/* sis900.c: A SiS 900/7016 PCI Fast Ethernet driver for Linux.
   Copyright 1999 Silicon Integrated System Corporation
   Revision:	1.08.10 Apr. 2 2006

   Modified from the driver which is originally written by Donald Becker.

   This software may be used and distributed according to the terms
   of the GNU General Public License (GPL), incorporated herein by reference.
   Drivers based on this skeleton fall under the GPL and must retain
   the authorship (implicit copyright) notice.

   References:
   SiS 7016 Fast Ethernet PCI Bus 10/100 Mbps LAN Controller with OnNow Support,
   preliminary Rev. 1.0 Jan. 14, 1998
   SiS 900 Fast Ethernet PCI Bus 10/100 Mbps LAN Single Chip with OnNow Support,
   preliminary Rev. 1.0 Nov. 10, 1998
   SiS 7014 Single Chip 100BASE-TX/10BASE-T Physical Layer Solution,
   preliminary Rev. 1.0 Jan. 18, 1998

   Rev 1.08.10 Apr.  2 2006 Daniele Venzano add vlan (jumbo packets) support
   Rev 1.08.09 Sep. 19 2005 Daniele Venzano add Wake on LAN support
   Rev 1.08.08 Jan. 22 2005 Daniele Venzano use netif_msg for debugging messages
   Rev 1.08.07 Nov.  2 2003 Daniele Venzano <venza@brownhat.org> add suspend/resume support
   Rev 1.08.06 Sep. 24 2002 Mufasa Yang bug fix for Tx timeout & add SiS963 support
   Rev 1.08.05 Jun.  6 2002 Mufasa Yang bug fix for read_eeprom & Tx descriptor over-boundary
   Rev 1.08.04 Apr. 25 2002 Mufasa Yang <mufasa@sis.com.tw> added SiS962 support
   Rev 1.08.03 Feb.  1 2002 Matt Domsch <Matt_Domsch@dell.com> update to use library crc32 function
   Rev 1.08.02 Nov. 30 2001 Hui-Fen Hsu workaround for EDB & bug fix for dhcp problem
   Rev 1.08.01 Aug. 25 2001 Hui-Fen Hsu update for 630ET & workaround for ICS1893 PHY
   Rev 1.08.00 Jun. 11 2001 Hui-Fen Hsu workaround for RTL8201 PHY and some bug fix
   Rev 1.07.11 Apr.  2 2001 Hui-Fen Hsu updates PCI drivers to use the new pci_set_dma_mask for kernel 2.4.3
   Rev 1.07.10 Mar.  1 2001 Hui-Fen Hsu <hfhsu@sis.com.tw> some bug fix & 635M/B support
   Rev 1.07.09 Feb.  9 2001 Dave Jones <davej@suse.de> PCI enable cleanup
   Rev 1.07.08 Jan.  8 2001 Lei-Chun Chang added RTL8201 PHY support
   Rev 1.07.07 Nov. 29 2000 Lei-Chun Chang added kernel-doc extractable documentation and 630 workaround fix
   Rev 1.07.06 Nov.  7 2000 Jeff Garzik <jgarzik@pobox.com> some bug fix and cleaning
   Rev 1.07.05 Nov.  6 2000 metapirat<metapirat@gmx.de> contribute media type select by ifconfig
   Rev 1.07.04 Sep.  6 2000 Lei-Chun Chang added ICS1893 PHY support
   Rev 1.07.03 Aug. 24 2000 Lei-Chun Chang (lcchang@sis.com.tw) modified 630E equalizer workaround rule
   Rev 1.07.01 Aug. 08 2000 Ollie Lho minor update for SiS 630E and SiS 630E A1
   Rev 1.07    Mar. 07 2000 Ollie Lho bug fix in Rx buffer ring
   Rev 1.06.04 Feb. 11 2000 Jeff Garzik <jgarzik@pobox.com> softnet and init for kernel 2.4
   Rev 1.06.03 Dec. 23 1999 Ollie Lho Third release
   Rev 1.06.02 Nov. 23 1999 Ollie Lho bug in mac probing fixed
   Rev 1.06.01 Nov. 16 1999 Ollie Lho CRC calculation provide by Joseph Zbiciak (im14u2c@primenet.com)
   Rev 1.06 Nov. 4 1999 Ollie Lho (ollie@sis.com.tw) Second release
   Rev 1.05.05 Oct. 29 1999 Ollie Lho (ollie@sis.com.tw) Single buffer Tx/Rx
   Chin-Shan Li (lcs@sis.com.tw) Added AMD Am79c901 HomePNA PHY support
   Rev 1.05 Aug. 7 1999 Jim Huang (cmhuang@sis.com.tw) Initial release
*/

#include <linux/module.h>
#include <linux/moduleparam.h>
#include <linux/kernel.h>
#include <linux/sched.h>
#include <linux/string.h>
#include <linux/timer.h>
#include <linux/errno.h>
#include <linux/ioport.h>
#include <linux/slab.h>
#include <linux/interrupt.h>
#include <linux/pci.h>
#include <linux/netdevice.h>
#include <linux/init.h>
#include <linux/mii.h>
#include <linux/etherdevice.h>
#include <linux/skbuff.h>
#include <linux/delay.h>
#include <linux/ethtool.h>
#include <linux/crc32.h>
#include <linux/bitops.h>
#include <linux/dma-mapping.h>

#include <asm/processor.h>      /* Processor type for cache alignment. */
#include <asm/io.h>
#include <asm/irq.h>
#include <linux/uaccess.h>	/* User space memory access functions */

#include "sis900.h"

#define SIS900_MODULE_NAME "sis900"
#define SIS900_DRV_VERSION "v1.08.10 Apr. 2 2006"

static const char version[] =
	KERN_INFO "sis900.c: " SIS900_DRV_VERSION "\n";

static int max_interrupt_work = 40;
static int multicast_filter_limit = 128;

static int sis900_debug = -1; /* Use SIS900_DEF_MSG as value */

#define SIS900_DEF_MSG \
	(NETIF_MSG_DRV		| \
	 NETIF_MSG_LINK		| \
	 NETIF_MSG_RX_ERR	| \
	 NETIF_MSG_TX_ERR)

/* Time in jiffies before concluding the transmitter is hung. */
#define TX_TIMEOUT  (4*HZ)

enum {
	SIS_900 = 0,
	SIS_7016
};
static const char * card_names[] = {
	"SiS 900 PCI Fast Ethernet",
	"SiS 7016 PCI Fast Ethernet"
};

static const struct pci_device_id sis900_pci_tbl[] = {
	{PCI_VENDOR_ID_SI, PCI_DEVICE_ID_SI_900,
	 PCI_ANY_ID, PCI_ANY_ID, 0, 0, SIS_900},
	{PCI_VENDOR_ID_SI, PCI_DEVICE_ID_SI_7016,
	 PCI_ANY_ID, PCI_ANY_ID, 0, 0, SIS_7016},
	{0,}
};
MODULE_DEVICE_TABLE (pci, sis900_pci_tbl);

static void sis900_read_mode(struct net_device *net_dev, int *speed, int *duplex);

static const struct mii_chip_info {
	const char * name;
	u16 phy_id0;
	u16 phy_id1;
	u8  phy_types;
#define	HOME 	0x0001
#define LAN	0x0002
#define MIX	0x0003
#define UNKNOWN	0x0
} mii_chip_table[] = {
	{ "SiS 900 Internal MII PHY", 		0x001d, 0x8000, LAN },
	{ "SiS 7014 Physical Layer Solution", 	0x0016, 0xf830, LAN },
	{ "SiS 900 on Foxconn 661 7MI",         0x0143, 0xBC70, LAN },
	{ "Altimata AC101LF PHY",               0x0022, 0x5520, LAN },
	{ "ADM 7001 LAN PHY",			0x002e, 0xcc60, LAN },
	{ "AMD 79C901 10BASE-T PHY",  		0x0000, 0x6B70, LAN },
	{ "AMD 79C901 HomePNA PHY",		0x0000, 0x6B90, HOME},
	{ "ICS LAN PHY",			0x0015, 0xF440, LAN },
	{ "ICS LAN PHY",			0x0143, 0xBC70, LAN },
	{ "NS 83851 PHY",			0x2000, 0x5C20, MIX },
	{ "NS 83847 PHY",                       0x2000, 0x5C30, MIX },
	{ "Realtek RTL8201 PHY",		0x0000, 0x8200, LAN },
	{ "VIA 6103 PHY",			0x0101, 0x8f20, LAN },
	{NULL,},
};

struct mii_phy {
	struct mii_phy * next;
	int phy_addr;
	u16 phy_id0;
	u16 phy_id1;
	u16 status;
	u8  phy_types;
};

typedef struct _BufferDesc {
	u32 link;
	u32 cmdsts;
	u32 bufptr;
} BufferDesc;

struct sis900_private {
	struct pci_dev * pci_dev;

	spinlock_t lock;

	struct mii_phy * mii;
	struct mii_phy * first_mii; /* record the first mii structure */
	unsigned int cur_phy;
	struct mii_if_info mii_info;

	void __iomem	*ioaddr;

	struct timer_list timer; /* Link status detection timer. */
	u8 autong_complete; /* 1: auto-negotiate complete  */

	u32 msg_enable;

	unsigned int cur_rx, dirty_rx; /* producer/consumer pointers for Tx/Rx ring */
	unsigned int cur_tx, dirty_tx;

	/* The saved address of a sent/receive-in-place packet buffer */
	struct sk_buff *tx_skbuff[NUM_TX_DESC];
	struct sk_buff *rx_skbuff[NUM_RX_DESC];
	BufferDesc *tx_ring;
	BufferDesc *rx_ring;

	dma_addr_t tx_ring_dma;
	dma_addr_t rx_ring_dma;

	unsigned int tx_full; /* The Tx queue is full. */
	u8 host_bridge_rev;
	u8 chipset_rev;
	/* EEPROM data */
	int eeprom_size;
};

MODULE_AUTHOR("Jim Huang <cmhuang@sis.com.tw>, Ollie Lho <ollie@sis.com.tw>");
MODULE_DESCRIPTION("SiS 900 PCI Fast Ethernet driver");
MODULE_LICENSE("GPL");

module_param(multicast_filter_limit, int, 0444);
module_param(max_interrupt_work, int, 0444);
module_param(sis900_debug, int, 0444);
MODULE_PARM_DESC(multicast_filter_limit, "SiS 900/7016 maximum number of filtered multicast addresses");
MODULE_PARM_DESC(max_interrupt_work, "SiS 900/7016 maximum events handled per interrupt");
MODULE_PARM_DESC(sis900_debug, "SiS 900/7016 bitmapped debugging message level");

#define sw32(reg, val)	iowrite32(val, ioaddr + (reg))
#define sw8(reg, val)	iowrite8(val, ioaddr + (reg))
#define sr32(reg)	ioread32(ioaddr + (reg))
#define sr16(reg)	ioread16(ioaddr + (reg))

#ifdef CONFIG_NET_POLL_CONTROLLER
static void sis900_poll(struct net_device *dev);
#endif
static int sis900_open(struct net_device *net_dev);
static int sis900_mii_probe (struct net_device * net_dev);
static void sis900_init_rxfilter (struct net_device * net_dev);
static u16 read_eeprom(void __iomem *ioaddr, int location);
static int mdio_read(struct net_device *net_dev, int phy_id, int location);
static void mdio_write(struct net_device *net_dev, int phy_id, int location, int val);
static void sis900_timer(struct timer_list *t);
static void sis900_check_mode (struct net_device *net_dev, struct mii_phy *mii_phy);
static void sis900_tx_timeout(struct net_device *net_dev, unsigned int txqueue);
static void sis900_init_tx_ring(struct net_device *net_dev);
static void sis900_init_rx_ring(struct net_device *net_dev);
static netdev_tx_t sis900_start_xmit(struct sk_buff *skb,
				     struct net_device *net_dev);
static int sis900_rx(struct net_device *net_dev);
static void sis900_finish_xmit (struct net_device *net_dev);
static irqreturn_t sis900_interrupt(int irq, void *dev_instance);
static int sis900_close(struct net_device *net_dev);
static int mii_ioctl(struct net_device *net_dev, struct ifreq *rq, int cmd);
static u16 sis900_mcast_bitnr(u8 *addr, u8 revision);
static void set_rx_mode(struct net_device *net_dev);
static void sis900_reset(struct net_device *net_dev);
static void sis630_set_eq(struct net_device *net_dev, u8 revision);
static int sis900_set_config(struct net_device *dev, struct ifmap *map);
static u16 sis900_default_phy(struct net_device * net_dev);
static void sis900_set_capability( struct net_device *net_dev ,struct mii_phy *phy);
static u16 sis900_reset_phy(struct net_device *net_dev, int phy_addr);
static void sis900_auto_negotiate(struct net_device *net_dev, int phy_addr);
static void sis900_set_mode(struct sis900_private *, int speed, int duplex);
static const struct ethtool_ops sis900_ethtool_ops;

/**
 *	sis900_get_mac_addr - Get MAC address for stand alone SiS900 model
 *	@pci_dev: the sis900 pci device
 *	@net_dev: the net device to get address for
 *
 *	Older SiS900 and friends, use EEPROM to store MAC address.
 *	MAC address is read from read_eeprom() into @net_dev->dev_addr.
 */

static int sis900_get_mac_addr(struct pci_dev *pci_dev,
			       struct net_device *net_dev)
{
	struct sis900_private *sis_priv = netdev_priv(net_dev);
	void __iomem *ioaddr = sis_priv->ioaddr;
	u16 addr[ETH_ALEN / 2];
	u16 signature;
	int i;

	/* check to see if we have sane EEPROM */
	signature = (u16) read_eeprom(ioaddr, EEPROMSignature);
	if (signature == 0xffff || signature == 0x0000) {
		printk (KERN_WARNING "%s: Error EEPROM read %x\n",
			pci_name(pci_dev), signature);
		return 0;
	}

	/* get MAC address from EEPROM */
	for (i = 0; i < 3; i++)
	        addr[i] = read_eeprom(ioaddr, i+EEPROMMACAddr);
	eth_hw_addr_set(net_dev, (u8 *)addr);

	return 1;
}

/**
 *	sis630e_get_mac_addr - Get MAC address for SiS630E model
 *	@pci_dev: the sis900 pci device
 *	@net_dev: the net device to get address for
 *
 *	SiS630E model, use APC CMOS RAM to store MAC address.
 *	APC CMOS RAM is accessed through ISA bridge.
 *	MAC address is read into @net_dev->dev_addr.
 */

static int sis630e_get_mac_addr(struct pci_dev *pci_dev,
				struct net_device *net_dev)
{
	struct pci_dev *isa_bridge = NULL;
	u8 addr[ETH_ALEN];
	u8 reg;
	int i;

	isa_bridge = pci_get_device(PCI_VENDOR_ID_SI, 0x0008, isa_bridge);
	if (!isa_bridge)
		isa_bridge = pci_get_device(PCI_VENDOR_ID_SI, 0x0018, isa_bridge);
	if (!isa_bridge) {
		printk(KERN_WARNING "%s: Can not find ISA bridge\n",
		       pci_name(pci_dev));
		return 0;
	}
	pci_read_config_byte(isa_bridge, 0x48, &reg);
	pci_write_config_byte(isa_bridge, 0x48, reg | 0x40);

	for (i = 0; i < 6; i++) {
		outb(0x09 + i, 0x70);
		addr[i] = inb(0x71);
	}
	eth_hw_addr_set(net_dev, addr);

	pci_write_config_byte(isa_bridge, 0x48, reg & ~0x40);
	pci_dev_put(isa_bridge);

	return 1;
}


/**
 *	sis635_get_mac_addr - Get MAC address for SIS635 model
 *	@pci_dev: the sis900 pci device
 *	@net_dev: the net device to get address for
 *
 *	SiS635 model, set MAC Reload Bit to load Mac address from APC
 *	to rfdr. rfdr is accessed through rfcr. MAC address is read into
 *	@net_dev->dev_addr.
 */

static int sis635_get_mac_addr(struct pci_dev *pci_dev,
			       struct net_device *net_dev)
{
	struct sis900_private *sis_priv = netdev_priv(net_dev);
	void __iomem *ioaddr = sis_priv->ioaddr;
	u16 addr[ETH_ALEN / 2];
	u32 rfcrSave;
	u32 i;

	rfcrSave = sr32(rfcr);

	sw32(cr, rfcrSave | RELOAD);
	sw32(cr, 0);

	/* disable packet filtering before setting filter */
	sw32(rfcr, rfcrSave & ~RFEN);

	/* load MAC addr to filter data register */
	for (i = 0 ; i < 3 ; i++) {
		sw32(rfcr, (i << RFADDR_shift));
		addr[i] = sr16(rfdr);
	}
	eth_hw_addr_set(net_dev, (u8 *)addr);

	/* enable packet filtering */
	sw32(rfcr, rfcrSave | RFEN);

	return 1;
}

/**
 *	sis96x_get_mac_addr - Get MAC address for SiS962 or SiS963 model
 *	@pci_dev: the sis900 pci device
 *	@net_dev: the net device to get address for
 *
 *	SiS962 or SiS963 model, use EEPROM to store MAC address. And EEPROM
 *	is shared by
 *	LAN and 1394. When accessing EEPROM, send EEREQ signal to hardware first
 *	and wait for EEGNT. If EEGNT is ON, EEPROM is permitted to be accessed
 *	by LAN, otherwise it is not. After MAC address is read from EEPROM, send
 *	EEDONE signal to refuse EEPROM access by LAN.
 *	The EEPROM map of SiS962 or SiS963 is different to SiS900.
 *	The signature field in SiS962 or SiS963 spec is meaningless.
 *	MAC address is read into @net_dev->dev_addr.
 */

static int sis96x_get_mac_addr(struct pci_dev *pci_dev,
			       struct net_device *net_dev)
{
	struct sis900_private *sis_priv = netdev_priv(net_dev);
	void __iomem *ioaddr = sis_priv->ioaddr;
	u16 addr[ETH_ALEN / 2];
	int wait, rc = 0;

	sw32(mear, EEREQ);
	for (wait = 0; wait < 2000; wait++) {
		if (sr32(mear) & EEGNT) {
			int i;

			/* get MAC address from EEPROM */
			for (i = 0; i < 3; i++)
			        addr[i] = read_eeprom(ioaddr, i + EEPROMMACAddr);
<<<<<<< HEAD
			 eth_hw_addr_set(net_dev, (u8 *)addr);
=======
			eth_hw_addr_set(net_dev, (u8 *)addr);
>>>>>>> eb3cdb58

			rc = 1;
			break;
		}
		udelay(1);
	}
	sw32(mear, EEDONE);
	return rc;
}

static const struct net_device_ops sis900_netdev_ops = {
	.ndo_open		 = sis900_open,
	.ndo_stop		= sis900_close,
	.ndo_start_xmit		= sis900_start_xmit,
	.ndo_set_config		= sis900_set_config,
	.ndo_set_rx_mode	= set_rx_mode,
	.ndo_validate_addr	= eth_validate_addr,
	.ndo_set_mac_address 	= eth_mac_addr,
	.ndo_eth_ioctl		= mii_ioctl,
	.ndo_tx_timeout		= sis900_tx_timeout,
#ifdef CONFIG_NET_POLL_CONTROLLER
        .ndo_poll_controller	= sis900_poll,
#endif
};

/**
 *	sis900_probe - Probe for sis900 device
 *	@pci_dev: the sis900 pci device
 *	@pci_id: the pci device ID
 *
 *	Check and probe sis900 net device for @pci_dev.
 *	Get mac address according to the chip revision,
 *	and assign SiS900-specific entries in the device structure.
 *	ie: sis900_open(), sis900_start_xmit(), sis900_close(), etc.
 */

static int sis900_probe(struct pci_dev *pci_dev,
			const struct pci_device_id *pci_id)
{
	struct sis900_private *sis_priv;
	struct net_device *net_dev;
	struct pci_dev *dev;
	dma_addr_t ring_dma;
	void *ring_space;
	void __iomem *ioaddr;
	int i, ret;
	const char *card_name = card_names[pci_id->driver_data];
	const char *dev_name = pci_name(pci_dev);

/* when built into the kernel, we only print version if device is found */
#ifndef MODULE
	static int printed_version;
	if (!printed_version++)
		printk(version);
#endif

	/* setup various bits in PCI command register */
	ret = pcim_enable_device(pci_dev);
	if(ret) return ret;

	i = dma_set_mask(&pci_dev->dev, DMA_BIT_MASK(32));
	if(i){
		printk(KERN_ERR "sis900.c: architecture does not support "
			"32bit PCI busmaster DMA\n");
		return i;
	}

	pci_set_master(pci_dev);

	net_dev = alloc_etherdev(sizeof(struct sis900_private));
	if (!net_dev)
		return -ENOMEM;
	SET_NETDEV_DEV(net_dev, &pci_dev->dev);

	/* We do a request_region() to register /proc/ioports info. */
	ret = pci_request_regions(pci_dev, "sis900");
	if (ret)
		goto err_out;

	/* IO region. */
	ioaddr = pci_iomap(pci_dev, 0, 0);
	if (!ioaddr) {
		ret = -ENOMEM;
		goto err_out;
	}

	sis_priv = netdev_priv(net_dev);
	sis_priv->ioaddr = ioaddr;
	sis_priv->pci_dev = pci_dev;
	spin_lock_init(&sis_priv->lock);

	sis_priv->eeprom_size = 24;

	pci_set_drvdata(pci_dev, net_dev);

	ring_space = dma_alloc_coherent(&pci_dev->dev, TX_TOTAL_SIZE,
					&ring_dma, GFP_KERNEL);
	if (!ring_space) {
		ret = -ENOMEM;
		goto err_out_unmap;
	}
	sis_priv->tx_ring = ring_space;
	sis_priv->tx_ring_dma = ring_dma;

	ring_space = dma_alloc_coherent(&pci_dev->dev, RX_TOTAL_SIZE,
					&ring_dma, GFP_KERNEL);
	if (!ring_space) {
		ret = -ENOMEM;
		goto err_unmap_tx;
	}
	sis_priv->rx_ring = ring_space;
	sis_priv->rx_ring_dma = ring_dma;

	/* The SiS900-specific entries in the device structure. */
	net_dev->netdev_ops = &sis900_netdev_ops;
	net_dev->watchdog_timeo = TX_TIMEOUT;
	net_dev->ethtool_ops = &sis900_ethtool_ops;

	if (sis900_debug > 0)
		sis_priv->msg_enable = sis900_debug;
	else
		sis_priv->msg_enable = SIS900_DEF_MSG;

	sis_priv->mii_info.dev = net_dev;
	sis_priv->mii_info.mdio_read = mdio_read;
	sis_priv->mii_info.mdio_write = mdio_write;
	sis_priv->mii_info.phy_id_mask = 0x1f;
	sis_priv->mii_info.reg_num_mask = 0x1f;

	/* Get Mac address according to the chip revision */
	sis_priv->chipset_rev = pci_dev->revision;
	if(netif_msg_probe(sis_priv))
		printk(KERN_DEBUG "%s: detected revision %2.2x, "
				"trying to get MAC address...\n",
				dev_name, sis_priv->chipset_rev);

	ret = 0;
	if (sis_priv->chipset_rev == SIS630E_900_REV)
		ret = sis630e_get_mac_addr(pci_dev, net_dev);
	else if ((sis_priv->chipset_rev > 0x81) && (sis_priv->chipset_rev <= 0x90) )
		ret = sis635_get_mac_addr(pci_dev, net_dev);
	else if (sis_priv->chipset_rev == SIS96x_900_REV)
		ret = sis96x_get_mac_addr(pci_dev, net_dev);
	else
		ret = sis900_get_mac_addr(pci_dev, net_dev);

	if (!ret || !is_valid_ether_addr(net_dev->dev_addr)) {
		eth_hw_addr_random(net_dev);
		printk(KERN_WARNING "%s: Unreadable or invalid MAC address,"
				"using random generated one\n", dev_name);
	}

	/* 630ET : set the mii access mode as software-mode */
	if (sis_priv->chipset_rev == SIS630ET_900_REV)
		sw32(cr, ACCESSMODE | sr32(cr));

	/* probe for mii transceiver */
	if (sis900_mii_probe(net_dev) == 0) {
		printk(KERN_WARNING "%s: Error probing MII device.\n",
		       dev_name);
		ret = -ENODEV;
		goto err_unmap_rx;
	}

	/* save our host bridge revision */
	dev = pci_get_device(PCI_VENDOR_ID_SI, PCI_DEVICE_ID_SI_630, NULL);
	if (dev) {
		sis_priv->host_bridge_rev = dev->revision;
		pci_dev_put(dev);
	}

	ret = register_netdev(net_dev);
	if (ret)
		goto err_unmap_rx;

	/* print some information about our NIC */
	printk(KERN_INFO "%s: %s at 0x%p, IRQ %d, %pM\n",
	       net_dev->name, card_name, ioaddr, pci_dev->irq,
	       net_dev->dev_addr);

	/* Detect Wake on Lan support */
	ret = (sr32(CFGPMC) & PMESP) >> 27;
	if (netif_msg_probe(sis_priv) && (ret & PME_D3C) == 0)
		printk(KERN_INFO "%s: Wake on LAN only available from suspend to RAM.", net_dev->name);

	return 0;

err_unmap_rx:
	dma_free_coherent(&pci_dev->dev, RX_TOTAL_SIZE, sis_priv->rx_ring,
			  sis_priv->rx_ring_dma);
err_unmap_tx:
	dma_free_coherent(&pci_dev->dev, TX_TOTAL_SIZE, sis_priv->tx_ring,
			  sis_priv->tx_ring_dma);
err_out_unmap:
	pci_iounmap(pci_dev, ioaddr);
 err_out:
	free_netdev(net_dev);
	return ret;
}

/**
 *	sis900_mii_probe - Probe MII PHY for sis900
 *	@net_dev: the net device to probe for
 *
 *	Search for total of 32 possible mii phy addresses.
 *	Identify and set current phy if found one,
 *	return error if it failed to found.
 */

static int sis900_mii_probe(struct net_device *net_dev)
{
	struct sis900_private *sis_priv = netdev_priv(net_dev);
	const char *dev_name = pci_name(sis_priv->pci_dev);
	u16 poll_bit = MII_STAT_LINK, status = 0;
	unsigned long timeout = jiffies + 5 * HZ;
	int phy_addr;

	sis_priv->mii = NULL;

	/* search for total of 32 possible mii phy addresses */
	for (phy_addr = 0; phy_addr < 32; phy_addr++) {
		struct mii_phy * mii_phy = NULL;
		u16 mii_status;
		int i;

		mii_phy = NULL;
		for(i = 0; i < 2; i++)
			mii_status = mdio_read(net_dev, phy_addr, MII_STATUS);

		if (mii_status == 0xffff || mii_status == 0x0000) {
			if (netif_msg_probe(sis_priv))
				printk(KERN_DEBUG "%s: MII at address %d"
						" not accessible\n",
						dev_name, phy_addr);
			continue;
		}

		if ((mii_phy = kmalloc(sizeof(struct mii_phy), GFP_KERNEL)) == NULL) {
			mii_phy = sis_priv->first_mii;
			while (mii_phy) {
				struct mii_phy *phy;
				phy = mii_phy;
				mii_phy = mii_phy->next;
				kfree(phy);
			}
			return 0;
		}

		mii_phy->phy_id0 = mdio_read(net_dev, phy_addr, MII_PHY_ID0);
		mii_phy->phy_id1 = mdio_read(net_dev, phy_addr, MII_PHY_ID1);
		mii_phy->phy_addr = phy_addr;
		mii_phy->status = mii_status;
		mii_phy->next = sis_priv->mii;
		sis_priv->mii = mii_phy;
		sis_priv->first_mii = mii_phy;

		for (i = 0; mii_chip_table[i].phy_id1; i++)
			if ((mii_phy->phy_id0 == mii_chip_table[i].phy_id0 ) &&
			    ((mii_phy->phy_id1 & 0xFFF0) == mii_chip_table[i].phy_id1)){
				mii_phy->phy_types = mii_chip_table[i].phy_types;
				if (mii_chip_table[i].phy_types == MIX)
					mii_phy->phy_types =
					    (mii_status & (MII_STAT_CAN_TX_FDX | MII_STAT_CAN_TX)) ? LAN : HOME;
				printk(KERN_INFO "%s: %s transceiver found "
							"at address %d.\n",
							dev_name,
							mii_chip_table[i].name,
							phy_addr);
				break;
			}

		if( !mii_chip_table[i].phy_id1 ) {
			printk(KERN_INFO "%s: Unknown PHY transceiver found at address %d.\n",
			       dev_name, phy_addr);
			mii_phy->phy_types = UNKNOWN;
		}
	}

	if (sis_priv->mii == NULL) {
		printk(KERN_INFO "%s: No MII transceivers found!\n", dev_name);
		return 0;
	}

	/* select default PHY for mac */
	sis_priv->mii = NULL;
	sis900_default_phy( net_dev );

	/* Reset phy if default phy is internal sis900 */
        if ((sis_priv->mii->phy_id0 == 0x001D) &&
	    ((sis_priv->mii->phy_id1&0xFFF0) == 0x8000))
		status = sis900_reset_phy(net_dev, sis_priv->cur_phy);

        /* workaround for ICS1893 PHY */
        if ((sis_priv->mii->phy_id0 == 0x0015) &&
            ((sis_priv->mii->phy_id1&0xFFF0) == 0xF440))
		mdio_write(net_dev, sis_priv->cur_phy, 0x0018, 0xD200);

	if(status & MII_STAT_LINK){
		while (poll_bit) {
			yield();

			poll_bit ^= (mdio_read(net_dev, sis_priv->cur_phy, MII_STATUS) & poll_bit);
			if (time_after_eq(jiffies, timeout)) {
				printk(KERN_WARNING "%s: reset phy and link down now\n",
				       dev_name);
				return -ETIME;
			}
		}
	}

	if (sis_priv->chipset_rev == SIS630E_900_REV) {
		/* SiS 630E has some bugs on default value of PHY registers */
		mdio_write(net_dev, sis_priv->cur_phy, MII_ANADV, 0x05e1);
		mdio_write(net_dev, sis_priv->cur_phy, MII_CONFIG1, 0x22);
		mdio_write(net_dev, sis_priv->cur_phy, MII_CONFIG2, 0xff00);
		mdio_write(net_dev, sis_priv->cur_phy, MII_MASK, 0xffc0);
		//mdio_write(net_dev, sis_priv->cur_phy, MII_CONTROL, 0x1000);
	}

	if (sis_priv->mii->status & MII_STAT_LINK)
		netif_carrier_on(net_dev);
	else
		netif_carrier_off(net_dev);

	return 1;
}

/**
 *	sis900_default_phy - Select default PHY for sis900 mac.
 *	@net_dev: the net device to probe for
 *
 *	Select first detected PHY with link as default.
 *	If no one is link on, select PHY whose types is HOME as default.
 *	If HOME doesn't exist, select LAN.
 */

static u16 sis900_default_phy(struct net_device * net_dev)
{
	struct sis900_private *sis_priv = netdev_priv(net_dev);
	struct mii_phy *phy = NULL, *phy_home = NULL,
		*default_phy = NULL, *phy_lan = NULL;
	u16 status;

        for (phy=sis_priv->first_mii; phy; phy=phy->next) {
		status = mdio_read(net_dev, phy->phy_addr, MII_STATUS);
		status = mdio_read(net_dev, phy->phy_addr, MII_STATUS);

		/* Link ON & Not select default PHY & not ghost PHY */
		if ((status & MII_STAT_LINK) && !default_phy &&
		    (phy->phy_types != UNKNOWN)) {
			default_phy = phy;
		} else {
			status = mdio_read(net_dev, phy->phy_addr, MII_CONTROL);
			mdio_write(net_dev, phy->phy_addr, MII_CONTROL,
				status | MII_CNTL_AUTO | MII_CNTL_ISOLATE);
			if (phy->phy_types == HOME)
				phy_home = phy;
			else if(phy->phy_types == LAN)
				phy_lan = phy;
		}
	}

	if (!default_phy && phy_home)
		default_phy = phy_home;
	else if (!default_phy && phy_lan)
		default_phy = phy_lan;
	else if (!default_phy)
		default_phy = sis_priv->first_mii;

	if (sis_priv->mii != default_phy) {
		sis_priv->mii = default_phy;
		sis_priv->cur_phy = default_phy->phy_addr;
		printk(KERN_INFO "%s: Using transceiver found at address %d as default\n",
		       pci_name(sis_priv->pci_dev), sis_priv->cur_phy);
	}

	sis_priv->mii_info.phy_id = sis_priv->cur_phy;

	status = mdio_read(net_dev, sis_priv->cur_phy, MII_CONTROL);
	status &= (~MII_CNTL_ISOLATE);

	mdio_write(net_dev, sis_priv->cur_phy, MII_CONTROL, status);
	status = mdio_read(net_dev, sis_priv->cur_phy, MII_STATUS);
	status = mdio_read(net_dev, sis_priv->cur_phy, MII_STATUS);

	return status;
}


/**
 * 	sis900_set_capability - set the media capability of network adapter.
 *	@net_dev : the net device to probe for
 *	@phy : default PHY
 *
 *	Set the media capability of network adapter according to
 *	mii status register. It's necessary before auto-negotiate.
 */

static void sis900_set_capability(struct net_device *net_dev, struct mii_phy *phy)
{
	u16 cap;

	mdio_read(net_dev, phy->phy_addr, MII_STATUS);
	mdio_read(net_dev, phy->phy_addr, MII_STATUS);

	cap = MII_NWAY_CSMA_CD |
		((phy->status & MII_STAT_CAN_TX_FDX)? MII_NWAY_TX_FDX:0) |
		((phy->status & MII_STAT_CAN_TX)    ? MII_NWAY_TX:0) |
		((phy->status & MII_STAT_CAN_T_FDX) ? MII_NWAY_T_FDX:0)|
		((phy->status & MII_STAT_CAN_T)     ? MII_NWAY_T:0);

	mdio_write(net_dev, phy->phy_addr, MII_ANADV, cap);
}


/* Delay between EEPROM clock transitions. */
#define eeprom_delay()	sr32(mear)

/**
 *	read_eeprom - Read Serial EEPROM
 *	@ioaddr: base i/o address
 *	@location: the EEPROM location to read
 *
 *	Read Serial EEPROM through EEPROM Access Register.
 *	Note that location is in word (16 bits) unit
 */

static u16 read_eeprom(void __iomem *ioaddr, int location)
{
	u32 read_cmd = location | EEread;
	int i;
	u16 retval = 0;

	sw32(mear, 0);
	eeprom_delay();
	sw32(mear, EECS);
	eeprom_delay();

	/* Shift the read command (9) bits out. */
	for (i = 8; i >= 0; i--) {
		u32 dataval = (read_cmd & (1 << i)) ? EEDI | EECS : EECS;

		sw32(mear, dataval);
		eeprom_delay();
		sw32(mear, dataval | EECLK);
		eeprom_delay();
	}
	sw32(mear, EECS);
	eeprom_delay();

	/* read the 16-bits data in */
	for (i = 16; i > 0; i--) {
		sw32(mear, EECS);
		eeprom_delay();
		sw32(mear, EECS | EECLK);
		eeprom_delay();
		retval = (retval << 1) | ((sr32(mear) & EEDO) ? 1 : 0);
		eeprom_delay();
	}

	/* Terminate the EEPROM access. */
	sw32(mear, 0);
	eeprom_delay();

	return retval;
}

/* Read and write the MII management registers using software-generated
   serial MDIO protocol. Note that the command bits and data bits are
   send out separately */
#define mdio_delay()	sr32(mear)

static void mdio_idle(struct sis900_private *sp)
{
	void __iomem *ioaddr = sp->ioaddr;

	sw32(mear, MDIO | MDDIR);
	mdio_delay();
	sw32(mear, MDIO | MDDIR | MDC);
}

/* Synchronize the MII management interface by shifting 32 one bits out. */
static void mdio_reset(struct sis900_private *sp)
{
	void __iomem *ioaddr = sp->ioaddr;
	int i;

	for (i = 31; i >= 0; i--) {
		sw32(mear, MDDIR | MDIO);
		mdio_delay();
		sw32(mear, MDDIR | MDIO | MDC);
		mdio_delay();
	}
}

/**
 *	mdio_read - read MII PHY register
 *	@net_dev: the net device to read
 *	@phy_id: the phy address to read
 *	@location: the phy register id to read
 *
 *	Read MII registers through MDIO and MDC
 *	using MDIO management frame structure and protocol(defined by ISO/IEC).
 *	Please see SiS7014 or ICS spec
 */

static int mdio_read(struct net_device *net_dev, int phy_id, int location)
{
	int mii_cmd = MIIread|(phy_id<<MIIpmdShift)|(location<<MIIregShift);
	struct sis900_private *sp = netdev_priv(net_dev);
	void __iomem *ioaddr = sp->ioaddr;
	u16 retval = 0;
	int i;

	mdio_reset(sp);
	mdio_idle(sp);

	for (i = 15; i >= 0; i--) {
		int dataval = (mii_cmd & (1 << i)) ? MDDIR | MDIO : MDDIR;

		sw32(mear, dataval);
		mdio_delay();
		sw32(mear, dataval | MDC);
		mdio_delay();
	}

	/* Read the 16 data bits. */
	for (i = 16; i > 0; i--) {
		sw32(mear, 0);
		mdio_delay();
		retval = (retval << 1) | ((sr32(mear) & MDIO) ? 1 : 0);
		sw32(mear, MDC);
		mdio_delay();
	}
	sw32(mear, 0x00);

	return retval;
}

/**
 *	mdio_write - write MII PHY register
 *	@net_dev: the net device to write
 *	@phy_id: the phy address to write
 *	@location: the phy register id to write
 *	@value: the register value to write with
 *
 *	Write MII registers with @value through MDIO and MDC
 *	using MDIO management frame structure and protocol(defined by ISO/IEC)
 *	please see SiS7014 or ICS spec
 */

static void mdio_write(struct net_device *net_dev, int phy_id, int location,
			int value)
{
	int mii_cmd = MIIwrite|(phy_id<<MIIpmdShift)|(location<<MIIregShift);
	struct sis900_private *sp = netdev_priv(net_dev);
	void __iomem *ioaddr = sp->ioaddr;
	int i;

	mdio_reset(sp);
	mdio_idle(sp);

	/* Shift the command bits out. */
	for (i = 15; i >= 0; i--) {
		int dataval = (mii_cmd & (1 << i)) ? MDDIR | MDIO : MDDIR;

		sw8(mear, dataval);
		mdio_delay();
		sw8(mear, dataval | MDC);
		mdio_delay();
	}
	mdio_delay();

	/* Shift the value bits out. */
	for (i = 15; i >= 0; i--) {
		int dataval = (value & (1 << i)) ? MDDIR | MDIO : MDDIR;

		sw32(mear, dataval);
		mdio_delay();
		sw32(mear, dataval | MDC);
		mdio_delay();
	}
	mdio_delay();

	/* Clear out extra bits. */
	for (i = 2; i > 0; i--) {
		sw8(mear, 0);
		mdio_delay();
		sw8(mear, MDC);
		mdio_delay();
	}
	sw32(mear, 0x00);
}


/**
 *	sis900_reset_phy - reset sis900 mii phy.
 *	@net_dev: the net device to write
 *	@phy_addr: default phy address
 *
 *	Some specific phy can't work properly without reset.
 *	This function will be called during initialization and
 *	link status change from ON to DOWN.
 */

static u16 sis900_reset_phy(struct net_device *net_dev, int phy_addr)
{
	int i;
	u16 status;

	for (i = 0; i < 2; i++)
		status = mdio_read(net_dev, phy_addr, MII_STATUS);

	mdio_write( net_dev, phy_addr, MII_CONTROL, MII_CNTL_RESET );

	return status;
}

#ifdef CONFIG_NET_POLL_CONTROLLER
/*
 * Polling 'interrupt' - used by things like netconsole to send skbs
 * without having to re-enable interrupts. It's not called while
 * the interrupt routine is executing.
*/
static void sis900_poll(struct net_device *dev)
{
	struct sis900_private *sp = netdev_priv(dev);
	const int irq = sp->pci_dev->irq;

	disable_irq(irq);
	sis900_interrupt(irq, dev);
	enable_irq(irq);
}
#endif

/**
 *	sis900_open - open sis900 device
 *	@net_dev: the net device to open
 *
 *	Do some initialization and start net interface.
 *	enable interrupts and set sis900 timer.
 */

static int
sis900_open(struct net_device *net_dev)
{
	struct sis900_private *sis_priv = netdev_priv(net_dev);
	void __iomem *ioaddr = sis_priv->ioaddr;
	int ret;

	/* Soft reset the chip. */
	sis900_reset(net_dev);

	/* Equalizer workaround Rule */
	sis630_set_eq(net_dev, sis_priv->chipset_rev);

	ret = request_irq(sis_priv->pci_dev->irq, sis900_interrupt, IRQF_SHARED,
			  net_dev->name, net_dev);
	if (ret)
		return ret;

	sis900_init_rxfilter(net_dev);

	sis900_init_tx_ring(net_dev);
	sis900_init_rx_ring(net_dev);

	set_rx_mode(net_dev);

	netif_start_queue(net_dev);

	/* Workaround for EDB */
	sis900_set_mode(sis_priv, HW_SPEED_10_MBPS, FDX_CAPABLE_HALF_SELECTED);

	/* Enable all known interrupts by setting the interrupt mask. */
	sw32(imr, RxSOVR | RxORN | RxERR | RxOK | TxURN | TxERR | TxDESC);
	sw32(cr, RxENA | sr32(cr));
	sw32(ier, IE);

	sis900_check_mode(net_dev, sis_priv->mii);

	/* Set the timer to switch to check for link beat and perhaps switch
	   to an alternate media type. */
	timer_setup(&sis_priv->timer, sis900_timer, 0);
	sis_priv->timer.expires = jiffies + HZ;
	add_timer(&sis_priv->timer);

	return 0;
}

/**
 *	sis900_init_rxfilter - Initialize the Rx filter
 *	@net_dev: the net device to initialize for
 *
 *	Set receive filter address to our MAC address
 *	and enable packet filtering.
 */

static void
sis900_init_rxfilter (struct net_device * net_dev)
{
	struct sis900_private *sis_priv = netdev_priv(net_dev);
	void __iomem *ioaddr = sis_priv->ioaddr;
	u32 rfcrSave;
	u32 i;

	rfcrSave = sr32(rfcr);

	/* disable packet filtering before setting filter */
	sw32(rfcr, rfcrSave & ~RFEN);

	/* load MAC addr to filter data register */
	for (i = 0 ; i < 3 ; i++) {
		u32 w = (u32) *((const u16 *)(net_dev->dev_addr)+i);

		sw32(rfcr, i << RFADDR_shift);
		sw32(rfdr, w);

		if (netif_msg_hw(sis_priv)) {
			printk(KERN_DEBUG "%s: Receive Filter Address[%d]=%x\n",
			       net_dev->name, i, sr32(rfdr));
		}
	}

	/* enable packet filtering */
	sw32(rfcr, rfcrSave | RFEN);
}

/**
 *	sis900_init_tx_ring - Initialize the Tx descriptor ring
 *	@net_dev: the net device to initialize for
 *
 *	Initialize the Tx descriptor ring,
 */

static void
sis900_init_tx_ring(struct net_device *net_dev)
{
	struct sis900_private *sis_priv = netdev_priv(net_dev);
	void __iomem *ioaddr = sis_priv->ioaddr;
	int i;

	sis_priv->tx_full = 0;
	sis_priv->dirty_tx = sis_priv->cur_tx = 0;

	for (i = 0; i < NUM_TX_DESC; i++) {
		sis_priv->tx_skbuff[i] = NULL;

		sis_priv->tx_ring[i].link = sis_priv->tx_ring_dma +
			((i+1)%NUM_TX_DESC)*sizeof(BufferDesc);
		sis_priv->tx_ring[i].cmdsts = 0;
		sis_priv->tx_ring[i].bufptr = 0;
	}

	/* load Transmit Descriptor Register */
	sw32(txdp, sis_priv->tx_ring_dma);
	if (netif_msg_hw(sis_priv))
		printk(KERN_DEBUG "%s: TX descriptor register loaded with: %8.8x\n",
		       net_dev->name, sr32(txdp));
}

/**
 *	sis900_init_rx_ring - Initialize the Rx descriptor ring
 *	@net_dev: the net device to initialize for
 *
 *	Initialize the Rx descriptor ring,
 *	and pre-allocate receive buffers (socket buffer)
 */

static void
sis900_init_rx_ring(struct net_device *net_dev)
{
	struct sis900_private *sis_priv = netdev_priv(net_dev);
	void __iomem *ioaddr = sis_priv->ioaddr;
	int i;

	sis_priv->cur_rx = 0;
	sis_priv->dirty_rx = 0;

	/* init RX descriptor */
	for (i = 0; i < NUM_RX_DESC; i++) {
		sis_priv->rx_skbuff[i] = NULL;

		sis_priv->rx_ring[i].link = sis_priv->rx_ring_dma +
			((i+1)%NUM_RX_DESC)*sizeof(BufferDesc);
		sis_priv->rx_ring[i].cmdsts = 0;
		sis_priv->rx_ring[i].bufptr = 0;
	}

	/* allocate sock buffers */
	for (i = 0; i < NUM_RX_DESC; i++) {
		struct sk_buff *skb;

		if ((skb = netdev_alloc_skb(net_dev, RX_BUF_SIZE)) == NULL) {
			/* not enough memory for skbuff, this makes a "hole"
			   on the buffer ring, it is not clear how the
			   hardware will react to this kind of degenerated
			   buffer */
			break;
		}
		sis_priv->rx_skbuff[i] = skb;
		sis_priv->rx_ring[i].cmdsts = RX_BUF_SIZE;
		sis_priv->rx_ring[i].bufptr = dma_map_single(&sis_priv->pci_dev->dev,
							     skb->data,
							     RX_BUF_SIZE,
							     DMA_FROM_DEVICE);
		if (unlikely(dma_mapping_error(&sis_priv->pci_dev->dev,
					       sis_priv->rx_ring[i].bufptr))) {
			dev_kfree_skb(skb);
			sis_priv->rx_skbuff[i] = NULL;
			break;
		}
	}
	sis_priv->dirty_rx = (unsigned int) (i - NUM_RX_DESC);

	/* load Receive Descriptor Register */
	sw32(rxdp, sis_priv->rx_ring_dma);
	if (netif_msg_hw(sis_priv))
		printk(KERN_DEBUG "%s: RX descriptor register loaded with: %8.8x\n",
		       net_dev->name, sr32(rxdp));
}

/**
 *	sis630_set_eq - set phy equalizer value for 630 LAN
 *	@net_dev: the net device to set equalizer value
 *	@revision: 630 LAN revision number
 *
 *	630E equalizer workaround rule(Cyrus Huang 08/15)
 *	PHY register 14h(Test)
 *	Bit 14: 0 -- Automatically detect (default)
 *		1 -- Manually set Equalizer filter
 *	Bit 13: 0 -- (Default)
 *		1 -- Speed up convergence of equalizer setting
 *	Bit 9 : 0 -- (Default)
 *		1 -- Disable Baseline Wander
 *	Bit 3~7   -- Equalizer filter setting
 *	Link ON: Set Bit 9, 13 to 1, Bit 14 to 0
 *	Then calculate equalizer value
 *	Then set equalizer value, and set Bit 14 to 1, Bit 9 to 0
 *	Link Off:Set Bit 13 to 1, Bit 14 to 0
 *	Calculate Equalizer value:
 *	When Link is ON and Bit 14 is 0, SIS900PHY will auto-detect proper equalizer value.
 *	When the equalizer is stable, this value is not a fixed value. It will be within
 *	a small range(eg. 7~9). Then we get a minimum and a maximum value(eg. min=7, max=9)
 *	0 <= max <= 4  --> set equalizer to max
 *	5 <= max <= 14 --> set equalizer to max+1 or set equalizer to max+2 if max == min
 *	max >= 15      --> set equalizer to max+5 or set equalizer to max+6 if max == min
 */

static void sis630_set_eq(struct net_device *net_dev, u8 revision)
{
	struct sis900_private *sis_priv = netdev_priv(net_dev);
	u16 reg14h, eq_value=0, max_value=0, min_value=0;
	int i, maxcount=10;

	if ( !(revision == SIS630E_900_REV || revision == SIS630EA1_900_REV ||
	       revision == SIS630A_900_REV || revision ==  SIS630ET_900_REV) )
		return;

	if (netif_carrier_ok(net_dev)) {
		reg14h = mdio_read(net_dev, sis_priv->cur_phy, MII_RESV);
		mdio_write(net_dev, sis_priv->cur_phy, MII_RESV,
					(0x2200 | reg14h) & 0xBFFF);
		for (i=0; i < maxcount; i++) {
			eq_value = (0x00F8 & mdio_read(net_dev,
					sis_priv->cur_phy, MII_RESV)) >> 3;
			if (i == 0)
				max_value=min_value=eq_value;
			max_value = (eq_value > max_value) ?
						eq_value : max_value;
			min_value = (eq_value < min_value) ?
						eq_value : min_value;
		}
		/* 630E rule to determine the equalizer value */
		if (revision == SIS630E_900_REV || revision == SIS630EA1_900_REV ||
		    revision == SIS630ET_900_REV) {
			if (max_value < 5)
				eq_value = max_value;
			else if (max_value >= 5 && max_value < 15)
				eq_value = (max_value == min_value) ?
						max_value+2 : max_value+1;
			else if (max_value >= 15)
				eq_value=(max_value == min_value) ?
						max_value+6 : max_value+5;
		}
		/* 630B0&B1 rule to determine the equalizer value */
		if (revision == SIS630A_900_REV &&
		    (sis_priv->host_bridge_rev == SIS630B0 ||
		     sis_priv->host_bridge_rev == SIS630B1)) {
			if (max_value == 0)
				eq_value = 3;
			else
				eq_value = (max_value + min_value + 1)/2;
		}
		/* write equalizer value and setting */
		reg14h = mdio_read(net_dev, sis_priv->cur_phy, MII_RESV);
		reg14h = (reg14h & 0xFF07) | ((eq_value << 3) & 0x00F8);
		reg14h = (reg14h | 0x6000) & 0xFDFF;
		mdio_write(net_dev, sis_priv->cur_phy, MII_RESV, reg14h);
	} else {
		reg14h = mdio_read(net_dev, sis_priv->cur_phy, MII_RESV);
		if (revision == SIS630A_900_REV &&
		    (sis_priv->host_bridge_rev == SIS630B0 ||
		     sis_priv->host_bridge_rev == SIS630B1))
			mdio_write(net_dev, sis_priv->cur_phy, MII_RESV,
						(reg14h | 0x2200) & 0xBFFF);
		else
			mdio_write(net_dev, sis_priv->cur_phy, MII_RESV,
						(reg14h | 0x2000) & 0xBFFF);
	}
}

/**
 *	sis900_timer - sis900 timer routine
 *	@t: timer list containing a pointer to sis900 net device
 *
 *	On each timer ticks we check two things,
 *	link status (ON/OFF) and link mode (10/100/Full/Half)
 */

static void sis900_timer(struct timer_list *t)
{
	struct sis900_private *sis_priv = from_timer(sis_priv, t, timer);
	struct net_device *net_dev = sis_priv->mii_info.dev;
	struct mii_phy *mii_phy = sis_priv->mii;
	static const int next_tick = 5*HZ;
	int speed = 0, duplex = 0;
	u16 status;

	status = mdio_read(net_dev, sis_priv->cur_phy, MII_STATUS);
	status = mdio_read(net_dev, sis_priv->cur_phy, MII_STATUS);

	/* Link OFF -> ON */
	if (!netif_carrier_ok(net_dev)) {
	LookForLink:
		/* Search for new PHY */
		status = sis900_default_phy(net_dev);
		mii_phy = sis_priv->mii;

		if (status & MII_STAT_LINK) {
			WARN_ON(!(status & MII_STAT_AUTO_DONE));

			sis900_read_mode(net_dev, &speed, &duplex);
			if (duplex) {
				sis900_set_mode(sis_priv, speed, duplex);
				sis630_set_eq(net_dev, sis_priv->chipset_rev);
				netif_carrier_on(net_dev);
			}
		}
	} else {
	/* Link ON -> OFF */
                if (!(status & MII_STAT_LINK)){
			netif_carrier_off(net_dev);
			if(netif_msg_link(sis_priv))
				printk(KERN_INFO "%s: Media Link Off\n", net_dev->name);

			/* Change mode issue */
			if ((mii_phy->phy_id0 == 0x001D) &&
				((mii_phy->phy_id1 & 0xFFF0) == 0x8000))
					sis900_reset_phy(net_dev,  sis_priv->cur_phy);

			sis630_set_eq(net_dev, sis_priv->chipset_rev);

			goto LookForLink;
                }
	}

	sis_priv->timer.expires = jiffies + next_tick;
	add_timer(&sis_priv->timer);
}

/**
 *	sis900_check_mode - check the media mode for sis900
 *	@net_dev: the net device to be checked
 *	@mii_phy: the mii phy
 *
 *	Older driver gets the media mode from mii status output
 *	register. Now we set our media capability and auto-negotiate
 *	to get the upper bound of speed and duplex between two ends.
 *	If the types of mii phy is HOME, it doesn't need to auto-negotiate
 *	and autong_complete should be set to 1.
 */

static void sis900_check_mode(struct net_device *net_dev, struct mii_phy *mii_phy)
{
	struct sis900_private *sis_priv = netdev_priv(net_dev);
	void __iomem *ioaddr = sis_priv->ioaddr;
	int speed, duplex;

	if (mii_phy->phy_types == LAN) {
		sw32(cfg, ~EXD & sr32(cfg));
		sis900_set_capability(net_dev , mii_phy);
		sis900_auto_negotiate(net_dev, sis_priv->cur_phy);
	} else {
		sw32(cfg, EXD | sr32(cfg));
		speed = HW_SPEED_HOME;
		duplex = FDX_CAPABLE_HALF_SELECTED;
		sis900_set_mode(sis_priv, speed, duplex);
		sis_priv->autong_complete = 1;
	}
}

/**
 *	sis900_set_mode - Set the media mode of mac register.
 *	@sp:     the device private data
 *	@speed : the transmit speed to be determined
 *	@duplex: the duplex mode to be determined
 *
 *	Set the media mode of mac register txcfg/rxcfg according to
 *	speed and duplex of phy. Bit EDB_MASTER_EN indicates the EDB
 *	bus is used instead of PCI bus. When this bit is set 1, the
 *	Max DMA Burst Size for TX/RX DMA should be no larger than 16
 *	double words.
 */

static void sis900_set_mode(struct sis900_private *sp, int speed, int duplex)
{
	void __iomem *ioaddr = sp->ioaddr;
	u32 tx_flags = 0, rx_flags = 0;

	if (sr32( cfg) & EDB_MASTER_EN) {
		tx_flags = TxATP | (DMA_BURST_64 << TxMXDMA_shift) |
					(TX_FILL_THRESH << TxFILLT_shift);
		rx_flags = DMA_BURST_64 << RxMXDMA_shift;
	} else {
		tx_flags = TxATP | (DMA_BURST_512 << TxMXDMA_shift) |
					(TX_FILL_THRESH << TxFILLT_shift);
		rx_flags = DMA_BURST_512 << RxMXDMA_shift;
	}

	if (speed == HW_SPEED_HOME || speed == HW_SPEED_10_MBPS) {
		rx_flags |= (RxDRNT_10 << RxDRNT_shift);
		tx_flags |= (TxDRNT_10 << TxDRNT_shift);
	} else {
		rx_flags |= (RxDRNT_100 << RxDRNT_shift);
		tx_flags |= (TxDRNT_100 << TxDRNT_shift);
	}

	if (duplex == FDX_CAPABLE_FULL_SELECTED) {
		tx_flags |= (TxCSI | TxHBI);
		rx_flags |= RxATX;
	}

#if IS_ENABLED(CONFIG_VLAN_8021Q)
	/* Can accept Jumbo packet */
	rx_flags |= RxAJAB;
#endif

	sw32(txcfg, tx_flags);
	sw32(rxcfg, rx_flags);
}

/**
 *	sis900_auto_negotiate - Set the Auto-Negotiation Enable/Reset bit.
 *	@net_dev: the net device to read mode for
 *	@phy_addr: mii phy address
 *
 *	If the adapter is link-on, set the auto-negotiate enable/reset bit.
 *	autong_complete should be set to 0 when starting auto-negotiation.
 *	autong_complete should be set to 1 if we didn't start auto-negotiation.
 *	sis900_timer will wait for link on again if autong_complete = 0.
 */

static void sis900_auto_negotiate(struct net_device *net_dev, int phy_addr)
{
	struct sis900_private *sis_priv = netdev_priv(net_dev);
	int i = 0;
	u32 status;

	for (i = 0; i < 2; i++)
		status = mdio_read(net_dev, phy_addr, MII_STATUS);

	if (!(status & MII_STAT_LINK)){
		if(netif_msg_link(sis_priv))
			printk(KERN_INFO "%s: Media Link Off\n", net_dev->name);
		sis_priv->autong_complete = 1;
		netif_carrier_off(net_dev);
		return;
	}

	/* (Re)start AutoNegotiate */
	mdio_write(net_dev, phy_addr, MII_CONTROL,
		   MII_CNTL_AUTO | MII_CNTL_RST_AUTO);
	sis_priv->autong_complete = 0;
}


/**
 *	sis900_read_mode - read media mode for sis900 internal phy
 *	@net_dev: the net device to read mode for
 *	@speed  : the transmit speed to be determined
 *	@duplex : the duplex mode to be determined
 *
 *	The capability of remote end will be put in mii register autorec
 *	after auto-negotiation. Use AND operation to get the upper bound
 *	of speed and duplex between two ends.
 */

static void sis900_read_mode(struct net_device *net_dev, int *speed, int *duplex)
{
	struct sis900_private *sis_priv = netdev_priv(net_dev);
	struct mii_phy *phy = sis_priv->mii;
	int phy_addr = sis_priv->cur_phy;
	u32 status;
	u16 autoadv, autorec;
	int i;

	for (i = 0; i < 2; i++)
		status = mdio_read(net_dev, phy_addr, MII_STATUS);

	if (!(status & MII_STAT_LINK))
		return;

	/* AutoNegotiate completed */
	autoadv = mdio_read(net_dev, phy_addr, MII_ANADV);
	autorec = mdio_read(net_dev, phy_addr, MII_ANLPAR);
	status = autoadv & autorec;

	*speed = HW_SPEED_10_MBPS;
	*duplex = FDX_CAPABLE_HALF_SELECTED;

	if (status & (MII_NWAY_TX | MII_NWAY_TX_FDX))
		*speed = HW_SPEED_100_MBPS;
	if (status & ( MII_NWAY_TX_FDX | MII_NWAY_T_FDX))
		*duplex = FDX_CAPABLE_FULL_SELECTED;

	sis_priv->autong_complete = 1;

	/* Workaround for Realtek RTL8201 PHY issue */
	if ((phy->phy_id0 == 0x0000) && ((phy->phy_id1 & 0xFFF0) == 0x8200)) {
		if (mdio_read(net_dev, phy_addr, MII_CONTROL) & MII_CNTL_FDX)
			*duplex = FDX_CAPABLE_FULL_SELECTED;
		if (mdio_read(net_dev, phy_addr, 0x0019) & 0x01)
			*speed = HW_SPEED_100_MBPS;
	}

	if(netif_msg_link(sis_priv))
		printk(KERN_INFO "%s: Media Link On %s %s-duplex\n",
	       				net_dev->name,
	       				*speed == HW_SPEED_100_MBPS ?
	       					"100mbps" : "10mbps",
	       				*duplex == FDX_CAPABLE_FULL_SELECTED ?
	       					"full" : "half");
}

/**
 *	sis900_tx_timeout - sis900 transmit timeout routine
 *	@net_dev: the net device to transmit
 *	@txqueue: index of hanging queue
 *
 *	print transmit timeout status
 *	disable interrupts and do some tasks
 */

static void sis900_tx_timeout(struct net_device *net_dev, unsigned int txqueue)
{
	struct sis900_private *sis_priv = netdev_priv(net_dev);
	void __iomem *ioaddr = sis_priv->ioaddr;
	unsigned long flags;
	int i;

	if (netif_msg_tx_err(sis_priv)) {
		printk(KERN_INFO "%s: Transmit timeout, status %8.8x %8.8x\n",
			net_dev->name, sr32(cr), sr32(isr));
	}

	/* Disable interrupts by clearing the interrupt mask. */
	sw32(imr, 0x0000);

	/* use spinlock to prevent interrupt handler accessing buffer ring */
	spin_lock_irqsave(&sis_priv->lock, flags);

	/* discard unsent packets */
	sis_priv->dirty_tx = sis_priv->cur_tx = 0;
	for (i = 0; i < NUM_TX_DESC; i++) {
		struct sk_buff *skb = sis_priv->tx_skbuff[i];

		if (skb) {
			dma_unmap_single(&sis_priv->pci_dev->dev,
					 sis_priv->tx_ring[i].bufptr,
					 skb->len, DMA_TO_DEVICE);
			dev_kfree_skb_irq(skb);
			sis_priv->tx_skbuff[i] = NULL;
			sis_priv->tx_ring[i].cmdsts = 0;
			sis_priv->tx_ring[i].bufptr = 0;
			net_dev->stats.tx_dropped++;
		}
	}
	sis_priv->tx_full = 0;
	netif_wake_queue(net_dev);

	spin_unlock_irqrestore(&sis_priv->lock, flags);

	netif_trans_update(net_dev); /* prevent tx timeout */

	/* load Transmit Descriptor Register */
	sw32(txdp, sis_priv->tx_ring_dma);

	/* Enable all known interrupts by setting the interrupt mask. */
	sw32(imr, RxSOVR | RxORN | RxERR | RxOK | TxURN | TxERR | TxDESC);
}

/**
 *	sis900_start_xmit - sis900 start transmit routine
 *	@skb: socket buffer pointer to put the data being transmitted
 *	@net_dev: the net device to transmit with
 *
 *	Set the transmit buffer descriptor,
 *	and write TxENA to enable transmit state machine.
 *	tell upper layer if the buffer is full
 */

static netdev_tx_t
sis900_start_xmit(struct sk_buff *skb, struct net_device *net_dev)
{
	struct sis900_private *sis_priv = netdev_priv(net_dev);
	void __iomem *ioaddr = sis_priv->ioaddr;
	unsigned int  entry;
	unsigned long flags;
	unsigned int  index_cur_tx, index_dirty_tx;
	unsigned int  count_dirty_tx;

	spin_lock_irqsave(&sis_priv->lock, flags);

	/* Calculate the next Tx descriptor entry. */
	entry = sis_priv->cur_tx % NUM_TX_DESC;
	sis_priv->tx_skbuff[entry] = skb;

	/* set the transmit buffer descriptor and enable Transmit State Machine */
	sis_priv->tx_ring[entry].bufptr = dma_map_single(&sis_priv->pci_dev->dev,
							 skb->data, skb->len,
							 DMA_TO_DEVICE);
	if (unlikely(dma_mapping_error(&sis_priv->pci_dev->dev,
				       sis_priv->tx_ring[entry].bufptr))) {
			dev_kfree_skb_any(skb);
			sis_priv->tx_skbuff[entry] = NULL;
			net_dev->stats.tx_dropped++;
			spin_unlock_irqrestore(&sis_priv->lock, flags);
			return NETDEV_TX_OK;
	}
	sis_priv->tx_ring[entry].cmdsts = (OWN | INTR | skb->len);
	sw32(cr, TxENA | sr32(cr));

	sis_priv->cur_tx ++;
	index_cur_tx = sis_priv->cur_tx;
	index_dirty_tx = sis_priv->dirty_tx;

	for (count_dirty_tx = 0; index_cur_tx != index_dirty_tx; index_dirty_tx++)
		count_dirty_tx ++;

	if (index_cur_tx == index_dirty_tx) {
		/* dirty_tx is met in the cycle of cur_tx, buffer full */
		sis_priv->tx_full = 1;
		netif_stop_queue(net_dev);
	} else if (count_dirty_tx < NUM_TX_DESC) {
		/* Typical path, tell upper layer that more transmission is possible */
		netif_start_queue(net_dev);
	} else {
		/* buffer full, tell upper layer no more transmission */
		sis_priv->tx_full = 1;
		netif_stop_queue(net_dev);
	}

	spin_unlock_irqrestore(&sis_priv->lock, flags);

	if (netif_msg_tx_queued(sis_priv))
		printk(KERN_DEBUG "%s: Queued Tx packet at %p size %d "
		       "to slot %d.\n",
		       net_dev->name, skb->data, (int)skb->len, entry);

	return NETDEV_TX_OK;
}

/**
 *	sis900_interrupt - sis900 interrupt handler
 *	@irq: the irq number
 *	@dev_instance: the client data object
 *
 *	The interrupt handler does all of the Rx thread work,
 *	and cleans up after the Tx thread
 */

static irqreturn_t sis900_interrupt(int irq, void *dev_instance)
{
	struct net_device *net_dev = dev_instance;
	struct sis900_private *sis_priv = netdev_priv(net_dev);
	int boguscnt = max_interrupt_work;
	void __iomem *ioaddr = sis_priv->ioaddr;
	u32 status;
	unsigned int handled = 0;

	spin_lock (&sis_priv->lock);

	do {
		status = sr32(isr);

		if ((status & (HIBERR|TxURN|TxERR|TxDESC|RxORN|RxERR|RxOK)) == 0)
			/* nothing interesting happened */
			break;
		handled = 1;

		/* why dow't we break after Tx/Rx case ?? keyword: full-duplex */
		if (status & (RxORN | RxERR | RxOK))
			/* Rx interrupt */
			sis900_rx(net_dev);

		if (status & (TxURN | TxERR | TxDESC))
			/* Tx interrupt */
			sis900_finish_xmit(net_dev);

		/* something strange happened !!! */
		if (status & HIBERR) {
			if(netif_msg_intr(sis_priv))
				printk(KERN_INFO "%s: Abnormal interrupt, "
					"status %#8.8x.\n", net_dev->name, status);
			break;
		}
		if (--boguscnt < 0) {
			if(netif_msg_intr(sis_priv))
				printk(KERN_INFO "%s: Too much work at interrupt, "
					"interrupt status = %#8.8x.\n",
					net_dev->name, status);
			break;
		}
	} while (1);

	if(netif_msg_intr(sis_priv))
		printk(KERN_DEBUG "%s: exiting interrupt, "
		       "interrupt status = %#8.8x\n",
		       net_dev->name, sr32(isr));

	spin_unlock (&sis_priv->lock);
	return IRQ_RETVAL(handled);
}

/**
 *	sis900_rx - sis900 receive routine
 *	@net_dev: the net device which receives data
 *
 *	Process receive interrupt events,
 *	put buffer to higher layer and refill buffer pool
 *	Note: This function is called by interrupt handler,
 *	don't do "too much" work here
 */

static int sis900_rx(struct net_device *net_dev)
{
	struct sis900_private *sis_priv = netdev_priv(net_dev);
	void __iomem *ioaddr = sis_priv->ioaddr;
	unsigned int entry = sis_priv->cur_rx % NUM_RX_DESC;
	u32 rx_status = sis_priv->rx_ring[entry].cmdsts;
	int rx_work_limit;

	if (netif_msg_rx_status(sis_priv))
		printk(KERN_DEBUG "sis900_rx, cur_rx:%4.4d, dirty_rx:%4.4d "
		       "status:0x%8.8x\n",
		       sis_priv->cur_rx, sis_priv->dirty_rx, rx_status);
	rx_work_limit = sis_priv->dirty_rx + NUM_RX_DESC - sis_priv->cur_rx;

	while (rx_status & OWN) {
		unsigned int rx_size;
		unsigned int data_size;

		if (--rx_work_limit < 0)
			break;

		data_size = rx_status & DSIZE;
		rx_size = data_size - CRC_SIZE;

#if IS_ENABLED(CONFIG_VLAN_8021Q)
		/* ``TOOLONG'' flag means jumbo packet received. */
		if ((rx_status & TOOLONG) && data_size <= MAX_FRAME_SIZE)
			rx_status &= (~ ((unsigned int)TOOLONG));
#endif

		if (rx_status & (ABORT|OVERRUN|TOOLONG|RUNT|RXISERR|CRCERR|FAERR)) {
			/* corrupted packet received */
			if (netif_msg_rx_err(sis_priv))
				printk(KERN_DEBUG "%s: Corrupted packet "
				       "received, buffer status = 0x%8.8x/%d.\n",
				       net_dev->name, rx_status, data_size);
			net_dev->stats.rx_errors++;
			if (rx_status & OVERRUN)
				net_dev->stats.rx_over_errors++;
			if (rx_status & (TOOLONG|RUNT))
				net_dev->stats.rx_length_errors++;
			if (rx_status & (RXISERR | FAERR))
				net_dev->stats.rx_frame_errors++;
			if (rx_status & CRCERR)
				net_dev->stats.rx_crc_errors++;
			/* reset buffer descriptor state */
			sis_priv->rx_ring[entry].cmdsts = RX_BUF_SIZE;
		} else {
			struct sk_buff * skb;
			struct sk_buff * rx_skb;

			dma_unmap_single(&sis_priv->pci_dev->dev,
					 sis_priv->rx_ring[entry].bufptr,
					 RX_BUF_SIZE, DMA_FROM_DEVICE);

			/* refill the Rx buffer, what if there is not enough
			 * memory for new socket buffer ?? */
			if ((skb = netdev_alloc_skb(net_dev, RX_BUF_SIZE)) == NULL) {
				/*
				 * Not enough memory to refill the buffer
				 * so we need to recycle the old one so
				 * as to avoid creating a memory hole
				 * in the rx ring
				 */
				skb = sis_priv->rx_skbuff[entry];
				net_dev->stats.rx_dropped++;
				goto refill_rx_ring;
			}

			/* This situation should never happen, but due to
			   some unknown bugs, it is possible that
			   we are working on NULL sk_buff :-( */
			if (sis_priv->rx_skbuff[entry] == NULL) {
				if (netif_msg_rx_err(sis_priv))
					printk(KERN_WARNING "%s: NULL pointer "
					      "encountered in Rx ring\n"
					      "cur_rx:%4.4d, dirty_rx:%4.4d\n",
					      net_dev->name, sis_priv->cur_rx,
					      sis_priv->dirty_rx);
				dev_kfree_skb(skb);
				break;
			}

			/* give the socket buffer to upper layers */
			rx_skb = sis_priv->rx_skbuff[entry];
			skb_put(rx_skb, rx_size);
			rx_skb->protocol = eth_type_trans(rx_skb, net_dev);
			netif_rx(rx_skb);

			/* some network statistics */
			if ((rx_status & BCAST) == MCAST)
				net_dev->stats.multicast++;
			net_dev->stats.rx_bytes += rx_size;
			net_dev->stats.rx_packets++;
			sis_priv->dirty_rx++;
refill_rx_ring:
			sis_priv->rx_skbuff[entry] = skb;
			sis_priv->rx_ring[entry].cmdsts = RX_BUF_SIZE;
			sis_priv->rx_ring[entry].bufptr =
				dma_map_single(&sis_priv->pci_dev->dev,
					       skb->data, RX_BUF_SIZE,
					       DMA_FROM_DEVICE);
			if (unlikely(dma_mapping_error(&sis_priv->pci_dev->dev,
						       sis_priv->rx_ring[entry].bufptr))) {
				dev_kfree_skb_irq(skb);
				sis_priv->rx_skbuff[entry] = NULL;
				break;
			}
		}
		sis_priv->cur_rx++;
		entry = sis_priv->cur_rx % NUM_RX_DESC;
		rx_status = sis_priv->rx_ring[entry].cmdsts;
	} // while

	/* refill the Rx buffer, what if the rate of refilling is slower
	 * than consuming ?? */
	for (; sis_priv->cur_rx != sis_priv->dirty_rx; sis_priv->dirty_rx++) {
		struct sk_buff *skb;

		entry = sis_priv->dirty_rx % NUM_RX_DESC;

		if (sis_priv->rx_skbuff[entry] == NULL) {
			skb = netdev_alloc_skb(net_dev, RX_BUF_SIZE);
			if (skb == NULL) {
				/* not enough memory for skbuff, this makes a
				 * "hole" on the buffer ring, it is not clear
				 * how the hardware will react to this kind
				 * of degenerated buffer */
				net_dev->stats.rx_dropped++;
				break;
			}
			sis_priv->rx_skbuff[entry] = skb;
			sis_priv->rx_ring[entry].cmdsts = RX_BUF_SIZE;
			sis_priv->rx_ring[entry].bufptr =
				dma_map_single(&sis_priv->pci_dev->dev,
					       skb->data, RX_BUF_SIZE,
					       DMA_FROM_DEVICE);
			if (unlikely(dma_mapping_error(&sis_priv->pci_dev->dev,
						       sis_priv->rx_ring[entry].bufptr))) {
				dev_kfree_skb_irq(skb);
				sis_priv->rx_skbuff[entry] = NULL;
				break;
			}
		}
	}
	/* re-enable the potentially idle receive state matchine */
	sw32(cr , RxENA | sr32(cr));

	return 0;
}

/**
 *	sis900_finish_xmit - finish up transmission of packets
 *	@net_dev: the net device to be transmitted on
 *
 *	Check for error condition and free socket buffer etc
 *	schedule for more transmission as needed
 *	Note: This function is called by interrupt handler,
 *	don't do "too much" work here
 */

static void sis900_finish_xmit (struct net_device *net_dev)
{
	struct sis900_private *sis_priv = netdev_priv(net_dev);

	for (; sis_priv->dirty_tx != sis_priv->cur_tx; sis_priv->dirty_tx++) {
		struct sk_buff *skb;
		unsigned int entry;
		u32 tx_status;

		entry = sis_priv->dirty_tx % NUM_TX_DESC;
		tx_status = sis_priv->tx_ring[entry].cmdsts;

		if (tx_status & OWN) {
			/* The packet is not transmitted yet (owned by hardware) !
			 * Note: this is an almost impossible condition
			 * on TxDESC interrupt ('descriptor interrupt') */
			break;
		}

		if (tx_status & (ABORT | UNDERRUN | OWCOLL)) {
			/* packet unsuccessfully transmitted */
			if (netif_msg_tx_err(sis_priv))
				printk(KERN_DEBUG "%s: Transmit "
				       "error, Tx status %8.8x.\n",
				       net_dev->name, tx_status);
			net_dev->stats.tx_errors++;
			if (tx_status & UNDERRUN)
				net_dev->stats.tx_fifo_errors++;
			if (tx_status & ABORT)
				net_dev->stats.tx_aborted_errors++;
			if (tx_status & NOCARRIER)
				net_dev->stats.tx_carrier_errors++;
			if (tx_status & OWCOLL)
				net_dev->stats.tx_window_errors++;
		} else {
			/* packet successfully transmitted */
			net_dev->stats.collisions += (tx_status & COLCNT) >> 16;
			net_dev->stats.tx_bytes += tx_status & DSIZE;
			net_dev->stats.tx_packets++;
		}
		/* Free the original skb. */
		skb = sis_priv->tx_skbuff[entry];
		dma_unmap_single(&sis_priv->pci_dev->dev,
				 sis_priv->tx_ring[entry].bufptr, skb->len,
				 DMA_TO_DEVICE);
		dev_consume_skb_irq(skb);
		sis_priv->tx_skbuff[entry] = NULL;
		sis_priv->tx_ring[entry].bufptr = 0;
		sis_priv->tx_ring[entry].cmdsts = 0;
	}

	if (sis_priv->tx_full && netif_queue_stopped(net_dev) &&
	    sis_priv->cur_tx - sis_priv->dirty_tx < NUM_TX_DESC - 4) {
		/* The ring is no longer full, clear tx_full and schedule
		 * more transmission by netif_wake_queue(net_dev) */
		sis_priv->tx_full = 0;
		netif_wake_queue (net_dev);
	}
}

/**
 *	sis900_close - close sis900 device
 *	@net_dev: the net device to be closed
 *
 *	Disable interrupts, stop the Tx and Rx Status Machine
 *	free Tx and RX socket buffer
 */

static int sis900_close(struct net_device *net_dev)
{
	struct sis900_private *sis_priv = netdev_priv(net_dev);
	struct pci_dev *pdev = sis_priv->pci_dev;
	void __iomem *ioaddr = sis_priv->ioaddr;
	struct sk_buff *skb;
	int i;

	netif_stop_queue(net_dev);

	/* Disable interrupts by clearing the interrupt mask. */
	sw32(imr, 0x0000);
	sw32(ier, 0x0000);

	/* Stop the chip's Tx and Rx Status Machine */
	sw32(cr, RxDIS | TxDIS | sr32(cr));

	del_timer(&sis_priv->timer);

	free_irq(pdev->irq, net_dev);

	/* Free Tx and RX skbuff */
	for (i = 0; i < NUM_RX_DESC; i++) {
		skb = sis_priv->rx_skbuff[i];
		if (skb) {
			dma_unmap_single(&pdev->dev,
					 sis_priv->rx_ring[i].bufptr,
					 RX_BUF_SIZE, DMA_FROM_DEVICE);
			dev_kfree_skb(skb);
			sis_priv->rx_skbuff[i] = NULL;
		}
	}
	for (i = 0; i < NUM_TX_DESC; i++) {
		skb = sis_priv->tx_skbuff[i];
		if (skb) {
			dma_unmap_single(&pdev->dev,
					 sis_priv->tx_ring[i].bufptr,
					 skb->len, DMA_TO_DEVICE);
			dev_kfree_skb(skb);
			sis_priv->tx_skbuff[i] = NULL;
		}
	}

	/* Green! Put the chip in low-power mode. */

	return 0;
}

/**
 *	sis900_get_drvinfo - Return information about driver
 *	@net_dev: the net device to probe
 *	@info: container for info returned
 *
 *	Process ethtool command such as "ehtool -i" to show information
 */

static void sis900_get_drvinfo(struct net_device *net_dev,
			       struct ethtool_drvinfo *info)
{
	struct sis900_private *sis_priv = netdev_priv(net_dev);

	strscpy(info->driver, SIS900_MODULE_NAME, sizeof(info->driver));
	strscpy(info->version, SIS900_DRV_VERSION, sizeof(info->version));
	strscpy(info->bus_info, pci_name(sis_priv->pci_dev),
		sizeof(info->bus_info));
}

static u32 sis900_get_msglevel(struct net_device *net_dev)
{
	struct sis900_private *sis_priv = netdev_priv(net_dev);
	return sis_priv->msg_enable;
}

static void sis900_set_msglevel(struct net_device *net_dev, u32 value)
{
	struct sis900_private *sis_priv = netdev_priv(net_dev);
	sis_priv->msg_enable = value;
}

static u32 sis900_get_link(struct net_device *net_dev)
{
	struct sis900_private *sis_priv = netdev_priv(net_dev);
	return mii_link_ok(&sis_priv->mii_info);
}

static int sis900_get_link_ksettings(struct net_device *net_dev,
				     struct ethtool_link_ksettings *cmd)
{
	struct sis900_private *sis_priv = netdev_priv(net_dev);
	spin_lock_irq(&sis_priv->lock);
	mii_ethtool_get_link_ksettings(&sis_priv->mii_info, cmd);
	spin_unlock_irq(&sis_priv->lock);
	return 0;
}

static int sis900_set_link_ksettings(struct net_device *net_dev,
				     const struct ethtool_link_ksettings *cmd)
{
	struct sis900_private *sis_priv = netdev_priv(net_dev);
	int rt;
	spin_lock_irq(&sis_priv->lock);
	rt = mii_ethtool_set_link_ksettings(&sis_priv->mii_info, cmd);
	spin_unlock_irq(&sis_priv->lock);
	return rt;
}

static int sis900_nway_reset(struct net_device *net_dev)
{
	struct sis900_private *sis_priv = netdev_priv(net_dev);
	return mii_nway_restart(&sis_priv->mii_info);
}

/**
 *	sis900_set_wol - Set up Wake on Lan registers
 *	@net_dev: the net device to probe
 *	@wol: container for info passed to the driver
 *
 *	Process ethtool command "wol" to setup wake on lan features.
 *	SiS900 supports sending WoL events if a correct packet is received,
 *	but there is no simple way to filter them to only a subset (broadcast,
 *	multicast, unicast or arp).
 */

static int sis900_set_wol(struct net_device *net_dev, struct ethtool_wolinfo *wol)
{
	struct sis900_private *sis_priv = netdev_priv(net_dev);
	void __iomem *ioaddr = sis_priv->ioaddr;
	u32 cfgpmcsr = 0, pmctrl_bits = 0;

	if (wol->wolopts == 0) {
		pci_read_config_dword(sis_priv->pci_dev, CFGPMCSR, &cfgpmcsr);
		cfgpmcsr &= ~PME_EN;
		pci_write_config_dword(sis_priv->pci_dev, CFGPMCSR, cfgpmcsr);
		sw32(pmctrl, pmctrl_bits);
		if (netif_msg_wol(sis_priv))
			printk(KERN_DEBUG "%s: Wake on LAN disabled\n", net_dev->name);
		return 0;
	}

	if (wol->wolopts & (WAKE_MAGICSECURE | WAKE_UCAST | WAKE_MCAST
				| WAKE_BCAST | WAKE_ARP))
		return -EINVAL;

	if (wol->wolopts & WAKE_MAGIC)
		pmctrl_bits |= MAGICPKT;
	if (wol->wolopts & WAKE_PHY)
		pmctrl_bits |= LINKON;

	sw32(pmctrl, pmctrl_bits);

	pci_read_config_dword(sis_priv->pci_dev, CFGPMCSR, &cfgpmcsr);
	cfgpmcsr |= PME_EN;
	pci_write_config_dword(sis_priv->pci_dev, CFGPMCSR, cfgpmcsr);
	if (netif_msg_wol(sis_priv))
		printk(KERN_DEBUG "%s: Wake on LAN enabled\n", net_dev->name);

	return 0;
}

static void sis900_get_wol(struct net_device *net_dev, struct ethtool_wolinfo *wol)
{
	struct sis900_private *sp = netdev_priv(net_dev);
	void __iomem *ioaddr = sp->ioaddr;
	u32 pmctrl_bits;

	pmctrl_bits = sr32(pmctrl);
	if (pmctrl_bits & MAGICPKT)
		wol->wolopts |= WAKE_MAGIC;
	if (pmctrl_bits & LINKON)
		wol->wolopts |= WAKE_PHY;

	wol->supported = (WAKE_PHY | WAKE_MAGIC);
}

static int sis900_get_eeprom_len(struct net_device *dev)
{
	struct sis900_private *sis_priv = netdev_priv(dev);

	return sis_priv->eeprom_size;
}

static int sis900_read_eeprom(struct net_device *net_dev, u8 *buf)
{
	struct sis900_private *sis_priv = netdev_priv(net_dev);
	void __iomem *ioaddr = sis_priv->ioaddr;
	int wait, ret = -EAGAIN;
	u16 signature;
	u16 *ebuf = (u16 *)buf;
	int i;

	if (sis_priv->chipset_rev == SIS96x_900_REV) {
		sw32(mear, EEREQ);
		for (wait = 0; wait < 2000; wait++) {
			if (sr32(mear) & EEGNT) {
				/* read 16 bits, and index by 16 bits */
				for (i = 0; i < sis_priv->eeprom_size / 2; i++)
					ebuf[i] = (u16)read_eeprom(ioaddr, i);
				ret = 0;
				break;
			}
			udelay(1);
		}
		sw32(mear, EEDONE);
	} else {
		signature = (u16)read_eeprom(ioaddr, EEPROMSignature);
		if (signature != 0xffff && signature != 0x0000) {
			/* read 16 bits, and index by 16 bits */
			for (i = 0; i < sis_priv->eeprom_size / 2; i++)
				ebuf[i] = (u16)read_eeprom(ioaddr, i);
			ret = 0;
		}
	}
	return ret;
}

#define SIS900_EEPROM_MAGIC	0xBABE
static int sis900_get_eeprom(struct net_device *dev, struct ethtool_eeprom *eeprom, u8 *data)
{
	struct sis900_private *sis_priv = netdev_priv(dev);
	u8 *eebuf;
	int res;

	eebuf = kmalloc(sis_priv->eeprom_size, GFP_KERNEL);
	if (!eebuf)
		return -ENOMEM;

	eeprom->magic = SIS900_EEPROM_MAGIC;
	spin_lock_irq(&sis_priv->lock);
	res = sis900_read_eeprom(dev, eebuf);
	spin_unlock_irq(&sis_priv->lock);
	if (!res)
		memcpy(data, eebuf + eeprom->offset, eeprom->len);
	kfree(eebuf);
	return res;
}

static const struct ethtool_ops sis900_ethtool_ops = {
	.get_drvinfo 	= sis900_get_drvinfo,
	.get_msglevel	= sis900_get_msglevel,
	.set_msglevel	= sis900_set_msglevel,
	.get_link	= sis900_get_link,
	.nway_reset	= sis900_nway_reset,
	.get_wol	= sis900_get_wol,
	.set_wol	= sis900_set_wol,
	.get_link_ksettings = sis900_get_link_ksettings,
	.set_link_ksettings = sis900_set_link_ksettings,
	.get_eeprom_len = sis900_get_eeprom_len,
	.get_eeprom = sis900_get_eeprom,
};

/**
 *	mii_ioctl - process MII i/o control command
 *	@net_dev: the net device to command for
 *	@rq: parameter for command
 *	@cmd: the i/o command
 *
 *	Process MII command like read/write MII register
 */

static int mii_ioctl(struct net_device *net_dev, struct ifreq *rq, int cmd)
{
	struct sis900_private *sis_priv = netdev_priv(net_dev);
	struct mii_ioctl_data *data = if_mii(rq);

	switch(cmd) {
	case SIOCGMIIPHY:		/* Get address of MII PHY in use. */
		data->phy_id = sis_priv->mii->phy_addr;
		fallthrough;

	case SIOCGMIIREG:		/* Read MII PHY register. */
		data->val_out = mdio_read(net_dev, data->phy_id & 0x1f, data->reg_num & 0x1f);
		return 0;

	case SIOCSMIIREG:		/* Write MII PHY register. */
		mdio_write(net_dev, data->phy_id & 0x1f, data->reg_num & 0x1f, data->val_in);
		return 0;
	default:
		return -EOPNOTSUPP;
	}
}

/**
 *	sis900_set_config - Set media type by net_device.set_config
 *	@dev: the net device for media type change
 *	@map: ifmap passed by ifconfig
 *
 *	Set media type to 10baseT, 100baseT or 0(for auto) by ifconfig
 *	we support only port changes. All other runtime configuration
 *	changes will be ignored
 */

static int sis900_set_config(struct net_device *dev, struct ifmap *map)
{
	struct sis900_private *sis_priv = netdev_priv(dev);
	struct mii_phy *mii_phy = sis_priv->mii;

	u16 status;

	if ((map->port != (u_char)(-1)) && (map->port != dev->if_port)) {
		/* we switch on the ifmap->port field. I couldn't find anything
		 * like a definition or standard for the values of that field.
		 * I think the meaning of those values is device specific. But
		 * since I would like to change the media type via the ifconfig
		 * command I use the definition from linux/netdevice.h
		 * (which seems to be different from the ifport(pcmcia) definition) */
		switch(map->port){
		case IF_PORT_UNKNOWN: /* use auto here */
			dev->if_port = map->port;
			/* we are going to change the media type, so the Link
			 * will be temporary down and we need to reflect that
			 * here. When the Link comes up again, it will be
			 * sensed by the sis_timer procedure, which also does
			 * all the rest for us */
			netif_carrier_off(dev);

			/* read current state */
			status = mdio_read(dev, mii_phy->phy_addr, MII_CONTROL);

			/* enable auto negotiation and reset the negotioation
			 * (I don't really know what the auto negatiotiation
			 * reset really means, but it sounds for me right to
			 * do one here) */
			mdio_write(dev, mii_phy->phy_addr,
				   MII_CONTROL, status | MII_CNTL_AUTO | MII_CNTL_RST_AUTO);

			break;

		case IF_PORT_10BASET: /* 10BaseT */
			dev->if_port = map->port;

			/* we are going to change the media type, so the Link
			 * will be temporary down and we need to reflect that
			 * here. When the Link comes up again, it will be
			 * sensed by the sis_timer procedure, which also does
			 * all the rest for us */
			netif_carrier_off(dev);

			/* set Speed to 10Mbps */
			/* read current state */
			status = mdio_read(dev, mii_phy->phy_addr, MII_CONTROL);

			/* disable auto negotiation and force 10MBit mode*/
			mdio_write(dev, mii_phy->phy_addr,
				   MII_CONTROL, status & ~(MII_CNTL_SPEED |
					MII_CNTL_AUTO));
			break;

		case IF_PORT_100BASET: /* 100BaseT */
		case IF_PORT_100BASETX: /* 100BaseTx */
			dev->if_port = map->port;

			/* we are going to change the media type, so the Link
			 * will be temporary down and we need to reflect that
			 * here. When the Link comes up again, it will be
			 * sensed by the sis_timer procedure, which also does
			 * all the rest for us */
			netif_carrier_off(dev);

			/* set Speed to 100Mbps */
			/* disable auto negotiation and enable 100MBit Mode */
			status = mdio_read(dev, mii_phy->phy_addr, MII_CONTROL);
			mdio_write(dev, mii_phy->phy_addr,
				   MII_CONTROL, (status & ~MII_CNTL_SPEED) |
				   MII_CNTL_SPEED);

			break;

		case IF_PORT_10BASE2: /* 10Base2 */
		case IF_PORT_AUI: /* AUI */
		case IF_PORT_100BASEFX: /* 100BaseFx */
			/* These Modes are not supported (are they?)*/
			return -EOPNOTSUPP;

		default:
			return -EINVAL;
		}
	}
	return 0;
}

/**
 *	sis900_mcast_bitnr - compute hashtable index
 *	@addr: multicast address
 *	@revision: revision id of chip
 *
 *	SiS 900 uses the most sigificant 7 bits to index a 128 bits multicast
 *	hash table, which makes this function a little bit different from other drivers
 *	SiS 900 B0 & 635 M/B uses the most significat 8 bits to index 256 bits
 *   	multicast hash table.
 */

static inline u16 sis900_mcast_bitnr(u8 *addr, u8 revision)
{

	u32 crc = ether_crc(6, addr);

	/* leave 8 or 7 most siginifant bits */
	if ((revision >= SIS635A_900_REV) || (revision == SIS900B_900_REV))
		return (int)(crc >> 24);
	else
		return (int)(crc >> 25);
}

/**
 *	set_rx_mode - Set SiS900 receive mode
 *	@net_dev: the net device to be set
 *
 *	Set SiS900 receive mode for promiscuous, multicast, or broadcast mode.
 *	And set the appropriate multicast filter.
 *	Multicast hash table changes from 128 to 256 bits for 635M/B & 900B0.
 */

static void set_rx_mode(struct net_device *net_dev)
{
	struct sis900_private *sis_priv = netdev_priv(net_dev);
	void __iomem *ioaddr = sis_priv->ioaddr;
	u16 mc_filter[16] = {0};	/* 256/128 bits multicast hash table */
	int i, table_entries;
	u32 rx_mode;

	/* 635 Hash Table entries = 256(2^16) */
	if((sis_priv->chipset_rev >= SIS635A_900_REV) ||
			(sis_priv->chipset_rev == SIS900B_900_REV))
		table_entries = 16;
	else
		table_entries = 8;

	if (net_dev->flags & IFF_PROMISC) {
		/* Accept any kinds of packets */
		rx_mode = RFPromiscuous;
		for (i = 0; i < table_entries; i++)
			mc_filter[i] = 0xffff;
	} else if ((netdev_mc_count(net_dev) > multicast_filter_limit) ||
		   (net_dev->flags & IFF_ALLMULTI)) {
		/* too many multicast addresses or accept all multicast packet */
		rx_mode = RFAAB | RFAAM;
		for (i = 0; i < table_entries; i++)
			mc_filter[i] = 0xffff;
	} else {
		/* Accept Broadcast packet, destination address matchs our
		 * MAC address, use Receive Filter to reject unwanted MCAST
		 * packets */
		struct netdev_hw_addr *ha;
		rx_mode = RFAAB;

		netdev_for_each_mc_addr(ha, net_dev) {
			unsigned int bit_nr;

			bit_nr = sis900_mcast_bitnr(ha->addr,
						    sis_priv->chipset_rev);
			mc_filter[bit_nr >> 4] |= (1 << (bit_nr & 0xf));
		}
	}

	/* update Multicast Hash Table in Receive Filter */
	for (i = 0; i < table_entries; i++) {
                /* why plus 0x04 ??, That makes the correct value for hash table. */
		sw32(rfcr, (u32)(0x00000004 + i) << RFADDR_shift);
		sw32(rfdr, mc_filter[i]);
	}

	sw32(rfcr, RFEN | rx_mode);

	/* sis900 is capable of looping back packets at MAC level for
	 * debugging purpose */
	if (net_dev->flags & IFF_LOOPBACK) {
		u32 cr_saved;
		/* We must disable Tx/Rx before setting loopback mode */
		cr_saved = sr32(cr);
		sw32(cr, cr_saved | TxDIS | RxDIS);
		/* enable loopback */
		sw32(txcfg, sr32(txcfg) | TxMLB);
		sw32(rxcfg, sr32(rxcfg) | RxATX);
		/* restore cr */
		sw32(cr, cr_saved);
	}
}

/**
 *	sis900_reset - Reset sis900 MAC
 *	@net_dev: the net device to reset
 *
 *	reset sis900 MAC and wait until finished
 *	reset through command register
 *	change backoff algorithm for 900B0 & 635 M/B
 */

static void sis900_reset(struct net_device *net_dev)
{
	struct sis900_private *sis_priv = netdev_priv(net_dev);
	void __iomem *ioaddr = sis_priv->ioaddr;
	u32 status = TxRCMP | RxRCMP;
	int i;

	sw32(ier, 0);
	sw32(imr, 0);
	sw32(rfcr, 0);

	sw32(cr, RxRESET | TxRESET | RESET | sr32(cr));

	/* Check that the chip has finished the reset. */
	for (i = 0; status && (i < 1000); i++)
		status ^= sr32(isr) & status;

	if (sis_priv->chipset_rev >= SIS635A_900_REV ||
	    sis_priv->chipset_rev == SIS900B_900_REV)
		sw32(cfg, PESEL | RND_CNT);
	else
		sw32(cfg, PESEL);
}

/**
 *	sis900_remove - Remove sis900 device
 *	@pci_dev: the pci device to be removed
 *
 *	remove and release SiS900 net device
 */

static void sis900_remove(struct pci_dev *pci_dev)
{
	struct net_device *net_dev = pci_get_drvdata(pci_dev);
	struct sis900_private *sis_priv = netdev_priv(net_dev);

	unregister_netdev(net_dev);

	while (sis_priv->first_mii) {
		struct mii_phy *phy = sis_priv->first_mii;

		sis_priv->first_mii = phy->next;
		kfree(phy);
	}

	dma_free_coherent(&pci_dev->dev, RX_TOTAL_SIZE, sis_priv->rx_ring,
			  sis_priv->rx_ring_dma);
	dma_free_coherent(&pci_dev->dev, TX_TOTAL_SIZE, sis_priv->tx_ring,
			  sis_priv->tx_ring_dma);
	pci_iounmap(pci_dev, sis_priv->ioaddr);
	free_netdev(net_dev);
}

static int __maybe_unused sis900_suspend(struct device *dev)
{
	struct net_device *net_dev = dev_get_drvdata(dev);
	struct sis900_private *sis_priv = netdev_priv(net_dev);
	void __iomem *ioaddr = sis_priv->ioaddr;

	if(!netif_running(net_dev))
		return 0;

	netif_stop_queue(net_dev);
	netif_device_detach(net_dev);

	/* Stop the chip's Tx and Rx Status Machine */
	sw32(cr, RxDIS | TxDIS | sr32(cr));

	return 0;
}

static int __maybe_unused sis900_resume(struct device *dev)
{
	struct net_device *net_dev = dev_get_drvdata(dev);
	struct sis900_private *sis_priv = netdev_priv(net_dev);
	void __iomem *ioaddr = sis_priv->ioaddr;

	if(!netif_running(net_dev))
		return 0;

	sis900_init_rxfilter(net_dev);

	sis900_init_tx_ring(net_dev);
	sis900_init_rx_ring(net_dev);

	set_rx_mode(net_dev);

	netif_device_attach(net_dev);
	netif_start_queue(net_dev);

	/* Workaround for EDB */
	sis900_set_mode(sis_priv, HW_SPEED_10_MBPS, FDX_CAPABLE_HALF_SELECTED);

	/* Enable all known interrupts by setting the interrupt mask. */
	sw32(imr, RxSOVR | RxORN | RxERR | RxOK | TxURN | TxERR | TxDESC);
	sw32(cr, RxENA | sr32(cr));
	sw32(ier, IE);

	sis900_check_mode(net_dev, sis_priv->mii);

	return 0;
}

static SIMPLE_DEV_PM_OPS(sis900_pm_ops, sis900_suspend, sis900_resume);

static struct pci_driver sis900_pci_driver = {
	.name		= SIS900_MODULE_NAME,
	.id_table	= sis900_pci_tbl,
	.probe		= sis900_probe,
	.remove		= sis900_remove,
	.driver.pm	= &sis900_pm_ops,
};

static int __init sis900_init_module(void)
{
/* when a module, this is printed whether or not devices are found in probe */
#ifdef MODULE
	printk(version);
#endif

	return pci_register_driver(&sis900_pci_driver);
}

static void __exit sis900_cleanup_module(void)
{
	pci_unregister_driver(&sis900_pci_driver);
}

module_init(sis900_init_module);
module_exit(sis900_cleanup_module);
<|MERGE_RESOLUTION|>--- conflicted
+++ resolved
@@ -392,11 +392,7 @@
 			/* get MAC address from EEPROM */
 			for (i = 0; i < 3; i++)
 			        addr[i] = read_eeprom(ioaddr, i + EEPROMMACAddr);
-<<<<<<< HEAD
-			 eth_hw_addr_set(net_dev, (u8 *)addr);
-=======
 			eth_hw_addr_set(net_dev, (u8 *)addr);
->>>>>>> eb3cdb58
 
 			rc = 1;
 			break;
