--- conflicted
+++ resolved
@@ -2,13 +2,9 @@
 /* Copyright (c) 2019 - 2022 Beijing WangXun Technology Co., Ltd. */
 
 #include <linux/etherdevice.h>
-<<<<<<< HEAD
-#include <net/page_pool/helpers.h>
-=======
 #include <net/ip6_checksum.h>
 #include <net/page_pool/helpers.h>
 #include <net/inet_ecn.h>
->>>>>>> 2d5404ca
 #include <linux/iopoll.h>
 #include <linux/sctp.h>
 #include <linux/pci.h>
@@ -656,13 +652,10 @@
 		skb = wx_build_skb(rx_ring, rx_buffer, rx_desc);
 
 		/* exit if we failed to retrieve a buffer */
-<<<<<<< HEAD
-		if (!skb)
-=======
 		if (!skb) {
 			rx_ring->rx_stats.alloc_rx_buff_failed++;
->>>>>>> 2d5404ca
 			break;
+		}
 
 		wx_put_rx_buffer(rx_ring, rx_buffer, skb, rx_buffer_pgcnt);
 		cleaned_count++;
