// SPDX-License-Identifier: GPL-2.0
/* Copyright (c) 2015 - 2022 Beijing WangXun Technology Co., Ltd. */

#include <linux/etherdevice.h>
#include <linux/netdevice.h>
#include <linux/if_ether.h>
#include <linux/if_vlan.h>
#include <linux/iopoll.h>
#include <linux/pci.h>

#include "wx_type.h"
#include "wx_lib.h"
#include "wx_hw.h"

static int wx_phy_read_reg_mdi(struct mii_bus *bus, int phy_addr, int devnum, int regnum)
{
	struct wx *wx = bus->priv;
	u32 command, val;
	int ret;

	/* setup and write the address cycle command */
	command = WX_MSCA_RA(regnum) |
		  WX_MSCA_PA(phy_addr) |
		  WX_MSCA_DA(devnum);
	wr32(wx, WX_MSCA, command);

	command = WX_MSCC_CMD(WX_MSCA_CMD_READ) | WX_MSCC_BUSY;
	if (wx->mac.type == wx_mac_em)
		command |= WX_MDIO_CLK(6);
	wr32(wx, WX_MSCC, command);

	/* wait to complete */
	ret = read_poll_timeout(rd32, val, !(val & WX_MSCC_BUSY), 1000,
				100000, false, wx, WX_MSCC);
	if (ret) {
		wx_err(wx, "Mdio read c22 command did not complete.\n");
		return ret;
	}

	return (u16)rd32(wx, WX_MSCC);
}

static int wx_phy_write_reg_mdi(struct mii_bus *bus, int phy_addr,
				int devnum, int regnum, u16 value)
{
	struct wx *wx = bus->priv;
	u32 command, val;
	int ret;

	/* setup and write the address cycle command */
	command = WX_MSCA_RA(regnum) |
		  WX_MSCA_PA(phy_addr) |
		  WX_MSCA_DA(devnum);
	wr32(wx, WX_MSCA, command);

	command = value | WX_MSCC_CMD(WX_MSCA_CMD_WRITE) | WX_MSCC_BUSY;
	if (wx->mac.type == wx_mac_em)
		command |= WX_MDIO_CLK(6);
	wr32(wx, WX_MSCC, command);

	/* wait to complete */
	ret = read_poll_timeout(rd32, val, !(val & WX_MSCC_BUSY), 1000,
				100000, false, wx, WX_MSCC);
	if (ret)
		wx_err(wx, "Mdio write c22 command did not complete.\n");

	return ret;
}

int wx_phy_read_reg_mdi_c22(struct mii_bus *bus, int phy_addr, int regnum)
{
	struct wx *wx = bus->priv;

	wr32(wx, WX_MDIO_CLAUSE_SELECT, 0xF);
	return wx_phy_read_reg_mdi(bus, phy_addr, 0, regnum);
}
EXPORT_SYMBOL(wx_phy_read_reg_mdi_c22);

int wx_phy_write_reg_mdi_c22(struct mii_bus *bus, int phy_addr, int regnum, u16 value)
{
	struct wx *wx = bus->priv;

	wr32(wx, WX_MDIO_CLAUSE_SELECT, 0xF);
	return wx_phy_write_reg_mdi(bus, phy_addr, 0, regnum, value);
}
EXPORT_SYMBOL(wx_phy_write_reg_mdi_c22);

int wx_phy_read_reg_mdi_c45(struct mii_bus *bus, int phy_addr, int devnum, int regnum)
{
	struct wx *wx = bus->priv;

	wr32(wx, WX_MDIO_CLAUSE_SELECT, 0);
	return wx_phy_read_reg_mdi(bus, phy_addr, devnum, regnum);
}
EXPORT_SYMBOL(wx_phy_read_reg_mdi_c45);

int wx_phy_write_reg_mdi_c45(struct mii_bus *bus, int phy_addr,
			     int devnum, int regnum, u16 value)
{
	struct wx *wx = bus->priv;

	wr32(wx, WX_MDIO_CLAUSE_SELECT, 0);
	return wx_phy_write_reg_mdi(bus, phy_addr, devnum, regnum, value);
}
EXPORT_SYMBOL(wx_phy_write_reg_mdi_c45);

static void wx_intr_disable(struct wx *wx, u64 qmask)
{
	u32 mask;

	mask = (qmask & U32_MAX);
	if (mask)
		wr32(wx, WX_PX_IMS(0), mask);

	if (wx->mac.type == wx_mac_sp) {
		mask = (qmask >> 32);
		if (mask)
			wr32(wx, WX_PX_IMS(1), mask);
	}
}

void wx_intr_enable(struct wx *wx, u64 qmask)
{
	u32 mask;

	mask = (qmask & U32_MAX);
	if (mask)
		wr32(wx, WX_PX_IMC(0), mask);
	if (wx->mac.type == wx_mac_sp) {
		mask = (qmask >> 32);
		if (mask)
			wr32(wx, WX_PX_IMC(1), mask);
	}
}
EXPORT_SYMBOL(wx_intr_enable);

/**
 * wx_irq_disable - Mask off interrupt generation on the NIC
 * @wx: board private structure
 **/
void wx_irq_disable(struct wx *wx)
{
	struct pci_dev *pdev = wx->pdev;

	wr32(wx, WX_PX_MISC_IEN, 0);
	wx_intr_disable(wx, WX_INTR_ALL);

	if (pdev->msix_enabled) {
		int vector;

		for (vector = 0; vector < wx->num_q_vectors; vector++)
			synchronize_irq(wx->msix_q_entries[vector].vector);

		synchronize_irq(wx->msix_entry->vector);
	} else {
		synchronize_irq(pdev->irq);
	}
}
EXPORT_SYMBOL(wx_irq_disable);

/* cmd_addr is used for some special command:
 * 1. to be sector address, when implemented erase sector command
 * 2. to be flash address when implemented read, write flash address
 */
static int wx_fmgr_cmd_op(struct wx *wx, u32 cmd, u32 cmd_addr)
{
	u32 cmd_val = 0, val = 0;

	cmd_val = WX_SPI_CMD_CMD(cmd) |
		  WX_SPI_CMD_CLK(WX_SPI_CLK_DIV) |
		  cmd_addr;
	wr32(wx, WX_SPI_CMD, cmd_val);

	return read_poll_timeout(rd32, val, (val & 0x1), 10, 100000,
				 false, wx, WX_SPI_STATUS);
}

static int wx_flash_read_dword(struct wx *wx, u32 addr, u32 *data)
{
	int ret = 0;

	ret = wx_fmgr_cmd_op(wx, WX_SPI_CMD_READ_DWORD, addr);
	if (ret < 0)
		return ret;

	*data = rd32(wx, WX_SPI_DATA);

	return ret;
}

int wx_check_flash_load(struct wx *hw, u32 check_bit)
{
	u32 reg = 0;
	int err = 0;

	/* if there's flash existing */
	if (!(rd32(hw, WX_SPI_STATUS) &
	      WX_SPI_STATUS_FLASH_BYPASS)) {
		/* wait hw load flash done */
		err = read_poll_timeout(rd32, reg, !(reg & check_bit), 20000, 2000000,
					false, hw, WX_SPI_ILDR_STATUS);
		if (err < 0)
			wx_err(hw, "Check flash load timeout.\n");
	}

	return err;
}
EXPORT_SYMBOL(wx_check_flash_load);

void wx_control_hw(struct wx *wx, bool drv)
{
	/* True : Let firmware know the driver has taken over
	 * False : Let firmware take over control of hw
	 */
	wr32m(wx, WX_CFG_PORT_CTL, WX_CFG_PORT_CTL_DRV_LOAD,
	      drv ? WX_CFG_PORT_CTL_DRV_LOAD : 0);
}
EXPORT_SYMBOL(wx_control_hw);

/**
 * wx_mng_present - returns 0 when management capability is present
 * @wx: pointer to hardware structure
 */
int wx_mng_present(struct wx *wx)
{
	u32 fwsm;

	fwsm = rd32(wx, WX_MIS_ST);
	if (fwsm & WX_MIS_ST_MNG_INIT_DN)
		return 0;
	else
		return -EACCES;
}
EXPORT_SYMBOL(wx_mng_present);

/* Software lock to be held while software semaphore is being accessed. */
static DEFINE_MUTEX(wx_sw_sync_lock);

/**
 *  wx_release_sw_sync - Release SW semaphore
 *  @wx: pointer to hardware structure
 *  @mask: Mask to specify which semaphore to release
 *
 *  Releases the SW semaphore for the specified
 *  function (CSR, PHY0, PHY1, EEPROM, Flash)
 **/
static void wx_release_sw_sync(struct wx *wx, u32 mask)
{
	mutex_lock(&wx_sw_sync_lock);
	wr32m(wx, WX_MNG_SWFW_SYNC, mask, 0);
	mutex_unlock(&wx_sw_sync_lock);
}

/**
 *  wx_acquire_sw_sync - Acquire SW semaphore
 *  @wx: pointer to hardware structure
 *  @mask: Mask to specify which semaphore to acquire
 *
 *  Acquires the SW semaphore for the specified
 *  function (CSR, PHY0, PHY1, EEPROM, Flash)
 **/
static int wx_acquire_sw_sync(struct wx *wx, u32 mask)
{
	u32 sem = 0;
	int ret = 0;

	mutex_lock(&wx_sw_sync_lock);
	ret = read_poll_timeout(rd32, sem, !(sem & mask),
				5000, 2000000, false, wx, WX_MNG_SWFW_SYNC);
	if (!ret) {
		sem |= mask;
		wr32(wx, WX_MNG_SWFW_SYNC, sem);
	} else {
		wx_err(wx, "SW Semaphore not granted: 0x%x.\n", sem);
	}
	mutex_unlock(&wx_sw_sync_lock);

	return ret;
}

/**
 *  wx_host_interface_command - Issue command to manageability block
 *  @wx: pointer to the HW structure
 *  @buffer: contains the command to write and where the return status will
 *   be placed
 *  @length: length of buffer, must be multiple of 4 bytes
 *  @timeout: time in ms to wait for command completion
 *  @return_data: read and return data from the buffer (true) or not (false)
 *   Needed because FW structures are big endian and decoding of
 *   these fields can be 8 bit or 16 bit based on command. Decoding
 *   is not easily understood without making a table of commands.
 *   So we will leave this up to the caller to read back the data
 *   in these cases.
 **/
int wx_host_interface_command(struct wx *wx, u32 *buffer,
			      u32 length, u32 timeout, bool return_data)
{
	u32 hdr_size = sizeof(struct wx_hic_hdr);
	u32 hicr, i, bi, buf[64] = {};
	int status = 0;
	u32 dword_len;
	u16 buf_len;

	if (length == 0 || length > WX_HI_MAX_BLOCK_BYTE_LENGTH) {
		wx_err(wx, "Buffer length failure buffersize=%d.\n", length);
		return -EINVAL;
	}

	status = wx_acquire_sw_sync(wx, WX_MNG_SWFW_SYNC_SW_MB);
	if (status != 0)
		return status;

	/* Calculate length in DWORDs. We must be DWORD aligned */
	if ((length % (sizeof(u32))) != 0) {
		wx_err(wx, "Buffer length failure, not aligned to dword");
		status = -EINVAL;
		goto rel_out;
	}

	dword_len = length >> 2;

	/* The device driver writes the relevant command block
	 * into the ram area.
	 */
	for (i = 0; i < dword_len; i++) {
		wr32a(wx, WX_MNG_MBOX, i, (__force u32)cpu_to_le32(buffer[i]));
		/* write flush */
		buf[i] = rd32a(wx, WX_MNG_MBOX, i);
	}
	/* Setting this bit tells the ARC that a new command is pending. */
	wr32m(wx, WX_MNG_MBOX_CTL,
	      WX_MNG_MBOX_CTL_SWRDY, WX_MNG_MBOX_CTL_SWRDY);

	status = read_poll_timeout(rd32, hicr, hicr & WX_MNG_MBOX_CTL_FWRDY, 1000,
				   timeout * 1000, false, wx, WX_MNG_MBOX_CTL);

	/* Check command completion */
	if (status) {
		wx_dbg(wx, "Command has failed with no status valid.\n");

		buf[0] = rd32(wx, WX_MNG_MBOX);
		if ((buffer[0] & 0xff) != (~buf[0] >> 24)) {
			status = -EINVAL;
			goto rel_out;
		}
		if ((buf[0] & 0xff0000) >> 16 == 0x80) {
			wx_dbg(wx, "It's unknown cmd.\n");
			status = -EINVAL;
			goto rel_out;
		}

		wx_dbg(wx, "write value:\n");
		for (i = 0; i < dword_len; i++)
			wx_dbg(wx, "%x ", buffer[i]);
		wx_dbg(wx, "read value:\n");
		for (i = 0; i < dword_len; i++)
			wx_dbg(wx, "%x ", buf[i]);
	}

	if (!return_data)
		goto rel_out;

	/* Calculate length in DWORDs */
	dword_len = hdr_size >> 2;

	/* first pull in the header so we know the buffer length */
	for (bi = 0; bi < dword_len; bi++) {
		buffer[bi] = rd32a(wx, WX_MNG_MBOX, bi);
		le32_to_cpus(&buffer[bi]);
	}

	/* If there is any thing in data position pull it in */
	buf_len = ((struct wx_hic_hdr *)buffer)->buf_len;
	if (buf_len == 0)
		goto rel_out;

	if (length < buf_len + hdr_size) {
		wx_err(wx, "Buffer not large enough for reply message.\n");
		status = -EFAULT;
		goto rel_out;
	}

	/* Calculate length in DWORDs, add 3 for odd lengths */
	dword_len = (buf_len + 3) >> 2;

	/* Pull in the rest of the buffer (bi is where we left off) */
	for (; bi <= dword_len; bi++) {
		buffer[bi] = rd32a(wx, WX_MNG_MBOX, bi);
		le32_to_cpus(&buffer[bi]);
	}

rel_out:
	wx_release_sw_sync(wx, WX_MNG_SWFW_SYNC_SW_MB);
	return status;
}
EXPORT_SYMBOL(wx_host_interface_command);

/**
 *  wx_read_ee_hostif_data - Read EEPROM word using a host interface cmd
 *  assuming that the semaphore is already obtained.
 *  @wx: pointer to hardware structure
 *  @offset: offset of  word in the EEPROM to read
 *  @data: word read from the EEPROM
 *
 *  Reads a 16 bit word from the EEPROM using the hostif.
 **/
static int wx_read_ee_hostif_data(struct wx *wx, u16 offset, u16 *data)
{
	struct wx_hic_read_shadow_ram buffer;
	int status;

	buffer.hdr.req.cmd = FW_READ_SHADOW_RAM_CMD;
	buffer.hdr.req.buf_lenh = 0;
	buffer.hdr.req.buf_lenl = FW_READ_SHADOW_RAM_LEN;
	buffer.hdr.req.checksum = FW_DEFAULT_CHECKSUM;

	/* convert offset from words to bytes */
	buffer.address = (__force u32)cpu_to_be32(offset * 2);
	/* one word */
	buffer.length = (__force u16)cpu_to_be16(sizeof(u16));

	status = wx_host_interface_command(wx, (u32 *)&buffer, sizeof(buffer),
					   WX_HI_COMMAND_TIMEOUT, false);

	if (status != 0)
		return status;

	*data = (u16)rd32a(wx, WX_MNG_MBOX, FW_NVM_DATA_OFFSET);

	return status;
}

/**
 *  wx_read_ee_hostif - Read EEPROM word using a host interface cmd
 *  @wx: pointer to hardware structure
 *  @offset: offset of  word in the EEPROM to read
 *  @data: word read from the EEPROM
 *
 *  Reads a 16 bit word from the EEPROM using the hostif.
 **/
int wx_read_ee_hostif(struct wx *wx, u16 offset, u16 *data)
{
	int status = 0;

	status = wx_acquire_sw_sync(wx, WX_MNG_SWFW_SYNC_SW_FLASH);
	if (status == 0) {
		status = wx_read_ee_hostif_data(wx, offset, data);
		wx_release_sw_sync(wx, WX_MNG_SWFW_SYNC_SW_FLASH);
	}

	return status;
}
EXPORT_SYMBOL(wx_read_ee_hostif);

/**
 *  wx_read_ee_hostif_buffer- Read EEPROM word(s) using hostif
 *  @wx: pointer to hardware structure
 *  @offset: offset of  word in the EEPROM to read
 *  @words: number of words
 *  @data: word(s) read from the EEPROM
 *
 *  Reads a 16 bit word(s) from the EEPROM using the hostif.
 **/
int wx_read_ee_hostif_buffer(struct wx *wx,
			     u16 offset, u16 words, u16 *data)
{
	struct wx_hic_read_shadow_ram buffer;
	u32 current_word = 0;
	u16 words_to_read;
	u32 value = 0;
	int status;
	u32 i;

	/* Take semaphore for the entire operation. */
	status = wx_acquire_sw_sync(wx, WX_MNG_SWFW_SYNC_SW_FLASH);
	if (status != 0)
		return status;

	while (words) {
		if (words > FW_MAX_READ_BUFFER_SIZE / 2)
			words_to_read = FW_MAX_READ_BUFFER_SIZE / 2;
		else
			words_to_read = words;

		buffer.hdr.req.cmd = FW_READ_SHADOW_RAM_CMD;
		buffer.hdr.req.buf_lenh = 0;
		buffer.hdr.req.buf_lenl = FW_READ_SHADOW_RAM_LEN;
		buffer.hdr.req.checksum = FW_DEFAULT_CHECKSUM;

		/* convert offset from words to bytes */
		buffer.address = (__force u32)cpu_to_be32((offset + current_word) * 2);
		buffer.length = (__force u16)cpu_to_be16(words_to_read * 2);

		status = wx_host_interface_command(wx, (u32 *)&buffer,
						   sizeof(buffer),
						   WX_HI_COMMAND_TIMEOUT,
						   false);

		if (status != 0) {
			wx_err(wx, "Host interface command failed\n");
			goto out;
		}

		for (i = 0; i < words_to_read; i++) {
			u32 reg = WX_MNG_MBOX + (FW_NVM_DATA_OFFSET << 2) + 2 * i;

			value = rd32(wx, reg);
			data[current_word] = (u16)(value & 0xffff);
			current_word++;
			i++;
			if (i < words_to_read) {
				value >>= 16;
				data[current_word] = (u16)(value & 0xffff);
				current_word++;
			}
		}
		words -= words_to_read;
	}

out:
	wx_release_sw_sync(wx, WX_MNG_SWFW_SYNC_SW_FLASH);
	return status;
}
EXPORT_SYMBOL(wx_read_ee_hostif_buffer);

/**
 *  wx_init_eeprom_params - Initialize EEPROM params
 *  @wx: pointer to hardware structure
 *
 *  Initializes the EEPROM parameters wx_eeprom_info within the
 *  wx_hw struct in order to set up EEPROM access.
 **/
void wx_init_eeprom_params(struct wx *wx)
{
	struct wx_eeprom_info *eeprom = &wx->eeprom;
	u16 eeprom_size;
	u16 data = 0x80;

	if (eeprom->type == wx_eeprom_uninitialized) {
		eeprom->semaphore_delay = 10;
		eeprom->type = wx_eeprom_none;

		if (!(rd32(wx, WX_SPI_STATUS) &
		      WX_SPI_STATUS_FLASH_BYPASS)) {
			eeprom->type = wx_flash;

			eeprom_size = 4096;
			eeprom->word_size = eeprom_size >> 1;

			wx_dbg(wx, "Eeprom params: type = %d, size = %d\n",
			       eeprom->type, eeprom->word_size);
		}
	}

	if (wx->mac.type == wx_mac_sp) {
		if (wx_read_ee_hostif(wx, WX_SW_REGION_PTR, &data)) {
			wx_err(wx, "NVM Read Error\n");
			return;
		}
		data = data >> 1;
	}

	eeprom->sw_region_offset = data;
}
EXPORT_SYMBOL(wx_init_eeprom_params);

/**
 *  wx_get_mac_addr - Generic get MAC address
 *  @wx: pointer to hardware structure
 *  @mac_addr: Adapter MAC address
 *
 *  Reads the adapter's MAC address from first Receive Address Register (RAR0)
 *  A reset of the adapter must be performed prior to calling this function
 *  in order for the MAC address to have been loaded from the EEPROM into RAR0
 **/
void wx_get_mac_addr(struct wx *wx, u8 *mac_addr)
{
	u32 rar_high;
	u32 rar_low;
	u16 i;

	wr32(wx, WX_PSR_MAC_SWC_IDX, 0);
	rar_high = rd32(wx, WX_PSR_MAC_SWC_AD_H);
	rar_low = rd32(wx, WX_PSR_MAC_SWC_AD_L);

	for (i = 0; i < 2; i++)
		mac_addr[i] = (u8)(rar_high >> (1 - i) * 8);

	for (i = 0; i < 4; i++)
		mac_addr[i + 2] = (u8)(rar_low >> (3 - i) * 8);
}
EXPORT_SYMBOL(wx_get_mac_addr);

/**
 *  wx_set_rar - Set Rx address register
 *  @wx: pointer to hardware structure
 *  @index: Receive address register to write
 *  @addr: Address to put into receive address register
 *  @pools: VMDq "set" or "pool" index
 *  @enable_addr: set flag that address is active
 *
 *  Puts an ethernet address into a receive address register.
 **/
static int wx_set_rar(struct wx *wx, u32 index, u8 *addr, u64 pools,
		      u32 enable_addr)
{
	u32 rar_entries = wx->mac.num_rar_entries;
	u32 rar_low, rar_high;

	/* Make sure we are using a valid rar index range */
	if (index >= rar_entries) {
		wx_err(wx, "RAR index %d is out of range.\n", index);
		return -EINVAL;
	}

	/* select the MAC address */
	wr32(wx, WX_PSR_MAC_SWC_IDX, index);

	/* setup VMDq pool mapping */
	wr32(wx, WX_PSR_MAC_SWC_VM_L, pools & 0xFFFFFFFF);
	if (wx->mac.type == wx_mac_sp)
		wr32(wx, WX_PSR_MAC_SWC_VM_H, pools >> 32);

	/* HW expects these in little endian so we reverse the byte
	 * order from network order (big endian) to little endian
	 *
	 * Some parts put the VMDq setting in the extra RAH bits,
	 * so save everything except the lower 16 bits that hold part
	 * of the address and the address valid bit.
	 */
	rar_low = ((u32)addr[5] |
		  ((u32)addr[4] << 8) |
		  ((u32)addr[3] << 16) |
		  ((u32)addr[2] << 24));
	rar_high = ((u32)addr[1] |
		   ((u32)addr[0] << 8));
	if (enable_addr != 0)
		rar_high |= WX_PSR_MAC_SWC_AD_H_AV;

	wr32(wx, WX_PSR_MAC_SWC_AD_L, rar_low);
	wr32m(wx, WX_PSR_MAC_SWC_AD_H,
	      (WX_PSR_MAC_SWC_AD_H_AD(U16_MAX) |
	       WX_PSR_MAC_SWC_AD_H_ADTYPE(1) |
	       WX_PSR_MAC_SWC_AD_H_AV),
	      rar_high);

	return 0;
}

/**
 *  wx_clear_rar - Remove Rx address register
 *  @wx: pointer to hardware structure
 *  @index: Receive address register to write
 *
 *  Clears an ethernet address from a receive address register.
 **/
static int wx_clear_rar(struct wx *wx, u32 index)
{
	u32 rar_entries = wx->mac.num_rar_entries;

	/* Make sure we are using a valid rar index range */
	if (index >= rar_entries) {
		wx_err(wx, "RAR index %d is out of range.\n", index);
		return -EINVAL;
	}

	/* Some parts put the VMDq setting in the extra RAH bits,
	 * so save everything except the lower 16 bits that hold part
	 * of the address and the address valid bit.
	 */
	wr32(wx, WX_PSR_MAC_SWC_IDX, index);

	wr32(wx, WX_PSR_MAC_SWC_VM_L, 0);
	wr32(wx, WX_PSR_MAC_SWC_VM_H, 0);

	wr32(wx, WX_PSR_MAC_SWC_AD_L, 0);
	wr32m(wx, WX_PSR_MAC_SWC_AD_H,
	      (WX_PSR_MAC_SWC_AD_H_AD(U16_MAX) |
	       WX_PSR_MAC_SWC_AD_H_ADTYPE(1) |
	       WX_PSR_MAC_SWC_AD_H_AV),
	      0);

	return 0;
}

/**
 *  wx_clear_vmdq - Disassociate a VMDq pool index from a rx address
 *  @wx: pointer to hardware struct
 *  @rar: receive address register index to disassociate
 *  @vmdq: VMDq pool index to remove from the rar
 **/
static int wx_clear_vmdq(struct wx *wx, u32 rar, u32 __maybe_unused vmdq)
{
	u32 rar_entries = wx->mac.num_rar_entries;
	u32 mpsar_lo, mpsar_hi;

	/* Make sure we are using a valid rar index range */
	if (rar >= rar_entries) {
		wx_err(wx, "RAR index %d is out of range.\n", rar);
		return -EINVAL;
	}

	wr32(wx, WX_PSR_MAC_SWC_IDX, rar);
	mpsar_lo = rd32(wx, WX_PSR_MAC_SWC_VM_L);
	mpsar_hi = rd32(wx, WX_PSR_MAC_SWC_VM_H);

	if (!mpsar_lo && !mpsar_hi)
		return 0;

	/* was that the last pool using this rar? */
	if (mpsar_lo == 0 && mpsar_hi == 0 && rar != 0)
		wx_clear_rar(wx, rar);

	return 0;
}

/**
 *  wx_init_uta_tables - Initialize the Unicast Table Array
 *  @wx: pointer to hardware structure
 **/
static void wx_init_uta_tables(struct wx *wx)
{
	int i;

	wx_dbg(wx, " Clearing UTA\n");

	for (i = 0; i < 128; i++)
		wr32(wx, WX_PSR_UC_TBL(i), 0);
}

/**
 *  wx_init_rx_addrs - Initializes receive address filters.
 *  @wx: pointer to hardware structure
 *
 *  Places the MAC address in receive address register 0 and clears the rest
 *  of the receive address registers. Clears the multicast table. Assumes
 *  the receiver is in reset when the routine is called.
 **/
void wx_init_rx_addrs(struct wx *wx)
{
	u32 rar_entries = wx->mac.num_rar_entries;
	u32 psrctl;
	int i;

	/* If the current mac address is valid, assume it is a software override
	 * to the permanent address.
	 * Otherwise, use the permanent address from the eeprom.
	 */
	if (!is_valid_ether_addr(wx->mac.addr)) {
		/* Get the MAC address from the RAR0 for later reference */
		wx_get_mac_addr(wx, wx->mac.addr);
		wx_dbg(wx, "Keeping Current RAR0 Addr = %pM\n", wx->mac.addr);
	} else {
		/* Setup the receive address. */
		wx_dbg(wx, "Overriding MAC Address in RAR[0]\n");
		wx_dbg(wx, "New MAC Addr = %pM\n", wx->mac.addr);

		wx_set_rar(wx, 0, wx->mac.addr, 0, WX_PSR_MAC_SWC_AD_H_AV);

		if (wx->mac.type == wx_mac_sp) {
			/* clear VMDq pool/queue selection for RAR 0 */
			wx_clear_vmdq(wx, 0, WX_CLEAR_VMDQ_ALL);
		}
	}

	/* Zero out the other receive addresses. */
	wx_dbg(wx, "Clearing RAR[1-%d]\n", rar_entries - 1);
	for (i = 1; i < rar_entries; i++) {
		wr32(wx, WX_PSR_MAC_SWC_IDX, i);
		wr32(wx, WX_PSR_MAC_SWC_AD_L, 0);
		wr32(wx, WX_PSR_MAC_SWC_AD_H, 0);
	}

	/* Clear the MTA */
	wx->addr_ctrl.mta_in_use = 0;
	psrctl = rd32(wx, WX_PSR_CTL);
	psrctl &= ~(WX_PSR_CTL_MO | WX_PSR_CTL_MFE);
	psrctl |= wx->mac.mc_filter_type << WX_PSR_CTL_MO_SHIFT;
	wr32(wx, WX_PSR_CTL, psrctl);
	wx_dbg(wx, " Clearing MTA\n");
	for (i = 0; i < wx->mac.mcft_size; i++)
		wr32(wx, WX_PSR_MC_TBL(i), 0);

	wx_init_uta_tables(wx);
}
EXPORT_SYMBOL(wx_init_rx_addrs);

static void wx_sync_mac_table(struct wx *wx)
{
	int i;

	for (i = 0; i < wx->mac.num_rar_entries; i++) {
		if (wx->mac_table[i].state & WX_MAC_STATE_MODIFIED) {
			if (wx->mac_table[i].state & WX_MAC_STATE_IN_USE) {
				wx_set_rar(wx, i,
					   wx->mac_table[i].addr,
					   wx->mac_table[i].pools,
					   WX_PSR_MAC_SWC_AD_H_AV);
			} else {
				wx_clear_rar(wx, i);
			}
			wx->mac_table[i].state &= ~(WX_MAC_STATE_MODIFIED);
		}
	}
}

/* this function destroys the first RAR entry */
void wx_mac_set_default_filter(struct wx *wx, u8 *addr)
{
	memcpy(&wx->mac_table[0].addr, addr, ETH_ALEN);
	wx->mac_table[0].pools = 1ULL;
	wx->mac_table[0].state = (WX_MAC_STATE_DEFAULT | WX_MAC_STATE_IN_USE);
	wx_set_rar(wx, 0, wx->mac_table[0].addr,
		   wx->mac_table[0].pools,
		   WX_PSR_MAC_SWC_AD_H_AV);
}
EXPORT_SYMBOL(wx_mac_set_default_filter);

void wx_flush_sw_mac_table(struct wx *wx)
{
	u32 i;

	for (i = 0; i < wx->mac.num_rar_entries; i++) {
		if (!(wx->mac_table[i].state & WX_MAC_STATE_IN_USE))
			continue;

		wx->mac_table[i].state |= WX_MAC_STATE_MODIFIED;
		wx->mac_table[i].state &= ~WX_MAC_STATE_IN_USE;
		memset(wx->mac_table[i].addr, 0, ETH_ALEN);
		wx->mac_table[i].pools = 0;
	}
	wx_sync_mac_table(wx);
}
EXPORT_SYMBOL(wx_flush_sw_mac_table);

static int wx_add_mac_filter(struct wx *wx, u8 *addr, u16 pool)
{
	u32 i;

	if (is_zero_ether_addr(addr))
		return -EINVAL;

	for (i = 0; i < wx->mac.num_rar_entries; i++) {
		if (wx->mac_table[i].state & WX_MAC_STATE_IN_USE) {
			if (ether_addr_equal(addr, wx->mac_table[i].addr)) {
				if (wx->mac_table[i].pools != (1ULL << pool)) {
					memcpy(wx->mac_table[i].addr, addr, ETH_ALEN);
					wx->mac_table[i].pools |= (1ULL << pool);
					wx_sync_mac_table(wx);
					return i;
				}
			}
		}

		if (wx->mac_table[i].state & WX_MAC_STATE_IN_USE)
			continue;
		wx->mac_table[i].state |= (WX_MAC_STATE_MODIFIED |
					   WX_MAC_STATE_IN_USE);
		memcpy(wx->mac_table[i].addr, addr, ETH_ALEN);
		wx->mac_table[i].pools |= (1ULL << pool);
		wx_sync_mac_table(wx);
		return i;
	}
	return -ENOMEM;
}

static int wx_del_mac_filter(struct wx *wx, u8 *addr, u16 pool)
{
	u32 i;

	if (is_zero_ether_addr(addr))
		return -EINVAL;

	/* search table for addr, if found, set to 0 and sync */
	for (i = 0; i < wx->mac.num_rar_entries; i++) {
		if (!ether_addr_equal(addr, wx->mac_table[i].addr))
			continue;

		wx->mac_table[i].state |= WX_MAC_STATE_MODIFIED;
		wx->mac_table[i].pools &= ~(1ULL << pool);
		if (!wx->mac_table[i].pools) {
			wx->mac_table[i].state &= ~WX_MAC_STATE_IN_USE;
			memset(wx->mac_table[i].addr, 0, ETH_ALEN);
		}
		wx_sync_mac_table(wx);
		return 0;
	}
	return -ENOMEM;
}

static int wx_available_rars(struct wx *wx)
{
	u32 i, count = 0;

	for (i = 0; i < wx->mac.num_rar_entries; i++) {
		if (wx->mac_table[i].state == 0)
			count++;
	}

	return count;
}

/**
 * wx_write_uc_addr_list - write unicast addresses to RAR table
 * @netdev: network interface device structure
 * @pool: index for mac table
 *
 * Writes unicast address list to the RAR table.
 * Returns: -ENOMEM on failure/insufficient address space
 *                0 on no addresses written
 *                X on writing X addresses to the RAR table
 **/
static int wx_write_uc_addr_list(struct net_device *netdev, int pool)
{
	struct wx *wx = netdev_priv(netdev);
	int count = 0;

	/* return ENOMEM indicating insufficient memory for addresses */
	if (netdev_uc_count(netdev) > wx_available_rars(wx))
		return -ENOMEM;

	if (!netdev_uc_empty(netdev)) {
		struct netdev_hw_addr *ha;

		netdev_for_each_uc_addr(ha, netdev) {
			wx_del_mac_filter(wx, ha->addr, pool);
			wx_add_mac_filter(wx, ha->addr, pool);
			count++;
		}
	}
	return count;
}

/**
 *  wx_mta_vector - Determines bit-vector in multicast table to set
 *  @wx: pointer to private structure
 *  @mc_addr: the multicast address
 *
 *  Extracts the 12 bits, from a multicast address, to determine which
 *  bit-vector to set in the multicast table. The hardware uses 12 bits, from
 *  incoming rx multicast addresses, to determine the bit-vector to check in
 *  the MTA. Which of the 4 combination, of 12-bits, the hardware uses is set
 *  by the MO field of the MCSTCTRL. The MO field is set during initialization
 *  to mc_filter_type.
 **/
static u32 wx_mta_vector(struct wx *wx, u8 *mc_addr)
{
	u32 vector = 0;

	switch (wx->mac.mc_filter_type) {
	case 0:   /* use bits [47:36] of the address */
		vector = ((mc_addr[4] >> 4) | (((u16)mc_addr[5]) << 4));
		break;
	case 1:   /* use bits [46:35] of the address */
		vector = ((mc_addr[4] >> 3) | (((u16)mc_addr[5]) << 5));
		break;
	case 2:   /* use bits [45:34] of the address */
		vector = ((mc_addr[4] >> 2) | (((u16)mc_addr[5]) << 6));
		break;
	case 3:   /* use bits [43:32] of the address */
		vector = ((mc_addr[4]) | (((u16)mc_addr[5]) << 8));
		break;
	default:  /* Invalid mc_filter_type */
		wx_err(wx, "MC filter type param set incorrectly\n");
		break;
	}

	/* vector can only be 12-bits or boundary will be exceeded */
	vector &= 0xFFF;
	return vector;
}

/**
 *  wx_set_mta - Set bit-vector in multicast table
 *  @wx: pointer to private structure
 *  @mc_addr: Multicast address
 *
 *  Sets the bit-vector in the multicast table.
 **/
static void wx_set_mta(struct wx *wx, u8 *mc_addr)
{
	u32 vector, vector_bit, vector_reg;

	wx->addr_ctrl.mta_in_use++;

	vector = wx_mta_vector(wx, mc_addr);
	wx_dbg(wx, " bit-vector = 0x%03X\n", vector);

	/* The MTA is a register array of 128 32-bit registers. It is treated
	 * like an array of 4096 bits.  We want to set bit
	 * BitArray[vector_value]. So we figure out what register the bit is
	 * in, read it, OR in the new bit, then write back the new value.  The
	 * register is determined by the upper 7 bits of the vector value and
	 * the bit within that register are determined by the lower 5 bits of
	 * the value.
	 */
	vector_reg = (vector >> 5) & 0x7F;
	vector_bit = vector & 0x1F;
	wx->mac.mta_shadow[vector_reg] |= (1 << vector_bit);
}

/**
 *  wx_update_mc_addr_list - Updates MAC list of multicast addresses
 *  @wx: pointer to private structure
 *  @netdev: pointer to net device structure
 *
 *  The given list replaces any existing list. Clears the MC addrs from receive
 *  address registers and the multicast table. Uses unused receive address
 *  registers for the first multicast addresses, and hashes the rest into the
 *  multicast table.
 **/
static void wx_update_mc_addr_list(struct wx *wx, struct net_device *netdev)
{
	struct netdev_hw_addr *ha;
	u32 i, psrctl;

	/* Set the new number of MC addresses that we are being requested to
	 * use.
	 */
	wx->addr_ctrl.num_mc_addrs = netdev_mc_count(netdev);
	wx->addr_ctrl.mta_in_use = 0;

	/* Clear mta_shadow */
	wx_dbg(wx, " Clearing MTA\n");
	memset(&wx->mac.mta_shadow, 0, sizeof(wx->mac.mta_shadow));

	/* Update mta_shadow */
	netdev_for_each_mc_addr(ha, netdev) {
		wx_dbg(wx, " Adding the multicast addresses:\n");
		wx_set_mta(wx, ha->addr);
	}

	/* Enable mta */
	for (i = 0; i < wx->mac.mcft_size; i++)
		wr32a(wx, WX_PSR_MC_TBL(0), i,
		      wx->mac.mta_shadow[i]);

	if (wx->addr_ctrl.mta_in_use > 0) {
		psrctl = rd32(wx, WX_PSR_CTL);
		psrctl &= ~(WX_PSR_CTL_MO | WX_PSR_CTL_MFE);
		psrctl |= WX_PSR_CTL_MFE |
			  (wx->mac.mc_filter_type << WX_PSR_CTL_MO_SHIFT);
		wr32(wx, WX_PSR_CTL, psrctl);
	}

	wx_dbg(wx, "Update mc addr list Complete\n");
}

/**
 * wx_write_mc_addr_list - write multicast addresses to MTA
 * @netdev: network interface device structure
 *
 * Writes multicast address list to the MTA hash table.
 * Returns: 0 on no addresses written
 *          X on writing X addresses to MTA
 **/
static int wx_write_mc_addr_list(struct net_device *netdev)
{
	struct wx *wx = netdev_priv(netdev);

	if (!netif_running(netdev))
		return 0;

	wx_update_mc_addr_list(wx, netdev);

	return netdev_mc_count(netdev);
}

/**
 * wx_set_mac - Change the Ethernet Address of the NIC
 * @netdev: network interface device structure
 * @p: pointer to an address structure
 *
 * Returns 0 on success, negative on failure
 **/
int wx_set_mac(struct net_device *netdev, void *p)
{
	struct wx *wx = netdev_priv(netdev);
	struct sockaddr *addr = p;
	int retval;

	retval = eth_prepare_mac_addr_change(netdev, addr);
	if (retval)
		return retval;

	wx_del_mac_filter(wx, wx->mac.addr, 0);
	eth_hw_addr_set(netdev, addr->sa_data);
	memcpy(wx->mac.addr, addr->sa_data, netdev->addr_len);

	wx_mac_set_default_filter(wx, wx->mac.addr);

	return 0;
}
EXPORT_SYMBOL(wx_set_mac);

void wx_disable_rx(struct wx *wx)
{
	u32 pfdtxgswc;
	u32 rxctrl;

	rxctrl = rd32(wx, WX_RDB_PB_CTL);
	if (rxctrl & WX_RDB_PB_CTL_RXEN) {
		pfdtxgswc = rd32(wx, WX_PSR_CTL);
		if (pfdtxgswc & WX_PSR_CTL_SW_EN) {
			pfdtxgswc &= ~WX_PSR_CTL_SW_EN;
			wr32(wx, WX_PSR_CTL, pfdtxgswc);
			wx->mac.set_lben = true;
		} else {
			wx->mac.set_lben = false;
		}
		rxctrl &= ~WX_RDB_PB_CTL_RXEN;
		wr32(wx, WX_RDB_PB_CTL, rxctrl);

		if (!(((wx->subsystem_device_id & WX_NCSI_MASK) == WX_NCSI_SUP) ||
		      ((wx->subsystem_device_id & WX_WOL_MASK) == WX_WOL_SUP))) {
			/* disable mac receiver */
			wr32m(wx, WX_MAC_RX_CFG,
			      WX_MAC_RX_CFG_RE, 0);
		}
	}
}
EXPORT_SYMBOL(wx_disable_rx);

static void wx_enable_rx(struct wx *wx)
{
	u32 psrctl;

	/* enable mac receiver */
	wr32m(wx, WX_MAC_RX_CFG,
	      WX_MAC_RX_CFG_RE, WX_MAC_RX_CFG_RE);

	wr32m(wx, WX_RDB_PB_CTL,
	      WX_RDB_PB_CTL_RXEN, WX_RDB_PB_CTL_RXEN);

	if (wx->mac.set_lben) {
		psrctl = rd32(wx, WX_PSR_CTL);
		psrctl |= WX_PSR_CTL_SW_EN;
		wr32(wx, WX_PSR_CTL, psrctl);
		wx->mac.set_lben = false;
	}
}

/**
 * wx_set_rxpba - Initialize Rx packet buffer
 * @wx: pointer to private structure
 **/
static void wx_set_rxpba(struct wx *wx)
{
	u32 rxpktsize, txpktsize, txpbthresh;
	u32 pbsize = wx->mac.rx_pb_size;

	if (test_bit(WX_FLAG_FDIR_CAPABLE, wx->flags)) {
		if (test_bit(WX_FLAG_FDIR_HASH, wx->flags) ||
		    test_bit(WX_FLAG_FDIR_PERFECT, wx->flags))
			pbsize -= 64; /* Default 64KB */
	}

	rxpktsize = pbsize << WX_RDB_PB_SZ_SHIFT;
	wr32(wx, WX_RDB_PB_SZ(0), rxpktsize);

	/* Only support an equally distributed Tx packet buffer strategy. */
	txpktsize = wx->mac.tx_pb_size;
	txpbthresh = (txpktsize / 1024) - WX_TXPKT_SIZE_MAX;
	wr32(wx, WX_TDB_PB_SZ(0), txpktsize);
	wr32(wx, WX_TDM_PB_THRE(0), txpbthresh);
}

#define WX_ETH_FRAMING 20

/**
 * wx_hpbthresh - calculate high water mark for flow control
 *
 * @wx: board private structure to calculate for
 **/
static int wx_hpbthresh(struct wx *wx)
{
	struct net_device *dev = wx->netdev;
	int link, tc, kb, marker;
	u32 dv_id, rx_pba;

	/* Calculate max LAN frame size */
	link = dev->mtu + ETH_HLEN + ETH_FCS_LEN + WX_ETH_FRAMING;
	tc = link;

	/* Calculate delay value for device */
	dv_id = WX_DV(link, tc);

	/* Delay value is calculated in bit times convert to KB */
	kb = WX_BT2KB(dv_id);
	rx_pba = rd32(wx, WX_RDB_PB_SZ(0)) >> WX_RDB_PB_SZ_SHIFT;

	marker = rx_pba - kb;

	/* It is possible that the packet buffer is not large enough
	 * to provide required headroom. In this case throw an error
	 * to user and a do the best we can.
	 */
	if (marker < 0) {
		dev_warn(&wx->pdev->dev,
			 "Packet Buffer can not provide enough headroom to support flow control. Decrease MTU or number of traffic classes\n");
		marker = tc + 1;
	}

	return marker;
}

/**
 * wx_lpbthresh - calculate low water mark for flow control
 *
 * @wx: board private structure to calculate for
 **/
static int wx_lpbthresh(struct wx *wx)
{
	struct net_device *dev = wx->netdev;
	u32 dv_id;
	int tc;

	/* Calculate max LAN frame size */
	tc = dev->mtu + ETH_HLEN + ETH_FCS_LEN;

	/* Calculate delay value for device */
	dv_id = WX_LOW_DV(tc);

	/* Delay value is calculated in bit times convert to KB */
	return WX_BT2KB(dv_id);
}

/**
 * wx_pbthresh_setup - calculate and setup high low water marks
 *
 * @wx: board private structure to calculate for
 **/
static void wx_pbthresh_setup(struct wx *wx)
{
	wx->fc.high_water = wx_hpbthresh(wx);
	wx->fc.low_water = wx_lpbthresh(wx);

	/* Low water marks must not be larger than high water marks */
	if (wx->fc.low_water > wx->fc.high_water)
		wx->fc.low_water = 0;
}

static void wx_configure_port(struct wx *wx)
{
	u32 value, i;

	value = WX_CFG_PORT_CTL_D_VLAN | WX_CFG_PORT_CTL_QINQ;
	wr32m(wx, WX_CFG_PORT_CTL,
	      WX_CFG_PORT_CTL_D_VLAN |
	      WX_CFG_PORT_CTL_QINQ,
	      value);

	wr32(wx, WX_CFG_TAG_TPID(0),
	     ETH_P_8021Q | ETH_P_8021AD << 16);
	wx->tpid[0] = ETH_P_8021Q;
	wx->tpid[1] = ETH_P_8021AD;
	for (i = 1; i < 4; i++)
		wr32(wx, WX_CFG_TAG_TPID(i),
		     ETH_P_8021Q | ETH_P_8021Q << 16);
	for (i = 2; i < 8; i++)
		wx->tpid[i] = ETH_P_8021Q;
}

/**
 *  wx_disable_sec_rx_path - Stops the receive data path
 *  @wx: pointer to private structure
 *
 *  Stops the receive data path and waits for the HW to internally empty
 *  the Rx security block
 **/
int wx_disable_sec_rx_path(struct wx *wx)
{
	u32 secrx;

	wr32m(wx, WX_RSC_CTL,
	      WX_RSC_CTL_RX_DIS, WX_RSC_CTL_RX_DIS);

	return read_poll_timeout(rd32, secrx, secrx & WX_RSC_ST_RSEC_RDY,
				 1000, 40000, false, wx, WX_RSC_ST);
}
EXPORT_SYMBOL(wx_disable_sec_rx_path);

/**
 *  wx_enable_sec_rx_path - Enables the receive data path
 *  @wx: pointer to private structure
 *
 *  Enables the receive data path.
 **/
void wx_enable_sec_rx_path(struct wx *wx)
{
	wr32m(wx, WX_RSC_CTL, WX_RSC_CTL_RX_DIS, 0);
	WX_WRITE_FLUSH(wx);
}
EXPORT_SYMBOL(wx_enable_sec_rx_path);

static void wx_vlan_strip_control(struct wx *wx, bool enable)
{
	int i, j;

	for (i = 0; i < wx->num_rx_queues; i++) {
		struct wx_ring *ring = wx->rx_ring[i];

		j = ring->reg_idx;
		wr32m(wx, WX_PX_RR_CFG(j), WX_PX_RR_CFG_VLAN,
		      enable ? WX_PX_RR_CFG_VLAN : 0);
	}
}

void wx_set_rx_mode(struct net_device *netdev)
{
	struct wx *wx = netdev_priv(netdev);
	netdev_features_t features;
	u32 fctrl, vmolr, vlnctrl;
	int count;

	features = netdev->features;

	/* Check for Promiscuous and All Multicast modes */
	fctrl = rd32(wx, WX_PSR_CTL);
	fctrl &= ~(WX_PSR_CTL_UPE | WX_PSR_CTL_MPE);
	vmolr = rd32(wx, WX_PSR_VM_L2CTL(0));
	vmolr &= ~(WX_PSR_VM_L2CTL_UPE |
		   WX_PSR_VM_L2CTL_MPE |
		   WX_PSR_VM_L2CTL_ROPE |
		   WX_PSR_VM_L2CTL_ROMPE);
	vlnctrl = rd32(wx, WX_PSR_VLAN_CTL);
	vlnctrl &= ~(WX_PSR_VLAN_CTL_VFE | WX_PSR_VLAN_CTL_CFIEN);

	/* set all bits that we expect to always be set */
	fctrl |= WX_PSR_CTL_BAM | WX_PSR_CTL_MFE;
	vmolr |= WX_PSR_VM_L2CTL_BAM |
		 WX_PSR_VM_L2CTL_AUPE |
		 WX_PSR_VM_L2CTL_VACC;
	vlnctrl |= WX_PSR_VLAN_CTL_VFE;

	wx->addr_ctrl.user_set_promisc = false;
	if (netdev->flags & IFF_PROMISC) {
		wx->addr_ctrl.user_set_promisc = true;
		fctrl |= WX_PSR_CTL_UPE | WX_PSR_CTL_MPE;
		/* pf don't want packets routing to vf, so clear UPE */
		vmolr |= WX_PSR_VM_L2CTL_MPE;
		vlnctrl &= ~WX_PSR_VLAN_CTL_VFE;
	}

	if (netdev->flags & IFF_ALLMULTI) {
		fctrl |= WX_PSR_CTL_MPE;
		vmolr |= WX_PSR_VM_L2CTL_MPE;
	}

	if (netdev->features & NETIF_F_RXALL) {
		vmolr |= (WX_PSR_VM_L2CTL_UPE | WX_PSR_VM_L2CTL_MPE);
		vlnctrl &= ~WX_PSR_VLAN_CTL_VFE;
		/* receive bad packets */
		wr32m(wx, WX_RSC_CTL,
		      WX_RSC_CTL_SAVE_MAC_ERR,
		      WX_RSC_CTL_SAVE_MAC_ERR);
	} else {
		vmolr |= WX_PSR_VM_L2CTL_ROPE | WX_PSR_VM_L2CTL_ROMPE;
	}

	/* Write addresses to available RAR registers, if there is not
	 * sufficient space to store all the addresses then enable
	 * unicast promiscuous mode
	 */
	count = wx_write_uc_addr_list(netdev, 0);
	if (count < 0) {
		vmolr &= ~WX_PSR_VM_L2CTL_ROPE;
		vmolr |= WX_PSR_VM_L2CTL_UPE;
	}

	/* Write addresses to the MTA, if the attempt fails
	 * then we should just turn on promiscuous mode so
	 * that we can at least receive multicast traffic
	 */
	count = wx_write_mc_addr_list(netdev);
	if (count < 0) {
		vmolr &= ~WX_PSR_VM_L2CTL_ROMPE;
		vmolr |= WX_PSR_VM_L2CTL_MPE;
	}

	wr32(wx, WX_PSR_VLAN_CTL, vlnctrl);
	wr32(wx, WX_PSR_CTL, fctrl);
	wr32(wx, WX_PSR_VM_L2CTL(0), vmolr);

	if ((features & NETIF_F_HW_VLAN_CTAG_RX) &&
	    (features & NETIF_F_HW_VLAN_STAG_RX))
		wx_vlan_strip_control(wx, true);
	else
		wx_vlan_strip_control(wx, false);

}
EXPORT_SYMBOL(wx_set_rx_mode);

static void wx_set_rx_buffer_len(struct wx *wx)
{
	struct net_device *netdev = wx->netdev;
	u32 mhadd, max_frame;

	max_frame = netdev->mtu + ETH_HLEN + ETH_FCS_LEN + VLAN_HLEN;
	/* adjust max frame to be at least the size of a standard frame */
	if (max_frame < (ETH_FRAME_LEN + ETH_FCS_LEN))
		max_frame = (ETH_FRAME_LEN + ETH_FCS_LEN);

	mhadd = rd32(wx, WX_PSR_MAX_SZ);
	if (max_frame != mhadd)
		wr32(wx, WX_PSR_MAX_SZ, max_frame);
}

/**
 * wx_change_mtu - Change the Maximum Transfer Unit
 * @netdev: network interface device structure
 * @new_mtu: new value for maximum frame size
 *
 * Returns 0 on success, negative on failure
 **/
int wx_change_mtu(struct net_device *netdev, int new_mtu)
{
	struct wx *wx = netdev_priv(netdev);

	WRITE_ONCE(netdev->mtu, new_mtu);
	wx_set_rx_buffer_len(wx);

	return 0;
}
EXPORT_SYMBOL(wx_change_mtu);

/* Disable the specified rx queue */
void wx_disable_rx_queue(struct wx *wx, struct wx_ring *ring)
{
	u8 reg_idx = ring->reg_idx;
	u32 rxdctl;
	int ret;

	/* write value back with RRCFG.EN bit cleared */
	wr32m(wx, WX_PX_RR_CFG(reg_idx),
	      WX_PX_RR_CFG_RR_EN, 0);

	/* the hardware may take up to 100us to really disable the rx queue */
	ret = read_poll_timeout(rd32, rxdctl, !(rxdctl & WX_PX_RR_CFG_RR_EN),
				10, 100, true, wx, WX_PX_RR_CFG(reg_idx));

	if (ret == -ETIMEDOUT) {
		/* Just for information */
		wx_err(wx,
		       "RRCFG.EN on Rx queue %d not cleared within the polling period\n",
		       reg_idx);
	}
}
EXPORT_SYMBOL(wx_disable_rx_queue);

static void wx_enable_rx_queue(struct wx *wx, struct wx_ring *ring)
{
	u8 reg_idx = ring->reg_idx;
	u32 rxdctl;
	int ret;

	ret = read_poll_timeout(rd32, rxdctl, rxdctl & WX_PX_RR_CFG_RR_EN,
				1000, 10000, true, wx, WX_PX_RR_CFG(reg_idx));

	if (ret == -ETIMEDOUT) {
		/* Just for information */
		wx_err(wx,
		       "RRCFG.EN on Rx queue %d not set within the polling period\n",
		       reg_idx);
	}
}

static void wx_configure_srrctl(struct wx *wx,
				struct wx_ring *rx_ring)
{
	u16 reg_idx = rx_ring->reg_idx;
	u32 srrctl;

	srrctl = rd32(wx, WX_PX_RR_CFG(reg_idx));
	srrctl &= ~(WX_PX_RR_CFG_RR_HDR_SZ |
		    WX_PX_RR_CFG_RR_BUF_SZ |
		    WX_PX_RR_CFG_SPLIT_MODE);
	/* configure header buffer length, needed for RSC */
	srrctl |= WX_RXBUFFER_256 << WX_PX_RR_CFG_BHDRSIZE_SHIFT;

	/* configure the packet buffer length */
	srrctl |= WX_RX_BUFSZ >> WX_PX_RR_CFG_BSIZEPKT_SHIFT;

	wr32(wx, WX_PX_RR_CFG(reg_idx), srrctl);
}

static void wx_configure_tx_ring(struct wx *wx,
				 struct wx_ring *ring)
{
	u32 txdctl = WX_PX_TR_CFG_ENABLE;
	u8 reg_idx = ring->reg_idx;
	u64 tdba = ring->dma;
	int ret;

	/* disable queue to avoid issues while updating state */
	wr32(wx, WX_PX_TR_CFG(reg_idx), WX_PX_TR_CFG_SWFLSH);
	WX_WRITE_FLUSH(wx);

	wr32(wx, WX_PX_TR_BAL(reg_idx), tdba & DMA_BIT_MASK(32));
	wr32(wx, WX_PX_TR_BAH(reg_idx), upper_32_bits(tdba));

	/* reset head and tail pointers */
	wr32(wx, WX_PX_TR_RP(reg_idx), 0);
	wr32(wx, WX_PX_TR_WP(reg_idx), 0);
	ring->tail = wx->hw_addr + WX_PX_TR_WP(reg_idx);

	if (ring->count < WX_MAX_TXD)
		txdctl |= ring->count / 128 << WX_PX_TR_CFG_TR_SIZE_SHIFT;
	txdctl |= 0x20 << WX_PX_TR_CFG_WTHRESH_SHIFT;

	ring->atr_count = 0;
	if (test_bit(WX_FLAG_FDIR_CAPABLE, wx->flags) &&
	    test_bit(WX_FLAG_FDIR_HASH, wx->flags))
		ring->atr_sample_rate = wx->atr_sample_rate;
	else
		ring->atr_sample_rate = 0;

	/* reinitialize tx_buffer_info */
	memset(ring->tx_buffer_info, 0,
	       sizeof(struct wx_tx_buffer) * ring->count);

	/* enable queue */
	wr32(wx, WX_PX_TR_CFG(reg_idx), txdctl);

	/* poll to verify queue is enabled */
	ret = read_poll_timeout(rd32, txdctl, txdctl & WX_PX_TR_CFG_ENABLE,
				1000, 10000, true, wx, WX_PX_TR_CFG(reg_idx));
	if (ret == -ETIMEDOUT)
		wx_err(wx, "Could not enable Tx Queue %d\n", reg_idx);
}

static void wx_configure_rx_ring(struct wx *wx,
				 struct wx_ring *ring)
{
	u16 reg_idx = ring->reg_idx;
	union wx_rx_desc *rx_desc;
	u64 rdba = ring->dma;
	u32 rxdctl;

	/* disable queue to avoid issues while updating state */
	rxdctl = rd32(wx, WX_PX_RR_CFG(reg_idx));
	wx_disable_rx_queue(wx, ring);

	wr32(wx, WX_PX_RR_BAL(reg_idx), rdba & DMA_BIT_MASK(32));
	wr32(wx, WX_PX_RR_BAH(reg_idx), upper_32_bits(rdba));

	if (ring->count == WX_MAX_RXD)
		rxdctl |= 0 << WX_PX_RR_CFG_RR_SIZE_SHIFT;
	else
		rxdctl |= (ring->count / 128) << WX_PX_RR_CFG_RR_SIZE_SHIFT;

	rxdctl |= 0x1 << WX_PX_RR_CFG_RR_THER_SHIFT;
	wr32(wx, WX_PX_RR_CFG(reg_idx), rxdctl);

	/* reset head and tail pointers */
	wr32(wx, WX_PX_RR_RP(reg_idx), 0);
	wr32(wx, WX_PX_RR_WP(reg_idx), 0);
	ring->tail = wx->hw_addr + WX_PX_RR_WP(reg_idx);

	wx_configure_srrctl(wx, ring);

	/* initialize rx_buffer_info */
	memset(ring->rx_buffer_info, 0,
	       sizeof(struct wx_rx_buffer) * ring->count);

	/* initialize Rx descriptor 0 */
	rx_desc = WX_RX_DESC(ring, 0);
	rx_desc->wb.upper.length = 0;

	/* enable receive descriptor ring */
	wr32m(wx, WX_PX_RR_CFG(reg_idx),
	      WX_PX_RR_CFG_RR_EN, WX_PX_RR_CFG_RR_EN);

	wx_enable_rx_queue(wx, ring);
	wx_alloc_rx_buffers(ring, wx_desc_unused(ring));
}

/**
 * wx_configure_tx - Configure Transmit Unit after Reset
 * @wx: pointer to private structure
 *
 * Configure the Tx unit of the MAC after a reset.
 **/
static void wx_configure_tx(struct wx *wx)
{
	u32 i;

	/* TDM_CTL.TE must be before Tx queues are enabled */
	wr32m(wx, WX_TDM_CTL,
	      WX_TDM_CTL_TE, WX_TDM_CTL_TE);

	/* Setup the HW Tx Head and Tail descriptor pointers */
	for (i = 0; i < wx->num_tx_queues; i++)
		wx_configure_tx_ring(wx, wx->tx_ring[i]);

	wr32m(wx, WX_TSC_BUF_AE, WX_TSC_BUF_AE_THR, 0x10);

	if (wx->mac.type == wx_mac_em)
		wr32m(wx, WX_TSC_CTL, WX_TSC_CTL_TX_DIS | WX_TSC_CTL_TSEC_DIS, 0x1);

	/* enable mac transmitter */
	wr32m(wx, WX_MAC_TX_CFG,
	      WX_MAC_TX_CFG_TE, WX_MAC_TX_CFG_TE);
}

static void wx_restore_vlan(struct wx *wx)
{
	u16 vid = 1;

	wx_vlan_rx_add_vid(wx->netdev, htons(ETH_P_8021Q), 0);

	for_each_set_bit_from(vid, wx->active_vlans, VLAN_N_VID)
		wx_vlan_rx_add_vid(wx->netdev, htons(ETH_P_8021Q), vid);
}

static void wx_store_reta(struct wx *wx)
{
	u8 *indir_tbl = wx->rss_indir_tbl;
	u32 reta = 0;
	u32 i;

	/* Fill out the redirection table as follows:
	 *  - 8 bit wide entries containing 4 bit RSS index
	 */
	for (i = 0; i < WX_MAX_RETA_ENTRIES; i++) {
		reta |= indir_tbl[i] << (i & 0x3) * 8;
		if ((i & 3) == 3) {
			wr32(wx, WX_RDB_RSSTBL(i >> 2), reta);
			reta = 0;
		}
	}
}

static void wx_setup_reta(struct wx *wx)
{
	u16 rss_i = wx->ring_feature[RING_F_RSS].indices;
	u32 random_key_size = WX_RSS_KEY_SIZE / 4;
	u32 i, j;

	/* Fill out hash function seeds */
	for (i = 0; i < random_key_size; i++)
		wr32(wx, WX_RDB_RSSRK(i), wx->rss_key[i]);

	/* Fill out redirection table */
	memset(wx->rss_indir_tbl, 0, sizeof(wx->rss_indir_tbl));

	for (i = 0, j = 0; i < WX_MAX_RETA_ENTRIES; i++, j++) {
		if (j == rss_i)
			j = 0;

		wx->rss_indir_tbl[i] = j;
	}

	wx_store_reta(wx);
}

static void wx_setup_mrqc(struct wx *wx)
{
	u32 rss_field = 0;

	/* Disable indicating checksum in descriptor, enables RSS hash */
	wr32m(wx, WX_PSR_CTL, WX_PSR_CTL_PCSD, WX_PSR_CTL_PCSD);

	/* Perform hash on these packet types */
	rss_field = WX_RDB_RA_CTL_RSS_IPV4 |
		    WX_RDB_RA_CTL_RSS_IPV4_TCP |
		    WX_RDB_RA_CTL_RSS_IPV4_UDP |
		    WX_RDB_RA_CTL_RSS_IPV6 |
		    WX_RDB_RA_CTL_RSS_IPV6_TCP |
		    WX_RDB_RA_CTL_RSS_IPV6_UDP;

	netdev_rss_key_fill(wx->rss_key, sizeof(wx->rss_key));

	wx_setup_reta(wx);

	if (wx->rss_enabled)
		rss_field |= WX_RDB_RA_CTL_RSS_EN;

	wr32(wx, WX_RDB_RA_CTL, rss_field);
}

/**
 * wx_configure_rx - Configure Receive Unit after Reset
 * @wx: pointer to private structure
 *
 * Configure the Rx unit of the MAC after a reset.
 **/
void wx_configure_rx(struct wx *wx)
{
	u32 psrtype, i;
	int ret;

	wx_disable_rx(wx);

	psrtype = WX_RDB_PL_CFG_L4HDR |
		  WX_RDB_PL_CFG_L3HDR |
		  WX_RDB_PL_CFG_L2HDR |
		  WX_RDB_PL_CFG_TUN_TUNHDR;
	wr32(wx, WX_RDB_PL_CFG(0), psrtype);

	/* enable hw crc stripping */
	wr32m(wx, WX_RSC_CTL, WX_RSC_CTL_CRC_STRIP, WX_RSC_CTL_CRC_STRIP);

	if (wx->mac.type == wx_mac_sp) {
		u32 psrctl;

		/* RSC Setup */
		psrctl = rd32(wx, WX_PSR_CTL);
		psrctl |= WX_PSR_CTL_RSC_ACK; /* Disable RSC for ACK packets */
		psrctl |= WX_PSR_CTL_RSC_DIS;
		wr32(wx, WX_PSR_CTL, psrctl);
	}

	wx_setup_mrqc(wx);

	/* set_rx_buffer_len must be called before ring initialization */
	wx_set_rx_buffer_len(wx);

	/* Setup the HW Rx Head and Tail Descriptor Pointers and
	 * the Base and Length of the Rx Descriptor Ring
	 */
	for (i = 0; i < wx->num_rx_queues; i++)
		wx_configure_rx_ring(wx, wx->rx_ring[i]);

	/* Enable all receives, disable security engine prior to block traffic */
	ret = wx_disable_sec_rx_path(wx);
	if (ret < 0)
		wx_err(wx, "The register status is abnormal, please check device.");

	wx_enable_rx(wx);
	wx_enable_sec_rx_path(wx);
}
EXPORT_SYMBOL(wx_configure_rx);

static void wx_configure_isb(struct wx *wx)
{
	/* set ISB Address */
	wr32(wx, WX_PX_ISB_ADDR_L, wx->isb_dma & DMA_BIT_MASK(32));
	if (IS_ENABLED(CONFIG_ARCH_DMA_ADDR_T_64BIT))
		wr32(wx, WX_PX_ISB_ADDR_H, upper_32_bits(wx->isb_dma));
}

void wx_configure(struct wx *wx)
{
	wx_set_rxpba(wx);
	wx_pbthresh_setup(wx);
	wx_configure_port(wx);

	wx_set_rx_mode(wx->netdev);
	wx_restore_vlan(wx);

	if (test_bit(WX_FLAG_FDIR_CAPABLE, wx->flags))
		wx->configure_fdir(wx);

	wx_configure_tx(wx);
	wx_configure_rx(wx);
	wx_configure_isb(wx);
}
EXPORT_SYMBOL(wx_configure);

/**
 *  wx_disable_pcie_master - Disable PCI-express master access
 *  @wx: pointer to hardware structure
 *
 *  Disables PCI-Express master access and verifies there are no pending
 *  requests.
 **/
int wx_disable_pcie_master(struct wx *wx)
{
	int status = 0;
	u32 val;

	/* Always set this bit to ensure any future transactions are blocked */
	pci_clear_master(wx->pdev);

	/* Exit if master requests are blocked */
	if (!(rd32(wx, WX_PX_TRANSACTION_PENDING)))
		return 0;

	/* Poll for master request bit to clear */
	status = read_poll_timeout(rd32, val, !val, 100, WX_PCI_MASTER_DISABLE_TIMEOUT,
				   false, wx, WX_PX_TRANSACTION_PENDING);
	if (status < 0)
		wx_err(wx, "PCIe transaction pending bit did not clear.\n");

	return status;
}
EXPORT_SYMBOL(wx_disable_pcie_master);

/**
 *  wx_stop_adapter - Generic stop Tx/Rx units
 *  @wx: pointer to hardware structure
 *
 *  Sets the adapter_stopped flag within wx_hw struct. Clears interrupts,
 *  disables transmit and receive units. The adapter_stopped flag is used by
 *  the shared code and drivers to determine if the adapter is in a stopped
 *  state and should not touch the hardware.
 **/
int wx_stop_adapter(struct wx *wx)
{
	u16 i;

	/* Set the adapter_stopped flag so other driver functions stop touching
	 * the hardware
	 */
	wx->adapter_stopped = true;

	/* Disable the receive unit */
	wx_disable_rx(wx);

	/* Set interrupt mask to stop interrupts from being generated */
	wx_intr_disable(wx, WX_INTR_ALL);

	/* Clear any pending interrupts, flush previous writes */
	wr32(wx, WX_PX_MISC_IC, 0xffffffff);
	wr32(wx, WX_BME_CTL, 0x3);

	/* Disable the transmit unit.  Each queue must be disabled. */
	for (i = 0; i < wx->mac.max_tx_queues; i++) {
		wr32m(wx, WX_PX_TR_CFG(i),
		      WX_PX_TR_CFG_SWFLSH | WX_PX_TR_CFG_ENABLE,
		      WX_PX_TR_CFG_SWFLSH);
	}

	/* Disable the receive unit by stopping each queue */
	for (i = 0; i < wx->mac.max_rx_queues; i++) {
		wr32m(wx, WX_PX_RR_CFG(i),
		      WX_PX_RR_CFG_RR_EN, 0);
	}

	/* flush all queues disables */
	WX_WRITE_FLUSH(wx);

	/* Prevent the PCI-E bus from hanging by disabling PCI-E master
	 * access and verify no pending requests
	 */
	return wx_disable_pcie_master(wx);
}
EXPORT_SYMBOL(wx_stop_adapter);

void wx_reset_misc(struct wx *wx)
{
	int i;

	/* receive packets that size > 2048 */
	wr32m(wx, WX_MAC_RX_CFG, WX_MAC_RX_CFG_JE, WX_MAC_RX_CFG_JE);

	/* clear counters on read */
	wr32m(wx, WX_MMC_CONTROL,
	      WX_MMC_CONTROL_RSTONRD, WX_MMC_CONTROL_RSTONRD);

	wr32m(wx, WX_MAC_RX_FLOW_CTRL,
	      WX_MAC_RX_FLOW_CTRL_RFE, WX_MAC_RX_FLOW_CTRL_RFE);

	wr32(wx, WX_MAC_PKT_FLT, WX_MAC_PKT_FLT_PR);

	wr32m(wx, WX_MIS_RST_ST,
	      WX_MIS_RST_ST_RST_INIT, 0x1E00);

	/* errata 4: initialize mng flex tbl and wakeup flex tbl*/
	wr32(wx, WX_PSR_MNG_FLEX_SEL, 0);
	for (i = 0; i < 16; i++) {
		wr32(wx, WX_PSR_MNG_FLEX_DW_L(i), 0);
		wr32(wx, WX_PSR_MNG_FLEX_DW_H(i), 0);
		wr32(wx, WX_PSR_MNG_FLEX_MSK(i), 0);
	}
	wr32(wx, WX_PSR_LAN_FLEX_SEL, 0);
	for (i = 0; i < 16; i++) {
		wr32(wx, WX_PSR_LAN_FLEX_DW_L(i), 0);
		wr32(wx, WX_PSR_LAN_FLEX_DW_H(i), 0);
		wr32(wx, WX_PSR_LAN_FLEX_MSK(i), 0);
	}

	/* set pause frame dst mac addr */
	wr32(wx, WX_RDB_PFCMACDAL, 0xC2000001);
	wr32(wx, WX_RDB_PFCMACDAH, 0x0180);
}
EXPORT_SYMBOL(wx_reset_misc);

/**
 *  wx_get_pcie_msix_counts - Gets MSI-X vector count
 *  @wx: pointer to hardware structure
 *  @msix_count: number of MSI interrupts that can be obtained
 *  @max_msix_count: number of MSI interrupts that mac need
 *
 *  Read PCIe configuration space, and get the MSI-X vector count from
 *  the capabilities table.
 **/
int wx_get_pcie_msix_counts(struct wx *wx, u16 *msix_count, u16 max_msix_count)
{
	struct pci_dev *pdev = wx->pdev;
	struct device *dev = &pdev->dev;
	int pos;

	*msix_count = 1;
	pos = pci_find_capability(pdev, PCI_CAP_ID_MSIX);
	if (!pos) {
		dev_err(dev, "Unable to find MSI-X Capabilities\n");
		return -EINVAL;
	}
	pci_read_config_word(pdev,
			     pos + PCI_MSIX_FLAGS,
			     msix_count);
	*msix_count &= WX_PCIE_MSIX_TBL_SZ_MASK;
	/* MSI-X count is zero-based in HW */
	*msix_count += 1;

	if (*msix_count > max_msix_count)
		*msix_count = max_msix_count;

	return 0;
}
EXPORT_SYMBOL(wx_get_pcie_msix_counts);

/**
 * wx_init_rss_key - Initialize wx RSS key
 * @wx: device handle
 *
 * Allocates and initializes the RSS key if it is not allocated.
 **/
static int wx_init_rss_key(struct wx *wx)
{
	u32 *rss_key;

	if (!wx->rss_key) {
		rss_key = kzalloc(WX_RSS_KEY_SIZE, GFP_KERNEL);
		if (unlikely(!rss_key))
			return -ENOMEM;

		netdev_rss_key_fill(rss_key, WX_RSS_KEY_SIZE);
		wx->rss_key = rss_key;
	}

	return 0;
}

int wx_sw_init(struct wx *wx)
{
	struct pci_dev *pdev = wx->pdev;
	u32 ssid = 0;
	int err = 0;

	wx->vendor_id = pdev->vendor;
	wx->device_id = pdev->device;
	wx->revision_id = pdev->revision;
	wx->oem_svid = pdev->subsystem_vendor;
	wx->oem_ssid = pdev->subsystem_device;
	wx->bus.device = PCI_SLOT(pdev->devfn);
	wx->bus.func = PCI_FUNC(pdev->devfn);

	if (wx->oem_svid == PCI_VENDOR_ID_WANGXUN) {
		wx->subsystem_vendor_id = pdev->subsystem_vendor;
		wx->subsystem_device_id = pdev->subsystem_device;
	} else {
		err = wx_flash_read_dword(wx, 0xfffdc, &ssid);
		if (err < 0) {
			wx_err(wx, "read of internal subsystem device id failed\n");
			return err;
		}
<<<<<<< HEAD

		wx->subsystem_device_id = swab16((u16)ssid);
=======

		wx->subsystem_device_id = swab16((u16)ssid);
	}

	err = wx_init_rss_key(wx);
	if (err < 0) {
		wx_err(wx, "rss key allocation failed\n");
		return err;
>>>>>>> 2d5404ca
	}

	wx->mac_table = kcalloc(wx->mac.num_rar_entries,
				sizeof(struct wx_mac_addr),
				GFP_KERNEL);
	if (!wx->mac_table) {
		wx_err(wx, "mac_table allocation failed\n");
		kfree(wx->rss_key);
		return -ENOMEM;
	}

	bitmap_zero(wx->state, WX_STATE_NBITS);
	bitmap_zero(wx->flags, WX_PF_FLAGS_NBITS);
	wx->misc_irq_domain = false;

	return 0;
}
EXPORT_SYMBOL(wx_sw_init);

/**
 *  wx_find_vlvf_slot - find the vlanid or the first empty slot
 *  @wx: pointer to hardware structure
 *  @vlan: VLAN id to write to VLAN filter
 *
 *  return the VLVF index where this VLAN id should be placed
 *
 **/
static int wx_find_vlvf_slot(struct wx *wx, u32 vlan)
{
	u32 bits = 0, first_empty_slot = 0;
	int regindex;

	/* short cut the special case */
	if (vlan == 0)
		return 0;

	/* Search for the vlan id in the VLVF entries. Save off the first empty
	 * slot found along the way
	 */
	for (regindex = 1; regindex < WX_PSR_VLAN_SWC_ENTRIES; regindex++) {
		wr32(wx, WX_PSR_VLAN_SWC_IDX, regindex);
		bits = rd32(wx, WX_PSR_VLAN_SWC);
		if (!bits && !(first_empty_slot))
			first_empty_slot = regindex;
		else if ((bits & 0x0FFF) == vlan)
			break;
	}

	if (regindex >= WX_PSR_VLAN_SWC_ENTRIES) {
		if (first_empty_slot)
			regindex = first_empty_slot;
		else
			regindex = -ENOMEM;
	}

	return regindex;
}

/**
 *  wx_set_vlvf - Set VLAN Pool Filter
 *  @wx: pointer to hardware structure
 *  @vlan: VLAN id to write to VLAN filter
 *  @vind: VMDq output index that maps queue to VLAN id in VFVFB
 *  @vlan_on: boolean flag to turn on/off VLAN in VFVF
 *  @vfta_changed: pointer to boolean flag which indicates whether VFTA
 *                 should be changed
 *
 *  Turn on/off specified bit in VLVF table.
 **/
static int wx_set_vlvf(struct wx *wx, u32 vlan, u32 vind, bool vlan_on,
		       bool *vfta_changed)
{
	int vlvf_index;
	u32 vt, bits;

	/* If VT Mode is set
	 *   Either vlan_on
	 *     make sure the vlan is in VLVF
	 *     set the vind bit in the matching VLVFB
	 *   Or !vlan_on
	 *     clear the pool bit and possibly the vind
	 */
	vt = rd32(wx, WX_CFG_PORT_CTL);
	if (!(vt & WX_CFG_PORT_CTL_NUM_VT_MASK))
		return 0;

	vlvf_index = wx_find_vlvf_slot(wx, vlan);
	if (vlvf_index < 0)
		return vlvf_index;

	wr32(wx, WX_PSR_VLAN_SWC_IDX, vlvf_index);
	if (vlan_on) {
		/* set the pool bit */
		if (vind < 32) {
			bits = rd32(wx, WX_PSR_VLAN_SWC_VM_L);
			bits |= (1 << vind);
			wr32(wx, WX_PSR_VLAN_SWC_VM_L, bits);
		} else {
			bits = rd32(wx, WX_PSR_VLAN_SWC_VM_H);
			bits |= (1 << (vind - 32));
			wr32(wx, WX_PSR_VLAN_SWC_VM_H, bits);
		}
	} else {
		/* clear the pool bit */
		if (vind < 32) {
			bits = rd32(wx, WX_PSR_VLAN_SWC_VM_L);
			bits &= ~(1 << vind);
			wr32(wx, WX_PSR_VLAN_SWC_VM_L, bits);
			bits |= rd32(wx, WX_PSR_VLAN_SWC_VM_H);
		} else {
			bits = rd32(wx, WX_PSR_VLAN_SWC_VM_H);
			bits &= ~(1 << (vind - 32));
			wr32(wx, WX_PSR_VLAN_SWC_VM_H, bits);
			bits |= rd32(wx, WX_PSR_VLAN_SWC_VM_L);
		}
	}

	if (bits) {
		wr32(wx, WX_PSR_VLAN_SWC, (WX_PSR_VLAN_SWC_VIEN | vlan));
		if (!vlan_on && vfta_changed)
			*vfta_changed = false;
	} else {
		wr32(wx, WX_PSR_VLAN_SWC, 0);
	}

	return 0;
}

/**
 *  wx_set_vfta - Set VLAN filter table
 *  @wx: pointer to hardware structure
 *  @vlan: VLAN id to write to VLAN filter
 *  @vind: VMDq output index that maps queue to VLAN id in VFVFB
 *  @vlan_on: boolean flag to turn on/off VLAN in VFVF
 *
 *  Turn on/off specified VLAN in the VLAN filter table.
 **/
static int wx_set_vfta(struct wx *wx, u32 vlan, u32 vind, bool vlan_on)
{
	u32 bitindex, vfta, targetbit;
	bool vfta_changed = false;
	int regindex, ret;

	/* this is a 2 part operation - first the VFTA, then the
	 * VLVF and VLVFB if VT Mode is set
	 * We don't write the VFTA until we know the VLVF part succeeded.
	 */

	/* Part 1
	 * The VFTA is a bitstring made up of 128 32-bit registers
	 * that enable the particular VLAN id, much like the MTA:
	 *    bits[11-5]: which register
	 *    bits[4-0]:  which bit in the register
	 */
	regindex = (vlan >> 5) & 0x7F;
	bitindex = vlan & 0x1F;
	targetbit = (1 << bitindex);
	/* errata 5 */
	vfta = wx->mac.vft_shadow[regindex];
	if (vlan_on) {
		if (!(vfta & targetbit)) {
			vfta |= targetbit;
			vfta_changed = true;
		}
	} else {
		if ((vfta & targetbit)) {
			vfta &= ~targetbit;
			vfta_changed = true;
		}
	}
	/* Part 2
	 * Call wx_set_vlvf to set VLVFB and VLVF
	 */
	ret = wx_set_vlvf(wx, vlan, vind, vlan_on, &vfta_changed);
	if (ret != 0)
		return ret;

	if (vfta_changed)
		wr32(wx, WX_PSR_VLAN_TBL(regindex), vfta);
	wx->mac.vft_shadow[regindex] = vfta;

	return 0;
}

/**
 *  wx_clear_vfta - Clear VLAN filter table
 *  @wx: pointer to hardware structure
 *
 *  Clears the VLAN filer table, and the VMDq index associated with the filter
 **/
static void wx_clear_vfta(struct wx *wx)
{
	u32 offset;

	for (offset = 0; offset < wx->mac.vft_size; offset++) {
		wr32(wx, WX_PSR_VLAN_TBL(offset), 0);
		wx->mac.vft_shadow[offset] = 0;
	}

	for (offset = 0; offset < WX_PSR_VLAN_SWC_ENTRIES; offset++) {
		wr32(wx, WX_PSR_VLAN_SWC_IDX, offset);
		wr32(wx, WX_PSR_VLAN_SWC, 0);
		wr32(wx, WX_PSR_VLAN_SWC_VM_L, 0);
		wr32(wx, WX_PSR_VLAN_SWC_VM_H, 0);
	}
}

int wx_vlan_rx_add_vid(struct net_device *netdev,
		       __be16 proto, u16 vid)
{
	struct wx *wx = netdev_priv(netdev);

	/* add VID to filter table */
	wx_set_vfta(wx, vid, VMDQ_P(0), true);
	set_bit(vid, wx->active_vlans);

	return 0;
}
EXPORT_SYMBOL(wx_vlan_rx_add_vid);

int wx_vlan_rx_kill_vid(struct net_device *netdev, __be16 proto, u16 vid)
{
	struct wx *wx = netdev_priv(netdev);

	/* remove VID from filter table */
	if (vid)
		wx_set_vfta(wx, vid, VMDQ_P(0), false);
	clear_bit(vid, wx->active_vlans);

	return 0;
}
EXPORT_SYMBOL(wx_vlan_rx_kill_vid);

static void wx_enable_rx_drop(struct wx *wx, struct wx_ring *ring)
{
	u16 reg_idx = ring->reg_idx;
	u32 srrctl;

	srrctl = rd32(wx, WX_PX_RR_CFG(reg_idx));
	srrctl |= WX_PX_RR_CFG_DROP_EN;

	wr32(wx, WX_PX_RR_CFG(reg_idx), srrctl);
}

static void wx_disable_rx_drop(struct wx *wx, struct wx_ring *ring)
{
	u16 reg_idx = ring->reg_idx;
	u32 srrctl;

	srrctl = rd32(wx, WX_PX_RR_CFG(reg_idx));
	srrctl &= ~WX_PX_RR_CFG_DROP_EN;

	wr32(wx, WX_PX_RR_CFG(reg_idx), srrctl);
}

int wx_fc_enable(struct wx *wx, bool tx_pause, bool rx_pause)
{
	u16 pause_time = WX_DEFAULT_FCPAUSE;
	u32 mflcn_reg, fccfg_reg, reg;
	u32 fcrtl, fcrth;
	int i;

	/* Low water mark of zero causes XOFF floods */
	if (tx_pause && wx->fc.high_water) {
		if (!wx->fc.low_water || wx->fc.low_water >= wx->fc.high_water) {
			wx_err(wx, "Invalid water mark configuration\n");
			return -EINVAL;
		}
	}

	/* Disable any previous flow control settings */
	mflcn_reg = rd32(wx, WX_MAC_RX_FLOW_CTRL);
	mflcn_reg &= ~WX_MAC_RX_FLOW_CTRL_RFE;

	fccfg_reg = rd32(wx, WX_RDB_RFCC);
	fccfg_reg &= ~WX_RDB_RFCC_RFCE_802_3X;

	if (rx_pause)
		mflcn_reg |= WX_MAC_RX_FLOW_CTRL_RFE;
	if (tx_pause)
		fccfg_reg |= WX_RDB_RFCC_RFCE_802_3X;

	/* Set 802.3x based flow control settings. */
	wr32(wx, WX_MAC_RX_FLOW_CTRL, mflcn_reg);
	wr32(wx, WX_RDB_RFCC, fccfg_reg);

	/* Set up and enable Rx high/low water mark thresholds, enable XON. */
	if (tx_pause && wx->fc.high_water) {
		fcrtl = (wx->fc.low_water << 10) | WX_RDB_RFCL_XONE;
		wr32(wx, WX_RDB_RFCL, fcrtl);
		fcrth = (wx->fc.high_water << 10) | WX_RDB_RFCH_XOFFE;
	} else {
		wr32(wx, WX_RDB_RFCL, 0);
		/* In order to prevent Tx hangs when the internal Tx
		 * switch is enabled we must set the high water mark
		 * to the Rx packet buffer size - 24KB.  This allows
		 * the Tx switch to function even under heavy Rx
		 * workloads.
		 */
		fcrth = rd32(wx, WX_RDB_PB_SZ(0)) - 24576;
	}

	wr32(wx, WX_RDB_RFCH, fcrth);

	/* Configure pause time */
	reg = pause_time * 0x00010001;
	wr32(wx, WX_RDB_RFCV, reg);

	/* Configure flow control refresh threshold value */
	wr32(wx, WX_RDB_RFCRT, pause_time / 2);

	/*  We should set the drop enable bit if:
	 *  Number of Rx queues > 1 and flow control is disabled
	 *
	 *  This allows us to avoid head of line blocking for security
	 *  and performance reasons.
	 */
	if (wx->num_rx_queues > 1 && !tx_pause) {
		for (i = 0; i < wx->num_rx_queues; i++)
			wx_enable_rx_drop(wx, wx->rx_ring[i]);
	} else {
		for (i = 0; i < wx->num_rx_queues; i++)
			wx_disable_rx_drop(wx, wx->rx_ring[i]);
	}

	return 0;
}
EXPORT_SYMBOL(wx_fc_enable);

/**
 * wx_update_stats - Update the board statistics counters.
 * @wx: board private structure
 **/
void wx_update_stats(struct wx *wx)
{
	struct wx_hw_stats *hwstats = &wx->stats;

	u64 non_eop_descs = 0, alloc_rx_buff_failed = 0;
	u64 hw_csum_rx_good = 0, hw_csum_rx_error = 0;
	u64 restart_queue = 0, tx_busy = 0;
	u32 i;

	/* gather some stats to the wx struct that are per queue */
	for (i = 0; i < wx->num_rx_queues; i++) {
		struct wx_ring *rx_ring = wx->rx_ring[i];

		non_eop_descs += rx_ring->rx_stats.non_eop_descs;
		alloc_rx_buff_failed += rx_ring->rx_stats.alloc_rx_buff_failed;
		hw_csum_rx_good += rx_ring->rx_stats.csum_good_cnt;
		hw_csum_rx_error += rx_ring->rx_stats.csum_err;
	}
	wx->non_eop_descs = non_eop_descs;
	wx->alloc_rx_buff_failed = alloc_rx_buff_failed;
	wx->hw_csum_rx_error = hw_csum_rx_error;
	wx->hw_csum_rx_good = hw_csum_rx_good;

	for (i = 0; i < wx->num_tx_queues; i++) {
		struct wx_ring *tx_ring = wx->tx_ring[i];

		restart_queue += tx_ring->tx_stats.restart_queue;
		tx_busy += tx_ring->tx_stats.tx_busy;
	}
	wx->restart_queue = restart_queue;
	wx->tx_busy = tx_busy;

	hwstats->gprc += rd32(wx, WX_RDM_PKT_CNT);
	hwstats->gptc += rd32(wx, WX_TDM_PKT_CNT);
	hwstats->gorc += rd64(wx, WX_RDM_BYTE_CNT_LSB);
	hwstats->gotc += rd64(wx, WX_TDM_BYTE_CNT_LSB);
	hwstats->tpr += rd64(wx, WX_RX_FRAME_CNT_GOOD_BAD_L);
	hwstats->tpt += rd64(wx, WX_TX_FRAME_CNT_GOOD_BAD_L);
	hwstats->crcerrs += rd64(wx, WX_RX_CRC_ERROR_FRAMES_L);
	hwstats->rlec += rd64(wx, WX_RX_LEN_ERROR_FRAMES_L);
	hwstats->bprc += rd64(wx, WX_RX_BC_FRAMES_GOOD_L);
	hwstats->bptc += rd64(wx, WX_TX_BC_FRAMES_GOOD_L);
	hwstats->mprc += rd64(wx, WX_RX_MC_FRAMES_GOOD_L);
	hwstats->mptc += rd64(wx, WX_TX_MC_FRAMES_GOOD_L);
	hwstats->roc += rd32(wx, WX_RX_OVERSIZE_FRAMES_GOOD);
	hwstats->ruc += rd32(wx, WX_RX_UNDERSIZE_FRAMES_GOOD);
	hwstats->lxonoffrxc += rd32(wx, WX_MAC_LXONOFFRXC);
	hwstats->lxontxc += rd32(wx, WX_RDB_LXONTXC);
	hwstats->lxofftxc += rd32(wx, WX_RDB_LXOFFTXC);
	hwstats->o2bgptc += rd32(wx, WX_TDM_OS2BMC_CNT);
	hwstats->b2ospc += rd32(wx, WX_MNG_BMC2OS_CNT);
	hwstats->o2bspc += rd32(wx, WX_MNG_OS2BMC_CNT);
	hwstats->b2ogprc += rd32(wx, WX_RDM_BMC2OS_CNT);
	hwstats->rdmdrop += rd32(wx, WX_RDM_DRP_PKT);

	if (wx->mac.type == wx_mac_sp) {
		hwstats->fdirmatch += rd32(wx, WX_RDB_FDIR_MATCH);
		hwstats->fdirmiss += rd32(wx, WX_RDB_FDIR_MISS);
	}

	for (i = 0; i < wx->mac.max_rx_queues; i++)
		hwstats->qmprc += rd32(wx, WX_PX_MPRC(i));
}
EXPORT_SYMBOL(wx_update_stats);

/**
 *  wx_clear_hw_cntrs - Generic clear hardware counters
 *  @wx: board private structure
 *
 *  Clears all hardware statistics counters by reading them from the hardware
 *  Statistics counters are clear on read.
 **/
void wx_clear_hw_cntrs(struct wx *wx)
{
	u16 i = 0;

	for (i = 0; i < wx->mac.max_rx_queues; i++)
		wr32(wx, WX_PX_MPRC(i), 0);

	rd32(wx, WX_RDM_PKT_CNT);
	rd32(wx, WX_TDM_PKT_CNT);
	rd64(wx, WX_RDM_BYTE_CNT_LSB);
	rd32(wx, WX_TDM_BYTE_CNT_LSB);
	rd32(wx, WX_RDM_DRP_PKT);
	rd32(wx, WX_RX_UNDERSIZE_FRAMES_GOOD);
	rd32(wx, WX_RX_OVERSIZE_FRAMES_GOOD);
	rd64(wx, WX_RX_FRAME_CNT_GOOD_BAD_L);
	rd64(wx, WX_TX_FRAME_CNT_GOOD_BAD_L);
	rd64(wx, WX_RX_MC_FRAMES_GOOD_L);
	rd64(wx, WX_TX_MC_FRAMES_GOOD_L);
	rd64(wx, WX_RX_BC_FRAMES_GOOD_L);
	rd64(wx, WX_TX_BC_FRAMES_GOOD_L);
	rd64(wx, WX_RX_CRC_ERROR_FRAMES_L);
	rd64(wx, WX_RX_LEN_ERROR_FRAMES_L);
	rd32(wx, WX_RDB_LXONTXC);
	rd32(wx, WX_RDB_LXOFFTXC);
	rd32(wx, WX_MAC_LXONOFFRXC);
}
EXPORT_SYMBOL(wx_clear_hw_cntrs);

/**
 *  wx_start_hw - Prepare hardware for Tx/Rx
 *  @wx: pointer to hardware structure
 *
 *  Starts the hardware using the generic start_hw function
 *  and the generation start_hw function.
 *  Then performs revision-specific operations, if any.
 **/
void wx_start_hw(struct wx *wx)
{
	int i;

	/* Clear the VLAN filter table */
	wx_clear_vfta(wx);
	WX_WRITE_FLUSH(wx);
	/* Clear the rate limiters */
	for (i = 0; i < wx->mac.max_tx_queues; i++) {
		wr32(wx, WX_TDM_RP_IDX, i);
		wr32(wx, WX_TDM_RP_RATE, 0);
	}
}
EXPORT_SYMBOL(wx_start_hw);

MODULE_LICENSE("GPL");<|MERGE_RESOLUTION|>--- conflicted
+++ resolved
@@ -1957,10 +1957,6 @@
 			wx_err(wx, "read of internal subsystem device id failed\n");
 			return err;
 		}
-<<<<<<< HEAD
-
-		wx->subsystem_device_id = swab16((u16)ssid);
-=======
 
 		wx->subsystem_device_id = swab16((u16)ssid);
 	}
@@ -1969,7 +1965,6 @@
 	if (err < 0) {
 		wx_err(wx, "rss key allocation failed\n");
 		return err;
->>>>>>> 2d5404ca
 	}
 
 	wx->mac_table = kcalloc(wx->mac.num_rar_entries,
