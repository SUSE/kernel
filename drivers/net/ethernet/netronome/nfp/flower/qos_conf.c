--- conflicted
+++ resolved
@@ -119,12 +119,8 @@
 
 static int nfp_policer_validate(const struct flow_action *action,
 				const struct flow_action_entry *act,
-<<<<<<< HEAD
-				struct netlink_ext_ack *extack)
-=======
 				struct netlink_ext_ack *extack,
 				bool ingress)
->>>>>>> eb3cdb58
 {
 	if (act->police.exceed.act_id != FLOW_ACTION_DROP) {
 		NL_SET_ERR_MSG_MOD(extack,
@@ -132,14 +128,6 @@
 		return -EOPNOTSUPP;
 	}
 
-<<<<<<< HEAD
-	if (act->police.notexceed.act_id != FLOW_ACTION_CONTINUE &&
-	    act->police.notexceed.act_id != FLOW_ACTION_PIPE &&
-	    act->police.notexceed.act_id != FLOW_ACTION_ACCEPT) {
-		NL_SET_ERR_MSG_MOD(extack,
-				   "Offload not supported when conform action is not continue, pipe or ok");
-		return -EOPNOTSUPP;
-=======
 	if (ingress) {
 		if (act->police.notexceed.act_id != FLOW_ACTION_CONTINUE &&
 		    act->police.notexceed.act_id != FLOW_ACTION_ACCEPT) {
@@ -154,7 +142,6 @@
 					   "Offload not supported when conform action is not pipe or ok");
 			return -EOPNOTSUPP;
 		}
->>>>>>> eb3cdb58
 	}
 
 	if (act->police.notexceed.act_id == FLOW_ACTION_ACCEPT &&
@@ -240,11 +227,7 @@
 			return -EOPNOTSUPP;
 		}
 
-<<<<<<< HEAD
-		err = nfp_policer_validate(&flow->rule->action, action, extack);
-=======
 		err = nfp_policer_validate(&flow->rule->action, action, extack, true);
->>>>>>> eb3cdb58
 		if (err)
 			return err;
 
@@ -561,11 +544,7 @@
 	}
 }
 
-<<<<<<< HEAD
-/* offload tc action, currently only for tc police */
-=======
 /* Offload tc action, currently only for tc police */
->>>>>>> eb3cdb58
 
 static const struct rhashtable_params stats_meter_table_params = {
 	.key_offset	= offsetof(struct nfp_meter_entry, meter_id),
@@ -717,33 +696,23 @@
 	bool pps_support, pps;
 	bool add = false;
 	u64 rate;
-<<<<<<< HEAD
-=======
 	int err;
->>>>>>> eb3cdb58
 
 	pps_support = !!(fl_priv->flower_ext_feats & NFP_FL_FEATS_QOS_PPS);
 
 	for (i = 0 ; i < action_num; i++) {
-<<<<<<< HEAD
-		/*set qos associate data for this interface */
-=======
 		/* Set qos associate data for this interface */
->>>>>>> eb3cdb58
 		action = paction + i;
 		if (action->id != FLOW_ACTION_POLICE) {
 			NL_SET_ERR_MSG_MOD(extack,
 					   "unsupported offload: qos rate limit offload requires police action");
 			continue;
 		}
-<<<<<<< HEAD
-=======
 
 		err = nfp_policer_validate(&fl_act->action, action, extack, false);
 		if (err)
 			return err;
 
->>>>>>> eb3cdb58
 		if (action->police.rate_bytes_ps > 0) {
 			rate = action->police.rate_bytes_ps;
 			burst = action->police.burst;
@@ -783,11 +752,7 @@
 	u32 meter_id;
 	bool pps;
 
-<<<<<<< HEAD
-	/*delete qos associate data for this interface */
-=======
 	/* Delete qos associate data for this interface */
->>>>>>> eb3cdb58
 	if (fl_act->id != FLOW_ACTION_POLICE) {
 		NL_SET_ERR_MSG_MOD(extack,
 				   "unsupported offload: qos rate limit offload requires police action");
@@ -798,11 +763,7 @@
 	meter_entry = nfp_flower_search_meter_entry(app, meter_id);
 	if (!meter_entry) {
 		NL_SET_ERR_MSG_MOD(extack,
-<<<<<<< HEAD
-				   "no meter entry when delete the action index.\n");
-=======
 				   "no meter entry when delete the action index.");
->>>>>>> eb3cdb58
 		return -ENOENT;
 	}
 	pps = !meter_entry->bps;
