// SPDX-License-Identifier: (GPL-2.0-only OR BSD-2-Clause)
/* Copyright (C) 2017-2018 Netronome Systems, Inc. */

#include <linux/skbuff.h>
#include <net/devlink.h>
#include <net/pkt_cls.h>

#include "cmsg.h"
#include "main.h"
#include "../nfpcore/nfp_cpp.h"
#include "../nfpcore/nfp_nsp.h"
#include "../nfp_app.h"
#include "../nfp_main.h"
#include "../nfp_net.h"
#include "../nfp_port.h"

#define NFP_FLOWER_SUPPORTED_TCPFLAGS \
	(TCPHDR_FIN | TCPHDR_SYN | TCPHDR_RST | \
	 TCPHDR_PSH | TCPHDR_URG)

#define NFP_FLOWER_SUPPORTED_CTLFLAGS \
	(FLOW_DIS_IS_FRAGMENT | \
	 FLOW_DIS_FIRST_FRAG)

#define NFP_FLOWER_WHITELIST_DISSECTOR \
	(BIT(FLOW_DISSECTOR_KEY_CONTROL) | \
	 BIT(FLOW_DISSECTOR_KEY_BASIC) | \
	 BIT(FLOW_DISSECTOR_KEY_IPV4_ADDRS) | \
	 BIT(FLOW_DISSECTOR_KEY_IPV6_ADDRS) | \
	 BIT(FLOW_DISSECTOR_KEY_TCP) | \
	 BIT(FLOW_DISSECTOR_KEY_PORTS) | \
	 BIT(FLOW_DISSECTOR_KEY_ETH_ADDRS) | \
	 BIT(FLOW_DISSECTOR_KEY_VLAN) | \
	 BIT(FLOW_DISSECTOR_KEY_ENC_KEYID) | \
	 BIT(FLOW_DISSECTOR_KEY_ENC_IPV4_ADDRS) | \
	 BIT(FLOW_DISSECTOR_KEY_ENC_IPV6_ADDRS) | \
	 BIT(FLOW_DISSECTOR_KEY_ENC_CONTROL) | \
	 BIT(FLOW_DISSECTOR_KEY_ENC_PORTS) | \
	 BIT(FLOW_DISSECTOR_KEY_ENC_OPTS) | \
	 BIT(FLOW_DISSECTOR_KEY_ENC_IP) | \
	 BIT(FLOW_DISSECTOR_KEY_MPLS) | \
	 BIT(FLOW_DISSECTOR_KEY_IP))

#define NFP_FLOWER_WHITELIST_TUN_DISSECTOR \
	(BIT(FLOW_DISSECTOR_KEY_ENC_CONTROL) | \
	 BIT(FLOW_DISSECTOR_KEY_ENC_KEYID) | \
	 BIT(FLOW_DISSECTOR_KEY_ENC_IPV4_ADDRS) | \
	 BIT(FLOW_DISSECTOR_KEY_ENC_IPV6_ADDRS) | \
	 BIT(FLOW_DISSECTOR_KEY_ENC_OPTS) | \
	 BIT(FLOW_DISSECTOR_KEY_ENC_PORTS) | \
	 BIT(FLOW_DISSECTOR_KEY_ENC_IP))

#define NFP_FLOWER_WHITELIST_TUN_DISSECTOR_R \
	(BIT(FLOW_DISSECTOR_KEY_ENC_CONTROL) | \
	 BIT(FLOW_DISSECTOR_KEY_ENC_IPV4_ADDRS))

#define NFP_FLOWER_MERGE_FIELDS \
	(NFP_FLOWER_LAYER_PORT | \
	 NFP_FLOWER_LAYER_MAC | \
	 NFP_FLOWER_LAYER_TP | \
	 NFP_FLOWER_LAYER_IPV4 | \
	 NFP_FLOWER_LAYER_IPV6)

struct nfp_flower_merge_check {
	union {
		struct {
			__be16 tci;
			struct nfp_flower_mac_mpls l2;
			struct nfp_flower_tp_ports l4;
			union {
				struct nfp_flower_ipv4 ipv4;
				struct nfp_flower_ipv6 ipv6;
			};
		};
		unsigned long vals[8];
	};
};

static int
nfp_flower_xmit_flow(struct nfp_app *app, struct nfp_fl_payload *nfp_flow,
		     u8 mtype)
{
	u32 meta_len, key_len, mask_len, act_len, tot_len;
	struct sk_buff *skb;
	unsigned char *msg;

	meta_len =  sizeof(struct nfp_fl_rule_metadata);
	key_len = nfp_flow->meta.key_len;
	mask_len = nfp_flow->meta.mask_len;
	act_len = nfp_flow->meta.act_len;

	tot_len = meta_len + key_len + mask_len + act_len;

	/* Convert to long words as firmware expects
	 * lengths in units of NFP_FL_LW_SIZ.
	 */
	nfp_flow->meta.key_len >>= NFP_FL_LW_SIZ;
	nfp_flow->meta.mask_len >>= NFP_FL_LW_SIZ;
	nfp_flow->meta.act_len >>= NFP_FL_LW_SIZ;

	skb = nfp_flower_cmsg_alloc(app, tot_len, mtype, GFP_KERNEL);
	if (!skb)
		return -ENOMEM;

	msg = nfp_flower_cmsg_get_data(skb);
	memcpy(msg, &nfp_flow->meta, meta_len);
	memcpy(&msg[meta_len], nfp_flow->unmasked_data, key_len);
	memcpy(&msg[meta_len + key_len], nfp_flow->mask_data, mask_len);
	memcpy(&msg[meta_len + key_len + mask_len],
	       nfp_flow->action_data, act_len);

	/* Convert back to bytes as software expects
	 * lengths in units of bytes.
	 */
	nfp_flow->meta.key_len <<= NFP_FL_LW_SIZ;
	nfp_flow->meta.mask_len <<= NFP_FL_LW_SIZ;
	nfp_flow->meta.act_len <<= NFP_FL_LW_SIZ;

	nfp_ctrl_tx(app->ctrl, skb);

	return 0;
}

static bool nfp_flower_check_higher_than_mac(struct flow_cls_offload *f)
{
	struct flow_rule *rule = flow_cls_offload_flow_rule(f);

	return flow_rule_match_key(rule, FLOW_DISSECTOR_KEY_IPV4_ADDRS) ||
	       flow_rule_match_key(rule, FLOW_DISSECTOR_KEY_IPV6_ADDRS) ||
	       flow_rule_match_key(rule, FLOW_DISSECTOR_KEY_PORTS) ||
	       flow_rule_match_key(rule, FLOW_DISSECTOR_KEY_ICMP);
}

static bool nfp_flower_check_higher_than_l3(struct flow_cls_offload *f)
{
	struct flow_rule *rule = flow_cls_offload_flow_rule(f);

	return flow_rule_match_key(rule, FLOW_DISSECTOR_KEY_PORTS) ||
	       flow_rule_match_key(rule, FLOW_DISSECTOR_KEY_ICMP);
}

static int
nfp_flower_calc_opt_layer(struct flow_dissector_key_enc_opts *enc_opts,
			  u32 *key_layer_two, int *key_size,
			  struct netlink_ext_ack *extack)
{
	if (enc_opts->len > NFP_FL_MAX_GENEVE_OPT_KEY) {
		NL_SET_ERR_MSG_MOD(extack, "unsupported offload: geneve options exceed maximum length");
		return -EOPNOTSUPP;
	}

	if (enc_opts->len > 0) {
		*key_layer_two |= NFP_FLOWER_LAYER2_GENEVE_OP;
		*key_size += sizeof(struct nfp_flower_geneve_options);
	}

	return 0;
}

static int
nfp_flower_calc_udp_tun_layer(struct flow_dissector_key_ports *enc_ports,
			      struct flow_dissector_key_enc_opts *enc_op,
			      u32 *key_layer_two, u8 *key_layer, int *key_size,
			      struct nfp_flower_priv *priv,
			      enum nfp_flower_tun_type *tun_type,
			      struct netlink_ext_ack *extack)
{
	int err;

	switch (enc_ports->dst) {
	case htons(IANA_VXLAN_UDP_PORT):
		*tun_type = NFP_FL_TUNNEL_VXLAN;
		*key_layer |= NFP_FLOWER_LAYER_VXLAN;
		*key_size += sizeof(struct nfp_flower_ipv4_udp_tun);

		if (enc_op) {
			NL_SET_ERR_MSG_MOD(extack, "unsupported offload: encap options not supported on vxlan tunnels");
			return -EOPNOTSUPP;
		}
		break;
	case htons(GENEVE_UDP_PORT):
		if (!(priv->flower_ext_feats & NFP_FL_FEATS_GENEVE)) {
			NL_SET_ERR_MSG_MOD(extack, "unsupported offload: loaded firmware does not support geneve offload");
			return -EOPNOTSUPP;
		}
		*tun_type = NFP_FL_TUNNEL_GENEVE;
		*key_layer |= NFP_FLOWER_LAYER_EXT_META;
		*key_size += sizeof(struct nfp_flower_ext_meta);
		*key_layer_two |= NFP_FLOWER_LAYER2_GENEVE;
		*key_size += sizeof(struct nfp_flower_ipv4_udp_tun);

		if (!enc_op)
			break;
		if (!(priv->flower_ext_feats & NFP_FL_FEATS_GENEVE_OPT)) {
			NL_SET_ERR_MSG_MOD(extack, "unsupported offload: loaded firmware does not support geneve option offload");
			return -EOPNOTSUPP;
		}
		err = nfp_flower_calc_opt_layer(enc_op, key_layer_two,
						key_size, extack);
		if (err)
			return err;
		break;
	default:
		NL_SET_ERR_MSG_MOD(extack, "unsupported offload: tunnel type unknown");
		return -EOPNOTSUPP;
	}

	return 0;
}

static int
nfp_flower_calculate_key_layers(struct nfp_app *app,
				struct net_device *netdev,
				struct nfp_fl_key_ls *ret_key_ls,
				struct flow_cls_offload *flow,
				enum nfp_flower_tun_type *tun_type,
				struct netlink_ext_ack *extack)
{
	struct flow_rule *rule = flow_cls_offload_flow_rule(flow);
	struct flow_dissector *dissector = rule->match.dissector;
	struct flow_match_basic basic = { NULL, NULL};
	struct nfp_flower_priv *priv = app->priv;
	u32 key_layer_two;
	u8 key_layer;
	int key_size;
	int err;

	if (dissector->used_keys & ~NFP_FLOWER_WHITELIST_DISSECTOR) {
		NL_SET_ERR_MSG_MOD(extack, "unsupported offload: match not supported");
		return -EOPNOTSUPP;
	}

	/* If any tun dissector is used then the required set must be used. */
	if (dissector->used_keys & NFP_FLOWER_WHITELIST_TUN_DISSECTOR &&
	    (dissector->used_keys & NFP_FLOWER_WHITELIST_TUN_DISSECTOR_R)
	    != NFP_FLOWER_WHITELIST_TUN_DISSECTOR_R) {
		NL_SET_ERR_MSG_MOD(extack, "unsupported offload: tunnel match not supported");
		return -EOPNOTSUPP;
	}

	key_layer_two = 0;
	key_layer = NFP_FLOWER_LAYER_PORT;
	key_size = sizeof(struct nfp_flower_meta_tci) +
		   sizeof(struct nfp_flower_in_port);

	if (flow_rule_match_key(rule, FLOW_DISSECTOR_KEY_ETH_ADDRS) ||
	    flow_rule_match_key(rule, FLOW_DISSECTOR_KEY_MPLS)) {
		key_layer |= NFP_FLOWER_LAYER_MAC;
		key_size += sizeof(struct nfp_flower_mac_mpls);
	}

	if (flow_rule_match_key(rule, FLOW_DISSECTOR_KEY_VLAN)) {
		struct flow_match_vlan vlan;

		flow_rule_match_vlan(rule, &vlan);
		if (!(priv->flower_ext_feats & NFP_FL_FEATS_VLAN_PCP) &&
		    vlan.key->vlan_priority) {
			NL_SET_ERR_MSG_MOD(extack, "unsupported offload: loaded firmware does not support VLAN PCP offload");
			return -EOPNOTSUPP;
		}
	}

	if (flow_rule_match_key(rule, FLOW_DISSECTOR_KEY_ENC_CONTROL)) {
		struct flow_match_enc_opts enc_op = { NULL, NULL };
		struct flow_match_ipv4_addrs ipv4_addrs;
		struct flow_match_control enc_ctl;
		struct flow_match_ports enc_ports;

		flow_rule_match_enc_control(rule, &enc_ctl);

		if (enc_ctl.mask->addr_type != 0xffff) {
			NL_SET_ERR_MSG_MOD(extack, "unsupported offload: wildcarded protocols on tunnels are not supported");
			return -EOPNOTSUPP;
		}
		if (enc_ctl.key->addr_type != FLOW_DISSECTOR_KEY_IPV4_ADDRS) {
			NL_SET_ERR_MSG_MOD(extack, "unsupported offload: only IPv4 tunnels are supported");
			return -EOPNOTSUPP;
		}

		/* These fields are already verified as used. */
		flow_rule_match_enc_ipv4_addrs(rule, &ipv4_addrs);
		if (ipv4_addrs.mask->dst != cpu_to_be32(~0)) {
			NL_SET_ERR_MSG_MOD(extack, "unsupported offload: only an exact match IPv4 destination address is supported");
			return -EOPNOTSUPP;
		}

		if (flow_rule_match_key(rule, FLOW_DISSECTOR_KEY_ENC_OPTS))
			flow_rule_match_enc_opts(rule, &enc_op);


		if (!flow_rule_match_key(rule, FLOW_DISSECTOR_KEY_ENC_PORTS)) {
			/* check if GRE, which has no enc_ports */
			if (netif_is_gretap(netdev)) {
				*tun_type = NFP_FL_TUNNEL_GRE;
				key_layer |= NFP_FLOWER_LAYER_EXT_META;
				key_size += sizeof(struct nfp_flower_ext_meta);
				key_layer_two |= NFP_FLOWER_LAYER2_GRE;
				key_size +=
					sizeof(struct nfp_flower_ipv4_gre_tun);

				if (enc_op.key) {
					NL_SET_ERR_MSG_MOD(extack, "unsupported offload: encap options not supported on GRE tunnels");
					return -EOPNOTSUPP;
				}
			} else {
				NL_SET_ERR_MSG_MOD(extack, "unsupported offload: an exact match on L4 destination port is required for non-GRE tunnels");
				return -EOPNOTSUPP;
			}
		} else {
			flow_rule_match_enc_ports(rule, &enc_ports);
			if (enc_ports.mask->dst != cpu_to_be16(~0)) {
				NL_SET_ERR_MSG_MOD(extack, "unsupported offload: only an exact match L4 destination port is supported");
				return -EOPNOTSUPP;
			}

			err = nfp_flower_calc_udp_tun_layer(enc_ports.key,
							    enc_op.key,
							    &key_layer_two,
							    &key_layer,
							    &key_size, priv,
							    tun_type, extack);
			if (err)
				return err;

			/* Ensure the ingress netdev matches the expected
			 * tun type.
			 */
			if (!nfp_fl_netdev_is_tunnel_type(netdev, *tun_type)) {
				NL_SET_ERR_MSG_MOD(extack, "unsupported offload: ingress netdev does not match the expected tunnel type");
				return -EOPNOTSUPP;
			}
		}
	}

	if (flow_rule_match_key(rule, FLOW_DISSECTOR_KEY_BASIC))
		flow_rule_match_basic(rule, &basic);

	if (basic.mask && basic.mask->n_proto) {
		/* Ethernet type is present in the key. */
		switch (basic.key->n_proto) {
		case cpu_to_be16(ETH_P_IP):
			key_layer |= NFP_FLOWER_LAYER_IPV4;
			key_size += sizeof(struct nfp_flower_ipv4);
			break;

		case cpu_to_be16(ETH_P_IPV6):
			key_layer |= NFP_FLOWER_LAYER_IPV6;
			key_size += sizeof(struct nfp_flower_ipv6);
			break;

		/* Currently we do not offload ARP
		 * because we rely on it to get to the host.
		 */
		case cpu_to_be16(ETH_P_ARP):
			NL_SET_ERR_MSG_MOD(extack, "unsupported offload: ARP not supported");
			return -EOPNOTSUPP;

		case cpu_to_be16(ETH_P_MPLS_UC):
		case cpu_to_be16(ETH_P_MPLS_MC):
			if (!(key_layer & NFP_FLOWER_LAYER_MAC)) {
				key_layer |= NFP_FLOWER_LAYER_MAC;
				key_size += sizeof(struct nfp_flower_mac_mpls);
			}
			break;

		/* Will be included in layer 2. */
		case cpu_to_be16(ETH_P_8021Q):
			break;

		default:
			NL_SET_ERR_MSG_MOD(extack, "unsupported offload: match on given EtherType is not supported");
			return -EOPNOTSUPP;
		}
	} else if (nfp_flower_check_higher_than_mac(flow)) {
		NL_SET_ERR_MSG_MOD(extack, "unsupported offload: cannot match above L2 without specified EtherType");
		return -EOPNOTSUPP;
	}

	if (basic.mask && basic.mask->ip_proto) {
		switch (basic.key->ip_proto) {
		case IPPROTO_TCP:
		case IPPROTO_UDP:
		case IPPROTO_SCTP:
		case IPPROTO_ICMP:
		case IPPROTO_ICMPV6:
			key_layer |= NFP_FLOWER_LAYER_TP;
			key_size += sizeof(struct nfp_flower_tp_ports);
			break;
		}
	}

	if (!(key_layer & NFP_FLOWER_LAYER_TP) &&
	    nfp_flower_check_higher_than_l3(flow)) {
		NL_SET_ERR_MSG_MOD(extack, "unsupported offload: cannot match on L4 information without specified IP protocol type");
		return -EOPNOTSUPP;
	}

	if (flow_rule_match_key(rule, FLOW_DISSECTOR_KEY_TCP)) {
		struct flow_match_tcp tcp;
		u32 tcp_flags;

		flow_rule_match_tcp(rule, &tcp);
		tcp_flags = be16_to_cpu(tcp.key->flags);

		if (tcp_flags & ~NFP_FLOWER_SUPPORTED_TCPFLAGS) {
			NL_SET_ERR_MSG_MOD(extack, "unsupported offload: no match support for selected TCP flags");
			return -EOPNOTSUPP;
		}

		/* We only support PSH and URG flags when either
		 * FIN, SYN or RST is present as well.
		 */
		if ((tcp_flags & (TCPHDR_PSH | TCPHDR_URG)) &&
		    !(tcp_flags & (TCPHDR_FIN | TCPHDR_SYN | TCPHDR_RST))) {
			NL_SET_ERR_MSG_MOD(extack, "unsupported offload: PSH and URG is only supported when used with FIN, SYN or RST");
			return -EOPNOTSUPP;
		}

		/* We need to store TCP flags in the either the IPv4 or IPv6 key
		 * space, thus we need to ensure we include a IPv4/IPv6 key
		 * layer if we have not done so already.
		 */
		if (!basic.key) {
			NL_SET_ERR_MSG_MOD(extack, "unsupported offload: match on TCP flags requires a match on L3 protocol");
			return -EOPNOTSUPP;
		}

		if (!(key_layer & NFP_FLOWER_LAYER_IPV4) &&
		    !(key_layer & NFP_FLOWER_LAYER_IPV6)) {
			switch (basic.key->n_proto) {
			case cpu_to_be16(ETH_P_IP):
				key_layer |= NFP_FLOWER_LAYER_IPV4;
				key_size += sizeof(struct nfp_flower_ipv4);
				break;

			case cpu_to_be16(ETH_P_IPV6):
					key_layer |= NFP_FLOWER_LAYER_IPV6;
				key_size += sizeof(struct nfp_flower_ipv6);
				break;

			default:
				NL_SET_ERR_MSG_MOD(extack, "unsupported offload: match on TCP flags requires a match on IPv4/IPv6");
				return -EOPNOTSUPP;
			}
		}
	}

	if (flow_rule_match_key(rule, FLOW_DISSECTOR_KEY_CONTROL)) {
		struct flow_match_control ctl;

		flow_rule_match_control(rule, &ctl);
		if (ctl.key->flags & ~NFP_FLOWER_SUPPORTED_CTLFLAGS) {
			NL_SET_ERR_MSG_MOD(extack, "unsupported offload: match on unknown control flag");
			return -EOPNOTSUPP;
		}
	}

	ret_key_ls->key_layer = key_layer;
	ret_key_ls->key_layer_two = key_layer_two;
	ret_key_ls->key_size = key_size;

	return 0;
}

static struct nfp_fl_payload *
nfp_flower_allocate_new(struct nfp_fl_key_ls *key_layer)
{
	struct nfp_fl_payload *flow_pay;

	flow_pay = kmalloc(sizeof(*flow_pay), GFP_KERNEL);
	if (!flow_pay)
		return NULL;

	flow_pay->meta.key_len = key_layer->key_size;
	flow_pay->unmasked_data = kmalloc(key_layer->key_size, GFP_KERNEL);
	if (!flow_pay->unmasked_data)
		goto err_free_flow;

	flow_pay->meta.mask_len = key_layer->key_size;
	flow_pay->mask_data = kmalloc(key_layer->key_size, GFP_KERNEL);
	if (!flow_pay->mask_data)
		goto err_free_unmasked;

	flow_pay->action_data = kmalloc(NFP_FL_MAX_A_SIZ, GFP_KERNEL);
	if (!flow_pay->action_data)
		goto err_free_mask;

	flow_pay->nfp_tun_ipv4_addr = 0;
	flow_pay->meta.flags = 0;
	INIT_LIST_HEAD(&flow_pay->linked_flows);
	flow_pay->in_hw = false;

	return flow_pay;

err_free_mask:
	kfree(flow_pay->mask_data);
err_free_unmasked:
	kfree(flow_pay->unmasked_data);
err_free_flow:
	kfree(flow_pay);
	return NULL;
}

static int
nfp_flower_update_merge_with_actions(struct nfp_fl_payload *flow,
				     struct nfp_flower_merge_check *merge,
				     u8 *last_act_id, int *act_out)
{
	struct nfp_fl_set_ipv6_tc_hl_fl *ipv6_tc_hl_fl;
	struct nfp_fl_set_ip4_ttl_tos *ipv4_ttl_tos;
	struct nfp_fl_set_ip4_addrs *ipv4_add;
	struct nfp_fl_set_ipv6_addr *ipv6_add;
	struct nfp_fl_push_vlan *push_vlan;
	struct nfp_fl_set_tport *tport;
	struct nfp_fl_set_eth *eth;
	struct nfp_fl_act_head *a;
	unsigned int act_off = 0;
	u8 act_id = 0;
	u8 *ports;
	int i;

	while (act_off < flow->meta.act_len) {
		a = (struct nfp_fl_act_head *)&flow->action_data[act_off];
		act_id = a->jump_id;

		switch (act_id) {
		case NFP_FL_ACTION_OPCODE_OUTPUT:
			if (act_out)
				(*act_out)++;
			break;
		case NFP_FL_ACTION_OPCODE_PUSH_VLAN:
			push_vlan = (struct nfp_fl_push_vlan *)a;
			if (push_vlan->vlan_tci)
				merge->tci = cpu_to_be16(0xffff);
			break;
		case NFP_FL_ACTION_OPCODE_POP_VLAN:
			merge->tci = cpu_to_be16(0);
			break;
		case NFP_FL_ACTION_OPCODE_SET_IPV4_TUNNEL:
			/* New tunnel header means l2 to l4 can be matched. */
			eth_broadcast_addr(&merge->l2.mac_dst[0]);
			eth_broadcast_addr(&merge->l2.mac_src[0]);
			memset(&merge->l4, 0xff,
			       sizeof(struct nfp_flower_tp_ports));
			memset(&merge->ipv4, 0xff,
			       sizeof(struct nfp_flower_ipv4));
			break;
		case NFP_FL_ACTION_OPCODE_SET_ETHERNET:
			eth = (struct nfp_fl_set_eth *)a;
			for (i = 0; i < ETH_ALEN; i++)
				merge->l2.mac_dst[i] |= eth->eth_addr_mask[i];
			for (i = 0; i < ETH_ALEN; i++)
				merge->l2.mac_src[i] |=
					eth->eth_addr_mask[ETH_ALEN + i];
			break;
		case NFP_FL_ACTION_OPCODE_SET_IPV4_ADDRS:
			ipv4_add = (struct nfp_fl_set_ip4_addrs *)a;
			merge->ipv4.ipv4_src |= ipv4_add->ipv4_src_mask;
			merge->ipv4.ipv4_dst |= ipv4_add->ipv4_dst_mask;
			break;
		case NFP_FL_ACTION_OPCODE_SET_IPV4_TTL_TOS:
			ipv4_ttl_tos = (struct nfp_fl_set_ip4_ttl_tos *)a;
			merge->ipv4.ip_ext.ttl |= ipv4_ttl_tos->ipv4_ttl_mask;
			merge->ipv4.ip_ext.tos |= ipv4_ttl_tos->ipv4_tos_mask;
			break;
		case NFP_FL_ACTION_OPCODE_SET_IPV6_SRC:
			ipv6_add = (struct nfp_fl_set_ipv6_addr *)a;
			for (i = 0; i < 4; i++)
				merge->ipv6.ipv6_src.in6_u.u6_addr32[i] |=
					ipv6_add->ipv6[i].mask;
			break;
		case NFP_FL_ACTION_OPCODE_SET_IPV6_DST:
			ipv6_add = (struct nfp_fl_set_ipv6_addr *)a;
			for (i = 0; i < 4; i++)
				merge->ipv6.ipv6_dst.in6_u.u6_addr32[i] |=
					ipv6_add->ipv6[i].mask;
			break;
		case NFP_FL_ACTION_OPCODE_SET_IPV6_TC_HL_FL:
			ipv6_tc_hl_fl = (struct nfp_fl_set_ipv6_tc_hl_fl *)a;
			merge->ipv6.ip_ext.ttl |=
				ipv6_tc_hl_fl->ipv6_hop_limit_mask;
			merge->ipv6.ip_ext.tos |= ipv6_tc_hl_fl->ipv6_tc_mask;
			merge->ipv6.ipv6_flow_label_exthdr |=
				ipv6_tc_hl_fl->ipv6_label_mask;
			break;
		case NFP_FL_ACTION_OPCODE_SET_UDP:
		case NFP_FL_ACTION_OPCODE_SET_TCP:
			tport = (struct nfp_fl_set_tport *)a;
			ports = (u8 *)&merge->l4.port_src;
			for (i = 0; i < 4; i++)
				ports[i] |= tport->tp_port_mask[i];
			break;
		case NFP_FL_ACTION_OPCODE_PRE_TUNNEL:
		case NFP_FL_ACTION_OPCODE_PRE_LAG:
		case NFP_FL_ACTION_OPCODE_PUSH_GENEVE:
			break;
		default:
			return -EOPNOTSUPP;
		}

		act_off += a->len_lw << NFP_FL_LW_SIZ;
	}

	if (last_act_id)
		*last_act_id = act_id;

	return 0;
}

static int
nfp_flower_populate_merge_match(struct nfp_fl_payload *flow,
				struct nfp_flower_merge_check *merge,
				bool extra_fields)
{
	struct nfp_flower_meta_tci *meta_tci;
	u8 *mask = flow->mask_data;
	u8 key_layer, match_size;

	memset(merge, 0, sizeof(struct nfp_flower_merge_check));

	meta_tci = (struct nfp_flower_meta_tci *)mask;
	key_layer = meta_tci->nfp_flow_key_layer;

	if (key_layer & ~NFP_FLOWER_MERGE_FIELDS && !extra_fields)
		return -EOPNOTSUPP;

	merge->tci = meta_tci->tci;
	mask += sizeof(struct nfp_flower_meta_tci);

	if (key_layer & NFP_FLOWER_LAYER_EXT_META)
		mask += sizeof(struct nfp_flower_ext_meta);

	mask += sizeof(struct nfp_flower_in_port);

	if (key_layer & NFP_FLOWER_LAYER_MAC) {
		match_size = sizeof(struct nfp_flower_mac_mpls);
		memcpy(&merge->l2, mask, match_size);
		mask += match_size;
	}

	if (key_layer & NFP_FLOWER_LAYER_TP) {
		match_size = sizeof(struct nfp_flower_tp_ports);
		memcpy(&merge->l4, mask, match_size);
		mask += match_size;
	}

	if (key_layer & NFP_FLOWER_LAYER_IPV4) {
		match_size = sizeof(struct nfp_flower_ipv4);
		memcpy(&merge->ipv4, mask, match_size);
	}

	if (key_layer & NFP_FLOWER_LAYER_IPV6) {
		match_size = sizeof(struct nfp_flower_ipv6);
		memcpy(&merge->ipv6, mask, match_size);
	}

	return 0;
}

static int
nfp_flower_can_merge(struct nfp_fl_payload *sub_flow1,
		     struct nfp_fl_payload *sub_flow2)
{
	/* Two flows can be merged if sub_flow2 only matches on bits that are
	 * either matched by sub_flow1 or set by a sub_flow1 action. This
	 * ensures that every packet that hits sub_flow1 and recirculates is
	 * guaranteed to hit sub_flow2.
	 */
	struct nfp_flower_merge_check sub_flow1_merge, sub_flow2_merge;
	int err, act_out = 0;
	u8 last_act_id = 0;

	err = nfp_flower_populate_merge_match(sub_flow1, &sub_flow1_merge,
					      true);
	if (err)
		return err;

	err = nfp_flower_populate_merge_match(sub_flow2, &sub_flow2_merge,
					      false);
	if (err)
		return err;

	err = nfp_flower_update_merge_with_actions(sub_flow1, &sub_flow1_merge,
						   &last_act_id, &act_out);
	if (err)
		return err;

	/* Must only be 1 output action and it must be the last in sequence. */
	if (act_out != 1 || last_act_id != NFP_FL_ACTION_OPCODE_OUTPUT)
		return -EOPNOTSUPP;

	/* Reject merge if sub_flow2 matches on something that is not matched
	 * on or set in an action by sub_flow1.
	 */
	err = bitmap_andnot(sub_flow2_merge.vals, sub_flow2_merge.vals,
			    sub_flow1_merge.vals,
			    sizeof(struct nfp_flower_merge_check) * 8);
	if (err)
		return -EINVAL;

	return 0;
}

static unsigned int
nfp_flower_copy_pre_actions(char *act_dst, char *act_src, int len,
			    bool *tunnel_act)
{
	unsigned int act_off = 0, act_len;
	struct nfp_fl_act_head *a;
	u8 act_id = 0;

	while (act_off < len) {
		a = (struct nfp_fl_act_head *)&act_src[act_off];
		act_len = a->len_lw << NFP_FL_LW_SIZ;
		act_id = a->jump_id;

		switch (act_id) {
		case NFP_FL_ACTION_OPCODE_PRE_TUNNEL:
			if (tunnel_act)
				*tunnel_act = true;
			/* fall through */
		case NFP_FL_ACTION_OPCODE_PRE_LAG:
			memcpy(act_dst + act_off, act_src + act_off, act_len);
			break;
		default:
			return act_off;
		}

		act_off += act_len;
	}

	return act_off;
}

static int nfp_fl_verify_post_tun_acts(char *acts, int len)
{
	struct nfp_fl_act_head *a;
	unsigned int act_off = 0;

	while (act_off < len) {
		a = (struct nfp_fl_act_head *)&acts[act_off];
		if (a->jump_id != NFP_FL_ACTION_OPCODE_OUTPUT)
			return -EOPNOTSUPP;

		act_off += a->len_lw << NFP_FL_LW_SIZ;
	}

	return 0;
}

static int
nfp_flower_merge_action(struct nfp_fl_payload *sub_flow1,
			struct nfp_fl_payload *sub_flow2,
			struct nfp_fl_payload *merge_flow)
{
	unsigned int sub1_act_len, sub2_act_len, pre_off1, pre_off2;
	bool tunnel_act = false;
	char *merge_act;
	int err;

	/* The last action of sub_flow1 must be output - do not merge this. */
	sub1_act_len = sub_flow1->meta.act_len - sizeof(struct nfp_fl_output);
	sub2_act_len = sub_flow2->meta.act_len;

	if (!sub2_act_len)
		return -EINVAL;

	if (sub1_act_len + sub2_act_len > NFP_FL_MAX_A_SIZ)
		return -EINVAL;

	/* A shortcut can only be applied if there is a single action. */
	if (sub1_act_len)
		merge_flow->meta.shortcut = cpu_to_be32(NFP_FL_SC_ACT_NULL);
	else
		merge_flow->meta.shortcut = sub_flow2->meta.shortcut;

	merge_flow->meta.act_len = sub1_act_len + sub2_act_len;
	merge_act = merge_flow->action_data;

	/* Copy any pre-actions to the start of merge flow action list. */
	pre_off1 = nfp_flower_copy_pre_actions(merge_act,
					       sub_flow1->action_data,
					       sub1_act_len, &tunnel_act);
	merge_act += pre_off1;
	sub1_act_len -= pre_off1;
	pre_off2 = nfp_flower_copy_pre_actions(merge_act,
					       sub_flow2->action_data,
					       sub2_act_len, NULL);
	merge_act += pre_off2;
	sub2_act_len -= pre_off2;

	/* FW does a tunnel push when egressing, therefore, if sub_flow 1 pushes
	 * a tunnel, sub_flow 2 can only have output actions for a valid merge.
	 */
	if (tunnel_act) {
		char *post_tun_acts = &sub_flow2->action_data[pre_off2];

		err = nfp_fl_verify_post_tun_acts(post_tun_acts, sub2_act_len);
		if (err)
			return err;
	}

	/* Copy remaining actions from sub_flows 1 and 2. */
	memcpy(merge_act, sub_flow1->action_data + pre_off1, sub1_act_len);
	merge_act += sub1_act_len;
	memcpy(merge_act, sub_flow2->action_data + pre_off2, sub2_act_len);

	return 0;
}

/* Flow link code should only be accessed under RTNL. */
static void nfp_flower_unlink_flow(struct nfp_fl_payload_link *link)
{
	list_del(&link->merge_flow.list);
	list_del(&link->sub_flow.list);
	kfree(link);
}

static void nfp_flower_unlink_flows(struct nfp_fl_payload *merge_flow,
				    struct nfp_fl_payload *sub_flow)
{
	struct nfp_fl_payload_link *link;

	list_for_each_entry(link, &merge_flow->linked_flows, merge_flow.list)
		if (link->sub_flow.flow == sub_flow) {
			nfp_flower_unlink_flow(link);
			return;
		}
}

static int nfp_flower_link_flows(struct nfp_fl_payload *merge_flow,
				 struct nfp_fl_payload *sub_flow)
{
	struct nfp_fl_payload_link *link;

	link = kmalloc(sizeof(*link), GFP_KERNEL);
	if (!link)
		return -ENOMEM;

	link->merge_flow.flow = merge_flow;
	list_add_tail(&link->merge_flow.list, &merge_flow->linked_flows);
	link->sub_flow.flow = sub_flow;
	list_add_tail(&link->sub_flow.list, &sub_flow->linked_flows);

	return 0;
}

/**
 * nfp_flower_merge_offloaded_flows() - Merge 2 existing flows to single flow.
 * @app:	Pointer to the APP handle
 * @sub_flow1:	Initial flow matched to produce merge hint
 * @sub_flow2:	Post recirculation flow matched in merge hint
 *
 * Combines 2 flows (if valid) to a single flow, removing the initial from hw
 * and offloading the new, merged flow.
 *
 * Return: negative value on error, 0 in success.
 */
int nfp_flower_merge_offloaded_flows(struct nfp_app *app,
				     struct nfp_fl_payload *sub_flow1,
				     struct nfp_fl_payload *sub_flow2)
{
	struct flow_cls_offload merge_tc_off;
	struct nfp_flower_priv *priv = app->priv;
	struct netlink_ext_ack *extack = NULL;
	struct nfp_fl_payload *merge_flow;
	struct nfp_fl_key_ls merge_key_ls;
	int err;

	ASSERT_RTNL();

	extack = merge_tc_off.common.extack;
	if (sub_flow1 == sub_flow2 ||
	    nfp_flower_is_merge_flow(sub_flow1) ||
	    nfp_flower_is_merge_flow(sub_flow2))
		return -EINVAL;

	err = nfp_flower_can_merge(sub_flow1, sub_flow2);
	if (err)
		return err;

	merge_key_ls.key_size = sub_flow1->meta.key_len;

	merge_flow = nfp_flower_allocate_new(&merge_key_ls);
	if (!merge_flow)
		return -ENOMEM;

	merge_flow->tc_flower_cookie = (unsigned long)merge_flow;
	merge_flow->ingress_dev = sub_flow1->ingress_dev;

	memcpy(merge_flow->unmasked_data, sub_flow1->unmasked_data,
	       sub_flow1->meta.key_len);
	memcpy(merge_flow->mask_data, sub_flow1->mask_data,
	       sub_flow1->meta.mask_len);

	err = nfp_flower_merge_action(sub_flow1, sub_flow2, merge_flow);
	if (err)
		goto err_destroy_merge_flow;

	err = nfp_flower_link_flows(merge_flow, sub_flow1);
	if (err)
		goto err_destroy_merge_flow;

	err = nfp_flower_link_flows(merge_flow, sub_flow2);
	if (err)
		goto err_unlink_sub_flow1;

	merge_tc_off.cookie = merge_flow->tc_flower_cookie;
	err = nfp_compile_flow_metadata(app, &merge_tc_off, merge_flow,
					merge_flow->ingress_dev, extack);
	if (err)
		goto err_unlink_sub_flow2;

	err = rhashtable_insert_fast(&priv->flow_table, &merge_flow->fl_node,
				     nfp_flower_table_params);
	if (err)
		goto err_release_metadata;

	err = nfp_flower_xmit_flow(app, merge_flow,
				   NFP_FLOWER_CMSG_TYPE_FLOW_MOD);
	if (err)
		goto err_remove_rhash;

	merge_flow->in_hw = true;
	sub_flow1->in_hw = false;

	return 0;

err_remove_rhash:
	WARN_ON_ONCE(rhashtable_remove_fast(&priv->flow_table,
					    &merge_flow->fl_node,
					    nfp_flower_table_params));
err_release_metadata:
	nfp_modify_flow_metadata(app, merge_flow);
err_unlink_sub_flow2:
	nfp_flower_unlink_flows(merge_flow, sub_flow2);
err_unlink_sub_flow1:
	nfp_flower_unlink_flows(merge_flow, sub_flow1);
err_destroy_merge_flow:
	kfree(merge_flow->action_data);
	kfree(merge_flow->mask_data);
	kfree(merge_flow->unmasked_data);
	kfree(merge_flow);
	return err;
}

/**
 * nfp_flower_add_offload() - Adds a new flow to hardware.
 * @app:	Pointer to the APP handle
 * @netdev:	netdev structure.
 * @flow:	TC flower classifier offload structure.
 *
 * Adds a new flow to the repeated hash structure and action payload.
 *
 * Return: negative value on error, 0 if configured successfully.
 */
static int
nfp_flower_add_offload(struct nfp_app *app, struct net_device *netdev,
		       struct flow_cls_offload *flow)
{
	enum nfp_flower_tun_type tun_type = NFP_FL_TUNNEL_NONE;
	struct nfp_flower_priv *priv = app->priv;
	struct netlink_ext_ack *extack = NULL;
	struct nfp_fl_payload *flow_pay;
	struct nfp_fl_key_ls *key_layer;
	struct nfp_port *port = NULL;
	int err;

	extack = flow->common.extack;
	if (nfp_netdev_is_nfp_repr(netdev))
		port = nfp_port_from_netdev(netdev);

	key_layer = kmalloc(sizeof(*key_layer), GFP_KERNEL);
	if (!key_layer)
		return -ENOMEM;

	err = nfp_flower_calculate_key_layers(app, netdev, key_layer, flow,
					      &tun_type, extack);
	if (err)
		goto err_free_key_ls;

	flow_pay = nfp_flower_allocate_new(key_layer);
	if (!flow_pay) {
		err = -ENOMEM;
		goto err_free_key_ls;
	}

	err = nfp_flower_compile_flow_match(app, flow, key_layer, netdev,
					    flow_pay, tun_type, extack);
	if (err)
		goto err_destroy_flow;

	err = nfp_flower_compile_action(app, flow, netdev, flow_pay, extack);
	if (err)
		goto err_destroy_flow;

	err = nfp_compile_flow_metadata(app, flow, flow_pay, netdev, extack);
	if (err)
		goto err_destroy_flow;

	flow_pay->tc_flower_cookie = flow->cookie;
	err = rhashtable_insert_fast(&priv->flow_table, &flow_pay->fl_node,
				     nfp_flower_table_params);
	if (err) {
		NL_SET_ERR_MSG_MOD(extack, "invalid entry: cannot insert flow into tables for offloads");
		goto err_release_metadata;
	}

	err = nfp_flower_xmit_flow(app, flow_pay,
				   NFP_FLOWER_CMSG_TYPE_FLOW_ADD);
	if (err)
		goto err_remove_rhash;

	if (port)
		port->tc_offload_cnt++;

	flow_pay->in_hw = true;

	/* Deallocate flow payload when flower rule has been destroyed. */
	kfree(key_layer);

	return 0;

err_remove_rhash:
	WARN_ON_ONCE(rhashtable_remove_fast(&priv->flow_table,
					    &flow_pay->fl_node,
					    nfp_flower_table_params));
err_release_metadata:
	nfp_modify_flow_metadata(app, flow_pay);
err_destroy_flow:
	kfree(flow_pay->action_data);
	kfree(flow_pay->mask_data);
	kfree(flow_pay->unmasked_data);
	kfree(flow_pay);
err_free_key_ls:
	kfree(key_layer);
	return err;
}

static void
nfp_flower_remove_merge_flow(struct nfp_app *app,
			     struct nfp_fl_payload *del_sub_flow,
			     struct nfp_fl_payload *merge_flow)
{
	struct nfp_flower_priv *priv = app->priv;
	struct nfp_fl_payload_link *link, *temp;
	struct nfp_fl_payload *origin;
	bool mod = false;
	int err;

	link = list_first_entry(&merge_flow->linked_flows,
				struct nfp_fl_payload_link, merge_flow.list);
	origin = link->sub_flow.flow;

	/* Re-add rule the merge had overwritten if it has not been deleted. */
	if (origin != del_sub_flow)
		mod = true;

	err = nfp_modify_flow_metadata(app, merge_flow);
	if (err) {
		nfp_flower_cmsg_warn(app, "Metadata fail for merge flow delete.\n");
		goto err_free_links;
	}

	if (!mod) {
		err = nfp_flower_xmit_flow(app, merge_flow,
					   NFP_FLOWER_CMSG_TYPE_FLOW_DEL);
		if (err) {
			nfp_flower_cmsg_warn(app, "Failed to delete merged flow.\n");
			goto err_free_links;
		}
	} else {
		__nfp_modify_flow_metadata(priv, origin);
		err = nfp_flower_xmit_flow(app, origin,
					   NFP_FLOWER_CMSG_TYPE_FLOW_MOD);
		if (err)
			nfp_flower_cmsg_warn(app, "Failed to revert merge flow.\n");
		origin->in_hw = true;
	}

err_free_links:
	/* Clean any links connected with the merged flow. */
	list_for_each_entry_safe(link, temp, &merge_flow->linked_flows,
				 merge_flow.list)
		nfp_flower_unlink_flow(link);

	kfree(merge_flow->action_data);
	kfree(merge_flow->mask_data);
	kfree(merge_flow->unmasked_data);
	WARN_ON_ONCE(rhashtable_remove_fast(&priv->flow_table,
					    &merge_flow->fl_node,
					    nfp_flower_table_params));
	kfree_rcu(merge_flow, rcu);
}

static void
nfp_flower_del_linked_merge_flows(struct nfp_app *app,
				  struct nfp_fl_payload *sub_flow)
{
	struct nfp_fl_payload_link *link, *temp;

	/* Remove any merge flow formed from the deleted sub_flow. */
	list_for_each_entry_safe(link, temp, &sub_flow->linked_flows,
				 sub_flow.list)
		nfp_flower_remove_merge_flow(app, sub_flow,
					     link->merge_flow.flow);
}

/**
 * nfp_flower_del_offload() - Removes a flow from hardware.
 * @app:	Pointer to the APP handle
 * @netdev:	netdev structure.
 * @flow:	TC flower classifier offload structure
 *
 * Removes a flow from the repeated hash structure and clears the
 * action payload. Any flows merged from this are also deleted.
 *
 * Return: negative value on error, 0 if removed successfully.
 */
static int
nfp_flower_del_offload(struct nfp_app *app, struct net_device *netdev,
		       struct flow_cls_offload *flow)
{
	struct nfp_flower_priv *priv = app->priv;
	struct netlink_ext_ack *extack = NULL;
	struct nfp_fl_payload *nfp_flow;
	struct nfp_port *port = NULL;
	int err;

	extack = flow->common.extack;
	if (nfp_netdev_is_nfp_repr(netdev))
		port = nfp_port_from_netdev(netdev);

	nfp_flow = nfp_flower_search_fl_table(app, flow->cookie, netdev);
	if (!nfp_flow) {
		NL_SET_ERR_MSG_MOD(extack, "invalid entry: cannot remove flow that does not exist");
		return -ENOENT;
	}

	err = nfp_modify_flow_metadata(app, nfp_flow);
	if (err)
		goto err_free_merge_flow;

	if (nfp_flow->nfp_tun_ipv4_addr)
		nfp_tunnel_del_ipv4_off(app, nfp_flow->nfp_tun_ipv4_addr);

	if (!nfp_flow->in_hw) {
		err = 0;
		goto err_free_merge_flow;
	}

	err = nfp_flower_xmit_flow(app, nfp_flow,
				   NFP_FLOWER_CMSG_TYPE_FLOW_DEL);
	/* Fall through on error. */

err_free_merge_flow:
	nfp_flower_del_linked_merge_flows(app, nfp_flow);
	if (port)
		port->tc_offload_cnt--;
	kfree(nfp_flow->action_data);
	kfree(nfp_flow->mask_data);
	kfree(nfp_flow->unmasked_data);
	WARN_ON_ONCE(rhashtable_remove_fast(&priv->flow_table,
					    &nfp_flow->fl_node,
					    nfp_flower_table_params));
	kfree_rcu(nfp_flow, rcu);
	return err;
}

static void
__nfp_flower_update_merge_stats(struct nfp_app *app,
				struct nfp_fl_payload *merge_flow)
{
	struct nfp_flower_priv *priv = app->priv;
	struct nfp_fl_payload_link *link;
	struct nfp_fl_payload *sub_flow;
	u64 pkts, bytes, used;
	u32 ctx_id;

	ctx_id = be32_to_cpu(merge_flow->meta.host_ctx_id);
	pkts = priv->stats[ctx_id].pkts;
	/* Do not cycle subflows if no stats to distribute. */
	if (!pkts)
		return;
	bytes = priv->stats[ctx_id].bytes;
	used = priv->stats[ctx_id].used;

	/* Reset stats for the merge flow. */
	priv->stats[ctx_id].pkts = 0;
	priv->stats[ctx_id].bytes = 0;

	/* The merge flow has received stats updates from firmware.
	 * Distribute these stats to all subflows that form the merge.
	 * The stats will collected from TC via the subflows.
	 */
	list_for_each_entry(link, &merge_flow->linked_flows, merge_flow.list) {
		sub_flow = link->sub_flow.flow;
		ctx_id = be32_to_cpu(sub_flow->meta.host_ctx_id);
		priv->stats[ctx_id].pkts += pkts;
		priv->stats[ctx_id].bytes += bytes;
		max_t(u64, priv->stats[ctx_id].used, used);
	}
}

static void
nfp_flower_update_merge_stats(struct nfp_app *app,
			      struct nfp_fl_payload *sub_flow)
{
	struct nfp_fl_payload_link *link;

	/* Get merge flows that the subflow forms to distribute their stats. */
	list_for_each_entry(link, &sub_flow->linked_flows, sub_flow.list)
		__nfp_flower_update_merge_stats(app, link->merge_flow.flow);
}

/**
 * nfp_flower_get_stats() - Populates flow stats obtained from hardware.
 * @app:	Pointer to the APP handle
 * @netdev:	Netdev structure.
 * @flow:	TC flower classifier offload structure
 *
 * Populates a flow statistics structure which which corresponds to a
 * specific flow.
 *
 * Return: negative value on error, 0 if stats populated successfully.
 */
static int
nfp_flower_get_stats(struct nfp_app *app, struct net_device *netdev,
		     struct flow_cls_offload *flow)
{
	struct nfp_flower_priv *priv = app->priv;
	struct netlink_ext_ack *extack = NULL;
	struct nfp_fl_payload *nfp_flow;
	u32 ctx_id;

	extack = flow->common.extack;
	nfp_flow = nfp_flower_search_fl_table(app, flow->cookie, netdev);
	if (!nfp_flow) {
		NL_SET_ERR_MSG_MOD(extack, "invalid entry: cannot dump stats for flow that does not exist");
		return -EINVAL;
	}

	ctx_id = be32_to_cpu(nfp_flow->meta.host_ctx_id);

	spin_lock_bh(&priv->stats_lock);
	/* If request is for a sub_flow, update stats from merged flows. */
	if (!list_empty(&nfp_flow->linked_flows))
		nfp_flower_update_merge_stats(app, nfp_flow);

	flow_stats_update(&flow->stats, priv->stats[ctx_id].bytes,
			  priv->stats[ctx_id].pkts, priv->stats[ctx_id].used);

	priv->stats[ctx_id].pkts = 0;
	priv->stats[ctx_id].bytes = 0;
	spin_unlock_bh(&priv->stats_lock);

	return 0;
}

static int
nfp_flower_repr_offload(struct nfp_app *app, struct net_device *netdev,
			struct flow_cls_offload *flower)
{
	if (!eth_proto_is_802_3(flower->common.protocol))
		return -EOPNOTSUPP;

	switch (flower->command) {
	case FLOW_CLS_REPLACE:
		return nfp_flower_add_offload(app, netdev, flower);
	case FLOW_CLS_DESTROY:
		return nfp_flower_del_offload(app, netdev, flower);
	case FLOW_CLS_STATS:
		return nfp_flower_get_stats(app, netdev, flower);
	default:
		return -EOPNOTSUPP;
	}
}

static int nfp_flower_setup_tc_block_cb(enum tc_setup_type type,
					void *type_data, void *cb_priv)
{
	struct nfp_repr *repr = cb_priv;

	if (!tc_cls_can_offload_and_chain0(repr->netdev, type_data))
		return -EOPNOTSUPP;

	switch (type) {
	case TC_SETUP_CLSFLOWER:
		return nfp_flower_repr_offload(repr->app, repr->netdev,
					       type_data);
	case TC_SETUP_CLSMATCHALL:
		return nfp_flower_setup_qos_offload(repr->app, repr->netdev,
						    type_data);
	default:
		return -EOPNOTSUPP;
	}
}

static LIST_HEAD(nfp_block_cb_list);

static int nfp_flower_setup_tc_block(struct net_device *netdev,
				     struct flow_block_offload *f)
{
	struct nfp_repr *repr = netdev_priv(netdev);
	struct nfp_flower_repr_priv *repr_priv;
	struct flow_block_cb *block_cb;

	if (f->binder_type != FLOW_BLOCK_BINDER_TYPE_CLSACT_INGRESS)
		return -EOPNOTSUPP;

	repr_priv = repr->app_priv;
	repr_priv->block_shared = f->block_shared;
	f->driver_block_list = &nfp_block_cb_list;

	switch (f->command) {
	case FLOW_BLOCK_BIND:
		if (flow_block_cb_is_busy(nfp_flower_setup_tc_block_cb, repr,
					  &nfp_block_cb_list))
			return -EBUSY;

		block_cb = flow_block_cb_alloc(nfp_flower_setup_tc_block_cb,
					       repr, repr, NULL);
		if (IS_ERR(block_cb))
			return PTR_ERR(block_cb);

		flow_block_cb_add(block_cb, f);
		list_add_tail(&block_cb->driver_list, &nfp_block_cb_list);
		return 0;
	case FLOW_BLOCK_UNBIND:
		block_cb = flow_block_cb_lookup(f->block,
						nfp_flower_setup_tc_block_cb,
						repr);
		if (!block_cb)
			return -ENOENT;

		flow_block_cb_remove(block_cb, f);
		list_del(&block_cb->driver_list);
		return 0;
	default:
		return -EOPNOTSUPP;
	}
}

int nfp_flower_setup_tc(struct nfp_app *app, struct net_device *netdev,
			enum tc_setup_type type, void *type_data)
{
	switch (type) {
	case TC_SETUP_BLOCK:
		return nfp_flower_setup_tc_block(netdev, type_data);
	default:
		return -EOPNOTSUPP;
	}
}

struct nfp_flower_indr_block_cb_priv {
	struct net_device *netdev;
	struct nfp_app *app;
	struct list_head list;
};

static struct nfp_flower_indr_block_cb_priv *
nfp_flower_indr_block_cb_priv_lookup(struct nfp_app *app,
				     struct net_device *netdev)
{
	struct nfp_flower_indr_block_cb_priv *cb_priv;
	struct nfp_flower_priv *priv = app->priv;

	/* All callback list access should be protected by RTNL. */
	ASSERT_RTNL();

	list_for_each_entry(cb_priv, &priv->indr_block_cb_priv, list)
		if (cb_priv->netdev == netdev)
			return cb_priv;

	return NULL;
}

static int nfp_flower_setup_indr_block_cb(enum tc_setup_type type,
					  void *type_data, void *cb_priv)
{
	struct nfp_flower_indr_block_cb_priv *priv = cb_priv;
	struct flow_cls_offload *flower = type_data;

	if (flower->common.chain_index)
		return -EOPNOTSUPP;

	switch (type) {
	case TC_SETUP_CLSFLOWER:
		return nfp_flower_repr_offload(priv->app, priv->netdev,
					       type_data);
	default:
		return -EOPNOTSUPP;
	}
}

static void nfp_flower_setup_indr_tc_release(void *cb_priv)
{
	struct nfp_flower_indr_block_cb_priv *priv = cb_priv;

	list_del(&priv->list);
	kfree(priv);
}

static int
nfp_flower_setup_indr_tc_block(struct net_device *netdev, struct nfp_app *app,
			       struct flow_block_offload *f)
{
	struct nfp_flower_indr_block_cb_priv *cb_priv;
	struct nfp_flower_priv *priv = app->priv;
	struct flow_block_cb *block_cb;

<<<<<<< HEAD
	if ((f->binder_type != TCF_BLOCK_BINDER_TYPE_CLSACT_INGRESS &&
	     !nfp_flower_internal_port_can_offload(app, netdev)) ||
	    (f->binder_type != TCF_BLOCK_BINDER_TYPE_CLSACT_EGRESS &&
=======
	if ((f->binder_type != FLOW_BLOCK_BINDER_TYPE_CLSACT_INGRESS &&
	     !nfp_flower_internal_port_can_offload(app, netdev)) ||
	    (f->binder_type != FLOW_BLOCK_BINDER_TYPE_CLSACT_EGRESS &&
>>>>>>> f95f0722
	     nfp_flower_internal_port_can_offload(app, netdev)))
		return -EOPNOTSUPP;

	switch (f->command) {
	case FLOW_BLOCK_BIND:
		cb_priv = nfp_flower_indr_block_cb_priv_lookup(app, netdev);
		if (cb_priv &&
		    flow_block_cb_is_busy(nfp_flower_setup_indr_block_cb,
					  cb_priv,
					  &nfp_block_cb_list))
			return -EBUSY;

		cb_priv = kmalloc(sizeof(*cb_priv), GFP_KERNEL);
		if (!cb_priv)
			return -ENOMEM;

		cb_priv->netdev = netdev;
		cb_priv->app = app;
		list_add(&cb_priv->list, &priv->indr_block_cb_priv);

		block_cb = flow_block_cb_alloc(nfp_flower_setup_indr_block_cb,
					       cb_priv, cb_priv,
					       nfp_flower_setup_indr_tc_release);
		if (IS_ERR(block_cb)) {
			list_del(&cb_priv->list);
			kfree(cb_priv);
			return PTR_ERR(block_cb);
		}

		flow_block_cb_add(block_cb, f);
		list_add_tail(&block_cb->driver_list, &nfp_block_cb_list);
		return 0;
	case FLOW_BLOCK_UNBIND:
		cb_priv = nfp_flower_indr_block_cb_priv_lookup(app, netdev);
		if (!cb_priv)
			return -ENOENT;

		block_cb = flow_block_cb_lookup(f->block,
						nfp_flower_setup_indr_block_cb,
						cb_priv);
		if (!block_cb)
			return -ENOENT;

		flow_block_cb_remove(block_cb, f);
		list_del(&block_cb->driver_list);
		return 0;
	default:
		return -EOPNOTSUPP;
	}
	return 0;
}

static int
nfp_flower_indr_setup_tc_cb(struct net_device *netdev, void *cb_priv,
			    enum tc_setup_type type, void *type_data)
{
	switch (type) {
	case TC_SETUP_BLOCK:
		return nfp_flower_setup_indr_tc_block(netdev, cb_priv,
						      type_data);
	default:
		return -EOPNOTSUPP;
	}
}

int nfp_flower_reg_indir_block_handler(struct nfp_app *app,
				       struct net_device *netdev,
				       unsigned long event)
{
	int err;

	if (!nfp_fl_is_netdev_to_offload(netdev))
		return NOTIFY_OK;

	if (event == NETDEV_REGISTER) {
		err = __tc_indr_block_cb_register(netdev, app,
						  nfp_flower_indr_setup_tc_cb,
						  app);
		if (err)
			nfp_flower_cmsg_warn(app,
					     "Indirect block reg failed - %s\n",
					     netdev->name);
	} else if (event == NETDEV_UNREGISTER) {
		__tc_indr_block_cb_unregister(netdev,
					      nfp_flower_indr_setup_tc_cb, app);
	}

	return NOTIFY_OK;
}<|MERGE_RESOLUTION|>--- conflicted
+++ resolved
@@ -1409,15 +1409,9 @@
 	struct nfp_flower_priv *priv = app->priv;
 	struct flow_block_cb *block_cb;
 
-<<<<<<< HEAD
-	if ((f->binder_type != TCF_BLOCK_BINDER_TYPE_CLSACT_INGRESS &&
-	     !nfp_flower_internal_port_can_offload(app, netdev)) ||
-	    (f->binder_type != TCF_BLOCK_BINDER_TYPE_CLSACT_EGRESS &&
-=======
 	if ((f->binder_type != FLOW_BLOCK_BINDER_TYPE_CLSACT_INGRESS &&
 	     !nfp_flower_internal_port_can_offload(app, netdev)) ||
 	    (f->binder_type != FLOW_BLOCK_BINDER_TYPE_CLSACT_EGRESS &&
->>>>>>> f95f0722
 	     nfp_flower_internal_port_can_offload(app, netdev)))
 		return -EOPNOTSUPP;
 
