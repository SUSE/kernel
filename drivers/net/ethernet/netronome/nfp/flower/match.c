// SPDX-License-Identifier: (GPL-2.0-only OR BSD-2-Clause)
/* Copyright (C) 2017-2018 Netronome Systems, Inc. */

#include <linux/bitfield.h>
#include <net/pkt_cls.h>

#include "cmsg.h"
#include "main.h"

void
nfp_flower_compile_meta(struct nfp_flower_meta_tci *ext,
			struct nfp_flower_meta_tci *msk, u8 key_type)
{
	/* Populate the metadata frame. */
	ext->nfp_flow_key_layer = key_type;
	ext->mask_id = ~0;

	msk->nfp_flow_key_layer = key_type;
	msk->mask_id = ~0;
}
<<<<<<< HEAD

void
nfp_flower_compile_tci(struct nfp_flower_meta_tci *ext,
		       struct nfp_flower_meta_tci *msk,
		       struct flow_rule *rule)
{
	u16 msk_tci, key_tci;

=======

void
nfp_flower_compile_tci(struct nfp_flower_meta_tci *ext,
		       struct nfp_flower_meta_tci *msk,
		       struct flow_rule *rule)
{
	u16 msk_tci, key_tci;

>>>>>>> eb3cdb58
	if (flow_rule_match_key(rule, FLOW_DISSECTOR_KEY_VLAN)) {
		struct flow_match_vlan match;

		flow_rule_match_vlan(rule, &match);
		/* Populate the tci field. */
		key_tci = NFP_FLOWER_MASK_VLAN_PRESENT;
		key_tci |= FIELD_PREP(NFP_FLOWER_MASK_VLAN_PRIO,
				      match.key->vlan_priority) |
			   FIELD_PREP(NFP_FLOWER_MASK_VLAN_VID,
				      match.key->vlan_id);

		msk_tci = NFP_FLOWER_MASK_VLAN_PRESENT;
		msk_tci |= FIELD_PREP(NFP_FLOWER_MASK_VLAN_PRIO,
				      match.mask->vlan_priority) |
			   FIELD_PREP(NFP_FLOWER_MASK_VLAN_VID,
				      match.mask->vlan_id);

		ext->tci |= cpu_to_be16((key_tci & msk_tci));
		msk->tci |= cpu_to_be16(msk_tci);
	}
}

static void
nfp_flower_compile_meta_tci(struct nfp_flower_meta_tci *ext,
			    struct nfp_flower_meta_tci *msk,
			    struct flow_rule *rule, u8 key_type, bool qinq_sup)
{
	memset(ext, 0, sizeof(struct nfp_flower_meta_tci));
	memset(msk, 0, sizeof(struct nfp_flower_meta_tci));

	nfp_flower_compile_meta(ext, msk, key_type);

	if (!qinq_sup)
		nfp_flower_compile_tci(ext, msk, rule);
}

void
nfp_flower_compile_ext_meta(struct nfp_flower_ext_meta *frame, u32 key_ext)
{
	frame->nfp_flow_key_layer2 = cpu_to_be32(key_ext);
}

int
nfp_flower_compile_port(struct nfp_flower_in_port *frame, u32 cmsg_port,
			bool mask_version, enum nfp_flower_tun_type tun_type,
			struct netlink_ext_ack *extack)
{
	if (mask_version) {
		frame->in_port = cpu_to_be32(~0);
		return 0;
	}

	if (tun_type) {
		frame->in_port = cpu_to_be32(NFP_FL_PORT_TYPE_TUN | tun_type);
	} else {
		if (!cmsg_port) {
			NL_SET_ERR_MSG_MOD(extack, "unsupported offload: invalid ingress interface for match offload");
			return -EOPNOTSUPP;
		}
		frame->in_port = cpu_to_be32(cmsg_port);
	}

	return 0;
}

void
nfp_flower_compile_mac(struct nfp_flower_mac_mpls *ext,
		       struct nfp_flower_mac_mpls *msk,
		       struct flow_rule *rule)
{
	if (flow_rule_match_key(rule, FLOW_DISSECTOR_KEY_ETH_ADDRS)) {
		struct flow_match_eth_addrs match;
<<<<<<< HEAD
=======
		u8 tmp;
>>>>>>> eb3cdb58
		int i;

		flow_rule_match_eth_addrs(rule, &match);
		/* Populate mac frame. */
		for (i = 0; i < ETH_ALEN; i++) {
<<<<<<< HEAD
			ext->mac_dst[i] |= match.key->dst[i] &
					   match.mask->dst[i];
			msk->mac_dst[i] |= match.mask->dst[i];
			ext->mac_src[i] |= match.key->src[i] &
					   match.mask->src[i];
=======
			tmp = match.key->dst[i] & match.mask->dst[i];
			ext->mac_dst[i] |= tmp & (~msk->mac_dst[i]);
			msk->mac_dst[i] |= match.mask->dst[i];

			tmp = match.key->src[i] & match.mask->src[i];
			ext->mac_src[i] |= tmp & (~msk->mac_src[i]);
>>>>>>> eb3cdb58
			msk->mac_src[i] |= match.mask->src[i];
		}
	}
}

int
nfp_flower_compile_mpls(struct nfp_flower_mac_mpls *ext,
			struct nfp_flower_mac_mpls *msk,
			struct flow_rule *rule,
			struct netlink_ext_ack *extack)
{
	if (flow_rule_match_key(rule, FLOW_DISSECTOR_KEY_MPLS)) {
		struct flow_match_mpls match;
		u32 key_mpls, msk_mpls;

		flow_rule_match_mpls(rule, &match);

		/* Only support matching the first LSE */
		if (match.mask->used_lses != 1) {
			NL_SET_ERR_MSG_MOD(extack,
					   "unsupported offload: invalid LSE depth for MPLS match offload");
			return -EOPNOTSUPP;
		}

		key_mpls = FIELD_PREP(NFP_FLOWER_MASK_MPLS_LB,
				      match.key->ls[0].mpls_label) |
			   FIELD_PREP(NFP_FLOWER_MASK_MPLS_TC,
				      match.key->ls[0].mpls_tc) |
			   FIELD_PREP(NFP_FLOWER_MASK_MPLS_BOS,
				      match.key->ls[0].mpls_bos) |
			   NFP_FLOWER_MASK_MPLS_Q;

		msk_mpls = FIELD_PREP(NFP_FLOWER_MASK_MPLS_LB,
				      match.mask->ls[0].mpls_label) |
			   FIELD_PREP(NFP_FLOWER_MASK_MPLS_TC,
				      match.mask->ls[0].mpls_tc) |
			   FIELD_PREP(NFP_FLOWER_MASK_MPLS_BOS,
				      match.mask->ls[0].mpls_bos) |
			   NFP_FLOWER_MASK_MPLS_Q;

		ext->mpls_lse |= cpu_to_be32((key_mpls & msk_mpls));
		msk->mpls_lse |= cpu_to_be32(msk_mpls);
	} else if (flow_rule_match_key(rule, FLOW_DISSECTOR_KEY_BASIC)) {
		/* Check for mpls ether type and set NFP_FLOWER_MASK_MPLS_Q
		 * bit, which indicates an mpls ether type but without any
		 * mpls fields.
		 */
		struct flow_match_basic match;

		flow_rule_match_basic(rule, &match);
		if (match.key->n_proto == cpu_to_be16(ETH_P_MPLS_UC) ||
		    match.key->n_proto == cpu_to_be16(ETH_P_MPLS_MC)) {
			ext->mpls_lse |= cpu_to_be32(NFP_FLOWER_MASK_MPLS_Q);
			msk->mpls_lse |= cpu_to_be32(NFP_FLOWER_MASK_MPLS_Q);
		}
	}

	return 0;
}

static int
nfp_flower_compile_mac_mpls(struct nfp_flower_mac_mpls *ext,
			    struct nfp_flower_mac_mpls *msk,
			    struct flow_rule *rule,
			    struct netlink_ext_ack *extack)
{
	memset(ext, 0, sizeof(struct nfp_flower_mac_mpls));
	memset(msk, 0, sizeof(struct nfp_flower_mac_mpls));

	nfp_flower_compile_mac(ext, msk, rule);

	return nfp_flower_compile_mpls(ext, msk, rule, extack);
}

void
nfp_flower_compile_tport(struct nfp_flower_tp_ports *ext,
			 struct nfp_flower_tp_ports *msk,
			 struct flow_rule *rule)
{
	if (flow_rule_match_key(rule, FLOW_DISSECTOR_KEY_PORTS)) {
		struct flow_match_ports match;
		__be16 tmp;

		flow_rule_match_ports(rule, &match);
<<<<<<< HEAD
		ext->port_src |= match.key->src & match.mask->src;
		ext->port_dst |= match.key->dst & match.mask->dst;
		msk->port_src |= match.mask->src;
=======

		tmp = match.key->src & match.mask->src;
		ext->port_src |= tmp & (~msk->port_src);
		msk->port_src |= match.mask->src;

		tmp = match.key->dst & match.mask->dst;
		ext->port_dst |= tmp & (~msk->port_dst);
>>>>>>> eb3cdb58
		msk->port_dst |= match.mask->dst;
	}
}

static void
nfp_flower_compile_ip_ext(struct nfp_flower_ip_ext *ext,
			  struct nfp_flower_ip_ext *msk, struct flow_rule *rule)
{
	if (flow_rule_match_key(rule, FLOW_DISSECTOR_KEY_BASIC)) {
		struct flow_match_basic match;

		flow_rule_match_basic(rule, &match);
		ext->proto |= match.key->ip_proto & match.mask->ip_proto;
		msk->proto |= match.mask->ip_proto;
	}

	if (flow_rule_match_key(rule, FLOW_DISSECTOR_KEY_IP)) {
		struct flow_match_ip match;
		u8 tmp;

		flow_rule_match_ip(rule, &match);
<<<<<<< HEAD
		ext->tos |= match.key->tos & match.mask->tos;
		ext->ttl |= match.key->ttl & match.mask->ttl;
		msk->tos |= match.mask->tos;
=======

		tmp = match.key->tos & match.mask->tos;
		ext->tos |= tmp & (~msk->tos);
		msk->tos |= match.mask->tos;

		tmp = match.key->ttl & match.mask->ttl;
		ext->ttl |= tmp & (~msk->ttl);
>>>>>>> eb3cdb58
		msk->ttl |= match.mask->ttl;
	}

	if (flow_rule_match_key(rule, FLOW_DISSECTOR_KEY_TCP)) {
		u16 tcp_flags, tcp_flags_mask;
		struct flow_match_tcp match;

		flow_rule_match_tcp(rule, &match);
		tcp_flags = be16_to_cpu(match.key->flags);
		tcp_flags_mask = be16_to_cpu(match.mask->flags);

		if (tcp_flags & TCPHDR_FIN)
			ext->flags |= NFP_FL_TCP_FLAG_FIN;
		if (tcp_flags_mask & TCPHDR_FIN)
			msk->flags |= NFP_FL_TCP_FLAG_FIN;

		if (tcp_flags & TCPHDR_SYN)
			ext->flags |= NFP_FL_TCP_FLAG_SYN;
		if (tcp_flags_mask & TCPHDR_SYN)
			msk->flags |= NFP_FL_TCP_FLAG_SYN;

		if (tcp_flags & TCPHDR_RST)
			ext->flags |= NFP_FL_TCP_FLAG_RST;
		if (tcp_flags_mask & TCPHDR_RST)
			msk->flags |= NFP_FL_TCP_FLAG_RST;

		if (tcp_flags & TCPHDR_PSH)
			ext->flags |= NFP_FL_TCP_FLAG_PSH;
		if (tcp_flags_mask & TCPHDR_PSH)
			msk->flags |= NFP_FL_TCP_FLAG_PSH;

		if (tcp_flags & TCPHDR_URG)
			ext->flags |= NFP_FL_TCP_FLAG_URG;
		if (tcp_flags_mask & TCPHDR_URG)
			msk->flags |= NFP_FL_TCP_FLAG_URG;
	}

	if (flow_rule_match_key(rule, FLOW_DISSECTOR_KEY_CONTROL)) {
		struct flow_match_control match;

		flow_rule_match_control(rule, &match);
		if (match.key->flags & FLOW_DIS_IS_FRAGMENT)
			ext->flags |= NFP_FL_IP_FRAGMENTED;
		if (match.mask->flags & FLOW_DIS_IS_FRAGMENT)
			msk->flags |= NFP_FL_IP_FRAGMENTED;
		if (match.key->flags & FLOW_DIS_FIRST_FRAG)
			ext->flags |= NFP_FL_IP_FRAG_FIRST;
		if (match.mask->flags & FLOW_DIS_FIRST_FRAG)
			msk->flags |= NFP_FL_IP_FRAG_FIRST;
	}
}

static void
nfp_flower_fill_vlan(struct flow_match_vlan *match,
		     struct nfp_flower_vlan *ext,
		     struct nfp_flower_vlan *msk, bool outer_vlan)
{
	struct flow_dissector_key_vlan *mask = match->mask;
	struct flow_dissector_key_vlan *key = match->key;
	u16 msk_tci, key_tci;

	key_tci = NFP_FLOWER_MASK_VLAN_PRESENT;
	key_tci |= FIELD_PREP(NFP_FLOWER_MASK_VLAN_PRIO,
			      key->vlan_priority) |
		   FIELD_PREP(NFP_FLOWER_MASK_VLAN_VID,
			      key->vlan_id);
	msk_tci = NFP_FLOWER_MASK_VLAN_PRESENT;
	msk_tci |= FIELD_PREP(NFP_FLOWER_MASK_VLAN_PRIO,
			      mask->vlan_priority) |
		   FIELD_PREP(NFP_FLOWER_MASK_VLAN_VID,
			      mask->vlan_id);

	if (outer_vlan) {
		ext->outer_tci |= cpu_to_be16((key_tci & msk_tci));
		ext->outer_tpid |= key->vlan_tpid & mask->vlan_tpid;
		msk->outer_tci |= cpu_to_be16(msk_tci);
		msk->outer_tpid |= mask->vlan_tpid;
	} else {
		ext->inner_tci |= cpu_to_be16((key_tci & msk_tci));
		ext->inner_tpid |= key->vlan_tpid & mask->vlan_tpid;
		msk->inner_tci |= cpu_to_be16(msk_tci);
		msk->inner_tpid |= mask->vlan_tpid;
	}
}

void
nfp_flower_compile_vlan(struct nfp_flower_vlan *ext,
			struct nfp_flower_vlan *msk,
			struct flow_rule *rule)
{
	struct flow_match_vlan match;

	if (flow_rule_match_key(rule, FLOW_DISSECTOR_KEY_VLAN)) {
		flow_rule_match_vlan(rule, &match);
		nfp_flower_fill_vlan(&match, ext, msk, true);
	}
	if (flow_rule_match_key(rule, FLOW_DISSECTOR_KEY_CVLAN)) {
		flow_rule_match_cvlan(rule, &match);
		nfp_flower_fill_vlan(&match, ext, msk, false);
	}
}

void
nfp_flower_compile_ipv4(struct nfp_flower_ipv4 *ext,
			struct nfp_flower_ipv4 *msk, struct flow_rule *rule)
{
	if (flow_rule_match_key(rule, FLOW_DISSECTOR_KEY_IPV4_ADDRS)) {
		struct flow_match_ipv4_addrs match;
<<<<<<< HEAD

		flow_rule_match_ipv4_addrs(rule, &match);
		ext->ipv4_src |= match.key->src & match.mask->src;
		ext->ipv4_dst |= match.key->dst & match.mask->dst;
		msk->ipv4_src |= match.mask->src;
=======
		__be32 tmp;

		flow_rule_match_ipv4_addrs(rule, &match);

		tmp = match.key->src & match.mask->src;
		ext->ipv4_src |= tmp & (~msk->ipv4_src);
		msk->ipv4_src |= match.mask->src;

		tmp = match.key->dst & match.mask->dst;
		ext->ipv4_dst |= tmp & (~msk->ipv4_dst);
>>>>>>> eb3cdb58
		msk->ipv4_dst |= match.mask->dst;
	}

	nfp_flower_compile_ip_ext(&ext->ip_ext, &msk->ip_ext, rule);
}

void
nfp_flower_compile_ipv6(struct nfp_flower_ipv6 *ext,
			struct nfp_flower_ipv6 *msk, struct flow_rule *rule)
{
	if (flow_rule_match_key(rule, FLOW_DISSECTOR_KEY_IPV6_ADDRS)) {
		struct flow_match_ipv6_addrs match;
<<<<<<< HEAD
=======
		u8 tmp;
>>>>>>> eb3cdb58
		int i;

		flow_rule_match_ipv6_addrs(rule, &match);
		for (i = 0; i < sizeof(ext->ipv6_src); i++) {
<<<<<<< HEAD
			ext->ipv6_src.s6_addr[i] |= match.key->src.s6_addr[i] &
						    match.mask->src.s6_addr[i];
			ext->ipv6_dst.s6_addr[i] |= match.key->dst.s6_addr[i] &
						    match.mask->dst.s6_addr[i];
			msk->ipv6_src.s6_addr[i] |= match.mask->src.s6_addr[i];
=======
			tmp = match.key->src.s6_addr[i] &
			      match.mask->src.s6_addr[i];
			ext->ipv6_src.s6_addr[i] |= tmp &
						    (~msk->ipv6_src.s6_addr[i]);
			msk->ipv6_src.s6_addr[i] |= match.mask->src.s6_addr[i];

			tmp = match.key->dst.s6_addr[i] &
			      match.mask->dst.s6_addr[i];
			ext->ipv6_dst.s6_addr[i] |= tmp &
						    (~msk->ipv6_dst.s6_addr[i]);
>>>>>>> eb3cdb58
			msk->ipv6_dst.s6_addr[i] |= match.mask->dst.s6_addr[i];
		}
	}

	nfp_flower_compile_ip_ext(&ext->ip_ext, &msk->ip_ext, rule);
}

void
nfp_flower_compile_geneve_opt(u8 *ext, u8 *msk, struct flow_rule *rule)
{
	struct flow_match_enc_opts match;
	int i;

	if (flow_rule_match_key(rule, FLOW_DISSECTOR_KEY_ENC_OPTS)) {
		flow_rule_match_enc_opts(rule, &match);

		for (i = 0; i < match.mask->len; i++) {
			ext[i] |= match.key->data[i] & match.mask->data[i];
			msk[i] |= match.mask->data[i];
		}
	}
}

static void
nfp_flower_compile_tun_ipv4_addrs(struct nfp_flower_tun_ipv4 *ext,
				  struct nfp_flower_tun_ipv4 *msk,
				  struct flow_rule *rule)
{
	if (flow_rule_match_key(rule, FLOW_DISSECTOR_KEY_ENC_IPV4_ADDRS)) {
		struct flow_match_ipv4_addrs match;

		flow_rule_match_enc_ipv4_addrs(rule, &match);
		ext->src |= match.key->src & match.mask->src;
		ext->dst |= match.key->dst & match.mask->dst;
		msk->src |= match.mask->src;
		msk->dst |= match.mask->dst;
	}
}

static void
nfp_flower_compile_tun_ipv6_addrs(struct nfp_flower_tun_ipv6 *ext,
				  struct nfp_flower_tun_ipv6 *msk,
				  struct flow_rule *rule)
{
	if (flow_rule_match_key(rule, FLOW_DISSECTOR_KEY_ENC_IPV6_ADDRS)) {
		struct flow_match_ipv6_addrs match;
		int i;

		flow_rule_match_enc_ipv6_addrs(rule, &match);
		for (i = 0; i < sizeof(ext->src); i++) {
			ext->src.s6_addr[i] |= match.key->src.s6_addr[i] &
					       match.mask->src.s6_addr[i];
			ext->dst.s6_addr[i] |= match.key->dst.s6_addr[i] &
					       match.mask->dst.s6_addr[i];
			msk->src.s6_addr[i] |= match.mask->src.s6_addr[i];
			msk->dst.s6_addr[i] |= match.mask->dst.s6_addr[i];
		}
	}
}

static void
nfp_flower_compile_tun_ip_ext(struct nfp_flower_tun_ip_ext *ext,
			      struct nfp_flower_tun_ip_ext *msk,
			      struct flow_rule *rule)
{
	if (flow_rule_match_key(rule, FLOW_DISSECTOR_KEY_ENC_IP)) {
		struct flow_match_ip match;

		flow_rule_match_enc_ip(rule, &match);
		ext->tos |= match.key->tos & match.mask->tos;
		ext->ttl |= match.key->ttl & match.mask->ttl;
		msk->tos |= match.mask->tos;
		msk->ttl |= match.mask->ttl;
	}
}

static void
nfp_flower_compile_tun_udp_key(__be32 *key, __be32 *key_msk,
			       struct flow_rule *rule)
{
	if (flow_rule_match_key(rule, FLOW_DISSECTOR_KEY_ENC_KEYID)) {
		struct flow_match_enc_keyid match;
		u32 vni;

		flow_rule_match_enc_keyid(rule, &match);
		vni = be32_to_cpu((match.key->keyid & match.mask->keyid)) <<
		      NFP_FL_TUN_VNI_OFFSET;
		*key |= cpu_to_be32(vni);
		vni = be32_to_cpu(match.mask->keyid) << NFP_FL_TUN_VNI_OFFSET;
		*key_msk |= cpu_to_be32(vni);
	}
}

static void
nfp_flower_compile_tun_gre_key(__be32 *key, __be32 *key_msk, __be16 *flags,
			       __be16 *flags_msk, struct flow_rule *rule)
{
	if (flow_rule_match_key(rule, FLOW_DISSECTOR_KEY_ENC_KEYID)) {
		struct flow_match_enc_keyid match;

		flow_rule_match_enc_keyid(rule, &match);
		*key |= match.key->keyid & match.mask->keyid;
		*key_msk |= match.mask->keyid;

		*flags = cpu_to_be16(NFP_FL_GRE_FLAG_KEY);
		*flags_msk = cpu_to_be16(NFP_FL_GRE_FLAG_KEY);
	}
}

void
nfp_flower_compile_ipv4_gre_tun(struct nfp_flower_ipv4_gre_tun *ext,
				struct nfp_flower_ipv4_gre_tun *msk,
				struct flow_rule *rule)
{
	/* NVGRE is the only supported GRE tunnel type */
	ext->ethertype = cpu_to_be16(ETH_P_TEB);
	msk->ethertype = cpu_to_be16(~0);

	nfp_flower_compile_tun_ipv4_addrs(&ext->ipv4, &msk->ipv4, rule);
	nfp_flower_compile_tun_ip_ext(&ext->ip_ext, &msk->ip_ext, rule);
	nfp_flower_compile_tun_gre_key(&ext->tun_key, &msk->tun_key,
				       &ext->tun_flags, &msk->tun_flags, rule);
}

void
nfp_flower_compile_ipv4_udp_tun(struct nfp_flower_ipv4_udp_tun *ext,
				struct nfp_flower_ipv4_udp_tun *msk,
				struct flow_rule *rule)
{
	nfp_flower_compile_tun_ipv4_addrs(&ext->ipv4, &msk->ipv4, rule);
	nfp_flower_compile_tun_ip_ext(&ext->ip_ext, &msk->ip_ext, rule);
	nfp_flower_compile_tun_udp_key(&ext->tun_id, &msk->tun_id, rule);
}

void
nfp_flower_compile_ipv6_udp_tun(struct nfp_flower_ipv6_udp_tun *ext,
				struct nfp_flower_ipv6_udp_tun *msk,
				struct flow_rule *rule)
{
	nfp_flower_compile_tun_ipv6_addrs(&ext->ipv6, &msk->ipv6, rule);
	nfp_flower_compile_tun_ip_ext(&ext->ip_ext, &msk->ip_ext, rule);
	nfp_flower_compile_tun_udp_key(&ext->tun_id, &msk->tun_id, rule);
}

void
nfp_flower_compile_ipv6_gre_tun(struct nfp_flower_ipv6_gre_tun *ext,
				struct nfp_flower_ipv6_gre_tun *msk,
				struct flow_rule *rule)
{
	/* NVGRE is the only supported GRE tunnel type */
	ext->ethertype = cpu_to_be16(ETH_P_TEB);
	msk->ethertype = cpu_to_be16(~0);

	nfp_flower_compile_tun_ipv6_addrs(&ext->ipv6, &msk->ipv6, rule);
	nfp_flower_compile_tun_ip_ext(&ext->ip_ext, &msk->ip_ext, rule);
	nfp_flower_compile_tun_gre_key(&ext->tun_key, &msk->tun_key,
				       &ext->tun_flags, &msk->tun_flags, rule);
}

int nfp_flower_compile_flow_match(struct nfp_app *app,
				  struct flow_rule *rule,
				  struct nfp_fl_key_ls *key_ls,
				  struct net_device *netdev,
				  struct nfp_fl_payload *nfp_flow,
				  enum nfp_flower_tun_type tun_type,
				  struct netlink_ext_ack *extack)
{
	struct nfp_flower_priv *priv = app->priv;
	bool qinq_sup;
	u32 port_id;
	int ext_len;
	int err;
	u8 *ext;
	u8 *msk;

	port_id = nfp_flower_get_port_id_from_netdev(app, netdev);

	memset(nfp_flow->unmasked_data, 0, key_ls->key_size);
	memset(nfp_flow->mask_data, 0, key_ls->key_size);

	ext = nfp_flow->unmasked_data;
	msk = nfp_flow->mask_data;

	qinq_sup = !!(priv->flower_ext_feats & NFP_FL_FEATS_VLAN_QINQ);

	nfp_flower_compile_meta_tci((struct nfp_flower_meta_tci *)ext,
				    (struct nfp_flower_meta_tci *)msk,
				    rule, key_ls->key_layer, qinq_sup);
	ext += sizeof(struct nfp_flower_meta_tci);
	msk += sizeof(struct nfp_flower_meta_tci);

	/* Populate Extended Metadata if Required. */
	if (NFP_FLOWER_LAYER_EXT_META & key_ls->key_layer) {
		nfp_flower_compile_ext_meta((struct nfp_flower_ext_meta *)ext,
					    key_ls->key_layer_two);
		nfp_flower_compile_ext_meta((struct nfp_flower_ext_meta *)msk,
					    key_ls->key_layer_two);
		ext += sizeof(struct nfp_flower_ext_meta);
		msk += sizeof(struct nfp_flower_ext_meta);
	}

	/* Populate Exact Port data. */
	err = nfp_flower_compile_port((struct nfp_flower_in_port *)ext,
				      port_id, false, tun_type, extack);
	if (err)
		return err;

	/* Populate Mask Port Data. */
	err = nfp_flower_compile_port((struct nfp_flower_in_port *)msk,
				      port_id, true, tun_type, extack);
	if (err)
		return err;

	ext += sizeof(struct nfp_flower_in_port);
	msk += sizeof(struct nfp_flower_in_port);

	if (NFP_FLOWER_LAYER_MAC & key_ls->key_layer) {
		err = nfp_flower_compile_mac_mpls((struct nfp_flower_mac_mpls *)ext,
						  (struct nfp_flower_mac_mpls *)msk,
						  rule, extack);
		if (err)
			return err;

		ext += sizeof(struct nfp_flower_mac_mpls);
		msk += sizeof(struct nfp_flower_mac_mpls);
	}

	if (NFP_FLOWER_LAYER_TP & key_ls->key_layer) {
		nfp_flower_compile_tport((struct nfp_flower_tp_ports *)ext,
					 (struct nfp_flower_tp_ports *)msk,
					 rule);
		ext += sizeof(struct nfp_flower_tp_ports);
		msk += sizeof(struct nfp_flower_tp_ports);
	}

	if (NFP_FLOWER_LAYER_IPV4 & key_ls->key_layer) {
		nfp_flower_compile_ipv4((struct nfp_flower_ipv4 *)ext,
					(struct nfp_flower_ipv4 *)msk,
					rule);
		ext += sizeof(struct nfp_flower_ipv4);
		msk += sizeof(struct nfp_flower_ipv4);
	}

	if (NFP_FLOWER_LAYER_IPV6 & key_ls->key_layer) {
		nfp_flower_compile_ipv6((struct nfp_flower_ipv6 *)ext,
					(struct nfp_flower_ipv6 *)msk,
					rule);
		ext += sizeof(struct nfp_flower_ipv6);
		msk += sizeof(struct nfp_flower_ipv6);
	}

	if (NFP_FLOWER_LAYER2_QINQ & key_ls->key_layer_two) {
		nfp_flower_compile_vlan((struct nfp_flower_vlan *)ext,
					(struct nfp_flower_vlan *)msk,
					rule);
		ext += sizeof(struct nfp_flower_vlan);
		msk += sizeof(struct nfp_flower_vlan);
	}

	if (key_ls->key_layer_two & NFP_FLOWER_LAYER2_GRE) {
		if (key_ls->key_layer_two & NFP_FLOWER_LAYER2_TUN_IPV6) {
			struct nfp_flower_ipv6_gre_tun *gre_match;
			struct nfp_ipv6_addr_entry *entry;
			struct in6_addr *dst;

			nfp_flower_compile_ipv6_gre_tun((void *)ext,
							(void *)msk, rule);
			gre_match = (struct nfp_flower_ipv6_gre_tun *)ext;
			dst = &gre_match->ipv6.dst;
			ext += sizeof(struct nfp_flower_ipv6_gre_tun);
			msk += sizeof(struct nfp_flower_ipv6_gre_tun);

			entry = nfp_tunnel_add_ipv6_off(app, dst);
			if (!entry)
				return -EOPNOTSUPP;

			nfp_flow->nfp_tun_ipv6 = entry;
		} else {
			__be32 dst;

			nfp_flower_compile_ipv4_gre_tun((void *)ext,
							(void *)msk, rule);
			dst = ((struct nfp_flower_ipv4_gre_tun *)ext)->ipv4.dst;
			ext += sizeof(struct nfp_flower_ipv4_gre_tun);
			msk += sizeof(struct nfp_flower_ipv4_gre_tun);

			/* Store the tunnel destination in the rule data.
			 * This must be present and be an exact match.
			 */
			nfp_flow->nfp_tun_ipv4_addr = dst;
			nfp_tunnel_add_ipv4_off(app, dst);
		}
	}

	if (key_ls->key_layer & NFP_FLOWER_LAYER_VXLAN ||
	    key_ls->key_layer_two & NFP_FLOWER_LAYER2_GENEVE) {
		if (key_ls->key_layer_two & NFP_FLOWER_LAYER2_TUN_IPV6) {
			struct nfp_flower_ipv6_udp_tun *udp_match;
			struct nfp_ipv6_addr_entry *entry;
			struct in6_addr *dst;

			nfp_flower_compile_ipv6_udp_tun((void *)ext,
							(void *)msk, rule);
			udp_match = (struct nfp_flower_ipv6_udp_tun *)ext;
			dst = &udp_match->ipv6.dst;
			ext += sizeof(struct nfp_flower_ipv6_udp_tun);
			msk += sizeof(struct nfp_flower_ipv6_udp_tun);

			entry = nfp_tunnel_add_ipv6_off(app, dst);
			if (!entry)
				return -EOPNOTSUPP;

			nfp_flow->nfp_tun_ipv6 = entry;
		} else {
			__be32 dst;

			nfp_flower_compile_ipv4_udp_tun((void *)ext,
							(void *)msk, rule);
			dst = ((struct nfp_flower_ipv4_udp_tun *)ext)->ipv4.dst;
			ext += sizeof(struct nfp_flower_ipv4_udp_tun);
			msk += sizeof(struct nfp_flower_ipv4_udp_tun);

			/* Store the tunnel destination in the rule data.
			 * This must be present and be an exact match.
			 */
			nfp_flow->nfp_tun_ipv4_addr = dst;
			nfp_tunnel_add_ipv4_off(app, dst);
		}

		if (key_ls->key_layer_two & NFP_FLOWER_LAYER2_GENEVE_OP) {
			nfp_flower_compile_geneve_opt(ext, msk, rule);
		}
	}

	/* Check that the flow key does not exceed the maximum limit.
	 * All structures in the key is multiples of 4 bytes, so use u32.
	 */
	ext_len = (u32 *)ext - (u32 *)nfp_flow->unmasked_data;
	if (ext_len > NFP_FLOWER_KEY_MAX_LW) {
		NL_SET_ERR_MSG_MOD(extack,
				   "unsupported offload: flow key too long");
		return -EOPNOTSUPP;
	}

	return 0;
}<|MERGE_RESOLUTION|>--- conflicted
+++ resolved
@@ -18,7 +18,6 @@
 	msk->nfp_flow_key_layer = key_type;
 	msk->mask_id = ~0;
 }
-<<<<<<< HEAD
 
 void
 nfp_flower_compile_tci(struct nfp_flower_meta_tci *ext,
@@ -27,16 +26,6 @@
 {
 	u16 msk_tci, key_tci;
 
-=======
-
-void
-nfp_flower_compile_tci(struct nfp_flower_meta_tci *ext,
-		       struct nfp_flower_meta_tci *msk,
-		       struct flow_rule *rule)
-{
-	u16 msk_tci, key_tci;
-
->>>>>>> eb3cdb58
 	if (flow_rule_match_key(rule, FLOW_DISSECTOR_KEY_VLAN)) {
 		struct flow_match_vlan match;
 
@@ -109,29 +98,18 @@
 {
 	if (flow_rule_match_key(rule, FLOW_DISSECTOR_KEY_ETH_ADDRS)) {
 		struct flow_match_eth_addrs match;
-<<<<<<< HEAD
-=======
 		u8 tmp;
->>>>>>> eb3cdb58
 		int i;
 
 		flow_rule_match_eth_addrs(rule, &match);
 		/* Populate mac frame. */
 		for (i = 0; i < ETH_ALEN; i++) {
-<<<<<<< HEAD
-			ext->mac_dst[i] |= match.key->dst[i] &
-					   match.mask->dst[i];
-			msk->mac_dst[i] |= match.mask->dst[i];
-			ext->mac_src[i] |= match.key->src[i] &
-					   match.mask->src[i];
-=======
 			tmp = match.key->dst[i] & match.mask->dst[i];
 			ext->mac_dst[i] |= tmp & (~msk->mac_dst[i]);
 			msk->mac_dst[i] |= match.mask->dst[i];
 
 			tmp = match.key->src[i] & match.mask->src[i];
 			ext->mac_src[i] |= tmp & (~msk->mac_src[i]);
->>>>>>> eb3cdb58
 			msk->mac_src[i] |= match.mask->src[i];
 		}
 	}
@@ -216,11 +194,6 @@
 		__be16 tmp;
 
 		flow_rule_match_ports(rule, &match);
-<<<<<<< HEAD
-		ext->port_src |= match.key->src & match.mask->src;
-		ext->port_dst |= match.key->dst & match.mask->dst;
-		msk->port_src |= match.mask->src;
-=======
 
 		tmp = match.key->src & match.mask->src;
 		ext->port_src |= tmp & (~msk->port_src);
@@ -228,7 +201,6 @@
 
 		tmp = match.key->dst & match.mask->dst;
 		ext->port_dst |= tmp & (~msk->port_dst);
->>>>>>> eb3cdb58
 		msk->port_dst |= match.mask->dst;
 	}
 }
@@ -250,11 +222,6 @@
 		u8 tmp;
 
 		flow_rule_match_ip(rule, &match);
-<<<<<<< HEAD
-		ext->tos |= match.key->tos & match.mask->tos;
-		ext->ttl |= match.key->ttl & match.mask->ttl;
-		msk->tos |= match.mask->tos;
-=======
 
 		tmp = match.key->tos & match.mask->tos;
 		ext->tos |= tmp & (~msk->tos);
@@ -262,7 +229,6 @@
 
 		tmp = match.key->ttl & match.mask->ttl;
 		ext->ttl |= tmp & (~msk->ttl);
->>>>>>> eb3cdb58
 		msk->ttl |= match.mask->ttl;
 	}
 
@@ -371,13 +337,6 @@
 {
 	if (flow_rule_match_key(rule, FLOW_DISSECTOR_KEY_IPV4_ADDRS)) {
 		struct flow_match_ipv4_addrs match;
-<<<<<<< HEAD
-
-		flow_rule_match_ipv4_addrs(rule, &match);
-		ext->ipv4_src |= match.key->src & match.mask->src;
-		ext->ipv4_dst |= match.key->dst & match.mask->dst;
-		msk->ipv4_src |= match.mask->src;
-=======
 		__be32 tmp;
 
 		flow_rule_match_ipv4_addrs(rule, &match);
@@ -388,7 +347,6 @@
 
 		tmp = match.key->dst & match.mask->dst;
 		ext->ipv4_dst |= tmp & (~msk->ipv4_dst);
->>>>>>> eb3cdb58
 		msk->ipv4_dst |= match.mask->dst;
 	}
 
@@ -401,21 +359,11 @@
 {
 	if (flow_rule_match_key(rule, FLOW_DISSECTOR_KEY_IPV6_ADDRS)) {
 		struct flow_match_ipv6_addrs match;
-<<<<<<< HEAD
-=======
 		u8 tmp;
->>>>>>> eb3cdb58
 		int i;
 
 		flow_rule_match_ipv6_addrs(rule, &match);
 		for (i = 0; i < sizeof(ext->ipv6_src); i++) {
-<<<<<<< HEAD
-			ext->ipv6_src.s6_addr[i] |= match.key->src.s6_addr[i] &
-						    match.mask->src.s6_addr[i];
-			ext->ipv6_dst.s6_addr[i] |= match.key->dst.s6_addr[i] &
-						    match.mask->dst.s6_addr[i];
-			msk->ipv6_src.s6_addr[i] |= match.mask->src.s6_addr[i];
-=======
 			tmp = match.key->src.s6_addr[i] &
 			      match.mask->src.s6_addr[i];
 			ext->ipv6_src.s6_addr[i] |= tmp &
@@ -426,7 +374,6 @@
 			      match.mask->dst.s6_addr[i];
 			ext->ipv6_dst.s6_addr[i] |= tmp &
 						    (~msk->ipv6_dst.s6_addr[i]);
->>>>>>> eb3cdb58
 			msk->ipv6_dst.s6_addr[i] |= match.mask->dst.s6_addr[i];
 		}
 	}
