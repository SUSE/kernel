// SPDX-License-Identifier: (GPL-2.0-only OR BSD-2-Clause)
/* Copyright (C) 2017-2018 Netronome Systems, Inc. */

#include <linux/rtnetlink.h>
#include <net/devlink.h>

#include "nfpcore/nfp.h"
#include "nfpcore/nfp_nsp.h"
#include "nfp_app.h"
#include "nfp_main.h"
#include "nfp_port.h"

static int
nfp_devlink_fill_eth_port(struct nfp_port *port,
			  struct nfp_eth_table_port *copy)
{
	struct nfp_eth_table_port *eth_port;

	eth_port = __nfp_port_get_eth_port(port);
	if (!eth_port)
		return -EINVAL;

	memcpy(copy, eth_port, sizeof(*eth_port));

	return 0;
}

static int
nfp_devlink_fill_eth_port_from_id(struct nfp_pf *pf,
				  struct devlink_port *dl_port,
				  struct nfp_eth_table_port *copy)
{
	struct nfp_port *port = container_of(dl_port, struct nfp_port, dl_port);

	return nfp_devlink_fill_eth_port(port, copy);
}

static int
nfp_devlink_set_lanes(struct nfp_pf *pf, unsigned int idx, unsigned int lanes)
{
	struct nfp_nsp *nsp;
	int ret;

	nsp = nfp_eth_config_start(pf->cpp, idx);
	if (IS_ERR(nsp))
		return PTR_ERR(nsp);

	ret = __nfp_eth_set_split(nsp, lanes);
	if (ret) {
		nfp_eth_config_cleanup_end(nsp);
		return ret;
	}

	ret = nfp_eth_config_commit_end(nsp);
	if (ret < 0)
		return ret;
	if (ret) /* no change */
		return 0;

	return nfp_net_refresh_port_table_sync(pf);
}

static int
nfp_devlink_port_split(struct devlink *devlink, struct devlink_port *port,
		       unsigned int count, struct netlink_ext_ack *extack)
{
	struct nfp_pf *pf = devlink_priv(devlink);
	struct nfp_eth_table_port eth_port;
	unsigned int lanes;
	int ret;

	rtnl_lock();
	ret = nfp_devlink_fill_eth_port_from_id(pf, port, &eth_port);
	rtnl_unlock();
	if (ret)
		return ret;

	if (eth_port.port_lanes % count)
		return -EINVAL;

	/* Special case the 100G CXP -> 2x40G split */
	lanes = eth_port.port_lanes / count;
	if (eth_port.lanes == 10 && count == 2)
		lanes = 8 / count;

	return nfp_devlink_set_lanes(pf, eth_port.index, lanes);
}

static int
nfp_devlink_port_unsplit(struct devlink *devlink, struct devlink_port *port,
			 struct netlink_ext_ack *extack)
{
	struct nfp_pf *pf = devlink_priv(devlink);
	struct nfp_eth_table_port eth_port;
	unsigned int lanes;
	int ret;

	rtnl_lock();
	ret = nfp_devlink_fill_eth_port_from_id(pf, port, &eth_port);
	rtnl_unlock();
	if (ret)
		return ret;

	if (!eth_port.is_split)
		return -EINVAL;

	/* Special case the 100G CXP -> 2x40G unsplit */
	lanes = eth_port.port_lanes;
	if (eth_port.port_lanes == 8)
		lanes = 10;

	return nfp_devlink_set_lanes(pf, eth_port.index, lanes);
}

static int
nfp_devlink_sb_pool_get(struct devlink *devlink, unsigned int sb_index,
			u16 pool_index, struct devlink_sb_pool_info *pool_info)
{
	struct nfp_pf *pf = devlink_priv(devlink);

	return nfp_shared_buf_pool_get(pf, sb_index, pool_index, pool_info);
}

static int
nfp_devlink_sb_pool_set(struct devlink *devlink, unsigned int sb_index,
			u16 pool_index,
			u32 size, enum devlink_sb_threshold_type threshold_type,
			struct netlink_ext_ack *extack)
{
	struct nfp_pf *pf = devlink_priv(devlink);

	return nfp_shared_buf_pool_set(pf, sb_index, pool_index,
				       size, threshold_type);
}

static int nfp_devlink_eswitch_mode_get(struct devlink *devlink, u16 *mode)
{
	struct nfp_pf *pf = devlink_priv(devlink);

	return nfp_app_eswitch_mode_get(pf->app, mode);
}

static int nfp_devlink_eswitch_mode_set(struct devlink *devlink, u16 mode,
					struct netlink_ext_ack *extack)
{
	struct nfp_pf *pf = devlink_priv(devlink);

	return nfp_app_eswitch_mode_set(pf->app, mode);
}

static const struct nfp_devlink_versions_simple {
	const char *key;
	const char *hwinfo;
} nfp_devlink_versions_hwinfo[] = {
	{ DEVLINK_INFO_VERSION_GENERIC_BOARD_ID,	"assembly.partno", },
	{ DEVLINK_INFO_VERSION_GENERIC_BOARD_REV,	"assembly.revision", },
	{ DEVLINK_INFO_VERSION_GENERIC_BOARD_MANUFACTURE, "assembly.vendor", },
	{ "board.model", /* code name */		"assembly.model", },
};

static int
nfp_devlink_versions_get_hwinfo(struct nfp_pf *pf, struct devlink_info_req *req)
{
	unsigned int i;
	int err;

	for (i = 0; i < ARRAY_SIZE(nfp_devlink_versions_hwinfo); i++) {
		const struct nfp_devlink_versions_simple *info;
		const char *val;

		info = &nfp_devlink_versions_hwinfo[i];

		val = nfp_hwinfo_lookup(pf->hwinfo, info->hwinfo);
		if (!val)
			continue;

		err = devlink_info_version_fixed_put(req, info->key, val);
		if (err)
			return err;
	}

	return 0;
}

static const struct nfp_devlink_versions {
	enum nfp_nsp_versions id;
	const char *key;
} nfp_devlink_versions_nsp[] = {
	{ NFP_VERSIONS_BUNDLE,	DEVLINK_INFO_VERSION_GENERIC_FW_BUNDLE_ID, },
	{ NFP_VERSIONS_BSP,	DEVLINK_INFO_VERSION_GENERIC_FW_MGMT, },
	{ NFP_VERSIONS_CPLD,	"fw.cpld", },
	{ NFP_VERSIONS_APP,	DEVLINK_INFO_VERSION_GENERIC_FW_APP, },
	{ NFP_VERSIONS_UNDI,	DEVLINK_INFO_VERSION_GENERIC_FW_UNDI, },
	{ NFP_VERSIONS_NCSI,	DEVLINK_INFO_VERSION_GENERIC_FW_NCSI, },
	{ NFP_VERSIONS_CFGR,	"chip.init", },
};

static int
nfp_devlink_versions_get_nsp(struct devlink_info_req *req, bool flash,
			     const u8 *buf, unsigned int size)
{
	unsigned int i;
	int err;

	for (i = 0; i < ARRAY_SIZE(nfp_devlink_versions_nsp); i++) {
		const struct nfp_devlink_versions *info;
		const char *version;

		info = &nfp_devlink_versions_nsp[i];

		version = nfp_nsp_versions_get(info->id, flash, buf, size);
		if (IS_ERR(version)) {
			if (PTR_ERR(version) == -ENOENT)
				continue;
			else
				return PTR_ERR(version);
		}

		if (flash)
			err = devlink_info_version_stored_put(req, info->key,
							      version);
		else
			err = devlink_info_version_running_put(req, info->key,
							       version);
		if (err)
			return err;
	}

	return 0;
}

static int
nfp_devlink_info_get(struct devlink *devlink, struct devlink_info_req *req,
		     struct netlink_ext_ack *extack)
{
	struct nfp_pf *pf = devlink_priv(devlink);
	const char *sn, *vendor, *part;
	struct nfp_nsp *nsp;
	char *buf = NULL;
	int err;

	vendor = nfp_hwinfo_lookup(pf->hwinfo, "assembly.vendor");
	part = nfp_hwinfo_lookup(pf->hwinfo, "assembly.partno");
	sn = nfp_hwinfo_lookup(pf->hwinfo, "assembly.serial");
	if (vendor && part && sn) {
		char *buf;

		buf = kmalloc(strlen(vendor) + strlen(part) + strlen(sn) + 1,
			      GFP_KERNEL);
		if (!buf)
			return -ENOMEM;

		buf[0] = '\0';
		strcat(buf, vendor);
		strcat(buf, part);
		strcat(buf, sn);

		err = devlink_info_serial_number_put(req, buf);
		kfree(buf);
		if (err)
			return err;
	}

	nsp = nfp_nsp_open(pf->cpp);
	if (IS_ERR(nsp)) {
		NL_SET_ERR_MSG_MOD(extack, "can't access NSP");
		return PTR_ERR(nsp);
	}

	if (nfp_nsp_has_versions(nsp)) {
		buf = kzalloc(NFP_NSP_VERSION_BUFSZ, GFP_KERNEL);
		if (!buf) {
			err = -ENOMEM;
			goto err_close_nsp;
		}

		err = nfp_nsp_versions(nsp, buf, NFP_NSP_VERSION_BUFSZ);
		if (err)
			goto err_free_buf;

		err = nfp_devlink_versions_get_nsp(req, false,
						   buf, NFP_NSP_VERSION_BUFSZ);
		if (err)
			goto err_free_buf;

		err = nfp_devlink_versions_get_nsp(req, true,
						   buf, NFP_NSP_VERSION_BUFSZ);
		if (err)
			goto err_free_buf;

		kfree(buf);
	}

	nfp_nsp_close(nsp);

	return nfp_devlink_versions_get_hwinfo(pf, req);

err_free_buf:
	kfree(buf);
err_close_nsp:
	nfp_nsp_close(nsp);
	return err;
}

static int
nfp_devlink_flash_update(struct devlink *devlink,
			 struct devlink_flash_update_params *params,
			 struct netlink_ext_ack *extack)
{
	return nfp_flash_update_common(devlink_priv(devlink), params->fw, extack);
}

const struct devlink_ops nfp_devlink_ops = {
	.port_split		= nfp_devlink_port_split,
	.port_unsplit		= nfp_devlink_port_unsplit,
	.sb_pool_get		= nfp_devlink_sb_pool_get,
	.sb_pool_set		= nfp_devlink_sb_pool_set,
	.eswitch_mode_get	= nfp_devlink_eswitch_mode_get,
	.eswitch_mode_set	= nfp_devlink_eswitch_mode_set,
	.info_get		= nfp_devlink_info_get,
	.flash_update		= nfp_devlink_flash_update,
};

int nfp_devlink_port_register(struct nfp_app *app, struct nfp_port *port)
{
	struct devlink_port_attrs attrs = {};
	struct nfp_eth_table_port eth_port;
	struct devlink *devlink;
	const u8 *serial;
	int serial_len;
	int ret;

	SET_NETDEV_DEVLINK_PORT(port->netdev, &port->dl_port);

	rtnl_lock();
	ret = nfp_devlink_fill_eth_port(port, &eth_port);
	rtnl_unlock();
	if (ret)
		return ret;

	attrs.split = eth_port.is_split;
	attrs.splittable = eth_port.port_lanes > 1 && !attrs.split;
	attrs.lanes = eth_port.port_lanes;
	attrs.flavour = DEVLINK_PORT_FLAVOUR_PHYSICAL;
	attrs.phys.port_number = eth_port.label_port;
	attrs.phys.split_subport_number = eth_port.label_subport;
	serial_len = nfp_cpp_serial(port->app->cpp, &serial);
	memcpy(attrs.switch_id.id, serial, serial_len);
	attrs.switch_id.id_len = serial_len;
	devlink_port_attrs_set(&port->dl_port, &attrs);

	devlink = priv_to_devlink(app->pf);

	return devl_port_register(devlink, &port->dl_port, port->eth_id);
}

void nfp_devlink_port_unregister(struct nfp_port *port)
{
	devl_port_unregister(&port->dl_port);
<<<<<<< HEAD
}

void nfp_devlink_port_type_eth_set(struct nfp_port *port)
{
	devlink_port_type_eth_set(&port->dl_port, port->netdev);
}

void nfp_devlink_port_type_clear(struct nfp_port *port)
{
	devlink_port_type_clear(&port->dl_port);
}

struct devlink_port *nfp_devlink_get_devlink_port(struct net_device *netdev)
{
	struct nfp_port *port;

	port = nfp_port_from_netdev(netdev);
	if (!port)
		return NULL;

	return &port->dl_port;
=======
>>>>>>> eb3cdb58
}<|MERGE_RESOLUTION|>--- conflicted
+++ resolved
@@ -357,28 +357,4 @@
 void nfp_devlink_port_unregister(struct nfp_port *port)
 {
 	devl_port_unregister(&port->dl_port);
-<<<<<<< HEAD
-}
-
-void nfp_devlink_port_type_eth_set(struct nfp_port *port)
-{
-	devlink_port_type_eth_set(&port->dl_port, port->netdev);
-}
-
-void nfp_devlink_port_type_clear(struct nfp_port *port)
-{
-	devlink_port_type_clear(&port->dl_port);
-}
-
-struct devlink_port *nfp_devlink_get_devlink_port(struct net_device *netdev)
-{
-	struct nfp_port *port;
-
-	port = nfp_port_from_netdev(netdev);
-	if (!port)
-		return NULL;
-
-	return &port->dl_port;
-=======
->>>>>>> eb3cdb58
 }