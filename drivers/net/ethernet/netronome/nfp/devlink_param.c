--- conflicted
+++ resolved
@@ -233,13 +233,8 @@
 	if (err <= 0)
 		return err;
 
-<<<<<<< HEAD
-	return devlink_params_register(devlink, nfp_devlink_params,
-				       ARRAY_SIZE(nfp_devlink_params));
-=======
 	return devl_params_register(devlink, nfp_devlink_params,
 				    ARRAY_SIZE(nfp_devlink_params));
->>>>>>> eb3cdb58
 }
 
 void nfp_devlink_params_unregister(struct nfp_pf *pf)
