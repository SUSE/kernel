// SPDX-License-Identifier: GPL-2.0-only
/* Atlantic Network Driver
 *
 * Copyright (C) 2014-2019 aQuantia Corporation
 * Copyright (C) 2019-2020 Marvell International Ltd.
 */

/* File aq_nic.c: Definition of common code for NIC. */

#include "aq_nic.h"
#include "aq_ring.h"
#include "aq_vec.h"
#include "aq_hw.h"
#include "aq_pci_func.h"
#include "aq_macsec.h"
#include "aq_main.h"
#include "aq_phy.h"
#include "aq_ptp.h"
#include "aq_filters.h"

#include <linux/moduleparam.h>
#include <linux/netdevice.h>
#include <linux/etherdevice.h>
#include <linux/timer.h>
#include <linux/cpu.h>
#include <linux/ip.h>
#include <linux/tcp.h>
#include <net/ip.h>
#include <net/pkt_cls.h>

static unsigned int aq_itr = AQ_CFG_INTERRUPT_MODERATION_AUTO;
module_param_named(aq_itr, aq_itr, uint, 0644);
MODULE_PARM_DESC(aq_itr, "Interrupt throttling mode");

static unsigned int aq_itr_tx;
module_param_named(aq_itr_tx, aq_itr_tx, uint, 0644);
MODULE_PARM_DESC(aq_itr_tx, "TX interrupt throttle rate");

static unsigned int aq_itr_rx;
module_param_named(aq_itr_rx, aq_itr_rx, uint, 0644);
MODULE_PARM_DESC(aq_itr_rx, "RX interrupt throttle rate");

static void aq_nic_update_ndev_stats(struct aq_nic_s *self);

static void aq_nic_rss_init(struct aq_nic_s *self, unsigned int num_rss_queues)
{
	static u8 rss_key[AQ_CFG_RSS_HASHKEY_SIZE] = {
		0x1e, 0xad, 0x71, 0x87, 0x65, 0xfc, 0x26, 0x7d,
		0x0d, 0x45, 0x67, 0x74, 0xcd, 0x06, 0x1a, 0x18,
		0xb6, 0xc1, 0xf0, 0xc7, 0xbb, 0x18, 0xbe, 0xf8,
		0x19, 0x13, 0x4b, 0xa9, 0xd0, 0x3e, 0xfe, 0x70,
		0x25, 0x03, 0xab, 0x50, 0x6a, 0x8b, 0x82, 0x0c
	};
	struct aq_nic_cfg_s *cfg = &self->aq_nic_cfg;
	struct aq_rss_parameters *rss_params;
	int i = 0;

	rss_params = &cfg->aq_rss;

	rss_params->hash_secret_key_size = sizeof(rss_key);
	memcpy(rss_params->hash_secret_key, rss_key, sizeof(rss_key));
	rss_params->indirection_table_size = AQ_CFG_RSS_INDIRECTION_TABLE_MAX;

	for (i = rss_params->indirection_table_size; i--;)
		rss_params->indirection_table[i] = i & (num_rss_queues - 1);
}

/* Recalculate the number of vectors */
static void aq_nic_cfg_update_num_vecs(struct aq_nic_s *self)
{
	struct aq_nic_cfg_s *cfg = &self->aq_nic_cfg;

	cfg->vecs = min(cfg->aq_hw_caps->vecs, AQ_CFG_VECS_DEF);
	cfg->vecs = min(cfg->vecs, num_online_cpus());
	if (self->irqvecs > AQ_HW_SERVICE_IRQS)
		cfg->vecs = min(cfg->vecs, self->irqvecs - AQ_HW_SERVICE_IRQS);
	/* cfg->vecs should be power of 2 for RSS */
	cfg->vecs = rounddown_pow_of_two(cfg->vecs);

	if (ATL_HW_IS_CHIP_FEATURE(self->aq_hw, ANTIGUA)) {
		if (cfg->tcs > 2)
			cfg->vecs = min(cfg->vecs, 4U);
	}

	if (cfg->vecs <= 4)
		cfg->tc_mode = AQ_TC_MODE_8TCS;
	else
		cfg->tc_mode = AQ_TC_MODE_4TCS;

	/*rss rings */
	cfg->num_rss_queues = min(cfg->vecs, AQ_CFG_NUM_RSS_QUEUES_DEF);
	aq_nic_rss_init(self, cfg->num_rss_queues);
}

/* Checks hw_caps and 'corrects' aq_nic_cfg in runtime */
void aq_nic_cfg_start(struct aq_nic_s *self)
{
	struct aq_nic_cfg_s *cfg = &self->aq_nic_cfg;
	int i;

	cfg->tcs = AQ_CFG_TCS_DEF;

	cfg->is_polling = AQ_CFG_IS_POLLING_DEF;

	cfg->itr = aq_itr;
	cfg->tx_itr = aq_itr_tx;
	cfg->rx_itr = aq_itr_rx;

	cfg->rxpageorder = AQ_CFG_RX_PAGEORDER;
	cfg->is_rss = AQ_CFG_IS_RSS_DEF;
	cfg->aq_rss.base_cpu_number = AQ_CFG_RSS_BASE_CPU_NUM_DEF;
	cfg->fc.req = AQ_CFG_FC_MODE;
	cfg->wol = AQ_CFG_WOL_MODES;

	cfg->mtu = AQ_CFG_MTU_DEF;
	cfg->link_speed_msk = AQ_CFG_SPEED_MSK;
	cfg->is_autoneg = AQ_CFG_IS_AUTONEG_DEF;

	cfg->is_lro = AQ_CFG_IS_LRO_DEF;
	cfg->is_ptp = true;

	/*descriptors */
	cfg->rxds = min(cfg->aq_hw_caps->rxds_max, AQ_CFG_RXDS_DEF);
	cfg->txds = min(cfg->aq_hw_caps->txds_max, AQ_CFG_TXDS_DEF);

	aq_nic_cfg_update_num_vecs(self);

	cfg->irq_type = aq_pci_func_get_irq_type(self);

	if ((cfg->irq_type == AQ_HW_IRQ_LEGACY) ||
	    (cfg->aq_hw_caps->vecs == 1U) ||
	    (cfg->vecs == 1U)) {
		cfg->is_rss = 0U;
		cfg->vecs = 1U;
	}

	/* Check if we have enough vectors allocated for
	 * link status IRQ. If no - we'll know link state from
	 * slower service task.
	 */
	if (AQ_HW_SERVICE_IRQS > 0 && cfg->vecs + 1 <= self->irqvecs)
		cfg->link_irq_vec = cfg->vecs;
	else
		cfg->link_irq_vec = 0;

	cfg->link_speed_msk &= cfg->aq_hw_caps->link_speed_msk;
	cfg->features = cfg->aq_hw_caps->hw_features;
	cfg->is_vlan_rx_strip = !!(cfg->features & NETIF_F_HW_VLAN_CTAG_RX);
	cfg->is_vlan_tx_insert = !!(cfg->features & NETIF_F_HW_VLAN_CTAG_TX);
	cfg->is_vlan_force_promisc = true;

	for (i = 0; i < sizeof(cfg->prio_tc_map); i++)
		cfg->prio_tc_map[i] = cfg->tcs * i / 8;
}

static int aq_nic_update_link_status(struct aq_nic_s *self)
{
	int err = self->aq_fw_ops->update_link_status(self->aq_hw);
	u32 fc = 0;

	if (err)
		return err;

	if (self->aq_fw_ops->get_flow_control)
		self->aq_fw_ops->get_flow_control(self->aq_hw, &fc);
	self->aq_nic_cfg.fc.cur = fc;

	if (self->link_status.mbps != self->aq_hw->aq_link_status.mbps) {
		netdev_info(self->ndev, "%s: link change old %d new %d\n",
			    AQ_CFG_DRV_NAME, self->link_status.mbps,
			    self->aq_hw->aq_link_status.mbps);
		aq_nic_update_interrupt_moderation_settings(self);

		if (self->aq_ptp) {
			aq_ptp_clock_init(self);
			aq_ptp_tm_offset_set(self,
					     self->aq_hw->aq_link_status.mbps);
			aq_ptp_link_change(self);
		}

		/* Driver has to update flow control settings on RX block
		 * on any link event.
		 * We should query FW whether it negotiated FC.
		 */
		if (self->aq_hw_ops->hw_set_fc)
			self->aq_hw_ops->hw_set_fc(self->aq_hw, fc, 0);
	}

	self->link_status = self->aq_hw->aq_link_status;
	if (!netif_carrier_ok(self->ndev) && self->link_status.mbps) {
		aq_utils_obj_set(&self->flags,
				 AQ_NIC_FLAG_STARTED);
		aq_utils_obj_clear(&self->flags,
				   AQ_NIC_LINK_DOWN);
		netif_carrier_on(self->ndev);
#if IS_ENABLED(CONFIG_MACSEC)
		aq_macsec_enable(self);
#endif
		if (self->aq_hw_ops->hw_tc_rate_limit_set)
			self->aq_hw_ops->hw_tc_rate_limit_set(self->aq_hw);

		netif_tx_wake_all_queues(self->ndev);
	}
	if (netif_carrier_ok(self->ndev) && !self->link_status.mbps) {
		netif_carrier_off(self->ndev);
		netif_tx_disable(self->ndev);
		aq_utils_obj_set(&self->flags, AQ_NIC_LINK_DOWN);
	}

	return 0;
}

static irqreturn_t aq_linkstate_threaded_isr(int irq, void *private)
{
	struct aq_nic_s *self = private;

	if (!self)
		return IRQ_NONE;

	aq_nic_update_link_status(self);

	self->aq_hw_ops->hw_irq_enable(self->aq_hw,
				       BIT(self->aq_nic_cfg.link_irq_vec));

	return IRQ_HANDLED;
}

static void aq_nic_service_task(struct work_struct *work)
{
	struct aq_nic_s *self = container_of(work, struct aq_nic_s,
					     service_task);
	int err;

	aq_ptp_service_task(self);

	if (aq_utils_obj_test(&self->flags, AQ_NIC_FLAGS_IS_NOT_READY))
		return;

	err = aq_nic_update_link_status(self);
	if (err)
		return;

#if IS_ENABLED(CONFIG_MACSEC)
	aq_macsec_work(self);
#endif

	mutex_lock(&self->fwreq_mutex);
	if (self->aq_fw_ops->update_stats)
		self->aq_fw_ops->update_stats(self->aq_hw);
	mutex_unlock(&self->fwreq_mutex);

	aq_nic_update_ndev_stats(self);
}

static void aq_nic_service_timer_cb(struct timer_list *t)
{
	struct aq_nic_s *self = from_timer(self, t, service_timer);

	mod_timer(&self->service_timer,
		  jiffies + AQ_CFG_SERVICE_TIMER_INTERVAL);

	aq_ndev_schedule_work(&self->service_task);
}

static void aq_nic_polling_timer_cb(struct timer_list *t)
{
	struct aq_nic_s *self = from_timer(self, t, polling_timer);
	unsigned int i = 0U;

	for (i = 0U; self->aq_vecs > i; ++i)
		aq_vec_isr(i, (void *)self->aq_vec[i]);

	mod_timer(&self->polling_timer, jiffies +
		  AQ_CFG_POLLING_TIMER_INTERVAL);
}

static int aq_nic_hw_prepare(struct aq_nic_s *self)
{
	int err = 0;

	err = self->aq_hw_ops->hw_soft_reset(self->aq_hw);
	if (err)
		goto exit;

	err = self->aq_hw_ops->hw_prepare(self->aq_hw, &self->aq_fw_ops);

exit:
	return err;
}

static bool aq_nic_is_valid_ether_addr(const u8 *addr)
{
	/* Some engineering samples of Aquantia NICs are provisioned with a
	 * partially populated MAC, which is still invalid.
	 */
	return !(addr[0] == 0 && addr[1] == 0 && addr[2] == 0);
}

int aq_nic_ndev_register(struct aq_nic_s *self)
{
	u8 addr[ETH_ALEN];
	int err = 0;

	if (!self->ndev) {
		err = -EINVAL;
		goto err_exit;
	}

	err = aq_nic_hw_prepare(self);
	if (err)
		goto err_exit;

#if IS_ENABLED(CONFIG_MACSEC)
	aq_macsec_init(self);
#endif

<<<<<<< HEAD
	mutex_lock(&self->fwreq_mutex);
	err = self->aq_fw_ops->get_mac_permanent(self->aq_hw, addr);
	mutex_unlock(&self->fwreq_mutex);
	if (err)
		goto err_exit;

	eth_hw_addr_set(self->ndev, addr);

	if (!is_valid_ether_addr(self->ndev->dev_addr) ||
	    !aq_nic_is_valid_ether_addr(self->ndev->dev_addr)) {
		netdev_warn(self->ndev, "MAC is invalid, will use random.");
		eth_hw_addr_random(self->ndev);
=======
	if (platform_get_ethdev_address(&self->pdev->dev, self->ndev) != 0) {
		// If DT has none or an invalid one, ask device for MAC address
		mutex_lock(&self->fwreq_mutex);
		err = self->aq_fw_ops->get_mac_permanent(self->aq_hw, addr);
		mutex_unlock(&self->fwreq_mutex);

		if (err)
			goto err_exit;

		if (is_valid_ether_addr(addr) &&
		    aq_nic_is_valid_ether_addr(addr)) {
			eth_hw_addr_set(self->ndev, addr);
		} else {
			netdev_warn(self->ndev, "MAC is invalid, will use random.");
			eth_hw_addr_random(self->ndev);
		}
>>>>>>> eb3cdb58
	}

#if defined(AQ_CFG_MAC_ADDR_PERMANENT)
	{
		static u8 mac_addr_permanent[] = AQ_CFG_MAC_ADDR_PERMANENT;

		eth_hw_addr_set(self->ndev, mac_addr_permanent);
	}
#endif

	for (self->aq_vecs = 0; self->aq_vecs < aq_nic_get_cfg(self)->vecs;
	     self->aq_vecs++) {
		self->aq_vec[self->aq_vecs] =
		    aq_vec_alloc(self, self->aq_vecs, aq_nic_get_cfg(self));
		if (!self->aq_vec[self->aq_vecs]) {
			err = -ENOMEM;
			goto err_exit;
		}
	}

	netif_carrier_off(self->ndev);

	netif_tx_disable(self->ndev);

	err = register_netdev(self->ndev);
	if (err)
		goto err_exit;

err_exit:
#if IS_ENABLED(CONFIG_MACSEC)
	if (err)
		aq_macsec_free(self);
#endif
	return err;
}

void aq_nic_ndev_init(struct aq_nic_s *self)
{
	const struct aq_hw_caps_s *aq_hw_caps = self->aq_nic_cfg.aq_hw_caps;
	struct aq_nic_cfg_s *aq_nic_cfg = &self->aq_nic_cfg;

	self->ndev->hw_features |= aq_hw_caps->hw_features;
	self->ndev->features = aq_hw_caps->hw_features;
	self->ndev->vlan_features |= NETIF_F_HW_CSUM | NETIF_F_RXCSUM |
				     NETIF_F_RXHASH | NETIF_F_SG |
				     NETIF_F_LRO | NETIF_F_TSO | NETIF_F_TSO6;
	self->ndev->gso_partial_features = NETIF_F_GSO_UDP_L4;
	self->ndev->priv_flags = aq_hw_caps->hw_priv_flags;
	self->ndev->priv_flags |= IFF_LIVE_ADDR_CHANGE;

	self->msg_enable = NETIF_MSG_DRV | NETIF_MSG_LINK;
	self->ndev->mtu = aq_nic_cfg->mtu - ETH_HLEN;
	self->ndev->max_mtu = aq_hw_caps->mtu - ETH_FCS_LEN - ETH_HLEN;

	self->ndev->xdp_features = NETDEV_XDP_ACT_BASIC |
				   NETDEV_XDP_ACT_REDIRECT |
				   NETDEV_XDP_ACT_NDO_XMIT |
				   NETDEV_XDP_ACT_RX_SG |
				   NETDEV_XDP_ACT_NDO_XMIT_SG;
}

void aq_nic_set_tx_ring(struct aq_nic_s *self, unsigned int idx,
			struct aq_ring_s *ring)
{
	self->aq_ring_tx[idx] = ring;
}

struct net_device *aq_nic_get_ndev(struct aq_nic_s *self)
{
	return self->ndev;
}

int aq_nic_init(struct aq_nic_s *self)
{
	struct aq_vec_s *aq_vec = NULL;
	unsigned int i = 0U;
	int err = 0;

	self->power_state = AQ_HW_POWER_STATE_D0;
	mutex_lock(&self->fwreq_mutex);
	err = self->aq_hw_ops->hw_reset(self->aq_hw);
	mutex_unlock(&self->fwreq_mutex);
	if (err < 0)
		goto err_exit;
	/* Restore default settings */
	aq_nic_set_downshift(self, self->aq_nic_cfg.downshift_counter);
	aq_nic_set_media_detect(self, self->aq_nic_cfg.is_media_detect ?
				AQ_HW_MEDIA_DETECT_CNT : 0);

	err = self->aq_hw_ops->hw_init(self->aq_hw,
				       aq_nic_get_ndev(self)->dev_addr);
	if (err < 0)
		goto err_exit;

	if (ATL_HW_IS_CHIP_FEATURE(self->aq_hw, ATLANTIC) &&
	    self->aq_nic_cfg.aq_hw_caps->media_type == AQ_HW_MEDIA_TYPE_TP) {
		self->aq_hw->phy_id = HW_ATL_PHY_ID_MAX;
		err = aq_phy_init(self->aq_hw);

		/* Disable the PTP on NICs where it's known to cause datapath
		 * problems.
		 * Ideally this should have been done by PHY provisioning, but
		 * many units have been shipped with enabled PTP block already.
		 */
		if (self->aq_nic_cfg.aq_hw_caps->quirks & AQ_NIC_QUIRK_BAD_PTP)
			if (self->aq_hw->phy_id != HW_ATL_PHY_ID_MAX)
				aq_phy_disable_ptp(self->aq_hw);
	}

	for (i = 0U; i < self->aq_vecs; i++) {
		aq_vec = self->aq_vec[i];
		err = aq_vec_ring_alloc(aq_vec, self, i,
					aq_nic_get_cfg(self));
		if (err)
			goto err_exit;

		aq_vec_init(aq_vec, self->aq_hw_ops, self->aq_hw);
	}

	if (aq_nic_get_cfg(self)->is_ptp) {
		err = aq_ptp_init(self, self->irqvecs - 1);
		if (err < 0)
			goto err_exit;

		err = aq_ptp_ring_alloc(self);
		if (err < 0)
			goto err_exit;

		err = aq_ptp_ring_init(self);
		if (err < 0)
			goto err_exit;
	}

	netif_carrier_off(self->ndev);

err_exit:
	return err;
}

int aq_nic_start(struct aq_nic_s *self)
{
	struct aq_vec_s *aq_vec = NULL;
	struct aq_nic_cfg_s *cfg;
	unsigned int i = 0U;
	int err = 0;

	cfg = aq_nic_get_cfg(self);

	err = self->aq_hw_ops->hw_multicast_list_set(self->aq_hw,
						     self->mc_list.ar,
						     self->mc_list.count);
	if (err < 0)
		goto err_exit;

	err = self->aq_hw_ops->hw_packet_filter_set(self->aq_hw,
						    self->packet_filter);
	if (err < 0)
		goto err_exit;

	for (i = 0U; self->aq_vecs > i; ++i) {
		aq_vec = self->aq_vec[i];
		err = aq_vec_start(aq_vec);
		if (err < 0)
			goto err_exit;
	}

	err = aq_ptp_ring_start(self);
	if (err < 0)
		goto err_exit;

	aq_nic_set_loopback(self);

	err = self->aq_hw_ops->hw_start(self->aq_hw);
	if (err < 0)
		goto err_exit;

	err = aq_nic_update_interrupt_moderation_settings(self);
	if (err)
		goto err_exit;

	INIT_WORK(&self->service_task, aq_nic_service_task);

	timer_setup(&self->service_timer, aq_nic_service_timer_cb, 0);
	aq_nic_service_timer_cb(&self->service_timer);

	if (cfg->is_polling) {
		timer_setup(&self->polling_timer, aq_nic_polling_timer_cb, 0);
		mod_timer(&self->polling_timer, jiffies +
			  AQ_CFG_POLLING_TIMER_INTERVAL);
	} else {
		for (i = 0U; self->aq_vecs > i; ++i) {
			aq_vec = self->aq_vec[i];
			err = aq_pci_func_alloc_irq(self, i, self->ndev->name,
						    aq_vec_isr, aq_vec,
						    aq_vec_get_affinity_mask(aq_vec));
			if (err < 0)
				goto err_exit;
		}

		err = aq_ptp_irq_alloc(self);
		if (err < 0)
			goto err_exit;

		if (cfg->link_irq_vec) {
			int irqvec = pci_irq_vector(self->pdev,
						    cfg->link_irq_vec);
			err = request_threaded_irq(irqvec, NULL,
						   aq_linkstate_threaded_isr,
						   IRQF_SHARED | IRQF_ONESHOT,
						   self->ndev->name, self);
			if (err < 0)
				goto err_exit;
			self->msix_entry_mask |= (1 << cfg->link_irq_vec);
		}

		err = self->aq_hw_ops->hw_irq_enable(self->aq_hw,
						     AQ_CFG_IRQ_MASK);
		if (err < 0)
			goto err_exit;
	}

	err = netif_set_real_num_tx_queues(self->ndev,
					   self->aq_vecs * cfg->tcs);
	if (err < 0)
		goto err_exit;

	err = netif_set_real_num_rx_queues(self->ndev,
					   self->aq_vecs * cfg->tcs);
	if (err < 0)
		goto err_exit;

	for (i = 0; i < cfg->tcs; i++) {
		u16 offset = self->aq_vecs * i;

		netdev_set_tc_queue(self->ndev, i, self->aq_vecs, offset);
	}
	netif_tx_start_all_queues(self->ndev);

err_exit:
	return err;
}

static unsigned int aq_nic_map_xdp(struct aq_nic_s *self,
				   struct xdp_frame *xdpf,
				   struct aq_ring_s *ring)
{
	struct device *dev = aq_nic_get_dev(self);
	struct aq_ring_buff_s *first = NULL;
	unsigned int dx = ring->sw_tail;
	struct aq_ring_buff_s *dx_buff;
	struct skb_shared_info *sinfo;
	unsigned int frag_count = 0U;
	unsigned int nr_frags = 0U;
	unsigned int ret = 0U;
	u16 total_len;

	dx_buff = &ring->buff_ring[dx];
	dx_buff->flags = 0U;

	sinfo = xdp_get_shared_info_from_frame(xdpf);
	total_len = xdpf->len;
	dx_buff->len = total_len;
	if (xdp_frame_has_frags(xdpf)) {
		nr_frags = sinfo->nr_frags;
		total_len += sinfo->xdp_frags_size;
	}
	dx_buff->pa = dma_map_single(dev, xdpf->data, dx_buff->len,
				     DMA_TO_DEVICE);

	if (unlikely(dma_mapping_error(dev, dx_buff->pa)))
		goto exit;

	first = dx_buff;
	dx_buff->len_pkt = total_len;
	dx_buff->is_sop = 1U;
	dx_buff->is_mapped = 1U;
	++ret;

	for (; nr_frags--; ++frag_count) {
		skb_frag_t *frag = &sinfo->frags[frag_count];
		unsigned int frag_len = skb_frag_size(frag);
		unsigned int buff_offset = 0U;
		unsigned int buff_size = 0U;
		dma_addr_t frag_pa;

		while (frag_len) {
			if (frag_len > AQ_CFG_TX_FRAME_MAX)
				buff_size = AQ_CFG_TX_FRAME_MAX;
			else
				buff_size = frag_len;

			frag_pa = skb_frag_dma_map(dev, frag, buff_offset,
						   buff_size, DMA_TO_DEVICE);

			if (unlikely(dma_mapping_error(dev, frag_pa)))
				goto mapping_error;

			dx = aq_ring_next_dx(ring, dx);
			dx_buff = &ring->buff_ring[dx];

			dx_buff->flags = 0U;
			dx_buff->len = buff_size;
			dx_buff->pa = frag_pa;
			dx_buff->is_mapped = 1U;
			dx_buff->eop_index = 0xffffU;

			frag_len -= buff_size;
			buff_offset += buff_size;

			++ret;
		}
	}

	first->eop_index = dx;
	dx_buff->is_eop = 1U;
	dx_buff->skb = NULL;
	dx_buff->xdpf = xdpf;
	goto exit;

mapping_error:
	for (dx = ring->sw_tail;
	     ret > 0;
	     --ret, dx = aq_ring_next_dx(ring, dx)) {
		dx_buff = &ring->buff_ring[dx];

		if (!dx_buff->pa)
			continue;
		if (unlikely(dx_buff->is_sop))
			dma_unmap_single(dev, dx_buff->pa, dx_buff->len,
					 DMA_TO_DEVICE);
		else
			dma_unmap_page(dev, dx_buff->pa, dx_buff->len,
				       DMA_TO_DEVICE);
	}

exit:
	return ret;
}

unsigned int aq_nic_map_skb(struct aq_nic_s *self, struct sk_buff *skb,
			    struct aq_ring_s *ring)
{
	unsigned int nr_frags = skb_shinfo(skb)->nr_frags;
	struct aq_nic_cfg_s *cfg = aq_nic_get_cfg(self);
	struct device *dev = aq_nic_get_dev(self);
	struct aq_ring_buff_s *first = NULL;
	u8 ipver = ip_hdr(skb)->version;
	struct aq_ring_buff_s *dx_buff;
	bool need_context_tag = false;
	unsigned int frag_count = 0U;
	unsigned int ret = 0U;
	unsigned int dx;
	u8 l4proto = 0;

	if (ipver == 4)
		l4proto = ip_hdr(skb)->protocol;
	else if (ipver == 6)
		l4proto = ipv6_hdr(skb)->nexthdr;

	dx = ring->sw_tail;
	dx_buff = &ring->buff_ring[dx];
	dx_buff->flags = 0U;

	if (unlikely(skb_is_gso(skb))) {
		dx_buff->mss = skb_shinfo(skb)->gso_size;
		if (l4proto == IPPROTO_TCP) {
			dx_buff->is_gso_tcp = 1U;
			dx_buff->len_l4 = tcp_hdrlen(skb);
		} else if (l4proto == IPPROTO_UDP) {
			dx_buff->is_gso_udp = 1U;
			dx_buff->len_l4 = sizeof(struct udphdr);
			/* UDP GSO Hardware does not replace packet length. */
			udp_hdr(skb)->len = htons(dx_buff->mss +
						  dx_buff->len_l4);
		} else {
			WARN_ONCE(true, "Bad GSO mode");
			goto exit;
		}
		dx_buff->len_pkt = skb->len;
		dx_buff->len_l2 = ETH_HLEN;
		dx_buff->len_l3 = skb_network_header_len(skb);
		dx_buff->eop_index = 0xffffU;
		dx_buff->is_ipv6 = (ipver == 6);
		need_context_tag = true;
	}

	if (cfg->is_vlan_tx_insert && skb_vlan_tag_present(skb)) {
		dx_buff->vlan_tx_tag = skb_vlan_tag_get(skb);
		dx_buff->len_pkt = skb->len;
		dx_buff->is_vlan = 1U;
		need_context_tag = true;
	}

	if (need_context_tag) {
		dx = aq_ring_next_dx(ring, dx);
		dx_buff = &ring->buff_ring[dx];
		dx_buff->flags = 0U;
		++ret;
	}

	dx_buff->len = skb_headlen(skb);
	dx_buff->pa = dma_map_single(dev,
				     skb->data,
				     dx_buff->len,
				     DMA_TO_DEVICE);

	if (unlikely(dma_mapping_error(dev, dx_buff->pa))) {
		ret = 0;
		goto exit;
	}

	first = dx_buff;
	dx_buff->len_pkt = skb->len;
	dx_buff->is_sop = 1U;
	dx_buff->is_mapped = 1U;
	++ret;

	if (skb->ip_summed == CHECKSUM_PARTIAL) {
		dx_buff->is_ip_cso = (htons(ETH_P_IP) == skb->protocol);
		dx_buff->is_tcp_cso = (l4proto == IPPROTO_TCP);
		dx_buff->is_udp_cso = (l4proto == IPPROTO_UDP);
	}

	for (; nr_frags--; ++frag_count) {
		unsigned int frag_len = 0U;
		unsigned int buff_offset = 0U;
		unsigned int buff_size = 0U;
		dma_addr_t frag_pa;
		skb_frag_t *frag = &skb_shinfo(skb)->frags[frag_count];

		frag_len = skb_frag_size(frag);

		while (frag_len) {
			if (frag_len > AQ_CFG_TX_FRAME_MAX)
				buff_size = AQ_CFG_TX_FRAME_MAX;
			else
				buff_size = frag_len;

			frag_pa = skb_frag_dma_map(dev,
						   frag,
						   buff_offset,
						   buff_size,
						   DMA_TO_DEVICE);

			if (unlikely(dma_mapping_error(dev,
						       frag_pa)))
				goto mapping_error;

			dx = aq_ring_next_dx(ring, dx);
			dx_buff = &ring->buff_ring[dx];

			dx_buff->flags = 0U;
			dx_buff->len = buff_size;
			dx_buff->pa = frag_pa;
			dx_buff->is_mapped = 1U;
			dx_buff->eop_index = 0xffffU;

			frag_len -= buff_size;
			buff_offset += buff_size;

			++ret;
		}
	}

	first->eop_index = dx;
	dx_buff->is_eop = 1U;
	dx_buff->skb = skb;
	dx_buff->xdpf = NULL;
	goto exit;

mapping_error:
	for (dx = ring->sw_tail;
	     ret > 0;
	     --ret, dx = aq_ring_next_dx(ring, dx)) {
		dx_buff = &ring->buff_ring[dx];

		if (!(dx_buff->is_gso_tcp || dx_buff->is_gso_udp) &&
		    !dx_buff->is_vlan && dx_buff->pa) {
			if (unlikely(dx_buff->is_sop)) {
				dma_unmap_single(dev,
						 dx_buff->pa,
						 dx_buff->len,
						 DMA_TO_DEVICE);
			} else {
				dma_unmap_page(dev,
					       dx_buff->pa,
					       dx_buff->len,
					       DMA_TO_DEVICE);
			}
		}
	}

exit:
	return ret;
}

int aq_nic_xmit_xdpf(struct aq_nic_s *aq_nic, struct aq_ring_s *tx_ring,
		     struct xdp_frame *xdpf)
{
	u16 queue_index = AQ_NIC_RING2QMAP(aq_nic, tx_ring->idx);
	struct net_device *ndev = aq_nic_get_ndev(aq_nic);
	struct skb_shared_info *sinfo;
	int cpu = smp_processor_id();
	int err = NETDEV_TX_BUSY;
	struct netdev_queue *nq;
	unsigned int frags = 1;

	if (xdp_frame_has_frags(xdpf)) {
		sinfo = xdp_get_shared_info_from_frame(xdpf);
		frags += sinfo->nr_frags;
	}

	if (frags > AQ_CFG_SKB_FRAGS_MAX)
		return err;

	nq = netdev_get_tx_queue(ndev, tx_ring->idx);
	__netif_tx_lock(nq, cpu);

	aq_ring_update_queue_state(tx_ring);

	/* Above status update may stop the queue. Check this. */
	if (__netif_subqueue_stopped(aq_nic_get_ndev(aq_nic), queue_index))
		goto out;

	frags = aq_nic_map_xdp(aq_nic, xdpf, tx_ring);
	if (likely(frags))
		err = aq_nic->aq_hw_ops->hw_ring_tx_xmit(aq_nic->aq_hw, tx_ring,
							 frags);
out:
	__netif_tx_unlock(nq);

	return err;
}

int aq_nic_xmit(struct aq_nic_s *self, struct sk_buff *skb)
{
	struct aq_nic_cfg_s *cfg = aq_nic_get_cfg(self);
	unsigned int vec = skb->queue_mapping % cfg->vecs;
	unsigned int tc = skb->queue_mapping / cfg->vecs;
	struct aq_ring_s *ring = NULL;
	unsigned int frags = 0U;
	int err = NETDEV_TX_OK;

	frags = skb_shinfo(skb)->nr_frags + 1;

	ring = self->aq_ring_tx[AQ_NIC_CFG_TCVEC2RING(cfg, tc, vec)];

	if (frags > AQ_CFG_SKB_FRAGS_MAX) {
		dev_kfree_skb_any(skb);
		goto err_exit;
	}

	aq_ring_update_queue_state(ring);

	if (cfg->priv_flags & BIT(AQ_HW_LOOPBACK_DMA_NET)) {
		err = NETDEV_TX_BUSY;
		goto err_exit;
	}

	/* Above status update may stop the queue. Check this. */
	if (__netif_subqueue_stopped(self->ndev,
				     AQ_NIC_RING2QMAP(self, ring->idx))) {
		err = NETDEV_TX_BUSY;
		goto err_exit;
	}

	frags = aq_nic_map_skb(self, skb, ring);

	if (likely(frags)) {
		err = self->aq_hw_ops->hw_ring_tx_xmit(self->aq_hw,
						       ring, frags);
	} else {
		err = NETDEV_TX_BUSY;
	}

err_exit:
	return err;
}

int aq_nic_update_interrupt_moderation_settings(struct aq_nic_s *self)
{
	return self->aq_hw_ops->hw_interrupt_moderation_set(self->aq_hw);
}

int aq_nic_set_packet_filter(struct aq_nic_s *self, unsigned int flags)
{
	int err = 0;

	err = self->aq_hw_ops->hw_packet_filter_set(self->aq_hw, flags);
	if (err < 0)
		goto err_exit;

	self->packet_filter = flags;

err_exit:
	return err;
}

int aq_nic_set_multicast_list(struct aq_nic_s *self, struct net_device *ndev)
{
	const struct aq_hw_ops *hw_ops = self->aq_hw_ops;
	struct aq_nic_cfg_s *cfg = &self->aq_nic_cfg;
	unsigned int packet_filter = ndev->flags;
	struct netdev_hw_addr *ha = NULL;
	unsigned int i = 0U;
	int err = 0;

	self->mc_list.count = 0;
	if (netdev_uc_count(ndev) > AQ_HW_MULTICAST_ADDRESS_MAX) {
		packet_filter |= IFF_PROMISC;
	} else {
		netdev_for_each_uc_addr(ha, ndev) {
			ether_addr_copy(self->mc_list.ar[i++], ha->addr);
		}
	}

	cfg->is_mc_list_enabled = !!(packet_filter & IFF_MULTICAST);
	if (cfg->is_mc_list_enabled) {
		if (i + netdev_mc_count(ndev) > AQ_HW_MULTICAST_ADDRESS_MAX) {
			packet_filter |= IFF_ALLMULTI;
		} else {
			netdev_for_each_mc_addr(ha, ndev) {
				ether_addr_copy(self->mc_list.ar[i++],
						ha->addr);
			}
		}
	}

	if (i > 0 && i <= AQ_HW_MULTICAST_ADDRESS_MAX) {
		self->mc_list.count = i;
		err = hw_ops->hw_multicast_list_set(self->aq_hw,
						    self->mc_list.ar,
						    self->mc_list.count);
		if (err < 0)
			return err;
	}

	return aq_nic_set_packet_filter(self, packet_filter);
}

int aq_nic_set_mtu(struct aq_nic_s *self, int new_mtu)
{
	self->aq_nic_cfg.mtu = new_mtu;

	return 0;
}

int aq_nic_set_mac(struct aq_nic_s *self, struct net_device *ndev)
{
	return self->aq_hw_ops->hw_set_mac_address(self->aq_hw, ndev->dev_addr);
}

unsigned int aq_nic_get_link_speed(struct aq_nic_s *self)
{
	return self->link_status.mbps;
}

int aq_nic_get_regs(struct aq_nic_s *self, struct ethtool_regs *regs, void *p)
{
	u32 *regs_buff = p;
	int err = 0;

	if (unlikely(!self->aq_hw_ops->hw_get_regs))
		return -EOPNOTSUPP;

	regs->version = 1;

	err = self->aq_hw_ops->hw_get_regs(self->aq_hw,
					   self->aq_nic_cfg.aq_hw_caps,
					   regs_buff);
	if (err < 0)
		goto err_exit;

err_exit:
	return err;
}

int aq_nic_get_regs_count(struct aq_nic_s *self)
{
	if (unlikely(!self->aq_hw_ops->hw_get_regs))
		return 0;

	return self->aq_nic_cfg.aq_hw_caps->mac_regs_count;
}

u64 *aq_nic_get_stats(struct aq_nic_s *self, u64 *data)
{
	struct aq_stats_s *stats;
	unsigned int count = 0U;
	unsigned int i = 0U;
	unsigned int tc;

	if (self->aq_fw_ops->update_stats) {
		mutex_lock(&self->fwreq_mutex);
		self->aq_fw_ops->update_stats(self->aq_hw);
		mutex_unlock(&self->fwreq_mutex);
	}
	stats = self->aq_hw_ops->hw_get_hw_stats(self->aq_hw);

	if (!stats)
		goto err_exit;

	data[i] = stats->uprc + stats->mprc + stats->bprc;
	data[++i] = stats->uprc;
	data[++i] = stats->mprc;
	data[++i] = stats->bprc;
	data[++i] = stats->erpt;
	data[++i] = stats->uptc + stats->mptc + stats->bptc;
	data[++i] = stats->uptc;
	data[++i] = stats->mptc;
	data[++i] = stats->bptc;
	data[++i] = stats->ubrc;
	data[++i] = stats->ubtc;
	data[++i] = stats->mbrc;
	data[++i] = stats->mbtc;
	data[++i] = stats->bbrc;
	data[++i] = stats->bbtc;
	if (stats->brc)
		data[++i] = stats->brc;
	else
		data[++i] = stats->ubrc + stats->mbrc + stats->bbrc;
	if (stats->btc)
		data[++i] = stats->btc;
	else
		data[++i] = stats->ubtc + stats->mbtc + stats->bbtc;
	data[++i] = stats->dma_pkt_rc;
	data[++i] = stats->dma_pkt_tc;
	data[++i] = stats->dma_oct_rc;
	data[++i] = stats->dma_oct_tc;
	data[++i] = stats->dpc;

	i++;

	data += i;

	for (tc = 0U; tc < self->aq_nic_cfg.tcs; tc++) {
		for (i = 0U; self->aq_vecs > i; ++i) {
			if (!self->aq_vec[i])
				break;
			data += count;
			count = aq_vec_get_sw_stats(self->aq_vec[i], tc, data);
		}
	}

	data += count;

err_exit:
	return data;
}

static void aq_nic_update_ndev_stats(struct aq_nic_s *self)
{
	struct aq_stats_s *stats = self->aq_hw_ops->hw_get_hw_stats(self->aq_hw);
	struct net_device *ndev = self->ndev;

	ndev->stats.rx_packets = stats->dma_pkt_rc;
	ndev->stats.rx_bytes = stats->dma_oct_rc;
	ndev->stats.rx_errors = stats->erpr;
	ndev->stats.rx_dropped = stats->dpc;
	ndev->stats.tx_packets = stats->dma_pkt_tc;
	ndev->stats.tx_bytes = stats->dma_oct_tc;
	ndev->stats.tx_errors = stats->erpt;
	ndev->stats.multicast = stats->mprc;
}

void aq_nic_get_link_ksettings(struct aq_nic_s *self,
			       struct ethtool_link_ksettings *cmd)
{
	u32 lp_link_speed_msk;

	if (self->aq_nic_cfg.aq_hw_caps->media_type == AQ_HW_MEDIA_TYPE_FIBRE)
		cmd->base.port = PORT_FIBRE;
	else
		cmd->base.port = PORT_TP;

	cmd->base.duplex = DUPLEX_UNKNOWN;
	if (self->link_status.mbps)
		cmd->base.duplex = self->link_status.full_duplex ?
				   DUPLEX_FULL : DUPLEX_HALF;
	cmd->base.autoneg = self->aq_nic_cfg.is_autoneg;

	ethtool_link_ksettings_zero_link_mode(cmd, supported);

	if (self->aq_nic_cfg.aq_hw_caps->link_speed_msk & AQ_NIC_RATE_10G)
		ethtool_link_ksettings_add_link_mode(cmd, supported,
						     10000baseT_Full);

	if (self->aq_nic_cfg.aq_hw_caps->link_speed_msk & AQ_NIC_RATE_5G)
		ethtool_link_ksettings_add_link_mode(cmd, supported,
						     5000baseT_Full);

	if (self->aq_nic_cfg.aq_hw_caps->link_speed_msk & AQ_NIC_RATE_2G5)
		ethtool_link_ksettings_add_link_mode(cmd, supported,
						     2500baseT_Full);

	if (self->aq_nic_cfg.aq_hw_caps->link_speed_msk & AQ_NIC_RATE_1G)
		ethtool_link_ksettings_add_link_mode(cmd, supported,
						     1000baseT_Full);

	if (self->aq_nic_cfg.aq_hw_caps->link_speed_msk & AQ_NIC_RATE_1G_HALF)
		ethtool_link_ksettings_add_link_mode(cmd, supported,
						     1000baseT_Half);

	if (self->aq_nic_cfg.aq_hw_caps->link_speed_msk & AQ_NIC_RATE_100M)
		ethtool_link_ksettings_add_link_mode(cmd, supported,
						     100baseT_Full);

	if (self->aq_nic_cfg.aq_hw_caps->link_speed_msk & AQ_NIC_RATE_100M_HALF)
		ethtool_link_ksettings_add_link_mode(cmd, supported,
						     100baseT_Half);

	if (self->aq_nic_cfg.aq_hw_caps->link_speed_msk & AQ_NIC_RATE_10M)
		ethtool_link_ksettings_add_link_mode(cmd, supported,
						     10baseT_Full);

	if (self->aq_nic_cfg.aq_hw_caps->link_speed_msk & AQ_NIC_RATE_10M_HALF)
		ethtool_link_ksettings_add_link_mode(cmd, supported,
						     10baseT_Half);

	if (self->aq_nic_cfg.aq_hw_caps->flow_control) {
		ethtool_link_ksettings_add_link_mode(cmd, supported,
						     Pause);
		ethtool_link_ksettings_add_link_mode(cmd, supported,
						     Asym_Pause);
	}

	ethtool_link_ksettings_add_link_mode(cmd, supported, Autoneg);

	if (self->aq_nic_cfg.aq_hw_caps->media_type == AQ_HW_MEDIA_TYPE_FIBRE)
		ethtool_link_ksettings_add_link_mode(cmd, supported, FIBRE);
	else
		ethtool_link_ksettings_add_link_mode(cmd, supported, TP);

	ethtool_link_ksettings_zero_link_mode(cmd, advertising);

	if (self->aq_nic_cfg.is_autoneg)
		ethtool_link_ksettings_add_link_mode(cmd, advertising, Autoneg);

	if (self->aq_nic_cfg.link_speed_msk & AQ_NIC_RATE_10G)
		ethtool_link_ksettings_add_link_mode(cmd, advertising,
						     10000baseT_Full);

	if (self->aq_nic_cfg.link_speed_msk & AQ_NIC_RATE_5G)
		ethtool_link_ksettings_add_link_mode(cmd, advertising,
						     5000baseT_Full);

	if (self->aq_nic_cfg.link_speed_msk & AQ_NIC_RATE_2G5)
		ethtool_link_ksettings_add_link_mode(cmd, advertising,
						     2500baseT_Full);

	if (self->aq_nic_cfg.link_speed_msk & AQ_NIC_RATE_1G)
		ethtool_link_ksettings_add_link_mode(cmd, advertising,
						     1000baseT_Full);

	if (self->aq_nic_cfg.link_speed_msk & AQ_NIC_RATE_1G_HALF)
		ethtool_link_ksettings_add_link_mode(cmd, advertising,
						     1000baseT_Half);

	if (self->aq_nic_cfg.link_speed_msk & AQ_NIC_RATE_100M)
		ethtool_link_ksettings_add_link_mode(cmd, advertising,
						     100baseT_Full);

	if (self->aq_nic_cfg.link_speed_msk & AQ_NIC_RATE_100M_HALF)
		ethtool_link_ksettings_add_link_mode(cmd, advertising,
						     100baseT_Half);

	if (self->aq_nic_cfg.link_speed_msk & AQ_NIC_RATE_10M)
		ethtool_link_ksettings_add_link_mode(cmd, advertising,
						     10baseT_Full);

	if (self->aq_nic_cfg.link_speed_msk & AQ_NIC_RATE_10M_HALF)
		ethtool_link_ksettings_add_link_mode(cmd, advertising,
						     10baseT_Half);

	if (self->aq_nic_cfg.fc.cur & AQ_NIC_FC_RX)
		ethtool_link_ksettings_add_link_mode(cmd, advertising,
						     Pause);

	/* Asym is when either RX or TX, but not both */
	if (!!(self->aq_nic_cfg.fc.cur & AQ_NIC_FC_TX) ^
	    !!(self->aq_nic_cfg.fc.cur & AQ_NIC_FC_RX))
		ethtool_link_ksettings_add_link_mode(cmd, advertising,
						     Asym_Pause);

	if (self->aq_nic_cfg.aq_hw_caps->media_type == AQ_HW_MEDIA_TYPE_FIBRE)
		ethtool_link_ksettings_add_link_mode(cmd, advertising, FIBRE);
	else
		ethtool_link_ksettings_add_link_mode(cmd, advertising, TP);

	ethtool_link_ksettings_zero_link_mode(cmd, lp_advertising);
	lp_link_speed_msk = self->aq_hw->aq_link_status.lp_link_speed_msk;

	if (lp_link_speed_msk & AQ_NIC_RATE_10G)
		ethtool_link_ksettings_add_link_mode(cmd, lp_advertising,
						     10000baseT_Full);

	if (lp_link_speed_msk & AQ_NIC_RATE_5G)
		ethtool_link_ksettings_add_link_mode(cmd, lp_advertising,
						     5000baseT_Full);

	if (lp_link_speed_msk & AQ_NIC_RATE_2G5)
		ethtool_link_ksettings_add_link_mode(cmd, lp_advertising,
						     2500baseT_Full);

	if (lp_link_speed_msk & AQ_NIC_RATE_1G)
		ethtool_link_ksettings_add_link_mode(cmd, lp_advertising,
						     1000baseT_Full);

	if (lp_link_speed_msk & AQ_NIC_RATE_1G_HALF)
		ethtool_link_ksettings_add_link_mode(cmd, lp_advertising,
						     1000baseT_Half);

	if (lp_link_speed_msk & AQ_NIC_RATE_100M)
		ethtool_link_ksettings_add_link_mode(cmd, lp_advertising,
						     100baseT_Full);

	if (lp_link_speed_msk & AQ_NIC_RATE_100M_HALF)
		ethtool_link_ksettings_add_link_mode(cmd, lp_advertising,
						     100baseT_Half);

	if (lp_link_speed_msk & AQ_NIC_RATE_10M)
		ethtool_link_ksettings_add_link_mode(cmd, lp_advertising,
						     10baseT_Full);

	if (lp_link_speed_msk & AQ_NIC_RATE_10M_HALF)
		ethtool_link_ksettings_add_link_mode(cmd, lp_advertising,
						     10baseT_Half);

	if (self->aq_hw->aq_link_status.lp_flow_control & AQ_NIC_FC_RX)
		ethtool_link_ksettings_add_link_mode(cmd, lp_advertising,
						     Pause);
	if (!!(self->aq_hw->aq_link_status.lp_flow_control & AQ_NIC_FC_TX) ^
	    !!(self->aq_hw->aq_link_status.lp_flow_control & AQ_NIC_FC_RX))
		ethtool_link_ksettings_add_link_mode(cmd, lp_advertising,
						     Asym_Pause);
}

int aq_nic_set_link_ksettings(struct aq_nic_s *self,
			      const struct ethtool_link_ksettings *cmd)
{
	int fduplex = (cmd->base.duplex == DUPLEX_FULL);
	u32 speed = cmd->base.speed;
	u32 rate = 0U;
	int err = 0;

	if (!fduplex && speed > SPEED_1000) {
		err = -EINVAL;
		goto err_exit;
	}

	if (cmd->base.autoneg == AUTONEG_ENABLE) {
		rate = self->aq_nic_cfg.aq_hw_caps->link_speed_msk;
		self->aq_nic_cfg.is_autoneg = true;
	} else {
		switch (speed) {
		case SPEED_10:
			rate = fduplex ? AQ_NIC_RATE_10M : AQ_NIC_RATE_10M_HALF;
			break;

		case SPEED_100:
			rate = fduplex ? AQ_NIC_RATE_100M
				       : AQ_NIC_RATE_100M_HALF;
			break;

		case SPEED_1000:
			rate = fduplex ? AQ_NIC_RATE_1G : AQ_NIC_RATE_1G_HALF;
			break;

		case SPEED_2500:
			rate = AQ_NIC_RATE_2G5;
			break;

		case SPEED_5000:
			rate = AQ_NIC_RATE_5G;
			break;

		case SPEED_10000:
			rate = AQ_NIC_RATE_10G;
			break;

		default:
			err = -1;
			goto err_exit;
		}
		if (!(self->aq_nic_cfg.aq_hw_caps->link_speed_msk & rate)) {
			err = -1;
			goto err_exit;
		}

		self->aq_nic_cfg.is_autoneg = false;
	}

	mutex_lock(&self->fwreq_mutex);
	err = self->aq_fw_ops->set_link_speed(self->aq_hw, rate);
	mutex_unlock(&self->fwreq_mutex);
	if (err < 0)
		goto err_exit;

	self->aq_nic_cfg.link_speed_msk = rate;

err_exit:
	return err;
}

struct aq_nic_cfg_s *aq_nic_get_cfg(struct aq_nic_s *self)
{
	return &self->aq_nic_cfg;
}

u32 aq_nic_get_fw_version(struct aq_nic_s *self)
{
	return self->aq_hw_ops->hw_get_fw_version(self->aq_hw);
}

int aq_nic_set_loopback(struct aq_nic_s *self)
{
	struct aq_nic_cfg_s *cfg = &self->aq_nic_cfg;

	if (!self->aq_hw_ops->hw_set_loopback ||
	    !self->aq_fw_ops->set_phyloopback)
		return -EOPNOTSUPP;

	mutex_lock(&self->fwreq_mutex);
	self->aq_hw_ops->hw_set_loopback(self->aq_hw,
					 AQ_HW_LOOPBACK_DMA_SYS,
					 !!(cfg->priv_flags &
					    BIT(AQ_HW_LOOPBACK_DMA_SYS)));

	self->aq_hw_ops->hw_set_loopback(self->aq_hw,
					 AQ_HW_LOOPBACK_PKT_SYS,
					 !!(cfg->priv_flags &
					    BIT(AQ_HW_LOOPBACK_PKT_SYS)));

	self->aq_hw_ops->hw_set_loopback(self->aq_hw,
					 AQ_HW_LOOPBACK_DMA_NET,
					 !!(cfg->priv_flags &
					    BIT(AQ_HW_LOOPBACK_DMA_NET)));

	self->aq_fw_ops->set_phyloopback(self->aq_hw,
					 AQ_HW_LOOPBACK_PHYINT_SYS,
					 !!(cfg->priv_flags &
					    BIT(AQ_HW_LOOPBACK_PHYINT_SYS)));

	self->aq_fw_ops->set_phyloopback(self->aq_hw,
					 AQ_HW_LOOPBACK_PHYEXT_SYS,
					 !!(cfg->priv_flags &
					    BIT(AQ_HW_LOOPBACK_PHYEXT_SYS)));
	mutex_unlock(&self->fwreq_mutex);

	return 0;
}

int aq_nic_stop(struct aq_nic_s *self)
{
	unsigned int i = 0U;

	netif_tx_disable(self->ndev);
	netif_carrier_off(self->ndev);

	del_timer_sync(&self->service_timer);
	cancel_work_sync(&self->service_task);

	self->aq_hw_ops->hw_irq_disable(self->aq_hw, AQ_CFG_IRQ_MASK);

	if (self->aq_nic_cfg.is_polling)
		del_timer_sync(&self->polling_timer);
	else
		aq_pci_func_free_irqs(self);

	aq_ptp_irq_free(self);

	for (i = 0U; self->aq_vecs > i; ++i)
		aq_vec_stop(self->aq_vec[i]);

	aq_ptp_ring_stop(self);

	return self->aq_hw_ops->hw_stop(self->aq_hw);
}

void aq_nic_set_power(struct aq_nic_s *self)
{
	if (self->power_state != AQ_HW_POWER_STATE_D0 ||
	    self->aq_hw->aq_nic_cfg->wol)
		if (likely(self->aq_fw_ops->set_power)) {
			mutex_lock(&self->fwreq_mutex);
			self->aq_fw_ops->set_power(self->aq_hw,
						   self->power_state,
						   self->ndev->dev_addr);
			mutex_unlock(&self->fwreq_mutex);
		}
}

void aq_nic_deinit(struct aq_nic_s *self, bool link_down)
{
	struct aq_vec_s *aq_vec = NULL;
	unsigned int i = 0U;

	if (!self)
		goto err_exit;

	for (i = 0U; i < self->aq_vecs; i++) {
		aq_vec = self->aq_vec[i];
		aq_vec_deinit(aq_vec);
		aq_vec_ring_free(aq_vec);
	}

	aq_ptp_unregister(self);
	aq_ptp_ring_deinit(self);
	aq_ptp_ring_free(self);
	aq_ptp_free(self);

	if (likely(self->aq_fw_ops->deinit) && link_down) {
		mutex_lock(&self->fwreq_mutex);
		self->aq_fw_ops->deinit(self->aq_hw);
		mutex_unlock(&self->fwreq_mutex);
	}

err_exit:;
}

void aq_nic_free_vectors(struct aq_nic_s *self)
{
	unsigned int i = 0U;

	if (!self)
		goto err_exit;

	for (i = ARRAY_SIZE(self->aq_vec); i--;) {
		if (self->aq_vec[i]) {
			aq_vec_free(self->aq_vec[i]);
			self->aq_vec[i] = NULL;
		}
	}

err_exit:;
}

int aq_nic_realloc_vectors(struct aq_nic_s *self)
{
	struct aq_nic_cfg_s *cfg = aq_nic_get_cfg(self);

	aq_nic_free_vectors(self);

	for (self->aq_vecs = 0; self->aq_vecs < cfg->vecs; self->aq_vecs++) {
		self->aq_vec[self->aq_vecs] = aq_vec_alloc(self, self->aq_vecs,
							   cfg);
		if (unlikely(!self->aq_vec[self->aq_vecs]))
			return -ENOMEM;
	}

	return 0;
}

void aq_nic_shutdown(struct aq_nic_s *self)
{
	int err = 0;

	if (!self->ndev)
		return;

	rtnl_lock();

	netif_device_detach(self->ndev);

	if (netif_running(self->ndev)) {
		err = aq_nic_stop(self);
		if (err < 0)
			goto err_exit;
	}
	aq_nic_deinit(self, !self->aq_hw->aq_nic_cfg->wol);
	aq_nic_set_power(self);

err_exit:
	rtnl_unlock();
}

u8 aq_nic_reserve_filter(struct aq_nic_s *self, enum aq_rx_filter_type type)
{
	u8 location = 0xFF;
	u32 fltr_cnt;
	u32 n_bit;

	switch (type) {
	case aq_rx_filter_ethertype:
		location = AQ_RX_LAST_LOC_FETHERT - AQ_RX_FIRST_LOC_FETHERT -
			   self->aq_hw_rx_fltrs.fet_reserved_count;
		self->aq_hw_rx_fltrs.fet_reserved_count++;
		break;
	case aq_rx_filter_l3l4:
		fltr_cnt = AQ_RX_LAST_LOC_FL3L4 - AQ_RX_FIRST_LOC_FL3L4;
		n_bit = fltr_cnt - self->aq_hw_rx_fltrs.fl3l4.reserved_count;

		self->aq_hw_rx_fltrs.fl3l4.active_ipv4 |= BIT(n_bit);
		self->aq_hw_rx_fltrs.fl3l4.reserved_count++;
		location = n_bit;
		break;
	default:
		break;
	}

	return location;
}

void aq_nic_release_filter(struct aq_nic_s *self, enum aq_rx_filter_type type,
			   u32 location)
{
	switch (type) {
	case aq_rx_filter_ethertype:
		self->aq_hw_rx_fltrs.fet_reserved_count--;
		break;
	case aq_rx_filter_l3l4:
		self->aq_hw_rx_fltrs.fl3l4.reserved_count--;
		self->aq_hw_rx_fltrs.fl3l4.active_ipv4 &= ~BIT(location);
		break;
	default:
		break;
	}
}

int aq_nic_set_downshift(struct aq_nic_s *self, int val)
{
	int err = 0;
	struct aq_nic_cfg_s *cfg = &self->aq_nic_cfg;

	if (!self->aq_fw_ops->set_downshift)
		return -EOPNOTSUPP;

	if (val > 15) {
		netdev_err(self->ndev, "downshift counter should be <= 15\n");
		return -EINVAL;
	}
	cfg->downshift_counter = val;

	mutex_lock(&self->fwreq_mutex);
	err = self->aq_fw_ops->set_downshift(self->aq_hw, cfg->downshift_counter);
	mutex_unlock(&self->fwreq_mutex);

	return err;
}

int aq_nic_set_media_detect(struct aq_nic_s *self, int val)
{
	struct aq_nic_cfg_s *cfg = &self->aq_nic_cfg;
	int err = 0;

	if (!self->aq_fw_ops->set_media_detect)
		return -EOPNOTSUPP;

	if (val > 0 && val != AQ_HW_MEDIA_DETECT_CNT) {
		netdev_err(self->ndev, "EDPD on this device could have only fixed value of %d\n",
			   AQ_HW_MEDIA_DETECT_CNT);
		return -EINVAL;
	}

	mutex_lock(&self->fwreq_mutex);
	err = self->aq_fw_ops->set_media_detect(self->aq_hw, !!val);
	mutex_unlock(&self->fwreq_mutex);

	/* msecs plays no role - configuration is always fixed in PHY */
	if (!err)
		cfg->is_media_detect = !!val;

	return err;
}

int aq_nic_setup_tc_mqprio(struct aq_nic_s *self, u32 tcs, u8 *prio_tc_map)
{
	struct aq_nic_cfg_s *cfg = &self->aq_nic_cfg;
	const unsigned int prev_vecs = cfg->vecs;
	bool ndev_running;
	int err = 0;
	int i;

	/* if already the same configuration or
	 * disable request (tcs is 0) and we already is disabled
	 */
	if (tcs == cfg->tcs || (tcs == 0 && !cfg->is_qos))
		return 0;

	ndev_running = netif_running(self->ndev);
	if (ndev_running)
		dev_close(self->ndev);

	cfg->tcs = tcs;
	if (cfg->tcs == 0)
		cfg->tcs = 1;
	if (prio_tc_map)
		memcpy(cfg->prio_tc_map, prio_tc_map, sizeof(cfg->prio_tc_map));
	else
		for (i = 0; i < sizeof(cfg->prio_tc_map); i++)
			cfg->prio_tc_map[i] = cfg->tcs * i / 8;

	cfg->is_qos = !!tcs;
	cfg->is_ptp = (cfg->tcs <= AQ_HW_PTP_TC);
	if (!cfg->is_ptp)
		netdev_warn(self->ndev, "%s\n",
			    "PTP is auto disabled due to requested TC count.");

	netdev_set_num_tc(self->ndev, cfg->tcs);

	/* Changing the number of TCs might change the number of vectors */
	aq_nic_cfg_update_num_vecs(self);
	if (prev_vecs != cfg->vecs) {
		err = aq_nic_realloc_vectors(self);
		if (err)
			goto err_exit;
	}

	if (ndev_running)
		err = dev_open(self->ndev, NULL);

err_exit:
	return err;
}

int aq_nic_setup_tc_max_rate(struct aq_nic_s *self, const unsigned int tc,
			     const u32 max_rate)
{
	struct aq_nic_cfg_s *cfg = &self->aq_nic_cfg;

	if (tc >= AQ_CFG_TCS_MAX)
		return -EINVAL;

	if (max_rate && max_rate < 10) {
		netdev_warn(self->ndev,
			"Setting %s to the minimum usable value of %dMbps.\n",
			"max rate", 10);
		cfg->tc_max_rate[tc] = 10;
	} else {
		cfg->tc_max_rate[tc] = max_rate;
	}

	return 0;
}

int aq_nic_setup_tc_min_rate(struct aq_nic_s *self, const unsigned int tc,
			     const u32 min_rate)
{
	struct aq_nic_cfg_s *cfg = &self->aq_nic_cfg;

	if (tc >= AQ_CFG_TCS_MAX)
		return -EINVAL;

	if (min_rate)
		set_bit(tc, &cfg->tc_min_rate_msk);
	else
		clear_bit(tc, &cfg->tc_min_rate_msk);

	if (min_rate && min_rate < 20) {
		netdev_warn(self->ndev,
			"Setting %s to the minimum usable value of %dMbps.\n",
			"min rate", 20);
		cfg->tc_min_rate[tc] = 20;
	} else {
		cfg->tc_min_rate[tc] = min_rate;
	}

	return 0;
}<|MERGE_RESOLUTION|>--- conflicted
+++ resolved
@@ -314,20 +314,6 @@
 	aq_macsec_init(self);
 #endif
 
-<<<<<<< HEAD
-	mutex_lock(&self->fwreq_mutex);
-	err = self->aq_fw_ops->get_mac_permanent(self->aq_hw, addr);
-	mutex_unlock(&self->fwreq_mutex);
-	if (err)
-		goto err_exit;
-
-	eth_hw_addr_set(self->ndev, addr);
-
-	if (!is_valid_ether_addr(self->ndev->dev_addr) ||
-	    !aq_nic_is_valid_ether_addr(self->ndev->dev_addr)) {
-		netdev_warn(self->ndev, "MAC is invalid, will use random.");
-		eth_hw_addr_random(self->ndev);
-=======
 	if (platform_get_ethdev_address(&self->pdev->dev, self->ndev) != 0) {
 		// If DT has none or an invalid one, ask device for MAC address
 		mutex_lock(&self->fwreq_mutex);
@@ -344,7 +330,6 @@
 			netdev_warn(self->ndev, "MAC is invalid, will use random.");
 			eth_hw_addr_random(self->ndev);
 		}
->>>>>>> eb3cdb58
 	}
 
 #if defined(AQ_CFG_MAC_ADDR_PERMANENT)
