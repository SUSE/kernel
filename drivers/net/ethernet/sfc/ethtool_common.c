--- conflicted
+++ resolved
@@ -1163,10 +1163,6 @@
 	return efx->type->rx_hash_key_size;
 }
 
-<<<<<<< HEAD
-static int efx_ethtool_get_rxfh_context(struct net_device *net_dev,
-					struct ethtool_rxfh_param *rxfh)
-=======
 int efx_ethtool_get_rxfh(struct net_device *net_dev,
 			 struct ethtool_rxfh_param *rxfh)
 {
@@ -1227,7 +1223,6 @@
 				    struct ethtool_rxfh_context *ctx,
 				    const struct ethtool_rxfh_param *rxfh,
 				    struct netlink_ext_ack *extack)
->>>>>>> 2d5404ca
 {
 	struct efx_nic *efx = efx_netdev_priv(net_dev);
 	struct efx_rss_context_priv *priv;
@@ -1261,101 +1256,6 @@
 	struct efx_nic *efx = efx_netdev_priv(net_dev);
 	struct efx_rss_context_priv *priv;
 
-<<<<<<< HEAD
-	mutex_lock(&efx->rss_lock);
-	ctx = efx_find_rss_context_entry(efx, rxfh->rss_context);
-	if (!ctx) {
-		rc = -ENOENT;
-		goto out_unlock;
-	}
-	rc = efx->type->rx_pull_rss_context_config(efx, ctx);
-	if (rc)
-		goto out_unlock;
-
-	rxfh->hfunc = ETH_RSS_HASH_TOP;
-	if (rxfh->indir)
-		memcpy(rxfh->indir, ctx->rx_indir_table,
-		       sizeof(ctx->rx_indir_table));
-	if (rxfh->key)
-		memcpy(rxfh->key, ctx->rx_hash_key,
-		       efx->type->rx_hash_key_size);
-out_unlock:
-	mutex_unlock(&efx->rss_lock);
-	return rc;
-}
-
-int efx_ethtool_get_rxfh(struct net_device *net_dev,
-			 struct ethtool_rxfh_param *rxfh)
-{
-	struct efx_nic *efx = efx_netdev_priv(net_dev);
-	int rc;
-
-	if (rxfh->rss_context)
-		return efx_ethtool_get_rxfh_context(net_dev, rxfh);
-
-	rc = efx->type->rx_pull_rss_config(efx);
-	if (rc)
-		return rc;
-
-	rxfh->hfunc = ETH_RSS_HASH_TOP;
-	if (rxfh->indir)
-		memcpy(rxfh->indir, efx->rss_context.rx_indir_table,
-		       sizeof(efx->rss_context.rx_indir_table));
-	if (rxfh->key)
-		memcpy(rxfh->key, efx->rss_context.rx_hash_key,
-		       efx->type->rx_hash_key_size);
-	return 0;
-}
-
-static int efx_ethtool_set_rxfh_context(struct net_device *net_dev,
-					struct ethtool_rxfh_param *rxfh,
-					struct netlink_ext_ack *extack)
-{
-	struct efx_nic *efx = efx_netdev_priv(net_dev);
-	u32 *rss_context = &rxfh->rss_context;
-	struct efx_rss_context *ctx;
-	u32 *indir = rxfh->indir;
-	bool allocated = false;
-	u8 *key = rxfh->key;
-	int rc;
-
-	if (!efx->type->rx_push_rss_context_config)
-		return -EOPNOTSUPP;
-
-	mutex_lock(&efx->rss_lock);
-
-	if (*rss_context == ETH_RXFH_CONTEXT_ALLOC) {
-		if (rxfh->rss_delete) {
-			/* alloc + delete == Nothing to do */
-			rc = -EINVAL;
-			goto out_unlock;
-		}
-		ctx = efx_alloc_rss_context_entry(efx);
-		if (!ctx) {
-			rc = -ENOMEM;
-			goto out_unlock;
-		}
-		ctx->context_id = EFX_MCDI_RSS_CONTEXT_INVALID;
-		/* Initialise indir table and key to defaults */
-		efx_set_default_rx_indir_table(efx, ctx);
-		netdev_rss_key_fill(ctx->rx_hash_key, sizeof(ctx->rx_hash_key));
-		allocated = true;
-	} else {
-		ctx = efx_find_rss_context_entry(efx, *rss_context);
-		if (!ctx) {
-			rc = -ENOENT;
-			goto out_unlock;
-		}
-	}
-
-	if (rxfh->rss_delete) {
-		/* delete this context */
-		rc = efx->type->rx_push_rss_context_config(efx, ctx, NULL, NULL);
-		if (!rc)
-			efx_free_rss_context_entry(ctx);
-		goto out_unlock;
-	}
-=======
 	if (!efx->type->rx_push_rss_context_config) {
 		NL_SET_ERR_MSG_MOD(extack,
 				   "NIC type does not support custom contexts");
@@ -1386,7 +1286,6 @@
 
 	if (!indir && !key)
 		return 0;
->>>>>>> 2d5404ca
 
 	if (!key)
 		key = efx->rss_context.rx_hash_key;
@@ -1396,33 +1295,6 @@
 	return efx->type->rx_push_rss_config(efx, true, indir, key);
 }
 
-int efx_ethtool_set_rxfh(struct net_device *net_dev,
-			 struct ethtool_rxfh_param *rxfh,
-			 struct netlink_ext_ack *extack)
-{
-	struct efx_nic *efx = efx_netdev_priv(net_dev);
-	u32 *indir = rxfh->indir;
-	u8 *key = rxfh->key;
-
-	/* Hash function is Toeplitz, cannot be changed */
-	if (rxfh->hfunc != ETH_RSS_HASH_NO_CHANGE &&
-	    rxfh->hfunc != ETH_RSS_HASH_TOP)
-		return -EOPNOTSUPP;
-
-	if (rxfh->rss_context)
-		return efx_ethtool_set_rxfh_context(net_dev, rxfh, extack);
-
-	if (!indir && !key)
-		return 0;
-
-	if (!key)
-		key = efx->rss_context.rx_hash_key;
-	if (!indir)
-		indir = efx->rss_context.rx_indir_table;
-
-	return efx->type->rx_push_rss_config(efx, true, indir, key);
-}
-
 int efx_ethtool_reset(struct net_device *net_dev, u32 *flags)
 {
 	struct efx_nic *efx = efx_netdev_priv(net_dev);
