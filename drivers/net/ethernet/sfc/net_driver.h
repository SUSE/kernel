--- conflicted
+++ resolved
@@ -845,11 +845,8 @@
 	EFX_XDP_TX_QUEUES_BORROWED	/* queues borrowed from net stack */
 };
 
-<<<<<<< HEAD
-=======
 struct efx_mae;
 
->>>>>>> eb3cdb58
 /**
  * struct efx_nic - an Efx NIC
  * @name: Device name (net device name or bus id before net device registered)
@@ -875,7 +872,6 @@
  * @timer_max_ns: Interrupt timer maximum value, in nanoseconds
  * @irq_rx_adaptive: Adaptive IRQ moderation enabled for RX event queues
  * @irqs_hooked: Channel interrupts are hooked
- * @log_tc_errs: Error logging for TC filter insertion is enabled
  * @irq_rx_mod_step_us: Step size for IRQ moderation for RX event queues
  * @irq_rx_moderation_us: IRQ moderation time for RX event queues
  * @msg_enable: Log message enable flags
@@ -1001,11 +997,8 @@
  *      xdp_rxq_info structures?
  * @netdev_notifier: Netdevice notifier.
  * @tc: state for TC offload (EF100).
-<<<<<<< HEAD
-=======
  * @devlink: reference to devlink structure owned by this device
  * @dl_port: devlink port associated with the PF
->>>>>>> eb3cdb58
  * @mem_bar: The BAR that is mapped into membase.
  * @reg_base: Offset from the start of the bar to the function control window.
  * @monitor_work: Hardware monitor workitem
@@ -1044,7 +1037,6 @@
 	unsigned int timer_max_ns;
 	bool irq_rx_adaptive;
 	bool irqs_hooked;
-	bool log_tc_errs;
 	unsigned int irq_mod_step_us;
 	unsigned int irq_rx_moderation_us;
 	u32 msg_enable;
