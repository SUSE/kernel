--- conflicted
+++ resolved
@@ -404,18 +404,6 @@
 	 * filter insertion will need to take the lock for read.
 	 */
 	up_write(&efx->filter_sem);
-<<<<<<< HEAD
-#ifdef CONFIG_SFC_SRIOV
-	rc = efx_tc_insert_rep_filters(efx);
-	/* Rep filter failure is nonfatal */
-	if (rc)
-		netif_warn(efx, drv, efx->net_dev,
-			   "Failed to insert representor filters, rc %d\n",
-			   rc);
-#endif
-	return 0;
-
-=======
 	if (IS_ENABLED(CONFIG_SFC_SRIOV))
 		rc = efx_tc_insert_rep_filters(efx);
 
@@ -426,7 +414,6 @@
 			   rc);
 	return 0;
 
->>>>>>> eb3cdb58
 fail_vlan0:
 	efx_mcdi_filter_del_vlan(efx, EFX_FILTER_VID_UNSPEC);
 fail_unspec:
@@ -437,14 +424,8 @@
 
 static void ef100_filter_table_down(struct efx_nic *efx)
 {
-<<<<<<< HEAD
-#ifdef CONFIG_SFC_SRIOV
-	efx_tc_remove_rep_filters(efx);
-#endif
-=======
 	if (IS_ENABLED(CONFIG_SFC_SRIOV))
 		efx_tc_remove_rep_filters(efx);
->>>>>>> eb3cdb58
 	down_write(&efx->filter_sem);
 	efx_mcdi_filter_del_vlan(efx, 0);
 	efx_mcdi_filter_del_vlan(efx, EFX_FILTER_VID_UNSPEC);
@@ -760,10 +741,6 @@
 	return 10 * EFX_RECYCLE_RING_SIZE_10G;
 }
 
-<<<<<<< HEAD
-#ifdef CONFIG_SFC_SRIOV
-=======
->>>>>>> eb3cdb58
 static int efx_ef100_get_base_mport(struct efx_nic *efx)
 {
 	struct ef100_nic_data *nic_data = efx->nic_data;
@@ -773,11 +750,7 @@
 	/* Construct mport selector for "physical network port" */
 	efx_mae_mport_wire(efx, &selector);
 	/* Look up actual mport ID */
-<<<<<<< HEAD
-	rc = efx_mae_lookup_mport(efx, selector, &id);
-=======
 	rc = efx_mae_fw_lookup_mport(efx, selector, &id);
->>>>>>> eb3cdb58
 	if (rc)
 		return rc;
 	/* The ID should always fit in 16 bits, because that's how wide the
@@ -788,11 +761,6 @@
 			   id);
 	nic_data->base_mport = id;
 	nic_data->have_mport = true;
-<<<<<<< HEAD
-	return 0;
-}
-#endif
-=======
 
 	/* Construct mport selector for "calling PF" */
 	efx_mae_mport_uplink(efx, &selector);
@@ -808,7 +776,6 @@
 
 	return 0;
 }
->>>>>>> eb3cdb58
 
 static int compare_versions(const char *a, const char *b)
 {
@@ -942,12 +909,8 @@
 		}
 		return 0;
 	case ESE_EF100_DP_GZ_TSO_MAX_PAYLOAD_LEN:
-<<<<<<< HEAD
-		nic_data->tso_max_payload_len = min_t(u64, reader->value, GSO_MAX_SIZE);
-=======
 		nic_data->tso_max_payload_len = min_t(u64, reader->value,
 						      GSO_LEGACY_MAX_SIZE);
->>>>>>> eb3cdb58
 		netif_set_tso_max_size(efx->net_dev,
 				       nic_data->tso_max_payload_len);
 		return 0;
@@ -1156,8 +1119,6 @@
 		goto fail;
 	}
 
-<<<<<<< HEAD
-=======
 	return 0;
 fail:
 	return rc;
@@ -1187,7 +1148,6 @@
 	if (outlen < sizeof(outbuf))
 		return -EIO;
 	*id = MCDI_DWORD(outbuf, GET_CLIENT_HANDLE_OUT_HANDLE);
->>>>>>> eb3cdb58
 	return 0;
 }
 
@@ -1196,40 +1156,28 @@
 	struct ef100_nic_data *nic_data = efx->nic_data;
 	struct net_device *net_dev = efx->net_dev;
 	int rc;
-<<<<<<< HEAD
-
-	rc = ef100_get_mac_address(efx, net_dev->perm_addr);
-	if (rc)
-		goto fail;
-	/* Assign MAC address */
-	eth_hw_addr_set(net_dev, net_dev->perm_addr);
-	memcpy(nic_data->port_id, net_dev->perm_addr, ETH_ALEN);
-
-	if (!nic_data->grp_mae)
-		return 0;
-
-#ifdef CONFIG_SFC_SRIOV
+
+	if (!IS_ENABLED(CONFIG_SFC_SRIOV) || !nic_data->grp_mae)
+		return 0;
+
 	rc = efx_init_struct_tc(efx);
 	if (rc)
 		return rc;
 
-=======
-
-	if (!IS_ENABLED(CONFIG_SFC_SRIOV) || !nic_data->grp_mae)
-		return 0;
-
-	rc = efx_init_struct_tc(efx);
-	if (rc)
-		return rc;
-
->>>>>>> eb3cdb58
 	rc = efx_ef100_get_base_mport(efx);
 	if (rc) {
 		netif_warn(efx, probe, net_dev,
 			   "Failed to probe base mport rc %d; representors will not function\n",
 			   rc);
 	}
-<<<<<<< HEAD
+
+	rc = efx_init_mae(efx);
+	if (rc)
+		netif_warn(efx, probe, net_dev,
+			   "Failed to init MAE rc %d; representors will not function\n",
+			   rc);
+	else
+		efx_ef100_init_reps(efx);
 
 	rc = efx_init_tc(efx);
 	if (rc) {
@@ -1246,34 +1194,6 @@
 		net_dev->features |= NETIF_F_HW_TC;
 		efx->fixed_features |= NETIF_F_HW_TC;
 	}
-#endif
-	return 0;
-=======
->>>>>>> eb3cdb58
-
-	rc = efx_init_mae(efx);
-	if (rc)
-		netif_warn(efx, probe, net_dev,
-			   "Failed to init MAE rc %d; representors will not function\n",
-			   rc);
-	else
-		efx_ef100_init_reps(efx);
-
-	rc = efx_init_tc(efx);
-	if (rc) {
-		/* Either we don't have an MAE at all (i.e. legacy v-switching),
-		 * or we do but we failed to probe it.  In the latter case, we
-		 * may not have set up default rules, in which case we won't be
-		 * able to pass any traffic.  However, we don't fail the probe,
-		 * because the user might need to use the netdevice to apply
-		 * configuration changes to fix whatever's wrong with the MAE.
-		 */
-		netif_warn(efx, probe, net_dev, "Failed to probe MAE rc %d\n",
-			   rc);
-	} else {
-		net_dev->features |= NETIF_F_HW_TC;
-		efx->fixed_features |= NETIF_F_HW_TC;
-	}
 	return rc;
 }
 
@@ -1286,14 +1206,11 @@
 {
 	struct ef100_nic_data *nic_data = efx->nic_data;
 
-<<<<<<< HEAD
-=======
 	if (IS_ENABLED(CONFIG_SFC_SRIOV) && efx->mae) {
 		efx_ef100_fini_reps(efx);
 		efx_fini_mae(efx);
 	}
 
->>>>>>> eb3cdb58
 	efx_mcdi_detach(efx);
 	efx_mcdi_fini(efx);
 	if (nic_data)
@@ -1386,14 +1303,8 @@
 	.update_stats = ef100_update_stats,
 	.pull_stats = efx_mcdi_mac_pull_stats,
 	.stop_stats = efx_mcdi_mac_stop_stats,
-<<<<<<< HEAD
-#ifdef CONFIG_SFC_SRIOV
-	.sriov_configure = efx_ef100_sriov_configure,
-#endif
-=======
 	.sriov_configure = IS_ENABLED(CONFIG_SFC_SRIOV) ?
 		efx_ef100_sriov_configure : NULL,
->>>>>>> eb3cdb58
 
 	/* Per-type bar/size configuration not used on ef100. Location of
 	 * registers is defined by extended capabilities.
