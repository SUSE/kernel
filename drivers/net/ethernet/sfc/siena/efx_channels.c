// SPDX-License-Identifier: GPL-2.0-only
/****************************************************************************
 * Driver for Solarflare network controllers and boards
 * Copyright 2018 Solarflare Communications Inc.
 *
 * This program is free software; you can redistribute it and/or modify it
 * under the terms of the GNU General Public License version 2 as published
 * by the Free Software Foundation, incorporated herein by reference.
 */

#include "net_driver.h"
#include <linux/module.h>
#include <linux/filter.h>
#include "efx_channels.h"
#include "efx.h"
#include "efx_common.h"
#include "tx_common.h"
#include "rx_common.h"
#include "nic.h"
#include "sriov.h"
#include "workarounds.h"

/* This is the first interrupt mode to try out of:
 * 0 => MSI-X
 * 1 => MSI
 * 2 => legacy
 */
unsigned int efx_siena_interrupt_mode = EFX_INT_MODE_MSIX;

/* This is the requested number of CPUs to use for Receive-Side Scaling (RSS),
 * i.e. the number of CPUs among which we may distribute simultaneous
 * interrupt handling.
 *
 * Cards without MSI-X will only target one CPU via legacy or MSI interrupt.
 * The default (0) means to assign an interrupt to each core.
 */
unsigned int efx_siena_rss_cpus;

static unsigned int irq_adapt_low_thresh = 8000;
module_param(irq_adapt_low_thresh, uint, 0644);
MODULE_PARM_DESC(irq_adapt_low_thresh,
		 "Threshold score for reducing IRQ moderation");

static unsigned int irq_adapt_high_thresh = 16000;
module_param(irq_adapt_high_thresh, uint, 0644);
MODULE_PARM_DESC(irq_adapt_high_thresh,
		 "Threshold score for increasing IRQ moderation");

static const struct efx_channel_type efx_default_channel_type;

/*************
 * INTERRUPTS
 *************/

static unsigned int count_online_cores(struct efx_nic *efx, bool local_node)
{
	cpumask_var_t filter_mask;
	unsigned int count;
	int cpu;

	if (unlikely(!zalloc_cpumask_var(&filter_mask, GFP_KERNEL))) {
		netif_warn(efx, probe, efx->net_dev,
			   "RSS disabled due to allocation failure\n");
		return 1;
	}

	cpumask_copy(filter_mask, cpu_online_mask);
	if (local_node)
		cpumask_and(filter_mask, filter_mask,
			    cpumask_of_pcibus(efx->pci_dev->bus));

	count = 0;
	for_each_cpu(cpu, filter_mask) {
		++count;
		cpumask_andnot(filter_mask, filter_mask, topology_sibling_cpumask(cpu));
	}

	free_cpumask_var(filter_mask);

	return count;
}

static unsigned int efx_wanted_parallelism(struct efx_nic *efx)
{
	unsigned int count;

	if (efx_siena_rss_cpus) {
		count = efx_siena_rss_cpus;
	} else {
		count = count_online_cores(efx, true);

		/* If no online CPUs in local node, fallback to any online CPUs */
		if (count == 0)
			count = count_online_cores(efx, false);
	}

	if (count > EFX_MAX_RX_QUEUES) {
		netif_cond_dbg(efx, probe, efx->net_dev, !efx_siena_rss_cpus,
			       warn,
			       "Reducing number of rx queues from %u to %u.\n",
			       count, EFX_MAX_RX_QUEUES);
		count = EFX_MAX_RX_QUEUES;
	}

	/* If RSS is requested for the PF *and* VFs then we can't write RSS
	 * table entries that are inaccessible to VFs
	 */
#ifdef CONFIG_SFC_SIENA_SRIOV
	if (efx->type->sriov_wanted) {
		if (efx->type->sriov_wanted(efx) && efx_vf_size(efx) > 1 &&
		    count > efx_vf_size(efx)) {
			netif_warn(efx, probe, efx->net_dev,
				   "Reducing number of RSS channels from %u to %u for "
				   "VF support. Increase vf-msix-limit to use more "
				   "channels on the PF.\n",
				   count, efx_vf_size(efx));
			count = efx_vf_size(efx);
		}
	}
#endif

	return count;
}

static int efx_allocate_msix_channels(struct efx_nic *efx,
				      unsigned int max_channels,
				      unsigned int extra_channels,
				      unsigned int parallelism)
{
	unsigned int n_channels = parallelism;
	int vec_count;
	int tx_per_ev;
	int n_xdp_tx;
	int n_xdp_ev;

	if (efx_siena_separate_tx_channels)
		n_channels *= 2;
	n_channels += extra_channels;

	/* To allow XDP transmit to happen from arbitrary NAPI contexts
	 * we allocate a TX queue per CPU. We share event queues across
	 * multiple tx queues, assuming tx and ev queues are both
	 * maximum size.
	 */
	tx_per_ev = EFX_MAX_EVQ_SIZE / EFX_TXQ_MAX_ENT(efx);
	tx_per_ev = min(tx_per_ev, EFX_MAX_TXQ_PER_CHANNEL);
	n_xdp_tx = num_possible_cpus();
	n_xdp_ev = DIV_ROUND_UP(n_xdp_tx, tx_per_ev);

	vec_count = pci_msix_vec_count(efx->pci_dev);
	if (vec_count < 0)
		return vec_count;

	max_channels = min_t(unsigned int, vec_count, max_channels);

	/* Check resources.
	 * We need a channel per event queue, plus a VI per tx queue.
	 * This may be more pessimistic than it needs to be.
	 */
	if (n_channels >= max_channels) {
		efx->xdp_txq_queues_mode = EFX_XDP_TX_QUEUES_BORROWED;
		netif_warn(efx, drv, efx->net_dev,
			   "Insufficient resources for %d XDP event queues (%d other channels, max %d)\n",
			   n_xdp_ev, n_channels, max_channels);
		netif_warn(efx, drv, efx->net_dev,
			   "XDP_TX and XDP_REDIRECT might decrease device's performance\n");
	} else if (n_channels + n_xdp_tx > efx->max_vis) {
		efx->xdp_txq_queues_mode = EFX_XDP_TX_QUEUES_BORROWED;
		netif_warn(efx, drv, efx->net_dev,
			   "Insufficient resources for %d XDP TX queues (%d other channels, max VIs %d)\n",
			   n_xdp_tx, n_channels, efx->max_vis);
		netif_warn(efx, drv, efx->net_dev,
			   "XDP_TX and XDP_REDIRECT might decrease device's performance\n");
	} else if (n_channels + n_xdp_ev > max_channels) {
		efx->xdp_txq_queues_mode = EFX_XDP_TX_QUEUES_SHARED;
		netif_warn(efx, drv, efx->net_dev,
			   "Insufficient resources for %d XDP event queues (%d other channels, max %d)\n",
			   n_xdp_ev, n_channels, max_channels);

		n_xdp_ev = max_channels - n_channels;
		netif_warn(efx, drv, efx->net_dev,
			   "XDP_TX and XDP_REDIRECT will work with reduced performance (%d cpus/tx_queue)\n",
			   DIV_ROUND_UP(n_xdp_tx, tx_per_ev * n_xdp_ev));
	} else {
		efx->xdp_txq_queues_mode = EFX_XDP_TX_QUEUES_DEDICATED;
	}

	if (efx->xdp_txq_queues_mode != EFX_XDP_TX_QUEUES_BORROWED) {
		efx->n_xdp_channels = n_xdp_ev;
		efx->xdp_tx_per_channel = tx_per_ev;
		efx->xdp_tx_queue_count = n_xdp_tx;
		n_channels += n_xdp_ev;
		netif_dbg(efx, drv, efx->net_dev,
			  "Allocating %d TX and %d event queues for XDP\n",
			  n_xdp_ev * tx_per_ev, n_xdp_ev);
	} else {
		efx->n_xdp_channels = 0;
		efx->xdp_tx_per_channel = 0;
		efx->xdp_tx_queue_count = n_xdp_tx;
	}

	if (vec_count < n_channels) {
		netif_err(efx, drv, efx->net_dev,
			  "WARNING: Insufficient MSI-X vectors available (%d < %u).\n",
			  vec_count, n_channels);
		netif_err(efx, drv, efx->net_dev,
			  "WARNING: Performance may be reduced.\n");
		n_channels = vec_count;
	}

	n_channels = min(n_channels, max_channels);

	efx->n_channels = n_channels;

	/* Ignore XDP tx channels when creating rx channels. */
	n_channels -= efx->n_xdp_channels;

	if (efx_siena_separate_tx_channels) {
		efx->n_tx_channels =
			min(max(n_channels / 2, 1U),
			    efx->max_tx_channels);
		efx->tx_channel_offset =
			n_channels - efx->n_tx_channels;
		efx->n_rx_channels =
			max(n_channels -
			    efx->n_tx_channels, 1U);
	} else {
		efx->n_tx_channels = min(n_channels, efx->max_tx_channels);
		efx->tx_channel_offset = 0;
		efx->n_rx_channels = n_channels;
	}

	efx->n_rx_channels = min(efx->n_rx_channels, parallelism);
	efx->n_tx_channels = min(efx->n_tx_channels, parallelism);

	efx->xdp_channel_offset = n_channels;

	netif_dbg(efx, drv, efx->net_dev,
		  "Allocating %u RX channels\n",
		  efx->n_rx_channels);

	return efx->n_channels;
}

/* Probe the number and type of interrupts we are able to obtain, and
 * the resulting numbers of channels and RX queues.
 */
int efx_siena_probe_interrupts(struct efx_nic *efx)
{
	unsigned int extra_channels = 0;
	unsigned int rss_spread;
	unsigned int i, j;
	int rc;

	for (i = 0; i < EFX_MAX_EXTRA_CHANNELS; i++)
		if (efx->extra_channel_type[i])
			++extra_channels;

	if (efx->interrupt_mode == EFX_INT_MODE_MSIX) {
		unsigned int parallelism = efx_wanted_parallelism(efx);
		struct msix_entry xentries[EFX_MAX_CHANNELS];
		unsigned int n_channels;

		rc = efx_allocate_msix_channels(efx, efx->max_channels,
						extra_channels, parallelism);
		if (rc >= 0) {
			n_channels = rc;
			for (i = 0; i < n_channels; i++)
				xentries[i].entry = i;
			rc = pci_enable_msix_range(efx->pci_dev, xentries, 1,
						   n_channels);
		}
		if (rc < 0) {
			/* Fall back to single channel MSI */
			netif_err(efx, drv, efx->net_dev,
				  "could not enable MSI-X\n");
			if (efx->type->min_interrupt_mode >= EFX_INT_MODE_MSI)
				efx->interrupt_mode = EFX_INT_MODE_MSI;
			else
				return rc;
		} else if (rc < n_channels) {
			netif_err(efx, drv, efx->net_dev,
				  "WARNING: Insufficient MSI-X vectors"
				  " available (%d < %u).\n", rc, n_channels);
			netif_err(efx, drv, efx->net_dev,
				  "WARNING: Performance may be reduced.\n");
			n_channels = rc;
		}

		if (rc > 0) {
			for (i = 0; i < efx->n_channels; i++)
				efx_get_channel(efx, i)->irq =
					xentries[i].vector;
		}
	}

	/* Try single interrupt MSI */
	if (efx->interrupt_mode == EFX_INT_MODE_MSI) {
		efx->n_channels = 1;
		efx->n_rx_channels = 1;
		efx->n_tx_channels = 1;
		efx->tx_channel_offset = 0;
		efx->n_xdp_channels = 0;
		efx->xdp_channel_offset = efx->n_channels;
		efx->xdp_txq_queues_mode = EFX_XDP_TX_QUEUES_BORROWED;
		rc = pci_enable_msi(efx->pci_dev);
		if (rc == 0) {
			efx_get_channel(efx, 0)->irq = efx->pci_dev->irq;
		} else {
			netif_err(efx, drv, efx->net_dev,
				  "could not enable MSI\n");
			if (efx->type->min_interrupt_mode >= EFX_INT_MODE_LEGACY)
				efx->interrupt_mode = EFX_INT_MODE_LEGACY;
			else
				return rc;
		}
	}

	/* Assume legacy interrupts */
	if (efx->interrupt_mode == EFX_INT_MODE_LEGACY) {
		efx->n_channels = 1 + (efx_siena_separate_tx_channels ? 1 : 0);
		efx->n_rx_channels = 1;
		efx->n_tx_channels = 1;
		efx->tx_channel_offset = efx_siena_separate_tx_channels ? 1 : 0;
		efx->n_xdp_channels = 0;
		efx->xdp_channel_offset = efx->n_channels;
		efx->xdp_txq_queues_mode = EFX_XDP_TX_QUEUES_BORROWED;
		efx->legacy_irq = efx->pci_dev->irq;
	}

	/* Assign extra channels if possible, before XDP channels */
	efx->n_extra_tx_channels = 0;
	j = efx->xdp_channel_offset;
	for (i = 0; i < EFX_MAX_EXTRA_CHANNELS; i++) {
		if (!efx->extra_channel_type[i])
			continue;
		if (j <= efx->tx_channel_offset + efx->n_tx_channels) {
			efx->extra_channel_type[i]->handle_no_channel(efx);
		} else {
			--j;
			efx_get_channel(efx, j)->type =
				efx->extra_channel_type[i];
			if (efx_channel_has_tx_queues(efx_get_channel(efx, j)))
				efx->n_extra_tx_channels++;
		}
	}

	rss_spread = efx->n_rx_channels;
	/* RSS might be usable on VFs even if it is disabled on the PF */
#ifdef CONFIG_SFC_SIENA_SRIOV
	if (efx->type->sriov_wanted) {
		efx->rss_spread = ((rss_spread > 1 ||
				    !efx->type->sriov_wanted(efx)) ?
				   rss_spread : efx_vf_size(efx));
		return 0;
	}
#endif
	efx->rss_spread = rss_spread;

	return 0;
}

#if defined(CONFIG_SMP)
void efx_siena_set_interrupt_affinity(struct efx_nic *efx)
{
	const struct cpumask *numa_mask = cpumask_of_pcibus(efx->pci_dev->bus);
	struct efx_channel *channel;
	unsigned int cpu;

	/* If no online CPUs in local node, fallback to any online CPU */
	if (cpumask_first_and(cpu_online_mask, numa_mask) >= nr_cpu_ids)
		numa_mask = cpu_online_mask;

	cpu = -1;
	efx_for_each_channel(channel, efx) {
		cpu = cpumask_next_and(cpu, cpu_online_mask, numa_mask);
		if (cpu >= nr_cpu_ids)
			cpu = cpumask_first_and(cpu_online_mask, numa_mask);
		irq_set_affinity_hint(channel->irq, cpumask_of(cpu));
	}
}

void efx_siena_clear_interrupt_affinity(struct efx_nic *efx)
{
	struct efx_channel *channel;

	efx_for_each_channel(channel, efx)
		irq_set_affinity_hint(channel->irq, NULL);
}
#else
void
efx_siena_set_interrupt_affinity(struct efx_nic *efx __always_unused)
{
}

void
efx_siena_clear_interrupt_affinity(struct efx_nic *efx __always_unused)
{
}
#endif /* CONFIG_SMP */

void efx_siena_remove_interrupts(struct efx_nic *efx)
{
	struct efx_channel *channel;

	/* Remove MSI/MSI-X interrupts */
	efx_for_each_channel(channel, efx)
		channel->irq = 0;
	pci_disable_msi(efx->pci_dev);
	pci_disable_msix(efx->pci_dev);

	/* Remove legacy interrupt */
	efx->legacy_irq = 0;
}

/***************
 * EVENT QUEUES
 ***************/

/* Create event queue
 * Event queue memory allocations are done only once.  If the channel
 * is reset, the memory buffer will be reused; this guards against
 * errors during channel reset and also simplifies interrupt handling.
 */
static int efx_probe_eventq(struct efx_channel *channel)
{
	struct efx_nic *efx = channel->efx;
	unsigned long entries;

	netif_dbg(efx, probe, efx->net_dev,
		  "chan %d create event queue\n", channel->channel);

	/* Build an event queue with room for one event per tx and rx buffer,
	 * plus some extra for link state events and MCDI completions.
	 */
	entries = roundup_pow_of_two(efx->rxq_entries + efx->txq_entries + 128);
	EFX_WARN_ON_PARANOID(entries > EFX_MAX_EVQ_SIZE);
	channel->eventq_mask = max(entries, EFX_MIN_EVQ_SIZE) - 1;

	return efx_nic_probe_eventq(channel);
}

/* Prepare channel's event queue */
static int efx_init_eventq(struct efx_channel *channel)
{
	struct efx_nic *efx = channel->efx;
	int rc;

	EFX_WARN_ON_PARANOID(channel->eventq_init);

	netif_dbg(efx, drv, efx->net_dev,
		  "chan %d init event queue\n", channel->channel);

	rc = efx_nic_init_eventq(channel);
	if (rc == 0) {
		efx->type->push_irq_moderation(channel);
		channel->eventq_read_ptr = 0;
		channel->eventq_init = true;
	}
	return rc;
}

/* Enable event queue processing and NAPI */
void efx_siena_start_eventq(struct efx_channel *channel)
{
	netif_dbg(channel->efx, ifup, channel->efx->net_dev,
		  "chan %d start event queue\n", channel->channel);

	/* Make sure the NAPI handler sees the enabled flag set */
	channel->enabled = true;
	smp_wmb();

	napi_enable(&channel->napi_str);
	efx_nic_eventq_read_ack(channel);
}

/* Disable event queue processing and NAPI */
void efx_siena_stop_eventq(struct efx_channel *channel)
{
	if (!channel->enabled)
		return;

	napi_disable(&channel->napi_str);
	channel->enabled = false;
}

static void efx_fini_eventq(struct efx_channel *channel)
{
	if (!channel->eventq_init)
		return;

	netif_dbg(channel->efx, drv, channel->efx->net_dev,
		  "chan %d fini event queue\n", channel->channel);

	efx_nic_fini_eventq(channel);
	channel->eventq_init = false;
}

static void efx_remove_eventq(struct efx_channel *channel)
{
	netif_dbg(channel->efx, drv, channel->efx->net_dev,
		  "chan %d remove event queue\n", channel->channel);

	efx_nic_remove_eventq(channel);
}

/**************************************************************************
 *
 * Channel handling
 *
 *************************************************************************/

#ifdef CONFIG_RFS_ACCEL
static void efx_filter_rfs_expire(struct work_struct *data)
{
	struct delayed_work *dwork = to_delayed_work(data);
	struct efx_channel *channel;
	unsigned int time, quota;

	channel = container_of(dwork, struct efx_channel, filter_work);
	time = jiffies - channel->rfs_last_expiry;
	quota = channel->rfs_filter_count * time / (30 * HZ);
	if (quota >= 20 && __efx_siena_filter_rfs_expire(channel,
					min(channel->rfs_filter_count, quota)))
		channel->rfs_last_expiry += time;
	/* Ensure we do more work eventually even if NAPI poll is not happening */
	schedule_delayed_work(dwork, 30 * HZ);
}
#endif

/* Allocate and initialise a channel structure. */
static struct efx_channel *efx_alloc_channel(struct efx_nic *efx, int i)
{
	struct efx_rx_queue *rx_queue;
	struct efx_tx_queue *tx_queue;
	struct efx_channel *channel;
	int j;

	channel = kzalloc(sizeof(*channel), GFP_KERNEL);
	if (!channel)
		return NULL;

	channel->efx = efx;
	channel->channel = i;
	channel->type = &efx_default_channel_type;

	for (j = 0; j < EFX_MAX_TXQ_PER_CHANNEL; j++) {
		tx_queue = &channel->tx_queue[j];
		tx_queue->efx = efx;
		tx_queue->queue = -1;
		tx_queue->label = j;
		tx_queue->channel = channel;
	}

#ifdef CONFIG_RFS_ACCEL
	INIT_DELAYED_WORK(&channel->filter_work, efx_filter_rfs_expire);
#endif

	rx_queue = &channel->rx_queue;
	rx_queue->efx = efx;
	timer_setup(&rx_queue->slow_fill, efx_siena_rx_slow_fill, 0);

	return channel;
}

int efx_siena_init_channels(struct efx_nic *efx)
{
	unsigned int i;

	for (i = 0; i < EFX_MAX_CHANNELS; i++) {
		efx->channel[i] = efx_alloc_channel(efx, i);
		if (!efx->channel[i])
			return -ENOMEM;
		efx->msi_context[i].efx = efx;
		efx->msi_context[i].index = i;
	}

	/* Higher numbered interrupt modes are less capable! */
	efx->interrupt_mode = min(efx->type->min_interrupt_mode,
				  efx_siena_interrupt_mode);

	efx->max_channels = EFX_MAX_CHANNELS;
	efx->max_tx_channels = EFX_MAX_CHANNELS;

	return 0;
}

void efx_siena_fini_channels(struct efx_nic *efx)
{
	unsigned int i;

	for (i = 0; i < EFX_MAX_CHANNELS; i++)
		if (efx->channel[i]) {
			kfree(efx->channel[i]);
			efx->channel[i] = NULL;
		}
}

/* Allocate and initialise a channel structure, copying parameters
 * (but not resources) from an old channel structure.
 */
static
struct efx_channel *efx_copy_channel(const struct efx_channel *old_channel)
{
	struct efx_rx_queue *rx_queue;
	struct efx_tx_queue *tx_queue;
	struct efx_channel *channel;
	int j;

	channel = kmalloc(sizeof(*channel), GFP_KERNEL);
	if (!channel)
		return NULL;

	*channel = *old_channel;

	channel->napi_dev = NULL;
	INIT_HLIST_NODE(&channel->napi_str.napi_hash_node);
	channel->napi_str.napi_id = 0;
	channel->napi_str.state = 0;
	memset(&channel->eventq, 0, sizeof(channel->eventq));

	for (j = 0; j < EFX_MAX_TXQ_PER_CHANNEL; j++) {
		tx_queue = &channel->tx_queue[j];
		if (tx_queue->channel)
			tx_queue->channel = channel;
		tx_queue->buffer = NULL;
		tx_queue->cb_page = NULL;
		memset(&tx_queue->txd, 0, sizeof(tx_queue->txd));
	}

	rx_queue = &channel->rx_queue;
	rx_queue->buffer = NULL;
	memset(&rx_queue->rxd, 0, sizeof(rx_queue->rxd));
	timer_setup(&rx_queue->slow_fill, efx_siena_rx_slow_fill, 0);
#ifdef CONFIG_RFS_ACCEL
	INIT_DELAYED_WORK(&channel->filter_work, efx_filter_rfs_expire);
#endif

	return channel;
}

static int efx_probe_channel(struct efx_channel *channel)
{
	struct efx_tx_queue *tx_queue;
	struct efx_rx_queue *rx_queue;
	int rc;

	netif_dbg(channel->efx, probe, channel->efx->net_dev,
		  "creating channel %d\n", channel->channel);

	rc = channel->type->pre_probe(channel);
	if (rc)
		goto fail;

	rc = efx_probe_eventq(channel);
	if (rc)
		goto fail;

	efx_for_each_channel_tx_queue(tx_queue, channel) {
		rc = efx_siena_probe_tx_queue(tx_queue);
		if (rc)
			goto fail;
	}

	efx_for_each_channel_rx_queue(rx_queue, channel) {
		rc = efx_siena_probe_rx_queue(rx_queue);
		if (rc)
			goto fail;
	}

	channel->rx_list = NULL;

	return 0;

fail:
	efx_siena_remove_channel(channel);
	return rc;
}

static void efx_get_channel_name(struct efx_channel *channel, char *buf,
				 size_t len)
{
	struct efx_nic *efx = channel->efx;
	const char *type;
	int number;

	number = channel->channel;

	if (number >= efx->xdp_channel_offset &&
	    !WARN_ON_ONCE(!efx->n_xdp_channels)) {
		type = "-xdp";
		number -= efx->xdp_channel_offset;
	} else if (efx->tx_channel_offset == 0) {
		type = "";
	} else if (number < efx->tx_channel_offset) {
		type = "-rx";
	} else {
		type = "-tx";
		number -= efx->tx_channel_offset;
	}
	snprintf(buf, len, "%s%s-%d", efx->name, type, number);
}

void efx_siena_set_channel_names(struct efx_nic *efx)
{
	struct efx_channel *channel;

	efx_for_each_channel(channel, efx)
		channel->type->get_name(channel,
					efx->msi_context[channel->channel].name,
					sizeof(efx->msi_context[0].name));
}

int efx_siena_probe_channels(struct efx_nic *efx)
{
	struct efx_channel *channel;
	int rc;

	/* Restart special buffer allocation */
	efx->next_buffer_table = 0;

	/* Probe channels in reverse, so that any 'extra' channels
	 * use the start of the buffer table. This allows the traffic
	 * channels to be resized without moving them or wasting the
	 * entries before them.
	 */
	efx_for_each_channel_rev(channel, efx) {
		rc = efx_probe_channel(channel);
		if (rc) {
			netif_err(efx, probe, efx->net_dev,
				  "failed to create channel %d\n",
				  channel->channel);
			goto fail;
		}
	}
	efx_siena_set_channel_names(efx);

	return 0;

fail:
	efx_siena_remove_channels(efx);
	return rc;
}

void efx_siena_remove_channel(struct efx_channel *channel)
{
	struct efx_tx_queue *tx_queue;
	struct efx_rx_queue *rx_queue;

	netif_dbg(channel->efx, drv, channel->efx->net_dev,
		  "destroy chan %d\n", channel->channel);

	efx_for_each_channel_rx_queue(rx_queue, channel)
		efx_siena_remove_rx_queue(rx_queue);
	efx_for_each_channel_tx_queue(tx_queue, channel)
		efx_siena_remove_tx_queue(tx_queue);
	efx_remove_eventq(channel);
	channel->type->post_remove(channel);
}

void efx_siena_remove_channels(struct efx_nic *efx)
{
	struct efx_channel *channel;

	efx_for_each_channel(channel, efx)
		efx_siena_remove_channel(channel);

	kfree(efx->xdp_tx_queues);
}

static int efx_set_xdp_tx_queue(struct efx_nic *efx, int xdp_queue_number,
				struct efx_tx_queue *tx_queue)
{
	if (xdp_queue_number >= efx->xdp_tx_queue_count)
		return -EINVAL;

	netif_dbg(efx, drv, efx->net_dev,
		  "Channel %u TXQ %u is XDP %u, HW %u\n",
		  tx_queue->channel->channel, tx_queue->label,
		  xdp_queue_number, tx_queue->queue);
	efx->xdp_tx_queues[xdp_queue_number] = tx_queue;
	return 0;
}

static void efx_set_xdp_channels(struct efx_nic *efx)
{
	struct efx_tx_queue *tx_queue;
	struct efx_channel *channel;
	unsigned int next_queue = 0;
	int xdp_queue_number = 0;
	int rc;

	/* We need to mark which channels really have RX and TX
	 * queues, and adjust the TX queue numbers if we have separate
	 * RX-only and TX-only channels.
	 */
	efx_for_each_channel(channel, efx) {
		if (channel->channel < efx->tx_channel_offset)
			continue;

		if (efx_channel_is_xdp_tx(channel)) {
			efx_for_each_channel_tx_queue(tx_queue, channel) {
				tx_queue->queue = next_queue++;
				rc = efx_set_xdp_tx_queue(efx, xdp_queue_number,
							  tx_queue);
				if (rc == 0)
					xdp_queue_number++;
			}
		} else {
			efx_for_each_channel_tx_queue(tx_queue, channel) {
				tx_queue->queue = next_queue++;
				netif_dbg(efx, drv, efx->net_dev,
					  "Channel %u TXQ %u is HW %u\n",
					  channel->channel, tx_queue->label,
					  tx_queue->queue);
			}

			/* If XDP is borrowing queues from net stack, it must
			 * use the queue with no csum offload, which is the
			 * first one of the channel
			 * (note: tx_queue_by_type is not initialized yet)
			 */
			if (efx->xdp_txq_queues_mode ==
			    EFX_XDP_TX_QUEUES_BORROWED) {
				tx_queue = &channel->tx_queue[0];
				rc = efx_set_xdp_tx_queue(efx, xdp_queue_number,
							  tx_queue);
				if (rc == 0)
					xdp_queue_number++;
			}
		}
	}
	WARN_ON(efx->xdp_txq_queues_mode == EFX_XDP_TX_QUEUES_DEDICATED &&
		xdp_queue_number != efx->xdp_tx_queue_count);
	WARN_ON(efx->xdp_txq_queues_mode != EFX_XDP_TX_QUEUES_DEDICATED &&
		xdp_queue_number > efx->xdp_tx_queue_count);

	/* If we have more CPUs than assigned XDP TX queues, assign the already
	 * existing queues to the exceeding CPUs
	 */
	next_queue = 0;
	while (xdp_queue_number < efx->xdp_tx_queue_count) {
		tx_queue = efx->xdp_tx_queues[next_queue++];
		rc = efx_set_xdp_tx_queue(efx, xdp_queue_number, tx_queue);
		if (rc == 0)
			xdp_queue_number++;
	}
}

static int efx_soft_enable_interrupts(struct efx_nic *efx);
static void efx_soft_disable_interrupts(struct efx_nic *efx);
static void efx_init_napi_channel(struct efx_channel *channel);
static void efx_fini_napi_channel(struct efx_channel *channel);

int efx_siena_realloc_channels(struct efx_nic *efx, u32 rxq_entries,
			       u32 txq_entries)
{
	struct efx_channel *other_channel[EFX_MAX_CHANNELS], *channel;
	unsigned int i, next_buffer_table = 0;
	u32 old_rxq_entries, old_txq_entries;
	int rc, rc2;

	rc = efx_check_disabled(efx);
	if (rc)
		return rc;

	/* Not all channels should be reallocated. We must avoid
	 * reallocating their buffer table entries.
	 */
	efx_for_each_channel(channel, efx) {
		struct efx_rx_queue *rx_queue;
		struct efx_tx_queue *tx_queue;

		if (channel->type->copy)
			continue;
		next_buffer_table = max(next_buffer_table,
					channel->eventq.index +
					channel->eventq.entries);
		efx_for_each_channel_rx_queue(rx_queue, channel)
			next_buffer_table = max(next_buffer_table,
						rx_queue->rxd.index +
						rx_queue->rxd.entries);
		efx_for_each_channel_tx_queue(tx_queue, channel)
			next_buffer_table = max(next_buffer_table,
						tx_queue->txd.index +
						tx_queue->txd.entries);
	}

	efx_device_detach_sync(efx);
	efx_siena_stop_all(efx);
	efx_soft_disable_interrupts(efx);

	/* Clone channels (where possible) */
	memset(other_channel, 0, sizeof(other_channel));
	for (i = 0; i < efx->n_channels; i++) {
		channel = efx->channel[i];
		if (channel->type->copy)
			channel = channel->type->copy(channel);
		if (!channel) {
			rc = -ENOMEM;
			goto out;
		}
		other_channel[i] = channel;
	}

	/* Swap entry counts and channel pointers */
	old_rxq_entries = efx->rxq_entries;
	old_txq_entries = efx->txq_entries;
	efx->rxq_entries = rxq_entries;
	efx->txq_entries = txq_entries;
	for (i = 0; i < efx->n_channels; i++)
		swap(efx->channel[i], other_channel[i]);

	/* Restart buffer table allocation */
	efx->next_buffer_table = next_buffer_table;

	for (i = 0; i < efx->n_channels; i++) {
		channel = efx->channel[i];
		if (!channel->type->copy)
			continue;
		rc = efx_probe_channel(channel);
		if (rc)
			goto rollback;
		efx_init_napi_channel(efx->channel[i]);
	}

	efx_set_xdp_channels(efx);
out:
	/* Destroy unused channel structures */
	for (i = 0; i < efx->n_channels; i++) {
		channel = other_channel[i];
		if (channel && channel->type->copy) {
			efx_fini_napi_channel(channel);
			efx_siena_remove_channel(channel);
			kfree(channel);
		}
	}

	rc2 = efx_soft_enable_interrupts(efx);
	if (rc2) {
		rc = rc ? rc : rc2;
		netif_err(efx, drv, efx->net_dev,
			  "unable to restart interrupts on channel reallocation\n");
		efx_siena_schedule_reset(efx, RESET_TYPE_DISABLE);
	} else {
		efx_siena_start_all(efx);
		efx_device_attach_if_not_resetting(efx);
	}
	return rc;

rollback:
	/* Swap back */
	efx->rxq_entries = old_rxq_entries;
	efx->txq_entries = old_txq_entries;
	for (i = 0; i < efx->n_channels; i++)
		swap(efx->channel[i], other_channel[i]);
	goto out;
}

int efx_siena_set_channels(struct efx_nic *efx)
{
	struct efx_channel *channel;
	int rc;

	if (efx->xdp_tx_queue_count) {
		EFX_WARN_ON_PARANOID(efx->xdp_tx_queues);

		/* Allocate array for XDP TX queue lookup. */
		efx->xdp_tx_queues = kcalloc(efx->xdp_tx_queue_count,
					     sizeof(*efx->xdp_tx_queues),
					     GFP_KERNEL);
		if (!efx->xdp_tx_queues)
			return -ENOMEM;
	}

	efx_for_each_channel(channel, efx) {
		if (channel->channel < efx->n_rx_channels)
			channel->rx_queue.core_index = channel->channel;
		else
			channel->rx_queue.core_index = -1;
	}

	efx_set_xdp_channels(efx);

	rc = netif_set_real_num_tx_queues(efx->net_dev, efx->n_tx_channels);
	if (rc)
		return rc;
	return netif_set_real_num_rx_queues(efx->net_dev, efx->n_rx_channels);
}

static bool efx_default_channel_want_txqs(struct efx_channel *channel)
{
	return channel->channel - channel->efx->tx_channel_offset <
		channel->efx->n_tx_channels;
}

/*************
 * START/STOP
 *************/

static int efx_soft_enable_interrupts(struct efx_nic *efx)
{
	struct efx_channel *channel, *end_channel;
	int rc;

	BUG_ON(efx->state == STATE_DISABLED);

	efx->irq_soft_enabled = true;
	smp_wmb();

	efx_for_each_channel(channel, efx) {
		if (!channel->type->keep_eventq) {
			rc = efx_init_eventq(channel);
			if (rc)
				goto fail;
		}
		efx_siena_start_eventq(channel);
	}

	efx_siena_mcdi_mode_event(efx);

	return 0;
fail:
	end_channel = channel;
	efx_for_each_channel(channel, efx) {
		if (channel == end_channel)
			break;
		efx_siena_stop_eventq(channel);
		if (!channel->type->keep_eventq)
			efx_fini_eventq(channel);
	}

	return rc;
}

static void efx_soft_disable_interrupts(struct efx_nic *efx)
{
	struct efx_channel *channel;

	if (efx->state == STATE_DISABLED)
		return;

	efx_siena_mcdi_mode_poll(efx);

	efx->irq_soft_enabled = false;
	smp_wmb();

	if (efx->legacy_irq)
		synchronize_irq(efx->legacy_irq);

	efx_for_each_channel(channel, efx) {
		if (channel->irq)
			synchronize_irq(channel->irq);

		efx_siena_stop_eventq(channel);
		if (!channel->type->keep_eventq)
			efx_fini_eventq(channel);
	}

	/* Flush the asynchronous MCDI request queue */
	efx_siena_mcdi_flush_async(efx);
}

int efx_siena_enable_interrupts(struct efx_nic *efx)
{
	struct efx_channel *channel, *end_channel;
	int rc;

	/* TODO: Is this really a bug? */
	BUG_ON(efx->state == STATE_DISABLED);

	if (efx->eeh_disabled_legacy_irq) {
		enable_irq(efx->legacy_irq);
		efx->eeh_disabled_legacy_irq = false;
	}

	efx->type->irq_enable_master(efx);

	efx_for_each_channel(channel, efx) {
		if (channel->type->keep_eventq) {
			rc = efx_init_eventq(channel);
			if (rc)
				goto fail;
		}
	}

	rc = efx_soft_enable_interrupts(efx);
	if (rc)
		goto fail;

	return 0;

fail:
	end_channel = channel;
	efx_for_each_channel(channel, efx) {
		if (channel == end_channel)
			break;
		if (channel->type->keep_eventq)
			efx_fini_eventq(channel);
	}

	efx->type->irq_disable_non_ev(efx);

	return rc;
}

void efx_siena_disable_interrupts(struct efx_nic *efx)
{
	struct efx_channel *channel;

	efx_soft_disable_interrupts(efx);

	efx_for_each_channel(channel, efx) {
		if (channel->type->keep_eventq)
			efx_fini_eventq(channel);
	}

	efx->type->irq_disable_non_ev(efx);
}

void efx_siena_start_channels(struct efx_nic *efx)
{
	struct efx_tx_queue *tx_queue;
	struct efx_rx_queue *rx_queue;
	struct efx_channel *channel;

	efx_for_each_channel_rev(channel, efx) {
		efx_for_each_channel_tx_queue(tx_queue, channel) {
			efx_siena_init_tx_queue(tx_queue);
			atomic_inc(&efx->active_queues);
		}

		efx_for_each_channel_rx_queue(rx_queue, channel) {
			efx_siena_init_rx_queue(rx_queue);
			atomic_inc(&efx->active_queues);
			efx_siena_stop_eventq(channel);
			efx_siena_fast_push_rx_descriptors(rx_queue, false);
			efx_siena_start_eventq(channel);
		}

		WARN_ON(channel->rx_pkt_n_frags);
	}
}

void efx_siena_stop_channels(struct efx_nic *efx)
{
	struct efx_tx_queue *tx_queue;
	struct efx_rx_queue *rx_queue;
	struct efx_channel *channel;
	int rc = 0;

	/* Stop RX refill */
	efx_for_each_channel(channel, efx) {
		efx_for_each_channel_rx_queue(rx_queue, channel)
			rx_queue->refill_enabled = false;
	}

	efx_for_each_channel(channel, efx) {
		/* RX packet processing is pipelined, so wait for the
		 * NAPI handler to complete.  At least event queue 0
		 * might be kept active by non-data events, so don't
		 * use napi_synchronize() but actually disable NAPI
		 * temporarily.
		 */
		if (efx_channel_has_rx_queue(channel)) {
			efx_siena_stop_eventq(channel);
			efx_siena_start_eventq(channel);
		}
	}

	if (efx->type->fini_dmaq)
		rc = efx->type->fini_dmaq(efx);

	if (rc) {
		netif_err(efx, drv, efx->net_dev, "failed to flush queues\n");
	} else {
		netif_dbg(efx, drv, efx->net_dev,
			  "successfully flushed all queues\n");
	}

	efx_for_each_channel(channel, efx) {
		efx_for_each_channel_rx_queue(rx_queue, channel)
			efx_siena_fini_rx_queue(rx_queue);
		efx_for_each_channel_tx_queue(tx_queue, channel)
			efx_siena_fini_tx_queue(tx_queue);
	}
}

/**************************************************************************
 *
 * NAPI interface
 *
 *************************************************************************/

/* Process channel's event queue
 *
 * This function is responsible for processing the event queue of a
 * single channel.  The caller must guarantee that this function will
 * never be concurrently called more than once on the same channel,
 * though different channels may be being processed concurrently.
 */
static int efx_process_channel(struct efx_channel *channel, int budget)
{
	struct efx_tx_queue *tx_queue;
	struct list_head rx_list;
	int spent;

	if (unlikely(!channel->enabled))
		return 0;

	/* Prepare the batch receive list */
	EFX_WARN_ON_PARANOID(channel->rx_list != NULL);
	INIT_LIST_HEAD(&rx_list);
	channel->rx_list = &rx_list;

	efx_for_each_channel_tx_queue(tx_queue, channel) {
		tx_queue->pkts_compl = 0;
		tx_queue->bytes_compl = 0;
	}

	spent = efx_nic_process_eventq(channel, budget);
	if (spent && efx_channel_has_rx_queue(channel)) {
		struct efx_rx_queue *rx_queue =
			efx_channel_get_rx_queue(channel);

		efx_rx_flush_packet(channel);
		efx_siena_fast_push_rx_descriptors(rx_queue, true);
	}

	/* Update BQL */
	efx_for_each_channel_tx_queue(tx_queue, channel) {
		if (tx_queue->bytes_compl) {
			netdev_tx_completed_queue(tx_queue->core_txq,
						  tx_queue->pkts_compl,
						  tx_queue->bytes_compl);
		}
	}

	/* Receive any packets we queued up */
	netif_receive_skb_list(channel->rx_list);
	channel->rx_list = NULL;

	return spent;
}

static void efx_update_irq_mod(struct efx_nic *efx, struct efx_channel *channel)
{
	int step = efx->irq_mod_step_us;

	if (channel->irq_mod_score < irq_adapt_low_thresh) {
		if (channel->irq_moderation_us > step) {
			channel->irq_moderation_us -= step;
			efx->type->push_irq_moderation(channel);
		}
	} else if (channel->irq_mod_score > irq_adapt_high_thresh) {
		if (channel->irq_moderation_us <
		    efx->irq_rx_moderation_us) {
			channel->irq_moderation_us += step;
			efx->type->push_irq_moderation(channel);
		}
	}

	channel->irq_count = 0;
	channel->irq_mod_score = 0;
}

/* NAPI poll handler
 *
 * NAPI guarantees serialisation of polls of the same device, which
 * provides the guarantee required by efx_process_channel().
 */
static int efx_poll(struct napi_struct *napi, int budget)
{
	struct efx_channel *channel =
		container_of(napi, struct efx_channel, napi_str);
	struct efx_nic *efx = channel->efx;
#ifdef CONFIG_RFS_ACCEL
	unsigned int time;
#endif
	int spent;

	netif_vdbg(efx, intr, efx->net_dev,
		   "channel %d NAPI poll executing on CPU %d\n",
		   channel->channel, raw_smp_processor_id());

	spent = efx_process_channel(channel, budget);

<<<<<<< HEAD
	xdp_do_flush();
=======
	if (budget)
		xdp_do_flush();
>>>>>>> 2d5404ca

	if (spent < budget) {
		if (efx_channel_has_rx_queue(channel) &&
		    efx->irq_rx_adaptive &&
		    unlikely(++channel->irq_count == 1000)) {
			efx_update_irq_mod(efx, channel);
		}

#ifdef CONFIG_RFS_ACCEL
		/* Perhaps expire some ARFS filters */
		time = jiffies - channel->rfs_last_expiry;
		/* Would our quota be >= 20? */
		if (channel->rfs_filter_count * time >= 600 * HZ)
			mod_delayed_work(system_wq, &channel->filter_work, 0);
#endif

		/* There is no race here; although napi_disable() will
		 * only wait for napi_complete(), this isn't a problem
		 * since efx_nic_eventq_read_ack() will have no effect if
		 * interrupts have already been disabled.
		 */
		if (napi_complete_done(napi, spent))
			efx_nic_eventq_read_ack(channel);
	}

	return spent;
}

static void efx_init_napi_channel(struct efx_channel *channel)
{
	struct efx_nic *efx = channel->efx;

	channel->napi_dev = efx->net_dev;
	netif_napi_add(channel->napi_dev, &channel->napi_str, efx_poll);
}

void efx_siena_init_napi(struct efx_nic *efx)
{
	struct efx_channel *channel;

	efx_for_each_channel(channel, efx)
		efx_init_napi_channel(channel);
}

static void efx_fini_napi_channel(struct efx_channel *channel)
{
	if (channel->napi_dev)
		netif_napi_del(&channel->napi_str);

	channel->napi_dev = NULL;
}

void efx_siena_fini_napi(struct efx_nic *efx)
{
	struct efx_channel *channel;

	efx_for_each_channel(channel, efx)
		efx_fini_napi_channel(channel);
}

/***************
 * Housekeeping
 ***************/

static int efx_channel_dummy_op_int(struct efx_channel *channel)
{
	return 0;
}

void efx_siena_channel_dummy_op_void(struct efx_channel *channel)
{
}

static const struct efx_channel_type efx_default_channel_type = {
	.pre_probe		= efx_channel_dummy_op_int,
	.post_remove		= efx_siena_channel_dummy_op_void,
	.get_name		= efx_get_channel_name,
	.copy			= efx_copy_channel,
	.want_txqs		= efx_default_channel_want_txqs,
	.keep_eventq		= false,
	.want_pio		= true,
};<|MERGE_RESOLUTION|>--- conflicted
+++ resolved
@@ -1285,12 +1285,8 @@
 
 	spent = efx_process_channel(channel, budget);
 
-<<<<<<< HEAD
-	xdp_do_flush();
-=======
 	if (budget)
 		xdp_do_flush();
->>>>>>> 2d5404ca
 
 	if (spent < budget) {
 		if (efx_channel_has_rx_queue(channel) &&
