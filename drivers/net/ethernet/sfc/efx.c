// SPDX-License-Identifier: GPL-2.0-only
/****************************************************************************
 * Driver for Solarflare network controllers and boards
 * Copyright 2005-2006 Fen Systems Ltd.
 * Copyright 2005-2013 Solarflare Communications Inc.
 */

#include <linux/filter.h>
#include <linux/module.h>
#include <linux/pci.h>
#include <linux/netdevice.h>
#include <linux/etherdevice.h>
#include <linux/delay.h>
#include <linux/notifier.h>
#include <linux/ip.h>
#include <linux/tcp.h>
#include <linux/in.h>
#include <linux/ethtool.h>
#include <linux/topology.h>
#include <linux/gfp.h>
#include <linux/aer.h>
#include <linux/interrupt.h>
#include "net_driver.h"
#include <net/gre.h>
#include <net/udp_tunnel.h>
#include "efx.h"
#include "efx_common.h"
#include "efx_channels.h"
#include "ef100.h"
#include "rx_common.h"
#include "tx_common.h"
#include "nic.h"
#include "io.h"
#include "selftest.h"
#include "sriov.h"

#include "mcdi_port_common.h"
#include "mcdi_pcol.h"
#include "workarounds.h"

/**************************************************************************
 *
 * Configurable values
 *
 *************************************************************************/

module_param_named(interrupt_mode, efx_interrupt_mode, uint, 0444);
MODULE_PARM_DESC(interrupt_mode,
		 "Interrupt mode (0=>MSIX 1=>MSI 2=>legacy)");

module_param(rss_cpus, uint, 0444);
MODULE_PARM_DESC(rss_cpus, "Number of CPUs to use for Receive-Side Scaling");

/*
 * Use separate channels for TX and RX events
 *
 * Set this to 1 to use separate channels for TX and RX. It allows us
 * to control interrupt affinity separately for TX and RX.
 *
 * This is only used in MSI-X interrupt mode
 */
bool efx_separate_tx_channels;
module_param(efx_separate_tx_channels, bool, 0444);
MODULE_PARM_DESC(efx_separate_tx_channels,
		 "Use separate channels for TX and RX");

/* Initial interrupt moderation settings.  They can be modified after
 * module load with ethtool.
 *
 * The default for RX should strike a balance between increasing the
 * round-trip latency and reducing overhead.
 */
static unsigned int rx_irq_mod_usec = 60;

/* Initial interrupt moderation settings.  They can be modified after
 * module load with ethtool.
 *
 * This default is chosen to ensure that a 10G link does not go idle
 * while a TX queue is stopped after it has become full.  A queue is
 * restarted when it drops below half full.  The time this takes (assuming
 * worst case 3 descriptors per packet and 1024 descriptors) is
 *   512 / 3 * 1.2 = 205 usec.
 */
static unsigned int tx_irq_mod_usec = 150;

static bool phy_flash_cfg;
module_param(phy_flash_cfg, bool, 0644);
MODULE_PARM_DESC(phy_flash_cfg, "Set PHYs into reflash mode initially");

static unsigned debug = (NETIF_MSG_DRV | NETIF_MSG_PROBE |
			 NETIF_MSG_LINK | NETIF_MSG_IFDOWN |
			 NETIF_MSG_IFUP | NETIF_MSG_RX_ERR |
			 NETIF_MSG_TX_ERR | NETIF_MSG_HW);
module_param(debug, uint, 0);
MODULE_PARM_DESC(debug, "Bitmapped debugging message enable value");

/**************************************************************************
 *
 * Utility functions and prototypes
 *
 *************************************************************************/

static void efx_remove_port(struct efx_nic *efx);
static int efx_xdp_setup_prog(struct efx_nic *efx, struct bpf_prog *prog);
static int efx_xdp(struct net_device *dev, struct netdev_bpf *xdp);
static int efx_xdp_xmit(struct net_device *dev, int n, struct xdp_frame **xdpfs,
			u32 flags);

/**************************************************************************
 *
 * Port handling
 *
 **************************************************************************/

static void efx_fini_port(struct efx_nic *efx);

static int efx_probe_port(struct efx_nic *efx)
{
	int rc;

	netif_dbg(efx, probe, efx->net_dev, "create port\n");

	if (phy_flash_cfg)
		efx->phy_mode = PHY_MODE_SPECIAL;

	/* Connect up MAC/PHY operations table */
	rc = efx->type->probe_port(efx);
	if (rc)
		return rc;

	/* Initialise MAC address to permanent address */
	eth_hw_addr_set(efx->net_dev, efx->net_dev->perm_addr);

	return 0;
}

static int efx_init_port(struct efx_nic *efx)
{
	int rc;

	netif_dbg(efx, drv, efx->net_dev, "init port\n");

	mutex_lock(&efx->mac_lock);

	efx->port_initialized = true;

	/* Ensure the PHY advertises the correct flow control settings */
	rc = efx_mcdi_port_reconfigure(efx);
	if (rc && rc != -EPERM)
		goto fail;

	mutex_unlock(&efx->mac_lock);
	return 0;

fail:
	mutex_unlock(&efx->mac_lock);
	return rc;
}

static void efx_fini_port(struct efx_nic *efx)
{
	netif_dbg(efx, drv, efx->net_dev, "shut down port\n");

	if (!efx->port_initialized)
		return;

	efx->port_initialized = false;

	efx->link_state.up = false;
	efx_link_status_changed(efx);
}

static void efx_remove_port(struct efx_nic *efx)
{
	netif_dbg(efx, drv, efx->net_dev, "destroying port\n");

	efx->type->remove_port(efx);
}

/**************************************************************************
 *
 * NIC handling
 *
 **************************************************************************/

static LIST_HEAD(efx_primary_list);
static LIST_HEAD(efx_unassociated_list);

static bool efx_same_controller(struct efx_nic *left, struct efx_nic *right)
{
	return left->type == right->type &&
		left->vpd_sn && right->vpd_sn &&
		!strcmp(left->vpd_sn, right->vpd_sn);
}

static void efx_associate(struct efx_nic *efx)
{
	struct efx_nic *other, *next;

	if (efx->primary == efx) {
		/* Adding primary function; look for secondaries */

		netif_dbg(efx, probe, efx->net_dev, "adding to primary list\n");
		list_add_tail(&efx->node, &efx_primary_list);

		list_for_each_entry_safe(other, next, &efx_unassociated_list,
					 node) {
			if (efx_same_controller(efx, other)) {
				list_del(&other->node);
				netif_dbg(other, probe, other->net_dev,
					  "moving to secondary list of %s %s\n",
					  pci_name(efx->pci_dev),
					  efx->net_dev->name);
				list_add_tail(&other->node,
					      &efx->secondary_list);
				other->primary = efx;
			}
		}
	} else {
		/* Adding secondary function; look for primary */

		list_for_each_entry(other, &efx_primary_list, node) {
			if (efx_same_controller(efx, other)) {
				netif_dbg(efx, probe, efx->net_dev,
					  "adding to secondary list of %s %s\n",
					  pci_name(other->pci_dev),
					  other->net_dev->name);
				list_add_tail(&efx->node,
					      &other->secondary_list);
				efx->primary = other;
				return;
			}
		}

		netif_dbg(efx, probe, efx->net_dev,
			  "adding to unassociated list\n");
		list_add_tail(&efx->node, &efx_unassociated_list);
	}
}

static void efx_dissociate(struct efx_nic *efx)
{
	struct efx_nic *other, *next;

	list_del(&efx->node);
	efx->primary = NULL;

	list_for_each_entry_safe(other, next, &efx->secondary_list, node) {
		list_del(&other->node);
		netif_dbg(other, probe, other->net_dev,
			  "moving to unassociated list\n");
		list_add_tail(&other->node, &efx_unassociated_list);
		other->primary = NULL;
	}
}

static int efx_probe_nic(struct efx_nic *efx)
{
	int rc;

	netif_dbg(efx, probe, efx->net_dev, "creating NIC\n");

	/* Carry out hardware-type specific initialisation */
	rc = efx->type->probe(efx);
	if (rc)
		return rc;

	do {
		if (!efx->max_channels || !efx->max_tx_channels) {
			netif_err(efx, drv, efx->net_dev,
				  "Insufficient resources to allocate"
				  " any channels\n");
			rc = -ENOSPC;
			goto fail1;
		}

		/* Determine the number of channels and queues by trying
		 * to hook in MSI-X interrupts.
		 */
		rc = efx_probe_interrupts(efx);
		if (rc)
			goto fail1;

		rc = efx_set_channels(efx);
		if (rc)
			goto fail1;

		/* dimension_resources can fail with EAGAIN */
		rc = efx->type->dimension_resources(efx);
		if (rc != 0 && rc != -EAGAIN)
			goto fail2;

		if (rc == -EAGAIN)
			/* try again with new max_channels */
			efx_remove_interrupts(efx);

	} while (rc == -EAGAIN);

	if (efx->n_channels > 1)
		netdev_rss_key_fill(efx->rss_context.rx_hash_key,
				    sizeof(efx->rss_context.rx_hash_key));
	efx_set_default_rx_indir_table(efx, &efx->rss_context);

	/* Initialise the interrupt moderation settings */
	efx->irq_mod_step_us = DIV_ROUND_UP(efx->timer_quantum_ns, 1000);
	efx_init_irq_moderation(efx, tx_irq_mod_usec, rx_irq_mod_usec, true,
				true);

	return 0;

fail2:
	efx_remove_interrupts(efx);
fail1:
	efx->type->remove(efx);
	return rc;
}

static void efx_remove_nic(struct efx_nic *efx)
{
	netif_dbg(efx, drv, efx->net_dev, "destroying NIC\n");

	efx_remove_interrupts(efx);
	efx->type->remove(efx);
}

/**************************************************************************
 *
 * NIC startup/shutdown
 *
 *************************************************************************/

static int efx_probe_all(struct efx_nic *efx)
{
	int rc;

	rc = efx_probe_nic(efx);
	if (rc) {
		netif_err(efx, probe, efx->net_dev, "failed to create NIC\n");
		goto fail1;
	}

	rc = efx_probe_port(efx);
	if (rc) {
		netif_err(efx, probe, efx->net_dev, "failed to create port\n");
		goto fail2;
	}

	BUILD_BUG_ON(EFX_DEFAULT_DMAQ_SIZE < EFX_RXQ_MIN_ENT);
	if (WARN_ON(EFX_DEFAULT_DMAQ_SIZE < EFX_TXQ_MIN_ENT(efx))) {
		rc = -EINVAL;
		goto fail3;
	}

#ifdef CONFIG_SFC_SRIOV
	rc = efx->type->vswitching_probe(efx);
	if (rc) /* not fatal; the PF will still work fine */
		netif_warn(efx, probe, efx->net_dev,
			   "failed to setup vswitching rc=%d;"
			   " VFs may not function\n", rc);
#endif

	rc = efx_probe_filters(efx);
	if (rc) {
		netif_err(efx, probe, efx->net_dev,
			  "failed to create filter tables\n");
		goto fail4;
	}

	rc = efx_probe_channels(efx);
	if (rc)
		goto fail5;

	efx->state = STATE_NET_DOWN;

	return 0;

 fail5:
	efx_remove_filters(efx);
 fail4:
#ifdef CONFIG_SFC_SRIOV
	efx->type->vswitching_remove(efx);
#endif
 fail3:
	efx_remove_port(efx);
 fail2:
	efx_remove_nic(efx);
 fail1:
	return rc;
}

static void efx_remove_all(struct efx_nic *efx)
{
	rtnl_lock();
	efx_xdp_setup_prog(efx, NULL);
	rtnl_unlock();

	efx_remove_channels(efx);
	efx_remove_filters(efx);
#ifdef CONFIG_SFC_SRIOV
	efx->type->vswitching_remove(efx);
#endif
	efx_remove_port(efx);
	efx_remove_nic(efx);
}

/**************************************************************************
 *
 * Interrupt moderation
 *
 **************************************************************************/
unsigned int efx_usecs_to_ticks(struct efx_nic *efx, unsigned int usecs)
{
	if (usecs == 0)
		return 0;
	if (usecs * 1000 < efx->timer_quantum_ns)
		return 1; /* never round down to 0 */
	return usecs * 1000 / efx->timer_quantum_ns;
}

unsigned int efx_ticks_to_usecs(struct efx_nic *efx, unsigned int ticks)
{
	/* We must round up when converting ticks to microseconds
	 * because we round down when converting the other way.
	 */
	return DIV_ROUND_UP(ticks * efx->timer_quantum_ns, 1000);
}

/* Set interrupt moderation parameters */
int efx_init_irq_moderation(struct efx_nic *efx, unsigned int tx_usecs,
			    unsigned int rx_usecs, bool rx_adaptive,
			    bool rx_may_override_tx)
{
	struct efx_channel *channel;
	unsigned int timer_max_us;

	EFX_ASSERT_RESET_SERIALISED(efx);

	timer_max_us = efx->timer_max_ns / 1000;

	if (tx_usecs > timer_max_us || rx_usecs > timer_max_us)
		return -EINVAL;

	if (tx_usecs != rx_usecs && efx->tx_channel_offset == 0 &&
	    !rx_may_override_tx) {
		netif_err(efx, drv, efx->net_dev, "Channels are shared. "
			  "RX and TX IRQ moderation must be equal\n");
		return -EINVAL;
	}

	efx->irq_rx_adaptive = rx_adaptive;
	efx->irq_rx_moderation_us = rx_usecs;
	efx_for_each_channel(channel, efx) {
		if (efx_channel_has_rx_queue(channel))
			channel->irq_moderation_us = rx_usecs;
		else if (efx_channel_has_tx_queues(channel))
			channel->irq_moderation_us = tx_usecs;
		else if (efx_channel_is_xdp_tx(channel))
			channel->irq_moderation_us = tx_usecs;
	}

	return 0;
}

void efx_get_irq_moderation(struct efx_nic *efx, unsigned int *tx_usecs,
			    unsigned int *rx_usecs, bool *rx_adaptive)
{
	*rx_adaptive = efx->irq_rx_adaptive;
	*rx_usecs = efx->irq_rx_moderation_us;

	/* If channels are shared between RX and TX, so is IRQ
	 * moderation.  Otherwise, IRQ moderation is the same for all
	 * TX channels and is not adaptive.
	 */
	if (efx->tx_channel_offset == 0) {
		*tx_usecs = *rx_usecs;
	} else {
		struct efx_channel *tx_channel;

		tx_channel = efx->channel[efx->tx_channel_offset];
		*tx_usecs = tx_channel->irq_moderation_us;
	}
}

/**************************************************************************
 *
 * ioctls
 *
 *************************************************************************/

/* Net device ioctl
 * Context: process, rtnl_lock() held.
 */
static int efx_ioctl(struct net_device *net_dev, struct ifreq *ifr, int cmd)
{
	struct efx_nic *efx = efx_netdev_priv(net_dev);
	struct mii_ioctl_data *data = if_mii(ifr);

	if (cmd == SIOCSHWTSTAMP)
		return efx_ptp_set_ts_config(efx, ifr);
	if (cmd == SIOCGHWTSTAMP)
		return efx_ptp_get_ts_config(efx, ifr);

	/* Convert phy_id from older PRTAD/DEVAD format */
	if ((cmd == SIOCGMIIREG || cmd == SIOCSMIIREG) &&
	    (data->phy_id & 0xfc00) == 0x0400)
		data->phy_id ^= MDIO_PHY_ID_C45 | 0x0400;

	return mdio_mii_ioctl(&efx->mdio, data, cmd);
}

/**************************************************************************
 *
 * Kernel net device interface
 *
 *************************************************************************/

/* Context: process, rtnl_lock() held. */
int efx_net_open(struct net_device *net_dev)
{
	struct efx_nic *efx = efx_netdev_priv(net_dev);
	int rc;

	netif_dbg(efx, ifup, efx->net_dev, "opening device on CPU %d\n",
		  raw_smp_processor_id());

	rc = efx_check_disabled(efx);
	if (rc)
		return rc;
	if (efx->phy_mode & PHY_MODE_SPECIAL)
		return -EBUSY;
	if (efx_mcdi_poll_reboot(efx) && efx_reset(efx, RESET_TYPE_ALL))
		return -EIO;

	/* Notify the kernel of the link state polled during driver load,
	 * before the monitor starts running */
	efx_link_status_changed(efx);

	efx_start_all(efx);
	if (efx->state == STATE_DISABLED || efx->reset_pending)
		netif_device_detach(efx->net_dev);
<<<<<<< HEAD
	else
		efx->state = STATE_NET_UP;

	efx_selftest_async_start(efx);
=======
>>>>>>> 92641651
	return 0;
}

/* Context: process, rtnl_lock() held.
 * Note that the kernel will ignore our return code; this method
 * should really be a void.
 */
int efx_net_stop(struct net_device *net_dev)
{
	struct efx_nic *efx = efx_netdev_priv(net_dev);

	netif_dbg(efx, ifdown, efx->net_dev, "closing on CPU %d\n",
		  raw_smp_processor_id());

	/* Stop the device and flush all the channels */
	efx_stop_all(efx);

	return 0;
}

static int efx_vlan_rx_add_vid(struct net_device *net_dev, __be16 proto, u16 vid)
{
	struct efx_nic *efx = efx_netdev_priv(net_dev);

	if (efx->type->vlan_rx_add_vid)
		return efx->type->vlan_rx_add_vid(efx, proto, vid);
	else
		return -EOPNOTSUPP;
}

static int efx_vlan_rx_kill_vid(struct net_device *net_dev, __be16 proto, u16 vid)
{
	struct efx_nic *efx = efx_netdev_priv(net_dev);

	if (efx->type->vlan_rx_kill_vid)
		return efx->type->vlan_rx_kill_vid(efx, proto, vid);
	else
		return -EOPNOTSUPP;
}

static const struct net_device_ops efx_netdev_ops = {
	.ndo_open		= efx_net_open,
	.ndo_stop		= efx_net_stop,
	.ndo_get_stats64	= efx_net_stats,
	.ndo_tx_timeout		= efx_watchdog,
	.ndo_start_xmit		= efx_hard_start_xmit,
	.ndo_validate_addr	= eth_validate_addr,
	.ndo_eth_ioctl		= efx_ioctl,
	.ndo_change_mtu		= efx_change_mtu,
	.ndo_set_mac_address	= efx_set_mac_address,
	.ndo_set_rx_mode	= efx_set_rx_mode,
	.ndo_set_features	= efx_set_features,
	.ndo_features_check	= efx_features_check,
	.ndo_vlan_rx_add_vid	= efx_vlan_rx_add_vid,
	.ndo_vlan_rx_kill_vid	= efx_vlan_rx_kill_vid,
#ifdef CONFIG_SFC_SRIOV
	.ndo_set_vf_mac		= efx_sriov_set_vf_mac,
	.ndo_set_vf_vlan	= efx_sriov_set_vf_vlan,
	.ndo_set_vf_spoofchk	= efx_sriov_set_vf_spoofchk,
	.ndo_get_vf_config	= efx_sriov_get_vf_config,
	.ndo_set_vf_link_state  = efx_sriov_set_vf_link_state,
#endif
	.ndo_get_phys_port_id   = efx_get_phys_port_id,
	.ndo_get_phys_port_name	= efx_get_phys_port_name,
	.ndo_setup_tc		= efx_setup_tc,
#ifdef CONFIG_RFS_ACCEL
	.ndo_rx_flow_steer	= efx_filter_rfs,
#endif
	.ndo_xdp_xmit		= efx_xdp_xmit,
	.ndo_bpf		= efx_xdp
};

static int efx_xdp_setup_prog(struct efx_nic *efx, struct bpf_prog *prog)
{
	struct bpf_prog *old_prog;

	if (efx->xdp_rxq_info_failed) {
		netif_err(efx, drv, efx->net_dev,
			  "Unable to bind XDP program due to previous failure of rxq_info\n");
		return -EINVAL;
	}

	if (prog && efx->net_dev->mtu > efx_xdp_max_mtu(efx)) {
		netif_err(efx, drv, efx->net_dev,
			  "Unable to configure XDP with MTU of %d (max: %d)\n",
			  efx->net_dev->mtu, efx_xdp_max_mtu(efx));
		return -EINVAL;
	}

	old_prog = rtnl_dereference(efx->xdp_prog);
	rcu_assign_pointer(efx->xdp_prog, prog);
	/* Release the reference that was originally passed by the caller. */
	if (old_prog)
		bpf_prog_put(old_prog);

	return 0;
}

/* Context: process, rtnl_lock() held. */
static int efx_xdp(struct net_device *dev, struct netdev_bpf *xdp)
{
	struct efx_nic *efx = efx_netdev_priv(dev);

	switch (xdp->command) {
	case XDP_SETUP_PROG:
		return efx_xdp_setup_prog(efx, xdp->prog);
	default:
		return -EINVAL;
	}
}

static int efx_xdp_xmit(struct net_device *dev, int n, struct xdp_frame **xdpfs,
			u32 flags)
{
	struct efx_nic *efx = efx_netdev_priv(dev);

	if (!netif_running(dev))
		return -EINVAL;

	return efx_xdp_tx_buffers(efx, n, xdpfs, flags & XDP_XMIT_FLUSH);
}

static void efx_update_name(struct efx_nic *efx)
{
	strcpy(efx->name, efx->net_dev->name);
	efx_mtd_rename(efx);
	efx_set_channel_names(efx);
}

static int efx_netdev_event(struct notifier_block *this,
			    unsigned long event, void *ptr)
{
	struct net_device *net_dev = netdev_notifier_info_to_dev(ptr);

	if ((net_dev->netdev_ops == &efx_netdev_ops) &&
	    event == NETDEV_CHANGENAME)
		efx_update_name(efx_netdev_priv(net_dev));

	return NOTIFY_DONE;
}

static struct notifier_block efx_netdev_notifier = {
	.notifier_call = efx_netdev_event,
};

static ssize_t phy_type_show(struct device *dev,
			     struct device_attribute *attr, char *buf)
{
	struct efx_nic *efx = dev_get_drvdata(dev);
	return sprintf(buf, "%d\n", efx->phy_type);
}
static DEVICE_ATTR_RO(phy_type);

static int efx_register_netdev(struct efx_nic *efx)
{
	struct net_device *net_dev = efx->net_dev;
	struct efx_channel *channel;
	int rc;

	net_dev->watchdog_timeo = 5 * HZ;
	net_dev->irq = efx->pci_dev->irq;
	net_dev->netdev_ops = &efx_netdev_ops;
	if (efx_nic_rev(efx) >= EFX_REV_HUNT_A0)
		net_dev->priv_flags |= IFF_UNICAST_FLT;
	net_dev->ethtool_ops = &efx_ethtool_ops;
	netif_set_tso_max_segs(net_dev, EFX_TSO_MAX_SEGS);
	net_dev->min_mtu = EFX_MIN_MTU;
	net_dev->max_mtu = EFX_MAX_MTU;

	rtnl_lock();

	/* Enable resets to be scheduled and check whether any were
	 * already requested.  If so, the NIC is probably hosed so we
	 * abort.
	 */
	if (efx->reset_pending) {
		pci_err(efx->pci_dev, "aborting probe due to scheduled reset\n");
		rc = -EIO;
		goto fail_locked;
	}

	rc = dev_alloc_name(net_dev, net_dev->name);
	if (rc < 0)
		goto fail_locked;
	efx_update_name(efx);

	/* Always start with carrier off; PHY events will detect the link */
	netif_carrier_off(net_dev);

	rc = register_netdevice(net_dev);
	if (rc)
		goto fail_locked;

	efx_for_each_channel(channel, efx) {
		struct efx_tx_queue *tx_queue;
		efx_for_each_channel_tx_queue(tx_queue, channel)
			efx_init_tx_queue_core_txq(tx_queue);
	}

	efx_associate(efx);

	efx->state = STATE_NET_DOWN;

	rtnl_unlock();

	rc = device_create_file(&efx->pci_dev->dev, &dev_attr_phy_type);
	if (rc) {
		netif_err(efx, drv, efx->net_dev,
			  "failed to init net dev attributes\n");
		goto fail_registered;
	}

	efx_init_mcdi_logging(efx);

	return 0;

fail_registered:
	rtnl_lock();
	efx_dissociate(efx);
	unregister_netdevice(net_dev);
fail_locked:
	efx->state = STATE_UNINIT;
	rtnl_unlock();
	netif_err(efx, drv, efx->net_dev, "could not register net dev\n");
	return rc;
}

static void efx_unregister_netdev(struct efx_nic *efx)
{
	if (!efx->net_dev)
		return;

	if (WARN_ON(efx_netdev_priv(efx->net_dev) != efx))
		return;

	if (efx_dev_registered(efx)) {
		strscpy(efx->name, pci_name(efx->pci_dev), sizeof(efx->name));
		efx_fini_mcdi_logging(efx);
		device_remove_file(&efx->pci_dev->dev, &dev_attr_phy_type);
		unregister_netdev(efx->net_dev);
	}
}

/**************************************************************************
 *
 * List of NICs we support
 *
 **************************************************************************/

/* PCI device ID table */
static const struct pci_device_id efx_pci_table[] = {
	{PCI_DEVICE(PCI_VENDOR_ID_SOLARFLARE, 0x0903),  /* SFC9120 PF */
	 .driver_data = (unsigned long) &efx_hunt_a0_nic_type},
	{PCI_DEVICE(PCI_VENDOR_ID_SOLARFLARE, 0x1903),  /* SFC9120 VF */
	 .driver_data = (unsigned long) &efx_hunt_a0_vf_nic_type},
	{PCI_DEVICE(PCI_VENDOR_ID_SOLARFLARE, 0x0923),  /* SFC9140 PF */
	 .driver_data = (unsigned long) &efx_hunt_a0_nic_type},
	{PCI_DEVICE(PCI_VENDOR_ID_SOLARFLARE, 0x1923),  /* SFC9140 VF */
	 .driver_data = (unsigned long) &efx_hunt_a0_vf_nic_type},
	{PCI_DEVICE(PCI_VENDOR_ID_SOLARFLARE, 0x0a03),  /* SFC9220 PF */
	 .driver_data = (unsigned long) &efx_hunt_a0_nic_type},
	{PCI_DEVICE(PCI_VENDOR_ID_SOLARFLARE, 0x1a03),  /* SFC9220 VF */
	 .driver_data = (unsigned long) &efx_hunt_a0_vf_nic_type},
	{PCI_DEVICE(PCI_VENDOR_ID_SOLARFLARE, 0x0b03),  /* SFC9250 PF */
	 .driver_data = (unsigned long) &efx_hunt_a0_nic_type},
	{PCI_DEVICE(PCI_VENDOR_ID_SOLARFLARE, 0x1b03),  /* SFC9250 VF */
	 .driver_data = (unsigned long) &efx_hunt_a0_vf_nic_type},
	{0}			/* end of list */
};

/**************************************************************************
 *
 * Data housekeeping
 *
 **************************************************************************/

void efx_update_sw_stats(struct efx_nic *efx, u64 *stats)
{
	u64 n_rx_nodesc_trunc = 0;
	struct efx_channel *channel;

	efx_for_each_channel(channel, efx)
		n_rx_nodesc_trunc += channel->n_rx_nodesc_trunc;
	stats[GENERIC_STAT_rx_nodesc_trunc] = n_rx_nodesc_trunc;
	stats[GENERIC_STAT_rx_noskb_drops] = atomic_read(&efx->n_rx_noskb_drops);
}

/**************************************************************************
 *
 * PCI interface
 *
 **************************************************************************/

/* Main body of final NIC shutdown code
 * This is called only at module unload (or hotplug removal).
 */
static void efx_pci_remove_main(struct efx_nic *efx)
{
	/* Flush reset_work. It can no longer be scheduled since we
	 * are not READY.
	 */
	WARN_ON(efx_net_active(efx->state));
	efx_flush_reset_workqueue(efx);

	efx_disable_interrupts(efx);
	efx_clear_interrupt_affinity(efx);
	efx_nic_fini_interrupt(efx);
	efx_fini_port(efx);
	efx->type->fini(efx);
	efx_fini_napi(efx);
	efx_remove_all(efx);
}

/* Final NIC shutdown
 * This is called only at module unload (or hotplug removal).  A PF can call
 * this on its VFs to ensure they are unbound first.
 */
static void efx_pci_remove(struct pci_dev *pci_dev)
{
	struct efx_probe_data *probe_data;
	struct efx_nic *efx;

	efx = pci_get_drvdata(pci_dev);
	if (!efx)
		return;

	/* Mark the NIC as fini, then stop the interface */
	rtnl_lock();
	efx_dissociate(efx);
	dev_close(efx->net_dev);
	efx_disable_interrupts(efx);
	efx->state = STATE_UNINIT;
	rtnl_unlock();

	if (efx->type->sriov_fini)
		efx->type->sriov_fini(efx);

	efx_unregister_netdev(efx);

	efx_mtd_remove(efx);

	efx_pci_remove_main(efx);

	efx_fini_io(efx);
	pci_dbg(efx->pci_dev, "shutdown successful\n");

	efx_fini_struct(efx);
	free_netdev(efx->net_dev);
	probe_data = container_of(efx, struct efx_probe_data, efx);
	kfree(probe_data);

	pci_disable_pcie_error_reporting(pci_dev);
};

/* NIC VPD information
 * Called during probe to display the part number of the
 * installed NIC.
 */
static void efx_probe_vpd_strings(struct efx_nic *efx)
{
	struct pci_dev *dev = efx->pci_dev;
	unsigned int vpd_size, kw_len;
	u8 *vpd_data;
	int start;

	vpd_data = pci_vpd_alloc(dev, &vpd_size);
	if (IS_ERR(vpd_data)) {
		pci_warn(dev, "Unable to read VPD\n");
		return;
	}

	start = pci_vpd_find_ro_info_keyword(vpd_data, vpd_size,
					     PCI_VPD_RO_KEYWORD_PARTNO, &kw_len);
	if (start < 0)
		pci_err(dev, "Part number not found or incomplete\n");
	else
		pci_info(dev, "Part Number : %.*s\n", kw_len, vpd_data + start);

	start = pci_vpd_find_ro_info_keyword(vpd_data, vpd_size,
					     PCI_VPD_RO_KEYWORD_SERIALNO, &kw_len);
	if (start < 0)
		pci_err(dev, "Serial number not found or incomplete\n");
	else
		efx->vpd_sn = kmemdup_nul(vpd_data + start, kw_len, GFP_KERNEL);

	kfree(vpd_data);
}


/* Main body of NIC initialisation
 * This is called at module load (or hotplug insertion, theoretically).
 */
static int efx_pci_probe_main(struct efx_nic *efx)
{
	int rc;

	/* Do start-of-day initialisation */
	rc = efx_probe_all(efx);
	if (rc)
		goto fail1;

	efx_init_napi(efx);

	down_write(&efx->filter_sem);
	rc = efx->type->init(efx);
	up_write(&efx->filter_sem);
	if (rc) {
		pci_err(efx->pci_dev, "failed to initialise NIC\n");
		goto fail3;
	}

	rc = efx_init_port(efx);
	if (rc) {
		netif_err(efx, probe, efx->net_dev,
			  "failed to initialise port\n");
		goto fail4;
	}

	rc = efx_nic_init_interrupt(efx);
	if (rc)
		goto fail5;

	efx_set_interrupt_affinity(efx);
	rc = efx_enable_interrupts(efx);
	if (rc)
		goto fail6;

	return 0;

 fail6:
	efx_clear_interrupt_affinity(efx);
	efx_nic_fini_interrupt(efx);
 fail5:
	efx_fini_port(efx);
 fail4:
	efx->type->fini(efx);
 fail3:
	efx_fini_napi(efx);
	efx_remove_all(efx);
 fail1:
	return rc;
}

static int efx_pci_probe_post_io(struct efx_nic *efx)
{
	struct net_device *net_dev = efx->net_dev;
	int rc = efx_pci_probe_main(efx);

	if (rc)
		return rc;

	if (efx->type->sriov_init) {
		rc = efx->type->sriov_init(efx);
		if (rc)
			pci_err(efx->pci_dev, "SR-IOV can't be enabled rc %d\n",
				rc);
	}

	/* Determine netdevice features */
	net_dev->features |= efx->type->offload_features;

	/* Add TSO features */
	if (efx->type->tso_versions && efx->type->tso_versions(efx))
		net_dev->features |= NETIF_F_TSO | NETIF_F_TSO6;

	/* Mask for features that also apply to VLAN devices */
	net_dev->vlan_features |= (NETIF_F_HW_CSUM | NETIF_F_SG |
				   NETIF_F_HIGHDMA | NETIF_F_ALL_TSO |
				   NETIF_F_RXCSUM);

	/* Determine user configurable features */
	net_dev->hw_features |= net_dev->features & ~efx->fixed_features;

	/* Disable receiving frames with bad FCS, by default. */
	net_dev->features &= ~NETIF_F_RXALL;

	/* Disable VLAN filtering by default.  It may be enforced if
	 * the feature is fixed (i.e. VLAN filters are required to
	 * receive VLAN tagged packets due to vPort restrictions).
	 */
	net_dev->features &= ~NETIF_F_HW_VLAN_CTAG_FILTER;
	net_dev->features |= efx->fixed_features;

	rc = efx_register_netdev(efx);
	if (!rc)
		return 0;

	efx_pci_remove_main(efx);
	return rc;
}

/* NIC initialisation
 *
 * This is called at module load (or hotplug insertion,
 * theoretically).  It sets up PCI mappings, resets the NIC,
 * sets up and registers the network devices with the kernel and hooks
 * the interrupt service routine.  It does not prepare the device for
 * transmission; this is left to the first time one of the network
 * interfaces is brought up (i.e. efx_net_open).
 */
static int efx_pci_probe(struct pci_dev *pci_dev,
			 const struct pci_device_id *entry)
{
	struct efx_probe_data *probe_data, **probe_ptr;
	struct net_device *net_dev;
	struct efx_nic *efx;
	int rc;

	/* Allocate probe data and struct efx_nic */
	probe_data = kzalloc(sizeof(*probe_data), GFP_KERNEL);
	if (!probe_data)
		return -ENOMEM;
	probe_data->pci_dev = pci_dev;
	efx = &probe_data->efx;

	/* Allocate and initialise a struct net_device */
	net_dev = alloc_etherdev_mq(sizeof(probe_data), EFX_MAX_CORE_TX_QUEUES);
	if (!net_dev) {
		rc = -ENOMEM;
		goto fail0;
	}
	probe_ptr = netdev_priv(net_dev);
	*probe_ptr = probe_data;
	efx->net_dev = net_dev;
	efx->type = (const struct efx_nic_type *) entry->driver_data;
	efx->fixed_features |= NETIF_F_HIGHDMA;

	pci_set_drvdata(pci_dev, efx);
	SET_NETDEV_DEV(net_dev, &pci_dev->dev);
	rc = efx_init_struct(efx, pci_dev);
	if (rc)
		goto fail1;
	efx->mdio.dev = net_dev;

	pci_info(pci_dev, "Solarflare NIC detected\n");

	if (!efx->type->is_vf)
		efx_probe_vpd_strings(efx);

	/* Set up basic I/O (BAR mappings etc) */
	rc = efx_init_io(efx, efx->type->mem_bar(efx), efx->type->max_dma_mask,
			 efx->type->mem_map_size(efx));
	if (rc)
		goto fail2;

	rc = efx_pci_probe_post_io(efx);
	if (rc) {
		/* On failure, retry once immediately.
		 * If we aborted probe due to a scheduled reset, dismiss it.
		 */
		efx->reset_pending = 0;
		rc = efx_pci_probe_post_io(efx);
		if (rc) {
			/* On another failure, retry once more
			 * after a 50-305ms delay.
			 */
			unsigned char r;

			get_random_bytes(&r, 1);
			msleep((unsigned int)r + 50);
			efx->reset_pending = 0;
			rc = efx_pci_probe_post_io(efx);
		}
	}
	if (rc)
		goto fail3;

	netif_dbg(efx, probe, efx->net_dev, "initialisation successful\n");

	/* Try to create MTDs, but allow this to fail */
	rtnl_lock();
	rc = efx_mtd_probe(efx);
	rtnl_unlock();
	if (rc && rc != -EPERM)
		netif_warn(efx, probe, efx->net_dev,
			   "failed to create MTDs (%d)\n", rc);

	(void)pci_enable_pcie_error_reporting(pci_dev);

	if (efx->type->udp_tnl_push_ports)
		efx->type->udp_tnl_push_ports(efx);

	return 0;

 fail3:
	efx_fini_io(efx);
 fail2:
	efx_fini_struct(efx);
 fail1:
	WARN_ON(rc > 0);
	netif_dbg(efx, drv, efx->net_dev, "initialisation failed. rc=%d\n", rc);
	free_netdev(net_dev);
 fail0:
	kfree(probe_data);
	return rc;
}

/* efx_pci_sriov_configure returns the actual number of Virtual Functions
 * enabled on success
 */
#ifdef CONFIG_SFC_SRIOV
static int efx_pci_sriov_configure(struct pci_dev *dev, int num_vfs)
{
	int rc;
	struct efx_nic *efx = pci_get_drvdata(dev);

	if (efx->type->sriov_configure) {
		rc = efx->type->sriov_configure(efx, num_vfs);
		if (rc)
			return rc;
		else
			return num_vfs;
	} else
		return -EOPNOTSUPP;
}
#endif

static int efx_pm_freeze(struct device *dev)
{
	struct efx_nic *efx = dev_get_drvdata(dev);

	rtnl_lock();

	if (efx_net_active(efx->state)) {
		efx_device_detach_sync(efx);

		efx_stop_all(efx);
		efx_disable_interrupts(efx);

		efx->state = efx_freeze(efx->state);
	}

	rtnl_unlock();

	return 0;
}

static void efx_pci_shutdown(struct pci_dev *pci_dev)
{
	struct efx_nic *efx = pci_get_drvdata(pci_dev);

	if (!efx)
		return;

	efx_pm_freeze(&pci_dev->dev);
	pci_disable_device(pci_dev);
}

static int efx_pm_thaw(struct device *dev)
{
	int rc;
	struct efx_nic *efx = dev_get_drvdata(dev);

	rtnl_lock();

	if (efx_frozen(efx->state)) {
		rc = efx_enable_interrupts(efx);
		if (rc)
			goto fail;

		mutex_lock(&efx->mac_lock);
		efx_mcdi_port_reconfigure(efx);
		mutex_unlock(&efx->mac_lock);

		efx_start_all(efx);

		efx_device_attach_if_not_resetting(efx);

		efx->state = efx_thaw(efx->state);

		efx->type->resume_wol(efx);
	}

	rtnl_unlock();

	/* Reschedule any quenched resets scheduled during efx_pm_freeze() */
	efx_queue_reset_work(efx);

	return 0;

fail:
	rtnl_unlock();

	return rc;
}

static int efx_pm_poweroff(struct device *dev)
{
	struct pci_dev *pci_dev = to_pci_dev(dev);
	struct efx_nic *efx = pci_get_drvdata(pci_dev);

	efx->type->fini(efx);

	efx->reset_pending = 0;

	pci_save_state(pci_dev);
	return pci_set_power_state(pci_dev, PCI_D3hot);
}

/* Used for both resume and restore */
static int efx_pm_resume(struct device *dev)
{
	struct pci_dev *pci_dev = to_pci_dev(dev);
	struct efx_nic *efx = pci_get_drvdata(pci_dev);
	int rc;

	rc = pci_set_power_state(pci_dev, PCI_D0);
	if (rc)
		return rc;
	pci_restore_state(pci_dev);
	rc = pci_enable_device(pci_dev);
	if (rc)
		return rc;
	pci_set_master(efx->pci_dev);
	rc = efx->type->reset(efx, RESET_TYPE_ALL);
	if (rc)
		return rc;
	down_write(&efx->filter_sem);
	rc = efx->type->init(efx);
	up_write(&efx->filter_sem);
	if (rc)
		return rc;
	rc = efx_pm_thaw(dev);
	return rc;
}

static int efx_pm_suspend(struct device *dev)
{
	int rc;

	efx_pm_freeze(dev);
	rc = efx_pm_poweroff(dev);
	if (rc)
		efx_pm_resume(dev);
	return rc;
}

static const struct dev_pm_ops efx_pm_ops = {
	.suspend	= efx_pm_suspend,
	.resume		= efx_pm_resume,
	.freeze		= efx_pm_freeze,
	.thaw		= efx_pm_thaw,
	.poweroff	= efx_pm_poweroff,
	.restore	= efx_pm_resume,
};

static struct pci_driver efx_pci_driver = {
	.name		= KBUILD_MODNAME,
	.id_table	= efx_pci_table,
	.probe		= efx_pci_probe,
	.remove		= efx_pci_remove,
	.driver.pm	= &efx_pm_ops,
	.shutdown	= efx_pci_shutdown,
	.err_handler	= &efx_err_handlers,
#ifdef CONFIG_SFC_SRIOV
	.sriov_configure = efx_pci_sriov_configure,
#endif
};

/**************************************************************************
 *
 * Kernel module interface
 *
 *************************************************************************/

static int __init efx_init_module(void)
{
	int rc;

	printk(KERN_INFO "Solarflare NET driver\n");

	rc = register_netdevice_notifier(&efx_netdev_notifier);
	if (rc)
		goto err_notifier;

	rc = efx_create_reset_workqueue();
	if (rc)
		goto err_reset;

	rc = pci_register_driver(&efx_pci_driver);
	if (rc < 0)
		goto err_pci;

	rc = pci_register_driver(&ef100_pci_driver);
	if (rc < 0)
		goto err_pci_ef100;

	return 0;

 err_pci_ef100:
	pci_unregister_driver(&efx_pci_driver);
 err_pci:
	efx_destroy_reset_workqueue();
 err_reset:
	unregister_netdevice_notifier(&efx_netdev_notifier);
 err_notifier:
	return rc;
}

static void __exit efx_exit_module(void)
{
	printk(KERN_INFO "Solarflare NET driver unloading\n");

	pci_unregister_driver(&ef100_pci_driver);
	pci_unregister_driver(&efx_pci_driver);
	efx_destroy_reset_workqueue();
	unregister_netdevice_notifier(&efx_netdev_notifier);

}

module_init(efx_init_module);
module_exit(efx_exit_module);

MODULE_AUTHOR("Solarflare Communications and "
	      "Michael Brown <mbrown@fensystems.co.uk>");
MODULE_DESCRIPTION("Solarflare network driver");
MODULE_LICENSE("GPL");
MODULE_DEVICE_TABLE(pci, efx_pci_table);<|MERGE_RESOLUTION|>--- conflicted
+++ resolved
@@ -538,13 +538,9 @@
 	efx_start_all(efx);
 	if (efx->state == STATE_DISABLED || efx->reset_pending)
 		netif_device_detach(efx->net_dev);
-<<<<<<< HEAD
 	else
 		efx->state = STATE_NET_UP;
 
-	efx_selftest_async_start(efx);
-=======
->>>>>>> 92641651
 	return 0;
 }
 
