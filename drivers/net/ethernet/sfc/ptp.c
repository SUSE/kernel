// SPDX-License-Identifier: GPL-2.0-only
/****************************************************************************
 * Driver for Solarflare network controllers and boards
 * Copyright 2011-2013 Solarflare Communications Inc.
 */

/* Theory of operation:
 *
 * PTP support is assisted by firmware running on the MC, which provides
 * the hardware timestamping capabilities.  Both transmitted and received
 * PTP event packets are queued onto internal queues for subsequent processing;
 * this is because the MC operations are relatively long and would block
 * block NAPI/interrupt operation.
 *
 * Receive event processing:
 *	The event contains the packet's UUID and sequence number, together
 *	with the hardware timestamp.  The PTP receive packet queue is searched
 *	for this UUID/sequence number and, if found, put on a pending queue.
 *	Packets not matching are delivered without timestamps (MCDI events will
 *	always arrive after the actual packet).
 *	It is important for the operation of the PTP protocol that the ordering
 *	of packets between the event and general port is maintained.
 *
 * Work queue processing:
 *	If work waiting, synchronise host/hardware time
 *
 *	Transmit: send packet through MC, which returns the transmission time
 *	that is converted to an appropriate timestamp.
 *
 *	Receive: the packet's reception time is converted to an appropriate
 *	timestamp.
 */
#include <linux/ip.h>
#include <linux/udp.h>
#include <linux/time.h>
#include <linux/errno.h>
#include <linux/ktime.h>
#include <linux/module.h>
#include <linux/pps_kernel.h>
#include <linux/ptp_clock_kernel.h>
#include "net_driver.h"
#include "efx.h"
#include "mcdi.h"
#include "mcdi_pcol.h"
#include "io.h"
#include "farch_regs.h"
#include "tx.h"
#include "nic.h" /* indirectly includes ptp.h */
#include "efx_channels.h"

/* Maximum number of events expected to make up a PTP event */
#define	MAX_EVENT_FRAGS			3

/* Maximum delay, ms, to begin synchronisation */
#define	MAX_SYNCHRONISE_WAIT_MS		2

/* How long, at most, to spend synchronising */
#define	SYNCHRONISE_PERIOD_NS		250000

/* How often to update the shared memory time */
#define	SYNCHRONISATION_GRANULARITY_NS	200

/* Minimum permitted length of a (corrected) synchronisation time */
#define	DEFAULT_MIN_SYNCHRONISATION_NS	120

/* Maximum permitted length of a (corrected) synchronisation time */
#define	MAX_SYNCHRONISATION_NS		1000

/* How many (MC) receive events that can be queued */
#define	MAX_RECEIVE_EVENTS		8

/* Length of (modified) moving average. */
#define	AVERAGE_LENGTH			16

/* How long an unmatched event or packet can be held */
#define PKT_EVENT_LIFETIME_MS		10

/* How long unused unicast filters can be held */
#define UCAST_FILTER_EXPIRY_JIFFIES	msecs_to_jiffies(30000)

/* Offsets into PTP packet for identification.  These offsets are from the
 * start of the IP header, not the MAC header.  Note that neither PTP V1 nor
 * PTP V2 permit the use of IPV4 options.
 */
#define PTP_DPORT_OFFSET	22

#define PTP_V1_VERSION_LENGTH	2
#define PTP_V1_VERSION_OFFSET	28

#define PTP_V1_UUID_LENGTH	6
#define PTP_V1_UUID_OFFSET	50

#define PTP_V1_SEQUENCE_LENGTH	2
#define PTP_V1_SEQUENCE_OFFSET	58

/* The minimum length of a PTP V1 packet for offsets, etc. to be valid:
 * includes IP header.
 */
#define	PTP_V1_MIN_LENGTH	64

#define PTP_V2_VERSION_LENGTH	1
#define PTP_V2_VERSION_OFFSET	29

#define PTP_V2_UUID_LENGTH	8
#define PTP_V2_UUID_OFFSET	48

/* Although PTP V2 UUIDs are comprised a ClockIdentity (8) and PortNumber (2),
 * the MC only captures the last six bytes of the clock identity. These values
 * reflect those, not the ones used in the standard.  The standard permits
 * mapping of V1 UUIDs to V2 UUIDs with these same values.
 */
#define PTP_V2_MC_UUID_LENGTH	6
#define PTP_V2_MC_UUID_OFFSET	50

#define PTP_V2_SEQUENCE_LENGTH	2
#define PTP_V2_SEQUENCE_OFFSET	58

/* The minimum length of a PTP V2 packet for offsets, etc. to be valid:
 * includes IP header.
 */
#define	PTP_V2_MIN_LENGTH	63

#define	PTP_MIN_LENGTH		63

<<<<<<< HEAD
#define PTP_RXFILTERS_LEN	5

=======
>>>>>>> eb3cdb58
#define PTP_ADDR_IPV4		0xe0000181	/* 224.0.1.129 */
#define PTP_ADDR_IPV6		{0xff, 0x0e, 0, 0, 0, 0, 0, 0, 0, 0, 0, 0, 0, \
				0, 0x01, 0x81}	/* ff0e::181 */
#define PTP_EVENT_PORT		319
#define PTP_GENERAL_PORT	320
#define PTP_ADDR_ETHER		{0x01, 0x1b, 0x19, 0, 0, 0} /* 01-1B-19-00-00-00 */

/* Annoyingly the format of the version numbers are different between
 * versions 1 and 2 so it isn't possible to simply look for 1 or 2.
 */
#define	PTP_VERSION_V1		1

#define	PTP_VERSION_V2		2
#define	PTP_VERSION_V2_MASK	0x0f

enum ptp_packet_state {
	PTP_PACKET_STATE_UNMATCHED = 0,
	PTP_PACKET_STATE_MATCHED,
	PTP_PACKET_STATE_TIMED_OUT,
	PTP_PACKET_STATE_MATCH_UNWANTED
};

/* NIC synchronised with single word of time only comprising
 * partial seconds and full nanoseconds: 10^9 ~ 2^30 so 2 bits for seconds.
 */
#define	MC_NANOSECOND_BITS	30
#define	MC_NANOSECOND_MASK	((1 << MC_NANOSECOND_BITS) - 1)
#define	MC_SECOND_MASK		((1 << (32 - MC_NANOSECOND_BITS)) - 1)

/* Maximum parts-per-billion adjustment that is acceptable */
#define MAX_PPB			1000000

/* Precalculate scale word to avoid long long division at runtime */
/* This is equivalent to 2^66 / 10^9. */
#define PPB_SCALE_WORD  ((1LL << (57)) / 1953125LL)

/* How much to shift down after scaling to convert to FP40 */
#define PPB_SHIFT_FP40		26
/* ... and FP44. */
#define PPB_SHIFT_FP44		22

#define PTP_SYNC_ATTEMPTS	4

/**
 * struct efx_ptp_match - Matching structure, stored in sk_buff's cb area.
 * @words: UUID and (partial) sequence number
 * @expiry: Time after which the packet should be delivered irrespective of
 *            event arrival.
 * @state: The state of the packet - whether it is ready for processing or
 *         whether that is of no interest.
 */
struct efx_ptp_match {
	u32 words[DIV_ROUND_UP(PTP_V1_UUID_LENGTH, 4)];
	unsigned long expiry;
	enum ptp_packet_state state;
};

/**
 * struct efx_ptp_event_rx - A PTP receive event (from MC)
 * @link: list of events
 * @seq0: First part of (PTP) UUID
 * @seq1: Second part of (PTP) UUID and sequence number
 * @hwtimestamp: Event timestamp
 * @expiry: Time which the packet arrived
 */
struct efx_ptp_event_rx {
	struct list_head link;
	u32 seq0;
	u32 seq1;
	ktime_t hwtimestamp;
	unsigned long expiry;
};

/**
 * struct efx_ptp_timeset - Synchronisation between host and MC
 * @host_start: Host time immediately before hardware timestamp taken
 * @major: Hardware timestamp, major
 * @minor: Hardware timestamp, minor
 * @host_end: Host time immediately after hardware timestamp taken
 * @wait: Number of NIC clock ticks between hardware timestamp being read and
 *          host end time being seen
 * @window: Difference of host_end and host_start
 * @valid: Whether this timeset is valid
 */
struct efx_ptp_timeset {
	u32 host_start;
	u32 major;
	u32 minor;
	u32 host_end;
	u32 wait;
	u32 window;	/* Derived: end - start, allowing for wrap */
};

/**
 * struct efx_ptp_rxfilter - Filter for PTP packets
 * @list: Node of the list where the filter is added
 * @ether_type: Network protocol of the filter (ETHER_P_IP / ETHER_P_IPV6)
 * @loc_port: UDP port of the filter (PTP_EVENT_PORT / PTP_GENERAL_PORT)
 * @loc_host: IPv4/v6 address of the filter
 * @expiry: time when the filter expires, in jiffies
 * @handle: Handle ID for the MCDI filters table
 */
struct efx_ptp_rxfilter {
	struct list_head list;
	__be16 ether_type;
	__be16 loc_port;
	__be32 loc_host[4];
	unsigned long expiry;
	int handle;
};

/**
 * struct efx_ptp_data - Precision Time Protocol (PTP) state
 * @efx: The NIC context
 * @channel: The PTP channel (Siena only)
 * @rx_ts_inline: Flag for whether RX timestamps are inline (else they are
 *	separate events)
 * @rxq: Receive SKB queue (awaiting timestamps)
 * @txq: Transmit SKB queue
 * @evt_list: List of MC receive events awaiting packets
 * @evt_free_list: List of free events
 * @evt_lock: Lock for manipulating evt_list and evt_free_list
 * @rx_evts: Instantiated events (on evt_list and evt_free_list)
 * @workwq: Work queue for processing pending PTP operations
 * @work: Work task
 * @cleanup_work: Work task for periodic cleanup
 * @reset_required: A serious error has occurred and the PTP task needs to be
 *                  reset (disable, enable).
<<<<<<< HEAD
 * @rxfilters: Receive filters when operating
 * @rxfilters_count: Num of installed rxfilters, should be == PTP_RXFILTERS_LEN
=======
 * @rxfilters_mcast: Receive filters for multicast PTP packets
 * @rxfilters_ucast: Receive filters for unicast PTP packets
>>>>>>> eb3cdb58
 * @config: Current timestamp configuration
 * @enabled: PTP operation enabled
 * @mode: Mode in which PTP operating (PTP version)
 * @ns_to_nic_time: Function to convert from scalar nanoseconds to NIC time
 * @nic_to_kernel_time: Function to convert from NIC to kernel time
 * @nic_time: contains time details
 * @nic_time.minor_max: Wrap point for NIC minor times
 * @nic_time.sync_event_diff_min: Minimum acceptable difference between time
 * in packet prefix and last MCDI time sync event i.e. how much earlier than
 * the last sync event time a packet timestamp can be.
 * @nic_time.sync_event_diff_max: Maximum acceptable difference between time
 * in packet prefix and last MCDI time sync event i.e. how much later than
 * the last sync event time a packet timestamp can be.
 * @nic_time.sync_event_minor_shift: Shift required to make minor time from
 * field in MCDI time sync event.
 * @min_synchronisation_ns: Minimum acceptable corrected sync window
 * @capabilities: Capabilities flags from the NIC
 * @ts_corrections: contains corrections details
 * @ts_corrections.ptp_tx: Required driver correction of PTP packet transmit
 *                         timestamps
 * @ts_corrections.ptp_rx: Required driver correction of PTP packet receive
 *                         timestamps
 * @ts_corrections.pps_out: PPS output error (information only)
 * @ts_corrections.pps_in: Required driver correction of PPS input timestamps
 * @ts_corrections.general_tx: Required driver correction of general packet
 *                             transmit timestamps
 * @ts_corrections.general_rx: Required driver correction of general packet
 *                             receive timestamps
 * @evt_frags: Partly assembled PTP events
 * @evt_frag_idx: Current fragment number
 * @evt_code: Last event code
 * @start: Address at which MC indicates ready for synchronisation
 * @host_time_pps: Host time at last PPS
 * @adjfreq_ppb_shift: Shift required to convert scaled parts-per-billion
 * frequency adjustment into a fixed point fractional nanosecond format.
 * @current_adjfreq: Current ppb adjustment.
 * @phc_clock: Pointer to registered phc device (if primary function)
 * @phc_clock_info: Registration structure for phc device
 * @pps_work: pps work task for handling pps events
 * @pps_workwq: pps work queue
 * @nic_ts_enabled: Flag indicating if NIC generated TS events are handled
 * @txbuf: Buffer for use when transmitting (PTP) packets to MC (avoids
 *         allocations in main data path).
 * @good_syncs: Number of successful synchronisations.
 * @fast_syncs: Number of synchronisations requiring short delay
 * @bad_syncs: Number of failed synchronisations.
 * @sync_timeouts: Number of synchronisation timeouts
 * @no_time_syncs: Number of synchronisations with no good times.
 * @invalid_sync_windows: Number of sync windows with bad durations.
 * @undersize_sync_windows: Number of corrected sync windows that are too small
 * @oversize_sync_windows: Number of corrected sync windows that are too large
 * @rx_no_timestamp: Number of packets received without a timestamp.
 * @timeset: Last set of synchronisation statistics.
 * @xmit_skb: Transmit SKB function.
 */
struct efx_ptp_data {
	struct efx_nic *efx;
	struct efx_channel *channel;
	bool rx_ts_inline;
	struct sk_buff_head rxq;
	struct sk_buff_head txq;
	struct list_head evt_list;
	struct list_head evt_free_list;
	spinlock_t evt_lock;
	struct efx_ptp_event_rx rx_evts[MAX_RECEIVE_EVENTS];
	struct workqueue_struct *workwq;
	struct work_struct work;
	struct delayed_work cleanup_work;
	bool reset_required;
<<<<<<< HEAD
	u32 rxfilters[PTP_RXFILTERS_LEN];
	size_t rxfilters_count;
=======
	struct list_head rxfilters_mcast;
	struct list_head rxfilters_ucast;
>>>>>>> eb3cdb58
	struct hwtstamp_config config;
	bool enabled;
	unsigned int mode;
	void (*ns_to_nic_time)(s64 ns, u32 *nic_major, u32 *nic_minor);
	ktime_t (*nic_to_kernel_time)(u32 nic_major, u32 nic_minor,
				      s32 correction);
	struct {
		u32 minor_max;
		u32 sync_event_diff_min;
		u32 sync_event_diff_max;
		unsigned int sync_event_minor_shift;
	} nic_time;
	unsigned int min_synchronisation_ns;
	unsigned int capabilities;
	struct {
		s32 ptp_tx;
		s32 ptp_rx;
		s32 pps_out;
		s32 pps_in;
		s32 general_tx;
		s32 general_rx;
	} ts_corrections;
	efx_qword_t evt_frags[MAX_EVENT_FRAGS];
	int evt_frag_idx;
	int evt_code;
	struct efx_buffer start;
	struct pps_event_time host_time_pps;
	unsigned int adjfreq_ppb_shift;
	s64 current_adjfreq;
	struct ptp_clock *phc_clock;
	struct ptp_clock_info phc_clock_info;
	struct work_struct pps_work;
	struct workqueue_struct *pps_workwq;
	bool nic_ts_enabled;
	efx_dword_t txbuf[MCDI_TX_BUF_LEN(MC_CMD_PTP_IN_TRANSMIT_LENMAX)];

	unsigned int good_syncs;
	unsigned int fast_syncs;
	unsigned int bad_syncs;
	unsigned int sync_timeouts;
	unsigned int no_time_syncs;
	unsigned int invalid_sync_windows;
	unsigned int undersize_sync_windows;
	unsigned int oversize_sync_windows;
	unsigned int rx_no_timestamp;
	struct efx_ptp_timeset
	timeset[MC_CMD_PTP_OUT_SYNCHRONIZE_TIMESET_MAXNUM];
	void (*xmit_skb)(struct efx_nic *efx, struct sk_buff *skb);
};

static int efx_phc_adjfine(struct ptp_clock_info *ptp, long scaled_ppm);
static int efx_phc_adjtime(struct ptp_clock_info *ptp, s64 delta);
static int efx_phc_gettime(struct ptp_clock_info *ptp, struct timespec64 *ts);
static int efx_phc_settime(struct ptp_clock_info *ptp,
			   const struct timespec64 *e_ts);
static int efx_phc_enable(struct ptp_clock_info *ptp,
			  struct ptp_clock_request *request, int on);
static int efx_ptp_insert_unicast_filter(struct efx_nic *efx,
					 struct sk_buff *skb);

bool efx_ptp_use_mac_tx_timestamps(struct efx_nic *efx)
{
	return efx_has_cap(efx, TX_MAC_TIMESTAMPING);
}

/* PTP 'extra' channel is still a traffic channel, but we only create TX queues
 * if PTP uses MAC TX timestamps, not if PTP uses the MC directly to transmit.
 */
static bool efx_ptp_want_txqs(struct efx_channel *channel)
{
	return efx_ptp_use_mac_tx_timestamps(channel->efx);
}

#define PTP_SW_STAT(ext_name, field_name)				\
	{ #ext_name, 0, offsetof(struct efx_ptp_data, field_name) }
#define PTP_MC_STAT(ext_name, mcdi_name)				\
	{ #ext_name, 32, MC_CMD_PTP_OUT_STATUS_STATS_ ## mcdi_name ## _OFST }
static const struct efx_hw_stat_desc efx_ptp_stat_desc[] = {
	PTP_SW_STAT(ptp_good_syncs, good_syncs),
	PTP_SW_STAT(ptp_fast_syncs, fast_syncs),
	PTP_SW_STAT(ptp_bad_syncs, bad_syncs),
	PTP_SW_STAT(ptp_sync_timeouts, sync_timeouts),
	PTP_SW_STAT(ptp_no_time_syncs, no_time_syncs),
	PTP_SW_STAT(ptp_invalid_sync_windows, invalid_sync_windows),
	PTP_SW_STAT(ptp_undersize_sync_windows, undersize_sync_windows),
	PTP_SW_STAT(ptp_oversize_sync_windows, oversize_sync_windows),
	PTP_SW_STAT(ptp_rx_no_timestamp, rx_no_timestamp),
	PTP_MC_STAT(ptp_tx_timestamp_packets, TX),
	PTP_MC_STAT(ptp_rx_timestamp_packets, RX),
	PTP_MC_STAT(ptp_timestamp_packets, TS),
	PTP_MC_STAT(ptp_filter_matches, FM),
	PTP_MC_STAT(ptp_non_filter_matches, NFM),
};
#define PTP_STAT_COUNT ARRAY_SIZE(efx_ptp_stat_desc)
static const unsigned long efx_ptp_stat_mask[] = {
	[0 ... BITS_TO_LONGS(PTP_STAT_COUNT) - 1] = ~0UL,
};

size_t efx_ptp_describe_stats(struct efx_nic *efx, u8 *strings)
{
	if (!efx->ptp_data)
		return 0;

	return efx_nic_describe_stats(efx_ptp_stat_desc, PTP_STAT_COUNT,
				      efx_ptp_stat_mask, strings);
}

size_t efx_ptp_update_stats(struct efx_nic *efx, u64 *stats)
{
	MCDI_DECLARE_BUF(inbuf, MC_CMD_PTP_IN_STATUS_LEN);
	MCDI_DECLARE_BUF(outbuf, MC_CMD_PTP_OUT_STATUS_LEN);
	size_t i;
	int rc;

	if (!efx->ptp_data)
		return 0;

	/* Copy software statistics */
	for (i = 0; i < PTP_STAT_COUNT; i++) {
		if (efx_ptp_stat_desc[i].dma_width)
			continue;
		stats[i] = *(unsigned int *)((char *)efx->ptp_data +
					     efx_ptp_stat_desc[i].offset);
	}

	/* Fetch MC statistics.  We *must* fill in all statistics or
	 * risk leaking kernel memory to userland, so if the MCDI
	 * request fails we pretend we got zeroes.
	 */
	MCDI_SET_DWORD(inbuf, PTP_IN_OP, MC_CMD_PTP_OP_STATUS);
	MCDI_SET_DWORD(inbuf, PTP_IN_PERIPH_ID, 0);
	rc = efx_mcdi_rpc(efx, MC_CMD_PTP, inbuf, sizeof(inbuf),
			  outbuf, sizeof(outbuf), NULL);
	if (rc)
		memset(outbuf, 0, sizeof(outbuf));
	efx_nic_update_stats(efx_ptp_stat_desc, PTP_STAT_COUNT,
			     efx_ptp_stat_mask,
			     stats, _MCDI_PTR(outbuf, 0), false);

	return PTP_STAT_COUNT;
}

/* For Siena platforms NIC time is s and ns */
static void efx_ptp_ns_to_s_ns(s64 ns, u32 *nic_major, u32 *nic_minor)
{
	struct timespec64 ts = ns_to_timespec64(ns);
	*nic_major = (u32)ts.tv_sec;
	*nic_minor = ts.tv_nsec;
}

static ktime_t efx_ptp_s_ns_to_ktime_correction(u32 nic_major, u32 nic_minor,
						s32 correction)
{
	ktime_t kt = ktime_set(nic_major, nic_minor);
	if (correction >= 0)
		kt = ktime_add_ns(kt, (u64)correction);
	else
		kt = ktime_sub_ns(kt, (u64)-correction);
	return kt;
}

/* To convert from s27 format to ns we multiply then divide by a power of 2.
 * For the conversion from ns to s27, the operation is also converted to a
 * multiply and shift.
 */
#define S27_TO_NS_SHIFT	(27)
#define NS_TO_S27_MULT	(((1ULL << 63) + NSEC_PER_SEC / 2) / NSEC_PER_SEC)
#define NS_TO_S27_SHIFT	(63 - S27_TO_NS_SHIFT)
#define S27_MINOR_MAX	(1 << S27_TO_NS_SHIFT)

/* For Huntington platforms NIC time is in seconds and fractions of a second
 * where the minor register only uses 27 bits in units of 2^-27s.
 */
static void efx_ptp_ns_to_s27(s64 ns, u32 *nic_major, u32 *nic_minor)
{
	struct timespec64 ts = ns_to_timespec64(ns);
	u32 maj = (u32)ts.tv_sec;
	u32 min = (u32)(((u64)ts.tv_nsec * NS_TO_S27_MULT +
			 (1ULL << (NS_TO_S27_SHIFT - 1))) >> NS_TO_S27_SHIFT);

	/* The conversion can result in the minor value exceeding the maximum.
	 * In this case, round up to the next second.
	 */
	if (min >= S27_MINOR_MAX) {
		min -= S27_MINOR_MAX;
		maj++;
	}

	*nic_major = maj;
	*nic_minor = min;
}

static inline ktime_t efx_ptp_s27_to_ktime(u32 nic_major, u32 nic_minor)
{
	u32 ns = (u32)(((u64)nic_minor * NSEC_PER_SEC +
			(1ULL << (S27_TO_NS_SHIFT - 1))) >> S27_TO_NS_SHIFT);
	return ktime_set(nic_major, ns);
}

static ktime_t efx_ptp_s27_to_ktime_correction(u32 nic_major, u32 nic_minor,
					       s32 correction)
{
	/* Apply the correction and deal with carry */
	nic_minor += correction;
	if ((s32)nic_minor < 0) {
		nic_minor += S27_MINOR_MAX;
		nic_major--;
	} else if (nic_minor >= S27_MINOR_MAX) {
		nic_minor -= S27_MINOR_MAX;
		nic_major++;
	}

	return efx_ptp_s27_to_ktime(nic_major, nic_minor);
}

/* For Medford2 platforms the time is in seconds and quarter nanoseconds. */
static void efx_ptp_ns_to_s_qns(s64 ns, u32 *nic_major, u32 *nic_minor)
{
	struct timespec64 ts = ns_to_timespec64(ns);

	*nic_major = (u32)ts.tv_sec;
	*nic_minor = ts.tv_nsec * 4;
}

static ktime_t efx_ptp_s_qns_to_ktime_correction(u32 nic_major, u32 nic_minor,
						 s32 correction)
{
	ktime_t kt;

	nic_minor = DIV_ROUND_CLOSEST(nic_minor, 4);
	correction = DIV_ROUND_CLOSEST(correction, 4);

	kt = ktime_set(nic_major, nic_minor);

	if (correction >= 0)
		kt = ktime_add_ns(kt, (u64)correction);
	else
		kt = ktime_sub_ns(kt, (u64)-correction);
	return kt;
}

struct efx_channel *efx_ptp_channel(struct efx_nic *efx)
{
	return efx->ptp_data ? efx->ptp_data->channel : NULL;
}

void efx_ptp_update_channel(struct efx_nic *efx, struct efx_channel *channel)
{
	if (efx->ptp_data)
		efx->ptp_data->channel = channel;
}

static u32 last_sync_timestamp_major(struct efx_nic *efx)
{
	struct efx_channel *channel = efx_ptp_channel(efx);
	u32 major = 0;

	if (channel)
		major = channel->sync_timestamp_major;
	return major;
}

/* The 8000 series and later can provide the time from the MAC, which is only
 * 48 bits long and provides meta-information in the top 2 bits.
 */
static ktime_t
efx_ptp_mac_nic_to_ktime_correction(struct efx_nic *efx,
				    struct efx_ptp_data *ptp,
				    u32 nic_major, u32 nic_minor,
				    s32 correction)
{
	u32 sync_timestamp;
	ktime_t kt = { 0 };
	s16 delta;

	if (!(nic_major & 0x80000000)) {
		WARN_ON_ONCE(nic_major >> 16);

		/* Medford provides 48 bits of timestamp, so we must get the top
		 * 16 bits from the timesync event state.
		 *
		 * We only have the lower 16 bits of the time now, but we do
		 * have a full resolution timestamp at some point in past. As
		 * long as the difference between the (real) now and the sync
		 * is less than 2^15, then we can reconstruct the difference
		 * between those two numbers using only the lower 16 bits of
		 * each.
		 *
		 * Put another way
		 *
		 * a - b = ((a mod k) - b) mod k
		 *
		 * when -k/2 < (a-b) < k/2. In our case k is 2^16. We know
		 * (a mod k) and b, so can calculate the delta, a - b.
		 *
		 */
		sync_timestamp = last_sync_timestamp_major(efx);

		/* Because delta is s16 this does an implicit mask down to
		 * 16 bits which is what we need, assuming
		 * MEDFORD_TX_SECS_EVENT_BITS is 16. delta is signed so that
		 * we can deal with the (unlikely) case of sync timestamps
		 * arriving from the future.
		 */
		delta = nic_major - sync_timestamp;

		/* Recover the fully specified time now, by applying the offset
		 * to the (fully specified) sync time.
		 */
		nic_major = sync_timestamp + delta;

		kt = ptp->nic_to_kernel_time(nic_major, nic_minor,
					     correction);
	}
	return kt;
}

ktime_t efx_ptp_nic_to_kernel_time(struct efx_tx_queue *tx_queue)
{
	struct efx_nic *efx = tx_queue->efx;
	struct efx_ptp_data *ptp = efx->ptp_data;
	ktime_t kt;

	if (efx_ptp_use_mac_tx_timestamps(efx))
		kt = efx_ptp_mac_nic_to_ktime_correction(efx, ptp,
				tx_queue->completed_timestamp_major,
				tx_queue->completed_timestamp_minor,
				ptp->ts_corrections.general_tx);
	else
		kt = ptp->nic_to_kernel_time(
				tx_queue->completed_timestamp_major,
				tx_queue->completed_timestamp_minor,
				ptp->ts_corrections.general_tx);
	return kt;
}

/* Get PTP attributes and set up time conversions */
static int efx_ptp_get_attributes(struct efx_nic *efx)
{
	MCDI_DECLARE_BUF(inbuf, MC_CMD_PTP_IN_GET_ATTRIBUTES_LEN);
	MCDI_DECLARE_BUF(outbuf, MC_CMD_PTP_OUT_GET_ATTRIBUTES_LEN);
	struct efx_ptp_data *ptp = efx->ptp_data;
	int rc;
	u32 fmt;
	size_t out_len;

	/* Get the PTP attributes. If the NIC doesn't support the operation we
	 * use the default format for compatibility with older NICs i.e.
	 * seconds and nanoseconds.
	 */
	MCDI_SET_DWORD(inbuf, PTP_IN_OP, MC_CMD_PTP_OP_GET_ATTRIBUTES);
	MCDI_SET_DWORD(inbuf, PTP_IN_PERIPH_ID, 0);
	rc = efx_mcdi_rpc_quiet(efx, MC_CMD_PTP, inbuf, sizeof(inbuf),
				outbuf, sizeof(outbuf), &out_len);
	if (rc == 0) {
		fmt = MCDI_DWORD(outbuf, PTP_OUT_GET_ATTRIBUTES_TIME_FORMAT);
	} else if (rc == -EINVAL) {
		fmt = MC_CMD_PTP_OUT_GET_ATTRIBUTES_SECONDS_NANOSECONDS;
	} else if (rc == -EPERM) {
		pci_info(efx->pci_dev, "no PTP support\n");
		return rc;
	} else {
		efx_mcdi_display_error(efx, MC_CMD_PTP, sizeof(inbuf),
				       outbuf, sizeof(outbuf), rc);
		return rc;
	}

	switch (fmt) {
	case MC_CMD_PTP_OUT_GET_ATTRIBUTES_SECONDS_27FRACTION:
		ptp->ns_to_nic_time = efx_ptp_ns_to_s27;
		ptp->nic_to_kernel_time = efx_ptp_s27_to_ktime_correction;
		ptp->nic_time.minor_max = 1 << 27;
		ptp->nic_time.sync_event_minor_shift = 19;
		break;
	case MC_CMD_PTP_OUT_GET_ATTRIBUTES_SECONDS_NANOSECONDS:
		ptp->ns_to_nic_time = efx_ptp_ns_to_s_ns;
		ptp->nic_to_kernel_time = efx_ptp_s_ns_to_ktime_correction;
		ptp->nic_time.minor_max = 1000000000;
		ptp->nic_time.sync_event_minor_shift = 22;
		break;
	case MC_CMD_PTP_OUT_GET_ATTRIBUTES_SECONDS_QTR_NANOSECONDS:
		ptp->ns_to_nic_time = efx_ptp_ns_to_s_qns;
		ptp->nic_to_kernel_time = efx_ptp_s_qns_to_ktime_correction;
		ptp->nic_time.minor_max = 4000000000UL;
		ptp->nic_time.sync_event_minor_shift = 24;
		break;
	default:
		return -ERANGE;
	}

	/* Precalculate acceptable difference between the minor time in the
	 * packet prefix and the last MCDI time sync event. We expect the
	 * packet prefix timestamp to be after of sync event by up to one
	 * sync event interval (0.25s) but we allow it to exceed this by a
	 * fuzz factor of (0.1s)
	 */
	ptp->nic_time.sync_event_diff_min = ptp->nic_time.minor_max
		- (ptp->nic_time.minor_max / 10);
	ptp->nic_time.sync_event_diff_max = (ptp->nic_time.minor_max / 4)
		+ (ptp->nic_time.minor_max / 10);

	/* MC_CMD_PTP_OP_GET_ATTRIBUTES has been extended twice from an older
	 * operation MC_CMD_PTP_OP_GET_TIME_FORMAT. The function now may return
	 * a value to use for the minimum acceptable corrected synchronization
	 * window and may return further capabilities.
	 * If we have the extra information store it. For older firmware that
	 * does not implement the extended command use the default value.
	 */
	if (rc == 0 &&
	    out_len >= MC_CMD_PTP_OUT_GET_ATTRIBUTES_CAPABILITIES_OFST)
		ptp->min_synchronisation_ns =
			MCDI_DWORD(outbuf,
				   PTP_OUT_GET_ATTRIBUTES_SYNC_WINDOW_MIN);
	else
		ptp->min_synchronisation_ns = DEFAULT_MIN_SYNCHRONISATION_NS;

	if (rc == 0 &&
	    out_len >= MC_CMD_PTP_OUT_GET_ATTRIBUTES_LEN)
		ptp->capabilities = MCDI_DWORD(outbuf,
					PTP_OUT_GET_ATTRIBUTES_CAPABILITIES);
	else
		ptp->capabilities = 0;

	/* Set up the shift for conversion between frequency
	 * adjustments in parts-per-billion and the fixed-point
	 * fractional ns format that the adapter uses.
	 */
	if (ptp->capabilities & (1 << MC_CMD_PTP_OUT_GET_ATTRIBUTES_FP44_FREQ_ADJ_LBN))
		ptp->adjfreq_ppb_shift = PPB_SHIFT_FP44;
	else
		ptp->adjfreq_ppb_shift = PPB_SHIFT_FP40;

	return 0;
}

/* Get PTP timestamp corrections */
static int efx_ptp_get_timestamp_corrections(struct efx_nic *efx)
{
	MCDI_DECLARE_BUF(inbuf, MC_CMD_PTP_IN_GET_TIMESTAMP_CORRECTIONS_LEN);
	MCDI_DECLARE_BUF(outbuf, MC_CMD_PTP_OUT_GET_TIMESTAMP_CORRECTIONS_V2_LEN);
	int rc;
	size_t out_len;

	/* Get the timestamp corrections from the NIC. If this operation is
	 * not supported (older NICs) then no correction is required.
	 */
	MCDI_SET_DWORD(inbuf, PTP_IN_OP,
		       MC_CMD_PTP_OP_GET_TIMESTAMP_CORRECTIONS);
	MCDI_SET_DWORD(inbuf, PTP_IN_PERIPH_ID, 0);

	rc = efx_mcdi_rpc_quiet(efx, MC_CMD_PTP, inbuf, sizeof(inbuf),
				outbuf, sizeof(outbuf), &out_len);
	if (rc == 0) {
		efx->ptp_data->ts_corrections.ptp_tx = MCDI_DWORD(outbuf,
			PTP_OUT_GET_TIMESTAMP_CORRECTIONS_TRANSMIT);
		efx->ptp_data->ts_corrections.ptp_rx = MCDI_DWORD(outbuf,
			PTP_OUT_GET_TIMESTAMP_CORRECTIONS_RECEIVE);
		efx->ptp_data->ts_corrections.pps_out = MCDI_DWORD(outbuf,
			PTP_OUT_GET_TIMESTAMP_CORRECTIONS_PPS_OUT);
		efx->ptp_data->ts_corrections.pps_in = MCDI_DWORD(outbuf,
			PTP_OUT_GET_TIMESTAMP_CORRECTIONS_PPS_IN);

		if (out_len >= MC_CMD_PTP_OUT_GET_TIMESTAMP_CORRECTIONS_V2_LEN) {
			efx->ptp_data->ts_corrections.general_tx = MCDI_DWORD(
				outbuf,
				PTP_OUT_GET_TIMESTAMP_CORRECTIONS_V2_GENERAL_TX);
			efx->ptp_data->ts_corrections.general_rx = MCDI_DWORD(
				outbuf,
				PTP_OUT_GET_TIMESTAMP_CORRECTIONS_V2_GENERAL_RX);
		} else {
			efx->ptp_data->ts_corrections.general_tx =
				efx->ptp_data->ts_corrections.ptp_tx;
			efx->ptp_data->ts_corrections.general_rx =
				efx->ptp_data->ts_corrections.ptp_rx;
		}
	} else if (rc == -EINVAL) {
		efx->ptp_data->ts_corrections.ptp_tx = 0;
		efx->ptp_data->ts_corrections.ptp_rx = 0;
		efx->ptp_data->ts_corrections.pps_out = 0;
		efx->ptp_data->ts_corrections.pps_in = 0;
		efx->ptp_data->ts_corrections.general_tx = 0;
		efx->ptp_data->ts_corrections.general_rx = 0;
	} else {
		efx_mcdi_display_error(efx, MC_CMD_PTP, sizeof(inbuf), outbuf,
				       sizeof(outbuf), rc);
		return rc;
	}

	return 0;
}

/* Enable MCDI PTP support. */
static int efx_ptp_enable(struct efx_nic *efx)
{
	MCDI_DECLARE_BUF(inbuf, MC_CMD_PTP_IN_ENABLE_LEN);
	MCDI_DECLARE_BUF_ERR(outbuf);
	int rc;

	MCDI_SET_DWORD(inbuf, PTP_IN_OP, MC_CMD_PTP_OP_ENABLE);
	MCDI_SET_DWORD(inbuf, PTP_IN_PERIPH_ID, 0);
	MCDI_SET_DWORD(inbuf, PTP_IN_ENABLE_QUEUE,
		       efx->ptp_data->channel ?
		       efx->ptp_data->channel->channel : 0);
	MCDI_SET_DWORD(inbuf, PTP_IN_ENABLE_MODE, efx->ptp_data->mode);

	rc = efx_mcdi_rpc_quiet(efx, MC_CMD_PTP, inbuf, sizeof(inbuf),
				outbuf, sizeof(outbuf), NULL);
	rc = (rc == -EALREADY) ? 0 : rc;
	if (rc)
		efx_mcdi_display_error(efx, MC_CMD_PTP,
				       MC_CMD_PTP_IN_ENABLE_LEN,
				       outbuf, sizeof(outbuf), rc);
	return rc;
}

/* Disable MCDI PTP support.
 *
 * Note that this function should never rely on the presence of ptp_data -
 * may be called before that exists.
 */
static int efx_ptp_disable(struct efx_nic *efx)
{
	MCDI_DECLARE_BUF(inbuf, MC_CMD_PTP_IN_DISABLE_LEN);
	MCDI_DECLARE_BUF_ERR(outbuf);
	int rc;

	MCDI_SET_DWORD(inbuf, PTP_IN_OP, MC_CMD_PTP_OP_DISABLE);
	MCDI_SET_DWORD(inbuf, PTP_IN_PERIPH_ID, 0);
	rc = efx_mcdi_rpc_quiet(efx, MC_CMD_PTP, inbuf, sizeof(inbuf),
				outbuf, sizeof(outbuf), NULL);
	rc = (rc == -EALREADY) ? 0 : rc;
	/* If we get ENOSYS, the NIC doesn't support PTP, and thus this function
	 * should only have been called during probe.
	 */
	if (rc == -ENOSYS || rc == -EPERM)
		pci_info(efx->pci_dev, "no PTP support\n");
	else if (rc)
		efx_mcdi_display_error(efx, MC_CMD_PTP,
				       MC_CMD_PTP_IN_DISABLE_LEN,
				       outbuf, sizeof(outbuf), rc);
	return rc;
}

static void efx_ptp_deliver_rx_queue(struct sk_buff_head *q)
{
	struct sk_buff *skb;

	while ((skb = skb_dequeue(q))) {
		local_bh_disable();
		netif_receive_skb(skb);
		local_bh_enable();
	}
}

static void efx_ptp_handle_no_channel(struct efx_nic *efx)
{
	netif_err(efx, drv, efx->net_dev,
		  "ERROR: PTP requires MSI-X and 1 additional interrupt"
		  "vector. PTP disabled\n");
}

/* Repeatedly send the host time to the MC which will capture the hardware
 * time.
 */
static void efx_ptp_send_times(struct efx_nic *efx,
			       struct pps_event_time *last_time)
{
	struct pps_event_time now;
	struct timespec64 limit;
	struct efx_ptp_data *ptp = efx->ptp_data;
	int *mc_running = ptp->start.addr;

	pps_get_ts(&now);
	limit = now.ts_real;
	timespec64_add_ns(&limit, SYNCHRONISE_PERIOD_NS);

	/* Write host time for specified period or until MC is done */
	while ((timespec64_compare(&now.ts_real, &limit) < 0) &&
	       READ_ONCE(*mc_running)) {
		struct timespec64 update_time;
		unsigned int host_time;

		/* Don't update continuously to avoid saturating the PCIe bus */
		update_time = now.ts_real;
		timespec64_add_ns(&update_time, SYNCHRONISATION_GRANULARITY_NS);
		do {
			pps_get_ts(&now);
		} while ((timespec64_compare(&now.ts_real, &update_time) < 0) &&
			 READ_ONCE(*mc_running));

		/* Synchronise NIC with single word of time only */
		host_time = (now.ts_real.tv_sec << MC_NANOSECOND_BITS |
			     now.ts_real.tv_nsec);
		/* Update host time in NIC memory */
		efx->type->ptp_write_host_time(efx, host_time);
	}
	*last_time = now;
}

/* Read a timeset from the MC's results and partial process. */
static void efx_ptp_read_timeset(MCDI_DECLARE_STRUCT_PTR(data),
				 struct efx_ptp_timeset *timeset)
{
	unsigned start_ns, end_ns;

	timeset->host_start = MCDI_DWORD(data, PTP_OUT_SYNCHRONIZE_HOSTSTART);
	timeset->major = MCDI_DWORD(data, PTP_OUT_SYNCHRONIZE_MAJOR);
	timeset->minor = MCDI_DWORD(data, PTP_OUT_SYNCHRONIZE_MINOR);
	timeset->host_end = MCDI_DWORD(data, PTP_OUT_SYNCHRONIZE_HOSTEND),
	timeset->wait = MCDI_DWORD(data, PTP_OUT_SYNCHRONIZE_WAITNS);

	/* Ignore seconds */
	start_ns = timeset->host_start & MC_NANOSECOND_MASK;
	end_ns = timeset->host_end & MC_NANOSECOND_MASK;
	/* Allow for rollover */
	if (end_ns < start_ns)
		end_ns += NSEC_PER_SEC;
	/* Determine duration of operation */
	timeset->window = end_ns - start_ns;
}

/* Process times received from MC.
 *
 * Extract times from returned results, and establish the minimum value
 * seen.  The minimum value represents the "best" possible time and events
 * too much greater than this are rejected - the machine is, perhaps, too
 * busy. A number of readings are taken so that, hopefully, at least one good
 * synchronisation will be seen in the results.
 */
static int
efx_ptp_process_times(struct efx_nic *efx, MCDI_DECLARE_STRUCT_PTR(synch_buf),
		      size_t response_length,
		      const struct pps_event_time *last_time)
{
	unsigned number_readings =
		MCDI_VAR_ARRAY_LEN(response_length,
				   PTP_OUT_SYNCHRONIZE_TIMESET);
	unsigned i;
	unsigned ngood = 0;
	unsigned last_good = 0;
	struct efx_ptp_data *ptp = efx->ptp_data;
	u32 last_sec;
	u32 start_sec;
	struct timespec64 delta;
	ktime_t mc_time;

	if (number_readings == 0)
		return -EAGAIN;

	/* Read the set of results and find the last good host-MC
	 * synchronization result. The MC times when it finishes reading the
	 * host time so the corrected window time should be fairly constant
	 * for a given platform. Increment stats for any results that appear
	 * to be erroneous.
	 */
	for (i = 0; i < number_readings; i++) {
		s32 window, corrected;
		struct timespec64 wait;

		efx_ptp_read_timeset(
			MCDI_ARRAY_STRUCT_PTR(synch_buf,
					      PTP_OUT_SYNCHRONIZE_TIMESET, i),
			&ptp->timeset[i]);

		wait = ktime_to_timespec64(
			ptp->nic_to_kernel_time(0, ptp->timeset[i].wait, 0));
		window = ptp->timeset[i].window;
		corrected = window - wait.tv_nsec;

		/* We expect the uncorrected synchronization window to be at
		 * least as large as the interval between host start and end
		 * times. If it is smaller than this then this is mostly likely
		 * to be a consequence of the host's time being adjusted.
		 * Check that the corrected sync window is in a reasonable
		 * range. If it is out of range it is likely to be because an
		 * interrupt or other delay occurred between reading the system
		 * time and writing it to MC memory.
		 */
		if (window < SYNCHRONISATION_GRANULARITY_NS) {
			++ptp->invalid_sync_windows;
		} else if (corrected >= MAX_SYNCHRONISATION_NS) {
			++ptp->oversize_sync_windows;
		} else if (corrected < ptp->min_synchronisation_ns) {
			++ptp->undersize_sync_windows;
		} else {
			ngood++;
			last_good = i;
		}
	}

	if (ngood == 0) {
		netif_warn(efx, drv, efx->net_dev,
			   "PTP no suitable synchronisations\n");
		return -EAGAIN;
	}

	/* Calculate delay from last good sync (host time) to last_time.
	 * It is possible that the seconds rolled over between taking
	 * the start reading and the last value written by the host.  The
	 * timescales are such that a gap of more than one second is never
	 * expected.  delta is *not* normalised.
	 */
	start_sec = ptp->timeset[last_good].host_start >> MC_NANOSECOND_BITS;
	last_sec = last_time->ts_real.tv_sec & MC_SECOND_MASK;
	if (start_sec != last_sec &&
	    ((start_sec + 1) & MC_SECOND_MASK) != last_sec) {
		netif_warn(efx, hw, efx->net_dev,
			   "PTP bad synchronisation seconds\n");
		return -EAGAIN;
	}
	delta.tv_sec = (last_sec - start_sec) & 1;
	delta.tv_nsec =
		last_time->ts_real.tv_nsec -
		(ptp->timeset[last_good].host_start & MC_NANOSECOND_MASK);

	/* Convert the NIC time at last good sync into kernel time.
	 * No correction is required - this time is the output of a
	 * firmware process.
	 */
	mc_time = ptp->nic_to_kernel_time(ptp->timeset[last_good].major,
					  ptp->timeset[last_good].minor, 0);

	/* Calculate delay from NIC top of second to last_time */
	delta.tv_nsec += ktime_to_timespec64(mc_time).tv_nsec;

	/* Set PPS timestamp to match NIC top of second */
	ptp->host_time_pps = *last_time;
	pps_sub_ts(&ptp->host_time_pps, delta);

	return 0;
}

/* Synchronize times between the host and the MC */
static int efx_ptp_synchronize(struct efx_nic *efx, unsigned int num_readings)
{
	struct efx_ptp_data *ptp = efx->ptp_data;
	MCDI_DECLARE_BUF(synch_buf, MC_CMD_PTP_OUT_SYNCHRONIZE_LENMAX);
	size_t response_length;
	int rc;
	unsigned long timeout;
	struct pps_event_time last_time = {};
	unsigned int loops = 0;
	int *start = ptp->start.addr;

	MCDI_SET_DWORD(synch_buf, PTP_IN_OP, MC_CMD_PTP_OP_SYNCHRONIZE);
	MCDI_SET_DWORD(synch_buf, PTP_IN_PERIPH_ID, 0);
	MCDI_SET_DWORD(synch_buf, PTP_IN_SYNCHRONIZE_NUMTIMESETS,
		       num_readings);
	MCDI_SET_QWORD(synch_buf, PTP_IN_SYNCHRONIZE_START_ADDR,
		       ptp->start.dma_addr);

	/* Clear flag that signals MC ready */
	WRITE_ONCE(*start, 0);
	rc = efx_mcdi_rpc_start(efx, MC_CMD_PTP, synch_buf,
				MC_CMD_PTP_IN_SYNCHRONIZE_LEN);
	EFX_WARN_ON_ONCE_PARANOID(rc);

	/* Wait for start from MCDI (or timeout) */
	timeout = jiffies + msecs_to_jiffies(MAX_SYNCHRONISE_WAIT_MS);
	while (!READ_ONCE(*start) && (time_before(jiffies, timeout))) {
		udelay(20);	/* Usually start MCDI execution quickly */
		loops++;
	}

	if (loops <= 1)
		++ptp->fast_syncs;
	if (!time_before(jiffies, timeout))
		++ptp->sync_timeouts;

	if (READ_ONCE(*start))
		efx_ptp_send_times(efx, &last_time);

	/* Collect results */
	rc = efx_mcdi_rpc_finish(efx, MC_CMD_PTP,
				 MC_CMD_PTP_IN_SYNCHRONIZE_LEN,
				 synch_buf, sizeof(synch_buf),
				 &response_length);
	if (rc == 0) {
		rc = efx_ptp_process_times(efx, synch_buf, response_length,
					   &last_time);
		if (rc == 0)
			++ptp->good_syncs;
		else
			++ptp->no_time_syncs;
	}

	/* Increment the bad syncs counter if the synchronize fails, whatever
	 * the reason.
	 */
	if (rc != 0)
		++ptp->bad_syncs;

	return rc;
}

/* Transmit a PTP packet via the dedicated hardware timestamped queue. */
static void efx_ptp_xmit_skb_queue(struct efx_nic *efx, struct sk_buff *skb)
{
	struct efx_ptp_data *ptp_data = efx->ptp_data;
	u8 type = efx_tx_csum_type_skb(skb);
	struct efx_tx_queue *tx_queue;

	tx_queue = efx_channel_get_tx_queue(ptp_data->channel, type);
	if (tx_queue && tx_queue->timestamping) {
<<<<<<< HEAD
=======
		skb_get(skb);

>>>>>>> eb3cdb58
		/* This code invokes normal driver TX code which is always
		 * protected from softirqs when called from generic TX code,
		 * which in turn disables preemption. Look at __dev_queue_xmit
		 * which uses rcu_read_lock_bh disabling preemption for RCU
		 * plus disabling softirqs. We do not need RCU reader
		 * protection here.
		 *
		 * Although it is theoretically safe for current PTP TX/RX code
		 * running without disabling softirqs, there are three good
		 * reasond for doing so:
		 *
		 *      1) The code invoked is mainly implemented for non-PTP
		 *         packets and it is always executed with softirqs
		 *         disabled.
		 *      2) This being a single PTP packet, better to not
		 *         interrupt its processing by softirqs which can lead
		 *         to high latencies.
		 *      3) netdev_xmit_more checks preemption is disabled and
		 *         triggers a BUG_ON if not.
		 */
		local_bh_disable();
		efx_enqueue_skb(tx_queue, skb);
		local_bh_enable();
<<<<<<< HEAD
=======

		/* We need to add the filters after enqueuing the packet.
		 * Otherwise, there's high latency in sending back the
		 * timestamp, causing ptp4l timeouts
		 */
		efx_ptp_insert_unicast_filter(efx, skb);
		dev_consume_skb_any(skb);
>>>>>>> eb3cdb58
	} else {
		WARN_ONCE(1, "PTP channel has no timestamped tx queue\n");
		dev_kfree_skb_any(skb);
	}
}

/* Transmit a PTP packet, via the MCDI interface, to the wire. */
static void efx_ptp_xmit_skb_mc(struct efx_nic *efx, struct sk_buff *skb)
{
	MCDI_DECLARE_BUF(txtime, MC_CMD_PTP_OUT_TRANSMIT_LEN);
	struct efx_ptp_data *ptp_data = efx->ptp_data;
	struct skb_shared_hwtstamps timestamps;
	size_t len;
	int rc;

	MCDI_SET_DWORD(ptp_data->txbuf, PTP_IN_OP, MC_CMD_PTP_OP_TRANSMIT);
	MCDI_SET_DWORD(ptp_data->txbuf, PTP_IN_PERIPH_ID, 0);
	MCDI_SET_DWORD(ptp_data->txbuf, PTP_IN_TRANSMIT_LENGTH, skb->len);
	if (skb_shinfo(skb)->nr_frags != 0) {
		rc = skb_linearize(skb);
		if (rc != 0)
			goto fail;
	}

	if (skb->ip_summed == CHECKSUM_PARTIAL) {
		rc = skb_checksum_help(skb);
		if (rc != 0)
			goto fail;
	}
	skb_copy_from_linear_data(skb,
				  MCDI_PTR(ptp_data->txbuf,
					   PTP_IN_TRANSMIT_PACKET),
				  skb->len);
	rc = efx_mcdi_rpc(efx, MC_CMD_PTP,
			  ptp_data->txbuf, MC_CMD_PTP_IN_TRANSMIT_LEN(skb->len),
			  txtime, sizeof(txtime), &len);
	if (rc != 0)
		goto fail;

	memset(&timestamps, 0, sizeof(timestamps));
	timestamps.hwtstamp = ptp_data->nic_to_kernel_time(
		MCDI_DWORD(txtime, PTP_OUT_TRANSMIT_MAJOR),
		MCDI_DWORD(txtime, PTP_OUT_TRANSMIT_MINOR),
		ptp_data->ts_corrections.ptp_tx);

	skb_tstamp_tx(skb, &timestamps);

	/* Add the filters after sending back the timestamp to avoid delaying it
	 * or ptp4l may timeout.
	 */
	efx_ptp_insert_unicast_filter(efx, skb);

fail:
	dev_kfree_skb_any(skb);

	return;
}

static void efx_ptp_drop_time_expired_events(struct efx_nic *efx)
{
	struct efx_ptp_data *ptp = efx->ptp_data;
	struct list_head *cursor;
	struct list_head *next;

	if (ptp->rx_ts_inline)
		return;

	/* Drop time-expired events */
	spin_lock_bh(&ptp->evt_lock);
	list_for_each_safe(cursor, next, &ptp->evt_list) {
		struct efx_ptp_event_rx *evt;

		evt = list_entry(cursor, struct efx_ptp_event_rx,
				 link);
		if (time_after(jiffies, evt->expiry)) {
			list_move(&evt->link, &ptp->evt_free_list);
			netif_warn(efx, hw, efx->net_dev,
				   "PTP rx event dropped\n");
		}
	}
	spin_unlock_bh(&ptp->evt_lock);
}

static enum ptp_packet_state efx_ptp_match_rx(struct efx_nic *efx,
					      struct sk_buff *skb)
{
	struct efx_ptp_data *ptp = efx->ptp_data;
	bool evts_waiting;
	struct list_head *cursor;
	struct list_head *next;
	struct efx_ptp_match *match;
	enum ptp_packet_state rc = PTP_PACKET_STATE_UNMATCHED;

	WARN_ON_ONCE(ptp->rx_ts_inline);

	spin_lock_bh(&ptp->evt_lock);
	evts_waiting = !list_empty(&ptp->evt_list);
	spin_unlock_bh(&ptp->evt_lock);

	if (!evts_waiting)
		return PTP_PACKET_STATE_UNMATCHED;

	match = (struct efx_ptp_match *)skb->cb;
	/* Look for a matching timestamp in the event queue */
	spin_lock_bh(&ptp->evt_lock);
	list_for_each_safe(cursor, next, &ptp->evt_list) {
		struct efx_ptp_event_rx *evt;

		evt = list_entry(cursor, struct efx_ptp_event_rx, link);
		if ((evt->seq0 == match->words[0]) &&
		    (evt->seq1 == match->words[1])) {
			struct skb_shared_hwtstamps *timestamps;

			/* Match - add in hardware timestamp */
			timestamps = skb_hwtstamps(skb);
			timestamps->hwtstamp = evt->hwtimestamp;

			match->state = PTP_PACKET_STATE_MATCHED;
			rc = PTP_PACKET_STATE_MATCHED;
			list_move(&evt->link, &ptp->evt_free_list);
			break;
		}
	}
	spin_unlock_bh(&ptp->evt_lock);

	return rc;
}

/* Process any queued receive events and corresponding packets
 *
 * q is returned with all the packets that are ready for delivery.
 */
static void efx_ptp_process_events(struct efx_nic *efx, struct sk_buff_head *q)
{
	struct efx_ptp_data *ptp = efx->ptp_data;
	struct sk_buff *skb;

	while ((skb = skb_dequeue(&ptp->rxq))) {
		struct efx_ptp_match *match;

		match = (struct efx_ptp_match *)skb->cb;
		if (match->state == PTP_PACKET_STATE_MATCH_UNWANTED) {
			__skb_queue_tail(q, skb);
		} else if (efx_ptp_match_rx(efx, skb) ==
			   PTP_PACKET_STATE_MATCHED) {
			__skb_queue_tail(q, skb);
		} else if (time_after(jiffies, match->expiry)) {
			match->state = PTP_PACKET_STATE_TIMED_OUT;
			++ptp->rx_no_timestamp;
			__skb_queue_tail(q, skb);
		} else {
			/* Replace unprocessed entry and stop */
			skb_queue_head(&ptp->rxq, skb);
			break;
		}
	}
}

/* Complete processing of a received packet */
static inline void efx_ptp_process_rx(struct efx_nic *efx, struct sk_buff *skb)
{
	local_bh_disable();
	netif_receive_skb(skb);
	local_bh_enable();
}

static struct efx_ptp_rxfilter *
efx_ptp_find_filter(struct list_head *filter_list, struct efx_filter_spec *spec)
{
	struct efx_ptp_rxfilter *rxfilter;

	list_for_each_entry(rxfilter, filter_list, list) {
		if (rxfilter->ether_type == spec->ether_type &&
		    rxfilter->loc_port == spec->loc_port &&
		    !memcmp(rxfilter->loc_host, spec->loc_host, sizeof(spec->loc_host)))
			return rxfilter;
	}

	return NULL;
}

static void efx_ptp_remove_one_filter(struct efx_nic *efx,
				      struct efx_ptp_rxfilter *rxfilter)
{
	efx_filter_remove_id_safe(efx, EFX_FILTER_PRI_REQUIRED,
				  rxfilter->handle);
	list_del(&rxfilter->list);
	kfree(rxfilter);
}

static void efx_ptp_remove_filters(struct efx_nic *efx,
				   struct list_head *filter_list)
{
	struct efx_ptp_rxfilter *rxfilter, *tmp;

	list_for_each_entry_safe(rxfilter, tmp, filter_list, list)
		efx_ptp_remove_one_filter(efx, rxfilter);
}

static void efx_ptp_init_filter(struct efx_nic *efx,
				struct efx_filter_spec *rxfilter)
{
	struct efx_channel *channel = efx->ptp_data->channel;
	struct efx_rx_queue *queue = efx_channel_get_rx_queue(channel);

	efx_filter_init_rx(rxfilter, EFX_FILTER_PRI_REQUIRED, 0,
			   efx_rx_queue_index(queue));
}

static int efx_ptp_insert_filter(struct efx_nic *efx,
				 struct list_head *filter_list,
				 struct efx_filter_spec *spec,
				 unsigned long expiry)
{
	struct efx_ptp_data *ptp = efx->ptp_data;
	struct efx_ptp_rxfilter *rxfilter;
	int rc;

<<<<<<< HEAD
	while (ptp->rxfilters_count) {
		ptp->rxfilters_count--;
		efx_filter_remove_id_safe(efx, EFX_FILTER_PRI_REQUIRED,
					  ptp->rxfilters[ptp->rxfilters_count]);
=======
	rxfilter = efx_ptp_find_filter(filter_list, spec);
	if (rxfilter) {
		rxfilter->expiry = expiry;
		return 0;
>>>>>>> eb3cdb58
	}

	rxfilter = kzalloc(sizeof(*rxfilter), GFP_KERNEL);
	if (!rxfilter)
		return -ENOMEM;

	rc = efx_filter_insert_filter(efx, spec, true);
	if (rc < 0)
		goto fail;

	rxfilter->handle = rc;
	rxfilter->ether_type = spec->ether_type;
	rxfilter->loc_port = spec->loc_port;
	memcpy(rxfilter->loc_host, spec->loc_host, sizeof(spec->loc_host));
	rxfilter->expiry = expiry;
	list_add(&rxfilter->list, filter_list);

	queue_delayed_work(ptp->workwq, &ptp->cleanup_work,
			   UCAST_FILTER_EXPIRY_JIFFIES + 1);

	return 0;

fail:
	kfree(rxfilter);
	return rc;
}

static int efx_ptp_insert_ipv4_filter(struct efx_nic *efx,
				      struct list_head *filter_list,
				      __be32 addr, u16 port,
				      unsigned long expiry)
{
	struct efx_filter_spec spec;

	efx_ptp_init_filter(efx, &spec);
	efx_filter_set_ipv4_local(&spec, IPPROTO_UDP, addr, htons(port));
	return efx_ptp_insert_filter(efx, filter_list, &spec, expiry);
}

static int efx_ptp_insert_ipv6_filter(struct efx_nic *efx,
				      struct list_head *filter_list,
				      struct in6_addr *addr, u16 port,
				      unsigned long expiry)
{
	struct efx_filter_spec spec;

	efx_ptp_init_filter(efx, &spec);
	efx_filter_set_ipv6_local(&spec, IPPROTO_UDP, addr, htons(port));
	return efx_ptp_insert_filter(efx, filter_list, &spec, expiry);
}

static int efx_ptp_insert_eth_multicast_filter(struct efx_nic *efx)
{
	struct efx_ptp_data *ptp = efx->ptp_data;
	const u8 addr[ETH_ALEN] = PTP_ADDR_ETHER;
	struct efx_filter_spec spec;

	efx_ptp_init_filter(efx, &spec);
	efx_filter_set_eth_local(&spec, EFX_FILTER_VID_UNSPEC, addr);
	spec.match_flags |= EFX_FILTER_MATCH_ETHER_TYPE;
	spec.ether_type = htons(ETH_P_1588);
	return efx_ptp_insert_filter(efx, &ptp->rxfilters_mcast, &spec, 0);
}

static void efx_ptp_init_filter(struct efx_nic *efx,
				struct efx_filter_spec *rxfilter)
{
	struct efx_channel *channel = efx->ptp_data->channel;
	struct efx_rx_queue *queue = efx_channel_get_rx_queue(channel);

	efx_filter_init_rx(rxfilter, EFX_FILTER_PRI_REQUIRED, 0,
			   efx_rx_queue_index(queue));
}

static int efx_ptp_insert_filter(struct efx_nic *efx,
				 struct efx_filter_spec *rxfilter)
{
	struct efx_ptp_data *ptp = efx->ptp_data;
<<<<<<< HEAD

	int rc = efx_filter_insert_filter(efx, rxfilter, true);
	if (rc < 0)
		return rc;
	ptp->rxfilters[ptp->rxfilters_count] = rc;
	ptp->rxfilters_count++;
	return 0;
}

static int efx_ptp_insert_ipv4_filter(struct efx_nic *efx, u16 port)
{
	struct efx_filter_spec rxfilter;

	efx_ptp_init_filter(efx, &rxfilter);
	efx_filter_set_ipv4_local(&rxfilter, IPPROTO_UDP, htonl(PTP_ADDR_IPV4),
				  htons(port));
	return efx_ptp_insert_filter(efx, &rxfilter);
}

static int efx_ptp_insert_ipv6_filter(struct efx_nic *efx, u16 port)
{
	const struct in6_addr addr = {{PTP_ADDR_IPV6}};
	struct efx_filter_spec rxfilter;

	efx_ptp_init_filter(efx, &rxfilter);
	efx_filter_set_ipv6_local(&rxfilter, IPPROTO_UDP, &addr, htons(port));
	return efx_ptp_insert_filter(efx, &rxfilter);
}

static int efx_ptp_insert_eth_filter(struct efx_nic *efx)
{
	const u8 addr[ETH_ALEN] = PTP_ADDR_ETHER;
	struct efx_filter_spec rxfilter;

	efx_ptp_init_filter(efx, &rxfilter);
	efx_filter_set_eth_local(&rxfilter, EFX_FILTER_VID_UNSPEC, addr);
	rxfilter.match_flags |= EFX_FILTER_MATCH_ETHER_TYPE;
	rxfilter.ether_type = htons(ETH_P_1588);
	return efx_ptp_insert_filter(efx, &rxfilter);
}

static int efx_ptp_insert_multicast_filters(struct efx_nic *efx)
{
	struct efx_ptp_data *ptp = efx->ptp_data;
	int rc;

	if (!ptp->channel || ptp->rxfilters_count)
=======
	int rc;

	if (!ptp->channel || !list_empty(&ptp->rxfilters_mcast))
>>>>>>> eb3cdb58
		return 0;

	/* Must filter on both event and general ports to ensure
	 * that there is no packet re-ordering.
	 */
<<<<<<< HEAD
	rc = efx_ptp_insert_ipv4_filter(efx, PTP_EVENT_PORT);
	if (rc < 0)
		goto fail;

	rc = efx_ptp_insert_ipv4_filter(efx, PTP_GENERAL_PORT);
=======
	rc = efx_ptp_insert_ipv4_filter(efx, &ptp->rxfilters_mcast,
					htonl(PTP_ADDR_IPV4), PTP_EVENT_PORT,
					0);
	if (rc < 0)
		goto fail;

	rc = efx_ptp_insert_ipv4_filter(efx, &ptp->rxfilters_mcast,
					htonl(PTP_ADDR_IPV4), PTP_GENERAL_PORT,
					0);
>>>>>>> eb3cdb58
	if (rc < 0)
		goto fail;

	/* if the NIC supports hw timestamps by the MAC, we can support
	 * PTP over IPv6 and Ethernet
	 */
	if (efx_ptp_use_mac_tx_timestamps(efx)) {
<<<<<<< HEAD
		rc = efx_ptp_insert_ipv6_filter(efx, PTP_EVENT_PORT);
		if (rc < 0)
			goto fail;

		rc = efx_ptp_insert_ipv6_filter(efx, PTP_GENERAL_PORT);
		if (rc < 0)
			goto fail;

		rc = efx_ptp_insert_eth_filter(efx);
=======
		struct in6_addr ipv6_addr = {{PTP_ADDR_IPV6}};

		rc = efx_ptp_insert_ipv6_filter(efx, &ptp->rxfilters_mcast,
						&ipv6_addr, PTP_EVENT_PORT, 0);
		if (rc < 0)
			goto fail;

		rc = efx_ptp_insert_ipv6_filter(efx, &ptp->rxfilters_mcast,
						&ipv6_addr, PTP_GENERAL_PORT, 0);
		if (rc < 0)
			goto fail;

		rc = efx_ptp_insert_eth_multicast_filter(efx);
>>>>>>> eb3cdb58
		if (rc < 0)
			goto fail;
	}

	return 0;

fail:
<<<<<<< HEAD
	efx_ptp_remove_multicast_filters(efx);
=======
	efx_ptp_remove_filters(efx, &ptp->rxfilters_mcast);
	return rc;
}

static bool efx_ptp_valid_unicast_event_pkt(struct sk_buff *skb)
{
	if (skb->protocol == htons(ETH_P_IP)) {
		return ip_hdr(skb)->daddr != htonl(PTP_ADDR_IPV4) &&
			ip_hdr(skb)->protocol == IPPROTO_UDP &&
			udp_hdr(skb)->source == htons(PTP_EVENT_PORT);
	} else if (skb->protocol == htons(ETH_P_IPV6)) {
		struct in6_addr mcast_addr = {{PTP_ADDR_IPV6}};

		return !ipv6_addr_equal(&ipv6_hdr(skb)->daddr, &mcast_addr) &&
			ipv6_hdr(skb)->nexthdr == IPPROTO_UDP &&
			udp_hdr(skb)->source == htons(PTP_EVENT_PORT);
	}
	return false;
}

static int efx_ptp_insert_unicast_filter(struct efx_nic *efx,
					 struct sk_buff *skb)
{
	struct efx_ptp_data *ptp = efx->ptp_data;
	unsigned long expiry;
	int rc;

	if (!efx_ptp_valid_unicast_event_pkt(skb))
		return -EINVAL;

	expiry = jiffies + UCAST_FILTER_EXPIRY_JIFFIES;

	if (skb->protocol == htons(ETH_P_IP)) {
		__be32 addr = ip_hdr(skb)->saddr;

		rc = efx_ptp_insert_ipv4_filter(efx, &ptp->rxfilters_ucast,
						addr, PTP_EVENT_PORT, expiry);
		if (rc < 0)
			goto out;

		rc = efx_ptp_insert_ipv4_filter(efx, &ptp->rxfilters_ucast,
						addr, PTP_GENERAL_PORT, expiry);
	} else if (efx_ptp_use_mac_tx_timestamps(efx)) {
		/* IPv6 PTP only supported by devices with MAC hw timestamp */
		struct in6_addr *addr = &ipv6_hdr(skb)->saddr;

		rc = efx_ptp_insert_ipv6_filter(efx, &ptp->rxfilters_ucast,
						addr, PTP_EVENT_PORT, expiry);
		if (rc < 0)
			goto out;

		rc = efx_ptp_insert_ipv6_filter(efx, &ptp->rxfilters_ucast,
						addr, PTP_GENERAL_PORT, expiry);
	} else {
		return -EOPNOTSUPP;
	}

out:
>>>>>>> eb3cdb58
	return rc;
}

static int efx_ptp_start(struct efx_nic *efx)
{
	struct efx_ptp_data *ptp = efx->ptp_data;
	int rc;

	ptp->reset_required = false;

	rc = efx_ptp_insert_multicast_filters(efx);
	if (rc)
		return rc;

	rc = efx_ptp_enable(efx);
	if (rc != 0)
		goto fail;

	ptp->evt_frag_idx = 0;
	ptp->current_adjfreq = 0;

	return 0;

fail:
	efx_ptp_remove_filters(efx, &ptp->rxfilters_mcast);
	return rc;
}

static int efx_ptp_stop(struct efx_nic *efx)
{
	struct efx_ptp_data *ptp = efx->ptp_data;
	struct list_head *cursor;
	struct list_head *next;
	int rc;

	if (ptp == NULL)
		return 0;

	rc = efx_ptp_disable(efx);

	efx_ptp_remove_filters(efx, &ptp->rxfilters_mcast);
	efx_ptp_remove_filters(efx, &ptp->rxfilters_ucast);

	/* Make sure RX packets are really delivered */
	efx_ptp_deliver_rx_queue(&efx->ptp_data->rxq);
	skb_queue_purge(&efx->ptp_data->txq);

	/* Drop any pending receive events */
	spin_lock_bh(&efx->ptp_data->evt_lock);
	list_for_each_safe(cursor, next, &efx->ptp_data->evt_list) {
		list_move(cursor, &efx->ptp_data->evt_free_list);
	}
	spin_unlock_bh(&efx->ptp_data->evt_lock);

	return rc;
}

static int efx_ptp_restart(struct efx_nic *efx)
{
	if (efx->ptp_data && efx->ptp_data->enabled)
		return efx_ptp_start(efx);
	return 0;
}

static void efx_ptp_pps_worker(struct work_struct *work)
{
	struct efx_ptp_data *ptp =
		container_of(work, struct efx_ptp_data, pps_work);
	struct efx_nic *efx = ptp->efx;
	struct ptp_clock_event ptp_evt;

	if (efx_ptp_synchronize(efx, PTP_SYNC_ATTEMPTS))
		return;

	ptp_evt.type = PTP_CLOCK_PPSUSR;
	ptp_evt.pps_times = ptp->host_time_pps;
	ptp_clock_event(ptp->phc_clock, &ptp_evt);
}

static void efx_ptp_worker(struct work_struct *work)
{
	struct efx_ptp_data *ptp_data =
		container_of(work, struct efx_ptp_data, work);
	struct efx_nic *efx = ptp_data->efx;
	struct sk_buff *skb;
	struct sk_buff_head tempq;

	if (ptp_data->reset_required) {
		efx_ptp_stop(efx);
		efx_ptp_start(efx);
		return;
	}

	efx_ptp_drop_time_expired_events(efx);

	__skb_queue_head_init(&tempq);
	efx_ptp_process_events(efx, &tempq);

	while ((skb = skb_dequeue(&ptp_data->txq)))
		ptp_data->xmit_skb(efx, skb);

	while ((skb = __skb_dequeue(&tempq)))
		efx_ptp_process_rx(efx, skb);
}

static void efx_ptp_cleanup_worker(struct work_struct *work)
{
	struct efx_ptp_data *ptp =
		container_of(work, struct efx_ptp_data, cleanup_work.work);
	struct efx_ptp_rxfilter *rxfilter, *tmp;

	list_for_each_entry_safe(rxfilter, tmp, &ptp->rxfilters_ucast, list) {
		if (time_is_before_jiffies(rxfilter->expiry))
			efx_ptp_remove_one_filter(ptp->efx, rxfilter);
	}

	if (!list_empty(&ptp->rxfilters_ucast)) {
		queue_delayed_work(ptp->workwq, &ptp->cleanup_work,
				   UCAST_FILTER_EXPIRY_JIFFIES + 1);
	}
}

static const struct ptp_clock_info efx_phc_clock_info = {
	.owner		= THIS_MODULE,
	.name		= "sfc",
	.max_adj	= MAX_PPB,
	.n_alarm	= 0,
	.n_ext_ts	= 0,
	.n_per_out	= 0,
	.n_pins		= 0,
	.pps		= 1,
	.adjfine	= efx_phc_adjfine,
	.adjtime	= efx_phc_adjtime,
	.gettime64	= efx_phc_gettime,
	.settime64	= efx_phc_settime,
	.enable		= efx_phc_enable,
};

/* Initialise PTP state. */
int efx_ptp_probe(struct efx_nic *efx, struct efx_channel *channel)
{
	struct efx_ptp_data *ptp;
	int rc = 0;
	unsigned int pos;

	if (efx->ptp_data) {
		efx->ptp_data->channel = channel;
		return 0;
	}

	ptp = kzalloc(sizeof(struct efx_ptp_data), GFP_KERNEL);
	efx->ptp_data = ptp;
	if (!efx->ptp_data)
		return -ENOMEM;

	ptp->efx = efx;
	ptp->channel = channel;
	ptp->rx_ts_inline = efx_nic_rev(efx) >= EFX_REV_HUNT_A0;

	rc = efx_nic_alloc_buffer(efx, &ptp->start, sizeof(int), GFP_KERNEL);
	if (rc != 0)
		goto fail1;

	skb_queue_head_init(&ptp->rxq);
	skb_queue_head_init(&ptp->txq);
	ptp->workwq = create_singlethread_workqueue("sfc_ptp");
	if (!ptp->workwq) {
		rc = -ENOMEM;
		goto fail2;
	}

	if (efx_ptp_use_mac_tx_timestamps(efx)) {
		ptp->xmit_skb = efx_ptp_xmit_skb_queue;
		/* Request sync events on this channel. */
		channel->sync_events_state = SYNC_EVENTS_QUIESCENT;
	} else {
		ptp->xmit_skb = efx_ptp_xmit_skb_mc;
	}

	INIT_WORK(&ptp->work, efx_ptp_worker);
	INIT_DELAYED_WORK(&ptp->cleanup_work, efx_ptp_cleanup_worker);
	ptp->config.flags = 0;
	ptp->config.tx_type = HWTSTAMP_TX_OFF;
	ptp->config.rx_filter = HWTSTAMP_FILTER_NONE;
	INIT_LIST_HEAD(&ptp->evt_list);
	INIT_LIST_HEAD(&ptp->evt_free_list);
	spin_lock_init(&ptp->evt_lock);
	for (pos = 0; pos < MAX_RECEIVE_EVENTS; pos++)
		list_add(&ptp->rx_evts[pos].link, &ptp->evt_free_list);

	INIT_LIST_HEAD(&ptp->rxfilters_mcast);
	INIT_LIST_HEAD(&ptp->rxfilters_ucast);

	/* Get the NIC PTP attributes and set up time conversions */
	rc = efx_ptp_get_attributes(efx);
	if (rc < 0)
		goto fail3;

	/* Get the timestamp corrections */
	rc = efx_ptp_get_timestamp_corrections(efx);
	if (rc < 0)
		goto fail3;

	if (efx->mcdi->fn_flags &
	    (1 << MC_CMD_DRV_ATTACH_EXT_OUT_FLAG_PRIMARY)) {
		ptp->phc_clock_info = efx_phc_clock_info;
		ptp->phc_clock = ptp_clock_register(&ptp->phc_clock_info,
						    &efx->pci_dev->dev);
		if (IS_ERR(ptp->phc_clock)) {
			rc = PTR_ERR(ptp->phc_clock);
			goto fail3;
		} else if (ptp->phc_clock) {
			INIT_WORK(&ptp->pps_work, efx_ptp_pps_worker);
			ptp->pps_workwq = create_singlethread_workqueue("sfc_pps");
			if (!ptp->pps_workwq) {
				rc = -ENOMEM;
				goto fail4;
			}
		}
	}
	ptp->nic_ts_enabled = false;

	return 0;
fail4:
	ptp_clock_unregister(efx->ptp_data->phc_clock);

fail3:
	destroy_workqueue(efx->ptp_data->workwq);

fail2:
	efx_nic_free_buffer(efx, &ptp->start);

fail1:
	kfree(efx->ptp_data);
	efx->ptp_data = NULL;

	return rc;
}

/* Initialise PTP channel.
 *
 * Setting core_index to zero causes the queue to be initialised and doesn't
 * overlap with 'rxq0' because ptp.c doesn't use skb_record_rx_queue.
 */
static int efx_ptp_probe_channel(struct efx_channel *channel)
{
	struct efx_nic *efx = channel->efx;
	int rc;

	channel->irq_moderation_us = 0;
	channel->rx_queue.core_index = 0;

	rc = efx_ptp_probe(efx, channel);
	/* Failure to probe PTP is not fatal; this channel will just not be
	 * used for anything.
	 * In the case of EPERM, efx_ptp_probe will print its own message (in
	 * efx_ptp_get_attributes()), so we don't need to.
	 */
	if (rc && rc != -EPERM)
		netif_warn(efx, drv, efx->net_dev,
			   "Failed to probe PTP, rc=%d\n", rc);
	return 0;
}

void efx_ptp_remove(struct efx_nic *efx)
{
	if (!efx->ptp_data)
		return;

	(void)efx_ptp_disable(efx);

	cancel_work_sync(&efx->ptp_data->work);
	cancel_delayed_work_sync(&efx->ptp_data->cleanup_work);
	if (efx->ptp_data->pps_workwq)
		cancel_work_sync(&efx->ptp_data->pps_work);

	skb_queue_purge(&efx->ptp_data->rxq);
	skb_queue_purge(&efx->ptp_data->txq);

	if (efx->ptp_data->phc_clock) {
		destroy_workqueue(efx->ptp_data->pps_workwq);
		ptp_clock_unregister(efx->ptp_data->phc_clock);
	}

	destroy_workqueue(efx->ptp_data->workwq);

	efx_nic_free_buffer(efx, &efx->ptp_data->start);
	kfree(efx->ptp_data);
	efx->ptp_data = NULL;
}

static void efx_ptp_remove_channel(struct efx_channel *channel)
{
	efx_ptp_remove(channel->efx);
}

static void efx_ptp_get_channel_name(struct efx_channel *channel,
				     char *buf, size_t len)
{
	snprintf(buf, len, "%s-ptp", channel->efx->name);
}

/* Determine whether this packet should be processed by the PTP module
 * or transmitted conventionally.
 */
bool efx_ptp_is_ptp_tx(struct efx_nic *efx, struct sk_buff *skb)
{
	return efx->ptp_data &&
		efx->ptp_data->enabled &&
		skb->len >= PTP_MIN_LENGTH &&
		skb->len <= MC_CMD_PTP_IN_TRANSMIT_PACKET_MAXNUM &&
		likely(skb->protocol == htons(ETH_P_IP)) &&
		skb_transport_header_was_set(skb) &&
		skb_network_header_len(skb) >= sizeof(struct iphdr) &&
		ip_hdr(skb)->protocol == IPPROTO_UDP &&
		skb_headlen(skb) >=
		skb_transport_offset(skb) + sizeof(struct udphdr) &&
		udp_hdr(skb)->dest == htons(PTP_EVENT_PORT);
}

/* Receive a PTP packet.  Packets are queued until the arrival of
 * the receive timestamp from the MC - this will probably occur after the
 * packet arrival because of the processing in the MC.
 */
static bool efx_ptp_rx(struct efx_channel *channel, struct sk_buff *skb)
{
	struct efx_nic *efx = channel->efx;
	struct efx_ptp_data *ptp = efx->ptp_data;
	struct efx_ptp_match *match = (struct efx_ptp_match *)skb->cb;
	u8 *match_data_012, *match_data_345;
	unsigned int version;
	u8 *data;

	match->expiry = jiffies + msecs_to_jiffies(PKT_EVENT_LIFETIME_MS);

	/* Correct version? */
	if (ptp->mode == MC_CMD_PTP_MODE_V1) {
		if (!pskb_may_pull(skb, PTP_V1_MIN_LENGTH)) {
			return false;
		}
		data = skb->data;
		version = ntohs(*(__be16 *)&data[PTP_V1_VERSION_OFFSET]);
		if (version != PTP_VERSION_V1) {
			return false;
		}

		/* PTP V1 uses all six bytes of the UUID to match the packet
		 * to the timestamp
		 */
		match_data_012 = data + PTP_V1_UUID_OFFSET;
		match_data_345 = data + PTP_V1_UUID_OFFSET + 3;
	} else {
		if (!pskb_may_pull(skb, PTP_V2_MIN_LENGTH)) {
			return false;
		}
		data = skb->data;
		version = data[PTP_V2_VERSION_OFFSET];
		if ((version & PTP_VERSION_V2_MASK) != PTP_VERSION_V2) {
			return false;
		}

		/* The original V2 implementation uses bytes 2-7 of
		 * the UUID to match the packet to the timestamp. This
		 * discards two of the bytes of the MAC address used
		 * to create the UUID (SF bug 33070).  The PTP V2
		 * enhanced mode fixes this issue and uses bytes 0-2
		 * and byte 5-7 of the UUID.
		 */
		match_data_345 = data + PTP_V2_UUID_OFFSET + 5;
		if (ptp->mode == MC_CMD_PTP_MODE_V2) {
			match_data_012 = data + PTP_V2_UUID_OFFSET + 2;
		} else {
			match_data_012 = data + PTP_V2_UUID_OFFSET + 0;
			BUG_ON(ptp->mode != MC_CMD_PTP_MODE_V2_ENHANCED);
		}
	}

	/* Does this packet require timestamping? */
	if (ntohs(*(__be16 *)&data[PTP_DPORT_OFFSET]) == PTP_EVENT_PORT) {
		match->state = PTP_PACKET_STATE_UNMATCHED;

		/* We expect the sequence number to be in the same position in
		 * the packet for PTP V1 and V2
		 */
		BUILD_BUG_ON(PTP_V1_SEQUENCE_OFFSET != PTP_V2_SEQUENCE_OFFSET);
		BUILD_BUG_ON(PTP_V1_SEQUENCE_LENGTH != PTP_V2_SEQUENCE_LENGTH);

		/* Extract UUID/Sequence information */
		match->words[0] = (match_data_012[0]         |
				   (match_data_012[1] << 8)  |
				   (match_data_012[2] << 16) |
				   (match_data_345[0] << 24));
		match->words[1] = (match_data_345[1]         |
				   (match_data_345[2] << 8)  |
				   (data[PTP_V1_SEQUENCE_OFFSET +
					 PTP_V1_SEQUENCE_LENGTH - 1] <<
				    16));
	} else {
		match->state = PTP_PACKET_STATE_MATCH_UNWANTED;
	}

	skb_queue_tail(&ptp->rxq, skb);
	queue_work(ptp->workwq, &ptp->work);

	return true;
}

/* Transmit a PTP packet.  This has to be transmitted by the MC
 * itself, through an MCDI call.  MCDI calls aren't permitted
 * in the transmit path so defer the actual transmission to a suitable worker.
 */
int efx_ptp_tx(struct efx_nic *efx, struct sk_buff *skb)
{
	struct efx_ptp_data *ptp = efx->ptp_data;

	skb_queue_tail(&ptp->txq, skb);

	if ((udp_hdr(skb)->dest == htons(PTP_EVENT_PORT)) &&
	    (skb->len <= MC_CMD_PTP_IN_TRANSMIT_PACKET_MAXNUM))
		efx_xmit_hwtstamp_pending(skb);
	queue_work(ptp->workwq, &ptp->work);

	return NETDEV_TX_OK;
}

int efx_ptp_get_mode(struct efx_nic *efx)
{
	return efx->ptp_data->mode;
}

int efx_ptp_change_mode(struct efx_nic *efx, bool enable_wanted,
			unsigned int new_mode)
{
	if ((enable_wanted != efx->ptp_data->enabled) ||
	    (enable_wanted && (efx->ptp_data->mode != new_mode))) {
		int rc = 0;

		if (enable_wanted) {
			/* Change of mode requires disable */
			if (efx->ptp_data->enabled &&
			    (efx->ptp_data->mode != new_mode)) {
				efx->ptp_data->enabled = false;
				rc = efx_ptp_stop(efx);
				if (rc != 0)
					return rc;
			}

			/* Set new operating mode and establish
			 * baseline synchronisation, which must
			 * succeed.
			 */
			efx->ptp_data->mode = new_mode;
			if (netif_running(efx->net_dev))
				rc = efx_ptp_start(efx);
			if (rc == 0) {
				rc = efx_ptp_synchronize(efx,
							 PTP_SYNC_ATTEMPTS * 2);
				if (rc != 0)
					efx_ptp_stop(efx);
			}
		} else {
			rc = efx_ptp_stop(efx);
		}

		if (rc != 0)
			return rc;

		efx->ptp_data->enabled = enable_wanted;
	}

	return 0;
}

static int efx_ptp_ts_init(struct efx_nic *efx, struct hwtstamp_config *init)
{
	int rc;

	if ((init->tx_type != HWTSTAMP_TX_OFF) &&
	    (init->tx_type != HWTSTAMP_TX_ON))
		return -ERANGE;

	rc = efx->type->ptp_set_ts_config(efx, init);
	if (rc)
		return rc;

	efx->ptp_data->config = *init;
	return 0;
}

void efx_ptp_get_ts_info(struct efx_nic *efx, struct ethtool_ts_info *ts_info)
{
	struct efx_ptp_data *ptp = efx->ptp_data;
	struct efx_nic *primary = efx->primary;

	ASSERT_RTNL();

	if (!ptp)
		return;

	ts_info->so_timestamping |= (SOF_TIMESTAMPING_TX_HARDWARE |
				     SOF_TIMESTAMPING_RX_HARDWARE |
				     SOF_TIMESTAMPING_RAW_HARDWARE);
	/* Check licensed features.  If we don't have the license for TX
	 * timestamps, the NIC will not support them.
	 */
	if (efx_ptp_use_mac_tx_timestamps(efx)) {
		struct efx_ef10_nic_data *nic_data = efx->nic_data;

		if (!(nic_data->licensed_features &
		      (1 << LICENSED_V3_FEATURES_TX_TIMESTAMPS_LBN)))
			ts_info->so_timestamping &=
				~SOF_TIMESTAMPING_TX_HARDWARE;
	}
	if (primary && primary->ptp_data && primary->ptp_data->phc_clock)
		ts_info->phc_index =
			ptp_clock_index(primary->ptp_data->phc_clock);
	ts_info->tx_types = 1 << HWTSTAMP_TX_OFF | 1 << HWTSTAMP_TX_ON;
	ts_info->rx_filters = ptp->efx->type->hwtstamp_filters;
}

int efx_ptp_set_ts_config(struct efx_nic *efx, struct ifreq *ifr)
{
	struct hwtstamp_config config;
	int rc;

	/* Not a PTP enabled port */
	if (!efx->ptp_data)
		return -EOPNOTSUPP;

	if (copy_from_user(&config, ifr->ifr_data, sizeof(config)))
		return -EFAULT;

	rc = efx_ptp_ts_init(efx, &config);
	if (rc != 0)
		return rc;

	return copy_to_user(ifr->ifr_data, &config, sizeof(config))
		? -EFAULT : 0;
}

int efx_ptp_get_ts_config(struct efx_nic *efx, struct ifreq *ifr)
{
	if (!efx->ptp_data)
		return -EOPNOTSUPP;

	return copy_to_user(ifr->ifr_data, &efx->ptp_data->config,
			    sizeof(efx->ptp_data->config)) ? -EFAULT : 0;
}

static void ptp_event_failure(struct efx_nic *efx, int expected_frag_len)
{
	struct efx_ptp_data *ptp = efx->ptp_data;

	netif_err(efx, hw, efx->net_dev,
		"PTP unexpected event length: got %d expected %d\n",
		ptp->evt_frag_idx, expected_frag_len);
	ptp->reset_required = true;
	queue_work(ptp->workwq, &ptp->work);
}

/* Process a completed receive event.  Put it on the event queue and
 * start worker thread.  This is required because event and their
 * correspoding packets may come in either order.
 */
static void ptp_event_rx(struct efx_nic *efx, struct efx_ptp_data *ptp)
{
	struct efx_ptp_event_rx *evt = NULL;

	if (WARN_ON_ONCE(ptp->rx_ts_inline))
		return;

	if (ptp->evt_frag_idx != 3) {
		ptp_event_failure(efx, 3);
		return;
	}

	spin_lock_bh(&ptp->evt_lock);
	if (!list_empty(&ptp->evt_free_list)) {
		evt = list_first_entry(&ptp->evt_free_list,
				       struct efx_ptp_event_rx, link);
		list_del(&evt->link);

		evt->seq0 = EFX_QWORD_FIELD(ptp->evt_frags[2], MCDI_EVENT_DATA);
		evt->seq1 = (EFX_QWORD_FIELD(ptp->evt_frags[2],
					     MCDI_EVENT_SRC)        |
			     (EFX_QWORD_FIELD(ptp->evt_frags[1],
					      MCDI_EVENT_SRC) << 8) |
			     (EFX_QWORD_FIELD(ptp->evt_frags[0],
					      MCDI_EVENT_SRC) << 16));
		evt->hwtimestamp = efx->ptp_data->nic_to_kernel_time(
			EFX_QWORD_FIELD(ptp->evt_frags[0], MCDI_EVENT_DATA),
			EFX_QWORD_FIELD(ptp->evt_frags[1], MCDI_EVENT_DATA),
			ptp->ts_corrections.ptp_rx);
		evt->expiry = jiffies + msecs_to_jiffies(PKT_EVENT_LIFETIME_MS);
		list_add_tail(&evt->link, &ptp->evt_list);

		queue_work(ptp->workwq, &ptp->work);
	} else if (net_ratelimit()) {
		/* Log a rate-limited warning message. */
		netif_err(efx, rx_err, efx->net_dev, "PTP event queue overflow\n");
	}
	spin_unlock_bh(&ptp->evt_lock);
}

static void ptp_event_fault(struct efx_nic *efx, struct efx_ptp_data *ptp)
{
	int code = EFX_QWORD_FIELD(ptp->evt_frags[0], MCDI_EVENT_DATA);
	if (ptp->evt_frag_idx != 1) {
		ptp_event_failure(efx, 1);
		return;
	}

	netif_err(efx, hw, efx->net_dev, "PTP error %d\n", code);
}

static void ptp_event_pps(struct efx_nic *efx, struct efx_ptp_data *ptp)
{
	if (ptp->nic_ts_enabled)
		queue_work(ptp->pps_workwq, &ptp->pps_work);
}

void efx_ptp_event(struct efx_nic *efx, efx_qword_t *ev)
{
	struct efx_ptp_data *ptp = efx->ptp_data;
	int code = EFX_QWORD_FIELD(*ev, MCDI_EVENT_CODE);

	if (!ptp) {
		if (!efx->ptp_warned) {
			netif_warn(efx, drv, efx->net_dev,
				   "Received PTP event but PTP not set up\n");
			efx->ptp_warned = true;
		}
		return;
	}

	if (!ptp->enabled)
		return;

	if (ptp->evt_frag_idx == 0) {
		ptp->evt_code = code;
	} else if (ptp->evt_code != code) {
		netif_err(efx, hw, efx->net_dev,
			  "PTP out of sequence event %d\n", code);
		ptp->evt_frag_idx = 0;
	}

	ptp->evt_frags[ptp->evt_frag_idx++] = *ev;
	if (!MCDI_EVENT_FIELD(*ev, CONT)) {
		/* Process resulting event */
		switch (code) {
		case MCDI_EVENT_CODE_PTP_RX:
			ptp_event_rx(efx, ptp);
			break;
		case MCDI_EVENT_CODE_PTP_FAULT:
			ptp_event_fault(efx, ptp);
			break;
		case MCDI_EVENT_CODE_PTP_PPS:
			ptp_event_pps(efx, ptp);
			break;
		default:
			netif_err(efx, hw, efx->net_dev,
				  "PTP unknown event %d\n", code);
			break;
		}
		ptp->evt_frag_idx = 0;
	} else if (MAX_EVENT_FRAGS == ptp->evt_frag_idx) {
		netif_err(efx, hw, efx->net_dev,
			  "PTP too many event fragments\n");
		ptp->evt_frag_idx = 0;
	}
}

void efx_time_sync_event(struct efx_channel *channel, efx_qword_t *ev)
{
	struct efx_nic *efx = channel->efx;
	struct efx_ptp_data *ptp = efx->ptp_data;

	/* When extracting the sync timestamp minor value, we should discard
	 * the least significant two bits. These are not required in order
	 * to reconstruct full-range timestamps and they are optionally used
	 * to report status depending on the options supplied when subscribing
	 * for sync events.
	 */
	channel->sync_timestamp_major = MCDI_EVENT_FIELD(*ev, PTP_TIME_MAJOR);
	channel->sync_timestamp_minor =
		(MCDI_EVENT_FIELD(*ev, PTP_TIME_MINOR_MS_8BITS) & 0xFC)
			<< ptp->nic_time.sync_event_minor_shift;

	/* if sync events have been disabled then we want to silently ignore
	 * this event, so throw away result.
	 */
	(void) cmpxchg(&channel->sync_events_state, SYNC_EVENTS_REQUESTED,
		       SYNC_EVENTS_VALID);
}

static inline u32 efx_rx_buf_timestamp_minor(struct efx_nic *efx, const u8 *eh)
{
#if defined(CONFIG_HAVE_EFFICIENT_UNALIGNED_ACCESS)
	return __le32_to_cpup((const __le32 *)(eh + efx->rx_packet_ts_offset));
#else
	const u8 *data = eh + efx->rx_packet_ts_offset;
	return (u32)data[0]       |
	       (u32)data[1] << 8  |
	       (u32)data[2] << 16 |
	       (u32)data[3] << 24;
#endif
}

void __efx_rx_skb_attach_timestamp(struct efx_channel *channel,
				   struct sk_buff *skb)
{
	struct efx_nic *efx = channel->efx;
	struct efx_ptp_data *ptp = efx->ptp_data;
	u32 pkt_timestamp_major, pkt_timestamp_minor;
	u32 diff, carry;
	struct skb_shared_hwtstamps *timestamps;

	if (channel->sync_events_state != SYNC_EVENTS_VALID)
		return;

	pkt_timestamp_minor = efx_rx_buf_timestamp_minor(efx, skb_mac_header(skb));

	/* get the difference between the packet and sync timestamps,
	 * modulo one second
	 */
	diff = pkt_timestamp_minor - channel->sync_timestamp_minor;
	if (pkt_timestamp_minor < channel->sync_timestamp_minor)
		diff += ptp->nic_time.minor_max;

	/* do we roll over a second boundary and need to carry the one? */
	carry = (channel->sync_timestamp_minor >= ptp->nic_time.minor_max - diff) ?
		1 : 0;

	if (diff <= ptp->nic_time.sync_event_diff_max) {
		/* packet is ahead of the sync event by a quarter of a second or
		 * less (allowing for fuzz)
		 */
		pkt_timestamp_major = channel->sync_timestamp_major + carry;
	} else if (diff >= ptp->nic_time.sync_event_diff_min) {
		/* packet is behind the sync event but within the fuzz factor.
		 * This means the RX packet and sync event crossed as they were
		 * placed on the event queue, which can sometimes happen.
		 */
		pkt_timestamp_major = channel->sync_timestamp_major - 1 + carry;
	} else {
		/* it's outside tolerance in both directions. this might be
		 * indicative of us missing sync events for some reason, so
		 * we'll call it an error rather than risk giving a bogus
		 * timestamp.
		 */
		netif_vdbg(efx, drv, efx->net_dev,
			  "packet timestamp %x too far from sync event %x:%x\n",
			  pkt_timestamp_minor, channel->sync_timestamp_major,
			  channel->sync_timestamp_minor);
		return;
	}

	/* attach the timestamps to the skb */
	timestamps = skb_hwtstamps(skb);
	timestamps->hwtstamp =
		ptp->nic_to_kernel_time(pkt_timestamp_major,
					pkt_timestamp_minor,
					ptp->ts_corrections.general_rx);
}

static int efx_phc_adjfine(struct ptp_clock_info *ptp, long scaled_ppm)
{
	struct efx_ptp_data *ptp_data = container_of(ptp,
						     struct efx_ptp_data,
						     phc_clock_info);
	s32 delta = scaled_ppm_to_ppb(scaled_ppm);
	struct efx_nic *efx = ptp_data->efx;
	MCDI_DECLARE_BUF(inadj, MC_CMD_PTP_IN_ADJUST_LEN);
	s64 adjustment_ns;
	int rc;

	if (delta > MAX_PPB)
		delta = MAX_PPB;
	else if (delta < -MAX_PPB)
		delta = -MAX_PPB;

	/* Convert ppb to fixed point ns taking care to round correctly. */
	adjustment_ns = ((s64)delta * PPB_SCALE_WORD +
			 (1 << (ptp_data->adjfreq_ppb_shift - 1))) >>
			ptp_data->adjfreq_ppb_shift;

	MCDI_SET_DWORD(inadj, PTP_IN_OP, MC_CMD_PTP_OP_ADJUST);
	MCDI_SET_DWORD(inadj, PTP_IN_PERIPH_ID, 0);
	MCDI_SET_QWORD(inadj, PTP_IN_ADJUST_FREQ, adjustment_ns);
	MCDI_SET_DWORD(inadj, PTP_IN_ADJUST_SECONDS, 0);
	MCDI_SET_DWORD(inadj, PTP_IN_ADJUST_NANOSECONDS, 0);
	rc = efx_mcdi_rpc(efx, MC_CMD_PTP, inadj, sizeof(inadj),
			  NULL, 0, NULL);
	if (rc != 0)
		return rc;

	ptp_data->current_adjfreq = adjustment_ns;
	return 0;
}

static int efx_phc_adjtime(struct ptp_clock_info *ptp, s64 delta)
{
	u32 nic_major, nic_minor;
	struct efx_ptp_data *ptp_data = container_of(ptp,
						     struct efx_ptp_data,
						     phc_clock_info);
	struct efx_nic *efx = ptp_data->efx;
	MCDI_DECLARE_BUF(inbuf, MC_CMD_PTP_IN_ADJUST_LEN);

	efx->ptp_data->ns_to_nic_time(delta, &nic_major, &nic_minor);

	MCDI_SET_DWORD(inbuf, PTP_IN_OP, MC_CMD_PTP_OP_ADJUST);
	MCDI_SET_DWORD(inbuf, PTP_IN_PERIPH_ID, 0);
	MCDI_SET_QWORD(inbuf, PTP_IN_ADJUST_FREQ, ptp_data->current_adjfreq);
	MCDI_SET_DWORD(inbuf, PTP_IN_ADJUST_MAJOR, nic_major);
	MCDI_SET_DWORD(inbuf, PTP_IN_ADJUST_MINOR, nic_minor);
	return efx_mcdi_rpc(efx, MC_CMD_PTP, inbuf, sizeof(inbuf),
			    NULL, 0, NULL);
}

static int efx_phc_gettime(struct ptp_clock_info *ptp, struct timespec64 *ts)
{
	struct efx_ptp_data *ptp_data = container_of(ptp,
						     struct efx_ptp_data,
						     phc_clock_info);
	struct efx_nic *efx = ptp_data->efx;
	MCDI_DECLARE_BUF(inbuf, MC_CMD_PTP_IN_READ_NIC_TIME_LEN);
	MCDI_DECLARE_BUF(outbuf, MC_CMD_PTP_OUT_READ_NIC_TIME_LEN);
	int rc;
	ktime_t kt;

	MCDI_SET_DWORD(inbuf, PTP_IN_OP, MC_CMD_PTP_OP_READ_NIC_TIME);
	MCDI_SET_DWORD(inbuf, PTP_IN_PERIPH_ID, 0);

	rc = efx_mcdi_rpc(efx, MC_CMD_PTP, inbuf, sizeof(inbuf),
			  outbuf, sizeof(outbuf), NULL);
	if (rc != 0)
		return rc;

	kt = ptp_data->nic_to_kernel_time(
		MCDI_DWORD(outbuf, PTP_OUT_READ_NIC_TIME_MAJOR),
		MCDI_DWORD(outbuf, PTP_OUT_READ_NIC_TIME_MINOR), 0);
	*ts = ktime_to_timespec64(kt);
	return 0;
}

static int efx_phc_settime(struct ptp_clock_info *ptp,
			   const struct timespec64 *e_ts)
{
	/* Get the current NIC time, efx_phc_gettime.
	 * Subtract from the desired time to get the offset
	 * call efx_phc_adjtime with the offset
	 */
	int rc;
	struct timespec64 time_now;
	struct timespec64 delta;

	rc = efx_phc_gettime(ptp, &time_now);
	if (rc != 0)
		return rc;

	delta = timespec64_sub(*e_ts, time_now);

	rc = efx_phc_adjtime(ptp, timespec64_to_ns(&delta));
	if (rc != 0)
		return rc;

	return 0;
}

static int efx_phc_enable(struct ptp_clock_info *ptp,
			  struct ptp_clock_request *request,
			  int enable)
{
	struct efx_ptp_data *ptp_data = container_of(ptp,
						     struct efx_ptp_data,
						     phc_clock_info);
	if (request->type != PTP_CLK_REQ_PPS)
		return -EOPNOTSUPP;

	ptp_data->nic_ts_enabled = !!enable;
	return 0;
}

static const struct efx_channel_type efx_ptp_channel_type = {
	.handle_no_channel	= efx_ptp_handle_no_channel,
	.pre_probe		= efx_ptp_probe_channel,
	.post_remove		= efx_ptp_remove_channel,
	.get_name		= efx_ptp_get_channel_name,
	.copy                   = efx_copy_channel,
	.receive_skb		= efx_ptp_rx,
	.want_txqs		= efx_ptp_want_txqs,
	.keep_eventq		= false,
};

void efx_ptp_defer_probe_with_channel(struct efx_nic *efx)
{
	/* Check whether PTP is implemented on this NIC.  The DISABLE
	 * operation will succeed if and only if it is implemented.
	 */
	if (efx_ptp_disable(efx) == 0)
		efx->extra_channel_type[EFX_EXTRA_CHANNEL_PTP] =
			&efx_ptp_channel_type;
}

void efx_ptp_start_datapath(struct efx_nic *efx)
{
	if (efx_ptp_restart(efx))
		netif_err(efx, drv, efx->net_dev, "Failed to restart PTP.\n");
	/* re-enable timestamping if it was previously enabled */
	if (efx->type->ptp_set_ts_sync_events)
		efx->type->ptp_set_ts_sync_events(efx, true, true);
}

void efx_ptp_stop_datapath(struct efx_nic *efx)
{
	/* temporarily disable timestamping */
	if (efx->type->ptp_set_ts_sync_events)
		efx->type->ptp_set_ts_sync_events(efx, false, true);
	efx_ptp_stop(efx);
}<|MERGE_RESOLUTION|>--- conflicted
+++ resolved
@@ -122,11 +122,6 @@
 
 #define	PTP_MIN_LENGTH		63
 
-<<<<<<< HEAD
-#define PTP_RXFILTERS_LEN	5
-
-=======
->>>>>>> eb3cdb58
 #define PTP_ADDR_IPV4		0xe0000181	/* 224.0.1.129 */
 #define PTP_ADDR_IPV6		{0xff, 0x0e, 0, 0, 0, 0, 0, 0, 0, 0, 0, 0, 0, \
 				0, 0x01, 0x81}	/* ff0e::181 */
@@ -255,13 +250,8 @@
  * @cleanup_work: Work task for periodic cleanup
  * @reset_required: A serious error has occurred and the PTP task needs to be
  *                  reset (disable, enable).
-<<<<<<< HEAD
- * @rxfilters: Receive filters when operating
- * @rxfilters_count: Num of installed rxfilters, should be == PTP_RXFILTERS_LEN
-=======
  * @rxfilters_mcast: Receive filters for multicast PTP packets
  * @rxfilters_ucast: Receive filters for unicast PTP packets
->>>>>>> eb3cdb58
  * @config: Current timestamp configuration
  * @enabled: PTP operation enabled
  * @mode: Mode in which PTP operating (PTP version)
@@ -331,13 +321,8 @@
 	struct work_struct work;
 	struct delayed_work cleanup_work;
 	bool reset_required;
-<<<<<<< HEAD
-	u32 rxfilters[PTP_RXFILTERS_LEN];
-	size_t rxfilters_count;
-=======
 	struct list_head rxfilters_mcast;
 	struct list_head rxfilters_ucast;
->>>>>>> eb3cdb58
 	struct hwtstamp_config config;
 	bool enabled;
 	unsigned int mode;
@@ -1142,11 +1127,8 @@
 
 	tx_queue = efx_channel_get_tx_queue(ptp_data->channel, type);
 	if (tx_queue && tx_queue->timestamping) {
-<<<<<<< HEAD
-=======
 		skb_get(skb);
 
->>>>>>> eb3cdb58
 		/* This code invokes normal driver TX code which is always
 		 * protected from softirqs when called from generic TX code,
 		 * which in turn disables preemption. Look at __dev_queue_xmit
@@ -1170,8 +1152,6 @@
 		local_bh_disable();
 		efx_enqueue_skb(tx_queue, skb);
 		local_bh_enable();
-<<<<<<< HEAD
-=======
 
 		/* We need to add the filters after enqueuing the packet.
 		 * Otherwise, there's high latency in sending back the
@@ -1179,7 +1159,6 @@
 		 */
 		efx_ptp_insert_unicast_filter(efx, skb);
 		dev_consume_skb_any(skb);
->>>>>>> eb3cdb58
 	} else {
 		WARN_ONCE(1, "PTP channel has no timestamped tx queue\n");
 		dev_kfree_skb_any(skb);
@@ -1398,17 +1377,10 @@
 	struct efx_ptp_rxfilter *rxfilter;
 	int rc;
 
-<<<<<<< HEAD
-	while (ptp->rxfilters_count) {
-		ptp->rxfilters_count--;
-		efx_filter_remove_id_safe(efx, EFX_FILTER_PRI_REQUIRED,
-					  ptp->rxfilters[ptp->rxfilters_count]);
-=======
 	rxfilter = efx_ptp_find_filter(filter_list, spec);
 	if (rxfilter) {
 		rxfilter->expiry = expiry;
 		return 0;
->>>>>>> eb3cdb58
 	}
 
 	rxfilter = kzalloc(sizeof(*rxfilter), GFP_KERNEL);
@@ -1473,85 +1445,17 @@
 	return efx_ptp_insert_filter(efx, &ptp->rxfilters_mcast, &spec, 0);
 }
 
-static void efx_ptp_init_filter(struct efx_nic *efx,
-				struct efx_filter_spec *rxfilter)
-{
-	struct efx_channel *channel = efx->ptp_data->channel;
-	struct efx_rx_queue *queue = efx_channel_get_rx_queue(channel);
-
-	efx_filter_init_rx(rxfilter, EFX_FILTER_PRI_REQUIRED, 0,
-			   efx_rx_queue_index(queue));
-}
-
-static int efx_ptp_insert_filter(struct efx_nic *efx,
-				 struct efx_filter_spec *rxfilter)
-{
-	struct efx_ptp_data *ptp = efx->ptp_data;
-<<<<<<< HEAD
-
-	int rc = efx_filter_insert_filter(efx, rxfilter, true);
-	if (rc < 0)
-		return rc;
-	ptp->rxfilters[ptp->rxfilters_count] = rc;
-	ptp->rxfilters_count++;
-	return 0;
-}
-
-static int efx_ptp_insert_ipv4_filter(struct efx_nic *efx, u16 port)
-{
-	struct efx_filter_spec rxfilter;
-
-	efx_ptp_init_filter(efx, &rxfilter);
-	efx_filter_set_ipv4_local(&rxfilter, IPPROTO_UDP, htonl(PTP_ADDR_IPV4),
-				  htons(port));
-	return efx_ptp_insert_filter(efx, &rxfilter);
-}
-
-static int efx_ptp_insert_ipv6_filter(struct efx_nic *efx, u16 port)
-{
-	const struct in6_addr addr = {{PTP_ADDR_IPV6}};
-	struct efx_filter_spec rxfilter;
-
-	efx_ptp_init_filter(efx, &rxfilter);
-	efx_filter_set_ipv6_local(&rxfilter, IPPROTO_UDP, &addr, htons(port));
-	return efx_ptp_insert_filter(efx, &rxfilter);
-}
-
-static int efx_ptp_insert_eth_filter(struct efx_nic *efx)
-{
-	const u8 addr[ETH_ALEN] = PTP_ADDR_ETHER;
-	struct efx_filter_spec rxfilter;
-
-	efx_ptp_init_filter(efx, &rxfilter);
-	efx_filter_set_eth_local(&rxfilter, EFX_FILTER_VID_UNSPEC, addr);
-	rxfilter.match_flags |= EFX_FILTER_MATCH_ETHER_TYPE;
-	rxfilter.ether_type = htons(ETH_P_1588);
-	return efx_ptp_insert_filter(efx, &rxfilter);
-}
-
 static int efx_ptp_insert_multicast_filters(struct efx_nic *efx)
 {
 	struct efx_ptp_data *ptp = efx->ptp_data;
 	int rc;
 
-	if (!ptp->channel || ptp->rxfilters_count)
-=======
-	int rc;
-
 	if (!ptp->channel || !list_empty(&ptp->rxfilters_mcast))
->>>>>>> eb3cdb58
 		return 0;
 
 	/* Must filter on both event and general ports to ensure
 	 * that there is no packet re-ordering.
 	 */
-<<<<<<< HEAD
-	rc = efx_ptp_insert_ipv4_filter(efx, PTP_EVENT_PORT);
-	if (rc < 0)
-		goto fail;
-
-	rc = efx_ptp_insert_ipv4_filter(efx, PTP_GENERAL_PORT);
-=======
 	rc = efx_ptp_insert_ipv4_filter(efx, &ptp->rxfilters_mcast,
 					htonl(PTP_ADDR_IPV4), PTP_EVENT_PORT,
 					0);
@@ -1561,7 +1465,6 @@
 	rc = efx_ptp_insert_ipv4_filter(efx, &ptp->rxfilters_mcast,
 					htonl(PTP_ADDR_IPV4), PTP_GENERAL_PORT,
 					0);
->>>>>>> eb3cdb58
 	if (rc < 0)
 		goto fail;
 
@@ -1569,17 +1472,6 @@
 	 * PTP over IPv6 and Ethernet
 	 */
 	if (efx_ptp_use_mac_tx_timestamps(efx)) {
-<<<<<<< HEAD
-		rc = efx_ptp_insert_ipv6_filter(efx, PTP_EVENT_PORT);
-		if (rc < 0)
-			goto fail;
-
-		rc = efx_ptp_insert_ipv6_filter(efx, PTP_GENERAL_PORT);
-		if (rc < 0)
-			goto fail;
-
-		rc = efx_ptp_insert_eth_filter(efx);
-=======
 		struct in6_addr ipv6_addr = {{PTP_ADDR_IPV6}};
 
 		rc = efx_ptp_insert_ipv6_filter(efx, &ptp->rxfilters_mcast,
@@ -1593,7 +1485,6 @@
 			goto fail;
 
 		rc = efx_ptp_insert_eth_multicast_filter(efx);
->>>>>>> eb3cdb58
 		if (rc < 0)
 			goto fail;
 	}
@@ -1601,9 +1492,6 @@
 	return 0;
 
 fail:
-<<<<<<< HEAD
-	efx_ptp_remove_multicast_filters(efx);
-=======
 	efx_ptp_remove_filters(efx, &ptp->rxfilters_mcast);
 	return rc;
 }
@@ -1662,7 +1550,6 @@
 	}
 
 out:
->>>>>>> eb3cdb58
 	return rc;
 }
 
