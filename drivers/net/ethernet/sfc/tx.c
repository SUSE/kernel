--- conflicted
+++ resolved
@@ -264,10 +264,6 @@
 	++tx_queue->insert_count;
 	return 0;
 }
-<<<<<<< HEAD
-#endif /* EFX_USE_PIO */
-
-=======
 
 /* Decide whether we can use TX PIO, ie. write packet data directly into
  * a buffer on the device.  This can reduce latency at the expense of
@@ -307,7 +303,6 @@
 	}
 }
 
->>>>>>> 7d2a07b7
 /*
  * Add a socket buffer to a TX queue
  *
@@ -417,17 +412,6 @@
 	return NETDEV_TX_OK;
 }
 
-<<<<<<< HEAD
-static void efx_xdp_return_frames(int n,  struct xdp_frame **xdpfs)
-{
-	int i;
-
-	for (i = 0; i < n; i++)
-		xdp_return_frame_rx_napi(xdpfs[i]);
-}
-
-=======
->>>>>>> 7d2a07b7
 /* Transmit a packet from an XDP buffer
  *
  * Returns number of packets sent on success, error code otherwise.
@@ -500,16 +484,7 @@
 	if (flush && i > 0)
 		efx_nic_push_buffers(tx_queue);
 
-<<<<<<< HEAD
-	if (i == 0)
-		return -EIO;
-
-	efx_xdp_return_frames(n - i, xdpfs + i);
-
-	return i;
-=======
 	return i == 0 ? -EIO : i;
->>>>>>> 7d2a07b7
 }
 
 /* Initiate a packet transmission.  We use one channel per CPU
@@ -610,11 +585,7 @@
 	tx_queue->core_txq =
 		netdev_get_tx_queue(efx->net_dev,
 				    tx_queue->channel->channel +
-<<<<<<< HEAD
-				    ((tx_queue->label & EFX_TXQ_TYPE_HIGHPRI) ?
-=======
 				    ((tx_queue->type & EFX_TXQ_TYPE_HIGHPRI) ?
->>>>>>> 7d2a07b7
 				     efx->n_tx_channels : 0));
 }
 
