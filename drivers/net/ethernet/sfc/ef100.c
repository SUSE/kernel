--- conflicted
+++ resolved
@@ -436,17 +436,9 @@
 
 	ef100_remove(efx);
 	efx_fini_io(efx);
-<<<<<<< HEAD
 
 	pci_dbg(pci_dev, "shutdown successful\n");
 
-	pci_disable_pcie_error_reporting(pci_dev);
-
-=======
-
-	pci_dbg(pci_dev, "shutdown successful\n");
-
->>>>>>> eb3cdb58
 	pci_set_drvdata(pci_dev, NULL);
 	efx_fini_struct(efx);
 	kfree(probe_data);
