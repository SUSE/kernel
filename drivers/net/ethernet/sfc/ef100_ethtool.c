// SPDX-License-Identifier: GPL-2.0-only
/****************************************************************************
 * Driver for Solarflare network controllers and boards
 * Copyright 2018 Solarflare Communications Inc.
 * Copyright 2019-2020 Xilinx Inc.
 *
 * This program is free software; you can redistribute it and/or modify it
 * under the terms of the GNU General Public License version 2 as published
 * by the Free Software Foundation, incorporated herein by reference.
 */
#include <linux/module.h>
#include <linux/netdevice.h>
#include "net_driver.h"
#include "efx.h"
#include "mcdi_port_common.h"
#include "ethtool_common.h"
#include "ef100_ethtool.h"
#include "mcdi_functions.h"

/* This is the maximum number of descriptor rings supported by the QDMA */
#define EFX_EF100_MAX_DMAQ_SIZE 16384UL

static void
ef100_ethtool_get_ringparam(struct net_device *net_dev,
			    struct ethtool_ringparam *ring,
			    struct kernel_ethtool_ringparam *kernel_ring,
			    struct netlink_ext_ack *extack)
{
	struct efx_nic *efx = efx_netdev_priv(net_dev);

	ring->rx_max_pending = EFX_EF100_MAX_DMAQ_SIZE;
	ring->tx_max_pending = EFX_EF100_MAX_DMAQ_SIZE;
	ring->rx_pending = efx->rxq_entries;
	ring->tx_pending = efx->txq_entries;
}

/*	Ethtool options available
 */
const struct ethtool_ops ef100_ethtool_ops = {
	.cap_rss_ctx_supported	= true,
	.get_drvinfo		= efx_ethtool_get_drvinfo,
	.get_msglevel		= efx_ethtool_get_msglevel,
	.set_msglevel		= efx_ethtool_set_msglevel,
	.get_pauseparam         = efx_ethtool_get_pauseparam,
	.set_pauseparam         = efx_ethtool_set_pauseparam,
	.get_sset_count		= efx_ethtool_get_sset_count,
	.self_test		= efx_ethtool_self_test,
	.get_strings		= efx_ethtool_get_strings,
	.get_link_ksettings	= efx_ethtool_get_link_ksettings,
	.set_link_ksettings	= efx_ethtool_set_link_ksettings,
	.get_link		= ethtool_op_get_link,
	.get_ringparam		= ef100_ethtool_get_ringparam,
	.get_fecparam		= efx_ethtool_get_fecparam,
	.set_fecparam		= efx_ethtool_set_fecparam,
	.get_ethtool_stats	= efx_ethtool_get_stats,
	.get_rxnfc              = efx_ethtool_get_rxnfc,
	.set_rxnfc              = efx_ethtool_set_rxnfc,
	.reset                  = efx_ethtool_reset,

	.get_rxfh_indir_size	= efx_ethtool_get_rxfh_indir_size,
	.get_rxfh_key_size	= efx_ethtool_get_rxfh_key_size,
	.rxfh_per_ctx_key	= true,
	.rxfh_priv_size		= sizeof(struct efx_rss_context_priv),
	.get_rxfh		= efx_ethtool_get_rxfh,
	.set_rxfh		= efx_ethtool_set_rxfh,
<<<<<<< HEAD
=======
	.create_rxfh_context	= efx_ethtool_create_rxfh_context,
	.modify_rxfh_context	= efx_ethtool_modify_rxfh_context,
	.remove_rxfh_context	= efx_ethtool_remove_rxfh_context,
>>>>>>> 2d5404ca

	.get_module_info	= efx_ethtool_get_module_info,
	.get_module_eeprom	= efx_ethtool_get_module_eeprom,
};<|MERGE_RESOLUTION|>--- conflicted
+++ resolved
@@ -37,7 +37,6 @@
 /*	Ethtool options available
  */
 const struct ethtool_ops ef100_ethtool_ops = {
-	.cap_rss_ctx_supported	= true,
 	.get_drvinfo		= efx_ethtool_get_drvinfo,
 	.get_msglevel		= efx_ethtool_get_msglevel,
 	.set_msglevel		= efx_ethtool_set_msglevel,
@@ -63,12 +62,9 @@
 	.rxfh_priv_size		= sizeof(struct efx_rss_context_priv),
 	.get_rxfh		= efx_ethtool_get_rxfh,
 	.set_rxfh		= efx_ethtool_set_rxfh,
-<<<<<<< HEAD
-=======
 	.create_rxfh_context	= efx_ethtool_create_rxfh_context,
 	.modify_rxfh_context	= efx_ethtool_modify_rxfh_context,
 	.remove_rxfh_context	= efx_ethtool_remove_rxfh_context,
->>>>>>> 2d5404ca
 
 	.get_module_info	= efx_ethtool_get_module_info,
 	.get_module_eeprom	= efx_ethtool_get_module_eeprom,
