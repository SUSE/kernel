# SPDX-License-Identifier: GPL-2.0
sfc-y			+= efx.o efx_common.o efx_channels.o nic.o \
			   ef10.o \
			   tx.o tx_common.o tx_tso.o rx.o rx_common.o \
			   selftest.o ethtool.o ethtool_common.o ptp.o \
			   mcdi.o mcdi_port.o mcdi_port_common.o \
			   mcdi_functions.o mcdi_filters.o mcdi_mon.o \
			   ef100.o ef100_nic.o ef100_netdev.o \
			   ef100_ethtool.o ef100_rx.o ef100_tx.o \
			   efx_devlink.o
sfc-$(CONFIG_SFC_MTD)	+= mtd.o
sfc-$(CONFIG_SFC_SRIOV)	+= sriov.o ef10_sriov.o ef100_sriov.o ef100_rep.o \
<<<<<<< HEAD
                           mae.o tc.o tc_bindings.o
=======
                           mae.o tc.o tc_bindings.o tc_counters.o
>>>>>>> eb3cdb58

obj-$(CONFIG_SFC)	+= sfc.o

obj-$(CONFIG_SFC_FALCON) += falcon/
obj-$(CONFIG_SFC_SIENA) += siena/<|MERGE_RESOLUTION|>--- conflicted
+++ resolved
@@ -10,11 +10,7 @@
 			   efx_devlink.o
 sfc-$(CONFIG_SFC_MTD)	+= mtd.o
 sfc-$(CONFIG_SFC_SRIOV)	+= sriov.o ef10_sriov.o ef100_sriov.o ef100_rep.o \
-<<<<<<< HEAD
-                           mae.o tc.o tc_bindings.o
-=======
                            mae.o tc.o tc_bindings.o tc_counters.o
->>>>>>> eb3cdb58
 
 obj-$(CONFIG_SFC)	+= sfc.o
 
