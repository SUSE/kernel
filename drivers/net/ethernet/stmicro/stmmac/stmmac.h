--- conflicted
+++ resolved
@@ -182,27 +182,19 @@
 /* Rx Frame Steering */
 enum stmmac_rfs_type {
 	STMMAC_RFS_T_VLAN,
-<<<<<<< HEAD
-=======
 	STMMAC_RFS_T_LLDP,
 	STMMAC_RFS_T_1588,
->>>>>>> eb3cdb58
 	STMMAC_RFS_T_MAX,
 };
 
 struct stmmac_rfs_entry {
 	unsigned long cookie;
-<<<<<<< HEAD
-=======
 	u16 etype;
->>>>>>> eb3cdb58
 	int in_use;
 	int type;
 	int tc;
 };
 
-<<<<<<< HEAD
-=======
 struct stmmac_dma_conf {
 	unsigned int dma_buf_sz;
 
@@ -215,7 +207,6 @@
 	unsigned int dma_tx_size;
 };
 
->>>>>>> eb3cdb58
 struct stmmac_priv {
 	/* Frequently used values are kept adjacent for cache effect */
 	u32 tx_coal_frames[MTL_MAX_TX_QUEUES];
