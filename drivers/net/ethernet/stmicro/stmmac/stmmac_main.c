// SPDX-License-Identifier: GPL-2.0-only
/*******************************************************************************
  This is the driver for the ST MAC 10/100/1000 on-chip Ethernet controllers.
  ST Ethernet IPs are built around a Synopsys IP Core.

	Copyright(C) 2007-2011 STMicroelectronics Ltd


  Author: Giuseppe Cavallaro <peppe.cavallaro@st.com>

  Documentation available at:
	http://www.stlinux.com
  Support available at:
	https://bugzilla.stlinux.com/
*******************************************************************************/

#include <linux/clk.h>
#include <linux/kernel.h>
#include <linux/interrupt.h>
#include <linux/ip.h>
#include <linux/tcp.h>
#include <linux/skbuff.h>
#include <linux/ethtool.h>
#include <linux/if_ether.h>
#include <linux/crc32.h>
#include <linux/mii.h>
#include <linux/if.h>
#include <linux/if_vlan.h>
#include <linux/dma-mapping.h>
#include <linux/slab.h>
#include <linux/pm_runtime.h>
#include <linux/pm_wakeirq.h>
#include <linux/prefetch.h>
#include <linux/pinctrl/consumer.h>
#ifdef CONFIG_DEBUG_FS
#include <linux/debugfs.h>
#include <linux/seq_file.h>
#endif /* CONFIG_DEBUG_FS */
#include <linux/net_tstamp.h>
#include <linux/phylink.h>
#include <linux/udp.h>
#include <linux/bpf_trace.h>
#include <net/page_pool/helpers.h>
#include <net/pkt_cls.h>
#include <net/xdp_sock_drv.h>
#include "stmmac_ptp.h"
#include "stmmac_fpe.h"
#include "stmmac.h"
#include "stmmac_xdp.h"
#include <linux/reset.h>
#include <linux/of_mdio.h>
#include "dwmac1000.h"
#include "dwxgmac2.h"
#include "hwif.h"

/* As long as the interface is active, we keep the timestamping counter enabled
 * with fine resolution and binary rollover. This avoid non-monotonic behavior
 * (clock jumps) when changing timestamping settings at runtime.
 */
#define STMMAC_HWTS_ACTIVE	(PTP_TCR_TSENA | PTP_TCR_TSCFUPDT | \
				 PTP_TCR_TSCTRLSSR)

#define	STMMAC_ALIGN(x)		ALIGN(ALIGN(x, SMP_CACHE_BYTES), 16)
#define	TSO_MAX_BUFF_SIZE	(SZ_16K - 1)

/* Module parameters */
#define TX_TIMEO	5000
static int watchdog = TX_TIMEO;
module_param(watchdog, int, 0644);
MODULE_PARM_DESC(watchdog, "Transmit timeout in milliseconds (default 5s)");

static int debug = -1;
module_param(debug, int, 0644);
MODULE_PARM_DESC(debug, "Message Level (-1: default, 0: no output, 16: all)");

static int phyaddr = -1;
module_param(phyaddr, int, 0444);
MODULE_PARM_DESC(phyaddr, "Physical device address");

#define STMMAC_TX_THRESH(x)	((x)->dma_conf.dma_tx_size / 4)

/* Limit to make sure XDP TX and slow path can coexist */
#define STMMAC_XSK_TX_BUDGET_MAX	256
#define STMMAC_TX_XSK_AVAIL		16
#define STMMAC_RX_FILL_BATCH		16

#define STMMAC_XDP_PASS		0
#define STMMAC_XDP_CONSUMED	BIT(0)
#define STMMAC_XDP_TX		BIT(1)
#define STMMAC_XDP_REDIRECT	BIT(2)

static int flow_ctrl = 0xdead;
module_param(flow_ctrl, int, 0644);
MODULE_PARM_DESC(flow_ctrl, "Flow control ability [on/off] (obsolete)");

static int pause = PAUSE_TIME;
module_param(pause, int, 0644);
MODULE_PARM_DESC(pause, "Flow Control Pause Time (units of 512 bit times)");

#define TC_DEFAULT 64
static int tc = TC_DEFAULT;
module_param(tc, int, 0644);
MODULE_PARM_DESC(tc, "DMA threshold control value");

/* This is unused */
#define	DEFAULT_BUFSIZE	1536
static int buf_sz = DEFAULT_BUFSIZE;
module_param(buf_sz, int, 0644);
MODULE_PARM_DESC(buf_sz, "DMA buffer size");

static const u32 default_msg_level = (NETIF_MSG_DRV | NETIF_MSG_PROBE |
				      NETIF_MSG_LINK | NETIF_MSG_IFUP |
				      NETIF_MSG_IFDOWN | NETIF_MSG_TIMER);

#define STMMAC_DEFAULT_LPI_TIMER	1000
static unsigned int eee_timer = STMMAC_DEFAULT_LPI_TIMER;
module_param(eee_timer, uint, 0644);
MODULE_PARM_DESC(eee_timer, "LPI tx expiration time in msec");
#define STMMAC_LPI_T(x) (jiffies + usecs_to_jiffies(x))

/* By default the driver will use the ring mode to manage tx and rx descriptors,
 * but allow user to force to use the chain instead of the ring
 */
static unsigned int chain_mode;
module_param(chain_mode, int, 0444);
MODULE_PARM_DESC(chain_mode, "To use chain instead of ring mode");

static irqreturn_t stmmac_interrupt(int irq, void *dev_id);
/* For MSI interrupts handling */
static irqreturn_t stmmac_mac_interrupt(int irq, void *dev_id);
static irqreturn_t stmmac_safety_interrupt(int irq, void *dev_id);
static irqreturn_t stmmac_msi_intr_tx(int irq, void *data);
static irqreturn_t stmmac_msi_intr_rx(int irq, void *data);
static void stmmac_reset_rx_queue(struct stmmac_priv *priv, u32 queue);
static void stmmac_reset_tx_queue(struct stmmac_priv *priv, u32 queue);
static void stmmac_reset_queues_param(struct stmmac_priv *priv);
static void stmmac_tx_timer_arm(struct stmmac_priv *priv, u32 queue);
static void stmmac_flush_tx_descriptors(struct stmmac_priv *priv, int queue);
static void stmmac_set_dma_operation_mode(struct stmmac_priv *priv, u32 txmode,
					  u32 rxmode, u32 chan);

#ifdef CONFIG_DEBUG_FS
static const struct net_device_ops stmmac_netdev_ops;
static void stmmac_init_fs(struct net_device *dev);
static void stmmac_exit_fs(struct net_device *dev);
#endif

#define STMMAC_COAL_TIMER(x) (ns_to_ktime((x) * NSEC_PER_USEC))

/**
 * stmmac_set_clk_tx_rate() - set the clock rate for the MAC transmit clock
 * @bsp_priv: BSP private data structure (unused)
 * @clk_tx_i: the transmit clock
 * @interface: the selected interface mode
 * @speed: the speed that the MAC will be operating at
 *
 * Set the transmit clock rate for the MAC, normally 2.5MHz for 10Mbps,
 * 25MHz for 100Mbps and 125MHz for 1Gbps. This is suitable for at least
 * MII, GMII, RGMII and RMII interface modes. Platforms can hook this into
 * the plat_data->set_clk_tx_rate method directly, call it via their own
 * implementation, or implement their own method should they have more
 * complex requirements. It is intended to only be used in this method.
 *
 * plat_data->clk_tx_i must be filled in.
 */
int stmmac_set_clk_tx_rate(void *bsp_priv, struct clk *clk_tx_i,
			   phy_interface_t interface, int speed)
{
	long rate = rgmii_clock(speed);

	/* Silently ignore unsupported speeds as rgmii_clock() only
	 * supports 10, 100 and 1000Mbps. We do not want to spit
	 * errors for 2500 and higher speeds here.
	 */
	if (rate < 0)
		return 0;

	return clk_set_rate(clk_tx_i, rate);
}
EXPORT_SYMBOL_GPL(stmmac_set_clk_tx_rate);

/**
 * stmmac_verify_args - verify the driver parameters.
 * Description: it checks the driver parameters and set a default in case of
 * errors.
 */
static void stmmac_verify_args(void)
{
	if (unlikely(watchdog < 0))
		watchdog = TX_TIMEO;
	if (unlikely((pause < 0) || (pause > 0xffff)))
		pause = PAUSE_TIME;

	if (flow_ctrl != 0xdead)
		pr_warn("stmmac: module parameter 'flow_ctrl' is obsolete - please remove from your module configuration\n");
}

static void __stmmac_disable_all_queues(struct stmmac_priv *priv)
{
	u32 rx_queues_cnt = priv->plat->rx_queues_to_use;
	u32 tx_queues_cnt = priv->plat->tx_queues_to_use;
	u32 maxq = max(rx_queues_cnt, tx_queues_cnt);
	u32 queue;

	for (queue = 0; queue < maxq; queue++) {
		struct stmmac_channel *ch = &priv->channel[queue];

		if (stmmac_xdp_is_enabled(priv) &&
		    test_bit(queue, priv->af_xdp_zc_qps)) {
			napi_disable(&ch->rxtx_napi);
			continue;
		}

		if (queue < rx_queues_cnt)
			napi_disable(&ch->rx_napi);
		if (queue < tx_queues_cnt)
			napi_disable(&ch->tx_napi);
	}
}

/**
 * stmmac_disable_all_queues - Disable all queues
 * @priv: driver private structure
 */
static void stmmac_disable_all_queues(struct stmmac_priv *priv)
{
	u32 rx_queues_cnt = priv->plat->rx_queues_to_use;
	struct stmmac_rx_queue *rx_q;
	u32 queue;

	/* synchronize_rcu() needed for pending XDP buffers to drain */
	for (queue = 0; queue < rx_queues_cnt; queue++) {
		rx_q = &priv->dma_conf.rx_queue[queue];
		if (rx_q->xsk_pool) {
			synchronize_rcu();
			break;
		}
	}

	__stmmac_disable_all_queues(priv);
}

/**
 * stmmac_enable_all_queues - Enable all queues
 * @priv: driver private structure
 */
static void stmmac_enable_all_queues(struct stmmac_priv *priv)
{
	u32 rx_queues_cnt = priv->plat->rx_queues_to_use;
	u32 tx_queues_cnt = priv->plat->tx_queues_to_use;
	u32 maxq = max(rx_queues_cnt, tx_queues_cnt);
	u32 queue;

	for (queue = 0; queue < maxq; queue++) {
		struct stmmac_channel *ch = &priv->channel[queue];

		if (stmmac_xdp_is_enabled(priv) &&
		    test_bit(queue, priv->af_xdp_zc_qps)) {
			napi_enable(&ch->rxtx_napi);
			continue;
		}

		if (queue < rx_queues_cnt)
			napi_enable(&ch->rx_napi);
		if (queue < tx_queues_cnt)
			napi_enable(&ch->tx_napi);
	}
}

static void stmmac_service_event_schedule(struct stmmac_priv *priv)
{
	if (!test_bit(STMMAC_DOWN, &priv->state) &&
	    !test_and_set_bit(STMMAC_SERVICE_SCHED, &priv->state))
		queue_work(priv->wq, &priv->service_task);
}

static void stmmac_global_err(struct stmmac_priv *priv)
{
	netif_carrier_off(priv->dev);
	set_bit(STMMAC_RESET_REQUESTED, &priv->state);
	stmmac_service_event_schedule(priv);
}

static void print_pkt(unsigned char *buf, int len)
{
	pr_debug("len = %d byte, buf addr: 0x%p\n", len, buf);
	print_hex_dump_bytes("", DUMP_PREFIX_OFFSET, buf, len);
}

static inline u32 stmmac_tx_avail(struct stmmac_priv *priv, u32 queue)
{
	struct stmmac_tx_queue *tx_q = &priv->dma_conf.tx_queue[queue];
	u32 avail;

	if (tx_q->dirty_tx > tx_q->cur_tx)
		avail = tx_q->dirty_tx - tx_q->cur_tx - 1;
	else
		avail = priv->dma_conf.dma_tx_size - tx_q->cur_tx + tx_q->dirty_tx - 1;

	return avail;
}

/**
 * stmmac_rx_dirty - Get RX queue dirty
 * @priv: driver private structure
 * @queue: RX queue index
 */
static inline u32 stmmac_rx_dirty(struct stmmac_priv *priv, u32 queue)
{
	struct stmmac_rx_queue *rx_q = &priv->dma_conf.rx_queue[queue];
	u32 dirty;

	if (rx_q->dirty_rx <= rx_q->cur_rx)
		dirty = rx_q->cur_rx - rx_q->dirty_rx;
	else
		dirty = priv->dma_conf.dma_rx_size - rx_q->dirty_rx + rx_q->cur_rx;

	return dirty;
}

static bool stmmac_eee_tx_busy(struct stmmac_priv *priv)
{
	u32 tx_cnt = priv->plat->tx_queues_to_use;
	u32 queue;

	/* check if all TX queues have the work finished */
	for (queue = 0; queue < tx_cnt; queue++) {
		struct stmmac_tx_queue *tx_q = &priv->dma_conf.tx_queue[queue];

		if (tx_q->dirty_tx != tx_q->cur_tx)
			return true; /* still unfinished work */
	}

	return false;
}

static void stmmac_restart_sw_lpi_timer(struct stmmac_priv *priv)
{
	mod_timer(&priv->eee_ctrl_timer, STMMAC_LPI_T(priv->tx_lpi_timer));
}

/**
 * stmmac_try_to_start_sw_lpi - check and enter in LPI mode
 * @priv: driver private structure
 * Description: this function is to verify and enter in LPI mode in case of
 * EEE.
 */
static void stmmac_try_to_start_sw_lpi(struct stmmac_priv *priv)
{
	if (stmmac_eee_tx_busy(priv)) {
		stmmac_restart_sw_lpi_timer(priv);
		return;
	}

	/* Check and enter in LPI mode */
	if (!priv->tx_path_in_lpi_mode)
		stmmac_set_lpi_mode(priv, priv->hw, STMMAC_LPI_FORCED,
				    priv->tx_lpi_clk_stop, 0);
}

/**
 * stmmac_stop_sw_lpi - stop transmitting LPI
 * @priv: driver private structure
 * Description: When using software-controlled LPI, stop transmitting LPI state.
 */
static void stmmac_stop_sw_lpi(struct stmmac_priv *priv)
{
	timer_delete_sync(&priv->eee_ctrl_timer);
	stmmac_set_lpi_mode(priv, priv->hw, STMMAC_LPI_DISABLE, false, 0);
	priv->tx_path_in_lpi_mode = false;
}

/**
 * stmmac_eee_ctrl_timer - EEE TX SW timer.
 * @t:  timer_list struct containing private info
 * Description:
 *  if there is no data transfer and if we are not in LPI state,
 *  then MAC Transmitter can be moved to LPI state.
 */
static void stmmac_eee_ctrl_timer(struct timer_list *t)
{
	struct stmmac_priv *priv = timer_container_of(priv, t, eee_ctrl_timer);

	stmmac_try_to_start_sw_lpi(priv);
}

/* stmmac_get_tx_hwtstamp - get HW TX timestamps
 * @priv: driver private structure
 * @p : descriptor pointer
 * @skb : the socket buffer
 * Description :
 * This function will read timestamp from the descriptor & pass it to stack.
 * and also perform some sanity checks.
 */
static void stmmac_get_tx_hwtstamp(struct stmmac_priv *priv,
				   struct dma_desc *p, struct sk_buff *skb)
{
	struct skb_shared_hwtstamps shhwtstamp;
	bool found = false;
	u64 ns = 0;

	if (!priv->hwts_tx_en)
		return;

	/* exit if skb doesn't support hw tstamp */
	if (likely(!skb || !(skb_shinfo(skb)->tx_flags & SKBTX_IN_PROGRESS)))
		return;

	/* check tx tstamp status */
	if (stmmac_get_tx_timestamp_status(priv, p)) {
		stmmac_get_timestamp(priv, p, priv->adv_ts, &ns);
		found = true;
	} else if (!stmmac_get_mac_tx_timestamp(priv, priv->hw, &ns)) {
		found = true;
	}

	if (found) {
		ns -= priv->plat->cdc_error_adj;

		memset(&shhwtstamp, 0, sizeof(struct skb_shared_hwtstamps));
		shhwtstamp.hwtstamp = ns_to_ktime(ns);

		netdev_dbg(priv->dev, "get valid TX hw timestamp %llu\n", ns);
		/* pass tstamp to stack */
		skb_tstamp_tx(skb, &shhwtstamp);
	}
}

/* stmmac_get_rx_hwtstamp - get HW RX timestamps
 * @priv: driver private structure
 * @p : descriptor pointer
 * @np : next descriptor pointer
 * @skb : the socket buffer
 * Description :
 * This function will read received packet's timestamp from the descriptor
 * and pass it to stack. It also perform some sanity checks.
 */
static void stmmac_get_rx_hwtstamp(struct stmmac_priv *priv, struct dma_desc *p,
				   struct dma_desc *np, struct sk_buff *skb)
{
	struct skb_shared_hwtstamps *shhwtstamp = NULL;
	struct dma_desc *desc = p;
	u64 ns = 0;

	if (!priv->hwts_rx_en)
		return;
	/* For GMAC4, the valid timestamp is from CTX next desc. */
	if (priv->plat->has_gmac4 || priv->plat->has_xgmac)
		desc = np;

	/* Check if timestamp is available */
	if (stmmac_get_rx_timestamp_status(priv, p, np, priv->adv_ts)) {
		stmmac_get_timestamp(priv, desc, priv->adv_ts, &ns);

		ns -= priv->plat->cdc_error_adj;

		netdev_dbg(priv->dev, "get valid RX hw timestamp %llu\n", ns);
		shhwtstamp = skb_hwtstamps(skb);
		memset(shhwtstamp, 0, sizeof(struct skb_shared_hwtstamps));
		shhwtstamp->hwtstamp = ns_to_ktime(ns);
	} else  {
		netdev_dbg(priv->dev, "cannot get RX hw timestamp\n");
	}
}

/**
 *  stmmac_hwtstamp_set - control hardware timestamping.
 *  @dev: device pointer.
 *  @config: the timestamping configuration.
 *  @extack: netlink extended ack structure for error reporting.
 *  Description:
 *  This function configures the MAC to enable/disable both outgoing(TX)
 *  and incoming(RX) packets time stamping based on user input.
 *  Return Value:
 *  0 on success and an appropriate -ve integer on failure.
 */
static int stmmac_hwtstamp_set(struct net_device *dev,
			       struct kernel_hwtstamp_config *config,
			       struct netlink_ext_ack *extack)
{
	struct stmmac_priv *priv = netdev_priv(dev);
	u32 ptp_v2 = 0;
	u32 tstamp_all = 0;
	u32 ptp_over_ipv4_udp = 0;
	u32 ptp_over_ipv6_udp = 0;
	u32 ptp_over_ethernet = 0;
	u32 snap_type_sel = 0;
	u32 ts_master_en = 0;
	u32 ts_event_en = 0;

	if (!(priv->dma_cap.time_stamp || priv->adv_ts)) {
		NL_SET_ERR_MSG_MOD(extack, "No support for HW time stamping");
		priv->hwts_tx_en = 0;
		priv->hwts_rx_en = 0;

		return -EOPNOTSUPP;
	}

	if (!netif_running(dev)) {
		NL_SET_ERR_MSG_MOD(extack,
				   "Cannot change timestamping configuration while down");
		return -ENODEV;
	}

	netdev_dbg(priv->dev, "%s config flags:0x%x, tx_type:0x%x, rx_filter:0x%x\n",
		   __func__, config->flags, config->tx_type, config->rx_filter);

	if (config->tx_type != HWTSTAMP_TX_OFF &&
	    config->tx_type != HWTSTAMP_TX_ON)
		return -ERANGE;

	if (priv->adv_ts) {
		switch (config->rx_filter) {
		case HWTSTAMP_FILTER_NONE:
			/* time stamp no incoming packet at all */
			config->rx_filter = HWTSTAMP_FILTER_NONE;
			break;

		case HWTSTAMP_FILTER_PTP_V1_L4_EVENT:
			/* PTP v1, UDP, any kind of event packet */
			config->rx_filter = HWTSTAMP_FILTER_PTP_V1_L4_EVENT;
			/* 'xmac' hardware can support Sync, Pdelay_Req and
			 * Pdelay_resp by setting bit14 and bits17/16 to 01
			 * This leaves Delay_Req timestamps out.
			 * Enable all events *and* general purpose message
			 * timestamping
			 */
			snap_type_sel = PTP_TCR_SNAPTYPSEL_1;
			ptp_over_ipv4_udp = PTP_TCR_TSIPV4ENA;
			ptp_over_ipv6_udp = PTP_TCR_TSIPV6ENA;
			break;

		case HWTSTAMP_FILTER_PTP_V1_L4_SYNC:
			/* PTP v1, UDP, Sync packet */
			config->rx_filter = HWTSTAMP_FILTER_PTP_V1_L4_SYNC;
			/* take time stamp for SYNC messages only */
			ts_event_en = PTP_TCR_TSEVNTENA;

			ptp_over_ipv4_udp = PTP_TCR_TSIPV4ENA;
			ptp_over_ipv6_udp = PTP_TCR_TSIPV6ENA;
			break;

		case HWTSTAMP_FILTER_PTP_V1_L4_DELAY_REQ:
			/* PTP v1, UDP, Delay_req packet */
			config->rx_filter = HWTSTAMP_FILTER_PTP_V1_L4_DELAY_REQ;
			/* take time stamp for Delay_Req messages only */
			ts_master_en = PTP_TCR_TSMSTRENA;
			ts_event_en = PTP_TCR_TSEVNTENA;

			ptp_over_ipv4_udp = PTP_TCR_TSIPV4ENA;
			ptp_over_ipv6_udp = PTP_TCR_TSIPV6ENA;
			break;

		case HWTSTAMP_FILTER_PTP_V2_L4_EVENT:
			/* PTP v2, UDP, any kind of event packet */
			config->rx_filter = HWTSTAMP_FILTER_PTP_V2_L4_EVENT;
			ptp_v2 = PTP_TCR_TSVER2ENA;
			/* take time stamp for all event messages */
			snap_type_sel = PTP_TCR_SNAPTYPSEL_1;

			ptp_over_ipv4_udp = PTP_TCR_TSIPV4ENA;
			ptp_over_ipv6_udp = PTP_TCR_TSIPV6ENA;
			break;

		case HWTSTAMP_FILTER_PTP_V2_L4_SYNC:
			/* PTP v2, UDP, Sync packet */
			config->rx_filter = HWTSTAMP_FILTER_PTP_V2_L4_SYNC;
			ptp_v2 = PTP_TCR_TSVER2ENA;
			/* take time stamp for SYNC messages only */
			ts_event_en = PTP_TCR_TSEVNTENA;

			ptp_over_ipv4_udp = PTP_TCR_TSIPV4ENA;
			ptp_over_ipv6_udp = PTP_TCR_TSIPV6ENA;
			break;

		case HWTSTAMP_FILTER_PTP_V2_L4_DELAY_REQ:
			/* PTP v2, UDP, Delay_req packet */
			config->rx_filter = HWTSTAMP_FILTER_PTP_V2_L4_DELAY_REQ;
			ptp_v2 = PTP_TCR_TSVER2ENA;
			/* take time stamp for Delay_Req messages only */
			ts_master_en = PTP_TCR_TSMSTRENA;
			ts_event_en = PTP_TCR_TSEVNTENA;

			ptp_over_ipv4_udp = PTP_TCR_TSIPV4ENA;
			ptp_over_ipv6_udp = PTP_TCR_TSIPV6ENA;
			break;

		case HWTSTAMP_FILTER_PTP_V2_EVENT:
			/* PTP v2/802.AS1 any layer, any kind of event packet */
			config->rx_filter = HWTSTAMP_FILTER_PTP_V2_EVENT;
			ptp_v2 = PTP_TCR_TSVER2ENA;
			snap_type_sel = PTP_TCR_SNAPTYPSEL_1;
			if (priv->synopsys_id < DWMAC_CORE_4_10)
				ts_event_en = PTP_TCR_TSEVNTENA;
			ptp_over_ipv4_udp = PTP_TCR_TSIPV4ENA;
			ptp_over_ipv6_udp = PTP_TCR_TSIPV6ENA;
			ptp_over_ethernet = PTP_TCR_TSIPENA;
			break;

		case HWTSTAMP_FILTER_PTP_V2_SYNC:
			/* PTP v2/802.AS1, any layer, Sync packet */
			config->rx_filter = HWTSTAMP_FILTER_PTP_V2_SYNC;
			ptp_v2 = PTP_TCR_TSVER2ENA;
			/* take time stamp for SYNC messages only */
			ts_event_en = PTP_TCR_TSEVNTENA;

			ptp_over_ipv4_udp = PTP_TCR_TSIPV4ENA;
			ptp_over_ipv6_udp = PTP_TCR_TSIPV6ENA;
			ptp_over_ethernet = PTP_TCR_TSIPENA;
			break;

		case HWTSTAMP_FILTER_PTP_V2_DELAY_REQ:
			/* PTP v2/802.AS1, any layer, Delay_req packet */
			config->rx_filter = HWTSTAMP_FILTER_PTP_V2_DELAY_REQ;
			ptp_v2 = PTP_TCR_TSVER2ENA;
			/* take time stamp for Delay_Req messages only */
			ts_master_en = PTP_TCR_TSMSTRENA;
			ts_event_en = PTP_TCR_TSEVNTENA;

			ptp_over_ipv4_udp = PTP_TCR_TSIPV4ENA;
			ptp_over_ipv6_udp = PTP_TCR_TSIPV6ENA;
			ptp_over_ethernet = PTP_TCR_TSIPENA;
			break;

		case HWTSTAMP_FILTER_NTP_ALL:
		case HWTSTAMP_FILTER_ALL:
			/* time stamp any incoming packet */
			config->rx_filter = HWTSTAMP_FILTER_ALL;
			tstamp_all = PTP_TCR_TSENALL;
			break;

		default:
			return -ERANGE;
		}
	} else {
		switch (config->rx_filter) {
		case HWTSTAMP_FILTER_NONE:
			config->rx_filter = HWTSTAMP_FILTER_NONE;
			break;
		default:
			/* PTP v1, UDP, any kind of event packet */
			config->rx_filter = HWTSTAMP_FILTER_PTP_V1_L4_EVENT;
			break;
		}
	}
	priv->hwts_rx_en = config->rx_filter != HWTSTAMP_FILTER_NONE;
	priv->hwts_tx_en = config->tx_type == HWTSTAMP_TX_ON;

	priv->systime_flags = STMMAC_HWTS_ACTIVE;

	if (priv->hwts_tx_en || priv->hwts_rx_en) {
		priv->systime_flags |= tstamp_all | ptp_v2 |
				       ptp_over_ethernet | ptp_over_ipv6_udp |
				       ptp_over_ipv4_udp | ts_event_en |
				       ts_master_en | snap_type_sel;
	}

	stmmac_config_hw_tstamping(priv, priv->ptpaddr, priv->systime_flags);

	priv->tstamp_config = *config;

	return 0;
}

/**
 *  stmmac_hwtstamp_get - read hardware timestamping.
 *  @dev: device pointer.
 *  @config: the timestamping configuration.
 *  Description:
 *  This function obtain the current hardware timestamping settings
 *  as requested.
 */
static int stmmac_hwtstamp_get(struct net_device *dev,
			       struct kernel_hwtstamp_config *config)
{
	struct stmmac_priv *priv = netdev_priv(dev);

	if (!(priv->dma_cap.time_stamp || priv->dma_cap.atime_stamp))
		return -EOPNOTSUPP;

	*config = priv->tstamp_config;

	return 0;
}

/**
 * stmmac_init_tstamp_counter - init hardware timestamping counter
 * @priv: driver private structure
 * @systime_flags: timestamping flags
 * Description:
 * Initialize hardware counter for packet timestamping.
 * This is valid as long as the interface is open and not suspended.
 * Will be rerun after resuming from suspend, case in which the timestamping
 * flags updated by stmmac_hwtstamp_set() also need to be restored.
 */
static int stmmac_init_tstamp_counter(struct stmmac_priv *priv,
				      u32 systime_flags)
{
	bool xmac = priv->plat->has_gmac4 || priv->plat->has_xgmac;
	struct timespec64 now;
	u32 sec_inc = 0;
	u64 temp = 0;

	if (!priv->plat->clk_ptp_rate) {
		netdev_err(priv->dev, "Invalid PTP clock rate");
		return -EINVAL;
	}

	stmmac_config_hw_tstamping(priv, priv->ptpaddr, systime_flags);
	priv->systime_flags = systime_flags;

	/* program Sub Second Increment reg */
	stmmac_config_sub_second_increment(priv, priv->ptpaddr,
					   priv->plat->clk_ptp_rate,
					   xmac, &sec_inc);
	temp = div_u64(1000000000ULL, sec_inc);

	/* Store sub second increment for later use */
	priv->sub_second_inc = sec_inc;

	/* calculate default added value:
	 * formula is :
	 * addend = (2^32)/freq_div_ratio;
	 * where, freq_div_ratio = 1e9ns/sec_inc
	 */
	temp = (u64)(temp << 32);
	priv->default_addend = div_u64(temp, priv->plat->clk_ptp_rate);
	stmmac_config_addend(priv, priv->ptpaddr, priv->default_addend);

	/* initialize system time */
	ktime_get_real_ts64(&now);

	/* lower 32 bits of tv_sec are safe until y2106 */
	stmmac_init_systime(priv, priv->ptpaddr, (u32)now.tv_sec, now.tv_nsec);

	return 0;
}

/**
 * stmmac_init_timestamping - initialise timestamping
 * @priv: driver private structure
 * Description: this is to verify if the HW supports the PTPv1 or PTPv2.
 * This is done by looking at the HW cap. register.
 * This function also registers the ptp driver.
 */
static int stmmac_init_timestamping(struct stmmac_priv *priv)
{
	bool xmac = priv->plat->has_gmac4 || priv->plat->has_xgmac;
	int ret;

	if (priv->plat->ptp_clk_freq_config)
		priv->plat->ptp_clk_freq_config(priv);

	if (!(priv->dma_cap.time_stamp || priv->dma_cap.atime_stamp)) {
		netdev_info(priv->dev, "PTP not supported by HW\n");
		return -EOPNOTSUPP;
	}

	ret = stmmac_init_tstamp_counter(priv, STMMAC_HWTS_ACTIVE);
	if (ret) {
		netdev_warn(priv->dev, "PTP init failed\n");
		return ret;
	}

	priv->adv_ts = 0;
	/* Check if adv_ts can be enabled for dwmac 4.x / xgmac core */
	if (xmac && priv->dma_cap.atime_stamp)
		priv->adv_ts = 1;
	/* Dwmac 3.x core with extend_desc can support adv_ts */
	else if (priv->extend_desc && priv->dma_cap.atime_stamp)
		priv->adv_ts = 1;

	if (priv->dma_cap.time_stamp)
		netdev_info(priv->dev, "IEEE 1588-2002 Timestamp supported\n");

	if (priv->adv_ts)
		netdev_info(priv->dev,
			    "IEEE 1588-2008 Advanced Timestamp supported\n");

	priv->hwts_tx_en = 0;
	priv->hwts_rx_en = 0;

	if (priv->plat->flags & STMMAC_FLAG_HWTSTAMP_CORRECT_LATENCY)
		stmmac_hwtstamp_correct_latency(priv, priv);

	return 0;
}

static void stmmac_setup_ptp(struct stmmac_priv *priv)
{
	int ret;

	ret = clk_prepare_enable(priv->plat->clk_ptp_ref);
	if (ret < 0)
		netdev_warn(priv->dev,
			    "failed to enable PTP reference clock: %pe\n",
			    ERR_PTR(ret));

	if (stmmac_init_timestamping(priv) == 0)
		stmmac_ptp_register(priv);
}

static void stmmac_release_ptp(struct stmmac_priv *priv)
{
	stmmac_ptp_unregister(priv);
	clk_disable_unprepare(priv->plat->clk_ptp_ref);
}

/**
 *  stmmac_mac_flow_ctrl - Configure flow control in all queues
 *  @priv: driver private structure
 *  @duplex: duplex passed to the next function
 *  @flow_ctrl: desired flow control modes
 *  Description: It is used for configuring the flow control in all queues
 */
static void stmmac_mac_flow_ctrl(struct stmmac_priv *priv, u32 duplex,
				 unsigned int flow_ctrl)
{
	u32 tx_cnt = priv->plat->tx_queues_to_use;

	stmmac_flow_ctrl(priv, priv->hw, duplex, flow_ctrl, priv->pause_time,
			 tx_cnt);
}

static unsigned long stmmac_mac_get_caps(struct phylink_config *config,
					 phy_interface_t interface)
{
	struct stmmac_priv *priv = netdev_priv(to_net_dev(config->dev));

	/* Refresh the MAC-specific capabilities */
	stmmac_mac_update_caps(priv);

	config->mac_capabilities = priv->hw->link.caps;

	if (priv->plat->max_speed)
		phylink_limit_mac_speed(config, priv->plat->max_speed);

	return config->mac_capabilities;
}

static struct phylink_pcs *stmmac_mac_select_pcs(struct phylink_config *config,
						 phy_interface_t interface)
{
	struct stmmac_priv *priv = netdev_priv(to_net_dev(config->dev));
	struct phylink_pcs *pcs;

	if (priv->plat->select_pcs) {
		pcs = priv->plat->select_pcs(priv, interface);
		if (!IS_ERR(pcs))
			return pcs;
	}

	return NULL;
}

static void stmmac_mac_config(struct phylink_config *config, unsigned int mode,
			      const struct phylink_link_state *state)
{
	/* Nothing to do, xpcs_config() handles everything */
}

static void stmmac_mac_link_down(struct phylink_config *config,
				 unsigned int mode, phy_interface_t interface)
{
	struct stmmac_priv *priv = netdev_priv(to_net_dev(config->dev));

	stmmac_mac_set(priv, priv->ioaddr, false);
	if (priv->dma_cap.eee)
		stmmac_set_eee_pls(priv, priv->hw, false);

	if (stmmac_fpe_supported(priv))
		ethtool_mmsv_link_state_handle(&priv->fpe_cfg.mmsv, false);
}

static void stmmac_mac_link_up(struct phylink_config *config,
			       struct phy_device *phy,
			       unsigned int mode, phy_interface_t interface,
			       int speed, int duplex,
			       bool tx_pause, bool rx_pause)
{
	struct stmmac_priv *priv = netdev_priv(to_net_dev(config->dev));
	unsigned int flow_ctrl;
	u32 old_ctrl, ctrl;
	int ret;

	if ((priv->plat->flags & STMMAC_FLAG_SERDES_UP_AFTER_PHY_LINKUP) &&
	    priv->plat->serdes_powerup)
		priv->plat->serdes_powerup(priv->dev, priv->plat->bsp_priv);

	old_ctrl = readl(priv->ioaddr + MAC_CTRL_REG);
	ctrl = old_ctrl & ~priv->hw->link.speed_mask;

	if (interface == PHY_INTERFACE_MODE_USXGMII) {
		switch (speed) {
		case SPEED_10000:
			ctrl |= priv->hw->link.xgmii.speed10000;
			break;
		case SPEED_5000:
			ctrl |= priv->hw->link.xgmii.speed5000;
			break;
		case SPEED_2500:
			ctrl |= priv->hw->link.xgmii.speed2500;
			break;
		default:
			return;
		}
	} else if (interface == PHY_INTERFACE_MODE_XLGMII) {
		switch (speed) {
		case SPEED_100000:
			ctrl |= priv->hw->link.xlgmii.speed100000;
			break;
		case SPEED_50000:
			ctrl |= priv->hw->link.xlgmii.speed50000;
			break;
		case SPEED_40000:
			ctrl |= priv->hw->link.xlgmii.speed40000;
			break;
		case SPEED_25000:
			ctrl |= priv->hw->link.xlgmii.speed25000;
			break;
		case SPEED_10000:
			ctrl |= priv->hw->link.xgmii.speed10000;
			break;
		case SPEED_2500:
			ctrl |= priv->hw->link.speed2500;
			break;
		case SPEED_1000:
			ctrl |= priv->hw->link.speed1000;
			break;
		default:
			return;
		}
	} else {
		switch (speed) {
		case SPEED_2500:
			ctrl |= priv->hw->link.speed2500;
			break;
		case SPEED_1000:
			ctrl |= priv->hw->link.speed1000;
			break;
		case SPEED_100:
			ctrl |= priv->hw->link.speed100;
			break;
		case SPEED_10:
			ctrl |= priv->hw->link.speed10;
			break;
		default:
			return;
		}
	}

	if (priv->plat->fix_mac_speed)
		priv->plat->fix_mac_speed(priv->plat->bsp_priv, speed, mode);

	if (!duplex)
		ctrl &= ~priv->hw->link.duplex;
	else
		ctrl |= priv->hw->link.duplex;

	/* Flow Control operation */
	if (rx_pause && tx_pause)
		flow_ctrl = FLOW_AUTO;
	else if (rx_pause && !tx_pause)
		flow_ctrl = FLOW_RX;
	else if (!rx_pause && tx_pause)
		flow_ctrl = FLOW_TX;
	else
		flow_ctrl = FLOW_OFF;

	stmmac_mac_flow_ctrl(priv, duplex, flow_ctrl);

	if (ctrl != old_ctrl)
		writel(ctrl, priv->ioaddr + MAC_CTRL_REG);

	if (priv->plat->set_clk_tx_rate) {
		ret = priv->plat->set_clk_tx_rate(priv->plat->bsp_priv,
						priv->plat->clk_tx_i,
						interface, speed);
		if (ret < 0)
			netdev_err(priv->dev,
				   "failed to configure %s transmit clock for %dMbps: %pe\n",
				   phy_modes(interface), speed, ERR_PTR(ret));
	}

	stmmac_mac_set(priv, priv->ioaddr, true);
	if (priv->dma_cap.eee)
		stmmac_set_eee_pls(priv, priv->hw, true);

	if (stmmac_fpe_supported(priv))
		ethtool_mmsv_link_state_handle(&priv->fpe_cfg.mmsv, true);

	if (priv->plat->flags & STMMAC_FLAG_HWTSTAMP_CORRECT_LATENCY)
		stmmac_hwtstamp_correct_latency(priv, priv);
}

static void stmmac_mac_disable_tx_lpi(struct phylink_config *config)
{
	struct stmmac_priv *priv = netdev_priv(to_net_dev(config->dev));

	priv->eee_active = false;

	mutex_lock(&priv->lock);

	priv->eee_enabled = false;

	netdev_dbg(priv->dev, "disable EEE\n");
	priv->eee_sw_timer_en = false;
	timer_delete_sync(&priv->eee_ctrl_timer);
	stmmac_set_lpi_mode(priv, priv->hw, STMMAC_LPI_DISABLE, false, 0);
	priv->tx_path_in_lpi_mode = false;

	stmmac_set_eee_timer(priv, priv->hw, 0, STMMAC_DEFAULT_TWT_LS);
	mutex_unlock(&priv->lock);
}

static int stmmac_mac_enable_tx_lpi(struct phylink_config *config, u32 timer,
				    bool tx_clk_stop)
{
	struct stmmac_priv *priv = netdev_priv(to_net_dev(config->dev));
	int ret;

	priv->tx_lpi_timer = timer;
	priv->eee_active = true;

	mutex_lock(&priv->lock);

	priv->eee_enabled = true;

	/* Update the transmit clock stop according to PHY capability if
	 * the platform allows
	 */
	if (priv->plat->flags & STMMAC_FLAG_EN_TX_LPI_CLK_PHY_CAP)
		priv->tx_lpi_clk_stop = tx_clk_stop;

	stmmac_set_eee_timer(priv, priv->hw, STMMAC_DEFAULT_LIT_LS,
			     STMMAC_DEFAULT_TWT_LS);

	/* Try to cnfigure the hardware timer. */
	ret = stmmac_set_lpi_mode(priv, priv->hw, STMMAC_LPI_TIMER,
				  priv->tx_lpi_clk_stop, priv->tx_lpi_timer);

	if (ret) {
		/* Hardware timer mode not supported, or value out of range.
		 * Fall back to using software LPI mode
		 */
		priv->eee_sw_timer_en = true;
		stmmac_restart_sw_lpi_timer(priv);
	}

	mutex_unlock(&priv->lock);
	netdev_dbg(priv->dev, "Energy-Efficient Ethernet initialized\n");

	return 0;
}

static int stmmac_mac_finish(struct phylink_config *config, unsigned int mode,
			     phy_interface_t interface)
{
	struct net_device *ndev = to_net_dev(config->dev);
	struct stmmac_priv *priv = netdev_priv(ndev);

	if (priv->plat->mac_finish)
		priv->plat->mac_finish(ndev, priv->plat->bsp_priv, mode, interface);

	return 0;
}

static const struct phylink_mac_ops stmmac_phylink_mac_ops = {
	.mac_get_caps = stmmac_mac_get_caps,
	.mac_select_pcs = stmmac_mac_select_pcs,
	.mac_config = stmmac_mac_config,
	.mac_link_down = stmmac_mac_link_down,
	.mac_link_up = stmmac_mac_link_up,
	.mac_disable_tx_lpi = stmmac_mac_disable_tx_lpi,
	.mac_enable_tx_lpi = stmmac_mac_enable_tx_lpi,
	.mac_finish = stmmac_mac_finish,
};

/**
 * stmmac_check_pcs_mode - verify if RGMII/SGMII is supported
 * @priv: driver private structure
 * Description: this is to verify if the HW supports the PCS.
 * Physical Coding Sublayer (PCS) interface that can be used when the MAC is
 * configured for the TBI, RTBI, or SGMII PHY interface.
 */
static void stmmac_check_pcs_mode(struct stmmac_priv *priv)
{
	int interface = priv->plat->phy_interface;

	if (priv->dma_cap.pcs) {
		if ((interface == PHY_INTERFACE_MODE_RGMII) ||
		    (interface == PHY_INTERFACE_MODE_RGMII_ID) ||
		    (interface == PHY_INTERFACE_MODE_RGMII_RXID) ||
		    (interface == PHY_INTERFACE_MODE_RGMII_TXID)) {
			netdev_dbg(priv->dev, "PCS RGMII support enabled\n");
			priv->hw->pcs = STMMAC_PCS_RGMII;
		} else if (interface == PHY_INTERFACE_MODE_SGMII) {
			netdev_dbg(priv->dev, "PCS SGMII support enabled\n");
			priv->hw->pcs = STMMAC_PCS_SGMII;
		}
	}
}

/**
 * stmmac_init_phy - PHY initialization
 * @dev: net device structure
 * Description: it initializes the driver's PHY state, and attaches the PHY
 * to the mac driver.
 *  Return value:
 *  0 on success
 */
static int stmmac_init_phy(struct net_device *dev)
{
	struct stmmac_priv *priv = netdev_priv(dev);
	int mode = priv->plat->phy_interface;
	struct fwnode_handle *phy_fwnode;
	struct fwnode_handle *fwnode;
	struct ethtool_keee eee;
	int ret;

	if (!phylink_expects_phy(priv->phylink))
		return 0;

	if (priv->hw->xpcs &&
	    xpcs_get_an_mode(priv->hw->xpcs, mode) == DW_AN_C73)
		return 0;

	fwnode = priv->plat->port_node;
	if (!fwnode)
		fwnode = dev_fwnode(priv->device);

	if (fwnode)
		phy_fwnode = fwnode_get_phy_node(fwnode);
	else
		phy_fwnode = NULL;

	/* Some DT bindings do not set-up the PHY handle. Let's try to
	 * manually parse it
	 */
	if (!phy_fwnode || IS_ERR(phy_fwnode)) {
		int addr = priv->plat->phy_addr;
		struct phy_device *phydev;

		if (addr < 0) {
			netdev_err(priv->dev, "no phy found\n");
			return -ENODEV;
		}

		phydev = mdiobus_get_phy(priv->mii, addr);
		if (!phydev) {
			netdev_err(priv->dev, "no phy at addr %d\n", addr);
			return -ENODEV;
		}

		ret = phylink_connect_phy(priv->phylink, phydev);
	} else {
		fwnode_handle_put(phy_fwnode);
		ret = phylink_fwnode_phy_connect(priv->phylink, fwnode, 0);
	}

	if (ret) {
		netdev_err(priv->dev, "cannot attach to PHY (error: %pe)\n",
			   ERR_PTR(ret));
		return ret;
	}

	/* Configure phylib's copy of the LPI timer. Normally,
	 * phylink_config.lpi_timer_default would do this, but there is a
	 * chance that userspace could change the eee_timer setting via sysfs
	 * before the first open. Thus, preserve existing behaviour.
	 */
	if (!phylink_ethtool_get_eee(priv->phylink, &eee)) {
		eee.tx_lpi_timer = priv->tx_lpi_timer;
		phylink_ethtool_set_eee(priv->phylink, &eee);
	}

	if (!priv->plat->pmt) {
		struct ethtool_wolinfo wol = { .cmd = ETHTOOL_GWOL };

		phylink_ethtool_get_wol(priv->phylink, &wol);
		device_set_wakeup_capable(priv->device, !!wol.supported);
		device_set_wakeup_enable(priv->device, !!wol.wolopts);
	}

	return 0;
}

static int stmmac_phy_setup(struct stmmac_priv *priv)
{
	struct stmmac_mdio_bus_data *mdio_bus_data;
	struct phylink_config *config;
	struct fwnode_handle *fwnode;
	struct phylink_pcs *pcs;
	struct phylink *phylink;

	config = &priv->phylink_config;

	config->dev = &priv->dev->dev;
	config->type = PHYLINK_NETDEV;
	config->mac_managed_pm = true;

	/* Stmmac always requires an RX clock for hardware initialization */
	config->mac_requires_rxc = true;

	if (!(priv->plat->flags & STMMAC_FLAG_RX_CLK_RUNS_IN_LPI))
		config->eee_rx_clk_stop_enable = true;

	/* Set the default transmit clock stop bit based on the platform glue */
	priv->tx_lpi_clk_stop = priv->plat->flags &
				STMMAC_FLAG_EN_TX_LPI_CLOCKGATING;

	mdio_bus_data = priv->plat->mdio_bus_data;
	if (mdio_bus_data)
		config->default_an_inband = mdio_bus_data->default_an_inband;

	/* Get the PHY interface modes (at the PHY end of the link) that
	 * are supported by the platform.
	 */
	if (priv->plat->get_interfaces)
		priv->plat->get_interfaces(priv, priv->plat->bsp_priv,
					   config->supported_interfaces);

	/* Set the platform/firmware specified interface mode if the
	 * supported interfaces have not already been provided using
	 * phy_interface as a last resort.
	 */
	if (phy_interface_empty(config->supported_interfaces))
		__set_bit(priv->plat->phy_interface,
			  config->supported_interfaces);

	/* If we have an xpcs, it defines which PHY interfaces are supported. */
	if (priv->hw->xpcs)
		pcs = xpcs_to_phylink_pcs(priv->hw->xpcs);
	else
		pcs = priv->hw->phylink_pcs;

	if (pcs)
		phy_interface_or(config->supported_interfaces,
				 config->supported_interfaces,
				 pcs->supported_interfaces);

	if (priv->dma_cap.eee) {
		/* Assume all supported interfaces also support LPI */
		memcpy(config->lpi_interfaces, config->supported_interfaces,
		       sizeof(config->lpi_interfaces));

		/* All full duplex speeds above 100Mbps are supported */
		config->lpi_capabilities = ~(MAC_1000FD - 1) | MAC_100FD;
		config->lpi_timer_default = eee_timer * 1000;
		config->eee_enabled_default = true;
	}

	fwnode = priv->plat->port_node;
	if (!fwnode)
		fwnode = dev_fwnode(priv->device);

	phylink = phylink_create(config, fwnode, priv->plat->phy_interface,
				 &stmmac_phylink_mac_ops);
	if (IS_ERR(phylink))
		return PTR_ERR(phylink);

	priv->phylink = phylink;
	return 0;
}

static void stmmac_display_rx_rings(struct stmmac_priv *priv,
				    struct stmmac_dma_conf *dma_conf)
{
	u32 rx_cnt = priv->plat->rx_queues_to_use;
	unsigned int desc_size;
	void *head_rx;
	u32 queue;

	/* Display RX rings */
	for (queue = 0; queue < rx_cnt; queue++) {
		struct stmmac_rx_queue *rx_q = &dma_conf->rx_queue[queue];

		pr_info("\tRX Queue %u rings\n", queue);

		if (priv->extend_desc) {
			head_rx = (void *)rx_q->dma_erx;
			desc_size = sizeof(struct dma_extended_desc);
		} else {
			head_rx = (void *)rx_q->dma_rx;
			desc_size = sizeof(struct dma_desc);
		}

		/* Display RX ring */
		stmmac_display_ring(priv, head_rx, dma_conf->dma_rx_size, true,
				    rx_q->dma_rx_phy, desc_size);
	}
}

static void stmmac_display_tx_rings(struct stmmac_priv *priv,
				    struct stmmac_dma_conf *dma_conf)
{
	u32 tx_cnt = priv->plat->tx_queues_to_use;
	unsigned int desc_size;
	void *head_tx;
	u32 queue;

	/* Display TX rings */
	for (queue = 0; queue < tx_cnt; queue++) {
		struct stmmac_tx_queue *tx_q = &dma_conf->tx_queue[queue];

		pr_info("\tTX Queue %d rings\n", queue);

		if (priv->extend_desc) {
			head_tx = (void *)tx_q->dma_etx;
			desc_size = sizeof(struct dma_extended_desc);
		} else if (tx_q->tbs & STMMAC_TBS_AVAIL) {
			head_tx = (void *)tx_q->dma_entx;
			desc_size = sizeof(struct dma_edesc);
		} else {
			head_tx = (void *)tx_q->dma_tx;
			desc_size = sizeof(struct dma_desc);
		}

		stmmac_display_ring(priv, head_tx, dma_conf->dma_tx_size, false,
				    tx_q->dma_tx_phy, desc_size);
	}
}

static void stmmac_display_rings(struct stmmac_priv *priv,
				 struct stmmac_dma_conf *dma_conf)
{
	/* Display RX ring */
	stmmac_display_rx_rings(priv, dma_conf);

	/* Display TX ring */
	stmmac_display_tx_rings(priv, dma_conf);
}

static unsigned int stmmac_rx_offset(struct stmmac_priv *priv)
{
	if (stmmac_xdp_is_enabled(priv))
		return XDP_PACKET_HEADROOM;

	return NET_SKB_PAD;
}

static int stmmac_set_bfsize(int mtu, int bufsize)
{
	int ret = bufsize;

	if (mtu >= BUF_SIZE_8KiB)
		ret = BUF_SIZE_16KiB;
	else if (mtu >= BUF_SIZE_4KiB)
		ret = BUF_SIZE_8KiB;
	else if (mtu >= BUF_SIZE_2KiB)
		ret = BUF_SIZE_4KiB;
	else if (mtu > DEFAULT_BUFSIZE)
		ret = BUF_SIZE_2KiB;
	else
		ret = DEFAULT_BUFSIZE;

	return ret;
}

/**
 * stmmac_clear_rx_descriptors - clear RX descriptors
 * @priv: driver private structure
 * @dma_conf: structure to take the dma data
 * @queue: RX queue index
 * Description: this function is called to clear the RX descriptors
 * in case of both basic and extended descriptors are used.
 */
static void stmmac_clear_rx_descriptors(struct stmmac_priv *priv,
					struct stmmac_dma_conf *dma_conf,
					u32 queue)
{
	struct stmmac_rx_queue *rx_q = &dma_conf->rx_queue[queue];
	int i;

	/* Clear the RX descriptors */
	for (i = 0; i < dma_conf->dma_rx_size; i++)
		if (priv->extend_desc)
			stmmac_init_rx_desc(priv, &rx_q->dma_erx[i].basic,
					priv->use_riwt, priv->mode,
					(i == dma_conf->dma_rx_size - 1),
					dma_conf->dma_buf_sz);
		else
			stmmac_init_rx_desc(priv, &rx_q->dma_rx[i],
					priv->use_riwt, priv->mode,
					(i == dma_conf->dma_rx_size - 1),
					dma_conf->dma_buf_sz);
}

/**
 * stmmac_clear_tx_descriptors - clear tx descriptors
 * @priv: driver private structure
 * @dma_conf: structure to take the dma data
 * @queue: TX queue index.
 * Description: this function is called to clear the TX descriptors
 * in case of both basic and extended descriptors are used.
 */
static void stmmac_clear_tx_descriptors(struct stmmac_priv *priv,
					struct stmmac_dma_conf *dma_conf,
					u32 queue)
{
	struct stmmac_tx_queue *tx_q = &dma_conf->tx_queue[queue];
	int i;

	/* Clear the TX descriptors */
	for (i = 0; i < dma_conf->dma_tx_size; i++) {
		int last = (i == (dma_conf->dma_tx_size - 1));
		struct dma_desc *p;

		if (priv->extend_desc)
			p = &tx_q->dma_etx[i].basic;
		else if (tx_q->tbs & STMMAC_TBS_AVAIL)
			p = &tx_q->dma_entx[i].basic;
		else
			p = &tx_q->dma_tx[i];

		stmmac_init_tx_desc(priv, p, priv->mode, last);
	}
}

/**
 * stmmac_clear_descriptors - clear descriptors
 * @priv: driver private structure
 * @dma_conf: structure to take the dma data
 * Description: this function is called to clear the TX and RX descriptors
 * in case of both basic and extended descriptors are used.
 */
static void stmmac_clear_descriptors(struct stmmac_priv *priv,
				     struct stmmac_dma_conf *dma_conf)
{
	u32 rx_queue_cnt = priv->plat->rx_queues_to_use;
	u32 tx_queue_cnt = priv->plat->tx_queues_to_use;
	u32 queue;

	/* Clear the RX descriptors */
	for (queue = 0; queue < rx_queue_cnt; queue++)
		stmmac_clear_rx_descriptors(priv, dma_conf, queue);

	/* Clear the TX descriptors */
	for (queue = 0; queue < tx_queue_cnt; queue++)
		stmmac_clear_tx_descriptors(priv, dma_conf, queue);
}

/**
 * stmmac_init_rx_buffers - init the RX descriptor buffer.
 * @priv: driver private structure
 * @dma_conf: structure to take the dma data
 * @p: descriptor pointer
 * @i: descriptor index
 * @flags: gfp flag
 * @queue: RX queue index
 * Description: this function is called to allocate a receive buffer, perform
 * the DMA mapping and init the descriptor.
 */
static int stmmac_init_rx_buffers(struct stmmac_priv *priv,
				  struct stmmac_dma_conf *dma_conf,
				  struct dma_desc *p,
				  int i, gfp_t flags, u32 queue)
{
	struct stmmac_rx_queue *rx_q = &dma_conf->rx_queue[queue];
	struct stmmac_rx_buffer *buf = &rx_q->buf_pool[i];
	gfp_t gfp = (GFP_ATOMIC | __GFP_NOWARN);

	if (priv->dma_cap.host_dma_width <= 32)
		gfp |= GFP_DMA32;

	if (!buf->page) {
		buf->page = page_pool_alloc_pages(rx_q->page_pool, gfp);
		if (!buf->page)
			return -ENOMEM;
		buf->page_offset = stmmac_rx_offset(priv);
	}

	if (priv->sph && !buf->sec_page) {
		buf->sec_page = page_pool_alloc_pages(rx_q->page_pool, gfp);
		if (!buf->sec_page)
			return -ENOMEM;

		buf->sec_addr = page_pool_get_dma_addr(buf->sec_page);
		stmmac_set_desc_sec_addr(priv, p, buf->sec_addr, true);
	} else {
		buf->sec_page = NULL;
		stmmac_set_desc_sec_addr(priv, p, buf->sec_addr, false);
	}

	buf->addr = page_pool_get_dma_addr(buf->page) + buf->page_offset;

	stmmac_set_desc_addr(priv, p, buf->addr);
	if (dma_conf->dma_buf_sz == BUF_SIZE_16KiB)
		stmmac_init_desc3(priv, p);

	return 0;
}

/**
 * stmmac_free_rx_buffer - free RX dma buffers
 * @priv: private structure
 * @rx_q: RX queue
 * @i: buffer index.
 */
static void stmmac_free_rx_buffer(struct stmmac_priv *priv,
				  struct stmmac_rx_queue *rx_q,
				  int i)
{
	struct stmmac_rx_buffer *buf = &rx_q->buf_pool[i];

	if (buf->page)
		page_pool_put_full_page(rx_q->page_pool, buf->page, false);
	buf->page = NULL;

	if (buf->sec_page)
		page_pool_put_full_page(rx_q->page_pool, buf->sec_page, false);
	buf->sec_page = NULL;
}

/**
 * stmmac_free_tx_buffer - free RX dma buffers
 * @priv: private structure
 * @dma_conf: structure to take the dma data
 * @queue: RX queue index
 * @i: buffer index.
 */
static void stmmac_free_tx_buffer(struct stmmac_priv *priv,
				  struct stmmac_dma_conf *dma_conf,
				  u32 queue, int i)
{
	struct stmmac_tx_queue *tx_q = &dma_conf->tx_queue[queue];

	if (tx_q->tx_skbuff_dma[i].buf &&
	    tx_q->tx_skbuff_dma[i].buf_type != STMMAC_TXBUF_T_XDP_TX) {
		if (tx_q->tx_skbuff_dma[i].map_as_page)
			dma_unmap_page(priv->device,
				       tx_q->tx_skbuff_dma[i].buf,
				       tx_q->tx_skbuff_dma[i].len,
				       DMA_TO_DEVICE);
		else
			dma_unmap_single(priv->device,
					 tx_q->tx_skbuff_dma[i].buf,
					 tx_q->tx_skbuff_dma[i].len,
					 DMA_TO_DEVICE);
	}

	if (tx_q->xdpf[i] &&
	    (tx_q->tx_skbuff_dma[i].buf_type == STMMAC_TXBUF_T_XDP_TX ||
	     tx_q->tx_skbuff_dma[i].buf_type == STMMAC_TXBUF_T_XDP_NDO)) {
		xdp_return_frame(tx_q->xdpf[i]);
		tx_q->xdpf[i] = NULL;
	}

	if (tx_q->tx_skbuff_dma[i].buf_type == STMMAC_TXBUF_T_XSK_TX)
		tx_q->xsk_frames_done++;

	if (tx_q->tx_skbuff[i] &&
	    tx_q->tx_skbuff_dma[i].buf_type == STMMAC_TXBUF_T_SKB) {
		dev_kfree_skb_any(tx_q->tx_skbuff[i]);
		tx_q->tx_skbuff[i] = NULL;
	}

	tx_q->tx_skbuff_dma[i].buf = 0;
	tx_q->tx_skbuff_dma[i].map_as_page = false;
}

/**
 * dma_free_rx_skbufs - free RX dma buffers
 * @priv: private structure
 * @dma_conf: structure to take the dma data
 * @queue: RX queue index
 */
static void dma_free_rx_skbufs(struct stmmac_priv *priv,
			       struct stmmac_dma_conf *dma_conf,
			       u32 queue)
{
	struct stmmac_rx_queue *rx_q = &dma_conf->rx_queue[queue];
	int i;

	for (i = 0; i < dma_conf->dma_rx_size; i++)
		stmmac_free_rx_buffer(priv, rx_q, i);
}

static int stmmac_alloc_rx_buffers(struct stmmac_priv *priv,
				   struct stmmac_dma_conf *dma_conf,
				   u32 queue, gfp_t flags)
{
	struct stmmac_rx_queue *rx_q = &dma_conf->rx_queue[queue];
	int i;

	for (i = 0; i < dma_conf->dma_rx_size; i++) {
		struct dma_desc *p;
		int ret;

		if (priv->extend_desc)
			p = &((rx_q->dma_erx + i)->basic);
		else
			p = rx_q->dma_rx + i;

		ret = stmmac_init_rx_buffers(priv, dma_conf, p, i, flags,
					     queue);
		if (ret)
			return ret;

		rx_q->buf_alloc_num++;
	}

	return 0;
}

/**
 * dma_free_rx_xskbufs - free RX dma buffers from XSK pool
 * @priv: private structure
 * @dma_conf: structure to take the dma data
 * @queue: RX queue index
 */
static void dma_free_rx_xskbufs(struct stmmac_priv *priv,
				struct stmmac_dma_conf *dma_conf,
				u32 queue)
{
	struct stmmac_rx_queue *rx_q = &dma_conf->rx_queue[queue];
	int i;

	for (i = 0; i < dma_conf->dma_rx_size; i++) {
		struct stmmac_rx_buffer *buf = &rx_q->buf_pool[i];

		if (!buf->xdp)
			continue;

		xsk_buff_free(buf->xdp);
		buf->xdp = NULL;
	}
}

static int stmmac_alloc_rx_buffers_zc(struct stmmac_priv *priv,
				      struct stmmac_dma_conf *dma_conf,
				      u32 queue)
{
	struct stmmac_rx_queue *rx_q = &dma_conf->rx_queue[queue];
	int i;

	/* struct stmmac_xdp_buff is using cb field (maximum size of 24 bytes)
	 * in struct xdp_buff_xsk to stash driver specific information. Thus,
	 * use this macro to make sure no size violations.
	 */
	XSK_CHECK_PRIV_TYPE(struct stmmac_xdp_buff);

	for (i = 0; i < dma_conf->dma_rx_size; i++) {
		struct stmmac_rx_buffer *buf;
		dma_addr_t dma_addr;
		struct dma_desc *p;

		if (priv->extend_desc)
			p = (struct dma_desc *)(rx_q->dma_erx + i);
		else
			p = rx_q->dma_rx + i;

		buf = &rx_q->buf_pool[i];

		buf->xdp = xsk_buff_alloc(rx_q->xsk_pool);
		if (!buf->xdp)
			return -ENOMEM;

		dma_addr = xsk_buff_xdp_get_dma(buf->xdp);
		stmmac_set_desc_addr(priv, p, dma_addr);
		rx_q->buf_alloc_num++;
	}

	return 0;
}

static struct xsk_buff_pool *stmmac_get_xsk_pool(struct stmmac_priv *priv, u32 queue)
{
	if (!stmmac_xdp_is_enabled(priv) || !test_bit(queue, priv->af_xdp_zc_qps))
		return NULL;

	return xsk_get_pool_from_qid(priv->dev, queue);
}

/**
 * __init_dma_rx_desc_rings - init the RX descriptor ring (per queue)
 * @priv: driver private structure
 * @dma_conf: structure to take the dma data
 * @queue: RX queue index
 * @flags: gfp flag.
 * Description: this function initializes the DMA RX descriptors
 * and allocates the socket buffers. It supports the chained and ring
 * modes.
 */
static int __init_dma_rx_desc_rings(struct stmmac_priv *priv,
				    struct stmmac_dma_conf *dma_conf,
				    u32 queue, gfp_t flags)
{
	struct stmmac_rx_queue *rx_q = &dma_conf->rx_queue[queue];
	int ret;

	netif_dbg(priv, probe, priv->dev,
		  "(%s) dma_rx_phy=0x%08x\n", __func__,
		  (u32)rx_q->dma_rx_phy);

	stmmac_clear_rx_descriptors(priv, dma_conf, queue);

	xdp_rxq_info_unreg_mem_model(&rx_q->xdp_rxq);

	rx_q->xsk_pool = stmmac_get_xsk_pool(priv, queue);

	if (rx_q->xsk_pool) {
		WARN_ON(xdp_rxq_info_reg_mem_model(&rx_q->xdp_rxq,
						   MEM_TYPE_XSK_BUFF_POOL,
						   NULL));
		netdev_info(priv->dev,
			    "Register MEM_TYPE_XSK_BUFF_POOL RxQ-%d\n",
			    rx_q->queue_index);
		xsk_pool_set_rxq_info(rx_q->xsk_pool, &rx_q->xdp_rxq);
	} else {
		WARN_ON(xdp_rxq_info_reg_mem_model(&rx_q->xdp_rxq,
						   MEM_TYPE_PAGE_POOL,
						   rx_q->page_pool));
		netdev_info(priv->dev,
			    "Register MEM_TYPE_PAGE_POOL RxQ-%d\n",
			    rx_q->queue_index);
	}

	if (rx_q->xsk_pool) {
		/* RX XDP ZC buffer pool may not be populated, e.g.
		 * xdpsock TX-only.
		 */
		stmmac_alloc_rx_buffers_zc(priv, dma_conf, queue);
	} else {
		ret = stmmac_alloc_rx_buffers(priv, dma_conf, queue, flags);
		if (ret < 0)
			return -ENOMEM;
	}

	/* Setup the chained descriptor addresses */
	if (priv->mode == STMMAC_CHAIN_MODE) {
		if (priv->extend_desc)
			stmmac_mode_init(priv, rx_q->dma_erx,
					 rx_q->dma_rx_phy,
					 dma_conf->dma_rx_size, 1);
		else
			stmmac_mode_init(priv, rx_q->dma_rx,
					 rx_q->dma_rx_phy,
					 dma_conf->dma_rx_size, 0);
	}

	return 0;
}

static int init_dma_rx_desc_rings(struct net_device *dev,
				  struct stmmac_dma_conf *dma_conf,
				  gfp_t flags)
{
	struct stmmac_priv *priv = netdev_priv(dev);
	u32 rx_count = priv->plat->rx_queues_to_use;
	int queue;
	int ret;

	/* RX INITIALIZATION */
	netif_dbg(priv, probe, priv->dev,
		  "SKB addresses:\nskb\t\tskb data\tdma data\n");

	for (queue = 0; queue < rx_count; queue++) {
		ret = __init_dma_rx_desc_rings(priv, dma_conf, queue, flags);
		if (ret)
			goto err_init_rx_buffers;
	}

	return 0;

err_init_rx_buffers:
	while (queue >= 0) {
		struct stmmac_rx_queue *rx_q = &dma_conf->rx_queue[queue];

		if (rx_q->xsk_pool)
			dma_free_rx_xskbufs(priv, dma_conf, queue);
		else
			dma_free_rx_skbufs(priv, dma_conf, queue);

		rx_q->buf_alloc_num = 0;
		rx_q->xsk_pool = NULL;

		queue--;
	}

	return ret;
}

/**
 * __init_dma_tx_desc_rings - init the TX descriptor ring (per queue)
 * @priv: driver private structure
 * @dma_conf: structure to take the dma data
 * @queue: TX queue index
 * Description: this function initializes the DMA TX descriptors
 * and allocates the socket buffers. It supports the chained and ring
 * modes.
 */
static int __init_dma_tx_desc_rings(struct stmmac_priv *priv,
				    struct stmmac_dma_conf *dma_conf,
				    u32 queue)
{
	struct stmmac_tx_queue *tx_q = &dma_conf->tx_queue[queue];
	int i;

	netif_dbg(priv, probe, priv->dev,
		  "(%s) dma_tx_phy=0x%08x\n", __func__,
		  (u32)tx_q->dma_tx_phy);

	/* Setup the chained descriptor addresses */
	if (priv->mode == STMMAC_CHAIN_MODE) {
		if (priv->extend_desc)
			stmmac_mode_init(priv, tx_q->dma_etx,
					 tx_q->dma_tx_phy,
					 dma_conf->dma_tx_size, 1);
		else if (!(tx_q->tbs & STMMAC_TBS_AVAIL))
			stmmac_mode_init(priv, tx_q->dma_tx,
					 tx_q->dma_tx_phy,
					 dma_conf->dma_tx_size, 0);
	}

	tx_q->xsk_pool = stmmac_get_xsk_pool(priv, queue);

	for (i = 0; i < dma_conf->dma_tx_size; i++) {
		struct dma_desc *p;

		if (priv->extend_desc)
			p = &((tx_q->dma_etx + i)->basic);
		else if (tx_q->tbs & STMMAC_TBS_AVAIL)
			p = &((tx_q->dma_entx + i)->basic);
		else
			p = tx_q->dma_tx + i;

		stmmac_clear_desc(priv, p);

		tx_q->tx_skbuff_dma[i].buf = 0;
		tx_q->tx_skbuff_dma[i].map_as_page = false;
		tx_q->tx_skbuff_dma[i].len = 0;
		tx_q->tx_skbuff_dma[i].last_segment = false;
		tx_q->tx_skbuff[i] = NULL;
	}

	return 0;
}

static int init_dma_tx_desc_rings(struct net_device *dev,
				  struct stmmac_dma_conf *dma_conf)
{
	struct stmmac_priv *priv = netdev_priv(dev);
	u32 tx_queue_cnt;
	u32 queue;

	tx_queue_cnt = priv->plat->tx_queues_to_use;

	for (queue = 0; queue < tx_queue_cnt; queue++)
		__init_dma_tx_desc_rings(priv, dma_conf, queue);

	return 0;
}

/**
 * init_dma_desc_rings - init the RX/TX descriptor rings
 * @dev: net device structure
 * @dma_conf: structure to take the dma data
 * @flags: gfp flag.
 * Description: this function initializes the DMA RX/TX descriptors
 * and allocates the socket buffers. It supports the chained and ring
 * modes.
 */
static int init_dma_desc_rings(struct net_device *dev,
			       struct stmmac_dma_conf *dma_conf,
			       gfp_t flags)
{
	struct stmmac_priv *priv = netdev_priv(dev);
	int ret;

	ret = init_dma_rx_desc_rings(dev, dma_conf, flags);
	if (ret)
		return ret;

	ret = init_dma_tx_desc_rings(dev, dma_conf);

	stmmac_clear_descriptors(priv, dma_conf);

	if (netif_msg_hw(priv))
		stmmac_display_rings(priv, dma_conf);

	return ret;
}

/**
 * dma_free_tx_skbufs - free TX dma buffers
 * @priv: private structure
 * @dma_conf: structure to take the dma data
 * @queue: TX queue index
 */
static void dma_free_tx_skbufs(struct stmmac_priv *priv,
			       struct stmmac_dma_conf *dma_conf,
			       u32 queue)
{
	struct stmmac_tx_queue *tx_q = &dma_conf->tx_queue[queue];
	int i;

	tx_q->xsk_frames_done = 0;

	for (i = 0; i < dma_conf->dma_tx_size; i++)
		stmmac_free_tx_buffer(priv, dma_conf, queue, i);

	if (tx_q->xsk_pool && tx_q->xsk_frames_done) {
		xsk_tx_completed(tx_q->xsk_pool, tx_q->xsk_frames_done);
		tx_q->xsk_frames_done = 0;
		tx_q->xsk_pool = NULL;
	}
}

/**
 * stmmac_free_tx_skbufs - free TX skb buffers
 * @priv: private structure
 */
static void stmmac_free_tx_skbufs(struct stmmac_priv *priv)
{
	u32 tx_queue_cnt = priv->plat->tx_queues_to_use;
	u32 queue;

	for (queue = 0; queue < tx_queue_cnt; queue++)
		dma_free_tx_skbufs(priv, &priv->dma_conf, queue);
}

/**
 * __free_dma_rx_desc_resources - free RX dma desc resources (per queue)
 * @priv: private structure
 * @dma_conf: structure to take the dma data
 * @queue: RX queue index
 */
static void __free_dma_rx_desc_resources(struct stmmac_priv *priv,
					 struct stmmac_dma_conf *dma_conf,
					 u32 queue)
{
	struct stmmac_rx_queue *rx_q = &dma_conf->rx_queue[queue];

	/* Release the DMA RX socket buffers */
	if (rx_q->xsk_pool)
		dma_free_rx_xskbufs(priv, dma_conf, queue);
	else
		dma_free_rx_skbufs(priv, dma_conf, queue);

	rx_q->buf_alloc_num = 0;
	rx_q->xsk_pool = NULL;

	/* Free DMA regions of consistent memory previously allocated */
	if (!priv->extend_desc)
		dma_free_coherent(priv->device, dma_conf->dma_rx_size *
				  sizeof(struct dma_desc),
				  rx_q->dma_rx, rx_q->dma_rx_phy);
	else
		dma_free_coherent(priv->device, dma_conf->dma_rx_size *
				  sizeof(struct dma_extended_desc),
				  rx_q->dma_erx, rx_q->dma_rx_phy);

	if (xdp_rxq_info_is_reg(&rx_q->xdp_rxq))
		xdp_rxq_info_unreg(&rx_q->xdp_rxq);

	kfree(rx_q->buf_pool);
	if (rx_q->page_pool)
		page_pool_destroy(rx_q->page_pool);
}

static void free_dma_rx_desc_resources(struct stmmac_priv *priv,
				       struct stmmac_dma_conf *dma_conf)
{
	u32 rx_count = priv->plat->rx_queues_to_use;
	u32 queue;

	/* Free RX queue resources */
	for (queue = 0; queue < rx_count; queue++)
		__free_dma_rx_desc_resources(priv, dma_conf, queue);
}

/**
 * __free_dma_tx_desc_resources - free TX dma desc resources (per queue)
 * @priv: private structure
 * @dma_conf: structure to take the dma data
 * @queue: TX queue index
 */
static void __free_dma_tx_desc_resources(struct stmmac_priv *priv,
					 struct stmmac_dma_conf *dma_conf,
					 u32 queue)
{
	struct stmmac_tx_queue *tx_q = &dma_conf->tx_queue[queue];
	size_t size;
	void *addr;

	/* Release the DMA TX socket buffers */
	dma_free_tx_skbufs(priv, dma_conf, queue);

	if (priv->extend_desc) {
		size = sizeof(struct dma_extended_desc);
		addr = tx_q->dma_etx;
	} else if (tx_q->tbs & STMMAC_TBS_AVAIL) {
		size = sizeof(struct dma_edesc);
		addr = tx_q->dma_entx;
	} else {
		size = sizeof(struct dma_desc);
		addr = tx_q->dma_tx;
	}

	size *= dma_conf->dma_tx_size;

	dma_free_coherent(priv->device, size, addr, tx_q->dma_tx_phy);

	kfree(tx_q->tx_skbuff_dma);
	kfree(tx_q->tx_skbuff);
}

static void free_dma_tx_desc_resources(struct stmmac_priv *priv,
				       struct stmmac_dma_conf *dma_conf)
{
	u32 tx_count = priv->plat->tx_queues_to_use;
	u32 queue;

	/* Free TX queue resources */
	for (queue = 0; queue < tx_count; queue++)
		__free_dma_tx_desc_resources(priv, dma_conf, queue);
}

/**
 * __alloc_dma_rx_desc_resources - alloc RX resources (per queue).
 * @priv: private structure
 * @dma_conf: structure to take the dma data
 * @queue: RX queue index
 * Description: according to which descriptor can be used (extend or basic)
 * this function allocates the resources for TX and RX paths. In case of
 * reception, for example, it pre-allocated the RX socket buffer in order to
 * allow zero-copy mechanism.
 */
static int __alloc_dma_rx_desc_resources(struct stmmac_priv *priv,
					 struct stmmac_dma_conf *dma_conf,
					 u32 queue)
{
	struct stmmac_rx_queue *rx_q = &dma_conf->rx_queue[queue];
	struct stmmac_channel *ch = &priv->channel[queue];
	bool xdp_prog = stmmac_xdp_is_enabled(priv);
	struct page_pool_params pp_params = { 0 };
	unsigned int dma_buf_sz_pad, num_pages;
	unsigned int napi_id;
	int ret;

	dma_buf_sz_pad = stmmac_rx_offset(priv) + dma_conf->dma_buf_sz +
			 SKB_DATA_ALIGN(sizeof(struct skb_shared_info));
	num_pages = DIV_ROUND_UP(dma_buf_sz_pad, PAGE_SIZE);

	rx_q->queue_index = queue;
	rx_q->priv_data = priv;
	rx_q->napi_skb_frag_size = num_pages * PAGE_SIZE;

	pp_params.flags = PP_FLAG_DMA_MAP | PP_FLAG_DMA_SYNC_DEV;
	pp_params.pool_size = dma_conf->dma_rx_size;
	pp_params.order = order_base_2(num_pages);
	pp_params.nid = dev_to_node(priv->device);
	pp_params.dev = priv->device;
	pp_params.dma_dir = xdp_prog ? DMA_BIDIRECTIONAL : DMA_FROM_DEVICE;
	pp_params.offset = stmmac_rx_offset(priv);
	pp_params.max_len = dma_conf->dma_buf_sz;

	if (priv->sph) {
		pp_params.offset = 0;
		pp_params.max_len += stmmac_rx_offset(priv);
	}

	rx_q->page_pool = page_pool_create(&pp_params);
	if (IS_ERR(rx_q->page_pool)) {
		ret = PTR_ERR(rx_q->page_pool);
		rx_q->page_pool = NULL;
		return ret;
	}

	rx_q->buf_pool = kcalloc(dma_conf->dma_rx_size,
				 sizeof(*rx_q->buf_pool),
				 GFP_KERNEL);
	if (!rx_q->buf_pool)
		return -ENOMEM;

	if (priv->extend_desc) {
		rx_q->dma_erx = dma_alloc_coherent(priv->device,
						   dma_conf->dma_rx_size *
						   sizeof(struct dma_extended_desc),
						   &rx_q->dma_rx_phy,
						   GFP_KERNEL);
		if (!rx_q->dma_erx)
			return -ENOMEM;

	} else {
		rx_q->dma_rx = dma_alloc_coherent(priv->device,
						  dma_conf->dma_rx_size *
						  sizeof(struct dma_desc),
						  &rx_q->dma_rx_phy,
						  GFP_KERNEL);
		if (!rx_q->dma_rx)
			return -ENOMEM;
	}

	if (stmmac_xdp_is_enabled(priv) &&
	    test_bit(queue, priv->af_xdp_zc_qps))
		napi_id = ch->rxtx_napi.napi_id;
	else
		napi_id = ch->rx_napi.napi_id;

	ret = xdp_rxq_info_reg(&rx_q->xdp_rxq, priv->dev,
			       rx_q->queue_index,
			       napi_id);
	if (ret) {
		netdev_err(priv->dev, "Failed to register xdp rxq info\n");
		return -EINVAL;
	}

	return 0;
}

static int alloc_dma_rx_desc_resources(struct stmmac_priv *priv,
				       struct stmmac_dma_conf *dma_conf)
{
	u32 rx_count = priv->plat->rx_queues_to_use;
	u32 queue;
	int ret;

	/* RX queues buffers and DMA */
	for (queue = 0; queue < rx_count; queue++) {
		ret = __alloc_dma_rx_desc_resources(priv, dma_conf, queue);
		if (ret)
			goto err_dma;
	}

	return 0;

err_dma:
	free_dma_rx_desc_resources(priv, dma_conf);

	return ret;
}

/**
 * __alloc_dma_tx_desc_resources - alloc TX resources (per queue).
 * @priv: private structure
 * @dma_conf: structure to take the dma data
 * @queue: TX queue index
 * Description: according to which descriptor can be used (extend or basic)
 * this function allocates the resources for TX and RX paths. In case of
 * reception, for example, it pre-allocated the RX socket buffer in order to
 * allow zero-copy mechanism.
 */
static int __alloc_dma_tx_desc_resources(struct stmmac_priv *priv,
					 struct stmmac_dma_conf *dma_conf,
					 u32 queue)
{
	struct stmmac_tx_queue *tx_q = &dma_conf->tx_queue[queue];
	size_t size;
	void *addr;

	tx_q->queue_index = queue;
	tx_q->priv_data = priv;

	tx_q->tx_skbuff_dma = kcalloc(dma_conf->dma_tx_size,
				      sizeof(*tx_q->tx_skbuff_dma),
				      GFP_KERNEL);
	if (!tx_q->tx_skbuff_dma)
		return -ENOMEM;

	tx_q->tx_skbuff = kcalloc(dma_conf->dma_tx_size,
				  sizeof(struct sk_buff *),
				  GFP_KERNEL);
	if (!tx_q->tx_skbuff)
		return -ENOMEM;

	if (priv->extend_desc)
		size = sizeof(struct dma_extended_desc);
	else if (tx_q->tbs & STMMAC_TBS_AVAIL)
		size = sizeof(struct dma_edesc);
	else
		size = sizeof(struct dma_desc);

	size *= dma_conf->dma_tx_size;

	addr = dma_alloc_coherent(priv->device, size,
				  &tx_q->dma_tx_phy, GFP_KERNEL);
	if (!addr)
		return -ENOMEM;

	if (priv->extend_desc)
		tx_q->dma_etx = addr;
	else if (tx_q->tbs & STMMAC_TBS_AVAIL)
		tx_q->dma_entx = addr;
	else
		tx_q->dma_tx = addr;

	return 0;
}

static int alloc_dma_tx_desc_resources(struct stmmac_priv *priv,
				       struct stmmac_dma_conf *dma_conf)
{
	u32 tx_count = priv->plat->tx_queues_to_use;
	u32 queue;
	int ret;

	/* TX queues buffers and DMA */
	for (queue = 0; queue < tx_count; queue++) {
		ret = __alloc_dma_tx_desc_resources(priv, dma_conf, queue);
		if (ret)
			goto err_dma;
	}

	return 0;

err_dma:
	free_dma_tx_desc_resources(priv, dma_conf);
	return ret;
}

/**
 * alloc_dma_desc_resources - alloc TX/RX resources.
 * @priv: private structure
 * @dma_conf: structure to take the dma data
 * Description: according to which descriptor can be used (extend or basic)
 * this function allocates the resources for TX and RX paths. In case of
 * reception, for example, it pre-allocated the RX socket buffer in order to
 * allow zero-copy mechanism.
 */
static int alloc_dma_desc_resources(struct stmmac_priv *priv,
				    struct stmmac_dma_conf *dma_conf)
{
	/* RX Allocation */
	int ret = alloc_dma_rx_desc_resources(priv, dma_conf);

	if (ret)
		return ret;

	ret = alloc_dma_tx_desc_resources(priv, dma_conf);

	return ret;
}

/**
 * free_dma_desc_resources - free dma desc resources
 * @priv: private structure
 * @dma_conf: structure to take the dma data
 */
static void free_dma_desc_resources(struct stmmac_priv *priv,
				    struct stmmac_dma_conf *dma_conf)
{
	/* Release the DMA TX socket buffers */
	free_dma_tx_desc_resources(priv, dma_conf);

	/* Release the DMA RX socket buffers later
	 * to ensure all pending XDP_TX buffers are returned.
	 */
	free_dma_rx_desc_resources(priv, dma_conf);
}

/**
 *  stmmac_mac_enable_rx_queues - Enable MAC rx queues
 *  @priv: driver private structure
 *  Description: It is used for enabling the rx queues in the MAC
 */
static void stmmac_mac_enable_rx_queues(struct stmmac_priv *priv)
{
	u32 rx_queues_count = priv->plat->rx_queues_to_use;
	int queue;
	u8 mode;

	for (queue = 0; queue < rx_queues_count; queue++) {
		mode = priv->plat->rx_queues_cfg[queue].mode_to_use;
		stmmac_rx_queue_enable(priv, priv->hw, mode, queue);
	}
}

/**
 * stmmac_start_rx_dma - start RX DMA channel
 * @priv: driver private structure
 * @chan: RX channel index
 * Description:
 * This starts a RX DMA channel
 */
static void stmmac_start_rx_dma(struct stmmac_priv *priv, u32 chan)
{
	netdev_dbg(priv->dev, "DMA RX processes started in channel %d\n", chan);
	stmmac_start_rx(priv, priv->ioaddr, chan);
}

/**
 * stmmac_start_tx_dma - start TX DMA channel
 * @priv: driver private structure
 * @chan: TX channel index
 * Description:
 * This starts a TX DMA channel
 */
static void stmmac_start_tx_dma(struct stmmac_priv *priv, u32 chan)
{
	netdev_dbg(priv->dev, "DMA TX processes started in channel %d\n", chan);
	stmmac_start_tx(priv, priv->ioaddr, chan);
}

/**
 * stmmac_stop_rx_dma - stop RX DMA channel
 * @priv: driver private structure
 * @chan: RX channel index
 * Description:
 * This stops a RX DMA channel
 */
static void stmmac_stop_rx_dma(struct stmmac_priv *priv, u32 chan)
{
	netdev_dbg(priv->dev, "DMA RX processes stopped in channel %d\n", chan);
	stmmac_stop_rx(priv, priv->ioaddr, chan);
}

/**
 * stmmac_stop_tx_dma - stop TX DMA channel
 * @priv: driver private structure
 * @chan: TX channel index
 * Description:
 * This stops a TX DMA channel
 */
static void stmmac_stop_tx_dma(struct stmmac_priv *priv, u32 chan)
{
	netdev_dbg(priv->dev, "DMA TX processes stopped in channel %d\n", chan);
	stmmac_stop_tx(priv, priv->ioaddr, chan);
}

static void stmmac_enable_all_dma_irq(struct stmmac_priv *priv)
{
	u32 rx_channels_count = priv->plat->rx_queues_to_use;
	u32 tx_channels_count = priv->plat->tx_queues_to_use;
	u32 dma_csr_ch = max(rx_channels_count, tx_channels_count);
	u32 chan;

	for (chan = 0; chan < dma_csr_ch; chan++) {
		struct stmmac_channel *ch = &priv->channel[chan];
		unsigned long flags;

		spin_lock_irqsave(&ch->lock, flags);
		stmmac_enable_dma_irq(priv, priv->ioaddr, chan, 1, 1);
		spin_unlock_irqrestore(&ch->lock, flags);
	}
}

/**
 * stmmac_start_all_dma - start all RX and TX DMA channels
 * @priv: driver private structure
 * Description:
 * This starts all the RX and TX DMA channels
 */
static void stmmac_start_all_dma(struct stmmac_priv *priv)
{
	u32 rx_channels_count = priv->plat->rx_queues_to_use;
	u32 tx_channels_count = priv->plat->tx_queues_to_use;
	u32 chan = 0;

	for (chan = 0; chan < rx_channels_count; chan++)
		stmmac_start_rx_dma(priv, chan);

	for (chan = 0; chan < tx_channels_count; chan++)
		stmmac_start_tx_dma(priv, chan);
}

/**
 * stmmac_stop_all_dma - stop all RX and TX DMA channels
 * @priv: driver private structure
 * Description:
 * This stops the RX and TX DMA channels
 */
static void stmmac_stop_all_dma(struct stmmac_priv *priv)
{
	u32 rx_channels_count = priv->plat->rx_queues_to_use;
	u32 tx_channels_count = priv->plat->tx_queues_to_use;
	u32 chan = 0;

	for (chan = 0; chan < rx_channels_count; chan++)
		stmmac_stop_rx_dma(priv, chan);

	for (chan = 0; chan < tx_channels_count; chan++)
		stmmac_stop_tx_dma(priv, chan);
}

/**
 *  stmmac_dma_operation_mode - HW DMA operation mode
 *  @priv: driver private structure
 *  Description: it is used for configuring the DMA operation mode register in
 *  order to program the tx/rx DMA thresholds or Store-And-Forward mode.
 */
static void stmmac_dma_operation_mode(struct stmmac_priv *priv)
{
	u32 rx_channels_count = priv->plat->rx_queues_to_use;
	u32 tx_channels_count = priv->plat->tx_queues_to_use;
	int rxfifosz = priv->plat->rx_fifo_size;
	int txfifosz = priv->plat->tx_fifo_size;
	u32 txmode = 0;
	u32 rxmode = 0;
	u32 chan = 0;
	u8 qmode = 0;

	if (rxfifosz == 0)
		rxfifosz = priv->dma_cap.rx_fifo_size;
	if (txfifosz == 0)
		txfifosz = priv->dma_cap.tx_fifo_size;

	/* Split up the shared Tx/Rx FIFO memory on DW QoS Eth and DW XGMAC */
	if (priv->plat->has_gmac4 || priv->plat->has_xgmac) {
		rxfifosz /= rx_channels_count;
		txfifosz /= tx_channels_count;
	}

	if (priv->plat->force_thresh_dma_mode) {
		txmode = tc;
		rxmode = tc;
	} else if (priv->plat->force_sf_dma_mode || priv->plat->tx_coe) {
		/*
		 * In case of GMAC, SF mode can be enabled
		 * to perform the TX COE in HW. This depends on:
		 * 1) TX COE if actually supported
		 * 2) There is no bugged Jumbo frame support
		 *    that needs to not insert csum in the TDES.
		 */
		txmode = SF_DMA_MODE;
		rxmode = SF_DMA_MODE;
		priv->xstats.threshold = SF_DMA_MODE;
	} else {
		txmode = tc;
		rxmode = SF_DMA_MODE;
	}

	/* configure all channels */
	for (chan = 0; chan < rx_channels_count; chan++) {
		struct stmmac_rx_queue *rx_q = &priv->dma_conf.rx_queue[chan];
		u32 buf_size;

		qmode = priv->plat->rx_queues_cfg[chan].mode_to_use;

		stmmac_dma_rx_mode(priv, priv->ioaddr, rxmode, chan,
				rxfifosz, qmode);

		if (rx_q->xsk_pool) {
			buf_size = xsk_pool_get_rx_frame_size(rx_q->xsk_pool);
			stmmac_set_dma_bfsize(priv, priv->ioaddr,
					      buf_size,
					      chan);
		} else {
			stmmac_set_dma_bfsize(priv, priv->ioaddr,
					      priv->dma_conf.dma_buf_sz,
					      chan);
		}
	}

	for (chan = 0; chan < tx_channels_count; chan++) {
		qmode = priv->plat->tx_queues_cfg[chan].mode_to_use;

		stmmac_dma_tx_mode(priv, priv->ioaddr, txmode, chan,
				txfifosz, qmode);
	}
}

static void stmmac_xsk_request_timestamp(void *_priv)
{
	struct stmmac_metadata_request *meta_req = _priv;

	stmmac_enable_tx_timestamp(meta_req->priv, meta_req->tx_desc);
	*meta_req->set_ic = true;
}

static u64 stmmac_xsk_fill_timestamp(void *_priv)
{
	struct stmmac_xsk_tx_complete *tx_compl = _priv;
	struct stmmac_priv *priv = tx_compl->priv;
	struct dma_desc *desc = tx_compl->desc;
	bool found = false;
	u64 ns = 0;

	if (!priv->hwts_tx_en)
		return 0;

	/* check tx tstamp status */
	if (stmmac_get_tx_timestamp_status(priv, desc)) {
		stmmac_get_timestamp(priv, desc, priv->adv_ts, &ns);
		found = true;
	} else if (!stmmac_get_mac_tx_timestamp(priv, priv->hw, &ns)) {
		found = true;
	}

	if (found) {
		ns -= priv->plat->cdc_error_adj;
		return ns_to_ktime(ns);
	}

	return 0;
}

static void stmmac_xsk_request_launch_time(u64 launch_time, void *_priv)
{
	struct timespec64 ts = ns_to_timespec64(launch_time);
	struct stmmac_metadata_request *meta_req = _priv;

	if (meta_req->tbs & STMMAC_TBS_EN)
		stmmac_set_desc_tbs(meta_req->priv, meta_req->edesc, ts.tv_sec,
				    ts.tv_nsec);
}

static const struct xsk_tx_metadata_ops stmmac_xsk_tx_metadata_ops = {
	.tmo_request_timestamp		= stmmac_xsk_request_timestamp,
	.tmo_fill_timestamp		= stmmac_xsk_fill_timestamp,
	.tmo_request_launch_time	= stmmac_xsk_request_launch_time,
};

static bool stmmac_xdp_xmit_zc(struct stmmac_priv *priv, u32 queue, u32 budget)
{
	struct netdev_queue *nq = netdev_get_tx_queue(priv->dev, queue);
	struct stmmac_tx_queue *tx_q = &priv->dma_conf.tx_queue[queue];
	struct stmmac_txq_stats *txq_stats = &priv->xstats.txq_stats[queue];
	bool csum = !priv->plat->tx_queues_cfg[queue].coe_unsupported;
	struct xsk_buff_pool *pool = tx_q->xsk_pool;
	unsigned int entry = tx_q->cur_tx;
	struct dma_desc *tx_desc = NULL;
	struct xdp_desc xdp_desc;
	bool work_done = true;
	u32 tx_set_ic_bit = 0;

	/* Avoids TX time-out as we are sharing with slow path */
	txq_trans_cond_update(nq);

	budget = min(budget, stmmac_tx_avail(priv, queue));

	for (; budget > 0; budget--) {
		struct stmmac_metadata_request meta_req;
		struct xsk_tx_metadata *meta = NULL;
		dma_addr_t dma_addr;
		bool set_ic;

		/* We are sharing with slow path and stop XSK TX desc submission when
		 * available TX ring is less than threshold.
		 */
		if (unlikely(stmmac_tx_avail(priv, queue) < STMMAC_TX_XSK_AVAIL) ||
		    !netif_carrier_ok(priv->dev)) {
			work_done = false;
			break;
		}

		if (!xsk_tx_peek_desc(pool, &xdp_desc))
			break;

		if (priv->est && priv->est->enable &&
		    priv->est->max_sdu[queue] &&
		    xdp_desc.len > priv->est->max_sdu[queue]) {
			priv->xstats.max_sdu_txq_drop[queue]++;
			continue;
		}

		if (likely(priv->extend_desc))
			tx_desc = (struct dma_desc *)(tx_q->dma_etx + entry);
		else if (tx_q->tbs & STMMAC_TBS_AVAIL)
			tx_desc = &tx_q->dma_entx[entry].basic;
		else
			tx_desc = tx_q->dma_tx + entry;

		dma_addr = xsk_buff_raw_get_dma(pool, xdp_desc.addr);
		meta = xsk_buff_get_metadata(pool, xdp_desc.addr);
		xsk_buff_raw_dma_sync_for_device(pool, dma_addr, xdp_desc.len);

		tx_q->tx_skbuff_dma[entry].buf_type = STMMAC_TXBUF_T_XSK_TX;

		/* To return XDP buffer to XSK pool, we simple call
		 * xsk_tx_completed(), so we don't need to fill up
		 * 'buf' and 'xdpf'.
		 */
		tx_q->tx_skbuff_dma[entry].buf = 0;
		tx_q->xdpf[entry] = NULL;

		tx_q->tx_skbuff_dma[entry].map_as_page = false;
		tx_q->tx_skbuff_dma[entry].len = xdp_desc.len;
		tx_q->tx_skbuff_dma[entry].last_segment = true;
		tx_q->tx_skbuff_dma[entry].is_jumbo = false;

		stmmac_set_desc_addr(priv, tx_desc, dma_addr);

		tx_q->tx_count_frames++;

		if (!priv->tx_coal_frames[queue])
			set_ic = false;
		else if (tx_q->tx_count_frames % priv->tx_coal_frames[queue] == 0)
			set_ic = true;
		else
			set_ic = false;

		meta_req.priv = priv;
		meta_req.tx_desc = tx_desc;
		meta_req.set_ic = &set_ic;
		meta_req.tbs = tx_q->tbs;
		meta_req.edesc = &tx_q->dma_entx[entry];
		xsk_tx_metadata_request(meta, &stmmac_xsk_tx_metadata_ops,
					&meta_req);
		if (set_ic) {
			tx_q->tx_count_frames = 0;
			stmmac_set_tx_ic(priv, tx_desc);
			tx_set_ic_bit++;
		}

		stmmac_prepare_tx_desc(priv, tx_desc, 1, xdp_desc.len,
				       csum, priv->mode, true, true,
				       xdp_desc.len);

		stmmac_enable_dma_transmission(priv, priv->ioaddr, queue);

		xsk_tx_metadata_to_compl(meta,
					 &tx_q->tx_skbuff_dma[entry].xsk_meta);

		tx_q->cur_tx = STMMAC_GET_ENTRY(tx_q->cur_tx, priv->dma_conf.dma_tx_size);
		entry = tx_q->cur_tx;
	}
	u64_stats_update_begin(&txq_stats->napi_syncp);
	u64_stats_add(&txq_stats->napi.tx_set_ic_bit, tx_set_ic_bit);
	u64_stats_update_end(&txq_stats->napi_syncp);

	if (tx_desc) {
		stmmac_flush_tx_descriptors(priv, queue);
		xsk_tx_release(pool);
	}

	/* Return true if all of the 3 conditions are met
	 *  a) TX Budget is still available
	 *  b) work_done = true when XSK TX desc peek is empty (no more
	 *     pending XSK TX for transmission)
	 */
	return !!budget && work_done;
}

static void stmmac_bump_dma_threshold(struct stmmac_priv *priv, u32 chan)
{
	if (unlikely(priv->xstats.threshold != SF_DMA_MODE) && tc <= 256) {
		tc += 64;

		if (priv->plat->force_thresh_dma_mode)
			stmmac_set_dma_operation_mode(priv, tc, tc, chan);
		else
			stmmac_set_dma_operation_mode(priv, tc, SF_DMA_MODE,
						      chan);

		priv->xstats.threshold = tc;
	}
}

/**
 * stmmac_tx_clean - to manage the transmission completion
 * @priv: driver private structure
 * @budget: napi budget limiting this functions packet handling
 * @queue: TX queue index
 * @pending_packets: signal to arm the TX coal timer
 * Description: it reclaims the transmit resources after transmission completes.
 * If some packets still needs to be handled, due to TX coalesce, set
 * pending_packets to true to make NAPI arm the TX coal timer.
 */
static int stmmac_tx_clean(struct stmmac_priv *priv, int budget, u32 queue,
			   bool *pending_packets)
{
	struct stmmac_tx_queue *tx_q = &priv->dma_conf.tx_queue[queue];
	struct stmmac_txq_stats *txq_stats = &priv->xstats.txq_stats[queue];
	unsigned int bytes_compl = 0, pkts_compl = 0;
	unsigned int entry, xmits = 0, count = 0;
	u32 tx_packets = 0, tx_errors = 0;

	__netif_tx_lock_bh(netdev_get_tx_queue(priv->dev, queue));

	tx_q->xsk_frames_done = 0;

	entry = tx_q->dirty_tx;

	/* Try to clean all TX complete frame in 1 shot */
	while ((entry != tx_q->cur_tx) && count < priv->dma_conf.dma_tx_size) {
		struct xdp_frame *xdpf;
		struct sk_buff *skb;
		struct dma_desc *p;
		int status;

		if (tx_q->tx_skbuff_dma[entry].buf_type == STMMAC_TXBUF_T_XDP_TX ||
		    tx_q->tx_skbuff_dma[entry].buf_type == STMMAC_TXBUF_T_XDP_NDO) {
			xdpf = tx_q->xdpf[entry];
			skb = NULL;
		} else if (tx_q->tx_skbuff_dma[entry].buf_type == STMMAC_TXBUF_T_SKB) {
			xdpf = NULL;
			skb = tx_q->tx_skbuff[entry];
		} else {
			xdpf = NULL;
			skb = NULL;
		}

		if (priv->extend_desc)
			p = (struct dma_desc *)(tx_q->dma_etx + entry);
		else if (tx_q->tbs & STMMAC_TBS_AVAIL)
			p = &tx_q->dma_entx[entry].basic;
		else
			p = tx_q->dma_tx + entry;

		status = stmmac_tx_status(priv,	&priv->xstats, p, priv->ioaddr);
		/* Check if the descriptor is owned by the DMA */
		if (unlikely(status & tx_dma_own))
			break;

		count++;

		/* Make sure descriptor fields are read after reading
		 * the own bit.
		 */
		dma_rmb();

		/* Just consider the last segment and ...*/
		if (likely(!(status & tx_not_ls))) {
			/* ... verify the status error condition */
			if (unlikely(status & tx_err)) {
				tx_errors++;
				if (unlikely(status & tx_err_bump_tc))
					stmmac_bump_dma_threshold(priv, queue);
			} else {
				tx_packets++;
			}
			if (skb) {
				stmmac_get_tx_hwtstamp(priv, p, skb);
			} else if (tx_q->xsk_pool &&
				   xp_tx_metadata_enabled(tx_q->xsk_pool)) {
				struct stmmac_xsk_tx_complete tx_compl = {
					.priv = priv,
					.desc = p,
				};

				xsk_tx_metadata_complete(&tx_q->tx_skbuff_dma[entry].xsk_meta,
							 &stmmac_xsk_tx_metadata_ops,
							 &tx_compl);
			}
		}

		if (likely(tx_q->tx_skbuff_dma[entry].buf &&
			   tx_q->tx_skbuff_dma[entry].buf_type != STMMAC_TXBUF_T_XDP_TX)) {
			if (tx_q->tx_skbuff_dma[entry].map_as_page)
				dma_unmap_page(priv->device,
					       tx_q->tx_skbuff_dma[entry].buf,
					       tx_q->tx_skbuff_dma[entry].len,
					       DMA_TO_DEVICE);
			else
				dma_unmap_single(priv->device,
						 tx_q->tx_skbuff_dma[entry].buf,
						 tx_q->tx_skbuff_dma[entry].len,
						 DMA_TO_DEVICE);
			tx_q->tx_skbuff_dma[entry].buf = 0;
			tx_q->tx_skbuff_dma[entry].len = 0;
			tx_q->tx_skbuff_dma[entry].map_as_page = false;
		}

		stmmac_clean_desc3(priv, tx_q, p);

		tx_q->tx_skbuff_dma[entry].last_segment = false;
		tx_q->tx_skbuff_dma[entry].is_jumbo = false;

		if (xdpf &&
		    tx_q->tx_skbuff_dma[entry].buf_type == STMMAC_TXBUF_T_XDP_TX) {
			xdp_return_frame_rx_napi(xdpf);
			tx_q->xdpf[entry] = NULL;
		}

		if (xdpf &&
		    tx_q->tx_skbuff_dma[entry].buf_type == STMMAC_TXBUF_T_XDP_NDO) {
			xdp_return_frame(xdpf);
			tx_q->xdpf[entry] = NULL;
		}

		if (tx_q->tx_skbuff_dma[entry].buf_type == STMMAC_TXBUF_T_XSK_TX)
			tx_q->xsk_frames_done++;

		if (tx_q->tx_skbuff_dma[entry].buf_type == STMMAC_TXBUF_T_SKB) {
			if (likely(skb)) {
				pkts_compl++;
				bytes_compl += skb->len;
				dev_consume_skb_any(skb);
				tx_q->tx_skbuff[entry] = NULL;
			}
		}

		stmmac_release_tx_desc(priv, p, priv->mode);

		entry = STMMAC_GET_ENTRY(entry, priv->dma_conf.dma_tx_size);
	}
	tx_q->dirty_tx = entry;

	netdev_tx_completed_queue(netdev_get_tx_queue(priv->dev, queue),
				  pkts_compl, bytes_compl);

	if (unlikely(netif_tx_queue_stopped(netdev_get_tx_queue(priv->dev,
								queue))) &&
	    stmmac_tx_avail(priv, queue) > STMMAC_TX_THRESH(priv)) {

		netif_dbg(priv, tx_done, priv->dev,
			  "%s: restart transmit\n", __func__);
		netif_tx_wake_queue(netdev_get_tx_queue(priv->dev, queue));
	}

	if (tx_q->xsk_pool) {
		bool work_done;

		if (tx_q->xsk_frames_done)
			xsk_tx_completed(tx_q->xsk_pool, tx_q->xsk_frames_done);

		if (xsk_uses_need_wakeup(tx_q->xsk_pool))
			xsk_set_tx_need_wakeup(tx_q->xsk_pool);

		/* For XSK TX, we try to send as many as possible.
		 * If XSK work done (XSK TX desc empty and budget still
		 * available), return "budget - 1" to reenable TX IRQ.
		 * Else, return "budget" to make NAPI continue polling.
		 */
		work_done = stmmac_xdp_xmit_zc(priv, queue,
					       STMMAC_XSK_TX_BUDGET_MAX);
		if (work_done)
			xmits = budget - 1;
		else
			xmits = budget;
	}

	if (priv->eee_sw_timer_en && !priv->tx_path_in_lpi_mode)
		stmmac_restart_sw_lpi_timer(priv);

	/* We still have pending packets, let's call for a new scheduling */
	if (tx_q->dirty_tx != tx_q->cur_tx)
		*pending_packets = true;

	u64_stats_update_begin(&txq_stats->napi_syncp);
	u64_stats_add(&txq_stats->napi.tx_packets, tx_packets);
	u64_stats_add(&txq_stats->napi.tx_pkt_n, tx_packets);
	u64_stats_inc(&txq_stats->napi.tx_clean);
	u64_stats_update_end(&txq_stats->napi_syncp);

	priv->xstats.tx_errors += tx_errors;

	__netif_tx_unlock_bh(netdev_get_tx_queue(priv->dev, queue));

	/* Combine decisions from TX clean and XSK TX */
	return max(count, xmits);
}

/**
 * stmmac_tx_err - to manage the tx error
 * @priv: driver private structure
 * @chan: channel index
 * Description: it cleans the descriptors and restarts the transmission
 * in case of transmission errors.
 */
static void stmmac_tx_err(struct stmmac_priv *priv, u32 chan)
{
	struct stmmac_tx_queue *tx_q = &priv->dma_conf.tx_queue[chan];

	netif_tx_stop_queue(netdev_get_tx_queue(priv->dev, chan));

	stmmac_stop_tx_dma(priv, chan);
	dma_free_tx_skbufs(priv, &priv->dma_conf, chan);
	stmmac_clear_tx_descriptors(priv, &priv->dma_conf, chan);
	stmmac_reset_tx_queue(priv, chan);
	stmmac_init_tx_chan(priv, priv->ioaddr, priv->plat->dma_cfg,
			    tx_q->dma_tx_phy, chan);
	stmmac_start_tx_dma(priv, chan);

	priv->xstats.tx_errors++;
	netif_tx_wake_queue(netdev_get_tx_queue(priv->dev, chan));
}

/**
 *  stmmac_set_dma_operation_mode - Set DMA operation mode by channel
 *  @priv: driver private structure
 *  @txmode: TX operating mode
 *  @rxmode: RX operating mode
 *  @chan: channel index
 *  Description: it is used for configuring of the DMA operation mode in
 *  runtime in order to program the tx/rx DMA thresholds or Store-And-Forward
 *  mode.
 */
static void stmmac_set_dma_operation_mode(struct stmmac_priv *priv, u32 txmode,
					  u32 rxmode, u32 chan)
{
	u8 rxqmode = priv->plat->rx_queues_cfg[chan].mode_to_use;
	u8 txqmode = priv->plat->tx_queues_cfg[chan].mode_to_use;
	u32 rx_channels_count = priv->plat->rx_queues_to_use;
	u32 tx_channels_count = priv->plat->tx_queues_to_use;
	int rxfifosz = priv->plat->rx_fifo_size;
	int txfifosz = priv->plat->tx_fifo_size;

	if (rxfifosz == 0)
		rxfifosz = priv->dma_cap.rx_fifo_size;
	if (txfifosz == 0)
		txfifosz = priv->dma_cap.tx_fifo_size;

	/* Adjust for real per queue fifo size */
	rxfifosz /= rx_channels_count;
	txfifosz /= tx_channels_count;

	stmmac_dma_rx_mode(priv, priv->ioaddr, rxmode, chan, rxfifosz, rxqmode);
	stmmac_dma_tx_mode(priv, priv->ioaddr, txmode, chan, txfifosz, txqmode);
}

static bool stmmac_safety_feat_interrupt(struct stmmac_priv *priv)
{
	int ret;

	ret = stmmac_safety_feat_irq_status(priv, priv->dev,
			priv->ioaddr, priv->dma_cap.asp, &priv->sstats);
	if (ret && (ret != -EINVAL)) {
		stmmac_global_err(priv);
		return true;
	}

	return false;
}

static int stmmac_napi_check(struct stmmac_priv *priv, u32 chan, u32 dir)
{
	int status = stmmac_dma_interrupt_status(priv, priv->ioaddr,
						 &priv->xstats, chan, dir);
	struct stmmac_rx_queue *rx_q = &priv->dma_conf.rx_queue[chan];
	struct stmmac_tx_queue *tx_q = &priv->dma_conf.tx_queue[chan];
	struct stmmac_channel *ch = &priv->channel[chan];
	struct napi_struct *rx_napi;
	struct napi_struct *tx_napi;
	unsigned long flags;

	rx_napi = rx_q->xsk_pool ? &ch->rxtx_napi : &ch->rx_napi;
	tx_napi = tx_q->xsk_pool ? &ch->rxtx_napi : &ch->tx_napi;

	if ((status & handle_rx) && (chan < priv->plat->rx_queues_to_use)) {
		if (napi_schedule_prep(rx_napi)) {
			spin_lock_irqsave(&ch->lock, flags);
			stmmac_disable_dma_irq(priv, priv->ioaddr, chan, 1, 0);
			spin_unlock_irqrestore(&ch->lock, flags);
			__napi_schedule(rx_napi);
		}
	}

	if ((status & handle_tx) && (chan < priv->plat->tx_queues_to_use)) {
		if (napi_schedule_prep(tx_napi)) {
			spin_lock_irqsave(&ch->lock, flags);
			stmmac_disable_dma_irq(priv, priv->ioaddr, chan, 0, 1);
			spin_unlock_irqrestore(&ch->lock, flags);
			__napi_schedule(tx_napi);
		}
	}

	return status;
}

/**
 * stmmac_dma_interrupt - DMA ISR
 * @priv: driver private structure
 * Description: this is the DMA ISR. It is called by the main ISR.
 * It calls the dwmac dma routine and schedule poll method in case of some
 * work can be done.
 */
static void stmmac_dma_interrupt(struct stmmac_priv *priv)
{
	u32 tx_channel_count = priv->plat->tx_queues_to_use;
	u32 rx_channel_count = priv->plat->rx_queues_to_use;
	u32 channels_to_check = tx_channel_count > rx_channel_count ?
				tx_channel_count : rx_channel_count;
	u32 chan;
	int status[MAX_T(u32, MTL_MAX_TX_QUEUES, MTL_MAX_RX_QUEUES)];

	/* Make sure we never check beyond our status buffer. */
	if (WARN_ON_ONCE(channels_to_check > ARRAY_SIZE(status)))
		channels_to_check = ARRAY_SIZE(status);

	for (chan = 0; chan < channels_to_check; chan++)
		status[chan] = stmmac_napi_check(priv, chan,
						 DMA_DIR_RXTX);

	for (chan = 0; chan < tx_channel_count; chan++) {
		if (unlikely(status[chan] & tx_hard_error_bump_tc)) {
			/* Try to bump up the dma threshold on this failure */
			stmmac_bump_dma_threshold(priv, chan);
		} else if (unlikely(status[chan] == tx_hard_error)) {
			stmmac_tx_err(priv, chan);
		}
	}
}

/**
 * stmmac_mmc_setup: setup the Mac Management Counters (MMC)
 * @priv: driver private structure
 * Description: this masks the MMC irq, in fact, the counters are managed in SW.
 */
static void stmmac_mmc_setup(struct stmmac_priv *priv)
{
	unsigned int mode = MMC_CNTRL_RESET_ON_READ | MMC_CNTRL_COUNTER_RESET |
			    MMC_CNTRL_PRESET | MMC_CNTRL_FULL_HALF_PRESET;

	stmmac_mmc_intr_all_mask(priv, priv->mmcaddr);

	if (priv->dma_cap.rmon) {
		stmmac_mmc_ctrl(priv, priv->mmcaddr, mode);
		memset(&priv->mmc, 0, sizeof(struct stmmac_counters));
	} else
		netdev_info(priv->dev, "No MAC Management Counters available\n");
}

/**
 * stmmac_get_hw_features - get MAC capabilities from the HW cap. register.
 * @priv: driver private structure
 * Description:
 *  new GMAC chip generations have a new register to indicate the
 *  presence of the optional feature/functions.
 *  This can be also used to override the value passed through the
 *  platform and necessary for old MAC10/100 and GMAC chips.
 */
static int stmmac_get_hw_features(struct stmmac_priv *priv)
{
	return stmmac_get_hw_feature(priv, priv->ioaddr, &priv->dma_cap) == 0;
}

/**
 * stmmac_check_ether_addr - check if the MAC addr is valid
 * @priv: driver private structure
 * Description:
 * it is to verify if the MAC address is valid, in case of failures it
 * generates a random MAC address
 */
static void stmmac_check_ether_addr(struct stmmac_priv *priv)
{
	u8 addr[ETH_ALEN];

	if (!is_valid_ether_addr(priv->dev->dev_addr)) {
		stmmac_get_umac_addr(priv, priv->hw, addr, 0);
		if (is_valid_ether_addr(addr))
			eth_hw_addr_set(priv->dev, addr);
		else
			eth_hw_addr_random(priv->dev);
		dev_info(priv->device, "device MAC address %pM\n",
			 priv->dev->dev_addr);
	}
}

/**
 * stmmac_init_dma_engine - DMA init.
 * @priv: driver private structure
 * Description:
 * It inits the DMA invoking the specific MAC/GMAC callback.
 * Some DMA parameters can be passed from the platform;
 * in case of these are not passed a default is kept for the MAC or GMAC.
 */
static int stmmac_init_dma_engine(struct stmmac_priv *priv)
{
	u32 rx_channels_count = priv->plat->rx_queues_to_use;
	u32 tx_channels_count = priv->plat->tx_queues_to_use;
	u32 dma_csr_ch = max(rx_channels_count, tx_channels_count);
	struct stmmac_rx_queue *rx_q;
	struct stmmac_tx_queue *tx_q;
	u32 chan = 0;
	int ret = 0;

	if (!priv->plat->dma_cfg || !priv->plat->dma_cfg->pbl) {
		netdev_err(priv->dev, "Invalid DMA configuration\n");
		return -EINVAL;
	}

	if (priv->extend_desc && (priv->mode == STMMAC_RING_MODE))
		priv->plat->dma_cfg->atds = 1;

	ret = stmmac_reset(priv, priv->ioaddr);
	if (ret) {
		netdev_err(priv->dev, "Failed to reset the dma\n");
		return ret;
	}

	/* DMA Configuration */
	stmmac_dma_init(priv, priv->ioaddr, priv->plat->dma_cfg);

	if (priv->plat->axi)
		stmmac_axi(priv, priv->ioaddr, priv->plat->axi);

	/* DMA CSR Channel configuration */
	for (chan = 0; chan < dma_csr_ch; chan++) {
		stmmac_init_chan(priv, priv->ioaddr, priv->plat->dma_cfg, chan);
		stmmac_disable_dma_irq(priv, priv->ioaddr, chan, 1, 1);
	}

	/* DMA RX Channel Configuration */
	for (chan = 0; chan < rx_channels_count; chan++) {
		rx_q = &priv->dma_conf.rx_queue[chan];

		stmmac_init_rx_chan(priv, priv->ioaddr, priv->plat->dma_cfg,
				    rx_q->dma_rx_phy, chan);

		rx_q->rx_tail_addr = rx_q->dma_rx_phy +
				     (rx_q->buf_alloc_num *
				      sizeof(struct dma_desc));
		stmmac_set_rx_tail_ptr(priv, priv->ioaddr,
				       rx_q->rx_tail_addr, chan);
	}

	/* DMA TX Channel Configuration */
	for (chan = 0; chan < tx_channels_count; chan++) {
		tx_q = &priv->dma_conf.tx_queue[chan];

		stmmac_init_tx_chan(priv, priv->ioaddr, priv->plat->dma_cfg,
				    tx_q->dma_tx_phy, chan);

		tx_q->tx_tail_addr = tx_q->dma_tx_phy;
		stmmac_set_tx_tail_ptr(priv, priv->ioaddr,
				       tx_q->tx_tail_addr, chan);
	}

	return ret;
}

static void stmmac_tx_timer_arm(struct stmmac_priv *priv, u32 queue)
{
	struct stmmac_tx_queue *tx_q = &priv->dma_conf.tx_queue[queue];
	u32 tx_coal_timer = priv->tx_coal_timer[queue];
	struct stmmac_channel *ch;
	struct napi_struct *napi;

	if (!tx_coal_timer)
		return;

	ch = &priv->channel[tx_q->queue_index];
	napi = tx_q->xsk_pool ? &ch->rxtx_napi : &ch->tx_napi;

	/* Arm timer only if napi is not already scheduled.
	 * Try to cancel any timer if napi is scheduled, timer will be armed
	 * again in the next scheduled napi.
	 */
	if (unlikely(!napi_is_scheduled(napi)))
		hrtimer_start(&tx_q->txtimer,
			      STMMAC_COAL_TIMER(tx_coal_timer),
			      HRTIMER_MODE_REL);
	else
		hrtimer_try_to_cancel(&tx_q->txtimer);
}

/**
 * stmmac_tx_timer - mitigation sw timer for tx.
 * @t: data pointer
 * Description:
 * This is the timer handler to directly invoke the stmmac_tx_clean.
 */
static enum hrtimer_restart stmmac_tx_timer(struct hrtimer *t)
{
	struct stmmac_tx_queue *tx_q = container_of(t, struct stmmac_tx_queue, txtimer);
	struct stmmac_priv *priv = tx_q->priv_data;
	struct stmmac_channel *ch;
	struct napi_struct *napi;

	ch = &priv->channel[tx_q->queue_index];
	napi = tx_q->xsk_pool ? &ch->rxtx_napi : &ch->tx_napi;

	if (likely(napi_schedule_prep(napi))) {
		unsigned long flags;

		spin_lock_irqsave(&ch->lock, flags);
		stmmac_disable_dma_irq(priv, priv->ioaddr, ch->index, 0, 1);
		spin_unlock_irqrestore(&ch->lock, flags);
		__napi_schedule(napi);
	}

	return HRTIMER_NORESTART;
}

/**
 * stmmac_init_coalesce - init mitigation options.
 * @priv: driver private structure
 * Description:
 * This inits the coalesce parameters: i.e. timer rate,
 * timer handler and default threshold used for enabling the
 * interrupt on completion bit.
 */
static void stmmac_init_coalesce(struct stmmac_priv *priv)
{
	u32 tx_channel_count = priv->plat->tx_queues_to_use;
	u32 rx_channel_count = priv->plat->rx_queues_to_use;
	u32 chan;

	for (chan = 0; chan < tx_channel_count; chan++) {
		struct stmmac_tx_queue *tx_q = &priv->dma_conf.tx_queue[chan];

		priv->tx_coal_frames[chan] = STMMAC_TX_FRAMES;
		priv->tx_coal_timer[chan] = STMMAC_COAL_TX_TIMER;

		hrtimer_setup(&tx_q->txtimer, stmmac_tx_timer, CLOCK_MONOTONIC, HRTIMER_MODE_REL);
	}

	for (chan = 0; chan < rx_channel_count; chan++)
		priv->rx_coal_frames[chan] = STMMAC_RX_FRAMES;
}

static void stmmac_set_rings_length(struct stmmac_priv *priv)
{
	u32 rx_channels_count = priv->plat->rx_queues_to_use;
	u32 tx_channels_count = priv->plat->tx_queues_to_use;
	u32 chan;

	/* set TX ring length */
	for (chan = 0; chan < tx_channels_count; chan++)
		stmmac_set_tx_ring_len(priv, priv->ioaddr,
				       (priv->dma_conf.dma_tx_size - 1), chan);

	/* set RX ring length */
	for (chan = 0; chan < rx_channels_count; chan++)
		stmmac_set_rx_ring_len(priv, priv->ioaddr,
				       (priv->dma_conf.dma_rx_size - 1), chan);
}

/**
 *  stmmac_set_tx_queue_weight - Set TX queue weight
 *  @priv: driver private structure
 *  Description: It is used for setting TX queues weight
 */
static void stmmac_set_tx_queue_weight(struct stmmac_priv *priv)
{
	u32 tx_queues_count = priv->plat->tx_queues_to_use;
	u32 weight;
	u32 queue;

	for (queue = 0; queue < tx_queues_count; queue++) {
		weight = priv->plat->tx_queues_cfg[queue].weight;
		stmmac_set_mtl_tx_queue_weight(priv, priv->hw, weight, queue);
	}
}

/**
 *  stmmac_configure_cbs - Configure CBS in TX queue
 *  @priv: driver private structure
 *  Description: It is used for configuring CBS in AVB TX queues
 */
static void stmmac_configure_cbs(struct stmmac_priv *priv)
{
	u32 tx_queues_count = priv->plat->tx_queues_to_use;
	u32 mode_to_use;
	u32 queue;

	/* queue 0 is reserved for legacy traffic */
	for (queue = 1; queue < tx_queues_count; queue++) {
		mode_to_use = priv->plat->tx_queues_cfg[queue].mode_to_use;
		if (mode_to_use == MTL_QUEUE_DCB)
			continue;

		stmmac_config_cbs(priv, priv->hw,
				priv->plat->tx_queues_cfg[queue].send_slope,
				priv->plat->tx_queues_cfg[queue].idle_slope,
				priv->plat->tx_queues_cfg[queue].high_credit,
				priv->plat->tx_queues_cfg[queue].low_credit,
				queue);
	}
}

/**
 *  stmmac_rx_queue_dma_chan_map - Map RX queue to RX dma channel
 *  @priv: driver private structure
 *  Description: It is used for mapping RX queues to RX dma channels
 */
static void stmmac_rx_queue_dma_chan_map(struct stmmac_priv *priv)
{
	u32 rx_queues_count = priv->plat->rx_queues_to_use;
	u32 queue;
	u32 chan;

	for (queue = 0; queue < rx_queues_count; queue++) {
		chan = priv->plat->rx_queues_cfg[queue].chan;
		stmmac_map_mtl_to_dma(priv, priv->hw, queue, chan);
	}
}

/**
 *  stmmac_mac_config_rx_queues_prio - Configure RX Queue priority
 *  @priv: driver private structure
 *  Description: It is used for configuring the RX Queue Priority
 */
static void stmmac_mac_config_rx_queues_prio(struct stmmac_priv *priv)
{
	u32 rx_queues_count = priv->plat->rx_queues_to_use;
	u32 queue;
	u32 prio;

	for (queue = 0; queue < rx_queues_count; queue++) {
		if (!priv->plat->rx_queues_cfg[queue].use_prio)
			continue;

		prio = priv->plat->rx_queues_cfg[queue].prio;
		stmmac_rx_queue_prio(priv, priv->hw, prio, queue);
	}
}

/**
 *  stmmac_mac_config_tx_queues_prio - Configure TX Queue priority
 *  @priv: driver private structure
 *  Description: It is used for configuring the TX Queue Priority
 */
static void stmmac_mac_config_tx_queues_prio(struct stmmac_priv *priv)
{
	u32 tx_queues_count = priv->plat->tx_queues_to_use;
	u32 queue;
	u32 prio;

	for (queue = 0; queue < tx_queues_count; queue++) {
		if (!priv->plat->tx_queues_cfg[queue].use_prio)
			continue;

		prio = priv->plat->tx_queues_cfg[queue].prio;
		stmmac_tx_queue_prio(priv, priv->hw, prio, queue);
	}
}

/**
 *  stmmac_mac_config_rx_queues_routing - Configure RX Queue Routing
 *  @priv: driver private structure
 *  Description: It is used for configuring the RX queue routing
 */
static void stmmac_mac_config_rx_queues_routing(struct stmmac_priv *priv)
{
	u32 rx_queues_count = priv->plat->rx_queues_to_use;
	u32 queue;
	u8 packet;

	for (queue = 0; queue < rx_queues_count; queue++) {
		/* no specific packet type routing specified for the queue */
		if (priv->plat->rx_queues_cfg[queue].pkt_route == 0x0)
			continue;

		packet = priv->plat->rx_queues_cfg[queue].pkt_route;
		stmmac_rx_queue_routing(priv, priv->hw, packet, queue);
	}
}

static void stmmac_mac_config_rss(struct stmmac_priv *priv)
{
	if (!priv->dma_cap.rssen || !priv->plat->rss_en) {
		priv->rss.enable = false;
		return;
	}

	if (priv->dev->features & NETIF_F_RXHASH)
		priv->rss.enable = true;
	else
		priv->rss.enable = false;

	stmmac_rss_configure(priv, priv->hw, &priv->rss,
			     priv->plat->rx_queues_to_use);
}

/**
 *  stmmac_mtl_configuration - Configure MTL
 *  @priv: driver private structure
 *  Description: It is used for configurring MTL
 */
static void stmmac_mtl_configuration(struct stmmac_priv *priv)
{
	u32 rx_queues_count = priv->plat->rx_queues_to_use;
	u32 tx_queues_count = priv->plat->tx_queues_to_use;

	if (tx_queues_count > 1)
		stmmac_set_tx_queue_weight(priv);

	/* Configure MTL RX algorithms */
	if (rx_queues_count > 1)
		stmmac_prog_mtl_rx_algorithms(priv, priv->hw,
				priv->plat->rx_sched_algorithm);

	/* Configure MTL TX algorithms */
	if (tx_queues_count > 1)
		stmmac_prog_mtl_tx_algorithms(priv, priv->hw,
				priv->plat->tx_sched_algorithm);

	/* Configure CBS in AVB TX queues */
	if (tx_queues_count > 1)
		stmmac_configure_cbs(priv);

	/* Map RX MTL to DMA channels */
	stmmac_rx_queue_dma_chan_map(priv);

	/* Enable MAC RX Queues */
	stmmac_mac_enable_rx_queues(priv);

	/* Set RX priorities */
	if (rx_queues_count > 1)
		stmmac_mac_config_rx_queues_prio(priv);

	/* Set TX priorities */
	if (tx_queues_count > 1)
		stmmac_mac_config_tx_queues_prio(priv);

	/* Set RX routing */
	if (rx_queues_count > 1)
		stmmac_mac_config_rx_queues_routing(priv);

	/* Receive Side Scaling */
	if (rx_queues_count > 1)
		stmmac_mac_config_rss(priv);
}

static void stmmac_safety_feat_configuration(struct stmmac_priv *priv)
{
	if (priv->dma_cap.asp) {
		netdev_info(priv->dev, "Enabling Safety Features\n");
		stmmac_safety_feat_config(priv, priv->ioaddr, priv->dma_cap.asp,
					  priv->plat->safety_feat_cfg);
	} else {
		netdev_info(priv->dev, "No Safety Features support found\n");
	}
}

/**
 * stmmac_hw_setup - setup mac in a usable state.
 *  @dev : pointer to the device structure.
 *  Description:
 *  this is the main function to setup the HW in a usable state because the
 *  dma engine is reset, the core registers are configured (e.g. AXI,
 *  Checksum features, timers). The DMA is ready to start receiving and
 *  transmitting.
 *  Return value:
 *  0 on success and an appropriate (-)ve integer as defined in errno.h
 *  file on failure.
 */
static int stmmac_hw_setup(struct net_device *dev)
{
	struct stmmac_priv *priv = netdev_priv(dev);
	u32 rx_cnt = priv->plat->rx_queues_to_use;
	u32 tx_cnt = priv->plat->tx_queues_to_use;
	bool sph_en;
	u32 chan;
	int ret;

	/* Make sure RX clock is enabled */
	if (priv->hw->phylink_pcs)
		phylink_pcs_pre_init(priv->phylink, priv->hw->phylink_pcs);

	/* Note that clk_rx_i must be running for reset to complete. This
	 * clock may also be required when setting the MAC address.
	 *
	 * Block the receive clock stop for LPI mode at the PHY in case
	 * the link is established with EEE mode active.
	 */
	phylink_rx_clk_stop_block(priv->phylink);

	/* DMA initialization and SW reset */
	ret = stmmac_init_dma_engine(priv);
	if (ret < 0) {
		phylink_rx_clk_stop_unblock(priv->phylink);
		netdev_err(priv->dev, "%s: DMA engine initialization failed\n",
			   __func__);
		return ret;
	}

	/* Copy the MAC addr into the HW  */
	stmmac_set_umac_addr(priv, priv->hw, dev->dev_addr, 0);
	phylink_rx_clk_stop_unblock(priv->phylink);

	/* PS and related bits will be programmed according to the speed */
	if (priv->hw->pcs) {
		int speed = priv->plat->mac_port_sel_speed;

		if ((speed == SPEED_10) || (speed == SPEED_100) ||
		    (speed == SPEED_1000)) {
			priv->hw->ps = speed;
		} else {
			dev_warn(priv->device, "invalid port speed\n");
			priv->hw->ps = 0;
		}
	}

	/* Initialize the MAC Core */
	stmmac_core_init(priv, priv->hw, dev);

	/* Initialize MTL*/
	stmmac_mtl_configuration(priv);

	/* Initialize Safety Features */
	stmmac_safety_feat_configuration(priv);

	ret = stmmac_rx_ipc(priv, priv->hw);
	if (!ret) {
		netdev_warn(priv->dev, "RX IPC Checksum Offload disabled\n");
		priv->plat->rx_coe = STMMAC_RX_COE_NONE;
		priv->hw->rx_csum = 0;
	}

	/* Enable the MAC Rx/Tx */
	stmmac_mac_set(priv, priv->ioaddr, true);

	/* Set the HW DMA mode and the COE */
	stmmac_dma_operation_mode(priv);

	stmmac_mmc_setup(priv);

	if (priv->use_riwt) {
		u32 queue;

		for (queue = 0; queue < rx_cnt; queue++) {
			if (!priv->rx_riwt[queue])
				priv->rx_riwt[queue] = DEF_DMA_RIWT;

			stmmac_rx_watchdog(priv, priv->ioaddr,
					   priv->rx_riwt[queue], queue);
		}
	}

	if (priv->hw->pcs)
		stmmac_pcs_ctrl_ane(priv, 1, priv->hw->ps, 0);

	/* set TX and RX rings length */
	stmmac_set_rings_length(priv);

	/* Enable TSO */
	if (priv->tso) {
		for (chan = 0; chan < tx_cnt; chan++) {
			struct stmmac_tx_queue *tx_q = &priv->dma_conf.tx_queue[chan];

			/* TSO and TBS cannot co-exist */
			if (tx_q->tbs & STMMAC_TBS_AVAIL)
				continue;

			stmmac_enable_tso(priv, priv->ioaddr, 1, chan);
		}
	}

	/* Enable Split Header */
	sph_en = (priv->hw->rx_csum > 0) && priv->sph;
	for (chan = 0; chan < rx_cnt; chan++)
		stmmac_enable_sph(priv, priv->ioaddr, sph_en, chan);


	/* VLAN Tag Insertion */
	if (priv->dma_cap.vlins)
		stmmac_enable_vlan(priv, priv->hw, STMMAC_VLAN_INSERT);

	/* TBS */
	for (chan = 0; chan < tx_cnt; chan++) {
		struct stmmac_tx_queue *tx_q = &priv->dma_conf.tx_queue[chan];
		int enable = tx_q->tbs & STMMAC_TBS_AVAIL;

		stmmac_enable_tbs(priv, priv->ioaddr, enable, chan);
	}

	/* Configure real RX and TX queues */
	netif_set_real_num_rx_queues(dev, priv->plat->rx_queues_to_use);
	netif_set_real_num_tx_queues(dev, priv->plat->tx_queues_to_use);

	/* Start the ball rolling... */
	stmmac_start_all_dma(priv);

	phylink_rx_clk_stop_block(priv->phylink);
	stmmac_set_hw_vlan_mode(priv, priv->hw);
	phylink_rx_clk_stop_unblock(priv->phylink);

	return 0;
}

static void stmmac_free_irq(struct net_device *dev,
			    enum request_irq_err irq_err, int irq_idx)
{
	struct stmmac_priv *priv = netdev_priv(dev);
	int j;

	switch (irq_err) {
	case REQ_IRQ_ERR_ALL:
		irq_idx = priv->plat->tx_queues_to_use;
		fallthrough;
	case REQ_IRQ_ERR_TX:
		for (j = irq_idx - 1; j >= 0; j--) {
			if (priv->tx_irq[j] > 0) {
				irq_set_affinity_hint(priv->tx_irq[j], NULL);
				free_irq(priv->tx_irq[j], &priv->dma_conf.tx_queue[j]);
			}
		}
		irq_idx = priv->plat->rx_queues_to_use;
		fallthrough;
	case REQ_IRQ_ERR_RX:
		for (j = irq_idx - 1; j >= 0; j--) {
			if (priv->rx_irq[j] > 0) {
				irq_set_affinity_hint(priv->rx_irq[j], NULL);
				free_irq(priv->rx_irq[j], &priv->dma_conf.rx_queue[j]);
			}
		}

		if (priv->sfty_ue_irq > 0 && priv->sfty_ue_irq != dev->irq)
			free_irq(priv->sfty_ue_irq, dev);
		fallthrough;
	case REQ_IRQ_ERR_SFTY_UE:
		if (priv->sfty_ce_irq > 0 && priv->sfty_ce_irq != dev->irq)
			free_irq(priv->sfty_ce_irq, dev);
		fallthrough;
	case REQ_IRQ_ERR_SFTY_CE:
		if (priv->lpi_irq > 0 && priv->lpi_irq != dev->irq)
			free_irq(priv->lpi_irq, dev);
		fallthrough;
	case REQ_IRQ_ERR_LPI:
		if (priv->wol_irq > 0 && priv->wol_irq != dev->irq)
			free_irq(priv->wol_irq, dev);
		fallthrough;
	case REQ_IRQ_ERR_SFTY:
		if (priv->sfty_irq > 0 && priv->sfty_irq != dev->irq)
			free_irq(priv->sfty_irq, dev);
		fallthrough;
	case REQ_IRQ_ERR_WOL:
		free_irq(dev->irq, dev);
		fallthrough;
	case REQ_IRQ_ERR_MAC:
	case REQ_IRQ_ERR_NO:
		/* If MAC IRQ request error, no more IRQ to free */
		break;
	}
}

static int stmmac_request_irq_multi_msi(struct net_device *dev)
{
	struct stmmac_priv *priv = netdev_priv(dev);
	enum request_irq_err irq_err;
	int irq_idx = 0;
	char *int_name;
	int ret;
	int i;

	/* For common interrupt */
	int_name = priv->int_name_mac;
	sprintf(int_name, "%s:%s", dev->name, "mac");
	ret = request_irq(dev->irq, stmmac_mac_interrupt,
			  0, int_name, dev);
	if (unlikely(ret < 0)) {
		netdev_err(priv->dev,
			   "%s: alloc mac MSI %d (error: %d)\n",
			   __func__, dev->irq, ret);
		irq_err = REQ_IRQ_ERR_MAC;
		goto irq_error;
	}

	/* Request the Wake IRQ in case of another line
	 * is used for WoL
	 */
	if (priv->wol_irq > 0 && priv->wol_irq != dev->irq) {
		int_name = priv->int_name_wol;
		sprintf(int_name, "%s:%s", dev->name, "wol");
		ret = request_irq(priv->wol_irq,
				  stmmac_mac_interrupt,
				  0, int_name, dev);
		if (unlikely(ret < 0)) {
			netdev_err(priv->dev,
				   "%s: alloc wol MSI %d (error: %d)\n",
				   __func__, priv->wol_irq, ret);
			irq_err = REQ_IRQ_ERR_WOL;
			goto irq_error;
		}
	}

	/* Request the LPI IRQ in case of another line
	 * is used for LPI
	 */
	if (priv->lpi_irq > 0 && priv->lpi_irq != dev->irq) {
		int_name = priv->int_name_lpi;
		sprintf(int_name, "%s:%s", dev->name, "lpi");
		ret = request_irq(priv->lpi_irq,
				  stmmac_mac_interrupt,
				  0, int_name, dev);
		if (unlikely(ret < 0)) {
			netdev_err(priv->dev,
				   "%s: alloc lpi MSI %d (error: %d)\n",
				   __func__, priv->lpi_irq, ret);
			irq_err = REQ_IRQ_ERR_LPI;
			goto irq_error;
		}
	}

	/* Request the common Safety Feature Correctible/Uncorrectible
	 * Error line in case of another line is used
	 */
	if (priv->sfty_irq > 0 && priv->sfty_irq != dev->irq) {
		int_name = priv->int_name_sfty;
		sprintf(int_name, "%s:%s", dev->name, "safety");
		ret = request_irq(priv->sfty_irq, stmmac_safety_interrupt,
				  0, int_name, dev);
		if (unlikely(ret < 0)) {
			netdev_err(priv->dev,
				   "%s: alloc sfty MSI %d (error: %d)\n",
				   __func__, priv->sfty_irq, ret);
			irq_err = REQ_IRQ_ERR_SFTY;
			goto irq_error;
		}
	}

	/* Request the Safety Feature Correctible Error line in
	 * case of another line is used
	 */
	if (priv->sfty_ce_irq > 0 && priv->sfty_ce_irq != dev->irq) {
		int_name = priv->int_name_sfty_ce;
		sprintf(int_name, "%s:%s", dev->name, "safety-ce");
		ret = request_irq(priv->sfty_ce_irq,
				  stmmac_safety_interrupt,
				  0, int_name, dev);
		if (unlikely(ret < 0)) {
			netdev_err(priv->dev,
				   "%s: alloc sfty ce MSI %d (error: %d)\n",
				   __func__, priv->sfty_ce_irq, ret);
			irq_err = REQ_IRQ_ERR_SFTY_CE;
			goto irq_error;
		}
	}

	/* Request the Safety Feature Uncorrectible Error line in
	 * case of another line is used
	 */
	if (priv->sfty_ue_irq > 0 && priv->sfty_ue_irq != dev->irq) {
		int_name = priv->int_name_sfty_ue;
		sprintf(int_name, "%s:%s", dev->name, "safety-ue");
		ret = request_irq(priv->sfty_ue_irq,
				  stmmac_safety_interrupt,
				  0, int_name, dev);
		if (unlikely(ret < 0)) {
			netdev_err(priv->dev,
				   "%s: alloc sfty ue MSI %d (error: %d)\n",
				   __func__, priv->sfty_ue_irq, ret);
			irq_err = REQ_IRQ_ERR_SFTY_UE;
			goto irq_error;
		}
	}

	/* Request Rx MSI irq */
	for (i = 0; i < priv->plat->rx_queues_to_use; i++) {
		if (i >= MTL_MAX_RX_QUEUES)
			break;
		if (priv->rx_irq[i] == 0)
			continue;

		int_name = priv->int_name_rx_irq[i];
		sprintf(int_name, "%s:%s-%d", dev->name, "rx", i);
		ret = request_irq(priv->rx_irq[i],
				  stmmac_msi_intr_rx,
				  0, int_name, &priv->dma_conf.rx_queue[i]);
		if (unlikely(ret < 0)) {
			netdev_err(priv->dev,
				   "%s: alloc rx-%d  MSI %d (error: %d)\n",
				   __func__, i, priv->rx_irq[i], ret);
			irq_err = REQ_IRQ_ERR_RX;
			irq_idx = i;
			goto irq_error;
		}
		irq_set_affinity_hint(priv->rx_irq[i],
				      cpumask_of(i % num_online_cpus()));
	}

	/* Request Tx MSI irq */
	for (i = 0; i < priv->plat->tx_queues_to_use; i++) {
		if (i >= MTL_MAX_TX_QUEUES)
			break;
		if (priv->tx_irq[i] == 0)
			continue;

		int_name = priv->int_name_tx_irq[i];
		sprintf(int_name, "%s:%s-%d", dev->name, "tx", i);
		ret = request_irq(priv->tx_irq[i],
				  stmmac_msi_intr_tx,
				  0, int_name, &priv->dma_conf.tx_queue[i]);
		if (unlikely(ret < 0)) {
			netdev_err(priv->dev,
				   "%s: alloc tx-%d  MSI %d (error: %d)\n",
				   __func__, i, priv->tx_irq[i], ret);
			irq_err = REQ_IRQ_ERR_TX;
			irq_idx = i;
			goto irq_error;
		}
		irq_set_affinity_hint(priv->tx_irq[i],
				      cpumask_of(i % num_online_cpus()));
	}

	return 0;

irq_error:
	stmmac_free_irq(dev, irq_err, irq_idx);
	return ret;
}

static int stmmac_request_irq_single(struct net_device *dev)
{
	struct stmmac_priv *priv = netdev_priv(dev);
	enum request_irq_err irq_err;
	int ret;

	ret = request_irq(dev->irq, stmmac_interrupt,
			  IRQF_SHARED, dev->name, dev);
	if (unlikely(ret < 0)) {
		netdev_err(priv->dev,
			   "%s: ERROR: allocating the IRQ %d (error: %d)\n",
			   __func__, dev->irq, ret);
		irq_err = REQ_IRQ_ERR_MAC;
		goto irq_error;
	}

	/* Request the Wake IRQ in case of another line
	 * is used for WoL
	 */
	if (priv->wol_irq > 0 && priv->wol_irq != dev->irq) {
		ret = request_irq(priv->wol_irq, stmmac_interrupt,
				  IRQF_SHARED, dev->name, dev);
		if (unlikely(ret < 0)) {
			netdev_err(priv->dev,
				   "%s: ERROR: allocating the WoL IRQ %d (%d)\n",
				   __func__, priv->wol_irq, ret);
			irq_err = REQ_IRQ_ERR_WOL;
			goto irq_error;
		}
	}

	/* Request the IRQ lines */
	if (priv->lpi_irq > 0 && priv->lpi_irq != dev->irq) {
		ret = request_irq(priv->lpi_irq, stmmac_interrupt,
				  IRQF_SHARED, dev->name, dev);
		if (unlikely(ret < 0)) {
			netdev_err(priv->dev,
				   "%s: ERROR: allocating the LPI IRQ %d (%d)\n",
				   __func__, priv->lpi_irq, ret);
			irq_err = REQ_IRQ_ERR_LPI;
			goto irq_error;
		}
	}

	/* Request the common Safety Feature Correctible/Uncorrectible
	 * Error line in case of another line is used
	 */
	if (priv->sfty_irq > 0 && priv->sfty_irq != dev->irq) {
		ret = request_irq(priv->sfty_irq, stmmac_safety_interrupt,
				  IRQF_SHARED, dev->name, dev);
		if (unlikely(ret < 0)) {
			netdev_err(priv->dev,
				   "%s: ERROR: allocating the sfty IRQ %d (%d)\n",
				   __func__, priv->sfty_irq, ret);
			irq_err = REQ_IRQ_ERR_SFTY;
			goto irq_error;
		}
	}

	return 0;

irq_error:
	stmmac_free_irq(dev, irq_err, 0);
	return ret;
}

static int stmmac_request_irq(struct net_device *dev)
{
	struct stmmac_priv *priv = netdev_priv(dev);
	int ret;

	/* Request the IRQ lines */
	if (priv->plat->flags & STMMAC_FLAG_MULTI_MSI_EN)
		ret = stmmac_request_irq_multi_msi(dev);
	else
		ret = stmmac_request_irq_single(dev);

	return ret;
}

/**
 *  stmmac_setup_dma_desc - Generate a dma_conf and allocate DMA queue
 *  @priv: driver private structure
 *  @mtu: MTU to setup the dma queue and buf with
 *  Description: Allocate and generate a dma_conf based on the provided MTU.
 *  Allocate the Tx/Rx DMA queue and init them.
 *  Return value:
 *  the dma_conf allocated struct on success and an appropriate ERR_PTR on failure.
 */
static struct stmmac_dma_conf *
stmmac_setup_dma_desc(struct stmmac_priv *priv, unsigned int mtu)
{
	struct stmmac_dma_conf *dma_conf;
	int chan, bfsize, ret;

	dma_conf = kzalloc(sizeof(*dma_conf), GFP_KERNEL);
	if (!dma_conf) {
		netdev_err(priv->dev, "%s: DMA conf allocation failed\n",
			   __func__);
		return ERR_PTR(-ENOMEM);
	}

	bfsize = stmmac_set_16kib_bfsize(priv, mtu);
	if (bfsize < 0)
		bfsize = 0;

	if (bfsize < BUF_SIZE_16KiB)
		bfsize = stmmac_set_bfsize(mtu, 0);

	dma_conf->dma_buf_sz = bfsize;
	/* Chose the tx/rx size from the already defined one in the
	 * priv struct. (if defined)
	 */
	dma_conf->dma_tx_size = priv->dma_conf.dma_tx_size;
	dma_conf->dma_rx_size = priv->dma_conf.dma_rx_size;

	if (!dma_conf->dma_tx_size)
		dma_conf->dma_tx_size = DMA_DEFAULT_TX_SIZE;
	if (!dma_conf->dma_rx_size)
		dma_conf->dma_rx_size = DMA_DEFAULT_RX_SIZE;

	/* Earlier check for TBS */
	for (chan = 0; chan < priv->plat->tx_queues_to_use; chan++) {
		struct stmmac_tx_queue *tx_q = &dma_conf->tx_queue[chan];
		int tbs_en = priv->plat->tx_queues_cfg[chan].tbs_en;

		/* Setup per-TXQ tbs flag before TX descriptor alloc */
		tx_q->tbs |= tbs_en ? STMMAC_TBS_AVAIL : 0;
	}

	ret = alloc_dma_desc_resources(priv, dma_conf);
	if (ret < 0) {
		netdev_err(priv->dev, "%s: DMA descriptors allocation failed\n",
			   __func__);
		goto alloc_error;
	}

	ret = init_dma_desc_rings(priv->dev, dma_conf, GFP_KERNEL);
	if (ret < 0) {
		netdev_err(priv->dev, "%s: DMA descriptors initialization failed\n",
			   __func__);
		goto init_error;
	}

	return dma_conf;

init_error:
	free_dma_desc_resources(priv, dma_conf);
alloc_error:
	kfree(dma_conf);
	return ERR_PTR(ret);
}

/**
 *  __stmmac_open - open entry point of the driver
 *  @dev : pointer to the device structure.
 *  @dma_conf :  structure to take the dma data
 *  Description:
 *  This function is the open entry point of the driver.
 *  Return value:
 *  0 on success and an appropriate (-)ve integer as defined in errno.h
 *  file on failure.
 */
static int __stmmac_open(struct net_device *dev,
			 struct stmmac_dma_conf *dma_conf)
{
	struct stmmac_priv *priv = netdev_priv(dev);
	u32 chan;
	int ret;

	for (int i = 0; i < MTL_MAX_TX_QUEUES; i++)
		if (priv->dma_conf.tx_queue[i].tbs & STMMAC_TBS_EN)
			dma_conf->tx_queue[i].tbs = priv->dma_conf.tx_queue[i].tbs;
	memcpy(&priv->dma_conf, dma_conf, sizeof(*dma_conf));

	stmmac_reset_queues_param(priv);

	if (!(priv->plat->flags & STMMAC_FLAG_SERDES_UP_AFTER_PHY_LINKUP) &&
	    priv->plat->serdes_powerup) {
		ret = priv->plat->serdes_powerup(dev, priv->plat->bsp_priv);
		if (ret < 0) {
			netdev_err(priv->dev, "%s: Serdes powerup failed\n",
				   __func__);
			goto init_error;
		}
	}

	ret = stmmac_hw_setup(dev);
	if (ret < 0) {
		netdev_err(priv->dev, "%s: Hw setup failed\n", __func__);
		goto init_error;
	}

	stmmac_setup_ptp(priv);

	stmmac_init_coalesce(priv);

	phylink_start(priv->phylink);
	/* We may have called phylink_speed_down before */
	phylink_speed_up(priv->phylink);

	ret = stmmac_request_irq(dev);
	if (ret)
		goto irq_error;

	stmmac_enable_all_queues(priv);
	netif_tx_start_all_queues(priv->dev);
	stmmac_enable_all_dma_irq(priv);

	return 0;

irq_error:
	phylink_stop(priv->phylink);

	for (chan = 0; chan < priv->plat->tx_queues_to_use; chan++)
		hrtimer_cancel(&priv->dma_conf.tx_queue[chan].txtimer);

	stmmac_release_ptp(priv);
init_error:
	return ret;
}

static int stmmac_open(struct net_device *dev)
{
	struct stmmac_priv *priv = netdev_priv(dev);
	struct stmmac_dma_conf *dma_conf;
	int ret;

	/* Initialise the tx lpi timer, converting from msec to usec */
	if (!priv->tx_lpi_timer)
		priv->tx_lpi_timer = eee_timer * 1000;

	dma_conf = stmmac_setup_dma_desc(priv, dev->mtu);
	if (IS_ERR(dma_conf))
		return PTR_ERR(dma_conf);

	ret = pm_runtime_resume_and_get(priv->device);
	if (ret < 0)
		goto err_dma_resources;

	ret = stmmac_init_phy(dev);
	if (ret)
		goto err_runtime_pm;

	ret = __stmmac_open(dev, dma_conf);
	if (ret)
		goto err_disconnect_phy;

	kfree(dma_conf);

	return ret;

err_disconnect_phy:
	phylink_disconnect_phy(priv->phylink);
err_runtime_pm:
	pm_runtime_put(priv->device);
err_dma_resources:
	free_dma_desc_resources(priv, dma_conf);
	kfree(dma_conf);
	return ret;
}

static void __stmmac_release(struct net_device *dev)
{
	struct stmmac_priv *priv = netdev_priv(dev);
	u32 chan;

	/* If the PHY or MAC has WoL enabled, then the PHY will not be
	 * suspended when phylink_stop() is called below. Set the PHY
	 * to its slowest speed to save power.
	 */
	if (device_may_wakeup(priv->device))
		phylink_speed_down(priv->phylink, false);

	/* Stop and disconnect the PHY */
	phylink_stop(priv->phylink);

	stmmac_disable_all_queues(priv);

	for (chan = 0; chan < priv->plat->tx_queues_to_use; chan++)
		hrtimer_cancel(&priv->dma_conf.tx_queue[chan].txtimer);

	netif_tx_disable(dev);

	/* Free the IRQ lines */
	stmmac_free_irq(dev, REQ_IRQ_ERR_ALL, 0);

	/* Stop TX/RX DMA and clear the descriptors */
	stmmac_stop_all_dma(priv);

	/* Release and free the Rx/Tx resources */
	free_dma_desc_resources(priv, &priv->dma_conf);

	/* Powerdown Serdes if there is */
	if (priv->plat->serdes_powerdown)
		priv->plat->serdes_powerdown(dev, priv->plat->bsp_priv);

	stmmac_release_ptp(priv);

	if (stmmac_fpe_supported(priv))
		ethtool_mmsv_stop(&priv->fpe_cfg.mmsv);
}

/**
 *  stmmac_release - close entry point of the driver
 *  @dev : device pointer.
 *  Description:
 *  This is the stop entry point of the driver.
 */
static int stmmac_release(struct net_device *dev)
{
	struct stmmac_priv *priv = netdev_priv(dev);

	__stmmac_release(dev);

	phylink_disconnect_phy(priv->phylink);
	pm_runtime_put(priv->device);

	return 0;
}

static bool stmmac_vlan_insert(struct stmmac_priv *priv, struct sk_buff *skb,
			       struct stmmac_tx_queue *tx_q)
{
	struct dma_desc *p;
	u16 tag = 0x0;

	if (!priv->dma_cap.vlins || !skb_vlan_tag_present(skb))
		return false;

	tag = skb_vlan_tag_get(skb);

	if (tx_q->tbs & STMMAC_TBS_AVAIL)
		p = &tx_q->dma_entx[tx_q->cur_tx].basic;
	else
		p = &tx_q->dma_tx[tx_q->cur_tx];

	if (stmmac_set_desc_vlan_tag(priv, p, tag, 0x0, 0x0))
		return false;

	stmmac_set_tx_owner(priv, p);
	tx_q->cur_tx = STMMAC_GET_ENTRY(tx_q->cur_tx, priv->dma_conf.dma_tx_size);
	return true;
}

/**
 *  stmmac_tso_allocator - close entry point of the driver
 *  @priv: driver private structure
 *  @des: buffer start address
 *  @total_len: total length to fill in descriptors
 *  @last_segment: condition for the last descriptor
 *  @queue: TX queue index
 *  Description:
 *  This function fills descriptor and request new descriptors according to
 *  buffer length to fill
 */
static void stmmac_tso_allocator(struct stmmac_priv *priv, dma_addr_t des,
				 int total_len, bool last_segment, u32 queue)
{
	struct stmmac_tx_queue *tx_q = &priv->dma_conf.tx_queue[queue];
	struct dma_desc *desc;
	u32 buff_size;
	int tmp_len;

	tmp_len = total_len;

	while (tmp_len > 0) {
		dma_addr_t curr_addr;

		tx_q->cur_tx = STMMAC_GET_ENTRY(tx_q->cur_tx,
						priv->dma_conf.dma_tx_size);
		WARN_ON(tx_q->tx_skbuff[tx_q->cur_tx]);

		if (tx_q->tbs & STMMAC_TBS_AVAIL)
			desc = &tx_q->dma_entx[tx_q->cur_tx].basic;
		else
			desc = &tx_q->dma_tx[tx_q->cur_tx];

		curr_addr = des + (total_len - tmp_len);
		stmmac_set_desc_addr(priv, desc, curr_addr);
		buff_size = tmp_len >= TSO_MAX_BUFF_SIZE ?
			    TSO_MAX_BUFF_SIZE : tmp_len;

		stmmac_prepare_tso_tx_desc(priv, desc, 0, buff_size,
				0, 1,
				(last_segment) && (tmp_len <= TSO_MAX_BUFF_SIZE),
				0, 0);

		tmp_len -= TSO_MAX_BUFF_SIZE;
	}
}

static void stmmac_flush_tx_descriptors(struct stmmac_priv *priv, int queue)
{
	struct stmmac_tx_queue *tx_q = &priv->dma_conf.tx_queue[queue];
	int desc_size;

	if (likely(priv->extend_desc))
		desc_size = sizeof(struct dma_extended_desc);
	else if (tx_q->tbs & STMMAC_TBS_AVAIL)
		desc_size = sizeof(struct dma_edesc);
	else
		desc_size = sizeof(struct dma_desc);

	/* The own bit must be the latest setting done when prepare the
	 * descriptor and then barrier is needed to make sure that
	 * all is coherent before granting the DMA engine.
	 */
	wmb();

	tx_q->tx_tail_addr = tx_q->dma_tx_phy + (tx_q->cur_tx * desc_size);
	stmmac_set_tx_tail_ptr(priv, priv->ioaddr, tx_q->tx_tail_addr, queue);
}

/**
 *  stmmac_tso_xmit - Tx entry point of the driver for oversized frames (TSO)
 *  @skb : the socket buffer
 *  @dev : device pointer
 *  Description: this is the transmit function that is called on TSO frames
 *  (support available on GMAC4 and newer chips).
 *  Diagram below show the ring programming in case of TSO frames:
 *
 *  First Descriptor
 *   --------
 *   | DES0 |---> buffer1 = L2/L3/L4 header
 *   | DES1 |---> can be used as buffer2 for TCP Payload if the DMA AXI address
 *   |      |     width is 32-bit, but we never use it.
 *   |      |     Also can be used as the most-significant 8-bits or 16-bits of
 *   |      |     buffer1 address pointer if the DMA AXI address width is 40-bit
 *   |      |     or 48-bit, and we always use it.
 *   | DES2 |---> buffer1 len
 *   | DES3 |---> must set TSE, TCP hdr len-> [22:19]. TCP payload len [17:0]
 *   --------
 *   --------
 *   | DES0 |---> buffer1 = TCP Payload (can continue on next descr...)
 *   | DES1 |---> same as the First Descriptor
 *   | DES2 |---> buffer1 len
 *   | DES3 |
 *   --------
 *	|
 *     ...
 *	|
 *   --------
 *   | DES0 |---> buffer1 = Split TCP Payload
 *   | DES1 |---> same as the First Descriptor
 *   | DES2 |---> buffer1 len
 *   | DES3 |
 *   --------
 *
 * mss is fixed when enable tso, so w/o programming the TDES3 ctx field.
 */
static netdev_tx_t stmmac_tso_xmit(struct sk_buff *skb, struct net_device *dev)
{
	struct dma_desc *desc, *first, *mss_desc = NULL;
	struct stmmac_priv *priv = netdev_priv(dev);
	unsigned int first_entry, tx_packets;
	struct stmmac_txq_stats *txq_stats;
	struct stmmac_tx_queue *tx_q;
	u32 pay_len, mss, queue;
	int i, first_tx, nfrags;
	u8 proto_hdr_len, hdr;
	dma_addr_t des;
	bool set_ic;

	/* Always insert VLAN tag to SKB payload for TSO frames.
	 *
	 * Never insert VLAN tag by HW, since segments splited by
	 * TSO engine will be un-tagged by mistake.
	 */
	if (skb_vlan_tag_present(skb)) {
		skb = __vlan_hwaccel_push_inside(skb);
		if (unlikely(!skb)) {
			priv->xstats.tx_dropped++;
			return NETDEV_TX_OK;
		}
	}

	nfrags = skb_shinfo(skb)->nr_frags;
	queue = skb_get_queue_mapping(skb);

	tx_q = &priv->dma_conf.tx_queue[queue];
	txq_stats = &priv->xstats.txq_stats[queue];
	first_tx = tx_q->cur_tx;

	/* Compute header lengths */
	if (skb_shinfo(skb)->gso_type & SKB_GSO_UDP_L4) {
		proto_hdr_len = skb_transport_offset(skb) + sizeof(struct udphdr);
		hdr = sizeof(struct udphdr);
	} else {
		proto_hdr_len = skb_tcp_all_headers(skb);
		hdr = tcp_hdrlen(skb);
	}

	/* Desc availability based on threshold should be enough safe */
	if (unlikely(stmmac_tx_avail(priv, queue) <
		(((skb->len - proto_hdr_len) / TSO_MAX_BUFF_SIZE + 1)))) {
		if (!netif_tx_queue_stopped(netdev_get_tx_queue(dev, queue))) {
			netif_tx_stop_queue(netdev_get_tx_queue(priv->dev,
								queue));
			/* This is a hard error, log it. */
			netdev_err(priv->dev,
				   "%s: Tx Ring full when queue awake\n",
				   __func__);
		}
		return NETDEV_TX_BUSY;
	}

	pay_len = skb_headlen(skb) - proto_hdr_len; /* no frags */

	mss = skb_shinfo(skb)->gso_size;

	/* set new MSS value if needed */
	if (mss != tx_q->mss) {
		if (tx_q->tbs & STMMAC_TBS_AVAIL)
			mss_desc = &tx_q->dma_entx[tx_q->cur_tx].basic;
		else
			mss_desc = &tx_q->dma_tx[tx_q->cur_tx];

		stmmac_set_mss(priv, mss_desc, mss);
		tx_q->mss = mss;
		tx_q->cur_tx = STMMAC_GET_ENTRY(tx_q->cur_tx,
						priv->dma_conf.dma_tx_size);
		WARN_ON(tx_q->tx_skbuff[tx_q->cur_tx]);
	}

	if (netif_msg_tx_queued(priv)) {
		pr_info("%s: hdrlen %d, hdr_len %d, pay_len %d, mss %d\n",
			__func__, hdr, proto_hdr_len, pay_len, mss);
		pr_info("\tskb->len %d, skb->data_len %d\n", skb->len,
			skb->data_len);
	}

	first_entry = tx_q->cur_tx;
	WARN_ON(tx_q->tx_skbuff[first_entry]);

	if (tx_q->tbs & STMMAC_TBS_AVAIL)
		desc = &tx_q->dma_entx[first_entry].basic;
	else
		desc = &tx_q->dma_tx[first_entry];
	first = desc;

	/* first descriptor: fill Headers on Buf1 */
	des = dma_map_single(priv->device, skb->data, skb_headlen(skb),
			     DMA_TO_DEVICE);
	if (dma_mapping_error(priv->device, des))
		goto dma_map_err;

	stmmac_set_desc_addr(priv, first, des);
	stmmac_tso_allocator(priv, des + proto_hdr_len, pay_len,
			     (nfrags == 0), queue);

	/* In case two or more DMA transmit descriptors are allocated for this
	 * non-paged SKB data, the DMA buffer address should be saved to
	 * tx_q->tx_skbuff_dma[].buf corresponding to the last descriptor,
	 * and leave the other tx_q->tx_skbuff_dma[].buf as NULL to guarantee
	 * that stmmac_tx_clean() does not unmap the entire DMA buffer too early
	 * since the tail areas of the DMA buffer can be accessed by DMA engine
	 * sooner or later.
	 * By saving the DMA buffer address to tx_q->tx_skbuff_dma[].buf
	 * corresponding to the last descriptor, stmmac_tx_clean() will unmap
	 * this DMA buffer right after the DMA engine completely finishes the
	 * full buffer transmission.
	 */
	tx_q->tx_skbuff_dma[tx_q->cur_tx].buf = des;
	tx_q->tx_skbuff_dma[tx_q->cur_tx].len = skb_headlen(skb);
	tx_q->tx_skbuff_dma[tx_q->cur_tx].map_as_page = false;
	tx_q->tx_skbuff_dma[tx_q->cur_tx].buf_type = STMMAC_TXBUF_T_SKB;

	/* Prepare fragments */
	for (i = 0; i < nfrags; i++) {
		const skb_frag_t *frag = &skb_shinfo(skb)->frags[i];

		des = skb_frag_dma_map(priv->device, frag, 0,
				       skb_frag_size(frag),
				       DMA_TO_DEVICE);
		if (dma_mapping_error(priv->device, des))
			goto dma_map_err;

		stmmac_tso_allocator(priv, des, skb_frag_size(frag),
				     (i == nfrags - 1), queue);

		tx_q->tx_skbuff_dma[tx_q->cur_tx].buf = des;
		tx_q->tx_skbuff_dma[tx_q->cur_tx].len = skb_frag_size(frag);
		tx_q->tx_skbuff_dma[tx_q->cur_tx].map_as_page = true;
		tx_q->tx_skbuff_dma[tx_q->cur_tx].buf_type = STMMAC_TXBUF_T_SKB;
	}

	tx_q->tx_skbuff_dma[tx_q->cur_tx].last_segment = true;

	/* Only the last descriptor gets to point to the skb. */
	tx_q->tx_skbuff[tx_q->cur_tx] = skb;
	tx_q->tx_skbuff_dma[tx_q->cur_tx].buf_type = STMMAC_TXBUF_T_SKB;

	/* Manage tx mitigation */
	tx_packets = (tx_q->cur_tx + 1) - first_tx;
	tx_q->tx_count_frames += tx_packets;

	if ((skb_shinfo(skb)->tx_flags & SKBTX_HW_TSTAMP) && priv->hwts_tx_en)
		set_ic = true;
	else if (!priv->tx_coal_frames[queue])
		set_ic = false;
	else if (tx_packets > priv->tx_coal_frames[queue])
		set_ic = true;
	else if ((tx_q->tx_count_frames %
		  priv->tx_coal_frames[queue]) < tx_packets)
		set_ic = true;
	else
		set_ic = false;

	if (set_ic) {
		if (tx_q->tbs & STMMAC_TBS_AVAIL)
			desc = &tx_q->dma_entx[tx_q->cur_tx].basic;
		else
			desc = &tx_q->dma_tx[tx_q->cur_tx];

		tx_q->tx_count_frames = 0;
		stmmac_set_tx_ic(priv, desc);
	}

	/* We've used all descriptors we need for this skb, however,
	 * advance cur_tx so that it references a fresh descriptor.
	 * ndo_start_xmit will fill this descriptor the next time it's
	 * called and stmmac_tx_clean may clean up to this descriptor.
	 */
	tx_q->cur_tx = STMMAC_GET_ENTRY(tx_q->cur_tx, priv->dma_conf.dma_tx_size);

	if (unlikely(stmmac_tx_avail(priv, queue) <= (MAX_SKB_FRAGS + 1))) {
		netif_dbg(priv, hw, priv->dev, "%s: stop transmitted packets\n",
			  __func__);
		netif_tx_stop_queue(netdev_get_tx_queue(priv->dev, queue));
	}

	u64_stats_update_begin(&txq_stats->q_syncp);
	u64_stats_add(&txq_stats->q.tx_bytes, skb->len);
	u64_stats_inc(&txq_stats->q.tx_tso_frames);
	u64_stats_add(&txq_stats->q.tx_tso_nfrags, nfrags);
	if (set_ic)
		u64_stats_inc(&txq_stats->q.tx_set_ic_bit);
	u64_stats_update_end(&txq_stats->q_syncp);

	if (priv->sarc_type)
		stmmac_set_desc_sarc(priv, first, priv->sarc_type);

	if (unlikely((skb_shinfo(skb)->tx_flags & SKBTX_HW_TSTAMP) &&
		     priv->hwts_tx_en)) {
		/* declare that device is doing timestamping */
		skb_shinfo(skb)->tx_flags |= SKBTX_IN_PROGRESS;
		stmmac_enable_tx_timestamp(priv, first);
	}

	/* Complete the first descriptor before granting the DMA */
	stmmac_prepare_tso_tx_desc(priv, first, 1, proto_hdr_len, 0, 1,
				   tx_q->tx_skbuff_dma[first_entry].last_segment,
				   hdr / 4, (skb->len - proto_hdr_len));

	/* If context desc is used to change MSS */
	if (mss_desc) {
		/* Make sure that first descriptor has been completely
		 * written, including its own bit. This is because MSS is
		 * actually before first descriptor, so we need to make
		 * sure that MSS's own bit is the last thing written.
		 */
		dma_wmb();
		stmmac_set_tx_owner(priv, mss_desc);
	}

	if (netif_msg_pktdata(priv)) {
		pr_info("%s: curr=%d dirty=%d f=%d, e=%d, f_p=%p, nfrags %d\n",
			__func__, tx_q->cur_tx, tx_q->dirty_tx, first_entry,
			tx_q->cur_tx, first, nfrags);
		pr_info(">>> frame to be transmitted: ");
		print_pkt(skb->data, skb_headlen(skb));
	}

	netdev_tx_sent_queue(netdev_get_tx_queue(dev, queue), skb->len);
	skb_tx_timestamp(skb);

	stmmac_flush_tx_descriptors(priv, queue);
	stmmac_tx_timer_arm(priv, queue);

	return NETDEV_TX_OK;

dma_map_err:
	dev_err(priv->device, "Tx dma map failed\n");
	dev_kfree_skb(skb);
	priv->xstats.tx_dropped++;
	return NETDEV_TX_OK;
}

/**
 * stmmac_has_ip_ethertype() - Check if packet has IP ethertype
 * @skb: socket buffer to check
 *
 * Check if a packet has an ethertype that will trigger the IP header checks
 * and IP/TCP checksum engine of the stmmac core.
 *
 * Return: true if the ethertype can trigger the checksum engine, false
 * otherwise
 */
static bool stmmac_has_ip_ethertype(struct sk_buff *skb)
{
	int depth = 0;
	__be16 proto;

	proto = __vlan_get_protocol(skb, eth_header_parse_protocol(skb),
				    &depth);

	return (depth <= ETH_HLEN) &&
		(proto == htons(ETH_P_IP) || proto == htons(ETH_P_IPV6));
}

/**
 *  stmmac_xmit - Tx entry point of the driver
 *  @skb : the socket buffer
 *  @dev : device pointer
 *  Description : this is the tx entry point of the driver.
 *  It programs the chain or the ring and supports oversized frames
 *  and SG feature.
 */
static netdev_tx_t stmmac_xmit(struct sk_buff *skb, struct net_device *dev)
{
	unsigned int first_entry, tx_packets, enh_desc;
	struct stmmac_priv *priv = netdev_priv(dev);
	unsigned int nopaged_len = skb_headlen(skb);
	int i, csum_insertion = 0, is_jumbo = 0;
	u32 queue = skb_get_queue_mapping(skb);
	int nfrags = skb_shinfo(skb)->nr_frags;
	int gso = skb_shinfo(skb)->gso_type;
	struct stmmac_txq_stats *txq_stats;
	struct dma_edesc *tbs_desc = NULL;
	struct dma_desc *desc, *first;
	struct stmmac_tx_queue *tx_q;
	bool has_vlan, set_ic;
	int entry, first_tx;
	dma_addr_t des;
	u32 sdu_len;

	tx_q = &priv->dma_conf.tx_queue[queue];
	txq_stats = &priv->xstats.txq_stats[queue];
	first_tx = tx_q->cur_tx;

	if (priv->tx_path_in_lpi_mode && priv->eee_sw_timer_en)
		stmmac_stop_sw_lpi(priv);

	/* Manage oversized TCP frames for GMAC4 device */
	if (skb_is_gso(skb) && priv->tso) {
		if (gso & (SKB_GSO_TCPV4 | SKB_GSO_TCPV6))
			return stmmac_tso_xmit(skb, dev);
		if (priv->plat->has_gmac4 && (gso & SKB_GSO_UDP_L4))
			return stmmac_tso_xmit(skb, dev);
	}

	if (priv->est && priv->est->enable &&
	    priv->est->max_sdu[queue]) {
		sdu_len = skb->len;
		/* Add VLAN tag length if VLAN tag insertion offload is requested */
		if (priv->dma_cap.vlins && skb_vlan_tag_present(skb))
			sdu_len += VLAN_HLEN;
		if (sdu_len > priv->est->max_sdu[queue]) {
			priv->xstats.max_sdu_txq_drop[queue]++;
			goto max_sdu_err;
		}
	}

	if (unlikely(stmmac_tx_avail(priv, queue) < nfrags + 1)) {
		if (!netif_tx_queue_stopped(netdev_get_tx_queue(dev, queue))) {
			netif_tx_stop_queue(netdev_get_tx_queue(priv->dev,
								queue));
			/* This is a hard error, log it. */
			netdev_err(priv->dev,
				   "%s: Tx Ring full when queue awake\n",
				   __func__);
		}
		return NETDEV_TX_BUSY;
	}

	/* Check if VLAN can be inserted by HW */
	has_vlan = stmmac_vlan_insert(priv, skb, tx_q);

	entry = tx_q->cur_tx;
	first_entry = entry;
	WARN_ON(tx_q->tx_skbuff[first_entry]);

	csum_insertion = (skb->ip_summed == CHECKSUM_PARTIAL);
	/* DWMAC IPs can be synthesized to support tx coe only for a few tx
	 * queues. In that case, checksum offloading for those queues that don't
	 * support tx coe needs to fallback to software checksum calculation.
	 *
	 * Packets that won't trigger the COE e.g. most DSA-tagged packets will
	 * also have to be checksummed in software.
	 */
	if (csum_insertion &&
	    (priv->plat->tx_queues_cfg[queue].coe_unsupported ||
	     !stmmac_has_ip_ethertype(skb))) {
		if (unlikely(skb_checksum_help(skb)))
			goto dma_map_err;
		csum_insertion = !csum_insertion;
	}

	if (likely(priv->extend_desc))
		desc = (struct dma_desc *)(tx_q->dma_etx + entry);
	else if (tx_q->tbs & STMMAC_TBS_AVAIL)
		desc = &tx_q->dma_entx[entry].basic;
	else
		desc = tx_q->dma_tx + entry;

	first = desc;

	if (has_vlan)
		stmmac_set_desc_vlan(priv, first, STMMAC_VLAN_INSERT);

	enh_desc = priv->plat->enh_desc;
	/* To program the descriptors according to the size of the frame */
	if (enh_desc)
		is_jumbo = stmmac_is_jumbo_frm(priv, skb->len, enh_desc);

	if (unlikely(is_jumbo)) {
		entry = stmmac_jumbo_frm(priv, tx_q, skb, csum_insertion);
		if (unlikely(entry < 0) && (entry != -EINVAL))
			goto dma_map_err;
	}

	for (i = 0; i < nfrags; i++) {
		const skb_frag_t *frag = &skb_shinfo(skb)->frags[i];
		int len = skb_frag_size(frag);
		bool last_segment = (i == (nfrags - 1));

		entry = STMMAC_GET_ENTRY(entry, priv->dma_conf.dma_tx_size);
		WARN_ON(tx_q->tx_skbuff[entry]);

		if (likely(priv->extend_desc))
			desc = (struct dma_desc *)(tx_q->dma_etx + entry);
		else if (tx_q->tbs & STMMAC_TBS_AVAIL)
			desc = &tx_q->dma_entx[entry].basic;
		else
			desc = tx_q->dma_tx + entry;

		des = skb_frag_dma_map(priv->device, frag, 0, len,
				       DMA_TO_DEVICE);
		if (dma_mapping_error(priv->device, des))
			goto dma_map_err; /* should reuse desc w/o issues */

		tx_q->tx_skbuff_dma[entry].buf = des;

		stmmac_set_desc_addr(priv, desc, des);

		tx_q->tx_skbuff_dma[entry].map_as_page = true;
		tx_q->tx_skbuff_dma[entry].len = len;
		tx_q->tx_skbuff_dma[entry].last_segment = last_segment;
		tx_q->tx_skbuff_dma[entry].buf_type = STMMAC_TXBUF_T_SKB;

		/* Prepare the descriptor and set the own bit too */
		stmmac_prepare_tx_desc(priv, desc, 0, len, csum_insertion,
				priv->mode, 1, last_segment, skb->len);
	}

	/* Only the last descriptor gets to point to the skb. */
	tx_q->tx_skbuff[entry] = skb;
	tx_q->tx_skbuff_dma[entry].buf_type = STMMAC_TXBUF_T_SKB;

	/* According to the coalesce parameter the IC bit for the latest
	 * segment is reset and the timer re-started to clean the tx status.
	 * This approach takes care about the fragments: desc is the first
	 * element in case of no SG.
	 */
	tx_packets = (entry + 1) - first_tx;
	tx_q->tx_count_frames += tx_packets;

	if ((skb_shinfo(skb)->tx_flags & SKBTX_HW_TSTAMP) && priv->hwts_tx_en)
		set_ic = true;
	else if (!priv->tx_coal_frames[queue])
		set_ic = false;
	else if (tx_packets > priv->tx_coal_frames[queue])
		set_ic = true;
	else if ((tx_q->tx_count_frames %
		  priv->tx_coal_frames[queue]) < tx_packets)
		set_ic = true;
	else
		set_ic = false;

	if (set_ic) {
		if (likely(priv->extend_desc))
			desc = &tx_q->dma_etx[entry].basic;
		else if (tx_q->tbs & STMMAC_TBS_AVAIL)
			desc = &tx_q->dma_entx[entry].basic;
		else
			desc = &tx_q->dma_tx[entry];

		tx_q->tx_count_frames = 0;
		stmmac_set_tx_ic(priv, desc);
	}

	/* We've used all descriptors we need for this skb, however,
	 * advance cur_tx so that it references a fresh descriptor.
	 * ndo_start_xmit will fill this descriptor the next time it's
	 * called and stmmac_tx_clean may clean up to this descriptor.
	 */
	entry = STMMAC_GET_ENTRY(entry, priv->dma_conf.dma_tx_size);
	tx_q->cur_tx = entry;

	if (netif_msg_pktdata(priv)) {
		netdev_dbg(priv->dev,
			   "%s: curr=%d dirty=%d f=%d, e=%d, first=%p, nfrags=%d",
			   __func__, tx_q->cur_tx, tx_q->dirty_tx, first_entry,
			   entry, first, nfrags);

		netdev_dbg(priv->dev, ">>> frame to be transmitted: ");
		print_pkt(skb->data, skb->len);
	}

	if (unlikely(stmmac_tx_avail(priv, queue) <= (MAX_SKB_FRAGS + 1))) {
		netif_dbg(priv, hw, priv->dev, "%s: stop transmitted packets\n",
			  __func__);
		netif_tx_stop_queue(netdev_get_tx_queue(priv->dev, queue));
	}

	u64_stats_update_begin(&txq_stats->q_syncp);
	u64_stats_add(&txq_stats->q.tx_bytes, skb->len);
	if (set_ic)
		u64_stats_inc(&txq_stats->q.tx_set_ic_bit);
	u64_stats_update_end(&txq_stats->q_syncp);

	if (priv->sarc_type)
		stmmac_set_desc_sarc(priv, first, priv->sarc_type);

	/* Ready to fill the first descriptor and set the OWN bit w/o any
	 * problems because all the descriptors are actually ready to be
	 * passed to the DMA engine.
	 */
	if (likely(!is_jumbo)) {
		bool last_segment = (nfrags == 0);

		des = dma_map_single(priv->device, skb->data,
				     nopaged_len, DMA_TO_DEVICE);
		if (dma_mapping_error(priv->device, des))
			goto dma_map_err;

		tx_q->tx_skbuff_dma[first_entry].buf = des;
		tx_q->tx_skbuff_dma[first_entry].buf_type = STMMAC_TXBUF_T_SKB;
		tx_q->tx_skbuff_dma[first_entry].map_as_page = false;

		stmmac_set_desc_addr(priv, first, des);

		tx_q->tx_skbuff_dma[first_entry].len = nopaged_len;
		tx_q->tx_skbuff_dma[first_entry].last_segment = last_segment;

		if (unlikely((skb_shinfo(skb)->tx_flags & SKBTX_HW_TSTAMP) &&
			     priv->hwts_tx_en)) {
			/* declare that device is doing timestamping */
			skb_shinfo(skb)->tx_flags |= SKBTX_IN_PROGRESS;
			stmmac_enable_tx_timestamp(priv, first);
		}

		/* Prepare the first descriptor setting the OWN bit too */
		stmmac_prepare_tx_desc(priv, first, 1, nopaged_len,
				csum_insertion, priv->mode, 0, last_segment,
				skb->len);
	}

	if (tx_q->tbs & STMMAC_TBS_EN) {
		struct timespec64 ts = ns_to_timespec64(skb->tstamp);

		tbs_desc = &tx_q->dma_entx[first_entry];
		stmmac_set_desc_tbs(priv, tbs_desc, ts.tv_sec, ts.tv_nsec);
	}

	stmmac_set_tx_owner(priv, first);

	netdev_tx_sent_queue(netdev_get_tx_queue(dev, queue), skb->len);

	stmmac_enable_dma_transmission(priv, priv->ioaddr, queue);
	skb_tx_timestamp(skb);
	stmmac_flush_tx_descriptors(priv, queue);
	stmmac_tx_timer_arm(priv, queue);

	return NETDEV_TX_OK;

dma_map_err:
	netdev_err(priv->dev, "Tx DMA map failed\n");
max_sdu_err:
	dev_kfree_skb(skb);
	priv->xstats.tx_dropped++;
	return NETDEV_TX_OK;
}

static void stmmac_rx_vlan(struct net_device *dev, struct sk_buff *skb)
{
	struct vlan_ethhdr *veth = skb_vlan_eth_hdr(skb);
	__be16 vlan_proto = veth->h_vlan_proto;
	u16 vlanid;

	if ((vlan_proto == htons(ETH_P_8021Q) &&
	     dev->features & NETIF_F_HW_VLAN_CTAG_RX) ||
	    (vlan_proto == htons(ETH_P_8021AD) &&
	     dev->features & NETIF_F_HW_VLAN_STAG_RX)) {
		/* pop the vlan tag */
		vlanid = ntohs(veth->h_vlan_TCI);
		memmove(skb->data + VLAN_HLEN, veth, ETH_ALEN * 2);
		skb_pull(skb, VLAN_HLEN);
		__vlan_hwaccel_put_tag(skb, vlan_proto, vlanid);
	}
}

/**
 * stmmac_rx_refill - refill used skb preallocated buffers
 * @priv: driver private structure
 * @queue: RX queue index
 * Description : this is to reallocate the skb for the reception process
 * that is based on zero-copy.
 */
static inline void stmmac_rx_refill(struct stmmac_priv *priv, u32 queue)
{
	struct stmmac_rx_queue *rx_q = &priv->dma_conf.rx_queue[queue];
	int dirty = stmmac_rx_dirty(priv, queue);
	unsigned int entry = rx_q->dirty_rx;
	gfp_t gfp = (GFP_ATOMIC | __GFP_NOWARN);

	if (priv->dma_cap.host_dma_width <= 32)
		gfp |= GFP_DMA32;

	while (dirty-- > 0) {
		struct stmmac_rx_buffer *buf = &rx_q->buf_pool[entry];
		struct dma_desc *p;
		bool use_rx_wd;

		if (priv->extend_desc)
			p = (struct dma_desc *)(rx_q->dma_erx + entry);
		else
			p = rx_q->dma_rx + entry;

		if (!buf->page) {
			buf->page = page_pool_alloc_pages(rx_q->page_pool, gfp);
			if (!buf->page)
				break;
		}

		if (priv->sph && !buf->sec_page) {
			buf->sec_page = page_pool_alloc_pages(rx_q->page_pool, gfp);
			if (!buf->sec_page)
				break;

			buf->sec_addr = page_pool_get_dma_addr(buf->sec_page);
		}

		buf->addr = page_pool_get_dma_addr(buf->page) + buf->page_offset;

		stmmac_set_desc_addr(priv, p, buf->addr);
		if (priv->sph)
			stmmac_set_desc_sec_addr(priv, p, buf->sec_addr, true);
		else
			stmmac_set_desc_sec_addr(priv, p, buf->sec_addr, false);
		stmmac_refill_desc3(priv, rx_q, p);

		rx_q->rx_count_frames++;
		rx_q->rx_count_frames += priv->rx_coal_frames[queue];
		if (rx_q->rx_count_frames > priv->rx_coal_frames[queue])
			rx_q->rx_count_frames = 0;

		use_rx_wd = !priv->rx_coal_frames[queue];
		use_rx_wd |= rx_q->rx_count_frames > 0;
		if (!priv->use_riwt)
			use_rx_wd = false;

		dma_wmb();
		stmmac_set_rx_owner(priv, p, use_rx_wd);

		entry = STMMAC_GET_ENTRY(entry, priv->dma_conf.dma_rx_size);
	}
	rx_q->dirty_rx = entry;
	rx_q->rx_tail_addr = rx_q->dma_rx_phy +
			    (rx_q->dirty_rx * sizeof(struct dma_desc));
	stmmac_set_rx_tail_ptr(priv, priv->ioaddr, rx_q->rx_tail_addr, queue);
}

static unsigned int stmmac_rx_buf1_len(struct stmmac_priv *priv,
				       struct dma_desc *p,
				       int status, unsigned int len)
{
	unsigned int plen = 0, hlen = 0;
	int coe = priv->hw->rx_csum;

	/* Not first descriptor, buffer is always zero */
	if (priv->sph && len)
		return 0;

	/* First descriptor, get split header length */
	stmmac_get_rx_header_len(priv, p, &hlen);
	if (priv->sph && hlen) {
		priv->xstats.rx_split_hdr_pkt_n++;
		return hlen;
	}

	/* First descriptor, not last descriptor and not split header */
	if (status & rx_not_ls)
		return priv->dma_conf.dma_buf_sz;

	plen = stmmac_get_rx_frame_len(priv, p, coe);

	/* First descriptor and last descriptor and not split header */
	return min_t(unsigned int, priv->dma_conf.dma_buf_sz, plen);
}

static unsigned int stmmac_rx_buf2_len(struct stmmac_priv *priv,
				       struct dma_desc *p,
				       int status, unsigned int len)
{
	int coe = priv->hw->rx_csum;
	unsigned int plen = 0;

	/* Not split header, buffer is not available */
	if (!priv->sph)
		return 0;

	/* Not last descriptor */
	if (status & rx_not_ls)
		return priv->dma_conf.dma_buf_sz;

	plen = stmmac_get_rx_frame_len(priv, p, coe);

	/* Last descriptor */
	return plen - len;
}

static int stmmac_xdp_xmit_xdpf(struct stmmac_priv *priv, int queue,
				struct xdp_frame *xdpf, bool dma_map)
{
	struct stmmac_txq_stats *txq_stats = &priv->xstats.txq_stats[queue];
	struct stmmac_tx_queue *tx_q = &priv->dma_conf.tx_queue[queue];
	bool csum = !priv->plat->tx_queues_cfg[queue].coe_unsupported;
	unsigned int entry = tx_q->cur_tx;
	struct dma_desc *tx_desc;
	dma_addr_t dma_addr;
	bool set_ic;

	if (stmmac_tx_avail(priv, queue) < STMMAC_TX_THRESH(priv))
		return STMMAC_XDP_CONSUMED;

	if (priv->est && priv->est->enable &&
	    priv->est->max_sdu[queue] &&
	    xdpf->len > priv->est->max_sdu[queue]) {
		priv->xstats.max_sdu_txq_drop[queue]++;
		return STMMAC_XDP_CONSUMED;
	}

	if (likely(priv->extend_desc))
		tx_desc = (struct dma_desc *)(tx_q->dma_etx + entry);
	else if (tx_q->tbs & STMMAC_TBS_AVAIL)
		tx_desc = &tx_q->dma_entx[entry].basic;
	else
		tx_desc = tx_q->dma_tx + entry;

	if (dma_map) {
		dma_addr = dma_map_single(priv->device, xdpf->data,
					  xdpf->len, DMA_TO_DEVICE);
		if (dma_mapping_error(priv->device, dma_addr))
			return STMMAC_XDP_CONSUMED;

		tx_q->tx_skbuff_dma[entry].buf_type = STMMAC_TXBUF_T_XDP_NDO;
	} else {
		struct page *page = virt_to_page(xdpf->data);

		dma_addr = page_pool_get_dma_addr(page) + sizeof(*xdpf) +
			   xdpf->headroom;
		dma_sync_single_for_device(priv->device, dma_addr,
					   xdpf->len, DMA_BIDIRECTIONAL);

		tx_q->tx_skbuff_dma[entry].buf_type = STMMAC_TXBUF_T_XDP_TX;
	}

	tx_q->tx_skbuff_dma[entry].buf = dma_addr;
	tx_q->tx_skbuff_dma[entry].map_as_page = false;
	tx_q->tx_skbuff_dma[entry].len = xdpf->len;
	tx_q->tx_skbuff_dma[entry].last_segment = true;
	tx_q->tx_skbuff_dma[entry].is_jumbo = false;

	tx_q->xdpf[entry] = xdpf;

	stmmac_set_desc_addr(priv, tx_desc, dma_addr);

	stmmac_prepare_tx_desc(priv, tx_desc, 1, xdpf->len,
			       csum, priv->mode, true, true,
			       xdpf->len);

	tx_q->tx_count_frames++;

	if (tx_q->tx_count_frames % priv->tx_coal_frames[queue] == 0)
		set_ic = true;
	else
		set_ic = false;

	if (set_ic) {
		tx_q->tx_count_frames = 0;
		stmmac_set_tx_ic(priv, tx_desc);
		u64_stats_update_begin(&txq_stats->q_syncp);
		u64_stats_inc(&txq_stats->q.tx_set_ic_bit);
		u64_stats_update_end(&txq_stats->q_syncp);
	}

	stmmac_enable_dma_transmission(priv, priv->ioaddr, queue);

	entry = STMMAC_GET_ENTRY(entry, priv->dma_conf.dma_tx_size);
	tx_q->cur_tx = entry;

	return STMMAC_XDP_TX;
}

static int stmmac_xdp_get_tx_queue(struct stmmac_priv *priv,
				   int cpu)
{
	int index = cpu;

	if (unlikely(index < 0))
		index = 0;

	while (index >= priv->plat->tx_queues_to_use)
		index -= priv->plat->tx_queues_to_use;

	return index;
}

static int stmmac_xdp_xmit_back(struct stmmac_priv *priv,
				struct xdp_buff *xdp)
{
	struct xdp_frame *xdpf = xdp_convert_buff_to_frame(xdp);
	int cpu = smp_processor_id();
	struct netdev_queue *nq;
	int queue;
	int res;

	if (unlikely(!xdpf))
		return STMMAC_XDP_CONSUMED;

	queue = stmmac_xdp_get_tx_queue(priv, cpu);
	nq = netdev_get_tx_queue(priv->dev, queue);

	__netif_tx_lock(nq, cpu);
	/* Avoids TX time-out as we are sharing with slow path */
	txq_trans_cond_update(nq);

	res = stmmac_xdp_xmit_xdpf(priv, queue, xdpf, false);
	if (res == STMMAC_XDP_TX)
		stmmac_flush_tx_descriptors(priv, queue);

	__netif_tx_unlock(nq);

	return res;
}

static int __stmmac_xdp_run_prog(struct stmmac_priv *priv,
				 struct bpf_prog *prog,
				 struct xdp_buff *xdp)
{
	u32 act;
	int res;

	act = bpf_prog_run_xdp(prog, xdp);
	switch (act) {
	case XDP_PASS:
		res = STMMAC_XDP_PASS;
		break;
	case XDP_TX:
		res = stmmac_xdp_xmit_back(priv, xdp);
		break;
	case XDP_REDIRECT:
		if (xdp_do_redirect(priv->dev, xdp, prog) < 0)
			res = STMMAC_XDP_CONSUMED;
		else
			res = STMMAC_XDP_REDIRECT;
		break;
	default:
		bpf_warn_invalid_xdp_action(priv->dev, prog, act);
		fallthrough;
	case XDP_ABORTED:
		trace_xdp_exception(priv->dev, prog, act);
		fallthrough;
	case XDP_DROP:
		res = STMMAC_XDP_CONSUMED;
		break;
	}

	return res;
}

static struct sk_buff *stmmac_xdp_run_prog(struct stmmac_priv *priv,
					   struct xdp_buff *xdp)
{
	struct bpf_prog *prog;
	int res;

	prog = READ_ONCE(priv->xdp_prog);
	if (!prog) {
		res = STMMAC_XDP_PASS;
		goto out;
	}

	res = __stmmac_xdp_run_prog(priv, prog, xdp);
out:
	return ERR_PTR(-res);
}

static void stmmac_finalize_xdp_rx(struct stmmac_priv *priv,
				   int xdp_status)
{
	int cpu = smp_processor_id();
	int queue;

	queue = stmmac_xdp_get_tx_queue(priv, cpu);

	if (xdp_status & STMMAC_XDP_TX)
		stmmac_tx_timer_arm(priv, queue);

	if (xdp_status & STMMAC_XDP_REDIRECT)
		xdp_do_flush();
}

static struct sk_buff *stmmac_construct_skb_zc(struct stmmac_channel *ch,
					       struct xdp_buff *xdp)
{
	unsigned int metasize = xdp->data - xdp->data_meta;
	unsigned int datasize = xdp->data_end - xdp->data;
	struct sk_buff *skb;

	skb = napi_alloc_skb(&ch->rxtx_napi,
			     xdp->data_end - xdp->data_hard_start);
	if (unlikely(!skb))
		return NULL;

	skb_reserve(skb, xdp->data - xdp->data_hard_start);
	memcpy(__skb_put(skb, datasize), xdp->data, datasize);
	if (metasize)
		skb_metadata_set(skb, metasize);

	return skb;
}

static void stmmac_dispatch_skb_zc(struct stmmac_priv *priv, u32 queue,
				   struct dma_desc *p, struct dma_desc *np,
				   struct xdp_buff *xdp)
{
	struct stmmac_rxq_stats *rxq_stats = &priv->xstats.rxq_stats[queue];
	struct stmmac_channel *ch = &priv->channel[queue];
	unsigned int len = xdp->data_end - xdp->data;
	enum pkt_hash_types hash_type;
	int coe = priv->hw->rx_csum;
	struct sk_buff *skb;
	u32 hash;

	skb = stmmac_construct_skb_zc(ch, xdp);
	if (!skb) {
		priv->xstats.rx_dropped++;
		return;
	}

	stmmac_get_rx_hwtstamp(priv, p, np, skb);
	if (priv->hw->hw_vlan_en)
		/* MAC level stripping. */
		stmmac_rx_hw_vlan(priv, priv->hw, p, skb);
	else
		/* Driver level stripping. */
		stmmac_rx_vlan(priv->dev, skb);
	skb->protocol = eth_type_trans(skb, priv->dev);

	if (unlikely(!coe) || !stmmac_has_ip_ethertype(skb))
		skb_checksum_none_assert(skb);
	else
		skb->ip_summed = CHECKSUM_UNNECESSARY;

	if (!stmmac_get_rx_hash(priv, p, &hash, &hash_type))
		skb_set_hash(skb, hash, hash_type);

	skb_record_rx_queue(skb, queue);
	napi_gro_receive(&ch->rxtx_napi, skb);

	u64_stats_update_begin(&rxq_stats->napi_syncp);
	u64_stats_inc(&rxq_stats->napi.rx_pkt_n);
	u64_stats_add(&rxq_stats->napi.rx_bytes, len);
	u64_stats_update_end(&rxq_stats->napi_syncp);
}

static bool stmmac_rx_refill_zc(struct stmmac_priv *priv, u32 queue, u32 budget)
{
	struct stmmac_rx_queue *rx_q = &priv->dma_conf.rx_queue[queue];
	unsigned int entry = rx_q->dirty_rx;
	struct dma_desc *rx_desc = NULL;
	bool ret = true;

	budget = min(budget, stmmac_rx_dirty(priv, queue));

	while (budget-- > 0 && entry != rx_q->cur_rx) {
		struct stmmac_rx_buffer *buf = &rx_q->buf_pool[entry];
		dma_addr_t dma_addr;
		bool use_rx_wd;

		if (!buf->xdp) {
			buf->xdp = xsk_buff_alloc(rx_q->xsk_pool);
			if (!buf->xdp) {
				ret = false;
				break;
			}
		}

		if (priv->extend_desc)
			rx_desc = (struct dma_desc *)(rx_q->dma_erx + entry);
		else
			rx_desc = rx_q->dma_rx + entry;

		dma_addr = xsk_buff_xdp_get_dma(buf->xdp);
		stmmac_set_desc_addr(priv, rx_desc, dma_addr);
		stmmac_set_desc_sec_addr(priv, rx_desc, 0, false);
		stmmac_refill_desc3(priv, rx_q, rx_desc);

		rx_q->rx_count_frames++;
		rx_q->rx_count_frames += priv->rx_coal_frames[queue];
		if (rx_q->rx_count_frames > priv->rx_coal_frames[queue])
			rx_q->rx_count_frames = 0;

		use_rx_wd = !priv->rx_coal_frames[queue];
		use_rx_wd |= rx_q->rx_count_frames > 0;
		if (!priv->use_riwt)
			use_rx_wd = false;

		dma_wmb();
		stmmac_set_rx_owner(priv, rx_desc, use_rx_wd);

		entry = STMMAC_GET_ENTRY(entry, priv->dma_conf.dma_rx_size);
	}

	if (rx_desc) {
		rx_q->dirty_rx = entry;
		rx_q->rx_tail_addr = rx_q->dma_rx_phy +
				     (rx_q->dirty_rx * sizeof(struct dma_desc));
		stmmac_set_rx_tail_ptr(priv, priv->ioaddr, rx_q->rx_tail_addr, queue);
	}

	return ret;
}

static struct stmmac_xdp_buff *xsk_buff_to_stmmac_ctx(struct xdp_buff *xdp)
{
	/* In XDP zero copy data path, xdp field in struct xdp_buff_xsk is used
	 * to represent incoming packet, whereas cb field in the same structure
	 * is used to store driver specific info. Thus, struct stmmac_xdp_buff
	 * is laid on top of xdp and cb fields of struct xdp_buff_xsk.
	 */
	return (struct stmmac_xdp_buff *)xdp;
}

static int stmmac_rx_zc(struct stmmac_priv *priv, int limit, u32 queue)
{
	struct stmmac_rxq_stats *rxq_stats = &priv->xstats.rxq_stats[queue];
	struct stmmac_rx_queue *rx_q = &priv->dma_conf.rx_queue[queue];
	unsigned int count = 0, error = 0, len = 0;
	int dirty = stmmac_rx_dirty(priv, queue);
	unsigned int next_entry = rx_q->cur_rx;
	u32 rx_errors = 0, rx_dropped = 0;
	unsigned int desc_size;
	struct bpf_prog *prog;
	bool failure = false;
	int xdp_status = 0;
	int status = 0;

	if (netif_msg_rx_status(priv)) {
		void *rx_head;

		netdev_dbg(priv->dev, "%s: descriptor ring:\n", __func__);
		if (priv->extend_desc) {
			rx_head = (void *)rx_q->dma_erx;
			desc_size = sizeof(struct dma_extended_desc);
		} else {
			rx_head = (void *)rx_q->dma_rx;
			desc_size = sizeof(struct dma_desc);
		}

		stmmac_display_ring(priv, rx_head, priv->dma_conf.dma_rx_size, true,
				    rx_q->dma_rx_phy, desc_size);
	}
	while (count < limit) {
		struct stmmac_rx_buffer *buf;
		struct stmmac_xdp_buff *ctx;
		unsigned int buf1_len = 0;
		struct dma_desc *np, *p;
		int entry;
		int res;

		if (!count && rx_q->state_saved) {
			error = rx_q->state.error;
			len = rx_q->state.len;
		} else {
			rx_q->state_saved = false;
			error = 0;
			len = 0;
		}

		if (count >= limit)
			break;

read_again:
		buf1_len = 0;
		entry = next_entry;
		buf = &rx_q->buf_pool[entry];

		if (dirty >= STMMAC_RX_FILL_BATCH) {
			failure = failure ||
				  !stmmac_rx_refill_zc(priv, queue, dirty);
			dirty = 0;
		}

		if (priv->extend_desc)
			p = (struct dma_desc *)(rx_q->dma_erx + entry);
		else
			p = rx_q->dma_rx + entry;

		/* read the status of the incoming frame */
		status = stmmac_rx_status(priv, &priv->xstats, p);
		/* check if managed by the DMA otherwise go ahead */
		if (unlikely(status & dma_own))
			break;

		/* Prefetch the next RX descriptor */
		rx_q->cur_rx = STMMAC_GET_ENTRY(rx_q->cur_rx,
						priv->dma_conf.dma_rx_size);
		next_entry = rx_q->cur_rx;

		if (priv->extend_desc)
			np = (struct dma_desc *)(rx_q->dma_erx + next_entry);
		else
			np = rx_q->dma_rx + next_entry;

		prefetch(np);

		/* Ensure a valid XSK buffer before proceed */
		if (!buf->xdp)
			break;

		if (priv->extend_desc)
			stmmac_rx_extended_status(priv, &priv->xstats,
						  rx_q->dma_erx + entry);
		if (unlikely(status == discard_frame)) {
			xsk_buff_free(buf->xdp);
			buf->xdp = NULL;
			dirty++;
			error = 1;
			if (!priv->hwts_rx_en)
				rx_errors++;
		}

		if (unlikely(error && (status & rx_not_ls)))
			goto read_again;
		if (unlikely(error)) {
			count++;
			continue;
		}

		/* XSK pool expects RX frame 1:1 mapped to XSK buffer */
		if (likely(status & rx_not_ls)) {
			xsk_buff_free(buf->xdp);
			buf->xdp = NULL;
			dirty++;
			count++;
			goto read_again;
		}

		ctx = xsk_buff_to_stmmac_ctx(buf->xdp);
		ctx->priv = priv;
		ctx->desc = p;
		ctx->ndesc = np;

		/* XDP ZC Frame only support primary buffers for now */
		buf1_len = stmmac_rx_buf1_len(priv, p, status, len);
		len += buf1_len;

		/* ACS is disabled; strip manually. */
		if (likely(!(status & rx_not_ls))) {
			buf1_len -= ETH_FCS_LEN;
			len -= ETH_FCS_LEN;
		}

		/* RX buffer is good and fit into a XSK pool buffer */
		buf->xdp->data_end = buf->xdp->data + buf1_len;
		xsk_buff_dma_sync_for_cpu(buf->xdp);

		prog = READ_ONCE(priv->xdp_prog);
		res = __stmmac_xdp_run_prog(priv, prog, buf->xdp);

		switch (res) {
		case STMMAC_XDP_PASS:
			stmmac_dispatch_skb_zc(priv, queue, p, np, buf->xdp);
			xsk_buff_free(buf->xdp);
			break;
		case STMMAC_XDP_CONSUMED:
			xsk_buff_free(buf->xdp);
			rx_dropped++;
			break;
		case STMMAC_XDP_TX:
		case STMMAC_XDP_REDIRECT:
			xdp_status |= res;
			break;
		}

		buf->xdp = NULL;
		dirty++;
		count++;
	}

	if (status & rx_not_ls) {
		rx_q->state_saved = true;
		rx_q->state.error = error;
		rx_q->state.len = len;
	}

	stmmac_finalize_xdp_rx(priv, xdp_status);

	u64_stats_update_begin(&rxq_stats->napi_syncp);
	u64_stats_add(&rxq_stats->napi.rx_pkt_n, count);
	u64_stats_update_end(&rxq_stats->napi_syncp);

	priv->xstats.rx_dropped += rx_dropped;
	priv->xstats.rx_errors += rx_errors;

	if (xsk_uses_need_wakeup(rx_q->xsk_pool)) {
		if (failure || stmmac_rx_dirty(priv, queue) > 0)
			xsk_set_rx_need_wakeup(rx_q->xsk_pool);
		else
			xsk_clear_rx_need_wakeup(rx_q->xsk_pool);

		return (int)count;
	}

	return failure ? limit : (int)count;
}

/**
 * stmmac_rx - manage the receive process
 * @priv: driver private structure
 * @limit: napi bugget
 * @queue: RX queue index.
 * Description :  this the function called by the napi poll method.
 * It gets all the frames inside the ring.
 */
static int stmmac_rx(struct stmmac_priv *priv, int limit, u32 queue)
{
	u32 rx_errors = 0, rx_dropped = 0, rx_bytes = 0, rx_packets = 0;
	struct stmmac_rxq_stats *rxq_stats = &priv->xstats.rxq_stats[queue];
	struct stmmac_rx_queue *rx_q = &priv->dma_conf.rx_queue[queue];
	struct stmmac_channel *ch = &priv->channel[queue];
	unsigned int count = 0, error = 0, len = 0;
	int status = 0, coe = priv->hw->rx_csum;
	unsigned int next_entry = rx_q->cur_rx;
	enum dma_data_direction dma_dir;
	unsigned int desc_size;
	struct sk_buff *skb = NULL;
	struct stmmac_xdp_buff ctx;
	int xdp_status = 0;
	int bufsz;

	dma_dir = page_pool_get_dma_dir(rx_q->page_pool);
	bufsz = DIV_ROUND_UP(priv->dma_conf.dma_buf_sz, PAGE_SIZE) * PAGE_SIZE;
	limit = min(priv->dma_conf.dma_rx_size - 1, (unsigned int)limit);

	if (netif_msg_rx_status(priv)) {
		void *rx_head;

		netdev_dbg(priv->dev, "%s: descriptor ring:\n", __func__);
		if (priv->extend_desc) {
			rx_head = (void *)rx_q->dma_erx;
			desc_size = sizeof(struct dma_extended_desc);
		} else {
			rx_head = (void *)rx_q->dma_rx;
			desc_size = sizeof(struct dma_desc);
		}

		stmmac_display_ring(priv, rx_head, priv->dma_conf.dma_rx_size, true,
				    rx_q->dma_rx_phy, desc_size);
	}
	while (count < limit) {
		unsigned int buf1_len = 0, buf2_len = 0;
		enum pkt_hash_types hash_type;
		struct stmmac_rx_buffer *buf;
		struct dma_desc *np, *p;
		int entry;
		u32 hash;

		if (!count && rx_q->state_saved) {
			skb = rx_q->state.skb;
			error = rx_q->state.error;
			len = rx_q->state.len;
		} else {
			rx_q->state_saved = false;
			skb = NULL;
			error = 0;
			len = 0;
		}

read_again:
		if (count >= limit)
			break;

		buf1_len = 0;
		buf2_len = 0;
		entry = next_entry;
		buf = &rx_q->buf_pool[entry];

		if (priv->extend_desc)
			p = (struct dma_desc *)(rx_q->dma_erx + entry);
		else
			p = rx_q->dma_rx + entry;

		/* read the status of the incoming frame */
		status = stmmac_rx_status(priv, &priv->xstats, p);
		/* check if managed by the DMA otherwise go ahead */
		if (unlikely(status & dma_own))
			break;

		rx_q->cur_rx = STMMAC_GET_ENTRY(rx_q->cur_rx,
						priv->dma_conf.dma_rx_size);
		next_entry = rx_q->cur_rx;

		if (priv->extend_desc)
			np = (struct dma_desc *)(rx_q->dma_erx + next_entry);
		else
			np = rx_q->dma_rx + next_entry;

		prefetch(np);

		if (priv->extend_desc)
			stmmac_rx_extended_status(priv, &priv->xstats, rx_q->dma_erx + entry);
		if (unlikely(status == discard_frame)) {
			page_pool_put_page(rx_q->page_pool, buf->page, 0, true);
			buf->page = NULL;
			error = 1;
			if (!priv->hwts_rx_en)
				rx_errors++;
		}

		if (unlikely(error && (status & rx_not_ls)))
			goto read_again;
		if (unlikely(error)) {
			dev_kfree_skb(skb);
			skb = NULL;
			count++;
			continue;
		}

		/* Buffer is good. Go on. */

		buf1_len = stmmac_rx_buf1_len(priv, p, status, len);
		len += buf1_len;
		buf2_len = stmmac_rx_buf2_len(priv, p, status, len);
		len += buf2_len;

		/* ACS is disabled; strip manually. */
		if (likely(!(status & rx_not_ls))) {
			if (buf2_len) {
				buf2_len -= ETH_FCS_LEN;
				len -= ETH_FCS_LEN;
			} else if (buf1_len) {
				buf1_len -= ETH_FCS_LEN;
				len -= ETH_FCS_LEN;
			}
		}

		if (!skb) {
			unsigned int pre_len, sync_len;

			dma_sync_single_for_cpu(priv->device, buf->addr,
						buf1_len, dma_dir);
			net_prefetch(page_address(buf->page) +
				     buf->page_offset);

			xdp_init_buff(&ctx.xdp, bufsz, &rx_q->xdp_rxq);
			xdp_prepare_buff(&ctx.xdp, page_address(buf->page),
					 buf->page_offset, buf1_len, true);

			pre_len = ctx.xdp.data_end - ctx.xdp.data_hard_start -
				  buf->page_offset;

			ctx.priv = priv;
			ctx.desc = p;
			ctx.ndesc = np;

			skb = stmmac_xdp_run_prog(priv, &ctx.xdp);
			/* Due xdp_adjust_tail: DMA sync for_device
			 * cover max len CPU touch
			 */
			sync_len = ctx.xdp.data_end - ctx.xdp.data_hard_start -
				   buf->page_offset;
			sync_len = max(sync_len, pre_len);

			/* For Not XDP_PASS verdict */
			if (IS_ERR(skb)) {
				unsigned int xdp_res = -PTR_ERR(skb);

				if (xdp_res & STMMAC_XDP_CONSUMED) {
					page_pool_put_page(rx_q->page_pool,
							   virt_to_head_page(ctx.xdp.data),
							   sync_len, true);
					buf->page = NULL;
					rx_dropped++;

					/* Clear skb as it was set as
					 * status by XDP program.
					 */
					skb = NULL;

					if (unlikely((status & rx_not_ls)))
						goto read_again;

					count++;
					continue;
				} else if (xdp_res & (STMMAC_XDP_TX |
						      STMMAC_XDP_REDIRECT)) {
					xdp_status |= xdp_res;
					buf->page = NULL;
					skb = NULL;
					count++;
					continue;
				}
			}
		}

		if (!skb) {
			unsigned int head_pad_len;

			/* XDP program may expand or reduce tail */
			buf1_len = ctx.xdp.data_end - ctx.xdp.data;

			skb = napi_build_skb(page_address(buf->page),
					     rx_q->napi_skb_frag_size);
			if (!skb) {
				page_pool_recycle_direct(rx_q->page_pool,
							 buf->page);
				rx_dropped++;
				count++;
				goto drain_data;
			}

			/* XDP program may adjust header */
			head_pad_len = ctx.xdp.data - ctx.xdp.data_hard_start;
			skb_reserve(skb, head_pad_len);
			skb_put(skb, buf1_len);
			skb_mark_for_recycle(skb);
			buf->page = NULL;
		} else if (buf1_len) {
			dma_sync_single_for_cpu(priv->device, buf->addr,
						buf1_len, dma_dir);
			skb_add_rx_frag(skb, skb_shinfo(skb)->nr_frags,
					buf->page, buf->page_offset, buf1_len,
					priv->dma_conf.dma_buf_sz);
			buf->page = NULL;
		}

		if (buf2_len) {
			dma_sync_single_for_cpu(priv->device, buf->sec_addr,
						buf2_len, dma_dir);
			skb_add_rx_frag(skb, skb_shinfo(skb)->nr_frags,
					buf->sec_page, 0, buf2_len,
					priv->dma_conf.dma_buf_sz);
			buf->sec_page = NULL;
		}

drain_data:
		if (likely(status & rx_not_ls))
			goto read_again;
		if (!skb)
			continue;

		/* Got entire packet into SKB. Finish it. */

		stmmac_get_rx_hwtstamp(priv, p, np, skb);

		if (priv->hw->hw_vlan_en)
			/* MAC level stripping. */
			stmmac_rx_hw_vlan(priv, priv->hw, p, skb);
		else
			/* Driver level stripping. */
			stmmac_rx_vlan(priv->dev, skb);

		skb->protocol = eth_type_trans(skb, priv->dev);

		if (unlikely(!coe) || !stmmac_has_ip_ethertype(skb) ||
		    (status & csum_none))
			skb_checksum_none_assert(skb);
		else
			skb->ip_summed = CHECKSUM_UNNECESSARY;

		if (!stmmac_get_rx_hash(priv, p, &hash, &hash_type))
			skb_set_hash(skb, hash, hash_type);

		skb_record_rx_queue(skb, queue);
		napi_gro_receive(&ch->rx_napi, skb);
		skb = NULL;

		rx_packets++;
		rx_bytes += len;
		count++;
	}

	if (status & rx_not_ls || skb) {
		rx_q->state_saved = true;
		rx_q->state.skb = skb;
		rx_q->state.error = error;
		rx_q->state.len = len;
	}

	stmmac_finalize_xdp_rx(priv, xdp_status);

	stmmac_rx_refill(priv, queue);

	u64_stats_update_begin(&rxq_stats->napi_syncp);
	u64_stats_add(&rxq_stats->napi.rx_packets, rx_packets);
	u64_stats_add(&rxq_stats->napi.rx_bytes, rx_bytes);
	u64_stats_add(&rxq_stats->napi.rx_pkt_n, count);
	u64_stats_update_end(&rxq_stats->napi_syncp);

	priv->xstats.rx_dropped += rx_dropped;
	priv->xstats.rx_errors += rx_errors;

	return count;
}

static int stmmac_napi_poll_rx(struct napi_struct *napi, int budget)
{
	struct stmmac_channel *ch =
		container_of(napi, struct stmmac_channel, rx_napi);
	struct stmmac_priv *priv = ch->priv_data;
	struct stmmac_rxq_stats *rxq_stats;
	u32 chan = ch->index;
	int work_done;

	rxq_stats = &priv->xstats.rxq_stats[chan];
	u64_stats_update_begin(&rxq_stats->napi_syncp);
	u64_stats_inc(&rxq_stats->napi.poll);
	u64_stats_update_end(&rxq_stats->napi_syncp);

	work_done = stmmac_rx(priv, budget, chan);
	if (work_done < budget && napi_complete_done(napi, work_done)) {
		unsigned long flags;

		spin_lock_irqsave(&ch->lock, flags);
		stmmac_enable_dma_irq(priv, priv->ioaddr, chan, 1, 0);
		spin_unlock_irqrestore(&ch->lock, flags);
	}

	return work_done;
}

static int stmmac_napi_poll_tx(struct napi_struct *napi, int budget)
{
	struct stmmac_channel *ch =
		container_of(napi, struct stmmac_channel, tx_napi);
	struct stmmac_priv *priv = ch->priv_data;
	struct stmmac_txq_stats *txq_stats;
	bool pending_packets = false;
	u32 chan = ch->index;
	int work_done;

	txq_stats = &priv->xstats.txq_stats[chan];
	u64_stats_update_begin(&txq_stats->napi_syncp);
	u64_stats_inc(&txq_stats->napi.poll);
	u64_stats_update_end(&txq_stats->napi_syncp);

	work_done = stmmac_tx_clean(priv, budget, chan, &pending_packets);
	work_done = min(work_done, budget);

	if (work_done < budget && napi_complete_done(napi, work_done)) {
		unsigned long flags;

		spin_lock_irqsave(&ch->lock, flags);
		stmmac_enable_dma_irq(priv, priv->ioaddr, chan, 0, 1);
		spin_unlock_irqrestore(&ch->lock, flags);
	}

	/* TX still have packet to handle, check if we need to arm tx timer */
	if (pending_packets)
		stmmac_tx_timer_arm(priv, chan);

	return work_done;
}

static int stmmac_napi_poll_rxtx(struct napi_struct *napi, int budget)
{
	struct stmmac_channel *ch =
		container_of(napi, struct stmmac_channel, rxtx_napi);
	struct stmmac_priv *priv = ch->priv_data;
	bool tx_pending_packets = false;
	int rx_done, tx_done, rxtx_done;
	struct stmmac_rxq_stats *rxq_stats;
	struct stmmac_txq_stats *txq_stats;
	u32 chan = ch->index;

	rxq_stats = &priv->xstats.rxq_stats[chan];
	u64_stats_update_begin(&rxq_stats->napi_syncp);
	u64_stats_inc(&rxq_stats->napi.poll);
	u64_stats_update_end(&rxq_stats->napi_syncp);

	txq_stats = &priv->xstats.txq_stats[chan];
	u64_stats_update_begin(&txq_stats->napi_syncp);
	u64_stats_inc(&txq_stats->napi.poll);
	u64_stats_update_end(&txq_stats->napi_syncp);

	tx_done = stmmac_tx_clean(priv, budget, chan, &tx_pending_packets);
	tx_done = min(tx_done, budget);

	rx_done = stmmac_rx_zc(priv, budget, chan);

	rxtx_done = max(tx_done, rx_done);

	/* If either TX or RX work is not complete, return budget
	 * and keep pooling
	 */
	if (rxtx_done >= budget)
		return budget;

	/* all work done, exit the polling mode */
	if (napi_complete_done(napi, rxtx_done)) {
		unsigned long flags;

		spin_lock_irqsave(&ch->lock, flags);
		/* Both RX and TX work done are compelte,
		 * so enable both RX & TX IRQs.
		 */
		stmmac_enable_dma_irq(priv, priv->ioaddr, chan, 1, 1);
		spin_unlock_irqrestore(&ch->lock, flags);
	}

	/* TX still have packet to handle, check if we need to arm tx timer */
	if (tx_pending_packets)
		stmmac_tx_timer_arm(priv, chan);

	return min(rxtx_done, budget - 1);
}

/**
 *  stmmac_tx_timeout
 *  @dev : Pointer to net device structure
 *  @txqueue: the index of the hanging transmit queue
 *  Description: this function is called when a packet transmission fails to
 *   complete within a reasonable time. The driver will mark the error in the
 *   netdev structure and arrange for the device to be reset to a sane state
 *   in order to transmit a new packet.
 */
static void stmmac_tx_timeout(struct net_device *dev, unsigned int txqueue)
{
	struct stmmac_priv *priv = netdev_priv(dev);

	stmmac_global_err(priv);
}

/**
 *  stmmac_set_rx_mode - entry point for multicast addressing
 *  @dev : pointer to the device structure
 *  Description:
 *  This function is a driver entry point which gets called by the kernel
 *  whenever multicast addresses must be enabled/disabled.
 *  Return value:
 *  void.
 *
 *  FIXME: This may need RXC to be running, but it may be called with BH
 *  disabled, which means we can't call phylink_rx_clk_stop*().
 */
static void stmmac_set_rx_mode(struct net_device *dev)
{
	struct stmmac_priv *priv = netdev_priv(dev);

	stmmac_set_filter(priv, priv->hw, dev);
}

/**
 *  stmmac_change_mtu - entry point to change MTU size for the device.
 *  @dev : device pointer.
 *  @new_mtu : the new MTU size for the device.
 *  Description: the Maximum Transfer Unit (MTU) is used by the network layer
 *  to drive packet transmission. Ethernet has an MTU of 1500 octets
 *  (ETH_DATA_LEN). This value can be changed with ifconfig.
 *  Return value:
 *  0 on success and an appropriate (-)ve integer as defined in errno.h
 *  file on failure.
 */
static int stmmac_change_mtu(struct net_device *dev, int new_mtu)
{
	struct stmmac_priv *priv = netdev_priv(dev);
	int txfifosz = priv->plat->tx_fifo_size;
	struct stmmac_dma_conf *dma_conf;
	const int mtu = new_mtu;
	int ret;

	if (txfifosz == 0)
		txfifosz = priv->dma_cap.tx_fifo_size;

	txfifosz /= priv->plat->tx_queues_to_use;

	if (stmmac_xdp_is_enabled(priv) && new_mtu > ETH_DATA_LEN) {
		netdev_dbg(priv->dev, "Jumbo frames not supported for XDP\n");
		return -EINVAL;
	}

	new_mtu = STMMAC_ALIGN(new_mtu);

	/* If condition true, FIFO is too small or MTU too large */
	if ((txfifosz < new_mtu) || (new_mtu > BUF_SIZE_16KiB))
		return -EINVAL;

	if (netif_running(dev)) {
		netdev_dbg(priv->dev, "restarting interface to change its MTU\n");
		/* Try to allocate the new DMA conf with the new mtu */
		dma_conf = stmmac_setup_dma_desc(priv, mtu);
		if (IS_ERR(dma_conf)) {
			netdev_err(priv->dev, "failed allocating new dma conf for new MTU %d\n",
				   mtu);
			return PTR_ERR(dma_conf);
		}

		__stmmac_release(dev);

		ret = __stmmac_open(dev, dma_conf);
		if (ret) {
			free_dma_desc_resources(priv, dma_conf);
			kfree(dma_conf);
			netdev_err(priv->dev, "failed reopening the interface after MTU change\n");
			return ret;
		}

		kfree(dma_conf);

		stmmac_set_rx_mode(dev);
	}

	WRITE_ONCE(dev->mtu, mtu);
	netdev_update_features(dev);

	return 0;
}

static netdev_features_t stmmac_fix_features(struct net_device *dev,
					     netdev_features_t features)
{
	struct stmmac_priv *priv = netdev_priv(dev);

	if (priv->plat->rx_coe == STMMAC_RX_COE_NONE)
		features &= ~NETIF_F_RXCSUM;

	if (!priv->plat->tx_coe)
		features &= ~NETIF_F_CSUM_MASK;

	/* Some GMAC devices have a bugged Jumbo frame support that
	 * needs to have the Tx COE disabled for oversized frames
	 * (due to limited buffer sizes). In this case we disable
	 * the TX csum insertion in the TDES and not use SF.
	 */
	if (priv->plat->bugged_jumbo && (dev->mtu > ETH_DATA_LEN))
		features &= ~NETIF_F_CSUM_MASK;

	/* Disable tso if asked by ethtool */
	if ((priv->plat->flags & STMMAC_FLAG_TSO_EN) && (priv->dma_cap.tsoen)) {
		if (features & NETIF_F_TSO)
			priv->tso = true;
		else
			priv->tso = false;
	}

	return features;
}

static int stmmac_set_features(struct net_device *netdev,
			       netdev_features_t features)
{
	struct stmmac_priv *priv = netdev_priv(netdev);

	/* Keep the COE Type in case of csum is supporting */
	if (features & NETIF_F_RXCSUM)
		priv->hw->rx_csum = priv->plat->rx_coe;
	else
		priv->hw->rx_csum = 0;
	/* No check needed because rx_coe has been set before and it will be
	 * fixed in case of issue.
	 */
	stmmac_rx_ipc(priv, priv->hw);

	if (priv->sph_cap) {
		bool sph_en = (priv->hw->rx_csum > 0) && priv->sph;
		u32 chan;

		for (chan = 0; chan < priv->plat->rx_queues_to_use; chan++)
			stmmac_enable_sph(priv, priv->ioaddr, sph_en, chan);
	}

	if (features & NETIF_F_HW_VLAN_CTAG_RX)
		priv->hw->hw_vlan_en = true;
	else
		priv->hw->hw_vlan_en = false;

	phylink_rx_clk_stop_block(priv->phylink);
	stmmac_set_hw_vlan_mode(priv, priv->hw);
	phylink_rx_clk_stop_unblock(priv->phylink);

	return 0;
}

static void stmmac_common_interrupt(struct stmmac_priv *priv)
{
	u32 rx_cnt = priv->plat->rx_queues_to_use;
	u32 tx_cnt = priv->plat->tx_queues_to_use;
	u32 queues_count;
	u32 queue;
	bool xmac;

	xmac = priv->plat->has_gmac4 || priv->plat->has_xgmac;
	queues_count = (rx_cnt > tx_cnt) ? rx_cnt : tx_cnt;

	if (priv->irq_wake)
		pm_wakeup_event(priv->device, 0);

	if (priv->dma_cap.estsel)
		stmmac_est_irq_status(priv, priv, priv->dev,
				      &priv->xstats, tx_cnt);

	if (stmmac_fpe_supported(priv))
		stmmac_fpe_irq_status(priv);

	/* To handle GMAC own interrupts */
	if ((priv->plat->has_gmac) || xmac) {
		int status = stmmac_host_irq_status(priv, priv->hw, &priv->xstats);

		if (unlikely(status)) {
			/* For LPI we need to save the tx status */
			if (status & CORE_IRQ_TX_PATH_IN_LPI_MODE)
				priv->tx_path_in_lpi_mode = true;
			if (status & CORE_IRQ_TX_PATH_EXIT_LPI_MODE)
				priv->tx_path_in_lpi_mode = false;
		}

		for (queue = 0; queue < queues_count; queue++)
			stmmac_host_mtl_irq_status(priv, priv->hw, queue);

		/* PCS link status */
		if (priv->hw->pcs &&
		    !(priv->plat->flags & STMMAC_FLAG_HAS_INTEGRATED_PCS)) {
			if (priv->xstats.pcs_link)
				netif_carrier_on(priv->dev);
			else
				netif_carrier_off(priv->dev);
		}

		stmmac_timestamp_interrupt(priv, priv);
	}
}

/**
 *  stmmac_interrupt - main ISR
 *  @irq: interrupt number.
 *  @dev_id: to pass the net device pointer.
 *  Description: this is the main driver interrupt service routine.
 *  It can call:
 *  o DMA service routine (to manage incoming frame reception and transmission
 *    status)
 *  o Core interrupts to manage: remote wake-up, management counter, LPI
 *    interrupts.
 */
static irqreturn_t stmmac_interrupt(int irq, void *dev_id)
{
	struct net_device *dev = (struct net_device *)dev_id;
	struct stmmac_priv *priv = netdev_priv(dev);

	/* Check if adapter is up */
	if (test_bit(STMMAC_DOWN, &priv->state))
		return IRQ_HANDLED;

	/* Check ASP error if it isn't delivered via an individual IRQ */
	if (priv->sfty_irq <= 0 && stmmac_safety_feat_interrupt(priv))
		return IRQ_HANDLED;

	/* To handle Common interrupts */
	stmmac_common_interrupt(priv);

	/* To handle DMA interrupts */
	stmmac_dma_interrupt(priv);

	return IRQ_HANDLED;
}

static irqreturn_t stmmac_mac_interrupt(int irq, void *dev_id)
{
	struct net_device *dev = (struct net_device *)dev_id;
	struct stmmac_priv *priv = netdev_priv(dev);

	/* Check if adapter is up */
	if (test_bit(STMMAC_DOWN, &priv->state))
		return IRQ_HANDLED;

	/* To handle Common interrupts */
	stmmac_common_interrupt(priv);

	return IRQ_HANDLED;
}

static irqreturn_t stmmac_safety_interrupt(int irq, void *dev_id)
{
	struct net_device *dev = (struct net_device *)dev_id;
	struct stmmac_priv *priv = netdev_priv(dev);

	/* Check if adapter is up */
	if (test_bit(STMMAC_DOWN, &priv->state))
		return IRQ_HANDLED;

	/* Check if a fatal error happened */
	stmmac_safety_feat_interrupt(priv);

	return IRQ_HANDLED;
}

static irqreturn_t stmmac_msi_intr_tx(int irq, void *data)
{
	struct stmmac_tx_queue *tx_q = (struct stmmac_tx_queue *)data;
	struct stmmac_dma_conf *dma_conf;
	int chan = tx_q->queue_index;
	struct stmmac_priv *priv;
	int status;

	dma_conf = container_of(tx_q, struct stmmac_dma_conf, tx_queue[chan]);
	priv = container_of(dma_conf, struct stmmac_priv, dma_conf);

	/* Check if adapter is up */
	if (test_bit(STMMAC_DOWN, &priv->state))
		return IRQ_HANDLED;

	status = stmmac_napi_check(priv, chan, DMA_DIR_TX);

	if (unlikely(status & tx_hard_error_bump_tc)) {
		/* Try to bump up the dma threshold on this failure */
		stmmac_bump_dma_threshold(priv, chan);
	} else if (unlikely(status == tx_hard_error)) {
		stmmac_tx_err(priv, chan);
	}

	return IRQ_HANDLED;
}

static irqreturn_t stmmac_msi_intr_rx(int irq, void *data)
{
	struct stmmac_rx_queue *rx_q = (struct stmmac_rx_queue *)data;
	struct stmmac_dma_conf *dma_conf;
	int chan = rx_q->queue_index;
	struct stmmac_priv *priv;

	dma_conf = container_of(rx_q, struct stmmac_dma_conf, rx_queue[chan]);
	priv = container_of(dma_conf, struct stmmac_priv, dma_conf);

	/* Check if adapter is up */
	if (test_bit(STMMAC_DOWN, &priv->state))
		return IRQ_HANDLED;

	stmmac_napi_check(priv, chan, DMA_DIR_RX);

	return IRQ_HANDLED;
}

/**
 *  stmmac_ioctl - Entry point for the Ioctl
 *  @dev: Device pointer.
 *  @rq: An IOCTL specefic structure, that can contain a pointer to
 *  a proprietary structure used to pass information to the driver.
 *  @cmd: IOCTL command
 *  Description:
 *  Currently it supports the phy_mii_ioctl(...) and HW time stamping.
 */
static int stmmac_ioctl(struct net_device *dev, struct ifreq *rq, int cmd)
{
	struct stmmac_priv *priv = netdev_priv (dev);
	int ret = -EOPNOTSUPP;

	if (!netif_running(dev))
		return -EINVAL;

	switch (cmd) {
	case SIOCGMIIPHY:
	case SIOCGMIIREG:
	case SIOCSMIIREG:
		ret = phylink_mii_ioctl(priv->phylink, rq, cmd);
		break;
	default:
		break;
	}

	return ret;
}

static int stmmac_setup_tc_block_cb(enum tc_setup_type type, void *type_data,
				    void *cb_priv)
{
	struct stmmac_priv *priv = cb_priv;
	int ret = -EOPNOTSUPP;

	if (!tc_cls_can_offload_and_chain0(priv->dev, type_data))
		return ret;

	__stmmac_disable_all_queues(priv);

	switch (type) {
	case TC_SETUP_CLSU32:
		ret = stmmac_tc_setup_cls_u32(priv, priv, type_data);
		break;
	case TC_SETUP_CLSFLOWER:
		ret = stmmac_tc_setup_cls(priv, priv, type_data);
		break;
	default:
		break;
	}

	stmmac_enable_all_queues(priv);
	return ret;
}

static LIST_HEAD(stmmac_block_cb_list);

static int stmmac_setup_tc(struct net_device *ndev, enum tc_setup_type type,
			   void *type_data)
{
	struct stmmac_priv *priv = netdev_priv(ndev);

	switch (type) {
	case TC_QUERY_CAPS:
		return stmmac_tc_query_caps(priv, priv, type_data);
	case TC_SETUP_QDISC_MQPRIO:
		return stmmac_tc_setup_mqprio(priv, priv, type_data);
	case TC_SETUP_BLOCK:
		return flow_block_cb_setup_simple(type_data,
						  &stmmac_block_cb_list,
						  stmmac_setup_tc_block_cb,
						  priv, priv, true);
	case TC_SETUP_QDISC_CBS:
		return stmmac_tc_setup_cbs(priv, priv, type_data);
	case TC_SETUP_QDISC_TAPRIO:
		return stmmac_tc_setup_taprio(priv, priv, type_data);
	case TC_SETUP_QDISC_ETF:
		return stmmac_tc_setup_etf(priv, priv, type_data);
	default:
		return -EOPNOTSUPP;
	}
}

static u16 stmmac_select_queue(struct net_device *dev, struct sk_buff *skb,
			       struct net_device *sb_dev)
{
	int gso = skb_shinfo(skb)->gso_type;

	if (gso & (SKB_GSO_TCPV4 | SKB_GSO_TCPV6 | SKB_GSO_UDP_L4)) {
		/*
		 * There is no way to determine the number of TSO/USO
		 * capable Queues. Let's use always the Queue 0
		 * because if TSO/USO is supported then at least this
		 * one will be capable.
		 */
		return 0;
	}

	return netdev_pick_tx(dev, skb, NULL) % dev->real_num_tx_queues;
}

static int stmmac_set_mac_address(struct net_device *ndev, void *addr)
{
	struct stmmac_priv *priv = netdev_priv(ndev);
	int ret = 0;

	ret = pm_runtime_resume_and_get(priv->device);
	if (ret < 0)
		return ret;

	ret = eth_mac_addr(ndev, addr);
	if (ret)
		goto set_mac_error;

	phylink_rx_clk_stop_block(priv->phylink);
	stmmac_set_umac_addr(priv, priv->hw, ndev->dev_addr, 0);
	phylink_rx_clk_stop_unblock(priv->phylink);

set_mac_error:
	pm_runtime_put(priv->device);

	return ret;
}

#ifdef CONFIG_DEBUG_FS
static struct dentry *stmmac_fs_dir;

static void sysfs_display_ring(void *head, int size, int extend_desc,
			       struct seq_file *seq, dma_addr_t dma_phy_addr)
{
	struct dma_extended_desc *ep = (struct dma_extended_desc *)head;
	struct dma_desc *p = (struct dma_desc *)head;
	unsigned int desc_size;
	dma_addr_t dma_addr;
	int i;

	desc_size = extend_desc ? sizeof(*ep) : sizeof(*p);
	for (i = 0; i < size; i++) {
		dma_addr = dma_phy_addr + i * desc_size;
		seq_printf(seq, "%d [%pad]: 0x%x 0x%x 0x%x 0x%x\n",
				i, &dma_addr,
				le32_to_cpu(p->des0), le32_to_cpu(p->des1),
				le32_to_cpu(p->des2), le32_to_cpu(p->des3));
		if (extend_desc)
			p = &(++ep)->basic;
		else
			p++;
	}
}

static int stmmac_rings_status_show(struct seq_file *seq, void *v)
{
	struct net_device *dev = seq->private;
	struct stmmac_priv *priv = netdev_priv(dev);
	u32 rx_count = priv->plat->rx_queues_to_use;
	u32 tx_count = priv->plat->tx_queues_to_use;
	u32 queue;

	if ((dev->flags & IFF_UP) == 0)
		return 0;

	for (queue = 0; queue < rx_count; queue++) {
		struct stmmac_rx_queue *rx_q = &priv->dma_conf.rx_queue[queue];

		seq_printf(seq, "RX Queue %d:\n", queue);

		if (priv->extend_desc) {
			seq_printf(seq, "Extended descriptor ring:\n");
			sysfs_display_ring((void *)rx_q->dma_erx,
					   priv->dma_conf.dma_rx_size, 1, seq, rx_q->dma_rx_phy);
		} else {
			seq_printf(seq, "Descriptor ring:\n");
			sysfs_display_ring((void *)rx_q->dma_rx,
					   priv->dma_conf.dma_rx_size, 0, seq, rx_q->dma_rx_phy);
		}
	}

	for (queue = 0; queue < tx_count; queue++) {
		struct stmmac_tx_queue *tx_q = &priv->dma_conf.tx_queue[queue];

		seq_printf(seq, "TX Queue %d:\n", queue);

		if (priv->extend_desc) {
			seq_printf(seq, "Extended descriptor ring:\n");
			sysfs_display_ring((void *)tx_q->dma_etx,
					   priv->dma_conf.dma_tx_size, 1, seq, tx_q->dma_tx_phy);
		} else if (!(tx_q->tbs & STMMAC_TBS_AVAIL)) {
			seq_printf(seq, "Descriptor ring:\n");
			sysfs_display_ring((void *)tx_q->dma_tx,
					   priv->dma_conf.dma_tx_size, 0, seq, tx_q->dma_tx_phy);
		}
	}

	return 0;
}
DEFINE_SHOW_ATTRIBUTE(stmmac_rings_status);

static int stmmac_dma_cap_show(struct seq_file *seq, void *v)
{
	static const char * const dwxgmac_timestamp_source[] = {
		"None",
		"Internal",
		"External",
		"Both",
	};
	static const char * const dwxgmac_safety_feature_desc[] = {
		"No",
		"All Safety Features with ECC and Parity",
		"All Safety Features without ECC or Parity",
		"All Safety Features with Parity Only",
		"ECC Only",
		"UNDEFINED",
		"UNDEFINED",
		"UNDEFINED",
	};
	struct net_device *dev = seq->private;
	struct stmmac_priv *priv = netdev_priv(dev);

	if (!priv->hw_cap_support) {
		seq_printf(seq, "DMA HW features not supported\n");
		return 0;
	}

	seq_printf(seq, "==============================\n");
	seq_printf(seq, "\tDMA HW features\n");
	seq_printf(seq, "==============================\n");

	seq_printf(seq, "\t10/100 Mbps: %s\n",
		   (priv->dma_cap.mbps_10_100) ? "Y" : "N");
	seq_printf(seq, "\t1000 Mbps: %s\n",
		   (priv->dma_cap.mbps_1000) ? "Y" : "N");
	seq_printf(seq, "\tHalf duplex: %s\n",
		   (priv->dma_cap.half_duplex) ? "Y" : "N");
	if (priv->plat->has_xgmac) {
		seq_printf(seq,
			   "\tNumber of Additional MAC address registers: %d\n",
			   priv->dma_cap.multi_addr);
	} else {
		seq_printf(seq, "\tHash Filter: %s\n",
			   (priv->dma_cap.hash_filter) ? "Y" : "N");
		seq_printf(seq, "\tMultiple MAC address registers: %s\n",
			   (priv->dma_cap.multi_addr) ? "Y" : "N");
	}
	seq_printf(seq, "\tPCS (TBI/SGMII/RTBI PHY interfaces): %s\n",
		   (priv->dma_cap.pcs) ? "Y" : "N");
	seq_printf(seq, "\tSMA (MDIO) Interface: %s\n",
		   (priv->dma_cap.sma_mdio) ? "Y" : "N");
	seq_printf(seq, "\tPMT Remote wake up: %s\n",
		   (priv->dma_cap.pmt_remote_wake_up) ? "Y" : "N");
	seq_printf(seq, "\tPMT Magic Frame: %s\n",
		   (priv->dma_cap.pmt_magic_frame) ? "Y" : "N");
	seq_printf(seq, "\tRMON module: %s\n",
		   (priv->dma_cap.rmon) ? "Y" : "N");
	seq_printf(seq, "\tIEEE 1588-2002 Time Stamp: %s\n",
		   (priv->dma_cap.time_stamp) ? "Y" : "N");
	seq_printf(seq, "\tIEEE 1588-2008 Advanced Time Stamp: %s\n",
		   (priv->dma_cap.atime_stamp) ? "Y" : "N");
	if (priv->plat->has_xgmac)
		seq_printf(seq, "\tTimestamp System Time Source: %s\n",
			   dwxgmac_timestamp_source[priv->dma_cap.tssrc]);
	seq_printf(seq, "\t802.3az - Energy-Efficient Ethernet (EEE): %s\n",
		   (priv->dma_cap.eee) ? "Y" : "N");
	seq_printf(seq, "\tAV features: %s\n", (priv->dma_cap.av) ? "Y" : "N");
	seq_printf(seq, "\tChecksum Offload in TX: %s\n",
		   (priv->dma_cap.tx_coe) ? "Y" : "N");
	if (priv->synopsys_id >= DWMAC_CORE_4_00 ||
	    priv->plat->has_xgmac) {
		seq_printf(seq, "\tIP Checksum Offload in RX: %s\n",
			   (priv->dma_cap.rx_coe) ? "Y" : "N");
	} else {
		seq_printf(seq, "\tIP Checksum Offload (type1) in RX: %s\n",
			   (priv->dma_cap.rx_coe_type1) ? "Y" : "N");
		seq_printf(seq, "\tIP Checksum Offload (type2) in RX: %s\n",
			   (priv->dma_cap.rx_coe_type2) ? "Y" : "N");
		seq_printf(seq, "\tRXFIFO > 2048bytes: %s\n",
			   (priv->dma_cap.rxfifo_over_2048) ? "Y" : "N");
	}
	seq_printf(seq, "\tNumber of Additional RX channel: %d\n",
		   priv->dma_cap.number_rx_channel);
	seq_printf(seq, "\tNumber of Additional TX channel: %d\n",
		   priv->dma_cap.number_tx_channel);
	seq_printf(seq, "\tNumber of Additional RX queues: %d\n",
		   priv->dma_cap.number_rx_queues);
	seq_printf(seq, "\tNumber of Additional TX queues: %d\n",
		   priv->dma_cap.number_tx_queues);
	seq_printf(seq, "\tEnhanced descriptors: %s\n",
		   (priv->dma_cap.enh_desc) ? "Y" : "N");
	seq_printf(seq, "\tTX Fifo Size: %d\n", priv->dma_cap.tx_fifo_size);
	seq_printf(seq, "\tRX Fifo Size: %d\n", priv->dma_cap.rx_fifo_size);
	seq_printf(seq, "\tHash Table Size: %lu\n", priv->dma_cap.hash_tb_sz ?
		   (BIT(priv->dma_cap.hash_tb_sz) << 5) : 0);
	seq_printf(seq, "\tTSO: %s\n", priv->dma_cap.tsoen ? "Y" : "N");
	seq_printf(seq, "\tNumber of PPS Outputs: %d\n",
		   priv->dma_cap.pps_out_num);
	seq_printf(seq, "\tSafety Features: %s\n",
		   dwxgmac_safety_feature_desc[priv->dma_cap.asp]);
	seq_printf(seq, "\tFlexible RX Parser: %s\n",
		   priv->dma_cap.frpsel ? "Y" : "N");
	seq_printf(seq, "\tEnhanced Addressing: %d\n",
		   priv->dma_cap.host_dma_width);
	seq_printf(seq, "\tReceive Side Scaling: %s\n",
		   priv->dma_cap.rssen ? "Y" : "N");
	seq_printf(seq, "\tVLAN Hash Filtering: %s\n",
		   priv->dma_cap.vlhash ? "Y" : "N");
	seq_printf(seq, "\tSplit Header: %s\n",
		   priv->dma_cap.sphen ? "Y" : "N");
	seq_printf(seq, "\tVLAN TX Insertion: %s\n",
		   priv->dma_cap.vlins ? "Y" : "N");
	seq_printf(seq, "\tDouble VLAN: %s\n",
		   priv->dma_cap.dvlan ? "Y" : "N");
	seq_printf(seq, "\tNumber of L3/L4 Filters: %d\n",
		   priv->dma_cap.l3l4fnum);
	seq_printf(seq, "\tARP Offloading: %s\n",
		   priv->dma_cap.arpoffsel ? "Y" : "N");
	seq_printf(seq, "\tEnhancements to Scheduled Traffic (EST): %s\n",
		   priv->dma_cap.estsel ? "Y" : "N");
	seq_printf(seq, "\tFrame Preemption (FPE): %s\n",
		   priv->dma_cap.fpesel ? "Y" : "N");
	seq_printf(seq, "\tTime-Based Scheduling (TBS): %s\n",
		   priv->dma_cap.tbssel ? "Y" : "N");
	seq_printf(seq, "\tNumber of DMA Channels Enabled for TBS: %d\n",
		   priv->dma_cap.tbs_ch_num);
	seq_printf(seq, "\tPer-Stream Filtering: %s\n",
		   priv->dma_cap.sgfsel ? "Y" : "N");
	seq_printf(seq, "\tTX Timestamp FIFO Depth: %lu\n",
		   BIT(priv->dma_cap.ttsfd) >> 1);
	seq_printf(seq, "\tNumber of Traffic Classes: %d\n",
		   priv->dma_cap.numtc);
	seq_printf(seq, "\tDCB Feature: %s\n",
		   priv->dma_cap.dcben ? "Y" : "N");
	seq_printf(seq, "\tIEEE 1588 High Word Register: %s\n",
		   priv->dma_cap.advthword ? "Y" : "N");
	seq_printf(seq, "\tPTP Offload: %s\n",
		   priv->dma_cap.ptoen ? "Y" : "N");
	seq_printf(seq, "\tOne-Step Timestamping: %s\n",
		   priv->dma_cap.osten ? "Y" : "N");
	seq_printf(seq, "\tPriority-Based Flow Control: %s\n",
		   priv->dma_cap.pfcen ? "Y" : "N");
	seq_printf(seq, "\tNumber of Flexible RX Parser Instructions: %lu\n",
		   BIT(priv->dma_cap.frpes) << 6);
	seq_printf(seq, "\tNumber of Flexible RX Parser Parsable Bytes: %lu\n",
		   BIT(priv->dma_cap.frpbs) << 6);
	seq_printf(seq, "\tParallel Instruction Processor Engines: %d\n",
		   priv->dma_cap.frppipe_num);
	seq_printf(seq, "\tNumber of Extended VLAN Tag Filters: %lu\n",
		   priv->dma_cap.nrvf_num ?
		   (BIT(priv->dma_cap.nrvf_num) << 1) : 0);
	seq_printf(seq, "\tWidth of the Time Interval Field in GCL: %d\n",
		   priv->dma_cap.estwid ? 4 * priv->dma_cap.estwid + 12 : 0);
	seq_printf(seq, "\tDepth of GCL: %lu\n",
		   priv->dma_cap.estdep ? (BIT(priv->dma_cap.estdep) << 5) : 0);
	seq_printf(seq, "\tQueue/Channel-Based VLAN Tag Insertion on TX: %s\n",
		   priv->dma_cap.cbtisel ? "Y" : "N");
	seq_printf(seq, "\tNumber of Auxiliary Snapshot Inputs: %d\n",
		   priv->dma_cap.aux_snapshot_n);
	seq_printf(seq, "\tOne-Step Timestamping for PTP over UDP/IP: %s\n",
		   priv->dma_cap.pou_ost_en ? "Y" : "N");
	seq_printf(seq, "\tEnhanced DMA: %s\n",
		   priv->dma_cap.edma ? "Y" : "N");
	seq_printf(seq, "\tDifferent Descriptor Cache: %s\n",
		   priv->dma_cap.ediffc ? "Y" : "N");
	seq_printf(seq, "\tVxLAN/NVGRE: %s\n",
		   priv->dma_cap.vxn ? "Y" : "N");
	seq_printf(seq, "\tDebug Memory Interface: %s\n",
		   priv->dma_cap.dbgmem ? "Y" : "N");
	seq_printf(seq, "\tNumber of Policing Counters: %lu\n",
		   priv->dma_cap.pcsel ? BIT(priv->dma_cap.pcsel + 3) : 0);
	return 0;
}
DEFINE_SHOW_ATTRIBUTE(stmmac_dma_cap);

/* Use network device events to rename debugfs file entries.
 */
static int stmmac_device_event(struct notifier_block *unused,
			       unsigned long event, void *ptr)
{
	struct net_device *dev = netdev_notifier_info_to_dev(ptr);
	struct stmmac_priv *priv = netdev_priv(dev);

	if (dev->netdev_ops != &stmmac_netdev_ops)
		goto done;

	switch (event) {
	case NETDEV_CHANGENAME:
		debugfs_change_name(priv->dbgfs_dir, "%s", dev->name);
		break;
	}
done:
	return NOTIFY_DONE;
}

static struct notifier_block stmmac_notifier = {
	.notifier_call = stmmac_device_event,
};

static void stmmac_init_fs(struct net_device *dev)
{
	struct stmmac_priv *priv = netdev_priv(dev);

	rtnl_lock();

	/* Create per netdev entries */
	priv->dbgfs_dir = debugfs_create_dir(dev->name, stmmac_fs_dir);

	/* Entry to report DMA RX/TX rings */
	debugfs_create_file("descriptors_status", 0444, priv->dbgfs_dir, dev,
			    &stmmac_rings_status_fops);

	/* Entry to report the DMA HW features */
	debugfs_create_file("dma_cap", 0444, priv->dbgfs_dir, dev,
			    &stmmac_dma_cap_fops);

	rtnl_unlock();
}

static void stmmac_exit_fs(struct net_device *dev)
{
	struct stmmac_priv *priv = netdev_priv(dev);

	debugfs_remove_recursive(priv->dbgfs_dir);
}
#endif /* CONFIG_DEBUG_FS */

static u32 stmmac_vid_crc32_le(__le16 vid_le)
{
	unsigned char *data = (unsigned char *)&vid_le;
	unsigned char data_byte = 0;
	u32 crc = ~0x0;
	u32 temp = 0;
	int i, bits;

	bits = get_bitmask_order(VLAN_VID_MASK);
	for (i = 0; i < bits; i++) {
		if ((i % 8) == 0)
			data_byte = data[i / 8];

		temp = ((crc & 1) ^ data_byte) & 1;
		crc >>= 1;
		data_byte >>= 1;

		if (temp)
			crc ^= 0xedb88320;
	}

	return crc;
}

static int stmmac_vlan_update(struct stmmac_priv *priv, bool is_double)
{
	u32 crc, hash = 0;
	u16 pmatch = 0;
	int count = 0;
	u16 vid = 0;

	for_each_set_bit(vid, priv->active_vlans, VLAN_N_VID) {
		__le16 vid_le = cpu_to_le16(vid);
		crc = bitrev32(~stmmac_vid_crc32_le(vid_le)) >> 28;
		hash |= (1 << crc);
		count++;
	}

	if (!priv->dma_cap.vlhash) {
		if (count > 2) /* VID = 0 always passes filter */
			return -EOPNOTSUPP;

		pmatch = vid;
		hash = 0;
	}

	return stmmac_update_vlan_hash(priv, priv->hw, hash, pmatch, is_double);
}

/* FIXME: This may need RXC to be running, but it may be called with BH
 * disabled, which means we can't call phylink_rx_clk_stop*().
 */
static int stmmac_vlan_rx_add_vid(struct net_device *ndev, __be16 proto, u16 vid)
{
	struct stmmac_priv *priv = netdev_priv(ndev);
	bool is_double = false;
	int ret;

	ret = pm_runtime_resume_and_get(priv->device);
	if (ret < 0)
		return ret;

	if (be16_to_cpu(proto) == ETH_P_8021AD)
		is_double = true;

	set_bit(vid, priv->active_vlans);
	ret = stmmac_vlan_update(priv, is_double);
	if (ret) {
		clear_bit(vid, priv->active_vlans);
		goto err_pm_put;
	}

	if (priv->hw->num_vlan) {
		ret = stmmac_add_hw_vlan_rx_fltr(priv, ndev, priv->hw, proto, vid);
		if (ret)
			goto err_pm_put;
	}
err_pm_put:
	pm_runtime_put(priv->device);

	return ret;
}

/* FIXME: This may need RXC to be running, but it may be called with BH
 * disabled, which means we can't call phylink_rx_clk_stop*().
 */
static int stmmac_vlan_rx_kill_vid(struct net_device *ndev, __be16 proto, u16 vid)
{
	struct stmmac_priv *priv = netdev_priv(ndev);
	bool is_double = false;
	int ret;

	ret = pm_runtime_resume_and_get(priv->device);
	if (ret < 0)
		return ret;

	if (be16_to_cpu(proto) == ETH_P_8021AD)
		is_double = true;

	clear_bit(vid, priv->active_vlans);

	if (priv->hw->num_vlan) {
		ret = stmmac_del_hw_vlan_rx_fltr(priv, ndev, priv->hw, proto, vid);
		if (ret)
			goto del_vlan_error;
	}

	ret = stmmac_vlan_update(priv, is_double);

del_vlan_error:
	pm_runtime_put(priv->device);

	return ret;
}

static int stmmac_bpf(struct net_device *dev, struct netdev_bpf *bpf)
{
	struct stmmac_priv *priv = netdev_priv(dev);

	switch (bpf->command) {
	case XDP_SETUP_PROG:
		return stmmac_xdp_set_prog(priv, bpf->prog, bpf->extack);
	case XDP_SETUP_XSK_POOL:
		return stmmac_xdp_setup_pool(priv, bpf->xsk.pool,
					     bpf->xsk.queue_id);
	default:
		return -EOPNOTSUPP;
	}
}

static int stmmac_xdp_xmit(struct net_device *dev, int num_frames,
			   struct xdp_frame **frames, u32 flags)
{
	struct stmmac_priv *priv = netdev_priv(dev);
	int cpu = smp_processor_id();
	struct netdev_queue *nq;
	int i, nxmit = 0;
	int queue;

	if (unlikely(test_bit(STMMAC_DOWN, &priv->state)))
		return -ENETDOWN;

	if (unlikely(flags & ~XDP_XMIT_FLAGS_MASK))
		return -EINVAL;

	queue = stmmac_xdp_get_tx_queue(priv, cpu);
	nq = netdev_get_tx_queue(priv->dev, queue);

	__netif_tx_lock(nq, cpu);
	/* Avoids TX time-out as we are sharing with slow path */
	txq_trans_cond_update(nq);

	for (i = 0; i < num_frames; i++) {
		int res;

		res = stmmac_xdp_xmit_xdpf(priv, queue, frames[i], true);
		if (res == STMMAC_XDP_CONSUMED)
			break;

		nxmit++;
	}

	if (flags & XDP_XMIT_FLUSH) {
		stmmac_flush_tx_descriptors(priv, queue);
		stmmac_tx_timer_arm(priv, queue);
	}

	__netif_tx_unlock(nq);

	return nxmit;
}

void stmmac_disable_rx_queue(struct stmmac_priv *priv, u32 queue)
{
	struct stmmac_channel *ch = &priv->channel[queue];
	unsigned long flags;

	spin_lock_irqsave(&ch->lock, flags);
	stmmac_disable_dma_irq(priv, priv->ioaddr, queue, 1, 0);
	spin_unlock_irqrestore(&ch->lock, flags);

	stmmac_stop_rx_dma(priv, queue);
	__free_dma_rx_desc_resources(priv, &priv->dma_conf, queue);
}

void stmmac_enable_rx_queue(struct stmmac_priv *priv, u32 queue)
{
	struct stmmac_rx_queue *rx_q = &priv->dma_conf.rx_queue[queue];
	struct stmmac_channel *ch = &priv->channel[queue];
	unsigned long flags;
	u32 buf_size;
	int ret;

	ret = __alloc_dma_rx_desc_resources(priv, &priv->dma_conf, queue);
	if (ret) {
		netdev_err(priv->dev, "Failed to alloc RX desc.\n");
		return;
	}

	ret = __init_dma_rx_desc_rings(priv, &priv->dma_conf, queue, GFP_KERNEL);
	if (ret) {
		__free_dma_rx_desc_resources(priv, &priv->dma_conf, queue);
		netdev_err(priv->dev, "Failed to init RX desc.\n");
		return;
	}

	stmmac_reset_rx_queue(priv, queue);
	stmmac_clear_rx_descriptors(priv, &priv->dma_conf, queue);

	stmmac_init_rx_chan(priv, priv->ioaddr, priv->plat->dma_cfg,
			    rx_q->dma_rx_phy, rx_q->queue_index);

	rx_q->rx_tail_addr = rx_q->dma_rx_phy + (rx_q->buf_alloc_num *
			     sizeof(struct dma_desc));
	stmmac_set_rx_tail_ptr(priv, priv->ioaddr,
			       rx_q->rx_tail_addr, rx_q->queue_index);

	if (rx_q->xsk_pool && rx_q->buf_alloc_num) {
		buf_size = xsk_pool_get_rx_frame_size(rx_q->xsk_pool);
		stmmac_set_dma_bfsize(priv, priv->ioaddr,
				      buf_size,
				      rx_q->queue_index);
	} else {
		stmmac_set_dma_bfsize(priv, priv->ioaddr,
				      priv->dma_conf.dma_buf_sz,
				      rx_q->queue_index);
	}

	stmmac_start_rx_dma(priv, queue);

	spin_lock_irqsave(&ch->lock, flags);
	stmmac_enable_dma_irq(priv, priv->ioaddr, queue, 1, 0);
	spin_unlock_irqrestore(&ch->lock, flags);
}

void stmmac_disable_tx_queue(struct stmmac_priv *priv, u32 queue)
{
	struct stmmac_channel *ch = &priv->channel[queue];
	unsigned long flags;

	spin_lock_irqsave(&ch->lock, flags);
	stmmac_disable_dma_irq(priv, priv->ioaddr, queue, 0, 1);
	spin_unlock_irqrestore(&ch->lock, flags);

	stmmac_stop_tx_dma(priv, queue);
	__free_dma_tx_desc_resources(priv, &priv->dma_conf, queue);
}

void stmmac_enable_tx_queue(struct stmmac_priv *priv, u32 queue)
{
	struct stmmac_tx_queue *tx_q = &priv->dma_conf.tx_queue[queue];
	struct stmmac_channel *ch = &priv->channel[queue];
	unsigned long flags;
	int ret;

	ret = __alloc_dma_tx_desc_resources(priv, &priv->dma_conf, queue);
	if (ret) {
		netdev_err(priv->dev, "Failed to alloc TX desc.\n");
		return;
	}

	ret = __init_dma_tx_desc_rings(priv,  &priv->dma_conf, queue);
	if (ret) {
		__free_dma_tx_desc_resources(priv, &priv->dma_conf, queue);
		netdev_err(priv->dev, "Failed to init TX desc.\n");
		return;
	}

	stmmac_reset_tx_queue(priv, queue);
	stmmac_clear_tx_descriptors(priv, &priv->dma_conf, queue);

	stmmac_init_tx_chan(priv, priv->ioaddr, priv->plat->dma_cfg,
			    tx_q->dma_tx_phy, tx_q->queue_index);

	if (tx_q->tbs & STMMAC_TBS_AVAIL)
		stmmac_enable_tbs(priv, priv->ioaddr, 1, tx_q->queue_index);

	tx_q->tx_tail_addr = tx_q->dma_tx_phy;
	stmmac_set_tx_tail_ptr(priv, priv->ioaddr,
			       tx_q->tx_tail_addr, tx_q->queue_index);

	stmmac_start_tx_dma(priv, queue);

	spin_lock_irqsave(&ch->lock, flags);
	stmmac_enable_dma_irq(priv, priv->ioaddr, queue, 0, 1);
	spin_unlock_irqrestore(&ch->lock, flags);
}

void stmmac_xdp_release(struct net_device *dev)
{
	struct stmmac_priv *priv = netdev_priv(dev);
	u32 chan;

	/* Ensure tx function is not running */
	netif_tx_disable(dev);

	/* Disable NAPI process */
	stmmac_disable_all_queues(priv);

	for (chan = 0; chan < priv->plat->tx_queues_to_use; chan++)
		hrtimer_cancel(&priv->dma_conf.tx_queue[chan].txtimer);

	/* Free the IRQ lines */
	stmmac_free_irq(dev, REQ_IRQ_ERR_ALL, 0);

	/* Stop TX/RX DMA channels */
	stmmac_stop_all_dma(priv);

	/* Release and free the Rx/Tx resources */
	free_dma_desc_resources(priv, &priv->dma_conf);

	/* Disable the MAC Rx/Tx */
	stmmac_mac_set(priv, priv->ioaddr, false);

	/* set trans_start so we don't get spurious
	 * watchdogs during reset
	 */
	netif_trans_update(dev);
	netif_carrier_off(dev);
}

int stmmac_xdp_open(struct net_device *dev)
{
	struct stmmac_priv *priv = netdev_priv(dev);
	u32 rx_cnt = priv->plat->rx_queues_to_use;
	u32 tx_cnt = priv->plat->tx_queues_to_use;
	u32 dma_csr_ch = max(rx_cnt, tx_cnt);
	struct stmmac_rx_queue *rx_q;
	struct stmmac_tx_queue *tx_q;
	u32 buf_size;
	bool sph_en;
	u32 chan;
	int ret;

	ret = alloc_dma_desc_resources(priv, &priv->dma_conf);
	if (ret < 0) {
		netdev_err(dev, "%s: DMA descriptors allocation failed\n",
			   __func__);
		goto dma_desc_error;
	}

	ret = init_dma_desc_rings(dev, &priv->dma_conf, GFP_KERNEL);
	if (ret < 0) {
		netdev_err(dev, "%s: DMA descriptors initialization failed\n",
			   __func__);
		goto init_error;
	}

	stmmac_reset_queues_param(priv);

	/* DMA CSR Channel configuration */
	for (chan = 0; chan < dma_csr_ch; chan++) {
		stmmac_init_chan(priv, priv->ioaddr, priv->plat->dma_cfg, chan);
		stmmac_disable_dma_irq(priv, priv->ioaddr, chan, 1, 1);
	}

	/* Adjust Split header */
	sph_en = (priv->hw->rx_csum > 0) && priv->sph;

	/* DMA RX Channel Configuration */
	for (chan = 0; chan < rx_cnt; chan++) {
		rx_q = &priv->dma_conf.rx_queue[chan];

		stmmac_init_rx_chan(priv, priv->ioaddr, priv->plat->dma_cfg,
				    rx_q->dma_rx_phy, chan);

		rx_q->rx_tail_addr = rx_q->dma_rx_phy +
				     (rx_q->buf_alloc_num *
				      sizeof(struct dma_desc));
		stmmac_set_rx_tail_ptr(priv, priv->ioaddr,
				       rx_q->rx_tail_addr, chan);

		if (rx_q->xsk_pool && rx_q->buf_alloc_num) {
			buf_size = xsk_pool_get_rx_frame_size(rx_q->xsk_pool);
			stmmac_set_dma_bfsize(priv, priv->ioaddr,
					      buf_size,
					      rx_q->queue_index);
		} else {
			stmmac_set_dma_bfsize(priv, priv->ioaddr,
					      priv->dma_conf.dma_buf_sz,
					      rx_q->queue_index);
		}

		stmmac_enable_sph(priv, priv->ioaddr, sph_en, chan);
	}

	/* DMA TX Channel Configuration */
	for (chan = 0; chan < tx_cnt; chan++) {
		tx_q = &priv->dma_conf.tx_queue[chan];

		stmmac_init_tx_chan(priv, priv->ioaddr, priv->plat->dma_cfg,
				    tx_q->dma_tx_phy, chan);

		tx_q->tx_tail_addr = tx_q->dma_tx_phy;
		stmmac_set_tx_tail_ptr(priv, priv->ioaddr,
				       tx_q->tx_tail_addr, chan);

		hrtimer_setup(&tx_q->txtimer, stmmac_tx_timer, CLOCK_MONOTONIC, HRTIMER_MODE_REL);
	}

	/* Enable the MAC Rx/Tx */
	stmmac_mac_set(priv, priv->ioaddr, true);

	/* Start Rx & Tx DMA Channels */
	stmmac_start_all_dma(priv);

	ret = stmmac_request_irq(dev);
	if (ret)
		goto irq_error;

	/* Enable NAPI process*/
	stmmac_enable_all_queues(priv);
	netif_carrier_on(dev);
	netif_tx_start_all_queues(dev);
	stmmac_enable_all_dma_irq(priv);

	return 0;

irq_error:
	for (chan = 0; chan < priv->plat->tx_queues_to_use; chan++)
		hrtimer_cancel(&priv->dma_conf.tx_queue[chan].txtimer);

init_error:
	free_dma_desc_resources(priv, &priv->dma_conf);
dma_desc_error:
	return ret;
}

int stmmac_xsk_wakeup(struct net_device *dev, u32 queue, u32 flags)
{
	struct stmmac_priv *priv = netdev_priv(dev);
	struct stmmac_rx_queue *rx_q;
	struct stmmac_tx_queue *tx_q;
	struct stmmac_channel *ch;

	if (test_bit(STMMAC_DOWN, &priv->state) ||
	    !netif_carrier_ok(priv->dev))
		return -ENETDOWN;

	if (!stmmac_xdp_is_enabled(priv))
		return -EINVAL;

	if (queue >= priv->plat->rx_queues_to_use ||
	    queue >= priv->plat->tx_queues_to_use)
		return -EINVAL;

	rx_q = &priv->dma_conf.rx_queue[queue];
	tx_q = &priv->dma_conf.tx_queue[queue];
	ch = &priv->channel[queue];

	if (!rx_q->xsk_pool && !tx_q->xsk_pool)
		return -EINVAL;

	if (!napi_if_scheduled_mark_missed(&ch->rxtx_napi)) {
		/* EQoS does not have per-DMA channel SW interrupt,
		 * so we schedule RX Napi straight-away.
		 */
		if (likely(napi_schedule_prep(&ch->rxtx_napi)))
			__napi_schedule(&ch->rxtx_napi);
	}

	return 0;
}

static void stmmac_get_stats64(struct net_device *dev, struct rtnl_link_stats64 *stats)
{
	struct stmmac_priv *priv = netdev_priv(dev);
	u32 tx_cnt = priv->plat->tx_queues_to_use;
	u32 rx_cnt = priv->plat->rx_queues_to_use;
	unsigned int start;
	int q;

	for (q = 0; q < tx_cnt; q++) {
		struct stmmac_txq_stats *txq_stats = &priv->xstats.txq_stats[q];
		u64 tx_packets;
		u64 tx_bytes;

		do {
			start = u64_stats_fetch_begin(&txq_stats->q_syncp);
			tx_bytes   = u64_stats_read(&txq_stats->q.tx_bytes);
		} while (u64_stats_fetch_retry(&txq_stats->q_syncp, start));
		do {
			start = u64_stats_fetch_begin(&txq_stats->napi_syncp);
			tx_packets = u64_stats_read(&txq_stats->napi.tx_packets);
		} while (u64_stats_fetch_retry(&txq_stats->napi_syncp, start));

		stats->tx_packets += tx_packets;
		stats->tx_bytes += tx_bytes;
	}

	for (q = 0; q < rx_cnt; q++) {
		struct stmmac_rxq_stats *rxq_stats = &priv->xstats.rxq_stats[q];
		u64 rx_packets;
		u64 rx_bytes;

		do {
			start = u64_stats_fetch_begin(&rxq_stats->napi_syncp);
			rx_packets = u64_stats_read(&rxq_stats->napi.rx_packets);
			rx_bytes   = u64_stats_read(&rxq_stats->napi.rx_bytes);
		} while (u64_stats_fetch_retry(&rxq_stats->napi_syncp, start));

		stats->rx_packets += rx_packets;
		stats->rx_bytes += rx_bytes;
	}

	stats->rx_dropped = priv->xstats.rx_dropped;
	stats->rx_errors = priv->xstats.rx_errors;
	stats->tx_dropped = priv->xstats.tx_dropped;
	stats->tx_errors = priv->xstats.tx_errors;
	stats->tx_carrier_errors = priv->xstats.tx_losscarrier + priv->xstats.tx_carrier;
	stats->collisions = priv->xstats.tx_collision + priv->xstats.rx_collision;
	stats->rx_length_errors = priv->xstats.rx_length;
	stats->rx_crc_errors = priv->xstats.rx_crc_errors;
	stats->rx_over_errors = priv->xstats.rx_overflow_cntr;
	stats->rx_missed_errors = priv->xstats.rx_missed_cntr;
}

static const struct net_device_ops stmmac_netdev_ops = {
	.ndo_open = stmmac_open,
	.ndo_start_xmit = stmmac_xmit,
	.ndo_stop = stmmac_release,
	.ndo_change_mtu = stmmac_change_mtu,
	.ndo_fix_features = stmmac_fix_features,
	.ndo_set_features = stmmac_set_features,
	.ndo_set_rx_mode = stmmac_set_rx_mode,
	.ndo_tx_timeout = stmmac_tx_timeout,
	.ndo_eth_ioctl = stmmac_ioctl,
	.ndo_get_stats64 = stmmac_get_stats64,
	.ndo_setup_tc = stmmac_setup_tc,
	.ndo_select_queue = stmmac_select_queue,
	.ndo_set_mac_address = stmmac_set_mac_address,
	.ndo_vlan_rx_add_vid = stmmac_vlan_rx_add_vid,
	.ndo_vlan_rx_kill_vid = stmmac_vlan_rx_kill_vid,
	.ndo_bpf = stmmac_bpf,
	.ndo_xdp_xmit = stmmac_xdp_xmit,
	.ndo_xsk_wakeup = stmmac_xsk_wakeup,
	.ndo_hwtstamp_get = stmmac_hwtstamp_get,
	.ndo_hwtstamp_set = stmmac_hwtstamp_set,
};

static void stmmac_reset_subtask(struct stmmac_priv *priv)
{
	if (!test_and_clear_bit(STMMAC_RESET_REQUESTED, &priv->state))
		return;
	if (test_bit(STMMAC_DOWN, &priv->state))
		return;

	netdev_err(priv->dev, "Reset adapter.\n");

	rtnl_lock();
	netif_trans_update(priv->dev);
	while (test_and_set_bit(STMMAC_RESETING, &priv->state))
		usleep_range(1000, 2000);

	set_bit(STMMAC_DOWN, &priv->state);
	dev_close(priv->dev);
	dev_open(priv->dev, NULL);
	clear_bit(STMMAC_DOWN, &priv->state);
	clear_bit(STMMAC_RESETING, &priv->state);
	rtnl_unlock();
}

static void stmmac_service_task(struct work_struct *work)
{
	struct stmmac_priv *priv = container_of(work, struct stmmac_priv,
			service_task);

	stmmac_reset_subtask(priv);
	clear_bit(STMMAC_SERVICE_SCHED, &priv->state);
}

/**
 *  stmmac_hw_init - Init the MAC device
 *  @priv: driver private structure
 *  Description: this function is to configure the MAC device according to
 *  some platform parameters or the HW capability register. It prepares the
 *  driver to use either ring or chain modes and to setup either enhanced or
 *  normal descriptors.
 */
static int stmmac_hw_init(struct stmmac_priv *priv)
{
	int ret;

	/* dwmac-sun8i only work in chain mode */
	if (priv->plat->flags & STMMAC_FLAG_HAS_SUN8I)
		chain_mode = 1;
	priv->chain_mode = chain_mode;

	/* Initialize HW Interface */
	ret = stmmac_hwif_init(priv);
	if (ret)
		return ret;

	/* Get the HW capability (new GMAC newer than 3.50a) */
	priv->hw_cap_support = stmmac_get_hw_features(priv);
	if (priv->hw_cap_support) {
		dev_info(priv->device, "DMA HW capability register supported\n");

		/* We can override some gmac/dma configuration fields: e.g.
		 * enh_desc, tx_coe (e.g. that are passed through the
		 * platform) with the values from the HW capability
		 * register (if supported).
		 */
		priv->plat->enh_desc = priv->dma_cap.enh_desc;
		priv->plat->pmt = priv->dma_cap.pmt_remote_wake_up &&
				!(priv->plat->flags & STMMAC_FLAG_USE_PHY_WOL);
		if (priv->dma_cap.hash_tb_sz) {
			priv->hw->multicast_filter_bins =
					(BIT(priv->dma_cap.hash_tb_sz) << 5);
			priv->hw->mcast_bits_log2 =
					ilog2(priv->hw->multicast_filter_bins);
		}

		/* TXCOE doesn't work in thresh DMA mode */
		if (priv->plat->force_thresh_dma_mode)
			priv->plat->tx_coe = 0;
		else
			priv->plat->tx_coe = priv->dma_cap.tx_coe;

		/* In case of GMAC4 rx_coe is from HW cap register. */
		priv->plat->rx_coe = priv->dma_cap.rx_coe;

		if (priv->dma_cap.rx_coe_type2)
			priv->plat->rx_coe = STMMAC_RX_COE_TYPE2;
		else if (priv->dma_cap.rx_coe_type1)
			priv->plat->rx_coe = STMMAC_RX_COE_TYPE1;

	} else {
		dev_info(priv->device, "No HW DMA feature register supported\n");
	}

	if (priv->plat->rx_coe) {
		priv->hw->rx_csum = priv->plat->rx_coe;
		dev_info(priv->device, "RX Checksum Offload Engine supported\n");
		if (priv->synopsys_id < DWMAC_CORE_4_00)
			dev_info(priv->device, "COE Type %d\n", priv->hw->rx_csum);
	}
	if (priv->plat->tx_coe)
		dev_info(priv->device, "TX Checksum insertion supported\n");

	if (priv->plat->pmt) {
		dev_info(priv->device, "Wake-Up On Lan supported\n");
		device_set_wakeup_capable(priv->device, 1);
		devm_pm_set_wake_irq(priv->device, priv->wol_irq);
	}

	if (priv->dma_cap.tsoen)
		dev_info(priv->device, "TSO supported\n");

	if (priv->dma_cap.number_rx_queues &&
	    priv->plat->rx_queues_to_use > priv->dma_cap.number_rx_queues) {
		dev_warn(priv->device,
			 "Number of Rx queues (%u) exceeds dma capability\n",
			 priv->plat->rx_queues_to_use);
		priv->plat->rx_queues_to_use = priv->dma_cap.number_rx_queues;
	}
	if (priv->dma_cap.number_tx_queues &&
	    priv->plat->tx_queues_to_use > priv->dma_cap.number_tx_queues) {
		dev_warn(priv->device,
			 "Number of Tx queues (%u) exceeds dma capability\n",
			 priv->plat->tx_queues_to_use);
		priv->plat->tx_queues_to_use = priv->dma_cap.number_tx_queues;
	}

	if (priv->dma_cap.rx_fifo_size &&
	    priv->plat->rx_fifo_size > priv->dma_cap.rx_fifo_size) {
		dev_warn(priv->device,
			 "Rx FIFO size (%u) exceeds dma capability\n",
			 priv->plat->rx_fifo_size);
		priv->plat->rx_fifo_size = priv->dma_cap.rx_fifo_size;
	}
	if (priv->dma_cap.tx_fifo_size &&
	    priv->plat->tx_fifo_size > priv->dma_cap.tx_fifo_size) {
		dev_warn(priv->device,
			 "Tx FIFO size (%u) exceeds dma capability\n",
			 priv->plat->tx_fifo_size);
		priv->plat->tx_fifo_size = priv->dma_cap.tx_fifo_size;
	}

	priv->hw->vlan_fail_q_en =
		(priv->plat->flags & STMMAC_FLAG_VLAN_FAIL_Q_EN);
	priv->hw->vlan_fail_q = priv->plat->vlan_fail_q;

	/* Run HW quirks, if any */
	if (priv->hwif_quirks) {
		ret = priv->hwif_quirks(priv);
		if (ret)
			return ret;
	}

	/* Rx Watchdog is available in the COREs newer than the 3.40.
	 * In some case, for example on bugged HW this feature
	 * has to be disable and this can be done by passing the
	 * riwt_off field from the platform.
	 */
	if (((priv->synopsys_id >= DWMAC_CORE_3_50) ||
	    (priv->plat->has_xgmac)) && (!priv->plat->riwt_off)) {
		priv->use_riwt = 1;
		dev_info(priv->device,
			 "Enable RX Mitigation via HW Watchdog Timer\n");
	}

	return 0;
}

static void stmmac_napi_add(struct net_device *dev)
{
	struct stmmac_priv *priv = netdev_priv(dev);
	u32 queue, maxq;

	maxq = max(priv->plat->rx_queues_to_use, priv->plat->tx_queues_to_use);

	for (queue = 0; queue < maxq; queue++) {
		struct stmmac_channel *ch = &priv->channel[queue];

		ch->priv_data = priv;
		ch->index = queue;
		spin_lock_init(&ch->lock);

		if (queue < priv->plat->rx_queues_to_use) {
			netif_napi_add(dev, &ch->rx_napi, stmmac_napi_poll_rx);
		}
		if (queue < priv->plat->tx_queues_to_use) {
			netif_napi_add_tx(dev, &ch->tx_napi,
					  stmmac_napi_poll_tx);
		}
		if (queue < priv->plat->rx_queues_to_use &&
		    queue < priv->plat->tx_queues_to_use) {
			netif_napi_add(dev, &ch->rxtx_napi,
				       stmmac_napi_poll_rxtx);
		}
	}
}

static void stmmac_napi_del(struct net_device *dev)
{
	struct stmmac_priv *priv = netdev_priv(dev);
	u32 queue, maxq;

	maxq = max(priv->plat->rx_queues_to_use, priv->plat->tx_queues_to_use);

	for (queue = 0; queue < maxq; queue++) {
		struct stmmac_channel *ch = &priv->channel[queue];

		if (queue < priv->plat->rx_queues_to_use)
			netif_napi_del(&ch->rx_napi);
		if (queue < priv->plat->tx_queues_to_use)
			netif_napi_del(&ch->tx_napi);
		if (queue < priv->plat->rx_queues_to_use &&
		    queue < priv->plat->tx_queues_to_use) {
			netif_napi_del(&ch->rxtx_napi);
		}
	}
}

int stmmac_reinit_queues(struct net_device *dev, u32 rx_cnt, u32 tx_cnt)
{
	struct stmmac_priv *priv = netdev_priv(dev);
	int ret = 0, i;

	if (netif_running(dev))
		stmmac_release(dev);

	stmmac_napi_del(dev);

	priv->plat->rx_queues_to_use = rx_cnt;
	priv->plat->tx_queues_to_use = tx_cnt;
	if (!netif_is_rxfh_configured(dev))
		for (i = 0; i < ARRAY_SIZE(priv->rss.table); i++)
			priv->rss.table[i] = ethtool_rxfh_indir_default(i,
									rx_cnt);

	stmmac_napi_add(dev);

	if (netif_running(dev))
		ret = stmmac_open(dev);

	return ret;
}

int stmmac_reinit_ringparam(struct net_device *dev, u32 rx_size, u32 tx_size)
{
	struct stmmac_priv *priv = netdev_priv(dev);
	int ret = 0;

	if (netif_running(dev))
		stmmac_release(dev);

	priv->dma_conf.dma_rx_size = rx_size;
	priv->dma_conf.dma_tx_size = tx_size;

	if (netif_running(dev))
		ret = stmmac_open(dev);

	return ret;
}

static int stmmac_xdp_rx_timestamp(const struct xdp_md *_ctx, u64 *timestamp)
{
	const struct stmmac_xdp_buff *ctx = (void *)_ctx;
	struct dma_desc *desc_contains_ts = ctx->desc;
	struct stmmac_priv *priv = ctx->priv;
	struct dma_desc *ndesc = ctx->ndesc;
	struct dma_desc *desc = ctx->desc;
	u64 ns = 0;

	if (!priv->hwts_rx_en)
		return -ENODATA;

	/* For GMAC4, the valid timestamp is from CTX next desc. */
	if (priv->plat->has_gmac4 || priv->plat->has_xgmac)
		desc_contains_ts = ndesc;

	/* Check if timestamp is available */
	if (stmmac_get_rx_timestamp_status(priv, desc, ndesc, priv->adv_ts)) {
		stmmac_get_timestamp(priv, desc_contains_ts, priv->adv_ts, &ns);
		ns -= priv->plat->cdc_error_adj;
		*timestamp = ns_to_ktime(ns);
		return 0;
	}

	return -ENODATA;
}

static const struct xdp_metadata_ops stmmac_xdp_metadata_ops = {
	.xmo_rx_timestamp		= stmmac_xdp_rx_timestamp,
};

/**
 * stmmac_dvr_probe
 * @device: device pointer
 * @plat_dat: platform data pointer
 * @res: stmmac resource pointer
 * Description: this is the main probe function used to
 * call the alloc_etherdev, allocate the priv structure.
 * Return:
 * returns 0 on success, otherwise errno.
 */
int stmmac_dvr_probe(struct device *device,
		     struct plat_stmmacenet_data *plat_dat,
		     struct stmmac_resources *res)
{
	struct net_device *ndev = NULL;
	struct stmmac_priv *priv;
	u32 rxq;
	int i, ret = 0;

	ndev = devm_alloc_etherdev_mqs(device, sizeof(struct stmmac_priv),
				       MTL_MAX_TX_QUEUES, MTL_MAX_RX_QUEUES);
	if (!ndev)
		return -ENOMEM;

	SET_NETDEV_DEV(ndev, device);

	priv = netdev_priv(ndev);
	priv->device = device;
	priv->dev = ndev;

	for (i = 0; i < MTL_MAX_RX_QUEUES; i++)
		u64_stats_init(&priv->xstats.rxq_stats[i].napi_syncp);
	for (i = 0; i < MTL_MAX_TX_QUEUES; i++) {
		u64_stats_init(&priv->xstats.txq_stats[i].q_syncp);
		u64_stats_init(&priv->xstats.txq_stats[i].napi_syncp);
	}

	priv->xstats.pcpu_stats =
		devm_netdev_alloc_pcpu_stats(device, struct stmmac_pcpu_stats);
	if (!priv->xstats.pcpu_stats)
		return -ENOMEM;

	stmmac_set_ethtool_ops(ndev);
	priv->pause_time = pause;
	priv->plat = plat_dat;
	priv->ioaddr = res->addr;
	priv->dev->base_addr = (unsigned long)res->addr;
	priv->plat->dma_cfg->multi_msi_en =
		(priv->plat->flags & STMMAC_FLAG_MULTI_MSI_EN);

	priv->dev->irq = res->irq;
	priv->wol_irq = res->wol_irq;
	priv->lpi_irq = res->lpi_irq;
	priv->sfty_irq = res->sfty_irq;
	priv->sfty_ce_irq = res->sfty_ce_irq;
	priv->sfty_ue_irq = res->sfty_ue_irq;
	for (i = 0; i < MTL_MAX_RX_QUEUES; i++)
		priv->rx_irq[i] = res->rx_irq[i];
	for (i = 0; i < MTL_MAX_TX_QUEUES; i++)
		priv->tx_irq[i] = res->tx_irq[i];

	if (!is_zero_ether_addr(res->mac))
		eth_hw_addr_set(priv->dev, res->mac);

	dev_set_drvdata(device, priv->dev);

	/* Verify driver arguments */
	stmmac_verify_args();

	priv->af_xdp_zc_qps = bitmap_zalloc(MTL_MAX_TX_QUEUES, GFP_KERNEL);
	if (!priv->af_xdp_zc_qps)
		return -ENOMEM;

	/* Allocate workqueue */
	priv->wq = create_singlethread_workqueue("stmmac_wq");
	if (!priv->wq) {
		dev_err(priv->device, "failed to create workqueue\n");
		ret = -ENOMEM;
		goto error_wq_init;
	}

	INIT_WORK(&priv->service_task, stmmac_service_task);

	timer_setup(&priv->eee_ctrl_timer, stmmac_eee_ctrl_timer, 0);

	/* Override with kernel parameters if supplied XXX CRS XXX
	 * this needs to have multiple instances
	 */
	if ((phyaddr >= 0) && (phyaddr <= 31))
		priv->plat->phy_addr = phyaddr;

	if (priv->plat->stmmac_rst) {
		ret = reset_control_assert(priv->plat->stmmac_rst);
		reset_control_deassert(priv->plat->stmmac_rst);
		/* Some reset controllers have only reset callback instead of
		 * assert + deassert callbacks pair.
		 */
		if (ret == -ENOTSUPP)
			reset_control_reset(priv->plat->stmmac_rst);
	}

	ret = reset_control_deassert(priv->plat->stmmac_ahb_rst);
	if (ret == -ENOTSUPP)
		dev_err(priv->device, "unable to bring out of ahb reset: %pe\n",
			ERR_PTR(ret));

	/* Wait a bit for the reset to take effect */
	udelay(10);

	/* Init MAC and get the capabilities */
	ret = stmmac_hw_init(priv);
	if (ret)
		goto error_hw_init;

	/* Only DWMAC core version 5.20 onwards supports HW descriptor prefetch.
	 */
	if (priv->synopsys_id < DWMAC_CORE_5_20)
		priv->plat->dma_cfg->dche = false;

	stmmac_check_ether_addr(priv);

	ndev->netdev_ops = &stmmac_netdev_ops;

	ndev->xdp_metadata_ops = &stmmac_xdp_metadata_ops;
	ndev->xsk_tx_metadata_ops = &stmmac_xsk_tx_metadata_ops;

	ndev->hw_features = NETIF_F_SG | NETIF_F_IP_CSUM | NETIF_F_IPV6_CSUM |
			    NETIF_F_RXCSUM;
	ndev->xdp_features = NETDEV_XDP_ACT_BASIC | NETDEV_XDP_ACT_REDIRECT |
			     NETDEV_XDP_ACT_XSK_ZEROCOPY;

	ret = stmmac_tc_init(priv, priv);
	if (!ret) {
		ndev->hw_features |= NETIF_F_HW_TC;
	}

	if ((priv->plat->flags & STMMAC_FLAG_TSO_EN) && (priv->dma_cap.tsoen)) {
		ndev->hw_features |= NETIF_F_TSO | NETIF_F_TSO6;
		if (priv->plat->has_gmac4)
			ndev->hw_features |= NETIF_F_GSO_UDP_L4;
		priv->tso = true;
		dev_info(priv->device, "TSO feature enabled\n");
	}

	if (priv->dma_cap.sphen &&
	    !(priv->plat->flags & STMMAC_FLAG_SPH_DISABLE)) {
		ndev->hw_features |= NETIF_F_GRO;
		priv->sph_cap = true;
		priv->sph = priv->sph_cap;
		dev_info(priv->device, "SPH feature enabled\n");
	}

	/* Ideally our host DMA address width is the same as for the
	 * device. However, it may differ and then we have to use our
	 * host DMA width for allocation and the device DMA width for
	 * register handling.
	 */
	if (priv->plat->host_dma_width)
		priv->dma_cap.host_dma_width = priv->plat->host_dma_width;
	else
		priv->dma_cap.host_dma_width = priv->dma_cap.addr64;

	if (priv->dma_cap.host_dma_width) {
		ret = dma_set_mask_and_coherent(device,
				DMA_BIT_MASK(priv->dma_cap.host_dma_width));
		if (!ret) {
			dev_info(priv->device, "Using %d/%d bits DMA host/device width\n",
				 priv->dma_cap.host_dma_width, priv->dma_cap.addr64);

			/*
			 * If more than 32 bits can be addressed, make sure to
			 * enable enhanced addressing mode.
			 */
			if (IS_ENABLED(CONFIG_ARCH_DMA_ADDR_T_64BIT))
				priv->plat->dma_cfg->eame = true;
		} else {
			ret = dma_set_mask_and_coherent(device, DMA_BIT_MASK(32));
			if (ret) {
				dev_err(priv->device, "Failed to set DMA Mask\n");
				goto error_hw_init;
			}

			priv->dma_cap.host_dma_width = 32;
		}
	}

	ndev->features |= ndev->hw_features | NETIF_F_HIGHDMA;
	ndev->watchdog_timeo = msecs_to_jiffies(watchdog);
#ifdef STMMAC_VLAN_TAG_USED
	/* Both mac100 and gmac support receive VLAN tag detection */
	ndev->features |= NETIF_F_HW_VLAN_CTAG_RX | NETIF_F_HW_VLAN_STAG_RX;
	if (priv->plat->has_gmac4 || priv->plat->has_xgmac) {
		ndev->hw_features |= NETIF_F_HW_VLAN_CTAG_RX;
		priv->hw->hw_vlan_en = true;
	}
	if (priv->dma_cap.vlhash) {
		ndev->features |= NETIF_F_HW_VLAN_CTAG_FILTER;
		ndev->features |= NETIF_F_HW_VLAN_STAG_FILTER;
	}
	if (priv->dma_cap.vlins)
		ndev->features |= NETIF_F_HW_VLAN_CTAG_TX;
#endif
	priv->msg_enable = netif_msg_init(debug, default_msg_level);

	priv->xstats.threshold = tc;

	/* Initialize RSS */
	rxq = priv->plat->rx_queues_to_use;
	netdev_rss_key_fill(priv->rss.key, sizeof(priv->rss.key));
	for (i = 0; i < ARRAY_SIZE(priv->rss.table); i++)
		priv->rss.table[i] = ethtool_rxfh_indir_default(i, rxq);

	if (priv->dma_cap.rssen && priv->plat->rss_en)
		ndev->features |= NETIF_F_RXHASH;

	ndev->vlan_features |= ndev->features;

	/* MTU range: 46 - hw-specific max */
	ndev->min_mtu = ETH_ZLEN - ETH_HLEN;
	if (priv->plat->has_xgmac)
		ndev->max_mtu = XGMAC_JUMBO_LEN;
	else if ((priv->plat->enh_desc) || (priv->synopsys_id >= DWMAC_CORE_4_00))
		ndev->max_mtu = JUMBO_LEN;
	else
		ndev->max_mtu = SKB_MAX_HEAD(NET_SKB_PAD + NET_IP_ALIGN);
	/* Will not overwrite ndev->max_mtu if plat->maxmtu > ndev->max_mtu
	 * as well as plat->maxmtu < ndev->min_mtu which is a invalid range.
	 */
	if ((priv->plat->maxmtu < ndev->max_mtu) &&
	    (priv->plat->maxmtu >= ndev->min_mtu))
		ndev->max_mtu = priv->plat->maxmtu;
	else if (priv->plat->maxmtu < ndev->min_mtu)
		dev_warn(priv->device,
			 "%s: warning: maxmtu having invalid value (%d)\n",
			 __func__, priv->plat->maxmtu);

	ndev->priv_flags |= IFF_LIVE_ADDR_CHANGE;

	/* Setup channels NAPI */
	stmmac_napi_add(ndev);

	mutex_init(&priv->lock);

	stmmac_fpe_init(priv);

	stmmac_check_pcs_mode(priv);

	pm_runtime_get_noresume(device);
	pm_runtime_set_active(device);
	if (!pm_runtime_enabled(device))
		pm_runtime_enable(device);

	ret = stmmac_mdio_register(ndev);
	if (ret < 0) {
		dev_err_probe(priv->device, ret,
			      "MDIO bus (id: %d) registration failed\n",
			      priv->plat->bus_id);
		goto error_mdio_register;
	}

	ret = stmmac_pcs_setup(ndev);
	if (ret)
		goto error_pcs_setup;

	ret = stmmac_phy_setup(priv);
	if (ret) {
		netdev_err(ndev, "failed to setup phy (%d)\n", ret);
		goto error_phy_setup;
	}

	ret = register_netdev(ndev);
	if (ret) {
		dev_err(priv->device, "%s: ERROR %i registering the device\n",
			__func__, ret);
		goto error_netdev_register;
	}

#ifdef CONFIG_DEBUG_FS
	stmmac_init_fs(ndev);
#endif

	if (priv->plat->dump_debug_regs)
		priv->plat->dump_debug_regs(priv->plat->bsp_priv);

	/* Let pm_runtime_put() disable the clocks.
	 * If CONFIG_PM is not enabled, the clocks will stay powered.
	 */
	pm_runtime_put(device);

	return ret;

error_netdev_register:
	phylink_destroy(priv->phylink);
error_phy_setup:
	stmmac_pcs_clean(ndev);
error_pcs_setup:
	stmmac_mdio_unregister(ndev);
error_mdio_register:
	stmmac_napi_del(ndev);
error_hw_init:
	destroy_workqueue(priv->wq);
error_wq_init:
	bitmap_free(priv->af_xdp_zc_qps);

	return ret;
}
EXPORT_SYMBOL_GPL(stmmac_dvr_probe);

/**
 * stmmac_dvr_remove
 * @dev: device pointer
 * Description: this function resets the TX/RX processes, disables the MAC RX/TX
 * changes the link status, releases the DMA descriptor rings.
 */
void stmmac_dvr_remove(struct device *dev)
{
	struct net_device *ndev = dev_get_drvdata(dev);
	struct stmmac_priv *priv = netdev_priv(ndev);

	netdev_info(priv->dev, "%s: removing driver", __func__);

	pm_runtime_get_sync(dev);

	unregister_netdev(ndev);

#ifdef CONFIG_DEBUG_FS
	stmmac_exit_fs(ndev);
#endif
	phylink_destroy(priv->phylink);
	if (priv->plat->stmmac_rst)
		reset_control_assert(priv->plat->stmmac_rst);
	reset_control_assert(priv->plat->stmmac_ahb_rst);

	stmmac_pcs_clean(ndev);
	stmmac_mdio_unregister(ndev);

	destroy_workqueue(priv->wq);
	mutex_destroy(&priv->lock);
	bitmap_free(priv->af_xdp_zc_qps);

	pm_runtime_disable(dev);
	pm_runtime_put_noidle(dev);
}
EXPORT_SYMBOL_GPL(stmmac_dvr_remove);

/**
 * stmmac_suspend - suspend callback
 * @dev: device pointer
 * Description: this is the function to suspend the device and it is called
 * by the platform driver to stop the network queue, release the resources,
 * program the PMT register (for WoL), clean and release driver resources.
 */
int stmmac_suspend(struct device *dev)
{
	struct net_device *ndev = dev_get_drvdata(dev);
	struct stmmac_priv *priv = netdev_priv(ndev);
	u32 chan;

	if (!ndev || !netif_running(ndev))
		return 0;

	mutex_lock(&priv->lock);

	netif_device_detach(ndev);

	stmmac_disable_all_queues(priv);

	for (chan = 0; chan < priv->plat->tx_queues_to_use; chan++)
		hrtimer_cancel(&priv->dma_conf.tx_queue[chan].txtimer);

	if (priv->eee_sw_timer_en) {
		priv->tx_path_in_lpi_mode = false;
		timer_delete_sync(&priv->eee_ctrl_timer);
	}

	/* Stop TX/RX DMA */
	stmmac_stop_all_dma(priv);

	if (priv->plat->serdes_powerdown)
		priv->plat->serdes_powerdown(ndev, priv->plat->bsp_priv);

	/* Enable Power down mode by programming the PMT regs */
	if (stmmac_wol_enabled_mac(priv)) {
		stmmac_pmt(priv, priv->hw, priv->wolopts);
		priv->irq_wake = 1;
	} else {
		stmmac_mac_set(priv, priv->ioaddr, false);
		pinctrl_pm_select_sleep_state(priv->device);
	}

	mutex_unlock(&priv->lock);

	rtnl_lock();
	if (stmmac_wol_enabled_phy(priv))
		phylink_speed_down(priv->phylink, false);

	phylink_suspend(priv->phylink, stmmac_wol_enabled_mac(priv));
	rtnl_unlock();

	if (stmmac_fpe_supported(priv))
		ethtool_mmsv_stop(&priv->fpe_cfg.mmsv);

	if (priv->plat->suspend)
		return priv->plat->suspend(dev, priv->plat->bsp_priv);

	return 0;
}
EXPORT_SYMBOL_GPL(stmmac_suspend);

static void stmmac_reset_rx_queue(struct stmmac_priv *priv, u32 queue)
{
	struct stmmac_rx_queue *rx_q = &priv->dma_conf.rx_queue[queue];

	rx_q->cur_rx = 0;
	rx_q->dirty_rx = 0;
}

static void stmmac_reset_tx_queue(struct stmmac_priv *priv, u32 queue)
{
	struct stmmac_tx_queue *tx_q = &priv->dma_conf.tx_queue[queue];

	tx_q->cur_tx = 0;
	tx_q->dirty_tx = 0;
	tx_q->mss = 0;

	netdev_tx_reset_queue(netdev_get_tx_queue(priv->dev, queue));
}

/**
 * stmmac_reset_queues_param - reset queue parameters
 * @priv: device pointer
 */
static void stmmac_reset_queues_param(struct stmmac_priv *priv)
{
	u32 rx_cnt = priv->plat->rx_queues_to_use;
	u32 tx_cnt = priv->plat->tx_queues_to_use;
	u32 queue;

	for (queue = 0; queue < rx_cnt; queue++)
		stmmac_reset_rx_queue(priv, queue);

	for (queue = 0; queue < tx_cnt; queue++)
		stmmac_reset_tx_queue(priv, queue);
}

/**
 * stmmac_resume - resume callback
 * @dev: device pointer
 * Description: when resume this function is invoked to setup the DMA and CORE
 * in a usable state.
 */
int stmmac_resume(struct device *dev)
{
	struct net_device *ndev = dev_get_drvdata(dev);
	struct stmmac_priv *priv = netdev_priv(ndev);
	int ret;

	if (priv->plat->resume) {
		ret = priv->plat->resume(dev, priv->plat->bsp_priv);
		if (ret)
			return ret;
	}

	if (!netif_running(ndev))
		return 0;

	/* Power Down bit, into the PM register, is cleared
	 * automatically as soon as a magic packet or a Wake-up frame
	 * is received. Anyway, it's better to manually clear
	 * this bit because it can generate problems while resuming
	 * from another devices (e.g. serial console).
	 */
	if (stmmac_wol_enabled_mac(priv)) {
		mutex_lock(&priv->lock);
		stmmac_pmt(priv, priv->hw, 0);
		mutex_unlock(&priv->lock);
		priv->irq_wake = 0;
	} else {
		pinctrl_pm_select_default_state(priv->device);
		/* reset the phy so that it's ready */
		if (priv->mii)
			stmmac_mdio_reset(priv->mii);
	}

	if (!(priv->plat->flags & STMMAC_FLAG_SERDES_UP_AFTER_PHY_LINKUP) &&
	    priv->plat->serdes_powerup) {
		ret = priv->plat->serdes_powerup(ndev,
						 priv->plat->bsp_priv);

		if (ret < 0)
			return ret;
	}

	rtnl_lock();

	/* Prepare the PHY to resume, ensuring that its clocks which are
	 * necessary for the MAC DMA reset to complete are running
	 */
	phylink_prepare_resume(priv->phylink);

	mutex_lock(&priv->lock);

	stmmac_reset_queues_param(priv);

	stmmac_free_tx_skbufs(priv);
	stmmac_clear_descriptors(priv, &priv->dma_conf);

<<<<<<< HEAD
	ret = stmmac_hw_setup(ndev, false);
=======
	ret = stmmac_hw_setup(ndev);
>>>>>>> b35fc656
	if (ret < 0) {
		netdev_err(priv->dev, "%s: Hw setup failed\n", __func__);
		mutex_unlock(&priv->lock);
		rtnl_unlock();
		return ret;
	}

<<<<<<< HEAD
=======
	stmmac_init_timestamping(priv);

>>>>>>> b35fc656
	stmmac_init_coalesce(priv);
	phylink_rx_clk_stop_block(priv->phylink);
	stmmac_set_rx_mode(ndev);

	stmmac_restore_hw_vlan_rx_fltr(priv, ndev, priv->hw);
	phylink_rx_clk_stop_unblock(priv->phylink);

	stmmac_enable_all_queues(priv);
	stmmac_enable_all_dma_irq(priv);

	mutex_unlock(&priv->lock);

	/* phylink_resume() must be called after the hardware has been
	 * initialised because it may bring the link up immediately in a
	 * workqueue thread, which will race with initialisation.
	 */
	phylink_resume(priv->phylink);
	if (stmmac_wol_enabled_phy(priv))
		phylink_speed_up(priv->phylink);

	rtnl_unlock();

	netif_device_attach(ndev);

	return 0;
}
EXPORT_SYMBOL_GPL(stmmac_resume);

/* This is not the same as EXPORT_GPL_SIMPLE_DEV_PM_OPS() when CONFIG_PM=n */
DEFINE_SIMPLE_DEV_PM_OPS(stmmac_simple_pm_ops, stmmac_suspend, stmmac_resume);
EXPORT_SYMBOL_GPL(stmmac_simple_pm_ops);

#ifndef MODULE
static int __init stmmac_cmdline_opt(char *str)
{
	char *opt;

	if (!str || !*str)
		return 1;
	while ((opt = strsep(&str, ",")) != NULL) {
		if (!strncmp(opt, "debug:", 6)) {
			if (kstrtoint(opt + 6, 0, &debug))
				goto err;
		} else if (!strncmp(opt, "phyaddr:", 8)) {
			if (kstrtoint(opt + 8, 0, &phyaddr))
				goto err;
		} else if (!strncmp(opt, "tc:", 3)) {
			if (kstrtoint(opt + 3, 0, &tc))
				goto err;
		} else if (!strncmp(opt, "watchdog:", 9)) {
			if (kstrtoint(opt + 9, 0, &watchdog))
				goto err;
		} else if (!strncmp(opt, "flow_ctrl:", 10)) {
			if (kstrtoint(opt + 10, 0, &flow_ctrl))
				goto err;
		} else if (!strncmp(opt, "pause:", 6)) {
			if (kstrtoint(opt + 6, 0, &pause))
				goto err;
		} else if (!strncmp(opt, "eee_timer:", 10)) {
			if (kstrtoint(opt + 10, 0, &eee_timer))
				goto err;
		} else if (!strncmp(opt, "chain_mode:", 11)) {
			if (kstrtoint(opt + 11, 0, &chain_mode))
				goto err;
		}
	}
	return 1;

err:
	pr_err("%s: ERROR broken module parameter conversion", __func__);
	return 1;
}

__setup("stmmaceth=", stmmac_cmdline_opt);
#endif /* MODULE */

static int __init stmmac_init(void)
{
#ifdef CONFIG_DEBUG_FS
	/* Create debugfs main directory if it doesn't exist yet */
	if (!stmmac_fs_dir)
		stmmac_fs_dir = debugfs_create_dir(STMMAC_RESOURCE_NAME, NULL);
	register_netdevice_notifier(&stmmac_notifier);
#endif

	return 0;
}

static void __exit stmmac_exit(void)
{
#ifdef CONFIG_DEBUG_FS
	unregister_netdevice_notifier(&stmmac_notifier);
	debugfs_remove_recursive(stmmac_fs_dir);
#endif
}

module_init(stmmac_init)
module_exit(stmmac_exit)

MODULE_DESCRIPTION("STMMAC 10/100/1000 Ethernet device driver");
MODULE_AUTHOR("Giuseppe Cavallaro <peppe.cavallaro@st.com>");
MODULE_LICENSE("GPL");<|MERGE_RESOLUTION|>--- conflicted
+++ resolved
@@ -7880,11 +7880,7 @@
 	stmmac_free_tx_skbufs(priv);
 	stmmac_clear_descriptors(priv, &priv->dma_conf);
 
-<<<<<<< HEAD
-	ret = stmmac_hw_setup(ndev, false);
-=======
 	ret = stmmac_hw_setup(ndev);
->>>>>>> b35fc656
 	if (ret < 0) {
 		netdev_err(priv->dev, "%s: Hw setup failed\n", __func__);
 		mutex_unlock(&priv->lock);
@@ -7892,11 +7888,8 @@
 		return ret;
 	}
 
-<<<<<<< HEAD
-=======
 	stmmac_init_timestamping(priv);
 
->>>>>>> b35fc656
 	stmmac_init_coalesce(priv);
 	phylink_rx_clk_stop_block(priv->phylink);
 	stmmac_set_rx_mode(ndev);
