// SPDX-License-Identifier: GPL-2.0-only
/*******************************************************************************
  This is the driver for the ST MAC 10/100/1000 on-chip Ethernet controllers.
  ST Ethernet IPs are built around a Synopsys IP Core.

	Copyright(C) 2007-2011 STMicroelectronics Ltd


  Author: Giuseppe Cavallaro <peppe.cavallaro@st.com>

  Documentation available at:
	http://www.stlinux.com
  Support available at:
	https://bugzilla.stlinux.com/
*******************************************************************************/

#include <linux/clk.h>
#include <linux/kernel.h>
#include <linux/interrupt.h>
#include <linux/ip.h>
#include <linux/tcp.h>
#include <linux/skbuff.h>
#include <linux/ethtool.h>
#include <linux/if_ether.h>
#include <linux/crc32.h>
#include <linux/mii.h>
#include <linux/if.h>
#include <linux/if_vlan.h>
#include <linux/dma-mapping.h>
#include <linux/slab.h>
#include <linux/prefetch.h>
#include <linux/pinctrl/consumer.h>
#ifdef CONFIG_DEBUG_FS
#include <linux/debugfs.h>
#include <linux/seq_file.h>
#endif /* CONFIG_DEBUG_FS */
#include <linux/net_tstamp.h>
#include <linux/phylink.h>
#include <net/pkt_cls.h>
#include "stmmac_ptp.h"
#include "stmmac.h"
#include <linux/reset.h>
#include <linux/of_mdio.h>
#include "dwmac1000.h"
#include "dwxgmac2.h"
#include "hwif.h"

#define	STMMAC_ALIGN(x)		__ALIGN_KERNEL(x, SMP_CACHE_BYTES)
#define	TSO_MAX_BUFF_SIZE	(SZ_16K - 1)

/* Module parameters */
#define TX_TIMEO	5000
static int watchdog = TX_TIMEO;
module_param(watchdog, int, 0644);
MODULE_PARM_DESC(watchdog, "Transmit timeout in milliseconds (default 5s)");

static int debug = -1;
module_param(debug, int, 0644);
MODULE_PARM_DESC(debug, "Message Level (-1: default, 0: no output, 16: all)");

static int phyaddr = -1;
module_param(phyaddr, int, 0444);
MODULE_PARM_DESC(phyaddr, "Physical device address");

#define STMMAC_TX_THRESH	(DMA_TX_SIZE / 4)
#define STMMAC_RX_THRESH	(DMA_RX_SIZE / 4)

static int flow_ctrl = FLOW_AUTO;
module_param(flow_ctrl, int, 0644);
MODULE_PARM_DESC(flow_ctrl, "Flow control ability [on/off]");

static int pause = PAUSE_TIME;
module_param(pause, int, 0644);
MODULE_PARM_DESC(pause, "Flow Control Pause Time");

#define TC_DEFAULT 64
static int tc = TC_DEFAULT;
module_param(tc, int, 0644);
MODULE_PARM_DESC(tc, "DMA threshold control value");

#define	DEFAULT_BUFSIZE	1536
static int buf_sz = DEFAULT_BUFSIZE;
module_param(buf_sz, int, 0644);
MODULE_PARM_DESC(buf_sz, "DMA buffer size");

#define	STMMAC_RX_COPYBREAK	256

static const u32 default_msg_level = (NETIF_MSG_DRV | NETIF_MSG_PROBE |
				      NETIF_MSG_LINK | NETIF_MSG_IFUP |
				      NETIF_MSG_IFDOWN | NETIF_MSG_TIMER);

#define STMMAC_DEFAULT_LPI_TIMER	1000
static int eee_timer = STMMAC_DEFAULT_LPI_TIMER;
module_param(eee_timer, int, 0644);
MODULE_PARM_DESC(eee_timer, "LPI tx expiration time in msec");
#define STMMAC_LPI_T(x) (jiffies + msecs_to_jiffies(x))

/* By default the driver will use the ring mode to manage tx and rx descriptors,
 * but allow user to force to use the chain instead of the ring
 */
static unsigned int chain_mode;
module_param(chain_mode, int, 0444);
MODULE_PARM_DESC(chain_mode, "To use chain instead of ring mode");

static irqreturn_t stmmac_interrupt(int irq, void *dev_id);

#ifdef CONFIG_DEBUG_FS
static void stmmac_init_fs(struct net_device *dev);
static void stmmac_exit_fs(struct net_device *dev);
#endif

#define STMMAC_COAL_TIMER(x) (jiffies + usecs_to_jiffies(x))

/**
 * stmmac_verify_args - verify the driver parameters.
 * Description: it checks the driver parameters and set a default in case of
 * errors.
 */
static void stmmac_verify_args(void)
{
	if (unlikely(watchdog < 0))
		watchdog = TX_TIMEO;
	if (unlikely((buf_sz < DEFAULT_BUFSIZE) || (buf_sz > BUF_SIZE_16KiB)))
		buf_sz = DEFAULT_BUFSIZE;
	if (unlikely(flow_ctrl > 1))
		flow_ctrl = FLOW_AUTO;
	else if (likely(flow_ctrl < 0))
		flow_ctrl = FLOW_OFF;
	if (unlikely((pause < 0) || (pause > 0xffff)))
		pause = PAUSE_TIME;
	if (eee_timer < 0)
		eee_timer = STMMAC_DEFAULT_LPI_TIMER;
}

/**
 * stmmac_disable_all_queues - Disable all queues
 * @priv: driver private structure
 */
static void stmmac_disable_all_queues(struct stmmac_priv *priv)
{
	u32 rx_queues_cnt = priv->plat->rx_queues_to_use;
	u32 tx_queues_cnt = priv->plat->tx_queues_to_use;
	u32 maxq = max(rx_queues_cnt, tx_queues_cnt);
	u32 queue;

	for (queue = 0; queue < maxq; queue++) {
		struct stmmac_channel *ch = &priv->channel[queue];

		if (queue < rx_queues_cnt)
			napi_disable(&ch->rx_napi);
		if (queue < tx_queues_cnt)
			napi_disable(&ch->tx_napi);
	}
}

/**
 * stmmac_enable_all_queues - Enable all queues
 * @priv: driver private structure
 */
static void stmmac_enable_all_queues(struct stmmac_priv *priv)
{
	u32 rx_queues_cnt = priv->plat->rx_queues_to_use;
	u32 tx_queues_cnt = priv->plat->tx_queues_to_use;
	u32 maxq = max(rx_queues_cnt, tx_queues_cnt);
	u32 queue;

	for (queue = 0; queue < maxq; queue++) {
		struct stmmac_channel *ch = &priv->channel[queue];

		if (queue < rx_queues_cnt)
			napi_enable(&ch->rx_napi);
		if (queue < tx_queues_cnt)
			napi_enable(&ch->tx_napi);
	}
}

/**
 * stmmac_stop_all_queues - Stop all queues
 * @priv: driver private structure
 */
static void stmmac_stop_all_queues(struct stmmac_priv *priv)
{
	u32 tx_queues_cnt = priv->plat->tx_queues_to_use;
	u32 queue;

	for (queue = 0; queue < tx_queues_cnt; queue++)
		netif_tx_stop_queue(netdev_get_tx_queue(priv->dev, queue));
}

/**
 * stmmac_start_all_queues - Start all queues
 * @priv: driver private structure
 */
static void stmmac_start_all_queues(struct stmmac_priv *priv)
{
	u32 tx_queues_cnt = priv->plat->tx_queues_to_use;
	u32 queue;

	for (queue = 0; queue < tx_queues_cnt; queue++)
		netif_tx_start_queue(netdev_get_tx_queue(priv->dev, queue));
}

static void stmmac_service_event_schedule(struct stmmac_priv *priv)
{
	if (!test_bit(STMMAC_DOWN, &priv->state) &&
	    !test_and_set_bit(STMMAC_SERVICE_SCHED, &priv->state))
		queue_work(priv->wq, &priv->service_task);
}

static void stmmac_global_err(struct stmmac_priv *priv)
{
	netif_carrier_off(priv->dev);
	set_bit(STMMAC_RESET_REQUESTED, &priv->state);
	stmmac_service_event_schedule(priv);
}

/**
 * stmmac_clk_csr_set - dynamically set the MDC clock
 * @priv: driver private structure
 * Description: this is to dynamically set the MDC clock according to the csr
 * clock input.
 * Note:
 *	If a specific clk_csr value is passed from the platform
 *	this means that the CSR Clock Range selection cannot be
 *	changed at run-time and it is fixed (as reported in the driver
 *	documentation). Viceversa the driver will try to set the MDC
 *	clock dynamically according to the actual clock input.
 */
static void stmmac_clk_csr_set(struct stmmac_priv *priv)
{
	u32 clk_rate;

	clk_rate = clk_get_rate(priv->plat->stmmac_clk);

	/* Platform provided default clk_csr would be assumed valid
	 * for all other cases except for the below mentioned ones.
	 * For values higher than the IEEE 802.3 specified frequency
	 * we can not estimate the proper divider as it is not known
	 * the frequency of clk_csr_i. So we do not change the default
	 * divider.
	 */
	if (!(priv->clk_csr & MAC_CSR_H_FRQ_MASK)) {
		if (clk_rate < CSR_F_35M)
			priv->clk_csr = STMMAC_CSR_20_35M;
		else if ((clk_rate >= CSR_F_35M) && (clk_rate < CSR_F_60M))
			priv->clk_csr = STMMAC_CSR_35_60M;
		else if ((clk_rate >= CSR_F_60M) && (clk_rate < CSR_F_100M))
			priv->clk_csr = STMMAC_CSR_60_100M;
		else if ((clk_rate >= CSR_F_100M) && (clk_rate < CSR_F_150M))
			priv->clk_csr = STMMAC_CSR_100_150M;
		else if ((clk_rate >= CSR_F_150M) && (clk_rate < CSR_F_250M))
			priv->clk_csr = STMMAC_CSR_150_250M;
		else if ((clk_rate >= CSR_F_250M) && (clk_rate < CSR_F_300M))
			priv->clk_csr = STMMAC_CSR_250_300M;
	}

	if (priv->plat->has_sun8i) {
		if (clk_rate > 160000000)
			priv->clk_csr = 0x03;
		else if (clk_rate > 80000000)
			priv->clk_csr = 0x02;
		else if (clk_rate > 40000000)
			priv->clk_csr = 0x01;
		else
			priv->clk_csr = 0;
	}

	if (priv->plat->has_xgmac) {
		if (clk_rate > 400000000)
			priv->clk_csr = 0x5;
		else if (clk_rate > 350000000)
			priv->clk_csr = 0x4;
		else if (clk_rate > 300000000)
			priv->clk_csr = 0x3;
		else if (clk_rate > 250000000)
			priv->clk_csr = 0x2;
		else if (clk_rate > 150000000)
			priv->clk_csr = 0x1;
		else
			priv->clk_csr = 0x0;
	}
}

static void print_pkt(unsigned char *buf, int len)
{
	pr_debug("len = %d byte, buf addr: 0x%p\n", len, buf);
	print_hex_dump_bytes("", DUMP_PREFIX_OFFSET, buf, len);
}

static inline u32 stmmac_tx_avail(struct stmmac_priv *priv, u32 queue)
{
	struct stmmac_tx_queue *tx_q = &priv->tx_queue[queue];
	u32 avail;

	if (tx_q->dirty_tx > tx_q->cur_tx)
		avail = tx_q->dirty_tx - tx_q->cur_tx - 1;
	else
		avail = DMA_TX_SIZE - tx_q->cur_tx + tx_q->dirty_tx - 1;

	return avail;
}

/**
 * stmmac_rx_dirty - Get RX queue dirty
 * @priv: driver private structure
 * @queue: RX queue index
 */
static inline u32 stmmac_rx_dirty(struct stmmac_priv *priv, u32 queue)
{
	struct stmmac_rx_queue *rx_q = &priv->rx_queue[queue];
	u32 dirty;

	if (rx_q->dirty_rx <= rx_q->cur_rx)
		dirty = rx_q->cur_rx - rx_q->dirty_rx;
	else
		dirty = DMA_RX_SIZE - rx_q->dirty_rx + rx_q->cur_rx;

	return dirty;
}

/**
 * stmmac_enable_eee_mode - check and enter in LPI mode
 * @priv: driver private structure
 * Description: this function is to verify and enter in LPI mode in case of
 * EEE.
 */
static void stmmac_enable_eee_mode(struct stmmac_priv *priv)
{
	u32 tx_cnt = priv->plat->tx_queues_to_use;
	u32 queue;

	/* check if all TX queues have the work finished */
	for (queue = 0; queue < tx_cnt; queue++) {
		struct stmmac_tx_queue *tx_q = &priv->tx_queue[queue];

		if (tx_q->dirty_tx != tx_q->cur_tx)
			return; /* still unfinished work */
	}

	/* Check and enter in LPI mode */
	if (!priv->tx_path_in_lpi_mode)
		stmmac_set_eee_mode(priv, priv->hw,
				priv->plat->en_tx_lpi_clockgating);
}

/**
 * stmmac_disable_eee_mode - disable and exit from LPI mode
 * @priv: driver private structure
 * Description: this function is to exit and disable EEE in case of
 * LPI state is true. This is called by the xmit.
 */
void stmmac_disable_eee_mode(struct stmmac_priv *priv)
{
	stmmac_reset_eee_mode(priv, priv->hw);
	del_timer_sync(&priv->eee_ctrl_timer);
	priv->tx_path_in_lpi_mode = false;
}

/**
 * stmmac_eee_ctrl_timer - EEE TX SW timer.
 * @arg : data hook
 * Description:
 *  if there is no data transfer and if we are not in LPI state,
 *  then MAC Transmitter can be moved to LPI state.
 */
static void stmmac_eee_ctrl_timer(struct timer_list *t)
{
	struct stmmac_priv *priv = from_timer(priv, t, eee_ctrl_timer);

	stmmac_enable_eee_mode(priv);
	mod_timer(&priv->eee_ctrl_timer, STMMAC_LPI_T(eee_timer));
}

/**
 * stmmac_eee_init - init EEE
 * @priv: driver private structure
 * Description:
 *  if the GMAC supports the EEE (from the HW cap reg) and the phy device
 *  can also manage EEE, this function enable the LPI state and start related
 *  timer.
 */
bool stmmac_eee_init(struct stmmac_priv *priv)
{
	int tx_lpi_timer = priv->tx_lpi_timer;

	/* Using PCS we cannot dial with the phy registers at this stage
	 * so we do not support extra feature like EEE.
	 */
	if ((priv->hw->pcs == STMMAC_PCS_RGMII) ||
	    (priv->hw->pcs == STMMAC_PCS_TBI) ||
	    (priv->hw->pcs == STMMAC_PCS_RTBI))
		return false;

	/* Check if MAC core supports the EEE feature. */
	if (!priv->dma_cap.eee)
		return false;

	mutex_lock(&priv->lock);

	/* Check if it needs to be deactivated */
	if (!priv->eee_active) {
		if (priv->eee_enabled) {
			netdev_dbg(priv->dev, "disable EEE\n");
			del_timer_sync(&priv->eee_ctrl_timer);
			stmmac_set_eee_timer(priv, priv->hw, 0, tx_lpi_timer);
		}
		mutex_unlock(&priv->lock);
		return false;
	}

	if (priv->eee_active && !priv->eee_enabled) {
		timer_setup(&priv->eee_ctrl_timer, stmmac_eee_ctrl_timer, 0);
		mod_timer(&priv->eee_ctrl_timer, STMMAC_LPI_T(eee_timer));
		stmmac_set_eee_timer(priv, priv->hw, STMMAC_DEFAULT_LIT_LS,
				     tx_lpi_timer);
	}

	mutex_unlock(&priv->lock);
	netdev_dbg(priv->dev, "Energy-Efficient Ethernet initialized\n");
	return true;
}

/* stmmac_get_tx_hwtstamp - get HW TX timestamps
 * @priv: driver private structure
 * @p : descriptor pointer
 * @skb : the socket buffer
 * Description :
 * This function will read timestamp from the descriptor & pass it to stack.
 * and also perform some sanity checks.
 */
static void stmmac_get_tx_hwtstamp(struct stmmac_priv *priv,
				   struct dma_desc *p, struct sk_buff *skb)
{
	struct skb_shared_hwtstamps shhwtstamp;
	bool found = false;
	u64 ns = 0;

	if (!priv->hwts_tx_en)
		return;

	/* exit if skb doesn't support hw tstamp */
	if (likely(!skb || !(skb_shinfo(skb)->tx_flags & SKBTX_IN_PROGRESS)))
		return;

	/* check tx tstamp status */
	if (stmmac_get_tx_timestamp_status(priv, p)) {
		stmmac_get_timestamp(priv, p, priv->adv_ts, &ns);
		found = true;
	} else if (!stmmac_get_mac_tx_timestamp(priv, priv->hw, &ns)) {
		found = true;
	}

	if (found) {
		memset(&shhwtstamp, 0, sizeof(struct skb_shared_hwtstamps));
		shhwtstamp.hwtstamp = ns_to_ktime(ns);

		netdev_dbg(priv->dev, "get valid TX hw timestamp %llu\n", ns);
		/* pass tstamp to stack */
		skb_tstamp_tx(skb, &shhwtstamp);
	}
}

/* stmmac_get_rx_hwtstamp - get HW RX timestamps
 * @priv: driver private structure
 * @p : descriptor pointer
 * @np : next descriptor pointer
 * @skb : the socket buffer
 * Description :
 * This function will read received packet's timestamp from the descriptor
 * and pass it to stack. It also perform some sanity checks.
 */
static void stmmac_get_rx_hwtstamp(struct stmmac_priv *priv, struct dma_desc *p,
				   struct dma_desc *np, struct sk_buff *skb)
{
	struct skb_shared_hwtstamps *shhwtstamp = NULL;
	struct dma_desc *desc = p;
	u64 ns = 0;

	if (!priv->hwts_rx_en)
		return;
	/* For GMAC4, the valid timestamp is from CTX next desc. */
	if (priv->plat->has_gmac4 || priv->plat->has_xgmac)
		desc = np;

	/* Check if timestamp is available */
	if (stmmac_get_rx_timestamp_status(priv, p, np, priv->adv_ts)) {
		stmmac_get_timestamp(priv, desc, priv->adv_ts, &ns);
		netdev_dbg(priv->dev, "get valid RX hw timestamp %llu\n", ns);
		shhwtstamp = skb_hwtstamps(skb);
		memset(shhwtstamp, 0, sizeof(struct skb_shared_hwtstamps));
		shhwtstamp->hwtstamp = ns_to_ktime(ns);
	} else  {
		netdev_dbg(priv->dev, "cannot get RX hw timestamp\n");
	}
}

/**
 *  stmmac_hwtstamp_set - control hardware timestamping.
 *  @dev: device pointer.
 *  @ifr: An IOCTL specific structure, that can contain a pointer to
 *  a proprietary structure used to pass information to the driver.
 *  Description:
 *  This function configures the MAC to enable/disable both outgoing(TX)
 *  and incoming(RX) packets time stamping based on user input.
 *  Return Value:
 *  0 on success and an appropriate -ve integer on failure.
 */
static int stmmac_hwtstamp_set(struct net_device *dev, struct ifreq *ifr)
{
	struct stmmac_priv *priv = netdev_priv(dev);
	struct hwtstamp_config config;
	struct timespec64 now;
	u64 temp = 0;
	u32 ptp_v2 = 0;
	u32 tstamp_all = 0;
	u32 ptp_over_ipv4_udp = 0;
	u32 ptp_over_ipv6_udp = 0;
	u32 ptp_over_ethernet = 0;
	u32 snap_type_sel = 0;
	u32 ts_master_en = 0;
	u32 ts_event_en = 0;
	u32 sec_inc = 0;
	u32 value = 0;
	bool xmac;

	xmac = priv->plat->has_gmac4 || priv->plat->has_xgmac;

	if (!(priv->dma_cap.time_stamp || priv->adv_ts)) {
		netdev_alert(priv->dev, "No support for HW time stamping\n");
		priv->hwts_tx_en = 0;
		priv->hwts_rx_en = 0;

		return -EOPNOTSUPP;
	}

	if (copy_from_user(&config, ifr->ifr_data,
			   sizeof(config)))
		return -EFAULT;

	netdev_dbg(priv->dev, "%s config flags:0x%x, tx_type:0x%x, rx_filter:0x%x\n",
		   __func__, config.flags, config.tx_type, config.rx_filter);

	/* reserved for future extensions */
	if (config.flags)
		return -EINVAL;

	if (config.tx_type != HWTSTAMP_TX_OFF &&
	    config.tx_type != HWTSTAMP_TX_ON)
		return -ERANGE;

	if (priv->adv_ts) {
		switch (config.rx_filter) {
		case HWTSTAMP_FILTER_NONE:
			/* time stamp no incoming packet at all */
			config.rx_filter = HWTSTAMP_FILTER_NONE;
			break;

		case HWTSTAMP_FILTER_PTP_V1_L4_EVENT:
			/* PTP v1, UDP, any kind of event packet */
			config.rx_filter = HWTSTAMP_FILTER_PTP_V1_L4_EVENT;
			/* 'xmac' hardware can support Sync, Pdelay_Req and
			 * Pdelay_resp by setting bit14 and bits17/16 to 01
			 * This leaves Delay_Req timestamps out.
			 * Enable all events *and* general purpose message
			 * timestamping
			 */
			snap_type_sel = PTP_TCR_SNAPTYPSEL_1;
			ptp_over_ipv4_udp = PTP_TCR_TSIPV4ENA;
			ptp_over_ipv6_udp = PTP_TCR_TSIPV6ENA;
			break;

		case HWTSTAMP_FILTER_PTP_V1_L4_SYNC:
			/* PTP v1, UDP, Sync packet */
			config.rx_filter = HWTSTAMP_FILTER_PTP_V1_L4_SYNC;
			/* take time stamp for SYNC messages only */
			ts_event_en = PTP_TCR_TSEVNTENA;

			ptp_over_ipv4_udp = PTP_TCR_TSIPV4ENA;
			ptp_over_ipv6_udp = PTP_TCR_TSIPV6ENA;
			break;

		case HWTSTAMP_FILTER_PTP_V1_L4_DELAY_REQ:
			/* PTP v1, UDP, Delay_req packet */
			config.rx_filter = HWTSTAMP_FILTER_PTP_V1_L4_DELAY_REQ;
			/* take time stamp for Delay_Req messages only */
			ts_master_en = PTP_TCR_TSMSTRENA;
			ts_event_en = PTP_TCR_TSEVNTENA;

			ptp_over_ipv4_udp = PTP_TCR_TSIPV4ENA;
			ptp_over_ipv6_udp = PTP_TCR_TSIPV6ENA;
			break;

		case HWTSTAMP_FILTER_PTP_V2_L4_EVENT:
			/* PTP v2, UDP, any kind of event packet */
			config.rx_filter = HWTSTAMP_FILTER_PTP_V2_L4_EVENT;
			ptp_v2 = PTP_TCR_TSVER2ENA;
			/* take time stamp for all event messages */
			snap_type_sel = PTP_TCR_SNAPTYPSEL_1;

			ptp_over_ipv4_udp = PTP_TCR_TSIPV4ENA;
			ptp_over_ipv6_udp = PTP_TCR_TSIPV6ENA;
			break;

		case HWTSTAMP_FILTER_PTP_V2_L4_SYNC:
			/* PTP v2, UDP, Sync packet */
			config.rx_filter = HWTSTAMP_FILTER_PTP_V2_L4_SYNC;
			ptp_v2 = PTP_TCR_TSVER2ENA;
			/* take time stamp for SYNC messages only */
			ts_event_en = PTP_TCR_TSEVNTENA;

			ptp_over_ipv4_udp = PTP_TCR_TSIPV4ENA;
			ptp_over_ipv6_udp = PTP_TCR_TSIPV6ENA;
			break;

		case HWTSTAMP_FILTER_PTP_V2_L4_DELAY_REQ:
			/* PTP v2, UDP, Delay_req packet */
			config.rx_filter = HWTSTAMP_FILTER_PTP_V2_L4_DELAY_REQ;
			ptp_v2 = PTP_TCR_TSVER2ENA;
			/* take time stamp for Delay_Req messages only */
			ts_master_en = PTP_TCR_TSMSTRENA;
			ts_event_en = PTP_TCR_TSEVNTENA;

			ptp_over_ipv4_udp = PTP_TCR_TSIPV4ENA;
			ptp_over_ipv6_udp = PTP_TCR_TSIPV6ENA;
			break;

		case HWTSTAMP_FILTER_PTP_V2_EVENT:
			/* PTP v2/802.AS1 any layer, any kind of event packet */
			config.rx_filter = HWTSTAMP_FILTER_PTP_V2_EVENT;
			ptp_v2 = PTP_TCR_TSVER2ENA;
			snap_type_sel = PTP_TCR_SNAPTYPSEL_1;
			ts_event_en = PTP_TCR_TSEVNTENA;
			ptp_over_ipv4_udp = PTP_TCR_TSIPV4ENA;
			ptp_over_ipv6_udp = PTP_TCR_TSIPV6ENA;
			ptp_over_ethernet = PTP_TCR_TSIPENA;
			break;

		case HWTSTAMP_FILTER_PTP_V2_SYNC:
			/* PTP v2/802.AS1, any layer, Sync packet */
			config.rx_filter = HWTSTAMP_FILTER_PTP_V2_SYNC;
			ptp_v2 = PTP_TCR_TSVER2ENA;
			/* take time stamp for SYNC messages only */
			ts_event_en = PTP_TCR_TSEVNTENA;

			ptp_over_ipv4_udp = PTP_TCR_TSIPV4ENA;
			ptp_over_ipv6_udp = PTP_TCR_TSIPV6ENA;
			ptp_over_ethernet = PTP_TCR_TSIPENA;
			break;

		case HWTSTAMP_FILTER_PTP_V2_DELAY_REQ:
			/* PTP v2/802.AS1, any layer, Delay_req packet */
			config.rx_filter = HWTSTAMP_FILTER_PTP_V2_DELAY_REQ;
			ptp_v2 = PTP_TCR_TSVER2ENA;
			/* take time stamp for Delay_Req messages only */
			ts_master_en = PTP_TCR_TSMSTRENA;
			ts_event_en = PTP_TCR_TSEVNTENA;

			ptp_over_ipv4_udp = PTP_TCR_TSIPV4ENA;
			ptp_over_ipv6_udp = PTP_TCR_TSIPV6ENA;
			ptp_over_ethernet = PTP_TCR_TSIPENA;
			break;

		case HWTSTAMP_FILTER_NTP_ALL:
		case HWTSTAMP_FILTER_ALL:
			/* time stamp any incoming packet */
			config.rx_filter = HWTSTAMP_FILTER_ALL;
			tstamp_all = PTP_TCR_TSENALL;
			break;

		default:
			return -ERANGE;
		}
	} else {
		switch (config.rx_filter) {
		case HWTSTAMP_FILTER_NONE:
			config.rx_filter = HWTSTAMP_FILTER_NONE;
			break;
		default:
			/* PTP v1, UDP, any kind of event packet */
			config.rx_filter = HWTSTAMP_FILTER_PTP_V1_L4_EVENT;
			break;
		}
	}
	priv->hwts_rx_en = ((config.rx_filter == HWTSTAMP_FILTER_NONE) ? 0 : 1);
	priv->hwts_tx_en = config.tx_type == HWTSTAMP_TX_ON;

	if (!priv->hwts_tx_en && !priv->hwts_rx_en)
		stmmac_config_hw_tstamping(priv, priv->ptpaddr, 0);
	else {
		value = (PTP_TCR_TSENA | PTP_TCR_TSCFUPDT | PTP_TCR_TSCTRLSSR |
			 tstamp_all | ptp_v2 | ptp_over_ethernet |
			 ptp_over_ipv6_udp | ptp_over_ipv4_udp | ts_event_en |
			 ts_master_en | snap_type_sel);
		stmmac_config_hw_tstamping(priv, priv->ptpaddr, value);

		/* program Sub Second Increment reg */
		stmmac_config_sub_second_increment(priv,
				priv->ptpaddr, priv->plat->clk_ptp_rate,
				xmac, &sec_inc);
		temp = div_u64(1000000000ULL, sec_inc);

		/* Store sub second increment and flags for later use */
		priv->sub_second_inc = sec_inc;
		priv->systime_flags = value;

		/* calculate default added value:
		 * formula is :
		 * addend = (2^32)/freq_div_ratio;
		 * where, freq_div_ratio = 1e9ns/sec_inc
		 */
		temp = (u64)(temp << 32);
		priv->default_addend = div_u64(temp, priv->plat->clk_ptp_rate);
		stmmac_config_addend(priv, priv->ptpaddr, priv->default_addend);

		/* initialize system time */
		ktime_get_real_ts64(&now);

		/* lower 32 bits of tv_sec are safe until y2106 */
		stmmac_init_systime(priv, priv->ptpaddr,
				(u32)now.tv_sec, now.tv_nsec);
	}

	memcpy(&priv->tstamp_config, &config, sizeof(config));

	return copy_to_user(ifr->ifr_data, &config,
			    sizeof(config)) ? -EFAULT : 0;
}

/**
 *  stmmac_hwtstamp_get - read hardware timestamping.
 *  @dev: device pointer.
 *  @ifr: An IOCTL specific structure, that can contain a pointer to
 *  a proprietary structure used to pass information to the driver.
 *  Description:
 *  This function obtain the current hardware timestamping settings
    as requested.
 */
static int stmmac_hwtstamp_get(struct net_device *dev, struct ifreq *ifr)
{
	struct stmmac_priv *priv = netdev_priv(dev);
	struct hwtstamp_config *config = &priv->tstamp_config;

	if (!(priv->dma_cap.time_stamp || priv->dma_cap.atime_stamp))
		return -EOPNOTSUPP;

	return copy_to_user(ifr->ifr_data, config,
			    sizeof(*config)) ? -EFAULT : 0;
}

/**
 * stmmac_init_ptp - init PTP
 * @priv: driver private structure
 * Description: this is to verify if the HW supports the PTPv1 or PTPv2.
 * This is done by looking at the HW cap. register.
 * This function also registers the ptp driver.
 */
static int stmmac_init_ptp(struct stmmac_priv *priv)
{
	bool xmac = priv->plat->has_gmac4 || priv->plat->has_xgmac;

	if (!(priv->dma_cap.time_stamp || priv->dma_cap.atime_stamp))
		return -EOPNOTSUPP;

	priv->adv_ts = 0;
	/* Check if adv_ts can be enabled for dwmac 4.x / xgmac core */
	if (xmac && priv->dma_cap.atime_stamp)
		priv->adv_ts = 1;
	/* Dwmac 3.x core with extend_desc can support adv_ts */
	else if (priv->extend_desc && priv->dma_cap.atime_stamp)
		priv->adv_ts = 1;

	if (priv->dma_cap.time_stamp)
		netdev_info(priv->dev, "IEEE 1588-2002 Timestamp supported\n");

	if (priv->adv_ts)
		netdev_info(priv->dev,
			    "IEEE 1588-2008 Advanced Timestamp supported\n");

	priv->hwts_tx_en = 0;
	priv->hwts_rx_en = 0;

	stmmac_ptp_register(priv);

	return 0;
}

static void stmmac_release_ptp(struct stmmac_priv *priv)
{
	if (priv->plat->clk_ptp_ref)
		clk_disable_unprepare(priv->plat->clk_ptp_ref);
	stmmac_ptp_unregister(priv);
}

/**
 *  stmmac_mac_flow_ctrl - Configure flow control in all queues
 *  @priv: driver private structure
 *  Description: It is used for configuring the flow control in all queues
 */
static void stmmac_mac_flow_ctrl(struct stmmac_priv *priv, u32 duplex)
{
	u32 tx_cnt = priv->plat->tx_queues_to_use;

	stmmac_flow_ctrl(priv, priv->hw, duplex, priv->flow_ctrl,
			priv->pause, tx_cnt);
}

static void stmmac_validate(struct phylink_config *config,
			    unsigned long *supported,
			    struct phylink_link_state *state)
{
	struct stmmac_priv *priv = netdev_priv(to_net_dev(config->dev));
	__ETHTOOL_DECLARE_LINK_MODE_MASK(mac_supported) = { 0, };
	__ETHTOOL_DECLARE_LINK_MODE_MASK(mask) = { 0, };
	int tx_cnt = priv->plat->tx_queues_to_use;
	int max_speed = priv->plat->max_speed;

	phylink_set(mac_supported, 10baseT_Half);
	phylink_set(mac_supported, 10baseT_Full);
	phylink_set(mac_supported, 100baseT_Half);
	phylink_set(mac_supported, 100baseT_Full);
	phylink_set(mac_supported, 1000baseT_Half);
	phylink_set(mac_supported, 1000baseT_Full);
	phylink_set(mac_supported, 1000baseKX_Full);

	phylink_set(mac_supported, Autoneg);
	phylink_set(mac_supported, Pause);
	phylink_set(mac_supported, Asym_Pause);
	phylink_set_port_modes(mac_supported);

	/* Cut down 1G if asked to */
	if ((max_speed > 0) && (max_speed < 1000)) {
		phylink_set(mask, 1000baseT_Full);
		phylink_set(mask, 1000baseX_Full);
	} else if (priv->plat->has_xgmac) {
		if (!max_speed || (max_speed >= 2500)) {
			phylink_set(mac_supported, 2500baseT_Full);
			phylink_set(mac_supported, 2500baseX_Full);
		}
		if (!max_speed || (max_speed >= 5000)) {
			phylink_set(mac_supported, 5000baseT_Full);
		}
		if (!max_speed || (max_speed >= 10000)) {
			phylink_set(mac_supported, 10000baseSR_Full);
			phylink_set(mac_supported, 10000baseLR_Full);
			phylink_set(mac_supported, 10000baseER_Full);
			phylink_set(mac_supported, 10000baseLRM_Full);
			phylink_set(mac_supported, 10000baseT_Full);
			phylink_set(mac_supported, 10000baseKX4_Full);
			phylink_set(mac_supported, 10000baseKR_Full);
		}
	}

	/* Half-Duplex can only work with single queue */
	if (tx_cnt > 1) {
		phylink_set(mask, 10baseT_Half);
		phylink_set(mask, 100baseT_Half);
		phylink_set(mask, 1000baseT_Half);
	}

	bitmap_and(supported, supported, mac_supported,
		   __ETHTOOL_LINK_MODE_MASK_NBITS);
	bitmap_andnot(supported, supported, mask,
		      __ETHTOOL_LINK_MODE_MASK_NBITS);
	bitmap_and(state->advertising, state->advertising, mac_supported,
		   __ETHTOOL_LINK_MODE_MASK_NBITS);
	bitmap_andnot(state->advertising, state->advertising, mask,
		      __ETHTOOL_LINK_MODE_MASK_NBITS);
}

static int stmmac_mac_link_state(struct phylink_config *config,
				 struct phylink_link_state *state)
{
	return -EOPNOTSUPP;
}

static void stmmac_mac_config(struct phylink_config *config, unsigned int mode,
			      const struct phylink_link_state *state)
{
	struct stmmac_priv *priv = netdev_priv(to_net_dev(config->dev));
	u32 ctrl;

	ctrl = readl(priv->ioaddr + MAC_CTRL_REG);
	ctrl &= ~priv->hw->link.speed_mask;

	if (state->interface == PHY_INTERFACE_MODE_USXGMII) {
		switch (state->speed) {
		case SPEED_10000:
			ctrl |= priv->hw->link.xgmii.speed10000;
			break;
		case SPEED_5000:
			ctrl |= priv->hw->link.xgmii.speed5000;
			break;
		case SPEED_2500:
			ctrl |= priv->hw->link.xgmii.speed2500;
			break;
		default:
			return;
		}
	} else {
		switch (state->speed) {
		case SPEED_2500:
			ctrl |= priv->hw->link.speed2500;
			break;
		case SPEED_1000:
			ctrl |= priv->hw->link.speed1000;
			break;
		case SPEED_100:
			ctrl |= priv->hw->link.speed100;
			break;
		case SPEED_10:
			ctrl |= priv->hw->link.speed10;
			break;
		default:
			return;
		}
	}

	priv->speed = state->speed;

	if (priv->plat->fix_mac_speed)
		priv->plat->fix_mac_speed(priv->plat->bsp_priv, state->speed);

	if (!state->duplex)
		ctrl &= ~priv->hw->link.duplex;
	else
		ctrl |= priv->hw->link.duplex;

	/* Flow Control operation */
	if (state->pause)
		stmmac_mac_flow_ctrl(priv, state->duplex);

	writel(ctrl, priv->ioaddr + MAC_CTRL_REG);
}

static void stmmac_mac_an_restart(struct phylink_config *config)
{
	/* Not Supported */
}

static void stmmac_mac_link_down(struct phylink_config *config,
				 unsigned int mode, phy_interface_t interface)
{
	struct stmmac_priv *priv = netdev_priv(to_net_dev(config->dev));

	stmmac_mac_set(priv, priv->ioaddr, false);
	priv->eee_active = false;
	stmmac_eee_init(priv);
	stmmac_set_eee_pls(priv, priv->hw, false);
}

static void stmmac_mac_link_up(struct phylink_config *config,
			       unsigned int mode, phy_interface_t interface,
			       struct phy_device *phy)
{
	struct stmmac_priv *priv = netdev_priv(to_net_dev(config->dev));

	stmmac_mac_set(priv, priv->ioaddr, true);
	if (phy && priv->dma_cap.eee) {
		priv->eee_active = phy_init_eee(phy, 1) >= 0;
		priv->eee_enabled = stmmac_eee_init(priv);
		stmmac_set_eee_pls(priv, priv->hw, true);
	}
}

static const struct phylink_mac_ops stmmac_phylink_mac_ops = {
	.validate = stmmac_validate,
	.mac_link_state = stmmac_mac_link_state,
	.mac_config = stmmac_mac_config,
	.mac_an_restart = stmmac_mac_an_restart,
	.mac_link_down = stmmac_mac_link_down,
	.mac_link_up = stmmac_mac_link_up,
};

/**
 * stmmac_check_pcs_mode - verify if RGMII/SGMII is supported
 * @priv: driver private structure
 * Description: this is to verify if the HW supports the PCS.
 * Physical Coding Sublayer (PCS) interface that can be used when the MAC is
 * configured for the TBI, RTBI, or SGMII PHY interface.
 */
static void stmmac_check_pcs_mode(struct stmmac_priv *priv)
{
	int interface = priv->plat->interface;

	if (priv->dma_cap.pcs) {
		if ((interface == PHY_INTERFACE_MODE_RGMII) ||
		    (interface == PHY_INTERFACE_MODE_RGMII_ID) ||
		    (interface == PHY_INTERFACE_MODE_RGMII_RXID) ||
		    (interface == PHY_INTERFACE_MODE_RGMII_TXID)) {
			netdev_dbg(priv->dev, "PCS RGMII support enabled\n");
			priv->hw->pcs = STMMAC_PCS_RGMII;
		} else if (interface == PHY_INTERFACE_MODE_SGMII) {
			netdev_dbg(priv->dev, "PCS SGMII support enabled\n");
			priv->hw->pcs = STMMAC_PCS_SGMII;
		}
	}
}

/**
 * stmmac_init_phy - PHY initialization
 * @dev: net device structure
 * Description: it initializes the driver's PHY state, and attaches the PHY
 * to the mac driver.
 *  Return value:
 *  0 on success
 */
static int stmmac_init_phy(struct net_device *dev)
{
	struct stmmac_priv *priv = netdev_priv(dev);
	struct device_node *node;
	int ret;

	node = priv->plat->phylink_node;

	if (node)
		ret = phylink_of_phy_connect(priv->phylink, node, 0);

	/* Some DT bindings do not set-up the PHY handle. Let's try to
	 * manually parse it
	 */
	if (!node || ret) {
		int addr = priv->plat->phy_addr;
		struct phy_device *phydev;

		phydev = mdiobus_get_phy(priv->mii, addr);
		if (!phydev) {
			netdev_err(priv->dev, "no phy at addr %d\n", addr);
			return -ENODEV;
		}

		ret = phylink_connect_phy(priv->phylink, phydev);
	}

	return ret;
}

static int stmmac_phy_setup(struct stmmac_priv *priv)
{
	struct fwnode_handle *fwnode = of_fwnode_handle(priv->plat->phylink_node);
	int mode = priv->plat->phy_interface;
	struct phylink *phylink;

	priv->phylink_config.dev = &priv->dev->dev;
	priv->phylink_config.type = PHYLINK_NETDEV;

	phylink = phylink_create(&priv->phylink_config, fwnode,
				 mode, &stmmac_phylink_mac_ops);
	if (IS_ERR(phylink))
		return PTR_ERR(phylink);

	priv->phylink = phylink;
	return 0;
}

static void stmmac_display_rx_rings(struct stmmac_priv *priv)
{
	u32 rx_cnt = priv->plat->rx_queues_to_use;
	void *head_rx;
	u32 queue;

	/* Display RX rings */
	for (queue = 0; queue < rx_cnt; queue++) {
		struct stmmac_rx_queue *rx_q = &priv->rx_queue[queue];

		pr_info("\tRX Queue %u rings\n", queue);

		if (priv->extend_desc)
			head_rx = (void *)rx_q->dma_erx;
		else
			head_rx = (void *)rx_q->dma_rx;

		/* Display RX ring */
		stmmac_display_ring(priv, head_rx, DMA_RX_SIZE, true);
	}
}

static void stmmac_display_tx_rings(struct stmmac_priv *priv)
{
	u32 tx_cnt = priv->plat->tx_queues_to_use;
	void *head_tx;
	u32 queue;

	/* Display TX rings */
	for (queue = 0; queue < tx_cnt; queue++) {
		struct stmmac_tx_queue *tx_q = &priv->tx_queue[queue];

		pr_info("\tTX Queue %d rings\n", queue);

		if (priv->extend_desc)
			head_tx = (void *)tx_q->dma_etx;
		else
			head_tx = (void *)tx_q->dma_tx;

		stmmac_display_ring(priv, head_tx, DMA_TX_SIZE, false);
	}
}

static void stmmac_display_rings(struct stmmac_priv *priv)
{
	/* Display RX ring */
	stmmac_display_rx_rings(priv);

	/* Display TX ring */
	stmmac_display_tx_rings(priv);
}

static int stmmac_set_bfsize(int mtu, int bufsize)
{
	int ret = bufsize;

	if (mtu >= BUF_SIZE_4KiB)
		ret = BUF_SIZE_8KiB;
	else if (mtu >= BUF_SIZE_2KiB)
		ret = BUF_SIZE_4KiB;
	else if (mtu > DEFAULT_BUFSIZE)
		ret = BUF_SIZE_2KiB;
	else
		ret = DEFAULT_BUFSIZE;

	return ret;
}

/**
 * stmmac_clear_rx_descriptors - clear RX descriptors
 * @priv: driver private structure
 * @queue: RX queue index
 * Description: this function is called to clear the RX descriptors
 * in case of both basic and extended descriptors are used.
 */
static void stmmac_clear_rx_descriptors(struct stmmac_priv *priv, u32 queue)
{
	struct stmmac_rx_queue *rx_q = &priv->rx_queue[queue];
	int i;

	/* Clear the RX descriptors */
	for (i = 0; i < DMA_RX_SIZE; i++)
		if (priv->extend_desc)
			stmmac_init_rx_desc(priv, &rx_q->dma_erx[i].basic,
					priv->use_riwt, priv->mode,
					(i == DMA_RX_SIZE - 1),
					priv->dma_buf_sz);
		else
			stmmac_init_rx_desc(priv, &rx_q->dma_rx[i],
					priv->use_riwt, priv->mode,
					(i == DMA_RX_SIZE - 1),
					priv->dma_buf_sz);
}

/**
 * stmmac_clear_tx_descriptors - clear tx descriptors
 * @priv: driver private structure
 * @queue: TX queue index.
 * Description: this function is called to clear the TX descriptors
 * in case of both basic and extended descriptors are used.
 */
static void stmmac_clear_tx_descriptors(struct stmmac_priv *priv, u32 queue)
{
	struct stmmac_tx_queue *tx_q = &priv->tx_queue[queue];
	int i;

	/* Clear the TX descriptors */
	for (i = 0; i < DMA_TX_SIZE; i++)
		if (priv->extend_desc)
			stmmac_init_tx_desc(priv, &tx_q->dma_etx[i].basic,
					priv->mode, (i == DMA_TX_SIZE - 1));
		else
			stmmac_init_tx_desc(priv, &tx_q->dma_tx[i],
					priv->mode, (i == DMA_TX_SIZE - 1));
}

/**
 * stmmac_clear_descriptors - clear descriptors
 * @priv: driver private structure
 * Description: this function is called to clear the TX and RX descriptors
 * in case of both basic and extended descriptors are used.
 */
static void stmmac_clear_descriptors(struct stmmac_priv *priv)
{
	u32 rx_queue_cnt = priv->plat->rx_queues_to_use;
	u32 tx_queue_cnt = priv->plat->tx_queues_to_use;
	u32 queue;

	/* Clear the RX descriptors */
	for (queue = 0; queue < rx_queue_cnt; queue++)
		stmmac_clear_rx_descriptors(priv, queue);

	/* Clear the TX descriptors */
	for (queue = 0; queue < tx_queue_cnt; queue++)
		stmmac_clear_tx_descriptors(priv, queue);
}

/**
 * stmmac_init_rx_buffers - init the RX descriptor buffer.
 * @priv: driver private structure
 * @p: descriptor pointer
 * @i: descriptor index
 * @flags: gfp flag
 * @queue: RX queue index
 * Description: this function is called to allocate a receive buffer, perform
 * the DMA mapping and init the descriptor.
 */
static int stmmac_init_rx_buffers(struct stmmac_priv *priv, struct dma_desc *p,
				  int i, gfp_t flags, u32 queue)
{
	struct stmmac_rx_queue *rx_q = &priv->rx_queue[queue];
	struct stmmac_rx_buffer *buf = &rx_q->buf_pool[i];

	buf->page = page_pool_dev_alloc_pages(rx_q->page_pool);
	if (!buf->page)
		return -ENOMEM;

	if (priv->sph) {
		buf->sec_page = page_pool_dev_alloc_pages(rx_q->page_pool);
		if (!buf->sec_page)
			return -ENOMEM;

		buf->sec_addr = page_pool_get_dma_addr(buf->sec_page);
		stmmac_set_desc_sec_addr(priv, p, buf->sec_addr);
	} else {
		buf->sec_page = NULL;
	}

	buf->addr = page_pool_get_dma_addr(buf->page);
	stmmac_set_desc_addr(priv, p, buf->addr);
	if (priv->dma_buf_sz == BUF_SIZE_16KiB)
		stmmac_init_desc3(priv, p);

	return 0;
}

/**
 * stmmac_free_rx_buffer - free RX dma buffers
 * @priv: private structure
 * @queue: RX queue index
 * @i: buffer index.
 */
static void stmmac_free_rx_buffer(struct stmmac_priv *priv, u32 queue, int i)
{
	struct stmmac_rx_queue *rx_q = &priv->rx_queue[queue];
	struct stmmac_rx_buffer *buf = &rx_q->buf_pool[i];

	if (buf->page)
		page_pool_put_page(rx_q->page_pool, buf->page, false);
	buf->page = NULL;

	if (buf->sec_page)
		page_pool_put_page(rx_q->page_pool, buf->sec_page, false);
	buf->sec_page = NULL;
}

/**
 * stmmac_free_tx_buffer - free RX dma buffers
 * @priv: private structure
 * @queue: RX queue index
 * @i: buffer index.
 */
static void stmmac_free_tx_buffer(struct stmmac_priv *priv, u32 queue, int i)
{
	struct stmmac_tx_queue *tx_q = &priv->tx_queue[queue];

	if (tx_q->tx_skbuff_dma[i].buf) {
		if (tx_q->tx_skbuff_dma[i].map_as_page)
			dma_unmap_page(priv->device,
				       tx_q->tx_skbuff_dma[i].buf,
				       tx_q->tx_skbuff_dma[i].len,
				       DMA_TO_DEVICE);
		else
			dma_unmap_single(priv->device,
					 tx_q->tx_skbuff_dma[i].buf,
					 tx_q->tx_skbuff_dma[i].len,
					 DMA_TO_DEVICE);
	}

	if (tx_q->tx_skbuff[i]) {
		dev_kfree_skb_any(tx_q->tx_skbuff[i]);
		tx_q->tx_skbuff[i] = NULL;
		tx_q->tx_skbuff_dma[i].buf = 0;
		tx_q->tx_skbuff_dma[i].map_as_page = false;
	}
}

/**
 * init_dma_rx_desc_rings - init the RX descriptor rings
 * @dev: net device structure
 * @flags: gfp flag.
 * Description: this function initializes the DMA RX descriptors
 * and allocates the socket buffers. It supports the chained and ring
 * modes.
 */
static int init_dma_rx_desc_rings(struct net_device *dev, gfp_t flags)
{
	struct stmmac_priv *priv = netdev_priv(dev);
	u32 rx_count = priv->plat->rx_queues_to_use;
	int ret = -ENOMEM;
	int bfsize = 0;
	int queue;
	int i;

	bfsize = stmmac_set_16kib_bfsize(priv, dev->mtu);
	if (bfsize < 0)
		bfsize = 0;

	if (bfsize < BUF_SIZE_16KiB)
		bfsize = stmmac_set_bfsize(dev->mtu, priv->dma_buf_sz);

	priv->dma_buf_sz = bfsize;

	/* RX INITIALIZATION */
	netif_dbg(priv, probe, priv->dev,
		  "SKB addresses:\nskb\t\tskb data\tdma data\n");

	for (queue = 0; queue < rx_count; queue++) {
		struct stmmac_rx_queue *rx_q = &priv->rx_queue[queue];

		netif_dbg(priv, probe, priv->dev,
			  "(%s) dma_rx_phy=0x%08x\n", __func__,
			  (u32)rx_q->dma_rx_phy);

		stmmac_clear_rx_descriptors(priv, queue);

		for (i = 0; i < DMA_RX_SIZE; i++) {
			struct dma_desc *p;

			if (priv->extend_desc)
				p = &((rx_q->dma_erx + i)->basic);
			else
				p = rx_q->dma_rx + i;

			ret = stmmac_init_rx_buffers(priv, p, i, flags,
						     queue);
			if (ret)
				goto err_init_rx_buffers;
		}

		rx_q->cur_rx = 0;
		rx_q->dirty_rx = (unsigned int)(i - DMA_RX_SIZE);

		/* Setup the chained descriptor addresses */
		if (priv->mode == STMMAC_CHAIN_MODE) {
			if (priv->extend_desc)
				stmmac_mode_init(priv, rx_q->dma_erx,
						rx_q->dma_rx_phy, DMA_RX_SIZE, 1);
			else
				stmmac_mode_init(priv, rx_q->dma_rx,
						rx_q->dma_rx_phy, DMA_RX_SIZE, 0);
		}
	}

	buf_sz = bfsize;

	return 0;

err_init_rx_buffers:
	while (queue >= 0) {
		while (--i >= 0)
			stmmac_free_rx_buffer(priv, queue, i);

		if (queue == 0)
			break;

		i = DMA_RX_SIZE;
		queue--;
	}

	return ret;
}

/**
 * init_dma_tx_desc_rings - init the TX descriptor rings
 * @dev: net device structure.
 * Description: this function initializes the DMA TX descriptors
 * and allocates the socket buffers. It supports the chained and ring
 * modes.
 */
static int init_dma_tx_desc_rings(struct net_device *dev)
{
	struct stmmac_priv *priv = netdev_priv(dev);
	u32 tx_queue_cnt = priv->plat->tx_queues_to_use;
	u32 queue;
	int i;

	for (queue = 0; queue < tx_queue_cnt; queue++) {
		struct stmmac_tx_queue *tx_q = &priv->tx_queue[queue];

		netif_dbg(priv, probe, priv->dev,
			  "(%s) dma_tx_phy=0x%08x\n", __func__,
			 (u32)tx_q->dma_tx_phy);

		/* Setup the chained descriptor addresses */
		if (priv->mode == STMMAC_CHAIN_MODE) {
			if (priv->extend_desc)
				stmmac_mode_init(priv, tx_q->dma_etx,
						tx_q->dma_tx_phy, DMA_TX_SIZE, 1);
			else
				stmmac_mode_init(priv, tx_q->dma_tx,
						tx_q->dma_tx_phy, DMA_TX_SIZE, 0);
		}

		for (i = 0; i < DMA_TX_SIZE; i++) {
			struct dma_desc *p;
			if (priv->extend_desc)
				p = &((tx_q->dma_etx + i)->basic);
			else
				p = tx_q->dma_tx + i;

			stmmac_clear_desc(priv, p);

			tx_q->tx_skbuff_dma[i].buf = 0;
			tx_q->tx_skbuff_dma[i].map_as_page = false;
			tx_q->tx_skbuff_dma[i].len = 0;
			tx_q->tx_skbuff_dma[i].last_segment = false;
			tx_q->tx_skbuff[i] = NULL;
		}

		tx_q->dirty_tx = 0;
		tx_q->cur_tx = 0;
		tx_q->mss = 0;

		netdev_tx_reset_queue(netdev_get_tx_queue(priv->dev, queue));
	}

	return 0;
}

/**
 * init_dma_desc_rings - init the RX/TX descriptor rings
 * @dev: net device structure
 * @flags: gfp flag.
 * Description: this function initializes the DMA RX/TX descriptors
 * and allocates the socket buffers. It supports the chained and ring
 * modes.
 */
static int init_dma_desc_rings(struct net_device *dev, gfp_t flags)
{
	struct stmmac_priv *priv = netdev_priv(dev);
	int ret;

	ret = init_dma_rx_desc_rings(dev, flags);
	if (ret)
		return ret;

	ret = init_dma_tx_desc_rings(dev);

	stmmac_clear_descriptors(priv);

	if (netif_msg_hw(priv))
		stmmac_display_rings(priv);

	return ret;
}

/**
 * dma_free_rx_skbufs - free RX dma buffers
 * @priv: private structure
 * @queue: RX queue index
 */
static void dma_free_rx_skbufs(struct stmmac_priv *priv, u32 queue)
{
	int i;

	for (i = 0; i < DMA_RX_SIZE; i++)
		stmmac_free_rx_buffer(priv, queue, i);
}

/**
 * dma_free_tx_skbufs - free TX dma buffers
 * @priv: private structure
 * @queue: TX queue index
 */
static void dma_free_tx_skbufs(struct stmmac_priv *priv, u32 queue)
{
	int i;

	for (i = 0; i < DMA_TX_SIZE; i++)
		stmmac_free_tx_buffer(priv, queue, i);
}

/**
 * free_dma_rx_desc_resources - free RX dma desc resources
 * @priv: private structure
 */
static void free_dma_rx_desc_resources(struct stmmac_priv *priv)
{
	u32 rx_count = priv->plat->rx_queues_to_use;
	u32 queue;

	/* Free RX queue resources */
	for (queue = 0; queue < rx_count; queue++) {
		struct stmmac_rx_queue *rx_q = &priv->rx_queue[queue];

		/* Release the DMA RX socket buffers */
		dma_free_rx_skbufs(priv, queue);

		/* Free DMA regions of consistent memory previously allocated */
		if (!priv->extend_desc)
			dma_free_coherent(priv->device,
					  DMA_RX_SIZE * sizeof(struct dma_desc),
					  rx_q->dma_rx, rx_q->dma_rx_phy);
		else
			dma_free_coherent(priv->device, DMA_RX_SIZE *
					  sizeof(struct dma_extended_desc),
					  rx_q->dma_erx, rx_q->dma_rx_phy);

		kfree(rx_q->buf_pool);
		if (rx_q->page_pool) {
			page_pool_request_shutdown(rx_q->page_pool);
			page_pool_destroy(rx_q->page_pool);
		}
	}
}

/**
 * free_dma_tx_desc_resources - free TX dma desc resources
 * @priv: private structure
 */
static void free_dma_tx_desc_resources(struct stmmac_priv *priv)
{
	u32 tx_count = priv->plat->tx_queues_to_use;
	u32 queue;

	/* Free TX queue resources */
	for (queue = 0; queue < tx_count; queue++) {
		struct stmmac_tx_queue *tx_q = &priv->tx_queue[queue];

		/* Release the DMA TX socket buffers */
		dma_free_tx_skbufs(priv, queue);

		/* Free DMA regions of consistent memory previously allocated */
		if (!priv->extend_desc)
			dma_free_coherent(priv->device,
					  DMA_TX_SIZE * sizeof(struct dma_desc),
					  tx_q->dma_tx, tx_q->dma_tx_phy);
		else
			dma_free_coherent(priv->device, DMA_TX_SIZE *
					  sizeof(struct dma_extended_desc),
					  tx_q->dma_etx, tx_q->dma_tx_phy);

		kfree(tx_q->tx_skbuff_dma);
		kfree(tx_q->tx_skbuff);
	}
}

/**
 * alloc_dma_rx_desc_resources - alloc RX resources.
 * @priv: private structure
 * Description: according to which descriptor can be used (extend or basic)
 * this function allocates the resources for TX and RX paths. In case of
 * reception, for example, it pre-allocated the RX socket buffer in order to
 * allow zero-copy mechanism.
 */
static int alloc_dma_rx_desc_resources(struct stmmac_priv *priv)
{
	u32 rx_count = priv->plat->rx_queues_to_use;
	int ret = -ENOMEM;
	u32 queue;

	/* RX queues buffers and DMA */
	for (queue = 0; queue < rx_count; queue++) {
		struct stmmac_rx_queue *rx_q = &priv->rx_queue[queue];
		struct page_pool_params pp_params = { 0 };
		unsigned int num_pages;

		rx_q->queue_index = queue;
		rx_q->priv_data = priv;

		pp_params.flags = PP_FLAG_DMA_MAP;
		pp_params.pool_size = DMA_RX_SIZE;
		num_pages = DIV_ROUND_UP(priv->dma_buf_sz, PAGE_SIZE);
		pp_params.order = ilog2(num_pages);
		pp_params.nid = dev_to_node(priv->device);
		pp_params.dev = priv->device;
		pp_params.dma_dir = DMA_FROM_DEVICE;

		rx_q->page_pool = page_pool_create(&pp_params);
		if (IS_ERR(rx_q->page_pool)) {
			ret = PTR_ERR(rx_q->page_pool);
			rx_q->page_pool = NULL;
			goto err_dma;
		}

		rx_q->buf_pool = kcalloc(DMA_RX_SIZE, sizeof(*rx_q->buf_pool),
					 GFP_KERNEL);
		if (!rx_q->buf_pool)
			goto err_dma;

		if (priv->extend_desc) {
			rx_q->dma_erx = dma_alloc_coherent(priv->device,
							   DMA_RX_SIZE * sizeof(struct dma_extended_desc),
							   &rx_q->dma_rx_phy,
							   GFP_KERNEL);
			if (!rx_q->dma_erx)
				goto err_dma;

		} else {
			rx_q->dma_rx = dma_alloc_coherent(priv->device,
							  DMA_RX_SIZE * sizeof(struct dma_desc),
							  &rx_q->dma_rx_phy,
							  GFP_KERNEL);
			if (!rx_q->dma_rx)
				goto err_dma;
		}
	}

	return 0;

err_dma:
	free_dma_rx_desc_resources(priv);

	return ret;
}

/**
 * alloc_dma_tx_desc_resources - alloc TX resources.
 * @priv: private structure
 * Description: according to which descriptor can be used (extend or basic)
 * this function allocates the resources for TX and RX paths. In case of
 * reception, for example, it pre-allocated the RX socket buffer in order to
 * allow zero-copy mechanism.
 */
static int alloc_dma_tx_desc_resources(struct stmmac_priv *priv)
{
	u32 tx_count = priv->plat->tx_queues_to_use;
	int ret = -ENOMEM;
	u32 queue;

	/* TX queues buffers and DMA */
	for (queue = 0; queue < tx_count; queue++) {
		struct stmmac_tx_queue *tx_q = &priv->tx_queue[queue];

		tx_q->queue_index = queue;
		tx_q->priv_data = priv;

		tx_q->tx_skbuff_dma = kcalloc(DMA_TX_SIZE,
					      sizeof(*tx_q->tx_skbuff_dma),
					      GFP_KERNEL);
		if (!tx_q->tx_skbuff_dma)
			goto err_dma;

		tx_q->tx_skbuff = kcalloc(DMA_TX_SIZE,
					  sizeof(struct sk_buff *),
					  GFP_KERNEL);
		if (!tx_q->tx_skbuff)
			goto err_dma;

		if (priv->extend_desc) {
			tx_q->dma_etx = dma_alloc_coherent(priv->device,
							   DMA_TX_SIZE * sizeof(struct dma_extended_desc),
							   &tx_q->dma_tx_phy,
							   GFP_KERNEL);
			if (!tx_q->dma_etx)
				goto err_dma;
		} else {
			tx_q->dma_tx = dma_alloc_coherent(priv->device,
							  DMA_TX_SIZE * sizeof(struct dma_desc),
							  &tx_q->dma_tx_phy,
							  GFP_KERNEL);
			if (!tx_q->dma_tx)
				goto err_dma;
		}
	}

	return 0;

err_dma:
	free_dma_tx_desc_resources(priv);

	return ret;
}

/**
 * alloc_dma_desc_resources - alloc TX/RX resources.
 * @priv: private structure
 * Description: according to which descriptor can be used (extend or basic)
 * this function allocates the resources for TX and RX paths. In case of
 * reception, for example, it pre-allocated the RX socket buffer in order to
 * allow zero-copy mechanism.
 */
static int alloc_dma_desc_resources(struct stmmac_priv *priv)
{
	/* RX Allocation */
	int ret = alloc_dma_rx_desc_resources(priv);

	if (ret)
		return ret;

	ret = alloc_dma_tx_desc_resources(priv);

	return ret;
}

/**
 * free_dma_desc_resources - free dma desc resources
 * @priv: private structure
 */
static void free_dma_desc_resources(struct stmmac_priv *priv)
{
	/* Release the DMA RX socket buffers */
	free_dma_rx_desc_resources(priv);

	/* Release the DMA TX socket buffers */
	free_dma_tx_desc_resources(priv);
}

/**
 *  stmmac_mac_enable_rx_queues - Enable MAC rx queues
 *  @priv: driver private structure
 *  Description: It is used for enabling the rx queues in the MAC
 */
static void stmmac_mac_enable_rx_queues(struct stmmac_priv *priv)
{
	u32 rx_queues_count = priv->plat->rx_queues_to_use;
	int queue;
	u8 mode;

	for (queue = 0; queue < rx_queues_count; queue++) {
		mode = priv->plat->rx_queues_cfg[queue].mode_to_use;
		stmmac_rx_queue_enable(priv, priv->hw, mode, queue);
	}
}

/**
 * stmmac_start_rx_dma - start RX DMA channel
 * @priv: driver private structure
 * @chan: RX channel index
 * Description:
 * This starts a RX DMA channel
 */
static void stmmac_start_rx_dma(struct stmmac_priv *priv, u32 chan)
{
	netdev_dbg(priv->dev, "DMA RX processes started in channel %d\n", chan);
	stmmac_start_rx(priv, priv->ioaddr, chan);
}

/**
 * stmmac_start_tx_dma - start TX DMA channel
 * @priv: driver private structure
 * @chan: TX channel index
 * Description:
 * This starts a TX DMA channel
 */
static void stmmac_start_tx_dma(struct stmmac_priv *priv, u32 chan)
{
	netdev_dbg(priv->dev, "DMA TX processes started in channel %d\n", chan);
	stmmac_start_tx(priv, priv->ioaddr, chan);
}

/**
 * stmmac_stop_rx_dma - stop RX DMA channel
 * @priv: driver private structure
 * @chan: RX channel index
 * Description:
 * This stops a RX DMA channel
 */
static void stmmac_stop_rx_dma(struct stmmac_priv *priv, u32 chan)
{
	netdev_dbg(priv->dev, "DMA RX processes stopped in channel %d\n", chan);
	stmmac_stop_rx(priv, priv->ioaddr, chan);
}

/**
 * stmmac_stop_tx_dma - stop TX DMA channel
 * @priv: driver private structure
 * @chan: TX channel index
 * Description:
 * This stops a TX DMA channel
 */
static void stmmac_stop_tx_dma(struct stmmac_priv *priv, u32 chan)
{
	netdev_dbg(priv->dev, "DMA TX processes stopped in channel %d\n", chan);
	stmmac_stop_tx(priv, priv->ioaddr, chan);
}

/**
 * stmmac_start_all_dma - start all RX and TX DMA channels
 * @priv: driver private structure
 * Description:
 * This starts all the RX and TX DMA channels
 */
static void stmmac_start_all_dma(struct stmmac_priv *priv)
{
	u32 rx_channels_count = priv->plat->rx_queues_to_use;
	u32 tx_channels_count = priv->plat->tx_queues_to_use;
	u32 chan = 0;

	for (chan = 0; chan < rx_channels_count; chan++)
		stmmac_start_rx_dma(priv, chan);

	for (chan = 0; chan < tx_channels_count; chan++)
		stmmac_start_tx_dma(priv, chan);
}

/**
 * stmmac_stop_all_dma - stop all RX and TX DMA channels
 * @priv: driver private structure
 * Description:
 * This stops the RX and TX DMA channels
 */
static void stmmac_stop_all_dma(struct stmmac_priv *priv)
{
	u32 rx_channels_count = priv->plat->rx_queues_to_use;
	u32 tx_channels_count = priv->plat->tx_queues_to_use;
	u32 chan = 0;

	for (chan = 0; chan < rx_channels_count; chan++)
		stmmac_stop_rx_dma(priv, chan);

	for (chan = 0; chan < tx_channels_count; chan++)
		stmmac_stop_tx_dma(priv, chan);
}

/**
 *  stmmac_dma_operation_mode - HW DMA operation mode
 *  @priv: driver private structure
 *  Description: it is used for configuring the DMA operation mode register in
 *  order to program the tx/rx DMA thresholds or Store-And-Forward mode.
 */
static void stmmac_dma_operation_mode(struct stmmac_priv *priv)
{
	u32 rx_channels_count = priv->plat->rx_queues_to_use;
	u32 tx_channels_count = priv->plat->tx_queues_to_use;
	int rxfifosz = priv->plat->rx_fifo_size;
	int txfifosz = priv->plat->tx_fifo_size;
	u32 txmode = 0;
	u32 rxmode = 0;
	u32 chan = 0;
	u8 qmode = 0;

	if (rxfifosz == 0)
		rxfifosz = priv->dma_cap.rx_fifo_size;
	if (txfifosz == 0)
		txfifosz = priv->dma_cap.tx_fifo_size;

	/* Adjust for real per queue fifo size */
	rxfifosz /= rx_channels_count;
	txfifosz /= tx_channels_count;

	if (priv->plat->force_thresh_dma_mode) {
		txmode = tc;
		rxmode = tc;
	} else if (priv->plat->force_sf_dma_mode || priv->plat->tx_coe) {
		/*
		 * In case of GMAC, SF mode can be enabled
		 * to perform the TX COE in HW. This depends on:
		 * 1) TX COE if actually supported
		 * 2) There is no bugged Jumbo frame support
		 *    that needs to not insert csum in the TDES.
		 */
		txmode = SF_DMA_MODE;
		rxmode = SF_DMA_MODE;
		priv->xstats.threshold = SF_DMA_MODE;
	} else {
		txmode = tc;
		rxmode = SF_DMA_MODE;
	}

	/* configure all channels */
	for (chan = 0; chan < rx_channels_count; chan++) {
		qmode = priv->plat->rx_queues_cfg[chan].mode_to_use;

		stmmac_dma_rx_mode(priv, priv->ioaddr, rxmode, chan,
				rxfifosz, qmode);
		stmmac_set_dma_bfsize(priv, priv->ioaddr, priv->dma_buf_sz,
				chan);
	}

	for (chan = 0; chan < tx_channels_count; chan++) {
		qmode = priv->plat->tx_queues_cfg[chan].mode_to_use;

		stmmac_dma_tx_mode(priv, priv->ioaddr, txmode, chan,
				txfifosz, qmode);
	}
}

/**
 * stmmac_tx_clean - to manage the transmission completion
 * @priv: driver private structure
 * @queue: TX queue index
 * Description: it reclaims the transmit resources after transmission completes.
 */
static int stmmac_tx_clean(struct stmmac_priv *priv, int budget, u32 queue)
{
	struct stmmac_tx_queue *tx_q = &priv->tx_queue[queue];
	unsigned int bytes_compl = 0, pkts_compl = 0;
	unsigned int entry, count = 0;

	__netif_tx_lock_bh(netdev_get_tx_queue(priv->dev, queue));

	priv->xstats.tx_clean++;

	entry = tx_q->dirty_tx;
	while ((entry != tx_q->cur_tx) && (count < budget)) {
		struct sk_buff *skb = tx_q->tx_skbuff[entry];
		struct dma_desc *p;
		int status;

		if (priv->extend_desc)
			p = (struct dma_desc *)(tx_q->dma_etx + entry);
		else
			p = tx_q->dma_tx + entry;

		status = stmmac_tx_status(priv, &priv->dev->stats,
				&priv->xstats, p, priv->ioaddr);
		/* Check if the descriptor is owned by the DMA */
		if (unlikely(status & tx_dma_own))
			break;

		count++;

		/* Make sure descriptor fields are read after reading
		 * the own bit.
		 */
		dma_rmb();

		/* Just consider the last segment and ...*/
		if (likely(!(status & tx_not_ls))) {
			/* ... verify the status error condition */
			if (unlikely(status & tx_err)) {
				priv->dev->stats.tx_errors++;
			} else {
				priv->dev->stats.tx_packets++;
				priv->xstats.tx_pkt_n++;
			}
			stmmac_get_tx_hwtstamp(priv, p, skb);
		}

		if (likely(tx_q->tx_skbuff_dma[entry].buf)) {
			if (tx_q->tx_skbuff_dma[entry].map_as_page)
				dma_unmap_page(priv->device,
					       tx_q->tx_skbuff_dma[entry].buf,
					       tx_q->tx_skbuff_dma[entry].len,
					       DMA_TO_DEVICE);
			else
				dma_unmap_single(priv->device,
						 tx_q->tx_skbuff_dma[entry].buf,
						 tx_q->tx_skbuff_dma[entry].len,
						 DMA_TO_DEVICE);
			tx_q->tx_skbuff_dma[entry].buf = 0;
			tx_q->tx_skbuff_dma[entry].len = 0;
			tx_q->tx_skbuff_dma[entry].map_as_page = false;
		}

		stmmac_clean_desc3(priv, tx_q, p);

		tx_q->tx_skbuff_dma[entry].last_segment = false;
		tx_q->tx_skbuff_dma[entry].is_jumbo = false;

		if (likely(skb != NULL)) {
			pkts_compl++;
			bytes_compl += skb->len;
			dev_consume_skb_any(skb);
			tx_q->tx_skbuff[entry] = NULL;
		}

		stmmac_release_tx_desc(priv, p, priv->mode);

		entry = STMMAC_GET_ENTRY(entry, DMA_TX_SIZE);
	}
	tx_q->dirty_tx = entry;

	netdev_tx_completed_queue(netdev_get_tx_queue(priv->dev, queue),
				  pkts_compl, bytes_compl);

	if (unlikely(netif_tx_queue_stopped(netdev_get_tx_queue(priv->dev,
								queue))) &&
	    stmmac_tx_avail(priv, queue) > STMMAC_TX_THRESH) {

		netif_dbg(priv, tx_done, priv->dev,
			  "%s: restart transmit\n", __func__);
		netif_tx_wake_queue(netdev_get_tx_queue(priv->dev, queue));
	}

	if ((priv->eee_enabled) && (!priv->tx_path_in_lpi_mode)) {
		stmmac_enable_eee_mode(priv);
		mod_timer(&priv->eee_ctrl_timer, STMMAC_LPI_T(eee_timer));
	}

	/* We still have pending packets, let's call for a new scheduling */
	if (tx_q->dirty_tx != tx_q->cur_tx)
		mod_timer(&tx_q->txtimer, STMMAC_COAL_TIMER(10));

	__netif_tx_unlock_bh(netdev_get_tx_queue(priv->dev, queue));

	return count;
}

/**
 * stmmac_tx_err - to manage the tx error
 * @priv: driver private structure
 * @chan: channel index
 * Description: it cleans the descriptors and restarts the transmission
 * in case of transmission errors.
 */
static void stmmac_tx_err(struct stmmac_priv *priv, u32 chan)
{
	struct stmmac_tx_queue *tx_q = &priv->tx_queue[chan];
	int i;

	netif_tx_stop_queue(netdev_get_tx_queue(priv->dev, chan));

	stmmac_stop_tx_dma(priv, chan);
	dma_free_tx_skbufs(priv, chan);
	for (i = 0; i < DMA_TX_SIZE; i++)
		if (priv->extend_desc)
			stmmac_init_tx_desc(priv, &tx_q->dma_etx[i].basic,
					priv->mode, (i == DMA_TX_SIZE - 1));
		else
			stmmac_init_tx_desc(priv, &tx_q->dma_tx[i],
					priv->mode, (i == DMA_TX_SIZE - 1));
	tx_q->dirty_tx = 0;
	tx_q->cur_tx = 0;
	tx_q->mss = 0;
	netdev_tx_reset_queue(netdev_get_tx_queue(priv->dev, chan));
	stmmac_start_tx_dma(priv, chan);

	priv->dev->stats.tx_errors++;
	netif_tx_wake_queue(netdev_get_tx_queue(priv->dev, chan));
}

/**
 *  stmmac_set_dma_operation_mode - Set DMA operation mode by channel
 *  @priv: driver private structure
 *  @txmode: TX operating mode
 *  @rxmode: RX operating mode
 *  @chan: channel index
 *  Description: it is used for configuring of the DMA operation mode in
 *  runtime in order to program the tx/rx DMA thresholds or Store-And-Forward
 *  mode.
 */
static void stmmac_set_dma_operation_mode(struct stmmac_priv *priv, u32 txmode,
					  u32 rxmode, u32 chan)
{
	u8 rxqmode = priv->plat->rx_queues_cfg[chan].mode_to_use;
	u8 txqmode = priv->plat->tx_queues_cfg[chan].mode_to_use;
	u32 rx_channels_count = priv->plat->rx_queues_to_use;
	u32 tx_channels_count = priv->plat->tx_queues_to_use;
	int rxfifosz = priv->plat->rx_fifo_size;
	int txfifosz = priv->plat->tx_fifo_size;

	if (rxfifosz == 0)
		rxfifosz = priv->dma_cap.rx_fifo_size;
	if (txfifosz == 0)
		txfifosz = priv->dma_cap.tx_fifo_size;

	/* Adjust for real per queue fifo size */
	rxfifosz /= rx_channels_count;
	txfifosz /= tx_channels_count;

	stmmac_dma_rx_mode(priv, priv->ioaddr, rxmode, chan, rxfifosz, rxqmode);
	stmmac_dma_tx_mode(priv, priv->ioaddr, txmode, chan, txfifosz, txqmode);
}

static bool stmmac_safety_feat_interrupt(struct stmmac_priv *priv)
{
	int ret;

	ret = stmmac_safety_feat_irq_status(priv, priv->dev,
			priv->ioaddr, priv->dma_cap.asp, &priv->sstats);
	if (ret && (ret != -EINVAL)) {
		stmmac_global_err(priv);
		return true;
	}

	return false;
}

static int stmmac_napi_check(struct stmmac_priv *priv, u32 chan)
{
	int status = stmmac_dma_interrupt_status(priv, priv->ioaddr,
						 &priv->xstats, chan);
	struct stmmac_channel *ch = &priv->channel[chan];

	if ((status & handle_rx) && (chan < priv->plat->rx_queues_to_use)) {
		if (napi_schedule_prep(&ch->rx_napi)) {
			stmmac_disable_dma_irq(priv, priv->ioaddr, chan);
			__napi_schedule_irqoff(&ch->rx_napi);
			status |= handle_tx;
		}
	}

	if ((status & handle_tx) && (chan < priv->plat->tx_queues_to_use))
		napi_schedule_irqoff(&ch->tx_napi);

	return status;
}

/**
 * stmmac_dma_interrupt - DMA ISR
 * @priv: driver private structure
 * Description: this is the DMA ISR. It is called by the main ISR.
 * It calls the dwmac dma routine and schedule poll method in case of some
 * work can be done.
 */
static void stmmac_dma_interrupt(struct stmmac_priv *priv)
{
	u32 tx_channel_count = priv->plat->tx_queues_to_use;
	u32 rx_channel_count = priv->plat->rx_queues_to_use;
	u32 channels_to_check = tx_channel_count > rx_channel_count ?
				tx_channel_count : rx_channel_count;
	u32 chan;
	int status[max_t(u32, MTL_MAX_TX_QUEUES, MTL_MAX_RX_QUEUES)];

	/* Make sure we never check beyond our status buffer. */
	if (WARN_ON_ONCE(channels_to_check > ARRAY_SIZE(status)))
		channels_to_check = ARRAY_SIZE(status);

	for (chan = 0; chan < channels_to_check; chan++)
		status[chan] = stmmac_napi_check(priv, chan);

	for (chan = 0; chan < tx_channel_count; chan++) {
		if (unlikely(status[chan] & tx_hard_error_bump_tc)) {
			/* Try to bump up the dma threshold on this failure */
			if (unlikely(priv->xstats.threshold != SF_DMA_MODE) &&
			    (tc <= 256)) {
				tc += 64;
				if (priv->plat->force_thresh_dma_mode)
					stmmac_set_dma_operation_mode(priv,
								      tc,
								      tc,
								      chan);
				else
					stmmac_set_dma_operation_mode(priv,
								    tc,
								    SF_DMA_MODE,
								    chan);
				priv->xstats.threshold = tc;
			}
		} else if (unlikely(status[chan] == tx_hard_error)) {
			stmmac_tx_err(priv, chan);
		}
	}
}

/**
 * stmmac_mmc_setup: setup the Mac Management Counters (MMC)
 * @priv: driver private structure
 * Description: this masks the MMC irq, in fact, the counters are managed in SW.
 */
static void stmmac_mmc_setup(struct stmmac_priv *priv)
{
	unsigned int mode = MMC_CNTRL_RESET_ON_READ | MMC_CNTRL_COUNTER_RESET |
			    MMC_CNTRL_PRESET | MMC_CNTRL_FULL_HALF_PRESET;

	stmmac_mmc_intr_all_mask(priv, priv->mmcaddr);

	if (priv->dma_cap.rmon) {
		stmmac_mmc_ctrl(priv, priv->mmcaddr, mode);
		memset(&priv->mmc, 0, sizeof(struct stmmac_counters));
	} else
		netdev_info(priv->dev, "No MAC Management Counters available\n");
}

/**
 * stmmac_get_hw_features - get MAC capabilities from the HW cap. register.
 * @priv: driver private structure
 * Description:
 *  new GMAC chip generations have a new register to indicate the
 *  presence of the optional feature/functions.
 *  This can be also used to override the value passed through the
 *  platform and necessary for old MAC10/100 and GMAC chips.
 */
static int stmmac_get_hw_features(struct stmmac_priv *priv)
{
	return stmmac_get_hw_feature(priv, priv->ioaddr, &priv->dma_cap) == 0;
}

/**
 * stmmac_check_ether_addr - check if the MAC addr is valid
 * @priv: driver private structure
 * Description:
 * it is to verify if the MAC address is valid, in case of failures it
 * generates a random MAC address
 */
static void stmmac_check_ether_addr(struct stmmac_priv *priv)
{
	if (!is_valid_ether_addr(priv->dev->dev_addr)) {
		stmmac_get_umac_addr(priv, priv->hw, priv->dev->dev_addr, 0);
		if (!is_valid_ether_addr(priv->dev->dev_addr))
			eth_hw_addr_random(priv->dev);
		dev_info(priv->device, "device MAC address %pM\n",
			 priv->dev->dev_addr);
	}
}

/**
 * stmmac_init_dma_engine - DMA init.
 * @priv: driver private structure
 * Description:
 * It inits the DMA invoking the specific MAC/GMAC callback.
 * Some DMA parameters can be passed from the platform;
 * in case of these are not passed a default is kept for the MAC or GMAC.
 */
static int stmmac_init_dma_engine(struct stmmac_priv *priv)
{
	u32 rx_channels_count = priv->plat->rx_queues_to_use;
	u32 tx_channels_count = priv->plat->tx_queues_to_use;
	u32 dma_csr_ch = max(rx_channels_count, tx_channels_count);
	struct stmmac_rx_queue *rx_q;
	struct stmmac_tx_queue *tx_q;
	u32 chan = 0;
	int atds = 0;
	int ret = 0;

	if (!priv->plat->dma_cfg || !priv->plat->dma_cfg->pbl) {
		dev_err(priv->device, "Invalid DMA configuration\n");
		return -EINVAL;
	}

	if (priv->extend_desc && (priv->mode == STMMAC_RING_MODE))
		atds = 1;

	ret = stmmac_reset(priv, priv->ioaddr);
	if (ret) {
		dev_err(priv->device, "Failed to reset the dma\n");
		return ret;
	}

	/* DMA Configuration */
	stmmac_dma_init(priv, priv->ioaddr, priv->plat->dma_cfg, atds);

	if (priv->plat->axi)
		stmmac_axi(priv, priv->ioaddr, priv->plat->axi);

	/* DMA CSR Channel configuration */
	for (chan = 0; chan < dma_csr_ch; chan++)
		stmmac_init_chan(priv, priv->ioaddr, priv->plat->dma_cfg, chan);

	/* DMA RX Channel Configuration */
	for (chan = 0; chan < rx_channels_count; chan++) {
		rx_q = &priv->rx_queue[chan];

		stmmac_init_rx_chan(priv, priv->ioaddr, priv->plat->dma_cfg,
				    rx_q->dma_rx_phy, chan);

		rx_q->rx_tail_addr = rx_q->dma_rx_phy +
			    (DMA_RX_SIZE * sizeof(struct dma_desc));
		stmmac_set_rx_tail_ptr(priv, priv->ioaddr,
				       rx_q->rx_tail_addr, chan);
	}

	/* DMA TX Channel Configuration */
	for (chan = 0; chan < tx_channels_count; chan++) {
		tx_q = &priv->tx_queue[chan];

		stmmac_init_tx_chan(priv, priv->ioaddr, priv->plat->dma_cfg,
				    tx_q->dma_tx_phy, chan);

		tx_q->tx_tail_addr = tx_q->dma_tx_phy;
		stmmac_set_tx_tail_ptr(priv, priv->ioaddr,
				       tx_q->tx_tail_addr, chan);
	}

	return ret;
}

static void stmmac_tx_timer_arm(struct stmmac_priv *priv, u32 queue)
{
	struct stmmac_tx_queue *tx_q = &priv->tx_queue[queue];

	mod_timer(&tx_q->txtimer, STMMAC_COAL_TIMER(priv->tx_coal_timer));
}

/**
 * stmmac_tx_timer - mitigation sw timer for tx.
 * @data: data pointer
 * Description:
 * This is the timer handler to directly invoke the stmmac_tx_clean.
 */
static void stmmac_tx_timer(struct timer_list *t)
{
	struct stmmac_tx_queue *tx_q = from_timer(tx_q, t, txtimer);
	struct stmmac_priv *priv = tx_q->priv_data;
	struct stmmac_channel *ch;

	ch = &priv->channel[tx_q->queue_index];

	/*
	 * If NAPI is already running we can miss some events. Let's rearm
	 * the timer and try again.
	 */
	if (likely(napi_schedule_prep(&ch->tx_napi)))
		__napi_schedule(&ch->tx_napi);
	else
		mod_timer(&tx_q->txtimer, STMMAC_COAL_TIMER(10));
}

/**
 * stmmac_init_coalesce - init mitigation options.
 * @priv: driver private structure
 * Description:
 * This inits the coalesce parameters: i.e. timer rate,
 * timer handler and default threshold used for enabling the
 * interrupt on completion bit.
 */
static void stmmac_init_coalesce(struct stmmac_priv *priv)
{
	u32 tx_channel_count = priv->plat->tx_queues_to_use;
	u32 chan;

	priv->tx_coal_frames = STMMAC_TX_FRAMES;
	priv->tx_coal_timer = STMMAC_COAL_TX_TIMER;
	priv->rx_coal_frames = STMMAC_RX_FRAMES;

	for (chan = 0; chan < tx_channel_count; chan++) {
		struct stmmac_tx_queue *tx_q = &priv->tx_queue[chan];

		timer_setup(&tx_q->txtimer, stmmac_tx_timer, 0);
	}
}

static void stmmac_set_rings_length(struct stmmac_priv *priv)
{
	u32 rx_channels_count = priv->plat->rx_queues_to_use;
	u32 tx_channels_count = priv->plat->tx_queues_to_use;
	u32 chan;

	/* set TX ring length */
	for (chan = 0; chan < tx_channels_count; chan++)
		stmmac_set_tx_ring_len(priv, priv->ioaddr,
				(DMA_TX_SIZE - 1), chan);

	/* set RX ring length */
	for (chan = 0; chan < rx_channels_count; chan++)
		stmmac_set_rx_ring_len(priv, priv->ioaddr,
				(DMA_RX_SIZE - 1), chan);
}

/**
 *  stmmac_set_tx_queue_weight - Set TX queue weight
 *  @priv: driver private structure
 *  Description: It is used for setting TX queues weight
 */
static void stmmac_set_tx_queue_weight(struct stmmac_priv *priv)
{
	u32 tx_queues_count = priv->plat->tx_queues_to_use;
	u32 weight;
	u32 queue;

	for (queue = 0; queue < tx_queues_count; queue++) {
		weight = priv->plat->tx_queues_cfg[queue].weight;
		stmmac_set_mtl_tx_queue_weight(priv, priv->hw, weight, queue);
	}
}

/**
 *  stmmac_configure_cbs - Configure CBS in TX queue
 *  @priv: driver private structure
 *  Description: It is used for configuring CBS in AVB TX queues
 */
static void stmmac_configure_cbs(struct stmmac_priv *priv)
{
	u32 tx_queues_count = priv->plat->tx_queues_to_use;
	u32 mode_to_use;
	u32 queue;

	/* queue 0 is reserved for legacy traffic */
	for (queue = 1; queue < tx_queues_count; queue++) {
		mode_to_use = priv->plat->tx_queues_cfg[queue].mode_to_use;
		if (mode_to_use == MTL_QUEUE_DCB)
			continue;

		stmmac_config_cbs(priv, priv->hw,
				priv->plat->tx_queues_cfg[queue].send_slope,
				priv->plat->tx_queues_cfg[queue].idle_slope,
				priv->plat->tx_queues_cfg[queue].high_credit,
				priv->plat->tx_queues_cfg[queue].low_credit,
				queue);
	}
}

/**
 *  stmmac_rx_queue_dma_chan_map - Map RX queue to RX dma channel
 *  @priv: driver private structure
 *  Description: It is used for mapping RX queues to RX dma channels
 */
static void stmmac_rx_queue_dma_chan_map(struct stmmac_priv *priv)
{
	u32 rx_queues_count = priv->plat->rx_queues_to_use;
	u32 queue;
	u32 chan;

	for (queue = 0; queue < rx_queues_count; queue++) {
		chan = priv->plat->rx_queues_cfg[queue].chan;
		stmmac_map_mtl_to_dma(priv, priv->hw, queue, chan);
	}
}

/**
 *  stmmac_mac_config_rx_queues_prio - Configure RX Queue priority
 *  @priv: driver private structure
 *  Description: It is used for configuring the RX Queue Priority
 */
static void stmmac_mac_config_rx_queues_prio(struct stmmac_priv *priv)
{
	u32 rx_queues_count = priv->plat->rx_queues_to_use;
	u32 queue;
	u32 prio;

	for (queue = 0; queue < rx_queues_count; queue++) {
		if (!priv->plat->rx_queues_cfg[queue].use_prio)
			continue;

		prio = priv->plat->rx_queues_cfg[queue].prio;
		stmmac_rx_queue_prio(priv, priv->hw, prio, queue);
	}
}

/**
 *  stmmac_mac_config_tx_queues_prio - Configure TX Queue priority
 *  @priv: driver private structure
 *  Description: It is used for configuring the TX Queue Priority
 */
static void stmmac_mac_config_tx_queues_prio(struct stmmac_priv *priv)
{
	u32 tx_queues_count = priv->plat->tx_queues_to_use;
	u32 queue;
	u32 prio;

	for (queue = 0; queue < tx_queues_count; queue++) {
		if (!priv->plat->tx_queues_cfg[queue].use_prio)
			continue;

		prio = priv->plat->tx_queues_cfg[queue].prio;
		stmmac_tx_queue_prio(priv, priv->hw, prio, queue);
	}
}

/**
 *  stmmac_mac_config_rx_queues_routing - Configure RX Queue Routing
 *  @priv: driver private structure
 *  Description: It is used for configuring the RX queue routing
 */
static void stmmac_mac_config_rx_queues_routing(struct stmmac_priv *priv)
{
	u32 rx_queues_count = priv->plat->rx_queues_to_use;
	u32 queue;
	u8 packet;

	for (queue = 0; queue < rx_queues_count; queue++) {
		/* no specific packet type routing specified for the queue */
		if (priv->plat->rx_queues_cfg[queue].pkt_route == 0x0)
			continue;

		packet = priv->plat->rx_queues_cfg[queue].pkt_route;
		stmmac_rx_queue_routing(priv, priv->hw, packet, queue);
	}
}

static void stmmac_mac_config_rss(struct stmmac_priv *priv)
{
	if (!priv->dma_cap.rssen || !priv->plat->rss_en) {
		priv->rss.enable = false;
		return;
	}

	if (priv->dev->features & NETIF_F_RXHASH)
		priv->rss.enable = true;
	else
		priv->rss.enable = false;

	stmmac_rss_configure(priv, priv->hw, &priv->rss,
			     priv->plat->rx_queues_to_use);
}

/**
 *  stmmac_mtl_configuration - Configure MTL
 *  @priv: driver private structure
 *  Description: It is used for configurring MTL
 */
static void stmmac_mtl_configuration(struct stmmac_priv *priv)
{
	u32 rx_queues_count = priv->plat->rx_queues_to_use;
	u32 tx_queues_count = priv->plat->tx_queues_to_use;

	if (tx_queues_count > 1)
		stmmac_set_tx_queue_weight(priv);

	/* Configure MTL RX algorithms */
	if (rx_queues_count > 1)
		stmmac_prog_mtl_rx_algorithms(priv, priv->hw,
				priv->plat->rx_sched_algorithm);

	/* Configure MTL TX algorithms */
	if (tx_queues_count > 1)
		stmmac_prog_mtl_tx_algorithms(priv, priv->hw,
				priv->plat->tx_sched_algorithm);

	/* Configure CBS in AVB TX queues */
	if (tx_queues_count > 1)
		stmmac_configure_cbs(priv);

	/* Map RX MTL to DMA channels */
	stmmac_rx_queue_dma_chan_map(priv);

	/* Enable MAC RX Queues */
	stmmac_mac_enable_rx_queues(priv);

	/* Set RX priorities */
	if (rx_queues_count > 1)
		stmmac_mac_config_rx_queues_prio(priv);

	/* Set TX priorities */
	if (tx_queues_count > 1)
		stmmac_mac_config_tx_queues_prio(priv);

	/* Set RX routing */
	if (rx_queues_count > 1)
		stmmac_mac_config_rx_queues_routing(priv);

	/* Receive Side Scaling */
	if (rx_queues_count > 1)
		stmmac_mac_config_rss(priv);
}

static void stmmac_safety_feat_configuration(struct stmmac_priv *priv)
{
	if (priv->dma_cap.asp) {
		netdev_info(priv->dev, "Enabling Safety Features\n");
		stmmac_safety_feat_config(priv, priv->ioaddr, priv->dma_cap.asp);
	} else {
		netdev_info(priv->dev, "No Safety Features support found\n");
	}
}

/**
 * stmmac_hw_setup - setup mac in a usable state.
 *  @dev : pointer to the device structure.
 *  Description:
 *  this is the main function to setup the HW in a usable state because the
 *  dma engine is reset, the core registers are configured (e.g. AXI,
 *  Checksum features, timers). The DMA is ready to start receiving and
 *  transmitting.
 *  Return value:
 *  0 on success and an appropriate (-)ve integer as defined in errno.h
 *  file on failure.
 */
static int stmmac_hw_setup(struct net_device *dev, bool init_ptp)
{
	struct stmmac_priv *priv = netdev_priv(dev);
	u32 rx_cnt = priv->plat->rx_queues_to_use;
	u32 tx_cnt = priv->plat->tx_queues_to_use;
	u32 chan;
	int ret;

	/* DMA initialization and SW reset */
	ret = stmmac_init_dma_engine(priv);
	if (ret < 0) {
		netdev_err(priv->dev, "%s: DMA engine initialization failed\n",
			   __func__);
		return ret;
	}

	/* Copy the MAC addr into the HW  */
	stmmac_set_umac_addr(priv, priv->hw, dev->dev_addr, 0);

	/* PS and related bits will be programmed according to the speed */
	if (priv->hw->pcs) {
		int speed = priv->plat->mac_port_sel_speed;

		if ((speed == SPEED_10) || (speed == SPEED_100) ||
		    (speed == SPEED_1000)) {
			priv->hw->ps = speed;
		} else {
			dev_warn(priv->device, "invalid port speed\n");
			priv->hw->ps = 0;
		}
	}

	/* Initialize the MAC Core */
	stmmac_core_init(priv, priv->hw, dev);

	/* Initialize MTL*/
	stmmac_mtl_configuration(priv);

	/* Initialize Safety Features */
	stmmac_safety_feat_configuration(priv);

	ret = stmmac_rx_ipc(priv, priv->hw);
	if (!ret) {
		netdev_warn(priv->dev, "RX IPC Checksum Offload disabled\n");
		priv->plat->rx_coe = STMMAC_RX_COE_NONE;
		priv->hw->rx_csum = 0;
	}

	/* Enable the MAC Rx/Tx */
	stmmac_mac_set(priv, priv->ioaddr, true);

	/* Set the HW DMA mode and the COE */
	stmmac_dma_operation_mode(priv);

	stmmac_mmc_setup(priv);

	if (init_ptp) {
		ret = clk_prepare_enable(priv->plat->clk_ptp_ref);
		if (ret < 0)
			netdev_warn(priv->dev, "failed to enable PTP reference clock: %d\n", ret);

		ret = stmmac_init_ptp(priv);
		if (ret == -EOPNOTSUPP)
			netdev_warn(priv->dev, "PTP not supported by HW\n");
		else if (ret)
			netdev_warn(priv->dev, "PTP init failed\n");
	}

	priv->tx_lpi_timer = STMMAC_DEFAULT_TWT_LS;

	if (priv->use_riwt) {
		ret = stmmac_rx_watchdog(priv, priv->ioaddr, MIN_DMA_RIWT, rx_cnt);
		if (!ret)
			priv->rx_riwt = MIN_DMA_RIWT;
	}

	if (priv->hw->pcs)
		stmmac_pcs_ctrl_ane(priv, priv->ioaddr, 1, priv->hw->ps, 0);

	/* set TX and RX rings length */
	stmmac_set_rings_length(priv);

	/* Enable TSO */
	if (priv->tso) {
		for (chan = 0; chan < tx_cnt; chan++)
			stmmac_enable_tso(priv, priv->ioaddr, 1, chan);
	}

	/* Enable Split Header */
	if (priv->sph && priv->hw->rx_csum) {
		for (chan = 0; chan < rx_cnt; chan++)
			stmmac_enable_sph(priv, priv->ioaddr, 1, chan);
	}

	/* VLAN Tag Insertion */
	if (priv->dma_cap.vlins)
		stmmac_enable_vlan(priv, priv->hw, STMMAC_VLAN_INSERT);

	/* Start the ball rolling... */
	stmmac_start_all_dma(priv);

	return 0;
}

static void stmmac_hw_teardown(struct net_device *dev)
{
	struct stmmac_priv *priv = netdev_priv(dev);

	clk_disable_unprepare(priv->plat->clk_ptp_ref);
}

/**
 *  stmmac_open - open entry point of the driver
 *  @dev : pointer to the device structure.
 *  Description:
 *  This function is the open entry point of the driver.
 *  Return value:
 *  0 on success and an appropriate (-)ve integer as defined in errno.h
 *  file on failure.
 */
static int stmmac_open(struct net_device *dev)
{
	struct stmmac_priv *priv = netdev_priv(dev);
	u32 chan;
	int ret;

	if (priv->hw->pcs != STMMAC_PCS_RGMII &&
	    priv->hw->pcs != STMMAC_PCS_TBI &&
	    priv->hw->pcs != STMMAC_PCS_RTBI) {
		ret = stmmac_init_phy(dev);
		if (ret) {
			netdev_err(priv->dev,
				   "%s: Cannot attach to PHY (error: %d)\n",
				   __func__, ret);
			return ret;
		}
	}

	/* Extra statistics */
	memset(&priv->xstats, 0, sizeof(struct stmmac_extra_stats));
	priv->xstats.threshold = tc;

	priv->dma_buf_sz = STMMAC_ALIGN(buf_sz);
	priv->rx_copybreak = STMMAC_RX_COPYBREAK;

	ret = alloc_dma_desc_resources(priv);
	if (ret < 0) {
		netdev_err(priv->dev, "%s: DMA descriptors allocation failed\n",
			   __func__);
		goto dma_desc_error;
	}

	ret = init_dma_desc_rings(dev, GFP_KERNEL);
	if (ret < 0) {
		netdev_err(priv->dev, "%s: DMA descriptors initialization failed\n",
			   __func__);
		goto init_error;
	}

	ret = stmmac_hw_setup(dev, true);
	if (ret < 0) {
		netdev_err(priv->dev, "%s: Hw setup failed\n", __func__);
		goto init_error;
	}

	stmmac_init_coalesce(priv);

	phylink_start(priv->phylink);

	/* Request the IRQ lines */
	ret = request_irq(dev->irq, stmmac_interrupt,
			  IRQF_SHARED, dev->name, dev);
	if (unlikely(ret < 0)) {
		netdev_err(priv->dev,
			   "%s: ERROR: allocating the IRQ %d (error: %d)\n",
			   __func__, dev->irq, ret);
		goto irq_error;
	}

	/* Request the Wake IRQ in case of another line is used for WoL */
	if (priv->wol_irq != dev->irq) {
		ret = request_irq(priv->wol_irq, stmmac_interrupt,
				  IRQF_SHARED, dev->name, dev);
		if (unlikely(ret < 0)) {
			netdev_err(priv->dev,
				   "%s: ERROR: allocating the WoL IRQ %d (%d)\n",
				   __func__, priv->wol_irq, ret);
			goto wolirq_error;
		}
	}

	/* Request the IRQ lines */
	if (priv->lpi_irq > 0) {
		ret = request_irq(priv->lpi_irq, stmmac_interrupt, IRQF_SHARED,
				  dev->name, dev);
		if (unlikely(ret < 0)) {
			netdev_err(priv->dev,
				   "%s: ERROR: allocating the LPI IRQ %d (%d)\n",
				   __func__, priv->lpi_irq, ret);
			goto lpiirq_error;
		}
	}

	stmmac_enable_all_queues(priv);
	stmmac_start_all_queues(priv);

	return 0;

lpiirq_error:
	if (priv->wol_irq != dev->irq)
		free_irq(priv->wol_irq, dev);
wolirq_error:
	free_irq(dev->irq, dev);
irq_error:
	phylink_stop(priv->phylink);

	for (chan = 0; chan < priv->plat->tx_queues_to_use; chan++)
		del_timer_sync(&priv->tx_queue[chan].txtimer);

	stmmac_hw_teardown(dev);
init_error:
	free_dma_desc_resources(priv);
dma_desc_error:
	phylink_disconnect_phy(priv->phylink);
	return ret;
}

/**
 *  stmmac_release - close entry point of the driver
 *  @dev : device pointer.
 *  Description:
 *  This is the stop entry point of the driver.
 */
static int stmmac_release(struct net_device *dev)
{
	struct stmmac_priv *priv = netdev_priv(dev);
	u32 chan;

	if (priv->eee_enabled)
		del_timer_sync(&priv->eee_ctrl_timer);

	/* Stop and disconnect the PHY */
	phylink_stop(priv->phylink);
	phylink_disconnect_phy(priv->phylink);

	stmmac_stop_all_queues(priv);

	stmmac_disable_all_queues(priv);

	for (chan = 0; chan < priv->plat->tx_queues_to_use; chan++)
		del_timer_sync(&priv->tx_queue[chan].txtimer);

	/* Free the IRQ lines */
	free_irq(dev->irq, dev);
	if (priv->wol_irq != dev->irq)
		free_irq(priv->wol_irq, dev);
	if (priv->lpi_irq > 0)
		free_irq(priv->lpi_irq, dev);

	/* Stop TX/RX DMA and clear the descriptors */
	stmmac_stop_all_dma(priv);

	/* Release and free the Rx/Tx resources */
	free_dma_desc_resources(priv);

	/* Disable the MAC Rx/Tx */
	stmmac_mac_set(priv, priv->ioaddr, false);

	netif_carrier_off(dev);

	stmmac_release_ptp(priv);

	return 0;
}

static bool stmmac_vlan_insert(struct stmmac_priv *priv, struct sk_buff *skb,
			       struct stmmac_tx_queue *tx_q)
{
	u16 tag = 0x0, inner_tag = 0x0;
	u32 inner_type = 0x0;
	struct dma_desc *p;

	if (!priv->dma_cap.vlins)
		return false;
	if (!skb_vlan_tag_present(skb))
		return false;
	if (skb->vlan_proto == htons(ETH_P_8021AD)) {
		inner_tag = skb_vlan_tag_get(skb);
		inner_type = STMMAC_VLAN_INSERT;
	}

	tag = skb_vlan_tag_get(skb);

	p = tx_q->dma_tx + tx_q->cur_tx;
	if (stmmac_set_desc_vlan_tag(priv, p, tag, inner_tag, inner_type))
		return false;

	stmmac_set_tx_owner(priv, p);
	tx_q->cur_tx = STMMAC_GET_ENTRY(tx_q->cur_tx, DMA_TX_SIZE);
	return true;
}

/**
 *  stmmac_tso_allocator - close entry point of the driver
 *  @priv: driver private structure
 *  @des: buffer start address
 *  @total_len: total length to fill in descriptors
 *  @last_segmant: condition for the last descriptor
 *  @queue: TX queue index
 *  Description:
 *  This function fills descriptor and request new descriptors according to
 *  buffer length to fill
 */
static void stmmac_tso_allocator(struct stmmac_priv *priv, dma_addr_t des,
				 int total_len, bool last_segment, u32 queue)
{
	struct stmmac_tx_queue *tx_q = &priv->tx_queue[queue];
	struct dma_desc *desc;
	u32 buff_size;
	int tmp_len;

	tmp_len = total_len;

	while (tmp_len > 0) {
		dma_addr_t curr_addr;

		tx_q->cur_tx = STMMAC_GET_ENTRY(tx_q->cur_tx, DMA_TX_SIZE);
		WARN_ON(tx_q->tx_skbuff[tx_q->cur_tx]);
		desc = tx_q->dma_tx + tx_q->cur_tx;

		curr_addr = des + (total_len - tmp_len);
		if (priv->dma_cap.addr64 <= 32)
			desc->des0 = cpu_to_le32(curr_addr);
		else
			stmmac_set_desc_addr(priv, desc, curr_addr);

		buff_size = tmp_len >= TSO_MAX_BUFF_SIZE ?
			    TSO_MAX_BUFF_SIZE : tmp_len;

		stmmac_prepare_tso_tx_desc(priv, desc, 0, buff_size,
				0, 1,
				(last_segment) && (tmp_len <= TSO_MAX_BUFF_SIZE),
				0, 0);

		tmp_len -= TSO_MAX_BUFF_SIZE;
	}
}

/**
 *  stmmac_tso_xmit - Tx entry point of the driver for oversized frames (TSO)
 *  @skb : the socket buffer
 *  @dev : device pointer
 *  Description: this is the transmit function that is called on TSO frames
 *  (support available on GMAC4 and newer chips).
 *  Diagram below show the ring programming in case of TSO frames:
 *
 *  First Descriptor
 *   --------
 *   | DES0 |---> buffer1 = L2/L3/L4 header
 *   | DES1 |---> TCP Payload (can continue on next descr...)
 *   | DES2 |---> buffer 1 and 2 len
 *   | DES3 |---> must set TSE, TCP hdr len-> [22:19]. TCP payload len [17:0]
 *   --------
 *	|
 *     ...
 *	|
 *   --------
 *   | DES0 | --| Split TCP Payload on Buffers 1 and 2
 *   | DES1 | --|
 *   | DES2 | --> buffer 1 and 2 len
 *   | DES3 |
 *   --------
 *
 * mss is fixed when enable tso, so w/o programming the TDES3 ctx field.
 */
static netdev_tx_t stmmac_tso_xmit(struct sk_buff *skb, struct net_device *dev)
{
	struct dma_desc *desc, *first, *mss_desc = NULL;
	struct stmmac_priv *priv = netdev_priv(dev);
	int nfrags = skb_shinfo(skb)->nr_frags;
	u32 queue = skb_get_queue_mapping(skb);
	struct stmmac_tx_queue *tx_q;
	unsigned int first_entry;
	int tmp_pay_len = 0;
	u32 pay_len, mss;
	u8 proto_hdr_len;
	dma_addr_t des;
	bool has_vlan;
	int i;

	tx_q = &priv->tx_queue[queue];

	/* Compute header lengths */
	proto_hdr_len = skb_transport_offset(skb) + tcp_hdrlen(skb);

	/* Desc availability based on threshold should be enough safe */
	if (unlikely(stmmac_tx_avail(priv, queue) <
		(((skb->len - proto_hdr_len) / TSO_MAX_BUFF_SIZE + 1)))) {
		if (!netif_tx_queue_stopped(netdev_get_tx_queue(dev, queue))) {
			netif_tx_stop_queue(netdev_get_tx_queue(priv->dev,
								queue));
			/* This is a hard error, log it. */
			netdev_err(priv->dev,
				   "%s: Tx Ring full when queue awake\n",
				   __func__);
		}
		return NETDEV_TX_BUSY;
	}

	pay_len = skb_headlen(skb) - proto_hdr_len; /* no frags */

	mss = skb_shinfo(skb)->gso_size;

	/* set new MSS value if needed */
	if (mss != tx_q->mss) {
		mss_desc = tx_q->dma_tx + tx_q->cur_tx;
		stmmac_set_mss(priv, mss_desc, mss);
		tx_q->mss = mss;
		tx_q->cur_tx = STMMAC_GET_ENTRY(tx_q->cur_tx, DMA_TX_SIZE);
		WARN_ON(tx_q->tx_skbuff[tx_q->cur_tx]);
	}

	if (netif_msg_tx_queued(priv)) {
		pr_info("%s: tcphdrlen %d, hdr_len %d, pay_len %d, mss %d\n",
			__func__, tcp_hdrlen(skb), proto_hdr_len, pay_len, mss);
		pr_info("\tskb->len %d, skb->data_len %d\n", skb->len,
			skb->data_len);
	}

	/* Check if VLAN can be inserted by HW */
	has_vlan = stmmac_vlan_insert(priv, skb, tx_q);

	first_entry = tx_q->cur_tx;
	WARN_ON(tx_q->tx_skbuff[first_entry]);

	desc = tx_q->dma_tx + first_entry;
	first = desc;

	if (has_vlan)
		stmmac_set_desc_vlan(priv, first, STMMAC_VLAN_INSERT);

	/* first descriptor: fill Headers on Buf1 */
	des = dma_map_single(priv->device, skb->data, skb_headlen(skb),
			     DMA_TO_DEVICE);
	if (dma_mapping_error(priv->device, des))
		goto dma_map_err;

	tx_q->tx_skbuff_dma[first_entry].buf = des;
	tx_q->tx_skbuff_dma[first_entry].len = skb_headlen(skb);

	if (priv->dma_cap.addr64 <= 32) {
		first->des0 = cpu_to_le32(des);

		/* Fill start of payload in buff2 of first descriptor */
		if (pay_len)
			first->des1 = cpu_to_le32(des + proto_hdr_len);

		/* If needed take extra descriptors to fill the remaining payload */
		tmp_pay_len = pay_len - TSO_MAX_BUFF_SIZE;
	} else {
		stmmac_set_desc_addr(priv, first, des);
		tmp_pay_len = pay_len;
		des += proto_hdr_len;
<<<<<<< HEAD
=======
		pay_len = 0;
>>>>>>> fec38890
	}

	stmmac_tso_allocator(priv, des, tmp_pay_len, (nfrags == 0), queue);

	/* Prepare fragments */
	for (i = 0; i < nfrags; i++) {
		const skb_frag_t *frag = &skb_shinfo(skb)->frags[i];

		des = skb_frag_dma_map(priv->device, frag, 0,
				       skb_frag_size(frag),
				       DMA_TO_DEVICE);
		if (dma_mapping_error(priv->device, des))
			goto dma_map_err;

		stmmac_tso_allocator(priv, des, skb_frag_size(frag),
				     (i == nfrags - 1), queue);

		tx_q->tx_skbuff_dma[tx_q->cur_tx].buf = des;
		tx_q->tx_skbuff_dma[tx_q->cur_tx].len = skb_frag_size(frag);
		tx_q->tx_skbuff_dma[tx_q->cur_tx].map_as_page = true;
	}

	tx_q->tx_skbuff_dma[tx_q->cur_tx].last_segment = true;

	/* Only the last descriptor gets to point to the skb. */
	tx_q->tx_skbuff[tx_q->cur_tx] = skb;

	/* Manage tx mitigation */
	tx_q->tx_count_frames += nfrags + 1;
	if (likely(priv->tx_coal_frames > tx_q->tx_count_frames) &&
	    !((skb_shinfo(skb)->tx_flags & SKBTX_HW_TSTAMP) &&
	      priv->hwts_tx_en)) {
		stmmac_tx_timer_arm(priv, queue);
	} else {
		desc = &tx_q->dma_tx[tx_q->cur_tx];
		tx_q->tx_count_frames = 0;
		stmmac_set_tx_ic(priv, desc);
		priv->xstats.tx_set_ic_bit++;
	}

	/* We've used all descriptors we need for this skb, however,
	 * advance cur_tx so that it references a fresh descriptor.
	 * ndo_start_xmit will fill this descriptor the next time it's
	 * called and stmmac_tx_clean may clean up to this descriptor.
	 */
	tx_q->cur_tx = STMMAC_GET_ENTRY(tx_q->cur_tx, DMA_TX_SIZE);

	if (unlikely(stmmac_tx_avail(priv, queue) <= (MAX_SKB_FRAGS + 1))) {
		netif_dbg(priv, hw, priv->dev, "%s: stop transmitted packets\n",
			  __func__);
		netif_tx_stop_queue(netdev_get_tx_queue(priv->dev, queue));
	}

	dev->stats.tx_bytes += skb->len;
	priv->xstats.tx_tso_frames++;
	priv->xstats.tx_tso_nfrags += nfrags;

	if (priv->sarc_type)
		stmmac_set_desc_sarc(priv, first, priv->sarc_type);

	skb_tx_timestamp(skb);

	if (unlikely((skb_shinfo(skb)->tx_flags & SKBTX_HW_TSTAMP) &&
		     priv->hwts_tx_en)) {
		/* declare that device is doing timestamping */
		skb_shinfo(skb)->tx_flags |= SKBTX_IN_PROGRESS;
		stmmac_enable_tx_timestamp(priv, first);
	}

	/* Complete the first descriptor before granting the DMA */
	stmmac_prepare_tso_tx_desc(priv, first, 1,
			proto_hdr_len,
			pay_len,
			1, tx_q->tx_skbuff_dma[first_entry].last_segment,
			tcp_hdrlen(skb) / 4, (skb->len - proto_hdr_len));

	/* If context desc is used to change MSS */
	if (mss_desc) {
		/* Make sure that first descriptor has been completely
		 * written, including its own bit. This is because MSS is
		 * actually before first descriptor, so we need to make
		 * sure that MSS's own bit is the last thing written.
		 */
		dma_wmb();
		stmmac_set_tx_owner(priv, mss_desc);
	}

	/* The own bit must be the latest setting done when prepare the
	 * descriptor and then barrier is needed to make sure that
	 * all is coherent before granting the DMA engine.
	 */
	wmb();

	if (netif_msg_pktdata(priv)) {
		pr_info("%s: curr=%d dirty=%d f=%d, e=%d, f_p=%p, nfrags %d\n",
			__func__, tx_q->cur_tx, tx_q->dirty_tx, first_entry,
			tx_q->cur_tx, first, nfrags);

		stmmac_display_ring(priv, (void *)tx_q->dma_tx, DMA_TX_SIZE, 0);

		pr_info(">>> frame to be transmitted: ");
		print_pkt(skb->data, skb_headlen(skb));
	}

	netdev_tx_sent_queue(netdev_get_tx_queue(dev, queue), skb->len);

	tx_q->tx_tail_addr = tx_q->dma_tx_phy + (tx_q->cur_tx * sizeof(*desc));
	stmmac_set_tx_tail_ptr(priv, priv->ioaddr, tx_q->tx_tail_addr, queue);

	return NETDEV_TX_OK;

dma_map_err:
	dev_err(priv->device, "Tx dma map failed\n");
	dev_kfree_skb(skb);
	priv->dev->stats.tx_dropped++;
	return NETDEV_TX_OK;
}

/**
 *  stmmac_xmit - Tx entry point of the driver
 *  @skb : the socket buffer
 *  @dev : device pointer
 *  Description : this is the tx entry point of the driver.
 *  It programs the chain or the ring and supports oversized frames
 *  and SG feature.
 */
static netdev_tx_t stmmac_xmit(struct sk_buff *skb, struct net_device *dev)
{
	struct stmmac_priv *priv = netdev_priv(dev);
	unsigned int nopaged_len = skb_headlen(skb);
	int i, csum_insertion = 0, is_jumbo = 0;
	u32 queue = skb_get_queue_mapping(skb);
	int nfrags = skb_shinfo(skb)->nr_frags;
	struct dma_desc *desc, *first;
	struct stmmac_tx_queue *tx_q;
	unsigned int first_entry;
	unsigned int enh_desc;
	dma_addr_t des;
	bool has_vlan;
	int entry;

	tx_q = &priv->tx_queue[queue];

	if (priv->tx_path_in_lpi_mode)
		stmmac_disable_eee_mode(priv);

	/* Manage oversized TCP frames for GMAC4 device */
	if (skb_is_gso(skb) && priv->tso) {
		if (skb_shinfo(skb)->gso_type & (SKB_GSO_TCPV4 | SKB_GSO_TCPV6))
			return stmmac_tso_xmit(skb, dev);
	}

	if (unlikely(stmmac_tx_avail(priv, queue) < nfrags + 1)) {
		if (!netif_tx_queue_stopped(netdev_get_tx_queue(dev, queue))) {
			netif_tx_stop_queue(netdev_get_tx_queue(priv->dev,
								queue));
			/* This is a hard error, log it. */
			netdev_err(priv->dev,
				   "%s: Tx Ring full when queue awake\n",
				   __func__);
		}
		return NETDEV_TX_BUSY;
	}

	/* Check if VLAN can be inserted by HW */
	has_vlan = stmmac_vlan_insert(priv, skb, tx_q);

	entry = tx_q->cur_tx;
	first_entry = entry;
	WARN_ON(tx_q->tx_skbuff[first_entry]);

	csum_insertion = (skb->ip_summed == CHECKSUM_PARTIAL);

	if (likely(priv->extend_desc))
		desc = (struct dma_desc *)(tx_q->dma_etx + entry);
	else
		desc = tx_q->dma_tx + entry;

	first = desc;

	if (has_vlan)
		stmmac_set_desc_vlan(priv, first, STMMAC_VLAN_INSERT);

	enh_desc = priv->plat->enh_desc;
	/* To program the descriptors according to the size of the frame */
	if (enh_desc)
		is_jumbo = stmmac_is_jumbo_frm(priv, skb->len, enh_desc);

	if (unlikely(is_jumbo)) {
		entry = stmmac_jumbo_frm(priv, tx_q, skb, csum_insertion);
		if (unlikely(entry < 0) && (entry != -EINVAL))
			goto dma_map_err;
	}

	for (i = 0; i < nfrags; i++) {
		const skb_frag_t *frag = &skb_shinfo(skb)->frags[i];
		int len = skb_frag_size(frag);
		bool last_segment = (i == (nfrags - 1));

		entry = STMMAC_GET_ENTRY(entry, DMA_TX_SIZE);
		WARN_ON(tx_q->tx_skbuff[entry]);

		if (likely(priv->extend_desc))
			desc = (struct dma_desc *)(tx_q->dma_etx + entry);
		else
			desc = tx_q->dma_tx + entry;

		des = skb_frag_dma_map(priv->device, frag, 0, len,
				       DMA_TO_DEVICE);
		if (dma_mapping_error(priv->device, des))
			goto dma_map_err; /* should reuse desc w/o issues */

		tx_q->tx_skbuff_dma[entry].buf = des;

		stmmac_set_desc_addr(priv, desc, des);

		tx_q->tx_skbuff_dma[entry].map_as_page = true;
		tx_q->tx_skbuff_dma[entry].len = len;
		tx_q->tx_skbuff_dma[entry].last_segment = last_segment;

		/* Prepare the descriptor and set the own bit too */
		stmmac_prepare_tx_desc(priv, desc, 0, len, csum_insertion,
				priv->mode, 1, last_segment, skb->len);
	}

	/* Only the last descriptor gets to point to the skb. */
	tx_q->tx_skbuff[entry] = skb;

	/* According to the coalesce parameter the IC bit for the latest
	 * segment is reset and the timer re-started to clean the tx status.
	 * This approach takes care about the fragments: desc is the first
	 * element in case of no SG.
	 */
	tx_q->tx_count_frames += nfrags + 1;
	if (likely(priv->tx_coal_frames > tx_q->tx_count_frames) &&
	    !((skb_shinfo(skb)->tx_flags & SKBTX_HW_TSTAMP) &&
	      priv->hwts_tx_en)) {
		stmmac_tx_timer_arm(priv, queue);
	} else {
		if (likely(priv->extend_desc))
			desc = &tx_q->dma_etx[entry].basic;
		else
			desc = &tx_q->dma_tx[entry];

		tx_q->tx_count_frames = 0;
		stmmac_set_tx_ic(priv, desc);
		priv->xstats.tx_set_ic_bit++;
	}

	/* We've used all descriptors we need for this skb, however,
	 * advance cur_tx so that it references a fresh descriptor.
	 * ndo_start_xmit will fill this descriptor the next time it's
	 * called and stmmac_tx_clean may clean up to this descriptor.
	 */
	entry = STMMAC_GET_ENTRY(entry, DMA_TX_SIZE);
	tx_q->cur_tx = entry;

	if (netif_msg_pktdata(priv)) {
		void *tx_head;

		netdev_dbg(priv->dev,
			   "%s: curr=%d dirty=%d f=%d, e=%d, first=%p, nfrags=%d",
			   __func__, tx_q->cur_tx, tx_q->dirty_tx, first_entry,
			   entry, first, nfrags);

		if (priv->extend_desc)
			tx_head = (void *)tx_q->dma_etx;
		else
			tx_head = (void *)tx_q->dma_tx;

		stmmac_display_ring(priv, tx_head, DMA_TX_SIZE, false);

		netdev_dbg(priv->dev, ">>> frame to be transmitted: ");
		print_pkt(skb->data, skb->len);
	}

	if (unlikely(stmmac_tx_avail(priv, queue) <= (MAX_SKB_FRAGS + 1))) {
		netif_dbg(priv, hw, priv->dev, "%s: stop transmitted packets\n",
			  __func__);
		netif_tx_stop_queue(netdev_get_tx_queue(priv->dev, queue));
	}

	dev->stats.tx_bytes += skb->len;

	if (priv->sarc_type)
		stmmac_set_desc_sarc(priv, first, priv->sarc_type);

	skb_tx_timestamp(skb);

	/* Ready to fill the first descriptor and set the OWN bit w/o any
	 * problems because all the descriptors are actually ready to be
	 * passed to the DMA engine.
	 */
	if (likely(!is_jumbo)) {
		bool last_segment = (nfrags == 0);

		des = dma_map_single(priv->device, skb->data,
				     nopaged_len, DMA_TO_DEVICE);
		if (dma_mapping_error(priv->device, des))
			goto dma_map_err;

		tx_q->tx_skbuff_dma[first_entry].buf = des;

		stmmac_set_desc_addr(priv, first, des);

		tx_q->tx_skbuff_dma[first_entry].len = nopaged_len;
		tx_q->tx_skbuff_dma[first_entry].last_segment = last_segment;

		if (unlikely((skb_shinfo(skb)->tx_flags & SKBTX_HW_TSTAMP) &&
			     priv->hwts_tx_en)) {
			/* declare that device is doing timestamping */
			skb_shinfo(skb)->tx_flags |= SKBTX_IN_PROGRESS;
			stmmac_enable_tx_timestamp(priv, first);
		}

		/* Prepare the first descriptor setting the OWN bit too */
		stmmac_prepare_tx_desc(priv, first, 1, nopaged_len,
				csum_insertion, priv->mode, 1, last_segment,
				skb->len);
	} else {
		stmmac_set_tx_owner(priv, first);
	}

	/* The own bit must be the latest setting done when prepare the
	 * descriptor and then barrier is needed to make sure that
	 * all is coherent before granting the DMA engine.
	 */
	wmb();

	netdev_tx_sent_queue(netdev_get_tx_queue(dev, queue), skb->len);

	stmmac_enable_dma_transmission(priv, priv->ioaddr);

	tx_q->tx_tail_addr = tx_q->dma_tx_phy + (tx_q->cur_tx * sizeof(*desc));
	stmmac_set_tx_tail_ptr(priv, priv->ioaddr, tx_q->tx_tail_addr, queue);

	return NETDEV_TX_OK;

dma_map_err:
	netdev_err(priv->dev, "Tx DMA map failed\n");
	dev_kfree_skb(skb);
	priv->dev->stats.tx_dropped++;
	return NETDEV_TX_OK;
}

static void stmmac_rx_vlan(struct net_device *dev, struct sk_buff *skb)
{
	struct vlan_ethhdr *veth;
	__be16 vlan_proto;
	u16 vlanid;

	veth = (struct vlan_ethhdr *)skb->data;
	vlan_proto = veth->h_vlan_proto;

	if ((vlan_proto == htons(ETH_P_8021Q) &&
	     dev->features & NETIF_F_HW_VLAN_CTAG_RX) ||
	    (vlan_proto == htons(ETH_P_8021AD) &&
	     dev->features & NETIF_F_HW_VLAN_STAG_RX)) {
		/* pop the vlan tag */
		vlanid = ntohs(veth->h_vlan_TCI);
		memmove(skb->data + VLAN_HLEN, veth, ETH_ALEN * 2);
		skb_pull(skb, VLAN_HLEN);
		__vlan_hwaccel_put_tag(skb, vlan_proto, vlanid);
	}
}


static inline int stmmac_rx_threshold_count(struct stmmac_rx_queue *rx_q)
{
	if (rx_q->rx_zeroc_thresh < STMMAC_RX_THRESH)
		return 0;

	return 1;
}

/**
 * stmmac_rx_refill - refill used skb preallocated buffers
 * @priv: driver private structure
 * @queue: RX queue index
 * Description : this is to reallocate the skb for the reception process
 * that is based on zero-copy.
 */
static inline void stmmac_rx_refill(struct stmmac_priv *priv, u32 queue)
{
	struct stmmac_rx_queue *rx_q = &priv->rx_queue[queue];
	int len, dirty = stmmac_rx_dirty(priv, queue);
	unsigned int entry = rx_q->dirty_rx;

	len = DIV_ROUND_UP(priv->dma_buf_sz, PAGE_SIZE) * PAGE_SIZE;

	while (dirty-- > 0) {
		struct stmmac_rx_buffer *buf = &rx_q->buf_pool[entry];
		struct dma_desc *p;
		bool use_rx_wd;

		if (priv->extend_desc)
			p = (struct dma_desc *)(rx_q->dma_erx + entry);
		else
			p = rx_q->dma_rx + entry;

		if (!buf->page) {
			buf->page = page_pool_dev_alloc_pages(rx_q->page_pool);
			if (!buf->page)
				break;
		}

		if (priv->sph && !buf->sec_page) {
			buf->sec_page = page_pool_dev_alloc_pages(rx_q->page_pool);
			if (!buf->sec_page)
				break;

			buf->sec_addr = page_pool_get_dma_addr(buf->sec_page);

			dma_sync_single_for_device(priv->device, buf->sec_addr,
						   len, DMA_FROM_DEVICE);
		}

		buf->addr = page_pool_get_dma_addr(buf->page);

		/* Sync whole allocation to device. This will invalidate old
		 * data.
		 */
		dma_sync_single_for_device(priv->device, buf->addr, len,
					   DMA_FROM_DEVICE);

		stmmac_set_desc_addr(priv, p, buf->addr);
		stmmac_set_desc_sec_addr(priv, p, buf->sec_addr);
		stmmac_refill_desc3(priv, rx_q, p);

		rx_q->rx_count_frames++;
		rx_q->rx_count_frames += priv->rx_coal_frames;
		if (rx_q->rx_count_frames > priv->rx_coal_frames)
			rx_q->rx_count_frames = 0;
		use_rx_wd = priv->use_riwt && rx_q->rx_count_frames;

		dma_wmb();
		stmmac_set_rx_owner(priv, p, use_rx_wd);

		entry = STMMAC_GET_ENTRY(entry, DMA_RX_SIZE);
	}
	rx_q->dirty_rx = entry;
	rx_q->rx_tail_addr = rx_q->dma_rx_phy +
			    (rx_q->dirty_rx * sizeof(struct dma_desc));
	stmmac_set_rx_tail_ptr(priv, priv->ioaddr, rx_q->rx_tail_addr, queue);
}

/**
 * stmmac_rx - manage the receive process
 * @priv: driver private structure
 * @limit: napi bugget
 * @queue: RX queue index.
 * Description :  this the function called by the napi poll method.
 * It gets all the frames inside the ring.
 */
static int stmmac_rx(struct stmmac_priv *priv, int limit, u32 queue)
{
	struct stmmac_rx_queue *rx_q = &priv->rx_queue[queue];
	struct stmmac_channel *ch = &priv->channel[queue];
	unsigned int count = 0, error = 0, len = 0;
	int status = 0, coe = priv->hw->rx_csum;
	unsigned int next_entry = rx_q->cur_rx;
	struct sk_buff *skb = NULL;

	if (netif_msg_rx_status(priv)) {
		void *rx_head;

		netdev_dbg(priv->dev, "%s: descriptor ring:\n", __func__);
		if (priv->extend_desc)
			rx_head = (void *)rx_q->dma_erx;
		else
			rx_head = (void *)rx_q->dma_rx;

		stmmac_display_ring(priv, rx_head, DMA_RX_SIZE, true);
	}
	while (count < limit) {
		unsigned int hlen = 0, prev_len = 0;
		enum pkt_hash_types hash_type;
		struct stmmac_rx_buffer *buf;
		struct dma_desc *np, *p;
		unsigned int sec_len;
		int entry;
		u32 hash;

		if (!count && rx_q->state_saved) {
			skb = rx_q->state.skb;
			error = rx_q->state.error;
			len = rx_q->state.len;
		} else {
			rx_q->state_saved = false;
			skb = NULL;
			error = 0;
			len = 0;
		}

		if (count >= limit)
			break;

read_again:
		sec_len = 0;
		entry = next_entry;
		buf = &rx_q->buf_pool[entry];

		if (priv->extend_desc)
			p = (struct dma_desc *)(rx_q->dma_erx + entry);
		else
			p = rx_q->dma_rx + entry;

		/* read the status of the incoming frame */
		status = stmmac_rx_status(priv, &priv->dev->stats,
				&priv->xstats, p);
		/* check if managed by the DMA otherwise go ahead */
		if (unlikely(status & dma_own))
			break;

		rx_q->cur_rx = STMMAC_GET_ENTRY(rx_q->cur_rx, DMA_RX_SIZE);
		next_entry = rx_q->cur_rx;

		if (priv->extend_desc)
			np = (struct dma_desc *)(rx_q->dma_erx + next_entry);
		else
			np = rx_q->dma_rx + next_entry;

		prefetch(np);
		prefetch(page_address(buf->page));

		if (priv->extend_desc)
			stmmac_rx_extended_status(priv, &priv->dev->stats,
					&priv->xstats, rx_q->dma_erx + entry);
		if (unlikely(status == discard_frame)) {
			page_pool_recycle_direct(rx_q->page_pool, buf->page);
			buf->page = NULL;
			error = 1;
			if (!priv->hwts_rx_en)
				priv->dev->stats.rx_errors++;
		}

		if (unlikely(error && (status & rx_not_ls)))
			goto read_again;
		if (unlikely(error)) {
			dev_kfree_skb(skb);
			count++;
			continue;
		}

		/* Buffer is good. Go on. */

		if (likely(status & rx_not_ls)) {
			len += priv->dma_buf_sz;
		} else {
			prev_len = len;
			len = stmmac_get_rx_frame_len(priv, p, coe);

			/* ACS is set; GMAC core strips PAD/FCS for IEEE 802.3
			 * Type frames (LLC/LLC-SNAP)
			 *
			 * llc_snap is never checked in GMAC >= 4, so this ACS
			 * feature is always disabled and packets need to be
			 * stripped manually.
			 */
			if (unlikely(priv->synopsys_id >= DWMAC_CORE_4_00) ||
			    unlikely(status != llc_snap))
				len -= ETH_FCS_LEN;
		}

		if (!skb) {
			int ret = stmmac_get_rx_header_len(priv, p, &hlen);

			if (priv->sph && !ret && (hlen > 0)) {
				sec_len = len;
				if (!(status & rx_not_ls))
					sec_len = sec_len - hlen;
				len = hlen;

				prefetch(page_address(buf->sec_page));
				priv->xstats.rx_split_hdr_pkt_n++;
			}

			skb = napi_alloc_skb(&ch->rx_napi, len);
			if (!skb) {
				priv->dev->stats.rx_dropped++;
				count++;
				continue;
			}

			dma_sync_single_for_cpu(priv->device, buf->addr, len,
						DMA_FROM_DEVICE);
			skb_copy_to_linear_data(skb, page_address(buf->page),
						len);
			skb_put(skb, len);

			/* Data payload copied into SKB, page ready for recycle */
			page_pool_recycle_direct(rx_q->page_pool, buf->page);
			buf->page = NULL;
		} else {
			unsigned int buf_len = len - prev_len;

			if (likely(status & rx_not_ls))
				buf_len = priv->dma_buf_sz;

			dma_sync_single_for_cpu(priv->device, buf->addr,
						buf_len, DMA_FROM_DEVICE);
			skb_add_rx_frag(skb, skb_shinfo(skb)->nr_frags,
					buf->page, 0, buf_len,
					priv->dma_buf_sz);

			/* Data payload appended into SKB */
			page_pool_release_page(rx_q->page_pool, buf->page);
			buf->page = NULL;
		}

		if (sec_len > 0) {
			dma_sync_single_for_cpu(priv->device, buf->sec_addr,
						sec_len, DMA_FROM_DEVICE);
			skb_add_rx_frag(skb, skb_shinfo(skb)->nr_frags,
					buf->sec_page, 0, sec_len,
					priv->dma_buf_sz);

			len += sec_len;

			/* Data payload appended into SKB */
			page_pool_release_page(rx_q->page_pool, buf->sec_page);
			buf->sec_page = NULL;
		}

		if (likely(status & rx_not_ls))
			goto read_again;

		/* Got entire packet into SKB. Finish it. */

		stmmac_get_rx_hwtstamp(priv, p, np, skb);
		stmmac_rx_vlan(priv->dev, skb);
		skb->protocol = eth_type_trans(skb, priv->dev);

		if (unlikely(!coe))
			skb_checksum_none_assert(skb);
		else
			skb->ip_summed = CHECKSUM_UNNECESSARY;

		if (!stmmac_get_rx_hash(priv, p, &hash, &hash_type))
			skb_set_hash(skb, hash, hash_type);

		skb_record_rx_queue(skb, queue);
		napi_gro_receive(&ch->rx_napi, skb);

		priv->dev->stats.rx_packets++;
		priv->dev->stats.rx_bytes += len;
		count++;
	}

	if (status & rx_not_ls) {
		rx_q->state_saved = true;
		rx_q->state.skb = skb;
		rx_q->state.error = error;
		rx_q->state.len = len;
	}

	stmmac_rx_refill(priv, queue);

	priv->xstats.rx_pkt_n += count;

	return count;
}

static int stmmac_napi_poll_rx(struct napi_struct *napi, int budget)
{
	struct stmmac_channel *ch =
		container_of(napi, struct stmmac_channel, rx_napi);
	struct stmmac_priv *priv = ch->priv_data;
	u32 chan = ch->index;
	int work_done;

	priv->xstats.napi_poll++;

	work_done = stmmac_rx(priv, budget, chan);
	if (work_done < budget && napi_complete_done(napi, work_done))
		stmmac_enable_dma_irq(priv, priv->ioaddr, chan);
	return work_done;
}

static int stmmac_napi_poll_tx(struct napi_struct *napi, int budget)
{
	struct stmmac_channel *ch =
		container_of(napi, struct stmmac_channel, tx_napi);
	struct stmmac_priv *priv = ch->priv_data;
	struct stmmac_tx_queue *tx_q;
	u32 chan = ch->index;
	int work_done;

	priv->xstats.napi_poll++;

	work_done = stmmac_tx_clean(priv, DMA_TX_SIZE, chan);
	work_done = min(work_done, budget);

	if (work_done < budget)
		napi_complete_done(napi, work_done);

	/* Force transmission restart */
	tx_q = &priv->tx_queue[chan];
	if (tx_q->cur_tx != tx_q->dirty_tx) {
		stmmac_enable_dma_transmission(priv, priv->ioaddr);
		stmmac_set_tx_tail_ptr(priv, priv->ioaddr, tx_q->tx_tail_addr,
				       chan);
	}

	return work_done;
}

/**
 *  stmmac_tx_timeout
 *  @dev : Pointer to net device structure
 *  Description: this function is called when a packet transmission fails to
 *   complete within a reasonable time. The driver will mark the error in the
 *   netdev structure and arrange for the device to be reset to a sane state
 *   in order to transmit a new packet.
 */
static void stmmac_tx_timeout(struct net_device *dev)
{
	struct stmmac_priv *priv = netdev_priv(dev);

	stmmac_global_err(priv);
}

/**
 *  stmmac_set_rx_mode - entry point for multicast addressing
 *  @dev : pointer to the device structure
 *  Description:
 *  This function is a driver entry point which gets called by the kernel
 *  whenever multicast addresses must be enabled/disabled.
 *  Return value:
 *  void.
 */
static void stmmac_set_rx_mode(struct net_device *dev)
{
	struct stmmac_priv *priv = netdev_priv(dev);

	stmmac_set_filter(priv, priv->hw, dev);
}

/**
 *  stmmac_change_mtu - entry point to change MTU size for the device.
 *  @dev : device pointer.
 *  @new_mtu : the new MTU size for the device.
 *  Description: the Maximum Transfer Unit (MTU) is used by the network layer
 *  to drive packet transmission. Ethernet has an MTU of 1500 octets
 *  (ETH_DATA_LEN). This value can be changed with ifconfig.
 *  Return value:
 *  0 on success and an appropriate (-)ve integer as defined in errno.h
 *  file on failure.
 */
static int stmmac_change_mtu(struct net_device *dev, int new_mtu)
{
	struct stmmac_priv *priv = netdev_priv(dev);

	if (netif_running(dev)) {
		netdev_err(priv->dev, "must be stopped to change its MTU\n");
		return -EBUSY;
	}

	dev->mtu = new_mtu;

	netdev_update_features(dev);

	return 0;
}

static netdev_features_t stmmac_fix_features(struct net_device *dev,
					     netdev_features_t features)
{
	struct stmmac_priv *priv = netdev_priv(dev);

	if (priv->plat->rx_coe == STMMAC_RX_COE_NONE)
		features &= ~NETIF_F_RXCSUM;

	if (!priv->plat->tx_coe)
		features &= ~NETIF_F_CSUM_MASK;

	/* Some GMAC devices have a bugged Jumbo frame support that
	 * needs to have the Tx COE disabled for oversized frames
	 * (due to limited buffer sizes). In this case we disable
	 * the TX csum insertion in the TDES and not use SF.
	 */
	if (priv->plat->bugged_jumbo && (dev->mtu > ETH_DATA_LEN))
		features &= ~NETIF_F_CSUM_MASK;

	/* Disable tso if asked by ethtool */
	if ((priv->plat->tso_en) && (priv->dma_cap.tsoen)) {
		if (features & NETIF_F_TSO)
			priv->tso = true;
		else
			priv->tso = false;
	}

	return features;
}

static int stmmac_set_features(struct net_device *netdev,
			       netdev_features_t features)
{
	struct stmmac_priv *priv = netdev_priv(netdev);
	bool sph_en;
	u32 chan;

	/* Keep the COE Type in case of csum is supporting */
	if (features & NETIF_F_RXCSUM)
		priv->hw->rx_csum = priv->plat->rx_coe;
	else
		priv->hw->rx_csum = 0;
	/* No check needed because rx_coe has been set before and it will be
	 * fixed in case of issue.
	 */
	stmmac_rx_ipc(priv, priv->hw);

	sph_en = (priv->hw->rx_csum > 0) && priv->sph;
	for (chan = 0; chan < priv->plat->rx_queues_to_use; chan++)
		stmmac_enable_sph(priv, priv->ioaddr, sph_en, chan);

	return 0;
}

/**
 *  stmmac_interrupt - main ISR
 *  @irq: interrupt number.
 *  @dev_id: to pass the net device pointer.
 *  Description: this is the main driver interrupt service routine.
 *  It can call:
 *  o DMA service routine (to manage incoming frame reception and transmission
 *    status)
 *  o Core interrupts to manage: remote wake-up, management counter, LPI
 *    interrupts.
 */
static irqreturn_t stmmac_interrupt(int irq, void *dev_id)
{
	struct net_device *dev = (struct net_device *)dev_id;
	struct stmmac_priv *priv = netdev_priv(dev);
	u32 rx_cnt = priv->plat->rx_queues_to_use;
	u32 tx_cnt = priv->plat->tx_queues_to_use;
	u32 queues_count;
	u32 queue;
	bool xmac;

	xmac = priv->plat->has_gmac4 || priv->plat->has_xgmac;
	queues_count = (rx_cnt > tx_cnt) ? rx_cnt : tx_cnt;

	if (priv->irq_wake)
		pm_wakeup_event(priv->device, 0);

	if (unlikely(!dev)) {
		netdev_err(priv->dev, "%s: invalid dev pointer\n", __func__);
		return IRQ_NONE;
	}

	/* Check if adapter is up */
	if (test_bit(STMMAC_DOWN, &priv->state))
		return IRQ_HANDLED;
	/* Check if a fatal error happened */
	if (stmmac_safety_feat_interrupt(priv))
		return IRQ_HANDLED;

	/* To handle GMAC own interrupts */
	if ((priv->plat->has_gmac) || xmac) {
		int status = stmmac_host_irq_status(priv, priv->hw, &priv->xstats);
		int mtl_status;

		if (unlikely(status)) {
			/* For LPI we need to save the tx status */
			if (status & CORE_IRQ_TX_PATH_IN_LPI_MODE)
				priv->tx_path_in_lpi_mode = true;
			if (status & CORE_IRQ_TX_PATH_EXIT_LPI_MODE)
				priv->tx_path_in_lpi_mode = false;
		}

		for (queue = 0; queue < queues_count; queue++) {
			struct stmmac_rx_queue *rx_q = &priv->rx_queue[queue];

			mtl_status = stmmac_host_mtl_irq_status(priv, priv->hw,
								queue);
			if (mtl_status != -EINVAL)
				status |= mtl_status;

			if (status & CORE_IRQ_MTL_RX_OVERFLOW)
				stmmac_set_rx_tail_ptr(priv, priv->ioaddr,
						       rx_q->rx_tail_addr,
						       queue);
		}

		/* PCS link status */
		if (priv->hw->pcs) {
			if (priv->xstats.pcs_link)
				netif_carrier_on(dev);
			else
				netif_carrier_off(dev);
		}
	}

	/* To handle DMA interrupts */
	stmmac_dma_interrupt(priv);

	return IRQ_HANDLED;
}

#ifdef CONFIG_NET_POLL_CONTROLLER
/* Polling receive - used by NETCONSOLE and other diagnostic tools
 * to allow network I/O with interrupts disabled.
 */
static void stmmac_poll_controller(struct net_device *dev)
{
	disable_irq(dev->irq);
	stmmac_interrupt(dev->irq, dev);
	enable_irq(dev->irq);
}
#endif

/**
 *  stmmac_ioctl - Entry point for the Ioctl
 *  @dev: Device pointer.
 *  @rq: An IOCTL specefic structure, that can contain a pointer to
 *  a proprietary structure used to pass information to the driver.
 *  @cmd: IOCTL command
 *  Description:
 *  Currently it supports the phy_mii_ioctl(...) and HW time stamping.
 */
static int stmmac_ioctl(struct net_device *dev, struct ifreq *rq, int cmd)
{
	struct stmmac_priv *priv = netdev_priv (dev);
	int ret = -EOPNOTSUPP;

	if (!netif_running(dev))
		return -EINVAL;

	switch (cmd) {
	case SIOCGMIIPHY:
	case SIOCGMIIREG:
	case SIOCSMIIREG:
		ret = phylink_mii_ioctl(priv->phylink, rq, cmd);
		break;
	case SIOCSHWTSTAMP:
		ret = stmmac_hwtstamp_set(dev, rq);
		break;
	case SIOCGHWTSTAMP:
		ret = stmmac_hwtstamp_get(dev, rq);
		break;
	default:
		break;
	}

	return ret;
}

static int stmmac_setup_tc_block_cb(enum tc_setup_type type, void *type_data,
				    void *cb_priv)
{
	struct stmmac_priv *priv = cb_priv;
	int ret = -EOPNOTSUPP;

	if (!tc_cls_can_offload_and_chain0(priv->dev, type_data))
		return ret;

	stmmac_disable_all_queues(priv);

	switch (type) {
	case TC_SETUP_CLSU32:
		ret = stmmac_tc_setup_cls_u32(priv, priv, type_data);
		break;
	case TC_SETUP_CLSFLOWER:
		ret = stmmac_tc_setup_cls(priv, priv, type_data);
		break;
	default:
		break;
	}

	stmmac_enable_all_queues(priv);
	return ret;
}

static LIST_HEAD(stmmac_block_cb_list);

static int stmmac_setup_tc(struct net_device *ndev, enum tc_setup_type type,
			   void *type_data)
{
	struct stmmac_priv *priv = netdev_priv(ndev);

	switch (type) {
	case TC_SETUP_BLOCK:
		return flow_block_cb_setup_simple(type_data,
						  &stmmac_block_cb_list,
						  stmmac_setup_tc_block_cb,
						  priv, priv, true);
	case TC_SETUP_QDISC_CBS:
		return stmmac_tc_setup_cbs(priv, priv, type_data);
	default:
		return -EOPNOTSUPP;
	}
}

static u16 stmmac_select_queue(struct net_device *dev, struct sk_buff *skb,
			       struct net_device *sb_dev)
{
	if (skb_shinfo(skb)->gso_type & (SKB_GSO_TCPV4 | SKB_GSO_TCPV6)) {
		/*
		 * There is no way to determine the number of TSO
		 * capable Queues. Let's use always the Queue 0
		 * because if TSO is supported then at least this
		 * one will be capable.
		 */
		return 0;
	}

	return netdev_pick_tx(dev, skb, NULL) % dev->real_num_tx_queues;
}

static int stmmac_set_mac_address(struct net_device *ndev, void *addr)
{
	struct stmmac_priv *priv = netdev_priv(ndev);
	int ret = 0;

	ret = eth_mac_addr(ndev, addr);
	if (ret)
		return ret;

	stmmac_set_umac_addr(priv, priv->hw, ndev->dev_addr, 0);

	return ret;
}

#ifdef CONFIG_DEBUG_FS
static struct dentry *stmmac_fs_dir;

static void sysfs_display_ring(void *head, int size, int extend_desc,
			       struct seq_file *seq)
{
	int i;
	struct dma_extended_desc *ep = (struct dma_extended_desc *)head;
	struct dma_desc *p = (struct dma_desc *)head;

	for (i = 0; i < size; i++) {
		if (extend_desc) {
			seq_printf(seq, "%d [0x%x]: 0x%x 0x%x 0x%x 0x%x\n",
				   i, (unsigned int)virt_to_phys(ep),
				   le32_to_cpu(ep->basic.des0),
				   le32_to_cpu(ep->basic.des1),
				   le32_to_cpu(ep->basic.des2),
				   le32_to_cpu(ep->basic.des3));
			ep++;
		} else {
			seq_printf(seq, "%d [0x%x]: 0x%x 0x%x 0x%x 0x%x\n",
				   i, (unsigned int)virt_to_phys(p),
				   le32_to_cpu(p->des0), le32_to_cpu(p->des1),
				   le32_to_cpu(p->des2), le32_to_cpu(p->des3));
			p++;
		}
		seq_printf(seq, "\n");
	}
}

static int stmmac_rings_status_show(struct seq_file *seq, void *v)
{
	struct net_device *dev = seq->private;
	struct stmmac_priv *priv = netdev_priv(dev);
	u32 rx_count = priv->plat->rx_queues_to_use;
	u32 tx_count = priv->plat->tx_queues_to_use;
	u32 queue;

	if ((dev->flags & IFF_UP) == 0)
		return 0;

	for (queue = 0; queue < rx_count; queue++) {
		struct stmmac_rx_queue *rx_q = &priv->rx_queue[queue];

		seq_printf(seq, "RX Queue %d:\n", queue);

		if (priv->extend_desc) {
			seq_printf(seq, "Extended descriptor ring:\n");
			sysfs_display_ring((void *)rx_q->dma_erx,
					   DMA_RX_SIZE, 1, seq);
		} else {
			seq_printf(seq, "Descriptor ring:\n");
			sysfs_display_ring((void *)rx_q->dma_rx,
					   DMA_RX_SIZE, 0, seq);
		}
	}

	for (queue = 0; queue < tx_count; queue++) {
		struct stmmac_tx_queue *tx_q = &priv->tx_queue[queue];

		seq_printf(seq, "TX Queue %d:\n", queue);

		if (priv->extend_desc) {
			seq_printf(seq, "Extended descriptor ring:\n");
			sysfs_display_ring((void *)tx_q->dma_etx,
					   DMA_TX_SIZE, 1, seq);
		} else {
			seq_printf(seq, "Descriptor ring:\n");
			sysfs_display_ring((void *)tx_q->dma_tx,
					   DMA_TX_SIZE, 0, seq);
		}
	}

	return 0;
}
DEFINE_SHOW_ATTRIBUTE(stmmac_rings_status);

static int stmmac_dma_cap_show(struct seq_file *seq, void *v)
{
	struct net_device *dev = seq->private;
	struct stmmac_priv *priv = netdev_priv(dev);

	if (!priv->hw_cap_support) {
		seq_printf(seq, "DMA HW features not supported\n");
		return 0;
	}

	seq_printf(seq, "==============================\n");
	seq_printf(seq, "\tDMA HW features\n");
	seq_printf(seq, "==============================\n");

	seq_printf(seq, "\t10/100 Mbps: %s\n",
		   (priv->dma_cap.mbps_10_100) ? "Y" : "N");
	seq_printf(seq, "\t1000 Mbps: %s\n",
		   (priv->dma_cap.mbps_1000) ? "Y" : "N");
	seq_printf(seq, "\tHalf duplex: %s\n",
		   (priv->dma_cap.half_duplex) ? "Y" : "N");
	seq_printf(seq, "\tHash Filter: %s\n",
		   (priv->dma_cap.hash_filter) ? "Y" : "N");
	seq_printf(seq, "\tMultiple MAC address registers: %s\n",
		   (priv->dma_cap.multi_addr) ? "Y" : "N");
	seq_printf(seq, "\tPCS (TBI/SGMII/RTBI PHY interfaces): %s\n",
		   (priv->dma_cap.pcs) ? "Y" : "N");
	seq_printf(seq, "\tSMA (MDIO) Interface: %s\n",
		   (priv->dma_cap.sma_mdio) ? "Y" : "N");
	seq_printf(seq, "\tPMT Remote wake up: %s\n",
		   (priv->dma_cap.pmt_remote_wake_up) ? "Y" : "N");
	seq_printf(seq, "\tPMT Magic Frame: %s\n",
		   (priv->dma_cap.pmt_magic_frame) ? "Y" : "N");
	seq_printf(seq, "\tRMON module: %s\n",
		   (priv->dma_cap.rmon) ? "Y" : "N");
	seq_printf(seq, "\tIEEE 1588-2002 Time Stamp: %s\n",
		   (priv->dma_cap.time_stamp) ? "Y" : "N");
	seq_printf(seq, "\tIEEE 1588-2008 Advanced Time Stamp: %s\n",
		   (priv->dma_cap.atime_stamp) ? "Y" : "N");
	seq_printf(seq, "\t802.3az - Energy-Efficient Ethernet (EEE): %s\n",
		   (priv->dma_cap.eee) ? "Y" : "N");
	seq_printf(seq, "\tAV features: %s\n", (priv->dma_cap.av) ? "Y" : "N");
	seq_printf(seq, "\tChecksum Offload in TX: %s\n",
		   (priv->dma_cap.tx_coe) ? "Y" : "N");
	if (priv->synopsys_id >= DWMAC_CORE_4_00) {
		seq_printf(seq, "\tIP Checksum Offload in RX: %s\n",
			   (priv->dma_cap.rx_coe) ? "Y" : "N");
	} else {
		seq_printf(seq, "\tIP Checksum Offload (type1) in RX: %s\n",
			   (priv->dma_cap.rx_coe_type1) ? "Y" : "N");
		seq_printf(seq, "\tIP Checksum Offload (type2) in RX: %s\n",
			   (priv->dma_cap.rx_coe_type2) ? "Y" : "N");
	}
	seq_printf(seq, "\tRXFIFO > 2048bytes: %s\n",
		   (priv->dma_cap.rxfifo_over_2048) ? "Y" : "N");
	seq_printf(seq, "\tNumber of Additional RX channel: %d\n",
		   priv->dma_cap.number_rx_channel);
	seq_printf(seq, "\tNumber of Additional TX channel: %d\n",
		   priv->dma_cap.number_tx_channel);
	seq_printf(seq, "\tEnhanced descriptors: %s\n",
		   (priv->dma_cap.enh_desc) ? "Y" : "N");

	return 0;
}
DEFINE_SHOW_ATTRIBUTE(stmmac_dma_cap);

static void stmmac_init_fs(struct net_device *dev)
{
	struct stmmac_priv *priv = netdev_priv(dev);

	/* Create per netdev entries */
	priv->dbgfs_dir = debugfs_create_dir(dev->name, stmmac_fs_dir);

	/* Entry to report DMA RX/TX rings */
	debugfs_create_file("descriptors_status", 0444, priv->dbgfs_dir, dev,
			    &stmmac_rings_status_fops);

	/* Entry to report the DMA HW features */
	debugfs_create_file("dma_cap", 0444, priv->dbgfs_dir, dev,
			    &stmmac_dma_cap_fops);
}

static void stmmac_exit_fs(struct net_device *dev)
{
	struct stmmac_priv *priv = netdev_priv(dev);

	debugfs_remove_recursive(priv->dbgfs_dir);
}
#endif /* CONFIG_DEBUG_FS */

static u32 stmmac_vid_crc32_le(__le16 vid_le)
{
	unsigned char *data = (unsigned char *)&vid_le;
	unsigned char data_byte = 0;
	u32 crc = ~0x0;
	u32 temp = 0;
	int i, bits;

	bits = get_bitmask_order(VLAN_VID_MASK);
	for (i = 0; i < bits; i++) {
		if ((i % 8) == 0)
			data_byte = data[i / 8];

		temp = ((crc & 1) ^ data_byte) & 1;
		crc >>= 1;
		data_byte >>= 1;

		if (temp)
			crc ^= 0xedb88320;
	}

	return crc;
}

static int stmmac_vlan_update(struct stmmac_priv *priv, bool is_double)
{
	u32 crc, hash = 0;
	u16 vid;

	for_each_set_bit(vid, priv->active_vlans, VLAN_N_VID) {
		__le16 vid_le = cpu_to_le16(vid);
		crc = bitrev32(~stmmac_vid_crc32_le(vid_le)) >> 28;
		hash |= (1 << crc);
	}

	return stmmac_update_vlan_hash(priv, priv->hw, hash, is_double);
}

static int stmmac_vlan_rx_add_vid(struct net_device *ndev, __be16 proto, u16 vid)
{
	struct stmmac_priv *priv = netdev_priv(ndev);
	bool is_double = false;
	int ret;

	if (!priv->dma_cap.vlhash)
		return -EOPNOTSUPP;
	if (be16_to_cpu(proto) == ETH_P_8021AD)
		is_double = true;

	set_bit(vid, priv->active_vlans);
	ret = stmmac_vlan_update(priv, is_double);
	if (ret) {
		clear_bit(vid, priv->active_vlans);
		return ret;
	}

	return ret;
}

static int stmmac_vlan_rx_kill_vid(struct net_device *ndev, __be16 proto, u16 vid)
{
	struct stmmac_priv *priv = netdev_priv(ndev);
	bool is_double = false;

	if (!priv->dma_cap.vlhash)
		return -EOPNOTSUPP;
	if (be16_to_cpu(proto) == ETH_P_8021AD)
		is_double = true;

	clear_bit(vid, priv->active_vlans);
	return stmmac_vlan_update(priv, is_double);
}

static const struct net_device_ops stmmac_netdev_ops = {
	.ndo_open = stmmac_open,
	.ndo_start_xmit = stmmac_xmit,
	.ndo_stop = stmmac_release,
	.ndo_change_mtu = stmmac_change_mtu,
	.ndo_fix_features = stmmac_fix_features,
	.ndo_set_features = stmmac_set_features,
	.ndo_set_rx_mode = stmmac_set_rx_mode,
	.ndo_tx_timeout = stmmac_tx_timeout,
	.ndo_do_ioctl = stmmac_ioctl,
	.ndo_setup_tc = stmmac_setup_tc,
	.ndo_select_queue = stmmac_select_queue,
#ifdef CONFIG_NET_POLL_CONTROLLER
	.ndo_poll_controller = stmmac_poll_controller,
#endif
	.ndo_set_mac_address = stmmac_set_mac_address,
	.ndo_vlan_rx_add_vid = stmmac_vlan_rx_add_vid,
	.ndo_vlan_rx_kill_vid = stmmac_vlan_rx_kill_vid,
};

static void stmmac_reset_subtask(struct stmmac_priv *priv)
{
	if (!test_and_clear_bit(STMMAC_RESET_REQUESTED, &priv->state))
		return;
	if (test_bit(STMMAC_DOWN, &priv->state))
		return;

	netdev_err(priv->dev, "Reset adapter.\n");

	rtnl_lock();
	netif_trans_update(priv->dev);
	while (test_and_set_bit(STMMAC_RESETING, &priv->state))
		usleep_range(1000, 2000);

	set_bit(STMMAC_DOWN, &priv->state);
	dev_close(priv->dev);
	dev_open(priv->dev, NULL);
	clear_bit(STMMAC_DOWN, &priv->state);
	clear_bit(STMMAC_RESETING, &priv->state);
	rtnl_unlock();
}

static void stmmac_service_task(struct work_struct *work)
{
	struct stmmac_priv *priv = container_of(work, struct stmmac_priv,
			service_task);

	stmmac_reset_subtask(priv);
	clear_bit(STMMAC_SERVICE_SCHED, &priv->state);
}

/**
 *  stmmac_hw_init - Init the MAC device
 *  @priv: driver private structure
 *  Description: this function is to configure the MAC device according to
 *  some platform parameters or the HW capability register. It prepares the
 *  driver to use either ring or chain modes and to setup either enhanced or
 *  normal descriptors.
 */
static int stmmac_hw_init(struct stmmac_priv *priv)
{
	int ret;

	/* dwmac-sun8i only work in chain mode */
	if (priv->plat->has_sun8i)
		chain_mode = 1;
	priv->chain_mode = chain_mode;

	/* Initialize HW Interface */
	ret = stmmac_hwif_init(priv);
	if (ret)
		return ret;

	/* Get the HW capability (new GMAC newer than 3.50a) */
	priv->hw_cap_support = stmmac_get_hw_features(priv);
	if (priv->hw_cap_support) {
		dev_info(priv->device, "DMA HW capability register supported\n");

		/* We can override some gmac/dma configuration fields: e.g.
		 * enh_desc, tx_coe (e.g. that are passed through the
		 * platform) with the values from the HW capability
		 * register (if supported).
		 */
		priv->plat->enh_desc = priv->dma_cap.enh_desc;
		priv->plat->pmt = priv->dma_cap.pmt_remote_wake_up;
		priv->hw->pmt = priv->plat->pmt;
		if (priv->dma_cap.hash_tb_sz) {
			priv->hw->multicast_filter_bins =
					(BIT(priv->dma_cap.hash_tb_sz) << 5);
			priv->hw->mcast_bits_log2 =
					ilog2(priv->hw->multicast_filter_bins);
		}

		/* TXCOE doesn't work in thresh DMA mode */
		if (priv->plat->force_thresh_dma_mode)
			priv->plat->tx_coe = 0;
		else
			priv->plat->tx_coe = priv->dma_cap.tx_coe;

		/* In case of GMAC4 rx_coe is from HW cap register. */
		priv->plat->rx_coe = priv->dma_cap.rx_coe;

		if (priv->dma_cap.rx_coe_type2)
			priv->plat->rx_coe = STMMAC_RX_COE_TYPE2;
		else if (priv->dma_cap.rx_coe_type1)
			priv->plat->rx_coe = STMMAC_RX_COE_TYPE1;

	} else {
		dev_info(priv->device, "No HW DMA feature register supported\n");
	}

	if (priv->plat->rx_coe) {
		priv->hw->rx_csum = priv->plat->rx_coe;
		dev_info(priv->device, "RX Checksum Offload Engine supported\n");
		if (priv->synopsys_id < DWMAC_CORE_4_00)
			dev_info(priv->device, "COE Type %d\n", priv->hw->rx_csum);
	}
	if (priv->plat->tx_coe)
		dev_info(priv->device, "TX Checksum insertion supported\n");

	if (priv->plat->pmt) {
		dev_info(priv->device, "Wake-Up On Lan supported\n");
		device_set_wakeup_capable(priv->device, 1);
	}

	if (priv->dma_cap.tsoen)
		dev_info(priv->device, "TSO supported\n");

	/* Run HW quirks, if any */
	if (priv->hwif_quirks) {
		ret = priv->hwif_quirks(priv);
		if (ret)
			return ret;
	}

	/* Rx Watchdog is available in the COREs newer than the 3.40.
	 * In some case, for example on bugged HW this feature
	 * has to be disable and this can be done by passing the
	 * riwt_off field from the platform.
	 */
	if (((priv->synopsys_id >= DWMAC_CORE_3_50) ||
	    (priv->plat->has_xgmac)) && (!priv->plat->riwt_off)) {
		priv->use_riwt = 1;
		dev_info(priv->device,
			 "Enable RX Mitigation via HW Watchdog Timer\n");
	}

	return 0;
}

/**
 * stmmac_dvr_probe
 * @device: device pointer
 * @plat_dat: platform data pointer
 * @res: stmmac resource pointer
 * Description: this is the main probe function used to
 * call the alloc_etherdev, allocate the priv structure.
 * Return:
 * returns 0 on success, otherwise errno.
 */
int stmmac_dvr_probe(struct device *device,
		     struct plat_stmmacenet_data *plat_dat,
		     struct stmmac_resources *res)
{
	struct net_device *ndev = NULL;
	struct stmmac_priv *priv;
	u32 queue, rxq, maxq;
	int i, ret = 0;

	ndev = devm_alloc_etherdev_mqs(device, sizeof(struct stmmac_priv),
				       MTL_MAX_TX_QUEUES, MTL_MAX_RX_QUEUES);
	if (!ndev)
		return -ENOMEM;

	SET_NETDEV_DEV(ndev, device);

	priv = netdev_priv(ndev);
	priv->device = device;
	priv->dev = ndev;

	stmmac_set_ethtool_ops(ndev);
	priv->pause = pause;
	priv->plat = plat_dat;
	priv->ioaddr = res->addr;
	priv->dev->base_addr = (unsigned long)res->addr;

	priv->dev->irq = res->irq;
	priv->wol_irq = res->wol_irq;
	priv->lpi_irq = res->lpi_irq;

	if (!IS_ERR_OR_NULL(res->mac))
		memcpy(priv->dev->dev_addr, res->mac, ETH_ALEN);

	dev_set_drvdata(device, priv->dev);

	/* Verify driver arguments */
	stmmac_verify_args();

	/* Allocate workqueue */
	priv->wq = create_singlethread_workqueue("stmmac_wq");
	if (!priv->wq) {
		dev_err(priv->device, "failed to create workqueue\n");
		return -ENOMEM;
	}

	INIT_WORK(&priv->service_task, stmmac_service_task);

	/* Override with kernel parameters if supplied XXX CRS XXX
	 * this needs to have multiple instances
	 */
	if ((phyaddr >= 0) && (phyaddr <= 31))
		priv->plat->phy_addr = phyaddr;

	if (priv->plat->stmmac_rst) {
		ret = reset_control_assert(priv->plat->stmmac_rst);
		reset_control_deassert(priv->plat->stmmac_rst);
		/* Some reset controllers have only reset callback instead of
		 * assert + deassert callbacks pair.
		 */
		if (ret == -ENOTSUPP)
			reset_control_reset(priv->plat->stmmac_rst);
	}

	/* Init MAC and get the capabilities */
	ret = stmmac_hw_init(priv);
	if (ret)
		goto error_hw_init;

	stmmac_check_ether_addr(priv);

	/* Configure real RX and TX queues */
	netif_set_real_num_rx_queues(ndev, priv->plat->rx_queues_to_use);
	netif_set_real_num_tx_queues(ndev, priv->plat->tx_queues_to_use);

	ndev->netdev_ops = &stmmac_netdev_ops;

	ndev->hw_features = NETIF_F_SG | NETIF_F_IP_CSUM | NETIF_F_IPV6_CSUM |
			    NETIF_F_RXCSUM;

	ret = stmmac_tc_init(priv, priv);
	if (!ret) {
		ndev->hw_features |= NETIF_F_HW_TC;
	}

	if ((priv->plat->tso_en) && (priv->dma_cap.tsoen)) {
		ndev->hw_features |= NETIF_F_TSO | NETIF_F_TSO6;
		priv->tso = true;
		dev_info(priv->device, "TSO feature enabled\n");
	}

	if (priv->dma_cap.sphen) {
		ndev->hw_features |= NETIF_F_GRO;
		priv->sph = true;
		dev_info(priv->device, "SPH feature enabled\n");
	}

	if (priv->dma_cap.addr64) {
		ret = dma_set_mask_and_coherent(device,
				DMA_BIT_MASK(priv->dma_cap.addr64));
		if (!ret) {
			dev_info(priv->device, "Using %d bits DMA width\n",
				 priv->dma_cap.addr64);
		} else {
			ret = dma_set_mask_and_coherent(device, DMA_BIT_MASK(32));
			if (ret) {
				dev_err(priv->device, "Failed to set DMA Mask\n");
				goto error_hw_init;
			}

			priv->dma_cap.addr64 = 32;
		}
	}

	ndev->features |= ndev->hw_features | NETIF_F_HIGHDMA;
	ndev->watchdog_timeo = msecs_to_jiffies(watchdog);
#ifdef STMMAC_VLAN_TAG_USED
	/* Both mac100 and gmac support receive VLAN tag detection */
	ndev->features |= NETIF_F_HW_VLAN_CTAG_RX | NETIF_F_HW_VLAN_STAG_RX;
	if (priv->dma_cap.vlhash) {
		ndev->features |= NETIF_F_HW_VLAN_CTAG_FILTER;
		ndev->features |= NETIF_F_HW_VLAN_STAG_FILTER;
	}
	if (priv->dma_cap.vlins) {
		ndev->features |= NETIF_F_HW_VLAN_CTAG_TX;
		if (priv->dma_cap.dvlan)
			ndev->features |= NETIF_F_HW_VLAN_STAG_TX;
	}
#endif
	priv->msg_enable = netif_msg_init(debug, default_msg_level);

	/* Initialize RSS */
	rxq = priv->plat->rx_queues_to_use;
	netdev_rss_key_fill(priv->rss.key, sizeof(priv->rss.key));
	for (i = 0; i < ARRAY_SIZE(priv->rss.table); i++)
		priv->rss.table[i] = ethtool_rxfh_indir_default(i, rxq);

	if (priv->dma_cap.rssen && priv->plat->rss_en)
		ndev->features |= NETIF_F_RXHASH;

	/* MTU range: 46 - hw-specific max */
	ndev->min_mtu = ETH_ZLEN - ETH_HLEN;
	if (priv->plat->has_xgmac)
		ndev->max_mtu = XGMAC_JUMBO_LEN;
	else if ((priv->plat->enh_desc) || (priv->synopsys_id >= DWMAC_CORE_4_00))
		ndev->max_mtu = JUMBO_LEN;
	else
		ndev->max_mtu = SKB_MAX_HEAD(NET_SKB_PAD + NET_IP_ALIGN);
	/* Will not overwrite ndev->max_mtu if plat->maxmtu > ndev->max_mtu
	 * as well as plat->maxmtu < ndev->min_mtu which is a invalid range.
	 */
	if ((priv->plat->maxmtu < ndev->max_mtu) &&
	    (priv->plat->maxmtu >= ndev->min_mtu))
		ndev->max_mtu = priv->plat->maxmtu;
	else if (priv->plat->maxmtu < ndev->min_mtu)
		dev_warn(priv->device,
			 "%s: warning: maxmtu having invalid value (%d)\n",
			 __func__, priv->plat->maxmtu);

	if (flow_ctrl)
		priv->flow_ctrl = FLOW_AUTO;	/* RX/TX pause on */

	/* Setup channels NAPI */
	maxq = max(priv->plat->rx_queues_to_use, priv->plat->tx_queues_to_use);

	for (queue = 0; queue < maxq; queue++) {
		struct stmmac_channel *ch = &priv->channel[queue];

		ch->priv_data = priv;
		ch->index = queue;

		if (queue < priv->plat->rx_queues_to_use) {
			netif_napi_add(ndev, &ch->rx_napi, stmmac_napi_poll_rx,
				       NAPI_POLL_WEIGHT);
		}
		if (queue < priv->plat->tx_queues_to_use) {
			netif_tx_napi_add(ndev, &ch->tx_napi,
					  stmmac_napi_poll_tx,
					  NAPI_POLL_WEIGHT);
		}
	}

	mutex_init(&priv->lock);

	/* If a specific clk_csr value is passed from the platform
	 * this means that the CSR Clock Range selection cannot be
	 * changed at run-time and it is fixed. Viceversa the driver'll try to
	 * set the MDC clock dynamically according to the csr actual
	 * clock input.
	 */
	if (priv->plat->clk_csr >= 0)
		priv->clk_csr = priv->plat->clk_csr;
	else
		stmmac_clk_csr_set(priv);

	stmmac_check_pcs_mode(priv);

	if (priv->hw->pcs != STMMAC_PCS_RGMII  &&
	    priv->hw->pcs != STMMAC_PCS_TBI &&
	    priv->hw->pcs != STMMAC_PCS_RTBI) {
		/* MDIO bus Registration */
		ret = stmmac_mdio_register(ndev);
		if (ret < 0) {
			dev_err(priv->device,
				"%s: MDIO bus (id: %d) registration failed",
				__func__, priv->plat->bus_id);
			goto error_mdio_register;
		}
	}

	ret = stmmac_phy_setup(priv);
	if (ret) {
		netdev_err(ndev, "failed to setup phy (%d)\n", ret);
		goto error_phy_setup;
	}

	ret = register_netdev(ndev);
	if (ret) {
		dev_err(priv->device, "%s: ERROR %i registering the device\n",
			__func__, ret);
		goto error_netdev_register;
	}

#ifdef CONFIG_DEBUG_FS
	stmmac_init_fs(ndev);
#endif

	return ret;

error_netdev_register:
	phylink_destroy(priv->phylink);
error_phy_setup:
	if (priv->hw->pcs != STMMAC_PCS_RGMII &&
	    priv->hw->pcs != STMMAC_PCS_TBI &&
	    priv->hw->pcs != STMMAC_PCS_RTBI)
		stmmac_mdio_unregister(ndev);
error_mdio_register:
	for (queue = 0; queue < maxq; queue++) {
		struct stmmac_channel *ch = &priv->channel[queue];

		if (queue < priv->plat->rx_queues_to_use)
			netif_napi_del(&ch->rx_napi);
		if (queue < priv->plat->tx_queues_to_use)
			netif_napi_del(&ch->tx_napi);
	}
error_hw_init:
	destroy_workqueue(priv->wq);

	return ret;
}
EXPORT_SYMBOL_GPL(stmmac_dvr_probe);

/**
 * stmmac_dvr_remove
 * @dev: device pointer
 * Description: this function resets the TX/RX processes, disables the MAC RX/TX
 * changes the link status, releases the DMA descriptor rings.
 */
int stmmac_dvr_remove(struct device *dev)
{
	struct net_device *ndev = dev_get_drvdata(dev);
	struct stmmac_priv *priv = netdev_priv(ndev);

	netdev_info(priv->dev, "%s: removing driver", __func__);

#ifdef CONFIG_DEBUG_FS
	stmmac_exit_fs(ndev);
#endif
	stmmac_stop_all_dma(priv);

	stmmac_mac_set(priv, priv->ioaddr, false);
	netif_carrier_off(ndev);
	unregister_netdev(ndev);
	phylink_destroy(priv->phylink);
	if (priv->plat->stmmac_rst)
		reset_control_assert(priv->plat->stmmac_rst);
	clk_disable_unprepare(priv->plat->pclk);
	clk_disable_unprepare(priv->plat->stmmac_clk);
	if (priv->hw->pcs != STMMAC_PCS_RGMII &&
	    priv->hw->pcs != STMMAC_PCS_TBI &&
	    priv->hw->pcs != STMMAC_PCS_RTBI)
		stmmac_mdio_unregister(ndev);
	destroy_workqueue(priv->wq);
	mutex_destroy(&priv->lock);

	return 0;
}
EXPORT_SYMBOL_GPL(stmmac_dvr_remove);

/**
 * stmmac_suspend - suspend callback
 * @dev: device pointer
 * Description: this is the function to suspend the device and it is called
 * by the platform driver to stop the network queue, release the resources,
 * program the PMT register (for WoL), clean and release driver resources.
 */
int stmmac_suspend(struct device *dev)
{
	struct net_device *ndev = dev_get_drvdata(dev);
	struct stmmac_priv *priv = netdev_priv(ndev);

	if (!ndev || !netif_running(ndev))
		return 0;

	phylink_mac_change(priv->phylink, false);

	mutex_lock(&priv->lock);

	netif_device_detach(ndev);
	stmmac_stop_all_queues(priv);

	stmmac_disable_all_queues(priv);

	/* Stop TX/RX DMA */
	stmmac_stop_all_dma(priv);

	/* Enable Power down mode by programming the PMT regs */
	if (device_may_wakeup(priv->device)) {
		stmmac_pmt(priv, priv->hw, priv->wolopts);
		priv->irq_wake = 1;
	} else {
		mutex_unlock(&priv->lock);
		rtnl_lock();
		phylink_stop(priv->phylink);
		rtnl_unlock();
		mutex_lock(&priv->lock);

		stmmac_mac_set(priv, priv->ioaddr, false);
		pinctrl_pm_select_sleep_state(priv->device);
		/* Disable clock in case of PWM is off */
		if (priv->plat->clk_ptp_ref)
			clk_disable_unprepare(priv->plat->clk_ptp_ref);
		clk_disable_unprepare(priv->plat->pclk);
		clk_disable_unprepare(priv->plat->stmmac_clk);
	}
	mutex_unlock(&priv->lock);

	priv->speed = SPEED_UNKNOWN;
	return 0;
}
EXPORT_SYMBOL_GPL(stmmac_suspend);

/**
 * stmmac_reset_queues_param - reset queue parameters
 * @dev: device pointer
 */
static void stmmac_reset_queues_param(struct stmmac_priv *priv)
{
	u32 rx_cnt = priv->plat->rx_queues_to_use;
	u32 tx_cnt = priv->plat->tx_queues_to_use;
	u32 queue;

	for (queue = 0; queue < rx_cnt; queue++) {
		struct stmmac_rx_queue *rx_q = &priv->rx_queue[queue];

		rx_q->cur_rx = 0;
		rx_q->dirty_rx = 0;
	}

	for (queue = 0; queue < tx_cnt; queue++) {
		struct stmmac_tx_queue *tx_q = &priv->tx_queue[queue];

		tx_q->cur_tx = 0;
		tx_q->dirty_tx = 0;
		tx_q->mss = 0;
	}
}

/**
 * stmmac_resume - resume callback
 * @dev: device pointer
 * Description: when resume this function is invoked to setup the DMA and CORE
 * in a usable state.
 */
int stmmac_resume(struct device *dev)
{
	struct net_device *ndev = dev_get_drvdata(dev);
	struct stmmac_priv *priv = netdev_priv(ndev);

	if (!netif_running(ndev))
		return 0;

	/* Power Down bit, into the PM register, is cleared
	 * automatically as soon as a magic packet or a Wake-up frame
	 * is received. Anyway, it's better to manually clear
	 * this bit because it can generate problems while resuming
	 * from another devices (e.g. serial console).
	 */
	if (device_may_wakeup(priv->device)) {
		mutex_lock(&priv->lock);
		stmmac_pmt(priv, priv->hw, 0);
		mutex_unlock(&priv->lock);
		priv->irq_wake = 0;
	} else {
		pinctrl_pm_select_default_state(priv->device);
		/* enable the clk previously disabled */
		clk_prepare_enable(priv->plat->stmmac_clk);
		clk_prepare_enable(priv->plat->pclk);
		if (priv->plat->clk_ptp_ref)
			clk_prepare_enable(priv->plat->clk_ptp_ref);
		/* reset the phy so that it's ready */
		if (priv->mii)
			stmmac_mdio_reset(priv->mii);
	}

	netif_device_attach(ndev);

	mutex_lock(&priv->lock);

	stmmac_reset_queues_param(priv);

	stmmac_clear_descriptors(priv);

	stmmac_hw_setup(ndev, false);
	stmmac_init_coalesce(priv);
	stmmac_set_rx_mode(ndev);

	stmmac_enable_all_queues(priv);

	stmmac_start_all_queues(priv);

	mutex_unlock(&priv->lock);

	if (!device_may_wakeup(priv->device)) {
		rtnl_lock();
		phylink_start(priv->phylink);
		rtnl_unlock();
	}

	phylink_mac_change(priv->phylink, true);

	return 0;
}
EXPORT_SYMBOL_GPL(stmmac_resume);

#ifndef MODULE
static int __init stmmac_cmdline_opt(char *str)
{
	char *opt;

	if (!str || !*str)
		return -EINVAL;
	while ((opt = strsep(&str, ",")) != NULL) {
		if (!strncmp(opt, "debug:", 6)) {
			if (kstrtoint(opt + 6, 0, &debug))
				goto err;
		} else if (!strncmp(opt, "phyaddr:", 8)) {
			if (kstrtoint(opt + 8, 0, &phyaddr))
				goto err;
		} else if (!strncmp(opt, "buf_sz:", 7)) {
			if (kstrtoint(opt + 7, 0, &buf_sz))
				goto err;
		} else if (!strncmp(opt, "tc:", 3)) {
			if (kstrtoint(opt + 3, 0, &tc))
				goto err;
		} else if (!strncmp(opt, "watchdog:", 9)) {
			if (kstrtoint(opt + 9, 0, &watchdog))
				goto err;
		} else if (!strncmp(opt, "flow_ctrl:", 10)) {
			if (kstrtoint(opt + 10, 0, &flow_ctrl))
				goto err;
		} else if (!strncmp(opt, "pause:", 6)) {
			if (kstrtoint(opt + 6, 0, &pause))
				goto err;
		} else if (!strncmp(opt, "eee_timer:", 10)) {
			if (kstrtoint(opt + 10, 0, &eee_timer))
				goto err;
		} else if (!strncmp(opt, "chain_mode:", 11)) {
			if (kstrtoint(opt + 11, 0, &chain_mode))
				goto err;
		}
	}
	return 0;

err:
	pr_err("%s: ERROR broken module parameter conversion", __func__);
	return -EINVAL;
}

__setup("stmmaceth=", stmmac_cmdline_opt);
#endif /* MODULE */

static int __init stmmac_init(void)
{
#ifdef CONFIG_DEBUG_FS
	/* Create debugfs main directory if it doesn't exist yet */
	if (!stmmac_fs_dir)
		stmmac_fs_dir = debugfs_create_dir(STMMAC_RESOURCE_NAME, NULL);
#endif

	return 0;
}

static void __exit stmmac_exit(void)
{
#ifdef CONFIG_DEBUG_FS
	debugfs_remove_recursive(stmmac_fs_dir);
#endif
}

module_init(stmmac_init)
module_exit(stmmac_exit)

MODULE_DESCRIPTION("STMMAC 10/100/1000 Ethernet device driver");
MODULE_AUTHOR("Giuseppe Cavallaro <peppe.cavallaro@st.com>");
MODULE_LICENSE("GPL");<|MERGE_RESOLUTION|>--- conflicted
+++ resolved
@@ -2996,10 +2996,7 @@
 		stmmac_set_desc_addr(priv, first, des);
 		tmp_pay_len = pay_len;
 		des += proto_hdr_len;
-<<<<<<< HEAD
-=======
 		pay_len = 0;
->>>>>>> fec38890
 	}
 
 	stmmac_tso_allocator(priv, des, tmp_pay_len, (nfrags == 0), queue);
