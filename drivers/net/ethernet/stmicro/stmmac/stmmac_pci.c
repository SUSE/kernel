--- conflicted
+++ resolved
@@ -160,11 +160,7 @@
 		.driver_data = (void *)&galileo_stmmac_dmi_data,
 	},
 	/*
-<<<<<<< HEAD
-	 * There are 2 types of SIMATIC IOT2000: IOT20202 and IOT2040.
-=======
 	 * There are 2 types of SIMATIC IOT2000: IOT2020 and IOT2040.
->>>>>>> 1a03a6ab
 	 * The asset tag "6ES7647-0AA00-0YA2" is only for IOT2020 which
 	 * has only one pci network device while other asset tags are
 	 * for IOT2040 which has two.
