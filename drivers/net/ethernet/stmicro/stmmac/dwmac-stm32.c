--- conflicted
+++ resolved
@@ -114,14 +114,9 @@
 	void (*resume)(struct stm32_dwmac *dwmac);
 	int (*parse_data)(struct stm32_dwmac *dwmac,
 			  struct device *dev);
-<<<<<<< HEAD
-	u32 syscfg_eth_mask;
-	bool clk_rx_enable_in_suspend;
-=======
 	bool clk_rx_enable_in_suspend;
 	bool is_mp13, is_mp2;
 	u32 syscfg_clr_off;
->>>>>>> 2d5404ca
 };
 
 static int stm32_dwmac_clk_enable(struct stm32_dwmac *dwmac, bool resume)
@@ -132,12 +127,7 @@
 	if (ret)
 		goto err_clk_tx;
 
-<<<<<<< HEAD
-	if (!dwmac->ops->clk_rx_enable_in_suspend ||
-	    !dwmac->dev->power.is_suspended) {
-=======
 	if (!dwmac->ops->clk_rx_enable_in_suspend || !resume) {
->>>>>>> 2d5404ca
 		ret = clk_prepare_enable(dwmac->clk_rx);
 		if (ret)
 			goto err_clk_rx;
@@ -650,9 +640,6 @@
 	.suspend = stm32mp1_suspend,
 	.resume = stm32mp1_resume,
 	.parse_data = stm32mp1_parse_data,
-<<<<<<< HEAD
-	.syscfg_eth_mask = SYSCFG_MP1_ETH_MASK,
-=======
 	.syscfg_clr_off = 0x44,
 	.is_mp13 = false,
 	.clk_rx_enable_in_suspend = true
@@ -674,7 +661,6 @@
 	.resume = stm32mp1_resume,
 	.parse_data = stm32mp1_parse_data,
 	.is_mp2 = true,
->>>>>>> 2d5404ca
 	.clk_rx_enable_in_suspend = true
 };
 
