--- conflicted
+++ resolved
@@ -133,12 +133,9 @@
 
 	if (if_running && need_update)
 		stmmac_xdp_open(dev);
-<<<<<<< HEAD
-=======
 
 	if (prog)
 		xdp_features_set_redirect_target(dev, false);
->>>>>>> eb3cdb58
 
 	return 0;
 }