--- conflicted
+++ resolved
@@ -220,15 +220,6 @@
 
 	dev_err(eth->dev, "mdio: MDIO timeout\n");
 	return -ETIMEDOUT;
-<<<<<<< HEAD
-}
-
-static int _mtk_mdio_write(struct mtk_eth *eth, u32 phy_addr, u32 phy_reg,
-			   u32 write_data)
-{
-	int ret;
-
-=======
 }
 
 static int _mtk_mdio_write_c22(struct mtk_eth *eth, u32 phy_addr, u32 phy_reg,
@@ -272,25 +263,16 @@
 		PHY_IAC_DATA(phy_reg),
 		MTK_PHY_IAC);
 
->>>>>>> eb3cdb58
 	ret = mtk_mdio_busy_wait(eth);
 	if (ret < 0)
 		return ret;
 
 	mtk_w32(eth, PHY_IAC_ACCESS |
-<<<<<<< HEAD
-		     PHY_IAC_START_C22 |
-		     PHY_IAC_CMD_WRITE |
-		     PHY_IAC_REG(phy_reg) |
-		     PHY_IAC_ADDR(phy_addr) |
-		     PHY_IAC_DATA(write_data),
-=======
 		PHY_IAC_START_C45 |
 		PHY_IAC_CMD_WRITE |
 		PHY_IAC_REG(devad) |
 		PHY_IAC_ADDR(phy_addr) |
 		PHY_IAC_DATA(write_data),
->>>>>>> eb3cdb58
 		MTK_PHY_IAC);
 
 	ret = mtk_mdio_busy_wait(eth);
@@ -300,11 +282,6 @@
 	return 0;
 }
 
-<<<<<<< HEAD
-static int _mtk_mdio_read(struct mtk_eth *eth, u32 phy_addr, u32 phy_reg)
-{
-	int ret;
-=======
 static int _mtk_mdio_read_c22(struct mtk_eth *eth, u32 phy_addr, u32 phy_reg)
 {
 	int ret;
@@ -343,33 +320,21 @@
 		PHY_IAC_ADDR(phy_addr) |
 		PHY_IAC_DATA(phy_reg),
 		MTK_PHY_IAC);
->>>>>>> eb3cdb58
 
 	ret = mtk_mdio_busy_wait(eth);
 	if (ret < 0)
 		return ret;
 
 	mtk_w32(eth, PHY_IAC_ACCESS |
-<<<<<<< HEAD
-		     PHY_IAC_START_C22 |
-		     PHY_IAC_CMD_C22_READ |
-		     PHY_IAC_REG(phy_reg) |
-		     PHY_IAC_ADDR(phy_addr),
-=======
 		PHY_IAC_START_C45 |
 		PHY_IAC_CMD_C45_READ |
 		PHY_IAC_REG(devad) |
 		PHY_IAC_ADDR(phy_addr),
->>>>>>> eb3cdb58
 		MTK_PHY_IAC);
 
 	ret = mtk_mdio_busy_wait(eth);
 	if (ret < 0)
 		return ret;
-<<<<<<< HEAD
-
-	return mtk_r32(eth, MTK_PHY_IAC) & PHY_IAC_DATA_MASK;
-=======
 
 	return mtk_r32(eth, MTK_PHY_IAC) & PHY_IAC_DATA_MASK;
 }
@@ -388,7 +353,6 @@
 	struct mtk_eth *eth = bus->priv;
 
 	return _mtk_mdio_write_c45(eth, phy_addr, devad, phy_reg, val);
->>>>>>> eb3cdb58
 }
 
 static int mtk_mdio_read_c22(struct mii_bus *bus, int phy_addr, int phy_reg)
@@ -486,13 +450,8 @@
 	struct mtk_mac *mac = container_of(config, struct mtk_mac,
 					   phylink_config);
 	struct mtk_eth *eth = mac->hw;
-<<<<<<< HEAD
-	u32 mcr_cur, mcr_new, sid, i;
-	int val, ge_mode, err = 0;
-=======
 	int val, ge_mode, err = 0;
 	u32 i;
->>>>>>> eb3cdb58
 
 	/* MT76x8 has no hardware settings between for the MAC */
 	if (!MTK_HAS_CAPS(eth->soc->caps, MTK_SOC_MT7628) &&
@@ -1994,26 +1953,6 @@
 		pktlen = RX_DMA_GET_PLEN0(trxd.rxd2);
 
 		/* alloc new buffer */
-<<<<<<< HEAD
-		if (ring->frag_size <= PAGE_SIZE)
-			new_data = napi_alloc_frag(ring->frag_size);
-		else
-			new_data = mtk_max_lro_buf_alloc(GFP_ATOMIC);
-		if (unlikely(!new_data)) {
-			netdev->stats.rx_dropped++;
-			goto release_desc;
-		}
-		dma_addr = dma_map_single(eth->dev,
-					  new_data + NET_SKB_PAD +
-					  eth->ip_align,
-					  ring->buf_size,
-					  DMA_FROM_DEVICE);
-		if (unlikely(dma_mapping_error(eth->dev, dma_addr))) {
-			skb_free_frag(new_data);
-			netdev->stats.rx_dropped++;
-			goto release_desc;
-		}
-=======
 		if (ring->page_pool) {
 			struct page *page = virt_to_head_page(data);
 			struct xdp_buff xdp;
@@ -2026,7 +1965,6 @@
 				netdev->stats.rx_dropped++;
 				goto release_desc;
 			}
->>>>>>> eb3cdb58
 
 			dma_sync_single_for_cpu(eth->dma_dev,
 				page_pool_get_dma_addr(page) + MTK_PP_HEADROOM,
@@ -2562,15 +2500,6 @@
 	if (!ring->data)
 		return -ENOMEM;
 
-<<<<<<< HEAD
-	for (i = 0; i < rx_dma_size; i++) {
-		if (ring->frag_size <= PAGE_SIZE)
-			ring->data[i] = netdev_alloc_frag(ring->frag_size);
-		else
-			ring->data[i] = mtk_max_lro_buf_alloc(GFP_KERNEL);
-		if (!ring->data[i])
-			return -ENOMEM;
-=======
 	if (mtk_page_pool_enabled(eth)) {
 		struct page_pool *pp;
 
@@ -2580,7 +2509,6 @@
 			return PTR_ERR(pp);
 
 		ring->page_pool = pp;
->>>>>>> eb3cdb58
 	}
 
 	ring->dma = dma_alloc_coherent(eth->dma_dev,
@@ -3918,26 +3846,6 @@
 	return 0;
 }
 
-<<<<<<< HEAD
-static int __init mtk_init(struct net_device *dev)
-{
-	struct mtk_mac *mac = netdev_priv(dev);
-	struct mtk_eth *eth = mac->hw;
-	int ret;
-
-	ret = of_get_ethdev_address(mac->of_node, dev);
-	if (ret) {
-		/* If the mac address is invalid, use random mac address */
-		eth_hw_addr_random(dev);
-		dev_err(eth->dev, "generated random MAC address %pM\n",
-			dev->dev_addr);
-	}
-
-	return 0;
-}
-
-=======
->>>>>>> eb3cdb58
 static void mtk_uninit(struct net_device *dev)
 {
 	struct mtk_mac *mac = netdev_priv(dev);
