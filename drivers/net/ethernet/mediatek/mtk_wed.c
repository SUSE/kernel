--- conflicted
+++ resolved
@@ -633,14 +633,8 @@
 static int
 mtk_wed_tx_buffer_alloc(struct mtk_wed_device *dev)
 {
-<<<<<<< HEAD
-	struct mtk_wed_buf *page_list;
-	struct mtk_wdma_desc *desc;
-	dma_addr_t desc_phys;
-=======
 	u32 desc_size = dev->hw->soc->tx_ring_desc_size;
 	int i, page_idx = 0, n_pages, ring_size;
->>>>>>> 2d5404ca
 	int token = dev->wlan.token_start;
 	struct mtk_wed_buf *page_list;
 	dma_addr_t desc_phys;
@@ -737,14 +731,8 @@
 mtk_wed_free_tx_buffer(struct mtk_wed_device *dev)
 {
 	struct mtk_wed_buf *page_list = dev->tx_buf_ring.pages;
-<<<<<<< HEAD
-	struct mtk_wdma_desc *desc = dev->tx_buf_ring.desc;
-	int page_idx;
-	int i;
-=======
 	struct mtk_wed_hw *hw = dev->hw;
 	int i, page_idx = 0;
->>>>>>> 2d5404ca
 
 	if (!page_list)
 		return;
@@ -752,24 +740,14 @@
 	if (!dev->tx_buf_ring.desc)
 		goto free_pagelist;
 
-<<<<<<< HEAD
-	for (i = 0, page_idx = 0; i < dev->tx_buf_ring.size;
-	     i += MTK_WED_BUF_PER_PAGE) {
-		dma_addr_t buf_addr = page_list[page_idx].phy_addr;
-=======
 	for (i = 0; i < dev->tx_buf_ring.size; i += MTK_WED_BUF_PER_PAGE) {
 		dma_addr_t page_phy = page_list[page_idx].phy_addr;
->>>>>>> 2d5404ca
 		void *page = page_list[page_idx++].p;
 
 		if (!page)
 			break;
 
-<<<<<<< HEAD
-		dma_unmap_page(dev->hw->dev, buf_addr, PAGE_SIZE,
-=======
 		dma_unmap_page(dev->hw->dev, page_phy, PAGE_SIZE,
->>>>>>> 2d5404ca
 			       DMA_BIDIRECTIONAL);
 		__free_page(page);
 	}
