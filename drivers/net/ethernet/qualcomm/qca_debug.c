--- conflicted
+++ resolved
@@ -240,11 +240,7 @@
 	struct qcaspi *qca = netdev_priv(dev);
 
 	ring->rx_max_pending = QCASPI_RX_MAX_FRAMES;
-<<<<<<< HEAD
-	ring->tx_max_pending = TX_RING_MAX_LEN;
-=======
 	ring->tx_max_pending = QCASPI_TX_RING_MAX_LEN;
->>>>>>> 2d5404ca
 	ring->rx_pending = QCASPI_RX_MAX_FRAMES;
 	ring->tx_pending = qca->txr.count;
 }
