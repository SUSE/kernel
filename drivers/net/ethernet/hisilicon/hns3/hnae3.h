--- conflicted
+++ resolved
@@ -98,13 +98,10 @@
 	HNAE3_DEV_SUPPORT_PORT_VLAN_BYPASS_B,
 	HNAE3_DEV_SUPPORT_VLAN_FLTR_MDF_B,
 	HNAE3_DEV_SUPPORT_MC_MAC_MNG_B,
-<<<<<<< HEAD
-=======
 	HNAE3_DEV_SUPPORT_CQ_B,
 	HNAE3_DEV_SUPPORT_FEC_STATS_B,
 	HNAE3_DEV_SUPPORT_LANE_NUM_B,
 	HNAE3_DEV_SUPPORT_WOL_B,
->>>>>>> eb3cdb58
 };
 
 #define hnae3_ae_dev_fd_supported(ae_dev) \
@@ -164,8 +161,6 @@
 #define hnae3_ae_dev_mc_mac_mng_supported(ae_dev) \
 	test_bit(HNAE3_DEV_SUPPORT_MC_MAC_MNG_B, (ae_dev)->caps)
 
-<<<<<<< HEAD
-=======
 #define hnae3_ae_dev_cq_supported(ae_dev) \
 	test_bit(HNAE3_DEV_SUPPORT_CQ_B, (ae_dev)->caps)
 
@@ -178,7 +173,6 @@
 #define hnae3_ae_dev_wol_supported(ae_dev) \
 	test_bit(HNAE3_DEV_SUPPORT_WOL_B, (ae_dev)->caps)
 
->>>>>>> eb3cdb58
 enum HNAE3_PF_CAP_BITS {
 	HNAE3_PF_SUPPORT_VLAN_FLTR_MDF_B = 0,
 };
@@ -572,13 +566,10 @@
  *   Get phc info
  * clean_vf_config
  *   Clean residual vf info after disable sriov
-<<<<<<< HEAD
-=======
  * get_wol
  *   Get wake on lan info
  * set_wol
  *   Config wake on lan
->>>>>>> eb3cdb58
  */
 struct hnae3_ae_ops {
 	int (*init_ae_dev)(struct hnae3_ae_dev *ae_dev);
@@ -776,15 +767,12 @@
 	int (*get_link_diagnosis_info)(struct hnae3_handle *handle,
 				       u32 *status_code);
 	void (*clean_vf_config)(struct hnae3_ae_dev *ae_dev, int num_vfs);
-<<<<<<< HEAD
-=======
 	int (*get_dscp_prio)(struct hnae3_handle *handle, u8 dscp,
 			     u8 *tc_map_mode, u8 *priority);
 	void (*get_wol)(struct hnae3_handle *handle,
 			struct ethtool_wolinfo *wol);
 	int (*set_wol)(struct hnae3_handle *handle,
 		       struct ethtool_wolinfo *wol);
->>>>>>> eb3cdb58
 };
 
 struct hnae3_dcb_ops {
@@ -819,10 +807,7 @@
 	u8 prio_tc[HNAE3_MAX_USER_PRIO]; /* TC indexed by prio */
 	u16 tqp_count[HNAE3_MAX_TC];
 	u16 tqp_offset[HNAE3_MAX_TC];
-<<<<<<< HEAD
-=======
 	u8 max_tc; /* Total number of TCs */
->>>>>>> eb3cdb58
 	u8 num_tc; /* Total number of enabled TCs */
 	bool mqprio_active;
 };
@@ -848,10 +833,6 @@
 	const struct hnae3_dcb_ops *dcb_ops;
 
 	u16 int_rl_setting;
-<<<<<<< HEAD
-	enum pkt_hash_types rss_type;
-=======
->>>>>>> eb3cdb58
 	void __iomem *io_base;
 };
 
