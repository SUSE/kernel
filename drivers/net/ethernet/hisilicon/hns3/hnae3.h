/* SPDX-License-Identifier: GPL-2.0+ */
// Copyright (c) 2016-2017 Hisilicon Limited.

#ifndef __HNAE3_H
#define __HNAE3_H

/* Names used in this framework:
 *      ae handle (handle):
 *        a set of queues provided by AE
 *      ring buffer queue (rbq):
 *        the channel between upper layer and the AE, can do tx and rx
 *      ring:
 *        a tx or rx channel within a rbq
 *      ring description (desc):
 *        an element in the ring with packet information
 *      buffer:
 *        a memory region referred by desc with the full packet payload
 *
 * "num" means a static number set as a parameter, "count" mean a dynamic
 *   number set while running
 * "cb" means control block
 */

#include <linux/acpi.h>
#include <linux/dcbnl.h>
#include <linux/delay.h>
#include <linux/device.h>
#include <linux/ethtool.h>
#include <linux/module.h>
#include <linux/netdevice.h>
#include <linux/pci.h>
#include <linux/pkt_sched.h>
#include <linux/types.h>
#include <linux/bitmap.h>
#include <net/pkt_cls.h>
#include <net/pkt_sched.h>

#define HNAE3_MOD_VERSION "1.0"

#define HNAE3_MIN_VECTOR_NUM	2 /* first one for misc, another for IO */

/* Device version */
#define HNAE3_DEVICE_VERSION_V1   0x00020
#define HNAE3_DEVICE_VERSION_V2   0x00021
#define HNAE3_DEVICE_VERSION_V3   0x00030

#define HNAE3_PCI_REVISION_BIT_SIZE		8

/* Device IDs */
#define HNAE3_DEV_ID_GE				0xA220
#define HNAE3_DEV_ID_25GE			0xA221
#define HNAE3_DEV_ID_25GE_RDMA			0xA222
#define HNAE3_DEV_ID_25GE_RDMA_MACSEC		0xA223
#define HNAE3_DEV_ID_50GE_RDMA			0xA224
#define HNAE3_DEV_ID_50GE_RDMA_MACSEC		0xA225
#define HNAE3_DEV_ID_100G_RDMA_MACSEC		0xA226
#define HNAE3_DEV_ID_200G_RDMA			0xA228
#define HNAE3_DEV_ID_VF				0xA22E
#define HNAE3_DEV_ID_RDMA_DCB_PFC_VF		0xA22F

#define HNAE3_CLASS_NAME_SIZE 16

#define HNAE3_DEV_INITED_B			0x0
#define HNAE3_DEV_SUPPORT_ROCE_B		0x1
#define HNAE3_DEV_SUPPORT_DCB_B			0x2
#define HNAE3_KNIC_CLIENT_INITED_B		0x3
#define HNAE3_UNIC_CLIENT_INITED_B		0x4
#define HNAE3_ROCE_CLIENT_INITED_B		0x5

#define HNAE3_DEV_SUPPORT_ROCE_DCB_BITS (BIT(HNAE3_DEV_SUPPORT_DCB_B) | \
		BIT(HNAE3_DEV_SUPPORT_ROCE_B))

#define hnae3_dev_roce_supported(hdev) \
	hnae3_get_bit((hdev)->ae_dev->flag, HNAE3_DEV_SUPPORT_ROCE_B)

#define hnae3_dev_dcb_supported(hdev) \
	hnae3_get_bit((hdev)->ae_dev->flag, HNAE3_DEV_SUPPORT_DCB_B)

enum HNAE3_DEV_CAP_BITS {
	HNAE3_DEV_SUPPORT_FD_B,
	HNAE3_DEV_SUPPORT_GRO_B,
	HNAE3_DEV_SUPPORT_FEC_B,
	HNAE3_DEV_SUPPORT_UDP_GSO_B,
	HNAE3_DEV_SUPPORT_QB_B,
	HNAE3_DEV_SUPPORT_FD_FORWARD_TC_B,
	HNAE3_DEV_SUPPORT_PTP_B,
	HNAE3_DEV_SUPPORT_INT_QL_B,
	HNAE3_DEV_SUPPORT_HW_TX_CSUM_B,
	HNAE3_DEV_SUPPORT_TX_PUSH_B,
	HNAE3_DEV_SUPPORT_PHY_IMP_B,
	HNAE3_DEV_SUPPORT_TQP_TXRX_INDEP_B,
	HNAE3_DEV_SUPPORT_HW_PAD_B,
	HNAE3_DEV_SUPPORT_STASH_B,
	HNAE3_DEV_SUPPORT_UDP_TUNNEL_CSUM_B,
	HNAE3_DEV_SUPPORT_PAUSE_B,
	HNAE3_DEV_SUPPORT_RAS_IMP_B,
	HNAE3_DEV_SUPPORT_RXD_ADV_LAYOUT_B,
	HNAE3_DEV_SUPPORT_PORT_VLAN_BYPASS_B,
	HNAE3_DEV_SUPPORT_VLAN_FLTR_MDF_B,
	HNAE3_DEV_SUPPORT_MC_MAC_MNG_B,
	HNAE3_DEV_SUPPORT_CQ_B,
	HNAE3_DEV_SUPPORT_FEC_STATS_B,
	HNAE3_DEV_SUPPORT_LANE_NUM_B,
	HNAE3_DEV_SUPPORT_WOL_B,
	HNAE3_DEV_SUPPORT_TM_FLUSH_B,
	HNAE3_DEV_SUPPORT_VF_FAULT_B,
	HNAE3_DEV_SUPPORT_ERR_MOD_GEN_REG_B,
};

#define hnae3_ae_dev_fd_supported(ae_dev) \
		test_bit(HNAE3_DEV_SUPPORT_FD_B, (ae_dev)->caps)

#define hnae3_ae_dev_gro_supported(ae_dev) \
		test_bit(HNAE3_DEV_SUPPORT_GRO_B, (ae_dev)->caps)

#define hnae3_dev_fec_supported(hdev) \
	test_bit(HNAE3_DEV_SUPPORT_FEC_B, (hdev)->ae_dev->caps)

#define hnae3_dev_udp_gso_supported(hdev) \
	test_bit(HNAE3_DEV_SUPPORT_UDP_GSO_B, (hdev)->ae_dev->caps)

#define hnae3_dev_qb_supported(hdev) \
	test_bit(HNAE3_DEV_SUPPORT_QB_B, (hdev)->ae_dev->caps)

#define hnae3_dev_fd_forward_tc_supported(hdev) \
	test_bit(HNAE3_DEV_SUPPORT_FD_FORWARD_TC_B, (hdev)->ae_dev->caps)

#define hnae3_dev_ptp_supported(hdev) \
	test_bit(HNAE3_DEV_SUPPORT_PTP_B, (hdev)->ae_dev->caps)

#define hnae3_dev_int_ql_supported(hdev) \
	test_bit(HNAE3_DEV_SUPPORT_INT_QL_B, (hdev)->ae_dev->caps)

#define hnae3_dev_hw_csum_supported(hdev) \
	test_bit(HNAE3_DEV_SUPPORT_HW_TX_CSUM_B, (hdev)->ae_dev->caps)

#define hnae3_dev_tx_push_supported(hdev) \
	test_bit(HNAE3_DEV_SUPPORT_TX_PUSH_B, (hdev)->ae_dev->caps)

#define hnae3_dev_phy_imp_supported(hdev) \
	test_bit(HNAE3_DEV_SUPPORT_PHY_IMP_B, (hdev)->ae_dev->caps)

#define hnae3_dev_ras_imp_supported(hdev) \
	test_bit(HNAE3_DEV_SUPPORT_RAS_IMP_B, (hdev)->ae_dev->caps)

#define hnae3_dev_tqp_txrx_indep_supported(hdev) \
	test_bit(HNAE3_DEV_SUPPORT_TQP_TXRX_INDEP_B, (hdev)->ae_dev->caps)

#define hnae3_dev_hw_pad_supported(hdev) \
	test_bit(HNAE3_DEV_SUPPORT_HW_PAD_B, (hdev)->ae_dev->caps)

#define hnae3_dev_stash_supported(hdev) \
	test_bit(HNAE3_DEV_SUPPORT_STASH_B, (hdev)->ae_dev->caps)

#define hnae3_dev_pause_supported(hdev) \
	test_bit(HNAE3_DEV_SUPPORT_PAUSE_B, (hdev)->ae_dev->caps)

#define hnae3_ae_dev_tqp_txrx_indep_supported(ae_dev) \
	test_bit(HNAE3_DEV_SUPPORT_TQP_TXRX_INDEP_B, (ae_dev)->caps)

#define hnae3_ae_dev_rxd_adv_layout_supported(ae_dev) \
	test_bit(HNAE3_DEV_SUPPORT_RXD_ADV_LAYOUT_B, (ae_dev)->caps)

#define hnae3_ae_dev_mc_mac_mng_supported(ae_dev) \
	test_bit(HNAE3_DEV_SUPPORT_MC_MAC_MNG_B, (ae_dev)->caps)

#define hnae3_ae_dev_cq_supported(ae_dev) \
	test_bit(HNAE3_DEV_SUPPORT_CQ_B, (ae_dev)->caps)

#define hnae3_ae_dev_fec_stats_supported(ae_dev) \
	test_bit(HNAE3_DEV_SUPPORT_FEC_STATS_B, (ae_dev)->caps)

#define hnae3_ae_dev_lane_num_supported(ae_dev) \
	test_bit(HNAE3_DEV_SUPPORT_LANE_NUM_B, (ae_dev)->caps)

#define hnae3_ae_dev_wol_supported(ae_dev) \
	test_bit(HNAE3_DEV_SUPPORT_WOL_B, (ae_dev)->caps)

#define hnae3_ae_dev_tm_flush_supported(hdev) \
	test_bit(HNAE3_DEV_SUPPORT_TM_FLUSH_B, (hdev)->ae_dev->caps)

#define hnae3_ae_dev_vf_fault_supported(ae_dev) \
	test_bit(HNAE3_DEV_SUPPORT_VF_FAULT_B, (ae_dev)->caps)

#define hnae3_ae_dev_gen_reg_dfx_supported(hdev) \
	test_bit(HNAE3_DEV_SUPPORT_ERR_MOD_GEN_REG_B, (hdev)->ae_dev->caps)

enum HNAE3_PF_CAP_BITS {
	HNAE3_PF_SUPPORT_VLAN_FLTR_MDF_B = 0,
};
#define ring_ptr_move_fw(ring, p) \
	((ring)->p = ((ring)->p + 1) % (ring)->desc_num)
#define ring_ptr_move_bw(ring, p) \
	((ring)->p = ((ring)->p - 1 + (ring)->desc_num) % (ring)->desc_num)

struct hnae3_handle;

struct hnae3_queue {
	void __iomem *io_base;
	void __iomem *mem_base;
	struct hnae3_ae_algo *ae_algo;
	struct hnae3_handle *handle;
	int tqp_index;		/* index in a handle */
	u32 buf_size;		/* size for hnae_desc->addr, preset by AE */
	u16 tx_desc_num;	/* total number of tx desc */
	u16 rx_desc_num;	/* total number of rx desc */
};

struct hns3_mac_stats {
	u64 tx_pause_cnt;
	u64 rx_pause_cnt;
};

/* hnae3 loop mode */
enum hnae3_loop {
	HNAE3_LOOP_EXTERNAL,
	HNAE3_LOOP_APP,
	HNAE3_LOOP_SERIAL_SERDES,
	HNAE3_LOOP_PARALLEL_SERDES,
	HNAE3_LOOP_PHY,
	HNAE3_LOOP_NONE,
};

enum hnae3_client_type {
	HNAE3_CLIENT_KNIC,
	HNAE3_CLIENT_ROCE,
};

/* mac media type */
enum hnae3_media_type {
	HNAE3_MEDIA_TYPE_UNKNOWN,
	HNAE3_MEDIA_TYPE_FIBER,
	HNAE3_MEDIA_TYPE_COPPER,
	HNAE3_MEDIA_TYPE_BACKPLANE,
	HNAE3_MEDIA_TYPE_NONE,
};

/* must be consistent with definition in firmware */
enum hnae3_module_type {
	HNAE3_MODULE_TYPE_UNKNOWN	= 0x00,
	HNAE3_MODULE_TYPE_FIBRE_LR	= 0x01,
	HNAE3_MODULE_TYPE_FIBRE_SR	= 0x02,
	HNAE3_MODULE_TYPE_AOC		= 0x03,
	HNAE3_MODULE_TYPE_CR		= 0x04,
	HNAE3_MODULE_TYPE_KR		= 0x05,
	HNAE3_MODULE_TYPE_TP		= 0x06,
};

enum hnae3_fec_mode {
	HNAE3_FEC_AUTO = 0,
	HNAE3_FEC_BASER,
	HNAE3_FEC_RS,
	HNAE3_FEC_LLRS,
	HNAE3_FEC_NONE,
	HNAE3_FEC_USER_DEF,
};

enum hnae3_reset_notify_type {
	HNAE3_UP_CLIENT,
	HNAE3_DOWN_CLIENT,
	HNAE3_INIT_CLIENT,
	HNAE3_UNINIT_CLIENT,
};

enum hnae3_hw_error_type {
	HNAE3_PPU_POISON_ERROR,
	HNAE3_CMDQ_ECC_ERROR,
	HNAE3_IMP_RD_POISON_ERROR,
	HNAE3_ROCEE_AXI_RESP_ERROR,
};

enum hnae3_reset_type {
	HNAE3_VF_RESET,
	HNAE3_VF_FUNC_RESET,
	HNAE3_VF_PF_FUNC_RESET,
	HNAE3_VF_FULL_RESET,
	HNAE3_FLR_RESET,
	HNAE3_FUNC_RESET,
	HNAE3_GLOBAL_RESET,
	HNAE3_IMP_RESET,
	HNAE3_NONE_RESET,
	HNAE3_VF_EXP_RESET,
	HNAE3_MAX_RESET,
};

enum hnae3_port_base_vlan_state {
	HNAE3_PORT_BASE_VLAN_DISABLE,
	HNAE3_PORT_BASE_VLAN_ENABLE,
	HNAE3_PORT_BASE_VLAN_MODIFY,
	HNAE3_PORT_BASE_VLAN_NOCHANGE,
};

enum hnae3_dbg_cmd {
	HNAE3_DBG_CMD_TM_NODES,
	HNAE3_DBG_CMD_TM_PRI,
	HNAE3_DBG_CMD_TM_QSET,
	HNAE3_DBG_CMD_TM_MAP,
	HNAE3_DBG_CMD_TM_PG,
	HNAE3_DBG_CMD_TM_PORT,
	HNAE3_DBG_CMD_TC_SCH_INFO,
	HNAE3_DBG_CMD_QOS_PAUSE_CFG,
	HNAE3_DBG_CMD_QOS_PRI_MAP,
	HNAE3_DBG_CMD_QOS_DSCP_MAP,
	HNAE3_DBG_CMD_QOS_BUF_CFG,
	HNAE3_DBG_CMD_DEV_INFO,
	HNAE3_DBG_CMD_TX_BD,
	HNAE3_DBG_CMD_RX_BD,
	HNAE3_DBG_CMD_MAC_UC,
	HNAE3_DBG_CMD_MAC_MC,
	HNAE3_DBG_CMD_MNG_TBL,
	HNAE3_DBG_CMD_LOOPBACK,
	HNAE3_DBG_CMD_PTP_INFO,
	HNAE3_DBG_CMD_INTERRUPT_INFO,
	HNAE3_DBG_CMD_RESET_INFO,
	HNAE3_DBG_CMD_IMP_INFO,
	HNAE3_DBG_CMD_NCL_CONFIG,
	HNAE3_DBG_CMD_REG_BIOS_COMMON,
	HNAE3_DBG_CMD_REG_SSU,
	HNAE3_DBG_CMD_REG_IGU_EGU,
	HNAE3_DBG_CMD_REG_RPU,
	HNAE3_DBG_CMD_REG_NCSI,
	HNAE3_DBG_CMD_REG_RTC,
	HNAE3_DBG_CMD_REG_PPP,
	HNAE3_DBG_CMD_REG_RCB,
	HNAE3_DBG_CMD_REG_TQP,
	HNAE3_DBG_CMD_REG_MAC,
	HNAE3_DBG_CMD_REG_DCB,
	HNAE3_DBG_CMD_VLAN_CONFIG,
	HNAE3_DBG_CMD_QUEUE_MAP,
	HNAE3_DBG_CMD_RX_QUEUE_INFO,
	HNAE3_DBG_CMD_TX_QUEUE_INFO,
	HNAE3_DBG_CMD_FD_TCAM,
	HNAE3_DBG_CMD_FD_COUNTER,
	HNAE3_DBG_CMD_MAC_TNL_STATUS,
	HNAE3_DBG_CMD_SERV_INFO,
	HNAE3_DBG_CMD_UMV_INFO,
	HNAE3_DBG_CMD_PAGE_POOL_INFO,
	HNAE3_DBG_CMD_COAL_INFO,
	HNAE3_DBG_CMD_UNKNOWN,
};

enum hnae3_tc_map_mode {
	HNAE3_TC_MAP_MODE_PRIO,
	HNAE3_TC_MAP_MODE_DSCP,
};

struct hnae3_vector_info {
	u8 __iomem *io_addr;
	int vector;
};

#define HNAE3_RING_TYPE_B 0
#define HNAE3_RING_TYPE_TX 0
#define HNAE3_RING_TYPE_RX 1
#define HNAE3_RING_GL_IDX_S 0
#define HNAE3_RING_GL_IDX_M GENMASK(1, 0)
#define HNAE3_RING_GL_RX 0
#define HNAE3_RING_GL_TX 1

#define HNAE3_FW_VERSION_BYTE3_SHIFT	24
#define HNAE3_FW_VERSION_BYTE3_MASK	GENMASK(31, 24)
#define HNAE3_FW_VERSION_BYTE2_SHIFT	16
#define HNAE3_FW_VERSION_BYTE2_MASK	GENMASK(23, 16)
#define HNAE3_FW_VERSION_BYTE1_SHIFT	8
#define HNAE3_FW_VERSION_BYTE1_MASK	GENMASK(15, 8)
#define HNAE3_FW_VERSION_BYTE0_SHIFT	0
#define HNAE3_FW_VERSION_BYTE0_MASK	GENMASK(7, 0)

#define HNAE3_SCC_VERSION_BYTE3_SHIFT	24
#define HNAE3_SCC_VERSION_BYTE3_MASK	GENMASK(31, 24)
#define HNAE3_SCC_VERSION_BYTE2_SHIFT	16
#define HNAE3_SCC_VERSION_BYTE2_MASK	GENMASK(23, 16)
#define HNAE3_SCC_VERSION_BYTE1_SHIFT	8
#define HNAE3_SCC_VERSION_BYTE1_MASK	GENMASK(15, 8)
#define HNAE3_SCC_VERSION_BYTE0_SHIFT	0
#define HNAE3_SCC_VERSION_BYTE0_MASK	GENMASK(7, 0)

struct hnae3_ring_chain_node {
	struct hnae3_ring_chain_node *next;
	u32 tqp_index;
	u32 flag;
	u32 int_gl_idx;
};

#define HNAE3_IS_TX_RING(node) \
	(((node)->flag & 1 << HNAE3_RING_TYPE_B) == HNAE3_RING_TYPE_TX)

/* device specification info from firmware */
struct hnae3_dev_specs {
	u32 mac_entry_num; /* number of mac-vlan table entry */
	u32 mng_entry_num; /* number of manager table entry */
	u32 max_tm_rate;
	u16 rss_ind_tbl_size;
	u16 rss_key_size;
	u16 int_ql_max; /* max value of interrupt coalesce based on INT_QL */
	u16 max_int_gl; /* max value of interrupt coalesce based on INT_GL */
	u8 max_non_tso_bd_num; /* max BD number of one non-TSO packet */
	u16 max_frm_size;
	u16 max_qset_num;
	u16 umv_size;
	u16 mc_mac_size;
	u32 mac_stats_num;
	u8 tnl_num;
<<<<<<< HEAD
=======
	u8 hilink_version;
>>>>>>> 2d5404ca
};

struct hnae3_client_ops {
	int (*init_instance)(struct hnae3_handle *handle);
	void (*uninit_instance)(struct hnae3_handle *handle, bool reset);
	void (*link_status_change)(struct hnae3_handle *handle, bool state);
	int (*reset_notify)(struct hnae3_handle *handle,
			    enum hnae3_reset_notify_type type);
	void (*process_hw_error)(struct hnae3_handle *handle,
				 enum hnae3_hw_error_type);
};

#define HNAE3_CLIENT_NAME_LENGTH 16
struct hnae3_client {
	char name[HNAE3_CLIENT_NAME_LENGTH];
	unsigned long state;
	enum hnae3_client_type type;
	const struct hnae3_client_ops *ops;
	struct list_head node;
};

#define HNAE3_DEV_CAPS_MAX_NUM	96
struct hnae3_ae_dev {
	struct pci_dev *pdev;
	const struct hnae3_ae_ops *ops;
	struct list_head node;
	u32 flag;
	unsigned long hw_err_reset_req;
	struct hnae3_dev_specs dev_specs;
	u32 dev_version;
	DECLARE_BITMAP(caps, HNAE3_DEV_CAPS_MAX_NUM);
	void *priv;
};

/* This struct defines the operation on the handle.
 *
 * init_ae_dev(): (mandatory)
 *   Get PF configure from pci_dev and initialize PF hardware
 * uninit_ae_dev()
 *   Disable PF device and release PF resource
 * register_client
 *   Register client to ae_dev
 * unregister_client()
 *   Unregister client from ae_dev
 * start()
 *   Enable the hardware
 * stop()
 *   Disable the hardware
 * start_client()
 *   Inform the hclge that client has been started
 * stop_client()
 *   Inform the hclge that client has been stopped
 * get_status()
 *   Get the carrier state of the back channel of the handle, 1 for ok, 0 for
 *   non-ok
 * get_ksettings_an_result()
 *   Get negotiation status,speed and duplex
 * get_media_type()
 *   Get media type of MAC
 * check_port_speed()
 *   Check target speed whether is supported
 * adjust_link()
 *   Adjust link status
 * set_loopback()
 *   Set loopback
 * set_promisc_mode
 *   Set promisc mode
 * request_update_promisc_mode
 *   request to hclge(vf) to update promisc mode
 * set_mtu()
 *   set mtu
 * get_pauseparam()
 *   get tx and rx of pause frame use
 * set_pauseparam()
 *   set tx and rx of pause frame use
 * set_autoneg()
 *   set auto autonegotiation of pause frame use
 * get_autoneg()
 *   get auto autonegotiation of pause frame use
 * restart_autoneg()
 *   restart autonegotiation
 * halt_autoneg()
 *   halt/resume autonegotiation when autonegotiation on
 * get_coalesce_usecs()
 *   get usecs to delay a TX interrupt after a packet is sent
 * get_rx_max_coalesced_frames()
 *   get Maximum number of packets to be sent before a TX interrupt.
 * set_coalesce_usecs()
 *   set usecs to delay a TX interrupt after a packet is sent
 * set_coalesce_frames()
 *   set Maximum number of packets to be sent before a TX interrupt.
 * get_mac_addr()
 *   get mac address
 * set_mac_addr()
 *   set mac address
 * add_uc_addr
 *   Add unicast addr to mac table
 * rm_uc_addr
 *   Remove unicast addr from mac table
 * set_mc_addr()
 *   Set multicast address
 * add_mc_addr
 *   Add multicast address to mac table
 * rm_mc_addr
 *   Remove multicast address from mac table
 * update_stats()
 *   Update Old network device statistics
 * get_mac_stats()
 *   get mac pause statistics including tx_cnt and rx_cnt
 * get_ethtool_stats()
 *   Get ethtool network device statistics
 * get_strings()
 *   Get a set of strings that describe the requested objects
 * get_sset_count()
 *   Get number of strings that @get_strings will write
 * update_led_status()
 *   Update the led status
 * set_led_id()
 *   Set led id
 * get_regs()
 *   Get regs dump
 * get_regs_len()
 *   Get the len of the regs dump
 * get_rss_key_size()
 *   Get rss key size
 * get_rss()
 *   Get rss table
 * set_rss()
 *   Set rss table
 * get_tc_size()
 *   Get tc size of handle
 * get_vector()
 *   Get vector number and vector information
 * put_vector()
 *   Put the vector in hdev
 * map_ring_to_vector()
 *   Map rings to vector
 * unmap_ring_from_vector()
 *   Unmap rings from vector
 * reset_queue()
 *   Reset queue
 * get_fw_version()
 *   Get firmware version
 * get_mdix_mode()
 *   Get media typr of phy
 * enable_vlan_filter()
 *   Enable vlan filter
 * set_vlan_filter()
 *   Set vlan filter config of Ports
 * set_vf_vlan_filter()
 *   Set vlan filter config of vf
 * enable_hw_strip_rxvtag()
 *   Enable/disable hardware strip vlan tag of packets received
 * set_gro_en
 *   Enable/disable HW GRO
 * add_arfs_entry
 *   Check the 5-tuples of flow, and create flow director rule
 * get_vf_config
 *   Get the VF configuration setting by the host
 * set_vf_link_state
 *   Set VF link status
 * set_vf_spoofchk
 *   Enable/disable spoof check for specified vf
 * set_vf_trust
 *   Enable/disable trust for specified vf, if the vf being trusted, then
 *   it can enable promisc mode
 * set_vf_rate
 *   Set the max tx rate of specified vf.
 * set_vf_mac
 *   Configure the default MAC for specified VF
 * get_module_eeprom
 *   Get the optical module eeprom info.
 * add_cls_flower
 *   Add clsflower rule
 * del_cls_flower
 *   Delete clsflower rule
 * cls_flower_active
 *   Check if any cls flower rule exist
 * dbg_read_cmd
 *   Execute debugfs read command.
 * set_tx_hwts_info
 *   Save information for 1588 tx packet
 * get_rx_hwts
 *   Get 1588 rx hwstamp
 * get_ts_info
 *   Get phc info
 * clean_vf_config
 *   Clean residual vf info after disable sriov
 * get_wol
 *   Get wake on lan info
 * set_wol
 *   Config wake on lan
 */
struct hnae3_ae_ops {
	int (*init_ae_dev)(struct hnae3_ae_dev *ae_dev);
	void (*uninit_ae_dev)(struct hnae3_ae_dev *ae_dev);
	void (*reset_prepare)(struct hnae3_ae_dev *ae_dev,
			      enum hnae3_reset_type rst_type);
	void (*reset_done)(struct hnae3_ae_dev *ae_dev);
	int (*init_client_instance)(struct hnae3_client *client,
				    struct hnae3_ae_dev *ae_dev);
	void (*uninit_client_instance)(struct hnae3_client *client,
				       struct hnae3_ae_dev *ae_dev);
	int (*start)(struct hnae3_handle *handle);
	void (*stop)(struct hnae3_handle *handle);
	int (*client_start)(struct hnae3_handle *handle);
	void (*client_stop)(struct hnae3_handle *handle);
	int (*get_status)(struct hnae3_handle *handle);
	void (*get_ksettings_an_result)(struct hnae3_handle *handle,
					u8 *auto_neg, u32 *speed, u8 *duplex,
					u32 *lane_num);

	int (*cfg_mac_speed_dup_h)(struct hnae3_handle *handle, int speed,
				   u8 duplex, u8 lane_num);

	void (*get_media_type)(struct hnae3_handle *handle, u8 *media_type,
			       u8 *module_type);
	int (*check_port_speed)(struct hnae3_handle *handle, u32 speed);
	void (*get_fec_stats)(struct hnae3_handle *handle,
			      struct ethtool_fec_stats *fec_stats);
	void (*get_fec)(struct hnae3_handle *handle, u8 *fec_ability,
			u8 *fec_mode);
	int (*set_fec)(struct hnae3_handle *handle, u32 fec_mode);
	void (*adjust_link)(struct hnae3_handle *handle, int speed, int duplex);
	int (*set_loopback)(struct hnae3_handle *handle,
			    enum hnae3_loop loop_mode, bool en);

	int (*set_promisc_mode)(struct hnae3_handle *handle, bool en_uc_pmc,
				bool en_mc_pmc);
	void (*request_update_promisc_mode)(struct hnae3_handle *handle);
	int (*set_mtu)(struct hnae3_handle *handle, int new_mtu);

	void (*get_pauseparam)(struct hnae3_handle *handle,
			       u32 *auto_neg, u32 *rx_en, u32 *tx_en);
	int (*set_pauseparam)(struct hnae3_handle *handle,
			      u32 auto_neg, u32 rx_en, u32 tx_en);

	int (*set_autoneg)(struct hnae3_handle *handle, bool enable);
	int (*get_autoneg)(struct hnae3_handle *handle);
	int (*restart_autoneg)(struct hnae3_handle *handle);
	int (*halt_autoneg)(struct hnae3_handle *handle, bool halt);

	void (*get_coalesce_usecs)(struct hnae3_handle *handle,
				   u32 *tx_usecs, u32 *rx_usecs);
	void (*get_rx_max_coalesced_frames)(struct hnae3_handle *handle,
					    u32 *tx_frames, u32 *rx_frames);
	int (*set_coalesce_usecs)(struct hnae3_handle *handle, u32 timeout);
	int (*set_coalesce_frames)(struct hnae3_handle *handle,
				   u32 coalesce_frames);
	void (*get_coalesce_range)(struct hnae3_handle *handle,
				   u32 *tx_frames_low, u32 *rx_frames_low,
				   u32 *tx_frames_high, u32 *rx_frames_high,
				   u32 *tx_usecs_low, u32 *rx_usecs_low,
				   u32 *tx_usecs_high, u32 *rx_usecs_high);

	void (*get_mac_addr)(struct hnae3_handle *handle, u8 *p);
	int (*set_mac_addr)(struct hnae3_handle *handle, const void *p,
			    bool is_first);
	int (*do_ioctl)(struct hnae3_handle *handle,
			struct ifreq *ifr, int cmd);
	int (*add_uc_addr)(struct hnae3_handle *handle,
			   const unsigned char *addr);
	int (*rm_uc_addr)(struct hnae3_handle *handle,
			  const unsigned char *addr);
	int (*set_mc_addr)(struct hnae3_handle *handle, void *addr);
	int (*add_mc_addr)(struct hnae3_handle *handle,
			   const unsigned char *addr);
	int (*rm_mc_addr)(struct hnae3_handle *handle,
			  const unsigned char *addr);
	void (*set_tso_stats)(struct hnae3_handle *handle, int enable);
	void (*update_stats)(struct hnae3_handle *handle);
	void (*get_stats)(struct hnae3_handle *handle, u64 *data);
	void (*get_mac_stats)(struct hnae3_handle *handle,
			      struct hns3_mac_stats *mac_stats);
	void (*get_strings)(struct hnae3_handle *handle,
			    u32 stringset, u8 *data);
	int (*get_sset_count)(struct hnae3_handle *handle, int stringset);

	void (*get_regs)(struct hnae3_handle *handle, u32 *version,
			 void *data);
	int (*get_regs_len)(struct hnae3_handle *handle);

	u32 (*get_rss_key_size)(struct hnae3_handle *handle);
	int (*get_rss)(struct hnae3_handle *handle, u32 *indir, u8 *key,
		       u8 *hfunc);
	int (*set_rss)(struct hnae3_handle *handle, const u32 *indir,
		       const u8 *key, const u8 hfunc);
	int (*set_rss_tuple)(struct hnae3_handle *handle,
			     struct ethtool_rxnfc *cmd);
	int (*get_rss_tuple)(struct hnae3_handle *handle,
			     struct ethtool_rxnfc *cmd);

	int (*get_tc_size)(struct hnae3_handle *handle);

	int (*get_vector)(struct hnae3_handle *handle, u16 vector_num,
			  struct hnae3_vector_info *vector_info);
	int (*put_vector)(struct hnae3_handle *handle, int vector_num);
	int (*map_ring_to_vector)(struct hnae3_handle *handle,
				  int vector_num,
				  struct hnae3_ring_chain_node *vr_chain);
	int (*unmap_ring_from_vector)(struct hnae3_handle *handle,
				      int vector_num,
				      struct hnae3_ring_chain_node *vr_chain);

	int (*reset_queue)(struct hnae3_handle *handle);
	u32 (*get_fw_version)(struct hnae3_handle *handle);
	void (*get_mdix_mode)(struct hnae3_handle *handle,
			      u8 *tp_mdix_ctrl, u8 *tp_mdix);

	int (*enable_vlan_filter)(struct hnae3_handle *handle, bool enable);
	int (*set_vlan_filter)(struct hnae3_handle *handle, __be16 proto,
			       u16 vlan_id, bool is_kill);
	int (*set_vf_vlan_filter)(struct hnae3_handle *handle, int vfid,
				  u16 vlan, u8 qos, __be16 proto);
	int (*enable_hw_strip_rxvtag)(struct hnae3_handle *handle, bool enable);
	void (*reset_event)(struct pci_dev *pdev, struct hnae3_handle *handle);
	enum hnae3_reset_type (*get_reset_level)(struct hnae3_ae_dev *ae_dev,
						 unsigned long *addr);
	void (*set_default_reset_request)(struct hnae3_ae_dev *ae_dev,
					  enum hnae3_reset_type rst_type);
	void (*get_channels)(struct hnae3_handle *handle,
			     struct ethtool_channels *ch);
	void (*get_tqps_and_rss_info)(struct hnae3_handle *h,
				      u16 *alloc_tqps, u16 *max_rss_size);
	int (*set_channels)(struct hnae3_handle *handle, u32 new_tqps_num,
			    bool rxfh_configured);
	void (*get_flowctrl_adv)(struct hnae3_handle *handle,
				 u32 *flowctrl_adv);
	int (*set_led_id)(struct hnae3_handle *handle,
			  enum ethtool_phys_id_state status);
	void (*get_link_mode)(struct hnae3_handle *handle,
			      unsigned long *supported,
			      unsigned long *advertising);
	int (*add_fd_entry)(struct hnae3_handle *handle,
			    struct ethtool_rxnfc *cmd);
	int (*del_fd_entry)(struct hnae3_handle *handle,
			    struct ethtool_rxnfc *cmd);
	int (*get_fd_rule_cnt)(struct hnae3_handle *handle,
			       struct ethtool_rxnfc *cmd);
	int (*get_fd_rule_info)(struct hnae3_handle *handle,
				struct ethtool_rxnfc *cmd);
	int (*get_fd_all_rules)(struct hnae3_handle *handle,
				struct ethtool_rxnfc *cmd, u32 *rule_locs);
	void (*enable_fd)(struct hnae3_handle *handle, bool enable);
	int (*add_arfs_entry)(struct hnae3_handle *handle, u16 queue_id,
			      u16 flow_id, struct flow_keys *fkeys);
	int (*dbg_read_cmd)(struct hnae3_handle *handle, enum hnae3_dbg_cmd cmd,
			    char *buf, int len);
	pci_ers_result_t (*handle_hw_ras_error)(struct hnae3_ae_dev *ae_dev);
	bool (*get_hw_reset_stat)(struct hnae3_handle *handle);
	bool (*ae_dev_resetting)(struct hnae3_handle *handle);
	unsigned long (*ae_dev_reset_cnt)(struct hnae3_handle *handle);
	int (*set_gro_en)(struct hnae3_handle *handle, bool enable);
	u16 (*get_global_queue_id)(struct hnae3_handle *handle, u16 queue_id);
	void (*set_timer_task)(struct hnae3_handle *handle, bool enable);
	int (*mac_connect_phy)(struct hnae3_handle *handle);
	void (*mac_disconnect_phy)(struct hnae3_handle *handle);
	int (*get_vf_config)(struct hnae3_handle *handle, int vf,
			     struct ifla_vf_info *ivf);
	int (*set_vf_link_state)(struct hnae3_handle *handle, int vf,
				 int link_state);
	int (*set_vf_spoofchk)(struct hnae3_handle *handle, int vf,
			       bool enable);
	int (*set_vf_trust)(struct hnae3_handle *handle, int vf, bool enable);
	int (*set_vf_rate)(struct hnae3_handle *handle, int vf,
			   int min_tx_rate, int max_tx_rate, bool force);
	int (*set_vf_mac)(struct hnae3_handle *handle, int vf, u8 *p);
	int (*get_module_eeprom)(struct hnae3_handle *handle, u32 offset,
				 u32 len, u8 *data);
	bool (*get_cmdq_stat)(struct hnae3_handle *handle);
	int (*add_cls_flower)(struct hnae3_handle *handle,
			      struct flow_cls_offload *cls_flower, int tc);
	int (*del_cls_flower)(struct hnae3_handle *handle,
			      struct flow_cls_offload *cls_flower);
	bool (*cls_flower_active)(struct hnae3_handle *handle);
	int (*get_phy_link_ksettings)(struct hnae3_handle *handle,
				      struct ethtool_link_ksettings *cmd);
	int (*set_phy_link_ksettings)(struct hnae3_handle *handle,
				      const struct ethtool_link_ksettings *cmd);
	bool (*set_tx_hwts_info)(struct hnae3_handle *handle,
				 struct sk_buff *skb);
	void (*get_rx_hwts)(struct hnae3_handle *handle, struct sk_buff *skb,
			    u32 nsec, u32 sec);
	int (*get_ts_info)(struct hnae3_handle *handle,
			   struct kernel_ethtool_ts_info *info);
	int (*get_link_diagnosis_info)(struct hnae3_handle *handle,
				       u32 *status_code);
	void (*clean_vf_config)(struct hnae3_ae_dev *ae_dev, int num_vfs);
	int (*get_dscp_prio)(struct hnae3_handle *handle, u8 dscp,
			     u8 *tc_map_mode, u8 *priority);
	void (*get_wol)(struct hnae3_handle *handle,
			struct ethtool_wolinfo *wol);
	int (*set_wol)(struct hnae3_handle *handle,
		       struct ethtool_wolinfo *wol);
};

struct hnae3_dcb_ops {
	/* IEEE 802.1Qaz std */
	int (*ieee_getets)(struct hnae3_handle *, struct ieee_ets *);
	int (*ieee_setets)(struct hnae3_handle *, struct ieee_ets *);
	int (*ieee_getpfc)(struct hnae3_handle *, struct ieee_pfc *);
	int (*ieee_setpfc)(struct hnae3_handle *, struct ieee_pfc *);
	int (*ieee_setapp)(struct hnae3_handle *h, struct dcb_app *app);
	int (*ieee_delapp)(struct hnae3_handle *h, struct dcb_app *app);

	/* DCBX configuration */
	u8   (*getdcbx)(struct hnae3_handle *);
	u8   (*setdcbx)(struct hnae3_handle *, u8);

	int (*setup_tc)(struct hnae3_handle *handle,
			struct tc_mqprio_qopt_offload *mqprio_qopt);
};

struct hnae3_ae_algo {
	const struct hnae3_ae_ops *ops;
	struct list_head node;
	const struct pci_device_id *pdev_id_table;
};

#define HNAE3_INT_NAME_LEN        32
#define HNAE3_ITR_COUNTDOWN_START 100

#define HNAE3_MAX_TC		8
#define HNAE3_MAX_USER_PRIO	8
struct hnae3_tc_info {
	u8 prio_tc[HNAE3_MAX_USER_PRIO]; /* TC indexed by prio */
	u16 tqp_count[HNAE3_MAX_TC];
	u16 tqp_offset[HNAE3_MAX_TC];
	u8 max_tc; /* Total number of TCs */
	u8 num_tc; /* Total number of enabled TCs */
	bool mqprio_active;
<<<<<<< HEAD
=======
	bool mqprio_destroy;
>>>>>>> 2d5404ca
	bool dcb_ets_active;
};

#define HNAE3_MAX_DSCP			64
#define HNAE3_PRIO_ID_INVALID		0xff
struct hnae3_knic_private_info {
	struct net_device *netdev; /* Set by KNIC client when init instance */
	u16 rss_size;		   /* Allocated RSS queues */
	u16 req_rss_size;
	u16 rx_buf_len;
	u16 num_tx_desc;
	u16 num_rx_desc;
	u32 tx_spare_buf_size;

	struct hnae3_tc_info tc_info;
	u8 tc_map_mode;
	u8 dscp_app_cnt;
	u8 dscp_prio[HNAE3_MAX_DSCP];

	u16 num_tqps;		  /* total number of TQPs in this handle */
	struct hnae3_queue **tqp;  /* array base of all TQPs in this instance */
	const struct hnae3_dcb_ops *dcb_ops;

	u16 int_rl_setting;
	void __iomem *io_base;
};

struct hnae3_roce_private_info {
	struct net_device *netdev;
	void __iomem *roce_io_base;
	void __iomem *roce_mem_base;
	int base_vector;
	int num_vectors;

	/* The below attributes defined for RoCE client, hnae3 gives
	 * initial values to them, and RoCE client can modify and use
	 * them.
	 */
	unsigned long reset_state;
	unsigned long instance_state;
	unsigned long state;
};

#define HNAE3_SUPPORT_APP_LOOPBACK    BIT(0)
#define HNAE3_SUPPORT_PHY_LOOPBACK    BIT(1)
#define HNAE3_SUPPORT_SERDES_SERIAL_LOOPBACK	BIT(2)
#define HNAE3_SUPPORT_VF	      BIT(3)
#define HNAE3_SUPPORT_SERDES_PARALLEL_LOOPBACK	BIT(4)
#define HNAE3_SUPPORT_EXTERNAL_LOOPBACK	BIT(5)

#define HNAE3_USER_UPE		BIT(0)	/* unicast promisc enabled by user */
#define HNAE3_USER_MPE		BIT(1)	/* mulitcast promisc enabled by user */
#define HNAE3_BPE		BIT(2)	/* broadcast promisc enable */
#define HNAE3_OVERFLOW_UPE	BIT(3)	/* unicast mac vlan overflow */
#define HNAE3_OVERFLOW_MPE	BIT(4)	/* multicast mac vlan overflow */
#define HNAE3_UPE		(HNAE3_USER_UPE | HNAE3_OVERFLOW_UPE)
#define HNAE3_MPE		(HNAE3_USER_MPE | HNAE3_OVERFLOW_MPE)

enum hnae3_pflag {
	HNAE3_PFLAG_LIMIT_PROMISC,
	HNAE3_PFLAG_MAX
};

struct hnae3_handle {
	struct hnae3_client *client;
	struct pci_dev *pdev;
	void *priv;
	struct hnae3_ae_algo *ae_algo;  /* the class who provides this handle */
	u64 flags; /* Indicate the capabilities for this handle */

	union {
		struct net_device *netdev; /* first member */
		struct hnae3_knic_private_info kinfo;
		struct hnae3_roce_private_info rinfo;
	};

	nodemask_t numa_node_mask; /* for multi-chip support */

	enum hnae3_port_base_vlan_state port_base_vlan_state;

	u8 netdev_flags;
	struct dentry *hnae3_dbgfs;
	/* protects concurrent contention between debugfs commands */
	struct mutex dbgfs_lock;
	char **dbgfs_buf;

	/* Network interface message level enabled bits */
	u32 msg_enable;

	unsigned long supported_pflags;
	unsigned long priv_flags;
};

#define hnae3_set_field(origin, mask, shift, val) \
	do { \
		(origin) &= (~(mask)); \
		(origin) |= ((val) << (shift)) & (mask); \
	} while (0)
#define hnae3_get_field(origin, mask, shift) (((origin) & (mask)) >> (shift))

#define hnae3_set_bit(origin, shift, val) \
	hnae3_set_field(origin, 0x1 << (shift), shift, val)
#define hnae3_get_bit(origin, shift) \
	hnae3_get_field(origin, 0x1 << (shift), shift)

#define HNAE3_FORMAT_MAC_ADDR_LEN	18
#define HNAE3_FORMAT_MAC_ADDR_OFFSET_0	0
#define HNAE3_FORMAT_MAC_ADDR_OFFSET_4	4
#define HNAE3_FORMAT_MAC_ADDR_OFFSET_5	5

static inline void hnae3_format_mac_addr(char *format_mac_addr,
					 const u8 *mac_addr)
{
	snprintf(format_mac_addr, HNAE3_FORMAT_MAC_ADDR_LEN, "%02x:**:**:**:%02x:%02x",
		 mac_addr[HNAE3_FORMAT_MAC_ADDR_OFFSET_0],
		 mac_addr[HNAE3_FORMAT_MAC_ADDR_OFFSET_4],
		 mac_addr[HNAE3_FORMAT_MAC_ADDR_OFFSET_5]);
}

int hnae3_register_ae_dev(struct hnae3_ae_dev *ae_dev);
void hnae3_unregister_ae_dev(struct hnae3_ae_dev *ae_dev);

void hnae3_unregister_ae_algo_prepare(struct hnae3_ae_algo *ae_algo);
void hnae3_unregister_ae_algo(struct hnae3_ae_algo *ae_algo);
void hnae3_register_ae_algo(struct hnae3_ae_algo *ae_algo);

void hnae3_unregister_client(struct hnae3_client *client);
int hnae3_register_client(struct hnae3_client *client);

void hnae3_set_client_init_flag(struct hnae3_client *client,
				struct hnae3_ae_dev *ae_dev,
				unsigned int inited);
#endif<|MERGE_RESOLUTION|>--- conflicted
+++ resolved
@@ -401,10 +401,7 @@
 	u16 mc_mac_size;
 	u32 mac_stats_num;
 	u8 tnl_num;
-<<<<<<< HEAD
-=======
 	u8 hilink_version;
->>>>>>> 2d5404ca
 };
 
 struct hnae3_client_ops {
@@ -836,10 +833,7 @@
 	u8 max_tc; /* Total number of TCs */
 	u8 num_tc; /* Total number of enabled TCs */
 	bool mqprio_active;
-<<<<<<< HEAD
-=======
 	bool mqprio_destroy;
->>>>>>> 2d5404ca
 	bool dcb_ets_active;
 };
 
