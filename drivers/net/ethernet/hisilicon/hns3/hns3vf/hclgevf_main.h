--- conflicted
+++ resolved
@@ -34,24 +34,6 @@
 #define HCLGEVF_VECTOR_REG_OFFSET	0x4
 #define HCLGEVF_VECTOR_VF_OFFSET		0x100000
 
-<<<<<<< HEAD
-/* bar registers for cmdq */
-#define HCLGEVF_NIC_CSQ_BASEADDR_L_REG		0x27000
-#define HCLGEVF_NIC_CSQ_BASEADDR_H_REG		0x27004
-#define HCLGEVF_NIC_CSQ_DEPTH_REG		0x27008
-#define HCLGEVF_NIC_CSQ_TAIL_REG		0x27010
-#define HCLGEVF_NIC_CSQ_HEAD_REG		0x27014
-#define HCLGEVF_NIC_CRQ_BASEADDR_L_REG		0x27018
-#define HCLGEVF_NIC_CRQ_BASEADDR_H_REG		0x2701C
-#define HCLGEVF_NIC_CRQ_DEPTH_REG		0x27020
-#define HCLGEVF_NIC_CRQ_TAIL_REG		0x27024
-#define HCLGEVF_NIC_CRQ_HEAD_REG		0x27028
-
-#define HCLGEVF_CMDQ_INTR_EN_REG		0x27108
-#define HCLGEVF_CMDQ_INTR_GEN_REG		0x2710C
-
-=======
->>>>>>> eb3cdb58
 /* bar registers for common func */
 #define HCLGEVF_GRO_EN_REG			0x28000
 #define HCLGEVF_RXD_ADV_LAYOUT_EN_REG		0x28008
