/* SPDX-License-Identifier: GPL-2.0+ */
// Copyright (c) 2016-2017 Hisilicon Limited.

#ifndef __HNS3_ENET_H
#define __HNS3_ENET_H

#include <linux/dim.h>
#include <linux/if_vlan.h>
#include <net/page_pool.h>
<<<<<<< HEAD
=======
#include <asm/barrier.h>
>>>>>>> eb3cdb58

#include "hnae3.h"

struct iphdr;
struct ipv6hdr;

enum hns3_nic_state {
	HNS3_NIC_STATE_TESTING,
	HNS3_NIC_STATE_RESETTING,
	HNS3_NIC_STATE_INITED,
	HNS3_NIC_STATE_DOWN,
	HNS3_NIC_STATE_DISABLED,
	HNS3_NIC_STATE_REMOVING,
	HNS3_NIC_STATE_SERVICE_INITED,
	HNS3_NIC_STATE_SERVICE_SCHED,
	HNS3_NIC_STATE2_RESET_REQUESTED,
	HNS3_NIC_STATE_HW_TX_CSUM_ENABLE,
	HNS3_NIC_STATE_RXD_ADV_LAYOUT_ENABLE,
	HNS3_NIC_STATE_TX_PUSH_ENABLE,
	HNS3_NIC_STATE_MAX
};

#define HNS3_MAX_PUSH_BD_NUM		2

#define HNS3_RING_RX_RING_BASEADDR_L_REG	0x00000
#define HNS3_RING_RX_RING_BASEADDR_H_REG	0x00004
#define HNS3_RING_RX_RING_BD_NUM_REG		0x00008
#define HNS3_RING_RX_RING_BD_LEN_REG		0x0000C
#define HNS3_RING_RX_RING_TAIL_REG		0x00018
#define HNS3_RING_RX_RING_HEAD_REG		0x0001C
#define HNS3_RING_RX_RING_FBDNUM_REG		0x00020
#define HNS3_RING_RX_RING_PKTNUM_RECORD_REG	0x0002C

#define HNS3_RING_TX_RING_BASEADDR_L_REG	0x00040
#define HNS3_RING_TX_RING_BASEADDR_H_REG	0x00044
#define HNS3_RING_TX_RING_BD_NUM_REG		0x00048
#define HNS3_RING_TX_RING_TC_REG		0x00050
#define HNS3_RING_TX_RING_TAIL_REG		0x00058
#define HNS3_RING_TX_RING_HEAD_REG		0x0005C
#define HNS3_RING_TX_RING_FBDNUM_REG		0x00060
#define HNS3_RING_TX_RING_OFFSET_REG		0x00064
#define HNS3_RING_TX_RING_EBDNUM_REG		0x00068
#define HNS3_RING_TX_RING_PKTNUM_RECORD_REG	0x0006C
#define HNS3_RING_TX_RING_EBD_OFFSET_REG	0x00070
#define HNS3_RING_TX_RING_BD_ERR_REG		0x00074
#define HNS3_RING_EN_REG			0x00090
#define HNS3_RING_RX_EN_REG			0x00098
#define HNS3_RING_TX_EN_REG			0x000D4

#define HNS3_RX_HEAD_SIZE			256

#define HNS3_TX_TIMEOUT (5 * HZ)
#define HNS3_RING_NAME_LEN			16
#define HNS3_BUFFER_SIZE_2048			2048
#define HNS3_RING_MAX_PENDING			32760
#define HNS3_RING_MIN_PENDING			72
#define HNS3_RING_BD_MULTIPLE			8
/* max frame size of mac */
#define HNS3_MAX_MTU(max_frm_size) \
	((max_frm_size) - (ETH_HLEN + ETH_FCS_LEN + 2 * VLAN_HLEN))

#define HNS3_BD_SIZE_512_TYPE			0
#define HNS3_BD_SIZE_1024_TYPE			1
#define HNS3_BD_SIZE_2048_TYPE			2
#define HNS3_BD_SIZE_4096_TYPE			3

#define HNS3_RX_FLAG_VLAN_PRESENT		0x1
#define HNS3_RX_FLAG_L3ID_IPV4			0x0
#define HNS3_RX_FLAG_L3ID_IPV6			0x1
#define HNS3_RX_FLAG_L4ID_UDP			0x0
#define HNS3_RX_FLAG_L4ID_TCP			0x1

#define HNS3_RXD_DMAC_S				0
#define HNS3_RXD_DMAC_M				(0x3 << HNS3_RXD_DMAC_S)
#define HNS3_RXD_VLAN_S				2
#define HNS3_RXD_VLAN_M				(0x3 << HNS3_RXD_VLAN_S)
#define HNS3_RXD_L3ID_S				4
#define HNS3_RXD_L3ID_M				(0xf << HNS3_RXD_L3ID_S)
#define HNS3_RXD_L4ID_S				8
#define HNS3_RXD_L4ID_M				(0xf << HNS3_RXD_L4ID_S)
#define HNS3_RXD_FRAG_B				12
#define HNS3_RXD_STRP_TAGP_S			13
#define HNS3_RXD_STRP_TAGP_M			(0x3 << HNS3_RXD_STRP_TAGP_S)

#define HNS3_RXD_L2E_B				16
#define HNS3_RXD_L3E_B				17
#define HNS3_RXD_L4E_B				18
#define HNS3_RXD_TRUNCAT_B			19
#define HNS3_RXD_HOI_B				20
#define HNS3_RXD_DOI_B				21
#define HNS3_RXD_OL3E_B				22
#define HNS3_RXD_OL4E_B				23
#define HNS3_RXD_GRO_COUNT_S			24
#define HNS3_RXD_GRO_COUNT_M			(0x3f << HNS3_RXD_GRO_COUNT_S)
#define HNS3_RXD_GRO_FIXID_B			30
#define HNS3_RXD_GRO_ECN_B			31

#define HNS3_RXD_ODMAC_S			0
#define HNS3_RXD_ODMAC_M			(0x3 << HNS3_RXD_ODMAC_S)
#define HNS3_RXD_OVLAN_S			2
#define HNS3_RXD_OVLAN_M			(0x3 << HNS3_RXD_OVLAN_S)
#define HNS3_RXD_OL3ID_S			4
#define HNS3_RXD_OL3ID_M			(0xf << HNS3_RXD_OL3ID_S)
#define HNS3_RXD_OL4ID_S			8
#define HNS3_RXD_OL4ID_M			(0xf << HNS3_RXD_OL4ID_S)
#define HNS3_RXD_FBHI_S				12
#define HNS3_RXD_FBHI_M				(0x3 << HNS3_RXD_FBHI_S)
#define HNS3_RXD_FBLI_S				14
#define HNS3_RXD_FBLI_M				(0x3 << HNS3_RXD_FBLI_S)

#define HNS3_RXD_PTYPE_S			4
#define HNS3_RXD_PTYPE_M			GENMASK(11, 4)

#define HNS3_RXD_BDTYPE_S			0
#define HNS3_RXD_BDTYPE_M			(0xf << HNS3_RXD_BDTYPE_S)
#define HNS3_RXD_VLD_B				4
#define HNS3_RXD_UDP0_B				5
#define HNS3_RXD_EXTEND_B			7
#define HNS3_RXD_FE_B				8
#define HNS3_RXD_LUM_B				9
#define HNS3_RXD_CRCP_B				10
#define HNS3_RXD_L3L4P_B			11
#define HNS3_RXD_TSIDX_S			12
#define HNS3_RXD_TSIDX_M			(0x3 << HNS3_RXD_TSIDX_S)
#define HNS3_RXD_TS_VLD_B			14
#define HNS3_RXD_LKBK_B				15
#define HNS3_RXD_GRO_SIZE_S			16
#define HNS3_RXD_GRO_SIZE_M			(0x3fff << HNS3_RXD_GRO_SIZE_S)

#define HNS3_TXD_L3T_S				0
#define HNS3_TXD_L3T_M				(0x3 << HNS3_TXD_L3T_S)
#define HNS3_TXD_L4T_S				2
#define HNS3_TXD_L4T_M				(0x3 << HNS3_TXD_L4T_S)
#define HNS3_TXD_L3CS_B				4
#define HNS3_TXD_L4CS_B				5
#define HNS3_TXD_VLAN_B				6
#define HNS3_TXD_TSO_B				7

#define HNS3_TXD_L2LEN_S			8
#define HNS3_TXD_L2LEN_M			(0xff << HNS3_TXD_L2LEN_S)
#define HNS3_TXD_L3LEN_S			16
#define HNS3_TXD_L3LEN_M			(0xff << HNS3_TXD_L3LEN_S)
#define HNS3_TXD_L4LEN_S			24
#define HNS3_TXD_L4LEN_M			(0xff << HNS3_TXD_L4LEN_S)

#define HNS3_TXD_CSUM_START_S		8
#define HNS3_TXD_CSUM_START_M		(0xffff << HNS3_TXD_CSUM_START_S)

#define HNS3_TXD_OL3T_S				0
#define HNS3_TXD_OL3T_M				(0x3 << HNS3_TXD_OL3T_S)
#define HNS3_TXD_OVLAN_B			2
#define HNS3_TXD_MACSEC_B			3
#define HNS3_TXD_TUNTYPE_S			4
#define HNS3_TXD_TUNTYPE_M			(0xf << HNS3_TXD_TUNTYPE_S)

#define HNS3_TXD_CSUM_OFFSET_S		8
#define HNS3_TXD_CSUM_OFFSET_M		(0xffff << HNS3_TXD_CSUM_OFFSET_S)

#define HNS3_TXD_BDTYPE_S			0
#define HNS3_TXD_BDTYPE_M			(0xf << HNS3_TXD_BDTYPE_S)
#define HNS3_TXD_FE_B				4
#define HNS3_TXD_SC_S				5
#define HNS3_TXD_SC_M				(0x3 << HNS3_TXD_SC_S)
#define HNS3_TXD_EXTEND_B			7
#define HNS3_TXD_VLD_B				8
#define HNS3_TXD_RI_B				9
#define HNS3_TXD_RA_B				10
#define HNS3_TXD_TSYN_B				11
#define HNS3_TXD_DECTTL_S			12
#define HNS3_TXD_DECTTL_M			(0xf << HNS3_TXD_DECTTL_S)

#define HNS3_TXD_OL4CS_B			22

#define HNS3_TXD_MSS_S				0
#define HNS3_TXD_MSS_M				(0x3fff << HNS3_TXD_MSS_S)
#define HNS3_TXD_HW_CS_B			14

#define HNS3_VECTOR_TX_IRQ			BIT_ULL(0)
#define HNS3_VECTOR_RX_IRQ			BIT_ULL(1)

#define HNS3_VECTOR_NOT_INITED			0
#define HNS3_VECTOR_INITED			1

#define HNS3_MAX_BD_SIZE			65535
#define HNS3_MAX_TSO_BD_NUM			63U
#define HNS3_MAX_TSO_SIZE			1048576U
#define HNS3_MAX_NON_TSO_SIZE			9728U

#define HNS3_VECTOR_GL_MASK			GENMASK(11, 0)
#define HNS3_VECTOR_GL0_OFFSET			0x100
#define HNS3_VECTOR_GL1_OFFSET			0x200
#define HNS3_VECTOR_GL2_OFFSET			0x300
#define HNS3_VECTOR_RL_OFFSET			0x900
#define HNS3_VECTOR_RL_EN_B			6
#define HNS3_VECTOR_QL_MASK			GENMASK(9, 0)
#define HNS3_VECTOR_TX_QL_OFFSET		0xe00
#define HNS3_VECTOR_RX_QL_OFFSET		0xf00

#define HNS3_RING_EN_B				0

#define HNS3_GL0_CQ_MODE_REG			0x20d00
#define HNS3_GL1_CQ_MODE_REG			0x20d04
#define HNS3_GL2_CQ_MODE_REG			0x20d08
#define HNS3_CQ_MODE_EQE			1U
#define HNS3_CQ_MODE_CQE			0U

enum hns3_pkt_l2t_type {
	HNS3_L2_TYPE_UNICAST,
	HNS3_L2_TYPE_MULTICAST,
	HNS3_L2_TYPE_BROADCAST,
	HNS3_L2_TYPE_INVALID,
};

enum hns3_pkt_l3t_type {
	HNS3_L3T_NONE,
	HNS3_L3T_IPV6,
	HNS3_L3T_IPV4,
	HNS3_L3T_RESERVED
};

enum hns3_pkt_l4t_type {
	HNS3_L4T_UNKNOWN,
	HNS3_L4T_TCP,
	HNS3_L4T_UDP,
	HNS3_L4T_SCTP
};

enum hns3_pkt_ol3t_type {
	HNS3_OL3T_NONE,
	HNS3_OL3T_IPV6,
	HNS3_OL3T_IPV4_NO_CSUM,
	HNS3_OL3T_IPV4_CSUM
};

enum hns3_pkt_tun_type {
	HNS3_TUN_NONE,
	HNS3_TUN_MAC_IN_UDP,
	HNS3_TUN_NVGRE,
	HNS3_TUN_OTHER
};

/* hardware spec ring buffer format */
struct __packed hns3_desc {
	union {
		__le64 addr;
		__le16 csum;
		struct {
			__le32 ts_nsec;
			__le32 ts_sec;
		};
	};
	union {
		struct {
			__le16 vlan_tag;
			__le16 send_size;
			union {
				__le32 type_cs_vlan_tso_len;
				struct {
					__u8 type_cs_vlan_tso;
					__u8 l2_len;
					__u8 l3_len;
					__u8 l4_len;
				};
			};
			__le16 outer_vlan_tag;
			__le16 tv;

		union {
			__le32 ol_type_vlan_len_msec;
			struct {
				__u8 ol_type_vlan_msec;
				__u8 ol2_len;
				__u8 ol3_len;
				__u8 ol4_len;
			};
		};

			__le32 paylen_ol4cs;
			__le16 bdtp_fe_sc_vld_ra_ri;
			__le16 mss_hw_csum;
		} tx;

		struct {
			__le32 l234_info;
			__le16 pkt_len;
			__le16 size;

			__le32 rss_hash;
			__le16 fd_id;
			__le16 vlan_tag;

			union {
				__le32 ol_info;
				struct {
					__le16 o_dm_vlan_id_fb;
					__le16 ot_vlan_tag;
				};
			};

			__le32 bd_base_info;
		} rx;
	};
};

enum hns3_desc_type {
	DESC_TYPE_UNKNOWN		= 0,
	DESC_TYPE_SKB			= 1 << 0,
	DESC_TYPE_FRAGLIST_SKB		= 1 << 1,
	DESC_TYPE_PAGE			= 1 << 2,
	DESC_TYPE_BOUNCE_ALL		= 1 << 3,
	DESC_TYPE_BOUNCE_HEAD		= 1 << 4,
	DESC_TYPE_SGL_SKB		= 1 << 5,
	DESC_TYPE_PP_FRAG		= 1 << 6,
};

struct hns3_desc_cb {
	dma_addr_t dma; /* dma address of this desc */
	void *buf;      /* cpu addr for a desc */

	/* priv data for the desc, e.g. skb when use with ip stack */
	void *priv;

	union {
		u32 page_offset;	/* for rx */
		u32 send_bytes;		/* for tx */
	};

	u32 length;     /* length of the buffer */

	u16 reuse_flag;
	u16 refill;

	/* desc type, used by the ring user to mark the type of the priv data */
	u16 type;
	u16 pagecnt_bias;
};

enum hns3_pkt_l3type {
	HNS3_L3_TYPE_IPV4,
	HNS3_L3_TYPE_IPV6,
	HNS3_L3_TYPE_ARP,
	HNS3_L3_TYPE_RARP,
	HNS3_L3_TYPE_IPV4_OPT,
	HNS3_L3_TYPE_IPV6_EXT,
	HNS3_L3_TYPE_LLDP,
	HNS3_L3_TYPE_BPDU,
	HNS3_L3_TYPE_MAC_PAUSE,
	HNS3_L3_TYPE_PFC_PAUSE, /* 0x9 */

	/* reserved for 0xA~0xB */

	HNS3_L3_TYPE_CNM = 0xc,

	/* reserved for 0xD~0xE */

	HNS3_L3_TYPE_PARSE_FAIL	= 0xf /* must be last */
};

enum hns3_pkt_l4type {
	HNS3_L4_TYPE_UDP,
	HNS3_L4_TYPE_TCP,
	HNS3_L4_TYPE_GRE,
	HNS3_L4_TYPE_SCTP,
	HNS3_L4_TYPE_IGMP,
	HNS3_L4_TYPE_ICMP,

	/* reserved for 0x6~0xE */

	HNS3_L4_TYPE_PARSE_FAIL	= 0xf /* must be last */
};

enum hns3_pkt_ol3type {
	HNS3_OL3_TYPE_IPV4 = 0,
	HNS3_OL3_TYPE_IPV6,
	/* reserved for 0x2~0x3 */
	HNS3_OL3_TYPE_IPV4_OPT = 4,
	HNS3_OL3_TYPE_IPV6_EXT,

	/* reserved for 0x6~0xE */

	HNS3_OL3_TYPE_PARSE_FAIL = 0xf	/* must be last */
};

enum hns3_pkt_ol4type {
	HNS3_OL4_TYPE_NO_TUN,
	HNS3_OL4_TYPE_MAC_IN_UDP,
	HNS3_OL4_TYPE_NVGRE,
	HNS3_OL4_TYPE_UNKNOWN
};

struct hns3_rx_ptype {
	u32 ptype : 8;
	u32 csum_level : 2;
	u32 ip_summed : 2;
	u32 l3_type : 4;
	u32 valid : 1;
<<<<<<< HEAD
=======
	u32 hash_type: 3;
>>>>>>> eb3cdb58
};

struct ring_stats {
	u64 sw_err_cnt;
	u64 seg_pkt_cnt;
	union {
		struct {
			u64 tx_pkts;
			u64 tx_bytes;
			u64 tx_more;
			u64 tx_push;
			u64 tx_mem_doorbell;
			u64 restart_queue;
			u64 tx_busy;
			u64 tx_copy;
			u64 tx_vlan_err;
			u64 tx_l4_proto_err;
			u64 tx_l2l3l4_err;
			u64 tx_tso_err;
			u64 over_max_recursion;
			u64 hw_limitation;
			u64 tx_bounce;
			u64 tx_spare_full;
			u64 copy_bits_err;
			u64 tx_sgl;
			u64 skb2sgl_err;
			u64 map_sg_err;
		};
		struct {
			u64 rx_pkts;
			u64 rx_bytes;
			u64 rx_err_cnt;
			u64 reuse_pg_cnt;
			u64 err_pkt_len;
			u64 err_bd_num;
			u64 l2_err;
			u64 l3l4_csum_err;
			u64 csum_complete;
			u64 rx_multicast;
			u64 non_reuse_pg;
			u64 frag_alloc_err;
			u64 frag_alloc;
		};
		__le16 csum;
	};
};

struct hns3_tx_spare {
	dma_addr_t dma;
	void *buf;
	u32 next_to_use;
	u32 next_to_clean;
	u32 last_to_clean;
	u32 len;
};

struct hns3_enet_ring {
	struct hns3_desc *desc; /* dma map address space */
	struct hns3_desc_cb *desc_cb;
	struct hns3_enet_ring *next;
	struct hns3_enet_tqp_vector *tqp_vector;
	struct hnae3_queue *tqp;
	int queue_index;
	struct device *dev; /* will be used for DMA mapping of descriptors */
	struct page_pool *page_pool;

	/* statistic */
	struct ring_stats stats;
	struct u64_stats_sync syncp;

	dma_addr_t desc_dma_addr;
	u32 buf_size;       /* size for hnae_desc->addr, preset by AE */
	u16 desc_num;       /* total number of desc */
	int next_to_use;    /* idx of next spare desc */

	/* idx of lastest sent desc, the ring is empty when equal to
	 * next_to_use
	 */
	int next_to_clean;
	u32 flag;          /* ring attribute */

	int pending_buf;
	union {
		/* for Tx ring */
		struct {
			u32 fd_qb_tx_sample;
			int last_to_use;        /* last idx used by xmit */
			u32 tx_copybreak;
			struct hns3_tx_spare *tx_spare;
		};

		/* for Rx ring */
		struct {
			u32 pull_len;   /* memcpy len for current rx packet */
			u32 rx_copybreak;
			u32 frag_num;
			/* first buffer address for current packet */
			unsigned char *va;
			struct sk_buff *skb;
			struct sk_buff *tail_skb;
		};
	};
} ____cacheline_internodealigned_in_smp;

enum hns3_flow_level_range {
	HNS3_FLOW_LOW = 0,
	HNS3_FLOW_MID = 1,
	HNS3_FLOW_HIGH = 2,
	HNS3_FLOW_ULTRA = 3,
};

#define HNS3_INT_GL_50K			0x0014
#define HNS3_INT_GL_20K			0x0032
#define HNS3_INT_GL_18K			0x0036
#define HNS3_INT_GL_8K			0x007C

#define HNS3_INT_GL_1US			BIT(31)

#define HNS3_INT_RL_MAX			0x00EC
#define HNS3_INT_RL_ENABLE_MASK		0x40

#define HNS3_INT_QL_DEFAULT_CFG		0x20

struct hns3_enet_coalesce {
	u16 int_gl;
	u16 int_ql;
	u16 int_ql_max;
	u8 adapt_enable : 1;
	u8 ql_enable : 1;
	u8 unit_1us : 1;
	enum hns3_flow_level_range flow_level;
};

struct hns3_enet_ring_group {
	/* array of pointers to rings */
	struct hns3_enet_ring *ring;
	u64 total_bytes;	/* total bytes processed this group */
	u64 total_packets;	/* total packets processed this group */
	u16 count;
	struct hns3_enet_coalesce coal;
	struct dim dim;
};

struct hns3_enet_tqp_vector {
	struct hnae3_handle *handle;
	u8 __iomem *mask_addr;
	int vector_irq;
	int irq_init_flag;

	u16 idx;		/* index in the TQP vector array per handle. */

	struct napi_struct napi;

	struct hns3_enet_ring_group rx_group;
	struct hns3_enet_ring_group tx_group;

	cpumask_t affinity_mask;
	u16 num_tqps;	/* total number of tqps in TQP vector */
	struct irq_affinity_notify affinity_notify;

	char name[HNAE3_INT_NAME_LEN];

	u64 event_cnt;
} ____cacheline_internodealigned_in_smp;

struct hns3_nic_priv {
	struct hnae3_handle *ae_handle;
	struct net_device *netdev;
	struct device *dev;

	/**
	 * the cb for nic to manage the ring buffer, the first half of the
	 * array is for tx_ring and vice versa for the second half
	 */
	struct hns3_enet_ring *ring;
	struct hns3_enet_tqp_vector *tqp_vector;
	u16 vector_num;
	u8 max_non_tso_bd_num;

	u64 tx_timeout_count;

	unsigned long state;

	enum dim_cq_period_mode tx_cqe_mode;
	enum dim_cq_period_mode rx_cqe_mode;
	struct hns3_enet_coalesce tx_coal;
	struct hns3_enet_coalesce rx_coal;
	u32 tx_copybreak;
	u32 rx_copybreak;
};

union l3_hdr_info {
	struct iphdr *v4;
	struct ipv6hdr *v6;
	unsigned char *hdr;
};

union l4_hdr_info {
	struct tcphdr *tcp;
	struct udphdr *udp;
	struct gre_base_hdr *gre;
	unsigned char *hdr;
};

struct hns3_hw_error_info {
	enum hnae3_hw_error_type type;
	const char *msg;
};

struct hns3_reset_type_map {
	enum ethtool_reset_flags rst_flags;
	enum hnae3_reset_type rst_type;
};

static inline int ring_space(struct hns3_enet_ring *ring)
{
	/* This smp_load_acquire() pairs with smp_store_release() in
	 * hns3_nic_reclaim_one_desc called by hns3_clean_tx_ring.
	 */
	int begin = smp_load_acquire(&ring->next_to_clean);
	int end = READ_ONCE(ring->next_to_use);

	return ((end >= begin) ? (ring->desc_num - end + begin) :
			(begin - end)) - 1;
}

static inline u32 hns3_tqp_read_reg(struct hns3_enet_ring *ring, u32 reg)
{
	return readl_relaxed(ring->tqp->io_base + reg);
}

static inline u32 hns3_read_reg(void __iomem *base, u32 reg)
{
	return readl(base + reg);
}

static inline void hns3_write_reg(void __iomem *base, u32 reg, u32 value)
{
	u8 __iomem *reg_addr = READ_ONCE(base);

	writel(value, reg_addr + reg);
}

#define hns3_read_dev(a, reg) \
	hns3_read_reg((a)->io_base, reg)

static inline bool hns3_nic_resetting(struct net_device *netdev)
{
	struct hns3_nic_priv *priv = netdev_priv(netdev);

	return test_bit(HNS3_NIC_STATE_RESETTING, &priv->state);
}

#define hns3_write_dev(a, reg, value) \
	hns3_write_reg((a)->io_base, reg, value)

#define ring_to_dev(ring) ((ring)->dev)

#define ring_to_netdev(ring)	((ring)->tqp_vector->napi.dev)

#define ring_to_dma_dir(ring) (HNAE3_IS_TX_RING(ring) ? \
	DMA_TO_DEVICE : DMA_FROM_DEVICE)

#define hns3_buf_size(_ring) ((_ring)->buf_size)

#define hns3_ring_stats_update(ring, cnt) do { \
	typeof(ring) (tmp) = (ring); \
	u64_stats_update_begin(&(tmp)->syncp); \
	((tmp)->stats.cnt)++; \
	u64_stats_update_end(&(tmp)->syncp); \
} while (0) \

static inline unsigned int hns3_page_order(struct hns3_enet_ring *ring)
{
#if (PAGE_SIZE < 8192)
	if (ring->buf_size > (PAGE_SIZE / 2))
		return 1;
#endif
	return 0;
}

#define hns3_page_size(_ring) (PAGE_SIZE << hns3_page_order(_ring))

/* iterator for handling rings in ring group */
#define hns3_for_each_ring(pos, head) \
	for (pos = (head).ring; (pos); pos = (pos)->next)

#define hns3_get_handle(ndev) \
	(((struct hns3_nic_priv *)netdev_priv(ndev))->ae_handle)

#define hns3_get_ae_dev(handle) \
	(pci_get_drvdata((handle)->pdev))

#define hns3_get_ops(handle) \
	((handle)->ae_algo->ops)

#define hns3_gl_usec_to_reg(int_gl) ((int_gl) >> 1)
#define hns3_gl_round_down(int_gl) round_down(int_gl, 2)

#define hns3_rl_usec_to_reg(int_rl) ((int_rl) >> 2)
#define hns3_rl_round_down(int_rl) round_down(int_rl, 4)

void hns3_ethtool_set_ops(struct net_device *netdev);
int hns3_set_channels(struct net_device *netdev,
		      struct ethtool_channels *ch);

void hns3_clean_tx_ring(struct hns3_enet_ring *ring, int budget);
int hns3_init_all_ring(struct hns3_nic_priv *priv);
int hns3_nic_reset_all_ring(struct hnae3_handle *h);
void hns3_fini_ring(struct hns3_enet_ring *ring);
netdev_tx_t hns3_nic_net_xmit(struct sk_buff *skb, struct net_device *netdev);
bool hns3_is_phys_func(struct pci_dev *pdev);
int hns3_clean_rx_ring(
		struct hns3_enet_ring *ring, int budget,
		void (*rx_fn)(struct hns3_enet_ring *, struct sk_buff *));

void hns3_set_vector_coalesce_rx_gl(struct hns3_enet_tqp_vector *tqp_vector,
				    u32 gl_value);
void hns3_set_vector_coalesce_tx_gl(struct hns3_enet_tqp_vector *tqp_vector,
				    u32 gl_value);
void hns3_set_vector_coalesce_rl(struct hns3_enet_tqp_vector *tqp_vector,
				 u32 rl_value);
void hns3_set_vector_coalesce_rx_ql(struct hns3_enet_tqp_vector *tqp_vector,
				    u32 ql_value);
void hns3_set_vector_coalesce_tx_ql(struct hns3_enet_tqp_vector *tqp_vector,
				    u32 ql_value);

void hns3_request_update_promisc_mode(struct hnae3_handle *handle);
int hns3_reset_notify(struct hnae3_handle *handle,
		      enum hnae3_reset_notify_type type);

#ifdef CONFIG_HNS3_DCB
void hns3_dcbnl_setup(struct hnae3_handle *handle);
#else
static inline void hns3_dcbnl_setup(struct hnae3_handle *handle) {}
#endif

int hns3_dbg_init(struct hnae3_handle *handle);
void hns3_dbg_uninit(struct hnae3_handle *handle);
void hns3_dbg_register_debugfs(const char *debugfs_dir_name);
void hns3_dbg_unregister_debugfs(void);
void hns3_shinfo_pack(struct skb_shared_info *shinfo, __u32 *size);
u16 hns3_get_max_available_channels(struct hnae3_handle *h);
void hns3_cq_period_mode_init(struct hns3_nic_priv *priv,
			      enum dim_cq_period_mode tx_mode,
			      enum dim_cq_period_mode rx_mode);
<<<<<<< HEAD
=======

void hns3_external_lb_prepare(struct net_device *ndev, bool if_running);
void hns3_external_lb_restore(struct net_device *ndev, bool if_running);
>>>>>>> eb3cdb58
#endif<|MERGE_RESOLUTION|>--- conflicted
+++ resolved
@@ -7,10 +7,7 @@
 #include <linux/dim.h>
 #include <linux/if_vlan.h>
 #include <net/page_pool.h>
-<<<<<<< HEAD
-=======
 #include <asm/barrier.h>
->>>>>>> eb3cdb58
 
 #include "hnae3.h"
 
@@ -407,10 +404,7 @@
 	u32 ip_summed : 2;
 	u32 l3_type : 4;
 	u32 valid : 1;
-<<<<<<< HEAD
-=======
 	u32 hash_type: 3;
->>>>>>> eb3cdb58
 };
 
 struct ring_stats {
@@ -757,10 +751,7 @@
 void hns3_cq_period_mode_init(struct hns3_nic_priv *priv,
 			      enum dim_cq_period_mode tx_mode,
 			      enum dim_cq_period_mode rx_mode);
-<<<<<<< HEAD
-=======
 
 void hns3_external_lb_prepare(struct net_device *ndev, bool if_running);
 void hns3_external_lb_restore(struct net_device *ndev, bool if_running);
->>>>>>> eb3cdb58
 #endif