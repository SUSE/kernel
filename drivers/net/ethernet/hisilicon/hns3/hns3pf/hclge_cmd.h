/* SPDX-License-Identifier: GPL-2.0+ */
// Copyright (c) 2016-2017 Hisilicon Limited.

#ifndef __HCLGE_CMD_H
#define __HCLGE_CMD_H
#include <linux/types.h>
#include <linux/io.h>
#include <linux/etherdevice.h>
#include "hnae3.h"
#include "hclge_comm_cmd.h"

struct hclge_dev;

#define HCLGE_CMDQ_RX_INVLD_B		0
#define HCLGE_CMDQ_RX_OUTVLD_B		1

struct hclge_misc_vector {
	u8 __iomem *addr;
	int vector_irq;
	char name[HNAE3_INT_NAME_LEN];
};

<<<<<<< HEAD
struct hclge_cmq {
	struct hclge_cmq_ring csq;
	struct hclge_cmq_ring crq;
	u16 tx_timeout;
	enum hclge_cmd_status last_status;
};

#define HCLGE_CMD_FLAG_IN	BIT(0)
#define HCLGE_CMD_FLAG_OUT	BIT(1)
#define HCLGE_CMD_FLAG_NEXT	BIT(2)
#define HCLGE_CMD_FLAG_WR	BIT(3)
#define HCLGE_CMD_FLAG_NO_INTR	BIT(4)
#define HCLGE_CMD_FLAG_ERR_INTR	BIT(5)

enum hclge_opcode_type {
	/* Generic commands */
	HCLGE_OPC_QUERY_FW_VER		= 0x0001,
	HCLGE_OPC_CFG_RST_TRIGGER	= 0x0020,
	HCLGE_OPC_GBL_RST_STATUS	= 0x0021,
	HCLGE_OPC_QUERY_FUNC_STATUS	= 0x0022,
	HCLGE_OPC_QUERY_PF_RSRC		= 0x0023,
	HCLGE_OPC_QUERY_VF_RSRC		= 0x0024,
	HCLGE_OPC_GET_CFG_PARAM		= 0x0025,
	HCLGE_OPC_PF_RST_DONE		= 0x0026,
	HCLGE_OPC_QUERY_VF_RST_RDY	= 0x0027,

	HCLGE_OPC_STATS_64_BIT		= 0x0030,
	HCLGE_OPC_STATS_32_BIT		= 0x0031,
	HCLGE_OPC_STATS_MAC		= 0x0032,
	HCLGE_OPC_QUERY_MAC_REG_NUM	= 0x0033,
	HCLGE_OPC_STATS_MAC_ALL		= 0x0034,

	HCLGE_OPC_QUERY_REG_NUM		= 0x0040,
	HCLGE_OPC_QUERY_32_BIT_REG	= 0x0041,
	HCLGE_OPC_QUERY_64_BIT_REG	= 0x0042,
	HCLGE_OPC_DFX_BD_NUM		= 0x0043,
	HCLGE_OPC_DFX_BIOS_COMMON_REG	= 0x0044,
	HCLGE_OPC_DFX_SSU_REG_0		= 0x0045,
	HCLGE_OPC_DFX_SSU_REG_1		= 0x0046,
	HCLGE_OPC_DFX_IGU_EGU_REG	= 0x0047,
	HCLGE_OPC_DFX_RPU_REG_0		= 0x0048,
	HCLGE_OPC_DFX_RPU_REG_1		= 0x0049,
	HCLGE_OPC_DFX_NCSI_REG		= 0x004A,
	HCLGE_OPC_DFX_RTC_REG		= 0x004B,
	HCLGE_OPC_DFX_PPP_REG		= 0x004C,
	HCLGE_OPC_DFX_RCB_REG		= 0x004D,
	HCLGE_OPC_DFX_TQP_REG		= 0x004E,
	HCLGE_OPC_DFX_SSU_REG_2		= 0x004F,

	HCLGE_OPC_QUERY_DEV_SPECS	= 0x0050,

	/* MAC command */
	HCLGE_OPC_CONFIG_MAC_MODE	= 0x0301,
	HCLGE_OPC_CONFIG_AN_MODE	= 0x0304,
	HCLGE_OPC_QUERY_LINK_STATUS	= 0x0307,
	HCLGE_OPC_CONFIG_MAX_FRM_SIZE	= 0x0308,
	HCLGE_OPC_CONFIG_SPEED_DUP	= 0x0309,
	HCLGE_OPC_QUERY_MAC_TNL_INT	= 0x0310,
	HCLGE_OPC_MAC_TNL_INT_EN	= 0x0311,
	HCLGE_OPC_CLEAR_MAC_TNL_INT	= 0x0312,
	HCLGE_OPC_COMMON_LOOPBACK       = 0x0315,
	HCLGE_OPC_CONFIG_FEC_MODE	= 0x031A,

	/* PTP commands */
	HCLGE_OPC_PTP_INT_EN		= 0x0501,
	HCLGE_OPC_PTP_MODE_CFG		= 0x0507,

	/* PFC/Pause commands */
	HCLGE_OPC_CFG_MAC_PAUSE_EN      = 0x0701,
	HCLGE_OPC_CFG_PFC_PAUSE_EN      = 0x0702,
	HCLGE_OPC_CFG_MAC_PARA          = 0x0703,
	HCLGE_OPC_CFG_PFC_PARA          = 0x0704,
	HCLGE_OPC_QUERY_MAC_TX_PKT_CNT  = 0x0705,
	HCLGE_OPC_QUERY_MAC_RX_PKT_CNT  = 0x0706,
	HCLGE_OPC_QUERY_PFC_TX_PKT_CNT  = 0x0707,
	HCLGE_OPC_QUERY_PFC_RX_PKT_CNT  = 0x0708,
	HCLGE_OPC_PRI_TO_TC_MAPPING     = 0x0709,
	HCLGE_OPC_QOS_MAP               = 0x070A,

	/* ETS/scheduler commands */
	HCLGE_OPC_TM_PG_TO_PRI_LINK	= 0x0804,
	HCLGE_OPC_TM_QS_TO_PRI_LINK     = 0x0805,
	HCLGE_OPC_TM_NQ_TO_QS_LINK      = 0x0806,
	HCLGE_OPC_TM_RQ_TO_QS_LINK      = 0x0807,
	HCLGE_OPC_TM_PORT_WEIGHT        = 0x0808,
	HCLGE_OPC_TM_PG_WEIGHT          = 0x0809,
	HCLGE_OPC_TM_QS_WEIGHT          = 0x080A,
	HCLGE_OPC_TM_PRI_WEIGHT         = 0x080B,
	HCLGE_OPC_TM_PRI_C_SHAPPING     = 0x080C,
	HCLGE_OPC_TM_PRI_P_SHAPPING     = 0x080D,
	HCLGE_OPC_TM_PG_C_SHAPPING      = 0x080E,
	HCLGE_OPC_TM_PG_P_SHAPPING      = 0x080F,
	HCLGE_OPC_TM_PORT_SHAPPING      = 0x0810,
	HCLGE_OPC_TM_PG_SCH_MODE_CFG    = 0x0812,
	HCLGE_OPC_TM_PRI_SCH_MODE_CFG   = 0x0813,
	HCLGE_OPC_TM_QS_SCH_MODE_CFG    = 0x0814,
	HCLGE_OPC_TM_BP_TO_QSET_MAPPING = 0x0815,
	HCLGE_OPC_TM_NODES		= 0x0816,
	HCLGE_OPC_ETS_TC_WEIGHT		= 0x0843,
	HCLGE_OPC_QSET_DFX_STS		= 0x0844,
	HCLGE_OPC_PRI_DFX_STS		= 0x0845,
	HCLGE_OPC_PG_DFX_STS		= 0x0846,
	HCLGE_OPC_PORT_DFX_STS		= 0x0847,
	HCLGE_OPC_SCH_NQ_CNT		= 0x0848,
	HCLGE_OPC_SCH_RQ_CNT		= 0x0849,
	HCLGE_OPC_TM_INTERNAL_STS	= 0x0850,
	HCLGE_OPC_TM_INTERNAL_CNT	= 0x0851,
	HCLGE_OPC_TM_INTERNAL_STS_1	= 0x0852,

	/* Packet buffer allocate commands */
	HCLGE_OPC_TX_BUFF_ALLOC		= 0x0901,
	HCLGE_OPC_RX_PRIV_BUFF_ALLOC	= 0x0902,
	HCLGE_OPC_RX_PRIV_WL_ALLOC	= 0x0903,
	HCLGE_OPC_RX_COM_THRD_ALLOC	= 0x0904,
	HCLGE_OPC_RX_COM_WL_ALLOC	= 0x0905,
	HCLGE_OPC_RX_GBL_PKT_CNT	= 0x0906,

	/* TQP management command */
	HCLGE_OPC_SET_TQP_MAP		= 0x0A01,

	/* TQP commands */
	HCLGE_OPC_CFG_TX_QUEUE		= 0x0B01,
	HCLGE_OPC_QUERY_TX_POINTER	= 0x0B02,
	HCLGE_OPC_QUERY_TX_STATS	= 0x0B03,
	HCLGE_OPC_TQP_TX_QUEUE_TC	= 0x0B04,
	HCLGE_OPC_CFG_RX_QUEUE		= 0x0B11,
	HCLGE_OPC_QUERY_RX_POINTER	= 0x0B12,
	HCLGE_OPC_QUERY_RX_STATS	= 0x0B13,
	HCLGE_OPC_STASH_RX_QUEUE_LRO	= 0x0B16,
	HCLGE_OPC_CFG_RX_QUEUE_LRO	= 0x0B17,
	HCLGE_OPC_CFG_COM_TQP_QUEUE	= 0x0B20,
	HCLGE_OPC_RESET_TQP_QUEUE	= 0x0B22,

	/* PPU commands */
	HCLGE_OPC_PPU_PF_OTHER_INT_DFX	= 0x0B4A,

	/* TSO command */
	HCLGE_OPC_TSO_GENERIC_CONFIG	= 0x0C01,
	HCLGE_OPC_GRO_GENERIC_CONFIG    = 0x0C10,

	/* RSS commands */
	HCLGE_OPC_RSS_GENERIC_CONFIG	= 0x0D01,
	HCLGE_OPC_RSS_INDIR_TABLE	= 0x0D07,
	HCLGE_OPC_RSS_TC_MODE		= 0x0D08,
	HCLGE_OPC_RSS_INPUT_TUPLE	= 0x0D02,

	/* Promisuous mode command */
	HCLGE_OPC_CFG_PROMISC_MODE	= 0x0E01,

	/* Vlan offload commands */
	HCLGE_OPC_VLAN_PORT_TX_CFG	= 0x0F01,
	HCLGE_OPC_VLAN_PORT_RX_CFG	= 0x0F02,

	/* Interrupts commands */
	HCLGE_OPC_ADD_RING_TO_VECTOR	= 0x1503,
	HCLGE_OPC_DEL_RING_TO_VECTOR	= 0x1504,

	/* MAC commands */
	HCLGE_OPC_MAC_VLAN_ADD		    = 0x1000,
	HCLGE_OPC_MAC_VLAN_REMOVE	    = 0x1001,
	HCLGE_OPC_MAC_VLAN_TYPE_ID	    = 0x1002,
	HCLGE_OPC_MAC_VLAN_INSERT	    = 0x1003,
	HCLGE_OPC_MAC_VLAN_ALLOCATE	    = 0x1004,
	HCLGE_OPC_MAC_ETHTYPE_ADD	    = 0x1010,
	HCLGE_OPC_MAC_ETHTYPE_REMOVE	= 0x1011,

	/* MAC VLAN commands */
	HCLGE_OPC_MAC_VLAN_SWITCH_PARAM	= 0x1033,

	/* VLAN commands */
	HCLGE_OPC_VLAN_FILTER_CTRL	    = 0x1100,
	HCLGE_OPC_VLAN_FILTER_PF_CFG	= 0x1101,
	HCLGE_OPC_VLAN_FILTER_VF_CFG	= 0x1102,
	HCLGE_OPC_PORT_VLAN_BYPASS	= 0x1103,

	/* Flow Director commands */
	HCLGE_OPC_FD_MODE_CTRL		= 0x1200,
	HCLGE_OPC_FD_GET_ALLOCATION	= 0x1201,
	HCLGE_OPC_FD_KEY_CONFIG		= 0x1202,
	HCLGE_OPC_FD_TCAM_OP		= 0x1203,
	HCLGE_OPC_FD_AD_OP		= 0x1204,
	HCLGE_OPC_FD_CNT_OP		= 0x1205,
	HCLGE_OPC_FD_USER_DEF_OP	= 0x1207,

	/* MDIO command */
	HCLGE_OPC_MDIO_CONFIG		= 0x1900,

	/* QCN commands */
	HCLGE_OPC_QCN_MOD_CFG		= 0x1A01,
	HCLGE_OPC_QCN_GRP_TMPLT_CFG	= 0x1A02,
	HCLGE_OPC_QCN_SHAPPING_CFG	= 0x1A03,
	HCLGE_OPC_QCN_SHAPPING_BS_CFG	= 0x1A04,
	HCLGE_OPC_QCN_QSET_LINK_CFG	= 0x1A05,
	HCLGE_OPC_QCN_RP_STATUS_GET	= 0x1A06,
	HCLGE_OPC_QCN_AJUST_INIT	= 0x1A07,
	HCLGE_OPC_QCN_DFX_CNT_STATUS    = 0x1A08,

	/* Mailbox command */
	HCLGEVF_OPC_MBX_PF_TO_VF	= 0x2000,

	/* Led command */
	HCLGE_OPC_LED_STATUS_CFG	= 0xB000,

	/* clear hardware resource command */
	HCLGE_OPC_CLEAR_HW_RESOURCE	= 0x700B,

	/* NCL config command */
	HCLGE_OPC_QUERY_NCL_CONFIG	= 0x7011,

	/* IMP stats command */
	HCLGE_OPC_IMP_STATS_BD		= 0x7012,
	HCLGE_OPC_IMP_STATS_INFO		= 0x7013,
	HCLGE_OPC_IMP_COMPAT_CFG		= 0x701A,

	/* SFP command */
	HCLGE_OPC_GET_SFP_EEPROM	= 0x7100,
	HCLGE_OPC_GET_SFP_EXIST		= 0x7101,
	HCLGE_OPC_GET_SFP_INFO		= 0x7104,

	/* Error INT commands */
	HCLGE_MAC_COMMON_INT_EN		= 0x030E,
	HCLGE_TM_SCH_ECC_INT_EN		= 0x0829,
	HCLGE_SSU_ECC_INT_CMD		= 0x0989,
	HCLGE_SSU_COMMON_INT_CMD	= 0x098C,
	HCLGE_PPU_MPF_ECC_INT_CMD	= 0x0B40,
	HCLGE_PPU_MPF_OTHER_INT_CMD	= 0x0B41,
	HCLGE_PPU_PF_OTHER_INT_CMD	= 0x0B42,
	HCLGE_COMMON_ECC_INT_CFG	= 0x1505,
	HCLGE_QUERY_RAS_INT_STS_BD_NUM	= 0x1510,
	HCLGE_QUERY_CLEAR_MPF_RAS_INT	= 0x1511,
	HCLGE_QUERY_CLEAR_PF_RAS_INT	= 0x1512,
	HCLGE_QUERY_MSIX_INT_STS_BD_NUM	= 0x1513,
	HCLGE_QUERY_CLEAR_ALL_MPF_MSIX_INT	= 0x1514,
	HCLGE_QUERY_CLEAR_ALL_PF_MSIX_INT	= 0x1515,
	HCLGE_QUERY_ALL_ERR_BD_NUM		= 0x1516,
	HCLGE_QUERY_ALL_ERR_INFO		= 0x1517,
	HCLGE_CONFIG_ROCEE_RAS_INT_EN	= 0x1580,
	HCLGE_QUERY_CLEAR_ROCEE_RAS_INT = 0x1581,
	HCLGE_ROCEE_PF_RAS_INT_CMD	= 0x1584,
	HCLGE_QUERY_ROCEE_ECC_RAS_INFO_CMD	= 0x1585,
	HCLGE_QUERY_ROCEE_AXI_RAS_INFO_CMD	= 0x1586,
	HCLGE_IGU_EGU_TNL_INT_EN	= 0x1803,
	HCLGE_IGU_COMMON_INT_EN		= 0x1806,
	HCLGE_TM_QCN_MEM_INT_CFG	= 0x1A14,
	HCLGE_PPP_CMD0_INT_CMD		= 0x2100,
	HCLGE_PPP_CMD1_INT_CMD		= 0x2101,
	HCLGE_MAC_ETHERTYPE_IDX_RD      = 0x2105,
	HCLGE_NCSI_INT_EN		= 0x2401,

	/* PHY command */
	HCLGE_OPC_PHY_LINK_KSETTING	= 0x7025,
	HCLGE_OPC_PHY_REG		= 0x7026,

	/* Query link diagnosis info command */
	HCLGE_OPC_QUERY_LINK_DIAGNOSIS	= 0x702A,
};
=======
#define hclge_cmd_setup_basic_desc(desc, opcode, is_read) \
	hclge_comm_cmd_setup_basic_desc(desc, opcode, is_read)
>>>>>>> eb3cdb58

#define HCLGE_TQP_REG_OFFSET		0x80000
#define HCLGE_TQP_REG_SIZE		0x200

#define HCLGE_TQP_MAX_SIZE_DEV_V2	1024
#define HCLGE_TQP_EXT_REG_OFFSET	0x100

#define HCLGE_RCB_INIT_QUERY_TIMEOUT	10
#define HCLGE_RCB_INIT_FLAG_EN_B	0
#define HCLGE_RCB_INIT_FLAG_FINI_B	8
struct hclge_config_rcb_init_cmd {
	__le16 rcb_init_flag;
	u8 rsv[22];
};

struct hclge_tqp_map_cmd {
	__le16 tqp_id;	/* Absolute tqp id for in this pf */
	u8 tqp_vf;	/* VF id */
#define HCLGE_TQP_MAP_TYPE_PF		0
#define HCLGE_TQP_MAP_TYPE_VF		1
#define HCLGE_TQP_MAP_TYPE_B		0
#define HCLGE_TQP_MAP_EN_B		1
	u8 tqp_flag;	/* Indicate it's pf or vf tqp */
	__le16 tqp_vid; /* Virtual id in this pf/vf */
	u8 rsv[18];
};

#define HCLGE_VECTOR_ELEMENTS_PER_CMD	10

enum hclge_int_type {
	HCLGE_INT_TX,
	HCLGE_INT_RX,
	HCLGE_INT_EVENT,
};

struct hclge_ctrl_vector_chain_cmd {
#define HCLGE_VECTOR_ID_L_S	0
#define HCLGE_VECTOR_ID_L_M	GENMASK(7, 0)
	u8 int_vector_id_l;
	u8 int_cause_num;
#define HCLGE_INT_TYPE_S	0
#define HCLGE_INT_TYPE_M	GENMASK(1, 0)
#define HCLGE_TQP_ID_S		2
#define HCLGE_TQP_ID_M		GENMASK(12, 2)
#define HCLGE_INT_GL_IDX_S	13
#define HCLGE_INT_GL_IDX_M	GENMASK(14, 13)
	__le16 tqp_type_and_id[HCLGE_VECTOR_ELEMENTS_PER_CMD];
	u8 vfid;
#define HCLGE_VECTOR_ID_H_S	8
#define HCLGE_VECTOR_ID_H_M	GENMASK(15, 8)
	u8 int_vector_id_h;
};

#define HCLGE_MAX_TC_NUM		8
#define HCLGE_TC0_PRI_BUF_EN_B	15 /* Bit 15 indicate enable or not */
#define HCLGE_BUF_UNIT_S	7  /* Buf size is united by 128 bytes */
struct hclge_tx_buff_alloc_cmd {
	__le16 tx_pkt_buff[HCLGE_MAX_TC_NUM];
	u8 tx_buff_rsv[8];
};

struct hclge_rx_priv_buff_cmd {
	__le16 buf_num[HCLGE_MAX_TC_NUM];
	__le16 shared_buf;
	u8 rsv[6];
};

#define HCLGE_RX_PRIV_EN_B	15
#define HCLGE_TC_NUM_ONE_DESC	4
struct hclge_priv_wl {
	__le16 high;
	__le16 low;
};

struct hclge_rx_priv_wl_buf {
	struct hclge_priv_wl tc_wl[HCLGE_TC_NUM_ONE_DESC];
};

struct hclge_rx_com_thrd {
	struct hclge_priv_wl com_thrd[HCLGE_TC_NUM_ONE_DESC];
};

struct hclge_rx_com_wl {
	struct hclge_priv_wl com_wl;
};

struct hclge_waterline {
	u32 low;
	u32 high;
};

struct hclge_tc_thrd {
	u32 low;
	u32 high;
};

struct hclge_priv_buf {
	struct hclge_waterline wl;	/* Waterline for low and high */
	u32 buf_size;	/* TC private buffer size */
	u32 tx_buf_size;
	u32 enable;	/* Enable TC private buffer or not */
};

struct hclge_shared_buf {
	struct hclge_waterline self;
	struct hclge_tc_thrd tc_thrd[HCLGE_MAX_TC_NUM];
	u32 buf_size;
};

struct hclge_pkt_buf_alloc {
	struct hclge_priv_buf priv_buf[HCLGE_MAX_TC_NUM];
	struct hclge_shared_buf s_buf;
};

#define HCLGE_RX_COM_WL_EN_B	15
struct hclge_rx_com_wl_buf_cmd {
	__le16 high_wl;
	__le16 low_wl;
	u8 rsv[20];
};

#define HCLGE_RX_PKT_EN_B	15
struct hclge_rx_pkt_buf_cmd {
	__le16 high_pkt;
	__le16 low_pkt;
	u8 rsv[20];
};

#define HCLGE_PF_STATE_DONE_B	0
#define HCLGE_PF_STATE_MAIN_B	1
#define HCLGE_PF_STATE_BOND_B	2
#define HCLGE_PF_STATE_MAC_N_B	6
#define HCLGE_PF_MAC_NUM_MASK	0x3
#define HCLGE_PF_STATE_MAIN	BIT(HCLGE_PF_STATE_MAIN_B)
#define HCLGE_PF_STATE_DONE	BIT(HCLGE_PF_STATE_DONE_B)
#define HCLGE_VF_RST_STATUS_CMD	4

struct hclge_func_status_cmd {
	__le32  vf_rst_state[HCLGE_VF_RST_STATUS_CMD];
	u8 pf_state;
	u8 mac_id;
	u8 rsv1;
	u8 pf_cnt_in_mac;
	u8 pf_num;
	u8 vf_num;
	u8 rsv[2];
};

struct hclge_pf_res_cmd {
	__le16 tqp_num;
	__le16 buf_size;
	__le16 msixcap_localid_ba_nic;
	__le16 msixcap_localid_number_nic;
	__le16 pf_intr_vector_number_roce;
	__le16 pf_own_fun_number;
	__le16 tx_buf_size;
	__le16 dv_buf_size;
	__le16 ext_tqp_num;
	u8 rsv[6];
};

#define HCLGE_CFG_OFFSET_S	0
#define HCLGE_CFG_OFFSET_M	GENMASK(19, 0)
#define HCLGE_CFG_RD_LEN_S	24
#define HCLGE_CFG_RD_LEN_M	GENMASK(27, 24)
#define HCLGE_CFG_RD_LEN_BYTES	16
#define HCLGE_CFG_RD_LEN_UNIT	4

#define HCLGE_CFG_TC_NUM_S	8
#define HCLGE_CFG_TC_NUM_M	GENMASK(15, 8)
#define HCLGE_CFG_TQP_DESC_N_S	16
#define HCLGE_CFG_TQP_DESC_N_M	GENMASK(31, 16)
#define HCLGE_CFG_PHY_ADDR_S	0
#define HCLGE_CFG_PHY_ADDR_M	GENMASK(7, 0)
#define HCLGE_CFG_MEDIA_TP_S	8
#define HCLGE_CFG_MEDIA_TP_M	GENMASK(15, 8)
#define HCLGE_CFG_RX_BUF_LEN_S	16
#define HCLGE_CFG_RX_BUF_LEN_M	GENMASK(31, 16)
#define HCLGE_CFG_MAC_ADDR_H_S	0
#define HCLGE_CFG_MAC_ADDR_H_M	GENMASK(15, 0)
#define HCLGE_CFG_DEFAULT_SPEED_S	16
#define HCLGE_CFG_DEFAULT_SPEED_M	GENMASK(23, 16)
#define HCLGE_CFG_RSS_SIZE_S	24
#define HCLGE_CFG_RSS_SIZE_M	GENMASK(31, 24)
#define HCLGE_CFG_SPEED_ABILITY_S	0
#define HCLGE_CFG_SPEED_ABILITY_M	GENMASK(7, 0)
#define HCLGE_CFG_SPEED_ABILITY_EXT_S	10
#define HCLGE_CFG_SPEED_ABILITY_EXT_M	GENMASK(15, 10)
#define HCLGE_CFG_VLAN_FLTR_CAP_S	8
#define HCLGE_CFG_VLAN_FLTR_CAP_M	GENMASK(9, 8)
#define HCLGE_CFG_UMV_TBL_SPACE_S	16
#define HCLGE_CFG_UMV_TBL_SPACE_M	GENMASK(31, 16)
#define HCLGE_CFG_PF_RSS_SIZE_S		0
#define HCLGE_CFG_PF_RSS_SIZE_M		GENMASK(3, 0)
#define HCLGE_CFG_TX_SPARE_BUF_SIZE_S	4
#define HCLGE_CFG_TX_SPARE_BUF_SIZE_M	GENMASK(15, 4)

#define HCLGE_CFG_CMD_CNT		4

struct hclge_cfg_param_cmd {
	__le32 offset;
	__le32 rsv;
	__le32 param[HCLGE_CFG_CMD_CNT];
};

#define HCLGE_MAC_MODE		0x0
#define HCLGE_DESC_NUM		0x40

#define HCLGE_ALLOC_VALID_B	0
struct hclge_vf_num_cmd {
	u8 alloc_valid;
	u8 rsv[23];
};

#define HCLGE_RSS_DEFAULT_OUTPORT_B	4

#define HCLGE_RSS_CFG_TBL_SIZE_H	4
#define HCLGE_RSS_CFG_TBL_BW_L		8U

#define HCLGE_RSS_TC_OFFSET_S		0
#define HCLGE_RSS_TC_OFFSET_M		GENMASK(10, 0)
#define HCLGE_RSS_TC_SIZE_MSB_B		11
#define HCLGE_RSS_TC_SIZE_S		12
#define HCLGE_RSS_TC_SIZE_M		GENMASK(14, 12)
#define HCLGE_RSS_TC_SIZE_MSB_OFFSET	3
#define HCLGE_RSS_TC_VALID_B		15

#define HCLGE_LINK_STATUS_UP_B	0
#define HCLGE_LINK_STATUS_UP_M	BIT(HCLGE_LINK_STATUS_UP_B)
struct hclge_link_status_cmd {
	u8 status;
	u8 rsv[23];
};

/* for DEVICE_VERSION_V1/2, reference to promisc cmd byte8 */
#define HCLGE_PROMISC_EN_UC	1
#define HCLGE_PROMISC_EN_MC	2
#define HCLGE_PROMISC_EN_BC	3
#define HCLGE_PROMISC_TX_EN	4
#define HCLGE_PROMISC_RX_EN	5

/* for DEVICE_VERSION_V3, reference to promisc cmd byte10 */
#define HCLGE_PROMISC_UC_RX_EN	2
#define HCLGE_PROMISC_MC_RX_EN	3
#define HCLGE_PROMISC_BC_RX_EN	4
#define HCLGE_PROMISC_UC_TX_EN	5
#define HCLGE_PROMISC_MC_TX_EN	6
#define HCLGE_PROMISC_BC_TX_EN	7

struct hclge_promisc_cfg_cmd {
	u8 promisc;
	u8 vf_id;
	u8 extend_promisc;
	u8 rsv0[21];
};

enum hclge_promisc_type {
	HCLGE_UNICAST	= 1,
	HCLGE_MULTICAST	= 2,
	HCLGE_BROADCAST	= 3,
};

#define HCLGE_MAC_TX_EN_B	6
#define HCLGE_MAC_RX_EN_B	7
#define HCLGE_MAC_PAD_TX_B	11
#define HCLGE_MAC_PAD_RX_B	12
#define HCLGE_MAC_1588_TX_B	13
#define HCLGE_MAC_1588_RX_B	14
#define HCLGE_MAC_APP_LP_B	15
#define HCLGE_MAC_LINE_LP_B	16
#define HCLGE_MAC_FCS_TX_B	17
#define HCLGE_MAC_RX_OVERSIZE_TRUNCATE_B	18
#define HCLGE_MAC_RX_FCS_STRIP_B	19
#define HCLGE_MAC_RX_FCS_B	20
#define HCLGE_MAC_TX_UNDER_MIN_ERR_B		21
#define HCLGE_MAC_TX_OVERSIZE_TRUNCATE_B	22

struct hclge_config_mac_mode_cmd {
	__le32 txrx_pad_fcs_loop_en;
	u8 rsv[20];
};

struct hclge_pf_rst_sync_cmd {
#define HCLGE_PF_RST_ALL_VF_RDY_B	0
	u8 all_vf_ready;
	u8 rsv[23];
};

#define HCLGE_CFG_SPEED_S		0
#define HCLGE_CFG_SPEED_M		GENMASK(5, 0)

#define HCLGE_CFG_DUPLEX_B		7
#define HCLGE_CFG_DUPLEX_M		BIT(HCLGE_CFG_DUPLEX_B)

struct hclge_config_mac_speed_dup_cmd {
	u8 speed_dup;

#define HCLGE_CFG_MAC_SPEED_CHANGE_EN_B	0
	u8 mac_change_fec_en;
	u8 rsv[4];
	u8 lane_num;
	u8 rsv1[17];
};

#define HCLGE_TQP_ENABLE_B		0

#define HCLGE_MAC_CFG_AN_EN_B		0
#define HCLGE_MAC_CFG_AN_INT_EN_B	1
#define HCLGE_MAC_CFG_AN_INT_MSK_B	2
#define HCLGE_MAC_CFG_AN_INT_CLR_B	3
#define HCLGE_MAC_CFG_AN_RST_B		4

#define HCLGE_MAC_CFG_AN_EN	BIT(HCLGE_MAC_CFG_AN_EN_B)

struct hclge_config_auto_neg_cmd {
	__le32  cfg_an_cmd_flag;
	u8      rsv[20];
};

struct hclge_sfp_info_cmd {
	__le32 speed;
	u8 query_type; /* 0: sfp speed, 1: active speed */
	u8 active_fec;
	u8 autoneg; /* autoneg state */
	u8 autoneg_ability; /* whether support autoneg */
	__le32 speed_ability; /* speed ability for current media */
	__le32 module_type;
	u8 fec_ability;
	u8 lane_num;
	u8 rsv[6];
};

#define HCLGE_MAC_CFG_FEC_AUTO_EN_B	0
#define HCLGE_MAC_CFG_FEC_MODE_S	1
#define HCLGE_MAC_CFG_FEC_MODE_M	GENMASK(3, 1)
#define HCLGE_MAC_CFG_FEC_SET_DEF_B	0
#define HCLGE_MAC_CFG_FEC_CLR_DEF_B	1

#define HCLGE_MAC_FEC_OFF		0
#define HCLGE_MAC_FEC_BASER		1
#define HCLGE_MAC_FEC_RS		2
#define HCLGE_MAC_FEC_LLRS		3
struct hclge_config_fec_cmd {
	u8 fec_mode;
	u8 default_config;
	u8 rsv[22];
};

#define HCLGE_FEC_STATS_CMD_NUM 4

struct hclge_query_fec_stats_cmd {
	/* fec rs mode total stats */
	__le32 rs_fec_corr_blocks;
	__le32 rs_fec_uncorr_blocks;
	__le32 rs_fec_error_blocks;
	/* fec base-r mode per lanes stats */
	u8 base_r_lane_num;
	u8 rsv[3];
	__le32 base_r_fec_corr_blocks;
	__le32 base_r_fec_uncorr_blocks;
};

#define HCLGE_MAC_UPLINK_PORT		0x100

struct hclge_config_max_frm_size_cmd {
	__le16  max_frm_size;
	u8      min_frm_size;
	u8      rsv[21];
};

enum hclge_mac_vlan_tbl_opcode {
	HCLGE_MAC_VLAN_ADD,	/* Add new or modify mac_vlan */
	HCLGE_MAC_VLAN_UPDATE,  /* Modify other fields of this table */
	HCLGE_MAC_VLAN_REMOVE,  /* Remove a entry through mac_vlan key */
	HCLGE_MAC_VLAN_LKUP,    /* Lookup a entry through mac_vlan key */
};

enum hclge_mac_vlan_add_resp_code {
	HCLGE_ADD_UC_OVERFLOW = 2,	/* ADD failed for UC overflow */
	HCLGE_ADD_MC_OVERFLOW,		/* ADD failed for MC overflow */
};

#define HCLGE_MAC_VLAN_BIT0_EN_B	0
#define HCLGE_MAC_VLAN_BIT1_EN_B	1
#define HCLGE_MAC_EPORT_SW_EN_B		12
#define HCLGE_MAC_EPORT_TYPE_B		11
#define HCLGE_MAC_EPORT_VFID_S		3
#define HCLGE_MAC_EPORT_VFID_M		GENMASK(10, 3)
#define HCLGE_MAC_EPORT_PFID_S		0
#define HCLGE_MAC_EPORT_PFID_M		GENMASK(2, 0)
struct hclge_mac_vlan_tbl_entry_cmd {
	u8	flags;
	u8      resp_code;
	__le16  vlan_tag;
	__le32  mac_addr_hi32;
	__le16  mac_addr_lo16;
	__le16  rsv1;
	u8      entry_type;
	u8      mc_mac_en;
	__le16  egress_port;
	__le16  egress_queue;
	u8      rsv2[6];
};

#define HCLGE_UMV_SPC_ALC_B	0
struct hclge_umv_spc_alc_cmd {
	u8 allocate;
	u8 rsv1[3];
	__le32 space_size;
	u8 rsv2[16];
};

#define HCLGE_MAC_MGR_MASK_VLAN_B		BIT(0)
#define HCLGE_MAC_MGR_MASK_MAC_B		BIT(1)
#define HCLGE_MAC_MGR_MASK_ETHERTYPE_B		BIT(2)

struct hclge_mac_mgr_tbl_entry_cmd {
	u8      flags;
	u8      resp_code;
	__le16  vlan_tag;
	u8      mac_addr[ETH_ALEN];
	__le16  rsv1;
	__le16  ethter_type;
	__le16  egress_port;
	__le16  egress_queue;
	u8      sw_port_id_aware;
	u8      rsv2;
	u8      i_port_bitmap;
	u8      i_port_direction;
	u8      rsv3[2];
};

struct hclge_vlan_filter_ctrl_cmd {
	u8 vlan_type;
	u8 vlan_fe;
	u8 rsv1[2];
	u8 vf_id;
	u8 rsv2[19];
};

#define HCLGE_VLAN_ID_OFFSET_STEP	160
#define HCLGE_VLAN_BYTE_SIZE		8
#define	HCLGE_VLAN_OFFSET_BITMAP \
	(HCLGE_VLAN_ID_OFFSET_STEP / HCLGE_VLAN_BYTE_SIZE)

struct hclge_vlan_filter_pf_cfg_cmd {
	u8 vlan_offset;
	u8 vlan_cfg;
	u8 rsv[2];
	u8 vlan_offset_bitmap[HCLGE_VLAN_OFFSET_BITMAP];
};

#define HCLGE_MAX_VF_BYTES  16

struct hclge_vlan_filter_vf_cfg_cmd {
	__le16 vlan_id;
	u8  resp_code;
	u8  rsv;
	u8  vlan_cfg;
	u8  rsv1[3];
	u8  vf_bitmap[HCLGE_MAX_VF_BYTES];
};

#define HCLGE_INGRESS_BYPASS_B		0
struct hclge_port_vlan_filter_bypass_cmd {
	u8 bypass_state;
	u8 rsv1[3];
	u8 vf_id;
	u8 rsv2[19];
};

#define HCLGE_SWITCH_ANTI_SPOOF_B	0U
#define HCLGE_SWITCH_ALW_LPBK_B		1U
#define HCLGE_SWITCH_ALW_LCL_LPBK_B	2U
#define HCLGE_SWITCH_ALW_DST_OVRD_B	3U
#define HCLGE_SWITCH_NO_MASK		0x0
#define HCLGE_SWITCH_ANTI_SPOOF_MASK	0xFE
#define HCLGE_SWITCH_ALW_LPBK_MASK	0xFD
#define HCLGE_SWITCH_ALW_LCL_LPBK_MASK	0xFB
#define HCLGE_SWITCH_LW_DST_OVRD_MASK	0xF7

struct hclge_mac_vlan_switch_cmd {
	u8 roce_sel;
	u8 rsv1[3];
	__le32 func_id;
	u8 switch_param;
	u8 rsv2[3];
	u8 param_mask;
	u8 rsv3[11];
};

enum hclge_mac_vlan_cfg_sel {
	HCLGE_MAC_VLAN_NIC_SEL = 0,
	HCLGE_MAC_VLAN_ROCE_SEL,
};

#define HCLGE_ACCEPT_TAG1_B		0
#define HCLGE_ACCEPT_UNTAG1_B		1
#define HCLGE_PORT_INS_TAG1_EN_B	2
#define HCLGE_PORT_INS_TAG2_EN_B	3
#define HCLGE_CFG_NIC_ROCE_SEL_B	4
#define HCLGE_ACCEPT_TAG2_B		5
#define HCLGE_ACCEPT_UNTAG2_B		6
#define HCLGE_TAG_SHIFT_MODE_EN_B	7
#define HCLGE_VF_NUM_PER_BYTE		8

struct hclge_vport_vtag_tx_cfg_cmd {
	u8 vport_vlan_cfg;
	u8 vf_offset;
	u8 rsv1[2];
	__le16 def_vlan_tag1;
	__le16 def_vlan_tag2;
	u8 vf_bitmap[HCLGE_VF_NUM_PER_BYTE];
	u8 rsv2[8];
};

#define HCLGE_REM_TAG1_EN_B		0
#define HCLGE_REM_TAG2_EN_B		1
#define HCLGE_SHOW_TAG1_EN_B		2
#define HCLGE_SHOW_TAG2_EN_B		3
#define HCLGE_DISCARD_TAG1_EN_B		5
#define HCLGE_DISCARD_TAG2_EN_B		6
struct hclge_vport_vtag_rx_cfg_cmd {
	u8 vport_vlan_cfg;
	u8 vf_offset;
	u8 rsv1[6];
	u8 vf_bitmap[HCLGE_VF_NUM_PER_BYTE];
	u8 rsv2[8];
};

struct hclge_tx_vlan_type_cfg_cmd {
	__le16 ot_vlan_type;
	__le16 in_vlan_type;
	u8 rsv[20];
};

struct hclge_rx_vlan_type_cfg_cmd {
	__le16 ot_fst_vlan_type;
	__le16 ot_sec_vlan_type;
	__le16 in_fst_vlan_type;
	__le16 in_sec_vlan_type;
	u8 rsv[16];
};

struct hclge_cfg_com_tqp_queue_cmd {
	__le16 tqp_id;
	__le16 stream_id;
	u8 enable;
	u8 rsv[19];
};

struct hclge_cfg_tx_queue_pointer_cmd {
	__le16 tqp_id;
	__le16 tx_tail;
	__le16 tx_head;
	__le16 fbd_num;
	__le16 ring_offset;
	u8 rsv[14];
};

#pragma pack(1)
struct hclge_mac_ethertype_idx_rd_cmd {
	u8	flags;
	u8	resp_code;
	__le16  vlan_tag;
	u8      mac_addr[ETH_ALEN];
	__le16  index;
	__le16	ethter_type;
	__le16  egress_port;
	__le16  egress_queue;
	__le16  rev0;
	u8	i_port_bitmap;
	u8	i_port_direction;
	u8	rev1[2];
};

#pragma pack()

#define HCLGE_TSO_MSS_MIN_S	0
#define HCLGE_TSO_MSS_MIN_M	GENMASK(13, 0)

#define HCLGE_TSO_MSS_MAX_S	16
#define HCLGE_TSO_MSS_MAX_M	GENMASK(29, 16)

struct hclge_cfg_tso_status_cmd {
	__le16 tso_mss_min;
	__le16 tso_mss_max;
	u8 rsv[20];
};

#define HCLGE_GRO_EN_B		0
struct hclge_cfg_gro_status_cmd {
	u8 gro_en;
	u8 rsv[23];
};

#define HCLGE_TSO_MSS_MIN	256
#define HCLGE_TSO_MSS_MAX	9668

#define HCLGE_TQP_RESET_B	0
struct hclge_reset_tqp_queue_cmd {
	__le16 tqp_id;
	u8 reset_req;
	u8 ready_to_reset;
	u8 rsv[20];
};

#define HCLGE_CFG_RESET_MAC_B		3
#define HCLGE_CFG_RESET_FUNC_B		7
#define HCLGE_CFG_RESET_RCB_B		1
struct hclge_reset_cmd {
	u8 mac_func_reset;
	u8 fun_reset_vfid;
	u8 fun_reset_rcb;
	u8 rsv;
	__le16 fun_reset_rcb_vqid_start;
	__le16 fun_reset_rcb_vqid_num;
	u8 fun_reset_rcb_return_status;
	u8 rsv1[15];
};

#define HCLGE_PF_RESET_DONE_BIT		BIT(0)

struct hclge_pf_rst_done_cmd {
	u8 pf_rst_done;
	u8 rsv[23];
};

#define HCLGE_CMD_SERDES_SERIAL_INNER_LOOP_B	BIT(0)
#define HCLGE_CMD_SERDES_PARALLEL_INNER_LOOP_B	BIT(2)
#define HCLGE_CMD_GE_PHY_INNER_LOOP_B		BIT(3)
#define HCLGE_CMD_COMMON_LB_DONE_B		BIT(0)
#define HCLGE_CMD_COMMON_LB_SUCCESS_B		BIT(1)
struct hclge_common_lb_cmd {
	u8 mask;
	u8 enable;
	u8 result;
	u8 rsv[21];
};

#define HCLGE_DEFAULT_TX_BUF		0x4000	 /* 16k  bytes */
#define HCLGE_TOTAL_PKT_BUF		0x108000 /* 1.03125M bytes */
#define HCLGE_DEFAULT_DV		0xA000	 /* 40k byte */
#define HCLGE_DEFAULT_NON_DCB_DV	0x7800	/* 30K byte */
#define HCLGE_NON_DCB_ADDITIONAL_BUF	0x1400	/* 5120 byte */

<<<<<<< HEAD
#define HCLGE_TYPE_CRQ			0
#define HCLGE_TYPE_CSQ			1

/* this bit indicates that the driver is ready for hardware reset */
#define HCLGE_NIC_SW_RST_RDY_B		16
#define HCLGE_NIC_SW_RST_RDY		BIT(HCLGE_NIC_SW_RST_RDY_B)

#define HCLGE_NIC_CMQ_DESC_NUM		1024
#define HCLGE_NIC_CMQ_DESC_NUM_S	3

=======
>>>>>>> eb3cdb58
#define HCLGE_LED_LOCATE_STATE_S	0
#define HCLGE_LED_LOCATE_STATE_M	GENMASK(1, 0)

struct hclge_set_led_state_cmd {
	u8 rsv1[3];
	u8 locate_led_config;
	u8 rsv2[20];
};

struct hclge_get_fd_mode_cmd {
	u8 mode;
	u8 enable;
	u8 rsv[22];
};

struct hclge_get_fd_allocation_cmd {
	__le32 stage1_entry_num;
	__le32 stage2_entry_num;
	__le16 stage1_counter_num;
	__le16 stage2_counter_num;
	u8 rsv[12];
};

struct hclge_set_fd_key_config_cmd {
	u8 stage;
	u8 key_select;
	u8 inner_sipv6_word_en;
	u8 inner_dipv6_word_en;
	u8 outer_sipv6_word_en;
	u8 outer_dipv6_word_en;
	u8 rsv1[2];
	__le32 tuple_mask;
	__le32 meta_data_mask;
	u8 rsv2[8];
};

#define HCLGE_FD_EPORT_SW_EN_B		0
struct hclge_fd_tcam_config_1_cmd {
	u8 stage;
	u8 xy_sel;
	u8 port_info;
	u8 rsv1[1];
	__le32 index;
	u8 entry_vld;
	u8 rsv2[7];
	u8 tcam_data[8];
};

struct hclge_fd_tcam_config_2_cmd {
	u8 tcam_data[24];
};

struct hclge_fd_tcam_config_3_cmd {
	u8 tcam_data[20];
	u8 rsv[4];
};

#define HCLGE_FD_AD_DROP_B		0
#define HCLGE_FD_AD_DIRECT_QID_B	1
#define HCLGE_FD_AD_QID_S		2
#define HCLGE_FD_AD_QID_M		GENMASK(11, 2)
#define HCLGE_FD_AD_USE_COUNTER_B	12
#define HCLGE_FD_AD_COUNTER_NUM_S	13
#define HCLGE_FD_AD_COUNTER_NUM_M	GENMASK(20, 13)
#define HCLGE_FD_AD_NXT_STEP_B		20
#define HCLGE_FD_AD_NXT_KEY_S		21
#define HCLGE_FD_AD_NXT_KEY_M		GENMASK(25, 21)
#define HCLGE_FD_AD_WR_RULE_ID_B	0
#define HCLGE_FD_AD_RULE_ID_S		1
#define HCLGE_FD_AD_RULE_ID_M		GENMASK(12, 1)
#define HCLGE_FD_AD_TC_OVRD_B		16
#define HCLGE_FD_AD_TC_SIZE_S		17
#define HCLGE_FD_AD_TC_SIZE_M		GENMASK(20, 17)

struct hclge_fd_ad_config_cmd {
	u8 stage;
	u8 rsv1[3];
	__le32 index;
	__le64 ad_data;
	u8 rsv2[8];
};

struct hclge_fd_ad_cnt_read_cmd {
	u8 rsv0[4];
	__le16 index;
	u8 rsv1[2];
	__le64 cnt;
	u8 rsv2[8];
};

#define HCLGE_FD_USER_DEF_OFT_S		0
#define HCLGE_FD_USER_DEF_OFT_M		GENMASK(14, 0)
#define HCLGE_FD_USER_DEF_EN_B		15
struct hclge_fd_user_def_cfg_cmd {
	__le16 ol2_cfg;
	__le16 l2_cfg;
	__le16 ol3_cfg;
	__le16 l3_cfg;
	__le16 ol4_cfg;
	__le16 l4_cfg;
	u8 rsv[12];
};

struct hclge_get_imp_bd_cmd {
	__le32 bd_num;
	u8 rsv[20];
};

struct hclge_query_ppu_pf_other_int_dfx_cmd {
	__le16 over_8bd_no_fe_qid;
	__le16 over_8bd_no_fe_vf_id;
	__le16 tso_mss_cmp_min_err_qid;
	__le16 tso_mss_cmp_min_err_vf_id;
	__le16 tso_mss_cmp_max_err_qid;
	__le16 tso_mss_cmp_max_err_vf_id;
	__le16 tx_rd_fbd_poison_qid;
	__le16 tx_rd_fbd_poison_vf_id;
	__le16 rx_rd_fbd_poison_qid;
	__le16 rx_rd_fbd_poison_vf_id;
	u8 rsv[4];
};

<<<<<<< HEAD
#define HCLGE_LINK_EVENT_REPORT_EN_B	0
#define HCLGE_NCSI_ERROR_REPORT_EN_B	1
#define HCLGE_PHY_IMP_EN_B		2
#define HCLGE_MAC_STATS_EXT_EN_B	3
#define HCLGE_SYNC_RX_RING_HEAD_EN_B	4
struct hclge_firmware_compat_cmd {
	__le32 compat;
	u8 rsv[20];
};

=======
>>>>>>> eb3cdb58
#define HCLGE_SFP_INFO_CMD_NUM	6
#define HCLGE_SFP_INFO_BD0_LEN	20
#define HCLGE_SFP_INFO_BDX_LEN	24
#define HCLGE_SFP_INFO_MAX_LEN \
	(HCLGE_SFP_INFO_BD0_LEN + \
	(HCLGE_SFP_INFO_CMD_NUM - 1) * HCLGE_SFP_INFO_BDX_LEN)

struct hclge_sfp_info_bd0_cmd {
	__le16 offset;
	__le16 read_len;
	u8 data[HCLGE_SFP_INFO_BD0_LEN];
};

#define HCLGE_QUERY_DEV_SPECS_BD_NUM		4

struct hclge_dev_specs_0_cmd {
	__le32 rsv0;
	__le32 mac_entry_num;
	__le32 mng_entry_num;
	__le16 rss_ind_tbl_size;
	__le16 rss_key_size;
	__le16 int_ql_max;
	u8 max_non_tso_bd_num;
	u8 rsv1;
	__le32 max_tm_rate;
};

#define HCLGE_DEF_MAX_INT_GL		0x1FE0U

struct hclge_dev_specs_1_cmd {
	__le16 max_frm_size;
	__le16 max_qset_num;
	__le16 max_int_gl;
	u8 rsv0[2];
	__le16 umv_size;
	__le16 mc_mac_size;
	u8 rsv1[12];
};

/* mac speed type defined in firmware command */
enum HCLGE_FIRMWARE_MAC_SPEED {
	HCLGE_FW_MAC_SPEED_1G,
	HCLGE_FW_MAC_SPEED_10G,
	HCLGE_FW_MAC_SPEED_25G,
	HCLGE_FW_MAC_SPEED_40G,
	HCLGE_FW_MAC_SPEED_50G,
	HCLGE_FW_MAC_SPEED_100G,
	HCLGE_FW_MAC_SPEED_10M,
	HCLGE_FW_MAC_SPEED_100M,
	HCLGE_FW_MAC_SPEED_200G,
};

#define HCLGE_PHY_LINK_SETTING_BD_NUM		2

struct hclge_phy_link_ksetting_0_cmd {
	__le32 speed;
	u8 duplex;
	u8 autoneg;
	u8 eth_tp_mdix;
	u8 eth_tp_mdix_ctrl;
	u8 port;
	u8 transceiver;
	u8 phy_address;
	u8 rsv;
	__le32 supported;
	__le32 advertising;
	__le32 lp_advertising;
};

struct hclge_phy_link_ksetting_1_cmd {
	u8 master_slave_cfg;
	u8 master_slave_state;
	u8 rsv[22];
};

struct hclge_phy_reg_cmd {
	__le16 reg_addr;
	u8 rsv0[2];
	__le16 reg_val;
	u8 rsv1[18];
};

<<<<<<< HEAD
/* capabilities bits map between imp firmware and local driver */
struct hclge_caps_bit_map {
	u16 imp_bit;
	u16 local_bit;
};

int hclge_cmd_init(struct hclge_dev *hdev);
static inline void hclge_write_reg(void __iomem *base, u32 reg, u32 value)
{
	writel(value, base + reg);
}

#define hclge_write_dev(a, reg, value) \
	hclge_write_reg((a)->io_base, reg, value)
#define hclge_read_dev(a, reg) \
	hclge_read_reg((a)->io_base, reg)

static inline u32 hclge_read_reg(u8 __iomem *base, u32 reg)
{
	u8 __iomem *reg_addr = READ_ONCE(base);

	return readl(reg_addr + reg);
}
=======
struct hclge_wol_cfg_cmd {
	__le32 wake_on_lan_mode;
	u8 sopass[SOPASS_MAX];
	u8 sopass_size;
	u8 rsv[13];
};
>>>>>>> eb3cdb58

struct hclge_query_wol_supported_cmd {
	__le32 supported_wake_mode;
	u8 rsv[20];
};

struct hclge_hw;
int hclge_cmd_send(struct hclge_hw *hw, struct hclge_desc *desc, int num);
enum hclge_comm_cmd_status hclge_cmd_mdio_write(struct hclge_hw *hw,
						struct hclge_desc *desc);
enum hclge_comm_cmd_status hclge_cmd_mdio_read(struct hclge_hw *hw,
					       struct hclge_desc *desc);
#endif<|MERGE_RESOLUTION|>--- conflicted
+++ resolved
@@ -20,267 +20,8 @@
 	char name[HNAE3_INT_NAME_LEN];
 };
 
-<<<<<<< HEAD
-struct hclge_cmq {
-	struct hclge_cmq_ring csq;
-	struct hclge_cmq_ring crq;
-	u16 tx_timeout;
-	enum hclge_cmd_status last_status;
-};
-
-#define HCLGE_CMD_FLAG_IN	BIT(0)
-#define HCLGE_CMD_FLAG_OUT	BIT(1)
-#define HCLGE_CMD_FLAG_NEXT	BIT(2)
-#define HCLGE_CMD_FLAG_WR	BIT(3)
-#define HCLGE_CMD_FLAG_NO_INTR	BIT(4)
-#define HCLGE_CMD_FLAG_ERR_INTR	BIT(5)
-
-enum hclge_opcode_type {
-	/* Generic commands */
-	HCLGE_OPC_QUERY_FW_VER		= 0x0001,
-	HCLGE_OPC_CFG_RST_TRIGGER	= 0x0020,
-	HCLGE_OPC_GBL_RST_STATUS	= 0x0021,
-	HCLGE_OPC_QUERY_FUNC_STATUS	= 0x0022,
-	HCLGE_OPC_QUERY_PF_RSRC		= 0x0023,
-	HCLGE_OPC_QUERY_VF_RSRC		= 0x0024,
-	HCLGE_OPC_GET_CFG_PARAM		= 0x0025,
-	HCLGE_OPC_PF_RST_DONE		= 0x0026,
-	HCLGE_OPC_QUERY_VF_RST_RDY	= 0x0027,
-
-	HCLGE_OPC_STATS_64_BIT		= 0x0030,
-	HCLGE_OPC_STATS_32_BIT		= 0x0031,
-	HCLGE_OPC_STATS_MAC		= 0x0032,
-	HCLGE_OPC_QUERY_MAC_REG_NUM	= 0x0033,
-	HCLGE_OPC_STATS_MAC_ALL		= 0x0034,
-
-	HCLGE_OPC_QUERY_REG_NUM		= 0x0040,
-	HCLGE_OPC_QUERY_32_BIT_REG	= 0x0041,
-	HCLGE_OPC_QUERY_64_BIT_REG	= 0x0042,
-	HCLGE_OPC_DFX_BD_NUM		= 0x0043,
-	HCLGE_OPC_DFX_BIOS_COMMON_REG	= 0x0044,
-	HCLGE_OPC_DFX_SSU_REG_0		= 0x0045,
-	HCLGE_OPC_DFX_SSU_REG_1		= 0x0046,
-	HCLGE_OPC_DFX_IGU_EGU_REG	= 0x0047,
-	HCLGE_OPC_DFX_RPU_REG_0		= 0x0048,
-	HCLGE_OPC_DFX_RPU_REG_1		= 0x0049,
-	HCLGE_OPC_DFX_NCSI_REG		= 0x004A,
-	HCLGE_OPC_DFX_RTC_REG		= 0x004B,
-	HCLGE_OPC_DFX_PPP_REG		= 0x004C,
-	HCLGE_OPC_DFX_RCB_REG		= 0x004D,
-	HCLGE_OPC_DFX_TQP_REG		= 0x004E,
-	HCLGE_OPC_DFX_SSU_REG_2		= 0x004F,
-
-	HCLGE_OPC_QUERY_DEV_SPECS	= 0x0050,
-
-	/* MAC command */
-	HCLGE_OPC_CONFIG_MAC_MODE	= 0x0301,
-	HCLGE_OPC_CONFIG_AN_MODE	= 0x0304,
-	HCLGE_OPC_QUERY_LINK_STATUS	= 0x0307,
-	HCLGE_OPC_CONFIG_MAX_FRM_SIZE	= 0x0308,
-	HCLGE_OPC_CONFIG_SPEED_DUP	= 0x0309,
-	HCLGE_OPC_QUERY_MAC_TNL_INT	= 0x0310,
-	HCLGE_OPC_MAC_TNL_INT_EN	= 0x0311,
-	HCLGE_OPC_CLEAR_MAC_TNL_INT	= 0x0312,
-	HCLGE_OPC_COMMON_LOOPBACK       = 0x0315,
-	HCLGE_OPC_CONFIG_FEC_MODE	= 0x031A,
-
-	/* PTP commands */
-	HCLGE_OPC_PTP_INT_EN		= 0x0501,
-	HCLGE_OPC_PTP_MODE_CFG		= 0x0507,
-
-	/* PFC/Pause commands */
-	HCLGE_OPC_CFG_MAC_PAUSE_EN      = 0x0701,
-	HCLGE_OPC_CFG_PFC_PAUSE_EN      = 0x0702,
-	HCLGE_OPC_CFG_MAC_PARA          = 0x0703,
-	HCLGE_OPC_CFG_PFC_PARA          = 0x0704,
-	HCLGE_OPC_QUERY_MAC_TX_PKT_CNT  = 0x0705,
-	HCLGE_OPC_QUERY_MAC_RX_PKT_CNT  = 0x0706,
-	HCLGE_OPC_QUERY_PFC_TX_PKT_CNT  = 0x0707,
-	HCLGE_OPC_QUERY_PFC_RX_PKT_CNT  = 0x0708,
-	HCLGE_OPC_PRI_TO_TC_MAPPING     = 0x0709,
-	HCLGE_OPC_QOS_MAP               = 0x070A,
-
-	/* ETS/scheduler commands */
-	HCLGE_OPC_TM_PG_TO_PRI_LINK	= 0x0804,
-	HCLGE_OPC_TM_QS_TO_PRI_LINK     = 0x0805,
-	HCLGE_OPC_TM_NQ_TO_QS_LINK      = 0x0806,
-	HCLGE_OPC_TM_RQ_TO_QS_LINK      = 0x0807,
-	HCLGE_OPC_TM_PORT_WEIGHT        = 0x0808,
-	HCLGE_OPC_TM_PG_WEIGHT          = 0x0809,
-	HCLGE_OPC_TM_QS_WEIGHT          = 0x080A,
-	HCLGE_OPC_TM_PRI_WEIGHT         = 0x080B,
-	HCLGE_OPC_TM_PRI_C_SHAPPING     = 0x080C,
-	HCLGE_OPC_TM_PRI_P_SHAPPING     = 0x080D,
-	HCLGE_OPC_TM_PG_C_SHAPPING      = 0x080E,
-	HCLGE_OPC_TM_PG_P_SHAPPING      = 0x080F,
-	HCLGE_OPC_TM_PORT_SHAPPING      = 0x0810,
-	HCLGE_OPC_TM_PG_SCH_MODE_CFG    = 0x0812,
-	HCLGE_OPC_TM_PRI_SCH_MODE_CFG   = 0x0813,
-	HCLGE_OPC_TM_QS_SCH_MODE_CFG    = 0x0814,
-	HCLGE_OPC_TM_BP_TO_QSET_MAPPING = 0x0815,
-	HCLGE_OPC_TM_NODES		= 0x0816,
-	HCLGE_OPC_ETS_TC_WEIGHT		= 0x0843,
-	HCLGE_OPC_QSET_DFX_STS		= 0x0844,
-	HCLGE_OPC_PRI_DFX_STS		= 0x0845,
-	HCLGE_OPC_PG_DFX_STS		= 0x0846,
-	HCLGE_OPC_PORT_DFX_STS		= 0x0847,
-	HCLGE_OPC_SCH_NQ_CNT		= 0x0848,
-	HCLGE_OPC_SCH_RQ_CNT		= 0x0849,
-	HCLGE_OPC_TM_INTERNAL_STS	= 0x0850,
-	HCLGE_OPC_TM_INTERNAL_CNT	= 0x0851,
-	HCLGE_OPC_TM_INTERNAL_STS_1	= 0x0852,
-
-	/* Packet buffer allocate commands */
-	HCLGE_OPC_TX_BUFF_ALLOC		= 0x0901,
-	HCLGE_OPC_RX_PRIV_BUFF_ALLOC	= 0x0902,
-	HCLGE_OPC_RX_PRIV_WL_ALLOC	= 0x0903,
-	HCLGE_OPC_RX_COM_THRD_ALLOC	= 0x0904,
-	HCLGE_OPC_RX_COM_WL_ALLOC	= 0x0905,
-	HCLGE_OPC_RX_GBL_PKT_CNT	= 0x0906,
-
-	/* TQP management command */
-	HCLGE_OPC_SET_TQP_MAP		= 0x0A01,
-
-	/* TQP commands */
-	HCLGE_OPC_CFG_TX_QUEUE		= 0x0B01,
-	HCLGE_OPC_QUERY_TX_POINTER	= 0x0B02,
-	HCLGE_OPC_QUERY_TX_STATS	= 0x0B03,
-	HCLGE_OPC_TQP_TX_QUEUE_TC	= 0x0B04,
-	HCLGE_OPC_CFG_RX_QUEUE		= 0x0B11,
-	HCLGE_OPC_QUERY_RX_POINTER	= 0x0B12,
-	HCLGE_OPC_QUERY_RX_STATS	= 0x0B13,
-	HCLGE_OPC_STASH_RX_QUEUE_LRO	= 0x0B16,
-	HCLGE_OPC_CFG_RX_QUEUE_LRO	= 0x0B17,
-	HCLGE_OPC_CFG_COM_TQP_QUEUE	= 0x0B20,
-	HCLGE_OPC_RESET_TQP_QUEUE	= 0x0B22,
-
-	/* PPU commands */
-	HCLGE_OPC_PPU_PF_OTHER_INT_DFX	= 0x0B4A,
-
-	/* TSO command */
-	HCLGE_OPC_TSO_GENERIC_CONFIG	= 0x0C01,
-	HCLGE_OPC_GRO_GENERIC_CONFIG    = 0x0C10,
-
-	/* RSS commands */
-	HCLGE_OPC_RSS_GENERIC_CONFIG	= 0x0D01,
-	HCLGE_OPC_RSS_INDIR_TABLE	= 0x0D07,
-	HCLGE_OPC_RSS_TC_MODE		= 0x0D08,
-	HCLGE_OPC_RSS_INPUT_TUPLE	= 0x0D02,
-
-	/* Promisuous mode command */
-	HCLGE_OPC_CFG_PROMISC_MODE	= 0x0E01,
-
-	/* Vlan offload commands */
-	HCLGE_OPC_VLAN_PORT_TX_CFG	= 0x0F01,
-	HCLGE_OPC_VLAN_PORT_RX_CFG	= 0x0F02,
-
-	/* Interrupts commands */
-	HCLGE_OPC_ADD_RING_TO_VECTOR	= 0x1503,
-	HCLGE_OPC_DEL_RING_TO_VECTOR	= 0x1504,
-
-	/* MAC commands */
-	HCLGE_OPC_MAC_VLAN_ADD		    = 0x1000,
-	HCLGE_OPC_MAC_VLAN_REMOVE	    = 0x1001,
-	HCLGE_OPC_MAC_VLAN_TYPE_ID	    = 0x1002,
-	HCLGE_OPC_MAC_VLAN_INSERT	    = 0x1003,
-	HCLGE_OPC_MAC_VLAN_ALLOCATE	    = 0x1004,
-	HCLGE_OPC_MAC_ETHTYPE_ADD	    = 0x1010,
-	HCLGE_OPC_MAC_ETHTYPE_REMOVE	= 0x1011,
-
-	/* MAC VLAN commands */
-	HCLGE_OPC_MAC_VLAN_SWITCH_PARAM	= 0x1033,
-
-	/* VLAN commands */
-	HCLGE_OPC_VLAN_FILTER_CTRL	    = 0x1100,
-	HCLGE_OPC_VLAN_FILTER_PF_CFG	= 0x1101,
-	HCLGE_OPC_VLAN_FILTER_VF_CFG	= 0x1102,
-	HCLGE_OPC_PORT_VLAN_BYPASS	= 0x1103,
-
-	/* Flow Director commands */
-	HCLGE_OPC_FD_MODE_CTRL		= 0x1200,
-	HCLGE_OPC_FD_GET_ALLOCATION	= 0x1201,
-	HCLGE_OPC_FD_KEY_CONFIG		= 0x1202,
-	HCLGE_OPC_FD_TCAM_OP		= 0x1203,
-	HCLGE_OPC_FD_AD_OP		= 0x1204,
-	HCLGE_OPC_FD_CNT_OP		= 0x1205,
-	HCLGE_OPC_FD_USER_DEF_OP	= 0x1207,
-
-	/* MDIO command */
-	HCLGE_OPC_MDIO_CONFIG		= 0x1900,
-
-	/* QCN commands */
-	HCLGE_OPC_QCN_MOD_CFG		= 0x1A01,
-	HCLGE_OPC_QCN_GRP_TMPLT_CFG	= 0x1A02,
-	HCLGE_OPC_QCN_SHAPPING_CFG	= 0x1A03,
-	HCLGE_OPC_QCN_SHAPPING_BS_CFG	= 0x1A04,
-	HCLGE_OPC_QCN_QSET_LINK_CFG	= 0x1A05,
-	HCLGE_OPC_QCN_RP_STATUS_GET	= 0x1A06,
-	HCLGE_OPC_QCN_AJUST_INIT	= 0x1A07,
-	HCLGE_OPC_QCN_DFX_CNT_STATUS    = 0x1A08,
-
-	/* Mailbox command */
-	HCLGEVF_OPC_MBX_PF_TO_VF	= 0x2000,
-
-	/* Led command */
-	HCLGE_OPC_LED_STATUS_CFG	= 0xB000,
-
-	/* clear hardware resource command */
-	HCLGE_OPC_CLEAR_HW_RESOURCE	= 0x700B,
-
-	/* NCL config command */
-	HCLGE_OPC_QUERY_NCL_CONFIG	= 0x7011,
-
-	/* IMP stats command */
-	HCLGE_OPC_IMP_STATS_BD		= 0x7012,
-	HCLGE_OPC_IMP_STATS_INFO		= 0x7013,
-	HCLGE_OPC_IMP_COMPAT_CFG		= 0x701A,
-
-	/* SFP command */
-	HCLGE_OPC_GET_SFP_EEPROM	= 0x7100,
-	HCLGE_OPC_GET_SFP_EXIST		= 0x7101,
-	HCLGE_OPC_GET_SFP_INFO		= 0x7104,
-
-	/* Error INT commands */
-	HCLGE_MAC_COMMON_INT_EN		= 0x030E,
-	HCLGE_TM_SCH_ECC_INT_EN		= 0x0829,
-	HCLGE_SSU_ECC_INT_CMD		= 0x0989,
-	HCLGE_SSU_COMMON_INT_CMD	= 0x098C,
-	HCLGE_PPU_MPF_ECC_INT_CMD	= 0x0B40,
-	HCLGE_PPU_MPF_OTHER_INT_CMD	= 0x0B41,
-	HCLGE_PPU_PF_OTHER_INT_CMD	= 0x0B42,
-	HCLGE_COMMON_ECC_INT_CFG	= 0x1505,
-	HCLGE_QUERY_RAS_INT_STS_BD_NUM	= 0x1510,
-	HCLGE_QUERY_CLEAR_MPF_RAS_INT	= 0x1511,
-	HCLGE_QUERY_CLEAR_PF_RAS_INT	= 0x1512,
-	HCLGE_QUERY_MSIX_INT_STS_BD_NUM	= 0x1513,
-	HCLGE_QUERY_CLEAR_ALL_MPF_MSIX_INT	= 0x1514,
-	HCLGE_QUERY_CLEAR_ALL_PF_MSIX_INT	= 0x1515,
-	HCLGE_QUERY_ALL_ERR_BD_NUM		= 0x1516,
-	HCLGE_QUERY_ALL_ERR_INFO		= 0x1517,
-	HCLGE_CONFIG_ROCEE_RAS_INT_EN	= 0x1580,
-	HCLGE_QUERY_CLEAR_ROCEE_RAS_INT = 0x1581,
-	HCLGE_ROCEE_PF_RAS_INT_CMD	= 0x1584,
-	HCLGE_QUERY_ROCEE_ECC_RAS_INFO_CMD	= 0x1585,
-	HCLGE_QUERY_ROCEE_AXI_RAS_INFO_CMD	= 0x1586,
-	HCLGE_IGU_EGU_TNL_INT_EN	= 0x1803,
-	HCLGE_IGU_COMMON_INT_EN		= 0x1806,
-	HCLGE_TM_QCN_MEM_INT_CFG	= 0x1A14,
-	HCLGE_PPP_CMD0_INT_CMD		= 0x2100,
-	HCLGE_PPP_CMD1_INT_CMD		= 0x2101,
-	HCLGE_MAC_ETHERTYPE_IDX_RD      = 0x2105,
-	HCLGE_NCSI_INT_EN		= 0x2401,
-
-	/* PHY command */
-	HCLGE_OPC_PHY_LINK_KSETTING	= 0x7025,
-	HCLGE_OPC_PHY_REG		= 0x7026,
-
-	/* Query link diagnosis info command */
-	HCLGE_OPC_QUERY_LINK_DIAGNOSIS	= 0x702A,
-};
-=======
 #define hclge_cmd_setup_basic_desc(desc, opcode, is_read) \
 	hclge_comm_cmd_setup_basic_desc(desc, opcode, is_read)
->>>>>>> eb3cdb58
 
 #define HCLGE_TQP_REG_OFFSET		0x80000
 #define HCLGE_TQP_REG_SIZE		0x200
@@ -927,19 +668,6 @@
 #define HCLGE_DEFAULT_NON_DCB_DV	0x7800	/* 30K byte */
 #define HCLGE_NON_DCB_ADDITIONAL_BUF	0x1400	/* 5120 byte */
 
-<<<<<<< HEAD
-#define HCLGE_TYPE_CRQ			0
-#define HCLGE_TYPE_CSQ			1
-
-/* this bit indicates that the driver is ready for hardware reset */
-#define HCLGE_NIC_SW_RST_RDY_B		16
-#define HCLGE_NIC_SW_RST_RDY		BIT(HCLGE_NIC_SW_RST_RDY_B)
-
-#define HCLGE_NIC_CMQ_DESC_NUM		1024
-#define HCLGE_NIC_CMQ_DESC_NUM_S	3
-
-=======
->>>>>>> eb3cdb58
 #define HCLGE_LED_LOCATE_STATE_S	0
 #define HCLGE_LED_LOCATE_STATE_M	GENMASK(1, 0)
 
@@ -1062,19 +790,6 @@
 	u8 rsv[4];
 };
 
-<<<<<<< HEAD
-#define HCLGE_LINK_EVENT_REPORT_EN_B	0
-#define HCLGE_NCSI_ERROR_REPORT_EN_B	1
-#define HCLGE_PHY_IMP_EN_B		2
-#define HCLGE_MAC_STATS_EXT_EN_B	3
-#define HCLGE_SYNC_RX_RING_HEAD_EN_B	4
-struct hclge_firmware_compat_cmd {
-	__le32 compat;
-	u8 rsv[20];
-};
-
-=======
->>>>>>> eb3cdb58
 #define HCLGE_SFP_INFO_CMD_NUM	6
 #define HCLGE_SFP_INFO_BD0_LEN	20
 #define HCLGE_SFP_INFO_BDX_LEN	24
@@ -1157,38 +872,12 @@
 	u8 rsv1[18];
 };
 
-<<<<<<< HEAD
-/* capabilities bits map between imp firmware and local driver */
-struct hclge_caps_bit_map {
-	u16 imp_bit;
-	u16 local_bit;
-};
-
-int hclge_cmd_init(struct hclge_dev *hdev);
-static inline void hclge_write_reg(void __iomem *base, u32 reg, u32 value)
-{
-	writel(value, base + reg);
-}
-
-#define hclge_write_dev(a, reg, value) \
-	hclge_write_reg((a)->io_base, reg, value)
-#define hclge_read_dev(a, reg) \
-	hclge_read_reg((a)->io_base, reg)
-
-static inline u32 hclge_read_reg(u8 __iomem *base, u32 reg)
-{
-	u8 __iomem *reg_addr = READ_ONCE(base);
-
-	return readl(reg_addr + reg);
-}
-=======
 struct hclge_wol_cfg_cmd {
 	__le32 wake_on_lan_mode;
 	u8 sopass[SOPASS_MAX];
 	u8 sopass_size;
 	u8 rsv[13];
 };
->>>>>>> eb3cdb58
 
 struct hclge_query_wol_supported_cmd {
 	__le32 supported_wake_mode;
