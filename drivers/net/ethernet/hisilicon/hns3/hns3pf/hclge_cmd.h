/* SPDX-License-Identifier: GPL-2.0+ */
// Copyright (c) 2016-2017 Hisilicon Limited.

#ifndef __HCLGE_CMD_H
#define __HCLGE_CMD_H
#include <linux/types.h>
#include <linux/io.h>
#include <linux/etherdevice.h>
#include "hnae3.h"
#include "hclge_comm_cmd.h"

struct hclge_dev;

#define HCLGE_CMDQ_RX_INVLD_B		0
#define HCLGE_CMDQ_RX_OUTVLD_B		1

struct hclge_misc_vector {
	u8 __iomem *addr;
	int vector_irq;
	char name[HNAE3_INT_NAME_LEN];
};

#define hclge_cmd_setup_basic_desc(desc, opcode, is_read) \
	hclge_comm_cmd_setup_basic_desc(desc, opcode, is_read)

#define HCLGE_TQP_REG_OFFSET		0x80000
#define HCLGE_TQP_REG_SIZE		0x200

#define HCLGE_TQP_MAX_SIZE_DEV_V2	1024
#define HCLGE_TQP_EXT_REG_OFFSET	0x100

#define HCLGE_RCB_INIT_QUERY_TIMEOUT	10
#define HCLGE_RCB_INIT_FLAG_EN_B	0
#define HCLGE_RCB_INIT_FLAG_FINI_B	8
struct hclge_config_rcb_init_cmd {
	__le16 rcb_init_flag;
	u8 rsv[22];
};

struct hclge_tqp_map_cmd {
	__le16 tqp_id;	/* Absolute tqp id for in this pf */
	u8 tqp_vf;	/* VF id */
#define HCLGE_TQP_MAP_TYPE_PF		0
#define HCLGE_TQP_MAP_TYPE_VF		1
#define HCLGE_TQP_MAP_TYPE_B		0
#define HCLGE_TQP_MAP_EN_B		1
	u8 tqp_flag;	/* Indicate it's pf or vf tqp */
	__le16 tqp_vid; /* Virtual id in this pf/vf */
	u8 rsv[18];
};

#define HCLGE_VECTOR_ELEMENTS_PER_CMD	10

enum hclge_int_type {
	HCLGE_INT_TX,
	HCLGE_INT_RX,
	HCLGE_INT_EVENT,
};

struct hclge_ctrl_vector_chain_cmd {
#define HCLGE_VECTOR_ID_L_S	0
#define HCLGE_VECTOR_ID_L_M	GENMASK(7, 0)
	u8 int_vector_id_l;
	u8 int_cause_num;
#define HCLGE_INT_TYPE_S	0
#define HCLGE_INT_TYPE_M	GENMASK(1, 0)
#define HCLGE_TQP_ID_S		2
#define HCLGE_TQP_ID_M		GENMASK(12, 2)
#define HCLGE_INT_GL_IDX_S	13
#define HCLGE_INT_GL_IDX_M	GENMASK(14, 13)
	__le16 tqp_type_and_id[HCLGE_VECTOR_ELEMENTS_PER_CMD];
	u8 vfid;
#define HCLGE_VECTOR_ID_H_S	8
#define HCLGE_VECTOR_ID_H_M	GENMASK(15, 8)
	u8 int_vector_id_h;
};

#define HCLGE_MAX_TC_NUM		8
#define HCLGE_TC0_PRI_BUF_EN_B	15 /* Bit 15 indicate enable or not */
#define HCLGE_BUF_UNIT_S	7  /* Buf size is united by 128 bytes */
struct hclge_tx_buff_alloc_cmd {
	__le16 tx_pkt_buff[HCLGE_MAX_TC_NUM];
	u8 tx_buff_rsv[8];
};

struct hclge_rx_priv_buff_cmd {
	__le16 buf_num[HCLGE_MAX_TC_NUM];
	__le16 shared_buf;
	u8 rsv[6];
};

#define HCLGE_RX_PRIV_EN_B	15
#define HCLGE_TC_NUM_ONE_DESC	4
struct hclge_priv_wl {
	__le16 high;
	__le16 low;
};

struct hclge_rx_priv_wl_buf {
	struct hclge_priv_wl tc_wl[HCLGE_TC_NUM_ONE_DESC];
};

struct hclge_rx_com_thrd {
	struct hclge_priv_wl com_thrd[HCLGE_TC_NUM_ONE_DESC];
};

struct hclge_rx_com_wl {
	struct hclge_priv_wl com_wl;
};

struct hclge_waterline {
	u32 low;
	u32 high;
};

struct hclge_tc_thrd {
	u32 low;
	u32 high;
};

struct hclge_priv_buf {
	struct hclge_waterline wl;	/* Waterline for low and high */
	u32 buf_size;	/* TC private buffer size */
	u32 tx_buf_size;
	u32 enable;	/* Enable TC private buffer or not */
};

struct hclge_shared_buf {
	struct hclge_waterline self;
	struct hclge_tc_thrd tc_thrd[HCLGE_MAX_TC_NUM];
	u32 buf_size;
};

struct hclge_pkt_buf_alloc {
	struct hclge_priv_buf priv_buf[HCLGE_MAX_TC_NUM];
	struct hclge_shared_buf s_buf;
};

#define HCLGE_RX_COM_WL_EN_B	15
struct hclge_rx_com_wl_buf_cmd {
	__le16 high_wl;
	__le16 low_wl;
	u8 rsv[20];
};

#define HCLGE_RX_PKT_EN_B	15
struct hclge_rx_pkt_buf_cmd {
	__le16 high_pkt;
	__le16 low_pkt;
	u8 rsv[20];
};

#define HCLGE_PF_STATE_DONE_B	0
#define HCLGE_PF_STATE_MAIN_B	1
#define HCLGE_PF_STATE_BOND_B	2
#define HCLGE_PF_STATE_MAC_N_B	6
#define HCLGE_PF_MAC_NUM_MASK	0x3
#define HCLGE_PF_STATE_MAIN	BIT(HCLGE_PF_STATE_MAIN_B)
#define HCLGE_PF_STATE_DONE	BIT(HCLGE_PF_STATE_DONE_B)
#define HCLGE_VF_RST_STATUS_CMD	4

struct hclge_func_status_cmd {
	__le32  vf_rst_state[HCLGE_VF_RST_STATUS_CMD];
	u8 pf_state;
	u8 mac_id;
	u8 rsv1;
	u8 pf_cnt_in_mac;
	u8 pf_num;
	u8 vf_num;
	u8 rsv[2];
};

struct hclge_pf_res_cmd {
	__le16 tqp_num;
	__le16 buf_size;
	__le16 msixcap_localid_ba_nic;
	__le16 msixcap_localid_number_nic;
	__le16 pf_intr_vector_number_roce;
	__le16 pf_own_fun_number;
	__le16 tx_buf_size;
	__le16 dv_buf_size;
	__le16 ext_tqp_num;
	u8 rsv[6];
};

#define HCLGE_CFG_OFFSET_S	0
#define HCLGE_CFG_OFFSET_M	GENMASK(19, 0)
#define HCLGE_CFG_RD_LEN_S	24
#define HCLGE_CFG_RD_LEN_M	GENMASK(27, 24)
#define HCLGE_CFG_RD_LEN_BYTES	16
#define HCLGE_CFG_RD_LEN_UNIT	4

#define HCLGE_CFG_TC_NUM_S	8
#define HCLGE_CFG_TC_NUM_M	GENMASK(15, 8)
#define HCLGE_CFG_TQP_DESC_N_S	16
#define HCLGE_CFG_TQP_DESC_N_M	GENMASK(31, 16)
#define HCLGE_CFG_PHY_ADDR_S	0
#define HCLGE_CFG_PHY_ADDR_M	GENMASK(7, 0)
#define HCLGE_CFG_MEDIA_TP_S	8
#define HCLGE_CFG_MEDIA_TP_M	GENMASK(15, 8)
#define HCLGE_CFG_RX_BUF_LEN_S	16
#define HCLGE_CFG_RX_BUF_LEN_M	GENMASK(31, 16)
#define HCLGE_CFG_MAC_ADDR_H_S	0
#define HCLGE_CFG_MAC_ADDR_H_M	GENMASK(15, 0)
#define HCLGE_CFG_DEFAULT_SPEED_S	16
#define HCLGE_CFG_DEFAULT_SPEED_M	GENMASK(23, 16)
#define HCLGE_CFG_RSS_SIZE_S	24
#define HCLGE_CFG_RSS_SIZE_M	GENMASK(31, 24)
#define HCLGE_CFG_SPEED_ABILITY_S	0
#define HCLGE_CFG_SPEED_ABILITY_M	GENMASK(7, 0)
#define HCLGE_CFG_SPEED_ABILITY_EXT_S	10
#define HCLGE_CFG_SPEED_ABILITY_EXT_M	GENMASK(15, 10)
#define HCLGE_CFG_VLAN_FLTR_CAP_S	8
#define HCLGE_CFG_VLAN_FLTR_CAP_M	GENMASK(9, 8)
#define HCLGE_CFG_UMV_TBL_SPACE_S	16
#define HCLGE_CFG_UMV_TBL_SPACE_M	GENMASK(31, 16)
#define HCLGE_CFG_PF_RSS_SIZE_S		0
#define HCLGE_CFG_PF_RSS_SIZE_M		GENMASK(3, 0)
#define HCLGE_CFG_TX_SPARE_BUF_SIZE_S	4
#define HCLGE_CFG_TX_SPARE_BUF_SIZE_M	GENMASK(15, 4)

#define HCLGE_CFG_CMD_CNT		4

struct hclge_cfg_param_cmd {
	__le32 offset;
	__le32 rsv;
	__le32 param[HCLGE_CFG_CMD_CNT];
};

#define HCLGE_MAC_MODE		0x0
#define HCLGE_DESC_NUM		0x40

#define HCLGE_ALLOC_VALID_B	0
struct hclge_vf_num_cmd {
	u8 alloc_valid;
	u8 rsv[23];
};

#define HCLGE_RSS_DEFAULT_OUTPORT_B	4

#define HCLGE_RSS_CFG_TBL_SIZE_H	4
#define HCLGE_RSS_CFG_TBL_BW_L		8U

#define HCLGE_RSS_TC_OFFSET_S		0
#define HCLGE_RSS_TC_OFFSET_M		GENMASK(10, 0)
#define HCLGE_RSS_TC_SIZE_MSB_B		11
#define HCLGE_RSS_TC_SIZE_S		12
#define HCLGE_RSS_TC_SIZE_M		GENMASK(14, 12)
#define HCLGE_RSS_TC_SIZE_MSB_OFFSET	3
#define HCLGE_RSS_TC_VALID_B		15

#define HCLGE_LINK_STATUS_UP_B	0
#define HCLGE_LINK_STATUS_UP_M	BIT(HCLGE_LINK_STATUS_UP_B)
struct hclge_link_status_cmd {
	u8 status;
	u8 rsv[23];
};

/* for DEVICE_VERSION_V1/2, reference to promisc cmd byte8 */
#define HCLGE_PROMISC_EN_UC	1
#define HCLGE_PROMISC_EN_MC	2
#define HCLGE_PROMISC_EN_BC	3
#define HCLGE_PROMISC_TX_EN	4
#define HCLGE_PROMISC_RX_EN	5

/* for DEVICE_VERSION_V3, reference to promisc cmd byte10 */
#define HCLGE_PROMISC_UC_RX_EN	2
#define HCLGE_PROMISC_MC_RX_EN	3
#define HCLGE_PROMISC_BC_RX_EN	4
#define HCLGE_PROMISC_UC_TX_EN	5
#define HCLGE_PROMISC_MC_TX_EN	6
#define HCLGE_PROMISC_BC_TX_EN	7

struct hclge_promisc_cfg_cmd {
	u8 promisc;
	u8 vf_id;
	u8 extend_promisc;
	u8 rsv0[21];
};

enum hclge_promisc_type {
	HCLGE_UNICAST	= 1,
	HCLGE_MULTICAST	= 2,
	HCLGE_BROADCAST	= 3,
};

#define HCLGE_MAC_TX_EN_B	6
#define HCLGE_MAC_RX_EN_B	7
#define HCLGE_MAC_PAD_TX_B	11
#define HCLGE_MAC_PAD_RX_B	12
#define HCLGE_MAC_1588_TX_B	13
#define HCLGE_MAC_1588_RX_B	14
#define HCLGE_MAC_APP_LP_B	15
#define HCLGE_MAC_LINE_LP_B	16
#define HCLGE_MAC_FCS_TX_B	17
#define HCLGE_MAC_RX_OVERSIZE_TRUNCATE_B	18
#define HCLGE_MAC_RX_FCS_STRIP_B	19
#define HCLGE_MAC_RX_FCS_B	20
#define HCLGE_MAC_TX_UNDER_MIN_ERR_B		21
#define HCLGE_MAC_TX_OVERSIZE_TRUNCATE_B	22

struct hclge_config_mac_mode_cmd {
	__le32 txrx_pad_fcs_loop_en;
	u8 rsv[20];
};

struct hclge_pf_rst_sync_cmd {
#define HCLGE_PF_RST_ALL_VF_RDY_B	0
	u8 all_vf_ready;
	u8 rsv[23];
};

#define HCLGE_CFG_SPEED_S		0
#define HCLGE_CFG_SPEED_M		GENMASK(5, 0)

#define HCLGE_CFG_DUPLEX_B		7
#define HCLGE_CFG_DUPLEX_M		BIT(HCLGE_CFG_DUPLEX_B)

struct hclge_config_mac_speed_dup_cmd {
	u8 speed_dup;

#define HCLGE_CFG_MAC_SPEED_CHANGE_EN_B	0
	u8 mac_change_fec_en;
	u8 rsv[4];
	u8 lane_num;
	u8 rsv1[17];
};

#define HCLGE_TQP_ENABLE_B		0

#define HCLGE_MAC_CFG_AN_EN_B		0
#define HCLGE_MAC_CFG_AN_INT_EN_B	1
#define HCLGE_MAC_CFG_AN_INT_MSK_B	2
#define HCLGE_MAC_CFG_AN_INT_CLR_B	3
#define HCLGE_MAC_CFG_AN_RST_B		4

#define HCLGE_MAC_CFG_AN_EN	BIT(HCLGE_MAC_CFG_AN_EN_B)

struct hclge_config_auto_neg_cmd {
	__le32  cfg_an_cmd_flag;
	u8      rsv[20];
};

struct hclge_sfp_info_cmd {
	__le32 speed;
	u8 query_type; /* 0: sfp speed, 1: active speed */
	u8 active_fec;
	u8 autoneg; /* autoneg state */
	u8 autoneg_ability; /* whether support autoneg */
	__le32 speed_ability; /* speed ability for current media */
	__le32 module_type;
	u8 fec_ability;
	u8 lane_num;
	u8 rsv[6];
};

#define HCLGE_MAC_CFG_FEC_AUTO_EN_B	0
#define HCLGE_MAC_CFG_FEC_MODE_S	1
#define HCLGE_MAC_CFG_FEC_MODE_M	GENMASK(3, 1)
#define HCLGE_MAC_CFG_FEC_SET_DEF_B	0
#define HCLGE_MAC_CFG_FEC_CLR_DEF_B	1

#define HCLGE_MAC_FEC_OFF		0
#define HCLGE_MAC_FEC_BASER		1
#define HCLGE_MAC_FEC_RS		2
#define HCLGE_MAC_FEC_LLRS		3
struct hclge_config_fec_cmd {
	u8 fec_mode;
	u8 default_config;
	u8 rsv[22];
};

#define HCLGE_FEC_STATS_CMD_NUM 4

struct hclge_query_fec_stats_cmd {
	/* fec rs mode total stats */
	__le32 rs_fec_corr_blocks;
	__le32 rs_fec_uncorr_blocks;
	__le32 rs_fec_error_blocks;
	/* fec base-r mode per lanes stats */
	u8 base_r_lane_num;
	u8 rsv[3];
	__le32 base_r_fec_corr_blocks;
	__le32 base_r_fec_uncorr_blocks;
};

#define HCLGE_MAC_UPLINK_PORT		0x100

struct hclge_config_max_frm_size_cmd {
	__le16  max_frm_size;
	u8      min_frm_size;
	u8      rsv[21];
};

enum hclge_mac_vlan_tbl_opcode {
	HCLGE_MAC_VLAN_ADD,	/* Add new or modify mac_vlan */
	HCLGE_MAC_VLAN_UPDATE,  /* Modify other fields of this table */
	HCLGE_MAC_VLAN_REMOVE,  /* Remove a entry through mac_vlan key */
	HCLGE_MAC_VLAN_LKUP,    /* Lookup a entry through mac_vlan key */
};

enum hclge_mac_vlan_add_resp_code {
	HCLGE_ADD_UC_OVERFLOW = 2,	/* ADD failed for UC overflow */
	HCLGE_ADD_MC_OVERFLOW,		/* ADD failed for MC overflow */
};

#define HCLGE_MAC_VLAN_BIT0_EN_B	0
#define HCLGE_MAC_VLAN_BIT1_EN_B	1
#define HCLGE_MAC_EPORT_SW_EN_B		12
#define HCLGE_MAC_EPORT_TYPE_B		11
#define HCLGE_MAC_EPORT_VFID_S		3
#define HCLGE_MAC_EPORT_VFID_M		GENMASK(10, 3)
#define HCLGE_MAC_EPORT_PFID_S		0
#define HCLGE_MAC_EPORT_PFID_M		GENMASK(2, 0)
struct hclge_mac_vlan_tbl_entry_cmd {
	u8	flags;
	u8      resp_code;
	__le16  vlan_tag;
	__le32  mac_addr_hi32;
	__le16  mac_addr_lo16;
	__le16  rsv1;
	u8      entry_type;
	u8      mc_mac_en;
	__le16  egress_port;
	__le16  egress_queue;
	u8      rsv2[6];
};

#define HCLGE_UMV_SPC_ALC_B	0
struct hclge_umv_spc_alc_cmd {
	u8 allocate;
	u8 rsv1[3];
	__le32 space_size;
	u8 rsv2[16];
};

#define HCLGE_MAC_MGR_MASK_VLAN_B		BIT(0)
#define HCLGE_MAC_MGR_MASK_MAC_B		BIT(1)
#define HCLGE_MAC_MGR_MASK_ETHERTYPE_B		BIT(2)

struct hclge_mac_mgr_tbl_entry_cmd {
	u8      flags;
	u8      resp_code;
	__le16  vlan_tag;
	u8      mac_addr[ETH_ALEN];
	__le16  rsv1;
	__le16  ethter_type;
	__le16  egress_port;
	__le16  egress_queue;
	u8      sw_port_id_aware;
	u8      rsv2;
	u8      i_port_bitmap;
	u8      i_port_direction;
	u8      rsv3[2];
};

struct hclge_vlan_filter_ctrl_cmd {
	u8 vlan_type;
	u8 vlan_fe;
	u8 rsv1[2];
	u8 vf_id;
	u8 rsv2[19];
};

#define HCLGE_VLAN_ID_OFFSET_STEP	160
#define HCLGE_VLAN_BYTE_SIZE		8
#define	HCLGE_VLAN_OFFSET_BITMAP \
	(HCLGE_VLAN_ID_OFFSET_STEP / HCLGE_VLAN_BYTE_SIZE)

struct hclge_vlan_filter_pf_cfg_cmd {
	u8 vlan_offset;
	u8 vlan_cfg;
	u8 rsv[2];
	u8 vlan_offset_bitmap[HCLGE_VLAN_OFFSET_BITMAP];
};

#define HCLGE_MAX_VF_BYTES  16

struct hclge_vlan_filter_vf_cfg_cmd {
	__le16 vlan_id;
	u8  resp_code;
	u8  rsv;
	u8  vlan_cfg;
	u8  rsv1[3];
	u8  vf_bitmap[HCLGE_MAX_VF_BYTES];
};

#define HCLGE_INGRESS_BYPASS_B		0
struct hclge_port_vlan_filter_bypass_cmd {
	u8 bypass_state;
	u8 rsv1[3];
	u8 vf_id;
	u8 rsv2[19];
};

#define HCLGE_SWITCH_ANTI_SPOOF_B	0U
#define HCLGE_SWITCH_ALW_LPBK_B		1U
#define HCLGE_SWITCH_ALW_LCL_LPBK_B	2U
#define HCLGE_SWITCH_ALW_DST_OVRD_B	3U
#define HCLGE_SWITCH_NO_MASK		0x0
#define HCLGE_SWITCH_ANTI_SPOOF_MASK	0xFE
#define HCLGE_SWITCH_ALW_LPBK_MASK	0xFD
#define HCLGE_SWITCH_ALW_LCL_LPBK_MASK	0xFB
#define HCLGE_SWITCH_LW_DST_OVRD_MASK	0xF7

struct hclge_mac_vlan_switch_cmd {
	u8 roce_sel;
	u8 rsv1[3];
	__le32 func_id;
	u8 switch_param;
	u8 rsv2[3];
	u8 param_mask;
	u8 rsv3[11];
};

enum hclge_mac_vlan_cfg_sel {
	HCLGE_MAC_VLAN_NIC_SEL = 0,
	HCLGE_MAC_VLAN_ROCE_SEL,
};

#define HCLGE_ACCEPT_TAG1_B		0
#define HCLGE_ACCEPT_UNTAG1_B		1
#define HCLGE_PORT_INS_TAG1_EN_B	2
#define HCLGE_PORT_INS_TAG2_EN_B	3
#define HCLGE_CFG_NIC_ROCE_SEL_B	4
#define HCLGE_ACCEPT_TAG2_B		5
#define HCLGE_ACCEPT_UNTAG2_B		6
#define HCLGE_TAG_SHIFT_MODE_EN_B	7
#define HCLGE_VF_NUM_PER_BYTE		8

struct hclge_vport_vtag_tx_cfg_cmd {
	u8 vport_vlan_cfg;
	u8 vf_offset;
	u8 rsv1[2];
	__le16 def_vlan_tag1;
	__le16 def_vlan_tag2;
	u8 vf_bitmap[HCLGE_VF_NUM_PER_BYTE];
	u8 rsv2[8];
};

#define HCLGE_REM_TAG1_EN_B		0
#define HCLGE_REM_TAG2_EN_B		1
#define HCLGE_SHOW_TAG1_EN_B		2
#define HCLGE_SHOW_TAG2_EN_B		3
#define HCLGE_DISCARD_TAG1_EN_B		5
#define HCLGE_DISCARD_TAG2_EN_B		6
struct hclge_vport_vtag_rx_cfg_cmd {
	u8 vport_vlan_cfg;
	u8 vf_offset;
	u8 rsv1[6];
	u8 vf_bitmap[HCLGE_VF_NUM_PER_BYTE];
	u8 rsv2[8];
};

struct hclge_tx_vlan_type_cfg_cmd {
	__le16 ot_vlan_type;
	__le16 in_vlan_type;
	u8 rsv[20];
};

struct hclge_rx_vlan_type_cfg_cmd {
	__le16 ot_fst_vlan_type;
	__le16 ot_sec_vlan_type;
	__le16 in_fst_vlan_type;
	__le16 in_sec_vlan_type;
	u8 rsv[16];
};

struct hclge_cfg_com_tqp_queue_cmd {
	__le16 tqp_id;
	__le16 stream_id;
	u8 enable;
	u8 rsv[19];
};

struct hclge_cfg_tx_queue_pointer_cmd {
	__le16 tqp_id;
	__le16 tx_tail;
	__le16 tx_head;
	__le16 fbd_num;
	__le16 ring_offset;
	u8 rsv[14];
};

#pragma pack(1)
struct hclge_mac_ethertype_idx_rd_cmd {
	u8	flags;
	u8	resp_code;
	__le16  vlan_tag;
	u8      mac_addr[ETH_ALEN];
	__le16  index;
	__le16	ethter_type;
	__le16  egress_port;
	__le16  egress_queue;
	__le16  rev0;
	u8	i_port_bitmap;
	u8	i_port_direction;
	u8	rev1[2];
};

#pragma pack()

#define HCLGE_TSO_MSS_MIN_S	0
#define HCLGE_TSO_MSS_MIN_M	GENMASK(13, 0)

#define HCLGE_TSO_MSS_MAX_S	16
#define HCLGE_TSO_MSS_MAX_M	GENMASK(29, 16)

struct hclge_cfg_tso_status_cmd {
	__le16 tso_mss_min;
	__le16 tso_mss_max;
	u8 rsv[20];
};

#define HCLGE_GRO_EN_B		0
struct hclge_cfg_gro_status_cmd {
	u8 gro_en;
	u8 rsv[23];
};

#define HCLGE_TSO_MSS_MIN	256
#define HCLGE_TSO_MSS_MAX	9668

#define HCLGE_TQP_RESET_B	0
struct hclge_reset_tqp_queue_cmd {
	__le16 tqp_id;
	u8 reset_req;
	u8 ready_to_reset;
	u8 rsv[20];
};

#define HCLGE_CFG_RESET_MAC_B		3
#define HCLGE_CFG_RESET_FUNC_B		7
#define HCLGE_CFG_RESET_RCB_B		1
struct hclge_reset_cmd {
	u8 mac_func_reset;
	u8 fun_reset_vfid;
	u8 fun_reset_rcb;
	u8 rsv;
	__le16 fun_reset_rcb_vqid_start;
	__le16 fun_reset_rcb_vqid_num;
	u8 fun_reset_rcb_return_status;
	u8 rsv1[15];
};

#define HCLGE_PF_RESET_DONE_BIT		BIT(0)

struct hclge_pf_rst_done_cmd {
	u8 pf_rst_done;
	u8 rsv[23];
};

#define HCLGE_CMD_SERDES_SERIAL_INNER_LOOP_B	BIT(0)
#define HCLGE_CMD_SERDES_PARALLEL_INNER_LOOP_B	BIT(2)
#define HCLGE_CMD_GE_PHY_INNER_LOOP_B		BIT(3)
#define HCLGE_CMD_COMMON_LB_DONE_B		BIT(0)
#define HCLGE_CMD_COMMON_LB_SUCCESS_B		BIT(1)
struct hclge_common_lb_cmd {
	u8 mask;
	u8 enable;
	u8 result;
	u8 rsv[21];
};

#define HCLGE_DEFAULT_TX_BUF		0x4000	 /* 16k  bytes */
#define HCLGE_TOTAL_PKT_BUF		0x108000 /* 1.03125M bytes */
#define HCLGE_DEFAULT_DV		0xA000	 /* 40k byte */
#define HCLGE_DEFAULT_NON_DCB_DV	0x7800	/* 30K byte */
#define HCLGE_NON_DCB_ADDITIONAL_BUF	0x1400	/* 5120 byte */

#define HCLGE_LED_LOCATE_STATE_S	0
#define HCLGE_LED_LOCATE_STATE_M	GENMASK(1, 0)

struct hclge_set_led_state_cmd {
	u8 rsv1[3];
	u8 locate_led_config;
	u8 rsv2[20];
};

struct hclge_get_fd_mode_cmd {
	u8 mode;
	u8 enable;
	u8 rsv[22];
};

struct hclge_get_fd_allocation_cmd {
	__le32 stage1_entry_num;
	__le32 stage2_entry_num;
	__le16 stage1_counter_num;
	__le16 stage2_counter_num;
	u8 rsv[12];
};

struct hclge_set_fd_key_config_cmd {
	u8 stage;
	u8 key_select;
	u8 inner_sipv6_word_en;
	u8 inner_dipv6_word_en;
	u8 outer_sipv6_word_en;
	u8 outer_dipv6_word_en;
	u8 rsv1[2];
	__le32 tuple_mask;
	__le32 meta_data_mask;
	u8 rsv2[8];
};

#define HCLGE_FD_EPORT_SW_EN_B		0
struct hclge_fd_tcam_config_1_cmd {
	u8 stage;
	u8 xy_sel;
	u8 port_info;
	u8 rsv1[1];
	__le32 index;
	u8 entry_vld;
	u8 rsv2[7];
	u8 tcam_data[8];
};

struct hclge_fd_tcam_config_2_cmd {
	u8 tcam_data[24];
};

struct hclge_fd_tcam_config_3_cmd {
	u8 tcam_data[20];
	u8 rsv[4];
};

#define HCLGE_FD_AD_DROP_B		0
#define HCLGE_FD_AD_DIRECT_QID_B	1
#define HCLGE_FD_AD_QID_S		2
#define HCLGE_FD_AD_QID_M		GENMASK(11, 2)
#define HCLGE_FD_AD_USE_COUNTER_B	12
#define HCLGE_FD_AD_COUNTER_NUM_S	13
#define HCLGE_FD_AD_COUNTER_NUM_M	GENMASK(20, 13)
#define HCLGE_FD_AD_NXT_STEP_B		20
#define HCLGE_FD_AD_NXT_KEY_S		21
#define HCLGE_FD_AD_NXT_KEY_M		GENMASK(25, 21)
#define HCLGE_FD_AD_WR_RULE_ID_B	0
#define HCLGE_FD_AD_RULE_ID_S		1
#define HCLGE_FD_AD_RULE_ID_M		GENMASK(12, 1)
#define HCLGE_FD_AD_TC_OVRD_B		16
#define HCLGE_FD_AD_TC_SIZE_S		17
#define HCLGE_FD_AD_TC_SIZE_M		GENMASK(20, 17)

struct hclge_fd_ad_config_cmd {
	u8 stage;
	u8 rsv1[3];
	__le32 index;
	__le64 ad_data;
	u8 rsv2[8];
};

struct hclge_fd_ad_cnt_read_cmd {
	u8 rsv0[4];
	__le16 index;
	u8 rsv1[2];
	__le64 cnt;
	u8 rsv2[8];
};

#define HCLGE_FD_USER_DEF_OFT_S		0
#define HCLGE_FD_USER_DEF_OFT_M		GENMASK(14, 0)
#define HCLGE_FD_USER_DEF_EN_B		15
struct hclge_fd_user_def_cfg_cmd {
	__le16 ol2_cfg;
	__le16 l2_cfg;
	__le16 ol3_cfg;
	__le16 l3_cfg;
	__le16 ol4_cfg;
	__le16 l4_cfg;
	u8 rsv[12];
};

struct hclge_get_imp_bd_cmd {
	__le32 bd_num;
	u8 rsv[20];
};

struct hclge_query_ppu_pf_other_int_dfx_cmd {
	__le16 over_8bd_no_fe_qid;
	__le16 over_8bd_no_fe_vf_id;
	__le16 tso_mss_cmp_min_err_qid;
	__le16 tso_mss_cmp_min_err_vf_id;
	__le16 tso_mss_cmp_max_err_qid;
	__le16 tso_mss_cmp_max_err_vf_id;
	__le16 tx_rd_fbd_poison_qid;
	__le16 tx_rd_fbd_poison_vf_id;
	__le16 rx_rd_fbd_poison_qid;
	__le16 rx_rd_fbd_poison_vf_id;
	u8 rsv[4];
};

#define HCLGE_SFP_INFO_CMD_NUM	6
#define HCLGE_SFP_INFO_BD0_LEN	20
#define HCLGE_SFP_INFO_BDX_LEN	24
#define HCLGE_SFP_INFO_MAX_LEN \
	(HCLGE_SFP_INFO_BD0_LEN + \
	(HCLGE_SFP_INFO_CMD_NUM - 1) * HCLGE_SFP_INFO_BDX_LEN)

struct hclge_sfp_info_bd0_cmd {
	__le16 offset;
	__le16 read_len;
	u8 data[HCLGE_SFP_INFO_BD0_LEN];
};

#define HCLGE_QUERY_DEV_SPECS_BD_NUM		4

struct hclge_dev_specs_0_cmd {
	__le32 rsv0;
	__le32 mac_entry_num;
	__le32 mng_entry_num;
	__le16 rss_ind_tbl_size;
	__le16 rss_key_size;
	__le16 int_ql_max;
	u8 max_non_tso_bd_num;
	u8 rsv1;
	__le32 max_tm_rate;
};

#define HCLGE_DEF_MAX_INT_GL		0x1FE0U

struct hclge_dev_specs_1_cmd {
	__le16 max_frm_size;
	__le16 max_qset_num;
	__le16 max_int_gl;
	u8 rsv0[2];
	__le16 umv_size;
	__le16 mc_mac_size;
	u8 rsv1[6];
	u8 tnl_num;
<<<<<<< HEAD
	u8 rsv2[5];
=======
	u8 hilink_version;
	u8 rsv2[4];
>>>>>>> 2d5404ca
};

/* mac speed type defined in firmware command */
enum HCLGE_FIRMWARE_MAC_SPEED {
	HCLGE_FW_MAC_SPEED_1G,
	HCLGE_FW_MAC_SPEED_10G,
	HCLGE_FW_MAC_SPEED_25G,
	HCLGE_FW_MAC_SPEED_40G,
	HCLGE_FW_MAC_SPEED_50G,
	HCLGE_FW_MAC_SPEED_100G,
	HCLGE_FW_MAC_SPEED_10M,
	HCLGE_FW_MAC_SPEED_100M,
	HCLGE_FW_MAC_SPEED_200G,
};

#define HCLGE_PHY_LINK_SETTING_BD_NUM		2

struct hclge_phy_link_ksetting_0_cmd {
	__le32 speed;
	u8 duplex;
	u8 autoneg;
	u8 eth_tp_mdix;
	u8 eth_tp_mdix_ctrl;
	u8 port;
	u8 transceiver;
	u8 phy_address;
	u8 rsv;
	__le32 supported;
	__le32 advertising;
	__le32 lp_advertising;
};

struct hclge_phy_link_ksetting_1_cmd {
	u8 master_slave_cfg;
	u8 master_slave_state;
	u8 rsv[22];
};

struct hclge_phy_reg_cmd {
	__le16 reg_addr;
	u8 rsv0[2];
	__le16 reg_val;
	u8 rsv1[18];
};

struct hclge_wol_cfg_cmd {
	__le32 wake_on_lan_mode;
	u8 sopass[SOPASS_MAX];
	u8 sopass_size;
	u8 rsv[13];
};

struct hclge_query_wol_supported_cmd {
	__le32 supported_wake_mode;
	u8 rsv[20];
};

struct hclge_hw;
int hclge_cmd_send(struct hclge_hw *hw, struct hclge_desc *desc, int num);
#endif<|MERGE_RESOLUTION|>--- conflicted
+++ resolved
@@ -828,12 +828,8 @@
 	__le16 mc_mac_size;
 	u8 rsv1[6];
 	u8 tnl_num;
-<<<<<<< HEAD
-	u8 rsv2[5];
-=======
 	u8 hilink_version;
 	u8 rsv2[4];
->>>>>>> 2d5404ca
 };
 
 /* mac speed type defined in firmware command */
