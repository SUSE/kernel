--- conflicted
+++ resolved
@@ -807,11 +807,7 @@
 		for (k = 0; k < hdev->tm_info.num_tc; k++)
 			hdev->tm_info.pg_info[i].tc_dwrr[k] = BW_PERCENT;
 		for (; k < HNAE3_MAX_TC; k++)
-<<<<<<< HEAD
-			hdev->tm_info.pg_info[i].tc_dwrr[k] = 0;
-=======
 			hdev->tm_info.pg_info[i].tc_dwrr[k] = DEFAULT_BW_WEIGHT;
->>>>>>> eb3cdb58
 	}
 }
 
