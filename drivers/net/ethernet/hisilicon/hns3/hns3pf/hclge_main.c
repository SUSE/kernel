// SPDX-License-Identifier: GPL-2.0+
// Copyright (c) 2016-2017 Hisilicon Limited.

#include <linux/acpi.h>
#include <linux/device.h>
#include <linux/etherdevice.h>
#include <linux/init.h>
#include <linux/interrupt.h>
#include <linux/kernel.h>
#include <linux/module.h>
#include <linux/netdevice.h>
#include <linux/pci.h>
#include <linux/platform_device.h>
#include <linux/if_vlan.h>
#include <linux/crash_dump.h>
#include <net/ipv6.h>
#include <net/rtnetlink.h>
#include "hclge_cmd.h"
#include "hclge_dcb.h"
#include "hclge_main.h"
#include "hclge_mbx.h"
#include "hclge_mdio.h"
#include "hclge_tm.h"
#include "hclge_err.h"
#include "hnae3.h"
#include "hclge_devlink.h"
<<<<<<< HEAD
=======
#include "hclge_comm_cmd.h"
>>>>>>> eb3cdb58

#define HCLGE_NAME			"hclge"

#define HCLGE_BUF_SIZE_UNIT	256U
#define HCLGE_BUF_MUL_BY	2
#define HCLGE_BUF_DIV_BY	2
#define NEED_RESERVE_TC_NUM	2
#define BUF_MAX_PERCENT		100
#define BUF_RESERVE_PERCENT	90

#define HCLGE_RESET_MAX_FAIL_CNT	5
#define HCLGE_RESET_SYNC_TIME		100
#define HCLGE_PF_RESET_SYNC_TIME	20
#define HCLGE_PF_RESET_SYNC_CNT		1500

/* Get DFX BD number offset */
#define HCLGE_DFX_BIOS_BD_OFFSET        1
#define HCLGE_DFX_SSU_0_BD_OFFSET       2
#define HCLGE_DFX_SSU_1_BD_OFFSET       3
#define HCLGE_DFX_IGU_BD_OFFSET         4
#define HCLGE_DFX_RPU_0_BD_OFFSET       5
#define HCLGE_DFX_RPU_1_BD_OFFSET       6
#define HCLGE_DFX_NCSI_BD_OFFSET        7
#define HCLGE_DFX_RTC_BD_OFFSET         8
#define HCLGE_DFX_PPP_BD_OFFSET         9
#define HCLGE_DFX_RCB_BD_OFFSET         10
#define HCLGE_DFX_TQP_BD_OFFSET         11
#define HCLGE_DFX_SSU_2_BD_OFFSET       12

#define HCLGE_LINK_STATUS_MS	10

static int hclge_set_mac_mtu(struct hclge_dev *hdev, int new_mps);
static int hclge_init_vlan_config(struct hclge_dev *hdev);
static void hclge_sync_vlan_filter(struct hclge_dev *hdev);
static int hclge_reset_ae_dev(struct hnae3_ae_dev *ae_dev);
static bool hclge_get_hw_reset_stat(struct hnae3_handle *handle);
static void hclge_rfs_filter_expire(struct hclge_dev *hdev);
static int hclge_clear_arfs_rules(struct hclge_dev *hdev);
static enum hnae3_reset_type hclge_get_reset_level(struct hnae3_ae_dev *ae_dev,
						   unsigned long *addr);
static int hclge_set_default_loopback(struct hclge_dev *hdev);

static void hclge_sync_mac_table(struct hclge_dev *hdev);
static void hclge_restore_hw_table(struct hclge_dev *hdev);
static void hclge_sync_promisc_mode(struct hclge_dev *hdev);
static void hclge_sync_fd_table(struct hclge_dev *hdev);
static void hclge_update_fec_stats(struct hclge_dev *hdev);
static int hclge_mac_link_status_wait(struct hclge_dev *hdev, int link_ret,
				      int wait_cnt);

static struct hnae3_ae_algo ae_algo;

static struct workqueue_struct *hclge_wq;

static const struct pci_device_id ae_algo_pci_tbl[] = {
	{PCI_VDEVICE(HUAWEI, HNAE3_DEV_ID_GE), 0},
	{PCI_VDEVICE(HUAWEI, HNAE3_DEV_ID_25GE), 0},
	{PCI_VDEVICE(HUAWEI, HNAE3_DEV_ID_25GE_RDMA), 0},
	{PCI_VDEVICE(HUAWEI, HNAE3_DEV_ID_25GE_RDMA_MACSEC), 0},
	{PCI_VDEVICE(HUAWEI, HNAE3_DEV_ID_50GE_RDMA), 0},
	{PCI_VDEVICE(HUAWEI, HNAE3_DEV_ID_50GE_RDMA_MACSEC), 0},
	{PCI_VDEVICE(HUAWEI, HNAE3_DEV_ID_100G_RDMA_MACSEC), 0},
	{PCI_VDEVICE(HUAWEI, HNAE3_DEV_ID_200G_RDMA), 0},
	/* required last entry */
	{0, }
};

MODULE_DEVICE_TABLE(pci, ae_algo_pci_tbl);

<<<<<<< HEAD
static const u32 cmdq_reg_addr_list[] = {HCLGE_NIC_CSQ_BASEADDR_L_REG,
					 HCLGE_NIC_CSQ_BASEADDR_H_REG,
					 HCLGE_NIC_CSQ_DEPTH_REG,
					 HCLGE_NIC_CSQ_TAIL_REG,
					 HCLGE_NIC_CSQ_HEAD_REG,
					 HCLGE_NIC_CRQ_BASEADDR_L_REG,
					 HCLGE_NIC_CRQ_BASEADDR_H_REG,
					 HCLGE_NIC_CRQ_DEPTH_REG,
					 HCLGE_NIC_CRQ_TAIL_REG,
					 HCLGE_NIC_CRQ_HEAD_REG,
					 HCLGE_VECTOR0_CMDQ_SRC_REG,
					 HCLGE_CMDQ_INTR_STS_REG,
					 HCLGE_CMDQ_INTR_EN_REG,
					 HCLGE_CMDQ_INTR_GEN_REG};
=======
static const u32 cmdq_reg_addr_list[] = {HCLGE_COMM_NIC_CSQ_BASEADDR_L_REG,
					 HCLGE_COMM_NIC_CSQ_BASEADDR_H_REG,
					 HCLGE_COMM_NIC_CSQ_DEPTH_REG,
					 HCLGE_COMM_NIC_CSQ_TAIL_REG,
					 HCLGE_COMM_NIC_CSQ_HEAD_REG,
					 HCLGE_COMM_NIC_CRQ_BASEADDR_L_REG,
					 HCLGE_COMM_NIC_CRQ_BASEADDR_H_REG,
					 HCLGE_COMM_NIC_CRQ_DEPTH_REG,
					 HCLGE_COMM_NIC_CRQ_TAIL_REG,
					 HCLGE_COMM_NIC_CRQ_HEAD_REG,
					 HCLGE_COMM_VECTOR0_CMDQ_SRC_REG,
					 HCLGE_COMM_CMDQ_INTR_STS_REG,
					 HCLGE_COMM_CMDQ_INTR_EN_REG,
					 HCLGE_COMM_CMDQ_INTR_GEN_REG};
>>>>>>> eb3cdb58

static const u32 common_reg_addr_list[] = {HCLGE_MISC_VECTOR_REG_BASE,
					   HCLGE_PF_OTHER_INT_REG,
					   HCLGE_MISC_RESET_STS_REG,
					   HCLGE_MISC_VECTOR_INT_STS,
					   HCLGE_GLOBAL_RESET_REG,
					   HCLGE_FUN_RST_ING,
					   HCLGE_GRO_EN_REG};

static const u32 ring_reg_addr_list[] = {HCLGE_RING_RX_ADDR_L_REG,
					 HCLGE_RING_RX_ADDR_H_REG,
					 HCLGE_RING_RX_BD_NUM_REG,
					 HCLGE_RING_RX_BD_LENGTH_REG,
					 HCLGE_RING_RX_MERGE_EN_REG,
					 HCLGE_RING_RX_TAIL_REG,
					 HCLGE_RING_RX_HEAD_REG,
					 HCLGE_RING_RX_FBD_NUM_REG,
					 HCLGE_RING_RX_OFFSET_REG,
					 HCLGE_RING_RX_FBD_OFFSET_REG,
					 HCLGE_RING_RX_STASH_REG,
					 HCLGE_RING_RX_BD_ERR_REG,
					 HCLGE_RING_TX_ADDR_L_REG,
					 HCLGE_RING_TX_ADDR_H_REG,
					 HCLGE_RING_TX_BD_NUM_REG,
					 HCLGE_RING_TX_PRIORITY_REG,
					 HCLGE_RING_TX_TC_REG,
					 HCLGE_RING_TX_MERGE_EN_REG,
					 HCLGE_RING_TX_TAIL_REG,
					 HCLGE_RING_TX_HEAD_REG,
					 HCLGE_RING_TX_FBD_NUM_REG,
					 HCLGE_RING_TX_OFFSET_REG,
					 HCLGE_RING_TX_EBD_NUM_REG,
					 HCLGE_RING_TX_EBD_OFFSET_REG,
					 HCLGE_RING_TX_BD_ERR_REG,
					 HCLGE_RING_EN_REG};

static const u32 tqp_intr_reg_addr_list[] = {HCLGE_TQP_INTR_CTRL_REG,
					     HCLGE_TQP_INTR_GL0_REG,
					     HCLGE_TQP_INTR_GL1_REG,
					     HCLGE_TQP_INTR_GL2_REG,
					     HCLGE_TQP_INTR_RL_REG};

static const char hns3_nic_test_strs[][ETH_GSTRING_LEN] = {
	"External Loopback test",
	"App      Loopback test",
	"Serdes   serial Loopback test",
	"Serdes   parallel Loopback test",
	"Phy      Loopback test"
};

static const struct hclge_comm_stats_str g_mac_stats_string[] = {
	{"mac_tx_mac_pause_num", HCLGE_MAC_STATS_MAX_NUM_V1,
		HCLGE_MAC_STATS_FIELD_OFF(mac_tx_mac_pause_num)},
	{"mac_rx_mac_pause_num", HCLGE_MAC_STATS_MAX_NUM_V1,
		HCLGE_MAC_STATS_FIELD_OFF(mac_rx_mac_pause_num)},
	{"mac_tx_pause_xoff_time", HCLGE_MAC_STATS_MAX_NUM_V2,
		HCLGE_MAC_STATS_FIELD_OFF(mac_tx_pause_xoff_time)},
	{"mac_rx_pause_xoff_time", HCLGE_MAC_STATS_MAX_NUM_V2,
		HCLGE_MAC_STATS_FIELD_OFF(mac_rx_pause_xoff_time)},
	{"mac_tx_control_pkt_num", HCLGE_MAC_STATS_MAX_NUM_V1,
		HCLGE_MAC_STATS_FIELD_OFF(mac_tx_ctrl_pkt_num)},
	{"mac_rx_control_pkt_num", HCLGE_MAC_STATS_MAX_NUM_V1,
		HCLGE_MAC_STATS_FIELD_OFF(mac_rx_ctrl_pkt_num)},
	{"mac_tx_pfc_pkt_num", HCLGE_MAC_STATS_MAX_NUM_V1,
		HCLGE_MAC_STATS_FIELD_OFF(mac_tx_pfc_pause_pkt_num)},
	{"mac_tx_pfc_pri0_pkt_num", HCLGE_MAC_STATS_MAX_NUM_V1,
		HCLGE_MAC_STATS_FIELD_OFF(mac_tx_pfc_pri0_pkt_num)},
	{"mac_tx_pfc_pri1_pkt_num", HCLGE_MAC_STATS_MAX_NUM_V1,
		HCLGE_MAC_STATS_FIELD_OFF(mac_tx_pfc_pri1_pkt_num)},
	{"mac_tx_pfc_pri2_pkt_num", HCLGE_MAC_STATS_MAX_NUM_V1,
		HCLGE_MAC_STATS_FIELD_OFF(mac_tx_pfc_pri2_pkt_num)},
	{"mac_tx_pfc_pri3_pkt_num", HCLGE_MAC_STATS_MAX_NUM_V1,
		HCLGE_MAC_STATS_FIELD_OFF(mac_tx_pfc_pri3_pkt_num)},
	{"mac_tx_pfc_pri4_pkt_num", HCLGE_MAC_STATS_MAX_NUM_V1,
		HCLGE_MAC_STATS_FIELD_OFF(mac_tx_pfc_pri4_pkt_num)},
	{"mac_tx_pfc_pri5_pkt_num", HCLGE_MAC_STATS_MAX_NUM_V1,
		HCLGE_MAC_STATS_FIELD_OFF(mac_tx_pfc_pri5_pkt_num)},
	{"mac_tx_pfc_pri6_pkt_num", HCLGE_MAC_STATS_MAX_NUM_V1,
		HCLGE_MAC_STATS_FIELD_OFF(mac_tx_pfc_pri6_pkt_num)},
	{"mac_tx_pfc_pri7_pkt_num", HCLGE_MAC_STATS_MAX_NUM_V1,
		HCLGE_MAC_STATS_FIELD_OFF(mac_tx_pfc_pri7_pkt_num)},
	{"mac_tx_pfc_pri0_xoff_time", HCLGE_MAC_STATS_MAX_NUM_V2,
		HCLGE_MAC_STATS_FIELD_OFF(mac_tx_pfc_pri0_xoff_time)},
	{"mac_tx_pfc_pri1_xoff_time", HCLGE_MAC_STATS_MAX_NUM_V2,
		HCLGE_MAC_STATS_FIELD_OFF(mac_tx_pfc_pri1_xoff_time)},
	{"mac_tx_pfc_pri2_xoff_time", HCLGE_MAC_STATS_MAX_NUM_V2,
		HCLGE_MAC_STATS_FIELD_OFF(mac_tx_pfc_pri2_xoff_time)},
	{"mac_tx_pfc_pri3_xoff_time", HCLGE_MAC_STATS_MAX_NUM_V2,
		HCLGE_MAC_STATS_FIELD_OFF(mac_tx_pfc_pri3_xoff_time)},
	{"mac_tx_pfc_pri4_xoff_time", HCLGE_MAC_STATS_MAX_NUM_V2,
		HCLGE_MAC_STATS_FIELD_OFF(mac_tx_pfc_pri4_xoff_time)},
	{"mac_tx_pfc_pri5_xoff_time", HCLGE_MAC_STATS_MAX_NUM_V2,
		HCLGE_MAC_STATS_FIELD_OFF(mac_tx_pfc_pri5_xoff_time)},
	{"mac_tx_pfc_pri6_xoff_time", HCLGE_MAC_STATS_MAX_NUM_V2,
		HCLGE_MAC_STATS_FIELD_OFF(mac_tx_pfc_pri6_xoff_time)},
	{"mac_tx_pfc_pri7_xoff_time", HCLGE_MAC_STATS_MAX_NUM_V2,
		HCLGE_MAC_STATS_FIELD_OFF(mac_tx_pfc_pri7_xoff_time)},
	{"mac_rx_pfc_pkt_num", HCLGE_MAC_STATS_MAX_NUM_V1,
		HCLGE_MAC_STATS_FIELD_OFF(mac_rx_pfc_pause_pkt_num)},
	{"mac_rx_pfc_pri0_pkt_num", HCLGE_MAC_STATS_MAX_NUM_V1,
		HCLGE_MAC_STATS_FIELD_OFF(mac_rx_pfc_pri0_pkt_num)},
	{"mac_rx_pfc_pri1_pkt_num", HCLGE_MAC_STATS_MAX_NUM_V1,
		HCLGE_MAC_STATS_FIELD_OFF(mac_rx_pfc_pri1_pkt_num)},
	{"mac_rx_pfc_pri2_pkt_num", HCLGE_MAC_STATS_MAX_NUM_V1,
		HCLGE_MAC_STATS_FIELD_OFF(mac_rx_pfc_pri2_pkt_num)},
	{"mac_rx_pfc_pri3_pkt_num", HCLGE_MAC_STATS_MAX_NUM_V1,
		HCLGE_MAC_STATS_FIELD_OFF(mac_rx_pfc_pri3_pkt_num)},
	{"mac_rx_pfc_pri4_pkt_num", HCLGE_MAC_STATS_MAX_NUM_V1,
		HCLGE_MAC_STATS_FIELD_OFF(mac_rx_pfc_pri4_pkt_num)},
	{"mac_rx_pfc_pri5_pkt_num", HCLGE_MAC_STATS_MAX_NUM_V1,
		HCLGE_MAC_STATS_FIELD_OFF(mac_rx_pfc_pri5_pkt_num)},
	{"mac_rx_pfc_pri6_pkt_num", HCLGE_MAC_STATS_MAX_NUM_V1,
		HCLGE_MAC_STATS_FIELD_OFF(mac_rx_pfc_pri6_pkt_num)},
	{"mac_rx_pfc_pri7_pkt_num", HCLGE_MAC_STATS_MAX_NUM_V1,
		HCLGE_MAC_STATS_FIELD_OFF(mac_rx_pfc_pri7_pkt_num)},
	{"mac_rx_pfc_pri0_xoff_time", HCLGE_MAC_STATS_MAX_NUM_V2,
		HCLGE_MAC_STATS_FIELD_OFF(mac_rx_pfc_pri0_xoff_time)},
	{"mac_rx_pfc_pri1_xoff_time", HCLGE_MAC_STATS_MAX_NUM_V2,
		HCLGE_MAC_STATS_FIELD_OFF(mac_rx_pfc_pri1_xoff_time)},
	{"mac_rx_pfc_pri2_xoff_time", HCLGE_MAC_STATS_MAX_NUM_V2,
		HCLGE_MAC_STATS_FIELD_OFF(mac_rx_pfc_pri2_xoff_time)},
	{"mac_rx_pfc_pri3_xoff_time", HCLGE_MAC_STATS_MAX_NUM_V2,
		HCLGE_MAC_STATS_FIELD_OFF(mac_rx_pfc_pri3_xoff_time)},
	{"mac_rx_pfc_pri4_xoff_time", HCLGE_MAC_STATS_MAX_NUM_V2,
		HCLGE_MAC_STATS_FIELD_OFF(mac_rx_pfc_pri4_xoff_time)},
	{"mac_rx_pfc_pri5_xoff_time", HCLGE_MAC_STATS_MAX_NUM_V2,
		HCLGE_MAC_STATS_FIELD_OFF(mac_rx_pfc_pri5_xoff_time)},
	{"mac_rx_pfc_pri6_xoff_time", HCLGE_MAC_STATS_MAX_NUM_V2,
		HCLGE_MAC_STATS_FIELD_OFF(mac_rx_pfc_pri6_xoff_time)},
	{"mac_rx_pfc_pri7_xoff_time", HCLGE_MAC_STATS_MAX_NUM_V2,
		HCLGE_MAC_STATS_FIELD_OFF(mac_rx_pfc_pri7_xoff_time)},
	{"mac_tx_total_pkt_num", HCLGE_MAC_STATS_MAX_NUM_V1,
		HCLGE_MAC_STATS_FIELD_OFF(mac_tx_total_pkt_num)},
	{"mac_tx_total_oct_num", HCLGE_MAC_STATS_MAX_NUM_V1,
		HCLGE_MAC_STATS_FIELD_OFF(mac_tx_total_oct_num)},
	{"mac_tx_good_pkt_num", HCLGE_MAC_STATS_MAX_NUM_V1,
		HCLGE_MAC_STATS_FIELD_OFF(mac_tx_good_pkt_num)},
	{"mac_tx_bad_pkt_num", HCLGE_MAC_STATS_MAX_NUM_V1,
		HCLGE_MAC_STATS_FIELD_OFF(mac_tx_bad_pkt_num)},
	{"mac_tx_good_oct_num", HCLGE_MAC_STATS_MAX_NUM_V1,
		HCLGE_MAC_STATS_FIELD_OFF(mac_tx_good_oct_num)},
	{"mac_tx_bad_oct_num", HCLGE_MAC_STATS_MAX_NUM_V1,
		HCLGE_MAC_STATS_FIELD_OFF(mac_tx_bad_oct_num)},
	{"mac_tx_uni_pkt_num", HCLGE_MAC_STATS_MAX_NUM_V1,
		HCLGE_MAC_STATS_FIELD_OFF(mac_tx_uni_pkt_num)},
	{"mac_tx_multi_pkt_num", HCLGE_MAC_STATS_MAX_NUM_V1,
		HCLGE_MAC_STATS_FIELD_OFF(mac_tx_multi_pkt_num)},
	{"mac_tx_broad_pkt_num", HCLGE_MAC_STATS_MAX_NUM_V1,
		HCLGE_MAC_STATS_FIELD_OFF(mac_tx_broad_pkt_num)},
	{"mac_tx_undersize_pkt_num", HCLGE_MAC_STATS_MAX_NUM_V1,
		HCLGE_MAC_STATS_FIELD_OFF(mac_tx_undersize_pkt_num)},
	{"mac_tx_oversize_pkt_num", HCLGE_MAC_STATS_MAX_NUM_V1,
		HCLGE_MAC_STATS_FIELD_OFF(mac_tx_oversize_pkt_num)},
	{"mac_tx_64_oct_pkt_num", HCLGE_MAC_STATS_MAX_NUM_V1,
		HCLGE_MAC_STATS_FIELD_OFF(mac_tx_64_oct_pkt_num)},
	{"mac_tx_65_127_oct_pkt_num", HCLGE_MAC_STATS_MAX_NUM_V1,
		HCLGE_MAC_STATS_FIELD_OFF(mac_tx_65_127_oct_pkt_num)},
	{"mac_tx_128_255_oct_pkt_num", HCLGE_MAC_STATS_MAX_NUM_V1,
		HCLGE_MAC_STATS_FIELD_OFF(mac_tx_128_255_oct_pkt_num)},
	{"mac_tx_256_511_oct_pkt_num", HCLGE_MAC_STATS_MAX_NUM_V1,
		HCLGE_MAC_STATS_FIELD_OFF(mac_tx_256_511_oct_pkt_num)},
	{"mac_tx_512_1023_oct_pkt_num", HCLGE_MAC_STATS_MAX_NUM_V1,
		HCLGE_MAC_STATS_FIELD_OFF(mac_tx_512_1023_oct_pkt_num)},
	{"mac_tx_1024_1518_oct_pkt_num", HCLGE_MAC_STATS_MAX_NUM_V1,
		HCLGE_MAC_STATS_FIELD_OFF(mac_tx_1024_1518_oct_pkt_num)},
	{"mac_tx_1519_2047_oct_pkt_num", HCLGE_MAC_STATS_MAX_NUM_V1,
		HCLGE_MAC_STATS_FIELD_OFF(mac_tx_1519_2047_oct_pkt_num)},
	{"mac_tx_2048_4095_oct_pkt_num", HCLGE_MAC_STATS_MAX_NUM_V1,
		HCLGE_MAC_STATS_FIELD_OFF(mac_tx_2048_4095_oct_pkt_num)},
	{"mac_tx_4096_8191_oct_pkt_num", HCLGE_MAC_STATS_MAX_NUM_V1,
		HCLGE_MAC_STATS_FIELD_OFF(mac_tx_4096_8191_oct_pkt_num)},
	{"mac_tx_8192_9216_oct_pkt_num", HCLGE_MAC_STATS_MAX_NUM_V1,
		HCLGE_MAC_STATS_FIELD_OFF(mac_tx_8192_9216_oct_pkt_num)},
	{"mac_tx_9217_12287_oct_pkt_num", HCLGE_MAC_STATS_MAX_NUM_V1,
		HCLGE_MAC_STATS_FIELD_OFF(mac_tx_9217_12287_oct_pkt_num)},
	{"mac_tx_12288_16383_oct_pkt_num", HCLGE_MAC_STATS_MAX_NUM_V1,
		HCLGE_MAC_STATS_FIELD_OFF(mac_tx_12288_16383_oct_pkt_num)},
	{"mac_tx_1519_max_good_pkt_num", HCLGE_MAC_STATS_MAX_NUM_V1,
		HCLGE_MAC_STATS_FIELD_OFF(mac_tx_1519_max_good_oct_pkt_num)},
	{"mac_tx_1519_max_bad_pkt_num", HCLGE_MAC_STATS_MAX_NUM_V1,
		HCLGE_MAC_STATS_FIELD_OFF(mac_tx_1519_max_bad_oct_pkt_num)},
	{"mac_rx_total_pkt_num", HCLGE_MAC_STATS_MAX_NUM_V1,
		HCLGE_MAC_STATS_FIELD_OFF(mac_rx_total_pkt_num)},
	{"mac_rx_total_oct_num", HCLGE_MAC_STATS_MAX_NUM_V1,
		HCLGE_MAC_STATS_FIELD_OFF(mac_rx_total_oct_num)},
	{"mac_rx_good_pkt_num", HCLGE_MAC_STATS_MAX_NUM_V1,
		HCLGE_MAC_STATS_FIELD_OFF(mac_rx_good_pkt_num)},
	{"mac_rx_bad_pkt_num", HCLGE_MAC_STATS_MAX_NUM_V1,
		HCLGE_MAC_STATS_FIELD_OFF(mac_rx_bad_pkt_num)},
	{"mac_rx_good_oct_num", HCLGE_MAC_STATS_MAX_NUM_V1,
		HCLGE_MAC_STATS_FIELD_OFF(mac_rx_good_oct_num)},
	{"mac_rx_bad_oct_num", HCLGE_MAC_STATS_MAX_NUM_V1,
		HCLGE_MAC_STATS_FIELD_OFF(mac_rx_bad_oct_num)},
	{"mac_rx_uni_pkt_num", HCLGE_MAC_STATS_MAX_NUM_V1,
		HCLGE_MAC_STATS_FIELD_OFF(mac_rx_uni_pkt_num)},
	{"mac_rx_multi_pkt_num", HCLGE_MAC_STATS_MAX_NUM_V1,
		HCLGE_MAC_STATS_FIELD_OFF(mac_rx_multi_pkt_num)},
	{"mac_rx_broad_pkt_num", HCLGE_MAC_STATS_MAX_NUM_V1,
		HCLGE_MAC_STATS_FIELD_OFF(mac_rx_broad_pkt_num)},
	{"mac_rx_undersize_pkt_num", HCLGE_MAC_STATS_MAX_NUM_V1,
		HCLGE_MAC_STATS_FIELD_OFF(mac_rx_undersize_pkt_num)},
	{"mac_rx_oversize_pkt_num", HCLGE_MAC_STATS_MAX_NUM_V1,
		HCLGE_MAC_STATS_FIELD_OFF(mac_rx_oversize_pkt_num)},
	{"mac_rx_64_oct_pkt_num", HCLGE_MAC_STATS_MAX_NUM_V1,
		HCLGE_MAC_STATS_FIELD_OFF(mac_rx_64_oct_pkt_num)},
	{"mac_rx_65_127_oct_pkt_num", HCLGE_MAC_STATS_MAX_NUM_V1,
		HCLGE_MAC_STATS_FIELD_OFF(mac_rx_65_127_oct_pkt_num)},
	{"mac_rx_128_255_oct_pkt_num", HCLGE_MAC_STATS_MAX_NUM_V1,
		HCLGE_MAC_STATS_FIELD_OFF(mac_rx_128_255_oct_pkt_num)},
	{"mac_rx_256_511_oct_pkt_num", HCLGE_MAC_STATS_MAX_NUM_V1,
		HCLGE_MAC_STATS_FIELD_OFF(mac_rx_256_511_oct_pkt_num)},
	{"mac_rx_512_1023_oct_pkt_num", HCLGE_MAC_STATS_MAX_NUM_V1,
		HCLGE_MAC_STATS_FIELD_OFF(mac_rx_512_1023_oct_pkt_num)},
	{"mac_rx_1024_1518_oct_pkt_num", HCLGE_MAC_STATS_MAX_NUM_V1,
		HCLGE_MAC_STATS_FIELD_OFF(mac_rx_1024_1518_oct_pkt_num)},
	{"mac_rx_1519_2047_oct_pkt_num", HCLGE_MAC_STATS_MAX_NUM_V1,
		HCLGE_MAC_STATS_FIELD_OFF(mac_rx_1519_2047_oct_pkt_num)},
	{"mac_rx_2048_4095_oct_pkt_num", HCLGE_MAC_STATS_MAX_NUM_V1,
		HCLGE_MAC_STATS_FIELD_OFF(mac_rx_2048_4095_oct_pkt_num)},
	{"mac_rx_4096_8191_oct_pkt_num", HCLGE_MAC_STATS_MAX_NUM_V1,
		HCLGE_MAC_STATS_FIELD_OFF(mac_rx_4096_8191_oct_pkt_num)},
	{"mac_rx_8192_9216_oct_pkt_num", HCLGE_MAC_STATS_MAX_NUM_V1,
		HCLGE_MAC_STATS_FIELD_OFF(mac_rx_8192_9216_oct_pkt_num)},
	{"mac_rx_9217_12287_oct_pkt_num", HCLGE_MAC_STATS_MAX_NUM_V1,
		HCLGE_MAC_STATS_FIELD_OFF(mac_rx_9217_12287_oct_pkt_num)},
	{"mac_rx_12288_16383_oct_pkt_num", HCLGE_MAC_STATS_MAX_NUM_V1,
		HCLGE_MAC_STATS_FIELD_OFF(mac_rx_12288_16383_oct_pkt_num)},
	{"mac_rx_1519_max_good_pkt_num", HCLGE_MAC_STATS_MAX_NUM_V1,
		HCLGE_MAC_STATS_FIELD_OFF(mac_rx_1519_max_good_oct_pkt_num)},
	{"mac_rx_1519_max_bad_pkt_num", HCLGE_MAC_STATS_MAX_NUM_V1,
		HCLGE_MAC_STATS_FIELD_OFF(mac_rx_1519_max_bad_oct_pkt_num)},

	{"mac_tx_fragment_pkt_num", HCLGE_MAC_STATS_MAX_NUM_V1,
		HCLGE_MAC_STATS_FIELD_OFF(mac_tx_fragment_pkt_num)},
	{"mac_tx_undermin_pkt_num", HCLGE_MAC_STATS_MAX_NUM_V1,
		HCLGE_MAC_STATS_FIELD_OFF(mac_tx_undermin_pkt_num)},
	{"mac_tx_jabber_pkt_num", HCLGE_MAC_STATS_MAX_NUM_V1,
		HCLGE_MAC_STATS_FIELD_OFF(mac_tx_jabber_pkt_num)},
	{"mac_tx_err_all_pkt_num", HCLGE_MAC_STATS_MAX_NUM_V1,
		HCLGE_MAC_STATS_FIELD_OFF(mac_tx_err_all_pkt_num)},
	{"mac_tx_from_app_good_pkt_num", HCLGE_MAC_STATS_MAX_NUM_V1,
		HCLGE_MAC_STATS_FIELD_OFF(mac_tx_from_app_good_pkt_num)},
	{"mac_tx_from_app_bad_pkt_num", HCLGE_MAC_STATS_MAX_NUM_V1,
		HCLGE_MAC_STATS_FIELD_OFF(mac_tx_from_app_bad_pkt_num)},
	{"mac_rx_fragment_pkt_num", HCLGE_MAC_STATS_MAX_NUM_V1,
		HCLGE_MAC_STATS_FIELD_OFF(mac_rx_fragment_pkt_num)},
	{"mac_rx_undermin_pkt_num", HCLGE_MAC_STATS_MAX_NUM_V1,
		HCLGE_MAC_STATS_FIELD_OFF(mac_rx_undermin_pkt_num)},
	{"mac_rx_jabber_pkt_num", HCLGE_MAC_STATS_MAX_NUM_V1,
		HCLGE_MAC_STATS_FIELD_OFF(mac_rx_jabber_pkt_num)},
	{"mac_rx_fcs_err_pkt_num", HCLGE_MAC_STATS_MAX_NUM_V1,
		HCLGE_MAC_STATS_FIELD_OFF(mac_rx_fcs_err_pkt_num)},
	{"mac_rx_send_app_good_pkt_num", HCLGE_MAC_STATS_MAX_NUM_V1,
		HCLGE_MAC_STATS_FIELD_OFF(mac_rx_send_app_good_pkt_num)},
	{"mac_rx_send_app_bad_pkt_num", HCLGE_MAC_STATS_MAX_NUM_V1,
		HCLGE_MAC_STATS_FIELD_OFF(mac_rx_send_app_bad_pkt_num)}
};

static const struct hclge_mac_mgr_tbl_entry_cmd hclge_mgr_table[] = {
	{
		.flags = HCLGE_MAC_MGR_MASK_VLAN_B,
		.ethter_type = cpu_to_le16(ETH_P_LLDP),
		.mac_addr = {0x01, 0x80, 0xc2, 0x00, 0x00, 0x0e},
		.i_port_bitmap = 0x1,
	},
};

static const u32 hclge_dfx_bd_offset_list[] = {
	HCLGE_DFX_BIOS_BD_OFFSET,
	HCLGE_DFX_SSU_0_BD_OFFSET,
	HCLGE_DFX_SSU_1_BD_OFFSET,
	HCLGE_DFX_IGU_BD_OFFSET,
	HCLGE_DFX_RPU_0_BD_OFFSET,
	HCLGE_DFX_RPU_1_BD_OFFSET,
	HCLGE_DFX_NCSI_BD_OFFSET,
	HCLGE_DFX_RTC_BD_OFFSET,
	HCLGE_DFX_PPP_BD_OFFSET,
	HCLGE_DFX_RCB_BD_OFFSET,
	HCLGE_DFX_TQP_BD_OFFSET,
	HCLGE_DFX_SSU_2_BD_OFFSET
};

static const enum hclge_opcode_type hclge_dfx_reg_opcode_list[] = {
	HCLGE_OPC_DFX_BIOS_COMMON_REG,
	HCLGE_OPC_DFX_SSU_REG_0,
	HCLGE_OPC_DFX_SSU_REG_1,
	HCLGE_OPC_DFX_IGU_EGU_REG,
	HCLGE_OPC_DFX_RPU_REG_0,
	HCLGE_OPC_DFX_RPU_REG_1,
	HCLGE_OPC_DFX_NCSI_REG,
	HCLGE_OPC_DFX_RTC_REG,
	HCLGE_OPC_DFX_PPP_REG,
	HCLGE_OPC_DFX_RCB_REG,
	HCLGE_OPC_DFX_TQP_REG,
	HCLGE_OPC_DFX_SSU_REG_2
};

static const struct key_info meta_data_key_info[] = {
	{ PACKET_TYPE_ID, 6 },
	{ IP_FRAGEMENT, 1 },
	{ ROCE_TYPE, 1 },
	{ NEXT_KEY, 5 },
	{ VLAN_NUMBER, 2 },
	{ SRC_VPORT, 12 },
	{ DST_VPORT, 12 },
	{ TUNNEL_PACKET, 1 },
};

static const struct key_info tuple_key_info[] = {
	{ OUTER_DST_MAC, 48, KEY_OPT_MAC, -1, -1 },
	{ OUTER_SRC_MAC, 48, KEY_OPT_MAC, -1, -1 },
	{ OUTER_VLAN_TAG_FST, 16, KEY_OPT_LE16, -1, -1 },
	{ OUTER_VLAN_TAG_SEC, 16, KEY_OPT_LE16, -1, -1 },
	{ OUTER_ETH_TYPE, 16, KEY_OPT_LE16, -1, -1 },
	{ OUTER_L2_RSV, 16, KEY_OPT_LE16, -1, -1 },
	{ OUTER_IP_TOS, 8, KEY_OPT_U8, -1, -1 },
	{ OUTER_IP_PROTO, 8, KEY_OPT_U8, -1, -1 },
	{ OUTER_SRC_IP, 32, KEY_OPT_IP, -1, -1 },
	{ OUTER_DST_IP, 32, KEY_OPT_IP, -1, -1 },
	{ OUTER_L3_RSV, 16, KEY_OPT_LE16, -1, -1 },
	{ OUTER_SRC_PORT, 16, KEY_OPT_LE16, -1, -1 },
	{ OUTER_DST_PORT, 16, KEY_OPT_LE16, -1, -1 },
	{ OUTER_L4_RSV, 32, KEY_OPT_LE32, -1, -1 },
	{ OUTER_TUN_VNI, 24, KEY_OPT_VNI, -1, -1 },
	{ OUTER_TUN_FLOW_ID, 8, KEY_OPT_U8, -1, -1 },
	{ INNER_DST_MAC, 48, KEY_OPT_MAC,
	  offsetof(struct hclge_fd_rule, tuples.dst_mac),
	  offsetof(struct hclge_fd_rule, tuples_mask.dst_mac) },
	{ INNER_SRC_MAC, 48, KEY_OPT_MAC,
	  offsetof(struct hclge_fd_rule, tuples.src_mac),
	  offsetof(struct hclge_fd_rule, tuples_mask.src_mac) },
	{ INNER_VLAN_TAG_FST, 16, KEY_OPT_LE16,
	  offsetof(struct hclge_fd_rule, tuples.vlan_tag1),
	  offsetof(struct hclge_fd_rule, tuples_mask.vlan_tag1) },
	{ INNER_VLAN_TAG_SEC, 16, KEY_OPT_LE16, -1, -1 },
	{ INNER_ETH_TYPE, 16, KEY_OPT_LE16,
	  offsetof(struct hclge_fd_rule, tuples.ether_proto),
	  offsetof(struct hclge_fd_rule, tuples_mask.ether_proto) },
	{ INNER_L2_RSV, 16, KEY_OPT_LE16,
	  offsetof(struct hclge_fd_rule, tuples.l2_user_def),
	  offsetof(struct hclge_fd_rule, tuples_mask.l2_user_def) },
	{ INNER_IP_TOS, 8, KEY_OPT_U8,
	  offsetof(struct hclge_fd_rule, tuples.ip_tos),
	  offsetof(struct hclge_fd_rule, tuples_mask.ip_tos) },
	{ INNER_IP_PROTO, 8, KEY_OPT_U8,
	  offsetof(struct hclge_fd_rule, tuples.ip_proto),
	  offsetof(struct hclge_fd_rule, tuples_mask.ip_proto) },
	{ INNER_SRC_IP, 32, KEY_OPT_IP,
	  offsetof(struct hclge_fd_rule, tuples.src_ip),
	  offsetof(struct hclge_fd_rule, tuples_mask.src_ip) },
	{ INNER_DST_IP, 32, KEY_OPT_IP,
	  offsetof(struct hclge_fd_rule, tuples.dst_ip),
	  offsetof(struct hclge_fd_rule, tuples_mask.dst_ip) },
	{ INNER_L3_RSV, 16, KEY_OPT_LE16,
	  offsetof(struct hclge_fd_rule, tuples.l3_user_def),
	  offsetof(struct hclge_fd_rule, tuples_mask.l3_user_def) },
	{ INNER_SRC_PORT, 16, KEY_OPT_LE16,
	  offsetof(struct hclge_fd_rule, tuples.src_port),
	  offsetof(struct hclge_fd_rule, tuples_mask.src_port) },
	{ INNER_DST_PORT, 16, KEY_OPT_LE16,
	  offsetof(struct hclge_fd_rule, tuples.dst_port),
	  offsetof(struct hclge_fd_rule, tuples_mask.dst_port) },
	{ INNER_L4_RSV, 32, KEY_OPT_LE32,
	  offsetof(struct hclge_fd_rule, tuples.l4_user_def),
	  offsetof(struct hclge_fd_rule, tuples_mask.l4_user_def) },
};

/**
 * hclge_cmd_send - send command to command queue
 * @hw: pointer to the hw struct
 * @desc: prefilled descriptor for describing the command
 * @num : the number of descriptors to be sent
 *
 * This is the main send command for command queue, it
 * sends the queue, cleans the queue, etc
 **/
int hclge_cmd_send(struct hclge_hw *hw, struct hclge_desc *desc, int num)
{
	return hclge_comm_cmd_send(&hw->hw, desc, num);
}

static int hclge_mac_update_stats_defective(struct hclge_dev *hdev)
{
#define HCLGE_MAC_CMD_NUM 21

	u64 *data = (u64 *)(&hdev->mac_stats);
	struct hclge_desc desc[HCLGE_MAC_CMD_NUM];
	__le64 *desc_data;
	u32 data_size;
	int ret;
	u32 i;

	hclge_cmd_setup_basic_desc(&desc[0], HCLGE_OPC_STATS_MAC, true);
	ret = hclge_cmd_send(&hdev->hw, desc, HCLGE_MAC_CMD_NUM);
	if (ret) {
		dev_err(&hdev->pdev->dev,
			"Get MAC pkt stats fail, status = %d.\n", ret);

		return ret;
	}

	/* The first desc has a 64-bit header, so data size need to minus 1 */
	data_size = sizeof(desc) / (sizeof(u64)) - 1;

	desc_data = (__le64 *)(&desc[0].data[0]);
	for (i = 0; i < data_size; i++) {
		/* data memory is continuous becase only the first desc has a
		 * header in this command
		 */
		*data += le64_to_cpu(*desc_data);
		data++;
		desc_data++;
	}

	return 0;
}

static int hclge_mac_update_stats_complete(struct hclge_dev *hdev)
{
#define HCLGE_REG_NUM_PER_DESC		4

	u32 reg_num = hdev->ae_dev->dev_specs.mac_stats_num;
	u64 *data = (u64 *)(&hdev->mac_stats);
	struct hclge_desc *desc;
	__le64 *desc_data;
	u32 data_size;
	u32 desc_num;
	int ret;
	u32 i;

	/* The first desc has a 64-bit header, so need to consider it */
	desc_num = reg_num / HCLGE_REG_NUM_PER_DESC + 1;

	/* This may be called inside atomic sections,
	 * so GFP_ATOMIC is more suitalbe here
	 */
	desc = kcalloc(desc_num, sizeof(struct hclge_desc), GFP_ATOMIC);
	if (!desc)
		return -ENOMEM;

	hclge_cmd_setup_basic_desc(&desc[0], HCLGE_OPC_STATS_MAC_ALL, true);
	ret = hclge_cmd_send(&hdev->hw, desc, desc_num);
	if (ret) {
		kfree(desc);
		return ret;
	}

	data_size = min_t(u32, sizeof(hdev->mac_stats) / sizeof(u64), reg_num);

	desc_data = (__le64 *)(&desc[0].data[0]);
	for (i = 0; i < data_size; i++) {
		/* data memory is continuous becase only the first desc has a
		 * header in this command
		 */
		*data += le64_to_cpu(*desc_data);
		data++;
		desc_data++;
	}

	kfree(desc);

	return 0;
}

static int hclge_mac_query_reg_num(struct hclge_dev *hdev, u32 *reg_num)
{
	struct hclge_desc desc;
	int ret;

	/* Driver needs total register number of both valid registers and
	 * reserved registers, but the old firmware only returns number
	 * of valid registers in device V2. To be compatible with these
	 * devices, driver uses a fixed value.
	 */
	if (hdev->ae_dev->dev_version == HNAE3_DEVICE_VERSION_V2) {
		*reg_num = HCLGE_MAC_STATS_MAX_NUM_V1;
		return 0;
	}

	hclge_cmd_setup_basic_desc(&desc, HCLGE_OPC_QUERY_MAC_REG_NUM, true);
	ret = hclge_cmd_send(&hdev->hw, &desc, 1);
	if (ret) {
		dev_err(&hdev->pdev->dev,
			"failed to query mac statistic reg number, ret = %d\n",
			ret);
		return ret;
<<<<<<< HEAD
	}

	*reg_num = le32_to_cpu(desc.data[0]);
	if (*reg_num == 0) {
		dev_err(&hdev->pdev->dev,
			"mac statistic reg number is invalid!\n");
		return -ENODATA;
	}

	return 0;
}

int hclge_mac_update_stats(struct hclge_dev *hdev)
{
	/* The firmware supports the new statistics acquisition method */
	if (hdev->ae_dev->dev_specs.mac_stats_num)
		return hclge_mac_update_stats_complete(hdev);
	else
		return hclge_mac_update_stats_defective(hdev);
}

static int hclge_tqps_update_stats(struct hnae3_handle *handle)
{
	struct hnae3_knic_private_info *kinfo = &handle->kinfo;
	struct hclge_vport *vport = hclge_get_vport(handle);
	struct hclge_dev *hdev = vport->back;
	struct hnae3_queue *queue;
	struct hclge_desc desc[1];
	struct hclge_tqp *tqp;
	int ret, i;

	for (i = 0; i < kinfo->num_tqps; i++) {
		queue = handle->kinfo.tqp[i];
		tqp = container_of(queue, struct hclge_tqp, q);
		/* command : HCLGE_OPC_QUERY_IGU_STAT */
		hclge_cmd_setup_basic_desc(&desc[0], HCLGE_OPC_QUERY_RX_STATS,
					   true);

		desc[0].data[0] = cpu_to_le32(tqp->index);
		ret = hclge_cmd_send(&hdev->hw, desc, 1);
		if (ret) {
			dev_err(&hdev->pdev->dev,
				"Query tqp stat fail, status = %d,queue = %d\n",
				ret, i);
			return ret;
		}
		tqp->tqp_stats.rcb_rx_ring_pktnum_rcd +=
			le32_to_cpu(desc[0].data[1]);
=======
>>>>>>> eb3cdb58
	}

	*reg_num = le32_to_cpu(desc.data[0]);
	if (*reg_num == 0) {
		dev_err(&hdev->pdev->dev,
			"mac statistic reg number is invalid!\n");
		return -ENODATA;
	}

	return 0;
}

int hclge_mac_update_stats(struct hclge_dev *hdev)
{
	/* The firmware supports the new statistics acquisition method */
	if (hdev->ae_dev->dev_specs.mac_stats_num)
		return hclge_mac_update_stats_complete(hdev);
	else
		return hclge_mac_update_stats_defective(hdev);
}

static int hclge_comm_get_count(struct hclge_dev *hdev,
				const struct hclge_comm_stats_str strs[],
				u32 size)
{
	int count = 0;
	u32 i;

	for (i = 0; i < size; i++)
		if (strs[i].stats_num <= hdev->ae_dev->dev_specs.mac_stats_num)
			count++;

	return count;
}

<<<<<<< HEAD
static int hclge_comm_get_count(struct hclge_dev *hdev,
				const struct hclge_comm_stats_str strs[],
				u32 size)
{
	int count = 0;
	u32 i;

	for (i = 0; i < size; i++)
		if (strs[i].stats_num <= hdev->ae_dev->dev_specs.mac_stats_num)
			count++;

	return count;
}

=======
>>>>>>> eb3cdb58
static u64 *hclge_comm_get_stats(struct hclge_dev *hdev,
				 const struct hclge_comm_stats_str strs[],
				 int size, u64 *data)
{
	u64 *buf = data;
	u32 i;

	for (i = 0; i < size; i++) {
		if (strs[i].stats_num > hdev->ae_dev->dev_specs.mac_stats_num)
			continue;
<<<<<<< HEAD

		*buf = HCLGE_STATS_READ(&hdev->mac_stats, strs[i].offset);
		buf++;
	}

=======

		*buf = HCLGE_STATS_READ(&hdev->mac_stats, strs[i].offset);
		buf++;
	}

>>>>>>> eb3cdb58
	return buf;
}

static u8 *hclge_comm_get_strings(struct hclge_dev *hdev, u32 stringset,
				  const struct hclge_comm_stats_str strs[],
				  int size, u8 *data)
{
	char *buff = (char *)data;
	u32 i;

	if (stringset != ETH_SS_STATS)
		return buff;

	for (i = 0; i < size; i++) {
		if (strs[i].stats_num > hdev->ae_dev->dev_specs.mac_stats_num)
			continue;

		snprintf(buff, ETH_GSTRING_LEN, "%s", strs[i].desc);
		buff = buff + ETH_GSTRING_LEN;
	}

	return (u8 *)buff;
}

static void hclge_update_stats_for_all(struct hclge_dev *hdev)
{
	struct hnae3_handle *handle;
	int status;

	handle = &hdev->vport[0].nic;
	if (handle->client) {
		status = hclge_comm_tqps_update_stats(handle, &hdev->hw.hw);
		if (status) {
			dev_err(&hdev->pdev->dev,
				"Update TQPS stats fail, status = %d.\n",
				status);
		}
	}

	hclge_update_fec_stats(hdev);

	status = hclge_mac_update_stats(hdev);
	if (status)
		dev_err(&hdev->pdev->dev,
			"Update MAC stats fail, status = %d.\n", status);
}

static void hclge_update_stats(struct hnae3_handle *handle,
			       struct net_device_stats *net_stats)
{
	struct hclge_vport *vport = hclge_get_vport(handle);
	struct hclge_dev *hdev = vport->back;
	int status;

	if (test_and_set_bit(HCLGE_STATE_STATISTICS_UPDATING, &hdev->state))
		return;

	status = hclge_mac_update_stats(hdev);
	if (status)
		dev_err(&hdev->pdev->dev,
			"Update MAC stats fail, status = %d.\n",
			status);

	status = hclge_comm_tqps_update_stats(handle, &hdev->hw.hw);
	if (status)
		dev_err(&hdev->pdev->dev,
			"Update TQPS stats fail, status = %d.\n",
			status);

	clear_bit(HCLGE_STATE_STATISTICS_UPDATING, &hdev->state);
}

static int hclge_get_sset_count(struct hnae3_handle *handle, int stringset)
{
#define HCLGE_LOOPBACK_TEST_FLAGS (HNAE3_SUPPORT_APP_LOOPBACK | \
		HNAE3_SUPPORT_PHY_LOOPBACK | \
		HNAE3_SUPPORT_SERDES_SERIAL_LOOPBACK | \
<<<<<<< HEAD
		HNAE3_SUPPORT_SERDES_PARALLEL_LOOPBACK)
=======
		HNAE3_SUPPORT_SERDES_PARALLEL_LOOPBACK | \
		HNAE3_SUPPORT_EXTERNAL_LOOPBACK)
>>>>>>> eb3cdb58

	struct hclge_vport *vport = hclge_get_vport(handle);
	struct hclge_dev *hdev = vport->back;
	int count = 0;

	/* Loopback test support rules:
	 * mac: only GE mode support
	 * serdes: all mac mode will support include GE/XGE/LGE/CGE
	 * phy: only support when phy device exist on board
	 */
	if (stringset == ETH_SS_TEST) {
		/* clear loopback bit flags at first */
		handle->flags = (handle->flags & (~HCLGE_LOOPBACK_TEST_FLAGS));
		if (hdev->ae_dev->dev_version >= HNAE3_DEVICE_VERSION_V2 ||
		    hdev->hw.mac.speed == HCLGE_MAC_SPEED_10M ||
		    hdev->hw.mac.speed == HCLGE_MAC_SPEED_100M ||
		    hdev->hw.mac.speed == HCLGE_MAC_SPEED_1G) {
			count += 1;
			handle->flags |= HNAE3_SUPPORT_APP_LOOPBACK;
		}

		count += 1;
		handle->flags |= HNAE3_SUPPORT_SERDES_SERIAL_LOOPBACK;
		count += 1;
		handle->flags |= HNAE3_SUPPORT_SERDES_PARALLEL_LOOPBACK;
		count += 1;
		handle->flags |= HNAE3_SUPPORT_EXTERNAL_LOOPBACK;

		if ((hdev->hw.mac.phydev && hdev->hw.mac.phydev->drv &&
		     hdev->hw.mac.phydev->drv->set_loopback) ||
		    hnae3_dev_phy_imp_supported(hdev)) {
			count += 1;
			handle->flags |= HNAE3_SUPPORT_PHY_LOOPBACK;
		}
	} else if (stringset == ETH_SS_STATS) {
		count = hclge_comm_get_count(hdev, g_mac_stats_string,
					     ARRAY_SIZE(g_mac_stats_string)) +
<<<<<<< HEAD
			hclge_tqps_get_sset_count(handle, stringset);
=======
			hclge_comm_tqps_get_sset_count(handle);
>>>>>>> eb3cdb58
	}

	return count;
}

static void hclge_get_strings(struct hnae3_handle *handle, u32 stringset,
			      u8 *data)
{
	struct hclge_vport *vport = hclge_get_vport(handle);
	struct hclge_dev *hdev = vport->back;
	u8 *p = (char *)data;
	int size;

	if (stringset == ETH_SS_STATS) {
		size = ARRAY_SIZE(g_mac_stats_string);
		p = hclge_comm_get_strings(hdev, stringset, g_mac_stats_string,
					   size, p);
		p = hclge_comm_tqps_get_strings(handle, p);
	} else if (stringset == ETH_SS_TEST) {
		if (handle->flags & HNAE3_SUPPORT_EXTERNAL_LOOPBACK) {
			memcpy(p, hns3_nic_test_strs[HNAE3_LOOP_EXTERNAL],
			       ETH_GSTRING_LEN);
			p += ETH_GSTRING_LEN;
		}
		if (handle->flags & HNAE3_SUPPORT_APP_LOOPBACK) {
			memcpy(p, hns3_nic_test_strs[HNAE3_LOOP_APP],
			       ETH_GSTRING_LEN);
			p += ETH_GSTRING_LEN;
		}
		if (handle->flags & HNAE3_SUPPORT_SERDES_SERIAL_LOOPBACK) {
			memcpy(p, hns3_nic_test_strs[HNAE3_LOOP_SERIAL_SERDES],
			       ETH_GSTRING_LEN);
			p += ETH_GSTRING_LEN;
		}
		if (handle->flags & HNAE3_SUPPORT_SERDES_PARALLEL_LOOPBACK) {
			memcpy(p,
			       hns3_nic_test_strs[HNAE3_LOOP_PARALLEL_SERDES],
			       ETH_GSTRING_LEN);
			p += ETH_GSTRING_LEN;
		}
		if (handle->flags & HNAE3_SUPPORT_PHY_LOOPBACK) {
			memcpy(p, hns3_nic_test_strs[HNAE3_LOOP_PHY],
			       ETH_GSTRING_LEN);
			p += ETH_GSTRING_LEN;
		}
	}
}

static void hclge_get_stats(struct hnae3_handle *handle, u64 *data)
{
	struct hclge_vport *vport = hclge_get_vport(handle);
	struct hclge_dev *hdev = vport->back;
	u64 *p;

	p = hclge_comm_get_stats(hdev, g_mac_stats_string,
				 ARRAY_SIZE(g_mac_stats_string), data);
	p = hclge_comm_tqps_get_stats(handle, p);
}

static void hclge_get_mac_stat(struct hnae3_handle *handle,
			       struct hns3_mac_stats *mac_stats)
{
	struct hclge_vport *vport = hclge_get_vport(handle);
	struct hclge_dev *hdev = vport->back;

	hclge_update_stats(handle, NULL);

	mac_stats->tx_pause_cnt = hdev->mac_stats.mac_tx_mac_pause_num;
	mac_stats->rx_pause_cnt = hdev->mac_stats.mac_rx_mac_pause_num;
}

static int hclge_parse_func_status(struct hclge_dev *hdev,
				   struct hclge_func_status_cmd *status)
{
#define HCLGE_MAC_ID_MASK	0xF

	if (!(status->pf_state & HCLGE_PF_STATE_DONE))
		return -EINVAL;

	/* Set the pf to main pf */
	if (status->pf_state & HCLGE_PF_STATE_MAIN)
		hdev->flag |= HCLGE_FLAG_MAIN;
	else
		hdev->flag &= ~HCLGE_FLAG_MAIN;

	hdev->hw.mac.mac_id = status->mac_id & HCLGE_MAC_ID_MASK;
	return 0;
}

static int hclge_query_function_status(struct hclge_dev *hdev)
{
#define HCLGE_QUERY_MAX_CNT	5

	struct hclge_func_status_cmd *req;
	struct hclge_desc desc;
	int timeout = 0;
	int ret;

	hclge_cmd_setup_basic_desc(&desc, HCLGE_OPC_QUERY_FUNC_STATUS, true);
	req = (struct hclge_func_status_cmd *)desc.data;

	do {
		ret = hclge_cmd_send(&hdev->hw, &desc, 1);
		if (ret) {
			dev_err(&hdev->pdev->dev,
				"query function status failed %d.\n", ret);
			return ret;
		}

		/* Check pf reset is done */
		if (req->pf_state)
			break;
		usleep_range(1000, 2000);
	} while (timeout++ < HCLGE_QUERY_MAX_CNT);

	return hclge_parse_func_status(hdev, req);
}

static int hclge_query_pf_resource(struct hclge_dev *hdev)
{
	struct hclge_pf_res_cmd *req;
	struct hclge_desc desc;
	int ret;

	hclge_cmd_setup_basic_desc(&desc, HCLGE_OPC_QUERY_PF_RSRC, true);
	ret = hclge_cmd_send(&hdev->hw, &desc, 1);
	if (ret) {
		dev_err(&hdev->pdev->dev,
			"query pf resource failed %d.\n", ret);
		return ret;
	}

	req = (struct hclge_pf_res_cmd *)desc.data;
	hdev->num_tqps = le16_to_cpu(req->tqp_num) +
			 le16_to_cpu(req->ext_tqp_num);
	hdev->pkt_buf_size = le16_to_cpu(req->buf_size) << HCLGE_BUF_UNIT_S;

	if (req->tx_buf_size)
		hdev->tx_buf_size =
			le16_to_cpu(req->tx_buf_size) << HCLGE_BUF_UNIT_S;
	else
		hdev->tx_buf_size = HCLGE_DEFAULT_TX_BUF;

	hdev->tx_buf_size = roundup(hdev->tx_buf_size, HCLGE_BUF_SIZE_UNIT);

	if (req->dv_buf_size)
		hdev->dv_buf_size =
			le16_to_cpu(req->dv_buf_size) << HCLGE_BUF_UNIT_S;
	else
		hdev->dv_buf_size = HCLGE_DEFAULT_DV;

	hdev->dv_buf_size = roundup(hdev->dv_buf_size, HCLGE_BUF_SIZE_UNIT);

	hdev->num_nic_msi = le16_to_cpu(req->msixcap_localid_number_nic);
	if (hdev->num_nic_msi < HNAE3_MIN_VECTOR_NUM) {
		dev_err(&hdev->pdev->dev,
			"only %u msi resources available, not enough for pf(min:2).\n",
			hdev->num_nic_msi);
		return -EINVAL;
	}

	if (hnae3_dev_roce_supported(hdev)) {
		hdev->num_roce_msi =
			le16_to_cpu(req->pf_intr_vector_number_roce);

		/* PF should have NIC vectors and Roce vectors,
		 * NIC vectors are queued before Roce vectors.
		 */
		hdev->num_msi = hdev->num_nic_msi + hdev->num_roce_msi;
	} else {
		hdev->num_msi = hdev->num_nic_msi;
	}

	return 0;
}

static int hclge_parse_speed(u8 speed_cmd, u32 *speed)
{
	switch (speed_cmd) {
	case HCLGE_FW_MAC_SPEED_10M:
		*speed = HCLGE_MAC_SPEED_10M;
		break;
	case HCLGE_FW_MAC_SPEED_100M:
		*speed = HCLGE_MAC_SPEED_100M;
		break;
	case HCLGE_FW_MAC_SPEED_1G:
		*speed = HCLGE_MAC_SPEED_1G;
		break;
	case HCLGE_FW_MAC_SPEED_10G:
		*speed = HCLGE_MAC_SPEED_10G;
		break;
	case HCLGE_FW_MAC_SPEED_25G:
		*speed = HCLGE_MAC_SPEED_25G;
		break;
	case HCLGE_FW_MAC_SPEED_40G:
		*speed = HCLGE_MAC_SPEED_40G;
		break;
	case HCLGE_FW_MAC_SPEED_50G:
		*speed = HCLGE_MAC_SPEED_50G;
		break;
	case HCLGE_FW_MAC_SPEED_100G:
		*speed = HCLGE_MAC_SPEED_100G;
		break;
	case HCLGE_FW_MAC_SPEED_200G:
		*speed = HCLGE_MAC_SPEED_200G;
		break;
	default:
		return -EINVAL;
	}

	return 0;
}

static const struct hclge_speed_bit_map speed_bit_map[] = {
	{HCLGE_MAC_SPEED_10M, HCLGE_SUPPORT_10M_BIT},
	{HCLGE_MAC_SPEED_100M, HCLGE_SUPPORT_100M_BIT},
	{HCLGE_MAC_SPEED_1G, HCLGE_SUPPORT_1G_BIT},
	{HCLGE_MAC_SPEED_10G, HCLGE_SUPPORT_10G_BIT},
	{HCLGE_MAC_SPEED_25G, HCLGE_SUPPORT_25G_BIT},
	{HCLGE_MAC_SPEED_40G, HCLGE_SUPPORT_40G_BIT},
	{HCLGE_MAC_SPEED_50G, HCLGE_SUPPORT_50G_BIT},
	{HCLGE_MAC_SPEED_100G, HCLGE_SUPPORT_100G_BIT},
	{HCLGE_MAC_SPEED_200G, HCLGE_SUPPORT_200G_BIT},
};

static int hclge_get_speed_bit(u32 speed, u32 *speed_bit)
{
	u16 i;

	for (i = 0; i < ARRAY_SIZE(speed_bit_map); i++) {
		if (speed == speed_bit_map[i].speed) {
			*speed_bit = speed_bit_map[i].speed_bit;
			return 0;
		}
	}

	return -EINVAL;
}

static int hclge_check_port_speed(struct hnae3_handle *handle, u32 speed)
{
	struct hclge_vport *vport = hclge_get_vport(handle);
	struct hclge_dev *hdev = vport->back;
	u32 speed_ability = hdev->hw.mac.speed_ability;
	u32 speed_bit = 0;
	int ret;

	ret = hclge_get_speed_bit(speed, &speed_bit);
	if (ret)
		return ret;

	if (speed_bit & speed_ability)
		return 0;

	return -EINVAL;
}

<<<<<<< HEAD
=======
static void hclge_update_fec_support(struct hclge_mac *mac)
{
	linkmode_clear_bit(ETHTOOL_LINK_MODE_FEC_BASER_BIT, mac->supported);
	linkmode_clear_bit(ETHTOOL_LINK_MODE_FEC_RS_BIT, mac->supported);
	linkmode_clear_bit(ETHTOOL_LINK_MODE_FEC_LLRS_BIT, mac->supported);
	linkmode_clear_bit(ETHTOOL_LINK_MODE_FEC_NONE_BIT, mac->supported);

	if (mac->fec_ability & BIT(HNAE3_FEC_BASER))
		linkmode_set_bit(ETHTOOL_LINK_MODE_FEC_BASER_BIT,
				 mac->supported);
	if (mac->fec_ability & BIT(HNAE3_FEC_RS))
		linkmode_set_bit(ETHTOOL_LINK_MODE_FEC_RS_BIT,
				 mac->supported);
	if (mac->fec_ability & BIT(HNAE3_FEC_LLRS))
		linkmode_set_bit(ETHTOOL_LINK_MODE_FEC_LLRS_BIT,
				 mac->supported);
	if (mac->fec_ability & BIT(HNAE3_FEC_NONE))
		linkmode_set_bit(ETHTOOL_LINK_MODE_FEC_NONE_BIT,
				 mac->supported);
}

>>>>>>> eb3cdb58
static void hclge_convert_setting_sr(u16 speed_ability,
				     unsigned long *link_mode)
{
	if (speed_ability & HCLGE_SUPPORT_10G_BIT)
		linkmode_set_bit(ETHTOOL_LINK_MODE_10000baseSR_Full_BIT,
				 link_mode);
	if (speed_ability & HCLGE_SUPPORT_25G_BIT)
		linkmode_set_bit(ETHTOOL_LINK_MODE_25000baseSR_Full_BIT,
				 link_mode);
	if (speed_ability & HCLGE_SUPPORT_40G_BIT)
		linkmode_set_bit(ETHTOOL_LINK_MODE_40000baseSR4_Full_BIT,
				 link_mode);
	if (speed_ability & HCLGE_SUPPORT_50G_BIT)
		linkmode_set_bit(ETHTOOL_LINK_MODE_50000baseSR2_Full_BIT,
				 link_mode);
	if (speed_ability & HCLGE_SUPPORT_100G_BIT)
		linkmode_set_bit(ETHTOOL_LINK_MODE_100000baseSR4_Full_BIT,
				 link_mode);
	if (speed_ability & HCLGE_SUPPORT_200G_BIT)
		linkmode_set_bit(ETHTOOL_LINK_MODE_200000baseSR4_Full_BIT,
				 link_mode);
}

static void hclge_convert_setting_lr(u16 speed_ability,
				     unsigned long *link_mode)
{
	if (speed_ability & HCLGE_SUPPORT_10G_BIT)
		linkmode_set_bit(ETHTOOL_LINK_MODE_10000baseLR_Full_BIT,
				 link_mode);
	if (speed_ability & HCLGE_SUPPORT_25G_BIT)
		linkmode_set_bit(ETHTOOL_LINK_MODE_25000baseSR_Full_BIT,
				 link_mode);
	if (speed_ability & HCLGE_SUPPORT_50G_BIT)
		linkmode_set_bit(ETHTOOL_LINK_MODE_50000baseLR_ER_FR_Full_BIT,
				 link_mode);
	if (speed_ability & HCLGE_SUPPORT_40G_BIT)
		linkmode_set_bit(ETHTOOL_LINK_MODE_40000baseLR4_Full_BIT,
				 link_mode);
	if (speed_ability & HCLGE_SUPPORT_100G_BIT)
		linkmode_set_bit(ETHTOOL_LINK_MODE_100000baseLR4_ER4_Full_BIT,
				 link_mode);
	if (speed_ability & HCLGE_SUPPORT_200G_BIT)
		linkmode_set_bit(
			ETHTOOL_LINK_MODE_200000baseLR4_ER4_FR4_Full_BIT,
			link_mode);
}

static void hclge_convert_setting_cr(u16 speed_ability,
				     unsigned long *link_mode)
{
	if (speed_ability & HCLGE_SUPPORT_10G_BIT)
		linkmode_set_bit(ETHTOOL_LINK_MODE_10000baseCR_Full_BIT,
				 link_mode);
	if (speed_ability & HCLGE_SUPPORT_25G_BIT)
		linkmode_set_bit(ETHTOOL_LINK_MODE_25000baseCR_Full_BIT,
				 link_mode);
	if (speed_ability & HCLGE_SUPPORT_40G_BIT)
		linkmode_set_bit(ETHTOOL_LINK_MODE_40000baseCR4_Full_BIT,
				 link_mode);
	if (speed_ability & HCLGE_SUPPORT_50G_BIT)
		linkmode_set_bit(ETHTOOL_LINK_MODE_50000baseCR2_Full_BIT,
				 link_mode);
	if (speed_ability & HCLGE_SUPPORT_100G_BIT)
		linkmode_set_bit(ETHTOOL_LINK_MODE_100000baseCR4_Full_BIT,
				 link_mode);
	if (speed_ability & HCLGE_SUPPORT_200G_BIT)
		linkmode_set_bit(ETHTOOL_LINK_MODE_200000baseCR4_Full_BIT,
				 link_mode);
}

static void hclge_convert_setting_kr(u16 speed_ability,
				     unsigned long *link_mode)
{
	if (speed_ability & HCLGE_SUPPORT_1G_BIT)
		linkmode_set_bit(ETHTOOL_LINK_MODE_1000baseKX_Full_BIT,
				 link_mode);
	if (speed_ability & HCLGE_SUPPORT_10G_BIT)
		linkmode_set_bit(ETHTOOL_LINK_MODE_10000baseKR_Full_BIT,
				 link_mode);
	if (speed_ability & HCLGE_SUPPORT_25G_BIT)
		linkmode_set_bit(ETHTOOL_LINK_MODE_25000baseKR_Full_BIT,
				 link_mode);
	if (speed_ability & HCLGE_SUPPORT_40G_BIT)
		linkmode_set_bit(ETHTOOL_LINK_MODE_40000baseKR4_Full_BIT,
				 link_mode);
	if (speed_ability & HCLGE_SUPPORT_50G_BIT)
		linkmode_set_bit(ETHTOOL_LINK_MODE_50000baseKR2_Full_BIT,
				 link_mode);
	if (speed_ability & HCLGE_SUPPORT_100G_BIT)
		linkmode_set_bit(ETHTOOL_LINK_MODE_100000baseKR4_Full_BIT,
				 link_mode);
	if (speed_ability & HCLGE_SUPPORT_200G_BIT)
		linkmode_set_bit(ETHTOOL_LINK_MODE_200000baseKR4_Full_BIT,
				 link_mode);
}

static void hclge_convert_setting_fec(struct hclge_mac *mac)
{
	/* If firmware has reported fec_ability, don't need to convert by speed */
	if (mac->fec_ability)
		goto out;

	switch (mac->speed) {
	case HCLGE_MAC_SPEED_10G:
	case HCLGE_MAC_SPEED_40G:
		mac->fec_ability = BIT(HNAE3_FEC_BASER) | BIT(HNAE3_FEC_AUTO) |
				   BIT(HNAE3_FEC_NONE);
		break;
	case HCLGE_MAC_SPEED_25G:
	case HCLGE_MAC_SPEED_50G:
		mac->fec_ability = BIT(HNAE3_FEC_BASER) | BIT(HNAE3_FEC_RS) |
				   BIT(HNAE3_FEC_AUTO) | BIT(HNAE3_FEC_NONE);
		break;
	case HCLGE_MAC_SPEED_100G:
		mac->fec_ability = BIT(HNAE3_FEC_RS) | BIT(HNAE3_FEC_AUTO) |
				   BIT(HNAE3_FEC_NONE);
		break;
	case HCLGE_MAC_SPEED_200G:
		mac->fec_ability = BIT(HNAE3_FEC_RS) | BIT(HNAE3_FEC_AUTO) |
				   BIT(HNAE3_FEC_LLRS);
		break;
	default:
		mac->fec_ability = 0;
		break;
	}

out:
	hclge_update_fec_support(mac);
}

static void hclge_parse_fiber_link_mode(struct hclge_dev *hdev,
					u16 speed_ability)
{
	struct hclge_mac *mac = &hdev->hw.mac;

	if (speed_ability & HCLGE_SUPPORT_1G_BIT)
		linkmode_set_bit(ETHTOOL_LINK_MODE_1000baseX_Full_BIT,
				 mac->supported);

	hclge_convert_setting_sr(speed_ability, mac->supported);
	hclge_convert_setting_lr(speed_ability, mac->supported);
	hclge_convert_setting_cr(speed_ability, mac->supported);
	if (hnae3_dev_fec_supported(hdev))
		hclge_convert_setting_fec(mac);

	if (hnae3_dev_pause_supported(hdev))
		linkmode_set_bit(ETHTOOL_LINK_MODE_Pause_BIT, mac->supported);

	linkmode_set_bit(ETHTOOL_LINK_MODE_FIBRE_BIT, mac->supported);
	linkmode_set_bit(ETHTOOL_LINK_MODE_FEC_NONE_BIT, mac->supported);
}

static void hclge_parse_backplane_link_mode(struct hclge_dev *hdev,
					    u16 speed_ability)
{
	struct hclge_mac *mac = &hdev->hw.mac;

	hclge_convert_setting_kr(speed_ability, mac->supported);
	if (hnae3_dev_fec_supported(hdev))
		hclge_convert_setting_fec(mac);

	if (hnae3_dev_pause_supported(hdev))
		linkmode_set_bit(ETHTOOL_LINK_MODE_Pause_BIT, mac->supported);

	linkmode_set_bit(ETHTOOL_LINK_MODE_Backplane_BIT, mac->supported);
	linkmode_set_bit(ETHTOOL_LINK_MODE_FEC_NONE_BIT, mac->supported);
}

static void hclge_parse_copper_link_mode(struct hclge_dev *hdev,
					 u16 speed_ability)
{
	unsigned long *supported = hdev->hw.mac.supported;

	/* default to support all speed for GE port */
	if (!speed_ability)
		speed_ability = HCLGE_SUPPORT_GE;

	if (speed_ability & HCLGE_SUPPORT_1G_BIT)
		linkmode_set_bit(ETHTOOL_LINK_MODE_1000baseT_Full_BIT,
				 supported);

	if (speed_ability & HCLGE_SUPPORT_100M_BIT) {
		linkmode_set_bit(ETHTOOL_LINK_MODE_100baseT_Full_BIT,
				 supported);
		linkmode_set_bit(ETHTOOL_LINK_MODE_100baseT_Half_BIT,
				 supported);
	}

	if (speed_ability & HCLGE_SUPPORT_10M_BIT) {
		linkmode_set_bit(ETHTOOL_LINK_MODE_10baseT_Full_BIT, supported);
		linkmode_set_bit(ETHTOOL_LINK_MODE_10baseT_Half_BIT, supported);
	}

	if (hnae3_dev_pause_supported(hdev)) {
		linkmode_set_bit(ETHTOOL_LINK_MODE_Pause_BIT, supported);
		linkmode_set_bit(ETHTOOL_LINK_MODE_Asym_Pause_BIT, supported);
	}

	linkmode_set_bit(ETHTOOL_LINK_MODE_Autoneg_BIT, supported);
	linkmode_set_bit(ETHTOOL_LINK_MODE_TP_BIT, supported);
}

static void hclge_parse_link_mode(struct hclge_dev *hdev, u16 speed_ability)
{
	u8 media_type = hdev->hw.mac.media_type;

	if (media_type == HNAE3_MEDIA_TYPE_FIBER)
		hclge_parse_fiber_link_mode(hdev, speed_ability);
	else if (media_type == HNAE3_MEDIA_TYPE_COPPER)
		hclge_parse_copper_link_mode(hdev, speed_ability);
	else if (media_type == HNAE3_MEDIA_TYPE_BACKPLANE)
		hclge_parse_backplane_link_mode(hdev, speed_ability);
}

static u32 hclge_get_max_speed(u16 speed_ability)
{
	if (speed_ability & HCLGE_SUPPORT_200G_BIT)
		return HCLGE_MAC_SPEED_200G;

	if (speed_ability & HCLGE_SUPPORT_100G_BIT)
		return HCLGE_MAC_SPEED_100G;

	if (speed_ability & HCLGE_SUPPORT_50G_BIT)
		return HCLGE_MAC_SPEED_50G;

	if (speed_ability & HCLGE_SUPPORT_40G_BIT)
		return HCLGE_MAC_SPEED_40G;

	if (speed_ability & HCLGE_SUPPORT_25G_BIT)
		return HCLGE_MAC_SPEED_25G;

	if (speed_ability & HCLGE_SUPPORT_10G_BIT)
		return HCLGE_MAC_SPEED_10G;

	if (speed_ability & HCLGE_SUPPORT_1G_BIT)
		return HCLGE_MAC_SPEED_1G;

	if (speed_ability & HCLGE_SUPPORT_100M_BIT)
		return HCLGE_MAC_SPEED_100M;

	if (speed_ability & HCLGE_SUPPORT_10M_BIT)
		return HCLGE_MAC_SPEED_10M;

	return HCLGE_MAC_SPEED_1G;
}

static void hclge_parse_cfg(struct hclge_cfg *cfg, struct hclge_desc *desc)
{
#define HCLGE_TX_SPARE_SIZE_UNIT		4096
#define SPEED_ABILITY_EXT_SHIFT			8

	struct hclge_cfg_param_cmd *req;
	u64 mac_addr_tmp_high;
	u16 speed_ability_ext;
	u64 mac_addr_tmp;
	unsigned int i;

	req = (struct hclge_cfg_param_cmd *)desc[0].data;

	/* get the configuration */
	cfg->tc_num = hnae3_get_field(__le32_to_cpu(req->param[0]),
				      HCLGE_CFG_TC_NUM_M, HCLGE_CFG_TC_NUM_S);
	cfg->tqp_desc_num = hnae3_get_field(__le32_to_cpu(req->param[0]),
					    HCLGE_CFG_TQP_DESC_N_M,
					    HCLGE_CFG_TQP_DESC_N_S);

	cfg->phy_addr = hnae3_get_field(__le32_to_cpu(req->param[1]),
					HCLGE_CFG_PHY_ADDR_M,
					HCLGE_CFG_PHY_ADDR_S);
	cfg->media_type = hnae3_get_field(__le32_to_cpu(req->param[1]),
					  HCLGE_CFG_MEDIA_TP_M,
					  HCLGE_CFG_MEDIA_TP_S);
	cfg->rx_buf_len = hnae3_get_field(__le32_to_cpu(req->param[1]),
					  HCLGE_CFG_RX_BUF_LEN_M,
					  HCLGE_CFG_RX_BUF_LEN_S);
	/* get mac_address */
	mac_addr_tmp = __le32_to_cpu(req->param[2]);
	mac_addr_tmp_high = hnae3_get_field(__le32_to_cpu(req->param[3]),
					    HCLGE_CFG_MAC_ADDR_H_M,
					    HCLGE_CFG_MAC_ADDR_H_S);

	mac_addr_tmp |= (mac_addr_tmp_high << 31) << 1;

	cfg->default_speed = hnae3_get_field(__le32_to_cpu(req->param[3]),
					     HCLGE_CFG_DEFAULT_SPEED_M,
					     HCLGE_CFG_DEFAULT_SPEED_S);
	cfg->vf_rss_size_max = hnae3_get_field(__le32_to_cpu(req->param[3]),
					       HCLGE_CFG_RSS_SIZE_M,
					       HCLGE_CFG_RSS_SIZE_S);

	for (i = 0; i < ETH_ALEN; i++)
		cfg->mac_addr[i] = (mac_addr_tmp >> (8 * i)) & 0xff;

	req = (struct hclge_cfg_param_cmd *)desc[1].data;
	cfg->numa_node_map = __le32_to_cpu(req->param[0]);

	cfg->speed_ability = hnae3_get_field(__le32_to_cpu(req->param[1]),
					     HCLGE_CFG_SPEED_ABILITY_M,
					     HCLGE_CFG_SPEED_ABILITY_S);
	speed_ability_ext = hnae3_get_field(__le32_to_cpu(req->param[1]),
					    HCLGE_CFG_SPEED_ABILITY_EXT_M,
					    HCLGE_CFG_SPEED_ABILITY_EXT_S);
	cfg->speed_ability |= speed_ability_ext << SPEED_ABILITY_EXT_SHIFT;

	cfg->vlan_fliter_cap = hnae3_get_field(__le32_to_cpu(req->param[1]),
					       HCLGE_CFG_VLAN_FLTR_CAP_M,
					       HCLGE_CFG_VLAN_FLTR_CAP_S);

	cfg->umv_space = hnae3_get_field(__le32_to_cpu(req->param[1]),
					 HCLGE_CFG_UMV_TBL_SPACE_M,
					 HCLGE_CFG_UMV_TBL_SPACE_S);

	cfg->pf_rss_size_max = hnae3_get_field(__le32_to_cpu(req->param[2]),
					       HCLGE_CFG_PF_RSS_SIZE_M,
					       HCLGE_CFG_PF_RSS_SIZE_S);

	/* HCLGE_CFG_PF_RSS_SIZE_M is the PF max rss size, which is a
	 * power of 2, instead of reading out directly. This would
	 * be more flexible for future changes and expansions.
	 * When VF max  rss size field is HCLGE_CFG_RSS_SIZE_S,
	 * it does not make sense if PF's field is 0. In this case, PF and VF
	 * has the same max rss size filed: HCLGE_CFG_RSS_SIZE_S.
	 */
	cfg->pf_rss_size_max = cfg->pf_rss_size_max ?
			       1U << cfg->pf_rss_size_max :
			       cfg->vf_rss_size_max;

	/* The unit of the tx spare buffer size queried from configuration
	 * file is HCLGE_TX_SPARE_SIZE_UNIT(4096) bytes, so a conversion is
	 * needed here.
	 */
	cfg->tx_spare_buf_size = hnae3_get_field(__le32_to_cpu(req->param[2]),
						 HCLGE_CFG_TX_SPARE_BUF_SIZE_M,
						 HCLGE_CFG_TX_SPARE_BUF_SIZE_S);
	cfg->tx_spare_buf_size *= HCLGE_TX_SPARE_SIZE_UNIT;
}

/* hclge_get_cfg: query the static parameter from flash
 * @hdev: pointer to struct hclge_dev
 * @hcfg: the config structure to be getted
 */
static int hclge_get_cfg(struct hclge_dev *hdev, struct hclge_cfg *hcfg)
{
	struct hclge_desc desc[HCLGE_PF_CFG_DESC_NUM];
	struct hclge_cfg_param_cmd *req;
	unsigned int i;
	int ret;

	for (i = 0; i < HCLGE_PF_CFG_DESC_NUM; i++) {
		u32 offset = 0;

		req = (struct hclge_cfg_param_cmd *)desc[i].data;
		hclge_cmd_setup_basic_desc(&desc[i], HCLGE_OPC_GET_CFG_PARAM,
					   true);
		hnae3_set_field(offset, HCLGE_CFG_OFFSET_M,
				HCLGE_CFG_OFFSET_S, i * HCLGE_CFG_RD_LEN_BYTES);
		/* Len should be united by 4 bytes when send to hardware */
		hnae3_set_field(offset, HCLGE_CFG_RD_LEN_M, HCLGE_CFG_RD_LEN_S,
				HCLGE_CFG_RD_LEN_BYTES / HCLGE_CFG_RD_LEN_UNIT);
		req->offset = cpu_to_le32(offset);
	}

	ret = hclge_cmd_send(&hdev->hw, desc, HCLGE_PF_CFG_DESC_NUM);
	if (ret) {
		dev_err(&hdev->pdev->dev, "get config failed %d.\n", ret);
		return ret;
	}

	hclge_parse_cfg(hcfg, desc);

	return 0;
}

static void hclge_set_default_dev_specs(struct hclge_dev *hdev)
{
#define HCLGE_MAX_NON_TSO_BD_NUM			8U

	struct hnae3_ae_dev *ae_dev = pci_get_drvdata(hdev->pdev);

	ae_dev->dev_specs.max_non_tso_bd_num = HCLGE_MAX_NON_TSO_BD_NUM;
	ae_dev->dev_specs.rss_ind_tbl_size = HCLGE_RSS_IND_TBL_SIZE;
	ae_dev->dev_specs.rss_key_size = HCLGE_COMM_RSS_KEY_SIZE;
	ae_dev->dev_specs.max_tm_rate = HCLGE_ETHER_MAX_RATE;
	ae_dev->dev_specs.max_int_gl = HCLGE_DEF_MAX_INT_GL;
	ae_dev->dev_specs.max_frm_size = HCLGE_MAC_MAX_FRAME;
	ae_dev->dev_specs.max_qset_num = HCLGE_MAX_QSET_NUM;
	ae_dev->dev_specs.umv_size = HCLGE_DEFAULT_UMV_SPACE_PER_PF;
}

static void hclge_parse_dev_specs(struct hclge_dev *hdev,
				  struct hclge_desc *desc)
{
	struct hnae3_ae_dev *ae_dev = pci_get_drvdata(hdev->pdev);
	struct hclge_dev_specs_0_cmd *req0;
	struct hclge_dev_specs_1_cmd *req1;

	req0 = (struct hclge_dev_specs_0_cmd *)desc[0].data;
	req1 = (struct hclge_dev_specs_1_cmd *)desc[1].data;

	ae_dev->dev_specs.max_non_tso_bd_num = req0->max_non_tso_bd_num;
	ae_dev->dev_specs.rss_ind_tbl_size =
		le16_to_cpu(req0->rss_ind_tbl_size);
	ae_dev->dev_specs.int_ql_max = le16_to_cpu(req0->int_ql_max);
	ae_dev->dev_specs.rss_key_size = le16_to_cpu(req0->rss_key_size);
	ae_dev->dev_specs.max_tm_rate = le32_to_cpu(req0->max_tm_rate);
	ae_dev->dev_specs.max_qset_num = le16_to_cpu(req1->max_qset_num);
	ae_dev->dev_specs.max_int_gl = le16_to_cpu(req1->max_int_gl);
	ae_dev->dev_specs.max_frm_size = le16_to_cpu(req1->max_frm_size);
	ae_dev->dev_specs.umv_size = le16_to_cpu(req1->umv_size);
	ae_dev->dev_specs.mc_mac_size = le16_to_cpu(req1->mc_mac_size);
}

static void hclge_check_dev_specs(struct hclge_dev *hdev)
{
	struct hnae3_dev_specs *dev_specs = &hdev->ae_dev->dev_specs;

	if (!dev_specs->max_non_tso_bd_num)
		dev_specs->max_non_tso_bd_num = HCLGE_MAX_NON_TSO_BD_NUM;
	if (!dev_specs->rss_ind_tbl_size)
		dev_specs->rss_ind_tbl_size = HCLGE_RSS_IND_TBL_SIZE;
	if (!dev_specs->rss_key_size)
		dev_specs->rss_key_size = HCLGE_COMM_RSS_KEY_SIZE;
	if (!dev_specs->max_tm_rate)
		dev_specs->max_tm_rate = HCLGE_ETHER_MAX_RATE;
	if (!dev_specs->max_qset_num)
		dev_specs->max_qset_num = HCLGE_MAX_QSET_NUM;
	if (!dev_specs->max_int_gl)
		dev_specs->max_int_gl = HCLGE_DEF_MAX_INT_GL;
	if (!dev_specs->max_frm_size)
		dev_specs->max_frm_size = HCLGE_MAC_MAX_FRAME;
	if (!dev_specs->umv_size)
		dev_specs->umv_size = HCLGE_DEFAULT_UMV_SPACE_PER_PF;
}

static int hclge_query_mac_stats_num(struct hclge_dev *hdev)
{
	u32 reg_num = 0;
	int ret;

	ret = hclge_mac_query_reg_num(hdev, &reg_num);
	if (ret && ret != -EOPNOTSUPP)
		return ret;

	hdev->ae_dev->dev_specs.mac_stats_num = reg_num;
	return 0;
}

static int hclge_query_dev_specs(struct hclge_dev *hdev)
{
	struct hclge_desc desc[HCLGE_QUERY_DEV_SPECS_BD_NUM];
	int ret;
	int i;

	ret = hclge_query_mac_stats_num(hdev);
	if (ret)
		return ret;

	/* set default specifications as devices lower than version V3 do not
	 * support querying specifications from firmware.
	 */
	if (hdev->ae_dev->dev_version < HNAE3_DEVICE_VERSION_V3) {
		hclge_set_default_dev_specs(hdev);
		return 0;
	}

	for (i = 0; i < HCLGE_QUERY_DEV_SPECS_BD_NUM - 1; i++) {
		hclge_cmd_setup_basic_desc(&desc[i], HCLGE_OPC_QUERY_DEV_SPECS,
					   true);
		desc[i].flag |= cpu_to_le16(HCLGE_COMM_CMD_FLAG_NEXT);
	}
	hclge_cmd_setup_basic_desc(&desc[i], HCLGE_OPC_QUERY_DEV_SPECS, true);

	ret = hclge_cmd_send(&hdev->hw, desc, HCLGE_QUERY_DEV_SPECS_BD_NUM);
	if (ret)
		return ret;

	hclge_parse_dev_specs(hdev, desc);
	hclge_check_dev_specs(hdev);

	return 0;
}

static int hclge_get_cap(struct hclge_dev *hdev)
{
	int ret;

	ret = hclge_query_function_status(hdev);
	if (ret) {
		dev_err(&hdev->pdev->dev,
			"query function status error %d.\n", ret);
		return ret;
	}

	/* get pf resource */
	return hclge_query_pf_resource(hdev);
}

static void hclge_init_kdump_kernel_config(struct hclge_dev *hdev)
{
#define HCLGE_MIN_TX_DESC	64
#define HCLGE_MIN_RX_DESC	64

	if (!is_kdump_kernel())
		return;

	dev_info(&hdev->pdev->dev,
		 "Running kdump kernel. Using minimal resources\n");

	/* minimal queue pairs equals to the number of vports */
	hdev->num_tqps = hdev->num_req_vfs + 1;
	hdev->num_tx_desc = HCLGE_MIN_TX_DESC;
	hdev->num_rx_desc = HCLGE_MIN_RX_DESC;
}

static void hclge_init_tc_config(struct hclge_dev *hdev)
{
	unsigned int i;

	if (hdev->tc_max > HNAE3_MAX_TC ||
	    hdev->tc_max < 1) {
		dev_warn(&hdev->pdev->dev, "TC num = %u.\n",
			 hdev->tc_max);
		hdev->tc_max = 1;
	}

	/* Dev does not support DCB */
	if (!hnae3_dev_dcb_supported(hdev)) {
		hdev->tc_max = 1;
		hdev->pfc_max = 0;
	} else {
		hdev->pfc_max = hdev->tc_max;
	}

	hdev->tm_info.num_tc = 1;

	/* Currently not support uncontiuous tc */
	for (i = 0; i < hdev->tm_info.num_tc; i++)
		hnae3_set_bit(hdev->hw_tc_map, i, 1);

	hdev->tx_sch_mode = HCLGE_FLAG_TC_BASE_SCH_MODE;
}

static int hclge_configure(struct hclge_dev *hdev)
{
	struct hnae3_ae_dev *ae_dev = pci_get_drvdata(hdev->pdev);
	const struct cpumask *cpumask = cpu_online_mask;
	struct hclge_cfg cfg;
<<<<<<< HEAD
	unsigned int i;
	int node, ret;
=======
	int ret;
>>>>>>> eb3cdb58

	ret = hclge_get_cfg(hdev, &cfg);
	if (ret)
		return ret;

	hdev->base_tqp_pid = 0;
	hdev->vf_rss_size_max = cfg.vf_rss_size_max;
	hdev->pf_rss_size_max = cfg.pf_rss_size_max;
	hdev->rx_buf_len = cfg.rx_buf_len;
	ether_addr_copy(hdev->hw.mac.mac_addr, cfg.mac_addr);
	hdev->hw.mac.media_type = cfg.media_type;
	hdev->hw.mac.phy_addr = cfg.phy_addr;
	hdev->num_tx_desc = cfg.tqp_desc_num;
	hdev->num_rx_desc = cfg.tqp_desc_num;
	hdev->tm_info.num_pg = 1;
	hdev->tc_max = cfg.tc_num;
	hdev->tm_info.hw_pfc_map = 0;
	if (cfg.umv_space)
		hdev->wanted_umv_size = cfg.umv_space;
	else
		hdev->wanted_umv_size = hdev->ae_dev->dev_specs.umv_size;
	hdev->tx_spare_buf_size = cfg.tx_spare_buf_size;
	hdev->gro_en = true;
	if (cfg.vlan_fliter_cap == HCLGE_VLAN_FLTR_CAN_MDF)
		set_bit(HNAE3_DEV_SUPPORT_VLAN_FLTR_MDF_B, ae_dev->caps);

	if (hnae3_ae_dev_fd_supported(hdev->ae_dev)) {
		hdev->fd_en = true;
		hdev->fd_active_type = HCLGE_FD_RULE_NONE;
	}

	ret = hclge_parse_speed(cfg.default_speed, &hdev->hw.mac.speed);
	if (ret) {
		dev_err(&hdev->pdev->dev, "failed to parse speed %u, ret = %d\n",
			cfg.default_speed, ret);
		return ret;
	}

	hclge_parse_link_mode(hdev, cfg.speed_ability);

	hdev->hw.mac.max_speed = hclge_get_max_speed(cfg.speed_ability);

	hclge_init_tc_config(hdev);
	hclge_init_kdump_kernel_config(hdev);

<<<<<<< HEAD
	/* Set the affinity based on numa node */
	node = dev_to_node(&hdev->pdev->dev);
	if (node != NUMA_NO_NODE)
		cpumask = cpumask_of_node(node);

	cpumask_copy(&hdev->affinity_mask, cpumask);

=======
>>>>>>> eb3cdb58
	return ret;
}

static int hclge_config_tso(struct hclge_dev *hdev, u16 tso_mss_min,
			    u16 tso_mss_max)
{
	struct hclge_cfg_tso_status_cmd *req;
	struct hclge_desc desc;

	hclge_cmd_setup_basic_desc(&desc, HCLGE_OPC_TSO_GENERIC_CONFIG, false);

	req = (struct hclge_cfg_tso_status_cmd *)desc.data;
	req->tso_mss_min = cpu_to_le16(tso_mss_min);
	req->tso_mss_max = cpu_to_le16(tso_mss_max);

	return hclge_cmd_send(&hdev->hw, &desc, 1);
}

static int hclge_config_gro(struct hclge_dev *hdev)
{
	struct hclge_cfg_gro_status_cmd *req;
	struct hclge_desc desc;
	int ret;

	if (!hnae3_ae_dev_gro_supported(hdev->ae_dev))
		return 0;

	hclge_cmd_setup_basic_desc(&desc, HCLGE_OPC_GRO_GENERIC_CONFIG, false);
	req = (struct hclge_cfg_gro_status_cmd *)desc.data;

	req->gro_en = hdev->gro_en ? 1 : 0;

	ret = hclge_cmd_send(&hdev->hw, &desc, 1);
	if (ret)
		dev_err(&hdev->pdev->dev,
			"GRO hardware config cmd failed, ret = %d\n", ret);

	return ret;
}

static int hclge_alloc_tqps(struct hclge_dev *hdev)
{
	struct hnae3_ae_dev *ae_dev = pci_get_drvdata(hdev->pdev);
	struct hclge_comm_tqp *tqp;
	int i;

	hdev->htqp = devm_kcalloc(&hdev->pdev->dev, hdev->num_tqps,
				  sizeof(struct hclge_comm_tqp), GFP_KERNEL);
	if (!hdev->htqp)
		return -ENOMEM;

	tqp = hdev->htqp;

	for (i = 0; i < hdev->num_tqps; i++) {
		tqp->dev = &hdev->pdev->dev;
		tqp->index = i;

		tqp->q.ae_algo = &ae_algo;
		tqp->q.buf_size = hdev->rx_buf_len;
		tqp->q.tx_desc_num = hdev->num_tx_desc;
		tqp->q.rx_desc_num = hdev->num_rx_desc;

		/* need an extended offset to configure queues >=
		 * HCLGE_TQP_MAX_SIZE_DEV_V2
		 */
		if (i < HCLGE_TQP_MAX_SIZE_DEV_V2)
			tqp->q.io_base = hdev->hw.hw.io_base +
					 HCLGE_TQP_REG_OFFSET +
					 i * HCLGE_TQP_REG_SIZE;
		else
			tqp->q.io_base = hdev->hw.hw.io_base +
					 HCLGE_TQP_REG_OFFSET +
					 HCLGE_TQP_EXT_REG_OFFSET +
					 (i - HCLGE_TQP_MAX_SIZE_DEV_V2) *
					 HCLGE_TQP_REG_SIZE;

		/* when device supports tx push and has device memory,
		 * the queue can execute push mode or doorbell mode on
		 * device memory.
		 */
		if (test_bit(HNAE3_DEV_SUPPORT_TX_PUSH_B, ae_dev->caps))
			tqp->q.mem_base = hdev->hw.hw.mem_base +
					  HCLGE_TQP_MEM_OFFSET(hdev, i);

		tqp++;
	}

	return 0;
}

static int hclge_map_tqps_to_func(struct hclge_dev *hdev, u16 func_id,
				  u16 tqp_pid, u16 tqp_vid, bool is_pf)
{
	struct hclge_tqp_map_cmd *req;
	struct hclge_desc desc;
	int ret;

	hclge_cmd_setup_basic_desc(&desc, HCLGE_OPC_SET_TQP_MAP, false);

	req = (struct hclge_tqp_map_cmd *)desc.data;
	req->tqp_id = cpu_to_le16(tqp_pid);
	req->tqp_vf = func_id;
	req->tqp_flag = 1U << HCLGE_TQP_MAP_EN_B;
	if (!is_pf)
		req->tqp_flag |= 1U << HCLGE_TQP_MAP_TYPE_B;
	req->tqp_vid = cpu_to_le16(tqp_vid);

	ret = hclge_cmd_send(&hdev->hw, &desc, 1);
	if (ret)
		dev_err(&hdev->pdev->dev, "TQP map failed %d.\n", ret);

	return ret;
}

static int  hclge_assign_tqp(struct hclge_vport *vport, u16 num_tqps)
{
	struct hnae3_knic_private_info *kinfo = &vport->nic.kinfo;
	struct hclge_dev *hdev = vport->back;
	int i, alloced;

	for (i = 0, alloced = 0; i < hdev->num_tqps &&
	     alloced < num_tqps; i++) {
		if (!hdev->htqp[i].alloced) {
			hdev->htqp[i].q.handle = &vport->nic;
			hdev->htqp[i].q.tqp_index = alloced;
			hdev->htqp[i].q.tx_desc_num = kinfo->num_tx_desc;
			hdev->htqp[i].q.rx_desc_num = kinfo->num_rx_desc;
			kinfo->tqp[alloced] = &hdev->htqp[i].q;
			hdev->htqp[i].alloced = true;
			alloced++;
		}
	}
	vport->alloc_tqps = alloced;
	kinfo->rss_size = min_t(u16, hdev->pf_rss_size_max,
				vport->alloc_tqps / hdev->tm_info.num_tc);

	/* ensure one to one mapping between irq and queue at default */
	kinfo->rss_size = min_t(u16, kinfo->rss_size,
				(hdev->num_nic_msi - 1) / hdev->tm_info.num_tc);

	return 0;
}

static int hclge_knic_setup(struct hclge_vport *vport, u16 num_tqps,
			    u16 num_tx_desc, u16 num_rx_desc)

{
	struct hnae3_handle *nic = &vport->nic;
	struct hnae3_knic_private_info *kinfo = &nic->kinfo;
	struct hclge_dev *hdev = vport->back;
	int ret;

	kinfo->num_tx_desc = num_tx_desc;
	kinfo->num_rx_desc = num_rx_desc;

	kinfo->rx_buf_len = hdev->rx_buf_len;
	kinfo->tx_spare_buf_size = hdev->tx_spare_buf_size;

	kinfo->tqp = devm_kcalloc(&hdev->pdev->dev, num_tqps,
				  sizeof(struct hnae3_queue *), GFP_KERNEL);
	if (!kinfo->tqp)
		return -ENOMEM;

	ret = hclge_assign_tqp(vport, num_tqps);
	if (ret)
		dev_err(&hdev->pdev->dev, "fail to assign TQPs %d.\n", ret);

	return ret;
}

static int hclge_map_tqp_to_vport(struct hclge_dev *hdev,
				  struct hclge_vport *vport)
{
	struct hnae3_handle *nic = &vport->nic;
	struct hnae3_knic_private_info *kinfo;
	u16 i;

	kinfo = &nic->kinfo;
	for (i = 0; i < vport->alloc_tqps; i++) {
		struct hclge_comm_tqp *q =
			container_of(kinfo->tqp[i], struct hclge_comm_tqp, q);
		bool is_pf;
		int ret;

		is_pf = !(vport->vport_id);
		ret = hclge_map_tqps_to_func(hdev, vport->vport_id, q->index,
					     i, is_pf);
		if (ret)
			return ret;
	}

	return 0;
}

static int hclge_map_tqp(struct hclge_dev *hdev)
{
	struct hclge_vport *vport = hdev->vport;
	u16 i, num_vport;

	num_vport = hdev->num_req_vfs + 1;
	for (i = 0; i < num_vport; i++) {
		int ret;

		ret = hclge_map_tqp_to_vport(hdev, vport);
		if (ret)
			return ret;

		vport++;
	}

	return 0;
}

static int hclge_vport_setup(struct hclge_vport *vport, u16 num_tqps)
{
	struct hnae3_handle *nic = &vport->nic;
	struct hclge_dev *hdev = vport->back;
	int ret;

	nic->pdev = hdev->pdev;
	nic->ae_algo = &ae_algo;
	nic->numa_node_mask = hdev->numa_node_mask;
<<<<<<< HEAD
	nic->kinfo.io_base = hdev->hw.io_base;
=======
	nic->kinfo.io_base = hdev->hw.hw.io_base;
>>>>>>> eb3cdb58

	ret = hclge_knic_setup(vport, num_tqps,
			       hdev->num_tx_desc, hdev->num_rx_desc);
	if (ret)
		dev_err(&hdev->pdev->dev, "knic setup failed %d\n", ret);

	return ret;
}

static int hclge_alloc_vport(struct hclge_dev *hdev)
{
	struct pci_dev *pdev = hdev->pdev;
	struct hclge_vport *vport;
	u32 tqp_main_vport;
	u32 tqp_per_vport;
	int num_vport, i;
	int ret;

	/* We need to alloc a vport for main NIC of PF */
	num_vport = hdev->num_req_vfs + 1;

	if (hdev->num_tqps < num_vport) {
		dev_err(&hdev->pdev->dev, "tqps(%u) is less than vports(%d)",
			hdev->num_tqps, num_vport);
		return -EINVAL;
	}

	/* Alloc the same number of TQPs for every vport */
	tqp_per_vport = hdev->num_tqps / num_vport;
	tqp_main_vport = tqp_per_vport + hdev->num_tqps % num_vport;

	vport = devm_kcalloc(&pdev->dev, num_vport, sizeof(struct hclge_vport),
			     GFP_KERNEL);
	if (!vport)
		return -ENOMEM;

	hdev->vport = vport;
	hdev->num_alloc_vport = num_vport;

	if (IS_ENABLED(CONFIG_PCI_IOV))
		hdev->num_alloc_vfs = hdev->num_req_vfs;

	for (i = 0; i < num_vport; i++) {
		vport->back = hdev;
		vport->vport_id = i;
		vport->vf_info.link_state = IFLA_VF_LINK_STATE_AUTO;
		vport->mps = HCLGE_MAC_DEFAULT_FRAME;
		vport->port_base_vlan_cfg.state = HNAE3_PORT_BASE_VLAN_DISABLE;
		vport->port_base_vlan_cfg.tbl_sta = true;
		vport->rxvlan_cfg.rx_vlan_offload_en = true;
		vport->req_vlan_fltr_en = true;
		INIT_LIST_HEAD(&vport->vlan_list);
		INIT_LIST_HEAD(&vport->uc_mac_list);
		INIT_LIST_HEAD(&vport->mc_mac_list);
		spin_lock_init(&vport->mac_list_lock);

		if (i == 0)
			ret = hclge_vport_setup(vport, tqp_main_vport);
		else
			ret = hclge_vport_setup(vport, tqp_per_vport);
		if (ret) {
			dev_err(&pdev->dev,
				"vport setup failed for vport %d, %d\n",
				i, ret);
			return ret;
		}

		vport++;
	}

	return 0;
}

static int  hclge_cmd_alloc_tx_buff(struct hclge_dev *hdev,
				    struct hclge_pkt_buf_alloc *buf_alloc)
{
/* TX buffer size is unit by 128 byte */
#define HCLGE_BUF_SIZE_UNIT_SHIFT	7
#define HCLGE_BUF_SIZE_UPDATE_EN_MSK	BIT(15)
	struct hclge_tx_buff_alloc_cmd *req;
	struct hclge_desc desc;
	int ret;
	u8 i;

	req = (struct hclge_tx_buff_alloc_cmd *)desc.data;

	hclge_cmd_setup_basic_desc(&desc, HCLGE_OPC_TX_BUFF_ALLOC, 0);
	for (i = 0; i < HCLGE_MAX_TC_NUM; i++) {
		u32 buf_size = buf_alloc->priv_buf[i].tx_buf_size;

		req->tx_pkt_buff[i] =
			cpu_to_le16((buf_size >> HCLGE_BUF_SIZE_UNIT_SHIFT) |
				     HCLGE_BUF_SIZE_UPDATE_EN_MSK);
	}

	ret = hclge_cmd_send(&hdev->hw, &desc, 1);
	if (ret)
		dev_err(&hdev->pdev->dev, "tx buffer alloc cmd failed %d.\n",
			ret);

	return ret;
}

static int hclge_tx_buffer_alloc(struct hclge_dev *hdev,
				 struct hclge_pkt_buf_alloc *buf_alloc)
{
	int ret = hclge_cmd_alloc_tx_buff(hdev, buf_alloc);

	if (ret)
		dev_err(&hdev->pdev->dev, "tx buffer alloc failed %d\n", ret);

	return ret;
}

static u32 hclge_get_tc_num(struct hclge_dev *hdev)
{
	unsigned int i;
	u32 cnt = 0;

	for (i = 0; i < HCLGE_MAX_TC_NUM; i++)
		if (hdev->hw_tc_map & BIT(i))
			cnt++;
	return cnt;
}

/* Get the number of pfc enabled TCs, which have private buffer */
static int hclge_get_pfc_priv_num(struct hclge_dev *hdev,
				  struct hclge_pkt_buf_alloc *buf_alloc)
{
	struct hclge_priv_buf *priv;
	unsigned int i;
	int cnt = 0;

	for (i = 0; i < HCLGE_MAX_TC_NUM; i++) {
		priv = &buf_alloc->priv_buf[i];
		if ((hdev->tm_info.hw_pfc_map & BIT(i)) &&
		    priv->enable)
			cnt++;
	}

	return cnt;
}

/* Get the number of pfc disabled TCs, which have private buffer */
static int hclge_get_no_pfc_priv_num(struct hclge_dev *hdev,
				     struct hclge_pkt_buf_alloc *buf_alloc)
{
	struct hclge_priv_buf *priv;
	unsigned int i;
	int cnt = 0;

	for (i = 0; i < HCLGE_MAX_TC_NUM; i++) {
		priv = &buf_alloc->priv_buf[i];
		if (hdev->hw_tc_map & BIT(i) &&
		    !(hdev->tm_info.hw_pfc_map & BIT(i)) &&
		    priv->enable)
			cnt++;
	}

	return cnt;
}

static u32 hclge_get_rx_priv_buff_alloced(struct hclge_pkt_buf_alloc *buf_alloc)
{
	struct hclge_priv_buf *priv;
	u32 rx_priv = 0;
	int i;

	for (i = 0; i < HCLGE_MAX_TC_NUM; i++) {
		priv = &buf_alloc->priv_buf[i];
		if (priv->enable)
			rx_priv += priv->buf_size;
	}
	return rx_priv;
}

static u32 hclge_get_tx_buff_alloced(struct hclge_pkt_buf_alloc *buf_alloc)
{
	u32 i, total_tx_size = 0;

	for (i = 0; i < HCLGE_MAX_TC_NUM; i++)
		total_tx_size += buf_alloc->priv_buf[i].tx_buf_size;

	return total_tx_size;
}

static bool  hclge_is_rx_buf_ok(struct hclge_dev *hdev,
				struct hclge_pkt_buf_alloc *buf_alloc,
				u32 rx_all)
{
	u32 shared_buf_min, shared_buf_tc, shared_std, hi_thrd, lo_thrd;
	u32 tc_num = hclge_get_tc_num(hdev);
	u32 shared_buf, aligned_mps;
	u32 rx_priv;
	int i;

	aligned_mps = roundup(hdev->mps, HCLGE_BUF_SIZE_UNIT);

	if (hnae3_dev_dcb_supported(hdev))
		shared_buf_min = HCLGE_BUF_MUL_BY * aligned_mps +
					hdev->dv_buf_size;
	else
		shared_buf_min = aligned_mps + HCLGE_NON_DCB_ADDITIONAL_BUF
					+ hdev->dv_buf_size;

	shared_buf_tc = tc_num * aligned_mps + aligned_mps;
	shared_std = roundup(max_t(u32, shared_buf_min, shared_buf_tc),
			     HCLGE_BUF_SIZE_UNIT);

	rx_priv = hclge_get_rx_priv_buff_alloced(buf_alloc);
	if (rx_all < rx_priv + shared_std)
		return false;

	shared_buf = rounddown(rx_all - rx_priv, HCLGE_BUF_SIZE_UNIT);
	buf_alloc->s_buf.buf_size = shared_buf;
	if (hnae3_dev_dcb_supported(hdev)) {
		buf_alloc->s_buf.self.high = shared_buf - hdev->dv_buf_size;
		buf_alloc->s_buf.self.low = buf_alloc->s_buf.self.high
			- roundup(aligned_mps / HCLGE_BUF_DIV_BY,
				  HCLGE_BUF_SIZE_UNIT);
	} else {
		buf_alloc->s_buf.self.high = aligned_mps +
						HCLGE_NON_DCB_ADDITIONAL_BUF;
		buf_alloc->s_buf.self.low = aligned_mps;
	}

	if (hnae3_dev_dcb_supported(hdev)) {
		hi_thrd = shared_buf - hdev->dv_buf_size;

		if (tc_num <= NEED_RESERVE_TC_NUM)
			hi_thrd = hi_thrd * BUF_RESERVE_PERCENT
					/ BUF_MAX_PERCENT;

		if (tc_num)
			hi_thrd = hi_thrd / tc_num;

		hi_thrd = max_t(u32, hi_thrd, HCLGE_BUF_MUL_BY * aligned_mps);
		hi_thrd = rounddown(hi_thrd, HCLGE_BUF_SIZE_UNIT);
		lo_thrd = hi_thrd - aligned_mps / HCLGE_BUF_DIV_BY;
	} else {
		hi_thrd = aligned_mps + HCLGE_NON_DCB_ADDITIONAL_BUF;
		lo_thrd = aligned_mps;
	}

	for (i = 0; i < HCLGE_MAX_TC_NUM; i++) {
		buf_alloc->s_buf.tc_thrd[i].low = lo_thrd;
		buf_alloc->s_buf.tc_thrd[i].high = hi_thrd;
	}

	return true;
}

static int hclge_tx_buffer_calc(struct hclge_dev *hdev,
				struct hclge_pkt_buf_alloc *buf_alloc)
{
	u32 i, total_size;

	total_size = hdev->pkt_buf_size;

	/* alloc tx buffer for all enabled tc */
	for (i = 0; i < HCLGE_MAX_TC_NUM; i++) {
		struct hclge_priv_buf *priv = &buf_alloc->priv_buf[i];

		if (hdev->hw_tc_map & BIT(i)) {
			if (total_size < hdev->tx_buf_size)
				return -ENOMEM;

			priv->tx_buf_size = hdev->tx_buf_size;
		} else {
			priv->tx_buf_size = 0;
		}

		total_size -= priv->tx_buf_size;
	}

	return 0;
}

static bool hclge_rx_buf_calc_all(struct hclge_dev *hdev, bool max,
				  struct hclge_pkt_buf_alloc *buf_alloc)
{
	u32 rx_all = hdev->pkt_buf_size - hclge_get_tx_buff_alloced(buf_alloc);
	u32 aligned_mps = round_up(hdev->mps, HCLGE_BUF_SIZE_UNIT);
	unsigned int i;

	for (i = 0; i < HCLGE_MAX_TC_NUM; i++) {
		struct hclge_priv_buf *priv = &buf_alloc->priv_buf[i];

		priv->enable = 0;
		priv->wl.low = 0;
		priv->wl.high = 0;
		priv->buf_size = 0;

		if (!(hdev->hw_tc_map & BIT(i)))
			continue;

		priv->enable = 1;

		if (hdev->tm_info.hw_pfc_map & BIT(i)) {
			priv->wl.low = max ? aligned_mps : HCLGE_BUF_SIZE_UNIT;
			priv->wl.high = roundup(priv->wl.low + aligned_mps,
						HCLGE_BUF_SIZE_UNIT);
		} else {
			priv->wl.low = 0;
			priv->wl.high = max ? (aligned_mps * HCLGE_BUF_MUL_BY) :
					aligned_mps;
		}

		priv->buf_size = priv->wl.high + hdev->dv_buf_size;
	}

	return hclge_is_rx_buf_ok(hdev, buf_alloc, rx_all);
}

static bool hclge_drop_nopfc_buf_till_fit(struct hclge_dev *hdev,
					  struct hclge_pkt_buf_alloc *buf_alloc)
{
	u32 rx_all = hdev->pkt_buf_size - hclge_get_tx_buff_alloced(buf_alloc);
	int no_pfc_priv_num = hclge_get_no_pfc_priv_num(hdev, buf_alloc);
	int i;

	/* let the last to be cleared first */
	for (i = HCLGE_MAX_TC_NUM - 1; i >= 0; i--) {
		struct hclge_priv_buf *priv = &buf_alloc->priv_buf[i];
		unsigned int mask = BIT((unsigned int)i);

		if (hdev->hw_tc_map & mask &&
		    !(hdev->tm_info.hw_pfc_map & mask)) {
			/* Clear the no pfc TC private buffer */
			priv->wl.low = 0;
			priv->wl.high = 0;
			priv->buf_size = 0;
			priv->enable = 0;
			no_pfc_priv_num--;
		}

		if (hclge_is_rx_buf_ok(hdev, buf_alloc, rx_all) ||
		    no_pfc_priv_num == 0)
			break;
	}

	return hclge_is_rx_buf_ok(hdev, buf_alloc, rx_all);
}

static bool hclge_drop_pfc_buf_till_fit(struct hclge_dev *hdev,
					struct hclge_pkt_buf_alloc *buf_alloc)
{
	u32 rx_all = hdev->pkt_buf_size - hclge_get_tx_buff_alloced(buf_alloc);
	int pfc_priv_num = hclge_get_pfc_priv_num(hdev, buf_alloc);
	int i;

	/* let the last to be cleared first */
	for (i = HCLGE_MAX_TC_NUM - 1; i >= 0; i--) {
		struct hclge_priv_buf *priv = &buf_alloc->priv_buf[i];
		unsigned int mask = BIT((unsigned int)i);

		if (hdev->hw_tc_map & mask &&
		    hdev->tm_info.hw_pfc_map & mask) {
			/* Reduce the number of pfc TC with private buffer */
			priv->wl.low = 0;
			priv->enable = 0;
			priv->wl.high = 0;
			priv->buf_size = 0;
			pfc_priv_num--;
		}

		if (hclge_is_rx_buf_ok(hdev, buf_alloc, rx_all) ||
		    pfc_priv_num == 0)
			break;
	}

	return hclge_is_rx_buf_ok(hdev, buf_alloc, rx_all);
}

static int hclge_only_alloc_priv_buff(struct hclge_dev *hdev,
				      struct hclge_pkt_buf_alloc *buf_alloc)
{
#define COMPENSATE_BUFFER	0x3C00
#define COMPENSATE_HALF_MPS_NUM	5
#define PRIV_WL_GAP		0x1800

	u32 rx_priv = hdev->pkt_buf_size - hclge_get_tx_buff_alloced(buf_alloc);
	u32 tc_num = hclge_get_tc_num(hdev);
	u32 half_mps = hdev->mps >> 1;
	u32 min_rx_priv;
	unsigned int i;

	if (tc_num)
		rx_priv = rx_priv / tc_num;

	if (tc_num <= NEED_RESERVE_TC_NUM)
		rx_priv = rx_priv * BUF_RESERVE_PERCENT / BUF_MAX_PERCENT;

	min_rx_priv = hdev->dv_buf_size + COMPENSATE_BUFFER +
			COMPENSATE_HALF_MPS_NUM * half_mps;
	min_rx_priv = round_up(min_rx_priv, HCLGE_BUF_SIZE_UNIT);
	rx_priv = round_down(rx_priv, HCLGE_BUF_SIZE_UNIT);
	if (rx_priv < min_rx_priv)
		return false;

	for (i = 0; i < HCLGE_MAX_TC_NUM; i++) {
		struct hclge_priv_buf *priv = &buf_alloc->priv_buf[i];

		priv->enable = 0;
		priv->wl.low = 0;
		priv->wl.high = 0;
		priv->buf_size = 0;

		if (!(hdev->hw_tc_map & BIT(i)))
			continue;

		priv->enable = 1;
		priv->buf_size = rx_priv;
		priv->wl.high = rx_priv - hdev->dv_buf_size;
		priv->wl.low = priv->wl.high - PRIV_WL_GAP;
	}

	buf_alloc->s_buf.buf_size = 0;

	return true;
}

/* hclge_rx_buffer_calc: calculate the rx private buffer size for all TCs
 * @hdev: pointer to struct hclge_dev
 * @buf_alloc: pointer to buffer calculation data
 * @return: 0: calculate successful, negative: fail
 */
static int hclge_rx_buffer_calc(struct hclge_dev *hdev,
				struct hclge_pkt_buf_alloc *buf_alloc)
{
	/* When DCB is not supported, rx private buffer is not allocated. */
	if (!hnae3_dev_dcb_supported(hdev)) {
		u32 rx_all = hdev->pkt_buf_size;

		rx_all -= hclge_get_tx_buff_alloced(buf_alloc);
		if (!hclge_is_rx_buf_ok(hdev, buf_alloc, rx_all))
			return -ENOMEM;

		return 0;
	}

	if (hclge_only_alloc_priv_buff(hdev, buf_alloc))
		return 0;

	if (hclge_rx_buf_calc_all(hdev, true, buf_alloc))
		return 0;

	/* try to decrease the buffer size */
	if (hclge_rx_buf_calc_all(hdev, false, buf_alloc))
		return 0;

	if (hclge_drop_nopfc_buf_till_fit(hdev, buf_alloc))
		return 0;

	if (hclge_drop_pfc_buf_till_fit(hdev, buf_alloc))
		return 0;

	return -ENOMEM;
}

static int hclge_rx_priv_buf_alloc(struct hclge_dev *hdev,
				   struct hclge_pkt_buf_alloc *buf_alloc)
{
	struct hclge_rx_priv_buff_cmd *req;
	struct hclge_desc desc;
	int ret;
	int i;

	hclge_cmd_setup_basic_desc(&desc, HCLGE_OPC_RX_PRIV_BUFF_ALLOC, false);
	req = (struct hclge_rx_priv_buff_cmd *)desc.data;

	/* Alloc private buffer TCs */
	for (i = 0; i < HCLGE_MAX_TC_NUM; i++) {
		struct hclge_priv_buf *priv = &buf_alloc->priv_buf[i];

		req->buf_num[i] =
			cpu_to_le16(priv->buf_size >> HCLGE_BUF_UNIT_S);
		req->buf_num[i] |=
			cpu_to_le16(1 << HCLGE_TC0_PRI_BUF_EN_B);
	}

	req->shared_buf =
		cpu_to_le16((buf_alloc->s_buf.buf_size >> HCLGE_BUF_UNIT_S) |
			    (1 << HCLGE_TC0_PRI_BUF_EN_B));

	ret = hclge_cmd_send(&hdev->hw, &desc, 1);
	if (ret)
		dev_err(&hdev->pdev->dev,
			"rx private buffer alloc cmd failed %d\n", ret);

	return ret;
}

static int hclge_rx_priv_wl_config(struct hclge_dev *hdev,
				   struct hclge_pkt_buf_alloc *buf_alloc)
{
	struct hclge_rx_priv_wl_buf *req;
	struct hclge_priv_buf *priv;
	struct hclge_desc desc[2];
	int i, j;
	int ret;

	for (i = 0; i < 2; i++) {
		hclge_cmd_setup_basic_desc(&desc[i], HCLGE_OPC_RX_PRIV_WL_ALLOC,
					   false);
		req = (struct hclge_rx_priv_wl_buf *)desc[i].data;

		/* The first descriptor set the NEXT bit to 1 */
		if (i == 0)
			desc[i].flag |= cpu_to_le16(HCLGE_COMM_CMD_FLAG_NEXT);
		else
			desc[i].flag &= ~cpu_to_le16(HCLGE_COMM_CMD_FLAG_NEXT);

		for (j = 0; j < HCLGE_TC_NUM_ONE_DESC; j++) {
			u32 idx = i * HCLGE_TC_NUM_ONE_DESC + j;

			priv = &buf_alloc->priv_buf[idx];
			req->tc_wl[j].high =
				cpu_to_le16(priv->wl.high >> HCLGE_BUF_UNIT_S);
			req->tc_wl[j].high |=
				cpu_to_le16(BIT(HCLGE_RX_PRIV_EN_B));
			req->tc_wl[j].low =
				cpu_to_le16(priv->wl.low >> HCLGE_BUF_UNIT_S);
			req->tc_wl[j].low |=
				 cpu_to_le16(BIT(HCLGE_RX_PRIV_EN_B));
		}
	}

	/* Send 2 descriptor at one time */
	ret = hclge_cmd_send(&hdev->hw, desc, 2);
	if (ret)
		dev_err(&hdev->pdev->dev,
			"rx private waterline config cmd failed %d\n",
			ret);
	return ret;
}

static int hclge_common_thrd_config(struct hclge_dev *hdev,
				    struct hclge_pkt_buf_alloc *buf_alloc)
{
	struct hclge_shared_buf *s_buf = &buf_alloc->s_buf;
	struct hclge_rx_com_thrd *req;
	struct hclge_desc desc[2];
	struct hclge_tc_thrd *tc;
	int i, j;
	int ret;

	for (i = 0; i < 2; i++) {
		hclge_cmd_setup_basic_desc(&desc[i],
					   HCLGE_OPC_RX_COM_THRD_ALLOC, false);
		req = (struct hclge_rx_com_thrd *)&desc[i].data;

		/* The first descriptor set the NEXT bit to 1 */
		if (i == 0)
			desc[i].flag |= cpu_to_le16(HCLGE_COMM_CMD_FLAG_NEXT);
		else
			desc[i].flag &= ~cpu_to_le16(HCLGE_COMM_CMD_FLAG_NEXT);

		for (j = 0; j < HCLGE_TC_NUM_ONE_DESC; j++) {
			tc = &s_buf->tc_thrd[i * HCLGE_TC_NUM_ONE_DESC + j];

			req->com_thrd[j].high =
				cpu_to_le16(tc->high >> HCLGE_BUF_UNIT_S);
			req->com_thrd[j].high |=
				 cpu_to_le16(BIT(HCLGE_RX_PRIV_EN_B));
			req->com_thrd[j].low =
				cpu_to_le16(tc->low >> HCLGE_BUF_UNIT_S);
			req->com_thrd[j].low |=
				 cpu_to_le16(BIT(HCLGE_RX_PRIV_EN_B));
		}
	}

	/* Send 2 descriptors at one time */
	ret = hclge_cmd_send(&hdev->hw, desc, 2);
	if (ret)
		dev_err(&hdev->pdev->dev,
			"common threshold config cmd failed %d\n", ret);
	return ret;
}

static int hclge_common_wl_config(struct hclge_dev *hdev,
				  struct hclge_pkt_buf_alloc *buf_alloc)
{
	struct hclge_shared_buf *buf = &buf_alloc->s_buf;
	struct hclge_rx_com_wl *req;
	struct hclge_desc desc;
	int ret;

	hclge_cmd_setup_basic_desc(&desc, HCLGE_OPC_RX_COM_WL_ALLOC, false);

	req = (struct hclge_rx_com_wl *)desc.data;
	req->com_wl.high = cpu_to_le16(buf->self.high >> HCLGE_BUF_UNIT_S);
	req->com_wl.high |=  cpu_to_le16(BIT(HCLGE_RX_PRIV_EN_B));

	req->com_wl.low = cpu_to_le16(buf->self.low >> HCLGE_BUF_UNIT_S);
	req->com_wl.low |=  cpu_to_le16(BIT(HCLGE_RX_PRIV_EN_B));

	ret = hclge_cmd_send(&hdev->hw, &desc, 1);
	if (ret)
		dev_err(&hdev->pdev->dev,
			"common waterline config cmd failed %d\n", ret);

	return ret;
}

int hclge_buffer_alloc(struct hclge_dev *hdev)
{
	struct hclge_pkt_buf_alloc *pkt_buf;
	int ret;

	pkt_buf = kzalloc(sizeof(*pkt_buf), GFP_KERNEL);
	if (!pkt_buf)
		return -ENOMEM;

	ret = hclge_tx_buffer_calc(hdev, pkt_buf);
	if (ret) {
		dev_err(&hdev->pdev->dev,
			"could not calc tx buffer size for all TCs %d\n", ret);
		goto out;
	}

	ret = hclge_tx_buffer_alloc(hdev, pkt_buf);
	if (ret) {
		dev_err(&hdev->pdev->dev,
			"could not alloc tx buffers %d\n", ret);
		goto out;
	}

	ret = hclge_rx_buffer_calc(hdev, pkt_buf);
	if (ret) {
		dev_err(&hdev->pdev->dev,
			"could not calc rx priv buffer size for all TCs %d\n",
			ret);
		goto out;
	}

	ret = hclge_rx_priv_buf_alloc(hdev, pkt_buf);
	if (ret) {
		dev_err(&hdev->pdev->dev, "could not alloc rx priv buffer %d\n",
			ret);
		goto out;
	}

	if (hnae3_dev_dcb_supported(hdev)) {
		ret = hclge_rx_priv_wl_config(hdev, pkt_buf);
		if (ret) {
			dev_err(&hdev->pdev->dev,
				"could not configure rx private waterline %d\n",
				ret);
			goto out;
		}

		ret = hclge_common_thrd_config(hdev, pkt_buf);
		if (ret) {
			dev_err(&hdev->pdev->dev,
				"could not configure common threshold %d\n",
				ret);
			goto out;
		}
	}

	ret = hclge_common_wl_config(hdev, pkt_buf);
	if (ret)
		dev_err(&hdev->pdev->dev,
			"could not configure common waterline %d\n", ret);

out:
	kfree(pkt_buf);
	return ret;
}

static int hclge_init_roce_base_info(struct hclge_vport *vport)
{
	struct hnae3_handle *roce = &vport->roce;
	struct hnae3_handle *nic = &vport->nic;
	struct hclge_dev *hdev = vport->back;

	roce->rinfo.num_vectors = vport->back->num_roce_msi;

	if (hdev->num_msi < hdev->num_nic_msi + hdev->num_roce_msi)
		return -EINVAL;

	roce->rinfo.base_vector = hdev->num_nic_msi;

	roce->rinfo.netdev = nic->kinfo.netdev;
	roce->rinfo.roce_io_base = hdev->hw.hw.io_base;
	roce->rinfo.roce_mem_base = hdev->hw.hw.mem_base;

	roce->pdev = nic->pdev;
	roce->ae_algo = nic->ae_algo;
	roce->numa_node_mask = nic->numa_node_mask;

	return 0;
}

static int hclge_init_msi(struct hclge_dev *hdev)
{
	struct pci_dev *pdev = hdev->pdev;
	int vectors;
	int i;

	vectors = pci_alloc_irq_vectors(pdev, HNAE3_MIN_VECTOR_NUM,
					hdev->num_msi,
					PCI_IRQ_MSI | PCI_IRQ_MSIX);
	if (vectors < 0) {
		dev_err(&pdev->dev,
			"failed(%d) to allocate MSI/MSI-X vectors\n",
			vectors);
		return vectors;
	}
	if (vectors < hdev->num_msi)
		dev_warn(&hdev->pdev->dev,
			 "requested %u MSI/MSI-X, but allocated %d MSI/MSI-X\n",
			 hdev->num_msi, vectors);

	hdev->num_msi = vectors;
	hdev->num_msi_left = vectors;

	hdev->vector_status = devm_kcalloc(&pdev->dev, hdev->num_msi,
					   sizeof(u16), GFP_KERNEL);
	if (!hdev->vector_status) {
		pci_free_irq_vectors(pdev);
		return -ENOMEM;
	}

	for (i = 0; i < hdev->num_msi; i++)
		hdev->vector_status[i] = HCLGE_INVALID_VPORT;

	hdev->vector_irq = devm_kcalloc(&pdev->dev, hdev->num_msi,
					sizeof(int), GFP_KERNEL);
	if (!hdev->vector_irq) {
		pci_free_irq_vectors(pdev);
		return -ENOMEM;
	}

	return 0;
}

static u8 hclge_check_speed_dup(u8 duplex, int speed)
{
	if (!(speed == HCLGE_MAC_SPEED_10M || speed == HCLGE_MAC_SPEED_100M))
		duplex = HCLGE_MAC_FULL;

	return duplex;
}

static struct hclge_mac_speed_map hclge_mac_speed_map_to_fw[] = {
	{HCLGE_MAC_SPEED_10M, HCLGE_FW_MAC_SPEED_10M},
	{HCLGE_MAC_SPEED_100M, HCLGE_FW_MAC_SPEED_100M},
	{HCLGE_MAC_SPEED_1G, HCLGE_FW_MAC_SPEED_1G},
	{HCLGE_MAC_SPEED_10G, HCLGE_FW_MAC_SPEED_10G},
	{HCLGE_MAC_SPEED_25G, HCLGE_FW_MAC_SPEED_25G},
	{HCLGE_MAC_SPEED_40G, HCLGE_FW_MAC_SPEED_40G},
	{HCLGE_MAC_SPEED_50G, HCLGE_FW_MAC_SPEED_50G},
	{HCLGE_MAC_SPEED_100G, HCLGE_FW_MAC_SPEED_100G},
	{HCLGE_MAC_SPEED_200G, HCLGE_FW_MAC_SPEED_200G},
};

static int hclge_convert_to_fw_speed(u32 speed_drv, u32 *speed_fw)
{
	u16 i;

	for (i = 0; i < ARRAY_SIZE(hclge_mac_speed_map_to_fw); i++) {
		if (hclge_mac_speed_map_to_fw[i].speed_drv == speed_drv) {
			*speed_fw = hclge_mac_speed_map_to_fw[i].speed_fw;
			return 0;
		}
	}

	return -EINVAL;
}

static int hclge_cfg_mac_speed_dup_hw(struct hclge_dev *hdev, int speed,
				      u8 duplex, u8 lane_num)
{
	struct hclge_config_mac_speed_dup_cmd *req;
	struct hclge_desc desc;
	u32 speed_fw;
	int ret;

	req = (struct hclge_config_mac_speed_dup_cmd *)desc.data;

	hclge_cmd_setup_basic_desc(&desc, HCLGE_OPC_CONFIG_SPEED_DUP, false);

	if (duplex)
		hnae3_set_bit(req->speed_dup, HCLGE_CFG_DUPLEX_B, 1);

<<<<<<< HEAD
	switch (speed) {
	case HCLGE_MAC_SPEED_10M:
		hnae3_set_field(req->speed_dup, HCLGE_CFG_SPEED_M,
				HCLGE_CFG_SPEED_S, HCLGE_FW_MAC_SPEED_10M);
		break;
	case HCLGE_MAC_SPEED_100M:
		hnae3_set_field(req->speed_dup, HCLGE_CFG_SPEED_M,
				HCLGE_CFG_SPEED_S, HCLGE_FW_MAC_SPEED_100M);
		break;
	case HCLGE_MAC_SPEED_1G:
		hnae3_set_field(req->speed_dup, HCLGE_CFG_SPEED_M,
				HCLGE_CFG_SPEED_S, HCLGE_FW_MAC_SPEED_1G);
		break;
	case HCLGE_MAC_SPEED_10G:
		hnae3_set_field(req->speed_dup, HCLGE_CFG_SPEED_M,
				HCLGE_CFG_SPEED_S, HCLGE_FW_MAC_SPEED_10G);
		break;
	case HCLGE_MAC_SPEED_25G:
		hnae3_set_field(req->speed_dup, HCLGE_CFG_SPEED_M,
				HCLGE_CFG_SPEED_S, HCLGE_FW_MAC_SPEED_25G);
		break;
	case HCLGE_MAC_SPEED_40G:
		hnae3_set_field(req->speed_dup, HCLGE_CFG_SPEED_M,
				HCLGE_CFG_SPEED_S, HCLGE_FW_MAC_SPEED_40G);
		break;
	case HCLGE_MAC_SPEED_50G:
		hnae3_set_field(req->speed_dup, HCLGE_CFG_SPEED_M,
				HCLGE_CFG_SPEED_S, HCLGE_FW_MAC_SPEED_50G);
		break;
	case HCLGE_MAC_SPEED_100G:
		hnae3_set_field(req->speed_dup, HCLGE_CFG_SPEED_M,
				HCLGE_CFG_SPEED_S, HCLGE_FW_MAC_SPEED_100G);
		break;
	case HCLGE_MAC_SPEED_200G:
		hnae3_set_field(req->speed_dup, HCLGE_CFG_SPEED_M,
				HCLGE_CFG_SPEED_S, HCLGE_FW_MAC_SPEED_200G);
		break;
	default:
=======
	ret = hclge_convert_to_fw_speed(speed, &speed_fw);
	if (ret) {
>>>>>>> eb3cdb58
		dev_err(&hdev->pdev->dev, "invalid speed (%d)\n", speed);
		return ret;
	}

	hnae3_set_field(req->speed_dup, HCLGE_CFG_SPEED_M, HCLGE_CFG_SPEED_S,
			speed_fw);
	hnae3_set_bit(req->mac_change_fec_en, HCLGE_CFG_MAC_SPEED_CHANGE_EN_B,
		      1);
	req->lane_num = lane_num;

	ret = hclge_cmd_send(&hdev->hw, &desc, 1);
	if (ret) {
		dev_err(&hdev->pdev->dev,
			"mac speed/duplex config cmd failed %d.\n", ret);
		return ret;
	}

	return 0;
}

int hclge_cfg_mac_speed_dup(struct hclge_dev *hdev, int speed, u8 duplex, u8 lane_num)
{
	struct hclge_mac *mac = &hdev->hw.mac;
	int ret;

	duplex = hclge_check_speed_dup(duplex, speed);
	if (!mac->support_autoneg && mac->speed == speed &&
	    mac->duplex == duplex && (mac->lane_num == lane_num || lane_num == 0))
		return 0;

	ret = hclge_cfg_mac_speed_dup_hw(hdev, speed, duplex, lane_num);
	if (ret)
		return ret;

	hdev->hw.mac.speed = speed;
	hdev->hw.mac.duplex = duplex;
	if (!lane_num)
		hdev->hw.mac.lane_num = lane_num;

	return 0;
}

static int hclge_cfg_mac_speed_dup_h(struct hnae3_handle *handle, int speed,
				     u8 duplex, u8 lane_num)
{
	struct hclge_vport *vport = hclge_get_vport(handle);
	struct hclge_dev *hdev = vport->back;

	return hclge_cfg_mac_speed_dup(hdev, speed, duplex, lane_num);
}

static int hclge_set_autoneg_en(struct hclge_dev *hdev, bool enable)
{
	struct hclge_config_auto_neg_cmd *req;
	struct hclge_desc desc;
	u32 flag = 0;
	int ret;

	hclge_cmd_setup_basic_desc(&desc, HCLGE_OPC_CONFIG_AN_MODE, false);

	req = (struct hclge_config_auto_neg_cmd *)desc.data;
	if (enable)
		hnae3_set_bit(flag, HCLGE_MAC_CFG_AN_EN_B, 1U);
	req->cfg_an_cmd_flag = cpu_to_le32(flag);

	ret = hclge_cmd_send(&hdev->hw, &desc, 1);
	if (ret)
		dev_err(&hdev->pdev->dev, "auto neg set cmd failed %d.\n",
			ret);

	return ret;
}

static int hclge_set_autoneg(struct hnae3_handle *handle, bool enable)
{
	struct hclge_vport *vport = hclge_get_vport(handle);
	struct hclge_dev *hdev = vport->back;

	if (!hdev->hw.mac.support_autoneg) {
		if (enable) {
			dev_err(&hdev->pdev->dev,
				"autoneg is not supported by current port\n");
			return -EOPNOTSUPP;
		} else {
			return 0;
		}
	}

	return hclge_set_autoneg_en(hdev, enable);
}

static int hclge_get_autoneg(struct hnae3_handle *handle)
{
	struct hclge_vport *vport = hclge_get_vport(handle);
	struct hclge_dev *hdev = vport->back;
	struct phy_device *phydev = hdev->hw.mac.phydev;

	if (phydev)
		return phydev->autoneg;

	return hdev->hw.mac.autoneg;
}

static int hclge_restart_autoneg(struct hnae3_handle *handle)
{
	struct hclge_vport *vport = hclge_get_vport(handle);
	struct hclge_dev *hdev = vport->back;
	int ret;

	dev_dbg(&hdev->pdev->dev, "restart autoneg\n");

	ret = hclge_notify_client(hdev, HNAE3_DOWN_CLIENT);
	if (ret)
		return ret;
	return hclge_notify_client(hdev, HNAE3_UP_CLIENT);
}

static int hclge_halt_autoneg(struct hnae3_handle *handle, bool halt)
{
	struct hclge_vport *vport = hclge_get_vport(handle);
	struct hclge_dev *hdev = vport->back;

	if (hdev->hw.mac.support_autoneg && hdev->hw.mac.autoneg)
		return hclge_set_autoneg_en(hdev, !halt);

	return 0;
}

static void hclge_parse_fec_stats_lanes(struct hclge_dev *hdev,
					struct hclge_desc *desc, u32 desc_len)
{
	u32 lane_size = HCLGE_FEC_STATS_MAX_LANES * 2;
	u32 desc_index = 0;
	u32 data_index = 0;
	u32 i;

	for (i = 0; i < lane_size; i++) {
		if (data_index >= HCLGE_DESC_DATA_LEN) {
			desc_index++;
			data_index = 0;
		}

		if (desc_index >= desc_len)
			return;

		hdev->fec_stats.per_lanes[i] +=
			le32_to_cpu(desc[desc_index].data[data_index]);
		data_index++;
	}
}

static void hclge_parse_fec_stats(struct hclge_dev *hdev,
				  struct hclge_desc *desc, u32 desc_len)
{
	struct hclge_query_fec_stats_cmd *req;

	req = (struct hclge_query_fec_stats_cmd *)desc[0].data;

	hdev->fec_stats.base_r_lane_num = req->base_r_lane_num;
	hdev->fec_stats.rs_corr_blocks +=
		le32_to_cpu(req->rs_fec_corr_blocks);
	hdev->fec_stats.rs_uncorr_blocks +=
		le32_to_cpu(req->rs_fec_uncorr_blocks);
	hdev->fec_stats.rs_error_blocks +=
		le32_to_cpu(req->rs_fec_error_blocks);
	hdev->fec_stats.base_r_corr_blocks +=
		le32_to_cpu(req->base_r_fec_corr_blocks);
	hdev->fec_stats.base_r_uncorr_blocks +=
		le32_to_cpu(req->base_r_fec_uncorr_blocks);

	hclge_parse_fec_stats_lanes(hdev, &desc[1], desc_len - 1);
}

static int hclge_update_fec_stats_hw(struct hclge_dev *hdev)
{
	struct hclge_desc desc[HCLGE_FEC_STATS_CMD_NUM];
	int ret;
	u32 i;

	for (i = 0; i < HCLGE_FEC_STATS_CMD_NUM; i++) {
		hclge_cmd_setup_basic_desc(&desc[i], HCLGE_OPC_QUERY_FEC_STATS,
					   true);
		if (i != (HCLGE_FEC_STATS_CMD_NUM - 1))
			desc[i].flag |= cpu_to_le16(HCLGE_COMM_CMD_FLAG_NEXT);
	}

	ret = hclge_cmd_send(&hdev->hw, desc, HCLGE_FEC_STATS_CMD_NUM);
	if (ret)
		return ret;

	hclge_parse_fec_stats(hdev, desc, HCLGE_FEC_STATS_CMD_NUM);

	return 0;
}

static void hclge_update_fec_stats(struct hclge_dev *hdev)
{
	struct hnae3_ae_dev *ae_dev = pci_get_drvdata(hdev->pdev);
	int ret;

	if (!hnae3_ae_dev_fec_stats_supported(ae_dev) ||
	    test_and_set_bit(HCLGE_STATE_FEC_STATS_UPDATING, &hdev->state))
		return;

	ret = hclge_update_fec_stats_hw(hdev);
	if (ret)
		dev_err(&hdev->pdev->dev,
			"failed to update fec stats, ret = %d\n", ret);

	clear_bit(HCLGE_STATE_FEC_STATS_UPDATING, &hdev->state);
}

static void hclge_get_fec_stats_total(struct hclge_dev *hdev,
				      struct ethtool_fec_stats *fec_stats)
{
	fec_stats->corrected_blocks.total = hdev->fec_stats.rs_corr_blocks;
	fec_stats->uncorrectable_blocks.total =
		hdev->fec_stats.rs_uncorr_blocks;
}

static void hclge_get_fec_stats_lanes(struct hclge_dev *hdev,
				      struct ethtool_fec_stats *fec_stats)
{
	u32 i;

	if (hdev->fec_stats.base_r_lane_num == 0 ||
	    hdev->fec_stats.base_r_lane_num > HCLGE_FEC_STATS_MAX_LANES) {
		dev_err(&hdev->pdev->dev,
			"fec stats lane number(%llu) is invalid\n",
			hdev->fec_stats.base_r_lane_num);
		return;
	}

	for (i = 0; i < hdev->fec_stats.base_r_lane_num; i++) {
		fec_stats->corrected_blocks.lanes[i] =
			hdev->fec_stats.base_r_corr_per_lanes[i];
		fec_stats->uncorrectable_blocks.lanes[i] =
			hdev->fec_stats.base_r_uncorr_per_lanes[i];
	}
}

static void hclge_comm_get_fec_stats(struct hclge_dev *hdev,
				     struct ethtool_fec_stats *fec_stats)
{
	u32 fec_mode = hdev->hw.mac.fec_mode;

	switch (fec_mode) {
	case BIT(HNAE3_FEC_RS):
	case BIT(HNAE3_FEC_LLRS):
		hclge_get_fec_stats_total(hdev, fec_stats);
		break;
	case BIT(HNAE3_FEC_BASER):
		hclge_get_fec_stats_lanes(hdev, fec_stats);
		break;
	default:
		dev_err(&hdev->pdev->dev,
			"fec stats is not supported by current fec mode(0x%x)\n",
			fec_mode);
		break;
	}
}

static void hclge_get_fec_stats(struct hnae3_handle *handle,
				struct ethtool_fec_stats *fec_stats)
{
	struct hclge_vport *vport = hclge_get_vport(handle);
	struct hclge_dev *hdev = vport->back;
	u32 fec_mode = hdev->hw.mac.fec_mode;

	if (fec_mode == BIT(HNAE3_FEC_NONE) ||
	    fec_mode == BIT(HNAE3_FEC_AUTO) ||
	    fec_mode == BIT(HNAE3_FEC_USER_DEF))
		return;

	hclge_update_fec_stats(hdev);

	hclge_comm_get_fec_stats(hdev, fec_stats);
}

static int hclge_set_fec_hw(struct hclge_dev *hdev, u32 fec_mode)
{
	struct hclge_config_fec_cmd *req;
	struct hclge_desc desc;
	int ret;

	hclge_cmd_setup_basic_desc(&desc, HCLGE_OPC_CONFIG_FEC_MODE, false);

	req = (struct hclge_config_fec_cmd *)desc.data;
	if (fec_mode & BIT(HNAE3_FEC_AUTO))
		hnae3_set_bit(req->fec_mode, HCLGE_MAC_CFG_FEC_AUTO_EN_B, 1);
	if (fec_mode & BIT(HNAE3_FEC_RS))
		hnae3_set_field(req->fec_mode, HCLGE_MAC_CFG_FEC_MODE_M,
				HCLGE_MAC_CFG_FEC_MODE_S, HCLGE_MAC_FEC_RS);
	if (fec_mode & BIT(HNAE3_FEC_LLRS))
		hnae3_set_field(req->fec_mode, HCLGE_MAC_CFG_FEC_MODE_M,
				HCLGE_MAC_CFG_FEC_MODE_S, HCLGE_MAC_FEC_LLRS);
	if (fec_mode & BIT(HNAE3_FEC_BASER))
		hnae3_set_field(req->fec_mode, HCLGE_MAC_CFG_FEC_MODE_M,
				HCLGE_MAC_CFG_FEC_MODE_S, HCLGE_MAC_FEC_BASER);

	ret = hclge_cmd_send(&hdev->hw, &desc, 1);
	if (ret)
		dev_err(&hdev->pdev->dev, "set fec mode failed %d.\n", ret);

	return ret;
}

static int hclge_set_fec(struct hnae3_handle *handle, u32 fec_mode)
{
	struct hclge_vport *vport = hclge_get_vport(handle);
	struct hclge_dev *hdev = vport->back;
	struct hclge_mac *mac = &hdev->hw.mac;
	int ret;

	if (fec_mode && !(mac->fec_ability & fec_mode)) {
		dev_err(&hdev->pdev->dev, "unsupported fec mode\n");
		return -EINVAL;
	}

	ret = hclge_set_fec_hw(hdev, fec_mode);
	if (ret)
		return ret;

	mac->user_fec_mode = fec_mode | BIT(HNAE3_FEC_USER_DEF);
	return 0;
}

static void hclge_get_fec(struct hnae3_handle *handle, u8 *fec_ability,
			  u8 *fec_mode)
{
	struct hclge_vport *vport = hclge_get_vport(handle);
	struct hclge_dev *hdev = vport->back;
	struct hclge_mac *mac = &hdev->hw.mac;

	if (fec_ability)
		*fec_ability = mac->fec_ability;
	if (fec_mode)
		*fec_mode = mac->fec_mode;
}

static int hclge_mac_init(struct hclge_dev *hdev)
{
	struct hclge_mac *mac = &hdev->hw.mac;
	int ret;

	hdev->support_sfp_query = true;
	hdev->hw.mac.duplex = HCLGE_MAC_FULL;
	ret = hclge_cfg_mac_speed_dup_hw(hdev, hdev->hw.mac.speed,
					 hdev->hw.mac.duplex, hdev->hw.mac.lane_num);
	if (ret)
		return ret;

	if (hdev->hw.mac.support_autoneg) {
		ret = hclge_set_autoneg_en(hdev, hdev->hw.mac.autoneg);
		if (ret)
			return ret;
	}

	mac->link = 0;

	if (mac->user_fec_mode & BIT(HNAE3_FEC_USER_DEF)) {
		ret = hclge_set_fec_hw(hdev, mac->user_fec_mode);
		if (ret)
			return ret;
	}

	ret = hclge_set_mac_mtu(hdev, hdev->mps);
	if (ret) {
		dev_err(&hdev->pdev->dev, "set mtu failed ret=%d\n", ret);
		return ret;
	}

	ret = hclge_set_default_loopback(hdev);
	if (ret)
		return ret;

	ret = hclge_buffer_alloc(hdev);
	if (ret)
		dev_err(&hdev->pdev->dev,
			"allocate buffer fail, ret=%d\n", ret);

	return ret;
}

static void hclge_mbx_task_schedule(struct hclge_dev *hdev)
{
	if (!test_bit(HCLGE_STATE_REMOVING, &hdev->state) &&
<<<<<<< HEAD
	    !test_and_set_bit(HCLGE_STATE_MBX_SERVICE_SCHED, &hdev->state))
		mod_delayed_work(hclge_wq, &hdev->service_task, 0);
=======
	    !test_and_set_bit(HCLGE_STATE_MBX_SERVICE_SCHED, &hdev->state)) {
		hdev->last_mbx_scheduled = jiffies;
		mod_delayed_work(hclge_wq, &hdev->service_task, 0);
	}
>>>>>>> eb3cdb58
}

static void hclge_reset_task_schedule(struct hclge_dev *hdev)
{
	if (!test_bit(HCLGE_STATE_REMOVING, &hdev->state) &&
	    test_bit(HCLGE_STATE_SERVICE_INITED, &hdev->state) &&
<<<<<<< HEAD
	    !test_and_set_bit(HCLGE_STATE_RST_SERVICE_SCHED, &hdev->state))
		mod_delayed_work(hclge_wq, &hdev->service_task, 0);
=======
	    !test_and_set_bit(HCLGE_STATE_RST_SERVICE_SCHED, &hdev->state)) {
		hdev->last_rst_scheduled = jiffies;
		mod_delayed_work(hclge_wq, &hdev->service_task, 0);
	}
>>>>>>> eb3cdb58
}

static void hclge_errhand_task_schedule(struct hclge_dev *hdev)
{
	if (!test_bit(HCLGE_STATE_REMOVING, &hdev->state) &&
	    !test_and_set_bit(HCLGE_STATE_ERR_SERVICE_SCHED, &hdev->state))
		mod_delayed_work(hclge_wq, &hdev->service_task, 0);
}

void hclge_task_schedule(struct hclge_dev *hdev, unsigned long delay_time)
{
	if (!test_bit(HCLGE_STATE_REMOVING, &hdev->state) &&
	    !test_bit(HCLGE_STATE_RST_FAIL, &hdev->state))
		mod_delayed_work(hclge_wq, &hdev->service_task, delay_time);
}

static int hclge_get_mac_link_status(struct hclge_dev *hdev, int *link_status)
{
	struct hclge_link_status_cmd *req;
	struct hclge_desc desc;
	int ret;

	hclge_cmd_setup_basic_desc(&desc, HCLGE_OPC_QUERY_LINK_STATUS, true);
	ret = hclge_cmd_send(&hdev->hw, &desc, 1);
	if (ret) {
		dev_err(&hdev->pdev->dev, "get link status cmd failed %d\n",
			ret);
		return ret;
	}

	req = (struct hclge_link_status_cmd *)desc.data;
	*link_status = (req->status & HCLGE_LINK_STATUS_UP_M) > 0 ?
		HCLGE_LINK_STATUS_UP : HCLGE_LINK_STATUS_DOWN;

	return 0;
}

static int hclge_get_mac_phy_link(struct hclge_dev *hdev, int *link_status)
{
	struct phy_device *phydev = hdev->hw.mac.phydev;

	*link_status = HCLGE_LINK_STATUS_DOWN;

	if (test_bit(HCLGE_STATE_DOWN, &hdev->state))
		return 0;

	if (phydev && (phydev->state != PHY_RUNNING || !phydev->link))
		return 0;

	return hclge_get_mac_link_status(hdev, link_status);
}

static void hclge_push_link_status(struct hclge_dev *hdev)
{
	struct hclge_vport *vport;
	int ret;
	u16 i;

	for (i = 0; i < pci_num_vf(hdev->pdev); i++) {
		vport = &hdev->vport[i + HCLGE_VF_VPORT_START_NUM];

		if (!test_bit(HCLGE_VPORT_STATE_ALIVE, &vport->state) ||
		    vport->vf_info.link_state != IFLA_VF_LINK_STATE_AUTO)
			continue;

		ret = hclge_push_vf_link_status(vport);
		if (ret) {
			dev_err(&hdev->pdev->dev,
				"failed to push link status to vf%u, ret = %d\n",
				i, ret);
		}
	}
}

static void hclge_update_link_status(struct hclge_dev *hdev)
{
	struct hnae3_handle *rhandle = &hdev->vport[0].roce;
	struct hnae3_handle *handle = &hdev->vport[0].nic;
	struct hnae3_client *rclient = hdev->roce_client;
	struct hnae3_client *client = hdev->nic_client;
	int state;
	int ret;

	if (!client)
		return;

	if (test_and_set_bit(HCLGE_STATE_LINK_UPDATING, &hdev->state))
		return;

	ret = hclge_get_mac_phy_link(hdev, &state);
	if (ret) {
		clear_bit(HCLGE_STATE_LINK_UPDATING, &hdev->state);
		return;
	}

	if (state != hdev->hw.mac.link) {
		hdev->hw.mac.link = state;
		client->ops->link_status_change(handle, state);
		hclge_config_mac_tnl_int(hdev, state);
		if (rclient && rclient->ops->link_status_change)
			rclient->ops->link_status_change(rhandle, state);

		hclge_push_link_status(hdev);
	}

	clear_bit(HCLGE_STATE_LINK_UPDATING, &hdev->state);
}

static void hclge_update_speed_advertising(struct hclge_mac *mac)
{
	u32 speed_ability;

	if (hclge_get_speed_bit(mac->speed, &speed_ability))
		return;

	switch (mac->module_type) {
	case HNAE3_MODULE_TYPE_FIBRE_LR:
		hclge_convert_setting_lr(speed_ability, mac->advertising);
		break;
	case HNAE3_MODULE_TYPE_FIBRE_SR:
	case HNAE3_MODULE_TYPE_AOC:
		hclge_convert_setting_sr(speed_ability, mac->advertising);
		break;
	case HNAE3_MODULE_TYPE_CR:
		hclge_convert_setting_cr(speed_ability, mac->advertising);
		break;
	case HNAE3_MODULE_TYPE_KR:
		hclge_convert_setting_kr(speed_ability, mac->advertising);
		break;
	default:
		break;
	}
}

static void hclge_update_fec_advertising(struct hclge_mac *mac)
{
	if (mac->fec_mode & BIT(HNAE3_FEC_RS))
		linkmode_set_bit(ETHTOOL_LINK_MODE_FEC_RS_BIT,
				 mac->advertising);
<<<<<<< HEAD
=======
	else if (mac->fec_mode & BIT(HNAE3_FEC_LLRS))
		linkmode_set_bit(ETHTOOL_LINK_MODE_FEC_LLRS_BIT,
				 mac->advertising);
>>>>>>> eb3cdb58
	else if (mac->fec_mode & BIT(HNAE3_FEC_BASER))
		linkmode_set_bit(ETHTOOL_LINK_MODE_FEC_BASER_BIT,
				 mac->advertising);
	else
		linkmode_set_bit(ETHTOOL_LINK_MODE_FEC_NONE_BIT,
				 mac->advertising);
}

static void hclge_update_pause_advertising(struct hclge_dev *hdev)
{
	struct hclge_mac *mac = &hdev->hw.mac;
	bool rx_en, tx_en;

	switch (hdev->fc_mode_last_time) {
	case HCLGE_FC_RX_PAUSE:
		rx_en = true;
		tx_en = false;
		break;
	case HCLGE_FC_TX_PAUSE:
		rx_en = false;
		tx_en = true;
		break;
	case HCLGE_FC_FULL:
		rx_en = true;
		tx_en = true;
		break;
	default:
		rx_en = false;
		tx_en = false;
		break;
	}

	linkmode_set_pause(mac->advertising, tx_en, rx_en);
}

static void hclge_update_advertising(struct hclge_dev *hdev)
{
	struct hclge_mac *mac = &hdev->hw.mac;

	linkmode_zero(mac->advertising);
	hclge_update_speed_advertising(mac);
	hclge_update_fec_advertising(mac);
	hclge_update_pause_advertising(hdev);
}

static void hclge_update_port_capability(struct hclge_dev *hdev,
					 struct hclge_mac *mac)
{
	if (hnae3_dev_fec_supported(hdev))
		hclge_convert_setting_fec(mac);

	/* firmware can not identify back plane type, the media type
	 * read from configuration can help deal it
	 */
	if (mac->media_type == HNAE3_MEDIA_TYPE_BACKPLANE &&
	    mac->module_type == HNAE3_MODULE_TYPE_UNKNOWN)
		mac->module_type = HNAE3_MODULE_TYPE_KR;
	else if (mac->media_type == HNAE3_MEDIA_TYPE_COPPER)
		mac->module_type = HNAE3_MODULE_TYPE_TP;

	if (mac->support_autoneg) {
		linkmode_set_bit(ETHTOOL_LINK_MODE_Autoneg_BIT, mac->supported);
		linkmode_copy(mac->advertising, mac->supported);
	} else {
		linkmode_clear_bit(ETHTOOL_LINK_MODE_Autoneg_BIT,
				   mac->supported);
		hclge_update_advertising(hdev);
	}
}

static int hclge_get_sfp_speed(struct hclge_dev *hdev, u32 *speed)
{
	struct hclge_sfp_info_cmd *resp;
	struct hclge_desc desc;
	int ret;

	hclge_cmd_setup_basic_desc(&desc, HCLGE_OPC_GET_SFP_INFO, true);
	resp = (struct hclge_sfp_info_cmd *)desc.data;
	ret = hclge_cmd_send(&hdev->hw, &desc, 1);
	if (ret == -EOPNOTSUPP) {
		dev_warn(&hdev->pdev->dev,
			 "IMP do not support get SFP speed %d\n", ret);
		return ret;
	} else if (ret) {
		dev_err(&hdev->pdev->dev, "get sfp speed failed %d\n", ret);
		return ret;
	}

	*speed = le32_to_cpu(resp->speed);

	return 0;
}

static int hclge_get_sfp_info(struct hclge_dev *hdev, struct hclge_mac *mac)
{
	struct hclge_sfp_info_cmd *resp;
	struct hclge_desc desc;
	int ret;

	hclge_cmd_setup_basic_desc(&desc, HCLGE_OPC_GET_SFP_INFO, true);
	resp = (struct hclge_sfp_info_cmd *)desc.data;

	resp->query_type = QUERY_ACTIVE_SPEED;

	ret = hclge_cmd_send(&hdev->hw, &desc, 1);
	if (ret == -EOPNOTSUPP) {
		dev_warn(&hdev->pdev->dev,
			 "IMP does not support get SFP info %d\n", ret);
		return ret;
	} else if (ret) {
		dev_err(&hdev->pdev->dev, "get sfp info failed %d\n", ret);
		return ret;
	}

	/* In some case, mac speed get from IMP may be 0, it shouldn't be
	 * set to mac->speed.
	 */
	if (!le32_to_cpu(resp->speed))
		return 0;

	mac->speed = le32_to_cpu(resp->speed);
	/* if resp->speed_ability is 0, it means it's an old version
	 * firmware, do not update these params
	 */
	if (resp->speed_ability) {
		mac->module_type = le32_to_cpu(resp->module_type);
		mac->speed_ability = le32_to_cpu(resp->speed_ability);
		mac->autoneg = resp->autoneg;
		mac->support_autoneg = resp->autoneg_ability;
		mac->speed_type = QUERY_ACTIVE_SPEED;
		mac->lane_num = resp->lane_num;
		if (!resp->active_fec)
			mac->fec_mode = 0;
		else
			mac->fec_mode = BIT(resp->active_fec);
		mac->fec_ability = resp->fec_ability;
	} else {
		mac->speed_type = QUERY_SFP_SPEED;
	}

	return 0;
}

static int hclge_get_phy_link_ksettings(struct hnae3_handle *handle,
					struct ethtool_link_ksettings *cmd)
{
	struct hclge_desc desc[HCLGE_PHY_LINK_SETTING_BD_NUM];
	struct hclge_vport *vport = hclge_get_vport(handle);
	struct hclge_phy_link_ksetting_0_cmd *req0;
	struct hclge_phy_link_ksetting_1_cmd *req1;
	u32 supported, advertising, lp_advertising;
	struct hclge_dev *hdev = vport->back;
	int ret;

	hclge_cmd_setup_basic_desc(&desc[0], HCLGE_OPC_PHY_LINK_KSETTING,
				   true);
	desc[0].flag |= cpu_to_le16(HCLGE_COMM_CMD_FLAG_NEXT);
	hclge_cmd_setup_basic_desc(&desc[1], HCLGE_OPC_PHY_LINK_KSETTING,
				   true);

	ret = hclge_cmd_send(&hdev->hw, desc, HCLGE_PHY_LINK_SETTING_BD_NUM);
	if (ret) {
		dev_err(&hdev->pdev->dev,
			"failed to get phy link ksetting, ret = %d.\n", ret);
		return ret;
	}

	req0 = (struct hclge_phy_link_ksetting_0_cmd *)desc[0].data;
	cmd->base.autoneg = req0->autoneg;
	cmd->base.speed = le32_to_cpu(req0->speed);
	cmd->base.duplex = req0->duplex;
	cmd->base.port = req0->port;
	cmd->base.transceiver = req0->transceiver;
	cmd->base.phy_address = req0->phy_address;
	cmd->base.eth_tp_mdix = req0->eth_tp_mdix;
	cmd->base.eth_tp_mdix_ctrl = req0->eth_tp_mdix_ctrl;
	supported = le32_to_cpu(req0->supported);
	advertising = le32_to_cpu(req0->advertising);
	lp_advertising = le32_to_cpu(req0->lp_advertising);
	ethtool_convert_legacy_u32_to_link_mode(cmd->link_modes.supported,
						supported);
	ethtool_convert_legacy_u32_to_link_mode(cmd->link_modes.advertising,
						advertising);
	ethtool_convert_legacy_u32_to_link_mode(cmd->link_modes.lp_advertising,
						lp_advertising);

	req1 = (struct hclge_phy_link_ksetting_1_cmd *)desc[1].data;
	cmd->base.master_slave_cfg = req1->master_slave_cfg;
	cmd->base.master_slave_state = req1->master_slave_state;

	return 0;
}

static int
hclge_set_phy_link_ksettings(struct hnae3_handle *handle,
			     const struct ethtool_link_ksettings *cmd)
{
	struct hclge_desc desc[HCLGE_PHY_LINK_SETTING_BD_NUM];
	struct hclge_vport *vport = hclge_get_vport(handle);
	struct hclge_phy_link_ksetting_0_cmd *req0;
	struct hclge_phy_link_ksetting_1_cmd *req1;
	struct hclge_dev *hdev = vport->back;
	u32 advertising;
	int ret;

	if (cmd->base.autoneg == AUTONEG_DISABLE &&
	    ((cmd->base.speed != SPEED_100 && cmd->base.speed != SPEED_10) ||
	     (cmd->base.duplex != DUPLEX_HALF &&
	      cmd->base.duplex != DUPLEX_FULL)))
		return -EINVAL;

	hclge_cmd_setup_basic_desc(&desc[0], HCLGE_OPC_PHY_LINK_KSETTING,
				   false);
	desc[0].flag |= cpu_to_le16(HCLGE_COMM_CMD_FLAG_NEXT);
	hclge_cmd_setup_basic_desc(&desc[1], HCLGE_OPC_PHY_LINK_KSETTING,
				   false);

	req0 = (struct hclge_phy_link_ksetting_0_cmd *)desc[0].data;
	req0->autoneg = cmd->base.autoneg;
	req0->speed = cpu_to_le32(cmd->base.speed);
	req0->duplex = cmd->base.duplex;
	ethtool_convert_link_mode_to_legacy_u32(&advertising,
						cmd->link_modes.advertising);
	req0->advertising = cpu_to_le32(advertising);
	req0->eth_tp_mdix_ctrl = cmd->base.eth_tp_mdix_ctrl;

	req1 = (struct hclge_phy_link_ksetting_1_cmd *)desc[1].data;
	req1->master_slave_cfg = cmd->base.master_slave_cfg;

	ret = hclge_cmd_send(&hdev->hw, desc, HCLGE_PHY_LINK_SETTING_BD_NUM);
	if (ret) {
		dev_err(&hdev->pdev->dev,
			"failed to set phy link ksettings, ret = %d.\n", ret);
		return ret;
	}

	hdev->hw.mac.autoneg = cmd->base.autoneg;
	hdev->hw.mac.speed = cmd->base.speed;
	hdev->hw.mac.duplex = cmd->base.duplex;
	linkmode_copy(hdev->hw.mac.advertising, cmd->link_modes.advertising);

	return 0;
}

static int hclge_update_tp_port_info(struct hclge_dev *hdev)
{
	struct ethtool_link_ksettings cmd;
	int ret;

	if (!hnae3_dev_phy_imp_supported(hdev))
		return 0;

	ret = hclge_get_phy_link_ksettings(&hdev->vport->nic, &cmd);
	if (ret)
		return ret;

	hdev->hw.mac.autoneg = cmd.base.autoneg;
	hdev->hw.mac.speed = cmd.base.speed;
	hdev->hw.mac.duplex = cmd.base.duplex;
	linkmode_copy(hdev->hw.mac.advertising, cmd.link_modes.advertising);

	return 0;
}

static int hclge_tp_port_init(struct hclge_dev *hdev)
{
	struct ethtool_link_ksettings cmd;

	if (!hnae3_dev_phy_imp_supported(hdev))
		return 0;

	cmd.base.autoneg = hdev->hw.mac.autoneg;
	cmd.base.speed = hdev->hw.mac.speed;
	cmd.base.duplex = hdev->hw.mac.duplex;
	linkmode_copy(cmd.link_modes.advertising, hdev->hw.mac.advertising);

	return hclge_set_phy_link_ksettings(&hdev->vport->nic, &cmd);
}

static int hclge_update_port_info(struct hclge_dev *hdev)
{
	struct hclge_mac *mac = &hdev->hw.mac;
	int speed;
	int ret;

	/* get the port info from SFP cmd if not copper port */
	if (mac->media_type == HNAE3_MEDIA_TYPE_COPPER)
		return hclge_update_tp_port_info(hdev);

	/* if IMP does not support get SFP/qSFP info, return directly */
	if (!hdev->support_sfp_query)
		return 0;

	if (hdev->ae_dev->dev_version >= HNAE3_DEVICE_VERSION_V2) {
		speed = mac->speed;
		ret = hclge_get_sfp_info(hdev, mac);
	} else {
		speed = HCLGE_MAC_SPEED_UNKNOWN;
		ret = hclge_get_sfp_speed(hdev, &speed);
	}

	if (ret == -EOPNOTSUPP) {
		hdev->support_sfp_query = false;
		return ret;
	} else if (ret) {
		return ret;
	}

	if (hdev->ae_dev->dev_version >= HNAE3_DEVICE_VERSION_V2) {
		if (mac->speed_type == QUERY_ACTIVE_SPEED) {
			hclge_update_port_capability(hdev, mac);
			if (mac->speed != speed)
				(void)hclge_tm_port_shaper_cfg(hdev);
			return 0;
		}
		return hclge_cfg_mac_speed_dup(hdev, mac->speed,
					       HCLGE_MAC_FULL, mac->lane_num);
	} else {
		if (speed == HCLGE_MAC_SPEED_UNKNOWN)
			return 0; /* do nothing if no SFP */

		/* must config full duplex for SFP */
		return hclge_cfg_mac_speed_dup(hdev, speed, HCLGE_MAC_FULL, 0);
	}
}

static int hclge_get_status(struct hnae3_handle *handle)
{
	struct hclge_vport *vport = hclge_get_vport(handle);
	struct hclge_dev *hdev = vport->back;

	hclge_update_link_status(hdev);

	return hdev->hw.mac.link;
}

static struct hclge_vport *hclge_get_vf_vport(struct hclge_dev *hdev, int vf)
{
	if (!pci_num_vf(hdev->pdev)) {
		dev_err(&hdev->pdev->dev,
			"SRIOV is disabled, can not get vport(%d) info.\n", vf);
		return NULL;
	}

	if (vf < 0 || vf >= pci_num_vf(hdev->pdev)) {
		dev_err(&hdev->pdev->dev,
			"vf id(%d) is out of range(0 <= vfid < %d)\n",
			vf, pci_num_vf(hdev->pdev));
		return NULL;
	}

	/* VF start from 1 in vport */
	vf += HCLGE_VF_VPORT_START_NUM;
	return &hdev->vport[vf];
}

static int hclge_get_vf_config(struct hnae3_handle *handle, int vf,
			       struct ifla_vf_info *ivf)
{
	struct hclge_vport *vport = hclge_get_vport(handle);
	struct hclge_dev *hdev = vport->back;

	vport = hclge_get_vf_vport(hdev, vf);
	if (!vport)
		return -EINVAL;

	ivf->vf = vf;
	ivf->linkstate = vport->vf_info.link_state;
	ivf->spoofchk = vport->vf_info.spoofchk;
	ivf->trusted = vport->vf_info.trusted;
	ivf->min_tx_rate = 0;
	ivf->max_tx_rate = vport->vf_info.max_tx_rate;
	ivf->vlan = vport->port_base_vlan_cfg.vlan_info.vlan_tag;
	ivf->vlan_proto = htons(vport->port_base_vlan_cfg.vlan_info.vlan_proto);
	ivf->qos = vport->port_base_vlan_cfg.vlan_info.qos;
	ether_addr_copy(ivf->mac, vport->vf_info.mac);

	return 0;
}

static int hclge_set_vf_link_state(struct hnae3_handle *handle, int vf,
				   int link_state)
{
	struct hclge_vport *vport = hclge_get_vport(handle);
	struct hclge_dev *hdev = vport->back;
	int link_state_old;
	int ret;

	vport = hclge_get_vf_vport(hdev, vf);
	if (!vport)
		return -EINVAL;

	link_state_old = vport->vf_info.link_state;
	vport->vf_info.link_state = link_state;

	/* return success directly if the VF is unalive, VF will
	 * query link state itself when it starts work.
	 */
	if (!test_bit(HCLGE_VPORT_STATE_ALIVE, &vport->state))
		return 0;

	ret = hclge_push_vf_link_status(vport);
	if (ret) {
		vport->vf_info.link_state = link_state_old;
		dev_err(&hdev->pdev->dev,
			"failed to push vf%d link status, ret = %d\n", vf, ret);
	}

	return ret;
}

static u32 hclge_check_event_cause(struct hclge_dev *hdev, u32 *clearval)
{
	u32 cmdq_src_reg, msix_src_reg, hw_err_src_reg;

	/* fetch the events from their corresponding regs */
	cmdq_src_reg = hclge_read_dev(&hdev->hw, HCLGE_VECTOR0_CMDQ_SRC_REG);
	msix_src_reg = hclge_read_dev(&hdev->hw, HCLGE_MISC_VECTOR_INT_STS);
	hw_err_src_reg = hclge_read_dev(&hdev->hw,
					HCLGE_RAS_PF_OTHER_INT_STS_REG);

	/* Assumption: If by any chance reset and mailbox events are reported
	 * together then we will only process reset event in this go and will
	 * defer the processing of the mailbox events. Since, we would have not
	 * cleared RX CMDQ event this time we would receive again another
	 * interrupt from H/W just for the mailbox.
	 *
	 * check for vector0 reset event sources
	 */
	if (BIT(HCLGE_VECTOR0_IMPRESET_INT_B) & msix_src_reg) {
		dev_info(&hdev->pdev->dev, "IMP reset interrupt\n");
		set_bit(HNAE3_IMP_RESET, &hdev->reset_pending);
		set_bit(HCLGE_COMM_STATE_CMD_DISABLE, &hdev->hw.hw.comm_state);
		*clearval = BIT(HCLGE_VECTOR0_IMPRESET_INT_B);
		hdev->rst_stats.imp_rst_cnt++;
		return HCLGE_VECTOR0_EVENT_RST;
	}

	if (BIT(HCLGE_VECTOR0_GLOBALRESET_INT_B) & msix_src_reg) {
		dev_info(&hdev->pdev->dev, "global reset interrupt\n");
		set_bit(HCLGE_COMM_STATE_CMD_DISABLE, &hdev->hw.hw.comm_state);
		set_bit(HNAE3_GLOBAL_RESET, &hdev->reset_pending);
		*clearval = BIT(HCLGE_VECTOR0_GLOBALRESET_INT_B);
		hdev->rst_stats.global_rst_cnt++;
		return HCLGE_VECTOR0_EVENT_RST;
	}

	/* check for vector0 msix event and hardware error event source */
	if (msix_src_reg & HCLGE_VECTOR0_REG_MSIX_MASK ||
	    hw_err_src_reg & HCLGE_RAS_REG_ERR_MASK)
		return HCLGE_VECTOR0_EVENT_ERR;

	/* check for vector0 ptp event source */
	if (BIT(HCLGE_VECTOR0_REG_PTP_INT_B) & msix_src_reg) {
		*clearval = msix_src_reg;
		return HCLGE_VECTOR0_EVENT_PTP;
	}

	/* check for vector0 mailbox(=CMDQ RX) event source */
	if (BIT(HCLGE_VECTOR0_RX_CMDQ_INT_B) & cmdq_src_reg) {
		cmdq_src_reg &= ~BIT(HCLGE_VECTOR0_RX_CMDQ_INT_B);
		*clearval = cmdq_src_reg;
		return HCLGE_VECTOR0_EVENT_MBX;
	}

	/* print other vector0 event source */
	dev_info(&hdev->pdev->dev,
		 "INT status: CMDQ(%#x) HW errors(%#x) other(%#x)\n",
		 cmdq_src_reg, hw_err_src_reg, msix_src_reg);

	return HCLGE_VECTOR0_EVENT_OTHER;
}

static void hclge_clear_event_cause(struct hclge_dev *hdev, u32 event_type,
				    u32 regclr)
{
	switch (event_type) {
	case HCLGE_VECTOR0_EVENT_PTP:
	case HCLGE_VECTOR0_EVENT_RST:
		hclge_write_dev(&hdev->hw, HCLGE_MISC_RESET_STS_REG, regclr);
		break;
	case HCLGE_VECTOR0_EVENT_MBX:
		hclge_write_dev(&hdev->hw, HCLGE_VECTOR0_CMDQ_SRC_REG, regclr);
		break;
	default:
		break;
	}
}

static void hclge_clear_all_event_cause(struct hclge_dev *hdev)
{
	hclge_clear_event_cause(hdev, HCLGE_VECTOR0_EVENT_RST,
				BIT(HCLGE_VECTOR0_GLOBALRESET_INT_B) |
				BIT(HCLGE_VECTOR0_CORERESET_INT_B) |
				BIT(HCLGE_VECTOR0_IMPRESET_INT_B));
	hclge_clear_event_cause(hdev, HCLGE_VECTOR0_EVENT_MBX, 0);
}

static void hclge_enable_vector(struct hclge_misc_vector *vector, bool enable)
{
	writel(enable ? 1 : 0, vector->addr);
}

static irqreturn_t hclge_misc_irq_handle(int irq, void *data)
{
	struct hclge_dev *hdev = data;
	unsigned long flags;
	u32 clearval = 0;
	u32 event_cause;

	hclge_enable_vector(&hdev->misc_vector, false);
	event_cause = hclge_check_event_cause(hdev, &clearval);

	/* vector 0 interrupt is shared with reset and mailbox source events. */
	switch (event_cause) {
	case HCLGE_VECTOR0_EVENT_ERR:
		hclge_errhand_task_schedule(hdev);
		break;
	case HCLGE_VECTOR0_EVENT_RST:
		hclge_reset_task_schedule(hdev);
		break;
	case HCLGE_VECTOR0_EVENT_PTP:
		spin_lock_irqsave(&hdev->ptp->lock, flags);
		hclge_ptp_clean_tx_hwts(hdev);
		spin_unlock_irqrestore(&hdev->ptp->lock, flags);
		break;
	case HCLGE_VECTOR0_EVENT_MBX:
		/* If we are here then,
		 * 1. Either we are not handling any mbx task and we are not
		 *    scheduled as well
		 *                        OR
		 * 2. We could be handling a mbx task but nothing more is
		 *    scheduled.
		 * In both cases, we should schedule mbx task as there are more
		 * mbx messages reported by this interrupt.
		 */
		hclge_mbx_task_schedule(hdev);
		break;
	default:
		dev_warn(&hdev->pdev->dev,
			 "received unknown or unhandled event of vector0\n");
		break;
	}

	hclge_clear_event_cause(hdev, event_cause, clearval);

	/* Enable interrupt if it is not caused by reset event or error event */
	if (event_cause == HCLGE_VECTOR0_EVENT_PTP ||
	    event_cause == HCLGE_VECTOR0_EVENT_MBX ||
	    event_cause == HCLGE_VECTOR0_EVENT_OTHER)
		hclge_enable_vector(&hdev->misc_vector, true);

	return IRQ_HANDLED;
}

static void hclge_free_vector(struct hclge_dev *hdev, int vector_id)
{
	if (hdev->vector_status[vector_id] == HCLGE_INVALID_VPORT) {
		dev_warn(&hdev->pdev->dev,
			 "vector(vector_id %d) has been freed.\n", vector_id);
		return;
	}

	hdev->vector_status[vector_id] = HCLGE_INVALID_VPORT;
	hdev->num_msi_left += 1;
	hdev->num_msi_used -= 1;
}

static void hclge_get_misc_vector(struct hclge_dev *hdev)
{
	struct hclge_misc_vector *vector = &hdev->misc_vector;

	vector->vector_irq = pci_irq_vector(hdev->pdev, 0);

	vector->addr = hdev->hw.hw.io_base + HCLGE_MISC_VECTOR_REG_BASE;
	hdev->vector_status[0] = 0;

	hdev->num_msi_left -= 1;
	hdev->num_msi_used += 1;
}

<<<<<<< HEAD
static void hclge_misc_affinity_setup(struct hclge_dev *hdev)
{
	irq_set_affinity_hint(hdev->misc_vector.vector_irq,
			      &hdev->affinity_mask);
}

static void hclge_misc_affinity_teardown(struct hclge_dev *hdev)
{
	irq_set_affinity_hint(hdev->misc_vector.vector_irq, NULL);
}

=======
>>>>>>> eb3cdb58
static int hclge_misc_irq_init(struct hclge_dev *hdev)
{
	int ret;

	hclge_get_misc_vector(hdev);

	/* this would be explicitly freed in the end */
	snprintf(hdev->misc_vector.name, HNAE3_INT_NAME_LEN, "%s-misc-%s",
		 HCLGE_NAME, pci_name(hdev->pdev));
	ret = request_irq(hdev->misc_vector.vector_irq, hclge_misc_irq_handle,
			  0, hdev->misc_vector.name, hdev);
	if (ret) {
		hclge_free_vector(hdev, 0);
		dev_err(&hdev->pdev->dev, "request misc irq(%d) fail\n",
			hdev->misc_vector.vector_irq);
	}

	return ret;
}

static void hclge_misc_irq_uninit(struct hclge_dev *hdev)
{
	free_irq(hdev->misc_vector.vector_irq, hdev);
	hclge_free_vector(hdev, 0);
}

int hclge_notify_client(struct hclge_dev *hdev,
			enum hnae3_reset_notify_type type)
{
	struct hnae3_handle *handle = &hdev->vport[0].nic;
	struct hnae3_client *client = hdev->nic_client;
	int ret;

	if (!test_bit(HCLGE_STATE_NIC_REGISTERED, &hdev->state) || !client)
		return 0;

	if (!client->ops->reset_notify)
		return -EOPNOTSUPP;

	ret = client->ops->reset_notify(handle, type);
	if (ret)
		dev_err(&hdev->pdev->dev, "notify nic client failed %d(%d)\n",
			type, ret);

	return ret;
}

static int hclge_notify_roce_client(struct hclge_dev *hdev,
				    enum hnae3_reset_notify_type type)
{
	struct hnae3_handle *handle = &hdev->vport[0].roce;
	struct hnae3_client *client = hdev->roce_client;
	int ret;

	if (!test_bit(HCLGE_STATE_ROCE_REGISTERED, &hdev->state) || !client)
		return 0;

	if (!client->ops->reset_notify)
		return -EOPNOTSUPP;

	ret = client->ops->reset_notify(handle, type);
	if (ret)
		dev_err(&hdev->pdev->dev, "notify roce client failed %d(%d)",
			type, ret);

	return ret;
}

static int hclge_reset_wait(struct hclge_dev *hdev)
{
#define HCLGE_RESET_WATI_MS	100
#define HCLGE_RESET_WAIT_CNT	350

	u32 val, reg, reg_bit;
	u32 cnt = 0;

	switch (hdev->reset_type) {
	case HNAE3_IMP_RESET:
		reg = HCLGE_GLOBAL_RESET_REG;
		reg_bit = HCLGE_IMP_RESET_BIT;
		break;
	case HNAE3_GLOBAL_RESET:
		reg = HCLGE_GLOBAL_RESET_REG;
		reg_bit = HCLGE_GLOBAL_RESET_BIT;
		break;
	case HNAE3_FUNC_RESET:
		reg = HCLGE_FUN_RST_ING;
		reg_bit = HCLGE_FUN_RST_ING_B;
		break;
	default:
		dev_err(&hdev->pdev->dev,
			"Wait for unsupported reset type: %d\n",
			hdev->reset_type);
		return -EINVAL;
	}

	val = hclge_read_dev(&hdev->hw, reg);
	while (hnae3_get_bit(val, reg_bit) && cnt < HCLGE_RESET_WAIT_CNT) {
		msleep(HCLGE_RESET_WATI_MS);
		val = hclge_read_dev(&hdev->hw, reg);
		cnt++;
	}

	if (cnt >= HCLGE_RESET_WAIT_CNT) {
		dev_warn(&hdev->pdev->dev,
			 "Wait for reset timeout: %d\n", hdev->reset_type);
		return -EBUSY;
	}

	return 0;
}

static int hclge_set_vf_rst(struct hclge_dev *hdev, int func_id, bool reset)
{
	struct hclge_vf_rst_cmd *req;
	struct hclge_desc desc;

	req = (struct hclge_vf_rst_cmd *)desc.data;
	hclge_cmd_setup_basic_desc(&desc, HCLGE_OPC_GBL_RST_STATUS, false);
	req->dest_vfid = func_id;

	if (reset)
		req->vf_rst = 0x1;

	return hclge_cmd_send(&hdev->hw, &desc, 1);
}

static int hclge_set_all_vf_rst(struct hclge_dev *hdev, bool reset)
{
	int i;

	for (i = HCLGE_VF_VPORT_START_NUM; i < hdev->num_alloc_vport; i++) {
		struct hclge_vport *vport = &hdev->vport[i];
		int ret;

		/* Send cmd to set/clear VF's FUNC_RST_ING */
		ret = hclge_set_vf_rst(hdev, vport->vport_id, reset);
		if (ret) {
			dev_err(&hdev->pdev->dev,
				"set vf(%u) rst failed %d!\n",
				vport->vport_id - HCLGE_VF_VPORT_START_NUM,
				ret);
			return ret;
		}

		if (!reset ||
		    !test_bit(HCLGE_VPORT_STATE_INITED, &vport->state))
			continue;

		if (!test_bit(HCLGE_VPORT_STATE_ALIVE, &vport->state) &&
		    hdev->reset_type == HNAE3_FUNC_RESET) {
			set_bit(HCLGE_VPORT_NEED_NOTIFY_RESET,
				&vport->need_notify);
			continue;
		}

		/* Inform VF to process the reset.
		 * hclge_inform_reset_assert_to_vf may fail if VF
		 * driver is not loaded.
		 */
		ret = hclge_inform_reset_assert_to_vf(vport);
		if (ret)
			dev_warn(&hdev->pdev->dev,
				 "inform reset to vf(%u) failed %d!\n",
				 vport->vport_id - HCLGE_VF_VPORT_START_NUM,
				 ret);
	}

	return 0;
}

static void hclge_mailbox_service_task(struct hclge_dev *hdev)
{
	if (!test_and_clear_bit(HCLGE_STATE_MBX_SERVICE_SCHED, &hdev->state) ||
	    test_bit(HCLGE_COMM_STATE_CMD_DISABLE, &hdev->hw.hw.comm_state) ||
	    test_and_set_bit(HCLGE_STATE_MBX_HANDLING, &hdev->state))
		return;

	if (time_is_before_jiffies(hdev->last_mbx_scheduled +
				   HCLGE_MBX_SCHED_TIMEOUT))
		dev_warn(&hdev->pdev->dev,
			 "mbx service task is scheduled after %ums on cpu%u!\n",
			 jiffies_to_msecs(jiffies - hdev->last_mbx_scheduled),
			 smp_processor_id());

	hclge_mbx_handler(hdev);

	clear_bit(HCLGE_STATE_MBX_HANDLING, &hdev->state);
}

static void hclge_func_reset_sync_vf(struct hclge_dev *hdev)
{
	struct hclge_pf_rst_sync_cmd *req;
	struct hclge_desc desc;
	int cnt = 0;
	int ret;

	req = (struct hclge_pf_rst_sync_cmd *)desc.data;
	hclge_cmd_setup_basic_desc(&desc, HCLGE_OPC_QUERY_VF_RST_RDY, true);

	do {
		/* vf need to down netdev by mbx during PF or FLR reset */
		hclge_mailbox_service_task(hdev);

		ret = hclge_cmd_send(&hdev->hw, &desc, 1);
		/* for compatible with old firmware, wait
		 * 100 ms for VF to stop IO
		 */
		if (ret == -EOPNOTSUPP) {
			msleep(HCLGE_RESET_SYNC_TIME);
			return;
		} else if (ret) {
			dev_warn(&hdev->pdev->dev, "sync with VF fail %d!\n",
				 ret);
			return;
		} else if (req->all_vf_ready) {
			return;
		}
		msleep(HCLGE_PF_RESET_SYNC_TIME);
		hclge_comm_cmd_reuse_desc(&desc, true);
	} while (cnt++ < HCLGE_PF_RESET_SYNC_CNT);

	dev_warn(&hdev->pdev->dev, "sync with VF timeout!\n");
}

void hclge_report_hw_error(struct hclge_dev *hdev,
			   enum hnae3_hw_error_type type)
{
	struct hnae3_client *client = hdev->nic_client;

	if (!client || !client->ops->process_hw_error ||
	    !test_bit(HCLGE_STATE_NIC_REGISTERED, &hdev->state))
		return;

	client->ops->process_hw_error(&hdev->vport[0].nic, type);
}

static void hclge_handle_imp_error(struct hclge_dev *hdev)
{
	u32 reg_val;

	reg_val = hclge_read_dev(&hdev->hw, HCLGE_PF_OTHER_INT_REG);
	if (reg_val & BIT(HCLGE_VECTOR0_IMP_RD_POISON_B)) {
		hclge_report_hw_error(hdev, HNAE3_IMP_RD_POISON_ERROR);
		reg_val &= ~BIT(HCLGE_VECTOR0_IMP_RD_POISON_B);
		hclge_write_dev(&hdev->hw, HCLGE_PF_OTHER_INT_REG, reg_val);
	}

	if (reg_val & BIT(HCLGE_VECTOR0_IMP_CMDQ_ERR_B)) {
		hclge_report_hw_error(hdev, HNAE3_CMDQ_ECC_ERROR);
		reg_val &= ~BIT(HCLGE_VECTOR0_IMP_CMDQ_ERR_B);
		hclge_write_dev(&hdev->hw, HCLGE_PF_OTHER_INT_REG, reg_val);
	}
}

int hclge_func_reset_cmd(struct hclge_dev *hdev, int func_id)
{
	struct hclge_desc desc;
	struct hclge_reset_cmd *req = (struct hclge_reset_cmd *)desc.data;
	int ret;

	hclge_cmd_setup_basic_desc(&desc, HCLGE_OPC_CFG_RST_TRIGGER, false);
	hnae3_set_bit(req->mac_func_reset, HCLGE_CFG_RESET_FUNC_B, 1);
	req->fun_reset_vfid = func_id;

	ret = hclge_cmd_send(&hdev->hw, &desc, 1);
	if (ret)
		dev_err(&hdev->pdev->dev,
			"send function reset cmd fail, status =%d\n", ret);

	return ret;
}

static void hclge_do_reset(struct hclge_dev *hdev)
{
	struct hnae3_handle *handle = &hdev->vport[0].nic;
	struct pci_dev *pdev = hdev->pdev;
	u32 val;

	if (hclge_get_hw_reset_stat(handle)) {
		dev_info(&pdev->dev, "hardware reset not finish\n");
		dev_info(&pdev->dev, "func_rst_reg:0x%x, global_rst_reg:0x%x\n",
			 hclge_read_dev(&hdev->hw, HCLGE_FUN_RST_ING),
			 hclge_read_dev(&hdev->hw, HCLGE_GLOBAL_RESET_REG));
		return;
	}

	switch (hdev->reset_type) {
	case HNAE3_IMP_RESET:
		dev_info(&pdev->dev, "IMP reset requested\n");
		val = hclge_read_dev(&hdev->hw, HCLGE_PF_OTHER_INT_REG);
		hnae3_set_bit(val, HCLGE_TRIGGER_IMP_RESET_B, 1);
		hclge_write_dev(&hdev->hw, HCLGE_PF_OTHER_INT_REG, val);
		break;
	case HNAE3_GLOBAL_RESET:
		dev_info(&pdev->dev, "global reset requested\n");
		val = hclge_read_dev(&hdev->hw, HCLGE_GLOBAL_RESET_REG);
		hnae3_set_bit(val, HCLGE_GLOBAL_RESET_BIT, 1);
		hclge_write_dev(&hdev->hw, HCLGE_GLOBAL_RESET_REG, val);
		break;
	case HNAE3_FUNC_RESET:
		dev_info(&pdev->dev, "PF reset requested\n");
		/* schedule again to check later */
		set_bit(HNAE3_FUNC_RESET, &hdev->reset_pending);
		hclge_reset_task_schedule(hdev);
		break;
	default:
		dev_warn(&pdev->dev,
			 "unsupported reset type: %d\n", hdev->reset_type);
		break;
	}
}

static enum hnae3_reset_type hclge_get_reset_level(struct hnae3_ae_dev *ae_dev,
						   unsigned long *addr)
{
	enum hnae3_reset_type rst_level = HNAE3_NONE_RESET;
	struct hclge_dev *hdev = ae_dev->priv;

	/* return the highest priority reset level amongst all */
	if (test_bit(HNAE3_IMP_RESET, addr)) {
		rst_level = HNAE3_IMP_RESET;
		clear_bit(HNAE3_IMP_RESET, addr);
		clear_bit(HNAE3_GLOBAL_RESET, addr);
		clear_bit(HNAE3_FUNC_RESET, addr);
	} else if (test_bit(HNAE3_GLOBAL_RESET, addr)) {
		rst_level = HNAE3_GLOBAL_RESET;
		clear_bit(HNAE3_GLOBAL_RESET, addr);
		clear_bit(HNAE3_FUNC_RESET, addr);
	} else if (test_bit(HNAE3_FUNC_RESET, addr)) {
		rst_level = HNAE3_FUNC_RESET;
		clear_bit(HNAE3_FUNC_RESET, addr);
	} else if (test_bit(HNAE3_FLR_RESET, addr)) {
		rst_level = HNAE3_FLR_RESET;
		clear_bit(HNAE3_FLR_RESET, addr);
	}

	if (hdev->reset_type != HNAE3_NONE_RESET &&
	    rst_level < hdev->reset_type)
		return HNAE3_NONE_RESET;

	return rst_level;
}

static void hclge_clear_reset_cause(struct hclge_dev *hdev)
{
	u32 clearval = 0;

	switch (hdev->reset_type) {
	case HNAE3_IMP_RESET:
		clearval = BIT(HCLGE_VECTOR0_IMPRESET_INT_B);
		break;
	case HNAE3_GLOBAL_RESET:
		clearval = BIT(HCLGE_VECTOR0_GLOBALRESET_INT_B);
		break;
	default:
		break;
	}

	if (!clearval)
		return;

	/* For revision 0x20, the reset interrupt source
	 * can only be cleared after hardware reset done
	 */
	if (hdev->ae_dev->dev_version < HNAE3_DEVICE_VERSION_V2)
		hclge_write_dev(&hdev->hw, HCLGE_MISC_RESET_STS_REG,
				clearval);

	hclge_enable_vector(&hdev->misc_vector, true);
}

static void hclge_reset_handshake(struct hclge_dev *hdev, bool enable)
{
	u32 reg_val;

	reg_val = hclge_read_dev(&hdev->hw, HCLGE_COMM_NIC_CSQ_DEPTH_REG);
	if (enable)
		reg_val |= HCLGE_COMM_NIC_SW_RST_RDY;
	else
		reg_val &= ~HCLGE_COMM_NIC_SW_RST_RDY;

	hclge_write_dev(&hdev->hw, HCLGE_COMM_NIC_CSQ_DEPTH_REG, reg_val);
}

static int hclge_func_reset_notify_vf(struct hclge_dev *hdev)
{
	int ret;

	ret = hclge_set_all_vf_rst(hdev, true);
	if (ret)
		return ret;

	hclge_func_reset_sync_vf(hdev);

	return 0;
}

static int hclge_reset_prepare_wait(struct hclge_dev *hdev)
{
	u32 reg_val;
	int ret = 0;

	switch (hdev->reset_type) {
	case HNAE3_FUNC_RESET:
		ret = hclge_func_reset_notify_vf(hdev);
		if (ret)
			return ret;

		ret = hclge_func_reset_cmd(hdev, 0);
		if (ret) {
			dev_err(&hdev->pdev->dev,
				"asserting function reset fail %d!\n", ret);
			return ret;
		}

		/* After performaning pf reset, it is not necessary to do the
		 * mailbox handling or send any command to firmware, because
		 * any mailbox handling or command to firmware is only valid
		 * after hclge_comm_cmd_init is called.
		 */
		set_bit(HCLGE_COMM_STATE_CMD_DISABLE, &hdev->hw.hw.comm_state);
		hdev->rst_stats.pf_rst_cnt++;
		break;
	case HNAE3_FLR_RESET:
		ret = hclge_func_reset_notify_vf(hdev);
		if (ret)
			return ret;
		break;
	case HNAE3_IMP_RESET:
		hclge_handle_imp_error(hdev);
		reg_val = hclge_read_dev(&hdev->hw, HCLGE_PF_OTHER_INT_REG);
		hclge_write_dev(&hdev->hw, HCLGE_PF_OTHER_INT_REG,
				BIT(HCLGE_VECTOR0_IMP_RESET_INT_B) | reg_val);
		break;
	default:
		break;
	}

	/* inform hardware that preparatory work is done */
	msleep(HCLGE_RESET_SYNC_TIME);
	hclge_reset_handshake(hdev, true);
	dev_info(&hdev->pdev->dev, "prepare wait ok\n");

	return ret;
}

static void hclge_show_rst_info(struct hclge_dev *hdev)
{
	char *buf;

	buf = kzalloc(HCLGE_DBG_RESET_INFO_LEN, GFP_KERNEL);
	if (!buf)
		return;

	hclge_dbg_dump_rst_info(hdev, buf, HCLGE_DBG_RESET_INFO_LEN);

	dev_info(&hdev->pdev->dev, "dump reset info:\n%s", buf);

	kfree(buf);
}

static bool hclge_reset_err_handle(struct hclge_dev *hdev)
{
#define MAX_RESET_FAIL_CNT 5

	if (hdev->reset_pending) {
		dev_info(&hdev->pdev->dev, "Reset pending %lu\n",
			 hdev->reset_pending);
		return true;
	} else if (hclge_read_dev(&hdev->hw, HCLGE_MISC_VECTOR_INT_STS) &
		   HCLGE_RESET_INT_M) {
		dev_info(&hdev->pdev->dev,
			 "reset failed because new reset interrupt\n");
		hclge_clear_reset_cause(hdev);
		return false;
	} else if (hdev->rst_stats.reset_fail_cnt < MAX_RESET_FAIL_CNT) {
		hdev->rst_stats.reset_fail_cnt++;
		set_bit(hdev->reset_type, &hdev->reset_pending);
		dev_info(&hdev->pdev->dev,
			 "re-schedule reset task(%u)\n",
			 hdev->rst_stats.reset_fail_cnt);
		return true;
	}

	hclge_clear_reset_cause(hdev);

	/* recover the handshake status when reset fail */
	hclge_reset_handshake(hdev, true);

	dev_err(&hdev->pdev->dev, "Reset fail!\n");

	hclge_show_rst_info(hdev);

	set_bit(HCLGE_STATE_RST_FAIL, &hdev->state);

	return false;
}

static void hclge_update_reset_level(struct hclge_dev *hdev)
{
	struct hnae3_ae_dev *ae_dev = pci_get_drvdata(hdev->pdev);
	enum hnae3_reset_type reset_level;

	/* reset request will not be set during reset, so clear
	 * pending reset request to avoid unnecessary reset
	 * caused by the same reason.
	 */
	hclge_get_reset_level(ae_dev, &hdev->reset_request);

	/* if default_reset_request has a higher level reset request,
	 * it should be handled as soon as possible. since some errors
	 * need this kind of reset to fix.
	 */
	reset_level = hclge_get_reset_level(ae_dev,
					    &hdev->default_reset_request);
	if (reset_level != HNAE3_NONE_RESET)
		set_bit(reset_level, &hdev->reset_request);
}

static int hclge_set_rst_done(struct hclge_dev *hdev)
{
	struct hclge_pf_rst_done_cmd *req;
	struct hclge_desc desc;
	int ret;

	req = (struct hclge_pf_rst_done_cmd *)desc.data;
	hclge_cmd_setup_basic_desc(&desc, HCLGE_OPC_PF_RST_DONE, false);
	req->pf_rst_done |= HCLGE_PF_RESET_DONE_BIT;

	ret = hclge_cmd_send(&hdev->hw, &desc, 1);
	/* To be compatible with the old firmware, which does not support
	 * command HCLGE_OPC_PF_RST_DONE, just print a warning and
	 * return success
	 */
	if (ret == -EOPNOTSUPP) {
		dev_warn(&hdev->pdev->dev,
			 "current firmware does not support command(0x%x)!\n",
			 HCLGE_OPC_PF_RST_DONE);
		return 0;
	} else if (ret) {
		dev_err(&hdev->pdev->dev, "assert PF reset done fail %d!\n",
			ret);
	}

	return ret;
}

static int hclge_reset_prepare_up(struct hclge_dev *hdev)
{
	int ret = 0;

	switch (hdev->reset_type) {
	case HNAE3_FUNC_RESET:
	case HNAE3_FLR_RESET:
		ret = hclge_set_all_vf_rst(hdev, false);
		break;
	case HNAE3_GLOBAL_RESET:
	case HNAE3_IMP_RESET:
		ret = hclge_set_rst_done(hdev);
		break;
	default:
		break;
	}

	/* clear up the handshake status after re-initialize done */
	hclge_reset_handshake(hdev, false);

	return ret;
}

static int hclge_reset_stack(struct hclge_dev *hdev)
{
	int ret;

	ret = hclge_notify_client(hdev, HNAE3_UNINIT_CLIENT);
	if (ret)
		return ret;

	ret = hclge_reset_ae_dev(hdev->ae_dev);
	if (ret)
		return ret;

	return hclge_notify_client(hdev, HNAE3_INIT_CLIENT);
}

static int hclge_reset_prepare(struct hclge_dev *hdev)
{
	int ret;

	hdev->rst_stats.reset_cnt++;
	/* perform reset of the stack & ae device for a client */
	ret = hclge_notify_roce_client(hdev, HNAE3_DOWN_CLIENT);
	if (ret)
		return ret;

	rtnl_lock();
	ret = hclge_notify_client(hdev, HNAE3_DOWN_CLIENT);
	rtnl_unlock();
	if (ret)
		return ret;

	return hclge_reset_prepare_wait(hdev);
}

static int hclge_reset_rebuild(struct hclge_dev *hdev)
{
	int ret;

	hdev->rst_stats.hw_reset_done_cnt++;

	ret = hclge_notify_roce_client(hdev, HNAE3_UNINIT_CLIENT);
	if (ret)
		return ret;

	rtnl_lock();
	ret = hclge_reset_stack(hdev);
	rtnl_unlock();
	if (ret)
		return ret;

	hclge_clear_reset_cause(hdev);

	ret = hclge_notify_roce_client(hdev, HNAE3_INIT_CLIENT);
	/* ignore RoCE notify error if it fails HCLGE_RESET_MAX_FAIL_CNT - 1
	 * times
	 */
	if (ret &&
	    hdev->rst_stats.reset_fail_cnt < HCLGE_RESET_MAX_FAIL_CNT - 1)
		return ret;

	ret = hclge_reset_prepare_up(hdev);
	if (ret)
		return ret;

	rtnl_lock();
	ret = hclge_notify_client(hdev, HNAE3_UP_CLIENT);
	rtnl_unlock();
	if (ret)
		return ret;

	ret = hclge_notify_roce_client(hdev, HNAE3_UP_CLIENT);
	if (ret)
		return ret;

	hdev->last_reset_time = jiffies;
	hdev->rst_stats.reset_fail_cnt = 0;
	hdev->rst_stats.reset_done_cnt++;
	clear_bit(HCLGE_STATE_RST_FAIL, &hdev->state);

	hclge_update_reset_level(hdev);

	return 0;
}

static void hclge_reset(struct hclge_dev *hdev)
{
	if (hclge_reset_prepare(hdev))
		goto err_reset;

	if (hclge_reset_wait(hdev))
		goto err_reset;

	if (hclge_reset_rebuild(hdev))
		goto err_reset;

	return;

err_reset:
	if (hclge_reset_err_handle(hdev))
		hclge_reset_task_schedule(hdev);
}

static void hclge_reset_event(struct pci_dev *pdev, struct hnae3_handle *handle)
{
	struct hnae3_ae_dev *ae_dev = pci_get_drvdata(pdev);
	struct hclge_dev *hdev = ae_dev->priv;

	/* We might end up getting called broadly because of 2 below cases:
	 * 1. Recoverable error was conveyed through APEI and only way to bring
	 *    normalcy is to reset.
	 * 2. A new reset request from the stack due to timeout
	 *
	 * check if this is a new reset request and we are not here just because
	 * last reset attempt did not succeed and watchdog hit us again. We will
	 * know this if last reset request did not occur very recently (watchdog
	 * timer = 5*HZ, let us check after sufficiently large time, say 4*5*Hz)
	 * In case of new request we reset the "reset level" to PF reset.
	 * And if it is a repeat reset request of the most recent one then we
	 * want to make sure we throttle the reset request. Therefore, we will
	 * not allow it again before 3*HZ times.
	 */

	if (time_before(jiffies, (hdev->last_reset_time +
				  HCLGE_RESET_INTERVAL))) {
		mod_timer(&hdev->reset_timer, jiffies + HCLGE_RESET_INTERVAL);
		return;
	}

	if (hdev->default_reset_request) {
		hdev->reset_level =
			hclge_get_reset_level(ae_dev,
					      &hdev->default_reset_request);
	} else if (time_after(jiffies, (hdev->last_reset_time + 4 * 5 * HZ))) {
		hdev->reset_level = HNAE3_FUNC_RESET;
	}

	dev_info(&hdev->pdev->dev, "received reset event, reset type is %d\n",
		 hdev->reset_level);

	/* request reset & schedule reset task */
	set_bit(hdev->reset_level, &hdev->reset_request);
	hclge_reset_task_schedule(hdev);

	if (hdev->reset_level < HNAE3_GLOBAL_RESET)
		hdev->reset_level++;
}

static void hclge_set_def_reset_request(struct hnae3_ae_dev *ae_dev,
					enum hnae3_reset_type rst_type)
{
	struct hclge_dev *hdev = ae_dev->priv;

	set_bit(rst_type, &hdev->default_reset_request);
}

static void hclge_reset_timer(struct timer_list *t)
{
	struct hclge_dev *hdev = from_timer(hdev, t, reset_timer);

	/* if default_reset_request has no value, it means that this reset
	 * request has already be handled, so just return here
	 */
	if (!hdev->default_reset_request)
		return;

	dev_info(&hdev->pdev->dev,
		 "triggering reset in reset timer\n");
	hclge_reset_event(hdev->pdev, NULL);
}

static void hclge_reset_subtask(struct hclge_dev *hdev)
{
	struct hnae3_ae_dev *ae_dev = pci_get_drvdata(hdev->pdev);

	/* check if there is any ongoing reset in the hardware. This status can
	 * be checked from reset_pending. If there is then, we need to wait for
	 * hardware to complete reset.
	 *    a. If we are able to figure out in reasonable time that hardware
	 *       has fully resetted then, we can proceed with driver, client
	 *       reset.
	 *    b. else, we can come back later to check this status so re-sched
	 *       now.
	 */
	hdev->last_reset_time = jiffies;
	hdev->reset_type = hclge_get_reset_level(ae_dev, &hdev->reset_pending);
	if (hdev->reset_type != HNAE3_NONE_RESET)
		hclge_reset(hdev);

	/* check if we got any *new* reset requests to be honored */
	hdev->reset_type = hclge_get_reset_level(ae_dev, &hdev->reset_request);
	if (hdev->reset_type != HNAE3_NONE_RESET)
		hclge_do_reset(hdev);

	hdev->reset_type = HNAE3_NONE_RESET;
}

static void hclge_handle_err_reset_request(struct hclge_dev *hdev)
{
	struct hnae3_ae_dev *ae_dev = pci_get_drvdata(hdev->pdev);
	enum hnae3_reset_type reset_type;

	if (ae_dev->hw_err_reset_req) {
		reset_type = hclge_get_reset_level(ae_dev,
						   &ae_dev->hw_err_reset_req);
		hclge_set_def_reset_request(ae_dev, reset_type);
	}

	if (hdev->default_reset_request && ae_dev->ops->reset_event)
		ae_dev->ops->reset_event(hdev->pdev, NULL);

	/* enable interrupt after error handling complete */
	hclge_enable_vector(&hdev->misc_vector, true);
}

static void hclge_handle_err_recovery(struct hclge_dev *hdev)
{
	struct hnae3_ae_dev *ae_dev = pci_get_drvdata(hdev->pdev);

	ae_dev->hw_err_reset_req = 0;

	if (hclge_find_error_source(hdev)) {
		hclge_handle_error_info_log(ae_dev);
		hclge_handle_mac_tnl(hdev);
	}

	hclge_handle_err_reset_request(hdev);
}

static void hclge_misc_err_recovery(struct hclge_dev *hdev)
{
	struct hnae3_ae_dev *ae_dev = pci_get_drvdata(hdev->pdev);
	struct device *dev = &hdev->pdev->dev;
	u32 msix_sts_reg;

	msix_sts_reg = hclge_read_dev(&hdev->hw, HCLGE_MISC_VECTOR_INT_STS);
	if (msix_sts_reg & HCLGE_VECTOR0_REG_MSIX_MASK) {
		if (hclge_handle_hw_msix_error
				(hdev, &hdev->default_reset_request))
			dev_info(dev, "received msix interrupt 0x%x\n",
				 msix_sts_reg);
	}

	hclge_handle_hw_ras_error(ae_dev);

	hclge_handle_err_reset_request(hdev);
}

static void hclge_errhand_service_task(struct hclge_dev *hdev)
{
	if (!test_and_clear_bit(HCLGE_STATE_ERR_SERVICE_SCHED, &hdev->state))
		return;

	if (hnae3_dev_ras_imp_supported(hdev))
		hclge_handle_err_recovery(hdev);
	else
		hclge_misc_err_recovery(hdev);
}

static void hclge_reset_service_task(struct hclge_dev *hdev)
{
	if (!test_and_clear_bit(HCLGE_STATE_RST_SERVICE_SCHED, &hdev->state))
		return;

	if (time_is_before_jiffies(hdev->last_rst_scheduled +
				   HCLGE_RESET_SCHED_TIMEOUT))
		dev_warn(&hdev->pdev->dev,
			 "reset service task is scheduled after %ums on cpu%u!\n",
			 jiffies_to_msecs(jiffies - hdev->last_rst_scheduled),
			 smp_processor_id());

	down(&hdev->reset_sem);
	set_bit(HCLGE_STATE_RST_HANDLING, &hdev->state);

	hclge_reset_subtask(hdev);

	clear_bit(HCLGE_STATE_RST_HANDLING, &hdev->state);
	up(&hdev->reset_sem);
}

static void hclge_update_vport_alive(struct hclge_dev *hdev)
{
#define HCLGE_ALIVE_SECONDS_NORMAL		8

	unsigned long alive_time = HCLGE_ALIVE_SECONDS_NORMAL * HZ;
	int i;

	/* start from vport 1 for PF is always alive */
	for (i = 1; i < hdev->num_alloc_vport; i++) {
		struct hclge_vport *vport = &hdev->vport[i];

		if (!test_bit(HCLGE_VPORT_STATE_INITED, &vport->state) ||
		    !test_bit(HCLGE_VPORT_STATE_ALIVE, &vport->state))
			continue;
		if (time_after(jiffies, vport->last_active_jiffies +
			       alive_time)) {
			clear_bit(HCLGE_VPORT_STATE_ALIVE, &vport->state);
			dev_warn(&hdev->pdev->dev,
				 "VF %u heartbeat timeout\n",
				 i - HCLGE_VF_VPORT_START_NUM);
		}
	}
}

static void hclge_periodic_service_task(struct hclge_dev *hdev)
{
	unsigned long delta = round_jiffies_relative(HZ);

	if (test_bit(HCLGE_STATE_RST_FAIL, &hdev->state))
		return;

	/* Always handle the link updating to make sure link state is
	 * updated when it is triggered by mbx.
	 */
	hclge_update_link_status(hdev);
	hclge_sync_mac_table(hdev);
	hclge_sync_promisc_mode(hdev);
	hclge_sync_fd_table(hdev);

	if (time_is_after_jiffies(hdev->last_serv_processed + HZ)) {
		delta = jiffies - hdev->last_serv_processed;

		if (delta < round_jiffies_relative(HZ)) {
			delta = round_jiffies_relative(HZ) - delta;
			goto out;
		}
	}

	hdev->serv_processed_cnt++;
	hclge_update_vport_alive(hdev);

	if (test_bit(HCLGE_STATE_DOWN, &hdev->state)) {
		hdev->last_serv_processed = jiffies;
		goto out;
	}

	if (!(hdev->serv_processed_cnt % HCLGE_STATS_TIMER_INTERVAL))
		hclge_update_stats_for_all(hdev);

	hclge_update_port_info(hdev);
	hclge_sync_vlan_filter(hdev);

	if (!(hdev->serv_processed_cnt % HCLGE_ARFS_EXPIRE_INTERVAL))
		hclge_rfs_filter_expire(hdev);

	hdev->last_serv_processed = jiffies;

out:
	hclge_task_schedule(hdev, delta);
}

static void hclge_ptp_service_task(struct hclge_dev *hdev)
{
	unsigned long flags;

	if (!test_bit(HCLGE_STATE_PTP_EN, &hdev->state) ||
	    !test_bit(HCLGE_STATE_PTP_TX_HANDLING, &hdev->state) ||
	    !time_is_before_jiffies(hdev->ptp->tx_start + HZ))
		return;

	/* to prevent concurrence with the irq handler */
	spin_lock_irqsave(&hdev->ptp->lock, flags);

	/* check HCLGE_STATE_PTP_TX_HANDLING here again, since the irq
	 * handler may handle it just before spin_lock_irqsave().
	 */
	if (test_bit(HCLGE_STATE_PTP_TX_HANDLING, &hdev->state))
		hclge_ptp_clean_tx_hwts(hdev);

	spin_unlock_irqrestore(&hdev->ptp->lock, flags);
}

static void hclge_service_task(struct work_struct *work)
{
	struct hclge_dev *hdev =
		container_of(work, struct hclge_dev, service_task.work);

	hclge_errhand_service_task(hdev);
	hclge_reset_service_task(hdev);
	hclge_ptp_service_task(hdev);
	hclge_mailbox_service_task(hdev);
	hclge_periodic_service_task(hdev);

	/* Handle error recovery, reset and mbx again in case periodical task
	 * delays the handling by calling hclge_task_schedule() in
	 * hclge_periodic_service_task().
	 */
	hclge_errhand_service_task(hdev);
	hclge_reset_service_task(hdev);
	hclge_mailbox_service_task(hdev);
}

struct hclge_vport *hclge_get_vport(struct hnae3_handle *handle)
{
	/* VF handle has no client */
	if (!handle->client)
		return container_of(handle, struct hclge_vport, nic);
	else if (handle->client->type == HNAE3_CLIENT_ROCE)
		return container_of(handle, struct hclge_vport, roce);
	else
		return container_of(handle, struct hclge_vport, nic);
}

static void hclge_get_vector_info(struct hclge_dev *hdev, u16 idx,
				  struct hnae3_vector_info *vector_info)
{
#define HCLGE_PF_MAX_VECTOR_NUM_DEV_V2	64

	vector_info->vector = pci_irq_vector(hdev->pdev, idx);

	/* need an extend offset to config vector >= 64 */
	if (idx - 1 < HCLGE_PF_MAX_VECTOR_NUM_DEV_V2)
		vector_info->io_addr = hdev->hw.hw.io_base +
				HCLGE_VECTOR_REG_BASE +
				(idx - 1) * HCLGE_VECTOR_REG_OFFSET;
	else
		vector_info->io_addr = hdev->hw.hw.io_base +
				HCLGE_VECTOR_EXT_REG_BASE +
				(idx - 1) / HCLGE_PF_MAX_VECTOR_NUM_DEV_V2 *
				HCLGE_VECTOR_REG_OFFSET_H +
				(idx - 1) % HCLGE_PF_MAX_VECTOR_NUM_DEV_V2 *
				HCLGE_VECTOR_REG_OFFSET;

	hdev->vector_status[idx] = hdev->vport[0].vport_id;
	hdev->vector_irq[idx] = vector_info->vector;
}

static int hclge_get_vector(struct hnae3_handle *handle, u16 vector_num,
			    struct hnae3_vector_info *vector_info)
{
	struct hclge_vport *vport = hclge_get_vport(handle);
	struct hnae3_vector_info *vector = vector_info;
	struct hclge_dev *hdev = vport->back;
	int alloc = 0;
	u16 i = 0;
	u16 j;

	vector_num = min_t(u16, hdev->num_nic_msi - 1, vector_num);
	vector_num = min(hdev->num_msi_left, vector_num);

	for (j = 0; j < vector_num; j++) {
		while (++i < hdev->num_nic_msi) {
			if (hdev->vector_status[i] == HCLGE_INVALID_VPORT) {
				hclge_get_vector_info(hdev, i, vector);
				vector++;
				alloc++;

				break;
			}
		}
	}
	hdev->num_msi_left -= alloc;
	hdev->num_msi_used += alloc;

	return alloc;
}

static int hclge_get_vector_index(struct hclge_dev *hdev, int vector)
{
	int i;

	for (i = 0; i < hdev->num_msi; i++)
		if (vector == hdev->vector_irq[i])
			return i;

	return -EINVAL;
}

static int hclge_put_vector(struct hnae3_handle *handle, int vector)
{
	struct hclge_vport *vport = hclge_get_vport(handle);
	struct hclge_dev *hdev = vport->back;
	int vector_id;

	vector_id = hclge_get_vector_index(hdev, vector);
	if (vector_id < 0) {
		dev_err(&hdev->pdev->dev,
			"Get vector index fail. vector = %d\n", vector);
		return vector_id;
	}

	hclge_free_vector(hdev, vector_id);

	return 0;
}

static int hclge_get_rss(struct hnae3_handle *handle, u32 *indir,
			 u8 *key, u8 *hfunc)
{
	struct hnae3_ae_dev *ae_dev = pci_get_drvdata(handle->pdev);
	struct hclge_vport *vport = hclge_get_vport(handle);
	struct hclge_comm_rss_cfg *rss_cfg = &vport->back->rss_cfg;

	hclge_comm_get_rss_hash_info(rss_cfg, key, hfunc);

	hclge_comm_get_rss_indir_tbl(rss_cfg, indir,
				     ae_dev->dev_specs.rss_ind_tbl_size);

	return 0;
}

static int hclge_parse_rss_hfunc(struct hclge_vport *vport, const u8 hfunc,
				 u8 *hash_algo)
{
	switch (hfunc) {
	case ETH_RSS_HASH_TOP:
		*hash_algo = HCLGE_RSS_HASH_ALGO_TOEPLITZ;
		return 0;
	case ETH_RSS_HASH_XOR:
		*hash_algo = HCLGE_RSS_HASH_ALGO_SIMPLE;
		return 0;
	case ETH_RSS_HASH_NO_CHANGE:
		*hash_algo = vport->rss_algo;
		return 0;
	default:
		return -EINVAL;
	}
}

static int hclge_set_rss(struct hnae3_handle *handle, const u32 *indir,
			 const  u8 *key, const  u8 hfunc)
{
	struct hnae3_ae_dev *ae_dev = pci_get_drvdata(handle->pdev);
	struct hclge_vport *vport = hclge_get_vport(handle);
	struct hclge_dev *hdev = vport->back;
	struct hclge_comm_rss_cfg *rss_cfg = &hdev->rss_cfg;
	int ret, i;

<<<<<<< HEAD
	ret = hclge_parse_rss_hfunc(vport, hfunc, &hash_algo);
	if (ret) {
		dev_err(&hdev->pdev->dev, "invalid hfunc type %u\n", hfunc);
		return ret;
	}

	/* Set the RSS Hash Key if specififed by the user */
	if (key) {
		ret = hclge_set_rss_algo_key(hdev, hash_algo, key);
		if (ret)
			return ret;

		/* Update the shadow RSS key with user specified qids */
		memcpy(vport->rss_hash_key, key, HCLGE_RSS_KEY_SIZE);
	} else {
		ret = hclge_set_rss_algo_key(hdev, hash_algo,
					     vport->rss_hash_key);
		if (ret)
			return ret;
=======
	ret = hclge_comm_set_rss_hash_key(rss_cfg, &hdev->hw.hw, key, hfunc);
	if (ret) {
		dev_err(&hdev->pdev->dev, "invalid hfunc type %u\n", hfunc);
		return ret;
>>>>>>> eb3cdb58
	}
	vport->rss_algo = hash_algo;

	/* Update the shadow RSS table with user specified qids */
	for (i = 0; i < ae_dev->dev_specs.rss_ind_tbl_size; i++)
		rss_cfg->rss_indirection_tbl[i] = indir[i];

	/* Update the hardware */
	return hclge_comm_set_rss_indir_table(ae_dev, &hdev->hw.hw,
					      rss_cfg->rss_indirection_tbl);
}

static int hclge_set_rss_tuple(struct hnae3_handle *handle,
			       struct ethtool_rxnfc *nfc)
{
	struct hclge_vport *vport = hclge_get_vport(handle);
	struct hclge_dev *hdev = vport->back;
	int ret;

	ret = hclge_comm_set_rss_tuple(hdev->ae_dev, &hdev->hw.hw,
				       &hdev->rss_cfg, nfc);
	if (ret) {
		dev_err(&hdev->pdev->dev,
			"failed to set rss tuple, ret = %d.\n", ret);
		return ret;
	}

	return 0;
}

static int hclge_get_rss_tuple(struct hnae3_handle *handle,
			       struct ethtool_rxnfc *nfc)
{
	struct hclge_vport *vport = hclge_get_vport(handle);
	u8 tuple_sets;
	int ret;

	nfc->data = 0;

	ret = hclge_comm_get_rss_tuple(&vport->back->rss_cfg, nfc->flow_type,
				       &tuple_sets);
	if (ret || !tuple_sets)
		return ret;

	nfc->data = hclge_comm_convert_rss_tuple(tuple_sets);

	return 0;
}

static int hclge_get_tc_size(struct hnae3_handle *handle)
{
	struct hclge_vport *vport = hclge_get_vport(handle);
	struct hclge_dev *hdev = vport->back;

	return hdev->pf_rss_size_max;
}

static int hclge_init_rss_tc_mode(struct hclge_dev *hdev)
{
	struct hnae3_ae_dev *ae_dev = hdev->ae_dev;
	struct hclge_vport *vport = hdev->vport;
	u16 tc_offset[HCLGE_MAX_TC_NUM] = {0};
	u16 tc_valid[HCLGE_MAX_TC_NUM] = {0};
	u16 tc_size[HCLGE_MAX_TC_NUM] = {0};
	struct hnae3_tc_info *tc_info;
	u16 roundup_size;
	u16 rss_size;
	int i;

	tc_info = &vport->nic.kinfo.tc_info;
	for (i = 0; i < HCLGE_MAX_TC_NUM; i++) {
		rss_size = tc_info->tqp_count[i];
		tc_valid[i] = 0;

		if (!(hdev->hw_tc_map & BIT(i)))
			continue;

		/* tc_size set to hardware is the log2 of roundup power of two
		 * of rss_size, the acutal queue size is limited by indirection
		 * table.
		 */
		if (rss_size > ae_dev->dev_specs.rss_ind_tbl_size ||
		    rss_size == 0) {
			dev_err(&hdev->pdev->dev,
				"Configure rss tc size failed, invalid TC_SIZE = %u\n",
				rss_size);
			return -EINVAL;
		}

		roundup_size = roundup_pow_of_two(rss_size);
		roundup_size = ilog2(roundup_size);

		tc_valid[i] = 1;
		tc_size[i] = roundup_size;
		tc_offset[i] = tc_info->tqp_offset[i];
	}

	return hclge_comm_set_rss_tc_mode(&hdev->hw.hw, tc_offset, tc_valid,
					  tc_size);
}

int hclge_rss_init_hw(struct hclge_dev *hdev)
{
	u16 *rss_indir = hdev->rss_cfg.rss_indirection_tbl;
	u8 *key = hdev->rss_cfg.rss_hash_key;
	u8 hfunc = hdev->rss_cfg.rss_algo;
	int ret;

	ret = hclge_comm_set_rss_indir_table(hdev->ae_dev, &hdev->hw.hw,
					     rss_indir);
	if (ret)
		return ret;

	ret = hclge_comm_set_rss_algo_key(&hdev->hw.hw, hfunc, key);
	if (ret)
		return ret;

	ret = hclge_comm_set_rss_input_tuple(&hdev->vport[0].nic,
					     &hdev->hw.hw, true,
					     &hdev->rss_cfg);
	if (ret)
		return ret;

	return hclge_init_rss_tc_mode(hdev);
}

int hclge_bind_ring_with_vector(struct hclge_vport *vport,
				int vector_id, bool en,
				struct hnae3_ring_chain_node *ring_chain)
{
	struct hclge_dev *hdev = vport->back;
	struct hnae3_ring_chain_node *node;
	struct hclge_desc desc;
	struct hclge_ctrl_vector_chain_cmd *req =
		(struct hclge_ctrl_vector_chain_cmd *)desc.data;
	enum hclge_comm_cmd_status status;
	enum hclge_opcode_type op;
	u16 tqp_type_and_id;
	int i;

	op = en ? HCLGE_OPC_ADD_RING_TO_VECTOR : HCLGE_OPC_DEL_RING_TO_VECTOR;
	hclge_cmd_setup_basic_desc(&desc, op, false);
	req->int_vector_id_l = hnae3_get_field(vector_id,
					       HCLGE_VECTOR_ID_L_M,
					       HCLGE_VECTOR_ID_L_S);
	req->int_vector_id_h = hnae3_get_field(vector_id,
					       HCLGE_VECTOR_ID_H_M,
					       HCLGE_VECTOR_ID_H_S);

	i = 0;
	for (node = ring_chain; node; node = node->next) {
		tqp_type_and_id = le16_to_cpu(req->tqp_type_and_id[i]);
		hnae3_set_field(tqp_type_and_id,  HCLGE_INT_TYPE_M,
				HCLGE_INT_TYPE_S,
				hnae3_get_bit(node->flag, HNAE3_RING_TYPE_B));
		hnae3_set_field(tqp_type_and_id, HCLGE_TQP_ID_M,
				HCLGE_TQP_ID_S, node->tqp_index);
		hnae3_set_field(tqp_type_and_id, HCLGE_INT_GL_IDX_M,
				HCLGE_INT_GL_IDX_S,
				hnae3_get_field(node->int_gl_idx,
						HNAE3_RING_GL_IDX_M,
						HNAE3_RING_GL_IDX_S));
		req->tqp_type_and_id[i] = cpu_to_le16(tqp_type_and_id);
		if (++i >= HCLGE_VECTOR_ELEMENTS_PER_CMD) {
			req->int_cause_num = HCLGE_VECTOR_ELEMENTS_PER_CMD;
			req->vfid = vport->vport_id;

			status = hclge_cmd_send(&hdev->hw, &desc, 1);
			if (status) {
				dev_err(&hdev->pdev->dev,
					"Map TQP fail, status is %d.\n",
					status);
				return -EIO;
			}
			i = 0;

			hclge_cmd_setup_basic_desc(&desc,
						   op,
						   false);
			req->int_vector_id_l =
				hnae3_get_field(vector_id,
						HCLGE_VECTOR_ID_L_M,
						HCLGE_VECTOR_ID_L_S);
			req->int_vector_id_h =
				hnae3_get_field(vector_id,
						HCLGE_VECTOR_ID_H_M,
						HCLGE_VECTOR_ID_H_S);
		}
	}

	if (i > 0) {
		req->int_cause_num = i;
		req->vfid = vport->vport_id;
		status = hclge_cmd_send(&hdev->hw, &desc, 1);
		if (status) {
			dev_err(&hdev->pdev->dev,
				"Map TQP fail, status is %d.\n", status);
			return -EIO;
		}
	}

	return 0;
}

static int hclge_map_ring_to_vector(struct hnae3_handle *handle, int vector,
				    struct hnae3_ring_chain_node *ring_chain)
{
	struct hclge_vport *vport = hclge_get_vport(handle);
	struct hclge_dev *hdev = vport->back;
	int vector_id;

	vector_id = hclge_get_vector_index(hdev, vector);
	if (vector_id < 0) {
		dev_err(&hdev->pdev->dev,
			"failed to get vector index. vector=%d\n", vector);
		return vector_id;
	}

	return hclge_bind_ring_with_vector(vport, vector_id, true, ring_chain);
}

static int hclge_unmap_ring_frm_vector(struct hnae3_handle *handle, int vector,
				       struct hnae3_ring_chain_node *ring_chain)
{
	struct hclge_vport *vport = hclge_get_vport(handle);
	struct hclge_dev *hdev = vport->back;
	int vector_id, ret;

	if (test_bit(HCLGE_STATE_RST_HANDLING, &hdev->state))
		return 0;

	vector_id = hclge_get_vector_index(hdev, vector);
	if (vector_id < 0) {
		dev_err(&handle->pdev->dev,
			"Get vector index fail. ret =%d\n", vector_id);
		return vector_id;
	}

	ret = hclge_bind_ring_with_vector(vport, vector_id, false, ring_chain);
	if (ret)
		dev_err(&handle->pdev->dev,
			"Unmap ring from vector fail. vectorid=%d, ret =%d\n",
			vector_id, ret);

	return ret;
}

static int hclge_cmd_set_promisc_mode(struct hclge_dev *hdev, u8 vf_id,
				      bool en_uc, bool en_mc, bool en_bc)
{
	struct hclge_vport *vport = &hdev->vport[vf_id];
	struct hnae3_handle *handle = &vport->nic;
	struct hclge_promisc_cfg_cmd *req;
	struct hclge_desc desc;
	bool uc_tx_en = en_uc;
	u8 promisc_cfg = 0;
	int ret;

	hclge_cmd_setup_basic_desc(&desc, HCLGE_OPC_CFG_PROMISC_MODE, false);

	req = (struct hclge_promisc_cfg_cmd *)desc.data;
	req->vf_id = vf_id;

	if (test_bit(HNAE3_PFLAG_LIMIT_PROMISC, &handle->priv_flags))
		uc_tx_en = false;

	hnae3_set_bit(promisc_cfg, HCLGE_PROMISC_UC_RX_EN, en_uc ? 1 : 0);
	hnae3_set_bit(promisc_cfg, HCLGE_PROMISC_MC_RX_EN, en_mc ? 1 : 0);
	hnae3_set_bit(promisc_cfg, HCLGE_PROMISC_BC_RX_EN, en_bc ? 1 : 0);
	hnae3_set_bit(promisc_cfg, HCLGE_PROMISC_UC_TX_EN, uc_tx_en ? 1 : 0);
	hnae3_set_bit(promisc_cfg, HCLGE_PROMISC_MC_TX_EN, en_mc ? 1 : 0);
	hnae3_set_bit(promisc_cfg, HCLGE_PROMISC_BC_TX_EN, en_bc ? 1 : 0);
	req->extend_promisc = promisc_cfg;

	/* to be compatible with DEVICE_VERSION_V1/2 */
	promisc_cfg = 0;
	hnae3_set_bit(promisc_cfg, HCLGE_PROMISC_EN_UC, en_uc ? 1 : 0);
	hnae3_set_bit(promisc_cfg, HCLGE_PROMISC_EN_MC, en_mc ? 1 : 0);
	hnae3_set_bit(promisc_cfg, HCLGE_PROMISC_EN_BC, en_bc ? 1 : 0);
	hnae3_set_bit(promisc_cfg, HCLGE_PROMISC_TX_EN, 1);
	hnae3_set_bit(promisc_cfg, HCLGE_PROMISC_RX_EN, 1);
	req->promisc = promisc_cfg;

	ret = hclge_cmd_send(&hdev->hw, &desc, 1);
	if (ret)
		dev_err(&hdev->pdev->dev,
			"failed to set vport %u promisc mode, ret = %d.\n",
			vf_id, ret);

	return ret;
}

int hclge_set_vport_promisc_mode(struct hclge_vport *vport, bool en_uc_pmc,
				 bool en_mc_pmc, bool en_bc_pmc)
{
	return hclge_cmd_set_promisc_mode(vport->back, vport->vport_id,
					  en_uc_pmc, en_mc_pmc, en_bc_pmc);
}

static int hclge_set_promisc_mode(struct hnae3_handle *handle, bool en_uc_pmc,
				  bool en_mc_pmc)
{
	struct hclge_vport *vport = hclge_get_vport(handle);
	struct hclge_dev *hdev = vport->back;
	bool en_bc_pmc = true;

	/* For device whose version below V2, if broadcast promisc enabled,
	 * vlan filter is always bypassed. So broadcast promisc should be
	 * disabled until user enable promisc mode
	 */
	if (hdev->ae_dev->dev_version < HNAE3_DEVICE_VERSION_V2)
		en_bc_pmc = handle->netdev_flags & HNAE3_BPE ? true : false;

	return hclge_set_vport_promisc_mode(vport, en_uc_pmc, en_mc_pmc,
					    en_bc_pmc);
}

static void hclge_request_update_promisc_mode(struct hnae3_handle *handle)
{
	struct hclge_vport *vport = hclge_get_vport(handle);

	set_bit(HCLGE_VPORT_STATE_PROMISC_CHANGE, &vport->state);
}

static void hclge_sync_fd_state(struct hclge_dev *hdev)
{
	if (hlist_empty(&hdev->fd_rule_list))
		hdev->fd_active_type = HCLGE_FD_RULE_NONE;
}

static void hclge_fd_inc_rule_cnt(struct hclge_dev *hdev, u16 location)
{
	if (!test_bit(location, hdev->fd_bmap)) {
		set_bit(location, hdev->fd_bmap);
		hdev->hclge_fd_rule_num++;
	}
}

static void hclge_fd_dec_rule_cnt(struct hclge_dev *hdev, u16 location)
{
	if (test_bit(location, hdev->fd_bmap)) {
		clear_bit(location, hdev->fd_bmap);
		hdev->hclge_fd_rule_num--;
	}
}

static void hclge_fd_free_node(struct hclge_dev *hdev,
			       struct hclge_fd_rule *rule)
{
	hlist_del(&rule->rule_node);
	kfree(rule);
	hclge_sync_fd_state(hdev);
}

static void hclge_update_fd_rule_node(struct hclge_dev *hdev,
				      struct hclge_fd_rule *old_rule,
				      struct hclge_fd_rule *new_rule,
				      enum HCLGE_FD_NODE_STATE state)
{
	switch (state) {
	case HCLGE_FD_TO_ADD:
	case HCLGE_FD_ACTIVE:
		/* 1) if the new state is TO_ADD, just replace the old rule
		 * with the same location, no matter its state, because the
		 * new rule will be configured to the hardware.
		 * 2) if the new state is ACTIVE, it means the new rule
		 * has been configured to the hardware, so just replace
		 * the old rule node with the same location.
		 * 3) for it doesn't add a new node to the list, so it's
		 * unnecessary to update the rule number and fd_bmap.
		 */
		new_rule->rule_node.next = old_rule->rule_node.next;
		new_rule->rule_node.pprev = old_rule->rule_node.pprev;
		memcpy(old_rule, new_rule, sizeof(*old_rule));
		kfree(new_rule);
		break;
	case HCLGE_FD_DELETED:
		hclge_fd_dec_rule_cnt(hdev, old_rule->location);
		hclge_fd_free_node(hdev, old_rule);
		break;
	case HCLGE_FD_TO_DEL:
		/* if new request is TO_DEL, and old rule is existent
		 * 1) the state of old rule is TO_DEL, we need do nothing,
		 * because we delete rule by location, other rule content
		 * is unncessary.
		 * 2) the state of old rule is ACTIVE, we need to change its
		 * state to TO_DEL, so the rule will be deleted when periodic
		 * task being scheduled.
		 * 3) the state of old rule is TO_ADD, it means the rule hasn't
		 * been added to hardware, so we just delete the rule node from
		 * fd_rule_list directly.
		 */
		if (old_rule->state == HCLGE_FD_TO_ADD) {
			hclge_fd_dec_rule_cnt(hdev, old_rule->location);
			hclge_fd_free_node(hdev, old_rule);
			return;
		}
		old_rule->state = HCLGE_FD_TO_DEL;
		break;
	}
}

static struct hclge_fd_rule *hclge_find_fd_rule(struct hlist_head *hlist,
						u16 location,
						struct hclge_fd_rule **parent)
{
	struct hclge_fd_rule *rule;
	struct hlist_node *node;

	hlist_for_each_entry_safe(rule, node, hlist, rule_node) {
		if (rule->location == location)
			return rule;
		else if (rule->location > location)
			return NULL;
		/* record the parent node, use to keep the nodes in fd_rule_list
		 * in ascend order.
		 */
		*parent = rule;
	}

	return NULL;
}

/* insert fd rule node in ascend order according to rule->location */
static void hclge_fd_insert_rule_node(struct hlist_head *hlist,
				      struct hclge_fd_rule *rule,
				      struct hclge_fd_rule *parent)
{
	INIT_HLIST_NODE(&rule->rule_node);

	if (parent)
		hlist_add_behind(&rule->rule_node, &parent->rule_node);
	else
		hlist_add_head(&rule->rule_node, hlist);
}

static int hclge_fd_set_user_def_cmd(struct hclge_dev *hdev,
				     struct hclge_fd_user_def_cfg *cfg)
{
	struct hclge_fd_user_def_cfg_cmd *req;
	struct hclge_desc desc;
	u16 data = 0;
	int ret;

	hclge_cmd_setup_basic_desc(&desc, HCLGE_OPC_FD_USER_DEF_OP, false);

	req = (struct hclge_fd_user_def_cfg_cmd *)desc.data;

	hnae3_set_bit(data, HCLGE_FD_USER_DEF_EN_B, cfg[0].ref_cnt > 0);
	hnae3_set_field(data, HCLGE_FD_USER_DEF_OFT_M,
			HCLGE_FD_USER_DEF_OFT_S, cfg[0].offset);
	req->ol2_cfg = cpu_to_le16(data);

	data = 0;
	hnae3_set_bit(data, HCLGE_FD_USER_DEF_EN_B, cfg[1].ref_cnt > 0);
	hnae3_set_field(data, HCLGE_FD_USER_DEF_OFT_M,
			HCLGE_FD_USER_DEF_OFT_S, cfg[1].offset);
	req->ol3_cfg = cpu_to_le16(data);

	data = 0;
	hnae3_set_bit(data, HCLGE_FD_USER_DEF_EN_B, cfg[2].ref_cnt > 0);
	hnae3_set_field(data, HCLGE_FD_USER_DEF_OFT_M,
			HCLGE_FD_USER_DEF_OFT_S, cfg[2].offset);
	req->ol4_cfg = cpu_to_le16(data);

	ret = hclge_cmd_send(&hdev->hw, &desc, 1);
	if (ret)
		dev_err(&hdev->pdev->dev,
			"failed to set fd user def data, ret= %d\n", ret);
	return ret;
}

static void hclge_sync_fd_user_def_cfg(struct hclge_dev *hdev, bool locked)
{
	int ret;

	if (!test_and_clear_bit(HCLGE_STATE_FD_USER_DEF_CHANGED, &hdev->state))
		return;

	if (!locked)
		spin_lock_bh(&hdev->fd_rule_lock);

	ret = hclge_fd_set_user_def_cmd(hdev, hdev->fd_cfg.user_def_cfg);
	if (ret)
		set_bit(HCLGE_STATE_FD_USER_DEF_CHANGED, &hdev->state);

	if (!locked)
		spin_unlock_bh(&hdev->fd_rule_lock);
}

static int hclge_fd_check_user_def_refcnt(struct hclge_dev *hdev,
					  struct hclge_fd_rule *rule)
{
	struct hlist_head *hlist = &hdev->fd_rule_list;
	struct hclge_fd_rule *fd_rule, *parent = NULL;
	struct hclge_fd_user_def_info *info, *old_info;
	struct hclge_fd_user_def_cfg *cfg;

	if (!rule || rule->rule_type != HCLGE_FD_EP_ACTIVE ||
	    rule->ep.user_def.layer == HCLGE_FD_USER_DEF_NONE)
		return 0;

	/* for valid layer is start from 1, so need minus 1 to get the cfg */
	cfg = &hdev->fd_cfg.user_def_cfg[rule->ep.user_def.layer - 1];
	info = &rule->ep.user_def;

	if (!cfg->ref_cnt || cfg->offset == info->offset)
		return 0;

	if (cfg->ref_cnt > 1)
		goto error;

	fd_rule = hclge_find_fd_rule(hlist, rule->location, &parent);
	if (fd_rule) {
		old_info = &fd_rule->ep.user_def;
		if (info->layer == old_info->layer)
			return 0;
	}

error:
	dev_err(&hdev->pdev->dev,
		"No available offset for layer%d fd rule, each layer only support one user def offset.\n",
		info->layer + 1);
	return -ENOSPC;
}

static void hclge_fd_inc_user_def_refcnt(struct hclge_dev *hdev,
					 struct hclge_fd_rule *rule)
{
	struct hclge_fd_user_def_cfg *cfg;

	if (!rule || rule->rule_type != HCLGE_FD_EP_ACTIVE ||
	    rule->ep.user_def.layer == HCLGE_FD_USER_DEF_NONE)
		return;

	cfg = &hdev->fd_cfg.user_def_cfg[rule->ep.user_def.layer - 1];
	if (!cfg->ref_cnt) {
		cfg->offset = rule->ep.user_def.offset;
		set_bit(HCLGE_STATE_FD_USER_DEF_CHANGED, &hdev->state);
	}
	cfg->ref_cnt++;
}

static void hclge_fd_dec_user_def_refcnt(struct hclge_dev *hdev,
					 struct hclge_fd_rule *rule)
{
	struct hclge_fd_user_def_cfg *cfg;

	if (!rule || rule->rule_type != HCLGE_FD_EP_ACTIVE ||
	    rule->ep.user_def.layer == HCLGE_FD_USER_DEF_NONE)
		return;

	cfg = &hdev->fd_cfg.user_def_cfg[rule->ep.user_def.layer - 1];
	if (!cfg->ref_cnt)
		return;

	cfg->ref_cnt--;
	if (!cfg->ref_cnt) {
		cfg->offset = 0;
		set_bit(HCLGE_STATE_FD_USER_DEF_CHANGED, &hdev->state);
	}
}

static void hclge_update_fd_list(struct hclge_dev *hdev,
				 enum HCLGE_FD_NODE_STATE state, u16 location,
				 struct hclge_fd_rule *new_rule)
{
	struct hlist_head *hlist = &hdev->fd_rule_list;
	struct hclge_fd_rule *fd_rule, *parent = NULL;

	fd_rule = hclge_find_fd_rule(hlist, location, &parent);
	if (fd_rule) {
		hclge_fd_dec_user_def_refcnt(hdev, fd_rule);
		if (state == HCLGE_FD_ACTIVE)
			hclge_fd_inc_user_def_refcnt(hdev, new_rule);
		hclge_sync_fd_user_def_cfg(hdev, true);

		hclge_update_fd_rule_node(hdev, fd_rule, new_rule, state);
		return;
	}

	/* it's unlikely to fail here, because we have checked the rule
	 * exist before.
	 */
	if (unlikely(state == HCLGE_FD_TO_DEL || state == HCLGE_FD_DELETED)) {
		dev_warn(&hdev->pdev->dev,
			 "failed to delete fd rule %u, it's inexistent\n",
			 location);
		return;
	}

	hclge_fd_inc_user_def_refcnt(hdev, new_rule);
	hclge_sync_fd_user_def_cfg(hdev, true);

	hclge_fd_insert_rule_node(hlist, new_rule, parent);
	hclge_fd_inc_rule_cnt(hdev, new_rule->location);

	if (state == HCLGE_FD_TO_ADD) {
		set_bit(HCLGE_STATE_FD_TBL_CHANGED, &hdev->state);
		hclge_task_schedule(hdev, 0);
	}
}

static int hclge_get_fd_mode(struct hclge_dev *hdev, u8 *fd_mode)
{
	struct hclge_get_fd_mode_cmd *req;
	struct hclge_desc desc;
	int ret;

	hclge_cmd_setup_basic_desc(&desc, HCLGE_OPC_FD_MODE_CTRL, true);

	req = (struct hclge_get_fd_mode_cmd *)desc.data;

	ret = hclge_cmd_send(&hdev->hw, &desc, 1);
	if (ret) {
		dev_err(&hdev->pdev->dev, "get fd mode fail, ret=%d\n", ret);
		return ret;
	}

	*fd_mode = req->mode;

	return ret;
}

static int hclge_get_fd_allocation(struct hclge_dev *hdev,
				   u32 *stage1_entry_num,
				   u32 *stage2_entry_num,
				   u16 *stage1_counter_num,
				   u16 *stage2_counter_num)
{
	struct hclge_get_fd_allocation_cmd *req;
	struct hclge_desc desc;
	int ret;

	hclge_cmd_setup_basic_desc(&desc, HCLGE_OPC_FD_GET_ALLOCATION, true);

	req = (struct hclge_get_fd_allocation_cmd *)desc.data;

	ret = hclge_cmd_send(&hdev->hw, &desc, 1);
	if (ret) {
		dev_err(&hdev->pdev->dev, "query fd allocation fail, ret=%d\n",
			ret);
		return ret;
	}

	*stage1_entry_num = le32_to_cpu(req->stage1_entry_num);
	*stage2_entry_num = le32_to_cpu(req->stage2_entry_num);
	*stage1_counter_num = le16_to_cpu(req->stage1_counter_num);
	*stage2_counter_num = le16_to_cpu(req->stage2_counter_num);

	return ret;
}

static int hclge_set_fd_key_config(struct hclge_dev *hdev,
				   enum HCLGE_FD_STAGE stage_num)
{
	struct hclge_set_fd_key_config_cmd *req;
	struct hclge_fd_key_cfg *stage;
	struct hclge_desc desc;
	int ret;

	hclge_cmd_setup_basic_desc(&desc, HCLGE_OPC_FD_KEY_CONFIG, false);

	req = (struct hclge_set_fd_key_config_cmd *)desc.data;
	stage = &hdev->fd_cfg.key_cfg[stage_num];
	req->stage = stage_num;
	req->key_select = stage->key_sel;
	req->inner_sipv6_word_en = stage->inner_sipv6_word_en;
	req->inner_dipv6_word_en = stage->inner_dipv6_word_en;
	req->outer_sipv6_word_en = stage->outer_sipv6_word_en;
	req->outer_dipv6_word_en = stage->outer_dipv6_word_en;
	req->tuple_mask = cpu_to_le32(~stage->tuple_active);
	req->meta_data_mask = cpu_to_le32(~stage->meta_data_active);

	ret = hclge_cmd_send(&hdev->hw, &desc, 1);
	if (ret)
		dev_err(&hdev->pdev->dev, "set fd key fail, ret=%d\n", ret);

	return ret;
}

static void hclge_fd_disable_user_def(struct hclge_dev *hdev)
{
	struct hclge_fd_user_def_cfg *cfg = hdev->fd_cfg.user_def_cfg;

	spin_lock_bh(&hdev->fd_rule_lock);
	memset(cfg, 0, sizeof(hdev->fd_cfg.user_def_cfg));
	spin_unlock_bh(&hdev->fd_rule_lock);

	hclge_fd_set_user_def_cmd(hdev, cfg);
}

static int hclge_init_fd_config(struct hclge_dev *hdev)
{
#define LOW_2_WORDS		0x03
	struct hclge_fd_key_cfg *key_cfg;
	int ret;

	if (!hnae3_ae_dev_fd_supported(hdev->ae_dev))
		return 0;

	ret = hclge_get_fd_mode(hdev, &hdev->fd_cfg.fd_mode);
	if (ret)
		return ret;

	switch (hdev->fd_cfg.fd_mode) {
	case HCLGE_FD_MODE_DEPTH_2K_WIDTH_400B_STAGE_1:
		hdev->fd_cfg.max_key_length = MAX_KEY_LENGTH;
		break;
	case HCLGE_FD_MODE_DEPTH_4K_WIDTH_200B_STAGE_1:
		hdev->fd_cfg.max_key_length = MAX_KEY_LENGTH / 2;
		break;
	default:
		dev_err(&hdev->pdev->dev,
			"Unsupported flow director mode %u\n",
			hdev->fd_cfg.fd_mode);
		return -EOPNOTSUPP;
	}

	key_cfg = &hdev->fd_cfg.key_cfg[HCLGE_FD_STAGE_1];
	key_cfg->key_sel = HCLGE_FD_KEY_BASE_ON_TUPLE;
	key_cfg->inner_sipv6_word_en = LOW_2_WORDS;
	key_cfg->inner_dipv6_word_en = LOW_2_WORDS;
	key_cfg->outer_sipv6_word_en = 0;
	key_cfg->outer_dipv6_word_en = 0;

	key_cfg->tuple_active = BIT(INNER_VLAN_TAG_FST) | BIT(INNER_ETH_TYPE) |
				BIT(INNER_IP_PROTO) | BIT(INNER_IP_TOS) |
				BIT(INNER_SRC_IP) | BIT(INNER_DST_IP) |
				BIT(INNER_SRC_PORT) | BIT(INNER_DST_PORT);

	/* If use max 400bit key, we can support tuples for ether type */
	if (hdev->fd_cfg.fd_mode == HCLGE_FD_MODE_DEPTH_2K_WIDTH_400B_STAGE_1) {
		key_cfg->tuple_active |=
				BIT(INNER_DST_MAC) | BIT(INNER_SRC_MAC);
		if (hdev->ae_dev->dev_version >= HNAE3_DEVICE_VERSION_V3)
			key_cfg->tuple_active |= HCLGE_FD_TUPLE_USER_DEF_TUPLES;
	}

	/* roce_type is used to filter roce frames
	 * dst_vport is used to specify the rule
	 */
	key_cfg->meta_data_active = BIT(ROCE_TYPE) | BIT(DST_VPORT);

	ret = hclge_get_fd_allocation(hdev,
				      &hdev->fd_cfg.rule_num[HCLGE_FD_STAGE_1],
				      &hdev->fd_cfg.rule_num[HCLGE_FD_STAGE_2],
				      &hdev->fd_cfg.cnt_num[HCLGE_FD_STAGE_1],
				      &hdev->fd_cfg.cnt_num[HCLGE_FD_STAGE_2]);
	if (ret)
		return ret;

	return hclge_set_fd_key_config(hdev, HCLGE_FD_STAGE_1);
}

static int hclge_fd_tcam_config(struct hclge_dev *hdev, u8 stage, bool sel_x,
				int loc, u8 *key, bool is_add)
{
	struct hclge_fd_tcam_config_1_cmd *req1;
	struct hclge_fd_tcam_config_2_cmd *req2;
	struct hclge_fd_tcam_config_3_cmd *req3;
	struct hclge_desc desc[3];
	int ret;

	hclge_cmd_setup_basic_desc(&desc[0], HCLGE_OPC_FD_TCAM_OP, false);
	desc[0].flag |= cpu_to_le16(HCLGE_COMM_CMD_FLAG_NEXT);
	hclge_cmd_setup_basic_desc(&desc[1], HCLGE_OPC_FD_TCAM_OP, false);
	desc[1].flag |= cpu_to_le16(HCLGE_COMM_CMD_FLAG_NEXT);
	hclge_cmd_setup_basic_desc(&desc[2], HCLGE_OPC_FD_TCAM_OP, false);

	req1 = (struct hclge_fd_tcam_config_1_cmd *)desc[0].data;
	req2 = (struct hclge_fd_tcam_config_2_cmd *)desc[1].data;
	req3 = (struct hclge_fd_tcam_config_3_cmd *)desc[2].data;

	req1->stage = stage;
	req1->xy_sel = sel_x ? 1 : 0;
	hnae3_set_bit(req1->port_info, HCLGE_FD_EPORT_SW_EN_B, 0);
	req1->index = cpu_to_le32(loc);
	req1->entry_vld = sel_x ? is_add : 0;

	if (key) {
		memcpy(req1->tcam_data, &key[0], sizeof(req1->tcam_data));
		memcpy(req2->tcam_data, &key[sizeof(req1->tcam_data)],
		       sizeof(req2->tcam_data));
		memcpy(req3->tcam_data, &key[sizeof(req1->tcam_data) +
		       sizeof(req2->tcam_data)], sizeof(req3->tcam_data));
	}

	ret = hclge_cmd_send(&hdev->hw, desc, 3);
	if (ret)
		dev_err(&hdev->pdev->dev,
			"config tcam key fail, ret=%d\n",
			ret);

	return ret;
}

static int hclge_fd_ad_config(struct hclge_dev *hdev, u8 stage, int loc,
			      struct hclge_fd_ad_data *action)
{
	struct hnae3_ae_dev *ae_dev = pci_get_drvdata(hdev->pdev);
	struct hclge_fd_ad_config_cmd *req;
	struct hclge_desc desc;
	u64 ad_data = 0;
	int ret;

	hclge_cmd_setup_basic_desc(&desc, HCLGE_OPC_FD_AD_OP, false);

	req = (struct hclge_fd_ad_config_cmd *)desc.data;
	req->index = cpu_to_le32(loc);
	req->stage = stage;

	hnae3_set_bit(ad_data, HCLGE_FD_AD_WR_RULE_ID_B,
		      action->write_rule_id_to_bd);
	hnae3_set_field(ad_data, HCLGE_FD_AD_RULE_ID_M, HCLGE_FD_AD_RULE_ID_S,
			action->rule_id);
	if (test_bit(HNAE3_DEV_SUPPORT_FD_FORWARD_TC_B, ae_dev->caps)) {
		hnae3_set_bit(ad_data, HCLGE_FD_AD_TC_OVRD_B,
			      action->override_tc);
		hnae3_set_field(ad_data, HCLGE_FD_AD_TC_SIZE_M,
				HCLGE_FD_AD_TC_SIZE_S, (u32)action->tc_size);
	}
	ad_data <<= 32;
	hnae3_set_bit(ad_data, HCLGE_FD_AD_DROP_B, action->drop_packet);
	hnae3_set_bit(ad_data, HCLGE_FD_AD_DIRECT_QID_B,
		      action->forward_to_direct_queue);
	hnae3_set_field(ad_data, HCLGE_FD_AD_QID_M, HCLGE_FD_AD_QID_S,
			action->queue_id);
	hnae3_set_bit(ad_data, HCLGE_FD_AD_USE_COUNTER_B, action->use_counter);
	hnae3_set_field(ad_data, HCLGE_FD_AD_COUNTER_NUM_M,
			HCLGE_FD_AD_COUNTER_NUM_S, action->counter_id);
	hnae3_set_bit(ad_data, HCLGE_FD_AD_NXT_STEP_B, action->use_next_stage);
	hnae3_set_field(ad_data, HCLGE_FD_AD_NXT_KEY_M, HCLGE_FD_AD_NXT_KEY_S,
			action->counter_id);

	req->ad_data = cpu_to_le64(ad_data);
	ret = hclge_cmd_send(&hdev->hw, &desc, 1);
	if (ret)
		dev_err(&hdev->pdev->dev, "fd ad config fail, ret=%d\n", ret);

	return ret;
}

static bool hclge_fd_convert_tuple(u32 tuple_bit, u8 *key_x, u8 *key_y,
				   struct hclge_fd_rule *rule)
{
	int offset, moffset, ip_offset;
	enum HCLGE_FD_KEY_OPT key_opt;
	u16 tmp_x_s, tmp_y_s;
	u32 tmp_x_l, tmp_y_l;
	u8 *p = (u8 *)rule;
	int i;

	if (rule->unused_tuple & BIT(tuple_bit))
		return true;

	key_opt = tuple_key_info[tuple_bit].key_opt;
	offset = tuple_key_info[tuple_bit].offset;
	moffset = tuple_key_info[tuple_bit].moffset;

	switch (key_opt) {
	case KEY_OPT_U8:
		calc_x(*key_x, p[offset], p[moffset]);
		calc_y(*key_y, p[offset], p[moffset]);

		return true;
	case KEY_OPT_LE16:
		calc_x(tmp_x_s, *(u16 *)(&p[offset]), *(u16 *)(&p[moffset]));
		calc_y(tmp_y_s, *(u16 *)(&p[offset]), *(u16 *)(&p[moffset]));
		*(__le16 *)key_x = cpu_to_le16(tmp_x_s);
		*(__le16 *)key_y = cpu_to_le16(tmp_y_s);

		return true;
	case KEY_OPT_LE32:
		calc_x(tmp_x_l, *(u32 *)(&p[offset]), *(u32 *)(&p[moffset]));
		calc_y(tmp_y_l, *(u32 *)(&p[offset]), *(u32 *)(&p[moffset]));
		*(__le32 *)key_x = cpu_to_le32(tmp_x_l);
		*(__le32 *)key_y = cpu_to_le32(tmp_y_l);

		return true;
	case KEY_OPT_MAC:
		for (i = 0; i < ETH_ALEN; i++) {
			calc_x(key_x[ETH_ALEN - 1 - i], p[offset + i],
			       p[moffset + i]);
			calc_y(key_y[ETH_ALEN - 1 - i], p[offset + i],
			       p[moffset + i]);
		}

		return true;
	case KEY_OPT_IP:
		ip_offset = IPV4_INDEX * sizeof(u32);
		calc_x(tmp_x_l, *(u32 *)(&p[offset + ip_offset]),
		       *(u32 *)(&p[moffset + ip_offset]));
		calc_y(tmp_y_l, *(u32 *)(&p[offset + ip_offset]),
		       *(u32 *)(&p[moffset + ip_offset]));
		*(__le32 *)key_x = cpu_to_le32(tmp_x_l);
		*(__le32 *)key_y = cpu_to_le32(tmp_y_l);

		return true;
	default:
		return false;
	}
}

static u32 hclge_get_port_number(enum HLCGE_PORT_TYPE port_type, u8 pf_id,
				 u8 vf_id, u8 network_port_id)
{
	u32 port_number = 0;

	if (port_type == HOST_PORT) {
		hnae3_set_field(port_number, HCLGE_PF_ID_M, HCLGE_PF_ID_S,
				pf_id);
		hnae3_set_field(port_number, HCLGE_VF_ID_M, HCLGE_VF_ID_S,
				vf_id);
		hnae3_set_bit(port_number, HCLGE_PORT_TYPE_B, HOST_PORT);
	} else {
		hnae3_set_field(port_number, HCLGE_NETWORK_PORT_ID_M,
				HCLGE_NETWORK_PORT_ID_S, network_port_id);
		hnae3_set_bit(port_number, HCLGE_PORT_TYPE_B, NETWORK_PORT);
	}

	return port_number;
}

static void hclge_fd_convert_meta_data(struct hclge_fd_key_cfg *key_cfg,
				       __le32 *key_x, __le32 *key_y,
				       struct hclge_fd_rule *rule)
{
	u32 tuple_bit, meta_data = 0, tmp_x, tmp_y, port_number;
	u8 cur_pos = 0, tuple_size, shift_bits;
	unsigned int i;

	for (i = 0; i < MAX_META_DATA; i++) {
		tuple_size = meta_data_key_info[i].key_length;
		tuple_bit = key_cfg->meta_data_active & BIT(i);

		switch (tuple_bit) {
		case BIT(ROCE_TYPE):
			hnae3_set_bit(meta_data, cur_pos, NIC_PACKET);
			cur_pos += tuple_size;
			break;
		case BIT(DST_VPORT):
			port_number = hclge_get_port_number(HOST_PORT, 0,
							    rule->vf_id, 0);
			hnae3_set_field(meta_data,
					GENMASK(cur_pos + tuple_size, cur_pos),
					cur_pos, port_number);
			cur_pos += tuple_size;
			break;
		default:
			break;
		}
	}

	calc_x(tmp_x, meta_data, 0xFFFFFFFF);
	calc_y(tmp_y, meta_data, 0xFFFFFFFF);
	shift_bits = sizeof(meta_data) * 8 - cur_pos;

	*key_x = cpu_to_le32(tmp_x << shift_bits);
	*key_y = cpu_to_le32(tmp_y << shift_bits);
}

/* A complete key is combined with meta data key and tuple key.
 * Meta data key is stored at the MSB region, and tuple key is stored at
 * the LSB region, unused bits will be filled 0.
 */
static int hclge_config_key(struct hclge_dev *hdev, u8 stage,
			    struct hclge_fd_rule *rule)
{
	struct hclge_fd_key_cfg *key_cfg = &hdev->fd_cfg.key_cfg[stage];
	u8 key_x[MAX_KEY_BYTES], key_y[MAX_KEY_BYTES];
	u8 *cur_key_x, *cur_key_y;
	u8 meta_data_region;
	u8 tuple_size;
	int ret;
	u32 i;

	memset(key_x, 0, sizeof(key_x));
	memset(key_y, 0, sizeof(key_y));
	cur_key_x = key_x;
	cur_key_y = key_y;

	for (i = 0; i < MAX_TUPLE; i++) {
		bool tuple_valid;

		tuple_size = tuple_key_info[i].key_length / 8;
		if (!(key_cfg->tuple_active & BIT(i)))
			continue;

		tuple_valid = hclge_fd_convert_tuple(i, cur_key_x,
						     cur_key_y, rule);
		if (tuple_valid) {
			cur_key_x += tuple_size;
			cur_key_y += tuple_size;
		}
	}

	meta_data_region = hdev->fd_cfg.max_key_length / 8 -
			MAX_META_DATA_LENGTH / 8;

	hclge_fd_convert_meta_data(key_cfg,
				   (__le32 *)(key_x + meta_data_region),
				   (__le32 *)(key_y + meta_data_region),
				   rule);

	ret = hclge_fd_tcam_config(hdev, stage, false, rule->location, key_y,
				   true);
	if (ret) {
		dev_err(&hdev->pdev->dev,
			"fd key_y config fail, loc=%u, ret=%d\n",
			rule->queue_id, ret);
		return ret;
	}

	ret = hclge_fd_tcam_config(hdev, stage, true, rule->location, key_x,
				   true);
	if (ret)
		dev_err(&hdev->pdev->dev,
			"fd key_x config fail, loc=%u, ret=%d\n",
			rule->queue_id, ret);
	return ret;
}

static int hclge_config_action(struct hclge_dev *hdev, u8 stage,
			       struct hclge_fd_rule *rule)
{
	struct hclge_vport *vport = hdev->vport;
	struct hnae3_knic_private_info *kinfo = &vport->nic.kinfo;
	struct hclge_fd_ad_data ad_data;

	memset(&ad_data, 0, sizeof(struct hclge_fd_ad_data));
	ad_data.ad_id = rule->location;

	if (rule->action == HCLGE_FD_ACTION_DROP_PACKET) {
		ad_data.drop_packet = true;
	} else if (rule->action == HCLGE_FD_ACTION_SELECT_TC) {
		ad_data.override_tc = true;
		ad_data.queue_id =
			kinfo->tc_info.tqp_offset[rule->cls_flower.tc];
		ad_data.tc_size =
			ilog2(kinfo->tc_info.tqp_count[rule->cls_flower.tc]);
	} else {
		ad_data.forward_to_direct_queue = true;
		ad_data.queue_id = rule->queue_id;
	}

	if (hdev->fd_cfg.cnt_num[HCLGE_FD_STAGE_1]) {
		ad_data.use_counter = true;
		ad_data.counter_id = rule->vf_id %
				     hdev->fd_cfg.cnt_num[HCLGE_FD_STAGE_1];
	} else {
		ad_data.use_counter = false;
		ad_data.counter_id = 0;
	}

	ad_data.use_next_stage = false;
	ad_data.next_input_key = 0;

	ad_data.write_rule_id_to_bd = true;
	ad_data.rule_id = rule->location;

	return hclge_fd_ad_config(hdev, stage, ad_data.ad_id, &ad_data);
}

static int hclge_fd_check_tcpip4_tuple(struct ethtool_tcpip4_spec *spec,
				       u32 *unused_tuple)
{
	if (!spec || !unused_tuple)
		return -EINVAL;

	*unused_tuple |= BIT(INNER_SRC_MAC) | BIT(INNER_DST_MAC);

	if (!spec->ip4src)
		*unused_tuple |= BIT(INNER_SRC_IP);

	if (!spec->ip4dst)
		*unused_tuple |= BIT(INNER_DST_IP);

	if (!spec->psrc)
		*unused_tuple |= BIT(INNER_SRC_PORT);

	if (!spec->pdst)
		*unused_tuple |= BIT(INNER_DST_PORT);

	if (!spec->tos)
		*unused_tuple |= BIT(INNER_IP_TOS);

	return 0;
}

static int hclge_fd_check_ip4_tuple(struct ethtool_usrip4_spec *spec,
				    u32 *unused_tuple)
{
	if (!spec || !unused_tuple)
		return -EINVAL;

	*unused_tuple |= BIT(INNER_SRC_MAC) | BIT(INNER_DST_MAC) |
		BIT(INNER_SRC_PORT) | BIT(INNER_DST_PORT);

	if (!spec->ip4src)
		*unused_tuple |= BIT(INNER_SRC_IP);

	if (!spec->ip4dst)
		*unused_tuple |= BIT(INNER_DST_IP);

	if (!spec->tos)
		*unused_tuple |= BIT(INNER_IP_TOS);

	if (!spec->proto)
		*unused_tuple |= BIT(INNER_IP_PROTO);

	if (spec->l4_4_bytes)
		return -EOPNOTSUPP;

	if (spec->ip_ver != ETH_RX_NFC_IP4)
		return -EOPNOTSUPP;

	return 0;
}

static int hclge_fd_check_tcpip6_tuple(struct ethtool_tcpip6_spec *spec,
				       u32 *unused_tuple)
{
	if (!spec || !unused_tuple)
		return -EINVAL;

	*unused_tuple |= BIT(INNER_SRC_MAC) | BIT(INNER_DST_MAC);

	/* check whether src/dst ip address used */
	if (ipv6_addr_any((struct in6_addr *)spec->ip6src))
		*unused_tuple |= BIT(INNER_SRC_IP);

	if (ipv6_addr_any((struct in6_addr *)spec->ip6dst))
		*unused_tuple |= BIT(INNER_DST_IP);

	if (!spec->psrc)
		*unused_tuple |= BIT(INNER_SRC_PORT);

	if (!spec->pdst)
		*unused_tuple |= BIT(INNER_DST_PORT);

	if (!spec->tclass)
		*unused_tuple |= BIT(INNER_IP_TOS);

	return 0;
}

static int hclge_fd_check_ip6_tuple(struct ethtool_usrip6_spec *spec,
				    u32 *unused_tuple)
{
	if (!spec || !unused_tuple)
		return -EINVAL;

	*unused_tuple |= BIT(INNER_SRC_MAC) | BIT(INNER_DST_MAC) |
			BIT(INNER_SRC_PORT) | BIT(INNER_DST_PORT);

	/* check whether src/dst ip address used */
	if (ipv6_addr_any((struct in6_addr *)spec->ip6src))
		*unused_tuple |= BIT(INNER_SRC_IP);

	if (ipv6_addr_any((struct in6_addr *)spec->ip6dst))
		*unused_tuple |= BIT(INNER_DST_IP);

	if (!spec->l4_proto)
		*unused_tuple |= BIT(INNER_IP_PROTO);

	if (!spec->tclass)
		*unused_tuple |= BIT(INNER_IP_TOS);

	if (spec->l4_4_bytes)
		return -EOPNOTSUPP;

	return 0;
}

static int hclge_fd_check_ether_tuple(struct ethhdr *spec, u32 *unused_tuple)
{
	if (!spec || !unused_tuple)
		return -EINVAL;

	*unused_tuple |= BIT(INNER_SRC_IP) | BIT(INNER_DST_IP) |
		BIT(INNER_SRC_PORT) | BIT(INNER_DST_PORT) |
		BIT(INNER_IP_TOS) | BIT(INNER_IP_PROTO);

	if (is_zero_ether_addr(spec->h_source))
		*unused_tuple |= BIT(INNER_SRC_MAC);

	if (is_zero_ether_addr(spec->h_dest))
		*unused_tuple |= BIT(INNER_DST_MAC);

	if (!spec->h_proto)
		*unused_tuple |= BIT(INNER_ETH_TYPE);

	return 0;
}

static int hclge_fd_check_ext_tuple(struct hclge_dev *hdev,
				    struct ethtool_rx_flow_spec *fs,
				    u32 *unused_tuple)
{
	if (fs->flow_type & FLOW_EXT) {
		if (fs->h_ext.vlan_etype) {
			dev_err(&hdev->pdev->dev, "vlan-etype is not supported!\n");
			return -EOPNOTSUPP;
		}

		if (!fs->h_ext.vlan_tci)
			*unused_tuple |= BIT(INNER_VLAN_TAG_FST);

		if (fs->m_ext.vlan_tci &&
		    be16_to_cpu(fs->h_ext.vlan_tci) >= VLAN_N_VID) {
			dev_err(&hdev->pdev->dev,
				"failed to config vlan_tci, invalid vlan_tci: %u, max is %d.\n",
				ntohs(fs->h_ext.vlan_tci), VLAN_N_VID - 1);
			return -EINVAL;
		}
	} else {
		*unused_tuple |= BIT(INNER_VLAN_TAG_FST);
	}

	if (fs->flow_type & FLOW_MAC_EXT) {
		if (hdev->fd_cfg.fd_mode !=
		    HCLGE_FD_MODE_DEPTH_2K_WIDTH_400B_STAGE_1) {
			dev_err(&hdev->pdev->dev,
				"FLOW_MAC_EXT is not supported in current fd mode!\n");
			return -EOPNOTSUPP;
		}

		if (is_zero_ether_addr(fs->h_ext.h_dest))
			*unused_tuple |= BIT(INNER_DST_MAC);
		else
			*unused_tuple &= ~BIT(INNER_DST_MAC);
	}

	return 0;
}

static int hclge_fd_get_user_def_layer(u32 flow_type, u32 *unused_tuple,
				       struct hclge_fd_user_def_info *info)
{
	switch (flow_type) {
	case ETHER_FLOW:
		info->layer = HCLGE_FD_USER_DEF_L2;
		*unused_tuple &= ~BIT(INNER_L2_RSV);
		break;
	case IP_USER_FLOW:
	case IPV6_USER_FLOW:
		info->layer = HCLGE_FD_USER_DEF_L3;
		*unused_tuple &= ~BIT(INNER_L3_RSV);
		break;
	case TCP_V4_FLOW:
	case UDP_V4_FLOW:
	case TCP_V6_FLOW:
	case UDP_V6_FLOW:
		info->layer = HCLGE_FD_USER_DEF_L4;
		*unused_tuple &= ~BIT(INNER_L4_RSV);
		break;
	default:
		return -EOPNOTSUPP;
	}

	return 0;
}

static bool hclge_fd_is_user_def_all_masked(struct ethtool_rx_flow_spec *fs)
{
	return be32_to_cpu(fs->m_ext.data[1] | fs->m_ext.data[0]) == 0;
}

static int hclge_fd_parse_user_def_field(struct hclge_dev *hdev,
					 struct ethtool_rx_flow_spec *fs,
					 u32 *unused_tuple,
					 struct hclge_fd_user_def_info *info)
{
	u32 tuple_active = hdev->fd_cfg.key_cfg[HCLGE_FD_STAGE_1].tuple_active;
	u32 flow_type = fs->flow_type & ~(FLOW_EXT | FLOW_MAC_EXT);
	u16 data, offset, data_mask, offset_mask;
	int ret;

	info->layer = HCLGE_FD_USER_DEF_NONE;
	*unused_tuple |= HCLGE_FD_TUPLE_USER_DEF_TUPLES;

	if (!(fs->flow_type & FLOW_EXT) || hclge_fd_is_user_def_all_masked(fs))
		return 0;

	/* user-def data from ethtool is 64 bit value, the bit0~15 is used
	 * for data, and bit32~47 is used for offset.
	 */
	data = be32_to_cpu(fs->h_ext.data[1]) & HCLGE_FD_USER_DEF_DATA;
	data_mask = be32_to_cpu(fs->m_ext.data[1]) & HCLGE_FD_USER_DEF_DATA;
	offset = be32_to_cpu(fs->h_ext.data[0]) & HCLGE_FD_USER_DEF_OFFSET;
	offset_mask = be32_to_cpu(fs->m_ext.data[0]) & HCLGE_FD_USER_DEF_OFFSET;

	if (!(tuple_active & HCLGE_FD_TUPLE_USER_DEF_TUPLES)) {
		dev_err(&hdev->pdev->dev, "user-def bytes are not supported\n");
		return -EOPNOTSUPP;
	}

	if (offset > HCLGE_FD_MAX_USER_DEF_OFFSET) {
		dev_err(&hdev->pdev->dev,
			"user-def offset[%u] should be no more than %u\n",
			offset, HCLGE_FD_MAX_USER_DEF_OFFSET);
		return -EINVAL;
	}

	if (offset_mask != HCLGE_FD_USER_DEF_OFFSET_UNMASK) {
		dev_err(&hdev->pdev->dev, "user-def offset can't be masked\n");
		return -EINVAL;
	}

	ret = hclge_fd_get_user_def_layer(flow_type, unused_tuple, info);
	if (ret) {
		dev_err(&hdev->pdev->dev,
			"unsupported flow type for user-def bytes, ret = %d\n",
			ret);
		return ret;
	}

	info->data = data;
	info->data_mask = data_mask;
	info->offset = offset;

	return 0;
}

static int hclge_fd_check_spec(struct hclge_dev *hdev,
			       struct ethtool_rx_flow_spec *fs,
			       u32 *unused_tuple,
			       struct hclge_fd_user_def_info *info)
{
	u32 flow_type;
	int ret;

	if (fs->location >= hdev->fd_cfg.rule_num[HCLGE_FD_STAGE_1]) {
		dev_err(&hdev->pdev->dev,
			"failed to config fd rules, invalid rule location: %u, max is %u\n.",
			fs->location,
			hdev->fd_cfg.rule_num[HCLGE_FD_STAGE_1] - 1);
		return -EINVAL;
	}

	ret = hclge_fd_parse_user_def_field(hdev, fs, unused_tuple, info);
	if (ret)
		return ret;

	flow_type = fs->flow_type & ~(FLOW_EXT | FLOW_MAC_EXT);
	switch (flow_type) {
	case SCTP_V4_FLOW:
	case TCP_V4_FLOW:
	case UDP_V4_FLOW:
		ret = hclge_fd_check_tcpip4_tuple(&fs->h_u.tcp_ip4_spec,
						  unused_tuple);
		break;
	case IP_USER_FLOW:
		ret = hclge_fd_check_ip4_tuple(&fs->h_u.usr_ip4_spec,
					       unused_tuple);
		break;
	case SCTP_V6_FLOW:
	case TCP_V6_FLOW:
	case UDP_V6_FLOW:
		ret = hclge_fd_check_tcpip6_tuple(&fs->h_u.tcp_ip6_spec,
						  unused_tuple);
		break;
	case IPV6_USER_FLOW:
		ret = hclge_fd_check_ip6_tuple(&fs->h_u.usr_ip6_spec,
					       unused_tuple);
		break;
	case ETHER_FLOW:
		if (hdev->fd_cfg.fd_mode !=
			HCLGE_FD_MODE_DEPTH_2K_WIDTH_400B_STAGE_1) {
			dev_err(&hdev->pdev->dev,
				"ETHER_FLOW is not supported in current fd mode!\n");
			return -EOPNOTSUPP;
		}

		ret = hclge_fd_check_ether_tuple(&fs->h_u.ether_spec,
						 unused_tuple);
		break;
	default:
		dev_err(&hdev->pdev->dev,
			"unsupported protocol type, protocol type = %#x\n",
			flow_type);
		return -EOPNOTSUPP;
	}

	if (ret) {
		dev_err(&hdev->pdev->dev,
			"failed to check flow union tuple, ret = %d\n",
			ret);
		return ret;
	}

	return hclge_fd_check_ext_tuple(hdev, fs, unused_tuple);
}

static void hclge_fd_get_tcpip4_tuple(struct hclge_dev *hdev,
				      struct ethtool_rx_flow_spec *fs,
				      struct hclge_fd_rule *rule, u8 ip_proto)
{
	rule->tuples.src_ip[IPV4_INDEX] =
			be32_to_cpu(fs->h_u.tcp_ip4_spec.ip4src);
	rule->tuples_mask.src_ip[IPV4_INDEX] =
			be32_to_cpu(fs->m_u.tcp_ip4_spec.ip4src);

	rule->tuples.dst_ip[IPV4_INDEX] =
			be32_to_cpu(fs->h_u.tcp_ip4_spec.ip4dst);
	rule->tuples_mask.dst_ip[IPV4_INDEX] =
			be32_to_cpu(fs->m_u.tcp_ip4_spec.ip4dst);

	rule->tuples.src_port = be16_to_cpu(fs->h_u.tcp_ip4_spec.psrc);
	rule->tuples_mask.src_port = be16_to_cpu(fs->m_u.tcp_ip4_spec.psrc);

	rule->tuples.dst_port = be16_to_cpu(fs->h_u.tcp_ip4_spec.pdst);
	rule->tuples_mask.dst_port = be16_to_cpu(fs->m_u.tcp_ip4_spec.pdst);

	rule->tuples.ip_tos = fs->h_u.tcp_ip4_spec.tos;
	rule->tuples_mask.ip_tos = fs->m_u.tcp_ip4_spec.tos;

	rule->tuples.ether_proto = ETH_P_IP;
	rule->tuples_mask.ether_proto = 0xFFFF;

	rule->tuples.ip_proto = ip_proto;
	rule->tuples_mask.ip_proto = 0xFF;
}

static void hclge_fd_get_ip4_tuple(struct hclge_dev *hdev,
				   struct ethtool_rx_flow_spec *fs,
				   struct hclge_fd_rule *rule)
{
	rule->tuples.src_ip[IPV4_INDEX] =
			be32_to_cpu(fs->h_u.usr_ip4_spec.ip4src);
	rule->tuples_mask.src_ip[IPV4_INDEX] =
			be32_to_cpu(fs->m_u.usr_ip4_spec.ip4src);

	rule->tuples.dst_ip[IPV4_INDEX] =
			be32_to_cpu(fs->h_u.usr_ip4_spec.ip4dst);
	rule->tuples_mask.dst_ip[IPV4_INDEX] =
			be32_to_cpu(fs->m_u.usr_ip4_spec.ip4dst);

	rule->tuples.ip_tos = fs->h_u.usr_ip4_spec.tos;
	rule->tuples_mask.ip_tos = fs->m_u.usr_ip4_spec.tos;

	rule->tuples.ip_proto = fs->h_u.usr_ip4_spec.proto;
	rule->tuples_mask.ip_proto = fs->m_u.usr_ip4_spec.proto;

	rule->tuples.ether_proto = ETH_P_IP;
	rule->tuples_mask.ether_proto = 0xFFFF;
}

static void hclge_fd_get_tcpip6_tuple(struct hclge_dev *hdev,
				      struct ethtool_rx_flow_spec *fs,
				      struct hclge_fd_rule *rule, u8 ip_proto)
{
	be32_to_cpu_array(rule->tuples.src_ip, fs->h_u.tcp_ip6_spec.ip6src,
			  IPV6_SIZE);
	be32_to_cpu_array(rule->tuples_mask.src_ip, fs->m_u.tcp_ip6_spec.ip6src,
			  IPV6_SIZE);

	be32_to_cpu_array(rule->tuples.dst_ip, fs->h_u.tcp_ip6_spec.ip6dst,
			  IPV6_SIZE);
	be32_to_cpu_array(rule->tuples_mask.dst_ip, fs->m_u.tcp_ip6_spec.ip6dst,
			  IPV6_SIZE);

	rule->tuples.src_port = be16_to_cpu(fs->h_u.tcp_ip6_spec.psrc);
	rule->tuples_mask.src_port = be16_to_cpu(fs->m_u.tcp_ip6_spec.psrc);

	rule->tuples.dst_port = be16_to_cpu(fs->h_u.tcp_ip6_spec.pdst);
	rule->tuples_mask.dst_port = be16_to_cpu(fs->m_u.tcp_ip6_spec.pdst);

	rule->tuples.ether_proto = ETH_P_IPV6;
	rule->tuples_mask.ether_proto = 0xFFFF;

	rule->tuples.ip_tos = fs->h_u.tcp_ip6_spec.tclass;
	rule->tuples_mask.ip_tos = fs->m_u.tcp_ip6_spec.tclass;

	rule->tuples.ip_proto = ip_proto;
	rule->tuples_mask.ip_proto = 0xFF;
}

static void hclge_fd_get_ip6_tuple(struct hclge_dev *hdev,
				   struct ethtool_rx_flow_spec *fs,
				   struct hclge_fd_rule *rule)
{
	be32_to_cpu_array(rule->tuples.src_ip, fs->h_u.usr_ip6_spec.ip6src,
			  IPV6_SIZE);
	be32_to_cpu_array(rule->tuples_mask.src_ip, fs->m_u.usr_ip6_spec.ip6src,
			  IPV6_SIZE);

	be32_to_cpu_array(rule->tuples.dst_ip, fs->h_u.usr_ip6_spec.ip6dst,
			  IPV6_SIZE);
	be32_to_cpu_array(rule->tuples_mask.dst_ip, fs->m_u.usr_ip6_spec.ip6dst,
			  IPV6_SIZE);

	rule->tuples.ip_proto = fs->h_u.usr_ip6_spec.l4_proto;
	rule->tuples_mask.ip_proto = fs->m_u.usr_ip6_spec.l4_proto;

	rule->tuples.ip_tos = fs->h_u.tcp_ip6_spec.tclass;
	rule->tuples_mask.ip_tos = fs->m_u.tcp_ip6_spec.tclass;

	rule->tuples.ether_proto = ETH_P_IPV6;
	rule->tuples_mask.ether_proto = 0xFFFF;
}

static void hclge_fd_get_ether_tuple(struct hclge_dev *hdev,
				     struct ethtool_rx_flow_spec *fs,
				     struct hclge_fd_rule *rule)
{
	ether_addr_copy(rule->tuples.src_mac, fs->h_u.ether_spec.h_source);
	ether_addr_copy(rule->tuples_mask.src_mac, fs->m_u.ether_spec.h_source);

	ether_addr_copy(rule->tuples.dst_mac, fs->h_u.ether_spec.h_dest);
	ether_addr_copy(rule->tuples_mask.dst_mac, fs->m_u.ether_spec.h_dest);

	rule->tuples.ether_proto = be16_to_cpu(fs->h_u.ether_spec.h_proto);
	rule->tuples_mask.ether_proto = be16_to_cpu(fs->m_u.ether_spec.h_proto);
}

static void hclge_fd_get_user_def_tuple(struct hclge_fd_user_def_info *info,
					struct hclge_fd_rule *rule)
{
	switch (info->layer) {
	case HCLGE_FD_USER_DEF_L2:
		rule->tuples.l2_user_def = info->data;
		rule->tuples_mask.l2_user_def = info->data_mask;
		break;
	case HCLGE_FD_USER_DEF_L3:
		rule->tuples.l3_user_def = info->data;
		rule->tuples_mask.l3_user_def = info->data_mask;
		break;
	case HCLGE_FD_USER_DEF_L4:
		rule->tuples.l4_user_def = (u32)info->data << 16;
		rule->tuples_mask.l4_user_def = (u32)info->data_mask << 16;
		break;
	default:
		break;
	}

	rule->ep.user_def = *info;
}

static int hclge_fd_get_tuple(struct hclge_dev *hdev,
			      struct ethtool_rx_flow_spec *fs,
			      struct hclge_fd_rule *rule,
			      struct hclge_fd_user_def_info *info)
{
	u32 flow_type = fs->flow_type & ~(FLOW_EXT | FLOW_MAC_EXT);

	switch (flow_type) {
	case SCTP_V4_FLOW:
		hclge_fd_get_tcpip4_tuple(hdev, fs, rule, IPPROTO_SCTP);
		break;
	case TCP_V4_FLOW:
		hclge_fd_get_tcpip4_tuple(hdev, fs, rule, IPPROTO_TCP);
		break;
	case UDP_V4_FLOW:
		hclge_fd_get_tcpip4_tuple(hdev, fs, rule, IPPROTO_UDP);
		break;
	case IP_USER_FLOW:
		hclge_fd_get_ip4_tuple(hdev, fs, rule);
		break;
	case SCTP_V6_FLOW:
		hclge_fd_get_tcpip6_tuple(hdev, fs, rule, IPPROTO_SCTP);
		break;
	case TCP_V6_FLOW:
		hclge_fd_get_tcpip6_tuple(hdev, fs, rule, IPPROTO_TCP);
		break;
	case UDP_V6_FLOW:
		hclge_fd_get_tcpip6_tuple(hdev, fs, rule, IPPROTO_UDP);
		break;
	case IPV6_USER_FLOW:
		hclge_fd_get_ip6_tuple(hdev, fs, rule);
		break;
	case ETHER_FLOW:
		hclge_fd_get_ether_tuple(hdev, fs, rule);
		break;
	default:
		return -EOPNOTSUPP;
	}

	if (fs->flow_type & FLOW_EXT) {
		rule->tuples.vlan_tag1 = be16_to_cpu(fs->h_ext.vlan_tci);
		rule->tuples_mask.vlan_tag1 = be16_to_cpu(fs->m_ext.vlan_tci);
		hclge_fd_get_user_def_tuple(info, rule);
	}

	if (fs->flow_type & FLOW_MAC_EXT) {
		ether_addr_copy(rule->tuples.dst_mac, fs->h_ext.h_dest);
		ether_addr_copy(rule->tuples_mask.dst_mac, fs->m_ext.h_dest);
	}

	return 0;
}

static int hclge_fd_config_rule(struct hclge_dev *hdev,
				struct hclge_fd_rule *rule)
{
	int ret;

	ret = hclge_config_action(hdev, HCLGE_FD_STAGE_1, rule);
	if (ret)
		return ret;

	return hclge_config_key(hdev, HCLGE_FD_STAGE_1, rule);
}

static int hclge_add_fd_entry_common(struct hclge_dev *hdev,
				     struct hclge_fd_rule *rule)
{
	int ret;

	spin_lock_bh(&hdev->fd_rule_lock);

	if (hdev->fd_active_type != rule->rule_type &&
	    (hdev->fd_active_type == HCLGE_FD_TC_FLOWER_ACTIVE ||
	     hdev->fd_active_type == HCLGE_FD_EP_ACTIVE)) {
		dev_err(&hdev->pdev->dev,
			"mode conflict(new type %d, active type %d), please delete existent rules first\n",
			rule->rule_type, hdev->fd_active_type);
		spin_unlock_bh(&hdev->fd_rule_lock);
		return -EINVAL;
	}

	ret = hclge_fd_check_user_def_refcnt(hdev, rule);
	if (ret)
		goto out;

	ret = hclge_clear_arfs_rules(hdev);
	if (ret)
		goto out;

	ret = hclge_fd_config_rule(hdev, rule);
	if (ret)
		goto out;

	rule->state = HCLGE_FD_ACTIVE;
	hdev->fd_active_type = rule->rule_type;
	hclge_update_fd_list(hdev, rule->state, rule->location, rule);

out:
	spin_unlock_bh(&hdev->fd_rule_lock);
	return ret;
}

static bool hclge_is_cls_flower_active(struct hnae3_handle *handle)
{
	struct hclge_vport *vport = hclge_get_vport(handle);
	struct hclge_dev *hdev = vport->back;

	return hdev->fd_active_type == HCLGE_FD_TC_FLOWER_ACTIVE;
}

static int hclge_fd_parse_ring_cookie(struct hclge_dev *hdev, u64 ring_cookie,
				      u16 *vport_id, u8 *action, u16 *queue_id)
{
	struct hclge_vport *vport = hdev->vport;

	if (ring_cookie == RX_CLS_FLOW_DISC) {
		*action = HCLGE_FD_ACTION_DROP_PACKET;
	} else {
		u32 ring = ethtool_get_flow_spec_ring(ring_cookie);
		u8 vf = ethtool_get_flow_spec_ring_vf(ring_cookie);
		u16 tqps;

		/* To keep consistent with user's configuration, minus 1 when
		 * printing 'vf', because vf id from ethtool is added 1 for vf.
		 */
		if (vf > hdev->num_req_vfs) {
			dev_err(&hdev->pdev->dev,
				"Error: vf id (%u) should be less than %u\n",
<<<<<<< HEAD
				vf - 1, hdev->num_req_vfs);
=======
				vf - 1U, hdev->num_req_vfs);
>>>>>>> eb3cdb58
			return -EINVAL;
		}

		*vport_id = vf ? hdev->vport[vf].vport_id : vport->vport_id;
		tqps = hdev->vport[vf].nic.kinfo.num_tqps;

		if (ring >= tqps) {
			dev_err(&hdev->pdev->dev,
				"Error: queue id (%u) > max tqp num (%u)\n",
				ring, tqps - 1U);
			return -EINVAL;
		}

		*action = HCLGE_FD_ACTION_SELECT_QUEUE;
		*queue_id = ring;
	}

	return 0;
}

static int hclge_add_fd_entry(struct hnae3_handle *handle,
			      struct ethtool_rxnfc *cmd)
{
	struct hclge_vport *vport = hclge_get_vport(handle);
	struct hclge_dev *hdev = vport->back;
	struct hclge_fd_user_def_info info;
	u16 dst_vport_id = 0, q_index = 0;
	struct ethtool_rx_flow_spec *fs;
	struct hclge_fd_rule *rule;
	u32 unused = 0;
	u8 action;
	int ret;

	if (!hnae3_ae_dev_fd_supported(hdev->ae_dev)) {
		dev_err(&hdev->pdev->dev,
			"flow table director is not supported\n");
		return -EOPNOTSUPP;
	}

	if (!hdev->fd_en) {
		dev_err(&hdev->pdev->dev,
			"please enable flow director first\n");
		return -EOPNOTSUPP;
	}

	fs = (struct ethtool_rx_flow_spec *)&cmd->fs;

	ret = hclge_fd_check_spec(hdev, fs, &unused, &info);
	if (ret)
		return ret;

	ret = hclge_fd_parse_ring_cookie(hdev, fs->ring_cookie, &dst_vport_id,
					 &action, &q_index);
	if (ret)
		return ret;

	rule = kzalloc(sizeof(*rule), GFP_KERNEL);
	if (!rule)
		return -ENOMEM;

	ret = hclge_fd_get_tuple(hdev, fs, rule, &info);
	if (ret) {
		kfree(rule);
		return ret;
	}

	rule->flow_type = fs->flow_type;
	rule->location = fs->location;
	rule->unused_tuple = unused;
	rule->vf_id = dst_vport_id;
	rule->queue_id = q_index;
	rule->action = action;
	rule->rule_type = HCLGE_FD_EP_ACTIVE;

	ret = hclge_add_fd_entry_common(hdev, rule);
	if (ret)
		kfree(rule);

	return ret;
}

static int hclge_del_fd_entry(struct hnae3_handle *handle,
			      struct ethtool_rxnfc *cmd)
{
	struct hclge_vport *vport = hclge_get_vport(handle);
	struct hclge_dev *hdev = vport->back;
	struct ethtool_rx_flow_spec *fs;
	int ret;

	if (!hnae3_ae_dev_fd_supported(hdev->ae_dev))
		return -EOPNOTSUPP;

	fs = (struct ethtool_rx_flow_spec *)&cmd->fs;

	if (fs->location >= hdev->fd_cfg.rule_num[HCLGE_FD_STAGE_1])
		return -EINVAL;

	spin_lock_bh(&hdev->fd_rule_lock);
	if (hdev->fd_active_type == HCLGE_FD_TC_FLOWER_ACTIVE ||
	    !test_bit(fs->location, hdev->fd_bmap)) {
		dev_err(&hdev->pdev->dev,
			"Delete fail, rule %u is inexistent\n", fs->location);
		spin_unlock_bh(&hdev->fd_rule_lock);
		return -ENOENT;
	}

	ret = hclge_fd_tcam_config(hdev, HCLGE_FD_STAGE_1, true, fs->location,
				   NULL, false);
	if (ret)
		goto out;

	hclge_update_fd_list(hdev, HCLGE_FD_DELETED, fs->location, NULL);

out:
	spin_unlock_bh(&hdev->fd_rule_lock);
	return ret;
}

static void hclge_clear_fd_rules_in_list(struct hclge_dev *hdev,
					 bool clear_list)
{
	struct hclge_fd_rule *rule;
	struct hlist_node *node;
	u16 location;

	spin_lock_bh(&hdev->fd_rule_lock);

	for_each_set_bit(location, hdev->fd_bmap,
			 hdev->fd_cfg.rule_num[HCLGE_FD_STAGE_1])
		hclge_fd_tcam_config(hdev, HCLGE_FD_STAGE_1, true, location,
				     NULL, false);

	if (clear_list) {
		hlist_for_each_entry_safe(rule, node, &hdev->fd_rule_list,
					  rule_node) {
			hlist_del(&rule->rule_node);
			kfree(rule);
		}
		hdev->fd_active_type = HCLGE_FD_RULE_NONE;
		hdev->hclge_fd_rule_num = 0;
		bitmap_zero(hdev->fd_bmap,
			    hdev->fd_cfg.rule_num[HCLGE_FD_STAGE_1]);
	}

	spin_unlock_bh(&hdev->fd_rule_lock);
}

static void hclge_del_all_fd_entries(struct hclge_dev *hdev)
{
	if (!hnae3_ae_dev_fd_supported(hdev->ae_dev))
		return;

	hclge_clear_fd_rules_in_list(hdev, true);
	hclge_fd_disable_user_def(hdev);
}

static int hclge_restore_fd_entries(struct hnae3_handle *handle)
{
	struct hclge_vport *vport = hclge_get_vport(handle);
	struct hclge_dev *hdev = vport->back;
	struct hclge_fd_rule *rule;
	struct hlist_node *node;

	/* Return ok here, because reset error handling will check this
	 * return value. If error is returned here, the reset process will
	 * fail.
	 */
	if (!hnae3_ae_dev_fd_supported(hdev->ae_dev))
		return 0;

	/* if fd is disabled, should not restore it when reset */
	if (!hdev->fd_en)
		return 0;

	spin_lock_bh(&hdev->fd_rule_lock);
	hlist_for_each_entry_safe(rule, node, &hdev->fd_rule_list, rule_node) {
		if (rule->state == HCLGE_FD_ACTIVE)
			rule->state = HCLGE_FD_TO_ADD;
	}
	spin_unlock_bh(&hdev->fd_rule_lock);
	set_bit(HCLGE_STATE_FD_TBL_CHANGED, &hdev->state);

	return 0;
}

static int hclge_get_fd_rule_cnt(struct hnae3_handle *handle,
				 struct ethtool_rxnfc *cmd)
{
	struct hclge_vport *vport = hclge_get_vport(handle);
	struct hclge_dev *hdev = vport->back;

	if (!hnae3_ae_dev_fd_supported(hdev->ae_dev) || hclge_is_cls_flower_active(handle))
		return -EOPNOTSUPP;

	cmd->rule_cnt = hdev->hclge_fd_rule_num;
	cmd->data = hdev->fd_cfg.rule_num[HCLGE_FD_STAGE_1];

	return 0;
}

static void hclge_fd_get_tcpip4_info(struct hclge_fd_rule *rule,
				     struct ethtool_tcpip4_spec *spec,
				     struct ethtool_tcpip4_spec *spec_mask)
{
	spec->ip4src = cpu_to_be32(rule->tuples.src_ip[IPV4_INDEX]);
	spec_mask->ip4src = rule->unused_tuple & BIT(INNER_SRC_IP) ?
			0 : cpu_to_be32(rule->tuples_mask.src_ip[IPV4_INDEX]);

	spec->ip4dst = cpu_to_be32(rule->tuples.dst_ip[IPV4_INDEX]);
	spec_mask->ip4dst = rule->unused_tuple & BIT(INNER_DST_IP) ?
			0 : cpu_to_be32(rule->tuples_mask.dst_ip[IPV4_INDEX]);

	spec->psrc = cpu_to_be16(rule->tuples.src_port);
	spec_mask->psrc = rule->unused_tuple & BIT(INNER_SRC_PORT) ?
			0 : cpu_to_be16(rule->tuples_mask.src_port);

	spec->pdst = cpu_to_be16(rule->tuples.dst_port);
	spec_mask->pdst = rule->unused_tuple & BIT(INNER_DST_PORT) ?
			0 : cpu_to_be16(rule->tuples_mask.dst_port);

	spec->tos = rule->tuples.ip_tos;
	spec_mask->tos = rule->unused_tuple & BIT(INNER_IP_TOS) ?
			0 : rule->tuples_mask.ip_tos;
}

static void hclge_fd_get_ip4_info(struct hclge_fd_rule *rule,
				  struct ethtool_usrip4_spec *spec,
				  struct ethtool_usrip4_spec *spec_mask)
{
	spec->ip4src = cpu_to_be32(rule->tuples.src_ip[IPV4_INDEX]);
	spec_mask->ip4src = rule->unused_tuple & BIT(INNER_SRC_IP) ?
			0 : cpu_to_be32(rule->tuples_mask.src_ip[IPV4_INDEX]);

	spec->ip4dst = cpu_to_be32(rule->tuples.dst_ip[IPV4_INDEX]);
	spec_mask->ip4dst = rule->unused_tuple & BIT(INNER_DST_IP) ?
			0 : cpu_to_be32(rule->tuples_mask.dst_ip[IPV4_INDEX]);

	spec->tos = rule->tuples.ip_tos;
	spec_mask->tos = rule->unused_tuple & BIT(INNER_IP_TOS) ?
			0 : rule->tuples_mask.ip_tos;

	spec->proto = rule->tuples.ip_proto;
	spec_mask->proto = rule->unused_tuple & BIT(INNER_IP_PROTO) ?
			0 : rule->tuples_mask.ip_proto;

	spec->ip_ver = ETH_RX_NFC_IP4;
}

static void hclge_fd_get_tcpip6_info(struct hclge_fd_rule *rule,
				     struct ethtool_tcpip6_spec *spec,
				     struct ethtool_tcpip6_spec *spec_mask)
{
	cpu_to_be32_array(spec->ip6src,
			  rule->tuples.src_ip, IPV6_SIZE);
	cpu_to_be32_array(spec->ip6dst,
			  rule->tuples.dst_ip, IPV6_SIZE);
	if (rule->unused_tuple & BIT(INNER_SRC_IP))
		memset(spec_mask->ip6src, 0, sizeof(spec_mask->ip6src));
	else
		cpu_to_be32_array(spec_mask->ip6src, rule->tuples_mask.src_ip,
				  IPV6_SIZE);

	if (rule->unused_tuple & BIT(INNER_DST_IP))
		memset(spec_mask->ip6dst, 0, sizeof(spec_mask->ip6dst));
	else
		cpu_to_be32_array(spec_mask->ip6dst, rule->tuples_mask.dst_ip,
				  IPV6_SIZE);

	spec->tclass = rule->tuples.ip_tos;
	spec_mask->tclass = rule->unused_tuple & BIT(INNER_IP_TOS) ?
			0 : rule->tuples_mask.ip_tos;

	spec->psrc = cpu_to_be16(rule->tuples.src_port);
	spec_mask->psrc = rule->unused_tuple & BIT(INNER_SRC_PORT) ?
			0 : cpu_to_be16(rule->tuples_mask.src_port);

	spec->pdst = cpu_to_be16(rule->tuples.dst_port);
	spec_mask->pdst = rule->unused_tuple & BIT(INNER_DST_PORT) ?
			0 : cpu_to_be16(rule->tuples_mask.dst_port);
}

static void hclge_fd_get_ip6_info(struct hclge_fd_rule *rule,
				  struct ethtool_usrip6_spec *spec,
				  struct ethtool_usrip6_spec *spec_mask)
{
	cpu_to_be32_array(spec->ip6src, rule->tuples.src_ip, IPV6_SIZE);
	cpu_to_be32_array(spec->ip6dst, rule->tuples.dst_ip, IPV6_SIZE);
	if (rule->unused_tuple & BIT(INNER_SRC_IP))
		memset(spec_mask->ip6src, 0, sizeof(spec_mask->ip6src));
	else
		cpu_to_be32_array(spec_mask->ip6src,
				  rule->tuples_mask.src_ip, IPV6_SIZE);

	if (rule->unused_tuple & BIT(INNER_DST_IP))
		memset(spec_mask->ip6dst, 0, sizeof(spec_mask->ip6dst));
	else
		cpu_to_be32_array(spec_mask->ip6dst,
				  rule->tuples_mask.dst_ip, IPV6_SIZE);

	spec->tclass = rule->tuples.ip_tos;
	spec_mask->tclass = rule->unused_tuple & BIT(INNER_IP_TOS) ?
			0 : rule->tuples_mask.ip_tos;

	spec->l4_proto = rule->tuples.ip_proto;
	spec_mask->l4_proto = rule->unused_tuple & BIT(INNER_IP_PROTO) ?
			0 : rule->tuples_mask.ip_proto;
}

static void hclge_fd_get_ether_info(struct hclge_fd_rule *rule,
				    struct ethhdr *spec,
				    struct ethhdr *spec_mask)
{
	ether_addr_copy(spec->h_source, rule->tuples.src_mac);
	ether_addr_copy(spec->h_dest, rule->tuples.dst_mac);

	if (rule->unused_tuple & BIT(INNER_SRC_MAC))
		eth_zero_addr(spec_mask->h_source);
	else
		ether_addr_copy(spec_mask->h_source, rule->tuples_mask.src_mac);

	if (rule->unused_tuple & BIT(INNER_DST_MAC))
		eth_zero_addr(spec_mask->h_dest);
	else
		ether_addr_copy(spec_mask->h_dest, rule->tuples_mask.dst_mac);

	spec->h_proto = cpu_to_be16(rule->tuples.ether_proto);
	spec_mask->h_proto = rule->unused_tuple & BIT(INNER_ETH_TYPE) ?
			0 : cpu_to_be16(rule->tuples_mask.ether_proto);
}

static void hclge_fd_get_user_def_info(struct ethtool_rx_flow_spec *fs,
				       struct hclge_fd_rule *rule)
{
	if ((rule->unused_tuple & HCLGE_FD_TUPLE_USER_DEF_TUPLES) ==
	    HCLGE_FD_TUPLE_USER_DEF_TUPLES) {
		fs->h_ext.data[0] = 0;
		fs->h_ext.data[1] = 0;
		fs->m_ext.data[0] = 0;
		fs->m_ext.data[1] = 0;
	} else {
		fs->h_ext.data[0] = cpu_to_be32(rule->ep.user_def.offset);
		fs->h_ext.data[1] = cpu_to_be32(rule->ep.user_def.data);
		fs->m_ext.data[0] =
				cpu_to_be32(HCLGE_FD_USER_DEF_OFFSET_UNMASK);
		fs->m_ext.data[1] = cpu_to_be32(rule->ep.user_def.data_mask);
	}
}

static void hclge_fd_get_ext_info(struct ethtool_rx_flow_spec *fs,
				  struct hclge_fd_rule *rule)
{
	if (fs->flow_type & FLOW_EXT) {
		fs->h_ext.vlan_tci = cpu_to_be16(rule->tuples.vlan_tag1);
		fs->m_ext.vlan_tci =
				rule->unused_tuple & BIT(INNER_VLAN_TAG_FST) ?
				0 : cpu_to_be16(rule->tuples_mask.vlan_tag1);

		hclge_fd_get_user_def_info(fs, rule);
	}

	if (fs->flow_type & FLOW_MAC_EXT) {
		ether_addr_copy(fs->h_ext.h_dest, rule->tuples.dst_mac);
		if (rule->unused_tuple & BIT(INNER_DST_MAC))
			eth_zero_addr(fs->m_u.ether_spec.h_dest);
		else
			ether_addr_copy(fs->m_u.ether_spec.h_dest,
					rule->tuples_mask.dst_mac);
	}
}

static struct hclge_fd_rule *hclge_get_fd_rule(struct hclge_dev *hdev,
					       u16 location)
{
	struct hclge_fd_rule *rule = NULL;
	struct hlist_node *node2;

	hlist_for_each_entry_safe(rule, node2, &hdev->fd_rule_list, rule_node) {
		if (rule->location == location)
			return rule;
		else if (rule->location > location)
			return NULL;
	}

	return NULL;
}

static void hclge_fd_get_ring_cookie(struct ethtool_rx_flow_spec *fs,
				     struct hclge_fd_rule *rule)
{
	if (rule->action == HCLGE_FD_ACTION_DROP_PACKET) {
		fs->ring_cookie = RX_CLS_FLOW_DISC;
	} else {
		u64 vf_id;

		fs->ring_cookie = rule->queue_id;
		vf_id = rule->vf_id;
		vf_id <<= ETHTOOL_RX_FLOW_SPEC_RING_VF_OFF;
		fs->ring_cookie |= vf_id;
	}
}

static int hclge_get_fd_rule_info(struct hnae3_handle *handle,
				  struct ethtool_rxnfc *cmd)
{
	struct hclge_vport *vport = hclge_get_vport(handle);
	struct hclge_fd_rule *rule = NULL;
	struct hclge_dev *hdev = vport->back;
	struct ethtool_rx_flow_spec *fs;

	if (!hnae3_ae_dev_fd_supported(hdev->ae_dev))
		return -EOPNOTSUPP;

	fs = (struct ethtool_rx_flow_spec *)&cmd->fs;

	spin_lock_bh(&hdev->fd_rule_lock);

	rule = hclge_get_fd_rule(hdev, fs->location);
	if (!rule) {
		spin_unlock_bh(&hdev->fd_rule_lock);
		return -ENOENT;
	}

	fs->flow_type = rule->flow_type;
	switch (fs->flow_type & ~(FLOW_EXT | FLOW_MAC_EXT)) {
	case SCTP_V4_FLOW:
	case TCP_V4_FLOW:
	case UDP_V4_FLOW:
		hclge_fd_get_tcpip4_info(rule, &fs->h_u.tcp_ip4_spec,
					 &fs->m_u.tcp_ip4_spec);
		break;
	case IP_USER_FLOW:
		hclge_fd_get_ip4_info(rule, &fs->h_u.usr_ip4_spec,
				      &fs->m_u.usr_ip4_spec);
		break;
	case SCTP_V6_FLOW:
	case TCP_V6_FLOW:
	case UDP_V6_FLOW:
		hclge_fd_get_tcpip6_info(rule, &fs->h_u.tcp_ip6_spec,
					 &fs->m_u.tcp_ip6_spec);
		break;
	case IPV6_USER_FLOW:
		hclge_fd_get_ip6_info(rule, &fs->h_u.usr_ip6_spec,
				      &fs->m_u.usr_ip6_spec);
		break;
	/* The flow type of fd rule has been checked before adding in to rule
	 * list. As other flow types have been handled, it must be ETHER_FLOW
	 * for the default case
	 */
	default:
		hclge_fd_get_ether_info(rule, &fs->h_u.ether_spec,
					&fs->m_u.ether_spec);
		break;
	}

	hclge_fd_get_ext_info(fs, rule);

	hclge_fd_get_ring_cookie(fs, rule);

	spin_unlock_bh(&hdev->fd_rule_lock);

	return 0;
}

static int hclge_get_all_rules(struct hnae3_handle *handle,
			       struct ethtool_rxnfc *cmd, u32 *rule_locs)
{
	struct hclge_vport *vport = hclge_get_vport(handle);
	struct hclge_dev *hdev = vport->back;
	struct hclge_fd_rule *rule;
	struct hlist_node *node2;
	int cnt = 0;

	if (!hnae3_ae_dev_fd_supported(hdev->ae_dev))
		return -EOPNOTSUPP;

	cmd->data = hdev->fd_cfg.rule_num[HCLGE_FD_STAGE_1];

	spin_lock_bh(&hdev->fd_rule_lock);
	hlist_for_each_entry_safe(rule, node2,
				  &hdev->fd_rule_list, rule_node) {
		if (cnt == cmd->rule_cnt) {
			spin_unlock_bh(&hdev->fd_rule_lock);
			return -EMSGSIZE;
		}

		if (rule->state == HCLGE_FD_TO_DEL)
			continue;

		rule_locs[cnt] = rule->location;
		cnt++;
	}

	spin_unlock_bh(&hdev->fd_rule_lock);

	cmd->rule_cnt = cnt;

	return 0;
}

static void hclge_fd_get_flow_tuples(const struct flow_keys *fkeys,
				     struct hclge_fd_rule_tuples *tuples)
{
#define flow_ip6_src fkeys->addrs.v6addrs.src.in6_u.u6_addr32
#define flow_ip6_dst fkeys->addrs.v6addrs.dst.in6_u.u6_addr32

	tuples->ether_proto = be16_to_cpu(fkeys->basic.n_proto);
	tuples->ip_proto = fkeys->basic.ip_proto;
	tuples->dst_port = be16_to_cpu(fkeys->ports.dst);

	if (fkeys->basic.n_proto == htons(ETH_P_IP)) {
		tuples->src_ip[3] = be32_to_cpu(fkeys->addrs.v4addrs.src);
		tuples->dst_ip[3] = be32_to_cpu(fkeys->addrs.v4addrs.dst);
	} else {
		int i;

		for (i = 0; i < IPV6_SIZE; i++) {
			tuples->src_ip[i] = be32_to_cpu(flow_ip6_src[i]);
			tuples->dst_ip[i] = be32_to_cpu(flow_ip6_dst[i]);
		}
	}
}

/* traverse all rules, check whether an existed rule has the same tuples */
static struct hclge_fd_rule *
hclge_fd_search_flow_keys(struct hclge_dev *hdev,
			  const struct hclge_fd_rule_tuples *tuples)
{
	struct hclge_fd_rule *rule = NULL;
	struct hlist_node *node;

	hlist_for_each_entry_safe(rule, node, &hdev->fd_rule_list, rule_node) {
		if (!memcmp(tuples, &rule->tuples, sizeof(*tuples)))
			return rule;
	}

	return NULL;
}

static void hclge_fd_build_arfs_rule(const struct hclge_fd_rule_tuples *tuples,
				     struct hclge_fd_rule *rule)
{
	rule->unused_tuple = BIT(INNER_SRC_MAC) | BIT(INNER_DST_MAC) |
			     BIT(INNER_VLAN_TAG_FST) | BIT(INNER_IP_TOS) |
			     BIT(INNER_SRC_PORT);
	rule->action = 0;
	rule->vf_id = 0;
	rule->rule_type = HCLGE_FD_ARFS_ACTIVE;
	rule->state = HCLGE_FD_TO_ADD;
	if (tuples->ether_proto == ETH_P_IP) {
		if (tuples->ip_proto == IPPROTO_TCP)
			rule->flow_type = TCP_V4_FLOW;
		else
			rule->flow_type = UDP_V4_FLOW;
	} else {
		if (tuples->ip_proto == IPPROTO_TCP)
			rule->flow_type = TCP_V6_FLOW;
		else
			rule->flow_type = UDP_V6_FLOW;
	}
	memcpy(&rule->tuples, tuples, sizeof(rule->tuples));
	memset(&rule->tuples_mask, 0xFF, sizeof(rule->tuples_mask));
}

static int hclge_add_fd_entry_by_arfs(struct hnae3_handle *handle, u16 queue_id,
				      u16 flow_id, struct flow_keys *fkeys)
{
	struct hclge_vport *vport = hclge_get_vport(handle);
	struct hclge_fd_rule_tuples new_tuples = {};
	struct hclge_dev *hdev = vport->back;
	struct hclge_fd_rule *rule;
	u16 bit_id;

	if (!hnae3_ae_dev_fd_supported(hdev->ae_dev))
		return -EOPNOTSUPP;

	/* when there is already fd rule existed add by user,
	 * arfs should not work
	 */
	spin_lock_bh(&hdev->fd_rule_lock);
	if (hdev->fd_active_type != HCLGE_FD_ARFS_ACTIVE &&
	    hdev->fd_active_type != HCLGE_FD_RULE_NONE) {
		spin_unlock_bh(&hdev->fd_rule_lock);
		return -EOPNOTSUPP;
	}

	hclge_fd_get_flow_tuples(fkeys, &new_tuples);

	/* check is there flow director filter existed for this flow,
	 * if not, create a new filter for it;
	 * if filter exist with different queue id, modify the filter;
	 * if filter exist with same queue id, do nothing
	 */
	rule = hclge_fd_search_flow_keys(hdev, &new_tuples);
	if (!rule) {
		bit_id = find_first_zero_bit(hdev->fd_bmap, MAX_FD_FILTER_NUM);
		if (bit_id >= hdev->fd_cfg.rule_num[HCLGE_FD_STAGE_1]) {
			spin_unlock_bh(&hdev->fd_rule_lock);
			return -ENOSPC;
		}

		rule = kzalloc(sizeof(*rule), GFP_ATOMIC);
		if (!rule) {
			spin_unlock_bh(&hdev->fd_rule_lock);
			return -ENOMEM;
		}

		rule->location = bit_id;
		rule->arfs.flow_id = flow_id;
		rule->queue_id = queue_id;
		hclge_fd_build_arfs_rule(&new_tuples, rule);
		hclge_update_fd_list(hdev, rule->state, rule->location, rule);
		hdev->fd_active_type = HCLGE_FD_ARFS_ACTIVE;
	} else if (rule->queue_id != queue_id) {
		rule->queue_id = queue_id;
		rule->state = HCLGE_FD_TO_ADD;
		set_bit(HCLGE_STATE_FD_TBL_CHANGED, &hdev->state);
		hclge_task_schedule(hdev, 0);
	}
	spin_unlock_bh(&hdev->fd_rule_lock);
	return rule->location;
}

static void hclge_rfs_filter_expire(struct hclge_dev *hdev)
{
#ifdef CONFIG_RFS_ACCEL
	struct hnae3_handle *handle = &hdev->vport[0].nic;
	struct hclge_fd_rule *rule;
	struct hlist_node *node;

	spin_lock_bh(&hdev->fd_rule_lock);
	if (hdev->fd_active_type != HCLGE_FD_ARFS_ACTIVE) {
		spin_unlock_bh(&hdev->fd_rule_lock);
		return;
	}
	hlist_for_each_entry_safe(rule, node, &hdev->fd_rule_list, rule_node) {
		if (rule->state != HCLGE_FD_ACTIVE)
			continue;
		if (rps_may_expire_flow(handle->netdev, rule->queue_id,
					rule->arfs.flow_id, rule->location)) {
			rule->state = HCLGE_FD_TO_DEL;
			set_bit(HCLGE_STATE_FD_TBL_CHANGED, &hdev->state);
		}
	}
	spin_unlock_bh(&hdev->fd_rule_lock);
#endif
}

/* make sure being called after lock up with fd_rule_lock */
static int hclge_clear_arfs_rules(struct hclge_dev *hdev)
{
#ifdef CONFIG_RFS_ACCEL
	struct hclge_fd_rule *rule;
	struct hlist_node *node;
	int ret;

	if (hdev->fd_active_type != HCLGE_FD_ARFS_ACTIVE)
		return 0;

	hlist_for_each_entry_safe(rule, node, &hdev->fd_rule_list, rule_node) {
		switch (rule->state) {
		case HCLGE_FD_TO_DEL:
		case HCLGE_FD_ACTIVE:
			ret = hclge_fd_tcam_config(hdev, HCLGE_FD_STAGE_1, true,
						   rule->location, NULL, false);
			if (ret)
				return ret;
			fallthrough;
		case HCLGE_FD_TO_ADD:
			hclge_fd_dec_rule_cnt(hdev, rule->location);
			hlist_del(&rule->rule_node);
			kfree(rule);
			break;
		default:
			break;
		}
	}
	hclge_sync_fd_state(hdev);

#endif
	return 0;
}

static void hclge_get_cls_key_basic(const struct flow_rule *flow,
				    struct hclge_fd_rule *rule)
{
	if (flow_rule_match_key(flow, FLOW_DISSECTOR_KEY_BASIC)) {
		struct flow_match_basic match;
		u16 ethtype_key, ethtype_mask;

		flow_rule_match_basic(flow, &match);
		ethtype_key = ntohs(match.key->n_proto);
		ethtype_mask = ntohs(match.mask->n_proto);

		if (ethtype_key == ETH_P_ALL) {
			ethtype_key = 0;
			ethtype_mask = 0;
		}
		rule->tuples.ether_proto = ethtype_key;
		rule->tuples_mask.ether_proto = ethtype_mask;
		rule->tuples.ip_proto = match.key->ip_proto;
		rule->tuples_mask.ip_proto = match.mask->ip_proto;
	} else {
		rule->unused_tuple |= BIT(INNER_IP_PROTO);
		rule->unused_tuple |= BIT(INNER_ETH_TYPE);
	}
}

static void hclge_get_cls_key_mac(const struct flow_rule *flow,
				  struct hclge_fd_rule *rule)
{
	if (flow_rule_match_key(flow, FLOW_DISSECTOR_KEY_ETH_ADDRS)) {
		struct flow_match_eth_addrs match;

		flow_rule_match_eth_addrs(flow, &match);
		ether_addr_copy(rule->tuples.dst_mac, match.key->dst);
		ether_addr_copy(rule->tuples_mask.dst_mac, match.mask->dst);
		ether_addr_copy(rule->tuples.src_mac, match.key->src);
		ether_addr_copy(rule->tuples_mask.src_mac, match.mask->src);
	} else {
		rule->unused_tuple |= BIT(INNER_DST_MAC);
		rule->unused_tuple |= BIT(INNER_SRC_MAC);
	}
}

static void hclge_get_cls_key_vlan(const struct flow_rule *flow,
				   struct hclge_fd_rule *rule)
{
	if (flow_rule_match_key(flow, FLOW_DISSECTOR_KEY_VLAN)) {
		struct flow_match_vlan match;

		flow_rule_match_vlan(flow, &match);
		rule->tuples.vlan_tag1 = match.key->vlan_id |
				(match.key->vlan_priority << VLAN_PRIO_SHIFT);
		rule->tuples_mask.vlan_tag1 = match.mask->vlan_id |
				(match.mask->vlan_priority << VLAN_PRIO_SHIFT);
	} else {
		rule->unused_tuple |= BIT(INNER_VLAN_TAG_FST);
	}
}

static void hclge_get_cls_key_ip(const struct flow_rule *flow,
				 struct hclge_fd_rule *rule)
{
	u16 addr_type = 0;

	if (flow_rule_match_key(flow, FLOW_DISSECTOR_KEY_CONTROL)) {
		struct flow_match_control match;

		flow_rule_match_control(flow, &match);
		addr_type = match.key->addr_type;
	}

	if (addr_type == FLOW_DISSECTOR_KEY_IPV4_ADDRS) {
		struct flow_match_ipv4_addrs match;

		flow_rule_match_ipv4_addrs(flow, &match);
		rule->tuples.src_ip[IPV4_INDEX] = be32_to_cpu(match.key->src);
		rule->tuples_mask.src_ip[IPV4_INDEX] =
						be32_to_cpu(match.mask->src);
		rule->tuples.dst_ip[IPV4_INDEX] = be32_to_cpu(match.key->dst);
		rule->tuples_mask.dst_ip[IPV4_INDEX] =
						be32_to_cpu(match.mask->dst);
	} else if (addr_type == FLOW_DISSECTOR_KEY_IPV6_ADDRS) {
		struct flow_match_ipv6_addrs match;

		flow_rule_match_ipv6_addrs(flow, &match);
		be32_to_cpu_array(rule->tuples.src_ip, match.key->src.s6_addr32,
				  IPV6_SIZE);
		be32_to_cpu_array(rule->tuples_mask.src_ip,
				  match.mask->src.s6_addr32, IPV6_SIZE);
		be32_to_cpu_array(rule->tuples.dst_ip, match.key->dst.s6_addr32,
				  IPV6_SIZE);
		be32_to_cpu_array(rule->tuples_mask.dst_ip,
				  match.mask->dst.s6_addr32, IPV6_SIZE);
	} else {
		rule->unused_tuple |= BIT(INNER_SRC_IP);
		rule->unused_tuple |= BIT(INNER_DST_IP);
	}
}

static void hclge_get_cls_key_port(const struct flow_rule *flow,
				   struct hclge_fd_rule *rule)
{
	if (flow_rule_match_key(flow, FLOW_DISSECTOR_KEY_PORTS)) {
		struct flow_match_ports match;

		flow_rule_match_ports(flow, &match);

		rule->tuples.src_port = be16_to_cpu(match.key->src);
		rule->tuples_mask.src_port = be16_to_cpu(match.mask->src);
		rule->tuples.dst_port = be16_to_cpu(match.key->dst);
		rule->tuples_mask.dst_port = be16_to_cpu(match.mask->dst);
	} else {
		rule->unused_tuple |= BIT(INNER_SRC_PORT);
		rule->unused_tuple |= BIT(INNER_DST_PORT);
	}
}

static int hclge_parse_cls_flower(struct hclge_dev *hdev,
				  struct flow_cls_offload *cls_flower,
				  struct hclge_fd_rule *rule)
{
	struct flow_rule *flow = flow_cls_offload_flow_rule(cls_flower);
	struct flow_dissector *dissector = flow->match.dissector;

	if (dissector->used_keys &
	    ~(BIT(FLOW_DISSECTOR_KEY_CONTROL) |
	      BIT(FLOW_DISSECTOR_KEY_BASIC) |
	      BIT(FLOW_DISSECTOR_KEY_ETH_ADDRS) |
	      BIT(FLOW_DISSECTOR_KEY_VLAN) |
	      BIT(FLOW_DISSECTOR_KEY_IPV4_ADDRS) |
	      BIT(FLOW_DISSECTOR_KEY_IPV6_ADDRS) |
	      BIT(FLOW_DISSECTOR_KEY_PORTS))) {
		dev_err(&hdev->pdev->dev, "unsupported key set: %#x\n",
			dissector->used_keys);
		return -EOPNOTSUPP;
	}

	hclge_get_cls_key_basic(flow, rule);
	hclge_get_cls_key_mac(flow, rule);
	hclge_get_cls_key_vlan(flow, rule);
	hclge_get_cls_key_ip(flow, rule);
	hclge_get_cls_key_port(flow, rule);

	return 0;
}

static int hclge_check_cls_flower(struct hclge_dev *hdev,
				  struct flow_cls_offload *cls_flower, int tc)
{
	u32 prio = cls_flower->common.prio;

	if (tc < 0 || tc > hdev->tc_max) {
		dev_err(&hdev->pdev->dev, "invalid traffic class\n");
		return -EINVAL;
	}

	if (prio == 0 ||
	    prio > hdev->fd_cfg.rule_num[HCLGE_FD_STAGE_1]) {
		dev_err(&hdev->pdev->dev,
			"prio %u should be in range[1, %u]\n",
			prio, hdev->fd_cfg.rule_num[HCLGE_FD_STAGE_1]);
		return -EINVAL;
	}

	if (test_bit(prio - 1, hdev->fd_bmap)) {
		dev_err(&hdev->pdev->dev, "prio %u is already used\n", prio);
		return -EINVAL;
	}
	return 0;
}

static int hclge_add_cls_flower(struct hnae3_handle *handle,
				struct flow_cls_offload *cls_flower,
				int tc)
{
	struct hclge_vport *vport = hclge_get_vport(handle);
	struct hclge_dev *hdev = vport->back;
	struct hclge_fd_rule *rule;
	int ret;

	if (!hnae3_ae_dev_fd_supported(hdev->ae_dev)) {
		dev_err(&hdev->pdev->dev,
			"cls flower is not supported\n");
		return -EOPNOTSUPP;
	}

	ret = hclge_check_cls_flower(hdev, cls_flower, tc);
	if (ret) {
		dev_err(&hdev->pdev->dev,
			"failed to check cls flower params, ret = %d\n", ret);
		return ret;
	}

	rule = kzalloc(sizeof(*rule), GFP_KERNEL);
	if (!rule)
		return -ENOMEM;

	ret = hclge_parse_cls_flower(hdev, cls_flower, rule);
	if (ret) {
		kfree(rule);
		return ret;
	}

	rule->action = HCLGE_FD_ACTION_SELECT_TC;
	rule->cls_flower.tc = tc;
	rule->location = cls_flower->common.prio - 1;
	rule->vf_id = 0;
	rule->cls_flower.cookie = cls_flower->cookie;
	rule->rule_type = HCLGE_FD_TC_FLOWER_ACTIVE;

	ret = hclge_add_fd_entry_common(hdev, rule);
	if (ret)
		kfree(rule);

	return ret;
}

static struct hclge_fd_rule *hclge_find_cls_flower(struct hclge_dev *hdev,
						   unsigned long cookie)
{
	struct hclge_fd_rule *rule;
	struct hlist_node *node;

	hlist_for_each_entry_safe(rule, node, &hdev->fd_rule_list, rule_node) {
		if (rule->cls_flower.cookie == cookie)
			return rule;
	}

	return NULL;
}

static int hclge_del_cls_flower(struct hnae3_handle *handle,
				struct flow_cls_offload *cls_flower)
{
	struct hclge_vport *vport = hclge_get_vport(handle);
	struct hclge_dev *hdev = vport->back;
	struct hclge_fd_rule *rule;
	int ret;

	if (!hnae3_ae_dev_fd_supported(hdev->ae_dev))
		return -EOPNOTSUPP;

	spin_lock_bh(&hdev->fd_rule_lock);

	rule = hclge_find_cls_flower(hdev, cls_flower->cookie);
	if (!rule) {
		spin_unlock_bh(&hdev->fd_rule_lock);
		return -EINVAL;
	}

	ret = hclge_fd_tcam_config(hdev, HCLGE_FD_STAGE_1, true, rule->location,
				   NULL, false);
	if (ret) {
		spin_unlock_bh(&hdev->fd_rule_lock);
		return ret;
	}

	hclge_update_fd_list(hdev, HCLGE_FD_DELETED, rule->location, NULL);
	spin_unlock_bh(&hdev->fd_rule_lock);

	return 0;
}

static void hclge_sync_fd_list(struct hclge_dev *hdev, struct hlist_head *hlist)
{
	struct hclge_fd_rule *rule;
	struct hlist_node *node;
	int ret = 0;

	if (!test_and_clear_bit(HCLGE_STATE_FD_TBL_CHANGED, &hdev->state))
		return;

	spin_lock_bh(&hdev->fd_rule_lock);

	hlist_for_each_entry_safe(rule, node, hlist, rule_node) {
		switch (rule->state) {
		case HCLGE_FD_TO_ADD:
			ret = hclge_fd_config_rule(hdev, rule);
			if (ret)
				goto out;
			rule->state = HCLGE_FD_ACTIVE;
			break;
		case HCLGE_FD_TO_DEL:
			ret = hclge_fd_tcam_config(hdev, HCLGE_FD_STAGE_1, true,
						   rule->location, NULL, false);
			if (ret)
				goto out;
			hclge_fd_dec_rule_cnt(hdev, rule->location);
			hclge_fd_free_node(hdev, rule);
			break;
		default:
			break;
		}
	}

out:
	if (ret)
		set_bit(HCLGE_STATE_FD_TBL_CHANGED, &hdev->state);

	spin_unlock_bh(&hdev->fd_rule_lock);
}

static void hclge_sync_fd_table(struct hclge_dev *hdev)
{
	if (!hnae3_ae_dev_fd_supported(hdev->ae_dev))
		return;

	if (test_and_clear_bit(HCLGE_STATE_FD_CLEAR_ALL, &hdev->state)) {
		bool clear_list = hdev->fd_active_type == HCLGE_FD_ARFS_ACTIVE;

		hclge_clear_fd_rules_in_list(hdev, clear_list);
	}

	hclge_sync_fd_user_def_cfg(hdev, false);

	hclge_sync_fd_list(hdev, &hdev->fd_rule_list);
}

static bool hclge_get_hw_reset_stat(struct hnae3_handle *handle)
{
	struct hclge_vport *vport = hclge_get_vport(handle);
	struct hclge_dev *hdev = vport->back;

	return hclge_read_dev(&hdev->hw, HCLGE_GLOBAL_RESET_REG) ||
	       hclge_read_dev(&hdev->hw, HCLGE_FUN_RST_ING);
}

static bool hclge_get_cmdq_stat(struct hnae3_handle *handle)
{
	struct hclge_vport *vport = hclge_get_vport(handle);
	struct hclge_dev *hdev = vport->back;

	return test_bit(HCLGE_COMM_STATE_CMD_DISABLE, &hdev->hw.hw.comm_state);
}

static bool hclge_ae_dev_resetting(struct hnae3_handle *handle)
{
	struct hclge_vport *vport = hclge_get_vport(handle);
	struct hclge_dev *hdev = vport->back;

	return test_bit(HCLGE_STATE_RST_HANDLING, &hdev->state);
}

static unsigned long hclge_ae_dev_reset_cnt(struct hnae3_handle *handle)
{
	struct hclge_vport *vport = hclge_get_vport(handle);
	struct hclge_dev *hdev = vport->back;

	return hdev->rst_stats.hw_reset_done_cnt;
}

static void hclge_enable_fd(struct hnae3_handle *handle, bool enable)
{
	struct hclge_vport *vport = hclge_get_vport(handle);
	struct hclge_dev *hdev = vport->back;

	hdev->fd_en = enable;

	if (!enable)
		set_bit(HCLGE_STATE_FD_CLEAR_ALL, &hdev->state);
	else
		hclge_restore_fd_entries(handle);

	hclge_task_schedule(hdev, 0);
}

static void hclge_cfg_mac_mode(struct hclge_dev *hdev, bool enable)
{
#define HCLGE_LINK_STATUS_WAIT_CNT  3

	struct hclge_desc desc;
	struct hclge_config_mac_mode_cmd *req =
		(struct hclge_config_mac_mode_cmd *)desc.data;
	u32 loop_en = 0;
	int ret;

	hclge_cmd_setup_basic_desc(&desc, HCLGE_OPC_CONFIG_MAC_MODE, false);

	if (enable) {
		hnae3_set_bit(loop_en, HCLGE_MAC_TX_EN_B, 1U);
		hnae3_set_bit(loop_en, HCLGE_MAC_RX_EN_B, 1U);
		hnae3_set_bit(loop_en, HCLGE_MAC_PAD_TX_B, 1U);
		hnae3_set_bit(loop_en, HCLGE_MAC_PAD_RX_B, 1U);
		hnae3_set_bit(loop_en, HCLGE_MAC_FCS_TX_B, 1U);
		hnae3_set_bit(loop_en, HCLGE_MAC_RX_FCS_B, 1U);
		hnae3_set_bit(loop_en, HCLGE_MAC_RX_FCS_STRIP_B, 1U);
		hnae3_set_bit(loop_en, HCLGE_MAC_TX_OVERSIZE_TRUNCATE_B, 1U);
		hnae3_set_bit(loop_en, HCLGE_MAC_RX_OVERSIZE_TRUNCATE_B, 1U);
		hnae3_set_bit(loop_en, HCLGE_MAC_TX_UNDER_MIN_ERR_B, 1U);
	}

	req->txrx_pad_fcs_loop_en = cpu_to_le32(loop_en);

	ret = hclge_cmd_send(&hdev->hw, &desc, 1);
	if (ret) {
		dev_err(&hdev->pdev->dev,
			"mac enable fail, ret =%d.\n", ret);
		return;
	}

	if (!enable)
		hclge_mac_link_status_wait(hdev, HCLGE_LINK_STATUS_DOWN,
					   HCLGE_LINK_STATUS_WAIT_CNT);
}

static int hclge_config_switch_param(struct hclge_dev *hdev, int vfid,
				     u8 switch_param, u8 param_mask)
{
	struct hclge_mac_vlan_switch_cmd *req;
	struct hclge_desc desc;
	u32 func_id;
	int ret;

	func_id = hclge_get_port_number(HOST_PORT, 0, vfid, 0);
	req = (struct hclge_mac_vlan_switch_cmd *)desc.data;

	/* read current config parameter */
	hclge_cmd_setup_basic_desc(&desc, HCLGE_OPC_MAC_VLAN_SWITCH_PARAM,
				   true);
	req->roce_sel = HCLGE_MAC_VLAN_NIC_SEL;
	req->func_id = cpu_to_le32(func_id);

	ret = hclge_cmd_send(&hdev->hw, &desc, 1);
	if (ret) {
		dev_err(&hdev->pdev->dev,
			"read mac vlan switch parameter fail, ret = %d\n", ret);
		return ret;
	}

	/* modify and write new config parameter */
	hclge_comm_cmd_reuse_desc(&desc, false);
	req->switch_param = (req->switch_param & param_mask) | switch_param;
	req->param_mask = param_mask;

	ret = hclge_cmd_send(&hdev->hw, &desc, 1);
	if (ret)
		dev_err(&hdev->pdev->dev,
			"set mac vlan switch parameter fail, ret = %d\n", ret);
	return ret;
}

static void hclge_phy_link_status_wait(struct hclge_dev *hdev,
				       int link_ret)
{
#define HCLGE_PHY_LINK_STATUS_NUM  200

	struct phy_device *phydev = hdev->hw.mac.phydev;
	int i = 0;
	int ret;

	do {
		ret = phy_read_status(phydev);
		if (ret) {
			dev_err(&hdev->pdev->dev,
				"phy update link status fail, ret = %d\n", ret);
			return;
		}

		if (phydev->link == link_ret)
			break;

		msleep(HCLGE_LINK_STATUS_MS);
	} while (++i < HCLGE_PHY_LINK_STATUS_NUM);
}

static int hclge_mac_link_status_wait(struct hclge_dev *hdev, int link_ret,
				      int wait_cnt)
{
	int link_status;
	int i = 0;
	int ret;

	do {
		ret = hclge_get_mac_link_status(hdev, &link_status);
		if (ret)
			return ret;
		if (link_status == link_ret)
			return 0;

		msleep(HCLGE_LINK_STATUS_MS);
	} while (++i < wait_cnt);
	return -EBUSY;
}

static int hclge_mac_phy_link_status_wait(struct hclge_dev *hdev, bool en,
					  bool is_phy)
{
#define HCLGE_MAC_LINK_STATUS_NUM  100

	int link_ret;

	link_ret = en ? HCLGE_LINK_STATUS_UP : HCLGE_LINK_STATUS_DOWN;

	if (is_phy)
		hclge_phy_link_status_wait(hdev, link_ret);

	return hclge_mac_link_status_wait(hdev, link_ret,
					  HCLGE_MAC_LINK_STATUS_NUM);
}

static int hclge_set_app_loopback(struct hclge_dev *hdev, bool en)
{
	struct hclge_config_mac_mode_cmd *req;
	struct hclge_desc desc;
	u32 loop_en;
	int ret;

	req = (struct hclge_config_mac_mode_cmd *)&desc.data[0];
	/* 1 Read out the MAC mode config at first */
	hclge_cmd_setup_basic_desc(&desc, HCLGE_OPC_CONFIG_MAC_MODE, true);
	ret = hclge_cmd_send(&hdev->hw, &desc, 1);
	if (ret) {
		dev_err(&hdev->pdev->dev,
			"mac loopback get fail, ret =%d.\n", ret);
		return ret;
	}

	/* 2 Then setup the loopback flag */
	loop_en = le32_to_cpu(req->txrx_pad_fcs_loop_en);
	hnae3_set_bit(loop_en, HCLGE_MAC_APP_LP_B, en ? 1 : 0);

	req->txrx_pad_fcs_loop_en = cpu_to_le32(loop_en);

	/* 3 Config mac work mode with loopback flag
	 * and its original configure parameters
	 */
	hclge_comm_cmd_reuse_desc(&desc, false);
	ret = hclge_cmd_send(&hdev->hw, &desc, 1);
	if (ret)
		dev_err(&hdev->pdev->dev,
			"mac loopback set fail, ret =%d.\n", ret);
	return ret;
}

static int hclge_cfg_common_loopback_cmd_send(struct hclge_dev *hdev, bool en,
					      enum hnae3_loop loop_mode)
{
	struct hclge_common_lb_cmd *req;
	struct hclge_desc desc;
	u8 loop_mode_b;
	int ret;

	req = (struct hclge_common_lb_cmd *)desc.data;
	hclge_cmd_setup_basic_desc(&desc, HCLGE_OPC_COMMON_LOOPBACK, false);

	switch (loop_mode) {
	case HNAE3_LOOP_SERIAL_SERDES:
		loop_mode_b = HCLGE_CMD_SERDES_SERIAL_INNER_LOOP_B;
		break;
	case HNAE3_LOOP_PARALLEL_SERDES:
		loop_mode_b = HCLGE_CMD_SERDES_PARALLEL_INNER_LOOP_B;
		break;
	case HNAE3_LOOP_PHY:
		loop_mode_b = HCLGE_CMD_GE_PHY_INNER_LOOP_B;
		break;
	default:
		dev_err(&hdev->pdev->dev,
			"unsupported loopback mode %d\n", loop_mode);
		return -ENOTSUPP;
	}

	req->mask = loop_mode_b;
	if (en)
		req->enable = loop_mode_b;

	ret = hclge_cmd_send(&hdev->hw, &desc, 1);
	if (ret)
		dev_err(&hdev->pdev->dev,
			"failed to send loopback cmd, loop_mode = %d, ret = %d\n",
			loop_mode, ret);

	return ret;
}

static int hclge_cfg_common_loopback_wait(struct hclge_dev *hdev)
{
#define HCLGE_COMMON_LB_RETRY_MS	10
#define HCLGE_COMMON_LB_RETRY_NUM	100

	struct hclge_common_lb_cmd *req;
	struct hclge_desc desc;
	u32 i = 0;
	int ret;

	req = (struct hclge_common_lb_cmd *)desc.data;

	do {
		msleep(HCLGE_COMMON_LB_RETRY_MS);
		hclge_cmd_setup_basic_desc(&desc, HCLGE_OPC_COMMON_LOOPBACK,
					   true);
		ret = hclge_cmd_send(&hdev->hw, &desc, 1);
		if (ret) {
			dev_err(&hdev->pdev->dev,
				"failed to get loopback done status, ret = %d\n",
				ret);
			return ret;
		}
	} while (++i < HCLGE_COMMON_LB_RETRY_NUM &&
		 !(req->result & HCLGE_CMD_COMMON_LB_DONE_B));

	if (!(req->result & HCLGE_CMD_COMMON_LB_DONE_B)) {
		dev_err(&hdev->pdev->dev, "wait loopback timeout\n");
		return -EBUSY;
	} else if (!(req->result & HCLGE_CMD_COMMON_LB_SUCCESS_B)) {
		dev_err(&hdev->pdev->dev, "failed to do loopback test\n");
		return -EIO;
	}

	return 0;
}

static int hclge_cfg_common_loopback(struct hclge_dev *hdev, bool en,
				     enum hnae3_loop loop_mode)
{
	int ret;

	ret = hclge_cfg_common_loopback_cmd_send(hdev, en, loop_mode);
	if (ret)
		return ret;

	return hclge_cfg_common_loopback_wait(hdev);
}

static int hclge_set_common_loopback(struct hclge_dev *hdev, bool en,
				     enum hnae3_loop loop_mode)
{
	int ret;

	ret = hclge_cfg_common_loopback(hdev, en, loop_mode);
	if (ret)
		return ret;

	hclge_cfg_mac_mode(hdev, en);

	ret = hclge_mac_phy_link_status_wait(hdev, en, false);
	if (ret)
		dev_err(&hdev->pdev->dev,
			"serdes loopback config mac mode timeout\n");

	return ret;
}

static int hclge_enable_phy_loopback(struct hclge_dev *hdev,
				     struct phy_device *phydev)
{
	int ret;

	if (!phydev->suspended) {
		ret = phy_suspend(phydev);
		if (ret)
			return ret;
	}

	ret = phy_resume(phydev);
	if (ret)
		return ret;

	return phy_loopback(phydev, true);
}

static int hclge_disable_phy_loopback(struct hclge_dev *hdev,
				      struct phy_device *phydev)
{
	int ret;

	ret = phy_loopback(phydev, false);
	if (ret)
		return ret;

	return phy_suspend(phydev);
}

static int hclge_set_phy_loopback(struct hclge_dev *hdev, bool en)
{
	struct phy_device *phydev = hdev->hw.mac.phydev;
	int ret;

	if (!phydev) {
		if (hnae3_dev_phy_imp_supported(hdev))
			return hclge_set_common_loopback(hdev, en,
							 HNAE3_LOOP_PHY);
		return -ENOTSUPP;
	}

	if (en)
		ret = hclge_enable_phy_loopback(hdev, phydev);
	else
		ret = hclge_disable_phy_loopback(hdev, phydev);
	if (ret) {
		dev_err(&hdev->pdev->dev,
			"set phy loopback fail, ret = %d\n", ret);
		return ret;
	}

	hclge_cfg_mac_mode(hdev, en);

	ret = hclge_mac_phy_link_status_wait(hdev, en, true);
	if (ret)
		dev_err(&hdev->pdev->dev,
			"phy loopback config mac mode timeout\n");

	return ret;
}

static int hclge_tqp_enable_cmd_send(struct hclge_dev *hdev, u16 tqp_id,
				     u16 stream_id, bool enable)
{
	struct hclge_desc desc;
	struct hclge_cfg_com_tqp_queue_cmd *req =
		(struct hclge_cfg_com_tqp_queue_cmd *)desc.data;

	hclge_cmd_setup_basic_desc(&desc, HCLGE_OPC_CFG_COM_TQP_QUEUE, false);
	req->tqp_id = cpu_to_le16(tqp_id);
	req->stream_id = cpu_to_le16(stream_id);
	if (enable)
		req->enable |= 1U << HCLGE_TQP_ENABLE_B;

	return hclge_cmd_send(&hdev->hw, &desc, 1);
}

static int hclge_tqp_enable(struct hnae3_handle *handle, bool enable)
{
	struct hclge_vport *vport = hclge_get_vport(handle);
	struct hclge_dev *hdev = vport->back;
	int ret;
	u16 i;

	for (i = 0; i < handle->kinfo.num_tqps; i++) {
		ret = hclge_tqp_enable_cmd_send(hdev, i, 0, enable);
		if (ret)
			return ret;
	}
	return 0;
}

static int hclge_set_loopback(struct hnae3_handle *handle,
			      enum hnae3_loop loop_mode, bool en)
{
	struct hclge_vport *vport = hclge_get_vport(handle);
	struct hclge_dev *hdev = vport->back;
	int ret = 0;

	/* Loopback can be enabled in three places: SSU, MAC, and serdes. By
	 * default, SSU loopback is enabled, so if the SMAC and the DMAC are
	 * the same, the packets are looped back in the SSU. If SSU loopback
	 * is disabled, packets can reach MAC even if SMAC is the same as DMAC.
	 */
	if (hdev->ae_dev->dev_version >= HNAE3_DEVICE_VERSION_V2) {
		u8 switch_param = en ? 0 : BIT(HCLGE_SWITCH_ALW_LPBK_B);

		ret = hclge_config_switch_param(hdev, PF_VPORT_ID, switch_param,
						HCLGE_SWITCH_ALW_LPBK_MASK);
		if (ret)
			return ret;
	}

	switch (loop_mode) {
	case HNAE3_LOOP_APP:
		ret = hclge_set_app_loopback(hdev, en);
		break;
	case HNAE3_LOOP_SERIAL_SERDES:
	case HNAE3_LOOP_PARALLEL_SERDES:
		ret = hclge_set_common_loopback(hdev, en, loop_mode);
		break;
	case HNAE3_LOOP_PHY:
		ret = hclge_set_phy_loopback(hdev, en);
		break;
	case HNAE3_LOOP_EXTERNAL:
		break;
	default:
		ret = -ENOTSUPP;
		dev_err(&hdev->pdev->dev,
			"loop_mode %d is not supported\n", loop_mode);
		break;
	}

	if (ret)
		return ret;

	ret = hclge_tqp_enable(handle, en);
	if (ret)
		dev_err(&hdev->pdev->dev, "failed to %s tqp in loopback, ret = %d\n",
			en ? "enable" : "disable", ret);

	return ret;
}

static int hclge_set_default_loopback(struct hclge_dev *hdev)
{
	int ret;

	ret = hclge_set_app_loopback(hdev, false);
	if (ret)
		return ret;

	ret = hclge_cfg_common_loopback(hdev, false, HNAE3_LOOP_SERIAL_SERDES);
	if (ret)
		return ret;

	return hclge_cfg_common_loopback(hdev, false,
					 HNAE3_LOOP_PARALLEL_SERDES);
}

static void hclge_flush_link_update(struct hclge_dev *hdev)
{
#define HCLGE_FLUSH_LINK_TIMEOUT	100000

	unsigned long last = hdev->serv_processed_cnt;
	int i = 0;

	while (test_bit(HCLGE_STATE_LINK_UPDATING, &hdev->state) &&
	       i++ < HCLGE_FLUSH_LINK_TIMEOUT &&
	       last == hdev->serv_processed_cnt)
		usleep_range(1, 1);
}

static void hclge_set_timer_task(struct hnae3_handle *handle, bool enable)
{
	struct hclge_vport *vport = hclge_get_vport(handle);
	struct hclge_dev *hdev = vport->back;

	if (enable) {
		hclge_task_schedule(hdev, 0);
	} else {
		/* Set the DOWN flag here to disable link updating */
		set_bit(HCLGE_STATE_DOWN, &hdev->state);

		/* flush memory to make sure DOWN is seen by service task */
		smp_mb__before_atomic();
		hclge_flush_link_update(hdev);
	}
}

static int hclge_ae_start(struct hnae3_handle *handle)
{
	struct hclge_vport *vport = hclge_get_vport(handle);
	struct hclge_dev *hdev = vport->back;

	/* mac enable */
	hclge_cfg_mac_mode(hdev, true);
	clear_bit(HCLGE_STATE_DOWN, &hdev->state);
	hdev->hw.mac.link = 0;

	/* reset tqp stats */
	hclge_comm_reset_tqp_stats(handle);

	hclge_mac_start_phy(hdev);

	return 0;
}

static void hclge_ae_stop(struct hnae3_handle *handle)
{
	struct hclge_vport *vport = hclge_get_vport(handle);
	struct hclge_dev *hdev = vport->back;

	set_bit(HCLGE_STATE_DOWN, &hdev->state);
	spin_lock_bh(&hdev->fd_rule_lock);
	hclge_clear_arfs_rules(hdev);
	spin_unlock_bh(&hdev->fd_rule_lock);

	/* If it is not PF reset or FLR, the firmware will disable the MAC,
	 * so it only need to stop phy here.
	 */
	if (test_bit(HCLGE_STATE_RST_HANDLING, &hdev->state)) {
		hclge_pfc_pause_en_cfg(hdev, HCLGE_PFC_TX_RX_DISABLE,
				       HCLGE_PFC_DISABLE);
		if (hdev->reset_type != HNAE3_FUNC_RESET &&
		    hdev->reset_type != HNAE3_FLR_RESET) {
			hclge_mac_stop_phy(hdev);
			hclge_update_link_status(hdev);
			return;
		}
	}

	hclge_reset_tqp(handle);

	hclge_config_mac_tnl_int(hdev, false);

	/* Mac disable */
	hclge_cfg_mac_mode(hdev, false);

	hclge_mac_stop_phy(hdev);

	/* reset tqp stats */
	hclge_comm_reset_tqp_stats(handle);
	hclge_update_link_status(hdev);
}

int hclge_vport_start(struct hclge_vport *vport)
{
	struct hclge_dev *hdev = vport->back;

	set_bit(HCLGE_VPORT_STATE_INITED, &vport->state);
	set_bit(HCLGE_VPORT_STATE_ALIVE, &vport->state);
	set_bit(HCLGE_VPORT_STATE_PROMISC_CHANGE, &vport->state);
	vport->last_active_jiffies = jiffies;
	vport->need_notify = 0;

	if (test_bit(vport->vport_id, hdev->vport_config_block)) {
		if (vport->vport_id) {
			hclge_restore_mac_table_common(vport);
			hclge_restore_vport_vlan_table(vport);
		} else {
			hclge_restore_hw_table(hdev);
		}
	}

	clear_bit(vport->vport_id, hdev->vport_config_block);

	return 0;
}

void hclge_vport_stop(struct hclge_vport *vport)
{
	clear_bit(HCLGE_VPORT_STATE_INITED, &vport->state);
	clear_bit(HCLGE_VPORT_STATE_ALIVE, &vport->state);
	vport->need_notify = 0;
}

static int hclge_client_start(struct hnae3_handle *handle)
{
	struct hclge_vport *vport = hclge_get_vport(handle);

	return hclge_vport_start(vport);
}

static void hclge_client_stop(struct hnae3_handle *handle)
{
	struct hclge_vport *vport = hclge_get_vport(handle);

	hclge_vport_stop(vport);
}

static int hclge_get_mac_vlan_cmd_status(struct hclge_vport *vport,
					 u16 cmdq_resp, u8  resp_code,
					 enum hclge_mac_vlan_tbl_opcode op)
{
	struct hclge_dev *hdev = vport->back;

	if (cmdq_resp) {
		dev_err(&hdev->pdev->dev,
			"cmdq execute failed for get_mac_vlan_cmd_status,status=%u.\n",
			cmdq_resp);
		return -EIO;
	}

	if (op == HCLGE_MAC_VLAN_ADD) {
		if (!resp_code || resp_code == 1)
			return 0;
		else if (resp_code == HCLGE_ADD_UC_OVERFLOW ||
			 resp_code == HCLGE_ADD_MC_OVERFLOW)
			return -ENOSPC;

		dev_err(&hdev->pdev->dev,
			"add mac addr failed for undefined, code=%u.\n",
			resp_code);
		return -EIO;
	} else if (op == HCLGE_MAC_VLAN_REMOVE) {
		if (!resp_code) {
			return 0;
		} else if (resp_code == 1) {
			dev_dbg(&hdev->pdev->dev,
				"remove mac addr failed for miss.\n");
			return -ENOENT;
		}

		dev_err(&hdev->pdev->dev,
			"remove mac addr failed for undefined, code=%u.\n",
			resp_code);
		return -EIO;
	} else if (op == HCLGE_MAC_VLAN_LKUP) {
		if (!resp_code) {
			return 0;
		} else if (resp_code == 1) {
			dev_dbg(&hdev->pdev->dev,
				"lookup mac addr failed for miss.\n");
			return -ENOENT;
		}

		dev_err(&hdev->pdev->dev,
			"lookup mac addr failed for undefined, code=%u.\n",
			resp_code);
		return -EIO;
	}

	dev_err(&hdev->pdev->dev,
		"unknown opcode for get_mac_vlan_cmd_status, opcode=%d.\n", op);

	return -EINVAL;
}

static int hclge_update_desc_vfid(struct hclge_desc *desc, int vfid, bool clr)
{
#define HCLGE_VF_NUM_IN_FIRST_DESC 192

	unsigned int word_num;
	unsigned int bit_num;

	if (vfid > 255 || vfid < 0)
		return -EIO;

	if (vfid >= 0 && vfid < HCLGE_VF_NUM_IN_FIRST_DESC) {
		word_num = vfid / 32;
		bit_num  = vfid % 32;
		if (clr)
			desc[1].data[word_num] &= cpu_to_le32(~(1 << bit_num));
		else
			desc[1].data[word_num] |= cpu_to_le32(1 << bit_num);
	} else {
		word_num = (vfid - HCLGE_VF_NUM_IN_FIRST_DESC) / 32;
		bit_num  = vfid % 32;
		if (clr)
			desc[2].data[word_num] &= cpu_to_le32(~(1 << bit_num));
		else
			desc[2].data[word_num] |= cpu_to_le32(1 << bit_num);
	}

	return 0;
}

static bool hclge_is_all_function_id_zero(struct hclge_desc *desc)
{
#define HCLGE_DESC_NUMBER 3
#define HCLGE_FUNC_NUMBER_PER_DESC 6
	int i, j;

	for (i = 1; i < HCLGE_DESC_NUMBER; i++)
		for (j = 0; j < HCLGE_FUNC_NUMBER_PER_DESC; j++)
			if (desc[i].data[j])
				return false;

	return true;
}

static void hclge_prepare_mac_addr(struct hclge_mac_vlan_tbl_entry_cmd *new_req,
				   const u8 *addr, bool is_mc)
{
	const unsigned char *mac_addr = addr;
	u32 high_val = mac_addr[2] << 16 | (mac_addr[3] << 24) |
		       (mac_addr[0]) | (mac_addr[1] << 8);
	u32 low_val  = mac_addr[4] | (mac_addr[5] << 8);

	hnae3_set_bit(new_req->flags, HCLGE_MAC_VLAN_BIT0_EN_B, 1);
	if (is_mc) {
		hnae3_set_bit(new_req->entry_type, HCLGE_MAC_VLAN_BIT1_EN_B, 1);
		hnae3_set_bit(new_req->mc_mac_en, HCLGE_MAC_VLAN_BIT0_EN_B, 1);
	}

	new_req->mac_addr_hi32 = cpu_to_le32(high_val);
	new_req->mac_addr_lo16 = cpu_to_le16(low_val & 0xffff);
}

static int hclge_remove_mac_vlan_tbl(struct hclge_vport *vport,
				     struct hclge_mac_vlan_tbl_entry_cmd *req)
{
	struct hclge_dev *hdev = vport->back;
	struct hclge_desc desc;
	u8 resp_code;
	u16 retval;
	int ret;

	hclge_cmd_setup_basic_desc(&desc, HCLGE_OPC_MAC_VLAN_REMOVE, false);

	memcpy(desc.data, req, sizeof(struct hclge_mac_vlan_tbl_entry_cmd));

	ret = hclge_cmd_send(&hdev->hw, &desc, 1);
	if (ret) {
		dev_err(&hdev->pdev->dev,
			"del mac addr failed for cmd_send, ret =%d.\n",
			ret);
		return ret;
	}
	resp_code = (le32_to_cpu(desc.data[0]) >> 8) & 0xff;
	retval = le16_to_cpu(desc.retval);

	return hclge_get_mac_vlan_cmd_status(vport, retval, resp_code,
					     HCLGE_MAC_VLAN_REMOVE);
}

static int hclge_lookup_mac_vlan_tbl(struct hclge_vport *vport,
				     struct hclge_mac_vlan_tbl_entry_cmd *req,
				     struct hclge_desc *desc,
				     bool is_mc)
{
	struct hclge_dev *hdev = vport->back;
	u8 resp_code;
	u16 retval;
	int ret;

	hclge_cmd_setup_basic_desc(&desc[0], HCLGE_OPC_MAC_VLAN_ADD, true);
	if (is_mc) {
		desc[0].flag |= cpu_to_le16(HCLGE_COMM_CMD_FLAG_NEXT);
		memcpy(desc[0].data,
		       req,
		       sizeof(struct hclge_mac_vlan_tbl_entry_cmd));
		hclge_cmd_setup_basic_desc(&desc[1],
					   HCLGE_OPC_MAC_VLAN_ADD,
					   true);
		desc[1].flag |= cpu_to_le16(HCLGE_COMM_CMD_FLAG_NEXT);
		hclge_cmd_setup_basic_desc(&desc[2],
					   HCLGE_OPC_MAC_VLAN_ADD,
					   true);
		ret = hclge_cmd_send(&hdev->hw, desc, 3);
	} else {
		memcpy(desc[0].data,
		       req,
		       sizeof(struct hclge_mac_vlan_tbl_entry_cmd));
		ret = hclge_cmd_send(&hdev->hw, desc, 1);
	}
	if (ret) {
		dev_err(&hdev->pdev->dev,
			"lookup mac addr failed for cmd_send, ret =%d.\n",
			ret);
		return ret;
	}
	resp_code = (le32_to_cpu(desc[0].data[0]) >> 8) & 0xff;
	retval = le16_to_cpu(desc[0].retval);

	return hclge_get_mac_vlan_cmd_status(vport, retval, resp_code,
					     HCLGE_MAC_VLAN_LKUP);
}

static int hclge_add_mac_vlan_tbl(struct hclge_vport *vport,
				  struct hclge_mac_vlan_tbl_entry_cmd *req,
				  struct hclge_desc *mc_desc)
{
	struct hclge_dev *hdev = vport->back;
	int cfg_status;
	u8 resp_code;
	u16 retval;
	int ret;

	if (!mc_desc) {
		struct hclge_desc desc;

		hclge_cmd_setup_basic_desc(&desc,
					   HCLGE_OPC_MAC_VLAN_ADD,
					   false);
		memcpy(desc.data, req,
		       sizeof(struct hclge_mac_vlan_tbl_entry_cmd));
		ret = hclge_cmd_send(&hdev->hw, &desc, 1);
		resp_code = (le32_to_cpu(desc.data[0]) >> 8) & 0xff;
		retval = le16_to_cpu(desc.retval);

		cfg_status = hclge_get_mac_vlan_cmd_status(vport, retval,
							   resp_code,
							   HCLGE_MAC_VLAN_ADD);
	} else {
		hclge_comm_cmd_reuse_desc(&mc_desc[0], false);
		mc_desc[0].flag |= cpu_to_le16(HCLGE_COMM_CMD_FLAG_NEXT);
		hclge_comm_cmd_reuse_desc(&mc_desc[1], false);
		mc_desc[1].flag |= cpu_to_le16(HCLGE_COMM_CMD_FLAG_NEXT);
		hclge_comm_cmd_reuse_desc(&mc_desc[2], false);
		mc_desc[2].flag &= cpu_to_le16(~HCLGE_COMM_CMD_FLAG_NEXT);
		memcpy(mc_desc[0].data, req,
		       sizeof(struct hclge_mac_vlan_tbl_entry_cmd));
		ret = hclge_cmd_send(&hdev->hw, mc_desc, 3);
		resp_code = (le32_to_cpu(mc_desc[0].data[0]) >> 8) & 0xff;
		retval = le16_to_cpu(mc_desc[0].retval);

		cfg_status = hclge_get_mac_vlan_cmd_status(vport, retval,
							   resp_code,
							   HCLGE_MAC_VLAN_ADD);
	}

	if (ret) {
		dev_err(&hdev->pdev->dev,
			"add mac addr failed for cmd_send, ret =%d.\n",
			ret);
		return ret;
	}

	return cfg_status;
}

static int hclge_set_umv_space(struct hclge_dev *hdev, u16 space_size,
			       u16 *allocated_size)
{
	struct hclge_umv_spc_alc_cmd *req;
	struct hclge_desc desc;
	int ret;

	req = (struct hclge_umv_spc_alc_cmd *)desc.data;
	hclge_cmd_setup_basic_desc(&desc, HCLGE_OPC_MAC_VLAN_ALLOCATE, false);

	req->space_size = cpu_to_le32(space_size);

	ret = hclge_cmd_send(&hdev->hw, &desc, 1);
	if (ret) {
		dev_err(&hdev->pdev->dev, "failed to set umv space, ret = %d\n",
			ret);
		return ret;
	}

	*allocated_size = le32_to_cpu(desc.data[1]);

	return 0;
}

static int hclge_init_umv_space(struct hclge_dev *hdev)
{
	u16 allocated_size = 0;
	int ret;

	ret = hclge_set_umv_space(hdev, hdev->wanted_umv_size, &allocated_size);
	if (ret)
		return ret;

	if (allocated_size < hdev->wanted_umv_size)
		dev_warn(&hdev->pdev->dev,
			 "failed to alloc umv space, want %u, get %u\n",
			 hdev->wanted_umv_size, allocated_size);

	hdev->max_umv_size = allocated_size;
	hdev->priv_umv_size = hdev->max_umv_size / (hdev->num_alloc_vport + 1);
	hdev->share_umv_size = hdev->priv_umv_size +
			hdev->max_umv_size % (hdev->num_alloc_vport + 1);

	if (hdev->ae_dev->dev_specs.mc_mac_size)
		set_bit(HNAE3_DEV_SUPPORT_MC_MAC_MNG_B, hdev->ae_dev->caps);

	return 0;
}

static void hclge_reset_umv_space(struct hclge_dev *hdev)
{
	struct hclge_vport *vport;
	int i;

	for (i = 0; i < hdev->num_alloc_vport; i++) {
		vport = &hdev->vport[i];
		vport->used_umv_num = 0;
	}

	mutex_lock(&hdev->vport_lock);
	hdev->share_umv_size = hdev->priv_umv_size +
			hdev->max_umv_size % (hdev->num_alloc_vport + 1);
	mutex_unlock(&hdev->vport_lock);

	hdev->used_mc_mac_num = 0;
}

static bool hclge_is_umv_space_full(struct hclge_vport *vport, bool need_lock)
{
	struct hclge_dev *hdev = vport->back;
	bool is_full;

	if (need_lock)
		mutex_lock(&hdev->vport_lock);

	is_full = (vport->used_umv_num >= hdev->priv_umv_size &&
		   hdev->share_umv_size == 0);

	if (need_lock)
		mutex_unlock(&hdev->vport_lock);

	return is_full;
}

static void hclge_update_umv_space(struct hclge_vport *vport, bool is_free)
{
	struct hclge_dev *hdev = vport->back;

	if (is_free) {
		if (vport->used_umv_num > hdev->priv_umv_size)
			hdev->share_umv_size++;

		if (vport->used_umv_num > 0)
			vport->used_umv_num--;
	} else {
		if (vport->used_umv_num >= hdev->priv_umv_size &&
		    hdev->share_umv_size > 0)
			hdev->share_umv_size--;
		vport->used_umv_num++;
	}
}

static struct hclge_mac_node *hclge_find_mac_node(struct list_head *list,
						  const u8 *mac_addr)
{
	struct hclge_mac_node *mac_node, *tmp;

	list_for_each_entry_safe(mac_node, tmp, list, node)
		if (ether_addr_equal(mac_addr, mac_node->mac_addr))
			return mac_node;

	return NULL;
}

static void hclge_update_mac_node(struct hclge_mac_node *mac_node,
				  enum HCLGE_MAC_NODE_STATE state)
{
	switch (state) {
	/* from set_rx_mode or tmp_add_list */
	case HCLGE_MAC_TO_ADD:
		if (mac_node->state == HCLGE_MAC_TO_DEL)
			mac_node->state = HCLGE_MAC_ACTIVE;
		break;
	/* only from set_rx_mode */
	case HCLGE_MAC_TO_DEL:
		if (mac_node->state == HCLGE_MAC_TO_ADD) {
			list_del(&mac_node->node);
			kfree(mac_node);
		} else {
			mac_node->state = HCLGE_MAC_TO_DEL;
		}
		break;
	/* only from tmp_add_list, the mac_node->state won't be
	 * ACTIVE.
	 */
	case HCLGE_MAC_ACTIVE:
		if (mac_node->state == HCLGE_MAC_TO_ADD)
			mac_node->state = HCLGE_MAC_ACTIVE;

		break;
	}
}

int hclge_update_mac_list(struct hclge_vport *vport,
			  enum HCLGE_MAC_NODE_STATE state,
			  enum HCLGE_MAC_ADDR_TYPE mac_type,
			  const unsigned char *addr)
{
	char format_mac_addr[HNAE3_FORMAT_MAC_ADDR_LEN];
	struct hclge_dev *hdev = vport->back;
	struct hclge_mac_node *mac_node;
	struct list_head *list;

	list = (mac_type == HCLGE_MAC_ADDR_UC) ?
		&vport->uc_mac_list : &vport->mc_mac_list;

	spin_lock_bh(&vport->mac_list_lock);

	/* if the mac addr is already in the mac list, no need to add a new
	 * one into it, just check the mac addr state, convert it to a new
	 * state, or just remove it, or do nothing.
	 */
	mac_node = hclge_find_mac_node(list, addr);
	if (mac_node) {
		hclge_update_mac_node(mac_node, state);
		spin_unlock_bh(&vport->mac_list_lock);
		set_bit(HCLGE_VPORT_STATE_MAC_TBL_CHANGE, &vport->state);
		return 0;
	}

	/* if this address is never added, unnecessary to delete */
	if (state == HCLGE_MAC_TO_DEL) {
		spin_unlock_bh(&vport->mac_list_lock);
		hnae3_format_mac_addr(format_mac_addr, addr);
		dev_err(&hdev->pdev->dev,
			"failed to delete address %s from mac list\n",
			format_mac_addr);
		return -ENOENT;
	}

	mac_node = kzalloc(sizeof(*mac_node), GFP_ATOMIC);
	if (!mac_node) {
		spin_unlock_bh(&vport->mac_list_lock);
		return -ENOMEM;
	}

	set_bit(HCLGE_VPORT_STATE_MAC_TBL_CHANGE, &vport->state);

	mac_node->state = state;
	ether_addr_copy(mac_node->mac_addr, addr);
	list_add_tail(&mac_node->node, list);

	spin_unlock_bh(&vport->mac_list_lock);

	return 0;
}

static int hclge_add_uc_addr(struct hnae3_handle *handle,
			     const unsigned char *addr)
{
	struct hclge_vport *vport = hclge_get_vport(handle);

	return hclge_update_mac_list(vport, HCLGE_MAC_TO_ADD, HCLGE_MAC_ADDR_UC,
				     addr);
}

int hclge_add_uc_addr_common(struct hclge_vport *vport,
			     const unsigned char *addr)
{
	char format_mac_addr[HNAE3_FORMAT_MAC_ADDR_LEN];
	struct hclge_dev *hdev = vport->back;
	struct hclge_mac_vlan_tbl_entry_cmd req;
	struct hclge_desc desc;
	u16 egress_port = 0;
	int ret;

	/* mac addr check */
	if (is_zero_ether_addr(addr) ||
	    is_broadcast_ether_addr(addr) ||
	    is_multicast_ether_addr(addr)) {
		hnae3_format_mac_addr(format_mac_addr, addr);
		dev_err(&hdev->pdev->dev,
			"Set_uc mac err! invalid mac:%s. is_zero:%d,is_br=%d,is_mul=%d\n",
			 format_mac_addr, is_zero_ether_addr(addr),
			 is_broadcast_ether_addr(addr),
			 is_multicast_ether_addr(addr));
		return -EINVAL;
	}

	memset(&req, 0, sizeof(req));

	hnae3_set_field(egress_port, HCLGE_MAC_EPORT_VFID_M,
			HCLGE_MAC_EPORT_VFID_S, vport->vport_id);

	req.egress_port = cpu_to_le16(egress_port);

	hclge_prepare_mac_addr(&req, addr, false);

	/* Lookup the mac address in the mac_vlan table, and add
	 * it if the entry is inexistent. Repeated unicast entry
	 * is not allowed in the mac vlan table.
	 */
	ret = hclge_lookup_mac_vlan_tbl(vport, &req, &desc, false);
	if (ret == -ENOENT) {
		mutex_lock(&hdev->vport_lock);
		if (!hclge_is_umv_space_full(vport, false)) {
			ret = hclge_add_mac_vlan_tbl(vport, &req, NULL);
			if (!ret)
				hclge_update_umv_space(vport, false);
			mutex_unlock(&hdev->vport_lock);
			return ret;
		}
		mutex_unlock(&hdev->vport_lock);

		if (!(vport->overflow_promisc_flags & HNAE3_OVERFLOW_UPE))
			dev_err(&hdev->pdev->dev, "UC MAC table full(%u)\n",
				hdev->priv_umv_size);

		return -ENOSPC;
	}

	/* check if we just hit the duplicate */
	if (!ret)
		return -EEXIST;

	return ret;
}

static int hclge_rm_uc_addr(struct hnae3_handle *handle,
			    const unsigned char *addr)
{
	struct hclge_vport *vport = hclge_get_vport(handle);

	return hclge_update_mac_list(vport, HCLGE_MAC_TO_DEL, HCLGE_MAC_ADDR_UC,
				     addr);
}

int hclge_rm_uc_addr_common(struct hclge_vport *vport,
			    const unsigned char *addr)
{
	char format_mac_addr[HNAE3_FORMAT_MAC_ADDR_LEN];
	struct hclge_dev *hdev = vport->back;
	struct hclge_mac_vlan_tbl_entry_cmd req;
	int ret;

	/* mac addr check */
	if (is_zero_ether_addr(addr) ||
	    is_broadcast_ether_addr(addr) ||
	    is_multicast_ether_addr(addr)) {
		hnae3_format_mac_addr(format_mac_addr, addr);
		dev_dbg(&hdev->pdev->dev, "Remove mac err! invalid mac:%s.\n",
			format_mac_addr);
		return -EINVAL;
	}

	memset(&req, 0, sizeof(req));
	hnae3_set_bit(req.entry_type, HCLGE_MAC_VLAN_BIT0_EN_B, 0);
	hclge_prepare_mac_addr(&req, addr, false);
	ret = hclge_remove_mac_vlan_tbl(vport, &req);
	if (!ret || ret == -ENOENT) {
		mutex_lock(&hdev->vport_lock);
		hclge_update_umv_space(vport, true);
		mutex_unlock(&hdev->vport_lock);
		return 0;
	}

	return ret;
}

static int hclge_add_mc_addr(struct hnae3_handle *handle,
			     const unsigned char *addr)
{
	struct hclge_vport *vport = hclge_get_vport(handle);

	return hclge_update_mac_list(vport, HCLGE_MAC_TO_ADD, HCLGE_MAC_ADDR_MC,
				     addr);
}

int hclge_add_mc_addr_common(struct hclge_vport *vport,
			     const unsigned char *addr)
{
	char format_mac_addr[HNAE3_FORMAT_MAC_ADDR_LEN];
	struct hclge_dev *hdev = vport->back;
	struct hclge_mac_vlan_tbl_entry_cmd req;
	struct hclge_desc desc[3];
	bool is_new_addr = false;
	int status;

	/* mac addr check */
	if (!is_multicast_ether_addr(addr)) {
		hnae3_format_mac_addr(format_mac_addr, addr);
		dev_err(&hdev->pdev->dev,
			"Add mc mac err! invalid mac:%s.\n",
			 format_mac_addr);
		return -EINVAL;
	}
	memset(&req, 0, sizeof(req));
	hclge_prepare_mac_addr(&req, addr, true);
	status = hclge_lookup_mac_vlan_tbl(vport, &req, desc, true);
	if (status) {
		if (hnae3_ae_dev_mc_mac_mng_supported(hdev->ae_dev) &&
		    hdev->used_mc_mac_num >=
		    hdev->ae_dev->dev_specs.mc_mac_size)
			goto err_no_space;

		is_new_addr = true;

		/* This mac addr do not exist, add new entry for it */
		memset(desc[0].data, 0, sizeof(desc[0].data));
		memset(desc[1].data, 0, sizeof(desc[0].data));
		memset(desc[2].data, 0, sizeof(desc[0].data));
	}
	status = hclge_update_desc_vfid(desc, vport->vport_id, false);
	if (status)
		return status;
	status = hclge_add_mac_vlan_tbl(vport, &req, desc);
	if (status == -ENOSPC)
		goto err_no_space;
	else if (!status && is_new_addr)
		hdev->used_mc_mac_num++;

	return status;

err_no_space:
	/* if already overflow, not to print each time */
	if (!(vport->overflow_promisc_flags & HNAE3_OVERFLOW_MPE)) {
		vport->overflow_promisc_flags |= HNAE3_OVERFLOW_MPE;
		dev_err(&hdev->pdev->dev, "mc mac vlan table is full\n");
	}

	return -ENOSPC;
}

static int hclge_rm_mc_addr(struct hnae3_handle *handle,
			    const unsigned char *addr)
{
	struct hclge_vport *vport = hclge_get_vport(handle);

	return hclge_update_mac_list(vport, HCLGE_MAC_TO_DEL, HCLGE_MAC_ADDR_MC,
				     addr);
}

int hclge_rm_mc_addr_common(struct hclge_vport *vport,
			    const unsigned char *addr)
{
	char format_mac_addr[HNAE3_FORMAT_MAC_ADDR_LEN];
	struct hclge_dev *hdev = vport->back;
	struct hclge_mac_vlan_tbl_entry_cmd req;
	enum hclge_comm_cmd_status status;
	struct hclge_desc desc[3];

	/* mac addr check */
	if (!is_multicast_ether_addr(addr)) {
		hnae3_format_mac_addr(format_mac_addr, addr);
		dev_dbg(&hdev->pdev->dev,
			"Remove mc mac err! invalid mac:%s.\n",
			 format_mac_addr);
		return -EINVAL;
	}

	memset(&req, 0, sizeof(req));
	hclge_prepare_mac_addr(&req, addr, true);
	status = hclge_lookup_mac_vlan_tbl(vport, &req, desc, true);
	if (!status) {
		/* This mac addr exist, remove this handle's VFID for it */
		status = hclge_update_desc_vfid(desc, vport->vport_id, true);
		if (status)
			return status;

		if (hclge_is_all_function_id_zero(desc)) {
			/* All the vfid is zero, so need to delete this entry */
			status = hclge_remove_mac_vlan_tbl(vport, &req);
			if (!status)
				hdev->used_mc_mac_num--;
		} else {
			/* Not all the vfid is zero, update the vfid */
			status = hclge_add_mac_vlan_tbl(vport, &req, desc);
		}
	} else if (status == -ENOENT) {
		status = 0;
	}

	return status;
}

static void hclge_sync_vport_mac_list(struct hclge_vport *vport,
				      struct list_head *list,
				      enum HCLGE_MAC_ADDR_TYPE mac_type)
{
	int (*sync)(struct hclge_vport *vport, const unsigned char *addr);
	struct hclge_mac_node *mac_node, *tmp;
	int ret;

	if (mac_type == HCLGE_MAC_ADDR_UC)
		sync = hclge_add_uc_addr_common;
	else
		sync = hclge_add_mc_addr_common;

	list_for_each_entry_safe(mac_node, tmp, list, node) {
		ret = sync(vport, mac_node->mac_addr);
		if (!ret) {
			mac_node->state = HCLGE_MAC_ACTIVE;
		} else {
			set_bit(HCLGE_VPORT_STATE_MAC_TBL_CHANGE,
				&vport->state);

			/* If one unicast mac address is existing in hardware,
			 * we need to try whether other unicast mac addresses
			 * are new addresses that can be added.
			 * Multicast mac address can be reusable, even though
			 * there is no space to add new multicast mac address,
			 * we should check whether other mac addresses are
			 * existing in hardware for reuse.
			 */
			if ((mac_type == HCLGE_MAC_ADDR_UC && ret != -EEXIST) ||
			    (mac_type == HCLGE_MAC_ADDR_MC && ret != -ENOSPC))
				break;
		}
	}
}

static void hclge_unsync_vport_mac_list(struct hclge_vport *vport,
					struct list_head *list,
					enum HCLGE_MAC_ADDR_TYPE mac_type)
{
	int (*unsync)(struct hclge_vport *vport, const unsigned char *addr);
	struct hclge_mac_node *mac_node, *tmp;
	int ret;

	if (mac_type == HCLGE_MAC_ADDR_UC)
		unsync = hclge_rm_uc_addr_common;
	else
		unsync = hclge_rm_mc_addr_common;

	list_for_each_entry_safe(mac_node, tmp, list, node) {
		ret = unsync(vport, mac_node->mac_addr);
		if (!ret || ret == -ENOENT) {
			list_del(&mac_node->node);
			kfree(mac_node);
		} else {
			set_bit(HCLGE_VPORT_STATE_MAC_TBL_CHANGE,
				&vport->state);
			break;
		}
	}
}

static bool hclge_sync_from_add_list(struct list_head *add_list,
				     struct list_head *mac_list)
{
	struct hclge_mac_node *mac_node, *tmp, *new_node;
	bool all_added = true;

	list_for_each_entry_safe(mac_node, tmp, add_list, node) {
		if (mac_node->state == HCLGE_MAC_TO_ADD)
			all_added = false;

		/* if the mac address from tmp_add_list is not in the
		 * uc/mc_mac_list, it means have received a TO_DEL request
		 * during the time window of adding the mac address into mac
		 * table. if mac_node state is ACTIVE, then change it to TO_DEL,
		 * then it will be removed at next time. else it must be TO_ADD,
		 * this address hasn't been added into mac table,
		 * so just remove the mac node.
		 */
		new_node = hclge_find_mac_node(mac_list, mac_node->mac_addr);
		if (new_node) {
			hclge_update_mac_node(new_node, mac_node->state);
			list_del(&mac_node->node);
			kfree(mac_node);
		} else if (mac_node->state == HCLGE_MAC_ACTIVE) {
			mac_node->state = HCLGE_MAC_TO_DEL;
			list_move_tail(&mac_node->node, mac_list);
		} else {
			list_del(&mac_node->node);
			kfree(mac_node);
		}
	}

	return all_added;
}

static void hclge_sync_from_del_list(struct list_head *del_list,
				     struct list_head *mac_list)
{
	struct hclge_mac_node *mac_node, *tmp, *new_node;

	list_for_each_entry_safe(mac_node, tmp, del_list, node) {
		new_node = hclge_find_mac_node(mac_list, mac_node->mac_addr);
		if (new_node) {
			/* If the mac addr exists in the mac list, it means
			 * received a new TO_ADD request during the time window
			 * of configuring the mac address. For the mac node
			 * state is TO_ADD, and the address is already in the
			 * in the hardware(due to delete fail), so we just need
			 * to change the mac node state to ACTIVE.
			 */
			new_node->state = HCLGE_MAC_ACTIVE;
			list_del(&mac_node->node);
			kfree(mac_node);
		} else {
			list_move_tail(&mac_node->node, mac_list);
		}
	}
}

static void hclge_update_overflow_flags(struct hclge_vport *vport,
					enum HCLGE_MAC_ADDR_TYPE mac_type,
					bool is_all_added)
{
	if (mac_type == HCLGE_MAC_ADDR_UC) {
		if (is_all_added)
			vport->overflow_promisc_flags &= ~HNAE3_OVERFLOW_UPE;
		else
			vport->overflow_promisc_flags |= HNAE3_OVERFLOW_UPE;
	} else {
		if (is_all_added)
			vport->overflow_promisc_flags &= ~HNAE3_OVERFLOW_MPE;
		else
			vport->overflow_promisc_flags |= HNAE3_OVERFLOW_MPE;
	}
}

static void hclge_sync_vport_mac_table(struct hclge_vport *vport,
				       enum HCLGE_MAC_ADDR_TYPE mac_type)
{
	struct hclge_mac_node *mac_node, *tmp, *new_node;
	struct list_head tmp_add_list, tmp_del_list;
	struct list_head *list;
	bool all_added;

	INIT_LIST_HEAD(&tmp_add_list);
	INIT_LIST_HEAD(&tmp_del_list);

	/* move the mac addr to the tmp_add_list and tmp_del_list, then
	 * we can add/delete these mac addr outside the spin lock
	 */
	list = (mac_type == HCLGE_MAC_ADDR_UC) ?
		&vport->uc_mac_list : &vport->mc_mac_list;

	spin_lock_bh(&vport->mac_list_lock);

	list_for_each_entry_safe(mac_node, tmp, list, node) {
		switch (mac_node->state) {
		case HCLGE_MAC_TO_DEL:
			list_move_tail(&mac_node->node, &tmp_del_list);
			break;
		case HCLGE_MAC_TO_ADD:
			new_node = kzalloc(sizeof(*new_node), GFP_ATOMIC);
			if (!new_node)
				goto stop_traverse;
			ether_addr_copy(new_node->mac_addr, mac_node->mac_addr);
			new_node->state = mac_node->state;
			list_add_tail(&new_node->node, &tmp_add_list);
			break;
		default:
			break;
		}
	}

stop_traverse:
	spin_unlock_bh(&vport->mac_list_lock);

	/* delete first, in order to get max mac table space for adding */
	hclge_unsync_vport_mac_list(vport, &tmp_del_list, mac_type);
	hclge_sync_vport_mac_list(vport, &tmp_add_list, mac_type);

	/* if some mac addresses were added/deleted fail, move back to the
	 * mac_list, and retry at next time.
	 */
	spin_lock_bh(&vport->mac_list_lock);

	hclge_sync_from_del_list(&tmp_del_list, list);
	all_added = hclge_sync_from_add_list(&tmp_add_list, list);

	spin_unlock_bh(&vport->mac_list_lock);

	hclge_update_overflow_flags(vport, mac_type, all_added);
}

static bool hclge_need_sync_mac_table(struct hclge_vport *vport)
{
	struct hclge_dev *hdev = vport->back;

	if (test_bit(vport->vport_id, hdev->vport_config_block))
		return false;

	if (test_and_clear_bit(HCLGE_VPORT_STATE_MAC_TBL_CHANGE, &vport->state))
		return true;

	return false;
}

static void hclge_sync_mac_table(struct hclge_dev *hdev)
{
	int i;

	for (i = 0; i < hdev->num_alloc_vport; i++) {
		struct hclge_vport *vport = &hdev->vport[i];

		if (!hclge_need_sync_mac_table(vport))
			continue;

		hclge_sync_vport_mac_table(vport, HCLGE_MAC_ADDR_UC);
		hclge_sync_vport_mac_table(vport, HCLGE_MAC_ADDR_MC);
	}
}

static void hclge_build_del_list(struct list_head *list,
				 bool is_del_list,
				 struct list_head *tmp_del_list)
{
	struct hclge_mac_node *mac_cfg, *tmp;

	list_for_each_entry_safe(mac_cfg, tmp, list, node) {
		switch (mac_cfg->state) {
		case HCLGE_MAC_TO_DEL:
		case HCLGE_MAC_ACTIVE:
			list_move_tail(&mac_cfg->node, tmp_del_list);
			break;
		case HCLGE_MAC_TO_ADD:
			if (is_del_list) {
				list_del(&mac_cfg->node);
				kfree(mac_cfg);
			}
			break;
		}
	}
}

static void hclge_unsync_del_list(struct hclge_vport *vport,
				  int (*unsync)(struct hclge_vport *vport,
						const unsigned char *addr),
				  bool is_del_list,
				  struct list_head *tmp_del_list)
{
	struct hclge_mac_node *mac_cfg, *tmp;
	int ret;

	list_for_each_entry_safe(mac_cfg, tmp, tmp_del_list, node) {
		ret = unsync(vport, mac_cfg->mac_addr);
		if (!ret || ret == -ENOENT) {
			/* clear all mac addr from hardware, but remain these
			 * mac addr in the mac list, and restore them after
			 * vf reset finished.
			 */
			if (!is_del_list &&
			    mac_cfg->state == HCLGE_MAC_ACTIVE) {
				mac_cfg->state = HCLGE_MAC_TO_ADD;
			} else {
				list_del(&mac_cfg->node);
				kfree(mac_cfg);
			}
		} else if (is_del_list) {
			mac_cfg->state = HCLGE_MAC_TO_DEL;
		}
	}
}

void hclge_rm_vport_all_mac_table(struct hclge_vport *vport, bool is_del_list,
				  enum HCLGE_MAC_ADDR_TYPE mac_type)
{
	int (*unsync)(struct hclge_vport *vport, const unsigned char *addr);
	struct hclge_dev *hdev = vport->back;
	struct list_head tmp_del_list, *list;

	if (mac_type == HCLGE_MAC_ADDR_UC) {
		list = &vport->uc_mac_list;
		unsync = hclge_rm_uc_addr_common;
	} else {
		list = &vport->mc_mac_list;
		unsync = hclge_rm_mc_addr_common;
	}

	INIT_LIST_HEAD(&tmp_del_list);

	if (!is_del_list)
		set_bit(vport->vport_id, hdev->vport_config_block);

	spin_lock_bh(&vport->mac_list_lock);

	hclge_build_del_list(list, is_del_list, &tmp_del_list);

	spin_unlock_bh(&vport->mac_list_lock);

	hclge_unsync_del_list(vport, unsync, is_del_list, &tmp_del_list);

	spin_lock_bh(&vport->mac_list_lock);

	hclge_sync_from_del_list(&tmp_del_list, list);

	spin_unlock_bh(&vport->mac_list_lock);
}

/* remove all mac address when uninitailize */
static void hclge_uninit_vport_mac_list(struct hclge_vport *vport,
					enum HCLGE_MAC_ADDR_TYPE mac_type)
{
	struct hclge_mac_node *mac_node, *tmp;
	struct hclge_dev *hdev = vport->back;
	struct list_head tmp_del_list, *list;

	INIT_LIST_HEAD(&tmp_del_list);

	list = (mac_type == HCLGE_MAC_ADDR_UC) ?
		&vport->uc_mac_list : &vport->mc_mac_list;

	spin_lock_bh(&vport->mac_list_lock);

	list_for_each_entry_safe(mac_node, tmp, list, node) {
		switch (mac_node->state) {
		case HCLGE_MAC_TO_DEL:
		case HCLGE_MAC_ACTIVE:
			list_move_tail(&mac_node->node, &tmp_del_list);
			break;
		case HCLGE_MAC_TO_ADD:
			list_del(&mac_node->node);
			kfree(mac_node);
			break;
		}
	}

	spin_unlock_bh(&vport->mac_list_lock);

	hclge_unsync_vport_mac_list(vport, &tmp_del_list, mac_type);

	if (!list_empty(&tmp_del_list))
		dev_warn(&hdev->pdev->dev,
			 "uninit %s mac list for vport %u not completely.\n",
			 mac_type == HCLGE_MAC_ADDR_UC ? "uc" : "mc",
			 vport->vport_id);

	list_for_each_entry_safe(mac_node, tmp, &tmp_del_list, node) {
		list_del(&mac_node->node);
		kfree(mac_node);
	}
}

static void hclge_uninit_mac_table(struct hclge_dev *hdev)
{
	struct hclge_vport *vport;
	int i;

	for (i = 0; i < hdev->num_alloc_vport; i++) {
		vport = &hdev->vport[i];
		hclge_uninit_vport_mac_list(vport, HCLGE_MAC_ADDR_UC);
		hclge_uninit_vport_mac_list(vport, HCLGE_MAC_ADDR_MC);
	}
}

static int hclge_get_mac_ethertype_cmd_status(struct hclge_dev *hdev,
					      u16 cmdq_resp, u8 resp_code)
{
#define HCLGE_ETHERTYPE_SUCCESS_ADD		0
#define HCLGE_ETHERTYPE_ALREADY_ADD		1
#define HCLGE_ETHERTYPE_MGR_TBL_OVERFLOW	2
#define HCLGE_ETHERTYPE_KEY_CONFLICT		3

	int return_status;

	if (cmdq_resp) {
		dev_err(&hdev->pdev->dev,
			"cmdq execute failed for get_mac_ethertype_cmd_status, status=%u.\n",
			cmdq_resp);
		return -EIO;
	}

	switch (resp_code) {
	case HCLGE_ETHERTYPE_SUCCESS_ADD:
	case HCLGE_ETHERTYPE_ALREADY_ADD:
		return_status = 0;
		break;
	case HCLGE_ETHERTYPE_MGR_TBL_OVERFLOW:
		dev_err(&hdev->pdev->dev,
			"add mac ethertype failed for manager table overflow.\n");
		return_status = -EIO;
		break;
	case HCLGE_ETHERTYPE_KEY_CONFLICT:
		dev_err(&hdev->pdev->dev,
			"add mac ethertype failed for key conflict.\n");
		return_status = -EIO;
		break;
	default:
		dev_err(&hdev->pdev->dev,
			"add mac ethertype failed for undefined, code=%u.\n",
			resp_code);
		return_status = -EIO;
	}

	return return_status;
}

static int hclge_set_vf_mac(struct hnae3_handle *handle, int vf,
			    u8 *mac_addr)
{
	struct hclge_vport *vport = hclge_get_vport(handle);
	char format_mac_addr[HNAE3_FORMAT_MAC_ADDR_LEN];
	struct hclge_dev *hdev = vport->back;

	vport = hclge_get_vf_vport(hdev, vf);
	if (!vport)
		return -EINVAL;

	hnae3_format_mac_addr(format_mac_addr, mac_addr);
	if (ether_addr_equal(mac_addr, vport->vf_info.mac)) {
		dev_info(&hdev->pdev->dev,
			 "Specified MAC(=%s) is same as before, no change committed!\n",
			 format_mac_addr);
		return 0;
	}

	ether_addr_copy(vport->vf_info.mac, mac_addr);

	/* there is a timewindow for PF to know VF unalive, it may
	 * cause send mailbox fail, but it doesn't matter, VF will
	 * query it when reinit.
	 */
	if (test_bit(HCLGE_VPORT_STATE_ALIVE, &vport->state)) {
		dev_info(&hdev->pdev->dev,
<<<<<<< HEAD
			 "MAC of VF %d has been set to %pM, and it will be reinitialized!\n",
			 vf, mac_addr);
=======
			 "MAC of VF %d has been set to %s, and it will be reinitialized!\n",
			 vf, format_mac_addr);
>>>>>>> eb3cdb58
		(void)hclge_inform_reset_assert_to_vf(vport);
		return 0;
	}

	dev_info(&hdev->pdev->dev,
		 "MAC of VF %d has been set to %s, will be active after VF reset\n",
		 vf, format_mac_addr);
	return 0;
}

static int hclge_add_mgr_tbl(struct hclge_dev *hdev,
			     const struct hclge_mac_mgr_tbl_entry_cmd *req)
{
	struct hclge_desc desc;
	u8 resp_code;
	u16 retval;
	int ret;

	hclge_cmd_setup_basic_desc(&desc, HCLGE_OPC_MAC_ETHTYPE_ADD, false);
	memcpy(desc.data, req, sizeof(struct hclge_mac_mgr_tbl_entry_cmd));

	ret = hclge_cmd_send(&hdev->hw, &desc, 1);
	if (ret) {
		dev_err(&hdev->pdev->dev,
			"add mac ethertype failed for cmd_send, ret =%d.\n",
			ret);
		return ret;
	}

	resp_code = (le32_to_cpu(desc.data[0]) >> 8) & 0xff;
	retval = le16_to_cpu(desc.retval);

	return hclge_get_mac_ethertype_cmd_status(hdev, retval, resp_code);
}

static int init_mgr_tbl(struct hclge_dev *hdev)
{
	int ret;
	int i;

	for (i = 0; i < ARRAY_SIZE(hclge_mgr_table); i++) {
		ret = hclge_add_mgr_tbl(hdev, &hclge_mgr_table[i]);
		if (ret) {
			dev_err(&hdev->pdev->dev,
				"add mac ethertype failed, ret =%d.\n",
				ret);
			return ret;
		}
	}

	return 0;
}

static void hclge_get_mac_addr(struct hnae3_handle *handle, u8 *p)
{
	struct hclge_vport *vport = hclge_get_vport(handle);
	struct hclge_dev *hdev = vport->back;

	ether_addr_copy(p, hdev->hw.mac.mac_addr);
}

int hclge_update_mac_node_for_dev_addr(struct hclge_vport *vport,
				       const u8 *old_addr, const u8 *new_addr)
{
	struct list_head *list = &vport->uc_mac_list;
	struct hclge_mac_node *old_node, *new_node;

	new_node = hclge_find_mac_node(list, new_addr);
	if (!new_node) {
		new_node = kzalloc(sizeof(*new_node), GFP_ATOMIC);
		if (!new_node)
			return -ENOMEM;

		new_node->state = HCLGE_MAC_TO_ADD;
		ether_addr_copy(new_node->mac_addr, new_addr);
		list_add(&new_node->node, list);
	} else {
		if (new_node->state == HCLGE_MAC_TO_DEL)
			new_node->state = HCLGE_MAC_ACTIVE;

		/* make sure the new addr is in the list head, avoid dev
		 * addr may be not re-added into mac table for the umv space
		 * limitation after global/imp reset which will clear mac
		 * table by hardware.
		 */
		list_move(&new_node->node, list);
	}

	if (old_addr && !ether_addr_equal(old_addr, new_addr)) {
		old_node = hclge_find_mac_node(list, old_addr);
		if (old_node) {
			if (old_node->state == HCLGE_MAC_TO_ADD) {
				list_del(&old_node->node);
				kfree(old_node);
			} else {
				old_node->state = HCLGE_MAC_TO_DEL;
			}
		}
	}

	set_bit(HCLGE_VPORT_STATE_MAC_TBL_CHANGE, &vport->state);

	return 0;
}

static int hclge_set_mac_addr(struct hnae3_handle *handle, const void *p,
			      bool is_first)
{
	const unsigned char *new_addr = (const unsigned char *)p;
	struct hclge_vport *vport = hclge_get_vport(handle);
	char format_mac_addr[HNAE3_FORMAT_MAC_ADDR_LEN];
	struct hclge_dev *hdev = vport->back;
	unsigned char *old_addr = NULL;
	int ret;

	/* mac addr check */
	if (is_zero_ether_addr(new_addr) ||
	    is_broadcast_ether_addr(new_addr) ||
	    is_multicast_ether_addr(new_addr)) {
		hnae3_format_mac_addr(format_mac_addr, new_addr);
		dev_err(&hdev->pdev->dev,
			"change uc mac err! invalid mac: %s.\n",
			 format_mac_addr);
		return -EINVAL;
	}

	ret = hclge_pause_addr_cfg(hdev, new_addr);
	if (ret) {
		dev_err(&hdev->pdev->dev,
			"failed to configure mac pause address, ret = %d\n",
			ret);
		return ret;
	}

	if (!is_first)
		old_addr = hdev->hw.mac.mac_addr;

	spin_lock_bh(&vport->mac_list_lock);
	ret = hclge_update_mac_node_for_dev_addr(vport, old_addr, new_addr);
	if (ret) {
		hnae3_format_mac_addr(format_mac_addr, new_addr);
		dev_err(&hdev->pdev->dev,
			"failed to change the mac addr:%s, ret = %d\n",
			format_mac_addr, ret);
		spin_unlock_bh(&vport->mac_list_lock);

		if (!is_first)
			hclge_pause_addr_cfg(hdev, old_addr);

		return ret;
	}
	/* we must update dev addr with spin lock protect, preventing dev addr
	 * being removed by set_rx_mode path.
	 */
	ether_addr_copy(hdev->hw.mac.mac_addr, new_addr);
	spin_unlock_bh(&vport->mac_list_lock);

	hclge_task_schedule(hdev, 0);

	return 0;
}

static int hclge_mii_ioctl(struct hclge_dev *hdev, struct ifreq *ifr, int cmd)
{
	struct mii_ioctl_data *data = if_mii(ifr);

	if (!hnae3_dev_phy_imp_supported(hdev))
		return -EOPNOTSUPP;

	switch (cmd) {
	case SIOCGMIIPHY:
		data->phy_id = hdev->hw.mac.phy_addr;
		/* this command reads phy id and register at the same time */
		fallthrough;
	case SIOCGMIIREG:
		data->val_out = hclge_read_phy_reg(hdev, data->reg_num);
		return 0;

	case SIOCSMIIREG:
		return hclge_write_phy_reg(hdev, data->reg_num, data->val_in);
	default:
		return -EOPNOTSUPP;
	}
}

static int hclge_do_ioctl(struct hnae3_handle *handle, struct ifreq *ifr,
			  int cmd)
{
	struct hclge_vport *vport = hclge_get_vport(handle);
	struct hclge_dev *hdev = vport->back;

	switch (cmd) {
	case SIOCGHWTSTAMP:
		return hclge_ptp_get_cfg(hdev, ifr);
	case SIOCSHWTSTAMP:
		return hclge_ptp_set_cfg(hdev, ifr);
	default:
		if (!hdev->hw.mac.phydev)
			return hclge_mii_ioctl(hdev, ifr, cmd);
	}

	return phy_mii_ioctl(hdev->hw.mac.phydev, ifr, cmd);
}

static int hclge_set_port_vlan_filter_bypass(struct hclge_dev *hdev, u8 vf_id,
					     bool bypass_en)
{
	struct hclge_port_vlan_filter_bypass_cmd *req;
	struct hclge_desc desc;
	int ret;

	hclge_cmd_setup_basic_desc(&desc, HCLGE_OPC_PORT_VLAN_BYPASS, false);
	req = (struct hclge_port_vlan_filter_bypass_cmd *)desc.data;
	req->vf_id = vf_id;
	hnae3_set_bit(req->bypass_state, HCLGE_INGRESS_BYPASS_B,
		      bypass_en ? 1 : 0);

	ret = hclge_cmd_send(&hdev->hw, &desc, 1);
	if (ret)
		dev_err(&hdev->pdev->dev,
			"failed to set vport%u port vlan filter bypass state, ret = %d.\n",
			vf_id, ret);

	return ret;
}

static int hclge_set_vlan_filter_ctrl(struct hclge_dev *hdev, u8 vlan_type,
				      u8 fe_type, bool filter_en, u8 vf_id)
{
	struct hclge_vlan_filter_ctrl_cmd *req;
	struct hclge_desc desc;
	int ret;

	/* read current vlan filter parameter */
	hclge_cmd_setup_basic_desc(&desc, HCLGE_OPC_VLAN_FILTER_CTRL, true);
	req = (struct hclge_vlan_filter_ctrl_cmd *)desc.data;
	req->vlan_type = vlan_type;
	req->vf_id = vf_id;

	ret = hclge_cmd_send(&hdev->hw, &desc, 1);
	if (ret) {
		dev_err(&hdev->pdev->dev, "failed to get vport%u vlan filter config, ret = %d.\n",
			vf_id, ret);
		return ret;
	}

	/* modify and write new config parameter */
	hclge_comm_cmd_reuse_desc(&desc, false);
	req->vlan_fe = filter_en ?
			(req->vlan_fe | fe_type) : (req->vlan_fe & ~fe_type);

	ret = hclge_cmd_send(&hdev->hw, &desc, 1);
	if (ret)
		dev_err(&hdev->pdev->dev, "failed to set vport%u vlan filter, ret = %d.\n",
			vf_id, ret);

	return ret;
}

static int hclge_set_vport_vlan_filter(struct hclge_vport *vport, bool enable)
{
	struct hclge_dev *hdev = vport->back;
	struct hnae3_ae_dev *ae_dev = hdev->ae_dev;
	int ret;

	if (hdev->ae_dev->dev_version < HNAE3_DEVICE_VERSION_V2)
		return hclge_set_vlan_filter_ctrl(hdev, HCLGE_FILTER_TYPE_VF,
						  HCLGE_FILTER_FE_EGRESS_V1_B,
						  enable, vport->vport_id);

	ret = hclge_set_vlan_filter_ctrl(hdev, HCLGE_FILTER_TYPE_VF,
					 HCLGE_FILTER_FE_EGRESS, enable,
					 vport->vport_id);
	if (ret)
		return ret;

	if (test_bit(HNAE3_DEV_SUPPORT_PORT_VLAN_BYPASS_B, ae_dev->caps)) {
		ret = hclge_set_port_vlan_filter_bypass(hdev, vport->vport_id,
							!enable);
	} else if (!vport->vport_id) {
		if (test_bit(HNAE3_DEV_SUPPORT_VLAN_FLTR_MDF_B, ae_dev->caps))
			enable = false;

		ret = hclge_set_vlan_filter_ctrl(hdev, HCLGE_FILTER_TYPE_PORT,
						 HCLGE_FILTER_FE_INGRESS,
						 enable, 0);
	}

	return ret;
}

static bool hclge_need_enable_vport_vlan_filter(struct hclge_vport *vport)
{
	struct hnae3_handle *handle = &vport->nic;
	struct hclge_vport_vlan_cfg *vlan, *tmp;
	struct hclge_dev *hdev = vport->back;

	if (vport->vport_id) {
		if (vport->port_base_vlan_cfg.state !=
			HNAE3_PORT_BASE_VLAN_DISABLE)
			return true;

		if (vport->vf_info.trusted && vport->vf_info.request_uc_en)
			return false;
	} else if (handle->netdev_flags & HNAE3_USER_UPE) {
		return false;
	}

	if (!vport->req_vlan_fltr_en)
		return false;

	/* compatible with former device, always enable vlan filter */
	if (!test_bit(HNAE3_DEV_SUPPORT_VLAN_FLTR_MDF_B, hdev->ae_dev->caps))
		return true;

	list_for_each_entry_safe(vlan, tmp, &vport->vlan_list, node)
		if (vlan->vlan_id != 0)
			return true;

	return false;
}

int hclge_enable_vport_vlan_filter(struct hclge_vport *vport, bool request_en)
{
	struct hclge_dev *hdev = vport->back;
	bool need_en;
	int ret;

	mutex_lock(&hdev->vport_lock);

	vport->req_vlan_fltr_en = request_en;

	need_en = hclge_need_enable_vport_vlan_filter(vport);
	if (need_en == vport->cur_vlan_fltr_en) {
		mutex_unlock(&hdev->vport_lock);
		return 0;
	}

	ret = hclge_set_vport_vlan_filter(vport, need_en);
	if (ret) {
		mutex_unlock(&hdev->vport_lock);
		return ret;
	}

	vport->cur_vlan_fltr_en = need_en;

	mutex_unlock(&hdev->vport_lock);

	return 0;
}

static int hclge_enable_vlan_filter(struct hnae3_handle *handle, bool enable)
{
	struct hclge_vport *vport = hclge_get_vport(handle);

	return hclge_enable_vport_vlan_filter(vport, enable);
}

static int hclge_set_vf_vlan_filter_cmd(struct hclge_dev *hdev, u16 vfid,
					bool is_kill, u16 vlan,
					struct hclge_desc *desc)
{
	struct hclge_vlan_filter_vf_cfg_cmd *req0;
	struct hclge_vlan_filter_vf_cfg_cmd *req1;
	u8 vf_byte_val;
	u8 vf_byte_off;
	int ret;

	hclge_cmd_setup_basic_desc(&desc[0],
				   HCLGE_OPC_VLAN_FILTER_VF_CFG, false);
	hclge_cmd_setup_basic_desc(&desc[1],
				   HCLGE_OPC_VLAN_FILTER_VF_CFG, false);

	desc[0].flag |= cpu_to_le16(HCLGE_COMM_CMD_FLAG_NEXT);

	vf_byte_off = vfid / 8;
	vf_byte_val = 1 << (vfid % 8);

	req0 = (struct hclge_vlan_filter_vf_cfg_cmd *)desc[0].data;
	req1 = (struct hclge_vlan_filter_vf_cfg_cmd *)desc[1].data;

	req0->vlan_id  = cpu_to_le16(vlan);
	req0->vlan_cfg = is_kill;

	if (vf_byte_off < HCLGE_MAX_VF_BYTES)
		req0->vf_bitmap[vf_byte_off] = vf_byte_val;
	else
		req1->vf_bitmap[vf_byte_off - HCLGE_MAX_VF_BYTES] = vf_byte_val;

	ret = hclge_cmd_send(&hdev->hw, desc, 2);
	if (ret) {
		dev_err(&hdev->pdev->dev,
			"Send vf vlan command fail, ret =%d.\n",
			ret);
		return ret;
	}

	return 0;
}

static int hclge_check_vf_vlan_cmd_status(struct hclge_dev *hdev, u16 vfid,
					  bool is_kill, struct hclge_desc *desc)
{
	struct hclge_vlan_filter_vf_cfg_cmd *req;

	req = (struct hclge_vlan_filter_vf_cfg_cmd *)desc[0].data;

	if (!is_kill) {
#define HCLGE_VF_VLAN_NO_ENTRY	2
		if (!req->resp_code || req->resp_code == 1)
			return 0;

		if (req->resp_code == HCLGE_VF_VLAN_NO_ENTRY) {
			set_bit(vfid, hdev->vf_vlan_full);
			dev_warn(&hdev->pdev->dev,
				 "vf vlan table is full, vf vlan filter is disabled\n");
			return 0;
		}

		dev_err(&hdev->pdev->dev,
			"Add vf vlan filter fail, ret =%u.\n",
			req->resp_code);
	} else {
#define HCLGE_VF_VLAN_DEL_NO_FOUND	1
		if (!req->resp_code)
			return 0;

		/* vf vlan filter is disabled when vf vlan table is full,
		 * then new vlan id will not be added into vf vlan table.
		 * Just return 0 without warning, avoid massive verbose
		 * print logs when unload.
		 */
		if (req->resp_code == HCLGE_VF_VLAN_DEL_NO_FOUND)
			return 0;

		dev_err(&hdev->pdev->dev,
			"Kill vf vlan filter fail, ret =%u.\n",
			req->resp_code);
	}

	return -EIO;
}

static int hclge_set_vf_vlan_common(struct hclge_dev *hdev, u16 vfid,
				    bool is_kill, u16 vlan)
{
	struct hclge_vport *vport = &hdev->vport[vfid];
	struct hclge_desc desc[2];
	int ret;

	/* if vf vlan table is full, firmware will close vf vlan filter, it
	 * is unable and unnecessary to add new vlan id to vf vlan filter.
	 * If spoof check is enable, and vf vlan is full, it shouldn't add
	 * new vlan, because tx packets with these vlan id will be dropped.
	 */
	if (test_bit(vfid, hdev->vf_vlan_full) && !is_kill) {
		if (vport->vf_info.spoofchk && vlan) {
			dev_err(&hdev->pdev->dev,
				"Can't add vlan due to spoof check is on and vf vlan table is full\n");
			return -EPERM;
		}
		return 0;
	}

	ret = hclge_set_vf_vlan_filter_cmd(hdev, vfid, is_kill, vlan, desc);
	if (ret)
		return ret;

	return hclge_check_vf_vlan_cmd_status(hdev, vfid, is_kill, desc);
}

static int hclge_set_port_vlan_filter(struct hclge_dev *hdev, __be16 proto,
				      u16 vlan_id, bool is_kill)
{
	struct hclge_vlan_filter_pf_cfg_cmd *req;
	struct hclge_desc desc;
	u8 vlan_offset_byte_val;
	u8 vlan_offset_byte;
	u8 vlan_offset_160;
	int ret;

	hclge_cmd_setup_basic_desc(&desc, HCLGE_OPC_VLAN_FILTER_PF_CFG, false);

	vlan_offset_160 = vlan_id / HCLGE_VLAN_ID_OFFSET_STEP;
	vlan_offset_byte = (vlan_id % HCLGE_VLAN_ID_OFFSET_STEP) /
			   HCLGE_VLAN_BYTE_SIZE;
	vlan_offset_byte_val = 1 << (vlan_id % HCLGE_VLAN_BYTE_SIZE);

	req = (struct hclge_vlan_filter_pf_cfg_cmd *)desc.data;
	req->vlan_offset = vlan_offset_160;
	req->vlan_cfg = is_kill;
	req->vlan_offset_bitmap[vlan_offset_byte] = vlan_offset_byte_val;

	ret = hclge_cmd_send(&hdev->hw, &desc, 1);
	if (ret)
		dev_err(&hdev->pdev->dev,
			"port vlan command, send fail, ret =%d.\n", ret);
	return ret;
}

static bool hclge_need_update_port_vlan(struct hclge_dev *hdev, u16 vport_id,
					u16 vlan_id, bool is_kill)
{
	/* vlan 0 may be added twice when 8021q module is enabled */
	if (!is_kill && !vlan_id &&
	    test_bit(vport_id, hdev->vlan_table[vlan_id]))
		return false;

	if (!is_kill && test_and_set_bit(vport_id, hdev->vlan_table[vlan_id])) {
		dev_warn(&hdev->pdev->dev,
			 "Add port vlan failed, vport %u is already in vlan %u\n",
			 vport_id, vlan_id);
		return false;
	}

	if (is_kill &&
	    !test_and_clear_bit(vport_id, hdev->vlan_table[vlan_id])) {
		dev_warn(&hdev->pdev->dev,
			 "Delete port vlan failed, vport %u is not in vlan %u\n",
			 vport_id, vlan_id);
		return false;
	}

	return true;
}

static int hclge_set_vlan_filter_hw(struct hclge_dev *hdev, __be16 proto,
				    u16 vport_id, u16 vlan_id,
				    bool is_kill)
{
	u16 vport_idx, vport_num = 0;
	int ret;

	if (is_kill && !vlan_id)
		return 0;

	if (vlan_id >= VLAN_N_VID)
		return -EINVAL;

	ret = hclge_set_vf_vlan_common(hdev, vport_id, is_kill, vlan_id);
	if (ret) {
		dev_err(&hdev->pdev->dev,
			"Set %u vport vlan filter config fail, ret =%d.\n",
			vport_id, ret);
		return ret;
	}

	if (!hclge_need_update_port_vlan(hdev, vport_id, vlan_id, is_kill))
		return 0;

	for_each_set_bit(vport_idx, hdev->vlan_table[vlan_id], HCLGE_VPORT_NUM)
		vport_num++;

	if ((is_kill && vport_num == 0) || (!is_kill && vport_num == 1))
		ret = hclge_set_port_vlan_filter(hdev, proto, vlan_id,
						 is_kill);

	return ret;
}

static int hclge_set_vlan_tx_offload_cfg(struct hclge_vport *vport)
{
	struct hclge_tx_vtag_cfg *vcfg = &vport->txvlan_cfg;
	struct hclge_vport_vtag_tx_cfg_cmd *req;
	struct hclge_dev *hdev = vport->back;
	struct hclge_desc desc;
	u16 bmap_index;
	int status;

	hclge_cmd_setup_basic_desc(&desc, HCLGE_OPC_VLAN_PORT_TX_CFG, false);

	req = (struct hclge_vport_vtag_tx_cfg_cmd *)desc.data;
	req->def_vlan_tag1 = cpu_to_le16(vcfg->default_tag1);
	req->def_vlan_tag2 = cpu_to_le16(vcfg->default_tag2);
	hnae3_set_bit(req->vport_vlan_cfg, HCLGE_ACCEPT_TAG1_B,
		      vcfg->accept_tag1 ? 1 : 0);
	hnae3_set_bit(req->vport_vlan_cfg, HCLGE_ACCEPT_UNTAG1_B,
		      vcfg->accept_untag1 ? 1 : 0);
	hnae3_set_bit(req->vport_vlan_cfg, HCLGE_ACCEPT_TAG2_B,
		      vcfg->accept_tag2 ? 1 : 0);
	hnae3_set_bit(req->vport_vlan_cfg, HCLGE_ACCEPT_UNTAG2_B,
		      vcfg->accept_untag2 ? 1 : 0);
	hnae3_set_bit(req->vport_vlan_cfg, HCLGE_PORT_INS_TAG1_EN_B,
		      vcfg->insert_tag1_en ? 1 : 0);
	hnae3_set_bit(req->vport_vlan_cfg, HCLGE_PORT_INS_TAG2_EN_B,
		      vcfg->insert_tag2_en ? 1 : 0);
	hnae3_set_bit(req->vport_vlan_cfg, HCLGE_TAG_SHIFT_MODE_EN_B,
		      vcfg->tag_shift_mode_en ? 1 : 0);
	hnae3_set_bit(req->vport_vlan_cfg, HCLGE_CFG_NIC_ROCE_SEL_B, 0);

	req->vf_offset = vport->vport_id / HCLGE_VF_NUM_PER_CMD;
	bmap_index = vport->vport_id % HCLGE_VF_NUM_PER_CMD /
			HCLGE_VF_NUM_PER_BYTE;
	req->vf_bitmap[bmap_index] =
		1U << (vport->vport_id % HCLGE_VF_NUM_PER_BYTE);

	status = hclge_cmd_send(&hdev->hw, &desc, 1);
	if (status)
		dev_err(&hdev->pdev->dev,
			"Send port txvlan cfg command fail, ret =%d\n",
			status);

	return status;
}

static int hclge_set_vlan_rx_offload_cfg(struct hclge_vport *vport)
{
	struct hclge_rx_vtag_cfg *vcfg = &vport->rxvlan_cfg;
	struct hclge_vport_vtag_rx_cfg_cmd *req;
	struct hclge_dev *hdev = vport->back;
	struct hclge_desc desc;
	u16 bmap_index;
	int status;

	hclge_cmd_setup_basic_desc(&desc, HCLGE_OPC_VLAN_PORT_RX_CFG, false);

	req = (struct hclge_vport_vtag_rx_cfg_cmd *)desc.data;
	hnae3_set_bit(req->vport_vlan_cfg, HCLGE_REM_TAG1_EN_B,
		      vcfg->strip_tag1_en ? 1 : 0);
	hnae3_set_bit(req->vport_vlan_cfg, HCLGE_REM_TAG2_EN_B,
		      vcfg->strip_tag2_en ? 1 : 0);
	hnae3_set_bit(req->vport_vlan_cfg, HCLGE_SHOW_TAG1_EN_B,
		      vcfg->vlan1_vlan_prionly ? 1 : 0);
	hnae3_set_bit(req->vport_vlan_cfg, HCLGE_SHOW_TAG2_EN_B,
		      vcfg->vlan2_vlan_prionly ? 1 : 0);
	hnae3_set_bit(req->vport_vlan_cfg, HCLGE_DISCARD_TAG1_EN_B,
		      vcfg->strip_tag1_discard_en ? 1 : 0);
	hnae3_set_bit(req->vport_vlan_cfg, HCLGE_DISCARD_TAG2_EN_B,
		      vcfg->strip_tag2_discard_en ? 1 : 0);

	req->vf_offset = vport->vport_id / HCLGE_VF_NUM_PER_CMD;
	bmap_index = vport->vport_id % HCLGE_VF_NUM_PER_CMD /
			HCLGE_VF_NUM_PER_BYTE;
	req->vf_bitmap[bmap_index] =
		1U << (vport->vport_id % HCLGE_VF_NUM_PER_BYTE);

	status = hclge_cmd_send(&hdev->hw, &desc, 1);
	if (status)
		dev_err(&hdev->pdev->dev,
			"Send port rxvlan cfg command fail, ret =%d\n",
			status);

	return status;
}

static int hclge_vlan_offload_cfg(struct hclge_vport *vport,
				  u16 port_base_vlan_state,
				  u16 vlan_tag, u8 qos)
{
	int ret;

	if (port_base_vlan_state == HNAE3_PORT_BASE_VLAN_DISABLE) {
		vport->txvlan_cfg.accept_tag1 = true;
		vport->txvlan_cfg.insert_tag1_en = false;
		vport->txvlan_cfg.default_tag1 = 0;
	} else {
		struct hnae3_ae_dev *ae_dev = pci_get_drvdata(vport->nic.pdev);

		vport->txvlan_cfg.accept_tag1 =
			ae_dev->dev_version >= HNAE3_DEVICE_VERSION_V3;
		vport->txvlan_cfg.insert_tag1_en = true;
		vport->txvlan_cfg.default_tag1 = (qos << VLAN_PRIO_SHIFT) |
						 vlan_tag;
	}

	vport->txvlan_cfg.accept_untag1 = true;

	/* accept_tag2 and accept_untag2 are not supported on
	 * pdev revision(0x20), new revision support them,
	 * this two fields can not be configured by user.
	 */
	vport->txvlan_cfg.accept_tag2 = true;
	vport->txvlan_cfg.accept_untag2 = true;
	vport->txvlan_cfg.insert_tag2_en = false;
	vport->txvlan_cfg.default_tag2 = 0;
	vport->txvlan_cfg.tag_shift_mode_en = true;

	if (port_base_vlan_state == HNAE3_PORT_BASE_VLAN_DISABLE) {
		vport->rxvlan_cfg.strip_tag1_en = false;
		vport->rxvlan_cfg.strip_tag2_en =
				vport->rxvlan_cfg.rx_vlan_offload_en;
		vport->rxvlan_cfg.strip_tag2_discard_en = false;
	} else {
		vport->rxvlan_cfg.strip_tag1_en =
				vport->rxvlan_cfg.rx_vlan_offload_en;
		vport->rxvlan_cfg.strip_tag2_en = true;
		vport->rxvlan_cfg.strip_tag2_discard_en = true;
	}

	vport->rxvlan_cfg.strip_tag1_discard_en = false;
	vport->rxvlan_cfg.vlan1_vlan_prionly = false;
	vport->rxvlan_cfg.vlan2_vlan_prionly = false;

	ret = hclge_set_vlan_tx_offload_cfg(vport);
	if (ret)
		return ret;

	return hclge_set_vlan_rx_offload_cfg(vport);
}

static int hclge_set_vlan_protocol_type(struct hclge_dev *hdev)
{
	struct hclge_rx_vlan_type_cfg_cmd *rx_req;
	struct hclge_tx_vlan_type_cfg_cmd *tx_req;
	struct hclge_desc desc;
	int status;

	hclge_cmd_setup_basic_desc(&desc, HCLGE_OPC_MAC_VLAN_TYPE_ID, false);
	rx_req = (struct hclge_rx_vlan_type_cfg_cmd *)desc.data;
	rx_req->ot_fst_vlan_type =
		cpu_to_le16(hdev->vlan_type_cfg.rx_ot_fst_vlan_type);
	rx_req->ot_sec_vlan_type =
		cpu_to_le16(hdev->vlan_type_cfg.rx_ot_sec_vlan_type);
	rx_req->in_fst_vlan_type =
		cpu_to_le16(hdev->vlan_type_cfg.rx_in_fst_vlan_type);
	rx_req->in_sec_vlan_type =
		cpu_to_le16(hdev->vlan_type_cfg.rx_in_sec_vlan_type);

	status = hclge_cmd_send(&hdev->hw, &desc, 1);
	if (status) {
		dev_err(&hdev->pdev->dev,
			"Send rxvlan protocol type command fail, ret =%d\n",
			status);
		return status;
	}

	hclge_cmd_setup_basic_desc(&desc, HCLGE_OPC_MAC_VLAN_INSERT, false);

	tx_req = (struct hclge_tx_vlan_type_cfg_cmd *)desc.data;
	tx_req->ot_vlan_type = cpu_to_le16(hdev->vlan_type_cfg.tx_ot_vlan_type);
	tx_req->in_vlan_type = cpu_to_le16(hdev->vlan_type_cfg.tx_in_vlan_type);

	status = hclge_cmd_send(&hdev->hw, &desc, 1);
	if (status)
		dev_err(&hdev->pdev->dev,
			"Send txvlan protocol type command fail, ret =%d\n",
			status);

	return status;
}

static int hclge_init_vlan_filter(struct hclge_dev *hdev)
{
	struct hclge_vport *vport;
	int ret;
	int i;

	if (hdev->ae_dev->dev_version < HNAE3_DEVICE_VERSION_V2)
		return hclge_set_vlan_filter_ctrl(hdev, HCLGE_FILTER_TYPE_VF,
						  HCLGE_FILTER_FE_EGRESS_V1_B,
						  true, 0);

	/* for revision 0x21, vf vlan filter is per function */
	for (i = 0; i < hdev->num_alloc_vport; i++) {
		vport = &hdev->vport[i];
		ret = hclge_set_vlan_filter_ctrl(hdev, HCLGE_FILTER_TYPE_VF,
						 HCLGE_FILTER_FE_EGRESS, true,
						 vport->vport_id);
		if (ret)
			return ret;
		vport->cur_vlan_fltr_en = true;
	}

	return hclge_set_vlan_filter_ctrl(hdev, HCLGE_FILTER_TYPE_PORT,
					  HCLGE_FILTER_FE_INGRESS, true, 0);
}

static int hclge_init_vlan_type(struct hclge_dev *hdev)
{
	hdev->vlan_type_cfg.rx_in_fst_vlan_type = ETH_P_8021Q;
	hdev->vlan_type_cfg.rx_in_sec_vlan_type = ETH_P_8021Q;
	hdev->vlan_type_cfg.rx_ot_fst_vlan_type = ETH_P_8021Q;
	hdev->vlan_type_cfg.rx_ot_sec_vlan_type = ETH_P_8021Q;
	hdev->vlan_type_cfg.tx_ot_vlan_type = ETH_P_8021Q;
	hdev->vlan_type_cfg.tx_in_vlan_type = ETH_P_8021Q;

	return hclge_set_vlan_protocol_type(hdev);
}

static int hclge_init_vport_vlan_offload(struct hclge_dev *hdev)
{
	struct hclge_port_base_vlan_config *cfg;
	struct hclge_vport *vport;
	int ret;
	int i;

	for (i = 0; i < hdev->num_alloc_vport; i++) {
		vport = &hdev->vport[i];
		cfg = &vport->port_base_vlan_cfg;

		ret = hclge_vlan_offload_cfg(vport, cfg->state,
					     cfg->vlan_info.vlan_tag,
					     cfg->vlan_info.qos);
		if (ret)
			return ret;
	}
	return 0;
}

static int hclge_init_vlan_config(struct hclge_dev *hdev)
{
	struct hnae3_handle *handle = &hdev->vport[0].nic;
	int ret;

	ret = hclge_init_vlan_filter(hdev);
	if (ret)
		return ret;

	ret = hclge_init_vlan_type(hdev);
	if (ret)
		return ret;

	ret = hclge_init_vport_vlan_offload(hdev);
	if (ret)
		return ret;

	return hclge_set_vlan_filter(handle, htons(ETH_P_8021Q), 0, false);
}

static void hclge_add_vport_vlan_table(struct hclge_vport *vport, u16 vlan_id,
				       bool writen_to_tbl)
{
	struct hclge_vport_vlan_cfg *vlan, *tmp;
	struct hclge_dev *hdev = vport->back;

	mutex_lock(&hdev->vport_lock);

	list_for_each_entry_safe(vlan, tmp, &vport->vlan_list, node) {
		if (vlan->vlan_id == vlan_id) {
			mutex_unlock(&hdev->vport_lock);
			return;
		}
	}

	vlan = kzalloc(sizeof(*vlan), GFP_KERNEL);
	if (!vlan) {
		mutex_unlock(&hdev->vport_lock);
		return;
	}

	vlan->hd_tbl_status = writen_to_tbl;
	vlan->vlan_id = vlan_id;

	list_add_tail(&vlan->node, &vport->vlan_list);
	mutex_unlock(&hdev->vport_lock);
}

static int hclge_add_vport_all_vlan_table(struct hclge_vport *vport)
{
	struct hclge_vport_vlan_cfg *vlan, *tmp;
	struct hclge_dev *hdev = vport->back;
	int ret;

	mutex_lock(&hdev->vport_lock);

	list_for_each_entry_safe(vlan, tmp, &vport->vlan_list, node) {
		if (!vlan->hd_tbl_status) {
			ret = hclge_set_vlan_filter_hw(hdev, htons(ETH_P_8021Q),
						       vport->vport_id,
						       vlan->vlan_id, false);
			if (ret) {
				dev_err(&hdev->pdev->dev,
					"restore vport vlan list failed, ret=%d\n",
					ret);

				mutex_unlock(&hdev->vport_lock);
				return ret;
			}
		}
		vlan->hd_tbl_status = true;
	}

	mutex_unlock(&hdev->vport_lock);

	return 0;
}

static void hclge_rm_vport_vlan_table(struct hclge_vport *vport, u16 vlan_id,
				      bool is_write_tbl)
{
	struct hclge_vport_vlan_cfg *vlan, *tmp;
	struct hclge_dev *hdev = vport->back;

	mutex_lock(&hdev->vport_lock);

	list_for_each_entry_safe(vlan, tmp, &vport->vlan_list, node) {
		if (vlan->vlan_id == vlan_id) {
			if (is_write_tbl && vlan->hd_tbl_status)
				hclge_set_vlan_filter_hw(hdev,
							 htons(ETH_P_8021Q),
							 vport->vport_id,
							 vlan_id,
							 true);

			list_del(&vlan->node);
			kfree(vlan);
			break;
		}
	}

	mutex_unlock(&hdev->vport_lock);
}

void hclge_rm_vport_all_vlan_table(struct hclge_vport *vport, bool is_del_list)
{
	struct hclge_vport_vlan_cfg *vlan, *tmp;
	struct hclge_dev *hdev = vport->back;

	mutex_lock(&hdev->vport_lock);

	list_for_each_entry_safe(vlan, tmp, &vport->vlan_list, node) {
		if (vlan->hd_tbl_status)
			hclge_set_vlan_filter_hw(hdev,
						 htons(ETH_P_8021Q),
						 vport->vport_id,
						 vlan->vlan_id,
						 true);

		vlan->hd_tbl_status = false;
		if (is_del_list) {
			list_del(&vlan->node);
			kfree(vlan);
		}
	}
	clear_bit(vport->vport_id, hdev->vf_vlan_full);
	mutex_unlock(&hdev->vport_lock);
}

void hclge_uninit_vport_vlan_table(struct hclge_dev *hdev)
{
	struct hclge_vport_vlan_cfg *vlan, *tmp;
	struct hclge_vport *vport;
	int i;

	mutex_lock(&hdev->vport_lock);

	for (i = 0; i < hdev->num_alloc_vport; i++) {
		vport = &hdev->vport[i];
		list_for_each_entry_safe(vlan, tmp, &vport->vlan_list, node) {
			list_del(&vlan->node);
			kfree(vlan);
		}
	}

	mutex_unlock(&hdev->vport_lock);
}

void hclge_restore_vport_port_base_vlan_config(struct hclge_dev *hdev)
{
	struct hclge_vlan_info *vlan_info;
	struct hclge_vport *vport;
	u16 vlan_proto;
	u16 vlan_id;
	u16 state;
	int vf_id;
	int ret;

	/* PF should restore all vfs port base vlan */
	for (vf_id = 0; vf_id < hdev->num_alloc_vfs; vf_id++) {
		vport = &hdev->vport[vf_id + HCLGE_VF_VPORT_START_NUM];
		vlan_info = vport->port_base_vlan_cfg.tbl_sta ?
			    &vport->port_base_vlan_cfg.vlan_info :
			    &vport->port_base_vlan_cfg.old_vlan_info;

		vlan_id = vlan_info->vlan_tag;
		vlan_proto = vlan_info->vlan_proto;
		state = vport->port_base_vlan_cfg.state;

		if (state != HNAE3_PORT_BASE_VLAN_DISABLE) {
			clear_bit(vport->vport_id, hdev->vlan_table[vlan_id]);
			ret = hclge_set_vlan_filter_hw(hdev, htons(vlan_proto),
						       vport->vport_id,
						       vlan_id, false);
			vport->port_base_vlan_cfg.tbl_sta = ret == 0;
		}
	}
}

void hclge_restore_vport_vlan_table(struct hclge_vport *vport)
{
	struct hclge_vport_vlan_cfg *vlan, *tmp;
	struct hclge_dev *hdev = vport->back;
	int ret;

	mutex_lock(&hdev->vport_lock);

	if (vport->port_base_vlan_cfg.state == HNAE3_PORT_BASE_VLAN_DISABLE) {
		list_for_each_entry_safe(vlan, tmp, &vport->vlan_list, node) {
			ret = hclge_set_vlan_filter_hw(hdev, htons(ETH_P_8021Q),
						       vport->vport_id,
						       vlan->vlan_id, false);
			if (ret)
				break;
			vlan->hd_tbl_status = true;
		}
	}

	mutex_unlock(&hdev->vport_lock);
}

/* For global reset and imp reset, hardware will clear the mac table,
 * so we change the mac address state from ACTIVE to TO_ADD, then they
 * can be restored in the service task after reset complete. Furtherly,
 * the mac addresses with state TO_DEL or DEL_FAIL are unnecessary to
 * be restored after reset, so just remove these mac nodes from mac_list.
 */
static void hclge_mac_node_convert_for_reset(struct list_head *list)
{
	struct hclge_mac_node *mac_node, *tmp;

	list_for_each_entry_safe(mac_node, tmp, list, node) {
		if (mac_node->state == HCLGE_MAC_ACTIVE) {
			mac_node->state = HCLGE_MAC_TO_ADD;
		} else if (mac_node->state == HCLGE_MAC_TO_DEL) {
			list_del(&mac_node->node);
			kfree(mac_node);
		}
	}
}

void hclge_restore_mac_table_common(struct hclge_vport *vport)
{
	spin_lock_bh(&vport->mac_list_lock);

	hclge_mac_node_convert_for_reset(&vport->uc_mac_list);
	hclge_mac_node_convert_for_reset(&vport->mc_mac_list);
	set_bit(HCLGE_VPORT_STATE_MAC_TBL_CHANGE, &vport->state);

	spin_unlock_bh(&vport->mac_list_lock);
}

static void hclge_restore_hw_table(struct hclge_dev *hdev)
{
	struct hclge_vport *vport = &hdev->vport[0];
	struct hnae3_handle *handle = &vport->nic;

	hclge_restore_mac_table_common(vport);
	hclge_restore_vport_port_base_vlan_config(hdev);
	hclge_restore_vport_vlan_table(vport);
	set_bit(HCLGE_STATE_FD_USER_DEF_CHANGED, &hdev->state);
	hclge_restore_fd_entries(handle);
}

int hclge_en_hw_strip_rxvtag(struct hnae3_handle *handle, bool enable)
{
	struct hclge_vport *vport = hclge_get_vport(handle);

	if (vport->port_base_vlan_cfg.state == HNAE3_PORT_BASE_VLAN_DISABLE) {
		vport->rxvlan_cfg.strip_tag1_en = false;
		vport->rxvlan_cfg.strip_tag2_en = enable;
		vport->rxvlan_cfg.strip_tag2_discard_en = false;
	} else {
		vport->rxvlan_cfg.strip_tag1_en = enable;
		vport->rxvlan_cfg.strip_tag2_en = true;
		vport->rxvlan_cfg.strip_tag2_discard_en = true;
	}

	vport->rxvlan_cfg.strip_tag1_discard_en = false;
	vport->rxvlan_cfg.vlan1_vlan_prionly = false;
	vport->rxvlan_cfg.vlan2_vlan_prionly = false;
	vport->rxvlan_cfg.rx_vlan_offload_en = enable;

	return hclge_set_vlan_rx_offload_cfg(vport);
}

static void hclge_set_vport_vlan_fltr_change(struct hclge_vport *vport)
{
	struct hclge_dev *hdev = vport->back;

	if (test_bit(HNAE3_DEV_SUPPORT_VLAN_FLTR_MDF_B, hdev->ae_dev->caps))
		set_bit(HCLGE_VPORT_STATE_VLAN_FLTR_CHANGE, &vport->state);
}

static int hclge_update_vlan_filter_entries(struct hclge_vport *vport,
					    u16 port_base_vlan_state,
					    struct hclge_vlan_info *new_info,
					    struct hclge_vlan_info *old_info)
{
	struct hclge_dev *hdev = vport->back;
	int ret;

	if (port_base_vlan_state == HNAE3_PORT_BASE_VLAN_ENABLE) {
		hclge_rm_vport_all_vlan_table(vport, false);
		/* force clear VLAN 0 */
		ret = hclge_set_vf_vlan_common(hdev, vport->vport_id, true, 0);
		if (ret)
			return ret;
		return hclge_set_vlan_filter_hw(hdev,
						 htons(new_info->vlan_proto),
						 vport->vport_id,
						 new_info->vlan_tag,
						 false);
	}

	vport->port_base_vlan_cfg.tbl_sta = false;

	/* force add VLAN 0 */
	ret = hclge_set_vf_vlan_common(hdev, vport->vport_id, false, 0);
	if (ret)
		return ret;

	ret = hclge_set_vlan_filter_hw(hdev, htons(old_info->vlan_proto),
				       vport->vport_id, old_info->vlan_tag,
				       true);
	if (ret)
		return ret;

	return hclge_add_vport_all_vlan_table(vport);
}

static bool hclge_need_update_vlan_filter(const struct hclge_vlan_info *new_cfg,
					  const struct hclge_vlan_info *old_cfg)
{
	if (new_cfg->vlan_tag != old_cfg->vlan_tag)
		return true;

	if (new_cfg->vlan_tag == 0 && (new_cfg->qos == 0 || old_cfg->qos == 0))
		return true;

	return false;
}

static int hclge_modify_port_base_vlan_tag(struct hclge_vport *vport,
					   struct hclge_vlan_info *new_info,
					   struct hclge_vlan_info *old_info)
{
	struct hclge_dev *hdev = vport->back;
	int ret;

	/* add new VLAN tag */
	ret = hclge_set_vlan_filter_hw(hdev, htons(new_info->vlan_proto),
				       vport->vport_id, new_info->vlan_tag,
				       false);
	if (ret)
		return ret;

	vport->port_base_vlan_cfg.tbl_sta = false;
	/* remove old VLAN tag */
	if (old_info->vlan_tag == 0)
		ret = hclge_set_vf_vlan_common(hdev, vport->vport_id,
					       true, 0);
	else
		ret = hclge_set_vlan_filter_hw(hdev, htons(ETH_P_8021Q),
					       vport->vport_id,
					       old_info->vlan_tag, true);
	if (ret)
		dev_err(&hdev->pdev->dev,
			"failed to clear vport%u port base vlan %u, ret = %d.\n",
			vport->vport_id, old_info->vlan_tag, ret);

<<<<<<< HEAD
		vport->port_base_vlan_cfg.tbl_sta = false;
		/* remove old VLAN tag */
		if (old_vlan_info->vlan_tag == 0)
			ret = hclge_set_vf_vlan_common(hdev, vport->vport_id,
						       true, 0);
		else
			ret = hclge_set_vlan_filter_hw(hdev,
						       htons(ETH_P_8021Q),
						       vport->vport_id,
						       old_vlan_info->vlan_tag,
						       true);
		if (ret) {
			dev_err(&hdev->pdev->dev,
				"failed to clear vport%u port base vlan %u, ret = %d.\n",
				vport->vport_id, old_vlan_info->vlan_tag, ret);
			return ret;
		}
=======
	return ret;
}

int hclge_update_port_base_vlan_cfg(struct hclge_vport *vport, u16 state,
				    struct hclge_vlan_info *vlan_info)
{
	struct hnae3_handle *nic = &vport->nic;
	struct hclge_vlan_info *old_vlan_info;
	int ret;

	old_vlan_info = &vport->port_base_vlan_cfg.vlan_info;

	ret = hclge_vlan_offload_cfg(vport, state, vlan_info->vlan_tag,
				     vlan_info->qos);
	if (ret)
		return ret;
>>>>>>> eb3cdb58

	if (!hclge_need_update_vlan_filter(vlan_info, old_vlan_info))
		goto out;

	if (state == HNAE3_PORT_BASE_VLAN_MODIFY)
		ret = hclge_modify_port_base_vlan_tag(vport, vlan_info,
						      old_vlan_info);
	else
		ret = hclge_update_vlan_filter_entries(vport, state, vlan_info,
						       old_vlan_info);
	if (ret)
		return ret;

out:
	vport->port_base_vlan_cfg.state = state;
	if (state == HNAE3_PORT_BASE_VLAN_DISABLE)
		nic->port_base_vlan_state = HNAE3_PORT_BASE_VLAN_DISABLE;
	else
		nic->port_base_vlan_state = HNAE3_PORT_BASE_VLAN_ENABLE;

	vport->port_base_vlan_cfg.old_vlan_info = *old_vlan_info;
	vport->port_base_vlan_cfg.vlan_info = *vlan_info;
	vport->port_base_vlan_cfg.tbl_sta = true;
	hclge_set_vport_vlan_fltr_change(vport);

	return 0;
}

static u16 hclge_get_port_base_vlan_state(struct hclge_vport *vport,
					  enum hnae3_port_base_vlan_state state,
					  u16 vlan, u8 qos)
{
	if (state == HNAE3_PORT_BASE_VLAN_DISABLE) {
		if (!vlan && !qos)
			return HNAE3_PORT_BASE_VLAN_NOCHANGE;

		return HNAE3_PORT_BASE_VLAN_ENABLE;
	}

	if (!vlan && !qos)
		return HNAE3_PORT_BASE_VLAN_DISABLE;

	if (vport->port_base_vlan_cfg.vlan_info.vlan_tag == vlan &&
	    vport->port_base_vlan_cfg.vlan_info.qos == qos)
		return HNAE3_PORT_BASE_VLAN_NOCHANGE;

	return HNAE3_PORT_BASE_VLAN_MODIFY;
}

static int hclge_set_vf_vlan_filter(struct hnae3_handle *handle, int vfid,
				    u16 vlan, u8 qos, __be16 proto)
{
	struct hnae3_ae_dev *ae_dev = pci_get_drvdata(handle->pdev);
	struct hclge_vport *vport = hclge_get_vport(handle);
	struct hclge_dev *hdev = vport->back;
	struct hclge_vlan_info vlan_info;
	u16 state;
	int ret;

	if (hdev->ae_dev->dev_version < HNAE3_DEVICE_VERSION_V2)
		return -EOPNOTSUPP;

	vport = hclge_get_vf_vport(hdev, vfid);
	if (!vport)
		return -EINVAL;

	/* qos is a 3 bits value, so can not be bigger than 7 */
	if (vlan > VLAN_N_VID - 1 || qos > 7)
		return -EINVAL;
	if (proto != htons(ETH_P_8021Q))
		return -EPROTONOSUPPORT;

	state = hclge_get_port_base_vlan_state(vport,
					       vport->port_base_vlan_cfg.state,
					       vlan, qos);
	if (state == HNAE3_PORT_BASE_VLAN_NOCHANGE)
		return 0;

	vlan_info.vlan_tag = vlan;
	vlan_info.qos = qos;
	vlan_info.vlan_proto = ntohs(proto);

	ret = hclge_update_port_base_vlan_cfg(vport, state, &vlan_info);
	if (ret) {
		dev_err(&hdev->pdev->dev,
			"failed to update port base vlan for vf %d, ret = %d\n",
			vfid, ret);
		return ret;
	}

	/* there is a timewindow for PF to know VF unalive, it may
	 * cause send mailbox fail, but it doesn't matter, VF will
	 * query it when reinit.
	 * for DEVICE_VERSION_V3, vf doesn't need to know about the port based
	 * VLAN state.
	 */
<<<<<<< HEAD
	if (ae_dev->dev_version < HNAE3_DEVICE_VERSION_V3 &&
	    test_bit(HCLGE_VPORT_STATE_ALIVE, &vport->state))
		(void)hclge_push_vf_port_base_vlan_info(&hdev->vport[0],
							vport->vport_id,
							state, &vlan_info);

=======
	if (ae_dev->dev_version < HNAE3_DEVICE_VERSION_V3) {
		if (test_bit(HCLGE_VPORT_STATE_ALIVE, &vport->state))
			(void)hclge_push_vf_port_base_vlan_info(&hdev->vport[0],
								vport->vport_id,
								state,
								&vlan_info);
		else
			set_bit(HCLGE_VPORT_NEED_NOTIFY_VF_VLAN,
				&vport->need_notify);
	}
>>>>>>> eb3cdb58
	return 0;
}

static void hclge_clear_vf_vlan(struct hclge_dev *hdev)
{
	struct hclge_vlan_info *vlan_info;
	struct hclge_vport *vport;
	int ret;
	int vf;

	/* clear port base vlan for all vf */
	for (vf = HCLGE_VF_VPORT_START_NUM; vf < hdev->num_alloc_vport; vf++) {
		vport = &hdev->vport[vf];
		vlan_info = &vport->port_base_vlan_cfg.vlan_info;

		ret = hclge_set_vlan_filter_hw(hdev, htons(ETH_P_8021Q),
					       vport->vport_id,
					       vlan_info->vlan_tag, true);
		if (ret)
			dev_err(&hdev->pdev->dev,
				"failed to clear vf vlan for vf%d, ret = %d\n",
				vf - HCLGE_VF_VPORT_START_NUM, ret);
	}
}

int hclge_set_vlan_filter(struct hnae3_handle *handle, __be16 proto,
			  u16 vlan_id, bool is_kill)
{
	struct hclge_vport *vport = hclge_get_vport(handle);
	struct hclge_dev *hdev = vport->back;
	bool writen_to_tbl = false;
	int ret = 0;

	/* When device is resetting or reset failed, firmware is unable to
	 * handle mailbox. Just record the vlan id, and remove it after
	 * reset finished.
	 */
	if ((test_bit(HCLGE_STATE_RST_HANDLING, &hdev->state) ||
	     test_bit(HCLGE_STATE_RST_FAIL, &hdev->state)) && is_kill) {
		set_bit(vlan_id, vport->vlan_del_fail_bmap);
		return -EBUSY;
	}

	/* when port base vlan enabled, we use port base vlan as the vlan
	 * filter entry. In this case, we don't update vlan filter table
	 * when user add new vlan or remove exist vlan, just update the vport
	 * vlan list. The vlan id in vlan list will be writen in vlan filter
	 * table until port base vlan disabled
	 */
	if (handle->port_base_vlan_state == HNAE3_PORT_BASE_VLAN_DISABLE) {
		ret = hclge_set_vlan_filter_hw(hdev, proto, vport->vport_id,
					       vlan_id, is_kill);
		writen_to_tbl = true;
	}

	if (!ret) {
		if (!is_kill)
			hclge_add_vport_vlan_table(vport, vlan_id,
						   writen_to_tbl);
		else if (is_kill && vlan_id != 0)
			hclge_rm_vport_vlan_table(vport, vlan_id, false);
	} else if (is_kill) {
		/* when remove hw vlan filter failed, record the vlan id,
		 * and try to remove it from hw later, to be consistence
		 * with stack
		 */
		set_bit(vlan_id, vport->vlan_del_fail_bmap);
	}

	hclge_set_vport_vlan_fltr_change(vport);

	return ret;
}

static void hclge_sync_vlan_fltr_state(struct hclge_dev *hdev)
{
	struct hclge_vport *vport;
	int ret;
	u16 i;

	for (i = 0; i < hdev->num_alloc_vport; i++) {
		vport = &hdev->vport[i];
		if (!test_and_clear_bit(HCLGE_VPORT_STATE_VLAN_FLTR_CHANGE,
					&vport->state))
			continue;

		ret = hclge_enable_vport_vlan_filter(vport,
						     vport->req_vlan_fltr_en);
		if (ret) {
			dev_err(&hdev->pdev->dev,
				"failed to sync vlan filter state for vport%u, ret = %d\n",
				vport->vport_id, ret);
			set_bit(HCLGE_VPORT_STATE_VLAN_FLTR_CHANGE,
				&vport->state);
			return;
		}
	}
}

static void hclge_sync_vlan_filter(struct hclge_dev *hdev)
{
#define HCLGE_MAX_SYNC_COUNT	60

	int i, ret, sync_cnt = 0;
	u16 vlan_id;

	/* start from vport 1 for PF is always alive */
	for (i = 0; i < hdev->num_alloc_vport; i++) {
		struct hclge_vport *vport = &hdev->vport[i];

		vlan_id = find_first_bit(vport->vlan_del_fail_bmap,
					 VLAN_N_VID);
		while (vlan_id != VLAN_N_VID) {
			ret = hclge_set_vlan_filter_hw(hdev, htons(ETH_P_8021Q),
						       vport->vport_id, vlan_id,
						       true);
			if (ret && ret != -EINVAL)
				return;

			clear_bit(vlan_id, vport->vlan_del_fail_bmap);
			hclge_rm_vport_vlan_table(vport, vlan_id, false);
			hclge_set_vport_vlan_fltr_change(vport);

			sync_cnt++;
			if (sync_cnt >= HCLGE_MAX_SYNC_COUNT)
				return;

			vlan_id = find_first_bit(vport->vlan_del_fail_bmap,
						 VLAN_N_VID);
		}
	}

	hclge_sync_vlan_fltr_state(hdev);
}

static int hclge_set_mac_mtu(struct hclge_dev *hdev, int new_mps)
{
	struct hclge_config_max_frm_size_cmd *req;
	struct hclge_desc desc;

	hclge_cmd_setup_basic_desc(&desc, HCLGE_OPC_CONFIG_MAX_FRM_SIZE, false);

	req = (struct hclge_config_max_frm_size_cmd *)desc.data;
	req->max_frm_size = cpu_to_le16(new_mps);
	req->min_frm_size = HCLGE_MAC_MIN_FRAME;

	return hclge_cmd_send(&hdev->hw, &desc, 1);
}

static int hclge_set_mtu(struct hnae3_handle *handle, int new_mtu)
{
	struct hclge_vport *vport = hclge_get_vport(handle);

	return hclge_set_vport_mtu(vport, new_mtu);
}

int hclge_set_vport_mtu(struct hclge_vport *vport, int new_mtu)
{
	struct hclge_dev *hdev = vport->back;
	int i, max_frm_size, ret;

	/* HW supprt 2 layer vlan */
	max_frm_size = new_mtu + ETH_HLEN + ETH_FCS_LEN + 2 * VLAN_HLEN;
	if (max_frm_size < HCLGE_MAC_MIN_FRAME ||
	    max_frm_size > hdev->ae_dev->dev_specs.max_frm_size)
		return -EINVAL;

	max_frm_size = max(max_frm_size, HCLGE_MAC_DEFAULT_FRAME);
	mutex_lock(&hdev->vport_lock);
	/* VF's mps must fit within hdev->mps */
	if (vport->vport_id && max_frm_size > hdev->mps) {
		mutex_unlock(&hdev->vport_lock);
		return -EINVAL;
	} else if (vport->vport_id) {
		vport->mps = max_frm_size;
		mutex_unlock(&hdev->vport_lock);
		return 0;
	}

	/* PF's mps must be greater then VF's mps */
	for (i = 1; i < hdev->num_alloc_vport; i++)
		if (max_frm_size < hdev->vport[i].mps) {
			dev_err(&hdev->pdev->dev,
				"failed to set pf mtu for less than vport %d, mps = %u.\n",
				i, hdev->vport[i].mps);
			mutex_unlock(&hdev->vport_lock);
			return -EINVAL;
		}

	hclge_notify_client(hdev, HNAE3_DOWN_CLIENT);

	ret = hclge_set_mac_mtu(hdev, max_frm_size);
	if (ret) {
		dev_err(&hdev->pdev->dev,
			"Change mtu fail, ret =%d\n", ret);
		goto out;
	}

	hdev->mps = max_frm_size;
	vport->mps = max_frm_size;

	ret = hclge_buffer_alloc(hdev);
	if (ret)
		dev_err(&hdev->pdev->dev,
			"Allocate buffer fail, ret =%d\n", ret);

out:
	hclge_notify_client(hdev, HNAE3_UP_CLIENT);
	mutex_unlock(&hdev->vport_lock);
	return ret;
}

static int hclge_reset_tqp_cmd_send(struct hclge_dev *hdev, u16 queue_id,
				    bool enable)
{
	struct hclge_reset_tqp_queue_cmd *req;
	struct hclge_desc desc;
	int ret;

	hclge_cmd_setup_basic_desc(&desc, HCLGE_OPC_RESET_TQP_QUEUE, false);

	req = (struct hclge_reset_tqp_queue_cmd *)desc.data;
	req->tqp_id = cpu_to_le16(queue_id);
	if (enable)
		hnae3_set_bit(req->reset_req, HCLGE_TQP_RESET_B, 1U);

	ret = hclge_cmd_send(&hdev->hw, &desc, 1);
	if (ret) {
		dev_err(&hdev->pdev->dev,
			"Send tqp reset cmd error, status =%d\n", ret);
		return ret;
	}

	return 0;
}

static int hclge_get_reset_status(struct hclge_dev *hdev, u16 queue_id,
				  u8 *reset_status)
{
	struct hclge_reset_tqp_queue_cmd *req;
	struct hclge_desc desc;
	int ret;

	hclge_cmd_setup_basic_desc(&desc, HCLGE_OPC_RESET_TQP_QUEUE, true);

	req = (struct hclge_reset_tqp_queue_cmd *)desc.data;
	req->tqp_id = cpu_to_le16(queue_id);

	ret = hclge_cmd_send(&hdev->hw, &desc, 1);
	if (ret) {
		dev_err(&hdev->pdev->dev,
			"Get reset status error, status =%d\n", ret);
		return ret;
	}

	*reset_status = hnae3_get_bit(req->ready_to_reset, HCLGE_TQP_RESET_B);

	return 0;
}

u16 hclge_covert_handle_qid_global(struct hnae3_handle *handle, u16 queue_id)
{
	struct hclge_comm_tqp *tqp;
	struct hnae3_queue *queue;

	queue = handle->kinfo.tqp[queue_id];
	tqp = container_of(queue, struct hclge_comm_tqp, q);

	return tqp->index;
}

static int hclge_reset_tqp_cmd(struct hnae3_handle *handle)
{
	struct hclge_vport *vport = hclge_get_vport(handle);
	struct hclge_dev *hdev = vport->back;
	u16 reset_try_times = 0;
	u8 reset_status;
	u16 queue_gid;
	int ret;
	u16 i;

	for (i = 0; i < handle->kinfo.num_tqps; i++) {
		queue_gid = hclge_covert_handle_qid_global(handle, i);
		ret = hclge_reset_tqp_cmd_send(hdev, queue_gid, true);
		if (ret) {
			dev_err(&hdev->pdev->dev,
				"failed to send reset tqp cmd, ret = %d\n",
				ret);
			return ret;
		}

		while (reset_try_times++ < HCLGE_TQP_RESET_TRY_TIMES) {
			ret = hclge_get_reset_status(hdev, queue_gid,
						     &reset_status);
			if (ret)
				return ret;

			if (reset_status)
				break;

			/* Wait for tqp hw reset */
			usleep_range(1000, 1200);
		}

		if (reset_try_times >= HCLGE_TQP_RESET_TRY_TIMES) {
			dev_err(&hdev->pdev->dev,
				"wait for tqp hw reset timeout\n");
			return -ETIME;
		}

		ret = hclge_reset_tqp_cmd_send(hdev, queue_gid, false);
		if (ret) {
			dev_err(&hdev->pdev->dev,
				"failed to deassert soft reset, ret = %d\n",
				ret);
			return ret;
		}
		reset_try_times = 0;
	}
	return 0;
}

static int hclge_reset_rcb(struct hnae3_handle *handle)
{
#define HCLGE_RESET_RCB_NOT_SUPPORT	0U
#define HCLGE_RESET_RCB_SUCCESS		1U

	struct hclge_vport *vport = hclge_get_vport(handle);
	struct hclge_dev *hdev = vport->back;
	struct hclge_reset_cmd *req;
	struct hclge_desc desc;
	u8 return_status;
	u16 queue_gid;
	int ret;

	queue_gid = hclge_covert_handle_qid_global(handle, 0);

	req = (struct hclge_reset_cmd *)desc.data;
	hclge_cmd_setup_basic_desc(&desc, HCLGE_OPC_CFG_RST_TRIGGER, false);
	hnae3_set_bit(req->fun_reset_rcb, HCLGE_CFG_RESET_RCB_B, 1);
	req->fun_reset_rcb_vqid_start = cpu_to_le16(queue_gid);
	req->fun_reset_rcb_vqid_num = cpu_to_le16(handle->kinfo.num_tqps);

	ret = hclge_cmd_send(&hdev->hw, &desc, 1);
	if (ret) {
		dev_err(&hdev->pdev->dev,
			"failed to send rcb reset cmd, ret = %d\n", ret);
		return ret;
	}

	return_status = req->fun_reset_rcb_return_status;
	if (return_status == HCLGE_RESET_RCB_SUCCESS)
		return 0;

	if (return_status != HCLGE_RESET_RCB_NOT_SUPPORT) {
		dev_err(&hdev->pdev->dev, "failed to reset rcb, ret = %u\n",
			return_status);
		return -EIO;
	}

	/* if reset rcb cmd is unsupported, we need to send reset tqp cmd
	 * again to reset all tqps
	 */
	return hclge_reset_tqp_cmd(handle);
}

int hclge_reset_tqp(struct hnae3_handle *handle)
{
	struct hclge_vport *vport = hclge_get_vport(handle);
	struct hclge_dev *hdev = vport->back;
	int ret;

	/* only need to disable PF's tqp */
	if (!vport->vport_id) {
		ret = hclge_tqp_enable(handle, false);
		if (ret) {
			dev_err(&hdev->pdev->dev,
				"failed to disable tqp, ret = %d\n", ret);
			return ret;
		}
	}

	return hclge_reset_rcb(handle);
}

static u32 hclge_get_fw_version(struct hnae3_handle *handle)
{
	struct hclge_vport *vport = hclge_get_vport(handle);
	struct hclge_dev *hdev = vport->back;

	return hdev->fw_version;
}

static void hclge_set_flowctrl_adv(struct hclge_dev *hdev, u32 rx_en, u32 tx_en)
{
	struct phy_device *phydev = hdev->hw.mac.phydev;

	if (!phydev)
		return;

	phy_set_asym_pause(phydev, rx_en, tx_en);
}

static int hclge_cfg_pauseparam(struct hclge_dev *hdev, u32 rx_en, u32 tx_en)
{
	int ret;

	if (hdev->tm_info.fc_mode == HCLGE_FC_PFC)
		return 0;

	ret = hclge_mac_pause_en_cfg(hdev, tx_en, rx_en);
	if (ret)
		dev_err(&hdev->pdev->dev,
			"configure pauseparam error, ret = %d.\n", ret);

	return ret;
}

int hclge_cfg_flowctrl(struct hclge_dev *hdev)
{
	struct phy_device *phydev = hdev->hw.mac.phydev;
	u16 remote_advertising = 0;
	u16 local_advertising;
	u32 rx_pause, tx_pause;
	u8 flowctl;

	if (!phydev->link || !phydev->autoneg)
		return 0;

	local_advertising = linkmode_adv_to_lcl_adv_t(phydev->advertising);

	if (phydev->pause)
		remote_advertising = LPA_PAUSE_CAP;

	if (phydev->asym_pause)
		remote_advertising |= LPA_PAUSE_ASYM;

	flowctl = mii_resolve_flowctrl_fdx(local_advertising,
					   remote_advertising);
	tx_pause = flowctl & FLOW_CTRL_TX;
	rx_pause = flowctl & FLOW_CTRL_RX;

	if (phydev->duplex == HCLGE_MAC_HALF) {
		tx_pause = 0;
		rx_pause = 0;
	}

	return hclge_cfg_pauseparam(hdev, rx_pause, tx_pause);
}

static void hclge_get_pauseparam(struct hnae3_handle *handle, u32 *auto_neg,
				 u32 *rx_en, u32 *tx_en)
{
	struct hclge_vport *vport = hclge_get_vport(handle);
	struct hclge_dev *hdev = vport->back;
	u8 media_type = hdev->hw.mac.media_type;

	*auto_neg = (media_type == HNAE3_MEDIA_TYPE_COPPER) ?
		    hclge_get_autoneg(handle) : 0;

	if (hdev->tm_info.fc_mode == HCLGE_FC_PFC) {
		*rx_en = 0;
		*tx_en = 0;
		return;
	}

	if (hdev->tm_info.fc_mode == HCLGE_FC_RX_PAUSE) {
		*rx_en = 1;
		*tx_en = 0;
	} else if (hdev->tm_info.fc_mode == HCLGE_FC_TX_PAUSE) {
		*tx_en = 1;
		*rx_en = 0;
	} else if (hdev->tm_info.fc_mode == HCLGE_FC_FULL) {
		*rx_en = 1;
		*tx_en = 1;
	} else {
		*rx_en = 0;
		*tx_en = 0;
	}
}

static void hclge_record_user_pauseparam(struct hclge_dev *hdev,
					 u32 rx_en, u32 tx_en)
{
	if (rx_en && tx_en)
		hdev->fc_mode_last_time = HCLGE_FC_FULL;
	else if (rx_en && !tx_en)
		hdev->fc_mode_last_time = HCLGE_FC_RX_PAUSE;
	else if (!rx_en && tx_en)
		hdev->fc_mode_last_time = HCLGE_FC_TX_PAUSE;
	else
		hdev->fc_mode_last_time = HCLGE_FC_NONE;

	hdev->tm_info.fc_mode = hdev->fc_mode_last_time;
}

static int hclge_set_pauseparam(struct hnae3_handle *handle, u32 auto_neg,
				u32 rx_en, u32 tx_en)
{
	struct hclge_vport *vport = hclge_get_vport(handle);
	struct hclge_dev *hdev = vport->back;
	struct phy_device *phydev = hdev->hw.mac.phydev;
	u32 fc_autoneg;

	if (phydev || hnae3_dev_phy_imp_supported(hdev)) {
		fc_autoneg = hclge_get_autoneg(handle);
		if (auto_neg != fc_autoneg) {
			dev_info(&hdev->pdev->dev,
				 "To change autoneg please use: ethtool -s <dev> autoneg <on|off>\n");
			return -EOPNOTSUPP;
		}
	}

	if (hdev->tm_info.fc_mode == HCLGE_FC_PFC) {
		dev_info(&hdev->pdev->dev,
			 "Priority flow control enabled. Cannot set link flow control.\n");
		return -EOPNOTSUPP;
	}

	hclge_set_flowctrl_adv(hdev, rx_en, tx_en);

	hclge_record_user_pauseparam(hdev, rx_en, tx_en);

	if (!auto_neg || hnae3_dev_phy_imp_supported(hdev))
		return hclge_cfg_pauseparam(hdev, rx_en, tx_en);

	if (phydev)
		return phy_start_aneg(phydev);

	return -EOPNOTSUPP;
}

static void hclge_get_ksettings_an_result(struct hnae3_handle *handle,
					  u8 *auto_neg, u32 *speed, u8 *duplex, u32 *lane_num)
{
	struct hclge_vport *vport = hclge_get_vport(handle);
	struct hclge_dev *hdev = vport->back;

	if (speed)
		*speed = hdev->hw.mac.speed;
	if (duplex)
		*duplex = hdev->hw.mac.duplex;
	if (auto_neg)
		*auto_neg = hdev->hw.mac.autoneg;
	if (lane_num)
		*lane_num = hdev->hw.mac.lane_num;
}

static void hclge_get_media_type(struct hnae3_handle *handle, u8 *media_type,
				 u8 *module_type)
{
	struct hclge_vport *vport = hclge_get_vport(handle);
	struct hclge_dev *hdev = vport->back;

	/* When nic is down, the service task is not running, doesn't update
	 * the port information per second. Query the port information before
	 * return the media type, ensure getting the correct media information.
	 */
	hclge_update_port_info(hdev);

	if (media_type)
		*media_type = hdev->hw.mac.media_type;

	if (module_type)
		*module_type = hdev->hw.mac.module_type;
}

static void hclge_get_mdix_mode(struct hnae3_handle *handle,
				u8 *tp_mdix_ctrl, u8 *tp_mdix)
{
	struct hclge_vport *vport = hclge_get_vport(handle);
	struct hclge_dev *hdev = vport->back;
	struct phy_device *phydev = hdev->hw.mac.phydev;
	int mdix_ctrl, mdix, is_resolved;
	unsigned int retval;

	if (!phydev) {
		*tp_mdix_ctrl = ETH_TP_MDI_INVALID;
		*tp_mdix = ETH_TP_MDI_INVALID;
		return;
	}

	phy_write(phydev, HCLGE_PHY_PAGE_REG, HCLGE_PHY_PAGE_MDIX);

	retval = phy_read(phydev, HCLGE_PHY_CSC_REG);
	mdix_ctrl = hnae3_get_field(retval, HCLGE_PHY_MDIX_CTRL_M,
				    HCLGE_PHY_MDIX_CTRL_S);

	retval = phy_read(phydev, HCLGE_PHY_CSS_REG);
	mdix = hnae3_get_bit(retval, HCLGE_PHY_MDIX_STATUS_B);
	is_resolved = hnae3_get_bit(retval, HCLGE_PHY_SPEED_DUP_RESOLVE_B);

	phy_write(phydev, HCLGE_PHY_PAGE_REG, HCLGE_PHY_PAGE_COPPER);

	switch (mdix_ctrl) {
	case 0x0:
		*tp_mdix_ctrl = ETH_TP_MDI;
		break;
	case 0x1:
		*tp_mdix_ctrl = ETH_TP_MDI_X;
		break;
	case 0x3:
		*tp_mdix_ctrl = ETH_TP_MDI_AUTO;
		break;
	default:
		*tp_mdix_ctrl = ETH_TP_MDI_INVALID;
		break;
	}

	if (!is_resolved)
		*tp_mdix = ETH_TP_MDI_INVALID;
	else if (mdix)
		*tp_mdix = ETH_TP_MDI_X;
	else
		*tp_mdix = ETH_TP_MDI;
}

static void hclge_info_show(struct hclge_dev *hdev)
{
	struct device *dev = &hdev->pdev->dev;

	dev_info(dev, "PF info begin:\n");

	dev_info(dev, "Task queue pairs numbers: %u\n", hdev->num_tqps);
	dev_info(dev, "Desc num per TX queue: %u\n", hdev->num_tx_desc);
	dev_info(dev, "Desc num per RX queue: %u\n", hdev->num_rx_desc);
	dev_info(dev, "Numbers of vports: %u\n", hdev->num_alloc_vport);
	dev_info(dev, "Numbers of VF for this PF: %u\n", hdev->num_req_vfs);
	dev_info(dev, "HW tc map: 0x%x\n", hdev->hw_tc_map);
	dev_info(dev, "Total buffer size for TX/RX: %u\n", hdev->pkt_buf_size);
	dev_info(dev, "TX buffer size for each TC: %u\n", hdev->tx_buf_size);
	dev_info(dev, "DV buffer size for each TC: %u\n", hdev->dv_buf_size);
	dev_info(dev, "This is %s PF\n",
		 hdev->flag & HCLGE_FLAG_MAIN ? "main" : "not main");
	dev_info(dev, "DCB %s\n",
		 hdev->flag & HCLGE_FLAG_DCB_ENABLE ? "enable" : "disable");
	dev_info(dev, "MQPRIO %s\n",
		 hdev->flag & HCLGE_FLAG_MQPRIO_ENABLE ? "enable" : "disable");
	dev_info(dev, "Default tx spare buffer size: %u\n",
		 hdev->tx_spare_buf_size);

	dev_info(dev, "PF info end.\n");
}

static int hclge_init_nic_client_instance(struct hnae3_ae_dev *ae_dev,
					  struct hclge_vport *vport)
{
	struct hnae3_client *client = vport->nic.client;
	struct hclge_dev *hdev = ae_dev->priv;
	int rst_cnt = hdev->rst_stats.reset_cnt;
	int ret;

	ret = client->ops->init_instance(&vport->nic);
	if (ret)
		return ret;

	set_bit(HCLGE_STATE_NIC_REGISTERED, &hdev->state);
	if (test_bit(HCLGE_STATE_RST_HANDLING, &hdev->state) ||
	    rst_cnt != hdev->rst_stats.reset_cnt) {
		ret = -EBUSY;
		goto init_nic_err;
	}

	/* Enable nic hw error interrupts */
	ret = hclge_config_nic_hw_error(hdev, true);
	if (ret) {
		dev_err(&ae_dev->pdev->dev,
			"fail(%d) to enable hw error interrupts\n", ret);
		goto init_nic_err;
	}

	hnae3_set_client_init_flag(client, ae_dev, 1);

	if (netif_msg_drv(&hdev->vport->nic))
		hclge_info_show(hdev);

	return ret;

init_nic_err:
	clear_bit(HCLGE_STATE_NIC_REGISTERED, &hdev->state);
	while (test_bit(HCLGE_STATE_RST_HANDLING, &hdev->state))
		msleep(HCLGE_WAIT_RESET_DONE);

	client->ops->uninit_instance(&vport->nic, 0);

	return ret;
}

static int hclge_init_roce_client_instance(struct hnae3_ae_dev *ae_dev,
					   struct hclge_vport *vport)
{
	struct hclge_dev *hdev = ae_dev->priv;
	struct hnae3_client *client;
	int rst_cnt;
	int ret;

	if (!hnae3_dev_roce_supported(hdev) || !hdev->roce_client ||
	    !hdev->nic_client)
		return 0;

	client = hdev->roce_client;
	ret = hclge_init_roce_base_info(vport);
	if (ret)
		return ret;

	rst_cnt = hdev->rst_stats.reset_cnt;
	ret = client->ops->init_instance(&vport->roce);
	if (ret)
		return ret;

	set_bit(HCLGE_STATE_ROCE_REGISTERED, &hdev->state);
	if (test_bit(HCLGE_STATE_RST_HANDLING, &hdev->state) ||
	    rst_cnt != hdev->rst_stats.reset_cnt) {
		ret = -EBUSY;
		goto init_roce_err;
	}

	/* Enable roce ras interrupts */
	ret = hclge_config_rocee_ras_interrupt(hdev, true);
	if (ret) {
		dev_err(&ae_dev->pdev->dev,
			"fail(%d) to enable roce ras interrupts\n", ret);
		goto init_roce_err;
	}

	hnae3_set_client_init_flag(client, ae_dev, 1);

	return 0;

init_roce_err:
	clear_bit(HCLGE_STATE_ROCE_REGISTERED, &hdev->state);
	while (test_bit(HCLGE_STATE_RST_HANDLING, &hdev->state))
		msleep(HCLGE_WAIT_RESET_DONE);

	hdev->roce_client->ops->uninit_instance(&vport->roce, 0);

	return ret;
}

static int hclge_init_client_instance(struct hnae3_client *client,
				      struct hnae3_ae_dev *ae_dev)
{
	struct hclge_dev *hdev = ae_dev->priv;
	struct hclge_vport *vport = &hdev->vport[0];
	int ret;

	switch (client->type) {
	case HNAE3_CLIENT_KNIC:
		hdev->nic_client = client;
		vport->nic.client = client;
		ret = hclge_init_nic_client_instance(ae_dev, vport);
		if (ret)
			goto clear_nic;

		ret = hclge_init_roce_client_instance(ae_dev, vport);
		if (ret)
			goto clear_roce;

		break;
	case HNAE3_CLIENT_ROCE:
		if (hnae3_dev_roce_supported(hdev)) {
			hdev->roce_client = client;
			vport->roce.client = client;
		}

		ret = hclge_init_roce_client_instance(ae_dev, vport);
		if (ret)
			goto clear_roce;

		break;
	default:
		return -EINVAL;
	}

	return 0;

clear_nic:
	hdev->nic_client = NULL;
	vport->nic.client = NULL;
	return ret;
clear_roce:
	hdev->roce_client = NULL;
	vport->roce.client = NULL;
	return ret;
}

static void hclge_uninit_client_instance(struct hnae3_client *client,
					 struct hnae3_ae_dev *ae_dev)
{
	struct hclge_dev *hdev = ae_dev->priv;
	struct hclge_vport *vport = &hdev->vport[0];

	if (hdev->roce_client) {
		clear_bit(HCLGE_STATE_ROCE_REGISTERED, &hdev->state);
		while (test_bit(HCLGE_STATE_RST_HANDLING, &hdev->state))
			msleep(HCLGE_WAIT_RESET_DONE);

		hdev->roce_client->ops->uninit_instance(&vport->roce, 0);
		hdev->roce_client = NULL;
		vport->roce.client = NULL;
	}
	if (client->type == HNAE3_CLIENT_ROCE)
		return;
	if (hdev->nic_client && client->ops->uninit_instance) {
		clear_bit(HCLGE_STATE_NIC_REGISTERED, &hdev->state);
		while (test_bit(HCLGE_STATE_RST_HANDLING, &hdev->state))
			msleep(HCLGE_WAIT_RESET_DONE);

		client->ops->uninit_instance(&vport->nic, 0);
		hdev->nic_client = NULL;
		vport->nic.client = NULL;
	}
}

static int hclge_dev_mem_map(struct hclge_dev *hdev)
{
	struct pci_dev *pdev = hdev->pdev;
	struct hclge_hw *hw = &hdev->hw;

	/* for device does not have device memory, return directly */
	if (!(pci_select_bars(pdev, IORESOURCE_MEM) & BIT(HCLGE_MEM_BAR)))
		return 0;

	hw->hw.mem_base =
		devm_ioremap_wc(&pdev->dev,
				pci_resource_start(pdev, HCLGE_MEM_BAR),
				pci_resource_len(pdev, HCLGE_MEM_BAR));
	if (!hw->hw.mem_base) {
		dev_err(&pdev->dev, "failed to map device memory\n");
		return -EFAULT;
	}

	return 0;
}

static int hclge_pci_init(struct hclge_dev *hdev)
{
	struct pci_dev *pdev = hdev->pdev;
	struct hclge_hw *hw;
	int ret;

	ret = pci_enable_device(pdev);
	if (ret) {
		dev_err(&pdev->dev, "failed to enable PCI device\n");
		return ret;
	}

	ret = dma_set_mask_and_coherent(&pdev->dev, DMA_BIT_MASK(64));
	if (ret) {
		ret = dma_set_mask_and_coherent(&pdev->dev, DMA_BIT_MASK(32));
		if (ret) {
			dev_err(&pdev->dev,
				"can't set consistent PCI DMA");
			goto err_disable_device;
		}
		dev_warn(&pdev->dev, "set DMA mask to 32 bits\n");
	}

	ret = pci_request_regions(pdev, HCLGE_DRIVER_NAME);
	if (ret) {
		dev_err(&pdev->dev, "PCI request regions failed %d\n", ret);
		goto err_disable_device;
	}

	pci_set_master(pdev);
	hw = &hdev->hw;
	hw->hw.io_base = pcim_iomap(pdev, 2, 0);
	if (!hw->hw.io_base) {
		dev_err(&pdev->dev, "Can't map configuration register space\n");
		ret = -ENOMEM;
		goto err_release_regions;
	}

	ret = hclge_dev_mem_map(hdev);
	if (ret)
		goto err_unmap_io_base;

	hdev->num_req_vfs = pci_sriov_get_totalvfs(pdev);

	return 0;

err_unmap_io_base:
	pcim_iounmap(pdev, hdev->hw.hw.io_base);
err_release_regions:
	pci_release_regions(pdev);
err_disable_device:
	pci_disable_device(pdev);

	return ret;
}

static void hclge_pci_uninit(struct hclge_dev *hdev)
{
	struct pci_dev *pdev = hdev->pdev;

	if (hdev->hw.hw.mem_base)
		devm_iounmap(&pdev->dev, hdev->hw.hw.mem_base);

	pcim_iounmap(pdev, hdev->hw.hw.io_base);
	pci_free_irq_vectors(pdev);
	pci_release_mem_regions(pdev);
	pci_disable_device(pdev);
}

static void hclge_state_init(struct hclge_dev *hdev)
{
	set_bit(HCLGE_STATE_SERVICE_INITED, &hdev->state);
	set_bit(HCLGE_STATE_DOWN, &hdev->state);
	clear_bit(HCLGE_STATE_RST_SERVICE_SCHED, &hdev->state);
	clear_bit(HCLGE_STATE_RST_HANDLING, &hdev->state);
	clear_bit(HCLGE_STATE_RST_FAIL, &hdev->state);
	clear_bit(HCLGE_STATE_MBX_SERVICE_SCHED, &hdev->state);
	clear_bit(HCLGE_STATE_MBX_HANDLING, &hdev->state);
}

static void hclge_state_uninit(struct hclge_dev *hdev)
{
	set_bit(HCLGE_STATE_DOWN, &hdev->state);
	set_bit(HCLGE_STATE_REMOVING, &hdev->state);

	if (hdev->reset_timer.function)
		del_timer_sync(&hdev->reset_timer);
	if (hdev->service_task.work.func)
		cancel_delayed_work_sync(&hdev->service_task);
}

static void hclge_reset_prepare_general(struct hnae3_ae_dev *ae_dev,
					enum hnae3_reset_type rst_type)
{
#define HCLGE_RESET_RETRY_WAIT_MS	500
#define HCLGE_RESET_RETRY_CNT	5

	struct hclge_dev *hdev = ae_dev->priv;
	int retry_cnt = 0;
	int ret;

	while (retry_cnt++ < HCLGE_RESET_RETRY_CNT) {
		down(&hdev->reset_sem);
		set_bit(HCLGE_STATE_RST_HANDLING, &hdev->state);
		hdev->reset_type = rst_type;
		ret = hclge_reset_prepare(hdev);
		if (!ret && !hdev->reset_pending)
			break;

		dev_err(&hdev->pdev->dev,
			"failed to prepare to reset, ret=%d, reset_pending:0x%lx, retry_cnt:%d\n",
			ret, hdev->reset_pending, retry_cnt);
		clear_bit(HCLGE_STATE_RST_HANDLING, &hdev->state);
		up(&hdev->reset_sem);
		msleep(HCLGE_RESET_RETRY_WAIT_MS);
	}

	/* disable misc vector before reset done */
	hclge_enable_vector(&hdev->misc_vector, false);
	set_bit(HCLGE_COMM_STATE_CMD_DISABLE, &hdev->hw.hw.comm_state);

	if (hdev->reset_type == HNAE3_FLR_RESET)
		hdev->rst_stats.flr_rst_cnt++;
}

static void hclge_reset_done(struct hnae3_ae_dev *ae_dev)
{
	struct hclge_dev *hdev = ae_dev->priv;
	int ret;

	hclge_enable_vector(&hdev->misc_vector, true);

	ret = hclge_reset_rebuild(hdev);
	if (ret)
		dev_err(&hdev->pdev->dev, "fail to rebuild, ret=%d\n", ret);

	hdev->reset_type = HNAE3_NONE_RESET;
	clear_bit(HCLGE_STATE_RST_HANDLING, &hdev->state);
	up(&hdev->reset_sem);
}

static void hclge_clear_resetting_state(struct hclge_dev *hdev)
{
	u16 i;

	for (i = 0; i < hdev->num_alloc_vport; i++) {
		struct hclge_vport *vport = &hdev->vport[i];
		int ret;

		 /* Send cmd to clear vport's FUNC_RST_ING */
		ret = hclge_set_vf_rst(hdev, vport->vport_id, false);
		if (ret)
			dev_warn(&hdev->pdev->dev,
				 "clear vport(%u) rst failed %d!\n",
				 vport->vport_id, ret);
	}
}

static int hclge_clear_hw_resource(struct hclge_dev *hdev)
{
	struct hclge_desc desc;
	int ret;

	hclge_cmd_setup_basic_desc(&desc, HCLGE_OPC_CLEAR_HW_RESOURCE, false);

	ret = hclge_cmd_send(&hdev->hw, &desc, 1);
	/* This new command is only supported by new firmware, it will
	 * fail with older firmware. Error value -EOPNOSUPP can only be
	 * returned by older firmware running this command, to keep code
	 * backward compatible we will override this value and return
	 * success.
	 */
	if (ret && ret != -EOPNOTSUPP) {
		dev_err(&hdev->pdev->dev,
			"failed to clear hw resource, ret = %d\n", ret);
		return ret;
	}
	return 0;
}

static void hclge_init_rxd_adv_layout(struct hclge_dev *hdev)
{
	if (hnae3_ae_dev_rxd_adv_layout_supported(hdev->ae_dev))
		hclge_write_dev(&hdev->hw, HCLGE_RXD_ADV_LAYOUT_EN_REG, 1);
}

static void hclge_uninit_rxd_adv_layout(struct hclge_dev *hdev)
{
	if (hnae3_ae_dev_rxd_adv_layout_supported(hdev->ae_dev))
		hclge_write_dev(&hdev->hw, HCLGE_RXD_ADV_LAYOUT_EN_REG, 0);
}

static struct hclge_wol_info *hclge_get_wol_info(struct hnae3_handle *handle)
{
	struct hclge_vport *vport = hclge_get_vport(handle);

	return &vport->back->hw.mac.wol;
}

static int hclge_get_wol_supported_mode(struct hclge_dev *hdev,
					u32 *wol_supported)
{
	struct hclge_query_wol_supported_cmd *wol_supported_cmd;
	struct hclge_desc desc;
	int ret;

	hclge_cmd_setup_basic_desc(&desc, HCLGE_OPC_WOL_GET_SUPPORTED_MODE,
				   true);
	wol_supported_cmd = (struct hclge_query_wol_supported_cmd *)desc.data;

	ret = hclge_cmd_send(&hdev->hw, &desc, 1);
	if (ret) {
		dev_err(&hdev->pdev->dev,
			"failed to query wol supported, ret = %d\n", ret);
		return ret;
	}

	*wol_supported = le32_to_cpu(wol_supported_cmd->supported_wake_mode);

	return 0;
}

static int hclge_set_wol_cfg(struct hclge_dev *hdev,
			     struct hclge_wol_info *wol_info)
{
	struct hclge_wol_cfg_cmd *wol_cfg_cmd;
	struct hclge_desc desc;
	int ret;

	hclge_cmd_setup_basic_desc(&desc, HCLGE_OPC_WOL_CFG, false);
	wol_cfg_cmd = (struct hclge_wol_cfg_cmd *)desc.data;
	wol_cfg_cmd->wake_on_lan_mode = cpu_to_le32(wol_info->wol_current_mode);
	wol_cfg_cmd->sopass_size = wol_info->wol_sopass_size;
	memcpy(wol_cfg_cmd->sopass, wol_info->wol_sopass, SOPASS_MAX);

	ret = hclge_cmd_send(&hdev->hw, &desc, 1);
	if (ret)
		dev_err(&hdev->pdev->dev,
			"failed to set wol config, ret = %d\n", ret);

	return ret;
}

static int hclge_update_wol(struct hclge_dev *hdev)
{
	struct hclge_wol_info *wol_info = &hdev->hw.mac.wol;

	if (!hnae3_ae_dev_wol_supported(hdev->ae_dev))
		return 0;

	return hclge_set_wol_cfg(hdev, wol_info);
}

static int hclge_init_wol(struct hclge_dev *hdev)
{
	struct hclge_wol_info *wol_info = &hdev->hw.mac.wol;
	int ret;

	if (!hnae3_ae_dev_wol_supported(hdev->ae_dev))
		return 0;

	memset(wol_info, 0, sizeof(struct hclge_wol_info));
	ret = hclge_get_wol_supported_mode(hdev,
					   &wol_info->wol_support_mode);
	if (ret) {
		wol_info->wol_support_mode = 0;
		return ret;
	}

	return hclge_update_wol(hdev);
}

static void hclge_get_wol(struct hnae3_handle *handle,
			  struct ethtool_wolinfo *wol)
{
	struct hclge_wol_info *wol_info = hclge_get_wol_info(handle);

	wol->supported = wol_info->wol_support_mode;
	wol->wolopts = wol_info->wol_current_mode;
	if (wol_info->wol_current_mode & WAKE_MAGICSECURE)
		memcpy(wol->sopass, wol_info->wol_sopass, SOPASS_MAX);
}

static int hclge_set_wol(struct hnae3_handle *handle,
			 struct ethtool_wolinfo *wol)
{
	struct hclge_wol_info *wol_info = hclge_get_wol_info(handle);
	struct hclge_vport *vport = hclge_get_vport(handle);
	u32 wol_mode;
	int ret;

	wol_mode = wol->wolopts;
	if (wol_mode & ~wol_info->wol_support_mode)
		return -EINVAL;

	wol_info->wol_current_mode = wol_mode;
	if (wol_mode & WAKE_MAGICSECURE) {
		memcpy(wol_info->wol_sopass, wol->sopass, SOPASS_MAX);
		wol_info->wol_sopass_size = SOPASS_MAX;
	} else {
		wol_info->wol_sopass_size = 0;
	}

	ret = hclge_set_wol_cfg(vport->back, wol_info);
	if (ret)
		wol_info->wol_current_mode = 0;

	return ret;
}

static int hclge_init_ae_dev(struct hnae3_ae_dev *ae_dev)
{
	struct pci_dev *pdev = ae_dev->pdev;
	struct hclge_dev *hdev;
	int ret;

	hdev = devm_kzalloc(&pdev->dev, sizeof(*hdev), GFP_KERNEL);
	if (!hdev)
		return -ENOMEM;

	hdev->pdev = pdev;
	hdev->ae_dev = ae_dev;
	hdev->reset_type = HNAE3_NONE_RESET;
	hdev->reset_level = HNAE3_FUNC_RESET;
	ae_dev->priv = hdev;

	/* HW supprt 2 layer vlan */
	hdev->mps = ETH_FRAME_LEN + ETH_FCS_LEN + 2 * VLAN_HLEN;

	mutex_init(&hdev->vport_lock);
	spin_lock_init(&hdev->fd_rule_lock);
	sema_init(&hdev->reset_sem, 1);

	ret = hclge_pci_init(hdev);
	if (ret)
		goto out;

	ret = hclge_devlink_init(hdev);
<<<<<<< HEAD
	if (ret)
		goto err_pci_uninit;

	/* Firmware command queue initialize */
	ret = hclge_cmd_queue_init(hdev);
=======
>>>>>>> eb3cdb58
	if (ret)
		goto err_devlink_uninit;

	/* Firmware command queue initialize */
	ret = hclge_comm_cmd_queue_init(hdev->pdev, &hdev->hw.hw);
	if (ret)
		goto err_devlink_uninit;

	/* Firmware command initialize */
	ret = hclge_comm_cmd_init(hdev->ae_dev, &hdev->hw.hw, &hdev->fw_version,
				  true, hdev->reset_pending);
	if (ret)
		goto err_cmd_uninit;

	ret  = hclge_clear_hw_resource(hdev);
	if (ret)
		goto err_cmd_uninit;

	ret = hclge_get_cap(hdev);
	if (ret)
		goto err_cmd_uninit;

	ret = hclge_query_dev_specs(hdev);
	if (ret) {
		dev_err(&pdev->dev, "failed to query dev specifications, ret = %d.\n",
			ret);
		goto err_cmd_uninit;
	}

	ret = hclge_configure(hdev);
	if (ret) {
		dev_err(&pdev->dev, "Configure dev error, ret = %d.\n", ret);
		goto err_cmd_uninit;
	}

	ret = hclge_init_msi(hdev);
	if (ret) {
		dev_err(&pdev->dev, "Init MSI/MSI-X error, ret = %d.\n", ret);
		goto err_cmd_uninit;
	}

	ret = hclge_misc_irq_init(hdev);
	if (ret)
		goto err_msi_uninit;

	ret = hclge_alloc_tqps(hdev);
	if (ret) {
		dev_err(&pdev->dev, "Allocate TQPs error, ret = %d.\n", ret);
		goto err_msi_irq_uninit;
	}

	ret = hclge_alloc_vport(hdev);
	if (ret)
		goto err_msi_irq_uninit;

	ret = hclge_map_tqp(hdev);
	if (ret)
		goto err_msi_irq_uninit;

	if (hdev->hw.mac.media_type == HNAE3_MEDIA_TYPE_COPPER) {
		if (hnae3_dev_phy_imp_supported(hdev))
			ret = hclge_update_tp_port_info(hdev);
		else
			ret = hclge_mac_mdio_config(hdev);

		if (ret)
			goto err_msi_irq_uninit;
	}

	ret = hclge_init_umv_space(hdev);
	if (ret)
		goto err_mdiobus_unreg;

	ret = hclge_mac_init(hdev);
	if (ret) {
		dev_err(&pdev->dev, "Mac init error, ret = %d\n", ret);
		goto err_mdiobus_unreg;
	}

	ret = hclge_config_tso(hdev, HCLGE_TSO_MSS_MIN, HCLGE_TSO_MSS_MAX);
	if (ret) {
		dev_err(&pdev->dev, "Enable tso fail, ret =%d\n", ret);
		goto err_mdiobus_unreg;
	}

	ret = hclge_config_gro(hdev);
	if (ret)
		goto err_mdiobus_unreg;

	ret = hclge_init_vlan_config(hdev);
	if (ret) {
		dev_err(&pdev->dev, "VLAN init fail, ret =%d\n", ret);
		goto err_mdiobus_unreg;
	}

	ret = hclge_tm_schd_init(hdev);
	if (ret) {
		dev_err(&pdev->dev, "tm schd init fail, ret =%d\n", ret);
		goto err_mdiobus_unreg;
	}

	ret = hclge_comm_rss_init_cfg(&hdev->vport->nic, hdev->ae_dev,
				      &hdev->rss_cfg);
	if (ret) {
		dev_err(&pdev->dev, "failed to init rss cfg, ret = %d\n", ret);
		goto err_mdiobus_unreg;
	}

	ret = hclge_rss_init_hw(hdev);
	if (ret) {
		dev_err(&pdev->dev, "Rss init fail, ret =%d\n", ret);
		goto err_mdiobus_unreg;
	}

	ret = init_mgr_tbl(hdev);
	if (ret) {
		dev_err(&pdev->dev, "manager table init fail, ret =%d\n", ret);
		goto err_mdiobus_unreg;
	}

	ret = hclge_init_fd_config(hdev);
	if (ret) {
		dev_err(&pdev->dev,
			"fd table init fail, ret=%d\n", ret);
		goto err_mdiobus_unreg;
	}

	ret = hclge_ptp_init(hdev);
	if (ret)
		goto err_mdiobus_unreg;

	ret = hclge_update_port_info(hdev);
	if (ret)
		goto err_mdiobus_unreg;

	INIT_KFIFO(hdev->mac_tnl_log);

	hclge_dcb_ops_set(hdev);

	timer_setup(&hdev->reset_timer, hclge_reset_timer, 0);
	INIT_DELAYED_WORK(&hdev->service_task, hclge_service_task);

	hclge_clear_all_event_cause(hdev);
	hclge_clear_resetting_state(hdev);

	/* Log and clear the hw errors those already occurred */
	if (hnae3_dev_ras_imp_supported(hdev))
		hclge_handle_occurred_error(hdev);
	else
		hclge_handle_all_hns_hw_errors(ae_dev);

	/* request delayed reset for the error recovery because an immediate
	 * global reset on a PF affecting pending initialization of other PFs
	 */
	if (ae_dev->hw_err_reset_req) {
		enum hnae3_reset_type reset_level;

		reset_level = hclge_get_reset_level(ae_dev,
						    &ae_dev->hw_err_reset_req);
		hclge_set_def_reset_request(ae_dev, reset_level);
		mod_timer(&hdev->reset_timer, jiffies + HCLGE_RESET_INTERVAL);
	}

	hclge_init_rxd_adv_layout(hdev);

	/* Enable MISC vector(vector0) */
	hclge_enable_vector(&hdev->misc_vector, true);

	ret = hclge_init_wol(hdev);
	if (ret)
		dev_warn(&pdev->dev,
			 "failed to wake on lan init, ret = %d\n", ret);

	hclge_state_init(hdev);
	hdev->last_reset_time = jiffies;

	dev_info(&hdev->pdev->dev, "%s driver initialization finished.\n",
		 HCLGE_DRIVER_NAME);

	hclge_task_schedule(hdev, round_jiffies_relative(HZ));

	return 0;

err_mdiobus_unreg:
	if (hdev->hw.mac.phydev)
		mdiobus_unregister(hdev->hw.mac.mdio_bus);
err_msi_irq_uninit:
	hclge_misc_irq_uninit(hdev);
err_msi_uninit:
	pci_free_irq_vectors(pdev);
err_cmd_uninit:
<<<<<<< HEAD
	hclge_cmd_uninit(hdev);
=======
	hclge_comm_cmd_uninit(hdev->ae_dev, &hdev->hw.hw);
>>>>>>> eb3cdb58
err_devlink_uninit:
	hclge_devlink_uninit(hdev);
err_pci_uninit:
	pcim_iounmap(pdev, hdev->hw.hw.io_base);
	pci_release_regions(pdev);
	pci_disable_device(pdev);
out:
	mutex_destroy(&hdev->vport_lock);
	return ret;
}

static void hclge_stats_clear(struct hclge_dev *hdev)
{
	memset(&hdev->mac_stats, 0, sizeof(hdev->mac_stats));
	memset(&hdev->fec_stats, 0, sizeof(hdev->fec_stats));
}

static int hclge_set_mac_spoofchk(struct hclge_dev *hdev, int vf, bool enable)
{
	return hclge_config_switch_param(hdev, vf, enable,
					 HCLGE_SWITCH_ANTI_SPOOF_MASK);
}

static int hclge_set_vlan_spoofchk(struct hclge_dev *hdev, int vf, bool enable)
{
	return hclge_set_vlan_filter_ctrl(hdev, HCLGE_FILTER_TYPE_VF,
					  HCLGE_FILTER_FE_NIC_INGRESS_B,
					  enable, vf);
}

static int hclge_set_vf_spoofchk_hw(struct hclge_dev *hdev, int vf, bool enable)
{
	int ret;

	ret = hclge_set_mac_spoofchk(hdev, vf, enable);
	if (ret) {
		dev_err(&hdev->pdev->dev,
			"Set vf %d mac spoof check %s failed, ret=%d\n",
			vf, enable ? "on" : "off", ret);
		return ret;
	}

	ret = hclge_set_vlan_spoofchk(hdev, vf, enable);
	if (ret)
		dev_err(&hdev->pdev->dev,
			"Set vf %d vlan spoof check %s failed, ret=%d\n",
			vf, enable ? "on" : "off", ret);

	return ret;
}

static int hclge_set_vf_spoofchk(struct hnae3_handle *handle, int vf,
				 bool enable)
{
	struct hclge_vport *vport = hclge_get_vport(handle);
	struct hclge_dev *hdev = vport->back;
	u32 new_spoofchk = enable ? 1 : 0;
	int ret;

	if (hdev->ae_dev->dev_version < HNAE3_DEVICE_VERSION_V2)
		return -EOPNOTSUPP;

	vport = hclge_get_vf_vport(hdev, vf);
	if (!vport)
		return -EINVAL;

	if (vport->vf_info.spoofchk == new_spoofchk)
		return 0;

	if (enable && test_bit(vport->vport_id, hdev->vf_vlan_full))
		dev_warn(&hdev->pdev->dev,
			 "vf %d vlan table is full, enable spoof check may cause its packet send fail\n",
			 vf);
	else if (enable && hclge_is_umv_space_full(vport, true))
		dev_warn(&hdev->pdev->dev,
			 "vf %d mac table is full, enable spoof check may cause its packet send fail\n",
			 vf);

	ret = hclge_set_vf_spoofchk_hw(hdev, vport->vport_id, enable);
	if (ret)
		return ret;

	vport->vf_info.spoofchk = new_spoofchk;
	return 0;
}

static int hclge_reset_vport_spoofchk(struct hclge_dev *hdev)
{
	struct hclge_vport *vport = hdev->vport;
	int ret;
	int i;

	if (hdev->ae_dev->dev_version < HNAE3_DEVICE_VERSION_V2)
		return 0;

	/* resume the vf spoof check state after reset */
	for (i = 0; i < hdev->num_alloc_vport; i++) {
		ret = hclge_set_vf_spoofchk_hw(hdev, vport->vport_id,
					       vport->vf_info.spoofchk);
		if (ret)
			return ret;

		vport++;
	}

	return 0;
}

static int hclge_set_vf_trust(struct hnae3_handle *handle, int vf, bool enable)
{
	struct hclge_vport *vport = hclge_get_vport(handle);
	struct hclge_dev *hdev = vport->back;
	u32 new_trusted = enable ? 1 : 0;

	vport = hclge_get_vf_vport(hdev, vf);
	if (!vport)
		return -EINVAL;

	if (vport->vf_info.trusted == new_trusted)
		return 0;

	vport->vf_info.trusted = new_trusted;
	set_bit(HCLGE_VPORT_STATE_PROMISC_CHANGE, &vport->state);
	hclge_task_schedule(hdev, 0);

	return 0;
}

static void hclge_reset_vf_rate(struct hclge_dev *hdev)
{
	int ret;
	int vf;

	/* reset vf rate to default value */
	for (vf = HCLGE_VF_VPORT_START_NUM; vf < hdev->num_alloc_vport; vf++) {
		struct hclge_vport *vport = &hdev->vport[vf];

		vport->vf_info.max_tx_rate = 0;
		ret = hclge_tm_qs_shaper_cfg(vport, vport->vf_info.max_tx_rate);
		if (ret)
			dev_err(&hdev->pdev->dev,
				"vf%d failed to reset to default, ret=%d\n",
				vf - HCLGE_VF_VPORT_START_NUM, ret);
	}
}

static int hclge_vf_rate_param_check(struct hclge_dev *hdev,
				     int min_tx_rate, int max_tx_rate)
{
	if (min_tx_rate != 0 ||
	    max_tx_rate < 0 || max_tx_rate > hdev->hw.mac.max_speed) {
		dev_err(&hdev->pdev->dev,
			"min_tx_rate:%d [0], max_tx_rate:%d [0, %u]\n",
			min_tx_rate, max_tx_rate, hdev->hw.mac.max_speed);
		return -EINVAL;
	}

	return 0;
}

static int hclge_set_vf_rate(struct hnae3_handle *handle, int vf,
			     int min_tx_rate, int max_tx_rate, bool force)
{
	struct hclge_vport *vport = hclge_get_vport(handle);
	struct hclge_dev *hdev = vport->back;
	int ret;

	ret = hclge_vf_rate_param_check(hdev, min_tx_rate, max_tx_rate);
	if (ret)
		return ret;

	vport = hclge_get_vf_vport(hdev, vf);
	if (!vport)
		return -EINVAL;

	if (!force && max_tx_rate == vport->vf_info.max_tx_rate)
		return 0;

	ret = hclge_tm_qs_shaper_cfg(vport, max_tx_rate);
	if (ret)
		return ret;

	vport->vf_info.max_tx_rate = max_tx_rate;

	return 0;
}

static int hclge_resume_vf_rate(struct hclge_dev *hdev)
{
	struct hnae3_handle *handle = &hdev->vport->nic;
	struct hclge_vport *vport;
	int ret;
	int vf;

	/* resume the vf max_tx_rate after reset */
	for (vf = 0; vf < pci_num_vf(hdev->pdev); vf++) {
		vport = hclge_get_vf_vport(hdev, vf);
		if (!vport)
			return -EINVAL;

		/* zero means max rate, after reset, firmware already set it to
		 * max rate, so just continue.
		 */
		if (!vport->vf_info.max_tx_rate)
			continue;

		ret = hclge_set_vf_rate(handle, vf, 0,
					vport->vf_info.max_tx_rate, true);
		if (ret) {
			dev_err(&hdev->pdev->dev,
				"vf%d failed to resume tx_rate:%u, ret=%d\n",
				vf, vport->vf_info.max_tx_rate, ret);
			return ret;
		}
	}

	return 0;
}

static void hclge_reset_vport_state(struct hclge_dev *hdev)
{
	struct hclge_vport *vport = hdev->vport;
	int i;

	for (i = 0; i < hdev->num_alloc_vport; i++) {
		clear_bit(HCLGE_VPORT_STATE_ALIVE, &vport->state);
		vport++;
	}
}

static int hclge_reset_ae_dev(struct hnae3_ae_dev *ae_dev)
{
	struct hclge_dev *hdev = ae_dev->priv;
	struct pci_dev *pdev = ae_dev->pdev;
	int ret;

	set_bit(HCLGE_STATE_DOWN, &hdev->state);

	hclge_stats_clear(hdev);
	/* NOTE: pf reset needn't to clear or restore pf and vf table entry.
	 * so here should not clean table in memory.
	 */
	if (hdev->reset_type == HNAE3_IMP_RESET ||
	    hdev->reset_type == HNAE3_GLOBAL_RESET) {
		memset(hdev->vlan_table, 0, sizeof(hdev->vlan_table));
		memset(hdev->vf_vlan_full, 0, sizeof(hdev->vf_vlan_full));
		bitmap_set(hdev->vport_config_block, 0, hdev->num_alloc_vport);
		hclge_reset_umv_space(hdev);
	}

	ret = hclge_comm_cmd_init(hdev->ae_dev, &hdev->hw.hw, &hdev->fw_version,
				  true, hdev->reset_pending);
	if (ret) {
		dev_err(&pdev->dev, "Cmd queue init failed\n");
		return ret;
	}

	ret = hclge_map_tqp(hdev);
	if (ret) {
		dev_err(&pdev->dev, "Map tqp error, ret = %d.\n", ret);
		return ret;
	}

	ret = hclge_mac_init(hdev);
	if (ret) {
		dev_err(&pdev->dev, "Mac init error, ret = %d\n", ret);
		return ret;
	}

	ret = hclge_tp_port_init(hdev);
	if (ret) {
		dev_err(&pdev->dev, "failed to init tp port, ret = %d\n",
			ret);
		return ret;
	}

	ret = hclge_config_tso(hdev, HCLGE_TSO_MSS_MIN, HCLGE_TSO_MSS_MAX);
	if (ret) {
		dev_err(&pdev->dev, "Enable tso fail, ret =%d\n", ret);
		return ret;
	}

	ret = hclge_config_gro(hdev);
	if (ret)
		return ret;

	ret = hclge_init_vlan_config(hdev);
	if (ret) {
		dev_err(&pdev->dev, "VLAN init fail, ret =%d\n", ret);
		return ret;
	}

	ret = hclge_tm_init_hw(hdev, true);
	if (ret) {
		dev_err(&pdev->dev, "tm init hw fail, ret =%d\n", ret);
		return ret;
	}

	ret = hclge_rss_init_hw(hdev);
	if (ret) {
		dev_err(&pdev->dev, "Rss init fail, ret =%d\n", ret);
		return ret;
	}

	ret = init_mgr_tbl(hdev);
	if (ret) {
		dev_err(&pdev->dev,
			"failed to reinit manager table, ret = %d\n", ret);
		return ret;
	}

	ret = hclge_init_fd_config(hdev);
	if (ret) {
		dev_err(&pdev->dev, "fd table init fail, ret=%d\n", ret);
		return ret;
	}

	ret = hclge_ptp_init(hdev);
	if (ret)
		return ret;

	/* Log and clear the hw errors those already occurred */
	if (hnae3_dev_ras_imp_supported(hdev))
		hclge_handle_occurred_error(hdev);
	else
		hclge_handle_all_hns_hw_errors(ae_dev);

	/* Re-enable the hw error interrupts because
	 * the interrupts get disabled on global reset.
	 */
	ret = hclge_config_nic_hw_error(hdev, true);
	if (ret) {
		dev_err(&pdev->dev,
			"fail(%d) to re-enable NIC hw error interrupts\n",
			ret);
		return ret;
	}

	if (hdev->roce_client) {
		ret = hclge_config_rocee_ras_interrupt(hdev, true);
		if (ret) {
			dev_err(&pdev->dev,
				"fail(%d) to re-enable roce ras interrupts\n",
				ret);
			return ret;
		}
	}

	hclge_reset_vport_state(hdev);
	ret = hclge_reset_vport_spoofchk(hdev);
	if (ret)
		return ret;

	ret = hclge_resume_vf_rate(hdev);
	if (ret)
		return ret;

	hclge_init_rxd_adv_layout(hdev);

	ret = hclge_update_wol(hdev);
	if (ret)
		dev_warn(&pdev->dev,
			 "failed to update wol config, ret = %d\n", ret);

	dev_info(&pdev->dev, "Reset done, %s driver initialization finished.\n",
		 HCLGE_DRIVER_NAME);

	return 0;
}

static void hclge_uninit_ae_dev(struct hnae3_ae_dev *ae_dev)
{
	struct hclge_dev *hdev = ae_dev->priv;
	struct hclge_mac *mac = &hdev->hw.mac;

	hclge_reset_vf_rate(hdev);
	hclge_clear_vf_vlan(hdev);
	hclge_state_uninit(hdev);
	hclge_ptp_uninit(hdev);
	hclge_uninit_rxd_adv_layout(hdev);
	hclge_uninit_mac_table(hdev);
	hclge_del_all_fd_entries(hdev);

	if (mac->phydev)
		mdiobus_unregister(mac->mdio_bus);

	/* Disable MISC vector(vector0) */
	hclge_enable_vector(&hdev->misc_vector, false);
	synchronize_irq(hdev->misc_vector.vector_irq);

	/* Disable all hw interrupts */
	hclge_config_mac_tnl_int(hdev, false);
	hclge_config_nic_hw_error(hdev, false);
	hclge_config_rocee_ras_interrupt(hdev, false);

	hclge_comm_cmd_uninit(hdev->ae_dev, &hdev->hw.hw);
	hclge_misc_irq_uninit(hdev);
	hclge_devlink_uninit(hdev);
	hclge_pci_uninit(hdev);
	hclge_uninit_vport_vlan_table(hdev);
	mutex_destroy(&hdev->vport_lock);
	ae_dev->priv = NULL;
}

static u32 hclge_get_max_channels(struct hnae3_handle *handle)
{
	struct hclge_vport *vport = hclge_get_vport(handle);
	struct hclge_dev *hdev = vport->back;

	return min_t(u32, hdev->pf_rss_size_max, vport->alloc_tqps);
}

static void hclge_get_channels(struct hnae3_handle *handle,
			       struct ethtool_channels *ch)
{
	ch->max_combined = hclge_get_max_channels(handle);
	ch->other_count = 1;
	ch->max_other = 1;
	ch->combined_count = handle->kinfo.rss_size;
}

static void hclge_get_tqps_and_rss_info(struct hnae3_handle *handle,
					u16 *alloc_tqps, u16 *max_rss_size)
{
	struct hclge_vport *vport = hclge_get_vport(handle);
	struct hclge_dev *hdev = vport->back;

	*alloc_tqps = vport->alloc_tqps;
	*max_rss_size = hdev->pf_rss_size_max;
}

static int hclge_set_rss_tc_mode_cfg(struct hnae3_handle *handle)
{
	struct hclge_vport *vport = hclge_get_vport(handle);
	u16 tc_offset[HCLGE_MAX_TC_NUM] = {0};
	struct hclge_dev *hdev = vport->back;
	u16 tc_size[HCLGE_MAX_TC_NUM] = {0};
	u16 tc_valid[HCLGE_MAX_TC_NUM];
	u16 roundup_size;
	unsigned int i;

	roundup_size = roundup_pow_of_two(vport->nic.kinfo.rss_size);
	roundup_size = ilog2(roundup_size);
	/* Set the RSS TC mode according to the new RSS size */
	for (i = 0; i < HCLGE_MAX_TC_NUM; i++) {
		tc_valid[i] = 0;

		if (!(hdev->hw_tc_map & BIT(i)))
			continue;

		tc_valid[i] = 1;
		tc_size[i] = roundup_size;
		tc_offset[i] = vport->nic.kinfo.rss_size * i;
	}

	return hclge_comm_set_rss_tc_mode(&hdev->hw.hw, tc_offset, tc_valid,
					  tc_size);
}

static int hclge_set_channels(struct hnae3_handle *handle, u32 new_tqps_num,
			      bool rxfh_configured)
{
	struct hnae3_ae_dev *ae_dev = pci_get_drvdata(handle->pdev);
	struct hclge_vport *vport = hclge_get_vport(handle);
	struct hnae3_knic_private_info *kinfo = &vport->nic.kinfo;
	struct hclge_dev *hdev = vport->back;
	u16 cur_rss_size = kinfo->rss_size;
	u16 cur_tqps = kinfo->num_tqps;
	u32 *rss_indir;
	unsigned int i;
	int ret;

	kinfo->req_rss_size = new_tqps_num;

	ret = hclge_tm_vport_map_update(hdev);
	if (ret) {
		dev_err(&hdev->pdev->dev, "tm vport map fail, ret =%d\n", ret);
		return ret;
	}

	ret = hclge_set_rss_tc_mode_cfg(handle);
	if (ret)
		return ret;

	/* RSS indirection table has been configured by user */
	if (rxfh_configured)
		goto out;

	/* Reinitializes the rss indirect table according to the new RSS size */
	rss_indir = kcalloc(ae_dev->dev_specs.rss_ind_tbl_size, sizeof(u32),
			    GFP_KERNEL);
	if (!rss_indir)
		return -ENOMEM;

	for (i = 0; i < ae_dev->dev_specs.rss_ind_tbl_size; i++)
		rss_indir[i] = i % kinfo->rss_size;

	ret = hclge_set_rss(handle, rss_indir, NULL, 0);
	if (ret)
		dev_err(&hdev->pdev->dev, "set rss indir table fail, ret=%d\n",
			ret);

	kfree(rss_indir);

out:
	if (!ret)
		dev_info(&hdev->pdev->dev,
			 "Channels changed, rss_size from %u to %u, tqps from %u to %u",
			 cur_rss_size, kinfo->rss_size,
			 cur_tqps, kinfo->rss_size * kinfo->tc_info.num_tc);

	return ret;
}

static int hclge_get_regs_num(struct hclge_dev *hdev, u32 *regs_num_32_bit,
			      u32 *regs_num_64_bit)
{
	struct hclge_desc desc;
	u32 total_num;
	int ret;

	hclge_cmd_setup_basic_desc(&desc, HCLGE_OPC_QUERY_REG_NUM, true);
	ret = hclge_cmd_send(&hdev->hw, &desc, 1);
	if (ret) {
		dev_err(&hdev->pdev->dev,
			"Query register number cmd failed, ret = %d.\n", ret);
		return ret;
	}

	*regs_num_32_bit = le32_to_cpu(desc.data[0]);
	*regs_num_64_bit = le32_to_cpu(desc.data[1]);

	total_num = *regs_num_32_bit + *regs_num_64_bit;
	if (!total_num)
		return -EINVAL;

	return 0;
}

static int hclge_get_32_bit_regs(struct hclge_dev *hdev, u32 regs_num,
				 void *data)
{
#define HCLGE_32_BIT_REG_RTN_DATANUM 8
#define HCLGE_32_BIT_DESC_NODATA_LEN 2

	struct hclge_desc *desc;
	u32 *reg_val = data;
	__le32 *desc_data;
	int nodata_num;
	int cmd_num;
	int i, k, n;
	int ret;

	if (regs_num == 0)
		return 0;

	nodata_num = HCLGE_32_BIT_DESC_NODATA_LEN;
	cmd_num = DIV_ROUND_UP(regs_num + nodata_num,
			       HCLGE_32_BIT_REG_RTN_DATANUM);
	desc = kcalloc(cmd_num, sizeof(struct hclge_desc), GFP_KERNEL);
	if (!desc)
		return -ENOMEM;

	hclge_cmd_setup_basic_desc(&desc[0], HCLGE_OPC_QUERY_32_BIT_REG, true);
	ret = hclge_cmd_send(&hdev->hw, desc, cmd_num);
	if (ret) {
		dev_err(&hdev->pdev->dev,
			"Query 32 bit register cmd failed, ret = %d.\n", ret);
		kfree(desc);
		return ret;
	}

	for (i = 0; i < cmd_num; i++) {
		if (i == 0) {
			desc_data = (__le32 *)(&desc[i].data[0]);
			n = HCLGE_32_BIT_REG_RTN_DATANUM - nodata_num;
		} else {
			desc_data = (__le32 *)(&desc[i]);
			n = HCLGE_32_BIT_REG_RTN_DATANUM;
		}
		for (k = 0; k < n; k++) {
			*reg_val++ = le32_to_cpu(*desc_data++);

			regs_num--;
			if (!regs_num)
				break;
		}
	}

	kfree(desc);
	return 0;
}

static int hclge_get_64_bit_regs(struct hclge_dev *hdev, u32 regs_num,
				 void *data)
{
#define HCLGE_64_BIT_REG_RTN_DATANUM 4
#define HCLGE_64_BIT_DESC_NODATA_LEN 1

	struct hclge_desc *desc;
	u64 *reg_val = data;
	__le64 *desc_data;
	int nodata_len;
	int cmd_num;
	int i, k, n;
	int ret;

	if (regs_num == 0)
		return 0;

	nodata_len = HCLGE_64_BIT_DESC_NODATA_LEN;
	cmd_num = DIV_ROUND_UP(regs_num + nodata_len,
			       HCLGE_64_BIT_REG_RTN_DATANUM);
	desc = kcalloc(cmd_num, sizeof(struct hclge_desc), GFP_KERNEL);
	if (!desc)
		return -ENOMEM;

	hclge_cmd_setup_basic_desc(&desc[0], HCLGE_OPC_QUERY_64_BIT_REG, true);
	ret = hclge_cmd_send(&hdev->hw, desc, cmd_num);
	if (ret) {
		dev_err(&hdev->pdev->dev,
			"Query 64 bit register cmd failed, ret = %d.\n", ret);
		kfree(desc);
		return ret;
	}

	for (i = 0; i < cmd_num; i++) {
		if (i == 0) {
			desc_data = (__le64 *)(&desc[i].data[0]);
			n = HCLGE_64_BIT_REG_RTN_DATANUM - nodata_len;
		} else {
			desc_data = (__le64 *)(&desc[i]);
			n = HCLGE_64_BIT_REG_RTN_DATANUM;
		}
		for (k = 0; k < n; k++) {
			*reg_val++ = le64_to_cpu(*desc_data++);

			regs_num--;
			if (!regs_num)
				break;
		}
	}

	kfree(desc);
	return 0;
}

#define MAX_SEPARATE_NUM	4
#define SEPARATOR_VALUE		0xFDFCFBFA
#define REG_NUM_PER_LINE	4
#define REG_LEN_PER_LINE	(REG_NUM_PER_LINE * sizeof(u32))
#define REG_SEPARATOR_LINE	1
#define REG_NUM_REMAIN_MASK	3

int hclge_query_bd_num_cmd_send(struct hclge_dev *hdev, struct hclge_desc *desc)
{
	int i;

	/* initialize command BD except the last one */
	for (i = 0; i < HCLGE_GET_DFX_REG_TYPE_CNT - 1; i++) {
		hclge_cmd_setup_basic_desc(&desc[i], HCLGE_OPC_DFX_BD_NUM,
					   true);
		desc[i].flag |= cpu_to_le16(HCLGE_COMM_CMD_FLAG_NEXT);
	}

	/* initialize the last command BD */
	hclge_cmd_setup_basic_desc(&desc[i], HCLGE_OPC_DFX_BD_NUM, true);

	return hclge_cmd_send(&hdev->hw, desc, HCLGE_GET_DFX_REG_TYPE_CNT);
}

static int hclge_get_dfx_reg_bd_num(struct hclge_dev *hdev,
				    int *bd_num_list,
				    u32 type_num)
{
	u32 entries_per_desc, desc_index, index, offset, i;
	struct hclge_desc desc[HCLGE_GET_DFX_REG_TYPE_CNT];
	int ret;

	ret = hclge_query_bd_num_cmd_send(hdev, desc);
	if (ret) {
		dev_err(&hdev->pdev->dev,
			"Get dfx bd num fail, status is %d.\n", ret);
		return ret;
	}

	entries_per_desc = ARRAY_SIZE(desc[0].data);
	for (i = 0; i < type_num; i++) {
		offset = hclge_dfx_bd_offset_list[i];
		index = offset % entries_per_desc;
		desc_index = offset / entries_per_desc;
		bd_num_list[i] = le32_to_cpu(desc[desc_index].data[index]);
	}

	return ret;
}

static int hclge_dfx_reg_cmd_send(struct hclge_dev *hdev,
				  struct hclge_desc *desc_src, int bd_num,
				  enum hclge_opcode_type cmd)
{
	struct hclge_desc *desc = desc_src;
	int i, ret;

	hclge_cmd_setup_basic_desc(desc, cmd, true);
	for (i = 0; i < bd_num - 1; i++) {
		desc->flag |= cpu_to_le16(HCLGE_COMM_CMD_FLAG_NEXT);
		desc++;
		hclge_cmd_setup_basic_desc(desc, cmd, true);
	}

	desc = desc_src;
	ret = hclge_cmd_send(&hdev->hw, desc, bd_num);
	if (ret)
		dev_err(&hdev->pdev->dev,
			"Query dfx reg cmd(0x%x) send fail, status is %d.\n",
			cmd, ret);

	return ret;
}

static int hclge_dfx_reg_fetch_data(struct hclge_desc *desc_src, int bd_num,
				    void *data)
{
	int entries_per_desc, reg_num, separator_num, desc_index, index, i;
	struct hclge_desc *desc = desc_src;
	u32 *reg = data;

	entries_per_desc = ARRAY_SIZE(desc->data);
	reg_num = entries_per_desc * bd_num;
	separator_num = REG_NUM_PER_LINE - (reg_num & REG_NUM_REMAIN_MASK);
	for (i = 0; i < reg_num; i++) {
		index = i % entries_per_desc;
		desc_index = i / entries_per_desc;
		*reg++ = le32_to_cpu(desc[desc_index].data[index]);
	}
	for (i = 0; i < separator_num; i++)
		*reg++ = SEPARATOR_VALUE;

	return reg_num + separator_num;
}

static int hclge_get_dfx_reg_len(struct hclge_dev *hdev, int *len)
{
	u32 dfx_reg_type_num = ARRAY_SIZE(hclge_dfx_bd_offset_list);
	int data_len_per_desc, bd_num, i;
	int *bd_num_list;
	u32 data_len;
	int ret;

	bd_num_list = kcalloc(dfx_reg_type_num, sizeof(int), GFP_KERNEL);
	if (!bd_num_list)
		return -ENOMEM;

	ret = hclge_get_dfx_reg_bd_num(hdev, bd_num_list, dfx_reg_type_num);
	if (ret) {
		dev_err(&hdev->pdev->dev,
			"Get dfx reg bd num fail, status is %d.\n", ret);
		goto out;
	}

	data_len_per_desc = sizeof_field(struct hclge_desc, data);
	*len = 0;
	for (i = 0; i < dfx_reg_type_num; i++) {
		bd_num = bd_num_list[i];
		data_len = data_len_per_desc * bd_num;
		*len += (data_len / REG_LEN_PER_LINE + 1) * REG_LEN_PER_LINE;
	}

out:
	kfree(bd_num_list);
	return ret;
}

static int hclge_get_dfx_reg(struct hclge_dev *hdev, void *data)
{
	u32 dfx_reg_type_num = ARRAY_SIZE(hclge_dfx_bd_offset_list);
	int bd_num, bd_num_max, buf_len, i;
	struct hclge_desc *desc_src;
	int *bd_num_list;
	u32 *reg = data;
	int ret;

	bd_num_list = kcalloc(dfx_reg_type_num, sizeof(int), GFP_KERNEL);
	if (!bd_num_list)
		return -ENOMEM;

	ret = hclge_get_dfx_reg_bd_num(hdev, bd_num_list, dfx_reg_type_num);
	if (ret) {
		dev_err(&hdev->pdev->dev,
			"Get dfx reg bd num fail, status is %d.\n", ret);
		goto out;
	}

	bd_num_max = bd_num_list[0];
	for (i = 1; i < dfx_reg_type_num; i++)
		bd_num_max = max_t(int, bd_num_max, bd_num_list[i]);

	buf_len = sizeof(*desc_src) * bd_num_max;
	desc_src = kzalloc(buf_len, GFP_KERNEL);
	if (!desc_src) {
		ret = -ENOMEM;
		goto out;
	}

	for (i = 0; i < dfx_reg_type_num; i++) {
		bd_num = bd_num_list[i];
		ret = hclge_dfx_reg_cmd_send(hdev, desc_src, bd_num,
					     hclge_dfx_reg_opcode_list[i]);
		if (ret) {
			dev_err(&hdev->pdev->dev,
				"Get dfx reg fail, status is %d.\n", ret);
			break;
		}

		reg += hclge_dfx_reg_fetch_data(desc_src, bd_num, reg);
	}

	kfree(desc_src);
out:
	kfree(bd_num_list);
	return ret;
}

static int hclge_fetch_pf_reg(struct hclge_dev *hdev, void *data,
			      struct hnae3_knic_private_info *kinfo)
{
#define HCLGE_RING_REG_OFFSET		0x200
#define HCLGE_RING_INT_REG_OFFSET	0x4

	int i, j, reg_num, separator_num;
	int data_num_sum;
	u32 *reg = data;

	/* fetching per-PF registers valus from PF PCIe register space */
	reg_num = ARRAY_SIZE(cmdq_reg_addr_list);
	separator_num = MAX_SEPARATE_NUM - (reg_num & REG_NUM_REMAIN_MASK);
	for (i = 0; i < reg_num; i++)
		*reg++ = hclge_read_dev(&hdev->hw, cmdq_reg_addr_list[i]);
	for (i = 0; i < separator_num; i++)
		*reg++ = SEPARATOR_VALUE;
	data_num_sum = reg_num + separator_num;

	reg_num = ARRAY_SIZE(common_reg_addr_list);
	separator_num = MAX_SEPARATE_NUM - (reg_num & REG_NUM_REMAIN_MASK);
	for (i = 0; i < reg_num; i++)
		*reg++ = hclge_read_dev(&hdev->hw, common_reg_addr_list[i]);
	for (i = 0; i < separator_num; i++)
		*reg++ = SEPARATOR_VALUE;
	data_num_sum += reg_num + separator_num;

	reg_num = ARRAY_SIZE(ring_reg_addr_list);
	separator_num = MAX_SEPARATE_NUM - (reg_num & REG_NUM_REMAIN_MASK);
	for (j = 0; j < kinfo->num_tqps; j++) {
		for (i = 0; i < reg_num; i++)
			*reg++ = hclge_read_dev(&hdev->hw,
						ring_reg_addr_list[i] +
						HCLGE_RING_REG_OFFSET * j);
		for (i = 0; i < separator_num; i++)
			*reg++ = SEPARATOR_VALUE;
	}
	data_num_sum += (reg_num + separator_num) * kinfo->num_tqps;

	reg_num = ARRAY_SIZE(tqp_intr_reg_addr_list);
	separator_num = MAX_SEPARATE_NUM - (reg_num & REG_NUM_REMAIN_MASK);
	for (j = 0; j < hdev->num_msi_used - 1; j++) {
		for (i = 0; i < reg_num; i++)
			*reg++ = hclge_read_dev(&hdev->hw,
						tqp_intr_reg_addr_list[i] +
						HCLGE_RING_INT_REG_OFFSET * j);
		for (i = 0; i < separator_num; i++)
			*reg++ = SEPARATOR_VALUE;
	}
	data_num_sum += (reg_num + separator_num) * (hdev->num_msi_used - 1);

	return data_num_sum;
}

static int hclge_get_regs_len(struct hnae3_handle *handle)
{
	int cmdq_lines, common_lines, ring_lines, tqp_intr_lines;
	struct hnae3_knic_private_info *kinfo = &handle->kinfo;
	struct hclge_vport *vport = hclge_get_vport(handle);
	struct hclge_dev *hdev = vport->back;
	int regs_num_32_bit, regs_num_64_bit, dfx_regs_len;
	int regs_lines_32_bit, regs_lines_64_bit;
	int ret;

	ret = hclge_get_regs_num(hdev, &regs_num_32_bit, &regs_num_64_bit);
	if (ret) {
		dev_err(&hdev->pdev->dev,
			"Get register number failed, ret = %d.\n", ret);
		return ret;
	}

	ret = hclge_get_dfx_reg_len(hdev, &dfx_regs_len);
	if (ret) {
		dev_err(&hdev->pdev->dev,
			"Get dfx reg len failed, ret = %d.\n", ret);
		return ret;
	}

	cmdq_lines = sizeof(cmdq_reg_addr_list) / REG_LEN_PER_LINE +
		REG_SEPARATOR_LINE;
	common_lines = sizeof(common_reg_addr_list) / REG_LEN_PER_LINE +
		REG_SEPARATOR_LINE;
	ring_lines = sizeof(ring_reg_addr_list) / REG_LEN_PER_LINE +
		REG_SEPARATOR_LINE;
	tqp_intr_lines = sizeof(tqp_intr_reg_addr_list) / REG_LEN_PER_LINE +
		REG_SEPARATOR_LINE;
	regs_lines_32_bit = regs_num_32_bit * sizeof(u32) / REG_LEN_PER_LINE +
		REG_SEPARATOR_LINE;
	regs_lines_64_bit = regs_num_64_bit * sizeof(u64) / REG_LEN_PER_LINE +
		REG_SEPARATOR_LINE;

	return (cmdq_lines + common_lines + ring_lines * kinfo->num_tqps +
		tqp_intr_lines * (hdev->num_msi_used - 1) + regs_lines_32_bit +
		regs_lines_64_bit) * REG_LEN_PER_LINE + dfx_regs_len;
}

static void hclge_get_regs(struct hnae3_handle *handle, u32 *version,
			   void *data)
{
	struct hnae3_knic_private_info *kinfo = &handle->kinfo;
	struct hclge_vport *vport = hclge_get_vport(handle);
	struct hclge_dev *hdev = vport->back;
	u32 regs_num_32_bit, regs_num_64_bit;
	int i, reg_num, separator_num, ret;
	u32 *reg = data;

	*version = hdev->fw_version;

	ret = hclge_get_regs_num(hdev, &regs_num_32_bit, &regs_num_64_bit);
	if (ret) {
		dev_err(&hdev->pdev->dev,
			"Get register number failed, ret = %d.\n", ret);
		return;
	}

	reg += hclge_fetch_pf_reg(hdev, reg, kinfo);

	ret = hclge_get_32_bit_regs(hdev, regs_num_32_bit, reg);
	if (ret) {
		dev_err(&hdev->pdev->dev,
			"Get 32 bit register failed, ret = %d.\n", ret);
		return;
	}
	reg_num = regs_num_32_bit;
	reg += reg_num;
	separator_num = MAX_SEPARATE_NUM - (reg_num & REG_NUM_REMAIN_MASK);
	for (i = 0; i < separator_num; i++)
		*reg++ = SEPARATOR_VALUE;

	ret = hclge_get_64_bit_regs(hdev, regs_num_64_bit, reg);
	if (ret) {
		dev_err(&hdev->pdev->dev,
			"Get 64 bit register failed, ret = %d.\n", ret);
		return;
	}
	reg_num = regs_num_64_bit * 2;
	reg += reg_num;
	separator_num = MAX_SEPARATE_NUM - (reg_num & REG_NUM_REMAIN_MASK);
	for (i = 0; i < separator_num; i++)
		*reg++ = SEPARATOR_VALUE;

	ret = hclge_get_dfx_reg(hdev, reg);
	if (ret)
		dev_err(&hdev->pdev->dev,
			"Get dfx register failed, ret = %d.\n", ret);
}

static int hclge_set_led_status(struct hclge_dev *hdev, u8 locate_led_status)
{
	struct hclge_set_led_state_cmd *req;
	struct hclge_desc desc;
	int ret;

	hclge_cmd_setup_basic_desc(&desc, HCLGE_OPC_LED_STATUS_CFG, false);

	req = (struct hclge_set_led_state_cmd *)desc.data;
	hnae3_set_field(req->locate_led_config, HCLGE_LED_LOCATE_STATE_M,
			HCLGE_LED_LOCATE_STATE_S, locate_led_status);

	ret = hclge_cmd_send(&hdev->hw, &desc, 1);
	if (ret)
		dev_err(&hdev->pdev->dev,
			"Send set led state cmd error, ret =%d\n", ret);

	return ret;
}

enum hclge_led_status {
	HCLGE_LED_OFF,
	HCLGE_LED_ON,
	HCLGE_LED_NO_CHANGE = 0xFF,
};

static int hclge_set_led_id(struct hnae3_handle *handle,
			    enum ethtool_phys_id_state status)
{
	struct hclge_vport *vport = hclge_get_vport(handle);
	struct hclge_dev *hdev = vport->back;

	switch (status) {
	case ETHTOOL_ID_ACTIVE:
		return hclge_set_led_status(hdev, HCLGE_LED_ON);
	case ETHTOOL_ID_INACTIVE:
		return hclge_set_led_status(hdev, HCLGE_LED_OFF);
	default:
		return -EINVAL;
	}
}

static void hclge_get_link_mode(struct hnae3_handle *handle,
				unsigned long *supported,
				unsigned long *advertising)
{
	unsigned int size = BITS_TO_LONGS(__ETHTOOL_LINK_MODE_MASK_NBITS);
	struct hclge_vport *vport = hclge_get_vport(handle);
	struct hclge_dev *hdev = vport->back;
	unsigned int idx = 0;

	for (; idx < size; idx++) {
		supported[idx] = hdev->hw.mac.supported[idx];
		advertising[idx] = hdev->hw.mac.advertising[idx];
	}
}

static int hclge_gro_en(struct hnae3_handle *handle, bool enable)
{
	struct hclge_vport *vport = hclge_get_vport(handle);
	struct hclge_dev *hdev = vport->back;
	bool gro_en_old = hdev->gro_en;
	int ret;

	hdev->gro_en = enable;
	ret = hclge_config_gro(hdev);
	if (ret)
		hdev->gro_en = gro_en_old;

	return ret;
}

static int hclge_sync_vport_promisc_mode(struct hclge_vport *vport)
{
	struct hnae3_handle *handle = &vport->nic;
	struct hclge_dev *hdev = vport->back;
	bool uc_en = false;
	bool mc_en = false;
	u8 tmp_flags;
	bool bc_en;
	int ret;

	if (vport->last_promisc_flags != vport->overflow_promisc_flags) {
		set_bit(HCLGE_VPORT_STATE_PROMISC_CHANGE, &vport->state);
		vport->last_promisc_flags = vport->overflow_promisc_flags;
	}

	if (!test_and_clear_bit(HCLGE_VPORT_STATE_PROMISC_CHANGE,
				&vport->state))
		return 0;

	/* for PF */
	if (!vport->vport_id) {
		tmp_flags = handle->netdev_flags | vport->last_promisc_flags;
		ret = hclge_set_promisc_mode(handle, tmp_flags & HNAE3_UPE,
					     tmp_flags & HNAE3_MPE);
		if (!ret)
			set_bit(HCLGE_VPORT_STATE_VLAN_FLTR_CHANGE,
				&vport->state);
		else
			set_bit(HCLGE_VPORT_STATE_PROMISC_CHANGE,
				&vport->state);
		return ret;
	}

	/* for VF */
	if (vport->vf_info.trusted) {
		uc_en = vport->vf_info.request_uc_en > 0 ||
			vport->overflow_promisc_flags & HNAE3_OVERFLOW_UPE;
		mc_en = vport->vf_info.request_mc_en > 0 ||
			vport->overflow_promisc_flags & HNAE3_OVERFLOW_MPE;
	}
	bc_en = vport->vf_info.request_bc_en > 0;

	ret = hclge_cmd_set_promisc_mode(hdev, vport->vport_id, uc_en,
					 mc_en, bc_en);
	if (ret) {
		set_bit(HCLGE_VPORT_STATE_PROMISC_CHANGE, &vport->state);
		return ret;
	}
	hclge_set_vport_vlan_fltr_change(vport);

	return 0;
}

<<<<<<< HEAD
		if (vport->vf_info.trusted) {
			uc_en = vport->vf_info.request_uc_en > 0 ||
				vport->overflow_promisc_flags &
				HNAE3_OVERFLOW_UPE;
			mc_en = vport->vf_info.request_mc_en > 0 ||
				vport->overflow_promisc_flags &
				HNAE3_OVERFLOW_MPE;
		}
		bc_en = vport->vf_info.request_bc_en > 0;
=======
static void hclge_sync_promisc_mode(struct hclge_dev *hdev)
{
	struct hclge_vport *vport;
	int ret;
	u16 i;
>>>>>>> eb3cdb58

	for (i = 0; i < hdev->num_alloc_vport; i++) {
		vport = &hdev->vport[i];

		ret = hclge_sync_vport_promisc_mode(vport);
		if (ret)
			return;
	}
}

static bool hclge_module_existed(struct hclge_dev *hdev)
{
	struct hclge_desc desc;
	u32 existed;
	int ret;

	hclge_cmd_setup_basic_desc(&desc, HCLGE_OPC_GET_SFP_EXIST, true);
	ret = hclge_cmd_send(&hdev->hw, &desc, 1);
	if (ret) {
		dev_err(&hdev->pdev->dev,
			"failed to get SFP exist state, ret = %d\n", ret);
		return false;
	}

	existed = le32_to_cpu(desc.data[0]);

	return existed != 0;
}

/* need 6 bds(total 140 bytes) in one reading
 * return the number of bytes actually read, 0 means read failed.
 */
static u16 hclge_get_sfp_eeprom_info(struct hclge_dev *hdev, u32 offset,
				     u32 len, u8 *data)
{
	struct hclge_desc desc[HCLGE_SFP_INFO_CMD_NUM];
	struct hclge_sfp_info_bd0_cmd *sfp_info_bd0;
	u16 read_len;
	u16 copy_len;
	int ret;
	int i;

	/* setup all 6 bds to read module eeprom info. */
	for (i = 0; i < HCLGE_SFP_INFO_CMD_NUM; i++) {
		hclge_cmd_setup_basic_desc(&desc[i], HCLGE_OPC_GET_SFP_EEPROM,
					   true);

		/* bd0~bd4 need next flag */
		if (i < HCLGE_SFP_INFO_CMD_NUM - 1)
			desc[i].flag |= cpu_to_le16(HCLGE_COMM_CMD_FLAG_NEXT);
	}

	/* setup bd0, this bd contains offset and read length. */
	sfp_info_bd0 = (struct hclge_sfp_info_bd0_cmd *)desc[0].data;
	sfp_info_bd0->offset = cpu_to_le16((u16)offset);
	read_len = min_t(u16, len, HCLGE_SFP_INFO_MAX_LEN);
	sfp_info_bd0->read_len = cpu_to_le16(read_len);

	ret = hclge_cmd_send(&hdev->hw, desc, i);
	if (ret) {
		dev_err(&hdev->pdev->dev,
			"failed to get SFP eeprom info, ret = %d\n", ret);
		return 0;
	}

	/* copy sfp info from bd0 to out buffer. */
	copy_len = min_t(u16, len, HCLGE_SFP_INFO_BD0_LEN);
	memcpy(data, sfp_info_bd0->data, copy_len);
	read_len = copy_len;

	/* copy sfp info from bd1~bd5 to out buffer if needed. */
	for (i = 1; i < HCLGE_SFP_INFO_CMD_NUM; i++) {
		if (read_len >= len)
			return read_len;

		copy_len = min_t(u16, len - read_len, HCLGE_SFP_INFO_BDX_LEN);
		memcpy(data + read_len, desc[i].data, copy_len);
		read_len += copy_len;
	}

	return read_len;
}

static int hclge_get_module_eeprom(struct hnae3_handle *handle, u32 offset,
				   u32 len, u8 *data)
{
	struct hclge_vport *vport = hclge_get_vport(handle);
	struct hclge_dev *hdev = vport->back;
	u32 read_len = 0;
	u16 data_len;

	if (hdev->hw.mac.media_type != HNAE3_MEDIA_TYPE_FIBER)
		return -EOPNOTSUPP;

	if (!hclge_module_existed(hdev))
		return -ENXIO;

	while (read_len < len) {
		data_len = hclge_get_sfp_eeprom_info(hdev,
						     offset + read_len,
						     len - read_len,
						     data + read_len);
		if (!data_len)
			return -EIO;

		read_len += data_len;
	}

	return 0;
}

static int hclge_get_link_diagnosis_info(struct hnae3_handle *handle,
					 u32 *status_code)
{
	struct hclge_vport *vport = hclge_get_vport(handle);
	struct hclge_dev *hdev = vport->back;
	struct hclge_desc desc;
	int ret;

	if (hdev->ae_dev->dev_version <= HNAE3_DEVICE_VERSION_V2)
		return -EOPNOTSUPP;

	hclge_cmd_setup_basic_desc(&desc, HCLGE_OPC_QUERY_LINK_DIAGNOSIS, true);
	ret = hclge_cmd_send(&hdev->hw, &desc, 1);
	if (ret) {
		dev_err(&hdev->pdev->dev,
			"failed to query link diagnosis info, ret = %d\n", ret);
		return ret;
	}

	*status_code = le32_to_cpu(desc.data[0]);
	return 0;
}

/* After disable sriov, VF still has some config and info need clean,
 * which configed by PF.
 */
static void hclge_clear_vport_vf_info(struct hclge_vport *vport, int vfid)
{
	struct hclge_dev *hdev = vport->back;
	struct hclge_vlan_info vlan_info;
	int ret;

<<<<<<< HEAD
=======
	clear_bit(HCLGE_VPORT_STATE_INITED, &vport->state);
	clear_bit(HCLGE_VPORT_STATE_ALIVE, &vport->state);
	vport->need_notify = 0;
	vport->mps = 0;

>>>>>>> eb3cdb58
	/* after disable sriov, clean VF rate configured by PF */
	ret = hclge_tm_qs_shaper_cfg(vport, 0);
	if (ret)
		dev_err(&hdev->pdev->dev,
			"failed to clean vf%d rate config, ret = %d\n",
			vfid, ret);

	vlan_info.vlan_tag = 0;
	vlan_info.qos = 0;
	vlan_info.vlan_proto = ETH_P_8021Q;
	ret = hclge_update_port_base_vlan_cfg(vport,
					      HNAE3_PORT_BASE_VLAN_DISABLE,
					      &vlan_info);
	if (ret)
		dev_err(&hdev->pdev->dev,
			"failed to clean vf%d port base vlan, ret = %d\n",
			vfid, ret);

	ret = hclge_set_vf_spoofchk_hw(hdev, vport->vport_id, false);
	if (ret)
		dev_err(&hdev->pdev->dev,
			"failed to clean vf%d spoof config, ret = %d\n",
			vfid, ret);

	memset(&vport->vf_info, 0, sizeof(vport->vf_info));
}

static void hclge_clean_vport_config(struct hnae3_ae_dev *ae_dev, int num_vfs)
{
	struct hclge_dev *hdev = ae_dev->priv;
	struct hclge_vport *vport;
	int i;

	for (i = 0; i < num_vfs; i++) {
		vport = &hdev->vport[i + HCLGE_VF_VPORT_START_NUM];

		hclge_clear_vport_vf_info(vport, i);
	}
}

<<<<<<< HEAD
=======
static int hclge_get_dscp_prio(struct hnae3_handle *h, u8 dscp, u8 *tc_mode,
			       u8 *priority)
{
	struct hclge_vport *vport = hclge_get_vport(h);

	if (dscp >= HNAE3_MAX_DSCP)
		return -EINVAL;

	if (tc_mode)
		*tc_mode = vport->nic.kinfo.tc_map_mode;
	if (priority)
		*priority = vport->nic.kinfo.dscp_prio[dscp] == HNAE3_PRIO_ID_INVALID ? 0 :
			    vport->nic.kinfo.dscp_prio[dscp];

	return 0;
}

>>>>>>> eb3cdb58
static const struct hnae3_ae_ops hclge_ops = {
	.init_ae_dev = hclge_init_ae_dev,
	.uninit_ae_dev = hclge_uninit_ae_dev,
	.reset_prepare = hclge_reset_prepare_general,
	.reset_done = hclge_reset_done,
	.init_client_instance = hclge_init_client_instance,
	.uninit_client_instance = hclge_uninit_client_instance,
	.map_ring_to_vector = hclge_map_ring_to_vector,
	.unmap_ring_from_vector = hclge_unmap_ring_frm_vector,
	.get_vector = hclge_get_vector,
	.put_vector = hclge_put_vector,
	.set_promisc_mode = hclge_set_promisc_mode,
	.request_update_promisc_mode = hclge_request_update_promisc_mode,
	.set_loopback = hclge_set_loopback,
	.start = hclge_ae_start,
	.stop = hclge_ae_stop,
	.client_start = hclge_client_start,
	.client_stop = hclge_client_stop,
	.get_status = hclge_get_status,
	.get_ksettings_an_result = hclge_get_ksettings_an_result,
	.cfg_mac_speed_dup_h = hclge_cfg_mac_speed_dup_h,
	.get_media_type = hclge_get_media_type,
	.check_port_speed = hclge_check_port_speed,
	.get_fec_stats = hclge_get_fec_stats,
	.get_fec = hclge_get_fec,
	.set_fec = hclge_set_fec,
	.get_rss_key_size = hclge_comm_get_rss_key_size,
	.get_rss = hclge_get_rss,
	.set_rss = hclge_set_rss,
	.set_rss_tuple = hclge_set_rss_tuple,
	.get_rss_tuple = hclge_get_rss_tuple,
	.get_tc_size = hclge_get_tc_size,
	.get_mac_addr = hclge_get_mac_addr,
	.set_mac_addr = hclge_set_mac_addr,
	.do_ioctl = hclge_do_ioctl,
	.add_uc_addr = hclge_add_uc_addr,
	.rm_uc_addr = hclge_rm_uc_addr,
	.add_mc_addr = hclge_add_mc_addr,
	.rm_mc_addr = hclge_rm_mc_addr,
	.set_autoneg = hclge_set_autoneg,
	.get_autoneg = hclge_get_autoneg,
	.restart_autoneg = hclge_restart_autoneg,
	.halt_autoneg = hclge_halt_autoneg,
	.get_pauseparam = hclge_get_pauseparam,
	.set_pauseparam = hclge_set_pauseparam,
	.set_mtu = hclge_set_mtu,
	.reset_queue = hclge_reset_tqp,
	.get_stats = hclge_get_stats,
	.get_mac_stats = hclge_get_mac_stat,
	.update_stats = hclge_update_stats,
	.get_strings = hclge_get_strings,
	.get_sset_count = hclge_get_sset_count,
	.get_fw_version = hclge_get_fw_version,
	.get_mdix_mode = hclge_get_mdix_mode,
	.enable_vlan_filter = hclge_enable_vlan_filter,
	.set_vlan_filter = hclge_set_vlan_filter,
	.set_vf_vlan_filter = hclge_set_vf_vlan_filter,
	.enable_hw_strip_rxvtag = hclge_en_hw_strip_rxvtag,
	.reset_event = hclge_reset_event,
	.get_reset_level = hclge_get_reset_level,
	.set_default_reset_request = hclge_set_def_reset_request,
	.get_tqps_and_rss_info = hclge_get_tqps_and_rss_info,
	.set_channels = hclge_set_channels,
	.get_channels = hclge_get_channels,
	.get_regs_len = hclge_get_regs_len,
	.get_regs = hclge_get_regs,
	.set_led_id = hclge_set_led_id,
	.get_link_mode = hclge_get_link_mode,
	.add_fd_entry = hclge_add_fd_entry,
	.del_fd_entry = hclge_del_fd_entry,
	.get_fd_rule_cnt = hclge_get_fd_rule_cnt,
	.get_fd_rule_info = hclge_get_fd_rule_info,
	.get_fd_all_rules = hclge_get_all_rules,
	.enable_fd = hclge_enable_fd,
	.add_arfs_entry = hclge_add_fd_entry_by_arfs,
	.dbg_read_cmd = hclge_dbg_read_cmd,
	.handle_hw_ras_error = hclge_handle_hw_ras_error,
	.get_hw_reset_stat = hclge_get_hw_reset_stat,
	.ae_dev_resetting = hclge_ae_dev_resetting,
	.ae_dev_reset_cnt = hclge_ae_dev_reset_cnt,
	.set_gro_en = hclge_gro_en,
	.get_global_queue_id = hclge_covert_handle_qid_global,
	.set_timer_task = hclge_set_timer_task,
	.mac_connect_phy = hclge_mac_connect_phy,
	.mac_disconnect_phy = hclge_mac_disconnect_phy,
	.get_vf_config = hclge_get_vf_config,
	.set_vf_link_state = hclge_set_vf_link_state,
	.set_vf_spoofchk = hclge_set_vf_spoofchk,
	.set_vf_trust = hclge_set_vf_trust,
	.set_vf_rate = hclge_set_vf_rate,
	.set_vf_mac = hclge_set_vf_mac,
	.get_module_eeprom = hclge_get_module_eeprom,
	.get_cmdq_stat = hclge_get_cmdq_stat,
	.add_cls_flower = hclge_add_cls_flower,
	.del_cls_flower = hclge_del_cls_flower,
	.cls_flower_active = hclge_is_cls_flower_active,
	.get_phy_link_ksettings = hclge_get_phy_link_ksettings,
	.set_phy_link_ksettings = hclge_set_phy_link_ksettings,
	.set_tx_hwts_info = hclge_ptp_set_tx_info,
	.get_rx_hwts = hclge_ptp_get_rx_hwts,
	.get_ts_info = hclge_ptp_get_ts_info,
	.get_link_diagnosis_info = hclge_get_link_diagnosis_info,
	.clean_vf_config = hclge_clean_vport_config,
<<<<<<< HEAD
=======
	.get_dscp_prio = hclge_get_dscp_prio,
	.get_wol = hclge_get_wol,
	.set_wol = hclge_set_wol,
>>>>>>> eb3cdb58
};

static struct hnae3_ae_algo ae_algo = {
	.ops = &hclge_ops,
	.pdev_id_table = ae_algo_pci_tbl,
};

static int __init hclge_init(void)
{
	pr_info("%s is initializing\n", HCLGE_NAME);

	hclge_wq = alloc_workqueue("%s", WQ_UNBOUND, 0, HCLGE_NAME);
	if (!hclge_wq) {
		pr_err("%s: failed to create workqueue\n", HCLGE_NAME);
		return -ENOMEM;
	}

	hnae3_register_ae_algo(&ae_algo);

	return 0;
}

static void __exit hclge_exit(void)
{
	hnae3_unregister_ae_algo_prepare(&ae_algo);
	hnae3_unregister_ae_algo(&ae_algo);
	destroy_workqueue(hclge_wq);
}
module_init(hclge_init);
module_exit(hclge_exit);

MODULE_LICENSE("GPL");
MODULE_AUTHOR("Huawei Tech. Co., Ltd.");
MODULE_DESCRIPTION("HCLGE Driver");
MODULE_VERSION(HCLGE_MOD_VERSION);<|MERGE_RESOLUTION|>--- conflicted
+++ resolved
@@ -24,10 +24,7 @@
 #include "hclge_err.h"
 #include "hnae3.h"
 #include "hclge_devlink.h"
-<<<<<<< HEAD
-=======
 #include "hclge_comm_cmd.h"
->>>>>>> eb3cdb58
 
 #define HCLGE_NAME			"hclge"
 
@@ -97,22 +94,6 @@
 
 MODULE_DEVICE_TABLE(pci, ae_algo_pci_tbl);
 
-<<<<<<< HEAD
-static const u32 cmdq_reg_addr_list[] = {HCLGE_NIC_CSQ_BASEADDR_L_REG,
-					 HCLGE_NIC_CSQ_BASEADDR_H_REG,
-					 HCLGE_NIC_CSQ_DEPTH_REG,
-					 HCLGE_NIC_CSQ_TAIL_REG,
-					 HCLGE_NIC_CSQ_HEAD_REG,
-					 HCLGE_NIC_CRQ_BASEADDR_L_REG,
-					 HCLGE_NIC_CRQ_BASEADDR_H_REG,
-					 HCLGE_NIC_CRQ_DEPTH_REG,
-					 HCLGE_NIC_CRQ_TAIL_REG,
-					 HCLGE_NIC_CRQ_HEAD_REG,
-					 HCLGE_VECTOR0_CMDQ_SRC_REG,
-					 HCLGE_CMDQ_INTR_STS_REG,
-					 HCLGE_CMDQ_INTR_EN_REG,
-					 HCLGE_CMDQ_INTR_GEN_REG};
-=======
 static const u32 cmdq_reg_addr_list[] = {HCLGE_COMM_NIC_CSQ_BASEADDR_L_REG,
 					 HCLGE_COMM_NIC_CSQ_BASEADDR_H_REG,
 					 HCLGE_COMM_NIC_CSQ_DEPTH_REG,
@@ -127,7 +108,6 @@
 					 HCLGE_COMM_CMDQ_INTR_STS_REG,
 					 HCLGE_COMM_CMDQ_INTR_EN_REG,
 					 HCLGE_COMM_CMDQ_INTR_GEN_REG};
->>>>>>> eb3cdb58
 
 static const u32 common_reg_addr_list[] = {HCLGE_MISC_VECTOR_REG_BASE,
 					   HCLGE_PF_OTHER_INT_REG,
@@ -614,7 +594,6 @@
 			"failed to query mac statistic reg number, ret = %d\n",
 			ret);
 		return ret;
-<<<<<<< HEAD
 	}
 
 	*reg_num = le32_to_cpu(desc.data[0]);
@@ -636,56 +615,6 @@
 		return hclge_mac_update_stats_defective(hdev);
 }
 
-static int hclge_tqps_update_stats(struct hnae3_handle *handle)
-{
-	struct hnae3_knic_private_info *kinfo = &handle->kinfo;
-	struct hclge_vport *vport = hclge_get_vport(handle);
-	struct hclge_dev *hdev = vport->back;
-	struct hnae3_queue *queue;
-	struct hclge_desc desc[1];
-	struct hclge_tqp *tqp;
-	int ret, i;
-
-	for (i = 0; i < kinfo->num_tqps; i++) {
-		queue = handle->kinfo.tqp[i];
-		tqp = container_of(queue, struct hclge_tqp, q);
-		/* command : HCLGE_OPC_QUERY_IGU_STAT */
-		hclge_cmd_setup_basic_desc(&desc[0], HCLGE_OPC_QUERY_RX_STATS,
-					   true);
-
-		desc[0].data[0] = cpu_to_le32(tqp->index);
-		ret = hclge_cmd_send(&hdev->hw, desc, 1);
-		if (ret) {
-			dev_err(&hdev->pdev->dev,
-				"Query tqp stat fail, status = %d,queue = %d\n",
-				ret, i);
-			return ret;
-		}
-		tqp->tqp_stats.rcb_rx_ring_pktnum_rcd +=
-			le32_to_cpu(desc[0].data[1]);
-=======
->>>>>>> eb3cdb58
-	}
-
-	*reg_num = le32_to_cpu(desc.data[0]);
-	if (*reg_num == 0) {
-		dev_err(&hdev->pdev->dev,
-			"mac statistic reg number is invalid!\n");
-		return -ENODATA;
-	}
-
-	return 0;
-}
-
-int hclge_mac_update_stats(struct hclge_dev *hdev)
-{
-	/* The firmware supports the new statistics acquisition method */
-	if (hdev->ae_dev->dev_specs.mac_stats_num)
-		return hclge_mac_update_stats_complete(hdev);
-	else
-		return hclge_mac_update_stats_defective(hdev);
-}
-
 static int hclge_comm_get_count(struct hclge_dev *hdev,
 				const struct hclge_comm_stats_str strs[],
 				u32 size)
@@ -700,23 +629,6 @@
 	return count;
 }
 
-<<<<<<< HEAD
-static int hclge_comm_get_count(struct hclge_dev *hdev,
-				const struct hclge_comm_stats_str strs[],
-				u32 size)
-{
-	int count = 0;
-	u32 i;
-
-	for (i = 0; i < size; i++)
-		if (strs[i].stats_num <= hdev->ae_dev->dev_specs.mac_stats_num)
-			count++;
-
-	return count;
-}
-
-=======
->>>>>>> eb3cdb58
 static u64 *hclge_comm_get_stats(struct hclge_dev *hdev,
 				 const struct hclge_comm_stats_str strs[],
 				 int size, u64 *data)
@@ -727,19 +639,11 @@
 	for (i = 0; i < size; i++) {
 		if (strs[i].stats_num > hdev->ae_dev->dev_specs.mac_stats_num)
 			continue;
-<<<<<<< HEAD
 
 		*buf = HCLGE_STATS_READ(&hdev->mac_stats, strs[i].offset);
 		buf++;
 	}
 
-=======
-
-		*buf = HCLGE_STATS_READ(&hdev->mac_stats, strs[i].offset);
-		buf++;
-	}
-
->>>>>>> eb3cdb58
 	return buf;
 }
 
@@ -817,12 +721,8 @@
 #define HCLGE_LOOPBACK_TEST_FLAGS (HNAE3_SUPPORT_APP_LOOPBACK | \
 		HNAE3_SUPPORT_PHY_LOOPBACK | \
 		HNAE3_SUPPORT_SERDES_SERIAL_LOOPBACK | \
-<<<<<<< HEAD
-		HNAE3_SUPPORT_SERDES_PARALLEL_LOOPBACK)
-=======
 		HNAE3_SUPPORT_SERDES_PARALLEL_LOOPBACK | \
 		HNAE3_SUPPORT_EXTERNAL_LOOPBACK)
->>>>>>> eb3cdb58
 
 	struct hclge_vport *vport = hclge_get_vport(handle);
 	struct hclge_dev *hdev = vport->back;
@@ -860,11 +760,7 @@
 	} else if (stringset == ETH_SS_STATS) {
 		count = hclge_comm_get_count(hdev, g_mac_stats_string,
 					     ARRAY_SIZE(g_mac_stats_string)) +
-<<<<<<< HEAD
-			hclge_tqps_get_sset_count(handle, stringset);
-=======
 			hclge_comm_tqps_get_sset_count(handle);
->>>>>>> eb3cdb58
 	}
 
 	return count;
@@ -1122,8 +1018,6 @@
 	return -EINVAL;
 }
 
-<<<<<<< HEAD
-=======
 static void hclge_update_fec_support(struct hclge_mac *mac)
 {
 	linkmode_clear_bit(ETHTOOL_LINK_MODE_FEC_BASER_BIT, mac->supported);
@@ -1145,7 +1039,6 @@
 				 mac->supported);
 }
 
->>>>>>> eb3cdb58
 static void hclge_convert_setting_sr(u16 speed_ability,
 				     unsigned long *link_mode)
 {
@@ -1691,14 +1584,8 @@
 static int hclge_configure(struct hclge_dev *hdev)
 {
 	struct hnae3_ae_dev *ae_dev = pci_get_drvdata(hdev->pdev);
-	const struct cpumask *cpumask = cpu_online_mask;
 	struct hclge_cfg cfg;
-<<<<<<< HEAD
-	unsigned int i;
-	int node, ret;
-=======
-	int ret;
->>>>>>> eb3cdb58
+	int ret;
 
 	ret = hclge_get_cfg(hdev, &cfg);
 	if (ret)
@@ -1744,16 +1631,6 @@
 	hclge_init_tc_config(hdev);
 	hclge_init_kdump_kernel_config(hdev);
 
-<<<<<<< HEAD
-	/* Set the affinity based on numa node */
-	node = dev_to_node(&hdev->pdev->dev);
-	if (node != NUMA_NO_NODE)
-		cpumask = cpumask_of_node(node);
-
-	cpumask_copy(&hdev->affinity_mask, cpumask);
-
-=======
->>>>>>> eb3cdb58
 	return ret;
 }
 
@@ -1976,11 +1853,7 @@
 	nic->pdev = hdev->pdev;
 	nic->ae_algo = &ae_algo;
 	nic->numa_node_mask = hdev->numa_node_mask;
-<<<<<<< HEAD
-	nic->kinfo.io_base = hdev->hw.io_base;
-=======
 	nic->kinfo.io_base = hdev->hw.hw.io_base;
->>>>>>> eb3cdb58
 
 	ret = hclge_knic_setup(vport, num_tqps,
 			       hdev->num_tx_desc, hdev->num_rx_desc);
@@ -2768,49 +2641,8 @@
 	if (duplex)
 		hnae3_set_bit(req->speed_dup, HCLGE_CFG_DUPLEX_B, 1);
 
-<<<<<<< HEAD
-	switch (speed) {
-	case HCLGE_MAC_SPEED_10M:
-		hnae3_set_field(req->speed_dup, HCLGE_CFG_SPEED_M,
-				HCLGE_CFG_SPEED_S, HCLGE_FW_MAC_SPEED_10M);
-		break;
-	case HCLGE_MAC_SPEED_100M:
-		hnae3_set_field(req->speed_dup, HCLGE_CFG_SPEED_M,
-				HCLGE_CFG_SPEED_S, HCLGE_FW_MAC_SPEED_100M);
-		break;
-	case HCLGE_MAC_SPEED_1G:
-		hnae3_set_field(req->speed_dup, HCLGE_CFG_SPEED_M,
-				HCLGE_CFG_SPEED_S, HCLGE_FW_MAC_SPEED_1G);
-		break;
-	case HCLGE_MAC_SPEED_10G:
-		hnae3_set_field(req->speed_dup, HCLGE_CFG_SPEED_M,
-				HCLGE_CFG_SPEED_S, HCLGE_FW_MAC_SPEED_10G);
-		break;
-	case HCLGE_MAC_SPEED_25G:
-		hnae3_set_field(req->speed_dup, HCLGE_CFG_SPEED_M,
-				HCLGE_CFG_SPEED_S, HCLGE_FW_MAC_SPEED_25G);
-		break;
-	case HCLGE_MAC_SPEED_40G:
-		hnae3_set_field(req->speed_dup, HCLGE_CFG_SPEED_M,
-				HCLGE_CFG_SPEED_S, HCLGE_FW_MAC_SPEED_40G);
-		break;
-	case HCLGE_MAC_SPEED_50G:
-		hnae3_set_field(req->speed_dup, HCLGE_CFG_SPEED_M,
-				HCLGE_CFG_SPEED_S, HCLGE_FW_MAC_SPEED_50G);
-		break;
-	case HCLGE_MAC_SPEED_100G:
-		hnae3_set_field(req->speed_dup, HCLGE_CFG_SPEED_M,
-				HCLGE_CFG_SPEED_S, HCLGE_FW_MAC_SPEED_100G);
-		break;
-	case HCLGE_MAC_SPEED_200G:
-		hnae3_set_field(req->speed_dup, HCLGE_CFG_SPEED_M,
-				HCLGE_CFG_SPEED_S, HCLGE_FW_MAC_SPEED_200G);
-		break;
-	default:
-=======
 	ret = hclge_convert_to_fw_speed(speed, &speed_fw);
 	if (ret) {
->>>>>>> eb3cdb58
 		dev_err(&hdev->pdev->dev, "invalid speed (%d)\n", speed);
 		return ret;
 	}
@@ -3198,30 +3030,20 @@
 static void hclge_mbx_task_schedule(struct hclge_dev *hdev)
 {
 	if (!test_bit(HCLGE_STATE_REMOVING, &hdev->state) &&
-<<<<<<< HEAD
-	    !test_and_set_bit(HCLGE_STATE_MBX_SERVICE_SCHED, &hdev->state))
-		mod_delayed_work(hclge_wq, &hdev->service_task, 0);
-=======
 	    !test_and_set_bit(HCLGE_STATE_MBX_SERVICE_SCHED, &hdev->state)) {
 		hdev->last_mbx_scheduled = jiffies;
 		mod_delayed_work(hclge_wq, &hdev->service_task, 0);
 	}
->>>>>>> eb3cdb58
 }
 
 static void hclge_reset_task_schedule(struct hclge_dev *hdev)
 {
 	if (!test_bit(HCLGE_STATE_REMOVING, &hdev->state) &&
 	    test_bit(HCLGE_STATE_SERVICE_INITED, &hdev->state) &&
-<<<<<<< HEAD
-	    !test_and_set_bit(HCLGE_STATE_RST_SERVICE_SCHED, &hdev->state))
-		mod_delayed_work(hclge_wq, &hdev->service_task, 0);
-=======
 	    !test_and_set_bit(HCLGE_STATE_RST_SERVICE_SCHED, &hdev->state)) {
 		hdev->last_rst_scheduled = jiffies;
 		mod_delayed_work(hclge_wq, &hdev->service_task, 0);
 	}
->>>>>>> eb3cdb58
 }
 
 static void hclge_errhand_task_schedule(struct hclge_dev *hdev)
@@ -3361,12 +3183,9 @@
 	if (mac->fec_mode & BIT(HNAE3_FEC_RS))
 		linkmode_set_bit(ETHTOOL_LINK_MODE_FEC_RS_BIT,
 				 mac->advertising);
-<<<<<<< HEAD
-=======
 	else if (mac->fec_mode & BIT(HNAE3_FEC_LLRS))
 		linkmode_set_bit(ETHTOOL_LINK_MODE_FEC_LLRS_BIT,
 				 mac->advertising);
->>>>>>> eb3cdb58
 	else if (mac->fec_mode & BIT(HNAE3_FEC_BASER))
 		linkmode_set_bit(ETHTOOL_LINK_MODE_FEC_BASER_BIT,
 				 mac->advertising);
@@ -3948,20 +3767,6 @@
 	hdev->num_msi_used += 1;
 }
 
-<<<<<<< HEAD
-static void hclge_misc_affinity_setup(struct hclge_dev *hdev)
-{
-	irq_set_affinity_hint(hdev->misc_vector.vector_irq,
-			      &hdev->affinity_mask);
-}
-
-static void hclge_misc_affinity_teardown(struct hclge_dev *hdev)
-{
-	irq_set_affinity_hint(hdev->misc_vector.vector_irq, NULL);
-}
-
-=======
->>>>>>> eb3cdb58
 static int hclge_misc_irq_init(struct hclge_dev *hdev)
 {
 	int ret;
@@ -5033,24 +4838,6 @@
 	return 0;
 }
 
-static int hclge_parse_rss_hfunc(struct hclge_vport *vport, const u8 hfunc,
-				 u8 *hash_algo)
-{
-	switch (hfunc) {
-	case ETH_RSS_HASH_TOP:
-		*hash_algo = HCLGE_RSS_HASH_ALGO_TOEPLITZ;
-		return 0;
-	case ETH_RSS_HASH_XOR:
-		*hash_algo = HCLGE_RSS_HASH_ALGO_SIMPLE;
-		return 0;
-	case ETH_RSS_HASH_NO_CHANGE:
-		*hash_algo = vport->rss_algo;
-		return 0;
-	default:
-		return -EINVAL;
-	}
-}
-
 static int hclge_set_rss(struct hnae3_handle *handle, const u32 *indir,
 			 const  u8 *key, const  u8 hfunc)
 {
@@ -5060,34 +4847,11 @@
 	struct hclge_comm_rss_cfg *rss_cfg = &hdev->rss_cfg;
 	int ret, i;
 
-<<<<<<< HEAD
-	ret = hclge_parse_rss_hfunc(vport, hfunc, &hash_algo);
-	if (ret) {
-		dev_err(&hdev->pdev->dev, "invalid hfunc type %u\n", hfunc);
-		return ret;
-	}
-
-	/* Set the RSS Hash Key if specififed by the user */
-	if (key) {
-		ret = hclge_set_rss_algo_key(hdev, hash_algo, key);
-		if (ret)
-			return ret;
-
-		/* Update the shadow RSS key with user specified qids */
-		memcpy(vport->rss_hash_key, key, HCLGE_RSS_KEY_SIZE);
-	} else {
-		ret = hclge_set_rss_algo_key(hdev, hash_algo,
-					     vport->rss_hash_key);
-		if (ret)
-			return ret;
-=======
 	ret = hclge_comm_set_rss_hash_key(rss_cfg, &hdev->hw.hw, key, hfunc);
 	if (ret) {
 		dev_err(&hdev->pdev->dev, "invalid hfunc type %u\n", hfunc);
 		return ret;
->>>>>>> eb3cdb58
-	}
-	vport->rss_algo = hash_algo;
+	}
 
 	/* Update the shadow RSS table with user specified qids */
 	for (i = 0; i < ae_dev->dev_specs.rss_ind_tbl_size; i++)
@@ -6755,11 +6519,7 @@
 		if (vf > hdev->num_req_vfs) {
 			dev_err(&hdev->pdev->dev,
 				"Error: vf id (%u) should be less than %u\n",
-<<<<<<< HEAD
-				vf - 1, hdev->num_req_vfs);
-=======
 				vf - 1U, hdev->num_req_vfs);
->>>>>>> eb3cdb58
 			return -EINVAL;
 		}
 
@@ -9476,13 +9236,8 @@
 	 */
 	if (test_bit(HCLGE_VPORT_STATE_ALIVE, &vport->state)) {
 		dev_info(&hdev->pdev->dev,
-<<<<<<< HEAD
-			 "MAC of VF %d has been set to %pM, and it will be reinitialized!\n",
-			 vf, mac_addr);
-=======
 			 "MAC of VF %d has been set to %s, and it will be reinitialized!\n",
 			 vf, format_mac_addr);
->>>>>>> eb3cdb58
 		(void)hclge_inform_reset_assert_to_vf(vport);
 		return 0;
 	}
@@ -10633,25 +10388,6 @@
 			"failed to clear vport%u port base vlan %u, ret = %d.\n",
 			vport->vport_id, old_info->vlan_tag, ret);
 
-<<<<<<< HEAD
-		vport->port_base_vlan_cfg.tbl_sta = false;
-		/* remove old VLAN tag */
-		if (old_vlan_info->vlan_tag == 0)
-			ret = hclge_set_vf_vlan_common(hdev, vport->vport_id,
-						       true, 0);
-		else
-			ret = hclge_set_vlan_filter_hw(hdev,
-						       htons(ETH_P_8021Q),
-						       vport->vport_id,
-						       old_vlan_info->vlan_tag,
-						       true);
-		if (ret) {
-			dev_err(&hdev->pdev->dev,
-				"failed to clear vport%u port base vlan %u, ret = %d.\n",
-				vport->vport_id, old_vlan_info->vlan_tag, ret);
-			return ret;
-		}
-=======
 	return ret;
 }
 
@@ -10668,7 +10404,6 @@
 				     vlan_info->qos);
 	if (ret)
 		return ret;
->>>>>>> eb3cdb58
 
 	if (!hclge_need_update_vlan_filter(vlan_info, old_vlan_info))
 		goto out;
@@ -10765,14 +10500,6 @@
 	 * for DEVICE_VERSION_V3, vf doesn't need to know about the port based
 	 * VLAN state.
 	 */
-<<<<<<< HEAD
-	if (ae_dev->dev_version < HNAE3_DEVICE_VERSION_V3 &&
-	    test_bit(HCLGE_VPORT_STATE_ALIVE, &vport->state))
-		(void)hclge_push_vf_port_base_vlan_info(&hdev->vport[0],
-							vport->vport_id,
-							state, &vlan_info);
-
-=======
 	if (ae_dev->dev_version < HNAE3_DEVICE_VERSION_V3) {
 		if (test_bit(HCLGE_VPORT_STATE_ALIVE, &vport->state))
 			(void)hclge_push_vf_port_base_vlan_info(&hdev->vport[0],
@@ -10783,7 +10510,6 @@
 			set_bit(HCLGE_VPORT_NEED_NOTIFY_VF_VLAN,
 				&vport->need_notify);
 	}
->>>>>>> eb3cdb58
 	return 0;
 }
 
@@ -11957,16 +11683,8 @@
 		goto out;
 
 	ret = hclge_devlink_init(hdev);
-<<<<<<< HEAD
 	if (ret)
 		goto err_pci_uninit;
-
-	/* Firmware command queue initialize */
-	ret = hclge_cmd_queue_init(hdev);
-=======
->>>>>>> eb3cdb58
-	if (ret)
-		goto err_devlink_uninit;
 
 	/* Firmware command queue initialize */
 	ret = hclge_comm_cmd_queue_init(hdev->pdev, &hdev->hw.hw);
@@ -12156,11 +11874,7 @@
 err_msi_uninit:
 	pci_free_irq_vectors(pdev);
 err_cmd_uninit:
-<<<<<<< HEAD
-	hclge_cmd_uninit(hdev);
-=======
 	hclge_comm_cmd_uninit(hdev->ae_dev, &hdev->hw.hw);
->>>>>>> eb3cdb58
 err_devlink_uninit:
 	hclge_devlink_uninit(hdev);
 err_pci_uninit:
@@ -13257,23 +12971,11 @@
 	return 0;
 }
 
-<<<<<<< HEAD
-		if (vport->vf_info.trusted) {
-			uc_en = vport->vf_info.request_uc_en > 0 ||
-				vport->overflow_promisc_flags &
-				HNAE3_OVERFLOW_UPE;
-			mc_en = vport->vf_info.request_mc_en > 0 ||
-				vport->overflow_promisc_flags &
-				HNAE3_OVERFLOW_MPE;
-		}
-		bc_en = vport->vf_info.request_bc_en > 0;
-=======
 static void hclge_sync_promisc_mode(struct hclge_dev *hdev)
 {
 	struct hclge_vport *vport;
 	int ret;
 	u16 i;
->>>>>>> eb3cdb58
 
 	for (i = 0; i < hdev->num_alloc_vport; i++) {
 		vport = &hdev->vport[i];
@@ -13417,14 +13119,11 @@
 	struct hclge_vlan_info vlan_info;
 	int ret;
 
-<<<<<<< HEAD
-=======
 	clear_bit(HCLGE_VPORT_STATE_INITED, &vport->state);
 	clear_bit(HCLGE_VPORT_STATE_ALIVE, &vport->state);
 	vport->need_notify = 0;
 	vport->mps = 0;
 
->>>>>>> eb3cdb58
 	/* after disable sriov, clean VF rate configured by PF */
 	ret = hclge_tm_qs_shaper_cfg(vport, 0);
 	if (ret)
@@ -13465,8 +13164,6 @@
 	}
 }
 
-<<<<<<< HEAD
-=======
 static int hclge_get_dscp_prio(struct hnae3_handle *h, u8 dscp, u8 *tc_mode,
 			       u8 *priority)
 {
@@ -13484,7 +13181,6 @@
 	return 0;
 }
 
->>>>>>> eb3cdb58
 static const struct hnae3_ae_ops hclge_ops = {
 	.init_ae_dev = hclge_init_ae_dev,
 	.uninit_ae_dev = hclge_uninit_ae_dev,
@@ -13588,12 +13284,9 @@
 	.get_ts_info = hclge_ptp_get_ts_info,
 	.get_link_diagnosis_info = hclge_get_link_diagnosis_info,
 	.clean_vf_config = hclge_clean_vport_config,
-<<<<<<< HEAD
-=======
 	.get_dscp_prio = hclge_get_dscp_prio,
 	.get_wol = hclge_get_wol,
 	.set_wol = hclge_set_wol,
->>>>>>> eb3cdb58
 };
 
 static struct hnae3_ae_algo ae_algo = {
