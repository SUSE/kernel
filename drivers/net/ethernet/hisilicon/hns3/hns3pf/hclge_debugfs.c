--- conflicted
+++ resolved
@@ -803,10 +803,6 @@
 
 	data_str = kcalloc(ARRAY_SIZE(tm_pg_items),
 			   HCLGE_DBG_DATA_STR_LEN, GFP_KERNEL);
-<<<<<<< HEAD
-
-=======
->>>>>>> eb3cdb58
 	if (!data_str)
 		return -ENOMEM;
 
