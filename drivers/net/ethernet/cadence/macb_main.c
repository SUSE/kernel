--- conflicted
+++ resolved
@@ -37,11 +37,8 @@
 #include <linux/phy/phy.h>
 #include <linux/pm_runtime.h>
 #include <linux/ptp_classify.h>
-<<<<<<< HEAD
-=======
 #include <linux/reset.h>
 #include <linux/firmware/xlnx-zynqmp.h>
->>>>>>> eb3cdb58
 #include "macb.h"
 
 /* This structure is only used for MACB on SiFive FU540 devices */
@@ -1201,39 +1198,6 @@
 }
 
 static bool ptp_one_step_sync(struct sk_buff *skb)
-<<<<<<< HEAD
-{
-	struct ptp_header *hdr;
-	unsigned int ptp_class;
-	u8 msgtype;
-
-	/* No need to parse packet if PTP TS is not involved */
-	if (likely(!(skb_shinfo(skb)->tx_flags & SKBTX_HW_TSTAMP)))
-		goto not_oss;
-
-	/* Identify and return whether PTP one step sync is being processed */
-	ptp_class = ptp_classify_raw(skb);
-	if (ptp_class == PTP_CLASS_NONE)
-		goto not_oss;
-
-	hdr = ptp_parse_header(skb, ptp_class);
-	if (!hdr)
-		goto not_oss;
-
-	if (hdr->flag_field[0] & PTP_FLAG_TWOSTEP)
-		goto not_oss;
-
-	msgtype = ptp_get_msgtype(hdr, ptp_class);
-	if (msgtype == PTP_MSGTYPE_SYNC)
-		return true;
-
-not_oss:
-	return false;
-}
-
-static void macb_tx_interrupt(struct macb_queue *queue)
-=======
->>>>>>> eb3cdb58
 {
 	struct ptp_header *hdr;
 	unsigned int ptp_class;
@@ -1300,19 +1264,9 @@
 			/* First, update TX stats if needed */
 			if (skb) {
 				if (unlikely(skb_shinfo(skb)->tx_flags & SKBTX_HW_TSTAMP) &&
-<<<<<<< HEAD
-				    !ptp_one_step_sync(skb) &&
-				    gem_ptp_do_txstamp(queue, skb, desc) == 0) {
-					/* skb now belongs to timestamp buffer
-					 * and will be removed later
-					 */
-					tx_skb->skb = NULL;
-				}
-=======
 				    !ptp_one_step_sync(skb))
 					gem_ptp_do_txstamp(bp, skb, desc);
 
->>>>>>> eb3cdb58
 				netdev_vdbg(bp->dev, "skb %u (data %p) TX complete\n",
 					    macb_tx_ring_wrap(bp, tail),
 					    skb->data);
@@ -1722,39 +1676,6 @@
 
 	work_done = bp->macbgem_ops.mog_rx(queue, napi, budget);
 
-<<<<<<< HEAD
-		/* RSR bits only seem to propagate to raise interrupts when
-		 * interrupts are enabled at the time, so if bits are already
-		 * set due to packets received while interrupts were disabled,
-		 * they will not cause another interrupt to be generated when
-		 * interrupts are re-enabled.
-		 * Check for this case here. This has been seen to happen
-		 * around 30% of the time under heavy network load.
-		 */
-		status = macb_readl(bp, RSR);
-		if (status) {
-			if (bp->caps & MACB_CAPS_ISR_CLEAR_ON_WRITE)
-				queue_writel(queue, ISR, MACB_BIT(RCOMP));
-			napi_reschedule(napi);
-		} else {
-			queue_writel(queue, IER, bp->rx_intr_mask);
-
-			/* In rare cases, packets could have been received in
-			 * the window between the check above and re-enabling
-			 * interrupts. Therefore, a double-check is required
-			 * to avoid losing a wakeup. This can potentially race
-			 * with the interrupt handler doing the same actions
-			 * if an interrupt is raised just after enabling them,
-			 * but this should be harmless.
-			 */
-			status = macb_readl(bp, RSR);
-			if (unlikely(status)) {
-				queue_writel(queue, IDR, bp->rx_intr_mask);
-				if (bp->caps & MACB_CAPS_ISR_CLEAR_ON_WRITE)
-					queue_writel(queue, ISR, MACB_BIT(RCOMP));
-				napi_schedule(napi);
-			}
-=======
 	netdev_vdbg(bp->dev, "RX poll: queue = %u, work_done = %d, budget = %d\n",
 		    (unsigned int)(queue - bp->queues), work_done, budget);
 
@@ -1777,7 +1698,6 @@
 				queue_writel(queue, ISR, MACB_BIT(RCOMP));
 			netdev_vdbg(bp->dev, "poll: packets pending, reschedule\n");
 			napi_schedule(napi);
->>>>>>> eb3cdb58
 		}
 	}
 
