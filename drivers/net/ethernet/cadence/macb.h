/* SPDX-License-Identifier: GPL-2.0-only */
/*
 * Atmel MACB Ethernet Controller driver
 *
 * Copyright (C) 2004-2006 Atmel Corporation
 */
#ifndef _MACB_H
#define _MACB_H

#include <linux/clk.h>
#include <linux/phylink.h>
#include <linux/ptp_clock_kernel.h>
#include <linux/net_tstamp.h>
#include <linux/interrupt.h>
#include <linux/phy/phy.h>
#include <linux/workqueue.h>

#if defined(CONFIG_ARCH_DMA_ADDR_T_64BIT) || defined(CONFIG_MACB_USE_HWSTAMP)
#define MACB_EXT_DESC
#endif

#define MACB_GREGS_NBR 16
#define MACB_GREGS_VERSION 2
#define MACB_MAX_QUEUES 8

/* MACB register offsets */
#define MACB_NCR		0x0000 /* Network Control */
#define MACB_NCFGR		0x0004 /* Network Config */
#define MACB_NSR		0x0008 /* Network Status */
#define MACB_TAR		0x000c /* AT91RM9200 only */
#define MACB_TCR		0x0010 /* AT91RM9200 only */
#define MACB_TSR		0x0014 /* Transmit Status */
#define MACB_RBQP		0x0018 /* RX Q Base Address */
#define MACB_TBQP		0x001c /* TX Q Base Address */
#define MACB_RSR		0x0020 /* Receive Status */
#define MACB_ISR		0x0024 /* Interrupt Status */
#define MACB_IER		0x0028 /* Interrupt Enable */
#define MACB_IDR		0x002c /* Interrupt Disable */
#define MACB_IMR		0x0030 /* Interrupt Mask */
#define MACB_MAN		0x0034 /* PHY Maintenance */
#define MACB_PTR		0x0038
#define MACB_PFR		0x003c
#define MACB_FTO		0x0040
#define MACB_SCF		0x0044
#define MACB_MCF		0x0048
#define MACB_FRO		0x004c
#define MACB_FCSE		0x0050
#define MACB_ALE		0x0054
#define MACB_DTF		0x0058
#define MACB_LCOL		0x005c
#define MACB_EXCOL		0x0060
#define MACB_TUND		0x0064
#define MACB_CSE		0x0068
#define MACB_RRE		0x006c
#define MACB_ROVR		0x0070
#define MACB_RSE		0x0074
#define MACB_ELE		0x0078
#define MACB_RJA		0x007c
#define MACB_USF		0x0080
#define MACB_STE		0x0084
#define MACB_RLE		0x0088
#define MACB_TPF		0x008c
#define MACB_HRB		0x0090
#define MACB_HRT		0x0094
#define MACB_SA1B		0x0098
#define MACB_SA1T		0x009c
#define MACB_SA2B		0x00a0
#define MACB_SA2T		0x00a4
#define MACB_SA3B		0x00a8
#define MACB_SA3T		0x00ac
#define MACB_SA4B		0x00b0
#define MACB_SA4T		0x00b4
#define MACB_TID		0x00b8
#define MACB_TPQ		0x00bc
#define MACB_USRIO		0x00c0
#define MACB_WOL		0x00c4
#define MACB_MID		0x00fc
#define MACB_TBQPH		0x04C8
#define MACB_RBQPH		0x04D4

/* GEM register offsets. */
#define GEM_NCR			0x0000 /* Network Control */
#define GEM_NCFGR		0x0004 /* Network Config */
#define GEM_USRIO		0x000c /* User IO */
#define GEM_DMACFG		0x0010 /* DMA Configuration */
#define GEM_PBUFRXCUT		0x0044 /* RX Partial Store and Forward */
#define GEM_JML			0x0048 /* Jumbo Max Length */
#define GEM_HS_MAC_CONFIG	0x0050 /* GEM high speed config */
#define GEM_HRB			0x0080 /* Hash Bottom */
#define GEM_HRT			0x0084 /* Hash Top */
#define GEM_SA1B		0x0088 /* Specific1 Bottom */
#define GEM_SA1T		0x008C /* Specific1 Top */
#define GEM_SA2B		0x0090 /* Specific2 Bottom */
#define GEM_SA2T		0x0094 /* Specific2 Top */
#define GEM_SA3B		0x0098 /* Specific3 Bottom */
#define GEM_SA3T		0x009C /* Specific3 Top */
#define GEM_SA4B		0x00A0 /* Specific4 Bottom */
#define GEM_SA4T		0x00A4 /* Specific4 Top */
#define GEM_WOL			0x00b8 /* Wake on LAN */
#define GEM_RXPTPUNI		0x00D4 /* PTP RX Unicast address */
#define GEM_TXPTPUNI		0x00D8 /* PTP TX Unicast address */
#define GEM_EFTSH		0x00e8 /* PTP Event Frame Transmitted Seconds Register 47:32 */
#define GEM_EFRSH		0x00ec /* PTP Event Frame Received Seconds Register 47:32 */
#define GEM_PEFTSH		0x00f0 /* PTP Peer Event Frame Transmitted Seconds Register 47:32 */
#define GEM_PEFRSH		0x00f4 /* PTP Peer Event Frame Received Seconds Register 47:32 */
#define GEM_OTX			0x0100 /* Octets transmitted */
#define GEM_OCTTXL		0x0100 /* Octets transmitted [31:0] */
#define GEM_OCTTXH		0x0104 /* Octets transmitted [47:32] */
#define GEM_TXCNT		0x0108 /* Frames Transmitted counter */
#define GEM_TXBCCNT		0x010c /* Broadcast Frames counter */
#define GEM_TXMCCNT		0x0110 /* Multicast Frames counter */
#define GEM_TXPAUSECNT		0x0114 /* Pause Frames Transmitted Counter */
#define GEM_TX64CNT		0x0118 /* 64 byte Frames TX counter */
#define GEM_TX65CNT		0x011c /* 65-127 byte Frames TX counter */
#define GEM_TX128CNT		0x0120 /* 128-255 byte Frames TX counter */
#define GEM_TX256CNT		0x0124 /* 256-511 byte Frames TX counter */
#define GEM_TX512CNT		0x0128 /* 512-1023 byte Frames TX counter */
#define GEM_TX1024CNT		0x012c /* 1024-1518 byte Frames TX counter */
#define GEM_TX1519CNT		0x0130 /* 1519+ byte Frames TX counter */
#define GEM_TXURUNCNT		0x0134 /* TX under run error counter */
#define GEM_SNGLCOLLCNT		0x0138 /* Single Collision Frame Counter */
#define GEM_MULTICOLLCNT	0x013c /* Multiple Collision Frame Counter */
#define GEM_EXCESSCOLLCNT	0x0140 /* Excessive Collision Frame Counter */
#define GEM_LATECOLLCNT		0x0144 /* Late Collision Frame Counter */
#define GEM_TXDEFERCNT		0x0148 /* Deferred Transmission Frame Counter */
#define GEM_TXCSENSECNT		0x014c /* Carrier Sense Error Counter */
#define GEM_ORX			0x0150 /* Octets received */
#define GEM_OCTRXL		0x0150 /* Octets received [31:0] */
#define GEM_OCTRXH		0x0154 /* Octets received [47:32] */
#define GEM_RXCNT		0x0158 /* Frames Received Counter */
#define GEM_RXBROADCNT		0x015c /* Broadcast Frames Received Counter */
#define GEM_RXMULTICNT		0x0160 /* Multicast Frames Received Counter */
#define GEM_RXPAUSECNT		0x0164 /* Pause Frames Received Counter */
#define GEM_RX64CNT		0x0168 /* 64 byte Frames RX Counter */
#define GEM_RX65CNT		0x016c /* 65-127 byte Frames RX Counter */
#define GEM_RX128CNT		0x0170 /* 128-255 byte Frames RX Counter */
#define GEM_RX256CNT		0x0174 /* 256-511 byte Frames RX Counter */
#define GEM_RX512CNT		0x0178 /* 512-1023 byte Frames RX Counter */
#define GEM_RX1024CNT		0x017c /* 1024-1518 byte Frames RX Counter */
#define GEM_RX1519CNT		0x0180 /* 1519+ byte Frames RX Counter */
#define GEM_RXUNDRCNT		0x0184 /* Undersize Frames Received Counter */
#define GEM_RXOVRCNT		0x0188 /* Oversize Frames Received Counter */
#define GEM_RXJABCNT		0x018c /* Jabbers Received Counter */
#define GEM_RXFCSCNT		0x0190 /* Frame Check Sequence Error Counter */
#define GEM_RXLENGTHCNT		0x0194 /* Length Field Error Counter */
#define GEM_RXSYMBCNT		0x0198 /* Symbol Error Counter */
#define GEM_RXALIGNCNT		0x019c /* Alignment Error Counter */
#define GEM_RXRESERRCNT		0x01a0 /* Receive Resource Error Counter */
#define GEM_RXORCNT		0x01a4 /* Receive Overrun Counter */
#define GEM_RXIPCCNT		0x01a8 /* IP header Checksum Error Counter */
#define GEM_RXTCPCCNT		0x01ac /* TCP Checksum Error Counter */
#define GEM_RXUDPCCNT		0x01b0 /* UDP Checksum Error Counter */
#define GEM_TISUBN		0x01bc /* 1588 Timer Increment Sub-ns */
#define GEM_TSH			0x01c0 /* 1588 Timer Seconds High */
#define GEM_TSL			0x01d0 /* 1588 Timer Seconds Low */
#define GEM_TN			0x01d4 /* 1588 Timer Nanoseconds */
#define GEM_TA			0x01d8 /* 1588 Timer Adjust */
#define GEM_TI			0x01dc /* 1588 Timer Increment */
#define GEM_EFTSL		0x01e0 /* PTP Event Frame Tx Seconds Low */
#define GEM_EFTN		0x01e4 /* PTP Event Frame Tx Nanoseconds */
#define GEM_EFRSL		0x01e8 /* PTP Event Frame Rx Seconds Low */
#define GEM_EFRN		0x01ec /* PTP Event Frame Rx Nanoseconds */
#define GEM_PEFTSL		0x01f0 /* PTP Peer Event Frame Tx Secs Low */
#define GEM_PEFTN		0x01f4 /* PTP Peer Event Frame Tx Ns */
#define GEM_PEFRSL		0x01f8 /* PTP Peer Event Frame Rx Sec Low */
#define GEM_PEFRN		0x01fc /* PTP Peer Event Frame Rx Ns */
#define GEM_PCSCNTRL		0x0200 /* PCS Control */
#define GEM_PCSSTS		0x0204 /* PCS Status */
#define GEM_PCSPHYTOPID		0x0208 /* PCS PHY Top ID */
#define GEM_PCSPHYBOTID		0x020c /* PCS PHY Bottom ID */
#define GEM_PCSANADV		0x0210 /* PCS AN Advertisement */
#define GEM_PCSANLPBASE		0x0214 /* PCS AN Link Partner Base */
#define GEM_PCSANEXP		0x0218 /* PCS AN Expansion */
#define GEM_PCSANNPTX		0x021c /* PCS AN Next Page TX */
#define GEM_PCSANNPLP		0x0220 /* PCS AN Next Page LP */
#define GEM_PCSANEXTSTS		0x023c /* PCS AN Extended Status */
#define GEM_DCFG1		0x0280 /* Design Config 1 */
#define GEM_DCFG2		0x0284 /* Design Config 2 */
#define GEM_DCFG3		0x0288 /* Design Config 3 */
#define GEM_DCFG4		0x028c /* Design Config 4 */
#define GEM_DCFG5		0x0290 /* Design Config 5 */
#define GEM_DCFG6		0x0294 /* Design Config 6 */
#define GEM_DCFG7		0x0298 /* Design Config 7 */
#define GEM_DCFG8		0x029C /* Design Config 8 */
#define GEM_DCFG10		0x02A4 /* Design Config 10 */
#define GEM_DCFG12		0x02AC /* Design Config 12 */
#define GEM_ENST_START_TIME_Q0	0x0800 /* ENST Q0 start time */
#define GEM_ENST_START_TIME_Q1	0x0804 /* ENST Q1 start time */
#define GEM_ENST_ON_TIME_Q0	0x0820 /* ENST Q0 on time */
#define GEM_ENST_ON_TIME_Q1	0x0824 /* ENST Q1 on time */
#define GEM_ENST_OFF_TIME_Q0	0x0840 /* ENST Q0 off time */
#define GEM_ENST_OFF_TIME_Q1	0x0844 /* ENST Q1 off time */
#define GEM_ENST_CONTROL	0x0880 /* ENST control register */
#define GEM_USX_CONTROL		0x0A80 /* High speed PCS control register */
#define GEM_USX_STATUS		0x0A88 /* High speed PCS status register */

#define GEM_TXBDCTRL	0x04cc /* TX Buffer Descriptor control register */
#define GEM_RXBDCTRL	0x04d0 /* RX Buffer Descriptor control register */

/* Screener Type 2 match registers */
#define GEM_SCRT2		0x540

/* EtherType registers */
#define GEM_ETHT		0x06E0

/* Type 2 compare registers */
#define GEM_T2CMPW0		0x0700
#define GEM_T2CMPW1		0x0704
#define T2CMP_OFST(t2idx)	(t2idx * 2)

/* type 2 compare registers
 * each location requires 3 compare regs
 */
#define GEM_IP4SRC_CMP(idx)		(idx * 3)
#define GEM_IP4DST_CMP(idx)		(idx * 3 + 1)
#define GEM_PORT_CMP(idx)		(idx * 3 + 2)

/* Which screening type 2 EtherType register will be used (0 - 7) */
#define SCRT2_ETHT		0

#define GEM_ISR(hw_q)		(0x0400 + ((hw_q) << 2))
#define GEM_TBQP(hw_q)		(0x0440 + ((hw_q) << 2))
#define GEM_RBQP(hw_q)		(0x0480 + ((hw_q) << 2))
#define GEM_RBQS(hw_q)		(0x04A0 + ((hw_q) << 2))
#define GEM_IER(hw_q)		(0x0600 + ((hw_q) << 2))
#define GEM_IDR(hw_q)		(0x0620 + ((hw_q) << 2))
#define GEM_IMR(hw_q)		(0x0640 + ((hw_q) << 2))

#define GEM_ENST_START_TIME(hw_q)	(0x0800 + ((hw_q) << 2))
#define GEM_ENST_ON_TIME(hw_q)		(0x0820 + ((hw_q) << 2))
#define GEM_ENST_OFF_TIME(hw_q)		(0x0840 + ((hw_q) << 2))

/* Bitfields in ENST_CONTROL */
#define GEM_ENST_DISABLE_QUEUE_OFFSET	16

/* Bitfields in NCR */
#define MACB_LB_OFFSET		0 /* reserved */
#define MACB_LB_SIZE		1
#define MACB_LLB_OFFSET		1 /* Loop back local */
#define MACB_LLB_SIZE		1
#define MACB_RE_OFFSET		2 /* Receive enable */
#define MACB_RE_SIZE		1
#define MACB_TE_OFFSET		3 /* Transmit enable */
#define MACB_TE_SIZE		1
#define MACB_MPE_OFFSET		4 /* Management port enable */
#define MACB_MPE_SIZE		1
#define MACB_CLRSTAT_OFFSET	5 /* Clear stats regs */
#define MACB_CLRSTAT_SIZE	1
#define MACB_INCSTAT_OFFSET	6 /* Incremental stats regs */
#define MACB_INCSTAT_SIZE	1
#define MACB_WESTAT_OFFSET	7 /* Write enable stats regs */
#define MACB_WESTAT_SIZE	1
#define MACB_BP_OFFSET		8 /* Back pressure */
#define MACB_BP_SIZE		1
#define MACB_TSTART_OFFSET	9 /* Start transmission */
#define MACB_TSTART_SIZE	1
#define MACB_THALT_OFFSET	10 /* Transmit halt */
#define MACB_THALT_SIZE		1
#define MACB_NCR_TPF_OFFSET	11 /* Transmit pause frame */
#define MACB_NCR_TPF_SIZE	1
#define MACB_TZQ_OFFSET		12 /* Transmit zero quantum pause frame */
#define MACB_TZQ_SIZE		1
#define MACB_SRTSM_OFFSET	15 /* Store Receive Timestamp to Memory */
#define MACB_PTPUNI_OFFSET	20 /* PTP Unicast packet enable */
#define MACB_PTPUNI_SIZE	1
#define MACB_OSSMODE_OFFSET	24 /* Enable One Step Synchro Mode */
#define MACB_OSSMODE_SIZE	1
#define MACB_MIIONRGMII_OFFSET	28 /* MII Usage on RGMII Interface */
#define MACB_MIIONRGMII_SIZE	1

/* Bitfields in NCFGR */
#define MACB_SPD_OFFSET		0 /* Speed */
#define MACB_SPD_SIZE		1
#define MACB_FD_OFFSET		1 /* Full duplex */
#define MACB_FD_SIZE		1
#define MACB_BIT_RATE_OFFSET	2 /* Discard non-VLAN frames */
#define MACB_BIT_RATE_SIZE	1
#define MACB_JFRAME_OFFSET	3 /* reserved */
#define MACB_JFRAME_SIZE	1
#define MACB_CAF_OFFSET		4 /* Copy all frames */
#define MACB_CAF_SIZE		1
#define MACB_NBC_OFFSET		5 /* No broadcast */
#define MACB_NBC_SIZE		1
#define MACB_NCFGR_MTI_OFFSET	6 /* Multicast hash enable */
#define MACB_NCFGR_MTI_SIZE	1
#define MACB_UNI_OFFSET		7 /* Unicast hash enable */
#define MACB_UNI_SIZE		1
#define MACB_BIG_OFFSET		8 /* Receive 1536 byte frames */
#define MACB_BIG_SIZE		1
#define MACB_EAE_OFFSET		9 /* External address match enable */
#define MACB_EAE_SIZE		1
#define MACB_CLK_OFFSET		10
#define MACB_CLK_SIZE		2
#define MACB_RTY_OFFSET		12 /* Retry test */
#define MACB_RTY_SIZE		1
#define MACB_PAE_OFFSET		13 /* Pause enable */
#define MACB_PAE_SIZE		1
#define MACB_RM9200_RMII_OFFSET	13 /* AT91RM9200 only */
#define MACB_RM9200_RMII_SIZE	1  /* AT91RM9200 only */
#define MACB_RBOF_OFFSET	14 /* Receive buffer offset */
#define MACB_RBOF_SIZE		2
#define MACB_RLCE_OFFSET	16 /* Length field error frame discard */
#define MACB_RLCE_SIZE		1
#define MACB_DRFCS_OFFSET	17 /* FCS remove */
#define MACB_DRFCS_SIZE		1
#define MACB_EFRHD_OFFSET	18
#define MACB_EFRHD_SIZE		1
#define MACB_IRXFCS_OFFSET	19
#define MACB_IRXFCS_SIZE	1

/* GEM specific NCR bitfields. */
#define GEM_ENABLE_HS_MAC_OFFSET	31
#define GEM_ENABLE_HS_MAC_SIZE		1

/* GEM specific NCFGR bitfields. */
#define GEM_FD_OFFSET		1 /* Full duplex */
#define GEM_FD_SIZE		1
#define GEM_GBE_OFFSET		10 /* Gigabit mode enable */
#define GEM_GBE_SIZE		1
#define GEM_PCSSEL_OFFSET	11
#define GEM_PCSSEL_SIZE		1
#define GEM_PAE_OFFSET		13 /* Pause enable */
#define GEM_PAE_SIZE		1
#define GEM_CLK_OFFSET		18 /* MDC clock division */
#define GEM_CLK_SIZE		3
#define GEM_DBW_OFFSET		21 /* Data bus width */
#define GEM_DBW_SIZE		2
#define GEM_RXCOEN_OFFSET	24
#define GEM_RXCOEN_SIZE		1
#define GEM_SGMIIEN_OFFSET	27
#define GEM_SGMIIEN_SIZE	1


/* Constants for data bus width. */
#define GEM_DBW32		0 /* 32 bit AMBA AHB data bus width */
#define GEM_DBW64		1 /* 64 bit AMBA AHB data bus width */
#define GEM_DBW128		2 /* 128 bit AMBA AHB data bus width */

/* Bitfields in DMACFG. */
#define GEM_FBLDO_OFFSET	0 /* fixed burst length for DMA */
#define GEM_FBLDO_SIZE		5
#define GEM_ENDIA_DESC_OFFSET	6 /* endian swap mode for management descriptor access */
#define GEM_ENDIA_DESC_SIZE	1
#define GEM_ENDIA_PKT_OFFSET	7 /* endian swap mode for packet data access */
#define GEM_ENDIA_PKT_SIZE	1
#define GEM_RXBMS_OFFSET	8 /* RX packet buffer memory size select */
#define GEM_RXBMS_SIZE		2
#define GEM_TXPBMS_OFFSET	10 /* TX packet buffer memory size select */
#define GEM_TXPBMS_SIZE		1
#define GEM_TXCOEN_OFFSET	11 /* TX IP/TCP/UDP checksum gen offload */
#define GEM_TXCOEN_SIZE		1
#define GEM_RXBS_OFFSET		16 /* DMA receive buffer size */
#define GEM_RXBS_SIZE		8
#define GEM_DDRP_OFFSET		24 /* disc_when_no_ahb */
#define GEM_DDRP_SIZE		1
#define GEM_RXEXT_OFFSET	28 /* RX extended Buffer Descriptor mode */
#define GEM_RXEXT_SIZE		1
#define GEM_TXEXT_OFFSET	29 /* TX extended Buffer Descriptor mode */
#define GEM_TXEXT_SIZE		1
#define GEM_ADDR64_OFFSET	30 /* Address bus width - 64b or 32b */
#define GEM_ADDR64_SIZE		1


/* Bitfields in PBUFRXCUT */
#define GEM_ENCUTTHRU_OFFSET	31 /* Enable RX partial store and forward */
#define GEM_ENCUTTHRU_SIZE	1

/* Bitfields in NSR */
#define MACB_NSR_LINK_OFFSET	0 /* pcs_link_state */
#define MACB_NSR_LINK_SIZE	1
#define MACB_MDIO_OFFSET	1 /* status of the mdio_in pin */
#define MACB_MDIO_SIZE		1
#define MACB_IDLE_OFFSET	2 /* The PHY management logic is idle */
#define MACB_IDLE_SIZE		1

/* Bitfields in TSR */
#define MACB_UBR_OFFSET		0 /* Used bit read */
#define MACB_UBR_SIZE		1
#define MACB_COL_OFFSET		1 /* Collision occurred */
#define MACB_COL_SIZE		1
#define MACB_TSR_RLE_OFFSET	2 /* Retry limit exceeded */
#define MACB_TSR_RLE_SIZE	1
#define MACB_TGO_OFFSET		3 /* Transmit go */
#define MACB_TGO_SIZE		1
#define MACB_BEX_OFFSET		4 /* TX frame corruption due to AHB error */
#define MACB_BEX_SIZE		1
#define MACB_RM9200_BNQ_OFFSET	4 /* AT91RM9200 only */
#define MACB_RM9200_BNQ_SIZE	1 /* AT91RM9200 only */
#define MACB_COMP_OFFSET	5 /* Trnasmit complete */
#define MACB_COMP_SIZE		1
#define MACB_UND_OFFSET		6 /* Trnasmit under run */
#define MACB_UND_SIZE		1

/* Bitfields in RSR */
#define MACB_BNA_OFFSET		0 /* Buffer not available */
#define MACB_BNA_SIZE		1
#define MACB_REC_OFFSET		1 /* Frame received */
#define MACB_REC_SIZE		1
#define MACB_OVR_OFFSET		2 /* Receive overrun */
#define MACB_OVR_SIZE		1

/* Bitfields in ISR/IER/IDR/IMR */
#define MACB_MFD_OFFSET		0 /* Management frame sent */
#define MACB_MFD_SIZE		1
#define MACB_RCOMP_OFFSET	1 /* Receive complete */
#define MACB_RCOMP_SIZE		1
#define MACB_RXUBR_OFFSET	2 /* RX used bit read */
#define MACB_RXUBR_SIZE		1
#define MACB_TXUBR_OFFSET	3 /* TX used bit read */
#define MACB_TXUBR_SIZE		1
#define MACB_ISR_TUND_OFFSET	4 /* Enable TX buffer under run interrupt */
#define MACB_ISR_TUND_SIZE	1
#define MACB_ISR_RLE_OFFSET	5 /* EN retry exceeded/late coll interrupt */
#define MACB_ISR_RLE_SIZE	1
#define MACB_TXERR_OFFSET	6 /* EN TX frame corrupt from error interrupt */
#define MACB_TXERR_SIZE		1
#define MACB_RM9200_TBRE_OFFSET	6 /* EN may send new frame interrupt (RM9200) */
#define MACB_RM9200_TBRE_SIZE	1
#define MACB_TCOMP_OFFSET	7 /* Enable transmit complete interrupt */
#define MACB_TCOMP_SIZE		1
#define MACB_ISR_LINK_OFFSET	9 /* Enable link change interrupt */
#define MACB_ISR_LINK_SIZE	1
#define MACB_ISR_ROVR_OFFSET	10 /* Enable receive overrun interrupt */
#define MACB_ISR_ROVR_SIZE	1
#define MACB_HRESP_OFFSET	11 /* Enable hrsep not OK interrupt */
#define MACB_HRESP_SIZE		1
#define MACB_PFR_OFFSET		12 /* Enable pause frame w/ quantum interrupt */
#define MACB_PFR_SIZE		1
#define MACB_PTZ_OFFSET		13 /* Enable pause time zero interrupt */
#define MACB_PTZ_SIZE		1
#define MACB_WOL_OFFSET		14 /* Enable wake-on-lan interrupt */
#define MACB_WOL_SIZE		1
#define MACB_DRQFR_OFFSET	18 /* PTP Delay Request Frame Received */
#define MACB_DRQFR_SIZE		1
#define MACB_SFR_OFFSET		19 /* PTP Sync Frame Received */
#define MACB_SFR_SIZE		1
#define MACB_DRQFT_OFFSET	20 /* PTP Delay Request Frame Transmitted */
#define MACB_DRQFT_SIZE		1
#define MACB_SFT_OFFSET		21 /* PTP Sync Frame Transmitted */
#define MACB_SFT_SIZE		1
#define MACB_PDRQFR_OFFSET	22 /* PDelay Request Frame Received */
#define MACB_PDRQFR_SIZE	1
#define MACB_PDRSFR_OFFSET	23 /* PDelay Response Frame Received */
#define MACB_PDRSFR_SIZE	1
#define MACB_PDRQFT_OFFSET	24 /* PDelay Request Frame Transmitted */
#define MACB_PDRQFT_SIZE	1
#define MACB_PDRSFT_OFFSET	25 /* PDelay Response Frame Transmitted */
#define MACB_PDRSFT_SIZE	1
#define MACB_SRI_OFFSET		26 /* TSU Seconds Register Increment */
#define MACB_SRI_SIZE		1
#define GEM_WOL_OFFSET		28 /* Enable wake-on-lan interrupt */
#define GEM_WOL_SIZE		1

/* Timer increment fields */
#define MACB_TI_CNS_OFFSET	0
#define MACB_TI_CNS_SIZE	8
#define MACB_TI_ACNS_OFFSET	8
#define MACB_TI_ACNS_SIZE	8
#define MACB_TI_NIT_OFFSET	16
#define MACB_TI_NIT_SIZE	8

/* Bitfields in MAN */
#define MACB_DATA_OFFSET	0 /* data */
#define MACB_DATA_SIZE		16
#define MACB_CODE_OFFSET	16 /* Must be written to 10 */
#define MACB_CODE_SIZE		2
#define MACB_REGA_OFFSET	18 /* Register address */
#define MACB_REGA_SIZE		5
#define MACB_PHYA_OFFSET	23 /* PHY address */
#define MACB_PHYA_SIZE		5
#define MACB_RW_OFFSET		28 /* Operation. 10 is read. 01 is write. */
#define MACB_RW_SIZE		2
#define MACB_SOF_OFFSET		30 /* Must be written to 1 for Clause 22 */
#define MACB_SOF_SIZE		2

/* Bitfields in USRIO (AVR32) */
#define MACB_MII_OFFSET				0
#define MACB_MII_SIZE				1
#define MACB_EAM_OFFSET				1
#define MACB_EAM_SIZE				1
#define MACB_TX_PAUSE_OFFSET			2
#define MACB_TX_PAUSE_SIZE			1
#define MACB_TX_PAUSE_ZERO_OFFSET		3
#define MACB_TX_PAUSE_ZERO_SIZE			1

/* Bitfields in USRIO (AT91) */
#define MACB_RMII_OFFSET			0
#define MACB_RMII_SIZE				1
#define GEM_RGMII_OFFSET			0 /* GEM gigabit mode */
#define GEM_RGMII_SIZE				1
#define MACB_CLKEN_OFFSET			1
#define MACB_CLKEN_SIZE				1

/* Bitfields in WOL */
#define MACB_IP_OFFSET				0
#define MACB_IP_SIZE				16
#define MACB_MAG_OFFSET				16
#define MACB_MAG_SIZE				1
#define MACB_ARP_OFFSET				17
#define MACB_ARP_SIZE				1
#define MACB_SA1_OFFSET				18
#define MACB_SA1_SIZE				1
#define MACB_WOL_MTI_OFFSET			19
#define MACB_WOL_MTI_SIZE			1

/* Bitfields in MID */
#define MACB_IDNUM_OFFSET			16
#define MACB_IDNUM_SIZE				12
#define MACB_REV_OFFSET				0
#define MACB_REV_SIZE				16

/* Bitfield in HS_MAC_CONFIG */
#define GEM_HS_MAC_SPEED_OFFSET			0
#define GEM_HS_MAC_SPEED_SIZE			3

/* Bitfields in PCSCNTRL */
#define GEM_PCSAUTONEG_OFFSET			12
#define GEM_PCSAUTONEG_SIZE			1

/* Bitfields in DCFG1. */
#define GEM_IRQCOR_OFFSET			23
#define GEM_IRQCOR_SIZE				1
#define GEM_DBWDEF_OFFSET			25
#define GEM_DBWDEF_SIZE				3
#define GEM_NO_PCS_OFFSET			0
#define GEM_NO_PCS_SIZE				1

/* Bitfields in DCFG2. */
#define GEM_RX_PKT_BUFF_OFFSET			20
#define GEM_RX_PKT_BUFF_SIZE			1
#define GEM_TX_PKT_BUFF_OFFSET			21
#define GEM_TX_PKT_BUFF_SIZE			1

#define GEM_RX_PBUF_ADDR_OFFSET			22
#define GEM_RX_PBUF_ADDR_SIZE			4

/* Bitfields in DCFG5. */
#define GEM_TSU_OFFSET				8
#define GEM_TSU_SIZE				1

/* Bitfields in DCFG6. */
#define GEM_PBUF_LSO_OFFSET			27
#define GEM_PBUF_LSO_SIZE			1
#define GEM_PBUF_CUTTHRU_OFFSET			25
#define GEM_PBUF_CUTTHRU_SIZE			1
#define GEM_DAW64_OFFSET			23
#define GEM_DAW64_SIZE				1

/* Bitfields in DCFG8. */
#define GEM_T1SCR_OFFSET			24
#define GEM_T1SCR_SIZE				8
#define GEM_T2SCR_OFFSET			16
#define GEM_T2SCR_SIZE				8
#define GEM_SCR2ETH_OFFSET			8
#define GEM_SCR2ETH_SIZE			8
#define GEM_SCR2CMP_OFFSET			0
#define GEM_SCR2CMP_SIZE			8

/* Bitfields in DCFG10 */
#define GEM_TXBD_RDBUFF_OFFSET			12
#define GEM_TXBD_RDBUFF_SIZE			4
#define GEM_RXBD_RDBUFF_OFFSET			8
#define GEM_RXBD_RDBUFF_SIZE			4

/* Bitfields in DCFG12. */
#define GEM_HIGH_SPEED_OFFSET			26
#define GEM_HIGH_SPEED_SIZE			1

/* Bitfields in ENST_START_TIME_Qx. */
#define GEM_START_TIME_SEC_OFFSET		30
#define GEM_START_TIME_SEC_SIZE			2
#define GEM_START_TIME_NSEC_OFFSET		0
#define GEM_START_TIME_NSEC_SIZE		30

/* Bitfields in ENST_ON_TIME_Qx. */
#define GEM_ON_TIME_OFFSET			0
#define GEM_ON_TIME_SIZE			17

/* Bitfields in ENST_OFF_TIME_Qx. */
#define GEM_OFF_TIME_OFFSET			0
#define GEM_OFF_TIME_SIZE			17

/* Hardware ENST timing registers granularity */
#define ENST_TIME_GRANULARITY_NS		8

/* Bitfields in USX_CONTROL. */
#define GEM_USX_CTRL_SPEED_OFFSET		14
#define GEM_USX_CTRL_SPEED_SIZE			3
#define GEM_SERDES_RATE_OFFSET			12
#define GEM_SERDES_RATE_SIZE			2
#define GEM_RX_SCR_BYPASS_OFFSET		9
#define GEM_RX_SCR_BYPASS_SIZE			1
#define GEM_TX_SCR_BYPASS_OFFSET		8
#define GEM_TX_SCR_BYPASS_SIZE			1
#define GEM_TX_EN_OFFSET			1
#define GEM_TX_EN_SIZE				1
#define GEM_SIGNAL_OK_OFFSET			0
#define GEM_SIGNAL_OK_SIZE			1

/* Bitfields in USX_STATUS. */
#define GEM_USX_BLOCK_LOCK_OFFSET		0
#define GEM_USX_BLOCK_LOCK_SIZE			1

/* Bitfields in TISUBN */
#define GEM_SUBNSINCR_OFFSET			0
#define GEM_SUBNSINCRL_OFFSET			24
#define GEM_SUBNSINCRL_SIZE			8
#define GEM_SUBNSINCRH_OFFSET			0
#define GEM_SUBNSINCRH_SIZE			16
#define GEM_SUBNSINCR_SIZE			24

/* Bitfields in TI */
#define GEM_NSINCR_OFFSET			0
#define GEM_NSINCR_SIZE				8

/* Bitfields in TSH */
#define GEM_TSH_OFFSET				0 /* TSU timer value (s). MSB [47:32] of seconds timer count */
#define GEM_TSH_SIZE				16

/* Bitfields in TSL */
#define GEM_TSL_OFFSET				0 /* TSU timer value (s). LSB [31:0] of seconds timer count */
#define GEM_TSL_SIZE				32

/* Bitfields in TN */
#define GEM_TN_OFFSET				0 /* TSU timer value (ns) */
#define GEM_TN_SIZE					30

/* Bitfields in TXBDCTRL */
#define GEM_TXTSMODE_OFFSET			4 /* TX Descriptor Timestamp Insertion mode */
#define GEM_TXTSMODE_SIZE			2

/* Bitfields in RXBDCTRL */
#define GEM_RXTSMODE_OFFSET			4 /* RX Descriptor Timestamp Insertion mode */
#define GEM_RXTSMODE_SIZE			2

/* Bitfields in SCRT2 */
#define GEM_QUEUE_OFFSET			0 /* Queue Number */
#define GEM_QUEUE_SIZE				4
#define GEM_VLANPR_OFFSET			4 /* VLAN Priority */
#define GEM_VLANPR_SIZE				3
#define GEM_VLANEN_OFFSET			8 /* VLAN Enable */
#define GEM_VLANEN_SIZE				1
#define GEM_ETHT2IDX_OFFSET			9 /* Index to screener type 2 EtherType register */
#define GEM_ETHT2IDX_SIZE			3
#define GEM_ETHTEN_OFFSET			12 /* EtherType Enable */
#define GEM_ETHTEN_SIZE				1
#define GEM_CMPA_OFFSET				13 /* Compare A - Index to screener type 2 Compare register */
#define GEM_CMPA_SIZE				5
#define GEM_CMPAEN_OFFSET			18 /* Compare A Enable */
#define GEM_CMPAEN_SIZE				1
#define GEM_CMPB_OFFSET				19 /* Compare B - Index to screener type 2 Compare register */
#define GEM_CMPB_SIZE				5
#define GEM_CMPBEN_OFFSET			24 /* Compare B Enable */
#define GEM_CMPBEN_SIZE				1
#define GEM_CMPC_OFFSET				25 /* Compare C - Index to screener type 2 Compare register */
#define GEM_CMPC_SIZE				5
#define GEM_CMPCEN_OFFSET			30 /* Compare C Enable */
#define GEM_CMPCEN_SIZE				1

/* Bitfields in ETHT */
#define GEM_ETHTCMP_OFFSET			0 /* EtherType compare value */
#define GEM_ETHTCMP_SIZE			16

/* Bitfields in T2CMPW0 */
#define GEM_T2CMP_OFFSET			16 /* 0xFFFF0000 compare value */
#define GEM_T2CMP_SIZE				16
#define GEM_T2MASK_OFFSET			0 /* 0x0000FFFF compare value or mask */
#define GEM_T2MASK_SIZE				16

/* Bitfields in T2CMPW1 */
#define GEM_T2DISMSK_OFFSET			9 /* disable mask */
#define GEM_T2DISMSK_SIZE			1
#define GEM_T2CMPOFST_OFFSET			7 /* compare offset */
#define GEM_T2CMPOFST_SIZE			2
#define GEM_T2OFST_OFFSET			0 /* offset value */
#define GEM_T2OFST_SIZE				7

/* Bitfields in queue pointer registers */
#define MACB_QUEUE_DISABLE_OFFSET		0 /* disable queue */
#define MACB_QUEUE_DISABLE_SIZE			1

/* Offset for screener type 2 compare values (T2CMPOFST).
 * Note the offset is applied after the specified point,
 * e.g. GEM_T2COMPOFST_ETYPE denotes the EtherType field, so an offset
 * of 12 bytes from this would be the source IP address in an IP header
 */
#define GEM_T2COMPOFST_SOF		0
#define GEM_T2COMPOFST_ETYPE	1
#define GEM_T2COMPOFST_IPHDR	2
#define GEM_T2COMPOFST_TCPUDP	3

/* offset from EtherType to IP address */
#define ETYPE_SRCIP_OFFSET			12
#define ETYPE_DSTIP_OFFSET			16

/* offset from IP header to port */
#define IPHDR_SRCPORT_OFFSET		0
#define IPHDR_DSTPORT_OFFSET		2

/* Transmit DMA buffer descriptor Word 1 */
#define GEM_DMA_TXVALID_OFFSET		23 /* timestamp has been captured in the Buffer Descriptor */
#define GEM_DMA_TXVALID_SIZE		1

/* Receive DMA buffer descriptor Word 0 */
#define GEM_DMA_RXVALID_OFFSET		2 /* indicates a valid timestamp in the Buffer Descriptor */
#define GEM_DMA_RXVALID_SIZE		1

/* DMA buffer descriptor Word 2 (32 bit addressing) or Word 4 (64 bit addressing) */
#define GEM_DMA_SECL_OFFSET			30 /* Timestamp seconds[1:0]  */
#define GEM_DMA_SECL_SIZE			2
#define GEM_DMA_NSEC_OFFSET			0 /* Timestamp nanosecs [29:0] */
#define GEM_DMA_NSEC_SIZE			30

/* DMA buffer descriptor Word 3 (32 bit addressing) or Word 5 (64 bit addressing) */

/* New hardware supports 12 bit precision of timestamp in DMA buffer descriptor.
 * Old hardware supports only 6 bit precision but it is enough for PTP.
 * Less accuracy is used always instead of checking hardware version.
 */
#define GEM_DMA_SECH_OFFSET			0 /* Timestamp seconds[5:2] */
#define GEM_DMA_SECH_SIZE			4
#define GEM_DMA_SEC_WIDTH			(GEM_DMA_SECH_SIZE + GEM_DMA_SECL_SIZE)
#define GEM_DMA_SEC_TOP				(1 << GEM_DMA_SEC_WIDTH)
#define GEM_DMA_SEC_MASK			(GEM_DMA_SEC_TOP - 1)

/* Bitfields in ADJ */
#define GEM_ADDSUB_OFFSET			31
#define GEM_ADDSUB_SIZE				1
/* Constants for CLK */
#define MACB_CLK_DIV8				0
#define MACB_CLK_DIV16				1
#define MACB_CLK_DIV32				2
#define MACB_CLK_DIV64				3

/* GEM specific constants for CLK. */
#define GEM_CLK_DIV8				0
#define GEM_CLK_DIV16				1
#define GEM_CLK_DIV32				2
#define GEM_CLK_DIV48				3
#define GEM_CLK_DIV64				4
#define GEM_CLK_DIV96				5
#define GEM_CLK_DIV128				6
#define GEM_CLK_DIV224				7

/* Constants for MAN register */
#define MACB_MAN_C22_SOF			1
#define MACB_MAN_C22_WRITE			1
#define MACB_MAN_C22_READ			2
#define MACB_MAN_C22_CODE			2

#define MACB_MAN_C45_SOF			0
#define MACB_MAN_C45_ADDR			0
#define MACB_MAN_C45_WRITE			1
#define MACB_MAN_C45_POST_READ_INCR		2
#define MACB_MAN_C45_READ			3
#define MACB_MAN_C45_CODE			2

/* Capability mask bits */
#define MACB_CAPS_ISR_CLEAR_ON_WRITE		0x00000001
#define MACB_CAPS_USRIO_HAS_CLKEN		0x00000002
#define MACB_CAPS_USRIO_DEFAULT_IS_MII_GMII	0x00000004
#define MACB_CAPS_NO_GIGABIT_HALF		0x00000008
#define MACB_CAPS_USRIO_DISABLED		0x00000010
#define MACB_CAPS_JUMBO				0x00000020
#define MACB_CAPS_GEM_HAS_PTP			0x00000040
#define MACB_CAPS_BD_RD_PREFETCH		0x00000080
#define MACB_CAPS_NEEDS_RSTONUBR		0x00000100
#define MACB_CAPS_MIIONRGMII			0x00000200
#define MACB_CAPS_NEED_TSUCLK			0x00000400
#define MACB_CAPS_QUEUE_DISABLE			0x00000800
#define MACB_CAPS_QBV				0x00001000
#define MACB_CAPS_PCS				0x01000000
#define MACB_CAPS_HIGH_SPEED			0x02000000
#define MACB_CAPS_CLK_HW_CHG			0x04000000
#define MACB_CAPS_MACB_IS_EMAC			0x08000000
#define MACB_CAPS_FIFO_MODE			0x10000000
#define MACB_CAPS_GIGABIT_MODE_AVAILABLE	0x20000000
#define MACB_CAPS_SG_DISABLED			0x40000000
#define MACB_CAPS_MACB_IS_GEM			0x80000000

/* LSO settings */
#define MACB_LSO_UFO_ENABLE			0x01
#define MACB_LSO_TSO_ENABLE			0x02

/* Bit manipulation macros */
#define MACB_BIT(name)					\
	(1 << MACB_##name##_OFFSET)
#define MACB_BF(name,value)				\
	(((value) & ((1 << MACB_##name##_SIZE) - 1))	\
	 << MACB_##name##_OFFSET)
#define MACB_BFEXT(name,value)\
	(((value) >> MACB_##name##_OFFSET)		\
	 & ((1 << MACB_##name##_SIZE) - 1))
#define MACB_BFINS(name,value,old)			\
	(((old) & ~(((1 << MACB_##name##_SIZE) - 1)	\
		    << MACB_##name##_OFFSET))		\
	 | MACB_BF(name,value))

#define GEM_BIT(name)					\
	(1 << GEM_##name##_OFFSET)
#define GEM_BF(name, value)				\
	(((value) & ((1 << GEM_##name##_SIZE) - 1))	\
	 << GEM_##name##_OFFSET)
#define GEM_BFEXT(name, value)\
	(((value) >> GEM_##name##_OFFSET)		\
	 & ((1 << GEM_##name##_SIZE) - 1))
#define GEM_BFINS(name, value, old)			\
	(((old) & ~(((1 << GEM_##name##_SIZE) - 1)	\
		    << GEM_##name##_OFFSET))		\
	 | GEM_BF(name, value))

/* Register access macros */
#define macb_readl(port, reg)		(port)->macb_reg_readl((port), MACB_##reg)
#define macb_writel(port, reg, value)	(port)->macb_reg_writel((port), MACB_##reg, (value))
#define gem_readl(port, reg)		(port)->macb_reg_readl((port), GEM_##reg)
#define gem_writel(port, reg, value)	(port)->macb_reg_writel((port), GEM_##reg, (value))
#define queue_readl(queue, reg)		(queue)->bp->macb_reg_readl((queue)->bp, (queue)->reg)
#define queue_writel(queue, reg, value)	(queue)->bp->macb_reg_writel((queue)->bp, (queue)->reg, (value))
#define gem_readl_n(port, reg, idx)		(port)->macb_reg_readl((port), GEM_##reg + idx * 4)
#define gem_writel_n(port, reg, idx, value)	(port)->macb_reg_writel((port), GEM_##reg + idx * 4, (value))

/* Conditional GEM/MACB macros.  These perform the operation to the correct
 * register dependent on whether the device is a GEM or a MACB.  For registers
 * and bitfields that are common across both devices, use macb_{read,write}l
 * to avoid the cost of the conditional.
 */
#define macb_or_gem_writel(__bp, __reg, __value) \
	({ \
		if (macb_is_gem((__bp))) \
			gem_writel((__bp), __reg, __value); \
		else \
			macb_writel((__bp), __reg, __value); \
	})

#define macb_or_gem_readl(__bp, __reg) \
	({ \
		u32 __v; \
		if (macb_is_gem((__bp))) \
			__v = gem_readl((__bp), __reg); \
		else \
			__v = macb_readl((__bp), __reg); \
		__v; \
	})

#define MACB_READ_NSR(bp)	macb_readl(bp, NSR)

/* struct macb_dma_desc - Hardware DMA descriptor
 * @addr: DMA address of data buffer
 * @ctrl: Control and status bits
 */
struct macb_dma_desc {
	u32	addr;
	u32	ctrl;
};

#ifdef MACB_EXT_DESC
#define HW_DMA_CAP_32B		0
#define HW_DMA_CAP_64B		(1 << 0)
#define HW_DMA_CAP_PTP		(1 << 1)
#define HW_DMA_CAP_64B_PTP	(HW_DMA_CAP_64B | HW_DMA_CAP_PTP)

struct macb_dma_desc_64 {
	u32 addrh;
	u32 resvd;
};

struct macb_dma_desc_ptp {
	u32	ts_1;
	u32	ts_2;
};
#endif

/* DMA descriptor bitfields */
#define MACB_RX_USED_OFFSET			0
#define MACB_RX_USED_SIZE			1
#define MACB_RX_WRAP_OFFSET			1
#define MACB_RX_WRAP_SIZE			1
#define MACB_RX_WADDR_OFFSET			2
#define MACB_RX_WADDR_SIZE			30

#define MACB_RX_FRMLEN_OFFSET			0
#define MACB_RX_FRMLEN_SIZE			12
#define MACB_RX_OFFSET_OFFSET			12
#define MACB_RX_OFFSET_SIZE			2
#define MACB_RX_SOF_OFFSET			14
#define MACB_RX_SOF_SIZE			1
#define MACB_RX_EOF_OFFSET			15
#define MACB_RX_EOF_SIZE			1
#define MACB_RX_CFI_OFFSET			16
#define MACB_RX_CFI_SIZE			1
#define MACB_RX_VLAN_PRI_OFFSET			17
#define MACB_RX_VLAN_PRI_SIZE			3
#define MACB_RX_PRI_TAG_OFFSET			20
#define MACB_RX_PRI_TAG_SIZE			1
#define MACB_RX_VLAN_TAG_OFFSET			21
#define MACB_RX_VLAN_TAG_SIZE			1
#define MACB_RX_TYPEID_MATCH_OFFSET		22
#define MACB_RX_TYPEID_MATCH_SIZE		1
#define MACB_RX_SA4_MATCH_OFFSET		23
#define MACB_RX_SA4_MATCH_SIZE			1
#define MACB_RX_SA3_MATCH_OFFSET		24
#define MACB_RX_SA3_MATCH_SIZE			1
#define MACB_RX_SA2_MATCH_OFFSET		25
#define MACB_RX_SA2_MATCH_SIZE			1
#define MACB_RX_SA1_MATCH_OFFSET		26
#define MACB_RX_SA1_MATCH_SIZE			1
#define MACB_RX_EXT_MATCH_OFFSET		28
#define MACB_RX_EXT_MATCH_SIZE			1
#define MACB_RX_UHASH_MATCH_OFFSET		29
#define MACB_RX_UHASH_MATCH_SIZE		1
#define MACB_RX_MHASH_MATCH_OFFSET		30
#define MACB_RX_MHASH_MATCH_SIZE		1
#define MACB_RX_BROADCAST_OFFSET		31
#define MACB_RX_BROADCAST_SIZE			1

#define MACB_RX_FRMLEN_MASK			0xFFF
#define MACB_RX_JFRMLEN_MASK			0x3FFF

/* RX checksum offload disabled: bit 24 clear in NCFGR */
#define GEM_RX_TYPEID_MATCH_OFFSET		22
#define GEM_RX_TYPEID_MATCH_SIZE		2

/* RX checksum offload enabled: bit 24 set in NCFGR */
#define GEM_RX_CSUM_OFFSET			22
#define GEM_RX_CSUM_SIZE			2

#define MACB_TX_FRMLEN_OFFSET			0
#define MACB_TX_FRMLEN_SIZE			11
#define MACB_TX_LAST_OFFSET			15
#define MACB_TX_LAST_SIZE			1
#define MACB_TX_NOCRC_OFFSET			16
#define MACB_TX_NOCRC_SIZE			1
#define MACB_MSS_MFS_OFFSET			16
#define MACB_MSS_MFS_SIZE			14
#define MACB_TX_LSO_OFFSET			17
#define MACB_TX_LSO_SIZE			2
#define MACB_TX_TCP_SEQ_SRC_OFFSET		19
#define MACB_TX_TCP_SEQ_SRC_SIZE		1
#define MACB_TX_BUF_EXHAUSTED_OFFSET		27
#define MACB_TX_BUF_EXHAUSTED_SIZE		1
#define MACB_TX_UNDERRUN_OFFSET			28
#define MACB_TX_UNDERRUN_SIZE			1
#define MACB_TX_ERROR_OFFSET			29
#define MACB_TX_ERROR_SIZE			1
#define MACB_TX_WRAP_OFFSET			30
#define MACB_TX_WRAP_SIZE			1
#define MACB_TX_USED_OFFSET			31
#define MACB_TX_USED_SIZE			1

#define GEM_TX_FRMLEN_OFFSET			0
#define GEM_TX_FRMLEN_SIZE			14

/* Buffer descriptor constants */
#define GEM_RX_CSUM_NONE			0
#define GEM_RX_CSUM_IP_ONLY			1
#define GEM_RX_CSUM_IP_TCP			2
#define GEM_RX_CSUM_IP_UDP			3

/* limit RX checksum offload to TCP and UDP packets */
#define GEM_RX_CSUM_CHECKED_MASK		2

/* Scaled PPM fraction */
#define PPM_FRACTION	16

/* struct macb_tx_skb - data about an skb which is being transmitted
 * @skb: skb currently being transmitted, only set for the last buffer
 *       of the frame
 * @mapping: DMA address of the skb's fragment buffer
 * @size: size of the DMA mapped buffer
 * @mapped_as_page: true when buffer was mapped with skb_frag_dma_map(),
 *                  false when buffer was mapped with dma_map_single()
 */
struct macb_tx_skb {
	struct sk_buff		*skb;
	dma_addr_t		mapping;
	size_t			size;
	bool			mapped_as_page;
};

/* Hardware-collected statistics. Used when updating the network
 * device stats by a periodic timer.
 */
struct macb_stats {
	u64	rx_pause_frames;
	u64	tx_ok;
	u64	tx_single_cols;
	u64	tx_multiple_cols;
	u64	rx_ok;
	u64	rx_fcs_errors;
	u64	rx_align_errors;
	u64	tx_deferred;
	u64	tx_late_cols;
	u64	tx_excessive_cols;
	u64	tx_underruns;
	u64	tx_carrier_errors;
	u64	rx_resource_errors;
	u64	rx_overruns;
	u64	rx_symbol_errors;
	u64	rx_oversize_pkts;
	u64	rx_jabbers;
	u64	rx_undersize_pkts;
	u64	sqe_test_errors;
	u64	rx_length_mismatch;
	u64	tx_pause_frames;
};

struct gem_stats {
	u64	tx_octets;
	u64	tx_frames;
	u64	tx_broadcast_frames;
	u64	tx_multicast_frames;
	u64	tx_pause_frames;
	u64	tx_64_byte_frames;
	u64	tx_65_127_byte_frames;
	u64	tx_128_255_byte_frames;
	u64	tx_256_511_byte_frames;
	u64	tx_512_1023_byte_frames;
	u64	tx_1024_1518_byte_frames;
	u64	tx_greater_than_1518_byte_frames;
	u64	tx_underrun;
	u64	tx_single_collision_frames;
	u64	tx_multiple_collision_frames;
	u64	tx_excessive_collisions;
	u64	tx_late_collisions;
	u64	tx_deferred_frames;
	u64	tx_carrier_sense_errors;
	u64	rx_octets;
	u64	rx_frames;
	u64	rx_broadcast_frames;
	u64	rx_multicast_frames;
	u64	rx_pause_frames;
	u64	rx_64_byte_frames;
	u64	rx_65_127_byte_frames;
	u64	rx_128_255_byte_frames;
	u64	rx_256_511_byte_frames;
	u64	rx_512_1023_byte_frames;
	u64	rx_1024_1518_byte_frames;
	u64	rx_greater_than_1518_byte_frames;
	u64	rx_undersized_frames;
	u64	rx_oversize_frames;
	u64	rx_jabbers;
	u64	rx_frame_check_sequence_errors;
	u64	rx_length_field_frame_errors;
	u64	rx_symbol_errors;
	u64	rx_alignment_errors;
	u64	rx_resource_errors;
	u64	rx_overruns;
	u64	rx_ip_header_checksum_errors;
	u64	rx_tcp_checksum_errors;
	u64	rx_udp_checksum_errors;
};

/* Describes the name and offset of an individual statistic register, as
 * returned by `ethtool -S`. Also describes which net_device_stats statistics
 * this register should contribute to.
 */
struct gem_statistic {
	char stat_string[ETH_GSTRING_LEN] __nonstring;
	int offset;
	u32 stat_bits;
};

/* Bitfield defs for net_device_stat statistics */
#define GEM_NDS_RXERR_OFFSET		0
#define GEM_NDS_RXLENERR_OFFSET		1
#define GEM_NDS_RXOVERERR_OFFSET	2
#define GEM_NDS_RXCRCERR_OFFSET		3
#define GEM_NDS_RXFRAMEERR_OFFSET	4
#define GEM_NDS_RXFIFOERR_OFFSET	5
#define GEM_NDS_TXERR_OFFSET		6
#define GEM_NDS_TXABORTEDERR_OFFSET	7
#define GEM_NDS_TXCARRIERERR_OFFSET	8
#define GEM_NDS_TXFIFOERR_OFFSET	9
#define GEM_NDS_COLLISIONS_OFFSET	10

#define GEM_STAT_TITLE(name, title) GEM_STAT_TITLE_BITS(name, title, 0)
#define GEM_STAT_TITLE_BITS(name, title, bits) {	\
	.stat_string = title,				\
	.offset = GEM_##name,				\
	.stat_bits = bits				\
}

/* list of gem statistic registers. The names MUST match the
 * corresponding GEM_* definitions.
 */
static const struct gem_statistic gem_statistics[] = {
	GEM_STAT_TITLE(OCTTXL, "tx_octets"), /* OCTTXH combined with OCTTXL */
	GEM_STAT_TITLE(TXCNT, "tx_frames"),
	GEM_STAT_TITLE(TXBCCNT, "tx_broadcast_frames"),
	GEM_STAT_TITLE(TXMCCNT, "tx_multicast_frames"),
	GEM_STAT_TITLE(TXPAUSECNT, "tx_pause_frames"),
	GEM_STAT_TITLE(TX64CNT, "tx_64_byte_frames"),
	GEM_STAT_TITLE(TX65CNT, "tx_65_127_byte_frames"),
	GEM_STAT_TITLE(TX128CNT, "tx_128_255_byte_frames"),
	GEM_STAT_TITLE(TX256CNT, "tx_256_511_byte_frames"),
	GEM_STAT_TITLE(TX512CNT, "tx_512_1023_byte_frames"),
	GEM_STAT_TITLE(TX1024CNT, "tx_1024_1518_byte_frames"),
	GEM_STAT_TITLE(TX1519CNT, "tx_greater_than_1518_byte_frames"),
	GEM_STAT_TITLE_BITS(TXURUNCNT, "tx_underrun",
			    GEM_BIT(NDS_TXERR)|GEM_BIT(NDS_TXFIFOERR)),
	GEM_STAT_TITLE_BITS(SNGLCOLLCNT, "tx_single_collision_frames",
			    GEM_BIT(NDS_TXERR)|GEM_BIT(NDS_COLLISIONS)),
	GEM_STAT_TITLE_BITS(MULTICOLLCNT, "tx_multiple_collision_frames",
			    GEM_BIT(NDS_TXERR)|GEM_BIT(NDS_COLLISIONS)),
	GEM_STAT_TITLE_BITS(EXCESSCOLLCNT, "tx_excessive_collisions",
			    GEM_BIT(NDS_TXERR)|
			    GEM_BIT(NDS_TXABORTEDERR)|
			    GEM_BIT(NDS_COLLISIONS)),
	GEM_STAT_TITLE_BITS(LATECOLLCNT, "tx_late_collisions",
			    GEM_BIT(NDS_TXERR)|GEM_BIT(NDS_COLLISIONS)),
	GEM_STAT_TITLE(TXDEFERCNT, "tx_deferred_frames"),
	GEM_STAT_TITLE_BITS(TXCSENSECNT, "tx_carrier_sense_errors",
			    GEM_BIT(NDS_TXERR)|GEM_BIT(NDS_COLLISIONS)),
	GEM_STAT_TITLE(OCTRXL, "rx_octets"), /* OCTRXH combined with OCTRXL */
	GEM_STAT_TITLE(RXCNT, "rx_frames"),
	GEM_STAT_TITLE(RXBROADCNT, "rx_broadcast_frames"),
	GEM_STAT_TITLE(RXMULTICNT, "rx_multicast_frames"),
	GEM_STAT_TITLE(RXPAUSECNT, "rx_pause_frames"),
	GEM_STAT_TITLE(RX64CNT, "rx_64_byte_frames"),
	GEM_STAT_TITLE(RX65CNT, "rx_65_127_byte_frames"),
	GEM_STAT_TITLE(RX128CNT, "rx_128_255_byte_frames"),
	GEM_STAT_TITLE(RX256CNT, "rx_256_511_byte_frames"),
	GEM_STAT_TITLE(RX512CNT, "rx_512_1023_byte_frames"),
	GEM_STAT_TITLE(RX1024CNT, "rx_1024_1518_byte_frames"),
	GEM_STAT_TITLE(RX1519CNT, "rx_greater_than_1518_byte_frames"),
	GEM_STAT_TITLE_BITS(RXUNDRCNT, "rx_undersized_frames",
			    GEM_BIT(NDS_RXERR)|GEM_BIT(NDS_RXLENERR)),
	GEM_STAT_TITLE_BITS(RXOVRCNT, "rx_oversize_frames",
			    GEM_BIT(NDS_RXERR)|GEM_BIT(NDS_RXLENERR)),
	GEM_STAT_TITLE_BITS(RXJABCNT, "rx_jabbers",
			    GEM_BIT(NDS_RXERR)|GEM_BIT(NDS_RXLENERR)),
	GEM_STAT_TITLE_BITS(RXFCSCNT, "rx_frame_check_sequence_errors",
			    GEM_BIT(NDS_RXERR)|GEM_BIT(NDS_RXCRCERR)),
	GEM_STAT_TITLE_BITS(RXLENGTHCNT, "rx_length_field_frame_errors",
			    GEM_BIT(NDS_RXERR)),
	GEM_STAT_TITLE_BITS(RXSYMBCNT, "rx_symbol_errors",
			    GEM_BIT(NDS_RXERR)|GEM_BIT(NDS_RXFRAMEERR)),
	GEM_STAT_TITLE_BITS(RXALIGNCNT, "rx_alignment_errors",
			    GEM_BIT(NDS_RXERR)|GEM_BIT(NDS_RXOVERERR)),
	GEM_STAT_TITLE_BITS(RXRESERRCNT, "rx_resource_errors",
			    GEM_BIT(NDS_RXERR)|GEM_BIT(NDS_RXOVERERR)),
	GEM_STAT_TITLE_BITS(RXORCNT, "rx_overruns",
			    GEM_BIT(NDS_RXERR)|GEM_BIT(NDS_RXFIFOERR)),
	GEM_STAT_TITLE_BITS(RXIPCCNT, "rx_ip_header_checksum_errors",
			    GEM_BIT(NDS_RXERR)),
	GEM_STAT_TITLE_BITS(RXTCPCCNT, "rx_tcp_checksum_errors",
			    GEM_BIT(NDS_RXERR)),
	GEM_STAT_TITLE_BITS(RXUDPCCNT, "rx_udp_checksum_errors",
			    GEM_BIT(NDS_RXERR)),
};

#define GEM_STATS_LEN ARRAY_SIZE(gem_statistics)

#define QUEUE_STAT_TITLE(title) {	\
	.stat_string = title,			\
}

/* per queue statistics, each should be unsigned long type */
struct queue_stats {
	union {
		unsigned long first;
		unsigned long rx_packets;
	};
	unsigned long rx_bytes;
	unsigned long rx_dropped;
	unsigned long tx_packets;
	unsigned long tx_bytes;
	unsigned long tx_dropped;
};

static const struct gem_statistic queue_statistics[] = {
		QUEUE_STAT_TITLE("rx_packets"),
		QUEUE_STAT_TITLE("rx_bytes"),
		QUEUE_STAT_TITLE("rx_dropped"),
		QUEUE_STAT_TITLE("tx_packets"),
		QUEUE_STAT_TITLE("tx_bytes"),
		QUEUE_STAT_TITLE("tx_dropped"),
};

#define QUEUE_STATS_LEN ARRAY_SIZE(queue_statistics)

struct macb;
struct macb_queue;

struct macb_or_gem_ops {
	int	(*mog_alloc_rx_buffers)(struct macb *bp);
	void	(*mog_free_rx_buffers)(struct macb *bp);
	void	(*mog_init_rings)(struct macb *bp);
	int	(*mog_rx)(struct macb_queue *queue, struct napi_struct *napi,
			  int budget);
};

/* MACB-PTP interface: adapt to platform needs. */
struct macb_ptp_info {
	void (*ptp_init)(struct net_device *ndev);
	void (*ptp_remove)(struct net_device *ndev);
	s32 (*get_ptp_max_adj)(void);
	unsigned int (*get_tsu_rate)(struct macb *bp);
	int (*get_ts_info)(struct net_device *dev,
			   struct kernel_ethtool_ts_info *info);
	int (*get_hwtst)(struct net_device *netdev,
			 struct kernel_hwtstamp_config *tstamp_config);
	int (*set_hwtst)(struct net_device *netdev,
			 struct kernel_hwtstamp_config *tstamp_config,
			 struct netlink_ext_ack *extack);
};

struct macb_pm_data {
	u32 scrt2;
	u32 usrio;
};

struct macb_usrio_config {
	u32 mii;
	u32 rmii;
	u32 rgmii;
	u32 refclk;
	u32 hdfctlen;
};

struct macb_config {
	u32			caps;
	unsigned int		dma_burst_length;
	int	(*clk_init)(struct platform_device *pdev, struct clk **pclk,
			    struct clk **hclk, struct clk **tx_clk,
			    struct clk **rx_clk, struct clk **tsu_clk);
	int	(*init)(struct platform_device *pdev);
	unsigned int		max_tx_length;
	int	jumbo_max_len;
	const struct macb_usrio_config *usrio;
};

struct tsu_incr {
	u32 sub_ns;
	u32 ns;
};

struct macb_queue {
	struct macb		*bp;
	int			irq;

	unsigned int		ISR;
	unsigned int		IER;
	unsigned int		IDR;
	unsigned int		IMR;
	unsigned int		TBQP;
	unsigned int		RBQS;
	unsigned int		RBQP;
<<<<<<< HEAD
=======

	/* ENST register offsets for this queue */
	unsigned int		ENST_START_TIME;
	unsigned int		ENST_ON_TIME;
	unsigned int		ENST_OFF_TIME;
>>>>>>> b35fc656

	/* Lock to protect tx_head and tx_tail */
	spinlock_t		tx_ptr_lock;
	unsigned int		tx_head, tx_tail;
	struct macb_dma_desc	*tx_ring;
	struct macb_tx_skb	*tx_skb;
	dma_addr_t		tx_ring_dma;
	struct work_struct	tx_error_task;
	bool			txubr_pending;
	struct napi_struct	napi_tx;

	dma_addr_t		rx_ring_dma;
	dma_addr_t		rx_buffers_dma;
	unsigned int		rx_tail;
	unsigned int		rx_prepared_head;
	struct macb_dma_desc	*rx_ring;
	struct sk_buff		**rx_skbuff;
	void			*rx_buffers;
	struct napi_struct	napi_rx;
	struct queue_stats stats;
};

struct ethtool_rx_fs_item {
	struct ethtool_rx_flow_spec fs;
	struct list_head list;
};

struct ethtool_rx_fs_list {
	struct list_head list;
	unsigned int count;
};

struct macb {
	void __iomem		*regs;
	bool			native_io;

	/* hardware IO accessors */
	u32	(*macb_reg_readl)(struct macb *bp, int offset);
	void	(*macb_reg_writel)(struct macb *bp, int offset, u32 value);

	struct macb_dma_desc	*rx_ring_tieoff;
	dma_addr_t		rx_ring_tieoff_dma;
	size_t			rx_buffer_size;

	unsigned int		rx_ring_size;
	unsigned int		tx_ring_size;

	unsigned int		num_queues;
	unsigned int		queue_mask;
	struct macb_queue	queues[MACB_MAX_QUEUES];

	spinlock_t		lock;
	struct platform_device	*pdev;
	struct clk		*pclk;
	struct clk		*hclk;
	struct clk		*tx_clk;
	struct clk		*rx_clk;
	struct clk		*tsu_clk;
	struct net_device	*dev;
	/* Protects hw_stats and ethtool_stats */
	spinlock_t		stats_lock;
	union {
		struct macb_stats	macb;
		struct gem_stats	gem;
	}			hw_stats;

	struct macb_or_gem_ops	macbgem_ops;

	struct mii_bus		*mii_bus;
	struct phylink		*phylink;
	struct phylink_config	phylink_config;
	struct phylink_pcs	phylink_usx_pcs;
	struct phylink_pcs	phylink_sgmii_pcs;

	u32			caps;
	unsigned int		dma_burst_length;

	phy_interface_t		phy_interface;

	/* AT91RM9200 transmit queue (1 on wire + 1 queued) */
	struct macb_tx_skb	rm9200_txq[2];
	unsigned int		max_tx_length;

	u64			ethtool_stats[GEM_STATS_LEN + QUEUE_STATS_LEN * MACB_MAX_QUEUES];

	unsigned int		rx_frm_len_mask;
	unsigned int		jumbo_max_len;

	u32			wol;
	u32			wolopts;

	/* holds value of rx watermark value for pbuf_rxcutthru register */
	u32			rx_watermark;

	struct macb_ptp_info	*ptp_info;	/* macb-ptp interface */

	struct phy		*sgmii_phy;	/* for ZynqMP SGMII mode */

#ifdef MACB_EXT_DESC
	uint8_t hw_dma_cap;
#endif
	spinlock_t tsu_clk_lock; /* gem tsu clock locking */
	unsigned int tsu_rate;
	struct ptp_clock *ptp_clock;
	struct ptp_clock_info ptp_clock_info;
	struct tsu_incr tsu_incr;
	struct kernel_hwtstamp_config tstamp_config;

	/* RX queue filer rule set*/
	struct ethtool_rx_fs_list rx_fs_list;
	spinlock_t rx_fs_lock;
	unsigned int max_tuples;

	struct work_struct	hresp_err_bh_work;

	int	rx_bd_rd_prefetch;
	int	tx_bd_rd_prefetch;

	u32	rx_intr_mask;

	struct macb_pm_data pm_data;
	const struct macb_usrio_config *usrio;
};

#ifdef CONFIG_MACB_USE_HWSTAMP
#define GEM_TSEC_SIZE  (GEM_TSH_SIZE + GEM_TSL_SIZE)
#define TSU_SEC_MAX_VAL (((u64)1 << GEM_TSEC_SIZE) - 1)
#define TSU_NSEC_MAX_VAL ((1 << GEM_TN_SIZE) - 1)

enum macb_bd_control {
	TSTAMP_DISABLED,
	TSTAMP_FRAME_PTP_EVENT_ONLY,
	TSTAMP_ALL_PTP_FRAMES,
	TSTAMP_ALL_FRAMES,
};

void gem_ptp_init(struct net_device *ndev);
void gem_ptp_remove(struct net_device *ndev);
void gem_ptp_txstamp(struct macb *bp, struct sk_buff *skb, struct macb_dma_desc *desc);
void gem_ptp_rxstamp(struct macb *bp, struct sk_buff *skb, struct macb_dma_desc *desc);
static inline void gem_ptp_do_txstamp(struct macb *bp, struct sk_buff *skb, struct macb_dma_desc *desc)
{
	if (bp->tstamp_config.tx_type == TSTAMP_DISABLED)
		return;

	gem_ptp_txstamp(bp, skb, desc);
}

static inline void gem_ptp_do_rxstamp(struct macb *bp, struct sk_buff *skb, struct macb_dma_desc *desc)
{
	if (bp->tstamp_config.rx_filter == TSTAMP_DISABLED)
		return;

	gem_ptp_rxstamp(bp, skb, desc);
}

int gem_get_hwtst(struct net_device *dev,
		  struct kernel_hwtstamp_config *tstamp_config);
int gem_set_hwtst(struct net_device *dev,
		  struct kernel_hwtstamp_config *tstamp_config,
		  struct netlink_ext_ack *extack);
#else
static inline void gem_ptp_init(struct net_device *ndev) { }
static inline void gem_ptp_remove(struct net_device *ndev) { }

static inline void gem_ptp_do_txstamp(struct macb *bp, struct sk_buff *skb, struct macb_dma_desc *desc) { }
static inline void gem_ptp_do_rxstamp(struct macb *bp, struct sk_buff *skb, struct macb_dma_desc *desc) { }
#endif

static inline bool macb_is_gem(struct macb *bp)
{
	return !!(bp->caps & MACB_CAPS_MACB_IS_GEM);
}

static inline bool gem_has_ptp(struct macb *bp)
{
	return IS_ENABLED(CONFIG_MACB_USE_HWSTAMP) && (bp->caps & MACB_CAPS_GEM_HAS_PTP);
}

/* ENST Helper functions */
static inline u64 enst_ns_to_hw_units(size_t ns, u32 speed_mbps)
{
	return DIV_ROUND_UP((ns) * (speed_mbps),
			    (ENST_TIME_GRANULARITY_NS * 1000));
}

static inline u64 enst_max_hw_interval(u32 speed_mbps)
{
	return DIV_ROUND_UP(GENMASK(GEM_ON_TIME_SIZE - 1, 0) *
			    ENST_TIME_GRANULARITY_NS * 1000, (speed_mbps));
}

/**
 * struct macb_platform_data - platform data for MACB Ethernet used for PCI registration
 * @pclk:		platform clock
 * @hclk:		AHB clock
 */
struct macb_platform_data {
	struct clk	*pclk;
	struct clk	*hclk;
};

/**
 * struct macb_queue_enst_config - Configuration for Enhanced Scheduled Traffic
 * @start_time_mask:  Bitmask representing the start time for the queue
 * @on_time_bytes:    "on" time nsec expressed in bytes
 * @off_time_bytes:   "off" time nsec expressed in bytes
 * @queue_id:         Identifier for the queue
 *
 * This structure holds the configuration parameters for an ENST queue,
 * used to control time-based transmission scheduling in the MACB driver.
 */
struct macb_queue_enst_config {
	u32 start_time_mask;
	u32 on_time_bytes;
	u32 off_time_bytes;
	u8 queue_id;
};

#endif /* _MACB_H */<|MERGE_RESOLUTION|>--- conflicted
+++ resolved
@@ -1246,14 +1246,11 @@
 	unsigned int		TBQP;
 	unsigned int		RBQS;
 	unsigned int		RBQP;
-<<<<<<< HEAD
-=======
 
 	/* ENST register offsets for this queue */
 	unsigned int		ENST_START_TIME;
 	unsigned int		ENST_ON_TIME;
 	unsigned int		ENST_OFF_TIME;
->>>>>>> b35fc656
 
 	/* Lock to protect tx_head and tx_tail */
 	spinlock_t		tx_ptr_lock;
