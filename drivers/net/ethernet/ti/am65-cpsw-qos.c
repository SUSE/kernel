--- conflicted
+++ resolved
@@ -816,59 +816,8 @@
 
 	port->qos.est_oper = NULL;
 	port->qos.est_admin = NULL;
-<<<<<<< HEAD
-}
-
-static int am65_cpsw_configure_taprio(struct net_device *ndev,
-				      struct am65_cpsw_est *est_new)
-{
-	struct am65_cpsw_common *common = am65_ndev_to_common(ndev);
-	struct am65_cpts *cpts = common->cpts;
-	int ret = 0, tact = TACT_PROG;
-
-	am65_cpsw_est_update_state(ndev);
-
-	if (est_new->taprio.cmd == TAPRIO_CMD_DESTROY) {
-		am65_cpsw_stop_est(ndev);
-		return ret;
-	}
-
-	ret = am65_cpsw_est_check_scheds(ndev, est_new);
-	if (ret < 0)
-		return ret;
-
-	tact = am65_cpsw_timer_act(ndev, est_new);
-	if (tact == TACT_NEED_STOP) {
-		dev_err(&ndev->dev,
-			"Can't toggle estf timer, stop taprio first");
-		return -EINVAL;
-	}
-
-	if (tact == TACT_PROG)
-		am65_cpsw_timer_stop(ndev);
-
-	if (!est_new->taprio.base_time)
-		est_new->taprio.base_time = am65_cpts_ns_gettime(cpts);
-
-	am65_cpsw_port_est_get_buf_num(ndev, est_new);
-	am65_cpsw_est_set_sched_list(ndev, est_new);
-	am65_cpsw_port_est_assign_buf_num(ndev, est_new->buf);
-
-	am65_cpsw_est_set(ndev, est_new->taprio.cmd == TAPRIO_CMD_REPLACE);
-
-	if (tact == TACT_PROG) {
-		ret = am65_cpsw_timer_set(ndev, est_new);
-		if (ret) {
-			dev_err(&ndev->dev, "Failed to set cycle time");
-			return ret;
-		}
-	}
-
-	return ret;
-=======
 
 	am65_cpsw_reset_tc_mqprio(ndev);
->>>>>>> 2d5404ca
 }
 
 static void am65_cpsw_cp_taprio(struct tc_taprio_qopt_offload *from,
@@ -923,13 +872,6 @@
 		return ret;
 
 	am65_cpsw_cp_taprio(taprio, &est_new->taprio);
-<<<<<<< HEAD
-	ret = am65_cpsw_configure_taprio(ndev, est_new);
-	if (!ret) {
-		if (taprio->cmd == TAPRIO_CMD_REPLACE) {
-			devm_kfree(&ndev->dev, port->qos.est_admin);
-=======
->>>>>>> 2d5404ca
 
 	am65_cpsw_est_update_state(ndev);
 
@@ -1013,28 +955,6 @@
 
 static int am65_cpsw_setup_taprio(struct net_device *ndev, void *type_data)
 {
-<<<<<<< HEAD
-	struct am65_cpsw_port *port = am65_ndev_to_port(ndev);
-	struct tc_taprio_qopt_offload *taprio = type_data;
-	struct am65_cpsw_common *common = port->common;
-
-	if (taprio->cmd != TAPRIO_CMD_REPLACE &&
-	    taprio->cmd != TAPRIO_CMD_DESTROY)
-		return -EOPNOTSUPP;
-
-	if (!IS_ENABLED(CONFIG_TI_AM65_CPSW_TAS))
-		return -ENODEV;
-
-	if (!netif_running(ndev)) {
-		dev_err(&ndev->dev, "interface is down, link speed unknown\n");
-		return -ENETDOWN;
-	}
-
-	if (common->pf_p0_rx_ptype_rrobin) {
-		dev_err(&ndev->dev,
-			"p0-rx-ptype-rrobin flag conflicts with taprio qdisc\n");
-		return -EINVAL;
-=======
 	struct tc_taprio_qopt_offload *taprio = type_data;
 	int err = 0;
 
@@ -1047,7 +967,6 @@
 		break;
 	default:
 		err = -EOPNOTSUPP;
->>>>>>> 2d5404ca
 	}
 
 	return err;
