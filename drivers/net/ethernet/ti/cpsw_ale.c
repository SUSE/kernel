--- conflicted
+++ resolved
@@ -602,8 +602,6 @@
 	}
 }
 
-<<<<<<< HEAD
-=======
 static void cpsw_ale_vlan_set_unreg_mcast(struct cpsw_ale *ale, u32 *ale_entry,
 					  int allmulti)
 {
@@ -639,7 +637,6 @@
 	writel(unreg_mcast, ale->params.ale_regs + ALE_VLAN_MASK_MUX(idx));
 }
 
->>>>>>> ab22232c
 void cpsw_ale_set_allmulti(struct cpsw_ale *ale, int allmulti, int port)
 {
 	u32 ale_entry[ALE_ENTRY_WORDS];
