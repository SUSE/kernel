// SPDX-License-Identifier: GPL-2.0+
/*
 * DaVinci MDIO Module driver
 *
 * Copyright (C) 2010 Texas Instruments.
 *
 * Shamelessly ripped out of davinci_emac.c, original copyrights follow:
 *
 * Copyright (C) 2009 Texas Instruments.
 *
 */
#include <linux/module.h>
#include <linux/kernel.h>
#include <linux/platform_device.h>
#include <linux/delay.h>
#include <linux/sched.h>
#include <linux/slab.h>
#include <linux/phy.h>
#include <linux/clk.h>
#include <linux/err.h>
#include <linux/io.h>
#include <linux/iopoll.h>
#include <linux/pm_runtime.h>
#include <linux/davinci_emac.h>
#include <linux/of.h>
#include <linux/of_device.h>
#include <linux/of_mdio.h>
#include <linux/pinctrl/consumer.h>
#include <linux/mdio-bitbang.h>
#include <linux/sys_soc.h>

/*
 * This timeout definition is a worst-case ultra defensive measure against
 * unexpected controller lock ups.  Ideally, we should never ever hit this
 * scenario in practice.
 */
#define MDIO_TIMEOUT		100 /* msecs */

#define PHY_REG_MASK		0x1f
#define PHY_ID_MASK		0x1f

#define DEF_OUT_FREQ		2200000		/* 2.2 MHz */

struct davinci_mdio_of_param {
	int autosuspend_delay_ms;
	bool manual_mode;
};

struct davinci_mdio_regs {
	u32	version;
	u32	control;
#define CONTROL_IDLE		BIT(31)
#define CONTROL_ENABLE		BIT(30)
#define CONTROL_MAX_DIV		(0xffff)
#define CONTROL_CLKDIV		GENMASK(15, 0)

#define MDIO_MAN_MDCLK_O	BIT(2)
#define MDIO_MAN_OE		BIT(1)
#define MDIO_MAN_PIN		BIT(0)
#define MDIO_MANUALMODE		BIT(31)

#define MDIO_PIN               0


	u32	alive;
	u32	link;
	u32	linkintraw;
	u32	linkintmasked;
	u32	__reserved_0[2];
	u32	userintraw;
	u32	userintmasked;
	u32	userintmaskset;
	u32	userintmaskclr;
	u32	manualif;
	u32	poll;
	u32	__reserved_1[18];

	struct {
		u32	access;
#define USERACCESS_GO		BIT(31)
#define USERACCESS_WRITE	BIT(30)
#define USERACCESS_ACK		BIT(29)
#define USERACCESS_READ		(0)
#define USERACCESS_DATA		(0xffff)

		u32	physel;
	}	user[];
};

static const struct mdio_platform_data default_pdata = {
	.bus_freq = DEF_OUT_FREQ,
};

struct davinci_mdio_data {
	struct mdio_platform_data pdata;
	struct mdiobb_ctrl bb_ctrl;
	struct davinci_mdio_regs __iomem *regs;
	struct clk	*clk;
	struct device	*dev;
	struct mii_bus	*bus;
	bool            active_in_suspend;
	unsigned long	access_time; /* jiffies */
	/* Indicates that driver shouldn't modify phy_mask in case
	 * if MDIO bus is registered from DT.
	 */
	bool		skip_scan;
	u32		clk_div;
	bool		manual_mode;
};

static void davinci_mdio_init_clk(struct davinci_mdio_data *data)
{
	u32 mdio_in, div, mdio_out_khz, access_time;

	mdio_in = clk_get_rate(data->clk);
	div = (mdio_in / data->pdata.bus_freq) - 1;
	if (div > CONTROL_MAX_DIV)
		div = CONTROL_MAX_DIV;

	data->clk_div = div;
	/*
	 * One mdio transaction consists of:
	 *	32 bits of preamble
	 *	32 bits of transferred data
	 *	24 bits of bus yield (not needed unless shared?)
	 */
	mdio_out_khz = mdio_in / (1000 * (div + 1));
	access_time  = (88 * 1000) / mdio_out_khz;

	/*
	 * In the worst case, we could be kicking off a user-access immediately
	 * after the mdio bus scan state-machine triggered its own read.  If
	 * so, our request could get deferred by one access cycle.  We
	 * defensively allow for 4 access cycles.
	 */
	data->access_time = usecs_to_jiffies(access_time * 4);
	if (!data->access_time)
		data->access_time = 1;
}

static void davinci_mdio_enable(struct davinci_mdio_data *data)
{
	/* set enable and clock divider */
	writel(data->clk_div | CONTROL_ENABLE, &data->regs->control);
}

static void davinci_mdio_disable(struct davinci_mdio_data *data)
{
	u32 reg;

	/* Disable MDIO state machine */
	reg = readl(&data->regs->control);

	reg &= ~CONTROL_CLKDIV;
	reg |= data->clk_div;

	reg &= ~CONTROL_ENABLE;
	writel(reg, &data->regs->control);
}

static void davinci_mdio_enable_manual_mode(struct davinci_mdio_data *data)
{
	u32 reg;
	/* set manual mode */
	reg = readl(&data->regs->poll);
	reg |= MDIO_MANUALMODE;
	writel(reg, &data->regs->poll);
}

static void davinci_set_mdc(struct mdiobb_ctrl *ctrl, int level)
{
	struct davinci_mdio_data *data;
	u32 reg;

	data = container_of(ctrl, struct davinci_mdio_data, bb_ctrl);
	reg = readl(&data->regs->manualif);

	if (level)
		reg |= MDIO_MAN_MDCLK_O;
	else
		reg &= ~MDIO_MAN_MDCLK_O;

	writel(reg, &data->regs->manualif);
}

static void davinci_set_mdio_dir(struct mdiobb_ctrl *ctrl, int output)
{
	struct davinci_mdio_data *data;
	u32 reg;

	data = container_of(ctrl, struct davinci_mdio_data, bb_ctrl);
	reg = readl(&data->regs->manualif);

	if (output)
		reg |= MDIO_MAN_OE;
	else
		reg &= ~MDIO_MAN_OE;

	writel(reg, &data->regs->manualif);
}

static void  davinci_set_mdio_data(struct mdiobb_ctrl *ctrl, int value)
{
	struct davinci_mdio_data *data;
	u32 reg;

	data = container_of(ctrl, struct davinci_mdio_data, bb_ctrl);
	reg = readl(&data->regs->manualif);

	if (value)
		reg |= MDIO_MAN_PIN;
	else
		reg &= ~MDIO_MAN_PIN;

	writel(reg, &data->regs->manualif);
}

static int davinci_get_mdio_data(struct mdiobb_ctrl *ctrl)
{
	struct davinci_mdio_data *data;
	unsigned long reg;

	data = container_of(ctrl, struct davinci_mdio_data, bb_ctrl);
	reg = readl(&data->regs->manualif);
	return test_bit(MDIO_PIN, &reg);
}

<<<<<<< HEAD
static int davinci_mdiobb_read(struct mii_bus *bus, int phy, int reg)
=======
static int davinci_mdiobb_read_c22(struct mii_bus *bus, int phy, int reg)
>>>>>>> eb3cdb58
{
	int ret;

	ret = pm_runtime_resume_and_get(bus->parent);
	if (ret < 0)
		return ret;

<<<<<<< HEAD
	ret = mdiobb_read(bus, phy, reg);
=======
	ret = mdiobb_read_c22(bus, phy, reg);
>>>>>>> eb3cdb58

	pm_runtime_mark_last_busy(bus->parent);
	pm_runtime_put_autosuspend(bus->parent);

	return ret;
}

<<<<<<< HEAD
static int davinci_mdiobb_write(struct mii_bus *bus, int phy, int reg,
				u16 val)
=======
static int davinci_mdiobb_write_c22(struct mii_bus *bus, int phy, int reg,
				    u16 val)
>>>>>>> eb3cdb58
{
	int ret;

	ret = pm_runtime_resume_and_get(bus->parent);
	if (ret < 0)
		return ret;

<<<<<<< HEAD
	ret = mdiobb_write(bus, phy, reg, val);
=======
	ret = mdiobb_write_c22(bus, phy, reg, val);

	pm_runtime_mark_last_busy(bus->parent);
	pm_runtime_put_autosuspend(bus->parent);

	return ret;
}

static int davinci_mdiobb_read_c45(struct mii_bus *bus, int phy, int devad,
				   int reg)
{
	int ret;

	ret = pm_runtime_resume_and_get(bus->parent);
	if (ret < 0)
		return ret;

	ret = mdiobb_read_c45(bus, phy, devad, reg);

	pm_runtime_mark_last_busy(bus->parent);
	pm_runtime_put_autosuspend(bus->parent);

	return ret;
}

static int davinci_mdiobb_write_c45(struct mii_bus *bus, int phy, int devad,
				    int reg, u16 val)
{
	int ret;

	ret = pm_runtime_resume_and_get(bus->parent);
	if (ret < 0)
		return ret;

	ret = mdiobb_write_c45(bus, phy, devad, reg, val);
>>>>>>> eb3cdb58

	pm_runtime_mark_last_busy(bus->parent);
	pm_runtime_put_autosuspend(bus->parent);

	return ret;
}

static int davinci_mdio_common_reset(struct davinci_mdio_data *data)
{
	u32 phy_mask, ver;
	int ret;

	ret = pm_runtime_resume_and_get(data->dev);
	if (ret < 0)
		return ret;

	if (data->manual_mode) {
		davinci_mdio_disable(data);
		davinci_mdio_enable_manual_mode(data);
	}

	if (data->manual_mode) {
		davinci_mdio_disable(data);
		davinci_mdio_enable_manual_mode(data);
	}

	/* wait for scan logic to settle */
	msleep(PHY_MAX_ADDR * data->access_time);

	/* dump hardware version info */
	ver = readl(&data->regs->version);
	dev_info(data->dev,
		 "davinci mdio revision %d.%d, bus freq %ld\n",
		 (ver >> 8) & 0xff, ver & 0xff,
		 data->pdata.bus_freq);

	if (data->skip_scan)
		goto done;

	/* get phy mask from the alive register */
	phy_mask = readl(&data->regs->alive);
	if (phy_mask) {
		/* restrict mdio bus to live phys only */
		dev_info(data->dev, "detected phy mask %x\n", ~phy_mask);
		phy_mask = ~phy_mask;
	} else {
		/* desperately scan all phys */
		dev_warn(data->dev, "no live phy, scanning all\n");
		phy_mask = 0;
	}
	data->bus->phy_mask = phy_mask;

done:
	pm_runtime_mark_last_busy(data->dev);
	pm_runtime_put_autosuspend(data->dev);

	return 0;
}

static int davinci_mdio_reset(struct mii_bus *bus)
{
	struct davinci_mdio_data *data = bus->priv;

	return davinci_mdio_common_reset(data);
}

static int davinci_mdiobb_reset(struct mii_bus *bus)
{
	struct mdiobb_ctrl *ctrl = bus->priv;
	struct davinci_mdio_data *data;

	data = container_of(ctrl, struct davinci_mdio_data, bb_ctrl);

	return davinci_mdio_common_reset(data);
}

/* wait until hardware is ready for another user access */
static inline int wait_for_user_access(struct davinci_mdio_data *data)
{
	struct davinci_mdio_regs __iomem *regs = data->regs;
	unsigned long timeout = jiffies + msecs_to_jiffies(MDIO_TIMEOUT);
	u32 reg;

	while (time_after(timeout, jiffies)) {
		reg = readl(&regs->user[0].access);
		if ((reg & USERACCESS_GO) == 0)
			return 0;

		reg = readl(&regs->control);
		if ((reg & CONTROL_IDLE) == 0) {
			usleep_range(100, 200);
			continue;
		}

		/*
		 * An emac soft_reset may have clobbered the mdio controller's
		 * state machine.  We need to reset and retry the current
		 * operation
		 */
		dev_warn(data->dev, "resetting idled controller\n");
		davinci_mdio_enable(data);
		return -EAGAIN;
	}

	reg = readl(&regs->user[0].access);
	if ((reg & USERACCESS_GO) == 0)
		return 0;

	dev_err(data->dev, "timed out waiting for user access\n");
	return -ETIMEDOUT;
}

/* wait until hardware state machine is idle */
static inline int wait_for_idle(struct davinci_mdio_data *data)
{
	struct davinci_mdio_regs __iomem *regs = data->regs;
	u32 val, ret;

	ret = readl_poll_timeout(&regs->control, val, val & CONTROL_IDLE,
				 0, MDIO_TIMEOUT * 1000);
	if (ret)
		dev_err(data->dev, "timed out waiting for idle\n");

	return ret;
}

static int davinci_mdio_read(struct mii_bus *bus, int phy_id, int phy_reg)
{
	struct davinci_mdio_data *data = bus->priv;
	u32 reg;
	int ret;

	if (phy_reg & ~PHY_REG_MASK || phy_id & ~PHY_ID_MASK)
		return -EINVAL;

	ret = pm_runtime_resume_and_get(data->dev);
	if (ret < 0)
		return ret;

	reg = (USERACCESS_GO | USERACCESS_READ | (phy_reg << 21) |
	       (phy_id << 16));

	while (1) {
		ret = wait_for_user_access(data);
		if (ret == -EAGAIN)
			continue;
		if (ret < 0)
			break;

		writel(reg, &data->regs->user[0].access);

		ret = wait_for_user_access(data);
		if (ret == -EAGAIN)
			continue;
		if (ret < 0)
			break;

		reg = readl(&data->regs->user[0].access);
		ret = (reg & USERACCESS_ACK) ? (reg & USERACCESS_DATA) : -EIO;
		break;
	}

	pm_runtime_mark_last_busy(data->dev);
	pm_runtime_put_autosuspend(data->dev);
	return ret;
}

static int davinci_mdio_write(struct mii_bus *bus, int phy_id,
			      int phy_reg, u16 phy_data)
{
	struct davinci_mdio_data *data = bus->priv;
	u32 reg;
	int ret;

	if (phy_reg & ~PHY_REG_MASK || phy_id & ~PHY_ID_MASK)
		return -EINVAL;

	ret = pm_runtime_resume_and_get(data->dev);
	if (ret < 0)
		return ret;

	reg = (USERACCESS_GO | USERACCESS_WRITE | (phy_reg << 21) |
		   (phy_id << 16) | (phy_data & USERACCESS_DATA));

	while (1) {
		ret = wait_for_user_access(data);
		if (ret == -EAGAIN)
			continue;
		if (ret < 0)
			break;

		writel(reg, &data->regs->user[0].access);

		ret = wait_for_user_access(data);
		if (ret == -EAGAIN)
			continue;
		break;
	}

	pm_runtime_mark_last_busy(data->dev);
	pm_runtime_put_autosuspend(data->dev);

	return ret;
}

static int davinci_mdio_probe_dt(struct mdio_platform_data *data,
			 struct platform_device *pdev)
{
	struct device_node *node = pdev->dev.of_node;
	u32 prop;

	if (!node)
		return -EINVAL;

	if (of_property_read_u32(node, "bus_freq", &prop)) {
		dev_err(&pdev->dev, "Missing bus_freq property in the DT.\n");
		return -EINVAL;
	}
	data->bus_freq = prop;

	return 0;
}

struct k3_mdio_soc_data {
	bool manual_mode;
};

static const struct k3_mdio_soc_data am65_mdio_soc_data = {
	.manual_mode = true,
};

static const struct soc_device_attribute k3_mdio_socinfo[] = {
	{ .family = "AM62X", .revision = "SR1.0", .data = &am65_mdio_soc_data },
	{ .family = "AM64X", .revision = "SR1.0", .data = &am65_mdio_soc_data },
	{ .family = "AM64X", .revision = "SR2.0", .data = &am65_mdio_soc_data },
	{ .family = "AM65X", .revision = "SR1.0", .data = &am65_mdio_soc_data },
	{ .family = "AM65X", .revision = "SR2.0", .data = &am65_mdio_soc_data },
	{ .family = "J7200", .revision = "SR1.0", .data = &am65_mdio_soc_data },
	{ .family = "J7200", .revision = "SR2.0", .data = &am65_mdio_soc_data },
	{ .family = "J721E", .revision = "SR1.0", .data = &am65_mdio_soc_data },
	{ .family = "J721E", .revision = "SR2.0", .data = &am65_mdio_soc_data },
	{ .family = "J721S2", .revision = "SR1.0", .data = &am65_mdio_soc_data},
	{ /* sentinel */ },
};

#if IS_ENABLED(CONFIG_OF)
static const struct davinci_mdio_of_param of_cpsw_mdio_data = {
	.autosuspend_delay_ms = 100,
};

static const struct of_device_id davinci_mdio_of_mtable[] = {
	{ .compatible = "ti,davinci_mdio", },
	{ .compatible = "ti,cpsw-mdio", .data = &of_cpsw_mdio_data},
	{ /* sentinel */ },
};
MODULE_DEVICE_TABLE(of, davinci_mdio_of_mtable);
#endif

static const struct mdiobb_ops davinci_mdiobb_ops = {
	.owner = THIS_MODULE,
	.set_mdc = davinci_set_mdc,
	.set_mdio_dir = davinci_set_mdio_dir,
	.set_mdio_data = davinci_set_mdio_data,
	.get_mdio_data = davinci_get_mdio_data,
};

static int davinci_mdio_probe(struct platform_device *pdev)
{
	struct mdio_platform_data *pdata = dev_get_platdata(&pdev->dev);
	struct device *dev = &pdev->dev;
	struct davinci_mdio_data *data;
	struct resource *res;
	struct phy_device *phy;
	int ret, addr;
	int autosuspend_delay_ms = -1;

	data = devm_kzalloc(dev, sizeof(*data), GFP_KERNEL);
	if (!data)
		return -ENOMEM;

	data->manual_mode = false;
	data->bb_ctrl.ops = &davinci_mdiobb_ops;

	if (IS_ENABLED(CONFIG_OF) && dev->of_node) {
		const struct soc_device_attribute *soc_match_data;

		soc_match_data = soc_device_match(k3_mdio_socinfo);
		if (soc_match_data && soc_match_data->data) {
			const struct k3_mdio_soc_data *socdata =
						soc_match_data->data;

			data->manual_mode = socdata->manual_mode;
		}
	}

	if (data->manual_mode)
		data->bus = alloc_mdio_bitbang(&data->bb_ctrl);
	else
		data->bus = devm_mdiobus_alloc(dev);

	if (!data->bus) {
		dev_err(dev, "failed to alloc mii bus\n");
		return -ENOMEM;
	}

	if (IS_ENABLED(CONFIG_OF) && dev->of_node) {
		const struct davinci_mdio_of_param *of_mdio_data;

		ret = davinci_mdio_probe_dt(&data->pdata, pdev);
		if (ret)
			return ret;
		snprintf(data->bus->id, MII_BUS_ID_SIZE, "%s", pdev->name);

		of_mdio_data = of_device_get_match_data(&pdev->dev);
		if (of_mdio_data) {
			autosuspend_delay_ms =
					of_mdio_data->autosuspend_delay_ms;
		}
	} else {
		data->pdata = pdata ? (*pdata) : default_pdata;
		snprintf(data->bus->id, MII_BUS_ID_SIZE, "%s-%x",
			 pdev->name, pdev->id);
	}

	data->bus->name		= dev_name(dev);

	if (data->manual_mode) {
<<<<<<< HEAD
		data->bus->read		= davinci_mdiobb_read;
		data->bus->write	= davinci_mdiobb_write;
=======
		data->bus->read		= davinci_mdiobb_read_c22;
		data->bus->write	= davinci_mdiobb_write_c22;
		data->bus->read_c45	= davinci_mdiobb_read_c45;
		data->bus->write_c45	= davinci_mdiobb_write_c45;
>>>>>>> eb3cdb58
		data->bus->reset	= davinci_mdiobb_reset;

		dev_info(dev, "Configuring MDIO in manual mode\n");
	} else {
		data->bus->read		= davinci_mdio_read;
		data->bus->write	= davinci_mdio_write;
		data->bus->reset	= davinci_mdio_reset;
		data->bus->priv		= data;
	}
	data->bus->parent	= dev;

	data->clk = devm_clk_get(dev, "fck");
	if (IS_ERR(data->clk)) {
		dev_err(dev, "failed to get device clock\n");
		return PTR_ERR(data->clk);
	}

	dev_set_drvdata(dev, data);
	data->dev = dev;

	res = platform_get_resource(pdev, IORESOURCE_MEM, 0);
	if (!res)
		return -EINVAL;
	data->regs = devm_ioremap(dev, res->start, resource_size(res));
	if (!data->regs)
		return -ENOMEM;

	davinci_mdio_init_clk(data);

	pm_runtime_set_autosuspend_delay(&pdev->dev, autosuspend_delay_ms);
	pm_runtime_use_autosuspend(&pdev->dev);
	pm_runtime_enable(&pdev->dev);

	/* register the mii bus
	 * Create PHYs from DT only in case if PHY child nodes are explicitly
	 * defined to support backward compatibility with DTs which assume that
	 * Davinci MDIO will always scan the bus for PHYs detection.
	 */
	if (dev->of_node && of_get_child_count(dev->of_node))
		data->skip_scan = true;

	ret = of_mdiobus_register(data->bus, dev->of_node);
	if (ret)
		goto bail_out;

	/* scan and dump the bus */
	for (addr = 0; addr < PHY_MAX_ADDR; addr++) {
		phy = mdiobus_get_phy(data->bus, addr);
		if (phy) {
			dev_info(dev, "phy[%d]: device %s, driver %s\n",
				 phy->mdio.addr, phydev_name(phy),
				 phy->drv ? phy->drv->name : "unknown");
		}
	}

	return 0;

bail_out:
	pm_runtime_dont_use_autosuspend(&pdev->dev);
	pm_runtime_disable(&pdev->dev);
	return ret;
}

static int davinci_mdio_remove(struct platform_device *pdev)
{
	struct davinci_mdio_data *data = platform_get_drvdata(pdev);

	if (data->bus) {
		mdiobus_unregister(data->bus);

		if (data->manual_mode)
			free_mdio_bitbang(data->bus);
	}

	pm_runtime_dont_use_autosuspend(&pdev->dev);
	pm_runtime_disable(&pdev->dev);

	return 0;
}

#ifdef CONFIG_PM
static int davinci_mdio_runtime_suspend(struct device *dev)
{
	struct davinci_mdio_data *data = dev_get_drvdata(dev);
	u32 ctrl;

	/* shutdown the scan state machine */
	ctrl = readl(&data->regs->control);
	ctrl &= ~CONTROL_ENABLE;
	writel(ctrl, &data->regs->control);

	if (!data->manual_mode)
		wait_for_idle(data);

	return 0;
}

static int davinci_mdio_runtime_resume(struct device *dev)
{
	struct davinci_mdio_data *data = dev_get_drvdata(dev);

	if (data->manual_mode) {
		davinci_mdio_disable(data);
		davinci_mdio_enable_manual_mode(data);
	} else {
		davinci_mdio_enable(data);
	}
	return 0;
}
#endif

#ifdef CONFIG_PM_SLEEP
static int davinci_mdio_suspend(struct device *dev)
{
	struct davinci_mdio_data *data = dev_get_drvdata(dev);
	int ret = 0;

	data->active_in_suspend = !pm_runtime_status_suspended(dev);
	if (data->active_in_suspend)
		ret = pm_runtime_force_suspend(dev);
	if (ret < 0)
		return ret;

	/* Select sleep pin state */
	pinctrl_pm_select_sleep_state(dev);

	return 0;
}

static int davinci_mdio_resume(struct device *dev)
{
	struct davinci_mdio_data *data = dev_get_drvdata(dev);

	/* Select default pin state */
	pinctrl_pm_select_default_state(dev);

	if (data->active_in_suspend)
		pm_runtime_force_resume(dev);

	return 0;
}
#endif

static const struct dev_pm_ops davinci_mdio_pm_ops = {
	SET_RUNTIME_PM_OPS(davinci_mdio_runtime_suspend,
			   davinci_mdio_runtime_resume, NULL)
	SET_LATE_SYSTEM_SLEEP_PM_OPS(davinci_mdio_suspend, davinci_mdio_resume)
};

static struct platform_driver davinci_mdio_driver = {
	.driver = {
		.name	 = "davinci_mdio",
		.pm	 = &davinci_mdio_pm_ops,
		.of_match_table = of_match_ptr(davinci_mdio_of_mtable),
	},
	.probe = davinci_mdio_probe,
	.remove = davinci_mdio_remove,
};

static int __init davinci_mdio_init(void)
{
	return platform_driver_register(&davinci_mdio_driver);
}
device_initcall(davinci_mdio_init);

static void __exit davinci_mdio_exit(void)
{
	platform_driver_unregister(&davinci_mdio_driver);
}
module_exit(davinci_mdio_exit);

MODULE_LICENSE("GPL");
MODULE_DESCRIPTION("DaVinci MDIO driver");<|MERGE_RESOLUTION|>--- conflicted
+++ resolved
@@ -225,11 +225,7 @@
 	return test_bit(MDIO_PIN, &reg);
 }
 
-<<<<<<< HEAD
-static int davinci_mdiobb_read(struct mii_bus *bus, int phy, int reg)
-=======
 static int davinci_mdiobb_read_c22(struct mii_bus *bus, int phy, int reg)
->>>>>>> eb3cdb58
 {
 	int ret;
 
@@ -237,11 +233,7 @@
 	if (ret < 0)
 		return ret;
 
-<<<<<<< HEAD
-	ret = mdiobb_read(bus, phy, reg);
-=======
 	ret = mdiobb_read_c22(bus, phy, reg);
->>>>>>> eb3cdb58
 
 	pm_runtime_mark_last_busy(bus->parent);
 	pm_runtime_put_autosuspend(bus->parent);
@@ -249,13 +241,8 @@
 	return ret;
 }
 
-<<<<<<< HEAD
-static int davinci_mdiobb_write(struct mii_bus *bus, int phy, int reg,
-				u16 val)
-=======
 static int davinci_mdiobb_write_c22(struct mii_bus *bus, int phy, int reg,
 				    u16 val)
->>>>>>> eb3cdb58
 {
 	int ret;
 
@@ -263,9 +250,6 @@
 	if (ret < 0)
 		return ret;
 
-<<<<<<< HEAD
-	ret = mdiobb_write(bus, phy, reg, val);
-=======
 	ret = mdiobb_write_c22(bus, phy, reg, val);
 
 	pm_runtime_mark_last_busy(bus->parent);
@@ -301,7 +285,6 @@
 		return ret;
 
 	ret = mdiobb_write_c45(bus, phy, devad, reg, val);
->>>>>>> eb3cdb58
 
 	pm_runtime_mark_last_busy(bus->parent);
 	pm_runtime_put_autosuspend(bus->parent);
@@ -317,11 +300,6 @@
 	ret = pm_runtime_resume_and_get(data->dev);
 	if (ret < 0)
 		return ret;
-
-	if (data->manual_mode) {
-		davinci_mdio_disable(data);
-		davinci_mdio_enable_manual_mode(data);
-	}
 
 	if (data->manual_mode) {
 		davinci_mdio_disable(data);
@@ -629,15 +607,10 @@
 	data->bus->name		= dev_name(dev);
 
 	if (data->manual_mode) {
-<<<<<<< HEAD
-		data->bus->read		= davinci_mdiobb_read;
-		data->bus->write	= davinci_mdiobb_write;
-=======
 		data->bus->read		= davinci_mdiobb_read_c22;
 		data->bus->write	= davinci_mdiobb_write_c22;
 		data->bus->read_c45	= davinci_mdiobb_read_c45;
 		data->bus->write_c45	= davinci_mdiobb_write_c45;
->>>>>>> eb3cdb58
 		data->bus->reset	= davinci_mdiobb_reset;
 
 		dev_info(dev, "Configuring MDIO in manual mode\n");
