--- conflicted
+++ resolved
@@ -1984,14 +1984,6 @@
 		int ret = PTR_ERR(cpts);
 
 		of_node_put(node);
-<<<<<<< HEAD
-		if (ret == -EOPNOTSUPP) {
-			dev_info(dev, "cpts disabled\n");
-			return 0;
-		}
-
-=======
->>>>>>> eb3cdb58
 		dev_err(dev, "cpts create err %d\n", ret);
 		return ret;
 	}
@@ -2260,38 +2252,6 @@
 			return ret;
 	}
 
-<<<<<<< HEAD
-	netif_napi_add(common->dma_ndev, &common->napi_rx,
-		       am65_cpsw_nuss_rx_poll, NAPI_POLL_WEIGHT);
-
-	return ret;
-}
-
-static int am65_cpsw_nuss_ndev_add_tx_napi(struct am65_cpsw_common *common)
-{
-	struct device *dev = common->dev;
-	int i, ret = 0;
-
-	for (i = 0; i < common->tx_ch_num; i++) {
-		struct am65_cpsw_tx_chn *tx_chn = &common->tx_chns[i];
-
-		netif_napi_add_tx(common->dma_ndev, &tx_chn->napi_tx,
-				  am65_cpsw_nuss_tx_poll);
-
-		ret = devm_request_irq(dev, tx_chn->irq,
-				       am65_cpsw_nuss_tx_irq,
-				       IRQF_TRIGGER_HIGH,
-				       tx_chn->tx_chn_name, tx_chn);
-		if (ret) {
-			dev_err(dev, "failure requesting tx%u irq %u, %d\n",
-				tx_chn->id, tx_chn->irq, ret);
-			goto err;
-		}
-	}
-
-err:
-=======
->>>>>>> eb3cdb58
 	return ret;
 }
 
@@ -2754,7 +2714,6 @@
 static int am65_cpsw_nuss_register_ndevs(struct am65_cpsw_common *common)
 {
 	struct device *dev = common->dev;
-	struct devlink_port *dl_port;
 	struct am65_cpsw_port *port;
 	int ret = 0, i;
 
@@ -2770,10 +2729,6 @@
 	if (ret)
 		return ret;
 
-	ret = am65_cpsw_nuss_register_devlink(common);
-	if (ret)
-		return ret;
-
 	for (i = 0; i < common->port_num; i++) {
 		port = &common->ports[i];
 
@@ -2788,9 +2743,6 @@
 				i, ret);
 			goto err_cleanup_ndev;
 		}
-
-		dl_port = &port->devlink_port;
-		devlink_port_type_eth_set(dl_port, port->ndev);
 	}
 
 	ret = am65_cpsw_register_notifiers(common);
