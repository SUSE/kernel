// SPDX-License-Identifier: GPL-2.0
/* Texas Instruments K3 AM65 Ethernet Switch SubSystem Driver
 *
 * Copyright (C) 2020 Texas Instruments Incorporated - http://www.ti.com/
 *
 */

#include <linux/bpf_trace.h>
#include <linux/clk.h>
#include <linux/etherdevice.h>
#include <linux/if_vlan.h>
#include <linux/interrupt.h>
#include <linux/irqdomain.h>
#include <linux/kernel.h>
#include <linux/kmemleak.h>
#include <linux/module.h>
#include <linux/netdevice.h>
#include <linux/net_tstamp.h>
#include <linux/of.h>
#include <linux/of_mdio.h>
#include <linux/of_net.h>
#include <linux/of_device.h>
#include <linux/of_platform.h>
#include <linux/phylink.h>
#include <linux/phy/phy.h>
#include <linux/platform_device.h>
#include <linux/pm_runtime.h>
#include <linux/regmap.h>
#include <linux/rtnetlink.h>
#include <linux/mfd/syscon.h>
#include <linux/sys_soc.h>
#include <linux/dma/ti-cppi5.h>
#include <linux/dma/k3-udma-glue.h>
#include <net/page_pool/helpers.h>
#include <net/switchdev.h>

#include "cpsw_ale.h"
#include "cpsw_sl.h"
#include "am65-cpsw-nuss.h"
#include "am65-cpsw-switchdev.h"
#include "k3-cppi-desc-pool.h"
#include "am65-cpts.h"

#define AM65_CPSW_SS_BASE	0x0
#define AM65_CPSW_SGMII_BASE	0x100
#define AM65_CPSW_XGMII_BASE	0x2100
#define AM65_CPSW_CPSW_NU_BASE	0x20000
#define AM65_CPSW_NU_PORTS_BASE	0x1000
#define AM65_CPSW_NU_FRAM_BASE	0x12000
#define AM65_CPSW_NU_STATS_BASE	0x1a000
#define AM65_CPSW_NU_ALE_BASE	0x1e000
#define AM65_CPSW_NU_CPTS_BASE	0x1d000

#define AM65_CPSW_NU_PORTS_OFFSET	0x1000
#define AM65_CPSW_NU_STATS_PORT_OFFSET	0x200
#define AM65_CPSW_NU_FRAM_PORT_OFFSET	0x200

#define AM65_CPSW_MAX_PORTS	8

#define AM65_CPSW_MIN_PACKET_SIZE	VLAN_ETH_ZLEN
#define AM65_CPSW_MAX_PACKET_SIZE	2024

#define AM65_CPSW_REG_CTL		0x004
#define AM65_CPSW_REG_STAT_PORT_EN	0x014
#define AM65_CPSW_REG_PTYPE		0x018

#define AM65_CPSW_P0_REG_CTL			0x004
#define AM65_CPSW_PORT0_REG_FLOW_ID_OFFSET	0x008

#define AM65_CPSW_PORT_REG_PRI_CTL		0x01c
#define AM65_CPSW_PORT_REG_RX_PRI_MAP		0x020
#define AM65_CPSW_PORT_REG_RX_MAXLEN		0x024

#define AM65_CPSW_PORTN_REG_SA_L		0x308
#define AM65_CPSW_PORTN_REG_SA_H		0x30c
#define AM65_CPSW_PORTN_REG_TS_CTL              0x310
#define AM65_CPSW_PORTN_REG_TS_SEQ_LTYPE_REG	0x314
#define AM65_CPSW_PORTN_REG_TS_VLAN_LTYPE_REG	0x318
#define AM65_CPSW_PORTN_REG_TS_CTL_LTYPE2       0x31C

#define AM65_CPSW_SGMII_CONTROL_REG		0x010
#define AM65_CPSW_SGMII_MR_ADV_ABILITY_REG	0x018
#define AM65_CPSW_SGMII_CONTROL_MR_AN_ENABLE	BIT(0)

#define AM65_CPSW_CTL_VLAN_AWARE		BIT(1)
#define AM65_CPSW_CTL_P0_ENABLE			BIT(2)
#define AM65_CPSW_CTL_P0_TX_CRC_REMOVE		BIT(13)
#define AM65_CPSW_CTL_P0_RX_PAD			BIT(14)

/* AM65_CPSW_P0_REG_CTL */
#define AM65_CPSW_P0_REG_CTL_RX_CHECKSUM_EN	BIT(0)
#define AM65_CPSW_P0_REG_CTL_RX_REMAP_VLAN	BIT(16)

/* AM65_CPSW_PORT_REG_PRI_CTL */
#define AM65_CPSW_PORT_REG_PRI_CTL_RX_PTYPE_RROBIN	BIT(8)

/* AM65_CPSW_PN_TS_CTL register fields */
#define AM65_CPSW_PN_TS_CTL_TX_ANX_F_EN		BIT(4)
#define AM65_CPSW_PN_TS_CTL_TX_VLAN_LT1_EN	BIT(5)
#define AM65_CPSW_PN_TS_CTL_TX_VLAN_LT2_EN	BIT(6)
#define AM65_CPSW_PN_TS_CTL_TX_ANX_D_EN		BIT(7)
#define AM65_CPSW_PN_TS_CTL_TX_ANX_E_EN		BIT(10)
#define AM65_CPSW_PN_TS_CTL_TX_HOST_TS_EN	BIT(11)
#define AM65_CPSW_PN_TS_CTL_MSG_TYPE_EN_SHIFT	16

#define AM65_CPSW_PN_TS_CTL_RX_ANX_F_EN		BIT(0)
#define AM65_CPSW_PN_TS_CTL_RX_VLAN_LT1_EN	BIT(1)
#define AM65_CPSW_PN_TS_CTL_RX_VLAN_LT2_EN	BIT(2)
#define AM65_CPSW_PN_TS_CTL_RX_ANX_D_EN		BIT(3)
#define AM65_CPSW_PN_TS_CTL_RX_ANX_E_EN		BIT(9)

/* AM65_CPSW_PORTN_REG_TS_SEQ_LTYPE_REG register fields */
#define AM65_CPSW_PN_TS_SEQ_ID_OFFSET_SHIFT	16

/* AM65_CPSW_PORTN_REG_TS_CTL_LTYPE2 */
#define AM65_CPSW_PN_TS_CTL_LTYPE2_TS_107	BIT(16)
#define AM65_CPSW_PN_TS_CTL_LTYPE2_TS_129	BIT(17)
#define AM65_CPSW_PN_TS_CTL_LTYPE2_TS_130	BIT(18)
#define AM65_CPSW_PN_TS_CTL_LTYPE2_TS_131	BIT(19)
#define AM65_CPSW_PN_TS_CTL_LTYPE2_TS_132	BIT(20)
#define AM65_CPSW_PN_TS_CTL_LTYPE2_TS_319	BIT(21)
#define AM65_CPSW_PN_TS_CTL_LTYPE2_TS_320	BIT(22)
#define AM65_CPSW_PN_TS_CTL_LTYPE2_TS_TTL_NONZERO BIT(23)

/* The PTP event messages - Sync, Delay_Req, Pdelay_Req, and Pdelay_Resp. */
#define AM65_CPSW_TS_EVENT_MSG_TYPE_BITS (BIT(0) | BIT(1) | BIT(2) | BIT(3))

#define AM65_CPSW_TS_SEQ_ID_OFFSET (0x1e)

#define AM65_CPSW_TS_TX_ANX_ALL_EN		\
	(AM65_CPSW_PN_TS_CTL_TX_ANX_D_EN |	\
	 AM65_CPSW_PN_TS_CTL_TX_ANX_E_EN |	\
	 AM65_CPSW_PN_TS_CTL_TX_ANX_F_EN)

#define AM65_CPSW_TS_RX_ANX_ALL_EN		\
	(AM65_CPSW_PN_TS_CTL_RX_ANX_D_EN |	\
	 AM65_CPSW_PN_TS_CTL_RX_ANX_E_EN |	\
	 AM65_CPSW_PN_TS_CTL_RX_ANX_F_EN)

#define AM65_CPSW_ALE_AGEOUT_DEFAULT	30
/* Number of TX/RX descriptors per channel/flow */
#define AM65_CPSW_MAX_TX_DESC	500
#define AM65_CPSW_MAX_RX_DESC	500

#define AM65_CPSW_NAV_PS_DATA_SIZE 16
#define AM65_CPSW_NAV_SW_DATA_SIZE 16

#define AM65_CPSW_DEBUG	(NETIF_MSG_HW | NETIF_MSG_DRV | NETIF_MSG_LINK | \
			 NETIF_MSG_IFUP	| NETIF_MSG_PROBE | NETIF_MSG_IFDOWN | \
			 NETIF_MSG_RX_ERR | NETIF_MSG_TX_ERR)

#define AM65_CPSW_DEFAULT_TX_CHNS	8
#define AM65_CPSW_DEFAULT_RX_CHN_FLOWS	1

/* CPPI streaming packet interface */
#define AM65_CPSW_CPPI_TX_FLOW_ID  0x3FFF
#define AM65_CPSW_CPPI_TX_PKT_TYPE 0x7

/* XDP */
#define AM65_CPSW_XDP_CONSUMED BIT(1)
#define AM65_CPSW_XDP_REDIRECT BIT(0)
#define AM65_CPSW_XDP_PASS     0

/* Include headroom compatible with both skb and xdpf */
#define AM65_CPSW_HEADROOM_NA (max(NET_SKB_PAD, XDP_PACKET_HEADROOM) + NET_IP_ALIGN)
#define AM65_CPSW_HEADROOM ALIGN(AM65_CPSW_HEADROOM_NA, sizeof(long))

static void am65_cpsw_port_set_sl_mac(struct am65_cpsw_port *slave,
				      const u8 *dev_addr)
{
	u32 mac_hi = (dev_addr[0] << 0) | (dev_addr[1] << 8) |
		     (dev_addr[2] << 16) | (dev_addr[3] << 24);
	u32 mac_lo = (dev_addr[4] << 0) | (dev_addr[5] << 8);

	writel(mac_hi, slave->port_base + AM65_CPSW_PORTN_REG_SA_H);
	writel(mac_lo, slave->port_base + AM65_CPSW_PORTN_REG_SA_L);
}

static void am65_cpsw_sl_ctl_reset(struct am65_cpsw_port *port)
{
	cpsw_sl_reset(port->slave.mac_sl, 100);
	/* Max length register has to be restored after MAC SL reset */
	writel(AM65_CPSW_MAX_PACKET_SIZE,
	       port->port_base + AM65_CPSW_PORT_REG_RX_MAXLEN);
}

static void am65_cpsw_nuss_get_ver(struct am65_cpsw_common *common)
{
	common->nuss_ver = readl(common->ss_base);
	common->cpsw_ver = readl(common->cpsw_base);
	dev_info(common->dev,
		 "initializing am65 cpsw nuss version 0x%08X, cpsw version 0x%08X Ports: %u quirks:%08x\n",
		common->nuss_ver,
		common->cpsw_ver,
		common->port_num + 1,
		common->pdata.quirks);
}

static int am65_cpsw_nuss_ndo_slave_add_vid(struct net_device *ndev,
					    __be16 proto, u16 vid)
{
	struct am65_cpsw_common *common = am65_ndev_to_common(ndev);
	struct am65_cpsw_port *port = am65_ndev_to_port(ndev);
	u32 port_mask, unreg_mcast = 0;
	int ret;

	if (!common->is_emac_mode)
		return 0;

	if (!netif_running(ndev) || !vid)
		return 0;

	ret = pm_runtime_resume_and_get(common->dev);
	if (ret < 0)
		return ret;

	port_mask = BIT(port->port_id) | ALE_PORT_HOST;
	if (!vid)
		unreg_mcast = port_mask;
	dev_info(common->dev, "Adding vlan %d to vlan filter\n", vid);
	ret = cpsw_ale_vlan_add_modify(common->ale, vid, port_mask,
				       unreg_mcast, port_mask, 0);

	pm_runtime_put(common->dev);
	return ret;
}

static int am65_cpsw_nuss_ndo_slave_kill_vid(struct net_device *ndev,
					     __be16 proto, u16 vid)
{
	struct am65_cpsw_common *common = am65_ndev_to_common(ndev);
	struct am65_cpsw_port *port = am65_ndev_to_port(ndev);
	int ret;

	if (!common->is_emac_mode)
		return 0;

	if (!netif_running(ndev) || !vid)
		return 0;

	ret = pm_runtime_resume_and_get(common->dev);
	if (ret < 0)
		return ret;

	dev_info(common->dev, "Removing vlan %d from vlan filter\n", vid);
	ret = cpsw_ale_del_vlan(common->ale, vid,
				BIT(port->port_id) | ALE_PORT_HOST);

	pm_runtime_put(common->dev);
	return ret;
}

static void am65_cpsw_slave_set_promisc(struct am65_cpsw_port *port,
					bool promisc)
{
	struct am65_cpsw_common *common = port->common;

	if (promisc && !common->is_emac_mode) {
		dev_dbg(common->dev, "promisc mode requested in switch mode");
		return;
	}

	if (promisc) {
		/* Enable promiscuous mode */
		cpsw_ale_control_set(common->ale, port->port_id,
				     ALE_PORT_MACONLY_CAF, 1);
		dev_dbg(common->dev, "promisc enabled\n");
	} else {
		/* Disable promiscuous mode */
		cpsw_ale_control_set(common->ale, port->port_id,
				     ALE_PORT_MACONLY_CAF, 0);
		dev_dbg(common->dev, "promisc disabled\n");
	}
}

static void am65_cpsw_nuss_ndo_slave_set_rx_mode(struct net_device *ndev)
{
	struct am65_cpsw_common *common = am65_ndev_to_common(ndev);
	struct am65_cpsw_port *port = am65_ndev_to_port(ndev);
	u32 port_mask;
	bool promisc;

	promisc = !!(ndev->flags & IFF_PROMISC);
	am65_cpsw_slave_set_promisc(port, promisc);

	if (promisc)
		return;

	/* Restore allmulti on vlans if necessary */
	cpsw_ale_set_allmulti(common->ale,
			      ndev->flags & IFF_ALLMULTI, port->port_id);

	port_mask = ALE_PORT_HOST;
	/* Clear all mcast from ALE */
	cpsw_ale_flush_multicast(common->ale, port_mask, -1);

	if (!netdev_mc_empty(ndev)) {
		struct netdev_hw_addr *ha;

		/* program multicast address list into ALE register */
		netdev_for_each_mc_addr(ha, ndev) {
			cpsw_ale_add_mcast(common->ale, ha->addr,
					   port_mask, 0, 0, 0);
		}
	}
}

static void am65_cpsw_nuss_ndo_host_tx_timeout(struct net_device *ndev,
					       unsigned int txqueue)
{
	struct am65_cpsw_common *common = am65_ndev_to_common(ndev);
	struct am65_cpsw_tx_chn *tx_chn;
	struct netdev_queue *netif_txq;
	unsigned long trans_start;

	netif_txq = netdev_get_tx_queue(ndev, txqueue);
	tx_chn = &common->tx_chns[txqueue];
	trans_start = READ_ONCE(netif_txq->trans_start);

	netdev_err(ndev, "txq:%d DRV_XOFF:%d tmo:%u dql_avail:%d free_desc:%zu\n",
		   txqueue,
		   netif_tx_queue_stopped(netif_txq),
		   jiffies_to_msecs(jiffies - trans_start),
		   netdev_queue_dql_avail(netif_txq),
		   k3_cppi_desc_pool_avail(tx_chn->desc_pool));

	if (netif_tx_queue_stopped(netif_txq)) {
		/* try recover if stopped by us */
		txq_trans_update(netif_txq);
		netif_tx_wake_queue(netif_txq);
	}
}

static int am65_cpsw_nuss_rx_push(struct am65_cpsw_common *common,
				  struct page *page, u32 flow_idx)
{
	struct am65_cpsw_rx_chn *rx_chn = &common->rx_chns;
	struct cppi5_host_desc_t *desc_rx;
	struct device *dev = common->dev;
	struct am65_cpsw_swdata *swdata;
	dma_addr_t desc_dma;
	dma_addr_t buf_dma;

	desc_rx = k3_cppi_desc_pool_alloc(rx_chn->desc_pool);
	if (!desc_rx) {
		dev_err(dev, "Failed to allocate RXFDQ descriptor\n");
		return -ENOMEM;
	}
	desc_dma = k3_cppi_desc_pool_virt2dma(rx_chn->desc_pool, desc_rx);

	buf_dma = dma_map_single(rx_chn->dma_dev,
				 page_address(page) + AM65_CPSW_HEADROOM,
				 AM65_CPSW_MAX_PACKET_SIZE, DMA_FROM_DEVICE);
	if (unlikely(dma_mapping_error(rx_chn->dma_dev, buf_dma))) {
		k3_cppi_desc_pool_free(rx_chn->desc_pool, desc_rx);
		dev_err(dev, "Failed to map rx buffer\n");
		return -EINVAL;
	}

	cppi5_hdesc_init(desc_rx, CPPI5_INFO0_HDESC_EPIB_PRESENT,
			 AM65_CPSW_NAV_PS_DATA_SIZE);
	k3_udma_glue_rx_dma_to_cppi5_addr(rx_chn->rx_chn, &buf_dma);
	cppi5_hdesc_attach_buf(desc_rx, buf_dma, AM65_CPSW_MAX_PACKET_SIZE,
			       buf_dma, AM65_CPSW_MAX_PACKET_SIZE);
	swdata = cppi5_hdesc_get_swdata(desc_rx);
	swdata->page = page;
	swdata->flow_id = flow_idx;

	return k3_udma_glue_push_rx_chn(rx_chn->rx_chn, flow_idx,
					desc_rx, desc_dma);
}

void am65_cpsw_nuss_set_p0_ptype(struct am65_cpsw_common *common)
{
	struct am65_cpsw_host *host_p = am65_common_get_host(common);
	u32 val, pri_map;

	/* P0 set Receive Priority Type */
	val = readl(host_p->port_base + AM65_CPSW_PORT_REG_PRI_CTL);

	if (common->pf_p0_rx_ptype_rrobin) {
		val |= AM65_CPSW_PORT_REG_PRI_CTL_RX_PTYPE_RROBIN;
		/* Enet Ports fifos works in fixed priority mode only, so
		 * reset P0_Rx_Pri_Map so all packet will go in Enet fifo 0
		 */
		pri_map = 0x0;
	} else {
		val &= ~AM65_CPSW_PORT_REG_PRI_CTL_RX_PTYPE_RROBIN;
		/* restore P0_Rx_Pri_Map */
		pri_map = 0x76543210;
	}

	writel(pri_map, host_p->port_base + AM65_CPSW_PORT_REG_RX_PRI_MAP);
	writel(val, host_p->port_base + AM65_CPSW_PORT_REG_PRI_CTL);
}

static void am65_cpsw_init_host_port_switch(struct am65_cpsw_common *common);
static void am65_cpsw_init_host_port_emac(struct am65_cpsw_common *common);
static void am65_cpsw_init_port_switch_ale(struct am65_cpsw_port *port);
static void am65_cpsw_init_port_emac_ale(struct am65_cpsw_port *port);

static void am65_cpsw_destroy_xdp_rxqs(struct am65_cpsw_common *common)
{
	struct am65_cpsw_rx_chn *rx_chn = &common->rx_chns;
	struct am65_cpsw_rx_flow *flow;
	struct xdp_rxq_info *rxq;
	int id, port;

	for (id = 0; id < common->rx_ch_num_flows; id++) {
		flow = &rx_chn->flows[id];

		for (port = 0; port < common->port_num; port++) {
			if (!common->ports[port].ndev)
				continue;

			rxq = &common->ports[port].xdp_rxq[id];

			if (xdp_rxq_info_is_reg(rxq))
				xdp_rxq_info_unreg(rxq);
		}

		if (flow->page_pool) {
			page_pool_destroy(flow->page_pool);
			flow->page_pool = NULL;
		}
	}
}

static int am65_cpsw_create_xdp_rxqs(struct am65_cpsw_common *common)
{
	struct am65_cpsw_rx_chn *rx_chn = &common->rx_chns;
	struct page_pool_params pp_params = {
		.flags = PP_FLAG_DMA_MAP,
		.order = 0,
		.pool_size = AM65_CPSW_MAX_RX_DESC,
		.nid = dev_to_node(common->dev),
		.dev = common->dev,
		.dma_dir = DMA_BIDIRECTIONAL,
		/* .napi set dynamically */
	};
	struct am65_cpsw_rx_flow *flow;
	struct xdp_rxq_info *rxq;
	struct page_pool *pool;
	int id, port, ret;

	for (id = 0; id < common->rx_ch_num_flows; id++) {
		flow = &rx_chn->flows[id];
		pp_params.napi = &flow->napi_rx;
		pool = page_pool_create(&pp_params);
		if (IS_ERR(pool)) {
			ret = PTR_ERR(pool);
			goto err;
		}

		flow->page_pool = pool;

		/* using same page pool is allowed as no running rx handlers
		 * simultaneously for both ndevs
		 */
		for (port = 0; port < common->port_num; port++) {
			if (!common->ports[port].ndev)
				continue;

			rxq = &common->ports[port].xdp_rxq[id];

			ret = xdp_rxq_info_reg(rxq, common->ports[port].ndev,
					       id, flow->napi_rx.napi_id);
			if (ret)
				goto err;

			ret = xdp_rxq_info_reg_mem_model(rxq,
							 MEM_TYPE_PAGE_POOL,
							 pool);
			if (ret)
				goto err;
		}
	}

	return 0;

err:
	am65_cpsw_destroy_xdp_rxqs(common);
	return ret;
}

static int am65_cpsw_nuss_desc_idx(struct k3_cppi_desc_pool *desc_pool,
				   void *desc,
				   unsigned char dsize_log2)
{
	void *pool_addr = k3_cppi_desc_pool_cpuaddr(desc_pool);

	return (desc - pool_addr) >> dsize_log2;
}

static void am65_cpsw_nuss_set_buf_type(struct am65_cpsw_tx_chn *tx_chn,
					struct cppi5_host_desc_t *desc,
					enum am65_cpsw_tx_buf_type buf_type)
{
	int desc_idx;

	desc_idx = am65_cpsw_nuss_desc_idx(tx_chn->desc_pool, desc,
					   tx_chn->dsize_log2);
	k3_cppi_desc_pool_desc_info_set(tx_chn->desc_pool, desc_idx,
					(void *)buf_type);
}

static enum am65_cpsw_tx_buf_type am65_cpsw_nuss_buf_type(struct am65_cpsw_tx_chn *tx_chn,
							  dma_addr_t desc_dma)
{
	struct cppi5_host_desc_t *desc_tx;
	int desc_idx;

	desc_tx = k3_cppi_desc_pool_dma2virt(tx_chn->desc_pool, desc_dma);
	desc_idx = am65_cpsw_nuss_desc_idx(tx_chn->desc_pool, desc_tx,
					   tx_chn->dsize_log2);

	return (enum am65_cpsw_tx_buf_type)k3_cppi_desc_pool_desc_info(tx_chn->desc_pool,
								       desc_idx);
}

static inline void am65_cpsw_put_page(struct am65_cpsw_rx_flow *flow,
				      struct page *page,
				      bool allow_direct)
{
	page_pool_put_full_page(flow->page_pool, page, allow_direct);
}

static void am65_cpsw_nuss_rx_cleanup(void *data, dma_addr_t desc_dma)
{
	struct am65_cpsw_rx_chn *rx_chn = data;
	struct cppi5_host_desc_t *desc_rx;
	struct am65_cpsw_swdata *swdata;
	dma_addr_t buf_dma;
	struct page *page;
	u32 buf_dma_len;
	u32 flow_id;

	desc_rx = k3_cppi_desc_pool_dma2virt(rx_chn->desc_pool, desc_dma);
	swdata = cppi5_hdesc_get_swdata(desc_rx);
	page = swdata->page;
	flow_id = swdata->flow_id;
	cppi5_hdesc_get_obuf(desc_rx, &buf_dma, &buf_dma_len);
	k3_udma_glue_rx_cppi5_to_dma_addr(rx_chn->rx_chn, &buf_dma);
	dma_unmap_single(rx_chn->dma_dev, buf_dma, buf_dma_len, DMA_FROM_DEVICE);
	k3_cppi_desc_pool_free(rx_chn->desc_pool, desc_rx);

	am65_cpsw_put_page(&rx_chn->flows[flow_id], page, false);
}

static void am65_cpsw_nuss_xmit_free(struct am65_cpsw_tx_chn *tx_chn,
				     struct cppi5_host_desc_t *desc)
{
	struct cppi5_host_desc_t *first_desc, *next_desc;
	dma_addr_t buf_dma, next_desc_dma;
	u32 buf_dma_len;

	first_desc = desc;
	next_desc = first_desc;

	cppi5_hdesc_get_obuf(first_desc, &buf_dma, &buf_dma_len);
	k3_udma_glue_tx_cppi5_to_dma_addr(tx_chn->tx_chn, &buf_dma);

	dma_unmap_single(tx_chn->dma_dev, buf_dma, buf_dma_len, DMA_TO_DEVICE);

	next_desc_dma = cppi5_hdesc_get_next_hbdesc(first_desc);
	k3_udma_glue_tx_cppi5_to_dma_addr(tx_chn->tx_chn, &next_desc_dma);
	while (next_desc_dma) {
		next_desc = k3_cppi_desc_pool_dma2virt(tx_chn->desc_pool,
						       next_desc_dma);
		cppi5_hdesc_get_obuf(next_desc, &buf_dma, &buf_dma_len);
		k3_udma_glue_tx_cppi5_to_dma_addr(tx_chn->tx_chn, &buf_dma);

		dma_unmap_page(tx_chn->dma_dev, buf_dma, buf_dma_len,
			       DMA_TO_DEVICE);

		next_desc_dma = cppi5_hdesc_get_next_hbdesc(next_desc);
		k3_udma_glue_tx_cppi5_to_dma_addr(tx_chn->tx_chn, &next_desc_dma);

		k3_cppi_desc_pool_free(tx_chn->desc_pool, next_desc);
	}

	k3_cppi_desc_pool_free(tx_chn->desc_pool, first_desc);
}

static void am65_cpsw_nuss_tx_cleanup(void *data, dma_addr_t desc_dma)
{
	struct am65_cpsw_tx_chn *tx_chn = data;
	struct cppi5_host_desc_t *desc_tx;
	struct sk_buff *skb;
	void **swdata;

	desc_tx = k3_cppi_desc_pool_dma2virt(tx_chn->desc_pool, desc_dma);
	swdata = cppi5_hdesc_get_swdata(desc_tx);
	skb = *(swdata);
	am65_cpsw_nuss_xmit_free(tx_chn, desc_tx);

	dev_kfree_skb_any(skb);
}

static struct sk_buff *am65_cpsw_build_skb(void *page_addr,
					   struct net_device *ndev,
					   unsigned int len)
{
	struct sk_buff *skb;

	len += AM65_CPSW_HEADROOM;

	skb = build_skb(page_addr, len);
	if (unlikely(!skb))
		return NULL;

	skb_reserve(skb, AM65_CPSW_HEADROOM);
	skb->dev = ndev;

	return skb;
}

static int am65_cpsw_nuss_common_open(struct am65_cpsw_common *common)
{
	struct am65_cpsw_host *host_p = am65_common_get_host(common);
	struct am65_cpsw_rx_chn *rx_chn = &common->rx_chns;
	struct am65_cpsw_tx_chn *tx_chn = common->tx_chns;
	int port_idx, i, ret, tx, flow_idx;
	struct am65_cpsw_rx_flow *flow;
	u32 val, port_mask;
	struct page *page;

	if (common->usage_count)
		return 0;

	/* Control register */
	writel(AM65_CPSW_CTL_P0_ENABLE | AM65_CPSW_CTL_P0_TX_CRC_REMOVE |
	       AM65_CPSW_CTL_VLAN_AWARE | AM65_CPSW_CTL_P0_RX_PAD,
	       common->cpsw_base + AM65_CPSW_REG_CTL);
	/* Max length register */
	writel(AM65_CPSW_MAX_PACKET_SIZE,
	       host_p->port_base + AM65_CPSW_PORT_REG_RX_MAXLEN);
	/* set base flow_id */
	writel(common->rx_flow_id_base,
	       host_p->port_base + AM65_CPSW_PORT0_REG_FLOW_ID_OFFSET);
	writel(AM65_CPSW_P0_REG_CTL_RX_CHECKSUM_EN | AM65_CPSW_P0_REG_CTL_RX_REMAP_VLAN,
	       host_p->port_base + AM65_CPSW_P0_REG_CTL);

	am65_cpsw_nuss_set_p0_ptype(common);

	/* enable statistic */
	val = BIT(HOST_PORT_NUM);
	for (port_idx = 0; port_idx < common->port_num; port_idx++) {
		struct am65_cpsw_port *port = &common->ports[port_idx];

		if (!port->disabled)
			val |=  BIT(port->port_id);
	}
	writel(val, common->cpsw_base + AM65_CPSW_REG_STAT_PORT_EN);

	/* disable priority elevation */
	writel(0, common->cpsw_base + AM65_CPSW_REG_PTYPE);

	cpsw_ale_start(common->ale);

	/* limit to one RX flow only */
	cpsw_ale_control_set(common->ale, HOST_PORT_NUM,
			     ALE_DEFAULT_THREAD_ID, 0);
	cpsw_ale_control_set(common->ale, HOST_PORT_NUM,
			     ALE_DEFAULT_THREAD_ENABLE, 1);
	/* switch to vlan unaware mode */
	cpsw_ale_control_set(common->ale, HOST_PORT_NUM, ALE_VLAN_AWARE, 1);
	cpsw_ale_control_set(common->ale, HOST_PORT_NUM,
			     ALE_PORT_STATE, ALE_PORT_STATE_FORWARD);

	/* default vlan cfg: create mask based on enabled ports */
	port_mask = GENMASK(common->port_num, 0) &
		    ~common->disabled_ports_mask;

	cpsw_ale_add_vlan(common->ale, 0, port_mask,
			  port_mask, port_mask,
			  port_mask & ~ALE_PORT_HOST);

	if (common->is_emac_mode)
		am65_cpsw_init_host_port_emac(common);
	else
		am65_cpsw_init_host_port_switch(common);

	am65_cpsw_qos_tx_p0_rate_init(common);

	ret = am65_cpsw_create_xdp_rxqs(common);
	if (ret) {
		dev_err(common->dev, "Failed to create XDP rx queues\n");
		return ret;
	}

	for (flow_idx = 0; flow_idx < common->rx_ch_num_flows; flow_idx++) {
		flow = &rx_chn->flows[flow_idx];
		for (i = 0; i < AM65_CPSW_MAX_RX_DESC; i++) {
			page = page_pool_dev_alloc_pages(flow->page_pool);
			if (!page) {
				dev_err(common->dev, "cannot allocate page in flow %d\n",
					flow_idx);
				ret = -ENOMEM;
				goto fail_rx;
			}

			ret = am65_cpsw_nuss_rx_push(common, page, flow_idx);
			if (ret < 0) {
				dev_err(common->dev,
					"cannot submit page to rx channel flow %d, error %d\n",
					flow_idx, ret);
				am65_cpsw_put_page(flow, page, false);
				goto fail_rx;
			}
		}
	}

	ret = k3_udma_glue_enable_rx_chn(rx_chn->rx_chn);
	if (ret) {
		dev_err(common->dev, "couldn't enable rx chn: %d\n", ret);
		goto fail_rx;
	}

	for (i = 0; i < common->rx_ch_num_flows ; i++) {
		napi_enable(&rx_chn->flows[i].napi_rx);
		if (rx_chn->flows[i].irq_disabled) {
			rx_chn->flows[i].irq_disabled = false;
			enable_irq(rx_chn->flows[i].irq);
		}
	}

	for (tx = 0; tx < common->tx_ch_num; tx++) {
		ret = k3_udma_glue_enable_tx_chn(tx_chn[tx].tx_chn);
		if (ret) {
			dev_err(common->dev, "couldn't enable tx chn %d: %d\n",
				tx, ret);
			tx--;
			goto fail_tx;
		}
		napi_enable(&tx_chn[tx].napi_tx);
	}

	dev_dbg(common->dev, "cpsw_nuss started\n");
	return 0;

fail_tx:
	while (tx >= 0) {
		napi_disable(&tx_chn[tx].napi_tx);
		k3_udma_glue_disable_tx_chn(tx_chn[tx].tx_chn);
		tx--;
	}

	for (flow_idx = 0; i < common->rx_ch_num_flows; flow_idx++) {
		flow = &rx_chn->flows[flow_idx];
		if (!flow->irq_disabled) {
			disable_irq(flow->irq);
			flow->irq_disabled = true;
		}
		napi_disable(&flow->napi_rx);
	}

	k3_udma_glue_disable_rx_chn(rx_chn->rx_chn);

fail_rx:
	for (i = 0; i < common->rx_ch_num_flows; i++)
		k3_udma_glue_reset_rx_chn(rx_chn->rx_chn, i, rx_chn,
					  am65_cpsw_nuss_rx_cleanup, !!i);

	am65_cpsw_destroy_xdp_rxqs(common);

	return ret;
}

static int am65_cpsw_nuss_common_stop(struct am65_cpsw_common *common)
{
	struct am65_cpsw_rx_chn *rx_chn = &common->rx_chns;
	struct am65_cpsw_tx_chn *tx_chn = common->tx_chns;
	int i;

	if (common->usage_count != 1)
		return 0;

	cpsw_ale_control_set(common->ale, HOST_PORT_NUM,
			     ALE_PORT_STATE, ALE_PORT_STATE_DISABLE);

	/* shutdown tx channels */
	atomic_set(&common->tdown_cnt, common->tx_ch_num);
	/* ensure new tdown_cnt value is visible */
	smp_mb__after_atomic();
	reinit_completion(&common->tdown_complete);

	for (i = 0; i < common->tx_ch_num; i++)
		k3_udma_glue_tdown_tx_chn(tx_chn[i].tx_chn, false);

	i = wait_for_completion_timeout(&common->tdown_complete,
					msecs_to_jiffies(1000));
	if (!i)
		dev_err(common->dev, "tx timeout\n");
	for (i = 0; i < common->tx_ch_num; i++) {
		napi_disable(&tx_chn[i].napi_tx);
		hrtimer_cancel(&tx_chn[i].tx_hrtimer);
	}

	for (i = 0; i < common->tx_ch_num; i++) {
		k3_udma_glue_reset_tx_chn(tx_chn[i].tx_chn, &tx_chn[i],
					  am65_cpsw_nuss_tx_cleanup);
		k3_udma_glue_disable_tx_chn(tx_chn[i].tx_chn);
	}

	reinit_completion(&common->tdown_complete);
	k3_udma_glue_tdown_rx_chn(rx_chn->rx_chn, true);

	if (common->pdata.quirks & AM64_CPSW_QUIRK_DMA_RX_TDOWN_IRQ) {
		i = wait_for_completion_timeout(&common->tdown_complete, msecs_to_jiffies(1000));
		if (!i)
			dev_err(common->dev, "rx teardown timeout\n");
	}

	for (i = common->rx_ch_num_flows - 1; i >= 0; i--) {
		napi_disable(&rx_chn->flows[i].napi_rx);
		hrtimer_cancel(&rx_chn->flows[i].rx_hrtimer);
		k3_udma_glue_reset_rx_chn(rx_chn->rx_chn, i, rx_chn,
					  am65_cpsw_nuss_rx_cleanup, !!i);
	}

	k3_udma_glue_disable_rx_chn(rx_chn->rx_chn);

	cpsw_ale_stop(common->ale);

	writel(0, common->cpsw_base + AM65_CPSW_REG_CTL);
	writel(0, common->cpsw_base + AM65_CPSW_REG_STAT_PORT_EN);

	am65_cpsw_destroy_xdp_rxqs(common);

	dev_dbg(common->dev, "cpsw_nuss stopped\n");
	return 0;
}

static int am65_cpsw_nuss_ndo_slave_stop(struct net_device *ndev)
{
	struct am65_cpsw_common *common = am65_ndev_to_common(ndev);
	struct am65_cpsw_port *port = am65_ndev_to_port(ndev);
	int ret;

	phylink_stop(port->slave.phylink);

	netif_tx_stop_all_queues(ndev);

	phylink_disconnect_phy(port->slave.phylink);

	ret = am65_cpsw_nuss_common_stop(common);
	if (ret)
		return ret;

	common->usage_count--;
	pm_runtime_put(common->dev);
	return 0;
}

static int cpsw_restore_vlans(struct net_device *vdev, int vid, void *arg)
{
	struct am65_cpsw_port *port = arg;

	if (!vdev)
		return 0;

	return am65_cpsw_nuss_ndo_slave_add_vid(port->ndev, 0, vid);
}

static int am65_cpsw_nuss_ndo_slave_open(struct net_device *ndev)
{
	struct am65_cpsw_common *common = am65_ndev_to_common(ndev);
	struct am65_cpsw_port *port = am65_ndev_to_port(ndev);
	int ret, i;
	u32 reg;

	ret = pm_runtime_resume_and_get(common->dev);
	if (ret < 0)
		return ret;

	/* Idle MAC port */
	cpsw_sl_ctl_set(port->slave.mac_sl, CPSW_SL_CTL_CMD_IDLE);
	cpsw_sl_wait_for_idle(port->slave.mac_sl, 100);
	cpsw_sl_ctl_reset(port->slave.mac_sl);

	/* soft reset MAC */
	cpsw_sl_reg_write(port->slave.mac_sl, CPSW_SL_SOFT_RESET, 1);
	mdelay(1);
	reg = cpsw_sl_reg_read(port->slave.mac_sl, CPSW_SL_SOFT_RESET);
	if (reg) {
		dev_err(common->dev, "soft RESET didn't complete\n");
		ret = -ETIMEDOUT;
		goto runtime_put;
	}

	/* Notify the stack of the actual queue counts. */
	ret = netif_set_real_num_tx_queues(ndev, common->tx_ch_num);
	if (ret) {
		dev_err(common->dev, "cannot set real number of tx queues\n");
		goto runtime_put;
	}

	ret = netif_set_real_num_rx_queues(ndev, common->rx_ch_num_flows);
	if (ret) {
		dev_err(common->dev, "cannot set real number of rx queues\n");
		goto runtime_put;
	}

	for (i = 0; i < common->tx_ch_num; i++) {
		struct netdev_queue *txq = netdev_get_tx_queue(ndev, i);

		netdev_tx_reset_queue(txq);
		txq->tx_maxrate =  common->tx_chns[i].rate_mbps;
	}

	ret = am65_cpsw_nuss_common_open(common);
	if (ret)
		goto runtime_put;

	common->usage_count++;

	am65_cpsw_port_set_sl_mac(port, ndev->dev_addr);

	if (common->is_emac_mode)
		am65_cpsw_init_port_emac_ale(port);
	else
		am65_cpsw_init_port_switch_ale(port);

	/* mac_sl should be configured via phy-link interface */
	am65_cpsw_sl_ctl_reset(port);

	ret = phylink_of_phy_connect(port->slave.phylink, port->slave.port_np, 0);
	if (ret)
		goto error_cleanup;

	/* restore vlan configurations */
	vlan_for_each(ndev, cpsw_restore_vlans, port);

	phylink_start(port->slave.phylink);

	return 0;

error_cleanup:
	am65_cpsw_nuss_ndo_slave_stop(ndev);
	return ret;

runtime_put:
	pm_runtime_put(common->dev);
	return ret;
}

static int am65_cpsw_xdp_tx_frame(struct net_device *ndev,
				  struct am65_cpsw_tx_chn *tx_chn,
				  struct xdp_frame *xdpf,
				  enum am65_cpsw_tx_buf_type buf_type)
{
	struct am65_cpsw_common *common = am65_ndev_to_common(ndev);
	struct am65_cpsw_port *port = am65_ndev_to_port(ndev);
	struct cppi5_host_desc_t *host_desc;
	struct netdev_queue *netif_txq;
	dma_addr_t dma_desc, dma_buf;
	u32 pkt_len = xdpf->len;
	void **swdata;
	int ret;

	host_desc = k3_cppi_desc_pool_alloc(tx_chn->desc_pool);
	if (unlikely(!host_desc)) {
		ndev->stats.tx_dropped++;
		return AM65_CPSW_XDP_CONSUMED;	/* drop */
	}

	am65_cpsw_nuss_set_buf_type(tx_chn, host_desc, buf_type);

	dma_buf = dma_map_single(tx_chn->dma_dev, xdpf->data,
				 pkt_len, DMA_TO_DEVICE);
	if (unlikely(dma_mapping_error(tx_chn->dma_dev, dma_buf))) {
		ndev->stats.tx_dropped++;
		ret = AM65_CPSW_XDP_CONSUMED;	/* drop */
		goto pool_free;
	}

	cppi5_hdesc_init(host_desc, CPPI5_INFO0_HDESC_EPIB_PRESENT,
			 AM65_CPSW_NAV_PS_DATA_SIZE);
	cppi5_hdesc_set_pkttype(host_desc, AM65_CPSW_CPPI_TX_PKT_TYPE);
	cppi5_hdesc_set_pktlen(host_desc, pkt_len);
	cppi5_desc_set_pktids(&host_desc->hdr, 0, AM65_CPSW_CPPI_TX_FLOW_ID);
	cppi5_desc_set_tags_ids(&host_desc->hdr, 0, port->port_id);

	k3_udma_glue_tx_dma_to_cppi5_addr(tx_chn->tx_chn, &dma_buf);
	cppi5_hdesc_attach_buf(host_desc, dma_buf, pkt_len, dma_buf, pkt_len);

	swdata = cppi5_hdesc_get_swdata(host_desc);
	*(swdata) = xdpf;

	/* Report BQL before sending the packet */
	netif_txq = netdev_get_tx_queue(ndev, tx_chn->id);
	netdev_tx_sent_queue(netif_txq, pkt_len);

	dma_desc = k3_cppi_desc_pool_virt2dma(tx_chn->desc_pool, host_desc);
	if (AM65_CPSW_IS_CPSW2G(common)) {
		ret = k3_udma_glue_push_tx_chn(tx_chn->tx_chn, host_desc,
					       dma_desc);
	} else {
		spin_lock_bh(&tx_chn->lock);
		ret = k3_udma_glue_push_tx_chn(tx_chn->tx_chn, host_desc,
					       dma_desc);
		spin_unlock_bh(&tx_chn->lock);
	}
	if (ret) {
		/* Inform BQL */
		netdev_tx_completed_queue(netif_txq, 1, pkt_len);
		ndev->stats.tx_errors++;
		ret = AM65_CPSW_XDP_CONSUMED; /* drop */
		goto dma_unmap;
	}

	return 0;

dma_unmap:
	k3_udma_glue_tx_cppi5_to_dma_addr(tx_chn->tx_chn, &dma_buf);
	dma_unmap_single(tx_chn->dma_dev, dma_buf, pkt_len, DMA_TO_DEVICE);
pool_free:
	k3_cppi_desc_pool_free(tx_chn->desc_pool, host_desc);
	return ret;
}

static int am65_cpsw_run_xdp(struct am65_cpsw_rx_flow *flow,
			     struct am65_cpsw_port *port,
			     struct xdp_buff *xdp,
			     int cpu, int *len)
{
	struct am65_cpsw_common *common = flow->common;
	struct am65_cpsw_ndev_priv *ndev_priv;
	struct net_device *ndev = port->ndev;
	struct am65_cpsw_ndev_stats *stats;
	int ret = AM65_CPSW_XDP_CONSUMED;
	struct am65_cpsw_tx_chn *tx_chn;
	struct netdev_queue *netif_txq;
	struct xdp_frame *xdpf;
	struct bpf_prog *prog;
	struct page *page;
	u32 act;
	int err;

	prog = READ_ONCE(port->xdp_prog);
	if (!prog)
		return AM65_CPSW_XDP_PASS;

	act = bpf_prog_run_xdp(prog, xdp);
	/* XDP prog might have changed packet data and boundaries */
	*len = xdp->data_end - xdp->data;

	ndev_priv = netdev_priv(ndev);
	stats = this_cpu_ptr(ndev_priv->stats);

	switch (act) {
	case XDP_PASS:
		ret = AM65_CPSW_XDP_PASS;
		goto out;
	case XDP_TX:
		tx_chn = &common->tx_chns[cpu % AM65_CPSW_MAX_QUEUES];
		netif_txq = netdev_get_tx_queue(ndev, tx_chn->id);

		xdpf = xdp_convert_buff_to_frame(xdp);
		if (unlikely(!xdpf))
			goto drop;

		__netif_tx_lock(netif_txq, cpu);
		err = am65_cpsw_xdp_tx_frame(ndev, tx_chn, xdpf,
					     AM65_CPSW_TX_BUF_TYPE_XDP_TX);
		__netif_tx_unlock(netif_txq);
		if (err)
			goto drop;

		u64_stats_update_begin(&stats->syncp);
		stats->rx_bytes += *len;
		stats->rx_packets++;
		u64_stats_update_end(&stats->syncp);
		ret = AM65_CPSW_XDP_CONSUMED;
		goto out;
	case XDP_REDIRECT:
		if (unlikely(xdp_do_redirect(ndev, xdp, prog)))
			goto drop;

		u64_stats_update_begin(&stats->syncp);
		stats->rx_bytes += *len;
		stats->rx_packets++;
		u64_stats_update_end(&stats->syncp);
		ret = AM65_CPSW_XDP_REDIRECT;
		goto out;
	default:
		bpf_warn_invalid_xdp_action(ndev, prog, act);
		fallthrough;
	case XDP_ABORTED:
drop:
		trace_xdp_exception(ndev, prog, act);
		fallthrough;
	case XDP_DROP:
		ndev->stats.rx_dropped++;
	}

	page = virt_to_head_page(xdp->data);
	am65_cpsw_put_page(flow, page, true);

out:
	return ret;
}

/* RX psdata[2] word format - checksum information */
#define AM65_CPSW_RX_PSD_CSUM_ADD	GENMASK(15, 0)
#define AM65_CPSW_RX_PSD_CSUM_ERR	BIT(16)
#define AM65_CPSW_RX_PSD_IS_FRAGMENT	BIT(17)
#define AM65_CPSW_RX_PSD_IS_TCP		BIT(18)
#define AM65_CPSW_RX_PSD_IPV6_VALID	BIT(19)
#define AM65_CPSW_RX_PSD_IPV4_VALID	BIT(20)

static void am65_cpsw_nuss_rx_csum(struct sk_buff *skb, u32 csum_info)
{
	/* HW can verify IPv4/IPv6 TCP/UDP packets checksum
	 * csum information provides in psdata[2] word:
	 * AM65_CPSW_RX_PSD_CSUM_ERR bit - indicates csum error
	 * AM65_CPSW_RX_PSD_IPV6_VALID and AM65_CPSW_RX_PSD_IPV4_VALID
	 * bits - indicates IPv4/IPv6 packet
	 * AM65_CPSW_RX_PSD_IS_FRAGMENT bit - indicates fragmented packet
	 * AM65_CPSW_RX_PSD_CSUM_ADD has value 0xFFFF for non fragmented packets
	 * or csum value for fragmented packets if !AM65_CPSW_RX_PSD_CSUM_ERR
	 */
	skb_checksum_none_assert(skb);

	if (unlikely(!(skb->dev->features & NETIF_F_RXCSUM)))
		return;

	if ((csum_info & (AM65_CPSW_RX_PSD_IPV6_VALID |
			  AM65_CPSW_RX_PSD_IPV4_VALID)) &&
			  !(csum_info & AM65_CPSW_RX_PSD_CSUM_ERR)) {
		/* csum for fragmented packets is unsupported */
		if (!(csum_info & AM65_CPSW_RX_PSD_IS_FRAGMENT))
			skb->ip_summed = CHECKSUM_UNNECESSARY;
	}
}

static int am65_cpsw_nuss_rx_packets(struct am65_cpsw_rx_flow *flow,
				     int cpu, int *xdp_state)
{
	struct am65_cpsw_rx_chn *rx_chn = &flow->common->rx_chns;
	u32 buf_dma_len, pkt_len, port_id = 0, csum_info;
	struct am65_cpsw_common *common = flow->common;
	struct am65_cpsw_ndev_priv *ndev_priv;
	struct am65_cpsw_ndev_stats *stats;
	struct cppi5_host_desc_t *desc_rx;
	struct device *dev = common->dev;
	struct am65_cpsw_swdata *swdata;
	struct page *page, *new_page;
	dma_addr_t desc_dma, buf_dma;
	struct am65_cpsw_port *port;
	struct net_device *ndev;
	u32 flow_idx = flow->id;
	struct sk_buff *skb;
	struct xdp_buff	xdp;
	int headroom, ret;
	void *page_addr;
	u32 *psdata;

	*xdp_state = AM65_CPSW_XDP_PASS;
	ret = k3_udma_glue_pop_rx_chn(rx_chn->rx_chn, flow_idx, &desc_dma);
	if (ret) {
		if (ret != -ENODATA)
			dev_err(dev, "RX: pop chn fail %d\n", ret);
		return ret;
	}

	if (cppi5_desc_is_tdcm(desc_dma)) {
		dev_dbg(dev, "%s RX tdown flow: %u\n", __func__, flow_idx);
		if (common->pdata.quirks & AM64_CPSW_QUIRK_DMA_RX_TDOWN_IRQ)
			complete(&common->tdown_complete);
		return 0;
	}

	desc_rx = k3_cppi_desc_pool_dma2virt(rx_chn->desc_pool, desc_dma);
	dev_dbg(dev, "%s flow_idx: %u desc %pad\n",
		__func__, flow_idx, &desc_dma);

	swdata = cppi5_hdesc_get_swdata(desc_rx);
	page = swdata->page;
	page_addr = page_address(page);
	cppi5_hdesc_get_obuf(desc_rx, &buf_dma, &buf_dma_len);
	k3_udma_glue_rx_cppi5_to_dma_addr(rx_chn->rx_chn, &buf_dma);
	pkt_len = cppi5_hdesc_get_pktlen(desc_rx);
	cppi5_desc_get_tags_ids(&desc_rx->hdr, &port_id, NULL);
	dev_dbg(dev, "%s rx port_id:%d\n", __func__, port_id);
	port = am65_common_get_port(common, port_id);
	ndev = port->ndev;
	psdata = cppi5_hdesc_get_psdata(desc_rx);
	csum_info = psdata[2];
	dev_dbg(dev, "%s rx csum_info:%#x\n", __func__, csum_info);

	dma_unmap_single(rx_chn->dma_dev, buf_dma, buf_dma_len, DMA_FROM_DEVICE);

	k3_cppi_desc_pool_free(rx_chn->desc_pool, desc_rx);

	skb = am65_cpsw_build_skb(page_addr, ndev,
				  AM65_CPSW_MAX_PACKET_SIZE);
	if (unlikely(!skb)) {
		new_page = page;
		goto requeue;
	}

	if (port->xdp_prog) {
		xdp_init_buff(&xdp, PAGE_SIZE, &port->xdp_rxq[flow->id]);
		xdp_prepare_buff(&xdp, page_addr, AM65_CPSW_HEADROOM,
				 pkt_len, false);
		*xdp_state = am65_cpsw_run_xdp(flow, port, &xdp,
					       cpu, &pkt_len);
		if (*xdp_state != AM65_CPSW_XDP_PASS)
			goto allocate;

		/* Compute additional headroom to be reserved */
		headroom = (xdp.data - xdp.data_hard_start) - skb_headroom(skb);
		skb_reserve(skb, headroom);
	}

	ndev_priv = netdev_priv(ndev);
	am65_cpsw_nuss_set_offload_fwd_mark(skb, ndev_priv->offload_fwd_mark);
	skb_put(skb, pkt_len);
	if (port->rx_ts_enabled)
		am65_cpts_rx_timestamp(common->cpts, skb);
	skb_mark_for_recycle(skb);
	skb->protocol = eth_type_trans(skb, ndev);
	am65_cpsw_nuss_rx_csum(skb, csum_info);
	napi_gro_receive(&flow->napi_rx, skb);

	stats = this_cpu_ptr(ndev_priv->stats);

	u64_stats_update_begin(&stats->syncp);
	stats->rx_packets++;
	stats->rx_bytes += pkt_len;
	u64_stats_update_end(&stats->syncp);

allocate:
	new_page = page_pool_dev_alloc_pages(flow->page_pool);
	if (unlikely(!new_page)) {
		dev_err(dev, "page alloc failed\n");
		return -ENOMEM;
	}

	if (netif_dormant(ndev)) {
		am65_cpsw_put_page(flow, new_page, true);
		ndev->stats.rx_dropped++;
		return 0;
	}

requeue:
	ret = am65_cpsw_nuss_rx_push(common, new_page, flow_idx);
	if (WARN_ON(ret < 0)) {
		am65_cpsw_put_page(flow, new_page, true);
		ndev->stats.rx_errors++;
		ndev->stats.rx_dropped++;
	}

	return ret;
}

static enum hrtimer_restart am65_cpsw_nuss_rx_timer_callback(struct hrtimer *timer)
{
	struct am65_cpsw_rx_flow *flow = container_of(timer,
						      struct am65_cpsw_rx_flow,
						      rx_hrtimer);

	enable_irq(flow->irq);
	return HRTIMER_NORESTART;
}

static int am65_cpsw_nuss_rx_poll(struct napi_struct *napi_rx, int budget)
{
	struct am65_cpsw_rx_flow *flow = am65_cpsw_napi_to_rx_flow(napi_rx);
	struct am65_cpsw_common *common = flow->common;
	int cpu = smp_processor_id();
	int xdp_state_or = 0;
	int cur_budget, ret;
	int xdp_state;
	int num_rx = 0;

	/* process only this flow */
	cur_budget = budget;
	while (cur_budget--) {
		ret = am65_cpsw_nuss_rx_packets(flow, cpu, &xdp_state);
		xdp_state_or |= xdp_state;
		if (ret)
			break;
		num_rx++;
	}

	if (xdp_state_or & AM65_CPSW_XDP_REDIRECT)
		xdp_do_flush();

	dev_dbg(common->dev, "%s num_rx:%d %d\n", __func__, num_rx, budget);

	if (num_rx < budget && napi_complete_done(napi_rx, num_rx)) {
		if (flow->irq_disabled) {
			flow->irq_disabled = false;
			if (unlikely(flow->rx_pace_timeout)) {
				hrtimer_start(&flow->rx_hrtimer,
					      ns_to_ktime(flow->rx_pace_timeout),
					      HRTIMER_MODE_REL_PINNED);
			} else {
				enable_irq(flow->irq);
			}
		}
	}

	return num_rx;
}

static struct sk_buff *
am65_cpsw_nuss_tx_compl_packet_skb(struct am65_cpsw_tx_chn *tx_chn,
				   dma_addr_t desc_dma)
{
	struct am65_cpsw_ndev_priv *ndev_priv;
	struct am65_cpsw_ndev_stats *stats;
	struct cppi5_host_desc_t *desc_tx;
	struct net_device *ndev;
	struct sk_buff *skb;
	void **swdata;

	desc_tx = k3_cppi_desc_pool_dma2virt(tx_chn->desc_pool,
					     desc_dma);
	swdata = cppi5_hdesc_get_swdata(desc_tx);
	skb = *(swdata);
	am65_cpsw_nuss_xmit_free(tx_chn, desc_tx);

	ndev = skb->dev;

	am65_cpts_tx_timestamp(tx_chn->common->cpts, skb);

	ndev_priv = netdev_priv(ndev);
	stats = this_cpu_ptr(ndev_priv->stats);
	u64_stats_update_begin(&stats->syncp);
	stats->tx_packets++;
	stats->tx_bytes += skb->len;
	u64_stats_update_end(&stats->syncp);

	return skb;
}

static struct xdp_frame *
am65_cpsw_nuss_tx_compl_packet_xdp(struct am65_cpsw_common *common,
				   struct am65_cpsw_tx_chn *tx_chn,
				   dma_addr_t desc_dma,
				   struct net_device **ndev)
{
	struct am65_cpsw_ndev_priv *ndev_priv;
	struct am65_cpsw_ndev_stats *stats;
	struct cppi5_host_desc_t *desc_tx;
	struct am65_cpsw_port *port;
	struct xdp_frame *xdpf;
	u32 port_id = 0;
	void **swdata;

	desc_tx = k3_cppi_desc_pool_dma2virt(tx_chn->desc_pool, desc_dma);
	cppi5_desc_get_tags_ids(&desc_tx->hdr, NULL, &port_id);
	swdata = cppi5_hdesc_get_swdata(desc_tx);
	xdpf = *(swdata);
	am65_cpsw_nuss_xmit_free(tx_chn, desc_tx);

	port = am65_common_get_port(common, port_id);
	*ndev = port->ndev;

	ndev_priv = netdev_priv(*ndev);
	stats = this_cpu_ptr(ndev_priv->stats);
	u64_stats_update_begin(&stats->syncp);
	stats->tx_packets++;
	stats->tx_bytes += xdpf->len;
	u64_stats_update_end(&stats->syncp);

	return xdpf;
}

static void am65_cpsw_nuss_tx_wake(struct am65_cpsw_tx_chn *tx_chn, struct net_device *ndev,
				   struct netdev_queue *netif_txq)
{
	if (netif_tx_queue_stopped(netif_txq)) {
		/* Check whether the queue is stopped due to stalled
		 * tx dma, if the queue is stopped then wake the queue
		 * as we have free desc for tx
		 */
		__netif_tx_lock(netif_txq, smp_processor_id());
		if (netif_running(ndev) &&
		    (k3_cppi_desc_pool_avail(tx_chn->desc_pool) >= MAX_SKB_FRAGS))
			netif_tx_wake_queue(netif_txq);

		__netif_tx_unlock(netif_txq);
	}
}

static int am65_cpsw_nuss_tx_compl_packets(struct am65_cpsw_common *common,
					   int chn, unsigned int budget, bool *tdown)
{
	enum am65_cpsw_tx_buf_type buf_type;
	struct device *dev = common->dev;
	struct am65_cpsw_tx_chn *tx_chn;
	struct netdev_queue *netif_txq;
	unsigned int total_bytes = 0;
	struct net_device *ndev;
	struct xdp_frame *xdpf;
	struct sk_buff *skb;
	dma_addr_t desc_dma;
	int res, num_tx = 0;

	tx_chn = &common->tx_chns[chn];

	while (true) {
		spin_lock(&tx_chn->lock);
		res = k3_udma_glue_pop_tx_chn(tx_chn->tx_chn, &desc_dma);
		spin_unlock(&tx_chn->lock);
		if (res == -ENODATA)
			break;

		if (cppi5_desc_is_tdcm(desc_dma)) {
			if (atomic_dec_and_test(&common->tdown_cnt))
				complete(&common->tdown_complete);
			*tdown = true;
			break;
		}

		buf_type = am65_cpsw_nuss_buf_type(tx_chn, desc_dma);
		if (buf_type == AM65_CPSW_TX_BUF_TYPE_SKB) {
			skb = am65_cpsw_nuss_tx_compl_packet_skb(tx_chn, desc_dma);
			ndev = skb->dev;
			total_bytes = skb->len;
			napi_consume_skb(skb, budget);
		} else {
			xdpf = am65_cpsw_nuss_tx_compl_packet_xdp(common, tx_chn,
								  desc_dma, &ndev);
			total_bytes = xdpf->len;
			if (buf_type == AM65_CPSW_TX_BUF_TYPE_XDP_TX)
				xdp_return_frame_rx_napi(xdpf);
			else
				xdp_return_frame(xdpf);
		}
		num_tx++;

		netif_txq = netdev_get_tx_queue(ndev, chn);

		netdev_tx_completed_queue(netif_txq, num_tx, total_bytes);

		am65_cpsw_nuss_tx_wake(tx_chn, ndev, netif_txq);
	}

	dev_dbg(dev, "%s:%u pkt:%d\n", __func__, chn, num_tx);

	return num_tx;
}

static int am65_cpsw_nuss_tx_compl_packets_2g(struct am65_cpsw_common *common,
					      int chn, unsigned int budget, bool *tdown)
{
	enum am65_cpsw_tx_buf_type buf_type;
	struct device *dev = common->dev;
	struct am65_cpsw_tx_chn *tx_chn;
	struct netdev_queue *netif_txq;
	unsigned int total_bytes = 0;
	struct net_device *ndev;
	struct xdp_frame *xdpf;
	struct sk_buff *skb;
	dma_addr_t desc_dma;
	int res, num_tx = 0;

	tx_chn = &common->tx_chns[chn];

	while (true) {
		res = k3_udma_glue_pop_tx_chn(tx_chn->tx_chn, &desc_dma);
		if (res == -ENODATA)
			break;

		if (cppi5_desc_is_tdcm(desc_dma)) {
			if (atomic_dec_and_test(&common->tdown_cnt))
				complete(&common->tdown_complete);
			*tdown = true;
			break;
		}

		buf_type = am65_cpsw_nuss_buf_type(tx_chn, desc_dma);
		if (buf_type == AM65_CPSW_TX_BUF_TYPE_SKB) {
			skb = am65_cpsw_nuss_tx_compl_packet_skb(tx_chn, desc_dma);
			ndev = skb->dev;
			total_bytes += skb->len;
			napi_consume_skb(skb, budget);
		} else {
			xdpf = am65_cpsw_nuss_tx_compl_packet_xdp(common, tx_chn,
								  desc_dma, &ndev);
			total_bytes += xdpf->len;
			if (buf_type == AM65_CPSW_TX_BUF_TYPE_XDP_TX)
				xdp_return_frame_rx_napi(xdpf);
			else
				xdp_return_frame(xdpf);
		}
		num_tx++;
	}

	if (!num_tx)
		return 0;

	netif_txq = netdev_get_tx_queue(ndev, chn);

	netdev_tx_completed_queue(netif_txq, num_tx, total_bytes);

	am65_cpsw_nuss_tx_wake(tx_chn, ndev, netif_txq);

	dev_dbg(dev, "%s:%u pkt:%d\n", __func__, chn, num_tx);

	return num_tx;
}

static enum hrtimer_restart am65_cpsw_nuss_tx_timer_callback(struct hrtimer *timer)
{
	struct am65_cpsw_tx_chn *tx_chns =
			container_of(timer, struct am65_cpsw_tx_chn, tx_hrtimer);

	enable_irq(tx_chns->irq);
	return HRTIMER_NORESTART;
}

static int am65_cpsw_nuss_tx_poll(struct napi_struct *napi_tx, int budget)
{
	struct am65_cpsw_tx_chn *tx_chn = am65_cpsw_napi_to_tx_chn(napi_tx);
	bool tdown = false;
	int num_tx;

	if (AM65_CPSW_IS_CPSW2G(tx_chn->common))
		num_tx = am65_cpsw_nuss_tx_compl_packets_2g(tx_chn->common, tx_chn->id,
							    budget, &tdown);
	else
		num_tx = am65_cpsw_nuss_tx_compl_packets(tx_chn->common,
							 tx_chn->id, budget, &tdown);

	if (num_tx >= budget)
		return budget;

	if (napi_complete_done(napi_tx, num_tx)) {
		if (unlikely(tx_chn->tx_pace_timeout && !tdown)) {
			hrtimer_start(&tx_chn->tx_hrtimer,
				      ns_to_ktime(tx_chn->tx_pace_timeout),
				      HRTIMER_MODE_REL_PINNED);
		} else {
			enable_irq(tx_chn->irq);
		}
	}

	return 0;
}

static irqreturn_t am65_cpsw_nuss_rx_irq(int irq, void *dev_id)
{
	struct am65_cpsw_rx_flow *flow = dev_id;

	flow->irq_disabled = true;
	disable_irq_nosync(irq);
	napi_schedule(&flow->napi_rx);

	return IRQ_HANDLED;
}

static irqreturn_t am65_cpsw_nuss_tx_irq(int irq, void *dev_id)
{
	struct am65_cpsw_tx_chn *tx_chn = dev_id;

	disable_irq_nosync(irq);
	napi_schedule(&tx_chn->napi_tx);

	return IRQ_HANDLED;
}

static netdev_tx_t am65_cpsw_nuss_ndo_slave_xmit(struct sk_buff *skb,
						 struct net_device *ndev)
{
	struct am65_cpsw_common *common = am65_ndev_to_common(ndev);
	struct cppi5_host_desc_t *first_desc, *next_desc, *cur_desc;
	struct am65_cpsw_port *port = am65_ndev_to_port(ndev);
	struct device *dev = common->dev;
	struct am65_cpsw_tx_chn *tx_chn;
	struct netdev_queue *netif_txq;
	dma_addr_t desc_dma, buf_dma;
	int ret, q_idx, i;
	void **swdata;
	u32 *psdata;
	u32 pkt_len;

	/* padding enabled in hw */
	pkt_len = skb_headlen(skb);

	/* SKB TX timestamp */
	if (port->tx_ts_enabled)
		am65_cpts_prep_tx_timestamp(common->cpts, skb);

	q_idx = skb_get_queue_mapping(skb);
	dev_dbg(dev, "%s skb_queue:%d\n", __func__, q_idx);

	tx_chn = &common->tx_chns[q_idx];
	netif_txq = netdev_get_tx_queue(ndev, q_idx);

	/* Map the linear buffer */
	buf_dma = dma_map_single(tx_chn->dma_dev, skb->data, pkt_len,
				 DMA_TO_DEVICE);
	if (unlikely(dma_mapping_error(tx_chn->dma_dev, buf_dma))) {
		dev_err(dev, "Failed to map tx skb buffer\n");
		ndev->stats.tx_errors++;
		goto err_free_skb;
	}

	first_desc = k3_cppi_desc_pool_alloc(tx_chn->desc_pool);
	if (!first_desc) {
		dev_dbg(dev, "Failed to allocate descriptor\n");
		dma_unmap_single(tx_chn->dma_dev, buf_dma, pkt_len,
				 DMA_TO_DEVICE);
		goto busy_stop_q;
	}

	am65_cpsw_nuss_set_buf_type(tx_chn, first_desc,
				    AM65_CPSW_TX_BUF_TYPE_SKB);

	cppi5_hdesc_init(first_desc, CPPI5_INFO0_HDESC_EPIB_PRESENT,
			 AM65_CPSW_NAV_PS_DATA_SIZE);
	cppi5_desc_set_pktids(&first_desc->hdr, 0, AM65_CPSW_CPPI_TX_FLOW_ID);
	cppi5_hdesc_set_pkttype(first_desc, AM65_CPSW_CPPI_TX_PKT_TYPE);
	cppi5_desc_set_tags_ids(&first_desc->hdr, 0, port->port_id);

	k3_udma_glue_tx_dma_to_cppi5_addr(tx_chn->tx_chn, &buf_dma);
	cppi5_hdesc_attach_buf(first_desc, buf_dma, pkt_len, buf_dma, pkt_len);
	swdata = cppi5_hdesc_get_swdata(first_desc);
	*(swdata) = skb;
	psdata = cppi5_hdesc_get_psdata(first_desc);

	/* HW csum offload if enabled */
	psdata[2] = 0;
	if (likely(skb->ip_summed == CHECKSUM_PARTIAL)) {
		unsigned int cs_start, cs_offset;

		cs_start = skb_transport_offset(skb);
		cs_offset = cs_start + skb->csum_offset;
		/* HW numerates bytes starting from 1 */
		psdata[2] = ((cs_offset + 1) << 24) |
			    ((cs_start + 1) << 16) | (skb->len - cs_start);
		dev_dbg(dev, "%s tx psdata:%#x\n", __func__, psdata[2]);
	}

	if (!skb_is_nonlinear(skb))
		goto done_tx;

	dev_dbg(dev, "fragmented SKB\n");

	/* Handle the case where skb is fragmented in pages */
	cur_desc = first_desc;
	for (i = 0; i < skb_shinfo(skb)->nr_frags; i++) {
		skb_frag_t *frag = &skb_shinfo(skb)->frags[i];
		u32 frag_size = skb_frag_size(frag);

		next_desc = k3_cppi_desc_pool_alloc(tx_chn->desc_pool);
		if (!next_desc) {
			dev_err(dev, "Failed to allocate descriptor\n");
			goto busy_free_descs;
		}

		am65_cpsw_nuss_set_buf_type(tx_chn, next_desc,
					    AM65_CPSW_TX_BUF_TYPE_SKB);

		buf_dma = skb_frag_dma_map(tx_chn->dma_dev, frag, 0, frag_size,
					   DMA_TO_DEVICE);
		if (unlikely(dma_mapping_error(tx_chn->dma_dev, buf_dma))) {
			dev_err(dev, "Failed to map tx skb page\n");
			k3_cppi_desc_pool_free(tx_chn->desc_pool, next_desc);
			ndev->stats.tx_errors++;
			goto err_free_descs;
		}

		cppi5_hdesc_reset_hbdesc(next_desc);
		k3_udma_glue_tx_dma_to_cppi5_addr(tx_chn->tx_chn, &buf_dma);
		cppi5_hdesc_attach_buf(next_desc,
				       buf_dma, frag_size, buf_dma, frag_size);

		desc_dma = k3_cppi_desc_pool_virt2dma(tx_chn->desc_pool,
						      next_desc);
		k3_udma_glue_tx_dma_to_cppi5_addr(tx_chn->tx_chn, &desc_dma);
		cppi5_hdesc_link_hbdesc(cur_desc, desc_dma);

		pkt_len += frag_size;
		cur_desc = next_desc;
	}
	WARN_ON(pkt_len != skb->len);

done_tx:
	skb_tx_timestamp(skb);

	/* report bql before sending packet */
	netdev_tx_sent_queue(netif_txq, pkt_len);

	cppi5_hdesc_set_pktlen(first_desc, pkt_len);
	desc_dma = k3_cppi_desc_pool_virt2dma(tx_chn->desc_pool, first_desc);
	if (AM65_CPSW_IS_CPSW2G(common)) {
		ret = k3_udma_glue_push_tx_chn(tx_chn->tx_chn, first_desc, desc_dma);
	} else {
		spin_lock_bh(&tx_chn->lock);
		ret = k3_udma_glue_push_tx_chn(tx_chn->tx_chn, first_desc, desc_dma);
		spin_unlock_bh(&tx_chn->lock);
	}
	if (ret) {
		dev_err(dev, "can't push desc %d\n", ret);
		/* inform bql */
		netdev_tx_completed_queue(netif_txq, 1, pkt_len);
		ndev->stats.tx_errors++;
		goto err_free_descs;
	}

	if (k3_cppi_desc_pool_avail(tx_chn->desc_pool) < MAX_SKB_FRAGS) {
		netif_tx_stop_queue(netif_txq);
		/* Barrier, so that stop_queue visible to other cpus */
		smp_mb__after_atomic();
		dev_dbg(dev, "netif_tx_stop_queue %d\n", q_idx);

		/* re-check for smp */
		if (k3_cppi_desc_pool_avail(tx_chn->desc_pool) >=
		    MAX_SKB_FRAGS) {
			netif_tx_wake_queue(netif_txq);
			dev_dbg(dev, "netif_tx_wake_queue %d\n", q_idx);
		}
	}

	return NETDEV_TX_OK;

err_free_descs:
	am65_cpsw_nuss_xmit_free(tx_chn, first_desc);
err_free_skb:
	ndev->stats.tx_dropped++;
	dev_kfree_skb_any(skb);
	return NETDEV_TX_OK;

busy_free_descs:
	am65_cpsw_nuss_xmit_free(tx_chn, first_desc);
busy_stop_q:
	netif_tx_stop_queue(netif_txq);
	return NETDEV_TX_BUSY;
}

static int am65_cpsw_nuss_ndo_slave_set_mac_address(struct net_device *ndev,
						    void *addr)
{
	struct am65_cpsw_common *common = am65_ndev_to_common(ndev);
	struct am65_cpsw_port *port = am65_ndev_to_port(ndev);
	struct sockaddr *sockaddr = (struct sockaddr *)addr;
	int ret;

	ret = eth_prepare_mac_addr_change(ndev, addr);
	if (ret < 0)
		return ret;

	ret = pm_runtime_resume_and_get(common->dev);
	if (ret < 0)
		return ret;

	cpsw_ale_del_ucast(common->ale, ndev->dev_addr,
			   HOST_PORT_NUM, 0, 0);
	cpsw_ale_add_ucast(common->ale, sockaddr->sa_data,
			   HOST_PORT_NUM, ALE_SECURE, 0);

	am65_cpsw_port_set_sl_mac(port, addr);
	eth_commit_mac_addr_change(ndev, sockaddr);

	pm_runtime_put(common->dev);

	return 0;
}

static int am65_cpsw_nuss_hwtstamp_set(struct net_device *ndev,
				       struct ifreq *ifr)
{
	struct am65_cpsw_port *port = am65_ndev_to_port(ndev);
	u32 ts_ctrl, seq_id, ts_ctrl_ltype2, ts_vlan_ltype;
	struct hwtstamp_config cfg;

	if (!IS_ENABLED(CONFIG_TI_K3_AM65_CPTS))
		return -EOPNOTSUPP;

	if (copy_from_user(&cfg, ifr->ifr_data, sizeof(cfg)))
		return -EFAULT;

	/* TX HW timestamp */
	switch (cfg.tx_type) {
	case HWTSTAMP_TX_OFF:
	case HWTSTAMP_TX_ON:
		break;
	default:
		return -ERANGE;
	}

	switch (cfg.rx_filter) {
	case HWTSTAMP_FILTER_NONE:
		port->rx_ts_enabled = false;
		break;
	case HWTSTAMP_FILTER_PTP_V2_L4_EVENT:
	case HWTSTAMP_FILTER_PTP_V2_L4_SYNC:
	case HWTSTAMP_FILTER_PTP_V2_L4_DELAY_REQ:
	case HWTSTAMP_FILTER_PTP_V2_L2_EVENT:
	case HWTSTAMP_FILTER_PTP_V2_L2_SYNC:
	case HWTSTAMP_FILTER_PTP_V2_L2_DELAY_REQ:
	case HWTSTAMP_FILTER_PTP_V2_EVENT:
	case HWTSTAMP_FILTER_PTP_V2_SYNC:
	case HWTSTAMP_FILTER_PTP_V2_DELAY_REQ:
		port->rx_ts_enabled = true;
		cfg.rx_filter = HWTSTAMP_FILTER_PTP_V2_EVENT;
		break;
	case HWTSTAMP_FILTER_ALL:
	case HWTSTAMP_FILTER_SOME:
	case HWTSTAMP_FILTER_NTP_ALL:
		return -EOPNOTSUPP;
	default:
		return -ERANGE;
	}

	port->tx_ts_enabled = (cfg.tx_type == HWTSTAMP_TX_ON);

	/* cfg TX timestamp */
	seq_id = (AM65_CPSW_TS_SEQ_ID_OFFSET <<
		  AM65_CPSW_PN_TS_SEQ_ID_OFFSET_SHIFT) | ETH_P_1588;

	ts_vlan_ltype = ETH_P_8021Q;

	ts_ctrl_ltype2 = ETH_P_1588 |
			 AM65_CPSW_PN_TS_CTL_LTYPE2_TS_107 |
			 AM65_CPSW_PN_TS_CTL_LTYPE2_TS_129 |
			 AM65_CPSW_PN_TS_CTL_LTYPE2_TS_130 |
			 AM65_CPSW_PN_TS_CTL_LTYPE2_TS_131 |
			 AM65_CPSW_PN_TS_CTL_LTYPE2_TS_132 |
			 AM65_CPSW_PN_TS_CTL_LTYPE2_TS_319 |
			 AM65_CPSW_PN_TS_CTL_LTYPE2_TS_320 |
			 AM65_CPSW_PN_TS_CTL_LTYPE2_TS_TTL_NONZERO;

	ts_ctrl = AM65_CPSW_TS_EVENT_MSG_TYPE_BITS <<
		  AM65_CPSW_PN_TS_CTL_MSG_TYPE_EN_SHIFT;

	if (port->tx_ts_enabled)
		ts_ctrl |= AM65_CPSW_TS_TX_ANX_ALL_EN |
			   AM65_CPSW_PN_TS_CTL_TX_VLAN_LT1_EN;

	if (port->rx_ts_enabled)
		ts_ctrl |= AM65_CPSW_TS_RX_ANX_ALL_EN |
			   AM65_CPSW_PN_TS_CTL_RX_VLAN_LT1_EN;

	writel(seq_id, port->port_base + AM65_CPSW_PORTN_REG_TS_SEQ_LTYPE_REG);
	writel(ts_vlan_ltype, port->port_base +
	       AM65_CPSW_PORTN_REG_TS_VLAN_LTYPE_REG);
	writel(ts_ctrl_ltype2, port->port_base +
	       AM65_CPSW_PORTN_REG_TS_CTL_LTYPE2);
	writel(ts_ctrl, port->port_base + AM65_CPSW_PORTN_REG_TS_CTL);

	return copy_to_user(ifr->ifr_data, &cfg, sizeof(cfg)) ? -EFAULT : 0;
}

static int am65_cpsw_nuss_hwtstamp_get(struct net_device *ndev,
				       struct ifreq *ifr)
{
	struct am65_cpsw_port *port = am65_ndev_to_port(ndev);
	struct hwtstamp_config cfg;

	if (!IS_ENABLED(CONFIG_TI_K3_AM65_CPTS))
		return -EOPNOTSUPP;

	cfg.flags = 0;
	cfg.tx_type = port->tx_ts_enabled ?
		      HWTSTAMP_TX_ON : HWTSTAMP_TX_OFF;
	cfg.rx_filter = port->rx_ts_enabled ?
			HWTSTAMP_FILTER_PTP_V2_EVENT : HWTSTAMP_FILTER_NONE;

	return copy_to_user(ifr->ifr_data, &cfg, sizeof(cfg)) ? -EFAULT : 0;
}

static int am65_cpsw_nuss_ndo_slave_ioctl(struct net_device *ndev,
					  struct ifreq *req, int cmd)
{
	struct am65_cpsw_port *port = am65_ndev_to_port(ndev);

	if (!netif_running(ndev))
		return -EINVAL;

	switch (cmd) {
	case SIOCSHWTSTAMP:
		return am65_cpsw_nuss_hwtstamp_set(ndev, req);
	case SIOCGHWTSTAMP:
		return am65_cpsw_nuss_hwtstamp_get(ndev, req);
	}

	return phylink_mii_ioctl(port->slave.phylink, req, cmd);
}

static void am65_cpsw_nuss_ndo_get_stats(struct net_device *dev,
					 struct rtnl_link_stats64 *stats)
{
	struct am65_cpsw_ndev_priv *ndev_priv = netdev_priv(dev);
	unsigned int start;
	int cpu;

	for_each_possible_cpu(cpu) {
		struct am65_cpsw_ndev_stats *cpu_stats;
		u64 rx_packets;
		u64 rx_bytes;
		u64 tx_packets;
		u64 tx_bytes;

		cpu_stats = per_cpu_ptr(ndev_priv->stats, cpu);
		do {
			start = u64_stats_fetch_begin(&cpu_stats->syncp);
			rx_packets = cpu_stats->rx_packets;
			rx_bytes   = cpu_stats->rx_bytes;
			tx_packets = cpu_stats->tx_packets;
			tx_bytes   = cpu_stats->tx_bytes;
		} while (u64_stats_fetch_retry(&cpu_stats->syncp, start));

		stats->rx_packets += rx_packets;
		stats->rx_bytes   += rx_bytes;
		stats->tx_packets += tx_packets;
		stats->tx_bytes   += tx_bytes;
	}

	stats->rx_errors	= dev->stats.rx_errors;
	stats->rx_dropped	= dev->stats.rx_dropped;
	stats->tx_dropped	= dev->stats.tx_dropped;
}

static int am65_cpsw_xdp_prog_setup(struct net_device *ndev,
				    struct bpf_prog *prog)
{
	struct am65_cpsw_port *port = am65_ndev_to_port(ndev);
	bool running = netif_running(ndev);
	struct bpf_prog *old_prog;

	if (running)
		am65_cpsw_nuss_ndo_slave_stop(ndev);

	old_prog = xchg(&port->xdp_prog, prog);
	if (old_prog)
		bpf_prog_put(old_prog);

	if (running)
		return am65_cpsw_nuss_ndo_slave_open(ndev);

	return 0;
}

static int am65_cpsw_ndo_bpf(struct net_device *ndev, struct netdev_bpf *bpf)
{
	switch (bpf->command) {
	case XDP_SETUP_PROG:
		return am65_cpsw_xdp_prog_setup(ndev, bpf->prog);
	default:
		return -EINVAL;
	}
}

static int am65_cpsw_ndo_xdp_xmit(struct net_device *ndev, int n,
				  struct xdp_frame **frames, u32 flags)
{
	struct am65_cpsw_common *common = am65_ndev_to_common(ndev);
	struct am65_cpsw_tx_chn *tx_chn;
	struct netdev_queue *netif_txq;
	int cpu = smp_processor_id();
	int i, nxmit = 0;

	tx_chn = &common->tx_chns[cpu % common->tx_ch_num];
	netif_txq = netdev_get_tx_queue(ndev, tx_chn->id);

	__netif_tx_lock(netif_txq, cpu);
	for (i = 0; i < n; i++) {
		if (am65_cpsw_xdp_tx_frame(ndev, tx_chn, frames[i],
					   AM65_CPSW_TX_BUF_TYPE_XDP_NDO))
			break;
		nxmit++;
	}
	__netif_tx_unlock(netif_txq);

	return nxmit;
}

static const struct net_device_ops am65_cpsw_nuss_netdev_ops = {
	.ndo_open		= am65_cpsw_nuss_ndo_slave_open,
	.ndo_stop		= am65_cpsw_nuss_ndo_slave_stop,
	.ndo_start_xmit		= am65_cpsw_nuss_ndo_slave_xmit,
	.ndo_set_rx_mode	= am65_cpsw_nuss_ndo_slave_set_rx_mode,
	.ndo_get_stats64        = am65_cpsw_nuss_ndo_get_stats,
	.ndo_validate_addr	= eth_validate_addr,
	.ndo_set_mac_address	= am65_cpsw_nuss_ndo_slave_set_mac_address,
	.ndo_tx_timeout		= am65_cpsw_nuss_ndo_host_tx_timeout,
	.ndo_vlan_rx_add_vid	= am65_cpsw_nuss_ndo_slave_add_vid,
	.ndo_vlan_rx_kill_vid	= am65_cpsw_nuss_ndo_slave_kill_vid,
	.ndo_eth_ioctl		= am65_cpsw_nuss_ndo_slave_ioctl,
	.ndo_setup_tc           = am65_cpsw_qos_ndo_setup_tc,
	.ndo_set_tx_maxrate	= am65_cpsw_qos_ndo_tx_p0_set_maxrate,
	.ndo_bpf		= am65_cpsw_ndo_bpf,
	.ndo_xdp_xmit		= am65_cpsw_ndo_xdp_xmit,
};

static void am65_cpsw_disable_phy(struct phy *phy)
{
	phy_power_off(phy);
	phy_exit(phy);
}

static int am65_cpsw_enable_phy(struct phy *phy)
{
	int ret;

	ret = phy_init(phy);
	if (ret < 0)
		return ret;

	ret = phy_power_on(phy);
	if (ret < 0) {
		phy_exit(phy);
		return ret;
	}

	return 0;
}

static void am65_cpsw_disable_serdes_phy(struct am65_cpsw_common *common)
{
	struct am65_cpsw_port *port;
	struct phy *phy;
	int i;

	for (i = 0; i < common->port_num; i++) {
		port = &common->ports[i];
		phy = port->slave.serdes_phy;
		if (phy)
			am65_cpsw_disable_phy(phy);
	}
}

static int am65_cpsw_init_serdes_phy(struct device *dev, struct device_node *port_np,
				     struct am65_cpsw_port *port)
{
	const char *name = "serdes";
	struct phy *phy;
	int ret;

	phy = devm_of_phy_optional_get(dev, port_np, name);
	if (IS_ERR_OR_NULL(phy))
		return PTR_ERR_OR_ZERO(phy);

	/* Serdes PHY exists. Store it. */
	port->slave.serdes_phy = phy;

	ret =  am65_cpsw_enable_phy(phy);
	if (ret < 0)
		goto err_phy;

	return 0;

err_phy:
	devm_phy_put(dev, phy);
	return ret;
}

static void am65_cpsw_nuss_mac_config(struct phylink_config *config, unsigned int mode,
				      const struct phylink_link_state *state)
{
	struct am65_cpsw_slave_data *slave = container_of(config, struct am65_cpsw_slave_data,
							  phylink_config);
	struct am65_cpsw_port *port = container_of(slave, struct am65_cpsw_port, slave);
	struct am65_cpsw_common *common = port->common;

	if (common->pdata.extra_modes & BIT(state->interface)) {
		if (state->interface == PHY_INTERFACE_MODE_SGMII) {
			writel(ADVERTISE_SGMII,
			       port->sgmii_base + AM65_CPSW_SGMII_MR_ADV_ABILITY_REG);
			cpsw_sl_ctl_set(port->slave.mac_sl, CPSW_SL_CTL_EXT_EN);
		} else {
			cpsw_sl_ctl_clr(port->slave.mac_sl, CPSW_SL_CTL_EXT_EN);
		}

		if (state->interface == PHY_INTERFACE_MODE_USXGMII) {
			cpsw_sl_ctl_set(port->slave.mac_sl,
					CPSW_SL_CTL_XGIG | CPSW_SL_CTL_XGMII_EN);
		} else {
			cpsw_sl_ctl_clr(port->slave.mac_sl,
					CPSW_SL_CTL_XGIG | CPSW_SL_CTL_XGMII_EN);
		}

		writel(AM65_CPSW_SGMII_CONTROL_MR_AN_ENABLE,
		       port->sgmii_base + AM65_CPSW_SGMII_CONTROL_REG);
	}
}

static void am65_cpsw_nuss_mac_link_down(struct phylink_config *config, unsigned int mode,
					 phy_interface_t interface)
{
	struct am65_cpsw_slave_data *slave = container_of(config, struct am65_cpsw_slave_data,
							  phylink_config);
	struct am65_cpsw_port *port = container_of(slave, struct am65_cpsw_port, slave);
	struct am65_cpsw_common *common = port->common;
	struct net_device *ndev = port->ndev;
	u32 mac_control;
	int tmo;

	/* disable forwarding */
	cpsw_ale_control_set(common->ale, port->port_id, ALE_PORT_STATE, ALE_PORT_STATE_DISABLE);

	cpsw_sl_ctl_set(port->slave.mac_sl, CPSW_SL_CTL_CMD_IDLE);

	tmo = cpsw_sl_wait_for_idle(port->slave.mac_sl, 100);
	dev_dbg(common->dev, "down msc_sl %08x tmo %d\n",
		cpsw_sl_reg_read(port->slave.mac_sl, CPSW_SL_MACSTATUS), tmo);

	/* All the bits that am65_cpsw_nuss_mac_link_up() can possibly set */
	mac_control = CPSW_SL_CTL_GMII_EN | CPSW_SL_CTL_GIG | CPSW_SL_CTL_IFCTL_A |
		      CPSW_SL_CTL_FULLDUPLEX | CPSW_SL_CTL_RX_FLOW_EN | CPSW_SL_CTL_TX_FLOW_EN;
	/* If interface mode is RGMII, CPSW_SL_CTL_EXT_EN might have been set for 10 Mbps */
	if (phy_interface_mode_is_rgmii(interface))
		mac_control |= CPSW_SL_CTL_EXT_EN;
	/* Only clear those bits that can be set by am65_cpsw_nuss_mac_link_up() */
	cpsw_sl_ctl_clr(port->slave.mac_sl, mac_control);

	am65_cpsw_qos_link_down(ndev);
	netif_tx_stop_all_queues(ndev);
}

static void am65_cpsw_nuss_mac_link_up(struct phylink_config *config, struct phy_device *phy,
				       unsigned int mode, phy_interface_t interface, int speed,
				       int duplex, bool tx_pause, bool rx_pause)
{
	struct am65_cpsw_slave_data *slave = container_of(config, struct am65_cpsw_slave_data,
							  phylink_config);
	struct am65_cpsw_port *port = container_of(slave, struct am65_cpsw_port, slave);
	struct am65_cpsw_common *common = port->common;
	u32 mac_control = CPSW_SL_CTL_GMII_EN;
	struct net_device *ndev = port->ndev;

	/* Bring the port out of idle state */
	cpsw_sl_ctl_clr(port->slave.mac_sl, CPSW_SL_CTL_CMD_IDLE);

	if (speed == SPEED_1000)
		mac_control |= CPSW_SL_CTL_GIG;
	/* TODO: Verify whether in-band is necessary for 10 Mbps RGMII */
	if (speed == SPEED_10 && phy_interface_mode_is_rgmii(interface))
		/* Can be used with in band mode only */
		mac_control |= CPSW_SL_CTL_EXT_EN;
	if (speed == SPEED_100 && interface == PHY_INTERFACE_MODE_RMII)
		mac_control |= CPSW_SL_CTL_IFCTL_A;
	if (duplex)
		mac_control |= CPSW_SL_CTL_FULLDUPLEX;

	/* rx_pause/tx_pause */
	if (rx_pause)
		mac_control |= CPSW_SL_CTL_TX_FLOW_EN;

	if (tx_pause)
		mac_control |= CPSW_SL_CTL_RX_FLOW_EN;

	cpsw_sl_ctl_set(port->slave.mac_sl, mac_control);

	/* enable forwarding */
	cpsw_ale_control_set(common->ale, port->port_id, ALE_PORT_STATE, ALE_PORT_STATE_FORWARD);

	am65_cpsw_qos_link_up(ndev, speed);
	netif_tx_wake_all_queues(ndev);
}

static const struct phylink_mac_ops am65_cpsw_phylink_mac_ops = {
	.mac_config = am65_cpsw_nuss_mac_config,
	.mac_link_down = am65_cpsw_nuss_mac_link_down,
	.mac_link_up = am65_cpsw_nuss_mac_link_up,
};

static void am65_cpsw_nuss_slave_disable_unused(struct am65_cpsw_port *port)
{
	struct am65_cpsw_common *common = port->common;

	if (!port->disabled)
		return;

	cpsw_ale_control_set(common->ale, port->port_id,
			     ALE_PORT_STATE, ALE_PORT_STATE_DISABLE);

	cpsw_sl_reset(port->slave.mac_sl, 100);
	cpsw_sl_ctl_reset(port->slave.mac_sl);
}

static void am65_cpsw_nuss_free_tx_chns(void *data)
{
	struct am65_cpsw_common *common = data;
	int i;

	for (i = 0; i < common->tx_ch_num; i++) {
		struct am65_cpsw_tx_chn *tx_chn = &common->tx_chns[i];

		if (!IS_ERR_OR_NULL(tx_chn->desc_pool))
			k3_cppi_desc_pool_destroy(tx_chn->desc_pool);

		if (!IS_ERR_OR_NULL(tx_chn->tx_chn))
			k3_udma_glue_release_tx_chn(tx_chn->tx_chn);

		memset(tx_chn, 0, sizeof(*tx_chn));
	}
}

static void am65_cpsw_nuss_remove_tx_chns(struct am65_cpsw_common *common)
{
	struct device *dev = common->dev;
	int i;

	devm_remove_action(dev, am65_cpsw_nuss_free_tx_chns, common);

	common->tx_ch_rate_msk = 0;
	for (i = 0; i < common->tx_ch_num; i++) {
		struct am65_cpsw_tx_chn *tx_chn = &common->tx_chns[i];

		if (tx_chn->irq)
			devm_free_irq(dev, tx_chn->irq, tx_chn);

		netif_napi_del(&tx_chn->napi_tx);
	}

	am65_cpsw_nuss_free_tx_chns(common);
}

static int am65_cpsw_nuss_ndev_add_tx_napi(struct am65_cpsw_common *common)
{
	struct device *dev = common->dev;
	int i, ret = 0;

	for (i = 0; i < common->tx_ch_num; i++) {
		struct am65_cpsw_tx_chn *tx_chn = &common->tx_chns[i];

		netif_napi_add_tx(common->dma_ndev, &tx_chn->napi_tx,
				  am65_cpsw_nuss_tx_poll);
		hrtimer_init(&tx_chn->tx_hrtimer, CLOCK_MONOTONIC, HRTIMER_MODE_REL_PINNED);
		tx_chn->tx_hrtimer.function = &am65_cpsw_nuss_tx_timer_callback;

		ret = devm_request_irq(dev, tx_chn->irq,
				       am65_cpsw_nuss_tx_irq,
				       IRQF_TRIGGER_HIGH,
				       tx_chn->tx_chn_name, tx_chn);
		if (ret) {
			dev_err(dev, "failure requesting tx%u irq %u, %d\n",
				tx_chn->id, tx_chn->irq, ret);
			goto err;
		}
	}

err:
	return ret;
}

static int am65_cpsw_nuss_init_tx_chns(struct am65_cpsw_common *common)
{
	u32  max_desc_num = ALIGN(AM65_CPSW_MAX_TX_DESC, MAX_SKB_FRAGS);
	struct k3_udma_glue_tx_channel_cfg tx_cfg = { 0 };
	struct device *dev = common->dev;
	struct k3_ring_cfg ring_cfg = {
		.elm_size = K3_RINGACC_RING_ELSIZE_8,
		.mode = K3_RINGACC_RING_MODE_RING,
		.flags = 0
	};
	u32 hdesc_size, hdesc_size_out;
	int i, ret = 0;

	hdesc_size = cppi5_hdesc_calc_size(true, AM65_CPSW_NAV_PS_DATA_SIZE,
					   AM65_CPSW_NAV_SW_DATA_SIZE);

	tx_cfg.swdata_size = AM65_CPSW_NAV_SW_DATA_SIZE;
	tx_cfg.tx_cfg = ring_cfg;
	tx_cfg.txcq_cfg = ring_cfg;
	tx_cfg.tx_cfg.size = max_desc_num;
	tx_cfg.txcq_cfg.size = max_desc_num;

	for (i = 0; i < common->tx_ch_num; i++) {
		struct am65_cpsw_tx_chn *tx_chn = &common->tx_chns[i];

		snprintf(tx_chn->tx_chn_name,
			 sizeof(tx_chn->tx_chn_name), "tx%d", i);

		spin_lock_init(&tx_chn->lock);
		tx_chn->common = common;
		tx_chn->id = i;
		tx_chn->descs_num = max_desc_num;

		tx_chn->tx_chn =
			k3_udma_glue_request_tx_chn(dev,
						    tx_chn->tx_chn_name,
						    &tx_cfg);
		if (IS_ERR(tx_chn->tx_chn)) {
			ret = dev_err_probe(dev, PTR_ERR(tx_chn->tx_chn),
					    "Failed to request tx dma channel\n");
			goto err;
		}
		tx_chn->dma_dev = k3_udma_glue_tx_get_dma_device(tx_chn->tx_chn);

		tx_chn->desc_pool = k3_cppi_desc_pool_create_name(tx_chn->dma_dev,
								  tx_chn->descs_num,
								  hdesc_size,
								  tx_chn->tx_chn_name);
		if (IS_ERR(tx_chn->desc_pool)) {
			ret = PTR_ERR(tx_chn->desc_pool);
			dev_err(dev, "Failed to create poll %d\n", ret);
			goto err;
		}

		hdesc_size_out = k3_cppi_desc_pool_desc_size(tx_chn->desc_pool);
		tx_chn->dsize_log2 = __fls(hdesc_size_out);
		WARN_ON(hdesc_size_out != (1 << tx_chn->dsize_log2));

		tx_chn->irq = k3_udma_glue_tx_get_irq(tx_chn->tx_chn);
		if (tx_chn->irq < 0) {
			dev_err(dev, "Failed to get tx dma irq %d\n",
				tx_chn->irq);
<<<<<<< HEAD
			ret = tx_chn->irq ?: -ENXIO;
=======
			ret = tx_chn->irq;
>>>>>>> 2d5404ca
			goto err;
		}

		snprintf(tx_chn->tx_chn_name,
			 sizeof(tx_chn->tx_chn_name), "%s-tx%d",
			 dev_name(dev), tx_chn->id);
	}

	ret = am65_cpsw_nuss_ndev_add_tx_napi(common);
	if (ret) {
		dev_err(dev, "Failed to add tx NAPI %d\n", ret);
		goto err;
	}

err:
	i = devm_add_action(dev, am65_cpsw_nuss_free_tx_chns, common);
	if (i) {
		dev_err(dev, "Failed to add free_tx_chns action %d\n", i);
		return i;
	}

	return ret;
}

static void am65_cpsw_nuss_free_rx_chns(void *data)
{
	struct am65_cpsw_common *common = data;
	struct am65_cpsw_rx_chn *rx_chn;

	rx_chn = &common->rx_chns;

	if (!IS_ERR_OR_NULL(rx_chn->desc_pool))
		k3_cppi_desc_pool_destroy(rx_chn->desc_pool);

	if (!IS_ERR_OR_NULL(rx_chn->rx_chn))
		k3_udma_glue_release_rx_chn(rx_chn->rx_chn);
}

static void am65_cpsw_nuss_remove_rx_chns(struct am65_cpsw_common *common)
{
	struct device *dev = common->dev;
	struct am65_cpsw_rx_chn *rx_chn;
	struct am65_cpsw_rx_flow *flows;
	int i;

	rx_chn = &common->rx_chns;
	flows = rx_chn->flows;
	devm_remove_action(dev, am65_cpsw_nuss_free_rx_chns, common);

	for (i = 0; i < common->rx_ch_num_flows; i++) {
		if (!(flows[i].irq < 0))
			devm_free_irq(dev, flows[i].irq, &flows[i]);
		netif_napi_del(&flows[i].napi_rx);
	}

	am65_cpsw_nuss_free_rx_chns(common);

	common->rx_flow_id_base = -1;
}

static int am65_cpsw_nuss_init_rx_chns(struct am65_cpsw_common *common)
{
	struct am65_cpsw_rx_chn *rx_chn = &common->rx_chns;
	struct k3_udma_glue_rx_channel_cfg rx_cfg = { 0 };
	u32  max_desc_num = AM65_CPSW_MAX_RX_DESC;
	struct device *dev = common->dev;
	struct am65_cpsw_rx_flow *flow;
	u32 hdesc_size, hdesc_size_out;
	u32 fdqring_id;
	int i, ret = 0;

	hdesc_size = cppi5_hdesc_calc_size(true, AM65_CPSW_NAV_PS_DATA_SIZE,
					   AM65_CPSW_NAV_SW_DATA_SIZE);

	rx_cfg.swdata_size = AM65_CPSW_NAV_SW_DATA_SIZE;
	rx_cfg.flow_id_num = common->rx_ch_num_flows;
	rx_cfg.flow_id_base = common->rx_flow_id_base;

	/* init all flows */
	rx_chn->dev = dev;
	rx_chn->descs_num = max_desc_num * rx_cfg.flow_id_num;

	for (i = 0; i < common->rx_ch_num_flows; i++) {
		flow = &rx_chn->flows[i];
		flow->page_pool = NULL;
	}

	rx_chn->rx_chn = k3_udma_glue_request_rx_chn(dev, "rx", &rx_cfg);
	if (IS_ERR(rx_chn->rx_chn)) {
		ret = dev_err_probe(dev, PTR_ERR(rx_chn->rx_chn),
				    "Failed to request rx dma channel\n");
		goto err;
	}
	rx_chn->dma_dev = k3_udma_glue_rx_get_dma_device(rx_chn->rx_chn);

	rx_chn->desc_pool = k3_cppi_desc_pool_create_name(rx_chn->dma_dev,
							  rx_chn->descs_num,
							  hdesc_size, "rx");
	if (IS_ERR(rx_chn->desc_pool)) {
		ret = PTR_ERR(rx_chn->desc_pool);
		dev_err(dev, "Failed to create rx poll %d\n", ret);
		goto err;
	}

	hdesc_size_out = k3_cppi_desc_pool_desc_size(rx_chn->desc_pool);
	rx_chn->dsize_log2 = __fls(hdesc_size_out);
	WARN_ON(hdesc_size_out != (1 << rx_chn->dsize_log2));

	common->rx_flow_id_base =
			k3_udma_glue_rx_get_flow_id_base(rx_chn->rx_chn);
	dev_info(dev, "set new flow-id-base %u\n", common->rx_flow_id_base);

	fdqring_id = K3_RINGACC_RING_ID_ANY;
	for (i = 0; i < rx_cfg.flow_id_num; i++) {
		struct k3_ring_cfg rxring_cfg = {
			.elm_size = K3_RINGACC_RING_ELSIZE_8,
			.mode = K3_RINGACC_RING_MODE_RING,
			.flags = 0,
		};
		struct k3_ring_cfg fdqring_cfg = {
			.elm_size = K3_RINGACC_RING_ELSIZE_8,
			.flags = K3_RINGACC_RING_SHARED,
		};
		struct k3_udma_glue_rx_flow_cfg rx_flow_cfg = {
			.rx_cfg = rxring_cfg,
			.rxfdq_cfg = fdqring_cfg,
			.ring_rxq_id = K3_RINGACC_RING_ID_ANY,
			.src_tag_lo_sel =
				K3_UDMA_GLUE_SRC_TAG_LO_USE_REMOTE_SRC_TAG,
		};

		flow = &rx_chn->flows[i];
		flow->id = i;
		flow->common = common;
		flow->irq = -EINVAL;

		rx_flow_cfg.ring_rxfdq0_id = fdqring_id;
		rx_flow_cfg.rx_cfg.size = max_desc_num;
		/* share same FDQ for all flows */
		rx_flow_cfg.rxfdq_cfg.size = max_desc_num * rx_cfg.flow_id_num;
		rx_flow_cfg.rxfdq_cfg.mode = common->pdata.fdqring_mode;

		ret = k3_udma_glue_rx_flow_init(rx_chn->rx_chn,
						i, &rx_flow_cfg);
		if (ret) {
			dev_err(dev, "Failed to init rx flow%d %d\n", i, ret);
			goto err;
		}
		if (!i)
			fdqring_id =
				k3_udma_glue_rx_flow_get_fdq_id(rx_chn->rx_chn,
								i);

		flow->irq = k3_udma_glue_rx_get_irq(rx_chn->rx_chn, i);
		if (flow->irq <= 0) {
			dev_err(dev, "Failed to get rx dma irq %d\n",
				flow->irq);
			ret = flow->irq;
			goto err;
		}

		snprintf(flow->name,
			 sizeof(flow->name), "%s-rx%d",
			 dev_name(dev), i);
		netif_napi_add(common->dma_ndev, &flow->napi_rx,
			       am65_cpsw_nuss_rx_poll);
		hrtimer_init(&flow->rx_hrtimer, CLOCK_MONOTONIC,
			     HRTIMER_MODE_REL_PINNED);
		flow->rx_hrtimer.function = &am65_cpsw_nuss_rx_timer_callback;

		ret = devm_request_irq(dev, flow->irq,
				       am65_cpsw_nuss_rx_irq,
				       IRQF_TRIGGER_HIGH,
				       flow->name, flow);
		if (ret) {
			dev_err(dev, "failure requesting rx %d irq %u, %d\n",
				i, flow->irq, ret);
			flow->irq = -EINVAL;
			goto err;
		}
	}

	/* setup classifier to route priorities to flows */
	cpsw_ale_classifier_setup_default(common->ale, common->rx_ch_num_flows);

err:
	i = devm_add_action(dev, am65_cpsw_nuss_free_rx_chns, common);
	if (i) {
		dev_err(dev, "Failed to add free_rx_chns action %d\n", i);
		return i;
	}

	return ret;
}

static int am65_cpsw_nuss_init_host_p(struct am65_cpsw_common *common)
{
	struct am65_cpsw_host *host_p = am65_common_get_host(common);

	host_p->common = common;
	host_p->port_base = common->cpsw_base + AM65_CPSW_NU_PORTS_BASE;
	host_p->stat_base = common->cpsw_base + AM65_CPSW_NU_STATS_BASE;

	return 0;
}

static int am65_cpsw_am654_get_efuse_macid(struct device_node *of_node,
					   int slave, u8 *mac_addr)
{
	u32 mac_lo, mac_hi, offset;
	struct regmap *syscon;
	int ret;

	syscon = syscon_regmap_lookup_by_phandle(of_node, "ti,syscon-efuse");
	if (IS_ERR(syscon)) {
		if (PTR_ERR(syscon) == -ENODEV)
			return 0;
		return PTR_ERR(syscon);
	}

	ret = of_property_read_u32_index(of_node, "ti,syscon-efuse", 1,
					 &offset);
	if (ret)
		return ret;

	regmap_read(syscon, offset, &mac_lo);
	regmap_read(syscon, offset + 4, &mac_hi);

	mac_addr[0] = (mac_hi >> 8) & 0xff;
	mac_addr[1] = mac_hi & 0xff;
	mac_addr[2] = (mac_lo >> 24) & 0xff;
	mac_addr[3] = (mac_lo >> 16) & 0xff;
	mac_addr[4] = (mac_lo >> 8) & 0xff;
	mac_addr[5] = mac_lo & 0xff;

	return 0;
}

static int am65_cpsw_init_cpts(struct am65_cpsw_common *common)
{
	struct device *dev = common->dev;
	struct device_node *node;
	struct am65_cpts *cpts;
	void __iomem *reg_base;

	if (!IS_ENABLED(CONFIG_TI_K3_AM65_CPTS))
		return 0;

	node = of_get_child_by_name(dev->of_node, "cpts");
	if (!node) {
		dev_err(dev, "%s cpts not found\n", __func__);
		return -ENOENT;
	}

	reg_base = common->cpsw_base + AM65_CPSW_NU_CPTS_BASE;
	cpts = am65_cpts_create(dev, reg_base, node);
	if (IS_ERR(cpts)) {
		int ret = PTR_ERR(cpts);

		of_node_put(node);
		dev_err(dev, "cpts create err %d\n", ret);
		return ret;
	}
	common->cpts = cpts;
	/* Forbid PM runtime if CPTS is running.
	 * K3 CPSWxG modules may completely lose context during ON->OFF
	 * transitions depending on integration.
	 * AM65x/J721E MCU CPSW2G: false
	 * J721E MAIN_CPSW9G: true
	 */
	pm_runtime_forbid(dev);

	return 0;
}

static int am65_cpsw_nuss_init_slave_ports(struct am65_cpsw_common *common)
{
	struct device_node *node, *port_np;
	struct device *dev = common->dev;
	int ret;

	node = of_get_child_by_name(dev->of_node, "ethernet-ports");
	if (!node)
		return -ENOENT;

	for_each_child_of_node(node, port_np) {
		struct am65_cpsw_port *port;
		u32 port_id;

		/* it is not a slave port node, continue */
		if (strcmp(port_np->name, "port"))
			continue;

		ret = of_property_read_u32(port_np, "reg", &port_id);
		if (ret < 0) {
			dev_err(dev, "%pOF error reading port_id %d\n",
				port_np, ret);
			goto of_node_put;
		}

		if (!port_id || port_id > common->port_num) {
			dev_err(dev, "%pOF has invalid port_id %u %s\n",
				port_np, port_id, port_np->name);
			ret = -EINVAL;
			goto of_node_put;
		}

		port = am65_common_get_port(common, port_id);
		port->port_id = port_id;
		port->common = common;
		port->port_base = common->cpsw_base + AM65_CPSW_NU_PORTS_BASE +
				  AM65_CPSW_NU_PORTS_OFFSET * (port_id);
		if (common->pdata.extra_modes)
			port->sgmii_base = common->ss_base + AM65_CPSW_SGMII_BASE * (port_id);
		port->stat_base = common->cpsw_base + AM65_CPSW_NU_STATS_BASE +
				  (AM65_CPSW_NU_STATS_PORT_OFFSET * port_id);
		port->name = of_get_property(port_np, "label", NULL);
		port->fetch_ram_base =
				common->cpsw_base + AM65_CPSW_NU_FRAM_BASE +
				(AM65_CPSW_NU_FRAM_PORT_OFFSET * (port_id - 1));

		port->slave.mac_sl = cpsw_sl_get("am65", dev, port->port_base);
		if (IS_ERR(port->slave.mac_sl)) {
			ret = PTR_ERR(port->slave.mac_sl);
			goto of_node_put;
		}

		port->disabled = !of_device_is_available(port_np);
		if (port->disabled) {
			common->disabled_ports_mask |= BIT(port->port_id);
			continue;
		}

		port->slave.ifphy = devm_of_phy_get(dev, port_np, NULL);
		if (IS_ERR(port->slave.ifphy)) {
			ret = PTR_ERR(port->slave.ifphy);
			dev_err(dev, "%pOF error retrieving port phy: %d\n",
				port_np, ret);
			goto of_node_put;
		}

		/* Initialize the Serdes PHY for the port */
		ret = am65_cpsw_init_serdes_phy(dev, port_np, port);
		if (ret)
			goto of_node_put;

		port->slave.mac_only =
				of_property_read_bool(port_np, "ti,mac-only");

		/* get phy/link info */
		port->slave.port_np = port_np;
		ret = of_get_phy_mode(port_np, &port->slave.phy_if);
		if (ret) {
			dev_err(dev, "%pOF read phy-mode err %d\n",
				port_np, ret);
			goto of_node_put;
		}

		ret = phy_set_mode_ext(port->slave.ifphy, PHY_MODE_ETHERNET, port->slave.phy_if);
		if (ret)
			goto of_node_put;

		ret = of_get_mac_address(port_np, port->slave.mac_addr);
		if (ret) {
			am65_cpsw_am654_get_efuse_macid(port_np,
							port->port_id,
							port->slave.mac_addr);
			if (!is_valid_ether_addr(port->slave.mac_addr)) {
				eth_random_addr(port->slave.mac_addr);
				dev_err(dev, "Use random MAC address\n");
			}
		}

		/* Reset all Queue priorities to 0 */
		writel(0, port->port_base + AM65_CPSW_PN_REG_TX_PRI_MAP);
	}
	of_node_put(node);

	/* is there at least one ext.port */
	if (!(~common->disabled_ports_mask & GENMASK(common->port_num, 1))) {
		dev_err(dev, "No Ext. port are available\n");
		return -ENODEV;
	}

	return 0;

of_node_put:
	of_node_put(port_np);
	of_node_put(node);
	return ret;
}

static void am65_cpsw_pcpu_stats_free(void *data)
{
	struct am65_cpsw_ndev_stats __percpu *stats = data;

	free_percpu(stats);
}

static void am65_cpsw_nuss_phylink_cleanup(struct am65_cpsw_common *common)
{
	struct am65_cpsw_port *port;
	int i;

	for (i = 0; i < common->port_num; i++) {
		port = &common->ports[i];
		if (port->slave.phylink)
			phylink_destroy(port->slave.phylink);
	}
}

static int
am65_cpsw_nuss_init_port_ndev(struct am65_cpsw_common *common, u32 port_idx)
{
	struct am65_cpsw_ndev_priv *ndev_priv;
	struct device *dev = common->dev;
	struct am65_cpsw_port *port;
	struct phylink *phylink;
	int ret;

	port = &common->ports[port_idx];

	if (port->disabled)
		return 0;

	/* alloc netdev */
	port->ndev = alloc_etherdev_mqs(sizeof(struct am65_cpsw_ndev_priv),
					AM65_CPSW_MAX_QUEUES,
					AM65_CPSW_MAX_QUEUES);
	if (!port->ndev) {
		dev_err(dev, "error allocating slave net_device %u\n",
			port->port_id);
		return -ENOMEM;
	}

	ndev_priv = netdev_priv(port->ndev);
	ndev_priv->port = port;
	ndev_priv->msg_enable = AM65_CPSW_DEBUG;
	mutex_init(&ndev_priv->mm_lock);
	port->qos.link_speed = SPEED_UNKNOWN;
	SET_NETDEV_DEV(port->ndev, dev);
	port->ndev->dev.of_node = port->slave.port_np;

	eth_hw_addr_set(port->ndev, port->slave.mac_addr);

	port->ndev->min_mtu = AM65_CPSW_MIN_PACKET_SIZE;
	port->ndev->max_mtu = AM65_CPSW_MAX_PACKET_SIZE -
			      (VLAN_ETH_HLEN + ETH_FCS_LEN);
	port->ndev->hw_features = NETIF_F_SG |
				  NETIF_F_RXCSUM |
				  NETIF_F_HW_CSUM |
				  NETIF_F_HW_TC;
	port->ndev->features = port->ndev->hw_features |
			       NETIF_F_HW_VLAN_CTAG_FILTER;
	port->ndev->xdp_features = NETDEV_XDP_ACT_BASIC |
				   NETDEV_XDP_ACT_REDIRECT |
				   NETDEV_XDP_ACT_NDO_XMIT;
	port->ndev->vlan_features |=  NETIF_F_SG;
	port->ndev->netdev_ops = &am65_cpsw_nuss_netdev_ops;
	port->ndev->ethtool_ops = &am65_cpsw_ethtool_ops_slave;

	/* Configuring Phylink */
	port->slave.phylink_config.dev = &port->ndev->dev;
	port->slave.phylink_config.type = PHYLINK_NETDEV;
	port->slave.phylink_config.mac_capabilities = MAC_SYM_PAUSE | MAC_10 | MAC_100 |
						      MAC_1000FD | MAC_5000FD;
	port->slave.phylink_config.mac_managed_pm = true; /* MAC does PM */

	switch (port->slave.phy_if) {
	case PHY_INTERFACE_MODE_RGMII:
	case PHY_INTERFACE_MODE_RGMII_ID:
	case PHY_INTERFACE_MODE_RGMII_RXID:
	case PHY_INTERFACE_MODE_RGMII_TXID:
		phy_interface_set_rgmii(port->slave.phylink_config.supported_interfaces);
		break;

	case PHY_INTERFACE_MODE_RMII:
		__set_bit(PHY_INTERFACE_MODE_RMII,
			  port->slave.phylink_config.supported_interfaces);
		break;

	case PHY_INTERFACE_MODE_QSGMII:
	case PHY_INTERFACE_MODE_SGMII:
	case PHY_INTERFACE_MODE_USXGMII:
		if (common->pdata.extra_modes & BIT(port->slave.phy_if)) {
			__set_bit(port->slave.phy_if,
				  port->slave.phylink_config.supported_interfaces);
		} else {
			dev_err(dev, "selected phy-mode is not supported\n");
			return -EOPNOTSUPP;
		}
		break;

	default:
		dev_err(dev, "selected phy-mode is not supported\n");
		return -EOPNOTSUPP;
	}

	phylink = phylink_create(&port->slave.phylink_config,
				 of_fwnode_handle(port->slave.port_np),
				 port->slave.phy_if,
				 &am65_cpsw_phylink_mac_ops);
	if (IS_ERR(phylink))
		return PTR_ERR(phylink);

	port->slave.phylink = phylink;

	/* Disable TX checksum offload by default due to HW bug */
	if (common->pdata.quirks & AM65_CPSW_QUIRK_I2027_NO_TX_CSUM)
		port->ndev->features &= ~NETIF_F_HW_CSUM;

	ndev_priv->stats = netdev_alloc_pcpu_stats(struct am65_cpsw_ndev_stats);
	if (!ndev_priv->stats)
		return -ENOMEM;

	ret = devm_add_action_or_reset(dev, am65_cpsw_pcpu_stats_free,
				       ndev_priv->stats);
	if (ret)
		dev_err(dev, "failed to add percpu stat free action %d\n", ret);

	port->xdp_prog = NULL;

	if (!common->dma_ndev)
		common->dma_ndev = port->ndev;

	return ret;
}

static int am65_cpsw_nuss_init_ndevs(struct am65_cpsw_common *common)
{
	int ret;
	int i;

	for (i = 0; i < common->port_num; i++) {
		ret = am65_cpsw_nuss_init_port_ndev(common, i);
		if (ret)
			return ret;
	}

	return ret;
}

static void am65_cpsw_nuss_cleanup_ndev(struct am65_cpsw_common *common)
{
	struct am65_cpsw_port *port;
	int i;

	for (i = 0; i < common->port_num; i++) {
		port = &common->ports[i];
		if (!port->ndev)
			continue;
		if (port->ndev->reg_state == NETREG_REGISTERED)
			unregister_netdev(port->ndev);
		free_netdev(port->ndev);
		port->ndev = NULL;
	}
}

static void am65_cpsw_port_offload_fwd_mark_update(struct am65_cpsw_common *common)
{
	int set_val = 0;
	int i;

	if (common->br_members == (GENMASK(common->port_num, 1) & ~common->disabled_ports_mask))
		set_val = 1;

	dev_dbg(common->dev, "set offload_fwd_mark %d\n", set_val);

	for (i = 1; i <= common->port_num; i++) {
		struct am65_cpsw_port *port = am65_common_get_port(common, i);
		struct am65_cpsw_ndev_priv *priv;

		if (!port->ndev)
			continue;

		priv = am65_ndev_to_priv(port->ndev);
		priv->offload_fwd_mark = set_val;
	}
}

bool am65_cpsw_port_dev_check(const struct net_device *ndev)
{
	if (ndev->netdev_ops == &am65_cpsw_nuss_netdev_ops) {
		struct am65_cpsw_common *common = am65_ndev_to_common(ndev);

		return !common->is_emac_mode;
	}

	return false;
}

static int am65_cpsw_netdevice_port_link(struct net_device *ndev,
					 struct net_device *br_ndev,
					 struct netlink_ext_ack *extack)
{
	struct am65_cpsw_common *common = am65_ndev_to_common(ndev);
	struct am65_cpsw_ndev_priv *priv = am65_ndev_to_priv(ndev);
	int err;

	if (!common->br_members) {
		common->hw_bridge_dev = br_ndev;
	} else {
		/* This is adding the port to a second bridge, this is
		 * unsupported
		 */
		if (common->hw_bridge_dev != br_ndev)
			return -EOPNOTSUPP;
	}

	err = switchdev_bridge_port_offload(ndev, ndev, NULL, NULL, NULL,
					    false, extack);
	if (err)
		return err;

	common->br_members |= BIT(priv->port->port_id);

	am65_cpsw_port_offload_fwd_mark_update(common);

	return NOTIFY_DONE;
}

static void am65_cpsw_netdevice_port_unlink(struct net_device *ndev)
{
	struct am65_cpsw_common *common = am65_ndev_to_common(ndev);
	struct am65_cpsw_ndev_priv *priv = am65_ndev_to_priv(ndev);

	switchdev_bridge_port_unoffload(ndev, NULL, NULL, NULL);

	common->br_members &= ~BIT(priv->port->port_id);

	am65_cpsw_port_offload_fwd_mark_update(common);

	if (!common->br_members)
		common->hw_bridge_dev = NULL;
}

/* netdev notifier */
static int am65_cpsw_netdevice_event(struct notifier_block *unused,
				     unsigned long event, void *ptr)
{
	struct netlink_ext_ack *extack = netdev_notifier_info_to_extack(ptr);
	struct net_device *ndev = netdev_notifier_info_to_dev(ptr);
	struct netdev_notifier_changeupper_info *info;
	int ret = NOTIFY_DONE;

	if (!am65_cpsw_port_dev_check(ndev))
		return NOTIFY_DONE;

	switch (event) {
	case NETDEV_CHANGEUPPER:
		info = ptr;

		if (netif_is_bridge_master(info->upper_dev)) {
			if (info->linking)
				ret = am65_cpsw_netdevice_port_link(ndev,
								    info->upper_dev,
								    extack);
			else
				am65_cpsw_netdevice_port_unlink(ndev);
		}
		break;
	default:
		return NOTIFY_DONE;
	}

	return notifier_from_errno(ret);
}

static int am65_cpsw_register_notifiers(struct am65_cpsw_common *cpsw)
{
	int ret = 0;

	if (AM65_CPSW_IS_CPSW2G(cpsw) ||
	    !IS_REACHABLE(CONFIG_TI_K3_AM65_CPSW_SWITCHDEV))
		return 0;

	cpsw->am65_cpsw_netdevice_nb.notifier_call = &am65_cpsw_netdevice_event;
	ret = register_netdevice_notifier(&cpsw->am65_cpsw_netdevice_nb);
	if (ret) {
		dev_err(cpsw->dev, "can't register netdevice notifier\n");
		return ret;
	}

	ret = am65_cpsw_switchdev_register_notifiers(cpsw);
	if (ret)
		unregister_netdevice_notifier(&cpsw->am65_cpsw_netdevice_nb);

	return ret;
}

static void am65_cpsw_unregister_notifiers(struct am65_cpsw_common *cpsw)
{
	if (AM65_CPSW_IS_CPSW2G(cpsw) ||
	    !IS_REACHABLE(CONFIG_TI_K3_AM65_CPSW_SWITCHDEV))
		return;

	am65_cpsw_switchdev_unregister_notifiers(cpsw);
	unregister_netdevice_notifier(&cpsw->am65_cpsw_netdevice_nb);
}

static const struct devlink_ops am65_cpsw_devlink_ops = {};

static void am65_cpsw_init_stp_ale_entry(struct am65_cpsw_common *cpsw)
{
	cpsw_ale_add_mcast(cpsw->ale, eth_stp_addr, ALE_PORT_HOST, ALE_SUPER, 0,
			   ALE_MCAST_BLOCK_LEARN_FWD);
}

static void am65_cpsw_init_host_port_switch(struct am65_cpsw_common *common)
{
	struct am65_cpsw_host *host = am65_common_get_host(common);

	writel(common->default_vlan, host->port_base + AM65_CPSW_PORT_VLAN_REG_OFFSET);

	am65_cpsw_init_stp_ale_entry(common);

	cpsw_ale_control_set(common->ale, HOST_PORT_NUM, ALE_P0_UNI_FLOOD, 1);
	dev_dbg(common->dev, "Set P0_UNI_FLOOD\n");
	cpsw_ale_control_set(common->ale, HOST_PORT_NUM, ALE_PORT_NOLEARN, 0);
}

static void am65_cpsw_init_host_port_emac(struct am65_cpsw_common *common)
{
	struct am65_cpsw_host *host = am65_common_get_host(common);

	writel(0, host->port_base + AM65_CPSW_PORT_VLAN_REG_OFFSET);

	cpsw_ale_control_set(common->ale, HOST_PORT_NUM, ALE_P0_UNI_FLOOD, 0);
	dev_dbg(common->dev, "unset P0_UNI_FLOOD\n");

	/* learning make no sense in multi-mac mode */
	cpsw_ale_control_set(common->ale, HOST_PORT_NUM, ALE_PORT_NOLEARN, 1);
}

static int am65_cpsw_dl_switch_mode_get(struct devlink *dl, u32 id,
					struct devlink_param_gset_ctx *ctx)
{
	struct am65_cpsw_devlink *dl_priv = devlink_priv(dl);
	struct am65_cpsw_common *common = dl_priv->common;

	dev_dbg(common->dev, "%s id:%u\n", __func__, id);

	if (id != AM65_CPSW_DL_PARAM_SWITCH_MODE)
		return -EOPNOTSUPP;

	ctx->val.vbool = !common->is_emac_mode;

	return 0;
}

static void am65_cpsw_init_port_emac_ale(struct  am65_cpsw_port *port)
{
	struct am65_cpsw_slave_data *slave = &port->slave;
	struct am65_cpsw_common *common = port->common;
	u32 port_mask;

	writel(slave->port_vlan, port->port_base + AM65_CPSW_PORT_VLAN_REG_OFFSET);

	if (slave->mac_only)
		/* enable mac-only mode on port */
		cpsw_ale_control_set(common->ale, port->port_id,
				     ALE_PORT_MACONLY, 1);

	cpsw_ale_control_set(common->ale, port->port_id, ALE_PORT_NOLEARN, 1);

	port_mask = BIT(port->port_id) | ALE_PORT_HOST;

	cpsw_ale_add_ucast(common->ale, port->ndev->dev_addr,
			   HOST_PORT_NUM, ALE_SECURE, slave->port_vlan);
	cpsw_ale_add_mcast(common->ale, port->ndev->broadcast,
			   port_mask, ALE_VLAN, slave->port_vlan, ALE_MCAST_FWD_2);
}

static void am65_cpsw_init_port_switch_ale(struct am65_cpsw_port *port)
{
	struct am65_cpsw_slave_data *slave = &port->slave;
	struct am65_cpsw_common *cpsw = port->common;
	u32 port_mask;

	cpsw_ale_control_set(cpsw->ale, port->port_id,
			     ALE_PORT_NOLEARN, 0);

	cpsw_ale_add_ucast(cpsw->ale, port->ndev->dev_addr,
			   HOST_PORT_NUM, ALE_SECURE | ALE_BLOCKED | ALE_VLAN,
			   slave->port_vlan);

	port_mask = BIT(port->port_id) | ALE_PORT_HOST;

	cpsw_ale_add_mcast(cpsw->ale, port->ndev->broadcast,
			   port_mask, ALE_VLAN, slave->port_vlan,
			   ALE_MCAST_FWD_2);

	writel(slave->port_vlan, port->port_base + AM65_CPSW_PORT_VLAN_REG_OFFSET);

	cpsw_ale_control_set(cpsw->ale, port->port_id,
			     ALE_PORT_MACONLY, 0);
}

static int am65_cpsw_dl_switch_mode_set(struct devlink *dl, u32 id,
					struct devlink_param_gset_ctx *ctx,
					struct netlink_ext_ack *extack)
{
	struct am65_cpsw_devlink *dl_priv = devlink_priv(dl);
	struct am65_cpsw_common *cpsw = dl_priv->common;
	bool switch_en = ctx->val.vbool;
	bool if_running = false;
	int i;

	dev_dbg(cpsw->dev, "%s id:%u\n", __func__, id);

	if (id != AM65_CPSW_DL_PARAM_SWITCH_MODE)
		return -EOPNOTSUPP;

	if (switch_en == !cpsw->is_emac_mode)
		return 0;

	if (!switch_en && cpsw->br_members) {
		dev_err(cpsw->dev, "Remove ports from bridge before disabling switch mode\n");
		return -EINVAL;
	}

	rtnl_lock();

	cpsw->is_emac_mode = !switch_en;

	for (i = 0; i < cpsw->port_num; i++) {
		struct net_device *sl_ndev = cpsw->ports[i].ndev;

		if (!sl_ndev || !netif_running(sl_ndev))
			continue;

		if_running = true;
	}

	if (!if_running) {
		/* all ndevs are down */
		for (i = 0; i < cpsw->port_num; i++) {
			struct net_device *sl_ndev = cpsw->ports[i].ndev;
			struct am65_cpsw_slave_data *slave;

			if (!sl_ndev)
				continue;

			slave = am65_ndev_to_slave(sl_ndev);
			if (switch_en)
				slave->port_vlan = cpsw->default_vlan;
			else
				slave->port_vlan = 0;
		}

		goto exit;
	}

	cpsw_ale_control_set(cpsw->ale, 0, ALE_BYPASS, 1);
	/* clean up ALE table */
	cpsw_ale_control_set(cpsw->ale, HOST_PORT_NUM, ALE_CLEAR, 1);
	cpsw_ale_control_get(cpsw->ale, HOST_PORT_NUM, ALE_AGEOUT);

	if (switch_en) {
		dev_info(cpsw->dev, "Enable switch mode\n");

		am65_cpsw_init_host_port_switch(cpsw);

		for (i = 0; i < cpsw->port_num; i++) {
			struct net_device *sl_ndev = cpsw->ports[i].ndev;
			struct am65_cpsw_slave_data *slave;
			struct am65_cpsw_port *port;

			if (!sl_ndev)
				continue;

			port = am65_ndev_to_port(sl_ndev);
			slave = am65_ndev_to_slave(sl_ndev);
			slave->port_vlan = cpsw->default_vlan;

			if (netif_running(sl_ndev))
				am65_cpsw_init_port_switch_ale(port);
		}

	} else {
		dev_info(cpsw->dev, "Disable switch mode\n");

		am65_cpsw_init_host_port_emac(cpsw);

		for (i = 0; i < cpsw->port_num; i++) {
			struct net_device *sl_ndev = cpsw->ports[i].ndev;
			struct am65_cpsw_port *port;

			if (!sl_ndev)
				continue;

			port = am65_ndev_to_port(sl_ndev);
			port->slave.port_vlan = 0;
			if (netif_running(sl_ndev))
				am65_cpsw_init_port_emac_ale(port);
		}
	}
	cpsw_ale_control_set(cpsw->ale, HOST_PORT_NUM, ALE_BYPASS, 0);
exit:
	rtnl_unlock();

	return 0;
}

static const struct devlink_param am65_cpsw_devlink_params[] = {
	DEVLINK_PARAM_DRIVER(AM65_CPSW_DL_PARAM_SWITCH_MODE, "switch_mode",
			     DEVLINK_PARAM_TYPE_BOOL,
			     BIT(DEVLINK_PARAM_CMODE_RUNTIME),
			     am65_cpsw_dl_switch_mode_get,
			     am65_cpsw_dl_switch_mode_set, NULL),
};

static int am65_cpsw_nuss_register_devlink(struct am65_cpsw_common *common)
{
	struct devlink_port_attrs attrs = {};
	struct am65_cpsw_devlink *dl_priv;
	struct device *dev = common->dev;
	struct devlink_port *dl_port;
	struct am65_cpsw_port *port;
	int ret = 0;
	int i;

	common->devlink =
		devlink_alloc(&am65_cpsw_devlink_ops, sizeof(*dl_priv), dev);
	if (!common->devlink)
		return -ENOMEM;

	dl_priv = devlink_priv(common->devlink);
	dl_priv->common = common;

	/* Provide devlink hook to switch mode when multiple external ports
	 * are present NUSS switchdev driver is enabled.
	 */
	if (!AM65_CPSW_IS_CPSW2G(common) &&
	    IS_ENABLED(CONFIG_TI_K3_AM65_CPSW_SWITCHDEV)) {
		ret = devlink_params_register(common->devlink,
					      am65_cpsw_devlink_params,
					      ARRAY_SIZE(am65_cpsw_devlink_params));
		if (ret) {
			dev_err(dev, "devlink params reg fail ret:%d\n", ret);
			goto dl_unreg;
		}
	}

	for (i = 1; i <= common->port_num; i++) {
		port = am65_common_get_port(common, i);
		dl_port = &port->devlink_port;

		if (port->ndev)
			attrs.flavour = DEVLINK_PORT_FLAVOUR_PHYSICAL;
		else
			attrs.flavour = DEVLINK_PORT_FLAVOUR_UNUSED;
		attrs.phys.port_number = port->port_id;
		attrs.switch_id.id_len = sizeof(resource_size_t);
		memcpy(attrs.switch_id.id, common->switch_id, attrs.switch_id.id_len);
		devlink_port_attrs_set(dl_port, &attrs);

		ret = devlink_port_register(common->devlink, dl_port, port->port_id);
		if (ret) {
			dev_err(dev, "devlink_port reg fail for port %d, ret:%d\n",
				port->port_id, ret);
			goto dl_port_unreg;
		}
	}
	devlink_register(common->devlink);
	return ret;

dl_port_unreg:
	for (i = i - 1; i >= 1; i--) {
		port = am65_common_get_port(common, i);
		dl_port = &port->devlink_port;

		devlink_port_unregister(dl_port);
	}
dl_unreg:
	devlink_free(common->devlink);
	return ret;
}

static void am65_cpsw_unregister_devlink(struct am65_cpsw_common *common)
{
	struct devlink_port *dl_port;
	struct am65_cpsw_port *port;
	int i;

	devlink_unregister(common->devlink);

	for (i = 1; i <= common->port_num; i++) {
		port = am65_common_get_port(common, i);
		dl_port = &port->devlink_port;

		devlink_port_unregister(dl_port);
	}

	if (!AM65_CPSW_IS_CPSW2G(common) &&
	    IS_ENABLED(CONFIG_TI_K3_AM65_CPSW_SWITCHDEV))
		devlink_params_unregister(common->devlink,
					  am65_cpsw_devlink_params,
					  ARRAY_SIZE(am65_cpsw_devlink_params));

	devlink_free(common->devlink);
}

static int am65_cpsw_nuss_register_ndevs(struct am65_cpsw_common *common)
{
	struct am65_cpsw_rx_chn *rx_chan = &common->rx_chns;
	struct am65_cpsw_tx_chn *tx_chan = common->tx_chns;
	struct device *dev = common->dev;
	struct am65_cpsw_port *port;
	int ret = 0, i;

	/* init tx channels */
	ret = am65_cpsw_nuss_init_tx_chns(common);
	if (ret)
		return ret;
	ret = am65_cpsw_nuss_init_rx_chns(common);
	if (ret)
		return ret;

	/* The DMA Channels are not guaranteed to be in a clean state.
	 * Reset and disable them to ensure that they are back to the
	 * clean state and ready to be used.
	 */
	for (i = 0; i < common->tx_ch_num; i++) {
		k3_udma_glue_reset_tx_chn(tx_chan[i].tx_chn, &tx_chan[i],
					  am65_cpsw_nuss_tx_cleanup);
		k3_udma_glue_disable_tx_chn(tx_chan[i].tx_chn);
	}

	for (i = 0; i < common->rx_ch_num_flows; i++)
		k3_udma_glue_reset_rx_chn(rx_chan->rx_chn, i,
					  rx_chan,
					  am65_cpsw_nuss_rx_cleanup, !!i);

	k3_udma_glue_disable_rx_chn(rx_chan->rx_chn);

	ret = am65_cpsw_nuss_register_devlink(common);
	if (ret)
		return ret;

	for (i = 0; i < common->port_num; i++) {
		port = &common->ports[i];

		if (!port->ndev)
			continue;

		SET_NETDEV_DEVLINK_PORT(port->ndev, &port->devlink_port);

		ret = register_netdev(port->ndev);
		if (ret) {
			dev_err(dev, "error registering slave net device%i %d\n",
				i, ret);
			goto err_cleanup_ndev;
		}
	}

	ret = am65_cpsw_register_notifiers(common);
	if (ret)
		goto err_cleanup_ndev;

	/* can't auto unregister ndev using devm_add_action() due to
	 * devres release sequence in DD core for DMA
	 */

	return 0;

err_cleanup_ndev:
	am65_cpsw_nuss_cleanup_ndev(common);
	am65_cpsw_unregister_devlink(common);

	return ret;
}

int am65_cpsw_nuss_update_tx_rx_chns(struct am65_cpsw_common *common,
				     int num_tx, int num_rx)
{
	int ret;

	am65_cpsw_nuss_remove_tx_chns(common);
	am65_cpsw_nuss_remove_rx_chns(common);

	common->tx_ch_num = num_tx;
	common->rx_ch_num_flows = num_rx;
	ret = am65_cpsw_nuss_init_tx_chns(common);
	if (ret)
		return ret;

	ret = am65_cpsw_nuss_init_rx_chns(common);

	return ret;
}

struct am65_cpsw_soc_pdata {
	u32	quirks_dis;
};

static const struct am65_cpsw_soc_pdata am65x_soc_sr2_0 = {
	.quirks_dis = AM65_CPSW_QUIRK_I2027_NO_TX_CSUM,
};

static const struct soc_device_attribute am65_cpsw_socinfo[] = {
	{ .family = "AM65X",
	  .revision = "SR2.0",
	  .data = &am65x_soc_sr2_0
	},
	{/* sentinel */}
};

static const struct am65_cpsw_pdata am65x_sr1_0 = {
	.quirks = AM65_CPSW_QUIRK_I2027_NO_TX_CSUM,
	.ale_dev_id = "am65x-cpsw2g",
	.fdqring_mode = K3_RINGACC_RING_MODE_MESSAGE,
};

static const struct am65_cpsw_pdata j721e_pdata = {
	.quirks = 0,
	.ale_dev_id = "am65x-cpsw2g",
	.fdqring_mode = K3_RINGACC_RING_MODE_MESSAGE,
};

static const struct am65_cpsw_pdata am64x_cpswxg_pdata = {
	.quirks = AM64_CPSW_QUIRK_DMA_RX_TDOWN_IRQ,
	.ale_dev_id = "am64-cpswxg",
	.fdqring_mode = K3_RINGACC_RING_MODE_RING,
};

static const struct am65_cpsw_pdata j7200_cpswxg_pdata = {
	.quirks = 0,
	.ale_dev_id = "am64-cpswxg",
	.fdqring_mode = K3_RINGACC_RING_MODE_RING,
	.extra_modes = BIT(PHY_INTERFACE_MODE_QSGMII) | BIT(PHY_INTERFACE_MODE_SGMII),
};

static const struct am65_cpsw_pdata j721e_cpswxg_pdata = {
	.quirks = 0,
	.ale_dev_id = "am64-cpswxg",
	.fdqring_mode = K3_RINGACC_RING_MODE_MESSAGE,
	.extra_modes = BIT(PHY_INTERFACE_MODE_QSGMII) | BIT(PHY_INTERFACE_MODE_SGMII),
};

static const struct am65_cpsw_pdata j784s4_cpswxg_pdata = {
	.quirks = 0,
	.ale_dev_id = "am64-cpswxg",
	.fdqring_mode = K3_RINGACC_RING_MODE_MESSAGE,
	.extra_modes = BIT(PHY_INTERFACE_MODE_QSGMII) | BIT(PHY_INTERFACE_MODE_SGMII) |
		       BIT(PHY_INTERFACE_MODE_USXGMII),
};

static const struct of_device_id am65_cpsw_nuss_of_mtable[] = {
	{ .compatible = "ti,am654-cpsw-nuss", .data = &am65x_sr1_0},
	{ .compatible = "ti,j721e-cpsw-nuss", .data = &j721e_pdata},
	{ .compatible = "ti,am642-cpsw-nuss", .data = &am64x_cpswxg_pdata},
	{ .compatible = "ti,j7200-cpswxg-nuss", .data = &j7200_cpswxg_pdata},
	{ .compatible = "ti,j721e-cpswxg-nuss", .data = &j721e_cpswxg_pdata},
	{ .compatible = "ti,j784s4-cpswxg-nuss", .data = &j784s4_cpswxg_pdata},
	{ /* sentinel */ },
};
MODULE_DEVICE_TABLE(of, am65_cpsw_nuss_of_mtable);

static void am65_cpsw_nuss_apply_socinfo(struct am65_cpsw_common *common)
{
	const struct soc_device_attribute *soc;

	soc = soc_device_match(am65_cpsw_socinfo);
	if (soc && soc->data) {
		const struct am65_cpsw_soc_pdata *socdata = soc->data;

		/* disable quirks */
		common->pdata.quirks &= ~socdata->quirks_dis;
	}
}

static int am65_cpsw_nuss_probe(struct platform_device *pdev)
{
	struct cpsw_ale_params ale_params = { 0 };
	const struct of_device_id *of_id;
	struct device *dev = &pdev->dev;
	struct am65_cpsw_common *common;
	struct device_node *node;
	struct resource *res;
	struct clk *clk;
	int ale_entries;
	u64 id_temp;
	int ret, i;

	common = devm_kzalloc(dev, sizeof(struct am65_cpsw_common), GFP_KERNEL);
	if (!common)
		return -ENOMEM;
	common->dev = dev;

	of_id = of_match_device(am65_cpsw_nuss_of_mtable, dev);
	if (!of_id)
		return -EINVAL;
	common->pdata = *(const struct am65_cpsw_pdata *)of_id->data;

	am65_cpsw_nuss_apply_socinfo(common);

	res = platform_get_resource_byname(pdev, IORESOURCE_MEM, "cpsw_nuss");
	common->ss_base = devm_ioremap_resource(&pdev->dev, res);
	if (IS_ERR(common->ss_base))
		return PTR_ERR(common->ss_base);
	common->cpsw_base = common->ss_base + AM65_CPSW_CPSW_NU_BASE;
	/* Use device's physical base address as switch id */
	id_temp = cpu_to_be64(res->start);
	memcpy(common->switch_id, &id_temp, sizeof(res->start));

	node = of_get_child_by_name(dev->of_node, "ethernet-ports");
	if (!node)
		return -ENOENT;
	common->port_num = of_get_child_count(node);
	of_node_put(node);
	if (common->port_num < 1 || common->port_num > AM65_CPSW_MAX_PORTS)
		return -ENOENT;

	common->rx_flow_id_base = -1;
	init_completion(&common->tdown_complete);
	common->tx_ch_num = AM65_CPSW_DEFAULT_TX_CHNS;
	common->rx_ch_num_flows = AM65_CPSW_DEFAULT_RX_CHN_FLOWS;
	common->pf_p0_rx_ptype_rrobin = false;
	common->default_vlan = 1;

	common->ports = devm_kcalloc(dev, common->port_num,
				     sizeof(*common->ports),
				     GFP_KERNEL);
	if (!common->ports)
		return -ENOMEM;

	clk = devm_clk_get(dev, "fck");
	if (IS_ERR(clk))
		return dev_err_probe(dev, PTR_ERR(clk), "getting fck clock\n");
	common->bus_freq = clk_get_rate(clk);

	pm_runtime_enable(dev);
	ret = pm_runtime_resume_and_get(dev);
	if (ret < 0) {
		pm_runtime_disable(dev);
		return ret;
	}

	node = of_get_child_by_name(dev->of_node, "mdio");
	if (!node) {
		dev_warn(dev, "MDIO node not found\n");
	} else if (of_device_is_available(node)) {
		struct platform_device *mdio_pdev;

		mdio_pdev = of_platform_device_create(node, NULL, dev);
		if (!mdio_pdev) {
			ret = -ENODEV;
			goto err_pm_clear;
		}

		common->mdio_dev =  &mdio_pdev->dev;
	}
	of_node_put(node);

	am65_cpsw_nuss_get_ver(common);

	ret = am65_cpsw_nuss_init_host_p(common);
	if (ret)
		goto err_of_clear;

	ret = am65_cpsw_nuss_init_slave_ports(common);
	if (ret)
		goto err_of_clear;

	/* init common data */
	ale_params.dev = dev;
	ale_params.ale_ageout = AM65_CPSW_ALE_AGEOUT_DEFAULT;
	ale_params.ale_ports = common->port_num + 1;
	ale_params.ale_regs = common->cpsw_base + AM65_CPSW_NU_ALE_BASE;
	ale_params.dev_id = common->pdata.ale_dev_id;
	ale_params.bus_freq = common->bus_freq;

	common->ale = cpsw_ale_create(&ale_params);
	if (IS_ERR(common->ale)) {
		dev_err(dev, "error initializing ale engine\n");
		ret = PTR_ERR(common->ale);
		goto err_of_clear;
	}

	ale_entries = common->ale->params.ale_entries;
	common->ale_context = devm_kzalloc(dev,
					   ale_entries * ALE_ENTRY_WORDS * sizeof(u32),
					   GFP_KERNEL);
	ret = am65_cpsw_init_cpts(common);
	if (ret)
		goto err_of_clear;

	/* init ports */
	for (i = 0; i < common->port_num; i++)
		am65_cpsw_nuss_slave_disable_unused(&common->ports[i]);

	dev_set_drvdata(dev, common);

	common->is_emac_mode = true;

	ret = am65_cpsw_nuss_init_ndevs(common);
	if (ret)
		goto err_ndevs_clear;

	ret = am65_cpsw_nuss_register_ndevs(common);
	if (ret)
		goto err_ndevs_clear;

	pm_runtime_put(dev);
	return 0;

err_ndevs_clear:
	am65_cpsw_nuss_cleanup_ndev(common);
	am65_cpsw_nuss_phylink_cleanup(common);
	am65_cpts_release(common->cpts);
err_of_clear:
	if (common->mdio_dev)
		of_platform_device_destroy(common->mdio_dev, NULL);
err_pm_clear:
	pm_runtime_put_sync(dev);
	pm_runtime_disable(dev);
	return ret;
}

static void am65_cpsw_nuss_remove(struct platform_device *pdev)
{
	struct device *dev = &pdev->dev;
	struct am65_cpsw_common *common;
	int ret;

	common = dev_get_drvdata(dev);

	ret = pm_runtime_resume_and_get(&pdev->dev);
	if (ret < 0) {
		/* Note, if this error path is taken, we're leaking some
		 * resources.
		 */
		dev_err(&pdev->dev, "Failed to resume device (%pe)\n",
			ERR_PTR(ret));
		return;
	}

	am65_cpsw_unregister_notifiers(common);

	/* must unregister ndevs here because DD release_driver routine calls
	 * dma_deconfigure(dev) before devres_release_all(dev)
	 */
	am65_cpsw_nuss_cleanup_ndev(common);
	am65_cpsw_unregister_devlink(common);
	am65_cpsw_nuss_phylink_cleanup(common);
	am65_cpts_release(common->cpts);
	am65_cpsw_disable_serdes_phy(common);

	if (common->mdio_dev)
		of_platform_device_destroy(common->mdio_dev, NULL);

	pm_runtime_put_sync(&pdev->dev);
	pm_runtime_disable(&pdev->dev);
}

static int am65_cpsw_nuss_suspend(struct device *dev)
{
	struct am65_cpsw_common *common = dev_get_drvdata(dev);
	struct am65_cpsw_host *host_p = am65_common_get_host(common);
	struct am65_cpsw_port *port;
	struct net_device *ndev;
	int i, ret;

	cpsw_ale_dump(common->ale, common->ale_context);
	host_p->vid_context = readl(host_p->port_base + AM65_CPSW_PORT_VLAN_REG_OFFSET);
	for (i = 0; i < common->port_num; i++) {
		port = &common->ports[i];
		ndev = port->ndev;

		if (!ndev)
			continue;

		port->vid_context = readl(port->port_base + AM65_CPSW_PORT_VLAN_REG_OFFSET);
		netif_device_detach(ndev);
		if (netif_running(ndev)) {
			rtnl_lock();
			ret = am65_cpsw_nuss_ndo_slave_stop(ndev);
			rtnl_unlock();
			if (ret < 0) {
				netdev_err(ndev, "failed to stop: %d", ret);
				return ret;
			}
		}
	}

	am65_cpts_suspend(common->cpts);

	am65_cpsw_nuss_remove_rx_chns(common);
	am65_cpsw_nuss_remove_tx_chns(common);

	return 0;
}

static int am65_cpsw_nuss_resume(struct device *dev)
{
	struct am65_cpsw_common *common = dev_get_drvdata(dev);
	struct am65_cpsw_host *host_p = am65_common_get_host(common);
	struct am65_cpsw_port *port;
	struct net_device *ndev;
	int i, ret;

	ret = am65_cpsw_nuss_init_tx_chns(common);
	if (ret)
		return ret;
	ret = am65_cpsw_nuss_init_rx_chns(common);
	if (ret)
		return ret;

	/* If RX IRQ was disabled before suspend, keep it disabled */
	for (i = 0; i < common->rx_ch_num_flows; i++) {
		if (common->rx_chns.flows[i].irq_disabled)
			disable_irq(common->rx_chns.flows[i].irq);
	}

	am65_cpts_resume(common->cpts);

	for (i = 0; i < common->port_num; i++) {
		port = &common->ports[i];
		ndev = port->ndev;

		if (!ndev)
			continue;

		if (netif_running(ndev)) {
			rtnl_lock();
			ret = am65_cpsw_nuss_ndo_slave_open(ndev);
			rtnl_unlock();
			if (ret < 0) {
				netdev_err(ndev, "failed to start: %d", ret);
				return ret;
			}
		}

		netif_device_attach(ndev);
		writel(port->vid_context, port->port_base + AM65_CPSW_PORT_VLAN_REG_OFFSET);
	}

	writel(host_p->vid_context, host_p->port_base + AM65_CPSW_PORT_VLAN_REG_OFFSET);
	cpsw_ale_restore(common->ale, common->ale_context);

	return 0;
}

static const struct dev_pm_ops am65_cpsw_nuss_dev_pm_ops = {
	SYSTEM_SLEEP_PM_OPS(am65_cpsw_nuss_suspend, am65_cpsw_nuss_resume)
};

static struct platform_driver am65_cpsw_nuss_driver = {
	.driver = {
		.name	 = AM65_CPSW_DRV_NAME,
		.of_match_table = am65_cpsw_nuss_of_mtable,
		.pm = &am65_cpsw_nuss_dev_pm_ops,
	},
	.probe = am65_cpsw_nuss_probe,
	.remove_new = am65_cpsw_nuss_remove,
};

module_platform_driver(am65_cpsw_nuss_driver);

MODULE_LICENSE("GPL v2");
MODULE_AUTHOR("Grygorii Strashko <grygorii.strashko@ti.com>");
MODULE_DESCRIPTION("TI AM65 CPSW Ethernet driver");<|MERGE_RESOLUTION|>--- conflicted
+++ resolved
@@ -2306,11 +2306,7 @@
 		if (tx_chn->irq < 0) {
 			dev_err(dev, "Failed to get tx dma irq %d\n",
 				tx_chn->irq);
-<<<<<<< HEAD
-			ret = tx_chn->irq ?: -ENXIO;
-=======
 			ret = tx_chn->irq;
->>>>>>> 2d5404ca
 			goto err;
 		}
 
