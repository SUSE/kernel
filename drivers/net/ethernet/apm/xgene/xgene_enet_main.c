--- conflicted
+++ resolved
@@ -1469,19 +1469,11 @@
 	ret = xgene_enet_check_phy_handle(pdata);
 	if (ret)
 		return ret;
-<<<<<<< HEAD
 
 	ret = xgene_enet_get_clk(pdata);
 	if (ret)
 		return ret;
 
-=======
-
-	ret = xgene_enet_get_clk(pdata);
-	if (ret)
-		return ret;
-
->>>>>>> a9cdd8e3
 	if ((pdata->phy_mode != PHY_INTERFACE_MODE_XGMII) &&
 	    (pdata->enet_id == XGENE_ENET1))
 		base_addr = pdata->base_addr - (pdata->port_id * MAC_OFFSET);
