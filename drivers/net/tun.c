/*
 *  TUN - Universal TUN/TAP device driver.
 *  Copyright (C) 1999-2002 Maxim Krasnyansky <maxk@qualcomm.com>
 *
 *  This program is free software; you can redistribute it and/or modify
 *  it under the terms of the GNU General Public License as published by
 *  the Free Software Foundation; either version 2 of the License, or
 *  (at your option) any later version.
 *
 *  This program is distributed in the hope that it will be useful,
 *  but WITHOUT ANY WARRANTY; without even the implied warranty of
 *  MERCHANTABILITY or FITNESS FOR A PARTICULAR PURPOSE. See the
 *  GNU General Public License for more details.
 *
 *  $Id: tun.c,v 1.15 2002/03/01 02:44:24 maxk Exp $
 */

/*
 *  Changes:
 *
 *  Mike Kershaw <dragorn@kismetwireless.net> 2005/08/14
 *    Add TUNSETLINK ioctl to set the link encapsulation
 *
 *  Mark Smith <markzzzsmith@yahoo.com.au>
 *    Use eth_random_addr() for tap MAC address.
 *
 *  Harald Roelle <harald.roelle@ifi.lmu.de>  2004/04/20
 *    Fixes in packet dropping, queue length setting and queue wakeup.
 *    Increased default tx queue length.
 *    Added ethtool API.
 *    Minor cleanups
 *
 *  Daniel Podlejski <underley@underley.eu.org>
 *    Modifications for 2.3.99-pre5 kernel.
 */

#define pr_fmt(fmt) KBUILD_MODNAME ": " fmt

#define DRV_NAME	"tun"
#define DRV_VERSION	"1.6"
#define DRV_DESCRIPTION	"Universal TUN/TAP device driver"
#define DRV_COPYRIGHT	"(C) 1999-2004 Max Krasnyansky <maxk@qualcomm.com>"

#include <linux/module.h>
#include <linux/errno.h>
#include <linux/kernel.h>
#include <linux/sched/signal.h>
#include <linux/major.h>
#include <linux/slab.h>
#include <linux/poll.h>
#include <linux/fcntl.h>
#include <linux/init.h>
#include <linux/skbuff.h>
#include <linux/netdevice.h>
#include <linux/etherdevice.h>
#include <linux/miscdevice.h>
#include <linux/ethtool.h>
#include <linux/rtnetlink.h>
#include <linux/compat.h>
#include <linux/if.h>
#include <linux/if_arp.h>
#include <linux/if_ether.h>
#include <linux/if_tun.h>
#include <linux/if_vlan.h>
#include <linux/crc32.h>
#include <linux/nsproxy.h>
#include <linux/virtio_net.h>
#include <linux/rcupdate.h>
#include <net/net_namespace.h>
#include <net/netns/generic.h>
#include <net/rtnetlink.h>
#include <net/sock.h>
#include <net/xdp.h>
#include <linux/seq_file.h>
#include <linux/uio.h>
#include <linux/skb_array.h>
#include <linux/bpf.h>
#include <linux/bpf_trace.h>
#include <linux/mutex.h>

#include <linux/uaccess.h>
#include <linux/proc_fs.h>

static void tun_default_link_ksettings(struct net_device *dev,
				       struct ethtool_link_ksettings *cmd);

/* Uncomment to enable debugging */
/* #define TUN_DEBUG 1 */

#ifdef TUN_DEBUG
static int debug;

#define tun_debug(level, tun, fmt, args...)			\
do {								\
	if (tun->debug)						\
		netdev_printk(level, tun->dev, fmt, ##args);	\
} while (0)
#define DBG1(level, fmt, args...)				\
do {								\
	if (debug == 2)						\
		printk(level fmt, ##args);			\
} while (0)
#else
#define tun_debug(level, tun, fmt, args...)			\
do {								\
	if (0)							\
		netdev_printk(level, tun->dev, fmt, ##args);	\
} while (0)
#define DBG1(level, fmt, args...)				\
do {								\
	if (0)							\
		printk(level fmt, ##args);			\
} while (0)
#endif

#define TUN_HEADROOM 256
#define TUN_RX_PAD (NET_IP_ALIGN + NET_SKB_PAD)

/* TUN device flags */

/* IFF_ATTACH_QUEUE is never stored in device flags,
 * overload it to mean fasync when stored there.
 */
#define TUN_FASYNC	IFF_ATTACH_QUEUE
/* High bits in flags field are unused. */
#define TUN_VNET_LE     0x80000000
#define TUN_VNET_BE     0x40000000

#define TUN_FEATURES (IFF_NO_PI | IFF_ONE_QUEUE | IFF_VNET_HDR | \
		      IFF_MULTI_QUEUE | IFF_NAPI | IFF_NAPI_FRAGS)

#define GOODCOPY_LEN 128

#define FLT_EXACT_COUNT 8
struct tap_filter {
	unsigned int    count;    /* Number of addrs. Zero means disabled */
	u32             mask[2];  /* Mask of the hashed addrs */
	unsigned char	addr[FLT_EXACT_COUNT][ETH_ALEN];
};

/* MAX_TAP_QUEUES 256 is chosen to allow rx/tx queues to be equal
 * to max number of VCPUs in guest. */
#define MAX_TAP_QUEUES 256
#define MAX_TAP_FLOWS  4096

#define TUN_FLOW_EXPIRE (3 * HZ)

struct tun_pcpu_stats {
	u64 rx_packets;
	u64 rx_bytes;
	u64 tx_packets;
	u64 tx_bytes;
	struct u64_stats_sync syncp;
	u32 rx_dropped;
	u32 tx_dropped;
	u32 rx_frame_errors;
};

/* A tun_file connects an open character device to a tuntap netdevice. It
 * also contains all socket related structures (except sock_fprog and tap_filter)
 * to serve as one transmit queue for tuntap device. The sock_fprog and
 * tap_filter were kept in tun_struct since they were used for filtering for the
 * netdevice not for a specific queue (at least I didn't see the requirement for
 * this).
 *
 * RCU usage:
 * The tun_file and tun_struct are loosely coupled, the pointer from one to the
 * other can only be read while rcu_read_lock or rtnl_lock is held.
 */
struct tun_file {
	struct sock sk;
	struct socket socket;
	struct socket_wq wq;
	struct tun_struct __rcu *tun;
	struct fasync_struct *fasync;
	/* only used for fasnyc */
	unsigned int flags;
	union {
		u16 queue_index;
		unsigned int ifindex;
	};
	struct napi_struct napi;
	bool napi_enabled;
	bool napi_frags_enabled;
	struct mutex napi_mutex;	/* Protects access to the above napi */
	struct list_head next;
	struct tun_struct *detached;
	struct ptr_ring tx_ring;
	struct xdp_rxq_info xdp_rxq;
};

struct tun_flow_entry {
	struct hlist_node hash_link;
	struct rcu_head rcu;
	struct tun_struct *tun;

	u32 rxhash;
	u32 rps_rxhash;
	int queue_index;
	unsigned long updated;
};

#define TUN_NUM_FLOW_ENTRIES 1024
#define TUN_MASK_FLOW_ENTRIES (TUN_NUM_FLOW_ENTRIES - 1)

struct tun_prog {
	struct rcu_head rcu;
	struct bpf_prog *prog;
};

/* Since the socket were moved to tun_file, to preserve the behavior of persist
 * device, socket filter, sndbuf and vnet header size were restore when the
 * file were attached to a persist device.
 */
struct tun_struct {
	struct tun_file __rcu	*tfiles[MAX_TAP_QUEUES];
	unsigned int            numqueues;
	unsigned int 		flags;
	kuid_t			owner;
	kgid_t			group;

	struct net_device	*dev;
	netdev_features_t	set_features;
#define TUN_USER_FEATURES (NETIF_F_HW_CSUM|NETIF_F_TSO_ECN|NETIF_F_TSO| \
			  NETIF_F_TSO6)

	int			align;
	int			vnet_hdr_sz;
	int			sndbuf;
	struct tap_filter	txflt;
	struct sock_fprog	fprog;
	/* protected by rtnl lock */
	bool			filter_attached;
#ifdef TUN_DEBUG
	int debug;
#endif
	spinlock_t lock;
	struct hlist_head flows[TUN_NUM_FLOW_ENTRIES];
	struct timer_list flow_gc_timer;
	unsigned long ageing_time;
	unsigned int numdisabled;
	struct list_head disabled;
	void *security;
	u32 flow_count;
	u32 rx_batched;
	struct tun_pcpu_stats __percpu *pcpu_stats;
	struct bpf_prog __rcu *xdp_prog;
	struct tun_prog __rcu *steering_prog;
	struct tun_prog __rcu *filter_prog;
	struct ethtool_link_ksettings link_ksettings;
};

struct veth {
	__be16 h_vlan_proto;
	__be16 h_vlan_TCI;
};

bool tun_is_xdp_frame(void *ptr)
{
	return (unsigned long)ptr & TUN_XDP_FLAG;
}
EXPORT_SYMBOL(tun_is_xdp_frame);

void *tun_xdp_to_ptr(void *ptr)
{
	return (void *)((unsigned long)ptr | TUN_XDP_FLAG);
}
EXPORT_SYMBOL(tun_xdp_to_ptr);

void *tun_ptr_to_xdp(void *ptr)
{
	return (void *)((unsigned long)ptr & ~TUN_XDP_FLAG);
}
EXPORT_SYMBOL(tun_ptr_to_xdp);

static int tun_napi_receive(struct napi_struct *napi, int budget)
{
	struct tun_file *tfile = container_of(napi, struct tun_file, napi);
	struct sk_buff_head *queue = &tfile->sk.sk_write_queue;
	struct sk_buff_head process_queue;
	struct sk_buff *skb;
	int received = 0;

	__skb_queue_head_init(&process_queue);

	spin_lock(&queue->lock);
	skb_queue_splice_tail_init(queue, &process_queue);
	spin_unlock(&queue->lock);

	while (received < budget && (skb = __skb_dequeue(&process_queue))) {
		napi_gro_receive(napi, skb);
		++received;
	}

	if (!skb_queue_empty(&process_queue)) {
		spin_lock(&queue->lock);
		skb_queue_splice(&process_queue, queue);
		spin_unlock(&queue->lock);
	}

	return received;
}

static int tun_napi_poll(struct napi_struct *napi, int budget)
{
	unsigned int received;

	received = tun_napi_receive(napi, budget);

	if (received < budget)
		napi_complete_done(napi, received);

	return received;
}

static void tun_napi_init(struct tun_struct *tun, struct tun_file *tfile,
			  bool napi_en, bool napi_frags)
{
	tfile->napi_enabled = napi_en;
	tfile->napi_frags_enabled = napi_en && napi_frags;
	if (napi_en) {
		netif_napi_add(tun->dev, &tfile->napi, tun_napi_poll,
			       NAPI_POLL_WEIGHT);
		napi_enable(&tfile->napi);
	}
}

static void tun_napi_disable(struct tun_file *tfile)
{
	if (tfile->napi_enabled)
		napi_disable(&tfile->napi);
}

static void tun_napi_del(struct tun_file *tfile)
{
	if (tfile->napi_enabled)
		netif_napi_del(&tfile->napi);
}

static bool tun_napi_frags_enabled(const struct tun_file *tfile)
{
	return tfile->napi_frags_enabled;
}

#ifdef CONFIG_TUN_VNET_CROSS_LE
static inline bool tun_legacy_is_little_endian(struct tun_struct *tun)
{
	return tun->flags & TUN_VNET_BE ? false :
		virtio_legacy_is_little_endian();
}

static long tun_get_vnet_be(struct tun_struct *tun, int __user *argp)
{
	int be = !!(tun->flags & TUN_VNET_BE);

	if (put_user(be, argp))
		return -EFAULT;

	return 0;
}

static long tun_set_vnet_be(struct tun_struct *tun, int __user *argp)
{
	int be;

	if (get_user(be, argp))
		return -EFAULT;

	if (be)
		tun->flags |= TUN_VNET_BE;
	else
		tun->flags &= ~TUN_VNET_BE;

	return 0;
}
#else
static inline bool tun_legacy_is_little_endian(struct tun_struct *tun)
{
	return virtio_legacy_is_little_endian();
}

static long tun_get_vnet_be(struct tun_struct *tun, int __user *argp)
{
	return -EINVAL;
}

static long tun_set_vnet_be(struct tun_struct *tun, int __user *argp)
{
	return -EINVAL;
}
#endif /* CONFIG_TUN_VNET_CROSS_LE */

static inline bool tun_is_little_endian(struct tun_struct *tun)
{
	return tun->flags & TUN_VNET_LE ||
		tun_legacy_is_little_endian(tun);
}

static inline u16 tun16_to_cpu(struct tun_struct *tun, __virtio16 val)
{
	return __virtio16_to_cpu(tun_is_little_endian(tun), val);
}

static inline __virtio16 cpu_to_tun16(struct tun_struct *tun, u16 val)
{
	return __cpu_to_virtio16(tun_is_little_endian(tun), val);
}

static inline u32 tun_hashfn(u32 rxhash)
{
	return rxhash & TUN_MASK_FLOW_ENTRIES;
}

static struct tun_flow_entry *tun_flow_find(struct hlist_head *head, u32 rxhash)
{
	struct tun_flow_entry *e;

	hlist_for_each_entry_rcu(e, head, hash_link) {
		if (e->rxhash == rxhash)
			return e;
	}
	return NULL;
}

static struct tun_flow_entry *tun_flow_create(struct tun_struct *tun,
					      struct hlist_head *head,
					      u32 rxhash, u16 queue_index)
{
	struct tun_flow_entry *e = kmalloc(sizeof(*e), GFP_ATOMIC);

	if (e) {
		tun_debug(KERN_INFO, tun, "create flow: hash %u index %u\n",
			  rxhash, queue_index);
		e->updated = jiffies;
		e->rxhash = rxhash;
		e->rps_rxhash = 0;
		e->queue_index = queue_index;
		e->tun = tun;
		hlist_add_head_rcu(&e->hash_link, head);
		++tun->flow_count;
	}
	return e;
}

static void tun_flow_delete(struct tun_struct *tun, struct tun_flow_entry *e)
{
	tun_debug(KERN_INFO, tun, "delete flow: hash %u index %u\n",
		  e->rxhash, e->queue_index);
	hlist_del_rcu(&e->hash_link);
	kfree_rcu(e, rcu);
	--tun->flow_count;
}

static void tun_flow_flush(struct tun_struct *tun)
{
	int i;

	spin_lock_bh(&tun->lock);
	for (i = 0; i < TUN_NUM_FLOW_ENTRIES; i++) {
		struct tun_flow_entry *e;
		struct hlist_node *n;

		hlist_for_each_entry_safe(e, n, &tun->flows[i], hash_link)
			tun_flow_delete(tun, e);
	}
	spin_unlock_bh(&tun->lock);
}

static void tun_flow_delete_by_queue(struct tun_struct *tun, u16 queue_index)
{
	int i;

	spin_lock_bh(&tun->lock);
	for (i = 0; i < TUN_NUM_FLOW_ENTRIES; i++) {
		struct tun_flow_entry *e;
		struct hlist_node *n;

		hlist_for_each_entry_safe(e, n, &tun->flows[i], hash_link) {
			if (e->queue_index == queue_index)
				tun_flow_delete(tun, e);
		}
	}
	spin_unlock_bh(&tun->lock);
}

static void tun_flow_cleanup(struct timer_list *t)
{
	struct tun_struct *tun = from_timer(tun, t, flow_gc_timer);
	unsigned long delay = tun->ageing_time;
	unsigned long next_timer = jiffies + delay;
	unsigned long count = 0;
	int i;

	tun_debug(KERN_INFO, tun, "tun_flow_cleanup\n");

	spin_lock(&tun->lock);
	for (i = 0; i < TUN_NUM_FLOW_ENTRIES; i++) {
		struct tun_flow_entry *e;
		struct hlist_node *n;

		hlist_for_each_entry_safe(e, n, &tun->flows[i], hash_link) {
			unsigned long this_timer;

			this_timer = e->updated + delay;
			if (time_before_eq(this_timer, jiffies)) {
				tun_flow_delete(tun, e);
				continue;
			}
			count++;
			if (time_before(this_timer, next_timer))
				next_timer = this_timer;
		}
	}

	if (count)
		mod_timer(&tun->flow_gc_timer, round_jiffies_up(next_timer));
	spin_unlock(&tun->lock);
}

static void tun_flow_update(struct tun_struct *tun, u32 rxhash,
			    struct tun_file *tfile)
{
	struct hlist_head *head;
	struct tun_flow_entry *e;
	unsigned long delay = tun->ageing_time;
	u16 queue_index = tfile->queue_index;

	if (!rxhash)
		return;
	else
		head = &tun->flows[tun_hashfn(rxhash)];

	rcu_read_lock();

	e = tun_flow_find(head, rxhash);
	if (likely(e)) {
		/* TODO: keep queueing to old queue until it's empty? */
		e->queue_index = queue_index;
		e->updated = jiffies;
		sock_rps_record_flow_hash(e->rps_rxhash);
	} else {
		spin_lock_bh(&tun->lock);
		if (!tun_flow_find(head, rxhash) &&
		    tun->flow_count < MAX_TAP_FLOWS)
			tun_flow_create(tun, head, rxhash, queue_index);

		if (!timer_pending(&tun->flow_gc_timer))
			mod_timer(&tun->flow_gc_timer,
				  round_jiffies_up(jiffies + delay));
		spin_unlock_bh(&tun->lock);
	}

	rcu_read_unlock();
}

/**
 * Save the hash received in the stack receive path and update the
 * flow_hash table accordingly.
 */
static inline void tun_flow_save_rps_rxhash(struct tun_flow_entry *e, u32 hash)
{
	if (unlikely(e->rps_rxhash != hash))
		e->rps_rxhash = hash;
}

/* We try to identify a flow through its rxhash first. The reason that
 * we do not check rxq no. is because some cards(e.g 82599), chooses
 * the rxq based on the txq where the last packet of the flow comes. As
 * the userspace application move between processors, we may get a
 * different rxq no. here. If we could not get rxhash, then we would
 * hope the rxq no. may help here.
 */
static u16 tun_automq_select_queue(struct tun_struct *tun, struct sk_buff *skb)
{
	struct tun_flow_entry *e;
	u32 txq = 0;
	u32 numqueues = 0;

	numqueues = READ_ONCE(tun->numqueues);

	txq = __skb_get_hash_symmetric(skb);
	if (txq) {
		e = tun_flow_find(&tun->flows[tun_hashfn(txq)], txq);
		if (e) {
			tun_flow_save_rps_rxhash(e, txq);
			txq = e->queue_index;
		} else
			/* use multiply and shift instead of expensive divide */
			txq = ((u64)txq * numqueues) >> 32;
	} else if (likely(skb_rx_queue_recorded(skb))) {
		txq = skb_get_rx_queue(skb);
		while (unlikely(txq >= numqueues))
			txq -= numqueues;
	}

	return txq;
}

static u16 tun_ebpf_select_queue(struct tun_struct *tun, struct sk_buff *skb)
{
	struct tun_prog *prog;
	u16 ret = 0;

	prog = rcu_dereference(tun->steering_prog);
	if (prog)
		ret = bpf_prog_run_clear_cb(prog->prog, skb);

	return ret % tun->numqueues;
}

static u16 tun_select_queue(struct net_device *dev, struct sk_buff *skb,
			    struct net_device *sb_dev,
			    select_queue_fallback_t fallback)
{
	struct tun_struct *tun = netdev_priv(dev);
	u16 ret;

	rcu_read_lock();
	if (rcu_dereference(tun->steering_prog))
		ret = tun_ebpf_select_queue(tun, skb);
	else
		ret = tun_automq_select_queue(tun, skb);
	rcu_read_unlock();

	return ret;
}

static inline bool tun_not_capable(struct tun_struct *tun)
{
	const struct cred *cred = current_cred();
	struct net *net = dev_net(tun->dev);

	return ((uid_valid(tun->owner) && !uid_eq(cred->euid, tun->owner)) ||
		  (gid_valid(tun->group) && !in_egroup_p(tun->group))) &&
		!ns_capable(net->user_ns, CAP_NET_ADMIN);
}

static void tun_set_real_num_queues(struct tun_struct *tun)
{
	netif_set_real_num_tx_queues(tun->dev, tun->numqueues);
	netif_set_real_num_rx_queues(tun->dev, tun->numqueues);
}

static void tun_disable_queue(struct tun_struct *tun, struct tun_file *tfile)
{
	tfile->detached = tun;
	list_add_tail(&tfile->next, &tun->disabled);
	++tun->numdisabled;
}

static struct tun_struct *tun_enable_queue(struct tun_file *tfile)
{
	struct tun_struct *tun = tfile->detached;

	tfile->detached = NULL;
	list_del_init(&tfile->next);
	--tun->numdisabled;
	return tun;
}

void tun_ptr_free(void *ptr)
{
	if (!ptr)
		return;
	if (tun_is_xdp_frame(ptr)) {
		struct xdp_frame *xdpf = tun_ptr_to_xdp(ptr);

		xdp_return_frame(xdpf);
	} else {
		__skb_array_destroy_skb(ptr);
	}
}
EXPORT_SYMBOL_GPL(tun_ptr_free);

static void tun_queue_purge(struct tun_file *tfile)
{
	void *ptr;

	while ((ptr = ptr_ring_consume(&tfile->tx_ring)) != NULL)
		tun_ptr_free(ptr);

	skb_queue_purge(&tfile->sk.sk_write_queue);
	skb_queue_purge(&tfile->sk.sk_error_queue);
}

static void __tun_detach(struct tun_file *tfile, bool clean)
{
	struct tun_file *ntfile;
	struct tun_struct *tun;

	tun = rtnl_dereference(tfile->tun);

	if (tun && clean) {
		tun_napi_disable(tfile);
		tun_napi_del(tfile);
	}

	if (tun && !tfile->detached) {
		u16 index = tfile->queue_index;
		BUG_ON(index >= tun->numqueues);

		rcu_assign_pointer(tun->tfiles[index],
				   tun->tfiles[tun->numqueues - 1]);
		ntfile = rtnl_dereference(tun->tfiles[index]);
		ntfile->queue_index = index;

		--tun->numqueues;
		if (clean) {
			RCU_INIT_POINTER(tfile->tun, NULL);
			sock_put(&tfile->sk);
		} else
			tun_disable_queue(tun, tfile);

		synchronize_net();
		tun_flow_delete_by_queue(tun, tun->numqueues + 1);
		/* Drop read queue */
		tun_queue_purge(tfile);
		tun_set_real_num_queues(tun);
	} else if (tfile->detached && clean) {
		tun = tun_enable_queue(tfile);
		sock_put(&tfile->sk);
	}

	if (clean) {
		if (tun && tun->numqueues == 0 && tun->numdisabled == 0) {
			netif_carrier_off(tun->dev);

			if (!(tun->flags & IFF_PERSIST) &&
			    tun->dev->reg_state == NETREG_REGISTERED)
				unregister_netdevice(tun->dev);
		}
		if (tun)
			xdp_rxq_info_unreg(&tfile->xdp_rxq);
		ptr_ring_cleanup(&tfile->tx_ring, tun_ptr_free);
		sock_put(&tfile->sk);
	}
}

static void tun_detach(struct tun_file *tfile, bool clean)
{
	struct tun_struct *tun;
	struct net_device *dev;

	rtnl_lock();
	tun = rtnl_dereference(tfile->tun);
	dev = tun ? tun->dev : NULL;
	__tun_detach(tfile, clean);
	if (dev)
		netdev_state_change(dev);
	rtnl_unlock();
}

static void tun_detach_all(struct net_device *dev)
{
	struct tun_struct *tun = netdev_priv(dev);
	struct tun_file *tfile, *tmp;
	int i, n = tun->numqueues;

	for (i = 0; i < n; i++) {
		tfile = rtnl_dereference(tun->tfiles[i]);
		BUG_ON(!tfile);
		tun_napi_disable(tfile);
		tfile->socket.sk->sk_shutdown = RCV_SHUTDOWN;
		tfile->socket.sk->sk_data_ready(tfile->socket.sk);
		RCU_INIT_POINTER(tfile->tun, NULL);
		--tun->numqueues;
	}
	list_for_each_entry(tfile, &tun->disabled, next) {
		tfile->socket.sk->sk_shutdown = RCV_SHUTDOWN;
		tfile->socket.sk->sk_data_ready(tfile->socket.sk);
		RCU_INIT_POINTER(tfile->tun, NULL);
	}
	BUG_ON(tun->numqueues != 0);

	synchronize_net();
	for (i = 0; i < n; i++) {
		tfile = rtnl_dereference(tun->tfiles[i]);
		tun_napi_del(tfile);
		/* Drop read queue */
		tun_queue_purge(tfile);
		xdp_rxq_info_unreg(&tfile->xdp_rxq);
		sock_put(&tfile->sk);
	}
	list_for_each_entry_safe(tfile, tmp, &tun->disabled, next) {
		tun_enable_queue(tfile);
		tun_queue_purge(tfile);
		xdp_rxq_info_unreg(&tfile->xdp_rxq);
		sock_put(&tfile->sk);
	}
	BUG_ON(tun->numdisabled != 0);

	if (tun->flags & IFF_PERSIST)
		module_put(THIS_MODULE);
}

static int tun_attach(struct tun_struct *tun, struct file *file,
		      bool skip_filter, bool napi, bool napi_frags)
{
	struct tun_file *tfile = file->private_data;
	struct net_device *dev = tun->dev;
	int err;

	err = security_tun_dev_attach(tfile->socket.sk, tun->security);
	if (err < 0)
		goto out;

	err = -EINVAL;
	if (rtnl_dereference(tfile->tun) && !tfile->detached)
		goto out;

	err = -EBUSY;
	if (!(tun->flags & IFF_MULTI_QUEUE) && tun->numqueues == 1)
		goto out;

	err = -E2BIG;
	if (!tfile->detached &&
	    tun->numqueues + tun->numdisabled == MAX_TAP_QUEUES)
		goto out;

	err = 0;

	/* Re-attach the filter to persist device */
	if (!skip_filter && (tun->filter_attached == true)) {
		lock_sock(tfile->socket.sk);
		err = sk_attach_filter(&tun->fprog, tfile->socket.sk);
		release_sock(tfile->socket.sk);
		if (!err)
			goto out;
	}

	if (!tfile->detached &&
	    ptr_ring_resize(&tfile->tx_ring, dev->tx_queue_len,
			    GFP_KERNEL, tun_ptr_free)) {
		err = -ENOMEM;
		goto out;
	}

	tfile->queue_index = tun->numqueues;
	tfile->socket.sk->sk_shutdown &= ~RCV_SHUTDOWN;

	if (tfile->detached) {
		/* Re-attach detached tfile, updating XDP queue_index */
		WARN_ON(!xdp_rxq_info_is_reg(&tfile->xdp_rxq));

		if (tfile->xdp_rxq.queue_index    != tfile->queue_index)
			tfile->xdp_rxq.queue_index = tfile->queue_index;
	} else {
		/* Setup XDP RX-queue info, for new tfile getting attached */
		err = xdp_rxq_info_reg(&tfile->xdp_rxq,
				       tun->dev, tfile->queue_index);
		if (err < 0)
			goto out;
		err = xdp_rxq_info_reg_mem_model(&tfile->xdp_rxq,
						 MEM_TYPE_PAGE_SHARED, NULL);
		if (err < 0) {
			xdp_rxq_info_unreg(&tfile->xdp_rxq);
			goto out;
		}
		err = 0;
	}

	rcu_assign_pointer(tfile->tun, tun);
	rcu_assign_pointer(tun->tfiles[tun->numqueues], tfile);
	tun->numqueues++;

	if (tfile->detached) {
		tun_enable_queue(tfile);
	} else {
		sock_hold(&tfile->sk);
		tun_napi_init(tun, tfile, napi, napi_frags);
	}

	tun_set_real_num_queues(tun);

	/* device is allowed to go away first, so no need to hold extra
	 * refcnt.
	 */

out:
	return err;
}

static struct tun_struct *tun_get(struct tun_file *tfile)
{
	struct tun_struct *tun;

	rcu_read_lock();
	tun = rcu_dereference(tfile->tun);
	if (tun)
		dev_hold(tun->dev);
	rcu_read_unlock();

	return tun;
}

static void tun_put(struct tun_struct *tun)
{
	dev_put(tun->dev);
}

/* TAP filtering */
static void addr_hash_set(u32 *mask, const u8 *addr)
{
	int n = ether_crc(ETH_ALEN, addr) >> 26;
	mask[n >> 5] |= (1 << (n & 31));
}

static unsigned int addr_hash_test(const u32 *mask, const u8 *addr)
{
	int n = ether_crc(ETH_ALEN, addr) >> 26;
	return mask[n >> 5] & (1 << (n & 31));
}

static int update_filter(struct tap_filter *filter, void __user *arg)
{
	struct { u8 u[ETH_ALEN]; } *addr;
	struct tun_filter uf;
	int err, alen, n, nexact;

	if (copy_from_user(&uf, arg, sizeof(uf)))
		return -EFAULT;

	if (!uf.count) {
		/* Disabled */
		filter->count = 0;
		return 0;
	}

	alen = ETH_ALEN * uf.count;
	addr = memdup_user(arg + sizeof(uf), alen);
	if (IS_ERR(addr))
		return PTR_ERR(addr);

	/* The filter is updated without holding any locks. Which is
	 * perfectly safe. We disable it first and in the worst
	 * case we'll accept a few undesired packets. */
	filter->count = 0;
	wmb();

	/* Use first set of addresses as an exact filter */
	for (n = 0; n < uf.count && n < FLT_EXACT_COUNT; n++)
		memcpy(filter->addr[n], addr[n].u, ETH_ALEN);

	nexact = n;

	/* Remaining multicast addresses are hashed,
	 * unicast will leave the filter disabled. */
	memset(filter->mask, 0, sizeof(filter->mask));
	for (; n < uf.count; n++) {
		if (!is_multicast_ether_addr(addr[n].u)) {
			err = 0; /* no filter */
			goto free_addr;
		}
		addr_hash_set(filter->mask, addr[n].u);
	}

	/* For ALLMULTI just set the mask to all ones.
	 * This overrides the mask populated above. */
	if ((uf.flags & TUN_FLT_ALLMULTI))
		memset(filter->mask, ~0, sizeof(filter->mask));

	/* Now enable the filter */
	wmb();
	filter->count = nexact;

	/* Return the number of exact filters */
	err = nexact;
free_addr:
	kfree(addr);
	return err;
}

/* Returns: 0 - drop, !=0 - accept */
static int run_filter(struct tap_filter *filter, const struct sk_buff *skb)
{
	/* Cannot use eth_hdr(skb) here because skb_mac_hdr() is incorrect
	 * at this point. */
	struct ethhdr *eh = (struct ethhdr *) skb->data;
	int i;

	/* Exact match */
	for (i = 0; i < filter->count; i++)
		if (ether_addr_equal(eh->h_dest, filter->addr[i]))
			return 1;

	/* Inexact match (multicast only) */
	if (is_multicast_ether_addr(eh->h_dest))
		return addr_hash_test(filter->mask, eh->h_dest);

	return 0;
}

/*
 * Checks whether the packet is accepted or not.
 * Returns: 0 - drop, !=0 - accept
 */
static int check_filter(struct tap_filter *filter, const struct sk_buff *skb)
{
	if (!filter->count)
		return 1;

	return run_filter(filter, skb);
}

/* Network device part of the driver */

static const struct ethtool_ops tun_ethtool_ops;

/* Net device detach from fd. */
static void tun_net_uninit(struct net_device *dev)
{
	tun_detach_all(dev);
}

/* Net device open. */
static int tun_net_open(struct net_device *dev)
{
	struct tun_struct *tun = netdev_priv(dev);
	int i;

	netif_tx_start_all_queues(dev);

	for (i = 0; i < tun->numqueues; i++) {
		struct tun_file *tfile;

		tfile = rtnl_dereference(tun->tfiles[i]);
		tfile->socket.sk->sk_write_space(tfile->socket.sk);
	}

	return 0;
}

/* Net device close. */
static int tun_net_close(struct net_device *dev)
{
	netif_tx_stop_all_queues(dev);
	return 0;
}

/* Net device start xmit */
static void tun_automq_xmit(struct tun_struct *tun, struct sk_buff *skb)
{
#ifdef CONFIG_RPS
	if (tun->numqueues == 1 && static_key_false(&rps_needed)) {
		/* Select queue was not called for the skbuff, so we extract the
		 * RPS hash and save it into the flow_table here.
		 */
		__u32 rxhash;

		rxhash = __skb_get_hash_symmetric(skb);
		if (rxhash) {
			struct tun_flow_entry *e;
			e = tun_flow_find(&tun->flows[tun_hashfn(rxhash)],
					rxhash);
			if (e)
				tun_flow_save_rps_rxhash(e, rxhash);
		}
	}
#endif
}

static unsigned int run_ebpf_filter(struct tun_struct *tun,
				    struct sk_buff *skb,
				    int len)
{
	struct tun_prog *prog = rcu_dereference(tun->filter_prog);

	if (prog)
		len = bpf_prog_run_clear_cb(prog->prog, skb);

	return len;
}

/* Net device start xmit */
static netdev_tx_t tun_net_xmit(struct sk_buff *skb, struct net_device *dev)
{
	struct tun_struct *tun = netdev_priv(dev);
	int txq = skb->queue_mapping;
	struct tun_file *tfile;
	int len = skb->len;

	rcu_read_lock();
	tfile = rcu_dereference(tun->tfiles[txq]);

	/* Drop packet if interface is not attached */
	if (txq >= tun->numqueues)
		goto drop;

	if (!rcu_dereference(tun->steering_prog))
		tun_automq_xmit(tun, skb);

	tun_debug(KERN_INFO, tun, "tun_net_xmit %d\n", skb->len);

	BUG_ON(!tfile);

	/* Drop if the filter does not like it.
	 * This is a noop if the filter is disabled.
	 * Filter can be enabled only for the TAP devices. */
	if (!check_filter(&tun->txflt, skb))
		goto drop;

	if (tfile->socket.sk->sk_filter &&
	    sk_filter(tfile->socket.sk, skb))
		goto drop;

	len = run_ebpf_filter(tun, skb, len);
	if (len == 0 || pskb_trim(skb, len))
		goto drop;

	if (unlikely(skb_orphan_frags_rx(skb, GFP_ATOMIC)))
		goto drop;

	skb_tx_timestamp(skb);

	/* Orphan the skb - required as we might hang on to it
	 * for indefinite time.
	 */
	skb_orphan(skb);

	nf_reset(skb);

	if (ptr_ring_produce(&tfile->tx_ring, skb))
		goto drop;

	/* Notify and wake up reader process */
	if (tfile->flags & TUN_FASYNC)
		kill_fasync(&tfile->fasync, SIGIO, POLL_IN);
	tfile->socket.sk->sk_data_ready(tfile->socket.sk);

	rcu_read_unlock();
	return NETDEV_TX_OK;

drop:
	this_cpu_inc(tun->pcpu_stats->tx_dropped);
	skb_tx_error(skb);
	kfree_skb(skb);
	rcu_read_unlock();
	return NET_XMIT_DROP;
}

static void tun_net_mclist(struct net_device *dev)
{
	/*
	 * This callback is supposed to deal with mc filter in
	 * _rx_ path and has nothing to do with the _tx_ path.
	 * In rx path we always accept everything userspace gives us.
	 */
}

static netdev_features_t tun_net_fix_features(struct net_device *dev,
	netdev_features_t features)
{
	struct tun_struct *tun = netdev_priv(dev);

	return (features & tun->set_features) | (features & ~TUN_USER_FEATURES);
}
<<<<<<< HEAD
#ifdef CONFIG_NET_POLL_CONTROLLER
static void tun_poll_controller(struct net_device *dev)
{
	/*
	 * Tun only receives frames when:
	 * 1) the char device endpoint gets data from user space
	 * 2) the tun socket gets a sendmsg call from user space
	 * If NAPI is not enabled, since both of those are synchronous
	 * operations, we are guaranteed never to have pending data when we poll
	 * for it so there is nothing to do here but return.
	 * We need this though so netpoll recognizes us as an interface that
	 * supports polling, which enables bridge devices in virt setups to
	 * still use netconsole
	 * If NAPI is enabled, however, we need to schedule polling for all
	 * queues unless we are using napi_gro_frags(), which we call in
	 * process context and not in NAPI context.
	 */
	struct tun_struct *tun = netdev_priv(dev);

	if (tun->flags & IFF_NAPI) {
		struct tun_file *tfile;
		int i;

		rcu_read_lock();
		for (i = 0; i < tun->numqueues; i++) {
			tfile = rcu_dereference(tun->tfiles[i]);
			if (!tun_napi_frags_enabled(tfile) &&
			    tfile->napi_enabled)
				napi_schedule(&tfile->napi);
		}
		rcu_read_unlock();
	}
	return;
}
#endif
=======
>>>>>>> 8e6fbfc0

static void tun_set_headroom(struct net_device *dev, int new_hr)
{
	struct tun_struct *tun = netdev_priv(dev);

	if (new_hr < NET_SKB_PAD)
		new_hr = NET_SKB_PAD;

	tun->align = new_hr;
}

static void
tun_net_get_stats64(struct net_device *dev, struct rtnl_link_stats64 *stats)
{
	u32 rx_dropped = 0, tx_dropped = 0, rx_frame_errors = 0;
	struct tun_struct *tun = netdev_priv(dev);
	struct tun_pcpu_stats *p;
	int i;

	for_each_possible_cpu(i) {
		u64 rxpackets, rxbytes, txpackets, txbytes;
		unsigned int start;

		p = per_cpu_ptr(tun->pcpu_stats, i);
		do {
			start = u64_stats_fetch_begin(&p->syncp);
			rxpackets	= p->rx_packets;
			rxbytes		= p->rx_bytes;
			txpackets	= p->tx_packets;
			txbytes		= p->tx_bytes;
		} while (u64_stats_fetch_retry(&p->syncp, start));

		stats->rx_packets	+= rxpackets;
		stats->rx_bytes		+= rxbytes;
		stats->tx_packets	+= txpackets;
		stats->tx_bytes		+= txbytes;

		/* u32 counters */
		rx_dropped	+= p->rx_dropped;
		rx_frame_errors	+= p->rx_frame_errors;
		tx_dropped	+= p->tx_dropped;
	}
	stats->rx_dropped  = rx_dropped;
	stats->rx_frame_errors = rx_frame_errors;
	stats->tx_dropped = tx_dropped;
}

static int tun_xdp_set(struct net_device *dev, struct bpf_prog *prog,
		       struct netlink_ext_ack *extack)
{
	struct tun_struct *tun = netdev_priv(dev);
	struct bpf_prog *old_prog;

	old_prog = rtnl_dereference(tun->xdp_prog);
	rcu_assign_pointer(tun->xdp_prog, prog);
	if (old_prog)
		bpf_prog_put(old_prog);

	return 0;
}

static u32 tun_xdp_query(struct net_device *dev)
{
	struct tun_struct *tun = netdev_priv(dev);
	const struct bpf_prog *xdp_prog;

	xdp_prog = rtnl_dereference(tun->xdp_prog);
	if (xdp_prog)
		return xdp_prog->aux->id;

	return 0;
}

static int tun_xdp(struct net_device *dev, struct netdev_bpf *xdp)
{
	switch (xdp->command) {
	case XDP_SETUP_PROG:
		return tun_xdp_set(dev, xdp->prog, xdp->extack);
	case XDP_QUERY_PROG:
		xdp->prog_id = tun_xdp_query(dev);
		return 0;
	default:
		return -EINVAL;
	}
}

static const struct net_device_ops tun_netdev_ops = {
	.ndo_uninit		= tun_net_uninit,
	.ndo_open		= tun_net_open,
	.ndo_stop		= tun_net_close,
	.ndo_start_xmit		= tun_net_xmit,
	.ndo_fix_features	= tun_net_fix_features,
	.ndo_select_queue	= tun_select_queue,
	.ndo_set_rx_headroom	= tun_set_headroom,
	.ndo_get_stats64	= tun_net_get_stats64,
};

static void __tun_xdp_flush_tfile(struct tun_file *tfile)
{
	/* Notify and wake up reader process */
	if (tfile->flags & TUN_FASYNC)
		kill_fasync(&tfile->fasync, SIGIO, POLL_IN);
	tfile->socket.sk->sk_data_ready(tfile->socket.sk);
}

static int tun_xdp_xmit(struct net_device *dev, int n,
			struct xdp_frame **frames, u32 flags)
{
	struct tun_struct *tun = netdev_priv(dev);
	struct tun_file *tfile;
	u32 numqueues;
	int drops = 0;
	int cnt = n;
	int i;

	if (unlikely(flags & ~XDP_XMIT_FLAGS_MASK))
		return -EINVAL;

	rcu_read_lock();

	numqueues = READ_ONCE(tun->numqueues);
	if (!numqueues) {
		rcu_read_unlock();
		return -ENXIO; /* Caller will free/return all frames */
	}

	tfile = rcu_dereference(tun->tfiles[smp_processor_id() %
					    numqueues]);

	spin_lock(&tfile->tx_ring.producer_lock);
	for (i = 0; i < n; i++) {
		struct xdp_frame *xdp = frames[i];
		/* Encode the XDP flag into lowest bit for consumer to differ
		 * XDP buffer from sk_buff.
		 */
		void *frame = tun_xdp_to_ptr(xdp);

		if (__ptr_ring_produce(&tfile->tx_ring, frame)) {
			this_cpu_inc(tun->pcpu_stats->tx_dropped);
			xdp_return_frame_rx_napi(xdp);
			drops++;
		}
	}
	spin_unlock(&tfile->tx_ring.producer_lock);

	if (flags & XDP_XMIT_FLUSH)
		__tun_xdp_flush_tfile(tfile);

	rcu_read_unlock();
	return cnt - drops;
}

static int tun_xdp_tx(struct net_device *dev, struct xdp_buff *xdp)
{
	struct xdp_frame *frame = convert_to_xdp_frame(xdp);

	if (unlikely(!frame))
		return -EOVERFLOW;

	return tun_xdp_xmit(dev, 1, &frame, XDP_XMIT_FLUSH);
}

static const struct net_device_ops tap_netdev_ops = {
	.ndo_uninit		= tun_net_uninit,
	.ndo_open		= tun_net_open,
	.ndo_stop		= tun_net_close,
	.ndo_start_xmit		= tun_net_xmit,
	.ndo_fix_features	= tun_net_fix_features,
	.ndo_set_rx_mode	= tun_net_mclist,
	.ndo_set_mac_address	= eth_mac_addr,
	.ndo_validate_addr	= eth_validate_addr,
	.ndo_select_queue	= tun_select_queue,
	.ndo_features_check	= passthru_features_check,
	.ndo_set_rx_headroom	= tun_set_headroom,
	.ndo_get_stats64	= tun_net_get_stats64,
	.ndo_bpf		= tun_xdp,
	.ndo_xdp_xmit		= tun_xdp_xmit,
};

static void tun_flow_init(struct tun_struct *tun)
{
	int i;

	for (i = 0; i < TUN_NUM_FLOW_ENTRIES; i++)
		INIT_HLIST_HEAD(&tun->flows[i]);

	tun->ageing_time = TUN_FLOW_EXPIRE;
	timer_setup(&tun->flow_gc_timer, tun_flow_cleanup, 0);
	mod_timer(&tun->flow_gc_timer,
		  round_jiffies_up(jiffies + tun->ageing_time));
}

static void tun_flow_uninit(struct tun_struct *tun)
{
	del_timer_sync(&tun->flow_gc_timer);
	tun_flow_flush(tun);
}

#define MIN_MTU 68
#define MAX_MTU 65535

/* Initialize net device. */
static void tun_net_init(struct net_device *dev)
{
	struct tun_struct *tun = netdev_priv(dev);

	switch (tun->flags & TUN_TYPE_MASK) {
	case IFF_TUN:
		dev->netdev_ops = &tun_netdev_ops;

		/* Point-to-Point TUN Device */
		dev->hard_header_len = 0;
		dev->addr_len = 0;
		dev->mtu = 1500;

		/* Zero header length */
		dev->type = ARPHRD_NONE;
		dev->flags = IFF_POINTOPOINT | IFF_NOARP | IFF_MULTICAST;
		break;

	case IFF_TAP:
		dev->netdev_ops = &tap_netdev_ops;
		/* Ethernet TAP Device */
		ether_setup(dev);
		dev->priv_flags &= ~IFF_TX_SKB_SHARING;
		dev->priv_flags |= IFF_LIVE_ADDR_CHANGE;

		eth_hw_addr_random(dev);

		break;
	}

	dev->min_mtu = MIN_MTU;
	dev->max_mtu = MAX_MTU - dev->hard_header_len;
}

static bool tun_sock_writeable(struct tun_struct *tun, struct tun_file *tfile)
{
	struct sock *sk = tfile->socket.sk;

	return (tun->dev->flags & IFF_UP) && sock_writeable(sk);
}

/* Character device part */

/* Poll */
static __poll_t tun_chr_poll(struct file *file, poll_table *wait)
{
	struct tun_file *tfile = file->private_data;
	struct tun_struct *tun = tun_get(tfile);
	struct sock *sk;
	__poll_t mask = 0;

	if (!tun)
		return EPOLLERR;

	sk = tfile->socket.sk;

	tun_debug(KERN_INFO, tun, "tun_chr_poll\n");

	poll_wait(file, sk_sleep(sk), wait);

	if (!ptr_ring_empty(&tfile->tx_ring))
		mask |= EPOLLIN | EPOLLRDNORM;

	/* Make sure SOCKWQ_ASYNC_NOSPACE is set if not writable to
	 * guarantee EPOLLOUT to be raised by either here or
	 * tun_sock_write_space(). Then process could get notification
	 * after it writes to a down device and meets -EIO.
	 */
	if (tun_sock_writeable(tun, tfile) ||
	    (!test_and_set_bit(SOCKWQ_ASYNC_NOSPACE, &sk->sk_socket->flags) &&
	     tun_sock_writeable(tun, tfile)))
		mask |= EPOLLOUT | EPOLLWRNORM;

	if (tun->dev->reg_state != NETREG_REGISTERED)
		mask = EPOLLERR;

	tun_put(tun);
	return mask;
}

static struct sk_buff *tun_napi_alloc_frags(struct tun_file *tfile,
					    size_t len,
					    const struct iov_iter *it)
{
	struct sk_buff *skb;
	size_t linear;
	int err;
	int i;

	if (it->nr_segs > MAX_SKB_FRAGS + 1)
		return ERR_PTR(-ENOMEM);

	local_bh_disable();
	skb = napi_get_frags(&tfile->napi);
	local_bh_enable();
	if (!skb)
		return ERR_PTR(-ENOMEM);

	linear = iov_iter_single_seg_count(it);
	err = __skb_grow(skb, linear);
	if (err)
		goto free;

	skb->len = len;
	skb->data_len = len - linear;
	skb->truesize += skb->data_len;

	for (i = 1; i < it->nr_segs; i++) {
		struct page_frag *pfrag = &current->task_frag;
		size_t fragsz = it->iov[i].iov_len;

		if (fragsz == 0 || fragsz > PAGE_SIZE) {
			err = -EINVAL;
			goto free;
		}

		if (!skb_page_frag_refill(fragsz, pfrag, GFP_KERNEL)) {
			err = -ENOMEM;
			goto free;
		}

		skb_fill_page_desc(skb, i - 1, pfrag->page,
				   pfrag->offset, fragsz);
		page_ref_inc(pfrag->page);
		pfrag->offset += fragsz;
	}

	return skb;
free:
	/* frees skb and all frags allocated with napi_alloc_frag() */
	napi_free_frags(&tfile->napi);
	return ERR_PTR(err);
}

/* prepad is the amount to reserve at front.  len is length after that.
 * linear is a hint as to how much to copy (usually headers). */
static struct sk_buff *tun_alloc_skb(struct tun_file *tfile,
				     size_t prepad, size_t len,
				     size_t linear, int noblock)
{
	struct sock *sk = tfile->socket.sk;
	struct sk_buff *skb;
	int err;

	/* Under a page?  Don't bother with paged skb. */
	if (prepad + len < PAGE_SIZE || !linear)
		linear = len;

	skb = sock_alloc_send_pskb(sk, prepad + linear, len - linear, noblock,
				   &err, 0);
	if (!skb)
		return ERR_PTR(err);

	skb_reserve(skb, prepad);
	skb_put(skb, linear);
	skb->data_len = len - linear;
	skb->len += len - linear;

	return skb;
}

static void tun_rx_batched(struct tun_struct *tun, struct tun_file *tfile,
			   struct sk_buff *skb, int more)
{
	struct sk_buff_head *queue = &tfile->sk.sk_write_queue;
	struct sk_buff_head process_queue;
	u32 rx_batched = tun->rx_batched;
	bool rcv = false;

	if (!rx_batched || (!more && skb_queue_empty(queue))) {
		local_bh_disable();
		netif_receive_skb(skb);
		local_bh_enable();
		return;
	}

	spin_lock(&queue->lock);
	if (!more || skb_queue_len(queue) == rx_batched) {
		__skb_queue_head_init(&process_queue);
		skb_queue_splice_tail_init(queue, &process_queue);
		rcv = true;
	} else {
		__skb_queue_tail(queue, skb);
	}
	spin_unlock(&queue->lock);

	if (rcv) {
		struct sk_buff *nskb;

		local_bh_disable();
		while ((nskb = __skb_dequeue(&process_queue)))
			netif_receive_skb(nskb);
		netif_receive_skb(skb);
		local_bh_enable();
	}
}

static bool tun_can_build_skb(struct tun_struct *tun, struct tun_file *tfile,
			      int len, int noblock, bool zerocopy)
{
	if ((tun->flags & TUN_TYPE_MASK) != IFF_TAP)
		return false;

	if (tfile->socket.sk->sk_sndbuf != INT_MAX)
		return false;

	if (!noblock)
		return false;

	if (zerocopy)
		return false;

	if (SKB_DATA_ALIGN(len + TUN_RX_PAD) +
	    SKB_DATA_ALIGN(sizeof(struct skb_shared_info)) > PAGE_SIZE)
		return false;

	return true;
}

static struct sk_buff *tun_build_skb(struct tun_struct *tun,
				     struct tun_file *tfile,
				     struct iov_iter *from,
				     struct virtio_net_hdr *hdr,
				     int len, int *skb_xdp)
{
	struct page_frag *alloc_frag = &current->task_frag;
	struct sk_buff *skb;
	struct bpf_prog *xdp_prog;
	int buflen = SKB_DATA_ALIGN(sizeof(struct skb_shared_info));
	unsigned int delta = 0;
	char *buf;
	size_t copied;
	int err, pad = TUN_RX_PAD;

	rcu_read_lock();
	xdp_prog = rcu_dereference(tun->xdp_prog);
	if (xdp_prog)
		pad += TUN_HEADROOM;
	buflen += SKB_DATA_ALIGN(len + pad);
	rcu_read_unlock();

	alloc_frag->offset = ALIGN((u64)alloc_frag->offset, SMP_CACHE_BYTES);
	if (unlikely(!skb_page_frag_refill(buflen, alloc_frag, GFP_KERNEL)))
		return ERR_PTR(-ENOMEM);

	buf = (char *)page_address(alloc_frag->page) + alloc_frag->offset;
	copied = copy_page_from_iter(alloc_frag->page,
				     alloc_frag->offset + pad,
				     len, from);
	if (copied != len)
		return ERR_PTR(-EFAULT);

	/* There's a small window that XDP may be set after the check
	 * of xdp_prog above, this should be rare and for simplicity
	 * we do XDP on skb in case the headroom is not enough.
	 */
	if (hdr->gso_type || !xdp_prog)
		*skb_xdp = 1;
	else
		*skb_xdp = 0;

	local_bh_disable();
	rcu_read_lock();
	xdp_prog = rcu_dereference(tun->xdp_prog);
	if (xdp_prog && !*skb_xdp) {
		struct xdp_buff xdp;
		void *orig_data;
		u32 act;

		xdp.data_hard_start = buf;
		xdp.data = buf + pad;
		xdp_set_data_meta_invalid(&xdp);
		xdp.data_end = xdp.data + len;
		xdp.rxq = &tfile->xdp_rxq;
		orig_data = xdp.data;
		act = bpf_prog_run_xdp(xdp_prog, &xdp);

		switch (act) {
		case XDP_REDIRECT:
			get_page(alloc_frag->page);
			alloc_frag->offset += buflen;
			err = xdp_do_redirect(tun->dev, &xdp, xdp_prog);
			xdp_do_flush_map();
			if (err)
				goto err_redirect;
			rcu_read_unlock();
			local_bh_enable();
			return NULL;
		case XDP_TX:
			get_page(alloc_frag->page);
			alloc_frag->offset += buflen;
			if (tun_xdp_tx(tun->dev, &xdp) < 0)
				goto err_redirect;
			rcu_read_unlock();
			local_bh_enable();
			return NULL;
		case XDP_PASS:
			delta = orig_data - xdp.data;
			len = xdp.data_end - xdp.data;
			break;
		default:
			bpf_warn_invalid_xdp_action(act);
			/* fall through */
		case XDP_ABORTED:
			trace_xdp_exception(tun->dev, xdp_prog, act);
			/* fall through */
		case XDP_DROP:
			goto err_xdp;
		}
	}

	skb = build_skb(buf, buflen);
	if (!skb) {
		rcu_read_unlock();
		local_bh_enable();
		return ERR_PTR(-ENOMEM);
	}

	skb_reserve(skb, pad - delta);
	skb_put(skb, len);
	get_page(alloc_frag->page);
	alloc_frag->offset += buflen;

	rcu_read_unlock();
	local_bh_enable();

	return skb;

err_redirect:
	put_page(alloc_frag->page);
err_xdp:
	rcu_read_unlock();
	local_bh_enable();
	this_cpu_inc(tun->pcpu_stats->rx_dropped);
	return NULL;
}

/* Get packet from user space buffer */
static ssize_t tun_get_user(struct tun_struct *tun, struct tun_file *tfile,
			    void *msg_control, struct iov_iter *from,
			    int noblock, bool more)
{
	struct tun_pi pi = { 0, cpu_to_be16(ETH_P_IP) };
	struct sk_buff *skb;
	size_t total_len = iov_iter_count(from);
	size_t len = total_len, align = tun->align, linear;
	struct virtio_net_hdr gso = { 0 };
	struct tun_pcpu_stats *stats;
	int good_linear;
	int copylen;
	bool zerocopy = false;
	int err;
	u32 rxhash = 0;
	int skb_xdp = 1;
	bool frags = tun_napi_frags_enabled(tfile);

	if (!(tun->dev->flags & IFF_UP))
		return -EIO;

	if (!(tun->flags & IFF_NO_PI)) {
		if (len < sizeof(pi))
			return -EINVAL;
		len -= sizeof(pi);

		if (!copy_from_iter_full(&pi, sizeof(pi), from))
			return -EFAULT;
	}

	if (tun->flags & IFF_VNET_HDR) {
		int vnet_hdr_sz = READ_ONCE(tun->vnet_hdr_sz);

		if (len < vnet_hdr_sz)
			return -EINVAL;
		len -= vnet_hdr_sz;

		if (!copy_from_iter_full(&gso, sizeof(gso), from))
			return -EFAULT;

		if ((gso.flags & VIRTIO_NET_HDR_F_NEEDS_CSUM) &&
		    tun16_to_cpu(tun, gso.csum_start) + tun16_to_cpu(tun, gso.csum_offset) + 2 > tun16_to_cpu(tun, gso.hdr_len))
			gso.hdr_len = cpu_to_tun16(tun, tun16_to_cpu(tun, gso.csum_start) + tun16_to_cpu(tun, gso.csum_offset) + 2);

		if (tun16_to_cpu(tun, gso.hdr_len) > len)
			return -EINVAL;
		iov_iter_advance(from, vnet_hdr_sz - sizeof(gso));
	}

	if ((tun->flags & TUN_TYPE_MASK) == IFF_TAP) {
		align += NET_IP_ALIGN;
		if (unlikely(len < ETH_HLEN ||
			     (gso.hdr_len && tun16_to_cpu(tun, gso.hdr_len) < ETH_HLEN)))
			return -EINVAL;
	}

	good_linear = SKB_MAX_HEAD(align);

	if (msg_control) {
		struct iov_iter i = *from;

		/* There are 256 bytes to be copied in skb, so there is
		 * enough room for skb expand head in case it is used.
		 * The rest of the buffer is mapped from userspace.
		 */
		copylen = gso.hdr_len ? tun16_to_cpu(tun, gso.hdr_len) : GOODCOPY_LEN;
		if (copylen > good_linear)
			copylen = good_linear;
		linear = copylen;
		iov_iter_advance(&i, copylen);
		if (iov_iter_npages(&i, INT_MAX) <= MAX_SKB_FRAGS)
			zerocopy = true;
	}

	if (!frags && tun_can_build_skb(tun, tfile, len, noblock, zerocopy)) {
		/* For the packet that is not easy to be processed
		 * (e.g gso or jumbo packet), we will do it at after
		 * skb was created with generic XDP routine.
		 */
		skb = tun_build_skb(tun, tfile, from, &gso, len, &skb_xdp);
		if (IS_ERR(skb)) {
			this_cpu_inc(tun->pcpu_stats->rx_dropped);
			return PTR_ERR(skb);
		}
		if (!skb)
			return total_len;
	} else {
		if (!zerocopy) {
			copylen = len;
			if (tun16_to_cpu(tun, gso.hdr_len) > good_linear)
				linear = good_linear;
			else
				linear = tun16_to_cpu(tun, gso.hdr_len);
		}

		if (frags) {
			mutex_lock(&tfile->napi_mutex);
			skb = tun_napi_alloc_frags(tfile, copylen, from);
			/* tun_napi_alloc_frags() enforces a layout for the skb.
			 * If zerocopy is enabled, then this layout will be
			 * overwritten by zerocopy_sg_from_iter().
			 */
			zerocopy = false;
		} else {
			skb = tun_alloc_skb(tfile, align, copylen, linear,
					    noblock);
		}

		if (IS_ERR(skb)) {
			if (PTR_ERR(skb) != -EAGAIN)
				this_cpu_inc(tun->pcpu_stats->rx_dropped);
			if (frags)
				mutex_unlock(&tfile->napi_mutex);
			return PTR_ERR(skb);
		}

		if (zerocopy)
			err = zerocopy_sg_from_iter(skb, from);
		else
			err = skb_copy_datagram_from_iter(skb, 0, from, len);

		if (err) {
			this_cpu_inc(tun->pcpu_stats->rx_dropped);
			kfree_skb(skb);
			if (frags) {
				tfile->napi.skb = NULL;
				mutex_unlock(&tfile->napi_mutex);
			}

			return -EFAULT;
		}
	}

	if (virtio_net_hdr_to_skb(skb, &gso, tun_is_little_endian(tun))) {
		this_cpu_inc(tun->pcpu_stats->rx_frame_errors);
		kfree_skb(skb);
		if (frags) {
			tfile->napi.skb = NULL;
			mutex_unlock(&tfile->napi_mutex);
		}

		return -EINVAL;
	}

	switch (tun->flags & TUN_TYPE_MASK) {
	case IFF_TUN:
		if (tun->flags & IFF_NO_PI) {
			u8 ip_version = skb->len ? (skb->data[0] >> 4) : 0;

			switch (ip_version) {
			case 4:
				pi.proto = htons(ETH_P_IP);
				break;
			case 6:
				pi.proto = htons(ETH_P_IPV6);
				break;
			default:
				this_cpu_inc(tun->pcpu_stats->rx_dropped);
				kfree_skb(skb);
				return -EINVAL;
			}
		}

		skb_reset_mac_header(skb);
		skb->protocol = pi.proto;
		skb->dev = tun->dev;
		break;
	case IFF_TAP:
		if (!frags)
			skb->protocol = eth_type_trans(skb, tun->dev);
		break;
	}

	/* copy skb_ubuf_info for callback when skb has no error */
	if (zerocopy) {
		skb_shinfo(skb)->destructor_arg = msg_control;
		skb_shinfo(skb)->tx_flags |= SKBTX_DEV_ZEROCOPY;
		skb_shinfo(skb)->tx_flags |= SKBTX_SHARED_FRAG;
	} else if (msg_control) {
		struct ubuf_info *uarg = msg_control;
		uarg->callback(uarg, false);
	}

	skb_reset_network_header(skb);
	skb_probe_transport_header(skb, 0);

	if (skb_xdp) {
		struct bpf_prog *xdp_prog;
		int ret;

		local_bh_disable();
		rcu_read_lock();
		xdp_prog = rcu_dereference(tun->xdp_prog);
		if (xdp_prog) {
			ret = do_xdp_generic(xdp_prog, skb);
			if (ret != XDP_PASS) {
				rcu_read_unlock();
				local_bh_enable();
				return total_len;
			}
		}
		rcu_read_unlock();
		local_bh_enable();
	}

	/* Compute the costly rx hash only if needed for flow updates.
	 * We may get a very small possibility of OOO during switching, not
	 * worth to optimize.
	 */
	if (!rcu_access_pointer(tun->steering_prog) && tun->numqueues > 1 &&
	    !tfile->detached)
		rxhash = __skb_get_hash_symmetric(skb);

	if (frags) {
		/* Exercise flow dissector code path. */
		u32 headlen = eth_get_headlen(skb->data, skb_headlen(skb));

		if (unlikely(headlen > skb_headlen(skb))) {
			this_cpu_inc(tun->pcpu_stats->rx_dropped);
			napi_free_frags(&tfile->napi);
			mutex_unlock(&tfile->napi_mutex);
			WARN_ON(1);
			return -ENOMEM;
		}

		local_bh_disable();
		napi_gro_frags(&tfile->napi);
		local_bh_enable();
		mutex_unlock(&tfile->napi_mutex);
	} else if (tfile->napi_enabled) {
		struct sk_buff_head *queue = &tfile->sk.sk_write_queue;
		int queue_len;

		spin_lock_bh(&queue->lock);
		__skb_queue_tail(queue, skb);
		queue_len = skb_queue_len(queue);
		spin_unlock(&queue->lock);

		if (!more || queue_len > NAPI_POLL_WEIGHT)
			napi_schedule(&tfile->napi);

		local_bh_enable();
	} else if (!IS_ENABLED(CONFIG_4KSTACKS)) {
		tun_rx_batched(tun, tfile, skb, more);
	} else {
		netif_rx_ni(skb);
	}

	stats = get_cpu_ptr(tun->pcpu_stats);
	u64_stats_update_begin(&stats->syncp);
	stats->rx_packets++;
	stats->rx_bytes += len;
	u64_stats_update_end(&stats->syncp);
	put_cpu_ptr(stats);

	if (rxhash)
		tun_flow_update(tun, rxhash, tfile);

	return total_len;
}

static ssize_t tun_chr_write_iter(struct kiocb *iocb, struct iov_iter *from)
{
	struct file *file = iocb->ki_filp;
	struct tun_file *tfile = file->private_data;
	struct tun_struct *tun = tun_get(tfile);
	ssize_t result;

	if (!tun)
		return -EBADFD;

	result = tun_get_user(tun, tfile, NULL, from,
			      file->f_flags & O_NONBLOCK, false);

	tun_put(tun);
	return result;
}

static ssize_t tun_put_user_xdp(struct tun_struct *tun,
				struct tun_file *tfile,
				struct xdp_frame *xdp_frame,
				struct iov_iter *iter)
{
	int vnet_hdr_sz = 0;
	size_t size = xdp_frame->len;
	struct tun_pcpu_stats *stats;
	size_t ret;

	if (tun->flags & IFF_VNET_HDR) {
		struct virtio_net_hdr gso = { 0 };

		vnet_hdr_sz = READ_ONCE(tun->vnet_hdr_sz);
		if (unlikely(iov_iter_count(iter) < vnet_hdr_sz))
			return -EINVAL;
		if (unlikely(copy_to_iter(&gso, sizeof(gso), iter) !=
			     sizeof(gso)))
			return -EFAULT;
		iov_iter_advance(iter, vnet_hdr_sz - sizeof(gso));
	}

	ret = copy_to_iter(xdp_frame->data, size, iter) + vnet_hdr_sz;

	stats = get_cpu_ptr(tun->pcpu_stats);
	u64_stats_update_begin(&stats->syncp);
	stats->tx_packets++;
	stats->tx_bytes += ret;
	u64_stats_update_end(&stats->syncp);
	put_cpu_ptr(tun->pcpu_stats);

	return ret;
}

/* Put packet to the user space buffer */
static ssize_t tun_put_user(struct tun_struct *tun,
			    struct tun_file *tfile,
			    struct sk_buff *skb,
			    struct iov_iter *iter)
{
	struct tun_pi pi = { 0, skb->protocol };
	struct tun_pcpu_stats *stats;
	ssize_t total;
	int vlan_offset = 0;
	int vlan_hlen = 0;
	int vnet_hdr_sz = 0;

	if (skb_vlan_tag_present(skb))
		vlan_hlen = VLAN_HLEN;

	if (tun->flags & IFF_VNET_HDR)
		vnet_hdr_sz = READ_ONCE(tun->vnet_hdr_sz);

	total = skb->len + vlan_hlen + vnet_hdr_sz;

	if (!(tun->flags & IFF_NO_PI)) {
		if (iov_iter_count(iter) < sizeof(pi))
			return -EINVAL;

		total += sizeof(pi);
		if (iov_iter_count(iter) < total) {
			/* Packet will be striped */
			pi.flags |= TUN_PKT_STRIP;
		}

		if (copy_to_iter(&pi, sizeof(pi), iter) != sizeof(pi))
			return -EFAULT;
	}

	if (vnet_hdr_sz) {
		struct virtio_net_hdr gso;

		if (iov_iter_count(iter) < vnet_hdr_sz)
			return -EINVAL;

		if (virtio_net_hdr_from_skb(skb, &gso,
					    tun_is_little_endian(tun), true,
					    vlan_hlen)) {
			struct skb_shared_info *sinfo = skb_shinfo(skb);
			pr_err("unexpected GSO type: "
			       "0x%x, gso_size %d, hdr_len %d\n",
			       sinfo->gso_type, tun16_to_cpu(tun, gso.gso_size),
			       tun16_to_cpu(tun, gso.hdr_len));
			print_hex_dump(KERN_ERR, "tun: ",
				       DUMP_PREFIX_NONE,
				       16, 1, skb->head,
				       min((int)tun16_to_cpu(tun, gso.hdr_len), 64), true);
			WARN_ON_ONCE(1);
			return -EINVAL;
		}

		if (copy_to_iter(&gso, sizeof(gso), iter) != sizeof(gso))
			return -EFAULT;

		iov_iter_advance(iter, vnet_hdr_sz - sizeof(gso));
	}

	if (vlan_hlen) {
		int ret;
		struct veth veth;

		veth.h_vlan_proto = skb->vlan_proto;
		veth.h_vlan_TCI = htons(skb_vlan_tag_get(skb));

		vlan_offset = offsetof(struct vlan_ethhdr, h_vlan_proto);

		ret = skb_copy_datagram_iter(skb, 0, iter, vlan_offset);
		if (ret || !iov_iter_count(iter))
			goto done;

		ret = copy_to_iter(&veth, sizeof(veth), iter);
		if (ret != sizeof(veth) || !iov_iter_count(iter))
			goto done;
	}

	skb_copy_datagram_iter(skb, vlan_offset, iter, skb->len - vlan_offset);

done:
	/* caller is in process context, */
	stats = get_cpu_ptr(tun->pcpu_stats);
	u64_stats_update_begin(&stats->syncp);
	stats->tx_packets++;
	stats->tx_bytes += skb->len + vlan_hlen;
	u64_stats_update_end(&stats->syncp);
	put_cpu_ptr(tun->pcpu_stats);

	return total;
}

static void *tun_ring_recv(struct tun_file *tfile, int noblock, int *err)
{
	DECLARE_WAITQUEUE(wait, current);
	void *ptr = NULL;
	int error = 0;

	ptr = ptr_ring_consume(&tfile->tx_ring);
	if (ptr)
		goto out;
	if (noblock) {
		error = -EAGAIN;
		goto out;
	}

	add_wait_queue(&tfile->wq.wait, &wait);
	current->state = TASK_INTERRUPTIBLE;

	while (1) {
		ptr = ptr_ring_consume(&tfile->tx_ring);
		if (ptr)
			break;
		if (signal_pending(current)) {
			error = -ERESTARTSYS;
			break;
		}
		if (tfile->socket.sk->sk_shutdown & RCV_SHUTDOWN) {
			error = -EFAULT;
			break;
		}

		schedule();
	}

	current->state = TASK_RUNNING;
	remove_wait_queue(&tfile->wq.wait, &wait);

out:
	*err = error;
	return ptr;
}

static ssize_t tun_do_read(struct tun_struct *tun, struct tun_file *tfile,
			   struct iov_iter *to,
			   int noblock, void *ptr)
{
	ssize_t ret;
	int err;

	tun_debug(KERN_INFO, tun, "tun_do_read\n");

	if (!iov_iter_count(to)) {
		tun_ptr_free(ptr);
		return 0;
	}

	if (!ptr) {
		/* Read frames from ring */
		ptr = tun_ring_recv(tfile, noblock, &err);
		if (!ptr)
			return err;
	}

	if (tun_is_xdp_frame(ptr)) {
		struct xdp_frame *xdpf = tun_ptr_to_xdp(ptr);

		ret = tun_put_user_xdp(tun, tfile, xdpf, to);
		xdp_return_frame(xdpf);
	} else {
		struct sk_buff *skb = ptr;

		ret = tun_put_user(tun, tfile, skb, to);
		if (unlikely(ret < 0))
			kfree_skb(skb);
		else
			consume_skb(skb);
	}

	return ret;
}

static ssize_t tun_chr_read_iter(struct kiocb *iocb, struct iov_iter *to)
{
	struct file *file = iocb->ki_filp;
	struct tun_file *tfile = file->private_data;
	struct tun_struct *tun = tun_get(tfile);
	ssize_t len = iov_iter_count(to), ret;

	if (!tun)
		return -EBADFD;
	ret = tun_do_read(tun, tfile, to, file->f_flags & O_NONBLOCK, NULL);
	ret = min_t(ssize_t, ret, len);
	if (ret > 0)
		iocb->ki_pos = ret;
	tun_put(tun);
	return ret;
}

static void tun_prog_free(struct rcu_head *rcu)
{
	struct tun_prog *prog = container_of(rcu, struct tun_prog, rcu);

	bpf_prog_destroy(prog->prog);
	kfree(prog);
}

static int __tun_set_ebpf(struct tun_struct *tun,
			  struct tun_prog __rcu **prog_p,
			  struct bpf_prog *prog)
{
	struct tun_prog *old, *new = NULL;

	if (prog) {
		new = kmalloc(sizeof(*new), GFP_KERNEL);
		if (!new)
			return -ENOMEM;
		new->prog = prog;
	}

	spin_lock_bh(&tun->lock);
	old = rcu_dereference_protected(*prog_p,
					lockdep_is_held(&tun->lock));
	rcu_assign_pointer(*prog_p, new);
	spin_unlock_bh(&tun->lock);

	if (old)
		call_rcu(&old->rcu, tun_prog_free);

	return 0;
}

static void tun_free_netdev(struct net_device *dev)
{
	struct tun_struct *tun = netdev_priv(dev);

	BUG_ON(!(list_empty(&tun->disabled)));
	free_percpu(tun->pcpu_stats);
	tun_flow_uninit(tun);
	security_tun_dev_free_security(tun->security);
	__tun_set_ebpf(tun, &tun->steering_prog, NULL);
	__tun_set_ebpf(tun, &tun->filter_prog, NULL);
}

static void tun_setup(struct net_device *dev)
{
	struct tun_struct *tun = netdev_priv(dev);

	tun->owner = INVALID_UID;
	tun->group = INVALID_GID;
	tun_default_link_ksettings(dev, &tun->link_ksettings);

	dev->ethtool_ops = &tun_ethtool_ops;
	dev->needs_free_netdev = true;
	dev->priv_destructor = tun_free_netdev;
	/* We prefer our own queue length */
	dev->tx_queue_len = TUN_READQ_SIZE;
}

/* Trivial set of netlink ops to allow deleting tun or tap
 * device with netlink.
 */
static int tun_validate(struct nlattr *tb[], struct nlattr *data[],
			struct netlink_ext_ack *extack)
{
	return -EINVAL;
}

static size_t tun_get_size(const struct net_device *dev)
{
	BUILD_BUG_ON(sizeof(u32) != sizeof(uid_t));
	BUILD_BUG_ON(sizeof(u32) != sizeof(gid_t));

	return nla_total_size(sizeof(uid_t)) + /* OWNER */
	       nla_total_size(sizeof(gid_t)) + /* GROUP */
	       nla_total_size(sizeof(u8)) + /* TYPE */
	       nla_total_size(sizeof(u8)) + /* PI */
	       nla_total_size(sizeof(u8)) + /* VNET_HDR */
	       nla_total_size(sizeof(u8)) + /* PERSIST */
	       nla_total_size(sizeof(u8)) + /* MULTI_QUEUE */
	       nla_total_size(sizeof(u32)) + /* NUM_QUEUES */
	       nla_total_size(sizeof(u32)) + /* NUM_DISABLED_QUEUES */
	       0;
}

static int tun_fill_info(struct sk_buff *skb, const struct net_device *dev)
{
	struct tun_struct *tun = netdev_priv(dev);

	if (nla_put_u8(skb, IFLA_TUN_TYPE, tun->flags & TUN_TYPE_MASK))
		goto nla_put_failure;
	if (uid_valid(tun->owner) &&
	    nla_put_u32(skb, IFLA_TUN_OWNER,
			from_kuid_munged(current_user_ns(), tun->owner)))
		goto nla_put_failure;
	if (gid_valid(tun->group) &&
	    nla_put_u32(skb, IFLA_TUN_GROUP,
			from_kgid_munged(current_user_ns(), tun->group)))
		goto nla_put_failure;
	if (nla_put_u8(skb, IFLA_TUN_PI, !(tun->flags & IFF_NO_PI)))
		goto nla_put_failure;
	if (nla_put_u8(skb, IFLA_TUN_VNET_HDR, !!(tun->flags & IFF_VNET_HDR)))
		goto nla_put_failure;
	if (nla_put_u8(skb, IFLA_TUN_PERSIST, !!(tun->flags & IFF_PERSIST)))
		goto nla_put_failure;
	if (nla_put_u8(skb, IFLA_TUN_MULTI_QUEUE,
		       !!(tun->flags & IFF_MULTI_QUEUE)))
		goto nla_put_failure;
	if (tun->flags & IFF_MULTI_QUEUE) {
		if (nla_put_u32(skb, IFLA_TUN_NUM_QUEUES, tun->numqueues))
			goto nla_put_failure;
		if (nla_put_u32(skb, IFLA_TUN_NUM_DISABLED_QUEUES,
				tun->numdisabled))
			goto nla_put_failure;
	}

	return 0;

nla_put_failure:
	return -EMSGSIZE;
}

static struct rtnl_link_ops tun_link_ops __read_mostly = {
	.kind		= DRV_NAME,
	.priv_size	= sizeof(struct tun_struct),
	.setup		= tun_setup,
	.validate	= tun_validate,
	.get_size       = tun_get_size,
	.fill_info      = tun_fill_info,
};

static void tun_sock_write_space(struct sock *sk)
{
	struct tun_file *tfile;
	wait_queue_head_t *wqueue;

	if (!sock_writeable(sk))
		return;

	if (!test_and_clear_bit(SOCKWQ_ASYNC_NOSPACE, &sk->sk_socket->flags))
		return;

	wqueue = sk_sleep(sk);
	if (wqueue && waitqueue_active(wqueue))
		wake_up_interruptible_sync_poll(wqueue, EPOLLOUT |
						EPOLLWRNORM | EPOLLWRBAND);

	tfile = container_of(sk, struct tun_file, sk);
	kill_fasync(&tfile->fasync, SIGIO, POLL_OUT);
}

static int tun_sendmsg(struct socket *sock, struct msghdr *m, size_t total_len)
{
	int ret;
	struct tun_file *tfile = container_of(sock, struct tun_file, socket);
	struct tun_struct *tun = tun_get(tfile);

	if (!tun)
		return -EBADFD;

	ret = tun_get_user(tun, tfile, m->msg_control, &m->msg_iter,
			   m->msg_flags & MSG_DONTWAIT,
			   m->msg_flags & MSG_MORE);
	tun_put(tun);
	return ret;
}

static int tun_recvmsg(struct socket *sock, struct msghdr *m, size_t total_len,
		       int flags)
{
	struct tun_file *tfile = container_of(sock, struct tun_file, socket);
	struct tun_struct *tun = tun_get(tfile);
	void *ptr = m->msg_control;
	int ret;

	if (!tun) {
		ret = -EBADFD;
		goto out_free;
	}

	if (flags & ~(MSG_DONTWAIT|MSG_TRUNC|MSG_ERRQUEUE)) {
		ret = -EINVAL;
		goto out_put_tun;
	}
	if (flags & MSG_ERRQUEUE) {
		ret = sock_recv_errqueue(sock->sk, m, total_len,
					 SOL_PACKET, TUN_TX_TIMESTAMP);
		goto out;
	}
	ret = tun_do_read(tun, tfile, &m->msg_iter, flags & MSG_DONTWAIT, ptr);
	if (ret > (ssize_t)total_len) {
		m->msg_flags |= MSG_TRUNC;
		ret = flags & MSG_TRUNC ? ret : total_len;
	}
out:
	tun_put(tun);
	return ret;

out_put_tun:
	tun_put(tun);
out_free:
	tun_ptr_free(ptr);
	return ret;
}

static int tun_ptr_peek_len(void *ptr)
{
	if (likely(ptr)) {
		if (tun_is_xdp_frame(ptr)) {
			struct xdp_frame *xdpf = tun_ptr_to_xdp(ptr);

			return xdpf->len;
		}
		return __skb_array_len_with_tag(ptr);
	} else {
		return 0;
	}
}

static int tun_peek_len(struct socket *sock)
{
	struct tun_file *tfile = container_of(sock, struct tun_file, socket);
	struct tun_struct *tun;
	int ret = 0;

	tun = tun_get(tfile);
	if (!tun)
		return 0;

	ret = PTR_RING_PEEK_CALL(&tfile->tx_ring, tun_ptr_peek_len);
	tun_put(tun);

	return ret;
}

/* Ops structure to mimic raw sockets with tun */
static const struct proto_ops tun_socket_ops = {
	.peek_len = tun_peek_len,
	.sendmsg = tun_sendmsg,
	.recvmsg = tun_recvmsg,
};

static struct proto tun_proto = {
	.name		= "tun",
	.owner		= THIS_MODULE,
	.obj_size	= sizeof(struct tun_file),
};

static int tun_flags(struct tun_struct *tun)
{
	return tun->flags & (TUN_FEATURES | IFF_PERSIST | IFF_TUN | IFF_TAP);
}

static ssize_t tun_show_flags(struct device *dev, struct device_attribute *attr,
			      char *buf)
{
	struct tun_struct *tun = netdev_priv(to_net_dev(dev));
	return sprintf(buf, "0x%x\n", tun_flags(tun));
}

static ssize_t tun_show_owner(struct device *dev, struct device_attribute *attr,
			      char *buf)
{
	struct tun_struct *tun = netdev_priv(to_net_dev(dev));
	return uid_valid(tun->owner)?
		sprintf(buf, "%u\n",
			from_kuid_munged(current_user_ns(), tun->owner)):
		sprintf(buf, "-1\n");
}

static ssize_t tun_show_group(struct device *dev, struct device_attribute *attr,
			      char *buf)
{
	struct tun_struct *tun = netdev_priv(to_net_dev(dev));
	return gid_valid(tun->group) ?
		sprintf(buf, "%u\n",
			from_kgid_munged(current_user_ns(), tun->group)):
		sprintf(buf, "-1\n");
}

static DEVICE_ATTR(tun_flags, 0444, tun_show_flags, NULL);
static DEVICE_ATTR(owner, 0444, tun_show_owner, NULL);
static DEVICE_ATTR(group, 0444, tun_show_group, NULL);

static struct attribute *tun_dev_attrs[] = {
	&dev_attr_tun_flags.attr,
	&dev_attr_owner.attr,
	&dev_attr_group.attr,
	NULL
};

static const struct attribute_group tun_attr_group = {
	.attrs = tun_dev_attrs
};

static int tun_set_iff(struct net *net, struct file *file, struct ifreq *ifr)
{
	struct tun_struct *tun;
	struct tun_file *tfile = file->private_data;
	struct net_device *dev;
	int err;

	if (tfile->detached)
		return -EINVAL;

	if ((ifr->ifr_flags & IFF_NAPI_FRAGS)) {
		if (!capable(CAP_NET_ADMIN))
			return -EPERM;

		if (!(ifr->ifr_flags & IFF_NAPI) ||
		    (ifr->ifr_flags & TUN_TYPE_MASK) != IFF_TAP)
			return -EINVAL;
	}

	dev = __dev_get_by_name(net, ifr->ifr_name);
	if (dev) {
		if (ifr->ifr_flags & IFF_TUN_EXCL)
			return -EBUSY;
		if ((ifr->ifr_flags & IFF_TUN) && dev->netdev_ops == &tun_netdev_ops)
			tun = netdev_priv(dev);
		else if ((ifr->ifr_flags & IFF_TAP) && dev->netdev_ops == &tap_netdev_ops)
			tun = netdev_priv(dev);
		else
			return -EINVAL;

		if (!!(ifr->ifr_flags & IFF_MULTI_QUEUE) !=
		    !!(tun->flags & IFF_MULTI_QUEUE))
			return -EINVAL;

		if (tun_not_capable(tun))
			return -EPERM;
		err = security_tun_dev_open(tun->security);
		if (err < 0)
			return err;

		err = tun_attach(tun, file, ifr->ifr_flags & IFF_NOFILTER,
				 ifr->ifr_flags & IFF_NAPI,
				 ifr->ifr_flags & IFF_NAPI_FRAGS);
		if (err < 0)
			return err;

		if (tun->flags & IFF_MULTI_QUEUE &&
		    (tun->numqueues + tun->numdisabled > 1)) {
			/* One or more queue has already been attached, no need
			 * to initialize the device again.
			 */
			netdev_state_change(dev);
			return 0;
		}

		tun->flags = (tun->flags & ~TUN_FEATURES) |
			      (ifr->ifr_flags & TUN_FEATURES);

		netdev_state_change(dev);
	} else {
		char *name;
		unsigned long flags = 0;
		int queues = ifr->ifr_flags & IFF_MULTI_QUEUE ?
			     MAX_TAP_QUEUES : 1;

		if (!ns_capable(net->user_ns, CAP_NET_ADMIN))
			return -EPERM;
		err = security_tun_dev_create();
		if (err < 0)
			return err;

		/* Set dev type */
		if (ifr->ifr_flags & IFF_TUN) {
			/* TUN device */
			flags |= IFF_TUN;
			name = "tun%d";
		} else if (ifr->ifr_flags & IFF_TAP) {
			/* TAP device */
			flags |= IFF_TAP;
			name = "tap%d";
		} else
			return -EINVAL;

		if (*ifr->ifr_name)
			name = ifr->ifr_name;

		dev = alloc_netdev_mqs(sizeof(struct tun_struct), name,
				       NET_NAME_UNKNOWN, tun_setup, queues,
				       queues);

		if (!dev)
			return -ENOMEM;
		err = dev_get_valid_name(net, dev, name);
		if (err < 0)
			goto err_free_dev;

		dev_net_set(dev, net);
		dev->rtnl_link_ops = &tun_link_ops;
		dev->ifindex = tfile->ifindex;
		dev->sysfs_groups[0] = &tun_attr_group;

		tun = netdev_priv(dev);
		tun->dev = dev;
		tun->flags = flags;
		tun->txflt.count = 0;
		tun->vnet_hdr_sz = sizeof(struct virtio_net_hdr);

		tun->align = NET_SKB_PAD;
		tun->filter_attached = false;
		tun->sndbuf = tfile->socket.sk->sk_sndbuf;
		tun->rx_batched = 0;
		RCU_INIT_POINTER(tun->steering_prog, NULL);

		tun->pcpu_stats = netdev_alloc_pcpu_stats(struct tun_pcpu_stats);
		if (!tun->pcpu_stats) {
			err = -ENOMEM;
			goto err_free_dev;
		}

		spin_lock_init(&tun->lock);

		err = security_tun_dev_alloc_security(&tun->security);
		if (err < 0)
			goto err_free_stat;

		tun_net_init(dev);
		tun_flow_init(tun);

		dev->hw_features = NETIF_F_SG | NETIF_F_FRAGLIST |
				   TUN_USER_FEATURES | NETIF_F_HW_VLAN_CTAG_TX |
				   NETIF_F_HW_VLAN_STAG_TX;
		dev->features = dev->hw_features | NETIF_F_LLTX;
		dev->vlan_features = dev->features &
				     ~(NETIF_F_HW_VLAN_CTAG_TX |
				       NETIF_F_HW_VLAN_STAG_TX);

		tun->flags = (tun->flags & ~TUN_FEATURES) |
			      (ifr->ifr_flags & TUN_FEATURES);

		INIT_LIST_HEAD(&tun->disabled);
		err = tun_attach(tun, file, false, ifr->ifr_flags & IFF_NAPI,
				 ifr->ifr_flags & IFF_NAPI_FRAGS);
		if (err < 0)
			goto err_free_flow;

		err = register_netdevice(tun->dev);
		if (err < 0)
			goto err_detach;
	}

	netif_carrier_on(tun->dev);

	tun_debug(KERN_INFO, tun, "tun_set_iff\n");

	/* Make sure persistent devices do not get stuck in
	 * xoff state.
	 */
	if (netif_running(tun->dev))
		netif_tx_wake_all_queues(tun->dev);

	strcpy(ifr->ifr_name, tun->dev->name);
	return 0;

err_detach:
	tun_detach_all(dev);
	/* register_netdevice() already called tun_free_netdev() */
	goto err_free_dev;

err_free_flow:
	tun_flow_uninit(tun);
	security_tun_dev_free_security(tun->security);
err_free_stat:
	free_percpu(tun->pcpu_stats);
err_free_dev:
	free_netdev(dev);
	return err;
}

static void tun_get_iff(struct net *net, struct tun_struct *tun,
		       struct ifreq *ifr)
{
	tun_debug(KERN_INFO, tun, "tun_get_iff\n");

	strcpy(ifr->ifr_name, tun->dev->name);

	ifr->ifr_flags = tun_flags(tun);

}

/* This is like a cut-down ethtool ops, except done via tun fd so no
 * privs required. */
static int set_offload(struct tun_struct *tun, unsigned long arg)
{
	netdev_features_t features = 0;

	if (arg & TUN_F_CSUM) {
		features |= NETIF_F_HW_CSUM;
		arg &= ~TUN_F_CSUM;

		if (arg & (TUN_F_TSO4|TUN_F_TSO6)) {
			if (arg & TUN_F_TSO_ECN) {
				features |= NETIF_F_TSO_ECN;
				arg &= ~TUN_F_TSO_ECN;
			}
			if (arg & TUN_F_TSO4)
				features |= NETIF_F_TSO;
			if (arg & TUN_F_TSO6)
				features |= NETIF_F_TSO6;
			arg &= ~(TUN_F_TSO4|TUN_F_TSO6);
		}

		arg &= ~TUN_F_UFO;
	}

	/* This gives the user a way to test for new features in future by
	 * trying to set them. */
	if (arg)
		return -EINVAL;

	tun->set_features = features;
	tun->dev->wanted_features &= ~TUN_USER_FEATURES;
	tun->dev->wanted_features |= features;
	netdev_update_features(tun->dev);

	return 0;
}

static void tun_detach_filter(struct tun_struct *tun, int n)
{
	int i;
	struct tun_file *tfile;

	for (i = 0; i < n; i++) {
		tfile = rtnl_dereference(tun->tfiles[i]);
		lock_sock(tfile->socket.sk);
		sk_detach_filter(tfile->socket.sk);
		release_sock(tfile->socket.sk);
	}

	tun->filter_attached = false;
}

static int tun_attach_filter(struct tun_struct *tun)
{
	int i, ret = 0;
	struct tun_file *tfile;

	for (i = 0; i < tun->numqueues; i++) {
		tfile = rtnl_dereference(tun->tfiles[i]);
		lock_sock(tfile->socket.sk);
		ret = sk_attach_filter(&tun->fprog, tfile->socket.sk);
		release_sock(tfile->socket.sk);
		if (ret) {
			tun_detach_filter(tun, i);
			return ret;
		}
	}

	tun->filter_attached = true;
	return ret;
}

static void tun_set_sndbuf(struct tun_struct *tun)
{
	struct tun_file *tfile;
	int i;

	for (i = 0; i < tun->numqueues; i++) {
		tfile = rtnl_dereference(tun->tfiles[i]);
		tfile->socket.sk->sk_sndbuf = tun->sndbuf;
	}
}

static int tun_set_queue(struct file *file, struct ifreq *ifr)
{
	struct tun_file *tfile = file->private_data;
	struct tun_struct *tun;
	int ret = 0;

	rtnl_lock();

	if (ifr->ifr_flags & IFF_ATTACH_QUEUE) {
		tun = tfile->detached;
		if (!tun) {
			ret = -EINVAL;
			goto unlock;
		}
		ret = security_tun_dev_attach_queue(tun->security);
		if (ret < 0)
			goto unlock;
		ret = tun_attach(tun, file, false, tun->flags & IFF_NAPI,
				 tun->flags & IFF_NAPI_FRAGS);
	} else if (ifr->ifr_flags & IFF_DETACH_QUEUE) {
		tun = rtnl_dereference(tfile->tun);
		if (!tun || !(tun->flags & IFF_MULTI_QUEUE) || tfile->detached)
			ret = -EINVAL;
		else
			__tun_detach(tfile, false);
	} else
		ret = -EINVAL;

	if (ret >= 0)
		netdev_state_change(tun->dev);

unlock:
	rtnl_unlock();
	return ret;
}

static int tun_set_ebpf(struct tun_struct *tun, struct tun_prog **prog_p,
			void __user *data)
{
	struct bpf_prog *prog;
	int fd;

	if (copy_from_user(&fd, data, sizeof(fd)))
		return -EFAULT;

	if (fd == -1) {
		prog = NULL;
	} else {
		prog = bpf_prog_get_type(fd, BPF_PROG_TYPE_SOCKET_FILTER);
		if (IS_ERR(prog))
			return PTR_ERR(prog);
	}

	return __tun_set_ebpf(tun, prog_p, prog);
}

static long __tun_chr_ioctl(struct file *file, unsigned int cmd,
			    unsigned long arg, int ifreq_len)
{
	struct tun_file *tfile = file->private_data;
	struct net *net = sock_net(&tfile->sk);
	struct tun_struct *tun;
	void __user* argp = (void __user*)arg;
	struct ifreq ifr;
	kuid_t owner;
	kgid_t group;
	int sndbuf;
	int vnet_hdr_sz;
	unsigned int ifindex;
	int le;
	int ret;
	bool do_notify = false;

	if (cmd == TUNSETIFF || cmd == TUNSETQUEUE ||
	    (_IOC_TYPE(cmd) == SOCK_IOC_TYPE && cmd != SIOCGSKNS)) {
		if (copy_from_user(&ifr, argp, ifreq_len))
			return -EFAULT;
	} else {
		memset(&ifr, 0, sizeof(ifr));
	}
	if (cmd == TUNGETFEATURES) {
		/* Currently this just means: "what IFF flags are valid?".
		 * This is needed because we never checked for invalid flags on
		 * TUNSETIFF.
		 */
		return put_user(IFF_TUN | IFF_TAP | TUN_FEATURES,
				(unsigned int __user*)argp);
	} else if (cmd == TUNSETQUEUE) {
		return tun_set_queue(file, &ifr);
	} else if (cmd == SIOCGSKNS) {
		if (!ns_capable(net->user_ns, CAP_NET_ADMIN))
			return -EPERM;
		return open_related_ns(&net->ns, get_net_ns);
	}

	ret = 0;
	rtnl_lock();

	tun = tun_get(tfile);
	if (cmd == TUNSETIFF) {
		ret = -EEXIST;
		if (tun)
			goto unlock;

		ifr.ifr_name[IFNAMSIZ-1] = '\0';

		ret = tun_set_iff(net, file, &ifr);

		if (ret)
			goto unlock;

		if (copy_to_user(argp, &ifr, ifreq_len))
			ret = -EFAULT;
		goto unlock;
	}
	if (cmd == TUNSETIFINDEX) {
		ret = -EPERM;
		if (tun)
			goto unlock;

		ret = -EFAULT;
		if (copy_from_user(&ifindex, argp, sizeof(ifindex)))
			goto unlock;

		ret = 0;
		tfile->ifindex = ifindex;
		goto unlock;
	}

	ret = -EBADFD;
	if (!tun)
		goto unlock;

	tun_debug(KERN_INFO, tun, "tun_chr_ioctl cmd %u\n", cmd);

	ret = 0;
	switch (cmd) {
	case TUNGETIFF:
		tun_get_iff(current->nsproxy->net_ns, tun, &ifr);

		if (tfile->detached)
			ifr.ifr_flags |= IFF_DETACH_QUEUE;
		if (!tfile->socket.sk->sk_filter)
			ifr.ifr_flags |= IFF_NOFILTER;

		if (copy_to_user(argp, &ifr, ifreq_len))
			ret = -EFAULT;
		break;

	case TUNSETNOCSUM:
		/* Disable/Enable checksum */

		/* [unimplemented] */
		tun_debug(KERN_INFO, tun, "ignored: set checksum %s\n",
			  arg ? "disabled" : "enabled");
		break;

	case TUNSETPERSIST:
		/* Disable/Enable persist mode. Keep an extra reference to the
		 * module to prevent the module being unprobed.
		 */
		if (arg && !(tun->flags & IFF_PERSIST)) {
			tun->flags |= IFF_PERSIST;
			__module_get(THIS_MODULE);
			do_notify = true;
		}
		if (!arg && (tun->flags & IFF_PERSIST)) {
			tun->flags &= ~IFF_PERSIST;
			module_put(THIS_MODULE);
			do_notify = true;
		}

		tun_debug(KERN_INFO, tun, "persist %s\n",
			  arg ? "enabled" : "disabled");
		break;

	case TUNSETOWNER:
		/* Set owner of the device */
		owner = make_kuid(current_user_ns(), arg);
		if (!uid_valid(owner)) {
			ret = -EINVAL;
			break;
		}
		tun->owner = owner;
		do_notify = true;
		tun_debug(KERN_INFO, tun, "owner set to %u\n",
			  from_kuid(&init_user_ns, tun->owner));
		break;

	case TUNSETGROUP:
		/* Set group of the device */
		group = make_kgid(current_user_ns(), arg);
		if (!gid_valid(group)) {
			ret = -EINVAL;
			break;
		}
		tun->group = group;
		do_notify = true;
		tun_debug(KERN_INFO, tun, "group set to %u\n",
			  from_kgid(&init_user_ns, tun->group));
		break;

	case TUNSETLINK:
		/* Only allow setting the type when the interface is down */
		if (tun->dev->flags & IFF_UP) {
			tun_debug(KERN_INFO, tun,
				  "Linktype set failed because interface is up\n");
			ret = -EBUSY;
		} else {
			tun->dev->type = (int) arg;
			tun_debug(KERN_INFO, tun, "linktype set to %d\n",
				  tun->dev->type);
			ret = 0;
		}
		break;

#ifdef TUN_DEBUG
	case TUNSETDEBUG:
		tun->debug = arg;
		break;
#endif
	case TUNSETOFFLOAD:
		ret = set_offload(tun, arg);
		break;

	case TUNSETTXFILTER:
		/* Can be set only for TAPs */
		ret = -EINVAL;
		if ((tun->flags & TUN_TYPE_MASK) != IFF_TAP)
			break;
		ret = update_filter(&tun->txflt, (void __user *)arg);
		break;

	case SIOCGIFHWADDR:
		/* Get hw address */
		memcpy(ifr.ifr_hwaddr.sa_data, tun->dev->dev_addr, ETH_ALEN);
		ifr.ifr_hwaddr.sa_family = tun->dev->type;
		if (copy_to_user(argp, &ifr, ifreq_len))
			ret = -EFAULT;
		break;

	case SIOCSIFHWADDR:
		/* Set hw address */
		tun_debug(KERN_DEBUG, tun, "set hw address: %pM\n",
			  ifr.ifr_hwaddr.sa_data);

		ret = dev_set_mac_address(tun->dev, &ifr.ifr_hwaddr);
		break;

	case TUNGETSNDBUF:
		sndbuf = tfile->socket.sk->sk_sndbuf;
		if (copy_to_user(argp, &sndbuf, sizeof(sndbuf)))
			ret = -EFAULT;
		break;

	case TUNSETSNDBUF:
		if (copy_from_user(&sndbuf, argp, sizeof(sndbuf))) {
			ret = -EFAULT;
			break;
		}
		if (sndbuf <= 0) {
			ret = -EINVAL;
			break;
		}

		tun->sndbuf = sndbuf;
		tun_set_sndbuf(tun);
		break;

	case TUNGETVNETHDRSZ:
		vnet_hdr_sz = tun->vnet_hdr_sz;
		if (copy_to_user(argp, &vnet_hdr_sz, sizeof(vnet_hdr_sz)))
			ret = -EFAULT;
		break;

	case TUNSETVNETHDRSZ:
		if (copy_from_user(&vnet_hdr_sz, argp, sizeof(vnet_hdr_sz))) {
			ret = -EFAULT;
			break;
		}
		if (vnet_hdr_sz < (int)sizeof(struct virtio_net_hdr)) {
			ret = -EINVAL;
			break;
		}

		tun->vnet_hdr_sz = vnet_hdr_sz;
		break;

	case TUNGETVNETLE:
		le = !!(tun->flags & TUN_VNET_LE);
		if (put_user(le, (int __user *)argp))
			ret = -EFAULT;
		break;

	case TUNSETVNETLE:
		if (get_user(le, (int __user *)argp)) {
			ret = -EFAULT;
			break;
		}
		if (le)
			tun->flags |= TUN_VNET_LE;
		else
			tun->flags &= ~TUN_VNET_LE;
		break;

	case TUNGETVNETBE:
		ret = tun_get_vnet_be(tun, argp);
		break;

	case TUNSETVNETBE:
		ret = tun_set_vnet_be(tun, argp);
		break;

	case TUNATTACHFILTER:
		/* Can be set only for TAPs */
		ret = -EINVAL;
		if ((tun->flags & TUN_TYPE_MASK) != IFF_TAP)
			break;
		ret = -EFAULT;
		if (copy_from_user(&tun->fprog, argp, sizeof(tun->fprog)))
			break;

		ret = tun_attach_filter(tun);
		break;

	case TUNDETACHFILTER:
		/* Can be set only for TAPs */
		ret = -EINVAL;
		if ((tun->flags & TUN_TYPE_MASK) != IFF_TAP)
			break;
		ret = 0;
		tun_detach_filter(tun, tun->numqueues);
		break;

	case TUNGETFILTER:
		ret = -EINVAL;
		if ((tun->flags & TUN_TYPE_MASK) != IFF_TAP)
			break;
		ret = -EFAULT;
		if (copy_to_user(argp, &tun->fprog, sizeof(tun->fprog)))
			break;
		ret = 0;
		break;

	case TUNSETSTEERINGEBPF:
		ret = tun_set_ebpf(tun, &tun->steering_prog, argp);
		break;

	case TUNSETFILTEREBPF:
		ret = tun_set_ebpf(tun, &tun->filter_prog, argp);
		break;

	default:
		ret = -EINVAL;
		break;
	}

	if (do_notify)
		netdev_state_change(tun->dev);

unlock:
	rtnl_unlock();
	if (tun)
		tun_put(tun);
	return ret;
}

static long tun_chr_ioctl(struct file *file,
			  unsigned int cmd, unsigned long arg)
{
	return __tun_chr_ioctl(file, cmd, arg, sizeof (struct ifreq));
}

#ifdef CONFIG_COMPAT
static long tun_chr_compat_ioctl(struct file *file,
			 unsigned int cmd, unsigned long arg)
{
	switch (cmd) {
	case TUNSETIFF:
	case TUNGETIFF:
	case TUNSETTXFILTER:
	case TUNGETSNDBUF:
	case TUNSETSNDBUF:
	case SIOCGIFHWADDR:
	case SIOCSIFHWADDR:
		arg = (unsigned long)compat_ptr(arg);
		break;
	default:
		arg = (compat_ulong_t)arg;
		break;
	}

	/*
	 * compat_ifreq is shorter than ifreq, so we must not access beyond
	 * the end of that structure. All fields that are used in this
	 * driver are compatible though, we don't need to convert the
	 * contents.
	 */
	return __tun_chr_ioctl(file, cmd, arg, sizeof(struct compat_ifreq));
}
#endif /* CONFIG_COMPAT */

static int tun_chr_fasync(int fd, struct file *file, int on)
{
	struct tun_file *tfile = file->private_data;
	int ret;

	if ((ret = fasync_helper(fd, file, on, &tfile->fasync)) < 0)
		goto out;

	if (on) {
		__f_setown(file, task_pid(current), PIDTYPE_TGID, 0);
		tfile->flags |= TUN_FASYNC;
	} else
		tfile->flags &= ~TUN_FASYNC;
	ret = 0;
out:
	return ret;
}

static int tun_chr_open(struct inode *inode, struct file * file)
{
	struct net *net = current->nsproxy->net_ns;
	struct tun_file *tfile;

	DBG1(KERN_INFO, "tunX: tun_chr_open\n");

	tfile = (struct tun_file *)sk_alloc(net, AF_UNSPEC, GFP_KERNEL,
					    &tun_proto, 0);
	if (!tfile)
		return -ENOMEM;
	if (ptr_ring_init(&tfile->tx_ring, 0, GFP_KERNEL)) {
		sk_free(&tfile->sk);
		return -ENOMEM;
	}

	mutex_init(&tfile->napi_mutex);
	RCU_INIT_POINTER(tfile->tun, NULL);
	tfile->flags = 0;
	tfile->ifindex = 0;

	init_waitqueue_head(&tfile->wq.wait);
	RCU_INIT_POINTER(tfile->socket.wq, &tfile->wq);

	tfile->socket.file = file;
	tfile->socket.ops = &tun_socket_ops;

	sock_init_data(&tfile->socket, &tfile->sk);

	tfile->sk.sk_write_space = tun_sock_write_space;
	tfile->sk.sk_sndbuf = INT_MAX;

	file->private_data = tfile;
	INIT_LIST_HEAD(&tfile->next);

	sock_set_flag(&tfile->sk, SOCK_ZEROCOPY);

	return 0;
}

static int tun_chr_close(struct inode *inode, struct file *file)
{
	struct tun_file *tfile = file->private_data;

	tun_detach(tfile, true);

	return 0;
}

#ifdef CONFIG_PROC_FS
static void tun_chr_show_fdinfo(struct seq_file *m, struct file *file)
{
	struct tun_file *tfile = file->private_data;
	struct tun_struct *tun;
	struct ifreq ifr;

	memset(&ifr, 0, sizeof(ifr));

	rtnl_lock();
	tun = tun_get(tfile);
	if (tun)
		tun_get_iff(current->nsproxy->net_ns, tun, &ifr);
	rtnl_unlock();

	if (tun)
		tun_put(tun);

	seq_printf(m, "iff:\t%s\n", ifr.ifr_name);
}
#endif

static const struct file_operations tun_fops = {
	.owner	= THIS_MODULE,
	.llseek = no_llseek,
	.read_iter  = tun_chr_read_iter,
	.write_iter = tun_chr_write_iter,
	.poll	= tun_chr_poll,
	.unlocked_ioctl	= tun_chr_ioctl,
#ifdef CONFIG_COMPAT
	.compat_ioctl = tun_chr_compat_ioctl,
#endif
	.open	= tun_chr_open,
	.release = tun_chr_close,
	.fasync = tun_chr_fasync,
#ifdef CONFIG_PROC_FS
	.show_fdinfo = tun_chr_show_fdinfo,
#endif
};

static struct miscdevice tun_miscdev = {
	.minor = TUN_MINOR,
	.name = "tun",
	.nodename = "net/tun",
	.fops = &tun_fops,
};

/* ethtool interface */

static void tun_default_link_ksettings(struct net_device *dev,
				       struct ethtool_link_ksettings *cmd)
{
	ethtool_link_ksettings_zero_link_mode(cmd, supported);
	ethtool_link_ksettings_zero_link_mode(cmd, advertising);
	cmd->base.speed		= SPEED_10;
	cmd->base.duplex	= DUPLEX_FULL;
	cmd->base.port		= PORT_TP;
	cmd->base.phy_address	= 0;
	cmd->base.autoneg	= AUTONEG_DISABLE;
}

static int tun_get_link_ksettings(struct net_device *dev,
				  struct ethtool_link_ksettings *cmd)
{
	struct tun_struct *tun = netdev_priv(dev);

	memcpy(cmd, &tun->link_ksettings, sizeof(*cmd));
	return 0;
}

static int tun_set_link_ksettings(struct net_device *dev,
				  const struct ethtool_link_ksettings *cmd)
{
	struct tun_struct *tun = netdev_priv(dev);

	memcpy(&tun->link_ksettings, cmd, sizeof(*cmd));
	return 0;
}

static void tun_get_drvinfo(struct net_device *dev, struct ethtool_drvinfo *info)
{
	struct tun_struct *tun = netdev_priv(dev);

	strlcpy(info->driver, DRV_NAME, sizeof(info->driver));
	strlcpy(info->version, DRV_VERSION, sizeof(info->version));

	switch (tun->flags & TUN_TYPE_MASK) {
	case IFF_TUN:
		strlcpy(info->bus_info, "tun", sizeof(info->bus_info));
		break;
	case IFF_TAP:
		strlcpy(info->bus_info, "tap", sizeof(info->bus_info));
		break;
	}
}

static u32 tun_get_msglevel(struct net_device *dev)
{
#ifdef TUN_DEBUG
	struct tun_struct *tun = netdev_priv(dev);
	return tun->debug;
#else
	return -EOPNOTSUPP;
#endif
}

static void tun_set_msglevel(struct net_device *dev, u32 value)
{
#ifdef TUN_DEBUG
	struct tun_struct *tun = netdev_priv(dev);
	tun->debug = value;
#endif
}

static int tun_get_coalesce(struct net_device *dev,
			    struct ethtool_coalesce *ec)
{
	struct tun_struct *tun = netdev_priv(dev);

	ec->rx_max_coalesced_frames = tun->rx_batched;

	return 0;
}

static int tun_set_coalesce(struct net_device *dev,
			    struct ethtool_coalesce *ec)
{
	struct tun_struct *tun = netdev_priv(dev);

	if (ec->rx_max_coalesced_frames > NAPI_POLL_WEIGHT)
		tun->rx_batched = NAPI_POLL_WEIGHT;
	else
		tun->rx_batched = ec->rx_max_coalesced_frames;

	return 0;
}

static const struct ethtool_ops tun_ethtool_ops = {
	.get_drvinfo	= tun_get_drvinfo,
	.get_msglevel	= tun_get_msglevel,
	.set_msglevel	= tun_set_msglevel,
	.get_link	= ethtool_op_get_link,
	.get_ts_info	= ethtool_op_get_ts_info,
	.get_coalesce   = tun_get_coalesce,
	.set_coalesce   = tun_set_coalesce,
	.get_link_ksettings = tun_get_link_ksettings,
	.set_link_ksettings = tun_set_link_ksettings,
};

static int tun_queue_resize(struct tun_struct *tun)
{
	struct net_device *dev = tun->dev;
	struct tun_file *tfile;
	struct ptr_ring **rings;
	int n = tun->numqueues + tun->numdisabled;
	int ret, i;

	rings = kmalloc_array(n, sizeof(*rings), GFP_KERNEL);
	if (!rings)
		return -ENOMEM;

	for (i = 0; i < tun->numqueues; i++) {
		tfile = rtnl_dereference(tun->tfiles[i]);
		rings[i] = &tfile->tx_ring;
	}
	list_for_each_entry(tfile, &tun->disabled, next)
		rings[i++] = &tfile->tx_ring;

	ret = ptr_ring_resize_multiple(rings, n,
				       dev->tx_queue_len, GFP_KERNEL,
				       tun_ptr_free);

	kfree(rings);
	return ret;
}

static int tun_device_event(struct notifier_block *unused,
			    unsigned long event, void *ptr)
{
	struct net_device *dev = netdev_notifier_info_to_dev(ptr);
	struct tun_struct *tun = netdev_priv(dev);

	if (dev->rtnl_link_ops != &tun_link_ops)
		return NOTIFY_DONE;

	switch (event) {
	case NETDEV_CHANGE_TX_QUEUE_LEN:
		if (tun_queue_resize(tun))
			return NOTIFY_BAD;
		break;
	default:
		break;
	}

	return NOTIFY_DONE;
}

static struct notifier_block tun_notifier_block __read_mostly = {
	.notifier_call	= tun_device_event,
};

static int __init tun_init(void)
{
	int ret = 0;

	pr_info("%s, %s\n", DRV_DESCRIPTION, DRV_VERSION);

	ret = rtnl_link_register(&tun_link_ops);
	if (ret) {
		pr_err("Can't register link_ops\n");
		goto err_linkops;
	}

	ret = misc_register(&tun_miscdev);
	if (ret) {
		pr_err("Can't register misc device %d\n", TUN_MINOR);
		goto err_misc;
	}

	ret = register_netdevice_notifier(&tun_notifier_block);
	if (ret) {
		pr_err("Can't register netdevice notifier\n");
		goto err_notifier;
	}

	return  0;

err_notifier:
	misc_deregister(&tun_miscdev);
err_misc:
	rtnl_link_unregister(&tun_link_ops);
err_linkops:
	return ret;
}

static void tun_cleanup(void)
{
	misc_deregister(&tun_miscdev);
	rtnl_link_unregister(&tun_link_ops);
	unregister_netdevice_notifier(&tun_notifier_block);
}

/* Get an underlying socket object from tun file.  Returns error unless file is
 * attached to a device.  The returned object works like a packet socket, it
 * can be used for sock_sendmsg/sock_recvmsg.  The caller is responsible for
 * holding a reference to the file for as long as the socket is in use. */
struct socket *tun_get_socket(struct file *file)
{
	struct tun_file *tfile;
	if (file->f_op != &tun_fops)
		return ERR_PTR(-EINVAL);
	tfile = file->private_data;
	if (!tfile)
		return ERR_PTR(-EBADFD);
	return &tfile->socket;
}
EXPORT_SYMBOL_GPL(tun_get_socket);

struct ptr_ring *tun_get_tx_ring(struct file *file)
{
	struct tun_file *tfile;

	if (file->f_op != &tun_fops)
		return ERR_PTR(-EINVAL);
	tfile = file->private_data;
	if (!tfile)
		return ERR_PTR(-EBADFD);
	return &tfile->tx_ring;
}
EXPORT_SYMBOL_GPL(tun_get_tx_ring);

module_init(tun_init);
module_exit(tun_cleanup);
MODULE_DESCRIPTION(DRV_DESCRIPTION);
MODULE_AUTHOR(DRV_COPYRIGHT);
MODULE_LICENSE("GPL");
MODULE_ALIAS_MISCDEV(TUN_MINOR);
MODULE_ALIAS("devname:net/tun");<|MERGE_RESOLUTION|>--- conflicted
+++ resolved
@@ -1154,44 +1154,6 @@
 
 	return (features & tun->set_features) | (features & ~TUN_USER_FEATURES);
 }
-<<<<<<< HEAD
-#ifdef CONFIG_NET_POLL_CONTROLLER
-static void tun_poll_controller(struct net_device *dev)
-{
-	/*
-	 * Tun only receives frames when:
-	 * 1) the char device endpoint gets data from user space
-	 * 2) the tun socket gets a sendmsg call from user space
-	 * If NAPI is not enabled, since both of those are synchronous
-	 * operations, we are guaranteed never to have pending data when we poll
-	 * for it so there is nothing to do here but return.
-	 * We need this though so netpoll recognizes us as an interface that
-	 * supports polling, which enables bridge devices in virt setups to
-	 * still use netconsole
-	 * If NAPI is enabled, however, we need to schedule polling for all
-	 * queues unless we are using napi_gro_frags(), which we call in
-	 * process context and not in NAPI context.
-	 */
-	struct tun_struct *tun = netdev_priv(dev);
-
-	if (tun->flags & IFF_NAPI) {
-		struct tun_file *tfile;
-		int i;
-
-		rcu_read_lock();
-		for (i = 0; i < tun->numqueues; i++) {
-			tfile = rcu_dereference(tun->tfiles[i]);
-			if (!tun_napi_frags_enabled(tfile) &&
-			    tfile->napi_enabled)
-				napi_schedule(&tfile->napi);
-		}
-		rcu_read_unlock();
-	}
-	return;
-}
-#endif
-=======
->>>>>>> 8e6fbfc0
 
 static void tun_set_headroom(struct net_device *dev, int new_hr)
 {
