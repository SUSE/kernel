/*
 *  TUN - Universal TUN/TAP device driver.
 *  Copyright (C) 1999-2002 Maxim Krasnyansky <maxk@qualcomm.com>
 *
 *  This program is free software; you can redistribute it and/or modify
 *  it under the terms of the GNU General Public License as published by
 *  the Free Software Foundation; either version 2 of the License, or
 *  (at your option) any later version.
 *
 *  This program is distributed in the hope that it will be useful,
 *  but WITHOUT ANY WARRANTY; without even the implied warranty of
 *  MERCHANTABILITY or FITNESS FOR A PARTICULAR PURPOSE. See the
 *  GNU General Public License for more details.
 *
 *  $Id: tun.c,v 1.15 2002/03/01 02:44:24 maxk Exp $
 */

/*
 *  Changes:
 *
 *  Mike Kershaw <dragorn@kismetwireless.net> 2005/08/14
 *    Add TUNSETLINK ioctl to set the link encapsulation
 *
 *  Mark Smith <markzzzsmith@yahoo.com.au>
 *    Use eth_random_addr() for tap MAC address.
 *
 *  Harald Roelle <harald.roelle@ifi.lmu.de>  2004/04/20
 *    Fixes in packet dropping, queue length setting and queue wakeup.
 *    Increased default tx queue length.
 *    Added ethtool API.
 *    Minor cleanups
 *
 *  Daniel Podlejski <underley@underley.eu.org>
 *    Modifications for 2.3.99-pre5 kernel.
 */

#define pr_fmt(fmt) KBUILD_MODNAME ": " fmt

#define DRV_NAME	"tun"
#define DRV_VERSION	"1.6"
#define DRV_DESCRIPTION	"Universal TUN/TAP device driver"
#define DRV_COPYRIGHT	"(C) 1999-2004 Max Krasnyansky <maxk@qualcomm.com>"

#include <linux/module.h>
#include <linux/errno.h>
#include <linux/kernel.h>
#include <linux/major.h>
#include <linux/slab.h>
#include <linux/poll.h>
#include <linux/fcntl.h>
#include <linux/init.h>
#include <linux/skbuff.h>
#include <linux/netdevice.h>
#include <linux/etherdevice.h>
#include <linux/miscdevice.h>
#include <linux/ethtool.h>
#include <linux/rtnetlink.h>
#include <linux/compat.h>
#include <linux/if.h>
#include <linux/if_arp.h>
#include <linux/if_ether.h>
#include <linux/if_tun.h>
#include <linux/crc32.h>
#include <linux/nsproxy.h>
#include <linux/virtio_net.h>
#include <linux/rcupdate.h>
#include <net/net_namespace.h>
#include <net/netns/generic.h>
#include <net/rtnetlink.h>
#include <net/sock.h>

#include <asm/uaccess.h>
#include <net/flow_keys.h>

/* Uncomment to enable debugging */
/* #define TUN_DEBUG 1 */

#ifdef TUN_DEBUG
static int debug;

#define tun_debug(level, tun, fmt, args...)			\
do {								\
	if (tun->debug)						\
		netdev_printk(level, tun->dev, fmt, ##args);	\
} while (0)
#define DBG1(level, fmt, args...)				\
do {								\
	if (debug == 2)						\
		printk(level fmt, ##args);			\
} while (0)
#else
#define tun_debug(level, tun, fmt, args...)			\
do {								\
	if (0)							\
		netdev_printk(level, tun->dev, fmt, ##args);	\
} while (0)
#define DBG1(level, fmt, args...)				\
do {								\
	if (0)							\
		printk(level fmt, ##args);			\
} while (0)
#endif

#define GOODCOPY_LEN 128

#define FLT_EXACT_COUNT 8
struct tap_filter {
	unsigned int    count;    /* Number of addrs. Zero means disabled */
	u32             mask[2];  /* Mask of the hashed addrs */
	unsigned char	addr[FLT_EXACT_COUNT][ETH_ALEN];
};

/* DEFAULT_MAX_NUM_RSS_QUEUES were choosed to let the rx/tx queues allocated for
 * the netdevice to be fit in one page. So we can make sure the success of
 * memory allocation. TODO: increase the limit. */
#define MAX_TAP_QUEUES DEFAULT_MAX_NUM_RSS_QUEUES
#define MAX_TAP_FLOWS  4096

#define TUN_FLOW_EXPIRE (3 * HZ)

/* A tun_file connects an open character device to a tuntap netdevice. It
 * also contains all socket related strctures (except sock_fprog and tap_filter)
 * to serve as one transmit queue for tuntap device. The sock_fprog and
 * tap_filter were kept in tun_struct since they were used for filtering for the
 * netdevice not for a specific queue (at least I didn't see the requirement for
 * this).
 *
 * RCU usage:
 * The tun_file and tun_struct are loosely coupled, the pointer from one to the
 * other can only be read while rcu_read_lock or rtnl_lock is held.
 */
struct tun_file {
	struct sock sk;
	struct socket socket;
	struct socket_wq wq;
	struct tun_struct __rcu *tun;
	struct net *net;
	struct fasync_struct *fasync;
	/* only used for fasnyc */
	unsigned int flags;
	u16 queue_index;
	struct list_head next;
	struct tun_struct *detached;
};

struct tun_flow_entry {
	struct hlist_node hash_link;
	struct rcu_head rcu;
	struct tun_struct *tun;

	u32 rxhash;
	int queue_index;
	unsigned long updated;
};

#define TUN_NUM_FLOW_ENTRIES 1024

/* Since the socket were moved to tun_file, to preserve the behavior of persist
 * device, socket filter, sndbuf and vnet header size were restore when the
 * file were attached to a persist device.
 */
struct tun_struct {
	struct tun_file __rcu	*tfiles[MAX_TAP_QUEUES];
	unsigned int            numqueues;
	unsigned int 		flags;
	kuid_t			owner;
	kgid_t			group;

	struct net_device	*dev;
	netdev_features_t	set_features;
#define TUN_USER_FEATURES (NETIF_F_HW_CSUM|NETIF_F_TSO_ECN|NETIF_F_TSO| \
			  NETIF_F_TSO6|NETIF_F_UFO)

	int			vnet_hdr_sz;
	int			sndbuf;
	struct tap_filter	txflt;
	struct sock_fprog	fprog;
	/* protected by rtnl lock */
	bool			filter_attached;
#ifdef TUN_DEBUG
	int debug;
#endif
	spinlock_t lock;
	struct hlist_head flows[TUN_NUM_FLOW_ENTRIES];
	struct timer_list flow_gc_timer;
	unsigned long ageing_time;
	unsigned int numdisabled;
	struct list_head disabled;
	void *security;
	u32 flow_count;
};

static inline u32 tun_hashfn(u32 rxhash)
{
	return rxhash & 0x3ff;
}

static struct tun_flow_entry *tun_flow_find(struct hlist_head *head, u32 rxhash)
{
	struct tun_flow_entry *e;

	hlist_for_each_entry_rcu(e, head, hash_link) {
		if (e->rxhash == rxhash)
			return e;
	}
	return NULL;
}

static struct tun_flow_entry *tun_flow_create(struct tun_struct *tun,
					      struct hlist_head *head,
					      u32 rxhash, u16 queue_index)
{
	struct tun_flow_entry *e = kmalloc(sizeof(*e), GFP_ATOMIC);

	if (e) {
		tun_debug(KERN_INFO, tun, "create flow: hash %u index %u\n",
			  rxhash, queue_index);
		e->updated = jiffies;
		e->rxhash = rxhash;
		e->queue_index = queue_index;
		e->tun = tun;
		hlist_add_head_rcu(&e->hash_link, head);
		++tun->flow_count;
	}
	return e;
}

static void tun_flow_delete(struct tun_struct *tun, struct tun_flow_entry *e)
{
	tun_debug(KERN_INFO, tun, "delete flow: hash %u index %u\n",
		  e->rxhash, e->queue_index);
	hlist_del_rcu(&e->hash_link);
	kfree_rcu(e, rcu);
	--tun->flow_count;
}

static void tun_flow_flush(struct tun_struct *tun)
{
	int i;

	spin_lock_bh(&tun->lock);
	for (i = 0; i < TUN_NUM_FLOW_ENTRIES; i++) {
		struct tun_flow_entry *e;
		struct hlist_node *n;

		hlist_for_each_entry_safe(e, n, &tun->flows[i], hash_link)
			tun_flow_delete(tun, e);
	}
	spin_unlock_bh(&tun->lock);
}

static void tun_flow_delete_by_queue(struct tun_struct *tun, u16 queue_index)
{
	int i;

	spin_lock_bh(&tun->lock);
	for (i = 0; i < TUN_NUM_FLOW_ENTRIES; i++) {
		struct tun_flow_entry *e;
		struct hlist_node *n;

		hlist_for_each_entry_safe(e, n, &tun->flows[i], hash_link) {
			if (e->queue_index == queue_index)
				tun_flow_delete(tun, e);
		}
	}
	spin_unlock_bh(&tun->lock);
}

static void tun_flow_cleanup(unsigned long data)
{
	struct tun_struct *tun = (struct tun_struct *)data;
	unsigned long delay = tun->ageing_time;
	unsigned long next_timer = jiffies + delay;
	unsigned long count = 0;
	int i;

	tun_debug(KERN_INFO, tun, "tun_flow_cleanup\n");

	spin_lock_bh(&tun->lock);
	for (i = 0; i < TUN_NUM_FLOW_ENTRIES; i++) {
		struct tun_flow_entry *e;
		struct hlist_node *n;

		hlist_for_each_entry_safe(e, n, &tun->flows[i], hash_link) {
			unsigned long this_timer;
			count++;
			this_timer = e->updated + delay;
			if (time_before_eq(this_timer, jiffies))
				tun_flow_delete(tun, e);
			else if (time_before(this_timer, next_timer))
				next_timer = this_timer;
		}
	}

	if (count)
		mod_timer(&tun->flow_gc_timer, round_jiffies_up(next_timer));
	spin_unlock_bh(&tun->lock);
}

static void tun_flow_update(struct tun_struct *tun, u32 rxhash,
			    struct tun_file *tfile)
{
	struct hlist_head *head;
	struct tun_flow_entry *e;
	unsigned long delay = tun->ageing_time;
	u16 queue_index = tfile->queue_index;

	if (!rxhash)
		return;
	else
		head = &tun->flows[tun_hashfn(rxhash)];

	rcu_read_lock();

	/* We may get a very small possibility of OOO during switching, not
	 * worth to optimize.*/
	if (tun->numqueues == 1 || tfile->detached)
		goto unlock;

	e = tun_flow_find(head, rxhash);
	if (likely(e)) {
		/* TODO: keep queueing to old queue until it's empty? */
		e->queue_index = queue_index;
		e->updated = jiffies;
	} else {
		spin_lock_bh(&tun->lock);
		if (!tun_flow_find(head, rxhash) &&
		    tun->flow_count < MAX_TAP_FLOWS)
			tun_flow_create(tun, head, rxhash, queue_index);

		if (!timer_pending(&tun->flow_gc_timer))
			mod_timer(&tun->flow_gc_timer,
				  round_jiffies_up(jiffies + delay));
		spin_unlock_bh(&tun->lock);
	}

unlock:
	rcu_read_unlock();
}

/* We try to identify a flow through its rxhash first. The reason that
 * we do not check rxq no. is becuase some cards(e.g 82599), chooses
 * the rxq based on the txq where the last packet of the flow comes. As
 * the userspace application move between processors, we may get a
 * different rxq no. here. If we could not get rxhash, then we would
 * hope the rxq no. may help here.
 */
static u16 tun_select_queue(struct net_device *dev, struct sk_buff *skb)
{
	struct tun_struct *tun = netdev_priv(dev);
	struct tun_flow_entry *e;
	u32 txq = 0;
	u32 numqueues = 0;

	rcu_read_lock();
	numqueues = ACCESS_ONCE(tun->numqueues);

	txq = skb_get_rxhash(skb);
	if (txq) {
		e = tun_flow_find(&tun->flows[tun_hashfn(txq)], txq);
		if (e)
			txq = e->queue_index;
		else
			/* use multiply and shift instead of expensive divide */
			txq = ((u64)txq * numqueues) >> 32;
	} else if (likely(skb_rx_queue_recorded(skb))) {
		txq = skb_get_rx_queue(skb);
		while (unlikely(txq >= numqueues))
			txq -= numqueues;
	}

	rcu_read_unlock();
	return txq;
}

static inline bool tun_not_capable(struct tun_struct *tun)
{
	const struct cred *cred = current_cred();
	struct net *net = dev_net(tun->dev);

	return ((uid_valid(tun->owner) && !uid_eq(cred->euid, tun->owner)) ||
		  (gid_valid(tun->group) && !in_egroup_p(tun->group))) &&
		!ns_capable(net->user_ns, CAP_NET_ADMIN);
}

static void tun_set_real_num_queues(struct tun_struct *tun)
{
	netif_set_real_num_tx_queues(tun->dev, tun->numqueues);
	netif_set_real_num_rx_queues(tun->dev, tun->numqueues);
}

static void tun_disable_queue(struct tun_struct *tun, struct tun_file *tfile)
{
	tfile->detached = tun;
	list_add_tail(&tfile->next, &tun->disabled);
	++tun->numdisabled;
}

static struct tun_struct *tun_enable_queue(struct tun_file *tfile)
{
	struct tun_struct *tun = tfile->detached;

	tfile->detached = NULL;
	list_del_init(&tfile->next);
	--tun->numdisabled;
	return tun;
}

static void __tun_detach(struct tun_file *tfile, bool clean)
{
	struct tun_file *ntfile;
	struct tun_struct *tun;

	tun = rtnl_dereference(tfile->tun);

	if (tun && !tfile->detached) {
		u16 index = tfile->queue_index;
		BUG_ON(index >= tun->numqueues);

		rcu_assign_pointer(tun->tfiles[index],
				   tun->tfiles[tun->numqueues - 1]);
		ntfile = rtnl_dereference(tun->tfiles[index]);
		ntfile->queue_index = index;

		--tun->numqueues;
		if (clean) {
			rcu_assign_pointer(tfile->tun, NULL);
			sock_put(&tfile->sk);
		} else
			tun_disable_queue(tun, tfile);

		synchronize_net();
		tun_flow_delete_by_queue(tun, tun->numqueues + 1);
		/* Drop read queue */
		skb_queue_purge(&tfile->sk.sk_receive_queue);
		tun_set_real_num_queues(tun);
	} else if (tfile->detached && clean) {
		tun = tun_enable_queue(tfile);
		sock_put(&tfile->sk);
	}

	if (clean) {
		if (tun && tun->numqueues == 0 && tun->numdisabled == 0) {
			netif_carrier_off(tun->dev);

			if (!(tun->flags & TUN_PERSIST) &&
			    tun->dev->reg_state == NETREG_REGISTERED)
				unregister_netdevice(tun->dev);
		}

		BUG_ON(!test_bit(SOCK_EXTERNALLY_ALLOCATED,
				 &tfile->socket.flags));
		sk_release_kernel(&tfile->sk);
	}
}

static void tun_detach(struct tun_file *tfile, bool clean)
{
	rtnl_lock();
	__tun_detach(tfile, clean);
	rtnl_unlock();
}

static void tun_detach_all(struct net_device *dev)
{
	struct tun_struct *tun = netdev_priv(dev);
	struct tun_file *tfile, *tmp;
	int i, n = tun->numqueues;

	for (i = 0; i < n; i++) {
		tfile = rtnl_dereference(tun->tfiles[i]);
		BUG_ON(!tfile);
		wake_up_all(&tfile->wq.wait);
		rcu_assign_pointer(tfile->tun, NULL);
		--tun->numqueues;
	}
	list_for_each_entry(tfile, &tun->disabled, next) {
		wake_up_all(&tfile->wq.wait);
		rcu_assign_pointer(tfile->tun, NULL);
	}
	BUG_ON(tun->numqueues != 0);

	synchronize_net();
	for (i = 0; i < n; i++) {
		tfile = rtnl_dereference(tun->tfiles[i]);
		/* Drop read queue */
		skb_queue_purge(&tfile->sk.sk_receive_queue);
		sock_put(&tfile->sk);
	}
	list_for_each_entry_safe(tfile, tmp, &tun->disabled, next) {
		tun_enable_queue(tfile);
		skb_queue_purge(&tfile->sk.sk_receive_queue);
		sock_put(&tfile->sk);
	}
	BUG_ON(tun->numdisabled != 0);

	if (tun->flags & TUN_PERSIST)
		module_put(THIS_MODULE);
}

static int tun_attach(struct tun_struct *tun, struct file *file)
{
	struct tun_file *tfile = file->private_data;
	int err;

	err = security_tun_dev_attach(tfile->socket.sk, tun->security);
	if (err < 0)
		goto out;

	err = -EINVAL;
	if (rtnl_dereference(tfile->tun) && !tfile->detached)
		goto out;

	err = -EBUSY;
	if (!(tun->flags & TUN_TAP_MQ) && tun->numqueues == 1)
		goto out;

	err = -E2BIG;
	if (!tfile->detached &&
	    tun->numqueues + tun->numdisabled == MAX_TAP_QUEUES)
		goto out;

	err = 0;

	/* Re-attach the filter to presist device */
	if (tun->filter_attached == true) {
		err = sk_attach_filter(&tun->fprog, tfile->socket.sk);
		if (!err)
			goto out;
	}
	tfile->queue_index = tun->numqueues;
	rcu_assign_pointer(tfile->tun, tun);
	rcu_assign_pointer(tun->tfiles[tun->numqueues], tfile);
	tun->numqueues++;

	if (tfile->detached)
		tun_enable_queue(tfile);
	else
		sock_hold(&tfile->sk);

	tun_set_real_num_queues(tun);

	/* device is allowed to go away first, so no need to hold extra
	 * refcnt.
	 */

out:
	return err;
}

static struct tun_struct *__tun_get(struct tun_file *tfile)
{
	struct tun_struct *tun;

	rcu_read_lock();
	tun = rcu_dereference(tfile->tun);
	if (tun)
		dev_hold(tun->dev);
	rcu_read_unlock();

	return tun;
}

static struct tun_struct *tun_get(struct file *file)
{
	return __tun_get(file->private_data);
}

static void tun_put(struct tun_struct *tun)
{
	dev_put(tun->dev);
}

/* TAP filtering */
static void addr_hash_set(u32 *mask, const u8 *addr)
{
	int n = ether_crc(ETH_ALEN, addr) >> 26;
	mask[n >> 5] |= (1 << (n & 31));
}

static unsigned int addr_hash_test(const u32 *mask, const u8 *addr)
{
	int n = ether_crc(ETH_ALEN, addr) >> 26;
	return mask[n >> 5] & (1 << (n & 31));
}

static int update_filter(struct tap_filter *filter, void __user *arg)
{
	struct { u8 u[ETH_ALEN]; } *addr;
	struct tun_filter uf;
	int err, alen, n, nexact;

	if (copy_from_user(&uf, arg, sizeof(uf)))
		return -EFAULT;

	if (!uf.count) {
		/* Disabled */
		filter->count = 0;
		return 0;
	}

	alen = ETH_ALEN * uf.count;
	addr = kmalloc(alen, GFP_KERNEL);
	if (!addr)
		return -ENOMEM;

	if (copy_from_user(addr, arg + sizeof(uf), alen)) {
		err = -EFAULT;
		goto done;
	}

	/* The filter is updated without holding any locks. Which is
	 * perfectly safe. We disable it first and in the worst
	 * case we'll accept a few undesired packets. */
	filter->count = 0;
	wmb();

	/* Use first set of addresses as an exact filter */
	for (n = 0; n < uf.count && n < FLT_EXACT_COUNT; n++)
		memcpy(filter->addr[n], addr[n].u, ETH_ALEN);

	nexact = n;

	/* Remaining multicast addresses are hashed,
	 * unicast will leave the filter disabled. */
	memset(filter->mask, 0, sizeof(filter->mask));
	for (; n < uf.count; n++) {
		if (!is_multicast_ether_addr(addr[n].u)) {
			err = 0; /* no filter */
			goto done;
		}
		addr_hash_set(filter->mask, addr[n].u);
	}

	/* For ALLMULTI just set the mask to all ones.
	 * This overrides the mask populated above. */
	if ((uf.flags & TUN_FLT_ALLMULTI))
		memset(filter->mask, ~0, sizeof(filter->mask));

	/* Now enable the filter */
	wmb();
	filter->count = nexact;

	/* Return the number of exact filters */
	err = nexact;

done:
	kfree(addr);
	return err;
}

/* Returns: 0 - drop, !=0 - accept */
static int run_filter(struct tap_filter *filter, const struct sk_buff *skb)
{
	/* Cannot use eth_hdr(skb) here because skb_mac_hdr() is incorrect
	 * at this point. */
	struct ethhdr *eh = (struct ethhdr *) skb->data;
	int i;

	/* Exact match */
	for (i = 0; i < filter->count; i++)
		if (ether_addr_equal(eh->h_dest, filter->addr[i]))
			return 1;

	/* Inexact match (multicast only) */
	if (is_multicast_ether_addr(eh->h_dest))
		return addr_hash_test(filter->mask, eh->h_dest);

	return 0;
}

/*
 * Checks whether the packet is accepted or not.
 * Returns: 0 - drop, !=0 - accept
 */
static int check_filter(struct tap_filter *filter, const struct sk_buff *skb)
{
	if (!filter->count)
		return 1;

	return run_filter(filter, skb);
}

/* Network device part of the driver */

static const struct ethtool_ops tun_ethtool_ops;

/* Net device detach from fd. */
static void tun_net_uninit(struct net_device *dev)
{
	tun_detach_all(dev);
}

/* Net device open. */
static int tun_net_open(struct net_device *dev)
{
	netif_tx_start_all_queues(dev);
	return 0;
}

/* Net device close. */
static int tun_net_close(struct net_device *dev)
{
	netif_tx_stop_all_queues(dev);
	return 0;
}

/* Net device start xmit */
static netdev_tx_t tun_net_xmit(struct sk_buff *skb, struct net_device *dev)
{
	struct tun_struct *tun = netdev_priv(dev);
	int txq = skb->queue_mapping;
	struct tun_file *tfile;

	rcu_read_lock();
	tfile = rcu_dereference(tun->tfiles[txq]);

	/* Drop packet if interface is not attached */
	if (txq >= tun->numqueues)
		goto drop;

	tun_debug(KERN_INFO, tun, "tun_net_xmit %d\n", skb->len);

	BUG_ON(!tfile);

	/* Drop if the filter does not like it.
	 * This is a noop if the filter is disabled.
	 * Filter can be enabled only for the TAP devices. */
	if (!check_filter(&tun->txflt, skb))
		goto drop;

	if (tfile->socket.sk->sk_filter &&
	    sk_filter(tfile->socket.sk, skb))
		goto drop;

	/* Limit the number of packets queued by dividing txq length with the
	 * number of queues.
	 */
	if (skb_queue_len(&tfile->socket.sk->sk_receive_queue)
			  >= dev->tx_queue_len / tun->numqueues)
		goto drop;

	/* Orphan the skb - required as we might hang on to it
	 * for indefinite time. */
	if (unlikely(skb_orphan_frags(skb, GFP_ATOMIC)))
		goto drop;
	skb_orphan(skb);

	nf_reset(skb);

	/* Enqueue packet */
	skb_queue_tail(&tfile->socket.sk->sk_receive_queue, skb);

	/* Notify and wake up reader process */
	if (tfile->flags & TUN_FASYNC)
		kill_fasync(&tfile->fasync, SIGIO, POLL_IN);
	wake_up_interruptible_poll(&tfile->wq.wait, POLLIN |
				   POLLRDNORM | POLLRDBAND);

	rcu_read_unlock();
	return NETDEV_TX_OK;

drop:
	dev->stats.tx_dropped++;
	skb_tx_error(skb);
	kfree_skb(skb);
	rcu_read_unlock();
	return NETDEV_TX_OK;
}

static void tun_net_mclist(struct net_device *dev)
{
	/*
	 * This callback is supposed to deal with mc filter in
	 * _rx_ path and has nothing to do with the _tx_ path.
	 * In rx path we always accept everything userspace gives us.
	 */
}

#define MIN_MTU 68
#define MAX_MTU 65535

static int
tun_net_change_mtu(struct net_device *dev, int new_mtu)
{
	if (new_mtu < MIN_MTU || new_mtu + dev->hard_header_len > MAX_MTU)
		return -EINVAL;
	dev->mtu = new_mtu;
	return 0;
}

static netdev_features_t tun_net_fix_features(struct net_device *dev,
	netdev_features_t features)
{
	struct tun_struct *tun = netdev_priv(dev);

	return (features & tun->set_features) | (features & ~TUN_USER_FEATURES);
}
#ifdef CONFIG_NET_POLL_CONTROLLER
static void tun_poll_controller(struct net_device *dev)
{
	/*
	 * Tun only receives frames when:
	 * 1) the char device endpoint gets data from user space
	 * 2) the tun socket gets a sendmsg call from user space
	 * Since both of those are syncronous operations, we are guaranteed
	 * never to have pending data when we poll for it
	 * so theres nothing to do here but return.
	 * We need this though so netpoll recognizes us as an interface that
	 * supports polling, which enables bridge devices in virt setups to
	 * still use netconsole
	 */
	return;
}
#endif
static const struct net_device_ops tun_netdev_ops = {
	.ndo_uninit		= tun_net_uninit,
	.ndo_open		= tun_net_open,
	.ndo_stop		= tun_net_close,
	.ndo_start_xmit		= tun_net_xmit,
	.ndo_change_mtu		= tun_net_change_mtu,
	.ndo_fix_features	= tun_net_fix_features,
	.ndo_select_queue	= tun_select_queue,
#ifdef CONFIG_NET_POLL_CONTROLLER
	.ndo_poll_controller	= tun_poll_controller,
#endif
};

static const struct net_device_ops tap_netdev_ops = {
	.ndo_uninit		= tun_net_uninit,
	.ndo_open		= tun_net_open,
	.ndo_stop		= tun_net_close,
	.ndo_start_xmit		= tun_net_xmit,
	.ndo_change_mtu		= tun_net_change_mtu,
	.ndo_fix_features	= tun_net_fix_features,
	.ndo_set_rx_mode	= tun_net_mclist,
	.ndo_set_mac_address	= eth_mac_addr,
	.ndo_validate_addr	= eth_validate_addr,
	.ndo_select_queue	= tun_select_queue,
#ifdef CONFIG_NET_POLL_CONTROLLER
	.ndo_poll_controller	= tun_poll_controller,
#endif
};

static int tun_flow_init(struct tun_struct *tun)
{
	int i;

	for (i = 0; i < TUN_NUM_FLOW_ENTRIES; i++)
		INIT_HLIST_HEAD(&tun->flows[i]);

	tun->ageing_time = TUN_FLOW_EXPIRE;
	setup_timer(&tun->flow_gc_timer, tun_flow_cleanup, (unsigned long)tun);
	mod_timer(&tun->flow_gc_timer,
		  round_jiffies_up(jiffies + tun->ageing_time));

	return 0;
}

static void tun_flow_uninit(struct tun_struct *tun)
{
	del_timer_sync(&tun->flow_gc_timer);
	tun_flow_flush(tun);
}

/* Initialize net device. */
static void tun_net_init(struct net_device *dev)
{
	struct tun_struct *tun = netdev_priv(dev);

	switch (tun->flags & TUN_TYPE_MASK) {
	case TUN_TUN_DEV:
		dev->netdev_ops = &tun_netdev_ops;

		/* Point-to-Point TUN Device */
		dev->hard_header_len = 0;
		dev->addr_len = 0;
		dev->mtu = 1500;

		/* Zero header length */
		dev->type = ARPHRD_NONE;
		dev->flags = IFF_POINTOPOINT | IFF_NOARP | IFF_MULTICAST;
		dev->tx_queue_len = TUN_READQ_SIZE;  /* We prefer our own queue length */
		break;

	case TUN_TAP_DEV:
		dev->netdev_ops = &tap_netdev_ops;
		/* Ethernet TAP Device */
		ether_setup(dev);
		dev->priv_flags &= ~IFF_TX_SKB_SHARING;
		dev->priv_flags |= IFF_LIVE_ADDR_CHANGE;

		eth_hw_addr_random(dev);

		dev->tx_queue_len = TUN_READQ_SIZE;  /* We prefer our own queue length */
		break;
	}
}

/* Character device part */

/* Poll */
static unsigned int tun_chr_poll(struct file *file, poll_table *wait)
{
	struct tun_file *tfile = file->private_data;
	struct tun_struct *tun = __tun_get(tfile);
	struct sock *sk;
	unsigned int mask = 0;

	if (!tun)
		return POLLERR;

	sk = tfile->socket.sk;

	tun_debug(KERN_INFO, tun, "tun_chr_poll\n");

	poll_wait(file, &tfile->wq.wait, wait);

	if (!skb_queue_empty(&sk->sk_receive_queue))
		mask |= POLLIN | POLLRDNORM;

	if (sock_writeable(sk) ||
	    (!test_and_set_bit(SOCK_ASYNC_NOSPACE, &sk->sk_socket->flags) &&
	     sock_writeable(sk)))
		mask |= POLLOUT | POLLWRNORM;

	if (tun->dev->reg_state != NETREG_REGISTERED)
		mask = POLLERR;

	tun_put(tun);
	return mask;
}

/* prepad is the amount to reserve at front.  len is length after that.
 * linear is a hint as to how much to copy (usually headers). */
static struct sk_buff *tun_alloc_skb(struct tun_file *tfile,
				     size_t prepad, size_t len,
				     size_t linear, int noblock)
{
	struct sock *sk = tfile->socket.sk;
	struct sk_buff *skb;
	int err;

	/* Under a page?  Don't bother with paged skb. */
	if (prepad + len < PAGE_SIZE || !linear)
		linear = len;

	skb = sock_alloc_send_pskb(sk, prepad + linear, len - linear, noblock,
				   &err);
	if (!skb)
		return ERR_PTR(err);

	skb_reserve(skb, prepad);
	skb_put(skb, linear);
	skb->data_len = len - linear;
	skb->len += len - linear;

	return skb;
}

/* set skb frags from iovec, this can move to core network code for reuse */
static int zerocopy_sg_from_iovec(struct sk_buff *skb, const struct iovec *from,
				  int offset, size_t count)
{
	int len = iov_length(from, count) - offset;
	int copy = skb_headlen(skb);
	int size, offset1 = 0;
	int i = 0;

	/* Skip over from offset */
	while (count && (offset >= from->iov_len)) {
		offset -= from->iov_len;
		++from;
		--count;
	}

	/* copy up to skb headlen */
	while (count && (copy > 0)) {
		size = min_t(unsigned int, copy, from->iov_len - offset);
		if (copy_from_user(skb->data + offset1, from->iov_base + offset,
				   size))
			return -EFAULT;
		if (copy > size) {
			++from;
			--count;
			offset = 0;
		} else
			offset += size;
		copy -= size;
		offset1 += size;
	}

	if (len == offset1)
		return 0;

	while (count--) {
		struct page *page[MAX_SKB_FRAGS];
		int num_pages;
		unsigned long base;
		unsigned long truesize;

		len = from->iov_len - offset;
		if (!len) {
			offset = 0;
			++from;
			continue;
		}
		base = (unsigned long)from->iov_base + offset;
		size = ((base & ~PAGE_MASK) + len + ~PAGE_MASK) >> PAGE_SHIFT;
		if (i + size > MAX_SKB_FRAGS)
			return -EMSGSIZE;
		num_pages = get_user_pages_fast(base, size, 0, &page[i]);
		if (num_pages != size) {
			int j;

			for (j = 0; j < num_pages; j++)
				put_page(page[i + j]);
			return -EFAULT;
		}
		truesize = size * PAGE_SIZE;
		skb->data_len += len;
		skb->len += len;
		skb->truesize += truesize;
		atomic_add(truesize, &skb->sk->sk_wmem_alloc);
		while (len) {
			int off = base & ~PAGE_MASK;
			int size = min_t(int, len, PAGE_SIZE - off);
			__skb_fill_page_desc(skb, i, page[i], off, size);
			skb_shinfo(skb)->nr_frags++;
			/* increase sk_wmem_alloc */
			base += size;
			len -= size;
			i++;
		}
		offset = 0;
		++from;
	}
	return 0;
}

/* Get packet from user space buffer */
static ssize_t tun_get_user(struct tun_struct *tun, struct tun_file *tfile,
			    void *msg_control, const struct iovec *iv,
			    size_t total_len, size_t count, int noblock)
{
	struct tun_pi pi = { 0, cpu_to_be16(ETH_P_IP) };
	struct sk_buff *skb;
	size_t len = total_len, align = NET_SKB_PAD;
	struct virtio_net_hdr gso = { 0 };
	int offset = 0;
	int copylen;
	bool zerocopy = false;
	int err;
	u32 rxhash;
	struct flow_keys keys;

	if (!(tun->flags & TUN_NO_PI)) {
		if ((len -= sizeof(pi)) > total_len)
			return -EINVAL;

		if (memcpy_fromiovecend((void *)&pi, iv, 0, sizeof(pi)))
			return -EFAULT;
		offset += sizeof(pi);
	}

	if (tun->flags & TUN_VNET_HDR) {
		if ((len -= tun->vnet_hdr_sz) > total_len)
			return -EINVAL;

		if (memcpy_fromiovecend((void *)&gso, iv, offset, sizeof(gso)))
			return -EFAULT;

		if ((gso.flags & VIRTIO_NET_HDR_F_NEEDS_CSUM) &&
		    gso.csum_start + gso.csum_offset + 2 > gso.hdr_len)
			gso.hdr_len = gso.csum_start + gso.csum_offset + 2;

		if (gso.hdr_len > len)
			return -EINVAL;
		offset += tun->vnet_hdr_sz;
	}

	if ((tun->flags & TUN_TYPE_MASK) == TUN_TAP_DEV) {
		align += NET_IP_ALIGN;
		if (unlikely(len < ETH_HLEN ||
			     (gso.hdr_len && gso.hdr_len < ETH_HLEN)))
			return -EINVAL;
	}

	if (msg_control)
		zerocopy = true;

	if (zerocopy) {
		/* Userspace may produce vectors with count greater than
		 * MAX_SKB_FRAGS, so we need to linearize parts of the skb
		 * to let the rest of data to be fit in the frags.
		 */
		if (count > MAX_SKB_FRAGS) {
			copylen = iov_length(iv, count - MAX_SKB_FRAGS);
			if (copylen < offset)
				copylen = 0;
			else
				copylen -= offset;
		} else
				copylen = 0;
		/* There are 256 bytes to be copied in skb, so there is enough
		 * room for skb expand head in case it is used.
		 * The rest of the buffer is mapped from userspace.
		 */
		if (copylen < gso.hdr_len)
			copylen = gso.hdr_len;
		if (!copylen)
			copylen = GOODCOPY_LEN;
	} else
		copylen = len;

	skb = tun_alloc_skb(tfile, align, copylen, gso.hdr_len, noblock);
	if (IS_ERR(skb)) {
		if (PTR_ERR(skb) != -EAGAIN)
			tun->dev->stats.rx_dropped++;
		return PTR_ERR(skb);
	}

	if (zerocopy)
		err = zerocopy_sg_from_iovec(skb, iv, offset, count);
	else
		err = skb_copy_datagram_from_iovec(skb, 0, iv, offset, len);

	if (err) {
		tun->dev->stats.rx_dropped++;
		kfree_skb(skb);
		return -EFAULT;
	}

	if (gso.flags & VIRTIO_NET_HDR_F_NEEDS_CSUM) {
		if (!skb_partial_csum_set(skb, gso.csum_start,
					  gso.csum_offset)) {
			tun->dev->stats.rx_frame_errors++;
			kfree_skb(skb);
			return -EINVAL;
		}
	}

	switch (tun->flags & TUN_TYPE_MASK) {
	case TUN_TUN_DEV:
		if (tun->flags & TUN_NO_PI) {
			switch (skb->data[0] & 0xf0) {
			case 0x40:
				pi.proto = htons(ETH_P_IP);
				break;
			case 0x60:
				pi.proto = htons(ETH_P_IPV6);
				break;
			default:
				tun->dev->stats.rx_dropped++;
				kfree_skb(skb);
				return -EINVAL;
			}
		}

		skb_reset_mac_header(skb);
		skb->protocol = pi.proto;
		skb->dev = tun->dev;
		break;
	case TUN_TAP_DEV:
		skb->protocol = eth_type_trans(skb, tun->dev);
		break;
	}

	if (gso.gso_type != VIRTIO_NET_HDR_GSO_NONE) {
		pr_debug("GSO!\n");
		switch (gso.gso_type & ~VIRTIO_NET_HDR_GSO_ECN) {
		case VIRTIO_NET_HDR_GSO_TCPV4:
			skb_shinfo(skb)->gso_type = SKB_GSO_TCPV4;
			break;
		case VIRTIO_NET_HDR_GSO_TCPV6:
			skb_shinfo(skb)->gso_type = SKB_GSO_TCPV6;
			break;
		case VIRTIO_NET_HDR_GSO_UDP:
			skb_shinfo(skb)->gso_type = SKB_GSO_UDP;
			break;
		default:
			tun->dev->stats.rx_frame_errors++;
			kfree_skb(skb);
			return -EINVAL;
		}

		if (gso.gso_type & VIRTIO_NET_HDR_GSO_ECN)
			skb_shinfo(skb)->gso_type |= SKB_GSO_TCP_ECN;

		skb_shinfo(skb)->gso_size = gso.gso_size;
		if (skb_shinfo(skb)->gso_size == 0) {
			tun->dev->stats.rx_frame_errors++;
			kfree_skb(skb);
			return -EINVAL;
		}

		/* Header must be checked, and gso_segs computed. */
		skb_shinfo(skb)->gso_type |= SKB_GSO_DODGY;
		skb_shinfo(skb)->gso_segs = 0;
	}

	/* copy skb_ubuf_info for callback when skb has no error */
	if (zerocopy) {
		skb_shinfo(skb)->destructor_arg = msg_control;
		skb_shinfo(skb)->tx_flags |= SKBTX_DEV_ZEROCOPY;
		skb_shinfo(skb)->tx_flags |= SKBTX_SHARED_FRAG;
	}

	skb_reset_network_header(skb);
<<<<<<< HEAD

	if (skb->ip_summed == CHECKSUM_PARTIAL)
		skb_set_transport_header(skb, skb_checksum_start_offset(skb));
	else if (skb_flow_dissect(skb, &keys))
		skb_set_transport_header(skb, keys.thoff);
	else
		skb_reset_transport_header(skb);
=======
	skb_probe_transport_header(skb, 0);
>>>>>>> 30b4eb63

	rxhash = skb_get_rxhash(skb);
	netif_rx_ni(skb);

	tun->dev->stats.rx_packets++;
	tun->dev->stats.rx_bytes += len;

	tun_flow_update(tun, rxhash, tfile);
	return total_len;
}

static ssize_t tun_chr_aio_write(struct kiocb *iocb, const struct iovec *iv,
			      unsigned long count, loff_t pos)
{
	struct file *file = iocb->ki_filp;
	struct tun_struct *tun = tun_get(file);
	struct tun_file *tfile = file->private_data;
	ssize_t result;

	if (!tun)
		return -EBADFD;

	tun_debug(KERN_INFO, tun, "tun_chr_write %ld\n", count);

	result = tun_get_user(tun, tfile, NULL, iv, iov_length(iv, count),
			      count, file->f_flags & O_NONBLOCK);

	tun_put(tun);
	return result;
}

/* Put packet to the user space buffer */
static ssize_t tun_put_user(struct tun_struct *tun,
			    struct tun_file *tfile,
			    struct sk_buff *skb,
			    const struct iovec *iv, int len)
{
	struct tun_pi pi = { 0, skb->protocol };
	ssize_t total = 0;

	if (!(tun->flags & TUN_NO_PI)) {
		if ((len -= sizeof(pi)) < 0)
			return -EINVAL;

		if (len < skb->len) {
			/* Packet will be striped */
			pi.flags |= TUN_PKT_STRIP;
		}

		if (memcpy_toiovecend(iv, (void *) &pi, 0, sizeof(pi)))
			return -EFAULT;
		total += sizeof(pi);
	}

	if (tun->flags & TUN_VNET_HDR) {
		struct virtio_net_hdr gso = { 0 }; /* no info leak */
		if ((len -= tun->vnet_hdr_sz) < 0)
			return -EINVAL;

		if (skb_is_gso(skb)) {
			struct skb_shared_info *sinfo = skb_shinfo(skb);

			/* This is a hint as to how much should be linear. */
			gso.hdr_len = skb_headlen(skb);
			gso.gso_size = sinfo->gso_size;
			if (sinfo->gso_type & SKB_GSO_TCPV4)
				gso.gso_type = VIRTIO_NET_HDR_GSO_TCPV4;
			else if (sinfo->gso_type & SKB_GSO_TCPV6)
				gso.gso_type = VIRTIO_NET_HDR_GSO_TCPV6;
			else if (sinfo->gso_type & SKB_GSO_UDP)
				gso.gso_type = VIRTIO_NET_HDR_GSO_UDP;
			else {
				pr_err("unexpected GSO type: "
				       "0x%x, gso_size %d, hdr_len %d\n",
				       sinfo->gso_type, gso.gso_size,
				       gso.hdr_len);
				print_hex_dump(KERN_ERR, "tun: ",
					       DUMP_PREFIX_NONE,
					       16, 1, skb->head,
					       min((int)gso.hdr_len, 64), true);
				WARN_ON_ONCE(1);
				return -EINVAL;
			}
			if (sinfo->gso_type & SKB_GSO_TCP_ECN)
				gso.gso_type |= VIRTIO_NET_HDR_GSO_ECN;
		} else
			gso.gso_type = VIRTIO_NET_HDR_GSO_NONE;

		if (skb->ip_summed == CHECKSUM_PARTIAL) {
			gso.flags = VIRTIO_NET_HDR_F_NEEDS_CSUM;
			gso.csum_start = skb_checksum_start_offset(skb);
			gso.csum_offset = skb->csum_offset;
		} else if (skb->ip_summed == CHECKSUM_UNNECESSARY) {
			gso.flags = VIRTIO_NET_HDR_F_DATA_VALID;
		} /* else everything is zero */

		if (unlikely(memcpy_toiovecend(iv, (void *)&gso, total,
					       sizeof(gso))))
			return -EFAULT;
		total += tun->vnet_hdr_sz;
	}

	len = min_t(int, skb->len, len);

	skb_copy_datagram_const_iovec(skb, 0, iv, total, len);
	total += skb->len;

	tun->dev->stats.tx_packets++;
	tun->dev->stats.tx_bytes += len;

	return total;
}

static ssize_t tun_do_read(struct tun_struct *tun, struct tun_file *tfile,
			   struct kiocb *iocb, const struct iovec *iv,
			   ssize_t len, int noblock)
{
	DECLARE_WAITQUEUE(wait, current);
	struct sk_buff *skb;
	ssize_t ret = 0;

	tun_debug(KERN_INFO, tun, "tun_do_read\n");

	if (unlikely(!noblock))
		add_wait_queue(&tfile->wq.wait, &wait);
	while (len) {
		current->state = TASK_INTERRUPTIBLE;

		/* Read frames from the queue */
		if (!(skb = skb_dequeue(&tfile->socket.sk->sk_receive_queue))) {
			if (noblock) {
				ret = -EAGAIN;
				break;
			}
			if (signal_pending(current)) {
				ret = -ERESTARTSYS;
				break;
			}
			if (tun->dev->reg_state != NETREG_REGISTERED) {
				ret = -EIO;
				break;
			}

			/* Nothing to read, let's sleep */
			schedule();
			continue;
		}

		ret = tun_put_user(tun, tfile, skb, iv, len);
		kfree_skb(skb);
		break;
	}

	current->state = TASK_RUNNING;
	if (unlikely(!noblock))
		remove_wait_queue(&tfile->wq.wait, &wait);

	return ret;
}

static ssize_t tun_chr_aio_read(struct kiocb *iocb, const struct iovec *iv,
			    unsigned long count, loff_t pos)
{
	struct file *file = iocb->ki_filp;
	struct tun_file *tfile = file->private_data;
	struct tun_struct *tun = __tun_get(tfile);
	ssize_t len, ret;

	if (!tun)
		return -EBADFD;
	len = iov_length(iv, count);
	if (len < 0) {
		ret = -EINVAL;
		goto out;
	}

	ret = tun_do_read(tun, tfile, iocb, iv, len,
			  file->f_flags & O_NONBLOCK);
	ret = min_t(ssize_t, ret, len);
out:
	tun_put(tun);
	return ret;
}

static void tun_free_netdev(struct net_device *dev)
{
	struct tun_struct *tun = netdev_priv(dev);

	BUG_ON(!(list_empty(&tun->disabled)));
	tun_flow_uninit(tun);
	security_tun_dev_free_security(tun->security);
	free_netdev(dev);
}

static void tun_setup(struct net_device *dev)
{
	struct tun_struct *tun = netdev_priv(dev);

	tun->owner = INVALID_UID;
	tun->group = INVALID_GID;

	dev->ethtool_ops = &tun_ethtool_ops;
	dev->destructor = tun_free_netdev;
}

/* Trivial set of netlink ops to allow deleting tun or tap
 * device with netlink.
 */
static int tun_validate(struct nlattr *tb[], struct nlattr *data[])
{
	return -EINVAL;
}

static struct rtnl_link_ops tun_link_ops __read_mostly = {
	.kind		= DRV_NAME,
	.priv_size	= sizeof(struct tun_struct),
	.setup		= tun_setup,
	.validate	= tun_validate,
};

static void tun_sock_write_space(struct sock *sk)
{
	struct tun_file *tfile;
	wait_queue_head_t *wqueue;

	if (!sock_writeable(sk))
		return;

	if (!test_and_clear_bit(SOCK_ASYNC_NOSPACE, &sk->sk_socket->flags))
		return;

	wqueue = sk_sleep(sk);
	if (wqueue && waitqueue_active(wqueue))
		wake_up_interruptible_sync_poll(wqueue, POLLOUT |
						POLLWRNORM | POLLWRBAND);

	tfile = container_of(sk, struct tun_file, sk);
	kill_fasync(&tfile->fasync, SIGIO, POLL_OUT);
}

static int tun_sendmsg(struct kiocb *iocb, struct socket *sock,
		       struct msghdr *m, size_t total_len)
{
	int ret;
	struct tun_file *tfile = container_of(sock, struct tun_file, socket);
	struct tun_struct *tun = __tun_get(tfile);

	if (!tun)
		return -EBADFD;
	ret = tun_get_user(tun, tfile, m->msg_control, m->msg_iov, total_len,
			   m->msg_iovlen, m->msg_flags & MSG_DONTWAIT);
	tun_put(tun);
	return ret;
}


static int tun_recvmsg(struct kiocb *iocb, struct socket *sock,
		       struct msghdr *m, size_t total_len,
		       int flags)
{
	struct tun_file *tfile = container_of(sock, struct tun_file, socket);
	struct tun_struct *tun = __tun_get(tfile);
	int ret;

	if (!tun)
		return -EBADFD;

	if (flags & ~(MSG_DONTWAIT|MSG_TRUNC)) {
		ret = -EINVAL;
		goto out;
	}
	ret = tun_do_read(tun, tfile, iocb, m->msg_iov, total_len,
			  flags & MSG_DONTWAIT);
	if (ret > total_len) {
		m->msg_flags |= MSG_TRUNC;
		ret = flags & MSG_TRUNC ? ret : total_len;
	}
out:
	tun_put(tun);
	return ret;
}

static int tun_release(struct socket *sock)
{
	if (sock->sk)
		sock_put(sock->sk);
	return 0;
}

/* Ops structure to mimic raw sockets with tun */
static const struct proto_ops tun_socket_ops = {
	.sendmsg = tun_sendmsg,
	.recvmsg = tun_recvmsg,
	.release = tun_release,
};

static struct proto tun_proto = {
	.name		= "tun",
	.owner		= THIS_MODULE,
	.obj_size	= sizeof(struct tun_file),
};

static int tun_flags(struct tun_struct *tun)
{
	int flags = 0;

	if (tun->flags & TUN_TUN_DEV)
		flags |= IFF_TUN;
	else
		flags |= IFF_TAP;

	if (tun->flags & TUN_NO_PI)
		flags |= IFF_NO_PI;

	/* This flag has no real effect.  We track the value for backwards
	 * compatibility.
	 */
	if (tun->flags & TUN_ONE_QUEUE)
		flags |= IFF_ONE_QUEUE;

	if (tun->flags & TUN_VNET_HDR)
		flags |= IFF_VNET_HDR;

	if (tun->flags & TUN_TAP_MQ)
		flags |= IFF_MULTI_QUEUE;

	return flags;
}

static ssize_t tun_show_flags(struct device *dev, struct device_attribute *attr,
			      char *buf)
{
	struct tun_struct *tun = netdev_priv(to_net_dev(dev));
	return sprintf(buf, "0x%x\n", tun_flags(tun));
}

static ssize_t tun_show_owner(struct device *dev, struct device_attribute *attr,
			      char *buf)
{
	struct tun_struct *tun = netdev_priv(to_net_dev(dev));
	return uid_valid(tun->owner)?
		sprintf(buf, "%u\n",
			from_kuid_munged(current_user_ns(), tun->owner)):
		sprintf(buf, "-1\n");
}

static ssize_t tun_show_group(struct device *dev, struct device_attribute *attr,
			      char *buf)
{
	struct tun_struct *tun = netdev_priv(to_net_dev(dev));
	return gid_valid(tun->group) ?
		sprintf(buf, "%u\n",
			from_kgid_munged(current_user_ns(), tun->group)):
		sprintf(buf, "-1\n");
}

static DEVICE_ATTR(tun_flags, 0444, tun_show_flags, NULL);
static DEVICE_ATTR(owner, 0444, tun_show_owner, NULL);
static DEVICE_ATTR(group, 0444, tun_show_group, NULL);

static int tun_set_iff(struct net *net, struct file *file, struct ifreq *ifr)
{
	struct tun_struct *tun;
	struct tun_file *tfile = file->private_data;
	struct net_device *dev;
	int err;

	if (tfile->detached)
		return -EINVAL;

	dev = __dev_get_by_name(net, ifr->ifr_name);
	if (dev) {
		if (ifr->ifr_flags & IFF_TUN_EXCL)
			return -EBUSY;
		if ((ifr->ifr_flags & IFF_TUN) && dev->netdev_ops == &tun_netdev_ops)
			tun = netdev_priv(dev);
		else if ((ifr->ifr_flags & IFF_TAP) && dev->netdev_ops == &tap_netdev_ops)
			tun = netdev_priv(dev);
		else
			return -EINVAL;

		if (!!(ifr->ifr_flags & IFF_MULTI_QUEUE) !=
		    !!(tun->flags & TUN_TAP_MQ))
			return -EINVAL;

		if (tun_not_capable(tun))
			return -EPERM;
		err = security_tun_dev_open(tun->security);
		if (err < 0)
			return err;

		err = tun_attach(tun, file);
		if (err < 0)
			return err;

		if (tun->flags & TUN_TAP_MQ &&
		    (tun->numqueues + tun->numdisabled > 1)) {
			/* One or more queue has already been attached, no need
			 * to initialize the device again.
			 */
			return 0;
		}
	}
	else {
		char *name;
		unsigned long flags = 0;
		int queues = ifr->ifr_flags & IFF_MULTI_QUEUE ?
			     MAX_TAP_QUEUES : 1;

		if (!ns_capable(net->user_ns, CAP_NET_ADMIN))
			return -EPERM;
		err = security_tun_dev_create();
		if (err < 0)
			return err;

		/* Set dev type */
		if (ifr->ifr_flags & IFF_TUN) {
			/* TUN device */
			flags |= TUN_TUN_DEV;
			name = "tun%d";
		} else if (ifr->ifr_flags & IFF_TAP) {
			/* TAP device */
			flags |= TUN_TAP_DEV;
			name = "tap%d";
		} else
			return -EINVAL;

		if (*ifr->ifr_name)
			name = ifr->ifr_name;

		dev = alloc_netdev_mqs(sizeof(struct tun_struct), name,
				       tun_setup, queues, queues);

		if (!dev)
			return -ENOMEM;

		dev_net_set(dev, net);
		dev->rtnl_link_ops = &tun_link_ops;

		tun = netdev_priv(dev);
		tun->dev = dev;
		tun->flags = flags;
		tun->txflt.count = 0;
		tun->vnet_hdr_sz = sizeof(struct virtio_net_hdr);

		tun->filter_attached = false;
		tun->sndbuf = tfile->socket.sk->sk_sndbuf;

		spin_lock_init(&tun->lock);

		err = security_tun_dev_alloc_security(&tun->security);
		if (err < 0)
			goto err_free_dev;

		tun_net_init(dev);

		err = tun_flow_init(tun);
		if (err < 0)
			goto err_free_dev;

		dev->hw_features = NETIF_F_SG | NETIF_F_FRAGLIST |
			TUN_USER_FEATURES;
		dev->features = dev->hw_features;
		dev->vlan_features = dev->features;

		INIT_LIST_HEAD(&tun->disabled);
		err = tun_attach(tun, file);
		if (err < 0)
			goto err_free_dev;

		err = register_netdevice(tun->dev);
		if (err < 0)
			goto err_free_dev;

		if (device_create_file(&tun->dev->dev, &dev_attr_tun_flags) ||
		    device_create_file(&tun->dev->dev, &dev_attr_owner) ||
		    device_create_file(&tun->dev->dev, &dev_attr_group))
			pr_err("Failed to create tun sysfs files\n");
	}

	netif_carrier_on(tun->dev);

	tun_debug(KERN_INFO, tun, "tun_set_iff\n");

	if (ifr->ifr_flags & IFF_NO_PI)
		tun->flags |= TUN_NO_PI;
	else
		tun->flags &= ~TUN_NO_PI;

	/* This flag has no real effect.  We track the value for backwards
	 * compatibility.
	 */
	if (ifr->ifr_flags & IFF_ONE_QUEUE)
		tun->flags |= TUN_ONE_QUEUE;
	else
		tun->flags &= ~TUN_ONE_QUEUE;

	if (ifr->ifr_flags & IFF_VNET_HDR)
		tun->flags |= TUN_VNET_HDR;
	else
		tun->flags &= ~TUN_VNET_HDR;

	if (ifr->ifr_flags & IFF_MULTI_QUEUE)
		tun->flags |= TUN_TAP_MQ;
	else
		tun->flags &= ~TUN_TAP_MQ;

	/* Make sure persistent devices do not get stuck in
	 * xoff state.
	 */
	if (netif_running(tun->dev))
		netif_tx_wake_all_queues(tun->dev);

	strcpy(ifr->ifr_name, tun->dev->name);
	return 0;

 err_free_dev:
	free_netdev(dev);
	return err;
}

static void tun_get_iff(struct net *net, struct tun_struct *tun,
		       struct ifreq *ifr)
{
	tun_debug(KERN_INFO, tun, "tun_get_iff\n");

	strcpy(ifr->ifr_name, tun->dev->name);

	ifr->ifr_flags = tun_flags(tun);

}

/* This is like a cut-down ethtool ops, except done via tun fd so no
 * privs required. */
static int set_offload(struct tun_struct *tun, unsigned long arg)
{
	netdev_features_t features = 0;

	if (arg & TUN_F_CSUM) {
		features |= NETIF_F_HW_CSUM;
		arg &= ~TUN_F_CSUM;

		if (arg & (TUN_F_TSO4|TUN_F_TSO6)) {
			if (arg & TUN_F_TSO_ECN) {
				features |= NETIF_F_TSO_ECN;
				arg &= ~TUN_F_TSO_ECN;
			}
			if (arg & TUN_F_TSO4)
				features |= NETIF_F_TSO;
			if (arg & TUN_F_TSO6)
				features |= NETIF_F_TSO6;
			arg &= ~(TUN_F_TSO4|TUN_F_TSO6);
		}

		if (arg & TUN_F_UFO) {
			features |= NETIF_F_UFO;
			arg &= ~TUN_F_UFO;
		}
	}

	/* This gives the user a way to test for new features in future by
	 * trying to set them. */
	if (arg)
		return -EINVAL;

	tun->set_features = features;
	netdev_update_features(tun->dev);

	return 0;
}

static void tun_detach_filter(struct tun_struct *tun, int n)
{
	int i;
	struct tun_file *tfile;

	for (i = 0; i < n; i++) {
		tfile = rtnl_dereference(tun->tfiles[i]);
		sk_detach_filter(tfile->socket.sk);
	}

	tun->filter_attached = false;
}

static int tun_attach_filter(struct tun_struct *tun)
{
	int i, ret = 0;
	struct tun_file *tfile;

	for (i = 0; i < tun->numqueues; i++) {
		tfile = rtnl_dereference(tun->tfiles[i]);
		ret = sk_attach_filter(&tun->fprog, tfile->socket.sk);
		if (ret) {
			tun_detach_filter(tun, i);
			return ret;
		}
	}

	tun->filter_attached = true;
	return ret;
}

static void tun_set_sndbuf(struct tun_struct *tun)
{
	struct tun_file *tfile;
	int i;

	for (i = 0; i < tun->numqueues; i++) {
		tfile = rtnl_dereference(tun->tfiles[i]);
		tfile->socket.sk->sk_sndbuf = tun->sndbuf;
	}
}

static int tun_set_queue(struct file *file, struct ifreq *ifr)
{
	struct tun_file *tfile = file->private_data;
	struct tun_struct *tun;
	int ret = 0;

	rtnl_lock();

	if (ifr->ifr_flags & IFF_ATTACH_QUEUE) {
		tun = tfile->detached;
		if (!tun) {
			ret = -EINVAL;
			goto unlock;
		}
		ret = security_tun_dev_attach_queue(tun->security);
		if (ret < 0)
			goto unlock;
		ret = tun_attach(tun, file);
	} else if (ifr->ifr_flags & IFF_DETACH_QUEUE) {
		tun = rtnl_dereference(tfile->tun);
		if (!tun || !(tun->flags & TUN_TAP_MQ) || tfile->detached)
			ret = -EINVAL;
		else
			__tun_detach(tfile, false);
	} else
		ret = -EINVAL;

unlock:
	rtnl_unlock();
	return ret;
}

static long __tun_chr_ioctl(struct file *file, unsigned int cmd,
			    unsigned long arg, int ifreq_len)
{
	struct tun_file *tfile = file->private_data;
	struct tun_struct *tun;
	void __user* argp = (void __user*)arg;
	struct ifreq ifr;
	kuid_t owner;
	kgid_t group;
	int sndbuf;
	int vnet_hdr_sz;
	int ret;

	if (cmd == TUNSETIFF || cmd == TUNSETQUEUE || _IOC_TYPE(cmd) == 0x89) {
		if (copy_from_user(&ifr, argp, ifreq_len))
			return -EFAULT;
	} else {
		memset(&ifr, 0, sizeof(ifr));
	}
	if (cmd == TUNGETFEATURES) {
		/* Currently this just means: "what IFF flags are valid?".
		 * This is needed because we never checked for invalid flags on
		 * TUNSETIFF. */
		return put_user(IFF_TUN | IFF_TAP | IFF_NO_PI | IFF_ONE_QUEUE |
				IFF_VNET_HDR | IFF_MULTI_QUEUE,
				(unsigned int __user*)argp);
	} else if (cmd == TUNSETQUEUE)
		return tun_set_queue(file, &ifr);

	ret = 0;
	rtnl_lock();

	tun = __tun_get(tfile);
	if (cmd == TUNSETIFF && !tun) {
		ifr.ifr_name[IFNAMSIZ-1] = '\0';

		ret = tun_set_iff(tfile->net, file, &ifr);

		if (ret)
			goto unlock;

		if (copy_to_user(argp, &ifr, ifreq_len))
			ret = -EFAULT;
		goto unlock;
	}

	ret = -EBADFD;
	if (!tun)
		goto unlock;

	tun_debug(KERN_INFO, tun, "tun_chr_ioctl cmd %u\n", cmd);

	ret = 0;
	switch (cmd) {
	case TUNGETIFF:
		tun_get_iff(current->nsproxy->net_ns, tun, &ifr);

		if (copy_to_user(argp, &ifr, ifreq_len))
			ret = -EFAULT;
		break;

	case TUNSETNOCSUM:
		/* Disable/Enable checksum */

		/* [unimplemented] */
		tun_debug(KERN_INFO, tun, "ignored: set checksum %s\n",
			  arg ? "disabled" : "enabled");
		break;

	case TUNSETPERSIST:
		/* Disable/Enable persist mode. Keep an extra reference to the
		 * module to prevent the module being unprobed.
		 */
		if (arg && !(tun->flags & TUN_PERSIST)) {
			tun->flags |= TUN_PERSIST;
			__module_get(THIS_MODULE);
		}
		if (!arg && (tun->flags & TUN_PERSIST)) {
			tun->flags &= ~TUN_PERSIST;
			module_put(THIS_MODULE);
		}

		tun_debug(KERN_INFO, tun, "persist %s\n",
			  arg ? "enabled" : "disabled");
		break;

	case TUNSETOWNER:
		/* Set owner of the device */
		owner = make_kuid(current_user_ns(), arg);
		if (!uid_valid(owner)) {
			ret = -EINVAL;
			break;
		}
		tun->owner = owner;
		tun_debug(KERN_INFO, tun, "owner set to %u\n",
			  from_kuid(&init_user_ns, tun->owner));
		break;

	case TUNSETGROUP:
		/* Set group of the device */
		group = make_kgid(current_user_ns(), arg);
		if (!gid_valid(group)) {
			ret = -EINVAL;
			break;
		}
		tun->group = group;
		tun_debug(KERN_INFO, tun, "group set to %u\n",
			  from_kgid(&init_user_ns, tun->group));
		break;

	case TUNSETLINK:
		/* Only allow setting the type when the interface is down */
		if (tun->dev->flags & IFF_UP) {
			tun_debug(KERN_INFO, tun,
				  "Linktype set failed because interface is up\n");
			ret = -EBUSY;
		} else {
			tun->dev->type = (int) arg;
			tun_debug(KERN_INFO, tun, "linktype set to %d\n",
				  tun->dev->type);
			ret = 0;
		}
		break;

#ifdef TUN_DEBUG
	case TUNSETDEBUG:
		tun->debug = arg;
		break;
#endif
	case TUNSETOFFLOAD:
		ret = set_offload(tun, arg);
		break;

	case TUNSETTXFILTER:
		/* Can be set only for TAPs */
		ret = -EINVAL;
		if ((tun->flags & TUN_TYPE_MASK) != TUN_TAP_DEV)
			break;
		ret = update_filter(&tun->txflt, (void __user *)arg);
		break;

	case SIOCGIFHWADDR:
		/* Get hw address */
		memcpy(ifr.ifr_hwaddr.sa_data, tun->dev->dev_addr, ETH_ALEN);
		ifr.ifr_hwaddr.sa_family = tun->dev->type;
		if (copy_to_user(argp, &ifr, ifreq_len))
			ret = -EFAULT;
		break;

	case SIOCSIFHWADDR:
		/* Set hw address */
		tun_debug(KERN_DEBUG, tun, "set hw address: %pM\n",
			  ifr.ifr_hwaddr.sa_data);

		ret = dev_set_mac_address(tun->dev, &ifr.ifr_hwaddr);
		break;

	case TUNGETSNDBUF:
		sndbuf = tfile->socket.sk->sk_sndbuf;
		if (copy_to_user(argp, &sndbuf, sizeof(sndbuf)))
			ret = -EFAULT;
		break;

	case TUNSETSNDBUF:
		if (copy_from_user(&sndbuf, argp, sizeof(sndbuf))) {
			ret = -EFAULT;
			break;
		}

		tun->sndbuf = sndbuf;
		tun_set_sndbuf(tun);
		break;

	case TUNGETVNETHDRSZ:
		vnet_hdr_sz = tun->vnet_hdr_sz;
		if (copy_to_user(argp, &vnet_hdr_sz, sizeof(vnet_hdr_sz)))
			ret = -EFAULT;
		break;

	case TUNSETVNETHDRSZ:
		if (copy_from_user(&vnet_hdr_sz, argp, sizeof(vnet_hdr_sz))) {
			ret = -EFAULT;
			break;
		}
		if (vnet_hdr_sz < (int)sizeof(struct virtio_net_hdr)) {
			ret = -EINVAL;
			break;
		}

		tun->vnet_hdr_sz = vnet_hdr_sz;
		break;

	case TUNATTACHFILTER:
		/* Can be set only for TAPs */
		ret = -EINVAL;
		if ((tun->flags & TUN_TYPE_MASK) != TUN_TAP_DEV)
			break;
		ret = -EFAULT;
		if (copy_from_user(&tun->fprog, argp, sizeof(tun->fprog)))
			break;

		ret = tun_attach_filter(tun);
		break;

	case TUNDETACHFILTER:
		/* Can be set only for TAPs */
		ret = -EINVAL;
		if ((tun->flags & TUN_TYPE_MASK) != TUN_TAP_DEV)
			break;
		ret = 0;
		tun_detach_filter(tun, tun->numqueues);
		break;

	default:
		ret = -EINVAL;
		break;
	}

unlock:
	rtnl_unlock();
	if (tun)
		tun_put(tun);
	return ret;
}

static long tun_chr_ioctl(struct file *file,
			  unsigned int cmd, unsigned long arg)
{
	return __tun_chr_ioctl(file, cmd, arg, sizeof (struct ifreq));
}

#ifdef CONFIG_COMPAT
static long tun_chr_compat_ioctl(struct file *file,
			 unsigned int cmd, unsigned long arg)
{
	switch (cmd) {
	case TUNSETIFF:
	case TUNGETIFF:
	case TUNSETTXFILTER:
	case TUNGETSNDBUF:
	case TUNSETSNDBUF:
	case SIOCGIFHWADDR:
	case SIOCSIFHWADDR:
		arg = (unsigned long)compat_ptr(arg);
		break;
	default:
		arg = (compat_ulong_t)arg;
		break;
	}

	/*
	 * compat_ifreq is shorter than ifreq, so we must not access beyond
	 * the end of that structure. All fields that are used in this
	 * driver are compatible though, we don't need to convert the
	 * contents.
	 */
	return __tun_chr_ioctl(file, cmd, arg, sizeof(struct compat_ifreq));
}
#endif /* CONFIG_COMPAT */

static int tun_chr_fasync(int fd, struct file *file, int on)
{
	struct tun_file *tfile = file->private_data;
	int ret;

	if ((ret = fasync_helper(fd, file, on, &tfile->fasync)) < 0)
		goto out;

	if (on) {
		ret = __f_setown(file, task_pid(current), PIDTYPE_PID, 0);
		if (ret)
			goto out;
		tfile->flags |= TUN_FASYNC;
	} else
		tfile->flags &= ~TUN_FASYNC;
	ret = 0;
out:
	return ret;
}

static int tun_chr_open(struct inode *inode, struct file * file)
{
	struct tun_file *tfile;

	DBG1(KERN_INFO, "tunX: tun_chr_open\n");

	tfile = (struct tun_file *)sk_alloc(&init_net, AF_UNSPEC, GFP_KERNEL,
					    &tun_proto);
	if (!tfile)
		return -ENOMEM;
	rcu_assign_pointer(tfile->tun, NULL);
	tfile->net = get_net(current->nsproxy->net_ns);
	tfile->flags = 0;

	rcu_assign_pointer(tfile->socket.wq, &tfile->wq);
	init_waitqueue_head(&tfile->wq.wait);

	tfile->socket.file = file;
	tfile->socket.ops = &tun_socket_ops;

	sock_init_data(&tfile->socket, &tfile->sk);
	sk_change_net(&tfile->sk, tfile->net);

	tfile->sk.sk_write_space = tun_sock_write_space;
	tfile->sk.sk_sndbuf = INT_MAX;

	file->private_data = tfile;
	set_bit(SOCK_EXTERNALLY_ALLOCATED, &tfile->socket.flags);
	INIT_LIST_HEAD(&tfile->next);

	sock_set_flag(&tfile->sk, SOCK_ZEROCOPY);

	return 0;
}

static int tun_chr_close(struct inode *inode, struct file *file)
{
	struct tun_file *tfile = file->private_data;
	struct net *net = tfile->net;

	tun_detach(tfile, true);
	put_net(net);

	return 0;
}

static const struct file_operations tun_fops = {
	.owner	= THIS_MODULE,
	.llseek = no_llseek,
	.read  = do_sync_read,
	.aio_read  = tun_chr_aio_read,
	.write = do_sync_write,
	.aio_write = tun_chr_aio_write,
	.poll	= tun_chr_poll,
	.unlocked_ioctl	= tun_chr_ioctl,
#ifdef CONFIG_COMPAT
	.compat_ioctl = tun_chr_compat_ioctl,
#endif
	.open	= tun_chr_open,
	.release = tun_chr_close,
	.fasync = tun_chr_fasync
};

static struct miscdevice tun_miscdev = {
	.minor = TUN_MINOR,
	.name = "tun",
	.nodename = "net/tun",
	.fops = &tun_fops,
};

/* ethtool interface */

static int tun_get_settings(struct net_device *dev, struct ethtool_cmd *cmd)
{
	cmd->supported		= 0;
	cmd->advertising	= 0;
	ethtool_cmd_speed_set(cmd, SPEED_10);
	cmd->duplex		= DUPLEX_FULL;
	cmd->port		= PORT_TP;
	cmd->phy_address	= 0;
	cmd->transceiver	= XCVR_INTERNAL;
	cmd->autoneg		= AUTONEG_DISABLE;
	cmd->maxtxpkt		= 0;
	cmd->maxrxpkt		= 0;
	return 0;
}

static void tun_get_drvinfo(struct net_device *dev, struct ethtool_drvinfo *info)
{
	struct tun_struct *tun = netdev_priv(dev);

	strlcpy(info->driver, DRV_NAME, sizeof(info->driver));
	strlcpy(info->version, DRV_VERSION, sizeof(info->version));

	switch (tun->flags & TUN_TYPE_MASK) {
	case TUN_TUN_DEV:
		strlcpy(info->bus_info, "tun", sizeof(info->bus_info));
		break;
	case TUN_TAP_DEV:
		strlcpy(info->bus_info, "tap", sizeof(info->bus_info));
		break;
	}
}

static u32 tun_get_msglevel(struct net_device *dev)
{
#ifdef TUN_DEBUG
	struct tun_struct *tun = netdev_priv(dev);
	return tun->debug;
#else
	return -EOPNOTSUPP;
#endif
}

static void tun_set_msglevel(struct net_device *dev, u32 value)
{
#ifdef TUN_DEBUG
	struct tun_struct *tun = netdev_priv(dev);
	tun->debug = value;
#endif
}

static const struct ethtool_ops tun_ethtool_ops = {
	.get_settings	= tun_get_settings,
	.get_drvinfo	= tun_get_drvinfo,
	.get_msglevel	= tun_get_msglevel,
	.set_msglevel	= tun_set_msglevel,
	.get_link	= ethtool_op_get_link,
};


static int __init tun_init(void)
{
	int ret = 0;

	pr_info("%s, %s\n", DRV_DESCRIPTION, DRV_VERSION);
	pr_info("%s\n", DRV_COPYRIGHT);

	ret = rtnl_link_register(&tun_link_ops);
	if (ret) {
		pr_err("Can't register link_ops\n");
		goto err_linkops;
	}

	ret = misc_register(&tun_miscdev);
	if (ret) {
		pr_err("Can't register misc device %d\n", TUN_MINOR);
		goto err_misc;
	}
	return  0;
err_misc:
	rtnl_link_unregister(&tun_link_ops);
err_linkops:
	return ret;
}

static void tun_cleanup(void)
{
	misc_deregister(&tun_miscdev);
	rtnl_link_unregister(&tun_link_ops);
}

/* Get an underlying socket object from tun file.  Returns error unless file is
 * attached to a device.  The returned object works like a packet socket, it
 * can be used for sock_sendmsg/sock_recvmsg.  The caller is responsible for
 * holding a reference to the file for as long as the socket is in use. */
struct socket *tun_get_socket(struct file *file)
{
	struct tun_file *tfile;
	if (file->f_op != &tun_fops)
		return ERR_PTR(-EINVAL);
	tfile = file->private_data;
	if (!tfile)
		return ERR_PTR(-EBADFD);
	return &tfile->socket;
}
EXPORT_SYMBOL_GPL(tun_get_socket);

module_init(tun_init);
module_exit(tun_cleanup);
MODULE_DESCRIPTION(DRV_DESCRIPTION);
MODULE_AUTHOR(DRV_COPYRIGHT);
MODULE_LICENSE("GPL");
MODULE_ALIAS_MISCDEV(TUN_MINOR);
MODULE_ALIAS("devname:net/tun");<|MERGE_RESOLUTION|>--- conflicted
+++ resolved
@@ -70,7 +70,6 @@
 #include <net/sock.h>
 
 #include <asm/uaccess.h>
-#include <net/flow_keys.h>
 
 /* Uncomment to enable debugging */
 /* #define TUN_DEBUG 1 */
@@ -1052,7 +1051,6 @@
 	bool zerocopy = false;
 	int err;
 	u32 rxhash;
-	struct flow_keys keys;
 
 	if (!(tun->flags & TUN_NO_PI)) {
 		if ((len -= sizeof(pi)) > total_len)
@@ -1207,17 +1205,7 @@
 	}
 
 	skb_reset_network_header(skb);
-<<<<<<< HEAD
-
-	if (skb->ip_summed == CHECKSUM_PARTIAL)
-		skb_set_transport_header(skb, skb_checksum_start_offset(skb));
-	else if (skb_flow_dissect(skb, &keys))
-		skb_set_transport_header(skb, keys.thoff);
-	else
-		skb_reset_transport_header(skb);
-=======
 	skb_probe_transport_header(skb, 0);
->>>>>>> 30b4eb63
 
 	rxhash = skb_get_rxhash(skb);
 	netif_rx_ni(skb);
