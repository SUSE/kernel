--- conflicted
+++ resolved
@@ -1138,10 +1138,6 @@
 	queue = netdev_get_tx_queue(dev, txq);
 	txq_trans_cond_update(queue);
 
-	/* NETIF_F_LLTX requires to do our own update of trans_start */
-	queue = netdev_get_tx_queue(dev, txq);
-	txq_trans_cond_update(queue);
-
 	/* Notify and wake up reader process */
 	if (tfile->flags & TUN_FASYNC)
 		kill_fasync(&tfile->fasync, SIGIO, POLL_IN);
@@ -1958,11 +1954,7 @@
 		if (unlikely(headlen > skb_headlen(skb))) {
 			WARN_ON_ONCE(1);
 			err = -ENOMEM;
-<<<<<<< HEAD
-			atomic_long_inc(&tun->dev->rx_dropped);
-=======
 			dev_core_stats_rx_dropped_inc(tun->dev);
->>>>>>> eb3cdb58
 napi_busy:
 			napi_free_frags(&tfile->napi);
 			rcu_read_unlock();
