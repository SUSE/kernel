--- conflicted
+++ resolved
@@ -68,11 +68,7 @@
 	for (i = 0; i < NETDEV_BOOT_SETUP_MAX; i++) {
 		if (s[i].name[0] == '\0' || s[i].name[0] == ' ') {
 			memset(s[i].name, 0, sizeof(s[i].name));
-<<<<<<< HEAD
-			strlcpy(s[i].name, name, IFNAMSIZ);
-=======
 			strscpy(s[i].name, name, IFNAMSIZ);
->>>>>>> eb3cdb58
 			memcpy(&s[i].map, map, sizeof(s[i].map));
 			break;
 		}
