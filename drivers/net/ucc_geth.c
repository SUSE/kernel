--- conflicted
+++ resolved
@@ -3963,17 +3963,11 @@
 MODULE_DEVICE_TABLE(of, ucc_geth_match);
 
 static struct of_platform_driver ucc_geth_driver = {
-<<<<<<< HEAD
-	.owner		= THIS_MODULE,
-	.name		= DRV_NAME,
-	.match_table	= ucc_geth_match,
-=======
 	.driver = {
 		.name = DRV_NAME,
 		.owner = THIS_MODULE,
 		.of_match_table = ucc_geth_match,
 	},
->>>>>>> e44a21b7
 	.probe		= ucc_geth_probe,
 	.remove		= ucc_geth_remove,
 	.suspend	= ucc_geth_suspend,
