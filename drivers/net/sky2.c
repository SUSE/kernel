--- conflicted
+++ resolved
@@ -1867,7 +1867,6 @@
 
 /* Transmit timeout is only called if we are running, carrier is up
  * and tx queue is full (stopped).
- * Called with netif_tx_lock held.
  */
 static void sky2_tx_timeout(struct net_device *dev)
 {
@@ -1878,37 +1877,12 @@
 		printk(KERN_ERR PFX "%s: tx timeout\n", dev->name);
 
 	printk(KERN_DEBUG PFX "%s: transmit ring %u .. %u report=%u done=%u\n",
-<<<<<<< HEAD
-	       dev->name,
-	       sky2->tx_cons, sky2->tx_prod, report, done);
-
-	if (report != done) {
-		printk(KERN_INFO PFX "status burst pending (irq moderation?)\n");
-
-		sky2_write8(hw, STAT_TX_TIMER_CTRL, TIM_STOP);
-		sky2_write8(hw, STAT_TX_TIMER_CTRL, TIM_START);
-	} else if (report != sky2->tx_cons) {
-		printk(KERN_INFO PFX "status report lost?\n");
-		sky2_tx_complete(sky2, report);
-	} else {
-		printk(KERN_INFO PFX "hardware hung? flushing\n");
-
-		sky2_write32(hw, Q_ADDR(txq, Q_CSR), BMU_STOP);
-		sky2_write32(hw, Y2_QADDR(txq, PREF_UNIT_CTRL), PREF_UNIT_RST_SET);
-
-		sky2_tx_complete(sky2, sky2->tx_prod);
-
-		sky2_qset(hw, txq);
-		sky2_prefetch_init(hw, txq, sky2->tx_le_map, TX_RING_SIZE - 1);
-	}
-=======
 	       dev->name, sky2->tx_cons, sky2->tx_prod,
 	       sky2_read16(hw, sky2->port == 0 ? STAT_TXA1_RIDX : STAT_TXA2_RIDX),
 	       sky2_read16(hw, Q_ADDR(txqaddr[sky2->port], Q_DONE)));
 
 	/* can't restart safely under softirq */
 	schedule_work(&hw->restart_work);
->>>>>>> aeb3f6d1
 }
 
 static int sky2_change_mtu(struct net_device *dev, int new_mtu)
