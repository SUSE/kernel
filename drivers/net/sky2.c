/*
 * New driver for Marvell Yukon 2 chipset.
 * Based on earlier sk98lin, and skge driver.
 *
 * This driver intentionally does not support all the features
 * of the original driver such as link fail-over and link management because
 * those should be done at higher levels.
 *
 * Copyright (C) 2005 Stephen Hemminger <shemminger@osdl.org>
 *
 * This program is free software; you can redistribute it and/or modify
 * it under the terms of the GNU General Public License as published by
 * the Free Software Foundation; either version 2 of the License.
 *
 * This program is distributed in the hope that it will be useful,
 * but WITHOUT ANY WARRANTY; without even the implied warranty of
 * MERCHANTABILITY or FITNESS FOR A PARTICULAR PURPOSE. See the
 * GNU General Public License for more details.
 *
 * You should have received a copy of the GNU General Public License
 * along with this program; if not, write to the Free Software
 * Foundation, Inc., 675 Mass Ave, Cambridge, MA 02139, USA.
 */

#include <linux/crc32.h>
#include <linux/kernel.h>
#include <linux/version.h>
#include <linux/module.h>
#include <linux/netdevice.h>
#include <linux/dma-mapping.h>
#include <linux/etherdevice.h>
#include <linux/ethtool.h>
#include <linux/pci.h>
#include <linux/ip.h>
#include <net/ip.h>
#include <linux/tcp.h>
#include <linux/in.h>
#include <linux/delay.h>
#include <linux/workqueue.h>
#include <linux/if_vlan.h>
#include <linux/prefetch.h>
#include <linux/debugfs.h>
#include <linux/mii.h>

#include <asm/irq.h>

#if defined(CONFIG_VLAN_8021Q) || defined(CONFIG_VLAN_8021Q_MODULE)
#define SKY2_VLAN_TAG_USED 1
#endif

#include "sky2.h"

#define DRV_NAME		"sky2"
#define DRV_VERSION		"1.18"
#define PFX			DRV_NAME " "

/*
 * The Yukon II chipset takes 64 bit command blocks (called list elements)
 * that are organized into three (receive, transmit, status) different rings
 * similar to Tigon3.
 */

#define RX_LE_SIZE	    	1024
#define RX_LE_BYTES		(RX_LE_SIZE*sizeof(struct sky2_rx_le))
#define RX_MAX_PENDING		(RX_LE_SIZE/6 - 2)
#define RX_DEF_PENDING		RX_MAX_PENDING
#define RX_SKB_ALIGN		8

#define TX_RING_SIZE		512
#define TX_DEF_PENDING		(TX_RING_SIZE - 1)
#define TX_MIN_PENDING		64
#define MAX_SKB_TX_LE		(4 + (sizeof(dma_addr_t)/sizeof(u32))*MAX_SKB_FRAGS)

#define STATUS_RING_SIZE	2048	/* 2 ports * (TX + 2*RX) */
#define STATUS_LE_BYTES		(STATUS_RING_SIZE*sizeof(struct sky2_status_le))
#define TX_WATCHDOG		(5 * HZ)
#define NAPI_WEIGHT		64
#define PHY_RETRIES		1000

#define SKY2_EEPROM_MAGIC	0x9955aabb


#define RING_NEXT(x,s)	(((x)+1) & ((s)-1))

static const u32 default_msg =
    NETIF_MSG_DRV | NETIF_MSG_PROBE | NETIF_MSG_LINK
    | NETIF_MSG_TIMER | NETIF_MSG_TX_ERR | NETIF_MSG_RX_ERR
    | NETIF_MSG_IFUP | NETIF_MSG_IFDOWN;

static int debug = -1;		/* defaults above */
module_param(debug, int, 0);
MODULE_PARM_DESC(debug, "Debug level (0=none,...,16=all)");

static int copybreak __read_mostly = 128;
module_param(copybreak, int, 0);
MODULE_PARM_DESC(copybreak, "Receive copy threshold");

static int disable_msi = 0;
module_param(disable_msi, int, 0);
MODULE_PARM_DESC(disable_msi, "Disable Message Signaled Interrupt (MSI)");

static const struct pci_device_id sky2_id_table[] = {
	{ PCI_DEVICE(PCI_VENDOR_ID_SYSKONNECT, 0x9000) }, /* SK-9Sxx */
	{ PCI_DEVICE(PCI_VENDOR_ID_SYSKONNECT, 0x9E00) }, /* SK-9Exx */
	{ PCI_DEVICE(PCI_VENDOR_ID_DLINK, 0x4b00) },	/* DGE-560T */
	{ PCI_DEVICE(PCI_VENDOR_ID_DLINK, 0x4001) }, 	/* DGE-550SX */
	{ PCI_DEVICE(PCI_VENDOR_ID_DLINK, 0x4B02) },	/* DGE-560SX */
	{ PCI_DEVICE(PCI_VENDOR_ID_DLINK, 0x4B03) },	/* DGE-550T */
	{ PCI_DEVICE(PCI_VENDOR_ID_MARVELL, 0x4340) }, /* 88E8021 */
	{ PCI_DEVICE(PCI_VENDOR_ID_MARVELL, 0x4341) }, /* 88E8022 */
	{ PCI_DEVICE(PCI_VENDOR_ID_MARVELL, 0x4342) }, /* 88E8061 */
	{ PCI_DEVICE(PCI_VENDOR_ID_MARVELL, 0x4343) }, /* 88E8062 */
	{ PCI_DEVICE(PCI_VENDOR_ID_MARVELL, 0x4344) }, /* 88E8021 */
	{ PCI_DEVICE(PCI_VENDOR_ID_MARVELL, 0x4345) }, /* 88E8022 */
	{ PCI_DEVICE(PCI_VENDOR_ID_MARVELL, 0x4346) }, /* 88E8061 */
	{ PCI_DEVICE(PCI_VENDOR_ID_MARVELL, 0x4347) }, /* 88E8062 */
	{ PCI_DEVICE(PCI_VENDOR_ID_MARVELL, 0x4350) }, /* 88E8035 */
	{ PCI_DEVICE(PCI_VENDOR_ID_MARVELL, 0x4351) }, /* 88E8036 */
	{ PCI_DEVICE(PCI_VENDOR_ID_MARVELL, 0x4352) }, /* 88E8038 */
	{ PCI_DEVICE(PCI_VENDOR_ID_MARVELL, 0x4353) }, /* 88E8039 */
	{ PCI_DEVICE(PCI_VENDOR_ID_MARVELL, 0x4354) }, /* 88E8040 */
	{ PCI_DEVICE(PCI_VENDOR_ID_MARVELL, 0x4356) }, /* 88EC033 */
	{ PCI_DEVICE(PCI_VENDOR_ID_MARVELL, 0x435A) }, /* 88E8048 */
	{ PCI_DEVICE(PCI_VENDOR_ID_MARVELL, 0x4360) }, /* 88E8052 */
	{ PCI_DEVICE(PCI_VENDOR_ID_MARVELL, 0x4361) }, /* 88E8050 */
	{ PCI_DEVICE(PCI_VENDOR_ID_MARVELL, 0x4362) }, /* 88E8053 */
	{ PCI_DEVICE(PCI_VENDOR_ID_MARVELL, 0x4363) }, /* 88E8055 */
	{ PCI_DEVICE(PCI_VENDOR_ID_MARVELL, 0x4364) }, /* 88E8056 */
	{ PCI_DEVICE(PCI_VENDOR_ID_MARVELL, 0x4365) }, /* 88E8070 */
	{ PCI_DEVICE(PCI_VENDOR_ID_MARVELL, 0x4366) }, /* 88EC036 */
	{ PCI_DEVICE(PCI_VENDOR_ID_MARVELL, 0x4367) }, /* 88EC032 */
	{ PCI_DEVICE(PCI_VENDOR_ID_MARVELL, 0x4368) }, /* 88EC034 */
	{ PCI_DEVICE(PCI_VENDOR_ID_MARVELL, 0x4369) }, /* 88EC042 */
	{ PCI_DEVICE(PCI_VENDOR_ID_MARVELL, 0x436A) }, /* 88E8058 */
	{ PCI_DEVICE(PCI_VENDOR_ID_MARVELL, 0x436B) }, /* 88E8071 */
	{ 0 }
};

MODULE_DEVICE_TABLE(pci, sky2_id_table);

/* Avoid conditionals by using array */
static const unsigned txqaddr[] = { Q_XA1, Q_XA2 };
static const unsigned rxqaddr[] = { Q_R1, Q_R2 };
static const u32 portirq_msk[] = { Y2_IS_PORT_1, Y2_IS_PORT_2 };

/* This driver supports yukon2 chipset only */
static const char *yukon2_name[] = {
	"XL",		/* 0xb3 */
	"EC Ultra", 	/* 0xb4 */
	"Extreme",	/* 0xb5 */
	"EC",		/* 0xb6 */
	"FE",		/* 0xb7 */
	"FE+",		/* 0xb8 */
};

static void sky2_set_multicast(struct net_device *dev);

/* Access to external PHY */
static int gm_phy_write(struct sky2_hw *hw, unsigned port, u16 reg, u16 val)
{
	int i;

	gma_write16(hw, port, GM_SMI_DATA, val);
	gma_write16(hw, port, GM_SMI_CTRL,
		    GM_SMI_CT_PHY_AD(PHY_ADDR_MARV) | GM_SMI_CT_REG_AD(reg));

	for (i = 0; i < PHY_RETRIES; i++) {
		if (!(gma_read16(hw, port, GM_SMI_CTRL) & GM_SMI_CT_BUSY))
			return 0;
		udelay(1);
	}

	printk(KERN_WARNING PFX "%s: phy write timeout\n", hw->dev[port]->name);
	return -ETIMEDOUT;
}

static int __gm_phy_read(struct sky2_hw *hw, unsigned port, u16 reg, u16 *val)
{
	int i;

	gma_write16(hw, port, GM_SMI_CTRL, GM_SMI_CT_PHY_AD(PHY_ADDR_MARV)
		    | GM_SMI_CT_REG_AD(reg) | GM_SMI_CT_OP_RD);

	for (i = 0; i < PHY_RETRIES; i++) {
		if (gma_read16(hw, port, GM_SMI_CTRL) & GM_SMI_CT_RD_VAL) {
			*val = gma_read16(hw, port, GM_SMI_DATA);
			return 0;
		}

		udelay(1);
	}

	return -ETIMEDOUT;
}

static u16 gm_phy_read(struct sky2_hw *hw, unsigned port, u16 reg)
{
	u16 v;

	if (__gm_phy_read(hw, port, reg, &v) != 0)
		printk(KERN_WARNING PFX "%s: phy read timeout\n", hw->dev[port]->name);
	return v;
}


static void sky2_power_on(struct sky2_hw *hw)
{
	/* switch power to VCC (WA for VAUX problem) */
	sky2_write8(hw, B0_POWER_CTRL,
		    PC_VAUX_ENA | PC_VCC_ENA | PC_VAUX_OFF | PC_VCC_ON);

	/* disable Core Clock Division, */
	sky2_write32(hw, B2_Y2_CLK_CTRL, Y2_CLK_DIV_DIS);

	if (hw->chip_id == CHIP_ID_YUKON_XL && hw->chip_rev > 1)
		/* enable bits are inverted */
		sky2_write8(hw, B2_Y2_CLK_GATE,
			    Y2_PCI_CLK_LNK1_DIS | Y2_COR_CLK_LNK1_DIS |
			    Y2_CLK_GAT_LNK1_DIS | Y2_PCI_CLK_LNK2_DIS |
			    Y2_COR_CLK_LNK2_DIS | Y2_CLK_GAT_LNK2_DIS);
	else
		sky2_write8(hw, B2_Y2_CLK_GATE, 0);

	if (hw->flags & SKY2_HW_ADV_POWER_CTL) {
		u32 reg;

		sky2_pci_write32(hw, PCI_DEV_REG3, 0);

		reg = sky2_pci_read32(hw, PCI_DEV_REG4);
		/* set all bits to 0 except bits 15..12 and 8 */
		reg &= P_ASPM_CONTROL_MSK;
		sky2_pci_write32(hw, PCI_DEV_REG4, reg);

		reg = sky2_pci_read32(hw, PCI_DEV_REG5);
		/* set all bits to 0 except bits 28 & 27 */
		reg &= P_CTL_TIM_VMAIN_AV_MSK;
		sky2_pci_write32(hw, PCI_DEV_REG5, reg);

		sky2_pci_write32(hw, PCI_CFG_REG_1, 0);

		/* Enable workaround for dev 4.107 on Yukon-Ultra & Extreme */
		reg = sky2_read32(hw, B2_GP_IO);
		reg |= GLB_GPIO_STAT_RACE_DIS;
		sky2_write32(hw, B2_GP_IO, reg);

		sky2_read32(hw, B2_GP_IO);
	}
}

static void sky2_power_aux(struct sky2_hw *hw)
{
	if (hw->chip_id == CHIP_ID_YUKON_XL && hw->chip_rev > 1)
		sky2_write8(hw, B2_Y2_CLK_GATE, 0);
	else
		/* enable bits are inverted */
		sky2_write8(hw, B2_Y2_CLK_GATE,
			    Y2_PCI_CLK_LNK1_DIS | Y2_COR_CLK_LNK1_DIS |
			    Y2_CLK_GAT_LNK1_DIS | Y2_PCI_CLK_LNK2_DIS |
			    Y2_COR_CLK_LNK2_DIS | Y2_CLK_GAT_LNK2_DIS);

	/* switch power to VAUX */
	if (sky2_read16(hw, B0_CTST) & Y2_VAUX_AVAIL)
		sky2_write8(hw, B0_POWER_CTRL,
			    (PC_VAUX_ENA | PC_VCC_ENA |
			     PC_VAUX_ON | PC_VCC_OFF));
}

static void sky2_gmac_reset(struct sky2_hw *hw, unsigned port)
{
	u16 reg;

	/* disable all GMAC IRQ's */
	sky2_write8(hw, SK_REG(port, GMAC_IRQ_MSK), 0);
	/* disable PHY IRQs */
	gm_phy_write(hw, port, PHY_MARV_INT_MASK, 0);

	gma_write16(hw, port, GM_MC_ADDR_H1, 0);	/* clear MC hash */
	gma_write16(hw, port, GM_MC_ADDR_H2, 0);
	gma_write16(hw, port, GM_MC_ADDR_H3, 0);
	gma_write16(hw, port, GM_MC_ADDR_H4, 0);

	reg = gma_read16(hw, port, GM_RX_CTRL);
	reg |= GM_RXCR_UCF_ENA | GM_RXCR_MCF_ENA;
	gma_write16(hw, port, GM_RX_CTRL, reg);
}

/* flow control to advertise bits */
static const u16 copper_fc_adv[] = {
	[FC_NONE]	= 0,
	[FC_TX]		= PHY_M_AN_ASP,
	[FC_RX]		= PHY_M_AN_PC,
	[FC_BOTH]	= PHY_M_AN_PC | PHY_M_AN_ASP,
};

/* flow control to advertise bits when using 1000BaseX */
static const u16 fiber_fc_adv[] = {
	[FC_BOTH] = PHY_M_P_BOTH_MD_X,
	[FC_TX]   = PHY_M_P_ASYM_MD_X,
	[FC_RX]	  = PHY_M_P_SYM_MD_X,
	[FC_NONE] = PHY_M_P_NO_PAUSE_X,
};

/* flow control to GMA disable bits */
static const u16 gm_fc_disable[] = {
	[FC_NONE] = GM_GPCR_FC_RX_DIS | GM_GPCR_FC_TX_DIS,
	[FC_TX]	  = GM_GPCR_FC_RX_DIS,
	[FC_RX]	  = GM_GPCR_FC_TX_DIS,
	[FC_BOTH] = 0,
};


static void sky2_phy_init(struct sky2_hw *hw, unsigned port)
{
	struct sky2_port *sky2 = netdev_priv(hw->dev[port]);
	u16 ctrl, ct1000, adv, pg, ledctrl, ledover, reg;

	if (sky2->autoneg == AUTONEG_ENABLE &&
	    !(hw->flags & SKY2_HW_NEWER_PHY)) {
		u16 ectrl = gm_phy_read(hw, port, PHY_MARV_EXT_CTRL);

		ectrl &= ~(PHY_M_EC_M_DSC_MSK | PHY_M_EC_S_DSC_MSK |
			   PHY_M_EC_MAC_S_MSK);
		ectrl |= PHY_M_EC_MAC_S(MAC_TX_CLK_25_MHZ);

		/* on PHY 88E1040 Rev.D0 (and newer) downshift control changed */
		if (hw->chip_id == CHIP_ID_YUKON_EC)
			/* set downshift counter to 3x and enable downshift */
			ectrl |= PHY_M_EC_DSC_2(2) | PHY_M_EC_DOWN_S_ENA;
		else
			/* set master & slave downshift counter to 1x */
			ectrl |= PHY_M_EC_M_DSC(0) | PHY_M_EC_S_DSC(1);

		gm_phy_write(hw, port, PHY_MARV_EXT_CTRL, ectrl);
	}

	ctrl = gm_phy_read(hw, port, PHY_MARV_PHY_CTRL);
	if (sky2_is_copper(hw)) {
		if (!(hw->flags & SKY2_HW_GIGABIT)) {
			/* enable automatic crossover */
			ctrl |= PHY_M_PC_MDI_XMODE(PHY_M_PC_ENA_AUTO) >> 1;

			if (hw->chip_id == CHIP_ID_YUKON_FE_P &&
			    hw->chip_rev == CHIP_REV_YU_FE2_A0) {
				u16 spec;

				/* Enable Class A driver for FE+ A0 */
				spec = gm_phy_read(hw, port, PHY_MARV_FE_SPEC_2);
				spec |= PHY_M_FESC_SEL_CL_A;
				gm_phy_write(hw, port, PHY_MARV_FE_SPEC_2, spec);
			}
		} else {
			/* disable energy detect */
			ctrl &= ~PHY_M_PC_EN_DET_MSK;

			/* enable automatic crossover */
			ctrl |= PHY_M_PC_MDI_XMODE(PHY_M_PC_ENA_AUTO);

			/* downshift on PHY 88E1112 and 88E1149 is changed */
			if (sky2->autoneg == AUTONEG_ENABLE
			    && (hw->flags & SKY2_HW_NEWER_PHY)) {
				/* set downshift counter to 3x and enable downshift */
				ctrl &= ~PHY_M_PC_DSC_MSK;
				ctrl |= PHY_M_PC_DSC(2) | PHY_M_PC_DOWN_S_ENA;
			}
		}
	} else {
		/* workaround for deviation #4.88 (CRC errors) */
		/* disable Automatic Crossover */

		ctrl &= ~PHY_M_PC_MDIX_MSK;
	}

	gm_phy_write(hw, port, PHY_MARV_PHY_CTRL, ctrl);

	/* special setup for PHY 88E1112 Fiber */
	if (hw->chip_id == CHIP_ID_YUKON_XL && (hw->flags & SKY2_HW_FIBRE_PHY)) {
		pg = gm_phy_read(hw, port, PHY_MARV_EXT_ADR);

		/* Fiber: select 1000BASE-X only mode MAC Specific Ctrl Reg. */
		gm_phy_write(hw, port, PHY_MARV_EXT_ADR, 2);
		ctrl = gm_phy_read(hw, port, PHY_MARV_PHY_CTRL);
		ctrl &= ~PHY_M_MAC_MD_MSK;
		ctrl |= PHY_M_MAC_MODE_SEL(PHY_M_MAC_MD_1000BX);
		gm_phy_write(hw, port, PHY_MARV_PHY_CTRL, ctrl);

		if (hw->pmd_type  == 'P') {
			/* select page 1 to access Fiber registers */
			gm_phy_write(hw, port, PHY_MARV_EXT_ADR, 1);

			/* for SFP-module set SIGDET polarity to low */
			ctrl = gm_phy_read(hw, port, PHY_MARV_PHY_CTRL);
			ctrl |= PHY_M_FIB_SIGD_POL;
			gm_phy_write(hw, port, PHY_MARV_PHY_CTRL, ctrl);
		}

		gm_phy_write(hw, port, PHY_MARV_EXT_ADR, pg);
	}

	ctrl = PHY_CT_RESET;
	ct1000 = 0;
	adv = PHY_AN_CSMA;
	reg = 0;

	if (sky2->autoneg == AUTONEG_ENABLE) {
		if (sky2_is_copper(hw)) {
			if (sky2->advertising & ADVERTISED_1000baseT_Full)
				ct1000 |= PHY_M_1000C_AFD;
			if (sky2->advertising & ADVERTISED_1000baseT_Half)
				ct1000 |= PHY_M_1000C_AHD;
			if (sky2->advertising & ADVERTISED_100baseT_Full)
				adv |= PHY_M_AN_100_FD;
			if (sky2->advertising & ADVERTISED_100baseT_Half)
				adv |= PHY_M_AN_100_HD;
			if (sky2->advertising & ADVERTISED_10baseT_Full)
				adv |= PHY_M_AN_10_FD;
			if (sky2->advertising & ADVERTISED_10baseT_Half)
				adv |= PHY_M_AN_10_HD;

			adv |= copper_fc_adv[sky2->flow_mode];
		} else {	/* special defines for FIBER (88E1040S only) */
			if (sky2->advertising & ADVERTISED_1000baseT_Full)
				adv |= PHY_M_AN_1000X_AFD;
			if (sky2->advertising & ADVERTISED_1000baseT_Half)
				adv |= PHY_M_AN_1000X_AHD;

			adv |= fiber_fc_adv[sky2->flow_mode];
		}

		/* Restart Auto-negotiation */
		ctrl |= PHY_CT_ANE | PHY_CT_RE_CFG;
	} else {
		/* forced speed/duplex settings */
		ct1000 = PHY_M_1000C_MSE;

		/* Disable auto update for duplex flow control and speed */
		reg |= GM_GPCR_AU_ALL_DIS;

		switch (sky2->speed) {
		case SPEED_1000:
			ctrl |= PHY_CT_SP1000;
			reg |= GM_GPCR_SPEED_1000;
			break;
		case SPEED_100:
			ctrl |= PHY_CT_SP100;
			reg |= GM_GPCR_SPEED_100;
			break;
		}

		if (sky2->duplex == DUPLEX_FULL) {
			reg |= GM_GPCR_DUP_FULL;
			ctrl |= PHY_CT_DUP_MD;
		} else if (sky2->speed < SPEED_1000)
			sky2->flow_mode = FC_NONE;


 		reg |= gm_fc_disable[sky2->flow_mode];

		/* Forward pause packets to GMAC? */
		if (sky2->flow_mode & FC_RX)
			sky2_write8(hw, SK_REG(port, GMAC_CTRL), GMC_PAUSE_ON);
		else
			sky2_write8(hw, SK_REG(port, GMAC_CTRL), GMC_PAUSE_OFF);
	}

	gma_write16(hw, port, GM_GP_CTRL, reg);

	if (hw->flags & SKY2_HW_GIGABIT)
		gm_phy_write(hw, port, PHY_MARV_1000T_CTRL, ct1000);

	gm_phy_write(hw, port, PHY_MARV_AUNE_ADV, adv);
	gm_phy_write(hw, port, PHY_MARV_CTRL, ctrl);

	/* Setup Phy LED's */
	ledctrl = PHY_M_LED_PULS_DUR(PULS_170MS);
	ledover = 0;

	switch (hw->chip_id) {
	case CHIP_ID_YUKON_FE:
		/* on 88E3082 these bits are at 11..9 (shifted left) */
		ledctrl |= PHY_M_LED_BLINK_RT(BLINK_84MS) << 1;

		ctrl = gm_phy_read(hw, port, PHY_MARV_FE_LED_PAR);

		/* delete ACT LED control bits */
		ctrl &= ~PHY_M_FELP_LED1_MSK;
		/* change ACT LED control to blink mode */
		ctrl |= PHY_M_FELP_LED1_CTRL(LED_PAR_CTRL_ACT_BL);
		gm_phy_write(hw, port, PHY_MARV_FE_LED_PAR, ctrl);
		break;

	case CHIP_ID_YUKON_FE_P:
		/* Enable Link Partner Next Page */
		ctrl = gm_phy_read(hw, port, PHY_MARV_PHY_CTRL);
		ctrl |= PHY_M_PC_ENA_LIP_NP;

		/* disable Energy Detect and enable scrambler */
		ctrl &= ~(PHY_M_PC_ENA_ENE_DT | PHY_M_PC_DIS_SCRAMB);
		gm_phy_write(hw, port, PHY_MARV_PHY_CTRL, ctrl);

		/* set LED2 -> ACT, LED1 -> LINK, LED0 -> SPEED */
		ctrl = PHY_M_FELP_LED2_CTRL(LED_PAR_CTRL_ACT_BL) |
			PHY_M_FELP_LED1_CTRL(LED_PAR_CTRL_LINK) |
			PHY_M_FELP_LED0_CTRL(LED_PAR_CTRL_SPEED);

		gm_phy_write(hw, port, PHY_MARV_FE_LED_PAR, ctrl);
		break;

	case CHIP_ID_YUKON_XL:
		pg = gm_phy_read(hw, port, PHY_MARV_EXT_ADR);

		/* select page 3 to access LED control register */
		gm_phy_write(hw, port, PHY_MARV_EXT_ADR, 3);

		/* set LED Function Control register */
		gm_phy_write(hw, port, PHY_MARV_PHY_CTRL,
			     (PHY_M_LEDC_LOS_CTRL(1) |	/* LINK/ACT */
			      PHY_M_LEDC_INIT_CTRL(7) |	/* 10 Mbps */
			      PHY_M_LEDC_STA1_CTRL(7) |	/* 100 Mbps */
			      PHY_M_LEDC_STA0_CTRL(7)));	/* 1000 Mbps */

		/* set Polarity Control register */
		gm_phy_write(hw, port, PHY_MARV_PHY_STAT,
			     (PHY_M_POLC_LS1_P_MIX(4) |
			      PHY_M_POLC_IS0_P_MIX(4) |
			      PHY_M_POLC_LOS_CTRL(2) |
			      PHY_M_POLC_INIT_CTRL(2) |
			      PHY_M_POLC_STA1_CTRL(2) |
			      PHY_M_POLC_STA0_CTRL(2)));

		/* restore page register */
		gm_phy_write(hw, port, PHY_MARV_EXT_ADR, pg);
		break;

	case CHIP_ID_YUKON_EC_U:
	case CHIP_ID_YUKON_EX:
		pg = gm_phy_read(hw, port, PHY_MARV_EXT_ADR);

		/* select page 3 to access LED control register */
		gm_phy_write(hw, port, PHY_MARV_EXT_ADR, 3);

		/* set LED Function Control register */
		gm_phy_write(hw, port, PHY_MARV_PHY_CTRL,
			     (PHY_M_LEDC_LOS_CTRL(1) |	/* LINK/ACT */
			      PHY_M_LEDC_INIT_CTRL(8) |	/* 10 Mbps */
			      PHY_M_LEDC_STA1_CTRL(7) |	/* 100 Mbps */
			      PHY_M_LEDC_STA0_CTRL(7)));/* 1000 Mbps */

		/* set Blink Rate in LED Timer Control Register */
		gm_phy_write(hw, port, PHY_MARV_INT_MASK,
			     ledctrl | PHY_M_LED_BLINK_RT(BLINK_84MS));
		/* restore page register */
		gm_phy_write(hw, port, PHY_MARV_EXT_ADR, pg);
		break;

	default:
		/* set Tx LED (LED_TX) to blink mode on Rx OR Tx activity */
		ledctrl |= PHY_M_LED_BLINK_RT(BLINK_84MS) | PHY_M_LEDC_TX_CTRL;
		/* turn off the Rx LED (LED_RX) */
		ledover &= ~PHY_M_LED_MO_RX;
	}

	if (hw->chip_id == CHIP_ID_YUKON_EC_U &&
	    hw->chip_rev == CHIP_REV_YU_EC_U_A1) {
		/* apply fixes in PHY AFE */
		gm_phy_write(hw, port, PHY_MARV_EXT_ADR, 255);

		/* increase differential signal amplitude in 10BASE-T */
		gm_phy_write(hw, port, 0x18, 0xaa99);
		gm_phy_write(hw, port, 0x17, 0x2011);

		/* fix for IEEE A/B Symmetry failure in 1000BASE-T */
		gm_phy_write(hw, port, 0x18, 0xa204);
		gm_phy_write(hw, port, 0x17, 0x2002);

		/* set page register to 0 */
		gm_phy_write(hw, port, PHY_MARV_EXT_ADR, 0);
	} else if (hw->chip_id == CHIP_ID_YUKON_FE_P &&
		   hw->chip_rev == CHIP_REV_YU_FE2_A0) {
		/* apply workaround for integrated resistors calibration */
		gm_phy_write(hw, port, PHY_MARV_PAGE_ADDR, 17);
		gm_phy_write(hw, port, PHY_MARV_PAGE_DATA, 0x3f60);
	} else if (hw->chip_id != CHIP_ID_YUKON_EX) {
		/* no effect on Yukon-XL */
		gm_phy_write(hw, port, PHY_MARV_LED_CTRL, ledctrl);

		if (sky2->autoneg == AUTONEG_DISABLE || sky2->speed == SPEED_100) {
			/* turn on 100 Mbps LED (LED_LINK100) */
			ledover |= PHY_M_LED_MO_100;
		}

		if (ledover)
			gm_phy_write(hw, port, PHY_MARV_LED_OVER, ledover);

	}

	/* Enable phy interrupt on auto-negotiation complete (or link up) */
	if (sky2->autoneg == AUTONEG_ENABLE)
		gm_phy_write(hw, port, PHY_MARV_INT_MASK, PHY_M_IS_AN_COMPL);
	else
		gm_phy_write(hw, port, PHY_MARV_INT_MASK, PHY_M_DEF_MSK);
}

static void sky2_phy_power(struct sky2_hw *hw, unsigned port, int onoff)
{
	u32 reg1;
	static const u32 phy_power[]
		= { PCI_Y2_PHY1_POWD, PCI_Y2_PHY2_POWD };

	/* looks like this XL is back asswards .. */
	if (hw->chip_id == CHIP_ID_YUKON_XL && hw->chip_rev > 1)
		onoff = !onoff;

	sky2_write8(hw, B2_TST_CTRL1, TST_CFG_WRITE_ON);
	reg1 = sky2_pci_read32(hw, PCI_DEV_REG1);
	if (onoff)
		/* Turn off phy power saving */
		reg1 &= ~phy_power[port];
	else
		reg1 |= phy_power[port];

	sky2_pci_write32(hw, PCI_DEV_REG1, reg1);
	sky2_pci_read32(hw, PCI_DEV_REG1);
	sky2_write8(hw, B2_TST_CTRL1, TST_CFG_WRITE_OFF);
	udelay(100);
}

/* Force a renegotiation */
static void sky2_phy_reinit(struct sky2_port *sky2)
{
	spin_lock_bh(&sky2->phy_lock);
	sky2_phy_init(sky2->hw, sky2->port);
	spin_unlock_bh(&sky2->phy_lock);
}

/* Put device in state to listen for Wake On Lan */
static void sky2_wol_init(struct sky2_port *sky2)
{
	struct sky2_hw *hw = sky2->hw;
	unsigned port = sky2->port;
	enum flow_control save_mode;
	u16 ctrl;
	u32 reg1;

	/* Bring hardware out of reset */
	sky2_write16(hw, B0_CTST, CS_RST_CLR);
	sky2_write16(hw, SK_REG(port, GMAC_LINK_CTRL), GMLC_RST_CLR);

	sky2_write8(hw, SK_REG(port, GPHY_CTRL), GPC_RST_CLR);
	sky2_write8(hw, SK_REG(port, GMAC_CTRL), GMC_RST_CLR);

	/* Force to 10/100
	 * sky2_reset will re-enable on resume
	 */
	save_mode = sky2->flow_mode;
	ctrl = sky2->advertising;

	sky2->advertising &= ~(ADVERTISED_1000baseT_Half|ADVERTISED_1000baseT_Full);
	sky2->flow_mode = FC_NONE;
	sky2_phy_power(hw, port, 1);
	sky2_phy_reinit(sky2);

	sky2->flow_mode = save_mode;
	sky2->advertising = ctrl;

	/* Set GMAC to no flow control and auto update for speed/duplex */
	gma_write16(hw, port, GM_GP_CTRL,
		    GM_GPCR_FC_TX_DIS|GM_GPCR_TX_ENA|GM_GPCR_RX_ENA|
		    GM_GPCR_DUP_FULL|GM_GPCR_FC_RX_DIS|GM_GPCR_AU_FCT_DIS);

	/* Set WOL address */
	memcpy_toio(hw->regs + WOL_REGS(port, WOL_MAC_ADDR),
		    sky2->netdev->dev_addr, ETH_ALEN);

	/* Turn on appropriate WOL control bits */
	sky2_write16(hw, WOL_REGS(port, WOL_CTRL_STAT), WOL_CTL_CLEAR_RESULT);
	ctrl = 0;
	if (sky2->wol & WAKE_PHY)
		ctrl |= WOL_CTL_ENA_PME_ON_LINK_CHG|WOL_CTL_ENA_LINK_CHG_UNIT;
	else
		ctrl |= WOL_CTL_DIS_PME_ON_LINK_CHG|WOL_CTL_DIS_LINK_CHG_UNIT;

	if (sky2->wol & WAKE_MAGIC)
		ctrl |= WOL_CTL_ENA_PME_ON_MAGIC_PKT|WOL_CTL_ENA_MAGIC_PKT_UNIT;
	else
		ctrl |= WOL_CTL_DIS_PME_ON_MAGIC_PKT|WOL_CTL_DIS_MAGIC_PKT_UNIT;;

	ctrl |= WOL_CTL_DIS_PME_ON_PATTERN|WOL_CTL_DIS_PATTERN_UNIT;
	sky2_write16(hw, WOL_REGS(port, WOL_CTRL_STAT), ctrl);

	/* Turn on legacy PCI-Express PME mode */
	sky2_write8(hw, B2_TST_CTRL1, TST_CFG_WRITE_ON);
	reg1 = sky2_pci_read32(hw, PCI_DEV_REG1);
	reg1 |= PCI_Y2_PME_LEGACY;
	sky2_pci_write32(hw, PCI_DEV_REG1, reg1);
	sky2_write8(hw, B2_TST_CTRL1, TST_CFG_WRITE_OFF);

	/* block receiver */
	sky2_write8(hw, SK_REG(port, RX_GMF_CTRL_T), GMF_RST_SET);

}

static void sky2_set_tx_stfwd(struct sky2_hw *hw, unsigned port)
{
	struct net_device *dev = hw->dev[port];

	if (dev->mtu <= ETH_DATA_LEN)
		sky2_write32(hw, SK_REG(port, TX_GMF_CTRL_T),
			     TX_JUMBO_DIS | TX_STFW_ENA);

	else if (hw->chip_id != CHIP_ID_YUKON_EC_U)
		sky2_write32(hw, SK_REG(port, TX_GMF_CTRL_T),
			     TX_STFW_ENA | TX_JUMBO_ENA);
	else {
		/* set Tx GMAC FIFO Almost Empty Threshold */
		sky2_write32(hw, SK_REG(port, TX_GMF_AE_THR),
			     (ECU_JUMBO_WM << 16) | ECU_AE_THR);

		sky2_write32(hw, SK_REG(port, TX_GMF_CTRL_T),
			     TX_JUMBO_ENA | TX_STFW_DIS);

		/* Can't do offload because of lack of store/forward */
		dev->features &= ~(NETIF_F_TSO | NETIF_F_SG | NETIF_F_ALL_CSUM);
	}
}

static void sky2_mac_init(struct sky2_hw *hw, unsigned port)
{
	struct sky2_port *sky2 = netdev_priv(hw->dev[port]);
	u16 reg;
	u32 rx_reg;
	int i;
	const u8 *addr = hw->dev[port]->dev_addr;

	sky2_write8(hw, SK_REG(port, GPHY_CTRL), GPC_RST_SET);
	sky2_write8(hw, SK_REG(port, GPHY_CTRL), GPC_RST_CLR);

	sky2_write8(hw, SK_REG(port, GMAC_CTRL), GMC_RST_CLR);

	if (hw->chip_id == CHIP_ID_YUKON_XL && hw->chip_rev == 0 && port == 1) {
		/* WA DEV_472 -- looks like crossed wires on port 2 */
		/* clear GMAC 1 Control reset */
		sky2_write8(hw, SK_REG(0, GMAC_CTRL), GMC_RST_CLR);
		do {
			sky2_write8(hw, SK_REG(1, GMAC_CTRL), GMC_RST_SET);
			sky2_write8(hw, SK_REG(1, GMAC_CTRL), GMC_RST_CLR);
		} while (gm_phy_read(hw, 1, PHY_MARV_ID0) != PHY_MARV_ID0_VAL ||
			 gm_phy_read(hw, 1, PHY_MARV_ID1) != PHY_MARV_ID1_Y2 ||
			 gm_phy_read(hw, 1, PHY_MARV_INT_MASK) != 0);
	}

	sky2_read16(hw, SK_REG(port, GMAC_IRQ_SRC));

	/* Enable Transmit FIFO Underrun */
	sky2_write8(hw, SK_REG(port, GMAC_IRQ_MSK), GMAC_DEF_MSK);

	spin_lock_bh(&sky2->phy_lock);
	sky2_phy_init(hw, port);
	spin_unlock_bh(&sky2->phy_lock);

	/* MIB clear */
	reg = gma_read16(hw, port, GM_PHY_ADDR);
	gma_write16(hw, port, GM_PHY_ADDR, reg | GM_PAR_MIB_CLR);

	for (i = GM_MIB_CNT_BASE; i <= GM_MIB_CNT_END; i += 4)
		gma_read16(hw, port, i);
	gma_write16(hw, port, GM_PHY_ADDR, reg);

	/* transmit control */
	gma_write16(hw, port, GM_TX_CTRL, TX_COL_THR(TX_COL_DEF));

	/* receive control reg: unicast + multicast + no FCS  */
	gma_write16(hw, port, GM_RX_CTRL,
		    GM_RXCR_UCF_ENA | GM_RXCR_CRC_DIS | GM_RXCR_MCF_ENA);

	/* transmit flow control */
	gma_write16(hw, port, GM_TX_FLOW_CTRL, 0xffff);

	/* transmit parameter */
	gma_write16(hw, port, GM_TX_PARAM,
		    TX_JAM_LEN_VAL(TX_JAM_LEN_DEF) |
		    TX_JAM_IPG_VAL(TX_JAM_IPG_DEF) |
		    TX_IPG_JAM_DATA(TX_IPG_JAM_DEF) |
		    TX_BACK_OFF_LIM(TX_BOF_LIM_DEF));

	/* serial mode register */
	reg = DATA_BLIND_VAL(DATA_BLIND_DEF) |
		GM_SMOD_VLAN_ENA | IPG_DATA_VAL(IPG_DATA_DEF);

	if (hw->dev[port]->mtu > ETH_DATA_LEN)
		reg |= GM_SMOD_JUMBO_ENA;

	gma_write16(hw, port, GM_SERIAL_MODE, reg);

	/* virtual address for data */
	gma_set_addr(hw, port, GM_SRC_ADDR_2L, addr);

	/* physical address: used for pause frames */
	gma_set_addr(hw, port, GM_SRC_ADDR_1L, addr);

	/* ignore counter overflows */
	gma_write16(hw, port, GM_TX_IRQ_MSK, 0);
	gma_write16(hw, port, GM_RX_IRQ_MSK, 0);
	gma_write16(hw, port, GM_TR_IRQ_MSK, 0);

	/* Configure Rx MAC FIFO */
	sky2_write8(hw, SK_REG(port, RX_GMF_CTRL_T), GMF_RST_CLR);
	rx_reg = GMF_OPER_ON | GMF_RX_F_FL_ON;
	if (hw->chip_id == CHIP_ID_YUKON_EX ||
	    hw->chip_id == CHIP_ID_YUKON_FE_P)
		rx_reg |= GMF_RX_OVER_ON;

	sky2_write32(hw, SK_REG(port, RX_GMF_CTRL_T), rx_reg);

	/* Flush Rx MAC FIFO on any flow control or error */
	sky2_write16(hw, SK_REG(port, RX_GMF_FL_MSK), GMR_FS_ANY_ERR);

	/* Set threshold to 0xa (64 bytes) + 1 to workaround pause bug  */
	reg = RX_GMF_FL_THR_DEF + 1;
	/* Another magic mystery workaround from sk98lin */
	if (hw->chip_id == CHIP_ID_YUKON_FE_P &&
	    hw->chip_rev == CHIP_REV_YU_FE2_A0)
		reg = 0x178;
	sky2_write16(hw, SK_REG(port, RX_GMF_FL_THR), reg);

	/* Configure Tx MAC FIFO */
	sky2_write8(hw, SK_REG(port, TX_GMF_CTRL_T), GMF_RST_CLR);
	sky2_write16(hw, SK_REG(port, TX_GMF_CTRL_T), GMF_OPER_ON);

	/* On chips without ram buffer, pause is controled by MAC level */
	if (sky2_read8(hw, B2_E_0) == 0) {
		sky2_write8(hw, SK_REG(port, RX_GMF_LP_THR), 768/8);
		sky2_write8(hw, SK_REG(port, RX_GMF_UP_THR), 1024/8);

		sky2_set_tx_stfwd(hw, port);
	}

}

/* Assign Ram Buffer allocation to queue */
static void sky2_ramset(struct sky2_hw *hw, u16 q, u32 start, u32 space)
{
	u32 end;

	/* convert from K bytes to qwords used for hw register */
	start *= 1024/8;
	space *= 1024/8;
	end = start + space - 1;

	sky2_write8(hw, RB_ADDR(q, RB_CTRL), RB_RST_CLR);
	sky2_write32(hw, RB_ADDR(q, RB_START), start);
	sky2_write32(hw, RB_ADDR(q, RB_END), end);
	sky2_write32(hw, RB_ADDR(q, RB_WP), start);
	sky2_write32(hw, RB_ADDR(q, RB_RP), start);

	if (q == Q_R1 || q == Q_R2) {
		u32 tp = space - space/4;

		/* On receive queue's set the thresholds
		 * give receiver priority when > 3/4 full
		 * send pause when down to 2K
		 */
		sky2_write32(hw, RB_ADDR(q, RB_RX_UTHP), tp);
		sky2_write32(hw, RB_ADDR(q, RB_RX_LTHP), space/2);

		tp = space - 2048/8;
		sky2_write32(hw, RB_ADDR(q, RB_RX_UTPP), tp);
		sky2_write32(hw, RB_ADDR(q, RB_RX_LTPP), space/4);
	} else {
		/* Enable store & forward on Tx queue's because
		 * Tx FIFO is only 1K on Yukon
		 */
		sky2_write8(hw, RB_ADDR(q, RB_CTRL), RB_ENA_STFWD);
	}

	sky2_write8(hw, RB_ADDR(q, RB_CTRL), RB_ENA_OP_MD);
	sky2_read8(hw, RB_ADDR(q, RB_CTRL));
}

/* Setup Bus Memory Interface */
static void sky2_qset(struct sky2_hw *hw, u16 q)
{
	sky2_write32(hw, Q_ADDR(q, Q_CSR), BMU_CLR_RESET);
	sky2_write32(hw, Q_ADDR(q, Q_CSR), BMU_OPER_INIT);
	sky2_write32(hw, Q_ADDR(q, Q_CSR), BMU_FIFO_OP_ON);
	sky2_write32(hw, Q_ADDR(q, Q_WM),  BMU_WM_DEFAULT);
}

/* Setup prefetch unit registers. This is the interface between
 * hardware and driver list elements
 */
static void sky2_prefetch_init(struct sky2_hw *hw, u32 qaddr,
				      u64 addr, u32 last)
{
	sky2_write32(hw, Y2_QADDR(qaddr, PREF_UNIT_CTRL), PREF_UNIT_RST_SET);
	sky2_write32(hw, Y2_QADDR(qaddr, PREF_UNIT_CTRL), PREF_UNIT_RST_CLR);
	sky2_write32(hw, Y2_QADDR(qaddr, PREF_UNIT_ADDR_HI), addr >> 32);
	sky2_write32(hw, Y2_QADDR(qaddr, PREF_UNIT_ADDR_LO), (u32) addr);
	sky2_write16(hw, Y2_QADDR(qaddr, PREF_UNIT_LAST_IDX), last);
	sky2_write32(hw, Y2_QADDR(qaddr, PREF_UNIT_CTRL), PREF_UNIT_OP_ON);

	sky2_read32(hw, Y2_QADDR(qaddr, PREF_UNIT_CTRL));
}

static inline struct sky2_tx_le *get_tx_le(struct sky2_port *sky2)
{
	struct sky2_tx_le *le = sky2->tx_le + sky2->tx_prod;

	sky2->tx_prod = RING_NEXT(sky2->tx_prod, TX_RING_SIZE);
	le->ctrl = 0;
	return le;
}

static void tx_init(struct sky2_port *sky2)
{
	struct sky2_tx_le *le;

	sky2->tx_prod = sky2->tx_cons = 0;
	sky2->tx_tcpsum = 0;
	sky2->tx_last_mss = 0;

	le = get_tx_le(sky2);
	le->addr = 0;
	le->opcode = OP_ADDR64 | HW_OWNER;
	sky2->tx_addr64 = 0;
}

static inline struct tx_ring_info *tx_le_re(struct sky2_port *sky2,
					    struct sky2_tx_le *le)
{
	return sky2->tx_ring + (le - sky2->tx_le);
}

/* Update chip's next pointer */
static inline void sky2_put_idx(struct sky2_hw *hw, unsigned q, u16 idx)
{
	/* Make sure write' to descriptors are complete before we tell hardware */
	wmb();
	sky2_write16(hw, Y2_QADDR(q, PREF_UNIT_PUT_IDX), idx);

	/* Synchronize I/O on since next processor may write to tail */
	mmiowb();
}


static inline struct sky2_rx_le *sky2_next_rx(struct sky2_port *sky2)
{
	struct sky2_rx_le *le = sky2->rx_le + sky2->rx_put;
	sky2->rx_put = RING_NEXT(sky2->rx_put, RX_LE_SIZE);
	le->ctrl = 0;
	return le;
}

/* Build description to hardware for one receive segment */
static void sky2_rx_add(struct sky2_port *sky2,  u8 op,
			dma_addr_t map, unsigned len)
{
	struct sky2_rx_le *le;
	u32 hi = upper_32_bits(map);

	if (sky2->rx_addr64 != hi) {
		le = sky2_next_rx(sky2);
		le->addr = cpu_to_le32(hi);
		le->opcode = OP_ADDR64 | HW_OWNER;
		sky2->rx_addr64 = upper_32_bits(map + len);
	}

	le = sky2_next_rx(sky2);
	le->addr = cpu_to_le32((u32) map);
	le->length = cpu_to_le16(len);
	le->opcode = op | HW_OWNER;
}

/* Build description to hardware for one possibly fragmented skb */
static void sky2_rx_submit(struct sky2_port *sky2,
			   const struct rx_ring_info *re)
{
	int i;

	sky2_rx_add(sky2, OP_PACKET, re->data_addr, sky2->rx_data_size);

	for (i = 0; i < skb_shinfo(re->skb)->nr_frags; i++)
		sky2_rx_add(sky2, OP_BUFFER, re->frag_addr[i], PAGE_SIZE);
}


static void sky2_rx_map_skb(struct pci_dev *pdev, struct rx_ring_info *re,
			    unsigned size)
{
	struct sk_buff *skb = re->skb;
	int i;

	re->data_addr = pci_map_single(pdev, skb->data, size, PCI_DMA_FROMDEVICE);
	pci_unmap_len_set(re, data_size, size);

	for (i = 0; i < skb_shinfo(skb)->nr_frags; i++)
		re->frag_addr[i] = pci_map_page(pdev,
						skb_shinfo(skb)->frags[i].page,
						skb_shinfo(skb)->frags[i].page_offset,
						skb_shinfo(skb)->frags[i].size,
						PCI_DMA_FROMDEVICE);
}

static void sky2_rx_unmap_skb(struct pci_dev *pdev, struct rx_ring_info *re)
{
	struct sk_buff *skb = re->skb;
	int i;

	pci_unmap_single(pdev, re->data_addr, pci_unmap_len(re, data_size),
			 PCI_DMA_FROMDEVICE);

	for (i = 0; i < skb_shinfo(skb)->nr_frags; i++)
		pci_unmap_page(pdev, re->frag_addr[i],
			       skb_shinfo(skb)->frags[i].size,
			       PCI_DMA_FROMDEVICE);
}

/* Tell chip where to start receive checksum.
 * Actually has two checksums, but set both same to avoid possible byte
 * order problems.
 */
static void rx_set_checksum(struct sky2_port *sky2)
{
	struct sky2_rx_le *le = sky2_next_rx(sky2);

	le->addr = cpu_to_le32((ETH_HLEN << 16) | ETH_HLEN);
	le->ctrl = 0;
	le->opcode = OP_TCPSTART | HW_OWNER;

	sky2_write32(sky2->hw,
		     Q_ADDR(rxqaddr[sky2->port], Q_CSR),
		     sky2->rx_csum ? BMU_ENA_RX_CHKSUM : BMU_DIS_RX_CHKSUM);
}

/*
 * The RX Stop command will not work for Yukon-2 if the BMU does not
 * reach the end of packet and since we can't make sure that we have
 * incoming data, we must reset the BMU while it is not doing a DMA
 * transfer. Since it is possible that the RX path is still active,
 * the RX RAM buffer will be stopped first, so any possible incoming
 * data will not trigger a DMA. After the RAM buffer is stopped, the
 * BMU is polled until any DMA in progress is ended and only then it
 * will be reset.
 */
static void sky2_rx_stop(struct sky2_port *sky2)
{
	struct sky2_hw *hw = sky2->hw;
	unsigned rxq = rxqaddr[sky2->port];
	int i;

	/* disable the RAM Buffer receive queue */
	sky2_write8(hw, RB_ADDR(rxq, RB_CTRL), RB_DIS_OP_MD);

	for (i = 0; i < 0xffff; i++)
		if (sky2_read8(hw, RB_ADDR(rxq, Q_RSL))
		    == sky2_read8(hw, RB_ADDR(rxq, Q_RL)))
			goto stopped;

	printk(KERN_WARNING PFX "%s: receiver stop failed\n",
	       sky2->netdev->name);
stopped:
	sky2_write32(hw, Q_ADDR(rxq, Q_CSR), BMU_RST_SET | BMU_FIFO_RST);

	/* reset the Rx prefetch unit */
	sky2_write32(hw, Y2_QADDR(rxq, PREF_UNIT_CTRL), PREF_UNIT_RST_SET);
	mmiowb();
}

/* Clean out receive buffer area, assumes receiver hardware stopped */
static void sky2_rx_clean(struct sky2_port *sky2)
{
	unsigned i;

	memset(sky2->rx_le, 0, RX_LE_BYTES);
	for (i = 0; i < sky2->rx_pending; i++) {
		struct rx_ring_info *re = sky2->rx_ring + i;

		if (re->skb) {
			sky2_rx_unmap_skb(sky2->hw->pdev, re);
			kfree_skb(re->skb);
			re->skb = NULL;
		}
	}
}

/* Basic MII support */
static int sky2_ioctl(struct net_device *dev, struct ifreq *ifr, int cmd)
{
	struct mii_ioctl_data *data = if_mii(ifr);
	struct sky2_port *sky2 = netdev_priv(dev);
	struct sky2_hw *hw = sky2->hw;
	int err = -EOPNOTSUPP;

	if (!netif_running(dev))
		return -ENODEV;	/* Phy still in reset */

	switch (cmd) {
	case SIOCGMIIPHY:
		data->phy_id = PHY_ADDR_MARV;

		/* fallthru */
	case SIOCGMIIREG: {
		u16 val = 0;

		spin_lock_bh(&sky2->phy_lock);
		err = __gm_phy_read(hw, sky2->port, data->reg_num & 0x1f, &val);
		spin_unlock_bh(&sky2->phy_lock);

		data->val_out = val;
		break;
	}

	case SIOCSMIIREG:
		if (!capable(CAP_NET_ADMIN))
			return -EPERM;

		spin_lock_bh(&sky2->phy_lock);
		err = gm_phy_write(hw, sky2->port, data->reg_num & 0x1f,
				   data->val_in);
		spin_unlock_bh(&sky2->phy_lock);
		break;
	}
	return err;
}

#ifdef SKY2_VLAN_TAG_USED
static void sky2_vlan_rx_register(struct net_device *dev, struct vlan_group *grp)
{
	struct sky2_port *sky2 = netdev_priv(dev);
	struct sky2_hw *hw = sky2->hw;
	u16 port = sky2->port;

	netif_tx_lock_bh(dev);
	netif_poll_disable(sky2->hw->dev[0]);

	sky2->vlgrp = grp;
	if (grp) {
		sky2_write32(hw, SK_REG(port, RX_GMF_CTRL_T),
			     RX_VLAN_STRIP_ON);
		sky2_write32(hw, SK_REG(port, TX_GMF_CTRL_T),
			     TX_VLAN_TAG_ON);
	} else {
		sky2_write32(hw, SK_REG(port, RX_GMF_CTRL_T),
			     RX_VLAN_STRIP_OFF);
		sky2_write32(hw, SK_REG(port, TX_GMF_CTRL_T),
			     TX_VLAN_TAG_OFF);
	}

	netif_poll_enable(sky2->hw->dev[0]);
	netif_tx_unlock_bh(dev);
}
#endif

/*
 * Allocate an skb for receiving. If the MTU is large enough
 * make the skb non-linear with a fragment list of pages.
 *
 * It appears the hardware has a bug in the FIFO logic that
 * cause it to hang if the FIFO gets overrun and the receive buffer
 * is not 64 byte aligned. The buffer returned from netdev_alloc_skb is
 * aligned except if slab debugging is enabled.
 */
static struct sk_buff *sky2_rx_alloc(struct sky2_port *sky2)
{
	struct sk_buff *skb;
	unsigned long p;
	int i;

	skb = netdev_alloc_skb(sky2->netdev, sky2->rx_data_size + RX_SKB_ALIGN);
	if (!skb)
		goto nomem;

	p = (unsigned long) skb->data;
	skb_reserve(skb, ALIGN(p, RX_SKB_ALIGN) - p);

	for (i = 0; i < sky2->rx_nfrags; i++) {
		struct page *page = alloc_page(GFP_ATOMIC);

		if (!page)
			goto free_partial;
		skb_fill_page_desc(skb, i, page, 0, PAGE_SIZE);
	}

	return skb;
free_partial:
	kfree_skb(skb);
nomem:
	return NULL;
}

static inline void sky2_rx_update(struct sky2_port *sky2, unsigned rxq)
{
	sky2_put_idx(sky2->hw, rxq, sky2->rx_put);
}

/*
 * Allocate and setup receiver buffer pool.
 * Normal case this ends up creating one list element for skb
 * in the receive ring. Worst case if using large MTU and each
 * allocation falls on a different 64 bit region, that results
 * in 6 list elements per ring entry.
 * One element is used for checksum enable/disable, and one
 * extra to avoid wrap.
 */
static int sky2_rx_start(struct sky2_port *sky2)
{
	struct sky2_hw *hw = sky2->hw;
	struct rx_ring_info *re;
	unsigned rxq = rxqaddr[sky2->port];
	unsigned i, size, space, thresh;

	sky2->rx_put = sky2->rx_next = 0;
	sky2_qset(hw, rxq);

	/* On PCI express lowering the watermark gives better performance */
	if (pci_find_capability(hw->pdev, PCI_CAP_ID_EXP))
		sky2_write32(hw, Q_ADDR(rxq, Q_WM), BMU_WM_PEX);

	/* These chips have no ram buffer?
	 * MAC Rx RAM Read is controlled by hardware */
	if (hw->chip_id == CHIP_ID_YUKON_EC_U &&
	    (hw->chip_rev == CHIP_REV_YU_EC_U_A1
	     || hw->chip_rev == CHIP_REV_YU_EC_U_B0))
		sky2_write32(hw, Q_ADDR(rxq, Q_TEST), F_M_RX_RAM_DIS);

	sky2_prefetch_init(hw, rxq, sky2->rx_le_map, RX_LE_SIZE - 1);

	if (!(hw->flags & SKY2_HW_NEW_LE))
		rx_set_checksum(sky2);

	/* Space needed for frame data + headers rounded up */
	size = roundup(sky2->netdev->mtu + ETH_HLEN + VLAN_HLEN, 8);

	/* Stopping point for hardware truncation */
	thresh = (size - 8) / sizeof(u32);

	/* Account for overhead of skb - to avoid order > 0 allocation */
	space = SKB_DATA_ALIGN(size) + NET_SKB_PAD
		+ sizeof(struct skb_shared_info);

	sky2->rx_nfrags = space >> PAGE_SHIFT;
	BUG_ON(sky2->rx_nfrags > ARRAY_SIZE(re->frag_addr));

	if (sky2->rx_nfrags != 0) {
		/* Compute residue after pages */
		space = sky2->rx_nfrags << PAGE_SHIFT;

		if (space < size)
			size -= space;
		else
			size = 0;

		/* Optimize to handle small packets and headers */
		if (size < copybreak)
			size = copybreak;
		if (size < ETH_HLEN)
			size = ETH_HLEN;
	}
	sky2->rx_data_size = size;

	/* Fill Rx ring */
	for (i = 0; i < sky2->rx_pending; i++) {
		re = sky2->rx_ring + i;

		re->skb = sky2_rx_alloc(sky2);
		if (!re->skb)
			goto nomem;

		sky2_rx_map_skb(hw->pdev, re, sky2->rx_data_size);
		sky2_rx_submit(sky2, re);
	}

	/*
	 * The receiver hangs if it receives frames larger than the
	 * packet buffer. As a workaround, truncate oversize frames, but
	 * the register is limited to 9 bits, so if you do frames > 2052
	 * you better get the MTU right!
	 */
	if (thresh > 0x1ff)
		sky2_write32(hw, SK_REG(sky2->port, RX_GMF_CTRL_T), RX_TRUNC_OFF);
	else {
		sky2_write16(hw, SK_REG(sky2->port, RX_GMF_TR_THR), thresh);
		sky2_write32(hw, SK_REG(sky2->port, RX_GMF_CTRL_T), RX_TRUNC_ON);
	}

	/* Tell chip about available buffers */
	sky2_rx_update(sky2, rxq);
	return 0;
nomem:
	sky2_rx_clean(sky2);
	return -ENOMEM;
}

/* Bring up network interface. */
static int sky2_up(struct net_device *dev)
{
	struct sky2_port *sky2 = netdev_priv(dev);
	struct sky2_hw *hw = sky2->hw;
	unsigned port = sky2->port;
	u32 imask, ramsize;
	int cap, err = -ENOMEM;
	struct net_device *otherdev = hw->dev[sky2->port^1];

	/*
 	 * On dual port PCI-X card, there is an problem where status
	 * can be received out of order due to split transactions
	 */
	if (otherdev && netif_running(otherdev) &&
 	    (cap = pci_find_capability(hw->pdev, PCI_CAP_ID_PCIX))) {
 		struct sky2_port *osky2 = netdev_priv(otherdev);
 		u16 cmd;

 		cmd = sky2_pci_read16(hw, cap + PCI_X_CMD);
 		cmd &= ~PCI_X_CMD_MAX_SPLIT;
 		sky2_pci_write16(hw, cap + PCI_X_CMD, cmd);

 		sky2->rx_csum = 0;
 		osky2->rx_csum = 0;
 	}

	if (netif_msg_ifup(sky2))
		printk(KERN_INFO PFX "%s: enabling interface\n", dev->name);

	netif_carrier_off(dev);

	/* must be power of 2 */
	sky2->tx_le = pci_alloc_consistent(hw->pdev,
					   TX_RING_SIZE *
					   sizeof(struct sky2_tx_le),
					   &sky2->tx_le_map);
	if (!sky2->tx_le)
		goto err_out;

	sky2->tx_ring = kcalloc(TX_RING_SIZE, sizeof(struct tx_ring_info),
				GFP_KERNEL);
	if (!sky2->tx_ring)
		goto err_out;

	tx_init(sky2);

	sky2->rx_le = pci_alloc_consistent(hw->pdev, RX_LE_BYTES,
					   &sky2->rx_le_map);
	if (!sky2->rx_le)
		goto err_out;
	memset(sky2->rx_le, 0, RX_LE_BYTES);

	sky2->rx_ring = kcalloc(sky2->rx_pending, sizeof(struct rx_ring_info),
				GFP_KERNEL);
	if (!sky2->rx_ring)
		goto err_out;

	sky2_phy_power(hw, port, 1);

	sky2_mac_init(hw, port);

	/* Register is number of 4K blocks on internal RAM buffer. */
	ramsize = sky2_read8(hw, B2_E_0) * 4;
	if (ramsize > 0) {
		u32 rxspace;

		pr_debug(PFX "%s: ram buffer %dK\n", dev->name, ramsize);
		if (ramsize < 16)
			rxspace = ramsize / 2;
		else
			rxspace = 8 + (2*(ramsize - 16))/3;

		sky2_ramset(hw, rxqaddr[port], 0, rxspace);
		sky2_ramset(hw, txqaddr[port], rxspace, ramsize - rxspace);

		/* Make sure SyncQ is disabled */
		sky2_write8(hw, RB_ADDR(port == 0 ? Q_XS1 : Q_XS2, RB_CTRL),
			    RB_RST_SET);
	}

	sky2_qset(hw, txqaddr[port]);

	/* This is copied from sk98lin 10.0.5.3; no one tells me about erratta's */
	if (hw->chip_id == CHIP_ID_YUKON_EX && hw->chip_rev == CHIP_REV_YU_EX_B0)
		sky2_write32(hw, Q_ADDR(txqaddr[port], Q_TEST), F_TX_CHK_AUTO_OFF);

	/* Set almost empty threshold */
	if (hw->chip_id == CHIP_ID_YUKON_EC_U
	    && hw->chip_rev == CHIP_REV_YU_EC_U_A0)
		sky2_write16(hw, Q_ADDR(txqaddr[port], Q_AL), ECU_TXFF_LEV);

	sky2_prefetch_init(hw, txqaddr[port], sky2->tx_le_map,
			   TX_RING_SIZE - 1);

	err = sky2_rx_start(sky2);
	if (err)
		goto err_out;

	/* Enable interrupts from phy/mac for port */
	imask = sky2_read32(hw, B0_IMSK);
	imask |= portirq_msk[port];
	sky2_write32(hw, B0_IMSK, imask);

	return 0;

err_out:
	if (sky2->rx_le) {
		pci_free_consistent(hw->pdev, RX_LE_BYTES,
				    sky2->rx_le, sky2->rx_le_map);
		sky2->rx_le = NULL;
	}
	if (sky2->tx_le) {
		pci_free_consistent(hw->pdev,
				    TX_RING_SIZE * sizeof(struct sky2_tx_le),
				    sky2->tx_le, sky2->tx_le_map);
		sky2->tx_le = NULL;
	}
	kfree(sky2->tx_ring);
	kfree(sky2->rx_ring);

	sky2->tx_ring = NULL;
	sky2->rx_ring = NULL;
	return err;
}

/* Modular subtraction in ring */
static inline int tx_dist(unsigned tail, unsigned head)
{
	return (head - tail) & (TX_RING_SIZE - 1);
}

/* Number of list elements available for next tx */
static inline int tx_avail(const struct sky2_port *sky2)
{
	return sky2->tx_pending - tx_dist(sky2->tx_cons, sky2->tx_prod);
}

/* Estimate of number of transmit list elements required */
static unsigned tx_le_req(const struct sk_buff *skb)
{
	unsigned count;

	count = sizeof(dma_addr_t) / sizeof(u32);
	count += skb_shinfo(skb)->nr_frags * count;

	if (skb_is_gso(skb))
		++count;

	if (skb->ip_summed == CHECKSUM_PARTIAL)
		++count;

	return count;
}

/*
 * Put one packet in ring for transmit.
 * A single packet can generate multiple list elements, and
 * the number of ring elements will probably be less than the number
 * of list elements used.
 */
static int sky2_xmit_frame(struct sk_buff *skb, struct net_device *dev)
{
	struct sky2_port *sky2 = netdev_priv(dev);
	struct sky2_hw *hw = sky2->hw;
	struct sky2_tx_le *le = NULL;
	struct tx_ring_info *re;
	unsigned i, len;
	dma_addr_t mapping;
	u32 addr64;
	u16 mss;
	u8 ctrl;

 	if (unlikely(tx_avail(sky2) < tx_le_req(skb)))
  		return NETDEV_TX_BUSY;

	if (unlikely(netif_msg_tx_queued(sky2)))
		printk(KERN_DEBUG "%s: tx queued, slot %u, len %d\n",
		       dev->name, sky2->tx_prod, skb->len);

	len = skb_headlen(skb);
	mapping = pci_map_single(hw->pdev, skb->data, len, PCI_DMA_TODEVICE);
	addr64 = upper_32_bits(mapping);

	/* Send high bits if changed or crosses boundary */
	if (addr64 != sky2->tx_addr64 ||
	    upper_32_bits(mapping + len) != sky2->tx_addr64) {
		le = get_tx_le(sky2);
		le->addr = cpu_to_le32(addr64);
		le->opcode = OP_ADDR64 | HW_OWNER;
		sky2->tx_addr64 = upper_32_bits(mapping + len);
	}

	/* Check for TCP Segmentation Offload */
	mss = skb_shinfo(skb)->gso_size;
	if (mss != 0) {

		if (!(hw->flags & SKY2_HW_NEW_LE))
			mss += ETH_HLEN + ip_hdrlen(skb) + tcp_hdrlen(skb);

  		if (mss != sky2->tx_last_mss) {
  			le = get_tx_le(sky2);
  			le->addr = cpu_to_le32(mss);

			if (hw->flags & SKY2_HW_NEW_LE)
				le->opcode = OP_MSS | HW_OWNER;
			else
				le->opcode = OP_LRGLEN | HW_OWNER;
			sky2->tx_last_mss = mss;
		}
	}

	ctrl = 0;
#ifdef SKY2_VLAN_TAG_USED
	/* Add VLAN tag, can piggyback on LRGLEN or ADDR64 */
	if (sky2->vlgrp && vlan_tx_tag_present(skb)) {
		if (!le) {
			le = get_tx_le(sky2);
			le->addr = 0;
			le->opcode = OP_VLAN|HW_OWNER;
		} else
			le->opcode |= OP_VLAN;
		le->length = cpu_to_be16(vlan_tx_tag_get(skb));
		ctrl |= INS_VLAN;
	}
#endif

	/* Handle TCP checksum offload */
	if (skb->ip_summed == CHECKSUM_PARTIAL) {
		/* On Yukon EX (some versions) encoding change. */
 		if (hw->flags & SKY2_HW_AUTO_TX_SUM)
 			ctrl |= CALSUM;	/* auto checksum */
		else {
			const unsigned offset = skb_transport_offset(skb);
			u32 tcpsum;

			tcpsum = offset << 16;			/* sum start */
			tcpsum |= offset + skb->csum_offset;	/* sum write */

			ctrl |= CALSUM | WR_SUM | INIT_SUM | LOCK_SUM;
			if (ip_hdr(skb)->protocol == IPPROTO_UDP)
				ctrl |= UDPTCP;

			if (tcpsum != sky2->tx_tcpsum) {
				sky2->tx_tcpsum = tcpsum;

				le = get_tx_le(sky2);
				le->addr = cpu_to_le32(tcpsum);
				le->length = 0;	/* initial checksum value */
				le->ctrl = 1;	/* one packet */
				le->opcode = OP_TCPLISW | HW_OWNER;
			}
		}
	}

	le = get_tx_le(sky2);
	le->addr = cpu_to_le32((u32) mapping);
	le->length = cpu_to_le16(len);
	le->ctrl = ctrl;
	le->opcode = mss ? (OP_LARGESEND | HW_OWNER) : (OP_PACKET | HW_OWNER);

	re = tx_le_re(sky2, le);
	re->skb = skb;
	pci_unmap_addr_set(re, mapaddr, mapping);
	pci_unmap_len_set(re, maplen, len);

	for (i = 0; i < skb_shinfo(skb)->nr_frags; i++) {
		const skb_frag_t *frag = &skb_shinfo(skb)->frags[i];

		mapping = pci_map_page(hw->pdev, frag->page, frag->page_offset,
				       frag->size, PCI_DMA_TODEVICE);
		addr64 = upper_32_bits(mapping);
		if (addr64 != sky2->tx_addr64) {
			le = get_tx_le(sky2);
			le->addr = cpu_to_le32(addr64);
			le->ctrl = 0;
			le->opcode = OP_ADDR64 | HW_OWNER;
			sky2->tx_addr64 = addr64;
		}

		le = get_tx_le(sky2);
		le->addr = cpu_to_le32((u32) mapping);
		le->length = cpu_to_le16(frag->size);
		le->ctrl = ctrl;
		le->opcode = OP_BUFFER | HW_OWNER;

		re = tx_le_re(sky2, le);
		re->skb = skb;
		pci_unmap_addr_set(re, mapaddr, mapping);
		pci_unmap_len_set(re, maplen, frag->size);
	}

	le->ctrl |= EOP;

	if (tx_avail(sky2) <= MAX_SKB_TX_LE)
		netif_stop_queue(dev);

	sky2_put_idx(hw, txqaddr[sky2->port], sky2->tx_prod);

	dev->trans_start = jiffies;
	return NETDEV_TX_OK;
}

/*
 * Free ring elements from starting at tx_cons until "done"
 *
 * NB: the hardware will tell us about partial completion of multi-part
 *     buffers so make sure not to free skb to early.
 */
static void sky2_tx_complete(struct sky2_port *sky2, u16 done)
{
	struct net_device *dev = sky2->netdev;
	struct pci_dev *pdev = sky2->hw->pdev;
	unsigned idx;

	BUG_ON(done >= TX_RING_SIZE);

	for (idx = sky2->tx_cons; idx != done;
	     idx = RING_NEXT(idx, TX_RING_SIZE)) {
		struct sky2_tx_le *le = sky2->tx_le + idx;
		struct tx_ring_info *re = sky2->tx_ring + idx;

		switch(le->opcode & ~HW_OWNER) {
		case OP_LARGESEND:
		case OP_PACKET:
			pci_unmap_single(pdev,
					 pci_unmap_addr(re, mapaddr),
					 pci_unmap_len(re, maplen),
					 PCI_DMA_TODEVICE);
			break;
		case OP_BUFFER:
			pci_unmap_page(pdev, pci_unmap_addr(re, mapaddr),
				       pci_unmap_len(re, maplen),
				       PCI_DMA_TODEVICE);
			break;
		}

		if (le->ctrl & EOP) {
			if (unlikely(netif_msg_tx_done(sky2)))
				printk(KERN_DEBUG "%s: tx done %u\n",
				       dev->name, idx);

			sky2->net_stats.tx_packets++;
			sky2->net_stats.tx_bytes += re->skb->len;

			dev_kfree_skb_any(re->skb);
			sky2->tx_next = RING_NEXT(idx, TX_RING_SIZE);
		}
	}

	sky2->tx_cons = idx;
	smp_mb();

	if (tx_avail(sky2) > MAX_SKB_TX_LE + 4)
		netif_wake_queue(dev);
}

/* Cleanup all untransmitted buffers, assume transmitter not running */
static void sky2_tx_clean(struct net_device *dev)
{
	struct sky2_port *sky2 = netdev_priv(dev);

	netif_tx_lock_bh(dev);
	sky2_tx_complete(sky2, sky2->tx_prod);
	netif_tx_unlock_bh(dev);
}

/* Network shutdown */
static int sky2_down(struct net_device *dev)
{
	struct sky2_port *sky2 = netdev_priv(dev);
	struct sky2_hw *hw = sky2->hw;
	unsigned port = sky2->port;
	u16 ctrl;
	u32 imask;

	/* Never really got started! */
	if (!sky2->tx_le)
		return 0;

	if (netif_msg_ifdown(sky2))
		printk(KERN_INFO PFX "%s: disabling interface\n", dev->name);

	/* Stop more packets from being queued */
	netif_stop_queue(dev);

	/* Disable port IRQ */
	imask = sky2_read32(hw, B0_IMSK);
	imask &= ~portirq_msk[port];
	sky2_write32(hw, B0_IMSK, imask);

	sky2_gmac_reset(hw, port);

	/* Stop transmitter */
	sky2_write32(hw, Q_ADDR(txqaddr[port], Q_CSR), BMU_STOP);
	sky2_read32(hw, Q_ADDR(txqaddr[port], Q_CSR));

	sky2_write32(hw, RB_ADDR(txqaddr[port], RB_CTRL),
		     RB_RST_SET | RB_DIS_OP_MD);

	ctrl = gma_read16(hw, port, GM_GP_CTRL);
	ctrl &= ~(GM_GPCR_TX_ENA | GM_GPCR_RX_ENA);
	gma_write16(hw, port, GM_GP_CTRL, ctrl);

	sky2_write8(hw, SK_REG(port, GPHY_CTRL), GPC_RST_SET);

	/* Workaround shared GMAC reset */
	if (!(hw->chip_id == CHIP_ID_YUKON_XL && hw->chip_rev == 0
	      && port == 0 && hw->dev[1] && netif_running(hw->dev[1])))
		sky2_write8(hw, SK_REG(port, GMAC_CTRL), GMC_RST_SET);

	/* Disable Force Sync bit and Enable Alloc bit */
	sky2_write8(hw, SK_REG(port, TXA_CTRL),
		    TXA_DIS_FSYNC | TXA_DIS_ALLOC | TXA_STOP_RC);

	/* Stop Interval Timer and Limit Counter of Tx Arbiter */
	sky2_write32(hw, SK_REG(port, TXA_ITI_INI), 0L);
	sky2_write32(hw, SK_REG(port, TXA_LIM_INI), 0L);

	/* Reset the PCI FIFO of the async Tx queue */
	sky2_write32(hw, Q_ADDR(txqaddr[port], Q_CSR),
		     BMU_RST_SET | BMU_FIFO_RST);

	/* Reset the Tx prefetch units */
	sky2_write32(hw, Y2_QADDR(txqaddr[port], PREF_UNIT_CTRL),
		     PREF_UNIT_RST_SET);

	sky2_write32(hw, RB_ADDR(txqaddr[port], RB_CTRL), RB_RST_SET);

	sky2_rx_stop(sky2);

	sky2_write8(hw, SK_REG(port, RX_GMF_CTRL_T), GMF_RST_SET);
	sky2_write8(hw, SK_REG(port, TX_GMF_CTRL_T), GMF_RST_SET);

	sky2_phy_power(hw, port, 0);

	netif_carrier_off(dev);

	/* turn off LED's */
	sky2_write16(hw, B0_Y2LED, LED_STAT_OFF);

	synchronize_irq(hw->pdev->irq);

	sky2_tx_clean(dev);
	sky2_rx_clean(sky2);

	pci_free_consistent(hw->pdev, RX_LE_BYTES,
			    sky2->rx_le, sky2->rx_le_map);
	kfree(sky2->rx_ring);

	pci_free_consistent(hw->pdev,
			    TX_RING_SIZE * sizeof(struct sky2_tx_le),
			    sky2->tx_le, sky2->tx_le_map);
	kfree(sky2->tx_ring);

	sky2->tx_le = NULL;
	sky2->rx_le = NULL;

	sky2->rx_ring = NULL;
	sky2->tx_ring = NULL;

	return 0;
}

static u16 sky2_phy_speed(const struct sky2_hw *hw, u16 aux)
{
	if (hw->flags & SKY2_HW_FIBRE_PHY)
		return SPEED_1000;

	if (!(hw->flags & SKY2_HW_GIGABIT)) {
		if (aux & PHY_M_PS_SPEED_100)
			return SPEED_100;
		else
			return SPEED_10;
	}

	switch (aux & PHY_M_PS_SPEED_MSK) {
	case PHY_M_PS_SPEED_1000:
		return SPEED_1000;
	case PHY_M_PS_SPEED_100:
		return SPEED_100;
	default:
		return SPEED_10;
	}
}

static void sky2_link_up(struct sky2_port *sky2)
{
	struct sky2_hw *hw = sky2->hw;
	unsigned port = sky2->port;
	u16 reg;
	static const char *fc_name[] = {
		[FC_NONE]	= "none",
		[FC_TX]		= "tx",
		[FC_RX]		= "rx",
		[FC_BOTH]	= "both",
	};

	/* enable Rx/Tx */
	reg = gma_read16(hw, port, GM_GP_CTRL);
	reg |= GM_GPCR_RX_ENA | GM_GPCR_TX_ENA;
	gma_write16(hw, port, GM_GP_CTRL, reg);

	gm_phy_write(hw, port, PHY_MARV_INT_MASK, PHY_M_DEF_MSK);

	netif_carrier_on(sky2->netdev);

	mod_timer(&hw->watchdog_timer, jiffies + 1);

	/* Turn on link LED */
	sky2_write8(hw, SK_REG(port, LNK_LED_REG),
		    LINKLED_ON | LINKLED_BLINK_OFF | LINKLED_LINKSYNC_OFF);

	if (hw->flags & SKY2_HW_NEWER_PHY) {
		u16 pg = gm_phy_read(hw, port, PHY_MARV_EXT_ADR);
		u16 led = PHY_M_LEDC_LOS_CTRL(1);	/* link active */

		switch(sky2->speed) {
		case SPEED_10:
			led |= PHY_M_LEDC_INIT_CTRL(7);
			break;

		case SPEED_100:
			led |= PHY_M_LEDC_STA1_CTRL(7);
			break;

		case SPEED_1000:
			led |= PHY_M_LEDC_STA0_CTRL(7);
			break;
		}

		gm_phy_write(hw, port, PHY_MARV_EXT_ADR, 3);
		gm_phy_write(hw, port, PHY_MARV_PHY_CTRL, led);
		gm_phy_write(hw, port, PHY_MARV_EXT_ADR, pg);
	}

	if (netif_msg_link(sky2))
		printk(KERN_INFO PFX
		       "%s: Link is up at %d Mbps, %s duplex, flow control %s\n",
		       sky2->netdev->name, sky2->speed,
		       sky2->duplex == DUPLEX_FULL ? "full" : "half",
		       fc_name[sky2->flow_status]);
}

static void sky2_link_down(struct sky2_port *sky2)
{
	struct sky2_hw *hw = sky2->hw;
	unsigned port = sky2->port;
	u16 reg;

	gm_phy_write(hw, port, PHY_MARV_INT_MASK, 0);

	reg = gma_read16(hw, port, GM_GP_CTRL);
	reg &= ~(GM_GPCR_RX_ENA | GM_GPCR_TX_ENA);
	gma_write16(hw, port, GM_GP_CTRL, reg);

	netif_carrier_off(sky2->netdev);

	/* Turn on link LED */
	sky2_write8(hw, SK_REG(port, LNK_LED_REG), LINKLED_OFF);

	if (netif_msg_link(sky2))
		printk(KERN_INFO PFX "%s: Link is down.\n", sky2->netdev->name);

	sky2_phy_init(hw, port);
}

static enum flow_control sky2_flow(int rx, int tx)
{
	if (rx)
		return tx ? FC_BOTH : FC_RX;
	else
		return tx ? FC_TX : FC_NONE;
}

static int sky2_autoneg_done(struct sky2_port *sky2, u16 aux)
{
	struct sky2_hw *hw = sky2->hw;
	unsigned port = sky2->port;
	u16 advert, lpa;

	advert = gm_phy_read(hw, port, PHY_MARV_AUNE_ADV);
	lpa = gm_phy_read(hw, port, PHY_MARV_AUNE_LP);
	if (lpa & PHY_M_AN_RF) {
		printk(KERN_ERR PFX "%s: remote fault", sky2->netdev->name);
		return -1;
	}

	if (!(aux & PHY_M_PS_SPDUP_RES)) {
		printk(KERN_ERR PFX "%s: speed/duplex mismatch",
		       sky2->netdev->name);
		return -1;
	}

	sky2->speed = sky2_phy_speed(hw, aux);
	sky2->duplex = (aux & PHY_M_PS_FULL_DUP) ? DUPLEX_FULL : DUPLEX_HALF;

	/* Since the pause result bits seem to in different positions on
	 * different chips. look at registers.
	 */
	if (hw->flags & SKY2_HW_FIBRE_PHY) {
		/* Shift for bits in fiber PHY */
		advert &= ~(ADVERTISE_PAUSE_CAP|ADVERTISE_PAUSE_ASYM);
		lpa &= ~(LPA_PAUSE_CAP|LPA_PAUSE_ASYM);

		if (advert & ADVERTISE_1000XPAUSE)
			advert |= ADVERTISE_PAUSE_CAP;
		if (advert & ADVERTISE_1000XPSE_ASYM)
			advert |= ADVERTISE_PAUSE_ASYM;
		if (lpa & LPA_1000XPAUSE)
			lpa |= LPA_PAUSE_CAP;
		if (lpa & LPA_1000XPAUSE_ASYM)
			lpa |= LPA_PAUSE_ASYM;
	}

	sky2->flow_status = FC_NONE;
	if (advert & ADVERTISE_PAUSE_CAP) {
		if (lpa & LPA_PAUSE_CAP)
			sky2->flow_status = FC_BOTH;
		else if (advert & ADVERTISE_PAUSE_ASYM)
			sky2->flow_status = FC_RX;
	} else if (advert & ADVERTISE_PAUSE_ASYM) {
		if ((lpa & LPA_PAUSE_CAP) && (lpa & LPA_PAUSE_ASYM))
			sky2->flow_status = FC_TX;
	}

	if (sky2->duplex == DUPLEX_HALF && sky2->speed < SPEED_1000
	    && !(hw->chip_id == CHIP_ID_YUKON_EC_U || hw->chip_id == CHIP_ID_YUKON_EX))
		sky2->flow_status = FC_NONE;

	if (sky2->flow_status & FC_TX)
		sky2_write8(hw, SK_REG(port, GMAC_CTRL), GMC_PAUSE_ON);
	else
		sky2_write8(hw, SK_REG(port, GMAC_CTRL), GMC_PAUSE_OFF);

	return 0;
}

/* Interrupt from PHY */
static void sky2_phy_intr(struct sky2_hw *hw, unsigned port)
{
	struct net_device *dev = hw->dev[port];
	struct sky2_port *sky2 = netdev_priv(dev);
	u16 istatus, phystat;

	if (!netif_running(dev))
		return;

	spin_lock(&sky2->phy_lock);
	istatus = gm_phy_read(hw, port, PHY_MARV_INT_STAT);
	phystat = gm_phy_read(hw, port, PHY_MARV_PHY_STAT);

	if (netif_msg_intr(sky2))
		printk(KERN_INFO PFX "%s: phy interrupt status 0x%x 0x%x\n",
		       sky2->netdev->name, istatus, phystat);

	if (sky2->autoneg == AUTONEG_ENABLE && (istatus & PHY_M_IS_AN_COMPL)) {
		if (sky2_autoneg_done(sky2, phystat) == 0)
			sky2_link_up(sky2);
		goto out;
	}

	if (istatus & PHY_M_IS_LSP_CHANGE)
		sky2->speed = sky2_phy_speed(hw, phystat);

	if (istatus & PHY_M_IS_DUP_CHANGE)
		sky2->duplex =
		    (phystat & PHY_M_PS_FULL_DUP) ? DUPLEX_FULL : DUPLEX_HALF;

	if (istatus & PHY_M_IS_LST_CHANGE) {
		if (phystat & PHY_M_PS_LINK_UP)
			sky2_link_up(sky2);
		else
			sky2_link_down(sky2);
	}
out:
	spin_unlock(&sky2->phy_lock);
}

/* Transmit timeout is only called if we are running, carrier is up
 * and tx queue is full (stopped).
 */
static void sky2_tx_timeout(struct net_device *dev)
{
	struct sky2_port *sky2 = netdev_priv(dev);
	struct sky2_hw *hw = sky2->hw;

	if (netif_msg_timer(sky2))
		printk(KERN_ERR PFX "%s: tx timeout\n", dev->name);

	printk(KERN_DEBUG PFX "%s: transmit ring %u .. %u report=%u done=%u\n",
	       dev->name, sky2->tx_cons, sky2->tx_prod,
	       sky2_read16(hw, sky2->port == 0 ? STAT_TXA1_RIDX : STAT_TXA2_RIDX),
	       sky2_read16(hw, Q_ADDR(txqaddr[sky2->port], Q_DONE)));

	/* can't restart safely under softirq */
	schedule_work(&hw->restart_work);
}

static int sky2_change_mtu(struct net_device *dev, int new_mtu)
{
	struct sky2_port *sky2 = netdev_priv(dev);
	struct sky2_hw *hw = sky2->hw;
	unsigned port = sky2->port;
	int err;
	u16 ctl, mode;
	u32 imask;

	if (new_mtu < ETH_ZLEN || new_mtu > ETH_JUMBO_MTU)
		return -EINVAL;

	if (new_mtu > ETH_DATA_LEN &&
	    (hw->chip_id == CHIP_ID_YUKON_FE ||
	     hw->chip_id == CHIP_ID_YUKON_FE_P))
		return -EINVAL;

	if (!netif_running(dev)) {
		dev->mtu = new_mtu;
		return 0;
	}

	imask = sky2_read32(hw, B0_IMSK);
	sky2_write32(hw, B0_IMSK, 0);

	dev->trans_start = jiffies;	/* prevent tx timeout */
	netif_stop_queue(dev);
	netif_poll_disable(hw->dev[0]);

	synchronize_irq(hw->pdev->irq);

	if (sky2_read8(hw, B2_E_0) == 0)
		sky2_set_tx_stfwd(hw, port);

	ctl = gma_read16(hw, port, GM_GP_CTRL);
	gma_write16(hw, port, GM_GP_CTRL, ctl & ~GM_GPCR_RX_ENA);
	sky2_rx_stop(sky2);
	sky2_rx_clean(sky2);

	dev->mtu = new_mtu;

	mode = DATA_BLIND_VAL(DATA_BLIND_DEF) |
		GM_SMOD_VLAN_ENA | IPG_DATA_VAL(IPG_DATA_DEF);

	if (dev->mtu > ETH_DATA_LEN)
		mode |= GM_SMOD_JUMBO_ENA;

	gma_write16(hw, port, GM_SERIAL_MODE, mode);

	sky2_write8(hw, RB_ADDR(rxqaddr[port], RB_CTRL), RB_ENA_OP_MD);

	err = sky2_rx_start(sky2);
	sky2_write32(hw, B0_IMSK, imask);

	if (err)
		dev_close(dev);
	else {
		gma_write16(hw, port, GM_GP_CTRL, ctl);

		netif_poll_enable(hw->dev[0]);
		netif_wake_queue(dev);
	}

	return err;
}

/* For small just reuse existing skb for next receive */
static struct sk_buff *receive_copy(struct sky2_port *sky2,
				    const struct rx_ring_info *re,
				    unsigned length)
{
	struct sk_buff *skb;

	skb = netdev_alloc_skb(sky2->netdev, length + 2);
	if (likely(skb)) {
		skb_reserve(skb, 2);
		pci_dma_sync_single_for_cpu(sky2->hw->pdev, re->data_addr,
					    length, PCI_DMA_FROMDEVICE);
		skb_copy_from_linear_data(re->skb, skb->data, length);
		skb->ip_summed = re->skb->ip_summed;
		skb->csum = re->skb->csum;
		pci_dma_sync_single_for_device(sky2->hw->pdev, re->data_addr,
					       length, PCI_DMA_FROMDEVICE);
		re->skb->ip_summed = CHECKSUM_NONE;
		skb_put(skb, length);
	}
	return skb;
}

/* Adjust length of skb with fragments to match received data */
static void skb_put_frags(struct sk_buff *skb, unsigned int hdr_space,
			  unsigned int length)
{
	int i, num_frags;
	unsigned int size;

	/* put header into skb */
	size = min(length, hdr_space);
	skb->tail += size;
	skb->len += size;
	length -= size;

	num_frags = skb_shinfo(skb)->nr_frags;
	for (i = 0; i < num_frags; i++) {
		skb_frag_t *frag = &skb_shinfo(skb)->frags[i];

		if (length == 0) {
			/* don't need this page */
			__free_page(frag->page);
			--skb_shinfo(skb)->nr_frags;
		} else {
			size = min(length, (unsigned) PAGE_SIZE);

			frag->size = size;
			skb->data_len += size;
			skb->truesize += size;
			skb->len += size;
			length -= size;
		}
	}
}

/* Normal packet - take skb from ring element and put in a new one  */
static struct sk_buff *receive_new(struct sky2_port *sky2,
				   struct rx_ring_info *re,
				   unsigned int length)
{
	struct sk_buff *skb, *nskb;
	unsigned hdr_space = sky2->rx_data_size;

	/* Don't be tricky about reusing pages (yet) */
	nskb = sky2_rx_alloc(sky2);
	if (unlikely(!nskb))
		return NULL;

	skb = re->skb;
	sky2_rx_unmap_skb(sky2->hw->pdev, re);

	prefetch(skb->data);
	re->skb = nskb;
	sky2_rx_map_skb(sky2->hw->pdev, re, hdr_space);

	if (skb_shinfo(skb)->nr_frags)
		skb_put_frags(skb, hdr_space, length);
	else
		skb_put(skb, length);
	return skb;
}

/*
 * Receive one packet.
 * For larger packets, get new buffer.
 */
static struct sk_buff *sky2_receive(struct net_device *dev,
				    u16 length, u32 status)
{
 	struct sky2_port *sky2 = netdev_priv(dev);
	struct rx_ring_info *re = sky2->rx_ring + sky2->rx_next;
	struct sk_buff *skb = NULL;
<<<<<<< HEAD
	u16 count;
=======
	u16 count = (status & GMR_FS_LEN) >> 16;

#ifdef SKY2_VLAN_TAG_USED
	/* Account for vlan tag */
	if (sky2->vlgrp && (status & GMR_FS_VLAN))
		count -= VLAN_HLEN;
#endif
>>>>>>> 4367388f

	if (unlikely(netif_msg_rx_status(sky2)))
		printk(KERN_DEBUG PFX "%s: rx slot %u status 0x%x len %d\n",
		       dev->name, sky2->rx_next, status, length);

	sky2->rx_next = (sky2->rx_next + 1) % sky2->rx_pending;
	prefetch(sky2->rx_ring + sky2->rx_next);

	/* This chip has hardware problems that generates bogus status.
	 * So do only marginal checking and expect higher level protocols
	 * to handle crap frames.
	 */
	if (sky2->hw->chip_id == CHIP_ID_YUKON_FE_P &&
	    sky2->hw->chip_rev == CHIP_REV_YU_FE2_A0 &&
	    length != count)
		goto okay;

	if (status & GMR_FS_ANY_ERR)
		goto error;

	if (!(status & GMR_FS_RX_OK))
		goto resubmit;

<<<<<<< HEAD
	count = (status & GMR_FS_LEN) >> 16;
#ifdef SKY2_VLAN_TAG_USED
	/* Account for vlan tag */
	if (sky2->vlgrp && (status & GMR_FS_VLAN))
		count -= VLAN_HLEN;
#endif
	if (count != length)
		goto len_mismatch;

=======
	/* if length reported by DMA does not match PHY, packet was truncated */
	if (length != count)
		goto len_error;

okay:
>>>>>>> 4367388f
	if (length < copybreak)
		skb = receive_copy(sky2, re, length);
	else
		skb = receive_new(sky2, re, length);
resubmit:
	sky2_rx_submit(sky2, re);

	return skb;

<<<<<<< HEAD
len_mismatch:
	/* Truncation of overlength packets
	   causes PHY length to not match MAC length */
	++sky2->net_stats.rx_length_errors;
=======
len_error:
	/* Truncation of overlength packets
	   causes PHY length to not match MAC length */
	++sky2->net_stats.rx_length_errors;
	if (netif_msg_rx_err(sky2) && net_ratelimit())
		pr_info(PFX "%s: rx length error: status %#x length %d\n",
			dev->name, status, length);
	goto resubmit;
>>>>>>> 4367388f

error:
	++sky2->net_stats.rx_errors;
	if (status & GMR_FS_RX_FF_OV) {
		sky2->net_stats.rx_over_errors++;
		goto resubmit;
	}

	if (netif_msg_rx_err(sky2) && net_ratelimit())
		printk(KERN_INFO PFX "%s: rx error, status 0x%x length %d\n",
		       dev->name, status, length);

	if (status & (GMR_FS_LONG_ERR | GMR_FS_UN_SIZE))
		sky2->net_stats.rx_length_errors++;
	if (status & GMR_FS_FRAGMENT)
		sky2->net_stats.rx_frame_errors++;
	if (status & GMR_FS_CRC_ERR)
		sky2->net_stats.rx_crc_errors++;

	goto resubmit;
}

/* Transmit complete */
static inline void sky2_tx_done(struct net_device *dev, u16 last)
{
	struct sky2_port *sky2 = netdev_priv(dev);

	if (netif_running(dev)) {
		netif_tx_lock(dev);
		sky2_tx_complete(sky2, last);
		netif_tx_unlock(dev);
	}
}

/* Process status response ring */
static int sky2_status_intr(struct sky2_hw *hw, int to_do)
{
	int work_done = 0;
	unsigned rx[2] = { 0, 0 };
	u16 hwidx = sky2_read16(hw, STAT_PUT_IDX);

	rmb();

	while (hw->st_idx != hwidx) {
		struct sky2_port *sky2;
		struct sky2_status_le *le  = hw->st_le + hw->st_idx;
		unsigned port = le->css & CSS_LINK_BIT;
		struct net_device *dev;
		struct sk_buff *skb;
		u32 status;
		u16 length;

		hw->st_idx = RING_NEXT(hw->st_idx, STATUS_RING_SIZE);

		dev = hw->dev[port];
		sky2 = netdev_priv(dev);
		length = le16_to_cpu(le->length);
		status = le32_to_cpu(le->status);

		switch (le->opcode & ~HW_OWNER) {
		case OP_RXSTAT:
			++rx[port];
			skb = sky2_receive(dev, length, status);
			if (unlikely(!skb)) {
				sky2->net_stats.rx_dropped++;
				break;
			}

			/* This chip reports checksum status differently */
			if (hw->flags & SKY2_HW_NEW_LE) {
				if (sky2->rx_csum &&
				    (le->css & (CSS_ISIPV4 | CSS_ISIPV6)) &&
				    (le->css & CSS_TCPUDPCSOK))
					skb->ip_summed = CHECKSUM_UNNECESSARY;
				else
					skb->ip_summed = CHECKSUM_NONE;
			}

			skb->protocol = eth_type_trans(skb, dev);
			sky2->net_stats.rx_packets++;
			sky2->net_stats.rx_bytes += skb->len;
			dev->last_rx = jiffies;

#ifdef SKY2_VLAN_TAG_USED
			if (sky2->vlgrp && (status & GMR_FS_VLAN)) {
				vlan_hwaccel_receive_skb(skb,
							 sky2->vlgrp,
							 be16_to_cpu(sky2->rx_tag));
			} else
#endif
				netif_receive_skb(skb);

			/* Stop after net poll weight */
			if (++work_done >= to_do)
				goto exit_loop;
			break;

#ifdef SKY2_VLAN_TAG_USED
		case OP_RXVLAN:
			sky2->rx_tag = length;
			break;

		case OP_RXCHKSVLAN:
			sky2->rx_tag = length;
			/* fall through */
#endif
		case OP_RXCHKS:
			if (!sky2->rx_csum)
				break;

			/* If this happens then driver assuming wrong format */
			if (unlikely(hw->flags & SKY2_HW_NEW_LE)) {
				if (net_ratelimit())
					printk(KERN_NOTICE "%s: unexpected"
					       " checksum status\n",
					       dev->name);
				break;
			}

			/* Both checksum counters are programmed to start at
			 * the same offset, so unless there is a problem they
			 * should match. This failure is an early indication that
			 * hardware receive checksumming won't work.
			 */
			if (likely(status >> 16 == (status & 0xffff))) {
				skb = sky2->rx_ring[sky2->rx_next].skb;
				skb->ip_summed = CHECKSUM_COMPLETE;
				skb->csum = status & 0xffff;
			} else {
				printk(KERN_NOTICE PFX "%s: hardware receive "
				       "checksum problem (status = %#x)\n",
				       dev->name, status);
				sky2->rx_csum = 0;
				sky2_write32(sky2->hw,
					     Q_ADDR(rxqaddr[port], Q_CSR),
					     BMU_DIS_RX_CHKSUM);
			}
			break;

		case OP_TXINDEXLE:
			/* TX index reports status for both ports */
			BUILD_BUG_ON(TX_RING_SIZE > 0x1000);
			sky2_tx_done(hw->dev[0], status & 0xfff);
			if (hw->dev[1])
				sky2_tx_done(hw->dev[1],
				     ((status >> 24) & 0xff)
					     | (u16)(length & 0xf) << 8);
			break;

		default:
			if (net_ratelimit())
				printk(KERN_WARNING PFX
				       "unknown status opcode 0x%x\n", le->opcode);
		}
	}

	/* Fully processed status ring so clear irq */
	sky2_write32(hw, STAT_CTRL, SC_STAT_CLR_IRQ);

exit_loop:
	if (rx[0])
		sky2_rx_update(netdev_priv(hw->dev[0]), Q_R1);

	if (rx[1])
		sky2_rx_update(netdev_priv(hw->dev[1]), Q_R2);

	return work_done;
}

static void sky2_hw_error(struct sky2_hw *hw, unsigned port, u32 status)
{
	struct net_device *dev = hw->dev[port];

	if (net_ratelimit())
		printk(KERN_INFO PFX "%s: hw error interrupt status 0x%x\n",
		       dev->name, status);

	if (status & Y2_IS_PAR_RD1) {
		if (net_ratelimit())
			printk(KERN_ERR PFX "%s: ram data read parity error\n",
			       dev->name);
		/* Clear IRQ */
		sky2_write16(hw, RAM_BUFFER(port, B3_RI_CTRL), RI_CLR_RD_PERR);
	}

	if (status & Y2_IS_PAR_WR1) {
		if (net_ratelimit())
			printk(KERN_ERR PFX "%s: ram data write parity error\n",
			       dev->name);

		sky2_write16(hw, RAM_BUFFER(port, B3_RI_CTRL), RI_CLR_WR_PERR);
	}

	if (status & Y2_IS_PAR_MAC1) {
		if (net_ratelimit())
			printk(KERN_ERR PFX "%s: MAC parity error\n", dev->name);
		sky2_write8(hw, SK_REG(port, TX_GMF_CTRL_T), GMF_CLI_TX_PE);
	}

	if (status & Y2_IS_PAR_RX1) {
		if (net_ratelimit())
			printk(KERN_ERR PFX "%s: RX parity error\n", dev->name);
		sky2_write32(hw, Q_ADDR(rxqaddr[port], Q_CSR), BMU_CLR_IRQ_PAR);
	}

	if (status & Y2_IS_TCP_TXA1) {
		if (net_ratelimit())
			printk(KERN_ERR PFX "%s: TCP segmentation error\n",
			       dev->name);
		sky2_write32(hw, Q_ADDR(txqaddr[port], Q_CSR), BMU_CLR_IRQ_TCP);
	}
}

static void sky2_hw_intr(struct sky2_hw *hw)
{
	u32 status = sky2_read32(hw, B0_HWE_ISRC);

	if (status & Y2_IS_TIST_OV)
		sky2_write8(hw, GMAC_TI_ST_CTRL, GMT_ST_CLR_IRQ);

	if (status & (Y2_IS_MST_ERR | Y2_IS_IRQ_STAT)) {
		u16 pci_err;

		pci_err = sky2_pci_read16(hw, PCI_STATUS);
		if (net_ratelimit())
			dev_err(&hw->pdev->dev, "PCI hardware error (0x%x)\n",
			        pci_err);

		sky2_write8(hw, B2_TST_CTRL1, TST_CFG_WRITE_ON);
		sky2_pci_write16(hw, PCI_STATUS,
				 pci_err | PCI_STATUS_ERROR_BITS);
		sky2_write8(hw, B2_TST_CTRL1, TST_CFG_WRITE_OFF);
	}

	if (status & Y2_IS_PCI_EXP) {
		/* PCI-Express uncorrectable Error occurred */
		u32 pex_err;

		pex_err = sky2_pci_read32(hw, PEX_UNC_ERR_STAT);

		if (net_ratelimit())
			dev_err(&hw->pdev->dev, "PCI Express error (0x%x)\n",
				pex_err);

		/* clear the interrupt */
		sky2_write32(hw, B2_TST_CTRL1, TST_CFG_WRITE_ON);
		sky2_pci_write32(hw, PEX_UNC_ERR_STAT,
				       0xffffffffUL);
		sky2_write32(hw, B2_TST_CTRL1, TST_CFG_WRITE_OFF);

		if (pex_err & PEX_FATAL_ERRORS) {
			u32 hwmsk = sky2_read32(hw, B0_HWE_IMSK);
			hwmsk &= ~Y2_IS_PCI_EXP;
			sky2_write32(hw, B0_HWE_IMSK, hwmsk);
		}
	}

	if (status & Y2_HWE_L1_MASK)
		sky2_hw_error(hw, 0, status);
	status >>= 8;
	if (status & Y2_HWE_L1_MASK)
		sky2_hw_error(hw, 1, status);
}

static void sky2_mac_intr(struct sky2_hw *hw, unsigned port)
{
	struct net_device *dev = hw->dev[port];
	struct sky2_port *sky2 = netdev_priv(dev);
	u8 status = sky2_read8(hw, SK_REG(port, GMAC_IRQ_SRC));

	if (netif_msg_intr(sky2))
		printk(KERN_INFO PFX "%s: mac interrupt status 0x%x\n",
		       dev->name, status);

	if (status & GM_IS_RX_CO_OV)
		gma_read16(hw, port, GM_RX_IRQ_SRC);

	if (status & GM_IS_TX_CO_OV)
		gma_read16(hw, port, GM_TX_IRQ_SRC);

	if (status & GM_IS_RX_FF_OR) {
		++sky2->net_stats.rx_fifo_errors;
		sky2_write8(hw, SK_REG(port, RX_GMF_CTRL_T), GMF_CLI_RX_FO);
	}

	if (status & GM_IS_TX_FF_UR) {
		++sky2->net_stats.tx_fifo_errors;
		sky2_write8(hw, SK_REG(port, TX_GMF_CTRL_T), GMF_CLI_TX_FU);
	}
}

/* This should never happen it is a bug. */
static void sky2_le_error(struct sky2_hw *hw, unsigned port,
			  u16 q, unsigned ring_size)
{
	struct net_device *dev = hw->dev[port];
	struct sky2_port *sky2 = netdev_priv(dev);
	unsigned idx;
	const u64 *le = (q == Q_R1 || q == Q_R2)
		? (u64 *) sky2->rx_le : (u64 *) sky2->tx_le;

	idx = sky2_read16(hw, Y2_QADDR(q, PREF_UNIT_GET_IDX));
	printk(KERN_ERR PFX "%s: descriptor error q=%#x get=%u [%llx] put=%u\n",
	       dev->name, (unsigned) q, idx, (unsigned long long) le[idx],
	       (unsigned) sky2_read16(hw, Y2_QADDR(q, PREF_UNIT_PUT_IDX)));

	sky2_write32(hw, Q_ADDR(q, Q_CSR), BMU_CLR_IRQ_CHK);
}

<<<<<<< HEAD
/* Force a fake soft NAPI poll to handle lost IRQ's */
static void sky2_watchdog(unsigned long arg)
{
	struct sky2_hw *hw = (struct sky2_hw *) arg;
	struct net_device *dev = hw->dev[0];
	int i, active = 0;
=======
static int sky2_rx_hung(struct net_device *dev)
{
	struct sky2_port *sky2 = netdev_priv(dev);
	struct sky2_hw *hw = sky2->hw;
	unsigned port = sky2->port;
	unsigned rxq = rxqaddr[port];
	u32 mac_rp = sky2_read32(hw, SK_REG(port, RX_GMF_RP));
	u8 mac_lev = sky2_read8(hw, SK_REG(port, RX_GMF_RLEV));
	u8 fifo_rp = sky2_read8(hw, Q_ADDR(rxq, Q_RP));
	u8 fifo_lev = sky2_read8(hw, Q_ADDR(rxq, Q_RL));

	/* If idle and MAC or PCI is stuck */
	if (sky2->check.last == dev->last_rx &&
	    ((mac_rp == sky2->check.mac_rp &&
	      mac_lev != 0 && mac_lev >= sky2->check.mac_lev) ||
	     /* Check if the PCI RX hang */
	     (fifo_rp == sky2->check.fifo_rp &&
	      fifo_lev != 0 && fifo_lev >= sky2->check.fifo_lev))) {
		printk(KERN_DEBUG PFX "%s: hung mac %d:%d fifo %d (%d:%d)\n",
		       dev->name, mac_lev, mac_rp, fifo_lev, fifo_rp,
		       sky2_read8(hw, Q_ADDR(rxq, Q_WP)));
		return 1;
	} else {
		sky2->check.last = dev->last_rx;
		sky2->check.mac_rp = mac_rp;
		sky2->check.mac_lev = mac_lev;
		sky2->check.fifo_rp = fifo_rp;
		sky2->check.fifo_lev = fifo_lev;
		return 0;
	}
}

static void sky2_watchdog(unsigned long arg)
{
	struct sky2_hw *hw = (struct sky2_hw *) arg;
	struct net_device *dev;
>>>>>>> 4367388f

	/* Check for lost IRQ once a second */
	if (sky2_read32(hw, B0_ISRC)) {
		dev = hw->dev[0];
		if (__netif_rx_schedule_prep(dev))
			__netif_rx_schedule(dev);
	} else {
		int i, active = 0;

		for (i = 0; i < hw->ports; i++) {
			dev = hw->dev[i];
			if (!netif_running(dev))
				continue;
			++active;

			/* For chips with Rx FIFO, check if stuck */
			if ((hw->flags & SKY2_HW_FIFO_HANG_CHECK) &&
			     sky2_rx_hung(dev)) {
				pr_info(PFX "%s: receiver hang detected\n",
					dev->name);
				schedule_work(&hw->restart_work);
				return;
			}
		}

		if (active == 0)
			return;
	}

<<<<<<< HEAD
	for (i = 0; i < hw->ports; i++) {
		dev = hw->dev[i];
		if (!netif_running(dev))
			continue;
		++active;
	}

	if (active)
		mod_timer(&hw->watchdog_timer, round_jiffies(jiffies + HZ));
=======
	mod_timer(&hw->watchdog_timer, round_jiffies(jiffies + HZ));
>>>>>>> 4367388f
}

/* Hardware/software error handling */
static void sky2_err_intr(struct sky2_hw *hw, u32 status)
{
	if (net_ratelimit())
		dev_warn(&hw->pdev->dev, "error interrupt status=%#x\n", status);

	if (status & Y2_IS_HW_ERR)
		sky2_hw_intr(hw);

	if (status & Y2_IS_IRQ_MAC1)
		sky2_mac_intr(hw, 0);

	if (status & Y2_IS_IRQ_MAC2)
		sky2_mac_intr(hw, 1);

	if (status & Y2_IS_CHK_RX1)
		sky2_le_error(hw, 0, Q_R1, RX_LE_SIZE);

	if (status & Y2_IS_CHK_RX2)
		sky2_le_error(hw, 1, Q_R2, RX_LE_SIZE);

	if (status & Y2_IS_CHK_TXA1)
		sky2_le_error(hw, 0, Q_XA1, TX_RING_SIZE);

	if (status & Y2_IS_CHK_TXA2)
		sky2_le_error(hw, 1, Q_XA2, TX_RING_SIZE);
}

static int sky2_poll(struct net_device *dev0, int *budget)
{
	struct sky2_hw *hw = ((struct sky2_port *) netdev_priv(dev0))->hw;
	int work_done;
	u32 status = sky2_read32(hw, B0_Y2_SP_EISR);

	if (unlikely(status & Y2_IS_ERROR))
		sky2_err_intr(hw, status);

	if (status & Y2_IS_IRQ_PHY1)
		sky2_phy_intr(hw, 0);

	if (status & Y2_IS_IRQ_PHY2)
		sky2_phy_intr(hw, 1);

	work_done = sky2_status_intr(hw, min(dev0->quota, *budget));
	*budget -= work_done;
	dev0->quota -= work_done;

	/* More work? */
 	if (hw->st_idx != sky2_read16(hw, STAT_PUT_IDX))
		return 1;

	/* Bug/Errata workaround?
	 * Need to kick the TX irq moderation timer.
	 */
	if (sky2_read8(hw, STAT_TX_TIMER_CTRL) == TIM_START) {
		sky2_write8(hw, STAT_TX_TIMER_CTRL, TIM_STOP);
		sky2_write8(hw, STAT_TX_TIMER_CTRL, TIM_START);
	}
	netif_rx_complete(dev0);

	sky2_read32(hw, B0_Y2_SP_LISR);
	return 0;
}

static irqreturn_t sky2_intr(int irq, void *dev_id)
{
	struct sky2_hw *hw = dev_id;
	struct net_device *dev0 = hw->dev[0];
	u32 status;

	/* Reading this mask interrupts as side effect */
	status = sky2_read32(hw, B0_Y2_SP_ISRC2);
	if (status == 0 || status == ~0)
		return IRQ_NONE;

	prefetch(&hw->st_le[hw->st_idx]);
	if (likely(__netif_rx_schedule_prep(dev0)))
		__netif_rx_schedule(dev0);

	return IRQ_HANDLED;
}

#ifdef CONFIG_NET_POLL_CONTROLLER
static void sky2_netpoll(struct net_device *dev)
{
	struct sky2_port *sky2 = netdev_priv(dev);
	struct net_device *dev0 = sky2->hw->dev[0];

	if (netif_running(dev) && __netif_rx_schedule_prep(dev0))
		__netif_rx_schedule(dev0);
}
#endif

/* Chip internal frequency for clock calculations */
static u32 sky2_mhz(const struct sky2_hw *hw)
{
	switch (hw->chip_id) {
	case CHIP_ID_YUKON_EC:
	case CHIP_ID_YUKON_EC_U:
	case CHIP_ID_YUKON_EX:
		return 125;

	case CHIP_ID_YUKON_FE:
		return 100;

	case CHIP_ID_YUKON_FE_P:
		return 50;

	case CHIP_ID_YUKON_XL:
		return 156;

	default:
		BUG();
	}
}

static inline u32 sky2_us2clk(const struct sky2_hw *hw, u32 us)
{
	return sky2_mhz(hw) * us;
}

static inline u32 sky2_clk2us(const struct sky2_hw *hw, u32 clk)
{
	return clk / sky2_mhz(hw);
}


static int __devinit sky2_init(struct sky2_hw *hw)
{
	u8 t8;

	/* Enable all clocks */
	sky2_pci_write32(hw, PCI_DEV_REG3, 0);

	sky2_write8(hw, B0_CTST, CS_RST_CLR);

	hw->chip_id = sky2_read8(hw, B2_CHIP_ID);
	hw->chip_rev = (sky2_read8(hw, B2_MAC_CFG) & CFG_CHIP_R_MSK) >> 4;

	switch(hw->chip_id) {
	case CHIP_ID_YUKON_XL:
		hw->flags = SKY2_HW_GIGABIT
			| SKY2_HW_NEWER_PHY;
		if (hw->chip_rev < 3)
			hw->flags |= SKY2_HW_FIFO_HANG_CHECK;

		break;

	case CHIP_ID_YUKON_EC_U:
		hw->flags = SKY2_HW_GIGABIT
			| SKY2_HW_NEWER_PHY
			| SKY2_HW_ADV_POWER_CTL;
		break;

	case CHIP_ID_YUKON_EX:
		hw->flags = SKY2_HW_GIGABIT
			| SKY2_HW_NEWER_PHY
			| SKY2_HW_NEW_LE
			| SKY2_HW_ADV_POWER_CTL;

		/* New transmit checksum */
		if (hw->chip_rev != CHIP_REV_YU_EX_B0)
			hw->flags |= SKY2_HW_AUTO_TX_SUM;
		break;

	case CHIP_ID_YUKON_EC:
		/* This rev is really old, and requires untested workarounds */
		if (hw->chip_rev == CHIP_REV_YU_EC_A1) {
			dev_err(&hw->pdev->dev, "unsupported revision Yukon-EC rev A1\n");
			return -EOPNOTSUPP;
		}
		hw->flags = SKY2_HW_GIGABIT | SKY2_HW_FIFO_HANG_CHECK;
		break;

	case CHIP_ID_YUKON_FE:
		break;

	case CHIP_ID_YUKON_FE_P:
		hw->flags = SKY2_HW_NEWER_PHY
			| SKY2_HW_NEW_LE
			| SKY2_HW_AUTO_TX_SUM
			| SKY2_HW_ADV_POWER_CTL;
		break;
	default:
		dev_err(&hw->pdev->dev, "unsupported chip type 0x%x\n",
			hw->chip_id);
		return -EOPNOTSUPP;
	}

	hw->pmd_type = sky2_read8(hw, B2_PMD_TYP);
	if (hw->pmd_type == 'L' || hw->pmd_type == 'S' || hw->pmd_type == 'P')
		hw->flags |= SKY2_HW_FIBRE_PHY;


	hw->ports = 1;
	t8 = sky2_read8(hw, B2_Y2_HW_RES);
	if ((t8 & CFG_DUAL_MAC_MSK) == CFG_DUAL_MAC_MSK) {
		if (!(sky2_read8(hw, B2_Y2_CLK_GATE) & Y2_STATUS_LNK2_INAC))
			++hw->ports;
	}

	return 0;
}

static void sky2_reset(struct sky2_hw *hw)
{
	u16 status;
	int i;

	/* disable ASF */
	if (hw->chip_id == CHIP_ID_YUKON_EX) {
		status = sky2_read16(hw, HCU_CCSR);
		status &= ~(HCU_CCSR_AHB_RST | HCU_CCSR_CPU_RST_MODE |
			    HCU_CCSR_UC_STATE_MSK);
		sky2_write16(hw, HCU_CCSR, status);
	} else
		sky2_write8(hw, B28_Y2_ASF_STAT_CMD, Y2_ASF_RESET);
	sky2_write16(hw, B0_CTST, Y2_ASF_DISABLE);

	/* do a SW reset */
	sky2_write8(hw, B0_CTST, CS_RST_SET);
	sky2_write8(hw, B0_CTST, CS_RST_CLR);

	/* clear PCI errors, if any */
	status = sky2_pci_read16(hw, PCI_STATUS);

	sky2_write8(hw, B2_TST_CTRL1, TST_CFG_WRITE_ON);
	sky2_pci_write16(hw, PCI_STATUS, status | PCI_STATUS_ERROR_BITS);


	sky2_write8(hw, B0_CTST, CS_MRST_CLR);

	/* clear any PEX errors */
	if (pci_find_capability(hw->pdev, PCI_CAP_ID_EXP))
		sky2_pci_write32(hw, PEX_UNC_ERR_STAT, 0xffffffffUL);


	sky2_power_on(hw);

	for (i = 0; i < hw->ports; i++) {
		sky2_write8(hw, SK_REG(i, GMAC_LINK_CTRL), GMLC_RST_SET);
		sky2_write8(hw, SK_REG(i, GMAC_LINK_CTRL), GMLC_RST_CLR);

		if (hw->chip_id == CHIP_ID_YUKON_EX)
			sky2_write16(hw, SK_REG(i, GMAC_CTRL),
				     GMC_BYP_MACSECRX_ON | GMC_BYP_MACSECTX_ON
				     | GMC_BYP_RETR_ON);
	}

	sky2_write8(hw, B2_TST_CTRL1, TST_CFG_WRITE_OFF);

	/* Clear I2C IRQ noise */
	sky2_write32(hw, B2_I2C_IRQ, 1);

	/* turn off hardware timer (unused) */
	sky2_write8(hw, B2_TI_CTRL, TIM_STOP);
	sky2_write8(hw, B2_TI_CTRL, TIM_CLR_IRQ);

	sky2_write8(hw, B0_Y2LED, LED_STAT_ON);

	/* Turn off descriptor polling */
	sky2_write32(hw, B28_DPT_CTRL, DPT_STOP);

	/* Turn off receive timestamp */
	sky2_write8(hw, GMAC_TI_ST_CTRL, GMT_ST_STOP);
	sky2_write8(hw, GMAC_TI_ST_CTRL, GMT_ST_CLR_IRQ);

	/* enable the Tx Arbiters */
	for (i = 0; i < hw->ports; i++)
		sky2_write8(hw, SK_REG(i, TXA_CTRL), TXA_ENA_ARB);

	/* Initialize ram interface */
	for (i = 0; i < hw->ports; i++) {
		sky2_write8(hw, RAM_BUFFER(i, B3_RI_CTRL), RI_RST_CLR);

		sky2_write8(hw, RAM_BUFFER(i, B3_RI_WTO_R1), SK_RI_TO_53);
		sky2_write8(hw, RAM_BUFFER(i, B3_RI_WTO_XA1), SK_RI_TO_53);
		sky2_write8(hw, RAM_BUFFER(i, B3_RI_WTO_XS1), SK_RI_TO_53);
		sky2_write8(hw, RAM_BUFFER(i, B3_RI_RTO_R1), SK_RI_TO_53);
		sky2_write8(hw, RAM_BUFFER(i, B3_RI_RTO_XA1), SK_RI_TO_53);
		sky2_write8(hw, RAM_BUFFER(i, B3_RI_RTO_XS1), SK_RI_TO_53);
		sky2_write8(hw, RAM_BUFFER(i, B3_RI_WTO_R2), SK_RI_TO_53);
		sky2_write8(hw, RAM_BUFFER(i, B3_RI_WTO_XA2), SK_RI_TO_53);
		sky2_write8(hw, RAM_BUFFER(i, B3_RI_WTO_XS2), SK_RI_TO_53);
		sky2_write8(hw, RAM_BUFFER(i, B3_RI_RTO_R2), SK_RI_TO_53);
		sky2_write8(hw, RAM_BUFFER(i, B3_RI_RTO_XA2), SK_RI_TO_53);
		sky2_write8(hw, RAM_BUFFER(i, B3_RI_RTO_XS2), SK_RI_TO_53);
	}

	sky2_write32(hw, B0_HWE_IMSK, Y2_HWE_ALL_MASK);

	for (i = 0; i < hw->ports; i++)
		sky2_gmac_reset(hw, i);

	memset(hw->st_le, 0, STATUS_LE_BYTES);
	hw->st_idx = 0;

	sky2_write32(hw, STAT_CTRL, SC_STAT_RST_SET);
	sky2_write32(hw, STAT_CTRL, SC_STAT_RST_CLR);

	sky2_write32(hw, STAT_LIST_ADDR_LO, hw->st_dma);
	sky2_write32(hw, STAT_LIST_ADDR_HI, (u64) hw->st_dma >> 32);

	/* Set the list last index */
	sky2_write16(hw, STAT_LAST_IDX, STATUS_RING_SIZE - 1);

	sky2_write16(hw, STAT_TX_IDX_TH, 10);
	sky2_write8(hw, STAT_FIFO_WM, 16);

	/* set Status-FIFO ISR watermark */
	if (hw->chip_id == CHIP_ID_YUKON_XL && hw->chip_rev == 0)
		sky2_write8(hw, STAT_FIFO_ISR_WM, 4);
	else
		sky2_write8(hw, STAT_FIFO_ISR_WM, 16);

	sky2_write32(hw, STAT_TX_TIMER_INI, sky2_us2clk(hw, 1000));
	sky2_write32(hw, STAT_ISR_TIMER_INI, sky2_us2clk(hw, 20));
	sky2_write32(hw, STAT_LEV_TIMER_INI, sky2_us2clk(hw, 100));

	/* enable status unit */
	sky2_write32(hw, STAT_CTRL, SC_STAT_OP_ON);

	sky2_write8(hw, STAT_TX_TIMER_CTRL, TIM_START);
	sky2_write8(hw, STAT_LEV_TIMER_CTRL, TIM_START);
	sky2_write8(hw, STAT_ISR_TIMER_CTRL, TIM_START);
}

static void sky2_restart(struct work_struct *work)
{
	struct sky2_hw *hw = container_of(work, struct sky2_hw, restart_work);
	struct net_device *dev;
	int i, err;

<<<<<<< HEAD
	dev_dbg(&hw->pdev->dev, "restarting\n");

=======
>>>>>>> 4367388f
	rtnl_lock();
	sky2_write32(hw, B0_IMSK, 0);
	sky2_read32(hw, B0_IMSK);

	netif_poll_disable(hw->dev[0]);

	for (i = 0; i < hw->ports; i++) {
		dev = hw->dev[i];
		if (netif_running(dev))
			sky2_down(dev);
	}

	sky2_reset(hw);
	sky2_write32(hw, B0_IMSK, Y2_IS_BASE);
	netif_poll_enable(hw->dev[0]);

	for (i = 0; i < hw->ports; i++) {
		dev = hw->dev[i];
		if (netif_running(dev)) {
			err = sky2_up(dev);
			if (err) {
				printk(KERN_INFO PFX "%s: could not restart %d\n",
				       dev->name, err);
				dev_close(dev);
			}
		}
	}

	rtnl_unlock();
}

static inline u8 sky2_wol_supported(const struct sky2_hw *hw)
{
	return sky2_is_copper(hw) ? (WAKE_PHY | WAKE_MAGIC) : 0;
}

static void sky2_get_wol(struct net_device *dev, struct ethtool_wolinfo *wol)
{
	const struct sky2_port *sky2 = netdev_priv(dev);

	wol->supported = sky2_wol_supported(sky2->hw);
	wol->wolopts = sky2->wol;
}

static int sky2_set_wol(struct net_device *dev, struct ethtool_wolinfo *wol)
{
	struct sky2_port *sky2 = netdev_priv(dev);
	struct sky2_hw *hw = sky2->hw;

	if (wol->wolopts & ~sky2_wol_supported(sky2->hw))
		return -EOPNOTSUPP;

	sky2->wol = wol->wolopts;

	if (hw->chip_id == CHIP_ID_YUKON_EC_U ||
	    hw->chip_id == CHIP_ID_YUKON_EX ||
	    hw->chip_id == CHIP_ID_YUKON_FE_P)
		sky2_write32(hw, B0_CTST, sky2->wol
			     ? Y2_HW_WOL_ON : Y2_HW_WOL_OFF);

	if (!netif_running(dev))
		sky2_wol_init(sky2);
	return 0;
}

static u32 sky2_supported_modes(const struct sky2_hw *hw)
{
	if (sky2_is_copper(hw)) {
		u32 modes = SUPPORTED_10baseT_Half
			| SUPPORTED_10baseT_Full
			| SUPPORTED_100baseT_Half
			| SUPPORTED_100baseT_Full
			| SUPPORTED_Autoneg | SUPPORTED_TP;

		if (hw->flags & SKY2_HW_GIGABIT)
			modes |= SUPPORTED_1000baseT_Half
				| SUPPORTED_1000baseT_Full;
		return modes;
	} else
		return  SUPPORTED_1000baseT_Half
			| SUPPORTED_1000baseT_Full
			| SUPPORTED_Autoneg
			| SUPPORTED_FIBRE;
}

static int sky2_get_settings(struct net_device *dev, struct ethtool_cmd *ecmd)
{
	struct sky2_port *sky2 = netdev_priv(dev);
	struct sky2_hw *hw = sky2->hw;

	ecmd->transceiver = XCVR_INTERNAL;
	ecmd->supported = sky2_supported_modes(hw);
	ecmd->phy_address = PHY_ADDR_MARV;
	if (sky2_is_copper(hw)) {
		ecmd->port = PORT_TP;
		ecmd->speed = sky2->speed;
	} else {
		ecmd->speed = SPEED_1000;
		ecmd->port = PORT_FIBRE;
	}

	ecmd->advertising = sky2->advertising;
	ecmd->autoneg = sky2->autoneg;
	ecmd->duplex = sky2->duplex;
	return 0;
}

static int sky2_set_settings(struct net_device *dev, struct ethtool_cmd *ecmd)
{
	struct sky2_port *sky2 = netdev_priv(dev);
	const struct sky2_hw *hw = sky2->hw;
	u32 supported = sky2_supported_modes(hw);

	if (ecmd->autoneg == AUTONEG_ENABLE) {
		ecmd->advertising = supported;
		sky2->duplex = -1;
		sky2->speed = -1;
	} else {
		u32 setting;

		switch (ecmd->speed) {
		case SPEED_1000:
			if (ecmd->duplex == DUPLEX_FULL)
				setting = SUPPORTED_1000baseT_Full;
			else if (ecmd->duplex == DUPLEX_HALF)
				setting = SUPPORTED_1000baseT_Half;
			else
				return -EINVAL;
			break;
		case SPEED_100:
			if (ecmd->duplex == DUPLEX_FULL)
				setting = SUPPORTED_100baseT_Full;
			else if (ecmd->duplex == DUPLEX_HALF)
				setting = SUPPORTED_100baseT_Half;
			else
				return -EINVAL;
			break;

		case SPEED_10:
			if (ecmd->duplex == DUPLEX_FULL)
				setting = SUPPORTED_10baseT_Full;
			else if (ecmd->duplex == DUPLEX_HALF)
				setting = SUPPORTED_10baseT_Half;
			else
				return -EINVAL;
			break;
		default:
			return -EINVAL;
		}

		if ((setting & supported) == 0)
			return -EINVAL;

		sky2->speed = ecmd->speed;
		sky2->duplex = ecmd->duplex;
	}

	sky2->autoneg = ecmd->autoneg;
	sky2->advertising = ecmd->advertising;

	if (netif_running(dev)) {
		sky2_phy_reinit(sky2);
		sky2_set_multicast(dev);
	}

	return 0;
}

static void sky2_get_drvinfo(struct net_device *dev,
			     struct ethtool_drvinfo *info)
{
	struct sky2_port *sky2 = netdev_priv(dev);

	strcpy(info->driver, DRV_NAME);
	strcpy(info->version, DRV_VERSION);
	strcpy(info->fw_version, "N/A");
	strcpy(info->bus_info, pci_name(sky2->hw->pdev));
}

static const struct sky2_stat {
	char name[ETH_GSTRING_LEN];
	u16 offset;
} sky2_stats[] = {
	{ "tx_bytes",	   GM_TXO_OK_HI },
	{ "rx_bytes",	   GM_RXO_OK_HI },
	{ "tx_broadcast",  GM_TXF_BC_OK },
	{ "rx_broadcast",  GM_RXF_BC_OK },
	{ "tx_multicast",  GM_TXF_MC_OK },
	{ "rx_multicast",  GM_RXF_MC_OK },
	{ "tx_unicast",    GM_TXF_UC_OK },
	{ "rx_unicast",    GM_RXF_UC_OK },
	{ "tx_mac_pause",  GM_TXF_MPAUSE },
	{ "rx_mac_pause",  GM_RXF_MPAUSE },
	{ "collisions",    GM_TXF_COL },
	{ "late_collision",GM_TXF_LAT_COL },
	{ "aborted", 	   GM_TXF_ABO_COL },
	{ "single_collisions", GM_TXF_SNG_COL },
	{ "multi_collisions", GM_TXF_MUL_COL },

	{ "rx_short",      GM_RXF_SHT },
	{ "rx_runt", 	   GM_RXE_FRAG },
	{ "rx_64_byte_packets", GM_RXF_64B },
	{ "rx_65_to_127_byte_packets", GM_RXF_127B },
	{ "rx_128_to_255_byte_packets", GM_RXF_255B },
	{ "rx_256_to_511_byte_packets", GM_RXF_511B },
	{ "rx_512_to_1023_byte_packets", GM_RXF_1023B },
	{ "rx_1024_to_1518_byte_packets", GM_RXF_1518B },
	{ "rx_1518_to_max_byte_packets", GM_RXF_MAX_SZ },
	{ "rx_too_long",   GM_RXF_LNG_ERR },
	{ "rx_fifo_overflow", GM_RXE_FIFO_OV },
	{ "rx_jabber",     GM_RXF_JAB_PKT },
	{ "rx_fcs_error",   GM_RXF_FCS_ERR },

	{ "tx_64_byte_packets", GM_TXF_64B },
	{ "tx_65_to_127_byte_packets", GM_TXF_127B },
	{ "tx_128_to_255_byte_packets", GM_TXF_255B },
	{ "tx_256_to_511_byte_packets", GM_TXF_511B },
	{ "tx_512_to_1023_byte_packets", GM_TXF_1023B },
	{ "tx_1024_to_1518_byte_packets", GM_TXF_1518B },
	{ "tx_1519_to_max_byte_packets", GM_TXF_MAX_SZ },
	{ "tx_fifo_underrun", GM_TXE_FIFO_UR },
};

static u32 sky2_get_rx_csum(struct net_device *dev)
{
	struct sky2_port *sky2 = netdev_priv(dev);

	return sky2->rx_csum;
}

static int sky2_set_rx_csum(struct net_device *dev, u32 data)
{
	struct sky2_port *sky2 = netdev_priv(dev);

	sky2->rx_csum = data;

	sky2_write32(sky2->hw, Q_ADDR(rxqaddr[sky2->port], Q_CSR),
		     data ? BMU_ENA_RX_CHKSUM : BMU_DIS_RX_CHKSUM);

	return 0;
}

static u32 sky2_get_msglevel(struct net_device *netdev)
{
	struct sky2_port *sky2 = netdev_priv(netdev);
	return sky2->msg_enable;
}

static int sky2_nway_reset(struct net_device *dev)
{
	struct sky2_port *sky2 = netdev_priv(dev);

	if (!netif_running(dev) || sky2->autoneg != AUTONEG_ENABLE)
		return -EINVAL;

	sky2_phy_reinit(sky2);
	sky2_set_multicast(dev);

	return 0;
}

static void sky2_phy_stats(struct sky2_port *sky2, u64 * data, unsigned count)
{
	struct sky2_hw *hw = sky2->hw;
	unsigned port = sky2->port;
	int i;

	data[0] = (u64) gma_read32(hw, port, GM_TXO_OK_HI) << 32
	    | (u64) gma_read32(hw, port, GM_TXO_OK_LO);
	data[1] = (u64) gma_read32(hw, port, GM_RXO_OK_HI) << 32
	    | (u64) gma_read32(hw, port, GM_RXO_OK_LO);

	for (i = 2; i < count; i++)
		data[i] = (u64) gma_read32(hw, port, sky2_stats[i].offset);
}

static void sky2_set_msglevel(struct net_device *netdev, u32 value)
{
	struct sky2_port *sky2 = netdev_priv(netdev);
	sky2->msg_enable = value;
}

static int sky2_get_stats_count(struct net_device *dev)
{
	return ARRAY_SIZE(sky2_stats);
}

static void sky2_get_ethtool_stats(struct net_device *dev,
				   struct ethtool_stats *stats, u64 * data)
{
	struct sky2_port *sky2 = netdev_priv(dev);

	sky2_phy_stats(sky2, data, ARRAY_SIZE(sky2_stats));
}

static void sky2_get_strings(struct net_device *dev, u32 stringset, u8 * data)
{
	int i;

	switch (stringset) {
	case ETH_SS_STATS:
		for (i = 0; i < ARRAY_SIZE(sky2_stats); i++)
			memcpy(data + i * ETH_GSTRING_LEN,
			       sky2_stats[i].name, ETH_GSTRING_LEN);
		break;
	}
}

static struct net_device_stats *sky2_get_stats(struct net_device *dev)
{
	struct sky2_port *sky2 = netdev_priv(dev);
	return &sky2->net_stats;
}

static int sky2_set_mac_address(struct net_device *dev, void *p)
{
	struct sky2_port *sky2 = netdev_priv(dev);
	struct sky2_hw *hw = sky2->hw;
	unsigned port = sky2->port;
	const struct sockaddr *addr = p;

	if (!is_valid_ether_addr(addr->sa_data))
		return -EADDRNOTAVAIL;

	memcpy(dev->dev_addr, addr->sa_data, ETH_ALEN);
	memcpy_toio(hw->regs + B2_MAC_1 + port * 8,
		    dev->dev_addr, ETH_ALEN);
	memcpy_toio(hw->regs + B2_MAC_2 + port * 8,
		    dev->dev_addr, ETH_ALEN);

	/* virtual address for data */
	gma_set_addr(hw, port, GM_SRC_ADDR_2L, dev->dev_addr);

	/* physical address: used for pause frames */
	gma_set_addr(hw, port, GM_SRC_ADDR_1L, dev->dev_addr);

	return 0;
}

static void inline sky2_add_filter(u8 filter[8], const u8 *addr)
{
	u32 bit;

	bit = ether_crc(ETH_ALEN, addr) & 63;
	filter[bit >> 3] |= 1 << (bit & 7);
}

static void sky2_set_multicast(struct net_device *dev)
{
	struct sky2_port *sky2 = netdev_priv(dev);
	struct sky2_hw *hw = sky2->hw;
	unsigned port = sky2->port;
	struct dev_mc_list *list = dev->mc_list;
	u16 reg;
	u8 filter[8];
	int rx_pause;
	static const u8 pause_mc_addr[ETH_ALEN] = { 0x1, 0x80, 0xc2, 0x0, 0x0, 0x1 };

	rx_pause = (sky2->flow_status == FC_RX || sky2->flow_status == FC_BOTH);
	memset(filter, 0, sizeof(filter));

	reg = gma_read16(hw, port, GM_RX_CTRL);
	reg |= GM_RXCR_UCF_ENA;

	if (dev->flags & IFF_PROMISC)	/* promiscuous */
		reg &= ~(GM_RXCR_UCF_ENA | GM_RXCR_MCF_ENA);
	else if (dev->flags & IFF_ALLMULTI)
		memset(filter, 0xff, sizeof(filter));
	else if (dev->mc_count == 0 && !rx_pause)
		reg &= ~GM_RXCR_MCF_ENA;
	else {
		int i;
		reg |= GM_RXCR_MCF_ENA;

		if (rx_pause)
			sky2_add_filter(filter, pause_mc_addr);

		for (i = 0; list && i < dev->mc_count; i++, list = list->next)
			sky2_add_filter(filter, list->dmi_addr);
	}

	gma_write16(hw, port, GM_MC_ADDR_H1,
		    (u16) filter[0] | ((u16) filter[1] << 8));
	gma_write16(hw, port, GM_MC_ADDR_H2,
		    (u16) filter[2] | ((u16) filter[3] << 8));
	gma_write16(hw, port, GM_MC_ADDR_H3,
		    (u16) filter[4] | ((u16) filter[5] << 8));
	gma_write16(hw, port, GM_MC_ADDR_H4,
		    (u16) filter[6] | ((u16) filter[7] << 8));

	gma_write16(hw, port, GM_RX_CTRL, reg);
}

/* Can have one global because blinking is controlled by
 * ethtool and that is always under RTNL mutex
 */
static void sky2_led(struct sky2_hw *hw, unsigned port, int on)
{
	u16 pg;

	switch (hw->chip_id) {
	case CHIP_ID_YUKON_XL:
		pg = gm_phy_read(hw, port, PHY_MARV_EXT_ADR);
		gm_phy_write(hw, port, PHY_MARV_EXT_ADR, 3);
		gm_phy_write(hw, port, PHY_MARV_PHY_CTRL,
			     on ? (PHY_M_LEDC_LOS_CTRL(1) |
				   PHY_M_LEDC_INIT_CTRL(7) |
				   PHY_M_LEDC_STA1_CTRL(7) |
				   PHY_M_LEDC_STA0_CTRL(7))
			     : 0);

		gm_phy_write(hw, port, PHY_MARV_EXT_ADR, pg);
		break;

	default:
		gm_phy_write(hw, port, PHY_MARV_LED_CTRL, 0);
		gm_phy_write(hw, port, PHY_MARV_LED_OVER, 
			     on ? PHY_M_LED_ALL : 0);
	}
}

/* blink LED's for finding board */
static int sky2_phys_id(struct net_device *dev, u32 data)
{
	struct sky2_port *sky2 = netdev_priv(dev);
	struct sky2_hw *hw = sky2->hw;
	unsigned port = sky2->port;
	u16 ledctrl, ledover = 0;
	long ms;
	int interrupted;
	int onoff = 1;

	if (!data || data > (u32) (MAX_SCHEDULE_TIMEOUT / HZ))
		ms = jiffies_to_msecs(MAX_SCHEDULE_TIMEOUT);
	else
		ms = data * 1000;

	/* save initial values */
	spin_lock_bh(&sky2->phy_lock);
	if (hw->chip_id == CHIP_ID_YUKON_XL) {
		u16 pg = gm_phy_read(hw, port, PHY_MARV_EXT_ADR);
		gm_phy_write(hw, port, PHY_MARV_EXT_ADR, 3);
		ledctrl = gm_phy_read(hw, port, PHY_MARV_PHY_CTRL);
		gm_phy_write(hw, port, PHY_MARV_EXT_ADR, pg);
	} else {
		ledctrl = gm_phy_read(hw, port, PHY_MARV_LED_CTRL);
		ledover = gm_phy_read(hw, port, PHY_MARV_LED_OVER);
	}

	interrupted = 0;
	while (!interrupted && ms > 0) {
		sky2_led(hw, port, onoff);
		onoff = !onoff;

		spin_unlock_bh(&sky2->phy_lock);
		interrupted = msleep_interruptible(250);
		spin_lock_bh(&sky2->phy_lock);

		ms -= 250;
	}

	/* resume regularly scheduled programming */
	if (hw->chip_id == CHIP_ID_YUKON_XL) {
		u16 pg = gm_phy_read(hw, port, PHY_MARV_EXT_ADR);
		gm_phy_write(hw, port, PHY_MARV_EXT_ADR, 3);
		gm_phy_write(hw, port, PHY_MARV_PHY_CTRL, ledctrl);
		gm_phy_write(hw, port, PHY_MARV_EXT_ADR, pg);
	} else {
		gm_phy_write(hw, port, PHY_MARV_LED_CTRL, ledctrl);
		gm_phy_write(hw, port, PHY_MARV_LED_OVER, ledover);
	}
	spin_unlock_bh(&sky2->phy_lock);

	return 0;
}

static void sky2_get_pauseparam(struct net_device *dev,
				struct ethtool_pauseparam *ecmd)
{
	struct sky2_port *sky2 = netdev_priv(dev);

	switch (sky2->flow_mode) {
	case FC_NONE:
		ecmd->tx_pause = ecmd->rx_pause = 0;
		break;
	case FC_TX:
		ecmd->tx_pause = 1, ecmd->rx_pause = 0;
		break;
	case FC_RX:
		ecmd->tx_pause = 0, ecmd->rx_pause = 1;
		break;
	case FC_BOTH:
		ecmd->tx_pause = ecmd->rx_pause = 1;
	}

	ecmd->autoneg = sky2->autoneg;
}

static int sky2_set_pauseparam(struct net_device *dev,
			       struct ethtool_pauseparam *ecmd)
{
	struct sky2_port *sky2 = netdev_priv(dev);

	sky2->autoneg = ecmd->autoneg;
	sky2->flow_mode = sky2_flow(ecmd->rx_pause, ecmd->tx_pause);

	if (netif_running(dev))
		sky2_phy_reinit(sky2);

	return 0;
}

static int sky2_get_coalesce(struct net_device *dev,
			     struct ethtool_coalesce *ecmd)
{
	struct sky2_port *sky2 = netdev_priv(dev);
	struct sky2_hw *hw = sky2->hw;

	if (sky2_read8(hw, STAT_TX_TIMER_CTRL) == TIM_STOP)
		ecmd->tx_coalesce_usecs = 0;
	else {
		u32 clks = sky2_read32(hw, STAT_TX_TIMER_INI);
		ecmd->tx_coalesce_usecs = sky2_clk2us(hw, clks);
	}
	ecmd->tx_max_coalesced_frames = sky2_read16(hw, STAT_TX_IDX_TH);

	if (sky2_read8(hw, STAT_LEV_TIMER_CTRL) == TIM_STOP)
		ecmd->rx_coalesce_usecs = 0;
	else {
		u32 clks = sky2_read32(hw, STAT_LEV_TIMER_INI);
		ecmd->rx_coalesce_usecs = sky2_clk2us(hw, clks);
	}
	ecmd->rx_max_coalesced_frames = sky2_read8(hw, STAT_FIFO_WM);

	if (sky2_read8(hw, STAT_ISR_TIMER_CTRL) == TIM_STOP)
		ecmd->rx_coalesce_usecs_irq = 0;
	else {
		u32 clks = sky2_read32(hw, STAT_ISR_TIMER_INI);
		ecmd->rx_coalesce_usecs_irq = sky2_clk2us(hw, clks);
	}

	ecmd->rx_max_coalesced_frames_irq = sky2_read8(hw, STAT_FIFO_ISR_WM);

	return 0;
}

/* Note: this affect both ports */
static int sky2_set_coalesce(struct net_device *dev,
			     struct ethtool_coalesce *ecmd)
{
	struct sky2_port *sky2 = netdev_priv(dev);
	struct sky2_hw *hw = sky2->hw;
	const u32 tmax = sky2_clk2us(hw, 0x0ffffff);

	if (ecmd->tx_coalesce_usecs > tmax ||
	    ecmd->rx_coalesce_usecs > tmax ||
	    ecmd->rx_coalesce_usecs_irq > tmax)
		return -EINVAL;

	if (ecmd->tx_max_coalesced_frames >= TX_RING_SIZE-1)
		return -EINVAL;
	if (ecmd->rx_max_coalesced_frames > RX_MAX_PENDING)
		return -EINVAL;
	if (ecmd->rx_max_coalesced_frames_irq >RX_MAX_PENDING)
		return -EINVAL;

	if (ecmd->tx_coalesce_usecs == 0)
		sky2_write8(hw, STAT_TX_TIMER_CTRL, TIM_STOP);
	else {
		sky2_write32(hw, STAT_TX_TIMER_INI,
			     sky2_us2clk(hw, ecmd->tx_coalesce_usecs));
		sky2_write8(hw, STAT_TX_TIMER_CTRL, TIM_START);
	}
	sky2_write16(hw, STAT_TX_IDX_TH, ecmd->tx_max_coalesced_frames);

	if (ecmd->rx_coalesce_usecs == 0)
		sky2_write8(hw, STAT_LEV_TIMER_CTRL, TIM_STOP);
	else {
		sky2_write32(hw, STAT_LEV_TIMER_INI,
			     sky2_us2clk(hw, ecmd->rx_coalesce_usecs));
		sky2_write8(hw, STAT_LEV_TIMER_CTRL, TIM_START);
	}
	sky2_write8(hw, STAT_FIFO_WM, ecmd->rx_max_coalesced_frames);

	if (ecmd->rx_coalesce_usecs_irq == 0)
		sky2_write8(hw, STAT_ISR_TIMER_CTRL, TIM_STOP);
	else {
		sky2_write32(hw, STAT_ISR_TIMER_INI,
			     sky2_us2clk(hw, ecmd->rx_coalesce_usecs_irq));
		sky2_write8(hw, STAT_ISR_TIMER_CTRL, TIM_START);
	}
	sky2_write8(hw, STAT_FIFO_ISR_WM, ecmd->rx_max_coalesced_frames_irq);
	return 0;
}

static void sky2_get_ringparam(struct net_device *dev,
			       struct ethtool_ringparam *ering)
{
	struct sky2_port *sky2 = netdev_priv(dev);

	ering->rx_max_pending = RX_MAX_PENDING;
	ering->rx_mini_max_pending = 0;
	ering->rx_jumbo_max_pending = 0;
	ering->tx_max_pending = TX_RING_SIZE - 1;

	ering->rx_pending = sky2->rx_pending;
	ering->rx_mini_pending = 0;
	ering->rx_jumbo_pending = 0;
	ering->tx_pending = sky2->tx_pending;
}

static int sky2_set_ringparam(struct net_device *dev,
			      struct ethtool_ringparam *ering)
{
	struct sky2_port *sky2 = netdev_priv(dev);
	int err = 0;

	if (ering->rx_pending > RX_MAX_PENDING ||
	    ering->rx_pending < 8 ||
	    ering->tx_pending < MAX_SKB_TX_LE ||
	    ering->tx_pending > TX_RING_SIZE - 1)
		return -EINVAL;

	if (netif_running(dev))
		sky2_down(dev);

	sky2->rx_pending = ering->rx_pending;
	sky2->tx_pending = ering->tx_pending;

	if (netif_running(dev)) {
		err = sky2_up(dev);
		if (err)
			dev_close(dev);
		else
			sky2_set_multicast(dev);
	}

	return err;
}

static int sky2_get_regs_len(struct net_device *dev)
{
	return 0x4000;
}

/*
 * Returns copy of control register region
 * Note: ethtool_get_regs always provides full size (16k) buffer
 */
static void sky2_get_regs(struct net_device *dev, struct ethtool_regs *regs,
			  void *p)
{
	const struct sky2_port *sky2 = netdev_priv(dev);
	const void __iomem *io = sky2->hw->regs;

	regs->version = 1;
	memset(p, 0, regs->len);

	memcpy_fromio(p, io, B3_RAM_ADDR);

	/* skip diagnostic ram region */
	memcpy_fromio(p + B3_RI_WTO_R1, io + B3_RI_WTO_R1, 0x2000 - B3_RI_WTO_R1);

	/* copy GMAC registers */
	memcpy_fromio(p + BASE_GMAC_1, io + BASE_GMAC_1, 0x1000);
	if (sky2->hw->ports > 1)
		memcpy_fromio(p + BASE_GMAC_2, io + BASE_GMAC_2, 0x1000);

}

/* In order to do Jumbo packets on these chips, need to turn off the
 * transmit store/forward. Therefore checksum offload won't work.
 */
static int no_tx_offload(struct net_device *dev)
{
	const struct sky2_port *sky2 = netdev_priv(dev);
	const struct sky2_hw *hw = sky2->hw;

	return dev->mtu > ETH_DATA_LEN && hw->chip_id == CHIP_ID_YUKON_EC_U;
}

static int sky2_set_tx_csum(struct net_device *dev, u32 data)
{
	if (data && no_tx_offload(dev))
		return -EINVAL;

	return ethtool_op_set_tx_csum(dev, data);
}


static int sky2_set_tso(struct net_device *dev, u32 data)
{
	if (data && no_tx_offload(dev))
		return -EINVAL;

	return ethtool_op_set_tso(dev, data);
}

static int sky2_get_eeprom_len(struct net_device *dev)
{
	struct sky2_port *sky2 = netdev_priv(dev);
	u16 reg2;

	reg2 = sky2_pci_read32(sky2->hw, PCI_DEV_REG2);
	return 1 << ( ((reg2 & PCI_VPD_ROM_SZ) >> 14) + 8);
}

static u32 sky2_vpd_read(struct sky2_hw *hw, int cap, u16 offset)
{
	sky2_pci_write16(hw, cap + PCI_VPD_ADDR, offset);

	while (!(sky2_pci_read16(hw, cap + PCI_VPD_ADDR) & PCI_VPD_ADDR_F))
			cpu_relax();
	return sky2_pci_read32(hw, cap + PCI_VPD_DATA);
}

static void sky2_vpd_write(struct sky2_hw *hw, int cap, u16 offset, u32 val)
{
	sky2_pci_write32(hw, cap + PCI_VPD_DATA, val);
	sky2_pci_write16(hw, cap + PCI_VPD_ADDR, offset | PCI_VPD_ADDR_F);
	do {
		cpu_relax();
	} while (sky2_pci_read16(hw, cap + PCI_VPD_ADDR) & PCI_VPD_ADDR_F);
}

static int sky2_get_eeprom(struct net_device *dev, struct ethtool_eeprom *eeprom,
			   u8 *data)
{
	struct sky2_port *sky2 = netdev_priv(dev);
	int cap = pci_find_capability(sky2->hw->pdev, PCI_CAP_ID_VPD);
	int length = eeprom->len;
	u16 offset = eeprom->offset;

	if (!cap)
		return -EINVAL;

	eeprom->magic = SKY2_EEPROM_MAGIC;

	while (length > 0) {
		u32 val = sky2_vpd_read(sky2->hw, cap, offset);
		int n = min_t(int, length, sizeof(val));

		memcpy(data, &val, n);
		length -= n;
		data += n;
		offset += n;
	}
	return 0;
}

static int sky2_set_eeprom(struct net_device *dev, struct ethtool_eeprom *eeprom,
			   u8 *data)
{
	struct sky2_port *sky2 = netdev_priv(dev);
	int cap = pci_find_capability(sky2->hw->pdev, PCI_CAP_ID_VPD);
	int length = eeprom->len;
	u16 offset = eeprom->offset;

	if (!cap)
		return -EINVAL;

	if (eeprom->magic != SKY2_EEPROM_MAGIC)
		return -EINVAL;

	while (length > 0) {
		u32 val;
		int n = min_t(int, length, sizeof(val));

		if (n < sizeof(val))
			val = sky2_vpd_read(sky2->hw, cap, offset);
		memcpy(&val, data, n);

		sky2_vpd_write(sky2->hw, cap, offset, val);

		length -= n;
		data += n;
		offset += n;
	}
	return 0;
}


static const struct ethtool_ops sky2_ethtool_ops = {
	.get_settings	= sky2_get_settings,
	.set_settings	= sky2_set_settings,
	.get_drvinfo	= sky2_get_drvinfo,
	.get_wol	= sky2_get_wol,
	.set_wol	= sky2_set_wol,
	.get_msglevel	= sky2_get_msglevel,
	.set_msglevel	= sky2_set_msglevel,
	.nway_reset	= sky2_nway_reset,
	.get_regs_len	= sky2_get_regs_len,
	.get_regs	= sky2_get_regs,
	.get_link	= ethtool_op_get_link,
	.get_eeprom_len	= sky2_get_eeprom_len,
	.get_eeprom	= sky2_get_eeprom,
	.set_eeprom	= sky2_set_eeprom,
	.get_sg 	= ethtool_op_get_sg,
	.set_sg 	= ethtool_op_set_sg,
	.get_tx_csum	= ethtool_op_get_tx_csum,
	.set_tx_csum	= sky2_set_tx_csum,
	.get_tso	= ethtool_op_get_tso,
	.set_tso	= sky2_set_tso,
	.get_rx_csum	= sky2_get_rx_csum,
	.set_rx_csum	= sky2_set_rx_csum,
	.get_strings	= sky2_get_strings,
	.get_coalesce	= sky2_get_coalesce,
	.set_coalesce	= sky2_set_coalesce,
	.get_ringparam	= sky2_get_ringparam,
	.set_ringparam	= sky2_set_ringparam,
	.get_pauseparam = sky2_get_pauseparam,
	.set_pauseparam = sky2_set_pauseparam,
	.phys_id	= sky2_phys_id,
	.get_stats_count = sky2_get_stats_count,
	.get_ethtool_stats = sky2_get_ethtool_stats,
};

#ifdef CONFIG_SKY2_DEBUG

static struct dentry *sky2_debug;

static int sky2_debug_show(struct seq_file *seq, void *v)
{
	struct net_device *dev = seq->private;
	const struct sky2_port *sky2 = netdev_priv(dev);
	const struct sky2_hw *hw = sky2->hw;
	unsigned port = sky2->port;
	unsigned idx, last;
	int sop;

	if (!netif_running(dev))
		return -ENETDOWN;

	seq_printf(seq, "IRQ src=%x mask=%x control=%x\n",
		   sky2_read32(hw, B0_ISRC),
		   sky2_read32(hw, B0_IMSK),
		   sky2_read32(hw, B0_Y2_SP_ICR));

	netif_poll_disable(hw->dev[0]);
	last = sky2_read16(hw, STAT_PUT_IDX);

	if (hw->st_idx == last)
		seq_puts(seq, "Status ring (empty)\n");
	else {
		seq_puts(seq, "Status ring\n");
		for (idx = hw->st_idx; idx != last && idx < STATUS_RING_SIZE;
		     idx = RING_NEXT(idx, STATUS_RING_SIZE)) {
			const struct sky2_status_le *le = hw->st_le + idx;
			seq_printf(seq, "[%d] %#x %d %#x\n",
				   idx, le->opcode, le->length, le->status);
		}
		seq_puts(seq, "\n");
	}

	seq_printf(seq, "Tx ring pending=%u...%u report=%d done=%d\n",
		   sky2->tx_cons, sky2->tx_prod,
		   sky2_read16(hw, port == 0 ? STAT_TXA1_RIDX : STAT_TXA2_RIDX),
		   sky2_read16(hw, Q_ADDR(txqaddr[port], Q_DONE)));

	/* Dump contents of tx ring */
	sop = 1;
	for (idx = sky2->tx_next; idx != sky2->tx_prod && idx < TX_RING_SIZE;
	     idx = RING_NEXT(idx, TX_RING_SIZE)) {
		const struct sky2_tx_le *le = sky2->tx_le + idx;
		u32 a = le32_to_cpu(le->addr);

		if (sop)
			seq_printf(seq, "%u:", idx);
		sop = 0;

		switch(le->opcode & ~HW_OWNER) {
		case OP_ADDR64:
			seq_printf(seq, " %#x:", a);
			break;
		case OP_LRGLEN:
			seq_printf(seq, " mtu=%d", a);
			break;
		case OP_VLAN:
			seq_printf(seq, " vlan=%d", be16_to_cpu(le->length));
			break;
		case OP_TCPLISW:
			seq_printf(seq, " csum=%#x", a);
			break;
		case OP_LARGESEND:
			seq_printf(seq, " tso=%#x(%d)", a, le16_to_cpu(le->length));
			break;
		case OP_PACKET:
			seq_printf(seq, " %#x(%d)", a, le16_to_cpu(le->length));
			break;
		case OP_BUFFER:
			seq_printf(seq, " frag=%#x(%d)", a, le16_to_cpu(le->length));
			break;
		default:
			seq_printf(seq, " op=%#x,%#x(%d)", le->opcode,
				   a, le16_to_cpu(le->length));
		}

		if (le->ctrl & EOP) {
			seq_putc(seq, '\n');
			sop = 1;
		}
	}

	seq_printf(seq, "\nRx ring hw get=%d put=%d last=%d\n",
		   sky2_read16(hw, Y2_QADDR(rxqaddr[port], PREF_UNIT_GET_IDX)),
		   last = sky2_read16(hw, Y2_QADDR(rxqaddr[port], PREF_UNIT_PUT_IDX)),
		   sky2_read16(hw, Y2_QADDR(rxqaddr[port], PREF_UNIT_LAST_IDX)));

	netif_poll_enable(hw->dev[0]);
	return 0;
}

static int sky2_debug_open(struct inode *inode, struct file *file)
{
	return single_open(file, sky2_debug_show, inode->i_private);
}

static const struct file_operations sky2_debug_fops = {
	.owner		= THIS_MODULE,
	.open		= sky2_debug_open,
	.read		= seq_read,
	.llseek		= seq_lseek,
	.release	= single_release,
};

/*
 * Use network device events to create/remove/rename
 * debugfs file entries
 */
static int sky2_device_event(struct notifier_block *unused,
			     unsigned long event, void *ptr)
{
	struct net_device *dev = ptr;

	if (dev->open == sky2_up) {
		struct sky2_port *sky2 = netdev_priv(dev);

		switch(event) {
		case NETDEV_CHANGENAME:
			if (!netif_running(dev))
				break;
			/* fallthrough */
		case NETDEV_DOWN:
		case NETDEV_GOING_DOWN:
			if (sky2->debugfs) {
				printk(KERN_DEBUG PFX "%s: remove debugfs\n",
				       dev->name);
				debugfs_remove(sky2->debugfs);
				sky2->debugfs = NULL;
			}

			if (event != NETDEV_CHANGENAME)
				break;
			/* fallthrough for changename */
		case NETDEV_UP:
			if (sky2_debug) {
				struct dentry *d;
				d = debugfs_create_file(dev->name, S_IRUGO,
							sky2_debug, dev,
							&sky2_debug_fops);
				if (d == NULL || IS_ERR(d))
					printk(KERN_INFO PFX
					       "%s: debugfs create failed\n",
					       dev->name);
				else
					sky2->debugfs = d;
			}
			break;
		}
	}

	return NOTIFY_DONE;
}

static struct notifier_block sky2_notifier = {
	.notifier_call = sky2_device_event,
};


static __init void sky2_debug_init(void)
{
	struct dentry *ent;

	ent = debugfs_create_dir("sky2", NULL);
	if (!ent || IS_ERR(ent))
		return;

	sky2_debug = ent;
	register_netdevice_notifier(&sky2_notifier);
}

static __exit void sky2_debug_cleanup(void)
{
	if (sky2_debug) {
		unregister_netdevice_notifier(&sky2_notifier);
		debugfs_remove(sky2_debug);
		sky2_debug = NULL;
	}
}

#else
#define sky2_debug_init()
#define sky2_debug_cleanup()
#endif


/* Initialize network device */
static __devinit struct net_device *sky2_init_netdev(struct sky2_hw *hw,
						     unsigned port,
						     int highmem, int wol)
{
	struct sky2_port *sky2;
	struct net_device *dev = alloc_etherdev(sizeof(*sky2));

	if (!dev) {
		dev_err(&hw->pdev->dev, "etherdev alloc failed");
		return NULL;
	}

	SET_MODULE_OWNER(dev);
	SET_NETDEV_DEV(dev, &hw->pdev->dev);
	dev->irq = hw->pdev->irq;
	dev->open = sky2_up;
	dev->stop = sky2_down;
	dev->do_ioctl = sky2_ioctl;
	dev->hard_start_xmit = sky2_xmit_frame;
	dev->get_stats = sky2_get_stats;
	dev->set_multicast_list = sky2_set_multicast;
	dev->set_mac_address = sky2_set_mac_address;
	dev->change_mtu = sky2_change_mtu;
	SET_ETHTOOL_OPS(dev, &sky2_ethtool_ops);
	dev->tx_timeout = sky2_tx_timeout;
	dev->watchdog_timeo = TX_WATCHDOG;
	if (port == 0)
		dev->poll = sky2_poll;
	dev->weight = NAPI_WEIGHT;
#ifdef CONFIG_NET_POLL_CONTROLLER
	/* Network console (only works on port 0)
	 * because netpoll makes assumptions about NAPI
	 */
	if (port == 0)
		dev->poll_controller = sky2_netpoll;
#endif

	sky2 = netdev_priv(dev);
	sky2->netdev = dev;
	sky2->hw = hw;
	sky2->msg_enable = netif_msg_init(debug, default_msg);

	/* Auto speed and flow control */
	sky2->autoneg = AUTONEG_ENABLE;
	sky2->flow_mode = FC_BOTH;

	sky2->duplex = -1;
	sky2->speed = -1;
	sky2->advertising = sky2_supported_modes(hw);
	sky2->rx_csum = 1;
	sky2->wol = wol;

	spin_lock_init(&sky2->phy_lock);
	sky2->tx_pending = TX_DEF_PENDING;
	sky2->rx_pending = RX_DEF_PENDING;

	hw->dev[port] = dev;

	sky2->port = port;

	dev->features |= NETIF_F_TSO | NETIF_F_IP_CSUM | NETIF_F_SG;
	if (highmem)
		dev->features |= NETIF_F_HIGHDMA;

#ifdef SKY2_VLAN_TAG_USED
	/* The workaround for FE+ status conflicts with VLAN tag detection. */
	if (!(sky2->hw->chip_id == CHIP_ID_YUKON_FE_P &&
	      sky2->hw->chip_rev == CHIP_REV_YU_FE2_A0)) {
		dev->features |= NETIF_F_HW_VLAN_TX | NETIF_F_HW_VLAN_RX;
		dev->vlan_rx_register = sky2_vlan_rx_register;
	}
#endif

	/* read the mac address */
	memcpy_fromio(dev->dev_addr, hw->regs + B2_MAC_1 + port * 8, ETH_ALEN);
	memcpy(dev->perm_addr, dev->dev_addr, dev->addr_len);

	return dev;
}

static void __devinit sky2_show_addr(struct net_device *dev)
{
	const struct sky2_port *sky2 = netdev_priv(dev);

	if (netif_msg_probe(sky2))
		printk(KERN_INFO PFX "%s: addr %02x:%02x:%02x:%02x:%02x:%02x\n",
		       dev->name,
		       dev->dev_addr[0], dev->dev_addr[1], dev->dev_addr[2],
		       dev->dev_addr[3], dev->dev_addr[4], dev->dev_addr[5]);
}

/* Handle software interrupt used during MSI test */
static irqreturn_t __devinit sky2_test_intr(int irq, void *dev_id)
{
	struct sky2_hw *hw = dev_id;
	u32 status = sky2_read32(hw, B0_Y2_SP_ISRC2);

	if (status == 0)
		return IRQ_NONE;

	if (status & Y2_IS_IRQ_SW) {
		hw->flags |= SKY2_HW_USE_MSI;
		wake_up(&hw->msi_wait);
		sky2_write8(hw, B0_CTST, CS_CL_SW_IRQ);
	}
	sky2_write32(hw, B0_Y2_SP_ICR, 2);

	return IRQ_HANDLED;
}

/* Test interrupt path by forcing a a software IRQ */
static int __devinit sky2_test_msi(struct sky2_hw *hw)
{
	struct pci_dev *pdev = hw->pdev;
	int err;

	init_waitqueue_head (&hw->msi_wait);

	sky2_write32(hw, B0_IMSK, Y2_IS_IRQ_SW);

	err = request_irq(pdev->irq, sky2_test_intr, 0, DRV_NAME, hw);
	if (err) {
		dev_err(&pdev->dev, "cannot assign irq %d\n", pdev->irq);
		return err;
	}

	sky2_write8(hw, B0_CTST, CS_ST_SW_IRQ);
	sky2_read8(hw, B0_CTST);

	wait_event_timeout(hw->msi_wait, (hw->flags & SKY2_HW_USE_MSI), HZ/10);

	if (!(hw->flags & SKY2_HW_USE_MSI)) {
		/* MSI test failed, go back to INTx mode */
		dev_info(&pdev->dev, "No interrupt generated using MSI, "
			 "switching to INTx mode.\n");

		err = -EOPNOTSUPP;
		sky2_write8(hw, B0_CTST, CS_CL_SW_IRQ);
	}

	sky2_write32(hw, B0_IMSK, 0);
	sky2_read32(hw, B0_IMSK);

	free_irq(pdev->irq, hw);

	return err;
}

static int __devinit pci_wake_enabled(struct pci_dev *dev)
{
	int pm  = pci_find_capability(dev, PCI_CAP_ID_PM);
	u16 value;

	if (!pm)
		return 0;
	if (pci_read_config_word(dev, pm + PCI_PM_CTRL, &value))
		return 0;
	return value & PCI_PM_CTRL_PME_ENABLE;
}

static int __devinit sky2_probe(struct pci_dev *pdev,
				const struct pci_device_id *ent)
{
	struct net_device *dev;
	struct sky2_hw *hw;
	int err, using_dac = 0, wol_default;

	err = pci_enable_device(pdev);
	if (err) {
		dev_err(&pdev->dev, "cannot enable PCI device\n");
		goto err_out;
	}

	err = pci_request_regions(pdev, DRV_NAME);
	if (err) {
		dev_err(&pdev->dev, "cannot obtain PCI resources\n");
		goto err_out_disable;
	}

	pci_set_master(pdev);

	if (sizeof(dma_addr_t) > sizeof(u32) &&
	    !(err = pci_set_dma_mask(pdev, DMA_64BIT_MASK))) {
		using_dac = 1;
		err = pci_set_consistent_dma_mask(pdev, DMA_64BIT_MASK);
		if (err < 0) {
			dev_err(&pdev->dev, "unable to obtain 64 bit DMA "
				"for consistent allocations\n");
			goto err_out_free_regions;
		}
	} else {
		err = pci_set_dma_mask(pdev, DMA_32BIT_MASK);
		if (err) {
			dev_err(&pdev->dev, "no usable DMA configuration\n");
			goto err_out_free_regions;
		}
	}

	wol_default = pci_wake_enabled(pdev) ? WAKE_MAGIC : 0;

	err = -ENOMEM;
	hw = kzalloc(sizeof(*hw), GFP_KERNEL);
	if (!hw) {
		dev_err(&pdev->dev, "cannot allocate hardware struct\n");
		goto err_out_free_regions;
	}

	hw->pdev = pdev;

	hw->regs = ioremap_nocache(pci_resource_start(pdev, 0), 0x4000);
	if (!hw->regs) {
		dev_err(&pdev->dev, "cannot map device registers\n");
		goto err_out_free_hw;
	}

#ifdef __BIG_ENDIAN
	/* The sk98lin vendor driver uses hardware byte swapping but
	 * this driver uses software swapping.
	 */
	{
		u32 reg;
		reg = sky2_pci_read32(hw, PCI_DEV_REG2);
		reg &= ~PCI_REV_DESC;
		sky2_pci_write32(hw, PCI_DEV_REG2, reg);
	}
#endif

	/* ring for status responses */
	hw->st_le = pci_alloc_consistent(hw->pdev, STATUS_LE_BYTES,
					 &hw->st_dma);
	if (!hw->st_le)
		goto err_out_iounmap;

	err = sky2_init(hw);
	if (err)
		goto err_out_iounmap;

	dev_info(&pdev->dev, "v%s addr 0x%llx irq %d Yukon-%s (0x%x) rev %d\n",
	       DRV_VERSION, (unsigned long long)pci_resource_start(pdev, 0),
	       pdev->irq, yukon2_name[hw->chip_id - CHIP_ID_YUKON_XL],
	       hw->chip_id, hw->chip_rev);

	sky2_reset(hw);

	dev = sky2_init_netdev(hw, 0, using_dac, wol_default);
	if (!dev) {
		err = -ENOMEM;
		goto err_out_free_pci;
	}

	if (!disable_msi && pci_enable_msi(pdev) == 0) {
		err = sky2_test_msi(hw);
		if (err == -EOPNOTSUPP)
 			pci_disable_msi(pdev);
		else if (err)
			goto err_out_free_netdev;
 	}

	err = register_netdev(dev);
	if (err) {
		dev_err(&pdev->dev, "cannot register net device\n");
		goto err_out_free_netdev;
	}

	err = request_irq(pdev->irq, sky2_intr,
			  (hw->flags & SKY2_HW_USE_MSI) ? 0 : IRQF_SHARED,
			  dev->name, hw);
	if (err) {
		dev_err(&pdev->dev, "cannot assign irq %d\n", pdev->irq);
		goto err_out_unregister;
	}
	sky2_write32(hw, B0_IMSK, Y2_IS_BASE);

	sky2_show_addr(dev);

	if (hw->ports > 1) {
		struct net_device *dev1;

		dev1 = sky2_init_netdev(hw, 1, using_dac, wol_default);
		if (!dev1)
			dev_warn(&pdev->dev, "allocation for second device failed\n");
		else if ((err = register_netdev(dev1))) {
			dev_warn(&pdev->dev,
				 "register of second port failed (%d)\n", err);
			hw->dev[1] = NULL;
			free_netdev(dev1);
		} else
			sky2_show_addr(dev1);
	}

	setup_timer(&hw->watchdog_timer, sky2_watchdog, (unsigned long) hw);
	INIT_WORK(&hw->restart_work, sky2_restart);

	pci_set_drvdata(pdev, hw);

	return 0;

err_out_unregister:
	if (hw->flags & SKY2_HW_USE_MSI)
		pci_disable_msi(pdev);
	unregister_netdev(dev);
err_out_free_netdev:
	free_netdev(dev);
err_out_free_pci:
	sky2_write8(hw, B0_CTST, CS_RST_SET);
	pci_free_consistent(hw->pdev, STATUS_LE_BYTES, hw->st_le, hw->st_dma);
err_out_iounmap:
	iounmap(hw->regs);
err_out_free_hw:
	kfree(hw);
err_out_free_regions:
	pci_release_regions(pdev);
err_out_disable:
	pci_disable_device(pdev);
err_out:
	pci_set_drvdata(pdev, NULL);
	return err;
}

static void __devexit sky2_remove(struct pci_dev *pdev)
{
	struct sky2_hw *hw = pci_get_drvdata(pdev);
	struct net_device *dev0, *dev1;

	if (!hw)
		return;

	del_timer_sync(&hw->watchdog_timer);

	flush_scheduled_work();

	sky2_write32(hw, B0_IMSK, 0);
	synchronize_irq(hw->pdev->irq);

	dev0 = hw->dev[0];
	dev1 = hw->dev[1];
	if (dev1)
		unregister_netdev(dev1);
	unregister_netdev(dev0);

	sky2_power_aux(hw);

	sky2_write16(hw, B0_Y2LED, LED_STAT_OFF);
	sky2_write8(hw, B0_CTST, CS_RST_SET);
	sky2_read8(hw, B0_CTST);

	free_irq(pdev->irq, hw);
	if (hw->flags & SKY2_HW_USE_MSI)
		pci_disable_msi(pdev);
	pci_free_consistent(pdev, STATUS_LE_BYTES, hw->st_le, hw->st_dma);
	pci_release_regions(pdev);
	pci_disable_device(pdev);

	if (dev1)
		free_netdev(dev1);
	free_netdev(dev0);
	iounmap(hw->regs);
	kfree(hw);

	pci_set_drvdata(pdev, NULL);
}

#ifdef CONFIG_PM
static int sky2_suspend(struct pci_dev *pdev, pm_message_t state)
{
	struct sky2_hw *hw = pci_get_drvdata(pdev);
	int i, wol = 0;

	if (!hw)
		return 0;

<<<<<<< HEAD
	del_timer_sync(&hw->watchdog_timer);
=======
>>>>>>> 4367388f
	netif_poll_disable(hw->dev[0]);

	for (i = 0; i < hw->ports; i++) {
		struct net_device *dev = hw->dev[i];
		struct sky2_port *sky2 = netdev_priv(dev);

		if (netif_running(dev))
			sky2_down(dev);

		if (sky2->wol)
			sky2_wol_init(sky2);

		wol |= sky2->wol;
	}

	sky2_write32(hw, B0_IMSK, 0);
	sky2_power_aux(hw);

	pci_save_state(pdev);
	pci_enable_wake(pdev, pci_choose_state(pdev, state), wol);
	pci_set_power_state(pdev, pci_choose_state(pdev, state));

	return 0;
}

static int sky2_resume(struct pci_dev *pdev)
{
	struct sky2_hw *hw = pci_get_drvdata(pdev);
	int i, err;

	if (!hw)
		return 0;

	err = pci_set_power_state(pdev, PCI_D0);
	if (err)
		goto out;

	err = pci_restore_state(pdev);
	if (err)
		goto out;

	pci_enable_wake(pdev, PCI_D0, 0);

	/* Re-enable all clocks */
	if (hw->chip_id == CHIP_ID_YUKON_EX ||
	    hw->chip_id == CHIP_ID_YUKON_EC_U ||
	    hw->chip_id == CHIP_ID_YUKON_FE_P)
		sky2_pci_write32(hw, PCI_DEV_REG3, 0);

	sky2_reset(hw);

	sky2_write32(hw, B0_IMSK, Y2_IS_BASE);

	for (i = 0; i < hw->ports; i++) {
		struct net_device *dev = hw->dev[i];
		if (netif_running(dev)) {
			err = sky2_up(dev);
			if (err) {
				printk(KERN_ERR PFX "%s: could not up: %d\n",
				       dev->name, err);
				dev_close(dev);
				goto out;
			}

			sky2_set_multicast(dev);
		}
	}

	netif_poll_enable(hw->dev[0]);

	return 0;
out:
	dev_err(&pdev->dev, "resume failed (%d)\n", err);
	pci_disable_device(pdev);
	return err;
}
#endif

static void sky2_shutdown(struct pci_dev *pdev)
{
	struct sky2_hw *hw = pci_get_drvdata(pdev);
	int i, wol = 0;

	if (!hw)
		return;

	netif_poll_disable(hw->dev[0]);

	for (i = 0; i < hw->ports; i++) {
		struct net_device *dev = hw->dev[i];
		struct sky2_port *sky2 = netdev_priv(dev);

		if (sky2->wol) {
			wol = 1;
			sky2_wol_init(sky2);
		}
	}

	if (wol)
		sky2_power_aux(hw);

	pci_enable_wake(pdev, PCI_D3hot, wol);
	pci_enable_wake(pdev, PCI_D3cold, wol);

	pci_disable_device(pdev);
	pci_set_power_state(pdev, PCI_D3hot);

}

static struct pci_driver sky2_driver = {
	.name = DRV_NAME,
	.id_table = sky2_id_table,
	.probe = sky2_probe,
	.remove = __devexit_p(sky2_remove),
#ifdef CONFIG_PM
	.suspend = sky2_suspend,
	.resume = sky2_resume,
#endif
	.shutdown = sky2_shutdown,
};

static int __init sky2_init_module(void)
{
	sky2_debug_init();
	return pci_register_driver(&sky2_driver);
}

static void __exit sky2_cleanup_module(void)
{
	pci_unregister_driver(&sky2_driver);
	sky2_debug_cleanup();
}

module_init(sky2_init_module);
module_exit(sky2_cleanup_module);

MODULE_DESCRIPTION("Marvell Yukon 2 Gigabit Ethernet driver");
MODULE_AUTHOR("Stephen Hemminger <shemminger@linux-foundation.org>");
MODULE_LICENSE("GPL");
MODULE_VERSION(DRV_VERSION);<|MERGE_RESOLUTION|>--- conflicted
+++ resolved
@@ -2148,9 +2148,6 @@
  	struct sky2_port *sky2 = netdev_priv(dev);
 	struct rx_ring_info *re = sky2->rx_ring + sky2->rx_next;
 	struct sk_buff *skb = NULL;
-<<<<<<< HEAD
-	u16 count;
-=======
 	u16 count = (status & GMR_FS_LEN) >> 16;
 
 #ifdef SKY2_VLAN_TAG_USED
@@ -2158,7 +2155,6 @@
 	if (sky2->vlgrp && (status & GMR_FS_VLAN))
 		count -= VLAN_HLEN;
 #endif
->>>>>>> 4367388f
 
 	if (unlikely(netif_msg_rx_status(sky2)))
 		printk(KERN_DEBUG PFX "%s: rx slot %u status 0x%x len %d\n",
@@ -2182,23 +2178,11 @@
 	if (!(status & GMR_FS_RX_OK))
 		goto resubmit;
 
-<<<<<<< HEAD
-	count = (status & GMR_FS_LEN) >> 16;
-#ifdef SKY2_VLAN_TAG_USED
-	/* Account for vlan tag */
-	if (sky2->vlgrp && (status & GMR_FS_VLAN))
-		count -= VLAN_HLEN;
-#endif
-	if (count != length)
-		goto len_mismatch;
-
-=======
 	/* if length reported by DMA does not match PHY, packet was truncated */
 	if (length != count)
 		goto len_error;
 
 okay:
->>>>>>> 4367388f
 	if (length < copybreak)
 		skb = receive_copy(sky2, re, length);
 	else
@@ -2208,12 +2192,6 @@
 
 	return skb;
 
-<<<<<<< HEAD
-len_mismatch:
-	/* Truncation of overlength packets
-	   causes PHY length to not match MAC length */
-	++sky2->net_stats.rx_length_errors;
-=======
 len_error:
 	/* Truncation of overlength packets
 	   causes PHY length to not match MAC length */
@@ -2222,7 +2200,6 @@
 		pr_info(PFX "%s: rx length error: status %#x length %d\n",
 			dev->name, status, length);
 	goto resubmit;
->>>>>>> 4367388f
 
 error:
 	++sky2->net_stats.rx_errors;
@@ -2532,14 +2509,6 @@
 	sky2_write32(hw, Q_ADDR(q, Q_CSR), BMU_CLR_IRQ_CHK);
 }
 
-<<<<<<< HEAD
-/* Force a fake soft NAPI poll to handle lost IRQ's */
-static void sky2_watchdog(unsigned long arg)
-{
-	struct sky2_hw *hw = (struct sky2_hw *) arg;
-	struct net_device *dev = hw->dev[0];
-	int i, active = 0;
-=======
 static int sky2_rx_hung(struct net_device *dev)
 {
 	struct sky2_port *sky2 = netdev_priv(dev);
@@ -2576,7 +2545,6 @@
 {
 	struct sky2_hw *hw = (struct sky2_hw *) arg;
 	struct net_device *dev;
->>>>>>> 4367388f
 
 	/* Check for lost IRQ once a second */
 	if (sky2_read32(hw, B0_ISRC)) {
@@ -2606,19 +2574,7 @@
 			return;
 	}
 
-<<<<<<< HEAD
-	for (i = 0; i < hw->ports; i++) {
-		dev = hw->dev[i];
-		if (!netif_running(dev))
-			continue;
-		++active;
-	}
-
-	if (active)
-		mod_timer(&hw->watchdog_timer, round_jiffies(jiffies + HZ));
-=======
 	mod_timer(&hw->watchdog_timer, round_jiffies(jiffies + HZ));
->>>>>>> 4367388f
 }
 
 /* Hardware/software error handling */
@@ -2954,11 +2910,6 @@
 	struct net_device *dev;
 	int i, err;
 
-<<<<<<< HEAD
-	dev_dbg(&hw->pdev->dev, "restarting\n");
-
-=======
->>>>>>> 4367388f
 	rtnl_lock();
 	sky2_write32(hw, B0_IMSK, 0);
 	sky2_read32(hw, B0_IMSK);
@@ -4337,10 +4288,6 @@
 	if (!hw)
 		return 0;
 
-<<<<<<< HEAD
-	del_timer_sync(&hw->watchdog_timer);
-=======
->>>>>>> 4367388f
 	netif_poll_disable(hw->dev[0]);
 
 	for (i = 0; i < hw->ports; i++) {
