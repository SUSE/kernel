--- conflicted
+++ resolved
@@ -124,17 +124,10 @@
  */
 static inline int wg_cpumask_next_online(int *last_cpu)
 {
-<<<<<<< HEAD
-	int cpu = cpumask_next(*last_cpu, cpu_online_mask);
-	if (cpu >= nr_cpu_ids)
-		cpu = cpumask_first(cpu_online_mask);
-	*last_cpu = cpu;
-=======
 	int cpu = cpumask_next(READ_ONCE(*last_cpu), cpu_online_mask);
 	if (cpu >= nr_cpu_ids)
 		cpu = cpumask_first(cpu_online_mask);
 	WRITE_ONCE(*last_cpu, cpu);
->>>>>>> 2d5404ca
 	return cpu;
 }
 
