--- conflicted
+++ resolved
@@ -75,18 +75,7 @@
 	int nact;	/* number of active peers */
 };
 
-<<<<<<< HEAD
-/*
- * This is a fast lookup table for translating TX
- * Ethernet packets into a destination RIO device. It
- * could be made into a hash table to save memory depending
- * on system trade-offs.
- */
-static struct rio_dev **rionet_active;
-static int nact;	/* total number of active rionet peers */
-=======
 static struct rionet_net nets[RIONET_MAX_NETS];
->>>>>>> ddffeb8c
 
 #define is_rionet_capable(src_ops, dst_ops)			\
 			((src_ops & RIO_SRC_OPS_DATA_MSG) &&	\
@@ -192,11 +181,7 @@
 	}
 
 	if (is_multicast_ether_addr(eth->h_dest))
-<<<<<<< HEAD
-		add_num = nact;
-=======
 		add_num = nets[rnet->mport->id].nact;
->>>>>>> ddffeb8c
 
 	if ((rnet->tx_cnt + add_num) > RIONET_TX_RING_SIZE) {
 		netif_stop_queue(ndev);
@@ -208,20 +193,12 @@
 
 	if (is_multicast_ether_addr(eth->h_dest)) {
 		int count = 0;
-<<<<<<< HEAD
-		for (i = 0; i < RIO_MAX_ROUTE_ENTRIES(rnet->mport->sys_size);
-				i++)
-			if (rionet_active[i]) {
-				rionet_queue_tx_msg(skb, ndev,
-						    rionet_active[i]);
-=======
 
 		for (i = 0; i < RIO_MAX_ROUTE_ENTRIES(rnet->mport->sys_size);
 				i++)
 			if (nets[rnet->mport->id].active[i]) {
 				rionet_queue_tx_msg(skb, ndev,
 					nets[rnet->mport->id].active[i]);
->>>>>>> ddffeb8c
 				if (count)
 					atomic_inc(&skb->users);
 				count++;
@@ -249,13 +226,6 @@
 		printk(KERN_INFO "%s: doorbell sid %4.4x tid %4.4x info %4.4x",
 		       DRV_NAME, sid, tid, info);
 	if (info == RIONET_DOORBELL_JOIN) {
-<<<<<<< HEAD
-		if (!rionet_active[sid]) {
-			list_for_each_entry(peer, &rionet_peers, node) {
-				if (peer->rdev->destid == sid) {
-					rionet_active[sid] = peer->rdev;
-					nact++;
-=======
 		if (!nets[rnet->mport->id].active[sid]) {
 			list_for_each_entry(peer,
 					   &nets[rnet->mport->id].peers, node) {
@@ -263,20 +233,14 @@
 					nets[rnet->mport->id].active[sid] =
 								peer->rdev;
 					nets[rnet->mport->id].nact++;
->>>>>>> ddffeb8c
 				}
 			}
 			rio_mport_send_doorbell(mport, sid,
 						RIONET_DOORBELL_JOIN);
 		}
 	} else if (info == RIONET_DOORBELL_LEAVE) {
-<<<<<<< HEAD
-		rionet_active[sid] = NULL;
-		nact--;
-=======
 		nets[rnet->mport->id].active[sid] = NULL;
 		nets[rnet->mport->id].nact--;
->>>>>>> ddffeb8c
 	} else {
 		if (netif_msg_intr(rnet))
 			printk(KERN_WARNING "%s: unhandled doorbell\n",
@@ -577,16 +541,10 @@
 		}
 		nets[netid].ndev = ndev;
 		rc = rionet_setup_netdev(rdev->net->hport, ndev);
-<<<<<<< HEAD
-		rionet_check = 1;
-		nact = 0;
-	}
-=======
 		INIT_LIST_HEAD(&nets[netid].peers);
 		nets[netid].nact = 0;
 	} else if (nets[netid].ndev == NULL)
 		goto out;
->>>>>>> ddffeb8c
 
 	/*
 	 * If the remote device has mailbox/doorbell capabilities,
