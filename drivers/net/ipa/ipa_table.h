--- conflicted
+++ resolved
@@ -10,15 +10,6 @@
 
 struct ipa;
 
-<<<<<<< HEAD
-/* The maximum number of filter table entries (IPv4, IPv6; hashed or not) */
-#define IPA_FILTER_COUNT_MAX	14
-
-/* The maximum number of route table entries (IPv4, IPv6; hashed or not) */
-#define IPA_ROUTE_COUNT_MAX	15
-
-=======
->>>>>>> eb3cdb58
 /**
  * ipa_filtered_valid() - Validate a filter table endpoint bitmap
  * @ipa:	IPA pointer
@@ -26,20 +17,7 @@
  *
  * Return:	true if all regions are valid, false otherwise
  */
-<<<<<<< HEAD
-bool ipa_table_valid(struct ipa *ipa);
-
-/**
- * ipa_filter_map_valid() - Validate a filter table endpoint bitmap
- * @ipa:	IPA pointer
- * @filter_mask: Filter table endpoint bitmap to check
- *
- * Return:	true if all regions are valid, false otherwise
- */
-bool ipa_filter_map_valid(struct ipa *ipa, u32 filter_mask);
-=======
 bool ipa_filtered_valid(struct ipa *ipa, u64 filtered);
->>>>>>> eb3cdb58
 
 /**
  * ipa_table_hash_support() - Return true if hashed tables are supported
