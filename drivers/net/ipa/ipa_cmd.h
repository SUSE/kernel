/* SPDX-License-Identifier: GPL-2.0 */

/* Copyright (c) 2012-2018, The Linux Foundation. All rights reserved.
 * Copyright (C) 2019-2022 Linaro Ltd.
 */
#ifndef _IPA_CMD_H_
#define _IPA_CMD_H_

#include <linux/types.h>
#include <linux/dma-direction.h>

struct sk_buff;
struct scatterlist;

struct ipa;
struct ipa_mem;
struct gsi_trans;
struct gsi_channel;

/**
 * enum ipa_cmd_opcode:	IPA immediate commands
 *
 * @IPA_CMD_IP_V4_FILTER_INIT:	Initialize IPv4 filter table
 * @IPA_CMD_IP_V6_FILTER_INIT:	Initialize IPv6 filter table
 * @IPA_CMD_IP_V4_ROUTING_INIT:	Initialize IPv4 routing table
 * @IPA_CMD_IP_V6_ROUTING_INIT:	Initialize IPv6 routing table
 * @IPA_CMD_HDR_INIT_LOCAL:	Initialize IPA-local header memory
 * @IPA_CMD_REGISTER_WRITE:	Register write performed by IPA
 * @IPA_CMD_IP_PACKET_INIT:	Set up next packet's destination endpoint
 * @IPA_CMD_DMA_SHARED_MEM:	DMA command performed by IPA
 * @IPA_CMD_IP_PACKET_TAG_STATUS: Have next packet generate tag * status
 * @IPA_CMD_NONE:		Special (invalid) "not a command" value
 *
 * All immediate commands are issued using the AP command TX endpoint.
 */
enum ipa_cmd_opcode {
	IPA_CMD_NONE			= 0x0,
	IPA_CMD_IP_V4_FILTER_INIT	= 0x3,
	IPA_CMD_IP_V6_FILTER_INIT	= 0x4,
	IPA_CMD_IP_V4_ROUTING_INIT	= 0x7,
	IPA_CMD_IP_V6_ROUTING_INIT	= 0x8,
	IPA_CMD_HDR_INIT_LOCAL		= 0x9,
	IPA_CMD_REGISTER_WRITE		= 0xc,
	IPA_CMD_IP_PACKET_INIT		= 0x10,
	IPA_CMD_DMA_SHARED_MEM		= 0x13,
	IPA_CMD_IP_PACKET_TAG_STATUS	= 0x14,
};

/**
<<<<<<< HEAD
 * struct ipa_cmd_info - information needed for an IPA immediate command
 *
 * @opcode:	The command opcode.
 * @direction:	Direction of data transfer for DMA commands
 */
struct ipa_cmd_info {
	enum ipa_cmd_opcode opcode;
	enum dma_data_direction direction;
};

/**
 * ipa_cmd_table_valid() - Validate a memory region holding a table
=======
 * ipa_cmd_table_init_valid() - Validate a memory region holding a table
>>>>>>> eb3cdb58
 * @ipa:	- IPA pointer
 * @mem:	- IPA memory region descriptor
 * @route:	- Whether the region holds a route or filter table
 *
 * Return:	true if region is valid, false otherwise
 */
<<<<<<< HEAD
bool ipa_cmd_table_valid(struct ipa *ipa, const struct ipa_mem *mem,
			    bool route);

#ifdef IPA_VALIDATE
=======
bool ipa_cmd_table_init_valid(struct ipa *ipa, const struct ipa_mem *mem,
			      bool route);
>>>>>>> eb3cdb58

/**
 * ipa_cmd_data_valid() - Validate command-realted configuration is valid
 * @ipa:	- IPA pointer
 *
 * Return:	true if assumptions required for command are valid
 */
bool ipa_cmd_data_valid(struct ipa *ipa);

<<<<<<< HEAD
#else /* !IPA_VALIDATE */

static inline bool ipa_cmd_data_valid(struct ipa *ipa)
{
	return true;
}

#endif /* !IPA_VALIDATE */

=======
>>>>>>> eb3cdb58
/**
 * ipa_cmd_pool_init() - initialize command channel pools
 * @channel:	AP->IPA command TX GSI channel pointer
 * @tre_count:	Number of pool elements to allocate
 *
 * Return:	0 if successful, or a negative error code
 */
int ipa_cmd_pool_init(struct gsi_channel *channel, u32 tre_count);

/**
 * ipa_cmd_pool_exit() - Inverse of ipa_cmd_pool_init()
 * @channel:	AP->IPA command TX GSI channel pointer
 */
void ipa_cmd_pool_exit(struct gsi_channel *channel);

/**
 * ipa_cmd_table_init_add() - Add table init command to a transaction
 * @trans:	GSI transaction
 * @opcode:	IPA immediate command opcode
 * @size:	Size of non-hashed routing table memory
 * @offset:	Offset in IPA shared memory of non-hashed routing table memory
 * @addr:	DMA address of non-hashed table data to write
 * @hash_size:	Size of hashed routing table memory
 * @hash_offset: Offset in IPA shared memory of hashed routing table memory
 * @hash_addr:	DMA address of hashed table data to write
 *
 * If hash_size is 0, hash_offset and hash_addr are ignored.
 */
void ipa_cmd_table_init_add(struct gsi_trans *trans, enum ipa_cmd_opcode opcode,
			    u16 size, u32 offset, dma_addr_t addr,
			    u16 hash_size, u32 hash_offset,
			    dma_addr_t hash_addr);

/**
 * ipa_cmd_hdr_init_local_add() - Add a header init command to a transaction
 * @trans:	GSI transaction
 * @offset:	Offset of header memory in IPA local space
 * @size:	Size of header memory
 * @addr:	DMA address of buffer to be written from
 *
 * Defines and fills the location in IPA memory to use for headers.
 */
void ipa_cmd_hdr_init_local_add(struct gsi_trans *trans, u32 offset, u16 size,
				dma_addr_t addr);

/**
 * ipa_cmd_register_write_add() - Add a register write command to a transaction
 * @trans:	GSI transaction
 * @offset:	Offset of register to be written
 * @value:	Value to be written
 * @mask:	Mask of bits in register to update with bits from value
 * @clear_full: Pipeline clear option; true means full pipeline clear
 */
void ipa_cmd_register_write_add(struct gsi_trans *trans, u32 offset, u32 value,
				u32 mask, bool clear_full);

/**
 * ipa_cmd_dma_shared_mem_add() - Add a DMA memory command to a transaction
 * @trans:	GSI transaction
 * @offset:	Offset of IPA memory to be read or written
 * @size:	Number of bytes of memory to be transferred
 * @addr:	DMA address of buffer to be read into or written from
 * @toward_ipa:	true means write to IPA memory; false means read
 */
void ipa_cmd_dma_shared_mem_add(struct gsi_trans *trans, u32 offset,
				u16 size, dma_addr_t addr, bool toward_ipa);

/**
 * ipa_cmd_pipeline_clear_add() - Add pipeline clear commands to a transaction
 * @trans:	GSI transaction
 */
void ipa_cmd_pipeline_clear_add(struct gsi_trans *trans);

/**
 * ipa_cmd_pipeline_clear_count() - # commands required to clear pipeline
 *
 * Return:	The number of elements to allocate in a transaction
 *		to hold commands to clear the pipeline
 */
u32 ipa_cmd_pipeline_clear_count(void);

/**
 * ipa_cmd_pipeline_clear_wait() - Wait pipeline clear to complete
 * @ipa:	- IPA pointer
 */
void ipa_cmd_pipeline_clear_wait(struct ipa *ipa);

/**
 * ipa_cmd_trans_alloc() - Allocate a transaction for the command TX endpoint
 * @ipa:	IPA pointer
 * @tre_count:	Number of elements in the transaction
 *
 * Return:	A GSI transaction structure, or a null pointer if all
 *		available transactions are in use
 */
struct gsi_trans *ipa_cmd_trans_alloc(struct ipa *ipa, u32 tre_count);

/**
 * ipa_cmd_init() - Initialize IPA immediate commands
 * @ipa:	- IPA pointer
 *
 * Return:	0 if successful, or a negative error code
 *
 * There is no need for a matching ipa_cmd_exit() function.
 */
int ipa_cmd_init(struct ipa *ipa);

#endif /* _IPA_CMD_H_ */<|MERGE_RESOLUTION|>--- conflicted
+++ resolved
@@ -47,37 +47,15 @@
 };
 
 /**
-<<<<<<< HEAD
- * struct ipa_cmd_info - information needed for an IPA immediate command
- *
- * @opcode:	The command opcode.
- * @direction:	Direction of data transfer for DMA commands
- */
-struct ipa_cmd_info {
-	enum ipa_cmd_opcode opcode;
-	enum dma_data_direction direction;
-};
-
-/**
- * ipa_cmd_table_valid() - Validate a memory region holding a table
-=======
  * ipa_cmd_table_init_valid() - Validate a memory region holding a table
->>>>>>> eb3cdb58
  * @ipa:	- IPA pointer
  * @mem:	- IPA memory region descriptor
  * @route:	- Whether the region holds a route or filter table
  *
  * Return:	true if region is valid, false otherwise
  */
-<<<<<<< HEAD
-bool ipa_cmd_table_valid(struct ipa *ipa, const struct ipa_mem *mem,
-			    bool route);
-
-#ifdef IPA_VALIDATE
-=======
 bool ipa_cmd_table_init_valid(struct ipa *ipa, const struct ipa_mem *mem,
 			      bool route);
->>>>>>> eb3cdb58
 
 /**
  * ipa_cmd_data_valid() - Validate command-realted configuration is valid
@@ -87,18 +65,6 @@
  */
 bool ipa_cmd_data_valid(struct ipa *ipa);
 
-<<<<<<< HEAD
-#else /* !IPA_VALIDATE */
-
-static inline bool ipa_cmd_data_valid(struct ipa *ipa)
-{
-	return true;
-}
-
-#endif /* !IPA_VALIDATE */
-
-=======
->>>>>>> eb3cdb58
 /**
  * ipa_cmd_pool_init() - initialize command channel pools
  * @channel:	AP->IPA command TX GSI channel pointer
