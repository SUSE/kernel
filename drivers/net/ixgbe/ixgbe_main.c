--- conflicted
+++ resolved
@@ -3199,13 +3199,6 @@
 	/* Disable packet split due to 82599 erratum #45 */
 	if (hw->mac.type == ixgbe_mac_82599EB)
 		adapter->flags &= ~IXGBE_FLAG_RX_PS_ENABLED;
-<<<<<<< HEAD
-
-	/* Disable packet split due to 82599 erratum #45 */
-	if (hw->mac.type == ixgbe_mac_82599EB)
-		adapter->flags &= ~IXGBE_FLAG_RX_PS_ENABLED;
-=======
->>>>>>> b79f924c
 
 	/* Set the RX buffer length according to the mode */
 	if (adapter->flags & IXGBE_FLAG_RX_PS_ENABLED) {
