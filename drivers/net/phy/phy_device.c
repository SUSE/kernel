// SPDX-License-Identifier: GPL-2.0+
/* Framework for finding and configuring PHYs.
 * Also contains generic PHY driver
 *
 * Author: Andy Fleming
 *
 * Copyright (c) 2004 Freescale Semiconductor, Inc.
 */

#define pr_fmt(fmt) KBUILD_MODNAME ": " fmt

#include <linux/acpi.h>
#include <linux/bitmap.h>
#include <linux/delay.h>
#include <linux/errno.h>
#include <linux/etherdevice.h>
#include <linux/ethtool.h>
#include <linux/init.h>
#include <linux/interrupt.h>
#include <linux/io.h>
#include <linux/kernel.h>
#include <linux/list.h>
#include <linux/mdio.h>
#include <linux/mii.h>
#include <linux/mm.h>
#include <linux/module.h>
#include <linux/of.h>
#include <linux/netdevice.h>
#include <linux/phy.h>
#include <linux/phylib_stubs.h>
#include <linux/phy_led_triggers.h>
#include <linux/phy_link_topology.h>
#include <linux/pse-pd/pse.h>
#include <linux/property.h>
#include <linux/rtnetlink.h>
#include <linux/sfp.h>
#include <linux/skbuff.h>
#include <linux/slab.h>
#include <linux/string.h>
#include <linux/uaccess.h>
#include <linux/unistd.h>

MODULE_DESCRIPTION("PHY library");
MODULE_AUTHOR("Andy Fleming");
MODULE_LICENSE("GPL");

__ETHTOOL_DECLARE_LINK_MODE_MASK(phy_basic_features) __ro_after_init;
EXPORT_SYMBOL_GPL(phy_basic_features);

__ETHTOOL_DECLARE_LINK_MODE_MASK(phy_basic_t1_features) __ro_after_init;
EXPORT_SYMBOL_GPL(phy_basic_t1_features);

__ETHTOOL_DECLARE_LINK_MODE_MASK(phy_basic_t1s_p2mp_features) __ro_after_init;
EXPORT_SYMBOL_GPL(phy_basic_t1s_p2mp_features);

__ETHTOOL_DECLARE_LINK_MODE_MASK(phy_gbit_features) __ro_after_init;
EXPORT_SYMBOL_GPL(phy_gbit_features);

__ETHTOOL_DECLARE_LINK_MODE_MASK(phy_gbit_fibre_features) __ro_after_init;
EXPORT_SYMBOL_GPL(phy_gbit_fibre_features);

__ETHTOOL_DECLARE_LINK_MODE_MASK(phy_gbit_all_ports_features) __ro_after_init;
EXPORT_SYMBOL_GPL(phy_gbit_all_ports_features);

__ETHTOOL_DECLARE_LINK_MODE_MASK(phy_10gbit_features) __ro_after_init;
EXPORT_SYMBOL_GPL(phy_10gbit_features);

__ETHTOOL_DECLARE_LINK_MODE_MASK(phy_10gbit_fec_features) __ro_after_init;
EXPORT_SYMBOL_GPL(phy_10gbit_fec_features);

const int phy_basic_ports_array[3] = {
	ETHTOOL_LINK_MODE_Autoneg_BIT,
	ETHTOOL_LINK_MODE_TP_BIT,
	ETHTOOL_LINK_MODE_MII_BIT,
};
EXPORT_SYMBOL_GPL(phy_basic_ports_array);

const int phy_fibre_port_array[1] = {
	ETHTOOL_LINK_MODE_FIBRE_BIT,
};
EXPORT_SYMBOL_GPL(phy_fibre_port_array);

const int phy_all_ports_features_array[7] = {
	ETHTOOL_LINK_MODE_Autoneg_BIT,
	ETHTOOL_LINK_MODE_TP_BIT,
	ETHTOOL_LINK_MODE_MII_BIT,
	ETHTOOL_LINK_MODE_FIBRE_BIT,
	ETHTOOL_LINK_MODE_AUI_BIT,
	ETHTOOL_LINK_MODE_BNC_BIT,
	ETHTOOL_LINK_MODE_Backplane_BIT,
};
EXPORT_SYMBOL_GPL(phy_all_ports_features_array);

const int phy_10_100_features_array[4] = {
	ETHTOOL_LINK_MODE_10baseT_Half_BIT,
	ETHTOOL_LINK_MODE_10baseT_Full_BIT,
	ETHTOOL_LINK_MODE_100baseT_Half_BIT,
	ETHTOOL_LINK_MODE_100baseT_Full_BIT,
};
EXPORT_SYMBOL_GPL(phy_10_100_features_array);

const int phy_basic_t1_features_array[3] = {
	ETHTOOL_LINK_MODE_TP_BIT,
	ETHTOOL_LINK_MODE_10baseT1L_Full_BIT,
	ETHTOOL_LINK_MODE_100baseT1_Full_BIT,
};
EXPORT_SYMBOL_GPL(phy_basic_t1_features_array);

const int phy_basic_t1s_p2mp_features_array[2] = {
	ETHTOOL_LINK_MODE_TP_BIT,
	ETHTOOL_LINK_MODE_10baseT1S_P2MP_Half_BIT,
};
EXPORT_SYMBOL_GPL(phy_basic_t1s_p2mp_features_array);

const int phy_gbit_features_array[2] = {
	ETHTOOL_LINK_MODE_1000baseT_Half_BIT,
	ETHTOOL_LINK_MODE_1000baseT_Full_BIT,
};
EXPORT_SYMBOL_GPL(phy_gbit_features_array);

const int phy_10gbit_features_array[1] = {
	ETHTOOL_LINK_MODE_10000baseT_Full_BIT,
};
EXPORT_SYMBOL_GPL(phy_10gbit_features_array);

static const int phy_10gbit_fec_features_array[1] = {
	ETHTOOL_LINK_MODE_10000baseR_FEC_BIT,
};

__ETHTOOL_DECLARE_LINK_MODE_MASK(phy_10gbit_full_features) __ro_after_init;
EXPORT_SYMBOL_GPL(phy_10gbit_full_features);

static const int phy_10gbit_full_features_array[] = {
	ETHTOOL_LINK_MODE_10baseT_Full_BIT,
	ETHTOOL_LINK_MODE_100baseT_Full_BIT,
	ETHTOOL_LINK_MODE_1000baseT_Full_BIT,
	ETHTOOL_LINK_MODE_10000baseT_Full_BIT,
};

static const int phy_eee_cap1_features_array[] = {
	ETHTOOL_LINK_MODE_100baseT_Full_BIT,
	ETHTOOL_LINK_MODE_1000baseT_Full_BIT,
	ETHTOOL_LINK_MODE_10000baseT_Full_BIT,
	ETHTOOL_LINK_MODE_1000baseKX_Full_BIT,
	ETHTOOL_LINK_MODE_10000baseKX4_Full_BIT,
	ETHTOOL_LINK_MODE_10000baseKR_Full_BIT,
};

__ETHTOOL_DECLARE_LINK_MODE_MASK(phy_eee_cap1_features) __ro_after_init;
EXPORT_SYMBOL_GPL(phy_eee_cap1_features);

static const int phy_eee_cap2_features_array[] = {
	ETHTOOL_LINK_MODE_2500baseT_Full_BIT,
	ETHTOOL_LINK_MODE_5000baseT_Full_BIT,
};

__ETHTOOL_DECLARE_LINK_MODE_MASK(phy_eee_cap2_features) __ro_after_init;
EXPORT_SYMBOL_GPL(phy_eee_cap2_features);

static void features_init(void)
{
	/* 10/100 half/full*/
	linkmode_set_bit_array(phy_basic_ports_array,
			       ARRAY_SIZE(phy_basic_ports_array),
			       phy_basic_features);
	linkmode_set_bit_array(phy_10_100_features_array,
			       ARRAY_SIZE(phy_10_100_features_array),
			       phy_basic_features);

	/* 100 full, TP */
	linkmode_set_bit_array(phy_basic_t1_features_array,
			       ARRAY_SIZE(phy_basic_t1_features_array),
			       phy_basic_t1_features);

	/* 10 half, P2MP, TP */
	linkmode_set_bit_array(phy_basic_t1s_p2mp_features_array,
			       ARRAY_SIZE(phy_basic_t1s_p2mp_features_array),
			       phy_basic_t1s_p2mp_features);

	/* 10/100 half/full + 1000 half/full */
	linkmode_set_bit_array(phy_basic_ports_array,
			       ARRAY_SIZE(phy_basic_ports_array),
			       phy_gbit_features);
	linkmode_set_bit_array(phy_10_100_features_array,
			       ARRAY_SIZE(phy_10_100_features_array),
			       phy_gbit_features);
	linkmode_set_bit_array(phy_gbit_features_array,
			       ARRAY_SIZE(phy_gbit_features_array),
			       phy_gbit_features);

	/* 10/100 half/full + 1000 half/full + fibre*/
	linkmode_set_bit_array(phy_basic_ports_array,
			       ARRAY_SIZE(phy_basic_ports_array),
			       phy_gbit_fibre_features);
	linkmode_set_bit_array(phy_10_100_features_array,
			       ARRAY_SIZE(phy_10_100_features_array),
			       phy_gbit_fibre_features);
	linkmode_set_bit_array(phy_gbit_features_array,
			       ARRAY_SIZE(phy_gbit_features_array),
			       phy_gbit_fibre_features);
	linkmode_set_bit_array(phy_fibre_port_array,
			       ARRAY_SIZE(phy_fibre_port_array),
			       phy_gbit_fibre_features);

	/* 10/100 half/full + 1000 half/full + TP/MII/FIBRE/AUI/BNC/Backplane*/
	linkmode_set_bit_array(phy_all_ports_features_array,
			       ARRAY_SIZE(phy_all_ports_features_array),
			       phy_gbit_all_ports_features);
	linkmode_set_bit_array(phy_10_100_features_array,
			       ARRAY_SIZE(phy_10_100_features_array),
			       phy_gbit_all_ports_features);
	linkmode_set_bit_array(phy_gbit_features_array,
			       ARRAY_SIZE(phy_gbit_features_array),
			       phy_gbit_all_ports_features);

	/* 10/100 half/full + 1000 half/full + 10G full*/
	linkmode_set_bit_array(phy_all_ports_features_array,
			       ARRAY_SIZE(phy_all_ports_features_array),
			       phy_10gbit_features);
	linkmode_set_bit_array(phy_10_100_features_array,
			       ARRAY_SIZE(phy_10_100_features_array),
			       phy_10gbit_features);
	linkmode_set_bit_array(phy_gbit_features_array,
			       ARRAY_SIZE(phy_gbit_features_array),
			       phy_10gbit_features);
	linkmode_set_bit_array(phy_10gbit_features_array,
			       ARRAY_SIZE(phy_10gbit_features_array),
			       phy_10gbit_features);

	/* 10/100/1000/10G full */
	linkmode_set_bit_array(phy_all_ports_features_array,
			       ARRAY_SIZE(phy_all_ports_features_array),
			       phy_10gbit_full_features);
	linkmode_set_bit_array(phy_10gbit_full_features_array,
			       ARRAY_SIZE(phy_10gbit_full_features_array),
			       phy_10gbit_full_features);
	/* 10G FEC only */
	linkmode_set_bit_array(phy_10gbit_fec_features_array,
			       ARRAY_SIZE(phy_10gbit_fec_features_array),
			       phy_10gbit_fec_features);
	linkmode_set_bit_array(phy_eee_cap1_features_array,
			       ARRAY_SIZE(phy_eee_cap1_features_array),
			       phy_eee_cap1_features);
	linkmode_set_bit_array(phy_eee_cap2_features_array,
			       ARRAY_SIZE(phy_eee_cap2_features_array),
			       phy_eee_cap2_features);

}

void phy_device_free(struct phy_device *phydev)
{
	put_device(&phydev->mdio.dev);
}
EXPORT_SYMBOL(phy_device_free);

static void phy_mdio_device_free(struct mdio_device *mdiodev)
{
	struct phy_device *phydev;

	phydev = container_of(mdiodev, struct phy_device, mdio);
	phy_device_free(phydev);
}

static void phy_device_release(struct device *dev)
{
	fwnode_handle_put(dev->fwnode);
	kfree(to_phy_device(dev));
}

static void phy_mdio_device_remove(struct mdio_device *mdiodev)
{
	struct phy_device *phydev;

	phydev = container_of(mdiodev, struct phy_device, mdio);
	phy_device_remove(phydev);
}

static struct phy_driver genphy_driver;

static LIST_HEAD(phy_fixup_list);
static DEFINE_MUTEX(phy_fixup_lock);

static bool phy_drv_wol_enabled(struct phy_device *phydev)
{
	struct ethtool_wolinfo wol = { .cmd = ETHTOOL_GWOL };

	phy_ethtool_get_wol(phydev, &wol);

	return wol.wolopts != 0;
}

static bool mdio_bus_phy_may_suspend(struct phy_device *phydev)
{
	struct device_driver *drv = phydev->mdio.dev.driver;
	struct phy_driver *phydrv = to_phy_driver(drv);
	struct net_device *netdev = phydev->attached_dev;

	if (!drv || !phydrv->suspend)
		return false;

	/* If the PHY on the mido bus is not attached but has WOL enabled
	 * we cannot suspend the PHY.
	 */
	if (!netdev && phy_drv_wol_enabled(phydev))
		return false;

	/* PHY not attached? May suspend if the PHY has not already been
	 * suspended as part of a prior call to phy_disconnect() ->
	 * phy_detach() -> phy_suspend() because the parent netdev might be the
	 * MDIO bus driver and clock gated at this point.
	 */
	if (!netdev)
		goto out;

	if (netdev->ethtool->wol_enabled)
		return false;

	/* As long as not all affected network drivers support the
	 * wol_enabled flag, let's check for hints that WoL is enabled.
	 * Don't suspend PHY if the attached netdev parent may wake up.
	 * The parent may point to a PCI device, as in tg3 driver.
	 */
	if (netdev->dev.parent && device_may_wakeup(netdev->dev.parent))
		return false;

	/* Also don't suspend PHY if the netdev itself may wakeup. This
	 * is the case for devices w/o underlaying pwr. mgmt. aware bus,
	 * e.g. SoC devices.
	 */
	if (device_may_wakeup(&netdev->dev))
		return false;

out:
	return !phydev->suspended;
}

static __maybe_unused int mdio_bus_phy_suspend(struct device *dev)
{
	struct phy_device *phydev = to_phy_device(dev);

	if (phydev->mac_managed_pm)
		return 0;

	/* Wakeup interrupts may occur during the system sleep transition when
	 * the PHY is inaccessible. Set flag to postpone handling until the PHY
	 * has resumed. Wait for concurrent interrupt handler to complete.
	 */
	if (phy_interrupt_is_valid(phydev)) {
		phydev->irq_suspended = 1;
		synchronize_irq(phydev->irq);
	}

	/* We must stop the state machine manually, otherwise it stops out of
	 * control, possibly with the phydev->lock held. Upon resume, netdev
	 * may call phy routines that try to grab the same lock, and that may
	 * lead to a deadlock.
	 */
	if (phydev->attached_dev && phydev->adjust_link)
		phy_stop_machine(phydev);

	if (!mdio_bus_phy_may_suspend(phydev))
		return 0;

	phydev->suspended_by_mdio_bus = 1;

	return phy_suspend(phydev);
}

static __maybe_unused int mdio_bus_phy_resume(struct device *dev)
{
	struct phy_device *phydev = to_phy_device(dev);
	int ret;

	if (phydev->mac_managed_pm)
		return 0;

	if (!phydev->suspended_by_mdio_bus)
		goto no_resume;

	phydev->suspended_by_mdio_bus = 0;

	/* If we managed to get here with the PHY state machine in a state
	 * neither PHY_HALTED, PHY_READY nor PHY_UP, this is an indication
	 * that something went wrong and we should most likely be using
	 * MAC managed PM, but we are not.
	 */
	WARN_ON(phydev->state != PHY_HALTED && phydev->state != PHY_READY &&
		phydev->state != PHY_UP);

	ret = phy_init_hw(phydev);
	if (ret < 0)
		return ret;

	ret = phy_resume(phydev);
	if (ret < 0)
		return ret;
no_resume:
	if (phy_interrupt_is_valid(phydev)) {
		phydev->irq_suspended = 0;
		synchronize_irq(phydev->irq);

		/* Rerun interrupts which were postponed by phy_interrupt()
		 * because they occurred during the system sleep transition.
		 */
		if (phydev->irq_rerun) {
			phydev->irq_rerun = 0;
			enable_irq(phydev->irq);
			irq_wake_thread(phydev->irq, phydev);
		}
	}

	if (phydev->attached_dev && phydev->adjust_link)
		phy_start_machine(phydev);

	return 0;
}

static SIMPLE_DEV_PM_OPS(mdio_bus_phy_pm_ops, mdio_bus_phy_suspend,
			 mdio_bus_phy_resume);

/**
 * phy_register_fixup - creates a new phy_fixup and adds it to the list
 * @bus_id: A string which matches phydev->mdio.dev.bus_id (or PHY_ANY_ID)
 * @phy_uid: Used to match against phydev->phy_id (the UID of the PHY)
 *	It can also be PHY_ANY_UID
 * @phy_uid_mask: Applied to phydev->phy_id and fixup->phy_uid before
 *	comparison
 * @run: The actual code to be run when a matching PHY is found
 */
int phy_register_fixup(const char *bus_id, u32 phy_uid, u32 phy_uid_mask,
		       int (*run)(struct phy_device *))
{
	struct phy_fixup *fixup = kzalloc(sizeof(*fixup), GFP_KERNEL);

	if (!fixup)
		return -ENOMEM;

	strscpy(fixup->bus_id, bus_id, sizeof(fixup->bus_id));
	fixup->phy_uid = phy_uid;
	fixup->phy_uid_mask = phy_uid_mask;
	fixup->run = run;

	mutex_lock(&phy_fixup_lock);
	list_add_tail(&fixup->list, &phy_fixup_list);
	mutex_unlock(&phy_fixup_lock);

	return 0;
}
EXPORT_SYMBOL(phy_register_fixup);

/* Registers a fixup to be run on any PHY with the UID in phy_uid */
int phy_register_fixup_for_uid(u32 phy_uid, u32 phy_uid_mask,
			       int (*run)(struct phy_device *))
{
	return phy_register_fixup(PHY_ANY_ID, phy_uid, phy_uid_mask, run);
}
EXPORT_SYMBOL(phy_register_fixup_for_uid);

/* Registers a fixup to be run on the PHY with id string bus_id */
int phy_register_fixup_for_id(const char *bus_id,
			      int (*run)(struct phy_device *))
{
	return phy_register_fixup(bus_id, PHY_ANY_UID, 0xffffffff, run);
}
EXPORT_SYMBOL(phy_register_fixup_for_id);

/**
 * phy_unregister_fixup - remove a phy_fixup from the list
 * @bus_id: A string matches fixup->bus_id (or PHY_ANY_ID) in phy_fixup_list
 * @phy_uid: A phy id matches fixup->phy_id (or PHY_ANY_UID) in phy_fixup_list
 * @phy_uid_mask: Applied to phy_uid and fixup->phy_uid before comparison
 */
int phy_unregister_fixup(const char *bus_id, u32 phy_uid, u32 phy_uid_mask)
{
	struct list_head *pos, *n;
	struct phy_fixup *fixup;
	int ret;

	ret = -ENODEV;

	mutex_lock(&phy_fixup_lock);
	list_for_each_safe(pos, n, &phy_fixup_list) {
		fixup = list_entry(pos, struct phy_fixup, list);

		if ((!strcmp(fixup->bus_id, bus_id)) &&
		    phy_id_compare(fixup->phy_uid, phy_uid, phy_uid_mask)) {
			list_del(&fixup->list);
			kfree(fixup);
			ret = 0;
			break;
		}
	}
	mutex_unlock(&phy_fixup_lock);

	return ret;
}
EXPORT_SYMBOL(phy_unregister_fixup);

/* Unregisters a fixup of any PHY with the UID in phy_uid */
int phy_unregister_fixup_for_uid(u32 phy_uid, u32 phy_uid_mask)
{
	return phy_unregister_fixup(PHY_ANY_ID, phy_uid, phy_uid_mask);
}
EXPORT_SYMBOL(phy_unregister_fixup_for_uid);

/* Unregisters a fixup of the PHY with id string bus_id */
int phy_unregister_fixup_for_id(const char *bus_id)
{
	return phy_unregister_fixup(bus_id, PHY_ANY_UID, 0xffffffff);
}
EXPORT_SYMBOL(phy_unregister_fixup_for_id);

/* Returns 1 if fixup matches phydev in bus_id and phy_uid.
 * Fixups can be set to match any in one or more fields.
 */
static int phy_needs_fixup(struct phy_device *phydev, struct phy_fixup *fixup)
{
	if (strcmp(fixup->bus_id, phydev_name(phydev)) != 0)
		if (strcmp(fixup->bus_id, PHY_ANY_ID) != 0)
			return 0;

	if (!phy_id_compare(phydev->phy_id, fixup->phy_uid,
			    fixup->phy_uid_mask))
		if (fixup->phy_uid != PHY_ANY_UID)
			return 0;

	return 1;
}

/* Runs any matching fixups for this phydev */
static int phy_scan_fixups(struct phy_device *phydev)
{
	struct phy_fixup *fixup;

	mutex_lock(&phy_fixup_lock);
	list_for_each_entry(fixup, &phy_fixup_list, list) {
		if (phy_needs_fixup(phydev, fixup)) {
			int err = fixup->run(phydev);

			if (err < 0) {
				mutex_unlock(&phy_fixup_lock);
				return err;
			}
			phydev->has_fixups = true;
		}
	}
	mutex_unlock(&phy_fixup_lock);

	return 0;
}

static int phy_bus_match(struct device *dev, const struct device_driver *drv)
{
	struct phy_device *phydev = to_phy_device(dev);
	const struct phy_driver *phydrv = to_phy_driver(drv);
	const int num_ids = ARRAY_SIZE(phydev->c45_ids.device_ids);
	int i;

	if (!(phydrv->mdiodrv.flags & MDIO_DEVICE_IS_PHY))
		return 0;

	if (phydrv->match_phy_device)
		return phydrv->match_phy_device(phydev);

	if (phydev->is_c45) {
		for (i = 1; i < num_ids; i++) {
			if (phydev->c45_ids.device_ids[i] == 0xffffffff)
				continue;

			if (phy_id_compare(phydev->c45_ids.device_ids[i],
					   phydrv->phy_id, phydrv->phy_id_mask))
				return 1;
		}
		return 0;
	} else {
		return phy_id_compare(phydev->phy_id, phydrv->phy_id,
				      phydrv->phy_id_mask);
	}
}

static ssize_t
phy_id_show(struct device *dev, struct device_attribute *attr, char *buf)
{
	struct phy_device *phydev = to_phy_device(dev);

	return sysfs_emit(buf, "0x%.8lx\n", (unsigned long)phydev->phy_id);
}
static DEVICE_ATTR_RO(phy_id);

static ssize_t
phy_interface_show(struct device *dev, struct device_attribute *attr, char *buf)
{
	struct phy_device *phydev = to_phy_device(dev);
	const char *mode = NULL;

	if (phy_is_internal(phydev))
		mode = "internal";
	else
		mode = phy_modes(phydev->interface);

	return sysfs_emit(buf, "%s\n", mode);
}
static DEVICE_ATTR_RO(phy_interface);

static ssize_t
phy_has_fixups_show(struct device *dev, struct device_attribute *attr,
		    char *buf)
{
	struct phy_device *phydev = to_phy_device(dev);

	return sysfs_emit(buf, "%d\n", phydev->has_fixups);
}
static DEVICE_ATTR_RO(phy_has_fixups);

static ssize_t phy_dev_flags_show(struct device *dev,
				  struct device_attribute *attr,
				  char *buf)
{
	struct phy_device *phydev = to_phy_device(dev);

	return sysfs_emit(buf, "0x%08x\n", phydev->dev_flags);
}
static DEVICE_ATTR_RO(phy_dev_flags);

static struct attribute *phy_dev_attrs[] = {
	&dev_attr_phy_id.attr,
	&dev_attr_phy_interface.attr,
	&dev_attr_phy_has_fixups.attr,
	&dev_attr_phy_dev_flags.attr,
	NULL,
};
ATTRIBUTE_GROUPS(phy_dev);

static const struct device_type mdio_bus_phy_type = {
	.name = "PHY",
	.groups = phy_dev_groups,
	.release = phy_device_release,
	.pm = pm_ptr(&mdio_bus_phy_pm_ops),
};

static int phy_request_driver_module(struct phy_device *dev, u32 phy_id)
{
	int ret;

	ret = request_module(MDIO_MODULE_PREFIX MDIO_ID_FMT,
			     MDIO_ID_ARGS(phy_id));
	/* We only check for failures in executing the usermode binary,
	 * not whether a PHY driver module exists for the PHY ID.
	 * Accept -ENOENT because this may occur in case no initramfs exists,
	 * then modprobe isn't available.
	 */
	if (IS_ENABLED(CONFIG_MODULES) && ret < 0 && ret != -ENOENT) {
		phydev_err(dev, "error %d loading PHY driver module for ID 0x%08lx\n",
			   ret, (unsigned long)phy_id);
		return ret;
	}

	return 0;
}

struct phy_device *phy_device_create(struct mii_bus *bus, int addr, u32 phy_id,
				     bool is_c45,
				     struct phy_c45_device_ids *c45_ids)
{
	struct phy_device *dev;
	struct mdio_device *mdiodev;
	int ret = 0;

	/* We allocate the device, and initialize the default values */
	dev = kzalloc(sizeof(*dev), GFP_KERNEL);
	if (!dev)
		return ERR_PTR(-ENOMEM);

	mdiodev = &dev->mdio;
	mdiodev->dev.parent = &bus->dev;
	mdiodev->dev.bus = &mdio_bus_type;
	mdiodev->dev.type = &mdio_bus_phy_type;
	mdiodev->bus = bus;
	mdiodev->bus_match = phy_bus_match;
	mdiodev->addr = addr;
	mdiodev->flags = MDIO_DEVICE_FLAG_PHY;
	mdiodev->device_free = phy_mdio_device_free;
	mdiodev->device_remove = phy_mdio_device_remove;
	mdiodev->reset_state = -1;

	dev->speed = SPEED_UNKNOWN;
	dev->duplex = DUPLEX_UNKNOWN;
	dev->pause = 0;
	dev->asym_pause = 0;
	dev->link = 0;
	dev->port = PORT_TP;
	dev->interface = PHY_INTERFACE_MODE_GMII;

	dev->autoneg = AUTONEG_ENABLE;

	dev->pma_extable = -ENODATA;
	dev->is_c45 = is_c45;
	dev->phy_id = phy_id;
	if (c45_ids)
		dev->c45_ids = *c45_ids;
	dev->irq = bus->irq[addr];

	dev_set_name(&mdiodev->dev, PHY_ID_FMT, bus->id, addr);
	device_initialize(&mdiodev->dev);

	dev->state = PHY_DOWN;
	INIT_LIST_HEAD(&dev->leds);

	mutex_init(&dev->lock);
	INIT_DELAYED_WORK(&dev->state_queue, phy_state_machine);

	/* Request the appropriate module unconditionally; don't
	 * bother trying to do so only if it isn't already loaded,
	 * because that gets complicated. A hotplug event would have
	 * done an unconditional modprobe anyway.
	 * We don't do normal hotplug because it won't work for MDIO
	 * -- because it relies on the device staying around for long
	 * enough for the driver to get loaded. With MDIO, the NIC
	 * driver will get bored and give up as soon as it finds that
	 * there's no driver _already_ loaded.
	 */
	if (is_c45 && c45_ids) {
		const int num_ids = ARRAY_SIZE(c45_ids->device_ids);
		int i;

		for (i = 1; i < num_ids; i++) {
			if (c45_ids->device_ids[i] == 0xffffffff)
				continue;

			ret = phy_request_driver_module(dev,
						c45_ids->device_ids[i]);
			if (ret)
				break;
		}
	} else {
		ret = phy_request_driver_module(dev, phy_id);
	}

	if (ret) {
		put_device(&mdiodev->dev);
		dev = ERR_PTR(ret);
	}

	return dev;
}
EXPORT_SYMBOL(phy_device_create);

/* phy_c45_probe_present - checks to see if a MMD is present in the package
 * @bus: the target MII bus
 * @prtad: PHY package address on the MII bus
 * @devad: PHY device (MMD) address
 *
 * Read the MDIO_STAT2 register, and check whether a device is responding
 * at this address.
 *
 * Returns: negative error number on bus access error, zero if no device
 * is responding, or positive if a device is present.
 */
static int phy_c45_probe_present(struct mii_bus *bus, int prtad, int devad)
{
	int stat2;

	stat2 = mdiobus_c45_read(bus, prtad, devad, MDIO_STAT2);
	if (stat2 < 0)
		return stat2;

	return (stat2 & MDIO_STAT2_DEVPRST) == MDIO_STAT2_DEVPRST_VAL;
}

/* get_phy_c45_devs_in_pkg - reads a MMD's devices in package registers.
 * @bus: the target MII bus
 * @addr: PHY address on the MII bus
 * @dev_addr: MMD address in the PHY.
 * @devices_in_package: where to store the devices in package information.
 *
 * Description: reads devices in package registers of a MMD at @dev_addr
 * from PHY at @addr on @bus.
 *
 * Returns: 0 on success, -EIO on failure.
 */
static int get_phy_c45_devs_in_pkg(struct mii_bus *bus, int addr, int dev_addr,
				   u32 *devices_in_package)
{
	int phy_reg;

	phy_reg = mdiobus_c45_read(bus, addr, dev_addr, MDIO_DEVS2);
	if (phy_reg < 0)
		return -EIO;
	*devices_in_package = phy_reg << 16;

	phy_reg = mdiobus_c45_read(bus, addr, dev_addr, MDIO_DEVS1);
	if (phy_reg < 0)
		return -EIO;
	*devices_in_package |= phy_reg;

	return 0;
}

/**
 * get_phy_c45_ids - reads the specified addr for its 802.3-c45 IDs.
 * @bus: the target MII bus
 * @addr: PHY address on the MII bus
 * @c45_ids: where to store the c45 ID information.
 *
 * Read the PHY "devices in package". If this appears to be valid, read
 * the PHY identifiers for each device. Return the "devices in package"
 * and identifiers in @c45_ids.
 *
 * Returns zero on success, %-EIO on bus access error, or %-ENODEV if
 * the "devices in package" is invalid or no device responds.
 */
static int get_phy_c45_ids(struct mii_bus *bus, int addr,
			   struct phy_c45_device_ids *c45_ids)
{
	const int num_ids = ARRAY_SIZE(c45_ids->device_ids);
	u32 devs_in_pkg = 0;
	int i, ret, phy_reg;

	/* Find first non-zero Devices In package. Device zero is reserved
	 * for 802.3 c45 complied PHYs, so don't probe it at first.
	 */
	for (i = 1; i < MDIO_MMD_NUM && (devs_in_pkg == 0 ||
	     (devs_in_pkg & 0x1fffffff) == 0x1fffffff); i++) {
		if (i == MDIO_MMD_VEND1 || i == MDIO_MMD_VEND2) {
			/* Check that there is a device present at this
			 * address before reading the devices-in-package
			 * register to avoid reading garbage from the PHY.
			 * Some PHYs (88x3310) vendor space is not IEEE802.3
			 * compliant.
			 */
			ret = phy_c45_probe_present(bus, addr, i);
			if (ret < 0)
				/* returning -ENODEV doesn't stop bus
				 * scanning
				 */
				return (phy_reg == -EIO ||
					phy_reg == -ENODEV) ? -ENODEV : -EIO;

			if (!ret)
				continue;
		}
		phy_reg = get_phy_c45_devs_in_pkg(bus, addr, i, &devs_in_pkg);
		if (phy_reg < 0)
			return -EIO;
	}

	if ((devs_in_pkg & 0x1fffffff) == 0x1fffffff) {
		/* If mostly Fs, there is no device there, then let's probe
		 * MMD 0, as some 10G PHYs have zero Devices In package,
		 * e.g. Cortina CS4315/CS4340 PHY.
		 */
		phy_reg = get_phy_c45_devs_in_pkg(bus, addr, 0, &devs_in_pkg);
		if (phy_reg < 0)
			return -EIO;

		/* no device there, let's get out of here */
		if ((devs_in_pkg & 0x1fffffff) == 0x1fffffff)
			return -ENODEV;
	}

	/* Now probe Device Identifiers for each device present. */
	for (i = 1; i < num_ids; i++) {
		if (!(devs_in_pkg & (1 << i)))
			continue;

		if (i == MDIO_MMD_VEND1 || i == MDIO_MMD_VEND2) {
			/* Probe the "Device Present" bits for the vendor MMDs
			 * to ignore these if they do not contain IEEE 802.3
			 * registers.
			 */
			ret = phy_c45_probe_present(bus, addr, i);
			if (ret < 0)
				return ret;

			if (!ret)
				continue;
		}

		phy_reg = mdiobus_c45_read(bus, addr, i, MII_PHYSID1);
		if (phy_reg < 0)
			return -EIO;
		c45_ids->device_ids[i] = phy_reg << 16;

		phy_reg = mdiobus_c45_read(bus, addr, i, MII_PHYSID2);
		if (phy_reg < 0)
			return -EIO;
		c45_ids->device_ids[i] |= phy_reg;
	}

	c45_ids->devices_in_package = devs_in_pkg;
	/* Bit 0 doesn't represent a device, it indicates c22 regs presence */
	c45_ids->mmds_present = devs_in_pkg & ~BIT(0);

	return 0;
}

/**
 * get_phy_c22_id - reads the specified addr for its clause 22 ID.
 * @bus: the target MII bus
 * @addr: PHY address on the MII bus
 * @phy_id: where to store the ID retrieved.
 *
 * Read the 802.3 clause 22 PHY ID from the PHY at @addr on the @bus,
 * placing it in @phy_id. Return zero on successful read and the ID is
 * valid, %-EIO on bus access error, or %-ENODEV if no device responds
 * or invalid ID.
 */
static int get_phy_c22_id(struct mii_bus *bus, int addr, u32 *phy_id)
{
	int phy_reg;

	/* Grab the bits from PHYIR1, and put them in the upper half */
	phy_reg = mdiobus_read(bus, addr, MII_PHYSID1);
	if (phy_reg < 0) {
		/* returning -ENODEV doesn't stop bus scanning */
		return (phy_reg == -EIO || phy_reg == -ENODEV) ? -ENODEV : -EIO;
	}

	*phy_id = phy_reg << 16;

	/* Grab the bits from PHYIR2, and put them in the lower half */
	phy_reg = mdiobus_read(bus, addr, MII_PHYSID2);
	if (phy_reg < 0) {
		/* returning -ENODEV doesn't stop bus scanning */
		return (phy_reg == -EIO || phy_reg == -ENODEV) ? -ENODEV : -EIO;
	}

	*phy_id |= phy_reg;

	/* If the phy_id is mostly Fs, there is no device there */
	if ((*phy_id & 0x1fffffff) == 0x1fffffff)
		return -ENODEV;

	return 0;
}

/* Extract the phy ID from the compatible string of the form
 * ethernet-phy-idAAAA.BBBB.
 */
int fwnode_get_phy_id(struct fwnode_handle *fwnode, u32 *phy_id)
{
	unsigned int upper, lower;
	const char *cp;
	int ret;

	ret = fwnode_property_read_string(fwnode, "compatible", &cp);
	if (ret)
		return ret;

	if (sscanf(cp, "ethernet-phy-id%4x.%4x", &upper, &lower) != 2)
		return -EINVAL;

	*phy_id = ((upper & GENMASK(15, 0)) << 16) | (lower & GENMASK(15, 0));
	return 0;
}
EXPORT_SYMBOL(fwnode_get_phy_id);

/**
 * get_phy_device - reads the specified PHY device and returns its @phy_device
 *		    struct
 * @bus: the target MII bus
 * @addr: PHY address on the MII bus
 * @is_c45: If true the PHY uses the 802.3 clause 45 protocol
 *
 * Probe for a PHY at @addr on @bus.
 *
 * When probing for a clause 22 PHY, then read the ID registers. If we find
 * a valid ID, allocate and return a &struct phy_device.
 *
 * When probing for a clause 45 PHY, read the "devices in package" registers.
 * If the "devices in package" appears valid, read the ID registers for each
 * MMD, allocate and return a &struct phy_device.
 *
 * Returns an allocated &struct phy_device on success, %-ENODEV if there is
 * no PHY present, or %-EIO on bus access error.
 */
struct phy_device *get_phy_device(struct mii_bus *bus, int addr, bool is_c45)
{
	struct phy_c45_device_ids c45_ids;
	u32 phy_id = 0;
	int r;

	c45_ids.devices_in_package = 0;
	c45_ids.mmds_present = 0;
	memset(c45_ids.device_ids, 0xff, sizeof(c45_ids.device_ids));

	if (is_c45)
		r = get_phy_c45_ids(bus, addr, &c45_ids);
	else
		r = get_phy_c22_id(bus, addr, &phy_id);

	if (r)
		return ERR_PTR(r);

	/* PHY device such as the Marvell Alaska 88E2110 will return a PHY ID
	 * of 0 when probed using get_phy_c22_id() with no error. Proceed to
	 * probe with C45 to see if we're able to get a valid PHY ID in the C45
	 * space, if successful, create the C45 PHY device.
	 */
	if (!is_c45 && phy_id == 0 && bus->read_c45) {
		r = get_phy_c45_ids(bus, addr, &c45_ids);
		if (!r)
			return phy_device_create(bus, addr, phy_id,
						 true, &c45_ids);
	}

	return phy_device_create(bus, addr, phy_id, is_c45, &c45_ids);
}
EXPORT_SYMBOL(get_phy_device);

/**
 * phy_device_register - Register the phy device on the MDIO bus
 * @phydev: phy_device structure to be added to the MDIO bus
 */
int phy_device_register(struct phy_device *phydev)
{
	int err;

	err = mdiobus_register_device(&phydev->mdio);
	if (err)
		return err;

	/* Deassert the reset signal */
	phy_device_reset(phydev, 0);

	/* Run all of the fixups for this PHY */
	err = phy_scan_fixups(phydev);
	if (err) {
		phydev_err(phydev, "failed to initialize\n");
		goto out;
	}

	err = device_add(&phydev->mdio.dev);
	if (err) {
		phydev_err(phydev, "failed to add\n");
		goto out;
	}

	return 0;

 out:
	/* Assert the reset signal */
	phy_device_reset(phydev, 1);

	mdiobus_unregister_device(&phydev->mdio);
	return err;
}
EXPORT_SYMBOL(phy_device_register);

/**
 * phy_device_remove - Remove a previously registered phy device from the MDIO bus
 * @phydev: phy_device structure to remove
 *
 * This doesn't free the phy_device itself, it merely reverses the effects
 * of phy_device_register(). Use phy_device_free() to free the device
 * after calling this function.
 */
void phy_device_remove(struct phy_device *phydev)
{
	unregister_mii_timestamper(phydev->mii_ts);
	pse_control_put(phydev->psec);

	device_del(&phydev->mdio.dev);

	/* Assert the reset signal */
	phy_device_reset(phydev, 1);

	mdiobus_unregister_device(&phydev->mdio);
}
EXPORT_SYMBOL(phy_device_remove);

/**
 * phy_get_c45_ids - Read 802.3-c45 IDs for phy device.
 * @phydev: phy_device structure to read 802.3-c45 IDs
 *
 * Returns zero on success, %-EIO on bus access error, or %-ENODEV if
 * the "devices in package" is invalid.
 */
int phy_get_c45_ids(struct phy_device *phydev)
{
	return get_phy_c45_ids(phydev->mdio.bus, phydev->mdio.addr,
			       &phydev->c45_ids);
}
EXPORT_SYMBOL(phy_get_c45_ids);

/**
 * phy_find_first - finds the first PHY device on the bus
 * @bus: the target MII bus
 */
struct phy_device *phy_find_first(struct mii_bus *bus)
{
	struct phy_device *phydev;
	int addr;

	for (addr = 0; addr < PHY_MAX_ADDR; addr++) {
		phydev = mdiobus_get_phy(bus, addr);
		if (phydev)
			return phydev;
	}
	return NULL;
}
EXPORT_SYMBOL(phy_find_first);

static void phy_link_change(struct phy_device *phydev, bool up)
{
	struct net_device *netdev = phydev->attached_dev;

	if (up)
		netif_carrier_on(netdev);
	else
		netif_carrier_off(netdev);
	phydev->adjust_link(netdev);
	if (phydev->mii_ts && phydev->mii_ts->link_state)
		phydev->mii_ts->link_state(phydev->mii_ts, phydev);
}

/**
 * phy_prepare_link - prepares the PHY layer to monitor link status
 * @phydev: target phy_device struct
 * @handler: callback function for link status change notifications
 *
 * Description: Tells the PHY infrastructure to handle the
 *   gory details on monitoring link status (whether through
 *   polling or an interrupt), and to call back to the
 *   connected device driver when the link status changes.
 *   If you want to monitor your own link state, don't call
 *   this function.
 */
static void phy_prepare_link(struct phy_device *phydev,
			     void (*handler)(struct net_device *))
{
	phydev->adjust_link = handler;
}

/**
 * phy_connect_direct - connect an ethernet device to a specific phy_device
 * @dev: the network device to connect
 * @phydev: the pointer to the phy device
 * @handler: callback function for state change notifications
 * @interface: PHY device's interface
 */
int phy_connect_direct(struct net_device *dev, struct phy_device *phydev,
		       void (*handler)(struct net_device *),
		       phy_interface_t interface)
{
	int rc;

	if (!dev)
		return -EINVAL;

	rc = phy_attach_direct(dev, phydev, phydev->dev_flags, interface);
	if (rc)
		return rc;

	phy_prepare_link(phydev, handler);
	if (phy_interrupt_is_valid(phydev))
		phy_request_interrupt(phydev);

	return 0;
}
EXPORT_SYMBOL(phy_connect_direct);

/**
 * phy_connect - connect an ethernet device to a PHY device
 * @dev: the network device to connect
 * @bus_id: the id string of the PHY device to connect
 * @handler: callback function for state change notifications
 * @interface: PHY device's interface
 *
 * Description: Convenience function for connecting ethernet
 *   devices to PHY devices.  The default behavior is for
 *   the PHY infrastructure to handle everything, and only notify
 *   the connected driver when the link status changes.  If you
 *   don't want, or can't use the provided functionality, you may
 *   choose to call only the subset of functions which provide
 *   the desired functionality.
 */
struct phy_device *phy_connect(struct net_device *dev, const char *bus_id,
			       void (*handler)(struct net_device *),
			       phy_interface_t interface)
{
	struct phy_device *phydev;
	struct device *d;
	int rc;

	/* Search the list of PHY devices on the mdio bus for the
	 * PHY with the requested name
	 */
	d = bus_find_device_by_name(&mdio_bus_type, NULL, bus_id);
	if (!d) {
		pr_err("PHY %s not found\n", bus_id);
		return ERR_PTR(-ENODEV);
	}
	phydev = to_phy_device(d);

	rc = phy_connect_direct(dev, phydev, handler, interface);
	put_device(d);
	if (rc)
		return ERR_PTR(rc);

	return phydev;
}
EXPORT_SYMBOL(phy_connect);

/**
 * phy_disconnect - disable interrupts, stop state machine, and detach a PHY
 *		    device
 * @phydev: target phy_device struct
 */
void phy_disconnect(struct phy_device *phydev)
{
	if (phy_is_started(phydev))
		phy_stop(phydev);

	if (phy_interrupt_is_valid(phydev))
		phy_free_interrupt(phydev);

	phydev->adjust_link = NULL;

	phy_detach(phydev);
}
EXPORT_SYMBOL(phy_disconnect);

/**
 * phy_poll_reset - Safely wait until a PHY reset has properly completed
 * @phydev: The PHY device to poll
 *
 * Description: According to IEEE 802.3, Section 2, Subsection 22.2.4.1.1, as
 *   published in 2008, a PHY reset may take up to 0.5 seconds.  The MII BMCR
 *   register must be polled until the BMCR_RESET bit clears.
 *
 *   Furthermore, any attempts to write to PHY registers may have no effect
 *   or even generate MDIO bus errors until this is complete.
 *
 *   Some PHYs (such as the Marvell 88E1111) don't entirely conform to the
 *   standard and do not fully reset after the BMCR_RESET bit is set, and may
 *   even *REQUIRE* a soft-reset to properly restart autonegotiation.  In an
 *   effort to support such broken PHYs, this function is separate from the
 *   standard phy_init_hw() which will zero all the other bits in the BMCR
 *   and reapply all driver-specific and board-specific fixups.
 */
static int phy_poll_reset(struct phy_device *phydev)
{
	/* Poll until the reset bit clears (50ms per retry == 0.6 sec) */
	int ret, val;

	ret = phy_read_poll_timeout(phydev, MII_BMCR, val, !(val & BMCR_RESET),
				    50000, 600000, true);
	if (ret)
		return ret;
	/* Some chips (smsc911x) may still need up to another 1ms after the
	 * BMCR_RESET bit is cleared before they are usable.
	 */
	msleep(1);
	return 0;
}

int phy_init_hw(struct phy_device *phydev)
{
	int ret = 0;

	/* Deassert the reset signal */
	phy_device_reset(phydev, 0);

	if (!phydev->drv)
		return 0;

	if (phydev->drv->soft_reset) {
		ret = phydev->drv->soft_reset(phydev);
		if (ret < 0)
			return ret;

		/* see comment in genphy_soft_reset for an explanation */
		phydev->suspended = 0;
	}

	ret = phy_scan_fixups(phydev);
	if (ret < 0)
		return ret;

	phy_interface_zero(phydev->possible_interfaces);

	if (phydev->drv->config_init) {
		ret = phydev->drv->config_init(phydev);
		if (ret < 0)
			return ret;
	}

	if (phydev->drv->config_intr) {
		ret = phydev->drv->config_intr(phydev);
		if (ret < 0)
			return ret;
	}

	return 0;
}
EXPORT_SYMBOL(phy_init_hw);

void phy_attached_info(struct phy_device *phydev)
{
	phy_attached_print(phydev, NULL);
}
EXPORT_SYMBOL(phy_attached_info);

#define ATTACHED_FMT "attached PHY driver %s(mii_bus:phy_addr=%s, irq=%s)"
char *phy_attached_info_irq(struct phy_device *phydev)
{
	char *irq_str;
	char irq_num[8];

	switch(phydev->irq) {
	case PHY_POLL:
		irq_str = "POLL";
		break;
	case PHY_MAC_INTERRUPT:
		irq_str = "MAC";
		break;
	default:
		snprintf(irq_num, sizeof(irq_num), "%d", phydev->irq);
		irq_str = irq_num;
		break;
	}

	return kasprintf(GFP_KERNEL, "%s", irq_str);
}
EXPORT_SYMBOL(phy_attached_info_irq);

void phy_attached_print(struct phy_device *phydev, const char *fmt, ...)
{
	const char *unbound = phydev->drv ? "" : "[unbound] ";
	char *irq_str = phy_attached_info_irq(phydev);

	if (!fmt) {
		phydev_info(phydev, ATTACHED_FMT "\n", unbound,
			    phydev_name(phydev), irq_str);
	} else {
		va_list ap;

		phydev_info(phydev, ATTACHED_FMT, unbound,
			    phydev_name(phydev), irq_str);

		va_start(ap, fmt);
		vprintk(fmt, ap);
		va_end(ap);
	}
	kfree(irq_str);
}
EXPORT_SYMBOL(phy_attached_print);

static void phy_sysfs_create_links(struct phy_device *phydev)
{
	struct net_device *dev = phydev->attached_dev;
	int err;

	if (!dev)
		return;

	err = sysfs_create_link(&phydev->mdio.dev.kobj, &dev->dev.kobj,
				"attached_dev");
	if (err)
		return;

	err = sysfs_create_link_nowarn(&dev->dev.kobj,
				       &phydev->mdio.dev.kobj,
				       "phydev");
	if (err) {
		dev_err(&dev->dev, "could not add device link to %s err %d\n",
			kobject_name(&phydev->mdio.dev.kobj),
			err);
		/* non-fatal - some net drivers can use one netdevice
		 * with more then one phy
		 */
	}

	phydev->sysfs_links = true;
}

static ssize_t
phy_standalone_show(struct device *dev, struct device_attribute *attr,
		    char *buf)
{
	struct phy_device *phydev = to_phy_device(dev);

	return sysfs_emit(buf, "%d\n", !phydev->attached_dev);
}
static DEVICE_ATTR_RO(phy_standalone);

/**
 * phy_sfp_connect_phy - Connect the SFP module's PHY to the upstream PHY
 * @upstream: pointer to the upstream phy device
 * @phy: pointer to the SFP module's phy device
 *
 * This helper allows keeping track of PHY devices on the link. It adds the
 * SFP module's phy to the phy namespace of the upstream phy
 *
 * Return: 0 on success, otherwise a negative error code.
 */
int phy_sfp_connect_phy(void *upstream, struct phy_device *phy)
{
	struct phy_device *phydev = upstream;
	struct net_device *dev = phydev->attached_dev;

	if (dev)
		return phy_link_topo_add_phy(dev, phy, PHY_UPSTREAM_PHY, phydev);

	return 0;
}
EXPORT_SYMBOL(phy_sfp_connect_phy);

/**
 * phy_sfp_disconnect_phy - Disconnect the SFP module's PHY from the upstream PHY
 * @upstream: pointer to the upstream phy device
 * @phy: pointer to the SFP module's phy device
 *
 * This helper allows keeping track of PHY devices on the link. It removes the
 * SFP module's phy to the phy namespace of the upstream phy. As the module phy
 * will be destroyed, re-inserting the same module will add a new phy with a
 * new index.
 */
void phy_sfp_disconnect_phy(void *upstream, struct phy_device *phy)
{
	struct phy_device *phydev = upstream;
	struct net_device *dev = phydev->attached_dev;

	if (dev)
		phy_link_topo_del_phy(dev, phy);
}
EXPORT_SYMBOL(phy_sfp_disconnect_phy);

/**
 * phy_sfp_attach - attach the SFP bus to the PHY upstream network device
 * @upstream: pointer to the phy device
 * @bus: sfp bus representing cage being attached
 *
 * This is used to fill in the sfp_upstream_ops .attach member.
 */
void phy_sfp_attach(void *upstream, struct sfp_bus *bus)
{
	struct phy_device *phydev = upstream;

	if (phydev->attached_dev)
		phydev->attached_dev->sfp_bus = bus;
	phydev->sfp_bus_attached = true;
}
EXPORT_SYMBOL(phy_sfp_attach);

/**
 * phy_sfp_detach - detach the SFP bus from the PHY upstream network device
 * @upstream: pointer to the phy device
 * @bus: sfp bus representing cage being attached
 *
 * This is used to fill in the sfp_upstream_ops .detach member.
 */
void phy_sfp_detach(void *upstream, struct sfp_bus *bus)
{
	struct phy_device *phydev = upstream;

	if (phydev->attached_dev)
		phydev->attached_dev->sfp_bus = NULL;
	phydev->sfp_bus_attached = false;
}
EXPORT_SYMBOL(phy_sfp_detach);

/**
 * phy_sfp_probe - probe for a SFP cage attached to this PHY device
 * @phydev: Pointer to phy_device
 * @ops: SFP's upstream operations
 */
int phy_sfp_probe(struct phy_device *phydev,
		  const struct sfp_upstream_ops *ops)
{
	struct sfp_bus *bus;
	int ret = 0;

	if (phydev->mdio.dev.fwnode) {
		bus = sfp_bus_find_fwnode(phydev->mdio.dev.fwnode);
		if (IS_ERR(bus))
			return PTR_ERR(bus);

		phydev->sfp_bus = bus;

		ret = sfp_bus_add_upstream(bus, phydev, ops);
		sfp_bus_put(bus);
	}
	return ret;
}
EXPORT_SYMBOL(phy_sfp_probe);

<<<<<<< HEAD
static bool phy_drv_supports_irq(struct phy_driver *phydrv)
=======
static bool phy_drv_supports_irq(const struct phy_driver *phydrv)
>>>>>>> 2d5404ca
{
	return phydrv->config_intr && phydrv->handle_interrupt;
}

/**
 * phy_attach_direct - attach a network device to a given PHY device pointer
 * @dev: network device to attach
 * @phydev: Pointer to phy_device to attach
 * @flags: PHY device's dev_flags
 * @interface: PHY device's interface
 *
 * Description: Called by drivers to attach to a particular PHY
 *     device. The phy_device is found, and properly hooked up
 *     to the phy_driver.  If no driver is attached, then a
 *     generic driver is used.  The phy_device is given a ptr to
 *     the attaching device, and given a callback for link status
 *     change.  The phy_device is returned to the attaching driver.
 *     This function takes a reference on the phy device.
 */
int phy_attach_direct(struct net_device *dev, struct phy_device *phydev,
		      u32 flags, phy_interface_t interface)
{
	struct mii_bus *bus = phydev->mdio.bus;
	struct device *d = &phydev->mdio.dev;
	struct module *ndev_owner = NULL;
	bool using_genphy = false;
	int err;

	/* For Ethernet device drivers that register their own MDIO bus, we
	 * will have bus->owner match ndev_mod, so we do not want to increment
	 * our own module->refcnt here, otherwise we would not be able to
	 * unload later on.
	 */
	if (dev)
		ndev_owner = dev->dev.parent->driver->owner;
	if (ndev_owner != bus->owner && !try_module_get(bus->owner)) {
		phydev_err(phydev, "failed to get the bus module\n");
		return -EIO;
	}

	get_device(d);

	/* Assume that if there is no driver, that it doesn't
	 * exist, and we should use the genphy driver.
	 */
	if (!d->driver) {
		if (phydev->is_c45)
			d->driver = &genphy_c45_driver.mdiodrv.driver;
		else
			d->driver = &genphy_driver.mdiodrv.driver;

		using_genphy = true;
	}

	if (!try_module_get(d->driver->owner)) {
		phydev_err(phydev, "failed to get the device driver module\n");
		err = -EIO;
		goto error_put_device;
	}

	if (using_genphy) {
		err = d->driver->probe(d);
		if (err >= 0)
			err = device_bind_driver(d);

		if (err)
			goto error_module_put;
	}

	if (phydev->attached_dev) {
		dev_err(&dev->dev, "PHY already attached\n");
		err = -EBUSY;
		goto error;
	}

	phydev->phy_link_change = phy_link_change;
	if (dev) {
		phydev->attached_dev = dev;
		dev->phydev = phydev;

		if (phydev->sfp_bus_attached)
			dev->sfp_bus = phydev->sfp_bus;

		err = phy_link_topo_add_phy(dev, phydev, PHY_UPSTREAM_MAC, dev);
		if (err)
			goto error;
	}

	/* Some Ethernet drivers try to connect to a PHY device before
	 * calling register_netdevice() -> netdev_register_kobject() and
	 * does the dev->dev.kobj initialization. Here we only check for
	 * success which indicates that the network device kobject is
	 * ready. Once we do that we still need to keep track of whether
	 * links were successfully set up or not for phy_detach() to
	 * remove them accordingly.
	 */
	phydev->sysfs_links = false;

	phy_sysfs_create_links(phydev);

	if (!phydev->attached_dev) {
		err = sysfs_create_file(&phydev->mdio.dev.kobj,
					&dev_attr_phy_standalone.attr);
		if (err)
			phydev_err(phydev, "error creating 'phy_standalone' sysfs entry\n");
	}

	phydev->dev_flags |= flags;

	phydev->interface = interface;

	phydev->state = PHY_READY;

	phydev->interrupts = PHY_INTERRUPT_DISABLED;

	/* PHYs can request to use poll mode even though they have an
	 * associated interrupt line. This could be the case if they
	 * detect a broken interrupt handling.
	 */
	if (phydev->dev_flags & PHY_F_NO_IRQ)
		phydev->irq = PHY_POLL;

	if (!phy_drv_supports_irq(phydev->drv) && phy_interrupt_is_valid(phydev))
		phydev->irq = PHY_POLL;

	/* Port is set to PORT_TP by default and the actual PHY driver will set
	 * it to different value depending on the PHY configuration. If we have
	 * the generic PHY driver we can't figure it out, thus set the old
	 * legacy PORT_MII value.
	 */
	if (using_genphy)
		phydev->port = PORT_MII;

	/* Initial carrier state is off as the phy is about to be
	 * (re)initialized.
	 */
	if (dev)
		netif_carrier_off(phydev->attached_dev);

	/* Do initial configuration here, now that
	 * we have certain key parameters
	 * (dev_flags and interface)
	 */
	err = phy_init_hw(phydev);
	if (err)
		goto error;

	phy_resume(phydev);
	if (!phydev->is_on_sfp_module)
		phy_led_triggers_register(phydev);

	/**
	 * If the external phy used by current mac interface is managed by
	 * another mac interface, so we should create a device link between
	 * phy dev and mac dev.
	 */
	if (dev && phydev->mdio.bus->parent && dev->dev.parent != phydev->mdio.bus->parent)
		phydev->devlink = device_link_add(dev->dev.parent, &phydev->mdio.dev,
						  DL_FLAG_PM_RUNTIME | DL_FLAG_STATELESS);

	return err;

error:
	/* phy_detach() does all of the cleanup below */
	phy_detach(phydev);
	return err;

error_module_put:
	module_put(d->driver->owner);
	d->driver = NULL;
error_put_device:
	put_device(d);
	if (ndev_owner != bus->owner)
		module_put(bus->owner);
	return err;
}
EXPORT_SYMBOL(phy_attach_direct);

/**
 * phy_attach - attach a network device to a particular PHY device
 * @dev: network device to attach
 * @bus_id: Bus ID of PHY device to attach
 * @interface: PHY device's interface
 *
 * Description: Same as phy_attach_direct() except that a PHY bus_id
 *     string is passed instead of a pointer to a struct phy_device.
 */
struct phy_device *phy_attach(struct net_device *dev, const char *bus_id,
			      phy_interface_t interface)
{
	struct phy_device *phydev;
	struct device *d;
	int rc;

	if (!dev)
		return ERR_PTR(-EINVAL);

	/* Search the list of PHY devices on the mdio bus for the
	 * PHY with the requested name
	 */
	d = bus_find_device_by_name(&mdio_bus_type, NULL, bus_id);
	if (!d) {
		pr_err("PHY %s not found\n", bus_id);
		return ERR_PTR(-ENODEV);
	}
	phydev = to_phy_device(d);

	rc = phy_attach_direct(dev, phydev, phydev->dev_flags, interface);
	put_device(d);
	if (rc)
		return ERR_PTR(rc);

	return phydev;
}
EXPORT_SYMBOL(phy_attach);

static bool phy_driver_is_genphy_kind(struct phy_device *phydev,
				      struct device_driver *driver)
{
	struct device *d = &phydev->mdio.dev;
	bool ret = false;

	if (!phydev->drv)
		return ret;

	get_device(d);
	ret = d->driver == driver;
	put_device(d);

	return ret;
}

bool phy_driver_is_genphy(struct phy_device *phydev)
{
	return phy_driver_is_genphy_kind(phydev,
					 &genphy_driver.mdiodrv.driver);
}
EXPORT_SYMBOL_GPL(phy_driver_is_genphy);

bool phy_driver_is_genphy_10g(struct phy_device *phydev)
{
	return phy_driver_is_genphy_kind(phydev,
					 &genphy_c45_driver.mdiodrv.driver);
}
EXPORT_SYMBOL_GPL(phy_driver_is_genphy_10g);

/**
 * phy_package_join - join a common PHY group
 * @phydev: target phy_device struct
 * @base_addr: cookie and base PHY address of PHY package for offset
 *   calculation of global register access
 * @priv_size: if non-zero allocate this amount of bytes for private data
 *
 * This joins a PHY group and provides a shared storage for all phydevs in
 * this group. This is intended to be used for packages which contain
 * more than one PHY, for example a quad PHY transceiver.
 *
 * The base_addr parameter serves as cookie which has to have the same values
 * for all members of one group and as the base PHY address of the PHY package
 * for offset calculation to access generic registers of a PHY package.
 * Usually, one of the PHY addresses of the different PHYs in the package
 * provides access to these global registers.
 * The address which is given here, will be used in the phy_package_read()
 * and phy_package_write() convenience functions as base and added to the
 * passed offset in those functions.
 *
 * This will set the shared pointer of the phydev to the shared storage.
 * If this is the first call for a this cookie the shared storage will be
 * allocated. If priv_size is non-zero, the given amount of bytes are
 * allocated for the priv member.
 *
 * Returns < 1 on error, 0 on success. Esp. calling phy_package_join()
 * with the same cookie but a different priv_size is an error.
 */
int phy_package_join(struct phy_device *phydev, int base_addr, size_t priv_size)
{
	struct mii_bus *bus = phydev->mdio.bus;
	struct phy_package_shared *shared;
	int ret;

	if (base_addr < 0 || base_addr >= PHY_MAX_ADDR)
		return -EINVAL;

	mutex_lock(&bus->shared_lock);
	shared = bus->shared[base_addr];
	if (!shared) {
		ret = -ENOMEM;
		shared = kzalloc(sizeof(*shared), GFP_KERNEL);
		if (!shared)
			goto err_unlock;
		if (priv_size) {
			shared->priv = kzalloc(priv_size, GFP_KERNEL);
			if (!shared->priv)
				goto err_free;
			shared->priv_size = priv_size;
		}
		shared->base_addr = base_addr;
		shared->np = NULL;
		refcount_set(&shared->refcnt, 1);
		bus->shared[base_addr] = shared;
	} else {
		ret = -EINVAL;
		if (priv_size && priv_size != shared->priv_size)
			goto err_unlock;
		refcount_inc(&shared->refcnt);
	}
	mutex_unlock(&bus->shared_lock);

	phydev->shared = shared;

	return 0;

err_free:
	kfree(shared);
err_unlock:
	mutex_unlock(&bus->shared_lock);
	return ret;
}
EXPORT_SYMBOL_GPL(phy_package_join);

/**
 * of_phy_package_join - join a common PHY group in PHY package
 * @phydev: target phy_device struct
 * @priv_size: if non-zero allocate this amount of bytes for private data
 *
 * This is a variant of phy_package_join for PHY package defined in DT.
 *
 * The parent node of the @phydev is checked as a valid PHY package node
 * structure (by matching the node name "ethernet-phy-package") and the
 * base_addr for the PHY package is passed to phy_package_join.
 *
 * With this configuration the shared struct will also have the np value
 * filled to use additional DT defined properties in PHY specific
 * probe_once and config_init_once PHY package OPs.
 *
 * Returns < 0 on error, 0 on success. Esp. calling phy_package_join()
 * with the same cookie but a different priv_size is an error. Or a parent
 * node is not detected or is not valid or doesn't match the expected node
 * name for PHY package.
 */
int of_phy_package_join(struct phy_device *phydev, size_t priv_size)
{
	struct device_node *node = phydev->mdio.dev.of_node;
	struct device_node *package_node;
	u32 base_addr;
	int ret;

	if (!node)
		return -EINVAL;

	package_node = of_get_parent(node);
	if (!package_node)
		return -EINVAL;

	if (!of_node_name_eq(package_node, "ethernet-phy-package")) {
		ret = -EINVAL;
		goto exit;
	}

	if (of_property_read_u32(package_node, "reg", &base_addr)) {
		ret = -EINVAL;
		goto exit;
	}

	ret = phy_package_join(phydev, base_addr, priv_size);
	if (ret)
		goto exit;

	phydev->shared->np = package_node;

	return 0;
exit:
	of_node_put(package_node);
	return ret;
}
EXPORT_SYMBOL_GPL(of_phy_package_join);

/**
 * phy_package_leave - leave a common PHY group
 * @phydev: target phy_device struct
 *
 * This leaves a PHY group created by phy_package_join(). If this phydev
 * was the last user of the shared data between the group, this data is
 * freed. Resets the phydev->shared pointer to NULL.
 */
void phy_package_leave(struct phy_device *phydev)
{
	struct phy_package_shared *shared = phydev->shared;
	struct mii_bus *bus = phydev->mdio.bus;

	if (!shared)
		return;

	/* Decrease the node refcount on leave if present */
	if (shared->np)
		of_node_put(shared->np);

	if (refcount_dec_and_mutex_lock(&shared->refcnt, &bus->shared_lock)) {
		bus->shared[shared->base_addr] = NULL;
		mutex_unlock(&bus->shared_lock);
		kfree(shared->priv);
		kfree(shared);
	}

	phydev->shared = NULL;
}
EXPORT_SYMBOL_GPL(phy_package_leave);

static void devm_phy_package_leave(struct device *dev, void *res)
{
	phy_package_leave(*(struct phy_device **)res);
}

/**
 * devm_phy_package_join - resource managed phy_package_join()
 * @dev: device that is registering this PHY package
 * @phydev: target phy_device struct
 * @base_addr: cookie and base PHY address of PHY package for offset
 *   calculation of global register access
 * @priv_size: if non-zero allocate this amount of bytes for private data
 *
 * Managed phy_package_join(). Shared storage fetched by this function,
 * phy_package_leave() is automatically called on driver detach. See
 * phy_package_join() for more information.
 */
int devm_phy_package_join(struct device *dev, struct phy_device *phydev,
			  int base_addr, size_t priv_size)
{
	struct phy_device **ptr;
	int ret;

	ptr = devres_alloc(devm_phy_package_leave, sizeof(*ptr),
			   GFP_KERNEL);
	if (!ptr)
		return -ENOMEM;

	ret = phy_package_join(phydev, base_addr, priv_size);

	if (!ret) {
		*ptr = phydev;
		devres_add(dev, ptr);
	} else {
		devres_free(ptr);
	}

	return ret;
}
EXPORT_SYMBOL_GPL(devm_phy_package_join);

/**
 * devm_of_phy_package_join - resource managed of_phy_package_join()
 * @dev: device that is registering this PHY package
 * @phydev: target phy_device struct
 * @priv_size: if non-zero allocate this amount of bytes for private data
 *
 * Managed of_phy_package_join(). Shared storage fetched by this function,
 * phy_package_leave() is automatically called on driver detach. See
 * of_phy_package_join() for more information.
 */
int devm_of_phy_package_join(struct device *dev, struct phy_device *phydev,
			     size_t priv_size)
{
	struct phy_device **ptr;
	int ret;

	ptr = devres_alloc(devm_phy_package_leave, sizeof(*ptr),
			   GFP_KERNEL);
	if (!ptr)
		return -ENOMEM;

	ret = of_phy_package_join(phydev, priv_size);

	if (!ret) {
		*ptr = phydev;
		devres_add(dev, ptr);
	} else {
		devres_free(ptr);
	}

	return ret;
}
EXPORT_SYMBOL_GPL(devm_of_phy_package_join);

/**
 * phy_detach - detach a PHY device from its network device
 * @phydev: target phy_device struct
 *
 * This detaches the phy device from its network device and the phy
 * driver, and drops the reference count taken in phy_attach_direct().
 */
void phy_detach(struct phy_device *phydev)
{
	struct net_device *dev = phydev->attached_dev;
	struct module *ndev_owner = NULL;
	struct mii_bus *bus;

	if (phydev->devlink)
		device_link_del(phydev->devlink);

	if (phydev->sysfs_links) {
		if (dev)
			sysfs_remove_link(&dev->dev.kobj, "phydev");
		sysfs_remove_link(&phydev->mdio.dev.kobj, "attached_dev");
	}

	if (!phydev->attached_dev)
		sysfs_remove_file(&phydev->mdio.dev.kobj,
				  &dev_attr_phy_standalone.attr);

	phy_suspend(phydev);
	if (dev) {
		phydev->attached_dev->phydev = NULL;
		phydev->attached_dev = NULL;
		phy_link_topo_del_phy(dev, phydev);
	}
	phydev->phylink = NULL;

	if (!phydev->is_on_sfp_module)
		phy_led_triggers_unregister(phydev);

	if (phydev->mdio.dev.driver)
		module_put(phydev->mdio.dev.driver->owner);

	/* If the device had no specific driver before (i.e. - it
	 * was using the generic driver), we unbind the device
	 * from the generic driver so that there's a chance a
	 * real driver could be loaded
	 */
	if (phy_driver_is_genphy(phydev) ||
	    phy_driver_is_genphy_10g(phydev))
		device_release_driver(&phydev->mdio.dev);

	/* Assert the reset signal */
	phy_device_reset(phydev, 1);

	/*
	 * The phydev might go away on the put_device() below, so avoid
	 * a use-after-free bug by reading the underlying bus first.
	 */
	bus = phydev->mdio.bus;

	put_device(&phydev->mdio.dev);
	if (dev)
		ndev_owner = dev->dev.parent->driver->owner;
	if (ndev_owner != bus->owner)
		module_put(bus->owner);
}
EXPORT_SYMBOL(phy_detach);

int phy_suspend(struct phy_device *phydev)
{
	struct net_device *netdev = phydev->attached_dev;
	const struct phy_driver *phydrv = phydev->drv;
	int ret;

	if (phydev->suspended || !phydrv)
		return 0;

	phydev->wol_enabled = phy_drv_wol_enabled(phydev) ||
			      (netdev && netdev->ethtool->wol_enabled);
	/* If the device has WOL enabled, we cannot suspend the PHY */
	if (phydev->wol_enabled && !(phydrv->flags & PHY_ALWAYS_CALL_SUSPEND))
		return -EBUSY;

	if (!phydrv->suspend)
		return 0;

	ret = phydrv->suspend(phydev);
	if (!ret)
		phydev->suspended = true;

	return ret;
}
EXPORT_SYMBOL(phy_suspend);

int __phy_resume(struct phy_device *phydev)
{
	const struct phy_driver *phydrv = phydev->drv;
	int ret;

	lockdep_assert_held(&phydev->lock);

	if (!phydrv || !phydrv->resume)
		return 0;

	ret = phydrv->resume(phydev);
	if (!ret)
		phydev->suspended = false;

	return ret;
}
EXPORT_SYMBOL(__phy_resume);

int phy_resume(struct phy_device *phydev)
{
	int ret;

	mutex_lock(&phydev->lock);
	ret = __phy_resume(phydev);
	mutex_unlock(&phydev->lock);

	return ret;
}
EXPORT_SYMBOL(phy_resume);

int phy_loopback(struct phy_device *phydev, bool enable)
{
	int ret = 0;

	if (!phydev->drv)
		return -EIO;

	mutex_lock(&phydev->lock);

	if (enable && phydev->loopback_enabled) {
		ret = -EBUSY;
		goto out;
	}

	if (!enable && !phydev->loopback_enabled) {
		ret = -EINVAL;
		goto out;
	}

	if (phydev->drv->set_loopback)
		ret = phydev->drv->set_loopback(phydev, enable);
	else
		ret = genphy_loopback(phydev, enable);

	if (ret)
		goto out;

	phydev->loopback_enabled = enable;

out:
	mutex_unlock(&phydev->lock);
	return ret;
}
EXPORT_SYMBOL(phy_loopback);

/**
 * phy_reset_after_clk_enable - perform a PHY reset if needed
 * @phydev: target phy_device struct
 *
 * Description: Some PHYs are known to need a reset after their refclk was
 *   enabled. This function evaluates the flags and perform the reset if it's
 *   needed. Returns < 0 on error, 0 if the phy wasn't reset and 1 if the phy
 *   was reset.
 */
int phy_reset_after_clk_enable(struct phy_device *phydev)
{
	if (!phydev || !phydev->drv)
		return -ENODEV;

	if (phydev->drv->flags & PHY_RST_AFTER_CLK_EN) {
		phy_device_reset(phydev, 1);
		phy_device_reset(phydev, 0);
		return 1;
	}

	return 0;
}
EXPORT_SYMBOL(phy_reset_after_clk_enable);

/* Generic PHY support and helper functions */

/**
 * genphy_config_advert - sanitize and advertise auto-negotiation parameters
 * @phydev: target phy_device struct
 * @advert: auto-negotiation parameters to advertise
 *
 * Description: Writes MII_ADVERTISE with the appropriate values,
 *   after sanitizing the values to make sure we only advertise
 *   what is supported.  Returns < 0 on error, 0 if the PHY's advertisement
 *   hasn't changed, and > 0 if it has changed.
 */
static int genphy_config_advert(struct phy_device *phydev,
				const unsigned long *advert)
{
	int err, bmsr, changed = 0;
	u32 adv;

	adv = linkmode_adv_to_mii_adv_t(advert);

	/* Setup standard advertisement */
	err = phy_modify_changed(phydev, MII_ADVERTISE,
				 ADVERTISE_ALL | ADVERTISE_100BASE4 |
				 ADVERTISE_PAUSE_CAP | ADVERTISE_PAUSE_ASYM,
				 adv);
	if (err < 0)
		return err;
	if (err > 0)
		changed = 1;

	bmsr = phy_read(phydev, MII_BMSR);
	if (bmsr < 0)
		return bmsr;

	/* Per 802.3-2008, Section 22.2.4.2.16 Extended status all
	 * 1000Mbits/sec capable PHYs shall have the BMSR_ESTATEN bit set to a
	 * logical 1.
	 */
	if (!(bmsr & BMSR_ESTATEN))
		return changed;

	adv = linkmode_adv_to_mii_ctrl1000_t(advert);

	err = phy_modify_changed(phydev, MII_CTRL1000,
				 ADVERTISE_1000FULL | ADVERTISE_1000HALF,
				 adv);
	if (err < 0)
		return err;
	if (err > 0)
		changed = 1;

	return changed;
}

/**
 * genphy_c37_config_advert - sanitize and advertise auto-negotiation parameters
 * @phydev: target phy_device struct
 *
 * Description: Writes MII_ADVERTISE with the appropriate values,
 *   after sanitizing the values to make sure we only advertise
 *   what is supported.  Returns < 0 on error, 0 if the PHY's advertisement
 *   hasn't changed, and > 0 if it has changed. This function is intended
 *   for Clause 37 1000Base-X mode.
 */
static int genphy_c37_config_advert(struct phy_device *phydev)
{
	u16 adv = 0;

	/* Only allow advertising what this PHY supports */
	linkmode_and(phydev->advertising, phydev->advertising,
		     phydev->supported);

	if (linkmode_test_bit(ETHTOOL_LINK_MODE_1000baseX_Full_BIT,
			      phydev->advertising))
		adv |= ADVERTISE_1000XFULL;
	if (linkmode_test_bit(ETHTOOL_LINK_MODE_Pause_BIT,
			      phydev->advertising))
		adv |= ADVERTISE_1000XPAUSE;
	if (linkmode_test_bit(ETHTOOL_LINK_MODE_Asym_Pause_BIT,
			      phydev->advertising))
		adv |= ADVERTISE_1000XPSE_ASYM;

	return phy_modify_changed(phydev, MII_ADVERTISE,
				  ADVERTISE_1000XFULL | ADVERTISE_1000XPAUSE |
				  ADVERTISE_1000XHALF | ADVERTISE_1000XPSE_ASYM,
				  adv);
}

/**
 * genphy_config_eee_advert - disable unwanted eee mode advertisement
 * @phydev: target phy_device struct
 *
 * Description: Writes MDIO_AN_EEE_ADV after disabling unsupported energy
 *   efficent ethernet modes. Returns 0 if the PHY's advertisement hasn't
 *   changed, and 1 if it has changed.
 */
int genphy_config_eee_advert(struct phy_device *phydev)
{
	int err;

	/* Nothing to disable */
	if (!phydev->eee_broken_modes)
		return 0;

	err = phy_modify_mmd_changed(phydev, MDIO_MMD_AN, MDIO_AN_EEE_ADV,
				     phydev->eee_broken_modes, 0);
	/* If the call failed, we assume that EEE is not supported */
	return err < 0 ? 0 : err;
}
EXPORT_SYMBOL(genphy_config_eee_advert);

/**
 * genphy_setup_forced - configures/forces speed/duplex from @phydev
 * @phydev: target phy_device struct
 *
 * Description: Configures MII_BMCR to force speed/duplex
 *   to the values in phydev. Assumes that the values are valid.
 *   Please see phy_sanitize_settings().
 */
int genphy_setup_forced(struct phy_device *phydev)
{
	u16 ctl;

	phydev->pause = 0;
	phydev->asym_pause = 0;

	ctl = mii_bmcr_encode_fixed(phydev->speed, phydev->duplex);

	return phy_modify(phydev, MII_BMCR,
			  ~(BMCR_LOOPBACK | BMCR_ISOLATE | BMCR_PDOWN), ctl);
}
EXPORT_SYMBOL(genphy_setup_forced);

static int genphy_setup_master_slave(struct phy_device *phydev)
{
	u16 ctl = 0;

	if (!phydev->is_gigabit_capable)
		return 0;

	switch (phydev->master_slave_set) {
	case MASTER_SLAVE_CFG_MASTER_PREFERRED:
		ctl |= CTL1000_PREFER_MASTER;
		break;
	case MASTER_SLAVE_CFG_SLAVE_PREFERRED:
		break;
	case MASTER_SLAVE_CFG_MASTER_FORCE:
		ctl |= CTL1000_AS_MASTER;
		fallthrough;
	case MASTER_SLAVE_CFG_SLAVE_FORCE:
		ctl |= CTL1000_ENABLE_MASTER;
		break;
	case MASTER_SLAVE_CFG_UNKNOWN:
	case MASTER_SLAVE_CFG_UNSUPPORTED:
		return 0;
	default:
		phydev_warn(phydev, "Unsupported Master/Slave mode\n");
		return -EOPNOTSUPP;
	}

	return phy_modify_changed(phydev, MII_CTRL1000,
				  (CTL1000_ENABLE_MASTER | CTL1000_AS_MASTER |
				   CTL1000_PREFER_MASTER), ctl);
}

int genphy_read_master_slave(struct phy_device *phydev)
{
	int cfg, state;
	int val;

	phydev->master_slave_get = MASTER_SLAVE_CFG_UNKNOWN;
	phydev->master_slave_state = MASTER_SLAVE_STATE_UNKNOWN;

	val = phy_read(phydev, MII_CTRL1000);
	if (val < 0)
		return val;

	if (val & CTL1000_ENABLE_MASTER) {
		if (val & CTL1000_AS_MASTER)
			cfg = MASTER_SLAVE_CFG_MASTER_FORCE;
		else
			cfg = MASTER_SLAVE_CFG_SLAVE_FORCE;
	} else {
		if (val & CTL1000_PREFER_MASTER)
			cfg = MASTER_SLAVE_CFG_MASTER_PREFERRED;
		else
			cfg = MASTER_SLAVE_CFG_SLAVE_PREFERRED;
	}

	val = phy_read(phydev, MII_STAT1000);
	if (val < 0)
		return val;

	if (val & LPA_1000MSFAIL) {
		state = MASTER_SLAVE_STATE_ERR;
	} else if (phydev->link) {
		/* this bits are valid only for active link */
		if (val & LPA_1000MSRES)
			state = MASTER_SLAVE_STATE_MASTER;
		else
			state = MASTER_SLAVE_STATE_SLAVE;
	} else {
		state = MASTER_SLAVE_STATE_UNKNOWN;
	}

	phydev->master_slave_get = cfg;
	phydev->master_slave_state = state;

	return 0;
}
EXPORT_SYMBOL(genphy_read_master_slave);

/**
 * genphy_restart_aneg - Enable and Restart Autonegotiation
 * @phydev: target phy_device struct
 */
int genphy_restart_aneg(struct phy_device *phydev)
{
	/* Don't isolate the PHY if we're negotiating */
	return phy_modify(phydev, MII_BMCR, BMCR_ISOLATE,
			  BMCR_ANENABLE | BMCR_ANRESTART);
}
EXPORT_SYMBOL(genphy_restart_aneg);

/**
 * genphy_check_and_restart_aneg - Enable and restart auto-negotiation
 * @phydev: target phy_device struct
 * @restart: whether aneg restart is requested
 *
 * Check, and restart auto-negotiation if needed.
 */
int genphy_check_and_restart_aneg(struct phy_device *phydev, bool restart)
{
	int ret;

	if (!restart) {
		/* Advertisement hasn't changed, but maybe aneg was never on to
		 * begin with?  Or maybe phy was isolated?
		 */
		ret = phy_read(phydev, MII_BMCR);
		if (ret < 0)
			return ret;

		if (!(ret & BMCR_ANENABLE) || (ret & BMCR_ISOLATE))
			restart = true;
	}

	if (restart)
		return genphy_restart_aneg(phydev);

	return 0;
}
EXPORT_SYMBOL(genphy_check_and_restart_aneg);

/**
 * __genphy_config_aneg - restart auto-negotiation or write BMCR
 * @phydev: target phy_device struct
 * @changed: whether autoneg is requested
 *
 * Description: If auto-negotiation is enabled, we configure the
 *   advertising, and then restart auto-negotiation.  If it is not
 *   enabled, then we write the BMCR.
 */
int __genphy_config_aneg(struct phy_device *phydev, bool changed)
{
	__ETHTOOL_DECLARE_LINK_MODE_MASK(fixed_advert);
	const struct phy_setting *set;
	unsigned long *advert;
	int err;

	err = genphy_c45_an_config_eee_aneg(phydev);
	if (err < 0)
		return err;
	else if (err)
		changed = true;

	err = genphy_setup_master_slave(phydev);
	if (err < 0)
		return err;
	else if (err)
		changed = true;

	if (phydev->autoneg == AUTONEG_ENABLE) {
		/* Only allow advertising what this PHY supports */
		linkmode_and(phydev->advertising, phydev->advertising,
			     phydev->supported);
		advert = phydev->advertising;
	} else if (phydev->speed < SPEED_1000) {
		return genphy_setup_forced(phydev);
	} else {
		linkmode_zero(fixed_advert);

		set = phy_lookup_setting(phydev->speed, phydev->duplex,
					 phydev->supported, true);
		if (set)
			linkmode_set_bit(set->bit, fixed_advert);

		advert = fixed_advert;
	}

	err = genphy_config_advert(phydev, advert);
	if (err < 0) /* error */
		return err;
	else if (err)
		changed = true;

	return genphy_check_and_restart_aneg(phydev, changed);
}
EXPORT_SYMBOL(__genphy_config_aneg);

/**
 * genphy_c37_config_aneg - restart auto-negotiation or write BMCR
 * @phydev: target phy_device struct
 *
 * Description: If auto-negotiation is enabled, we configure the
 *   advertising, and then restart auto-negotiation.  If it is not
 *   enabled, then we write the BMCR. This function is intended
 *   for use with Clause 37 1000Base-X mode.
 */
int genphy_c37_config_aneg(struct phy_device *phydev)
{
	int err, changed;

	if (phydev->autoneg != AUTONEG_ENABLE)
		return genphy_setup_forced(phydev);

	err = phy_modify(phydev, MII_BMCR, BMCR_SPEED1000 | BMCR_SPEED100,
			 BMCR_SPEED1000);
	if (err)
		return err;

	changed = genphy_c37_config_advert(phydev);
	if (changed < 0) /* error */
		return changed;

	if (!changed) {
		/* Advertisement hasn't changed, but maybe aneg was never on to
		 * begin with?  Or maybe phy was isolated?
		 */
		int ctl = phy_read(phydev, MII_BMCR);

		if (ctl < 0)
			return ctl;

		if (!(ctl & BMCR_ANENABLE) || (ctl & BMCR_ISOLATE))
			changed = 1; /* do restart aneg */
	}

	/* Only restart aneg if we are advertising something different
	 * than we were before.
	 */
	if (changed > 0)
		return genphy_restart_aneg(phydev);

	return 0;
}
EXPORT_SYMBOL(genphy_c37_config_aneg);

/**
 * genphy_aneg_done - return auto-negotiation status
 * @phydev: target phy_device struct
 *
 * Description: Reads the status register and returns 0 either if
 *   auto-negotiation is incomplete, or if there was an error.
 *   Returns BMSR_ANEGCOMPLETE if auto-negotiation is done.
 */
int genphy_aneg_done(struct phy_device *phydev)
{
	int retval = phy_read(phydev, MII_BMSR);

	return (retval < 0) ? retval : (retval & BMSR_ANEGCOMPLETE);
}
EXPORT_SYMBOL(genphy_aneg_done);

/**
 * genphy_update_link - update link status in @phydev
 * @phydev: target phy_device struct
 *
 * Description: Update the value in phydev->link to reflect the
 *   current link value.  In order to do this, we need to read
 *   the status register twice, keeping the second value.
 */
int genphy_update_link(struct phy_device *phydev)
{
	int status = 0, bmcr;

	bmcr = phy_read(phydev, MII_BMCR);
	if (bmcr < 0)
		return bmcr;

	/* Autoneg is being started, therefore disregard BMSR value and
	 * report link as down.
	 */
	if (bmcr & BMCR_ANRESTART)
		goto done;

	/* The link state is latched low so that momentary link
	 * drops can be detected. Do not double-read the status
	 * in polling mode to detect such short link drops except
	 * the link was already down.
	 */
	if (!phy_polling_mode(phydev) || !phydev->link) {
		status = phy_read(phydev, MII_BMSR);
		if (status < 0)
			return status;
		else if (status & BMSR_LSTATUS)
			goto done;
	}

	/* Read link and autonegotiation status */
	status = phy_read(phydev, MII_BMSR);
	if (status < 0)
		return status;
done:
	phydev->link = status & BMSR_LSTATUS ? 1 : 0;
	phydev->autoneg_complete = status & BMSR_ANEGCOMPLETE ? 1 : 0;

	/* Consider the case that autoneg was started and "aneg complete"
	 * bit has been reset, but "link up" bit not yet.
	 */
	if (phydev->autoneg == AUTONEG_ENABLE && !phydev->autoneg_complete)
		phydev->link = 0;

	return 0;
}
EXPORT_SYMBOL(genphy_update_link);

int genphy_read_lpa(struct phy_device *phydev)
{
	int lpa, lpagb;

	if (phydev->autoneg == AUTONEG_ENABLE) {
		if (!phydev->autoneg_complete) {
			mii_stat1000_mod_linkmode_lpa_t(phydev->lp_advertising,
							0);
			mii_lpa_mod_linkmode_lpa_t(phydev->lp_advertising, 0);
			return 0;
		}

		if (phydev->is_gigabit_capable) {
			lpagb = phy_read(phydev, MII_STAT1000);
			if (lpagb < 0)
				return lpagb;

			if (lpagb & LPA_1000MSFAIL) {
				int adv = phy_read(phydev, MII_CTRL1000);

				if (adv < 0)
					return adv;

				if (adv & CTL1000_ENABLE_MASTER)
					phydev_err(phydev, "Master/Slave resolution failed, maybe conflicting manual settings?\n");
				else
					phydev_err(phydev, "Master/Slave resolution failed\n");
				return -ENOLINK;
			}

			mii_stat1000_mod_linkmode_lpa_t(phydev->lp_advertising,
							lpagb);
		}

		lpa = phy_read(phydev, MII_LPA);
		if (lpa < 0)
			return lpa;

		mii_lpa_mod_linkmode_lpa_t(phydev->lp_advertising, lpa);
	} else {
		linkmode_zero(phydev->lp_advertising);
	}

	return 0;
}
EXPORT_SYMBOL(genphy_read_lpa);

/**
 * genphy_read_status_fixed - read the link parameters for !aneg mode
 * @phydev: target phy_device struct
 *
 * Read the current duplex and speed state for a PHY operating with
 * autonegotiation disabled.
 */
int genphy_read_status_fixed(struct phy_device *phydev)
{
	int bmcr = phy_read(phydev, MII_BMCR);

	if (bmcr < 0)
		return bmcr;

	if (bmcr & BMCR_FULLDPLX)
		phydev->duplex = DUPLEX_FULL;
	else
		phydev->duplex = DUPLEX_HALF;

	if (bmcr & BMCR_SPEED1000)
		phydev->speed = SPEED_1000;
	else if (bmcr & BMCR_SPEED100)
		phydev->speed = SPEED_100;
	else
		phydev->speed = SPEED_10;

	return 0;
}
EXPORT_SYMBOL(genphy_read_status_fixed);

/**
 * genphy_read_status - check the link status and update current link state
 * @phydev: target phy_device struct
 *
 * Description: Check the link, then figure out the current state
 *   by comparing what we advertise with what the link partner
 *   advertises.  Start by checking the gigabit possibilities,
 *   then move on to 10/100.
 */
int genphy_read_status(struct phy_device *phydev)
{
	int err, old_link = phydev->link;

	/* Update the link, but return if there was an error */
	err = genphy_update_link(phydev);
	if (err)
		return err;

	/* why bother the PHY if nothing can have changed */
	if (phydev->autoneg == AUTONEG_ENABLE && old_link && phydev->link)
		return 0;

	phydev->master_slave_get = MASTER_SLAVE_CFG_UNSUPPORTED;
	phydev->master_slave_state = MASTER_SLAVE_STATE_UNSUPPORTED;
	phydev->speed = SPEED_UNKNOWN;
	phydev->duplex = DUPLEX_UNKNOWN;
	phydev->pause = 0;
	phydev->asym_pause = 0;

	if (phydev->is_gigabit_capable) {
		err = genphy_read_master_slave(phydev);
		if (err < 0)
			return err;
	}

	err = genphy_read_lpa(phydev);
	if (err < 0)
		return err;

	if (phydev->autoneg == AUTONEG_ENABLE && phydev->autoneg_complete) {
		phy_resolve_aneg_linkmode(phydev);
	} else if (phydev->autoneg == AUTONEG_DISABLE) {
		err = genphy_read_status_fixed(phydev);
		if (err < 0)
			return err;
	}

	return 0;
}
EXPORT_SYMBOL(genphy_read_status);

/**
 * genphy_c37_read_status - check the link status and update current link state
 * @phydev: target phy_device struct
 * @changed: pointer where to store if link changed
 *
 * Description: Check the link, then figure out the current state
 *   by comparing what we advertise with what the link partner
 *   advertises. This function is for Clause 37 1000Base-X mode.
 *
 *   If link has changed, @changed is set to true, false otherwise.
 */
int genphy_c37_read_status(struct phy_device *phydev, bool *changed)
{
	int lpa, err, old_link = phydev->link;

	/* Update the link, but return if there was an error */
	err = genphy_update_link(phydev);
	if (err)
		return err;

	/* why bother the PHY if nothing can have changed */
	if (phydev->autoneg == AUTONEG_ENABLE && old_link && phydev->link) {
		*changed = false;
		return 0;
	}

	/* Signal link has changed */
	*changed = true;
	phydev->duplex = DUPLEX_UNKNOWN;
	phydev->pause = 0;
	phydev->asym_pause = 0;

	if (phydev->autoneg == AUTONEG_ENABLE && phydev->autoneg_complete) {
		lpa = phy_read(phydev, MII_LPA);
		if (lpa < 0)
			return lpa;

		linkmode_mod_bit(ETHTOOL_LINK_MODE_Autoneg_BIT,
				 phydev->lp_advertising, lpa & LPA_LPACK);
		linkmode_mod_bit(ETHTOOL_LINK_MODE_1000baseX_Full_BIT,
				 phydev->lp_advertising, lpa & LPA_1000XFULL);
		linkmode_mod_bit(ETHTOOL_LINK_MODE_Pause_BIT,
				 phydev->lp_advertising, lpa & LPA_1000XPAUSE);
		linkmode_mod_bit(ETHTOOL_LINK_MODE_Asym_Pause_BIT,
				 phydev->lp_advertising,
				 lpa & LPA_1000XPAUSE_ASYM);

		phy_resolve_aneg_linkmode(phydev);
	} else if (phydev->autoneg == AUTONEG_DISABLE) {
		int bmcr = phy_read(phydev, MII_BMCR);

		if (bmcr < 0)
			return bmcr;

		if (bmcr & BMCR_FULLDPLX)
			phydev->duplex = DUPLEX_FULL;
		else
			phydev->duplex = DUPLEX_HALF;
	}

	return 0;
}
EXPORT_SYMBOL(genphy_c37_read_status);

/**
 * genphy_soft_reset - software reset the PHY via BMCR_RESET bit
 * @phydev: target phy_device struct
 *
 * Description: Perform a software PHY reset using the standard
 * BMCR_RESET bit and poll for the reset bit to be cleared.
 *
 * Returns: 0 on success, < 0 on failure
 */
int genphy_soft_reset(struct phy_device *phydev)
{
	u16 res = BMCR_RESET;
	int ret;

	if (phydev->autoneg == AUTONEG_ENABLE)
		res |= BMCR_ANRESTART;

	ret = phy_modify(phydev, MII_BMCR, BMCR_ISOLATE, res);
	if (ret < 0)
		return ret;

	/* Clause 22 states that setting bit BMCR_RESET sets control registers
	 * to their default value. Therefore the POWER DOWN bit is supposed to
	 * be cleared after soft reset.
	 */
	phydev->suspended = 0;

	ret = phy_poll_reset(phydev);
	if (ret)
		return ret;

	/* BMCR may be reset to defaults */
	if (phydev->autoneg == AUTONEG_DISABLE)
		ret = genphy_setup_forced(phydev);

	return ret;
}
EXPORT_SYMBOL(genphy_soft_reset);

irqreturn_t genphy_handle_interrupt_no_ack(struct phy_device *phydev)
{
	/* It seems there are cases where the interrupts are handled by another
	 * entity (ie an IRQ controller embedded inside the PHY) and do not
	 * need any other interraction from phylib. In this case, just trigger
	 * the state machine directly.
	 */
	phy_trigger_machine(phydev);

	return 0;
}
EXPORT_SYMBOL(genphy_handle_interrupt_no_ack);

/**
 * genphy_read_abilities - read PHY abilities from Clause 22 registers
 * @phydev: target phy_device struct
 *
 * Description: Reads the PHY's abilities and populates
 * phydev->supported accordingly.
 *
 * Returns: 0 on success, < 0 on failure
 */
int genphy_read_abilities(struct phy_device *phydev)
{
	int val;

	linkmode_set_bit_array(phy_basic_ports_array,
			       ARRAY_SIZE(phy_basic_ports_array),
			       phydev->supported);

	val = phy_read(phydev, MII_BMSR);
	if (val < 0)
		return val;

	linkmode_mod_bit(ETHTOOL_LINK_MODE_Autoneg_BIT, phydev->supported,
			 val & BMSR_ANEGCAPABLE);

	linkmode_mod_bit(ETHTOOL_LINK_MODE_100baseT_Full_BIT, phydev->supported,
			 val & BMSR_100FULL);
	linkmode_mod_bit(ETHTOOL_LINK_MODE_100baseT_Half_BIT, phydev->supported,
			 val & BMSR_100HALF);
	linkmode_mod_bit(ETHTOOL_LINK_MODE_10baseT_Full_BIT, phydev->supported,
			 val & BMSR_10FULL);
	linkmode_mod_bit(ETHTOOL_LINK_MODE_10baseT_Half_BIT, phydev->supported,
			 val & BMSR_10HALF);

	if (val & BMSR_ESTATEN) {
		val = phy_read(phydev, MII_ESTATUS);
		if (val < 0)
			return val;

		linkmode_mod_bit(ETHTOOL_LINK_MODE_1000baseT_Full_BIT,
				 phydev->supported, val & ESTATUS_1000_TFULL);
		linkmode_mod_bit(ETHTOOL_LINK_MODE_1000baseT_Half_BIT,
				 phydev->supported, val & ESTATUS_1000_THALF);
		linkmode_mod_bit(ETHTOOL_LINK_MODE_1000baseX_Full_BIT,
				 phydev->supported, val & ESTATUS_1000_XFULL);
	}

	/* This is optional functionality. If not supported, we may get an error
	 * which should be ignored.
	 */
	genphy_c45_read_eee_abilities(phydev);

	return 0;
}
EXPORT_SYMBOL(genphy_read_abilities);

/* This is used for the phy device which doesn't support the MMD extended
 * register access, but it does have side effect when we are trying to access
 * the MMD register via indirect method.
 */
int genphy_read_mmd_unsupported(struct phy_device *phdev, int devad, u16 regnum)
{
	return -EOPNOTSUPP;
}
EXPORT_SYMBOL(genphy_read_mmd_unsupported);

int genphy_write_mmd_unsupported(struct phy_device *phdev, int devnum,
				 u16 regnum, u16 val)
{
	return -EOPNOTSUPP;
}
EXPORT_SYMBOL(genphy_write_mmd_unsupported);

int genphy_suspend(struct phy_device *phydev)
{
	return phy_set_bits(phydev, MII_BMCR, BMCR_PDOWN);
}
EXPORT_SYMBOL(genphy_suspend);

int genphy_resume(struct phy_device *phydev)
{
	return phy_clear_bits(phydev, MII_BMCR, BMCR_PDOWN);
}
EXPORT_SYMBOL(genphy_resume);

int genphy_loopback(struct phy_device *phydev, bool enable)
{
	if (enable) {
		u16 ctl = BMCR_LOOPBACK;
		int ret, val;

		ctl |= mii_bmcr_encode_fixed(phydev->speed, phydev->duplex);

		phy_modify(phydev, MII_BMCR, ~0, ctl);

		ret = phy_read_poll_timeout(phydev, MII_BMSR, val,
					    val & BMSR_LSTATUS,
				    5000, 500000, true);
		if (ret)
			return ret;
	} else {
		phy_modify(phydev, MII_BMCR, BMCR_LOOPBACK, 0);

		phy_config_aneg(phydev);
	}

	return 0;
}
EXPORT_SYMBOL(genphy_loopback);

/**
 * phy_remove_link_mode - Remove a supported link mode
 * @phydev: phy_device structure to remove link mode from
 * @link_mode: Link mode to be removed
 *
 * Description: Some MACs don't support all link modes which the PHY
 * does.  e.g. a 1G MAC often does not support 1000Half. Add a helper
 * to remove a link mode.
 */
void phy_remove_link_mode(struct phy_device *phydev, u32 link_mode)
{
	linkmode_clear_bit(link_mode, phydev->supported);
	phy_advertise_supported(phydev);
}
EXPORT_SYMBOL(phy_remove_link_mode);

static void phy_copy_pause_bits(unsigned long *dst, unsigned long *src)
{
	linkmode_mod_bit(ETHTOOL_LINK_MODE_Asym_Pause_BIT, dst,
		linkmode_test_bit(ETHTOOL_LINK_MODE_Asym_Pause_BIT, src));
	linkmode_mod_bit(ETHTOOL_LINK_MODE_Pause_BIT, dst,
		linkmode_test_bit(ETHTOOL_LINK_MODE_Pause_BIT, src));
}

/**
 * phy_advertise_supported - Advertise all supported modes
 * @phydev: target phy_device struct
 *
 * Description: Called to advertise all supported modes, doesn't touch
 * pause mode advertising.
 */
void phy_advertise_supported(struct phy_device *phydev)
{
	__ETHTOOL_DECLARE_LINK_MODE_MASK(new);

	linkmode_copy(new, phydev->supported);
	phy_copy_pause_bits(new, phydev->advertising);
	linkmode_copy(phydev->advertising, new);
}
EXPORT_SYMBOL(phy_advertise_supported);

/**
 * phy_advertise_eee_all - Advertise all supported EEE modes
 * @phydev: target phy_device struct
 *
 * Description: Per default phylib preserves the EEE advertising at the time of
 * phy probing, which might be a subset of the supported EEE modes. Use this
 * function when all supported EEE modes should be advertised. This does not
 * trigger auto-negotiation, so must be called before phy_start()/
 * phylink_start() which will start auto-negotiation.
 */
void phy_advertise_eee_all(struct phy_device *phydev)
{
	linkmode_copy(phydev->advertising_eee, phydev->supported_eee);
}
EXPORT_SYMBOL_GPL(phy_advertise_eee_all);

/**
 * phy_support_eee - Set initial EEE policy configuration
 * @phydev: Target phy_device struct
 *
 * This function configures the initial policy for Energy Efficient Ethernet
 * (EEE) on the specified PHY device, influencing that EEE capabilities are
 * advertised before the link is established. It should be called during PHY
 * registration by the MAC driver and/or the PHY driver (for SmartEEE PHYs)
 * if MAC supports LPI or PHY is capable to compensate missing LPI functionality
 * of the MAC.
 *
 * The function sets default EEE policy parameters, including preparing the PHY
 * to advertise EEE capabilities based on hardware support.
 *
 * It also sets the expected configuration for Low Power Idle (LPI) in the MAC
 * driver. If the PHY framework determines that both local and remote
 * advertisements support EEE, and the negotiated link mode is compatible with
 * EEE, it will set enable_tx_lpi = true. The MAC driver is expected to act on
 * this setting by enabling the LPI timer if enable_tx_lpi is set.
 */
void phy_support_eee(struct phy_device *phydev)
{
	linkmode_copy(phydev->advertising_eee, phydev->supported_eee);
	phydev->eee_cfg.tx_lpi_enabled = true;
	phydev->eee_cfg.eee_enabled = true;
}
EXPORT_SYMBOL(phy_support_eee);

/**
 * phy_support_sym_pause - Enable support of symmetrical pause
 * @phydev: target phy_device struct
 *
 * Description: Called by the MAC to indicate is supports symmetrical
 * Pause, but not asym pause.
 */
void phy_support_sym_pause(struct phy_device *phydev)
{
	linkmode_clear_bit(ETHTOOL_LINK_MODE_Asym_Pause_BIT, phydev->supported);
	phy_copy_pause_bits(phydev->advertising, phydev->supported);
}
EXPORT_SYMBOL(phy_support_sym_pause);

/**
 * phy_support_asym_pause - Enable support of asym pause
 * @phydev: target phy_device struct
 *
 * Description: Called by the MAC to indicate is supports Asym Pause.
 */
void phy_support_asym_pause(struct phy_device *phydev)
{
	phy_copy_pause_bits(phydev->advertising, phydev->supported);
}
EXPORT_SYMBOL(phy_support_asym_pause);

/**
 * phy_set_sym_pause - Configure symmetric Pause
 * @phydev: target phy_device struct
 * @rx: Receiver Pause is supported
 * @tx: Transmit Pause is supported
 * @autoneg: Auto neg should be used
 *
 * Description: Configure advertised Pause support depending on if
 * receiver pause and pause auto neg is supported. Generally called
 * from the set_pauseparam .ndo.
 */
void phy_set_sym_pause(struct phy_device *phydev, bool rx, bool tx,
		       bool autoneg)
{
	linkmode_clear_bit(ETHTOOL_LINK_MODE_Pause_BIT, phydev->supported);

	if (rx && tx && autoneg)
		linkmode_set_bit(ETHTOOL_LINK_MODE_Pause_BIT,
				 phydev->supported);

	linkmode_copy(phydev->advertising, phydev->supported);
}
EXPORT_SYMBOL(phy_set_sym_pause);

/**
 * phy_set_asym_pause - Configure Pause and Asym Pause
 * @phydev: target phy_device struct
 * @rx: Receiver Pause is supported
 * @tx: Transmit Pause is supported
 *
 * Description: Configure advertised Pause support depending on if
 * transmit and receiver pause is supported. If there has been a
 * change in adverting, trigger a new autoneg. Generally called from
 * the set_pauseparam .ndo.
 */
void phy_set_asym_pause(struct phy_device *phydev, bool rx, bool tx)
{
	__ETHTOOL_DECLARE_LINK_MODE_MASK(oldadv);

	linkmode_copy(oldadv, phydev->advertising);
	linkmode_set_pause(phydev->advertising, tx, rx);

	if (!linkmode_equal(oldadv, phydev->advertising) &&
	    phydev->autoneg)
		phy_start_aneg(phydev);
}
EXPORT_SYMBOL(phy_set_asym_pause);

/**
 * phy_validate_pause - Test if the PHY/MAC support the pause configuration
 * @phydev: phy_device struct
 * @pp: requested pause configuration
 *
 * Description: Test if the PHY/MAC combination supports the Pause
 * configuration the user is requesting. Returns True if it is
 * supported, false otherwise.
 */
bool phy_validate_pause(struct phy_device *phydev,
			struct ethtool_pauseparam *pp)
{
	if (!linkmode_test_bit(ETHTOOL_LINK_MODE_Pause_BIT,
			       phydev->supported) && pp->rx_pause)
		return false;

	if (!linkmode_test_bit(ETHTOOL_LINK_MODE_Asym_Pause_BIT,
			       phydev->supported) &&
	    pp->rx_pause != pp->tx_pause)
		return false;

	return true;
}
EXPORT_SYMBOL(phy_validate_pause);

/**
 * phy_get_pause - resolve negotiated pause modes
 * @phydev: phy_device struct
 * @tx_pause: pointer to bool to indicate whether transmit pause should be
 * enabled.
 * @rx_pause: pointer to bool to indicate whether receive pause should be
 * enabled.
 *
 * Resolve and return the flow control modes according to the negotiation
 * result. This includes checking that we are operating in full duplex mode.
 * See linkmode_resolve_pause() for further details.
 */
void phy_get_pause(struct phy_device *phydev, bool *tx_pause, bool *rx_pause)
{
	if (phydev->duplex != DUPLEX_FULL) {
		*tx_pause = false;
		*rx_pause = false;
		return;
	}

	return linkmode_resolve_pause(phydev->advertising,
				      phydev->lp_advertising,
				      tx_pause, rx_pause);
}
EXPORT_SYMBOL(phy_get_pause);

#if IS_ENABLED(CONFIG_OF_MDIO)
static int phy_get_int_delay_property(struct device *dev, const char *name)
{
	s32 int_delay;
	int ret;

	ret = device_property_read_u32(dev, name, &int_delay);
	if (ret)
		return ret;

	return int_delay;
}
#else
static int phy_get_int_delay_property(struct device *dev, const char *name)
{
	return -EINVAL;
}
#endif

/**
 * phy_get_internal_delay - returns the index of the internal delay
 * @phydev: phy_device struct
 * @dev: pointer to the devices device struct
 * @delay_values: array of delays the PHY supports
 * @size: the size of the delay array
 * @is_rx: boolean to indicate to get the rx internal delay
 *
 * Returns the index within the array of internal delay passed in.
 * If the device property is not present then the interface type is checked
 * if the interface defines use of internal delay then a 1 is returned otherwise
 * a 0 is returned.
 * The array must be in ascending order. If PHY does not have an ascending order
 * array then size = 0 and the value of the delay property is returned.
 * Return -EINVAL if the delay is invalid or cannot be found.
 */
s32 phy_get_internal_delay(struct phy_device *phydev, struct device *dev,
			   const int *delay_values, int size, bool is_rx)
{
	s32 delay;
	int i;

	if (is_rx) {
		delay = phy_get_int_delay_property(dev, "rx-internal-delay-ps");
		if (delay < 0 && size == 0) {
			if (phydev->interface == PHY_INTERFACE_MODE_RGMII_ID ||
			    phydev->interface == PHY_INTERFACE_MODE_RGMII_RXID)
				return 1;
			else
				return 0;
		}

	} else {
		delay = phy_get_int_delay_property(dev, "tx-internal-delay-ps");
		if (delay < 0 && size == 0) {
			if (phydev->interface == PHY_INTERFACE_MODE_RGMII_ID ||
			    phydev->interface == PHY_INTERFACE_MODE_RGMII_TXID)
				return 1;
			else
				return 0;
		}
	}

	if (delay < 0)
		return delay;

	if (size == 0)
		return delay;

	if (delay < delay_values[0] || delay > delay_values[size - 1]) {
		phydev_err(phydev, "Delay %d is out of range\n", delay);
		return -EINVAL;
	}

	if (delay == delay_values[0])
		return 0;

	for (i = 1; i < size; i++) {
		if (delay == delay_values[i])
			return i;

		/* Find an approximate index by looking up the table */
		if (delay > delay_values[i - 1] &&
		    delay < delay_values[i]) {
			if (delay - delay_values[i - 1] <
			    delay_values[i] - delay)
				return i - 1;
			else
				return i;
		}
	}

	phydev_err(phydev, "error finding internal delay index for %d\n",
		   delay);

	return -EINVAL;
}
EXPORT_SYMBOL(phy_get_internal_delay);

static int phy_led_set_brightness(struct led_classdev *led_cdev,
				  enum led_brightness value)
{
	struct phy_led *phyled = to_phy_led(led_cdev);
	struct phy_device *phydev = phyled->phydev;
	int err;

	mutex_lock(&phydev->lock);
	err = phydev->drv->led_brightness_set(phydev, phyled->index, value);
	mutex_unlock(&phydev->lock);

	return err;
}

static int phy_led_blink_set(struct led_classdev *led_cdev,
			     unsigned long *delay_on,
			     unsigned long *delay_off)
{
	struct phy_led *phyled = to_phy_led(led_cdev);
	struct phy_device *phydev = phyled->phydev;
	int err;

	mutex_lock(&phydev->lock);
	err = phydev->drv->led_blink_set(phydev, phyled->index,
					 delay_on, delay_off);
	mutex_unlock(&phydev->lock);

	return err;
}

static __maybe_unused struct device *
phy_led_hw_control_get_device(struct led_classdev *led_cdev)
{
	struct phy_led *phyled = to_phy_led(led_cdev);
	struct phy_device *phydev = phyled->phydev;

	if (phydev->attached_dev)
		return &phydev->attached_dev->dev;
	return NULL;
}

static int __maybe_unused
phy_led_hw_control_get(struct led_classdev *led_cdev,
		       unsigned long *rules)
{
	struct phy_led *phyled = to_phy_led(led_cdev);
	struct phy_device *phydev = phyled->phydev;
	int err;

	mutex_lock(&phydev->lock);
	err = phydev->drv->led_hw_control_get(phydev, phyled->index, rules);
	mutex_unlock(&phydev->lock);

	return err;
}

static int __maybe_unused
phy_led_hw_control_set(struct led_classdev *led_cdev,
		       unsigned long rules)
{
	struct phy_led *phyled = to_phy_led(led_cdev);
	struct phy_device *phydev = phyled->phydev;
	int err;

	mutex_lock(&phydev->lock);
	err = phydev->drv->led_hw_control_set(phydev, phyled->index, rules);
	mutex_unlock(&phydev->lock);

	return err;
}

static __maybe_unused int phy_led_hw_is_supported(struct led_classdev *led_cdev,
						  unsigned long rules)
{
	struct phy_led *phyled = to_phy_led(led_cdev);
	struct phy_device *phydev = phyled->phydev;
	int err;

	mutex_lock(&phydev->lock);
	err = phydev->drv->led_hw_is_supported(phydev, phyled->index, rules);
	mutex_unlock(&phydev->lock);

	return err;
}

static void phy_leds_unregister(struct phy_device *phydev)
{
	struct phy_led *phyled, *tmp;

	list_for_each_entry_safe(phyled, tmp, &phydev->leds, list) {
		led_classdev_unregister(&phyled->led_cdev);
		list_del(&phyled->list);
	}
}

static int of_phy_led(struct phy_device *phydev,
		      struct device_node *led)
{
	struct device *dev = &phydev->mdio.dev;
	struct led_init_data init_data = {};
	struct led_classdev *cdev;
	unsigned long modes = 0;
	struct phy_led *phyled;
	u32 index;
	int err;

	phyled = devm_kzalloc(dev, sizeof(*phyled), GFP_KERNEL);
	if (!phyled)
		return -ENOMEM;

	cdev = &phyled->led_cdev;
	phyled->phydev = phydev;

	err = of_property_read_u32(led, "reg", &index);
	if (err)
		return err;
	if (index > U8_MAX)
		return -EINVAL;

	if (of_property_read_bool(led, "active-low"))
		set_bit(PHY_LED_ACTIVE_LOW, &modes);
	if (of_property_read_bool(led, "inactive-high-impedance"))
		set_bit(PHY_LED_INACTIVE_HIGH_IMPEDANCE, &modes);

	if (modes) {
		/* Return error if asked to set polarity modes but not supported */
		if (!phydev->drv->led_polarity_set)
			return -EINVAL;

		err = phydev->drv->led_polarity_set(phydev, index, modes);
		if (err)
			return err;
	}

	phyled->index = index;
	if (phydev->drv->led_brightness_set)
		cdev->brightness_set_blocking = phy_led_set_brightness;
	if (phydev->drv->led_blink_set)
		cdev->blink_set = phy_led_blink_set;

#ifdef CONFIG_LEDS_TRIGGERS
	if (phydev->drv->led_hw_is_supported &&
	    phydev->drv->led_hw_control_set &&
	    phydev->drv->led_hw_control_get) {
		cdev->hw_control_is_supported = phy_led_hw_is_supported;
		cdev->hw_control_set = phy_led_hw_control_set;
		cdev->hw_control_get = phy_led_hw_control_get;
		cdev->hw_control_trigger = "netdev";
	}

	cdev->hw_control_get_device = phy_led_hw_control_get_device;
#endif
	cdev->max_brightness = 1;
	init_data.devicename = dev_name(&phydev->mdio.dev);
	init_data.fwnode = of_fwnode_handle(led);
	init_data.devname_mandatory = true;

	err = led_classdev_register_ext(dev, cdev, &init_data);
	if (err)
		return err;

	list_add(&phyled->list, &phydev->leds);

	return 0;
}

static int of_phy_leds(struct phy_device *phydev)
{
	struct device_node *node = phydev->mdio.dev.of_node;
	struct device_node *leds;
	int err;

	if (!IS_ENABLED(CONFIG_OF_MDIO))
		return 0;

	if (!node)
		return 0;

	leds = of_get_child_by_name(node, "leds");
	if (!leds)
		return 0;

	for_each_available_child_of_node_scoped(leds, led) {
		err = of_phy_led(phydev, led);
		if (err) {
<<<<<<< HEAD
			of_node_put(led);
=======
>>>>>>> 2d5404ca
			of_node_put(leds);
			phy_leds_unregister(phydev);
			return err;
		}
	}

	of_node_put(leds);
	return 0;
}

/**
 * fwnode_mdio_find_device - Given a fwnode, find the mdio_device
 * @fwnode: pointer to the mdio_device's fwnode
 *
 * If successful, returns a pointer to the mdio_device with the embedded
 * struct device refcount incremented by one, or NULL on failure.
 * The caller should call put_device() on the mdio_device after its use.
 */
struct mdio_device *fwnode_mdio_find_device(struct fwnode_handle *fwnode)
{
	struct device *d;

	if (!fwnode)
		return NULL;

	d = bus_find_device_by_fwnode(&mdio_bus_type, fwnode);
	if (!d)
		return NULL;

	return to_mdio_device(d);
}
EXPORT_SYMBOL(fwnode_mdio_find_device);

/**
 * fwnode_phy_find_device - For provided phy_fwnode, find phy_device.
 *
 * @phy_fwnode: Pointer to the phy's fwnode.
 *
 * If successful, returns a pointer to the phy_device with the embedded
 * struct device refcount incremented by one, or NULL on failure.
 */
struct phy_device *fwnode_phy_find_device(struct fwnode_handle *phy_fwnode)
{
	struct mdio_device *mdiodev;

	mdiodev = fwnode_mdio_find_device(phy_fwnode);
	if (!mdiodev)
		return NULL;

	if (mdiodev->flags & MDIO_DEVICE_FLAG_PHY)
		return to_phy_device(&mdiodev->dev);

	put_device(&mdiodev->dev);

	return NULL;
}
EXPORT_SYMBOL(fwnode_phy_find_device);

/**
 * device_phy_find_device - For the given device, get the phy_device
 * @dev: Pointer to the given device
 *
 * Refer return conditions of fwnode_phy_find_device().
 */
struct phy_device *device_phy_find_device(struct device *dev)
{
	return fwnode_phy_find_device(dev_fwnode(dev));
}
EXPORT_SYMBOL_GPL(device_phy_find_device);

/**
 * fwnode_get_phy_node - Get the phy_node using the named reference.
 * @fwnode: Pointer to fwnode from which phy_node has to be obtained.
 *
 * Refer return conditions of fwnode_find_reference().
 * For ACPI, only "phy-handle" is supported. Legacy DT properties "phy"
 * and "phy-device" are not supported in ACPI. DT supports all the three
 * named references to the phy node.
 */
struct fwnode_handle *fwnode_get_phy_node(const struct fwnode_handle *fwnode)
{
	struct fwnode_handle *phy_node;

	/* Only phy-handle is used for ACPI */
	phy_node = fwnode_find_reference(fwnode, "phy-handle", 0);
	if (is_acpi_node(fwnode) || !IS_ERR(phy_node))
		return phy_node;
	phy_node = fwnode_find_reference(fwnode, "phy", 0);
	if (IS_ERR(phy_node))
		phy_node = fwnode_find_reference(fwnode, "phy-device", 0);
	return phy_node;
}
EXPORT_SYMBOL_GPL(fwnode_get_phy_node);

/**
 * phy_probe - probe and init a PHY device
 * @dev: device to probe and init
 *
 * Take care of setting up the phy_device structure, set the state to READY.
 */
static int phy_probe(struct device *dev)
{
	struct phy_device *phydev = to_phy_device(dev);
	struct device_driver *drv = phydev->mdio.dev.driver;
	struct phy_driver *phydrv = to_phy_driver(drv);
	int err = 0;

	phydev->drv = phydrv;

	/* Disable the interrupt if the PHY doesn't support it
	 * but the interrupt is still a valid one
	 */
	if (!phy_drv_supports_irq(phydrv) && phy_interrupt_is_valid(phydev))
		phydev->irq = PHY_POLL;

	if (phydrv->flags & PHY_IS_INTERNAL)
		phydev->is_internal = true;

	/* Deassert the reset signal */
	phy_device_reset(phydev, 0);

	if (phydev->drv->probe) {
		err = phydev->drv->probe(phydev);
		if (err)
			goto out;
	}

	phy_disable_interrupts(phydev);

	/* Start out supporting everything. Eventually,
	 * a controller will attach, and may modify one
	 * or both of these values
	 */
	if (phydrv->features) {
		linkmode_copy(phydev->supported, phydrv->features);
		genphy_c45_read_eee_abilities(phydev);
	}
	else if (phydrv->get_features)
		err = phydrv->get_features(phydev);
	else if (phydev->is_c45)
		err = genphy_c45_pma_read_abilities(phydev);
	else
		err = genphy_read_abilities(phydev);

	if (err)
		goto out;

	if (!linkmode_test_bit(ETHTOOL_LINK_MODE_Autoneg_BIT,
			       phydev->supported))
		phydev->autoneg = 0;

	if (linkmode_test_bit(ETHTOOL_LINK_MODE_1000baseT_Half_BIT,
			      phydev->supported))
		phydev->is_gigabit_capable = 1;
	if (linkmode_test_bit(ETHTOOL_LINK_MODE_1000baseT_Full_BIT,
			      phydev->supported))
		phydev->is_gigabit_capable = 1;

	of_set_phy_supported(phydev);
	phy_advertise_supported(phydev);

	/* Get PHY default EEE advertising modes and handle them as potentially
	 * safe initial configuration.
	 */
	err = genphy_c45_read_eee_adv(phydev, phydev->advertising_eee);
	if (err)
		goto out;

	/* There is no "enabled" flag. If PHY is advertising, assume it is
	 * kind of enabled.
	 */
	phydev->eee_enabled = !linkmode_empty(phydev->advertising_eee);

	/* Some PHYs may advertise, by default, not support EEE modes. So,
	 * we need to clean them.
	 */
	if (phydev->eee_enabled)
		linkmode_and(phydev->advertising_eee, phydev->supported_eee,
			     phydev->advertising_eee);

	/* Get the EEE modes we want to prohibit. We will ask
	 * the PHY stop advertising these mode later on
	 */
	of_set_phy_eee_broken(phydev);

	/* The Pause Frame bits indicate that the PHY can support passing
	 * pause frames. During autonegotiation, the PHYs will determine if
	 * they should allow pause frames to pass.  The MAC driver should then
	 * use that result to determine whether to enable flow control via
	 * pause frames.
	 *
	 * Normally, PHY drivers should not set the Pause bits, and instead
	 * allow phylib to do that.  However, there may be some situations
	 * (e.g. hardware erratum) where the driver wants to set only one
	 * of these bits.
	 */
	if (!test_bit(ETHTOOL_LINK_MODE_Pause_BIT, phydev->supported) &&
	    !test_bit(ETHTOOL_LINK_MODE_Asym_Pause_BIT, phydev->supported)) {
		linkmode_set_bit(ETHTOOL_LINK_MODE_Pause_BIT,
				 phydev->supported);
		linkmode_set_bit(ETHTOOL_LINK_MODE_Asym_Pause_BIT,
				 phydev->supported);
	}

	/* Set the state to READY by default */
	phydev->state = PHY_READY;

	/* Get the LEDs from the device tree, and instantiate standard
	 * LEDs for them.
	 */
	if (IS_ENABLED(CONFIG_PHYLIB_LEDS))
		err = of_phy_leds(phydev);

out:
	/* Re-assert the reset signal on error */
	if (err)
		phy_device_reset(phydev, 1);

	return err;
}

static int phy_remove(struct device *dev)
{
	struct phy_device *phydev = to_phy_device(dev);

	cancel_delayed_work_sync(&phydev->state_queue);

	if (IS_ENABLED(CONFIG_PHYLIB_LEDS))
		phy_leds_unregister(phydev);

	phydev->state = PHY_DOWN;

	sfp_bus_del_upstream(phydev->sfp_bus);
	phydev->sfp_bus = NULL;

	if (phydev->drv && phydev->drv->remove)
		phydev->drv->remove(phydev);

	/* Assert the reset signal */
	phy_device_reset(phydev, 1);

	phydev->drv = NULL;

	return 0;
}

/**
 * phy_driver_register - register a phy_driver with the PHY layer
 * @new_driver: new phy_driver to register
 * @owner: module owning this PHY
 */
int phy_driver_register(struct phy_driver *new_driver, struct module *owner)
{
	int retval;

	/* Either the features are hard coded, or dynamically
	 * determined. It cannot be both.
	 */
	if (WARN_ON(new_driver->features && new_driver->get_features)) {
		pr_err("%s: features and get_features must not both be set\n",
		       new_driver->name);
		return -EINVAL;
	}

	/* PHYLIB device drivers must not match using a DT compatible table
	 * as this bypasses our checks that the mdiodev that is being matched
	 * is backed by a struct phy_device. If such a case happens, we will
	 * make out-of-bounds accesses and lockup in phydev->lock.
	 */
	if (WARN(new_driver->mdiodrv.driver.of_match_table,
		 "%s: driver must not provide a DT match table\n",
		 new_driver->name))
		return -EINVAL;

	new_driver->mdiodrv.flags |= MDIO_DEVICE_IS_PHY;
	new_driver->mdiodrv.driver.name = new_driver->name;
	new_driver->mdiodrv.driver.bus = &mdio_bus_type;
	new_driver->mdiodrv.driver.probe = phy_probe;
	new_driver->mdiodrv.driver.remove = phy_remove;
	new_driver->mdiodrv.driver.owner = owner;
	new_driver->mdiodrv.driver.probe_type = PROBE_FORCE_SYNCHRONOUS;

	retval = driver_register(&new_driver->mdiodrv.driver);
	if (retval) {
		pr_err("%s: Error %d in registering driver\n",
		       new_driver->name, retval);

		return retval;
	}

	pr_debug("%s: Registered new driver\n", new_driver->name);

	return 0;
}
EXPORT_SYMBOL(phy_driver_register);

int phy_drivers_register(struct phy_driver *new_driver, int n,
			 struct module *owner)
{
	int i, ret = 0;

	for (i = 0; i < n; i++) {
		ret = phy_driver_register(new_driver + i, owner);
		if (ret) {
			while (i-- > 0)
				phy_driver_unregister(new_driver + i);
			break;
		}
	}
	return ret;
}
EXPORT_SYMBOL(phy_drivers_register);

void phy_driver_unregister(struct phy_driver *drv)
{
	driver_unregister(&drv->mdiodrv.driver);
}
EXPORT_SYMBOL(phy_driver_unregister);

void phy_drivers_unregister(struct phy_driver *drv, int n)
{
	int i;

	for (i = 0; i < n; i++)
		phy_driver_unregister(drv + i);
}
EXPORT_SYMBOL(phy_drivers_unregister);

static struct phy_driver genphy_driver = {
	.phy_id		= 0xffffffff,
	.phy_id_mask	= 0xffffffff,
	.name		= "Generic PHY",
	.get_features	= genphy_read_abilities,
	.suspend	= genphy_suspend,
	.resume		= genphy_resume,
	.set_loopback   = genphy_loopback,
};

static const struct ethtool_phy_ops phy_ethtool_phy_ops = {
	.get_sset_count		= phy_ethtool_get_sset_count,
	.get_strings		= phy_ethtool_get_strings,
	.get_stats		= phy_ethtool_get_stats,
	.get_plca_cfg		= phy_ethtool_get_plca_cfg,
	.set_plca_cfg		= phy_ethtool_set_plca_cfg,
	.get_plca_status	= phy_ethtool_get_plca_status,
	.start_cable_test	= phy_start_cable_test,
	.start_cable_test_tdr	= phy_start_cable_test_tdr,
};

static const struct phylib_stubs __phylib_stubs = {
	.hwtstamp_get = __phy_hwtstamp_get,
	.hwtstamp_set = __phy_hwtstamp_set,
};

static void phylib_register_stubs(void)
{
	phylib_stubs = &__phylib_stubs;
}

static void phylib_unregister_stubs(void)
{
	phylib_stubs = NULL;
}

static int __init phy_init(void)
{
	int rc;

<<<<<<< HEAD
	ethtool_set_ethtool_phy_ops(&phy_ethtool_phy_ops);
=======
	rtnl_lock();
	ethtool_set_ethtool_phy_ops(&phy_ethtool_phy_ops);
	phylib_register_stubs();
	rtnl_unlock();
>>>>>>> 2d5404ca

	rc = mdio_bus_init();
	if (rc)
		goto err_ethtool_phy_ops;

	features_init();

	rc = phy_driver_register(&genphy_c45_driver, THIS_MODULE);
	if (rc)
		goto err_mdio_bus;

	rc = phy_driver_register(&genphy_driver, THIS_MODULE);
	if (rc)
		goto err_c45;

	return 0;

err_c45:
	phy_driver_unregister(&genphy_c45_driver);
err_mdio_bus:
	mdio_bus_exit();
err_ethtool_phy_ops:
<<<<<<< HEAD
	ethtool_set_ethtool_phy_ops(NULL);
=======
	rtnl_lock();
	phylib_unregister_stubs();
	ethtool_set_ethtool_phy_ops(NULL);
	rtnl_unlock();
>>>>>>> 2d5404ca

	return rc;
}

static void __exit phy_exit(void)
{
	phy_driver_unregister(&genphy_c45_driver);
	phy_driver_unregister(&genphy_driver);
	mdio_bus_exit();
	rtnl_lock();
	phylib_unregister_stubs();
	ethtool_set_ethtool_phy_ops(NULL);
	rtnl_unlock();
}

subsys_initcall(phy_init);
module_exit(phy_exit);<|MERGE_RESOLUTION|>--- conflicted
+++ resolved
@@ -1486,11 +1486,7 @@
 }
 EXPORT_SYMBOL(phy_sfp_probe);
 
-<<<<<<< HEAD
-static bool phy_drv_supports_irq(struct phy_driver *phydrv)
-=======
 static bool phy_drv_supports_irq(const struct phy_driver *phydrv)
->>>>>>> 2d5404ca
 {
 	return phydrv->config_intr && phydrv->handle_interrupt;
 }
@@ -3428,10 +3424,6 @@
 	for_each_available_child_of_node_scoped(leds, led) {
 		err = of_phy_led(phydev, led);
 		if (err) {
-<<<<<<< HEAD
-			of_node_put(led);
-=======
->>>>>>> 2d5404ca
 			of_node_put(leds);
 			phy_leds_unregister(phydev);
 			return err;
@@ -3800,14 +3792,10 @@
 {
 	int rc;
 
-<<<<<<< HEAD
-	ethtool_set_ethtool_phy_ops(&phy_ethtool_phy_ops);
-=======
 	rtnl_lock();
 	ethtool_set_ethtool_phy_ops(&phy_ethtool_phy_ops);
 	phylib_register_stubs();
 	rtnl_unlock();
->>>>>>> 2d5404ca
 
 	rc = mdio_bus_init();
 	if (rc)
@@ -3830,14 +3818,10 @@
 err_mdio_bus:
 	mdio_bus_exit();
 err_ethtool_phy_ops:
-<<<<<<< HEAD
-	ethtool_set_ethtool_phy_ops(NULL);
-=======
 	rtnl_lock();
 	phylib_unregister_stubs();
 	ethtool_set_ethtool_phy_ops(NULL);
 	rtnl_unlock();
->>>>>>> 2d5404ca
 
 	return rc;
 }
