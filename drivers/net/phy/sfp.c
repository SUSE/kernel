// SPDX-License-Identifier: GPL-2.0
#include <linux/debugfs.h>
#include <linux/delay.h>
#include <linux/gpio/consumer.h>
#include <linux/hwmon.h>
#include <linux/i2c.h>
#include <linux/interrupt.h>
#include <linux/jiffies.h>
#include <linux/mdio/mdio-i2c.h>
#include <linux/module.h>
#include <linux/mutex.h>
#include <linux/of.h>
#include <linux/phy.h>
#include <linux/platform_device.h>
#include <linux/rtnetlink.h>
#include <linux/slab.h>
#include <linux/workqueue.h>

#include "sfp.h"
#include "swphy.h"

enum {
	GPIO_MODDEF0,
	GPIO_LOS,
	GPIO_TX_FAULT,
	GPIO_TX_DISABLE,
	GPIO_RATE_SELECT,
	GPIO_MAX,

	SFP_F_PRESENT = BIT(GPIO_MODDEF0),
	SFP_F_LOS = BIT(GPIO_LOS),
	SFP_F_TX_FAULT = BIT(GPIO_TX_FAULT),
	SFP_F_TX_DISABLE = BIT(GPIO_TX_DISABLE),
	SFP_F_RATE_SELECT = BIT(GPIO_RATE_SELECT),

	SFP_E_INSERT = 0,
	SFP_E_REMOVE,
	SFP_E_DEV_ATTACH,
	SFP_E_DEV_DETACH,
	SFP_E_DEV_DOWN,
	SFP_E_DEV_UP,
	SFP_E_TX_FAULT,
	SFP_E_TX_CLEAR,
	SFP_E_LOS_HIGH,
	SFP_E_LOS_LOW,
	SFP_E_TIMEOUT,

	SFP_MOD_EMPTY = 0,
	SFP_MOD_ERROR,
	SFP_MOD_PROBE,
	SFP_MOD_WAITDEV,
	SFP_MOD_HPOWER,
	SFP_MOD_WAITPWR,
	SFP_MOD_PRESENT,

	SFP_DEV_DETACHED = 0,
	SFP_DEV_DOWN,
	SFP_DEV_UP,

	SFP_S_DOWN = 0,
	SFP_S_FAIL,
	SFP_S_WAIT,
	SFP_S_INIT,
	SFP_S_INIT_PHY,
	SFP_S_INIT_TX_FAULT,
	SFP_S_WAIT_LOS,
	SFP_S_LINK_UP,
	SFP_S_TX_FAULT,
	SFP_S_REINIT,
	SFP_S_TX_DISABLE,
};

static const char  * const mod_state_strings[] = {
	[SFP_MOD_EMPTY] = "empty",
	[SFP_MOD_ERROR] = "error",
	[SFP_MOD_PROBE] = "probe",
	[SFP_MOD_WAITDEV] = "waitdev",
	[SFP_MOD_HPOWER] = "hpower",
	[SFP_MOD_WAITPWR] = "waitpwr",
	[SFP_MOD_PRESENT] = "present",
};

static const char *mod_state_to_str(unsigned short mod_state)
{
	if (mod_state >= ARRAY_SIZE(mod_state_strings))
		return "Unknown module state";
	return mod_state_strings[mod_state];
}

static const char * const dev_state_strings[] = {
	[SFP_DEV_DETACHED] = "detached",
	[SFP_DEV_DOWN] = "down",
	[SFP_DEV_UP] = "up",
};

static const char *dev_state_to_str(unsigned short dev_state)
{
	if (dev_state >= ARRAY_SIZE(dev_state_strings))
		return "Unknown device state";
	return dev_state_strings[dev_state];
}

static const char * const event_strings[] = {
	[SFP_E_INSERT] = "insert",
	[SFP_E_REMOVE] = "remove",
	[SFP_E_DEV_ATTACH] = "dev_attach",
	[SFP_E_DEV_DETACH] = "dev_detach",
	[SFP_E_DEV_DOWN] = "dev_down",
	[SFP_E_DEV_UP] = "dev_up",
	[SFP_E_TX_FAULT] = "tx_fault",
	[SFP_E_TX_CLEAR] = "tx_clear",
	[SFP_E_LOS_HIGH] = "los_high",
	[SFP_E_LOS_LOW] = "los_low",
	[SFP_E_TIMEOUT] = "timeout",
};

static const char *event_to_str(unsigned short event)
{
	if (event >= ARRAY_SIZE(event_strings))
		return "Unknown event";
	return event_strings[event];
}

static const char * const sm_state_strings[] = {
	[SFP_S_DOWN] = "down",
	[SFP_S_FAIL] = "fail",
	[SFP_S_WAIT] = "wait",
	[SFP_S_INIT] = "init",
	[SFP_S_INIT_PHY] = "init_phy",
	[SFP_S_INIT_TX_FAULT] = "init_tx_fault",
	[SFP_S_WAIT_LOS] = "wait_los",
	[SFP_S_LINK_UP] = "link_up",
	[SFP_S_TX_FAULT] = "tx_fault",
	[SFP_S_REINIT] = "reinit",
	[SFP_S_TX_DISABLE] = "tx_disable",
};

static const char *sm_state_to_str(unsigned short sm_state)
{
	if (sm_state >= ARRAY_SIZE(sm_state_strings))
		return "Unknown state";
	return sm_state_strings[sm_state];
}

static const char *gpio_names[] = {
	"mod-def0",
	"los",
	"tx-fault",
	"tx-disable",
	"rate-select0",
};

static const enum gpiod_flags gpio_flags[] = {
	GPIOD_IN,
	GPIOD_IN,
	GPIOD_IN,
	GPIOD_ASIS,
	GPIOD_ASIS,
};

/* t_start_up (SFF-8431) or t_init (SFF-8472) is the time required for a
 * non-cooled module to initialise its laser safety circuitry. We wait
 * an initial T_WAIT period before we check the tx fault to give any PHY
 * on board (for a copper SFP) time to initialise.
 */
#define T_WAIT			msecs_to_jiffies(50)
#define T_WAIT_ROLLBALL		msecs_to_jiffies(25000)
#define T_START_UP		msecs_to_jiffies(300)
#define T_START_UP_BAD_GPON	msecs_to_jiffies(60000)

/* t_reset is the time required to assert the TX_DISABLE signal to reset
 * an indicated TX_FAULT.
 */
#define T_RESET_US		10
#define T_FAULT_RECOVER		msecs_to_jiffies(1000)

/* N_FAULT_INIT is the number of recovery attempts at module initialisation
 * time. If the TX_FAULT signal is not deasserted after this number of
 * attempts at clearing it, we decide that the module is faulty.
 * N_FAULT is the same but after the module has initialised.
 */
#define N_FAULT_INIT		5
#define N_FAULT			5

/* T_PHY_RETRY is the time interval between attempts to probe the PHY.
 * R_PHY_RETRY is the number of attempts.
 */
#define T_PHY_RETRY		msecs_to_jiffies(50)
#define R_PHY_RETRY		12

/* SFP module presence detection is poor: the three MOD DEF signals are
 * the same length on the PCB, which means it's possible for MOD DEF 0 to
 * connect before the I2C bus on MOD DEF 1/2.
 *
 * The SFF-8472 specifies t_serial ("Time from power on until module is
 * ready for data transmission over the two wire serial bus.") as 300ms.
 */
#define T_SERIAL		msecs_to_jiffies(300)
#define T_HPOWER_LEVEL		msecs_to_jiffies(300)
#define T_PROBE_RETRY_INIT	msecs_to_jiffies(100)
#define R_PROBE_RETRY_INIT	10
#define T_PROBE_RETRY_SLOW	msecs_to_jiffies(5000)
#define R_PROBE_RETRY_SLOW	12

/* SFP modules appear to always have their PHY configured for bus address
 * 0x56 (which with mdio-i2c, translates to a PHY address of 22).
 * RollBall SFPs access phy via SFP Enhanced Digital Diagnostic Interface
 * via address 0x51 (mdio-i2c will use RollBall protocol on this address).
 */
#define SFP_PHY_ADDR		22
#define SFP_PHY_ADDR_ROLLBALL	17

/* SFP_EEPROM_BLOCK_SIZE is the size of data chunk to read the EEPROM
 * at a time. Some SFP modules and also some Linux I2C drivers do not like
 * reads longer than 16 bytes.
 */
#define SFP_EEPROM_BLOCK_SIZE	16

struct sff_data {
	unsigned int gpios;
	bool (*module_supported)(const struct sfp_eeprom_id *id);
};

struct sfp {
	struct device *dev;
	struct i2c_adapter *i2c;
	struct mii_bus *i2c_mii;
	struct sfp_bus *sfp_bus;
	enum mdio_i2c_proto mdio_protocol;
	struct phy_device *mod_phy;
	const struct sff_data *type;
	size_t i2c_block_size;
	u32 max_power_mW;

	unsigned int (*get_state)(struct sfp *);
	void (*set_state)(struct sfp *, unsigned int);
	int (*read)(struct sfp *, bool, u8, void *, size_t);
	int (*write)(struct sfp *, bool, u8, void *, size_t);

	struct gpio_desc *gpio[GPIO_MAX];
	int gpio_irq[GPIO_MAX];

	bool need_poll;

	struct mutex st_mutex;			/* Protects state */
	unsigned int state_hw_mask;
	unsigned int state_soft_mask;
	unsigned int state;
	struct delayed_work poll;
	struct delayed_work timeout;
	struct mutex sm_mutex;			/* Protects state machine */
	unsigned char sm_mod_state;
	unsigned char sm_mod_tries_init;
	unsigned char sm_mod_tries;
	unsigned char sm_dev_state;
	unsigned short sm_state;
	unsigned char sm_fault_retries;
	unsigned char sm_phy_retries;

	struct sfp_eeprom_id id;
	unsigned int module_power_mW;
	unsigned int module_t_start_up;
	unsigned int module_t_wait;

	bool have_a2;
	bool tx_fault_ignore;

	const struct sfp_quirk *quirk;

#if IS_ENABLED(CONFIG_HWMON)
	struct sfp_diag diag;
	struct delayed_work hwmon_probe;
	unsigned int hwmon_tries;
	struct device *hwmon_dev;
	char *hwmon_name;
#endif

#if IS_ENABLED(CONFIG_DEBUG_FS)
	struct dentry *debugfs_dir;
#endif
};

static bool sff_module_supported(const struct sfp_eeprom_id *id)
{
	return id->base.phys_id == SFF8024_ID_SFF_8472 &&
	       id->base.phys_ext_id == SFP_PHYS_EXT_ID_SFP;
}

static const struct sff_data sff_data = {
	.gpios = SFP_F_LOS | SFP_F_TX_FAULT | SFP_F_TX_DISABLE,
	.module_supported = sff_module_supported,
};

static bool sfp_module_supported(const struct sfp_eeprom_id *id)
{
	if (id->base.phys_id == SFF8024_ID_SFP &&
	    id->base.phys_ext_id == SFP_PHYS_EXT_ID_SFP)
		return true;

	/* SFP GPON module Ubiquiti U-Fiber Instant has in its EEPROM stored
	 * phys id SFF instead of SFP. Therefore mark this module explicitly
	 * as supported based on vendor name and pn match.
	 */
	if (id->base.phys_id == SFF8024_ID_SFF_8472 &&
	    id->base.phys_ext_id == SFP_PHYS_EXT_ID_SFP &&
	    !memcmp(id->base.vendor_name, "UBNT            ", 16) &&
	    !memcmp(id->base.vendor_pn, "UF-INSTANT      ", 16))
		return true;

	return false;
}

static const struct sff_data sfp_data = {
	.gpios = SFP_F_PRESENT | SFP_F_LOS | SFP_F_TX_FAULT |
		 SFP_F_TX_DISABLE | SFP_F_RATE_SELECT,
	.module_supported = sfp_module_supported,
};

static const struct of_device_id sfp_of_match[] = {
	{ .compatible = "sff,sff", .data = &sff_data, },
	{ .compatible = "sff,sfp", .data = &sfp_data, },
	{ },
};
MODULE_DEVICE_TABLE(of, sfp_of_match);

static void sfp_fixup_long_startup(struct sfp *sfp)
{
	sfp->module_t_start_up = T_START_UP_BAD_GPON;
}

static void sfp_fixup_ignore_tx_fault(struct sfp *sfp)
{
	sfp->tx_fault_ignore = true;
}

static void sfp_fixup_halny_gsfp(struct sfp *sfp)
{
	/* Ignore the TX_FAULT and LOS signals on this module.
	 * these are possibly used for other purposes on this
	 * module, e.g. a serial port.
	 */
	sfp->state_hw_mask &= ~(SFP_F_TX_FAULT | SFP_F_LOS);
}

static void sfp_fixup_rollball(struct sfp *sfp)
{
	sfp->mdio_protocol = MDIO_I2C_ROLLBALL;
	sfp->module_t_wait = T_WAIT_ROLLBALL;
}

static void sfp_fixup_rollball_cc(struct sfp *sfp)
{
	sfp_fixup_rollball(sfp);

	/* Some RollBall SFPs may have wrong (zero) extended compliance code
	 * burned in EEPROM. For PHY probing we need the correct one.
	 */
	sfp->id.base.extended_cc = SFF8024_ECC_10GBASE_T_SFI;
}

static void sfp_quirk_2500basex(const struct sfp_eeprom_id *id,
				unsigned long *modes,
				unsigned long *interfaces)
{
	linkmode_set_bit(ETHTOOL_LINK_MODE_2500baseX_Full_BIT, modes);
	__set_bit(PHY_INTERFACE_MODE_2500BASEX, interfaces);
}

static void sfp_quirk_disable_autoneg(const struct sfp_eeprom_id *id,
				      unsigned long *modes,
				      unsigned long *interfaces)
{
	linkmode_clear_bit(ETHTOOL_LINK_MODE_Autoneg_BIT, modes);
}

static void sfp_quirk_oem_2_5g(const struct sfp_eeprom_id *id,
			       unsigned long *modes,
			       unsigned long *interfaces)
{
	/* Copper 2.5G SFP */
	linkmode_set_bit(ETHTOOL_LINK_MODE_2500baseT_Full_BIT, modes);
	__set_bit(PHY_INTERFACE_MODE_2500BASEX, interfaces);
	sfp_quirk_disable_autoneg(id, modes, interfaces);
}

static void sfp_quirk_ubnt_uf_instant(const struct sfp_eeprom_id *id,
				      unsigned long *modes,
				      unsigned long *interfaces)
{
	/* Ubiquiti U-Fiber Instant module claims that support all transceiver
	 * types including 10G Ethernet which is not truth. So clear all claimed
	 * modes and set only one mode which module supports: 1000baseX_Full.
	 */
	linkmode_zero(modes);
	linkmode_set_bit(ETHTOOL_LINK_MODE_1000baseX_Full_BIT, modes);
}

#define SFP_QUIRK(_v, _p, _m, _f) \
	{ .vendor = _v, .part = _p, .modes = _m, .fixup = _f, }
#define SFP_QUIRK_M(_v, _p, _m) SFP_QUIRK(_v, _p, _m, NULL)
#define SFP_QUIRK_F(_v, _p, _f) SFP_QUIRK(_v, _p, NULL, _f)

static const struct sfp_quirk sfp_quirks[] = {
	// Alcatel Lucent G-010S-P can operate at 2500base-X, but incorrectly
	// report 2500MBd NRZ in their EEPROM
	SFP_QUIRK_M("ALCATELLUCENT", "G010SP", sfp_quirk_2500basex),

	// Alcatel Lucent G-010S-A can operate at 2500base-X, but report 3.2GBd
	// NRZ in their EEPROM
	SFP_QUIRK("ALCATELLUCENT", "3FE46541AA", sfp_quirk_2500basex,
		  sfp_fixup_long_startup),

	SFP_QUIRK_F("HALNy", "HL-GSFP", sfp_fixup_halny_gsfp),

	// HG MXPD-483II-F 2.5G supports 2500Base-X, but incorrectly reports
	// 2600MBd in their EERPOM
	SFP_QUIRK_M("HG GENUINE", "MXPD-483II", sfp_quirk_2500basex),

	// Huawei MA5671A can operate at 2500base-X, but report 1.2GBd NRZ in
	// their EEPROM
	SFP_QUIRK("HUAWEI", "MA5671A", sfp_quirk_2500basex,
		  sfp_fixup_ignore_tx_fault),

	// Lantech 8330-262D-E can operate at 2500base-X, but incorrectly report
	// 2500MBd NRZ in their EEPROM
	SFP_QUIRK_M("Lantech", "8330-262D-E", sfp_quirk_2500basex),

	SFP_QUIRK_M("UBNT", "UF-INSTANT", sfp_quirk_ubnt_uf_instant),

	SFP_QUIRK_F("OEM", "SFP-10G-T", sfp_fixup_rollball_cc),
	SFP_QUIRK_M("OEM", "SFP-2.5G-T", sfp_quirk_oem_2_5g),
	SFP_QUIRK_F("OEM", "RTSFP-10", sfp_fixup_rollball_cc),
	SFP_QUIRK_F("OEM", "RTSFP-10G", sfp_fixup_rollball_cc),
	SFP_QUIRK_F("Turris", "RTSFP-10", sfp_fixup_rollball),
	SFP_QUIRK_F("Turris", "RTSFP-10G", sfp_fixup_rollball),
};

static size_t sfp_strlen(const char *str, size_t maxlen)
{
	size_t size, i;

	/* Trailing characters should be filled with space chars, but
	 * some manufacturers can't read SFF-8472 and use NUL.
	 */
	for (i = 0, size = 0; i < maxlen; i++)
		if (str[i] != ' ' && str[i] != '\0')
			size = i + 1;

	return size;
}

static bool sfp_match(const char *qs, const char *str, size_t len)
{
	if (!qs)
		return true;
	if (strlen(qs) != len)
		return false;
	return !strncmp(qs, str, len);
}

static const struct sfp_quirk *sfp_lookup_quirk(const struct sfp_eeprom_id *id)
{
	const struct sfp_quirk *q;
	unsigned int i;
	size_t vs, ps;

	vs = sfp_strlen(id->base.vendor_name, ARRAY_SIZE(id->base.vendor_name));
	ps = sfp_strlen(id->base.vendor_pn, ARRAY_SIZE(id->base.vendor_pn));

	for (i = 0, q = sfp_quirks; i < ARRAY_SIZE(sfp_quirks); i++, q++)
		if (sfp_match(q->vendor, id->base.vendor_name, vs) &&
		    sfp_match(q->part, id->base.vendor_pn, ps))
			return q;

	return NULL;
}

static unsigned long poll_jiffies;

static unsigned int sfp_gpio_get_state(struct sfp *sfp)
{
	unsigned int i, state, v;

	for (i = state = 0; i < GPIO_MAX; i++) {
		if (gpio_flags[i] != GPIOD_IN || !sfp->gpio[i])
			continue;

		v = gpiod_get_value_cansleep(sfp->gpio[i]);
		if (v)
			state |= BIT(i);
	}

	return state;
}

static unsigned int sff_gpio_get_state(struct sfp *sfp)
{
	return sfp_gpio_get_state(sfp) | SFP_F_PRESENT;
}

static void sfp_gpio_set_state(struct sfp *sfp, unsigned int state)
{
	if (state & SFP_F_PRESENT) {
		/* If the module is present, drive the signals */
		if (sfp->gpio[GPIO_TX_DISABLE])
			gpiod_direction_output(sfp->gpio[GPIO_TX_DISABLE],
					       state & SFP_F_TX_DISABLE);
		if (state & SFP_F_RATE_SELECT)
			gpiod_direction_output(sfp->gpio[GPIO_RATE_SELECT],
					       state & SFP_F_RATE_SELECT);
	} else {
		/* Otherwise, let them float to the pull-ups */
		if (sfp->gpio[GPIO_TX_DISABLE])
			gpiod_direction_input(sfp->gpio[GPIO_TX_DISABLE]);
		if (state & SFP_F_RATE_SELECT)
			gpiod_direction_input(sfp->gpio[GPIO_RATE_SELECT]);
	}
}

static int sfp_i2c_read(struct sfp *sfp, bool a2, u8 dev_addr, void *buf,
			size_t len)
{
	struct i2c_msg msgs[2];
	u8 bus_addr = a2 ? 0x51 : 0x50;
	size_t block_size = sfp->i2c_block_size;
	size_t this_len;
	int ret;

	msgs[0].addr = bus_addr;
	msgs[0].flags = 0;
	msgs[0].len = 1;
	msgs[0].buf = &dev_addr;
	msgs[1].addr = bus_addr;
	msgs[1].flags = I2C_M_RD;
	msgs[1].len = len;
	msgs[1].buf = buf;

	while (len) {
		this_len = len;
		if (this_len > block_size)
			this_len = block_size;

		msgs[1].len = this_len;

		ret = i2c_transfer(sfp->i2c, msgs, ARRAY_SIZE(msgs));
		if (ret < 0)
			return ret;

		if (ret != ARRAY_SIZE(msgs))
			break;

		msgs[1].buf += this_len;
		dev_addr += this_len;
		len -= this_len;
	}

	return msgs[1].buf - (u8 *)buf;
}

static int sfp_i2c_write(struct sfp *sfp, bool a2, u8 dev_addr, void *buf,
	size_t len)
{
	struct i2c_msg msgs[1];
	u8 bus_addr = a2 ? 0x51 : 0x50;
	int ret;

	msgs[0].addr = bus_addr;
	msgs[0].flags = 0;
	msgs[0].len = 1 + len;
	msgs[0].buf = kmalloc(1 + len, GFP_KERNEL);
	if (!msgs[0].buf)
		return -ENOMEM;

	msgs[0].buf[0] = dev_addr;
	memcpy(&msgs[0].buf[1], buf, len);

	ret = i2c_transfer(sfp->i2c, msgs, ARRAY_SIZE(msgs));

	kfree(msgs[0].buf);

	if (ret < 0)
		return ret;

	return ret == ARRAY_SIZE(msgs) ? len : 0;
}

static int sfp_i2c_configure(struct sfp *sfp, struct i2c_adapter *i2c)
{
	if (!i2c_check_functionality(i2c, I2C_FUNC_I2C))
		return -EINVAL;

	sfp->i2c = i2c;
	sfp->read = sfp_i2c_read;
	sfp->write = sfp_i2c_write;

	return 0;
}

static int sfp_i2c_mdiobus_create(struct sfp *sfp)
{
	struct mii_bus *i2c_mii;
	int ret;

	i2c_mii = mdio_i2c_alloc(sfp->dev, sfp->i2c, sfp->mdio_protocol);
	if (IS_ERR(i2c_mii))
		return PTR_ERR(i2c_mii);

	i2c_mii->name = "SFP I2C Bus";
	i2c_mii->phy_mask = ~0;

	ret = mdiobus_register(i2c_mii);
	if (ret < 0) {
		mdiobus_free(i2c_mii);
		return ret;
	}

	sfp->i2c_mii = i2c_mii;

	return 0;
}

static void sfp_i2c_mdiobus_destroy(struct sfp *sfp)
{
	mdiobus_unregister(sfp->i2c_mii);
	sfp->i2c_mii = NULL;
}

/* Interface */
static int sfp_read(struct sfp *sfp, bool a2, u8 addr, void *buf, size_t len)
{
	return sfp->read(sfp, a2, addr, buf, len);
}

static int sfp_write(struct sfp *sfp, bool a2, u8 addr, void *buf, size_t len)
{
	return sfp->write(sfp, a2, addr, buf, len);
}

static int sfp_modify_u8(struct sfp *sfp, bool a2, u8 addr, u8 mask, u8 val)
{
	int ret;
	u8 old, v;

	ret = sfp_read(sfp, a2, addr, &old, sizeof(old));
	if (ret != sizeof(old))
		return ret;

	v = (old & ~mask) | (val & mask);
	if (v == old)
		return sizeof(v);

	return sfp_write(sfp, a2, addr, &v, sizeof(v));
}

static unsigned int sfp_soft_get_state(struct sfp *sfp)
{
	unsigned int state = 0;
	u8 status;
	int ret;

	ret = sfp_read(sfp, true, SFP_STATUS, &status, sizeof(status));
	if (ret == sizeof(status)) {
		if (status & SFP_STATUS_RX_LOS)
			state |= SFP_F_LOS;
		if (status & SFP_STATUS_TX_FAULT)
			state |= SFP_F_TX_FAULT;
	} else {
		dev_err_ratelimited(sfp->dev,
				    "failed to read SFP soft status: %pe\n",
				    ERR_PTR(ret));
		/* Preserve the current state */
		state = sfp->state;
	}

	return state & sfp->state_soft_mask;
}

static void sfp_soft_set_state(struct sfp *sfp, unsigned int state)
{
	u8 mask = SFP_STATUS_TX_DISABLE_FORCE;
	u8 val = 0;

	if (state & SFP_F_TX_DISABLE)
		val |= SFP_STATUS_TX_DISABLE_FORCE;


	sfp_modify_u8(sfp, true, SFP_STATUS, mask, val);
}

static void sfp_soft_start_poll(struct sfp *sfp)
{
	const struct sfp_eeprom_id *id = &sfp->id;
	unsigned int mask = 0;

	sfp->state_soft_mask = 0;
	if (id->ext.enhopts & SFP_ENHOPTS_SOFT_TX_DISABLE)
		mask |= SFP_F_TX_DISABLE;
	if (id->ext.enhopts & SFP_ENHOPTS_SOFT_TX_FAULT)
		mask |= SFP_F_TX_FAULT;
	if (id->ext.enhopts & SFP_ENHOPTS_SOFT_RX_LOS)
		mask |= SFP_F_LOS;

	// Poll the soft state for hardware pins we want to ignore
	sfp->state_soft_mask = ~sfp->state_hw_mask & mask;

	if (sfp->state_soft_mask & (SFP_F_LOS | SFP_F_TX_FAULT) &&
	    !sfp->need_poll)
		mod_delayed_work(system_wq, &sfp->poll, poll_jiffies);
}

static void sfp_soft_stop_poll(struct sfp *sfp)
{
	sfp->state_soft_mask = 0;
}

static unsigned int sfp_get_state(struct sfp *sfp)
{
	unsigned int soft = sfp->state_soft_mask & (SFP_F_LOS | SFP_F_TX_FAULT);
	unsigned int state;

	state = sfp->get_state(sfp) & sfp->state_hw_mask;
	if (state & SFP_F_PRESENT && soft)
		state |= sfp_soft_get_state(sfp);

	return state;
}

static void sfp_set_state(struct sfp *sfp, unsigned int state)
{
	sfp->set_state(sfp, state);

	if (state & SFP_F_PRESENT &&
	    sfp->state_soft_mask & SFP_F_TX_DISABLE)
		sfp_soft_set_state(sfp, state);
}

static unsigned int sfp_check(void *buf, size_t len)
{
	u8 *p, check;

	for (p = buf, check = 0; len; p++, len--)
		check += *p;

	return check;
}

/* hwmon */
#if IS_ENABLED(CONFIG_HWMON)
static umode_t sfp_hwmon_is_visible(const void *data,
				    enum hwmon_sensor_types type,
				    u32 attr, int channel)
{
	const struct sfp *sfp = data;

	switch (type) {
	case hwmon_temp:
		switch (attr) {
		case hwmon_temp_min_alarm:
		case hwmon_temp_max_alarm:
		case hwmon_temp_lcrit_alarm:
		case hwmon_temp_crit_alarm:
		case hwmon_temp_min:
		case hwmon_temp_max:
		case hwmon_temp_lcrit:
		case hwmon_temp_crit:
			if (!(sfp->id.ext.enhopts & SFP_ENHOPTS_ALARMWARN))
				return 0;
			fallthrough;
		case hwmon_temp_input:
		case hwmon_temp_label:
			return 0444;
		default:
			return 0;
		}
	case hwmon_in:
		switch (attr) {
		case hwmon_in_min_alarm:
		case hwmon_in_max_alarm:
		case hwmon_in_lcrit_alarm:
		case hwmon_in_crit_alarm:
		case hwmon_in_min:
		case hwmon_in_max:
		case hwmon_in_lcrit:
		case hwmon_in_crit:
			if (!(sfp->id.ext.enhopts & SFP_ENHOPTS_ALARMWARN))
				return 0;
			fallthrough;
		case hwmon_in_input:
		case hwmon_in_label:
			return 0444;
		default:
			return 0;
		}
	case hwmon_curr:
		switch (attr) {
		case hwmon_curr_min_alarm:
		case hwmon_curr_max_alarm:
		case hwmon_curr_lcrit_alarm:
		case hwmon_curr_crit_alarm:
		case hwmon_curr_min:
		case hwmon_curr_max:
		case hwmon_curr_lcrit:
		case hwmon_curr_crit:
			if (!(sfp->id.ext.enhopts & SFP_ENHOPTS_ALARMWARN))
				return 0;
			fallthrough;
		case hwmon_curr_input:
		case hwmon_curr_label:
			return 0444;
		default:
			return 0;
		}
	case hwmon_power:
		/* External calibration of receive power requires
		 * floating point arithmetic. Doing that in the kernel
		 * is not easy, so just skip it. If the module does
		 * not require external calibration, we can however
		 * show receiver power, since FP is then not needed.
		 */
		if (sfp->id.ext.diagmon & SFP_DIAGMON_EXT_CAL &&
		    channel == 1)
			return 0;
		switch (attr) {
		case hwmon_power_min_alarm:
		case hwmon_power_max_alarm:
		case hwmon_power_lcrit_alarm:
		case hwmon_power_crit_alarm:
		case hwmon_power_min:
		case hwmon_power_max:
		case hwmon_power_lcrit:
		case hwmon_power_crit:
			if (!(sfp->id.ext.enhopts & SFP_ENHOPTS_ALARMWARN))
				return 0;
			fallthrough;
		case hwmon_power_input:
		case hwmon_power_label:
			return 0444;
		default:
			return 0;
		}
	default:
		return 0;
	}
}

static int sfp_hwmon_read_sensor(struct sfp *sfp, int reg, long *value)
{
	__be16 val;
	int err;

	err = sfp_read(sfp, true, reg, &val, sizeof(val));
	if (err < 0)
		return err;

	*value = be16_to_cpu(val);

	return 0;
}

static void sfp_hwmon_to_rx_power(long *value)
{
	*value = DIV_ROUND_CLOSEST(*value, 10);
}

static void sfp_hwmon_calibrate(struct sfp *sfp, unsigned int slope, int offset,
				long *value)
{
	if (sfp->id.ext.diagmon & SFP_DIAGMON_EXT_CAL)
		*value = DIV_ROUND_CLOSEST(*value * slope, 256) + offset;
}

static void sfp_hwmon_calibrate_temp(struct sfp *sfp, long *value)
{
	sfp_hwmon_calibrate(sfp, be16_to_cpu(sfp->diag.cal_t_slope),
			    be16_to_cpu(sfp->diag.cal_t_offset), value);

	if (*value >= 0x8000)
		*value -= 0x10000;

	*value = DIV_ROUND_CLOSEST(*value * 1000, 256);
}

static void sfp_hwmon_calibrate_vcc(struct sfp *sfp, long *value)
{
	sfp_hwmon_calibrate(sfp, be16_to_cpu(sfp->diag.cal_v_slope),
			    be16_to_cpu(sfp->diag.cal_v_offset), value);

	*value = DIV_ROUND_CLOSEST(*value, 10);
}

static void sfp_hwmon_calibrate_bias(struct sfp *sfp, long *value)
{
	sfp_hwmon_calibrate(sfp, be16_to_cpu(sfp->diag.cal_txi_slope),
			    be16_to_cpu(sfp->diag.cal_txi_offset), value);

	*value = DIV_ROUND_CLOSEST(*value, 500);
}

static void sfp_hwmon_calibrate_tx_power(struct sfp *sfp, long *value)
{
	sfp_hwmon_calibrate(sfp, be16_to_cpu(sfp->diag.cal_txpwr_slope),
			    be16_to_cpu(sfp->diag.cal_txpwr_offset), value);

	*value = DIV_ROUND_CLOSEST(*value, 10);
}

static int sfp_hwmon_read_temp(struct sfp *sfp, int reg, long *value)
{
	int err;

	err = sfp_hwmon_read_sensor(sfp, reg, value);
	if (err < 0)
		return err;

	sfp_hwmon_calibrate_temp(sfp, value);

	return 0;
}

static int sfp_hwmon_read_vcc(struct sfp *sfp, int reg, long *value)
{
	int err;

	err = sfp_hwmon_read_sensor(sfp, reg, value);
	if (err < 0)
		return err;

	sfp_hwmon_calibrate_vcc(sfp, value);

	return 0;
}

static int sfp_hwmon_read_bias(struct sfp *sfp, int reg, long *value)
{
	int err;

	err = sfp_hwmon_read_sensor(sfp, reg, value);
	if (err < 0)
		return err;

	sfp_hwmon_calibrate_bias(sfp, value);

	return 0;
}

static int sfp_hwmon_read_tx_power(struct sfp *sfp, int reg, long *value)
{
	int err;

	err = sfp_hwmon_read_sensor(sfp, reg, value);
	if (err < 0)
		return err;

	sfp_hwmon_calibrate_tx_power(sfp, value);

	return 0;
}

static int sfp_hwmon_read_rx_power(struct sfp *sfp, int reg, long *value)
{
	int err;

	err = sfp_hwmon_read_sensor(sfp, reg, value);
	if (err < 0)
		return err;

	sfp_hwmon_to_rx_power(value);

	return 0;
}

static int sfp_hwmon_temp(struct sfp *sfp, u32 attr, long *value)
{
	u8 status;
	int err;

	switch (attr) {
	case hwmon_temp_input:
		return sfp_hwmon_read_temp(sfp, SFP_TEMP, value);

	case hwmon_temp_lcrit:
		*value = be16_to_cpu(sfp->diag.temp_low_alarm);
		sfp_hwmon_calibrate_temp(sfp, value);
		return 0;

	case hwmon_temp_min:
		*value = be16_to_cpu(sfp->diag.temp_low_warn);
		sfp_hwmon_calibrate_temp(sfp, value);
		return 0;
	case hwmon_temp_max:
		*value = be16_to_cpu(sfp->diag.temp_high_warn);
		sfp_hwmon_calibrate_temp(sfp, value);
		return 0;

	case hwmon_temp_crit:
		*value = be16_to_cpu(sfp->diag.temp_high_alarm);
		sfp_hwmon_calibrate_temp(sfp, value);
		return 0;

	case hwmon_temp_lcrit_alarm:
		err = sfp_read(sfp, true, SFP_ALARM0, &status, sizeof(status));
		if (err < 0)
			return err;

		*value = !!(status & SFP_ALARM0_TEMP_LOW);
		return 0;

	case hwmon_temp_min_alarm:
		err = sfp_read(sfp, true, SFP_WARN0, &status, sizeof(status));
		if (err < 0)
			return err;

		*value = !!(status & SFP_WARN0_TEMP_LOW);
		return 0;

	case hwmon_temp_max_alarm:
		err = sfp_read(sfp, true, SFP_WARN0, &status, sizeof(status));
		if (err < 0)
			return err;

		*value = !!(status & SFP_WARN0_TEMP_HIGH);
		return 0;

	case hwmon_temp_crit_alarm:
		err = sfp_read(sfp, true, SFP_ALARM0, &status, sizeof(status));
		if (err < 0)
			return err;

		*value = !!(status & SFP_ALARM0_TEMP_HIGH);
		return 0;
	default:
		return -EOPNOTSUPP;
	}

	return -EOPNOTSUPP;
}

static int sfp_hwmon_vcc(struct sfp *sfp, u32 attr, long *value)
{
	u8 status;
	int err;

	switch (attr) {
	case hwmon_in_input:
		return sfp_hwmon_read_vcc(sfp, SFP_VCC, value);

	case hwmon_in_lcrit:
		*value = be16_to_cpu(sfp->diag.volt_low_alarm);
		sfp_hwmon_calibrate_vcc(sfp, value);
		return 0;

	case hwmon_in_min:
		*value = be16_to_cpu(sfp->diag.volt_low_warn);
		sfp_hwmon_calibrate_vcc(sfp, value);
		return 0;

	case hwmon_in_max:
		*value = be16_to_cpu(sfp->diag.volt_high_warn);
		sfp_hwmon_calibrate_vcc(sfp, value);
		return 0;

	case hwmon_in_crit:
		*value = be16_to_cpu(sfp->diag.volt_high_alarm);
		sfp_hwmon_calibrate_vcc(sfp, value);
		return 0;

	case hwmon_in_lcrit_alarm:
		err = sfp_read(sfp, true, SFP_ALARM0, &status, sizeof(status));
		if (err < 0)
			return err;

		*value = !!(status & SFP_ALARM0_VCC_LOW);
		return 0;

	case hwmon_in_min_alarm:
		err = sfp_read(sfp, true, SFP_WARN0, &status, sizeof(status));
		if (err < 0)
			return err;

		*value = !!(status & SFP_WARN0_VCC_LOW);
		return 0;

	case hwmon_in_max_alarm:
		err = sfp_read(sfp, true, SFP_WARN0, &status, sizeof(status));
		if (err < 0)
			return err;

		*value = !!(status & SFP_WARN0_VCC_HIGH);
		return 0;

	case hwmon_in_crit_alarm:
		err = sfp_read(sfp, true, SFP_ALARM0, &status, sizeof(status));
		if (err < 0)
			return err;

		*value = !!(status & SFP_ALARM0_VCC_HIGH);
		return 0;
	default:
		return -EOPNOTSUPP;
	}

	return -EOPNOTSUPP;
}

static int sfp_hwmon_bias(struct sfp *sfp, u32 attr, long *value)
{
	u8 status;
	int err;

	switch (attr) {
	case hwmon_curr_input:
		return sfp_hwmon_read_bias(sfp, SFP_TX_BIAS, value);

	case hwmon_curr_lcrit:
		*value = be16_to_cpu(sfp->diag.bias_low_alarm);
		sfp_hwmon_calibrate_bias(sfp, value);
		return 0;

	case hwmon_curr_min:
		*value = be16_to_cpu(sfp->diag.bias_low_warn);
		sfp_hwmon_calibrate_bias(sfp, value);
		return 0;

	case hwmon_curr_max:
		*value = be16_to_cpu(sfp->diag.bias_high_warn);
		sfp_hwmon_calibrate_bias(sfp, value);
		return 0;

	case hwmon_curr_crit:
		*value = be16_to_cpu(sfp->diag.bias_high_alarm);
		sfp_hwmon_calibrate_bias(sfp, value);
		return 0;

	case hwmon_curr_lcrit_alarm:
		err = sfp_read(sfp, true, SFP_ALARM0, &status, sizeof(status));
		if (err < 0)
			return err;

		*value = !!(status & SFP_ALARM0_TX_BIAS_LOW);
		return 0;

	case hwmon_curr_min_alarm:
		err = sfp_read(sfp, true, SFP_WARN0, &status, sizeof(status));
		if (err < 0)
			return err;

		*value = !!(status & SFP_WARN0_TX_BIAS_LOW);
		return 0;

	case hwmon_curr_max_alarm:
		err = sfp_read(sfp, true, SFP_WARN0, &status, sizeof(status));
		if (err < 0)
			return err;

		*value = !!(status & SFP_WARN0_TX_BIAS_HIGH);
		return 0;

	case hwmon_curr_crit_alarm:
		err = sfp_read(sfp, true, SFP_ALARM0, &status, sizeof(status));
		if (err < 0)
			return err;

		*value = !!(status & SFP_ALARM0_TX_BIAS_HIGH);
		return 0;
	default:
		return -EOPNOTSUPP;
	}

	return -EOPNOTSUPP;
}

static int sfp_hwmon_tx_power(struct sfp *sfp, u32 attr, long *value)
{
	u8 status;
	int err;

	switch (attr) {
	case hwmon_power_input:
		return sfp_hwmon_read_tx_power(sfp, SFP_TX_POWER, value);

	case hwmon_power_lcrit:
		*value = be16_to_cpu(sfp->diag.txpwr_low_alarm);
		sfp_hwmon_calibrate_tx_power(sfp, value);
		return 0;

	case hwmon_power_min:
		*value = be16_to_cpu(sfp->diag.txpwr_low_warn);
		sfp_hwmon_calibrate_tx_power(sfp, value);
		return 0;

	case hwmon_power_max:
		*value = be16_to_cpu(sfp->diag.txpwr_high_warn);
		sfp_hwmon_calibrate_tx_power(sfp, value);
		return 0;

	case hwmon_power_crit:
		*value = be16_to_cpu(sfp->diag.txpwr_high_alarm);
		sfp_hwmon_calibrate_tx_power(sfp, value);
		return 0;

	case hwmon_power_lcrit_alarm:
		err = sfp_read(sfp, true, SFP_ALARM0, &status, sizeof(status));
		if (err < 0)
			return err;

		*value = !!(status & SFP_ALARM0_TXPWR_LOW);
		return 0;

	case hwmon_power_min_alarm:
		err = sfp_read(sfp, true, SFP_WARN0, &status, sizeof(status));
		if (err < 0)
			return err;

		*value = !!(status & SFP_WARN0_TXPWR_LOW);
		return 0;

	case hwmon_power_max_alarm:
		err = sfp_read(sfp, true, SFP_WARN0, &status, sizeof(status));
		if (err < 0)
			return err;

		*value = !!(status & SFP_WARN0_TXPWR_HIGH);
		return 0;

	case hwmon_power_crit_alarm:
		err = sfp_read(sfp, true, SFP_ALARM0, &status, sizeof(status));
		if (err < 0)
			return err;

		*value = !!(status & SFP_ALARM0_TXPWR_HIGH);
		return 0;
	default:
		return -EOPNOTSUPP;
	}

	return -EOPNOTSUPP;
}

static int sfp_hwmon_rx_power(struct sfp *sfp, u32 attr, long *value)
{
	u8 status;
	int err;

	switch (attr) {
	case hwmon_power_input:
		return sfp_hwmon_read_rx_power(sfp, SFP_RX_POWER, value);

	case hwmon_power_lcrit:
		*value = be16_to_cpu(sfp->diag.rxpwr_low_alarm);
		sfp_hwmon_to_rx_power(value);
		return 0;

	case hwmon_power_min:
		*value = be16_to_cpu(sfp->diag.rxpwr_low_warn);
		sfp_hwmon_to_rx_power(value);
		return 0;

	case hwmon_power_max:
		*value = be16_to_cpu(sfp->diag.rxpwr_high_warn);
		sfp_hwmon_to_rx_power(value);
		return 0;

	case hwmon_power_crit:
		*value = be16_to_cpu(sfp->diag.rxpwr_high_alarm);
		sfp_hwmon_to_rx_power(value);
		return 0;

	case hwmon_power_lcrit_alarm:
		err = sfp_read(sfp, true, SFP_ALARM1, &status, sizeof(status));
		if (err < 0)
			return err;

		*value = !!(status & SFP_ALARM1_RXPWR_LOW);
		return 0;

	case hwmon_power_min_alarm:
		err = sfp_read(sfp, true, SFP_WARN1, &status, sizeof(status));
		if (err < 0)
			return err;

		*value = !!(status & SFP_WARN1_RXPWR_LOW);
		return 0;

	case hwmon_power_max_alarm:
		err = sfp_read(sfp, true, SFP_WARN1, &status, sizeof(status));
		if (err < 0)
			return err;

		*value = !!(status & SFP_WARN1_RXPWR_HIGH);
		return 0;

	case hwmon_power_crit_alarm:
		err = sfp_read(sfp, true, SFP_ALARM1, &status, sizeof(status));
		if (err < 0)
			return err;

		*value = !!(status & SFP_ALARM1_RXPWR_HIGH);
		return 0;
	default:
		return -EOPNOTSUPP;
	}

	return -EOPNOTSUPP;
}

static int sfp_hwmon_read(struct device *dev, enum hwmon_sensor_types type,
			  u32 attr, int channel, long *value)
{
	struct sfp *sfp = dev_get_drvdata(dev);

	switch (type) {
	case hwmon_temp:
		return sfp_hwmon_temp(sfp, attr, value);
	case hwmon_in:
		return sfp_hwmon_vcc(sfp, attr, value);
	case hwmon_curr:
		return sfp_hwmon_bias(sfp, attr, value);
	case hwmon_power:
		switch (channel) {
		case 0:
			return sfp_hwmon_tx_power(sfp, attr, value);
		case 1:
			return sfp_hwmon_rx_power(sfp, attr, value);
		default:
			return -EOPNOTSUPP;
		}
	default:
		return -EOPNOTSUPP;
	}
}

static const char *const sfp_hwmon_power_labels[] = {
	"TX_power",
	"RX_power",
};

static int sfp_hwmon_read_string(struct device *dev,
				 enum hwmon_sensor_types type,
				 u32 attr, int channel, const char **str)
{
	switch (type) {
	case hwmon_curr:
		switch (attr) {
		case hwmon_curr_label:
			*str = "bias";
			return 0;
		default:
			return -EOPNOTSUPP;
		}
		break;
	case hwmon_temp:
		switch (attr) {
		case hwmon_temp_label:
			*str = "temperature";
			return 0;
		default:
			return -EOPNOTSUPP;
		}
		break;
	case hwmon_in:
		switch (attr) {
		case hwmon_in_label:
			*str = "VCC";
			return 0;
		default:
			return -EOPNOTSUPP;
		}
		break;
	case hwmon_power:
		switch (attr) {
		case hwmon_power_label:
			*str = sfp_hwmon_power_labels[channel];
			return 0;
		default:
			return -EOPNOTSUPP;
		}
		break;
	default:
		return -EOPNOTSUPP;
	}

	return -EOPNOTSUPP;
}

static const struct hwmon_ops sfp_hwmon_ops = {
	.is_visible = sfp_hwmon_is_visible,
	.read = sfp_hwmon_read,
	.read_string = sfp_hwmon_read_string,
};

static const struct hwmon_channel_info * const sfp_hwmon_info[] = {
	HWMON_CHANNEL_INFO(chip,
			   HWMON_C_REGISTER_TZ),
	HWMON_CHANNEL_INFO(in,
			   HWMON_I_INPUT |
			   HWMON_I_MAX | HWMON_I_MIN |
			   HWMON_I_MAX_ALARM | HWMON_I_MIN_ALARM |
			   HWMON_I_CRIT | HWMON_I_LCRIT |
			   HWMON_I_CRIT_ALARM | HWMON_I_LCRIT_ALARM |
			   HWMON_I_LABEL),
	HWMON_CHANNEL_INFO(temp,
			   HWMON_T_INPUT |
			   HWMON_T_MAX | HWMON_T_MIN |
			   HWMON_T_MAX_ALARM | HWMON_T_MIN_ALARM |
			   HWMON_T_CRIT | HWMON_T_LCRIT |
			   HWMON_T_CRIT_ALARM | HWMON_T_LCRIT_ALARM |
			   HWMON_T_LABEL),
	HWMON_CHANNEL_INFO(curr,
			   HWMON_C_INPUT |
			   HWMON_C_MAX | HWMON_C_MIN |
			   HWMON_C_MAX_ALARM | HWMON_C_MIN_ALARM |
			   HWMON_C_CRIT | HWMON_C_LCRIT |
			   HWMON_C_CRIT_ALARM | HWMON_C_LCRIT_ALARM |
			   HWMON_C_LABEL),
	HWMON_CHANNEL_INFO(power,
			   /* Transmit power */
			   HWMON_P_INPUT |
			   HWMON_P_MAX | HWMON_P_MIN |
			   HWMON_P_MAX_ALARM | HWMON_P_MIN_ALARM |
			   HWMON_P_CRIT | HWMON_P_LCRIT |
			   HWMON_P_CRIT_ALARM | HWMON_P_LCRIT_ALARM |
			   HWMON_P_LABEL,
			   /* Receive power */
			   HWMON_P_INPUT |
			   HWMON_P_MAX | HWMON_P_MIN |
			   HWMON_P_MAX_ALARM | HWMON_P_MIN_ALARM |
			   HWMON_P_CRIT | HWMON_P_LCRIT |
			   HWMON_P_CRIT_ALARM | HWMON_P_LCRIT_ALARM |
			   HWMON_P_LABEL),
	NULL,
};

static const struct hwmon_chip_info sfp_hwmon_chip_info = {
	.ops = &sfp_hwmon_ops,
	.info = sfp_hwmon_info,
};

static void sfp_hwmon_probe(struct work_struct *work)
{
	struct sfp *sfp = container_of(work, struct sfp, hwmon_probe.work);
	int err;

	/* hwmon interface needs to access 16bit registers in atomic way to
	 * guarantee coherency of the diagnostic monitoring data. If it is not
	 * possible to guarantee coherency because EEPROM is broken in such way
	 * that does not support atomic 16bit read operation then we have to
	 * skip registration of hwmon device.
	 */
	if (sfp->i2c_block_size < 2) {
		dev_info(sfp->dev,
			 "skipping hwmon device registration due to broken EEPROM\n");
		dev_info(sfp->dev,
			 "diagnostic EEPROM area cannot be read atomically to guarantee data coherency\n");
		return;
	}

	err = sfp_read(sfp, true, 0, &sfp->diag, sizeof(sfp->diag));
	if (err < 0) {
		if (sfp->hwmon_tries--) {
			mod_delayed_work(system_wq, &sfp->hwmon_probe,
					 T_PROBE_RETRY_SLOW);
		} else {
			dev_warn(sfp->dev, "hwmon probe failed: %pe\n",
				 ERR_PTR(err));
		}
		return;
	}

	sfp->hwmon_name = hwmon_sanitize_name(dev_name(sfp->dev));
	if (IS_ERR(sfp->hwmon_name)) {
		dev_err(sfp->dev, "out of memory for hwmon name\n");
		return;
	}

	sfp->hwmon_dev = hwmon_device_register_with_info(sfp->dev,
							 sfp->hwmon_name, sfp,
							 &sfp_hwmon_chip_info,
							 NULL);
	if (IS_ERR(sfp->hwmon_dev))
		dev_err(sfp->dev, "failed to register hwmon device: %ld\n",
			PTR_ERR(sfp->hwmon_dev));
}

static int sfp_hwmon_insert(struct sfp *sfp)
{
	if (sfp->have_a2 && sfp->id.ext.diagmon & SFP_DIAGMON_DDM) {
		mod_delayed_work(system_wq, &sfp->hwmon_probe, 1);
		sfp->hwmon_tries = R_PROBE_RETRY_SLOW;
	}

	return 0;
}

static void sfp_hwmon_remove(struct sfp *sfp)
{
	cancel_delayed_work_sync(&sfp->hwmon_probe);
	if (!IS_ERR_OR_NULL(sfp->hwmon_dev)) {
		hwmon_device_unregister(sfp->hwmon_dev);
		sfp->hwmon_dev = NULL;
		kfree(sfp->hwmon_name);
	}
}

static int sfp_hwmon_init(struct sfp *sfp)
{
	INIT_DELAYED_WORK(&sfp->hwmon_probe, sfp_hwmon_probe);

	return 0;
}

static void sfp_hwmon_exit(struct sfp *sfp)
{
	cancel_delayed_work_sync(&sfp->hwmon_probe);
}
#else
static int sfp_hwmon_insert(struct sfp *sfp)
{
	return 0;
}

static void sfp_hwmon_remove(struct sfp *sfp)
{
}

static int sfp_hwmon_init(struct sfp *sfp)
{
	return 0;
}

static void sfp_hwmon_exit(struct sfp *sfp)
{
}
#endif

/* Helpers */
static void sfp_module_tx_disable(struct sfp *sfp)
{
	dev_dbg(sfp->dev, "tx disable %u -> %u\n",
		sfp->state & SFP_F_TX_DISABLE ? 1 : 0, 1);
	sfp->state |= SFP_F_TX_DISABLE;
	sfp_set_state(sfp, sfp->state);
}

static void sfp_module_tx_enable(struct sfp *sfp)
{
	dev_dbg(sfp->dev, "tx disable %u -> %u\n",
		sfp->state & SFP_F_TX_DISABLE ? 1 : 0, 0);
	sfp->state &= ~SFP_F_TX_DISABLE;
	sfp_set_state(sfp, sfp->state);
}

#if IS_ENABLED(CONFIG_DEBUG_FS)
static int sfp_debug_state_show(struct seq_file *s, void *data)
{
	struct sfp *sfp = s->private;

	seq_printf(s, "Module state: %s\n",
		   mod_state_to_str(sfp->sm_mod_state));
	seq_printf(s, "Module probe attempts: %d %d\n",
		   R_PROBE_RETRY_INIT - sfp->sm_mod_tries_init,
		   R_PROBE_RETRY_SLOW - sfp->sm_mod_tries);
	seq_printf(s, "Device state: %s\n",
		   dev_state_to_str(sfp->sm_dev_state));
	seq_printf(s, "Main state: %s\n",
		   sm_state_to_str(sfp->sm_state));
	seq_printf(s, "Fault recovery remaining retries: %d\n",
		   sfp->sm_fault_retries);
	seq_printf(s, "PHY probe remaining retries: %d\n",
		   sfp->sm_phy_retries);
	seq_printf(s, "moddef0: %d\n", !!(sfp->state & SFP_F_PRESENT));
	seq_printf(s, "rx_los: %d\n", !!(sfp->state & SFP_F_LOS));
	seq_printf(s, "tx_fault: %d\n", !!(sfp->state & SFP_F_TX_FAULT));
	seq_printf(s, "tx_disable: %d\n", !!(sfp->state & SFP_F_TX_DISABLE));
	return 0;
}
DEFINE_SHOW_ATTRIBUTE(sfp_debug_state);

static void sfp_debugfs_init(struct sfp *sfp)
{
	sfp->debugfs_dir = debugfs_create_dir(dev_name(sfp->dev), NULL);

	debugfs_create_file("state", 0600, sfp->debugfs_dir, sfp,
			    &sfp_debug_state_fops);
}

static void sfp_debugfs_exit(struct sfp *sfp)
{
	debugfs_remove_recursive(sfp->debugfs_dir);
}
#else
static void sfp_debugfs_init(struct sfp *sfp)
{
}

static void sfp_debugfs_exit(struct sfp *sfp)
{
}
#endif

static void sfp_module_tx_fault_reset(struct sfp *sfp)
{
	unsigned int state = sfp->state;

	if (state & SFP_F_TX_DISABLE)
		return;

	sfp_set_state(sfp, state | SFP_F_TX_DISABLE);

	udelay(T_RESET_US);

	sfp_set_state(sfp, state);
}

/* SFP state machine */
static void sfp_sm_set_timer(struct sfp *sfp, unsigned int timeout)
{
	if (timeout)
		mod_delayed_work(system_power_efficient_wq, &sfp->timeout,
				 timeout);
	else
		cancel_delayed_work(&sfp->timeout);
}

static void sfp_sm_next(struct sfp *sfp, unsigned int state,
			unsigned int timeout)
{
	sfp->sm_state = state;
	sfp_sm_set_timer(sfp, timeout);
}

static void sfp_sm_mod_next(struct sfp *sfp, unsigned int state,
			    unsigned int timeout)
{
	sfp->sm_mod_state = state;
	sfp_sm_set_timer(sfp, timeout);
}

static void sfp_sm_phy_detach(struct sfp *sfp)
{
	sfp_remove_phy(sfp->sfp_bus);
	phy_device_remove(sfp->mod_phy);
	phy_device_free(sfp->mod_phy);
	sfp->mod_phy = NULL;
}

static int sfp_sm_probe_phy(struct sfp *sfp, int addr, bool is_c45)
{
	struct phy_device *phy;
	int err;

	phy = get_phy_device(sfp->i2c_mii, addr, is_c45);
	if (phy == ERR_PTR(-ENODEV))
		return PTR_ERR(phy);
	if (IS_ERR(phy)) {
		dev_err(sfp->dev, "mdiobus scan returned %pe\n", phy);
		return PTR_ERR(phy);
	}

	err = phy_device_register(phy);
	if (err) {
		phy_device_free(phy);
		dev_err(sfp->dev, "phy_device_register failed: %pe\n",
			ERR_PTR(err));
		return err;
	}

	err = sfp_add_phy(sfp->sfp_bus, phy);
	if (err) {
		phy_device_remove(phy);
		phy_device_free(phy);
		dev_err(sfp->dev, "sfp_add_phy failed: %pe\n", ERR_PTR(err));
		return err;
	}

	sfp->mod_phy = phy;

	return 0;
}

static void sfp_sm_link_up(struct sfp *sfp)
{
	sfp_link_up(sfp->sfp_bus);
	sfp_sm_next(sfp, SFP_S_LINK_UP, 0);
}

static void sfp_sm_link_down(struct sfp *sfp)
{
	sfp_link_down(sfp->sfp_bus);
}

static void sfp_sm_link_check_los(struct sfp *sfp)
{
	const __be16 los_inverted = cpu_to_be16(SFP_OPTIONS_LOS_INVERTED);
	const __be16 los_normal = cpu_to_be16(SFP_OPTIONS_LOS_NORMAL);
	__be16 los_options = sfp->id.ext.options & (los_inverted | los_normal);
	bool los = false;

	/* If neither SFP_OPTIONS_LOS_INVERTED nor SFP_OPTIONS_LOS_NORMAL
	 * are set, we assume that no LOS signal is available. If both are
	 * set, we assume LOS is not implemented (and is meaningless.)
	 */
	if (los_options == los_inverted)
		los = !(sfp->state & SFP_F_LOS);
	else if (los_options == los_normal)
		los = !!(sfp->state & SFP_F_LOS);

	if (los)
		sfp_sm_next(sfp, SFP_S_WAIT_LOS, 0);
	else
		sfp_sm_link_up(sfp);
}

static bool sfp_los_event_active(struct sfp *sfp, unsigned int event)
{
	const __be16 los_inverted = cpu_to_be16(SFP_OPTIONS_LOS_INVERTED);
	const __be16 los_normal = cpu_to_be16(SFP_OPTIONS_LOS_NORMAL);
	__be16 los_options = sfp->id.ext.options & (los_inverted | los_normal);

	return (los_options == los_inverted && event == SFP_E_LOS_LOW) ||
	       (los_options == los_normal && event == SFP_E_LOS_HIGH);
}

static bool sfp_los_event_inactive(struct sfp *sfp, unsigned int event)
{
	const __be16 los_inverted = cpu_to_be16(SFP_OPTIONS_LOS_INVERTED);
	const __be16 los_normal = cpu_to_be16(SFP_OPTIONS_LOS_NORMAL);
	__be16 los_options = sfp->id.ext.options & (los_inverted | los_normal);

	return (los_options == los_inverted && event == SFP_E_LOS_HIGH) ||
	       (los_options == los_normal && event == SFP_E_LOS_LOW);
}

static void sfp_sm_fault(struct sfp *sfp, unsigned int next_state, bool warn)
{
	if (sfp->sm_fault_retries && !--sfp->sm_fault_retries) {
		dev_err(sfp->dev,
			"module persistently indicates fault, disabling\n");
		sfp_sm_next(sfp, SFP_S_TX_DISABLE, 0);
	} else {
		if (warn)
			dev_err(sfp->dev, "module transmit fault indicated\n");

		sfp_sm_next(sfp, next_state, T_FAULT_RECOVER);
	}
}

static int sfp_sm_add_mdio_bus(struct sfp *sfp)
{
	if (sfp->mdio_protocol != MDIO_I2C_NONE)
		return sfp_i2c_mdiobus_create(sfp);

	return 0;
}

/* Probe a SFP for a PHY device if the module supports copper - the PHY
 * normally sits at I2C bus address 0x56, and may either be a clause 22
 * or clause 45 PHY.
 *
 * Clause 22 copper SFP modules normally operate in Cisco SGMII mode with
 * negotiation enabled, but some may be in 1000base-X - which is for the
 * PHY driver to determine.
 *
 * Clause 45 copper SFP+ modules (10G) appear to switch their interface
 * mode according to the negotiated line speed.
 */
static int sfp_sm_probe_for_phy(struct sfp *sfp)
{
	int err = 0;

	switch (sfp->mdio_protocol) {
	case MDIO_I2C_NONE:
		break;

	case MDIO_I2C_MARVELL_C22:
		err = sfp_sm_probe_phy(sfp, SFP_PHY_ADDR, false);
		break;

	case MDIO_I2C_C45:
		err = sfp_sm_probe_phy(sfp, SFP_PHY_ADDR, true);
		break;

	case MDIO_I2C_ROLLBALL:
		err = sfp_sm_probe_phy(sfp, SFP_PHY_ADDR_ROLLBALL, true);
		break;
	}

	return err;
}

static int sfp_module_parse_power(struct sfp *sfp)
{
	u32 power_mW = 1000;
	bool supports_a2;

	if (sfp->id.ext.sff8472_compliance >= SFP_SFF8472_COMPLIANCE_REV10_2 &&
	    sfp->id.ext.options & cpu_to_be16(SFP_OPTIONS_POWER_DECL))
		power_mW = 1500;
	/* Added in Rev 11.9, but there is no compliance code for this */
	if (sfp->id.ext.sff8472_compliance >= SFP_SFF8472_COMPLIANCE_REV11_4 &&
	    sfp->id.ext.options & cpu_to_be16(SFP_OPTIONS_HIGH_POWER_LEVEL))
		power_mW = 2000;

<<<<<<< HEAD
=======
	/* Power level 1 modules (max. 1W) are always supported. */
	if (power_mW <= 1000) {
		sfp->module_power_mW = power_mW;
		return 0;
	}

>>>>>>> eb3cdb58
	supports_a2 = sfp->id.ext.sff8472_compliance !=
				SFP_SFF8472_COMPLIANCE_NONE ||
		      sfp->id.ext.diagmon & SFP_DIAGMON_DDM;

	if (power_mW > sfp->max_power_mW) {
		/* Module power specification exceeds the allowed maximum. */
		if (!supports_a2) {
			/* The module appears not to implement bus address
			 * 0xa2, so assume that the module powers up in the
			 * indicated mode.
			 */
			dev_err(sfp->dev,
				"Host does not support %u.%uW modules\n",
				power_mW / 1000, (power_mW / 100) % 10);
			return -EINVAL;
		} else {
			dev_warn(sfp->dev,
				 "Host does not support %u.%uW modules, module left in power mode 1\n",
				 power_mW / 1000, (power_mW / 100) % 10);
			return 0;
		}
	}

<<<<<<< HEAD
	if (power_mW <= 1000) {
		/* Modules below 1W do not require a power change sequence */
		sfp->module_power_mW = power_mW;
		return 0;
	}

=======
>>>>>>> eb3cdb58
	if (!supports_a2) {
		/* The module power level is below the host maximum and the
		 * module appears not to implement bus address 0xa2, so assume
		 * that the module powers up in the indicated mode.
		 */
		return 0;
	}

	/* If the module requires a higher power mode, but also requires
	 * an address change sequence, warn the user that the module may
	 * not be functional.
	 */
	if (sfp->id.ext.diagmon & SFP_DIAGMON_ADDRMODE) {
		dev_warn(sfp->dev,
			 "Address Change Sequence not supported but module requires %u.%uW, module may not be functional\n",
			 power_mW / 1000, (power_mW / 100) % 10);
		return 0;
	}

	sfp->module_power_mW = power_mW;

	return 0;
}

static int sfp_sm_mod_hpower(struct sfp *sfp, bool enable)
{
	int err;

	err = sfp_modify_u8(sfp, true, SFP_EXT_STATUS,
			    SFP_EXT_STATUS_PWRLVL_SELECT,
			    enable ? SFP_EXT_STATUS_PWRLVL_SELECT : 0);
	if (err != sizeof(u8)) {
		dev_err(sfp->dev, "failed to %sable high power: %pe\n",
			enable ? "en" : "dis", ERR_PTR(err));
		return -EAGAIN;
	}

	if (enable)
		dev_info(sfp->dev, "Module switched to %u.%uW power level\n",
			 sfp->module_power_mW / 1000,
			 (sfp->module_power_mW / 100) % 10);

	return 0;
}

/* GPON modules based on Realtek RTL8672 and RTL9601C chips (e.g. V-SOL
 * V2801F, CarlitoxxPro CPGOS03-0490, Ubiquiti U-Fiber Instant, ...) do
 * not support multibyte reads from the EEPROM. Each multi-byte read
 * operation returns just one byte of EEPROM followed by zeros. There is
 * no way to identify which modules are using Realtek RTL8672 and RTL9601C
 * chips. Moreover every OEM of V-SOL V2801F module puts its own vendor
 * name and vendor id into EEPROM, so there is even no way to detect if
 * module is V-SOL V2801F. Therefore check for those zeros in the read
 * data and then based on check switch to reading EEPROM to one byte
 * at a time.
 */
static bool sfp_id_needs_byte_io(struct sfp *sfp, void *buf, size_t len)
{
	size_t i, block_size = sfp->i2c_block_size;

	/* Already using byte IO */
	if (block_size == 1)
		return false;

	for (i = 1; i < len; i += block_size) {
		if (memchr_inv(buf + i, '\0', min(block_size - 1, len - i)))
			return false;
	}
	return true;
}

static int sfp_cotsworks_fixup_check(struct sfp *sfp, struct sfp_eeprom_id *id)
{
	u8 check;
	int err;

	if (id->base.phys_id != SFF8024_ID_SFF_8472 ||
	    id->base.phys_ext_id != SFP_PHYS_EXT_ID_SFP ||
	    id->base.connector != SFF8024_CONNECTOR_LC) {
		dev_warn(sfp->dev, "Rewriting fiber module EEPROM with corrected values\n");
		id->base.phys_id = SFF8024_ID_SFF_8472;
		id->base.phys_ext_id = SFP_PHYS_EXT_ID_SFP;
		id->base.connector = SFF8024_CONNECTOR_LC;
		err = sfp_write(sfp, false, SFP_PHYS_ID, &id->base, 3);
		if (err != 3) {
			dev_err(sfp->dev,
				"Failed to rewrite module EEPROM: %pe\n",
				ERR_PTR(err));
			return err;
		}

		/* Cotsworks modules have been found to require a delay between write operations. */
		mdelay(50);

		/* Update base structure checksum */
		check = sfp_check(&id->base, sizeof(id->base) - 1);
		err = sfp_write(sfp, false, SFP_CC_BASE, &check, 1);
		if (err != 1) {
			dev_err(sfp->dev,
				"Failed to update base structure checksum in fiber module EEPROM: %pe\n",
				ERR_PTR(err));
			return err;
		}
	}
	return 0;
}

static int sfp_module_parse_sff8472(struct sfp *sfp)
{
	/* If the module requires address swap mode, warn about it */
	if (sfp->id.ext.diagmon & SFP_DIAGMON_ADDRMODE)
		dev_warn(sfp->dev,
			 "module address swap to access page 0xA2 is not supported.\n");
	else
		sfp->have_a2 = true;

	return 0;
}

static int sfp_sm_mod_probe(struct sfp *sfp, bool report)
{
	/* SFP module inserted - read I2C data */
	struct sfp_eeprom_id id;
	bool cotsworks_sfbg;
	bool cotsworks;
	u8 check;
	int ret;

	sfp->i2c_block_size = SFP_EEPROM_BLOCK_SIZE;

	ret = sfp_read(sfp, false, 0, &id.base, sizeof(id.base));
	if (ret < 0) {
		if (report)
			dev_err(sfp->dev, "failed to read EEPROM: %pe\n",
				ERR_PTR(ret));
		return -EAGAIN;
	}

	if (ret != sizeof(id.base)) {
		dev_err(sfp->dev, "EEPROM short read: %pe\n", ERR_PTR(ret));
		return -EAGAIN;
	}

	/* Some SFP modules (e.g. Nokia 3FE46541AA) lock up if read from
	 * address 0x51 is just one byte at a time. Also SFF-8472 requires
	 * that EEPROM supports atomic 16bit read operation for diagnostic
	 * fields, so do not switch to one byte reading at a time unless it
	 * is really required and we have no other option.
	 */
	if (sfp_id_needs_byte_io(sfp, &id.base, sizeof(id.base))) {
		dev_info(sfp->dev,
			 "Detected broken RTL8672/RTL9601C emulated EEPROM\n");
		dev_info(sfp->dev,
			 "Switching to reading EEPROM to one byte at a time\n");
		sfp->i2c_block_size = 1;

		ret = sfp_read(sfp, false, 0, &id.base, sizeof(id.base));
		if (ret < 0) {
			if (report)
				dev_err(sfp->dev,
					"failed to read EEPROM: %pe\n",
					ERR_PTR(ret));
			return -EAGAIN;
		}

		if (ret != sizeof(id.base)) {
			dev_err(sfp->dev, "EEPROM short read: %pe\n",
				ERR_PTR(ret));
			return -EAGAIN;
		}
	}

	/* Cotsworks do not seem to update the checksums when they
	 * do the final programming with the final module part number,
	 * serial number and date code.
	 */
	cotsworks = !memcmp(id.base.vendor_name, "COTSWORKS       ", 16);
	cotsworks_sfbg = !memcmp(id.base.vendor_pn, "SFBG", 4);

	/* Cotsworks SFF module EEPROM do not always have valid phys_id,
	 * phys_ext_id, and connector bytes.  Rewrite SFF EEPROM bytes if
	 * Cotsworks PN matches and bytes are not correct.
	 */
	if (cotsworks && cotsworks_sfbg) {
		ret = sfp_cotsworks_fixup_check(sfp, &id);
		if (ret < 0)
			return ret;
	}

	/* Validate the checksum over the base structure */
	check = sfp_check(&id.base, sizeof(id.base) - 1);
	if (check != id.base.cc_base) {
		if (cotsworks) {
			dev_warn(sfp->dev,
				 "EEPROM base structure checksum failure (0x%02x != 0x%02x)\n",
				 check, id.base.cc_base);
		} else {
			dev_err(sfp->dev,
				"EEPROM base structure checksum failure: 0x%02x != 0x%02x\n",
				check, id.base.cc_base);
			print_hex_dump(KERN_ERR, "sfp EE: ", DUMP_PREFIX_OFFSET,
				       16, 1, &id, sizeof(id), true);
			return -EINVAL;
		}
	}

	ret = sfp_read(sfp, false, SFP_CC_BASE + 1, &id.ext, sizeof(id.ext));
	if (ret < 0) {
		if (report)
			dev_err(sfp->dev, "failed to read EEPROM: %pe\n",
				ERR_PTR(ret));
		return -EAGAIN;
	}

	if (ret != sizeof(id.ext)) {
		dev_err(sfp->dev, "EEPROM short read: %pe\n", ERR_PTR(ret));
		return -EAGAIN;
	}

	check = sfp_check(&id.ext, sizeof(id.ext) - 1);
	if (check != id.ext.cc_ext) {
		if (cotsworks) {
			dev_warn(sfp->dev,
				 "EEPROM extended structure checksum failure (0x%02x != 0x%02x)\n",
				 check, id.ext.cc_ext);
		} else {
			dev_err(sfp->dev,
				"EEPROM extended structure checksum failure: 0x%02x != 0x%02x\n",
				check, id.ext.cc_ext);
			print_hex_dump(KERN_ERR, "sfp EE: ", DUMP_PREFIX_OFFSET,
				       16, 1, &id, sizeof(id), true);
			memset(&id.ext, 0, sizeof(id.ext));
		}
	}

	sfp->id = id;

	dev_info(sfp->dev, "module %.*s %.*s rev %.*s sn %.*s dc %.*s\n",
		 (int)sizeof(id.base.vendor_name), id.base.vendor_name,
		 (int)sizeof(id.base.vendor_pn), id.base.vendor_pn,
		 (int)sizeof(id.base.vendor_rev), id.base.vendor_rev,
		 (int)sizeof(id.ext.vendor_sn), id.ext.vendor_sn,
		 (int)sizeof(id.ext.datecode), id.ext.datecode);

	/* Check whether we support this module */
	if (!sfp->type->module_supported(&id)) {
		dev_err(sfp->dev,
			"module is not supported - phys id 0x%02x 0x%02x\n",
			sfp->id.base.phys_id, sfp->id.base.phys_ext_id);
		return -EINVAL;
	}

	if (sfp->id.ext.sff8472_compliance != SFP_SFF8472_COMPLIANCE_NONE) {
		ret = sfp_module_parse_sff8472(sfp);
		if (ret < 0)
			return ret;
	}

	/* Parse the module power requirement */
	ret = sfp_module_parse_power(sfp);
	if (ret < 0)
		return ret;

	/* Initialise state bits to use from hardware */
	sfp->state_hw_mask = SFP_F_PRESENT;
	if (sfp->gpio[GPIO_TX_DISABLE])
		sfp->state_hw_mask |= SFP_F_TX_DISABLE;
	if (sfp->gpio[GPIO_TX_FAULT])
		sfp->state_hw_mask |= SFP_F_TX_FAULT;
	if (sfp->gpio[GPIO_LOS])
		sfp->state_hw_mask |= SFP_F_LOS;

	sfp->module_t_start_up = T_START_UP;
	sfp->module_t_wait = T_WAIT;

	sfp->tx_fault_ignore = false;

	if (sfp->id.base.extended_cc == SFF8024_ECC_10GBASE_T_SFI ||
	    sfp->id.base.extended_cc == SFF8024_ECC_10GBASE_T_SR ||
	    sfp->id.base.extended_cc == SFF8024_ECC_5GBASE_T ||
	    sfp->id.base.extended_cc == SFF8024_ECC_2_5GBASE_T)
		sfp->mdio_protocol = MDIO_I2C_C45;
	else if (sfp->id.base.e1000_base_t)
		sfp->mdio_protocol = MDIO_I2C_MARVELL_C22;
	else
		sfp->mdio_protocol = MDIO_I2C_NONE;

	sfp->quirk = sfp_lookup_quirk(&id);
	if (sfp->quirk && sfp->quirk->fixup)
		sfp->quirk->fixup(sfp);

	return 0;
}

static void sfp_sm_mod_remove(struct sfp *sfp)
{
	if (sfp->sm_mod_state > SFP_MOD_WAITDEV)
		sfp_module_remove(sfp->sfp_bus);

	sfp_hwmon_remove(sfp);

	memset(&sfp->id, 0, sizeof(sfp->id));
	sfp->module_power_mW = 0;
	sfp->have_a2 = false;

	dev_info(sfp->dev, "module removed\n");
}

/* This state machine tracks the upstream's state */
static void sfp_sm_device(struct sfp *sfp, unsigned int event)
{
	switch (sfp->sm_dev_state) {
	default:
		if (event == SFP_E_DEV_ATTACH)
			sfp->sm_dev_state = SFP_DEV_DOWN;
		break;

	case SFP_DEV_DOWN:
		if (event == SFP_E_DEV_DETACH)
			sfp->sm_dev_state = SFP_DEV_DETACHED;
		else if (event == SFP_E_DEV_UP)
			sfp->sm_dev_state = SFP_DEV_UP;
		break;

	case SFP_DEV_UP:
		if (event == SFP_E_DEV_DETACH)
			sfp->sm_dev_state = SFP_DEV_DETACHED;
		else if (event == SFP_E_DEV_DOWN)
			sfp->sm_dev_state = SFP_DEV_DOWN;
		break;
	}
}

/* This state machine tracks the insert/remove state of the module, probes
 * the on-board EEPROM, and sets up the power level.
 */
static void sfp_sm_module(struct sfp *sfp, unsigned int event)
{
	int err;

	/* Handle remove event globally, it resets this state machine */
	if (event == SFP_E_REMOVE) {
		if (sfp->sm_mod_state > SFP_MOD_PROBE)
			sfp_sm_mod_remove(sfp);
		sfp_sm_mod_next(sfp, SFP_MOD_EMPTY, 0);
		return;
	}

	/* Handle device detach globally */
	if (sfp->sm_dev_state < SFP_DEV_DOWN &&
	    sfp->sm_mod_state > SFP_MOD_WAITDEV) {
		if (sfp->module_power_mW > 1000 &&
		    sfp->sm_mod_state > SFP_MOD_HPOWER)
			sfp_sm_mod_hpower(sfp, false);
		sfp_sm_mod_next(sfp, SFP_MOD_WAITDEV, 0);
		return;
	}

	switch (sfp->sm_mod_state) {
	default:
		if (event == SFP_E_INSERT) {
			sfp_sm_mod_next(sfp, SFP_MOD_PROBE, T_SERIAL);
			sfp->sm_mod_tries_init = R_PROBE_RETRY_INIT;
			sfp->sm_mod_tries = R_PROBE_RETRY_SLOW;
		}
		break;

	case SFP_MOD_PROBE:
		/* Wait for T_PROBE_INIT to time out */
		if (event != SFP_E_TIMEOUT)
			break;

		err = sfp_sm_mod_probe(sfp, sfp->sm_mod_tries == 1);
		if (err == -EAGAIN) {
			if (sfp->sm_mod_tries_init &&
			   --sfp->sm_mod_tries_init) {
				sfp_sm_set_timer(sfp, T_PROBE_RETRY_INIT);
				break;
			} else if (sfp->sm_mod_tries && --sfp->sm_mod_tries) {
				if (sfp->sm_mod_tries == R_PROBE_RETRY_SLOW - 1)
					dev_warn(sfp->dev,
						 "please wait, module slow to respond\n");
				sfp_sm_set_timer(sfp, T_PROBE_RETRY_SLOW);
				break;
			}
		}
		if (err < 0) {
			sfp_sm_mod_next(sfp, SFP_MOD_ERROR, 0);
			break;
		}

		/* Force a poll to re-read the hardware signal state after
		 * sfp_sm_mod_probe() changed state_hw_mask.
		 */
		mod_delayed_work(system_wq, &sfp->poll, 1);

		err = sfp_hwmon_insert(sfp);
		if (err)
			dev_warn(sfp->dev, "hwmon probe failed: %pe\n",
				 ERR_PTR(err));

		sfp_sm_mod_next(sfp, SFP_MOD_WAITDEV, 0);
		fallthrough;
	case SFP_MOD_WAITDEV:
		/* Ensure that the device is attached before proceeding */
		if (sfp->sm_dev_state < SFP_DEV_DOWN)
			break;

		/* Report the module insertion to the upstream device */
		err = sfp_module_insert(sfp->sfp_bus, &sfp->id,
					sfp->quirk);
		if (err < 0) {
			sfp_sm_mod_next(sfp, SFP_MOD_ERROR, 0);
			break;
		}

		/* If this is a power level 1 module, we are done */
		if (sfp->module_power_mW <= 1000)
			goto insert;

		sfp_sm_mod_next(sfp, SFP_MOD_HPOWER, 0);
		fallthrough;
	case SFP_MOD_HPOWER:
		/* Enable high power mode */
		err = sfp_sm_mod_hpower(sfp, true);
		if (err < 0) {
			if (err != -EAGAIN) {
				sfp_module_remove(sfp->sfp_bus);
				sfp_sm_mod_next(sfp, SFP_MOD_ERROR, 0);
			} else {
				sfp_sm_set_timer(sfp, T_PROBE_RETRY_INIT);
			}
			break;
		}

		sfp_sm_mod_next(sfp, SFP_MOD_WAITPWR, T_HPOWER_LEVEL);
		break;

	case SFP_MOD_WAITPWR:
		/* Wait for T_HPOWER_LEVEL to time out */
		if (event != SFP_E_TIMEOUT)
			break;

	insert:
		sfp_sm_mod_next(sfp, SFP_MOD_PRESENT, 0);
		break;

	case SFP_MOD_PRESENT:
	case SFP_MOD_ERROR:
		break;
	}
}

static void sfp_sm_main(struct sfp *sfp, unsigned int event)
{
	unsigned long timeout;
	int ret;

	/* Some events are global */
	if (sfp->sm_state != SFP_S_DOWN &&
	    (sfp->sm_mod_state != SFP_MOD_PRESENT ||
	     sfp->sm_dev_state != SFP_DEV_UP)) {
		if (sfp->sm_state == SFP_S_LINK_UP &&
		    sfp->sm_dev_state == SFP_DEV_UP)
			sfp_sm_link_down(sfp);
		if (sfp->sm_state > SFP_S_INIT)
			sfp_module_stop(sfp->sfp_bus);
		if (sfp->mod_phy)
			sfp_sm_phy_detach(sfp);
		if (sfp->i2c_mii)
			sfp_i2c_mdiobus_destroy(sfp);
		sfp_module_tx_disable(sfp);
		sfp_soft_stop_poll(sfp);
		sfp_sm_next(sfp, SFP_S_DOWN, 0);
		return;
	}

	/* The main state machine */
	switch (sfp->sm_state) {
	case SFP_S_DOWN:
		if (sfp->sm_mod_state != SFP_MOD_PRESENT ||
		    sfp->sm_dev_state != SFP_DEV_UP)
			break;

		/* Only use the soft state bits if we have access to the A2h
		 * memory, which implies that we have some level of SFF-8472
		 * compliance.
		 */
		if (sfp->have_a2)
			sfp_soft_start_poll(sfp);

		sfp_module_tx_enable(sfp);

		/* Initialise the fault clearance retries */
		sfp->sm_fault_retries = N_FAULT_INIT;

		/* We need to check the TX_FAULT state, which is not defined
		 * while TX_DISABLE is asserted. The earliest we want to do
		 * anything (such as probe for a PHY) is 50ms (or more on
		 * specific modules).
		 */
		sfp_sm_next(sfp, SFP_S_WAIT, sfp->module_t_wait);
		break;

	case SFP_S_WAIT:
		if (event != SFP_E_TIMEOUT)
			break;

		if (sfp->state & SFP_F_TX_FAULT) {
			/* Wait up to t_init (SFF-8472) or t_start_up (SFF-8431)
			 * from the TX_DISABLE deassertion for the module to
			 * initialise, which is indicated by TX_FAULT
			 * deasserting.
			 */
			timeout = sfp->module_t_start_up;
			if (timeout > sfp->module_t_wait)
				timeout -= sfp->module_t_wait;
			else
				timeout = 1;

			sfp_sm_next(sfp, SFP_S_INIT, timeout);
		} else {
			/* TX_FAULT is not asserted, assume the module has
			 * finished initialising.
			 */
			goto init_done;
		}
		break;

	case SFP_S_INIT:
		if (event == SFP_E_TIMEOUT && sfp->state & SFP_F_TX_FAULT) {
			/* TX_FAULT is still asserted after t_init
			 * or t_start_up, so assume there is a fault.
			 */
			sfp_sm_fault(sfp, SFP_S_INIT_TX_FAULT,
				     sfp->sm_fault_retries == N_FAULT_INIT);
		} else if (event == SFP_E_TIMEOUT || event == SFP_E_TX_CLEAR) {
	init_done:
			/* Create mdiobus and start trying for PHY */
			ret = sfp_sm_add_mdio_bus(sfp);
			if (ret < 0) {
				sfp_sm_next(sfp, SFP_S_FAIL, 0);
				break;
			}
			sfp->sm_phy_retries = R_PHY_RETRY;
			goto phy_probe;
		}
		break;

	case SFP_S_INIT_PHY:
		if (event != SFP_E_TIMEOUT)
			break;
	phy_probe:
		/* TX_FAULT deasserted or we timed out with TX_FAULT
		 * clear.  Probe for the PHY and check the LOS state.
		 */
		ret = sfp_sm_probe_for_phy(sfp);
		if (ret == -ENODEV) {
			if (--sfp->sm_phy_retries) {
				sfp_sm_next(sfp, SFP_S_INIT_PHY, T_PHY_RETRY);
				break;
			} else {
				dev_info(sfp->dev, "no PHY detected\n");
			}
		} else if (ret) {
			sfp_sm_next(sfp, SFP_S_FAIL, 0);
			break;
		}
		if (sfp_module_start(sfp->sfp_bus)) {
			sfp_sm_next(sfp, SFP_S_FAIL, 0);
			break;
		}
		sfp_sm_link_check_los(sfp);

		/* Reset the fault retry count */
		sfp->sm_fault_retries = N_FAULT;
		break;

	case SFP_S_INIT_TX_FAULT:
		if (event == SFP_E_TIMEOUT) {
			sfp_module_tx_fault_reset(sfp);
			sfp_sm_next(sfp, SFP_S_INIT, sfp->module_t_start_up);
		}
		break;

	case SFP_S_WAIT_LOS:
		if (event == SFP_E_TX_FAULT)
			sfp_sm_fault(sfp, SFP_S_TX_FAULT, true);
		else if (sfp_los_event_inactive(sfp, event))
			sfp_sm_link_up(sfp);
		break;

	case SFP_S_LINK_UP:
		if (event == SFP_E_TX_FAULT) {
			sfp_sm_link_down(sfp);
			sfp_sm_fault(sfp, SFP_S_TX_FAULT, true);
		} else if (sfp_los_event_active(sfp, event)) {
			sfp_sm_link_down(sfp);
			sfp_sm_next(sfp, SFP_S_WAIT_LOS, 0);
		}
		break;

	case SFP_S_TX_FAULT:
		if (event == SFP_E_TIMEOUT) {
			sfp_module_tx_fault_reset(sfp);
			sfp_sm_next(sfp, SFP_S_REINIT, sfp->module_t_start_up);
		}
		break;

	case SFP_S_REINIT:
		if (event == SFP_E_TIMEOUT && sfp->state & SFP_F_TX_FAULT) {
			sfp_sm_fault(sfp, SFP_S_TX_FAULT, false);
		} else if (event == SFP_E_TIMEOUT || event == SFP_E_TX_CLEAR) {
			dev_info(sfp->dev, "module transmit fault recovered\n");
			sfp_sm_link_check_los(sfp);
		}
		break;

	case SFP_S_TX_DISABLE:
		break;
	}
}

static void sfp_sm_event(struct sfp *sfp, unsigned int event)
{
	mutex_lock(&sfp->sm_mutex);

	dev_dbg(sfp->dev, "SM: enter %s:%s:%s event %s\n",
		mod_state_to_str(sfp->sm_mod_state),
		dev_state_to_str(sfp->sm_dev_state),
		sm_state_to_str(sfp->sm_state),
		event_to_str(event));

	sfp_sm_device(sfp, event);
	sfp_sm_module(sfp, event);
	sfp_sm_main(sfp, event);

	dev_dbg(sfp->dev, "SM: exit %s:%s:%s\n",
		mod_state_to_str(sfp->sm_mod_state),
		dev_state_to_str(sfp->sm_dev_state),
		sm_state_to_str(sfp->sm_state));

	mutex_unlock(&sfp->sm_mutex);
}

static void sfp_attach(struct sfp *sfp)
{
	sfp_sm_event(sfp, SFP_E_DEV_ATTACH);
}

static void sfp_detach(struct sfp *sfp)
{
	sfp_sm_event(sfp, SFP_E_DEV_DETACH);
}

static void sfp_start(struct sfp *sfp)
{
	sfp_sm_event(sfp, SFP_E_DEV_UP);
}

static void sfp_stop(struct sfp *sfp)
{
	sfp_sm_event(sfp, SFP_E_DEV_DOWN);
}

static int sfp_module_info(struct sfp *sfp, struct ethtool_modinfo *modinfo)
{
	/* locking... and check module is present */

	if (sfp->id.ext.sff8472_compliance &&
	    !(sfp->id.ext.diagmon & SFP_DIAGMON_ADDRMODE)) {
		modinfo->type = ETH_MODULE_SFF_8472;
		modinfo->eeprom_len = ETH_MODULE_SFF_8472_LEN;
	} else {
		modinfo->type = ETH_MODULE_SFF_8079;
		modinfo->eeprom_len = ETH_MODULE_SFF_8079_LEN;
	}
	return 0;
}

static int sfp_module_eeprom(struct sfp *sfp, struct ethtool_eeprom *ee,
			     u8 *data)
{
	unsigned int first, last, len;
	int ret;

	if (!(sfp->state & SFP_F_PRESENT))
		return -ENODEV;

	if (ee->len == 0)
		return -EINVAL;

	first = ee->offset;
	last = ee->offset + ee->len;
	if (first < ETH_MODULE_SFF_8079_LEN) {
		len = min_t(unsigned int, last, ETH_MODULE_SFF_8079_LEN);
		len -= first;

		ret = sfp_read(sfp, false, first, data, len);
		if (ret < 0)
			return ret;

		first += len;
		data += len;
	}
	if (first < ETH_MODULE_SFF_8472_LEN && last > ETH_MODULE_SFF_8079_LEN) {
		len = min_t(unsigned int, last, ETH_MODULE_SFF_8472_LEN);
		len -= first;
		first -= ETH_MODULE_SFF_8079_LEN;

		ret = sfp_read(sfp, true, first, data, len);
		if (ret < 0)
			return ret;
	}
	return 0;
}

static int sfp_module_eeprom_by_page(struct sfp *sfp,
				     const struct ethtool_module_eeprom *page,
				     struct netlink_ext_ack *extack)
{
	if (!(sfp->state & SFP_F_PRESENT))
		return -ENODEV;

	if (page->bank) {
		NL_SET_ERR_MSG(extack, "Banks not supported");
		return -EOPNOTSUPP;
	}

	if (page->page) {
		NL_SET_ERR_MSG(extack, "Only page 0 supported");
		return -EOPNOTSUPP;
	}

	if (page->i2c_address != 0x50 &&
	    page->i2c_address != 0x51) {
		NL_SET_ERR_MSG(extack, "Only address 0x50 and 0x51 supported");
		return -EOPNOTSUPP;
	}

	return sfp_read(sfp, page->i2c_address == 0x51, page->offset,
			page->data, page->length);
};

static const struct sfp_socket_ops sfp_module_ops = {
	.attach = sfp_attach,
	.detach = sfp_detach,
	.start = sfp_start,
	.stop = sfp_stop,
	.module_info = sfp_module_info,
	.module_eeprom = sfp_module_eeprom,
	.module_eeprom_by_page = sfp_module_eeprom_by_page,
};

static void sfp_timeout(struct work_struct *work)
{
	struct sfp *sfp = container_of(work, struct sfp, timeout.work);

	rtnl_lock();
	sfp_sm_event(sfp, SFP_E_TIMEOUT);
	rtnl_unlock();
}

static void sfp_check_state(struct sfp *sfp)
{
	unsigned int state, i, changed;

	mutex_lock(&sfp->st_mutex);
	state = sfp_get_state(sfp);
	changed = state ^ sfp->state;
	if (sfp->tx_fault_ignore)
		changed &= SFP_F_PRESENT | SFP_F_LOS;
	else
		changed &= SFP_F_PRESENT | SFP_F_LOS | SFP_F_TX_FAULT;

	for (i = 0; i < GPIO_MAX; i++)
		if (changed & BIT(i))
			dev_dbg(sfp->dev, "%s %u -> %u\n", gpio_names[i],
				!!(sfp->state & BIT(i)), !!(state & BIT(i)));

	state |= sfp->state & (SFP_F_TX_DISABLE | SFP_F_RATE_SELECT);
	sfp->state = state;

	rtnl_lock();
	if (changed & SFP_F_PRESENT)
		sfp_sm_event(sfp, state & SFP_F_PRESENT ?
				SFP_E_INSERT : SFP_E_REMOVE);

	if (changed & SFP_F_TX_FAULT)
		sfp_sm_event(sfp, state & SFP_F_TX_FAULT ?
				SFP_E_TX_FAULT : SFP_E_TX_CLEAR);

	if (changed & SFP_F_LOS)
		sfp_sm_event(sfp, state & SFP_F_LOS ?
				SFP_E_LOS_HIGH : SFP_E_LOS_LOW);
	rtnl_unlock();
	mutex_unlock(&sfp->st_mutex);
}

static irqreturn_t sfp_irq(int irq, void *data)
{
	struct sfp *sfp = data;

	sfp_check_state(sfp);

	return IRQ_HANDLED;
}

static void sfp_poll(struct work_struct *work)
{
	struct sfp *sfp = container_of(work, struct sfp, poll.work);

	sfp_check_state(sfp);

	if (sfp->state_soft_mask & (SFP_F_LOS | SFP_F_TX_FAULT) ||
	    sfp->need_poll)
		mod_delayed_work(system_wq, &sfp->poll, poll_jiffies);
}

static struct sfp *sfp_alloc(struct device *dev)
{
	struct sfp *sfp;

	sfp = kzalloc(sizeof(*sfp), GFP_KERNEL);
	if (!sfp)
		return ERR_PTR(-ENOMEM);

	sfp->dev = dev;
	sfp->i2c_block_size = SFP_EEPROM_BLOCK_SIZE;

	mutex_init(&sfp->sm_mutex);
	mutex_init(&sfp->st_mutex);
	INIT_DELAYED_WORK(&sfp->poll, sfp_poll);
	INIT_DELAYED_WORK(&sfp->timeout, sfp_timeout);

	sfp_hwmon_init(sfp);

	return sfp;
}

static void sfp_cleanup(void *data)
{
	struct sfp *sfp = data;

	sfp_hwmon_exit(sfp);

	cancel_delayed_work_sync(&sfp->poll);
	cancel_delayed_work_sync(&sfp->timeout);
	if (sfp->i2c_mii) {
		mdiobus_unregister(sfp->i2c_mii);
		mdiobus_free(sfp->i2c_mii);
	}
	if (sfp->i2c)
		i2c_put_adapter(sfp->i2c);
	kfree(sfp);
}

static int sfp_i2c_get(struct sfp *sfp)
{
	struct fwnode_handle *h;
	struct i2c_adapter *i2c;
	int err;

	h = fwnode_find_reference(dev_fwnode(sfp->dev), "i2c-bus", 0);
	if (IS_ERR(h)) {
		dev_err(sfp->dev, "missing 'i2c-bus' property\n");
		return -ENODEV;
	}

	i2c = i2c_get_adapter_by_fwnode(h);
	if (!i2c) {
		err = -EPROBE_DEFER;
		goto put;
	}

	err = sfp_i2c_configure(sfp, i2c);
	if (err)
		i2c_put_adapter(i2c);
put:
	fwnode_handle_put(h);
	return err;
}

static int sfp_probe(struct platform_device *pdev)
{
	const struct sff_data *sff;
	char *sfp_irq_name;
	struct sfp *sfp;
	int err, i;

	sfp = sfp_alloc(&pdev->dev);
	if (IS_ERR(sfp))
		return PTR_ERR(sfp);

	platform_set_drvdata(pdev, sfp);

	err = devm_add_action_or_reset(sfp->dev, sfp_cleanup, sfp);
	if (err < 0)
		return err;

	sff = device_get_match_data(sfp->dev);
	if (!sff)
		sff = &sfp_data;

	sfp->type = sff;

	err = sfp_i2c_get(sfp);
	if (err)
		return err;

	for (i = 0; i < GPIO_MAX; i++)
		if (sff->gpios & BIT(i)) {
			sfp->gpio[i] = devm_gpiod_get_optional(sfp->dev,
					   gpio_names[i], gpio_flags[i]);
			if (IS_ERR(sfp->gpio[i]))
				return PTR_ERR(sfp->gpio[i]);
		}

	sfp->state_hw_mask = SFP_F_PRESENT;

	sfp->get_state = sfp_gpio_get_state;
	sfp->set_state = sfp_gpio_set_state;

	/* Modules that have no detect signal are always present */
	if (!(sfp->gpio[GPIO_MODDEF0]))
		sfp->get_state = sff_gpio_get_state;

	device_property_read_u32(&pdev->dev, "maximum-power-milliwatt",
				 &sfp->max_power_mW);
	if (sfp->max_power_mW < 1000) {
		if (sfp->max_power_mW)
			dev_warn(sfp->dev,
				 "Firmware bug: host maximum power should be at least 1W\n");
		sfp->max_power_mW = 1000;
	}

	dev_info(sfp->dev, "Host maximum power %u.%uW\n",
		 sfp->max_power_mW / 1000, (sfp->max_power_mW / 100) % 10);

	/* Get the initial state, and always signal TX disable,
	 * since the network interface will not be up.
	 */
	sfp->state = sfp_get_state(sfp) | SFP_F_TX_DISABLE;

	if (sfp->gpio[GPIO_RATE_SELECT] &&
	    gpiod_get_value_cansleep(sfp->gpio[GPIO_RATE_SELECT]))
		sfp->state |= SFP_F_RATE_SELECT;
	sfp_set_state(sfp, sfp->state);
	sfp_module_tx_disable(sfp);
	if (sfp->state & SFP_F_PRESENT) {
		rtnl_lock();
		sfp_sm_event(sfp, SFP_E_INSERT);
		rtnl_unlock();
	}

	for (i = 0; i < GPIO_MAX; i++) {
		if (gpio_flags[i] != GPIOD_IN || !sfp->gpio[i])
			continue;

		sfp->gpio_irq[i] = gpiod_to_irq(sfp->gpio[i]);
		if (sfp->gpio_irq[i] < 0) {
			sfp->gpio_irq[i] = 0;
			sfp->need_poll = true;
			continue;
		}

		sfp_irq_name = devm_kasprintf(sfp->dev, GFP_KERNEL,
					      "%s-%s", dev_name(sfp->dev),
					      gpio_names[i]);

		if (!sfp_irq_name)
			return -ENOMEM;

		err = devm_request_threaded_irq(sfp->dev, sfp->gpio_irq[i],
						NULL, sfp_irq,
						IRQF_ONESHOT |
						IRQF_TRIGGER_RISING |
						IRQF_TRIGGER_FALLING,
						sfp_irq_name, sfp);
		if (err) {
			sfp->gpio_irq[i] = 0;
			sfp->need_poll = true;
		}
	}

	if (sfp->need_poll)
		mod_delayed_work(system_wq, &sfp->poll, poll_jiffies);

	/* We could have an issue in cases no Tx disable pin is available or
	 * wired as modules using a laser as their light source will continue to
	 * be active when the fiber is removed. This could be a safety issue and
	 * we should at least warn the user about that.
	 */
	if (!sfp->gpio[GPIO_TX_DISABLE])
		dev_warn(sfp->dev,
			 "No tx_disable pin: SFP modules will always be emitting.\n");

	sfp->sfp_bus = sfp_register_socket(sfp->dev, sfp, &sfp_module_ops);
	if (!sfp->sfp_bus)
		return -ENOMEM;

	sfp_debugfs_init(sfp);

	return 0;
}

static int sfp_remove(struct platform_device *pdev)
{
	struct sfp *sfp = platform_get_drvdata(pdev);

	sfp_debugfs_exit(sfp);
	sfp_unregister_socket(sfp->sfp_bus);

	rtnl_lock();
	sfp_sm_event(sfp, SFP_E_REMOVE);
	rtnl_unlock();

	return 0;
}

static void sfp_shutdown(struct platform_device *pdev)
{
	struct sfp *sfp = platform_get_drvdata(pdev);
	int i;

	for (i = 0; i < GPIO_MAX; i++) {
		if (!sfp->gpio_irq[i])
			continue;

		devm_free_irq(sfp->dev, sfp->gpio_irq[i], sfp);
	}

	cancel_delayed_work_sync(&sfp->poll);
	cancel_delayed_work_sync(&sfp->timeout);
}

static struct platform_driver sfp_driver = {
	.probe = sfp_probe,
	.remove = sfp_remove,
	.shutdown = sfp_shutdown,
	.driver = {
		.name = "sfp",
		.of_match_table = sfp_of_match,
	},
};

static int sfp_init(void)
{
	poll_jiffies = msecs_to_jiffies(100);

	return platform_driver_register(&sfp_driver);
}
module_init(sfp_init);

static void sfp_exit(void)
{
	platform_driver_unregister(&sfp_driver);
}
module_exit(sfp_exit);

MODULE_ALIAS("platform:sfp");
MODULE_AUTHOR("Russell King");
MODULE_LICENSE("GPL v2");<|MERGE_RESOLUTION|>--- conflicted
+++ resolved
@@ -1800,15 +1800,12 @@
 	    sfp->id.ext.options & cpu_to_be16(SFP_OPTIONS_HIGH_POWER_LEVEL))
 		power_mW = 2000;
 
-<<<<<<< HEAD
-=======
 	/* Power level 1 modules (max. 1W) are always supported. */
 	if (power_mW <= 1000) {
 		sfp->module_power_mW = power_mW;
 		return 0;
 	}
 
->>>>>>> eb3cdb58
 	supports_a2 = sfp->id.ext.sff8472_compliance !=
 				SFP_SFF8472_COMPLIANCE_NONE ||
 		      sfp->id.ext.diagmon & SFP_DIAGMON_DDM;
@@ -1832,15 +1829,6 @@
 		}
 	}
 
-<<<<<<< HEAD
-	if (power_mW <= 1000) {
-		/* Modules below 1W do not require a power change sequence */
-		sfp->module_power_mW = power_mW;
-		return 0;
-	}
-
-=======
->>>>>>> eb3cdb58
 	if (!supports_a2) {
 		/* The module power level is below the host maximum and the
 		 * module appears not to implement bus address 0xa2, so assume
