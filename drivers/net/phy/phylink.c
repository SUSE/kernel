// SPDX-License-Identifier: GPL-2.0
/*
 * phylink models the MAC to optional PHY connection, supporting
 * technologies such as SFP cages where the PHY is hot-pluggable.
 *
 * Copyright (C) 2015 Russell King
 */
#include <linux/acpi.h>
#include <linux/ethtool.h>
#include <linux/export.h>
#include <linux/gpio/consumer.h>
#include <linux/netdevice.h>
#include <linux/of.h>
#include <linux/of_mdio.h>
#include <linux/phy.h>
#include <linux/phy_fixed.h>
#include <linux/phylink.h>
#include <linux/rtnetlink.h>
#include <linux/spinlock.h>
#include <linux/timer.h>
#include <linux/workqueue.h>

#include "sfp.h"
#include "swphy.h"

#define SUPPORTED_INTERFACES \
	(SUPPORTED_TP | SUPPORTED_MII | SUPPORTED_FIBRE | \
	 SUPPORTED_BNC | SUPPORTED_AUI | SUPPORTED_Backplane)
#define ADVERTISED_INTERFACES \
	(ADVERTISED_TP | ADVERTISED_MII | ADVERTISED_FIBRE | \
	 ADVERTISED_BNC | ADVERTISED_AUI | ADVERTISED_Backplane)

enum {
	PHYLINK_DISABLE_STOPPED,
	PHYLINK_DISABLE_LINK,
	PHYLINK_DISABLE_MAC_WOL,
};

/**
 * struct phylink - internal data type for phylink
 */
struct phylink {
	/* private: */
	struct net_device *netdev;
	const struct phylink_mac_ops *mac_ops;
	struct phylink_config *config;
	struct phylink_pcs *pcs;
	struct device *dev;
	unsigned int old_link_state:1;

	unsigned long phylink_disable_state; /* bitmask of disables */
	struct phy_device *phydev;
	phy_interface_t link_interface;	/* PHY_INTERFACE_xxx */
	u8 cfg_link_an_mode;		/* MLO_AN_xxx */
	u8 cur_link_an_mode;
	u8 link_port;			/* The current non-phy ethtool port */
	__ETHTOOL_DECLARE_LINK_MODE_MASK(supported);

	/* The link configuration settings */
	struct phylink_link_state link_config;

	/* The current settings */
	phy_interface_t cur_interface;

	struct gpio_desc *link_gpio;
	unsigned int link_irq;
	struct timer_list link_poll;
	void (*get_fixed_state)(struct net_device *dev,
				struct phylink_link_state *s);

	struct mutex state_mutex;
	struct phylink_link_state phy_state;
	struct work_struct resolve;

	bool mac_link_dropped;
	bool using_mac_select_pcs;

	struct sfp_bus *sfp_bus;
	bool sfp_may_have_phy;
	DECLARE_PHY_INTERFACE_MASK(sfp_interfaces);
	__ETHTOOL_DECLARE_LINK_MODE_MASK(sfp_support);
	u8 sfp_port;
};

#define phylink_printk(level, pl, fmt, ...) \
	do { \
		if ((pl)->config->type == PHYLINK_NETDEV) \
			netdev_printk(level, (pl)->netdev, fmt, ##__VA_ARGS__); \
		else if ((pl)->config->type == PHYLINK_DEV) \
			dev_printk(level, (pl)->dev, fmt, ##__VA_ARGS__); \
	} while (0)

#define phylink_err(pl, fmt, ...) \
	phylink_printk(KERN_ERR, pl, fmt, ##__VA_ARGS__)
#define phylink_warn(pl, fmt, ...) \
	phylink_printk(KERN_WARNING, pl, fmt, ##__VA_ARGS__)
#define phylink_info(pl, fmt, ...) \
	phylink_printk(KERN_INFO, pl, fmt, ##__VA_ARGS__)
#if defined(CONFIG_DYNAMIC_DEBUG)
#define phylink_dbg(pl, fmt, ...) \
do {									\
	if ((pl)->config->type == PHYLINK_NETDEV)			\
		netdev_dbg((pl)->netdev, fmt, ##__VA_ARGS__);		\
	else if ((pl)->config->type == PHYLINK_DEV)			\
		dev_dbg((pl)->dev, fmt, ##__VA_ARGS__);			\
} while (0)
#elif defined(DEBUG)
#define phylink_dbg(pl, fmt, ...)					\
	phylink_printk(KERN_DEBUG, pl, fmt, ##__VA_ARGS__)
#else
#define phylink_dbg(pl, fmt, ...)					\
({									\
	if (0)								\
		phylink_printk(KERN_DEBUG, pl, fmt, ##__VA_ARGS__);	\
})
#endif

/**
 * phylink_set_port_modes() - set the port type modes in the ethtool mask
 * @mask: ethtool link mode mask
 *
 * Sets all the port type modes in the ethtool mask.  MAC drivers should
 * use this in their 'validate' callback.
 */
void phylink_set_port_modes(unsigned long *mask)
{
	phylink_set(mask, TP);
	phylink_set(mask, AUI);
	phylink_set(mask, MII);
	phylink_set(mask, FIBRE);
	phylink_set(mask, BNC);
	phylink_set(mask, Backplane);
}
EXPORT_SYMBOL_GPL(phylink_set_port_modes);

static int phylink_is_empty_linkmode(const unsigned long *linkmode)
{
	__ETHTOOL_DECLARE_LINK_MODE_MASK(tmp) = { 0, };

	phylink_set_port_modes(tmp);
	phylink_set(tmp, Autoneg);
	phylink_set(tmp, Pause);
	phylink_set(tmp, Asym_Pause);

	return linkmode_subset(linkmode, tmp);
}

static const char *phylink_an_mode_str(unsigned int mode)
{
	static const char *modestr[] = {
		[MLO_AN_PHY] = "phy",
		[MLO_AN_FIXED] = "fixed",
		[MLO_AN_INBAND] = "inband",
	};

	return mode < ARRAY_SIZE(modestr) ? modestr[mode] : "unknown";
}

/**
 * phylink_interface_max_speed() - get the maximum speed of a phy interface
 * @interface: phy interface mode defined by &typedef phy_interface_t
 *
 * Determine the maximum speed of a phy interface. This is intended to help
 * determine the correct speed to pass to the MAC when the phy is performing
 * rate matching.
 *
 * Return: The maximum speed of @interface
 */
static int phylink_interface_max_speed(phy_interface_t interface)
{
	switch (interface) {
	case PHY_INTERFACE_MODE_100BASEX:
	case PHY_INTERFACE_MODE_REVRMII:
	case PHY_INTERFACE_MODE_RMII:
	case PHY_INTERFACE_MODE_SMII:
	case PHY_INTERFACE_MODE_REVMII:
	case PHY_INTERFACE_MODE_MII:
		return SPEED_100;

	case PHY_INTERFACE_MODE_TBI:
	case PHY_INTERFACE_MODE_MOCA:
	case PHY_INTERFACE_MODE_RTBI:
	case PHY_INTERFACE_MODE_1000BASEX:
	case PHY_INTERFACE_MODE_1000BASEKX:
	case PHY_INTERFACE_MODE_TRGMII:
	case PHY_INTERFACE_MODE_RGMII_TXID:
	case PHY_INTERFACE_MODE_RGMII_RXID:
	case PHY_INTERFACE_MODE_RGMII_ID:
	case PHY_INTERFACE_MODE_RGMII:
	case PHY_INTERFACE_MODE_QSGMII:
	case PHY_INTERFACE_MODE_QUSGMII:
	case PHY_INTERFACE_MODE_SGMII:
	case PHY_INTERFACE_MODE_GMII:
		return SPEED_1000;

	case PHY_INTERFACE_MODE_2500BASEX:
		return SPEED_2500;

	case PHY_INTERFACE_MODE_5GBASER:
		return SPEED_5000;

	case PHY_INTERFACE_MODE_XGMII:
	case PHY_INTERFACE_MODE_RXAUI:
	case PHY_INTERFACE_MODE_XAUI:
	case PHY_INTERFACE_MODE_10GBASER:
	case PHY_INTERFACE_MODE_10GKR:
	case PHY_INTERFACE_MODE_USXGMII:
		return SPEED_10000;

	case PHY_INTERFACE_MODE_25GBASER:
		return SPEED_25000;

	case PHY_INTERFACE_MODE_XLGMII:
		return SPEED_40000;

	case PHY_INTERFACE_MODE_INTERNAL:
	case PHY_INTERFACE_MODE_NA:
	case PHY_INTERFACE_MODE_MAX:
		/* No idea! Garbage in, unknown out */
		return SPEED_UNKNOWN;
	}

	/* If we get here, someone forgot to add an interface mode above */
	WARN_ON_ONCE(1);
	return SPEED_UNKNOWN;
}

/**
 * phylink_caps_to_linkmodes() - Convert capabilities to ethtool link modes
 * @linkmodes: ethtool linkmode mask (must be already initialised)
 * @caps: bitmask of MAC capabilities
 *
 * Set all possible pause, speed and duplex linkmodes in @linkmodes that are
 * supported by the @caps. @linkmodes must have been initialised previously.
 */
void phylink_caps_to_linkmodes(unsigned long *linkmodes, unsigned long caps)
{
	if (caps & MAC_SYM_PAUSE)
		__set_bit(ETHTOOL_LINK_MODE_Pause_BIT, linkmodes);

	if (caps & MAC_ASYM_PAUSE)
		__set_bit(ETHTOOL_LINK_MODE_Asym_Pause_BIT, linkmodes);

	if (caps & MAC_10HD) {
		__set_bit(ETHTOOL_LINK_MODE_10baseT_Half_BIT, linkmodes);
		__set_bit(ETHTOOL_LINK_MODE_10baseT1S_Half_BIT, linkmodes);
		__set_bit(ETHTOOL_LINK_MODE_10baseT1S_P2MP_Half_BIT, linkmodes);
	}

	if (caps & MAC_10FD) {
		__set_bit(ETHTOOL_LINK_MODE_10baseT_Full_BIT, linkmodes);
		__set_bit(ETHTOOL_LINK_MODE_10baseT1L_Full_BIT, linkmodes);
		__set_bit(ETHTOOL_LINK_MODE_10baseT1S_Full_BIT, linkmodes);
	}

	if (caps & MAC_100HD) {
		__set_bit(ETHTOOL_LINK_MODE_100baseT_Half_BIT, linkmodes);
		__set_bit(ETHTOOL_LINK_MODE_100baseFX_Half_BIT, linkmodes);
	}

	if (caps & MAC_100FD) {
		__set_bit(ETHTOOL_LINK_MODE_100baseT_Full_BIT, linkmodes);
		__set_bit(ETHTOOL_LINK_MODE_100baseT1_Full_BIT, linkmodes);
		__set_bit(ETHTOOL_LINK_MODE_100baseFX_Full_BIT, linkmodes);
	}

	if (caps & MAC_1000HD)
		__set_bit(ETHTOOL_LINK_MODE_1000baseT_Half_BIT, linkmodes);

	if (caps & MAC_1000FD) {
		__set_bit(ETHTOOL_LINK_MODE_1000baseT_Full_BIT, linkmodes);
		__set_bit(ETHTOOL_LINK_MODE_1000baseKX_Full_BIT, linkmodes);
		__set_bit(ETHTOOL_LINK_MODE_1000baseX_Full_BIT, linkmodes);
		__set_bit(ETHTOOL_LINK_MODE_1000baseT1_Full_BIT, linkmodes);
	}

	if (caps & MAC_2500FD) {
		__set_bit(ETHTOOL_LINK_MODE_2500baseT_Full_BIT, linkmodes);
		__set_bit(ETHTOOL_LINK_MODE_2500baseX_Full_BIT, linkmodes);
	}

	if (caps & MAC_5000FD)
		__set_bit(ETHTOOL_LINK_MODE_5000baseT_Full_BIT, linkmodes);

	if (caps & MAC_10000FD) {
		__set_bit(ETHTOOL_LINK_MODE_10000baseT_Full_BIT, linkmodes);
		__set_bit(ETHTOOL_LINK_MODE_10000baseKX4_Full_BIT, linkmodes);
		__set_bit(ETHTOOL_LINK_MODE_10000baseKR_Full_BIT, linkmodes);
		__set_bit(ETHTOOL_LINK_MODE_10000baseR_FEC_BIT, linkmodes);
		__set_bit(ETHTOOL_LINK_MODE_10000baseCR_Full_BIT, linkmodes);
		__set_bit(ETHTOOL_LINK_MODE_10000baseSR_Full_BIT, linkmodes);
		__set_bit(ETHTOOL_LINK_MODE_10000baseLR_Full_BIT, linkmodes);
		__set_bit(ETHTOOL_LINK_MODE_10000baseLRM_Full_BIT, linkmodes);
		__set_bit(ETHTOOL_LINK_MODE_10000baseER_Full_BIT, linkmodes);
	}

	if (caps & MAC_25000FD) {
		__set_bit(ETHTOOL_LINK_MODE_25000baseCR_Full_BIT, linkmodes);
		__set_bit(ETHTOOL_LINK_MODE_25000baseKR_Full_BIT, linkmodes);
		__set_bit(ETHTOOL_LINK_MODE_25000baseSR_Full_BIT, linkmodes);
	}

	if (caps & MAC_40000FD) {
		__set_bit(ETHTOOL_LINK_MODE_40000baseKR4_Full_BIT, linkmodes);
		__set_bit(ETHTOOL_LINK_MODE_40000baseCR4_Full_BIT, linkmodes);
		__set_bit(ETHTOOL_LINK_MODE_40000baseSR4_Full_BIT, linkmodes);
		__set_bit(ETHTOOL_LINK_MODE_40000baseLR4_Full_BIT, linkmodes);
	}

	if (caps & MAC_50000FD) {
		__set_bit(ETHTOOL_LINK_MODE_50000baseCR2_Full_BIT, linkmodes);
		__set_bit(ETHTOOL_LINK_MODE_50000baseKR2_Full_BIT, linkmodes);
		__set_bit(ETHTOOL_LINK_MODE_50000baseSR2_Full_BIT, linkmodes);
		__set_bit(ETHTOOL_LINK_MODE_50000baseKR_Full_BIT, linkmodes);
		__set_bit(ETHTOOL_LINK_MODE_50000baseSR_Full_BIT, linkmodes);
		__set_bit(ETHTOOL_LINK_MODE_50000baseCR_Full_BIT, linkmodes);
		__set_bit(ETHTOOL_LINK_MODE_50000baseLR_ER_FR_Full_BIT,
			  linkmodes);
		__set_bit(ETHTOOL_LINK_MODE_50000baseDR_Full_BIT, linkmodes);
	}

	if (caps & MAC_56000FD) {
		__set_bit(ETHTOOL_LINK_MODE_56000baseKR4_Full_BIT, linkmodes);
		__set_bit(ETHTOOL_LINK_MODE_56000baseCR4_Full_BIT, linkmodes);
		__set_bit(ETHTOOL_LINK_MODE_56000baseSR4_Full_BIT, linkmodes);
		__set_bit(ETHTOOL_LINK_MODE_56000baseLR4_Full_BIT, linkmodes);
	}

	if (caps & MAC_100000FD) {
		__set_bit(ETHTOOL_LINK_MODE_100000baseKR4_Full_BIT, linkmodes);
		__set_bit(ETHTOOL_LINK_MODE_100000baseSR4_Full_BIT, linkmodes);
		__set_bit(ETHTOOL_LINK_MODE_100000baseCR4_Full_BIT, linkmodes);
		__set_bit(ETHTOOL_LINK_MODE_100000baseLR4_ER4_Full_BIT,
			  linkmodes);
		__set_bit(ETHTOOL_LINK_MODE_100000baseKR2_Full_BIT, linkmodes);
		__set_bit(ETHTOOL_LINK_MODE_100000baseSR2_Full_BIT, linkmodes);
		__set_bit(ETHTOOL_LINK_MODE_100000baseCR2_Full_BIT, linkmodes);
		__set_bit(ETHTOOL_LINK_MODE_100000baseLR2_ER2_FR2_Full_BIT,
			  linkmodes);
		__set_bit(ETHTOOL_LINK_MODE_100000baseDR2_Full_BIT, linkmodes);
		__set_bit(ETHTOOL_LINK_MODE_100000baseKR_Full_BIT, linkmodes);
		__set_bit(ETHTOOL_LINK_MODE_100000baseSR_Full_BIT, linkmodes);
		__set_bit(ETHTOOL_LINK_MODE_100000baseLR_ER_FR_Full_BIT,
			  linkmodes);
		__set_bit(ETHTOOL_LINK_MODE_100000baseCR_Full_BIT, linkmodes);
		__set_bit(ETHTOOL_LINK_MODE_100000baseDR_Full_BIT, linkmodes);
	}

	if (caps & MAC_200000FD) {
		__set_bit(ETHTOOL_LINK_MODE_200000baseKR4_Full_BIT, linkmodes);
		__set_bit(ETHTOOL_LINK_MODE_200000baseSR4_Full_BIT, linkmodes);
		__set_bit(ETHTOOL_LINK_MODE_200000baseLR4_ER4_FR4_Full_BIT,
			  linkmodes);
		__set_bit(ETHTOOL_LINK_MODE_200000baseDR4_Full_BIT, linkmodes);
		__set_bit(ETHTOOL_LINK_MODE_200000baseCR4_Full_BIT, linkmodes);
		__set_bit(ETHTOOL_LINK_MODE_200000baseKR2_Full_BIT, linkmodes);
		__set_bit(ETHTOOL_LINK_MODE_200000baseSR2_Full_BIT, linkmodes);
		__set_bit(ETHTOOL_LINK_MODE_200000baseLR2_ER2_FR2_Full_BIT,
			  linkmodes);
		__set_bit(ETHTOOL_LINK_MODE_200000baseDR2_Full_BIT, linkmodes);
		__set_bit(ETHTOOL_LINK_MODE_200000baseCR2_Full_BIT, linkmodes);
	}

	if (caps & MAC_400000FD) {
		__set_bit(ETHTOOL_LINK_MODE_400000baseKR8_Full_BIT, linkmodes);
		__set_bit(ETHTOOL_LINK_MODE_400000baseSR8_Full_BIT, linkmodes);
		__set_bit(ETHTOOL_LINK_MODE_400000baseLR8_ER8_FR8_Full_BIT,
			  linkmodes);
		__set_bit(ETHTOOL_LINK_MODE_400000baseDR8_Full_BIT, linkmodes);
		__set_bit(ETHTOOL_LINK_MODE_400000baseCR8_Full_BIT, linkmodes);
		__set_bit(ETHTOOL_LINK_MODE_400000baseKR4_Full_BIT, linkmodes);
		__set_bit(ETHTOOL_LINK_MODE_400000baseSR4_Full_BIT, linkmodes);
		__set_bit(ETHTOOL_LINK_MODE_400000baseLR4_ER4_FR4_Full_BIT,
			  linkmodes);
		__set_bit(ETHTOOL_LINK_MODE_400000baseDR4_Full_BIT, linkmodes);
		__set_bit(ETHTOOL_LINK_MODE_400000baseCR4_Full_BIT, linkmodes);
	}
}
EXPORT_SYMBOL_GPL(phylink_caps_to_linkmodes);

static struct {
	unsigned long mask;
	int speed;
	unsigned int duplex;
} phylink_caps_params[] = {
	{ MAC_400000FD, SPEED_400000, DUPLEX_FULL },
	{ MAC_200000FD, SPEED_200000, DUPLEX_FULL },
	{ MAC_100000FD, SPEED_100000, DUPLEX_FULL },
	{ MAC_56000FD,  SPEED_56000,  DUPLEX_FULL },
	{ MAC_50000FD,  SPEED_50000,  DUPLEX_FULL },
	{ MAC_40000FD,  SPEED_40000,  DUPLEX_FULL },
	{ MAC_25000FD,  SPEED_25000,  DUPLEX_FULL },
	{ MAC_20000FD,  SPEED_20000,  DUPLEX_FULL },
	{ MAC_10000FD,  SPEED_10000,  DUPLEX_FULL },
	{ MAC_5000FD,   SPEED_5000,   DUPLEX_FULL },
	{ MAC_2500FD,   SPEED_2500,   DUPLEX_FULL },
	{ MAC_1000FD,   SPEED_1000,   DUPLEX_FULL },
	{ MAC_1000HD,   SPEED_1000,   DUPLEX_HALF },
	{ MAC_100FD,    SPEED_100,    DUPLEX_FULL },
	{ MAC_100HD,    SPEED_100,    DUPLEX_HALF },
	{ MAC_10FD,     SPEED_10,     DUPLEX_FULL },
	{ MAC_10HD,     SPEED_10,     DUPLEX_HALF },
};

/**
 * phylink_cap_from_speed_duplex - Get mac capability from speed/duplex
 * @speed: the speed to search for
 * @duplex: the duplex to search for
 *
 * Find the mac capability for a given speed and duplex.
 *
 * Return: A mask with the mac capability patching @speed and @duplex, or 0 if
 *         there were no matches.
 */
static unsigned long phylink_cap_from_speed_duplex(int speed,
						   unsigned int duplex)
{
	int i;

	for (i = 0; i < ARRAY_SIZE(phylink_caps_params); i++) {
		if (speed == phylink_caps_params[i].speed &&
		    duplex == phylink_caps_params[i].duplex)
			return phylink_caps_params[i].mask;
	}

	return 0;
}

/**
 * phylink_get_capabilities() - get capabilities for a given MAC
 * @interface: phy interface mode defined by &typedef phy_interface_t
 * @mac_capabilities: bitmask of MAC capabilities
 * @rate_matching: type of rate matching being performed
 *
 * Get the MAC capabilities that are supported by the @interface mode and
 * @mac_capabilities.
 */
unsigned long phylink_get_capabilities(phy_interface_t interface,
				       unsigned long mac_capabilities,
				       int rate_matching)
{
	int max_speed = phylink_interface_max_speed(interface);
	unsigned long caps = MAC_SYM_PAUSE | MAC_ASYM_PAUSE;
	unsigned long matched_caps = 0;

	switch (interface) {
	case PHY_INTERFACE_MODE_USXGMII:
		caps |= MAC_10000FD | MAC_5000FD | MAC_2500FD;
		fallthrough;

	case PHY_INTERFACE_MODE_RGMII_TXID:
	case PHY_INTERFACE_MODE_RGMII_RXID:
	case PHY_INTERFACE_MODE_RGMII_ID:
	case PHY_INTERFACE_MODE_RGMII:
	case PHY_INTERFACE_MODE_QSGMII:
	case PHY_INTERFACE_MODE_QUSGMII:
	case PHY_INTERFACE_MODE_SGMII:
	case PHY_INTERFACE_MODE_GMII:
		caps |= MAC_1000HD | MAC_1000FD;
		fallthrough;

	case PHY_INTERFACE_MODE_REVRMII:
	case PHY_INTERFACE_MODE_RMII:
	case PHY_INTERFACE_MODE_SMII:
	case PHY_INTERFACE_MODE_REVMII:
	case PHY_INTERFACE_MODE_MII:
		caps |= MAC_10HD | MAC_10FD;
		fallthrough;

	case PHY_INTERFACE_MODE_100BASEX:
		caps |= MAC_100HD | MAC_100FD;
		break;

	case PHY_INTERFACE_MODE_TBI:
	case PHY_INTERFACE_MODE_MOCA:
	case PHY_INTERFACE_MODE_RTBI:
	case PHY_INTERFACE_MODE_1000BASEX:
		caps |= MAC_1000HD;
		fallthrough;
	case PHY_INTERFACE_MODE_1000BASEKX:
	case PHY_INTERFACE_MODE_TRGMII:
		caps |= MAC_1000FD;
		break;

	case PHY_INTERFACE_MODE_2500BASEX:
		caps |= MAC_2500FD;
		break;

	case PHY_INTERFACE_MODE_5GBASER:
		caps |= MAC_5000FD;
		break;

	case PHY_INTERFACE_MODE_XGMII:
	case PHY_INTERFACE_MODE_RXAUI:
	case PHY_INTERFACE_MODE_XAUI:
	case PHY_INTERFACE_MODE_10GBASER:
	case PHY_INTERFACE_MODE_10GKR:
		caps |= MAC_10000FD;
		break;

	case PHY_INTERFACE_MODE_25GBASER:
		caps |= MAC_25000FD;
		break;

	case PHY_INTERFACE_MODE_XLGMII:
		caps |= MAC_40000FD;
		break;

	case PHY_INTERFACE_MODE_INTERNAL:
		caps |= ~0;
		break;

	case PHY_INTERFACE_MODE_NA:
	case PHY_INTERFACE_MODE_MAX:
		break;
	}

	switch (rate_matching) {
	case RATE_MATCH_OPEN_LOOP:
		/* TODO */
		fallthrough;
	case RATE_MATCH_NONE:
		matched_caps = 0;
		break;
	case RATE_MATCH_PAUSE: {
		/* The MAC must support asymmetric pause towards the local
		 * device for this. We could allow just symmetric pause, but
		 * then we might have to renegotiate if the link partner
		 * doesn't support pause. This is because there's no way to
		 * accept pause frames without transmitting them if we only
		 * support symmetric pause.
		 */
		if (!(mac_capabilities & MAC_SYM_PAUSE) ||
		    !(mac_capabilities & MAC_ASYM_PAUSE))
			break;

		/* We can't adapt if the MAC doesn't support the interface's
		 * max speed at full duplex.
		 */
		if (mac_capabilities &
		    phylink_cap_from_speed_duplex(max_speed, DUPLEX_FULL)) {
			/* Although a duplex-matching phy might exist, we
			 * conservatively remove these modes because the MAC
			 * will not be aware of the half-duplex nature of the
			 * link.
			 */
			matched_caps = GENMASK(__fls(caps), __fls(MAC_10HD));
			matched_caps &= ~(MAC_1000HD | MAC_100HD | MAC_10HD);
		}
		break;
	}
	case RATE_MATCH_CRS:
		/* The MAC must support half duplex at the interface's max
		 * speed.
		 */
		if (mac_capabilities &
		    phylink_cap_from_speed_duplex(max_speed, DUPLEX_HALF)) {
			matched_caps = GENMASK(__fls(caps), __fls(MAC_10HD));
			matched_caps &= mac_capabilities;
		}
		break;
	}

	return (caps & mac_capabilities) | matched_caps;
}
EXPORT_SYMBOL_GPL(phylink_get_capabilities);

/**
 * phylink_validate_mask_caps() - Restrict link modes based on caps
 * @supported: ethtool bitmask for supported link modes.
 * @state: pointer to a &struct phylink_link_state.
 * @mac_capabilities: bitmask of MAC capabilities
 *
 * Calculate the supported link modes based on @mac_capabilities, and restrict
 * @supported and @state based on that. Use this function if your capabiliies
 * aren't constant, such as if they vary depending on the interface.
 */
void phylink_validate_mask_caps(unsigned long *supported,
				struct phylink_link_state *state,
				unsigned long mac_capabilities)
{
	__ETHTOOL_DECLARE_LINK_MODE_MASK(mask) = { 0, };
	unsigned long caps;

	phylink_set_port_modes(mask);
	phylink_set(mask, Autoneg);
	caps = phylink_get_capabilities(state->interface, mac_capabilities,
					state->rate_matching);
	phylink_caps_to_linkmodes(mask, caps);

	linkmode_and(supported, supported, mask);
	linkmode_and(state->advertising, state->advertising, mask);
}
EXPORT_SYMBOL_GPL(phylink_validate_mask_caps);

/**
 * phylink_generic_validate() - generic validate() callback implementation
 * @config: a pointer to a &struct phylink_config.
 * @supported: ethtool bitmask for supported link modes.
 * @state: a pointer to a &struct phylink_link_state.
 *
 * Generic implementation of the validate() callback that MAC drivers can
 * use when they pass the range of supported interfaces and MAC capabilities.
 */
void phylink_generic_validate(struct phylink_config *config,
			      unsigned long *supported,
			      struct phylink_link_state *state)
{
	phylink_validate_mask_caps(supported, state, config->mac_capabilities);
}
EXPORT_SYMBOL_GPL(phylink_generic_validate);

static int phylink_validate_mac_and_pcs(struct phylink *pl,
					unsigned long *supported,
					struct phylink_link_state *state)
{
	struct phylink_pcs *pcs;
	int ret;

	/* Get the PCS for this interface mode */
	if (pl->using_mac_select_pcs) {
		pcs = pl->mac_ops->mac_select_pcs(pl->config, state->interface);
		if (IS_ERR(pcs))
			return PTR_ERR(pcs);
	} else {
		pcs = pl->pcs;
	}

	if (pcs) {
		/* The PCS, if present, must be setup before phylink_create()
		 * has been called. If the ops is not initialised, print an
		 * error and backtrace rather than oopsing the kernel.
		 */
		if (!pcs->ops) {
			phylink_err(pl, "interface %s: uninitialised PCS\n",
				    phy_modes(state->interface));
			dump_stack();
			return -EINVAL;
		}

		/* Validate the link parameters with the PCS */
		if (pcs->ops->pcs_validate) {
			ret = pcs->ops->pcs_validate(pcs, supported, state);
			if (ret < 0 || phylink_is_empty_linkmode(supported))
				return -EINVAL;

			/* Ensure the advertising mask is a subset of the
			 * supported mask.
			 */
			linkmode_and(state->advertising, state->advertising,
				     supported);
		}
	}

	/* Then validate the link parameters with the MAC */
	if (pl->mac_ops->validate)
		pl->mac_ops->validate(pl->config, supported, state);
	else
		phylink_generic_validate(pl->config, supported, state);

	return phylink_is_empty_linkmode(supported) ? -EINVAL : 0;
}

static int phylink_validate_mask(struct phylink *pl, unsigned long *supported,
				 struct phylink_link_state *state,
				 const unsigned long *interfaces)
{
	__ETHTOOL_DECLARE_LINK_MODE_MASK(all_adv) = { 0, };
	__ETHTOOL_DECLARE_LINK_MODE_MASK(all_s) = { 0, };
	__ETHTOOL_DECLARE_LINK_MODE_MASK(s);
	struct phylink_link_state t;
	int intf;

	for (intf = 0; intf < PHY_INTERFACE_MODE_MAX; intf++) {
		if (test_bit(intf, interfaces)) {
			linkmode_copy(s, supported);

			t = *state;
			t.interface = intf;
			if (!phylink_validate_mac_and_pcs(pl, s, &t)) {
				linkmode_or(all_s, all_s, s);
				linkmode_or(all_adv, all_adv, t.advertising);
			}
		}
	}

	linkmode_copy(supported, all_s);
	linkmode_copy(state->advertising, all_adv);

	return phylink_is_empty_linkmode(supported) ? -EINVAL : 0;
}

static int phylink_validate(struct phylink *pl, unsigned long *supported,
			    struct phylink_link_state *state)
{
	const unsigned long *interfaces = pl->config->supported_interfaces;

	if (!phy_interface_empty(interfaces)) {
		if (state->interface == PHY_INTERFACE_MODE_NA)
			return phylink_validate_mask(pl, supported, state,
						     interfaces);

		if (!test_bit(state->interface, interfaces))
			return -EINVAL;
	}

	return phylink_validate_mac_and_pcs(pl, supported, state);
}

static int phylink_parse_fixedlink(struct phylink *pl,
				   struct fwnode_handle *fwnode)
{
	struct fwnode_handle *fixed_node;
	bool pause, asym_pause, autoneg;
	const struct phy_setting *s;
	struct gpio_desc *desc;
	u32 speed;
	int ret;

	fixed_node = fwnode_get_named_child_node(fwnode, "fixed-link");
	if (fixed_node) {
		ret = fwnode_property_read_u32(fixed_node, "speed", &speed);

		pl->link_config.speed = speed;
		pl->link_config.duplex = DUPLEX_HALF;

		if (fwnode_property_read_bool(fixed_node, "full-duplex"))
			pl->link_config.duplex = DUPLEX_FULL;

		/* We treat the "pause" and "asym-pause" terminology as
		 * defining the link partner's ability.
		 */
		if (fwnode_property_read_bool(fixed_node, "pause"))
			__set_bit(ETHTOOL_LINK_MODE_Pause_BIT,
				  pl->link_config.lp_advertising);
		if (fwnode_property_read_bool(fixed_node, "asym-pause"))
			__set_bit(ETHTOOL_LINK_MODE_Asym_Pause_BIT,
				  pl->link_config.lp_advertising);

		if (ret == 0) {
			desc = fwnode_gpiod_get_index(fixed_node, "link", 0,
						      GPIOD_IN, "?");

			if (!IS_ERR(desc))
				pl->link_gpio = desc;
			else if (desc == ERR_PTR(-EPROBE_DEFER))
				ret = -EPROBE_DEFER;
		}
		fwnode_handle_put(fixed_node);

		if (ret)
			return ret;
	} else {
		u32 prop[5];

		ret = fwnode_property_read_u32_array(fwnode, "fixed-link",
						     NULL, 0);
		if (ret != ARRAY_SIZE(prop)) {
			phylink_err(pl, "broken fixed-link?\n");
			return -EINVAL;
		}

		ret = fwnode_property_read_u32_array(fwnode, "fixed-link",
						     prop, ARRAY_SIZE(prop));
		if (!ret) {
			pl->link_config.duplex = prop[1] ?
						DUPLEX_FULL : DUPLEX_HALF;
			pl->link_config.speed = prop[2];
			if (prop[3])
				__set_bit(ETHTOOL_LINK_MODE_Pause_BIT,
					  pl->link_config.lp_advertising);
			if (prop[4])
				__set_bit(ETHTOOL_LINK_MODE_Asym_Pause_BIT,
					  pl->link_config.lp_advertising);
		}
	}

	if (pl->link_config.speed > SPEED_1000 &&
	    pl->link_config.duplex != DUPLEX_FULL)
		phylink_warn(pl, "fixed link specifies half duplex for %dMbps link?\n",
			     pl->link_config.speed);

	bitmap_fill(pl->supported, __ETHTOOL_LINK_MODE_MASK_NBITS);
	linkmode_copy(pl->link_config.advertising, pl->supported);
	phylink_validate(pl, pl->supported, &pl->link_config);

	pause = phylink_test(pl->supported, Pause);
	asym_pause = phylink_test(pl->supported, Asym_Pause);
	autoneg = phylink_test(pl->supported, Autoneg);
	s = phy_lookup_setting(pl->link_config.speed, pl->link_config.duplex,
			       pl->supported, true);
	linkmode_zero(pl->supported);
	phylink_set(pl->supported, MII);

	if (pause)
		phylink_set(pl->supported, Pause);

	if (asym_pause)
		phylink_set(pl->supported, Asym_Pause);

	if (autoneg)
		phylink_set(pl->supported, Autoneg);

	if (s) {
		__set_bit(s->bit, pl->supported);
		__set_bit(s->bit, pl->link_config.lp_advertising);
	} else {
		phylink_warn(pl, "fixed link %s duplex %dMbps not recognised\n",
			     pl->link_config.duplex == DUPLEX_FULL ? "full" : "half",
			     pl->link_config.speed);
	}

	linkmode_and(pl->link_config.advertising, pl->link_config.advertising,
		     pl->supported);

	pl->link_config.link = 1;
	pl->link_config.an_complete = 1;

	return 0;
}

static int phylink_parse_mode(struct phylink *pl, struct fwnode_handle *fwnode)
{
	struct fwnode_handle *dn;
	const char *managed;

	dn = fwnode_get_named_child_node(fwnode, "fixed-link");
	if (dn || fwnode_property_present(fwnode, "fixed-link"))
		pl->cfg_link_an_mode = MLO_AN_FIXED;
	fwnode_handle_put(dn);

	if ((fwnode_property_read_string(fwnode, "managed", &managed) == 0 &&
	     strcmp(managed, "in-band-status") == 0) ||
	    pl->config->ovr_an_inband) {
		if (pl->cfg_link_an_mode == MLO_AN_FIXED) {
			phylink_err(pl,
				    "can't use both fixed-link and in-band-status\n");
			return -EINVAL;
		}

		linkmode_zero(pl->supported);
		phylink_set(pl->supported, MII);
		phylink_set(pl->supported, Autoneg);
		phylink_set(pl->supported, Asym_Pause);
		phylink_set(pl->supported, Pause);
		pl->cfg_link_an_mode = MLO_AN_INBAND;

		switch (pl->link_config.interface) {
		case PHY_INTERFACE_MODE_SGMII:
		case PHY_INTERFACE_MODE_QSGMII:
		case PHY_INTERFACE_MODE_QUSGMII:
		case PHY_INTERFACE_MODE_RGMII:
		case PHY_INTERFACE_MODE_RGMII_ID:
		case PHY_INTERFACE_MODE_RGMII_RXID:
		case PHY_INTERFACE_MODE_RGMII_TXID:
		case PHY_INTERFACE_MODE_RTBI:
			phylink_set(pl->supported, 10baseT_Half);
			phylink_set(pl->supported, 10baseT_Full);
			phylink_set(pl->supported, 100baseT_Half);
			phylink_set(pl->supported, 100baseT_Full);
			phylink_set(pl->supported, 1000baseT_Half);
			phylink_set(pl->supported, 1000baseT_Full);
			break;

		case PHY_INTERFACE_MODE_1000BASEX:
			phylink_set(pl->supported, 1000baseX_Full);
			break;

		case PHY_INTERFACE_MODE_2500BASEX:
			phylink_set(pl->supported, 2500baseX_Full);
			break;

		case PHY_INTERFACE_MODE_5GBASER:
			phylink_set(pl->supported, 5000baseT_Full);
			break;

		case PHY_INTERFACE_MODE_25GBASER:
			phylink_set(pl->supported, 25000baseCR_Full);
			phylink_set(pl->supported, 25000baseKR_Full);
			phylink_set(pl->supported, 25000baseSR_Full);
			fallthrough;
		case PHY_INTERFACE_MODE_USXGMII:
		case PHY_INTERFACE_MODE_10GKR:
		case PHY_INTERFACE_MODE_10GBASER:
			phylink_set(pl->supported, 10baseT_Half);
			phylink_set(pl->supported, 10baseT_Full);
			phylink_set(pl->supported, 100baseT_Half);
			phylink_set(pl->supported, 100baseT_Full);
			phylink_set(pl->supported, 1000baseT_Half);
			phylink_set(pl->supported, 1000baseT_Full);
			phylink_set(pl->supported, 1000baseX_Full);
			phylink_set(pl->supported, 1000baseKX_Full);
			phylink_set(pl->supported, 2500baseT_Full);
			phylink_set(pl->supported, 2500baseX_Full);
			phylink_set(pl->supported, 5000baseT_Full);
			phylink_set(pl->supported, 10000baseT_Full);
			phylink_set(pl->supported, 10000baseKR_Full);
			phylink_set(pl->supported, 10000baseKX4_Full);
			phylink_set(pl->supported, 10000baseCR_Full);
			phylink_set(pl->supported, 10000baseSR_Full);
			phylink_set(pl->supported, 10000baseLR_Full);
			phylink_set(pl->supported, 10000baseLRM_Full);
			phylink_set(pl->supported, 10000baseER_Full);
			break;

		case PHY_INTERFACE_MODE_XLGMII:
			phylink_set(pl->supported, 25000baseCR_Full);
			phylink_set(pl->supported, 25000baseKR_Full);
			phylink_set(pl->supported, 25000baseSR_Full);
			phylink_set(pl->supported, 40000baseKR4_Full);
			phylink_set(pl->supported, 40000baseCR4_Full);
			phylink_set(pl->supported, 40000baseSR4_Full);
			phylink_set(pl->supported, 40000baseLR4_Full);
			phylink_set(pl->supported, 50000baseCR2_Full);
			phylink_set(pl->supported, 50000baseKR2_Full);
			phylink_set(pl->supported, 50000baseSR2_Full);
			phylink_set(pl->supported, 50000baseKR_Full);
			phylink_set(pl->supported, 50000baseSR_Full);
			phylink_set(pl->supported, 50000baseCR_Full);
			phylink_set(pl->supported, 50000baseLR_ER_FR_Full);
			phylink_set(pl->supported, 50000baseDR_Full);
			phylink_set(pl->supported, 100000baseKR4_Full);
			phylink_set(pl->supported, 100000baseSR4_Full);
			phylink_set(pl->supported, 100000baseCR4_Full);
			phylink_set(pl->supported, 100000baseLR4_ER4_Full);
			phylink_set(pl->supported, 100000baseKR2_Full);
			phylink_set(pl->supported, 100000baseSR2_Full);
			phylink_set(pl->supported, 100000baseCR2_Full);
			phylink_set(pl->supported, 100000baseLR2_ER2_FR2_Full);
			phylink_set(pl->supported, 100000baseDR2_Full);
			break;

		default:
			phylink_err(pl,
				    "incorrect link mode %s for in-band status\n",
				    phy_modes(pl->link_config.interface));
			return -EINVAL;
		}

		linkmode_copy(pl->link_config.advertising, pl->supported);

		if (phylink_validate(pl, pl->supported, &pl->link_config)) {
			phylink_err(pl,
				    "failed to validate link configuration for in-band status\n");
			return -EINVAL;
		}
	}

	return 0;
}

static void phylink_apply_manual_flow(struct phylink *pl,
				      struct phylink_link_state *state)
{
	/* If autoneg is disabled, pause AN is also disabled */
	if (!linkmode_test_bit(ETHTOOL_LINK_MODE_Autoneg_BIT,
			       state->advertising))
		state->pause &= ~MLO_PAUSE_AN;

	/* Manual configuration of pause modes */
	if (!(pl->link_config.pause & MLO_PAUSE_AN))
		state->pause = pl->link_config.pause;
}

static void phylink_resolve_flow(struct phylink_link_state *state)
{
	bool tx_pause, rx_pause;

	state->pause = MLO_PAUSE_NONE;
	if (state->duplex == DUPLEX_FULL) {
		linkmode_resolve_pause(state->advertising,
				       state->lp_advertising,
				       &tx_pause, &rx_pause);
		if (tx_pause)
			state->pause |= MLO_PAUSE_TX;
		if (rx_pause)
			state->pause |= MLO_PAUSE_RX;
	}
}

static void phylink_pcs_poll_stop(struct phylink *pl)
{
	if (pl->cfg_link_an_mode == MLO_AN_INBAND)
		del_timer(&pl->link_poll);
}

static void phylink_pcs_poll_start(struct phylink *pl)
{
	if (pl->pcs && pl->pcs->poll && pl->cfg_link_an_mode == MLO_AN_INBAND)
		mod_timer(&pl->link_poll, jiffies + HZ);
}

static void phylink_mac_config(struct phylink *pl,
			       const struct phylink_link_state *state)
{
	phylink_dbg(pl,
		    "%s: mode=%s/%s/%s/%s/%s adv=%*pb pause=%02x link=%u\n",
		    __func__, phylink_an_mode_str(pl->cur_link_an_mode),
		    phy_modes(state->interface),
		    phy_speed_to_str(state->speed),
		    phy_duplex_to_str(state->duplex),
		    phy_rate_matching_to_str(state->rate_matching),
		    __ETHTOOL_LINK_MODE_MASK_NBITS, state->advertising,
		    state->pause, state->link);

	pl->mac_ops->mac_config(pl->config, pl->cur_link_an_mode, state);
}

static void phylink_mac_pcs_an_restart(struct phylink *pl)
{
	if (linkmode_test_bit(ETHTOOL_LINK_MODE_Autoneg_BIT,
			      pl->link_config.advertising) &&
	    phy_interface_mode_is_8023z(pl->link_config.interface) &&
	    phylink_autoneg_inband(pl->cur_link_an_mode)) {
		if (pl->pcs)
			pl->pcs->ops->pcs_an_restart(pl->pcs);
		else if (pl->config->legacy_pre_march2020)
			pl->mac_ops->mac_an_restart(pl->config);
	}
}

static void phylink_major_config(struct phylink *pl, bool restart,
				  const struct phylink_link_state *state)
{
	struct phylink_pcs *pcs = NULL;
	bool pcs_changed = false;
	int err;

	phylink_dbg(pl, "major config %s\n", phy_modes(state->interface));

	if (pl->using_mac_select_pcs) {
		pcs = pl->mac_ops->mac_select_pcs(pl->config, state->interface);
		if (IS_ERR(pcs)) {
			phylink_err(pl,
				    "mac_select_pcs unexpectedly failed: %pe\n",
				    pcs);
			return;
		}

		pcs_changed = pcs && pl->pcs != pcs;
	}

	phylink_pcs_poll_stop(pl);

	if (pl->mac_ops->mac_prepare) {
		err = pl->mac_ops->mac_prepare(pl->config, pl->cur_link_an_mode,
					       state->interface);
		if (err < 0) {
			phylink_err(pl, "mac_prepare failed: %pe\n",
				    ERR_PTR(err));
			return;
		}
	}

	/* If we have a new PCS, switch to the new PCS after preparing the MAC
	 * for the change.
	 */
	if (pcs_changed)
		pl->pcs = pcs;

	phylink_mac_config(pl, state);

	if (pl->pcs) {
		err = pl->pcs->ops->pcs_config(pl->pcs, pl->cur_link_an_mode,
					       state->interface,
					       state->advertising,
					       !!(pl->link_config.pause &
						  MLO_PAUSE_AN));
		if (err < 0)
			phylink_err(pl, "pcs_config failed: %pe\n",
				    ERR_PTR(err));
		if (err > 0)
			restart = true;
	}
	if (restart)
		phylink_mac_pcs_an_restart(pl);

	if (pl->mac_ops->mac_finish) {
		err = pl->mac_ops->mac_finish(pl->config, pl->cur_link_an_mode,
					      state->interface);
		if (err < 0)
			phylink_err(pl, "mac_finish failed: %pe\n",
				    ERR_PTR(err));
	}

	phylink_pcs_poll_start(pl);
}

/*
 * Reconfigure for a change of inband advertisement.
 * If we have a separate PCS, we only need to call its pcs_config() method,
 * and then restart AN if it indicates something changed. Otherwise, we do
 * the full MAC reconfiguration.
 */
static int phylink_change_inband_advert(struct phylink *pl)
{
	int ret;

	if (test_bit(PHYLINK_DISABLE_STOPPED, &pl->phylink_disable_state))
		return 0;

	if (!pl->pcs && pl->config->legacy_pre_march2020) {
		/* Legacy method */
		phylink_mac_config(pl, &pl->link_config);
		phylink_mac_pcs_an_restart(pl);
		return 0;
	}

	phylink_dbg(pl, "%s: mode=%s/%s adv=%*pb pause=%02x\n", __func__,
		    phylink_an_mode_str(pl->cur_link_an_mode),
		    phy_modes(pl->link_config.interface),
		    __ETHTOOL_LINK_MODE_MASK_NBITS, pl->link_config.advertising,
		    pl->link_config.pause);

	/* Modern PCS-based method; update the advert at the PCS, and
	 * restart negotiation if the pcs_config() helper indicates that
	 * the programmed advertisement has changed.
	 */
	ret = pl->pcs->ops->pcs_config(pl->pcs, pl->cur_link_an_mode,
				       pl->link_config.interface,
				       pl->link_config.advertising,
				       !!(pl->link_config.pause &
					  MLO_PAUSE_AN));
	if (ret < 0)
		return ret;

	if (ret > 0)
		phylink_mac_pcs_an_restart(pl);

	return 0;
}

static void phylink_mac_pcs_get_state(struct phylink *pl,
				      struct phylink_link_state *state)
{
	linkmode_copy(state->advertising, pl->link_config.advertising);
	linkmode_zero(state->lp_advertising);
	state->interface = pl->link_config.interface;
	state->rate_matching = pl->link_config.rate_matching;
	if (linkmode_test_bit(ETHTOOL_LINK_MODE_Autoneg_BIT,
			      state->advertising)) {
		state->speed = SPEED_UNKNOWN;
		state->duplex = DUPLEX_UNKNOWN;
		state->pause = MLO_PAUSE_NONE;
	} else {
		state->speed =  pl->link_config.speed;
		state->duplex = pl->link_config.duplex;
		state->pause = pl->link_config.pause;
	}
	state->an_complete = 0;
	state->link = 1;

	if (pl->pcs)
		pl->pcs->ops->pcs_get_state(pl->pcs, state);
	else if (pl->mac_ops->mac_pcs_get_state &&
		 pl->config->legacy_pre_march2020)
		pl->mac_ops->mac_pcs_get_state(pl->config, state);
	else
		state->link = 0;
}

/* The fixed state is... fixed except for the link state,
 * which may be determined by a GPIO or a callback.
 */
static void phylink_get_fixed_state(struct phylink *pl,
				    struct phylink_link_state *state)
{
	*state = pl->link_config;
	if (pl->config->get_fixed_state)
		pl->config->get_fixed_state(pl->config, state);
	else if (pl->link_gpio)
		state->link = !!gpiod_get_value_cansleep(pl->link_gpio);

	phylink_resolve_flow(state);
}

static void phylink_mac_initial_config(struct phylink *pl, bool force_restart)
{
	struct phylink_link_state link_state;

	switch (pl->cur_link_an_mode) {
	case MLO_AN_PHY:
		link_state = pl->phy_state;
		break;

	case MLO_AN_FIXED:
		phylink_get_fixed_state(pl, &link_state);
		break;

	case MLO_AN_INBAND:
		link_state = pl->link_config;
		if (link_state.interface == PHY_INTERFACE_MODE_SGMII)
			link_state.pause = MLO_PAUSE_NONE;
		break;

	default: /* can't happen */
		return;
	}

	link_state.link = false;

	phylink_apply_manual_flow(pl, &link_state);
	phylink_major_config(pl, force_restart, &link_state);
}

static const char *phylink_pause_to_str(int pause)
{
	switch (pause & MLO_PAUSE_TXRX_MASK) {
	case MLO_PAUSE_TX | MLO_PAUSE_RX:
		return "rx/tx";
	case MLO_PAUSE_TX:
		return "tx";
	case MLO_PAUSE_RX:
		return "rx";
	default:
		return "off";
	}
}

static void phylink_link_up(struct phylink *pl,
			    struct phylink_link_state link_state)
{
	struct net_device *ndev = pl->netdev;
	int speed, duplex;
	bool rx_pause;

	speed = link_state.speed;
	duplex = link_state.duplex;
	rx_pause = !!(link_state.pause & MLO_PAUSE_RX);

	switch (link_state.rate_matching) {
	case RATE_MATCH_PAUSE:
		/* The PHY is doing rate matchion from the media rate (in
		 * the link_state) to the interface speed, and will send
		 * pause frames to the MAC to limit its transmission speed.
		 */
		speed = phylink_interface_max_speed(link_state.interface);
		duplex = DUPLEX_FULL;
		rx_pause = true;
		break;

	case RATE_MATCH_CRS:
		/* The PHY is doing rate matchion from the media rate (in
		 * the link_state) to the interface speed, and will cause
		 * collisions to the MAC to limit its transmission speed.
		 */
		speed = phylink_interface_max_speed(link_state.interface);
		duplex = DUPLEX_HALF;
		break;
	}

	pl->cur_interface = link_state.interface;

	if (pl->pcs && pl->pcs->ops->pcs_link_up)
		pl->pcs->ops->pcs_link_up(pl->pcs, pl->cur_link_an_mode,
					  pl->cur_interface, speed, duplex);

	pl->mac_ops->mac_link_up(pl->config, pl->phydev, pl->cur_link_an_mode,
				 pl->cur_interface, speed, duplex,
				 !!(link_state.pause & MLO_PAUSE_TX), rx_pause);

	if (ndev)
		netif_carrier_on(ndev);

	phylink_info(pl,
		     "Link is Up - %s/%s - flow control %s\n",
		     phy_speed_to_str(link_state.speed),
		     phy_duplex_to_str(link_state.duplex),
		     phylink_pause_to_str(link_state.pause));
}

static void phylink_link_down(struct phylink *pl)
{
	struct net_device *ndev = pl->netdev;

	if (ndev)
		netif_carrier_off(ndev);
	pl->mac_ops->mac_link_down(pl->config, pl->cur_link_an_mode,
				   pl->cur_interface);
	phylink_info(pl, "Link is Down\n");
}

static void phylink_resolve(struct work_struct *w)
{
	struct phylink *pl = container_of(w, struct phylink, resolve);
	struct phylink_link_state link_state;
	struct net_device *ndev = pl->netdev;
	bool mac_config = false;
	bool retrigger = false;
	bool cur_link_state;

	mutex_lock(&pl->state_mutex);
	if (pl->netdev)
		cur_link_state = netif_carrier_ok(ndev);
	else
		cur_link_state = pl->old_link_state;

	if (pl->phylink_disable_state) {
		pl->mac_link_dropped = false;
		link_state.link = false;
	} else if (pl->mac_link_dropped) {
		link_state.link = false;
		retrigger = true;
	} else {
		switch (pl->cur_link_an_mode) {
		case MLO_AN_PHY:
			link_state = pl->phy_state;
			phylink_apply_manual_flow(pl, &link_state);
			mac_config = link_state.link;
			break;

		case MLO_AN_FIXED:
			phylink_get_fixed_state(pl, &link_state);
			mac_config = link_state.link;
			break;

		case MLO_AN_INBAND:
			phylink_mac_pcs_get_state(pl, &link_state);

			/* The PCS may have a latching link-fail indicator.
			 * If the link was up, bring the link down and
			 * re-trigger the resolve. Otherwise, re-read the
			 * PCS state to get the current status of the link.
			 */
			if (!link_state.link) {
				if (cur_link_state)
					retrigger = true;
				else
					phylink_mac_pcs_get_state(pl,
								  &link_state);
			}

			/* If we have a phy, the "up" state is the union of
			 * both the PHY and the MAC
			 */
			if (pl->phydev)
				link_state.link &= pl->phy_state.link;

			/* Only update if the PHY link is up */
			if (pl->phydev && pl->phy_state.link) {
				/* If the interface has changed, force a
				 * link down event if the link isn't already
				 * down, and re-resolve.
				 */
				if (link_state.interface !=
				    pl->phy_state.interface) {
					retrigger = true;
					link_state.link = false;
				}
				link_state.interface = pl->phy_state.interface;

				/* If we are doing rate matching, then the
				 * link speed/duplex comes from the PHY
				 */
				if (pl->phy_state.rate_matching) {
					link_state.rate_matching =
						pl->phy_state.rate_matching;
					link_state.speed = pl->phy_state.speed;
					link_state.duplex =
						pl->phy_state.duplex;
				}

				/* If we have a PHY, we need to update with
				 * the PHY flow control bits.
				 */
				link_state.pause = pl->phy_state.pause;
				mac_config = true;
			}
			phylink_apply_manual_flow(pl, &link_state);
			break;
		}
	}

	if (mac_config) {
		if (link_state.interface != pl->link_config.interface) {
			/* The interface has changed, force the link down and
			 * then reconfigure.
			 */
			if (cur_link_state) {
				phylink_link_down(pl);
				cur_link_state = false;
			}
			phylink_major_config(pl, false, &link_state);
			pl->link_config.interface = link_state.interface;
		} else if (!pl->pcs && pl->config->legacy_pre_march2020) {
			/* The interface remains unchanged, only the speed,
			 * duplex or pause settings have changed. Call the
			 * old mac_config() method to configure the MAC/PCS
			 * only if we do not have a legacy MAC driver.
			 */
			phylink_mac_config(pl, &link_state);
		}
	}

	if (link_state.link != cur_link_state) {
		pl->old_link_state = link_state.link;
		if (!link_state.link)
			phylink_link_down(pl);
		else
			phylink_link_up(pl, link_state);
	}
	if (!link_state.link && retrigger) {
		pl->mac_link_dropped = false;
		queue_work(system_power_efficient_wq, &pl->resolve);
	}
	mutex_unlock(&pl->state_mutex);
}

static void phylink_run_resolve(struct phylink *pl)
{
	if (!pl->phylink_disable_state)
		queue_work(system_power_efficient_wq, &pl->resolve);
}

static void phylink_run_resolve_and_disable(struct phylink *pl, int bit)
{
	unsigned long state = pl->phylink_disable_state;

	set_bit(bit, &pl->phylink_disable_state);
	if (state == 0) {
		queue_work(system_power_efficient_wq, &pl->resolve);
		flush_work(&pl->resolve);
	}
}

static void phylink_enable_and_run_resolve(struct phylink *pl, int bit)
{
	clear_bit(bit, &pl->phylink_disable_state);
	phylink_run_resolve(pl);
}

static void phylink_fixed_poll(struct timer_list *t)
{
	struct phylink *pl = container_of(t, struct phylink, link_poll);

	mod_timer(t, jiffies + HZ);

	phylink_run_resolve(pl);
}

static const struct sfp_upstream_ops sfp_phylink_ops;

static int phylink_register_sfp(struct phylink *pl,
				struct fwnode_handle *fwnode)
{
	struct sfp_bus *bus;
	int ret;

	if (!fwnode)
		return 0;

	bus = sfp_bus_find_fwnode(fwnode);
	if (IS_ERR(bus)) {
		phylink_err(pl, "unable to attach SFP bus: %pe\n", bus);
		return PTR_ERR(bus);
	}

	pl->sfp_bus = bus;

	ret = sfp_bus_add_upstream(bus, pl, &sfp_phylink_ops);
	sfp_bus_put(bus);

	return ret;
}

/**
 * phylink_create() - create a phylink instance
 * @config: a pointer to the target &struct phylink_config
 * @fwnode: a pointer to a &struct fwnode_handle describing the network
 *	interface
 * @iface: the desired link mode defined by &typedef phy_interface_t
 * @mac_ops: a pointer to a &struct phylink_mac_ops for the MAC.
 *
 * Create a new phylink instance, and parse the link parameters found in @np.
 * This will parse in-band modes, fixed-link or SFP configuration.
 *
 * Note: the rtnl lock must not be held when calling this function.
 *
 * Returns a pointer to a &struct phylink, or an error-pointer value. Users
 * must use IS_ERR() to check for errors from this function.
 */
struct phylink *phylink_create(struct phylink_config *config,
			       struct fwnode_handle *fwnode,
			       phy_interface_t iface,
			       const struct phylink_mac_ops *mac_ops)
{
	bool using_mac_select_pcs = false;
	struct phylink *pl;
	int ret;

	if (mac_ops->mac_select_pcs &&
	    mac_ops->mac_select_pcs(config, PHY_INTERFACE_MODE_NA) !=
	      ERR_PTR(-EOPNOTSUPP))
		using_mac_select_pcs = true;

	/* Validate the supplied configuration */
	if (using_mac_select_pcs &&
	    phy_interface_empty(config->supported_interfaces)) {
		dev_err(config->dev,
			"phylink: error: empty supported_interfaces but mac_select_pcs() method present\n");
		return ERR_PTR(-EINVAL);
	}

	pl = kzalloc(sizeof(*pl), GFP_KERNEL);
	if (!pl)
		return ERR_PTR(-ENOMEM);

	mutex_init(&pl->state_mutex);
	INIT_WORK(&pl->resolve, phylink_resolve);

	pl->config = config;
	if (config->type == PHYLINK_NETDEV) {
		pl->netdev = to_net_dev(config->dev);
	} else if (config->type == PHYLINK_DEV) {
		pl->dev = config->dev;
	} else {
		kfree(pl);
		return ERR_PTR(-EINVAL);
	}

	pl->using_mac_select_pcs = using_mac_select_pcs;
	pl->phy_state.interface = iface;
	pl->link_interface = iface;
	if (iface == PHY_INTERFACE_MODE_MOCA)
		pl->link_port = PORT_BNC;
	else
		pl->link_port = PORT_MII;
	pl->link_config.interface = iface;
	pl->link_config.pause = MLO_PAUSE_AN;
	pl->link_config.speed = SPEED_UNKNOWN;
	pl->link_config.duplex = DUPLEX_UNKNOWN;
	pl->mac_ops = mac_ops;
	__set_bit(PHYLINK_DISABLE_STOPPED, &pl->phylink_disable_state);
	timer_setup(&pl->link_poll, phylink_fixed_poll, 0);

	bitmap_fill(pl->supported, __ETHTOOL_LINK_MODE_MASK_NBITS);
	linkmode_copy(pl->link_config.advertising, pl->supported);
	phylink_validate(pl, pl->supported, &pl->link_config);

	ret = phylink_parse_mode(pl, fwnode);
	if (ret < 0) {
		kfree(pl);
		return ERR_PTR(ret);
	}

	if (pl->cfg_link_an_mode == MLO_AN_FIXED) {
		ret = phylink_parse_fixedlink(pl, fwnode);
		if (ret < 0) {
			kfree(pl);
			return ERR_PTR(ret);
		}
	}

	pl->cur_link_an_mode = pl->cfg_link_an_mode;

	ret = phylink_register_sfp(pl, fwnode);
	if (ret < 0) {
		kfree(pl);
		return ERR_PTR(ret);
	}

	return pl;
}
EXPORT_SYMBOL_GPL(phylink_create);

/**
 * phylink_destroy() - cleanup and destroy the phylink instance
 * @pl: a pointer to a &struct phylink returned from phylink_create()
 *
 * Destroy a phylink instance. Any PHY that has been attached must have been
 * cleaned up via phylink_disconnect_phy() prior to calling this function.
 *
 * Note: the rtnl lock must not be held when calling this function.
 */
void phylink_destroy(struct phylink *pl)
{
	sfp_bus_del_upstream(pl->sfp_bus);
	if (pl->link_gpio)
		gpiod_put(pl->link_gpio);

	cancel_work_sync(&pl->resolve);
	kfree(pl);
}
EXPORT_SYMBOL_GPL(phylink_destroy);

/**
 * phylink_expects_phy() - Determine if phylink expects a phy to be attached
 * @pl: a pointer to a &struct phylink returned from phylink_create()
 *
 * When using fixed-link mode, or in-band mode with 1000base-X or 2500base-X,
 * no PHY is needed.
 *
 * Returns true if phylink will be expecting a PHY.
 */
bool phylink_expects_phy(struct phylink *pl)
{
	if (pl->cfg_link_an_mode == MLO_AN_FIXED ||
	    (pl->cfg_link_an_mode == MLO_AN_INBAND &&
	     phy_interface_mode_is_8023z(pl->link_config.interface)))
		return false;
	return true;
}
EXPORT_SYMBOL_GPL(phylink_expects_phy);

static void phylink_phy_change(struct phy_device *phydev, bool up)
{
	struct phylink *pl = phydev->phylink;
	bool tx_pause, rx_pause;

	phy_get_pause(phydev, &tx_pause, &rx_pause);

	mutex_lock(&pl->state_mutex);
	pl->phy_state.speed = phydev->speed;
	pl->phy_state.duplex = phydev->duplex;
	pl->phy_state.rate_matching = phydev->rate_matching;
	pl->phy_state.pause = MLO_PAUSE_NONE;
	if (tx_pause)
		pl->phy_state.pause |= MLO_PAUSE_TX;
	if (rx_pause)
		pl->phy_state.pause |= MLO_PAUSE_RX;
	pl->phy_state.interface = phydev->interface;
	pl->phy_state.link = up;
	mutex_unlock(&pl->state_mutex);

	phylink_run_resolve(pl);

	phylink_dbg(pl, "phy link %s %s/%s/%s/%s/%s\n", up ? "up" : "down",
		    phy_modes(phydev->interface),
		    phy_speed_to_str(phydev->speed),
		    phy_duplex_to_str(phydev->duplex),
		    phy_rate_matching_to_str(phydev->rate_matching),
		    phylink_pause_to_str(pl->phy_state.pause));
}

static int phylink_bringup_phy(struct phylink *pl, struct phy_device *phy,
			       phy_interface_t interface)
{
	struct phylink_link_state config;
	__ETHTOOL_DECLARE_LINK_MODE_MASK(supported);
	char *irq_str;
	int ret;

	/*
	 * This is the new way of dealing with flow control for PHYs,
	 * as described by Timur Tabi in commit 529ed1275263 ("net: phy:
	 * phy drivers should not set SUPPORTED_[Asym_]Pause") except
	 * using our validate call to the MAC, we rely upon the MAC
	 * clearing the bits from both supported and advertising fields.
	 */
	phy_support_asym_pause(phy);

	memset(&config, 0, sizeof(config));
	linkmode_copy(supported, phy->supported);
	linkmode_copy(config.advertising, phy->advertising);

	/* Check whether we would use rate matching for the proposed interface
	 * mode.
	 */
	config.rate_matching = phy_get_rate_matching(phy, interface);

	/* Clause 45 PHYs may switch their Serdes lane between, e.g. 10GBASE-R,
	 * 5GBASE-R, 2500BASE-X and SGMII if they are not using rate matching.
	 * For some interface modes (e.g. RXAUI, XAUI and USXGMII) switching
	 * their Serdes is either unnecessary or not reasonable.
	 *
	 * For these which switch interface modes, we really need to know which
	 * interface modes the PHY supports to properly work out which ethtool
	 * linkmodes can be supported. For now, as a work-around, we validate
	 * against all interface modes, which may lead to more ethtool link
	 * modes being advertised than are actually supported.
	 */
	if (phy->is_c45 && config.rate_matching == RATE_MATCH_NONE &&
	    interface != PHY_INTERFACE_MODE_RXAUI &&
	    interface != PHY_INTERFACE_MODE_XAUI &&
	    interface != PHY_INTERFACE_MODE_USXGMII)
		config.interface = PHY_INTERFACE_MODE_NA;
	else
		config.interface = interface;

	ret = phylink_validate(pl, supported, &config);
	if (ret) {
		phylink_warn(pl, "validation of %s with support %*pb and advertisement %*pb failed: %pe\n",
			     phy_modes(config.interface),
			     __ETHTOOL_LINK_MODE_MASK_NBITS, phy->supported,
			     __ETHTOOL_LINK_MODE_MASK_NBITS, config.advertising,
			     ERR_PTR(ret));
		return ret;
	}

	phy->phylink = pl;
	phy->phy_link_change = phylink_phy_change;

	irq_str = phy_attached_info_irq(phy);
	phylink_info(pl,
		     "PHY [%s] driver [%s] (irq=%s)\n",
		     dev_name(&phy->mdio.dev), phy->drv->name, irq_str);
	kfree(irq_str);

	mutex_lock(&phy->lock);
	mutex_lock(&pl->state_mutex);
	pl->phydev = phy;
	pl->phy_state.interface = interface;
	pl->phy_state.pause = MLO_PAUSE_NONE;
	pl->phy_state.speed = SPEED_UNKNOWN;
	pl->phy_state.duplex = DUPLEX_UNKNOWN;
	pl->phy_state.rate_matching = RATE_MATCH_NONE;
	linkmode_copy(pl->supported, supported);
	linkmode_copy(pl->link_config.advertising, config.advertising);

	/* Restrict the phy advertisement according to the MAC support. */
	linkmode_copy(phy->advertising, config.advertising);
	mutex_unlock(&pl->state_mutex);
	mutex_unlock(&phy->lock);

	phylink_dbg(pl,
		    "phy: %s setting supported %*pb advertising %*pb\n",
		    phy_modes(interface),
		    __ETHTOOL_LINK_MODE_MASK_NBITS, pl->supported,
		    __ETHTOOL_LINK_MODE_MASK_NBITS, phy->advertising);

	if (phy_interrupt_is_valid(phy))
		phy_request_interrupt(phy);

	if (pl->config->mac_managed_pm)
		phy->mac_managed_pm = true;

	return 0;
}

static int phylink_attach_phy(struct phylink *pl, struct phy_device *phy,
			      phy_interface_t interface)
{
	if (WARN_ON(pl->cfg_link_an_mode == MLO_AN_FIXED ||
		    (pl->cfg_link_an_mode == MLO_AN_INBAND &&
		     phy_interface_mode_is_8023z(interface) && !pl->sfp_bus)))
		return -EINVAL;

	if (pl->phydev)
		return -EBUSY;

	return phy_attach_direct(pl->netdev, phy, 0, interface);
}

/**
 * phylink_connect_phy() - connect a PHY to the phylink instance
 * @pl: a pointer to a &struct phylink returned from phylink_create()
 * @phy: a pointer to a &struct phy_device.
 *
 * Connect @phy to the phylink instance specified by @pl by calling
 * phy_attach_direct(). Configure the @phy according to the MAC driver's
 * capabilities, start the PHYLIB state machine and enable any interrupts
 * that the PHY supports.
 *
 * This updates the phylink's ethtool supported and advertising link mode
 * masks.
 *
 * Returns 0 on success or a negative errno.
 */
int phylink_connect_phy(struct phylink *pl, struct phy_device *phy)
{
	int ret;

	/* Use PHY device/driver interface */
	if (pl->link_interface == PHY_INTERFACE_MODE_NA) {
		pl->link_interface = phy->interface;
		pl->link_config.interface = pl->link_interface;
	}

	ret = phylink_attach_phy(pl, phy, pl->link_interface);
	if (ret < 0)
		return ret;

	ret = phylink_bringup_phy(pl, phy, pl->link_config.interface);
	if (ret)
		phy_detach(phy);

	return ret;
}
EXPORT_SYMBOL_GPL(phylink_connect_phy);

/**
 * phylink_of_phy_connect() - connect the PHY specified in the DT mode.
 * @pl: a pointer to a &struct phylink returned from phylink_create()
 * @dn: a pointer to a &struct device_node.
 * @flags: PHY-specific flags to communicate to the PHY device driver
 *
 * Connect the phy specified in the device node @dn to the phylink instance
 * specified by @pl. Actions specified in phylink_connect_phy() will be
 * performed.
 *
 * Returns 0 on success or a negative errno.
 */
int phylink_of_phy_connect(struct phylink *pl, struct device_node *dn,
			   u32 flags)
{
	return phylink_fwnode_phy_connect(pl, of_fwnode_handle(dn), flags);
}
EXPORT_SYMBOL_GPL(phylink_of_phy_connect);

/**
 * phylink_fwnode_phy_connect() - connect the PHY specified in the fwnode.
 * @pl: a pointer to a &struct phylink returned from phylink_create()
 * @fwnode: a pointer to a &struct fwnode_handle.
 * @flags: PHY-specific flags to communicate to the PHY device driver
 *
 * Connect the phy specified @fwnode to the phylink instance specified
 * by @pl.
 *
 * Returns 0 on success or a negative errno.
 */
int phylink_fwnode_phy_connect(struct phylink *pl,
			       struct fwnode_handle *fwnode,
			       u32 flags)
{
	struct fwnode_handle *phy_fwnode;
	struct phy_device *phy_dev;
	int ret;

	/* Fixed links and 802.3z are handled without needing a PHY */
	if (pl->cfg_link_an_mode == MLO_AN_FIXED ||
	    (pl->cfg_link_an_mode == MLO_AN_INBAND &&
	     phy_interface_mode_is_8023z(pl->link_interface)))
		return 0;

	phy_fwnode = fwnode_get_phy_node(fwnode);
	if (IS_ERR(phy_fwnode)) {
		if (pl->cfg_link_an_mode == MLO_AN_PHY)
			return -ENODEV;
		return 0;
	}

	phy_dev = fwnode_phy_find_device(phy_fwnode);
	/* We're done with the phy_node handle */
	fwnode_handle_put(phy_fwnode);
	if (!phy_dev)
		return -ENODEV;

	/* Use PHY device/driver interface */
	if (pl->link_interface == PHY_INTERFACE_MODE_NA) {
		pl->link_interface = phy_dev->interface;
		pl->link_config.interface = pl->link_interface;
	}

	ret = phy_attach_direct(pl->netdev, phy_dev, flags,
				pl->link_interface);
	phy_device_free(phy_dev);
	if (ret)
		return ret;

	ret = phylink_bringup_phy(pl, phy_dev, pl->link_config.interface);
	if (ret)
		phy_detach(phy_dev);

	return ret;
}
EXPORT_SYMBOL_GPL(phylink_fwnode_phy_connect);

/**
 * phylink_disconnect_phy() - disconnect any PHY attached to the phylink
 *   instance.
 * @pl: a pointer to a &struct phylink returned from phylink_create()
 *
 * Disconnect any current PHY from the phylink instance described by @pl.
 */
void phylink_disconnect_phy(struct phylink *pl)
{
	struct phy_device *phy;

	ASSERT_RTNL();

	phy = pl->phydev;
	if (phy) {
		mutex_lock(&phy->lock);
		mutex_lock(&pl->state_mutex);
		pl->phydev = NULL;
		mutex_unlock(&pl->state_mutex);
		mutex_unlock(&phy->lock);
		flush_work(&pl->resolve);

		phy_disconnect(phy);
	}
}
EXPORT_SYMBOL_GPL(phylink_disconnect_phy);

/**
 * phylink_mac_change() - notify phylink of a change in MAC state
 * @pl: a pointer to a &struct phylink returned from phylink_create()
 * @up: indicates whether the link is currently up.
 *
 * The MAC driver should call this driver when the state of its link
 * changes (eg, link failure, new negotiation results, etc.)
 */
void phylink_mac_change(struct phylink *pl, bool up)
{
	if (!up)
		pl->mac_link_dropped = true;
	phylink_run_resolve(pl);
	phylink_dbg(pl, "mac link %s\n", up ? "up" : "down");
}
EXPORT_SYMBOL_GPL(phylink_mac_change);

static irqreturn_t phylink_link_handler(int irq, void *data)
{
	struct phylink *pl = data;

	phylink_run_resolve(pl);

	return IRQ_HANDLED;
}

/**
 * phylink_start() - start a phylink instance
 * @pl: a pointer to a &struct phylink returned from phylink_create()
 *
 * Start the phylink instance specified by @pl, configuring the MAC for the
 * desired link mode(s) and negotiation style. This should be called from the
 * network device driver's &struct net_device_ops ndo_open() method.
 */
void phylink_start(struct phylink *pl)
{
	bool poll = false;

	ASSERT_RTNL();

	phylink_info(pl, "configuring for %s/%s link mode\n",
		     phylink_an_mode_str(pl->cur_link_an_mode),
		     phy_modes(pl->link_config.interface));

	/* Always set the carrier off */
	if (pl->netdev)
		netif_carrier_off(pl->netdev);

	/* Apply the link configuration to the MAC when starting. This allows
	 * a fixed-link to start with the correct parameters, and also
	 * ensures that we set the appropriate advertisement for Serdes links.
	 *
	 * Restart autonegotiation if using 802.3z to ensure that the link
	 * parameters are properly negotiated.  This is necessary for DSA
	 * switches using 802.3z negotiation to ensure they see our modes.
	 */
	phylink_mac_initial_config(pl, true);

	phylink_enable_and_run_resolve(pl, PHYLINK_DISABLE_STOPPED);

	if (pl->cfg_link_an_mode == MLO_AN_FIXED && pl->link_gpio) {
		int irq = gpiod_to_irq(pl->link_gpio);

		if (irq > 0) {
			if (!request_irq(irq, phylink_link_handler,
					 IRQF_TRIGGER_RISING |
					 IRQF_TRIGGER_FALLING,
					 "netdev link", pl))
				pl->link_irq = irq;
			else
				irq = 0;
		}
		if (irq <= 0)
			poll = true;
	}

	switch (pl->cfg_link_an_mode) {
	case MLO_AN_FIXED:
		poll |= pl->config->poll_fixed_state;
		break;
	case MLO_AN_INBAND:
		if (pl->pcs)
			poll |= pl->pcs->poll;
		break;
	}
	if (poll)
		mod_timer(&pl->link_poll, jiffies + HZ);
	if (pl->phydev)
		phy_start(pl->phydev);
	if (pl->sfp_bus)
		sfp_upstream_start(pl->sfp_bus);
}
EXPORT_SYMBOL_GPL(phylink_start);

/**
 * phylink_stop() - stop a phylink instance
 * @pl: a pointer to a &struct phylink returned from phylink_create()
 *
 * Stop the phylink instance specified by @pl. This should be called from the
 * network device driver's &struct net_device_ops ndo_stop() method.  The
 * network device's carrier state should not be changed prior to calling this
 * function.
 *
 * This will synchronously bring down the link if the link is not already
 * down (in other words, it will trigger a mac_link_down() method call.)
 */
void phylink_stop(struct phylink *pl)
{
	ASSERT_RTNL();

	if (pl->sfp_bus)
		sfp_upstream_stop(pl->sfp_bus);
	if (pl->phydev)
		phy_stop(pl->phydev);
	del_timer_sync(&pl->link_poll);
	if (pl->link_irq) {
		free_irq(pl->link_irq, pl);
		pl->link_irq = 0;
	}

	phylink_run_resolve_and_disable(pl, PHYLINK_DISABLE_STOPPED);
}
EXPORT_SYMBOL_GPL(phylink_stop);

/**
 * phylink_suspend() - handle a network device suspend event
 * @pl: a pointer to a &struct phylink returned from phylink_create()
 * @mac_wol: true if the MAC needs to receive packets for Wake-on-Lan
 *
 * Handle a network device suspend event. There are several cases:
 *
 * - If Wake-on-Lan is not active, we can bring down the link between
 *   the MAC and PHY by calling phylink_stop().
 * - If Wake-on-Lan is active, and being handled only by the PHY, we
 *   can also bring down the link between the MAC and PHY.
 * - If Wake-on-Lan is active, but being handled by the MAC, the MAC
 *   still needs to receive packets, so we can not bring the link down.
 */
void phylink_suspend(struct phylink *pl, bool mac_wol)
{
	ASSERT_RTNL();

	if (mac_wol && (!pl->netdev || pl->netdev->wol_enabled)) {
		/* Wake-on-Lan enabled, MAC handling */
		mutex_lock(&pl->state_mutex);

		/* Stop the resolver bringing the link up */
		__set_bit(PHYLINK_DISABLE_MAC_WOL, &pl->phylink_disable_state);

		/* Disable the carrier, to prevent transmit timeouts,
		 * but one would hope all packets have been sent. This
		 * also means phylink_resolve() will do nothing.
		 */
		if (pl->netdev)
			netif_carrier_off(pl->netdev);
		else
			pl->old_link_state = false;

		/* We do not call mac_link_down() here as we want the
		 * link to remain up to receive the WoL packets.
		 */
		mutex_unlock(&pl->state_mutex);
	} else {
		phylink_stop(pl);
	}
}
EXPORT_SYMBOL_GPL(phylink_suspend);

/**
 * phylink_resume() - handle a network device resume event
 * @pl: a pointer to a &struct phylink returned from phylink_create()
 *
<<<<<<< HEAD
 * Stop the phylink instance specified by @pl. This should be called from the
 * network device driver's &struct net_device_ops ndo_stop() method.  The
 * network device's carrier state should not be changed prior to calling this
 * function.
 *
 * This will synchronously bring down the link if the link is not already
 * down (in other words, it will trigger a mac_link_down() method call.)
=======
 * Undo the effects of phylink_suspend(), returning the link to an
 * operational state.
>>>>>>> eb3cdb58
 */
void phylink_resume(struct phylink *pl)
{
	ASSERT_RTNL();

	if (test_bit(PHYLINK_DISABLE_MAC_WOL, &pl->phylink_disable_state)) {
		/* Wake-on-Lan enabled, MAC handling */

		/* Call mac_link_down() so we keep the overall state balanced.
		 * Do this under the state_mutex lock for consistency. This
		 * will cause a "Link Down" message to be printed during
		 * resume, which is harmless - the true link state will be
		 * printed when we run a resolve.
		 */
		mutex_lock(&pl->state_mutex);
		phylink_link_down(pl);
		mutex_unlock(&pl->state_mutex);

		/* Re-apply the link parameters so that all the settings get
		 * restored to the MAC.
		 */
		phylink_mac_initial_config(pl, true);

		/* Re-enable and re-resolve the link parameters */
		phylink_enable_and_run_resolve(pl, PHYLINK_DISABLE_MAC_WOL);
	} else {
		phylink_start(pl);
	}
}
EXPORT_SYMBOL_GPL(phylink_resume);

/**
 * phylink_suspend() - handle a network device suspend event
 * @pl: a pointer to a &struct phylink returned from phylink_create()
 * @mac_wol: true if the MAC needs to receive packets for Wake-on-Lan
 *
 * Handle a network device suspend event. There are several cases:
 * - If Wake-on-Lan is not active, we can bring down the link between
 *   the MAC and PHY by calling phylink_stop().
 * - If Wake-on-Lan is active, and being handled only by the PHY, we
 *   can also bring down the link between the MAC and PHY.
 * - If Wake-on-Lan is active, but being handled by the MAC, the MAC
 *   still needs to receive packets, so we can not bring the link down.
 */
void phylink_suspend(struct phylink *pl, bool mac_wol)
{
	ASSERT_RTNL();

	if (mac_wol && (!pl->netdev || pl->netdev->wol_enabled)) {
		/* Wake-on-Lan enabled, MAC handling */
		mutex_lock(&pl->state_mutex);

		/* Stop the resolver bringing the link up */
		__set_bit(PHYLINK_DISABLE_MAC_WOL, &pl->phylink_disable_state);

		/* Disable the carrier, to prevent transmit timeouts,
		 * but one would hope all packets have been sent. This
		 * also means phylink_resolve() will do nothing.
		 */
		if (pl->netdev)
			netif_carrier_off(pl->netdev);
		else
			pl->old_link_state = false;

		/* We do not call mac_link_down() here as we want the
		 * link to remain up to receive the WoL packets.
		 */
		mutex_unlock(&pl->state_mutex);
	} else {
		phylink_stop(pl);
	}
}
EXPORT_SYMBOL_GPL(phylink_suspend);

/**
 * phylink_resume() - handle a network device resume event
 * @pl: a pointer to a &struct phylink returned from phylink_create()
 *
 * Undo the effects of phylink_suspend(), returning the link to an
 * operational state.
 */
void phylink_resume(struct phylink *pl)
{
	ASSERT_RTNL();

	if (test_bit(PHYLINK_DISABLE_MAC_WOL, &pl->phylink_disable_state)) {
		/* Wake-on-Lan enabled, MAC handling */

		/* Call mac_link_down() so we keep the overall state balanced.
		 * Do this under the state_mutex lock for consistency. This
		 * will cause a "Link Down" message to be printed during
		 * resume, which is harmless - the true link state will be
		 * printed when we run a resolve.
		 */
		mutex_lock(&pl->state_mutex);
		phylink_link_down(pl);
		mutex_unlock(&pl->state_mutex);

		/* Re-apply the link parameters so that all the settings get
		 * restored to the MAC.
		 */
		phylink_mac_initial_config(pl, true);

		/* Re-enable and re-resolve the link parameters */
		clear_bit(PHYLINK_DISABLE_MAC_WOL, &pl->phylink_disable_state);
		phylink_run_resolve(pl);
	} else {
		phylink_start(pl);
	}
}
EXPORT_SYMBOL_GPL(phylink_resume);

/**
 * phylink_ethtool_get_wol() - get the wake on lan parameters for the PHY
 * @pl: a pointer to a &struct phylink returned from phylink_create()
 * @wol: a pointer to &struct ethtool_wolinfo to hold the read parameters
 *
 * Read the wake on lan parameters from the PHY attached to the phylink
 * instance specified by @pl. If no PHY is currently attached, report no
 * support for wake on lan.
 */
void phylink_ethtool_get_wol(struct phylink *pl, struct ethtool_wolinfo *wol)
{
	ASSERT_RTNL();

	wol->supported = 0;
	wol->wolopts = 0;

	if (pl->phydev)
		phy_ethtool_get_wol(pl->phydev, wol);
}
EXPORT_SYMBOL_GPL(phylink_ethtool_get_wol);

/**
 * phylink_ethtool_set_wol() - set wake on lan parameters
 * @pl: a pointer to a &struct phylink returned from phylink_create()
 * @wol: a pointer to &struct ethtool_wolinfo for the desired parameters
 *
 * Set the wake on lan parameters for the PHY attached to the phylink
 * instance specified by @pl. If no PHY is attached, returns %EOPNOTSUPP
 * error.
 *
 * Returns zero on success or negative errno code.
 */
int phylink_ethtool_set_wol(struct phylink *pl, struct ethtool_wolinfo *wol)
{
	int ret = -EOPNOTSUPP;

	ASSERT_RTNL();

	if (pl->phydev)
		ret = phy_ethtool_set_wol(pl->phydev, wol);

	return ret;
}
EXPORT_SYMBOL_GPL(phylink_ethtool_set_wol);

static void phylink_merge_link_mode(unsigned long *dst, const unsigned long *b)
{
	__ETHTOOL_DECLARE_LINK_MODE_MASK(mask);

	linkmode_zero(mask);
	phylink_set_port_modes(mask);

	linkmode_and(dst, dst, mask);
	linkmode_or(dst, dst, b);
}

static void phylink_get_ksettings(const struct phylink_link_state *state,
				  struct ethtool_link_ksettings *kset)
{
	phylink_merge_link_mode(kset->link_modes.advertising, state->advertising);
	linkmode_copy(kset->link_modes.lp_advertising, state->lp_advertising);
	if (kset->base.rate_matching == RATE_MATCH_NONE) {
		kset->base.speed = state->speed;
		kset->base.duplex = state->duplex;
	}
	kset->base.autoneg = linkmode_test_bit(ETHTOOL_LINK_MODE_Autoneg_BIT,
					       state->advertising) ?
				AUTONEG_ENABLE : AUTONEG_DISABLE;
}

/**
 * phylink_ethtool_ksettings_get() - get the current link settings
 * @pl: a pointer to a &struct phylink returned from phylink_create()
 * @kset: a pointer to a &struct ethtool_link_ksettings to hold link settings
 *
 * Read the current link settings for the phylink instance specified by @pl.
 * This will be the link settings read from the MAC, PHY or fixed link
 * settings depending on the current negotiation mode.
 */
int phylink_ethtool_ksettings_get(struct phylink *pl,
				  struct ethtool_link_ksettings *kset)
{
	struct phylink_link_state link_state;

	ASSERT_RTNL();

	if (pl->phydev)
		phy_ethtool_ksettings_get(pl->phydev, kset);
	else
		kset->base.port = pl->link_port;

	linkmode_copy(kset->link_modes.supported, pl->supported);

	switch (pl->cur_link_an_mode) {
	case MLO_AN_FIXED:
		/* We are using fixed settings. Report these as the
		 * current link settings - and note that these also
		 * represent the supported speeds/duplex/pause modes.
		 */
		phylink_get_fixed_state(pl, &link_state);
		phylink_get_ksettings(&link_state, kset);
		break;

	case MLO_AN_INBAND:
		/* If there is a phy attached, then use the reported
		 * settings from the phy with no modification.
		 */
		if (pl->phydev)
			break;

		phylink_mac_pcs_get_state(pl, &link_state);

		/* The MAC is reporting the link results from its own PCS
		 * layer via in-band status. Report these as the current
		 * link settings.
		 */
		phylink_get_ksettings(&link_state, kset);
		break;
	}

	return 0;
}
EXPORT_SYMBOL_GPL(phylink_ethtool_ksettings_get);

/**
 * phylink_ethtool_ksettings_set() - set the link settings
 * @pl: a pointer to a &struct phylink returned from phylink_create()
 * @kset: a pointer to a &struct ethtool_link_ksettings for the desired modes
 */
int phylink_ethtool_ksettings_set(struct phylink *pl,
				  const struct ethtool_link_ksettings *kset)
{
	__ETHTOOL_DECLARE_LINK_MODE_MASK(support);
	struct phylink_link_state config;
	const struct phy_setting *s;

	ASSERT_RTNL();

	if (pl->phydev) {
		struct ethtool_link_ksettings phy_kset = *kset;

		linkmode_and(phy_kset.link_modes.advertising,
			     phy_kset.link_modes.advertising,
			     pl->supported);

		/* We can rely on phylib for this update; we also do not need
		 * to update the pl->link_config settings:
		 * - the configuration returned via ksettings_get() will come
		 *   from phylib whenever a PHY is present.
		 * - link_config.interface will be updated by the PHY calling
		 *   back via phylink_phy_change() and a subsequent resolve.
		 * - initial link configuration for PHY mode comes from the
		 *   last phy state updated via phylink_phy_change().
		 * - other configuration changes (e.g. pause modes) are
		 *   performed directly via phylib.
		 * - if in in-band mode with a PHY, the link configuration
		 *   is passed on the link from the PHY, and all of
		 *   link_config.{speed,duplex,an_enabled,pause} are not used.
		 * - the only possible use would be link_config.advertising
		 *   pause modes when in 1000base-X mode with a PHY, but in
		 *   the presence of a PHY, this should not be changed as that
		 *   should be determined from the media side advertisement.
		 */
		return phy_ethtool_ksettings_set(pl->phydev, &phy_kset);
	}

	config = pl->link_config;
	/* Mask out unsupported advertisements */
	linkmode_and(config.advertising, kset->link_modes.advertising,
		     pl->supported);

	/* FIXME: should we reject autoneg if phy/mac does not support it? */
	switch (kset->base.autoneg) {
	case AUTONEG_DISABLE:
		/* Autonegotiation disabled, select a suitable speed and
		 * duplex.
		 */
		s = phy_lookup_setting(kset->base.speed, kset->base.duplex,
				       pl->supported, false);
		if (!s)
			return -EINVAL;

		/* If we have a fixed link, refuse to change link parameters.
		 * If the link parameters match, accept them but do nothing.
		 */
		if (pl->cur_link_an_mode == MLO_AN_FIXED) {
			if (s->speed != pl->link_config.speed ||
			    s->duplex != pl->link_config.duplex)
				return -EINVAL;
			return 0;
		}

		config.speed = s->speed;
		config.duplex = s->duplex;
		break;

	case AUTONEG_ENABLE:
		/* If we have a fixed link, allow autonegotiation (since that
		 * is our default case) but do not allow the advertisement to
		 * be changed. If the advertisement matches, simply return.
		 */
		if (pl->cur_link_an_mode == MLO_AN_FIXED) {
			if (!linkmode_equal(config.advertising,
					    pl->link_config.advertising))
				return -EINVAL;
			return 0;
		}

		config.speed = SPEED_UNKNOWN;
		config.duplex = DUPLEX_UNKNOWN;
		break;

	default:
		return -EINVAL;
	}

	/* We have ruled out the case with a PHY attached, and the
	 * fixed-link cases.  All that is left are in-band links.
	 */
	linkmode_mod_bit(ETHTOOL_LINK_MODE_Autoneg_BIT, config.advertising,
			 kset->base.autoneg == AUTONEG_ENABLE);

	/* If this link is with an SFP, ensure that changes to advertised modes
	 * also cause the associated interface to be selected such that the
	 * link can be configured correctly.
	 */
	if (pl->sfp_bus) {
		config.interface = sfp_select_interface(pl->sfp_bus,
							config.advertising);
		if (config.interface == PHY_INTERFACE_MODE_NA) {
			phylink_err(pl,
				    "selection of interface failed, advertisement %*pb\n",
				    __ETHTOOL_LINK_MODE_MASK_NBITS,
				    config.advertising);
			return -EINVAL;
		}

		/* Revalidate with the selected interface */
		linkmode_copy(support, pl->supported);
		if (phylink_validate(pl, support, &config)) {
			phylink_err(pl, "validation of %s/%s with support %*pb failed\n",
				    phylink_an_mode_str(pl->cur_link_an_mode),
				    phy_modes(config.interface),
				    __ETHTOOL_LINK_MODE_MASK_NBITS, support);
			return -EINVAL;
		}
	} else {
		/* Validate without changing the current supported mask. */
		linkmode_copy(support, pl->supported);
		if (phylink_validate(pl, support, &config))
			return -EINVAL;
	}

	/* If autonegotiation is enabled, we must have an advertisement */
	if (linkmode_test_bit(ETHTOOL_LINK_MODE_Autoneg_BIT,
			      config.advertising) &&
	    phylink_is_empty_linkmode(config.advertising))
		return -EINVAL;

	/* If this link is with an SFP, ensure that changes to advertised modes
	 * also cause the associated interface to be selected such that the
	 * link can be configured correctly.
	 */
	if (pl->sfp_port && pl->sfp_bus) {
		config.interface = sfp_select_interface(pl->sfp_bus,
							config.advertising);
		if (config.interface == PHY_INTERFACE_MODE_NA) {
			phylink_err(pl,
				    "selection of interface failed, advertisement %*pb\n",
				    __ETHTOOL_LINK_MODE_MASK_NBITS,
				    config.advertising);
			return -EINVAL;
		}

		/* Revalidate with the selected interface */
		linkmode_copy(support, pl->supported);
		if (phylink_validate(pl, support, &config)) {
			phylink_err(pl, "validation of %s/%s with support %*pb failed\n",
				    phylink_an_mode_str(pl->cur_link_an_mode),
				    phy_modes(config.interface),
				    __ETHTOOL_LINK_MODE_MASK_NBITS, support);
			return -EINVAL;
		}
	}

	mutex_lock(&pl->state_mutex);
	pl->link_config.speed = config.speed;
	pl->link_config.duplex = config.duplex;

	if (pl->link_config.interface != config.interface) {
		/* The interface changed, e.g. 1000base-X <-> 2500base-X */
		/* We need to force the link down, then change the interface */
		if (pl->old_link_state) {
			phylink_link_down(pl);
			pl->old_link_state = false;
		}
		if (!test_bit(PHYLINK_DISABLE_STOPPED,
			      &pl->phylink_disable_state))
			phylink_major_config(pl, false, &config);
		pl->link_config.interface = config.interface;
		linkmode_copy(pl->link_config.advertising, config.advertising);
	} else if (!linkmode_equal(pl->link_config.advertising,
				   config.advertising)) {
		linkmode_copy(pl->link_config.advertising, config.advertising);
		phylink_change_inband_advert(pl);
	}
	mutex_unlock(&pl->state_mutex);

	return 0;
}
EXPORT_SYMBOL_GPL(phylink_ethtool_ksettings_set);

/**
 * phylink_ethtool_nway_reset() - restart negotiation
 * @pl: a pointer to a &struct phylink returned from phylink_create()
 *
 * Restart negotiation for the phylink instance specified by @pl. This will
 * cause any attached phy to restart negotiation with the link partner, and
 * if the MAC is in a BaseX mode, the MAC will also be requested to restart
 * negotiation.
 *
 * Returns zero on success, or negative error code.
 */
int phylink_ethtool_nway_reset(struct phylink *pl)
{
	int ret = 0;

	ASSERT_RTNL();

	if (pl->phydev)
		ret = phy_restart_aneg(pl->phydev);
	phylink_mac_pcs_an_restart(pl);

	return ret;
}
EXPORT_SYMBOL_GPL(phylink_ethtool_nway_reset);

/**
 * phylink_ethtool_get_pauseparam() - get the current pause parameters
 * @pl: a pointer to a &struct phylink returned from phylink_create()
 * @pause: a pointer to a &struct ethtool_pauseparam
 */
void phylink_ethtool_get_pauseparam(struct phylink *pl,
				    struct ethtool_pauseparam *pause)
{
	ASSERT_RTNL();

	pause->autoneg = !!(pl->link_config.pause & MLO_PAUSE_AN);
	pause->rx_pause = !!(pl->link_config.pause & MLO_PAUSE_RX);
	pause->tx_pause = !!(pl->link_config.pause & MLO_PAUSE_TX);
}
EXPORT_SYMBOL_GPL(phylink_ethtool_get_pauseparam);

/**
 * phylink_ethtool_set_pauseparam() - set the current pause parameters
 * @pl: a pointer to a &struct phylink returned from phylink_create()
 * @pause: a pointer to a &struct ethtool_pauseparam
 */
int phylink_ethtool_set_pauseparam(struct phylink *pl,
				   struct ethtool_pauseparam *pause)
{
	struct phylink_link_state *config = &pl->link_config;
	bool manual_changed;
	int pause_state;

	ASSERT_RTNL();

	if (pl->cur_link_an_mode == MLO_AN_FIXED)
		return -EOPNOTSUPP;

	if (!phylink_test(pl->supported, Pause) &&
	    !phylink_test(pl->supported, Asym_Pause))
		return -EOPNOTSUPP;

	if (!phylink_test(pl->supported, Asym_Pause) &&
	    pause->rx_pause != pause->tx_pause)
		return -EINVAL;

	pause_state = 0;
	if (pause->autoneg)
		pause_state |= MLO_PAUSE_AN;
	if (pause->rx_pause)
		pause_state |= MLO_PAUSE_RX;
	if (pause->tx_pause)
		pause_state |= MLO_PAUSE_TX;

	mutex_lock(&pl->state_mutex);
	/*
	 * See the comments for linkmode_set_pause(), wrt the deficiencies
	 * with the current implementation.  A solution to this issue would
	 * be:
	 * ethtool  Local device
	 *  rx  tx  Pause AsymDir
	 *  0   0   0     0
	 *  1   0   1     1
	 *  0   1   0     1
	 *  1   1   1     1
	 * and then use the ethtool rx/tx enablement status to mask the
	 * rx/tx pause resolution.
	 */
	linkmode_set_pause(config->advertising, pause->tx_pause,
			   pause->rx_pause);

	manual_changed = (config->pause ^ pause_state) & MLO_PAUSE_AN ||
			 (!(pause_state & MLO_PAUSE_AN) &&
			   (config->pause ^ pause_state) & MLO_PAUSE_TXRX_MASK);

	config->pause = pause_state;

	/* Update our in-band advertisement, triggering a renegotiation if
	 * the advertisement changed.
	 */
	if (!pl->phydev)
		phylink_change_inband_advert(pl);

	mutex_unlock(&pl->state_mutex);

	/* If we have a PHY, a change of the pause frame advertisement will
	 * cause phylib to renegotiate (if AN is enabled) which will in turn
	 * call our phylink_phy_change() and trigger a resolve.  Note that
	 * we can't hold our state mutex while calling phy_set_asym_pause().
	 */
	if (pl->phydev)
		phy_set_asym_pause(pl->phydev, pause->rx_pause,
				   pause->tx_pause);

	/* If the manual pause settings changed, make sure we trigger a
	 * resolve to update their state; we can not guarantee that the
	 * link will cycle.
	 */
	if (manual_changed) {
		pl->mac_link_dropped = true;
		phylink_run_resolve(pl);
	}

	return 0;
}
EXPORT_SYMBOL_GPL(phylink_ethtool_set_pauseparam);

/**
 * phylink_get_eee_err() - read the energy efficient ethernet error
 *   counter
 * @pl: a pointer to a &struct phylink returned from phylink_create().
 *
 * Read the Energy Efficient Ethernet error counter from the PHY associated
 * with the phylink instance specified by @pl.
 *
 * Returns positive error counter value, or negative error code.
 */
int phylink_get_eee_err(struct phylink *pl)
{
	int ret = 0;

	ASSERT_RTNL();

	if (pl->phydev)
		ret = phy_get_eee_err(pl->phydev);

	return ret;
}
EXPORT_SYMBOL_GPL(phylink_get_eee_err);

/**
 * phylink_init_eee() - init and check the EEE features
 * @pl: a pointer to a &struct phylink returned from phylink_create()
 * @clk_stop_enable: allow PHY to stop receive clock
 *
 * Must be called either with RTNL held or within mac_link_up()
 */
int phylink_init_eee(struct phylink *pl, bool clk_stop_enable)
{
	int ret = -EOPNOTSUPP;

	if (pl->phydev)
		ret = phy_init_eee(pl->phydev, clk_stop_enable);

	return ret;
}
EXPORT_SYMBOL_GPL(phylink_init_eee);

/**
 * phylink_ethtool_get_eee() - read the energy efficient ethernet parameters
 * @pl: a pointer to a &struct phylink returned from phylink_create()
 * @eee: a pointer to a &struct ethtool_eee for the read parameters
 */
int phylink_ethtool_get_eee(struct phylink *pl, struct ethtool_eee *eee)
{
	int ret = -EOPNOTSUPP;

	ASSERT_RTNL();

	if (pl->phydev)
		ret = phy_ethtool_get_eee(pl->phydev, eee);

	return ret;
}
EXPORT_SYMBOL_GPL(phylink_ethtool_get_eee);

/**
 * phylink_ethtool_set_eee() - set the energy efficient ethernet parameters
 * @pl: a pointer to a &struct phylink returned from phylink_create()
 * @eee: a pointer to a &struct ethtool_eee for the desired parameters
 */
int phylink_ethtool_set_eee(struct phylink *pl, struct ethtool_eee *eee)
{
	int ret = -EOPNOTSUPP;

	ASSERT_RTNL();

	if (pl->phydev)
		ret = phy_ethtool_set_eee(pl->phydev, eee);

	return ret;
}
EXPORT_SYMBOL_GPL(phylink_ethtool_set_eee);

/* This emulates MII registers for a fixed-mode phy operating as per the
 * passed in state. "aneg" defines if we report negotiation is possible.
 *
 * FIXME: should deal with negotiation state too.
 */
static int phylink_mii_emul_read(unsigned int reg,
				 struct phylink_link_state *state)
{
	struct fixed_phy_status fs;
	unsigned long *lpa = state->lp_advertising;
	int val;

	fs.link = state->link;
	fs.speed = state->speed;
	fs.duplex = state->duplex;
	fs.pause = test_bit(ETHTOOL_LINK_MODE_Pause_BIT, lpa);
	fs.asym_pause = test_bit(ETHTOOL_LINK_MODE_Asym_Pause_BIT, lpa);

	val = swphy_read_reg(reg, &fs);
	if (reg == MII_BMSR) {
		if (!state->an_complete)
			val &= ~BMSR_ANEGCOMPLETE;
	}
	return val;
}

static int phylink_phy_read(struct phylink *pl, unsigned int phy_id,
			    unsigned int reg)
{
	struct phy_device *phydev = pl->phydev;
	int prtad, devad;

	if (mdio_phy_id_is_c45(phy_id)) {
		prtad = mdio_phy_id_prtad(phy_id);
		devad = mdio_phy_id_devad(phy_id);
		return mdiobus_c45_read(pl->phydev->mdio.bus, prtad, devad,
					reg);
	}

	if (phydev->is_c45) {
		switch (reg) {
		case MII_BMCR:
		case MII_BMSR:
		case MII_PHYSID1:
		case MII_PHYSID2:
			devad = __ffs(phydev->c45_ids.mmds_present);
			break;
		case MII_ADVERTISE:
		case MII_LPA:
			if (!(phydev->c45_ids.mmds_present & MDIO_DEVS_AN))
				return -EINVAL;
			devad = MDIO_MMD_AN;
			if (reg == MII_ADVERTISE)
				reg = MDIO_AN_ADVERTISE;
			else
				reg = MDIO_AN_LPA;
			break;
		default:
			return -EINVAL;
		}
		prtad = phy_id;
		return mdiobus_c45_read(pl->phydev->mdio.bus, prtad, devad,
					reg);
	}

	return mdiobus_read(pl->phydev->mdio.bus, phy_id, reg);
}

static int phylink_phy_write(struct phylink *pl, unsigned int phy_id,
			     unsigned int reg, unsigned int val)
{
	struct phy_device *phydev = pl->phydev;
	int prtad, devad;

	if (mdio_phy_id_is_c45(phy_id)) {
		prtad = mdio_phy_id_prtad(phy_id);
		devad = mdio_phy_id_devad(phy_id);
		return mdiobus_c45_write(pl->phydev->mdio.bus, prtad, devad,
					 reg, val);
	}

	if (phydev->is_c45) {
		switch (reg) {
		case MII_BMCR:
		case MII_BMSR:
		case MII_PHYSID1:
		case MII_PHYSID2:
			devad = __ffs(phydev->c45_ids.mmds_present);
			break;
		case MII_ADVERTISE:
		case MII_LPA:
			if (!(phydev->c45_ids.mmds_present & MDIO_DEVS_AN))
				return -EINVAL;
			devad = MDIO_MMD_AN;
			if (reg == MII_ADVERTISE)
				reg = MDIO_AN_ADVERTISE;
			else
				reg = MDIO_AN_LPA;
			break;
		default:
			return -EINVAL;
		}
		return mdiobus_c45_write(pl->phydev->mdio.bus, phy_id, devad,
					 reg, val);
	}

	return mdiobus_write(phydev->mdio.bus, phy_id, reg, val);
}

static int phylink_mii_read(struct phylink *pl, unsigned int phy_id,
			    unsigned int reg)
{
	struct phylink_link_state state;
	int val = 0xffff;

	switch (pl->cur_link_an_mode) {
	case MLO_AN_FIXED:
		if (phy_id == 0) {
			phylink_get_fixed_state(pl, &state);
			val = phylink_mii_emul_read(reg, &state);
		}
		break;

	case MLO_AN_PHY:
		return -EOPNOTSUPP;

	case MLO_AN_INBAND:
		if (phy_id == 0) {
			phylink_mac_pcs_get_state(pl, &state);
			val = phylink_mii_emul_read(reg, &state);
		}
		break;
	}

	return val & 0xffff;
}

static int phylink_mii_write(struct phylink *pl, unsigned int phy_id,
			     unsigned int reg, unsigned int val)
{
	switch (pl->cur_link_an_mode) {
	case MLO_AN_FIXED:
		break;

	case MLO_AN_PHY:
		return -EOPNOTSUPP;

	case MLO_AN_INBAND:
		break;
	}

	return 0;
}

/**
 * phylink_mii_ioctl() - generic mii ioctl interface
 * @pl: a pointer to a &struct phylink returned from phylink_create()
 * @ifr: a pointer to a &struct ifreq for socket ioctls
 * @cmd: ioctl cmd to execute
 *
 * Perform the specified MII ioctl on the PHY attached to the phylink instance
 * specified by @pl. If no PHY is attached, emulate the presence of the PHY.
 *
 * Returns: zero on success or negative error code.
 *
 * %SIOCGMIIPHY:
 *  read register from the current PHY.
 * %SIOCGMIIREG:
 *  read register from the specified PHY.
 * %SIOCSMIIREG:
 *  set a register on the specified PHY.
 */
int phylink_mii_ioctl(struct phylink *pl, struct ifreq *ifr, int cmd)
{
	struct mii_ioctl_data *mii = if_mii(ifr);
	int  ret;

	ASSERT_RTNL();

	if (pl->phydev) {
		/* PHYs only exist for MLO_AN_PHY and SGMII */
		switch (cmd) {
		case SIOCGMIIPHY:
			mii->phy_id = pl->phydev->mdio.addr;
			fallthrough;

		case SIOCGMIIREG:
			ret = phylink_phy_read(pl, mii->phy_id, mii->reg_num);
			if (ret >= 0) {
				mii->val_out = ret;
				ret = 0;
			}
			break;

		case SIOCSMIIREG:
			ret = phylink_phy_write(pl, mii->phy_id, mii->reg_num,
						mii->val_in);
			break;

		default:
			ret = phy_mii_ioctl(pl->phydev, ifr, cmd);
			break;
		}
	} else {
		switch (cmd) {
		case SIOCGMIIPHY:
			mii->phy_id = 0;
			fallthrough;

		case SIOCGMIIREG:
			ret = phylink_mii_read(pl, mii->phy_id, mii->reg_num);
			if (ret >= 0) {
				mii->val_out = ret;
				ret = 0;
			}
			break;

		case SIOCSMIIREG:
			ret = phylink_mii_write(pl, mii->phy_id, mii->reg_num,
						mii->val_in);
			break;

		default:
			ret = -EOPNOTSUPP;
			break;
		}
	}

	return ret;
}
EXPORT_SYMBOL_GPL(phylink_mii_ioctl);

/**
 * phylink_speed_down() - set the non-SFP PHY to lowest speed supported by both
 *   link partners
 * @pl: a pointer to a &struct phylink returned from phylink_create()
 * @sync: perform action synchronously
 *
 * If we have a PHY that is not part of a SFP module, then set the speed
 * as described in the phy_speed_down() function. Please see this function
 * for a description of the @sync parameter.
 *
 * Returns zero if there is no PHY, otherwise as per phy_speed_down().
 */
int phylink_speed_down(struct phylink *pl, bool sync)
{
	int ret = 0;

	ASSERT_RTNL();

	if (!pl->sfp_bus && pl->phydev)
		ret = phy_speed_down(pl->phydev, sync);

	return ret;
}
EXPORT_SYMBOL_GPL(phylink_speed_down);

/**
 * phylink_speed_up() - restore the advertised speeds prior to the call to
 *   phylink_speed_down()
 * @pl: a pointer to a &struct phylink returned from phylink_create()
 *
 * If we have a PHY that is not part of a SFP module, then restore the
 * PHY speeds as per phy_speed_up().
 *
 * Returns zero if there is no PHY, otherwise as per phy_speed_up().
 */
int phylink_speed_up(struct phylink *pl)
{
	int ret = 0;

	ASSERT_RTNL();

	if (!pl->sfp_bus && pl->phydev)
		ret = phy_speed_up(pl->phydev);

	return ret;
}
EXPORT_SYMBOL_GPL(phylink_speed_up);

static void phylink_sfp_attach(void *upstream, struct sfp_bus *bus)
{
	struct phylink *pl = upstream;

	pl->netdev->sfp_bus = bus;
}

static void phylink_sfp_detach(void *upstream, struct sfp_bus *bus)
{
	struct phylink *pl = upstream;

	pl->netdev->sfp_bus = NULL;
}

static const phy_interface_t phylink_sfp_interface_preference[] = {
	PHY_INTERFACE_MODE_25GBASER,
	PHY_INTERFACE_MODE_USXGMII,
	PHY_INTERFACE_MODE_10GBASER,
	PHY_INTERFACE_MODE_5GBASER,
	PHY_INTERFACE_MODE_2500BASEX,
	PHY_INTERFACE_MODE_SGMII,
	PHY_INTERFACE_MODE_1000BASEX,
	PHY_INTERFACE_MODE_100BASEX,
};

static DECLARE_PHY_INTERFACE_MASK(phylink_sfp_interfaces);

static phy_interface_t phylink_choose_sfp_interface(struct phylink *pl,
						    const unsigned long *intf)
{
	phy_interface_t interface;
	size_t i;

	interface = PHY_INTERFACE_MODE_NA;
	for (i = 0; i < ARRAY_SIZE(phylink_sfp_interface_preference); i++)
		if (test_bit(phylink_sfp_interface_preference[i], intf)) {
			interface = phylink_sfp_interface_preference[i];
			break;
		}

	return interface;
}

static void phylink_sfp_set_config(struct phylink *pl, u8 mode,
				   unsigned long *supported,
				   struct phylink_link_state *state)
{
	bool changed = false;

	phylink_dbg(pl, "requesting link mode %s/%s with support %*pb\n",
		    phylink_an_mode_str(mode), phy_modes(state->interface),
		    __ETHTOOL_LINK_MODE_MASK_NBITS, supported);

	if (!linkmode_equal(pl->supported, supported)) {
		linkmode_copy(pl->supported, supported);
		changed = true;
	}

	if (!linkmode_equal(pl->link_config.advertising, state->advertising)) {
		linkmode_copy(pl->link_config.advertising, state->advertising);
		changed = true;
	}

	if (pl->cur_link_an_mode != mode ||
	    pl->link_config.interface != state->interface) {
		pl->cur_link_an_mode = mode;
		pl->link_config.interface = state->interface;

		changed = true;

		phylink_info(pl, "switched to %s/%s link mode\n",
			     phylink_an_mode_str(mode),
			     phy_modes(state->interface));
	}

	if (changed && !test_bit(PHYLINK_DISABLE_STOPPED,
				 &pl->phylink_disable_state))
		phylink_mac_initial_config(pl, false);
}

static int phylink_sfp_config_phy(struct phylink *pl, u8 mode,
				  struct phy_device *phy)
{
	__ETHTOOL_DECLARE_LINK_MODE_MASK(support1);
	__ETHTOOL_DECLARE_LINK_MODE_MASK(support);
	struct phylink_link_state config;
	phy_interface_t iface;
	int ret;

	linkmode_copy(support, phy->supported);

	memset(&config, 0, sizeof(config));
	linkmode_copy(config.advertising, phy->advertising);
	config.interface = PHY_INTERFACE_MODE_NA;
	config.speed = SPEED_UNKNOWN;
	config.duplex = DUPLEX_UNKNOWN;
	config.pause = MLO_PAUSE_AN;

	/* Ignore errors if we're expecting a PHY to attach later */
	ret = phylink_validate(pl, support, &config);
	if (ret) {
		phylink_err(pl, "validation with support %*pb failed: %pe\n",
			    __ETHTOOL_LINK_MODE_MASK_NBITS, support,
			    ERR_PTR(ret));
		return ret;
	}

	iface = sfp_select_interface(pl->sfp_bus, config.advertising);
	if (iface == PHY_INTERFACE_MODE_NA) {
		phylink_err(pl,
			    "selection of interface failed, advertisement %*pb\n",
			    __ETHTOOL_LINK_MODE_MASK_NBITS, config.advertising);
		return -EINVAL;
	}

	config.interface = iface;
	linkmode_copy(support1, support);
	ret = phylink_validate(pl, support1, &config);
	if (ret) {
		phylink_err(pl,
			    "validation of %s/%s with support %*pb failed: %pe\n",
			    phylink_an_mode_str(mode),
			    phy_modes(config.interface),
			    __ETHTOOL_LINK_MODE_MASK_NBITS, support,
			    ERR_PTR(ret));
		return ret;
	}

	pl->link_port = pl->sfp_port;

	phylink_sfp_set_config(pl, mode, support, &config);

	return 0;
}

static int phylink_sfp_config_optical(struct phylink *pl)
{
	__ETHTOOL_DECLARE_LINK_MODE_MASK(support);
	DECLARE_PHY_INTERFACE_MASK(interfaces);
	struct phylink_link_state config;
	phy_interface_t interface;
	int ret;

	phylink_dbg(pl, "optical SFP: interfaces=[mac=%*pbl, sfp=%*pbl]\n",
		    (int)PHY_INTERFACE_MODE_MAX,
		    pl->config->supported_interfaces,
		    (int)PHY_INTERFACE_MODE_MAX,
		    pl->sfp_interfaces);

	/* Find the union of the supported interfaces by the PCS/MAC and
	 * the SFP module.
	 */
	phy_interface_and(interfaces, pl->config->supported_interfaces,
			  pl->sfp_interfaces);
	if (phy_interface_empty(interfaces)) {
		phylink_err(pl, "unsupported SFP module: no common interface modes\n");
		return -EINVAL;
	}

<<<<<<< HEAD
	changed = !linkmode_equal(pl->supported, support) ||
		  !linkmode_equal(pl->link_config.advertising,
				  config.advertising);
	if (changed) {
		linkmode_copy(pl->supported, support);
		linkmode_copy(pl->link_config.advertising, config.advertising);
=======
	memset(&config, 0, sizeof(config));
	linkmode_copy(support, pl->sfp_support);
	linkmode_copy(config.advertising, pl->sfp_support);
	config.speed = SPEED_UNKNOWN;
	config.duplex = DUPLEX_UNKNOWN;
	config.pause = MLO_PAUSE_AN;

	/* For all the interfaces that are supported, reduce the sfp_support
	 * mask to only those link modes that can be supported.
	 */
	ret = phylink_validate_mask(pl, pl->sfp_support, &config, interfaces);
	if (ret) {
		phylink_err(pl, "unsupported SFP module: validation with support %*pb failed\n",
			    __ETHTOOL_LINK_MODE_MASK_NBITS, support);
		return ret;
>>>>>>> eb3cdb58
	}

	interface = phylink_choose_sfp_interface(pl, interfaces);
	if (interface == PHY_INTERFACE_MODE_NA) {
		phylink_err(pl, "failed to select SFP interface\n");
		return -EINVAL;
	}

	phylink_dbg(pl, "optical SFP: chosen %s interface\n",
		    phy_modes(interface));

	config.interface = interface;

	/* Ignore errors if we're expecting a PHY to attach later */
	ret = phylink_validate(pl, support, &config);
	if (ret) {
		phylink_err(pl, "validation with support %*pb failed: %pe\n",
			    __ETHTOOL_LINK_MODE_MASK_NBITS, support,
			    ERR_PTR(ret));
		return ret;
	}

	pl->link_port = pl->sfp_port;

	phylink_sfp_set_config(pl, MLO_AN_INBAND, pl->sfp_support, &config);

	return 0;
}

static int phylink_sfp_module_insert(void *upstream,
				     const struct sfp_eeprom_id *id)
{
	struct phylink *pl = upstream;

	ASSERT_RTNL();

	linkmode_zero(pl->sfp_support);
	phy_interface_zero(pl->sfp_interfaces);
	sfp_parse_support(pl->sfp_bus, id, pl->sfp_support, pl->sfp_interfaces);
	pl->sfp_port = sfp_parse_port(pl->sfp_bus, id, pl->sfp_support);

	/* If this module may have a PHY connecting later, defer until later */
	pl->sfp_may_have_phy = sfp_may_have_phy(pl->sfp_bus, id);
	if (pl->sfp_may_have_phy)
		return 0;

	return phylink_sfp_config_optical(pl);
}

static int phylink_sfp_module_start(void *upstream)
{
	struct phylink *pl = upstream;

	/* If this SFP module has a PHY, start the PHY now. */
	if (pl->phydev) {
		phy_start(pl->phydev);
		return 0;
	}

	/* If the module may have a PHY but we didn't detect one we
	 * need to configure the MAC here.
	 */
	if (!pl->sfp_may_have_phy)
		return 0;

	return phylink_sfp_config_optical(pl);
}

static void phylink_sfp_module_stop(void *upstream)
{
	struct phylink *pl = upstream;

	/* If this SFP module has a PHY, stop it. */
	if (pl->phydev)
		phy_stop(pl->phydev);
}

static void phylink_sfp_link_down(void *upstream)
{
	struct phylink *pl = upstream;

	ASSERT_RTNL();

	phylink_run_resolve_and_disable(pl, PHYLINK_DISABLE_LINK);
}

static void phylink_sfp_link_up(void *upstream)
{
	struct phylink *pl = upstream;

	ASSERT_RTNL();

	phylink_enable_and_run_resolve(pl, PHYLINK_DISABLE_LINK);
}

/* The Broadcom BCM84881 in the Methode DM7052 is unable to provide a SGMII
 * or 802.3z control word, so inband will not work.
 */
static bool phylink_phy_no_inband(struct phy_device *phy)
{
	return phy->is_c45 &&
		(phy->c45_ids.device_ids[1] & 0xfffffff0) == 0xae025150;
}

static int phylink_sfp_connect_phy(void *upstream, struct phy_device *phy)
{
	struct phylink *pl = upstream;
	phy_interface_t interface;
	u8 mode;
	int ret;

	/*
	 * This is the new way of dealing with flow control for PHYs,
	 * as described by Timur Tabi in commit 529ed1275263 ("net: phy:
	 * phy drivers should not set SUPPORTED_[Asym_]Pause") except
	 * using our validate call to the MAC, we rely upon the MAC
	 * clearing the bits from both supported and advertising fields.
	 */
	phy_support_asym_pause(phy);

	if (phylink_phy_no_inband(phy))
		mode = MLO_AN_PHY;
	else
		mode = MLO_AN_INBAND;

	/* Set the PHY's host supported interfaces */
	phy_interface_and(phy->host_interfaces, phylink_sfp_interfaces,
			  pl->config->supported_interfaces);

	/* Do the initial configuration */
	ret = phylink_sfp_config_phy(pl, mode, phy);
	if (ret < 0)
		return ret;

	interface = pl->link_config.interface;
	ret = phylink_attach_phy(pl, phy, interface);
	if (ret < 0)
		return ret;

	ret = phylink_bringup_phy(pl, phy, interface);
	if (ret)
		phy_detach(phy);

	return ret;
}

static void phylink_sfp_disconnect_phy(void *upstream)
{
	phylink_disconnect_phy(upstream);
}

static const struct sfp_upstream_ops sfp_phylink_ops = {
	.attach = phylink_sfp_attach,
	.detach = phylink_sfp_detach,
	.module_insert = phylink_sfp_module_insert,
	.module_start = phylink_sfp_module_start,
	.module_stop = phylink_sfp_module_stop,
	.link_up = phylink_sfp_link_up,
	.link_down = phylink_sfp_link_down,
	.connect_phy = phylink_sfp_connect_phy,
	.disconnect_phy = phylink_sfp_disconnect_phy,
};

/* Helpers for MAC drivers */

static void phylink_decode_c37_word(struct phylink_link_state *state,
				    uint16_t config_reg, int speed)
{
	bool tx_pause, rx_pause;
	int fd_bit;

	if (speed == SPEED_2500)
		fd_bit = ETHTOOL_LINK_MODE_2500baseX_Full_BIT;
	else
		fd_bit = ETHTOOL_LINK_MODE_1000baseX_Full_BIT;

	mii_lpa_mod_linkmode_x(state->lp_advertising, config_reg, fd_bit);

	if (linkmode_test_bit(fd_bit, state->advertising) &&
	    linkmode_test_bit(fd_bit, state->lp_advertising)) {
		state->speed = speed;
		state->duplex = DUPLEX_FULL;
	} else {
		/* negotiation failure */
		state->link = false;
	}

	linkmode_resolve_pause(state->advertising, state->lp_advertising,
			       &tx_pause, &rx_pause);

	if (tx_pause)
		state->pause |= MLO_PAUSE_TX;
	if (rx_pause)
		state->pause |= MLO_PAUSE_RX;
}

static void phylink_decode_sgmii_word(struct phylink_link_state *state,
				      uint16_t config_reg)
{
	if (!(config_reg & LPA_SGMII_LINK)) {
		state->link = false;
		return;
	}

	switch (config_reg & LPA_SGMII_SPD_MASK) {
	case LPA_SGMII_10:
		state->speed = SPEED_10;
		break;
	case LPA_SGMII_100:
		state->speed = SPEED_100;
		break;
	case LPA_SGMII_1000:
		state->speed = SPEED_1000;
		break;
	default:
		state->link = false;
		return;
	}
	if (config_reg & LPA_SGMII_FULL_DUPLEX)
		state->duplex = DUPLEX_FULL;
	else
		state->duplex = DUPLEX_HALF;
}

/**
 * phylink_decode_usxgmii_word() - decode the USXGMII word from a MAC PCS
 * @state: a pointer to a struct phylink_link_state.
 * @lpa: a 16 bit value which stores the USXGMII auto-negotiation word
 *
 * Helper for MAC PCS supporting the USXGMII protocol and the auto-negotiation
 * code word.  Decode the USXGMII code word and populate the corresponding fields
 * (speed, duplex) into the phylink_link_state structure.
 */
void phylink_decode_usxgmii_word(struct phylink_link_state *state,
				 uint16_t lpa)
{
	switch (lpa & MDIO_USXGMII_SPD_MASK) {
	case MDIO_USXGMII_10:
		state->speed = SPEED_10;
		break;
	case MDIO_USXGMII_100:
		state->speed = SPEED_100;
		break;
	case MDIO_USXGMII_1000:
		state->speed = SPEED_1000;
		break;
	case MDIO_USXGMII_2500:
		state->speed = SPEED_2500;
		break;
	case MDIO_USXGMII_5000:
		state->speed = SPEED_5000;
		break;
	case MDIO_USXGMII_10G:
		state->speed = SPEED_10000;
		break;
	default:
		state->link = false;
		return;
	}

	if (lpa & MDIO_USXGMII_FULL_DUPLEX)
		state->duplex = DUPLEX_FULL;
	else
		state->duplex = DUPLEX_HALF;
}
EXPORT_SYMBOL_GPL(phylink_decode_usxgmii_word);

/**
 * phylink_decode_usgmii_word() - decode the USGMII word from a MAC PCS
 * @state: a pointer to a struct phylink_link_state.
 * @lpa: a 16 bit value which stores the USGMII auto-negotiation word
 *
 * Helper for MAC PCS supporting the USGMII protocol and the auto-negotiation
 * code word.  Decode the USGMII code word and populate the corresponding fields
 * (speed, duplex) into the phylink_link_state structure. The structure for this
 * word is the same as the USXGMII word, except it only supports speeds up to
 * 1Gbps.
 */
static void phylink_decode_usgmii_word(struct phylink_link_state *state,
				       uint16_t lpa)
{
	switch (lpa & MDIO_USXGMII_SPD_MASK) {
	case MDIO_USXGMII_10:
		state->speed = SPEED_10;
		break;
	case MDIO_USXGMII_100:
		state->speed = SPEED_100;
		break;
	case MDIO_USXGMII_1000:
		state->speed = SPEED_1000;
		break;
	default:
		state->link = false;
		return;
	}

	if (lpa & MDIO_USXGMII_FULL_DUPLEX)
		state->duplex = DUPLEX_FULL;
	else
		state->duplex = DUPLEX_HALF;
}

/**
 * phylink_mii_c22_pcs_decode_state() - Decode MAC PCS state from MII registers
 * @state: a pointer to a &struct phylink_link_state.
 * @bmsr: The value of the %MII_BMSR register
 * @lpa: The value of the %MII_LPA register
 *
 * Helper for MAC PCS supporting the 802.3 clause 22 register set for
 * clause 37 negotiation and/or SGMII control.
 *
 * Parse the Clause 37 or Cisco SGMII link partner negotiation word into
 * the phylink @state structure. This is suitable to be used for implementing
 * the mac_pcs_get_state() member of the struct phylink_mac_ops structure if
 * accessing @bmsr and @lpa cannot be done with MDIO directly.
 */
void phylink_mii_c22_pcs_decode_state(struct phylink_link_state *state,
				      u16 bmsr, u16 lpa)
{
	state->link = !!(bmsr & BMSR_LSTATUS);
	state->an_complete = !!(bmsr & BMSR_ANEGCOMPLETE);
	/* If there is no link or autonegotiation is disabled, the LP advertisement
	 * data is not meaningful, so don't go any further.
	 */
	if (!state->link || !linkmode_test_bit(ETHTOOL_LINK_MODE_Autoneg_BIT,
					       state->advertising))
		return;

	switch (state->interface) {
	case PHY_INTERFACE_MODE_1000BASEX:
		phylink_decode_c37_word(state, lpa, SPEED_1000);
		break;

	case PHY_INTERFACE_MODE_2500BASEX:
		phylink_decode_c37_word(state, lpa, SPEED_2500);
		break;

	case PHY_INTERFACE_MODE_SGMII:
	case PHY_INTERFACE_MODE_QSGMII:
		phylink_decode_sgmii_word(state, lpa);
		break;
	case PHY_INTERFACE_MODE_QUSGMII:
		phylink_decode_usgmii_word(state, lpa);
		break;

	default:
		state->link = false;
		break;
	}
}
EXPORT_SYMBOL_GPL(phylink_mii_c22_pcs_decode_state);

/**
 * phylink_mii_c22_pcs_get_state() - read the MAC PCS state
 * @pcs: a pointer to a &struct mdio_device.
 * @state: a pointer to a &struct phylink_link_state.
 *
 * Helper for MAC PCS supporting the 802.3 clause 22 register set for
 * clause 37 negotiation and/or SGMII control.
 *
 * Read the MAC PCS state from the MII device configured in @config and
 * parse the Clause 37 or Cisco SGMII link partner negotiation word into
 * the phylink @state structure. This is suitable to be directly plugged
 * into the mac_pcs_get_state() member of the struct phylink_mac_ops
 * structure.
 */
void phylink_mii_c22_pcs_get_state(struct mdio_device *pcs,
				   struct phylink_link_state *state)
{
	int bmsr, lpa;

	bmsr = mdiodev_read(pcs, MII_BMSR);
	lpa = mdiodev_read(pcs, MII_LPA);
	if (bmsr < 0 || lpa < 0) {
		state->link = false;
		return;
	}

	phylink_mii_c22_pcs_decode_state(state, bmsr, lpa);
}
EXPORT_SYMBOL_GPL(phylink_mii_c22_pcs_get_state);

/**
 * phylink_mii_c22_pcs_encode_advertisement() - configure the clause 37 PCS
 *	advertisement
 * @interface: the PHY interface mode being configured
 * @advertising: the ethtool advertisement mask
 *
 * Helper for MAC PCS supporting the 802.3 clause 22 register set for
 * clause 37 negotiation and/or SGMII control.
 *
 * Encode the clause 37 PCS advertisement as specified by @interface and
 * @advertising.
 *
 * Return: The new value for @adv, or ``-EINVAL`` if it should not be changed.
 */
int phylink_mii_c22_pcs_encode_advertisement(phy_interface_t interface,
					     const unsigned long *advertising)
{
	u16 adv;

	switch (interface) {
	case PHY_INTERFACE_MODE_1000BASEX:
	case PHY_INTERFACE_MODE_2500BASEX:
		adv = ADVERTISE_1000XFULL;
		if (linkmode_test_bit(ETHTOOL_LINK_MODE_Pause_BIT,
				      advertising))
			adv |= ADVERTISE_1000XPAUSE;
		if (linkmode_test_bit(ETHTOOL_LINK_MODE_Asym_Pause_BIT,
				      advertising))
			adv |= ADVERTISE_1000XPSE_ASYM;
		return adv;
	case PHY_INTERFACE_MODE_SGMII:
	case PHY_INTERFACE_MODE_QSGMII:
		return 0x0001;
	default:
		/* Nothing to do for other modes */
		return -EINVAL;
	}
}
EXPORT_SYMBOL_GPL(phylink_mii_c22_pcs_encode_advertisement);

/**
 * phylink_mii_c22_pcs_config() - configure clause 22 PCS
 * @pcs: a pointer to a &struct mdio_device.
 * @mode: link autonegotiation mode
 * @interface: the PHY interface mode being configured
 * @advertising: the ethtool advertisement mask
 *
 * Configure a Clause 22 PCS PHY with the appropriate negotiation
 * parameters for the @mode, @interface and @advertising parameters.
 * Returns negative error number on failure, zero if the advertisement
 * has not changed, or positive if there is a change.
 */
int phylink_mii_c22_pcs_config(struct mdio_device *pcs, unsigned int mode,
			       phy_interface_t interface,
			       const unsigned long *advertising)
{
	bool changed = 0;
	u16 bmcr;
	int ret, adv;

	adv = phylink_mii_c22_pcs_encode_advertisement(interface, advertising);
	if (adv >= 0) {
		ret = mdiobus_modify_changed(pcs->bus, pcs->addr,
					     MII_ADVERTISE, 0xffff, adv);
		if (ret < 0)
			return ret;
		changed = ret;
	}

	/* Ensure ISOLATE bit is disabled */
	if (mode == MLO_AN_INBAND &&
	    (interface == PHY_INTERFACE_MODE_SGMII ||
	     interface == PHY_INTERFACE_MODE_QSGMII ||
	     linkmode_test_bit(ETHTOOL_LINK_MODE_Autoneg_BIT, advertising)))
		bmcr = BMCR_ANENABLE;
	else
		bmcr = 0;

	ret = mdiodev_modify(pcs, MII_BMCR, BMCR_ANENABLE | BMCR_ISOLATE, bmcr);
	if (ret < 0)
		return ret;

	return changed;
}
EXPORT_SYMBOL_GPL(phylink_mii_c22_pcs_config);

/**
 * phylink_mii_c22_pcs_an_restart() - restart 802.3z autonegotiation
 * @pcs: a pointer to a &struct mdio_device.
 *
 * Helper for MAC PCS supporting the 802.3 clause 22 register set for
 * clause 37 negotiation.
 *
 * Restart the clause 37 negotiation with the link partner. This is
 * suitable to be directly plugged into the mac_pcs_get_state() member
 * of the struct phylink_mac_ops structure.
 */
void phylink_mii_c22_pcs_an_restart(struct mdio_device *pcs)
{
	int val = mdiodev_read(pcs, MII_BMCR);

	if (val >= 0) {
		val |= BMCR_ANRESTART;

		mdiodev_write(pcs, MII_BMCR, val);
	}
}
EXPORT_SYMBOL_GPL(phylink_mii_c22_pcs_an_restart);

void phylink_mii_c45_pcs_get_state(struct mdio_device *pcs,
				   struct phylink_link_state *state)
{
	struct mii_bus *bus = pcs->bus;
	int addr = pcs->addr;
	int stat;

	stat = mdiobus_c45_read(bus, addr, MDIO_MMD_PCS, MDIO_STAT1);
	if (stat < 0) {
		state->link = false;
		return;
	}

	state->link = !!(stat & MDIO_STAT1_LSTATUS);
	if (!state->link)
		return;

	switch (state->interface) {
	case PHY_INTERFACE_MODE_10GBASER:
		state->speed = SPEED_10000;
		state->duplex = DUPLEX_FULL;
		break;

	default:
		break;
	}
}
EXPORT_SYMBOL_GPL(phylink_mii_c45_pcs_get_state);

static int __init phylink_init(void)
{
	for (int i = 0; i < ARRAY_SIZE(phylink_sfp_interface_preference); ++i)
		__set_bit(phylink_sfp_interface_preference[i],
			  phylink_sfp_interfaces);

	return 0;
}

module_init(phylink_init);

MODULE_LICENSE("GPL v2");<|MERGE_RESOLUTION|>--- conflicted
+++ resolved
@@ -2054,18 +2054,8 @@
  * phylink_resume() - handle a network device resume event
  * @pl: a pointer to a &struct phylink returned from phylink_create()
  *
-<<<<<<< HEAD
- * Stop the phylink instance specified by @pl. This should be called from the
- * network device driver's &struct net_device_ops ndo_stop() method.  The
- * network device's carrier state should not be changed prior to calling this
- * function.
- *
- * This will synchronously bring down the link if the link is not already
- * down (in other words, it will trigger a mac_link_down() method call.)
-=======
  * Undo the effects of phylink_suspend(), returning the link to an
  * operational state.
->>>>>>> eb3cdb58
  */
 void phylink_resume(struct phylink *pl)
 {
@@ -2091,87 +2081,6 @@
 
 		/* Re-enable and re-resolve the link parameters */
 		phylink_enable_and_run_resolve(pl, PHYLINK_DISABLE_MAC_WOL);
-	} else {
-		phylink_start(pl);
-	}
-}
-EXPORT_SYMBOL_GPL(phylink_resume);
-
-/**
- * phylink_suspend() - handle a network device suspend event
- * @pl: a pointer to a &struct phylink returned from phylink_create()
- * @mac_wol: true if the MAC needs to receive packets for Wake-on-Lan
- *
- * Handle a network device suspend event. There are several cases:
- * - If Wake-on-Lan is not active, we can bring down the link between
- *   the MAC and PHY by calling phylink_stop().
- * - If Wake-on-Lan is active, and being handled only by the PHY, we
- *   can also bring down the link between the MAC and PHY.
- * - If Wake-on-Lan is active, but being handled by the MAC, the MAC
- *   still needs to receive packets, so we can not bring the link down.
- */
-void phylink_suspend(struct phylink *pl, bool mac_wol)
-{
-	ASSERT_RTNL();
-
-	if (mac_wol && (!pl->netdev || pl->netdev->wol_enabled)) {
-		/* Wake-on-Lan enabled, MAC handling */
-		mutex_lock(&pl->state_mutex);
-
-		/* Stop the resolver bringing the link up */
-		__set_bit(PHYLINK_DISABLE_MAC_WOL, &pl->phylink_disable_state);
-
-		/* Disable the carrier, to prevent transmit timeouts,
-		 * but one would hope all packets have been sent. This
-		 * also means phylink_resolve() will do nothing.
-		 */
-		if (pl->netdev)
-			netif_carrier_off(pl->netdev);
-		else
-			pl->old_link_state = false;
-
-		/* We do not call mac_link_down() here as we want the
-		 * link to remain up to receive the WoL packets.
-		 */
-		mutex_unlock(&pl->state_mutex);
-	} else {
-		phylink_stop(pl);
-	}
-}
-EXPORT_SYMBOL_GPL(phylink_suspend);
-
-/**
- * phylink_resume() - handle a network device resume event
- * @pl: a pointer to a &struct phylink returned from phylink_create()
- *
- * Undo the effects of phylink_suspend(), returning the link to an
- * operational state.
- */
-void phylink_resume(struct phylink *pl)
-{
-	ASSERT_RTNL();
-
-	if (test_bit(PHYLINK_DISABLE_MAC_WOL, &pl->phylink_disable_state)) {
-		/* Wake-on-Lan enabled, MAC handling */
-
-		/* Call mac_link_down() so we keep the overall state balanced.
-		 * Do this under the state_mutex lock for consistency. This
-		 * will cause a "Link Down" message to be printed during
-		 * resume, which is harmless - the true link state will be
-		 * printed when we run a resolve.
-		 */
-		mutex_lock(&pl->state_mutex);
-		phylink_link_down(pl);
-		mutex_unlock(&pl->state_mutex);
-
-		/* Re-apply the link parameters so that all the settings get
-		 * restored to the MAC.
-		 */
-		phylink_mac_initial_config(pl, true);
-
-		/* Re-enable and re-resolve the link parameters */
-		clear_bit(PHYLINK_DISABLE_MAC_WOL, &pl->phylink_disable_state);
-		phylink_run_resolve(pl);
 	} else {
 		phylink_start(pl);
 	}
@@ -2436,32 +2345,6 @@
 			      config.advertising) &&
 	    phylink_is_empty_linkmode(config.advertising))
 		return -EINVAL;
-
-	/* If this link is with an SFP, ensure that changes to advertised modes
-	 * also cause the associated interface to be selected such that the
-	 * link can be configured correctly.
-	 */
-	if (pl->sfp_port && pl->sfp_bus) {
-		config.interface = sfp_select_interface(pl->sfp_bus,
-							config.advertising);
-		if (config.interface == PHY_INTERFACE_MODE_NA) {
-			phylink_err(pl,
-				    "selection of interface failed, advertisement %*pb\n",
-				    __ETHTOOL_LINK_MODE_MASK_NBITS,
-				    config.advertising);
-			return -EINVAL;
-		}
-
-		/* Revalidate with the selected interface */
-		linkmode_copy(support, pl->supported);
-		if (phylink_validate(pl, support, &config)) {
-			phylink_err(pl, "validation of %s/%s with support %*pb failed\n",
-				    phylink_an_mode_str(pl->cur_link_an_mode),
-				    phy_modes(config.interface),
-				    __ETHTOOL_LINK_MODE_MASK_NBITS, support);
-			return -EINVAL;
-		}
-	}
 
 	mutex_lock(&pl->state_mutex);
 	pl->link_config.speed = config.speed;
@@ -3133,14 +3016,6 @@
 		return -EINVAL;
 	}
 
-<<<<<<< HEAD
-	changed = !linkmode_equal(pl->supported, support) ||
-		  !linkmode_equal(pl->link_config.advertising,
-				  config.advertising);
-	if (changed) {
-		linkmode_copy(pl->supported, support);
-		linkmode_copy(pl->link_config.advertising, config.advertising);
-=======
 	memset(&config, 0, sizeof(config));
 	linkmode_copy(support, pl->sfp_support);
 	linkmode_copy(config.advertising, pl->sfp_support);
@@ -3156,7 +3031,6 @@
 		phylink_err(pl, "unsupported SFP module: validation with support %*pb failed\n",
 			    __ETHTOOL_LINK_MODE_MASK_NBITS, support);
 		return ret;
->>>>>>> eb3cdb58
 	}
 
 	interface = phylink_choose_sfp_interface(pl, interfaces);
