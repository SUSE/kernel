// SPDX-License-Identifier: GPL-2.0+
/*
 * drivers/net/phy/micrel.c
 *
 * Driver for Micrel PHYs
 *
 * Author: David J. Choi
 *
 * Copyright (c) 2010-2013 Micrel, Inc.
 * Copyright (c) 2014 Johan Hovold <johan@kernel.org>
 *
 * Support : Micrel Phys:
 *		Giga phys: ksz9021, ksz9031, ksz9131
 *		100/10 Phys : ksz8001, ksz8721, ksz8737, ksz8041
 *			   ksz8021, ksz8031, ksz8051,
 *			   ksz8081, ksz8091,
 *			   ksz8061,
 *		Switch : ksz8873, ksz886x
 *			 ksz9477
 */

#include <linux/bitfield.h>
#include <linux/ethtool_netlink.h>
#include <linux/kernel.h>
#include <linux/module.h>
#include <linux/phy.h>
#include <linux/micrel_phy.h>
#include <linux/of.h>
#include <linux/clk.h>
#include <linux/delay.h>

/* Operation Mode Strap Override */
#define MII_KSZPHY_OMSO				0x16
#define KSZPHY_OMSO_FACTORY_TEST		BIT(15)
#define KSZPHY_OMSO_B_CAST_OFF			BIT(9)
#define KSZPHY_OMSO_NAND_TREE_ON		BIT(5)
#define KSZPHY_OMSO_RMII_OVERRIDE		BIT(1)
#define KSZPHY_OMSO_MII_OVERRIDE		BIT(0)

/* general Interrupt control/status reg in vendor specific block. */
#define MII_KSZPHY_INTCS			0x1B
#define KSZPHY_INTCS_JABBER			BIT(15)
#define KSZPHY_INTCS_RECEIVE_ERR		BIT(14)
#define KSZPHY_INTCS_PAGE_RECEIVE		BIT(13)
#define KSZPHY_INTCS_PARELLEL			BIT(12)
#define KSZPHY_INTCS_LINK_PARTNER_ACK		BIT(11)
#define KSZPHY_INTCS_LINK_DOWN			BIT(10)
#define KSZPHY_INTCS_REMOTE_FAULT		BIT(9)
#define KSZPHY_INTCS_LINK_UP			BIT(8)
#define KSZPHY_INTCS_ALL			(KSZPHY_INTCS_LINK_UP |\
						KSZPHY_INTCS_LINK_DOWN)
#define KSZPHY_INTCS_LINK_DOWN_STATUS		BIT(2)
#define KSZPHY_INTCS_LINK_UP_STATUS		BIT(0)
#define KSZPHY_INTCS_STATUS			(KSZPHY_INTCS_LINK_DOWN_STATUS |\
						 KSZPHY_INTCS_LINK_UP_STATUS)

/* LinkMD Control/Status */
#define KSZ8081_LMD				0x1d
#define KSZ8081_LMD_ENABLE_TEST			BIT(15)
#define KSZ8081_LMD_STAT_NORMAL			0
#define KSZ8081_LMD_STAT_OPEN			1
#define KSZ8081_LMD_STAT_SHORT			2
#define KSZ8081_LMD_STAT_FAIL			3
#define KSZ8081_LMD_STAT_MASK			GENMASK(14, 13)
/* Short cable (<10 meter) has been detected by LinkMD */
#define KSZ8081_LMD_SHORT_INDICATOR		BIT(12)
#define KSZ8081_LMD_DELTA_TIME_MASK		GENMASK(8, 0)

/* PHY Control 1 */
#define MII_KSZPHY_CTRL_1			0x1e
#define KSZ8081_CTRL1_MDIX_STAT			BIT(4)

/* PHY Control 2 / PHY Control (if no PHY Control 1) */
#define MII_KSZPHY_CTRL_2			0x1f
#define MII_KSZPHY_CTRL				MII_KSZPHY_CTRL_2
/* bitmap of PHY register to set interrupt mode */
#define KSZ8081_CTRL2_HP_MDIX			BIT(15)
#define KSZ8081_CTRL2_MDI_MDI_X_SELECT		BIT(14)
#define KSZ8081_CTRL2_DISABLE_AUTO_MDIX		BIT(13)
#define KSZ8081_CTRL2_FORCE_LINK		BIT(11)
#define KSZ8081_CTRL2_POWER_SAVING		BIT(10)
#define KSZPHY_CTRL_INT_ACTIVE_HIGH		BIT(9)
#define KSZPHY_RMII_REF_CLK_SEL			BIT(7)

/* Write/read to/from extended registers */
#define MII_KSZPHY_EXTREG			0x0b
#define KSZPHY_EXTREG_WRITE			0x8000

#define MII_KSZPHY_EXTREG_WRITE			0x0c
#define MII_KSZPHY_EXTREG_READ			0x0d

/* Extended registers */
#define MII_KSZPHY_CLK_CONTROL_PAD_SKEW		0x104
#define MII_KSZPHY_RX_DATA_PAD_SKEW		0x105
#define MII_KSZPHY_TX_DATA_PAD_SKEW		0x106

#define PS_TO_REG				200

struct kszphy_hw_stat {
	const char *string;
	u8 reg;
	u8 bits;
};

static struct kszphy_hw_stat kszphy_hw_stats[] = {
	{ "phy_receive_errors", 21, 16},
	{ "phy_idle_errors", 10, 8 },
};

struct kszphy_type {
	u32 led_mode_reg;
	u16 interrupt_level_mask;
	bool has_broadcast_disable;
	bool has_nand_tree_disable;
	bool has_rmii_ref_clk_sel;
};

struct kszphy_priv {
	const struct kszphy_type *type;
	int led_mode;
	bool rmii_ref_clk_sel;
	bool rmii_ref_clk_sel_val;
	u64 stats[ARRAY_SIZE(kszphy_hw_stats)];
};

static const struct kszphy_type ksz8021_type = {
	.led_mode_reg		= MII_KSZPHY_CTRL_2,
	.has_broadcast_disable	= true,
	.has_nand_tree_disable	= true,
	.has_rmii_ref_clk_sel	= true,
};

static const struct kszphy_type ksz8041_type = {
	.led_mode_reg		= MII_KSZPHY_CTRL_1,
};

static const struct kszphy_type ksz8051_type = {
	.led_mode_reg		= MII_KSZPHY_CTRL_2,
	.has_nand_tree_disable	= true,
};

static const struct kszphy_type ksz8081_type = {
	.led_mode_reg		= MII_KSZPHY_CTRL_2,
	.has_broadcast_disable	= true,
	.has_nand_tree_disable	= true,
	.has_rmii_ref_clk_sel	= true,
};

static const struct kszphy_type ks8737_type = {
	.interrupt_level_mask	= BIT(14),
};

static const struct kszphy_type ksz9021_type = {
	.interrupt_level_mask	= BIT(14),
};

static int kszphy_extended_write(struct phy_device *phydev,
				u32 regnum, u16 val)
{
	phy_write(phydev, MII_KSZPHY_EXTREG, KSZPHY_EXTREG_WRITE | regnum);
	return phy_write(phydev, MII_KSZPHY_EXTREG_WRITE, val);
}

static int kszphy_extended_read(struct phy_device *phydev,
				u32 regnum)
{
	phy_write(phydev, MII_KSZPHY_EXTREG, regnum);
	return phy_read(phydev, MII_KSZPHY_EXTREG_READ);
}

static int kszphy_ack_interrupt(struct phy_device *phydev)
{
	/* bit[7..0] int status, which is a read and clear register. */
	int rc;

	rc = phy_read(phydev, MII_KSZPHY_INTCS);

	return (rc < 0) ? rc : 0;
}

static int kszphy_config_intr(struct phy_device *phydev)
{
	const struct kszphy_type *type = phydev->drv->driver_data;
	int temp, err;
	u16 mask;

	if (type && type->interrupt_level_mask)
		mask = type->interrupt_level_mask;
	else
		mask = KSZPHY_CTRL_INT_ACTIVE_HIGH;

	/* set the interrupt pin active low */
	temp = phy_read(phydev, MII_KSZPHY_CTRL);
	if (temp < 0)
		return temp;
	temp &= ~mask;
	phy_write(phydev, MII_KSZPHY_CTRL, temp);

	/* enable / disable interrupts */
	if (phydev->interrupts == PHY_INTERRUPT_ENABLED) {
		err = kszphy_ack_interrupt(phydev);
		if (err)
			return err;

		temp = KSZPHY_INTCS_ALL;
		err = phy_write(phydev, MII_KSZPHY_INTCS, temp);
	} else {
		temp = 0;
		err = phy_write(phydev, MII_KSZPHY_INTCS, temp);
		if (err)
			return err;

		err = kszphy_ack_interrupt(phydev);
	}

	return err;
}

static irqreturn_t kszphy_handle_interrupt(struct phy_device *phydev)
{
	int irq_status;

	irq_status = phy_read(phydev, MII_KSZPHY_INTCS);
	if (irq_status < 0) {
		phy_error(phydev);
		return IRQ_NONE;
	}

	if (!(irq_status & KSZPHY_INTCS_STATUS))
		return IRQ_NONE;

	phy_trigger_machine(phydev);

	return IRQ_HANDLED;
}

static int kszphy_rmii_clk_sel(struct phy_device *phydev, bool val)
{
	int ctrl;

	ctrl = phy_read(phydev, MII_KSZPHY_CTRL);
	if (ctrl < 0)
		return ctrl;

	if (val)
		ctrl |= KSZPHY_RMII_REF_CLK_SEL;
	else
		ctrl &= ~KSZPHY_RMII_REF_CLK_SEL;

	return phy_write(phydev, MII_KSZPHY_CTRL, ctrl);
}

static int kszphy_setup_led(struct phy_device *phydev, u32 reg, int val)
{
	int rc, temp, shift;

	switch (reg) {
	case MII_KSZPHY_CTRL_1:
		shift = 14;
		break;
	case MII_KSZPHY_CTRL_2:
		shift = 4;
		break;
	default:
		return -EINVAL;
	}

	temp = phy_read(phydev, reg);
	if (temp < 0) {
		rc = temp;
		goto out;
	}

	temp &= ~(3 << shift);
	temp |= val << shift;
	rc = phy_write(phydev, reg, temp);
out:
	if (rc < 0)
		phydev_err(phydev, "failed to set led mode\n");

	return rc;
}

/* Disable PHY address 0 as the broadcast address, so that it can be used as a
 * unique (non-broadcast) address on a shared bus.
 */
static int kszphy_broadcast_disable(struct phy_device *phydev)
{
	int ret;

	ret = phy_read(phydev, MII_KSZPHY_OMSO);
	if (ret < 0)
		goto out;

	ret = phy_write(phydev, MII_KSZPHY_OMSO, ret | KSZPHY_OMSO_B_CAST_OFF);
out:
	if (ret)
		phydev_err(phydev, "failed to disable broadcast address\n");

	return ret;
}

static int kszphy_nand_tree_disable(struct phy_device *phydev)
{
	int ret;

	ret = phy_read(phydev, MII_KSZPHY_OMSO);
	if (ret < 0)
		goto out;

	if (!(ret & KSZPHY_OMSO_NAND_TREE_ON))
		return 0;

	ret = phy_write(phydev, MII_KSZPHY_OMSO,
			ret & ~KSZPHY_OMSO_NAND_TREE_ON);
out:
	if (ret)
		phydev_err(phydev, "failed to disable NAND tree mode\n");

	return ret;
}

/* Some config bits need to be set again on resume, handle them here. */
static int kszphy_config_reset(struct phy_device *phydev)
{
	struct kszphy_priv *priv = phydev->priv;
	int ret;

	if (priv->rmii_ref_clk_sel) {
		ret = kszphy_rmii_clk_sel(phydev, priv->rmii_ref_clk_sel_val);
		if (ret) {
			phydev_err(phydev,
				   "failed to set rmii reference clock\n");
			return ret;
		}
	}

	if (priv->led_mode >= 0)
		kszphy_setup_led(phydev, priv->type->led_mode_reg, priv->led_mode);

	return 0;
}

static int kszphy_config_init(struct phy_device *phydev)
{
	struct kszphy_priv *priv = phydev->priv;
	const struct kszphy_type *type;

	if (!priv)
		return 0;

	type = priv->type;

	if (type->has_broadcast_disable)
		kszphy_broadcast_disable(phydev);

	if (type->has_nand_tree_disable)
		kszphy_nand_tree_disable(phydev);

	return kszphy_config_reset(phydev);
}

static int ksz8041_fiber_mode(struct phy_device *phydev)
{
	struct device_node *of_node = phydev->mdio.dev.of_node;

	return of_property_read_bool(of_node, "micrel,fiber-mode");
}

static int ksz8041_config_init(struct phy_device *phydev)
{
	__ETHTOOL_DECLARE_LINK_MODE_MASK(mask) = { 0, };

	/* Limit supported and advertised modes in fiber mode */
	if (ksz8041_fiber_mode(phydev)) {
		phydev->dev_flags |= MICREL_PHY_FXEN;
		linkmode_set_bit(ETHTOOL_LINK_MODE_100baseT_Full_BIT, mask);
		linkmode_set_bit(ETHTOOL_LINK_MODE_100baseT_Half_BIT, mask);

		linkmode_and(phydev->supported, phydev->supported, mask);
		linkmode_set_bit(ETHTOOL_LINK_MODE_FIBRE_BIT,
				 phydev->supported);
		linkmode_and(phydev->advertising, phydev->advertising, mask);
		linkmode_set_bit(ETHTOOL_LINK_MODE_FIBRE_BIT,
				 phydev->advertising);
		phydev->autoneg = AUTONEG_DISABLE;
	}

	return kszphy_config_init(phydev);
}

static int ksz8041_config_aneg(struct phy_device *phydev)
{
	/* Skip auto-negotiation in fiber mode */
	if (phydev->dev_flags & MICREL_PHY_FXEN) {
		phydev->speed = SPEED_100;
		return 0;
	}

	return genphy_config_aneg(phydev);
}

static int ksz8051_ksz8795_match_phy_device(struct phy_device *phydev,
<<<<<<< HEAD
					    const u32 ksz_phy_id)
{
	int ret;

	if ((phydev->phy_id & MICREL_PHY_ID_MASK) != ksz_phy_id)
=======
					    const bool ksz_8051)
{
	int ret;

	if ((phydev->phy_id & MICREL_PHY_ID_MASK) != PHY_ID_KSZ8051)
>>>>>>> 7d2a07b7
		return 0;

	ret = phy_read(phydev, MII_BMSR);
	if (ret < 0)
		return ret;

	/* KSZ8051 PHY and KSZ8794/KSZ8795/KSZ8765 switch share the same
	 * exact PHY ID. However, they can be told apart by the extended
	 * capability registers presence. The KSZ8051 PHY has them while
	 * the switch does not.
	 */
	ret &= BMSR_ERCAP;
<<<<<<< HEAD
	if (ksz_phy_id == PHY_ID_KSZ8051)
=======
	if (ksz_8051)
>>>>>>> 7d2a07b7
		return ret;
	else
		return !ret;
}

static int ksz8051_match_phy_device(struct phy_device *phydev)
{
<<<<<<< HEAD
	return ksz8051_ksz8795_match_phy_device(phydev, PHY_ID_KSZ8051);
=======
	return ksz8051_ksz8795_match_phy_device(phydev, true);
>>>>>>> 7d2a07b7
}

static int ksz8081_config_init(struct phy_device *phydev)
{
	/* KSZPHY_OMSO_FACTORY_TEST is set at de-assertion of the reset line
	 * based on the RXER (KSZ8081RNA/RND) or TXC (KSZ8081MNX/RNB) pin. If a
	 * pull-down is missing, the factory test mode should be cleared by
	 * manually writing a 0.
	 */
	phy_clear_bits(phydev, MII_KSZPHY_OMSO, KSZPHY_OMSO_FACTORY_TEST);

	return kszphy_config_init(phydev);
}

static int ksz8081_config_mdix(struct phy_device *phydev, u8 ctrl)
{
	u16 val;

	switch (ctrl) {
	case ETH_TP_MDI:
		val = KSZ8081_CTRL2_DISABLE_AUTO_MDIX;
		break;
	case ETH_TP_MDI_X:
		val = KSZ8081_CTRL2_DISABLE_AUTO_MDIX |
			KSZ8081_CTRL2_MDI_MDI_X_SELECT;
		break;
	case ETH_TP_MDI_AUTO:
		val = 0;
		break;
	default:
		return 0;
	}

	return phy_modify(phydev, MII_KSZPHY_CTRL_2,
			  KSZ8081_CTRL2_HP_MDIX |
			  KSZ8081_CTRL2_MDI_MDI_X_SELECT |
			  KSZ8081_CTRL2_DISABLE_AUTO_MDIX,
			  KSZ8081_CTRL2_HP_MDIX | val);
}

static int ksz8081_config_aneg(struct phy_device *phydev)
{
	int ret;

	ret = genphy_config_aneg(phydev);
	if (ret)
		return ret;

	/* The MDI-X configuration is automatically changed by the PHY after
	 * switching from autoneg off to on. So, take MDI-X configuration under
	 * own control and set it after autoneg configuration was done.
	 */
	return ksz8081_config_mdix(phydev, phydev->mdix_ctrl);
}

static int ksz8081_mdix_update(struct phy_device *phydev)
{
	int ret;

	ret = phy_read(phydev, MII_KSZPHY_CTRL_2);
	if (ret < 0)
		return ret;

	if (ret & KSZ8081_CTRL2_DISABLE_AUTO_MDIX) {
		if (ret & KSZ8081_CTRL2_MDI_MDI_X_SELECT)
			phydev->mdix_ctrl = ETH_TP_MDI_X;
		else
			phydev->mdix_ctrl = ETH_TP_MDI;
	} else {
		phydev->mdix_ctrl = ETH_TP_MDI_AUTO;
	}

	ret = phy_read(phydev, MII_KSZPHY_CTRL_1);
	if (ret < 0)
		return ret;

	if (ret & KSZ8081_CTRL1_MDIX_STAT)
		phydev->mdix = ETH_TP_MDI;
	else
		phydev->mdix = ETH_TP_MDI_X;

	return 0;
}

static int ksz8081_read_status(struct phy_device *phydev)
{
	int ret;

	ret = ksz8081_mdix_update(phydev);
	if (ret < 0)
		return ret;

	return genphy_read_status(phydev);
}

static int ksz8061_config_init(struct phy_device *phydev)
{
	int ret;

	ret = phy_write_mmd(phydev, MDIO_MMD_PMAPMD, MDIO_DEVID1, 0xB61A);
	if (ret)
		return ret;

	return kszphy_config_init(phydev);
}

static int ksz8795_match_phy_device(struct phy_device *phydev)
{
<<<<<<< HEAD
	return ksz8051_ksz8795_match_phy_device(phydev, PHY_ID_KSZ87XX);
=======
	return ksz8051_ksz8795_match_phy_device(phydev, false);
>>>>>>> 7d2a07b7
}

static int ksz9021_load_values_from_of(struct phy_device *phydev,
				       const struct device_node *of_node,
				       u16 reg,
				       const char *field1, const char *field2,
				       const char *field3, const char *field4)
{
	int val1 = -1;
	int val2 = -2;
	int val3 = -3;
	int val4 = -4;
	int newval;
	int matches = 0;

	if (!of_property_read_u32(of_node, field1, &val1))
		matches++;

	if (!of_property_read_u32(of_node, field2, &val2))
		matches++;

	if (!of_property_read_u32(of_node, field3, &val3))
		matches++;

	if (!of_property_read_u32(of_node, field4, &val4))
		matches++;

	if (!matches)
		return 0;

	if (matches < 4)
		newval = kszphy_extended_read(phydev, reg);
	else
		newval = 0;

	if (val1 != -1)
		newval = ((newval & 0xfff0) | ((val1 / PS_TO_REG) & 0xf) << 0);

	if (val2 != -2)
		newval = ((newval & 0xff0f) | ((val2 / PS_TO_REG) & 0xf) << 4);

	if (val3 != -3)
		newval = ((newval & 0xf0ff) | ((val3 / PS_TO_REG) & 0xf) << 8);

	if (val4 != -4)
		newval = ((newval & 0x0fff) | ((val4 / PS_TO_REG) & 0xf) << 12);

	return kszphy_extended_write(phydev, reg, newval);
}

static int ksz9021_config_init(struct phy_device *phydev)
{
	const struct device_node *of_node;
	const struct device *dev_walker;

	/* The Micrel driver has a deprecated option to place phy OF
	 * properties in the MAC node. Walk up the tree of devices to
	 * find a device with an OF node.
	 */
	dev_walker = &phydev->mdio.dev;
	do {
		of_node = dev_walker->of_node;
		dev_walker = dev_walker->parent;

	} while (!of_node && dev_walker);

	if (of_node) {
		ksz9021_load_values_from_of(phydev, of_node,
				    MII_KSZPHY_CLK_CONTROL_PAD_SKEW,
				    "txen-skew-ps", "txc-skew-ps",
				    "rxdv-skew-ps", "rxc-skew-ps");
		ksz9021_load_values_from_of(phydev, of_node,
				    MII_KSZPHY_RX_DATA_PAD_SKEW,
				    "rxd0-skew-ps", "rxd1-skew-ps",
				    "rxd2-skew-ps", "rxd3-skew-ps");
		ksz9021_load_values_from_of(phydev, of_node,
				    MII_KSZPHY_TX_DATA_PAD_SKEW,
				    "txd0-skew-ps", "txd1-skew-ps",
				    "txd2-skew-ps", "txd3-skew-ps");
	}
	return 0;
}

#define KSZ9031_PS_TO_REG		60

/* Extended registers */
/* MMD Address 0x0 */
#define MII_KSZ9031RN_FLP_BURST_TX_LO	3
#define MII_KSZ9031RN_FLP_BURST_TX_HI	4

/* MMD Address 0x2 */
#define MII_KSZ9031RN_CONTROL_PAD_SKEW	4
#define MII_KSZ9031RN_RX_CTL_M		GENMASK(7, 4)
#define MII_KSZ9031RN_TX_CTL_M		GENMASK(3, 0)

#define MII_KSZ9031RN_RX_DATA_PAD_SKEW	5
#define MII_KSZ9031RN_RXD3		GENMASK(15, 12)
#define MII_KSZ9031RN_RXD2		GENMASK(11, 8)
#define MII_KSZ9031RN_RXD1		GENMASK(7, 4)
#define MII_KSZ9031RN_RXD0		GENMASK(3, 0)

#define MII_KSZ9031RN_TX_DATA_PAD_SKEW	6
#define MII_KSZ9031RN_TXD3		GENMASK(15, 12)
#define MII_KSZ9031RN_TXD2		GENMASK(11, 8)
#define MII_KSZ9031RN_TXD1		GENMASK(7, 4)
#define MII_KSZ9031RN_TXD0		GENMASK(3, 0)

#define MII_KSZ9031RN_CLK_PAD_SKEW	8
#define MII_KSZ9031RN_GTX_CLK		GENMASK(9, 5)
#define MII_KSZ9031RN_RX_CLK		GENMASK(4, 0)

/* KSZ9031 has internal RGMII_IDRX = 1.2ns and RGMII_IDTX = 0ns. To
 * provide different RGMII options we need to configure delay offset
 * for each pad relative to build in delay.
 */
/* keep rx as "No delay adjustment" and set rx_clk to +0.60ns to get delays of
 * 1.80ns
 */
#define RX_ID				0x7
#define RX_CLK_ID			0x19

/* set rx to +0.30ns and rx_clk to -0.90ns to compensate the
 * internal 1.2ns delay.
 */
#define RX_ND				0xc
#define RX_CLK_ND			0x0

/* set tx to -0.42ns and tx_clk to +0.96ns to get 1.38ns delay */
#define TX_ID				0x0
#define TX_CLK_ID			0x1f

/* set tx and tx_clk to "No delay adjustment" to keep 0ns
 * dealy
 */
#define TX_ND				0x7
#define TX_CLK_ND			0xf

/* MMD Address 0x1C */
#define MII_KSZ9031RN_EDPD		0x23
#define MII_KSZ9031RN_EDPD_ENABLE	BIT(0)

static int ksz9031_of_load_skew_values(struct phy_device *phydev,
				       const struct device_node *of_node,
				       u16 reg, size_t field_sz,
				       const char *field[], u8 numfields,
				       bool *update)
{
	int val[4] = {-1, -2, -3, -4};
	int matches = 0;
	u16 mask;
	u16 maxval;
	u16 newval;
	int i;

	for (i = 0; i < numfields; i++)
		if (!of_property_read_u32(of_node, field[i], val + i))
			matches++;

	if (!matches)
		return 0;

	*update |= true;

	if (matches < numfields)
		newval = phy_read_mmd(phydev, 2, reg);
	else
		newval = 0;

	maxval = (field_sz == 4) ? 0xf : 0x1f;
	for (i = 0; i < numfields; i++)
		if (val[i] != -(i + 1)) {
			mask = 0xffff;
			mask ^= maxval << (field_sz * i);
			newval = (newval & mask) |
				(((val[i] / KSZ9031_PS_TO_REG) & maxval)
					<< (field_sz * i));
		}

	return phy_write_mmd(phydev, 2, reg, newval);
}

/* Center KSZ9031RNX FLP timing at 16ms. */
static int ksz9031_center_flp_timing(struct phy_device *phydev)
{
	int result;

	result = phy_write_mmd(phydev, 0, MII_KSZ9031RN_FLP_BURST_TX_HI,
			       0x0006);
	if (result)
		return result;

	result = phy_write_mmd(phydev, 0, MII_KSZ9031RN_FLP_BURST_TX_LO,
			       0x1A80);
	if (result)
		return result;

	return genphy_restart_aneg(phydev);
}

/* Enable energy-detect power-down mode */
static int ksz9031_enable_edpd(struct phy_device *phydev)
{
	int reg;

	reg = phy_read_mmd(phydev, 0x1C, MII_KSZ9031RN_EDPD);
	if (reg < 0)
		return reg;
	return phy_write_mmd(phydev, 0x1C, MII_KSZ9031RN_EDPD,
			     reg | MII_KSZ9031RN_EDPD_ENABLE);
}

static int ksz9031_config_rgmii_delay(struct phy_device *phydev)
{
	u16 rx, tx, rx_clk, tx_clk;
	int ret;

	switch (phydev->interface) {
	case PHY_INTERFACE_MODE_RGMII:
		tx = TX_ND;
		tx_clk = TX_CLK_ND;
		rx = RX_ND;
		rx_clk = RX_CLK_ND;
		break;
	case PHY_INTERFACE_MODE_RGMII_ID:
		tx = TX_ID;
		tx_clk = TX_CLK_ID;
		rx = RX_ID;
		rx_clk = RX_CLK_ID;
		break;
	case PHY_INTERFACE_MODE_RGMII_RXID:
		tx = TX_ND;
		tx_clk = TX_CLK_ND;
		rx = RX_ID;
		rx_clk = RX_CLK_ID;
		break;
	case PHY_INTERFACE_MODE_RGMII_TXID:
		tx = TX_ID;
		tx_clk = TX_CLK_ID;
		rx = RX_ND;
		rx_clk = RX_CLK_ND;
		break;
	default:
		return 0;
	}

	ret = phy_write_mmd(phydev, 2, MII_KSZ9031RN_CONTROL_PAD_SKEW,
			    FIELD_PREP(MII_KSZ9031RN_RX_CTL_M, rx) |
			    FIELD_PREP(MII_KSZ9031RN_TX_CTL_M, tx));
	if (ret < 0)
		return ret;

	ret = phy_write_mmd(phydev, 2, MII_KSZ9031RN_RX_DATA_PAD_SKEW,
			    FIELD_PREP(MII_KSZ9031RN_RXD3, rx) |
			    FIELD_PREP(MII_KSZ9031RN_RXD2, rx) |
			    FIELD_PREP(MII_KSZ9031RN_RXD1, rx) |
			    FIELD_PREP(MII_KSZ9031RN_RXD0, rx));
	if (ret < 0)
		return ret;

	ret = phy_write_mmd(phydev, 2, MII_KSZ9031RN_TX_DATA_PAD_SKEW,
			    FIELD_PREP(MII_KSZ9031RN_TXD3, tx) |
			    FIELD_PREP(MII_KSZ9031RN_TXD2, tx) |
			    FIELD_PREP(MII_KSZ9031RN_TXD1, tx) |
			    FIELD_PREP(MII_KSZ9031RN_TXD0, tx));
	if (ret < 0)
		return ret;

	return phy_write_mmd(phydev, 2, MII_KSZ9031RN_CLK_PAD_SKEW,
			     FIELD_PREP(MII_KSZ9031RN_GTX_CLK, tx_clk) |
			     FIELD_PREP(MII_KSZ9031RN_RX_CLK, rx_clk));
}

static int ksz9031_config_init(struct phy_device *phydev)
{
	const struct device_node *of_node;
	static const char *clk_skews[2] = {"rxc-skew-ps", "txc-skew-ps"};
	static const char *rx_data_skews[4] = {
		"rxd0-skew-ps", "rxd1-skew-ps",
		"rxd2-skew-ps", "rxd3-skew-ps"
	};
	static const char *tx_data_skews[4] = {
		"txd0-skew-ps", "txd1-skew-ps",
		"txd2-skew-ps", "txd3-skew-ps"
	};
	static const char *control_skews[2] = {"txen-skew-ps", "rxdv-skew-ps"};
	const struct device *dev_walker;
	int result;

	result = ksz9031_enable_edpd(phydev);
	if (result < 0)
		return result;

	/* The Micrel driver has a deprecated option to place phy OF
	 * properties in the MAC node. Walk up the tree of devices to
	 * find a device with an OF node.
	 */
	dev_walker = &phydev->mdio.dev;
	do {
		of_node = dev_walker->of_node;
		dev_walker = dev_walker->parent;
	} while (!of_node && dev_walker);

	if (of_node) {
		bool update = false;

		if (phy_interface_is_rgmii(phydev)) {
			result = ksz9031_config_rgmii_delay(phydev);
			if (result < 0)
				return result;
		}

		ksz9031_of_load_skew_values(phydev, of_node,
				MII_KSZ9031RN_CLK_PAD_SKEW, 5,
				clk_skews, 2, &update);

		ksz9031_of_load_skew_values(phydev, of_node,
				MII_KSZ9031RN_CONTROL_PAD_SKEW, 4,
				control_skews, 2, &update);

		ksz9031_of_load_skew_values(phydev, of_node,
				MII_KSZ9031RN_RX_DATA_PAD_SKEW, 4,
				rx_data_skews, 4, &update);

		ksz9031_of_load_skew_values(phydev, of_node,
				MII_KSZ9031RN_TX_DATA_PAD_SKEW, 4,
				tx_data_skews, 4, &update);

		if (update && phydev->interface != PHY_INTERFACE_MODE_RGMII)
			phydev_warn(phydev,
				    "*-skew-ps values should be used only with phy-mode = \"rgmii\"\n");

		/* Silicon Errata Sheet (DS80000691D or DS80000692D):
		 * When the device links in the 1000BASE-T slave mode only,
		 * the optional 125MHz reference output clock (CLK125_NDO)
		 * has wide duty cycle variation.
		 *
		 * The optional CLK125_NDO clock does not meet the RGMII
		 * 45/55 percent (min/max) duty cycle requirement and therefore
		 * cannot be used directly by the MAC side for clocking
		 * applications that have setup/hold time requirements on
		 * rising and falling clock edges.
		 *
		 * Workaround:
		 * Force the phy to be the master to receive a stable clock
		 * which meets the duty cycle requirement.
		 */
		if (of_property_read_bool(of_node, "micrel,force-master")) {
			result = phy_read(phydev, MII_CTRL1000);
			if (result < 0)
				goto err_force_master;

			/* enable master mode, config & prefer master */
			result |= CTL1000_ENABLE_MASTER | CTL1000_AS_MASTER;
			result = phy_write(phydev, MII_CTRL1000, result);
			if (result < 0)
				goto err_force_master;
		}
	}

	return ksz9031_center_flp_timing(phydev);

err_force_master:
	phydev_err(phydev, "failed to force the phy to master mode\n");
	return result;
}

#define KSZ9131_SKEW_5BIT_MAX	2400
#define KSZ9131_SKEW_4BIT_MAX	800
#define KSZ9131_OFFSET		700
#define KSZ9131_STEP		100

static int ksz9131_of_load_skew_values(struct phy_device *phydev,
				       struct device_node *of_node,
				       u16 reg, size_t field_sz,
				       char *field[], u8 numfields)
{
	int val[4] = {-(1 + KSZ9131_OFFSET), -(2 + KSZ9131_OFFSET),
		      -(3 + KSZ9131_OFFSET), -(4 + KSZ9131_OFFSET)};
	int skewval, skewmax = 0;
	int matches = 0;
	u16 maxval;
	u16 newval;
	u16 mask;
	int i;

	/* psec properties in dts should mean x pico seconds */
	if (field_sz == 5)
		skewmax = KSZ9131_SKEW_5BIT_MAX;
	else
		skewmax = KSZ9131_SKEW_4BIT_MAX;

	for (i = 0; i < numfields; i++)
		if (!of_property_read_s32(of_node, field[i], &skewval)) {
			if (skewval < -KSZ9131_OFFSET)
				skewval = -KSZ9131_OFFSET;
			else if (skewval > skewmax)
				skewval = skewmax;

			val[i] = skewval + KSZ9131_OFFSET;
			matches++;
		}

	if (!matches)
		return 0;

	if (matches < numfields)
		newval = phy_read_mmd(phydev, 2, reg);
	else
		newval = 0;

	maxval = (field_sz == 4) ? 0xf : 0x1f;
	for (i = 0; i < numfields; i++)
		if (val[i] != -(i + 1 + KSZ9131_OFFSET)) {
			mask = 0xffff;
			mask ^= maxval << (field_sz * i);
			newval = (newval & mask) |
				(((val[i] / KSZ9131_STEP) & maxval)
					<< (field_sz * i));
		}

	return phy_write_mmd(phydev, 2, reg, newval);
}

#define KSZ9131RN_MMD_COMMON_CTRL_REG	2
#define KSZ9131RN_RXC_DLL_CTRL		76
#define KSZ9131RN_TXC_DLL_CTRL		77
#define KSZ9131RN_DLL_CTRL_BYPASS	BIT_MASK(12)
#define KSZ9131RN_DLL_ENABLE_DELAY	0
#define KSZ9131RN_DLL_DISABLE_DELAY	BIT(12)

static int ksz9131_config_rgmii_delay(struct phy_device *phydev)
{
	u16 rxcdll_val, txcdll_val;
	int ret;

	switch (phydev->interface) {
	case PHY_INTERFACE_MODE_RGMII:
		rxcdll_val = KSZ9131RN_DLL_DISABLE_DELAY;
		txcdll_val = KSZ9131RN_DLL_DISABLE_DELAY;
		break;
	case PHY_INTERFACE_MODE_RGMII_ID:
		rxcdll_val = KSZ9131RN_DLL_ENABLE_DELAY;
		txcdll_val = KSZ9131RN_DLL_ENABLE_DELAY;
		break;
	case PHY_INTERFACE_MODE_RGMII_RXID:
		rxcdll_val = KSZ9131RN_DLL_ENABLE_DELAY;
		txcdll_val = KSZ9131RN_DLL_DISABLE_DELAY;
		break;
	case PHY_INTERFACE_MODE_RGMII_TXID:
		rxcdll_val = KSZ9131RN_DLL_DISABLE_DELAY;
		txcdll_val = KSZ9131RN_DLL_ENABLE_DELAY;
		break;
	default:
		return 0;
	}

	ret = phy_modify_mmd(phydev, KSZ9131RN_MMD_COMMON_CTRL_REG,
			     KSZ9131RN_RXC_DLL_CTRL, KSZ9131RN_DLL_CTRL_BYPASS,
			     rxcdll_val);
	if (ret < 0)
		return ret;

	return phy_modify_mmd(phydev, KSZ9131RN_MMD_COMMON_CTRL_REG,
			      KSZ9131RN_TXC_DLL_CTRL, KSZ9131RN_DLL_CTRL_BYPASS,
			      txcdll_val);
}

static int ksz9131_config_init(struct phy_device *phydev)
{
	struct device_node *of_node;
	char *clk_skews[2] = {"rxc-skew-psec", "txc-skew-psec"};
	char *rx_data_skews[4] = {
		"rxd0-skew-psec", "rxd1-skew-psec",
		"rxd2-skew-psec", "rxd3-skew-psec"
	};
	char *tx_data_skews[4] = {
		"txd0-skew-psec", "txd1-skew-psec",
		"txd2-skew-psec", "txd3-skew-psec"
	};
	char *control_skews[2] = {"txen-skew-psec", "rxdv-skew-psec"};
	const struct device *dev_walker;
	int ret;

	dev_walker = &phydev->mdio.dev;
	do {
		of_node = dev_walker->of_node;
		dev_walker = dev_walker->parent;
	} while (!of_node && dev_walker);

	if (!of_node)
		return 0;

	if (phy_interface_is_rgmii(phydev)) {
		ret = ksz9131_config_rgmii_delay(phydev);
		if (ret < 0)
			return ret;
	}

	ret = ksz9131_of_load_skew_values(phydev, of_node,
					  MII_KSZ9031RN_CLK_PAD_SKEW, 5,
					  clk_skews, 2);
	if (ret < 0)
		return ret;

	ret = ksz9131_of_load_skew_values(phydev, of_node,
					  MII_KSZ9031RN_CONTROL_PAD_SKEW, 4,
					  control_skews, 2);
	if (ret < 0)
		return ret;

	ret = ksz9131_of_load_skew_values(phydev, of_node,
					  MII_KSZ9031RN_RX_DATA_PAD_SKEW, 4,
					  rx_data_skews, 4);
	if (ret < 0)
		return ret;

	ret = ksz9131_of_load_skew_values(phydev, of_node,
					  MII_KSZ9031RN_TX_DATA_PAD_SKEW, 4,
					  tx_data_skews, 4);
	if (ret < 0)
		return ret;

	return 0;
}

#define KSZ8873MLL_GLOBAL_CONTROL_4	0x06
#define KSZ8873MLL_GLOBAL_CONTROL_4_DUPLEX	BIT(6)
#define KSZ8873MLL_GLOBAL_CONTROL_4_SPEED	BIT(4)
static int ksz8873mll_read_status(struct phy_device *phydev)
{
	int regval;

	/* dummy read */
	regval = phy_read(phydev, KSZ8873MLL_GLOBAL_CONTROL_4);

	regval = phy_read(phydev, KSZ8873MLL_GLOBAL_CONTROL_4);

	if (regval & KSZ8873MLL_GLOBAL_CONTROL_4_DUPLEX)
		phydev->duplex = DUPLEX_HALF;
	else
		phydev->duplex = DUPLEX_FULL;

	if (regval & KSZ8873MLL_GLOBAL_CONTROL_4_SPEED)
		phydev->speed = SPEED_10;
	else
		phydev->speed = SPEED_100;

	phydev->link = 1;
	phydev->pause = phydev->asym_pause = 0;

	return 0;
}

static int ksz9031_get_features(struct phy_device *phydev)
{
	int ret;

	ret = genphy_read_abilities(phydev);
	if (ret < 0)
		return ret;

	/* Silicon Errata Sheet (DS80000691D or DS80000692D):
	 * Whenever the device's Asymmetric Pause capability is set to 1,
	 * link-up may fail after a link-up to link-down transition.
	 *
	 * The Errata Sheet is for ksz9031, but ksz9021 has the same issue
	 *
	 * Workaround:
	 * Do not enable the Asymmetric Pause capability bit.
	 */
	linkmode_clear_bit(ETHTOOL_LINK_MODE_Asym_Pause_BIT, phydev->supported);

	/* We force setting the Pause capability as the core will force the
	 * Asymmetric Pause capability to 1 otherwise.
	 */
	linkmode_set_bit(ETHTOOL_LINK_MODE_Pause_BIT, phydev->supported);

	return 0;
}

static int ksz9031_read_status(struct phy_device *phydev)
{
	int err;
	int regval;

	err = genphy_read_status(phydev);
	if (err)
		return err;

	/* Make sure the PHY is not broken. Read idle error count,
	 * and reset the PHY if it is maxed out.
	 */
	regval = phy_read(phydev, MII_STAT1000);
	if ((regval & 0xFF) == 0xFF) {
		phy_init_hw(phydev);
		phydev->link = 0;
		if (phydev->drv->config_intr && phy_interrupt_is_valid(phydev))
			phydev->drv->config_intr(phydev);
		return genphy_config_aneg(phydev);
	}

	return 0;
}

static int ksz8873mll_config_aneg(struct phy_device *phydev)
{
	return 0;
}

static int ksz886x_config_mdix(struct phy_device *phydev, u8 ctrl)
{
	u16 val;

	switch (ctrl) {
	case ETH_TP_MDI:
		val = KSZ886X_BMCR_DISABLE_AUTO_MDIX;
		break;
	case ETH_TP_MDI_X:
		/* Note: The naming of the bit KSZ886X_BMCR_FORCE_MDI is bit
		 * counter intuitive, the "-X" in "1 = Force MDI" in the data
		 * sheet seems to be missing:
		 * 1 = Force MDI (sic!) (transmit on RX+/RX- pins)
		 * 0 = Normal operation (transmit on TX+/TX- pins)
		 */
		val = KSZ886X_BMCR_DISABLE_AUTO_MDIX | KSZ886X_BMCR_FORCE_MDI;
		break;
	case ETH_TP_MDI_AUTO:
		val = 0;
		break;
	default:
		return 0;
	}

	return phy_modify(phydev, MII_BMCR,
			  KSZ886X_BMCR_HP_MDIX | KSZ886X_BMCR_FORCE_MDI |
			  KSZ886X_BMCR_DISABLE_AUTO_MDIX,
			  KSZ886X_BMCR_HP_MDIX | val);
}

static int ksz886x_config_aneg(struct phy_device *phydev)
{
	int ret;

	ret = genphy_config_aneg(phydev);
	if (ret)
		return ret;

	/* The MDI-X configuration is automatically changed by the PHY after
	 * switching from autoneg off to on. So, take MDI-X configuration under
	 * own control and set it after autoneg configuration was done.
	 */
	return ksz886x_config_mdix(phydev, phydev->mdix_ctrl);
}

static int ksz886x_mdix_update(struct phy_device *phydev)
{
	int ret;

	ret = phy_read(phydev, MII_BMCR);
	if (ret < 0)
		return ret;

	if (ret & KSZ886X_BMCR_DISABLE_AUTO_MDIX) {
		if (ret & KSZ886X_BMCR_FORCE_MDI)
			phydev->mdix_ctrl = ETH_TP_MDI_X;
		else
			phydev->mdix_ctrl = ETH_TP_MDI;
	} else {
		phydev->mdix_ctrl = ETH_TP_MDI_AUTO;
	}

	ret = phy_read(phydev, MII_KSZPHY_CTRL);
	if (ret < 0)
		return ret;

	/* Same reverse logic as KSZ886X_BMCR_FORCE_MDI */
	if (ret & KSZ886X_CTRL_MDIX_STAT)
		phydev->mdix = ETH_TP_MDI_X;
	else
		phydev->mdix = ETH_TP_MDI;

	return 0;
}

static int ksz886x_read_status(struct phy_device *phydev)
{
	int ret;

	ret = ksz886x_mdix_update(phydev);
	if (ret < 0)
		return ret;

	return genphy_read_status(phydev);
}

static int kszphy_get_sset_count(struct phy_device *phydev)
{
	return ARRAY_SIZE(kszphy_hw_stats);
}

static void kszphy_get_strings(struct phy_device *phydev, u8 *data)
{
	int i;

	for (i = 0; i < ARRAY_SIZE(kszphy_hw_stats); i++) {
		strlcpy(data + i * ETH_GSTRING_LEN,
			kszphy_hw_stats[i].string, ETH_GSTRING_LEN);
	}
}

static u64 kszphy_get_stat(struct phy_device *phydev, int i)
{
	struct kszphy_hw_stat stat = kszphy_hw_stats[i];
	struct kszphy_priv *priv = phydev->priv;
	int val;
	u64 ret;

	val = phy_read(phydev, stat.reg);
	if (val < 0) {
		ret = U64_MAX;
	} else {
		val = val & ((1 << stat.bits) - 1);
		priv->stats[i] += val;
		ret = priv->stats[i];
	}

	return ret;
}

static void kszphy_get_stats(struct phy_device *phydev,
			     struct ethtool_stats *stats, u64 *data)
{
	int i;

	for (i = 0; i < ARRAY_SIZE(kszphy_hw_stats); i++)
		data[i] = kszphy_get_stat(phydev, i);
}

static int kszphy_suspend(struct phy_device *phydev)
{
	/* Disable PHY Interrupts */
	if (phy_interrupt_is_valid(phydev)) {
		phydev->interrupts = PHY_INTERRUPT_DISABLED;
		if (phydev->drv->config_intr)
			phydev->drv->config_intr(phydev);
	}

	return genphy_suspend(phydev);
}

static int kszphy_resume(struct phy_device *phydev)
{
	int ret;

	genphy_resume(phydev);

	/* After switching from power-down to normal mode, an internal global
	 * reset is automatically generated. Wait a minimum of 1 ms before
	 * read/write access to the PHY registers.
	 */
	usleep_range(1000, 2000);

	ret = kszphy_config_reset(phydev);
	if (ret)
		return ret;

	/* Enable PHY Interrupts */
	if (phy_interrupt_is_valid(phydev)) {
		phydev->interrupts = PHY_INTERRUPT_ENABLED;
		if (phydev->drv->config_intr)
			phydev->drv->config_intr(phydev);
	}

	return 0;
}

static int kszphy_probe(struct phy_device *phydev)
{
	const struct kszphy_type *type = phydev->drv->driver_data;
	const struct device_node *np = phydev->mdio.dev.of_node;
	struct kszphy_priv *priv;
	struct clk *clk;
	int ret;

	priv = devm_kzalloc(&phydev->mdio.dev, sizeof(*priv), GFP_KERNEL);
	if (!priv)
		return -ENOMEM;

	phydev->priv = priv;

	priv->type = type;

	if (type->led_mode_reg) {
		ret = of_property_read_u32(np, "micrel,led-mode",
				&priv->led_mode);
		if (ret)
			priv->led_mode = -1;

		if (priv->led_mode > 3) {
			phydev_err(phydev, "invalid led mode: 0x%02x\n",
				   priv->led_mode);
			priv->led_mode = -1;
		}
	} else {
		priv->led_mode = -1;
	}

	clk = devm_clk_get(&phydev->mdio.dev, "rmii-ref");
	/* NOTE: clk may be NULL if building without CONFIG_HAVE_CLK */
	if (!IS_ERR_OR_NULL(clk)) {
		unsigned long rate = clk_get_rate(clk);
		bool rmii_ref_clk_sel_25_mhz;

		priv->rmii_ref_clk_sel = type->has_rmii_ref_clk_sel;
		rmii_ref_clk_sel_25_mhz = of_property_read_bool(np,
				"micrel,rmii-reference-clock-select-25-mhz");

		if (rate > 24500000 && rate < 25500000) {
			priv->rmii_ref_clk_sel_val = rmii_ref_clk_sel_25_mhz;
		} else if (rate > 49500000 && rate < 50500000) {
			priv->rmii_ref_clk_sel_val = !rmii_ref_clk_sel_25_mhz;
		} else {
			phydev_err(phydev, "Clock rate out of range: %ld\n",
				   rate);
			return -EINVAL;
		}
	}

	if (ksz8041_fiber_mode(phydev))
		phydev->port = PORT_FIBRE;

	/* Support legacy board-file configuration */
	if (phydev->dev_flags & MICREL_PHY_50MHZ_CLK) {
		priv->rmii_ref_clk_sel = true;
		priv->rmii_ref_clk_sel_val = true;
	}

	return 0;
}

static int ksz886x_cable_test_start(struct phy_device *phydev)
{
	if (phydev->dev_flags & MICREL_KSZ8_P1_ERRATA)
		return -EOPNOTSUPP;

	/* If autoneg is enabled, we won't be able to test cross pair
	 * short. In this case, the PHY will "detect" a link and
	 * confuse the internal state machine - disable auto neg here.
	 * If autoneg is disabled, we should set the speed to 10mbit.
	 */
	return phy_clear_bits(phydev, MII_BMCR, BMCR_ANENABLE | BMCR_SPEED100);
}

static int ksz886x_cable_test_result_trans(u16 status)
{
	switch (FIELD_GET(KSZ8081_LMD_STAT_MASK, status)) {
	case KSZ8081_LMD_STAT_NORMAL:
		return ETHTOOL_A_CABLE_RESULT_CODE_OK;
	case KSZ8081_LMD_STAT_SHORT:
		return ETHTOOL_A_CABLE_RESULT_CODE_SAME_SHORT;
	case KSZ8081_LMD_STAT_OPEN:
		return ETHTOOL_A_CABLE_RESULT_CODE_OPEN;
	case KSZ8081_LMD_STAT_FAIL:
		fallthrough;
	default:
		return ETHTOOL_A_CABLE_RESULT_CODE_UNSPEC;
	}
}

static bool ksz886x_cable_test_failed(u16 status)
{
	return FIELD_GET(KSZ8081_LMD_STAT_MASK, status) ==
		KSZ8081_LMD_STAT_FAIL;
}

static bool ksz886x_cable_test_fault_length_valid(u16 status)
{
	switch (FIELD_GET(KSZ8081_LMD_STAT_MASK, status)) {
	case KSZ8081_LMD_STAT_OPEN:
		fallthrough;
	case KSZ8081_LMD_STAT_SHORT:
		return true;
	}
	return false;
}

static int ksz886x_cable_test_fault_length(u16 status)
{
	int dt;

	/* According to the data sheet the distance to the fault is
	 * DELTA_TIME * 0.4 meters.
	 */
	dt = FIELD_GET(KSZ8081_LMD_DELTA_TIME_MASK, status);

	return (dt * 400) / 10;
}

static int ksz886x_cable_test_wait_for_completion(struct phy_device *phydev)
{
	int val, ret;

	ret = phy_read_poll_timeout(phydev, KSZ8081_LMD, val,
				    !(val & KSZ8081_LMD_ENABLE_TEST),
				    30000, 100000, true);

	return ret < 0 ? ret : 0;
}

static int ksz886x_cable_test_one_pair(struct phy_device *phydev, int pair)
{
	static const int ethtool_pair[] = {
		ETHTOOL_A_CABLE_PAIR_A,
		ETHTOOL_A_CABLE_PAIR_B,
	};
	int ret, val, mdix;

	/* There is no way to choice the pair, like we do one ksz9031.
	 * We can workaround this limitation by using the MDI-X functionality.
	 */
	if (pair == 0)
		mdix = ETH_TP_MDI;
	else
		mdix = ETH_TP_MDI_X;

	switch (phydev->phy_id & MICREL_PHY_ID_MASK) {
	case PHY_ID_KSZ8081:
		ret = ksz8081_config_mdix(phydev, mdix);
		break;
	case PHY_ID_KSZ886X:
		ret = ksz886x_config_mdix(phydev, mdix);
		break;
	default:
		ret = -ENODEV;
	}

	if (ret)
		return ret;

	/* Now we are ready to fire. This command will send a 100ns pulse
	 * to the pair.
	 */
	ret = phy_write(phydev, KSZ8081_LMD, KSZ8081_LMD_ENABLE_TEST);
	if (ret)
		return ret;

	ret = ksz886x_cable_test_wait_for_completion(phydev);
	if (ret)
		return ret;

	val = phy_read(phydev, KSZ8081_LMD);
	if (val < 0)
		return val;

	if (ksz886x_cable_test_failed(val))
		return -EAGAIN;

	ret = ethnl_cable_test_result(phydev, ethtool_pair[pair],
				      ksz886x_cable_test_result_trans(val));
	if (ret)
		return ret;

	if (!ksz886x_cable_test_fault_length_valid(val))
		return 0;

	return ethnl_cable_test_fault_length(phydev, ethtool_pair[pair],
					     ksz886x_cable_test_fault_length(val));
}

static int ksz886x_cable_test_get_status(struct phy_device *phydev,
					 bool *finished)
{
	unsigned long pair_mask = 0x3;
	int retries = 20;
	int pair, ret;

	*finished = false;

	/* Try harder if link partner is active */
	while (pair_mask && retries--) {
		for_each_set_bit(pair, &pair_mask, 4) {
			ret = ksz886x_cable_test_one_pair(phydev, pair);
			if (ret == -EAGAIN)
				continue;
			if (ret < 0)
				return ret;
			clear_bit(pair, &pair_mask);
		}
		/* If link partner is in autonegotiation mode it will send 2ms
		 * of FLPs with at least 6ms of silence.
		 * Add 2ms sleep to have better chances to hit this silence.
		 */
		if (pair_mask)
			msleep(2);
	}

	*finished = true;

	return ret;
}

static struct phy_driver ksphy_driver[] = {
{
	.phy_id		= PHY_ID_KS8737,
	.phy_id_mask	= MICREL_PHY_ID_MASK,
	.name		= "Micrel KS8737",
	/* PHY_BASIC_FEATURES */
	.driver_data	= &ks8737_type,
	.config_init	= kszphy_config_init,
	.config_intr	= kszphy_config_intr,
	.handle_interrupt = kszphy_handle_interrupt,
	.suspend	= genphy_suspend,
	.resume		= genphy_resume,
}, {
	.phy_id		= PHY_ID_KSZ8021,
	.phy_id_mask	= 0x00ffffff,
	.name		= "Micrel KSZ8021 or KSZ8031",
	/* PHY_BASIC_FEATURES */
	.driver_data	= &ksz8021_type,
	.probe		= kszphy_probe,
	.config_init	= kszphy_config_init,
	.config_intr	= kszphy_config_intr,
	.handle_interrupt = kszphy_handle_interrupt,
	.get_sset_count = kszphy_get_sset_count,
	.get_strings	= kszphy_get_strings,
	.get_stats	= kszphy_get_stats,
	.suspend	= genphy_suspend,
	.resume		= genphy_resume,
}, {
	.phy_id		= PHY_ID_KSZ8031,
	.phy_id_mask	= 0x00ffffff,
	.name		= "Micrel KSZ8031",
	/* PHY_BASIC_FEATURES */
	.driver_data	= &ksz8021_type,
	.probe		= kszphy_probe,
	.config_init	= kszphy_config_init,
	.config_intr	= kszphy_config_intr,
	.handle_interrupt = kszphy_handle_interrupt,
	.get_sset_count = kszphy_get_sset_count,
	.get_strings	= kszphy_get_strings,
	.get_stats	= kszphy_get_stats,
	.suspend	= genphy_suspend,
	.resume		= genphy_resume,
}, {
	.phy_id		= PHY_ID_KSZ8041,
	.phy_id_mask	= MICREL_PHY_ID_MASK,
	.name		= "Micrel KSZ8041",
	/* PHY_BASIC_FEATURES */
	.driver_data	= &ksz8041_type,
	.probe		= kszphy_probe,
	.config_init	= ksz8041_config_init,
	.config_aneg	= ksz8041_config_aneg,
	.config_intr	= kszphy_config_intr,
	.handle_interrupt = kszphy_handle_interrupt,
	.get_sset_count = kszphy_get_sset_count,
	.get_strings	= kszphy_get_strings,
	.get_stats	= kszphy_get_stats,
	.suspend	= genphy_suspend,
	.resume		= genphy_resume,
}, {
	.phy_id		= PHY_ID_KSZ8041RNLI,
	.phy_id_mask	= MICREL_PHY_ID_MASK,
	.name		= "Micrel KSZ8041RNLI",
	/* PHY_BASIC_FEATURES */
	.driver_data	= &ksz8041_type,
	.probe		= kszphy_probe,
	.config_init	= kszphy_config_init,
	.config_intr	= kszphy_config_intr,
	.handle_interrupt = kszphy_handle_interrupt,
	.get_sset_count = kszphy_get_sset_count,
	.get_strings	= kszphy_get_strings,
	.get_stats	= kszphy_get_stats,
	.suspend	= genphy_suspend,
	.resume		= genphy_resume,
}, {
	.name		= "Micrel KSZ8051",
	/* PHY_BASIC_FEATURES */
	.driver_data	= &ksz8051_type,
	.probe		= kszphy_probe,
	.config_init	= kszphy_config_init,
	.config_intr	= kszphy_config_intr,
	.handle_interrupt = kszphy_handle_interrupt,
	.get_sset_count = kszphy_get_sset_count,
	.get_strings	= kszphy_get_strings,
	.get_stats	= kszphy_get_stats,
	.match_phy_device = ksz8051_match_phy_device,
	.suspend	= genphy_suspend,
	.resume		= genphy_resume,
}, {
	.phy_id		= PHY_ID_KSZ8001,
	.name		= "Micrel KSZ8001 or KS8721",
	.phy_id_mask	= 0x00fffffc,
	/* PHY_BASIC_FEATURES */
	.driver_data	= &ksz8041_type,
	.probe		= kszphy_probe,
	.config_init	= kszphy_config_init,
	.config_intr	= kszphy_config_intr,
	.handle_interrupt = kszphy_handle_interrupt,
	.get_sset_count = kszphy_get_sset_count,
	.get_strings	= kszphy_get_strings,
	.get_stats	= kszphy_get_stats,
	.suspend	= genphy_suspend,
	.resume		= genphy_resume,
}, {
	.phy_id		= PHY_ID_KSZ8081,
	.name		= "Micrel KSZ8081 or KSZ8091",
	.phy_id_mask	= MICREL_PHY_ID_MASK,
	.flags		= PHY_POLL_CABLE_TEST,
	/* PHY_BASIC_FEATURES */
	.driver_data	= &ksz8081_type,
	.probe		= kszphy_probe,
	.config_init	= ksz8081_config_init,
	.soft_reset	= genphy_soft_reset,
	.config_aneg	= ksz8081_config_aneg,
	.read_status	= ksz8081_read_status,
	.config_intr	= kszphy_config_intr,
	.handle_interrupt = kszphy_handle_interrupt,
	.get_sset_count = kszphy_get_sset_count,
	.get_strings	= kszphy_get_strings,
	.get_stats	= kszphy_get_stats,
	.suspend	= kszphy_suspend,
	.resume		= kszphy_resume,
	.cable_test_start	= ksz886x_cable_test_start,
	.cable_test_get_status	= ksz886x_cable_test_get_status,
}, {
	.phy_id		= PHY_ID_KSZ8061,
	.name		= "Micrel KSZ8061",
	.phy_id_mask	= MICREL_PHY_ID_MASK,
	/* PHY_BASIC_FEATURES */
	.config_init	= ksz8061_config_init,
	.config_intr	= kszphy_config_intr,
	.handle_interrupt = kszphy_handle_interrupt,
	.suspend	= genphy_suspend,
	.resume		= genphy_resume,
}, {
	.phy_id		= PHY_ID_KSZ9021,
	.phy_id_mask	= 0x000ffffe,
	.name		= "Micrel KSZ9021 Gigabit PHY",
	/* PHY_GBIT_FEATURES */
	.driver_data	= &ksz9021_type,
	.probe		= kszphy_probe,
	.get_features	= ksz9031_get_features,
	.config_init	= ksz9021_config_init,
	.config_intr	= kszphy_config_intr,
	.handle_interrupt = kszphy_handle_interrupt,
	.get_sset_count = kszphy_get_sset_count,
	.get_strings	= kszphy_get_strings,
	.get_stats	= kszphy_get_stats,
	.suspend	= genphy_suspend,
	.resume		= genphy_resume,
	.read_mmd	= genphy_read_mmd_unsupported,
	.write_mmd	= genphy_write_mmd_unsupported,
}, {
	.phy_id		= PHY_ID_KSZ9031,
	.phy_id_mask	= MICREL_PHY_ID_MASK,
	.name		= "Micrel KSZ9031 Gigabit PHY",
	.driver_data	= &ksz9021_type,
	.probe		= kszphy_probe,
	.get_features	= ksz9031_get_features,
	.config_init	= ksz9031_config_init,
	.soft_reset	= genphy_soft_reset,
	.read_status	= ksz9031_read_status,
	.config_intr	= kszphy_config_intr,
	.handle_interrupt = kszphy_handle_interrupt,
	.get_sset_count = kszphy_get_sset_count,
	.get_strings	= kszphy_get_strings,
	.get_stats	= kszphy_get_stats,
	.suspend	= genphy_suspend,
	.resume		= kszphy_resume,
}, {
	.phy_id		= PHY_ID_LAN8814,
	.phy_id_mask	= MICREL_PHY_ID_MASK,
	.name		= "Microchip INDY Gigabit Quad PHY",
	.driver_data	= &ksz9021_type,
	.probe		= kszphy_probe,
	.soft_reset	= genphy_soft_reset,
	.read_status	= ksz9031_read_status,
	.get_sset_count	= kszphy_get_sset_count,
	.get_strings	= kszphy_get_strings,
	.get_stats	= kszphy_get_stats,
	.suspend	= genphy_suspend,
	.resume		= kszphy_resume,
}, {
	.phy_id		= PHY_ID_KSZ9131,
	.phy_id_mask	= MICREL_PHY_ID_MASK,
	.name		= "Microchip KSZ9131 Gigabit PHY",
	/* PHY_GBIT_FEATURES */
	.driver_data	= &ksz9021_type,
	.probe		= kszphy_probe,
	.config_init	= ksz9131_config_init,
<<<<<<< HEAD
	.read_status	= genphy_read_status,
	.ack_interrupt	= kszphy_ack_interrupt,
=======
>>>>>>> 7d2a07b7
	.config_intr	= kszphy_config_intr,
	.handle_interrupt = kszphy_handle_interrupt,
	.get_sset_count = kszphy_get_sset_count,
	.get_strings	= kszphy_get_strings,
	.get_stats	= kszphy_get_stats,
	.suspend	= genphy_suspend,
	.resume		= kszphy_resume,
}, {
	.phy_id		= PHY_ID_KSZ8873MLL,
	.phy_id_mask	= MICREL_PHY_ID_MASK,
	.name		= "Micrel KSZ8873MLL Switch",
	/* PHY_BASIC_FEATURES */
	.config_init	= kszphy_config_init,
	.config_aneg	= ksz8873mll_config_aneg,
	.read_status	= ksz8873mll_read_status,
	.suspend	= genphy_suspend,
	.resume		= genphy_resume,
}, {
	.phy_id		= PHY_ID_KSZ886X,
	.phy_id_mask	= MICREL_PHY_ID_MASK,
	.name		= "Micrel KSZ8851 Ethernet MAC or KSZ886X Switch",
	/* PHY_BASIC_FEATURES */
	.flags		= PHY_POLL_CABLE_TEST,
	.config_init	= kszphy_config_init,
	.config_aneg	= ksz886x_config_aneg,
	.read_status	= ksz886x_read_status,
	.suspend	= genphy_suspend,
	.resume		= genphy_resume,
	.cable_test_start	= ksz886x_cable_test_start,
	.cable_test_get_status	= ksz886x_cable_test_get_status,
}, {
	.name		= "Micrel KSZ87XX Switch",
	/* PHY_BASIC_FEATURES */
	.config_init	= kszphy_config_init,
<<<<<<< HEAD
	.config_aneg	= ksz8873mll_config_aneg,
	.read_status	= ksz8873mll_read_status,
=======
>>>>>>> 7d2a07b7
	.match_phy_device = ksz8795_match_phy_device,
	.suspend	= genphy_suspend,
	.resume		= genphy_resume,
}, {
	.phy_id		= PHY_ID_KSZ9477,
	.phy_id_mask	= MICREL_PHY_ID_MASK,
	.name		= "Microchip KSZ9477",
	/* PHY_GBIT_FEATURES */
	.config_init	= kszphy_config_init,
	.suspend	= genphy_suspend,
	.resume		= genphy_resume,
} };

module_phy_driver(ksphy_driver);

MODULE_DESCRIPTION("Micrel PHY driver");
MODULE_AUTHOR("David J. Choi");
MODULE_LICENSE("GPL");

static struct mdio_device_id __maybe_unused micrel_tbl[] = {
	{ PHY_ID_KSZ9021, 0x000ffffe },
	{ PHY_ID_KSZ9031, MICREL_PHY_ID_MASK },
	{ PHY_ID_KSZ9131, MICREL_PHY_ID_MASK },
	{ PHY_ID_KSZ8001, 0x00fffffc },
	{ PHY_ID_KS8737, MICREL_PHY_ID_MASK },
	{ PHY_ID_KSZ8021, 0x00ffffff },
	{ PHY_ID_KSZ8031, 0x00ffffff },
	{ PHY_ID_KSZ8041, MICREL_PHY_ID_MASK },
	{ PHY_ID_KSZ8051, MICREL_PHY_ID_MASK },
	{ PHY_ID_KSZ8061, MICREL_PHY_ID_MASK },
	{ PHY_ID_KSZ8081, MICREL_PHY_ID_MASK },
	{ PHY_ID_KSZ8873MLL, MICREL_PHY_ID_MASK },
	{ PHY_ID_KSZ886X, MICREL_PHY_ID_MASK },
	{ PHY_ID_LAN8814, MICREL_PHY_ID_MASK },
	{ }
};

MODULE_DEVICE_TABLE(mdio, micrel_tbl);<|MERGE_RESOLUTION|>--- conflicted
+++ resolved
@@ -401,19 +401,11 @@
 }
 
 static int ksz8051_ksz8795_match_phy_device(struct phy_device *phydev,
-<<<<<<< HEAD
-					    const u32 ksz_phy_id)
+					    const bool ksz_8051)
 {
 	int ret;
 
-	if ((phydev->phy_id & MICREL_PHY_ID_MASK) != ksz_phy_id)
-=======
-					    const bool ksz_8051)
-{
-	int ret;
-
 	if ((phydev->phy_id & MICREL_PHY_ID_MASK) != PHY_ID_KSZ8051)
->>>>>>> 7d2a07b7
 		return 0;
 
 	ret = phy_read(phydev, MII_BMSR);
@@ -426,11 +418,7 @@
 	 * the switch does not.
 	 */
 	ret &= BMSR_ERCAP;
-<<<<<<< HEAD
-	if (ksz_phy_id == PHY_ID_KSZ8051)
-=======
 	if (ksz_8051)
->>>>>>> 7d2a07b7
 		return ret;
 	else
 		return !ret;
@@ -438,11 +426,7 @@
 
 static int ksz8051_match_phy_device(struct phy_device *phydev)
 {
-<<<<<<< HEAD
-	return ksz8051_ksz8795_match_phy_device(phydev, PHY_ID_KSZ8051);
-=======
 	return ksz8051_ksz8795_match_phy_device(phydev, true);
->>>>>>> 7d2a07b7
 }
 
 static int ksz8081_config_init(struct phy_device *phydev)
@@ -551,11 +535,7 @@
 
 static int ksz8795_match_phy_device(struct phy_device *phydev)
 {
-<<<<<<< HEAD
-	return ksz8051_ksz8795_match_phy_device(phydev, PHY_ID_KSZ87XX);
-=======
 	return ksz8051_ksz8795_match_phy_device(phydev, false);
->>>>>>> 7d2a07b7
 }
 
 static int ksz9021_load_values_from_of(struct phy_device *phydev,
@@ -1746,11 +1726,6 @@
 	.driver_data	= &ksz9021_type,
 	.probe		= kszphy_probe,
 	.config_init	= ksz9131_config_init,
-<<<<<<< HEAD
-	.read_status	= genphy_read_status,
-	.ack_interrupt	= kszphy_ack_interrupt,
-=======
->>>>>>> 7d2a07b7
 	.config_intr	= kszphy_config_intr,
 	.handle_interrupt = kszphy_handle_interrupt,
 	.get_sset_count = kszphy_get_sset_count,
@@ -1785,11 +1760,6 @@
 	.name		= "Micrel KSZ87XX Switch",
 	/* PHY_BASIC_FEATURES */
 	.config_init	= kszphy_config_init,
-<<<<<<< HEAD
-	.config_aneg	= ksz8873mll_config_aneg,
-	.read_status	= ksz8873mll_read_status,
-=======
->>>>>>> 7d2a07b7
 	.match_phy_device = ksz8795_match_phy_device,
 	.suspend	= genphy_suspend,
 	.resume		= genphy_resume,
