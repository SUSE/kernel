// SPDX-License-Identifier: GPL-2.0+
/*
 * drivers/net/phy/micrel.c
 *
 * Driver for Micrel PHYs
 *
 * Author: David J. Choi
 *
 * Copyright (c) 2010-2013 Micrel, Inc.
 * Copyright (c) 2014 Johan Hovold <johan@kernel.org>
 *
 * Support : Micrel Phys:
 *		Giga phys: ksz9021, ksz9031, ksz9131, lan8841, lan8814
 *		100/10 Phys : ksz8001, ksz8721, ksz8737, ksz8041
 *			   ksz8021, ksz8031, ksz8051,
 *			   ksz8081, ksz8091,
 *			   ksz8061,
 *		Switch : ksz8873, ksz886x
 *			 ksz9477, lan8804
 */

#include <linux/bitfield.h>
#include <linux/ethtool_netlink.h>
#include <linux/kernel.h>
#include <linux/module.h>
#include <linux/phy.h>
#include <linux/micrel_phy.h>
#include <linux/of.h>
#include <linux/clk.h>
#include <linux/delay.h>
#include <linux/ptp_clock_kernel.h>
#include <linux/ptp_clock.h>
#include <linux/ptp_classify.h>
#include <linux/net_tstamp.h>
#include <linux/gpio/consumer.h>

#include "phylib.h"

/* Operation Mode Strap Override */
#define MII_KSZPHY_OMSO				0x16
#define KSZPHY_OMSO_FACTORY_TEST		BIT(15)
#define KSZPHY_OMSO_B_CAST_OFF			BIT(9)
#define KSZPHY_OMSO_NAND_TREE_ON		BIT(5)
#define KSZPHY_OMSO_RMII_OVERRIDE		BIT(1)
#define KSZPHY_OMSO_MII_OVERRIDE		BIT(0)

/* general Interrupt control/status reg in vendor specific block. */
#define MII_KSZPHY_INTCS			0x1B
#define KSZPHY_INTCS_JABBER			BIT(15)
#define KSZPHY_INTCS_RECEIVE_ERR		BIT(14)
#define KSZPHY_INTCS_PAGE_RECEIVE		BIT(13)
#define KSZPHY_INTCS_PARELLEL			BIT(12)
#define KSZPHY_INTCS_LINK_PARTNER_ACK		BIT(11)
#define KSZPHY_INTCS_LINK_DOWN			BIT(10)
#define KSZPHY_INTCS_REMOTE_FAULT		BIT(9)
#define KSZPHY_INTCS_LINK_UP			BIT(8)
#define KSZPHY_INTCS_ALL			(KSZPHY_INTCS_LINK_UP |\
						KSZPHY_INTCS_LINK_DOWN)
#define KSZPHY_INTCS_LINK_DOWN_STATUS		BIT(2)
#define KSZPHY_INTCS_LINK_UP_STATUS		BIT(0)
#define KSZPHY_INTCS_STATUS			(KSZPHY_INTCS_LINK_DOWN_STATUS |\
						 KSZPHY_INTCS_LINK_UP_STATUS)

/* LinkMD Control/Status */
#define KSZ8081_LMD				0x1d
#define KSZ8081_LMD_ENABLE_TEST			BIT(15)
#define KSZ8081_LMD_STAT_NORMAL			0
#define KSZ8081_LMD_STAT_OPEN			1
#define KSZ8081_LMD_STAT_SHORT			2
#define KSZ8081_LMD_STAT_FAIL			3
#define KSZ8081_LMD_STAT_MASK			GENMASK(14, 13)
/* Short cable (<10 meter) has been detected by LinkMD */
#define KSZ8081_LMD_SHORT_INDICATOR		BIT(12)
#define KSZ8081_LMD_DELTA_TIME_MASK		GENMASK(8, 0)

#define KSZ9x31_LMD				0x12
#define KSZ9x31_LMD_VCT_EN			BIT(15)
#define KSZ9x31_LMD_VCT_DIS_TX			BIT(14)
#define KSZ9x31_LMD_VCT_PAIR(n)			(((n) & 0x3) << 12)
#define KSZ9x31_LMD_VCT_SEL_RESULT		0
#define KSZ9x31_LMD_VCT_SEL_THRES_HI		BIT(10)
#define KSZ9x31_LMD_VCT_SEL_THRES_LO		BIT(11)
#define KSZ9x31_LMD_VCT_SEL_MASK		GENMASK(11, 10)
#define KSZ9x31_LMD_VCT_ST_NORMAL		0
#define KSZ9x31_LMD_VCT_ST_OPEN			1
#define KSZ9x31_LMD_VCT_ST_SHORT		2
#define KSZ9x31_LMD_VCT_ST_FAIL			3
#define KSZ9x31_LMD_VCT_ST_MASK			GENMASK(9, 8)
#define KSZ9x31_LMD_VCT_DATA_REFLECTED_INVALID	BIT(7)
#define KSZ9x31_LMD_VCT_DATA_SIG_WAIT_TOO_LONG	BIT(6)
#define KSZ9x31_LMD_VCT_DATA_MASK100		BIT(5)
#define KSZ9x31_LMD_VCT_DATA_NLP_FLP		BIT(4)
#define KSZ9x31_LMD_VCT_DATA_LO_PULSE_MASK	GENMASK(3, 2)
#define KSZ9x31_LMD_VCT_DATA_HI_PULSE_MASK	GENMASK(1, 0)
#define KSZ9x31_LMD_VCT_DATA_MASK		GENMASK(7, 0)

#define KSZPHY_WIRE_PAIR_MASK			0x3

#define LAN8814_CABLE_DIAG			0x12
#define LAN8814_CABLE_DIAG_STAT_MASK		GENMASK(9, 8)
#define LAN8814_CABLE_DIAG_VCT_DATA_MASK	GENMASK(7, 0)
#define LAN8814_PAIR_BIT_SHIFT			12

#define LAN8814_WIRE_PAIR_MASK			0xF

/* Lan8814 general Interrupt control/status reg in GPHY specific block. */
#define LAN8814_INTC				0x18
#define LAN8814_INTS				0x1B

#define LAN8814_INT_FLF				BIT(15)
#define LAN8814_INT_LINK_DOWN			BIT(2)
#define LAN8814_INT_LINK_UP			BIT(0)
#define LAN8814_INT_LINK			(LAN8814_INT_LINK_UP |\
						 LAN8814_INT_LINK_DOWN)

#define LAN8814_INTR_CTRL_REG			0x34
#define LAN8814_INTR_CTRL_REG_POLARITY		BIT(1)
#define LAN8814_INTR_CTRL_REG_INTR_ENABLE	BIT(0)

#define LAN8814_EEE_STATE			0x38
#define LAN8814_EEE_STATE_MASK2P5P		BIT(10)

#define LAN8814_PD_CONTROLS			0x9d
#define LAN8814_PD_CONTROLS_PD_MEAS_TIME_MASK	GENMASK(3, 0)
#define LAN8814_PD_CONTROLS_PD_MEAS_TIME_VAL	0xb

/* Represents 1ppm adjustment in 2^32 format with
 * each nsec contains 4 clock cycles.
 * The value is calculated as following: (1/1000000)/((2^-32)/4)
 */
#define LAN8814_1PPM_FORMAT			17179

/* Represents 1ppm adjustment in 2^32 format with
 * each nsec contains 8 clock cycles.
 * The value is calculated as following: (1/1000000)/((2^-32)/8)
 */
#define LAN8841_1PPM_FORMAT			34360

#define PTP_RX_VERSION				0x0248
#define PTP_TX_VERSION				0x0288
#define PTP_MAX_VERSION(x)			(((x) & GENMASK(7, 0)) << 8)
#define PTP_MIN_VERSION(x)			((x) & GENMASK(7, 0))

#define PTP_RX_MOD				0x024F
#define PTP_RX_MOD_BAD_UDPV4_CHKSUM_FORCE_FCS_DIS_ BIT(3)
#define PTP_RX_TIMESTAMP_EN			0x024D
#define PTP_TX_TIMESTAMP_EN			0x028D

#define PTP_TIMESTAMP_EN_SYNC_			BIT(0)
#define PTP_TIMESTAMP_EN_DREQ_			BIT(1)
#define PTP_TIMESTAMP_EN_PDREQ_			BIT(2)
#define PTP_TIMESTAMP_EN_PDRES_			BIT(3)

#define PTP_TX_PARSE_L2_ADDR_EN			0x0284
#define PTP_RX_PARSE_L2_ADDR_EN			0x0244

#define PTP_TX_PARSE_IP_ADDR_EN			0x0285
#define PTP_RX_PARSE_IP_ADDR_EN			0x0245
#define LTC_HARD_RESET				0x023F
#define LTC_HARD_RESET_				BIT(0)

#define TSU_HARD_RESET				0x02C1
#define TSU_HARD_RESET_				BIT(0)

#define PTP_CMD_CTL				0x0200
#define PTP_CMD_CTL_PTP_DISABLE_		BIT(0)
#define PTP_CMD_CTL_PTP_ENABLE_			BIT(1)
#define PTP_CMD_CTL_PTP_CLOCK_READ_		BIT(3)
#define PTP_CMD_CTL_PTP_CLOCK_LOAD_		BIT(4)
#define PTP_CMD_CTL_PTP_LTC_STEP_SEC_		BIT(5)
#define PTP_CMD_CTL_PTP_LTC_STEP_NSEC_		BIT(6)

#define PTP_COMMON_INT_ENA			0x0204
#define PTP_COMMON_INT_ENA_GPIO_CAP_EN		BIT(2)

#define PTP_CLOCK_SET_SEC_HI			0x0205
#define PTP_CLOCK_SET_SEC_MID			0x0206
#define PTP_CLOCK_SET_SEC_LO			0x0207
#define PTP_CLOCK_SET_NS_HI			0x0208
#define PTP_CLOCK_SET_NS_LO			0x0209

#define PTP_CLOCK_READ_SEC_HI			0x0229
#define PTP_CLOCK_READ_SEC_MID			0x022A
#define PTP_CLOCK_READ_SEC_LO			0x022B
#define PTP_CLOCK_READ_NS_HI			0x022C
#define PTP_CLOCK_READ_NS_LO			0x022D

#define PTP_GPIO_SEL				0x0230
#define PTP_GPIO_SEL_GPIO_SEL(pin)		((pin) << 8)
#define PTP_GPIO_CAP_MAP_LO			0x0232

#define PTP_GPIO_CAP_EN				0x0233
#define PTP_GPIO_CAP_EN_GPIO_RE_CAPTURE_ENABLE(gpio)	BIT(gpio)
#define PTP_GPIO_CAP_EN_GPIO_FE_CAPTURE_ENABLE(gpio)	(BIT(gpio) << 8)

#define PTP_GPIO_RE_LTC_SEC_HI_CAP		0x0235
#define PTP_GPIO_RE_LTC_SEC_LO_CAP		0x0236
#define PTP_GPIO_RE_LTC_NS_HI_CAP		0x0237
#define PTP_GPIO_RE_LTC_NS_LO_CAP		0x0238
#define PTP_GPIO_FE_LTC_SEC_HI_CAP		0x0239
#define PTP_GPIO_FE_LTC_SEC_LO_CAP		0x023A
#define PTP_GPIO_FE_LTC_NS_HI_CAP		0x023B
#define PTP_GPIO_FE_LTC_NS_LO_CAP		0x023C

#define PTP_GPIO_CAP_STS			0x023D
#define PTP_GPIO_CAP_STS_PTP_GPIO_RE_STS(gpio)	BIT(gpio)
#define PTP_GPIO_CAP_STS_PTP_GPIO_FE_STS(gpio)	(BIT(gpio) << 8)

#define PTP_OPERATING_MODE			0x0241
#define PTP_OPERATING_MODE_STANDALONE_		BIT(0)

#define PTP_TX_MOD				0x028F
#define PTP_TX_MOD_TX_PTP_SYNC_TS_INSERT_	BIT(12)
#define PTP_TX_MOD_BAD_UDPV4_CHKSUM_FORCE_FCS_DIS_ BIT(3)

#define PTP_RX_PARSE_CONFIG			0x0242
#define PTP_RX_PARSE_CONFIG_LAYER2_EN_		BIT(0)
#define PTP_RX_PARSE_CONFIG_IPV4_EN_		BIT(1)
#define PTP_RX_PARSE_CONFIG_IPV6_EN_		BIT(2)

#define PTP_TX_PARSE_CONFIG			0x0282
#define PTP_TX_PARSE_CONFIG_LAYER2_EN_		BIT(0)
#define PTP_TX_PARSE_CONFIG_IPV4_EN_		BIT(1)
#define PTP_TX_PARSE_CONFIG_IPV6_EN_		BIT(2)

#define PTP_CLOCK_RATE_ADJ_HI			0x020C
#define PTP_CLOCK_RATE_ADJ_LO			0x020D
#define PTP_CLOCK_RATE_ADJ_DIR_			BIT(15)

#define PTP_LTC_STEP_ADJ_HI			0x0212
#define PTP_LTC_STEP_ADJ_LO			0x0213
#define PTP_LTC_STEP_ADJ_DIR_			BIT(15)

#define LAN8814_INTR_STS_REG			0x0033
#define LAN8814_INTR_STS_REG_1588_TSU0_		BIT(0)
#define LAN8814_INTR_STS_REG_1588_TSU1_		BIT(1)
#define LAN8814_INTR_STS_REG_1588_TSU2_		BIT(2)
#define LAN8814_INTR_STS_REG_1588_TSU3_		BIT(3)

#define PTP_CAP_INFO				0x022A
#define PTP_CAP_INFO_TX_TS_CNT_GET_(reg_val)	(((reg_val) & 0x0f00) >> 8)
#define PTP_CAP_INFO_RX_TS_CNT_GET_(reg_val)	((reg_val) & 0x000f)

#define PTP_TX_EGRESS_SEC_HI			0x0296
#define PTP_TX_EGRESS_SEC_LO			0x0297
#define PTP_TX_EGRESS_NS_HI			0x0294
#define PTP_TX_EGRESS_NS_LO			0x0295
#define PTP_TX_MSG_HEADER2			0x0299

#define PTP_RX_INGRESS_SEC_HI			0x0256
#define PTP_RX_INGRESS_SEC_LO			0x0257
#define PTP_RX_INGRESS_NS_HI			0x0254
#define PTP_RX_INGRESS_NS_LO			0x0255
#define PTP_RX_MSG_HEADER2			0x0259

#define PTP_TSU_INT_EN				0x0200
#define PTP_TSU_INT_EN_PTP_TX_TS_OVRFL_EN_	BIT(3)
#define PTP_TSU_INT_EN_PTP_TX_TS_EN_		BIT(2)
#define PTP_TSU_INT_EN_PTP_RX_TS_OVRFL_EN_	BIT(1)
#define PTP_TSU_INT_EN_PTP_RX_TS_EN_		BIT(0)

#define PTP_TSU_INT_STS				0x0201
#define PTP_TSU_INT_STS_PTP_TX_TS_OVRFL_INT_	BIT(3)
#define PTP_TSU_INT_STS_PTP_TX_TS_EN_		BIT(2)
#define PTP_TSU_INT_STS_PTP_RX_TS_OVRFL_INT_	BIT(1)
#define PTP_TSU_INT_STS_PTP_RX_TS_EN_		BIT(0)

#define LAN8814_LED_CTRL_1			0x0
#define LAN8814_LED_CTRL_1_KSZ9031_LED_MODE_	BIT(6)
#define LAN8814_LED_CTRL_2			0x1
#define LAN8814_LED_CTRL_2_LED1_COM_DIS		BIT(8)

/* PHY Control 1 */
#define MII_KSZPHY_CTRL_1			0x1e
#define KSZ8081_CTRL1_MDIX_STAT			BIT(4)

/* PHY Control 2 / PHY Control (if no PHY Control 1) */
#define MII_KSZPHY_CTRL_2			0x1f
#define MII_KSZPHY_CTRL				MII_KSZPHY_CTRL_2
/* bitmap of PHY register to set interrupt mode */
#define KSZ8081_CTRL2_HP_MDIX			BIT(15)
#define KSZ8081_CTRL2_MDI_MDI_X_SELECT		BIT(14)
#define KSZ8081_CTRL2_DISABLE_AUTO_MDIX		BIT(13)
#define KSZ8081_CTRL2_FORCE_LINK		BIT(11)
#define KSZ8081_CTRL2_POWER_SAVING		BIT(10)
#define KSZPHY_CTRL_INT_ACTIVE_HIGH		BIT(9)
#define KSZPHY_RMII_REF_CLK_SEL			BIT(7)

/* Write/read to/from extended registers */
#define MII_KSZPHY_EXTREG			0x0b
#define KSZPHY_EXTREG_WRITE			0x8000

#define MII_KSZPHY_EXTREG_WRITE			0x0c
#define MII_KSZPHY_EXTREG_READ			0x0d

/* Extended registers */
#define MII_KSZPHY_CLK_CONTROL_PAD_SKEW		0x104
#define MII_KSZPHY_RX_DATA_PAD_SKEW		0x105
#define MII_KSZPHY_TX_DATA_PAD_SKEW		0x106

#define PS_TO_REG				200
#define FIFO_SIZE				8

#define LAN8814_PTP_GPIO_NUM			24
#define LAN8814_PTP_PEROUT_NUM			2
#define LAN8814_PTP_EXTTS_NUM			3

#define LAN8814_BUFFER_TIME			2

#define LAN8841_PTP_GENERAL_CONFIG_LTC_EVENT_200MS	13
#define LAN8841_PTP_GENERAL_CONFIG_LTC_EVENT_100MS	12
#define LAN8841_PTP_GENERAL_CONFIG_LTC_EVENT_50MS	11
#define LAN8841_PTP_GENERAL_CONFIG_LTC_EVENT_10MS	10
#define LAN8841_PTP_GENERAL_CONFIG_LTC_EVENT_5MS	9
#define LAN8841_PTP_GENERAL_CONFIG_LTC_EVENT_1MS	8
#define LAN8841_PTP_GENERAL_CONFIG_LTC_EVENT_500US	7
#define LAN8841_PTP_GENERAL_CONFIG_LTC_EVENT_100US	6
#define LAN8841_PTP_GENERAL_CONFIG_LTC_EVENT_50US	5
#define LAN8841_PTP_GENERAL_CONFIG_LTC_EVENT_10US	4
#define LAN8841_PTP_GENERAL_CONFIG_LTC_EVENT_5US	3
#define LAN8841_PTP_GENERAL_CONFIG_LTC_EVENT_1US	2
#define LAN8841_PTP_GENERAL_CONFIG_LTC_EVENT_500NS	1
#define LAN8841_PTP_GENERAL_CONFIG_LTC_EVENT_100NS	0

#define LAN8814_GPIO_EN1			0x20
#define LAN8814_GPIO_EN2			0x21
#define LAN8814_GPIO_DIR1			0x22
#define LAN8814_GPIO_DIR2			0x23
#define LAN8814_GPIO_BUF1			0x24
#define LAN8814_GPIO_BUF2			0x25

#define LAN8814_GPIO_EN_ADDR(pin) \
	((pin) > 15 ? LAN8814_GPIO_EN1 : LAN8814_GPIO_EN2)
#define LAN8814_GPIO_EN_BIT(pin)		BIT(pin)
#define LAN8814_GPIO_DIR_ADDR(pin) \
	((pin) > 15 ? LAN8814_GPIO_DIR1 : LAN8814_GPIO_DIR2)
#define LAN8814_GPIO_DIR_BIT(pin)		BIT(pin)
#define LAN8814_GPIO_BUF_ADDR(pin) \
	((pin) > 15 ? LAN8814_GPIO_BUF1 : LAN8814_GPIO_BUF2)
#define LAN8814_GPIO_BUF_BIT(pin)		BIT(pin)

#define LAN8814_EVENT_A				0
#define LAN8814_EVENT_B				1

#define LAN8814_PTP_GENERAL_CONFIG		0x0201
#define LAN8814_PTP_GENERAL_CONFIG_LTC_EVENT_MASK(event) \
	((event) ? GENMASK(11, 8) : GENMASK(7, 4))
#define LAN8814_PTP_GENERAL_CONFIG_LTC_EVENT_SET(event, value) \
	(((value) & GENMASK(3, 0)) << (4 + ((event) << 2)))
#define LAN8814_PTP_GENERAL_CONFIG_RELOAD_ADD_X(event) \
	((event) ? BIT(2) : BIT(0))
#define LAN8814_PTP_GENERAL_CONFIG_POLARITY_X(event) \
	((event) ? BIT(3) : BIT(1))

#define LAN8814_PTP_CLOCK_TARGET_SEC_HI(event)	((event) ? 0x21F : 0x215)
#define LAN8814_PTP_CLOCK_TARGET_SEC_LO(event)	((event) ? 0x220 : 0x216)
#define LAN8814_PTP_CLOCK_TARGET_NS_HI(event)	((event) ? 0x221 : 0x217)
#define LAN8814_PTP_CLOCK_TARGET_NS_LO(event)	((event) ? 0x222 : 0x218)

#define LAN8814_PTP_CLOCK_TARGET_RELOAD_SEC_HI(event)	((event) ? 0x223 : 0x219)
#define LAN8814_PTP_CLOCK_TARGET_RELOAD_SEC_LO(event)	((event) ? 0x224 : 0x21A)
#define LAN8814_PTP_CLOCK_TARGET_RELOAD_NS_HI(event)	((event) ? 0x225 : 0x21B)
#define LAN8814_PTP_CLOCK_TARGET_RELOAD_NS_LO(event)	((event) ? 0x226 : 0x21C)

/* Delay used to get the second part from the LTC */
#define LAN8841_GET_SEC_LTC_DELAY		(500 * NSEC_PER_MSEC)

#define LAN8842_REV_8832			0x8832

struct kszphy_hw_stat {
	const char *string;
	u8 reg;
	u8 bits;
};

static struct kszphy_hw_stat kszphy_hw_stats[] = {
	{ "phy_receive_errors", 21, 16},
	{ "phy_idle_errors", 10, 8 },
};

struct kszphy_type {
	u32 led_mode_reg;
	u16 interrupt_level_mask;
	u16 cable_diag_reg;
	unsigned long pair_mask;
	u16 disable_dll_tx_bit;
	u16 disable_dll_rx_bit;
	u16 disable_dll_mask;
	bool has_broadcast_disable;
	bool has_nand_tree_disable;
	bool has_rmii_ref_clk_sel;
};

/* Shared structure between the PHYs of the same package. */
struct lan8814_shared_priv {
	struct phy_device *phydev;
	struct ptp_clock *ptp_clock;
	struct ptp_clock_info ptp_clock_info;
	struct ptp_pin_desc *pin_config;

	/* Lock for ptp_clock */
	struct mutex shared_lock;
};

struct lan8814_ptp_rx_ts {
	struct list_head list;
	u32 seconds;
	u32 nsec;
	u16 seq_id;
};

struct kszphy_ptp_priv {
	struct mii_timestamper mii_ts;
	struct phy_device *phydev;

	struct sk_buff_head tx_queue;
	struct sk_buff_head rx_queue;

	struct list_head rx_ts_list;
	/* Lock for Rx ts fifo */
	spinlock_t rx_ts_lock;

	int hwts_tx_type;
	enum hwtstamp_rx_filters rx_filter;
	int layer;
	int version;

	struct ptp_clock *ptp_clock;
	struct ptp_clock_info ptp_clock_info;
	/* Lock for ptp_clock */
	struct mutex ptp_lock;
	struct ptp_pin_desc *pin_config;

	s64 seconds;
	/* Lock for accessing seconds */
	spinlock_t seconds_lock;
};

struct kszphy_phy_stats {
	u64 rx_err_pkt_cnt;
};

struct kszphy_priv {
	struct kszphy_ptp_priv ptp_priv;
	const struct kszphy_type *type;
	struct clk *clk;
	int led_mode;
	u16 vct_ctrl1000;
	bool rmii_ref_clk_sel;
	bool rmii_ref_clk_sel_val;
	bool clk_enable;
	u64 stats[ARRAY_SIZE(kszphy_hw_stats)];
	struct kszphy_phy_stats phy_stats;
};

struct lan8842_phy_stats {
	u64 rx_packets;
	u64 rx_errors;
	u64 tx_packets;
	u64 tx_errors;
};

struct lan8842_priv {
	struct lan8842_phy_stats phy_stats;
	struct kszphy_ptp_priv ptp_priv;
	u16 rev;
};

struct lanphy_reg_data {
	int page;
	u16 addr;
	u16 val;
};

static const struct kszphy_type lan8814_type = {
	.led_mode_reg		= ~LAN8814_LED_CTRL_1,
	.cable_diag_reg		= LAN8814_CABLE_DIAG,
	.pair_mask		= LAN8814_WIRE_PAIR_MASK,
};

static const struct kszphy_type ksz886x_type = {
	.cable_diag_reg		= KSZ8081_LMD,
	.pair_mask		= KSZPHY_WIRE_PAIR_MASK,
};

static const struct kszphy_type ksz8021_type = {
	.led_mode_reg		= MII_KSZPHY_CTRL_2,
	.has_broadcast_disable	= true,
	.has_nand_tree_disable	= true,
	.has_rmii_ref_clk_sel	= true,
};

static const struct kszphy_type ksz8041_type = {
	.led_mode_reg		= MII_KSZPHY_CTRL_1,
};

static const struct kszphy_type ksz8051_type = {
	.led_mode_reg		= MII_KSZPHY_CTRL_2,
	.has_nand_tree_disable	= true,
};

static const struct kszphy_type ksz8081_type = {
	.led_mode_reg		= MII_KSZPHY_CTRL_2,
	.cable_diag_reg		= KSZ8081_LMD,
	.pair_mask		= KSZPHY_WIRE_PAIR_MASK,
	.has_broadcast_disable	= true,
	.has_nand_tree_disable	= true,
	.has_rmii_ref_clk_sel	= true,
};

static const struct kszphy_type ks8737_type = {
	.interrupt_level_mask	= BIT(14),
};

static const struct kszphy_type ksz9021_type = {
	.interrupt_level_mask	= BIT(14),
};

static const struct kszphy_type ksz9131_type = {
	.interrupt_level_mask	= BIT(14),
	.disable_dll_tx_bit	= BIT(12),
	.disable_dll_rx_bit	= BIT(12),
	.disable_dll_mask	= BIT_MASK(12),
};

static const struct kszphy_type lan8841_type = {
	.disable_dll_tx_bit	= BIT(14),
	.disable_dll_rx_bit	= BIT(14),
	.disable_dll_mask	= BIT_MASK(14),
	.cable_diag_reg		= LAN8814_CABLE_DIAG,
	.pair_mask		= LAN8814_WIRE_PAIR_MASK,
};

static int kszphy_extended_write(struct phy_device *phydev,
				u32 regnum, u16 val)
{
	phy_write(phydev, MII_KSZPHY_EXTREG, KSZPHY_EXTREG_WRITE | regnum);
	return phy_write(phydev, MII_KSZPHY_EXTREG_WRITE, val);
}

static int kszphy_extended_read(struct phy_device *phydev,
				u32 regnum)
{
	phy_write(phydev, MII_KSZPHY_EXTREG, regnum);
	return phy_read(phydev, MII_KSZPHY_EXTREG_READ);
}

static int kszphy_ack_interrupt(struct phy_device *phydev)
{
	/* bit[7..0] int status, which is a read and clear register. */
	int rc;

	rc = phy_read(phydev, MII_KSZPHY_INTCS);

	return (rc < 0) ? rc : 0;
}

static int kszphy_config_intr(struct phy_device *phydev)
{
	const struct kszphy_type *type = phydev->drv->driver_data;
	int temp, err;
	u16 mask;

	if (type && type->interrupt_level_mask)
		mask = type->interrupt_level_mask;
	else
		mask = KSZPHY_CTRL_INT_ACTIVE_HIGH;

	/* set the interrupt pin active low */
	temp = phy_read(phydev, MII_KSZPHY_CTRL);
	if (temp < 0)
		return temp;
	temp &= ~mask;
	phy_write(phydev, MII_KSZPHY_CTRL, temp);

	/* enable / disable interrupts */
	if (phydev->interrupts == PHY_INTERRUPT_ENABLED) {
		err = kszphy_ack_interrupt(phydev);
		if (err)
			return err;

		err = phy_write(phydev, MII_KSZPHY_INTCS, KSZPHY_INTCS_ALL);
	} else {
		err = phy_write(phydev, MII_KSZPHY_INTCS, 0);
		if (err)
			return err;

		err = kszphy_ack_interrupt(phydev);
	}

	return err;
}

static irqreturn_t kszphy_handle_interrupt(struct phy_device *phydev)
{
	int irq_status;

	irq_status = phy_read(phydev, MII_KSZPHY_INTCS);
	if (irq_status < 0) {
		phy_error(phydev);
		return IRQ_NONE;
	}

	if (!(irq_status & KSZPHY_INTCS_STATUS))
		return IRQ_NONE;

	phy_trigger_machine(phydev);

	return IRQ_HANDLED;
}

static int kszphy_rmii_clk_sel(struct phy_device *phydev, bool val)
{
	int ctrl;

	ctrl = phy_read(phydev, MII_KSZPHY_CTRL);
	if (ctrl < 0)
		return ctrl;

	if (val)
		ctrl |= KSZPHY_RMII_REF_CLK_SEL;
	else
		ctrl &= ~KSZPHY_RMII_REF_CLK_SEL;

	return phy_write(phydev, MII_KSZPHY_CTRL, ctrl);
}

static int kszphy_setup_led(struct phy_device *phydev, u32 reg, int val)
{
	int rc, temp, shift;

	switch (reg) {
	case MII_KSZPHY_CTRL_1:
		shift = 14;
		break;
	case MII_KSZPHY_CTRL_2:
		shift = 4;
		break;
	default:
		return -EINVAL;
	}

	temp = phy_read(phydev, reg);
	if (temp < 0) {
		rc = temp;
		goto out;
	}

	temp &= ~(3 << shift);
	temp |= val << shift;
	rc = phy_write(phydev, reg, temp);
out:
	if (rc < 0)
		phydev_err(phydev, "failed to set led mode\n");

	return rc;
}

/* Disable PHY address 0 as the broadcast address, so that it can be used as a
 * unique (non-broadcast) address on a shared bus.
 */
static int kszphy_broadcast_disable(struct phy_device *phydev)
{
	int ret;

	ret = phy_read(phydev, MII_KSZPHY_OMSO);
	if (ret < 0)
		goto out;

	ret = phy_write(phydev, MII_KSZPHY_OMSO, ret | KSZPHY_OMSO_B_CAST_OFF);
out:
	if (ret)
		phydev_err(phydev, "failed to disable broadcast address\n");

	return ret;
}

static int kszphy_nand_tree_disable(struct phy_device *phydev)
{
	int ret;

	ret = phy_read(phydev, MII_KSZPHY_OMSO);
	if (ret < 0)
		goto out;

	if (!(ret & KSZPHY_OMSO_NAND_TREE_ON))
		return 0;

	ret = phy_write(phydev, MII_KSZPHY_OMSO,
			ret & ~KSZPHY_OMSO_NAND_TREE_ON);
out:
	if (ret)
		phydev_err(phydev, "failed to disable NAND tree mode\n");

	return ret;
}

/* Some config bits need to be set again on resume, handle them here. */
static int kszphy_config_reset(struct phy_device *phydev)
{
	struct kszphy_priv *priv = phydev->priv;
	int ret;

	if (priv->rmii_ref_clk_sel) {
		ret = kszphy_rmii_clk_sel(phydev, priv->rmii_ref_clk_sel_val);
		if (ret) {
			phydev_err(phydev,
				   "failed to set rmii reference clock\n");
			return ret;
		}
	}

	if (priv->type && priv->led_mode >= 0)
		kszphy_setup_led(phydev, priv->type->led_mode_reg, priv->led_mode);

	return 0;
}

static int kszphy_config_init(struct phy_device *phydev)
{
	struct kszphy_priv *priv = phydev->priv;
	const struct kszphy_type *type;

	if (!priv)
		return 0;

	type = priv->type;

	if (type && type->has_broadcast_disable)
		kszphy_broadcast_disable(phydev);

	if (type && type->has_nand_tree_disable)
		kszphy_nand_tree_disable(phydev);

	return kszphy_config_reset(phydev);
}

static int ksz8041_fiber_mode(struct phy_device *phydev)
{
	struct device_node *of_node = phydev->mdio.dev.of_node;

	return of_property_read_bool(of_node, "micrel,fiber-mode");
}

static int ksz8041_config_init(struct phy_device *phydev)
{
	__ETHTOOL_DECLARE_LINK_MODE_MASK(mask) = { 0, };

	/* Limit supported and advertised modes in fiber mode */
	if (ksz8041_fiber_mode(phydev)) {
		phydev->dev_flags |= MICREL_PHY_FXEN;
		linkmode_set_bit(ETHTOOL_LINK_MODE_100baseT_Full_BIT, mask);
		linkmode_set_bit(ETHTOOL_LINK_MODE_100baseT_Half_BIT, mask);

		linkmode_and(phydev->supported, phydev->supported, mask);
		linkmode_set_bit(ETHTOOL_LINK_MODE_FIBRE_BIT,
				 phydev->supported);
		linkmode_and(phydev->advertising, phydev->advertising, mask);
		linkmode_set_bit(ETHTOOL_LINK_MODE_FIBRE_BIT,
				 phydev->advertising);
		phydev->autoneg = AUTONEG_DISABLE;
	}

	return kszphy_config_init(phydev);
}

static int ksz8041_config_aneg(struct phy_device *phydev)
{
	/* Skip auto-negotiation in fiber mode */
	if (phydev->dev_flags & MICREL_PHY_FXEN) {
		phydev->speed = SPEED_100;
		return 0;
	}

	return genphy_config_aneg(phydev);
}

static int ksz8051_ksz8795_match_phy_device(struct phy_device *phydev,
					    const bool ksz_8051)
{
	int ret;

	if (!phy_id_compare(phydev->phy_id, PHY_ID_KSZ8051, MICREL_PHY_ID_MASK))
		return 0;

	ret = phy_read(phydev, MII_BMSR);
	if (ret < 0)
		return ret;

	/* KSZ8051 PHY and KSZ8794/KSZ8795/KSZ8765 switch share the same
	 * exact PHY ID. However, they can be told apart by the extended
	 * capability registers presence. The KSZ8051 PHY has them while
	 * the switch does not.
	 */
	ret &= BMSR_ERCAP;
	if (ksz_8051)
		return ret;
	else
		return !ret;
}

static int ksz8051_match_phy_device(struct phy_device *phydev,
				    const struct phy_driver *phydrv)
{
	return ksz8051_ksz8795_match_phy_device(phydev, true);
}

static int ksz8081_config_init(struct phy_device *phydev)
{
	/* KSZPHY_OMSO_FACTORY_TEST is set at de-assertion of the reset line
	 * based on the RXER (KSZ8081RNA/RND) or TXC (KSZ8081MNX/RNB) pin. If a
	 * pull-down is missing, the factory test mode should be cleared by
	 * manually writing a 0.
	 */
	phy_clear_bits(phydev, MII_KSZPHY_OMSO, KSZPHY_OMSO_FACTORY_TEST);

	return kszphy_config_init(phydev);
}

static int ksz8081_config_mdix(struct phy_device *phydev, u8 ctrl)
{
	u16 val;

	switch (ctrl) {
	case ETH_TP_MDI:
		val = KSZ8081_CTRL2_DISABLE_AUTO_MDIX;
		break;
	case ETH_TP_MDI_X:
		val = KSZ8081_CTRL2_DISABLE_AUTO_MDIX |
			KSZ8081_CTRL2_MDI_MDI_X_SELECT;
		break;
	case ETH_TP_MDI_AUTO:
		val = 0;
		break;
	default:
		return 0;
	}

	return phy_modify(phydev, MII_KSZPHY_CTRL_2,
			  KSZ8081_CTRL2_HP_MDIX |
			  KSZ8081_CTRL2_MDI_MDI_X_SELECT |
			  KSZ8081_CTRL2_DISABLE_AUTO_MDIX,
			  KSZ8081_CTRL2_HP_MDIX | val);
}

static int ksz8081_config_aneg(struct phy_device *phydev)
{
	int ret;

	ret = genphy_config_aneg(phydev);
	if (ret)
		return ret;

	/* The MDI-X configuration is automatically changed by the PHY after
	 * switching from autoneg off to on. So, take MDI-X configuration under
	 * own control and set it after autoneg configuration was done.
	 */
	return ksz8081_config_mdix(phydev, phydev->mdix_ctrl);
}

static int ksz8081_mdix_update(struct phy_device *phydev)
{
	int ret;

	ret = phy_read(phydev, MII_KSZPHY_CTRL_2);
	if (ret < 0)
		return ret;

	if (ret & KSZ8081_CTRL2_DISABLE_AUTO_MDIX) {
		if (ret & KSZ8081_CTRL2_MDI_MDI_X_SELECT)
			phydev->mdix_ctrl = ETH_TP_MDI_X;
		else
			phydev->mdix_ctrl = ETH_TP_MDI;
	} else {
		phydev->mdix_ctrl = ETH_TP_MDI_AUTO;
	}

	ret = phy_read(phydev, MII_KSZPHY_CTRL_1);
	if (ret < 0)
		return ret;

	if (ret & KSZ8081_CTRL1_MDIX_STAT)
		phydev->mdix = ETH_TP_MDI;
	else
		phydev->mdix = ETH_TP_MDI_X;

	return 0;
}

static int ksz8081_read_status(struct phy_device *phydev)
{
	int ret;

	ret = ksz8081_mdix_update(phydev);
	if (ret < 0)
		return ret;

	return genphy_read_status(phydev);
}

static int ksz8061_config_init(struct phy_device *phydev)
{
	int ret;

	/* Chip can be powered down by the bootstrap code. */
	ret = phy_read(phydev, MII_BMCR);
	if (ret < 0)
		return ret;
	if (ret & BMCR_PDOWN) {
		ret = phy_write(phydev, MII_BMCR, ret & ~BMCR_PDOWN);
		if (ret < 0)
			return ret;
		usleep_range(1000, 2000);
	}

	ret = phy_write_mmd(phydev, MDIO_MMD_PMAPMD, MDIO_DEVID1, 0xB61A);
	if (ret)
		return ret;

	return kszphy_config_init(phydev);
}

static int ksz8795_match_phy_device(struct phy_device *phydev,
				    const struct phy_driver *phydrv)
{
	return ksz8051_ksz8795_match_phy_device(phydev, false);
}

static int ksz9021_load_values_from_of(struct phy_device *phydev,
				       const struct device_node *of_node,
				       u16 reg,
				       const char *field1, const char *field2,
				       const char *field3, const char *field4)
{
	int val1 = -1;
	int val2 = -2;
	int val3 = -3;
	int val4 = -4;
	int newval;
	int matches = 0;

	if (!of_property_read_u32(of_node, field1, &val1))
		matches++;

	if (!of_property_read_u32(of_node, field2, &val2))
		matches++;

	if (!of_property_read_u32(of_node, field3, &val3))
		matches++;

	if (!of_property_read_u32(of_node, field4, &val4))
		matches++;

	if (!matches)
		return 0;

	if (matches < 4)
		newval = kszphy_extended_read(phydev, reg);
	else
		newval = 0;

	if (val1 != -1)
		newval = ((newval & 0xfff0) | ((val1 / PS_TO_REG) & 0xf) << 0);

	if (val2 != -2)
		newval = ((newval & 0xff0f) | ((val2 / PS_TO_REG) & 0xf) << 4);

	if (val3 != -3)
		newval = ((newval & 0xf0ff) | ((val3 / PS_TO_REG) & 0xf) << 8);

	if (val4 != -4)
		newval = ((newval & 0x0fff) | ((val4 / PS_TO_REG) & 0xf) << 12);

	return kszphy_extended_write(phydev, reg, newval);
}

static int ksz9021_config_init(struct phy_device *phydev)
{
	const struct device_node *of_node;
	const struct device *dev_walker;

	/* The Micrel driver has a deprecated option to place phy OF
	 * properties in the MAC node. Walk up the tree of devices to
	 * find a device with an OF node.
	 */
	dev_walker = &phydev->mdio.dev;
	do {
		of_node = dev_walker->of_node;
		dev_walker = dev_walker->parent;

	} while (!of_node && dev_walker);

	if (of_node) {
		ksz9021_load_values_from_of(phydev, of_node,
				    MII_KSZPHY_CLK_CONTROL_PAD_SKEW,
				    "txen-skew-ps", "txc-skew-ps",
				    "rxdv-skew-ps", "rxc-skew-ps");
		ksz9021_load_values_from_of(phydev, of_node,
				    MII_KSZPHY_RX_DATA_PAD_SKEW,
				    "rxd0-skew-ps", "rxd1-skew-ps",
				    "rxd2-skew-ps", "rxd3-skew-ps");
		ksz9021_load_values_from_of(phydev, of_node,
				    MII_KSZPHY_TX_DATA_PAD_SKEW,
				    "txd0-skew-ps", "txd1-skew-ps",
				    "txd2-skew-ps", "txd3-skew-ps");
	}
	return 0;
}

#define KSZ9031_PS_TO_REG		60

/* Extended registers */
/* MMD Address 0x0 */
#define MII_KSZ9031RN_FLP_BURST_TX_LO	3
#define MII_KSZ9031RN_FLP_BURST_TX_HI	4

/* MMD Address 0x2 */
#define MII_KSZ9031RN_CONTROL_PAD_SKEW	4
#define MII_KSZ9031RN_RX_CTL_M		GENMASK(7, 4)
#define MII_KSZ9031RN_TX_CTL_M		GENMASK(3, 0)

#define MII_KSZ9031RN_RX_DATA_PAD_SKEW	5
#define MII_KSZ9031RN_RXD3		GENMASK(15, 12)
#define MII_KSZ9031RN_RXD2		GENMASK(11, 8)
#define MII_KSZ9031RN_RXD1		GENMASK(7, 4)
#define MII_KSZ9031RN_RXD0		GENMASK(3, 0)

#define MII_KSZ9031RN_TX_DATA_PAD_SKEW	6
#define MII_KSZ9031RN_TXD3		GENMASK(15, 12)
#define MII_KSZ9031RN_TXD2		GENMASK(11, 8)
#define MII_KSZ9031RN_TXD1		GENMASK(7, 4)
#define MII_KSZ9031RN_TXD0		GENMASK(3, 0)

#define MII_KSZ9031RN_CLK_PAD_SKEW	8
#define MII_KSZ9031RN_GTX_CLK		GENMASK(9, 5)
#define MII_KSZ9031RN_RX_CLK		GENMASK(4, 0)

/* KSZ9031 has internal RGMII_IDRX = 1.2ns and RGMII_IDTX = 0ns. To
 * provide different RGMII options we need to configure delay offset
 * for each pad relative to build in delay.
 */
/* keep rx as "No delay adjustment" and set rx_clk to +0.60ns to get delays of
 * 1.80ns
 */
#define RX_ID				0x7
#define RX_CLK_ID			0x19

/* set rx to +0.30ns and rx_clk to -0.90ns to compensate the
 * internal 1.2ns delay.
 */
#define RX_ND				0xc
#define RX_CLK_ND			0x0

/* set tx to -0.42ns and tx_clk to +0.96ns to get 1.38ns delay */
#define TX_ID				0x0
#define TX_CLK_ID			0x1f

/* set tx and tx_clk to "No delay adjustment" to keep 0ns
 * dealy
 */
#define TX_ND				0x7
#define TX_CLK_ND			0xf

/* MMD Address 0x1C */
#define MII_KSZ9031RN_EDPD		0x23
#define MII_KSZ9031RN_EDPD_ENABLE	BIT(0)

static int ksz9031_set_loopback(struct phy_device *phydev, bool enable,
				int speed)
{
	u16 ctl = BMCR_LOOPBACK;
	int val;

	if (!enable)
		return genphy_loopback(phydev, enable, 0);

	if (speed == SPEED_10 || speed == SPEED_100 || speed == SPEED_1000)
		phydev->speed = speed;
	else if (speed)
		return -EINVAL;
	phydev->duplex = DUPLEX_FULL;

	ctl |= mii_bmcr_encode_fixed(phydev->speed, phydev->duplex);

	phy_write(phydev, MII_BMCR, ctl);

	return phy_read_poll_timeout(phydev, MII_BMSR, val, val & BMSR_LSTATUS,
				     5000, 500000, true);
}

static int ksz9031_of_load_skew_values(struct phy_device *phydev,
				       const struct device_node *of_node,
				       u16 reg, size_t field_sz,
				       const char *field[], u8 numfields,
				       bool *update)
{
	int val[4] = {-1, -2, -3, -4};
	int matches = 0;
	u16 mask;
	u16 maxval;
	u16 newval;
	int i;

	for (i = 0; i < numfields; i++)
		if (!of_property_read_u32(of_node, field[i], val + i))
			matches++;

	if (!matches)
		return 0;

	*update |= true;

	if (matches < numfields)
		newval = phy_read_mmd(phydev, 2, reg);
	else
		newval = 0;

	maxval = (field_sz == 4) ? 0xf : 0x1f;
	for (i = 0; i < numfields; i++)
		if (val[i] != -(i + 1)) {
			mask = 0xffff;
			mask ^= maxval << (field_sz * i);
			newval = (newval & mask) |
				(((val[i] / KSZ9031_PS_TO_REG) & maxval)
					<< (field_sz * i));
		}

	return phy_write_mmd(phydev, 2, reg, newval);
}

/* Center KSZ9031RNX FLP timing at 16ms. */
static int ksz9031_center_flp_timing(struct phy_device *phydev)
{
	int result;

	result = phy_write_mmd(phydev, 0, MII_KSZ9031RN_FLP_BURST_TX_HI,
			       0x0006);
	if (result)
		return result;

	result = phy_write_mmd(phydev, 0, MII_KSZ9031RN_FLP_BURST_TX_LO,
			       0x1A80);
	if (result)
		return result;

	return genphy_restart_aneg(phydev);
}

/* Enable energy-detect power-down mode */
static int ksz9031_enable_edpd(struct phy_device *phydev)
{
	int reg;

	reg = phy_read_mmd(phydev, 0x1C, MII_KSZ9031RN_EDPD);
	if (reg < 0)
		return reg;
	return phy_write_mmd(phydev, 0x1C, MII_KSZ9031RN_EDPD,
			     reg | MII_KSZ9031RN_EDPD_ENABLE);
}

static int ksz9031_config_rgmii_delay(struct phy_device *phydev)
{
	u16 rx, tx, rx_clk, tx_clk;
	int ret;

	switch (phydev->interface) {
	case PHY_INTERFACE_MODE_RGMII:
		tx = TX_ND;
		tx_clk = TX_CLK_ND;
		rx = RX_ND;
		rx_clk = RX_CLK_ND;
		break;
	case PHY_INTERFACE_MODE_RGMII_ID:
		tx = TX_ID;
		tx_clk = TX_CLK_ID;
		rx = RX_ID;
		rx_clk = RX_CLK_ID;
		break;
	case PHY_INTERFACE_MODE_RGMII_RXID:
		tx = TX_ND;
		tx_clk = TX_CLK_ND;
		rx = RX_ID;
		rx_clk = RX_CLK_ID;
		break;
	case PHY_INTERFACE_MODE_RGMII_TXID:
		tx = TX_ID;
		tx_clk = TX_CLK_ID;
		rx = RX_ND;
		rx_clk = RX_CLK_ND;
		break;
	default:
		return 0;
	}

	ret = phy_write_mmd(phydev, 2, MII_KSZ9031RN_CONTROL_PAD_SKEW,
			    FIELD_PREP(MII_KSZ9031RN_RX_CTL_M, rx) |
			    FIELD_PREP(MII_KSZ9031RN_TX_CTL_M, tx));
	if (ret < 0)
		return ret;

	ret = phy_write_mmd(phydev, 2, MII_KSZ9031RN_RX_DATA_PAD_SKEW,
			    FIELD_PREP(MII_KSZ9031RN_RXD3, rx) |
			    FIELD_PREP(MII_KSZ9031RN_RXD2, rx) |
			    FIELD_PREP(MII_KSZ9031RN_RXD1, rx) |
			    FIELD_PREP(MII_KSZ9031RN_RXD0, rx));
	if (ret < 0)
		return ret;

	ret = phy_write_mmd(phydev, 2, MII_KSZ9031RN_TX_DATA_PAD_SKEW,
			    FIELD_PREP(MII_KSZ9031RN_TXD3, tx) |
			    FIELD_PREP(MII_KSZ9031RN_TXD2, tx) |
			    FIELD_PREP(MII_KSZ9031RN_TXD1, tx) |
			    FIELD_PREP(MII_KSZ9031RN_TXD0, tx));
	if (ret < 0)
		return ret;

	return phy_write_mmd(phydev, 2, MII_KSZ9031RN_CLK_PAD_SKEW,
			     FIELD_PREP(MII_KSZ9031RN_GTX_CLK, tx_clk) |
			     FIELD_PREP(MII_KSZ9031RN_RX_CLK, rx_clk));
}

static int ksz9031_config_init(struct phy_device *phydev)
{
	const struct device_node *of_node;
	static const char *clk_skews[2] = {"rxc-skew-ps", "txc-skew-ps"};
	static const char *rx_data_skews[4] = {
		"rxd0-skew-ps", "rxd1-skew-ps",
		"rxd2-skew-ps", "rxd3-skew-ps"
	};
	static const char *tx_data_skews[4] = {
		"txd0-skew-ps", "txd1-skew-ps",
		"txd2-skew-ps", "txd3-skew-ps"
	};
	static const char *control_skews[2] = {"txen-skew-ps", "rxdv-skew-ps"};
	const struct device *dev_walker;
	int result;

	result = ksz9031_enable_edpd(phydev);
	if (result < 0)
		return result;

	/* The Micrel driver has a deprecated option to place phy OF
	 * properties in the MAC node. Walk up the tree of devices to
	 * find a device with an OF node.
	 */
	dev_walker = &phydev->mdio.dev;
	do {
		of_node = dev_walker->of_node;
		dev_walker = dev_walker->parent;
	} while (!of_node && dev_walker);

	if (of_node) {
		bool update = false;

		if (phy_interface_is_rgmii(phydev)) {
			result = ksz9031_config_rgmii_delay(phydev);
			if (result < 0)
				return result;
		}

		ksz9031_of_load_skew_values(phydev, of_node,
				MII_KSZ9031RN_CLK_PAD_SKEW, 5,
				clk_skews, 2, &update);

		ksz9031_of_load_skew_values(phydev, of_node,
				MII_KSZ9031RN_CONTROL_PAD_SKEW, 4,
				control_skews, 2, &update);

		ksz9031_of_load_skew_values(phydev, of_node,
				MII_KSZ9031RN_RX_DATA_PAD_SKEW, 4,
				rx_data_skews, 4, &update);

		ksz9031_of_load_skew_values(phydev, of_node,
				MII_KSZ9031RN_TX_DATA_PAD_SKEW, 4,
				tx_data_skews, 4, &update);

		if (update && !phy_interface_is_rgmii(phydev))
			phydev_warn(phydev,
				    "*-skew-ps values should be used only with RGMII PHY modes\n");

		/* Silicon Errata Sheet (DS80000691D or DS80000692D):
		 * When the device links in the 1000BASE-T slave mode only,
		 * the optional 125MHz reference output clock (CLK125_NDO)
		 * has wide duty cycle variation.
		 *
		 * The optional CLK125_NDO clock does not meet the RGMII
		 * 45/55 percent (min/max) duty cycle requirement and therefore
		 * cannot be used directly by the MAC side for clocking
		 * applications that have setup/hold time requirements on
		 * rising and falling clock edges.
		 *
		 * Workaround:
		 * Force the phy to be the master to receive a stable clock
		 * which meets the duty cycle requirement.
		 */
		if (of_property_read_bool(of_node, "micrel,force-master")) {
			result = phy_read(phydev, MII_CTRL1000);
			if (result < 0)
				goto err_force_master;

			/* enable master mode, config & prefer master */
			result |= CTL1000_ENABLE_MASTER | CTL1000_AS_MASTER;
			result = phy_write(phydev, MII_CTRL1000, result);
			if (result < 0)
				goto err_force_master;
		}
	}

	return ksz9031_center_flp_timing(phydev);

err_force_master:
	phydev_err(phydev, "failed to force the phy to master mode\n");
	return result;
}

#define KSZ9131_SKEW_5BIT_MAX	2400
#define KSZ9131_SKEW_4BIT_MAX	800
#define KSZ9131_OFFSET		700
#define KSZ9131_STEP		100

static int ksz9131_of_load_skew_values(struct phy_device *phydev,
				       struct device_node *of_node,
				       u16 reg, size_t field_sz,
				       char *field[], u8 numfields)
{
	int val[4] = {-(1 + KSZ9131_OFFSET), -(2 + KSZ9131_OFFSET),
		      -(3 + KSZ9131_OFFSET), -(4 + KSZ9131_OFFSET)};
	int skewval, skewmax = 0;
	int matches = 0;
	u16 maxval;
	u16 newval;
	u16 mask;
	int i;

	/* psec properties in dts should mean x pico seconds */
	if (field_sz == 5)
		skewmax = KSZ9131_SKEW_5BIT_MAX;
	else
		skewmax = KSZ9131_SKEW_4BIT_MAX;

	for (i = 0; i < numfields; i++)
		if (!of_property_read_s32(of_node, field[i], &skewval)) {
			if (skewval < -KSZ9131_OFFSET)
				skewval = -KSZ9131_OFFSET;
			else if (skewval > skewmax)
				skewval = skewmax;

			val[i] = skewval + KSZ9131_OFFSET;
			matches++;
		}

	if (!matches)
		return 0;

	if (matches < numfields)
		newval = phy_read_mmd(phydev, 2, reg);
	else
		newval = 0;

	maxval = (field_sz == 4) ? 0xf : 0x1f;
	for (i = 0; i < numfields; i++)
		if (val[i] != -(i + 1 + KSZ9131_OFFSET)) {
			mask = 0xffff;
			mask ^= maxval << (field_sz * i);
			newval = (newval & mask) |
				(((val[i] / KSZ9131_STEP) & maxval)
					<< (field_sz * i));
		}

	return phy_write_mmd(phydev, 2, reg, newval);
}

#define KSZ9131RN_MMD_COMMON_CTRL_REG	2
#define KSZ9131RN_RXC_DLL_CTRL		76
#define KSZ9131RN_TXC_DLL_CTRL		77
#define KSZ9131RN_DLL_ENABLE_DELAY	0

static int ksz9131_config_rgmii_delay(struct phy_device *phydev)
{
	const struct kszphy_type *type = phydev->drv->driver_data;
	u16 rxcdll_val, txcdll_val;
	int ret;

	switch (phydev->interface) {
	case PHY_INTERFACE_MODE_RGMII:
		rxcdll_val = type->disable_dll_rx_bit;
		txcdll_val = type->disable_dll_tx_bit;
		break;
	case PHY_INTERFACE_MODE_RGMII_ID:
		rxcdll_val = KSZ9131RN_DLL_ENABLE_DELAY;
		txcdll_val = KSZ9131RN_DLL_ENABLE_DELAY;
		break;
	case PHY_INTERFACE_MODE_RGMII_RXID:
		rxcdll_val = KSZ9131RN_DLL_ENABLE_DELAY;
		txcdll_val = type->disable_dll_tx_bit;
		break;
	case PHY_INTERFACE_MODE_RGMII_TXID:
		rxcdll_val = type->disable_dll_rx_bit;
		txcdll_val = KSZ9131RN_DLL_ENABLE_DELAY;
		break;
	default:
		return 0;
	}

	ret = phy_modify_mmd(phydev, KSZ9131RN_MMD_COMMON_CTRL_REG,
			     KSZ9131RN_RXC_DLL_CTRL, type->disable_dll_mask,
			     rxcdll_val);
	if (ret < 0)
		return ret;

	return phy_modify_mmd(phydev, KSZ9131RN_MMD_COMMON_CTRL_REG,
			      KSZ9131RN_TXC_DLL_CTRL, type->disable_dll_mask,
			      txcdll_val);
}

/* Silicon Errata DS80000693B
 *
 * When LEDs are configured in Individual Mode, LED1 is ON in a no-link
 * condition. Workaround is to set register 0x1e, bit 9, this way LED1 behaves
 * according to the datasheet (off if there is no link).
 */
static int ksz9131_led_errata(struct phy_device *phydev)
{
	int reg;

	reg = phy_read_mmd(phydev, 2, 0);
	if (reg < 0)
		return reg;

	if (!(reg & BIT(4)))
		return 0;

	return phy_set_bits(phydev, 0x1e, BIT(9));
}

static int ksz9131_config_init(struct phy_device *phydev)
{
	struct device_node *of_node;
	char *clk_skews[2] = {"rxc-skew-psec", "txc-skew-psec"};
	char *rx_data_skews[4] = {
		"rxd0-skew-psec", "rxd1-skew-psec",
		"rxd2-skew-psec", "rxd3-skew-psec"
	};
	char *tx_data_skews[4] = {
		"txd0-skew-psec", "txd1-skew-psec",
		"txd2-skew-psec", "txd3-skew-psec"
	};
	char *control_skews[2] = {"txen-skew-psec", "rxdv-skew-psec"};
	const struct device *dev_walker;
	int ret;

	phydev->mdix_ctrl = ETH_TP_MDI_AUTO;

	dev_walker = &phydev->mdio.dev;
	do {
		of_node = dev_walker->of_node;
		dev_walker = dev_walker->parent;
	} while (!of_node && dev_walker);

	if (!of_node)
		return 0;

	if (phy_interface_is_rgmii(phydev)) {
		ret = ksz9131_config_rgmii_delay(phydev);
		if (ret < 0)
			return ret;
	}

	ret = ksz9131_of_load_skew_values(phydev, of_node,
					  MII_KSZ9031RN_CLK_PAD_SKEW, 5,
					  clk_skews, 2);
	if (ret < 0)
		return ret;

	ret = ksz9131_of_load_skew_values(phydev, of_node,
					  MII_KSZ9031RN_CONTROL_PAD_SKEW, 4,
					  control_skews, 2);
	if (ret < 0)
		return ret;

	ret = ksz9131_of_load_skew_values(phydev, of_node,
					  MII_KSZ9031RN_RX_DATA_PAD_SKEW, 4,
					  rx_data_skews, 4);
	if (ret < 0)
		return ret;

	ret = ksz9131_of_load_skew_values(phydev, of_node,
					  MII_KSZ9031RN_TX_DATA_PAD_SKEW, 4,
					  tx_data_skews, 4);
	if (ret < 0)
		return ret;

	ret = ksz9131_led_errata(phydev);
	if (ret < 0)
		return ret;

	return 0;
}

#define MII_KSZ9131_AUTO_MDIX		0x1C
#define MII_KSZ9131_AUTO_MDI_SET	BIT(7)
#define MII_KSZ9131_AUTO_MDIX_SWAP_OFF	BIT(6)
#define MII_KSZ9131_DIG_AXAN_STS	0x14
#define MII_KSZ9131_DIG_AXAN_STS_LINK_DET	BIT(14)
#define MII_KSZ9131_DIG_AXAN_STS_A_SELECT	BIT(12)

static int ksz9131_mdix_update(struct phy_device *phydev)
{
	int ret;

	if (phydev->mdix_ctrl != ETH_TP_MDI_AUTO) {
		phydev->mdix = phydev->mdix_ctrl;
	} else {
		ret = phy_read(phydev, MII_KSZ9131_DIG_AXAN_STS);
		if (ret < 0)
			return ret;

		if (ret & MII_KSZ9131_DIG_AXAN_STS_LINK_DET) {
			if (ret & MII_KSZ9131_DIG_AXAN_STS_A_SELECT)
				phydev->mdix = ETH_TP_MDI;
			else
				phydev->mdix = ETH_TP_MDI_X;
		} else {
			phydev->mdix = ETH_TP_MDI_INVALID;
		}
	}

	return 0;
}

static int ksz9131_config_mdix(struct phy_device *phydev, u8 ctrl)
{
	u16 val;

	switch (ctrl) {
	case ETH_TP_MDI:
		val = MII_KSZ9131_AUTO_MDIX_SWAP_OFF |
		      MII_KSZ9131_AUTO_MDI_SET;
		break;
	case ETH_TP_MDI_X:
		val = MII_KSZ9131_AUTO_MDIX_SWAP_OFF;
		break;
	case ETH_TP_MDI_AUTO:
		val = 0;
		break;
	default:
		return 0;
	}

	return phy_modify(phydev, MII_KSZ9131_AUTO_MDIX,
			  MII_KSZ9131_AUTO_MDIX_SWAP_OFF |
			  MII_KSZ9131_AUTO_MDI_SET, val);
}

static int ksz9131_read_status(struct phy_device *phydev)
{
	int ret;

	ret = ksz9131_mdix_update(phydev);
	if (ret < 0)
		return ret;

	return genphy_read_status(phydev);
}

static int ksz9131_config_aneg(struct phy_device *phydev)
{
	int ret;

	ret = ksz9131_config_mdix(phydev, phydev->mdix_ctrl);
	if (ret)
		return ret;

	return genphy_config_aneg(phydev);
}

static int ksz9477_get_features(struct phy_device *phydev)
{
	int ret;

	ret = genphy_read_abilities(phydev);
	if (ret)
		return ret;

	/* The "EEE control and capability 1" (Register 3.20) seems to be
	 * influenced by the "EEE advertisement 1" (Register 7.60). Changes
	 * on the 7.60 will affect 3.20. So, we need to construct our own list
	 * of caps.
	 * KSZ8563R should have 100BaseTX/Full only.
	 */
	linkmode_and(phydev->supported_eee, phydev->supported,
		     PHY_EEE_CAP1_FEATURES);

	return 0;
}

#define KSZ8873MLL_GLOBAL_CONTROL_4	0x06
#define KSZ8873MLL_GLOBAL_CONTROL_4_DUPLEX	BIT(6)
#define KSZ8873MLL_GLOBAL_CONTROL_4_SPEED	BIT(4)
static int ksz8873mll_read_status(struct phy_device *phydev)
{
	int regval;

	/* dummy read */
	regval = phy_read(phydev, KSZ8873MLL_GLOBAL_CONTROL_4);

	regval = phy_read(phydev, KSZ8873MLL_GLOBAL_CONTROL_4);

	if (regval & KSZ8873MLL_GLOBAL_CONTROL_4_DUPLEX)
		phydev->duplex = DUPLEX_HALF;
	else
		phydev->duplex = DUPLEX_FULL;

	if (regval & KSZ8873MLL_GLOBAL_CONTROL_4_SPEED)
		phydev->speed = SPEED_10;
	else
		phydev->speed = SPEED_100;

	phydev->link = 1;
	phydev->pause = phydev->asym_pause = 0;

	return 0;
}

static int ksz9031_get_features(struct phy_device *phydev)
{
	int ret;

	ret = genphy_read_abilities(phydev);
	if (ret < 0)
		return ret;

	/* Silicon Errata Sheet (DS80000691D or DS80000692D):
	 * Whenever the device's Asymmetric Pause capability is set to 1,
	 * link-up may fail after a link-up to link-down transition.
	 *
	 * The Errata Sheet is for ksz9031, but ksz9021 has the same issue
	 *
	 * Workaround:
	 * Do not enable the Asymmetric Pause capability bit.
	 */
	linkmode_clear_bit(ETHTOOL_LINK_MODE_Asym_Pause_BIT, phydev->supported);

	/* We force setting the Pause capability as the core will force the
	 * Asymmetric Pause capability to 1 otherwise.
	 */
	linkmode_set_bit(ETHTOOL_LINK_MODE_Pause_BIT, phydev->supported);

	return 0;
}

static int ksz9031_read_status(struct phy_device *phydev)
{
	int err;
	int regval;

	err = genphy_read_status(phydev);
	if (err)
		return err;

	/* Make sure the PHY is not broken. Read idle error count,
	 * and reset the PHY if it is maxed out.
	 */
	regval = phy_read(phydev, MII_STAT1000);
	if ((regval & 0xFF) == 0xFF) {
		phy_init_hw(phydev);
		phydev->link = 0;
		if (phydev->drv->config_intr && phy_interrupt_is_valid(phydev))
			phydev->drv->config_intr(phydev);
		return genphy_config_aneg(phydev);
	}

	return 0;
}

static int ksz9x31_cable_test_start(struct phy_device *phydev)
{
	struct kszphy_priv *priv = phydev->priv;
	int ret;

	/* KSZ9131RNX, DS00002841B-page 38, 4.14 LinkMD (R) Cable Diagnostic
	 * Prior to running the cable diagnostics, Auto-negotiation should
	 * be disabled, full duplex set and the link speed set to 1000Mbps
	 * via the Basic Control Register.
	 */
	ret = phy_modify(phydev, MII_BMCR,
			 BMCR_SPEED1000 | BMCR_FULLDPLX |
			 BMCR_ANENABLE | BMCR_SPEED100,
			 BMCR_SPEED1000 | BMCR_FULLDPLX);
	if (ret)
		return ret;

	/* KSZ9131RNX, DS00002841B-page 38, 4.14 LinkMD (R) Cable Diagnostic
	 * The Master-Slave configuration should be set to Slave by writing
	 * a value of 0x1000 to the Auto-Negotiation Master Slave Control
	 * Register.
	 */
	ret = phy_read(phydev, MII_CTRL1000);
	if (ret < 0)
		return ret;

	/* Cache these bits, they need to be restored once LinkMD finishes. */
	priv->vct_ctrl1000 = ret & (CTL1000_ENABLE_MASTER | CTL1000_AS_MASTER);
	ret &= ~(CTL1000_ENABLE_MASTER | CTL1000_AS_MASTER);
	ret |= CTL1000_ENABLE_MASTER;

	return phy_write(phydev, MII_CTRL1000, ret);
}

static int ksz9x31_cable_test_result_trans(u16 status)
{
	switch (FIELD_GET(KSZ9x31_LMD_VCT_ST_MASK, status)) {
	case KSZ9x31_LMD_VCT_ST_NORMAL:
		return ETHTOOL_A_CABLE_RESULT_CODE_OK;
	case KSZ9x31_LMD_VCT_ST_OPEN:
		return ETHTOOL_A_CABLE_RESULT_CODE_OPEN;
	case KSZ9x31_LMD_VCT_ST_SHORT:
		return ETHTOOL_A_CABLE_RESULT_CODE_SAME_SHORT;
	case KSZ9x31_LMD_VCT_ST_FAIL:
		fallthrough;
	default:
		return ETHTOOL_A_CABLE_RESULT_CODE_UNSPEC;
	}
}

static bool ksz9x31_cable_test_failed(u16 status)
{
	int stat = FIELD_GET(KSZ9x31_LMD_VCT_ST_MASK, status);

	return stat == KSZ9x31_LMD_VCT_ST_FAIL;
}

static bool ksz9x31_cable_test_fault_length_valid(u16 status)
{
	switch (FIELD_GET(KSZ9x31_LMD_VCT_ST_MASK, status)) {
	case KSZ9x31_LMD_VCT_ST_OPEN:
		fallthrough;
	case KSZ9x31_LMD_VCT_ST_SHORT:
		return true;
	}
	return false;
}

static int ksz9x31_cable_test_fault_length(struct phy_device *phydev, u16 stat)
{
	int dt = FIELD_GET(KSZ9x31_LMD_VCT_DATA_MASK, stat);

	/* KSZ9131RNX, DS00002841B-page 38, 4.14 LinkMD (R) Cable Diagnostic
	 *
	 * distance to fault = (VCT_DATA - 22) * 4 / cable propagation velocity
	 */
	if (phydev_id_compare(phydev, PHY_ID_KSZ9131) ||
	    phydev_id_compare(phydev, PHY_ID_KSZ9477))
		dt = clamp(dt - 22, 0, 255);

	return (dt * 400) / 10;
}

static int ksz9x31_cable_test_wait_for_completion(struct phy_device *phydev)
{
	int val, ret;

	ret = phy_read_poll_timeout(phydev, KSZ9x31_LMD, val,
				    !(val & KSZ9x31_LMD_VCT_EN),
				    30000, 100000, true);

	return ret < 0 ? ret : 0;
}

static int ksz9x31_cable_test_get_pair(int pair)
{
	static const int ethtool_pair[] = {
		ETHTOOL_A_CABLE_PAIR_A,
		ETHTOOL_A_CABLE_PAIR_B,
		ETHTOOL_A_CABLE_PAIR_C,
		ETHTOOL_A_CABLE_PAIR_D,
	};

	return ethtool_pair[pair];
}

static int ksz9x31_cable_test_one_pair(struct phy_device *phydev, int pair)
{
	int ret, val;

	/* KSZ9131RNX, DS00002841B-page 38, 4.14 LinkMD (R) Cable Diagnostic
	 * To test each individual cable pair, set the cable pair in the Cable
	 * Diagnostics Test Pair (VCT_PAIR[1:0]) field of the LinkMD Cable
	 * Diagnostic Register, along with setting the Cable Diagnostics Test
	 * Enable (VCT_EN) bit. The Cable Diagnostics Test Enable (VCT_EN) bit
	 * will self clear when the test is concluded.
	 */
	ret = phy_write(phydev, KSZ9x31_LMD,
			KSZ9x31_LMD_VCT_EN | KSZ9x31_LMD_VCT_PAIR(pair));
	if (ret)
		return ret;

	ret = ksz9x31_cable_test_wait_for_completion(phydev);
	if (ret)
		return ret;

	val = phy_read(phydev, KSZ9x31_LMD);
	if (val < 0)
		return val;

	if (ksz9x31_cable_test_failed(val))
		return -EAGAIN;

	ret = ethnl_cable_test_result(phydev,
				      ksz9x31_cable_test_get_pair(pair),
				      ksz9x31_cable_test_result_trans(val));
	if (ret)
		return ret;

	if (!ksz9x31_cable_test_fault_length_valid(val))
		return 0;

	return ethnl_cable_test_fault_length(phydev,
					     ksz9x31_cable_test_get_pair(pair),
					     ksz9x31_cable_test_fault_length(phydev, val));
}

static int ksz9x31_cable_test_get_status(struct phy_device *phydev,
					 bool *finished)
{
	struct kszphy_priv *priv = phydev->priv;
	unsigned long pair_mask;
	int retries = 20;
	int pair, ret, rv;

	*finished = false;

	if (linkmode_test_bit(ETHTOOL_LINK_MODE_1000baseT_Full_BIT,
			      phydev->supported) ||
	    linkmode_test_bit(ETHTOOL_LINK_MODE_1000baseT_Half_BIT,
			      phydev->supported))
		pair_mask = 0xf; /* All pairs */
	else
		pair_mask = 0x3; /* Pairs A and B only */

	/* Try harder if link partner is active */
	while (pair_mask && retries--) {
		for_each_set_bit(pair, &pair_mask, 4) {
			ret = ksz9x31_cable_test_one_pair(phydev, pair);
			if (ret == -EAGAIN)
				continue;
			if (ret < 0)
				return ret;
			clear_bit(pair, &pair_mask);
		}
		/* If link partner is in autonegotiation mode it will send 2ms
		 * of FLPs with at least 6ms of silence.
		 * Add 2ms sleep to have better chances to hit this silence.
		 */
		if (pair_mask)
			usleep_range(2000, 3000);
	}

	/* Report remaining unfinished pair result as unknown. */
	for_each_set_bit(pair, &pair_mask, 4) {
		ret = ethnl_cable_test_result(phydev,
					      ksz9x31_cable_test_get_pair(pair),
					      ETHTOOL_A_CABLE_RESULT_CODE_UNSPEC);
	}

	*finished = true;

	/* Restore cached bits from before LinkMD got started. */
	rv = phy_modify(phydev, MII_CTRL1000,
			CTL1000_ENABLE_MASTER | CTL1000_AS_MASTER,
			priv->vct_ctrl1000);
	if (rv)
		return rv;

	return ret;
}

static int ksz8873mll_config_aneg(struct phy_device *phydev)
{
	return 0;
}

static int ksz886x_config_mdix(struct phy_device *phydev, u8 ctrl)
{
	u16 val;

	switch (ctrl) {
	case ETH_TP_MDI:
		val = KSZ886X_BMCR_DISABLE_AUTO_MDIX;
		break;
	case ETH_TP_MDI_X:
		/* Note: The naming of the bit KSZ886X_BMCR_FORCE_MDI is bit
		 * counter intuitive, the "-X" in "1 = Force MDI" in the data
		 * sheet seems to be missing:
		 * 1 = Force MDI (sic!) (transmit on RX+/RX- pins)
		 * 0 = Normal operation (transmit on TX+/TX- pins)
		 */
		val = KSZ886X_BMCR_DISABLE_AUTO_MDIX | KSZ886X_BMCR_FORCE_MDI;
		break;
	case ETH_TP_MDI_AUTO:
		val = 0;
		break;
	default:
		return 0;
	}

	return phy_modify(phydev, MII_BMCR,
			  KSZ886X_BMCR_HP_MDIX | KSZ886X_BMCR_FORCE_MDI |
			  KSZ886X_BMCR_DISABLE_AUTO_MDIX,
			  KSZ886X_BMCR_HP_MDIX | val);
}

static int ksz886x_config_aneg(struct phy_device *phydev)
{
	int ret;

	ret = genphy_config_aneg(phydev);
	if (ret)
		return ret;

	if (phydev->autoneg != AUTONEG_ENABLE) {
		/* When autonegotation is disabled, we need to manually force
		 * the link state. If we don't do this, the PHY will keep
		 * sending Fast Link Pulses (FLPs) which are part of the
		 * autonegotiation process. This is not desired when
		 * autonegotiation is off.
		 */
		ret = phy_set_bits(phydev, MII_KSZPHY_CTRL,
				   KSZ886X_CTRL_FORCE_LINK);
		if (ret)
			return ret;
	} else {
		/* If we had previously forced the link state, we need to
		 * clear KSZ886X_CTRL_FORCE_LINK bit now. Otherwise, the PHY
		 * will not perform autonegotiation.
		 */
		ret = phy_clear_bits(phydev, MII_KSZPHY_CTRL,
				     KSZ886X_CTRL_FORCE_LINK);
		if (ret)
			return ret;
	}

	/* The MDI-X configuration is automatically changed by the PHY after
	 * switching from autoneg off to on. So, take MDI-X configuration under
	 * own control and set it after autoneg configuration was done.
	 */
	return ksz886x_config_mdix(phydev, phydev->mdix_ctrl);
}

static int ksz886x_mdix_update(struct phy_device *phydev)
{
	int ret;

	ret = phy_read(phydev, MII_BMCR);
	if (ret < 0)
		return ret;

	if (ret & KSZ886X_BMCR_DISABLE_AUTO_MDIX) {
		if (ret & KSZ886X_BMCR_FORCE_MDI)
			phydev->mdix_ctrl = ETH_TP_MDI_X;
		else
			phydev->mdix_ctrl = ETH_TP_MDI;
	} else {
		phydev->mdix_ctrl = ETH_TP_MDI_AUTO;
	}

	ret = phy_read(phydev, MII_KSZPHY_CTRL);
	if (ret < 0)
		return ret;

	/* Same reverse logic as KSZ886X_BMCR_FORCE_MDI */
	if (ret & KSZ886X_CTRL_MDIX_STAT)
		phydev->mdix = ETH_TP_MDI_X;
	else
		phydev->mdix = ETH_TP_MDI;

	return 0;
}

static int ksz886x_read_status(struct phy_device *phydev)
{
	int ret;

	ret = ksz886x_mdix_update(phydev);
	if (ret < 0)
		return ret;

	return genphy_read_status(phydev);
}

static int ksz9477_mdix_update(struct phy_device *phydev)
{
	if (phydev->mdix_ctrl != ETH_TP_MDI_AUTO)
		phydev->mdix = phydev->mdix_ctrl;
	else
		phydev->mdix = ETH_TP_MDI_INVALID;

	return 0;
}

static int ksz9477_read_mdix_ctrl(struct phy_device *phydev)
{
	int val;

	val = phy_read(phydev, MII_KSZ9131_AUTO_MDIX);
	if (val < 0)
		return val;

	if (!(val & MII_KSZ9131_AUTO_MDIX_SWAP_OFF))
		phydev->mdix_ctrl = ETH_TP_MDI_AUTO;
	else if (val & MII_KSZ9131_AUTO_MDI_SET)
		phydev->mdix_ctrl = ETH_TP_MDI;
	else
		phydev->mdix_ctrl = ETH_TP_MDI_X;

	return 0;
}

static int ksz9477_read_status(struct phy_device *phydev)
{
	int ret;

	ret = ksz9477_mdix_update(phydev);
	if (ret)
		return ret;

	return genphy_read_status(phydev);
}

static int ksz9477_config_aneg(struct phy_device *phydev)
{
	int ret;

	ret = ksz9131_config_mdix(phydev, phydev->mdix_ctrl);
	if (ret)
		return ret;

	return genphy_config_aneg(phydev);
}

struct ksz9477_errata_write {
	u8 dev_addr;
	u8 reg_addr;
	u16 val;
};

static const struct ksz9477_errata_write ksz9477_errata_writes[] = {
	 /* Register settings are needed to improve PHY receive performance */
	{0x01, 0x6f, 0xdd0b},
	{0x01, 0x8f, 0x6032},
	{0x01, 0x9d, 0x248c},
	{0x01, 0x75, 0x0060},
	{0x01, 0xd3, 0x7777},
	{0x1c, 0x06, 0x3008},
	{0x1c, 0x08, 0x2000},

	/* Transmit waveform amplitude can be improved (1000BASE-T, 100BASE-TX, 10BASE-Te) */
	{0x1c, 0x04, 0x00d0},

	/* Register settings are required to meet data sheet supply current specifications */
	{0x1c, 0x13, 0x6eff},
	{0x1c, 0x14, 0xe6ff},
	{0x1c, 0x15, 0x6eff},
	{0x1c, 0x16, 0xe6ff},
	{0x1c, 0x17, 0x00ff},
	{0x1c, 0x18, 0x43ff},
	{0x1c, 0x19, 0xc3ff},
	{0x1c, 0x1a, 0x6fff},
	{0x1c, 0x1b, 0x07ff},
	{0x1c, 0x1c, 0x0fff},
	{0x1c, 0x1d, 0xe7ff},
	{0x1c, 0x1e, 0xefff},
	{0x1c, 0x20, 0xeeee},
};

static int ksz9477_phy_errata(struct phy_device *phydev)
{
	int err;
	int i;

	/* Apply PHY settings to address errata listed in
	 * KSZ9477, KSZ9897, KSZ9896, KSZ9567, KSZ8565
	 * Silicon Errata and Data Sheet Clarification documents.
	 *
	 * Document notes: Before configuring the PHY MMD registers, it is
	 * necessary to set the PHY to 100 Mbps speed with auto-negotiation
	 * disabled by writing to register 0xN100-0xN101. After writing the
	 * MMD registers, and after all errata workarounds that involve PHY
	 * register settings, write register 0xN100-0xN101 again to enable
	 * and restart auto-negotiation.
	 */
	err = phy_write(phydev, MII_BMCR, BMCR_SPEED100 | BMCR_FULLDPLX);
	if (err)
		return err;

	for (i = 0; i < ARRAY_SIZE(ksz9477_errata_writes); ++i) {
		const struct ksz9477_errata_write *errata = &ksz9477_errata_writes[i];

		err = phy_write_mmd(phydev, errata->dev_addr, errata->reg_addr, errata->val);
		if (err)
			return err;
	}

	err = genphy_restart_aneg(phydev);
	if (err)
		return err;

	return err;
}

static int ksz9477_config_init(struct phy_device *phydev)
{
	int err;

	/* Only KSZ9897 family of switches needs this fix. */
	if ((phydev->phy_id & 0xf) == 1) {
		err = ksz9477_phy_errata(phydev);
		if (err)
			return err;
	}

	/* Read initial MDI-X config state. So, we do not need to poll it
	 * later on.
	 */
	err = ksz9477_read_mdix_ctrl(phydev);
	if (err)
		return err;

	return kszphy_config_init(phydev);
}

static int kszphy_get_sset_count(struct phy_device *phydev)
{
	return ARRAY_SIZE(kszphy_hw_stats);
}

static void kszphy_get_strings(struct phy_device *phydev, u8 *data)
{
	int i;

	for (i = 0; i < ARRAY_SIZE(kszphy_hw_stats); i++)
		ethtool_puts(&data, kszphy_hw_stats[i].string);
}

static u64 kszphy_get_stat(struct phy_device *phydev, int i)
{
	struct kszphy_hw_stat stat = kszphy_hw_stats[i];
	struct kszphy_priv *priv = phydev->priv;
	int val;
	u64 ret;

	val = phy_read(phydev, stat.reg);
	if (val < 0) {
		ret = U64_MAX;
	} else {
		val = val & ((1 << stat.bits) - 1);
		priv->stats[i] += val;
		ret = priv->stats[i];
	}

	return ret;
}

static void kszphy_get_stats(struct phy_device *phydev,
			     struct ethtool_stats *stats, u64 *data)
{
	int i;

	for (i = 0; i < ARRAY_SIZE(kszphy_hw_stats); i++)
		data[i] = kszphy_get_stat(phydev, i);
}

/* KSZ9477 PHY RXER Counter. Probably supported by other PHYs like KSZ9313,
 * etc. The counter is incremented when the PHY receives a frame with one or
 * more symbol errors. The counter is cleared when the register is read.
 */
#define MII_KSZ9477_PHY_RXER_COUNTER	0x15

static int kszphy_update_stats(struct phy_device *phydev)
{
	struct kszphy_priv *priv = phydev->priv;
	int ret;

	ret = phy_read(phydev, MII_KSZ9477_PHY_RXER_COUNTER);
	if (ret < 0)
		return ret;

	priv->phy_stats.rx_err_pkt_cnt += ret;

	return 0;
}

static void kszphy_get_phy_stats(struct phy_device *phydev,
				 struct ethtool_eth_phy_stats *eth_stats,
				 struct ethtool_phy_stats *stats)
{
	struct kszphy_priv *priv = phydev->priv;

	stats->rx_errors = priv->phy_stats.rx_err_pkt_cnt;
}

/* Base register for Signal Quality Indicator (SQI) - Channel A
 *
 * MMD Address: MDIO_MMD_PMAPMD (0x01)
 * Register:    0xAC (Channel A)
 * Each channel (pair) has its own register:
 *   Channel A: 0xAC
 *   Channel B: 0xAD
 *   Channel C: 0xAE
 *   Channel D: 0xAF
 */
#define KSZ9477_MMD_SIGNAL_QUALITY_CHAN_A	0xac

/* SQI field mask for bits [14:8]
 *
 * SQI indicates relative quality of the signal.
 * A lower value indicates better signal quality.
 */
#define KSZ9477_MMD_SQI_MASK			GENMASK(14, 8)

#define KSZ9477_MAX_CHANNELS			4
#define KSZ9477_SQI_MAX				7

/* Number of SQI samples to average for a stable result.
 *
 * Reference: KSZ9477S Datasheet DS00002392C, Section 4.1.11 (page 26)
 * For noisy environments, a minimum of 30–50 readings is recommended.
 */
#define KSZ9477_SQI_SAMPLE_COUNT		40

/* The hardware SQI register provides a raw value from 0-127, where a lower
 * value indicates better signal quality. However, empirical testing has
 * shown that only the 0-7 range is relevant for a functional link. A raw
 * value of 8 or higher was measured directly before link drop. This aligns
 * with the OPEN Alliance recommendation that SQI=0 should represent the
 * pre-failure state.
 *
 * This table provides a non-linear mapping from the useful raw hardware
 * values (0-7) to the standard 0-7 SQI scale, where higher is better.
 */
static const u8 ksz_sqi_mapping[] = {
	7, /* raw 0 -> SQI 7 */
	7, /* raw 1 -> SQI 7 */
	6, /* raw 2 -> SQI 6 */
	5, /* raw 3 -> SQI 5 */
	4, /* raw 4 -> SQI 4 */
	3, /* raw 5 -> SQI 3 */
	2, /* raw 6 -> SQI 2 */
	1, /* raw 7 -> SQI 1 */
};

/**
 * kszphy_get_sqi - Read, average, and map Signal Quality Index (SQI)
 * @phydev: the PHY device
 *
 * This function reads and processes the raw Signal Quality Index from the
 * PHY. Based on empirical testing, a raw value of 8 or higher indicates a
 * pre-failure state and is mapped to SQI 0. Raw values from 0-7 are
 * mapped to the standard 0-7 SQI scale via a lookup table.
 *
 * Return: SQI value (0–7), or a negative errno on failure.
 */
static int kszphy_get_sqi(struct phy_device *phydev)
{
	int sum[KSZ9477_MAX_CHANNELS] = { 0 };
	int worst_sqi = KSZ9477_SQI_MAX;
	int i, val, raw_sqi, ch;
	u8 channels;

	/* Determine applicable channels based on link speed */
	if (phydev->speed == SPEED_1000)
		channels = 4;
	else if (phydev->speed == SPEED_100)
		channels = 1;
	else
		return -EOPNOTSUPP;

	/* Sample and accumulate SQI readings for each pair (currently only one).
	 *
	 * Reference: KSZ9477S Datasheet DS00002392C, Section 4.1.11 (page 26)
	 * - The SQI register is updated every 2 µs.
	 * - Values may fluctuate significantly, even in low-noise environments.
	 * - For reliable estimation, average a minimum of 30–50 samples
	 *   (recommended for noisy environments)
	 * - In noisy environments, individual readings are highly unreliable.
	 *
	 * We use 40 samples per pair with a delay of 3 µs between each
	 * read to ensure new values are captured (2 µs update interval).
	 */
	for (i = 0; i < KSZ9477_SQI_SAMPLE_COUNT; i++) {
		for (ch = 0; ch < channels; ch++) {
			val = phy_read_mmd(phydev, MDIO_MMD_PMAPMD,
					   KSZ9477_MMD_SIGNAL_QUALITY_CHAN_A + ch);
			if (val < 0)
				return val;

			raw_sqi = FIELD_GET(KSZ9477_MMD_SQI_MASK, val);
			sum[ch] += raw_sqi;

			/* We communicate with the PHY via MDIO via SPI or
			 * I2C, which is relatively slow. At least slower than
			 * the update interval of the SQI register.
			 * So, we can skip the delay between reads.
			 */
		}
	}

	/* Calculate average for each channel and find the worst SQI */
	for (ch = 0; ch < channels; ch++) {
		int avg_raw_sqi = sum[ch] / KSZ9477_SQI_SAMPLE_COUNT;
		int mapped_sqi;

		/* Handle the pre-fail/failed state first. */
		if (avg_raw_sqi >= ARRAY_SIZE(ksz_sqi_mapping))
			mapped_sqi = 0;
		else
			/* Use the lookup table for the good signal range. */
			mapped_sqi = ksz_sqi_mapping[avg_raw_sqi];

		if (mapped_sqi < worst_sqi)
			worst_sqi = mapped_sqi;
	}

	return worst_sqi;
}

static int kszphy_get_sqi_max(struct phy_device *phydev)
{
	return KSZ9477_SQI_MAX;
}

static void kszphy_enable_clk(struct phy_device *phydev)
{
	struct kszphy_priv *priv = phydev->priv;

	if (!priv->clk_enable && priv->clk) {
		clk_prepare_enable(priv->clk);
		priv->clk_enable = true;
	}
}

static void kszphy_disable_clk(struct phy_device *phydev)
{
	struct kszphy_priv *priv = phydev->priv;

	if (priv->clk_enable && priv->clk) {
		clk_disable_unprepare(priv->clk);
		priv->clk_enable = false;
	}
}

static int kszphy_generic_resume(struct phy_device *phydev)
{
	kszphy_enable_clk(phydev);

	return genphy_resume(phydev);
}

static int kszphy_generic_suspend(struct phy_device *phydev)
{
	int ret;

	ret = genphy_suspend(phydev);
	if (ret)
		return ret;

	kszphy_disable_clk(phydev);

	return 0;
}

static int kszphy_suspend(struct phy_device *phydev)
{
	/* Disable PHY Interrupts */
	if (phy_interrupt_is_valid(phydev)) {
		phydev->interrupts = PHY_INTERRUPT_DISABLED;
		if (phydev->drv->config_intr)
			phydev->drv->config_intr(phydev);
	}

	return kszphy_generic_suspend(phydev);
}

static void kszphy_parse_led_mode(struct phy_device *phydev)
{
	const struct kszphy_type *type = phydev->drv->driver_data;
	const struct device_node *np = phydev->mdio.dev.of_node;
	struct kszphy_priv *priv = phydev->priv;
	int ret;

	if (type && type->led_mode_reg) {
		ret = of_property_read_u32(np, "micrel,led-mode",
					   &priv->led_mode);

		if (ret)
			priv->led_mode = -1;

		if (priv->led_mode > 3) {
			phydev_err(phydev, "invalid led mode: 0x%02x\n",
				   priv->led_mode);
			priv->led_mode = -1;
		}
	} else {
		priv->led_mode = -1;
	}
}

static int kszphy_resume(struct phy_device *phydev)
{
	int ret;

	ret = kszphy_generic_resume(phydev);
	if (ret)
		return ret;

	/* After switching from power-down to normal mode, an internal global
	 * reset is automatically generated. Wait a minimum of 1 ms before
	 * read/write access to the PHY registers.
	 */
	usleep_range(1000, 2000);

	ret = kszphy_config_reset(phydev);
	if (ret)
		return ret;

	/* Enable PHY Interrupts */
	if (phy_interrupt_is_valid(phydev)) {
		phydev->interrupts = PHY_INTERRUPT_ENABLED;
		if (phydev->drv->config_intr)
			phydev->drv->config_intr(phydev);
	}

	return 0;
}

/* Because of errata DS80000700A, receiver error following software
 * power down. Suspend and resume callbacks only disable and enable
 * external rmii reference clock.
 */
static int ksz8041_resume(struct phy_device *phydev)
{
	kszphy_enable_clk(phydev);

	return 0;
}

static int ksz8041_suspend(struct phy_device *phydev)
{
	kszphy_disable_clk(phydev);

	return 0;
}

static int ksz9477_resume(struct phy_device *phydev)
{
	int ret;

	/* No need to initialize registers if not powered down. */
	ret = phy_read(phydev, MII_BMCR);
	if (ret < 0)
		return ret;
	if (!(ret & BMCR_PDOWN))
		return 0;

	genphy_resume(phydev);

	/* After switching from power-down to normal mode, an internal global
	 * reset is automatically generated. Wait a minimum of 1 ms before
	 * read/write access to the PHY registers.
	 */
	usleep_range(1000, 2000);

	/* Only KSZ9897 family of switches needs this fix. */
	if ((phydev->phy_id & 0xf) == 1) {
		ret = ksz9477_phy_errata(phydev);
		if (ret)
			return ret;
	}

	/* Enable PHY Interrupts */
	if (phy_interrupt_is_valid(phydev)) {
		phydev->interrupts = PHY_INTERRUPT_ENABLED;
		if (phydev->drv->config_intr)
			phydev->drv->config_intr(phydev);
	}

	return 0;
}

static int ksz8061_resume(struct phy_device *phydev)
{
	int ret;

	/* This function can be called twice when the Ethernet device is on. */
	ret = phy_read(phydev, MII_BMCR);
	if (ret < 0)
		return ret;
	if (!(ret & BMCR_PDOWN))
		return 0;

	ret = kszphy_generic_resume(phydev);
	if (ret)
		return ret;

	usleep_range(1000, 2000);

	/* Re-program the value after chip is reset. */
	ret = phy_write_mmd(phydev, MDIO_MMD_PMAPMD, MDIO_DEVID1, 0xB61A);
	if (ret)
		return ret;

	/* Enable PHY Interrupts */
	if (phy_interrupt_is_valid(phydev)) {
		phydev->interrupts = PHY_INTERRUPT_ENABLED;
		if (phydev->drv->config_intr)
			phydev->drv->config_intr(phydev);
	}

	return 0;
}

static int ksz8061_suspend(struct phy_device *phydev)
{
	return kszphy_suspend(phydev);
}

static int kszphy_probe(struct phy_device *phydev)
{
	const struct kszphy_type *type = phydev->drv->driver_data;
	const struct device_node *np = phydev->mdio.dev.of_node;
	struct kszphy_priv *priv;
	struct clk *clk;

	priv = devm_kzalloc(&phydev->mdio.dev, sizeof(*priv), GFP_KERNEL);
	if (!priv)
		return -ENOMEM;

	phydev->priv = priv;

	priv->type = type;

	kszphy_parse_led_mode(phydev);

	clk = devm_clk_get_optional_enabled(&phydev->mdio.dev, "rmii-ref");
	/* NOTE: clk may be NULL if building without CONFIG_HAVE_CLK */
	if (!IS_ERR_OR_NULL(clk)) {
		unsigned long rate = clk_get_rate(clk);
		bool rmii_ref_clk_sel_25_mhz;

		if (type)
			priv->rmii_ref_clk_sel = type->has_rmii_ref_clk_sel;
		rmii_ref_clk_sel_25_mhz = of_property_read_bool(np,
				"micrel,rmii-reference-clock-select-25-mhz");

		if (rate > 24500000 && rate < 25500000) {
			priv->rmii_ref_clk_sel_val = rmii_ref_clk_sel_25_mhz;
		} else if (rate > 49500000 && rate < 50500000) {
			priv->rmii_ref_clk_sel_val = !rmii_ref_clk_sel_25_mhz;
		} else {
			phydev_err(phydev, "Clock rate out of range: %ld\n",
				   rate);
			return -EINVAL;
		}
	} else if (!clk) {
		/* unnamed clock from the generic ethernet-phy binding */
		clk = devm_clk_get_optional_enabled(&phydev->mdio.dev, NULL);
	}

	if (IS_ERR(clk))
		return PTR_ERR(clk);

	clk_disable_unprepare(clk);
	priv->clk = clk;

	if (ksz8041_fiber_mode(phydev))
		phydev->port = PORT_FIBRE;

	/* Support legacy board-file configuration */
	if (phydev->dev_flags & MICREL_PHY_50MHZ_CLK) {
		priv->rmii_ref_clk_sel = true;
		priv->rmii_ref_clk_sel_val = true;
	}

	return 0;
}

static int lan8814_cable_test_start(struct phy_device *phydev)
{
	/* If autoneg is enabled, we won't be able to test cross pair
	 * short. In this case, the PHY will "detect" a link and
	 * confuse the internal state machine - disable auto neg here.
	 * Set the speed to 1000mbit and full duplex.
	 */
	return phy_modify(phydev, MII_BMCR, BMCR_ANENABLE | BMCR_SPEED100,
			  BMCR_SPEED1000 | BMCR_FULLDPLX);
}

static int ksz886x_cable_test_start(struct phy_device *phydev)
{
	if (phydev->dev_flags & MICREL_KSZ8_P1_ERRATA)
		return -EOPNOTSUPP;

	/* If autoneg is enabled, we won't be able to test cross pair
	 * short. In this case, the PHY will "detect" a link and
	 * confuse the internal state machine - disable auto neg here.
	 * If autoneg is disabled, we should set the speed to 10mbit.
	 */
	return phy_clear_bits(phydev, MII_BMCR, BMCR_ANENABLE | BMCR_SPEED100);
}

static __always_inline int ksz886x_cable_test_result_trans(u16 status, u16 mask)
{
	switch (FIELD_GET(mask, status)) {
	case KSZ8081_LMD_STAT_NORMAL:
		return ETHTOOL_A_CABLE_RESULT_CODE_OK;
	case KSZ8081_LMD_STAT_SHORT:
		return ETHTOOL_A_CABLE_RESULT_CODE_SAME_SHORT;
	case KSZ8081_LMD_STAT_OPEN:
		return ETHTOOL_A_CABLE_RESULT_CODE_OPEN;
	case KSZ8081_LMD_STAT_FAIL:
		fallthrough;
	default:
		return ETHTOOL_A_CABLE_RESULT_CODE_UNSPEC;
	}
}

static __always_inline bool ksz886x_cable_test_failed(u16 status, u16 mask)
{
	return FIELD_GET(mask, status) ==
		KSZ8081_LMD_STAT_FAIL;
}

static __always_inline bool ksz886x_cable_test_fault_length_valid(u16 status, u16 mask)
{
	switch (FIELD_GET(mask, status)) {
	case KSZ8081_LMD_STAT_OPEN:
		fallthrough;
	case KSZ8081_LMD_STAT_SHORT:
		return true;
	}
	return false;
}

static __always_inline int ksz886x_cable_test_fault_length(struct phy_device *phydev,
							   u16 status, u16 data_mask)
{
	int dt;

	/* According to the data sheet the distance to the fault is
	 * DELTA_TIME * 0.4 meters for ksz phys.
	 * (DELTA_TIME - 22) * 0.8 for lan8814 phy.
	 */
	dt = FIELD_GET(data_mask, status);

	if (phydev_id_compare(phydev, PHY_ID_LAN8814))
		return ((dt - 22) * 800) / 10;
	else
		return (dt * 400) / 10;
}

static int ksz886x_cable_test_wait_for_completion(struct phy_device *phydev)
{
	const struct kszphy_type *type = phydev->drv->driver_data;
	int val, ret;

	ret = phy_read_poll_timeout(phydev, type->cable_diag_reg, val,
				    !(val & KSZ8081_LMD_ENABLE_TEST),
				    30000, 100000, true);

	return ret < 0 ? ret : 0;
}

static int lan8814_cable_test_one_pair(struct phy_device *phydev, int pair)
{
	static const int ethtool_pair[] = { ETHTOOL_A_CABLE_PAIR_A,
					    ETHTOOL_A_CABLE_PAIR_B,
					    ETHTOOL_A_CABLE_PAIR_C,
					    ETHTOOL_A_CABLE_PAIR_D,
					  };
	u32 fault_length;
	int ret;
	int val;

	val = KSZ8081_LMD_ENABLE_TEST;
	val = val | (pair << LAN8814_PAIR_BIT_SHIFT);

	ret = phy_write(phydev, LAN8814_CABLE_DIAG, val);
	if (ret < 0)
		return ret;

	ret = ksz886x_cable_test_wait_for_completion(phydev);
	if (ret)
		return ret;

	val = phy_read(phydev, LAN8814_CABLE_DIAG);
	if (val < 0)
		return val;

	if (ksz886x_cable_test_failed(val, LAN8814_CABLE_DIAG_STAT_MASK))
		return -EAGAIN;

	ret = ethnl_cable_test_result(phydev, ethtool_pair[pair],
				      ksz886x_cable_test_result_trans(val,
								      LAN8814_CABLE_DIAG_STAT_MASK
								      ));
	if (ret)
		return ret;

	if (!ksz886x_cable_test_fault_length_valid(val, LAN8814_CABLE_DIAG_STAT_MASK))
		return 0;

	fault_length = ksz886x_cable_test_fault_length(phydev, val,
						       LAN8814_CABLE_DIAG_VCT_DATA_MASK);

	return ethnl_cable_test_fault_length(phydev, ethtool_pair[pair], fault_length);
}

static int ksz886x_cable_test_one_pair(struct phy_device *phydev, int pair)
{
	static const int ethtool_pair[] = {
		ETHTOOL_A_CABLE_PAIR_A,
		ETHTOOL_A_CABLE_PAIR_B,
	};
	int ret, val, mdix;
	u32 fault_length;

	/* There is no way to choice the pair, like we do one ksz9031.
	 * We can workaround this limitation by using the MDI-X functionality.
	 */
	if (pair == 0)
		mdix = ETH_TP_MDI;
	else
		mdix = ETH_TP_MDI_X;

	switch (phydev->phy_id & MICREL_PHY_ID_MASK) {
	case PHY_ID_KSZ8081:
		ret = ksz8081_config_mdix(phydev, mdix);
		break;
	case PHY_ID_KSZ886X:
		ret = ksz886x_config_mdix(phydev, mdix);
		break;
	default:
		ret = -ENODEV;
	}

	if (ret)
		return ret;

	/* Now we are ready to fire. This command will send a 100ns pulse
	 * to the pair.
	 */
	ret = phy_write(phydev, KSZ8081_LMD, KSZ8081_LMD_ENABLE_TEST);
	if (ret)
		return ret;

	ret = ksz886x_cable_test_wait_for_completion(phydev);
	if (ret)
		return ret;

	val = phy_read(phydev, KSZ8081_LMD);
	if (val < 0)
		return val;

	if (ksz886x_cable_test_failed(val, KSZ8081_LMD_STAT_MASK))
		return -EAGAIN;

	ret = ethnl_cable_test_result(phydev, ethtool_pair[pair],
				      ksz886x_cable_test_result_trans(val, KSZ8081_LMD_STAT_MASK));
	if (ret)
		return ret;

	if (!ksz886x_cable_test_fault_length_valid(val, KSZ8081_LMD_STAT_MASK))
		return 0;

	fault_length = ksz886x_cable_test_fault_length(phydev, val, KSZ8081_LMD_DELTA_TIME_MASK);

	return ethnl_cable_test_fault_length(phydev, ethtool_pair[pair], fault_length);
}

static int ksz886x_cable_test_get_status(struct phy_device *phydev,
					 bool *finished)
{
	const struct kszphy_type *type = phydev->drv->driver_data;
	unsigned long pair_mask = type->pair_mask;
	int retries = 20;
	int ret = 0;
	int pair;

	*finished = false;

	/* Try harder if link partner is active */
	while (pair_mask && retries--) {
		for_each_set_bit(pair, &pair_mask, 4) {
			if (type->cable_diag_reg == LAN8814_CABLE_DIAG)
				ret = lan8814_cable_test_one_pair(phydev, pair);
			else
				ret = ksz886x_cable_test_one_pair(phydev, pair);
			if (ret == -EAGAIN)
				continue;
			if (ret < 0)
				return ret;
			clear_bit(pair, &pair_mask);
		}
		/* If link partner is in autonegotiation mode it will send 2ms
		 * of FLPs with at least 6ms of silence.
		 * Add 2ms sleep to have better chances to hit this silence.
		 */
		if (pair_mask)
			msleep(2);
	}

	*finished = true;

	return ret;
}

/**
<<<<<<< HEAD
=======
 * LAN8814_PAGE_PCS - Selects Extended Page 0.
 *
 * This page contains timers used for auto-negotiation, debug registers and
 * register to configure fast link failure.
 */
#define LAN8814_PAGE_PCS 0

/**
>>>>>>> b35fc656
 * LAN8814_PAGE_AFE_PMA - Selects Extended Page 1.
 *
 * This page appears to control the Analog Front-End (AFE) and Physical
 * Medium Attachment (PMA) layers. It is used to access registers like
 * LAN8814_PD_CONTROLS and LAN8814_LINK_QUALITY.
 */
#define LAN8814_PAGE_AFE_PMA 1

/**
 * LAN8814_PAGE_PCS_DIGITAL - Selects Extended Page 2.
 *
 * This page seems dedicated to the Physical Coding Sublayer (PCS) and other
 * digital logic. It is used for MDI-X alignment (LAN8814_ALIGN_SWAP) and EEE
 * state (LAN8814_EEE_STATE) in the LAN8814, and is repurposed for statistics
 * and self-test counters in the LAN8842.
 */
#define LAN8814_PAGE_PCS_DIGITAL 2

/**
<<<<<<< HEAD
=======
 * LAN8814_PAGE_EEE - Selects Extended Page 3.
 *
 * This page contains EEE registers
 */
#define LAN8814_PAGE_EEE 3

/**
>>>>>>> b35fc656
 * LAN8814_PAGE_COMMON_REGS - Selects Extended Page 4.
 *
 * This page contains device-common registers that affect the entire chip.
 * It includes controls for chip-level resets, strap status, GPIO,
 * QSGMII, the shared 1588 PTP block, and the PVT monitor.
 */
#define LAN8814_PAGE_COMMON_REGS 4

/**
 * LAN8814_PAGE_PORT_REGS - Selects Extended Page 5.
 *
 * This page contains port-specific registers that must be accessed
 * on a per-port basis. It includes controls for port LEDs, QSGMII PCS,
 * rate adaptation FIFOs, and the per-port 1588 TSU block.
 */
#define LAN8814_PAGE_PORT_REGS 5

/**
<<<<<<< HEAD
=======
 * LAN8814_PAGE_POWER_REGS - Selects Extended Page 28.
 *
 * This page contains analog control registers and power mode registers.
 */
#define LAN8814_PAGE_POWER_REGS 28

/**
>>>>>>> b35fc656
 * LAN8814_PAGE_SYSTEM_CTRL - Selects Extended Page 31.
 *
 * This page appears to hold fundamental system or global controls. In the
 * driver, it is used by the related LAN8804 to access the
 * LAN8814_CLOCK_MANAGEMENT register.
 */
#define LAN8814_PAGE_SYSTEM_CTRL 31

#define LAN_EXT_PAGE_ACCESS_CONTROL			0x16
#define LAN_EXT_PAGE_ACCESS_ADDRESS_DATA		0x17
#define LAN_EXT_PAGE_ACCESS_CTRL_EP_FUNC		0x4000

#define LAN8814_QSGMII_SOFT_RESET			0x43
#define LAN8814_QSGMII_SOFT_RESET_BIT			BIT(0)
#define LAN8814_QSGMII_PCS1G_ANEG_CONFIG		0x13
#define LAN8814_QSGMII_PCS1G_ANEG_CONFIG_ANEG_ENA	BIT(3)
#define LAN8814_ALIGN_SWAP				0x4a
#define LAN8814_ALIGN_TX_A_B_SWAP			0x1
#define LAN8814_ALIGN_TX_A_B_SWAP_MASK			GENMASK(2, 0)

#define LAN8804_ALIGN_SWAP				0x4a
#define LAN8804_ALIGN_TX_A_B_SWAP			0x1
#define LAN8804_ALIGN_TX_A_B_SWAP_MASK			GENMASK(2, 0)
#define LAN8814_CLOCK_MANAGEMENT			0xd
#define LAN8814_LINK_QUALITY				0x8e

static int lanphy_read_page_reg(struct phy_device *phydev, int page, u32 addr)
{
	int data;

	phy_lock_mdio_bus(phydev);
	__phy_write(phydev, LAN_EXT_PAGE_ACCESS_CONTROL, page);
	__phy_write(phydev, LAN_EXT_PAGE_ACCESS_ADDRESS_DATA, addr);
	__phy_write(phydev, LAN_EXT_PAGE_ACCESS_CONTROL,
		    (page | LAN_EXT_PAGE_ACCESS_CTRL_EP_FUNC));
	data = __phy_read(phydev, LAN_EXT_PAGE_ACCESS_ADDRESS_DATA);
	phy_unlock_mdio_bus(phydev);

	return data;
}

static int lanphy_write_page_reg(struct phy_device *phydev, int page, u16 addr,
				 u16 val)
{
	phy_lock_mdio_bus(phydev);
	__phy_write(phydev, LAN_EXT_PAGE_ACCESS_CONTROL, page);
	__phy_write(phydev, LAN_EXT_PAGE_ACCESS_ADDRESS_DATA, addr);
	__phy_write(phydev, LAN_EXT_PAGE_ACCESS_CONTROL,
		    page | LAN_EXT_PAGE_ACCESS_CTRL_EP_FUNC);

	val = __phy_write(phydev, LAN_EXT_PAGE_ACCESS_ADDRESS_DATA, val);
	if (val != 0)
		phydev_err(phydev, "Error: phy_write has returned error %d\n",
			   val);
	phy_unlock_mdio_bus(phydev);
	return val;
}

static int lanphy_modify_page_reg(struct phy_device *phydev, int page, u16 addr,
				  u16 mask, u16 set)
{
	int ret;

	phy_lock_mdio_bus(phydev);
	__phy_write(phydev, LAN_EXT_PAGE_ACCESS_CONTROL, page);
	__phy_write(phydev, LAN_EXT_PAGE_ACCESS_ADDRESS_DATA, addr);
	__phy_write(phydev, LAN_EXT_PAGE_ACCESS_CONTROL,
		    (page | LAN_EXT_PAGE_ACCESS_CTRL_EP_FUNC));
	ret = __phy_modify_changed(phydev, LAN_EXT_PAGE_ACCESS_ADDRESS_DATA,
				   mask, set);
	phy_unlock_mdio_bus(phydev);

	if (ret < 0)
		phydev_err(phydev, "__phy_modify_changed() failed: %pe\n",
			   ERR_PTR(ret));

	return ret;
}

static int lan8814_config_ts_intr(struct phy_device *phydev, bool enable)
{
	u16 val = 0;

	if (enable)
		val = PTP_TSU_INT_EN_PTP_TX_TS_EN_ |
		      PTP_TSU_INT_EN_PTP_TX_TS_OVRFL_EN_ |
		      PTP_TSU_INT_EN_PTP_RX_TS_EN_ |
		      PTP_TSU_INT_EN_PTP_RX_TS_OVRFL_EN_;

	return lanphy_write_page_reg(phydev, LAN8814_PAGE_PORT_REGS,
				     PTP_TSU_INT_EN, val);
}

static void lan8814_ptp_rx_ts_get(struct phy_device *phydev,
				  u32 *seconds, u32 *nano_seconds, u16 *seq_id)
{
	*seconds = lanphy_read_page_reg(phydev, LAN8814_PAGE_PORT_REGS,
					PTP_RX_INGRESS_SEC_HI);
	*seconds = (*seconds << 16) |
		   lanphy_read_page_reg(phydev, LAN8814_PAGE_PORT_REGS,
					PTP_RX_INGRESS_SEC_LO);

	*nano_seconds = lanphy_read_page_reg(phydev, LAN8814_PAGE_PORT_REGS,
					     PTP_RX_INGRESS_NS_HI);
	*nano_seconds = ((*nano_seconds & 0x3fff) << 16) |
			lanphy_read_page_reg(phydev, LAN8814_PAGE_PORT_REGS,
					     PTP_RX_INGRESS_NS_LO);

	*seq_id = lanphy_read_page_reg(phydev, LAN8814_PAGE_PORT_REGS,
				       PTP_RX_MSG_HEADER2);
}

static void lan8814_ptp_tx_ts_get(struct phy_device *phydev,
				  u32 *seconds, u32 *nano_seconds, u16 *seq_id)
{
	*seconds = lanphy_read_page_reg(phydev, LAN8814_PAGE_PORT_REGS,
					PTP_TX_EGRESS_SEC_HI);
	*seconds = *seconds << 16 |
		   lanphy_read_page_reg(phydev, LAN8814_PAGE_PORT_REGS,
					PTP_TX_EGRESS_SEC_LO);

	*nano_seconds = lanphy_read_page_reg(phydev, LAN8814_PAGE_PORT_REGS,
					     PTP_TX_EGRESS_NS_HI);
	*nano_seconds = ((*nano_seconds & 0x3fff) << 16) |
			lanphy_read_page_reg(phydev, LAN8814_PAGE_PORT_REGS,
					     PTP_TX_EGRESS_NS_LO);

	*seq_id = lanphy_read_page_reg(phydev, LAN8814_PAGE_PORT_REGS,
				       PTP_TX_MSG_HEADER2);
}

static int lan8814_ts_info(struct mii_timestamper *mii_ts, struct kernel_ethtool_ts_info *info)
{
	struct kszphy_ptp_priv *ptp_priv = container_of(mii_ts, struct kszphy_ptp_priv, mii_ts);
	struct lan8814_shared_priv *shared = phy_package_get_priv(ptp_priv->phydev);

	info->so_timestamping = SOF_TIMESTAMPING_TX_HARDWARE |
				SOF_TIMESTAMPING_RX_HARDWARE |
				SOF_TIMESTAMPING_RAW_HARDWARE;

	info->phc_index = ptp_clock_index(shared->ptp_clock);

	info->tx_types =
		(1 << HWTSTAMP_TX_OFF) |
		(1 << HWTSTAMP_TX_ON) |
		(1 << HWTSTAMP_TX_ONESTEP_SYNC);

	info->rx_filters =
		(1 << HWTSTAMP_FILTER_NONE) |
		(1 << HWTSTAMP_FILTER_PTP_V1_L4_EVENT) |
		(1 << HWTSTAMP_FILTER_PTP_V2_L4_EVENT) |
		(1 << HWTSTAMP_FILTER_PTP_V2_L2_EVENT) |
		(1 << HWTSTAMP_FILTER_PTP_V2_EVENT);

	return 0;
}

static void lan8814_flush_fifo(struct phy_device *phydev, bool egress)
{
	int i;

	for (i = 0; i < FIFO_SIZE; ++i)
		lanphy_read_page_reg(phydev, LAN8814_PAGE_PORT_REGS,
				     egress ? PTP_TX_MSG_HEADER2 : PTP_RX_MSG_HEADER2);

	/* Read to clear overflow status bit */
	lanphy_read_page_reg(phydev, LAN8814_PAGE_PORT_REGS, PTP_TSU_INT_STS);
}

static int lan8814_hwtstamp(struct mii_timestamper *mii_ts,
			    struct kernel_hwtstamp_config *config,
			    struct netlink_ext_ack *extack)
{
	struct kszphy_ptp_priv *ptp_priv =
			  container_of(mii_ts, struct kszphy_ptp_priv, mii_ts);
	struct lan8814_ptp_rx_ts *rx_ts, *tmp;
	int txcfg = 0, rxcfg = 0;
	int pkt_ts_enable;

	ptp_priv->hwts_tx_type = config->tx_type;
	ptp_priv->rx_filter = config->rx_filter;

	switch (config->rx_filter) {
	case HWTSTAMP_FILTER_NONE:
		ptp_priv->layer = 0;
		ptp_priv->version = 0;
		break;
	case HWTSTAMP_FILTER_PTP_V2_L4_EVENT:
	case HWTSTAMP_FILTER_PTP_V2_L4_SYNC:
	case HWTSTAMP_FILTER_PTP_V2_L4_DELAY_REQ:
		ptp_priv->layer = PTP_CLASS_L4;
		ptp_priv->version = PTP_CLASS_V2;
		break;
	case HWTSTAMP_FILTER_PTP_V2_L2_EVENT:
	case HWTSTAMP_FILTER_PTP_V2_L2_SYNC:
	case HWTSTAMP_FILTER_PTP_V2_L2_DELAY_REQ:
		ptp_priv->layer = PTP_CLASS_L2;
		ptp_priv->version = PTP_CLASS_V2;
		break;
	case HWTSTAMP_FILTER_PTP_V2_EVENT:
	case HWTSTAMP_FILTER_PTP_V2_SYNC:
	case HWTSTAMP_FILTER_PTP_V2_DELAY_REQ:
		ptp_priv->layer = PTP_CLASS_L4 | PTP_CLASS_L2;
		ptp_priv->version = PTP_CLASS_V2;
		break;
	default:
		return -ERANGE;
	}

	if (ptp_priv->layer & PTP_CLASS_L2) {
		rxcfg = PTP_RX_PARSE_CONFIG_LAYER2_EN_;
		txcfg = PTP_TX_PARSE_CONFIG_LAYER2_EN_;
	} else if (ptp_priv->layer & PTP_CLASS_L4) {
		rxcfg |= PTP_RX_PARSE_CONFIG_IPV4_EN_ | PTP_RX_PARSE_CONFIG_IPV6_EN_;
		txcfg |= PTP_TX_PARSE_CONFIG_IPV4_EN_ | PTP_TX_PARSE_CONFIG_IPV6_EN_;
	}
	lanphy_write_page_reg(ptp_priv->phydev, LAN8814_PAGE_PORT_REGS,
			      PTP_RX_PARSE_CONFIG, rxcfg);
	lanphy_write_page_reg(ptp_priv->phydev, LAN8814_PAGE_PORT_REGS,
			      PTP_TX_PARSE_CONFIG, txcfg);

	pkt_ts_enable = PTP_TIMESTAMP_EN_SYNC_ | PTP_TIMESTAMP_EN_DREQ_ |
			PTP_TIMESTAMP_EN_PDREQ_ | PTP_TIMESTAMP_EN_PDRES_;
	lanphy_write_page_reg(ptp_priv->phydev, LAN8814_PAGE_PORT_REGS,
			      PTP_RX_TIMESTAMP_EN, pkt_ts_enable);
	lanphy_write_page_reg(ptp_priv->phydev, LAN8814_PAGE_PORT_REGS,
			      PTP_TX_TIMESTAMP_EN, pkt_ts_enable);

	if (ptp_priv->hwts_tx_type == HWTSTAMP_TX_ONESTEP_SYNC) {
		lanphy_modify_page_reg(ptp_priv->phydev, LAN8814_PAGE_PORT_REGS,
				       PTP_TX_MOD,
				       PTP_TX_MOD_TX_PTP_SYNC_TS_INSERT_,
				       PTP_TX_MOD_TX_PTP_SYNC_TS_INSERT_);
	} else if (ptp_priv->hwts_tx_type == HWTSTAMP_TX_ON) {
		lanphy_modify_page_reg(ptp_priv->phydev, LAN8814_PAGE_PORT_REGS,
				       PTP_TX_MOD,
				       PTP_TX_MOD_TX_PTP_SYNC_TS_INSERT_,
				       0);
	}

	if (config->rx_filter != HWTSTAMP_FILTER_NONE)
		lan8814_config_ts_intr(ptp_priv->phydev, true);
	else
		lan8814_config_ts_intr(ptp_priv->phydev, false);

	/* In case of multiple starts and stops, these needs to be cleared */
	list_for_each_entry_safe(rx_ts, tmp, &ptp_priv->rx_ts_list, list) {
		list_del(&rx_ts->list);
		kfree(rx_ts);
	}
	skb_queue_purge(&ptp_priv->rx_queue);
	skb_queue_purge(&ptp_priv->tx_queue);

	lan8814_flush_fifo(ptp_priv->phydev, false);
	lan8814_flush_fifo(ptp_priv->phydev, true);

	return 0;
}

static void lan8814_txtstamp(struct mii_timestamper *mii_ts,
			     struct sk_buff *skb, int type)
{
	struct kszphy_ptp_priv *ptp_priv = container_of(mii_ts, struct kszphy_ptp_priv, mii_ts);

	switch (ptp_priv->hwts_tx_type) {
	case HWTSTAMP_TX_ONESTEP_SYNC:
		if (ptp_msg_is_sync(skb, type)) {
			kfree_skb(skb);
			return;
		}
		fallthrough;
	case HWTSTAMP_TX_ON:
		skb_shinfo(skb)->tx_flags |= SKBTX_IN_PROGRESS;
		skb_queue_tail(&ptp_priv->tx_queue, skb);
		break;
	case HWTSTAMP_TX_OFF:
	default:
		kfree_skb(skb);
		break;
	}
}

static bool lan8814_get_sig_rx(struct sk_buff *skb, u16 *sig)
{
	struct ptp_header *ptp_header;
	u32 type;

	skb_push(skb, ETH_HLEN);
	type = ptp_classify_raw(skb);
	ptp_header = ptp_parse_header(skb, type);
	skb_pull_inline(skb, ETH_HLEN);

	if (!ptp_header)
		return false;

	*sig = (__force u16)(ntohs(ptp_header->sequence_id));
	return true;
}

static bool lan8814_match_rx_skb(struct kszphy_ptp_priv *ptp_priv,
				 struct sk_buff *skb)
{
	struct skb_shared_hwtstamps *shhwtstamps;
	struct lan8814_ptp_rx_ts *rx_ts, *tmp;
	unsigned long flags;
	bool ret = false;
	u16 skb_sig;

	if (!lan8814_get_sig_rx(skb, &skb_sig))
		return ret;

	/* Iterate over all RX timestamps and match it with the received skbs */
	spin_lock_irqsave(&ptp_priv->rx_ts_lock, flags);
	list_for_each_entry_safe(rx_ts, tmp, &ptp_priv->rx_ts_list, list) {
		/* Check if we found the signature we were looking for. */
		if (memcmp(&skb_sig, &rx_ts->seq_id, sizeof(rx_ts->seq_id)))
			continue;

		shhwtstamps = skb_hwtstamps(skb);
		memset(shhwtstamps, 0, sizeof(*shhwtstamps));
		shhwtstamps->hwtstamp = ktime_set(rx_ts->seconds,
						  rx_ts->nsec);
		list_del(&rx_ts->list);
		kfree(rx_ts);

		ret = true;
		break;
	}
	spin_unlock_irqrestore(&ptp_priv->rx_ts_lock, flags);

	if (ret)
		netif_rx(skb);
	return ret;
}

static bool lan8814_rxtstamp(struct mii_timestamper *mii_ts, struct sk_buff *skb, int type)
{
	struct kszphy_ptp_priv *ptp_priv =
			container_of(mii_ts, struct kszphy_ptp_priv, mii_ts);

	if (ptp_priv->rx_filter == HWTSTAMP_FILTER_NONE ||
	    type == PTP_CLASS_NONE)
		return false;

	if ((type & ptp_priv->version) == 0 || (type & ptp_priv->layer) == 0)
		return false;

	/* If we failed to match then add it to the queue for when the timestamp
	 * will come
	 */
	if (!lan8814_match_rx_skb(ptp_priv, skb))
		skb_queue_tail(&ptp_priv->rx_queue, skb);

	return true;
}

static void lan8814_ptp_clock_set(struct phy_device *phydev,
				  time64_t sec, u32 nsec)
{
	lanphy_write_page_reg(phydev, LAN8814_PAGE_COMMON_REGS,
			      PTP_CLOCK_SET_SEC_LO, lower_16_bits(sec));
	lanphy_write_page_reg(phydev, LAN8814_PAGE_COMMON_REGS,
			      PTP_CLOCK_SET_SEC_MID, upper_16_bits(sec));
	lanphy_write_page_reg(phydev, LAN8814_PAGE_COMMON_REGS,
			      PTP_CLOCK_SET_SEC_HI, upper_32_bits(sec));
	lanphy_write_page_reg(phydev, LAN8814_PAGE_COMMON_REGS,
			      PTP_CLOCK_SET_NS_LO, lower_16_bits(nsec));
	lanphy_write_page_reg(phydev, LAN8814_PAGE_COMMON_REGS,
			      PTP_CLOCK_SET_NS_HI, upper_16_bits(nsec));

	lanphy_write_page_reg(phydev, LAN8814_PAGE_COMMON_REGS, PTP_CMD_CTL,
			      PTP_CMD_CTL_PTP_CLOCK_LOAD_);
}

static void lan8814_ptp_clock_get(struct phy_device *phydev,
				  time64_t *sec, u32 *nsec)
{
	lanphy_write_page_reg(phydev, LAN8814_PAGE_COMMON_REGS, PTP_CMD_CTL,
			      PTP_CMD_CTL_PTP_CLOCK_READ_);

	*sec = lanphy_read_page_reg(phydev, LAN8814_PAGE_COMMON_REGS,
				    PTP_CLOCK_READ_SEC_HI);
	*sec <<= 16;
	*sec |= lanphy_read_page_reg(phydev, LAN8814_PAGE_COMMON_REGS,
				     PTP_CLOCK_READ_SEC_MID);
	*sec <<= 16;
	*sec |= lanphy_read_page_reg(phydev, LAN8814_PAGE_COMMON_REGS,
				     PTP_CLOCK_READ_SEC_LO);

	*nsec = lanphy_read_page_reg(phydev, LAN8814_PAGE_COMMON_REGS,
				     PTP_CLOCK_READ_NS_HI);
	*nsec <<= 16;
	*nsec |= lanphy_read_page_reg(phydev, LAN8814_PAGE_COMMON_REGS,
				      PTP_CLOCK_READ_NS_LO);
}

static int lan8814_ptpci_gettime64(struct ptp_clock_info *ptpci,
				   struct timespec64 *ts)
{
	struct lan8814_shared_priv *shared = container_of(ptpci, struct lan8814_shared_priv,
							  ptp_clock_info);
	struct phy_device *phydev = shared->phydev;
	u32 nano_seconds;
	time64_t seconds;

	mutex_lock(&shared->shared_lock);
	lan8814_ptp_clock_get(phydev, &seconds, &nano_seconds);
	mutex_unlock(&shared->shared_lock);
	ts->tv_sec = seconds;
	ts->tv_nsec = nano_seconds;

	return 0;
}

static int lan8814_ptpci_settime64(struct ptp_clock_info *ptpci,
				   const struct timespec64 *ts)
{
	struct lan8814_shared_priv *shared = container_of(ptpci, struct lan8814_shared_priv,
							  ptp_clock_info);
	struct phy_device *phydev = shared->phydev;

	mutex_lock(&shared->shared_lock);
	lan8814_ptp_clock_set(phydev, ts->tv_sec, ts->tv_nsec);
	mutex_unlock(&shared->shared_lock);

	return 0;
}

static void lan8814_ptp_set_target(struct phy_device *phydev, int event,
				   s64 start_sec, u32 start_nsec)
{
	/* Set the start time */
	lanphy_write_page_reg(phydev, LAN8814_PAGE_COMMON_REGS,
			      LAN8814_PTP_CLOCK_TARGET_SEC_LO(event),
			      lower_16_bits(start_sec));
	lanphy_write_page_reg(phydev, LAN8814_PAGE_COMMON_REGS,
			      LAN8814_PTP_CLOCK_TARGET_SEC_HI(event),
			      upper_16_bits(start_sec));

	lanphy_write_page_reg(phydev, LAN8814_PAGE_COMMON_REGS,
			      LAN8814_PTP_CLOCK_TARGET_NS_LO(event),
			      lower_16_bits(start_nsec));
	lanphy_write_page_reg(phydev, LAN8814_PAGE_COMMON_REGS,
			      LAN8814_PTP_CLOCK_TARGET_NS_HI(event),
			      upper_16_bits(start_nsec) & 0x3fff);
}

static void lan8814_ptp_update_target(struct phy_device *phydev, time64_t sec)
{
	lan8814_ptp_set_target(phydev, LAN8814_EVENT_A,
			       sec + LAN8814_BUFFER_TIME, 0);
	lan8814_ptp_set_target(phydev, LAN8814_EVENT_B,
			       sec + LAN8814_BUFFER_TIME, 0);
}

static void lan8814_ptp_clock_step(struct phy_device *phydev,
				   s64 time_step_ns)
{
	u32 nano_seconds_step;
	u64 abs_time_step_ns;
	time64_t set_seconds;
	u32 nano_seconds;
	u32 remainder;
	s32 seconds;

	if (time_step_ns >  15000000000LL) {
		/* convert to clock set */
		lan8814_ptp_clock_get(phydev, &set_seconds, &nano_seconds);
		set_seconds += div_u64_rem(time_step_ns, 1000000000LL,
					   &remainder);
		nano_seconds += remainder;
		if (nano_seconds >= 1000000000) {
			set_seconds++;
			nano_seconds -= 1000000000;
		}
		lan8814_ptp_clock_set(phydev, set_seconds, nano_seconds);
		lan8814_ptp_update_target(phydev, set_seconds);
		return;
	} else if (time_step_ns < -15000000000LL) {
		/* convert to clock set */
		time_step_ns = -time_step_ns;

		lan8814_ptp_clock_get(phydev, &set_seconds, &nano_seconds);
		set_seconds -= div_u64_rem(time_step_ns, 1000000000LL,
					   &remainder);
		nano_seconds_step = remainder;
		if (nano_seconds < nano_seconds_step) {
			set_seconds--;
			nano_seconds += 1000000000;
		}
		nano_seconds -= nano_seconds_step;
		lan8814_ptp_clock_set(phydev, set_seconds, nano_seconds);
		lan8814_ptp_update_target(phydev, set_seconds);
		return;
	}

	/* do clock step */
	if (time_step_ns >= 0) {
		abs_time_step_ns = (u64)time_step_ns;
		seconds = (s32)div_u64_rem(abs_time_step_ns, 1000000000,
					   &remainder);
		nano_seconds = remainder;
	} else {
		abs_time_step_ns = (u64)(-time_step_ns);
		seconds = -((s32)div_u64_rem(abs_time_step_ns, 1000000000,
			    &remainder));
		nano_seconds = remainder;
		if (nano_seconds > 0) {
			/* subtracting nano seconds is not allowed
			 * convert to subtracting from seconds,
			 * and adding to nanoseconds
			 */
			seconds--;
			nano_seconds = (1000000000 - nano_seconds);
		}
	}

	if (nano_seconds > 0) {
		/* add 8 ns to cover the likely normal increment */
		nano_seconds += 8;
	}

	if (nano_seconds >= 1000000000) {
		/* carry into seconds */
		seconds++;
		nano_seconds -= 1000000000;
	}

	while (seconds) {
		u32 nsec;

		if (seconds > 0) {
			u32 adjustment_value = (u32)seconds;
			u16 adjustment_value_lo, adjustment_value_hi;

			if (adjustment_value > 0xF)
				adjustment_value = 0xF;

			adjustment_value_lo = adjustment_value & 0xffff;
			adjustment_value_hi = (adjustment_value >> 16) & 0x3fff;

			lanphy_write_page_reg(phydev, LAN8814_PAGE_COMMON_REGS,
					      PTP_LTC_STEP_ADJ_LO,
					      adjustment_value_lo);
			lanphy_write_page_reg(phydev, LAN8814_PAGE_COMMON_REGS,
					      PTP_LTC_STEP_ADJ_HI,
					      PTP_LTC_STEP_ADJ_DIR_ |
					      adjustment_value_hi);
			seconds -= ((s32)adjustment_value);

			lan8814_ptp_clock_get(phydev, &set_seconds, &nsec);
			set_seconds -= adjustment_value;
			lan8814_ptp_update_target(phydev, set_seconds);
		} else {
			u32 adjustment_value = (u32)(-seconds);
			u16 adjustment_value_lo, adjustment_value_hi;

			if (adjustment_value > 0xF)
				adjustment_value = 0xF;

			adjustment_value_lo = adjustment_value & 0xffff;
			adjustment_value_hi = (adjustment_value >> 16) & 0x3fff;

			lanphy_write_page_reg(phydev, LAN8814_PAGE_COMMON_REGS,
					      PTP_LTC_STEP_ADJ_LO,
					      adjustment_value_lo);
			lanphy_write_page_reg(phydev, LAN8814_PAGE_COMMON_REGS,
					      PTP_LTC_STEP_ADJ_HI,
					      adjustment_value_hi);
			seconds += ((s32)adjustment_value);

			lan8814_ptp_clock_get(phydev, &set_seconds, &nsec);
			set_seconds += adjustment_value;
			lan8814_ptp_update_target(phydev, set_seconds);
		}
		lanphy_write_page_reg(phydev, LAN8814_PAGE_COMMON_REGS,
				      PTP_CMD_CTL, PTP_CMD_CTL_PTP_LTC_STEP_SEC_);
	}
	if (nano_seconds) {
		u16 nano_seconds_lo;
		u16 nano_seconds_hi;

		nano_seconds_lo = nano_seconds & 0xffff;
		nano_seconds_hi = (nano_seconds >> 16) & 0x3fff;

		lanphy_write_page_reg(phydev, LAN8814_PAGE_COMMON_REGS,
				      PTP_LTC_STEP_ADJ_LO,
				      nano_seconds_lo);
		lanphy_write_page_reg(phydev, LAN8814_PAGE_COMMON_REGS,
				      PTP_LTC_STEP_ADJ_HI,
				      PTP_LTC_STEP_ADJ_DIR_ |
				      nano_seconds_hi);
		lanphy_write_page_reg(phydev, LAN8814_PAGE_COMMON_REGS, PTP_CMD_CTL,
				      PTP_CMD_CTL_PTP_LTC_STEP_NSEC_);
	}
}

static int lan8814_ptpci_adjtime(struct ptp_clock_info *ptpci, s64 delta)
{
	struct lan8814_shared_priv *shared = container_of(ptpci, struct lan8814_shared_priv,
							  ptp_clock_info);
	struct phy_device *phydev = shared->phydev;

	mutex_lock(&shared->shared_lock);
	lan8814_ptp_clock_step(phydev, delta);
	mutex_unlock(&shared->shared_lock);

	return 0;
}

static int lan8814_ptpci_adjfine(struct ptp_clock_info *ptpci, long scaled_ppm)
{
	struct lan8814_shared_priv *shared = container_of(ptpci, struct lan8814_shared_priv,
							  ptp_clock_info);
	struct phy_device *phydev = shared->phydev;
	u16 kszphy_rate_adj_lo, kszphy_rate_adj_hi;
	bool positive = true;
	u32 kszphy_rate_adj;

	if (scaled_ppm < 0) {
		scaled_ppm = -scaled_ppm;
		positive = false;
	}

	kszphy_rate_adj = LAN8814_1PPM_FORMAT * (scaled_ppm >> 16);
	kszphy_rate_adj += (LAN8814_1PPM_FORMAT * (0xffff & scaled_ppm)) >> 16;

	kszphy_rate_adj_lo = kszphy_rate_adj & 0xffff;
	kszphy_rate_adj_hi = (kszphy_rate_adj >> 16) & 0x3fff;

	if (positive)
		kszphy_rate_adj_hi |= PTP_CLOCK_RATE_ADJ_DIR_;

	mutex_lock(&shared->shared_lock);
	lanphy_write_page_reg(phydev, LAN8814_PAGE_COMMON_REGS, PTP_CLOCK_RATE_ADJ_HI,
			      kszphy_rate_adj_hi);
	lanphy_write_page_reg(phydev, LAN8814_PAGE_COMMON_REGS, PTP_CLOCK_RATE_ADJ_LO,
			      kszphy_rate_adj_lo);
	mutex_unlock(&shared->shared_lock);

	return 0;
}

static void lan8814_ptp_set_reload(struct phy_device *phydev, int event,
				   s64 period_sec, u32 period_nsec)
{
	lanphy_write_page_reg(phydev, LAN8814_PAGE_COMMON_REGS,
			      LAN8814_PTP_CLOCK_TARGET_RELOAD_SEC_LO(event),
			      lower_16_bits(period_sec));
	lanphy_write_page_reg(phydev, LAN8814_PAGE_COMMON_REGS,
			      LAN8814_PTP_CLOCK_TARGET_RELOAD_SEC_HI(event),
			      upper_16_bits(period_sec));

	lanphy_write_page_reg(phydev, LAN8814_PAGE_COMMON_REGS,
			      LAN8814_PTP_CLOCK_TARGET_RELOAD_NS_LO(event),
			      lower_16_bits(period_nsec));
	lanphy_write_page_reg(phydev, LAN8814_PAGE_COMMON_REGS,
			      LAN8814_PTP_CLOCK_TARGET_RELOAD_NS_HI(event),
			      upper_16_bits(period_nsec) & 0x3fff);
}

static void lan8814_ptp_enable_event(struct phy_device *phydev, int event,
				     int pulse_width)
{
	/* Set the pulse width of the event,
	 * Make sure that the target clock will be incremented each time when
	 * local time reaches or pass it
	 * Set the polarity high
	 */
	lanphy_modify_page_reg(phydev, LAN8814_PAGE_COMMON_REGS, LAN8814_PTP_GENERAL_CONFIG,
			       LAN8814_PTP_GENERAL_CONFIG_LTC_EVENT_MASK(event) |
			       LAN8814_PTP_GENERAL_CONFIG_LTC_EVENT_SET(event, pulse_width) |
			       LAN8814_PTP_GENERAL_CONFIG_RELOAD_ADD_X(event) |
			       LAN8814_PTP_GENERAL_CONFIG_POLARITY_X(event),
			       LAN8814_PTP_GENERAL_CONFIG_LTC_EVENT_SET(event, pulse_width) |
			       LAN8814_PTP_GENERAL_CONFIG_POLARITY_X(event));
}

static void lan8814_ptp_disable_event(struct phy_device *phydev, int event)
{
	/* Set target to too far in the future, effectively disabling it */
	lan8814_ptp_set_target(phydev, event, 0xFFFFFFFF, 0);

	/* And then reload once it recheas the target */
	lanphy_modify_page_reg(phydev, LAN8814_PAGE_COMMON_REGS, LAN8814_PTP_GENERAL_CONFIG,
			       LAN8814_PTP_GENERAL_CONFIG_RELOAD_ADD_X(event),
			       LAN8814_PTP_GENERAL_CONFIG_RELOAD_ADD_X(event));
}

static void lan8814_ptp_perout_off(struct phy_device *phydev, int pin)
{
	/* Disable gpio alternate function,
	 * 1: select as gpio,
	 * 0: select alt func
	 */
	lanphy_modify_page_reg(phydev, LAN8814_PAGE_COMMON_REGS,
			       LAN8814_GPIO_EN_ADDR(pin),
			       LAN8814_GPIO_EN_BIT(pin),
			       LAN8814_GPIO_EN_BIT(pin));

	lanphy_modify_page_reg(phydev, LAN8814_PAGE_COMMON_REGS,
			       LAN8814_GPIO_DIR_ADDR(pin),
			       LAN8814_GPIO_DIR_BIT(pin),
			       0);

	lanphy_modify_page_reg(phydev, LAN8814_PAGE_COMMON_REGS,
			       LAN8814_GPIO_BUF_ADDR(pin),
			       LAN8814_GPIO_BUF_BIT(pin),
			       0);
}

static void lan8814_ptp_perout_on(struct phy_device *phydev, int pin)
{
	/* Set as gpio output */
	lanphy_modify_page_reg(phydev, LAN8814_PAGE_COMMON_REGS,
			       LAN8814_GPIO_DIR_ADDR(pin),
			       LAN8814_GPIO_DIR_BIT(pin),
			       LAN8814_GPIO_DIR_BIT(pin));

	/* Enable gpio 0:for alternate function, 1:gpio */
	lanphy_modify_page_reg(phydev, LAN8814_PAGE_COMMON_REGS,
			       LAN8814_GPIO_EN_ADDR(pin),
			       LAN8814_GPIO_EN_BIT(pin),
			       0);

	/* Set buffer type to push pull */
	lanphy_modify_page_reg(phydev, LAN8814_PAGE_COMMON_REGS,
			       LAN8814_GPIO_BUF_ADDR(pin),
			       LAN8814_GPIO_BUF_BIT(pin),
			       LAN8814_GPIO_BUF_BIT(pin));
}

static int lan8814_ptp_perout(struct ptp_clock_info *ptpci,
			      struct ptp_clock_request *rq, int on)
{
	struct lan8814_shared_priv *shared = container_of(ptpci, struct lan8814_shared_priv,
							  ptp_clock_info);
	struct phy_device *phydev = shared->phydev;
	struct timespec64 ts_on, ts_period;
	s64 on_nsec, period_nsec;
	int pulse_width;
	int pin, event;

	mutex_lock(&shared->shared_lock);
	event = rq->perout.index;
	pin = ptp_find_pin(shared->ptp_clock, PTP_PF_PEROUT, event);
	if (pin < 0 || pin >= LAN8814_PTP_PEROUT_NUM) {
		mutex_unlock(&shared->shared_lock);
		return -EBUSY;
	}

	if (!on) {
		lan8814_ptp_perout_off(phydev, pin);
		lan8814_ptp_disable_event(phydev, event);
		mutex_unlock(&shared->shared_lock);
		return 0;
	}

	ts_on.tv_sec = rq->perout.on.sec;
	ts_on.tv_nsec = rq->perout.on.nsec;
	on_nsec = timespec64_to_ns(&ts_on);

	ts_period.tv_sec = rq->perout.period.sec;
	ts_period.tv_nsec = rq->perout.period.nsec;
	period_nsec = timespec64_to_ns(&ts_period);

	if (period_nsec < 200) {
		pr_warn_ratelimited("%s: perout period too small, minimum is 200 nsec\n",
				    phydev_name(phydev));
		mutex_unlock(&shared->shared_lock);
		return -EOPNOTSUPP;
	}

	if (on_nsec >= period_nsec) {
		pr_warn_ratelimited("%s: pulse width must be smaller than period\n",
				    phydev_name(phydev));
		mutex_unlock(&shared->shared_lock);
		return -EINVAL;
	}

	switch (on_nsec) {
	case 200000000:
		pulse_width = LAN8841_PTP_GENERAL_CONFIG_LTC_EVENT_200MS;
		break;
	case 100000000:
		pulse_width = LAN8841_PTP_GENERAL_CONFIG_LTC_EVENT_100MS;
		break;
	case 50000000:
		pulse_width = LAN8841_PTP_GENERAL_CONFIG_LTC_EVENT_50MS;
		break;
	case 10000000:
		pulse_width = LAN8841_PTP_GENERAL_CONFIG_LTC_EVENT_10MS;
		break;
	case 5000000:
		pulse_width = LAN8841_PTP_GENERAL_CONFIG_LTC_EVENT_5MS;
		break;
	case 1000000:
		pulse_width = LAN8841_PTP_GENERAL_CONFIG_LTC_EVENT_1MS;
		break;
	case 500000:
		pulse_width = LAN8841_PTP_GENERAL_CONFIG_LTC_EVENT_500US;
		break;
	case 100000:
		pulse_width = LAN8841_PTP_GENERAL_CONFIG_LTC_EVENT_100US;
		break;
	case 50000:
		pulse_width = LAN8841_PTP_GENERAL_CONFIG_LTC_EVENT_50US;
		break;
	case 10000:
		pulse_width = LAN8841_PTP_GENERAL_CONFIG_LTC_EVENT_10US;
		break;
	case 5000:
		pulse_width = LAN8841_PTP_GENERAL_CONFIG_LTC_EVENT_5US;
		break;
	case 1000:
		pulse_width = LAN8841_PTP_GENERAL_CONFIG_LTC_EVENT_1US;
		break;
	case 500:
		pulse_width = LAN8841_PTP_GENERAL_CONFIG_LTC_EVENT_500NS;
		break;
	case 100:
		pulse_width = LAN8841_PTP_GENERAL_CONFIG_LTC_EVENT_100NS;
		break;
	default:
		pr_warn_ratelimited("%s: Use default duty cycle of 100ns\n",
				    phydev_name(phydev));
		pulse_width = LAN8841_PTP_GENERAL_CONFIG_LTC_EVENT_100NS;
		break;
	}

	/* Configure to pulse every period */
	lan8814_ptp_enable_event(phydev, event, pulse_width);
	lan8814_ptp_set_target(phydev, event, rq->perout.start.sec,
			       rq->perout.start.nsec);
	lan8814_ptp_set_reload(phydev, event, rq->perout.period.sec,
			       rq->perout.period.nsec);
	lan8814_ptp_perout_on(phydev, pin);
	mutex_unlock(&shared->shared_lock);

	return 0;
}

static void lan8814_ptp_extts_on(struct phy_device *phydev, int pin, u32 flags)
{
	/* Set as gpio input */
	lanphy_modify_page_reg(phydev, LAN8814_PAGE_COMMON_REGS,
			       LAN8814_GPIO_DIR_ADDR(pin),
			       LAN8814_GPIO_DIR_BIT(pin),
			       0);

	/* Map the pin to ltc pin 0 of the capture map registers */
	lanphy_modify_page_reg(phydev, LAN8814_PAGE_COMMON_REGS,
			       PTP_GPIO_CAP_MAP_LO, pin, pin);

	/* Enable capture on the edges of the ltc pin */
	if (flags & PTP_RISING_EDGE)
		lanphy_modify_page_reg(phydev, LAN8814_PAGE_COMMON_REGS,
				       PTP_GPIO_CAP_EN,
				       PTP_GPIO_CAP_EN_GPIO_RE_CAPTURE_ENABLE(0),
				       PTP_GPIO_CAP_EN_GPIO_RE_CAPTURE_ENABLE(0));
	if (flags & PTP_FALLING_EDGE)
		lanphy_modify_page_reg(phydev, LAN8814_PAGE_COMMON_REGS,
				       PTP_GPIO_CAP_EN,
				       PTP_GPIO_CAP_EN_GPIO_FE_CAPTURE_ENABLE(0),
				       PTP_GPIO_CAP_EN_GPIO_FE_CAPTURE_ENABLE(0));

	/* Enable interrupt top interrupt */
	lanphy_modify_page_reg(phydev, LAN8814_PAGE_COMMON_REGS, PTP_COMMON_INT_ENA,
			       PTP_COMMON_INT_ENA_GPIO_CAP_EN,
			       PTP_COMMON_INT_ENA_GPIO_CAP_EN);
}

static void lan8814_ptp_extts_off(struct phy_device *phydev, int pin)
{
	/* Set as gpio out */
	lanphy_modify_page_reg(phydev, LAN8814_PAGE_COMMON_REGS,
			       LAN8814_GPIO_DIR_ADDR(pin),
			       LAN8814_GPIO_DIR_BIT(pin),
			       LAN8814_GPIO_DIR_BIT(pin));

	/* Enable alternate, 0:for alternate function, 1:gpio */
	lanphy_modify_page_reg(phydev, LAN8814_PAGE_COMMON_REGS,
			       LAN8814_GPIO_EN_ADDR(pin),
			       LAN8814_GPIO_EN_BIT(pin),
			       0);

	/* Clear the mapping of pin to registers 0 of the capture registers */
	lanphy_modify_page_reg(phydev, LAN8814_PAGE_COMMON_REGS,
			       PTP_GPIO_CAP_MAP_LO,
			       GENMASK(3, 0),
			       0);

	/* Disable capture on both of the edges */
	lanphy_modify_page_reg(phydev, LAN8814_PAGE_COMMON_REGS, PTP_GPIO_CAP_EN,
			       PTP_GPIO_CAP_EN_GPIO_RE_CAPTURE_ENABLE(pin) |
			       PTP_GPIO_CAP_EN_GPIO_FE_CAPTURE_ENABLE(pin),
			       0);

	/* Disable interrupt top interrupt */
	lanphy_modify_page_reg(phydev, LAN8814_PAGE_COMMON_REGS, PTP_COMMON_INT_ENA,
			       PTP_COMMON_INT_ENA_GPIO_CAP_EN,
			       0);
}

static int lan8814_ptp_extts(struct ptp_clock_info *ptpci,
			     struct ptp_clock_request *rq, int on)
{
	struct lan8814_shared_priv *shared = container_of(ptpci, struct lan8814_shared_priv,
							  ptp_clock_info);
	struct phy_device *phydev = shared->phydev;
	int pin;

	pin = ptp_find_pin(shared->ptp_clock, PTP_PF_EXTTS,
			   rq->extts.index);
	if (pin == -1 || pin != LAN8814_PTP_EXTTS_NUM)
		return -EINVAL;

	mutex_lock(&shared->shared_lock);
	if (on)
		lan8814_ptp_extts_on(phydev, pin, rq->extts.flags);
	else
		lan8814_ptp_extts_off(phydev, pin);

	mutex_unlock(&shared->shared_lock);

	return 0;
}

static int lan8814_ptpci_enable(struct ptp_clock_info *ptpci,
				struct ptp_clock_request *rq, int on)
{
	switch (rq->type) {
	case PTP_CLK_REQ_PEROUT:
		return lan8814_ptp_perout(ptpci, rq, on);
	case PTP_CLK_REQ_EXTTS:
		return lan8814_ptp_extts(ptpci, rq, on);
	default:
		return -EINVAL;
	}
}

static int lan8814_ptpci_verify(struct ptp_clock_info *ptp, unsigned int pin,
				enum ptp_pin_function func, unsigned int chan)
{
	switch (func) {
	case PTP_PF_NONE:
	case PTP_PF_PEROUT:
		/* Only pins 0 and 1 can generate perout signals. And for pin 0
		 * there is only chan 0 (event A) and for pin 1 there is only
		 * chan 1 (event B)
		 */
		if (pin >= LAN8814_PTP_PEROUT_NUM || pin != chan)
			return -1;
		break;
	case PTP_PF_EXTTS:
		if (pin != LAN8814_PTP_EXTTS_NUM)
			return -1;
		break;
	default:
		return -1;
	}

	return 0;
}

static bool lan8814_get_sig_tx(struct sk_buff *skb, u16 *sig)
{
	struct ptp_header *ptp_header;
	u32 type;

	type = ptp_classify_raw(skb);
	ptp_header = ptp_parse_header(skb, type);

	if (!ptp_header)
		return false;

	*sig = (__force u16)(ntohs(ptp_header->sequence_id));
	return true;
}

static void lan8814_match_tx_skb(struct kszphy_ptp_priv *ptp_priv,
				 u32 seconds, u32 nsec, u16 seq_id)
{
	struct skb_shared_hwtstamps shhwtstamps;
	struct sk_buff *skb, *skb_tmp;
	unsigned long flags;
	bool ret = false;
	u16 skb_sig;

	spin_lock_irqsave(&ptp_priv->tx_queue.lock, flags);
	skb_queue_walk_safe(&ptp_priv->tx_queue, skb, skb_tmp) {
		if (!lan8814_get_sig_tx(skb, &skb_sig))
			continue;

		if (memcmp(&skb_sig, &seq_id, sizeof(seq_id)))
			continue;

		__skb_unlink(skb, &ptp_priv->tx_queue);
		ret = true;
		break;
	}
	spin_unlock_irqrestore(&ptp_priv->tx_queue.lock, flags);

	if (ret) {
		memset(&shhwtstamps, 0, sizeof(shhwtstamps));
		shhwtstamps.hwtstamp = ktime_set(seconds, nsec);
		skb_complete_tx_timestamp(skb, &shhwtstamps);
	}
}

static void lan8814_dequeue_tx_skb(struct kszphy_ptp_priv *ptp_priv)
{
	struct phy_device *phydev = ptp_priv->phydev;
	u32 seconds, nsec;
	u16 seq_id;

	lan8814_ptp_tx_ts_get(phydev, &seconds, &nsec, &seq_id);
	lan8814_match_tx_skb(ptp_priv, seconds, nsec, seq_id);
}

static void lan8814_get_tx_ts(struct kszphy_ptp_priv *ptp_priv)
{
	struct phy_device *phydev = ptp_priv->phydev;
	u32 reg;

	do {
		lan8814_dequeue_tx_skb(ptp_priv);

		/* If other timestamps are available in the FIFO,
		 * process them.
		 */
		reg = lanphy_read_page_reg(phydev, LAN8814_PAGE_PORT_REGS,
					   PTP_CAP_INFO);
	} while (PTP_CAP_INFO_TX_TS_CNT_GET_(reg) > 0);
}

static bool lan8814_match_skb(struct kszphy_ptp_priv *ptp_priv,
			      struct lan8814_ptp_rx_ts *rx_ts)
{
	struct skb_shared_hwtstamps *shhwtstamps;
	struct sk_buff *skb, *skb_tmp;
	unsigned long flags;
	bool ret = false;
	u16 skb_sig;

	spin_lock_irqsave(&ptp_priv->rx_queue.lock, flags);
	skb_queue_walk_safe(&ptp_priv->rx_queue, skb, skb_tmp) {
		if (!lan8814_get_sig_rx(skb, &skb_sig))
			continue;

		if (memcmp(&skb_sig, &rx_ts->seq_id, sizeof(rx_ts->seq_id)))
			continue;

		__skb_unlink(skb, &ptp_priv->rx_queue);

		ret = true;
		break;
	}
	spin_unlock_irqrestore(&ptp_priv->rx_queue.lock, flags);

	if (ret) {
		shhwtstamps = skb_hwtstamps(skb);
		memset(shhwtstamps, 0, sizeof(*shhwtstamps));
		shhwtstamps->hwtstamp = ktime_set(rx_ts->seconds, rx_ts->nsec);
		netif_rx(skb);
	}

	return ret;
}

static void lan8814_match_rx_ts(struct kszphy_ptp_priv *ptp_priv,
				struct lan8814_ptp_rx_ts *rx_ts)
{
	unsigned long flags;

	/* If we failed to match the skb add it to the queue for when
	 * the frame will come
	 */
	if (!lan8814_match_skb(ptp_priv, rx_ts)) {
		spin_lock_irqsave(&ptp_priv->rx_ts_lock, flags);
		list_add(&rx_ts->list, &ptp_priv->rx_ts_list);
		spin_unlock_irqrestore(&ptp_priv->rx_ts_lock, flags);
	} else {
		kfree(rx_ts);
	}
}

static void lan8814_get_rx_ts(struct kszphy_ptp_priv *ptp_priv)
{
	struct phy_device *phydev = ptp_priv->phydev;
	struct lan8814_ptp_rx_ts *rx_ts;
	u32 reg;

	do {
		rx_ts = kzalloc(sizeof(*rx_ts), GFP_KERNEL);
		if (!rx_ts)
			return;

		lan8814_ptp_rx_ts_get(phydev, &rx_ts->seconds, &rx_ts->nsec,
				      &rx_ts->seq_id);
		lan8814_match_rx_ts(ptp_priv, rx_ts);

		/* If other timestamps are available in the FIFO,
		 * process them.
		 */
		reg = lanphy_read_page_reg(phydev, LAN8814_PAGE_PORT_REGS,
					   PTP_CAP_INFO);
	} while (PTP_CAP_INFO_RX_TS_CNT_GET_(reg) > 0);
}

static void lan8814_handle_ptp_interrupt(struct phy_device *phydev, u16 status)
{
	struct kszphy_priv *priv = phydev->priv;
	struct kszphy_ptp_priv *ptp_priv = &priv->ptp_priv;

	if (status & PTP_TSU_INT_STS_PTP_TX_TS_EN_)
		lan8814_get_tx_ts(ptp_priv);

	if (status & PTP_TSU_INT_STS_PTP_RX_TS_EN_)
		lan8814_get_rx_ts(ptp_priv);

	if (status & PTP_TSU_INT_STS_PTP_TX_TS_OVRFL_INT_) {
		lan8814_flush_fifo(phydev, true);
		skb_queue_purge(&ptp_priv->tx_queue);
	}

	if (status & PTP_TSU_INT_STS_PTP_RX_TS_OVRFL_INT_) {
		lan8814_flush_fifo(phydev, false);
		skb_queue_purge(&ptp_priv->rx_queue);
	}
}

static int lan8814_gpio_process_cap(struct lan8814_shared_priv *shared)
{
	struct phy_device *phydev = shared->phydev;
	struct ptp_clock_event ptp_event = {0};
	unsigned long nsec;
	s64 sec;
	u16 tmp;

	/* This is 0 because whatever was the input pin it was mapped it to
	 * ltc gpio pin 0
	 */
	lanphy_modify_page_reg(phydev, LAN8814_PAGE_COMMON_REGS, PTP_GPIO_SEL,
			       PTP_GPIO_SEL_GPIO_SEL(0),
			       PTP_GPIO_SEL_GPIO_SEL(0));

	tmp = lanphy_read_page_reg(phydev, LAN8814_PAGE_COMMON_REGS,
				   PTP_GPIO_CAP_STS);
	if (!(tmp & PTP_GPIO_CAP_STS_PTP_GPIO_RE_STS(0)) &&
	    !(tmp & PTP_GPIO_CAP_STS_PTP_GPIO_FE_STS(0)))
		return -1;

	if (tmp & BIT(0)) {
		sec = lanphy_read_page_reg(phydev, LAN8814_PAGE_COMMON_REGS,
					   PTP_GPIO_RE_LTC_SEC_HI_CAP);
		sec <<= 16;
		sec |= lanphy_read_page_reg(phydev, LAN8814_PAGE_COMMON_REGS,
					    PTP_GPIO_RE_LTC_SEC_LO_CAP);

		nsec = lanphy_read_page_reg(phydev, LAN8814_PAGE_COMMON_REGS,
					    PTP_GPIO_RE_LTC_NS_HI_CAP) & 0x3fff;
		nsec <<= 16;
		nsec |= lanphy_read_page_reg(phydev, LAN8814_PAGE_COMMON_REGS,
					     PTP_GPIO_RE_LTC_NS_LO_CAP);
	} else {
		sec = lanphy_read_page_reg(phydev, LAN8814_PAGE_COMMON_REGS,
					   PTP_GPIO_FE_LTC_SEC_HI_CAP);
		sec <<= 16;
		sec |= lanphy_read_page_reg(phydev, LAN8814_PAGE_COMMON_REGS,
					    PTP_GPIO_FE_LTC_SEC_LO_CAP);

		nsec = lanphy_read_page_reg(phydev, LAN8814_PAGE_COMMON_REGS,
					    PTP_GPIO_FE_LTC_NS_HI_CAP) & 0x3fff;
		nsec <<= 16;
		nsec |= lanphy_read_page_reg(phydev, LAN8814_PAGE_COMMON_REGS,
					     PTP_GPIO_RE_LTC_NS_LO_CAP);
	}

	ptp_event.index = 0;
	ptp_event.timestamp = ktime_set(sec, nsec);
	ptp_event.type = PTP_CLOCK_EXTTS;
	ptp_clock_event(shared->ptp_clock, &ptp_event);

	return 0;
}

static int lan8814_handle_gpio_interrupt(struct phy_device *phydev, u16 status)
{
	struct lan8814_shared_priv *shared = phy_package_get_priv(phydev);
	int ret;

	mutex_lock(&shared->shared_lock);
	ret = lan8814_gpio_process_cap(shared);
	mutex_unlock(&shared->shared_lock);

	return ret;
}

static int lan8804_config_init(struct phy_device *phydev)
{
	/* MDI-X setting for swap A,B transmit */
	lanphy_modify_page_reg(phydev, LAN8814_PAGE_PCS_DIGITAL, LAN8804_ALIGN_SWAP,
			       LAN8804_ALIGN_TX_A_B_SWAP_MASK,
			       LAN8804_ALIGN_TX_A_B_SWAP);

	/* Make sure that the PHY will not stop generating the clock when the
	 * link partner goes down
	 */
	lanphy_write_page_reg(phydev, LAN8814_PAGE_SYSTEM_CTRL,
			      LAN8814_CLOCK_MANAGEMENT, 0x27e);
	lanphy_read_page_reg(phydev, LAN8814_PAGE_AFE_PMA, LAN8814_LINK_QUALITY);

	return 0;
}

static irqreturn_t lan8804_handle_interrupt(struct phy_device *phydev)
{
	int status;

	status = phy_read(phydev, LAN8814_INTS);
	if (status < 0) {
		phy_error(phydev);
		return IRQ_NONE;
	}

	if (status > 0)
		phy_trigger_machine(phydev);

	return IRQ_HANDLED;
}

#define LAN8804_OUTPUT_CONTROL			25
#define LAN8804_OUTPUT_CONTROL_INTR_BUFFER	BIT(14)
#define LAN8804_CONTROL				31
#define LAN8804_CONTROL_INTR_POLARITY		BIT(14)

static int lan8804_config_intr(struct phy_device *phydev)
{
	int err;

	/* This is an internal PHY of lan966x and is not possible to change the
	 * polarity on the GIC found in lan966x, therefore change the polarity
	 * of the interrupt in the PHY from being active low instead of active
	 * high.
	 */
	phy_write(phydev, LAN8804_CONTROL, LAN8804_CONTROL_INTR_POLARITY);

	/* By default interrupt buffer is open-drain in which case the interrupt
	 * can be active only low. Therefore change the interrupt buffer to be
	 * push-pull to be able to change interrupt polarity
	 */
	phy_write(phydev, LAN8804_OUTPUT_CONTROL,
		  LAN8804_OUTPUT_CONTROL_INTR_BUFFER);

	if (phydev->interrupts == PHY_INTERRUPT_ENABLED) {
		err = phy_read(phydev, LAN8814_INTS);
		if (err < 0)
			return err;

		err = phy_write(phydev, LAN8814_INTC, LAN8814_INT_LINK);
		if (err)
			return err;
	} else {
		err = phy_write(phydev, LAN8814_INTC, 0);
		if (err)
			return err;

		err = phy_read(phydev, LAN8814_INTS);
		if (err < 0)
			return err;
	}

	return 0;
}

static irqreturn_t lan8814_handle_interrupt(struct phy_device *phydev)
{
	int ret = IRQ_NONE;
	int irq_status;

	irq_status = phy_read(phydev, LAN8814_INTS);
	if (irq_status < 0) {
		phy_error(phydev);
		return IRQ_NONE;
	}

	if (irq_status & LAN8814_INT_LINK) {
		phy_trigger_machine(phydev);
		ret = IRQ_HANDLED;
	}

	while (true) {
		irq_status = lanphy_read_page_reg(phydev, LAN8814_PAGE_PORT_REGS,
						  PTP_TSU_INT_STS);
		if (!irq_status)
			break;

		lan8814_handle_ptp_interrupt(phydev, irq_status);
		ret = IRQ_HANDLED;
	}

	if (!lan8814_handle_gpio_interrupt(phydev, irq_status))
		ret = IRQ_HANDLED;

	return ret;
}

static int lan8814_ack_interrupt(struct phy_device *phydev)
{
	/* bit[12..0] int status, which is a read and clear register. */
	int rc;

	rc = phy_read(phydev, LAN8814_INTS);

	return (rc < 0) ? rc : 0;
}

static int lan8814_config_intr(struct phy_device *phydev)
{
	int err;

	lanphy_write_page_reg(phydev, LAN8814_PAGE_COMMON_REGS, LAN8814_INTR_CTRL_REG,
			      LAN8814_INTR_CTRL_REG_POLARITY |
			      LAN8814_INTR_CTRL_REG_INTR_ENABLE);

	/* enable / disable interrupts */
	if (phydev->interrupts == PHY_INTERRUPT_ENABLED) {
		err = lan8814_ack_interrupt(phydev);
		if (err)
			return err;

		err = phy_write(phydev, LAN8814_INTC, LAN8814_INT_LINK);
	} else {
		err = phy_write(phydev, LAN8814_INTC, 0);
		if (err)
			return err;

		err = lan8814_ack_interrupt(phydev);
	}

	return err;
}

static void lan8814_ptp_init(struct phy_device *phydev)
{
	struct kszphy_priv *priv = phydev->priv;
	struct kszphy_ptp_priv *ptp_priv = &priv->ptp_priv;

	if (!IS_ENABLED(CONFIG_PTP_1588_CLOCK) ||
	    !IS_ENABLED(CONFIG_NETWORK_PHY_TIMESTAMPING))
		return;

	lanphy_write_page_reg(phydev, LAN8814_PAGE_PORT_REGS,
			      TSU_HARD_RESET, TSU_HARD_RESET_);

	lanphy_modify_page_reg(phydev, LAN8814_PAGE_PORT_REGS, PTP_TX_MOD,
			       PTP_TX_MOD_BAD_UDPV4_CHKSUM_FORCE_FCS_DIS_,
			       PTP_TX_MOD_BAD_UDPV4_CHKSUM_FORCE_FCS_DIS_);

	lanphy_modify_page_reg(phydev, LAN8814_PAGE_PORT_REGS, PTP_RX_MOD,
			       PTP_RX_MOD_BAD_UDPV4_CHKSUM_FORCE_FCS_DIS_,
			       PTP_RX_MOD_BAD_UDPV4_CHKSUM_FORCE_FCS_DIS_);

	lanphy_write_page_reg(phydev, LAN8814_PAGE_PORT_REGS,
			      PTP_RX_PARSE_CONFIG, 0);
	lanphy_write_page_reg(phydev, LAN8814_PAGE_PORT_REGS,
			      PTP_TX_PARSE_CONFIG, 0);

	/* Removing default registers configs related to L2 and IP */
	lanphy_write_page_reg(phydev, LAN8814_PAGE_PORT_REGS,
			      PTP_TX_PARSE_L2_ADDR_EN, 0);
	lanphy_write_page_reg(phydev, LAN8814_PAGE_PORT_REGS,
			      PTP_RX_PARSE_L2_ADDR_EN, 0);
	lanphy_write_page_reg(phydev, LAN8814_PAGE_PORT_REGS,
			      PTP_TX_PARSE_IP_ADDR_EN, 0);
	lanphy_write_page_reg(phydev, LAN8814_PAGE_PORT_REGS,
			      PTP_RX_PARSE_IP_ADDR_EN, 0);

	/* Disable checking for minorVersionPTP field */
	lanphy_write_page_reg(phydev, LAN8814_PAGE_PORT_REGS, PTP_RX_VERSION,
			      PTP_MAX_VERSION(0xff) | PTP_MIN_VERSION(0x0));
	lanphy_write_page_reg(phydev, LAN8814_PAGE_PORT_REGS, PTP_TX_VERSION,
			      PTP_MAX_VERSION(0xff) | PTP_MIN_VERSION(0x0));

	skb_queue_head_init(&ptp_priv->tx_queue);
	skb_queue_head_init(&ptp_priv->rx_queue);
	INIT_LIST_HEAD(&ptp_priv->rx_ts_list);
	spin_lock_init(&ptp_priv->rx_ts_lock);

	ptp_priv->phydev = phydev;

	ptp_priv->mii_ts.rxtstamp = lan8814_rxtstamp;
	ptp_priv->mii_ts.txtstamp = lan8814_txtstamp;
	ptp_priv->mii_ts.hwtstamp = lan8814_hwtstamp;
	ptp_priv->mii_ts.ts_info  = lan8814_ts_info;

	phydev->mii_ts = &ptp_priv->mii_ts;

	/* Timestamp selected by default to keep legacy API */
	phydev->default_timestamp = true;
}

static int __lan8814_ptp_probe_once(struct phy_device *phydev, char *pin_name,
				    int gpios)
{
	struct lan8814_shared_priv *shared = phy_package_get_priv(phydev);

	shared->phydev = phydev;

	/* Initialise shared lock for clock*/
	mutex_init(&shared->shared_lock);

	shared->pin_config = devm_kmalloc_array(&phydev->mdio.dev,
						gpios,
						sizeof(*shared->pin_config),
						GFP_KERNEL);
	if (!shared->pin_config)
		return -ENOMEM;

	for (int i = 0; i < gpios; i++) {
		struct ptp_pin_desc *ptp_pin = &shared->pin_config[i];

		memset(ptp_pin, 0, sizeof(*ptp_pin));
		snprintf(ptp_pin->name,
			 sizeof(ptp_pin->name), "%s_%02d", pin_name, i);
		ptp_pin->index = i;
		ptp_pin->func =  PTP_PF_NONE;
	}

	shared->ptp_clock_info.owner = THIS_MODULE;
	snprintf(shared->ptp_clock_info.name, 30, "%s", phydev->drv->name);
	shared->ptp_clock_info.max_adj = 31249999;
	shared->ptp_clock_info.n_alarm = 0;
	shared->ptp_clock_info.n_ext_ts = LAN8814_PTP_EXTTS_NUM;
	shared->ptp_clock_info.n_pins = gpios;
	shared->ptp_clock_info.pps = 0;
	shared->ptp_clock_info.supported_extts_flags = PTP_RISING_EDGE |
						       PTP_FALLING_EDGE |
						       PTP_STRICT_FLAGS;
	shared->ptp_clock_info.supported_perout_flags = PTP_PEROUT_DUTY_CYCLE;
	shared->ptp_clock_info.pin_config = shared->pin_config;
	shared->ptp_clock_info.n_per_out = LAN8814_PTP_PEROUT_NUM;
	shared->ptp_clock_info.adjfine = lan8814_ptpci_adjfine;
	shared->ptp_clock_info.adjtime = lan8814_ptpci_adjtime;
	shared->ptp_clock_info.gettime64 = lan8814_ptpci_gettime64;
	shared->ptp_clock_info.settime64 = lan8814_ptpci_settime64;
	shared->ptp_clock_info.getcrosststamp = NULL;
	shared->ptp_clock_info.enable = lan8814_ptpci_enable;
	shared->ptp_clock_info.verify = lan8814_ptpci_verify;

	shared->ptp_clock = ptp_clock_register(&shared->ptp_clock_info,
					       &phydev->mdio.dev);
	if (IS_ERR(shared->ptp_clock)) {
		phydev_err(phydev, "ptp_clock_register failed %pe\n",
			   shared->ptp_clock);
		return -EINVAL;
	}

	/* Check if PHC support is missing at the configuration level */
	if (!shared->ptp_clock)
		return 0;

	phydev_dbg(phydev, "successfully registered ptp clock\n");

	/* The EP.4 is shared between all the PHYs in the package and also it
	 * can be accessed by any of the PHYs
	 */
	lanphy_write_page_reg(phydev, LAN8814_PAGE_COMMON_REGS,
			      LTC_HARD_RESET, LTC_HARD_RESET_);
	lanphy_write_page_reg(phydev, LAN8814_PAGE_COMMON_REGS, PTP_OPERATING_MODE,
			      PTP_OPERATING_MODE_STANDALONE_);

	/* Enable ptp to run LTC clock for ptp and gpio 1PPS operation */
	lanphy_write_page_reg(phydev, LAN8814_PAGE_COMMON_REGS, PTP_CMD_CTL,
			      PTP_CMD_CTL_PTP_ENABLE_);

	return 0;
}

static int lan8814_ptp_probe_once(struct phy_device *phydev)
{
	return __lan8814_ptp_probe_once(phydev, "lan8814_ptp_pin",
					LAN8814_PTP_GPIO_NUM);
}

static void lan8814_setup_led(struct phy_device *phydev, int val)
{
	int temp;

	temp = lanphy_read_page_reg(phydev, LAN8814_PAGE_PORT_REGS,
				    LAN8814_LED_CTRL_1);

	if (val)
		temp |= LAN8814_LED_CTRL_1_KSZ9031_LED_MODE_;
	else
		temp &= ~LAN8814_LED_CTRL_1_KSZ9031_LED_MODE_;

	lanphy_write_page_reg(phydev, LAN8814_PAGE_PORT_REGS,
			      LAN8814_LED_CTRL_1, temp);
}

static int lan8814_config_init(struct phy_device *phydev)
{
	struct kszphy_priv *lan8814 = phydev->priv;

	/* Disable ANEG with QSGMII PCS Host side */
	lanphy_modify_page_reg(phydev, LAN8814_PAGE_PORT_REGS,
			       LAN8814_QSGMII_PCS1G_ANEG_CONFIG,
			       LAN8814_QSGMII_PCS1G_ANEG_CONFIG_ANEG_ENA,
			       0);

	/* MDI-X setting for swap A,B transmit */
	lanphy_modify_page_reg(phydev, LAN8814_PAGE_PCS_DIGITAL, LAN8814_ALIGN_SWAP,
			       LAN8814_ALIGN_TX_A_B_SWAP_MASK,
			       LAN8814_ALIGN_TX_A_B_SWAP);

	if (lan8814->led_mode >= 0)
		lan8814_setup_led(phydev, lan8814->led_mode);

	return 0;
}

/* It is expected that there will not be any 'lan8814_take_coma_mode'
 * function called in suspend. Because the GPIO line can be shared, so if one of
 * the phys goes back in coma mode, then all the other PHYs will go, which is
 * wrong.
 */
static int lan8814_release_coma_mode(struct phy_device *phydev)
{
	struct gpio_desc *gpiod;

	gpiod = devm_gpiod_get_optional(&phydev->mdio.dev, "coma-mode",
					GPIOD_OUT_HIGH_OPEN_DRAIN |
					GPIOD_FLAGS_BIT_NONEXCLUSIVE);
	if (IS_ERR(gpiod))
		return PTR_ERR(gpiod);

	gpiod_set_consumer_name(gpiod, "LAN8814 coma mode");
	gpiod_set_value_cansleep(gpiod, 0);

	return 0;
}

static void lan8814_clear_2psp_bit(struct phy_device *phydev)
{
	/* It was noticed that when traffic is passing through the PHY and the
	 * cable is removed then the LED was still one even though there is no
	 * link
	 */
	lanphy_modify_page_reg(phydev, LAN8814_PAGE_PCS_DIGITAL, LAN8814_EEE_STATE,
			       LAN8814_EEE_STATE_MASK2P5P,
			       0);
}

static void lan8814_update_meas_time(struct phy_device *phydev)
{
	/* By setting the measure time to a value of 0xb this will allow cables
	 * longer than 100m to be used. This configuration can be used
	 * regardless of the mode of operation of the PHY
	 */
	lanphy_modify_page_reg(phydev, LAN8814_PAGE_AFE_PMA, LAN8814_PD_CONTROLS,
			       LAN8814_PD_CONTROLS_PD_MEAS_TIME_MASK,
			       LAN8814_PD_CONTROLS_PD_MEAS_TIME_VAL);
}

static int lan8814_probe(struct phy_device *phydev)
{
	const struct kszphy_type *type = phydev->drv->driver_data;
	struct kszphy_priv *priv;
	u16 addr;
	int err;

	priv = devm_kzalloc(&phydev->mdio.dev, sizeof(*priv), GFP_KERNEL);
	if (!priv)
		return -ENOMEM;

	phydev->priv = priv;

	priv->type = type;

	kszphy_parse_led_mode(phydev);

	/* Strap-in value for PHY address, below register read gives starting
	 * phy address value
	 */
	addr = lanphy_read_page_reg(phydev, LAN8814_PAGE_COMMON_REGS, 0) & 0x1F;
	devm_phy_package_join(&phydev->mdio.dev, phydev,
			      addr, sizeof(struct lan8814_shared_priv));

	if (phy_package_init_once(phydev)) {
		/* Reset the PHY */
		lanphy_modify_page_reg(phydev, LAN8814_PAGE_COMMON_REGS,
				       LAN8814_QSGMII_SOFT_RESET,
				       LAN8814_QSGMII_SOFT_RESET_BIT,
				       LAN8814_QSGMII_SOFT_RESET_BIT);

		err = lan8814_release_coma_mode(phydev);
		if (err)
			return err;

		err = lan8814_ptp_probe_once(phydev);
		if (err)
			return err;
	}

	lan8814_ptp_init(phydev);

	/* Errata workarounds */
	lan8814_clear_2psp_bit(phydev);
	lan8814_update_meas_time(phydev);

	return 0;
}

#define LAN8841_MMD_TIMER_REG			0
#define LAN8841_MMD0_REGISTER_17		17
#define LAN8841_MMD0_REGISTER_17_DROP_OPT(x)	((x) & 0x3)
#define LAN8841_MMD0_REGISTER_17_XMIT_TOG_TX_DIS	BIT(3)
#define LAN8841_OPERATION_MODE_STRAP_OVERRIDE_LOW_REG	2
#define LAN8841_OPERATION_MODE_STRAP_OVERRIDE_LOW_REG_MAGJACK	BIT(14)
#define LAN8841_MMD_ANALOG_REG			28
#define LAN8841_ANALOG_CONTROL_1		1
#define LAN8841_ANALOG_CONTROL_1_PLL_TRIM(x)	(((x) & 0x3) << 5)
#define LAN8841_ANALOG_CONTROL_10		13
#define LAN8841_ANALOG_CONTROL_10_PLL_DIV(x)	((x) & 0x3)
#define LAN8841_ANALOG_CONTROL_11		14
#define LAN8841_ANALOG_CONTROL_11_LDO_REF(x)	(((x) & 0x7) << 12)
#define LAN8841_TX_LOW_I_CH_C_D_POWER_MANAGMENT	69
#define LAN8841_TX_LOW_I_CH_C_D_POWER_MANAGMENT_VAL 0xbffc
#define LAN8841_BTRX_POWER_DOWN			70
#define LAN8841_BTRX_POWER_DOWN_QBIAS_CH_A	BIT(0)
#define LAN8841_BTRX_POWER_DOWN_BTRX_CH_A	BIT(1)
#define LAN8841_BTRX_POWER_DOWN_QBIAS_CH_B	BIT(2)
#define LAN8841_BTRX_POWER_DOWN_BTRX_CH_B	BIT(3)
#define LAN8841_BTRX_POWER_DOWN_BTRX_CH_C	BIT(5)
#define LAN8841_BTRX_POWER_DOWN_BTRX_CH_D	BIT(7)
#define LAN8841_ADC_CHANNEL_MASK		198
#define LAN8841_PTP_RX_PARSE_L2_ADDR_EN		370
#define LAN8841_PTP_RX_PARSE_IP_ADDR_EN		371
#define LAN8841_PTP_RX_VERSION			374
#define LAN8841_PTP_TX_PARSE_L2_ADDR_EN		434
#define LAN8841_PTP_TX_PARSE_IP_ADDR_EN		435
#define LAN8841_PTP_TX_VERSION			438
#define LAN8841_PTP_CMD_CTL			256
#define LAN8841_PTP_CMD_CTL_PTP_ENABLE		BIT(2)
#define LAN8841_PTP_CMD_CTL_PTP_DISABLE		BIT(1)
#define LAN8841_PTP_CMD_CTL_PTP_RESET		BIT(0)
#define LAN8841_PTP_RX_PARSE_CONFIG		368
#define LAN8841_PTP_TX_PARSE_CONFIG		432
#define LAN8841_PTP_RX_MODE			381
#define LAN8841_PTP_INSERT_TS_EN		BIT(0)
#define LAN8841_PTP_INSERT_TS_32BIT		BIT(1)

static int lan8841_config_init(struct phy_device *phydev)
{
	int ret;

	ret = ksz9131_config_init(phydev);
	if (ret)
		return ret;

	/* Initialize the HW by resetting everything */
	phy_modify_mmd(phydev, KSZ9131RN_MMD_COMMON_CTRL_REG,
		       LAN8841_PTP_CMD_CTL,
		       LAN8841_PTP_CMD_CTL_PTP_RESET,
		       LAN8841_PTP_CMD_CTL_PTP_RESET);

	phy_modify_mmd(phydev, KSZ9131RN_MMD_COMMON_CTRL_REG,
		       LAN8841_PTP_CMD_CTL,
		       LAN8841_PTP_CMD_CTL_PTP_ENABLE,
		       LAN8841_PTP_CMD_CTL_PTP_ENABLE);

	/* Don't process any frames */
	phy_write_mmd(phydev, KSZ9131RN_MMD_COMMON_CTRL_REG,
		      LAN8841_PTP_RX_PARSE_CONFIG, 0);
	phy_write_mmd(phydev, KSZ9131RN_MMD_COMMON_CTRL_REG,
		      LAN8841_PTP_TX_PARSE_CONFIG, 0);
	phy_write_mmd(phydev, KSZ9131RN_MMD_COMMON_CTRL_REG,
		      LAN8841_PTP_TX_PARSE_L2_ADDR_EN, 0);
	phy_write_mmd(phydev, KSZ9131RN_MMD_COMMON_CTRL_REG,
		      LAN8841_PTP_RX_PARSE_L2_ADDR_EN, 0);
	phy_write_mmd(phydev, KSZ9131RN_MMD_COMMON_CTRL_REG,
		      LAN8841_PTP_TX_PARSE_IP_ADDR_EN, 0);
	phy_write_mmd(phydev, KSZ9131RN_MMD_COMMON_CTRL_REG,
		      LAN8841_PTP_RX_PARSE_IP_ADDR_EN, 0);

	/* Disable checking for minorVersionPTP field */
	phy_write_mmd(phydev, KSZ9131RN_MMD_COMMON_CTRL_REG,
		      LAN8841_PTP_RX_VERSION, 0xff00);
	phy_write_mmd(phydev, KSZ9131RN_MMD_COMMON_CTRL_REG,
		      LAN8841_PTP_TX_VERSION, 0xff00);

	/* 100BT Clause 40 improvenent errata */
	phy_write_mmd(phydev, LAN8841_MMD_ANALOG_REG,
		      LAN8841_ANALOG_CONTROL_1,
		      LAN8841_ANALOG_CONTROL_1_PLL_TRIM(0x2));
	phy_write_mmd(phydev, LAN8841_MMD_ANALOG_REG,
		      LAN8841_ANALOG_CONTROL_10,
		      LAN8841_ANALOG_CONTROL_10_PLL_DIV(0x1));

	/* 10M/100M Ethernet Signal Tuning Errata for Shorted-Center Tap
	 * Magnetics
	 */
	ret = phy_read_mmd(phydev, KSZ9131RN_MMD_COMMON_CTRL_REG,
			   LAN8841_OPERATION_MODE_STRAP_OVERRIDE_LOW_REG);
	if (ret & LAN8841_OPERATION_MODE_STRAP_OVERRIDE_LOW_REG_MAGJACK) {
		phy_write_mmd(phydev, LAN8841_MMD_ANALOG_REG,
			      LAN8841_TX_LOW_I_CH_C_D_POWER_MANAGMENT,
			      LAN8841_TX_LOW_I_CH_C_D_POWER_MANAGMENT_VAL);
		phy_write_mmd(phydev, LAN8841_MMD_ANALOG_REG,
			      LAN8841_BTRX_POWER_DOWN,
			      LAN8841_BTRX_POWER_DOWN_QBIAS_CH_A |
			      LAN8841_BTRX_POWER_DOWN_BTRX_CH_A |
			      LAN8841_BTRX_POWER_DOWN_QBIAS_CH_B |
			      LAN8841_BTRX_POWER_DOWN_BTRX_CH_B |
			      LAN8841_BTRX_POWER_DOWN_BTRX_CH_C |
			      LAN8841_BTRX_POWER_DOWN_BTRX_CH_D);
	}

	/* LDO Adjustment errata */
	phy_write_mmd(phydev, LAN8841_MMD_ANALOG_REG,
		      LAN8841_ANALOG_CONTROL_11,
		      LAN8841_ANALOG_CONTROL_11_LDO_REF(1));

	/* 100BT RGMII latency tuning errata */
	phy_write_mmd(phydev, MDIO_MMD_PMAPMD,
		      LAN8841_ADC_CHANNEL_MASK, 0x0);
	phy_write_mmd(phydev, LAN8841_MMD_TIMER_REG,
		      LAN8841_MMD0_REGISTER_17,
		      LAN8841_MMD0_REGISTER_17_DROP_OPT(2) |
		      LAN8841_MMD0_REGISTER_17_XMIT_TOG_TX_DIS);

	return 0;
}

#define LAN8841_OUTPUT_CTRL			25
#define LAN8841_OUTPUT_CTRL_INT_BUFFER		BIT(14)
#define LAN8841_INT_PTP				BIT(9)

static int lan8841_config_intr(struct phy_device *phydev)
{
	int err;

	phy_modify(phydev, LAN8841_OUTPUT_CTRL,
		   LAN8841_OUTPUT_CTRL_INT_BUFFER, 0);

	if (phydev->interrupts == PHY_INTERRUPT_ENABLED) {
		err = phy_read(phydev, LAN8814_INTS);
		if (err < 0)
			return err;

		/* Enable / disable interrupts. It is OK to enable PTP interrupt
		 * even if it PTP is not enabled. Because the underneath blocks
		 * will not enable the PTP so we will never get the PTP
		 * interrupt.
		 */
		err = phy_write(phydev, LAN8814_INTC,
				LAN8814_INT_LINK | LAN8841_INT_PTP);
	} else {
		err = phy_write(phydev, LAN8814_INTC, 0);
		if (err)
			return err;

		err = phy_read(phydev, LAN8814_INTS);
		if (err < 0)
			return err;

		/* Getting a positive value doesn't mean that is an error, it
		 * just indicates what was the status. Therefore make sure to
		 * clear the value and say that there is no error.
		 */
		err = 0;
	}

	return err;
}

#define LAN8841_PTP_TX_EGRESS_SEC_LO			453
#define LAN8841_PTP_TX_EGRESS_SEC_HI			452
#define LAN8841_PTP_TX_EGRESS_NS_LO			451
#define LAN8841_PTP_TX_EGRESS_NS_HI			450
#define LAN8841_PTP_TX_EGRESS_NSEC_HI_VALID		BIT(15)
#define LAN8841_PTP_TX_MSG_HEADER2			455

static bool lan8841_ptp_get_tx_ts(struct kszphy_ptp_priv *ptp_priv,
				  u32 *sec, u32 *nsec, u16 *seq)
{
	struct phy_device *phydev = ptp_priv->phydev;

	*nsec = phy_read_mmd(phydev, 2, LAN8841_PTP_TX_EGRESS_NS_HI);
	if (!(*nsec & LAN8841_PTP_TX_EGRESS_NSEC_HI_VALID))
		return false;

	*nsec = ((*nsec & 0x3fff) << 16);
	*nsec = *nsec | phy_read_mmd(phydev, 2, LAN8841_PTP_TX_EGRESS_NS_LO);

	*sec = phy_read_mmd(phydev, 2, LAN8841_PTP_TX_EGRESS_SEC_HI);
	*sec = *sec << 16;
	*sec = *sec | phy_read_mmd(phydev, 2, LAN8841_PTP_TX_EGRESS_SEC_LO);

	*seq = phy_read_mmd(phydev, 2, LAN8841_PTP_TX_MSG_HEADER2);

	return true;
}

static void lan8841_ptp_process_tx_ts(struct kszphy_ptp_priv *ptp_priv)
{
	u32 sec, nsec;
	u16 seq;

	while (lan8841_ptp_get_tx_ts(ptp_priv, &sec, &nsec, &seq))
		lan8814_match_tx_skb(ptp_priv, sec, nsec, seq);
}

#define LAN8841_PTP_INT_STS			259
#define LAN8841_PTP_INT_STS_PTP_TX_TS_OVRFL_INT	BIT(13)
#define LAN8841_PTP_INT_STS_PTP_TX_TS_INT	BIT(12)
#define LAN8841_PTP_INT_STS_PTP_GPIO_CAP_INT	BIT(2)

static void lan8841_ptp_flush_fifo(struct kszphy_ptp_priv *ptp_priv)
{
	struct phy_device *phydev = ptp_priv->phydev;
	int i;

	for (i = 0; i < FIFO_SIZE; ++i)
		phy_read_mmd(phydev, 2, LAN8841_PTP_TX_MSG_HEADER2);

	phy_read_mmd(phydev, 2, LAN8841_PTP_INT_STS);
}

#define LAN8841_PTP_GPIO_CAP_STS			506
#define LAN8841_PTP_GPIO_SEL				327
#define LAN8841_PTP_GPIO_SEL_GPIO_SEL(gpio)		((gpio) << 8)
#define LAN8841_PTP_GPIO_RE_LTC_SEC_HI_CAP		498
#define LAN8841_PTP_GPIO_RE_LTC_SEC_LO_CAP		499
#define LAN8841_PTP_GPIO_RE_LTC_NS_HI_CAP		500
#define LAN8841_PTP_GPIO_RE_LTC_NS_LO_CAP		501
#define LAN8841_PTP_GPIO_FE_LTC_SEC_HI_CAP		502
#define LAN8841_PTP_GPIO_FE_LTC_SEC_LO_CAP		503
#define LAN8841_PTP_GPIO_FE_LTC_NS_HI_CAP		504
#define LAN8841_PTP_GPIO_FE_LTC_NS_LO_CAP		505

static void lan8841_gpio_process_cap(struct kszphy_ptp_priv *ptp_priv)
{
	struct phy_device *phydev = ptp_priv->phydev;
	struct ptp_clock_event ptp_event = {0};
	int pin, ret, tmp;
	s32 sec, nsec;

	pin = ptp_find_pin_unlocked(ptp_priv->ptp_clock, PTP_PF_EXTTS, 0);
	if (pin == -1)
		return;

	tmp = phy_read_mmd(phydev, 2, LAN8841_PTP_GPIO_CAP_STS);
	if (tmp < 0)
		return;

	ret = phy_write_mmd(phydev, 2, LAN8841_PTP_GPIO_SEL,
			    LAN8841_PTP_GPIO_SEL_GPIO_SEL(pin));
	if (ret)
		return;

	mutex_lock(&ptp_priv->ptp_lock);
	if (tmp & BIT(pin)) {
		sec = phy_read_mmd(phydev, 2, LAN8841_PTP_GPIO_RE_LTC_SEC_HI_CAP);
		sec <<= 16;
		sec |= phy_read_mmd(phydev, 2, LAN8841_PTP_GPIO_RE_LTC_SEC_LO_CAP);

		nsec = phy_read_mmd(phydev, 2, LAN8841_PTP_GPIO_RE_LTC_NS_HI_CAP) & 0x3fff;
		nsec <<= 16;
		nsec |= phy_read_mmd(phydev, 2, LAN8841_PTP_GPIO_RE_LTC_NS_LO_CAP);
	} else {
		sec = phy_read_mmd(phydev, 2, LAN8841_PTP_GPIO_FE_LTC_SEC_HI_CAP);
		sec <<= 16;
		sec |= phy_read_mmd(phydev, 2, LAN8841_PTP_GPIO_FE_LTC_SEC_LO_CAP);

		nsec = phy_read_mmd(phydev, 2, LAN8841_PTP_GPIO_FE_LTC_NS_HI_CAP) & 0x3fff;
		nsec <<= 16;
		nsec |= phy_read_mmd(phydev, 2, LAN8841_PTP_GPIO_FE_LTC_NS_LO_CAP);
	}
	mutex_unlock(&ptp_priv->ptp_lock);
	ret = phy_write_mmd(phydev, 2, LAN8841_PTP_GPIO_SEL, 0);
	if (ret)
		return;

	ptp_event.index = 0;
	ptp_event.timestamp = ktime_set(sec, nsec);
	ptp_event.type = PTP_CLOCK_EXTTS;
	ptp_clock_event(ptp_priv->ptp_clock, &ptp_event);
}

static void lan8841_handle_ptp_interrupt(struct phy_device *phydev)
{
	struct kszphy_priv *priv = phydev->priv;
	struct kszphy_ptp_priv *ptp_priv = &priv->ptp_priv;
	u16 status;

	do {
		status = phy_read_mmd(phydev, 2, LAN8841_PTP_INT_STS);

		if (status & LAN8841_PTP_INT_STS_PTP_TX_TS_INT)
			lan8841_ptp_process_tx_ts(ptp_priv);

		if (status & LAN8841_PTP_INT_STS_PTP_GPIO_CAP_INT)
			lan8841_gpio_process_cap(ptp_priv);

		if (status & LAN8841_PTP_INT_STS_PTP_TX_TS_OVRFL_INT) {
			lan8841_ptp_flush_fifo(ptp_priv);
			skb_queue_purge(&ptp_priv->tx_queue);
		}

	} while (status & (LAN8841_PTP_INT_STS_PTP_TX_TS_INT |
			   LAN8841_PTP_INT_STS_PTP_GPIO_CAP_INT |
			   LAN8841_PTP_INT_STS_PTP_TX_TS_OVRFL_INT));
}

#define LAN8841_INTS_PTP		BIT(9)

static irqreturn_t lan8841_handle_interrupt(struct phy_device *phydev)
{
	irqreturn_t ret = IRQ_NONE;
	int irq_status;

	irq_status = phy_read(phydev, LAN8814_INTS);
	if (irq_status < 0) {
		phy_error(phydev);
		return IRQ_NONE;
	}

	if (irq_status & LAN8814_INT_LINK) {
		phy_trigger_machine(phydev);
		ret = IRQ_HANDLED;
	}

	if (irq_status & LAN8841_INTS_PTP) {
		lan8841_handle_ptp_interrupt(phydev);
		ret = IRQ_HANDLED;
	}

	return ret;
}

static int lan8841_ts_info(struct mii_timestamper *mii_ts,
			   struct kernel_ethtool_ts_info *info)
{
	struct kszphy_ptp_priv *ptp_priv;

	ptp_priv = container_of(mii_ts, struct kszphy_ptp_priv, mii_ts);

	info->phc_index = ptp_priv->ptp_clock ?
				ptp_clock_index(ptp_priv->ptp_clock) : -1;
	if (info->phc_index == -1)
		return 0;

	info->so_timestamping = SOF_TIMESTAMPING_TX_HARDWARE |
				SOF_TIMESTAMPING_RX_HARDWARE |
				SOF_TIMESTAMPING_RAW_HARDWARE;

	info->tx_types = (1 << HWTSTAMP_TX_OFF) |
			 (1 << HWTSTAMP_TX_ON) |
			 (1 << HWTSTAMP_TX_ONESTEP_SYNC);

	info->rx_filters = (1 << HWTSTAMP_FILTER_NONE) |
			   (1 << HWTSTAMP_FILTER_PTP_V2_L4_EVENT) |
			   (1 << HWTSTAMP_FILTER_PTP_V2_L2_EVENT) |
			   (1 << HWTSTAMP_FILTER_PTP_V2_EVENT);

	return 0;
}

#define LAN8841_PTP_INT_EN			260
#define LAN8841_PTP_INT_EN_PTP_TX_TS_OVRFL_EN	BIT(13)
#define LAN8841_PTP_INT_EN_PTP_TX_TS_EN		BIT(12)

static void lan8841_ptp_enable_processing(struct kszphy_ptp_priv *ptp_priv,
					  bool enable)
{
	struct phy_device *phydev = ptp_priv->phydev;

	if (enable) {
		/* Enable interrupts on the TX side */
		phy_modify_mmd(phydev, 2, LAN8841_PTP_INT_EN,
			       LAN8841_PTP_INT_EN_PTP_TX_TS_OVRFL_EN |
			       LAN8841_PTP_INT_EN_PTP_TX_TS_EN,
			       LAN8841_PTP_INT_EN_PTP_TX_TS_OVRFL_EN |
			       LAN8841_PTP_INT_EN_PTP_TX_TS_EN);

		/* Enable the modification of the frame on RX side,
		 * this will add the ns and 2 bits of sec in the reserved field
		 * of the PTP header
		 */
		phy_modify_mmd(phydev, KSZ9131RN_MMD_COMMON_CTRL_REG,
			       LAN8841_PTP_RX_MODE,
			       LAN8841_PTP_INSERT_TS_EN |
			       LAN8841_PTP_INSERT_TS_32BIT,
			       LAN8841_PTP_INSERT_TS_EN |
			       LAN8841_PTP_INSERT_TS_32BIT);

		ptp_schedule_worker(ptp_priv->ptp_clock, 0);
	} else {
		/* Disable interrupts on the TX side */
		phy_modify_mmd(phydev, 2, LAN8841_PTP_INT_EN,
			       LAN8841_PTP_INT_EN_PTP_TX_TS_OVRFL_EN |
			       LAN8841_PTP_INT_EN_PTP_TX_TS_EN, 0);

		/* Disable modification of the RX frames */
		phy_modify_mmd(phydev, KSZ9131RN_MMD_COMMON_CTRL_REG,
			       LAN8841_PTP_RX_MODE,
			       LAN8841_PTP_INSERT_TS_EN |
			       LAN8841_PTP_INSERT_TS_32BIT, 0);

		ptp_cancel_worker_sync(ptp_priv->ptp_clock);
	}
}

#define LAN8841_PTP_RX_TIMESTAMP_EN		379
#define LAN8841_PTP_TX_TIMESTAMP_EN		443
#define LAN8841_PTP_TX_MOD			445

static int lan8841_hwtstamp(struct mii_timestamper *mii_ts,
			    struct kernel_hwtstamp_config *config,
			    struct netlink_ext_ack *extack)
{
	struct kszphy_ptp_priv *ptp_priv = container_of(mii_ts, struct kszphy_ptp_priv, mii_ts);
	struct phy_device *phydev = ptp_priv->phydev;
	int txcfg = 0, rxcfg = 0;
	int pkt_ts_enable;

	ptp_priv->hwts_tx_type = config->tx_type;
	ptp_priv->rx_filter = config->rx_filter;

	switch (config->rx_filter) {
	case HWTSTAMP_FILTER_NONE:
		ptp_priv->layer = 0;
		ptp_priv->version = 0;
		break;
	case HWTSTAMP_FILTER_PTP_V2_L4_EVENT:
	case HWTSTAMP_FILTER_PTP_V2_L4_SYNC:
	case HWTSTAMP_FILTER_PTP_V2_L4_DELAY_REQ:
		ptp_priv->layer = PTP_CLASS_L4;
		ptp_priv->version = PTP_CLASS_V2;
		break;
	case HWTSTAMP_FILTER_PTP_V2_L2_EVENT:
	case HWTSTAMP_FILTER_PTP_V2_L2_SYNC:
	case HWTSTAMP_FILTER_PTP_V2_L2_DELAY_REQ:
		ptp_priv->layer = PTP_CLASS_L2;
		ptp_priv->version = PTP_CLASS_V2;
		break;
	case HWTSTAMP_FILTER_PTP_V2_EVENT:
	case HWTSTAMP_FILTER_PTP_V2_SYNC:
	case HWTSTAMP_FILTER_PTP_V2_DELAY_REQ:
		ptp_priv->layer = PTP_CLASS_L4 | PTP_CLASS_L2;
		ptp_priv->version = PTP_CLASS_V2;
		break;
	default:
		return -ERANGE;
	}

	/* Setup parsing of the frames and enable the timestamping for ptp
	 * frames
	 */
	if (ptp_priv->layer & PTP_CLASS_L2) {
		rxcfg |= PTP_RX_PARSE_CONFIG_LAYER2_EN_;
		txcfg |= PTP_TX_PARSE_CONFIG_LAYER2_EN_;
	} else if (ptp_priv->layer & PTP_CLASS_L4) {
		rxcfg |= PTP_RX_PARSE_CONFIG_IPV4_EN_ | PTP_RX_PARSE_CONFIG_IPV6_EN_;
		txcfg |= PTP_TX_PARSE_CONFIG_IPV4_EN_ | PTP_TX_PARSE_CONFIG_IPV6_EN_;
	}

	phy_write_mmd(phydev, 2, LAN8841_PTP_RX_PARSE_CONFIG, rxcfg);
	phy_write_mmd(phydev, 2, LAN8841_PTP_TX_PARSE_CONFIG, txcfg);

	pkt_ts_enable = PTP_TIMESTAMP_EN_SYNC_ | PTP_TIMESTAMP_EN_DREQ_ |
			PTP_TIMESTAMP_EN_PDREQ_ | PTP_TIMESTAMP_EN_PDRES_;
	phy_write_mmd(phydev, 2, LAN8841_PTP_RX_TIMESTAMP_EN, pkt_ts_enable);
	phy_write_mmd(phydev, 2, LAN8841_PTP_TX_TIMESTAMP_EN, pkt_ts_enable);

	/* Enable / disable of the TX timestamp in the SYNC frames */
	phy_modify_mmd(phydev, 2, LAN8841_PTP_TX_MOD,
		       PTP_TX_MOD_TX_PTP_SYNC_TS_INSERT_,
		       ptp_priv->hwts_tx_type == HWTSTAMP_TX_ONESTEP_SYNC ?
				PTP_TX_MOD_TX_PTP_SYNC_TS_INSERT_ : 0);

	/* Now enable/disable the timestamping */
	lan8841_ptp_enable_processing(ptp_priv,
				      config->rx_filter != HWTSTAMP_FILTER_NONE);

	skb_queue_purge(&ptp_priv->tx_queue);

	lan8841_ptp_flush_fifo(ptp_priv);

	return 0;
}

static bool lan8841_rxtstamp(struct mii_timestamper *mii_ts,
			     struct sk_buff *skb, int type)
{
	struct kszphy_ptp_priv *ptp_priv =
			container_of(mii_ts, struct kszphy_ptp_priv, mii_ts);
	struct ptp_header *header = ptp_parse_header(skb, type);
	struct skb_shared_hwtstamps *shhwtstamps;
	struct timespec64 ts;
	unsigned long flags;
	u32 ts_header;

	if (!header)
		return false;

	if (ptp_priv->rx_filter == HWTSTAMP_FILTER_NONE ||
	    type == PTP_CLASS_NONE)
		return false;

	if ((type & ptp_priv->version) == 0 || (type & ptp_priv->layer) == 0)
		return false;

	spin_lock_irqsave(&ptp_priv->seconds_lock, flags);
	ts.tv_sec = ptp_priv->seconds;
	spin_unlock_irqrestore(&ptp_priv->seconds_lock, flags);
	ts_header = __be32_to_cpu(header->reserved2);

	shhwtstamps = skb_hwtstamps(skb);
	memset(shhwtstamps, 0, sizeof(*shhwtstamps));

	/* Check for any wrap arounds for the second part */
	if ((ts.tv_sec & GENMASK(1, 0)) == 0 && (ts_header >> 30) == 3)
		ts.tv_sec -= GENMASK(1, 0) + 1;
	else if ((ts.tv_sec & GENMASK(1, 0)) == 3 && (ts_header >> 30) == 0)
		ts.tv_sec += 1;

	shhwtstamps->hwtstamp =
		ktime_set((ts.tv_sec & ~(GENMASK(1, 0))) | ts_header >> 30,
			  ts_header & GENMASK(29, 0));
	header->reserved2 = 0;

	netif_rx(skb);

	return true;
}

#define LAN8841_EVENT_A		0
#define LAN8841_EVENT_B		1
#define LAN8841_PTP_LTC_TARGET_SEC_HI(event)	((event) == LAN8841_EVENT_A ? 278 : 288)
#define LAN8841_PTP_LTC_TARGET_SEC_LO(event)	((event) == LAN8841_EVENT_A ? 279 : 289)
#define LAN8841_PTP_LTC_TARGET_NS_HI(event)	((event) == LAN8841_EVENT_A ? 280 : 290)
#define LAN8841_PTP_LTC_TARGET_NS_LO(event)	((event) == LAN8841_EVENT_A ? 281 : 291)

static int lan8841_ptp_set_target(struct kszphy_ptp_priv *ptp_priv, u8 event,
				  s64 sec, u32 nsec)
{
	struct phy_device *phydev = ptp_priv->phydev;
	int ret;

	ret = phy_write_mmd(phydev, 2, LAN8841_PTP_LTC_TARGET_SEC_HI(event),
			    upper_16_bits(sec));
	if (ret)
		return ret;

	ret = phy_write_mmd(phydev, 2, LAN8841_PTP_LTC_TARGET_SEC_LO(event),
			    lower_16_bits(sec));
	if (ret)
		return ret;

	ret = phy_write_mmd(phydev, 2, LAN8841_PTP_LTC_TARGET_NS_HI(event) & 0x3fff,
			    upper_16_bits(nsec));
	if (ret)
		return ret;

	return phy_write_mmd(phydev, 2, LAN8841_PTP_LTC_TARGET_NS_LO(event),
			    lower_16_bits(nsec));
}

#define LAN8841_BUFFER_TIME	2

static int lan8841_ptp_update_target(struct kszphy_ptp_priv *ptp_priv,
				     const struct timespec64 *ts)
{
	return lan8841_ptp_set_target(ptp_priv, LAN8841_EVENT_A,
				      ts->tv_sec + LAN8841_BUFFER_TIME, 0);
}

#define LAN8841_PTP_LTC_TARGET_RELOAD_SEC_HI(event)	((event) == LAN8841_EVENT_A ? 282 : 292)
#define LAN8841_PTP_LTC_TARGET_RELOAD_SEC_LO(event)	((event) == LAN8841_EVENT_A ? 283 : 293)
#define LAN8841_PTP_LTC_TARGET_RELOAD_NS_HI(event)	((event) == LAN8841_EVENT_A ? 284 : 294)
#define LAN8841_PTP_LTC_TARGET_RELOAD_NS_LO(event)	((event) == LAN8841_EVENT_A ? 285 : 295)

static int lan8841_ptp_set_reload(struct kszphy_ptp_priv *ptp_priv, u8 event,
				  s64 sec, u32 nsec)
{
	struct phy_device *phydev = ptp_priv->phydev;
	int ret;

	ret = phy_write_mmd(phydev, 2, LAN8841_PTP_LTC_TARGET_RELOAD_SEC_HI(event),
			    upper_16_bits(sec));
	if (ret)
		return ret;

	ret = phy_write_mmd(phydev, 2, LAN8841_PTP_LTC_TARGET_RELOAD_SEC_LO(event),
			    lower_16_bits(sec));
	if (ret)
		return ret;

	ret = phy_write_mmd(phydev, 2, LAN8841_PTP_LTC_TARGET_RELOAD_NS_HI(event) & 0x3fff,
			    upper_16_bits(nsec));
	if (ret)
		return ret;

	return phy_write_mmd(phydev, 2, LAN8841_PTP_LTC_TARGET_RELOAD_NS_LO(event),
			     lower_16_bits(nsec));
}

#define LAN8841_PTP_LTC_SET_SEC_HI	262
#define LAN8841_PTP_LTC_SET_SEC_MID	263
#define LAN8841_PTP_LTC_SET_SEC_LO	264
#define LAN8841_PTP_LTC_SET_NS_HI	265
#define LAN8841_PTP_LTC_SET_NS_LO	266
#define LAN8841_PTP_CMD_CTL_PTP_LTC_LOAD	BIT(4)

static int lan8841_ptp_settime64(struct ptp_clock_info *ptp,
				 const struct timespec64 *ts)
{
	struct kszphy_ptp_priv *ptp_priv = container_of(ptp, struct kszphy_ptp_priv,
							ptp_clock_info);
	struct phy_device *phydev = ptp_priv->phydev;
	unsigned long flags;
	int ret;

	/* Set the value to be stored */
	mutex_lock(&ptp_priv->ptp_lock);
	phy_write_mmd(phydev, 2, LAN8841_PTP_LTC_SET_SEC_LO, lower_16_bits(ts->tv_sec));
	phy_write_mmd(phydev, 2, LAN8841_PTP_LTC_SET_SEC_MID, upper_16_bits(ts->tv_sec));
	phy_write_mmd(phydev, 2, LAN8841_PTP_LTC_SET_SEC_HI, upper_32_bits(ts->tv_sec) & 0xffff);
	phy_write_mmd(phydev, 2, LAN8841_PTP_LTC_SET_NS_LO, lower_16_bits(ts->tv_nsec));
	phy_write_mmd(phydev, 2, LAN8841_PTP_LTC_SET_NS_HI, upper_16_bits(ts->tv_nsec) & 0x3fff);

	/* Set the command to load the LTC */
	phy_write_mmd(phydev, 2, LAN8841_PTP_CMD_CTL,
		      LAN8841_PTP_CMD_CTL_PTP_LTC_LOAD);
	ret = lan8841_ptp_update_target(ptp_priv, ts);
	mutex_unlock(&ptp_priv->ptp_lock);

	spin_lock_irqsave(&ptp_priv->seconds_lock, flags);
	ptp_priv->seconds = ts->tv_sec;
	spin_unlock_irqrestore(&ptp_priv->seconds_lock, flags);

	return ret;
}

#define LAN8841_PTP_LTC_RD_SEC_HI	358
#define LAN8841_PTP_LTC_RD_SEC_MID	359
#define LAN8841_PTP_LTC_RD_SEC_LO	360
#define LAN8841_PTP_LTC_RD_NS_HI	361
#define LAN8841_PTP_LTC_RD_NS_LO	362
#define LAN8841_PTP_CMD_CTL_PTP_LTC_READ	BIT(3)

static int lan8841_ptp_gettime64(struct ptp_clock_info *ptp,
				 struct timespec64 *ts)
{
	struct kszphy_ptp_priv *ptp_priv = container_of(ptp, struct kszphy_ptp_priv,
							ptp_clock_info);
	struct phy_device *phydev = ptp_priv->phydev;
	time64_t s;
	s64 ns;

	mutex_lock(&ptp_priv->ptp_lock);
	/* Issue the command to read the LTC */
	phy_write_mmd(phydev, 2, LAN8841_PTP_CMD_CTL,
		      LAN8841_PTP_CMD_CTL_PTP_LTC_READ);

	/* Read the LTC */
	s = phy_read_mmd(phydev, 2, LAN8841_PTP_LTC_RD_SEC_HI);
	s <<= 16;
	s |= phy_read_mmd(phydev, 2, LAN8841_PTP_LTC_RD_SEC_MID);
	s <<= 16;
	s |= phy_read_mmd(phydev, 2, LAN8841_PTP_LTC_RD_SEC_LO);

	ns = phy_read_mmd(phydev, 2, LAN8841_PTP_LTC_RD_NS_HI) & 0x3fff;
	ns <<= 16;
	ns |= phy_read_mmd(phydev, 2, LAN8841_PTP_LTC_RD_NS_LO);
	mutex_unlock(&ptp_priv->ptp_lock);

	set_normalized_timespec64(ts, s, ns);
	return 0;
}

static void lan8841_ptp_getseconds(struct ptp_clock_info *ptp,
				   struct timespec64 *ts)
{
	struct kszphy_ptp_priv *ptp_priv = container_of(ptp, struct kszphy_ptp_priv,
							ptp_clock_info);
	struct phy_device *phydev = ptp_priv->phydev;
	time64_t s;

	mutex_lock(&ptp_priv->ptp_lock);
	/* Issue the command to read the LTC */
	phy_write_mmd(phydev, 2, LAN8841_PTP_CMD_CTL,
		      LAN8841_PTP_CMD_CTL_PTP_LTC_READ);

	/* Read the LTC */
	s = phy_read_mmd(phydev, 2, LAN8841_PTP_LTC_RD_SEC_HI);
	s <<= 16;
	s |= phy_read_mmd(phydev, 2, LAN8841_PTP_LTC_RD_SEC_MID);
	s <<= 16;
	s |= phy_read_mmd(phydev, 2, LAN8841_PTP_LTC_RD_SEC_LO);
	mutex_unlock(&ptp_priv->ptp_lock);

	set_normalized_timespec64(ts, s, 0);
}

#define LAN8841_PTP_LTC_STEP_ADJ_LO			276
#define LAN8841_PTP_LTC_STEP_ADJ_HI			275
#define LAN8841_PTP_LTC_STEP_ADJ_DIR			BIT(15)
#define LAN8841_PTP_CMD_CTL_PTP_LTC_STEP_SECONDS	BIT(5)
#define LAN8841_PTP_CMD_CTL_PTP_LTC_STEP_NANOSECONDS	BIT(6)

static int lan8841_ptp_adjtime(struct ptp_clock_info *ptp, s64 delta)
{
	struct kszphy_ptp_priv *ptp_priv = container_of(ptp, struct kszphy_ptp_priv,
							ptp_clock_info);
	struct phy_device *phydev = ptp_priv->phydev;
	struct timespec64 ts;
	bool add = true;
	u32 nsec;
	s32 sec;
	int ret;

	/* The HW allows up to 15 sec to adjust the time, but here we limit to
	 * 10 sec the adjustment. The reason is, in case the adjustment is 14
	 * sec and 999999999 nsec, then we add 8ns to compansate the actual
	 * increment so the value can be bigger than 15 sec. Therefore limit the
	 * possible adjustments so we will not have these corner cases
	 */
	if (delta > 10000000000LL || delta < -10000000000LL) {
		/* The timeadjustment is too big, so fall back using set time */
		u64 now;

		ptp->gettime64(ptp, &ts);

		now = ktime_to_ns(timespec64_to_ktime(ts));
		ts = ns_to_timespec64(now + delta);

		ptp->settime64(ptp, &ts);
		return 0;
	}

	sec = div_u64_rem(delta < 0 ? -delta : delta, NSEC_PER_SEC, &nsec);
	if (delta < 0 && nsec != 0) {
		/* It is not allowed to adjust low the nsec part, therefore
		 * subtract more from second part and add to nanosecond such
		 * that would roll over, so the second part will increase
		 */
		sec--;
		nsec = NSEC_PER_SEC - nsec;
	}

	/* Calculate the adjustments and the direction */
	if (delta < 0)
		add = false;

	if (nsec > 0)
		/* add 8 ns to cover the likely normal increment */
		nsec += 8;

	if (nsec >= NSEC_PER_SEC) {
		/* carry into seconds */
		sec++;
		nsec -= NSEC_PER_SEC;
	}

	mutex_lock(&ptp_priv->ptp_lock);
	if (sec) {
		phy_write_mmd(phydev, 2, LAN8841_PTP_LTC_STEP_ADJ_LO, sec);
		phy_write_mmd(phydev, 2, LAN8841_PTP_LTC_STEP_ADJ_HI,
			      add ? LAN8841_PTP_LTC_STEP_ADJ_DIR : 0);
		phy_write_mmd(phydev, 2, LAN8841_PTP_CMD_CTL,
			      LAN8841_PTP_CMD_CTL_PTP_LTC_STEP_SECONDS);
	}

	if (nsec) {
		phy_write_mmd(phydev, 2, LAN8841_PTP_LTC_STEP_ADJ_LO,
			      nsec & 0xffff);
		phy_write_mmd(phydev, 2, LAN8841_PTP_LTC_STEP_ADJ_HI,
			      (nsec >> 16) & 0x3fff);
		phy_write_mmd(phydev, 2, LAN8841_PTP_CMD_CTL,
			      LAN8841_PTP_CMD_CTL_PTP_LTC_STEP_NANOSECONDS);
	}
	mutex_unlock(&ptp_priv->ptp_lock);

	/* Update the target clock */
	ptp->gettime64(ptp, &ts);
	mutex_lock(&ptp_priv->ptp_lock);
	ret = lan8841_ptp_update_target(ptp_priv, &ts);
	mutex_unlock(&ptp_priv->ptp_lock);

	return ret;
}

#define LAN8841_PTP_LTC_RATE_ADJ_HI		269
#define LAN8841_PTP_LTC_RATE_ADJ_HI_DIR		BIT(15)
#define LAN8841_PTP_LTC_RATE_ADJ_LO		270

static int lan8841_ptp_adjfine(struct ptp_clock_info *ptp, long scaled_ppm)
{
	struct kszphy_ptp_priv *ptp_priv = container_of(ptp, struct kszphy_ptp_priv,
							ptp_clock_info);
	struct phy_device *phydev = ptp_priv->phydev;
	bool faster = true;
	u32 rate;

	if (!scaled_ppm)
		return 0;

	if (scaled_ppm < 0) {
		scaled_ppm = -scaled_ppm;
		faster = false;
	}

	rate = LAN8841_1PPM_FORMAT * (upper_16_bits(scaled_ppm));
	rate += (LAN8841_1PPM_FORMAT * (lower_16_bits(scaled_ppm))) >> 16;

	mutex_lock(&ptp_priv->ptp_lock);
	phy_write_mmd(phydev, 2, LAN8841_PTP_LTC_RATE_ADJ_HI,
		      faster ? LAN8841_PTP_LTC_RATE_ADJ_HI_DIR | (upper_16_bits(rate) & 0x3fff)
			     : upper_16_bits(rate) & 0x3fff);
	phy_write_mmd(phydev, 2, LAN8841_PTP_LTC_RATE_ADJ_LO, lower_16_bits(rate));
	mutex_unlock(&ptp_priv->ptp_lock);

	return 0;
}

static int lan8841_ptp_verify(struct ptp_clock_info *ptp, unsigned int pin,
			      enum ptp_pin_function func, unsigned int chan)
{
	switch (func) {
	case PTP_PF_NONE:
	case PTP_PF_PEROUT:
	case PTP_PF_EXTTS:
		break;
	default:
		return -1;
	}

	return 0;
}

#define LAN8841_PTP_GPIO_NUM	10
#define LAN8841_GPIO_EN		128
#define LAN8841_GPIO_DIR	129
#define LAN8841_GPIO_BUF	130

static int lan8841_ptp_perout_off(struct kszphy_ptp_priv *ptp_priv, int pin)
{
	struct phy_device *phydev = ptp_priv->phydev;
	int ret;

	ret = phy_clear_bits_mmd(phydev, 2, LAN8841_GPIO_EN, BIT(pin));
	if (ret)
		return ret;

	ret = phy_clear_bits_mmd(phydev, 2, LAN8841_GPIO_DIR, BIT(pin));
	if (ret)
		return ret;

	return phy_clear_bits_mmd(phydev, 2, LAN8841_GPIO_BUF, BIT(pin));
}

static int lan8841_ptp_perout_on(struct kszphy_ptp_priv *ptp_priv, int pin)
{
	struct phy_device *phydev = ptp_priv->phydev;
	int ret;

	ret = phy_set_bits_mmd(phydev, 2, LAN8841_GPIO_EN, BIT(pin));
	if (ret)
		return ret;

	ret = phy_set_bits_mmd(phydev, 2, LAN8841_GPIO_DIR, BIT(pin));
	if (ret)
		return ret;

	return phy_set_bits_mmd(phydev, 2, LAN8841_GPIO_BUF, BIT(pin));
}

#define LAN8841_GPIO_DATA_SEL1				131
#define LAN8841_GPIO_DATA_SEL2				132
#define LAN8841_GPIO_DATA_SEL_GPIO_DATA_SEL_EVENT_MASK	GENMASK(2, 0)
#define LAN8841_GPIO_DATA_SEL_GPIO_DATA_SEL_EVENT_A	1
#define LAN8841_GPIO_DATA_SEL_GPIO_DATA_SEL_EVENT_B	2
#define LAN8841_PTP_GENERAL_CONFIG			257
#define LAN8841_PTP_GENERAL_CONFIG_LTC_EVENT_POL_A	BIT(1)
#define LAN8841_PTP_GENERAL_CONFIG_LTC_EVENT_POL_B	BIT(3)
#define LAN8841_PTP_GENERAL_CONFIG_LTC_EVENT_A_MASK	GENMASK(7, 4)
#define LAN8841_PTP_GENERAL_CONFIG_LTC_EVENT_B_MASK	GENMASK(11, 8)
#define LAN8841_PTP_GENERAL_CONFIG_LTC_EVENT_A		4
#define LAN8841_PTP_GENERAL_CONFIG_LTC_EVENT_B		7

static int lan8841_ptp_remove_event(struct kszphy_ptp_priv *ptp_priv, int pin,
				    u8 event)
{
	struct phy_device *phydev = ptp_priv->phydev;
	u16 tmp;
	int ret;

	/* Now remove pin from the event. GPIO_DATA_SEL1 contains the GPIO
	 * pins 0-4 while GPIO_DATA_SEL2 contains GPIO pins 5-9, therefore
	 * depending on the pin, it requires to read a different register
	 */
	if (pin < 5) {
		tmp = LAN8841_GPIO_DATA_SEL_GPIO_DATA_SEL_EVENT_MASK << (3 * pin);
		ret = phy_clear_bits_mmd(phydev, 2, LAN8841_GPIO_DATA_SEL1, tmp);
	} else {
		tmp = LAN8841_GPIO_DATA_SEL_GPIO_DATA_SEL_EVENT_MASK << (3 * (pin - 5));
		ret = phy_clear_bits_mmd(phydev, 2, LAN8841_GPIO_DATA_SEL2, tmp);
	}
	if (ret)
		return ret;

	/* Disable the event */
	if (event == LAN8841_EVENT_A)
		tmp = LAN8841_PTP_GENERAL_CONFIG_LTC_EVENT_POL_A |
		      LAN8841_PTP_GENERAL_CONFIG_LTC_EVENT_A_MASK;
	else
		tmp = LAN8841_PTP_GENERAL_CONFIG_LTC_EVENT_POL_B |
		      LAN8841_PTP_GENERAL_CONFIG_LTC_EVENT_B_MASK;
	return phy_clear_bits_mmd(phydev, 2, LAN8841_GPIO_EN, tmp);
}

static int lan8841_ptp_enable_event(struct kszphy_ptp_priv *ptp_priv, int pin,
				    u8 event, int pulse_width)
{
	struct phy_device *phydev = ptp_priv->phydev;
	u16 tmp;
	int ret;

	/* Enable the event */
	if (event == LAN8841_EVENT_A)
		ret = phy_modify_mmd(phydev, 2, LAN8841_PTP_GENERAL_CONFIG,
				     LAN8841_PTP_GENERAL_CONFIG_LTC_EVENT_POL_A |
				     LAN8841_PTP_GENERAL_CONFIG_LTC_EVENT_A_MASK,
				     LAN8841_PTP_GENERAL_CONFIG_LTC_EVENT_POL_A |
				     pulse_width << LAN8841_PTP_GENERAL_CONFIG_LTC_EVENT_A);
	else
		ret = phy_modify_mmd(phydev, 2, LAN8841_PTP_GENERAL_CONFIG,
				     LAN8841_PTP_GENERAL_CONFIG_LTC_EVENT_POL_B |
				     LAN8841_PTP_GENERAL_CONFIG_LTC_EVENT_B_MASK,
				     LAN8841_PTP_GENERAL_CONFIG_LTC_EVENT_POL_B |
				     pulse_width << LAN8841_PTP_GENERAL_CONFIG_LTC_EVENT_B);
	if (ret)
		return ret;

	/* Now connect the pin to the event. GPIO_DATA_SEL1 contains the GPIO
	 * pins 0-4 while GPIO_DATA_SEL2 contains GPIO pins 5-9, therefore
	 * depending on the pin, it requires to read a different register
	 */
	if (event == LAN8841_EVENT_A)
		tmp = LAN8841_GPIO_DATA_SEL_GPIO_DATA_SEL_EVENT_A;
	else
		tmp = LAN8841_GPIO_DATA_SEL_GPIO_DATA_SEL_EVENT_B;

	if (pin < 5)
		ret = phy_set_bits_mmd(phydev, 2, LAN8841_GPIO_DATA_SEL1,
				       tmp << (3 * pin));
	else
		ret = phy_set_bits_mmd(phydev, 2, LAN8841_GPIO_DATA_SEL2,
				       tmp << (3 * (pin - 5)));

	return ret;
}

#define LAN8841_PTP_GENERAL_CONFIG_LTC_EVENT_200MS	13
#define LAN8841_PTP_GENERAL_CONFIG_LTC_EVENT_100MS	12
#define LAN8841_PTP_GENERAL_CONFIG_LTC_EVENT_50MS	11
#define LAN8841_PTP_GENERAL_CONFIG_LTC_EVENT_10MS	10
#define LAN8841_PTP_GENERAL_CONFIG_LTC_EVENT_5MS	9
#define LAN8841_PTP_GENERAL_CONFIG_LTC_EVENT_1MS	8
#define LAN8841_PTP_GENERAL_CONFIG_LTC_EVENT_500US	7
#define LAN8841_PTP_GENERAL_CONFIG_LTC_EVENT_100US	6
#define LAN8841_PTP_GENERAL_CONFIG_LTC_EVENT_50US	5
#define LAN8841_PTP_GENERAL_CONFIG_LTC_EVENT_10US	4
#define LAN8841_PTP_GENERAL_CONFIG_LTC_EVENT_5US	3
#define LAN8841_PTP_GENERAL_CONFIG_LTC_EVENT_1US	2
#define LAN8841_PTP_GENERAL_CONFIG_LTC_EVENT_500NS	1
#define LAN8841_PTP_GENERAL_CONFIG_LTC_EVENT_100NS	0

static int lan8841_ptp_perout(struct ptp_clock_info *ptp,
			      struct ptp_clock_request *rq, int on)
{
	struct kszphy_ptp_priv *ptp_priv = container_of(ptp, struct kszphy_ptp_priv,
							ptp_clock_info);
	struct phy_device *phydev = ptp_priv->phydev;
	struct timespec64 ts_on, ts_period;
	s64 on_nsec, period_nsec;
	int pulse_width;
	int pin;
	int ret;

	pin = ptp_find_pin(ptp_priv->ptp_clock, PTP_PF_PEROUT, rq->perout.index);
	if (pin == -1 || pin >= LAN8841_PTP_GPIO_NUM)
		return -EINVAL;

	if (!on) {
		ret = lan8841_ptp_perout_off(ptp_priv, pin);
		if (ret)
			return ret;

		return lan8841_ptp_remove_event(ptp_priv, LAN8841_EVENT_A, pin);
	}

	ts_on.tv_sec = rq->perout.on.sec;
	ts_on.tv_nsec = rq->perout.on.nsec;
	on_nsec = timespec64_to_ns(&ts_on);

	ts_period.tv_sec = rq->perout.period.sec;
	ts_period.tv_nsec = rq->perout.period.nsec;
	period_nsec = timespec64_to_ns(&ts_period);

	if (period_nsec < 200) {
		pr_warn_ratelimited("%s: perout period too small, minimum is 200 nsec\n",
				    phydev_name(phydev));
		return -EOPNOTSUPP;
	}

	if (on_nsec >= period_nsec) {
		pr_warn_ratelimited("%s: pulse width must be smaller than period\n",
				    phydev_name(phydev));
		return -EINVAL;
	}

	switch (on_nsec) {
	case 200000000:
		pulse_width = LAN8841_PTP_GENERAL_CONFIG_LTC_EVENT_200MS;
		break;
	case 100000000:
		pulse_width = LAN8841_PTP_GENERAL_CONFIG_LTC_EVENT_100MS;
		break;
	case 50000000:
		pulse_width = LAN8841_PTP_GENERAL_CONFIG_LTC_EVENT_50MS;
		break;
	case 10000000:
		pulse_width = LAN8841_PTP_GENERAL_CONFIG_LTC_EVENT_10MS;
		break;
	case 5000000:
		pulse_width = LAN8841_PTP_GENERAL_CONFIG_LTC_EVENT_5MS;
		break;
	case 1000000:
		pulse_width = LAN8841_PTP_GENERAL_CONFIG_LTC_EVENT_1MS;
		break;
	case 500000:
		pulse_width = LAN8841_PTP_GENERAL_CONFIG_LTC_EVENT_500US;
		break;
	case 100000:
		pulse_width = LAN8841_PTP_GENERAL_CONFIG_LTC_EVENT_100US;
		break;
	case 50000:
		pulse_width = LAN8841_PTP_GENERAL_CONFIG_LTC_EVENT_50US;
		break;
	case 10000:
		pulse_width = LAN8841_PTP_GENERAL_CONFIG_LTC_EVENT_10US;
		break;
	case 5000:
		pulse_width = LAN8841_PTP_GENERAL_CONFIG_LTC_EVENT_5US;
		break;
	case 1000:
		pulse_width = LAN8841_PTP_GENERAL_CONFIG_LTC_EVENT_1US;
		break;
	case 500:
		pulse_width = LAN8841_PTP_GENERAL_CONFIG_LTC_EVENT_500NS;
		break;
	case 100:
		pulse_width = LAN8841_PTP_GENERAL_CONFIG_LTC_EVENT_100NS;
		break;
	default:
		pr_warn_ratelimited("%s: Use default duty cycle of 100ns\n",
				    phydev_name(phydev));
		pulse_width = LAN8841_PTP_GENERAL_CONFIG_LTC_EVENT_100NS;
		break;
	}

	mutex_lock(&ptp_priv->ptp_lock);
	ret = lan8841_ptp_set_target(ptp_priv, LAN8841_EVENT_A, rq->perout.start.sec,
				     rq->perout.start.nsec);
	mutex_unlock(&ptp_priv->ptp_lock);
	if (ret)
		return ret;

	ret = lan8841_ptp_set_reload(ptp_priv, LAN8841_EVENT_A, rq->perout.period.sec,
				     rq->perout.period.nsec);
	if (ret)
		return ret;

	ret = lan8841_ptp_enable_event(ptp_priv, pin, LAN8841_EVENT_A,
				       pulse_width);
	if (ret)
		return ret;

	ret = lan8841_ptp_perout_on(ptp_priv, pin);
	if (ret)
		lan8841_ptp_remove_event(ptp_priv, pin, LAN8841_EVENT_A);

	return ret;
}

#define LAN8841_PTP_GPIO_CAP_EN			496
#define LAN8841_PTP_GPIO_CAP_EN_GPIO_RE_CAPTURE_ENABLE(gpio)	(BIT(gpio))
#define LAN8841_PTP_GPIO_CAP_EN_GPIO_FE_CAPTURE_ENABLE(gpio)	(BIT(gpio) << 8)
#define LAN8841_PTP_INT_EN_PTP_GPIO_CAP_EN	BIT(2)

static int lan8841_ptp_extts_on(struct kszphy_ptp_priv *ptp_priv, int pin,
				u32 flags)
{
	struct phy_device *phydev = ptp_priv->phydev;
	u16 tmp = 0;
	int ret;

	/* Set GPIO to be intput */
	ret = phy_set_bits_mmd(phydev, 2, LAN8841_GPIO_EN, BIT(pin));
	if (ret)
		return ret;

	ret = phy_clear_bits_mmd(phydev, 2, LAN8841_GPIO_BUF, BIT(pin));
	if (ret)
		return ret;

	/* Enable capture on the edges of the pin */
	if (flags & PTP_RISING_EDGE)
		tmp |= LAN8841_PTP_GPIO_CAP_EN_GPIO_RE_CAPTURE_ENABLE(pin);
	if (flags & PTP_FALLING_EDGE)
		tmp |= LAN8841_PTP_GPIO_CAP_EN_GPIO_FE_CAPTURE_ENABLE(pin);
	ret = phy_write_mmd(phydev, 2, LAN8841_PTP_GPIO_CAP_EN, tmp);
	if (ret)
		return ret;

	/* Enable interrupt */
	return phy_modify_mmd(phydev, 2, LAN8841_PTP_INT_EN,
			      LAN8841_PTP_INT_EN_PTP_GPIO_CAP_EN,
			      LAN8841_PTP_INT_EN_PTP_GPIO_CAP_EN);
}

static int lan8841_ptp_extts_off(struct kszphy_ptp_priv *ptp_priv, int pin)
{
	struct phy_device *phydev = ptp_priv->phydev;
	int ret;

	/* Set GPIO to be output */
	ret = phy_clear_bits_mmd(phydev, 2, LAN8841_GPIO_EN, BIT(pin));
	if (ret)
		return ret;

	ret = phy_clear_bits_mmd(phydev, 2, LAN8841_GPIO_BUF, BIT(pin));
	if (ret)
		return ret;

	/* Disable capture on both of the edges */
	ret = phy_modify_mmd(phydev, 2, LAN8841_PTP_GPIO_CAP_EN,
			     LAN8841_PTP_GPIO_CAP_EN_GPIO_RE_CAPTURE_ENABLE(pin) |
			     LAN8841_PTP_GPIO_CAP_EN_GPIO_FE_CAPTURE_ENABLE(pin),
			     0);
	if (ret)
		return ret;

	/* Disable interrupt */
	return phy_modify_mmd(phydev, 2, LAN8841_PTP_INT_EN,
			      LAN8841_PTP_INT_EN_PTP_GPIO_CAP_EN,
			      0);
}

static int lan8841_ptp_extts(struct ptp_clock_info *ptp,
			     struct ptp_clock_request *rq, int on)
{
	struct kszphy_ptp_priv *ptp_priv = container_of(ptp, struct kszphy_ptp_priv,
							ptp_clock_info);
	int pin;
	int ret;

	/* Reject requests with unsupported flags */
	if (rq->extts.flags & ~(PTP_ENABLE_FEATURE |
				PTP_EXTTS_EDGES |
				PTP_STRICT_FLAGS))
		return -EOPNOTSUPP;

	pin = ptp_find_pin(ptp_priv->ptp_clock, PTP_PF_EXTTS, rq->extts.index);
	if (pin == -1 || pin >= LAN8841_PTP_GPIO_NUM)
		return -EINVAL;

	mutex_lock(&ptp_priv->ptp_lock);
	if (on)
		ret = lan8841_ptp_extts_on(ptp_priv, pin, rq->extts.flags);
	else
		ret = lan8841_ptp_extts_off(ptp_priv, pin);
	mutex_unlock(&ptp_priv->ptp_lock);

	return ret;
}

static int lan8841_ptp_enable(struct ptp_clock_info *ptp,
			      struct ptp_clock_request *rq, int on)
{
	switch (rq->type) {
	case PTP_CLK_REQ_EXTTS:
		return lan8841_ptp_extts(ptp, rq, on);
	case PTP_CLK_REQ_PEROUT:
		return lan8841_ptp_perout(ptp, rq, on);
	default:
		return -EOPNOTSUPP;
	}

	return 0;
}

static long lan8841_ptp_do_aux_work(struct ptp_clock_info *ptp)
{
	struct kszphy_ptp_priv *ptp_priv = container_of(ptp, struct kszphy_ptp_priv,
							ptp_clock_info);
	struct timespec64 ts;
	unsigned long flags;

	lan8841_ptp_getseconds(&ptp_priv->ptp_clock_info, &ts);

	spin_lock_irqsave(&ptp_priv->seconds_lock, flags);
	ptp_priv->seconds = ts.tv_sec;
	spin_unlock_irqrestore(&ptp_priv->seconds_lock, flags);

	return nsecs_to_jiffies(LAN8841_GET_SEC_LTC_DELAY);
}

static struct ptp_clock_info lan8841_ptp_clock_info = {
	.owner		= THIS_MODULE,
	.name		= "lan8841 ptp",
	.max_adj	= 31249999,
	.gettime64	= lan8841_ptp_gettime64,
	.settime64	= lan8841_ptp_settime64,
	.adjtime	= lan8841_ptp_adjtime,
	.adjfine	= lan8841_ptp_adjfine,
	.verify         = lan8841_ptp_verify,
	.enable         = lan8841_ptp_enable,
	.do_aux_work	= lan8841_ptp_do_aux_work,
	.n_per_out      = LAN8841_PTP_GPIO_NUM,
	.n_ext_ts       = LAN8841_PTP_GPIO_NUM,
	.n_pins         = LAN8841_PTP_GPIO_NUM,
	.supported_perout_flags = PTP_PEROUT_DUTY_CYCLE,
};

#define LAN8841_OPERATION_MODE_STRAP_LOW_REGISTER 3
#define LAN8841_OPERATION_MODE_STRAP_LOW_REGISTER_STRAP_RGMII_EN BIT(0)

static int lan8841_probe(struct phy_device *phydev)
{
	struct kszphy_ptp_priv *ptp_priv;
	struct kszphy_priv *priv;
	int err;

	err = kszphy_probe(phydev);
	if (err)
		return err;

	if (phy_read_mmd(phydev, KSZ9131RN_MMD_COMMON_CTRL_REG,
			 LAN8841_OPERATION_MODE_STRAP_LOW_REGISTER) &
	    LAN8841_OPERATION_MODE_STRAP_LOW_REGISTER_STRAP_RGMII_EN)
		phydev->interface = PHY_INTERFACE_MODE_RGMII_RXID;

	/* Register the clock */
	if (!IS_ENABLED(CONFIG_NETWORK_PHY_TIMESTAMPING))
		return 0;

	priv = phydev->priv;
	ptp_priv = &priv->ptp_priv;

	ptp_priv->pin_config = devm_kcalloc(&phydev->mdio.dev,
					    LAN8841_PTP_GPIO_NUM,
					    sizeof(*ptp_priv->pin_config),
					    GFP_KERNEL);
	if (!ptp_priv->pin_config)
		return -ENOMEM;

	for (int i = 0; i < LAN8841_PTP_GPIO_NUM; ++i) {
		struct ptp_pin_desc *p = &ptp_priv->pin_config[i];

		snprintf(p->name, sizeof(p->name), "pin%d", i);
		p->index = i;
		p->func = PTP_PF_NONE;
	}

	ptp_priv->ptp_clock_info = lan8841_ptp_clock_info;
	ptp_priv->ptp_clock_info.pin_config = ptp_priv->pin_config;
	ptp_priv->ptp_clock = ptp_clock_register(&ptp_priv->ptp_clock_info,
						 &phydev->mdio.dev);
	if (IS_ERR(ptp_priv->ptp_clock)) {
		phydev_err(phydev, "ptp_clock_register failed: %pe\n",
			   ptp_priv->ptp_clock);
		return -EINVAL;
	}

	if (!ptp_priv->ptp_clock)
		return 0;

	/* Initialize the SW */
	skb_queue_head_init(&ptp_priv->tx_queue);
	ptp_priv->phydev = phydev;
	mutex_init(&ptp_priv->ptp_lock);
	spin_lock_init(&ptp_priv->seconds_lock);

	ptp_priv->mii_ts.rxtstamp = lan8841_rxtstamp;
	ptp_priv->mii_ts.txtstamp = lan8814_txtstamp;
	ptp_priv->mii_ts.hwtstamp = lan8841_hwtstamp;
	ptp_priv->mii_ts.ts_info = lan8841_ts_info;

	phydev->mii_ts = &ptp_priv->mii_ts;

	/* Timestamp selected by default to keep legacy API */
	phydev->default_timestamp = true;

	return 0;
}

static int lan8804_resume(struct phy_device *phydev)
{
	return kszphy_resume(phydev);
}

static int lan8804_suspend(struct phy_device *phydev)
{
	return kszphy_generic_suspend(phydev);
}

static int lan8841_resume(struct phy_device *phydev)
{
	return kszphy_generic_resume(phydev);
}

static int lan8841_suspend(struct phy_device *phydev)
{
	struct kszphy_priv *priv = phydev->priv;
	struct kszphy_ptp_priv *ptp_priv = &priv->ptp_priv;

	if (ptp_priv->ptp_clock)
		ptp_cancel_worker_sync(ptp_priv->ptp_clock);

	return kszphy_generic_suspend(phydev);
}

static int ksz9131_resume(struct phy_device *phydev)
{
	if (phydev->suspended && phy_interface_is_rgmii(phydev))
		ksz9131_config_rgmii_delay(phydev);

	return kszphy_resume(phydev);
}

#define LAN8842_PTP_GPIO_NUM 16

static int lan8842_ptp_probe_once(struct phy_device *phydev)
{
	return __lan8814_ptp_probe_once(phydev, "lan8842_ptp_pin",
					LAN8842_PTP_GPIO_NUM);
}

#define LAN8842_STRAP_REG			0 /* 0x0 */
#define LAN8842_STRAP_REG_PHYADDR_MASK		GENMASK(4, 0)
#define LAN8842_SKU_REG				11 /* 0x0b */
#define LAN8842_SELF_TEST			14 /* 0x0e */
#define LAN8842_SELF_TEST_RX_CNT_ENA		BIT(8)
#define LAN8842_SELF_TEST_TX_CNT_ENA		BIT(4)

static int lan8842_probe(struct phy_device *phydev)
{
	struct lan8842_priv *priv;
	int addr;
	int ret;

	priv = devm_kzalloc(&phydev->mdio.dev, sizeof(*priv), GFP_KERNEL);
	if (!priv)
		return -ENOMEM;

	phydev->priv = priv;

	/* Similar to lan8814 this PHY has a pin which needs to be pulled down
	 * to enable to pass any traffic through it. Therefore use the same
	 * function as lan8814
	 */
	ret = lan8814_release_coma_mode(phydev);
	if (ret)
		return ret;

	/* Enable to count the RX and TX packets */
	ret = lanphy_write_page_reg(phydev, LAN8814_PAGE_PCS_DIGITAL,
				    LAN8842_SELF_TEST,
				    LAN8842_SELF_TEST_RX_CNT_ENA |
				    LAN8842_SELF_TEST_TX_CNT_ENA);
	if (ret < 0)
		return ret;

	/* Revision lan8832 doesn't have support for PTP, therefore don't add
	 * any PTP clocks
	 */
	ret = lanphy_read_page_reg(phydev, LAN8814_PAGE_COMMON_REGS,
				   LAN8842_SKU_REG);
	if (ret < 0)
		return ret;

	priv->rev = ret;
	if (priv->rev == LAN8842_REV_8832)
		return 0;

	/* As the lan8814 and lan8842 has the same IP for the PTP block, the
	 * only difference is the number of the GPIOs, then make sure that the
	 * lan8842 initialized also the shared data pointer as this is used in
	 * all the PTP functions for lan8814. The lan8842 doesn't have multiple
	 * PHYs in the same package.
	 */
	addr = lanphy_read_page_reg(phydev, LAN8814_PAGE_COMMON_REGS,
				    LAN8842_STRAP_REG);
	if (addr < 0)
		return addr;
	addr &= LAN8842_STRAP_REG_PHYADDR_MASK;

	ret = devm_phy_package_join(&phydev->mdio.dev, phydev, addr,
				    sizeof(struct lan8814_shared_priv));
	if (ret)
		return ret;

	if (phy_package_init_once(phydev)) {
		ret = lan8842_ptp_probe_once(phydev);
		if (ret)
			return ret;
	}

	lan8814_ptp_init(phydev);

	return 0;
}

#define LAN8814_POWER_MGMT_MODE_3_ANEG_MDI		0x13
#define LAN8814_POWER_MGMT_MODE_4_ANEG_MDIX		0x14
#define LAN8814_POWER_MGMT_MODE_5_10BT_MDI		0x15
#define LAN8814_POWER_MGMT_MODE_6_10BT_MDIX		0x16
#define LAN8814_POWER_MGMT_MODE_7_100BT_TRAIN		0x17
#define LAN8814_POWER_MGMT_MODE_8_100BT_MDI		0x18
#define LAN8814_POWER_MGMT_MODE_9_100BT_EEE_MDI_TX	0x19
#define LAN8814_POWER_MGMT_MODE_10_100BT_EEE_MDI_RX	0x1a
#define LAN8814_POWER_MGMT_MODE_11_100BT_MDIX		0x1b
#define LAN8814_POWER_MGMT_MODE_12_100BT_EEE_MDIX_TX	0x1c
#define LAN8814_POWER_MGMT_MODE_13_100BT_EEE_MDIX_RX	0x1d
#define LAN8814_POWER_MGMT_MODE_14_100BTX_EEE_TX_RX	0x1e

#define LAN8814_POWER_MGMT_DLLPD_D			BIT(0)
#define LAN8814_POWER_MGMT_ADCPD_D			BIT(1)
#define LAN8814_POWER_MGMT_PGAPD_D			BIT(2)
#define LAN8814_POWER_MGMT_TXPD_D			BIT(3)
#define LAN8814_POWER_MGMT_DLLPD_C			BIT(4)
#define LAN8814_POWER_MGMT_ADCPD_C			BIT(5)
#define LAN8814_POWER_MGMT_PGAPD_C			BIT(6)
#define LAN8814_POWER_MGMT_TXPD_C			BIT(7)
#define LAN8814_POWER_MGMT_DLLPD_B			BIT(8)
#define LAN8814_POWER_MGMT_ADCPD_B			BIT(9)
#define LAN8814_POWER_MGMT_PGAPD_B			BIT(10)
#define LAN8814_POWER_MGMT_TXPD_B			BIT(11)
#define LAN8814_POWER_MGMT_DLLPD_A			BIT(12)
#define LAN8814_POWER_MGMT_ADCPD_A			BIT(13)
#define LAN8814_POWER_MGMT_PGAPD_A			BIT(14)
#define LAN8814_POWER_MGMT_TXPD_A			BIT(15)

#define LAN8814_POWER_MGMT_C_D		(LAN8814_POWER_MGMT_DLLPD_D | \
					 LAN8814_POWER_MGMT_ADCPD_D | \
					 LAN8814_POWER_MGMT_PGAPD_D | \
					 LAN8814_POWER_MGMT_DLLPD_C | \
					 LAN8814_POWER_MGMT_ADCPD_C | \
					 LAN8814_POWER_MGMT_PGAPD_C)

#define LAN8814_POWER_MGMT_B_C_D	(LAN8814_POWER_MGMT_C_D | \
					 LAN8814_POWER_MGMT_DLLPD_B | \
					 LAN8814_POWER_MGMT_ADCPD_B | \
					 LAN8814_POWER_MGMT_PGAPD_B)

#define LAN8814_POWER_MGMT_VAL1		(LAN8814_POWER_MGMT_C_D | \
					 LAN8814_POWER_MGMT_ADCPD_B | \
					 LAN8814_POWER_MGMT_PGAPD_B | \
					 LAN8814_POWER_MGMT_ADCPD_A | \
					 LAN8814_POWER_MGMT_PGAPD_A)

#define LAN8814_POWER_MGMT_VAL2		LAN8814_POWER_MGMT_C_D

#define LAN8814_POWER_MGMT_VAL3		(LAN8814_POWER_MGMT_C_D | \
					 LAN8814_POWER_MGMT_DLLPD_B | \
					 LAN8814_POWER_MGMT_ADCPD_B | \
					 LAN8814_POWER_MGMT_PGAPD_A)

#define LAN8814_POWER_MGMT_VAL4		(LAN8814_POWER_MGMT_B_C_D | \
					 LAN8814_POWER_MGMT_ADCPD_A | \
					 LAN8814_POWER_MGMT_PGAPD_A)

#define LAN8814_POWER_MGMT_VAL5		LAN8814_POWER_MGMT_B_C_D

#define LAN8814_EEE_WAKE_TX_TIMER			0x0e
#define LAN8814_EEE_WAKE_TX_TIMER_MAX_VAL		0x1f

static const struct lanphy_reg_data short_center_tap_errata[] = {
	{ LAN8814_PAGE_POWER_REGS,
	  LAN8814_POWER_MGMT_MODE_3_ANEG_MDI,
	  LAN8814_POWER_MGMT_VAL1 },
	{ LAN8814_PAGE_POWER_REGS,
	  LAN8814_POWER_MGMT_MODE_4_ANEG_MDIX,
	  LAN8814_POWER_MGMT_VAL1 },
	{ LAN8814_PAGE_POWER_REGS,
	  LAN8814_POWER_MGMT_MODE_5_10BT_MDI,
	  LAN8814_POWER_MGMT_VAL1 },
	{ LAN8814_PAGE_POWER_REGS,
	  LAN8814_POWER_MGMT_MODE_6_10BT_MDIX,
	  LAN8814_POWER_MGMT_VAL1 },
	{ LAN8814_PAGE_POWER_REGS,
	  LAN8814_POWER_MGMT_MODE_7_100BT_TRAIN,
	  LAN8814_POWER_MGMT_VAL2 },
	{ LAN8814_PAGE_POWER_REGS,
	  LAN8814_POWER_MGMT_MODE_8_100BT_MDI,
	  LAN8814_POWER_MGMT_VAL3 },
	{ LAN8814_PAGE_POWER_REGS,
	  LAN8814_POWER_MGMT_MODE_9_100BT_EEE_MDI_TX,
	  LAN8814_POWER_MGMT_VAL3 },
	{ LAN8814_PAGE_POWER_REGS,
	  LAN8814_POWER_MGMT_MODE_10_100BT_EEE_MDI_RX,
	  LAN8814_POWER_MGMT_VAL4 },
	{ LAN8814_PAGE_POWER_REGS,
	  LAN8814_POWER_MGMT_MODE_11_100BT_MDIX,
	  LAN8814_POWER_MGMT_VAL5 },
	{ LAN8814_PAGE_POWER_REGS,
	  LAN8814_POWER_MGMT_MODE_12_100BT_EEE_MDIX_TX,
	  LAN8814_POWER_MGMT_VAL5 },
	{ LAN8814_PAGE_POWER_REGS,
	  LAN8814_POWER_MGMT_MODE_13_100BT_EEE_MDIX_RX,
	  LAN8814_POWER_MGMT_VAL4 },
	{ LAN8814_PAGE_POWER_REGS,
	  LAN8814_POWER_MGMT_MODE_14_100BTX_EEE_TX_RX,
	  LAN8814_POWER_MGMT_VAL4 },
};

static const struct lanphy_reg_data waketx_timer_errata[] = {
	{ LAN8814_PAGE_EEE,
	  LAN8814_EEE_WAKE_TX_TIMER,
	  LAN8814_EEE_WAKE_TX_TIMER_MAX_VAL },
};

static int lanphy_write_reg_data(struct phy_device *phydev,
				 const struct lanphy_reg_data *data,
				 size_t num)
{
	int ret = 0;

	while (num--) {
		ret = lanphy_write_page_reg(phydev, data->page, data->addr,
					    data->val);
		if (ret)
			break;
	}

	return ret;
}

static int lan8842_erratas(struct phy_device *phydev)
{
	int ret;

	ret = lanphy_write_reg_data(phydev, short_center_tap_errata,
				    ARRAY_SIZE(short_center_tap_errata));
	if (ret)
		return ret;

	return lanphy_write_reg_data(phydev, waketx_timer_errata,
				     ARRAY_SIZE(waketx_timer_errata));
}

static int lan8842_config_init(struct phy_device *phydev)
{
	int ret;

	/* Reset the PHY */
	ret = lanphy_modify_page_reg(phydev, LAN8814_PAGE_COMMON_REGS,
				     LAN8814_QSGMII_SOFT_RESET,
				     LAN8814_QSGMII_SOFT_RESET_BIT,
				     LAN8814_QSGMII_SOFT_RESET_BIT);
	if (ret < 0)
		return ret;

	/* Apply the erratas for this device */
	ret = lan8842_erratas(phydev);
	if (ret < 0)
		return ret;

	/* Even if the GPIOs are set to control the LEDs the behaviour of the
	 * LEDs is wrong, they are not blinking when there is traffic.
	 * To fix this it is required to set extended LED mode
	 */
	ret = lanphy_modify_page_reg(phydev, LAN8814_PAGE_PORT_REGS,
				     LAN8814_LED_CTRL_1,
				     LAN8814_LED_CTRL_1_KSZ9031_LED_MODE_, 0);
	if (ret < 0)
		return ret;

	ret = lanphy_modify_page_reg(phydev, LAN8814_PAGE_PORT_REGS,
				     LAN8814_LED_CTRL_2,
				     LAN8814_LED_CTRL_2_LED1_COM_DIS,
				     LAN8814_LED_CTRL_2_LED1_COM_DIS);
	if (ret < 0)
		return ret;

	/* To allow the PHY to control the LEDs the GPIOs of the PHY should have
	 * a function mode and not the GPIO. Apparently by default the value is
	 * GPIO and not function even though the datasheet it says that it is
	 * function. Therefore set this value.
	 */
	return lanphy_write_page_reg(phydev, LAN8814_PAGE_COMMON_REGS,
				     LAN8814_GPIO_EN2, 0);
}

#define LAN8842_INTR_CTRL_REG			52 /* 0x34 */

static int lan8842_config_intr(struct phy_device *phydev)
{
	int err;

	lanphy_write_page_reg(phydev, LAN8814_PAGE_COMMON_REGS,
			      LAN8842_INTR_CTRL_REG,
			      LAN8814_INTR_CTRL_REG_INTR_ENABLE);

	/* enable / disable interrupts */
	if (phydev->interrupts == PHY_INTERRUPT_ENABLED) {
		err = lan8814_ack_interrupt(phydev);
		if (err)
			return err;

		err = phy_write(phydev, LAN8814_INTC,
				LAN8814_INT_LINK | LAN8814_INT_FLF);
	} else {
		err = phy_write(phydev, LAN8814_INTC, 0);
		if (err)
			return err;

		err = lan8814_ack_interrupt(phydev);
	}

	return err;
}

static unsigned int lan8842_inband_caps(struct phy_device *phydev,
					phy_interface_t interface)
{
	/* Inband configuration can be enabled or disabled using the registers
	 * PCS1G_ANEG_CONFIG.
	 */
	return LINK_INBAND_DISABLE | LINK_INBAND_ENABLE;
}

static int lan8842_config_inband(struct phy_device *phydev, unsigned int modes)
{
	bool enable;

	if (modes == LINK_INBAND_DISABLE)
		enable = false;
	else
		enable = true;

	/* Disable or enable in-band autoneg with PCS Host side
	 * It has the same address as lan8814
	 */
	return lanphy_modify_page_reg(phydev, LAN8814_PAGE_PORT_REGS,
				      LAN8814_QSGMII_PCS1G_ANEG_CONFIG,
				      LAN8814_QSGMII_PCS1G_ANEG_CONFIG_ANEG_ENA,
				      enable ? LAN8814_QSGMII_PCS1G_ANEG_CONFIG_ANEG_ENA : 0);
}

static void lan8842_handle_ptp_interrupt(struct phy_device *phydev, u16 status)
{
	struct kszphy_ptp_priv *ptp_priv;
	struct lan8842_priv *priv;

	priv = phydev->priv;
	ptp_priv = &priv->ptp_priv;

	if (status & PTP_TSU_INT_STS_PTP_TX_TS_EN_)
		lan8814_get_tx_ts(ptp_priv);

	if (status & PTP_TSU_INT_STS_PTP_RX_TS_EN_)
		lan8814_get_rx_ts(ptp_priv);

	if (status & PTP_TSU_INT_STS_PTP_TX_TS_OVRFL_INT_) {
		lan8814_flush_fifo(phydev, true);
		skb_queue_purge(&ptp_priv->tx_queue);
	}

	if (status & PTP_TSU_INT_STS_PTP_RX_TS_OVRFL_INT_) {
		lan8814_flush_fifo(phydev, false);
		skb_queue_purge(&ptp_priv->rx_queue);
	}
}

static irqreturn_t lan8842_handle_interrupt(struct phy_device *phydev)
{
	struct lan8842_priv *priv = phydev->priv;
	int ret = IRQ_NONE;
	int irq_status;

	irq_status = phy_read(phydev, LAN8814_INTS);
	if (irq_status < 0) {
		phy_error(phydev);
		return IRQ_NONE;
	}

	if (irq_status & (LAN8814_INT_LINK | LAN8814_INT_FLF)) {
		phy_trigger_machine(phydev);
		ret = IRQ_HANDLED;
	}

	/* Phy revision lan8832 doesn't have support for PTP therefore there is
	 * not need to check the PTP and GPIO interrupts
	 */
	if (priv->rev == LAN8842_REV_8832)
		goto out;

	while (true) {
		irq_status = lanphy_read_page_reg(phydev, LAN8814_PAGE_PORT_REGS,
						  PTP_TSU_INT_STS);
		if (!irq_status)
			break;

		lan8842_handle_ptp_interrupt(phydev, irq_status);
		ret = IRQ_HANDLED;
	}

	if (!lan8814_handle_gpio_interrupt(phydev, irq_status))
		ret = IRQ_HANDLED;

out:
	return ret;
}

static u64 lan8842_get_stat(struct phy_device *phydev, int count, int *regs)
{
	u64 ret = 0;
	int val;

	for (int j = 0; j < count; ++j) {
		val = lanphy_read_page_reg(phydev, LAN8814_PAGE_PCS_DIGITAL,
					   regs[j]);
		if (val < 0)
			return U64_MAX;

		ret <<= 16;
		ret += val;
	}
	return ret;
}

static int lan8842_update_stats(struct phy_device *phydev)
{
	struct lan8842_priv *priv = phydev->priv;
	int rx_packets_regs[] = {88, 61, 60};
	int rx_errors_regs[] = {63, 62};
	int tx_packets_regs[] = {89, 85, 84};
	int tx_errors_regs[] = {87, 86};

	priv->phy_stats.rx_packets = lan8842_get_stat(phydev,
						      ARRAY_SIZE(rx_packets_regs),
						      rx_packets_regs);
	priv->phy_stats.rx_errors = lan8842_get_stat(phydev,
						     ARRAY_SIZE(rx_errors_regs),
						     rx_errors_regs);
	priv->phy_stats.tx_packets = lan8842_get_stat(phydev,
						      ARRAY_SIZE(tx_packets_regs),
						      tx_packets_regs);
	priv->phy_stats.tx_errors = lan8842_get_stat(phydev,
						     ARRAY_SIZE(tx_errors_regs),
						     tx_errors_regs);

	return 0;
}

#define LAN8842_FLF				15 /* 0x0e */
#define LAN8842_FLF_ENA				BIT(1)
#define LAN8842_FLF_ENA_LINK_DOWN		BIT(0)

static int lan8842_get_fast_down(struct phy_device *phydev, u8 *msecs)
{
	int ret;

	ret = lanphy_read_page_reg(phydev, LAN8814_PAGE_PCS, LAN8842_FLF);
	if (ret < 0)
		return ret;

	if (ret & LAN8842_FLF_ENA)
		*msecs = ETHTOOL_PHY_FAST_LINK_DOWN_ON;
	else
		*msecs = ETHTOOL_PHY_FAST_LINK_DOWN_OFF;

	return 0;
}

static int lan8842_set_fast_down(struct phy_device *phydev, const u8 *msecs)
{
	u16 flf;

	switch (*msecs) {
	case ETHTOOL_PHY_FAST_LINK_DOWN_OFF:
		flf = 0;
		break;
	case ETHTOOL_PHY_FAST_LINK_DOWN_ON:
		flf = LAN8842_FLF_ENA | LAN8842_FLF_ENA_LINK_DOWN;
		break;
	default:
		return -EINVAL;
	}

	return lanphy_modify_page_reg(phydev, LAN8814_PAGE_PCS,
				      LAN8842_FLF,
				      LAN8842_FLF_ENA |
				      LAN8842_FLF_ENA_LINK_DOWN, flf);
}

static int lan8842_get_tunable(struct phy_device *phydev,
			       struct ethtool_tunable *tuna, void *data)
{
	switch (tuna->id) {
	case ETHTOOL_PHY_FAST_LINK_DOWN:
		return lan8842_get_fast_down(phydev, data);
	default:
		return -EOPNOTSUPP;
	}
}

static int lan8842_set_tunable(struct phy_device *phydev,
			       struct ethtool_tunable *tuna, const void *data)
{
	switch (tuna->id) {
	case ETHTOOL_PHY_FAST_LINK_DOWN:
		return lan8842_set_fast_down(phydev, data);
	default:
		return -EOPNOTSUPP;
	}
}

static void lan8842_get_phy_stats(struct phy_device *phydev,
				  struct ethtool_eth_phy_stats *eth_stats,
				  struct ethtool_phy_stats *stats)
{
	struct lan8842_priv *priv = phydev->priv;

	stats->rx_packets = priv->phy_stats.rx_packets;
	stats->rx_errors = priv->phy_stats.rx_errors;
	stats->tx_packets = priv->phy_stats.tx_packets;
	stats->tx_errors = priv->phy_stats.tx_errors;
}

static struct phy_driver ksphy_driver[] = {
{
	PHY_ID_MATCH_MODEL(PHY_ID_KS8737),
	.name		= "Micrel KS8737",
	/* PHY_BASIC_FEATURES */
	.driver_data	= &ks8737_type,
	.probe		= kszphy_probe,
	.config_init	= kszphy_config_init,
	.config_intr	= kszphy_config_intr,
	.handle_interrupt = kszphy_handle_interrupt,
	.suspend	= kszphy_suspend,
	.resume		= kszphy_resume,
}, {
	.phy_id		= PHY_ID_KSZ8021,
	.phy_id_mask	= 0x00ffffff,
	.name		= "Micrel KSZ8021 or KSZ8031",
	/* PHY_BASIC_FEATURES */
	.driver_data	= &ksz8021_type,
	.probe		= kszphy_probe,
	.config_init	= kszphy_config_init,
	.config_intr	= kszphy_config_intr,
	.handle_interrupt = kszphy_handle_interrupt,
	.get_sset_count = kszphy_get_sset_count,
	.get_strings	= kszphy_get_strings,
	.get_stats	= kszphy_get_stats,
	.suspend	= kszphy_suspend,
	.resume		= kszphy_resume,
}, {
	.phy_id		= PHY_ID_KSZ8031,
	.phy_id_mask	= 0x00ffffff,
	.name		= "Micrel KSZ8031",
	/* PHY_BASIC_FEATURES */
	.driver_data	= &ksz8021_type,
	.probe		= kszphy_probe,
	.config_init	= kszphy_config_init,
	.config_intr	= kszphy_config_intr,
	.handle_interrupt = kszphy_handle_interrupt,
	.get_sset_count = kszphy_get_sset_count,
	.get_strings	= kszphy_get_strings,
	.get_stats	= kszphy_get_stats,
	.suspend	= kszphy_suspend,
	.resume		= kszphy_resume,
}, {
	PHY_ID_MATCH_MODEL(PHY_ID_KSZ8041),
	.name		= "Micrel KSZ8041",
	/* PHY_BASIC_FEATURES */
	.driver_data	= &ksz8041_type,
	.probe		= kszphy_probe,
	.config_init	= ksz8041_config_init,
	.config_aneg	= ksz8041_config_aneg,
	.config_intr	= kszphy_config_intr,
	.handle_interrupt = kszphy_handle_interrupt,
	.get_sset_count = kszphy_get_sset_count,
	.get_strings	= kszphy_get_strings,
	.get_stats	= kszphy_get_stats,
	.suspend	= ksz8041_suspend,
	.resume		= ksz8041_resume,
}, {
	PHY_ID_MATCH_MODEL(PHY_ID_KSZ8041RNLI),
	.name		= "Micrel KSZ8041RNLI",
	/* PHY_BASIC_FEATURES */
	.driver_data	= &ksz8041_type,
	.probe		= kszphy_probe,
	.config_init	= kszphy_config_init,
	.config_intr	= kszphy_config_intr,
	.handle_interrupt = kszphy_handle_interrupt,
	.get_sset_count = kszphy_get_sset_count,
	.get_strings	= kszphy_get_strings,
	.get_stats	= kszphy_get_stats,
	.suspend	= kszphy_suspend,
	.resume		= kszphy_resume,
}, {
	.name		= "Micrel KSZ8051",
	/* PHY_BASIC_FEATURES */
	.driver_data	= &ksz8051_type,
	.probe		= kszphy_probe,
	.config_init	= kszphy_config_init,
	.config_intr	= kszphy_config_intr,
	.handle_interrupt = kszphy_handle_interrupt,
	.get_sset_count = kszphy_get_sset_count,
	.get_strings	= kszphy_get_strings,
	.get_stats	= kszphy_get_stats,
	.match_phy_device = ksz8051_match_phy_device,
	.suspend	= kszphy_suspend,
	.resume		= kszphy_resume,
}, {
	.phy_id		= PHY_ID_KSZ8001,
	.name		= "Micrel KSZ8001 or KS8721",
	.phy_id_mask	= 0x00fffffc,
	/* PHY_BASIC_FEATURES */
	.driver_data	= &ksz8041_type,
	.probe		= kszphy_probe,
	.config_init	= kszphy_config_init,
	.config_intr	= kszphy_config_intr,
	.handle_interrupt = kszphy_handle_interrupt,
	.get_sset_count = kszphy_get_sset_count,
	.get_strings	= kszphy_get_strings,
	.get_stats	= kszphy_get_stats,
	.suspend	= kszphy_suspend,
	.resume		= kszphy_resume,
}, {
	PHY_ID_MATCH_MODEL(PHY_ID_KSZ8081),
	.name		= "Micrel KSZ8081 or KSZ8091",
	.flags		= PHY_POLL_CABLE_TEST,
	/* PHY_BASIC_FEATURES */
	.driver_data	= &ksz8081_type,
	.probe		= kszphy_probe,
	.config_init	= ksz8081_config_init,
	.soft_reset	= genphy_soft_reset,
	.config_aneg	= ksz8081_config_aneg,
	.read_status	= ksz8081_read_status,
	.config_intr	= kszphy_config_intr,
	.handle_interrupt = kszphy_handle_interrupt,
	.get_sset_count = kszphy_get_sset_count,
	.get_strings	= kszphy_get_strings,
	.get_stats	= kszphy_get_stats,
	.suspend	= kszphy_suspend,
	.resume		= kszphy_resume,
	.cable_test_start	= ksz886x_cable_test_start,
	.cable_test_get_status	= ksz886x_cable_test_get_status,
}, {
	PHY_ID_MATCH_MODEL(PHY_ID_KSZ8061),
	.name		= "Micrel KSZ8061",
	/* PHY_BASIC_FEATURES */
	.probe		= kszphy_probe,
	.config_init	= ksz8061_config_init,
	.soft_reset	= genphy_soft_reset,
	.config_intr	= kszphy_config_intr,
	.handle_interrupt = kszphy_handle_interrupt,
	.suspend	= ksz8061_suspend,
	.resume		= ksz8061_resume,
}, {
	.phy_id		= PHY_ID_KSZ9021,
	.phy_id_mask	= 0x000ffffe,
	.name		= "Micrel KSZ9021 Gigabit PHY",
	/* PHY_GBIT_FEATURES */
	.driver_data	= &ksz9021_type,
	.probe		= kszphy_probe,
	.get_features	= ksz9031_get_features,
	.config_init	= ksz9021_config_init,
	.config_intr	= kszphy_config_intr,
	.handle_interrupt = kszphy_handle_interrupt,
	.get_sset_count = kszphy_get_sset_count,
	.get_strings	= kszphy_get_strings,
	.get_stats	= kszphy_get_stats,
	.suspend	= kszphy_suspend,
	.resume		= kszphy_resume,
	.read_mmd	= genphy_read_mmd_unsupported,
	.write_mmd	= genphy_write_mmd_unsupported,
}, {
	PHY_ID_MATCH_MODEL(PHY_ID_KSZ9031),
	.name		= "Micrel KSZ9031 Gigabit PHY",
	.flags		= PHY_POLL_CABLE_TEST,
	.driver_data	= &ksz9021_type,
	.probe		= kszphy_probe,
	.get_features	= ksz9031_get_features,
	.config_init	= ksz9031_config_init,
	.soft_reset	= genphy_soft_reset,
	.read_status	= ksz9031_read_status,
	.config_intr	= kszphy_config_intr,
	.handle_interrupt = kszphy_handle_interrupt,
	.get_sset_count = kszphy_get_sset_count,
	.get_strings	= kszphy_get_strings,
	.get_stats	= kszphy_get_stats,
	.suspend	= kszphy_suspend,
	.resume		= kszphy_resume,
	.cable_test_start	= ksz9x31_cable_test_start,
	.cable_test_get_status	= ksz9x31_cable_test_get_status,
	.set_loopback	= ksz9031_set_loopback,
}, {
	PHY_ID_MATCH_MODEL(PHY_ID_LAN8814),
	.name		= "Microchip INDY Gigabit Quad PHY",
	.flags          = PHY_POLL_CABLE_TEST,
	.config_init	= lan8814_config_init,
	.driver_data	= &lan8814_type,
	.probe		= lan8814_probe,
	.soft_reset	= genphy_soft_reset,
	.read_status	= ksz9031_read_status,
	.get_sset_count	= kszphy_get_sset_count,
	.get_strings	= kszphy_get_strings,
	.get_stats	= kszphy_get_stats,
	.suspend	= genphy_suspend,
	.resume		= kszphy_resume,
	.config_intr	= lan8814_config_intr,
	.handle_interrupt = lan8814_handle_interrupt,
	.cable_test_start	= lan8814_cable_test_start,
	.cable_test_get_status	= ksz886x_cable_test_get_status,
}, {
	PHY_ID_MATCH_MODEL(PHY_ID_LAN8804),
	.name		= "Microchip LAN966X Gigabit PHY",
	.config_init	= lan8804_config_init,
	.driver_data	= &ksz9021_type,
	.probe		= kszphy_probe,
	.soft_reset	= genphy_soft_reset,
	.read_status	= ksz9031_read_status,
	.get_sset_count	= kszphy_get_sset_count,
	.get_strings	= kszphy_get_strings,
	.get_stats	= kszphy_get_stats,
	.suspend	= lan8804_suspend,
	.resume		= lan8804_resume,
	.config_intr	= lan8804_config_intr,
	.handle_interrupt = lan8804_handle_interrupt,
}, {
	PHY_ID_MATCH_MODEL(PHY_ID_LAN8841),
	.name		= "Microchip LAN8841 Gigabit PHY",
	.flags		= PHY_POLL_CABLE_TEST,
	.driver_data	= &lan8841_type,
	.config_init	= lan8841_config_init,
	.probe		= lan8841_probe,
	.soft_reset	= genphy_soft_reset,
	.config_intr	= lan8841_config_intr,
	.handle_interrupt = lan8841_handle_interrupt,
	.get_sset_count = kszphy_get_sset_count,
	.get_strings	= kszphy_get_strings,
	.get_stats	= kszphy_get_stats,
	.suspend	= lan8841_suspend,
	.resume		= lan8841_resume,
	.cable_test_start	= lan8814_cable_test_start,
	.cable_test_get_status	= ksz886x_cable_test_get_status,
}, {
	PHY_ID_MATCH_MODEL(PHY_ID_LAN8842),
	.name		= "Microchip LAN8842 Gigabit PHY",
	.flags		= PHY_POLL_CABLE_TEST,
	.driver_data	= &lan8814_type,
	.probe		= lan8842_probe,
	.config_init	= lan8842_config_init,
	.config_intr	= lan8842_config_intr,
	.inband_caps	= lan8842_inband_caps,
	.config_inband	= lan8842_config_inband,
	.handle_interrupt = lan8842_handle_interrupt,
	.get_phy_stats	= lan8842_get_phy_stats,
	.update_stats	= lan8842_update_stats,
	.get_tunable	= lan8842_get_tunable,
	.set_tunable	= lan8842_set_tunable,
	.cable_test_start	= lan8814_cable_test_start,
	.cable_test_get_status	= ksz886x_cable_test_get_status,
}, {
	PHY_ID_MATCH_MODEL(PHY_ID_KSZ9131),
	.name		= "Microchip KSZ9131 Gigabit PHY",
	/* PHY_GBIT_FEATURES */
	.flags		= PHY_POLL_CABLE_TEST,
	.driver_data	= &ksz9131_type,
	.probe		= kszphy_probe,
	.soft_reset	= genphy_soft_reset,
	.config_init	= ksz9131_config_init,
	.config_intr	= kszphy_config_intr,
	.config_aneg	= ksz9131_config_aneg,
	.read_status	= ksz9131_read_status,
	.handle_interrupt = kszphy_handle_interrupt,
	.get_sset_count = kszphy_get_sset_count,
	.get_strings	= kszphy_get_strings,
	.get_stats	= kszphy_get_stats,
	.suspend	= kszphy_suspend,
	.resume		= ksz9131_resume,
	.cable_test_start	= ksz9x31_cable_test_start,
	.cable_test_get_status	= ksz9x31_cable_test_get_status,
	.get_features	= ksz9477_get_features,
}, {
	PHY_ID_MATCH_MODEL(PHY_ID_KSZ8873MLL),
	.name		= "Micrel KSZ8873MLL Switch",
	/* PHY_BASIC_FEATURES */
	.config_init	= kszphy_config_init,
	.config_aneg	= ksz8873mll_config_aneg,
	.read_status	= ksz8873mll_read_status,
	.suspend	= genphy_suspend,
	.resume		= genphy_resume,
}, {
	PHY_ID_MATCH_MODEL(PHY_ID_KSZ886X),
	.name		= "Micrel KSZ8851 Ethernet MAC or KSZ886X Switch",
	.driver_data	= &ksz886x_type,
	/* PHY_BASIC_FEATURES */
	.flags		= PHY_POLL_CABLE_TEST,
	.config_init	= kszphy_config_init,
	.config_aneg	= ksz886x_config_aneg,
	.read_status	= ksz886x_read_status,
	.suspend	= genphy_suspend,
	.resume		= genphy_resume,
	.cable_test_start	= ksz886x_cable_test_start,
	.cable_test_get_status	= ksz886x_cable_test_get_status,
}, {
	.name		= "Micrel KSZ87XX Switch",
	/* PHY_BASIC_FEATURES */
	.config_init	= kszphy_config_init,
	.match_phy_device = ksz8795_match_phy_device,
	.suspend	= genphy_suspend,
	.resume		= genphy_resume,
}, {
	PHY_ID_MATCH_MODEL(PHY_ID_KSZ9477),
	.name		= "Microchip KSZ9477",
	.probe		= kszphy_probe,
	/* PHY_GBIT_FEATURES */
	.config_init	= ksz9477_config_init,
	.config_intr	= kszphy_config_intr,
	.config_aneg	= ksz9477_config_aneg,
	.read_status	= ksz9477_read_status,
	.handle_interrupt = kszphy_handle_interrupt,
	.suspend	= genphy_suspend,
	.resume		= ksz9477_resume,
	.get_phy_stats	= kszphy_get_phy_stats,
	.update_stats	= kszphy_update_stats,
	.cable_test_start	= ksz9x31_cable_test_start,
	.cable_test_get_status	= ksz9x31_cable_test_get_status,
	.get_sqi	= kszphy_get_sqi,
	.get_sqi_max	= kszphy_get_sqi_max,
} };

module_phy_driver(ksphy_driver);

MODULE_DESCRIPTION("Micrel PHY driver");
MODULE_AUTHOR("David J. Choi");
MODULE_LICENSE("GPL");

static const struct mdio_device_id __maybe_unused micrel_tbl[] = {
	{ PHY_ID_KSZ9021, 0x000ffffe },
	{ PHY_ID_MATCH_MODEL(PHY_ID_KSZ9031) },
	{ PHY_ID_MATCH_MODEL(PHY_ID_KSZ9131) },
	{ PHY_ID_KSZ8001, 0x00fffffc },
	{ PHY_ID_MATCH_MODEL(PHY_ID_KS8737) },
	{ PHY_ID_KSZ8021, 0x00ffffff },
	{ PHY_ID_KSZ8031, 0x00ffffff },
	{ PHY_ID_MATCH_MODEL(PHY_ID_KSZ8041) },
	{ PHY_ID_MATCH_MODEL(PHY_ID_KSZ8041RNLI) },
	{ PHY_ID_MATCH_MODEL(PHY_ID_KSZ8051) },
	{ PHY_ID_MATCH_MODEL(PHY_ID_KSZ8061) },
	{ PHY_ID_MATCH_MODEL(PHY_ID_KSZ8081) },
	{ PHY_ID_MATCH_MODEL(PHY_ID_KSZ8873MLL) },
	{ PHY_ID_MATCH_MODEL(PHY_ID_KSZ886X) },
	{ PHY_ID_MATCH_MODEL(PHY_ID_KSZ9477) },
	{ PHY_ID_MATCH_MODEL(PHY_ID_LAN8814) },
	{ PHY_ID_MATCH_MODEL(PHY_ID_LAN8804) },
	{ PHY_ID_MATCH_MODEL(PHY_ID_LAN8841) },
	{ PHY_ID_MATCH_MODEL(PHY_ID_LAN8842) },
	{ }
};

MODULE_DEVICE_TABLE(mdio, micrel_tbl);<|MERGE_RESOLUTION|>--- conflicted
+++ resolved
@@ -2815,8 +2815,6 @@
 }
 
 /**
-<<<<<<< HEAD
-=======
  * LAN8814_PAGE_PCS - Selects Extended Page 0.
  *
  * This page contains timers used for auto-negotiation, debug registers and
@@ -2825,7 +2823,6 @@
 #define LAN8814_PAGE_PCS 0
 
 /**
->>>>>>> b35fc656
  * LAN8814_PAGE_AFE_PMA - Selects Extended Page 1.
  *
  * This page appears to control the Analog Front-End (AFE) and Physical
@@ -2845,8 +2842,6 @@
 #define LAN8814_PAGE_PCS_DIGITAL 2
 
 /**
-<<<<<<< HEAD
-=======
  * LAN8814_PAGE_EEE - Selects Extended Page 3.
  *
  * This page contains EEE registers
@@ -2854,7 +2849,6 @@
 #define LAN8814_PAGE_EEE 3
 
 /**
->>>>>>> b35fc656
  * LAN8814_PAGE_COMMON_REGS - Selects Extended Page 4.
  *
  * This page contains device-common registers that affect the entire chip.
@@ -2873,8 +2867,6 @@
 #define LAN8814_PAGE_PORT_REGS 5
 
 /**
-<<<<<<< HEAD
-=======
  * LAN8814_PAGE_POWER_REGS - Selects Extended Page 28.
  *
  * This page contains analog control registers and power mode registers.
@@ -2882,7 +2874,6 @@
 #define LAN8814_PAGE_POWER_REGS 28
 
 /**
->>>>>>> b35fc656
  * LAN8814_PAGE_SYSTEM_CTRL - Selects Extended Page 31.
  *
  * This page appears to hold fundamental system or global controls. In the
