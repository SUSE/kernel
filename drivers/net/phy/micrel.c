--- conflicted
+++ resolved
@@ -1894,24 +1894,7 @@
 
 	priv->type = type;
 
-<<<<<<< HEAD
-	if (type && type->led_mode_reg) {
-		ret = of_property_read_u32(np, "micrel,led-mode",
-				&priv->led_mode);
-		if (ret)
-			priv->led_mode = -1;
-
-		if (priv->led_mode > 3) {
-			phydev_err(phydev, "invalid led mode: 0x%02x\n",
-				   priv->led_mode);
-			priv->led_mode = -1;
-		}
-	} else {
-		priv->led_mode = -1;
-	}
-=======
 	kszphy_parse_led_mode(phydev);
->>>>>>> eb3cdb58
 
 	clk = devm_clk_get(&phydev->mdio.dev, "rmii-ref");
 	/* NOTE: clk may be NULL if building without CONFIG_HAVE_CLK */
