--- conflicted
+++ resolved
@@ -451,8 +451,6 @@
 	}
 
 	return 0;
-<<<<<<< HEAD
-=======
 }
 
 static int rtl821x_suspend(struct phy_device *phydev)
@@ -470,7 +468,6 @@
 	}
 
 	return ret;
->>>>>>> 2d5404ca
 }
 
 static int rtl821x_resume(struct phy_device *phydev)
@@ -890,18 +887,7 @@
 	int ret = 0;
 
 	if (phydev->autoneg == AUTONEG_ENABLE) {
-<<<<<<< HEAD
-		u16 adv = 0;
-
-		if (linkmode_test_bit(ETHTOOL_LINK_MODE_2500baseT_Full_BIT,
-				      phydev->advertising))
-			adv |= MDIO_AN_10GBT_CTRL_ADV2_5G;
-		if (linkmode_test_bit(ETHTOOL_LINK_MODE_5000baseT_Full_BIT,
-				      phydev->advertising))
-			adv |= MDIO_AN_10GBT_CTRL_ADV5G;
-=======
 		u16 adv = linkmode_adv_to_mii_10gbt_adv_t(phydev->advertising);
->>>>>>> 2d5404ca
 
 		ret = phy_modify_paged_changed(phydev, 0xa5d, 0x12,
 					       MDIO_AN_10GBT_CTRL_ADV2_5G |
@@ -944,20 +930,8 @@
 		if (lpadv < 0)
 			return lpadv;
 
-<<<<<<< HEAD
-		linkmode_mod_bit(ETHTOOL_LINK_MODE_10000baseT_Full_BIT,
-				 phydev->lp_advertising,
-				 lpadv & MDIO_AN_10GBT_STAT_LP10G);
-		linkmode_mod_bit(ETHTOOL_LINK_MODE_5000baseT_Full_BIT,
-				 phydev->lp_advertising,
-				 lpadv & MDIO_AN_10GBT_STAT_LP5G);
-		linkmode_mod_bit(ETHTOOL_LINK_MODE_2500baseT_Full_BIT,
-				 phydev->lp_advertising,
-				 lpadv & MDIO_AN_10GBT_STAT_LP2_5G);
-=======
 		mii_10gbt_stat_mod_linkmode_lpa_t(phydev->lp_advertising,
 						  lpadv);
->>>>>>> 2d5404ca
 	}
 
 	return rtlgen_read_status(phydev);
@@ -1484,16 +1458,6 @@
 		.suspend        = genphy_c45_pma_suspend,
 		.resume         = rtlgen_c45_resume,
 	}, {
-		PHY_ID_MATCH_EXACT(0x001cc862),
-		.name           = "RTL8251B 5Gbps PHY",
-		.get_features   = rtl822x_get_features,
-		.config_aneg    = rtl822x_config_aneg,
-		.read_status    = rtl822x_read_status,
-		.suspend        = genphy_suspend,
-		.resume         = rtlgen_resume,
-		.read_page      = rtl821x_read_page,
-		.write_page     = rtl821x_write_page,
-	}, {
 		PHY_ID_MATCH_EXACT(0x001cc961),
 		.name		= "RTL8366RB Gigabit Ethernet",
 		.config_init	= &rtl8366rb_config_init,
