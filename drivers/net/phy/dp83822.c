--- conflicted
+++ resolved
@@ -434,17 +434,10 @@
 				     DP83822_RX_CLK_SHIFT | DP83822_TX_CLK_SHIFT, rgmii_delay);
 		if (err)
 			return err;
-<<<<<<< HEAD
 
 		err = phy_set_bits_mmd(phydev, DP83822_DEVADDR,
 				       MII_DP83822_RCSR, DP83822_RGMII_MODE_EN);
 
-=======
-
-		err = phy_set_bits_mmd(phydev, DP83822_DEVADDR,
-				       MII_DP83822_RCSR, DP83822_RGMII_MODE_EN);
-
->>>>>>> 2d5404ca
 		if (err)
 			return err;
 	} else {
