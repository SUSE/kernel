// SPDX-License-Identifier: GPL-2.0+
/* MDIO Bus interface
 *
 * Author: Andy Fleming
 *
 * Copyright (c) 2004 Freescale Semiconductor, Inc.
 */

#define pr_fmt(fmt) KBUILD_MODNAME ": " fmt

#include <linux/delay.h>
#include <linux/device.h>
#include <linux/errno.h>
#include <linux/etherdevice.h>
#include <linux/ethtool.h>
#include <linux/gpio.h>
#include <linux/gpio/consumer.h>
#include <linux/init.h>
#include <linux/interrupt.h>
#include <linux/io.h>
#include <linux/kernel.h>
#include <linux/micrel_phy.h>
#include <linux/mii.h>
#include <linux/mm.h>
#include <linux/module.h>
#include <linux/netdevice.h>
#include <linux/of_device.h>
#include <linux/of_gpio.h>
#include <linux/of_mdio.h>
#include <linux/phy.h>
#include <linux/reset.h>
#include <linux/skbuff.h>
#include <linux/slab.h>
#include <linux/spinlock.h>
#include <linux/string.h>
#include <linux/uaccess.h>
#include <linux/unistd.h>

#define CREATE_TRACE_POINTS
#include <trace/events/mdio.h>

#include "mdio-boardinfo.h"

static int mdiobus_register_gpiod(struct mdio_device *mdiodev)
{
	/* Deassert the optional reset signal */
	mdiodev->reset_gpio = gpiod_get_optional(&mdiodev->dev,
						 "reset", GPIOD_OUT_LOW);
	if (IS_ERR(mdiodev->reset_gpio))
		return PTR_ERR(mdiodev->reset_gpio);

	if (mdiodev->reset_gpio)
		gpiod_set_consumer_name(mdiodev->reset_gpio, "PHY reset");

	return 0;
}

static int mdiobus_register_reset(struct mdio_device *mdiodev)
{
	struct reset_control *reset;

	reset = reset_control_get_optional_exclusive(&mdiodev->dev, "phy");
	if (IS_ERR(reset))
		return PTR_ERR(reset);

	mdiodev->reset_ctrl = reset;

	return 0;
}

int mdiobus_register_device(struct mdio_device *mdiodev)
{
	int err;

	if (mdiodev->bus->mdio_map[mdiodev->addr])
		return -EBUSY;

	if (mdiodev->flags & MDIO_DEVICE_FLAG_PHY) {
		err = mdiobus_register_gpiod(mdiodev);
		if (err)
			return err;

		err = mdiobus_register_reset(mdiodev);
		if (err)
			return err;

		/* Assert the reset signal */
		mdio_device_reset(mdiodev, 1);
	}

	mdiodev->bus->mdio_map[mdiodev->addr] = mdiodev;

	return 0;
}
EXPORT_SYMBOL(mdiobus_register_device);

int mdiobus_unregister_device(struct mdio_device *mdiodev)
{
	if (mdiodev->bus->mdio_map[mdiodev->addr] != mdiodev)
		return -EINVAL;

	reset_control_put(mdiodev->reset_ctrl);

	mdiodev->bus->mdio_map[mdiodev->addr] = NULL;

	return 0;
}
EXPORT_SYMBOL(mdiobus_unregister_device);

struct phy_device *mdiobus_get_phy(struct mii_bus *bus, int addr)
{
<<<<<<< HEAD
	struct mdio_device *mdiodev;

	if (addr < 0 || addr >= ARRAY_SIZE(bus->mdio_map))
=======
	bool addr_valid = addr >= 0 && addr < ARRAY_SIZE(bus->mdio_map);
	struct mdio_device *mdiodev;

	if (WARN_ONCE(!addr_valid, "addr %d out of range\n", addr))
>>>>>>> eb3cdb58
		return NULL;

	mdiodev = bus->mdio_map[addr];

	if (!mdiodev)
		return NULL;

	if (!(mdiodev->flags & MDIO_DEVICE_FLAG_PHY))
		return NULL;

	return container_of(mdiodev, struct phy_device, mdio);
}
EXPORT_SYMBOL(mdiobus_get_phy);

bool mdiobus_is_registered_device(struct mii_bus *bus, int addr)
{
	return bus->mdio_map[addr];
}
EXPORT_SYMBOL(mdiobus_is_registered_device);

/**
 * mdiobus_alloc_size - allocate a mii_bus structure
 * @size: extra amount of memory to allocate for private storage.
 * If non-zero, then bus->priv is points to that memory.
 *
 * Description: called by a bus driver to allocate an mii_bus
 * structure to fill in.
 */
struct mii_bus *mdiobus_alloc_size(size_t size)
{
	struct mii_bus *bus;
	size_t aligned_size = ALIGN(sizeof(*bus), NETDEV_ALIGN);
	size_t alloc_size;
	int i;

	/* If we alloc extra space, it should be aligned */
	if (size)
		alloc_size = aligned_size + size;
	else
		alloc_size = sizeof(*bus);

	bus = kzalloc(alloc_size, GFP_KERNEL);
	if (!bus)
		return NULL;

	bus->state = MDIOBUS_ALLOCATED;
	if (size)
		bus->priv = (void *)bus + aligned_size;

	/* Initialise the interrupts to polling and 64-bit seqcounts */
	for (i = 0; i < PHY_MAX_ADDR; i++) {
		bus->irq[i] = PHY_POLL;
		u64_stats_init(&bus->stats[i].syncp);
	}

	return bus;
}
EXPORT_SYMBOL(mdiobus_alloc_size);

/**
 * mdiobus_release - mii_bus device release callback
 * @d: the target struct device that contains the mii_bus
 *
 * Description: called when the last reference to an mii_bus is
 * dropped, to free the underlying memory.
 */
static void mdiobus_release(struct device *d)
{
	struct mii_bus *bus = to_mii_bus(d);

	WARN(bus->state != MDIOBUS_RELEASED &&
	     /* for compatibility with error handling in drivers */
	     bus->state != MDIOBUS_ALLOCATED,
	     "%s: not in RELEASED or ALLOCATED state\n",
	     bus->id);
	kfree(bus);
}

struct mdio_bus_stat_attr {
	int addr;
	unsigned int field_offset;
};

static u64 mdio_bus_get_stat(struct mdio_bus_stats *s, unsigned int offset)
{
	const char *p = (const char *)s + offset;
	unsigned int start;
	u64 val = 0;

	do {
		start = u64_stats_fetch_begin(&s->syncp);
		val = u64_stats_read((const u64_stats_t *)p);
	} while (u64_stats_fetch_retry(&s->syncp, start));

	return val;
}

static u64 mdio_bus_get_global_stat(struct mii_bus *bus, unsigned int offset)
{
	unsigned int i;
	u64 val = 0;

	for (i = 0; i < PHY_MAX_ADDR; i++)
		val += mdio_bus_get_stat(&bus->stats[i], offset);

	return val;
}

static ssize_t mdio_bus_stat_field_show(struct device *dev,
					struct device_attribute *attr,
					char *buf)
{
	struct mii_bus *bus = to_mii_bus(dev);
	struct mdio_bus_stat_attr *sattr;
	struct dev_ext_attribute *eattr;
	u64 val;

	eattr = container_of(attr, struct dev_ext_attribute, attr);
	sattr = eattr->var;

	if (sattr->addr < 0)
		val = mdio_bus_get_global_stat(bus, sattr->field_offset);
	else
		val = mdio_bus_get_stat(&bus->stats[sattr->addr],
					sattr->field_offset);

	return sysfs_emit(buf, "%llu\n", val);
}

static ssize_t mdio_bus_device_stat_field_show(struct device *dev,
					       struct device_attribute *attr,
					       char *buf)
{
	struct mdio_device *mdiodev = to_mdio_device(dev);
	struct mii_bus *bus = mdiodev->bus;
	struct mdio_bus_stat_attr *sattr;
	struct dev_ext_attribute *eattr;
	int addr = mdiodev->addr;
	u64 val;

	eattr = container_of(attr, struct dev_ext_attribute, attr);
	sattr = eattr->var;

	val = mdio_bus_get_stat(&bus->stats[addr], sattr->field_offset);

	return sysfs_emit(buf, "%llu\n", val);
}

#define MDIO_BUS_STATS_ATTR_DECL(field, file)				\
static struct dev_ext_attribute dev_attr_mdio_bus_##field = {		\
	.attr = { .attr = { .name = file, .mode = 0444 },		\
		     .show = mdio_bus_stat_field_show,			\
	},								\
	.var = &((struct mdio_bus_stat_attr) {				\
		-1, offsetof(struct mdio_bus_stats, field)		\
	}),								\
};									\
static struct dev_ext_attribute dev_attr_mdio_bus_device_##field = {	\
	.attr = { .attr = { .name = file, .mode = 0444 },		\
		     .show = mdio_bus_device_stat_field_show,		\
	},								\
	.var = &((struct mdio_bus_stat_attr) {				\
		-1, offsetof(struct mdio_bus_stats, field)		\
	}),								\
};

#define MDIO_BUS_STATS_ATTR(field)					\
	MDIO_BUS_STATS_ATTR_DECL(field, __stringify(field))

MDIO_BUS_STATS_ATTR(transfers);
MDIO_BUS_STATS_ATTR(errors);
MDIO_BUS_STATS_ATTR(writes);
MDIO_BUS_STATS_ATTR(reads);

#define MDIO_BUS_STATS_ADDR_ATTR_DECL(field, addr, file)		\
static struct dev_ext_attribute dev_attr_mdio_bus_addr_##field##_##addr = { \
	.attr = { .attr = { .name = file, .mode = 0444 },		\
		     .show = mdio_bus_stat_field_show,			\
	},								\
	.var = &((struct mdio_bus_stat_attr) {				\
		addr, offsetof(struct mdio_bus_stats, field)		\
	}),								\
}

#define MDIO_BUS_STATS_ADDR_ATTR(field, addr)				\
	MDIO_BUS_STATS_ADDR_ATTR_DECL(field, addr,			\
				 __stringify(field) "_" __stringify(addr))

#define MDIO_BUS_STATS_ADDR_ATTR_GROUP_DECL(addr)			\
	MDIO_BUS_STATS_ADDR_ATTR(transfers, addr);			\
	MDIO_BUS_STATS_ADDR_ATTR(errors, addr);				\
	MDIO_BUS_STATS_ADDR_ATTR(writes, addr);				\
	MDIO_BUS_STATS_ADDR_ATTR(reads, addr)				\

MDIO_BUS_STATS_ADDR_ATTR_GROUP_DECL(0);
MDIO_BUS_STATS_ADDR_ATTR_GROUP_DECL(1);
MDIO_BUS_STATS_ADDR_ATTR_GROUP_DECL(2);
MDIO_BUS_STATS_ADDR_ATTR_GROUP_DECL(3);
MDIO_BUS_STATS_ADDR_ATTR_GROUP_DECL(4);
MDIO_BUS_STATS_ADDR_ATTR_GROUP_DECL(5);
MDIO_BUS_STATS_ADDR_ATTR_GROUP_DECL(6);
MDIO_BUS_STATS_ADDR_ATTR_GROUP_DECL(7);
MDIO_BUS_STATS_ADDR_ATTR_GROUP_DECL(8);
MDIO_BUS_STATS_ADDR_ATTR_GROUP_DECL(9);
MDIO_BUS_STATS_ADDR_ATTR_GROUP_DECL(10);
MDIO_BUS_STATS_ADDR_ATTR_GROUP_DECL(11);
MDIO_BUS_STATS_ADDR_ATTR_GROUP_DECL(12);
MDIO_BUS_STATS_ADDR_ATTR_GROUP_DECL(13);
MDIO_BUS_STATS_ADDR_ATTR_GROUP_DECL(14);
MDIO_BUS_STATS_ADDR_ATTR_GROUP_DECL(15);
MDIO_BUS_STATS_ADDR_ATTR_GROUP_DECL(16);
MDIO_BUS_STATS_ADDR_ATTR_GROUP_DECL(17);
MDIO_BUS_STATS_ADDR_ATTR_GROUP_DECL(18);
MDIO_BUS_STATS_ADDR_ATTR_GROUP_DECL(19);
MDIO_BUS_STATS_ADDR_ATTR_GROUP_DECL(20);
MDIO_BUS_STATS_ADDR_ATTR_GROUP_DECL(21);
MDIO_BUS_STATS_ADDR_ATTR_GROUP_DECL(22);
MDIO_BUS_STATS_ADDR_ATTR_GROUP_DECL(23);
MDIO_BUS_STATS_ADDR_ATTR_GROUP_DECL(24);
MDIO_BUS_STATS_ADDR_ATTR_GROUP_DECL(25);
MDIO_BUS_STATS_ADDR_ATTR_GROUP_DECL(26);
MDIO_BUS_STATS_ADDR_ATTR_GROUP_DECL(27);
MDIO_BUS_STATS_ADDR_ATTR_GROUP_DECL(28);
MDIO_BUS_STATS_ADDR_ATTR_GROUP_DECL(29);
MDIO_BUS_STATS_ADDR_ATTR_GROUP_DECL(30);
MDIO_BUS_STATS_ADDR_ATTR_GROUP_DECL(31);

#define MDIO_BUS_STATS_ADDR_ATTR_GROUP(addr)				\
	&dev_attr_mdio_bus_addr_transfers_##addr.attr.attr,		\
	&dev_attr_mdio_bus_addr_errors_##addr.attr.attr,		\
	&dev_attr_mdio_bus_addr_writes_##addr.attr.attr,		\
	&dev_attr_mdio_bus_addr_reads_##addr.attr.attr			\

static struct attribute *mdio_bus_statistics_attrs[] = {
	&dev_attr_mdio_bus_transfers.attr.attr,
	&dev_attr_mdio_bus_errors.attr.attr,
	&dev_attr_mdio_bus_writes.attr.attr,
	&dev_attr_mdio_bus_reads.attr.attr,
	MDIO_BUS_STATS_ADDR_ATTR_GROUP(0),
	MDIO_BUS_STATS_ADDR_ATTR_GROUP(1),
	MDIO_BUS_STATS_ADDR_ATTR_GROUP(2),
	MDIO_BUS_STATS_ADDR_ATTR_GROUP(3),
	MDIO_BUS_STATS_ADDR_ATTR_GROUP(4),
	MDIO_BUS_STATS_ADDR_ATTR_GROUP(5),
	MDIO_BUS_STATS_ADDR_ATTR_GROUP(6),
	MDIO_BUS_STATS_ADDR_ATTR_GROUP(7),
	MDIO_BUS_STATS_ADDR_ATTR_GROUP(8),
	MDIO_BUS_STATS_ADDR_ATTR_GROUP(9),
	MDIO_BUS_STATS_ADDR_ATTR_GROUP(10),
	MDIO_BUS_STATS_ADDR_ATTR_GROUP(11),
	MDIO_BUS_STATS_ADDR_ATTR_GROUP(12),
	MDIO_BUS_STATS_ADDR_ATTR_GROUP(13),
	MDIO_BUS_STATS_ADDR_ATTR_GROUP(14),
	MDIO_BUS_STATS_ADDR_ATTR_GROUP(15),
	MDIO_BUS_STATS_ADDR_ATTR_GROUP(16),
	MDIO_BUS_STATS_ADDR_ATTR_GROUP(17),
	MDIO_BUS_STATS_ADDR_ATTR_GROUP(18),
	MDIO_BUS_STATS_ADDR_ATTR_GROUP(19),
	MDIO_BUS_STATS_ADDR_ATTR_GROUP(20),
	MDIO_BUS_STATS_ADDR_ATTR_GROUP(21),
	MDIO_BUS_STATS_ADDR_ATTR_GROUP(22),
	MDIO_BUS_STATS_ADDR_ATTR_GROUP(23),
	MDIO_BUS_STATS_ADDR_ATTR_GROUP(24),
	MDIO_BUS_STATS_ADDR_ATTR_GROUP(25),
	MDIO_BUS_STATS_ADDR_ATTR_GROUP(26),
	MDIO_BUS_STATS_ADDR_ATTR_GROUP(27),
	MDIO_BUS_STATS_ADDR_ATTR_GROUP(28),
	MDIO_BUS_STATS_ADDR_ATTR_GROUP(29),
	MDIO_BUS_STATS_ADDR_ATTR_GROUP(30),
	MDIO_BUS_STATS_ADDR_ATTR_GROUP(31),
	NULL,
};

static const struct attribute_group mdio_bus_statistics_group = {
	.name	= "statistics",
	.attrs	= mdio_bus_statistics_attrs,
};

static const struct attribute_group *mdio_bus_groups[] = {
	&mdio_bus_statistics_group,
	NULL,
};

static struct class mdio_bus_class = {
	.name		= "mdio_bus",
	.dev_release	= mdiobus_release,
	.dev_groups	= mdio_bus_groups,
};

/**
 * mdio_find_bus - Given the name of a mdiobus, find the mii_bus.
 * @mdio_name: The name of a mdiobus.
 *
 * Returns a reference to the mii_bus, or NULL if none found.  The
 * embedded struct device will have its reference count incremented,
 * and this must be put_deviced'ed once the bus is finished with.
 */
struct mii_bus *mdio_find_bus(const char *mdio_name)
{
	struct device *d;

	d = class_find_device_by_name(&mdio_bus_class, mdio_name);
	return d ? to_mii_bus(d) : NULL;
}
EXPORT_SYMBOL(mdio_find_bus);

#if IS_ENABLED(CONFIG_OF_MDIO)
/**
 * of_mdio_find_bus - Given an mii_bus node, find the mii_bus.
 * @mdio_bus_np: Pointer to the mii_bus.
 *
 * Returns a reference to the mii_bus, or NULL if none found.  The
 * embedded struct device will have its reference count incremented,
 * and this must be put once the bus is finished with.
 *
 * Because the association of a device_node and mii_bus is made via
 * of_mdiobus_register(), the mii_bus cannot be found before it is
 * registered with of_mdiobus_register().
 *
 */
struct mii_bus *of_mdio_find_bus(struct device_node *mdio_bus_np)
{
	struct device *d;

	if (!mdio_bus_np)
		return NULL;

	d = class_find_device_by_of_node(&mdio_bus_class, mdio_bus_np);
	return d ? to_mii_bus(d) : NULL;
}
EXPORT_SYMBOL(of_mdio_find_bus);

/* Walk the list of subnodes of a mdio bus and look for a node that
 * matches the mdio device's address with its 'reg' property. If
 * found, set the of_node pointer for the mdio device. This allows
 * auto-probed phy devices to be supplied with information passed in
 * via DT.
 */
static void of_mdiobus_link_mdiodev(struct mii_bus *bus,
				    struct mdio_device *mdiodev)
{
	struct device *dev = &mdiodev->dev;
	struct device_node *child;

	if (dev->of_node || !bus->dev.of_node)
		return;

	for_each_available_child_of_node(bus->dev.of_node, child) {
		int addr;

		addr = of_mdio_parse_addr(dev, child);
		if (addr < 0)
			continue;

		if (addr == mdiodev->addr) {
			device_set_node(dev, of_fwnode_handle(child));
			/* The refcount on "child" is passed to the mdio
			 * device. Do _not_ use of_node_put(child) here.
			 */
			return;
		}
	}
}
#else /* !IS_ENABLED(CONFIG_OF_MDIO) */
static inline void of_mdiobus_link_mdiodev(struct mii_bus *mdio,
					   struct mdio_device *mdiodev)
{
}
#endif

/**
 * mdiobus_create_device - create a full MDIO device given
 * a mdio_board_info structure
 * @bus: MDIO bus to create the devices on
 * @bi: mdio_board_info structure describing the devices
 *
 * Returns 0 on success or < 0 on error.
 */
static int mdiobus_create_device(struct mii_bus *bus,
				 struct mdio_board_info *bi)
{
	struct mdio_device *mdiodev;
	int ret = 0;

	mdiodev = mdio_device_create(bus, bi->mdio_addr);
	if (IS_ERR(mdiodev))
		return -ENODEV;

	strncpy(mdiodev->modalias, bi->modalias,
		sizeof(mdiodev->modalias));
	mdiodev->bus_match = mdio_device_bus_match;
	mdiodev->dev.platform_data = (void *)bi->platform_data;

	ret = mdio_device_register(mdiodev);
	if (ret)
		mdio_device_free(mdiodev);

	return ret;
}

static struct phy_device *mdiobus_scan(struct mii_bus *bus, int addr, bool c45)
{
	struct phy_device *phydev = ERR_PTR(-ENODEV);
	int err;

	phydev = get_phy_device(bus, addr, c45);
	if (IS_ERR(phydev))
		return phydev;

	/* For DT, see if the auto-probed phy has a corresponding child
	 * in the bus node, and set the of_node pointer in this case.
	 */
	of_mdiobus_link_mdiodev(bus, &phydev->mdio);

	err = phy_device_register(phydev);
	if (err) {
		phy_device_free(phydev);
		return ERR_PTR(-ENODEV);
	}

	return phydev;
}

/**
 * mdiobus_scan_c22 - scan one address on a bus for C22 MDIO devices.
 * @bus: mii_bus to scan
 * @addr: address on bus to scan
 *
 * This function scans one address on the MDIO bus, looking for
 * devices which can be identified using a vendor/product ID in
 * registers 2 and 3. Not all MDIO devices have such registers, but
 * PHY devices typically do. Hence this function assumes anything
 * found is a PHY, or can be treated as a PHY. Other MDIO devices,
 * such as switches, will probably not be found during the scan.
 */
struct phy_device *mdiobus_scan_c22(struct mii_bus *bus, int addr)
{
	return mdiobus_scan(bus, addr, false);
}
EXPORT_SYMBOL(mdiobus_scan_c22);

/**
 * mdiobus_scan_c45 - scan one address on a bus for C45 MDIO devices.
 * @bus: mii_bus to scan
 * @addr: address on bus to scan
 *
 * This function scans one address on the MDIO bus, looking for
 * devices which can be identified using a vendor/product ID in
 * registers 2 and 3. Not all MDIO devices have such registers, but
 * PHY devices typically do. Hence this function assumes anything
 * found is a PHY, or can be treated as a PHY. Other MDIO devices,
 * such as switches, will probably not be found during the scan.
 */
static struct phy_device *mdiobus_scan_c45(struct mii_bus *bus, int addr)
{
	return mdiobus_scan(bus, addr, true);
}

static int mdiobus_scan_bus_c22(struct mii_bus *bus)
{
	int i;

	for (i = 0; i < PHY_MAX_ADDR; i++) {
		if ((bus->phy_mask & BIT(i)) == 0) {
			struct phy_device *phydev;

			phydev = mdiobus_scan_c22(bus, i);
			if (IS_ERR(phydev) && (PTR_ERR(phydev) != -ENODEV))
				return PTR_ERR(phydev);
		}
	}
	return 0;
}

static int mdiobus_scan_bus_c45(struct mii_bus *bus)
{
	int i;

	for (i = 0; i < PHY_MAX_ADDR; i++) {
		if ((bus->phy_mask & BIT(i)) == 0) {
			struct phy_device *phydev;

			/* Don't scan C45 if we already have a C22 device */
			if (bus->mdio_map[i])
				continue;

			phydev = mdiobus_scan_c45(bus, i);
			if (IS_ERR(phydev) && (PTR_ERR(phydev) != -ENODEV))
				return PTR_ERR(phydev);
		}
	}
	return 0;
}

/* There are some C22 PHYs which do bad things when where is a C45
 * transaction on the bus, like accepting a read themselves, and
 * stomping over the true devices reply, to performing a write to
 * themselves which was intended for another device. Now that C22
 * devices have been found, see if any of them are bad for C45, and if we
 * should skip the C45 scan.
 */
static bool mdiobus_prevent_c45_scan(struct mii_bus *bus)
{
	int i;

	for (i = 0; i < PHY_MAX_ADDR; i++) {
		struct phy_device *phydev;
		u32 oui;

		phydev = mdiobus_get_phy(bus, i);
		if (!phydev)
			continue;
		oui = phydev->phy_id >> 10;

		if (oui == MICREL_OUI)
			return true;
	}
	return false;
}

/**
 * __mdiobus_register - bring up all the PHYs on a given bus and attach them to bus
 * @bus: target mii_bus
 * @owner: module containing bus accessor functions
 *
 * Description: Called by a bus driver to bring up all the PHYs
 *   on a given bus, and attach them to the bus. Drivers should use
 *   mdiobus_register() rather than __mdiobus_register() unless they
 *   need to pass a specific owner module. MDIO devices which are not
 *   PHYs will not be brought up by this function. They are expected
 *   to be explicitly listed in DT and instantiated by of_mdiobus_register().
 *
 * Returns 0 on success or < 0 on error.
 */
int __mdiobus_register(struct mii_bus *bus, struct module *owner)
{
	struct mdio_device *mdiodev;
	struct gpio_desc *gpiod;
	bool prevent_c45_scan;
	int i, err;

	if (!bus || !bus->name)
		return -EINVAL;

<<<<<<< HEAD
=======
	/* An access method always needs both read and write operations */
	if (!!bus->read != !!bus->write || !!bus->read_c45 != !!bus->write_c45)
		return -EINVAL;

	/* At least one method is mandatory */
	if (!bus->read && !bus->read_c45)
		return -EINVAL;

>>>>>>> eb3cdb58
	if (bus->parent && bus->parent->of_node)
		bus->parent->of_node->fwnode.flags |=
					FWNODE_FLAG_NEEDS_CHILD_BOUND_ON_ADD;

<<<<<<< HEAD
	BUG_ON(bus->state != MDIOBUS_ALLOCATED &&
	       bus->state != MDIOBUS_UNREGISTERED);
=======
	WARN(bus->state != MDIOBUS_ALLOCATED &&
	     bus->state != MDIOBUS_UNREGISTERED,
	     "%s: not in ALLOCATED or UNREGISTERED state\n", bus->id);
>>>>>>> eb3cdb58

	bus->owner = owner;
	bus->dev.parent = bus->parent;
	bus->dev.class = &mdio_bus_class;
	bus->dev.groups = NULL;
	dev_set_name(&bus->dev, "%s", bus->id);

	/* We need to set state to MDIOBUS_UNREGISTERED to correctly release
	 * the device in mdiobus_free()
	 *
	 * State will be updated later in this function in case of success
	 */
	bus->state = MDIOBUS_UNREGISTERED;

	err = device_register(&bus->dev);
	if (err) {
		pr_err("mii_bus %s failed to register\n", bus->id);
		return -EINVAL;
	}

	mutex_init(&bus->mdio_lock);
	mutex_init(&bus->shared_lock);

	/* assert bus level PHY GPIO reset */
	gpiod = devm_gpiod_get_optional(&bus->dev, "reset", GPIOD_OUT_HIGH);
	if (IS_ERR(gpiod)) {
		err = dev_err_probe(&bus->dev, PTR_ERR(gpiod),
				    "mii_bus %s couldn't get reset GPIO\n",
				    bus->id);
		device_del(&bus->dev);
		return err;
	} else	if (gpiod) {
		bus->reset_gpiod = gpiod;
		fsleep(bus->reset_delay_us);
		gpiod_set_value_cansleep(gpiod, 0);
		if (bus->reset_post_delay_us > 0)
			fsleep(bus->reset_post_delay_us);
	}

	if (bus->reset) {
		err = bus->reset(bus);
		if (err)
			goto error_reset_gpiod;
	}

	if (bus->read) {
		err = mdiobus_scan_bus_c22(bus);
		if (err)
			goto error;
	}

	prevent_c45_scan = mdiobus_prevent_c45_scan(bus);

	if (!prevent_c45_scan && bus->read_c45) {
		err = mdiobus_scan_bus_c45(bus);
		if (err)
			goto error;
	}

	mdiobus_setup_mdiodev_from_board_info(bus, mdiobus_create_device);

	bus->state = MDIOBUS_REGISTERED;
	dev_dbg(&bus->dev, "probed\n");
	return 0;

error:
	for (i = 0; i < PHY_MAX_ADDR; i++) {
		mdiodev = bus->mdio_map[i];
		if (!mdiodev)
			continue;

		mdiodev->device_remove(mdiodev);
		mdiodev->device_free(mdiodev);
	}
error_reset_gpiod:
	/* Put PHYs in RESET to save power */
	if (bus->reset_gpiod)
		gpiod_set_value_cansleep(bus->reset_gpiod, 1);

	device_del(&bus->dev);
	return err;
}
EXPORT_SYMBOL(__mdiobus_register);

void mdiobus_unregister(struct mii_bus *bus)
{
	struct mdio_device *mdiodev;
	int i;

	if (WARN_ON_ONCE(bus->state != MDIOBUS_REGISTERED))
		return;
	bus->state = MDIOBUS_UNREGISTERED;

	for (i = 0; i < PHY_MAX_ADDR; i++) {
		mdiodev = bus->mdio_map[i];
		if (!mdiodev)
			continue;

		if (mdiodev->reset_gpio)
			gpiod_put(mdiodev->reset_gpio);

		mdiodev->device_remove(mdiodev);
		mdiodev->device_free(mdiodev);
	}

	/* Put PHYs in RESET to save power */
	if (bus->reset_gpiod)
		gpiod_set_value_cansleep(bus->reset_gpiod, 1);

	device_del(&bus->dev);
}
EXPORT_SYMBOL(mdiobus_unregister);

/**
 * mdiobus_free - free a struct mii_bus
 * @bus: mii_bus to free
 *
 * This function releases the reference to the underlying device
 * object in the mii_bus.  If this is the last reference, the mii_bus
 * will be freed.
 */
void mdiobus_free(struct mii_bus *bus)
{
	/* For compatibility with error handling in drivers. */
	if (bus->state == MDIOBUS_ALLOCATED) {
		kfree(bus);
		return;
	}

	WARN(bus->state != MDIOBUS_UNREGISTERED,
	     "%s: not in UNREGISTERED state\n", bus->id);
	bus->state = MDIOBUS_RELEASED;

	put_device(&bus->dev);
}
EXPORT_SYMBOL(mdiobus_free);

static void mdiobus_stats_acct(struct mdio_bus_stats *stats, bool op, int ret)
{
	preempt_disable();
	u64_stats_update_begin(&stats->syncp);

	u64_stats_inc(&stats->transfers);
	if (ret < 0) {
		u64_stats_inc(&stats->errors);
		goto out;
	}

	if (op)
		u64_stats_inc(&stats->reads);
	else
		u64_stats_inc(&stats->writes);
out:
	u64_stats_update_end(&stats->syncp);
	preempt_enable();
}

/**
 * __mdiobus_read - Unlocked version of the mdiobus_read function
 * @bus: the mii_bus struct
 * @addr: the phy address
 * @regnum: register number to read
 *
 * Read a MDIO bus register. Caller must hold the mdio bus lock.
 *
 * NOTE: MUST NOT be called from interrupt context.
 */
int __mdiobus_read(struct mii_bus *bus, int addr, u32 regnum)
{
	int retval;

	lockdep_assert_held_once(&bus->mdio_lock);

	if (bus->read)
		retval = bus->read(bus, addr, regnum);
	else
		retval = -EOPNOTSUPP;

	trace_mdio_access(bus, 1, addr, regnum, retval, retval);
	mdiobus_stats_acct(&bus->stats[addr], true, retval);

	return retval;
}
EXPORT_SYMBOL(__mdiobus_read);

/**
 * __mdiobus_write - Unlocked version of the mdiobus_write function
 * @bus: the mii_bus struct
 * @addr: the phy address
 * @regnum: register number to write
 * @val: value to write to @regnum
 *
 * Write a MDIO bus register. Caller must hold the mdio bus lock.
 *
 * NOTE: MUST NOT be called from interrupt context.
 */
int __mdiobus_write(struct mii_bus *bus, int addr, u32 regnum, u16 val)
{
	int err;

	lockdep_assert_held_once(&bus->mdio_lock);

	if (bus->write)
		err = bus->write(bus, addr, regnum, val);
	else
		err = -EOPNOTSUPP;

	trace_mdio_access(bus, 0, addr, regnum, val, err);
	mdiobus_stats_acct(&bus->stats[addr], false, err);

	return err;
}
EXPORT_SYMBOL(__mdiobus_write);

/**
 * __mdiobus_modify_changed - Unlocked version of the mdiobus_modify function
 * @bus: the mii_bus struct
 * @addr: the phy address
 * @regnum: register number to modify
 * @mask: bit mask of bits to clear
 * @set: bit mask of bits to set
 *
 * Read, modify, and if any change, write the register value back to the
 * device. Any error returns a negative number.
 *
 * NOTE: MUST NOT be called from interrupt context.
 */
int __mdiobus_modify_changed(struct mii_bus *bus, int addr, u32 regnum,
			     u16 mask, u16 set)
{
	int new, ret;

	ret = __mdiobus_read(bus, addr, regnum);
	if (ret < 0)
		return ret;

	new = (ret & ~mask) | set;
	if (new == ret)
		return 0;

	ret = __mdiobus_write(bus, addr, regnum, new);

	return ret < 0 ? ret : 1;
}
EXPORT_SYMBOL_GPL(__mdiobus_modify_changed);

/**
 * __mdiobus_c45_read - Unlocked version of the mdiobus_c45_read function
 * @bus: the mii_bus struct
 * @addr: the phy address
 * @devad: device address to read
 * @regnum: register number to read
 *
 * Read a MDIO bus register. Caller must hold the mdio bus lock.
 *
 * NOTE: MUST NOT be called from interrupt context.
 */
int __mdiobus_c45_read(struct mii_bus *bus, int addr, int devad, u32 regnum)
{
	int retval;

	lockdep_assert_held_once(&bus->mdio_lock);

	if (bus->read_c45)
		retval = bus->read_c45(bus, addr, devad, regnum);
	else
		retval = -EOPNOTSUPP;

	trace_mdio_access(bus, 1, addr, regnum, retval, retval);
	mdiobus_stats_acct(&bus->stats[addr], true, retval);

	return retval;
}
EXPORT_SYMBOL(__mdiobus_c45_read);

/**
 * __mdiobus_c45_write - Unlocked version of the mdiobus_write function
 * @bus: the mii_bus struct
 * @addr: the phy address
 * @devad: device address to read
 * @regnum: register number to write
 * @val: value to write to @regnum
 *
 * Write a MDIO bus register. Caller must hold the mdio bus lock.
 *
 * NOTE: MUST NOT be called from interrupt context.
 */
int __mdiobus_c45_write(struct mii_bus *bus, int addr, int devad, u32 regnum,
			u16 val)
{
	int err;

	lockdep_assert_held_once(&bus->mdio_lock);

	if (bus->write_c45)
		err = bus->write_c45(bus, addr, devad, regnum, val);
	else
		err = -EOPNOTSUPP;

	trace_mdio_access(bus, 0, addr, regnum, val, err);
	mdiobus_stats_acct(&bus->stats[addr], false, err);

	return err;
}
EXPORT_SYMBOL(__mdiobus_c45_write);

/**
 * __mdiobus_c45_modify_changed - Unlocked version of the mdiobus_modify function
 * @bus: the mii_bus struct
 * @addr: the phy address
 * @devad: device address to read
 * @regnum: register number to modify
 * @mask: bit mask of bits to clear
 * @set: bit mask of bits to set
 *
 * Read, modify, and if any change, write the register value back to the
 * device. Any error returns a negative number.
 *
 * NOTE: MUST NOT be called from interrupt context.
 */
static int __mdiobus_c45_modify_changed(struct mii_bus *bus, int addr,
					int devad, u32 regnum, u16 mask,
					u16 set)
{
	int new, ret;

	ret = __mdiobus_c45_read(bus, addr, devad, regnum);
	if (ret < 0)
		return ret;

	new = (ret & ~mask) | set;
	if (new == ret)
		return 0;

	ret = __mdiobus_c45_write(bus, addr, devad, regnum, new);

	return ret < 0 ? ret : 1;
}

/**
 * mdiobus_read_nested - Nested version of the mdiobus_read function
 * @bus: the mii_bus struct
 * @addr: the phy address
 * @regnum: register number to read
 *
 * In case of nested MDIO bus access avoid lockdep false positives by
 * using mutex_lock_nested().
 *
 * NOTE: MUST NOT be called from interrupt context,
 * because the bus read/write functions may wait for an interrupt
 * to conclude the operation.
 */
int mdiobus_read_nested(struct mii_bus *bus, int addr, u32 regnum)
{
	int retval;

	mutex_lock_nested(&bus->mdio_lock, MDIO_MUTEX_NESTED);
	retval = __mdiobus_read(bus, addr, regnum);
	mutex_unlock(&bus->mdio_lock);

	return retval;
}
EXPORT_SYMBOL(mdiobus_read_nested);

/**
 * mdiobus_read - Convenience function for reading a given MII mgmt register
 * @bus: the mii_bus struct
 * @addr: the phy address
 * @regnum: register number to read
 *
 * NOTE: MUST NOT be called from interrupt context,
 * because the bus read/write functions may wait for an interrupt
 * to conclude the operation.
 */
int mdiobus_read(struct mii_bus *bus, int addr, u32 regnum)
{
	int retval;

	mutex_lock(&bus->mdio_lock);
	retval = __mdiobus_read(bus, addr, regnum);
	mutex_unlock(&bus->mdio_lock);

	return retval;
}
EXPORT_SYMBOL(mdiobus_read);

/**
 * mdiobus_c45_read - Convenience function for reading a given MII mgmt register
 * @bus: the mii_bus struct
 * @addr: the phy address
 * @devad: device address to read
 * @regnum: register number to read
 *
 * NOTE: MUST NOT be called from interrupt context,
 * because the bus read/write functions may wait for an interrupt
 * to conclude the operation.
 */
int mdiobus_c45_read(struct mii_bus *bus, int addr, int devad, u32 regnum)
{
	int retval;

	mutex_lock(&bus->mdio_lock);
	retval = __mdiobus_c45_read(bus, addr, devad, regnum);
	mutex_unlock(&bus->mdio_lock);

	return retval;
}
EXPORT_SYMBOL(mdiobus_c45_read);

/**
 * mdiobus_c45_read_nested - Nested version of the mdiobus_c45_read function
 * @bus: the mii_bus struct
 * @addr: the phy address
 * @devad: device address to read
 * @regnum: register number to read
 *
 * In case of nested MDIO bus access avoid lockdep false positives by
 * using mutex_lock_nested().
 *
 * NOTE: MUST NOT be called from interrupt context,
 * because the bus read/write functions may wait for an interrupt
 * to conclude the operation.
 */
int mdiobus_c45_read_nested(struct mii_bus *bus, int addr, int devad,
			    u32 regnum)
{
	int retval;

	mutex_lock_nested(&bus->mdio_lock, MDIO_MUTEX_NESTED);
	retval = __mdiobus_c45_read(bus, addr, devad, regnum);
	mutex_unlock(&bus->mdio_lock);

	return retval;
}
EXPORT_SYMBOL(mdiobus_c45_read_nested);

/**
 * mdiobus_write_nested - Nested version of the mdiobus_write function
 * @bus: the mii_bus struct
 * @addr: the phy address
 * @regnum: register number to write
 * @val: value to write to @regnum
 *
 * In case of nested MDIO bus access avoid lockdep false positives by
 * using mutex_lock_nested().
 *
 * NOTE: MUST NOT be called from interrupt context,
 * because the bus read/write functions may wait for an interrupt
 * to conclude the operation.
 */
int mdiobus_write_nested(struct mii_bus *bus, int addr, u32 regnum, u16 val)
{
	int err;

	mutex_lock_nested(&bus->mdio_lock, MDIO_MUTEX_NESTED);
	err = __mdiobus_write(bus, addr, regnum, val);
	mutex_unlock(&bus->mdio_lock);

	return err;
}
EXPORT_SYMBOL(mdiobus_write_nested);

/**
 * mdiobus_write - Convenience function for writing a given MII mgmt register
 * @bus: the mii_bus struct
 * @addr: the phy address
 * @regnum: register number to write
 * @val: value to write to @regnum
 *
 * NOTE: MUST NOT be called from interrupt context,
 * because the bus read/write functions may wait for an interrupt
 * to conclude the operation.
 */
int mdiobus_write(struct mii_bus *bus, int addr, u32 regnum, u16 val)
{
	int err;

	mutex_lock(&bus->mdio_lock);
	err = __mdiobus_write(bus, addr, regnum, val);
	mutex_unlock(&bus->mdio_lock);

	return err;
}
EXPORT_SYMBOL(mdiobus_write);

/**
 * mdiobus_c45_write - Convenience function for writing a given MII mgmt register
 * @bus: the mii_bus struct
 * @addr: the phy address
 * @devad: device address to read
 * @regnum: register number to write
 * @val: value to write to @regnum
 *
 * NOTE: MUST NOT be called from interrupt context,
 * because the bus read/write functions may wait for an interrupt
 * to conclude the operation.
 */
int mdiobus_c45_write(struct mii_bus *bus, int addr, int devad, u32 regnum,
		      u16 val)
{
	int err;

	mutex_lock(&bus->mdio_lock);
	err = __mdiobus_c45_write(bus, addr, devad, regnum, val);
	mutex_unlock(&bus->mdio_lock);

	return err;
}
EXPORT_SYMBOL(mdiobus_c45_write);

/**
 * mdiobus_c45_write_nested - Nested version of the mdiobus_c45_write function
 * @bus: the mii_bus struct
 * @addr: the phy address
 * @devad: device address to read
 * @regnum: register number to write
 * @val: value to write to @regnum
 *
 * In case of nested MDIO bus access avoid lockdep false positives by
 * using mutex_lock_nested().
 *
 * NOTE: MUST NOT be called from interrupt context,
 * because the bus read/write functions may wait for an interrupt
 * to conclude the operation.
 */
int mdiobus_c45_write_nested(struct mii_bus *bus, int addr, int devad,
			     u32 regnum, u16 val)
{
	int err;

	mutex_lock_nested(&bus->mdio_lock, MDIO_MUTEX_NESTED);
	err = __mdiobus_c45_write(bus, addr, devad, regnum, val);
	mutex_unlock(&bus->mdio_lock);

	return err;
}
EXPORT_SYMBOL(mdiobus_c45_write_nested);

/**
 * mdiobus_modify - Convenience function for modifying a given mdio device
 *	register
 * @bus: the mii_bus struct
 * @addr: the phy address
 * @regnum: register number to write
 * @mask: bit mask of bits to clear
 * @set: bit mask of bits to set
 */
int mdiobus_modify(struct mii_bus *bus, int addr, u32 regnum, u16 mask, u16 set)
{
	int err;

	mutex_lock(&bus->mdio_lock);
	err = __mdiobus_modify_changed(bus, addr, regnum, mask, set);
	mutex_unlock(&bus->mdio_lock);

	return err < 0 ? err : 0;
}
EXPORT_SYMBOL_GPL(mdiobus_modify);

/**
 * mdiobus_c45_modify - Convenience function for modifying a given mdio device
 *	register
 * @bus: the mii_bus struct
 * @addr: the phy address
 * @devad: device address to read
 * @regnum: register number to write
 * @mask: bit mask of bits to clear
 * @set: bit mask of bits to set
 */
int mdiobus_c45_modify(struct mii_bus *bus, int addr, int devad, u32 regnum,
		       u16 mask, u16 set)
{
	int err;

	mutex_lock(&bus->mdio_lock);
	err = __mdiobus_c45_modify_changed(bus, addr, devad, regnum,
					   mask, set);
	mutex_unlock(&bus->mdio_lock);

	return err < 0 ? err : 0;
}
EXPORT_SYMBOL_GPL(mdiobus_c45_modify);

/**
 * mdiobus_modify_changed - Convenience function for modifying a given mdio
 *	device register and returning if it changed
 * @bus: the mii_bus struct
 * @addr: the phy address
 * @regnum: register number to write
 * @mask: bit mask of bits to clear
 * @set: bit mask of bits to set
 */
int mdiobus_modify_changed(struct mii_bus *bus, int addr, u32 regnum,
			   u16 mask, u16 set)
{
	int err;

	mutex_lock(&bus->mdio_lock);
	err = __mdiobus_modify_changed(bus, addr, regnum, mask, set);
	mutex_unlock(&bus->mdio_lock);

	return err;
}
EXPORT_SYMBOL_GPL(mdiobus_modify_changed);

/**
 * mdiobus_c45_modify_changed - Convenience function for modifying a given mdio
 *	device register and returning if it changed
 * @bus: the mii_bus struct
 * @addr: the phy address
 * @devad: device address to read
 * @regnum: register number to write
 * @mask: bit mask of bits to clear
 * @set: bit mask of bits to set
 */
int mdiobus_c45_modify_changed(struct mii_bus *bus, int addr, int devad,
			       u32 regnum, u16 mask, u16 set)
{
	int err;

	mutex_lock(&bus->mdio_lock);
	err = __mdiobus_c45_modify_changed(bus, addr, devad, regnum, mask, set);
	mutex_unlock(&bus->mdio_lock);

	return err;
}
EXPORT_SYMBOL_GPL(mdiobus_c45_modify_changed);

/**
 * mdio_bus_match - determine if given MDIO driver supports the given
 *		    MDIO device
 * @dev: target MDIO device
 * @drv: given MDIO driver
 *
 * Description: Given a MDIO device, and a MDIO driver, return 1 if
 *   the driver supports the device.  Otherwise, return 0. This may
 *   require calling the devices own match function, since different classes
 *   of MDIO devices have different match criteria.
 */
static int mdio_bus_match(struct device *dev, struct device_driver *drv)
{
	struct mdio_driver *mdiodrv = to_mdio_driver(drv);
	struct mdio_device *mdio = to_mdio_device(dev);

	/* Both the driver and device must type-match */
	if (!(mdiodrv->mdiodrv.flags & MDIO_DEVICE_IS_PHY) !=
	    !(mdio->flags & MDIO_DEVICE_FLAG_PHY))
		return 0;

	if (of_driver_match_device(dev, drv))
		return 1;

	if (mdio->bus_match)
		return mdio->bus_match(dev, drv);

	return 0;
}

static int mdio_uevent(const struct device *dev, struct kobj_uevent_env *env)
{
	int rc;

	/* Some devices have extra OF data and an OF-style MODALIAS */
	rc = of_device_uevent_modalias(dev, env);
	if (rc != -ENODEV)
		return rc;

	return 0;
}

static struct attribute *mdio_bus_device_statistics_attrs[] = {
	&dev_attr_mdio_bus_device_transfers.attr.attr,
	&dev_attr_mdio_bus_device_errors.attr.attr,
	&dev_attr_mdio_bus_device_writes.attr.attr,
	&dev_attr_mdio_bus_device_reads.attr.attr,
	NULL,
};

static const struct attribute_group mdio_bus_device_statistics_group = {
	.name	= "statistics",
	.attrs	= mdio_bus_device_statistics_attrs,
};

static const struct attribute_group *mdio_bus_dev_groups[] = {
	&mdio_bus_device_statistics_group,
	NULL,
};

struct bus_type mdio_bus_type = {
	.name		= "mdio_bus",
	.dev_groups	= mdio_bus_dev_groups,
	.match		= mdio_bus_match,
	.uevent		= mdio_uevent,
};
EXPORT_SYMBOL(mdio_bus_type);

int __init mdio_bus_init(void)
{
	int ret;

	ret = class_register(&mdio_bus_class);
	if (!ret) {
		ret = bus_register(&mdio_bus_type);
		if (ret)
			class_unregister(&mdio_bus_class);
	}

	return ret;
}

#if IS_ENABLED(CONFIG_PHYLIB)
void mdio_bus_exit(void)
{
	class_unregister(&mdio_bus_class);
	bus_unregister(&mdio_bus_type);
}
EXPORT_SYMBOL_GPL(mdio_bus_exit);
#else
module_init(mdio_bus_init);
/* no module_exit, intentional */
MODULE_LICENSE("GPL");
MODULE_DESCRIPTION("MDIO bus/device layer");
#endif<|MERGE_RESOLUTION|>--- conflicted
+++ resolved
@@ -109,16 +109,10 @@
 
 struct phy_device *mdiobus_get_phy(struct mii_bus *bus, int addr)
 {
-<<<<<<< HEAD
-	struct mdio_device *mdiodev;
-
-	if (addr < 0 || addr >= ARRAY_SIZE(bus->mdio_map))
-=======
 	bool addr_valid = addr >= 0 && addr < ARRAY_SIZE(bus->mdio_map);
 	struct mdio_device *mdiodev;
 
 	if (WARN_ONCE(!addr_valid, "addr %d out of range\n", addr))
->>>>>>> eb3cdb58
 		return NULL;
 
 	mdiodev = bus->mdio_map[addr];
@@ -663,8 +657,6 @@
 	if (!bus || !bus->name)
 		return -EINVAL;
 
-<<<<<<< HEAD
-=======
 	/* An access method always needs both read and write operations */
 	if (!!bus->read != !!bus->write || !!bus->read_c45 != !!bus->write_c45)
 		return -EINVAL;
@@ -673,19 +665,13 @@
 	if (!bus->read && !bus->read_c45)
 		return -EINVAL;
 
->>>>>>> eb3cdb58
 	if (bus->parent && bus->parent->of_node)
 		bus->parent->of_node->fwnode.flags |=
 					FWNODE_FLAG_NEEDS_CHILD_BOUND_ON_ADD;
 
-<<<<<<< HEAD
-	BUG_ON(bus->state != MDIOBUS_ALLOCATED &&
-	       bus->state != MDIOBUS_UNREGISTERED);
-=======
 	WARN(bus->state != MDIOBUS_ALLOCATED &&
 	     bus->state != MDIOBUS_UNREGISTERED,
 	     "%s: not in ALLOCATED or UNREGISTERED state\n", bus->id);
->>>>>>> eb3cdb58
 
 	bus->owner = owner;
 	bus->dev.parent = bus->parent;
