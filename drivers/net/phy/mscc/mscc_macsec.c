// SPDX-License-Identifier: (GPL-2.0 OR MIT)
/*
 * Driver for Microsemi VSC85xx PHYs - MACsec support
 *
 * Author: Antoine Tenart
 * License: Dual MIT/GPL
 * Copyright (c) 2020 Microsemi Corporation
 */

#include <linux/phy.h>
#include <dt-bindings/net/mscc-phy-vsc8531.h>

#include <crypto/aes.h>

#include <net/macsec.h>

#include "mscc.h"
#include "mscc_mac.h"
#include "mscc_macsec.h"
#include "mscc_fc_buffer.h"

static u32 vsc8584_macsec_phy_read(struct phy_device *phydev,
				   enum macsec_bank bank, u32 reg)
{
	u32 val, val_l = 0, val_h = 0;
	unsigned long deadline;
	int rc;

	rc = phy_select_page(phydev, MSCC_PHY_PAGE_MACSEC);
	if (rc < 0)
		goto failed;

	__phy_write(phydev, MSCC_EXT_PAGE_MACSEC_20,
		    MSCC_PHY_MACSEC_20_TARGET(bank >> 2));

	if (bank >> 2 == 0x1)
		/* non-MACsec access */
		bank &= 0x3;
	else
		bank = 0;

	__phy_write(phydev, MSCC_EXT_PAGE_MACSEC_19,
		    MSCC_PHY_MACSEC_19_CMD | MSCC_PHY_MACSEC_19_READ |
		    MSCC_PHY_MACSEC_19_REG_ADDR(reg) |
		    MSCC_PHY_MACSEC_19_TARGET(bank));

	deadline = jiffies + msecs_to_jiffies(PROC_CMD_NCOMPLETED_TIMEOUT_MS);
	do {
		val = __phy_read(phydev, MSCC_EXT_PAGE_MACSEC_19);
	} while (time_before(jiffies, deadline) && !(val & MSCC_PHY_MACSEC_19_CMD));

	val_l = __phy_read(phydev, MSCC_EXT_PAGE_MACSEC_17);
	val_h = __phy_read(phydev, MSCC_EXT_PAGE_MACSEC_18);

failed:
	phy_restore_page(phydev, rc, rc);

	return (val_h << 16) | val_l;
}

static void vsc8584_macsec_phy_write(struct phy_device *phydev,
				     enum macsec_bank bank, u32 reg, u32 val)
{
	unsigned long deadline;
	int rc;

	rc = phy_select_page(phydev, MSCC_PHY_PAGE_MACSEC);
	if (rc < 0)
		goto failed;

	__phy_write(phydev, MSCC_EXT_PAGE_MACSEC_20,
		    MSCC_PHY_MACSEC_20_TARGET(bank >> 2));

	if ((bank >> 2 == 0x1) || (bank >> 2 == 0x3))
		bank &= 0x3;
	else
		/* MACsec access */
		bank = 0;

	__phy_write(phydev, MSCC_EXT_PAGE_MACSEC_17, (u16)val);
	__phy_write(phydev, MSCC_EXT_PAGE_MACSEC_18, (u16)(val >> 16));

	__phy_write(phydev, MSCC_EXT_PAGE_MACSEC_19,
		    MSCC_PHY_MACSEC_19_CMD | MSCC_PHY_MACSEC_19_REG_ADDR(reg) |
		    MSCC_PHY_MACSEC_19_TARGET(bank));

	deadline = jiffies + msecs_to_jiffies(PROC_CMD_NCOMPLETED_TIMEOUT_MS);
	do {
		val = __phy_read(phydev, MSCC_EXT_PAGE_MACSEC_19);
	} while (time_before(jiffies, deadline) && !(val & MSCC_PHY_MACSEC_19_CMD));

failed:
	phy_restore_page(phydev, rc, rc);
}

static void vsc8584_macsec_classification(struct phy_device *phydev,
					  enum macsec_bank bank)
{
	/* enable VLAN tag parsing */
	vsc8584_macsec_phy_write(phydev, bank, MSCC_MS_SAM_CP_TAG,
				 MSCC_MS_SAM_CP_TAG_PARSE_STAG |
				 MSCC_MS_SAM_CP_TAG_PARSE_QTAG |
				 MSCC_MS_SAM_CP_TAG_PARSE_QINQ);
}

static void vsc8584_macsec_flow_default_action(struct phy_device *phydev,
					       enum macsec_bank bank,
					       bool block)
{
	u32 port = (bank == MACSEC_INGR) ?
		    MSCC_MS_PORT_UNCONTROLLED : MSCC_MS_PORT_COMMON;
	u32 action = MSCC_MS_FLOW_BYPASS;

	if (block)
		action = MSCC_MS_FLOW_DROP;

	vsc8584_macsec_phy_write(phydev, bank, MSCC_MS_SAM_NM_FLOW_NCP,
				 /* MACsec untagged */
				 MSCC_MS_SAM_NM_FLOW_NCP_UNTAGGED_FLOW_TYPE(action) |
				 MSCC_MS_SAM_NM_FLOW_NCP_UNTAGGED_DROP_ACTION(MSCC_MS_ACTION_DROP) |
				 MSCC_MS_SAM_NM_FLOW_NCP_UNTAGGED_DEST_PORT(port) |
				 /* MACsec tagged */
				 MSCC_MS_SAM_NM_FLOW_NCP_TAGGED_FLOW_TYPE(action) |
				 MSCC_MS_SAM_NM_FLOW_NCP_TAGGED_DROP_ACTION(MSCC_MS_ACTION_DROP) |
				 MSCC_MS_SAM_NM_FLOW_NCP_TAGGED_DEST_PORT(port) |
				 /* Bad tag */
				 MSCC_MS_SAM_NM_FLOW_NCP_BADTAG_FLOW_TYPE(action) |
				 MSCC_MS_SAM_NM_FLOW_NCP_BADTAG_DROP_ACTION(MSCC_MS_ACTION_DROP) |
				 MSCC_MS_SAM_NM_FLOW_NCP_BADTAG_DEST_PORT(port) |
				 /* Kay tag */
				 MSCC_MS_SAM_NM_FLOW_NCP_KAY_FLOW_TYPE(action) |
				 MSCC_MS_SAM_NM_FLOW_NCP_KAY_DROP_ACTION(MSCC_MS_ACTION_DROP) |
				 MSCC_MS_SAM_NM_FLOW_NCP_KAY_DEST_PORT(port));
	vsc8584_macsec_phy_write(phydev, bank, MSCC_MS_SAM_NM_FLOW_CP,
				 /* MACsec untagged */
				 MSCC_MS_SAM_NM_FLOW_NCP_UNTAGGED_FLOW_TYPE(action) |
				 MSCC_MS_SAM_NM_FLOW_CP_UNTAGGED_DROP_ACTION(MSCC_MS_ACTION_DROP) |
				 MSCC_MS_SAM_NM_FLOW_CP_UNTAGGED_DEST_PORT(port) |
				 /* MACsec tagged */
				 MSCC_MS_SAM_NM_FLOW_NCP_TAGGED_FLOW_TYPE(action) |
				 MSCC_MS_SAM_NM_FLOW_CP_TAGGED_DROP_ACTION(MSCC_MS_ACTION_DROP) |
				 MSCC_MS_SAM_NM_FLOW_CP_TAGGED_DEST_PORT(port) |
				 /* Bad tag */
				 MSCC_MS_SAM_NM_FLOW_NCP_BADTAG_FLOW_TYPE(action) |
				 MSCC_MS_SAM_NM_FLOW_CP_BADTAG_DROP_ACTION(MSCC_MS_ACTION_DROP) |
				 MSCC_MS_SAM_NM_FLOW_CP_BADTAG_DEST_PORT(port) |
				 /* Kay tag */
				 MSCC_MS_SAM_NM_FLOW_NCP_KAY_FLOW_TYPE(action) |
				 MSCC_MS_SAM_NM_FLOW_CP_KAY_DROP_ACTION(MSCC_MS_ACTION_DROP) |
				 MSCC_MS_SAM_NM_FLOW_CP_KAY_DEST_PORT(port));
}

static void vsc8584_macsec_integrity_checks(struct phy_device *phydev,
					    enum macsec_bank bank)
{
	u32 val;

	if (bank != MACSEC_INGR)
		return;

	/* Set default rules to pass unmatched frames */
	val = vsc8584_macsec_phy_read(phydev, bank,
				      MSCC_MS_PARAMS2_IG_CC_CONTROL);
	val |= MSCC_MS_PARAMS2_IG_CC_CONTROL_NON_MATCH_CTRL_ACT |
	       MSCC_MS_PARAMS2_IG_CC_CONTROL_NON_MATCH_ACT;
	vsc8584_macsec_phy_write(phydev, bank, MSCC_MS_PARAMS2_IG_CC_CONTROL,
				 val);

	vsc8584_macsec_phy_write(phydev, bank, MSCC_MS_PARAMS2_IG_CP_TAG,
				 MSCC_MS_PARAMS2_IG_CP_TAG_PARSE_STAG |
				 MSCC_MS_PARAMS2_IG_CP_TAG_PARSE_QTAG |
				 MSCC_MS_PARAMS2_IG_CP_TAG_PARSE_QINQ);
}

static void vsc8584_macsec_block_init(struct phy_device *phydev,
				      enum macsec_bank bank)
{
	u32 val;
	int i;

	vsc8584_macsec_phy_write(phydev, bank, MSCC_MS_ENA_CFG,
				 MSCC_MS_ENA_CFG_SW_RST |
				 MSCC_MS_ENA_CFG_MACSEC_BYPASS_ENA);

	/* Set the MACsec block out of s/w reset and enable clocks */
	vsc8584_macsec_phy_write(phydev, bank, MSCC_MS_ENA_CFG,
				 MSCC_MS_ENA_CFG_CLK_ENA);

	vsc8584_macsec_phy_write(phydev, bank, MSCC_MS_STATUS_CONTEXT_CTRL,
				 bank == MACSEC_INGR ? 0xe5880214 : 0xe5880218);
	vsc8584_macsec_phy_write(phydev, bank, MSCC_MS_MISC_CONTROL,
				 MSCC_MS_MISC_CONTROL_MC_LATENCY_FIX(bank == MACSEC_INGR ? 57 : 40) |
				 MSCC_MS_MISC_CONTROL_XFORM_REC_SIZE(bank == MACSEC_INGR ? 1 : 2));

	/* Clear the counters */
	val = vsc8584_macsec_phy_read(phydev, bank, MSCC_MS_COUNT_CONTROL);
	val |= MSCC_MS_COUNT_CONTROL_AUTO_CNTR_RESET;
	vsc8584_macsec_phy_write(phydev, bank, MSCC_MS_COUNT_CONTROL, val);

	/* Enable octet increment mode */
	vsc8584_macsec_phy_write(phydev, bank, MSCC_MS_PP_CTRL,
				 MSCC_MS_PP_CTRL_MACSEC_OCTET_INCR_MODE);

	vsc8584_macsec_phy_write(phydev, bank, MSCC_MS_BLOCK_CTX_UPDATE, 0x3);

	val = vsc8584_macsec_phy_read(phydev, bank, MSCC_MS_COUNT_CONTROL);
	val |= MSCC_MS_COUNT_CONTROL_RESET_ALL;
	vsc8584_macsec_phy_write(phydev, bank, MSCC_MS_COUNT_CONTROL, val);

	/* Set the MTU */
	vsc8584_macsec_phy_write(phydev, bank, MSCC_MS_NON_VLAN_MTU_CHECK,
				 MSCC_MS_NON_VLAN_MTU_CHECK_NV_MTU_COMPARE(32761) |
				 MSCC_MS_NON_VLAN_MTU_CHECK_NV_MTU_COMP_DROP);

	for (i = 0; i < 8; i++)
		vsc8584_macsec_phy_write(phydev, bank, MSCC_MS_VLAN_MTU_CHECK(i),
					 MSCC_MS_VLAN_MTU_CHECK_MTU_COMPARE(32761) |
					 MSCC_MS_VLAN_MTU_CHECK_MTU_COMP_DROP);

	if (bank == MACSEC_EGR) {
		val = vsc8584_macsec_phy_read(phydev, bank, MSCC_MS_INTR_CTRL_STATUS);
		val &= ~MSCC_MS_INTR_CTRL_STATUS_INTR_ENABLE_M;
		vsc8584_macsec_phy_write(phydev, bank, MSCC_MS_INTR_CTRL_STATUS, val);

		vsc8584_macsec_phy_write(phydev, bank, MSCC_MS_FC_CFG,
					 MSCC_MS_FC_CFG_FCBUF_ENA |
					 MSCC_MS_FC_CFG_LOW_THRESH(0x1) |
					 MSCC_MS_FC_CFG_HIGH_THRESH(0x4) |
					 MSCC_MS_FC_CFG_LOW_BYTES_VAL(0x4) |
					 MSCC_MS_FC_CFG_HIGH_BYTES_VAL(0x6));
	}

	vsc8584_macsec_classification(phydev, bank);
	vsc8584_macsec_flow_default_action(phydev, bank, false);
	vsc8584_macsec_integrity_checks(phydev, bank);

	/* Enable the MACsec block */
	vsc8584_macsec_phy_write(phydev, bank, MSCC_MS_ENA_CFG,
				 MSCC_MS_ENA_CFG_CLK_ENA |
				 MSCC_MS_ENA_CFG_MACSEC_ENA |
				 MSCC_MS_ENA_CFG_MACSEC_SPEED_MODE(0x5));
}

static void vsc8584_macsec_mac_init(struct phy_device *phydev,
				    enum macsec_bank bank)
{
	u32 val;
	int i;

	/* Clear host & line stats */
	for (i = 0; i < 36; i++)
		vsc8584_macsec_phy_write(phydev, bank, 0x1c + i, 0);

	val = vsc8584_macsec_phy_read(phydev, bank,
				      MSCC_MAC_PAUSE_CFG_TX_FRAME_CTRL);
	val &= ~MSCC_MAC_PAUSE_CFG_TX_FRAME_CTRL_PAUSE_MODE_M;
	val |= MSCC_MAC_PAUSE_CFG_TX_FRAME_CTRL_PAUSE_MODE(2) |
	       MSCC_MAC_PAUSE_CFG_TX_FRAME_CTRL_PAUSE_VALUE(0xffff);
	vsc8584_macsec_phy_write(phydev, bank,
				 MSCC_MAC_PAUSE_CFG_TX_FRAME_CTRL, val);

	val = vsc8584_macsec_phy_read(phydev, bank,
				      MSCC_MAC_PAUSE_CFG_TX_FRAME_CTRL_2);
	val |= 0xffff;
	vsc8584_macsec_phy_write(phydev, bank,
				 MSCC_MAC_PAUSE_CFG_TX_FRAME_CTRL_2, val);

	val = vsc8584_macsec_phy_read(phydev, bank,
				      MSCC_MAC_PAUSE_CFG_RX_FRAME_CTRL);
	if (bank == HOST_MAC)
		val |= MSCC_MAC_PAUSE_CFG_RX_FRAME_CTRL_PAUSE_TIMER_ENA |
		       MSCC_MAC_PAUSE_CFG_RX_FRAME_CTRL_PAUSE_FRAME_DROP_ENA;
	else
		val |= MSCC_MAC_PAUSE_CFG_RX_FRAME_CTRL_PAUSE_REACT_ENA |
		       MSCC_MAC_PAUSE_CFG_RX_FRAME_CTRL_PAUSE_FRAME_DROP_ENA |
		       MSCC_MAC_PAUSE_CFG_RX_FRAME_CTRL_PAUSE_MODE |
		       MSCC_MAC_PAUSE_CFG_RX_FRAME_CTRL_EARLY_PAUSE_DETECT_ENA;
	vsc8584_macsec_phy_write(phydev, bank,
				 MSCC_MAC_PAUSE_CFG_RX_FRAME_CTRL, val);

	vsc8584_macsec_phy_write(phydev, bank, MSCC_MAC_CFG_PKTINF_CFG,
				 MSCC_MAC_CFG_PKTINF_CFG_STRIP_FCS_ENA |
				 MSCC_MAC_CFG_PKTINF_CFG_INSERT_FCS_ENA |
				 MSCC_MAC_CFG_PKTINF_CFG_LPI_RELAY_ENA |
				 MSCC_MAC_CFG_PKTINF_CFG_STRIP_PREAMBLE_ENA |
				 MSCC_MAC_CFG_PKTINF_CFG_INSERT_PREAMBLE_ENA |
				 (bank == HOST_MAC ?
				  MSCC_MAC_CFG_PKTINF_CFG_ENABLE_TX_PADDING : 0) |
				 (IS_ENABLED(CONFIG_NETWORK_PHY_TIMESTAMPING) ?
				  MSCC_MAC_CFG_PKTINF_CFG_MACSEC_BYPASS_NUM_PTP_STALL_CLKS(0x8) : 0));

	val = vsc8584_macsec_phy_read(phydev, bank, MSCC_MAC_CFG_MODE_CFG);
	val &= ~MSCC_MAC_CFG_MODE_CFG_DISABLE_DIC;
	vsc8584_macsec_phy_write(phydev, bank, MSCC_MAC_CFG_MODE_CFG, val);

	val = vsc8584_macsec_phy_read(phydev, bank, MSCC_MAC_CFG_MAXLEN_CFG);
	val &= ~MSCC_MAC_CFG_MAXLEN_CFG_MAX_LEN_M;
	val |= MSCC_MAC_CFG_MAXLEN_CFG_MAX_LEN(10240);
	vsc8584_macsec_phy_write(phydev, bank, MSCC_MAC_CFG_MAXLEN_CFG, val);

	vsc8584_macsec_phy_write(phydev, bank, MSCC_MAC_CFG_ADV_CHK_CFG,
				 MSCC_MAC_CFG_ADV_CHK_CFG_SFD_CHK_ENA |
				 MSCC_MAC_CFG_ADV_CHK_CFG_PRM_CHK_ENA |
				 MSCC_MAC_CFG_ADV_CHK_CFG_OOR_ERR_ENA |
				 MSCC_MAC_CFG_ADV_CHK_CFG_INR_ERR_ENA);

	val = vsc8584_macsec_phy_read(phydev, bank, MSCC_MAC_CFG_LFS_CFG);
	val &= ~MSCC_MAC_CFG_LFS_CFG_LFS_MODE_ENA;
	vsc8584_macsec_phy_write(phydev, bank, MSCC_MAC_CFG_LFS_CFG, val);

	vsc8584_macsec_phy_write(phydev, bank, MSCC_MAC_CFG_ENA_CFG,
				 MSCC_MAC_CFG_ENA_CFG_RX_CLK_ENA |
				 MSCC_MAC_CFG_ENA_CFG_TX_CLK_ENA |
				 MSCC_MAC_CFG_ENA_CFG_RX_ENA |
				 MSCC_MAC_CFG_ENA_CFG_TX_ENA);
}

/* Must be called with mdio_lock taken */
static int __vsc8584_macsec_init(struct phy_device *phydev)
{
	struct vsc8531_private *priv = phydev->priv;
	enum macsec_bank proc_bank;
	u32 val;

	vsc8584_macsec_block_init(phydev, MACSEC_INGR);
	vsc8584_macsec_block_init(phydev, MACSEC_EGR);
	vsc8584_macsec_mac_init(phydev, HOST_MAC);
	vsc8584_macsec_mac_init(phydev, LINE_MAC);

	vsc8584_macsec_phy_write(phydev, FC_BUFFER,
				 MSCC_FCBUF_FC_READ_THRESH_CFG,
				 MSCC_FCBUF_FC_READ_THRESH_CFG_TX_THRESH(4) |
				 MSCC_FCBUF_FC_READ_THRESH_CFG_RX_THRESH(5));

	val = vsc8584_macsec_phy_read(phydev, FC_BUFFER, MSCC_FCBUF_MODE_CFG);
	val |= MSCC_FCBUF_MODE_CFG_PAUSE_GEN_ENA |
	       MSCC_FCBUF_MODE_CFG_RX_PPM_RATE_ADAPT_ENA |
	       MSCC_FCBUF_MODE_CFG_TX_PPM_RATE_ADAPT_ENA;
	vsc8584_macsec_phy_write(phydev, FC_BUFFER, MSCC_FCBUF_MODE_CFG, val);

	vsc8584_macsec_phy_write(phydev, FC_BUFFER, MSCC_FCBUF_PPM_RATE_ADAPT_THRESH_CFG,
				 MSCC_FCBUF_PPM_RATE_ADAPT_THRESH_CFG_TX_THRESH(8) |
				 MSCC_FCBUF_PPM_RATE_ADAPT_THRESH_CFG_TX_OFFSET(9));

	val = vsc8584_macsec_phy_read(phydev, FC_BUFFER,
				      MSCC_FCBUF_TX_DATA_QUEUE_CFG);
	val &= ~(MSCC_FCBUF_TX_DATA_QUEUE_CFG_START_M |
		 MSCC_FCBUF_TX_DATA_QUEUE_CFG_END_M);
	val |= MSCC_FCBUF_TX_DATA_QUEUE_CFG_START(0) |
		MSCC_FCBUF_TX_DATA_QUEUE_CFG_END(5119);
	vsc8584_macsec_phy_write(phydev, FC_BUFFER,
				 MSCC_FCBUF_TX_DATA_QUEUE_CFG, val);

	val = vsc8584_macsec_phy_read(phydev, FC_BUFFER, MSCC_FCBUF_ENA_CFG);
	val |= MSCC_FCBUF_ENA_CFG_TX_ENA | MSCC_FCBUF_ENA_CFG_RX_ENA;
	vsc8584_macsec_phy_write(phydev, FC_BUFFER, MSCC_FCBUF_ENA_CFG, val);

	proc_bank = (priv->addr < 2) ? PROC_0 : PROC_2;

	val = vsc8584_macsec_phy_read(phydev, proc_bank,
				      MSCC_PROC_IP_1588_TOP_CFG_STAT_MODE_CTL);
	val &= ~MSCC_PROC_IP_1588_TOP_CFG_STAT_MODE_CTL_PROTOCOL_MODE_M;
	val |= MSCC_PROC_IP_1588_TOP_CFG_STAT_MODE_CTL_PROTOCOL_MODE(4);
	vsc8584_macsec_phy_write(phydev, proc_bank,
				 MSCC_PROC_IP_1588_TOP_CFG_STAT_MODE_CTL, val);

	return 0;
}

static void vsc8584_macsec_flow(struct phy_device *phydev,
				struct macsec_flow *flow)
{
	struct vsc8531_private *priv = phydev->priv;
	enum macsec_bank bank = flow->bank;
	u32 val, match = 0, mask = 0, action = 0, idx = flow->index;

	if (flow->match.tagged)
		match |= MSCC_MS_SAM_MISC_MATCH_TAGGED;
	if (flow->match.untagged)
		match |= MSCC_MS_SAM_MISC_MATCH_UNTAGGED;

	if (bank == MACSEC_INGR && flow->assoc_num >= 0) {
		match |= MSCC_MS_SAM_MISC_MATCH_AN(flow->assoc_num);
		mask |= MSCC_MS_SAM_MASK_AN_MASK(0x3);
	}

	if (bank == MACSEC_INGR && flow->match.sci && flow->rx_sa->sc->sci) {
		u64 sci = (__force u64)flow->rx_sa->sc->sci;

		match |= MSCC_MS_SAM_MISC_MATCH_TCI(BIT(3));
		mask |= MSCC_MS_SAM_MASK_TCI_MASK(BIT(3)) |
			MSCC_MS_SAM_MASK_SCI_MASK;

		vsc8584_macsec_phy_write(phydev, bank, MSCC_MS_SAM_MATCH_SCI_LO(idx),
					 lower_32_bits(sci));
		vsc8584_macsec_phy_write(phydev, bank, MSCC_MS_SAM_MATCH_SCI_HI(idx),
					 upper_32_bits(sci));
	}

	if (flow->match.etype) {
		mask |= MSCC_MS_SAM_MASK_MAC_ETYPE_MASK;

		vsc8584_macsec_phy_write(phydev, bank, MSCC_MS_SAM_MAC_SA_MATCH_HI(idx),
					 MSCC_MS_SAM_MAC_SA_MATCH_HI_ETYPE((__force u32)htons(flow->etype)));
	}

	match |= MSCC_MS_SAM_MISC_MATCH_PRIORITY(flow->priority);

	vsc8584_macsec_phy_write(phydev, bank, MSCC_MS_SAM_MISC_MATCH(idx), match);
	vsc8584_macsec_phy_write(phydev, bank, MSCC_MS_SAM_MASK(idx), mask);

	/* Action for matching packets */
	if (flow->action.drop)
		action = MSCC_MS_FLOW_DROP;
	else if (flow->action.bypass || flow->port == MSCC_MS_PORT_UNCONTROLLED)
		action = MSCC_MS_FLOW_BYPASS;
	else
		action = (bank == MACSEC_INGR) ?
			 MSCC_MS_FLOW_INGRESS : MSCC_MS_FLOW_EGRESS;

	val = MSCC_MS_SAM_FLOW_CTRL_FLOW_TYPE(action) |
	      MSCC_MS_SAM_FLOW_CTRL_DROP_ACTION(MSCC_MS_ACTION_DROP) |
	      MSCC_MS_SAM_FLOW_CTRL_DEST_PORT(flow->port);

	if (action == MSCC_MS_FLOW_BYPASS)
		goto write_ctrl;

	if (bank == MACSEC_INGR) {
		if (priv->secy->replay_protect)
			val |= MSCC_MS_SAM_FLOW_CTRL_REPLAY_PROTECT;
		if (priv->secy->validate_frames == MACSEC_VALIDATE_STRICT)
			val |= MSCC_MS_SAM_FLOW_CTRL_VALIDATE_FRAMES(MSCC_MS_VALIDATE_STRICT);
		else if (priv->secy->validate_frames == MACSEC_VALIDATE_CHECK)
			val |= MSCC_MS_SAM_FLOW_CTRL_VALIDATE_FRAMES(MSCC_MS_VALIDATE_CHECK);
	} else if (bank == MACSEC_EGR) {
		if (priv->secy->protect_frames)
			val |= MSCC_MS_SAM_FLOW_CTRL_PROTECT_FRAME;
		if (priv->secy->tx_sc.encrypt)
			val |= MSCC_MS_SAM_FLOW_CTRL_CONF_PROTECT;
		if (priv->secy->tx_sc.send_sci)
			val |= MSCC_MS_SAM_FLOW_CTRL_INCLUDE_SCI;
	}

write_ctrl:
	vsc8584_macsec_phy_write(phydev, bank, MSCC_MS_SAM_FLOW_CTRL(idx), val);
}

static struct macsec_flow *vsc8584_macsec_find_flow(struct macsec_context *ctx,
						    enum macsec_bank bank)
{
	struct vsc8531_private *priv = ctx->phydev->priv;
	struct macsec_flow *pos, *tmp;

	list_for_each_entry_safe(pos, tmp, &priv->macsec_flows, list)
		if (pos->assoc_num == ctx->sa.assoc_num && pos->bank == bank)
			return pos;

	return ERR_PTR(-ENOENT);
}

static void vsc8584_macsec_flow_enable(struct phy_device *phydev,
				       struct macsec_flow *flow)
{
	enum macsec_bank bank = flow->bank;
	u32 val, idx = flow->index;

	if ((flow->bank == MACSEC_INGR && flow->rx_sa && !flow->rx_sa->active) ||
	    (flow->bank == MACSEC_EGR && flow->tx_sa && !flow->tx_sa->active))
		return;

	/* Enable */
	vsc8584_macsec_phy_write(phydev, bank, MSCC_MS_SAM_ENTRY_SET1, BIT(idx));

	/* Set in-use */
	val = vsc8584_macsec_phy_read(phydev, bank, MSCC_MS_SAM_FLOW_CTRL(idx));
	val |= MSCC_MS_SAM_FLOW_CTRL_SA_IN_USE;
	vsc8584_macsec_phy_write(phydev, bank, MSCC_MS_SAM_FLOW_CTRL(idx), val);
}

static void vsc8584_macsec_flow_disable(struct phy_device *phydev,
					struct macsec_flow *flow)
{
	enum macsec_bank bank = flow->bank;
	u32 val, idx = flow->index;

	/* Disable */
	vsc8584_macsec_phy_write(phydev, bank, MSCC_MS_SAM_ENTRY_CLEAR1, BIT(idx));

	/* Clear in-use */
	val = vsc8584_macsec_phy_read(phydev, bank, MSCC_MS_SAM_FLOW_CTRL(idx));
	val &= ~MSCC_MS_SAM_FLOW_CTRL_SA_IN_USE;
	vsc8584_macsec_phy_write(phydev, bank, MSCC_MS_SAM_FLOW_CTRL(idx), val);
}

static u32 vsc8584_macsec_flow_context_id(struct macsec_flow *flow)
{
	if (flow->bank == MACSEC_INGR)
		return flow->index + MSCC_MS_MAX_FLOWS;

	return flow->index;
}

/* Derive the AES key to get a key for the hash autentication */
static int vsc8584_macsec_derive_key(const u8 *key, u16 key_len, u8 hkey[16])
{
	const u8 input[AES_BLOCK_SIZE] = {0};
	struct crypto_aes_ctx ctx;
	int ret;

	ret = aes_expandkey(&ctx, key, key_len);
	if (ret)
		return ret;

	aes_encrypt(&ctx, hkey, input);
	memzero_explicit(&ctx, sizeof(ctx));
	return 0;
}

static int vsc8584_macsec_transformation(struct phy_device *phydev,
					 struct macsec_flow *flow,
					 const u8 *key)
{
	struct vsc8531_private *priv = phydev->priv;
	enum macsec_bank bank = flow->bank;
	int i, ret, index = flow->index;
	u32 rec = 0, control = 0;
	u8 hkey[16];
	u64 sci;

	ret = vsc8584_macsec_derive_key(key, priv->secy->key_len, hkey);
	if (ret)
		return ret;

	switch (priv->secy->key_len) {
	case 16:
		control |= CONTROL_CRYPTO_ALG(CTRYPTO_ALG_AES_CTR_128);
		break;
	case 32:
		control |= CONTROL_CRYPTO_ALG(CTRYPTO_ALG_AES_CTR_256);
		break;
	default:
		return -EINVAL;
	}

	control |= (bank == MACSEC_EGR) ?
		   (CONTROL_TYPE_EGRESS | CONTROL_AN(priv->secy->tx_sc.encoding_sa)) :
		   (CONTROL_TYPE_INGRESS | CONTROL_SEQ_MASK);

	control |= CONTROL_UPDATE_SEQ | CONTROL_ENCRYPT_AUTH | CONTROL_KEY_IN_CTX |
		   CONTROL_IV0 | CONTROL_IV1 | CONTROL_IV_IN_SEQ |
		   CONTROL_DIGEST_TYPE(0x2) | CONTROL_SEQ_TYPE(0x1) |
		   CONTROL_AUTH_ALG(AUTH_ALG_AES_GHAS) | CONTROL_CONTEXT_ID;

	/* Set the control word */
	vsc8584_macsec_phy_write(phydev, bank, MSCC_MS_XFORM_REC(index, rec++),
				 control);

	/* Set the context ID. Must be unique. */
	vsc8584_macsec_phy_write(phydev, bank, MSCC_MS_XFORM_REC(index, rec++),
				 vsc8584_macsec_flow_context_id(flow));

	/* Set the encryption/decryption key */
	for (i = 0; i < priv->secy->key_len / sizeof(u32); i++)
		vsc8584_macsec_phy_write(phydev, bank,
					 MSCC_MS_XFORM_REC(index, rec++),
					 ((u32 *)key)[i]);

	/* Set the authentication key */
	for (i = 0; i < 4; i++)
		vsc8584_macsec_phy_write(phydev, bank,
					 MSCC_MS_XFORM_REC(index, rec++),
					 ((u32 *)hkey)[i]);

	/* Initial sequence number */
	vsc8584_macsec_phy_write(phydev, bank, MSCC_MS_XFORM_REC(index, rec++),
				 bank == MACSEC_INGR ?
				 flow->rx_sa->next_pn : flow->tx_sa->next_pn);

	if (bank == MACSEC_INGR)
		/* Set the mask (replay window size) */
		vsc8584_macsec_phy_write(phydev, bank,
					 MSCC_MS_XFORM_REC(index, rec++),
					 priv->secy->replay_window);

	/* Set the input vectors */
	sci = (__force u64)(bank == MACSEC_INGR ? flow->rx_sa->sc->sci : priv->secy->sci);
	vsc8584_macsec_phy_write(phydev, bank, MSCC_MS_XFORM_REC(index, rec++),
				 lower_32_bits(sci));
	vsc8584_macsec_phy_write(phydev, bank, MSCC_MS_XFORM_REC(index, rec++),
				 upper_32_bits(sci));

	while (rec < 20)
		vsc8584_macsec_phy_write(phydev, bank, MSCC_MS_XFORM_REC(index, rec++),
					 0);

	flow->has_transformation = true;
	return 0;
}

static struct macsec_flow *vsc8584_macsec_alloc_flow(struct vsc8531_private *priv,
						     enum macsec_bank bank)
{
	unsigned long *bitmap = bank == MACSEC_INGR ?
				&priv->ingr_flows : &priv->egr_flows;
	struct macsec_flow *flow;
	int index;

	index = find_first_zero_bit(bitmap, MSCC_MS_MAX_FLOWS);

	if (index == MSCC_MS_MAX_FLOWS)
		return ERR_PTR(-ENOMEM);

	flow = kzalloc(sizeof(*flow), GFP_KERNEL);
	if (!flow)
		return ERR_PTR(-ENOMEM);

	set_bit(index, bitmap);
	flow->index = index;
	flow->bank = bank;
	flow->priority = 8;
	flow->assoc_num = -1;

	list_add_tail(&flow->list, &priv->macsec_flows);
	return flow;
}

static void vsc8584_macsec_free_flow(struct vsc8531_private *priv,
				     struct macsec_flow *flow)
{
	unsigned long *bitmap = flow->bank == MACSEC_INGR ?
				&priv->ingr_flows : &priv->egr_flows;

	list_del(&flow->list);
	clear_bit(flow->index, bitmap);
	memzero_explicit(flow->key, sizeof(flow->key));
	kfree(flow);
}

static void vsc8584_macsec_add_flow(struct phy_device *phydev,
				    struct macsec_flow *flow)
{
	flow->port = MSCC_MS_PORT_CONTROLLED;
	vsc8584_macsec_flow(phydev, flow);
}

static int vsc8584_macsec_default_flows(struct phy_device *phydev)
{
	struct macsec_flow *flow;

	/* Add a rule to let the MKA traffic go through, ingress */
	flow = vsc8584_macsec_alloc_flow(phydev->priv, MACSEC_INGR);
	if (IS_ERR(flow))
		return PTR_ERR(flow);

	flow->priority = 15;
	flow->port = MSCC_MS_PORT_UNCONTROLLED;
	flow->match.tagged = 1;
	flow->match.untagged = 1;
	flow->match.etype = 1;
	flow->etype = ETH_P_PAE;
	flow->action.bypass = 1;

	vsc8584_macsec_flow(phydev, flow);
	vsc8584_macsec_flow_enable(phydev, flow);

	/* Add a rule to let the MKA traffic go through, egress */
	flow = vsc8584_macsec_alloc_flow(phydev->priv, MACSEC_EGR);
	if (IS_ERR(flow))
		return PTR_ERR(flow);

	flow->priority = 15;
	flow->port = MSCC_MS_PORT_COMMON;
	flow->match.untagged = 1;
	flow->match.etype = 1;
	flow->etype = ETH_P_PAE;
	flow->action.bypass = 1;

	vsc8584_macsec_flow(phydev, flow);
	vsc8584_macsec_flow_enable(phydev, flow);

	return 0;
}

static void vsc8584_macsec_del_flow(struct phy_device *phydev,
				    struct macsec_flow *flow)
{
	vsc8584_macsec_flow_disable(phydev, flow);
	vsc8584_macsec_free_flow(phydev->priv, flow);
}

static int __vsc8584_macsec_add_rxsa(struct macsec_context *ctx,
				     struct macsec_flow *flow, bool update)
{
	struct phy_device *phydev = ctx->phydev;
	struct vsc8531_private *priv = phydev->priv;
<<<<<<< HEAD
=======
	int ret;
>>>>>>> eb3cdb58

	flow->assoc_num = ctx->sa.assoc_num;
	flow->rx_sa = ctx->sa.rx_sa;

	/* Always match tagged packets on ingress */
	flow->match.tagged = 1;
	flow->match.sci = 1;

	if (priv->secy->validate_frames != MACSEC_VALIDATE_DISABLED)
		flow->match.untagged = 1;

	vsc8584_macsec_add_flow(phydev, flow);

	if (update)
		return 0;

	ret = vsc8584_macsec_transformation(phydev, flow, ctx->sa.key);
	if (ret)
		vsc8584_macsec_free_flow(phydev->priv, flow);

	return ret;
}

static int __vsc8584_macsec_add_txsa(struct macsec_context *ctx,
				     struct macsec_flow *flow, bool update)
{
<<<<<<< HEAD
=======
	int ret;

>>>>>>> eb3cdb58
	flow->assoc_num = ctx->sa.assoc_num;
	flow->tx_sa = ctx->sa.tx_sa;

	/* Always match untagged packets on egress */
	flow->match.untagged = 1;

<<<<<<< HEAD
	return vsc8584_macsec_add_flow(ctx->phydev, flow, update);
=======
	vsc8584_macsec_add_flow(ctx->phydev, flow);

	if (update)
		return 0;

	ret = vsc8584_macsec_transformation(ctx->phydev, flow, ctx->sa.key);
	if (ret)
		vsc8584_macsec_free_flow(ctx->phydev->priv, flow);

	return ret;
>>>>>>> eb3cdb58
}

static int vsc8584_macsec_dev_open(struct macsec_context *ctx)
{
	struct vsc8531_private *priv = ctx->phydev->priv;
	struct macsec_flow *flow, *tmp;

	list_for_each_entry_safe(flow, tmp, &priv->macsec_flows, list)
		vsc8584_macsec_flow_enable(ctx->phydev, flow);

	return 0;
}

static int vsc8584_macsec_dev_stop(struct macsec_context *ctx)
{
	struct vsc8531_private *priv = ctx->phydev->priv;
	struct macsec_flow *flow, *tmp;

	list_for_each_entry_safe(flow, tmp, &priv->macsec_flows, list)
		vsc8584_macsec_flow_disable(ctx->phydev, flow);

	return 0;
}

static int vsc8584_macsec_add_secy(struct macsec_context *ctx)
{
	struct vsc8531_private *priv = ctx->phydev->priv;
	struct macsec_secy *secy = ctx->secy;

	if (priv->secy)
		return -EEXIST;

	priv->secy = secy;

	vsc8584_macsec_flow_default_action(ctx->phydev, MACSEC_EGR,
					   secy->validate_frames != MACSEC_VALIDATE_DISABLED);
	vsc8584_macsec_flow_default_action(ctx->phydev, MACSEC_INGR,
					   secy->validate_frames != MACSEC_VALIDATE_DISABLED);

	return vsc8584_macsec_default_flows(ctx->phydev);
}

static int vsc8584_macsec_del_secy(struct macsec_context *ctx)
{
	struct vsc8531_private *priv = ctx->phydev->priv;
	struct macsec_flow *flow, *tmp;

	list_for_each_entry_safe(flow, tmp, &priv->macsec_flows, list)
		vsc8584_macsec_del_flow(ctx->phydev, flow);

	vsc8584_macsec_flow_default_action(ctx->phydev, MACSEC_EGR, false);
	vsc8584_macsec_flow_default_action(ctx->phydev, MACSEC_INGR, false);

	priv->secy = NULL;
	return 0;
}

static int vsc8584_macsec_upd_secy(struct macsec_context *ctx)
{
	vsc8584_macsec_del_secy(ctx);
	return vsc8584_macsec_add_secy(ctx);
}

static int vsc8584_macsec_add_rxsc(struct macsec_context *ctx)
{
	/* Nothing to do */
	return 0;
}

static int vsc8584_macsec_upd_rxsc(struct macsec_context *ctx)
{
	return -EOPNOTSUPP;
}

static int vsc8584_macsec_del_rxsc(struct macsec_context *ctx)
{
	struct vsc8531_private *priv = ctx->phydev->priv;
	struct macsec_flow *flow, *tmp;

	list_for_each_entry_safe(flow, tmp, &priv->macsec_flows, list) {
		if (flow->bank == MACSEC_INGR && flow->rx_sa &&
		    flow->rx_sa->sc->sci == ctx->rx_sc->sci)
			vsc8584_macsec_del_flow(ctx->phydev, flow);
	}

	return 0;
}

static int vsc8584_macsec_add_rxsa(struct macsec_context *ctx)
{
	struct phy_device *phydev = ctx->phydev;
	struct vsc8531_private *priv = phydev->priv;
	struct macsec_flow *flow;
	int ret;

	flow = vsc8584_macsec_alloc_flow(priv, MACSEC_INGR);
	if (IS_ERR(flow))
		return PTR_ERR(flow);

<<<<<<< HEAD
	memcpy(flow->key, ctx->sa.key, priv->secy->key_len);

=======
>>>>>>> eb3cdb58
	ret = __vsc8584_macsec_add_rxsa(ctx, flow, false);
	if (ret)
		return ret;

	vsc8584_macsec_flow_enable(phydev, flow);
	return 0;
}

static int vsc8584_macsec_upd_rxsa(struct macsec_context *ctx)
{
	struct macsec_flow *flow;
	int ret;

	flow = vsc8584_macsec_find_flow(ctx, MACSEC_INGR);
	if (IS_ERR(flow))
		return PTR_ERR(flow);

	/* Make sure the flow is disabled before updating it */
	vsc8584_macsec_flow_disable(ctx->phydev, flow);

	ret = __vsc8584_macsec_add_rxsa(ctx, flow, true);
	if (ret)
		return ret;

	vsc8584_macsec_flow_enable(ctx->phydev, flow);
	return 0;
}

static int vsc8584_macsec_del_rxsa(struct macsec_context *ctx)
{
	struct macsec_flow *flow;

	flow = vsc8584_macsec_find_flow(ctx, MACSEC_INGR);
	if (IS_ERR(flow))
		return PTR_ERR(flow);

	vsc8584_macsec_del_flow(ctx->phydev, flow);
	return 0;
}

static int vsc8584_macsec_add_txsa(struct macsec_context *ctx)
{
	struct phy_device *phydev = ctx->phydev;
	struct vsc8531_private *priv = phydev->priv;
	struct macsec_flow *flow;
	int ret;

	flow = vsc8584_macsec_alloc_flow(priv, MACSEC_EGR);
	if (IS_ERR(flow))
		return PTR_ERR(flow);

<<<<<<< HEAD
	memcpy(flow->key, ctx->sa.key, priv->secy->key_len);

=======
>>>>>>> eb3cdb58
	ret = __vsc8584_macsec_add_txsa(ctx, flow, false);
	if (ret)
		return ret;

	vsc8584_macsec_flow_enable(phydev, flow);
	return 0;
}

static int vsc8584_macsec_upd_txsa(struct macsec_context *ctx)
{
	struct macsec_flow *flow;
	int ret;

	flow = vsc8584_macsec_find_flow(ctx, MACSEC_EGR);
	if (IS_ERR(flow))
		return PTR_ERR(flow);

	/* Make sure the flow is disabled before updating it */
	vsc8584_macsec_flow_disable(ctx->phydev, flow);

	ret = __vsc8584_macsec_add_txsa(ctx, flow, true);
	if (ret)
		return ret;

	vsc8584_macsec_flow_enable(ctx->phydev, flow);
	return 0;
}

static int vsc8584_macsec_del_txsa(struct macsec_context *ctx)
{
	struct macsec_flow *flow;

	flow = vsc8584_macsec_find_flow(ctx, MACSEC_EGR);
	if (IS_ERR(flow))
		return PTR_ERR(flow);

	vsc8584_macsec_del_flow(ctx->phydev, flow);
	return 0;
}

static const struct macsec_ops vsc8584_macsec_ops = {
	.mdo_dev_open = vsc8584_macsec_dev_open,
	.mdo_dev_stop = vsc8584_macsec_dev_stop,
	.mdo_add_secy = vsc8584_macsec_add_secy,
	.mdo_upd_secy = vsc8584_macsec_upd_secy,
	.mdo_del_secy = vsc8584_macsec_del_secy,
	.mdo_add_rxsc = vsc8584_macsec_add_rxsc,
	.mdo_upd_rxsc = vsc8584_macsec_upd_rxsc,
	.mdo_del_rxsc = vsc8584_macsec_del_rxsc,
	.mdo_add_rxsa = vsc8584_macsec_add_rxsa,
	.mdo_upd_rxsa = vsc8584_macsec_upd_rxsa,
	.mdo_del_rxsa = vsc8584_macsec_del_rxsa,
	.mdo_add_txsa = vsc8584_macsec_add_txsa,
	.mdo_upd_txsa = vsc8584_macsec_upd_txsa,
	.mdo_del_txsa = vsc8584_macsec_del_txsa,
};

int vsc8584_macsec_init(struct phy_device *phydev)
{
	struct vsc8531_private *vsc8531 = phydev->priv;

	switch (phydev->phy_id & phydev->drv->phy_id_mask) {
	case PHY_ID_VSC856X:
	case PHY_ID_VSC8582:
	case PHY_ID_VSC8584:
		INIT_LIST_HEAD(&vsc8531->macsec_flows);
		vsc8531->secy = NULL;

		phydev->macsec_ops = &vsc8584_macsec_ops;

		return __vsc8584_macsec_init(phydev);
	}

	return 0;
}

void vsc8584_handle_macsec_interrupt(struct phy_device *phydev)
{
	struct vsc8531_private *priv = phydev->priv;
	struct macsec_flow *flow, *tmp;
	u32 cause, rec;

	/* Check MACsec PN rollover */
	cause = vsc8584_macsec_phy_read(phydev, MACSEC_EGR,
					MSCC_MS_INTR_CTRL_STATUS);
	cause &= MSCC_MS_INTR_CTRL_STATUS_INTR_CLR_STATUS_M;
	if (!(cause & MACSEC_INTR_CTRL_STATUS_ROLLOVER))
		return;

	rec = 6 + priv->secy->key_len / sizeof(u32);
	list_for_each_entry_safe(flow, tmp, &priv->macsec_flows, list) {
		u32 val;

		if (flow->bank != MACSEC_EGR || !flow->has_transformation)
			continue;

		val = vsc8584_macsec_phy_read(phydev, MACSEC_EGR,
					      MSCC_MS_XFORM_REC(flow->index, rec));
		if (val == 0xffffffff) {
			vsc8584_macsec_flow_disable(phydev, flow);
			macsec_pn_wrapped(priv->secy, flow->tx_sa);
			return;
		}
	}
}

void vsc8584_config_macsec_intr(struct phy_device *phydev)
{
	phy_write(phydev, MSCC_EXT_PAGE_ACCESS, MSCC_PHY_PAGE_EXTENDED_2);
	phy_write(phydev, MSCC_PHY_EXTENDED_INT, MSCC_PHY_EXTENDED_INT_MS_EGR);
	phy_write(phydev, MSCC_EXT_PAGE_ACCESS, MSCC_PHY_PAGE_STANDARD);

	vsc8584_macsec_phy_write(phydev, MACSEC_EGR, MSCC_MS_AIC_CTRL, 0xf);
	vsc8584_macsec_phy_write(phydev, MACSEC_EGR, MSCC_MS_INTR_CTRL_STATUS,
				 MSCC_MS_INTR_CTRL_STATUS_INTR_ENABLE(MACSEC_INTR_CTRL_STATUS_ROLLOVER));
}<|MERGE_RESOLUTION|>--- conflicted
+++ resolved
@@ -632,7 +632,6 @@
 
 	list_del(&flow->list);
 	clear_bit(flow->index, bitmap);
-	memzero_explicit(flow->key, sizeof(flow->key));
 	kfree(flow);
 }
 
@@ -693,10 +692,7 @@
 {
 	struct phy_device *phydev = ctx->phydev;
 	struct vsc8531_private *priv = phydev->priv;
-<<<<<<< HEAD
-=======
 	int ret;
->>>>>>> eb3cdb58
 
 	flow->assoc_num = ctx->sa.assoc_num;
 	flow->rx_sa = ctx->sa.rx_sa;
@@ -723,20 +719,14 @@
 static int __vsc8584_macsec_add_txsa(struct macsec_context *ctx,
 				     struct macsec_flow *flow, bool update)
 {
-<<<<<<< HEAD
-=======
 	int ret;
 
->>>>>>> eb3cdb58
 	flow->assoc_num = ctx->sa.assoc_num;
 	flow->tx_sa = ctx->sa.tx_sa;
 
 	/* Always match untagged packets on egress */
 	flow->match.untagged = 1;
 
-<<<<<<< HEAD
-	return vsc8584_macsec_add_flow(ctx->phydev, flow, update);
-=======
 	vsc8584_macsec_add_flow(ctx->phydev, flow);
 
 	if (update)
@@ -747,7 +737,6 @@
 		vsc8584_macsec_free_flow(ctx->phydev->priv, flow);
 
 	return ret;
->>>>>>> eb3cdb58
 }
 
 static int vsc8584_macsec_dev_open(struct macsec_context *ctx)
@@ -847,11 +836,6 @@
 	if (IS_ERR(flow))
 		return PTR_ERR(flow);
 
-<<<<<<< HEAD
-	memcpy(flow->key, ctx->sa.key, priv->secy->key_len);
-
-=======
->>>>>>> eb3cdb58
 	ret = __vsc8584_macsec_add_rxsa(ctx, flow, false);
 	if (ret)
 		return ret;
@@ -903,11 +887,6 @@
 	if (IS_ERR(flow))
 		return PTR_ERR(flow);
 
-<<<<<<< HEAD
-	memcpy(flow->key, ctx->sa.key, priv->secy->key_len);
-
-=======
->>>>>>> eb3cdb58
 	ret = __vsc8584_macsec_add_txsa(ctx, flow, false);
 	if (ret)
 		return ret;
