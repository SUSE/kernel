// SPDX-License-Identifier: GPL-2.0+
/*
 * drivers/net/phy/smsc.c
 *
 * Driver for SMSC PHYs
 *
 * Author: Herbert Valerio Riedel
 *
 * Copyright (c) 2006 Herbert Valerio Riedel <hvr@gnu.org>
 *
 * Support added for SMSC LAN8187 and LAN8700 by steve.glendinning@shawell.net
 *
 */

#include <linux/clk.h>
#include <linux/kernel.h>
#include <linux/module.h>
#include <linux/mii.h>
#include <linux/ethtool.h>
#include <linux/of.h>
#include <linux/phy.h>
#include <linux/netdevice.h>
#include <linux/smscphy.h>

/* Vendor-specific PHY Definitions */
/* EDPD NLP / crossover time configuration */
#define PHY_EDPD_CONFIG			16
#define PHY_EDPD_CONFIG_EXT_CROSSOVER_	0x0001

/* Control/Status Indication Register */
#define SPECIAL_CTRL_STS		27
#define SPECIAL_CTRL_STS_OVRRD_AMDIX_	0x8000
#define SPECIAL_CTRL_STS_AMDIX_ENABLE_	0x4000
#define SPECIAL_CTRL_STS_AMDIX_STATE_	0x2000

#define EDPD_MAX_WAIT_DFLT_MS		640
/* interval between phylib state machine runs in ms */
#define PHY_STATE_MACH_MS		1000

struct smsc_hw_stat {
	const char *string;
	u8 reg;
	u8 bits;
};

static struct smsc_hw_stat smsc_hw_stats[] = {
	{ "phy_symbol_errors", 26, 16},
};

struct smsc_phy_priv {
	unsigned int edpd_enable:1;
	unsigned int edpd_mode_set_by_user:1;
	unsigned int edpd_max_wait_ms;
};

static int smsc_phy_ack_interrupt(struct phy_device *phydev)
{
	int rc = phy_read(phydev, MII_LAN83C185_ISF);

	return rc < 0 ? rc : 0;
}

int smsc_phy_config_intr(struct phy_device *phydev)
{
	int rc;

	if (phydev->interrupts == PHY_INTERRUPT_ENABLED) {
		rc = smsc_phy_ack_interrupt(phydev);
		if (rc)
			return rc;

		rc = phy_write(phydev, MII_LAN83C185_IM,
			       MII_LAN83C185_ISF_INT_PHYLIB_EVENTS);
	} else {
		rc = phy_write(phydev, MII_LAN83C185_IM, 0);
		if (rc)
			return rc;

		rc = smsc_phy_ack_interrupt(phydev);
	}

	return rc < 0 ? rc : 0;
}
EXPORT_SYMBOL_GPL(smsc_phy_config_intr);

static int smsc_phy_config_edpd(struct phy_device *phydev)
{
	struct smsc_phy_priv *priv = phydev->priv;

	if (priv->edpd_enable)
		return phy_set_bits(phydev, MII_LAN83C185_CTRL_STATUS,
				    MII_LAN83C185_EDPWRDOWN);
	else
		return phy_clear_bits(phydev, MII_LAN83C185_CTRL_STATUS,
				      MII_LAN83C185_EDPWRDOWN);
}

irqreturn_t smsc_phy_handle_interrupt(struct phy_device *phydev)
{
	int irq_status;

	irq_status = phy_read(phydev, MII_LAN83C185_ISF);
	if (irq_status < 0) {
		if (irq_status != -ENODEV)
			phy_error(phydev);

		return IRQ_NONE;
	}

	if (!(irq_status & MII_LAN83C185_ISF_INT_PHYLIB_EVENTS))
		return IRQ_NONE;

	phy_trigger_machine(phydev);

	return IRQ_HANDLED;
}
EXPORT_SYMBOL_GPL(smsc_phy_handle_interrupt);

int smsc_phy_config_init(struct phy_device *phydev)
{
	struct smsc_phy_priv *priv = phydev->priv;

<<<<<<< HEAD
	if (!priv->energy_enable || phydev->irq != PHY_POLL)
=======
	if (!priv)
>>>>>>> eb3cdb58
		return 0;

	/* don't use EDPD in irq mode except overridden by user */
	if (!priv->edpd_mode_set_by_user && phydev->irq != PHY_POLL)
		priv->edpd_enable = false;

	return smsc_phy_config_edpd(phydev);
}
EXPORT_SYMBOL_GPL(smsc_phy_config_init);

static int smsc_phy_reset(struct phy_device *phydev)
{
	int rc = phy_read(phydev, MII_LAN83C185_SPECIAL_MODES);
	if (rc < 0)
		return rc;

	/* If the SMSC PHY is in power down mode, then set it
	 * in all capable mode before using it.
	 */
	if ((rc & MII_LAN83C185_MODE_MASK) == MII_LAN83C185_MODE_POWERDOWN) {
		/* set "all capable" mode */
		rc |= MII_LAN83C185_MODE_ALL;
		phy_write(phydev, MII_LAN83C185_SPECIAL_MODES, rc);
	}

	/* reset the phy */
	return genphy_soft_reset(phydev);
}

static int lan87xx_config_aneg(struct phy_device *phydev)
{
	int rc;
	int val;

	switch (phydev->mdix_ctrl) {
	case ETH_TP_MDI:
		val = SPECIAL_CTRL_STS_OVRRD_AMDIX_;
		break;
	case ETH_TP_MDI_X:
		val = SPECIAL_CTRL_STS_OVRRD_AMDIX_ |
			SPECIAL_CTRL_STS_AMDIX_STATE_;
		break;
	case ETH_TP_MDI_AUTO:
		val = SPECIAL_CTRL_STS_AMDIX_ENABLE_;
		break;
	default:
		return genphy_config_aneg(phydev);
	}

	rc = phy_read(phydev, SPECIAL_CTRL_STS);
	if (rc < 0)
		return rc;

	rc &= ~(SPECIAL_CTRL_STS_OVRRD_AMDIX_ |
		SPECIAL_CTRL_STS_AMDIX_ENABLE_ |
		SPECIAL_CTRL_STS_AMDIX_STATE_);
	rc |= val;
	phy_write(phydev, SPECIAL_CTRL_STS, rc);

	phydev->mdix = phydev->mdix_ctrl;
	return genphy_config_aneg(phydev);
}

static int lan95xx_config_aneg_ext(struct phy_device *phydev)
{
	if (phydev->phy_id == 0x0007c0f0) { /* LAN9500A or LAN9505A */
		/* Extend Manual AutoMDIX timer */
		int rc = phy_set_bits(phydev, PHY_EDPD_CONFIG,
				      PHY_EDPD_CONFIG_EXT_CROSSOVER_);

		if (rc < 0)
			return rc;
	}

	return lan87xx_config_aneg(phydev);
}

/*
 * The LAN87xx suffers from rare absence of the ENERGYON-bit when Ethernet cable
 * plugs in while LAN87xx is in Energy Detect Power-Down mode. This leads to
 * unstable detection of plugging in Ethernet cable.
 * This workaround disables Energy Detect Power-Down mode and waiting for
 * response on link pulses to detect presence of plugged Ethernet cable.
 * The Energy Detect Power-Down mode is enabled again in the end of procedure to
 * save approximately 220 mW of power if cable is unplugged.
 * The workaround is only applicable to poll mode. Energy Detect Power-Down may
 * not be used in interrupt mode lest link change detection becomes unreliable.
 */
int lan87xx_read_status(struct phy_device *phydev)
{
	struct smsc_phy_priv *priv = phydev->priv;
	int err;
<<<<<<< HEAD

	err = genphy_read_status(phydev);
	if (err)
		return err;

	if (!phydev->link && priv->energy_enable && phydev->irq == PHY_POLL) {
=======

	err = genphy_read_status(phydev);
	if (err)
		return err;

	if (!phydev->link && priv && priv->edpd_enable &&
	    priv->edpd_max_wait_ms) {
		unsigned int max_wait = priv->edpd_max_wait_ms * 1000;
		int rc;

>>>>>>> eb3cdb58
		/* Disable EDPD to wake up PHY */
		rc = phy_read(phydev, MII_LAN83C185_CTRL_STATUS);
		if (rc < 0)
			return rc;

		rc = phy_write(phydev, MII_LAN83C185_CTRL_STATUS,
			       rc & ~MII_LAN83C185_EDPWRDOWN);
		if (rc < 0)
			return rc;

		/* Wait max 640 ms to detect energy and the timeout is not
		 * an actual error.
		 */
		read_poll_timeout(phy_read, rc,
				  rc & MII_LAN83C185_ENERGYON || rc < 0,
				  10000, max_wait, true, phydev,
				  MII_LAN83C185_CTRL_STATUS);
		if (rc < 0)
			return rc;

		/* Re-enable EDPD */
		rc = phy_read(phydev, MII_LAN83C185_CTRL_STATUS);
		if (rc < 0)
			return rc;

		rc = phy_write(phydev, MII_LAN83C185_CTRL_STATUS,
			       rc | MII_LAN83C185_EDPWRDOWN);
		if (rc < 0)
			return rc;
	}

	return err;
}
EXPORT_SYMBOL_GPL(lan87xx_read_status);

static int smsc_get_sset_count(struct phy_device *phydev)
{
	return ARRAY_SIZE(smsc_hw_stats);
}

static void smsc_get_strings(struct phy_device *phydev, u8 *data)
{
	int i;

	for (i = 0; i < ARRAY_SIZE(smsc_hw_stats); i++) {
		strncpy(data + i * ETH_GSTRING_LEN,
		       smsc_hw_stats[i].string, ETH_GSTRING_LEN);
	}
}

static u64 smsc_get_stat(struct phy_device *phydev, int i)
{
	struct smsc_hw_stat stat = smsc_hw_stats[i];
	int val;
	u64 ret;

	val = phy_read(phydev, stat.reg);
	if (val < 0)
		ret = U64_MAX;
	else
		ret = val;

	return ret;
}

static void smsc_get_stats(struct phy_device *phydev,
			   struct ethtool_stats *stats, u64 *data)
{
	int i;

	for (i = 0; i < ARRAY_SIZE(smsc_hw_stats); i++)
		data[i] = smsc_get_stat(phydev, i);
}

static int smsc_phy_get_edpd(struct phy_device *phydev, u16 *edpd)
{
	struct smsc_phy_priv *priv = phydev->priv;

	if (!priv)
		return -EOPNOTSUPP;

	if (!priv->edpd_enable)
		*edpd = ETHTOOL_PHY_EDPD_DISABLE;
	else if (!priv->edpd_max_wait_ms)
		*edpd = ETHTOOL_PHY_EDPD_NO_TX;
	else
		*edpd = PHY_STATE_MACH_MS + priv->edpd_max_wait_ms;

	return 0;
}

static int smsc_phy_set_edpd(struct phy_device *phydev, u16 edpd)
{
	struct smsc_phy_priv *priv = phydev->priv;

	if (!priv)
		return -EOPNOTSUPP;

	switch (edpd) {
	case ETHTOOL_PHY_EDPD_DISABLE:
		priv->edpd_enable = false;
		break;
	case ETHTOOL_PHY_EDPD_NO_TX:
		priv->edpd_enable = true;
		priv->edpd_max_wait_ms = 0;
		break;
	case ETHTOOL_PHY_EDPD_DFLT_TX_MSECS:
		edpd = PHY_STATE_MACH_MS + EDPD_MAX_WAIT_DFLT_MS;
		fallthrough;
	default:
		if (phydev->irq != PHY_POLL)
			return -EOPNOTSUPP;
		if (edpd < PHY_STATE_MACH_MS || edpd > PHY_STATE_MACH_MS + 1000)
			return -EINVAL;
		priv->edpd_enable = true;
		priv->edpd_max_wait_ms = edpd - PHY_STATE_MACH_MS;
	}

	priv->edpd_mode_set_by_user = true;

	return smsc_phy_config_edpd(phydev);
}

int smsc_phy_get_tunable(struct phy_device *phydev,
			 struct ethtool_tunable *tuna, void *data)
{
	switch (tuna->id) {
	case ETHTOOL_PHY_EDPD:
		return smsc_phy_get_edpd(phydev, data);
	default:
		return -EOPNOTSUPP;
	}
}
EXPORT_SYMBOL_GPL(smsc_phy_get_tunable);

int smsc_phy_set_tunable(struct phy_device *phydev,
			 struct ethtool_tunable *tuna, const void *data)
{
	switch (tuna->id) {
	case ETHTOOL_PHY_EDPD:
		return smsc_phy_set_edpd(phydev, *(u16 *)data);
	default:
		return -EOPNOTSUPP;
	}
}
EXPORT_SYMBOL_GPL(smsc_phy_set_tunable);

int smsc_phy_probe(struct phy_device *phydev)
{
	struct device *dev = &phydev->mdio.dev;
	struct smsc_phy_priv *priv;
	struct clk *refclk;

	priv = devm_kzalloc(dev, sizeof(*priv), GFP_KERNEL);
	if (!priv)
		return -ENOMEM;

	priv->edpd_enable = true;
	priv->edpd_max_wait_ms = EDPD_MAX_WAIT_DFLT_MS;

	if (device_property_present(dev, "smsc,disable-energy-detect"))
		priv->edpd_enable = false;

	phydev->priv = priv;

	/* Make clk optional to keep DTB backward compatibility. */
	refclk = devm_clk_get_optional_enabled(dev, NULL);
	if (IS_ERR(refclk))
		return dev_err_probe(dev, PTR_ERR(refclk),
				     "Failed to request clock\n");

	return clk_set_rate(refclk, 50 * 1000 * 1000);
}
EXPORT_SYMBOL_GPL(smsc_phy_probe);

static struct phy_driver smsc_phy_driver[] = {
{
	.phy_id		= 0x0007c0a0, /* OUI=0x00800f, Model#=0x0a */
	.phy_id_mask	= 0xfffffff0,
	.name		= "SMSC LAN83C185",

	/* PHY_BASIC_FEATURES */

	.probe		= smsc_phy_probe,

	/* basic functions */
	.config_init	= smsc_phy_config_init,
	.soft_reset	= smsc_phy_reset,

	/* IRQ related */
	.config_intr	= smsc_phy_config_intr,
	.handle_interrupt = smsc_phy_handle_interrupt,

	.suspend	= genphy_suspend,
	.resume		= genphy_resume,
}, {
	.phy_id		= 0x0007c0b0, /* OUI=0x00800f, Model#=0x0b */
	.phy_id_mask	= 0xfffffff0,
	.name		= "SMSC LAN8187",

	/* PHY_BASIC_FEATURES */

	.probe		= smsc_phy_probe,

	/* basic functions */
	.config_init	= smsc_phy_config_init,
	.soft_reset	= smsc_phy_reset,

	/* IRQ related */
	.config_intr	= smsc_phy_config_intr,
	.handle_interrupt = smsc_phy_handle_interrupt,

	/* Statistics */
	.get_sset_count = smsc_get_sset_count,
	.get_strings	= smsc_get_strings,
	.get_stats	= smsc_get_stats,

	.suspend	= genphy_suspend,
	.resume		= genphy_resume,
}, {
	/* This covers internal PHY (phy_id: 0x0007C0C3) for
	 * LAN9500 (PID: 0x9500), LAN9514 (PID: 0xec00), LAN9505 (PID: 0x9505)
	 */
	.phy_id		= 0x0007c0c0, /* OUI=0x00800f, Model#=0x0c */
	.phy_id_mask	= 0xfffffff0,
	.name		= "SMSC LAN8700",

	/* PHY_BASIC_FEATURES */

	.probe		= smsc_phy_probe,

	/* basic functions */
	.read_status	= lan87xx_read_status,
	.config_init	= smsc_phy_config_init,
	.soft_reset	= smsc_phy_reset,
	.config_aneg	= lan87xx_config_aneg,

	/* IRQ related */
	.config_intr	= smsc_phy_config_intr,
	.handle_interrupt = smsc_phy_handle_interrupt,

	/* Statistics */
	.get_sset_count = smsc_get_sset_count,
	.get_strings	= smsc_get_strings,
	.get_stats	= smsc_get_stats,

	.get_tunable	= smsc_phy_get_tunable,
	.set_tunable	= smsc_phy_set_tunable,

	.suspend	= genphy_suspend,
	.resume		= genphy_resume,
}, {
	.phy_id		= 0x0007c0d0, /* OUI=0x00800f, Model#=0x0d */
	.phy_id_mask	= 0xfffffff0,
	.name		= "SMSC LAN911x Internal PHY",

	/* PHY_BASIC_FEATURES */

	.probe		= smsc_phy_probe,

	/* IRQ related */
	.config_intr	= smsc_phy_config_intr,
	.handle_interrupt = smsc_phy_handle_interrupt,

	.suspend	= genphy_suspend,
	.resume		= genphy_resume,
}, {
	/* This covers internal PHY (phy_id: 0x0007C0F0) for
	 * LAN9500A (PID: 0x9E00), LAN9505A (PID: 0x9E01)
	 */
	.phy_id		= 0x0007c0f0, /* OUI=0x00800f, Model#=0x0f */
	.phy_id_mask	= 0xfffffff0,
	.name		= "SMSC LAN8710/LAN8720",

	/* PHY_BASIC_FEATURES */

	.probe		= smsc_phy_probe,

	/* basic functions */
	.read_status	= lan87xx_read_status,
	.config_init	= smsc_phy_config_init,
	.soft_reset	= smsc_phy_reset,
	.config_aneg	= lan95xx_config_aneg_ext,

	/* IRQ related */
	.config_intr	= smsc_phy_config_intr,
	.handle_interrupt = smsc_phy_handle_interrupt,

	/* Statistics */
	.get_sset_count = smsc_get_sset_count,
	.get_strings	= smsc_get_strings,
	.get_stats	= smsc_get_stats,

	.get_tunable	= smsc_phy_get_tunable,
	.set_tunable	= smsc_phy_set_tunable,

	.suspend	= genphy_suspend,
	.resume		= genphy_resume,
}, {
	.phy_id		= 0x0007c110,
	.phy_id_mask	= 0xfffffff0,
	.name		= "SMSC LAN8740",

	/* PHY_BASIC_FEATURES */
	.flags		= PHY_RST_AFTER_CLK_EN,

	.probe		= smsc_phy_probe,

	/* basic functions */
	.read_status	= lan87xx_read_status,
	.config_init	= smsc_phy_config_init,
	.soft_reset	= smsc_phy_reset,

	/* IRQ related */
	.config_intr	= smsc_phy_config_intr,
	.handle_interrupt = smsc_phy_handle_interrupt,

	/* Statistics */
	.get_sset_count = smsc_get_sset_count,
	.get_strings	= smsc_get_strings,
	.get_stats	= smsc_get_stats,

	.get_tunable	= smsc_phy_get_tunable,
	.set_tunable	= smsc_phy_set_tunable,

	.suspend	= genphy_suspend,
	.resume		= genphy_resume,
}, {
	.phy_id		= 0x0007c130,	/* 0x0007c130 and 0x0007c131 */
	/* This mask (0xfffffff2) is to differentiate from
	 * LAN88xx (phy_id 0x0007c132)
	 * and allows future phy_id revisions.
	 */
	.phy_id_mask	= 0xfffffff2,
	.name		= "Microchip LAN8742",

	/* PHY_BASIC_FEATURES */
	.flags		= PHY_RST_AFTER_CLK_EN,

	.probe		= smsc_phy_probe,

	/* basic functions */
	.read_status	= lan87xx_read_status,
	.config_init	= smsc_phy_config_init,
	.soft_reset	= smsc_phy_reset,

	/* IRQ related */
	.config_intr	= smsc_phy_config_intr,
	.handle_interrupt = smsc_phy_handle_interrupt,

	/* Statistics */
	.get_sset_count = smsc_get_sset_count,
	.get_strings	= smsc_get_strings,
	.get_stats	= smsc_get_stats,

	.get_tunable	= smsc_phy_get_tunable,
	.set_tunable	= smsc_phy_set_tunable,

	.suspend	= genphy_suspend,
	.resume		= genphy_resume,
} };

module_phy_driver(smsc_phy_driver);

MODULE_DESCRIPTION("SMSC PHY driver");
MODULE_AUTHOR("Herbert Valerio Riedel");
MODULE_LICENSE("GPL");

static struct mdio_device_id __maybe_unused smsc_tbl[] = {
	{ 0x0007c0a0, 0xfffffff0 },
	{ 0x0007c0b0, 0xfffffff0 },
	{ 0x0007c0c0, 0xfffffff0 },
	{ 0x0007c0d0, 0xfffffff0 },
	{ 0x0007c0f0, 0xfffffff0 },
	{ 0x0007c110, 0xfffffff0 },
	{ 0x0007c130, 0xfffffff2 },
	{ }
};

MODULE_DEVICE_TABLE(mdio, smsc_tbl);<|MERGE_RESOLUTION|>--- conflicted
+++ resolved
@@ -120,11 +120,7 @@
 {
 	struct smsc_phy_priv *priv = phydev->priv;
 
-<<<<<<< HEAD
-	if (!priv->energy_enable || phydev->irq != PHY_POLL)
-=======
 	if (!priv)
->>>>>>> eb3cdb58
 		return 0;
 
 	/* don't use EDPD in irq mode except overridden by user */
@@ -217,14 +213,6 @@
 {
 	struct smsc_phy_priv *priv = phydev->priv;
 	int err;
-<<<<<<< HEAD
-
-	err = genphy_read_status(phydev);
-	if (err)
-		return err;
-
-	if (!phydev->link && priv->energy_enable && phydev->irq == PHY_POLL) {
-=======
 
 	err = genphy_read_status(phydev);
 	if (err)
@@ -235,7 +223,6 @@
 		unsigned int max_wait = priv->edpd_max_wait_ms * 1000;
 		int rc;
 
->>>>>>> eb3cdb58
 		/* Disable EDPD to wake up PHY */
 		rc = phy_read(phydev, MII_LAN83C185_CTRL_STATUS);
 		if (rc < 0)
