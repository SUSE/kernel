--- conflicted
+++ resolved
@@ -854,8 +854,6 @@
 			return ret;
 	}
 
-<<<<<<< HEAD
-=======
 	if (phydev->drv->phy_id == ATH8031_PHY_ID) {
 		int ccr = phy_read(phydev, AT803X_REG_CHIP_CONFIG);
 		int mode_cfg;
@@ -876,8 +874,13 @@
 		}
 	}
 
->>>>>>> 8db86851
 	return 0;
+
+err:
+	if (priv->vddio)
+		regulator_disable(priv->vddio);
+
+	return ret;
 }
 
 static void at803x_remove(struct phy_device *phydev)
@@ -992,13 +995,6 @@
 
 	if (phydev->drv->phy_id == ATH8031_PHY_ID) {
 		/* Some bootloaders leave the fiber page selected.
-<<<<<<< HEAD
-		 * Switch to the copper page, as otherwise we read
-		 * the PHY capabilities from the fiber side.
-		 */
-		phy_lock_mdio_bus(phydev);
-		ret = at803x_write_page(phydev, AT803X_PAGE_COPPER);
-=======
 		 * Switch to the appropriate page (fiber or copper), as otherwise we
 		 * read the PHY capabilities from the wrong page.
 		 */
@@ -1006,7 +1002,6 @@
 		ret = at803x_write_page(phydev,
 					priv->is_fiber ? AT803X_PAGE_FIBER :
 							 AT803X_PAGE_COPPER);
->>>>>>> 8db86851
 		phy_unlock_mdio_bus(phydev);
 		if (ret)
 			return ret;
