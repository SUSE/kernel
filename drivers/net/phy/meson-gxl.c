// SPDX-License-Identifier: GPL-2.0+
/*
 * Amlogic Meson GXL Internal PHY Driver
 *
 * Copyright (C) 2015 Amlogic, Inc. All rights reserved.
 * Copyright (C) 2016 BayLibre, SAS. All rights reserved.
 * Author: Neil Armstrong <narmstrong@baylibre.com>
 */
#include <linux/kernel.h>
#include <linux/module.h>
#include <linux/mii.h>
#include <linux/ethtool.h>
#include <linux/phy.h>
#include <linux/netdevice.h>
#include <linux/bitfield.h>
#include <linux/smscphy.h>

#define TSTCNTL		20
#define  TSTCNTL_READ		BIT(15)
#define  TSTCNTL_WRITE		BIT(14)
#define  TSTCNTL_REG_BANK_SEL	GENMASK(12, 11)
#define  TSTCNTL_TEST_MODE	BIT(10)
#define  TSTCNTL_READ_ADDRESS	GENMASK(9, 5)
#define  TSTCNTL_WRITE_ADDRESS	GENMASK(4, 0)
#define TSTREAD1	21
#define TSTWRITE	23
<<<<<<< HEAD
#define INTSRC_FLAG	29
#define  INTSRC_ANEG_PR		BIT(1)
#define  INTSRC_PARALLEL_FAULT	BIT(2)
#define  INTSRC_ANEG_LP_ACK	BIT(3)
#define  INTSRC_LINK_DOWN	BIT(4)
#define  INTSRC_REMOTE_FAULT	BIT(5)
#define  INTSRC_ANEG_COMPLETE	BIT(6)
#define  INTSRC_ENERGY_DETECT	BIT(7)
#define INTSRC_MASK	30
=======
>>>>>>> eb3cdb58

#define INT_SOURCES (INTSRC_LINK_DOWN | INTSRC_ANEG_COMPLETE | \
		     INTSRC_ENERGY_DETECT)

#define BANK_ANALOG_DSP		0
#define BANK_WOL		1
#define BANK_BIST		3

/* WOL Registers */
#define LPI_STATUS	0xc
#define  LPI_STATUS_RSV12	BIT(12)

/* BIST Registers */
#define FR_PLL_CONTROL	0x1b
#define FR_PLL_DIV0	0x1c
#define FR_PLL_DIV1	0x1d

static int meson_gxl_open_banks(struct phy_device *phydev)
{
	int ret;

	/* Enable Analog and DSP register Bank access by
	 * toggling TSTCNTL_TEST_MODE bit in the TSTCNTL register
	 */
	ret = phy_write(phydev, TSTCNTL, 0);
	if (ret)
		return ret;
	ret = phy_write(phydev, TSTCNTL, TSTCNTL_TEST_MODE);
	if (ret)
		return ret;
	ret = phy_write(phydev, TSTCNTL, 0);
	if (ret)
		return ret;
	return phy_write(phydev, TSTCNTL, TSTCNTL_TEST_MODE);
}

static void meson_gxl_close_banks(struct phy_device *phydev)
{
	phy_write(phydev, TSTCNTL, 0);
}

static int meson_gxl_read_reg(struct phy_device *phydev,
			      unsigned int bank, unsigned int reg)
{
	int ret;

	ret = meson_gxl_open_banks(phydev);
	if (ret)
		goto out;

	ret = phy_write(phydev, TSTCNTL, TSTCNTL_READ |
			FIELD_PREP(TSTCNTL_REG_BANK_SEL, bank) |
			TSTCNTL_TEST_MODE |
			FIELD_PREP(TSTCNTL_READ_ADDRESS, reg));
	if (ret)
		goto out;

	ret = phy_read(phydev, TSTREAD1);
out:
	/* Close the bank access on our way out */
	meson_gxl_close_banks(phydev);
	return ret;
}

static int meson_gxl_write_reg(struct phy_device *phydev,
			       unsigned int bank, unsigned int reg,
			       uint16_t value)
{
	int ret;

	ret = meson_gxl_open_banks(phydev);
	if (ret)
		goto out;

	ret = phy_write(phydev, TSTWRITE, value);
	if (ret)
		goto out;

	ret = phy_write(phydev, TSTCNTL, TSTCNTL_WRITE |
			FIELD_PREP(TSTCNTL_REG_BANK_SEL, bank) |
			TSTCNTL_TEST_MODE |
			FIELD_PREP(TSTCNTL_WRITE_ADDRESS, reg));

out:
	/* Close the bank access on our way out */
	meson_gxl_close_banks(phydev);
	return ret;
}

static int meson_gxl_config_init(struct phy_device *phydev)
{
	int ret;

	/* Enable fractional PLL */
	ret = meson_gxl_write_reg(phydev, BANK_BIST, FR_PLL_CONTROL, 0x5);
	if (ret)
		return ret;

	/* Program fraction FR_PLL_DIV1 */
	ret = meson_gxl_write_reg(phydev, BANK_BIST, FR_PLL_DIV1, 0x029a);
	if (ret)
		return ret;

	/* Program fraction FR_PLL_DIV1 */
	ret = meson_gxl_write_reg(phydev, BANK_BIST, FR_PLL_DIV0, 0xaaaa);
	if (ret)
		return ret;

	return 0;
}

/* This function is provided to cope with the possible failures of this phy
 * during aneg process. When aneg fails, the PHY reports that aneg is done
 * but the value found in MII_LPA is wrong:
 *  - Early failures: MII_LPA is just 0x0001. if MII_EXPANSION reports that
 *    the link partner (LP) supports aneg but the LP never acked our base
 *    code word, it is likely that we never sent it to begin with.
 *  - Late failures: MII_LPA is filled with a value which seems to make sense
 *    but it actually is not what the LP is advertising. It seems that we
 *    can detect this using a magic bit in the WOL bank (reg 12 - bit 12).
 *    If this particular bit is not set when aneg is reported being done,
 *    it means MII_LPA is likely to be wrong.
 *
 * In both case, forcing a restart of the aneg process solve the problem.
 * When this failure happens, the first retry is usually successful but,
 * in some cases, it may take up to 6 retries to get a decent result
 */
static int meson_gxl_read_status(struct phy_device *phydev)
{
	int ret, wol, lpa, exp;

	if (phydev->autoneg == AUTONEG_ENABLE) {
		ret = genphy_aneg_done(phydev);
		if (ret < 0)
			return ret;
		else if (!ret)
			goto read_status_continue;

		/* Aneg is done, let's check everything is fine */
		wol = meson_gxl_read_reg(phydev, BANK_WOL, LPI_STATUS);
		if (wol < 0)
			return wol;

		lpa = phy_read(phydev, MII_LPA);
		if (lpa < 0)
			return lpa;

		exp = phy_read(phydev, MII_EXPANSION);
		if (exp < 0)
			return exp;

		if (!(wol & LPI_STATUS_RSV12) ||
		    ((exp & EXPANSION_NWAY) && !(lpa & LPA_LPACK))) {
			/* Looks like aneg failed after all */
			phydev_dbg(phydev, "LPA corruption - aneg restart\n");
			return genphy_restart_aneg(phydev);
		}
	}

read_status_continue:
	return genphy_read_status(phydev);
}

<<<<<<< HEAD
static int meson_gxl_ack_interrupt(struct phy_device *phydev)
{
	int ret = phy_read(phydev, INTSRC_FLAG);

	return ret < 0 ? ret : 0;
}

static int meson_gxl_config_intr(struct phy_device *phydev)
{
	int ret;

	if (phydev->interrupts == PHY_INTERRUPT_ENABLED) {
		/* Ack any pending IRQ */
		ret = meson_gxl_ack_interrupt(phydev);
		if (ret)
			return ret;

		ret = phy_write(phydev, INTSRC_MASK, INT_SOURCES);
	} else {
		ret = phy_write(phydev, INTSRC_MASK, 0);

		/* Ack any pending IRQ */
		ret = meson_gxl_ack_interrupt(phydev);
	}

	return ret;
}

static irqreturn_t meson_gxl_handle_interrupt(struct phy_device *phydev)
{
	int irq_status;

	irq_status = phy_read(phydev, INTSRC_FLAG);
	if (irq_status < 0) {
		phy_error(phydev);
		return IRQ_NONE;
	}

	irq_status &= INT_SOURCES;

	if (irq_status == 0)
		return IRQ_NONE;

	/* Aneg-complete interrupt is used for link-up detection */
	if (phydev->autoneg == AUTONEG_ENABLE &&
	    irq_status == INTSRC_ENERGY_DETECT)
		return IRQ_HANDLED;

	phy_trigger_machine(phydev);

	return IRQ_HANDLED;
}

=======
>>>>>>> eb3cdb58
static struct phy_driver meson_gxl_phy[] = {
	{
		PHY_ID_MATCH_EXACT(0x01814400),
		.name		= "Meson GXL Internal PHY",
		/* PHY_BASIC_FEATURES */
		.flags		= PHY_IS_INTERNAL,
		.soft_reset     = genphy_soft_reset,
		.config_init	= meson_gxl_config_init,
		.read_status	= meson_gxl_read_status,
		.config_intr	= smsc_phy_config_intr,
		.handle_interrupt = smsc_phy_handle_interrupt,
		.suspend        = genphy_suspend,
		.resume         = genphy_resume,
		.read_mmd	= genphy_read_mmd_unsupported,
		.write_mmd	= genphy_write_mmd_unsupported,
	}, {
		PHY_ID_MATCH_EXACT(0x01803301),
		.name		= "Meson G12A Internal PHY",
		/* PHY_BASIC_FEATURES */
		.flags		= PHY_IS_INTERNAL,
		.probe		= smsc_phy_probe,
		.config_init	= smsc_phy_config_init,
		.soft_reset     = genphy_soft_reset,
		.read_status	= lan87xx_read_status,
		.config_intr	= smsc_phy_config_intr,
		.handle_interrupt = smsc_phy_handle_interrupt,

		.get_tunable	= smsc_phy_get_tunable,
		.set_tunable	= smsc_phy_set_tunable,

		.suspend        = genphy_suspend,
		.resume         = genphy_resume,
		.read_mmd	= genphy_read_mmd_unsupported,
		.write_mmd	= genphy_write_mmd_unsupported,
	},
};

static struct mdio_device_id __maybe_unused meson_gxl_tbl[] = {
	{ PHY_ID_MATCH_VENDOR(0x01814400) },
	{ PHY_ID_MATCH_VENDOR(0x01803301) },
	{ }
};

module_phy_driver(meson_gxl_phy);

MODULE_DEVICE_TABLE(mdio, meson_gxl_tbl);

MODULE_DESCRIPTION("Amlogic Meson GXL Internal PHY driver");
MODULE_AUTHOR("Baoqi wang");
MODULE_AUTHOR("Neil Armstrong <narmstrong@baylibre.com>");
MODULE_AUTHOR("Jerome Brunet <jbrunet@baylibre.com>");
MODULE_LICENSE("GPL");<|MERGE_RESOLUTION|>--- conflicted
+++ resolved
@@ -24,21 +24,6 @@
 #define  TSTCNTL_WRITE_ADDRESS	GENMASK(4, 0)
 #define TSTREAD1	21
 #define TSTWRITE	23
-<<<<<<< HEAD
-#define INTSRC_FLAG	29
-#define  INTSRC_ANEG_PR		BIT(1)
-#define  INTSRC_PARALLEL_FAULT	BIT(2)
-#define  INTSRC_ANEG_LP_ACK	BIT(3)
-#define  INTSRC_LINK_DOWN	BIT(4)
-#define  INTSRC_REMOTE_FAULT	BIT(5)
-#define  INTSRC_ANEG_COMPLETE	BIT(6)
-#define  INTSRC_ENERGY_DETECT	BIT(7)
-#define INTSRC_MASK	30
-=======
->>>>>>> eb3cdb58
-
-#define INT_SOURCES (INTSRC_LINK_DOWN | INTSRC_ANEG_COMPLETE | \
-		     INTSRC_ENERGY_DETECT)
 
 #define BANK_ANALOG_DSP		0
 #define BANK_WOL		1
@@ -199,62 +184,6 @@
 	return genphy_read_status(phydev);
 }
 
-<<<<<<< HEAD
-static int meson_gxl_ack_interrupt(struct phy_device *phydev)
-{
-	int ret = phy_read(phydev, INTSRC_FLAG);
-
-	return ret < 0 ? ret : 0;
-}
-
-static int meson_gxl_config_intr(struct phy_device *phydev)
-{
-	int ret;
-
-	if (phydev->interrupts == PHY_INTERRUPT_ENABLED) {
-		/* Ack any pending IRQ */
-		ret = meson_gxl_ack_interrupt(phydev);
-		if (ret)
-			return ret;
-
-		ret = phy_write(phydev, INTSRC_MASK, INT_SOURCES);
-	} else {
-		ret = phy_write(phydev, INTSRC_MASK, 0);
-
-		/* Ack any pending IRQ */
-		ret = meson_gxl_ack_interrupt(phydev);
-	}
-
-	return ret;
-}
-
-static irqreturn_t meson_gxl_handle_interrupt(struct phy_device *phydev)
-{
-	int irq_status;
-
-	irq_status = phy_read(phydev, INTSRC_FLAG);
-	if (irq_status < 0) {
-		phy_error(phydev);
-		return IRQ_NONE;
-	}
-
-	irq_status &= INT_SOURCES;
-
-	if (irq_status == 0)
-		return IRQ_NONE;
-
-	/* Aneg-complete interrupt is used for link-up detection */
-	if (phydev->autoneg == AUTONEG_ENABLE &&
-	    irq_status == INTSRC_ENERGY_DETECT)
-		return IRQ_HANDLED;
-
-	phy_trigger_machine(phydev);
-
-	return IRQ_HANDLED;
-}
-
-=======
->>>>>>> eb3cdb58
 static struct phy_driver meson_gxl_phy[] = {
 	{
 		PHY_ID_MATCH_EXACT(0x01814400),
