--- conflicted
+++ resolved
@@ -1084,11 +1084,7 @@
 
 	skb_dst_update_pmtu_no_confirm(skb, mtu);
 
-<<<<<<< HEAD
-	if (iph->frag_off & htons(IP_DF) &&
-=======
 	if (frag_off & htons(IP_DF) &&
->>>>>>> 2d5404ca
 	    ((!skb_is_gso(skb) && skb->len > mtu) ||
 	     (skb_is_gso(skb) && !skb_gso_validate_network_len(skb, mtu)))) {
 		netdev_dbg(dev, "packet too big, fragmentation needed\n");
