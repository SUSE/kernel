--- conflicted
+++ resolved
@@ -335,19 +335,6 @@
 	struct delayed_work watchdog_work;
 	unsigned int watchdog_interval;
 	unsigned int watchdog;
-<<<<<<< HEAD
-
-	/*
-	 * Work structure for scheduling periodic AGC adjustments.
-	 */
-	struct delayed_work agc_work;
-
-	/*
-	 * Work structure for scheduling periodic VCO calibration.
-	 */
-	struct delayed_work vco_work;
-=======
->>>>>>> 2d5404ca
 };
 
 enum rt2x00_delayed_flags {
