--- conflicted
+++ resolved
@@ -2754,21 +2754,6 @@
 	card->cmdrsp_buf = NULL;
 }
 
-static void mwifiex_pcie_free_buffers(struct mwifiex_adapter *adapter)
-{
-	struct pcie_service_card *card = adapter->card;
-	const struct mwifiex_pcie_card_reg *reg = card->pcie.reg;
-
-	if (reg->sleep_cookie)
-		mwifiex_pcie_delete_sleep_cookie_buf(adapter);
-
-	mwifiex_pcie_delete_cmdrsp_buf(adapter);
-	mwifiex_pcie_delete_evtbd_ring(adapter);
-	mwifiex_pcie_delete_rxbd_ring(adapter);
-	mwifiex_pcie_delete_txbd_ring(adapter);
-	card->cmdrsp_buf = NULL;
-}
-
 /*
  * This function initializes the PCI-E host memory space, WCB rings, etc.
  *
@@ -3161,10 +3146,6 @@
 		mwifiex_dbg(adapter, ERROR, "Failed to write driver not-ready signature\n");
 
 	adapter->seq_num = 0;
-<<<<<<< HEAD
-	adapter->tx_buf_size = MWIFIEX_TX_DATA_BUF_SIZE_4K;
-=======
->>>>>>> f2e5fa84
 
 	mwifiex_pcie_free_buffers(adapter);
 }
