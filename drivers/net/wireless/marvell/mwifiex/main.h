/* SPDX-License-Identifier: GPL-2.0-only */
/*
 * NXP Wireless LAN device driver: major data structures and prototypes
 *
 * Copyright 2011-2020 NXP
 */

#ifndef _MWIFIEX_MAIN_H_
#define _MWIFIEX_MAIN_H_

#include <linux/completion.h>
#include <linux/kernel.h>
#include <linux/kstrtox.h>
#include <linux/module.h>
#include <linux/sched.h>
#include <linux/semaphore.h>
#include <linux/ip.h>
#include <linux/skbuff.h>
#include <linux/if_arp.h>
#include <linux/etherdevice.h>
#include <net/sock.h>
#include <net/lib80211.h>
#include <linux/vmalloc.h>
#include <linux/firmware.h>
#include <linux/ctype.h>
#include <linux/of.h>
#include <linux/idr.h>
#include <linux/inetdevice.h>
#include <linux/devcoredump.h>
#include <linux/err.h>
#include <linux/gfp.h>
#include <linux/interrupt.h>
#include <linux/io.h>
#include <linux/of_platform.h>
#include <linux/platform_device.h>
#include <linux/pm_runtime.h>
#include <linux/slab.h>
#include <linux/of_irq.h>
#include <linux/workqueue.h>

#include "decl.h"
#include "ioctl.h"
#include "util.h"
#include "fw.h"
#include "pcie.h"
#include "usb.h"
#include "sdio.h"

extern const char driver_version[];
extern bool mfg_mode;
extern bool aggr_ctrl;

struct mwifiex_adapter;
struct mwifiex_private;

enum {
	MWIFIEX_ASYNC_CMD,
	MWIFIEX_SYNC_CMD
};

#define MWIFIEX_DRIVER_MODE_STA			BIT(0)
#define MWIFIEX_DRIVER_MODE_UAP			BIT(1)
#define MWIFIEX_DRIVER_MODE_P2P			BIT(2)
#define MWIFIEX_DRIVER_MODE_BITMASK		(BIT(0) | BIT(1) | BIT(2))

#define MWIFIEX_MAX_AP				64

#define MWIFIEX_MAX_PKTS_TXQ			16

#define MWIFIEX_DEFAULT_WATCHDOG_TIMEOUT	(5 * HZ)

#define MWIFIEX_TIMER_10S			10000
#define MWIFIEX_TIMER_1S			1000

#define MAX_TX_PENDING      400
#define LOW_TX_PENDING      380

#define HIGH_RX_PENDING     50
#define LOW_RX_PENDING      20

#define MWIFIEX_UPLD_SIZE               (2312)

#define MAX_EVENT_SIZE                  2048

#define MWIFIEX_FW_DUMP_SIZE       (2 * 1024 * 1024)

#define ARP_FILTER_MAX_BUF_SIZE         68

#define MWIFIEX_KEY_BUFFER_SIZE			16
#define MWIFIEX_DEFAULT_LISTEN_INTERVAL 10
#define MWIFIEX_MAX_REGION_CODE         9

#define DEFAULT_BCN_AVG_FACTOR          8
#define DEFAULT_DATA_AVG_FACTOR         8

#define FIRST_VALID_CHANNEL				0xff
#define DEFAULT_AD_HOC_CHANNEL			6
#define DEFAULT_AD_HOC_CHANNEL_A		36

#define DEFAULT_BCN_MISS_TIMEOUT		5

#define MAX_SCAN_BEACON_BUFFER			8000

#define SCAN_BEACON_ENTRY_PAD			6

#define MWIFIEX_PASSIVE_SCAN_CHAN_TIME	110
#define MWIFIEX_ACTIVE_SCAN_CHAN_TIME	40
#define MWIFIEX_SPECIFIC_SCAN_CHAN_TIME	40
#define MWIFIEX_DEF_SCAN_CHAN_GAP_TIME  50

#define SCAN_RSSI(RSSI)					(0x100 - ((u8)(RSSI)))

#define MWIFIEX_MAX_TOTAL_SCAN_TIME	(MWIFIEX_TIMER_10S - MWIFIEX_TIMER_1S)

#define WPA_GTK_OUI_OFFSET				2
#define RSN_GTK_OUI_OFFSET				2

#define MWIFIEX_OUI_NOT_PRESENT			0
#define MWIFIEX_OUI_PRESENT				1

#define PKT_TYPE_MGMT	0xE5

/*
 * Do not check for data_received for USB, as data_received
 * is handled in mwifiex_usb_recv for USB
 */
#define IS_CARD_RX_RCVD(adapter) (adapter->cmd_resp_received || \
				adapter->event_received || \
				adapter->data_received)

#define MWIFIEX_TYPE_CMD				1
#define MWIFIEX_TYPE_DATA				0
#define MWIFIEX_TYPE_AGGR_DATA				10
#define MWIFIEX_TYPE_EVENT				3

#define MAX_BITMAP_RATES_SIZE			18

#define MAX_CHANNEL_BAND_BG     14
#define MAX_CHANNEL_BAND_A      165

#define MAX_FREQUENCY_BAND_BG   2484

#define MWIFIEX_EVENT_HEADER_LEN           4
#define MWIFIEX_UAP_EVENT_EXTRA_HEADER	   2

#define MWIFIEX_TYPE_LEN			4
#define MWIFIEX_USB_TYPE_CMD			0xF00DFACE
#define MWIFIEX_USB_TYPE_DATA			0xBEADC0DE
#define MWIFIEX_USB_TYPE_EVENT			0xBEEFFACE

/* Threshold for tx_timeout_cnt before we trigger a card reset */
#define TX_TIMEOUT_THRESHOLD	6

#define MWIFIEX_DRV_INFO_SIZE_MAX 0x40000

/* Address alignment */
#define MWIFIEX_ALIGN_ADDR(p, a) (((long)(p) + (a) - 1) & ~((a) - 1))

#define MWIFIEX_MAC_LOCAL_ADMIN_BIT		41

/**
 *enum mwifiex_debug_level  -  marvell wifi debug level
 */
enum MWIFIEX_DEBUG_LEVEL {
	MWIFIEX_DBG_MSG		= 0x00000001,
	MWIFIEX_DBG_FATAL	= 0x00000002,
	MWIFIEX_DBG_ERROR	= 0x00000004,
	MWIFIEX_DBG_DATA	= 0x00000008,
	MWIFIEX_DBG_CMD		= 0x00000010,
	MWIFIEX_DBG_EVENT	= 0x00000020,
	MWIFIEX_DBG_INTR	= 0x00000040,
	MWIFIEX_DBG_IOCTL	= 0x00000080,

	MWIFIEX_DBG_MPA_D	= 0x00008000,
	MWIFIEX_DBG_DAT_D	= 0x00010000,
	MWIFIEX_DBG_CMD_D	= 0x00020000,
	MWIFIEX_DBG_EVT_D	= 0x00040000,
	MWIFIEX_DBG_FW_D	= 0x00080000,
	MWIFIEX_DBG_IF_D	= 0x00100000,

	MWIFIEX_DBG_ENTRY	= 0x10000000,
	MWIFIEX_DBG_WARN	= 0x20000000,
	MWIFIEX_DBG_INFO	= 0x40000000,
	MWIFIEX_DBG_DUMP	= 0x80000000,

	MWIFIEX_DBG_ANY		= 0xffffffff
};

#define MWIFIEX_DEFAULT_DEBUG_MASK	(MWIFIEX_DBG_MSG | \
					MWIFIEX_DBG_FATAL | \
					MWIFIEX_DBG_ERROR)

__printf(3, 4)
void _mwifiex_dbg(const struct mwifiex_adapter *adapter, int mask,
		  const char *fmt, ...);
#define mwifiex_dbg(adapter, mask, fmt, ...)				\
	_mwifiex_dbg(adapter, MWIFIEX_DBG_##mask, fmt, ##__VA_ARGS__)

#define DEBUG_DUMP_DATA_MAX_LEN		128
#define mwifiex_dbg_dump(adapter, dbg_mask, str, buf, len)	\
do {								\
	if ((adapter)->debug_mask & MWIFIEX_DBG_##dbg_mask)	\
		print_hex_dump(KERN_DEBUG, str,			\
			       DUMP_PREFIX_OFFSET, 16, 1,	\
			       buf, len, false);		\
} while (0)

/** Min BGSCAN interval 15 second */
#define MWIFIEX_BGSCAN_INTERVAL 15000
/** default repeat count */
#define MWIFIEX_BGSCAN_REPEAT_COUNT 6

struct mwifiex_dbg {
	u32 num_cmd_host_to_card_failure;
	u32 num_cmd_sleep_cfm_host_to_card_failure;
	u32 num_tx_host_to_card_failure;
	u32 num_event_deauth;
	u32 num_event_disassoc;
	u32 num_event_link_lost;
	u32 num_cmd_deauth;
	u32 num_cmd_assoc_success;
	u32 num_cmd_assoc_failure;
	u32 num_tx_timeout;
	u16 timeout_cmd_id;
	u16 timeout_cmd_act;
	u16 last_cmd_id[DBG_CMD_NUM];
	u16 last_cmd_act[DBG_CMD_NUM];
	u16 last_cmd_index;
	u16 last_cmd_resp_id[DBG_CMD_NUM];
	u16 last_cmd_resp_index;
	u16 last_event[DBG_CMD_NUM];
	u16 last_event_index;
	u32 last_mp_wr_bitmap[MWIFIEX_DBG_SDIO_MP_NUM];
	u32 last_mp_wr_ports[MWIFIEX_DBG_SDIO_MP_NUM];
	u32 last_mp_wr_len[MWIFIEX_DBG_SDIO_MP_NUM];
	u32 last_mp_curr_wr_port[MWIFIEX_DBG_SDIO_MP_NUM];
	u8 last_sdio_mp_index;
};

enum MWIFIEX_HARDWARE_STATUS {
	MWIFIEX_HW_STATUS_READY,
	MWIFIEX_HW_STATUS_INITIALIZING,
	MWIFIEX_HW_STATUS_INIT_DONE,
	MWIFIEX_HW_STATUS_RESET,
	MWIFIEX_HW_STATUS_NOT_READY
};

enum MWIFIEX_802_11_POWER_MODE {
	MWIFIEX_802_11_POWER_MODE_CAM,
	MWIFIEX_802_11_POWER_MODE_PSP
};

struct mwifiex_tx_param {
	u32 next_pkt_len;
};

enum MWIFIEX_PS_STATE {
	PS_STATE_AWAKE,
	PS_STATE_PRE_SLEEP,
	PS_STATE_SLEEP_CFM,
	PS_STATE_SLEEP
};

enum mwifiex_iface_type {
	MWIFIEX_SDIO,
	MWIFIEX_PCIE,
	MWIFIEX_USB
};

struct mwifiex_add_ba_param {
	u32 tx_win_size;
	u32 rx_win_size;
	u32 timeout;
	u8 tx_amsdu;
	u8 rx_amsdu;
};

struct mwifiex_tx_aggr {
	u8 ampdu_user;
	u8 ampdu_ap;
	u8 amsdu;
};

enum mwifiex_ba_status {
	BA_SETUP_NONE = 0,
	BA_SETUP_INPROGRESS,
	BA_SETUP_COMPLETE
};

struct mwifiex_ra_list_tbl {
	struct list_head list;
	struct sk_buff_head skb_head;
	u8 ra[ETH_ALEN];
	u32 is_11n_enabled;
	u16 max_amsdu;
	u16 ba_pkt_count;
	u8 ba_packet_thr;
	enum mwifiex_ba_status ba_status;
	u8 amsdu_in_ampdu;
	u16 total_pkt_count;
	bool tdls_link;
	bool tx_paused;
};

struct mwifiex_tid_tbl {
	struct list_head ra_list;
};

#define WMM_HIGHEST_PRIORITY		7
#define HIGH_PRIO_TID				7
#define LOW_PRIO_TID				0
#define NO_PKT_PRIO_TID				-1
#define MWIFIEX_WMM_DRV_DELAY_MAX 510

struct mwifiex_wmm_desc {
	struct mwifiex_tid_tbl tid_tbl_ptr[MAX_NUM_TID];
	u32 packets_out[MAX_NUM_TID];
	u32 pkts_paused[MAX_NUM_TID];
	/* spin lock to protect ra_list */
	spinlock_t ra_list_spinlock;
	struct mwifiex_wmm_ac_status ac_status[IEEE80211_NUM_ACS];
	enum mwifiex_wmm_ac_e ac_down_graded_vals[IEEE80211_NUM_ACS];
	u32 drv_pkt_delay_max;
	u8 queue_priority[IEEE80211_NUM_ACS];
	u32 user_pri_pkt_tx_ctrl[WMM_HIGHEST_PRIORITY + 1];	/* UP: 0 to 7 */
	/* Number of transmit packets queued */
	atomic_t tx_pkts_queued;
	/* Tracks highest priority with a packet queued */
	atomic_t highest_queued_prio;
};

struct mwifiex_802_11_security {
	u8 wpa_enabled;
	u8 wpa2_enabled;
	u8 wapi_enabled;
	u8 wapi_key_on;
	u8 wep_enabled;
	u32 authentication_mode;
	u8 is_authtype_auto;
	u32 encryption_mode;
};

struct ieee_types_header {
	u8 element_id;
	u8 len;
} __packed;

struct ieee_types_vendor_specific {
	struct ieee_types_vendor_header vend_hdr;
	u8 data[IEEE_MAX_IE_SIZE - sizeof(struct ieee_types_vendor_header)];
} __packed;

struct ieee_types_generic {
	struct ieee_types_header ieee_hdr;
	u8 data[IEEE_MAX_IE_SIZE - sizeof(struct ieee_types_header)];
} __packed;

struct ieee_types_bss_co_2040 {
	struct ieee_types_header ieee_hdr;
	u8 bss_2040co;
} __packed;

struct ieee_types_extcap {
	struct ieee_types_header ieee_hdr;
	u8 ext_capab[8];
} __packed;

struct ieee_types_vht_cap {
	struct ieee_types_header ieee_hdr;
	struct ieee80211_vht_cap vhtcap;
} __packed;

struct ieee_types_vht_oper {
	struct ieee_types_header ieee_hdr;
	struct ieee80211_vht_operation vhtoper;
} __packed;

struct ieee_types_aid {
	struct ieee_types_header ieee_hdr;
	u16 aid;
} __packed;

struct mwifiex_bssdescriptor {
	u8 mac_address[ETH_ALEN];
	struct cfg80211_ssid ssid;
	u32 privacy;
	s32 rssi;
	u32 channel;
	u32 freq;
	u16 beacon_period;
	u8 erp_flags;
	u32 bss_mode;
	u8 supported_rates[MWIFIEX_SUPPORTED_RATES];
	u8 data_rates[MWIFIEX_SUPPORTED_RATES];
	/* Network band.
	 * BAND_B(0x01): 'b' band
	 * BAND_G(0x02): 'g' band
	 * BAND_A(0X04): 'a' band
	 */
	u16 bss_band;
	u64 fw_tsf;
	u64 timestamp;
	union ieee_types_phy_param_set phy_param_set;
	union ieee_types_ss_param_set ss_param_set;
	u16 cap_info_bitmap;
	struct ieee_types_wmm_parameter wmm_ie;
	u8  disable_11n;
	struct ieee80211_ht_cap *bcn_ht_cap;
	u16 ht_cap_offset;
	struct ieee80211_ht_operation *bcn_ht_oper;
	u16 ht_info_offset;
	u8 *bcn_bss_co_2040;
	u16 bss_co_2040_offset;
	u8 *bcn_ext_cap;
	u16 ext_cap_offset;
	struct ieee80211_vht_cap *bcn_vht_cap;
	u16 vht_cap_offset;
	struct ieee80211_vht_operation *bcn_vht_oper;
	u16 vht_info_offset;
	struct ieee_types_oper_mode_ntf *oper_mode;
	u16 oper_mode_offset;
	u8 disable_11ac;
	struct ieee_types_vendor_specific *bcn_wpa_ie;
	u16 wpa_offset;
	struct ieee_types_generic *bcn_rsn_ie;
	u16 rsn_offset;
	struct ieee_types_generic *bcn_rsnx_ie;
	u16 rsnx_offset;
	struct ieee_types_generic *bcn_wapi_ie;
	u16 wapi_offset;
	u8 *beacon_buf;
	u32 beacon_buf_size;
	u8 sensed_11h;
	u8 local_constraint;
	u8 chan_sw_ie_present;
};

struct mwifiex_current_bss_params {
	struct mwifiex_bssdescriptor bss_descriptor;
	u8 wmm_enabled;
	u8 wmm_uapsd_enabled;
	u8 band;
	u32 num_of_rates;
	u8 data_rates[MWIFIEX_SUPPORTED_RATES];
};

struct mwifiex_sleep_period {
	u16 period;
	u16 reserved;
};

struct mwifiex_wep_key {
	u32 length;
	u32 key_index;
	u32 key_length;
	u8 key_material[MWIFIEX_KEY_BUFFER_SIZE];
};

#define MAX_REGION_CHANNEL_NUM  2

struct mwifiex_chan_freq_power {
	u16 channel;
	u32 freq;
	u16 max_tx_power;
	u8 unsupported;
};

enum state_11d_t {
	DISABLE_11D = 0,
	ENABLE_11D = 1,
};

#define MWIFIEX_MAX_TRIPLET_802_11D		83

struct mwifiex_802_11d_domain_reg {
	u8 country_code[IEEE80211_COUNTRY_STRING_LEN];
	u8 no_of_triplet;
	struct ieee80211_country_ie_triplet
		triplet[MWIFIEX_MAX_TRIPLET_802_11D];
};

struct mwifiex_vendor_spec_cfg_ie {
	u16 mask;
	u16 flag;
	u8 ie[MWIFIEX_MAX_VSIE_LEN];
};

struct wps {
	u8 session_enable;
};

struct mwifiex_roc_cfg {
	u64 cookie;
	struct ieee80211_channel chan;
};

enum mwifiex_iface_work_flags {
	MWIFIEX_IFACE_WORK_DEVICE_DUMP,
	MWIFIEX_IFACE_WORK_CARD_RESET,
};

enum mwifiex_adapter_work_flags {
	MWIFIEX_SURPRISE_REMOVED,
	MWIFIEX_IS_CMD_TIMEDOUT,
	MWIFIEX_IS_SUSPENDED,
	MWIFIEX_IS_HS_CONFIGURED,
	MWIFIEX_IS_HS_ENABLING,
	MWIFIEX_IS_REQUESTING_FW_VEREXT,
};

struct mwifiex_band_config {
	u8 chan_band:2;
	u8 chan_width:2;
	u8 chan2_offset:2;
	u8 scan_mode:2;
} __packed;

struct mwifiex_channel_band {
	struct mwifiex_band_config band_config;
	u8 channel;
};

struct mwifiex_private {
	struct mwifiex_adapter *adapter;
	u8 bss_type;
	u8 bss_role;
	u8 bss_priority;
	u8 bss_num;
	u8 bss_started;
	u8 auth_flag;
	u16 auth_alg;
	u8 frame_type;
	u8 curr_addr[ETH_ALEN];
	u8 media_connected;
	u8 port_open;
	u8 usb_port;
	u32 num_tx_timeout;
	/* track consecutive timeout */
	u8 tx_timeout_cnt;
	struct net_device *netdev;
	struct net_device_stats stats;
	u32 curr_pkt_filter;
	u32 bss_mode;
	u32 pkt_tx_ctrl;
	u16 tx_power_level;
	u8 max_tx_power_level;
	u8 min_tx_power_level;
	u32 tx_ant;
	u32 rx_ant;
	u8 tx_rate;
	u8 tx_htinfo;
	u8 rxpd_htinfo;
	u8 rxpd_rate;
	u16 rate_bitmap;
	u16 bitmap_rates[MAX_BITMAP_RATES_SIZE];
	u32 data_rate;
	u8 is_data_rate_auto;
	u16 bcn_avg_factor;
	u16 data_avg_factor;
	s16 data_rssi_last;
	s16 data_nf_last;
	s16 data_rssi_avg;
	s16 data_nf_avg;
	s16 bcn_rssi_last;
	s16 bcn_nf_last;
	s16 bcn_rssi_avg;
	s16 bcn_nf_avg;
	struct mwifiex_bssdescriptor *attempted_bss_desc;
	struct cfg80211_ssid prev_ssid;
	u8 prev_bssid[ETH_ALEN];
	struct mwifiex_current_bss_params curr_bss_params;
	u16 beacon_period;
	u8 dtim_period;
	u16 listen_interval;
	u16 atim_window;
	u8 adhoc_channel;
	u8 adhoc_is_link_sensed;
	u8 adhoc_state;
	struct mwifiex_802_11_security sec_info;
	struct mwifiex_wep_key wep_key[NUM_WEP_KEYS];
	u16 wep_key_curr_index;
	u8 wpa_ie[256];
	u16 wpa_ie_len;
	u8 wpa_is_gtk_set;
	struct host_cmd_ds_802_11_key_material aes_key;
	struct host_cmd_ds_802_11_key_material_v2 aes_key_v2;
	u8 wapi_ie[256];
	u16 wapi_ie_len;
	u8 *wps_ie;
	u16 wps_ie_len;
	u8 wmm_required;
	u8 wmm_enabled;
	u8 wmm_qosinfo;
	struct mwifiex_wmm_desc wmm;
	atomic_t wmm_tx_pending[IEEE80211_NUM_ACS];
	struct list_head sta_list;
	/* spin lock for associated station/TDLS peers list */
	spinlock_t sta_list_spinlock;
	struct list_head auto_tdls_list;
	/* spin lock for auto TDLS peer list */
	spinlock_t auto_tdls_lock;
	struct list_head tx_ba_stream_tbl_ptr;
	/* spin lock for tx_ba_stream_tbl_ptr queue */
	spinlock_t tx_ba_stream_tbl_lock;
	struct mwifiex_tx_aggr aggr_prio_tbl[MAX_NUM_TID];
	struct mwifiex_add_ba_param add_ba_param;
	u16 rx_seq[MAX_NUM_TID];
	u8 tos_to_tid_inv[MAX_NUM_TID];
	struct list_head rx_reorder_tbl_ptr;
	/* spin lock for rx_reorder_tbl_ptr queue */
	spinlock_t rx_reorder_tbl_lock;
#define MWIFIEX_ASSOC_RSP_BUF_SIZE  500
	u8 assoc_rsp_buf[MWIFIEX_ASSOC_RSP_BUF_SIZE];
	u32 assoc_rsp_size;
	struct cfg80211_bss *req_bss;

#define MWIFIEX_GENIE_BUF_SIZE      256
	u8 gen_ie_buf[MWIFIEX_GENIE_BUF_SIZE];
	u8 gen_ie_buf_len;

	struct mwifiex_vendor_spec_cfg_ie vs_ie[MWIFIEX_MAX_VSIE_NUM];

#define MWIFIEX_ASSOC_TLV_BUF_SIZE  256
	u8 assoc_tlv_buf[MWIFIEX_ASSOC_TLV_BUF_SIZE];
	u8 assoc_tlv_buf_len;

	u8 *curr_bcn_buf;
	u32 curr_bcn_size;
	/* spin lock for beacon buffer */
	spinlock_t curr_bcn_buf_lock;
	struct wireless_dev wdev;
	struct mwifiex_chan_freq_power cfp;
	u32 versionstrsel;
	char version_str[MWIFIEX_VERSION_STR_LENGTH];
#ifdef CONFIG_DEBUG_FS
	struct dentry *dfs_dev_dir;
#endif
	u16 current_key_index;
	struct mutex async_mutex;
	struct cfg80211_scan_request *scan_request;
	u8 cfg_bssid[6];
	struct wps wps;
	u8 scan_block;
	s32 cqm_rssi_thold;
	u32 cqm_rssi_hyst;
	u8 subsc_evt_rssi_state;
	struct mwifiex_ds_misc_subsc_evt async_subsc_evt_storage;
	struct mwifiex_ie mgmt_ie[MAX_MGMT_IE_INDEX];
	u16 beacon_idx;
	u16 proberesp_idx;
	u16 assocresp_idx;
	u16 gen_idx;
	u8 ap_11n_enabled;
	u8 ap_11ac_enabled;
	bool host_mlme_reg;
	u32 mgmt_frame_mask;
	struct mwifiex_roc_cfg roc_cfg;
	bool scan_aborting;
	u8 sched_scanning;
	u8 csa_chan;
	unsigned long csa_expire_time;
	u8 del_list_idx;
	bool hs2_enabled;
	struct mwifiex_uap_bss_param bss_cfg;
	struct cfg80211_chan_def bss_chandef;
	struct station_parameters *sta_params;
	struct sk_buff_head tdls_txq;
	u8 check_tdls_tx;
	struct timer_list auto_tdls_timer;
	bool auto_tdls_timer_active;
	struct idr ack_status_frames;
	/* spin lock for ack status */
	spinlock_t ack_status_lock;
	/** rx histogram data */
	struct mwifiex_histogram_data *hist_data;
	struct cfg80211_chan_def dfs_chandef;
	struct workqueue_struct *dfs_cac_workqueue;
	struct delayed_work dfs_cac_work;
	struct workqueue_struct *dfs_chan_sw_workqueue;
	struct delayed_work dfs_chan_sw_work;
	struct cfg80211_beacon_data beacon_after;
	struct mwifiex_11h_intf_state state_11h;
	struct mwifiex_ds_mem_rw mem_rw;
	struct sk_buff_head bypass_txq;
	struct mwifiex_user_scan_chan hidden_chan[MWIFIEX_USER_SCAN_CHAN_MAX];
	u8 assoc_resp_ht_param;
	bool ht_param_present;
};


struct mwifiex_tx_ba_stream_tbl {
	struct list_head list;
	int tid;
	u8 ra[ETH_ALEN];
	enum mwifiex_ba_status ba_status;
	u8 amsdu;
};

struct mwifiex_rx_reorder_tbl;

struct reorder_tmr_cnxt {
	struct timer_list timer;
	struct mwifiex_rx_reorder_tbl *ptr;
	struct mwifiex_private *priv;
	u8 timer_is_set;
};

struct mwifiex_rx_reorder_tbl {
	struct list_head list;
	int tid;
	u8 ta[ETH_ALEN];
	int init_win;
	int start_win;
	int win_size;
	void **rx_reorder_ptr;
	struct reorder_tmr_cnxt timer_context;
	u8 amsdu;
	u8 flags;
};

struct mwifiex_bss_prio_node {
	struct list_head list;
	struct mwifiex_private *priv;
};

struct mwifiex_bss_prio_tbl {
	struct list_head bss_prio_head;
	/* spin lock for bss priority  */
	spinlock_t bss_prio_lock;
	struct mwifiex_bss_prio_node *bss_prio_cur;
};

struct cmd_ctrl_node {
	struct list_head list;
	struct mwifiex_private *priv;
	u32 cmd_no;
	u32 cmd_flag;
	struct sk_buff *cmd_skb;
	struct sk_buff *resp_skb;
	void *data_buf;
	u32 wait_q_enabled;
	struct sk_buff *skb;
	u8 *condition;
	u8 cmd_wait_q_woken;
};

struct mwifiex_bss_priv {
	u8 band;
	u64 fw_tsf;
};

struct mwifiex_tdls_capab {
	__le16 capab;
	u8 rates[32];
	u8 rates_len;
	u8 qos_info;
	u8 coex_2040;
	u16 aid;
	struct ieee80211_ht_cap ht_capb;
	struct ieee80211_ht_operation ht_oper;
	struct ieee_types_extcap extcap;
	struct ieee_types_generic rsn_ie;
	struct ieee80211_vht_cap vhtcap;
	struct ieee80211_vht_operation vhtoper;
};

struct mwifiex_station_stats {
	u64 last_rx;
	s8 rssi;
	u64 rx_bytes;
	u64 tx_bytes;
	u32 rx_packets;
	u32 tx_packets;
	u32 tx_failed;
	u8 last_tx_rate;
	u8 last_tx_htinfo;
};

/* This is AP/TDLS specific structure which stores information
 * about associated/peer STA
 */
struct mwifiex_sta_node {
	struct list_head list;
	u8 mac_addr[ETH_ALEN];
	u8 is_wmm_enabled;
	u8 is_11n_enabled;
	u8 is_11ac_enabled;
	u8 ampdu_sta[MAX_NUM_TID];
	u16 rx_seq[MAX_NUM_TID];
	u16 max_amsdu;
	u8 tdls_status;
	struct mwifiex_tdls_capab tdls_cap;
	struct mwifiex_station_stats stats;
	u8 tx_pause;
};

struct mwifiex_auto_tdls_peer {
	struct list_head list;
	u8 mac_addr[ETH_ALEN];
	u8 tdls_status;
	int rssi;
	unsigned long rssi_jiffies;
	u8 failure_count;
	u8 do_discover;
	u8 do_setup;
};

#define MWIFIEX_TYPE_AGGR_DATA_V2 11
#define MWIFIEX_BUS_AGGR_MODE_LEN_V2 (2)
#define MWIFIEX_BUS_AGGR_MAX_LEN 16000
#define MWIFIEX_BUS_AGGR_MAX_NUM 10
struct bus_aggr_params {
	u16 enable;
	u16 mode;
	u16 tx_aggr_max_size;
	u16 tx_aggr_max_num;
	u16 tx_aggr_align;
};

struct mwifiex_if_ops {
	int (*init_if) (struct mwifiex_adapter *);
	void (*cleanup_if) (struct mwifiex_adapter *);
	int (*check_fw_status) (struct mwifiex_adapter *, u32);
	int (*check_winner_status)(struct mwifiex_adapter *);
	int (*prog_fw) (struct mwifiex_adapter *, struct mwifiex_fw_image *);
	int (*register_dev) (struct mwifiex_adapter *);
	void (*unregister_dev) (struct mwifiex_adapter *);
	int (*enable_int) (struct mwifiex_adapter *);
	void (*disable_int) (struct mwifiex_adapter *);
	int (*process_int_status) (struct mwifiex_adapter *);
	int (*host_to_card) (struct mwifiex_adapter *, u8, struct sk_buff *,
			     struct mwifiex_tx_param *);
	int (*wakeup) (struct mwifiex_adapter *);
	int (*wakeup_complete) (struct mwifiex_adapter *);

	/* Interface specific functions */
	void (*update_mp_end_port) (struct mwifiex_adapter *, u16);
	void (*cleanup_mpa_buf) (struct mwifiex_adapter *);
	int (*cmdrsp_complete) (struct mwifiex_adapter *, struct sk_buff *);
	int (*event_complete) (struct mwifiex_adapter *, struct sk_buff *);
	void (*init_fw_port)(struct mwifiex_adapter *adapter);
	int (*dnld_fw) (struct mwifiex_adapter *, struct mwifiex_fw_image *);
	void (*card_reset) (struct mwifiex_adapter *);
	int (*reg_dump)(struct mwifiex_adapter *, char *);
	void (*device_dump)(struct mwifiex_adapter *);
	void (*clean_pcie_ring)(struct mwifiex_adapter *adapter);
	void (*iface_work)(struct work_struct *work);
	void (*submit_rem_rx_urbs)(struct mwifiex_adapter *adapter);
	void (*deaggr_pkt)(struct mwifiex_adapter *, struct sk_buff *);
	void (*multi_port_resync)(struct mwifiex_adapter *);
	bool (*is_port_ready)(struct mwifiex_private *);
	void (*down_dev)(struct mwifiex_adapter *);
	void (*up_dev)(struct mwifiex_adapter *);
};

struct mwifiex_adapter {
	u8 iface_type;
	unsigned int debug_mask;
	struct mwifiex_iface_comb iface_limit;
	struct mwifiex_iface_comb curr_iface_comb;
	struct mwifiex_private *priv[MWIFIEX_MAX_BSS_NUM];
	u8 priv_num;
	const struct firmware *firmware;
	char fw_name[32];
	int winner;
	struct device *dev;
	struct wiphy *wiphy;
	u8 perm_addr[ETH_ALEN];
	unsigned long work_flags;
	u32 fw_release_number;
	u8 intf_hdr_len;
	u16 init_wait_q_woken;
	wait_queue_head_t init_wait_q;
	void *card;
	struct mwifiex_if_ops if_ops;
	atomic_t bypass_tx_pending;
	atomic_t rx_pending;
	atomic_t tx_pending;
	atomic_t cmd_pending;
	atomic_t tx_hw_pending;
	struct workqueue_struct *workqueue;
	struct work_struct main_work;
	struct workqueue_struct *rx_workqueue;
	struct work_struct rx_work;
<<<<<<< HEAD
=======
	struct workqueue_struct *host_mlme_workqueue;
	struct work_struct host_mlme_work;
>>>>>>> 2d5404ca
	bool rx_work_enabled;
	bool rx_processing;
	bool delay_main_work;
	bool rx_locked;
	bool main_locked;
	struct mwifiex_bss_prio_tbl bss_prio_tbl[MWIFIEX_MAX_BSS_NUM];
	/* spin lock for main process */
	spinlock_t main_proc_lock;
	u32 mwifiex_processing;
	u8 more_task_flag;
	u16 tx_buf_size;
	u16 curr_tx_buf_size;
	/* sdio single port rx aggregation capability */
	bool host_disable_sdio_rx_aggr;
	bool sdio_rx_aggr_enable;
	u16 sdio_rx_block_size;
	u32 ioport;
	enum MWIFIEX_HARDWARE_STATUS hw_status;
	u16 number_of_antenna;
	u32 fw_cap_info;
	/* spin lock for interrupt handling */
	spinlock_t int_lock;
	u8 int_status;
	u32 event_cause;
	struct sk_buff *event_skb;
	u8 upld_buf[MWIFIEX_UPLD_SIZE];
	u8 data_sent;
	u8 cmd_sent;
	u8 cmd_resp_received;
	u8 event_received;
	u8 data_received;
	u8 assoc_resp_received;
	struct mwifiex_private *priv_link_lost;
	u8 host_mlme_link_lost;
	u16 seq_num;
	struct cmd_ctrl_node *cmd_pool;
	struct cmd_ctrl_node *curr_cmd;
	/* spin lock for command */
	spinlock_t mwifiex_cmd_lock;
	u16 last_init_cmd;
	struct timer_list cmd_timer;
	struct list_head cmd_free_q;
	/* spin lock for cmd_free_q */
	spinlock_t cmd_free_q_lock;
	struct list_head cmd_pending_q;
	/* spin lock for cmd_pending_q */
	spinlock_t cmd_pending_q_lock;
	struct list_head scan_pending_q;
	/* spin lock for scan_pending_q */
	spinlock_t scan_pending_q_lock;
	/* spin lock for RX processing routine */
	spinlock_t rx_proc_lock;
	struct sk_buff_head tx_data_q;
	atomic_t tx_queued;
	u32 scan_processing;
	u16 region_code;
	struct mwifiex_802_11d_domain_reg domain_reg;
	u16 scan_probes;
	u32 scan_mode;
	u16 specific_scan_time;
	u16 active_scan_time;
	u16 passive_scan_time;
	u16 scan_chan_gap_time;
	u8 fw_bands;
	u8 adhoc_start_band;
	u8 config_bands;
	u8 tx_lock_flag;
	struct mwifiex_sleep_period sleep_period;
	u16 ps_mode;
	u32 ps_state;
	u8 need_to_wakeup;
	u16 multiple_dtim;
	u16 local_listen_interval;
	u16 null_pkt_interval;
	struct sk_buff *sleep_cfm;
	u16 bcn_miss_time_out;
	u16 adhoc_awake_period;
	u8 is_deep_sleep;
	u8 delay_null_pkt;
	u16 delay_to_ps;
	u16 enhanced_ps_mode;
	u8 pm_wakeup_card_req;
	u16 gen_null_pkt;
	u16 pps_uapsd_mode;
	u32 pm_wakeup_fw_try;
	struct timer_list wakeup_timer;
	struct mwifiex_hs_config_param hs_cfg;
	u8 hs_activated;
	u8 hs_activated_manually;
	u16 hs_activate_wait_q_woken;
	wait_queue_head_t hs_activate_wait_q;
	u8 event_body[MAX_EVENT_SIZE];
	u32 hw_dot_11n_dev_cap;
	u8 hw_dev_mcs_support;
	u8 user_dev_mcs_support;
	u8 adhoc_11n_enabled;
	u8 sec_chan_offset;
	struct mwifiex_dbg dbg;
	u8 arp_filter[ARP_FILTER_MAX_BUF_SIZE];
	u32 arp_filter_size;
	struct mwifiex_wait_queue cmd_wait_q;
	u8 scan_wait_q_woken;
	spinlock_t queue_lock;		/* lock for tx queues */
	u8 country_code[IEEE80211_COUNTRY_STRING_LEN];
	u16 max_mgmt_ie_index;
	const struct firmware *cal_data;
	struct device_node *dt_node;

	/* 11AC */
	u32 is_hw_11ac_capable;
	u32 hw_dot_11ac_dev_cap;
	u32 hw_dot_11ac_mcs_support;
	u32 usr_dot_11ac_dev_cap_bg;
	u32 usr_dot_11ac_dev_cap_a;
	u32 usr_dot_11ac_mcs_support;

	atomic_t pending_bridged_pkts;

	/* For synchronizing FW initialization with device lifecycle. */
	struct completion *fw_done;
	bool is_up;

	bool ext_scan;
	bool host_mlme_enabled;
	struct ieee80211_txrx_stypes mwifiex_mgmt_stypes[NUM_NL80211_IFTYPES];
	u8 fw_api_ver;
	u8 key_api_major_ver, key_api_minor_ver;
	u8 max_p2p_conn, max_sta_conn;
	struct memory_type_mapping *mem_type_mapping_tbl;
	u8 num_mem_types;
	bool scan_chan_gap_enabled;
	struct sk_buff_head rx_data_q;
	bool mfg_mode;
	struct mwifiex_chan_stats *chan_stats;
	u32 num_in_chan_stats;
	int survey_idx;
	bool auto_tdls;
	u8 coex_scan;
	u8 coex_min_scan_time;
	u8 coex_max_scan_time;
	u8 coex_win_size;
	u8 coex_tx_win_size;
	u8 coex_rx_win_size;
	bool drcs_enabled;
	u8 active_scan_triggered;
	bool usb_mc_status;
	bool usb_mc_setup;
	struct cfg80211_wowlan_nd_info *nd_info;
	struct ieee80211_regdomain *regd;

	/* Wake-on-WLAN (WoWLAN) */
	int irq_wakeup;
	bool wake_by_wifi;
	/* Aggregation parameters*/
	struct bus_aggr_params bus_aggr;
	/* Device dump data/length */
	void *devdump_data;
	int devdump_len;
	struct delayed_work devdump_work;

	bool ignore_btcoex_events;
};

void mwifiex_process_tx_queue(struct mwifiex_adapter *adapter);

int mwifiex_init_lock_list(struct mwifiex_adapter *adapter);

void mwifiex_set_trans_start(struct net_device *dev);

void mwifiex_stop_net_dev_queue(struct net_device *netdev,
		struct mwifiex_adapter *adapter);

void mwifiex_wake_up_net_dev_queue(struct net_device *netdev,
		struct mwifiex_adapter *adapter);

int mwifiex_init_priv(struct mwifiex_private *priv);
void mwifiex_free_priv(struct mwifiex_private *priv);

int mwifiex_init_fw(struct mwifiex_adapter *adapter);

int mwifiex_init_fw_complete(struct mwifiex_adapter *adapter);

void mwifiex_shutdown_drv(struct mwifiex_adapter *adapter);

int mwifiex_dnld_fw(struct mwifiex_adapter *, struct mwifiex_fw_image *);

int mwifiex_recv_packet(struct mwifiex_private *priv, struct sk_buff *skb);
int mwifiex_uap_recv_packet(struct mwifiex_private *priv,
			    struct sk_buff *skb);

void mwifiex_host_mlme_disconnect(struct mwifiex_private *priv,
				  u16 reason_code, u8 *sa);

int mwifiex_process_mgmt_packet(struct mwifiex_private *priv,
				struct sk_buff *skb);

int mwifiex_process_event(struct mwifiex_adapter *adapter);

int mwifiex_complete_cmd(struct mwifiex_adapter *adapter,
			 struct cmd_ctrl_node *cmd_node);

int mwifiex_send_cmd(struct mwifiex_private *priv, u16 cmd_no,
		     u16 cmd_action, u32 cmd_oid, void *data_buf, bool sync);

void mwifiex_cmd_timeout_func(struct timer_list *t);

int mwifiex_get_debug_info(struct mwifiex_private *,
			   struct mwifiex_debug_info *);

int mwifiex_alloc_cmd_buffer(struct mwifiex_adapter *adapter);
void mwifiex_free_cmd_buffer(struct mwifiex_adapter *adapter);
void mwifiex_free_cmd_buffers(struct mwifiex_adapter *adapter);
void mwifiex_cancel_all_pending_cmd(struct mwifiex_adapter *adapter);
void mwifiex_cancel_pending_scan_cmd(struct mwifiex_adapter *adapter);
void mwifiex_cancel_scan(struct mwifiex_adapter *adapter);

void mwifiex_recycle_cmd_node(struct mwifiex_adapter *adapter,
			      struct cmd_ctrl_node *cmd_node);

void mwifiex_insert_cmd_to_pending_q(struct mwifiex_adapter *adapter,
				     struct cmd_ctrl_node *cmd_node);

int mwifiex_exec_next_cmd(struct mwifiex_adapter *adapter);
int mwifiex_process_cmdresp(struct mwifiex_adapter *adapter);
void mwifiex_process_assoc_resp(struct mwifiex_adapter *adapter);
int mwifiex_handle_rx_packet(struct mwifiex_adapter *adapter,
			     struct sk_buff *skb);
int mwifiex_process_tx(struct mwifiex_private *priv, struct sk_buff *skb,
		       struct mwifiex_tx_param *tx_param);
int mwifiex_send_null_packet(struct mwifiex_private *priv, u8 flags);
int mwifiex_write_data_complete(struct mwifiex_adapter *adapter,
				struct sk_buff *skb, int aggr, int status);
void mwifiex_clean_txrx(struct mwifiex_private *priv);
u8 mwifiex_check_last_packet_indication(struct mwifiex_private *priv);
void mwifiex_check_ps_cond(struct mwifiex_adapter *adapter);
void mwifiex_process_sleep_confirm_resp(struct mwifiex_adapter *, u8 *,
					u32);
int mwifiex_cmd_enh_power_mode(struct mwifiex_private *priv,
			       struct host_cmd_ds_command *cmd,
			       u16 cmd_action, uint16_t ps_bitmap,
			       struct mwifiex_ds_auto_ds *auto_ds);
int mwifiex_ret_enh_power_mode(struct mwifiex_private *priv,
			       struct host_cmd_ds_command *resp,
			       struct mwifiex_ds_pm_cfg *pm_cfg);
void mwifiex_process_hs_config(struct mwifiex_adapter *adapter);
void mwifiex_hs_activated_event(struct mwifiex_private *priv,
					u8 activated);
int mwifiex_set_hs_params(struct mwifiex_private *priv, u16 action,
			  int cmd_type, struct mwifiex_ds_hs_cfg *hs_cfg);
int mwifiex_ret_802_11_hs_cfg(struct mwifiex_private *priv,
			      struct host_cmd_ds_command *resp);
int mwifiex_process_rx_packet(struct mwifiex_private *priv,
			      struct sk_buff *skb);
int mwifiex_sta_prepare_cmd(struct mwifiex_private *, uint16_t cmd_no,
			    u16 cmd_action, u32 cmd_oid,
			    void *data_buf, void *cmd_buf);
int mwifiex_uap_prepare_cmd(struct mwifiex_private *priv, uint16_t cmd_no,
			    u16 cmd_action, u32 cmd_oid,
			    void *data_buf, void *cmd_buf);
int mwifiex_process_sta_cmdresp(struct mwifiex_private *, u16 cmdresp_no,
				struct host_cmd_ds_command *resp);
int mwifiex_process_sta_rx_packet(struct mwifiex_private *,
				  struct sk_buff *skb);
int mwifiex_process_uap_rx_packet(struct mwifiex_private *priv,
				  struct sk_buff *skb);
int mwifiex_handle_uap_rx_forward(struct mwifiex_private *priv,
				  struct sk_buff *skb);
int mwifiex_process_sta_event(struct mwifiex_private *);
int mwifiex_process_uap_event(struct mwifiex_private *);
void mwifiex_delete_all_station_list(struct mwifiex_private *priv);
void mwifiex_wmm_del_peer_ra_list(struct mwifiex_private *priv,
				  const u8 *ra_addr);
void mwifiex_process_sta_txpd(struct mwifiex_private *priv,
			      struct sk_buff *skb);
void mwifiex_process_uap_txpd(struct mwifiex_private *priv,
			      struct sk_buff *skb);
int mwifiex_sta_init_cmd(struct mwifiex_private *, u8 first_sta, bool init);
int mwifiex_cmd_802_11_scan(struct host_cmd_ds_command *cmd,
			    struct mwifiex_scan_cmd_config *scan_cfg);
void mwifiex_queue_scan_cmd(struct mwifiex_private *priv,
			    struct cmd_ctrl_node *cmd_node);
int mwifiex_ret_802_11_scan(struct mwifiex_private *priv,
			    struct host_cmd_ds_command *resp);
int mwifiex_associate(struct mwifiex_private *priv,
		      struct mwifiex_bssdescriptor *bss_desc);
int mwifiex_cmd_802_11_associate(struct mwifiex_private *priv,
				 struct host_cmd_ds_command *cmd,
				 struct mwifiex_bssdescriptor *bss_desc);
int mwifiex_ret_802_11_associate(struct mwifiex_private *priv,
				 struct host_cmd_ds_command *resp);
void mwifiex_reset_connect_state(struct mwifiex_private *priv, u16 reason,
				 bool from_ap);
u8 mwifiex_band_to_radio_type(u8 band);
int mwifiex_deauthenticate(struct mwifiex_private *priv, u8 *mac);
void mwifiex_deauthenticate_all(struct mwifiex_adapter *adapter);
int mwifiex_adhoc_start(struct mwifiex_private *priv,
			struct cfg80211_ssid *adhoc_ssid);
int mwifiex_adhoc_join(struct mwifiex_private *priv,
		       struct mwifiex_bssdescriptor *bss_desc);
int mwifiex_cmd_802_11_ad_hoc_start(struct mwifiex_private *priv,
				    struct host_cmd_ds_command *cmd,
				    struct cfg80211_ssid *req_ssid);
int mwifiex_cmd_802_11_ad_hoc_join(struct mwifiex_private *priv,
				   struct host_cmd_ds_command *cmd,
				   struct mwifiex_bssdescriptor *bss_desc);
int mwifiex_ret_802_11_ad_hoc(struct mwifiex_private *priv,
			      struct host_cmd_ds_command *resp);
int mwifiex_cmd_802_11_bg_scan_query(struct host_cmd_ds_command *cmd);
struct mwifiex_chan_freq_power *mwifiex_get_cfp(struct mwifiex_private *priv,
						u8 band, u16 channel, u32 freq);
u32 mwifiex_index_to_data_rate(struct mwifiex_private *priv,
			       u8 index, u8 ht_info);
u32 mwifiex_index_to_acs_data_rate(struct mwifiex_private *priv,
				   u8 index, u8 ht_info);
u32 mwifiex_find_freq_from_band_chan(u8, u8);
int mwifiex_cmd_append_vsie_tlv(struct mwifiex_private *priv, u16 vsie_mask,
				u8 **buffer);
u32 mwifiex_get_active_data_rates(struct mwifiex_private *priv,
				    u8 *rates);
u32 mwifiex_get_supported_rates(struct mwifiex_private *priv, u8 *rates);
u32 mwifiex_get_rates_from_cfg80211(struct mwifiex_private *priv,
				    u8 *rates, u8 radio_type);
u8 mwifiex_is_rate_auto(struct mwifiex_private *priv);
extern u16 region_code_index[MWIFIEX_MAX_REGION_CODE];
void mwifiex_save_curr_bcn(struct mwifiex_private *priv);
void mwifiex_free_curr_bcn(struct mwifiex_private *priv);
int mwifiex_cmd_get_hw_spec(struct mwifiex_private *priv,
			    struct host_cmd_ds_command *cmd);
int mwifiex_ret_get_hw_spec(struct mwifiex_private *priv,
			    struct host_cmd_ds_command *resp);
int is_command_pending(struct mwifiex_adapter *adapter);
void mwifiex_init_priv_params(struct mwifiex_private *priv,
						struct net_device *dev);
int mwifiex_set_secure_params(struct mwifiex_private *priv,
			      struct mwifiex_uap_bss_param *bss_config,
			      struct cfg80211_ap_settings *params);
void mwifiex_set_ht_params(struct mwifiex_private *priv,
			   struct mwifiex_uap_bss_param *bss_cfg,
			   struct cfg80211_ap_settings *params);
void mwifiex_set_vht_params(struct mwifiex_private *priv,
			    struct mwifiex_uap_bss_param *bss_cfg,
			    struct cfg80211_ap_settings *params);
void mwifiex_set_tpc_params(struct mwifiex_private *priv,
			    struct mwifiex_uap_bss_param *bss_cfg,
			    struct cfg80211_ap_settings *params);
void mwifiex_set_uap_rates(struct mwifiex_uap_bss_param *bss_cfg,
			   struct cfg80211_ap_settings *params);
void mwifiex_set_vht_width(struct mwifiex_private *priv,
			   enum nl80211_chan_width width,
			   bool ap_11ac_disable);
void
mwifiex_set_wmm_params(struct mwifiex_private *priv,
		       struct mwifiex_uap_bss_param *bss_cfg,
		       struct cfg80211_ap_settings *params);
void mwifiex_set_ba_params(struct mwifiex_private *priv);

void mwifiex_update_ampdu_txwinsize(struct mwifiex_adapter *pmadapter);
void mwifiex_bt_coex_wlan_param_update_event(struct mwifiex_private *priv,
					     struct sk_buff *event_skb);

void mwifiex_set_11ac_ba_params(struct mwifiex_private *priv);
int mwifiex_cmd_802_11_scan_ext(struct mwifiex_private *priv,
				struct host_cmd_ds_command *cmd,
				void *data_buf);
int mwifiex_ret_802_11_scan_ext(struct mwifiex_private *priv,
				struct host_cmd_ds_command *resp);
int mwifiex_handle_event_ext_scan_report(struct mwifiex_private *priv,
					 void *buf);
int mwifiex_cmd_802_11_bg_scan_config(struct mwifiex_private *priv,
				      struct host_cmd_ds_command *cmd,
				      void *data_buf);
int mwifiex_stop_bg_scan(struct mwifiex_private *priv);

/*
 * This function checks if the queuing is RA based or not.
 */
static inline u8
mwifiex_queuing_ra_based(struct mwifiex_private *priv)
{
	/*
	 * Currently we assume if we are in Infra, then DA=RA. This might not be
	 * true in the future
	 */
	if ((priv->bss_mode == NL80211_IFTYPE_STATION ||
	     priv->bss_mode == NL80211_IFTYPE_P2P_CLIENT) &&
	    (GET_BSS_ROLE(priv) == MWIFIEX_BSS_ROLE_STA))
		return false;

	return true;
}

/*
 * This function copies rates.
 */
static inline u32
mwifiex_copy_rates(u8 *dest, u32 pos, u8 *src, int len)
{
	int i;

	for (i = 0; i < len && src[i]; i++, pos++) {
		if (pos >= MWIFIEX_SUPPORTED_RATES)
			break;
		dest[pos] = src[i];
	}

	return pos;
}

/*
 * This function returns the correct private structure pointer based
 * upon the BSS type and BSS number.
 */
static inline struct mwifiex_private *
mwifiex_get_priv_by_id(struct mwifiex_adapter *adapter,
		       u8 bss_num, u8 bss_type)
{
	int i;

	for (i = 0; i < adapter->priv_num; i++) {
<<<<<<< HEAD
		if (adapter->priv[i]) {
			if (adapter->priv[i]->bss_mode == NL80211_IFTYPE_UNSPECIFIED)
				continue;

			if ((adapter->priv[i]->bss_num == bss_num) &&
			    (adapter->priv[i]->bss_type == bss_type))
				break;
		}
=======
		if (adapter->priv[i]->bss_mode == NL80211_IFTYPE_UNSPECIFIED)
			continue;

		if ((adapter->priv[i]->bss_num == bss_num) &&
		    (adapter->priv[i]->bss_type == bss_type))
			break;
>>>>>>> 2d5404ca
	}
	return ((i < adapter->priv_num) ? adapter->priv[i] : NULL);
}

/*
 * This function returns the first available private structure pointer
 * based upon the BSS role.
 */
static inline struct mwifiex_private *
mwifiex_get_priv(struct mwifiex_adapter *adapter,
		 enum mwifiex_bss_role bss_role)
{
	int i;

	for (i = 0; i < adapter->priv_num; i++) {
		if (bss_role == MWIFIEX_BSS_ROLE_ANY ||
		    GET_BSS_ROLE(adapter->priv[i]) == bss_role)
			break;
	}

	return ((i < adapter->priv_num) ? adapter->priv[i] : NULL);
}

/*
 * This function checks available bss_num when adding new interface or
 * changing interface type.
 */
static inline u8
mwifiex_get_unused_bss_num(struct mwifiex_adapter *adapter, u8 bss_type)
{
	u8 i, j;
	int index[MWIFIEX_MAX_BSS_NUM];

	memset(index, 0, sizeof(index));
	for (i = 0; i < adapter->priv_num; i++)
		if (adapter->priv[i]->bss_type == bss_type &&
		    !(adapter->priv[i]->bss_mode ==
		      NL80211_IFTYPE_UNSPECIFIED)) {
			index[adapter->priv[i]->bss_num] = 1;
		}
	for (j = 0; j < MWIFIEX_MAX_BSS_NUM; j++)
		if (!index[j])
			return j;
	return -1;
}

/*
 * This function returns the first available unused private structure pointer.
 */
static inline struct mwifiex_private *
mwifiex_get_unused_priv_by_bss_type(struct mwifiex_adapter *adapter,
				    u8 bss_type)
{
	u8 i;

	for (i = 0; i < adapter->priv_num; i++)
		if (adapter->priv[i]->bss_mode ==
		   NL80211_IFTYPE_UNSPECIFIED) {
			adapter->priv[i]->bss_num =
			mwifiex_get_unused_bss_num(adapter, bss_type);
			break;
		}

	return ((i < adapter->priv_num) ? adapter->priv[i] : NULL);
}

/*
 * This function returns the driver private structure of a network device.
 */
static inline struct mwifiex_private *
mwifiex_netdev_get_priv(struct net_device *dev)
{
	return (struct mwifiex_private *) (*(unsigned long *) netdev_priv(dev));
}

/*
 * This function checks if a skb holds a management frame.
 */
static inline bool mwifiex_is_skb_mgmt_frame(struct sk_buff *skb)
{
	return (get_unaligned_le32(skb->data) == PKT_TYPE_MGMT);
}

/* This function retrieves channel closed for operation by Channel
 * Switch Announcement.
 */
static inline u8
mwifiex_11h_get_csa_closed_channel(struct mwifiex_private *priv)
{
	if (!priv->csa_chan)
		return 0;

	/* Clear csa channel, if DFS channel move time has passed */
	if (time_after(jiffies, priv->csa_expire_time)) {
		priv->csa_chan = 0;
		priv->csa_expire_time = 0;
	}

	return priv->csa_chan;
}

static inline u8 mwifiex_is_any_intf_active(struct mwifiex_private *priv)
{
	struct mwifiex_private *priv_num;
	int i;

	for (i = 0; i < priv->adapter->priv_num; i++) {
		priv_num = priv->adapter->priv[i];
		if (priv_num) {
			if ((GET_BSS_ROLE(priv_num) == MWIFIEX_BSS_ROLE_UAP &&
			     priv_num->bss_started) ||
			    (GET_BSS_ROLE(priv_num) == MWIFIEX_BSS_ROLE_STA &&
			     priv_num->media_connected))
				return 1;
		}
	}

	return 0;
}

static inline u8 mwifiex_is_tdls_link_setup(u8 status)
{
	switch (status) {
	case TDLS_SETUP_COMPLETE:
	case TDLS_CHAN_SWITCHING:
	case TDLS_IN_BASE_CHAN:
	case TDLS_IN_OFF_CHAN:
		return true;
	default:
		break;
	}

	return false;
}

/* Disable platform specific wakeup interrupt */
static inline void mwifiex_disable_wake(struct mwifiex_adapter *adapter)
{
	if (adapter->irq_wakeup >= 0) {
		disable_irq_wake(adapter->irq_wakeup);
		disable_irq(adapter->irq_wakeup);
		if (adapter->wake_by_wifi)
			/* Undo our disable, since interrupt handler already
			 * did this.
			 */
			enable_irq(adapter->irq_wakeup);

	}
}

/* Enable platform specific wakeup interrupt */
static inline void mwifiex_enable_wake(struct mwifiex_adapter *adapter)
{
	/* Enable platform specific wakeup interrupt */
	if (adapter->irq_wakeup >= 0) {
		adapter->wake_by_wifi = false;
		enable_irq(adapter->irq_wakeup);
		enable_irq_wake(adapter->irq_wakeup);
	}
}

int mwifiex_init_shutdown_fw(struct mwifiex_private *priv,
			     u32 func_init_shutdown);

int mwifiex_add_card(void *card, struct completion *fw_done,
		     struct mwifiex_if_ops *if_ops, u8 iface_type,
		     struct device *dev);
int mwifiex_remove_card(struct mwifiex_adapter *adapter);

void mwifiex_get_version(struct mwifiex_adapter *adapter, char *version,
			 int maxlen);
int mwifiex_request_set_multicast_list(struct mwifiex_private *priv,
			struct mwifiex_multicast_list *mcast_list);
int mwifiex_copy_mcast_addr(struct mwifiex_multicast_list *mlist,
			    struct net_device *dev);
int mwifiex_wait_queue_complete(struct mwifiex_adapter *adapter,
				struct cmd_ctrl_node *cmd_queued);
int mwifiex_bss_start(struct mwifiex_private *priv, struct cfg80211_bss *bss,
		      struct cfg80211_ssid *req_ssid);
int mwifiex_cancel_hs(struct mwifiex_private *priv, int cmd_type);
int mwifiex_enable_hs(struct mwifiex_adapter *adapter);
int mwifiex_disable_auto_ds(struct mwifiex_private *priv);
int mwifiex_drv_get_data_rate(struct mwifiex_private *priv, u32 *rate);
int mwifiex_request_scan(struct mwifiex_private *priv,
			 struct cfg80211_ssid *req_ssid);
int mwifiex_scan_networks(struct mwifiex_private *priv,
			  const struct mwifiex_user_scan_cfg *user_scan_in);
int mwifiex_set_radio(struct mwifiex_private *priv, u8 option);

int mwifiex_set_encode(struct mwifiex_private *priv, struct key_params *kp,
		       const u8 *key, int key_len, u8 key_index,
		       const u8 *mac_addr, int disable);

int mwifiex_set_gen_ie(struct mwifiex_private *priv, const u8 *ie, int ie_len);

int mwifiex_get_ver_ext(struct mwifiex_private *priv, u32 version_str_sel);

int mwifiex_remain_on_chan_cfg(struct mwifiex_private *priv, u16 action,
			       struct ieee80211_channel *chan,
			       unsigned int duration);

int mwifiex_get_stats_info(struct mwifiex_private *priv,
			   struct mwifiex_ds_get_stats *log);

int mwifiex_reg_write(struct mwifiex_private *priv, u32 reg_type,
		      u32 reg_offset, u32 reg_value);

int mwifiex_reg_read(struct mwifiex_private *priv, u32 reg_type,
		     u32 reg_offset, u32 *value);

int mwifiex_eeprom_read(struct mwifiex_private *priv, u16 offset, u16 bytes,
			u8 *value);

int mwifiex_set_11n_httx_cfg(struct mwifiex_private *priv, int data);

int mwifiex_get_11n_httx_cfg(struct mwifiex_private *priv, int *data);

int mwifiex_set_tx_rate_cfg(struct mwifiex_private *priv, int tx_rate_index);

int mwifiex_get_tx_rate_cfg(struct mwifiex_private *priv, int *tx_rate_index);

int mwifiex_drv_set_power(struct mwifiex_private *priv, u32 *ps_mode);

int mwifiex_drv_get_driver_version(struct mwifiex_adapter *adapter,
				   char *version, int max_len);

int mwifiex_set_tx_power(struct mwifiex_private *priv,
			 struct mwifiex_power_cfg *power_cfg);

int mwifiex_main_process(struct mwifiex_adapter *);

int mwifiex_queue_tx_pkt(struct mwifiex_private *priv, struct sk_buff *skb);

int mwifiex_get_bss_info(struct mwifiex_private *,
			 struct mwifiex_bss_info *);
int mwifiex_fill_new_bss_desc(struct mwifiex_private *priv,
			      struct cfg80211_bss *bss,
			      struct mwifiex_bssdescriptor *bss_desc);
int mwifiex_update_bss_desc_with_ie(struct mwifiex_adapter *adapter,
				    struct mwifiex_bssdescriptor *bss_entry);
int mwifiex_check_network_compatibility(struct mwifiex_private *priv,
					struct mwifiex_bssdescriptor *bss_desc);

u8 mwifiex_chan_type_to_sec_chan_offset(enum nl80211_channel_type chan_type);
u8 mwifiex_get_chan_type(struct mwifiex_private *priv);

struct wireless_dev *mwifiex_add_virtual_intf(struct wiphy *wiphy,
					      const char *name,
					      unsigned char name_assign_type,
					      enum nl80211_iftype type,
					      struct vif_params *params);
int mwifiex_del_virtual_intf(struct wiphy *wiphy, struct wireless_dev *wdev);

void mwifiex_set_sys_config_invalid_data(struct mwifiex_uap_bss_param *config);

int mwifiex_add_wowlan_magic_pkt_filter(struct mwifiex_adapter *adapter);

int mwifiex_set_mgmt_ies(struct mwifiex_private *priv,
			 struct cfg80211_beacon_data *data);
int mwifiex_del_mgmt_ies(struct mwifiex_private *priv);
u8 *mwifiex_11d_code_2_region(u8 code);
void mwifiex_uap_set_channel(struct mwifiex_private *priv,
			     struct mwifiex_uap_bss_param *bss_cfg,
			     struct cfg80211_chan_def chandef);
int mwifiex_config_start_uap(struct mwifiex_private *priv,
			     struct mwifiex_uap_bss_param *bss_cfg);
void mwifiex_uap_del_sta_data(struct mwifiex_private *priv,
			      struct mwifiex_sta_node *node);

void mwifiex_config_uap_11d(struct mwifiex_private *priv,
			    struct cfg80211_beacon_data *beacon_data);

void mwifiex_init_11h_params(struct mwifiex_private *priv);
int mwifiex_is_11h_active(struct mwifiex_private *priv);
int mwifiex_11h_activate(struct mwifiex_private *priv, bool flag);

void mwifiex_11h_process_join(struct mwifiex_private *priv, u8 **buffer,
			      struct mwifiex_bssdescriptor *bss_desc);
int mwifiex_11h_handle_event_chanswann(struct mwifiex_private *priv);
int mwifiex_dnld_dt_cfgdata(struct mwifiex_private *priv,
			    struct device_node *node, const char *prefix);
void mwifiex_dnld_txpwr_table(struct mwifiex_private *priv);

extern const struct ethtool_ops mwifiex_ethtool_ops;

void mwifiex_del_all_sta_list(struct mwifiex_private *priv);
void mwifiex_del_sta_entry(struct mwifiex_private *priv, const u8 *mac);
void
mwifiex_set_sta_ht_cap(struct mwifiex_private *priv, const u8 *ies,
		       int ies_len, struct mwifiex_sta_node *node);
struct mwifiex_sta_node *
mwifiex_add_sta_entry(struct mwifiex_private *priv, const u8 *mac);
struct mwifiex_sta_node *
mwifiex_get_sta_entry(struct mwifiex_private *priv, const u8 *mac);
u8 mwifiex_is_tdls_chan_switching(struct mwifiex_private *priv);
u8 mwifiex_is_tdls_off_chan(struct mwifiex_private *priv);
u8 mwifiex_is_send_cmd_allowed(struct mwifiex_private *priv);
int mwifiex_send_tdls_data_frame(struct mwifiex_private *priv, const u8 *peer,
				 u8 action_code, u8 dialog_token,
				 u16 status_code, const u8 *extra_ies,
				 size_t extra_ies_len);
int mwifiex_send_tdls_action_frame(struct mwifiex_private *priv, const u8 *peer,
				   u8 action_code, u8 dialog_token,
				   u16 status_code, const u8 *extra_ies,
				   size_t extra_ies_len);
void mwifiex_process_tdls_action_frame(struct mwifiex_private *priv,
				       u8 *buf, int len);
int mwifiex_tdls_oper(struct mwifiex_private *priv, const u8 *peer, u8 action);
int mwifiex_get_tdls_link_status(struct mwifiex_private *priv, const u8 *mac);
int mwifiex_get_tdls_list(struct mwifiex_private *priv,
			  struct tdls_peer_info *buf);
void mwifiex_disable_all_tdls_links(struct mwifiex_private *priv);
bool mwifiex_is_bss_in_11ac_mode(struct mwifiex_private *priv);
u8 mwifiex_get_center_freq_index(struct mwifiex_private *priv, u8 band,
				 u32 pri_chan, u8 chan_bw);
int mwifiex_init_channel_scan_gap(struct mwifiex_adapter *adapter);

int mwifiex_tdls_check_tx(struct mwifiex_private *priv, struct sk_buff *skb);
void mwifiex_flush_auto_tdls_list(struct mwifiex_private *priv);
void mwifiex_auto_tdls_update_peer_status(struct mwifiex_private *priv,
					  const u8 *mac, u8 link_status);
void mwifiex_auto_tdls_update_peer_signal(struct mwifiex_private *priv,
					  u8 *mac, s8 snr, s8 nflr);
void mwifiex_check_auto_tdls(struct timer_list *t);
void mwifiex_add_auto_tdls_peer(struct mwifiex_private *priv, const u8 *mac);
void mwifiex_setup_auto_tdls_timer(struct mwifiex_private *priv);
void mwifiex_clean_auto_tdls(struct mwifiex_private *priv);
int mwifiex_config_tdls_enable(struct mwifiex_private *priv);
int mwifiex_config_tdls_disable(struct mwifiex_private *priv);
int mwifiex_config_tdls_cs_params(struct mwifiex_private *priv);
int mwifiex_stop_tdls_cs(struct mwifiex_private *priv, const u8 *peer_mac);
int mwifiex_start_tdls_cs(struct mwifiex_private *priv, const u8 *peer_mac,
			  u8 primary_chan, u8 second_chan_offset, u8 band);

int mwifiex_cmd_issue_chan_report_request(struct mwifiex_private *priv,
					  struct host_cmd_ds_command *cmd,
					  void *data_buf);
int mwifiex_11h_handle_chanrpt_ready(struct mwifiex_private *priv,
				     struct sk_buff *skb);

void mwifiex_parse_tx_status_event(struct mwifiex_private *priv,
				   void *event_body);

struct sk_buff *
mwifiex_clone_skb_for_tx_status(struct mwifiex_private *priv,
				struct sk_buff *skb, u8 flag, u64 *cookie);
void mwifiex_dfs_cac_work_queue(struct work_struct *work);
void mwifiex_dfs_chan_sw_work_queue(struct work_struct *work);
void mwifiex_abort_cac(struct mwifiex_private *priv);
int mwifiex_stop_radar_detection(struct mwifiex_private *priv,
				 struct cfg80211_chan_def *chandef);
int mwifiex_11h_handle_radar_detected(struct mwifiex_private *priv,
				      struct sk_buff *skb);

void mwifiex_hist_data_set(struct mwifiex_private *priv, u8 rx_rate, s8 snr,
			   s8 nflr);
void mwifiex_hist_data_reset(struct mwifiex_private *priv);
void mwifiex_hist_data_add(struct mwifiex_private *priv,
			   u8 rx_rate, s8 snr, s8 nflr);
u8 mwifiex_adjust_data_rate(struct mwifiex_private *priv,
			    u8 rx_rate, u8 ht_info);

void mwifiex_drv_info_dump(struct mwifiex_adapter *adapter);
void mwifiex_prepare_fw_dump_info(struct mwifiex_adapter *adapter);
void mwifiex_upload_device_dump(struct mwifiex_adapter *adapter);
void *mwifiex_alloc_dma_align_buf(int rx_len, gfp_t flags);
void mwifiex_fw_dump_event(struct mwifiex_private *priv);
void mwifiex_queue_main_work(struct mwifiex_adapter *adapter);
int mwifiex_get_wakeup_reason(struct mwifiex_private *priv, u16 action,
			      int cmd_type,
			      struct mwifiex_ds_wakeup_reason *wakeup_reason);
int mwifiex_get_chan_info(struct mwifiex_private *priv,
			  struct mwifiex_channel_band *channel_band);
int mwifiex_ret_wakeup_reason(struct mwifiex_private *priv,
			      struct host_cmd_ds_command *resp,
			      struct host_cmd_ds_wakeup_reason *wakeup_reason);
void mwifiex_coex_ampdu_rxwinsize(struct mwifiex_adapter *adapter);
void mwifiex_11n_delba(struct mwifiex_private *priv, int tid);
int mwifiex_send_domain_info_cmd_fw(struct wiphy *wiphy);
void mwifiex_process_tx_pause_event(struct mwifiex_private *priv,
				    struct sk_buff *event);
void mwifiex_process_multi_chan_event(struct mwifiex_private *priv,
				      struct sk_buff *event_skb);
void mwifiex_multi_chan_resync(struct mwifiex_adapter *adapter);
int mwifiex_set_mac_address(struct mwifiex_private *priv,
			    struct net_device *dev,
			    bool external, u8 *new_mac);
void mwifiex_devdump_tmo_func(unsigned long function_context);

#ifdef CONFIG_DEBUG_FS
void mwifiex_debugfs_init(void);
void mwifiex_debugfs_remove(void);

void mwifiex_dev_debugfs_init(struct mwifiex_private *priv);
void mwifiex_dev_debugfs_remove(struct mwifiex_private *priv);
#endif
int mwifiex_reinit_sw(struct mwifiex_adapter *adapter);
int mwifiex_shutdown_sw(struct mwifiex_adapter *adapter);
#endif /* !_MWIFIEX_MAIN_H_ */<|MERGE_RESOLUTION|>--- conflicted
+++ resolved
@@ -882,11 +882,8 @@
 	struct work_struct main_work;
 	struct workqueue_struct *rx_workqueue;
 	struct work_struct rx_work;
-<<<<<<< HEAD
-=======
 	struct workqueue_struct *host_mlme_workqueue;
 	struct work_struct host_mlme_work;
->>>>>>> 2d5404ca
 	bool rx_work_enabled;
 	bool rx_processing;
 	bool delay_main_work;
@@ -1306,23 +1303,12 @@
 	int i;
 
 	for (i = 0; i < adapter->priv_num; i++) {
-<<<<<<< HEAD
-		if (adapter->priv[i]) {
-			if (adapter->priv[i]->bss_mode == NL80211_IFTYPE_UNSPECIFIED)
-				continue;
-
-			if ((adapter->priv[i]->bss_num == bss_num) &&
-			    (adapter->priv[i]->bss_type == bss_type))
-				break;
-		}
-=======
 		if (adapter->priv[i]->bss_mode == NL80211_IFTYPE_UNSPECIFIED)
 			continue;
 
 		if ((adapter->priv[i]->bss_num == bss_num) &&
 		    (adapter->priv[i]->bss_type == bss_type))
 			break;
->>>>>>> 2d5404ca
 	}
 	return ((i < adapter->priv_num) ? adapter->priv[i] : NULL);
 }
