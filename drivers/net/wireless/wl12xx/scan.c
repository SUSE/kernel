/*
 * This file is part of wl1271
 *
 * Copyright (C) 2009-2010 Nokia Corporation
 *
 * Contact: Luciano Coelho <luciano.coelho@nokia.com>
 *
 * This program is free software; you can redistribute it and/or
 * modify it under the terms of the GNU General Public License
 * version 2 as published by the Free Software Foundation.
 *
 * This program is distributed in the hope that it will be useful, but
 * WITHOUT ANY WARRANTY; without even the implied warranty of
 * MERCHANTABILITY or FITNESS FOR A PARTICULAR PURPOSE.  See the GNU
 * General Public License for more details.
 *
 * You should have received a copy of the GNU General Public License
 * along with this program; if not, write to the Free Software
 * Foundation, Inc., 51 Franklin St, Fifth Floor, Boston, MA
 * 02110-1301 USA
 *
 */

#include <linux/ieee80211.h>

#include "wl12xx.h"
#include "cmd.h"
#include "scan.h"
#include "acx.h"
#include "ps.h"
#include "tx.h"

void wl1271_scan_complete_work(struct work_struct *work)
{
	struct delayed_work *dwork;
	struct wl1271 *wl;
	int ret;
	bool is_sta, is_ibss;

	dwork = container_of(work, struct delayed_work, work);
	wl = container_of(dwork, struct wl1271, scan_complete_work);

	wl1271_debug(DEBUG_SCAN, "Scanning complete");

	mutex_lock(&wl->mutex);

	if (wl->state == WL1271_STATE_OFF)
		goto out;

	if (wl->scan.state == WL1271_SCAN_STATE_IDLE)
		goto out;

	wl->scan.state = WL1271_SCAN_STATE_IDLE;
	memset(wl->scan.scanned_ch, 0, sizeof(wl->scan.scanned_ch));
	wl->scan.req = NULL;

	ret = wl1271_ps_elp_wakeup(wl);
	if (ret < 0)
		goto out;

	if (test_bit(WL1271_FLAG_STA_ASSOCIATED, &wl->flags)) {
		/* restore hardware connection monitoring template */
		wl1271_cmd_build_ap_probe_req(wl, wl->probereq);
	}

	/* return to ROC if needed */
	is_sta = (wl->bss_type == BSS_TYPE_STA_BSS);
	is_ibss = (wl->bss_type == BSS_TYPE_IBSS);
	if (((is_sta && !test_bit(WL1271_FLAG_STA_ASSOCIATED, &wl->flags)) ||
	     (is_ibss && !test_bit(WL1271_FLAG_IBSS_JOINED, &wl->flags))) &&
	    !test_bit(wl->dev_role_id, wl->roc_map)) {
		/* restore remain on channel */
		wl12xx_cmd_role_start_dev(wl);
		wl12xx_roc(wl, wl->dev_role_id);
	}
	wl1271_ps_elp_sleep(wl);

	if (wl->scan.failed) {
		wl1271_info("Scan completed due to error.");
		wl12xx_queue_recovery_work(wl);
	}

	ieee80211_scan_completed(wl->hw, false);

out:
	mutex_unlock(&wl->mutex);

}


static int wl1271_get_scan_channels(struct wl1271 *wl,
				    struct cfg80211_scan_request *req,
				    struct basic_scan_channel_params *channels,
				    enum ieee80211_band band, bool passive)
{
	struct conf_scan_settings *c = &wl->conf.scan;
	int i, j;
	u32 flags;

	for (i = 0, j = 0;
	     i < req->n_channels && j < WL1271_SCAN_MAX_CHANNELS;
	     i++) {
		flags = req->channels[i]->flags;

		if (!test_bit(i, wl->scan.scanned_ch) &&
		    !(flags & IEEE80211_CHAN_DISABLED) &&
		    (req->channels[i]->band == band) &&
		    /*
		     * In passive scans, we scan all remaining
		     * channels, even if not marked as such.
		     * In active scans, we only scan channels not
		     * marked as passive.
		     */
		    (passive || !(flags & IEEE80211_CHAN_PASSIVE_SCAN))) {
			wl1271_debug(DEBUG_SCAN, "band %d, center_freq %d ",
				     req->channels[i]->band,
				     req->channels[i]->center_freq);
			wl1271_debug(DEBUG_SCAN, "hw_value %d, flags %X",
				     req->channels[i]->hw_value,
				     req->channels[i]->flags);
			wl1271_debug(DEBUG_SCAN,
				     "max_antenna_gain %d, max_power %d",
				     req->channels[i]->max_antenna_gain,
				     req->channels[i]->max_power);
			wl1271_debug(DEBUG_SCAN, "beacon_found %d",
				     req->channels[i]->beacon_found);

			if (!passive) {
				channels[j].min_duration =
					cpu_to_le32(c->min_dwell_time_active);
				channels[j].max_duration =
					cpu_to_le32(c->max_dwell_time_active);
			} else {
				channels[j].min_duration =
					cpu_to_le32(c->min_dwell_time_passive);
				channels[j].max_duration =
					cpu_to_le32(c->max_dwell_time_passive);
			}
			channels[j].early_termination = 0;
			channels[j].tx_power_att = req->channels[i]->max_power;
			channels[j].channel = req->channels[i]->hw_value;

			memset(&channels[j].bssid_lsb, 0xff, 4);
			memset(&channels[j].bssid_msb, 0xff, 2);

			/* Mark the channels we already used */
			set_bit(i, wl->scan.scanned_ch);

			j++;
		}
	}

	return j;
}

#define WL1271_NOTHING_TO_SCAN 1

static int wl1271_scan_send(struct wl1271 *wl, enum ieee80211_band band,
			     bool passive, u32 basic_rate)
{
	struct wl1271_cmd_scan *cmd;
	struct wl1271_cmd_trigger_scan_to *trigger;
	int ret;
	u16 scan_options = 0;

	/* skip active scans if we don't have SSIDs */
	if (!passive && wl->scan.req->n_ssids == 0)
		return WL1271_NOTHING_TO_SCAN;

	cmd = kzalloc(sizeof(*cmd), GFP_KERNEL);
	trigger = kzalloc(sizeof(*trigger), GFP_KERNEL);
	if (!cmd || !trigger) {
		ret = -ENOMEM;
		goto out;
	}

<<<<<<< HEAD
	/* We always use high priority scans */
	scan_options = WL1271_SCAN_OPT_PRIORITY_HIGH;

=======
>>>>>>> 250a8155
	if (passive)
		scan_options |= WL1271_SCAN_OPT_PASSIVE;

	if (WARN_ON(wl->role_id == WL12XX_INVALID_ROLE_ID)) {
		ret = -EINVAL;
		goto out;
	}
	cmd->params.role_id = wl->role_id;
	cmd->params.scan_options = cpu_to_le16(scan_options);

	cmd->params.n_ch = wl1271_get_scan_channels(wl, wl->scan.req,
						    cmd->channels,
						    band, passive);
	if (cmd->params.n_ch == 0) {
		ret = WL1271_NOTHING_TO_SCAN;
		goto out;
	}

	cmd->params.tx_rate = cpu_to_le32(basic_rate);
	cmd->params.n_probe_reqs = wl->conf.scan.num_probe_reqs;
	cmd->params.tx_rate = cpu_to_le32(basic_rate);
	cmd->params.tid_trigger = 0;
	cmd->params.scan_tag = WL1271_SCAN_DEFAULT_TAG;

	if (band == IEEE80211_BAND_2GHZ)
		cmd->params.band = WL1271_SCAN_BAND_2_4_GHZ;
	else
		cmd->params.band = WL1271_SCAN_BAND_5_GHZ;

	if (wl->scan.ssid_len && wl->scan.ssid) {
		cmd->params.ssid_len = wl->scan.ssid_len;
		memcpy(cmd->params.ssid, wl->scan.ssid, wl->scan.ssid_len);
	}

	memcpy(cmd->addr, wl->mac_addr, ETH_ALEN);

	ret = wl1271_cmd_build_probe_req(wl, wl->scan.ssid, wl->scan.ssid_len,
					 wl->scan.req->ie, wl->scan.req->ie_len,
					 band);
	if (ret < 0) {
		wl1271_error("PROBE request template failed");
		goto out;
	}

	/* disable the timeout */
	trigger->timeout = 0;
	ret = wl1271_cmd_send(wl, CMD_TRIGGER_SCAN_TO, trigger,
			      sizeof(*trigger), 0);
	if (ret < 0) {
		wl1271_error("trigger scan to failed for hw scan");
		goto out;
	}

	wl1271_dump(DEBUG_SCAN, "SCAN: ", cmd, sizeof(*cmd));

	ret = wl1271_cmd_send(wl, CMD_SCAN, cmd, sizeof(*cmd), 0);
	if (ret < 0) {
		wl1271_error("SCAN failed");
		goto out;
	}

out:
	kfree(cmd);
	kfree(trigger);
	return ret;
}

void wl1271_scan_stm(struct wl1271 *wl)
{
	int ret = 0;
	enum ieee80211_band band;
	u32 rate;

	switch (wl->scan.state) {
	case WL1271_SCAN_STATE_IDLE:
		break;

	case WL1271_SCAN_STATE_2GHZ_ACTIVE:
		band = IEEE80211_BAND_2GHZ;
		rate = wl1271_tx_min_rate_get(wl, wl->bitrate_masks[band]);
		ret = wl1271_scan_send(wl, band, false, rate);
		if (ret == WL1271_NOTHING_TO_SCAN) {
			wl->scan.state = WL1271_SCAN_STATE_2GHZ_PASSIVE;
			wl1271_scan_stm(wl);
		}

		break;

	case WL1271_SCAN_STATE_2GHZ_PASSIVE:
		band = IEEE80211_BAND_2GHZ;
		rate = wl1271_tx_min_rate_get(wl, wl->bitrate_masks[band]);
		ret = wl1271_scan_send(wl, band, true, rate);
		if (ret == WL1271_NOTHING_TO_SCAN) {
			if (wl->enable_11a)
				wl->scan.state = WL1271_SCAN_STATE_5GHZ_ACTIVE;
			else
				wl->scan.state = WL1271_SCAN_STATE_DONE;
			wl1271_scan_stm(wl);
		}

		break;

	case WL1271_SCAN_STATE_5GHZ_ACTIVE:
		band = IEEE80211_BAND_5GHZ;
		rate = wl1271_tx_min_rate_get(wl, wl->bitrate_masks[band]);
		ret = wl1271_scan_send(wl, band, false, rate);
		if (ret == WL1271_NOTHING_TO_SCAN) {
			wl->scan.state = WL1271_SCAN_STATE_5GHZ_PASSIVE;
			wl1271_scan_stm(wl);
		}

		break;

	case WL1271_SCAN_STATE_5GHZ_PASSIVE:
		band = IEEE80211_BAND_5GHZ;
		rate = wl1271_tx_min_rate_get(wl, wl->bitrate_masks[band]);
		ret = wl1271_scan_send(wl, band, true, rate);
		if (ret == WL1271_NOTHING_TO_SCAN) {
			wl->scan.state = WL1271_SCAN_STATE_DONE;
			wl1271_scan_stm(wl);
		}

		break;

	case WL1271_SCAN_STATE_DONE:
		wl->scan.failed = false;
		cancel_delayed_work(&wl->scan_complete_work);
		ieee80211_queue_delayed_work(wl->hw, &wl->scan_complete_work,
					     msecs_to_jiffies(0));
		break;

	default:
		wl1271_error("invalid scan state");
		break;
	}

	if (ret < 0) {
		cancel_delayed_work(&wl->scan_complete_work);
		ieee80211_queue_delayed_work(wl->hw, &wl->scan_complete_work,
					     msecs_to_jiffies(0));
	}
}

int wl1271_scan(struct wl1271 *wl, const u8 *ssid, size_t ssid_len,
		struct cfg80211_scan_request *req)
{
	/*
	 * cfg80211 should guarantee that we don't get more channels
	 * than what we have registered.
	 */
	BUG_ON(req->n_channels > WL1271_MAX_CHANNELS);

	if (wl->scan.state != WL1271_SCAN_STATE_IDLE)
		return -EBUSY;

	wl->scan.state = WL1271_SCAN_STATE_2GHZ_ACTIVE;

	if (ssid_len && ssid) {
		wl->scan.ssid_len = ssid_len;
		memcpy(wl->scan.ssid, ssid, ssid_len);
	} else {
		wl->scan.ssid_len = 0;
	}

	wl->scan.req = req;
	memset(wl->scan.scanned_ch, 0, sizeof(wl->scan.scanned_ch));

	/* we assume failure so that timeout scenarios are handled correctly */
	wl->scan.failed = true;
	ieee80211_queue_delayed_work(wl->hw, &wl->scan_complete_work,
				     msecs_to_jiffies(WL1271_SCAN_TIMEOUT));

	wl1271_scan_stm(wl);

	return 0;
}

int wl1271_scan_stop(struct wl1271 *wl)
{
	struct wl1271_cmd_header *cmd = NULL;
	int ret = 0;

	if (WARN_ON(wl->scan.state == WL1271_SCAN_STATE_IDLE))
		return -EINVAL;

	wl1271_debug(DEBUG_CMD, "cmd scan stop");

	cmd = kzalloc(sizeof(*cmd), GFP_KERNEL);
	if (!cmd) {
		ret = -ENOMEM;
		goto out;
	}

	ret = wl1271_cmd_send(wl, CMD_STOP_SCAN, cmd,
			      sizeof(*cmd), 0);
	if (ret < 0) {
		wl1271_error("cmd stop_scan failed");
		goto out;
	}
out:
	kfree(cmd);
	return ret;
}

static int
wl1271_scan_get_sched_scan_channels(struct wl1271 *wl,
				    struct cfg80211_sched_scan_request *req,
				    struct conn_scan_ch_params *channels,
				    u32 band, bool radar, bool passive,
				    int start, int max_channels)
{
	struct conf_sched_scan_settings *c = &wl->conf.sched_scan;
	int i, j;
	u32 flags;
	bool force_passive = !req->n_ssids;

	for (i = 0, j = start;
	     i < req->n_channels && j < max_channels;
	     i++) {
		flags = req->channels[i]->flags;

		if (force_passive)
			flags |= IEEE80211_CHAN_PASSIVE_SCAN;

		if ((req->channels[i]->band == band) &&
		    !(flags & IEEE80211_CHAN_DISABLED) &&
		    (!!(flags & IEEE80211_CHAN_RADAR) == radar) &&
		    /* if radar is set, we ignore the passive flag */
		    (radar ||
		     !!(flags & IEEE80211_CHAN_PASSIVE_SCAN) == passive)) {
			wl1271_debug(DEBUG_SCAN, "band %d, center_freq %d ",
				     req->channels[i]->band,
				     req->channels[i]->center_freq);
			wl1271_debug(DEBUG_SCAN, "hw_value %d, flags %X",
				     req->channels[i]->hw_value,
				     req->channels[i]->flags);
			wl1271_debug(DEBUG_SCAN, "max_power %d",
				     req->channels[i]->max_power);

			if (flags & IEEE80211_CHAN_RADAR) {
				channels[j].flags |= SCAN_CHANNEL_FLAGS_DFS;
				channels[j].passive_duration =
					cpu_to_le16(c->dwell_time_dfs);
			}
			else if (flags & IEEE80211_CHAN_PASSIVE_SCAN) {
				channels[j].passive_duration =
					cpu_to_le16(c->dwell_time_passive);
			} else {
				channels[j].min_duration =
					cpu_to_le16(c->min_dwell_time_active);
				channels[j].max_duration =
					cpu_to_le16(c->max_dwell_time_active);
			}
			channels[j].tx_power_att = req->channels[i]->max_power;
			channels[j].channel = req->channels[i]->hw_value;

			j++;
		}
	}

	return j - start;
}

static bool
wl1271_scan_sched_scan_channels(struct wl1271 *wl,
				struct cfg80211_sched_scan_request *req,
				struct wl1271_cmd_sched_scan_config *cfg)
{
	cfg->passive[0] =
		wl1271_scan_get_sched_scan_channels(wl, req, cfg->channels_2,
						    IEEE80211_BAND_2GHZ,
						    false, true, 0,
						    MAX_CHANNELS_2GHZ);
	cfg->active[0] =
		wl1271_scan_get_sched_scan_channels(wl, req, cfg->channels_2,
						    IEEE80211_BAND_2GHZ,
						    false, false,
						    cfg->passive[0],
						    MAX_CHANNELS_2GHZ);
	cfg->passive[1] =
		wl1271_scan_get_sched_scan_channels(wl, req, cfg->channels_5,
						    IEEE80211_BAND_5GHZ,
						    false, true, 0,
						    MAX_CHANNELS_5GHZ);
	cfg->dfs =
		wl1271_scan_get_sched_scan_channels(wl, req, cfg->channels_5,
						    IEEE80211_BAND_5GHZ,
						    true, true,
						    cfg->passive[1],
						    MAX_CHANNELS_5GHZ);
	cfg->active[1] =
		wl1271_scan_get_sched_scan_channels(wl, req, cfg->channels_5,
						    IEEE80211_BAND_5GHZ,
						    false, false,
						    cfg->passive[1] + cfg->dfs,
						    MAX_CHANNELS_5GHZ);
	/* 802.11j channels are not supported yet */
	cfg->passive[2] = 0;
	cfg->active[2] = 0;

	wl1271_debug(DEBUG_SCAN, "    2.4GHz: active %d passive %d",
		     cfg->active[0], cfg->passive[0]);
	wl1271_debug(DEBUG_SCAN, "    5GHz: active %d passive %d",
		     cfg->active[1], cfg->passive[1]);
	wl1271_debug(DEBUG_SCAN, "    DFS: %d", cfg->dfs);

	return  cfg->passive[0] || cfg->active[0] ||
		cfg->passive[1] || cfg->active[1] || cfg->dfs ||
		cfg->passive[2] || cfg->active[2];
}

/* Returns the scan type to be used or a negative value on error */
static int
wl12xx_scan_sched_scan_ssid_list(struct wl1271 *wl,
				 struct cfg80211_sched_scan_request *req)
{
	struct wl1271_cmd_sched_scan_ssid_list *cmd = NULL;
	struct cfg80211_match_set *sets = req->match_sets;
	struct cfg80211_ssid *ssids = req->ssids;
	int ret = 0, type, i, j, n_match_ssids = 0;

	wl1271_debug(DEBUG_CMD, "cmd sched scan ssid list");

	/* count the match sets that contain SSIDs */
	for (i = 0; i < req->n_match_sets; i++)
		if (sets[i].ssid.ssid_len > 0)
			n_match_ssids++;

	/* No filter, no ssids or only bcast ssid */
	if (!n_match_ssids &&
	    (!req->n_ssids ||
	     (req->n_ssids == 1 && req->ssids[0].ssid_len == 0))) {
		type = SCAN_SSID_FILTER_ANY;
		goto out;
	}

	cmd = kzalloc(sizeof(*cmd), GFP_KERNEL);
	if (!cmd) {
		ret = -ENOMEM;
		goto out;
	}

	if (!n_match_ssids) {
		/* No filter, with ssids */
		type = SCAN_SSID_FILTER_DISABLED;

		for (i = 0; i < req->n_ssids; i++) {
			cmd->ssids[cmd->n_ssids].type = (ssids[i].ssid_len) ?
				SCAN_SSID_TYPE_HIDDEN : SCAN_SSID_TYPE_PUBLIC;
			cmd->ssids[cmd->n_ssids].len = ssids[i].ssid_len;
			memcpy(cmd->ssids[cmd->n_ssids].ssid, ssids[i].ssid,
			       ssids[i].ssid_len);
			cmd->n_ssids++;
		}
	} else {
		type = SCAN_SSID_FILTER_LIST;

		/* Add all SSIDs from the filters */
		for (i = 0; i < req->n_match_sets; i++) {
			/* ignore sets without SSIDs */
			if (!sets[i].ssid.ssid_len)
				continue;

			cmd->ssids[cmd->n_ssids].type = SCAN_SSID_TYPE_PUBLIC;
			cmd->ssids[cmd->n_ssids].len = sets[i].ssid.ssid_len;
			memcpy(cmd->ssids[cmd->n_ssids].ssid,
			       sets[i].ssid.ssid, sets[i].ssid.ssid_len);
			cmd->n_ssids++;
		}
		if ((req->n_ssids > 1) ||
		    (req->n_ssids == 1 && req->ssids[0].ssid_len > 0)) {
			/*
			 * Mark all the SSIDs passed in the SSID list as HIDDEN,
			 * so they're used in probe requests.
			 */
			for (i = 0; i < req->n_ssids; i++) {
				for (j = 0; j < cmd->n_ssids; j++)
					if (!memcmp(req->ssids[i].ssid,
						   cmd->ssids[j].ssid,
						   req->ssids[i].ssid_len)) {
						cmd->ssids[j].type =
							SCAN_SSID_TYPE_HIDDEN;
						break;
					}
				/* Fail if SSID isn't present in the filters */
				if (j == cmd->n_ssids) {
					ret = -EINVAL;
					goto out_free;
				}
			}
		}
	}

	wl1271_dump(DEBUG_SCAN, "SSID_LIST: ", cmd, sizeof(*cmd));

	ret = wl1271_cmd_send(wl, CMD_CONNECTION_SCAN_SSID_CFG, cmd,
			      sizeof(*cmd), 0);
	if (ret < 0) {
		wl1271_error("cmd sched scan ssid list failed");
		goto out_free;
	}

out_free:
	kfree(cmd);
out:
	if (ret < 0)
		return ret;
	return type;
}

int wl1271_scan_sched_scan_config(struct wl1271 *wl,
				  struct cfg80211_sched_scan_request *req,
				  struct ieee80211_sched_scan_ies *ies)
{
	struct wl1271_cmd_sched_scan_config *cfg = NULL;
	struct conf_sched_scan_settings *c = &wl->conf.sched_scan;
	int i, ret;
	bool force_passive = !req->n_ssids;

	wl1271_debug(DEBUG_CMD, "cmd sched_scan scan config");

	cfg = kzalloc(sizeof(*cfg), GFP_KERNEL);
	if (!cfg)
		return -ENOMEM;

	cfg->rssi_threshold = c->rssi_threshold;
	cfg->snr_threshold  = c->snr_threshold;
	cfg->n_probe_reqs = c->num_probe_reqs;
	/* cycles set to 0 it means infinite (until manually stopped) */
	cfg->cycles = 0;
	/* report APs when at least 1 is found */
	cfg->report_after = 1;
	/* don't stop scanning automatically when something is found */
	cfg->terminate = 0;
	cfg->tag = WL1271_SCAN_DEFAULT_TAG;
	/* don't filter on BSS type */
	cfg->bss_type = SCAN_BSS_TYPE_ANY;
	/* currently NL80211 supports only a single interval */
	for (i = 0; i < SCAN_MAX_CYCLE_INTERVALS; i++)
		cfg->intervals[i] = cpu_to_le32(req->interval);

	cfg->ssid_len = 0;
	ret = wl12xx_scan_sched_scan_ssid_list(wl, req);
	if (ret < 0)
		goto out;

	cfg->filter_type = ret;

	wl1271_debug(DEBUG_SCAN, "filter_type = %d", cfg->filter_type);

	if (!wl1271_scan_sched_scan_channels(wl, req, cfg)) {
		wl1271_error("scan channel list is empty");
		ret = -EINVAL;
		goto out;
	}

	if (!force_passive && cfg->active[0]) {
		ret = wl1271_cmd_build_probe_req(wl, req->ssids[0].ssid,
						 req->ssids[0].ssid_len,
						 ies->ie[IEEE80211_BAND_2GHZ],
						 ies->len[IEEE80211_BAND_2GHZ],
						 IEEE80211_BAND_2GHZ);
		if (ret < 0) {
			wl1271_error("2.4GHz PROBE request template failed");
			goto out;
		}
	}

	if (!force_passive && cfg->active[1]) {
		ret = wl1271_cmd_build_probe_req(wl,  req->ssids[0].ssid,
						 req->ssids[0].ssid_len,
						 ies->ie[IEEE80211_BAND_5GHZ],
						 ies->len[IEEE80211_BAND_5GHZ],
						 IEEE80211_BAND_5GHZ);
		if (ret < 0) {
			wl1271_error("5GHz PROBE request template failed");
			goto out;
		}
	}

	wl1271_dump(DEBUG_SCAN, "SCAN_CFG: ", cfg, sizeof(*cfg));

	ret = wl1271_cmd_send(wl, CMD_CONNECTION_SCAN_CFG, cfg,
			      sizeof(*cfg), 0);
	if (ret < 0) {
		wl1271_error("SCAN configuration failed");
		goto out;
	}
out:
	kfree(cfg);
	return ret;
}

int wl1271_scan_sched_scan_start(struct wl1271 *wl)
{
	struct wl1271_cmd_sched_scan_start *start;
	int ret = 0;

	wl1271_debug(DEBUG_CMD, "cmd periodic scan start");

	if (wl->bss_type != BSS_TYPE_STA_BSS)
		return -EOPNOTSUPP;

	if (!test_bit(WL1271_FLAG_IDLE, &wl->flags))
		return -EBUSY;

	start = kzalloc(sizeof(*start), GFP_KERNEL);
	if (!start)
		return -ENOMEM;

	start->tag = WL1271_SCAN_DEFAULT_TAG;

	ret = wl1271_cmd_send(wl, CMD_START_PERIODIC_SCAN, start,
			      sizeof(*start), 0);
	if (ret < 0) {
		wl1271_error("failed to send scan start command");
		goto out_free;
	}

out_free:
	kfree(start);
	return ret;
}

void wl1271_scan_sched_scan_results(struct wl1271 *wl)
{
	wl1271_debug(DEBUG_SCAN, "got periodic scan results");

	ieee80211_sched_scan_results(wl->hw);
}

void wl1271_scan_sched_scan_stop(struct wl1271 *wl)
{
	struct wl1271_cmd_sched_scan_stop *stop;
	int ret = 0;

	wl1271_debug(DEBUG_CMD, "cmd periodic scan stop");

	/* FIXME: what to do if alloc'ing to stop fails? */
	stop = kzalloc(sizeof(*stop), GFP_KERNEL);
	if (!stop) {
		wl1271_error("failed to alloc memory to send sched scan stop");
		return;
	}

	stop->tag = WL1271_SCAN_DEFAULT_TAG;

	ret = wl1271_cmd_send(wl, CMD_STOP_PERIODIC_SCAN, stop,
			      sizeof(*stop), 0);
	if (ret < 0) {
		wl1271_error("failed to send sched scan stop command");
		goto out_free;
	}
	wl->sched_scanning = false;

out_free:
	kfree(stop);
}<|MERGE_RESOLUTION|>--- conflicted
+++ resolved
@@ -174,12 +174,6 @@
 		goto out;
 	}
 
-<<<<<<< HEAD
-	/* We always use high priority scans */
-	scan_options = WL1271_SCAN_OPT_PRIORITY_HIGH;
-
-=======
->>>>>>> 250a8155
 	if (passive)
 		scan_options |= WL1271_SCAN_OPT_PASSIVE;
 
