--- conflicted
+++ resolved
@@ -174,11 +174,7 @@
 				      rtl_fw_cb);
 	if (err) {
 		RT_TRACE(rtlpriv, COMP_ERR, DBG_EMERG,
-<<<<<<< HEAD
-			 ("Failed to request firmware!\n"));
-=======
 			 "Failed to request firmware!\n");
->>>>>>> b0b9e5c5
 		return 1;
 	}
 
