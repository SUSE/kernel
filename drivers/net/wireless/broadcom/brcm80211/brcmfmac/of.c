--- conflicted
+++ resolved
@@ -114,15 +114,12 @@
 		settings->board_type = board_type;
 	}
 	of_node_put(root);
-<<<<<<< HEAD
-=======
 
 	clk = devm_clk_get_optional_enabled_with_rate(dev, "lpo", 32768);
 	if (IS_ERR(clk))
 		return PTR_ERR(clk);
 
 	brcmf_dbg(INFO, "%s LPO clock\n", clk ? "enable" : "no");
->>>>>>> b5de2a2a
 
 	if (!np || !of_device_is_compatible(np, "brcm,bcm4329-fmac"))
 		return 0;
