--- conflicted
+++ resolved
@@ -11,17 +11,12 @@
 
 #include "vops.h"
 
-<<<<<<< HEAD
-=======
 #define BRCMF_BCA_E_LAST		212
 
->>>>>>> b48d67c4
 static void brcmf_bca_feat_attach(struct brcmf_if *ifp)
 {
 	/* SAE support not confirmed so disabling for now */
 	ifp->drvr->feat_flags &= ~BIT(BRCMF_FEAT_SAE);
-<<<<<<< HEAD
-=======
 }
 
 static int brcmf_bca_alloc_fweh_info(struct brcmf_pub *drvr)
@@ -36,13 +31,9 @@
 	fweh->num_event_codes = BRCMF_BCA_E_LAST;
 	drvr->fweh = fweh;
 	return 0;
->>>>>>> b48d67c4
 }
 
 const struct brcmf_fwvid_ops brcmf_bca_ops = {
 	.feat_attach = brcmf_bca_feat_attach,
-<<<<<<< HEAD
-=======
 	.alloc_fweh_info = brcmf_bca_alloc_fweh_info,
->>>>>>> b48d67c4
 };