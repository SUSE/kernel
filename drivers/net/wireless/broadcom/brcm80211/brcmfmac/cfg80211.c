--- conflicted
+++ resolved
@@ -104,8 +104,6 @@
 #define BRCMF_MAX_CHANSPEC_LIST \
 	(BRCMF_DCMD_MEDLEN / sizeof(__le32) - 1)
 
-<<<<<<< HEAD
-=======
 struct brcmf_dump_survey {
 	u32 obss;
 	u32 ibss;
@@ -126,7 +124,6 @@
 	u32 time_req;
 };
 
->>>>>>> f8ca29b3
 static bool check_vif_up(struct brcmf_cfg80211_vif *vif)
 {
 	if (!test_bit(BRCMF_VIF_STATUS_READY, &vif->sme_state)) {
