// SPDX-License-Identifier: ISC
/*
 * Copyright (c) 2010 Broadcom Corporation
 */

/* Toplevel file. Relies on dhd_linux.c to send commands to the dongle. */

#include <linux/kernel.h>
#include <linux/etherdevice.h>
#include <linux/module.h>
#include <linux/vmalloc.h>
#include <net/cfg80211.h>
#include <net/netlink.h>
#include <uapi/linux/if_arp.h>

#include <brcmu_utils.h>
#include <defs.h>
#include <brcmu_wifi.h>
#include <brcm_hw_ids.h>
#include "core.h"
#include "debug.h"
#include "tracepoint.h"
#include "fwil_types.h"
#include "p2p.h"
#include "btcoex.h"
#include "pno.h"
#include "fwsignal.h"
#include "cfg80211.h"
#include "feature.h"
#include "fwil.h"
#include "proto.h"
#include "vendor.h"
#include "bus.h"
#include "common.h"

#define BRCMF_SCAN_IE_LEN_MAX		2048

#define WPA_OUI				"\x00\x50\xF2"	/* WPA OUI */
#define WPA_OUI_TYPE			1
#define RSN_OUI				"\x00\x0F\xAC"	/* RSN OUI */
#define	WME_OUI_TYPE			2
#define WPS_OUI_TYPE			4

#define VS_IE_FIXED_HDR_LEN		6
#define WPA_IE_VERSION_LEN		2
#define WPA_IE_MIN_OUI_LEN		4
#define WPA_IE_SUITE_COUNT_LEN		2

#define WPA_CIPHER_NONE			0	/* None */
#define WPA_CIPHER_WEP_40		1	/* WEP (40-bit) */
#define WPA_CIPHER_TKIP			2	/* TKIP: default for WPA */
#define WPA_CIPHER_AES_CCM		4	/* AES (CCM) */
#define WPA_CIPHER_WEP_104		5	/* WEP (104-bit) */

#define RSN_AKM_NONE			0	/* None (IBSS) */
#define RSN_AKM_UNSPECIFIED		1	/* Over 802.1x */
#define RSN_AKM_PSK			2	/* Pre-shared Key */
#define RSN_AKM_SHA256_1X		5	/* SHA256, 802.1X */
#define RSN_AKM_SHA256_PSK		6	/* SHA256, Pre-shared Key */
#define RSN_AKM_SAE			8	/* SAE */
#define RSN_CAP_LEN			2	/* Length of RSN capabilities */
#define RSN_CAP_PTK_REPLAY_CNTR_MASK	(BIT(2) | BIT(3))
#define RSN_CAP_MFPR_MASK		BIT(6)
#define RSN_CAP_MFPC_MASK		BIT(7)
#define RSN_PMKID_COUNT_LEN		2

#define VNDR_IE_CMD_LEN			4	/* length of the set command
						 * string :"add", "del" (+ NUL)
						 */
#define VNDR_IE_COUNT_OFFSET		4
#define VNDR_IE_PKTFLAG_OFFSET		8
#define VNDR_IE_VSIE_OFFSET		12
#define VNDR_IE_HDR_SIZE		12
#define VNDR_IE_PARSE_LIMIT		5

#define	DOT11_MGMT_HDR_LEN		24	/* d11 management header len */
#define	DOT11_BCN_PRB_FIXED_LEN		12	/* beacon/probe fixed length */

#define BRCMF_SCAN_JOIN_ACTIVE_DWELL_TIME_MS	320
#define BRCMF_SCAN_JOIN_PASSIVE_DWELL_TIME_MS	400
#define BRCMF_SCAN_JOIN_PROBE_INTERVAL_MS	20

#define BRCMF_SCAN_CHANNEL_TIME		40
#define BRCMF_SCAN_UNASSOC_TIME		40
#define BRCMF_SCAN_PASSIVE_TIME		120

#define BRCMF_ND_INFO_TIMEOUT		msecs_to_jiffies(2000)

#define BRCMF_PS_MAX_TIMEOUT_MS		2000

/* Dump obss definitions */
#define ACS_MSRMNT_DELAY		80
#define CHAN_NOISE_DUMMY		(-80)
#define OBSS_TOKEN_IDX			15
#define IBSS_TOKEN_IDX			15
#define TX_TOKEN_IDX			14
#define CTG_TOKEN_IDX			13
#define PKT_TOKEN_IDX			15
#define IDLE_TOKEN_IDX			12

#define BRCMF_ASSOC_PARAMS_FIXED_SIZE \
	(sizeof(struct brcmf_assoc_params_le) - sizeof(u16))

#define BRCMF_MAX_CHANSPEC_LIST \
	(BRCMF_DCMD_MEDLEN / sizeof(__le32) - 1)

struct brcmf_dump_survey {
	u32 obss;
	u32 ibss;
	u32 no_ctg;
	u32 no_pckt;
	u32 tx;
	u32 idle;
};

struct cca_stats_n_flags {
	u32 msrmnt_time; /* Time for Measurement (msec) */
	u32 msrmnt_done; /* flag set when measurement complete */
	char buf[1];
};

struct cca_msrmnt_query {
	u32 msrmnt_query;
	u32 time_req;
};

static bool check_vif_up(struct brcmf_cfg80211_vif *vif)
{
	if (!test_bit(BRCMF_VIF_STATUS_READY, &vif->sme_state)) {
		brcmf_dbg(INFO, "device is not ready : status (%lu)\n",
			  vif->sme_state);
		return false;
	}
	return true;
}

#define RATE_TO_BASE100KBPS(rate)   (((rate) * 10) / 2)
#define RATETAB_ENT(_rateid, _flags) \
	{                                                               \
		.bitrate        = RATE_TO_BASE100KBPS(_rateid),     \
		.hw_value       = (_rateid),                            \
		.flags          = (_flags),                             \
	}

static struct ieee80211_rate __wl_rates[] = {
	RATETAB_ENT(BRCM_RATE_1M, 0),
	RATETAB_ENT(BRCM_RATE_2M, IEEE80211_RATE_SHORT_PREAMBLE),
	RATETAB_ENT(BRCM_RATE_5M5, IEEE80211_RATE_SHORT_PREAMBLE),
	RATETAB_ENT(BRCM_RATE_11M, IEEE80211_RATE_SHORT_PREAMBLE),
	RATETAB_ENT(BRCM_RATE_6M, 0),
	RATETAB_ENT(BRCM_RATE_9M, 0),
	RATETAB_ENT(BRCM_RATE_12M, 0),
	RATETAB_ENT(BRCM_RATE_18M, 0),
	RATETAB_ENT(BRCM_RATE_24M, 0),
	RATETAB_ENT(BRCM_RATE_36M, 0),
	RATETAB_ENT(BRCM_RATE_48M, 0),
	RATETAB_ENT(BRCM_RATE_54M, 0),
};

#define wl_g_rates		(__wl_rates + 0)
#define wl_g_rates_size		ARRAY_SIZE(__wl_rates)
#define wl_a_rates		(__wl_rates + 4)
#define wl_a_rates_size		(wl_g_rates_size - 4)

#define CHAN2G(_channel, _freq) {				\
	.band			= NL80211_BAND_2GHZ,		\
	.center_freq		= (_freq),			\
	.hw_value		= (_channel),			\
	.max_antenna_gain	= 0,				\
	.max_power		= 30,				\
}

#define CHAN5G(_channel) {					\
	.band			= NL80211_BAND_5GHZ,		\
	.center_freq		= 5000 + (5 * (_channel)),	\
	.hw_value		= (_channel),			\
	.max_antenna_gain	= 0,				\
	.max_power		= 30,				\
}

static struct ieee80211_channel __wl_2ghz_channels[] = {
	CHAN2G(1, 2412), CHAN2G(2, 2417), CHAN2G(3, 2422), CHAN2G(4, 2427),
	CHAN2G(5, 2432), CHAN2G(6, 2437), CHAN2G(7, 2442), CHAN2G(8, 2447),
	CHAN2G(9, 2452), CHAN2G(10, 2457), CHAN2G(11, 2462), CHAN2G(12, 2467),
	CHAN2G(13, 2472), CHAN2G(14, 2484)
};

static struct ieee80211_channel __wl_5ghz_channels[] = {
	CHAN5G(34), CHAN5G(36), CHAN5G(38), CHAN5G(40), CHAN5G(42),
	CHAN5G(44), CHAN5G(46), CHAN5G(48), CHAN5G(52), CHAN5G(56),
	CHAN5G(60), CHAN5G(64), CHAN5G(100), CHAN5G(104), CHAN5G(108),
	CHAN5G(112), CHAN5G(116), CHAN5G(120), CHAN5G(124), CHAN5G(128),
	CHAN5G(132), CHAN5G(136), CHAN5G(140), CHAN5G(144), CHAN5G(149),
	CHAN5G(153), CHAN5G(157), CHAN5G(161), CHAN5G(165)
};

/* Band templates duplicated per wiphy. The channel info
 * above is added to the band during setup.
 */
static const struct ieee80211_supported_band __wl_band_2ghz = {
	.band = NL80211_BAND_2GHZ,
	.bitrates = wl_g_rates,
	.n_bitrates = wl_g_rates_size,
};

static const struct ieee80211_supported_band __wl_band_5ghz = {
	.band = NL80211_BAND_5GHZ,
	.bitrates = wl_a_rates,
	.n_bitrates = wl_a_rates_size,
};

/* This is to override regulatory domains defined in cfg80211 module (reg.c)
 * By default world regulatory domain defined in reg.c puts the flags
 * NL80211_RRF_NO_IR for 5GHz channels (for * 36..48 and 149..165).
 * With respect to these flags, wpa_supplicant doesn't * start p2p
 * operations on 5GHz channels. All the changes in world regulatory
 * domain are to be done here.
 */
static const struct ieee80211_regdomain brcmf_regdom = {
	.n_reg_rules = 4,
	.alpha2 =  "99",
	.reg_rules = {
		/* IEEE 802.11b/g, channels 1..11 */
		REG_RULE(2412-10, 2472+10, 40, 6, 20, 0),
		/* If any */
		/* IEEE 802.11 channel 14 - Only JP enables
		 * this and for 802.11b only
		 */
		REG_RULE(2484-10, 2484+10, 20, 6, 20, 0),
		/* IEEE 802.11a, channel 36..64 */
		REG_RULE(5150-10, 5350+10, 160, 6, 20, 0),
		/* IEEE 802.11a, channel 100..165 */
		REG_RULE(5470-10, 5850+10, 160, 6, 20, 0), }
};

/* Note: brcmf_cipher_suites is an array of int defining which cipher suites
 * are supported. A pointer to this array and the number of entries is passed
 * on to upper layers. AES_CMAC defines whether or not the driver supports MFP.
 * So the cipher suite AES_CMAC has to be the last one in the array, and when
 * device does not support MFP then the number of suites will be decreased by 1
 */
static const u32 brcmf_cipher_suites[] = {
	WLAN_CIPHER_SUITE_WEP40,
	WLAN_CIPHER_SUITE_WEP104,
	WLAN_CIPHER_SUITE_TKIP,
	WLAN_CIPHER_SUITE_CCMP,
	/* Keep as last entry: */
	WLAN_CIPHER_SUITE_AES_CMAC
};

/* Vendor specific ie. id = 221, oui and type defines exact ie */
struct brcmf_vs_tlv {
	u8 id;
	u8 len;
	u8 oui[3];
	u8 oui_type;
};

struct parsed_vndr_ie_info {
	u8 *ie_ptr;
	u32 ie_len;	/* total length including id & length field */
	struct brcmf_vs_tlv vndrie;
};

struct parsed_vndr_ies {
	u32 count;
	struct parsed_vndr_ie_info ie_info[VNDR_IE_PARSE_LIMIT];
};

#define WL_INTERFACE_CREATE_VER_1		1
#define WL_INTERFACE_CREATE_VER_2		2
#define WL_INTERFACE_CREATE_VER_3		3
#define WL_INTERFACE_CREATE_VER_MAX		WL_INTERFACE_CREATE_VER_3

#define WL_INTERFACE_MAC_DONT_USE	0x0
#define WL_INTERFACE_MAC_USE		0x2

#define WL_INTERFACE_CREATE_STA		0x0
#define WL_INTERFACE_CREATE_AP		0x1

struct wl_interface_create_v1 {
	u16	ver;			/* structure version */
	u32	flags;			/* flags for operation */
	u8	mac_addr[ETH_ALEN];	/* MAC address */
	u32	wlc_index;		/* optional for wlc index */
};

struct wl_interface_create_v2 {
	u16	ver;			/* structure version */
	u8	pad1[2];
	u32	flags;			/* flags for operation */
	u8	mac_addr[ETH_ALEN];	/* MAC address */
	u8	iftype;			/* type of interface created */
	u8	pad2;
	u32	wlc_index;		/* optional for wlc index */
};

struct wl_interface_create_v3 {
	u16 ver;			/* structure version */
	u16 len;			/* length of structure + data */
	u16 fixed_len;			/* length of structure */
	u8 iftype;			/* type of interface created */
	u8 wlc_index;			/* optional for wlc index */
	u32 flags;			/* flags for operation */
	u8 mac_addr[ETH_ALEN];		/* MAC address */
	u8 bssid[ETH_ALEN];		/* optional for BSSID */
	u8 if_index;			/* interface index request */
	u8 pad[3];
	u8 data[];			/* Optional for specific data */
};

static u8 nl80211_band_to_fwil(enum nl80211_band band)
{
	switch (band) {
	case NL80211_BAND_2GHZ:
		return WLC_BAND_2G;
	case NL80211_BAND_5GHZ:
		return WLC_BAND_5G;
	default:
		WARN_ON(1);
		break;
	}
	return 0;
}

static u16 chandef_to_chanspec(struct brcmu_d11inf *d11inf,
			       struct cfg80211_chan_def *ch)
{
	struct brcmu_chan ch_inf;
	s32 primary_offset;

	brcmf_dbg(TRACE, "chandef: control %d center %d width %d\n",
		  ch->chan->center_freq, ch->center_freq1, ch->width);
	ch_inf.chnum = ieee80211_frequency_to_channel(ch->center_freq1);
	primary_offset = ch->chan->center_freq - ch->center_freq1;
	switch (ch->width) {
	case NL80211_CHAN_WIDTH_20:
	case NL80211_CHAN_WIDTH_20_NOHT:
		ch_inf.bw = BRCMU_CHAN_BW_20;
		WARN_ON(primary_offset != 0);
		break;
	case NL80211_CHAN_WIDTH_40:
		ch_inf.bw = BRCMU_CHAN_BW_40;
		if (primary_offset > 0)
			ch_inf.sb = BRCMU_CHAN_SB_U;
		else
			ch_inf.sb = BRCMU_CHAN_SB_L;
		break;
	case NL80211_CHAN_WIDTH_80:
		ch_inf.bw = BRCMU_CHAN_BW_80;
		if (primary_offset == -30)
			ch_inf.sb = BRCMU_CHAN_SB_LL;
		else if (primary_offset == -10)
			ch_inf.sb = BRCMU_CHAN_SB_LU;
		else if (primary_offset == 10)
			ch_inf.sb = BRCMU_CHAN_SB_UL;
		else
			ch_inf.sb = BRCMU_CHAN_SB_UU;
		break;
	case NL80211_CHAN_WIDTH_160:
		ch_inf.bw = BRCMU_CHAN_BW_160;
		if (primary_offset == -70)
			ch_inf.sb = BRCMU_CHAN_SB_LLL;
		else if (primary_offset == -50)
			ch_inf.sb = BRCMU_CHAN_SB_LLU;
		else if (primary_offset == -30)
			ch_inf.sb = BRCMU_CHAN_SB_LUL;
		else if (primary_offset == -10)
			ch_inf.sb = BRCMU_CHAN_SB_LUU;
		else if (primary_offset == 10)
			ch_inf.sb = BRCMU_CHAN_SB_ULL;
		else if (primary_offset == 30)
			ch_inf.sb = BRCMU_CHAN_SB_ULU;
		else if (primary_offset == 50)
			ch_inf.sb = BRCMU_CHAN_SB_UUL;
		else
			ch_inf.sb = BRCMU_CHAN_SB_UUU;
		break;
	case NL80211_CHAN_WIDTH_80P80:
	case NL80211_CHAN_WIDTH_5:
	case NL80211_CHAN_WIDTH_10:
	default:
		WARN_ON_ONCE(1);
	}
	switch (ch->chan->band) {
	case NL80211_BAND_2GHZ:
		ch_inf.band = BRCMU_CHAN_BAND_2G;
		break;
	case NL80211_BAND_5GHZ:
		ch_inf.band = BRCMU_CHAN_BAND_5G;
		break;
	case NL80211_BAND_60GHZ:
	default:
		WARN_ON_ONCE(1);
	}
	d11inf->encchspec(&ch_inf);

	brcmf_dbg(TRACE, "chanspec: 0x%x\n", ch_inf.chspec);
	return ch_inf.chspec;
}

u16 channel_to_chanspec(struct brcmu_d11inf *d11inf,
			struct ieee80211_channel *ch)
{
	struct brcmu_chan ch_inf;

	ch_inf.chnum = ieee80211_frequency_to_channel(ch->center_freq);
	ch_inf.bw = BRCMU_CHAN_BW_20;
	d11inf->encchspec(&ch_inf);

	return ch_inf.chspec;
}

/* Traverse a string of 1-byte tag/1-byte length/variable-length value
 * triples, returning a pointer to the substring whose first element
 * matches tag
 */
static const struct brcmf_tlv *
brcmf_parse_tlvs(const void *buf, int buflen, uint key)
{
	const struct brcmf_tlv *elt = buf;
	int totlen = buflen;

	/* find tagged parameter */
	while (totlen >= TLV_HDR_LEN) {
		int len = elt->len;

		/* validate remaining totlen */
		if ((elt->id == key) && (totlen >= (len + TLV_HDR_LEN)))
			return elt;

		elt = (struct brcmf_tlv *)((u8 *)elt + (len + TLV_HDR_LEN));
		totlen -= (len + TLV_HDR_LEN);
	}

	return NULL;
}

/* Is any of the tlvs the expected entry? If
 * not update the tlvs buffer pointer/length.
 */
static bool
brcmf_tlv_has_ie(const u8 *ie, const u8 **tlvs, u32 *tlvs_len,
		 const u8 *oui, u32 oui_len, u8 type)
{
	/* If the contents match the OUI and the type */
	if (ie[TLV_LEN_OFF] >= oui_len + 1 &&
	    !memcmp(&ie[TLV_BODY_OFF], oui, oui_len) &&
	    type == ie[TLV_BODY_OFF + oui_len]) {
		return true;
	}

	if (tlvs == NULL)
		return false;
	/* point to the next ie */
	ie += ie[TLV_LEN_OFF] + TLV_HDR_LEN;
	/* calculate the length of the rest of the buffer */
	*tlvs_len -= (int)(ie - *tlvs);
	/* update the pointer to the start of the buffer */
	*tlvs = ie;

	return false;
}

static struct brcmf_vs_tlv *
brcmf_find_wpaie(const u8 *parse, u32 len)
{
	const struct brcmf_tlv *ie;

	while ((ie = brcmf_parse_tlvs(parse, len, WLAN_EID_VENDOR_SPECIFIC))) {
		if (brcmf_tlv_has_ie((const u8 *)ie, &parse, &len,
				     WPA_OUI, TLV_OUI_LEN, WPA_OUI_TYPE))
			return (struct brcmf_vs_tlv *)ie;
	}
	return NULL;
}

static struct brcmf_vs_tlv *
brcmf_find_wpsie(const u8 *parse, u32 len)
{
	const struct brcmf_tlv *ie;

	while ((ie = brcmf_parse_tlvs(parse, len, WLAN_EID_VENDOR_SPECIFIC))) {
		if (brcmf_tlv_has_ie((u8 *)ie, &parse, &len,
				     WPA_OUI, TLV_OUI_LEN, WPS_OUI_TYPE))
			return (struct brcmf_vs_tlv *)ie;
	}
	return NULL;
}

static int brcmf_vif_change_validate(struct brcmf_cfg80211_info *cfg,
				     struct brcmf_cfg80211_vif *vif,
				     enum nl80211_iftype new_type)
{
	struct brcmf_cfg80211_vif *pos;
	bool check_combos = false;
	int ret = 0;
	struct iface_combination_params params = {
		.num_different_channels = 1,
	};

	list_for_each_entry(pos, &cfg->vif_list, list)
		if (pos == vif) {
			params.iftype_num[new_type]++;
		} else {
			/* concurrent interfaces so need check combinations */
			check_combos = true;
			params.iftype_num[pos->wdev.iftype]++;
		}

	if (check_combos)
		ret = cfg80211_check_combinations(cfg->wiphy, &params);

	return ret;
}

static int brcmf_vif_add_validate(struct brcmf_cfg80211_info *cfg,
				  enum nl80211_iftype new_type)
{
	struct brcmf_cfg80211_vif *pos;
	struct iface_combination_params params = {
		.num_different_channels = 1,
	};

	list_for_each_entry(pos, &cfg->vif_list, list)
		params.iftype_num[pos->wdev.iftype]++;

	params.iftype_num[new_type]++;
	return cfg80211_check_combinations(cfg->wiphy, &params);
}

static void convert_key_from_CPU(struct brcmf_wsec_key *key,
				 struct brcmf_wsec_key_le *key_le)
{
	key_le->index = cpu_to_le32(key->index);
	key_le->len = cpu_to_le32(key->len);
	key_le->algo = cpu_to_le32(key->algo);
	key_le->flags = cpu_to_le32(key->flags);
	key_le->rxiv.hi = cpu_to_le32(key->rxiv.hi);
	key_le->rxiv.lo = cpu_to_le16(key->rxiv.lo);
	key_le->iv_initialized = cpu_to_le32(key->iv_initialized);
	memcpy(key_le->data, key->data, sizeof(key->data));
	memcpy(key_le->ea, key->ea, sizeof(key->ea));
}

static int
send_key_to_dongle(struct brcmf_if *ifp, struct brcmf_wsec_key *key)
{
	struct brcmf_pub *drvr = ifp->drvr;
	int err;
	struct brcmf_wsec_key_le key_le;

	convert_key_from_CPU(key, &key_le);

	brcmf_netdev_wait_pend8021x(ifp);

	err = brcmf_fil_bsscfg_data_set(ifp, "wsec_key", &key_le,
					sizeof(key_le));

	if (err)
		bphy_err(drvr, "wsec_key error (%d)\n", err);
	return err;
}

static void
brcmf_cfg80211_update_proto_addr_mode(struct wireless_dev *wdev)
{
	struct brcmf_cfg80211_vif *vif;
	struct brcmf_if *ifp;

	vif = container_of(wdev, struct brcmf_cfg80211_vif, wdev);
	ifp = vif->ifp;

	if ((wdev->iftype == NL80211_IFTYPE_ADHOC) ||
	    (wdev->iftype == NL80211_IFTYPE_AP) ||
	    (wdev->iftype == NL80211_IFTYPE_P2P_GO))
		brcmf_proto_configure_addr_mode(ifp->drvr, ifp->ifidx,
						ADDR_DIRECT);
	else
		brcmf_proto_configure_addr_mode(ifp->drvr, ifp->ifidx,
						ADDR_INDIRECT);
}

static int brcmf_get_first_free_bsscfgidx(struct brcmf_pub *drvr)
{
	int bsscfgidx;

	for (bsscfgidx = 0; bsscfgidx < BRCMF_MAX_IFS; bsscfgidx++) {
		/* bsscfgidx 1 is reserved for legacy P2P */
		if (bsscfgidx == 1)
			continue;
		if (!drvr->iflist[bsscfgidx])
			return bsscfgidx;
	}

	return -ENOMEM;
}

static void brcmf_set_vif_sta_macaddr(struct brcmf_if *ifp, u8 *mac_addr)
{
	u8 mac_idx = ifp->drvr->sta_mac_idx;

	/* set difference MAC address with locally administered bit */
	memcpy(mac_addr, ifp->mac_addr, ETH_ALEN);
	mac_addr[0] |= 0x02;
	mac_addr[3] ^= mac_idx ? 0xC0 : 0xA0;
	mac_idx++;
	mac_idx = mac_idx % 2;
	ifp->drvr->sta_mac_idx = mac_idx;
}

static int brcmf_cfg80211_request_sta_if(struct brcmf_if *ifp, u8 *macaddr)
{
	struct wl_interface_create_v1 iface_v1;
	struct wl_interface_create_v2 iface_v2;
	struct wl_interface_create_v3 iface_v3;
	u32 iface_create_ver;
	int err;

	/* interface_create version 1 */
	memset(&iface_v1, 0, sizeof(iface_v1));
	iface_v1.ver = WL_INTERFACE_CREATE_VER_1;
	iface_v1.flags = WL_INTERFACE_CREATE_STA |
			 WL_INTERFACE_MAC_USE;
	if (!is_zero_ether_addr(macaddr))
		memcpy(iface_v1.mac_addr, macaddr, ETH_ALEN);
	else
		brcmf_set_vif_sta_macaddr(ifp, iface_v1.mac_addr);

	err = brcmf_fil_iovar_data_get(ifp, "interface_create",
				       &iface_v1,
				       sizeof(iface_v1));
	if (err) {
		brcmf_info("failed to create interface(v1), err=%d\n",
			   err);
	} else {
		brcmf_dbg(INFO, "interface created(v1)\n");
		return 0;
	}

	/* interface_create version 2 */
	memset(&iface_v2, 0, sizeof(iface_v2));
	iface_v2.ver = WL_INTERFACE_CREATE_VER_2;
	iface_v2.flags = WL_INTERFACE_MAC_USE;
	iface_v2.iftype = WL_INTERFACE_CREATE_STA;
	if (!is_zero_ether_addr(macaddr))
		memcpy(iface_v2.mac_addr, macaddr, ETH_ALEN);
	else
		brcmf_set_vif_sta_macaddr(ifp, iface_v2.mac_addr);

	err = brcmf_fil_iovar_data_get(ifp, "interface_create",
				       &iface_v2,
				       sizeof(iface_v2));
	if (err) {
		brcmf_info("failed to create interface(v2), err=%d\n",
			   err);
	} else {
		brcmf_dbg(INFO, "interface created(v2)\n");
		return 0;
	}

	/* interface_create version 3+ */
	/* get supported version from firmware side */
	iface_create_ver = 0;
	err = brcmf_fil_bsscfg_int_get(ifp, "interface_create",
				       &iface_create_ver);
	if (err) {
		brcmf_err("fail to get supported version, err=%d\n", err);
		return -EOPNOTSUPP;
	}

	switch (iface_create_ver) {
	case WL_INTERFACE_CREATE_VER_3:
		memset(&iface_v3, 0, sizeof(iface_v3));
		iface_v3.ver = WL_INTERFACE_CREATE_VER_3;
		iface_v3.flags = WL_INTERFACE_MAC_USE;
		iface_v3.iftype = WL_INTERFACE_CREATE_STA;
		if (!is_zero_ether_addr(macaddr))
			memcpy(iface_v3.mac_addr, macaddr, ETH_ALEN);
		else
			brcmf_set_vif_sta_macaddr(ifp, iface_v3.mac_addr);

		err = brcmf_fil_iovar_data_get(ifp, "interface_create",
					       &iface_v3,
					       sizeof(iface_v3));

		if (!err)
			brcmf_dbg(INFO, "interface created(v3)\n");
		break;
	default:
		brcmf_err("not support interface create(v%d)\n",
			  iface_create_ver);
		err = -EOPNOTSUPP;
		break;
	}

	if (err) {
		brcmf_info("station interface creation failed (%d)\n",
			   err);
		return -EIO;
	}

	return 0;
}

static int brcmf_cfg80211_request_ap_if(struct brcmf_if *ifp)
{
	struct wl_interface_create_v1 iface_v1;
	struct wl_interface_create_v2 iface_v2;
	struct wl_interface_create_v3 iface_v3;
	u32 iface_create_ver;
	struct brcmf_pub *drvr = ifp->drvr;
	struct brcmf_mbss_ssid_le mbss_ssid_le;
	int bsscfgidx;
	int err;

	/* interface_create version 1 */
	memset(&iface_v1, 0, sizeof(iface_v1));
	iface_v1.ver = WL_INTERFACE_CREATE_VER_1;
	iface_v1.flags = WL_INTERFACE_CREATE_AP |
			 WL_INTERFACE_MAC_USE;

	brcmf_set_vif_sta_macaddr(ifp, iface_v1.mac_addr);

	err = brcmf_fil_iovar_data_get(ifp, "interface_create",
				       &iface_v1,
				       sizeof(iface_v1));
	if (err) {
		brcmf_info("failed to create interface(v1), err=%d\n",
			   err);
	} else {
		brcmf_dbg(INFO, "interface created(v1)\n");
		return 0;
	}

	/* interface_create version 2 */
	memset(&iface_v2, 0, sizeof(iface_v2));
	iface_v2.ver = WL_INTERFACE_CREATE_VER_2;
	iface_v2.flags = WL_INTERFACE_MAC_USE;
	iface_v2.iftype = WL_INTERFACE_CREATE_AP;

	brcmf_set_vif_sta_macaddr(ifp, iface_v2.mac_addr);

	err = brcmf_fil_iovar_data_get(ifp, "interface_create",
				       &iface_v2,
				       sizeof(iface_v2));
	if (err) {
		brcmf_info("failed to create interface(v2), err=%d\n",
			   err);
	} else {
		brcmf_dbg(INFO, "interface created(v2)\n");
		return 0;
	}

	/* interface_create version 3+ */
	/* get supported version from firmware side */
	iface_create_ver = 0;
	err = brcmf_fil_bsscfg_int_get(ifp, "interface_create",
				       &iface_create_ver);
	if (err) {
		brcmf_err("fail to get supported version, err=%d\n", err);
		return -EOPNOTSUPP;
	}

	switch (iface_create_ver) {
	case WL_INTERFACE_CREATE_VER_3:
		memset(&iface_v3, 0, sizeof(iface_v3));
		iface_v3.ver = WL_INTERFACE_CREATE_VER_3;
		iface_v3.flags = WL_INTERFACE_MAC_USE;
		iface_v3.iftype = WL_INTERFACE_CREATE_AP;
		brcmf_set_vif_sta_macaddr(ifp, iface_v3.mac_addr);

		err = brcmf_fil_iovar_data_get(ifp, "interface_create",
					       &iface_v3,
					       sizeof(iface_v3));

		if (!err)
			brcmf_dbg(INFO, "interface created(v3)\n");
		break;
	default:
		brcmf_err("not support interface create(v%d)\n",
			  iface_create_ver);
		err = -EOPNOTSUPP;
		break;
	}

	if (err) {
		brcmf_info("Does not support interface_create (%d)\n",
			   err);
		memset(&mbss_ssid_le, 0, sizeof(mbss_ssid_le));
		bsscfgidx = brcmf_get_first_free_bsscfgidx(ifp->drvr);
		if (bsscfgidx < 0)
			return bsscfgidx;

		mbss_ssid_le.bsscfgidx = cpu_to_le32(bsscfgidx);
		mbss_ssid_le.SSID_len = cpu_to_le32(5);
		sprintf(mbss_ssid_le.SSID, "ssid%d", bsscfgidx);

		err = brcmf_fil_bsscfg_data_set(ifp, "bsscfg:ssid", &mbss_ssid_le,
						sizeof(mbss_ssid_le));

		if (err < 0)
			bphy_err(drvr, "setting ssid failed %d\n", err);
	}

	return err;
}

/**
 * brcmf_apsta_add_vif() - create a new AP or STA virtual interface
 *
 * @wiphy: wiphy device of new interface.
 * @name: name of the new interface.
 * @params: contains mac address for AP or STA device.
 * @type: interface type.
 */
static
struct wireless_dev *brcmf_apsta_add_vif(struct wiphy *wiphy, const char *name,
					 struct vif_params *params,
					 enum nl80211_iftype type)
{
	struct brcmf_cfg80211_info *cfg = wiphy_to_cfg(wiphy);
	struct brcmf_if *ifp = netdev_priv(cfg_to_ndev(cfg));
	struct brcmf_pub *drvr = cfg->pub;
	struct brcmf_cfg80211_vif *vif;
	int err;

	if (type != NL80211_IFTYPE_STATION && type != NL80211_IFTYPE_AP)
		return ERR_PTR(-EINVAL);

	if (brcmf_cfg80211_vif_event_armed(cfg))
		return ERR_PTR(-EBUSY);

	brcmf_dbg(INFO, "Adding vif \"%s\"\n", name);

	vif = brcmf_alloc_vif(cfg, type);
	if (IS_ERR(vif))
		return (struct wireless_dev *)vif;

	brcmf_cfg80211_arm_vif_event(cfg, vif);

	if (type == NL80211_IFTYPE_STATION)
		err = brcmf_cfg80211_request_sta_if(ifp, params->macaddr);
	else
		err = brcmf_cfg80211_request_ap_if(ifp);
	if (err) {
		brcmf_cfg80211_arm_vif_event(cfg, NULL);
		goto fail;
	}

	/* wait for firmware event */
	err = brcmf_cfg80211_wait_vif_event(cfg, BRCMF_E_IF_ADD,
					    BRCMF_VIF_EVENT_TIMEOUT);
	brcmf_cfg80211_arm_vif_event(cfg, NULL);
	if (!err) {
		bphy_err(drvr, "timeout occurred\n");
		err = -EIO;
		goto fail;
	}

	/* interface created in firmware */
	ifp = vif->ifp;
	if (!ifp) {
		bphy_err(drvr, "no if pointer provided\n");
		err = -ENOENT;
		goto fail;
	}

	strncpy(ifp->ndev->name, name, sizeof(ifp->ndev->name) - 1);
	err = brcmf_net_attach(ifp, true);
	if (err) {
		bphy_err(drvr, "Registering netdevice failed\n");
		free_netdev(ifp->ndev);
		goto fail;
	}

	return &ifp->vif->wdev;

fail:
	brcmf_free_vif(vif);
	return ERR_PTR(err);
}

static bool brcmf_is_apmode(struct brcmf_cfg80211_vif *vif)
{
	enum nl80211_iftype iftype;

	iftype = vif->wdev.iftype;
	return iftype == NL80211_IFTYPE_AP || iftype == NL80211_IFTYPE_P2P_GO;
}

static bool brcmf_is_ibssmode(struct brcmf_cfg80211_vif *vif)
{
	return vif->wdev.iftype == NL80211_IFTYPE_ADHOC;
}

/**
 * brcmf_mon_add_vif() - create monitor mode virtual interface
 *
 * @wiphy: wiphy device of new interface.
 * @name: name of the new interface.
 */
static struct wireless_dev *brcmf_mon_add_vif(struct wiphy *wiphy,
					      const char *name)
{
	struct brcmf_cfg80211_info *cfg = wiphy_to_cfg(wiphy);
	struct brcmf_cfg80211_vif *vif;
	struct net_device *ndev;
	struct brcmf_if *ifp;
	int err;

	if (cfg->pub->mon_if) {
		err = -EEXIST;
		goto err_out;
	}

	vif = brcmf_alloc_vif(cfg, NL80211_IFTYPE_MONITOR);
	if (IS_ERR(vif)) {
		err = PTR_ERR(vif);
		goto err_out;
	}

	ndev = alloc_netdev(sizeof(*ifp), name, NET_NAME_UNKNOWN, ether_setup);
	if (!ndev) {
		err = -ENOMEM;
		goto err_free_vif;
	}
	ndev->type = ARPHRD_IEEE80211_RADIOTAP;
	ndev->ieee80211_ptr = &vif->wdev;
	ndev->needs_free_netdev = true;
	ndev->priv_destructor = brcmf_cfg80211_free_netdev;
	SET_NETDEV_DEV(ndev, wiphy_dev(cfg->wiphy));

	ifp = netdev_priv(ndev);
	ifp->vif = vif;
	ifp->ndev = ndev;
	ifp->drvr = cfg->pub;

	vif->ifp = ifp;
	vif->wdev.netdev = ndev;

	err = brcmf_net_mon_attach(ifp);
	if (err) {
		brcmf_err("Failed to attach %s device\n", ndev->name);
		free_netdev(ndev);
		goto err_free_vif;
	}

	cfg->pub->mon_if = ifp;

	return &vif->wdev;

err_free_vif:
	brcmf_free_vif(vif);
err_out:
	return ERR_PTR(err);
}

static int brcmf_mon_del_vif(struct wiphy *wiphy, struct wireless_dev *wdev)
{
	struct brcmf_cfg80211_info *cfg = wiphy_to_cfg(wiphy);
	struct net_device *ndev = wdev->netdev;

	ndev->netdev_ops->ndo_stop(ndev);

	brcmf_net_detach(ndev, true);

	cfg->pub->mon_if = NULL;

	return 0;
}

static struct wireless_dev *brcmf_cfg80211_add_iface(struct wiphy *wiphy,
						     const char *name,
						     unsigned char name_assign_type,
						     enum nl80211_iftype type,
						     struct vif_params *params)
{
	struct brcmf_cfg80211_info *cfg = wiphy_to_cfg(wiphy);
	struct brcmf_pub *drvr = cfg->pub;
	struct wireless_dev *wdev;
	int err;

	brcmf_dbg(TRACE, "enter: %s type %d\n", name, type);
	err = brcmf_vif_add_validate(wiphy_to_cfg(wiphy), type);
	if (err) {
		bphy_err(drvr, "iface validation failed: err=%d\n", err);
		return ERR_PTR(err);
	}
	switch (type) {
	case NL80211_IFTYPE_ADHOC:
	case NL80211_IFTYPE_AP_VLAN:
	case NL80211_IFTYPE_WDS:
	case NL80211_IFTYPE_MESH_POINT:
		return ERR_PTR(-EOPNOTSUPP);
	case NL80211_IFTYPE_MONITOR:
		return brcmf_mon_add_vif(wiphy, name);
	case NL80211_IFTYPE_STATION:
	case NL80211_IFTYPE_AP:
		wdev = brcmf_apsta_add_vif(wiphy, name, params, type);
		break;
	case NL80211_IFTYPE_P2P_CLIENT:
	case NL80211_IFTYPE_P2P_GO:
	case NL80211_IFTYPE_P2P_DEVICE:
		wdev = brcmf_p2p_add_vif(wiphy, name, name_assign_type, type, params);
		break;
	case NL80211_IFTYPE_UNSPECIFIED:
	default:
		return ERR_PTR(-EINVAL);
	}

	if (IS_ERR(wdev))
		bphy_err(drvr, "add iface %s type %d failed: err=%d\n", name,
			 type, (int)PTR_ERR(wdev));
	else
		brcmf_cfg80211_update_proto_addr_mode(wdev);

	return wdev;
}

static void brcmf_scan_config_mpc(struct brcmf_if *ifp, int mpc)
{
	if (brcmf_feat_is_quirk_enabled(ifp, BRCMF_FEAT_QUIRK_NEED_MPC))
		brcmf_set_mpc(ifp, mpc);
}

void brcmf_set_mpc(struct brcmf_if *ifp, int mpc)
{
	struct brcmf_pub *drvr = ifp->drvr;
	s32 err = 0;

	if (check_vif_up(ifp->vif)) {
		err = brcmf_fil_iovar_int_set(ifp, "mpc", mpc);
		if (err) {
			bphy_err(drvr, "fail to set mpc\n");
			return;
		}
		brcmf_dbg(INFO, "MPC : %d\n", mpc);
	}
}

static void brcmf_scan_params_v2_to_v1(struct brcmf_scan_params_v2_le *params_v2_le,
				       struct brcmf_scan_params_le *params_le)
{
	size_t params_size;
	u32 ch;
	int n_channels, n_ssids;

	memcpy(&params_le->ssid_le, &params_v2_le->ssid_le,
	       sizeof(params_le->ssid_le));
	memcpy(&params_le->bssid, &params_v2_le->bssid,
	       sizeof(params_le->bssid));

	params_le->bss_type = params_v2_le->bss_type;
	params_le->scan_type = le32_to_cpu(params_v2_le->scan_type);
	params_le->nprobes = params_v2_le->nprobes;
	params_le->active_time = params_v2_le->active_time;
	params_le->passive_time = params_v2_le->passive_time;
	params_le->home_time = params_v2_le->home_time;
	params_le->channel_num = params_v2_le->channel_num;

	ch = le32_to_cpu(params_v2_le->channel_num);
	n_channels = ch & BRCMF_SCAN_PARAMS_COUNT_MASK;
	n_ssids = ch >> BRCMF_SCAN_PARAMS_NSSID_SHIFT;

	params_size = sizeof(u16) * n_channels;
	if (n_ssids > 0) {
		params_size = roundup(params_size, sizeof(u32));
		params_size += sizeof(struct brcmf_ssid_le) * n_ssids;
	}

	memcpy(&params_le->channel_list[0],
	       &params_v2_le->channel_list[0], params_size);
}

static void brcmf_escan_prep(struct brcmf_cfg80211_info *cfg,
			     struct brcmf_scan_params_v2_le *params_le,
			     struct cfg80211_scan_request *request)
{
	u32 n_ssids;
	u32 n_channels;
	s32 i;
	s32 offset;
	u16 chanspec;
	char *ptr;
	int length;
	struct brcmf_ssid_le ssid_le;

	eth_broadcast_addr(params_le->bssid);

	length = BRCMF_SCAN_PARAMS_V2_FIXED_SIZE;

	params_le->version = cpu_to_le16(BRCMF_SCAN_PARAMS_VERSION_V2);
	params_le->bss_type = DOT11_BSSTYPE_ANY;
	params_le->scan_type = cpu_to_le32(BRCMF_SCANTYPE_ACTIVE);
	params_le->channel_num = 0;
	params_le->nprobes = cpu_to_le32(-1);
	params_le->active_time = cpu_to_le32(-1);
	params_le->passive_time = cpu_to_le32(-1);
	params_le->home_time = cpu_to_le32(-1);
	memset(&params_le->ssid_le, 0, sizeof(params_le->ssid_le));

	/* Scan abort */
	if (!request) {
		length += sizeof(u16);
		params_le->channel_num = cpu_to_le32(1);
		params_le->channel_list[0] = cpu_to_le16(-1);
		params_le->length = cpu_to_le16(length);
		return;
	}

	n_ssids = request->n_ssids;
	n_channels = request->n_channels;

	/* Copy channel array if applicable */
	brcmf_dbg(SCAN, "### List of channelspecs to scan ### %d\n",
		  n_channels);
	if (n_channels > 0) {
		length += roundup(sizeof(u16) * n_channels, sizeof(u32));
		for (i = 0; i < n_channels; i++) {
			chanspec = channel_to_chanspec(&cfg->d11inf,
						       request->channels[i]);
			brcmf_dbg(SCAN, "Chan : %d, Channel spec: %x\n",
				  request->channels[i]->hw_value, chanspec);
			params_le->channel_list[i] = cpu_to_le16(chanspec);
		}
	} else {
		brcmf_dbg(SCAN, "Scanning all channels\n");
	}

	/* Copy ssid array if applicable */
	brcmf_dbg(SCAN, "### List of SSIDs to scan ### %d\n", n_ssids);
	if (n_ssids > 0) {
		offset = offsetof(struct brcmf_scan_params_v2_le, channel_list) +
				n_channels * sizeof(u16);
		offset = roundup(offset, sizeof(u32));
		length += sizeof(ssid_le) * n_ssids,
		ptr = (char *)params_le + offset;
		for (i = 0; i < n_ssids; i++) {
			memset(&ssid_le, 0, sizeof(ssid_le));
			ssid_le.SSID_len =
					cpu_to_le32(request->ssids[i].ssid_len);
			memcpy(ssid_le.SSID, request->ssids[i].ssid,
			       request->ssids[i].ssid_len);
			if (!ssid_le.SSID_len)
				brcmf_dbg(SCAN, "%d: Broadcast scan\n", i);
			else
				brcmf_dbg(SCAN, "%d: scan for  %.32s size=%d\n",
					  i, ssid_le.SSID, ssid_le.SSID_len);
			memcpy(ptr, &ssid_le, sizeof(ssid_le));
			ptr += sizeof(ssid_le);
		}
	} else {
		brcmf_dbg(SCAN, "Performing passive scan\n");
		params_le->scan_type = cpu_to_le32(BRCMF_SCANTYPE_PASSIVE);
	}
	params_le->length = cpu_to_le16(length);
	/* Adding mask to channel numbers */
	params_le->channel_num =
		cpu_to_le32((n_ssids << BRCMF_SCAN_PARAMS_NSSID_SHIFT) |
			(n_channels & BRCMF_SCAN_PARAMS_COUNT_MASK));
}

s32 brcmf_notify_escan_complete(struct brcmf_cfg80211_info *cfg,
				struct brcmf_if *ifp, bool aborted,
				bool fw_abort)
{
	struct brcmf_pub *drvr = cfg->pub;
	struct brcmf_scan_params_v2_le params_v2_le;
	struct cfg80211_scan_request *scan_request;
	u64 reqid;
	u32 bucket;
	s32 err = 0;

	brcmf_dbg(SCAN, "Enter\n");

	/* clear scan request, because the FW abort can cause a second call */
	/* to this functon and might cause a double cfg80211_scan_done      */
	scan_request = cfg->scan_request;
	cfg->scan_request = NULL;

	if (timer_pending(&cfg->escan_timeout))
		del_timer_sync(&cfg->escan_timeout);

	if (fw_abort) {
		/* Do a scan abort to stop the driver's scan engine */
		brcmf_dbg(SCAN, "ABORT scan in firmware\n");

		brcmf_escan_prep(cfg, &params_v2_le, NULL);

		/* E-Scan (or anyother type) can be aborted by SCAN */
		if (brcmf_feat_is_enabled(ifp, BRCMF_FEAT_SCAN_V2)) {
			err = brcmf_fil_cmd_data_set(ifp, BRCMF_C_SCAN,
						     &params_v2_le,
						     sizeof(params_v2_le));
		} else {
			struct brcmf_scan_params_le params_le;

			brcmf_scan_params_v2_to_v1(&params_v2_le, &params_le);
			err = brcmf_fil_cmd_data_set(ifp, BRCMF_C_SCAN,
						     &params_le,
						     sizeof(params_le));
		}

		if (err)
			bphy_err(drvr, "Scan abort failed\n");
	}

	brcmf_scan_config_mpc(ifp, 1);

	/*
	 * e-scan can be initiated internally
	 * which takes precedence.
	 */
	if (cfg->int_escan_map) {
		brcmf_dbg(SCAN, "scheduled scan completed (%x)\n",
			  cfg->int_escan_map);
		while (cfg->int_escan_map) {
			bucket = __ffs(cfg->int_escan_map);
			cfg->int_escan_map &= ~BIT(bucket);
			reqid = brcmf_pno_find_reqid_by_bucket(cfg->pno,
							       bucket);
			if (!aborted) {
				brcmf_dbg(SCAN, "report results: reqid=%llu\n",
					  reqid);
				cfg80211_sched_scan_results(cfg_to_wiphy(cfg),
							    reqid);
			}
		}
	} else if (scan_request) {
		struct cfg80211_scan_info info = {
			.aborted = aborted,
		};

		brcmf_dbg(SCAN, "ESCAN Completed scan: %s\n",
			  aborted ? "Aborted" : "Done");
		cfg80211_scan_done(scan_request, &info);
	}
	if (!test_and_clear_bit(BRCMF_SCAN_STATUS_BUSY, &cfg->scan_status))
		brcmf_dbg(SCAN, "Scan complete, probably P2P scan\n");

	return err;
}

static int brcmf_cfg80211_del_apsta_iface(struct wiphy *wiphy,
					  struct wireless_dev *wdev)
{
	struct brcmf_cfg80211_info *cfg = wiphy_to_cfg(wiphy);
	struct net_device *ndev = wdev->netdev;
	struct brcmf_if *ifp = netdev_priv(ndev);
	struct brcmf_pub *drvr = cfg->pub;
	int ret;
	int err;

	brcmf_cfg80211_arm_vif_event(cfg, ifp->vif);

	err = brcmf_fil_bsscfg_data_set(ifp, "interface_remove", NULL, 0);
	if (err) {
		bphy_err(drvr, "interface_remove failed %d\n", err);
		goto err_unarm;
	}

	/* wait for firmware event */
	ret = brcmf_cfg80211_wait_vif_event(cfg, BRCMF_E_IF_DEL,
					    BRCMF_VIF_EVENT_TIMEOUT);
	if (!ret) {
		bphy_err(drvr, "timeout occurred\n");
		err = -EIO;
		goto err_unarm;
	}

	brcmf_remove_interface(ifp, true);

err_unarm:
	brcmf_cfg80211_arm_vif_event(cfg, NULL);
	return err;
}

static
int brcmf_cfg80211_del_iface(struct wiphy *wiphy, struct wireless_dev *wdev)
{
	struct brcmf_cfg80211_info *cfg = wiphy_to_cfg(wiphy);
	struct net_device *ndev = wdev->netdev;

	if (ndev && ndev == cfg_to_ndev(cfg))
		return -ENOTSUPP;

	/* vif event pending in firmware */
	if (brcmf_cfg80211_vif_event_armed(cfg))
		return -EBUSY;

	if (ndev) {
		if (test_bit(BRCMF_SCAN_STATUS_BUSY, &cfg->scan_status) &&
		    cfg->escan_info.ifp == netdev_priv(ndev))
			brcmf_notify_escan_complete(cfg, netdev_priv(ndev),
						    true, true);

		brcmf_fil_iovar_int_set(netdev_priv(ndev), "mpc", 1);
	}

	switch (wdev->iftype) {
	case NL80211_IFTYPE_ADHOC:
	case NL80211_IFTYPE_AP_VLAN:
	case NL80211_IFTYPE_WDS:
	case NL80211_IFTYPE_MESH_POINT:
		return -EOPNOTSUPP;
	case NL80211_IFTYPE_MONITOR:
		return brcmf_mon_del_vif(wiphy, wdev);
	case NL80211_IFTYPE_STATION:
	case NL80211_IFTYPE_AP:
		return brcmf_cfg80211_del_apsta_iface(wiphy, wdev);
	case NL80211_IFTYPE_P2P_CLIENT:
	case NL80211_IFTYPE_P2P_GO:
	case NL80211_IFTYPE_P2P_DEVICE:
		return brcmf_p2p_del_vif(wiphy, wdev);
	case NL80211_IFTYPE_UNSPECIFIED:
	default:
		return -EINVAL;
	}
	return -EOPNOTSUPP;
}

static s32
brcmf_cfg80211_change_iface(struct wiphy *wiphy, struct net_device *ndev,
			 enum nl80211_iftype type,
			 struct vif_params *params)
{
	struct brcmf_cfg80211_info *cfg = wiphy_to_cfg(wiphy);
	struct brcmf_if *ifp = netdev_priv(ndev);
	struct brcmf_cfg80211_vif *vif = ifp->vif;
	struct brcmf_pub *drvr = cfg->pub;
	s32 infra = 0;
	s32 ap = 0;
	s32 err = 0;

	brcmf_dbg(TRACE, "Enter, bsscfgidx=%d, type=%d\n", ifp->bsscfgidx,
		  type);

	/* WAR: There are a number of p2p interface related problems which
	 * need to be handled initially (before doing the validate).
	 * wpa_supplicant tends to do iface changes on p2p device/client/go
	 * which are not always possible/allowed. However we need to return
	 * OK otherwise the wpa_supplicant wont start. The situation differs
	 * on configuration and setup (p2pon=1 module param). The first check
	 * is to see if the request is a change to station for p2p iface.
	 */
	if ((type == NL80211_IFTYPE_STATION) &&
	    ((vif->wdev.iftype == NL80211_IFTYPE_P2P_CLIENT) ||
	     (vif->wdev.iftype == NL80211_IFTYPE_P2P_GO) ||
	     (vif->wdev.iftype == NL80211_IFTYPE_P2P_DEVICE))) {
		brcmf_dbg(TRACE, "Ignoring cmd for p2p if\n");
		/* Now depending on whether module param p2pon=1 was used the
		 * response needs to be either 0 or EOPNOTSUPP. The reason is
		 * that if p2pon=1 is used, but a newer supplicant is used then
		 * we should return an error, as this combination wont work.
		 * In other situations 0 is returned and supplicant will start
		 * normally. It will give a trace in cfg80211, but it is the
		 * only way to get it working. Unfortunately this will result
		 * in situation where we wont support new supplicant in
		 * combination with module param p2pon=1, but that is the way
		 * it is. If the user tries this then unloading of driver might
		 * fail/lock.
		 */
		if (cfg->p2p.p2pdev_dynamically)
			return -EOPNOTSUPP;
		else
			return 0;
	}
	err = brcmf_vif_change_validate(wiphy_to_cfg(wiphy), vif, type);
	if (err) {
		bphy_err(drvr, "iface validation failed: err=%d\n", err);
		return err;
	}
	switch (type) {
	case NL80211_IFTYPE_MONITOR:
	case NL80211_IFTYPE_WDS:
		bphy_err(drvr, "type (%d) : currently we do not support this type\n",
			 type);
		return -EOPNOTSUPP;
	case NL80211_IFTYPE_ADHOC:
		infra = 0;
		break;
	case NL80211_IFTYPE_STATION:
		infra = 1;
		break;
	case NL80211_IFTYPE_AP:
	case NL80211_IFTYPE_P2P_GO:
		ap = 1;
		break;
	default:
		err = -EINVAL;
		goto done;
	}

	if (ap) {
		if (type == NL80211_IFTYPE_P2P_GO) {
			brcmf_dbg(INFO, "IF Type = P2P GO\n");
			err = brcmf_p2p_ifchange(cfg, BRCMF_FIL_P2P_IF_GO);
		}
		if (!err) {
			brcmf_dbg(INFO, "IF Type = AP\n");
		}
	} else {
		err = brcmf_fil_cmd_int_set(ifp, BRCMF_C_SET_INFRA, infra);
		if (err) {
			bphy_err(drvr, "WLC_SET_INFRA error (%d)\n", err);
			err = -EAGAIN;
			goto done;
		}
		brcmf_dbg(INFO, "IF Type = %s\n", brcmf_is_ibssmode(vif) ?
			  "Adhoc" : "Infra");
	}
	ndev->ieee80211_ptr->iftype = type;

	brcmf_cfg80211_update_proto_addr_mode(&vif->wdev);

done:
	brcmf_dbg(TRACE, "Exit\n");

	return err;
}

static s32
brcmf_run_escan(struct brcmf_cfg80211_info *cfg, struct brcmf_if *ifp,
		struct cfg80211_scan_request *request)
{
	struct brcmf_pub *drvr = cfg->pub;
	s32 params_size = BRCMF_SCAN_PARAMS_V2_FIXED_SIZE +
			  offsetof(struct brcmf_escan_params_le, params_v2_le);
	struct brcmf_escan_params_le *params;
	s32 err = 0;

	brcmf_dbg(SCAN, "E-SCAN START\n");

	if (request != NULL) {
		/* Allocate space for populating ssids in struct */
		params_size += sizeof(u32) * ((request->n_channels + 1) / 2);

		/* Allocate space for populating ssids in struct */
		params_size += sizeof(struct brcmf_ssid_le) * request->n_ssids;
	}

	params = kzalloc(params_size, GFP_KERNEL);
	if (!params) {
		err = -ENOMEM;
		goto exit;
	}
	BUG_ON(params_size + sizeof("escan") >= BRCMF_DCMD_MEDLEN);
	brcmf_escan_prep(cfg, &params->params_v2_le, request);

	params->version = cpu_to_le32(BRCMF_ESCAN_REQ_VERSION_V2);

	if (!brcmf_feat_is_enabled(ifp, BRCMF_FEAT_SCAN_V2)) {
		struct brcmf_escan_params_le *params_v1;

		params_size -= BRCMF_SCAN_PARAMS_V2_FIXED_SIZE;
		params_size += BRCMF_SCAN_PARAMS_FIXED_SIZE;
		params_v1 = kzalloc(params_size, GFP_KERNEL);
		if (!params_v1) {
			err = -ENOMEM;
			goto exit_params;
		}
		params_v1->version = cpu_to_le32(BRCMF_ESCAN_REQ_VERSION);
		brcmf_scan_params_v2_to_v1(&params->params_v2_le, &params_v1->params_le);
		kfree(params);
		params = params_v1;
	}

	params->action = cpu_to_le16(WL_ESCAN_ACTION_START);
	params->sync_id = cpu_to_le16(0x1234);

	err = brcmf_fil_iovar_data_set(ifp, "escan", params, params_size);
	if (err) {
		if (err == -EBUSY)
			brcmf_dbg(INFO, "system busy : escan canceled\n");
		else
			bphy_err(drvr, "error (%d)\n", err);
	}

exit_params:
	kfree(params);
exit:
	return err;
}

static s32
brcmf_do_escan(struct brcmf_if *ifp, struct cfg80211_scan_request *request)
{
	struct brcmf_cfg80211_info *cfg = ifp->drvr->config;
	s32 err;
	struct brcmf_scan_results *results;
	struct escan_info *escan = &cfg->escan_info;

	brcmf_dbg(SCAN, "Enter\n");
	escan->ifp = ifp;
	escan->wiphy = cfg->wiphy;
	escan->escan_state = WL_ESCAN_STATE_SCANNING;

	brcmf_scan_config_mpc(ifp, 0);
	results = (struct brcmf_scan_results *)cfg->escan_info.escan_buf;
	results->version = 0;
	results->count = 0;
	results->buflen = WL_ESCAN_RESULTS_FIXED_SIZE;

	err = escan->run(cfg, ifp, request);
	if (err)
		brcmf_scan_config_mpc(ifp, 1);
	return err;
}

static s32
brcmf_cfg80211_scan(struct wiphy *wiphy, struct cfg80211_scan_request *request)
{
	struct brcmf_cfg80211_info *cfg = wiphy_to_cfg(wiphy);
	struct brcmf_pub *drvr = cfg->pub;
	struct brcmf_cfg80211_vif *vif;
	s32 err = 0;

	brcmf_dbg(TRACE, "Enter\n");
	vif = container_of(request->wdev, struct brcmf_cfg80211_vif, wdev);
	if (!check_vif_up(vif))
		return -EIO;

	if (test_bit(BRCMF_SCAN_STATUS_BUSY, &cfg->scan_status)) {
		bphy_err(drvr, "Scanning already: status (%lu)\n",
			 cfg->scan_status);
		return -EAGAIN;
	}
	if (test_bit(BRCMF_SCAN_STATUS_ABORT, &cfg->scan_status)) {
		bphy_err(drvr, "Scanning being aborted: status (%lu)\n",
			 cfg->scan_status);
		return -EAGAIN;
	}
	if (test_bit(BRCMF_SCAN_STATUS_SUPPRESS, &cfg->scan_status)) {
		bphy_err(drvr, "Scanning suppressed: status (%lu)\n",
			 cfg->scan_status);
		return -EAGAIN;
	}
	if (test_bit(BRCMF_VIF_STATUS_CONNECTING, &vif->sme_state)) {
		bphy_err(drvr, "Connecting: status (%lu)\n", vif->sme_state);
		return -EAGAIN;
	}

	/* If scan req comes for p2p0, send it over primary I/F */
	if (vif == cfg->p2p.bss_idx[P2PAPI_BSSCFG_DEVICE].vif)
		vif = cfg->p2p.bss_idx[P2PAPI_BSSCFG_PRIMARY].vif;

	brcmf_dbg(SCAN, "START ESCAN\n");

	cfg->scan_request = request;
	set_bit(BRCMF_SCAN_STATUS_BUSY, &cfg->scan_status);

	cfg->escan_info.run = brcmf_run_escan;
	err = brcmf_p2p_scan_prep(wiphy, request, vif);
	if (err)
		goto scan_out;

	err = brcmf_vif_set_mgmt_ie(vif, BRCMF_VNDR_IE_PRBREQ_FLAG,
				    request->ie, request->ie_len);
	if (err)
		goto scan_out;

	err = brcmf_do_escan(vif->ifp, request);
	if (err)
		goto scan_out;

	/* Arm scan timeout timer */
	mod_timer(&cfg->escan_timeout,
		  jiffies + msecs_to_jiffies(BRCMF_ESCAN_TIMER_INTERVAL_MS));

	return 0;

scan_out:
	bphy_err(drvr, "scan error (%d)\n", err);
	clear_bit(BRCMF_SCAN_STATUS_BUSY, &cfg->scan_status);
	cfg->scan_request = NULL;
	return err;
}

static s32 brcmf_set_rts(struct net_device *ndev, u32 rts_threshold)
{
	struct brcmf_if *ifp = netdev_priv(ndev);
	struct brcmf_pub *drvr = ifp->drvr;
	s32 err = 0;

	err = brcmf_fil_iovar_int_set(ifp, "rtsthresh", rts_threshold);
	if (err)
		bphy_err(drvr, "Error (%d)\n", err);

	return err;
}

static s32 brcmf_set_frag(struct net_device *ndev, u32 frag_threshold)
{
	struct brcmf_if *ifp = netdev_priv(ndev);
	struct brcmf_pub *drvr = ifp->drvr;
	s32 err = 0;

	err = brcmf_fil_iovar_int_set(ifp, "fragthresh",
				      frag_threshold);
	if (err)
		bphy_err(drvr, "Error (%d)\n", err);

	return err;
}

static s32 brcmf_set_retry(struct net_device *ndev, u32 retry, bool l)
{
	struct brcmf_if *ifp = netdev_priv(ndev);
	struct brcmf_pub *drvr = ifp->drvr;
	s32 err = 0;
	u32 cmd = (l ? BRCMF_C_SET_LRL : BRCMF_C_SET_SRL);

	err = brcmf_fil_cmd_int_set(ifp, cmd, retry);
	if (err) {
		bphy_err(drvr, "cmd (%d) , error (%d)\n", cmd, err);
		return err;
	}
	return err;
}

static s32 brcmf_cfg80211_set_wiphy_params(struct wiphy *wiphy, u32 changed)
{
	struct brcmf_cfg80211_info *cfg = wiphy_to_cfg(wiphy);
	struct net_device *ndev = cfg_to_ndev(cfg);
	struct brcmf_if *ifp = netdev_priv(ndev);
	s32 err = 0;

	brcmf_dbg(TRACE, "Enter\n");
	if (!check_vif_up(ifp->vif))
		return -EIO;

	if (changed & WIPHY_PARAM_RTS_THRESHOLD &&
	    (cfg->conf->rts_threshold != wiphy->rts_threshold)) {
		cfg->conf->rts_threshold = wiphy->rts_threshold;
		err = brcmf_set_rts(ndev, cfg->conf->rts_threshold);
		if (!err)
			goto done;
	}
	if (changed & WIPHY_PARAM_FRAG_THRESHOLD &&
	    (cfg->conf->frag_threshold != wiphy->frag_threshold)) {
		cfg->conf->frag_threshold = wiphy->frag_threshold;
		err = brcmf_set_frag(ndev, cfg->conf->frag_threshold);
		if (!err)
			goto done;
	}
	if (changed & WIPHY_PARAM_RETRY_LONG
	    && (cfg->conf->retry_long != wiphy->retry_long)) {
		cfg->conf->retry_long = wiphy->retry_long;
		err = brcmf_set_retry(ndev, cfg->conf->retry_long, true);
		if (!err)
			goto done;
	}
	if (changed & WIPHY_PARAM_RETRY_SHORT
	    && (cfg->conf->retry_short != wiphy->retry_short)) {
		cfg->conf->retry_short = wiphy->retry_short;
		err = brcmf_set_retry(ndev, cfg->conf->retry_short, false);
		if (!err)
			goto done;
	}

done:
	brcmf_dbg(TRACE, "Exit\n");
	return err;
}

static void brcmf_init_prof(struct brcmf_cfg80211_profile *prof)
{
	memset(prof, 0, sizeof(*prof));
}

static u16 brcmf_map_fw_linkdown_reason(const struct brcmf_event_msg *e)
{
	u16 reason;

	switch (e->event_code) {
	case BRCMF_E_DEAUTH:
	case BRCMF_E_DEAUTH_IND:
	case BRCMF_E_DISASSOC_IND:
		reason = e->reason;
		break;
	case BRCMF_E_LINK:
	default:
		reason = 0;
		break;
	}
	return reason;
}

static int brcmf_set_pmk(struct brcmf_if *ifp, const u8 *pmk_data, u16 pmk_len)
{
	struct brcmf_pub *drvr = ifp->drvr;
	struct brcmf_wsec_pmk_le pmk;
	int err;

	memset(&pmk, 0, sizeof(pmk));

	/* pass pmk directly */
	pmk.key_len = cpu_to_le16(pmk_len);
	pmk.flags = cpu_to_le16(0);
	memcpy(pmk.key, pmk_data, pmk_len);

	/* store psk in firmware */
	err = brcmf_fil_cmd_data_set(ifp, BRCMF_C_SET_WSEC_PMK,
				     &pmk, sizeof(pmk));
	if (err < 0)
		bphy_err(drvr, "failed to change PSK in firmware (len=%u)\n",
			 pmk_len);

	return err;
}

static int brcmf_set_sae_password(struct brcmf_if *ifp, const u8 *pwd_data,
				  u16 pwd_len)
{
	struct brcmf_pub *drvr = ifp->drvr;
	struct brcmf_wsec_sae_pwd_le sae_pwd;
	int err;

	if (pwd_len > BRCMF_WSEC_MAX_SAE_PASSWORD_LEN) {
		bphy_err(drvr, "sae_password must be less than %d\n",
			 BRCMF_WSEC_MAX_SAE_PASSWORD_LEN);
		return -EINVAL;
	}

	sae_pwd.key_len = cpu_to_le16(pwd_len);
	memcpy(sae_pwd.key, pwd_data, pwd_len);

	err = brcmf_fil_iovar_data_set(ifp, "sae_password", &sae_pwd,
				       sizeof(sae_pwd));
	if (err < 0)
		bphy_err(drvr, "failed to set SAE password in firmware (len=%u)\n",
			 pwd_len);

	return err;
}

static void brcmf_link_down(struct brcmf_cfg80211_vif *vif, u16 reason,
			    bool locally_generated)
{
	struct brcmf_cfg80211_info *cfg = wiphy_to_cfg(vif->wdev.wiphy);
	struct brcmf_pub *drvr = cfg->pub;
	bool bus_up = drvr->bus_if->state == BRCMF_BUS_UP;
	s32 err = 0;

	brcmf_dbg(TRACE, "Enter\n");

	if (test_and_clear_bit(BRCMF_VIF_STATUS_CONNECTED, &vif->sme_state)) {
		if (bus_up) {
			brcmf_dbg(INFO, "Call WLC_DISASSOC to stop excess roaming\n");
			err = brcmf_fil_cmd_data_set(vif->ifp,
						     BRCMF_C_DISASSOC, NULL, 0);
			if (err)
				bphy_err(drvr, "WLC_DISASSOC failed (%d)\n",
					 err);
		}

		if ((vif->wdev.iftype == NL80211_IFTYPE_STATION) ||
		    (vif->wdev.iftype == NL80211_IFTYPE_P2P_CLIENT))
			cfg80211_disconnected(vif->wdev.netdev, reason, NULL, 0,
					      locally_generated, GFP_KERNEL);
	}
	clear_bit(BRCMF_VIF_STATUS_CONNECTING, &vif->sme_state);
	clear_bit(BRCMF_VIF_STATUS_EAP_SUCCESS, &vif->sme_state);
	clear_bit(BRCMF_VIF_STATUS_ASSOC_SUCCESS, &vif->sme_state);
	clear_bit(BRCMF_SCAN_STATUS_SUPPRESS, &cfg->scan_status);
	brcmf_btcoex_set_mode(vif, BRCMF_BTCOEX_ENABLED, 0);
	if (vif->profile.use_fwsup != BRCMF_PROFILE_FWSUP_NONE) {
		if (bus_up)
			brcmf_set_pmk(vif->ifp, NULL, 0);
		vif->profile.use_fwsup = BRCMF_PROFILE_FWSUP_NONE;
	}
	brcmf_dbg(TRACE, "Exit\n");
}

static s32
brcmf_cfg80211_join_ibss(struct wiphy *wiphy, struct net_device *ndev,
		      struct cfg80211_ibss_params *params)
{
	struct brcmf_cfg80211_info *cfg = wiphy_to_cfg(wiphy);
	struct brcmf_if *ifp = netdev_priv(ndev);
	struct brcmf_cfg80211_profile *profile = &ifp->vif->profile;
	struct brcmf_pub *drvr = cfg->pub;
	struct brcmf_join_params join_params;
	size_t join_params_size = 0;
	s32 err = 0;
	s32 wsec = 0;
	s32 bcnprd;
	u16 chanspec;
	u32 ssid_len;

	brcmf_dbg(TRACE, "Enter\n");
	if (!check_vif_up(ifp->vif))
		return -EIO;

	if (params->ssid)
		brcmf_dbg(CONN, "SSID: %s\n", params->ssid);
	else {
		brcmf_dbg(CONN, "SSID: NULL, Not supported\n");
		return -EOPNOTSUPP;
	}

	set_bit(BRCMF_VIF_STATUS_CONNECTING, &ifp->vif->sme_state);

	if (params->bssid)
		brcmf_dbg(CONN, "BSSID: %pM\n", params->bssid);
	else
		brcmf_dbg(CONN, "No BSSID specified\n");

	if (params->chandef.chan)
		brcmf_dbg(CONN, "channel: %d\n",
			  params->chandef.chan->center_freq);
	else
		brcmf_dbg(CONN, "no channel specified\n");

	if (params->channel_fixed)
		brcmf_dbg(CONN, "fixed channel required\n");
	else
		brcmf_dbg(CONN, "no fixed channel required\n");

	if (params->ie && params->ie_len)
		brcmf_dbg(CONN, "ie len: %d\n", params->ie_len);
	else
		brcmf_dbg(CONN, "no ie specified\n");

	if (params->beacon_interval)
		brcmf_dbg(CONN, "beacon interval: %d\n",
			  params->beacon_interval);
	else
		brcmf_dbg(CONN, "no beacon interval specified\n");

	if (params->basic_rates)
		brcmf_dbg(CONN, "basic rates: %08X\n", params->basic_rates);
	else
		brcmf_dbg(CONN, "no basic rates specified\n");

	if (params->privacy)
		brcmf_dbg(CONN, "privacy required\n");
	else
		brcmf_dbg(CONN, "no privacy required\n");

	/* Configure Privacy for starter */
	if (params->privacy)
		wsec |= WEP_ENABLED;

	err = brcmf_fil_iovar_int_set(ifp, "wsec", wsec);
	if (err) {
		bphy_err(drvr, "wsec failed (%d)\n", err);
		goto done;
	}

	/* Configure Beacon Interval for starter */
	if (params->beacon_interval)
		bcnprd = params->beacon_interval;
	else
		bcnprd = 100;

	err = brcmf_fil_cmd_int_set(ifp, BRCMF_C_SET_BCNPRD, bcnprd);
	if (err) {
		bphy_err(drvr, "WLC_SET_BCNPRD failed (%d)\n", err);
		goto done;
	}

	/* Configure required join parameter */
	memset(&join_params, 0, sizeof(struct brcmf_join_params));

	/* SSID */
	ssid_len = min_t(u32, params->ssid_len, IEEE80211_MAX_SSID_LEN);
	memcpy(join_params.ssid_le.SSID, params->ssid, ssid_len);
	join_params.ssid_le.SSID_len = cpu_to_le32(ssid_len);
	join_params_size = sizeof(join_params.ssid_le);

	/* BSSID */
	if (params->bssid) {
		memcpy(join_params.params_le.bssid, params->bssid, ETH_ALEN);
		join_params_size += BRCMF_ASSOC_PARAMS_FIXED_SIZE;
		memcpy(profile->bssid, params->bssid, ETH_ALEN);
	} else {
		eth_broadcast_addr(join_params.params_le.bssid);
		eth_zero_addr(profile->bssid);
	}

	/* Channel */
	if (params->chandef.chan) {
		u32 target_channel;

		cfg->channel =
			ieee80211_frequency_to_channel(
				params->chandef.chan->center_freq);
		if (params->channel_fixed) {
			/* adding chanspec */
			chanspec = chandef_to_chanspec(&cfg->d11inf,
						       &params->chandef);
			join_params.params_le.chanspec_list[0] =
				cpu_to_le16(chanspec);
			join_params.params_le.chanspec_num = cpu_to_le32(1);
			join_params_size += sizeof(join_params.params_le);
		}

		/* set channel for starter */
		target_channel = cfg->channel;
		err = brcmf_fil_cmd_int_set(ifp, BRCMF_C_SET_CHANNEL,
					    target_channel);
		if (err) {
			bphy_err(drvr, "WLC_SET_CHANNEL failed (%d)\n", err);
			goto done;
		}
	} else
		cfg->channel = 0;

	cfg->ibss_starter = false;


	err = brcmf_fil_cmd_data_set(ifp, BRCMF_C_SET_SSID,
				     &join_params, join_params_size);
	if (err) {
		bphy_err(drvr, "WLC_SET_SSID failed (%d)\n", err);
		goto done;
	}

done:
	if (err)
		clear_bit(BRCMF_VIF_STATUS_CONNECTING, &ifp->vif->sme_state);
	brcmf_dbg(TRACE, "Exit\n");
	return err;
}

static s32
brcmf_cfg80211_leave_ibss(struct wiphy *wiphy, struct net_device *ndev)
{
	struct brcmf_if *ifp = netdev_priv(ndev);

	brcmf_dbg(TRACE, "Enter\n");
	if (!check_vif_up(ifp->vif)) {
		/* When driver is being unloaded, it can end up here. If an
		 * error is returned then later on a debug trace in the wireless
		 * core module will be printed. To avoid this 0 is returned.
		 */
		return 0;
	}

	brcmf_link_down(ifp->vif, WLAN_REASON_DEAUTH_LEAVING, true);
	brcmf_net_setcarrier(ifp, false);

	brcmf_dbg(TRACE, "Exit\n");

	return 0;
}

static s32 brcmf_set_wpa_version(struct net_device *ndev,
				 struct cfg80211_connect_params *sme)
{
	struct brcmf_if *ifp = netdev_priv(ndev);
	struct brcmf_cfg80211_profile *profile = ndev_to_prof(ndev);
	struct brcmf_pub *drvr = ifp->drvr;
	struct brcmf_cfg80211_security *sec;
	s32 val = 0;
	s32 err = 0;

	if (sme->crypto.wpa_versions & NL80211_WPA_VERSION_1)
		val = WPA_AUTH_PSK | WPA_AUTH_UNSPECIFIED;
	else if (sme->crypto.wpa_versions & NL80211_WPA_VERSION_2)
		val = WPA2_AUTH_PSK | WPA2_AUTH_UNSPECIFIED;
	else if (sme->crypto.wpa_versions & NL80211_WPA_VERSION_3)
		val = WPA3_AUTH_SAE_PSK;
	else
		val = WPA_AUTH_DISABLED;
	brcmf_dbg(CONN, "setting wpa_auth to 0x%0x\n", val);
	err = brcmf_fil_bsscfg_int_set(ifp, "wpa_auth", val);
	if (err) {
		bphy_err(drvr, "set wpa_auth failed (%d)\n", err);
		return err;
	}
	sec = &profile->sec;
	sec->wpa_versions = sme->crypto.wpa_versions;
	return err;
}

static s32 brcmf_set_auth_type(struct net_device *ndev,
			       struct cfg80211_connect_params *sme)
{
	struct brcmf_if *ifp = netdev_priv(ndev);
	struct brcmf_cfg80211_profile *profile = ndev_to_prof(ndev);
	struct brcmf_pub *drvr = ifp->drvr;
	struct brcmf_cfg80211_security *sec;
	s32 val = 0;
	s32 err = 0;

	switch (sme->auth_type) {
	case NL80211_AUTHTYPE_OPEN_SYSTEM:
		val = 0;
		brcmf_dbg(CONN, "open system\n");
		break;
	case NL80211_AUTHTYPE_SHARED_KEY:
		val = 1;
		brcmf_dbg(CONN, "shared key\n");
		break;
	case NL80211_AUTHTYPE_SAE:
		val = 3;
		brcmf_dbg(CONN, "SAE authentication\n");
		break;
	default:
		val = 2;
		brcmf_dbg(CONN, "automatic, auth type (%d)\n", sme->auth_type);
		break;
	}

	err = brcmf_fil_bsscfg_int_set(ifp, "auth", val);
	if (err) {
		bphy_err(drvr, "set auth failed (%d)\n", err);
		return err;
	}
	sec = &profile->sec;
	sec->auth_type = sme->auth_type;
	return err;
}

static s32
brcmf_set_wsec_mode(struct net_device *ndev,
		    struct cfg80211_connect_params *sme)
{
	struct brcmf_if *ifp = netdev_priv(ndev);
	struct brcmf_cfg80211_profile *profile = ndev_to_prof(ndev);
	struct brcmf_pub *drvr = ifp->drvr;
	struct brcmf_cfg80211_security *sec;
	s32 pval = 0;
	s32 gval = 0;
	s32 wsec;
	s32 err = 0;

	if (sme->crypto.n_ciphers_pairwise) {
		switch (sme->crypto.ciphers_pairwise[0]) {
		case WLAN_CIPHER_SUITE_WEP40:
		case WLAN_CIPHER_SUITE_WEP104:
			pval = WEP_ENABLED;
			break;
		case WLAN_CIPHER_SUITE_TKIP:
			pval = TKIP_ENABLED;
			break;
		case WLAN_CIPHER_SUITE_CCMP:
			pval = AES_ENABLED;
			break;
		case WLAN_CIPHER_SUITE_AES_CMAC:
			pval = AES_ENABLED;
			break;
		default:
			bphy_err(drvr, "invalid cipher pairwise (%d)\n",
				 sme->crypto.ciphers_pairwise[0]);
			return -EINVAL;
		}
	}
	if (sme->crypto.cipher_group) {
		switch (sme->crypto.cipher_group) {
		case WLAN_CIPHER_SUITE_WEP40:
		case WLAN_CIPHER_SUITE_WEP104:
			gval = WEP_ENABLED;
			break;
		case WLAN_CIPHER_SUITE_TKIP:
			gval = TKIP_ENABLED;
			break;
		case WLAN_CIPHER_SUITE_CCMP:
			gval = AES_ENABLED;
			break;
		case WLAN_CIPHER_SUITE_AES_CMAC:
			gval = AES_ENABLED;
			break;
		default:
			bphy_err(drvr, "invalid cipher group (%d)\n",
				 sme->crypto.cipher_group);
			return -EINVAL;
		}
	}

	brcmf_dbg(CONN, "pval (%d) gval (%d)\n", pval, gval);
	/* In case of privacy, but no security and WPS then simulate */
	/* setting AES. WPS-2.0 allows no security                   */
	if (brcmf_find_wpsie(sme->ie, sme->ie_len) && !pval && !gval &&
	    sme->privacy)
		pval = AES_ENABLED;

	wsec = pval | gval;
	err = brcmf_fil_bsscfg_int_set(ifp, "wsec", wsec);
	if (err) {
		bphy_err(drvr, "error (%d)\n", err);
		return err;
	}

	sec = &profile->sec;
	sec->cipher_pairwise = sme->crypto.ciphers_pairwise[0];
	sec->cipher_group = sme->crypto.cipher_group;

	return err;
}

static s32
brcmf_set_key_mgmt(struct net_device *ndev, struct cfg80211_connect_params *sme)
{
	struct brcmf_if *ifp = netdev_priv(ndev);
	struct brcmf_cfg80211_profile *profile = &ifp->vif->profile;
	struct brcmf_pub *drvr = ifp->drvr;
	s32 val;
	s32 err;
	const struct brcmf_tlv *rsn_ie;
	const u8 *ie;
	u32 ie_len;
	u32 offset;
	u16 rsn_cap;
	u32 mfp;
	u16 count;

	profile->use_fwsup = BRCMF_PROFILE_FWSUP_NONE;
	profile->is_ft = false;

	if (!sme->crypto.n_akm_suites)
		return 0;

	err = brcmf_fil_bsscfg_int_get(netdev_priv(ndev), "wpa_auth", &val);
	if (err) {
		bphy_err(drvr, "could not get wpa_auth (%d)\n", err);
		return err;
	}
	if (val & (WPA_AUTH_PSK | WPA_AUTH_UNSPECIFIED)) {
		switch (sme->crypto.akm_suites[0]) {
		case WLAN_AKM_SUITE_8021X:
			val = WPA_AUTH_UNSPECIFIED;
			if (sme->want_1x)
				profile->use_fwsup = BRCMF_PROFILE_FWSUP_1X;
			break;
		case WLAN_AKM_SUITE_PSK:
			val = WPA_AUTH_PSK;
			break;
		default:
			bphy_err(drvr, "invalid akm suite (%d)\n",
				 sme->crypto.akm_suites[0]);
			return -EINVAL;
		}
	} else if (val & (WPA2_AUTH_PSK | WPA2_AUTH_UNSPECIFIED)) {
		switch (sme->crypto.akm_suites[0]) {
		case WLAN_AKM_SUITE_8021X:
			val = WPA2_AUTH_UNSPECIFIED;
			if (sme->want_1x)
				profile->use_fwsup = BRCMF_PROFILE_FWSUP_1X;
			break;
		case WLAN_AKM_SUITE_8021X_SHA256:
			val = WPA2_AUTH_1X_SHA256;
			if (sme->want_1x)
				profile->use_fwsup = BRCMF_PROFILE_FWSUP_1X;
			break;
		case WLAN_AKM_SUITE_PSK_SHA256:
			val = WPA2_AUTH_PSK_SHA256;
			break;
		case WLAN_AKM_SUITE_PSK:
			val = WPA2_AUTH_PSK;
			break;
		case WLAN_AKM_SUITE_FT_8021X:
			val = WPA2_AUTH_UNSPECIFIED | WPA2_AUTH_FT;
			profile->is_ft = true;
			if (sme->want_1x)
				profile->use_fwsup = BRCMF_PROFILE_FWSUP_1X;
			break;
		case WLAN_AKM_SUITE_FT_PSK:
			val = WPA2_AUTH_PSK | WPA2_AUTH_FT;
			profile->is_ft = true;
			break;
		default:
			bphy_err(drvr, "invalid akm suite (%d)\n",
				 sme->crypto.akm_suites[0]);
			return -EINVAL;
		}
	} else if (val & WPA3_AUTH_SAE_PSK) {
		switch (sme->crypto.akm_suites[0]) {
		case WLAN_AKM_SUITE_SAE:
			val = WPA3_AUTH_SAE_PSK;
			if (sme->crypto.sae_pwd) {
				brcmf_dbg(INFO, "using SAE offload\n");
				profile->use_fwsup = BRCMF_PROFILE_FWSUP_SAE;
			}
			break;
		case WLAN_AKM_SUITE_FT_OVER_SAE:
			val = WPA3_AUTH_SAE_PSK | WPA2_AUTH_FT;
			profile->is_ft = true;
			if (sme->crypto.sae_pwd) {
				brcmf_dbg(INFO, "using SAE offload\n");
				profile->use_fwsup = BRCMF_PROFILE_FWSUP_SAE;
			}
			break;
		default:
			bphy_err(drvr, "invalid akm suite (%d)\n",
				 sme->crypto.akm_suites[0]);
			return -EINVAL;
		}
	}

	if (profile->use_fwsup == BRCMF_PROFILE_FWSUP_1X)
		brcmf_dbg(INFO, "using 1X offload\n");

	if (!brcmf_feat_is_enabled(ifp, BRCMF_FEAT_MFP))
		goto skip_mfp_config;
	/* The MFP mode (1 or 2) needs to be determined, parse IEs. The
	 * IE will not be verified, just a quick search for MFP config
	 */
	rsn_ie = brcmf_parse_tlvs((const u8 *)sme->ie, sme->ie_len,
				  WLAN_EID_RSN);
	if (!rsn_ie)
		goto skip_mfp_config;
	ie = (const u8 *)rsn_ie;
	ie_len = rsn_ie->len + TLV_HDR_LEN;
	/* Skip unicast suite */
	offset = TLV_HDR_LEN + WPA_IE_VERSION_LEN + WPA_IE_MIN_OUI_LEN;
	if (offset + WPA_IE_SUITE_COUNT_LEN >= ie_len)
		goto skip_mfp_config;
	/* Skip multicast suite */
	count = ie[offset] + (ie[offset + 1] << 8);
	offset += WPA_IE_SUITE_COUNT_LEN + (count * WPA_IE_MIN_OUI_LEN);
	if (offset + WPA_IE_SUITE_COUNT_LEN >= ie_len)
		goto skip_mfp_config;
	/* Skip auth key management suite(s) */
	count = ie[offset] + (ie[offset + 1] << 8);
	offset += WPA_IE_SUITE_COUNT_LEN + (count * WPA_IE_MIN_OUI_LEN);
	if (offset + WPA_IE_SUITE_COUNT_LEN > ie_len)
		goto skip_mfp_config;
	/* Ready to read capabilities */
	mfp = BRCMF_MFP_NONE;
	rsn_cap = ie[offset] + (ie[offset + 1] << 8);
	if (rsn_cap & RSN_CAP_MFPR_MASK)
		mfp = BRCMF_MFP_REQUIRED;
	else if (rsn_cap & RSN_CAP_MFPC_MASK)
		mfp = BRCMF_MFP_CAPABLE;
	brcmf_fil_bsscfg_int_set(netdev_priv(ndev), "mfp", mfp);

skip_mfp_config:
	brcmf_dbg(CONN, "setting wpa_auth to %d\n", val);
	err = brcmf_fil_bsscfg_int_set(netdev_priv(ndev), "wpa_auth", val);
	if (err) {
		bphy_err(drvr, "could not set wpa_auth (%d)\n", err);
		return err;
	}

	return err;
}

static s32
brcmf_set_sharedkey(struct net_device *ndev,
		    struct cfg80211_connect_params *sme)
{
	struct brcmf_if *ifp = netdev_priv(ndev);
	struct brcmf_pub *drvr = ifp->drvr;
	struct brcmf_cfg80211_profile *profile = ndev_to_prof(ndev);
	struct brcmf_cfg80211_security *sec;
	struct brcmf_wsec_key key;
	s32 val;
	s32 err = 0;

	brcmf_dbg(CONN, "key len (%d)\n", sme->key_len);

	if (sme->key_len == 0)
		return 0;

	sec = &profile->sec;
	brcmf_dbg(CONN, "wpa_versions 0x%x cipher_pairwise 0x%x\n",
		  sec->wpa_versions, sec->cipher_pairwise);

	if (sec->wpa_versions & (NL80211_WPA_VERSION_1 | NL80211_WPA_VERSION_2 |
				 NL80211_WPA_VERSION_3))
		return 0;

	if (!(sec->cipher_pairwise &
	    (WLAN_CIPHER_SUITE_WEP40 | WLAN_CIPHER_SUITE_WEP104)))
		return 0;

	memset(&key, 0, sizeof(key));
	key.len = (u32) sme->key_len;
	key.index = (u32) sme->key_idx;
	if (key.len > sizeof(key.data)) {
		bphy_err(drvr, "Too long key length (%u)\n", key.len);
		return -EINVAL;
	}
	memcpy(key.data, sme->key, key.len);
	key.flags = BRCMF_PRIMARY_KEY;
	switch (sec->cipher_pairwise) {
	case WLAN_CIPHER_SUITE_WEP40:
		key.algo = CRYPTO_ALGO_WEP1;
		break;
	case WLAN_CIPHER_SUITE_WEP104:
		key.algo = CRYPTO_ALGO_WEP128;
		break;
	default:
		bphy_err(drvr, "Invalid algorithm (%d)\n",
			 sme->crypto.ciphers_pairwise[0]);
		return -EINVAL;
	}
	/* Set the new key/index */
	brcmf_dbg(CONN, "key length (%d) key index (%d) algo (%d)\n",
		  key.len, key.index, key.algo);
	brcmf_dbg(CONN, "key \"%s\"\n", key.data);
	err = send_key_to_dongle(ifp, &key);
	if (err)
		return err;

	if (sec->auth_type == NL80211_AUTHTYPE_SHARED_KEY) {
		brcmf_dbg(CONN, "set auth_type to shared key\n");
		val = WL_AUTH_SHARED_KEY;	/* shared key */
		err = brcmf_fil_bsscfg_int_set(ifp, "auth", val);
		if (err)
			bphy_err(drvr, "set auth failed (%d)\n", err);
	}
	return err;
}

static
enum nl80211_auth_type brcmf_war_auth_type(struct brcmf_if *ifp,
					   enum nl80211_auth_type type)
{
	if (type == NL80211_AUTHTYPE_AUTOMATIC &&
	    brcmf_feat_is_quirk_enabled(ifp, BRCMF_FEAT_QUIRK_AUTO_AUTH)) {
		brcmf_dbg(CONN, "WAR: use OPEN instead of AUTO\n");
		type = NL80211_AUTHTYPE_OPEN_SYSTEM;
	}
	return type;
}

static void brcmf_set_join_pref(struct brcmf_if *ifp,
				struct cfg80211_bss_selection *bss_select)
{
	struct brcmf_pub *drvr = ifp->drvr;
	struct brcmf_join_pref_params join_pref_params[2];
	enum nl80211_band band;
	int err, i = 0;

	join_pref_params[i].len = 2;
	join_pref_params[i].rssi_gain = 0;

	if (bss_select->behaviour != NL80211_BSS_SELECT_ATTR_BAND_PREF)
		brcmf_fil_cmd_int_set(ifp, BRCMF_C_SET_ASSOC_PREFER, WLC_BAND_AUTO);

	switch (bss_select->behaviour) {
	case __NL80211_BSS_SELECT_ATTR_INVALID:
		brcmf_c_set_joinpref_default(ifp);
		return;
	case NL80211_BSS_SELECT_ATTR_BAND_PREF:
		join_pref_params[i].type = BRCMF_JOIN_PREF_BAND;
		band = bss_select->param.band_pref;
		join_pref_params[i].band = nl80211_band_to_fwil(band);
		i++;
		break;
	case NL80211_BSS_SELECT_ATTR_RSSI_ADJUST:
		join_pref_params[i].type = BRCMF_JOIN_PREF_RSSI_DELTA;
		band = bss_select->param.adjust.band;
		join_pref_params[i].band = nl80211_band_to_fwil(band);
		join_pref_params[i].rssi_gain = bss_select->param.adjust.delta;
		i++;
		break;
	case NL80211_BSS_SELECT_ATTR_RSSI:
	default:
		break;
	}
	join_pref_params[i].type = BRCMF_JOIN_PREF_RSSI;
	join_pref_params[i].len = 2;
	join_pref_params[i].rssi_gain = 0;
	join_pref_params[i].band = 0;
	err = brcmf_fil_iovar_data_set(ifp, "join_pref", join_pref_params,
				       sizeof(join_pref_params));
	if (err)
		bphy_err(drvr, "Set join_pref error (%d)\n", err);
}

static s32
brcmf_cfg80211_connect(struct wiphy *wiphy, struct net_device *ndev,
		       struct cfg80211_connect_params *sme)
{
	struct brcmf_cfg80211_info *cfg = wiphy_to_cfg(wiphy);
	struct brcmf_if *ifp = netdev_priv(ndev);
	struct brcmf_cfg80211_profile *profile = &ifp->vif->profile;
	struct ieee80211_channel *chan = sme->channel;
	struct brcmf_pub *drvr = ifp->drvr;
	struct brcmf_join_params join_params;
	size_t join_params_size;
	const struct brcmf_tlv *rsn_ie;
	const struct brcmf_vs_tlv *wpa_ie;
	const void *ie;
	u32 ie_len;
	struct brcmf_ext_join_params_le *ext_join_params;
	u16 chanspec;
	s32 err = 0;
	u32 ssid_len;

	brcmf_dbg(TRACE, "Enter\n");
	if (!check_vif_up(ifp->vif))
		return -EIO;

	if (!sme->ssid) {
		bphy_err(drvr, "Invalid ssid\n");
		return -EOPNOTSUPP;
	}

	if (sme->channel_hint)
		chan = sme->channel_hint;

	if (sme->bssid_hint)
		sme->bssid = sme->bssid_hint;

	if (ifp->vif == cfg->p2p.bss_idx[P2PAPI_BSSCFG_PRIMARY].vif) {
		/* A normal (non P2P) connection request setup. */
		ie = NULL;
		ie_len = 0;
		/* find the WPA_IE */
		wpa_ie = brcmf_find_wpaie((u8 *)sme->ie, sme->ie_len);
		if (wpa_ie) {
			ie = wpa_ie;
			ie_len = wpa_ie->len + TLV_HDR_LEN;
		} else {
			/* find the RSN_IE */
			rsn_ie = brcmf_parse_tlvs((const u8 *)sme->ie,
						  sme->ie_len,
						  WLAN_EID_RSN);
			if (rsn_ie) {
				ie = rsn_ie;
				ie_len = rsn_ie->len + TLV_HDR_LEN;
			}
		}
		brcmf_fil_iovar_data_set(ifp, "wpaie", ie, ie_len);
	}

	err = brcmf_vif_set_mgmt_ie(ifp->vif, BRCMF_VNDR_IE_ASSOCREQ_FLAG,
				    sme->ie, sme->ie_len);
	if (err)
		bphy_err(drvr, "Set Assoc REQ IE Failed\n");
	else
		brcmf_dbg(TRACE, "Applied Vndr IEs for Assoc request\n");

	set_bit(BRCMF_VIF_STATUS_CONNECTING, &ifp->vif->sme_state);

	if (chan) {
		cfg->channel =
			ieee80211_frequency_to_channel(chan->center_freq);
		chanspec = channel_to_chanspec(&cfg->d11inf, chan);
		brcmf_dbg(CONN, "channel=%d, center_req=%d, chanspec=0x%04x\n",
			  cfg->channel, chan->center_freq, chanspec);
	} else {
		cfg->channel = 0;
		chanspec = 0;
	}

	brcmf_dbg(INFO, "ie (%p), ie_len (%zd)\n", sme->ie, sme->ie_len);

	err = brcmf_set_wpa_version(ndev, sme);
	if (err) {
		bphy_err(drvr, "wl_set_wpa_version failed (%d)\n", err);
		goto done;
	}

	sme->auth_type = brcmf_war_auth_type(ifp, sme->auth_type);
	err = brcmf_set_auth_type(ndev, sme);
	if (err) {
		bphy_err(drvr, "wl_set_auth_type failed (%d)\n", err);
		goto done;
	}

	err = brcmf_set_wsec_mode(ndev, sme);
	if (err) {
		bphy_err(drvr, "wl_set_set_cipher failed (%d)\n", err);
		goto done;
	}

	err = brcmf_set_key_mgmt(ndev, sme);
	if (err) {
		bphy_err(drvr, "wl_set_key_mgmt failed (%d)\n", err);
		goto done;
	}

	err = brcmf_set_sharedkey(ndev, sme);
	if (err) {
		bphy_err(drvr, "brcmf_set_sharedkey failed (%d)\n", err);
		goto done;
	}

	if (sme->crypto.psk &&
	    profile->use_fwsup != BRCMF_PROFILE_FWSUP_SAE) {
		if (WARN_ON(profile->use_fwsup != BRCMF_PROFILE_FWSUP_NONE)) {
			err = -EINVAL;
			goto done;
		}
		brcmf_dbg(INFO, "using PSK offload\n");
		profile->use_fwsup = BRCMF_PROFILE_FWSUP_PSK;
	}

	if (profile->use_fwsup != BRCMF_PROFILE_FWSUP_NONE) {
		/* enable firmware supplicant for this interface */
		err = brcmf_fil_iovar_int_set(ifp, "sup_wpa", 1);
		if (err < 0) {
			bphy_err(drvr, "failed to enable fw supplicant\n");
			goto done;
		}
	}

	if (profile->use_fwsup == BRCMF_PROFILE_FWSUP_PSK)
		err = brcmf_set_pmk(ifp, sme->crypto.psk,
				    BRCMF_WSEC_MAX_PSK_LEN);
	else if (profile->use_fwsup == BRCMF_PROFILE_FWSUP_SAE) {
		/* clean up user-space RSNE */
		err = brcmf_fil_iovar_data_set(ifp, "wpaie", NULL, 0);
		if (err) {
			bphy_err(drvr, "failed to clean up user-space RSNE\n");
			goto done;
		}
		err = brcmf_set_sae_password(ifp, sme->crypto.sae_pwd,
					     sme->crypto.sae_pwd_len);
		if (!err && sme->crypto.psk)
			err = brcmf_set_pmk(ifp, sme->crypto.psk,
					    BRCMF_WSEC_MAX_PSK_LEN);
	}
	if (err)
		goto done;

	/* Join with specific BSSID and cached SSID
	 * If SSID is zero join based on BSSID only
	 */
	join_params_size = offsetof(struct brcmf_ext_join_params_le, assoc_le) +
		offsetof(struct brcmf_assoc_params_le, chanspec_list);
	if (cfg->channel)
		join_params_size += sizeof(u16);
	ext_join_params = kzalloc(sizeof(*ext_join_params), GFP_KERNEL);
	if (ext_join_params == NULL) {
		err = -ENOMEM;
		goto done;
	}
	ssid_len = min_t(u32, sme->ssid_len, IEEE80211_MAX_SSID_LEN);
	ext_join_params->ssid_le.SSID_len = cpu_to_le32(ssid_len);
	memcpy(&ext_join_params->ssid_le.SSID, sme->ssid, ssid_len);
	if (ssid_len < IEEE80211_MAX_SSID_LEN)
		brcmf_dbg(CONN, "SSID \"%s\", len (%d)\n",
			  ext_join_params->ssid_le.SSID, ssid_len);

	/* Set up join scan parameters */
	ext_join_params->scan_le.scan_type = -1;
	ext_join_params->scan_le.home_time = cpu_to_le32(-1);

	if (sme->bssid)
		memcpy(&ext_join_params->assoc_le.bssid, sme->bssid, ETH_ALEN);
	else
		eth_broadcast_addr(ext_join_params->assoc_le.bssid);

	if (cfg->channel) {
		ext_join_params->assoc_le.chanspec_num = cpu_to_le32(1);

		ext_join_params->assoc_le.chanspec_list[0] =
			cpu_to_le16(chanspec);
		/* Increase dwell time to receive probe response or detect
		 * beacon from target AP at a noisy air only during connect
		 * command.
		 */
		ext_join_params->scan_le.active_time =
			cpu_to_le32(BRCMF_SCAN_JOIN_ACTIVE_DWELL_TIME_MS);
		ext_join_params->scan_le.passive_time =
			cpu_to_le32(BRCMF_SCAN_JOIN_PASSIVE_DWELL_TIME_MS);
		/* To sync with presence period of VSDB GO send probe request
		 * more frequently. Probe request will be stopped when it gets
		 * probe response from target AP/GO.
		 */
		ext_join_params->scan_le.nprobes =
			cpu_to_le32(BRCMF_SCAN_JOIN_ACTIVE_DWELL_TIME_MS /
				    BRCMF_SCAN_JOIN_PROBE_INTERVAL_MS);
	} else {
		ext_join_params->scan_le.active_time = cpu_to_le32(-1);
		ext_join_params->scan_le.passive_time = cpu_to_le32(-1);
		ext_join_params->scan_le.nprobes = cpu_to_le32(-1);
	}

	brcmf_set_join_pref(ifp, &sme->bss_select);

	err  = brcmf_fil_bsscfg_data_set(ifp, "join", ext_join_params,
					 join_params_size);
	kfree(ext_join_params);
	if (!err)
		/* This is it. join command worked, we are done */
		goto done;

	/* join command failed, fallback to set ssid */
	memset(&join_params, 0, sizeof(join_params));
	join_params_size = sizeof(join_params.ssid_le);

	memcpy(&join_params.ssid_le.SSID, sme->ssid, ssid_len);
	join_params.ssid_le.SSID_len = cpu_to_le32(ssid_len);

	if (sme->bssid)
		memcpy(join_params.params_le.bssid, sme->bssid, ETH_ALEN);
	else
		eth_broadcast_addr(join_params.params_le.bssid);

	if (cfg->channel) {
		join_params.params_le.chanspec_list[0] = cpu_to_le16(chanspec);
		join_params.params_le.chanspec_num = cpu_to_le32(1);
		join_params_size += sizeof(join_params.params_le);
	}
	err = brcmf_fil_cmd_data_set(ifp, BRCMF_C_SET_SSID,
				     &join_params, join_params_size);
	if (err)
		bphy_err(drvr, "BRCMF_C_SET_SSID failed (%d)\n", err);

done:
	if (err)
		clear_bit(BRCMF_VIF_STATUS_CONNECTING, &ifp->vif->sme_state);
	brcmf_dbg(TRACE, "Exit\n");
	return err;
}

static s32
brcmf_cfg80211_disconnect(struct wiphy *wiphy, struct net_device *ndev,
		       u16 reason_code)
{
	struct brcmf_cfg80211_info *cfg = wiphy_to_cfg(wiphy);
	struct brcmf_if *ifp = netdev_priv(ndev);
	struct brcmf_cfg80211_profile *profile = &ifp->vif->profile;
	struct brcmf_pub *drvr = cfg->pub;
	struct brcmf_scb_val_le scbval;
	s32 err = 0;

	brcmf_dbg(TRACE, "Enter. Reason code = %d\n", reason_code);
	if (!check_vif_up(ifp->vif))
		return -EIO;

	clear_bit(BRCMF_VIF_STATUS_CONNECTED, &ifp->vif->sme_state);
	clear_bit(BRCMF_VIF_STATUS_CONNECTING, &ifp->vif->sme_state);
	clear_bit(BRCMF_VIF_STATUS_EAP_SUCCESS, &ifp->vif->sme_state);
	clear_bit(BRCMF_VIF_STATUS_ASSOC_SUCCESS, &ifp->vif->sme_state);
	cfg80211_disconnected(ndev, reason_code, NULL, 0, true, GFP_KERNEL);

	memcpy(&scbval.ea, &profile->bssid, ETH_ALEN);
	scbval.val = cpu_to_le32(reason_code);
	err = brcmf_fil_cmd_data_set(ifp, BRCMF_C_DISASSOC,
				     &scbval, sizeof(scbval));
	if (err)
		bphy_err(drvr, "error (%d)\n", err);

	brcmf_dbg(TRACE, "Exit\n");
	return err;
}

static s32
brcmf_cfg80211_set_tx_power(struct wiphy *wiphy, struct wireless_dev *wdev,
			    enum nl80211_tx_power_setting type, s32 mbm)
{
	struct brcmf_cfg80211_info *cfg = wiphy_to_cfg(wiphy);
	struct net_device *ndev = cfg_to_ndev(cfg);
	struct brcmf_if *ifp = netdev_priv(ndev);
	struct brcmf_pub *drvr = cfg->pub;
	s32 err;
	s32 disable;
	u32 qdbm = 127;

	brcmf_dbg(TRACE, "Enter %d %d\n", type, mbm);
	if (!check_vif_up(ifp->vif))
		return -EIO;

	switch (type) {
	case NL80211_TX_POWER_AUTOMATIC:
		break;
	case NL80211_TX_POWER_LIMITED:
	case NL80211_TX_POWER_FIXED:
		if (mbm < 0) {
			bphy_err(drvr, "TX_POWER_FIXED - dbm is negative\n");
			err = -EINVAL;
			goto done;
		}
		qdbm =  MBM_TO_DBM(4 * mbm);
		if (qdbm > 127)
			qdbm = 127;
		qdbm |= WL_TXPWR_OVERRIDE;
		break;
	default:
		bphy_err(drvr, "Unsupported type %d\n", type);
		err = -EINVAL;
		goto done;
	}
	/* Make sure radio is off or on as far as software is concerned */
	disable = WL_RADIO_SW_DISABLE << 16;
	err = brcmf_fil_cmd_int_set(ifp, BRCMF_C_SET_RADIO, disable);
	if (err)
		bphy_err(drvr, "WLC_SET_RADIO error (%d)\n", err);

	err = brcmf_fil_iovar_int_set(ifp, "qtxpower", qdbm);
	if (err)
		bphy_err(drvr, "qtxpower error (%d)\n", err);

done:
	brcmf_dbg(TRACE, "Exit %d (qdbm)\n", qdbm & ~WL_TXPWR_OVERRIDE);
	return err;
}

static s32
brcmf_cfg80211_get_tx_power(struct wiphy *wiphy, struct wireless_dev *wdev,
			    s32 *dbm)
{
	struct brcmf_cfg80211_info *cfg = wiphy_to_cfg(wiphy);
	struct brcmf_cfg80211_vif *vif = wdev_to_vif(wdev);
	struct brcmf_pub *drvr = cfg->pub;
	s32 qdbm = 0;
	s32 err;

	brcmf_dbg(TRACE, "Enter\n");
	if (!check_vif_up(vif))
		return -EIO;

	err = brcmf_fil_iovar_int_get(vif->ifp, "qtxpower", &qdbm);
	if (err) {
		bphy_err(drvr, "error (%d)\n", err);
		goto done;
	}
	*dbm = (qdbm & ~WL_TXPWR_OVERRIDE) / 4;

done:
	brcmf_dbg(TRACE, "Exit (0x%x %d)\n", qdbm, *dbm);
	return err;
}

static s32
brcmf_cfg80211_config_default_key(struct wiphy *wiphy, struct net_device *ndev,
				  int link_id, u8 key_idx, bool unicast,
				  bool multicast)
{
	struct brcmf_if *ifp = netdev_priv(ndev);
	struct brcmf_pub *drvr = ifp->drvr;
	u32 index;
	u32 wsec;
	s32 err = 0;

	brcmf_dbg(TRACE, "Enter\n");
	brcmf_dbg(CONN, "key index (%d)\n", key_idx);
	if (!check_vif_up(ifp->vif))
		return -EIO;

	err = brcmf_fil_bsscfg_int_get(ifp, "wsec", &wsec);
	if (err) {
		bphy_err(drvr, "WLC_GET_WSEC error (%d)\n", err);
		goto done;
	}

	if (wsec & WEP_ENABLED) {
		/* Just select a new current key */
		index = key_idx;
		err = brcmf_fil_cmd_int_set(ifp,
					    BRCMF_C_SET_KEY_PRIMARY, index);
		if (err)
			bphy_err(drvr, "error (%d)\n", err);
	}
done:
	brcmf_dbg(TRACE, "Exit\n");
	return err;
}

static s32
brcmf_cfg80211_del_key(struct wiphy *wiphy, struct net_device *ndev,
		       int link_id, u8 key_idx, bool pairwise,
		       const u8 *mac_addr)
{
	struct brcmf_if *ifp = netdev_priv(ndev);
	struct brcmf_wsec_key *key;
	s32 err;

	brcmf_dbg(TRACE, "Enter\n");
	brcmf_dbg(CONN, "key index (%d)\n", key_idx);

	if (!check_vif_up(ifp->vif))
		return -EIO;

	if (key_idx >= BRCMF_MAX_DEFAULT_KEYS) {
		/* we ignore this key index in this case */
		return -EINVAL;
	}

	key = &ifp->vif->profile.key[key_idx];

	if (key->algo == CRYPTO_ALGO_OFF) {
		brcmf_dbg(CONN, "Ignore clearing of (never configured) key\n");
		return -EINVAL;
	}

	memset(key, 0, sizeof(*key));
	key->index = (u32)key_idx;
	key->flags = BRCMF_PRIMARY_KEY;

	/* Clear the key/index */
	err = send_key_to_dongle(ifp, key);

	brcmf_dbg(TRACE, "Exit\n");
	return err;
}

static s32
brcmf_cfg80211_add_key(struct wiphy *wiphy, struct net_device *ndev,
		       int link_id, u8 key_idx, bool pairwise,
		       const u8 *mac_addr, struct key_params *params)
{
	struct brcmf_cfg80211_info *cfg = wiphy_to_cfg(wiphy);
	struct brcmf_if *ifp = netdev_priv(ndev);
	struct brcmf_pub *drvr = cfg->pub;
	struct brcmf_wsec_key *key;
	s32 val;
	s32 wsec;
	s32 err;
	u8 keybuf[8];
	bool ext_key;

	brcmf_dbg(TRACE, "Enter\n");
	brcmf_dbg(CONN, "key index (%d)\n", key_idx);
	if (!check_vif_up(ifp->vif))
		return -EIO;

	if (key_idx >= BRCMF_MAX_DEFAULT_KEYS) {
		/* we ignore this key index in this case */
		bphy_err(drvr, "invalid key index (%d)\n", key_idx);
		return -EINVAL;
	}

	if (params->key_len == 0)
		return brcmf_cfg80211_del_key(wiphy, ndev, -1, key_idx,
					      pairwise, mac_addr);

	if (params->key_len > sizeof(key->data)) {
		bphy_err(drvr, "Too long key length (%u)\n", params->key_len);
		return -EINVAL;
	}

	ext_key = false;
	if (mac_addr && (params->cipher != WLAN_CIPHER_SUITE_WEP40) &&
	    (params->cipher != WLAN_CIPHER_SUITE_WEP104)) {
		brcmf_dbg(TRACE, "Ext key, mac %pM", mac_addr);
		ext_key = true;
	}

	key = &ifp->vif->profile.key[key_idx];
	memset(key, 0, sizeof(*key));
	if ((ext_key) && (!is_multicast_ether_addr(mac_addr)))
		memcpy((char *)&key->ea, (void *)mac_addr, ETH_ALEN);
	key->len = params->key_len;
	key->index = key_idx;
	memcpy(key->data, params->key, key->len);
	if (!ext_key)
		key->flags = BRCMF_PRIMARY_KEY;

	if (params->seq && params->seq_len == 6) {
		/* rx iv */
		u8 *ivptr;

		ivptr = (u8 *)params->seq;
		key->rxiv.hi = (ivptr[5] << 24) | (ivptr[4] << 16) |
			(ivptr[3] << 8) | ivptr[2];
		key->rxiv.lo = (ivptr[1] << 8) | ivptr[0];
		key->iv_initialized = true;
	}

	switch (params->cipher) {
	case WLAN_CIPHER_SUITE_WEP40:
		key->algo = CRYPTO_ALGO_WEP1;
		val = WEP_ENABLED;
		brcmf_dbg(CONN, "WLAN_CIPHER_SUITE_WEP40\n");
		break;
	case WLAN_CIPHER_SUITE_WEP104:
		key->algo = CRYPTO_ALGO_WEP128;
		val = WEP_ENABLED;
		brcmf_dbg(CONN, "WLAN_CIPHER_SUITE_WEP104\n");
		break;
	case WLAN_CIPHER_SUITE_TKIP:
		if (!brcmf_is_apmode(ifp->vif)) {
			brcmf_dbg(CONN, "Swapping RX/TX MIC key\n");
			memcpy(keybuf, &key->data[24], sizeof(keybuf));
			memcpy(&key->data[24], &key->data[16], sizeof(keybuf));
			memcpy(&key->data[16], keybuf, sizeof(keybuf));
		}
		key->algo = CRYPTO_ALGO_TKIP;
		val = TKIP_ENABLED;
		brcmf_dbg(CONN, "WLAN_CIPHER_SUITE_TKIP\n");
		break;
	case WLAN_CIPHER_SUITE_AES_CMAC:
		key->algo = CRYPTO_ALGO_AES_CCM;
		val = AES_ENABLED;
		brcmf_dbg(CONN, "WLAN_CIPHER_SUITE_AES_CMAC\n");
		break;
	case WLAN_CIPHER_SUITE_CCMP:
		key->algo = CRYPTO_ALGO_AES_CCM;
		val = AES_ENABLED;
		brcmf_dbg(CONN, "WLAN_CIPHER_SUITE_CCMP\n");
		break;
	default:
		bphy_err(drvr, "Invalid cipher (0x%x)\n", params->cipher);
		err = -EINVAL;
		goto done;
	}

	err = send_key_to_dongle(ifp, key);
	if (ext_key || err)
		goto done;

	err = brcmf_fil_bsscfg_int_get(ifp, "wsec", &wsec);
	if (err) {
		bphy_err(drvr, "get wsec error (%d)\n", err);
		goto done;
	}
	wsec |= val;
	err = brcmf_fil_bsscfg_int_set(ifp, "wsec", wsec);
	if (err) {
		bphy_err(drvr, "set wsec error (%d)\n", err);
		goto done;
	}

done:
	brcmf_dbg(TRACE, "Exit\n");
	return err;
}

static s32
brcmf_cfg80211_get_key(struct wiphy *wiphy, struct net_device *ndev,
		       int link_id, u8 key_idx, bool pairwise,
		       const u8 *mac_addr, void *cookie,
		       void (*callback)(void *cookie,
					struct key_params *params))
{
	struct brcmf_cfg80211_info *cfg = wiphy_to_cfg(wiphy);
	struct key_params params;
	struct brcmf_if *ifp = netdev_priv(ndev);
	struct brcmf_cfg80211_profile *profile = &ifp->vif->profile;
	struct brcmf_pub *drvr = cfg->pub;
	struct brcmf_cfg80211_security *sec;
	s32 wsec;
	s32 err = 0;

	brcmf_dbg(TRACE, "Enter\n");
	brcmf_dbg(CONN, "key index (%d)\n", key_idx);
	if (!check_vif_up(ifp->vif))
		return -EIO;

	memset(&params, 0, sizeof(params));

	err = brcmf_fil_bsscfg_int_get(ifp, "wsec", &wsec);
	if (err) {
		bphy_err(drvr, "WLC_GET_WSEC error (%d)\n", err);
		/* Ignore this error, may happen during DISASSOC */
		err = -EAGAIN;
		goto done;
	}
	if (wsec & WEP_ENABLED) {
		sec = &profile->sec;
		if (sec->cipher_pairwise & WLAN_CIPHER_SUITE_WEP40) {
			params.cipher = WLAN_CIPHER_SUITE_WEP40;
			brcmf_dbg(CONN, "WLAN_CIPHER_SUITE_WEP40\n");
		} else if (sec->cipher_pairwise & WLAN_CIPHER_SUITE_WEP104) {
			params.cipher = WLAN_CIPHER_SUITE_WEP104;
			brcmf_dbg(CONN, "WLAN_CIPHER_SUITE_WEP104\n");
		}
	} else if (wsec & TKIP_ENABLED) {
		params.cipher = WLAN_CIPHER_SUITE_TKIP;
		brcmf_dbg(CONN, "WLAN_CIPHER_SUITE_TKIP\n");
	} else if (wsec & AES_ENABLED) {
		params.cipher = WLAN_CIPHER_SUITE_AES_CMAC;
		brcmf_dbg(CONN, "WLAN_CIPHER_SUITE_AES_CMAC\n");
	} else  {
		bphy_err(drvr, "Invalid algo (0x%x)\n", wsec);
		err = -EINVAL;
		goto done;
	}
	callback(cookie, &params);

done:
	brcmf_dbg(TRACE, "Exit\n");
	return err;
}

static s32
brcmf_cfg80211_config_default_mgmt_key(struct wiphy *wiphy,
				       struct net_device *ndev, int link_id,
				       u8 key_idx)
{
	struct brcmf_if *ifp = netdev_priv(ndev);

	brcmf_dbg(TRACE, "Enter key_idx %d\n", key_idx);

	if (brcmf_feat_is_enabled(ifp, BRCMF_FEAT_MFP))
		return 0;

	brcmf_dbg(INFO, "Not supported\n");

	return -EOPNOTSUPP;
}

static void
brcmf_cfg80211_reconfigure_wep(struct brcmf_if *ifp)
{
	struct brcmf_pub *drvr = ifp->drvr;
	s32 err;
	u8 key_idx;
	struct brcmf_wsec_key *key;
	s32 wsec;

	for (key_idx = 0; key_idx < BRCMF_MAX_DEFAULT_KEYS; key_idx++) {
		key = &ifp->vif->profile.key[key_idx];
		if ((key->algo == CRYPTO_ALGO_WEP1) ||
		    (key->algo == CRYPTO_ALGO_WEP128))
			break;
	}
	if (key_idx == BRCMF_MAX_DEFAULT_KEYS)
		return;

	err = send_key_to_dongle(ifp, key);
	if (err) {
		bphy_err(drvr, "Setting WEP key failed (%d)\n", err);
		return;
	}
	err = brcmf_fil_bsscfg_int_get(ifp, "wsec", &wsec);
	if (err) {
		bphy_err(drvr, "get wsec error (%d)\n", err);
		return;
	}
	wsec |= WEP_ENABLED;
	err = brcmf_fil_bsscfg_int_set(ifp, "wsec", wsec);
	if (err)
		bphy_err(drvr, "set wsec error (%d)\n", err);
}

static void brcmf_convert_sta_flags(u32 fw_sta_flags, struct station_info *si)
{
	struct nl80211_sta_flag_update *sfu;

	brcmf_dbg(TRACE, "flags %08x\n", fw_sta_flags);
	si->filled |= BIT_ULL(NL80211_STA_INFO_STA_FLAGS);
	sfu = &si->sta_flags;
	sfu->mask = BIT(NL80211_STA_FLAG_WME) |
		    BIT(NL80211_STA_FLAG_AUTHENTICATED) |
		    BIT(NL80211_STA_FLAG_ASSOCIATED) |
		    BIT(NL80211_STA_FLAG_AUTHORIZED);
	if (fw_sta_flags & BRCMF_STA_WME)
		sfu->set |= BIT(NL80211_STA_FLAG_WME);
	if (fw_sta_flags & BRCMF_STA_AUTHE)
		sfu->set |= BIT(NL80211_STA_FLAG_AUTHENTICATED);
	if (fw_sta_flags & BRCMF_STA_ASSOC)
		sfu->set |= BIT(NL80211_STA_FLAG_ASSOCIATED);
	if (fw_sta_flags & BRCMF_STA_AUTHO)
		sfu->set |= BIT(NL80211_STA_FLAG_AUTHORIZED);
}

static void brcmf_fill_bss_param(struct brcmf_if *ifp, struct station_info *si)
{
	struct brcmf_pub *drvr = ifp->drvr;
	struct {
		__le32 len;
		struct brcmf_bss_info_le bss_le;
	} *buf;
	u16 capability;
	int err;

	buf = kzalloc(WL_BSS_INFO_MAX, GFP_KERNEL);
	if (!buf)
		return;

	buf->len = cpu_to_le32(WL_BSS_INFO_MAX);
	err = brcmf_fil_cmd_data_get(ifp, BRCMF_C_GET_BSS_INFO, buf,
				     WL_BSS_INFO_MAX);
	if (err) {
		bphy_err(drvr, "Failed to get bss info (%d)\n", err);
		goto out_kfree;
	}
	si->filled |= BIT_ULL(NL80211_STA_INFO_BSS_PARAM);
	si->bss_param.beacon_interval = le16_to_cpu(buf->bss_le.beacon_period);
	si->bss_param.dtim_period = buf->bss_le.dtim_period;
	capability = le16_to_cpu(buf->bss_le.capability);
	if (capability & IEEE80211_HT_STBC_PARAM_DUAL_CTS_PROT)
		si->bss_param.flags |= BSS_PARAM_FLAGS_CTS_PROT;
	if (capability & WLAN_CAPABILITY_SHORT_PREAMBLE)
		si->bss_param.flags |= BSS_PARAM_FLAGS_SHORT_PREAMBLE;
	if (capability & WLAN_CAPABILITY_SHORT_SLOT_TIME)
		si->bss_param.flags |= BSS_PARAM_FLAGS_SHORT_SLOT_TIME;

out_kfree:
	kfree(buf);
}

static s32
brcmf_cfg80211_get_station_ibss(struct brcmf_if *ifp,
				struct station_info *sinfo)
{
	struct brcmf_pub *drvr = ifp->drvr;
	struct brcmf_scb_val_le scbval;
	struct brcmf_pktcnt_le pktcnt;
	s32 err;
	u32 rate;
	u32 rssi;

	/* Get the current tx rate */
	err = brcmf_fil_cmd_int_get(ifp, BRCMF_C_GET_RATE, &rate);
	if (err < 0) {
		bphy_err(drvr, "BRCMF_C_GET_RATE error (%d)\n", err);
		return err;
	}
	sinfo->filled |= BIT_ULL(NL80211_STA_INFO_TX_BITRATE);
	sinfo->txrate.legacy = rate * 5;

	memset(&scbval, 0, sizeof(scbval));
	err = brcmf_fil_cmd_data_get(ifp, BRCMF_C_GET_RSSI, &scbval,
				     sizeof(scbval));
	if (err) {
		bphy_err(drvr, "BRCMF_C_GET_RSSI error (%d)\n", err);
		return err;
	}
	rssi = le32_to_cpu(scbval.val);
	sinfo->filled |= BIT_ULL(NL80211_STA_INFO_SIGNAL);
	sinfo->signal = rssi;

	err = brcmf_fil_cmd_data_get(ifp, BRCMF_C_GET_GET_PKTCNTS, &pktcnt,
				     sizeof(pktcnt));
	if (err) {
		bphy_err(drvr, "BRCMF_C_GET_GET_PKTCNTS error (%d)\n", err);
		return err;
	}
	sinfo->filled |= BIT_ULL(NL80211_STA_INFO_RX_PACKETS) |
			 BIT_ULL(NL80211_STA_INFO_RX_DROP_MISC) |
			 BIT_ULL(NL80211_STA_INFO_TX_PACKETS) |
			 BIT_ULL(NL80211_STA_INFO_TX_FAILED);
	sinfo->rx_packets = le32_to_cpu(pktcnt.rx_good_pkt);
	sinfo->rx_dropped_misc = le32_to_cpu(pktcnt.rx_bad_pkt);
	sinfo->tx_packets = le32_to_cpu(pktcnt.tx_good_pkt);
	sinfo->tx_failed  = le32_to_cpu(pktcnt.tx_bad_pkt);

	return 0;
}

static s32
brcmf_cfg80211_get_station(struct wiphy *wiphy, struct net_device *ndev,
			   const u8 *mac, struct station_info *sinfo)
{
	struct brcmf_cfg80211_info *cfg = wiphy_to_cfg(wiphy);
	struct brcmf_if *ifp = netdev_priv(ndev);
	struct brcmf_pub *drvr = cfg->pub;
	struct brcmf_scb_val_le scb_val;
	s32 err = 0;
	struct brcmf_sta_info_le sta_info_le;
	u32 sta_flags;
	u32 is_tdls_peer;
	s32 total_rssi_avg = 0;
	s32 total_rssi = 0;
	s32 count_rssi = 0;
	int rssi;
	u32 i;

	brcmf_dbg(TRACE, "Enter, MAC %pM\n", mac);
	if (!check_vif_up(ifp->vif))
		return -EIO;

	if (brcmf_is_ibssmode(ifp->vif))
		return brcmf_cfg80211_get_station_ibss(ifp, sinfo);

	memset(&sta_info_le, 0, sizeof(sta_info_le));
	memcpy(&sta_info_le, mac, ETH_ALEN);
	err = brcmf_fil_iovar_data_get(ifp, "tdls_sta_info",
				       &sta_info_le,
				       sizeof(sta_info_le));
	is_tdls_peer = !err;
	if (err) {
		err = brcmf_fil_iovar_data_get(ifp, "sta_info",
					       &sta_info_le,
					       sizeof(sta_info_le));
		if (err < 0) {
			bphy_err(drvr, "GET STA INFO failed, %d\n", err);
			goto done;
		}
	}
	brcmf_dbg(TRACE, "version %d\n", le16_to_cpu(sta_info_le.ver));
	sinfo->filled = BIT_ULL(NL80211_STA_INFO_INACTIVE_TIME);
	sinfo->inactive_time = le32_to_cpu(sta_info_le.idle) * 1000;
	sta_flags = le32_to_cpu(sta_info_le.flags);
	brcmf_convert_sta_flags(sta_flags, sinfo);
	sinfo->sta_flags.mask |= BIT(NL80211_STA_FLAG_TDLS_PEER);
	if (is_tdls_peer)
		sinfo->sta_flags.set |= BIT(NL80211_STA_FLAG_TDLS_PEER);
	else
		sinfo->sta_flags.set &= ~BIT(NL80211_STA_FLAG_TDLS_PEER);
	if (sta_flags & BRCMF_STA_ASSOC) {
		sinfo->filled |= BIT_ULL(NL80211_STA_INFO_CONNECTED_TIME);
		sinfo->connected_time = le32_to_cpu(sta_info_le.in);
		brcmf_fill_bss_param(ifp, sinfo);
	}
	if (sta_flags & BRCMF_STA_SCBSTATS) {
		sinfo->filled |= BIT_ULL(NL80211_STA_INFO_TX_FAILED);
		sinfo->tx_failed = le32_to_cpu(sta_info_le.tx_failures);
		sinfo->filled |= BIT_ULL(NL80211_STA_INFO_TX_PACKETS);
		sinfo->tx_packets = le32_to_cpu(sta_info_le.tx_pkts);
		sinfo->tx_packets += le32_to_cpu(sta_info_le.tx_mcast_pkts);
		sinfo->filled |= BIT_ULL(NL80211_STA_INFO_RX_PACKETS);
		sinfo->rx_packets = le32_to_cpu(sta_info_le.rx_ucast_pkts);
		sinfo->rx_packets += le32_to_cpu(sta_info_le.rx_mcast_pkts);
		if (sinfo->tx_packets) {
			sinfo->filled |= BIT_ULL(NL80211_STA_INFO_TX_BITRATE);
			sinfo->txrate.legacy =
				le32_to_cpu(sta_info_le.tx_rate) / 100;
		}
		if (sinfo->rx_packets) {
			sinfo->filled |= BIT_ULL(NL80211_STA_INFO_RX_BITRATE);
			sinfo->rxrate.legacy =
				le32_to_cpu(sta_info_le.rx_rate) / 100;
		}
		if (le16_to_cpu(sta_info_le.ver) >= 4) {
			sinfo->filled |= BIT_ULL(NL80211_STA_INFO_TX_BYTES);
			sinfo->tx_bytes = le64_to_cpu(sta_info_le.tx_tot_bytes);
			sinfo->filled |= BIT_ULL(NL80211_STA_INFO_RX_BYTES);
			sinfo->rx_bytes = le64_to_cpu(sta_info_le.rx_tot_bytes);
		}
		for (i = 0; i < BRCMF_ANT_MAX; i++) {
			if (sta_info_le.rssi[i] == 0 ||
			    sta_info_le.rx_lastpkt_rssi[i] == 0)
				continue;
			sinfo->chains |= BIT(count_rssi);
			sinfo->chain_signal[count_rssi] =
				sta_info_le.rx_lastpkt_rssi[i];
			sinfo->chain_signal_avg[count_rssi] =
				sta_info_le.rssi[i];
			total_rssi += sta_info_le.rx_lastpkt_rssi[i];
			total_rssi_avg += sta_info_le.rssi[i];
			count_rssi++;
		}
		if (count_rssi) {
			sinfo->filled |= BIT_ULL(NL80211_STA_INFO_SIGNAL);
			sinfo->filled |= BIT_ULL(NL80211_STA_INFO_SIGNAL_AVG);
			sinfo->filled |= BIT_ULL(NL80211_STA_INFO_CHAIN_SIGNAL);
			sinfo->filled |=
				BIT_ULL(NL80211_STA_INFO_CHAIN_SIGNAL_AVG);
			sinfo->signal = total_rssi / count_rssi;
			sinfo->signal_avg = total_rssi_avg / count_rssi;
		} else if (test_bit(BRCMF_VIF_STATUS_CONNECTED,
			&ifp->vif->sme_state)) {
			memset(&scb_val, 0, sizeof(scb_val));
			err = brcmf_fil_cmd_data_get(ifp, BRCMF_C_GET_RSSI,
						     &scb_val, sizeof(scb_val));
			if (err) {
				bphy_err(drvr, "Could not get rssi (%d)\n",
					 err);
				goto done;
			} else {
				rssi = le32_to_cpu(scb_val.val);
				sinfo->filled |= BIT_ULL(NL80211_STA_INFO_SIGNAL);
				sinfo->signal = rssi;
				brcmf_dbg(CONN, "RSSI %d dBm\n", rssi);
			}
		}
	}
done:
	brcmf_dbg(TRACE, "Exit\n");
	return err;
}

static int
brcmf_cfg80211_dump_station(struct wiphy *wiphy, struct net_device *ndev,
			    int idx, u8 *mac, struct station_info *sinfo)
{
	struct brcmf_cfg80211_info *cfg = wiphy_to_cfg(wiphy);
	struct brcmf_if *ifp = netdev_priv(ndev);
	struct brcmf_pub *drvr = cfg->pub;
	s32 err;

	brcmf_dbg(TRACE, "Enter, idx %d\n", idx);

	if (idx == 0) {
		cfg->assoclist.count = cpu_to_le32(BRCMF_MAX_ASSOCLIST);
		err = brcmf_fil_cmd_data_get(ifp, BRCMF_C_GET_ASSOCLIST,
					     &cfg->assoclist,
					     sizeof(cfg->assoclist));
		if (err) {
			/* GET_ASSOCLIST unsupported by firmware of older chips */
			if (err == -EBADE)
				bphy_info_once(drvr, "BRCMF_C_GET_ASSOCLIST unsupported\n");
			else
				bphy_err(drvr, "BRCMF_C_GET_ASSOCLIST failed, err=%d\n",
					 err);

			cfg->assoclist.count = 0;
			return -EOPNOTSUPP;
		}
	}
	if (idx < le32_to_cpu(cfg->assoclist.count)) {
		memcpy(mac, cfg->assoclist.mac[idx], ETH_ALEN);
		return brcmf_cfg80211_get_station(wiphy, ndev, mac, sinfo);
	}
	return -ENOENT;
}

static s32
brcmf_cfg80211_set_power_mgmt(struct wiphy *wiphy, struct net_device *ndev,
			   bool enabled, s32 timeout)
{
	s32 pm;
	s32 err = 0;
	struct brcmf_cfg80211_info *cfg = wiphy_to_cfg(wiphy);
	struct brcmf_if *ifp = netdev_priv(ndev);
	struct brcmf_pub *drvr = cfg->pub;

	brcmf_dbg(TRACE, "Enter\n");

	/*
	 * Powersave enable/disable request is coming from the
	 * cfg80211 even before the interface is up. In that
	 * scenario, driver will be storing the power save
	 * preference in cfg struct to apply this to
	 * FW later while initializing the dongle
	 */
	cfg->pwr_save = enabled;
	if (!check_vif_up(ifp->vif)) {

		brcmf_dbg(INFO, "Device is not ready, storing the value in cfg_info struct\n");
		goto done;
	}

	pm = enabled ? PM_FAST : PM_OFF;
	/* Do not enable the power save after assoc if it is a p2p interface */
	if (ifp->vif->wdev.iftype == NL80211_IFTYPE_P2P_CLIENT) {
		brcmf_dbg(INFO, "Do not enable power save for P2P clients\n");
		pm = PM_OFF;
	}
	brcmf_dbg(INFO, "power save %s\n", (pm ? "enabled" : "disabled"));

	err = brcmf_fil_cmd_int_set(ifp, BRCMF_C_SET_PM, pm);
	if (err) {
		if (err == -ENODEV)
			bphy_err(drvr, "net_device is not ready yet\n");
		else
			bphy_err(drvr, "error (%d)\n", err);
	}

	err = brcmf_fil_iovar_int_set(ifp, "pm2_sleep_ret",
				min_t(u32, timeout, BRCMF_PS_MAX_TIMEOUT_MS));
	if (err)
		bphy_err(drvr, "Unable to set pm timeout, (%d)\n", err);

done:
	brcmf_dbg(TRACE, "Exit\n");
	return err;
}

static s32 brcmf_inform_single_bss(struct brcmf_cfg80211_info *cfg,
				   struct brcmf_bss_info_le *bi)
{
	struct wiphy *wiphy = cfg_to_wiphy(cfg);
	struct brcmf_pub *drvr = cfg->pub;
	struct cfg80211_bss *bss;
	enum nl80211_band band;
	struct brcmu_chan ch;
	u16 channel;
	u32 freq;
	u16 notify_capability;
	u16 notify_interval;
	u8 *notify_ie;
	size_t notify_ielen;
	struct cfg80211_inform_bss bss_data = {};

	if (le32_to_cpu(bi->length) > WL_BSS_INFO_MAX) {
		bphy_err(drvr, "Bss info is larger than buffer. Discarding\n");
		return -EINVAL;
	}

	if (!bi->ctl_ch) {
		ch.chspec = le16_to_cpu(bi->chanspec);
		cfg->d11inf.decchspec(&ch);
		bi->ctl_ch = ch.control_ch_num;
	}
	channel = bi->ctl_ch;

	if (channel <= CH_MAX_2G_CHANNEL)
		band = NL80211_BAND_2GHZ;
	else
		band = NL80211_BAND_5GHZ;

	freq = ieee80211_channel_to_frequency(channel, band);
	bss_data.chan = ieee80211_get_channel(wiphy, freq);
	bss_data.scan_width = NL80211_BSS_CHAN_WIDTH_20;
	bss_data.boottime_ns = ktime_to_ns(ktime_get_boottime());

	notify_capability = le16_to_cpu(bi->capability);
	notify_interval = le16_to_cpu(bi->beacon_period);
	notify_ie = (u8 *)bi + le16_to_cpu(bi->ie_offset);
	notify_ielen = le32_to_cpu(bi->ie_length);
	bss_data.signal = (s16)le16_to_cpu(bi->RSSI) * 100;

	brcmf_dbg(CONN, "bssid: %pM\n", bi->BSSID);
	brcmf_dbg(CONN, "Channel: %d(%d)\n", channel, freq);
	brcmf_dbg(CONN, "Capability: %X\n", notify_capability);
	brcmf_dbg(CONN, "Beacon interval: %d\n", notify_interval);
	brcmf_dbg(CONN, "Signal: %d\n", bss_data.signal);

	bss = cfg80211_inform_bss_data(wiphy, &bss_data,
				       CFG80211_BSS_FTYPE_UNKNOWN,
				       (const u8 *)bi->BSSID,
				       0, notify_capability,
				       notify_interval, notify_ie,
				       notify_ielen, GFP_KERNEL);

	if (!bss)
		return -ENOMEM;

	cfg80211_put_bss(wiphy, bss);

	return 0;
}

static struct brcmf_bss_info_le *
next_bss_le(struct brcmf_scan_results *list, struct brcmf_bss_info_le *bss)
{
	if (bss == NULL)
		return list->bss_info_le;
	return (struct brcmf_bss_info_le *)((unsigned long)bss +
					    le32_to_cpu(bss->length));
}

static s32 brcmf_inform_bss(struct brcmf_cfg80211_info *cfg)
{
	struct brcmf_pub *drvr = cfg->pub;
	struct brcmf_scan_results *bss_list;
	struct brcmf_bss_info_le *bi = NULL;	/* must be initialized */
	s32 err = 0;
	int i;

	bss_list = (struct brcmf_scan_results *)cfg->escan_info.escan_buf;
	if (bss_list->count != 0 &&
	    bss_list->version != BRCMF_BSS_INFO_VERSION) {
		bphy_err(drvr, "Version %d != WL_BSS_INFO_VERSION\n",
			 bss_list->version);
		return -EOPNOTSUPP;
	}
	brcmf_dbg(SCAN, "scanned AP count (%d)\n", bss_list->count);
	for (i = 0; i < bss_list->count; i++) {
		bi = next_bss_le(bss_list, bi);
		err = brcmf_inform_single_bss(cfg, bi);
		if (err)
			break;
	}
	return err;
}

static s32 brcmf_inform_ibss(struct brcmf_cfg80211_info *cfg,
			     struct net_device *ndev, const u8 *bssid)
{
	struct wiphy *wiphy = cfg_to_wiphy(cfg);
	struct brcmf_pub *drvr = cfg->pub;
	struct ieee80211_channel *notify_channel;
	struct brcmf_bss_info_le *bi = NULL;
	struct ieee80211_supported_band *band;
	struct cfg80211_bss *bss;
	struct brcmu_chan ch;
	u8 *buf = NULL;
	s32 err = 0;
	u32 freq;
	u16 notify_capability;
	u16 notify_interval;
	u8 *notify_ie;
	size_t notify_ielen;
	s32 notify_signal;

	brcmf_dbg(TRACE, "Enter\n");

	buf = kzalloc(WL_BSS_INFO_MAX, GFP_KERNEL);
	if (buf == NULL) {
		err = -ENOMEM;
		goto CleanUp;
	}

	*(__le32 *)buf = cpu_to_le32(WL_BSS_INFO_MAX);

	err = brcmf_fil_cmd_data_get(netdev_priv(ndev), BRCMF_C_GET_BSS_INFO,
				     buf, WL_BSS_INFO_MAX);
	if (err) {
		bphy_err(drvr, "WLC_GET_BSS_INFO failed: %d\n", err);
		goto CleanUp;
	}

	bi = (struct brcmf_bss_info_le *)(buf + 4);

	ch.chspec = le16_to_cpu(bi->chanspec);
	cfg->d11inf.decchspec(&ch);

	if (ch.band == BRCMU_CHAN_BAND_2G)
		band = wiphy->bands[NL80211_BAND_2GHZ];
	else
		band = wiphy->bands[NL80211_BAND_5GHZ];

	freq = ieee80211_channel_to_frequency(ch.control_ch_num, band->band);
	cfg->channel = freq;
	notify_channel = ieee80211_get_channel(wiphy, freq);

	notify_capability = le16_to_cpu(bi->capability);
	notify_interval = le16_to_cpu(bi->beacon_period);
	notify_ie = (u8 *)bi + le16_to_cpu(bi->ie_offset);
	notify_ielen = le32_to_cpu(bi->ie_length);
	notify_signal = (s16)le16_to_cpu(bi->RSSI) * 100;

	brcmf_dbg(CONN, "channel: %d(%d)\n", ch.control_ch_num, freq);
	brcmf_dbg(CONN, "capability: %X\n", notify_capability);
	brcmf_dbg(CONN, "beacon interval: %d\n", notify_interval);
	brcmf_dbg(CONN, "signal: %d\n", notify_signal);

	bss = cfg80211_inform_bss(wiphy, notify_channel,
				  CFG80211_BSS_FTYPE_UNKNOWN, bssid, 0,
				  notify_capability, notify_interval,
				  notify_ie, notify_ielen, notify_signal,
				  GFP_KERNEL);

	if (!bss) {
		err = -ENOMEM;
		goto CleanUp;
	}

	cfg80211_put_bss(wiphy, bss);

CleanUp:

	kfree(buf);

	brcmf_dbg(TRACE, "Exit\n");

	return err;
}

static s32 brcmf_update_bss_info(struct brcmf_cfg80211_info *cfg,
				 struct brcmf_if *ifp)
{
	struct brcmf_pub *drvr = cfg->pub;
	struct brcmf_bss_info_le *bi = NULL;
	s32 err = 0;

	brcmf_dbg(TRACE, "Enter\n");
	if (brcmf_is_ibssmode(ifp->vif))
		return err;

	*(__le32 *)cfg->extra_buf = cpu_to_le32(WL_EXTRA_BUF_MAX);
	err = brcmf_fil_cmd_data_get(ifp, BRCMF_C_GET_BSS_INFO,
				     cfg->extra_buf, WL_EXTRA_BUF_MAX);
	if (err) {
		bphy_err(drvr, "Could not get bss info %d\n", err);
		goto update_bss_info_out;
	}
	bi = (struct brcmf_bss_info_le *)(cfg->extra_buf + 4);
	err = brcmf_inform_single_bss(cfg, bi);

update_bss_info_out:
	brcmf_dbg(TRACE, "Exit");
	return err;
}

void brcmf_abort_scanning(struct brcmf_cfg80211_info *cfg)
{
	struct escan_info *escan = &cfg->escan_info;

	set_bit(BRCMF_SCAN_STATUS_ABORT, &cfg->scan_status);
	if (cfg->int_escan_map || cfg->scan_request) {
		escan->escan_state = WL_ESCAN_STATE_IDLE;
		brcmf_notify_escan_complete(cfg, escan->ifp, true, true);
	}
	clear_bit(BRCMF_SCAN_STATUS_BUSY, &cfg->scan_status);
	clear_bit(BRCMF_SCAN_STATUS_ABORT, &cfg->scan_status);
}

static void brcmf_cfg80211_escan_timeout_worker(struct work_struct *work)
{
	struct brcmf_cfg80211_info *cfg =
			container_of(work, struct brcmf_cfg80211_info,
				     escan_timeout_work);

	brcmf_inform_bss(cfg);
	brcmf_notify_escan_complete(cfg, cfg->escan_info.ifp, true, true);
}

static void brcmf_escan_timeout(struct timer_list *t)
{
	struct brcmf_cfg80211_info *cfg =
			from_timer(cfg, t, escan_timeout);
	struct brcmf_pub *drvr = cfg->pub;

	if (cfg->int_escan_map || cfg->scan_request) {
		bphy_err(drvr, "timer expired\n");
		schedule_work(&cfg->escan_timeout_work);
	}
}

static s32
brcmf_compare_update_same_bss(struct brcmf_cfg80211_info *cfg,
			      struct brcmf_bss_info_le *bss,
			      struct brcmf_bss_info_le *bss_info_le)
{
	struct brcmu_chan ch_bss, ch_bss_info_le;

	ch_bss.chspec = le16_to_cpu(bss->chanspec);
	cfg->d11inf.decchspec(&ch_bss);
	ch_bss_info_le.chspec = le16_to_cpu(bss_info_le->chanspec);
	cfg->d11inf.decchspec(&ch_bss_info_le);

	if (!memcmp(&bss_info_le->BSSID, &bss->BSSID, ETH_ALEN) &&
		ch_bss.band == ch_bss_info_le.band &&
		bss_info_le->SSID_len == bss->SSID_len &&
		!memcmp(bss_info_le->SSID, bss->SSID, bss_info_le->SSID_len)) {
		if ((bss->flags & BRCMF_BSS_RSSI_ON_CHANNEL) ==
			(bss_info_le->flags & BRCMF_BSS_RSSI_ON_CHANNEL)) {
			s16 bss_rssi = le16_to_cpu(bss->RSSI);
			s16 bss_info_rssi = le16_to_cpu(bss_info_le->RSSI);

			/* preserve max RSSI if the measurements are
			* both on-channel or both off-channel
			*/
			if (bss_info_rssi > bss_rssi)
				bss->RSSI = bss_info_le->RSSI;
		} else if ((bss->flags & BRCMF_BSS_RSSI_ON_CHANNEL) &&
			(bss_info_le->flags & BRCMF_BSS_RSSI_ON_CHANNEL) == 0) {
			/* preserve the on-channel rssi measurement
			* if the new measurement is off channel
			*/
			bss->RSSI = bss_info_le->RSSI;
			bss->flags |= BRCMF_BSS_RSSI_ON_CHANNEL;
		}
		return 1;
	}
	return 0;
}

static s32
brcmf_cfg80211_escan_handler(struct brcmf_if *ifp,
			     const struct brcmf_event_msg *e, void *data)
{
	struct brcmf_pub *drvr = ifp->drvr;
	struct brcmf_cfg80211_info *cfg = drvr->config;
	s32 status;
	struct brcmf_escan_result_le *escan_result_le;
	u32 escan_buflen;
	struct brcmf_bss_info_le *bss_info_le;
	struct brcmf_bss_info_le *bss = NULL;
	u32 bi_length;
	struct brcmf_scan_results *list;
	u32 i;
	bool aborted;

	status = e->status;

	if (status == BRCMF_E_STATUS_ABORT)
		goto exit;

	if (!test_bit(BRCMF_SCAN_STATUS_BUSY, &cfg->scan_status)) {
		bphy_err(drvr, "scan not ready, bsscfgidx=%d\n",
			 ifp->bsscfgidx);
		return -EPERM;
	}

	if (status == BRCMF_E_STATUS_PARTIAL) {
		brcmf_dbg(SCAN, "ESCAN Partial result\n");
		if (e->datalen < sizeof(*escan_result_le)) {
			bphy_err(drvr, "invalid event data length\n");
			goto exit;
		}
		escan_result_le = (struct brcmf_escan_result_le *) data;
		if (!escan_result_le) {
			bphy_err(drvr, "Invalid escan result (NULL pointer)\n");
			goto exit;
		}
		escan_buflen = le32_to_cpu(escan_result_le->buflen);
		if (escan_buflen > BRCMF_ESCAN_BUF_SIZE ||
		    escan_buflen > e->datalen ||
		    escan_buflen < sizeof(*escan_result_le)) {
			bphy_err(drvr, "Invalid escan buffer length: %d\n",
				 escan_buflen);
			goto exit;
		}
		if (le16_to_cpu(escan_result_le->bss_count) != 1) {
			bphy_err(drvr, "Invalid bss_count %d: ignoring\n",
				 escan_result_le->bss_count);
			goto exit;
		}
		bss_info_le = &escan_result_le->bss_info_le;

		if (brcmf_p2p_scan_finding_common_channel(cfg, bss_info_le))
			goto exit;

		if (!cfg->int_escan_map && !cfg->scan_request) {
			brcmf_dbg(SCAN, "result without cfg80211 request\n");
			goto exit;
		}

		bi_length = le32_to_cpu(bss_info_le->length);
		if (bi_length != escan_buflen -	WL_ESCAN_RESULTS_FIXED_SIZE) {
			bphy_err(drvr, "Ignoring invalid bss_info length: %d\n",
				 bi_length);
			goto exit;
		}

		if (!(cfg_to_wiphy(cfg)->interface_modes &
					BIT(NL80211_IFTYPE_ADHOC))) {
			if (le16_to_cpu(bss_info_le->capability) &
						WLAN_CAPABILITY_IBSS) {
				bphy_err(drvr, "Ignoring IBSS result\n");
				goto exit;
			}
		}

		list = (struct brcmf_scan_results *)
				cfg->escan_info.escan_buf;
		if (bi_length > BRCMF_ESCAN_BUF_SIZE - list->buflen) {
			bphy_err(drvr, "Buffer is too small: ignoring\n");
			goto exit;
		}

		for (i = 0; i < list->count; i++) {
			bss = bss ? (struct brcmf_bss_info_le *)
				((unsigned char *)bss +
				le32_to_cpu(bss->length)) : list->bss_info_le;
			if (brcmf_compare_update_same_bss(cfg, bss,
							  bss_info_le))
				goto exit;
		}
		memcpy(&cfg->escan_info.escan_buf[list->buflen], bss_info_le,
		       bi_length);
		list->version = le32_to_cpu(bss_info_le->version);
		list->buflen += bi_length;
		list->count++;
	} else {
		cfg->escan_info.escan_state = WL_ESCAN_STATE_IDLE;
		if (brcmf_p2p_scan_finding_common_channel(cfg, NULL))
			goto exit;
		if (cfg->int_escan_map || cfg->scan_request) {
			brcmf_inform_bss(cfg);
			aborted = status != BRCMF_E_STATUS_SUCCESS;
			brcmf_notify_escan_complete(cfg, ifp, aborted, false);
		} else
			brcmf_dbg(SCAN, "Ignored scan complete result 0x%x\n",
				  status);
	}
exit:
	return 0;
}

static void brcmf_init_escan(struct brcmf_cfg80211_info *cfg)
{
	brcmf_fweh_register(cfg->pub, BRCMF_E_ESCAN_RESULT,
			    brcmf_cfg80211_escan_handler);
	cfg->escan_info.escan_state = WL_ESCAN_STATE_IDLE;
	/* Init scan_timeout timer */
	timer_setup(&cfg->escan_timeout, brcmf_escan_timeout, 0);
	INIT_WORK(&cfg->escan_timeout_work,
		  brcmf_cfg80211_escan_timeout_worker);
}

static struct cfg80211_scan_request *
brcmf_alloc_internal_escan_request(struct wiphy *wiphy, u32 n_netinfo) {
	struct cfg80211_scan_request *req;
	size_t req_size;

	req_size = sizeof(*req) +
		   n_netinfo * sizeof(req->channels[0]) +
		   n_netinfo * sizeof(*req->ssids);

	req = kzalloc(req_size, GFP_KERNEL);
	if (req) {
		req->wiphy = wiphy;
		req->ssids = (void *)(&req->channels[0]) +
			     n_netinfo * sizeof(req->channels[0]);
	}
	return req;
}

static int brcmf_internal_escan_add_info(struct cfg80211_scan_request *req,
					 u8 *ssid, u8 ssid_len, u8 channel)
{
	struct ieee80211_channel *chan;
	enum nl80211_band band;
	int freq, i;

	if (channel <= CH_MAX_2G_CHANNEL)
		band = NL80211_BAND_2GHZ;
	else
		band = NL80211_BAND_5GHZ;

	freq = ieee80211_channel_to_frequency(channel, band);
	if (!freq)
		return -EINVAL;

	chan = ieee80211_get_channel(req->wiphy, freq);
	if (!chan)
		return -EINVAL;

	for (i = 0; i < req->n_channels; i++) {
		if (req->channels[i] == chan)
			break;
	}
	if (i == req->n_channels)
		req->channels[req->n_channels++] = chan;

	for (i = 0; i < req->n_ssids; i++) {
		if (req->ssids[i].ssid_len == ssid_len &&
		    !memcmp(req->ssids[i].ssid, ssid, ssid_len))
			break;
	}
	if (i == req->n_ssids) {
		memcpy(req->ssids[req->n_ssids].ssid, ssid, ssid_len);
		req->ssids[req->n_ssids++].ssid_len = ssid_len;
	}
	return 0;
}

static int brcmf_start_internal_escan(struct brcmf_if *ifp, u32 fwmap,
				      struct cfg80211_scan_request *request)
{
	struct brcmf_cfg80211_info *cfg = ifp->drvr->config;
	int err;

	if (test_bit(BRCMF_SCAN_STATUS_BUSY, &cfg->scan_status)) {
		if (cfg->int_escan_map)
			brcmf_dbg(SCAN, "aborting internal scan: map=%u\n",
				  cfg->int_escan_map);
		/* Abort any on-going scan */
		brcmf_abort_scanning(cfg);
	}

	brcmf_dbg(SCAN, "start internal scan: map=%u\n", fwmap);
	set_bit(BRCMF_SCAN_STATUS_BUSY, &cfg->scan_status);
	cfg->escan_info.run = brcmf_run_escan;
	err = brcmf_do_escan(ifp, request);
	if (err) {
		clear_bit(BRCMF_SCAN_STATUS_BUSY, &cfg->scan_status);
		return err;
	}
	cfg->int_escan_map = fwmap;
	return 0;
}

static struct brcmf_pno_net_info_le *
brcmf_get_netinfo_array(struct brcmf_pno_scanresults_le *pfn_v1)
{
	struct brcmf_pno_scanresults_v2_le *pfn_v2;
	struct brcmf_pno_net_info_le *netinfo;

	switch (pfn_v1->version) {
	default:
		WARN_ON(1);
		fallthrough;
	case cpu_to_le32(1):
		netinfo = (struct brcmf_pno_net_info_le *)(pfn_v1 + 1);
		break;
	case cpu_to_le32(2):
		pfn_v2 = (struct brcmf_pno_scanresults_v2_le *)pfn_v1;
		netinfo = (struct brcmf_pno_net_info_le *)(pfn_v2 + 1);
		break;
	}

	return netinfo;
}

/* PFN result doesn't have all the info which are required by the supplicant
 * (For e.g IEs) Do a target Escan so that sched scan results are reported
 * via wl_inform_single_bss in the required format. Escan does require the
 * scan request in the form of cfg80211_scan_request. For timebeing, create
 * cfg80211_scan_request one out of the received PNO event.
 */
static s32
brcmf_notify_sched_scan_results(struct brcmf_if *ifp,
				const struct brcmf_event_msg *e, void *data)
{
	struct brcmf_pub *drvr = ifp->drvr;
	struct brcmf_cfg80211_info *cfg = drvr->config;
	struct brcmf_pno_net_info_le *netinfo, *netinfo_start;
	struct cfg80211_scan_request *request = NULL;
	struct wiphy *wiphy = cfg_to_wiphy(cfg);
	int i, err = 0;
	struct brcmf_pno_scanresults_le *pfn_result;
	u32 bucket_map;
	u32 result_count;
	u32 status;
	u32 datalen;

	brcmf_dbg(SCAN, "Enter\n");

	if (e->datalen < (sizeof(*pfn_result) + sizeof(*netinfo))) {
		brcmf_dbg(SCAN, "Event data to small. Ignore\n");
		return 0;
	}

	if (e->event_code == BRCMF_E_PFN_NET_LOST) {
		brcmf_dbg(SCAN, "PFN NET LOST event. Do Nothing\n");
		return 0;
	}

	pfn_result = (struct brcmf_pno_scanresults_le *)data;
	result_count = le32_to_cpu(pfn_result->count);
	status = le32_to_cpu(pfn_result->status);

	/* PFN event is limited to fit 512 bytes so we may get
	 * multiple NET_FOUND events. For now place a warning here.
	 */
	WARN_ON(status != BRCMF_PNO_SCAN_COMPLETE);
	brcmf_dbg(SCAN, "PFN NET FOUND event. count: %d\n", result_count);
	if (!result_count) {
		bphy_err(drvr, "FALSE PNO Event. (pfn_count == 0)\n");
		goto out_err;
	}

	netinfo_start = brcmf_get_netinfo_array(pfn_result);
	datalen = e->datalen - ((void *)netinfo_start - (void *)pfn_result);
	if (datalen < result_count * sizeof(*netinfo)) {
		bphy_err(drvr, "insufficient event data\n");
		goto out_err;
	}

	request = brcmf_alloc_internal_escan_request(wiphy,
						     result_count);
	if (!request) {
		err = -ENOMEM;
		goto out_err;
	}

	bucket_map = 0;
	for (i = 0; i < result_count; i++) {
		netinfo = &netinfo_start[i];

		if (netinfo->SSID_len > IEEE80211_MAX_SSID_LEN)
			netinfo->SSID_len = IEEE80211_MAX_SSID_LEN;
		brcmf_dbg(SCAN, "SSID:%.32s Channel:%d\n",
			  netinfo->SSID, netinfo->channel);
		bucket_map |= brcmf_pno_get_bucket_map(cfg->pno, netinfo);
		err = brcmf_internal_escan_add_info(request,
						    netinfo->SSID,
						    netinfo->SSID_len,
						    netinfo->channel);
		if (err)
			goto out_err;
	}

	if (!bucket_map)
		goto free_req;

	err = brcmf_start_internal_escan(ifp, bucket_map, request);
	if (!err)
		goto free_req;

out_err:
	cfg80211_sched_scan_stopped(wiphy, 0);
free_req:
	kfree(request);
	return err;
}

static int
brcmf_cfg80211_sched_scan_start(struct wiphy *wiphy,
				struct net_device *ndev,
				struct cfg80211_sched_scan_request *req)
{
	struct brcmf_cfg80211_info *cfg = wiphy_to_cfg(wiphy);
	struct brcmf_if *ifp = netdev_priv(ndev);
	struct brcmf_pub *drvr = cfg->pub;

	brcmf_dbg(SCAN, "Enter: n_match_sets=%d n_ssids=%d\n",
		  req->n_match_sets, req->n_ssids);

	if (test_bit(BRCMF_SCAN_STATUS_SUPPRESS, &cfg->scan_status)) {
		bphy_err(drvr, "Scanning suppressed: status=%lu\n",
			 cfg->scan_status);
		return -EAGAIN;
	}

	if (req->n_match_sets <= 0) {
		brcmf_dbg(SCAN, "invalid number of matchsets specified: %d\n",
			  req->n_match_sets);
		return -EINVAL;
	}

	return brcmf_pno_start_sched_scan(ifp, req);
}

static int brcmf_cfg80211_sched_scan_stop(struct wiphy *wiphy,
					  struct net_device *ndev, u64 reqid)
{
	struct brcmf_cfg80211_info *cfg = wiphy_to_cfg(wiphy);
	struct brcmf_if *ifp = netdev_priv(ndev);

	brcmf_dbg(SCAN, "enter\n");
	brcmf_pno_stop_sched_scan(ifp, reqid);
	if (cfg->int_escan_map)
		brcmf_notify_escan_complete(cfg, ifp, true, true);
	return 0;
}

static __always_inline void brcmf_delay(u32 ms)
{
	if (ms < 1000 / HZ) {
		cond_resched();
		mdelay(ms);
	} else {
		msleep(ms);
	}
}

static s32 brcmf_config_wowl_pattern(struct brcmf_if *ifp, u8 cmd[4],
				     u8 *pattern, u32 patternsize, u8 *mask,
				     u32 packet_offset)
{
	struct brcmf_fil_wowl_pattern_le *filter;
	u32 masksize;
	u32 patternoffset;
	u8 *buf;
	u32 bufsize;
	s32 ret;

	masksize = (patternsize + 7) / 8;
	patternoffset = sizeof(*filter) - sizeof(filter->cmd) + masksize;

	bufsize = sizeof(*filter) + patternsize + masksize;
	buf = kzalloc(bufsize, GFP_KERNEL);
	if (!buf)
		return -ENOMEM;
	filter = (struct brcmf_fil_wowl_pattern_le *)buf;

	memcpy(filter->cmd, cmd, 4);
	filter->masksize = cpu_to_le32(masksize);
	filter->offset = cpu_to_le32(packet_offset);
	filter->patternoffset = cpu_to_le32(patternoffset);
	filter->patternsize = cpu_to_le32(patternsize);
	filter->type = cpu_to_le32(BRCMF_WOWL_PATTERN_TYPE_BITMAP);

	if ((mask) && (masksize))
		memcpy(buf + sizeof(*filter), mask, masksize);
	if ((pattern) && (patternsize))
		memcpy(buf + sizeof(*filter) + masksize, pattern, patternsize);

	ret = brcmf_fil_iovar_data_set(ifp, "wowl_pattern", buf, bufsize);

	kfree(buf);
	return ret;
}

static s32
brcmf_wowl_nd_results(struct brcmf_if *ifp, const struct brcmf_event_msg *e,
		      void *data)
{
	struct brcmf_pub *drvr = ifp->drvr;
	struct brcmf_cfg80211_info *cfg = drvr->config;
	struct brcmf_pno_scanresults_le *pfn_result;
	struct brcmf_pno_net_info_le *netinfo;

	brcmf_dbg(SCAN, "Enter\n");

	if (e->datalen < (sizeof(*pfn_result) + sizeof(*netinfo))) {
		brcmf_dbg(SCAN, "Event data to small. Ignore\n");
		return 0;
	}

	pfn_result = (struct brcmf_pno_scanresults_le *)data;

	if (e->event_code == BRCMF_E_PFN_NET_LOST) {
		brcmf_dbg(SCAN, "PFN NET LOST event. Ignore\n");
		return 0;
	}

	if (le32_to_cpu(pfn_result->count) < 1) {
		bphy_err(drvr, "Invalid result count, expected 1 (%d)\n",
			 le32_to_cpu(pfn_result->count));
		return -EINVAL;
	}

	netinfo = brcmf_get_netinfo_array(pfn_result);
	if (netinfo->SSID_len > IEEE80211_MAX_SSID_LEN)
		netinfo->SSID_len = IEEE80211_MAX_SSID_LEN;
	memcpy(cfg->wowl.nd->ssid.ssid, netinfo->SSID, netinfo->SSID_len);
	cfg->wowl.nd->ssid.ssid_len = netinfo->SSID_len;
	cfg->wowl.nd->n_channels = 1;
	cfg->wowl.nd->channels[0] =
		ieee80211_channel_to_frequency(netinfo->channel,
			netinfo->channel <= CH_MAX_2G_CHANNEL ?
					NL80211_BAND_2GHZ : NL80211_BAND_5GHZ);
	cfg->wowl.nd_info->n_matches = 1;
	cfg->wowl.nd_info->matches[0] = cfg->wowl.nd;

	/* Inform (the resume task) that the net detect information was recvd */
	cfg->wowl.nd_data_completed = true;
	wake_up(&cfg->wowl.nd_data_wait);

	return 0;
}

#ifdef CONFIG_PM

static void brcmf_report_wowl_wakeind(struct wiphy *wiphy, struct brcmf_if *ifp)
{
	struct brcmf_cfg80211_info *cfg = wiphy_to_cfg(wiphy);
	struct brcmf_pub *drvr = cfg->pub;
	struct brcmf_wowl_wakeind_le wake_ind_le;
	struct cfg80211_wowlan_wakeup wakeup_data;
	struct cfg80211_wowlan_wakeup *wakeup;
	u32 wakeind;
	s32 err;
	int timeout;

	err = brcmf_fil_iovar_data_get(ifp, "wowl_wakeind", &wake_ind_le,
				       sizeof(wake_ind_le));
	if (err) {
		bphy_err(drvr, "Get wowl_wakeind failed, err = %d\n", err);
		return;
	}

	wakeind = le32_to_cpu(wake_ind_le.ucode_wakeind);
	if (wakeind & (BRCMF_WOWL_MAGIC | BRCMF_WOWL_DIS | BRCMF_WOWL_BCN |
		       BRCMF_WOWL_RETR | BRCMF_WOWL_NET |
		       BRCMF_WOWL_PFN_FOUND)) {
		wakeup = &wakeup_data;
		memset(&wakeup_data, 0, sizeof(wakeup_data));
		wakeup_data.pattern_idx = -1;

		if (wakeind & BRCMF_WOWL_MAGIC) {
			brcmf_dbg(INFO, "WOWL Wake indicator: BRCMF_WOWL_MAGIC\n");
			wakeup_data.magic_pkt = true;
		}
		if (wakeind & BRCMF_WOWL_DIS) {
			brcmf_dbg(INFO, "WOWL Wake indicator: BRCMF_WOWL_DIS\n");
			wakeup_data.disconnect = true;
		}
		if (wakeind & BRCMF_WOWL_BCN) {
			brcmf_dbg(INFO, "WOWL Wake indicator: BRCMF_WOWL_BCN\n");
			wakeup_data.disconnect = true;
		}
		if (wakeind & BRCMF_WOWL_RETR) {
			brcmf_dbg(INFO, "WOWL Wake indicator: BRCMF_WOWL_RETR\n");
			wakeup_data.disconnect = true;
		}
		if (wakeind & BRCMF_WOWL_NET) {
			brcmf_dbg(INFO, "WOWL Wake indicator: BRCMF_WOWL_NET\n");
			/* For now always map to pattern 0, no API to get
			 * correct information available at the moment.
			 */
			wakeup_data.pattern_idx = 0;
		}
		if (wakeind & BRCMF_WOWL_PFN_FOUND) {
			brcmf_dbg(INFO, "WOWL Wake indicator: BRCMF_WOWL_PFN_FOUND\n");
			timeout = wait_event_timeout(cfg->wowl.nd_data_wait,
				cfg->wowl.nd_data_completed,
				BRCMF_ND_INFO_TIMEOUT);
			if (!timeout)
				bphy_err(drvr, "No result for wowl net detect\n");
			else
				wakeup_data.net_detect = cfg->wowl.nd_info;
		}
		if (wakeind & BRCMF_WOWL_GTK_FAILURE) {
			brcmf_dbg(INFO, "WOWL Wake indicator: BRCMF_WOWL_GTK_FAILURE\n");
			wakeup_data.gtk_rekey_failure = true;
		}
	} else {
		wakeup = NULL;
	}
	cfg80211_report_wowlan_wakeup(&ifp->vif->wdev, wakeup, GFP_KERNEL);
}

#else

static void brcmf_report_wowl_wakeind(struct wiphy *wiphy, struct brcmf_if *ifp)
{
}

#endif /* CONFIG_PM */

static s32 brcmf_cfg80211_resume(struct wiphy *wiphy)
{
	struct brcmf_cfg80211_info *cfg = wiphy_to_cfg(wiphy);
	struct net_device *ndev = cfg_to_ndev(cfg);
	struct brcmf_if *ifp = netdev_priv(ndev);

	brcmf_dbg(TRACE, "Enter\n");

	if (cfg->wowl.active) {
		brcmf_report_wowl_wakeind(wiphy, ifp);
		brcmf_fil_iovar_int_set(ifp, "wowl_clear", 0);
		brcmf_config_wowl_pattern(ifp, "clr", NULL, 0, NULL, 0);
		if (!brcmf_feat_is_enabled(ifp, BRCMF_FEAT_WOWL_ARP_ND))
			brcmf_configure_arp_nd_offload(ifp, true);
		brcmf_fil_cmd_int_set(ifp, BRCMF_C_SET_PM,
				      cfg->wowl.pre_pmmode);
		cfg->wowl.active = false;
		if (cfg->wowl.nd_enabled) {
			brcmf_cfg80211_sched_scan_stop(cfg->wiphy, ifp->ndev, 0);
			brcmf_fweh_unregister(cfg->pub, BRCMF_E_PFN_NET_FOUND);
			brcmf_fweh_register(cfg->pub, BRCMF_E_PFN_NET_FOUND,
					    brcmf_notify_sched_scan_results);
			cfg->wowl.nd_enabled = false;
		}
	}
	return 0;
}

static void brcmf_configure_wowl(struct brcmf_cfg80211_info *cfg,
				 struct brcmf_if *ifp,
				 struct cfg80211_wowlan *wowl)
{
	u32 wowl_config;
	struct brcmf_wowl_wakeind_le wowl_wakeind;
	u32 i;

	brcmf_dbg(TRACE, "Suspend, wowl config.\n");

	if (!brcmf_feat_is_enabled(ifp, BRCMF_FEAT_WOWL_ARP_ND))
		brcmf_configure_arp_nd_offload(ifp, false);
	brcmf_fil_cmd_int_get(ifp, BRCMF_C_GET_PM, &cfg->wowl.pre_pmmode);
	brcmf_fil_cmd_int_set(ifp, BRCMF_C_SET_PM, PM_MAX);

	wowl_config = 0;
	if (wowl->disconnect)
		wowl_config = BRCMF_WOWL_DIS | BRCMF_WOWL_BCN | BRCMF_WOWL_RETR;
	if (wowl->magic_pkt)
		wowl_config |= BRCMF_WOWL_MAGIC;
	if ((wowl->patterns) && (wowl->n_patterns)) {
		wowl_config |= BRCMF_WOWL_NET;
		for (i = 0; i < wowl->n_patterns; i++) {
			brcmf_config_wowl_pattern(ifp, "add",
				(u8 *)wowl->patterns[i].pattern,
				wowl->patterns[i].pattern_len,
				(u8 *)wowl->patterns[i].mask,
				wowl->patterns[i].pkt_offset);
		}
	}
	if (wowl->nd_config) {
		brcmf_cfg80211_sched_scan_start(cfg->wiphy, ifp->ndev,
						wowl->nd_config);
		wowl_config |= BRCMF_WOWL_PFN_FOUND;

		cfg->wowl.nd_data_completed = false;
		cfg->wowl.nd_enabled = true;
		/* Now reroute the event for PFN to the wowl function. */
		brcmf_fweh_unregister(cfg->pub, BRCMF_E_PFN_NET_FOUND);
		brcmf_fweh_register(cfg->pub, BRCMF_E_PFN_NET_FOUND,
				    brcmf_wowl_nd_results);
	}
	if (wowl->gtk_rekey_failure)
		wowl_config |= BRCMF_WOWL_GTK_FAILURE;
	if (!test_bit(BRCMF_VIF_STATUS_CONNECTED, &ifp->vif->sme_state))
		wowl_config |= BRCMF_WOWL_UNASSOC;

	memcpy(&wowl_wakeind, "clear", 6);
	brcmf_fil_iovar_data_set(ifp, "wowl_wakeind", &wowl_wakeind,
				 sizeof(wowl_wakeind));
	brcmf_fil_iovar_int_set(ifp, "wowl", wowl_config);
	brcmf_fil_iovar_int_set(ifp, "wowl_activate", 1);
	brcmf_bus_wowl_config(cfg->pub->bus_if, true);
	cfg->wowl.active = true;
}

static int brcmf_keepalive_start(struct brcmf_if *ifp, unsigned int interval)
{
	struct brcmf_mkeep_alive_pkt_le kalive = {0};
	int ret = 0;

	/* Configure Null function/data keepalive */
	kalive.version = cpu_to_le16(1);
	kalive.period_msec = cpu_to_le32(interval * MSEC_PER_SEC);
	kalive.len_bytes = cpu_to_le16(0);
	kalive.keep_alive_id = 0;

	ret = brcmf_fil_iovar_data_set(ifp, "mkeep_alive", &kalive, sizeof(kalive));
	if (ret)
		brcmf_err("keep-alive packet config failed, ret=%d\n", ret);

	return ret;
}

static s32 brcmf_cfg80211_suspend(struct wiphy *wiphy,
				  struct cfg80211_wowlan *wowl)
{
	struct brcmf_cfg80211_info *cfg = wiphy_to_cfg(wiphy);
	struct net_device *ndev = cfg_to_ndev(cfg);
	struct brcmf_if *ifp = netdev_priv(ndev);
	struct brcmf_cfg80211_vif *vif;

	brcmf_dbg(TRACE, "Enter\n");

	/* if the primary net_device is not READY there is nothing
	 * we can do but pray resume goes smoothly.
	 */
	if (!check_vif_up(ifp->vif))
		goto exit;

	/* Stop scheduled scan */
	if (brcmf_feat_is_enabled(ifp, BRCMF_FEAT_PNO))
		brcmf_cfg80211_sched_scan_stop(wiphy, ndev, 0);

	/* end any scanning */
	if (test_bit(BRCMF_SCAN_STATUS_BUSY, &cfg->scan_status))
		brcmf_abort_scanning(cfg);

	if (wowl == NULL) {
		brcmf_bus_wowl_config(cfg->pub->bus_if, false);
		list_for_each_entry(vif, &cfg->vif_list, list) {
			if (!test_bit(BRCMF_VIF_STATUS_READY, &vif->sme_state))
				continue;
			/* While going to suspend if associated with AP
			 * disassociate from AP to save power while system is
			 * in suspended state
			 */
			brcmf_link_down(vif, WLAN_REASON_UNSPECIFIED, true);
			/* Make sure WPA_Supplicant receives all the event
			 * generated due to DISASSOC call to the fw to keep
			 * the state fw and WPA_Supplicant state consistent
			 */
			brcmf_delay(500);
		}
		/* Configure MPC */
		brcmf_set_mpc(ifp, 1);

	} else {
		/* Configure WOWL paramaters */
		brcmf_configure_wowl(cfg, ifp, wowl);

		/* Prevent disassociation due to inactivity with keep-alive */
		brcmf_keepalive_start(ifp, 30);
	}

exit:
	brcmf_dbg(TRACE, "Exit\n");
	/* clear any scanning activity */
	cfg->scan_status = 0;
	return 0;
}

static s32
brcmf_pmksa_v3_op(struct brcmf_if *ifp, struct cfg80211_pmksa *pmksa,
		  bool alive)
{
	struct brcmf_pmk_op_v3_le *pmk_op;
	int length = offsetof(struct brcmf_pmk_op_v3_le, pmk);
	int ret;

	pmk_op = kzalloc(sizeof(*pmk_op), GFP_KERNEL);
	pmk_op->version = cpu_to_le16(BRCMF_PMKSA_VER_3);

	if (!pmksa) {
		/* Flush operation, operate on entire list */
		pmk_op->count = cpu_to_le16(0);
	} else {
		/* Single PMK operation */
		pmk_op->count = cpu_to_le16(1);
		length += sizeof(struct brcmf_pmksa_v3);
		memcpy(pmk_op->pmk[0].bssid, pmksa->bssid, ETH_ALEN);
		memcpy(pmk_op->pmk[0].pmkid, pmksa->pmkid, WLAN_PMKID_LEN);
		pmk_op->pmk[0].pmkid_len = WLAN_PMKID_LEN;
		pmk_op->pmk[0].time_left = cpu_to_le32(alive ? BRCMF_PMKSA_NO_EXPIRY : 0);
	}

	pmk_op->length = cpu_to_le16(length);

	ret = brcmf_fil_iovar_data_set(ifp, "pmkid_info", pmk_op, sizeof(*pmk_op));
	kfree(pmk_op);
	return ret;
}

static __used s32
brcmf_update_pmklist(struct brcmf_cfg80211_info *cfg, struct brcmf_if *ifp)
{
	struct brcmf_pmk_list_le *pmk_list;
	int i;
	u32 npmk;

	pmk_list = &cfg->pmk_list;
	npmk = le32_to_cpu(pmk_list->npmk);

	brcmf_dbg(CONN, "No of elements %d\n", npmk);
	for (i = 0; i < npmk; i++)
		brcmf_dbg(CONN, "PMK[%d]: %pM\n", i, &pmk_list->pmk[i].bssid);

	return brcmf_fil_iovar_data_set(ifp, "pmkid_info", pmk_list,
			sizeof(*pmk_list));
}

static s32
brcmf_cfg80211_set_pmksa(struct wiphy *wiphy, struct net_device *ndev,
			 struct cfg80211_pmksa *pmksa)
{
	struct brcmf_cfg80211_info *cfg = wiphy_to_cfg(wiphy);
	struct brcmf_if *ifp = netdev_priv(ndev);
	struct brcmf_pmksa *pmk = &cfg->pmk_list.pmk[0];
	struct brcmf_pub *drvr = cfg->pub;
	s32 err;
	u32 npmk, i;

	brcmf_dbg(TRACE, "Enter\n");
	if (!check_vif_up(ifp->vif))
		return -EIO;

	brcmf_dbg(CONN, "set_pmksa - PMK bssid: %pM =\n", pmksa->bssid);
	brcmf_dbg(CONN, "%*ph\n", WLAN_PMKID_LEN, pmksa->pmkid);

	if (brcmf_feat_is_enabled(ifp, BRCMF_FEAT_PMKID_V3))
		return brcmf_pmksa_v3_op(ifp, pmksa, true);

	/* TODO: implement PMKID_V2 */

	npmk = le32_to_cpu(cfg->pmk_list.npmk);
	for (i = 0; i < npmk; i++)
		if (!memcmp(pmksa->bssid, pmk[i].bssid, ETH_ALEN))
			break;
	if (i < BRCMF_MAXPMKID) {
		memcpy(pmk[i].bssid, pmksa->bssid, ETH_ALEN);
		memcpy(pmk[i].pmkid, pmksa->pmkid, WLAN_PMKID_LEN);
		if (i == npmk) {
			npmk++;
			cfg->pmk_list.npmk = cpu_to_le32(npmk);
		}
	} else {
		bphy_err(drvr, "Too many PMKSA entries cached %d\n", npmk);
		return -EINVAL;
	}

	err = brcmf_update_pmklist(cfg, ifp);

	brcmf_dbg(TRACE, "Exit\n");
	return err;
}

static s32
brcmf_cfg80211_del_pmksa(struct wiphy *wiphy, struct net_device *ndev,
			 struct cfg80211_pmksa *pmksa)
{
	struct brcmf_cfg80211_info *cfg = wiphy_to_cfg(wiphy);
	struct brcmf_if *ifp = netdev_priv(ndev);
	struct brcmf_pmksa *pmk = &cfg->pmk_list.pmk[0];
	struct brcmf_pub *drvr = cfg->pub;
	s32 err;
	u32 npmk, i;

	brcmf_dbg(TRACE, "Enter\n");
	if (!check_vif_up(ifp->vif))
		return -EIO;

	brcmf_dbg(CONN, "del_pmksa - PMK bssid = %pM\n", pmksa->bssid);

	if (brcmf_feat_is_enabled(ifp, BRCMF_FEAT_PMKID_V3))
		return brcmf_pmksa_v3_op(ifp, pmksa, false);

	/* TODO: implement PMKID_V2 */

	npmk = le32_to_cpu(cfg->pmk_list.npmk);
	for (i = 0; i < npmk; i++)
		if (!memcmp(pmksa->bssid, pmk[i].bssid, ETH_ALEN))
			break;

	if ((npmk > 0) && (i < npmk)) {
		for (; i < (npmk - 1); i++) {
			memcpy(&pmk[i].bssid, &pmk[i + 1].bssid, ETH_ALEN);
			memcpy(&pmk[i].pmkid, &pmk[i + 1].pmkid,
			       WLAN_PMKID_LEN);
		}
		memset(&pmk[i], 0, sizeof(*pmk));
		cfg->pmk_list.npmk = cpu_to_le32(npmk - 1);
	} else {
		bphy_err(drvr, "Cache entry not found\n");
		return -EINVAL;
	}

	err = brcmf_update_pmklist(cfg, ifp);

	brcmf_dbg(TRACE, "Exit\n");
	return err;

}

static s32
brcmf_cfg80211_flush_pmksa(struct wiphy *wiphy, struct net_device *ndev)
{
	struct brcmf_cfg80211_info *cfg = wiphy_to_cfg(wiphy);
	struct brcmf_if *ifp = netdev_priv(ndev);
	s32 err;

	brcmf_dbg(TRACE, "Enter\n");
	if (!check_vif_up(ifp->vif))
		return -EIO;

	if (brcmf_feat_is_enabled(ifp, BRCMF_FEAT_PMKID_V3))
		return brcmf_pmksa_v3_op(ifp, NULL, false);

	/* TODO: implement PMKID_V2 */

	memset(&cfg->pmk_list, 0, sizeof(cfg->pmk_list));
	err = brcmf_update_pmklist(cfg, ifp);

	brcmf_dbg(TRACE, "Exit\n");
	return err;

}

static s32 brcmf_configure_opensecurity(struct brcmf_if *ifp)
{
	struct brcmf_pub *drvr = ifp->drvr;
	s32 err;
	s32 wpa_val;

	/* set auth */
	err = brcmf_fil_bsscfg_int_set(ifp, "auth", 0);
	if (err < 0) {
		bphy_err(drvr, "auth error %d\n", err);
		return err;
	}
	/* set wsec */
	err = brcmf_fil_bsscfg_int_set(ifp, "wsec", 0);
	if (err < 0) {
		bphy_err(drvr, "wsec error %d\n", err);
		return err;
	}
	/* set upper-layer auth */
	if (brcmf_is_ibssmode(ifp->vif))
		wpa_val = WPA_AUTH_NONE;
	else
		wpa_val = WPA_AUTH_DISABLED;
	err = brcmf_fil_bsscfg_int_set(ifp, "wpa_auth", wpa_val);
	if (err < 0) {
		bphy_err(drvr, "wpa_auth error %d\n", err);
		return err;
	}

	return 0;
}

static bool brcmf_valid_wpa_oui(u8 *oui, bool is_rsn_ie)
{
	if (is_rsn_ie)
		return (memcmp(oui, RSN_OUI, TLV_OUI_LEN) == 0);

	return (memcmp(oui, WPA_OUI, TLV_OUI_LEN) == 0);
}

static s32
brcmf_configure_wpaie(struct brcmf_if *ifp,
		      const struct brcmf_vs_tlv *wpa_ie,
		      bool is_rsn_ie)
{
	struct brcmf_pub *drvr = ifp->drvr;
	u32 auth = 0; /* d11 open authentication */
	u16 count;
	s32 err = 0;
	s32 len;
	u32 i;
	u32 wsec;
	u32 pval = 0;
	u32 gval = 0;
	u32 wpa_auth = 0;
	u32 offset;
	u8 *data;
	u16 rsn_cap;
	u32 wme_bss_disable;
	u32 mfp;

	brcmf_dbg(TRACE, "Enter\n");
	if (wpa_ie == NULL)
		goto exit;

	len = wpa_ie->len + TLV_HDR_LEN;
	data = (u8 *)wpa_ie;
	offset = TLV_HDR_LEN;
	if (!is_rsn_ie)
		offset += VS_IE_FIXED_HDR_LEN;
	else
		offset += WPA_IE_VERSION_LEN;

	/* check for multicast cipher suite */
	if (offset + WPA_IE_MIN_OUI_LEN > len) {
		err = -EINVAL;
		bphy_err(drvr, "no multicast cipher suite\n");
		goto exit;
	}

	if (!brcmf_valid_wpa_oui(&data[offset], is_rsn_ie)) {
		err = -EINVAL;
		bphy_err(drvr, "ivalid OUI\n");
		goto exit;
	}
	offset += TLV_OUI_LEN;

	/* pick up multicast cipher */
	switch (data[offset]) {
	case WPA_CIPHER_NONE:
		gval = 0;
		break;
	case WPA_CIPHER_WEP_40:
	case WPA_CIPHER_WEP_104:
		gval = WEP_ENABLED;
		break;
	case WPA_CIPHER_TKIP:
		gval = TKIP_ENABLED;
		break;
	case WPA_CIPHER_AES_CCM:
		gval = AES_ENABLED;
		break;
	default:
		err = -EINVAL;
		bphy_err(drvr, "Invalid multi cast cipher info\n");
		goto exit;
	}

	offset++;
	/* walk thru unicast cipher list and pick up what we recognize */
	count = data[offset] + (data[offset + 1] << 8);
	offset += WPA_IE_SUITE_COUNT_LEN;
	/* Check for unicast suite(s) */
	if (offset + (WPA_IE_MIN_OUI_LEN * count) > len) {
		err = -EINVAL;
		bphy_err(drvr, "no unicast cipher suite\n");
		goto exit;
	}
	for (i = 0; i < count; i++) {
		if (!brcmf_valid_wpa_oui(&data[offset], is_rsn_ie)) {
			err = -EINVAL;
			bphy_err(drvr, "ivalid OUI\n");
			goto exit;
		}
		offset += TLV_OUI_LEN;
		switch (data[offset]) {
		case WPA_CIPHER_NONE:
			break;
		case WPA_CIPHER_WEP_40:
		case WPA_CIPHER_WEP_104:
			pval |= WEP_ENABLED;
			break;
		case WPA_CIPHER_TKIP:
			pval |= TKIP_ENABLED;
			break;
		case WPA_CIPHER_AES_CCM:
			pval |= AES_ENABLED;
			break;
		default:
			bphy_err(drvr, "Invalid unicast security info\n");
		}
		offset++;
	}
	/* walk thru auth management suite list and pick up what we recognize */
	count = data[offset] + (data[offset + 1] << 8);
	offset += WPA_IE_SUITE_COUNT_LEN;
	/* Check for auth key management suite(s) */
	if (offset + (WPA_IE_MIN_OUI_LEN * count) > len) {
		err = -EINVAL;
		bphy_err(drvr, "no auth key mgmt suite\n");
		goto exit;
	}
	for (i = 0; i < count; i++) {
		if (!brcmf_valid_wpa_oui(&data[offset], is_rsn_ie)) {
			err = -EINVAL;
			bphy_err(drvr, "ivalid OUI\n");
			goto exit;
		}
		offset += TLV_OUI_LEN;
		switch (data[offset]) {
		case RSN_AKM_NONE:
			brcmf_dbg(TRACE, "RSN_AKM_NONE\n");
			wpa_auth |= WPA_AUTH_NONE;
			break;
		case RSN_AKM_UNSPECIFIED:
			brcmf_dbg(TRACE, "RSN_AKM_UNSPECIFIED\n");
			is_rsn_ie ? (wpa_auth |= WPA2_AUTH_UNSPECIFIED) :
				    (wpa_auth |= WPA_AUTH_UNSPECIFIED);
			break;
		case RSN_AKM_PSK:
			brcmf_dbg(TRACE, "RSN_AKM_PSK\n");
			is_rsn_ie ? (wpa_auth |= WPA2_AUTH_PSK) :
				    (wpa_auth |= WPA_AUTH_PSK);
			break;
		case RSN_AKM_SHA256_PSK:
			brcmf_dbg(TRACE, "RSN_AKM_MFP_PSK\n");
			wpa_auth |= WPA2_AUTH_PSK_SHA256;
			break;
		case RSN_AKM_SHA256_1X:
			brcmf_dbg(TRACE, "RSN_AKM_MFP_1X\n");
			wpa_auth |= WPA2_AUTH_1X_SHA256;
			break;
		case RSN_AKM_SAE:
			brcmf_dbg(TRACE, "RSN_AKM_SAE\n");
			wpa_auth |= WPA3_AUTH_SAE_PSK;
			break;
		default:
			bphy_err(drvr, "Invalid key mgmt info\n");
		}
		offset++;
	}

	mfp = BRCMF_MFP_NONE;
	if (is_rsn_ie) {
		wme_bss_disable = 1;
		if ((offset + RSN_CAP_LEN) <= len) {
			rsn_cap = data[offset] + (data[offset + 1] << 8);
			if (rsn_cap & RSN_CAP_PTK_REPLAY_CNTR_MASK)
				wme_bss_disable = 0;
			if (rsn_cap & RSN_CAP_MFPR_MASK) {
				brcmf_dbg(TRACE, "MFP Required\n");
				mfp = BRCMF_MFP_REQUIRED;
				/* Firmware only supports mfp required in
				 * combination with WPA2_AUTH_PSK_SHA256,
				 * WPA2_AUTH_1X_SHA256, or WPA3_AUTH_SAE_PSK.
				 */
				if (!(wpa_auth & (WPA2_AUTH_PSK_SHA256 |
						  WPA2_AUTH_1X_SHA256 |
						  WPA3_AUTH_SAE_PSK))) {
					err = -EINVAL;
					goto exit;
				}
				/* Firmware has requirement that WPA2_AUTH_PSK/
				 * WPA2_AUTH_UNSPECIFIED be set, if SHA256 OUI
				 * is to be included in the rsn ie.
				 */
				if (wpa_auth & WPA2_AUTH_PSK_SHA256)
					wpa_auth |= WPA2_AUTH_PSK;
				else if (wpa_auth & WPA2_AUTH_1X_SHA256)
					wpa_auth |= WPA2_AUTH_UNSPECIFIED;
			} else if (rsn_cap & RSN_CAP_MFPC_MASK) {
				brcmf_dbg(TRACE, "MFP Capable\n");
				mfp = BRCMF_MFP_CAPABLE;
			}
		}
		offset += RSN_CAP_LEN;
		/* set wme_bss_disable to sync RSN Capabilities */
		err = brcmf_fil_bsscfg_int_set(ifp, "wme_bss_disable",
					       wme_bss_disable);
		if (err < 0) {
			bphy_err(drvr, "wme_bss_disable error %d\n", err);
			goto exit;
		}

		/* Skip PMKID cnt as it is know to be 0 for AP. */
		offset += RSN_PMKID_COUNT_LEN;

		/* See if there is BIP wpa suite left for MFP */
		if (brcmf_feat_is_enabled(ifp, BRCMF_FEAT_MFP) &&
		    ((offset + WPA_IE_MIN_OUI_LEN) <= len)) {
			err = brcmf_fil_bsscfg_data_set(ifp, "bip",
							&data[offset],
							WPA_IE_MIN_OUI_LEN);
			if (err < 0) {
				bphy_err(drvr, "bip error %d\n", err);
				goto exit;
			}
		}
	}
	/* FOR WPS , set SES_OW_ENABLED */
	wsec = (pval | gval | SES_OW_ENABLED);

	/* set auth */
	err = brcmf_fil_bsscfg_int_set(ifp, "auth", auth);
	if (err < 0) {
		bphy_err(drvr, "auth error %d\n", err);
		goto exit;
	}
	/* set wsec */
	err = brcmf_fil_bsscfg_int_set(ifp, "wsec", wsec);
	if (err < 0) {
		bphy_err(drvr, "wsec error %d\n", err);
		goto exit;
	}
	/* Configure MFP, this needs to go after wsec otherwise the wsec command
	 * will overwrite the values set by MFP
	 */
	if (brcmf_feat_is_enabled(ifp, BRCMF_FEAT_MFP)) {
		err = brcmf_fil_bsscfg_int_set(ifp, "mfp", mfp);
		if (err < 0) {
			bphy_err(drvr, "mfp error %d\n", err);
			goto exit;
		}
	}
	/* set upper-layer auth */
	err = brcmf_fil_bsscfg_int_set(ifp, "wpa_auth", wpa_auth);
	if (err < 0) {
		bphy_err(drvr, "wpa_auth error %d\n", err);
		goto exit;
	}

exit:
	return err;
}

static s32
brcmf_parse_vndr_ies(const u8 *vndr_ie_buf, u32 vndr_ie_len,
		     struct parsed_vndr_ies *vndr_ies)
{
	struct brcmf_vs_tlv *vndrie;
	struct brcmf_tlv *ie;
	struct parsed_vndr_ie_info *parsed_info;
	s32 remaining_len;

	remaining_len = (s32)vndr_ie_len;
	memset(vndr_ies, 0, sizeof(*vndr_ies));

	ie = (struct brcmf_tlv *)vndr_ie_buf;
	while (ie) {
		if (ie->id != WLAN_EID_VENDOR_SPECIFIC)
			goto next;
		vndrie = (struct brcmf_vs_tlv *)ie;
		/* len should be bigger than OUI length + one */
		if (vndrie->len < (VS_IE_FIXED_HDR_LEN - TLV_HDR_LEN + 1)) {
			brcmf_err("invalid vndr ie. length is too small %d\n",
				  vndrie->len);
			goto next;
		}
		/* if wpa or wme ie, do not add ie */
		if (!memcmp(vndrie->oui, (u8 *)WPA_OUI, TLV_OUI_LEN) &&
		    ((vndrie->oui_type == WPA_OUI_TYPE) ||
		    (vndrie->oui_type == WME_OUI_TYPE))) {
			brcmf_dbg(TRACE, "Found WPA/WME oui. Do not add it\n");
			goto next;
		}

		parsed_info = &vndr_ies->ie_info[vndr_ies->count];

		/* save vndr ie information */
		parsed_info->ie_ptr = (char *)vndrie;
		parsed_info->ie_len = vndrie->len + TLV_HDR_LEN;
		memcpy(&parsed_info->vndrie, vndrie, sizeof(*vndrie));

		vndr_ies->count++;

		brcmf_dbg(TRACE, "** OUI %3ph, type 0x%02x\n",
			  parsed_info->vndrie.oui,
			  parsed_info->vndrie.oui_type);

		if (vndr_ies->count >= VNDR_IE_PARSE_LIMIT)
			break;
next:
		remaining_len -= (ie->len + TLV_HDR_LEN);
		if (remaining_len <= TLV_HDR_LEN)
			ie = NULL;
		else
			ie = (struct brcmf_tlv *)(((u8 *)ie) + ie->len +
				TLV_HDR_LEN);
	}
	return 0;
}

static u32
brcmf_vndr_ie(u8 *iebuf, s32 pktflag, u8 *ie_ptr, u32 ie_len, s8 *add_del_cmd)
{
	strscpy(iebuf, add_del_cmd, VNDR_IE_CMD_LEN);

	put_unaligned_le32(1, &iebuf[VNDR_IE_COUNT_OFFSET]);

	put_unaligned_le32(pktflag, &iebuf[VNDR_IE_PKTFLAG_OFFSET]);

	memcpy(&iebuf[VNDR_IE_VSIE_OFFSET], ie_ptr, ie_len);

	return ie_len + VNDR_IE_HDR_SIZE;
}

s32 brcmf_vif_set_mgmt_ie(struct brcmf_cfg80211_vif *vif, s32 pktflag,
			  const u8 *vndr_ie_buf, u32 vndr_ie_len)
{
	struct brcmf_pub *drvr;
	struct brcmf_if *ifp;
	struct vif_saved_ie *saved_ie;
	s32 err = 0;
	u8  *iovar_ie_buf;
	u8  *curr_ie_buf;
	u8  *mgmt_ie_buf = NULL;
	int mgmt_ie_buf_len;
	u32 *mgmt_ie_len;
	u32 del_add_ie_buf_len = 0;
	u32 total_ie_buf_len = 0;
	u32 parsed_ie_buf_len = 0;
	struct parsed_vndr_ies old_vndr_ies;
	struct parsed_vndr_ies new_vndr_ies;
	struct parsed_vndr_ie_info *vndrie_info;
	s32 i;
	u8 *ptr;
	int remained_buf_len;

	if (!vif)
		return -ENODEV;
	ifp = vif->ifp;
	drvr = ifp->drvr;
	saved_ie = &vif->saved_ie;

	brcmf_dbg(TRACE, "bsscfgidx %d, pktflag : 0x%02X\n", ifp->bsscfgidx,
		  pktflag);
	iovar_ie_buf = kzalloc(WL_EXTRA_BUF_MAX, GFP_KERNEL);
	if (!iovar_ie_buf)
		return -ENOMEM;
	curr_ie_buf = iovar_ie_buf;
	switch (pktflag) {
	case BRCMF_VNDR_IE_PRBREQ_FLAG:
		mgmt_ie_buf = saved_ie->probe_req_ie;
		mgmt_ie_len = &saved_ie->probe_req_ie_len;
		mgmt_ie_buf_len = sizeof(saved_ie->probe_req_ie);
		break;
	case BRCMF_VNDR_IE_PRBRSP_FLAG:
		mgmt_ie_buf = saved_ie->probe_res_ie;
		mgmt_ie_len = &saved_ie->probe_res_ie_len;
		mgmt_ie_buf_len = sizeof(saved_ie->probe_res_ie);
		break;
	case BRCMF_VNDR_IE_BEACON_FLAG:
		mgmt_ie_buf = saved_ie->beacon_ie;
		mgmt_ie_len = &saved_ie->beacon_ie_len;
		mgmt_ie_buf_len = sizeof(saved_ie->beacon_ie);
		break;
	case BRCMF_VNDR_IE_ASSOCREQ_FLAG:
		mgmt_ie_buf = saved_ie->assoc_req_ie;
		mgmt_ie_len = &saved_ie->assoc_req_ie_len;
		mgmt_ie_buf_len = sizeof(saved_ie->assoc_req_ie);
		break;
	case BRCMF_VNDR_IE_ASSOCRSP_FLAG:
		mgmt_ie_buf = saved_ie->assoc_res_ie;
		mgmt_ie_len = &saved_ie->assoc_res_ie_len;
		mgmt_ie_buf_len = sizeof(saved_ie->assoc_res_ie);
		break;
	default:
		err = -EPERM;
		bphy_err(drvr, "not suitable type\n");
		goto exit;
	}

	if (vndr_ie_len > mgmt_ie_buf_len) {
		err = -ENOMEM;
		bphy_err(drvr, "extra IE size too big\n");
		goto exit;
	}

	/* parse and save new vndr_ie in curr_ie_buff before comparing it */
	if (vndr_ie_buf && vndr_ie_len && curr_ie_buf) {
		ptr = curr_ie_buf;
		brcmf_parse_vndr_ies(vndr_ie_buf, vndr_ie_len, &new_vndr_ies);
		for (i = 0; i < new_vndr_ies.count; i++) {
			vndrie_info = &new_vndr_ies.ie_info[i];
			memcpy(ptr + parsed_ie_buf_len, vndrie_info->ie_ptr,
			       vndrie_info->ie_len);
			parsed_ie_buf_len += vndrie_info->ie_len;
		}
	}

	if (mgmt_ie_buf && *mgmt_ie_len) {
		if (parsed_ie_buf_len && (parsed_ie_buf_len == *mgmt_ie_len) &&
		    (memcmp(mgmt_ie_buf, curr_ie_buf,
			    parsed_ie_buf_len) == 0)) {
			brcmf_dbg(TRACE, "Previous mgmt IE equals to current IE\n");
			goto exit;
		}

		/* parse old vndr_ie */
		brcmf_parse_vndr_ies(mgmt_ie_buf, *mgmt_ie_len, &old_vndr_ies);

		/* make a command to delete old ie */
		for (i = 0; i < old_vndr_ies.count; i++) {
			vndrie_info = &old_vndr_ies.ie_info[i];

			brcmf_dbg(TRACE, "DEL ID : %d, Len: %d , OUI:%3ph\n",
				  vndrie_info->vndrie.id,
				  vndrie_info->vndrie.len,
				  vndrie_info->vndrie.oui);

			del_add_ie_buf_len = brcmf_vndr_ie(curr_ie_buf, pktflag,
							   vndrie_info->ie_ptr,
							   vndrie_info->ie_len,
							   "del");
			curr_ie_buf += del_add_ie_buf_len;
			total_ie_buf_len += del_add_ie_buf_len;
		}
	}

	*mgmt_ie_len = 0;
	/* Add if there is any extra IE */
	if (mgmt_ie_buf && parsed_ie_buf_len) {
		ptr = mgmt_ie_buf;

		remained_buf_len = mgmt_ie_buf_len;

		/* make a command to add new ie */
		for (i = 0; i < new_vndr_ies.count; i++) {
			vndrie_info = &new_vndr_ies.ie_info[i];

			/* verify remained buf size before copy data */
			if (remained_buf_len < (vndrie_info->vndrie.len +
							VNDR_IE_VSIE_OFFSET)) {
				bphy_err(drvr, "no space in mgmt_ie_buf: len left %d",
					 remained_buf_len);
				break;
			}
			remained_buf_len -= (vndrie_info->ie_len +
					     VNDR_IE_VSIE_OFFSET);

			brcmf_dbg(TRACE, "ADDED ID : %d, Len: %d, OUI:%3ph\n",
				  vndrie_info->vndrie.id,
				  vndrie_info->vndrie.len,
				  vndrie_info->vndrie.oui);

			del_add_ie_buf_len = brcmf_vndr_ie(curr_ie_buf, pktflag,
							   vndrie_info->ie_ptr,
							   vndrie_info->ie_len,
							   "add");

			/* save the parsed IE in wl struct */
			memcpy(ptr + (*mgmt_ie_len), vndrie_info->ie_ptr,
			       vndrie_info->ie_len);
			*mgmt_ie_len += vndrie_info->ie_len;

			curr_ie_buf += del_add_ie_buf_len;
			total_ie_buf_len += del_add_ie_buf_len;
		}
	}
	if (total_ie_buf_len) {
		err  = brcmf_fil_bsscfg_data_set(ifp, "vndr_ie", iovar_ie_buf,
						 total_ie_buf_len);
		if (err)
			bphy_err(drvr, "vndr ie set error : %d\n", err);
	}

exit:
	kfree(iovar_ie_buf);
	return err;
}

s32 brcmf_vif_clear_mgmt_ies(struct brcmf_cfg80211_vif *vif)
{
	static const s32 pktflags[] = {
		BRCMF_VNDR_IE_PRBREQ_FLAG,
		BRCMF_VNDR_IE_PRBRSP_FLAG,
		BRCMF_VNDR_IE_BEACON_FLAG
	};
	int i;

	for (i = 0; i < ARRAY_SIZE(pktflags); i++)
		brcmf_vif_set_mgmt_ie(vif, pktflags[i], NULL, 0);

	memset(&vif->saved_ie, 0, sizeof(vif->saved_ie));
	return 0;
}

static s32
brcmf_config_ap_mgmt_ie(struct brcmf_cfg80211_vif *vif,
			struct cfg80211_beacon_data *beacon)
{
	struct brcmf_pub *drvr = vif->ifp->drvr;
	s32 err;

	/* Set Beacon IEs to FW */
	err = brcmf_vif_set_mgmt_ie(vif, BRCMF_VNDR_IE_BEACON_FLAG,
				    beacon->tail, beacon->tail_len);
	if (err) {
		bphy_err(drvr, "Set Beacon IE Failed\n");
		return err;
	}
	brcmf_dbg(TRACE, "Applied Vndr IEs for Beacon\n");

	/* Set Probe Response IEs to FW */
	err = brcmf_vif_set_mgmt_ie(vif, BRCMF_VNDR_IE_PRBRSP_FLAG,
				    beacon->proberesp_ies,
				    beacon->proberesp_ies_len);
	if (err)
		bphy_err(drvr, "Set Probe Resp IE Failed\n");
	else
		brcmf_dbg(TRACE, "Applied Vndr IEs for Probe Resp\n");

	/* Set Assoc Response IEs to FW */
	err = brcmf_vif_set_mgmt_ie(vif, BRCMF_VNDR_IE_ASSOCRSP_FLAG,
				    beacon->assocresp_ies,
				    beacon->assocresp_ies_len);
	if (err)
		brcmf_err("Set Assoc Resp IE Failed\n");
	else
		brcmf_dbg(TRACE, "Applied Vndr IEs for Assoc Resp\n");

	return err;
}

static s32
brcmf_parse_configure_security(struct brcmf_if *ifp,
			       struct cfg80211_ap_settings *settings,
			       enum nl80211_iftype dev_role)
{
	const struct brcmf_tlv *rsn_ie;
	const struct brcmf_vs_tlv *wpa_ie;
	s32 err = 0;

	/* find the RSN_IE */
	rsn_ie = brcmf_parse_tlvs((u8 *)settings->beacon.tail,
				  settings->beacon.tail_len, WLAN_EID_RSN);

	/* find the WPA_IE */
	wpa_ie = brcmf_find_wpaie((u8 *)settings->beacon.tail,
				  settings->beacon.tail_len);

	if (wpa_ie || rsn_ie) {
		brcmf_dbg(TRACE, "WPA(2) IE is found\n");
		if (wpa_ie) {
			/* WPA IE */
			err = brcmf_configure_wpaie(ifp, wpa_ie, false);
			if (err < 0)
				return err;
		} else {
			struct brcmf_vs_tlv *tmp_ie;

			tmp_ie = (struct brcmf_vs_tlv *)rsn_ie;

			/* RSN IE */
			err = brcmf_configure_wpaie(ifp, tmp_ie, true);
			if (err < 0)
				return err;
		}
	} else {
		brcmf_dbg(TRACE, "No WPA(2) IEs found\n");
		brcmf_configure_opensecurity(ifp);
	}

	return err;
}

static s32
brcmf_cfg80211_start_ap(struct wiphy *wiphy, struct net_device *ndev,
			struct cfg80211_ap_settings *settings)
{
	s32 ie_offset;
	struct brcmf_cfg80211_info *cfg = wiphy_to_cfg(wiphy);
	struct brcmf_if *ifp = netdev_priv(ndev);
	struct brcmf_pub *drvr = cfg->pub;
	struct brcmf_cfg80211_profile *profile = &ifp->vif->profile;
	struct cfg80211_crypto_settings *crypto = &settings->crypto;
	const struct brcmf_tlv *ssid_ie;
	const struct brcmf_tlv *country_ie;
	struct brcmf_ssid_le ssid_le;
	s32 err = -EPERM;
	struct brcmf_join_params join_params;
	enum nl80211_iftype dev_role;
	struct brcmf_fil_bss_enable_le bss_enable;
	u16 chanspec = chandef_to_chanspec(&cfg->d11inf, &settings->chandef);
	bool mbss;
	int is_11d;
	bool supports_11d;

	brcmf_dbg(TRACE, "ctrlchn=%d, center=%d, bw=%d, beacon_interval=%d, dtim_period=%d,\n",
		  settings->chandef.chan->hw_value,
		  settings->chandef.center_freq1, settings->chandef.width,
		  settings->beacon_interval, settings->dtim_period);
	brcmf_dbg(TRACE, "ssid=%s(%zu), auth_type=%d, inactivity_timeout=%d\n",
		  settings->ssid, settings->ssid_len, settings->auth_type,
		  settings->inactivity_timeout);
	dev_role = ifp->vif->wdev.iftype;
	mbss = ifp->vif->mbss;

	/* store current 11d setting */
	if (brcmf_fil_cmd_int_get(ifp, BRCMF_C_GET_REGULATORY,
				  &ifp->vif->is_11d)) {
		is_11d = supports_11d = false;
	} else {
		country_ie = brcmf_parse_tlvs((u8 *)settings->beacon.tail,
					      settings->beacon.tail_len,
					      WLAN_EID_COUNTRY);
		is_11d = country_ie ? 1 : 0;
		supports_11d = true;
	}

	memset(&ssid_le, 0, sizeof(ssid_le));
	if (settings->ssid == NULL || settings->ssid_len == 0) {
		ie_offset = DOT11_MGMT_HDR_LEN + DOT11_BCN_PRB_FIXED_LEN;
		ssid_ie = brcmf_parse_tlvs(
				(u8 *)&settings->beacon.head[ie_offset],
				settings->beacon.head_len - ie_offset,
				WLAN_EID_SSID);
		if (!ssid_ie || ssid_ie->len > IEEE80211_MAX_SSID_LEN)
			return -EINVAL;

		memcpy(ssid_le.SSID, ssid_ie->data, ssid_ie->len);
		ssid_le.SSID_len = cpu_to_le32(ssid_ie->len);
		brcmf_dbg(TRACE, "SSID is (%s) in Head\n", ssid_le.SSID);
	} else {
		memcpy(ssid_le.SSID, settings->ssid, settings->ssid_len);
		ssid_le.SSID_len = cpu_to_le32((u32)settings->ssid_len);
	}

	if (!mbss) {
		brcmf_set_mpc(ifp, 0);
		brcmf_configure_arp_nd_offload(ifp, false);
	}

	/* Parameters shared by all radio interfaces */
	if (!mbss) {
		if ((supports_11d) && (is_11d != ifp->vif->is_11d)) {
			err = brcmf_fil_cmd_int_set(ifp, BRCMF_C_SET_REGULATORY,
						    is_11d);
			if (err < 0) {
				bphy_err(drvr, "Regulatory Set Error, %d\n",
					 err);
				goto exit;
			}
		}
		if (settings->beacon_interval) {
			err = brcmf_fil_cmd_int_set(ifp, BRCMF_C_SET_BCNPRD,
						    settings->beacon_interval);
			if (err < 0) {
				bphy_err(drvr, "Beacon Interval Set Error, %d\n",
					 err);
				goto exit;
			}
		}
		if (settings->dtim_period) {
			err = brcmf_fil_cmd_int_set(ifp, BRCMF_C_SET_DTIMPRD,
						    settings->dtim_period);
			if (err < 0) {
				bphy_err(drvr, "DTIM Interval Set Error, %d\n",
					 err);
				goto exit;
			}
		}

		if ((dev_role == NL80211_IFTYPE_AP) &&
		    ((ifp->ifidx == 0) ||
		     (!brcmf_feat_is_enabled(ifp, BRCMF_FEAT_RSDB) &&
		      !brcmf_feat_is_enabled(ifp, BRCMF_FEAT_MCHAN)))) {
			err = brcmf_fil_cmd_int_set(ifp, BRCMF_C_DOWN, 1);
			if (err < 0) {
				bphy_err(drvr, "BRCMF_C_DOWN error %d\n",
					 err);
				goto exit;
			}
			brcmf_fil_iovar_int_set(ifp, "apsta", 0);
		}

		err = brcmf_fil_cmd_int_set(ifp, BRCMF_C_SET_INFRA, 1);
		if (err < 0) {
			bphy_err(drvr, "SET INFRA error %d\n", err);
			goto exit;
		}
	} else if (WARN_ON(supports_11d && (is_11d != ifp->vif->is_11d))) {
		/* Multiple-BSS should use same 11d configuration */
		err = -EINVAL;
		goto exit;
	}

	/* Interface specific setup */
	if (dev_role == NL80211_IFTYPE_AP) {
		if ((brcmf_feat_is_enabled(ifp, BRCMF_FEAT_MBSS)) && (!mbss))
			brcmf_fil_iovar_int_set(ifp, "mbss", 1);

		err = brcmf_fil_cmd_int_set(ifp, BRCMF_C_SET_AP, 1);
		if (err < 0) {
			bphy_err(drvr, "setting AP mode failed %d\n",
				 err);
			goto exit;
		}
		if (!mbss) {
			/* Firmware 10.x requires setting channel after enabling
			 * AP and before bringing interface up.
			 */
			err = brcmf_fil_iovar_int_set(ifp, "chanspec", chanspec);
			if (err < 0) {
				bphy_err(drvr, "Set Channel failed: chspec=%d, %d\n",
					 chanspec, err);
				goto exit;
			}
		}
		err = brcmf_fil_cmd_int_set(ifp, BRCMF_C_UP, 1);
		if (err < 0) {
			bphy_err(drvr, "BRCMF_C_UP error (%d)\n", err);
			goto exit;
		}

		if (crypto->psk) {
			brcmf_dbg(INFO, "using PSK offload\n");
			profile->use_fwauth |= BIT(BRCMF_PROFILE_FWAUTH_PSK);
			err = brcmf_set_pmk(ifp, crypto->psk,
					    BRCMF_WSEC_MAX_PSK_LEN);
			if (err < 0)
				goto exit;
		}
		if (crypto->sae_pwd) {
			brcmf_dbg(INFO, "using SAE offload\n");
			profile->use_fwauth |= BIT(BRCMF_PROFILE_FWAUTH_SAE);
			err = brcmf_set_sae_password(ifp, crypto->sae_pwd,
						     crypto->sae_pwd_len);
			if (err < 0)
				goto exit;
		}
		if (profile->use_fwauth == 0)
			profile->use_fwauth = BIT(BRCMF_PROFILE_FWAUTH_NONE);

		err = brcmf_parse_configure_security(ifp, settings,
						     NL80211_IFTYPE_AP);
		if (err < 0) {
			bphy_err(drvr, "brcmf_parse_configure_security error\n");
			goto exit;
		}

		/* On DOWN the firmware removes the WEP keys, reconfigure
		 * them if they were set.
		 */
		brcmf_cfg80211_reconfigure_wep(ifp);

		memset(&join_params, 0, sizeof(join_params));
		/* join parameters starts with ssid */
		memcpy(&join_params.ssid_le, &ssid_le, sizeof(ssid_le));
		/* create softap */
		err = brcmf_fil_cmd_data_set(ifp, BRCMF_C_SET_SSID,
					     &join_params, sizeof(join_params));
		if (err < 0) {
			bphy_err(drvr, "SET SSID error (%d)\n", err);
			goto exit;
		}

		err = brcmf_fil_iovar_int_set(ifp, "closednet",
					      settings->hidden_ssid);
		if (err) {
			bphy_err(drvr, "%s closednet error (%d)\n",
				 settings->hidden_ssid ?
				 "enabled" : "disabled",
				 err);
			goto exit;
		}

		brcmf_dbg(TRACE, "AP mode configuration complete\n");
	} else if (dev_role == NL80211_IFTYPE_P2P_GO) {
		err = brcmf_fil_iovar_int_set(ifp, "chanspec", chanspec);
		if (err < 0) {
			bphy_err(drvr, "Set Channel failed: chspec=%d, %d\n",
				 chanspec, err);
			goto exit;
		}

		err = brcmf_parse_configure_security(ifp, settings,
						     NL80211_IFTYPE_P2P_GO);
		if (err < 0) {
			brcmf_err("brcmf_parse_configure_security error\n");
			goto exit;
		}

		err = brcmf_fil_bsscfg_data_set(ifp, "ssid", &ssid_le,
						sizeof(ssid_le));
		if (err < 0) {
			bphy_err(drvr, "setting ssid failed %d\n", err);
			goto exit;
		}
		bss_enable.bsscfgidx = cpu_to_le32(ifp->bsscfgidx);
		bss_enable.enable = cpu_to_le32(1);
		err = brcmf_fil_iovar_data_set(ifp, "bss", &bss_enable,
					       sizeof(bss_enable));
		if (err < 0) {
			bphy_err(drvr, "bss_enable config failed %d\n", err);
			goto exit;
		}

		brcmf_dbg(TRACE, "GO mode configuration complete\n");
	} else {
		WARN_ON(1);
	}

	brcmf_config_ap_mgmt_ie(ifp->vif, &settings->beacon);
	set_bit(BRCMF_VIF_STATUS_AP_CREATED, &ifp->vif->sme_state);
	brcmf_net_setcarrier(ifp, true);

exit:
	if ((err) && (!mbss)) {
		brcmf_set_mpc(ifp, 1);
		brcmf_configure_arp_nd_offload(ifp, true);
	}
	return err;
}

static int brcmf_cfg80211_stop_ap(struct wiphy *wiphy, struct net_device *ndev,
				  unsigned int link_id)
{
	struct brcmf_cfg80211_info *cfg = wiphy_to_cfg(wiphy);
	struct brcmf_if *ifp = netdev_priv(ndev);
	struct brcmf_pub *drvr = cfg->pub;
	struct brcmf_cfg80211_profile *profile = &ifp->vif->profile;
	s32 err;
	struct brcmf_fil_bss_enable_le bss_enable;
	struct brcmf_join_params join_params;

	brcmf_dbg(TRACE, "Enter\n");

	if (ifp->vif->wdev.iftype == NL80211_IFTYPE_AP) {
		/* Due to most likely deauths outstanding we sleep */
		/* first to make sure they get processed by fw. */
		msleep(400);

		if (profile->use_fwauth != BIT(BRCMF_PROFILE_FWAUTH_NONE)) {
			if (profile->use_fwauth & BIT(BRCMF_PROFILE_FWAUTH_PSK))
				brcmf_set_pmk(ifp, NULL, 0);
			if (profile->use_fwauth & BIT(BRCMF_PROFILE_FWAUTH_SAE))
				brcmf_set_sae_password(ifp, NULL, 0);
			profile->use_fwauth = BIT(BRCMF_PROFILE_FWAUTH_NONE);
		}

		if (ifp->vif->mbss) {
			err = brcmf_fil_cmd_int_set(ifp, BRCMF_C_DOWN, 1);
			return err;
		}

		/* First BSS doesn't get a full reset */
		if (ifp->bsscfgidx == 0)
			brcmf_fil_iovar_int_set(ifp, "closednet", 0);

		memset(&join_params, 0, sizeof(join_params));
		err = brcmf_fil_cmd_data_set(ifp, BRCMF_C_SET_SSID,
					     &join_params, sizeof(join_params));
		if (err < 0)
			bphy_err(drvr, "SET SSID error (%d)\n", err);
		err = brcmf_fil_cmd_int_set(ifp, BRCMF_C_DOWN, 1);
		if (err < 0)
			bphy_err(drvr, "BRCMF_C_DOWN error %d\n", err);
		err = brcmf_fil_cmd_int_set(ifp, BRCMF_C_SET_AP, 0);
		if (err < 0)
			bphy_err(drvr, "setting AP mode failed %d\n", err);
		if (brcmf_feat_is_enabled(ifp, BRCMF_FEAT_MBSS))
			brcmf_fil_iovar_int_set(ifp, "mbss", 0);
		brcmf_fil_cmd_int_set(ifp, BRCMF_C_SET_REGULATORY,
				      ifp->vif->is_11d);
		/* Bring device back up so it can be used again */
		err = brcmf_fil_cmd_int_set(ifp, BRCMF_C_UP, 1);
		if (err < 0)
			bphy_err(drvr, "BRCMF_C_UP error %d\n", err);

		brcmf_vif_clear_mgmt_ies(ifp->vif);
	} else {
		bss_enable.bsscfgidx = cpu_to_le32(ifp->bsscfgidx);
		bss_enable.enable = cpu_to_le32(0);
		err = brcmf_fil_iovar_data_set(ifp, "bss", &bss_enable,
					       sizeof(bss_enable));
		if (err < 0)
			bphy_err(drvr, "bss_enable config failed %d\n", err);
	}
	brcmf_set_mpc(ifp, 1);
	brcmf_configure_arp_nd_offload(ifp, true);
	clear_bit(BRCMF_VIF_STATUS_AP_CREATED, &ifp->vif->sme_state);
	brcmf_net_setcarrier(ifp, false);

	return err;
}

static s32
brcmf_cfg80211_change_beacon(struct wiphy *wiphy, struct net_device *ndev,
			     struct cfg80211_beacon_data *info)
{
	struct brcmf_if *ifp = netdev_priv(ndev);

	brcmf_dbg(TRACE, "Enter\n");

	return brcmf_config_ap_mgmt_ie(ifp->vif, info);
}

static int
brcmf_cfg80211_del_station(struct wiphy *wiphy, struct net_device *ndev,
			   struct station_del_parameters *params)
{
	struct brcmf_cfg80211_info *cfg = wiphy_to_cfg(wiphy);
	struct brcmf_pub *drvr = cfg->pub;
	struct brcmf_scb_val_le scbval;
	struct brcmf_if *ifp = netdev_priv(ndev);
	s32 err;

	if (!params->mac)
		return -EFAULT;

	brcmf_dbg(TRACE, "Enter %pM\n", params->mac);

	if (ifp->vif == cfg->p2p.bss_idx[P2PAPI_BSSCFG_DEVICE].vif)
		ifp = cfg->p2p.bss_idx[P2PAPI_BSSCFG_PRIMARY].vif->ifp;
	if (!check_vif_up(ifp->vif))
		return -EIO;

	memcpy(&scbval.ea, params->mac, ETH_ALEN);
	scbval.val = cpu_to_le32(params->reason_code);
	err = brcmf_fil_cmd_data_set(ifp, BRCMF_C_SCB_DEAUTHENTICATE_FOR_REASON,
				     &scbval, sizeof(scbval));
	if (err)
		bphy_err(drvr, "SCB_DEAUTHENTICATE_FOR_REASON failed %d\n",
			 err);

	brcmf_dbg(TRACE, "Exit\n");
	return err;
}

static int
brcmf_cfg80211_change_station(struct wiphy *wiphy, struct net_device *ndev,
			      const u8 *mac, struct station_parameters *params)
{
	struct brcmf_cfg80211_info *cfg = wiphy_to_cfg(wiphy);
	struct brcmf_pub *drvr = cfg->pub;
	struct brcmf_if *ifp = netdev_priv(ndev);
	s32 err;

	brcmf_dbg(TRACE, "Enter, MAC %pM, mask 0x%04x set 0x%04x\n", mac,
		  params->sta_flags_mask, params->sta_flags_set);

	/* Ignore all 00 MAC */
	if (is_zero_ether_addr(mac))
		return 0;

	if (!(params->sta_flags_mask & BIT(NL80211_STA_FLAG_AUTHORIZED)))
		return 0;

	if (params->sta_flags_set & BIT(NL80211_STA_FLAG_AUTHORIZED))
		err = brcmf_fil_cmd_data_set(ifp, BRCMF_C_SET_SCB_AUTHORIZE,
					     (void *)mac, ETH_ALEN);
	else
		err = brcmf_fil_cmd_data_set(ifp, BRCMF_C_SET_SCB_DEAUTHORIZE,
					     (void *)mac, ETH_ALEN);
	if (err < 0)
		bphy_err(drvr, "Setting SCB (de-)authorize failed, %d\n", err);

	return err;
}

static void
brcmf_cfg80211_update_mgmt_frame_registrations(struct wiphy *wiphy,
					       struct wireless_dev *wdev,
					       struct mgmt_frame_regs *upd)
{
	struct brcmf_cfg80211_vif *vif;

	vif = container_of(wdev, struct brcmf_cfg80211_vif, wdev);

	vif->mgmt_rx_reg = upd->interface_stypes;
}


static int
brcmf_cfg80211_mgmt_tx(struct wiphy *wiphy, struct wireless_dev *wdev,
		       struct cfg80211_mgmt_tx_params *params, u64 *cookie)
{
	struct brcmf_cfg80211_info *cfg = wiphy_to_cfg(wiphy);
	struct ieee80211_channel *chan = params->chan;
	struct brcmf_pub *drvr = cfg->pub;
	const u8 *buf = params->buf;
	size_t len = params->len;
	const struct ieee80211_mgmt *mgmt;
	struct brcmf_cfg80211_vif *vif;
	s32 err = 0;
	s32 ie_offset;
	s32 ie_len;
	struct brcmf_fil_action_frame_le *action_frame;
	struct brcmf_fil_af_params_le *af_params;
	bool ack;
	s32 chan_nr;
	u32 freq;

	brcmf_dbg(TRACE, "Enter\n");

	*cookie = 0;

	mgmt = (const struct ieee80211_mgmt *)buf;

	if (!ieee80211_is_mgmt(mgmt->frame_control)) {
		bphy_err(drvr, "Driver only allows MGMT packet type\n");
		return -EPERM;
	}

	vif = container_of(wdev, struct brcmf_cfg80211_vif, wdev);

	if (ieee80211_is_probe_resp(mgmt->frame_control)) {
		/* Right now the only reason to get a probe response */
		/* is for p2p listen response or for p2p GO from     */
		/* wpa_supplicant. Unfortunately the probe is send   */
		/* on primary ndev, while dongle wants it on the p2p */
		/* vif. Since this is only reason for a probe        */
		/* response to be sent, the vif is taken from cfg.   */
		/* If ever desired to send proberesp for non p2p     */
		/* response then data should be checked for          */
		/* "DIRECT-". Note in future supplicant will take    */
		/* dedicated p2p wdev to do this and then this 'hack'*/
		/* is not needed anymore.                            */
		ie_offset =  DOT11_MGMT_HDR_LEN +
			     DOT11_BCN_PRB_FIXED_LEN;
		ie_len = len - ie_offset;
		if (vif == cfg->p2p.bss_idx[P2PAPI_BSSCFG_PRIMARY].vif)
			vif = cfg->p2p.bss_idx[P2PAPI_BSSCFG_DEVICE].vif;
		err = brcmf_vif_set_mgmt_ie(vif,
					    BRCMF_VNDR_IE_PRBRSP_FLAG,
					    &buf[ie_offset],
					    ie_len);
		cfg80211_mgmt_tx_status(wdev, *cookie, buf, len, true,
					GFP_KERNEL);
	} else if (ieee80211_is_action(mgmt->frame_control)) {
		if (len > BRCMF_FIL_ACTION_FRAME_SIZE + DOT11_MGMT_HDR_LEN) {
			bphy_err(drvr, "invalid action frame length\n");
			err = -EINVAL;
			goto exit;
		}
		af_params = kzalloc(sizeof(*af_params), GFP_KERNEL);
		if (af_params == NULL) {
			bphy_err(drvr, "unable to allocate frame\n");
			err = -ENOMEM;
			goto exit;
		}
		action_frame = &af_params->action_frame;
		/* Add the packet Id */
		action_frame->packet_id = cpu_to_le32(*cookie);
		/* Add BSSID */
		memcpy(&action_frame->da[0], &mgmt->da[0], ETH_ALEN);
		memcpy(&af_params->bssid[0], &mgmt->bssid[0], ETH_ALEN);
		/* Add the length exepted for 802.11 header  */
		action_frame->len = cpu_to_le16(len - DOT11_MGMT_HDR_LEN);
		/* Add the channel. Use the one specified as parameter if any or
		 * the current one (got from the firmware) otherwise
		 */
		if (chan)
			freq = chan->center_freq;
		else
			brcmf_fil_cmd_int_get(vif->ifp, BRCMF_C_GET_CHANNEL,
					      &freq);
		chan_nr = ieee80211_frequency_to_channel(freq);
		af_params->channel = cpu_to_le32(chan_nr);
		af_params->dwell_time = cpu_to_le32(params->wait);
		memcpy(action_frame->data, &buf[DOT11_MGMT_HDR_LEN],
		       le16_to_cpu(action_frame->len));

		brcmf_dbg(TRACE, "Action frame, cookie=%lld, len=%d, freq=%d\n",
			  *cookie, le16_to_cpu(action_frame->len), freq);

		ack = brcmf_p2p_send_action_frame(cfg, cfg_to_ndev(cfg),
						  af_params);

		cfg80211_mgmt_tx_status(wdev, *cookie, buf, len, ack,
					GFP_KERNEL);
		kfree(af_params);
	} else {
		brcmf_dbg(TRACE, "Unhandled, fc=%04x!!\n", mgmt->frame_control);
		brcmf_dbg_hex_dump(true, buf, len, "payload, len=%zu\n", len);
	}

exit:
	return err;
}

static int brcmf_cfg80211_set_cqm_rssi_range_config(struct wiphy *wiphy,
						    struct net_device *ndev,
						    s32 rssi_low, s32 rssi_high)
{
	struct brcmf_cfg80211_vif *vif;
	struct brcmf_if *ifp;
	int err = 0;

	brcmf_dbg(TRACE, "low=%d high=%d", rssi_low, rssi_high);

	ifp = netdev_priv(ndev);
	vif = ifp->vif;

	if (rssi_low != vif->cqm_rssi_low || rssi_high != vif->cqm_rssi_high) {
		/* The firmware will send an event when the RSSI is less than or
		 * equal to a configured level and the previous RSSI event was
		 * less than or equal to a different level. Set a third level
		 * so that we also detect the transition from rssi <= rssi_high
		 * to rssi > rssi_high.
		 */
		struct brcmf_rssi_event_le config = {
			.rate_limit_msec = cpu_to_le32(0),
			.rssi_level_num = 3,
			.rssi_levels = {
				clamp_val(rssi_low, S8_MIN, S8_MAX - 2),
				clamp_val(rssi_high, S8_MIN + 1, S8_MAX - 1),
				S8_MAX,
			},
		};

		err = brcmf_fil_iovar_data_set(ifp, "rssi_event", &config,
					       sizeof(config));
		if (err) {
			err = -EINVAL;
		} else {
			vif->cqm_rssi_low = rssi_low;
			vif->cqm_rssi_high = rssi_high;
		}
	}

	return err;
}

static int
brcmf_cfg80211_cancel_remain_on_channel(struct wiphy *wiphy,
					struct wireless_dev *wdev,
					u64 cookie)
{
	struct brcmf_cfg80211_info *cfg = wiphy_to_cfg(wiphy);
	struct brcmf_pub *drvr = cfg->pub;
	struct brcmf_cfg80211_vif *vif;
	int err = 0;

	brcmf_dbg(TRACE, "Enter p2p listen cancel\n");

	vif = cfg->p2p.bss_idx[P2PAPI_BSSCFG_DEVICE].vif;
	if (vif == NULL) {
		bphy_err(drvr, "No p2p device available for probe response\n");
		err = -ENODEV;
		goto exit;
	}
	brcmf_p2p_cancel_remain_on_channel(vif->ifp);
exit:
	return err;
}

static int brcmf_cfg80211_get_channel(struct wiphy *wiphy,
				      struct wireless_dev *wdev,
				      unsigned int link_id,
				      struct cfg80211_chan_def *chandef)
{
	struct brcmf_cfg80211_info *cfg = wiphy_to_cfg(wiphy);
	struct net_device *ndev = wdev->netdev;
	struct brcmf_pub *drvr = cfg->pub;
	struct brcmu_chan ch;
	enum nl80211_band band = 0;
	enum nl80211_chan_width width = 0;
	u32 chanspec;
	int freq, err;

	if (!ndev || drvr->bus_if->state != BRCMF_BUS_UP)
		return -ENODEV;

	err = brcmf_fil_iovar_int_get(netdev_priv(ndev), "chanspec", &chanspec);
	if (err) {
		bphy_err(drvr, "chanspec failed (%d)\n", err);
		return err;
	}

	ch.chspec = chanspec;
	cfg->d11inf.decchspec(&ch);

	switch (ch.band) {
	case BRCMU_CHAN_BAND_2G:
		band = NL80211_BAND_2GHZ;
		break;
	case BRCMU_CHAN_BAND_5G:
		band = NL80211_BAND_5GHZ;
		break;
	}

	switch (ch.bw) {
	case BRCMU_CHAN_BW_80:
		width = NL80211_CHAN_WIDTH_80;
		break;
	case BRCMU_CHAN_BW_40:
		width = NL80211_CHAN_WIDTH_40;
		break;
	case BRCMU_CHAN_BW_20:
		width = NL80211_CHAN_WIDTH_20;
		break;
	case BRCMU_CHAN_BW_80P80:
		width = NL80211_CHAN_WIDTH_80P80;
		break;
	case BRCMU_CHAN_BW_160:
		width = NL80211_CHAN_WIDTH_160;
		break;
	}

	freq = ieee80211_channel_to_frequency(ch.control_ch_num, band);
	chandef->chan = ieee80211_get_channel(wiphy, freq);
	chandef->width = width;
	chandef->center_freq1 = ieee80211_channel_to_frequency(ch.chnum, band);
	chandef->center_freq2 = 0;

	return 0;
}

static int brcmf_cfg80211_crit_proto_start(struct wiphy *wiphy,
					   struct wireless_dev *wdev,
					   enum nl80211_crit_proto_id proto,
					   u16 duration)
{
	struct brcmf_cfg80211_info *cfg = wiphy_to_cfg(wiphy);
	struct brcmf_cfg80211_vif *vif;

	vif = container_of(wdev, struct brcmf_cfg80211_vif, wdev);

	/* only DHCP support for now */
	if (proto != NL80211_CRIT_PROTO_DHCP)
		return -EINVAL;

	/* suppress and abort scanning */
	set_bit(BRCMF_SCAN_STATUS_SUPPRESS, &cfg->scan_status);
	brcmf_abort_scanning(cfg);

	return brcmf_btcoex_set_mode(vif, BRCMF_BTCOEX_DISABLED, duration);
}

static void brcmf_cfg80211_crit_proto_stop(struct wiphy *wiphy,
					   struct wireless_dev *wdev)
{
	struct brcmf_cfg80211_info *cfg = wiphy_to_cfg(wiphy);
	struct brcmf_cfg80211_vif *vif;

	vif = container_of(wdev, struct brcmf_cfg80211_vif, wdev);

	brcmf_btcoex_set_mode(vif, BRCMF_BTCOEX_ENABLED, 0);
	clear_bit(BRCMF_SCAN_STATUS_SUPPRESS, &cfg->scan_status);
}

static s32
brcmf_notify_tdls_peer_event(struct brcmf_if *ifp,
			     const struct brcmf_event_msg *e, void *data)
{
	switch (e->reason) {
	case BRCMF_E_REASON_TDLS_PEER_DISCOVERED:
		brcmf_dbg(TRACE, "TDLS Peer Discovered\n");
		break;
	case BRCMF_E_REASON_TDLS_PEER_CONNECTED:
		brcmf_dbg(TRACE, "TDLS Peer Connected\n");
		brcmf_proto_add_tdls_peer(ifp->drvr, ifp->ifidx, (u8 *)e->addr);
		break;
	case BRCMF_E_REASON_TDLS_PEER_DISCONNECTED:
		brcmf_dbg(TRACE, "TDLS Peer Disconnected\n");
		brcmf_proto_delete_peer(ifp->drvr, ifp->ifidx, (u8 *)e->addr);
		break;
	}

	return 0;
}

static int brcmf_convert_nl80211_tdls_oper(enum nl80211_tdls_operation oper)
{
	int ret;

	switch (oper) {
	case NL80211_TDLS_DISCOVERY_REQ:
		ret = BRCMF_TDLS_MANUAL_EP_DISCOVERY;
		break;
	case NL80211_TDLS_SETUP:
		ret = BRCMF_TDLS_MANUAL_EP_CREATE;
		break;
	case NL80211_TDLS_TEARDOWN:
		ret = BRCMF_TDLS_MANUAL_EP_DELETE;
		break;
	default:
		brcmf_err("unsupported operation: %d\n", oper);
		ret = -EOPNOTSUPP;
	}
	return ret;
}

static int brcmf_cfg80211_tdls_oper(struct wiphy *wiphy,
				    struct net_device *ndev, const u8 *peer,
				    enum nl80211_tdls_operation oper)
{
	struct brcmf_cfg80211_info *cfg = wiphy_to_cfg(wiphy);
	struct brcmf_pub *drvr = cfg->pub;
	struct brcmf_if *ifp;
	struct brcmf_tdls_iovar_le info;
	int ret = 0;

	ret = brcmf_convert_nl80211_tdls_oper(oper);
	if (ret < 0)
		return ret;

	ifp = netdev_priv(ndev);
	memset(&info, 0, sizeof(info));
	info.mode = (u8)ret;
	if (peer)
		memcpy(info.ea, peer, ETH_ALEN);

	ret = brcmf_fil_iovar_data_set(ifp, "tdls_endpoint",
				       &info, sizeof(info));
	if (ret < 0)
		bphy_err(drvr, "tdls_endpoint iovar failed: ret=%d\n", ret);

	return ret;
}

static int
brcmf_cfg80211_update_conn_params(struct wiphy *wiphy,
				  struct net_device *ndev,
				  struct cfg80211_connect_params *sme,
				  u32 changed)
{
	struct brcmf_cfg80211_info *cfg = wiphy_to_cfg(wiphy);
	struct brcmf_pub *drvr = cfg->pub;
	struct brcmf_if *ifp;
	int err;

	if (!(changed & UPDATE_ASSOC_IES))
		return 0;

	ifp = netdev_priv(ndev);
	err = brcmf_vif_set_mgmt_ie(ifp->vif, BRCMF_VNDR_IE_ASSOCREQ_FLAG,
				    sme->ie, sme->ie_len);
	if (err)
		bphy_err(drvr, "Set Assoc REQ IE Failed\n");
	else
		brcmf_dbg(TRACE, "Applied Vndr IEs for Assoc request\n");

	return err;
}

#ifdef CONFIG_PM
static int
brcmf_cfg80211_set_rekey_data(struct wiphy *wiphy, struct net_device *ndev,
			      struct cfg80211_gtk_rekey_data *gtk)
{
	struct brcmf_cfg80211_info *cfg = wiphy_to_cfg(wiphy);
	struct brcmf_pub *drvr = cfg->pub;
	struct brcmf_if *ifp = netdev_priv(ndev);
	struct brcmf_gtk_keyinfo_le gtk_le;
	int ret;

	brcmf_dbg(TRACE, "Enter, bssidx=%d\n", ifp->bsscfgidx);

	memcpy(gtk_le.kck, gtk->kck, sizeof(gtk_le.kck));
	memcpy(gtk_le.kek, gtk->kek, sizeof(gtk_le.kek));
	memcpy(gtk_le.replay_counter, gtk->replay_ctr,
	       sizeof(gtk_le.replay_counter));

	ret = brcmf_fil_iovar_data_set(ifp, "gtk_key_info", &gtk_le,
				       sizeof(gtk_le));
	if (ret < 0)
		bphy_err(drvr, "gtk_key_info iovar failed: ret=%d\n", ret);

	return ret;
}
#endif

static int brcmf_cfg80211_set_pmk(struct wiphy *wiphy, struct net_device *dev,
				  const struct cfg80211_pmk_conf *conf)
{
	struct brcmf_if *ifp;

	brcmf_dbg(TRACE, "enter\n");

	/* expect using firmware supplicant for 1X */
	ifp = netdev_priv(dev);
	if (WARN_ON(ifp->vif->profile.use_fwsup != BRCMF_PROFILE_FWSUP_1X))
		return -EINVAL;

	if (conf->pmk_len > BRCMF_WSEC_MAX_PSK_LEN)
		return -ERANGE;

	return brcmf_set_pmk(ifp, conf->pmk, conf->pmk_len);
}

static int brcmf_cfg80211_del_pmk(struct wiphy *wiphy, struct net_device *dev,
				  const u8 *aa)
{
	struct brcmf_if *ifp;

	brcmf_dbg(TRACE, "enter\n");
	ifp = netdev_priv(dev);
	if (WARN_ON(ifp->vif->profile.use_fwsup != BRCMF_PROFILE_FWSUP_1X))
		return -EINVAL;

	return brcmf_set_pmk(ifp, NULL, 0);
}

static struct cfg80211_ops brcmf_cfg80211_ops = {
	.add_virtual_intf = brcmf_cfg80211_add_iface,
	.del_virtual_intf = brcmf_cfg80211_del_iface,
	.change_virtual_intf = brcmf_cfg80211_change_iface,
	.scan = brcmf_cfg80211_scan,
	.set_wiphy_params = brcmf_cfg80211_set_wiphy_params,
	.join_ibss = brcmf_cfg80211_join_ibss,
	.leave_ibss = brcmf_cfg80211_leave_ibss,
	.get_station = brcmf_cfg80211_get_station,
	.dump_station = brcmf_cfg80211_dump_station,
	.set_tx_power = brcmf_cfg80211_set_tx_power,
	.get_tx_power = brcmf_cfg80211_get_tx_power,
	.add_key = brcmf_cfg80211_add_key,
	.del_key = brcmf_cfg80211_del_key,
	.get_key = brcmf_cfg80211_get_key,
	.set_default_key = brcmf_cfg80211_config_default_key,
	.set_default_mgmt_key = brcmf_cfg80211_config_default_mgmt_key,
	.set_power_mgmt = brcmf_cfg80211_set_power_mgmt,
	.connect = brcmf_cfg80211_connect,
	.disconnect = brcmf_cfg80211_disconnect,
	.suspend = brcmf_cfg80211_suspend,
	.resume = brcmf_cfg80211_resume,
	.set_pmksa = brcmf_cfg80211_set_pmksa,
	.del_pmksa = brcmf_cfg80211_del_pmksa,
	.flush_pmksa = brcmf_cfg80211_flush_pmksa,
	.start_ap = brcmf_cfg80211_start_ap,
	.stop_ap = brcmf_cfg80211_stop_ap,
	.change_beacon = brcmf_cfg80211_change_beacon,
	.del_station = brcmf_cfg80211_del_station,
	.change_station = brcmf_cfg80211_change_station,
	.sched_scan_start = brcmf_cfg80211_sched_scan_start,
	.sched_scan_stop = brcmf_cfg80211_sched_scan_stop,
	.update_mgmt_frame_registrations =
		brcmf_cfg80211_update_mgmt_frame_registrations,
	.mgmt_tx = brcmf_cfg80211_mgmt_tx,
	.set_cqm_rssi_range_config = brcmf_cfg80211_set_cqm_rssi_range_config,
	.remain_on_channel = brcmf_p2p_remain_on_channel,
	.cancel_remain_on_channel = brcmf_cfg80211_cancel_remain_on_channel,
	.get_channel = brcmf_cfg80211_get_channel,
	.start_p2p_device = brcmf_p2p_start_device,
	.stop_p2p_device = brcmf_p2p_stop_device,
	.crit_proto_start = brcmf_cfg80211_crit_proto_start,
	.crit_proto_stop = brcmf_cfg80211_crit_proto_stop,
	.tdls_oper = brcmf_cfg80211_tdls_oper,
	.update_connect_params = brcmf_cfg80211_update_conn_params,
	.set_pmk = brcmf_cfg80211_set_pmk,
	.del_pmk = brcmf_cfg80211_del_pmk,
};

struct cfg80211_ops *brcmf_cfg80211_get_ops(struct brcmf_mp_device *settings)
{
	struct cfg80211_ops *ops;

	ops = kmemdup(&brcmf_cfg80211_ops, sizeof(brcmf_cfg80211_ops),
		       GFP_KERNEL);

	if (ops && settings->roamoff)
		ops->update_connect_params = NULL;

	return ops;
}

struct brcmf_cfg80211_vif *brcmf_alloc_vif(struct brcmf_cfg80211_info *cfg,
					   enum nl80211_iftype type)
{
	struct brcmf_cfg80211_vif *vif_walk;
	struct brcmf_cfg80211_vif *vif;
	bool mbss;
	struct brcmf_if *ifp = brcmf_get_ifp(cfg->pub, 0);

	brcmf_dbg(TRACE, "allocating virtual interface (size=%zu)\n",
		  sizeof(*vif));
	vif = kzalloc(sizeof(*vif), GFP_KERNEL);
	if (!vif)
		return ERR_PTR(-ENOMEM);

	vif->wdev.wiphy = cfg->wiphy;
	vif->wdev.iftype = type;

	brcmf_init_prof(&vif->profile);

	if (type == NL80211_IFTYPE_AP &&
	    brcmf_feat_is_enabled(ifp, BRCMF_FEAT_MBSS)) {
		mbss = false;
		list_for_each_entry(vif_walk, &cfg->vif_list, list) {
			if (vif_walk->wdev.iftype == NL80211_IFTYPE_AP) {
				mbss = true;
				break;
			}
		}
		vif->mbss = mbss;
	}

	list_add_tail(&vif->list, &cfg->vif_list);
	return vif;
}

void brcmf_free_vif(struct brcmf_cfg80211_vif *vif)
{
	list_del(&vif->list);
	kfree(vif);
}

void brcmf_cfg80211_free_netdev(struct net_device *ndev)
{
	struct brcmf_cfg80211_vif *vif;
	struct brcmf_if *ifp;

	ifp = netdev_priv(ndev);
	vif = ifp->vif;

	if (vif)
		brcmf_free_vif(vif);
}

static bool brcmf_is_linkup(struct brcmf_cfg80211_vif *vif,
			    const struct brcmf_event_msg *e)
{
	u32 event = e->event_code;
	u32 status = e->status;

	if ((vif->profile.use_fwsup == BRCMF_PROFILE_FWSUP_PSK ||
	     vif->profile.use_fwsup == BRCMF_PROFILE_FWSUP_SAE) &&
	    event == BRCMF_E_PSK_SUP &&
	    status == BRCMF_E_STATUS_FWSUP_COMPLETED)
		set_bit(BRCMF_VIF_STATUS_EAP_SUCCESS, &vif->sme_state);
	if (event == BRCMF_E_SET_SSID && status == BRCMF_E_STATUS_SUCCESS) {
		brcmf_dbg(CONN, "Processing set ssid\n");
		memcpy(vif->profile.bssid, e->addr, ETH_ALEN);
		if (vif->profile.use_fwsup != BRCMF_PROFILE_FWSUP_PSK &&
		    vif->profile.use_fwsup != BRCMF_PROFILE_FWSUP_SAE)
			return true;

		set_bit(BRCMF_VIF_STATUS_ASSOC_SUCCESS, &vif->sme_state);
	}

	if (test_bit(BRCMF_VIF_STATUS_EAP_SUCCESS, &vif->sme_state) &&
	    test_bit(BRCMF_VIF_STATUS_ASSOC_SUCCESS, &vif->sme_state)) {
		clear_bit(BRCMF_VIF_STATUS_EAP_SUCCESS, &vif->sme_state);
		clear_bit(BRCMF_VIF_STATUS_ASSOC_SUCCESS, &vif->sme_state);
		return true;
	}
	return false;
}

static bool brcmf_is_linkdown(struct brcmf_cfg80211_vif *vif,
			    const struct brcmf_event_msg *e)
{
	u32 event = e->event_code;
	u16 flags = e->flags;

	if ((event == BRCMF_E_DEAUTH) || (event == BRCMF_E_DEAUTH_IND) ||
	    (event == BRCMF_E_DISASSOC_IND) ||
	    ((event == BRCMF_E_LINK) && (!(flags & BRCMF_EVENT_MSG_LINK)))) {
		brcmf_dbg(CONN, "Processing link down\n");
		clear_bit(BRCMF_VIF_STATUS_EAP_SUCCESS, &vif->sme_state);
		clear_bit(BRCMF_VIF_STATUS_ASSOC_SUCCESS, &vif->sme_state);
		return true;
	}
	return false;
}

static bool brcmf_is_nonetwork(struct brcmf_cfg80211_info *cfg,
			       const struct brcmf_event_msg *e)
{
	u32 event = e->event_code;
	u32 status = e->status;

	if (event == BRCMF_E_LINK && status == BRCMF_E_STATUS_NO_NETWORKS) {
		brcmf_dbg(CONN, "Processing Link %s & no network found\n",
			  e->flags & BRCMF_EVENT_MSG_LINK ? "up" : "down");
		return true;
	}

	if (event == BRCMF_E_SET_SSID && status != BRCMF_E_STATUS_SUCCESS) {
		brcmf_dbg(CONN, "Processing connecting & no network found\n");
		return true;
	}

	if (event == BRCMF_E_PSK_SUP &&
	    status != BRCMF_E_STATUS_FWSUP_COMPLETED) {
		brcmf_dbg(CONN, "Processing failed supplicant state: %u\n",
			  status);
		return true;
	}

	return false;
}

static void brcmf_clear_assoc_ies(struct brcmf_cfg80211_info *cfg)
{
	struct brcmf_cfg80211_connect_info *conn_info = cfg_to_conn(cfg);

	kfree(conn_info->req_ie);
	conn_info->req_ie = NULL;
	conn_info->req_ie_len = 0;
	kfree(conn_info->resp_ie);
	conn_info->resp_ie = NULL;
	conn_info->resp_ie_len = 0;
}

u8 brcmf_map_prio_to_prec(void *config, u8 prio)
{
	struct brcmf_cfg80211_info *cfg = (struct brcmf_cfg80211_info *)config;

	if (!cfg)
		return (prio == PRIO_8021D_NONE || prio == PRIO_8021D_BE) ?
		       (prio ^ 2) : prio;

	/* For those AC(s) with ACM flag set to 1, convert its 4-level priority
	 * to an 8-level precedence which is the same as BE's
	 */
	if (prio > PRIO_8021D_EE &&
	    cfg->ac_priority[prio] == cfg->ac_priority[PRIO_8021D_BE])
		return cfg->ac_priority[prio] * 2;

	/* Conversion of 4-level priority to 8-level precedence */
	if (prio == PRIO_8021D_BE || prio == PRIO_8021D_BK ||
	    prio == PRIO_8021D_CL || prio == PRIO_8021D_VO)
		return cfg->ac_priority[prio] * 2;
	else
		return cfg->ac_priority[prio] * 2 + 1;
}

u8 brcmf_map_prio_to_aci(void *config, u8 prio)
{
	/* Prio here refers to the 802.1d priority in range of 0 to 7.
	 * ACI here refers to the WLAN AC Index in range of 0 to 3.
	 * This function will return ACI corresponding to input prio.
	 */
	struct brcmf_cfg80211_info *cfg = (struct brcmf_cfg80211_info *)config;

	if (cfg)
		return cfg->ac_priority[prio];

	return prio;
}

static void brcmf_init_wmm_prio(u8 *priority)
{
	/* Initialize AC priority array to default
	 * 802.1d priority as per following table:
	 * 802.1d prio 0,3 maps to BE
	 * 802.1d prio 1,2 maps to BK
	 * 802.1d prio 4,5 maps to VI
	 * 802.1d prio 6,7 maps to VO
	 */
	priority[0] = BRCMF_FWS_FIFO_AC_BE;
	priority[3] = BRCMF_FWS_FIFO_AC_BE;
	priority[1] = BRCMF_FWS_FIFO_AC_BK;
	priority[2] = BRCMF_FWS_FIFO_AC_BK;
	priority[4] = BRCMF_FWS_FIFO_AC_VI;
	priority[5] = BRCMF_FWS_FIFO_AC_VI;
	priority[6] = BRCMF_FWS_FIFO_AC_VO;
	priority[7] = BRCMF_FWS_FIFO_AC_VO;
}

static void brcmf_wifi_prioritize_acparams(const
	struct brcmf_cfg80211_edcf_acparam *acp, u8 *priority)
{
	u8 aci;
	u8 aifsn;
	u8 ecwmin;
	u8 ecwmax;
	u8 acm;
	u8 ranking_basis[EDCF_AC_COUNT];
	u8 aci_prio[EDCF_AC_COUNT]; /* AC_BE, AC_BK, AC_VI, AC_VO */
	u8 index;

	for (aci = 0; aci < EDCF_AC_COUNT; aci++, acp++) {
		aifsn  = acp->ACI & EDCF_AIFSN_MASK;
		acm = (acp->ACI & EDCF_ACM_MASK) ? 1 : 0;
		ecwmin = acp->ECW & EDCF_ECWMIN_MASK;
		ecwmax = (acp->ECW & EDCF_ECWMAX_MASK) >> EDCF_ECWMAX_SHIFT;
		brcmf_dbg(CONN, "ACI %d aifsn %d acm %d ecwmin %d ecwmax %d\n",
			  aci, aifsn, acm, ecwmin, ecwmax);
		/* Default AC_VO will be the lowest ranking value */
		ranking_basis[aci] = aifsn + ecwmin + ecwmax;
		/* Initialise priority starting at 0 (AC_BE) */
		aci_prio[aci] = 0;

		/* If ACM is set, STA can't use this AC as per 802.11.
		 * Change the ranking to BE
		 */
		if (aci != AC_BE && aci != AC_BK && acm == 1)
			ranking_basis[aci] = ranking_basis[AC_BE];
	}

	/* Ranking method which works for AC priority
	 * swapping when values for cwmin, cwmax and aifsn are varied
	 * Compare each aci_prio against each other aci_prio
	 */
	for (aci = 0; aci < EDCF_AC_COUNT; aci++) {
		for (index = 0; index < EDCF_AC_COUNT; index++) {
			if (index != aci) {
				/* Smaller ranking value has higher priority,
				 * so increment priority for each ACI which has
				 * a higher ranking value
				 */
				if (ranking_basis[aci] < ranking_basis[index])
					aci_prio[aci]++;
			}
		}
	}

	/* By now, aci_prio[] will be in range of 0 to 3.
	 * Use ACI prio to get the new priority value for
	 * each 802.1d traffic type, in this range.
	 */
	if (!(aci_prio[AC_BE] == aci_prio[AC_BK] &&
	      aci_prio[AC_BK] == aci_prio[AC_VI] &&
	      aci_prio[AC_VI] == aci_prio[AC_VO])) {
		/* 802.1d 0,3 maps to BE */
		priority[0] = aci_prio[AC_BE];
		priority[3] = aci_prio[AC_BE];

		/* 802.1d 1,2 maps to BK */
		priority[1] = aci_prio[AC_BK];
		priority[2] = aci_prio[AC_BK];

		/* 802.1d 4,5 maps to VO */
		priority[4] = aci_prio[AC_VI];
		priority[5] = aci_prio[AC_VI];

		/* 802.1d 6,7 maps to VO */
		priority[6] = aci_prio[AC_VO];
		priority[7] = aci_prio[AC_VO];
	} else {
		/* Initialize to default priority */
		brcmf_init_wmm_prio(priority);
	}

	brcmf_dbg(CONN, "Adj prio BE 0->%d, BK 1->%d, BK 2->%d, BE 3->%d\n",
		  priority[0], priority[1], priority[2], priority[3]);

	brcmf_dbg(CONN, "Adj prio VI 4->%d, VI 5->%d, VO 6->%d, VO 7->%d\n",
		  priority[4], priority[5], priority[6], priority[7]);
}

static s32 brcmf_get_assoc_ies(struct brcmf_cfg80211_info *cfg,
			       struct brcmf_if *ifp)
{
	struct brcmf_pub *drvr = cfg->pub;
	struct brcmf_cfg80211_assoc_ielen_le *assoc_info;
	struct brcmf_cfg80211_connect_info *conn_info = cfg_to_conn(cfg);
	struct brcmf_cfg80211_edcf_acparam edcf_acparam_info[EDCF_AC_COUNT];
	u32 req_len;
	u32 resp_len;
	s32 err = 0;

	brcmf_clear_assoc_ies(cfg);

	err = brcmf_fil_iovar_data_get(ifp, "assoc_info",
				       cfg->extra_buf, WL_ASSOC_INFO_MAX);
	if (err) {
		bphy_err(drvr, "could not get assoc info (%d)\n", err);
		return err;
	}
	assoc_info =
		(struct brcmf_cfg80211_assoc_ielen_le *)cfg->extra_buf;
	req_len = le32_to_cpu(assoc_info->req_len);
	resp_len = le32_to_cpu(assoc_info->resp_len);
	if (req_len > WL_EXTRA_BUF_MAX || resp_len > WL_EXTRA_BUF_MAX) {
		bphy_err(drvr, "invalid lengths in assoc info: req %u resp %u\n",
			 req_len, resp_len);
		return -EINVAL;
	}
	if (req_len) {
		err = brcmf_fil_iovar_data_get(ifp, "assoc_req_ies",
					       cfg->extra_buf,
					       WL_ASSOC_INFO_MAX);
		if (err) {
			bphy_err(drvr, "could not get assoc req (%d)\n", err);
			return err;
		}
		conn_info->req_ie_len = req_len;
		conn_info->req_ie =
		    kmemdup(cfg->extra_buf, conn_info->req_ie_len,
			    GFP_KERNEL);
		if (!conn_info->req_ie)
			conn_info->req_ie_len = 0;
	} else {
		conn_info->req_ie_len = 0;
		conn_info->req_ie = NULL;
	}
	if (resp_len) {
		err = brcmf_fil_iovar_data_get(ifp, "assoc_resp_ies",
					       cfg->extra_buf,
					       WL_ASSOC_INFO_MAX);
		if (err) {
			bphy_err(drvr, "could not get assoc resp (%d)\n", err);
			return err;
		}
		conn_info->resp_ie_len = resp_len;
		conn_info->resp_ie =
		    kmemdup(cfg->extra_buf, conn_info->resp_ie_len,
			    GFP_KERNEL);
		if (!conn_info->resp_ie)
			conn_info->resp_ie_len = 0;

		err = brcmf_fil_iovar_data_get(ifp, "wme_ac_sta",
					       edcf_acparam_info,
					       sizeof(edcf_acparam_info));
		if (err) {
			brcmf_err("could not get wme_ac_sta (%d)\n", err);
			return err;
		}

		brcmf_wifi_prioritize_acparams(edcf_acparam_info,
					       cfg->ac_priority);
	} else {
		conn_info->resp_ie_len = 0;
		conn_info->resp_ie = NULL;
	}
	brcmf_dbg(CONN, "req len (%d) resp len (%d)\n",
		  conn_info->req_ie_len, conn_info->resp_ie_len);

	return err;
}

static s32
brcmf_bss_roaming_done(struct brcmf_cfg80211_info *cfg,
		       struct net_device *ndev,
		       const struct brcmf_event_msg *e)
{
	struct brcmf_if *ifp = netdev_priv(ndev);
	struct brcmf_cfg80211_profile *profile = &ifp->vif->profile;
	struct brcmf_cfg80211_connect_info *conn_info = cfg_to_conn(cfg);
	struct wiphy *wiphy = cfg_to_wiphy(cfg);
	struct ieee80211_channel *notify_channel = NULL;
	struct ieee80211_supported_band *band;
	struct brcmf_bss_info_le *bi;
	struct brcmu_chan ch;
	struct cfg80211_roam_info roam_info = {};
	u32 freq;
	s32 err = 0;
	u8 *buf;

	brcmf_dbg(TRACE, "Enter\n");

	brcmf_get_assoc_ies(cfg, ifp);
	memcpy(profile->bssid, e->addr, ETH_ALEN);
	brcmf_update_bss_info(cfg, ifp);

	buf = kzalloc(WL_BSS_INFO_MAX, GFP_KERNEL);
	if (buf == NULL) {
		err = -ENOMEM;
		goto done;
	}

	/* data sent to dongle has to be little endian */
	*(__le32 *)buf = cpu_to_le32(WL_BSS_INFO_MAX);
	err = brcmf_fil_cmd_data_get(ifp, BRCMF_C_GET_BSS_INFO,
				     buf, WL_BSS_INFO_MAX);

	if (err)
		goto done;

	bi = (struct brcmf_bss_info_le *)(buf + 4);
	ch.chspec = le16_to_cpu(bi->chanspec);
	cfg->d11inf.decchspec(&ch);

	if (ch.band == BRCMU_CHAN_BAND_2G)
		band = wiphy->bands[NL80211_BAND_2GHZ];
	else
		band = wiphy->bands[NL80211_BAND_5GHZ];

	freq = ieee80211_channel_to_frequency(ch.control_ch_num, band->band);
	notify_channel = ieee80211_get_channel(wiphy, freq);

done:
	kfree(buf);

	roam_info.links[0].channel = notify_channel;
	roam_info.links[0].bssid = profile->bssid;
	roam_info.req_ie = conn_info->req_ie;
	roam_info.req_ie_len = conn_info->req_ie_len;
	roam_info.resp_ie = conn_info->resp_ie;
	roam_info.resp_ie_len = conn_info->resp_ie_len;

	cfg80211_roamed(ndev, &roam_info, GFP_KERNEL);
	brcmf_dbg(CONN, "Report roaming result\n");

	if (profile->use_fwsup == BRCMF_PROFILE_FWSUP_1X && profile->is_ft) {
		cfg80211_port_authorized(ndev, profile->bssid, NULL, 0, GFP_KERNEL);
		brcmf_dbg(CONN, "Report port authorized\n");
	}

	set_bit(BRCMF_VIF_STATUS_CONNECTED, &ifp->vif->sme_state);
	brcmf_dbg(TRACE, "Exit\n");
	return err;
}

static s32
brcmf_bss_connect_done(struct brcmf_cfg80211_info *cfg,
		       struct net_device *ndev, const struct brcmf_event_msg *e,
		       bool completed)
{
	struct brcmf_if *ifp = netdev_priv(ndev);
	struct brcmf_cfg80211_profile *profile = &ifp->vif->profile;
	struct brcmf_cfg80211_connect_info *conn_info = cfg_to_conn(cfg);
	struct cfg80211_connect_resp_params conn_params;

	brcmf_dbg(TRACE, "Enter\n");

	if (test_and_clear_bit(BRCMF_VIF_STATUS_CONNECTING,
			       &ifp->vif->sme_state)) {
		memset(&conn_params, 0, sizeof(conn_params));
		if (completed) {
			brcmf_get_assoc_ies(cfg, ifp);
			brcmf_update_bss_info(cfg, ifp);
			set_bit(BRCMF_VIF_STATUS_CONNECTED,
				&ifp->vif->sme_state);
			conn_params.status = WLAN_STATUS_SUCCESS;
		} else {
			clear_bit(BRCMF_VIF_STATUS_EAP_SUCCESS,
				  &ifp->vif->sme_state);
			clear_bit(BRCMF_VIF_STATUS_ASSOC_SUCCESS,
				  &ifp->vif->sme_state);
			conn_params.status = WLAN_STATUS_AUTH_TIMEOUT;
		}
		conn_params.links[0].bssid = profile->bssid;
		conn_params.req_ie = conn_info->req_ie;
		conn_params.req_ie_len = conn_info->req_ie_len;
		conn_params.resp_ie = conn_info->resp_ie;
		conn_params.resp_ie_len = conn_info->resp_ie_len;
		cfg80211_connect_done(ndev, &conn_params, GFP_KERNEL);
		brcmf_dbg(CONN, "Report connect result - connection %s\n",
			  completed ? "succeeded" : "failed");
	}
	brcmf_dbg(TRACE, "Exit\n");
	return 0;
}

static s32
brcmf_notify_connect_status_ap(struct brcmf_cfg80211_info *cfg,
			       struct net_device *ndev,
			       const struct brcmf_event_msg *e, void *data)
{
	struct brcmf_pub *drvr = cfg->pub;
	static int generation;
	u32 event = e->event_code;
	u32 reason = e->reason;
	struct station_info *sinfo;

	brcmf_dbg(CONN, "event %s (%u), reason %d\n",
		  brcmf_fweh_event_name(event), event, reason);
	if (event == BRCMF_E_LINK && reason == BRCMF_E_REASON_LINK_BSSCFG_DIS &&
	    ndev != cfg_to_ndev(cfg)) {
		brcmf_dbg(CONN, "AP mode link down\n");
		complete(&cfg->vif_disabled);
		return 0;
	}

	if (((event == BRCMF_E_ASSOC_IND) || (event == BRCMF_E_REASSOC_IND)) &&
	    (reason == BRCMF_E_STATUS_SUCCESS)) {
		if (!data) {
			bphy_err(drvr, "No IEs present in ASSOC/REASSOC_IND\n");
			return -EINVAL;
		}

		sinfo = kzalloc(sizeof(*sinfo), GFP_KERNEL);
		if (!sinfo)
			return -ENOMEM;

		sinfo->assoc_req_ies = data;
		sinfo->assoc_req_ies_len = e->datalen;
		generation++;
		sinfo->generation = generation;
		cfg80211_new_sta(ndev, e->addr, sinfo, GFP_KERNEL);

		kfree(sinfo);
	} else if ((event == BRCMF_E_DISASSOC_IND) ||
		   (event == BRCMF_E_DEAUTH_IND) ||
		   (event == BRCMF_E_DEAUTH)) {
		cfg80211_del_sta(ndev, e->addr, GFP_KERNEL);
	}
	return 0;
}

static s32
brcmf_notify_connect_status(struct brcmf_if *ifp,
			    const struct brcmf_event_msg *e, void *data)
{
	struct brcmf_cfg80211_info *cfg = ifp->drvr->config;
	struct net_device *ndev = ifp->ndev;
	struct brcmf_cfg80211_profile *profile = &ifp->vif->profile;
	struct ieee80211_channel *chan;
	s32 err = 0;

	if ((e->event_code == BRCMF_E_DEAUTH) ||
	    (e->event_code == BRCMF_E_DEAUTH_IND) ||
	    (e->event_code == BRCMF_E_DISASSOC_IND) ||
	    ((e->event_code == BRCMF_E_LINK) && (!e->flags))) {
		brcmf_proto_delete_peer(ifp->drvr, ifp->ifidx, (u8 *)e->addr);
	}

	if (brcmf_is_apmode(ifp->vif)) {
		err = brcmf_notify_connect_status_ap(cfg, ndev, e, data);
	} else if (brcmf_is_linkup(ifp->vif, e)) {
		brcmf_dbg(CONN, "Linkup\n");
		if (brcmf_is_ibssmode(ifp->vif)) {
			brcmf_inform_ibss(cfg, ndev, e->addr);
			chan = ieee80211_get_channel(cfg->wiphy, cfg->channel);
			memcpy(profile->bssid, e->addr, ETH_ALEN);
			cfg80211_ibss_joined(ndev, e->addr, chan, GFP_KERNEL);
			clear_bit(BRCMF_VIF_STATUS_CONNECTING,
				  &ifp->vif->sme_state);
			set_bit(BRCMF_VIF_STATUS_CONNECTED,
				&ifp->vif->sme_state);
		} else
			brcmf_bss_connect_done(cfg, ndev, e, true);
		brcmf_net_setcarrier(ifp, true);
	} else if (brcmf_is_linkdown(ifp->vif, e)) {
		brcmf_dbg(CONN, "Linkdown\n");
		if (!brcmf_is_ibssmode(ifp->vif) &&
		    (test_bit(BRCMF_VIF_STATUS_CONNECTED,
			      &ifp->vif->sme_state) ||
		     test_bit(BRCMF_VIF_STATUS_CONNECTING,
			      &ifp->vif->sme_state))) {
			if (test_bit(BRCMF_VIF_STATUS_CONNECTED,
				     &ifp->vif->sme_state) &&
			    memcmp(profile->bssid, e->addr, ETH_ALEN))
				return err;

			brcmf_bss_connect_done(cfg, ndev, e, false);
			brcmf_link_down(ifp->vif,
					brcmf_map_fw_linkdown_reason(e),
					e->event_code &
					(BRCMF_E_DEAUTH_IND |
					BRCMF_E_DISASSOC_IND)
					? false : true);
			brcmf_init_prof(ndev_to_prof(ndev));
			if (ndev != cfg_to_ndev(cfg))
				complete(&cfg->vif_disabled);
			brcmf_net_setcarrier(ifp, false);
		}
	} else if (brcmf_is_nonetwork(cfg, e)) {
		if (brcmf_is_ibssmode(ifp->vif))
			clear_bit(BRCMF_VIF_STATUS_CONNECTING,
				  &ifp->vif->sme_state);
		else
			brcmf_bss_connect_done(cfg, ndev, e, false);
	}

	return err;
}

static s32
brcmf_notify_roaming_status(struct brcmf_if *ifp,
			    const struct brcmf_event_msg *e, void *data)
{
	struct brcmf_cfg80211_info *cfg = ifp->drvr->config;
	u32 event = e->event_code;
	u32 status = e->status;

	if (event == BRCMF_E_ROAM && status == BRCMF_E_STATUS_SUCCESS) {
		if (test_bit(BRCMF_VIF_STATUS_CONNECTED,
			     &ifp->vif->sme_state)) {
			brcmf_bss_roaming_done(cfg, ifp->ndev, e);
		} else {
			brcmf_bss_connect_done(cfg, ifp->ndev, e, true);
			brcmf_net_setcarrier(ifp, true);
		}
	}

	return 0;
}

static s32
brcmf_notify_mic_status(struct brcmf_if *ifp,
			const struct brcmf_event_msg *e, void *data)
{
	u16 flags = e->flags;
	enum nl80211_key_type key_type;

	if (flags & BRCMF_EVENT_MSG_GROUP)
		key_type = NL80211_KEYTYPE_GROUP;
	else
		key_type = NL80211_KEYTYPE_PAIRWISE;

	cfg80211_michael_mic_failure(ifp->ndev, (u8 *)&e->addr, key_type, -1,
				     NULL, GFP_KERNEL);

	return 0;
}

static s32 brcmf_notify_rssi(struct brcmf_if *ifp,
			     const struct brcmf_event_msg *e, void *data)
{
	struct brcmf_cfg80211_vif *vif = ifp->vif;
	struct brcmf_rssi_be *info = data;
	s32 rssi, snr = 0, noise = 0;
	s32 low, high, last;

	if (e->datalen >= sizeof(*info)) {
		rssi = be32_to_cpu(info->rssi);
		snr = be32_to_cpu(info->snr);
		noise = be32_to_cpu(info->noise);
	} else if (e->datalen >= sizeof(rssi)) {
		rssi = be32_to_cpu(*(__be32 *)data);
	} else {
		brcmf_err("insufficient RSSI event data\n");
		return 0;
	}

	low = vif->cqm_rssi_low;
	high = vif->cqm_rssi_high;
	last = vif->cqm_rssi_last;

	brcmf_dbg(TRACE, "rssi=%d snr=%d noise=%d low=%d high=%d last=%d\n",
		  rssi, snr, noise, low, high, last);

	vif->cqm_rssi_last = rssi;

	if (rssi <= low || rssi == 0) {
		brcmf_dbg(INFO, "LOW rssi=%d\n", rssi);
		cfg80211_cqm_rssi_notify(ifp->ndev,
					 NL80211_CQM_RSSI_THRESHOLD_EVENT_LOW,
					 rssi, GFP_KERNEL);
	} else if (rssi > high) {
		brcmf_dbg(INFO, "HIGH rssi=%d\n", rssi);
		cfg80211_cqm_rssi_notify(ifp->ndev,
					 NL80211_CQM_RSSI_THRESHOLD_EVENT_HIGH,
					 rssi, GFP_KERNEL);
	}

	return 0;
}

static s32 brcmf_notify_vif_event(struct brcmf_if *ifp,
				  const struct brcmf_event_msg *e, void *data)
{
	struct brcmf_cfg80211_info *cfg = ifp->drvr->config;
	struct brcmf_if_event *ifevent = (struct brcmf_if_event *)data;
	struct brcmf_cfg80211_vif_event *event = &cfg->vif_event;
	struct brcmf_cfg80211_vif *vif;

	brcmf_dbg(TRACE, "Enter: action %u flags %u ifidx %u bsscfgidx %u\n",
		  ifevent->action, ifevent->flags, ifevent->ifidx,
		  ifevent->bsscfgidx);

	spin_lock(&event->vif_event_lock);
	event->action = ifevent->action;
	vif = event->vif;

	switch (ifevent->action) {
	case BRCMF_E_IF_ADD:
		/* waiting process may have timed out */
		if (!cfg->vif_event.vif) {
			spin_unlock(&event->vif_event_lock);
			return -EBADF;
		}

		ifp->vif = vif;
		vif->ifp = ifp;
		if (ifp->ndev) {
			vif->wdev.netdev = ifp->ndev;
			ifp->ndev->ieee80211_ptr = &vif->wdev;
			SET_NETDEV_DEV(ifp->ndev, wiphy_dev(cfg->wiphy));
		}
		spin_unlock(&event->vif_event_lock);
		wake_up(&event->vif_wq);
		return 0;

	case BRCMF_E_IF_DEL:
		spin_unlock(&event->vif_event_lock);
		/* event may not be upon user request */
		if (brcmf_cfg80211_vif_event_armed(cfg))
			wake_up(&event->vif_wq);
		return 0;

	case BRCMF_E_IF_CHANGE:
		spin_unlock(&event->vif_event_lock);
		wake_up(&event->vif_wq);
		return 0;

	default:
		spin_unlock(&event->vif_event_lock);
		break;
	}
	return -EINVAL;
}

static void brcmf_init_conf(struct brcmf_cfg80211_conf *conf)
{
	conf->frag_threshold = (u32)-1;
	conf->rts_threshold = (u32)-1;
	conf->retry_short = (u32)-1;
	conf->retry_long = (u32)-1;
}

static void brcmf_register_event_handlers(struct brcmf_cfg80211_info *cfg)
{
	brcmf_fweh_register(cfg->pub, BRCMF_E_LINK,
			    brcmf_notify_connect_status);
	brcmf_fweh_register(cfg->pub, BRCMF_E_DEAUTH_IND,
			    brcmf_notify_connect_status);
	brcmf_fweh_register(cfg->pub, BRCMF_E_DEAUTH,
			    brcmf_notify_connect_status);
	brcmf_fweh_register(cfg->pub, BRCMF_E_DISASSOC_IND,
			    brcmf_notify_connect_status);
	brcmf_fweh_register(cfg->pub, BRCMF_E_ASSOC_IND,
			    brcmf_notify_connect_status);
	brcmf_fweh_register(cfg->pub, BRCMF_E_REASSOC_IND,
			    brcmf_notify_connect_status);
	brcmf_fweh_register(cfg->pub, BRCMF_E_ROAM,
			    brcmf_notify_roaming_status);
	brcmf_fweh_register(cfg->pub, BRCMF_E_MIC_ERROR,
			    brcmf_notify_mic_status);
	brcmf_fweh_register(cfg->pub, BRCMF_E_SET_SSID,
			    brcmf_notify_connect_status);
	brcmf_fweh_register(cfg->pub, BRCMF_E_PFN_NET_FOUND,
			    brcmf_notify_sched_scan_results);
	brcmf_fweh_register(cfg->pub, BRCMF_E_IF,
			    brcmf_notify_vif_event);
	brcmf_fweh_register(cfg->pub, BRCMF_E_P2P_PROBEREQ_MSG,
			    brcmf_p2p_notify_rx_mgmt_p2p_probereq);
	brcmf_fweh_register(cfg->pub, BRCMF_E_P2P_DISC_LISTEN_COMPLETE,
			    brcmf_p2p_notify_listen_complete);
	brcmf_fweh_register(cfg->pub, BRCMF_E_ACTION_FRAME_RX,
			    brcmf_p2p_notify_action_frame_rx);
	brcmf_fweh_register(cfg->pub, BRCMF_E_ACTION_FRAME_COMPLETE,
			    brcmf_p2p_notify_action_tx_complete);
	brcmf_fweh_register(cfg->pub, BRCMF_E_ACTION_FRAME_OFF_CHAN_COMPLETE,
			    brcmf_p2p_notify_action_tx_complete);
	brcmf_fweh_register(cfg->pub, BRCMF_E_PSK_SUP,
			    brcmf_notify_connect_status);
	brcmf_fweh_register(cfg->pub, BRCMF_E_RSSI, brcmf_notify_rssi);
}

static void brcmf_deinit_priv_mem(struct brcmf_cfg80211_info *cfg)
{
	kfree(cfg->conf);
	cfg->conf = NULL;
	kfree(cfg->extra_buf);
	cfg->extra_buf = NULL;
	kfree(cfg->wowl.nd);
	cfg->wowl.nd = NULL;
	kfree(cfg->wowl.nd_info);
	cfg->wowl.nd_info = NULL;
	kfree(cfg->escan_info.escan_buf);
	cfg->escan_info.escan_buf = NULL;
}

static s32 brcmf_init_priv_mem(struct brcmf_cfg80211_info *cfg)
{
	cfg->conf = kzalloc(sizeof(*cfg->conf), GFP_KERNEL);
	if (!cfg->conf)
		goto init_priv_mem_out;
	cfg->extra_buf = kzalloc(WL_EXTRA_BUF_MAX, GFP_KERNEL);
	if (!cfg->extra_buf)
		goto init_priv_mem_out;
	cfg->wowl.nd = kzalloc(sizeof(*cfg->wowl.nd) + sizeof(u32), GFP_KERNEL);
	if (!cfg->wowl.nd)
		goto init_priv_mem_out;
	cfg->wowl.nd_info = kzalloc(sizeof(*cfg->wowl.nd_info) +
				    sizeof(struct cfg80211_wowlan_nd_match *),
				    GFP_KERNEL);
	if (!cfg->wowl.nd_info)
		goto init_priv_mem_out;
	cfg->escan_info.escan_buf = kzalloc(BRCMF_ESCAN_BUF_SIZE, GFP_KERNEL);
	if (!cfg->escan_info.escan_buf)
		goto init_priv_mem_out;

	return 0;

init_priv_mem_out:
	brcmf_deinit_priv_mem(cfg);

	return -ENOMEM;
}

static s32 wl_init_priv(struct brcmf_cfg80211_info *cfg)
{
	s32 err = 0;

	cfg->scan_request = NULL;
	cfg->pwr_save = true;
	cfg->dongle_up = false;		/* dongle is not up yet */
	err = brcmf_init_priv_mem(cfg);
	if (err)
		return err;
	brcmf_register_event_handlers(cfg);
	mutex_init(&cfg->usr_sync);
	brcmf_init_escan(cfg);
	brcmf_init_conf(cfg->conf);
	brcmf_init_wmm_prio(cfg->ac_priority);
	init_completion(&cfg->vif_disabled);
	return err;
}

static void wl_deinit_priv(struct brcmf_cfg80211_info *cfg)
{
	cfg->dongle_up = false;	/* dongle down */
	brcmf_abort_scanning(cfg);
	brcmf_deinit_priv_mem(cfg);
	brcmf_clear_assoc_ies(cfg);
}

static void init_vif_event(struct brcmf_cfg80211_vif_event *event)
{
	init_waitqueue_head(&event->vif_wq);
	spin_lock_init(&event->vif_event_lock);
}

static s32 brcmf_dongle_roam(struct brcmf_if *ifp)
{
	struct brcmf_pub *drvr = ifp->drvr;
	s32 err;
	u32 bcn_timeout;
	__le32 roamtrigger[2];
	__le32 roam_delta[2];

	/* Configure beacon timeout value based upon roaming setting */
	if (ifp->drvr->settings->roamoff)
		bcn_timeout = BRCMF_DEFAULT_BCN_TIMEOUT_ROAM_OFF;
	else
		bcn_timeout = BRCMF_DEFAULT_BCN_TIMEOUT_ROAM_ON;
	err = brcmf_fil_iovar_int_set(ifp, "bcn_timeout", bcn_timeout);
	if (err) {
		bphy_err(drvr, "bcn_timeout error (%d)\n", err);
		goto roam_setup_done;
	}

	/* Enable/Disable built-in roaming to allow supplicant to take care of
	 * roaming.
	 */
	brcmf_dbg(INFO, "Internal Roaming = %s\n",
		  ifp->drvr->settings->roamoff ? "Off" : "On");
	err = brcmf_fil_iovar_int_set(ifp, "roam_off",
				      ifp->drvr->settings->roamoff);
	if (err) {
		bphy_err(drvr, "roam_off error (%d)\n", err);
		goto roam_setup_done;
	}

	roamtrigger[0] = cpu_to_le32(WL_ROAM_TRIGGER_LEVEL);
	roamtrigger[1] = cpu_to_le32(BRCM_BAND_ALL);
	err = brcmf_fil_cmd_data_set(ifp, BRCMF_C_SET_ROAM_TRIGGER,
				     (void *)roamtrigger, sizeof(roamtrigger));
	if (err)
		bphy_err(drvr, "WLC_SET_ROAM_TRIGGER error (%d)\n", err);

	roam_delta[0] = cpu_to_le32(WL_ROAM_DELTA);
	roam_delta[1] = cpu_to_le32(BRCM_BAND_ALL);
	err = brcmf_fil_cmd_data_set(ifp, BRCMF_C_SET_ROAM_DELTA,
				     (void *)roam_delta, sizeof(roam_delta));
	if (err)
		bphy_err(drvr, "WLC_SET_ROAM_DELTA error (%d)\n", err);

	return 0;

roam_setup_done:
	return err;
}

static s32
brcmf_dongle_scantime(struct brcmf_if *ifp)
{
	struct brcmf_pub *drvr = ifp->drvr;
	s32 err = 0;

	err = brcmf_fil_cmd_int_set(ifp, BRCMF_C_SET_SCAN_CHANNEL_TIME,
				    BRCMF_SCAN_CHANNEL_TIME);
	if (err) {
		bphy_err(drvr, "Scan assoc time error (%d)\n", err);
		goto dongle_scantime_out;
	}
	err = brcmf_fil_cmd_int_set(ifp, BRCMF_C_SET_SCAN_UNASSOC_TIME,
				    BRCMF_SCAN_UNASSOC_TIME);
	if (err) {
		bphy_err(drvr, "Scan unassoc time error (%d)\n", err);
		goto dongle_scantime_out;
	}

	err = brcmf_fil_cmd_int_set(ifp, BRCMF_C_SET_SCAN_PASSIVE_TIME,
				    BRCMF_SCAN_PASSIVE_TIME);
	if (err) {
		bphy_err(drvr, "Scan passive time error (%d)\n", err);
		goto dongle_scantime_out;
	}

dongle_scantime_out:
	return err;
}

static void brcmf_update_bw40_channel_flag(struct ieee80211_channel *channel,
					   struct brcmu_chan *ch)
{
	u32 ht40_flag;

	ht40_flag = channel->flags & IEEE80211_CHAN_NO_HT40;
	if (ch->sb == BRCMU_CHAN_SB_U) {
		if (ht40_flag == IEEE80211_CHAN_NO_HT40)
			channel->flags &= ~IEEE80211_CHAN_NO_HT40;
		channel->flags |= IEEE80211_CHAN_NO_HT40PLUS;
	} else {
		/* It should be one of
		 * IEEE80211_CHAN_NO_HT40 or
		 * IEEE80211_CHAN_NO_HT40PLUS
		 */
		channel->flags &= ~IEEE80211_CHAN_NO_HT40;
		if (ht40_flag == IEEE80211_CHAN_NO_HT40)
			channel->flags |= IEEE80211_CHAN_NO_HT40MINUS;
	}
}

static int brcmf_construct_chaninfo(struct brcmf_cfg80211_info *cfg,
				    u32 bw_cap[])
{
	struct wiphy *wiphy = cfg_to_wiphy(cfg);
	struct brcmf_pub *drvr = cfg->pub;
	struct brcmf_if *ifp = brcmf_get_ifp(drvr, 0);
	struct ieee80211_supported_band *band;
	struct ieee80211_channel *channel;
	struct brcmf_chanspec_list *list;
	struct brcmu_chan ch;
	int err;
	u8 *pbuf;
	u32 i, j;
	u32 total;
	u32 chaninfo;

	pbuf = kzalloc(BRCMF_DCMD_MEDLEN, GFP_KERNEL);

	if (pbuf == NULL)
		return -ENOMEM;

	list = (struct brcmf_chanspec_list *)pbuf;

	err = brcmf_fil_iovar_data_get(ifp, "chanspecs", pbuf,
				       BRCMF_DCMD_MEDLEN);
	if (err) {
		bphy_err(drvr, "get chanspecs error (%d)\n", err);
		goto fail_pbuf;
	}

	band = wiphy->bands[NL80211_BAND_2GHZ];
	if (band)
		for (i = 0; i < band->n_channels; i++)
			band->channels[i].flags = IEEE80211_CHAN_DISABLED;
	band = wiphy->bands[NL80211_BAND_5GHZ];
	if (band)
		for (i = 0; i < band->n_channels; i++)
			band->channels[i].flags = IEEE80211_CHAN_DISABLED;

	total = le32_to_cpu(list->count);
	if (total > BRCMF_MAX_CHANSPEC_LIST) {
		bphy_err(drvr, "Invalid count of channel Spec. (%u)\n",
			 total);
		err = -EINVAL;
		goto fail_pbuf;
	}

	for (i = 0; i < total; i++) {
		ch.chspec = (u16)le32_to_cpu(list->element[i]);
		cfg->d11inf.decchspec(&ch);

		if (ch.band == BRCMU_CHAN_BAND_2G) {
			band = wiphy->bands[NL80211_BAND_2GHZ];
		} else if (ch.band == BRCMU_CHAN_BAND_5G) {
			band = wiphy->bands[NL80211_BAND_5GHZ];
		} else {
			bphy_err(drvr, "Invalid channel Spec. 0x%x.\n",
				 ch.chspec);
			continue;
		}
		if (!band)
			continue;
		if (!(bw_cap[band->band] & WLC_BW_40MHZ_BIT) &&
		    ch.bw == BRCMU_CHAN_BW_40)
			continue;
		if (!(bw_cap[band->band] & WLC_BW_80MHZ_BIT) &&
		    ch.bw == BRCMU_CHAN_BW_80)
			continue;

		channel = NULL;
		for (j = 0; j < band->n_channels; j++) {
			if (band->channels[j].hw_value == ch.control_ch_num) {
				channel = &band->channels[j];
				break;
			}
		}
		if (!channel) {
			/* It seems firmware supports some channel we never
			 * considered. Something new in IEEE standard?
			 */
			bphy_err(drvr, "Ignoring unexpected firmware channel %d\n",
				 ch.control_ch_num);
			continue;
		}

		if (channel->orig_flags & IEEE80211_CHAN_DISABLED)
			continue;

		/* assuming the chanspecs order is HT20,
		 * HT40 upper, HT40 lower, and VHT80.
		 */
		switch (ch.bw) {
		case BRCMU_CHAN_BW_160:
			channel->flags &= ~IEEE80211_CHAN_NO_160MHZ;
			break;
		case BRCMU_CHAN_BW_80:
			channel->flags &= ~IEEE80211_CHAN_NO_80MHZ;
			break;
		case BRCMU_CHAN_BW_40:
			brcmf_update_bw40_channel_flag(channel, &ch);
			break;
		default:
			wiphy_warn(wiphy, "Firmware reported unsupported bandwidth %d\n",
				   ch.bw);
			fallthrough;
		case BRCMU_CHAN_BW_20:
			/* enable the channel and disable other bandwidths
			 * for now as mentioned order assure they are enabled
			 * for subsequent chanspecs.
			 */
			channel->flags = IEEE80211_CHAN_NO_HT40 |
					 IEEE80211_CHAN_NO_80MHZ |
					 IEEE80211_CHAN_NO_160MHZ;
			ch.bw = BRCMU_CHAN_BW_20;
			cfg->d11inf.encchspec(&ch);
			chaninfo = ch.chspec;
			err = brcmf_fil_bsscfg_int_get(ifp, "per_chan_info",
						       &chaninfo);
			if (!err) {
				if (chaninfo & WL_CHAN_RADAR)
					channel->flags |=
						(IEEE80211_CHAN_RADAR |
						 IEEE80211_CHAN_NO_IR);
				if (chaninfo & WL_CHAN_PASSIVE)
					channel->flags |=
						IEEE80211_CHAN_NO_IR;
			}
		}
	}

fail_pbuf:
	kfree(pbuf);
	return err;
}

static int brcmf_enable_bw40_2g(struct brcmf_cfg80211_info *cfg)
{
	struct brcmf_pub *drvr = cfg->pub;
	struct brcmf_if *ifp = brcmf_get_ifp(drvr, 0);
	struct ieee80211_supported_band *band;
	struct brcmf_fil_bwcap_le band_bwcap;
	struct brcmf_chanspec_list *list;
	u8 *pbuf;
	u32 val;
	int err;
	struct brcmu_chan ch;
	u32 num_chan;
	int i, j;

	/* verify support for bw_cap command */
	val = WLC_BAND_5G;
	err = brcmf_fil_iovar_int_get(ifp, "bw_cap", &val);

	if (!err) {
		/* only set 2G bandwidth using bw_cap command */
		band_bwcap.band = cpu_to_le32(WLC_BAND_2G);
		band_bwcap.bw_cap = cpu_to_le32(WLC_BW_CAP_40MHZ);
		err = brcmf_fil_iovar_data_set(ifp, "bw_cap", &band_bwcap,
					       sizeof(band_bwcap));
	} else {
		brcmf_dbg(INFO, "fallback to mimo_bw_cap\n");
		val = WLC_N_BW_40ALL;
		err = brcmf_fil_iovar_int_set(ifp, "mimo_bw_cap", val);
	}

	if (!err) {
		/* update channel info in 2G band */
		pbuf = kzalloc(BRCMF_DCMD_MEDLEN, GFP_KERNEL);

		if (pbuf == NULL)
			return -ENOMEM;

		ch.band = BRCMU_CHAN_BAND_2G;
		ch.bw = BRCMU_CHAN_BW_40;
		ch.sb = BRCMU_CHAN_SB_NONE;
		ch.chnum = 0;
		cfg->d11inf.encchspec(&ch);

		/* pass encoded chanspec in query */
		*(__le16 *)pbuf = cpu_to_le16(ch.chspec);

		err = brcmf_fil_iovar_data_get(ifp, "chanspecs", pbuf,
					       BRCMF_DCMD_MEDLEN);
		if (err) {
			bphy_err(drvr, "get chanspecs error (%d)\n", err);
			kfree(pbuf);
			return err;
		}

		band = cfg_to_wiphy(cfg)->bands[NL80211_BAND_2GHZ];
		list = (struct brcmf_chanspec_list *)pbuf;
		num_chan = le32_to_cpu(list->count);
		if (num_chan > BRCMF_MAX_CHANSPEC_LIST) {
			bphy_err(drvr, "Invalid count of channel Spec. (%u)\n",
				 num_chan);
			kfree(pbuf);
			return -EINVAL;
		}

		for (i = 0; i < num_chan; i++) {
			ch.chspec = (u16)le32_to_cpu(list->element[i]);
			cfg->d11inf.decchspec(&ch);
			if (WARN_ON(ch.band != BRCMU_CHAN_BAND_2G))
				continue;
			if (WARN_ON(ch.bw != BRCMU_CHAN_BW_40))
				continue;
			for (j = 0; j < band->n_channels; j++) {
				if (band->channels[j].hw_value == ch.control_ch_num)
					break;
			}
			if (WARN_ON(j == band->n_channels))
				continue;

			brcmf_update_bw40_channel_flag(&band->channels[j], &ch);
		}
		kfree(pbuf);
	}
	return err;
}

static void brcmf_get_bwcap(struct brcmf_if *ifp, u32 bw_cap[])
{
	struct brcmf_pub *drvr = ifp->drvr;
	u32 band, mimo_bwcap;
	int err;

	band = WLC_BAND_2G;
	err = brcmf_fil_iovar_int_get(ifp, "bw_cap", &band);
	if (!err) {
		bw_cap[NL80211_BAND_2GHZ] = band;
		band = WLC_BAND_5G;
		err = brcmf_fil_iovar_int_get(ifp, "bw_cap", &band);
		if (!err) {
			bw_cap[NL80211_BAND_5GHZ] = band;
			return;
		}
		WARN_ON(1);
		return;
	}
	brcmf_dbg(INFO, "fallback to mimo_bw_cap info\n");
	mimo_bwcap = 0;
	err = brcmf_fil_iovar_int_get(ifp, "mimo_bw_cap", &mimo_bwcap);
	if (err)
		/* assume 20MHz if firmware does not give a clue */
		mimo_bwcap = WLC_N_BW_20ALL;

	switch (mimo_bwcap) {
	case WLC_N_BW_40ALL:
		bw_cap[NL80211_BAND_2GHZ] |= WLC_BW_40MHZ_BIT;
		fallthrough;
	case WLC_N_BW_20IN2G_40IN5G:
		bw_cap[NL80211_BAND_5GHZ] |= WLC_BW_40MHZ_BIT;
		fallthrough;
	case WLC_N_BW_20ALL:
		bw_cap[NL80211_BAND_2GHZ] |= WLC_BW_20MHZ_BIT;
		bw_cap[NL80211_BAND_5GHZ] |= WLC_BW_20MHZ_BIT;
		break;
	default:
		bphy_err(drvr, "invalid mimo_bw_cap value\n");
	}
}

static void brcmf_update_ht_cap(struct ieee80211_supported_band *band,
				u32 bw_cap[2], u32 nchain)
{
	band->ht_cap.ht_supported = true;
	if (bw_cap[band->band] & WLC_BW_40MHZ_BIT) {
		band->ht_cap.cap |= IEEE80211_HT_CAP_SGI_40;
		band->ht_cap.cap |= IEEE80211_HT_CAP_SUP_WIDTH_20_40;
	}
	band->ht_cap.cap |= IEEE80211_HT_CAP_SGI_20;
	band->ht_cap.cap |= IEEE80211_HT_CAP_DSSSCCK40;
	band->ht_cap.ampdu_factor = IEEE80211_HT_MAX_AMPDU_64K;
	band->ht_cap.ampdu_density = IEEE80211_HT_MPDU_DENSITY_16;
	memset(band->ht_cap.mcs.rx_mask, 0xff, nchain);
	band->ht_cap.mcs.tx_params = IEEE80211_HT_MCS_TX_DEFINED;
}

static __le16 brcmf_get_mcs_map(u32 nchain, enum ieee80211_vht_mcs_support supp)
{
	u16 mcs_map;
	int i;

	for (i = 0, mcs_map = 0xFFFF; i < nchain; i++)
		mcs_map = (mcs_map << 2) | supp;

	return cpu_to_le16(mcs_map);
}

static void brcmf_update_vht_cap(struct ieee80211_supported_band *band,
				 u32 bw_cap[2], u32 nchain, u32 txstreams,
				 u32 txbf_bfe_cap, u32 txbf_bfr_cap)
{
	__le16 mcs_map;

	/* not allowed in 2.4G band */
	if (band->band == NL80211_BAND_2GHZ)
		return;

	band->vht_cap.vht_supported = true;
	/* 80MHz is mandatory */
	band->vht_cap.cap |= IEEE80211_VHT_CAP_SHORT_GI_80;
	if (bw_cap[band->band] & WLC_BW_160MHZ_BIT) {
		band->vht_cap.cap |= IEEE80211_VHT_CAP_SUPP_CHAN_WIDTH_160MHZ;
		band->vht_cap.cap |= IEEE80211_VHT_CAP_SHORT_GI_160;
	}
	/* all support 256-QAM */
	mcs_map = brcmf_get_mcs_map(nchain, IEEE80211_VHT_MCS_SUPPORT_0_9);
	band->vht_cap.vht_mcs.rx_mcs_map = mcs_map;
	band->vht_cap.vht_mcs.tx_mcs_map = mcs_map;

	/* Beamforming support information */
	if (txbf_bfe_cap & BRCMF_TXBF_SU_BFE_CAP)
		band->vht_cap.cap |= IEEE80211_VHT_CAP_SU_BEAMFORMEE_CAPABLE;
	if (txbf_bfe_cap & BRCMF_TXBF_MU_BFE_CAP)
		band->vht_cap.cap |= IEEE80211_VHT_CAP_MU_BEAMFORMEE_CAPABLE;
	if (txbf_bfr_cap & BRCMF_TXBF_SU_BFR_CAP)
		band->vht_cap.cap |= IEEE80211_VHT_CAP_SU_BEAMFORMER_CAPABLE;
	if (txbf_bfr_cap & BRCMF_TXBF_MU_BFR_CAP)
		band->vht_cap.cap |= IEEE80211_VHT_CAP_MU_BEAMFORMER_CAPABLE;

	if ((txbf_bfe_cap || txbf_bfr_cap) && (txstreams > 1)) {
		band->vht_cap.cap |=
			(2 << IEEE80211_VHT_CAP_BEAMFORMEE_STS_SHIFT);
		band->vht_cap.cap |= ((txstreams - 1) <<
				IEEE80211_VHT_CAP_SOUNDING_DIMENSIONS_SHIFT);
		band->vht_cap.cap |=
			IEEE80211_VHT_CAP_VHT_LINK_ADAPTATION_VHT_MRQ_MFB;
	}
}

static int brcmf_setup_wiphybands(struct brcmf_cfg80211_info *cfg)
{
	struct brcmf_pub *drvr = cfg->pub;
	struct brcmf_if *ifp = brcmf_get_ifp(drvr, 0);
	struct wiphy *wiphy = cfg_to_wiphy(cfg);
	u32 nmode = 0;
	u32 vhtmode = 0;
	u32 bw_cap[2] = { WLC_BW_20MHZ_BIT, WLC_BW_20MHZ_BIT };
	u32 rxchain;
	u32 nchain;
	int err;
	s32 i;
	struct ieee80211_supported_band *band;
	u32 txstreams = 0;
	u32 txbf_bfe_cap = 0;
	u32 txbf_bfr_cap = 0;

	(void)brcmf_fil_iovar_int_get(ifp, "vhtmode", &vhtmode);
	err = brcmf_fil_iovar_int_get(ifp, "nmode", &nmode);
	if (err) {
		bphy_err(drvr, "nmode error (%d)\n", err);
	} else {
		brcmf_get_bwcap(ifp, bw_cap);
	}
	brcmf_dbg(INFO, "nmode=%d, vhtmode=%d, bw_cap=(%d, %d)\n",
		  nmode, vhtmode, bw_cap[NL80211_BAND_2GHZ],
		  bw_cap[NL80211_BAND_5GHZ]);

	err = brcmf_fil_iovar_int_get(ifp, "rxchain", &rxchain);
	if (err) {
		/* rxchain unsupported by firmware of older chips */
		if (err == -EBADE)
			bphy_info_once(drvr, "rxchain unsupported\n");
		else
			bphy_err(drvr, "rxchain error (%d)\n", err);

		nchain = 1;
	} else {
		for (nchain = 0; rxchain; nchain++)
			rxchain = rxchain & (rxchain - 1);
	}
	brcmf_dbg(INFO, "nchain=%d\n", nchain);

	err = brcmf_construct_chaninfo(cfg, bw_cap);
	if (err) {
		bphy_err(drvr, "brcmf_construct_chaninfo failed (%d)\n", err);
		return err;
	}

	if (vhtmode) {
		(void)brcmf_fil_iovar_int_get(ifp, "txstreams", &txstreams);
		(void)brcmf_fil_iovar_int_get(ifp, "txbf_bfe_cap",
					      &txbf_bfe_cap);
		(void)brcmf_fil_iovar_int_get(ifp, "txbf_bfr_cap",
					      &txbf_bfr_cap);
	}

	for (i = 0; i < ARRAY_SIZE(wiphy->bands); i++) {
		band = wiphy->bands[i];
		if (band == NULL)
			continue;

		if (nmode)
			brcmf_update_ht_cap(band, bw_cap, nchain);
		if (vhtmode)
			brcmf_update_vht_cap(band, bw_cap, nchain, txstreams,
					     txbf_bfe_cap, txbf_bfr_cap);
	}

	return 0;
}

static const struct ieee80211_txrx_stypes
brcmf_txrx_stypes[NUM_NL80211_IFTYPES] = {
	[NL80211_IFTYPE_STATION] = {
		.tx = 0xffff,
		.rx = BIT(IEEE80211_STYPE_ACTION >> 4) |
		      BIT(IEEE80211_STYPE_PROBE_REQ >> 4)
	},
	[NL80211_IFTYPE_P2P_CLIENT] = {
		.tx = 0xffff,
		.rx = BIT(IEEE80211_STYPE_ACTION >> 4) |
		      BIT(IEEE80211_STYPE_PROBE_REQ >> 4)
	},
	[NL80211_IFTYPE_P2P_GO] = {
		.tx = 0xffff,
		.rx = BIT(IEEE80211_STYPE_ASSOC_REQ >> 4) |
		      BIT(IEEE80211_STYPE_REASSOC_REQ >> 4) |
		      BIT(IEEE80211_STYPE_PROBE_REQ >> 4) |
		      BIT(IEEE80211_STYPE_DISASSOC >> 4) |
		      BIT(IEEE80211_STYPE_AUTH >> 4) |
		      BIT(IEEE80211_STYPE_DEAUTH >> 4) |
		      BIT(IEEE80211_STYPE_ACTION >> 4)
	},
	[NL80211_IFTYPE_P2P_DEVICE] = {
		.tx = 0xffff,
		.rx = BIT(IEEE80211_STYPE_ACTION >> 4) |
		      BIT(IEEE80211_STYPE_PROBE_REQ >> 4)
	},
	[NL80211_IFTYPE_AP] = {
		.tx = 0xffff,
		.rx = BIT(IEEE80211_STYPE_ASSOC_REQ >> 4) |
		      BIT(IEEE80211_STYPE_REASSOC_REQ >> 4) |
		      BIT(IEEE80211_STYPE_PROBE_REQ >> 4) |
		      BIT(IEEE80211_STYPE_DISASSOC >> 4) |
		      BIT(IEEE80211_STYPE_AUTH >> 4) |
		      BIT(IEEE80211_STYPE_DEAUTH >> 4) |
		      BIT(IEEE80211_STYPE_ACTION >> 4)
	}
};

/**
 * brcmf_setup_ifmodes() - determine interface modes and combinations.
 *
 * @wiphy: wiphy object.
 * @ifp: interface object needed for feat module api.
 *
 * The interface modes and combinations are determined dynamically here
 * based on firmware functionality.
 *
 * no p2p and no mbss:
 *
 *	#STA <= 1, #AP <= 1, channels = 1, 2 total
 *
 * no p2p and mbss:
 *
 *	#STA <= 1, #AP <= 1, channels = 1, 2 total
 *	#AP <= 4, matching BI, channels = 1, 4 total
 *
 * no p2p and rsdb:
 *	#STA <= 1, #AP <= 2, channels = 2, 4 total
 *
 * p2p, no mchan, and mbss:
 *
 *	#STA <= 1, #P2P-DEV <= 1, #{P2P-CL, P2P-GO} <= 1, channels = 1, 3 total
 *	#STA <= 1, #P2P-DEV <= 1, #AP <= 1, #P2P-CL <= 1, channels = 1, 4 total
 *	#AP <= 4, matching BI, channels = 1, 4 total
 *
 * p2p, mchan, and mbss:
 *
 *	#STA <= 2, #P2P-DEV <= 1, #{P2P-CL, P2P-GO} <= 1, channels = 2, 3 total
 *	#STA <= 1, #P2P-DEV <= 1, #AP <= 1, #P2P-CL <= 1, channels = 1, 4 total
 *	#AP <= 4, matching BI, channels = 1, 4 total
 *
 * p2p, rsdb, and no mbss:
 *	#STA <= 1, #P2P-DEV <= 1, #{P2P-CL, P2P-GO} <= 2, AP <= 2,
 *	 channels = 2, 4 total
 */
static int brcmf_setup_ifmodes(struct wiphy *wiphy, struct brcmf_if *ifp)
{
	struct ieee80211_iface_combination *combo = NULL;
	struct ieee80211_iface_limit *c0_limits = NULL;
	struct ieee80211_iface_limit *p2p_limits = NULL;
	struct ieee80211_iface_limit *mbss_limits = NULL;
	bool mon_flag, mbss, p2p, rsdb, mchan;
	int i, c, n_combos, n_limits;

	mon_flag = brcmf_feat_is_enabled(ifp, BRCMF_FEAT_MONITOR_FLAG);
	mbss = brcmf_feat_is_enabled(ifp, BRCMF_FEAT_MBSS);
	p2p = brcmf_feat_is_enabled(ifp, BRCMF_FEAT_P2P);
	rsdb = brcmf_feat_is_enabled(ifp, BRCMF_FEAT_RSDB);
	mchan = brcmf_feat_is_enabled(ifp, BRCMF_FEAT_MCHAN);

	n_combos = 1 + !!(p2p && !rsdb) + !!mbss;
	combo = kcalloc(n_combos, sizeof(*combo), GFP_KERNEL);
	if (!combo)
		goto err;

	wiphy->interface_modes = BIT(NL80211_IFTYPE_STATION) |
				 BIT(NL80211_IFTYPE_ADHOC) |
				 BIT(NL80211_IFTYPE_AP);
	if (mon_flag)
		wiphy->interface_modes |= BIT(NL80211_IFTYPE_MONITOR);
	if (p2p)
		wiphy->interface_modes |= BIT(NL80211_IFTYPE_P2P_CLIENT) |
					  BIT(NL80211_IFTYPE_P2P_GO) |
					  BIT(NL80211_IFTYPE_P2P_DEVICE);

	c = 0;
	i = 0;
	n_limits = 1 + mon_flag + (p2p ? 2 : 0) + (rsdb || !p2p);
	c0_limits = kcalloc(n_limits, sizeof(*c0_limits), GFP_KERNEL);
	if (!c0_limits)
		goto err;

	combo[c].num_different_channels = 1 + (rsdb || (p2p && mchan));
	c0_limits[i].max = 1 + (p2p && mchan);
	c0_limits[i++].types = BIT(NL80211_IFTYPE_STATION);
	if (mon_flag) {
		c0_limits[i].max = 1;
		c0_limits[i++].types = BIT(NL80211_IFTYPE_MONITOR);
	}
	if (p2p) {
		c0_limits[i].max = 1;
		c0_limits[i++].types = BIT(NL80211_IFTYPE_P2P_DEVICE);
		c0_limits[i].max = 1 + rsdb;
		c0_limits[i++].types = BIT(NL80211_IFTYPE_P2P_CLIENT) |
				       BIT(NL80211_IFTYPE_P2P_GO);
	}
	if (p2p && rsdb) {
		c0_limits[i].max = 2;
		c0_limits[i++].types = BIT(NL80211_IFTYPE_AP);
		combo[c].max_interfaces = 4;
	} else if (p2p) {
		combo[c].max_interfaces = i;
	} else if (rsdb) {
		c0_limits[i].max = 2;
		c0_limits[i++].types = BIT(NL80211_IFTYPE_AP);
		combo[c].max_interfaces = 3;
	} else {
		c0_limits[i].max = 1;
		c0_limits[i++].types = BIT(NL80211_IFTYPE_AP);
		combo[c].max_interfaces = i;
	}
	combo[c].n_limits = i;
	combo[c].limits = c0_limits;

	if (p2p && !rsdb) {
		c++;
		i = 0;
		p2p_limits = kcalloc(4, sizeof(*p2p_limits), GFP_KERNEL);
		if (!p2p_limits)
			goto err;
		p2p_limits[i].max = 1;
		p2p_limits[i++].types = BIT(NL80211_IFTYPE_STATION);
		p2p_limits[i].max = 1;
		p2p_limits[i++].types = BIT(NL80211_IFTYPE_AP);
		p2p_limits[i].max = 1;
		p2p_limits[i++].types = BIT(NL80211_IFTYPE_P2P_CLIENT);
		p2p_limits[i].max = 1;
		p2p_limits[i++].types = BIT(NL80211_IFTYPE_P2P_DEVICE);
		combo[c].num_different_channels = 1;
		combo[c].max_interfaces = i;
		combo[c].n_limits = i;
		combo[c].limits = p2p_limits;
	}

	if (mbss) {
		c++;
		i = 0;
		n_limits = 1 + mon_flag;
		mbss_limits = kcalloc(n_limits, sizeof(*mbss_limits),
				      GFP_KERNEL);
		if (!mbss_limits)
			goto err;
		mbss_limits[i].max = 4;
		mbss_limits[i++].types = BIT(NL80211_IFTYPE_AP);
		if (mon_flag) {
			mbss_limits[i].max = 1;
			mbss_limits[i++].types = BIT(NL80211_IFTYPE_MONITOR);
		}
		combo[c].beacon_int_infra_match = true;
		combo[c].num_different_channels = 1;
		combo[c].max_interfaces = 4 + mon_flag;
		combo[c].n_limits = i;
		combo[c].limits = mbss_limits;
	}

	wiphy->n_iface_combinations = n_combos;
	wiphy->iface_combinations = combo;
	return 0;

err:
	kfree(c0_limits);
	kfree(p2p_limits);
	kfree(mbss_limits);
	kfree(combo);
	return -ENOMEM;
}

#ifdef CONFIG_PM
static const struct wiphy_wowlan_support brcmf_wowlan_support = {
	.flags = WIPHY_WOWLAN_MAGIC_PKT | WIPHY_WOWLAN_DISCONNECT,
	.n_patterns = BRCMF_WOWL_MAXPATTERNS,
	.pattern_max_len = BRCMF_WOWL_MAXPATTERNSIZE,
	.pattern_min_len = 1,
	.max_pkt_offset = 1500,
};
#endif

static void brcmf_wiphy_wowl_params(struct wiphy *wiphy, struct brcmf_if *ifp)
{
#ifdef CONFIG_PM
	struct brcmf_cfg80211_info *cfg = wiphy_to_cfg(wiphy);
	struct brcmf_pub *drvr = cfg->pub;
	struct wiphy_wowlan_support *wowl;

	wowl = kmemdup(&brcmf_wowlan_support, sizeof(brcmf_wowlan_support),
		       GFP_KERNEL);
	if (!wowl) {
		bphy_err(drvr, "only support basic wowlan features\n");
		wiphy->wowlan = &brcmf_wowlan_support;
		return;
	}

	if (brcmf_feat_is_enabled(ifp, BRCMF_FEAT_PNO)) {
		if (brcmf_feat_is_enabled(ifp, BRCMF_FEAT_WOWL_ND)) {
			wowl->flags |= WIPHY_WOWLAN_NET_DETECT;
			wowl->max_nd_match_sets = BRCMF_PNO_MAX_PFN_COUNT;
			init_waitqueue_head(&cfg->wowl.nd_data_wait);
		}
	}
	if (brcmf_feat_is_enabled(ifp, BRCMF_FEAT_WOWL_GTK)) {
		wowl->flags |= WIPHY_WOWLAN_SUPPORTS_GTK_REKEY;
		wowl->flags |= WIPHY_WOWLAN_GTK_REKEY_FAILURE;
	}

	wiphy->wowlan = wowl;
#endif
}

static int brcmf_setup_wiphy(struct wiphy *wiphy, struct brcmf_if *ifp)
{
	struct brcmf_pub *drvr = ifp->drvr;
	const struct ieee80211_iface_combination *combo;
	struct ieee80211_supported_band *band;
	u16 max_interfaces = 0;
	bool gscan;
	__le32 bandlist[3];
	u32 n_bands;
	int err, i;

	wiphy->max_scan_ssids = WL_NUM_SCAN_MAX;
	wiphy->max_scan_ie_len = BRCMF_SCAN_IE_LEN_MAX;
	wiphy->max_num_pmkids = BRCMF_MAXPMKID;

	err = brcmf_setup_ifmodes(wiphy, ifp);
	if (err)
		return err;

	for (i = 0, combo = wiphy->iface_combinations;
	     i < wiphy->n_iface_combinations; i++, combo++) {
		max_interfaces = max(max_interfaces, combo->max_interfaces);
	}

	for (i = 0; i < max_interfaces && i < ARRAY_SIZE(drvr->addresses);
	     i++) {
		u8 *addr = drvr->addresses[i].addr;

		memcpy(addr, drvr->mac, ETH_ALEN);
		if (i) {
			addr[0] |= BIT(1);
			addr[ETH_ALEN - 1] ^= i;
		}
	}
	wiphy->addresses = drvr->addresses;
	wiphy->n_addresses = i;

	wiphy->signal_type = CFG80211_SIGNAL_TYPE_MBM;
	wiphy->cipher_suites = brcmf_cipher_suites;
	wiphy->n_cipher_suites = ARRAY_SIZE(brcmf_cipher_suites);
	if (!brcmf_feat_is_enabled(ifp, BRCMF_FEAT_MFP))
		wiphy->n_cipher_suites--;
	wiphy->bss_select_support = BIT(NL80211_BSS_SELECT_ATTR_RSSI) |
				    BIT(NL80211_BSS_SELECT_ATTR_BAND_PREF) |
				    BIT(NL80211_BSS_SELECT_ATTR_RSSI_ADJUST);

	wiphy->flags |= WIPHY_FLAG_NETNS_OK |
			WIPHY_FLAG_PS_ON_BY_DEFAULT |
			WIPHY_FLAG_HAVE_AP_SME |
			WIPHY_FLAG_OFFCHAN_TX |
			WIPHY_FLAG_HAS_REMAIN_ON_CHANNEL;
	if (brcmf_feat_is_enabled(ifp, BRCMF_FEAT_TDLS))
		wiphy->flags |= WIPHY_FLAG_SUPPORTS_TDLS;
	if (!ifp->drvr->settings->roamoff)
		wiphy->flags |= WIPHY_FLAG_SUPPORTS_FW_ROAM;
	if (brcmf_feat_is_enabled(ifp, BRCMF_FEAT_FWSUP)) {
		wiphy_ext_feature_set(wiphy,
				      NL80211_EXT_FEATURE_4WAY_HANDSHAKE_STA_PSK);
		wiphy_ext_feature_set(wiphy,
				      NL80211_EXT_FEATURE_4WAY_HANDSHAKE_STA_1X);
		if (brcmf_feat_is_enabled(ifp, BRCMF_FEAT_SAE))
			wiphy_ext_feature_set(wiphy,
					      NL80211_EXT_FEATURE_SAE_OFFLOAD);
	}
	if (brcmf_feat_is_enabled(ifp, BRCMF_FEAT_FWAUTH)) {
		wiphy_ext_feature_set(wiphy,
				      NL80211_EXT_FEATURE_4WAY_HANDSHAKE_AP_PSK);
		if (brcmf_feat_is_enabled(ifp, BRCMF_FEAT_SAE))
			wiphy_ext_feature_set(wiphy,
					      NL80211_EXT_FEATURE_SAE_OFFLOAD_AP);
	}
	wiphy->mgmt_stypes = brcmf_txrx_stypes;
	wiphy->max_remain_on_channel_duration = 5000;
	if (brcmf_feat_is_enabled(ifp, BRCMF_FEAT_PNO)) {
		gscan = brcmf_feat_is_enabled(ifp, BRCMF_FEAT_GSCAN);
		brcmf_pno_wiphy_params(wiphy, gscan);
	}
	/* vendor commands/events support */
	wiphy->vendor_commands = brcmf_vendor_cmds;
	wiphy->n_vendor_commands = BRCMF_VNDR_CMDS_LAST - 1;

	if (brcmf_feat_is_enabled(ifp, BRCMF_FEAT_WOWL))
		brcmf_wiphy_wowl_params(wiphy, ifp);
	err = brcmf_fil_cmd_data_get(ifp, BRCMF_C_GET_BANDLIST, &bandlist,
				     sizeof(bandlist));
	if (err) {
		bphy_err(drvr, "could not obtain band info: err=%d\n", err);
		return err;
	}
	/* first entry in bandlist is number of bands */
	n_bands = le32_to_cpu(bandlist[0]);
	for (i = 1; i <= n_bands && i < ARRAY_SIZE(bandlist); i++) {
		if (bandlist[i] == cpu_to_le32(WLC_BAND_2G)) {
			band = kmemdup(&__wl_band_2ghz, sizeof(__wl_band_2ghz),
				       GFP_KERNEL);
			if (!band)
				return -ENOMEM;

			band->channels = kmemdup(&__wl_2ghz_channels,
						 sizeof(__wl_2ghz_channels),
						 GFP_KERNEL);
			if (!band->channels) {
				kfree(band);
				return -ENOMEM;
			}

			band->n_channels = ARRAY_SIZE(__wl_2ghz_channels);
			wiphy->bands[NL80211_BAND_2GHZ] = band;
		}
		if (bandlist[i] == cpu_to_le32(WLC_BAND_5G)) {
			band = kmemdup(&__wl_band_5ghz, sizeof(__wl_band_5ghz),
				       GFP_KERNEL);
			if (!band)
				return -ENOMEM;

			band->channels = kmemdup(&__wl_5ghz_channels,
						 sizeof(__wl_5ghz_channels),
						 GFP_KERNEL);
			if (!band->channels) {
				kfree(band);
				return -ENOMEM;
			}

			band->n_channels = ARRAY_SIZE(__wl_5ghz_channels);
			wiphy->bands[NL80211_BAND_5GHZ] = band;
		}
	}

	if (wiphy->bands[NL80211_BAND_5GHZ] &&
	    brcmf_feat_is_enabled(ifp, BRCMF_FEAT_DOT11H))
		wiphy_ext_feature_set(wiphy,
				      NL80211_EXT_FEATURE_DFS_OFFLOAD);

	wiphy_ext_feature_set(wiphy, NL80211_EXT_FEATURE_CQM_RSSI_LIST);

	wiphy_read_of_freq_limits(wiphy);

	return 0;
}

static s32 brcmf_config_dongle(struct brcmf_cfg80211_info *cfg)
{
	struct brcmf_pub *drvr = cfg->pub;
	struct net_device *ndev;
	struct wireless_dev *wdev;
	struct brcmf_if *ifp;
	s32 power_mode;
	s32 err = 0;

	if (cfg->dongle_up)
		return err;

	ndev = cfg_to_ndev(cfg);
	wdev = ndev->ieee80211_ptr;
	ifp = netdev_priv(ndev);

	/* make sure RF is ready for work */
	brcmf_fil_cmd_int_set(ifp, BRCMF_C_UP, 0);

	brcmf_dongle_scantime(ifp);

	power_mode = cfg->pwr_save ? PM_FAST : PM_OFF;
	err = brcmf_fil_cmd_int_set(ifp, BRCMF_C_SET_PM, power_mode);
	if (err)
		goto default_conf_out;
	brcmf_dbg(INFO, "power save set to %s\n",
		  (power_mode ? "enabled" : "disabled"));

	err = brcmf_dongle_roam(ifp);
	if (err)
		goto default_conf_out;
	err = brcmf_cfg80211_change_iface(wdev->wiphy, ndev, wdev->iftype,
					  NULL);
	if (err)
		goto default_conf_out;

	brcmf_configure_arp_nd_offload(ifp, true);

	err = brcmf_fil_cmd_int_set(ifp, BRCMF_C_SET_FAKEFRAG, 1);
	if (err) {
		bphy_err(drvr, "failed to set frameburst mode\n");
		goto default_conf_out;
	}

	cfg->dongle_up = true;
default_conf_out:

	return err;

}

static s32 __brcmf_cfg80211_up(struct brcmf_if *ifp)
{
	set_bit(BRCMF_VIF_STATUS_READY, &ifp->vif->sme_state);

	return brcmf_config_dongle(ifp->drvr->config);
}

static s32 __brcmf_cfg80211_down(struct brcmf_if *ifp)
{
	struct brcmf_cfg80211_info *cfg = ifp->drvr->config;

	/*
	 * While going down, if associated with AP disassociate
	 * from AP to save power
	 */
	if (check_vif_up(ifp->vif)) {
		brcmf_link_down(ifp->vif, WLAN_REASON_UNSPECIFIED, true);

		/* Make sure WPA_Supplicant receives all the event
		   generated due to DISASSOC call to the fw to keep
		   the state fw and WPA_Supplicant state consistent
		 */
		brcmf_delay(500);
	}

	brcmf_abort_scanning(cfg);
	clear_bit(BRCMF_VIF_STATUS_READY, &ifp->vif->sme_state);

	return 0;
}

s32 brcmf_cfg80211_up(struct net_device *ndev)
{
	struct brcmf_if *ifp = netdev_priv(ndev);
	struct brcmf_cfg80211_info *cfg = ifp->drvr->config;
	s32 err = 0;

	mutex_lock(&cfg->usr_sync);
	err = __brcmf_cfg80211_up(ifp);
	mutex_unlock(&cfg->usr_sync);

	return err;
}

s32 brcmf_cfg80211_down(struct net_device *ndev)
{
	struct brcmf_if *ifp = netdev_priv(ndev);
	struct brcmf_cfg80211_info *cfg = ifp->drvr->config;
	s32 err = 0;

	mutex_lock(&cfg->usr_sync);
	err = __brcmf_cfg80211_down(ifp);
	mutex_unlock(&cfg->usr_sync);

	return err;
}

enum nl80211_iftype brcmf_cfg80211_get_iftype(struct brcmf_if *ifp)
{
	struct wireless_dev *wdev = &ifp->vif->wdev;

	return wdev->iftype;
}

bool brcmf_get_vif_state_any(struct brcmf_cfg80211_info *cfg,
			     unsigned long state)
{
	struct brcmf_cfg80211_vif *vif;

	list_for_each_entry(vif, &cfg->vif_list, list) {
		if (test_bit(state, &vif->sme_state))
			return true;
	}
	return false;
}

static inline bool vif_event_equals(struct brcmf_cfg80211_vif_event *event,
				    u8 action)
{
	u8 evt_action;

	spin_lock(&event->vif_event_lock);
	evt_action = event->action;
	spin_unlock(&event->vif_event_lock);
	return evt_action == action;
}

void brcmf_cfg80211_arm_vif_event(struct brcmf_cfg80211_info *cfg,
				  struct brcmf_cfg80211_vif *vif)
{
	struct brcmf_cfg80211_vif_event *event = &cfg->vif_event;

	spin_lock(&event->vif_event_lock);
	event->vif = vif;
	event->action = 0;
	spin_unlock(&event->vif_event_lock);
}

bool brcmf_cfg80211_vif_event_armed(struct brcmf_cfg80211_info *cfg)
{
	struct brcmf_cfg80211_vif_event *event = &cfg->vif_event;
	bool armed;

	spin_lock(&event->vif_event_lock);
	armed = event->vif != NULL;
	spin_unlock(&event->vif_event_lock);

	return armed;
}

int brcmf_cfg80211_wait_vif_event(struct brcmf_cfg80211_info *cfg,
				  u8 action, ulong timeout)
{
	struct brcmf_cfg80211_vif_event *event = &cfg->vif_event;

	return wait_event_timeout(event->vif_wq,
				  vif_event_equals(event, action), timeout);
}

static bool brmcf_use_iso3166_ccode_fallback(struct brcmf_pub *drvr)
{
	if (drvr->settings->trivial_ccode_map)
		return true;

	switch (drvr->bus_if->chip) {
	case BRCM_CC_43430_CHIP_ID:
	case BRCM_CC_4345_CHIP_ID:
	case BRCM_CC_4356_CHIP_ID:
	case BRCM_CC_43602_CHIP_ID:
		return true;
	default:
		return false;
	}
}

static s32 brcmf_translate_country_code(struct brcmf_pub *drvr, char alpha2[2],
					struct brcmf_fil_country_le *ccreq)
{
	struct brcmfmac_pd_cc *country_codes;
	struct brcmfmac_pd_cc_entry *cc;
	s32 found_index;
	int i;

	country_codes = drvr->settings->country_codes;
	if (!country_codes) {
		brcmf_dbg(TRACE, "No country codes configured for device\n");
		return -EINVAL;
	}

	if ((alpha2[0] == ccreq->country_abbrev[0]) &&
	    (alpha2[1] == ccreq->country_abbrev[1])) {
		brcmf_dbg(TRACE, "Country code already set\n");
		return -EAGAIN;
	}

<<<<<<< HEAD
=======
	country_codes = drvr->settings->country_codes;
	if (!country_codes) {
		if (brmcf_use_iso3166_ccode_fallback(drvr)) {
			brcmf_dbg(TRACE, "No country codes configured for device, using ISO3166 code and 0 rev\n");
			memset(ccreq, 0, sizeof(*ccreq));
			ccreq->country_abbrev[0] = alpha2[0];
			ccreq->country_abbrev[1] = alpha2[1];
			ccreq->ccode[0] = alpha2[0];
			ccreq->ccode[1] = alpha2[1];
			return 0;
		}

		brcmf_dbg(TRACE, "No country codes configured for device\n");
		return -EINVAL;
	}

>>>>>>> eb3cdb58
	found_index = -1;
	for (i = 0; i < country_codes->table_size; i++) {
		cc = &country_codes->table[i];
		if ((cc->iso3166[0] == '\0') && (found_index == -1))
			found_index = i;
		if ((cc->iso3166[0] == alpha2[0]) &&
		    (cc->iso3166[1] == alpha2[1])) {
			found_index = i;
			break;
		}
	}
	if (found_index == -1) {
		brcmf_dbg(TRACE, "No country code match found\n");
		return -EINVAL;
	}
	memset(ccreq, 0, sizeof(*ccreq));
	ccreq->rev = cpu_to_le32(country_codes->table[found_index].rev);
	memcpy(ccreq->ccode, country_codes->table[found_index].cc,
	       BRCMF_COUNTRY_BUF_SZ);
	ccreq->country_abbrev[0] = alpha2[0];
	ccreq->country_abbrev[1] = alpha2[1];
	ccreq->country_abbrev[2] = 0;

	return 0;
}

static int
brcmf_parse_dump_obss(char *buf, struct brcmf_dump_survey *survey)
{
	int i;
	char *token;
	char delim[] = "\n ";
	unsigned long val;
	int err = 0;

	token = strsep(&buf, delim);
	while (token) {
		if (!strcmp(token, "OBSS")) {
			for (i = 0; i < OBSS_TOKEN_IDX; i++)
				token = strsep(&buf, delim);
			err = kstrtoul(token, 10, &val);
			if (err)
				break;
			survey->obss = val;
		}

		if (!strcmp(token, "IBSS")) {
			for (i = 0; i < IBSS_TOKEN_IDX; i++)
				token = strsep(&buf, delim);
			err = kstrtoul(token, 10, &val);
			if (err)
				break;
			survey->ibss = val;
		}

		if (!strcmp(token, "TXDur")) {
			for (i = 0; i < TX_TOKEN_IDX; i++)
				token = strsep(&buf, delim);
			err = kstrtoul(token, 10, &val);
			if (err)
				break;
			survey->tx = val;
		}

		if (!strcmp(token, "Category")) {
			for (i = 0; i < CTG_TOKEN_IDX; i++)
				token = strsep(&buf, delim);
			err = kstrtoul(token, 10, &val);
			if (err)
				break;
			survey->no_ctg = val;
		}

		if (!strcmp(token, "Packet")) {
			for (i = 0; i < PKT_TOKEN_IDX; i++)
				token = strsep(&buf, delim);
			err = kstrtoul(token, 10, &val);
			if (err)
				break;
			survey->no_pckt = val;
		}

		if (!strcmp(token, "Opp(time):")) {
			for (i = 0; i < IDLE_TOKEN_IDX; i++)
				token = strsep(&buf, delim);
			err = kstrtoul(token, 10, &val);
			if (err)
				break;
			survey->idle = val;
		}

		token = strsep(&buf, delim);
	}

	return err;
}

static int
brcmf_dump_obss(struct brcmf_if *ifp, struct cca_msrmnt_query req,
		struct brcmf_dump_survey *survey)
{
	struct cca_stats_n_flags *results;
	char *buf;
	int err;

	buf = kzalloc(sizeof(char) * BRCMF_DCMD_MEDLEN, GFP_KERNEL);
	if (!buf)
		return -ENOMEM;

	memcpy(buf, &req, sizeof(struct cca_msrmnt_query));
	err = brcmf_fil_iovar_data_get(ifp, "dump_obss",
				       buf, BRCMF_DCMD_MEDLEN);
	if (err) {
		brcmf_err("dump_obss error (%d)\n", err);
		err = -EINVAL;
		goto exit;
	}
	results = (struct cca_stats_n_flags *)(buf);

	if (req.msrmnt_query)
		brcmf_parse_dump_obss(results->buf, survey);

exit:
	kfree(buf);
	return err;
}

static s32
brcmf_set_channel(struct brcmf_cfg80211_info *cfg, struct ieee80211_channel *chan)
{
	u16 chspec = 0;
	int err = 0;
	struct brcmf_if *ifp = netdev_priv(cfg_to_ndev(cfg));

	if (chan->flags & IEEE80211_CHAN_DISABLED)
		return -EINVAL;

	/* set_channel */
	chspec = channel_to_chanspec(&cfg->d11inf, chan);
	if (chspec != INVCHANSPEC) {
		err = brcmf_fil_iovar_int_set(ifp, "chanspec", chspec);
		if (err) {
			brcmf_err("set chanspec 0x%04x fail, reason %d\n", chspec, err);
			err = -EINVAL;
		}
	} else {
		brcmf_err("failed to convert host chanspec to fw chanspec\n");
		err = -EINVAL;
	}

	return err;
}

static int
brcmf_cfg80211_dump_survey(struct wiphy *wiphy, struct net_device *ndev,
			   int idx, struct survey_info *info)
{
	struct brcmf_cfg80211_info *cfg = wiphy_to_cfg(wiphy);
	struct brcmf_if *ifp = netdev_priv(cfg_to_ndev(cfg));
	struct brcmf_dump_survey survey = {};
	struct ieee80211_supported_band *band;
	enum nl80211_band band_id;
	struct cca_msrmnt_query req;
	u32 noise;
	int err;

	brcmf_dbg(TRACE, "Enter: channel idx=%d\n", idx);

	/* Do not run survey when VIF in CONNECTING / CONNECTED states */
	if ((test_bit(BRCMF_VIF_STATUS_CONNECTING, &ifp->vif->sme_state)) ||
	    (test_bit(BRCMF_VIF_STATUS_CONNECTED, &ifp->vif->sme_state))) {
		return -EBUSY;
	}

	for (band_id = 0; band_id < NUM_NL80211_BANDS; band_id++) {
		band = wiphy->bands[band_id];
		if (!band)
			continue;
		if (idx >= band->n_channels) {
			idx -= band->n_channels;
			continue;
		}

		info->channel = &band->channels[idx];
		break;
	}
	if (band_id == NUM_NL80211_BANDS)
		return -ENOENT;

	/* Setting current channel to the requested channel */
	info->filled = 0;
	if (brcmf_set_channel(cfg, info->channel))
		return 0;

	/* Disable mpc */
	brcmf_set_mpc(ifp, 0);

	/* Set interface up, explicitly. */
	err = brcmf_fil_cmd_int_set(ifp, BRCMF_C_UP, 1);
	if (err) {
		brcmf_err("set interface up failed, err = %d\n", err);
		goto exit;
	}

	/* Get noise value */
	err = brcmf_fil_cmd_int_get(ifp, BRCMF_C_GET_PHY_NOISE, &noise);
	if (err) {
		brcmf_err("Get Phy Noise failed, use dummy value\n");
		noise = CHAN_NOISE_DUMMY;
	}

	/* Start Measurement for obss stats on current channel */
	req.msrmnt_query = 0;
	req.time_req = ACS_MSRMNT_DELAY;
	err = brcmf_dump_obss(ifp, req, &survey);
	if (err)
		goto exit;

	/* Add 10 ms for IOVAR completion */
	msleep(ACS_MSRMNT_DELAY + 10);

	/* Issue IOVAR to collect measurement results */
	req.msrmnt_query = 1;
	err = brcmf_dump_obss(ifp, req, &survey);
	if (err)
		goto exit;

	info->noise = noise;
	info->time = ACS_MSRMNT_DELAY;
	info->time_busy = ACS_MSRMNT_DELAY - survey.idle;
	info->time_rx = survey.obss + survey.ibss + survey.no_ctg +
		survey.no_pckt;
	info->time_tx = survey.tx;
	info->filled = SURVEY_INFO_NOISE_DBM | SURVEY_INFO_TIME |
		SURVEY_INFO_TIME_BUSY | SURVEY_INFO_TIME_RX |
		SURVEY_INFO_TIME_TX;

	brcmf_dbg(INFO, "OBSS dump: channel %d: survey duration %d\n",
		  ieee80211_frequency_to_channel(info->channel->center_freq),
		  ACS_MSRMNT_DELAY);
	brcmf_dbg(INFO, "noise(%d) busy(%llu) rx(%llu) tx(%llu)\n",
		  info->noise, info->time_busy, info->time_rx, info->time_tx);

exit:
	if (!brcmf_is_apmode(ifp->vif))
		brcmf_set_mpc(ifp, 1);
	return err;
}

static void brcmf_cfg80211_reg_notifier(struct wiphy *wiphy,
					struct regulatory_request *req)
{
	struct brcmf_cfg80211_info *cfg = wiphy_to_cfg(wiphy);
	struct brcmf_if *ifp = brcmf_get_ifp(cfg->pub, 0);
	struct brcmf_pub *drvr = cfg->pub;
	struct brcmf_fil_country_le ccreq;
	s32 err;
	int i;

	/* The country code gets set to "00" by default at boot, ignore */
	if (req->alpha2[0] == '0' && req->alpha2[1] == '0')
		return;

	/* ignore non-ISO3166 country codes */
	for (i = 0; i < 2; i++)
		if (req->alpha2[i] < 'A' || req->alpha2[i] > 'Z') {
			bphy_err(drvr, "not an ISO3166 code (0x%02x 0x%02x)\n",
				 req->alpha2[0], req->alpha2[1]);
			return;
		}

	brcmf_dbg(TRACE, "Enter: initiator=%d, alpha=%c%c\n", req->initiator,
		  req->alpha2[0], req->alpha2[1]);

	err = brcmf_fil_iovar_data_get(ifp, "country", &ccreq, sizeof(ccreq));
	if (err) {
		bphy_err(drvr, "Country code iovar returned err = %d\n", err);
		return;
	}

	err = brcmf_translate_country_code(ifp->drvr, req->alpha2, &ccreq);
	if (err)
		return;

	err = brcmf_fil_iovar_data_set(ifp, "country", &ccreq, sizeof(ccreq));
	if (err) {
		bphy_err(drvr, "Firmware rejected country setting\n");
		return;
	}
	brcmf_setup_wiphybands(cfg);
}

static void brcmf_free_wiphy(struct wiphy *wiphy)
{
	int i;

	if (!wiphy)
		return;

	if (wiphy->iface_combinations) {
		for (i = 0; i < wiphy->n_iface_combinations; i++)
			kfree(wiphy->iface_combinations[i].limits);
	}
	kfree(wiphy->iface_combinations);
	if (wiphy->bands[NL80211_BAND_2GHZ]) {
		kfree(wiphy->bands[NL80211_BAND_2GHZ]->channels);
		kfree(wiphy->bands[NL80211_BAND_2GHZ]);
	}
	if (wiphy->bands[NL80211_BAND_5GHZ]) {
		kfree(wiphy->bands[NL80211_BAND_5GHZ]->channels);
		kfree(wiphy->bands[NL80211_BAND_5GHZ]);
	}
#if IS_ENABLED(CONFIG_PM)
	if (wiphy->wowlan != &brcmf_wowlan_support)
		kfree(wiphy->wowlan);
#endif
}

struct brcmf_cfg80211_info *brcmf_cfg80211_attach(struct brcmf_pub *drvr,
						  struct cfg80211_ops *ops,
						  bool p2pdev_forced)
{
	struct wiphy *wiphy = drvr->wiphy;
	struct net_device *ndev = brcmf_get_ifp(drvr, 0)->ndev;
	struct brcmf_cfg80211_info *cfg;
	struct brcmf_cfg80211_vif *vif;
	struct brcmf_if *ifp;
	s32 err = 0;
	s32 io_type;
	u16 *cap = NULL;

	if (!ndev) {
		bphy_err(drvr, "ndev is invalid\n");
		return NULL;
	}

	cfg = kzalloc(sizeof(*cfg), GFP_KERNEL);
	if (!cfg) {
		bphy_err(drvr, "Could not allocate wiphy device\n");
		return NULL;
	}

	cfg->wiphy = wiphy;
	cfg->pub = drvr;
	init_vif_event(&cfg->vif_event);
	INIT_LIST_HEAD(&cfg->vif_list);

	vif = brcmf_alloc_vif(cfg, NL80211_IFTYPE_STATION);
	if (IS_ERR(vif))
		goto wiphy_out;

	ifp = netdev_priv(ndev);
	vif->ifp = ifp;
	vif->wdev.netdev = ndev;
	ndev->ieee80211_ptr = &vif->wdev;
	SET_NETDEV_DEV(ndev, wiphy_dev(cfg->wiphy));

	err = wl_init_priv(cfg);
	if (err) {
		bphy_err(drvr, "Failed to init iwm_priv (%d)\n", err);
		brcmf_free_vif(vif);
		goto wiphy_out;
	}
	ifp->vif = vif;

	/* determine d11 io type before wiphy setup */
	err = brcmf_fil_cmd_int_get(ifp, BRCMF_C_GET_VERSION, &io_type);
	if (err) {
		bphy_err(drvr, "Failed to get D11 version (%d)\n", err);
		goto priv_out;
	}
	cfg->d11inf.io_type = (u8)io_type;
	brcmu_d11_attach(&cfg->d11inf);

	/* regulatory notifer below needs access to cfg so
	 * assign it now.
	 */
	drvr->config = cfg;

	err = brcmf_setup_wiphy(wiphy, ifp);
	if (err < 0)
		goto priv_out;

	brcmf_dbg(INFO, "Registering custom regulatory\n");
	wiphy->reg_notifier = brcmf_cfg80211_reg_notifier;
	wiphy->regulatory_flags |= REGULATORY_CUSTOM_REG;
	wiphy_apply_custom_regulatory(wiphy, &brcmf_regdom);

	/* firmware defaults to 40MHz disabled in 2G band. We signal
	 * cfg80211 here that we do and have it decide we can enable
	 * it. But first check if device does support 2G operation.
	 */
	if (wiphy->bands[NL80211_BAND_2GHZ]) {
		cap = &wiphy->bands[NL80211_BAND_2GHZ]->ht_cap.cap;
		*cap |= IEEE80211_HT_CAP_SUP_WIDTH_20_40;
	}
#ifdef CONFIG_PM
	if (brcmf_feat_is_enabled(ifp, BRCMF_FEAT_WOWL_GTK))
		ops->set_rekey_data = brcmf_cfg80211_set_rekey_data;
#endif
	if (brcmf_feat_is_enabled(ifp, BRCMF_FEAT_DUMP_OBSS))
		ops->dump_survey = brcmf_cfg80211_dump_survey;

	err = wiphy_register(wiphy);
	if (err < 0) {
		bphy_err(drvr, "Could not register wiphy device (%d)\n", err);
		goto priv_out;
	}

	err = brcmf_setup_wiphybands(cfg);
	if (err) {
		bphy_err(drvr, "Setting wiphy bands failed (%d)\n", err);
		goto wiphy_unreg_out;
	}

	/* If cfg80211 didn't disable 40MHz HT CAP in wiphy_register(),
	 * setup 40MHz in 2GHz band and enable OBSS scanning.
	 */
	if (cap && (*cap & IEEE80211_HT_CAP_SUP_WIDTH_20_40)) {
		err = brcmf_enable_bw40_2g(cfg);
		if (!err)
			err = brcmf_fil_iovar_int_set(ifp, "obss_coex",
						      BRCMF_OBSS_COEX_AUTO);
		else
			*cap &= ~IEEE80211_HT_CAP_SUP_WIDTH_20_40;
	}

	err = brcmf_fweh_activate_events(ifp);
	if (err) {
		bphy_err(drvr, "FWEH activation failed (%d)\n", err);
		goto wiphy_unreg_out;
	}

	err = brcmf_p2p_attach(cfg, p2pdev_forced);
	if (err) {
		bphy_err(drvr, "P2P initialisation failed (%d)\n", err);
		goto wiphy_unreg_out;
	}
	err = brcmf_btcoex_attach(cfg);
	if (err) {
		bphy_err(drvr, "BT-coex initialisation failed (%d)\n", err);
		brcmf_p2p_detach(&cfg->p2p);
		goto wiphy_unreg_out;
	}
	err = brcmf_pno_attach(cfg);
	if (err) {
		bphy_err(drvr, "PNO initialisation failed (%d)\n", err);
		brcmf_btcoex_detach(cfg);
		brcmf_p2p_detach(&cfg->p2p);
		goto wiphy_unreg_out;
	}

	if (brcmf_feat_is_enabled(ifp, BRCMF_FEAT_TDLS)) {
		err = brcmf_fil_iovar_int_set(ifp, "tdls_enable", 1);
		if (err) {
			brcmf_dbg(INFO, "TDLS not enabled (%d)\n", err);
			wiphy->flags &= ~WIPHY_FLAG_SUPPORTS_TDLS;
		} else {
			brcmf_fweh_register(cfg->pub, BRCMF_E_TDLS_PEER_EVENT,
					    brcmf_notify_tdls_peer_event);
		}
	}

	/* (re-) activate FWEH event handling */
	err = brcmf_fweh_activate_events(ifp);
	if (err) {
		bphy_err(drvr, "FWEH activation failed (%d)\n", err);
		goto detach;
	}

	/* Fill in some of the advertised nl80211 supported features */
	if (brcmf_feat_is_enabled(ifp, BRCMF_FEAT_SCAN_RANDOM_MAC)) {
		wiphy->features |= NL80211_FEATURE_SCHED_SCAN_RANDOM_MAC_ADDR;
#ifdef CONFIG_PM
		if (wiphy->wowlan &&
		    wiphy->wowlan->flags & WIPHY_WOWLAN_NET_DETECT)
			wiphy->features |= NL80211_FEATURE_ND_RANDOM_MAC_ADDR;
#endif
	}

	return cfg;

detach:
	brcmf_pno_detach(cfg);
	brcmf_btcoex_detach(cfg);
	brcmf_p2p_detach(&cfg->p2p);
wiphy_unreg_out:
	wiphy_unregister(cfg->wiphy);
priv_out:
	wl_deinit_priv(cfg);
	brcmf_free_vif(vif);
	ifp->vif = NULL;
wiphy_out:
	brcmf_free_wiphy(wiphy);
	kfree(cfg);
	return NULL;
}

void brcmf_cfg80211_detach(struct brcmf_cfg80211_info *cfg)
{
	if (!cfg)
		return;

	brcmf_pno_detach(cfg);
	brcmf_btcoex_detach(cfg);
	wiphy_unregister(cfg->wiphy);
	wl_deinit_priv(cfg);
	brcmf_free_wiphy(cfg->wiphy);
	kfree(cfg);
}<|MERGE_RESOLUTION|>--- conflicted
+++ resolved
@@ -7907,20 +7907,12 @@
 	s32 found_index;
 	int i;
 
-	country_codes = drvr->settings->country_codes;
-	if (!country_codes) {
-		brcmf_dbg(TRACE, "No country codes configured for device\n");
-		return -EINVAL;
-	}
-
 	if ((alpha2[0] == ccreq->country_abbrev[0]) &&
 	    (alpha2[1] == ccreq->country_abbrev[1])) {
 		brcmf_dbg(TRACE, "Country code already set\n");
 		return -EAGAIN;
 	}
 
-<<<<<<< HEAD
-=======
 	country_codes = drvr->settings->country_codes;
 	if (!country_codes) {
 		if (brmcf_use_iso3166_ccode_fallback(drvr)) {
@@ -7937,7 +7929,6 @@
 		return -EINVAL;
 	}
 
->>>>>>> eb3cdb58
 	found_index = -1;
 	for (i = 0; i < country_codes->table_size; i++) {
 		cc = &country_codes->table[i];
