// SPDX-License-Identifier: ISC
/*
 * Copyright (C) 2016 Felix Fietkau <nbd@nbd.name>
 * Copyright (C) 2018 Lorenzo Bianconi <lorenzo.bianconi83@gmail.com>
 */

#include <linux/kernel.h>
#include <linux/firmware.h>
#include <linux/delay.h>

#include "mt76x2.h"
#include "mcu.h"
#include "eeprom.h"

int mt76x2_mcu_set_channel(struct mt76x02_dev *dev, u8 channel, u8 bw,
			   u8 bw_index, bool scan)
{
	struct {
		u8 idx;
		u8 scan;
		u8 bw;
		u8 _pad0;

		__le16 chainmask;
		u8 ext_chan;
		u8 _pad1;

	} __packed __aligned(4) msg = {
		.idx = channel,
		.scan = scan,
		.bw = bw,
<<<<<<< HEAD
		.chainmask = cpu_to_le16(dev->chainmask),
=======
		.chainmask = cpu_to_le16(dev->mphy.chainmask),
>>>>>>> 7d2a07b7
	};

	/* first set the channel without the extension channel info */
	mt76_mcu_send_msg(&dev->mt76, CMD_SWITCH_CHANNEL_OP, &msg,
			  sizeof(msg), true);

	usleep_range(5000, 10000);

	msg.ext_chan = 0xe0 + bw_index;
	return mt76_mcu_send_msg(&dev->mt76, CMD_SWITCH_CHANNEL_OP, &msg,
				 sizeof(msg), true);
}
EXPORT_SYMBOL_GPL(mt76x2_mcu_set_channel);

int mt76x2_mcu_load_cr(struct mt76x02_dev *dev, u8 type, u8 temp_level,
		       u8 channel)
{
	struct {
		u8 cr_mode;
		u8 temp;
		u8 ch;
		u8 _pad0;

		__le32 cfg;
	} __packed __aligned(4) msg = {
		.cr_mode = type,
		.temp = temp_level,
		.ch = channel,
	};
	u32 val;

	val = BIT(31);
	val |= (mt76x02_eeprom_get(dev, MT_EE_NIC_CONF_0) >> 8) & 0x00ff;
	val |= (mt76x02_eeprom_get(dev, MT_EE_NIC_CONF_1) << 8) & 0xff00;
	msg.cfg = cpu_to_le32(val);

	/* first set the channel without the extension channel info */
	return mt76_mcu_send_msg(&dev->mt76, CMD_LOAD_CR, &msg, sizeof(msg),
				 true);
}
EXPORT_SYMBOL_GPL(mt76x2_mcu_load_cr);

int mt76x2_mcu_init_gain(struct mt76x02_dev *dev, u8 channel, u32 gain,
			 bool force)
{
	struct {
		__le32 channel;
		__le32 gain_val;
	} __packed __aligned(4) msg = {
		.channel = cpu_to_le32(channel),
		.gain_val = cpu_to_le32(gain),
	};

	if (force)
		msg.channel |= cpu_to_le32(BIT(31));

	return mt76_mcu_send_msg(&dev->mt76, CMD_INIT_GAIN_OP, &msg,
				 sizeof(msg), true);
}
EXPORT_SYMBOL_GPL(mt76x2_mcu_init_gain);

int mt76x2_mcu_tssi_comp(struct mt76x02_dev *dev,
			 struct mt76x2_tssi_comp *tssi_data)
{
	struct {
		__le32 id;
		struct mt76x2_tssi_comp data;
	} __packed __aligned(4) msg = {
		.id = cpu_to_le32(MCU_CAL_TSSI_COMP),
		.data = *tssi_data,
	};

	return mt76_mcu_send_msg(&dev->mt76, CMD_CALIBRATION_OP, &msg,
				 sizeof(msg), true);
}
EXPORT_SYMBOL_GPL(mt76x2_mcu_tssi_comp);<|MERGE_RESOLUTION|>--- conflicted
+++ resolved
@@ -29,11 +29,7 @@
 		.idx = channel,
 		.scan = scan,
 		.bw = bw,
-<<<<<<< HEAD
-		.chainmask = cpu_to_le16(dev->chainmask),
-=======
 		.chainmask = cpu_to_le16(dev->mphy.chainmask),
->>>>>>> 7d2a07b7
 	};
 
 	/* first set the channel without the extension channel info */
