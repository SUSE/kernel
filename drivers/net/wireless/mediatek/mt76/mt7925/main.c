--- conflicted
+++ resolved
@@ -383,11 +383,6 @@
 	idx = MT792x_WTBL_RESERVED - mconf->mt76.idx;
 
 	mlink->wcid.idx = idx;
-<<<<<<< HEAD
-	mlink->wcid.phy_idx = 0;
-	mlink->wcid.hw_key_idx = -1;
-=======
->>>>>>> 69730cac
 	mlink->wcid.tx_info |= MT_WCID_TX_INFO_SET;
 	mt76_wcid_init(&mlink->wcid, 0);
 
@@ -859,10 +854,6 @@
 	mt76_wcid_init(&mlink->wcid, 0);
 	mlink->wcid.sta = 1;
 	mlink->wcid.idx = idx;
-<<<<<<< HEAD
-	mlink->wcid.phy_idx = 0;
-=======
->>>>>>> 69730cac
 	mlink->wcid.tx_info |= MT_WCID_TX_INFO_SET;
 	mlink->last_txs = jiffies;
 	mlink->wcid.link_id = link_sta->link_id;
@@ -872,11 +863,7 @@
 	wcid = &mlink->wcid;
 	ewma_signal_init(&wcid->rssi);
 	rcu_assign_pointer(dev->mt76.wcid[wcid->idx], wcid);
-<<<<<<< HEAD
-	mt76_wcid_init(wcid);
-=======
 	mt76_wcid_init(wcid, 0);
->>>>>>> 69730cac
 	ewma_avg_signal_init(&mlink->avg_ack_signal);
 	memset(mlink->airtime_ac, 0,
 	       sizeof(msta->deflink.airtime_ac));
