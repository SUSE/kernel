--- conflicted
+++ resolved
@@ -575,11 +575,7 @@
 }
 
 static int
-<<<<<<< HEAD
-mt7925_mcu_sta_ba(struct mt76_dev *dev, struct mt76_vif *mvif,
-=======
 mt7925_mcu_sta_ba(struct mt76_dev *dev, struct mt76_vif_link *mvif,
->>>>>>> 69730cac
 		  struct mt76_wcid *wcid,
 		  struct ieee80211_ampdu_params *params,
 		  bool enable, bool tx)
@@ -622,7 +618,6 @@
 	unsigned long usable_links = ieee80211_vif_usable_links(vif);
 	struct mt76_wcid *wcid;
 	u8 link_id, ret;
-<<<<<<< HEAD
 
 	for_each_set_bit(link_id, &usable_links, IEEE80211_MLD_MAX_NUM_LINKS) {
 		mconf = mt792x_vif_to_link(mvif, link_id);
@@ -638,23 +633,6 @@
 			break;
 	}
 
-=======
-
-	for_each_set_bit(link_id, &usable_links, IEEE80211_MLD_MAX_NUM_LINKS) {
-		mconf = mt792x_vif_to_link(mvif, link_id);
-		mlink = mt792x_sta_to_link(msta, link_id);
-		wcid = &mlink->wcid;
-
-		if (enable && !params->amsdu)
-			mlink->wcid.amsdu = false;
-
-		ret = mt7925_mcu_sta_ba(&dev->mt76, &mconf->mt76, wcid, params,
-					enable, true);
-		if (ret < 0)
-			break;
-	}
-
->>>>>>> 69730cac
 	return ret;
 }
 
