--- conflicted
+++ resolved
@@ -622,11 +622,6 @@
 {
 	struct mt792x_sta *msta = (struct mt792x_sta *)params->sta->drv_priv;
 	struct mt792x_vif *mvif = msta->vif;
-<<<<<<< HEAD
-
-	return mt7925_mcu_sta_ba(&dev->mt76, &mvif->bss_conf.mt76, params,
-				 enable, false);
-=======
 
 	return mt7925_mcu_sta_ba(&dev->mt76, &mvif->bss_conf.mt76, params,
 				 enable, false);
@@ -678,7 +673,6 @@
 	dev_kfree_skb(skb);
 
 	return 0;
->>>>>>> e747403a
 }
 
 static int mt7925_load_clc(struct mt792x_dev *dev, const char *fw_name)
@@ -1970,14 +1964,6 @@
 	info.wcid = link_sta ? &mlink->wcid : &mvif->sta.deflink.wcid;
 	info.newly = state != MT76_STA_INFO_STATE_ASSOC;
 
-<<<<<<< HEAD
-	if (link_sta)
-		info.newly = state != MT76_STA_INFO_STATE_ASSOC;
-	else
-		info.newly = state == MT76_STA_INFO_STATE_ASSOC ? false : true;
-
-=======
->>>>>>> e747403a
 	return mt7925_mcu_sta_cmd(&dev->mphy, &info);
 }
 
@@ -3208,12 +3194,8 @@
 	if (!clc)
 		return 0;
 
-<<<<<<< HEAD
-	pos = clc->data + sizeof(*seg) * clc->nr_seg;
-=======
 	req.ver = clc->ver;
 	pos = clc->data + sizeof(*seg) * clc->t0.nr_seg;
->>>>>>> e747403a
 	last_pos = clc->data + le32_to_cpu(*(__le32 *)(clc->data + 4));
 	while (pos < last_pos) {
 		struct mt7925_clc_rule *rule = (struct mt7925_clc_rule *)pos;
