--- conflicted
+++ resolved
@@ -79,25 +79,17 @@
 int mt76_dma_rx_poll(struct napi_struct *napi, int budget);
 void mt76_dma_attach(struct mt76_dev *dev);
 void mt76_dma_cleanup(struct mt76_dev *dev);
-<<<<<<< HEAD
-int mt76_dma_wed_setup(struct mt76_dev *dev, struct mt76_queue *q, bool reset);
-void mt76_dma_wed_reset(struct mt76_dev *dev);
-=======
 int mt76_dma_rx_fill(struct mt76_dev *dev, struct mt76_queue *q,
 		     bool allow_direct);
 void __mt76_dma_queue_reset(struct mt76_dev *dev, struct mt76_queue *q,
 			    bool reset_idx);
 void mt76_dma_queue_reset(struct mt76_dev *dev, struct mt76_queue *q);
->>>>>>> 2d5404ca
 
 static inline void
 mt76_dma_reset_tx_queue(struct mt76_dev *dev, struct mt76_queue *q)
 {
 	dev->queue_ops->reset_q(dev, q);
 	if (mtk_wed_device_active(&dev->mmio.wed))
-<<<<<<< HEAD
-		mt76_dma_wed_setup(dev, q, true);
-=======
 		mt76_wed_dma_setup(dev, q, true);
 }
 
@@ -131,7 +123,6 @@
 	priv = netdev_priv(dev);
 
 	return *priv;
->>>>>>> 2d5404ca
 }
 
 #endif