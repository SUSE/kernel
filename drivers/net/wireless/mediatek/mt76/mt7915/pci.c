// SPDX-License-Identifier: ISC
/* Copyright (C) 2020 MediaTek Inc.
 *
 * Author: Ryder Lee <ryder.lee@mediatek.com>
 */

#include <linux/kernel.h>
#include <linux/module.h>
#include <linux/pci.h>

#include "mt7915.h"
#include "mac.h"
#include "../trace.h"

static LIST_HEAD(hif_list);
static DEFINE_SPINLOCK(hif_lock);
static u32 hif_idx;

static const struct pci_device_id mt7915_pci_device_table[] = {
	{ PCI_DEVICE(PCI_VENDOR_ID_MEDIATEK, 0x7915) },
	{ PCI_DEVICE(PCI_VENDOR_ID_MEDIATEK, 0x7906) },
	{ },
};

static const struct pci_device_id mt7915_hif_device_table[] = {
	{ PCI_DEVICE(PCI_VENDOR_ID_MEDIATEK, 0x7916) },
	{ PCI_DEVICE(PCI_VENDOR_ID_MEDIATEK, 0x790a) },
	{ },
};

static struct mt7915_hif *mt7915_pci_get_hif2(u32 idx)
{
	struct mt7915_hif *hif;
	u32 val;

	spin_lock_bh(&hif_lock);

	list_for_each_entry(hif, &hif_list, list) {
		val = readl(hif->regs + MT_PCIE_RECOG_ID);
		val &= MT_PCIE_RECOG_ID_MASK;
		if (val != idx)
			continue;

		get_device(hif->dev);
		goto out;
	}
	hif = NULL;

out:
	spin_unlock_bh(&hif_lock);

	return hif;
}

static void mt7915_put_hif2(struct mt7915_hif *hif)
{
	if (!hif)
		return;

	put_device(hif->dev);
}

static struct mt7915_hif *mt7915_pci_init_hif2(struct pci_dev *pdev)
{
	struct pci_dev *tmp_pdev;

	hif_idx++;

	tmp_pdev = pci_get_device(PCI_VENDOR_ID_MEDIATEK, 0x7916, NULL);
	if (!tmp_pdev) {
		tmp_pdev = pci_get_device(PCI_VENDOR_ID_MEDIATEK, 0x790a, NULL);
		if (!tmp_pdev)
			return NULL;
	}
	pci_dev_put(tmp_pdev);

	writel(hif_idx | MT_PCIE_RECOG_ID_SEM,
	       pcim_iomap_table(pdev)[0] + MT_PCIE_RECOG_ID);

	return mt7915_pci_get_hif2(hif_idx);
}

static int mt7915_pci_hif2_probe(struct pci_dev *pdev)
{
	struct mt7915_hif *hif;

	hif = devm_kzalloc(&pdev->dev, sizeof(*hif), GFP_KERNEL);
	if (!hif)
		return -ENOMEM;

	hif->dev = &pdev->dev;
	hif->regs = pcim_iomap_table(pdev)[0];
	hif->irq = pdev->irq;
	spin_lock_bh(&hif_lock);
	list_add(&hif->list, &hif_list);
	spin_unlock_bh(&hif_lock);
	pci_set_drvdata(pdev, hif);

	return 0;
}

static int mt7915_pci_probe(struct pci_dev *pdev,
			    const struct pci_device_id *id)
{
<<<<<<< HEAD
	struct mt7915_dev *dev;
	struct mt76_dev *mdev;
	struct mt7915_hif *hif2;
=======
	struct mt7915_hif *hif2 = NULL;
	struct mt7915_dev *dev;
	struct mt76_dev *mdev;
>>>>>>> eb3cdb58
	int irq;
	int ret;

	ret = pcim_enable_device(pdev);
	if (ret)
		return ret;

	ret = pcim_iomap_regions(pdev, BIT(0), pci_name(pdev));
	if (ret)
		return ret;

	pci_set_master(pdev);

	ret = dma_set_mask(&pdev->dev, DMA_BIT_MASK(32));
	if (ret)
		return ret;

	mt76_pci_disable_aspm(pdev);

	if (id->device == 0x7916 || id->device == 0x790a)
		return mt7915_pci_hif2_probe(pdev);

	dev = mt7915_mmio_probe(&pdev->dev, pcim_iomap_table(pdev)[0],
				id->device);
	if (IS_ERR(dev))
		return PTR_ERR(dev);

	mdev = &dev->mt76;
<<<<<<< HEAD
=======
	mt7915_wfsys_reset(dev);
>>>>>>> eb3cdb58
	hif2 = mt7915_pci_init_hif2(pdev);

	ret = mt7915_mmio_wed_init(dev, pdev, true, &irq);
	if (ret < 0)
<<<<<<< HEAD
		goto free_device;

	irq = pdev->irq;
	ret = devm_request_irq(mdev->dev, irq, mt7915_irq_handler,
			       IRQF_SHARED, KBUILD_MODNAME, dev);
	if (ret)
		goto free_irq_vector;
=======
		goto free_wed_or_irq_vector;

	if (!ret) {
		hif2 = mt7915_pci_init_hif2(pdev);

		ret = pci_alloc_irq_vectors(pdev, 1, 1, PCI_IRQ_ALL_TYPES);
		if (ret < 0)
			goto free_device;

		irq = pdev->irq;
	}
>>>>>>> eb3cdb58

	ret = devm_request_irq(mdev->dev, irq, mt7915_irq_handler,
			       IRQF_SHARED, KBUILD_MODNAME, dev);
	if (ret)
		goto free_wed_or_irq_vector;

	/* master switch of PCIe tnterrupt enable */
	mt76_wr(dev, MT_PCIE_MAC_INT_ENABLE, 0xff);

	if (hif2) {
		dev->hif2 = hif2;

		mt76_wr(dev, MT_INT1_MASK_CSR, 0);
		/* master switch of PCIe tnterrupt enable */
		if (is_mt7915(mdev))
			mt76_wr(dev, MT_PCIE1_MAC_INT_ENABLE, 0xff);
		else
			mt76_wr(dev, MT_PCIE1_MAC_INT_ENABLE_MT7916, 0xff);

		ret = devm_request_irq(mdev->dev, dev->hif2->irq,
				       mt7915_irq_handler, IRQF_SHARED,
				       KBUILD_MODNAME "-hif", dev);
		if (ret)
			goto free_hif2;
	}

	ret = mt7915_register_device(dev);
	if (ret)
		goto free_hif2_irq;

	return 0;

free_hif2_irq:
	if (dev->hif2)
		devm_free_irq(mdev->dev, dev->hif2->irq, dev);
free_hif2:
	if (dev->hif2)
		put_device(dev->hif2->dev);
	devm_free_irq(mdev->dev, irq, dev);
<<<<<<< HEAD
free_irq_vector:
	pci_free_irq_vectors(pdev);
=======
free_wed_or_irq_vector:
	if (mtk_wed_device_active(&mdev->mmio.wed))
		mtk_wed_device_detach(&mdev->mmio.wed);
	else
		pci_free_irq_vectors(pdev);
>>>>>>> eb3cdb58
free_device:
	mt76_free_device(&dev->mt76);

	return ret;
}

static void mt7915_hif_remove(struct pci_dev *pdev)
{
	struct mt7915_hif *hif = pci_get_drvdata(pdev);

	list_del(&hif->list);
}

static void mt7915_pci_remove(struct pci_dev *pdev)
{
	struct mt76_dev *mdev;
	struct mt7915_dev *dev;

	mdev = pci_get_drvdata(pdev);
	dev = container_of(mdev, struct mt7915_dev, mt76);
	mt7915_put_hif2(dev->hif2);
	mt7915_unregister_device(dev);
}

struct pci_driver mt7915_hif_driver = {
	.name		= KBUILD_MODNAME "_hif",
	.id_table	= mt7915_hif_device_table,
	.probe		= mt7915_pci_probe,
	.remove		= mt7915_hif_remove,
};

struct pci_driver mt7915_pci_driver = {
	.name		= KBUILD_MODNAME,
	.id_table	= mt7915_pci_device_table,
	.probe		= mt7915_pci_probe,
	.remove		= mt7915_pci_remove,
};

MODULE_DEVICE_TABLE(pci, mt7915_pci_device_table);
MODULE_DEVICE_TABLE(pci, mt7915_hif_device_table);
MODULE_FIRMWARE(MT7915_FIRMWARE_WA);
MODULE_FIRMWARE(MT7915_FIRMWARE_WM);
MODULE_FIRMWARE(MT7915_ROM_PATCH);
MODULE_FIRMWARE(MT7916_FIRMWARE_WA);
MODULE_FIRMWARE(MT7916_FIRMWARE_WM);
MODULE_FIRMWARE(MT7916_ROM_PATCH);<|MERGE_RESOLUTION|>--- conflicted
+++ resolved
@@ -102,15 +102,9 @@
 static int mt7915_pci_probe(struct pci_dev *pdev,
 			    const struct pci_device_id *id)
 {
-<<<<<<< HEAD
-	struct mt7915_dev *dev;
-	struct mt76_dev *mdev;
-	struct mt7915_hif *hif2;
-=======
 	struct mt7915_hif *hif2 = NULL;
 	struct mt7915_dev *dev;
 	struct mt76_dev *mdev;
->>>>>>> eb3cdb58
 	int irq;
 	int ret;
 
@@ -139,23 +133,11 @@
 		return PTR_ERR(dev);
 
 	mdev = &dev->mt76;
-<<<<<<< HEAD
-=======
 	mt7915_wfsys_reset(dev);
->>>>>>> eb3cdb58
 	hif2 = mt7915_pci_init_hif2(pdev);
 
 	ret = mt7915_mmio_wed_init(dev, pdev, true, &irq);
 	if (ret < 0)
-<<<<<<< HEAD
-		goto free_device;
-
-	irq = pdev->irq;
-	ret = devm_request_irq(mdev->dev, irq, mt7915_irq_handler,
-			       IRQF_SHARED, KBUILD_MODNAME, dev);
-	if (ret)
-		goto free_irq_vector;
-=======
 		goto free_wed_or_irq_vector;
 
 	if (!ret) {
@@ -167,7 +149,6 @@
 
 		irq = pdev->irq;
 	}
->>>>>>> eb3cdb58
 
 	ret = devm_request_irq(mdev->dev, irq, mt7915_irq_handler,
 			       IRQF_SHARED, KBUILD_MODNAME, dev);
@@ -207,16 +188,11 @@
 	if (dev->hif2)
 		put_device(dev->hif2->dev);
 	devm_free_irq(mdev->dev, irq, dev);
-<<<<<<< HEAD
-free_irq_vector:
-	pci_free_irq_vectors(pdev);
-=======
 free_wed_or_irq_vector:
 	if (mtk_wed_device_active(&mdev->mmio.wed))
 		mtk_wed_device_detach(&mdev->mmio.wed);
 	else
 		pci_free_irq_vectors(pdev);
->>>>>>> eb3cdb58
 free_device:
 	mt76_free_device(&dev->mt76);
 
