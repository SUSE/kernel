--- conflicted
+++ resolved
@@ -79,14 +79,6 @@
 	ret = kstrtol(buf, 10, &val);
 	if (ret < 0)
 		return ret;
-<<<<<<< HEAD
-
-	mutex_lock(&phy->dev->mt76.mutex);
-	val = clamp_val(DIV_ROUND_CLOSEST(val, 1000), 60, 130);
-	phy->throttle_temp[i - 1] = val;
-	mutex_unlock(&phy->dev->mt76.mutex);
-
-=======
 
 	mutex_lock(&phy->dev->mt76.mutex);
 	val = clamp_val(DIV_ROUND_CLOSEST(val, 1000), 60, 130);
@@ -108,7 +100,6 @@
 	if (ret)
 		return ret;
 
->>>>>>> eb3cdb58
 	return count;
 }
 
@@ -154,28 +145,15 @@
 	u8 throttling = MT7915_THERMAL_THROTTLE_MAX - state;
 	int ret;
 
-<<<<<<< HEAD
-	if (state > MT7915_CDEV_THROTTLE_MAX)
-=======
 	if (state > MT7915_CDEV_THROTTLE_MAX) {
 		dev_err(phy->dev->mt76.dev,
 			"please specify a valid throttling state\n");
->>>>>>> eb3cdb58
 		return -EINVAL;
 	}
-
-<<<<<<< HEAD
-	if (phy->throttle_temp[0] > phy->throttle_temp[1])
-		return 0;
 
 	if (state == phy->cdev_state)
 		return 0;
 
-=======
-	if (state == phy->cdev_state)
-		return 0;
-
->>>>>>> eb3cdb58
 	/*
 	 * cooling_device convention: 0 = no cooling, more = more cooling
 	 * mcu convention: 1 = max cooling, more = less cooling
@@ -237,10 +215,6 @@
 	if (IS_ERR(hwmon))
 		return PTR_ERR(hwmon);
 
-	/* initialize critical/maximum high temperature */
-	phy->throttle_temp[0] = 110;
-	phy->throttle_temp[1] = 120;
-
 	return 0;
 }
 
@@ -248,32 +222,6 @@
 				  u8 delay_on, u8 delay_off)
 {
 	struct mt7915_dev *dev;
-<<<<<<< HEAD
-	struct mt76_dev *mt76;
-	u32 val;
-
-	mt76 = container_of(led_cdev, struct mt76_dev, led_cdev);
-	dev = container_of(mt76, struct mt7915_dev, mt76);
-
-	/* select TX blink mode, 2: only data frames */
-	mt76_rmw_field(dev, MT_TMAC_TCR0(0), MT_TMAC_TCR0_TX_BLINK, 2);
-
-	/* enable LED */
-	mt76_wr(dev, MT_LED_EN(0), 1);
-
-	/* set LED Tx blink on/off time */
-	val = FIELD_PREP(MT_LED_TX_BLINK_ON_MASK, delay_on) |
-	      FIELD_PREP(MT_LED_TX_BLINK_OFF_MASK, delay_off);
-	mt76_wr(dev, MT_LED_TX_BLINK(0), val);
-
-	/* control LED */
-	val = MT_LED_CTRL_BLINK_MODE | MT_LED_CTRL_KICK;
-	if (dev->mt76.led_al)
-		val |= MT_LED_CTRL_POLARITY;
-
-	mt76_wr(dev, MT_LED_CTRL(0), val);
-	mt76_clear(dev, MT_LED_CTRL(0), MT_LED_CTRL_KICK);
-=======
 	struct mt76_phy *mphy;
 	u32 val;
 
@@ -299,7 +247,6 @@
 
 	mt76_wr(dev, MT_LED_CTRL(mphy->band_idx), val);
 	mt76_clear(dev, MT_LED_CTRL(mphy->band_idx), MT_LED_CTRL_KICK);
->>>>>>> eb3cdb58
 }
 
 static int mt7915_led_set_blink(struct led_classdev *led_cdev,
@@ -330,14 +277,8 @@
 		mt7915_led_set_config(led_cdev, 0xff, 0);
 }
 
-<<<<<<< HEAD
-static void
-mt7915_init_txpower(struct mt7915_dev *dev,
-		    struct ieee80211_supported_band *sband)
-=======
 void mt7915_init_txpower(struct mt7915_dev *dev,
 			 struct ieee80211_supported_band *sband)
->>>>>>> eb3cdb58
 {
 	int i, n_chains = hweight8(dev->mphy.antenna_mask);
 	int nss_delta = mt76_tx_power_nss_delta(n_chains);
@@ -394,12 +335,8 @@
 static void
 mt7915_init_wiphy(struct mt7915_phy *phy)
 {
-<<<<<<< HEAD
-	struct mt7915_phy *phy = mt7915_hw_phy(hw);
-=======
 	struct mt76_phy *mphy = phy->mt76;
 	struct ieee80211_hw *hw = mphy->hw;
->>>>>>> eb3cdb58
 	struct mt76_dev *mdev = &phy->dev->mt76;
 	struct wiphy *wiphy = hw->wiphy;
 	struct mt7915_dev *dev = phy->dev;
@@ -429,8 +366,6 @@
 	wiphy_ext_feature_set(wiphy, NL80211_EXT_FEATURE_BEACON_RATE_HT);
 	wiphy_ext_feature_set(wiphy, NL80211_EXT_FEATURE_BEACON_RATE_VHT);
 	wiphy_ext_feature_set(wiphy, NL80211_EXT_FEATURE_BEACON_RATE_HE);
-<<<<<<< HEAD
-=======
 	wiphy_ext_feature_set(wiphy, NL80211_EXT_FEATURE_UNSOL_BCAST_PROBE_RESP);
 	wiphy_ext_feature_set(wiphy, NL80211_EXT_FEATURE_FILS_DISCOVERY);
 	wiphy_ext_feature_set(wiphy, NL80211_EXT_FEATURE_ACK_SIGNAL_SUPPORT);
@@ -438,7 +373,6 @@
 
 	if (!is_mt7915(&dev->mt76))
 		wiphy_ext_feature_set(wiphy, NL80211_EXT_FEATURE_STA_TX_PWR);
->>>>>>> eb3cdb58
 
 	if (!mdev->dev->of_node ||
 	    !of_property_read_bool(mdev->dev->of_node,
@@ -469,45 +403,25 @@
 		phy->mt76->sband_5g.sband.ht_cap.cap |=
 			IEEE80211_HT_CAP_LDPC_CODING |
 			IEEE80211_HT_CAP_MAX_AMSDU;
-<<<<<<< HEAD
-
-		if (is_mt7915(&dev->mt76)) {
-			phy->mt76->sband_5g.sband.vht_cap.cap |=
-=======
 		phy->mt76->sband_5g.sband.ht_cap.ampdu_density =
 			IEEE80211_HT_MPDU_DENSITY_4;
 
 		if (is_mt7915(&dev->mt76)) {
 			vht_cap->cap |=
->>>>>>> eb3cdb58
 				IEEE80211_VHT_CAP_MAX_MPDU_LENGTH_7991 |
 				IEEE80211_VHT_CAP_MAX_A_MPDU_LENGTH_EXPONENT_MASK;
 
 			if (!dev->dbdc_support)
-<<<<<<< HEAD
-				phy->mt76->sband_5g.sband.vht_cap.cap |=
-					IEEE80211_VHT_CAP_SHORT_GI_160 |
-					IEEE80211_VHT_CAP_SUPP_CHAN_WIDTH_160_80PLUS80MHZ;
-		} else {
-			phy->mt76->sband_5g.sband.vht_cap.cap |=
-=======
 				vht_cap->cap |=
 					IEEE80211_VHT_CAP_SHORT_GI_160 |
 					IEEE80211_VHT_CAP_SUPP_CHAN_WIDTH_160MHZ |
 					FIELD_PREP(IEEE80211_VHT_CAP_EXT_NSS_BW_MASK, 1);
 		} else {
 			vht_cap->cap |=
->>>>>>> eb3cdb58
 				IEEE80211_VHT_CAP_MAX_MPDU_LENGTH_11454 |
 				IEEE80211_VHT_CAP_MAX_A_MPDU_LENGTH_EXPONENT_MASK;
 
 			/* mt7916 dbdc with 2g 2x2 bw40 and 5g 2x2 bw160c */
-<<<<<<< HEAD
-			phy->mt76->sband_5g.sband.vht_cap.cap |=
-				IEEE80211_VHT_CAP_SHORT_GI_160 |
-				IEEE80211_VHT_CAP_SUPP_CHAN_WIDTH_160MHZ;
-		}
-=======
 			vht_cap->cap |=
 				IEEE80211_VHT_CAP_SHORT_GI_160 |
 				IEEE80211_VHT_CAP_SUPP_CHAN_WIDTH_160MHZ;
@@ -515,7 +429,6 @@
 
 		if (!is_mt7915(&dev->mt76) || !dev->dbdc_support)
 			ieee80211_hw_set(hw, SUPPORTS_VHT_EXT_NSS_BW);
->>>>>>> eb3cdb58
 	}
 
 	mt76_set_stream_caps(phy->mt76, true);
@@ -524,15 +437,12 @@
 
 	wiphy->available_antennas_rx = phy->mt76->antenna_mask;
 	wiphy->available_antennas_tx = phy->mt76->antenna_mask;
-<<<<<<< HEAD
-=======
 
 	/* init led callbacks */
 	if (IS_ENABLED(CONFIG_MT76_LEDS)) {
 		mphy->leds.cdev.brightness_set = mt7915_led_set_brightness;
 		mphy->leds.cdev.blink_set = mt7915_led_set_blink;
 	}
->>>>>>> eb3cdb58
 }
 
 static void
@@ -668,12 +578,9 @@
 			 MT_WF_PP_TOP_RXQ_QID6_WFDMA_HIF_SEL_MASK);
 
 	mt76_rmw_field(dev, MT_MDP_DCR1, MT_MDP_DCR1_MAX_RX_LEN, rx_len);
-<<<<<<< HEAD
-=======
 
 	if (!is_mt7915(&dev->mt76))
 		mt76_clear(dev, MT_MDP_DCR2, MT_MDP_DCR2_RX_TRANS_SHORT);
->>>>>>> eb3cdb58
 
 	/* enable hardware de-agg */
 	mt76_set(dev, MT_MDP_DCR0, MT_MDP_DCR0_DAMSDU_EN);
@@ -684,14 +591,7 @@
 	for (i = 0; i < 2; i++)
 		mt7915_mac_init_band(dev, i);
 
-<<<<<<< HEAD
-	if (IS_ENABLED(CONFIG_MT76_LEDS)) {
-		i = dev->mt76.led_pin ? MT_LED_GPIO_MUX3 : MT_LED_GPIO_MUX2;
-		mt76_rmw_field(dev, i, MT_LED_GPIO_SEL_MASK, 4);
-	}
-=======
 	mt7915_init_led_mux(dev);
->>>>>>> eb3cdb58
 }
 
 int mt7915_txbf_init(struct mt7915_dev *dev)
@@ -731,9 +631,6 @@
 	phy->mt76 = mphy;
 
 	/* Bind main phy to band0 and ext_phy to band1 for dbdc case */
-<<<<<<< HEAD
-	phy->band_idx = 1;
-=======
 	phy->mt76->band_idx = 1;
 
 	return phy;
@@ -744,7 +641,6 @@
 {
 	struct mt76_phy *mphy = phy->mt76;
 	int ret;
->>>>>>> eb3cdb58
 
 	INIT_DELAYED_WORK(&mphy->mac_work, mt7915_mac_work);
 
@@ -764,16 +660,7 @@
 	mt76_eeprom_override(mphy);
 
 	/* init wiphy according to mphy and phy */
-<<<<<<< HEAD
-	mt7915_init_wiphy(mphy->hw);
-	ret = mt7915_init_tx_queues(phy, MT_TXQ_ID(phy->band_idx),
-				    MT7915_TX_RING_SIZE,
-				    MT_TXQ_RING_BASE(1));
-	if (ret)
-		goto error;
-=======
 	mt7915_init_wiphy(phy);
->>>>>>> eb3cdb58
 
 	ret = mt76_register_phy(mphy, true, mt76_rates,
 				ARRAY_SIZE(mt76_rates));
@@ -785,10 +672,6 @@
 		goto unreg;
 
 	mt7915_init_debugfs(phy);
-
-	ret = mt7915_init_debugfs(phy);
-	if (ret)
-		goto error;
 
 	return 0;
 
@@ -868,27 +751,6 @@
 {
 	bool ret = true;
 
-<<<<<<< HEAD
-	dev->phy.band_idx = 0;
-
-	if (is_mt7986(&dev->mt76)) {
-		u32 sku = mt7915_check_adie(dev, true);
-
-		/*
-		 * for mt7986, dbdc support is determined by the number
-		 * of adie chips and the main phy is bound to band1 when
-		 * dbdc is disabled.
-		 */
-		if (sku == MT7975_ONE_ADIE || sku == MT7976_ONE_ADIE) {
-			dev->phy.band_idx = 1;
-			ret = false;
-		}
-	} else {
-		ret = is_mt7915(&dev->mt76) ?
-		      !!(mt76_rr(dev, MT_HW_BOUND) & BIT(5)) : true;
-	}
-
-=======
 	dev->phy.mt76->band_idx = 0;
 
 	if (is_mt7986(&dev->mt76)) {
@@ -908,7 +770,6 @@
 		      !!(mt76_rr(dev, MT_HW_BOUND) & BIT(5)) : true;
 	}
 
->>>>>>> eb3cdb58
 	return ret;
 }
 
@@ -921,16 +782,6 @@
 	mt76_wr(dev, MT_INT_SOURCE_CSR, ~0);
 
 	INIT_WORK(&dev->init_work, mt7915_init_work);
-<<<<<<< HEAD
-
-	dev->dbdc_support = mt7915_band_config(dev);
-
-	/* If MCU was already running, it is likely in a bad state */
-	if (mt76_get_field(dev, MT_TOP_MISC, MT_TOP_MISC_FW_STATE) >
-	    FW_STATE_FW_DOWNLOAD)
-		mt7915_wfsys_reset(dev);
-=======
->>>>>>> eb3cdb58
 
 	ret = mt7915_dma_init(dev, phy2);
 	if (ret)
@@ -995,26 +846,11 @@
 }
 
 static void
-<<<<<<< HEAD
-mt7915_set_stream_he_txbf_caps(struct mt7915_dev *dev,
-			       struct ieee80211_sta_he_cap *he_cap,
-			       int vif, int nss)
-=======
 mt7915_set_stream_he_txbf_caps(struct mt7915_phy *phy,
 			       struct ieee80211_sta_he_cap *he_cap, int vif)
->>>>>>> eb3cdb58
 {
 	struct mt7915_dev *dev = phy->dev;
 	struct ieee80211_he_cap_elem *elem = &he_cap->he_cap_elem;
-<<<<<<< HEAD
-	u8 c, nss_160;
-
-	/* Can do 1/2 of NSS streams in 160Mhz mode for mt7915 */
-	if (is_mt7915(&dev->mt76) && !dev->dbdc_support)
-		nss_160 = nss / 2;
-	else
-		nss_160 = nss;
-=======
 	int sts = hweight8(phy->mt76->chainmask);
 	u8 c, sts_160 = sts;
 
@@ -1025,7 +861,6 @@
 		else
 			sts_160 = 0;
 	}
->>>>>>> eb3cdb58
 
 #ifdef CONFIG_MAC80211_MESH
 	if (vif == NL80211_IFTYPE_MESH_POINT)
@@ -1079,27 +914,16 @@
 	elem->phy_cap_info[3] |= IEEE80211_HE_PHY_CAP3_SU_BEAMFORMER;
 	elem->phy_cap_info[4] |= IEEE80211_HE_PHY_CAP4_MU_BEAMFORMER;
 
-<<<<<<< HEAD
-	/* num_snd_dim
-	 * for mt7915, max supported nss is 2 for bw > 80MHz
-	 */
-	c = FIELD_PREP(IEEE80211_HE_PHY_CAP5_BEAMFORMEE_NUM_SND_DIM_UNDER_80MHZ_MASK,
-		       nss - 1) |
-	    FIELD_PREP(IEEE80211_HE_PHY_CAP5_BEAMFORMEE_NUM_SND_DIM_ABOVE_80MHZ_MASK,
-		       nss_160 - 1);
-=======
 	c = FIELD_PREP(IEEE80211_HE_PHY_CAP5_BEAMFORMEE_NUM_SND_DIM_UNDER_80MHZ_MASK,
 		       sts - 1);
 	if (sts_160)
 		c |= FIELD_PREP(IEEE80211_HE_PHY_CAP5_BEAMFORMEE_NUM_SND_DIM_ABOVE_80MHZ_MASK,
 				sts_160 - 1);
->>>>>>> eb3cdb58
 	elem->phy_cap_info[5] |= c;
 
 	c = IEEE80211_HE_PHY_CAP6_TRIG_SU_BEAMFORMING_FB |
 	    IEEE80211_HE_PHY_CAP6_TRIG_MU_BEAMFORMING_PARTIAL_BW_FB;
 	elem->phy_cap_info[6] |= c;
-<<<<<<< HEAD
 
 	if (!is_mt7915(&dev->mt76)) {
 		c = IEEE80211_HE_PHY_CAP7_STBC_TX_ABOVE_80MHZ |
@@ -1108,53 +932,16 @@
 	}
 }
 
-static void
-mt7915_gen_ppe_thresh(u8 *he_ppet, int nss)
-{
-	u8 i, ppet_bits, ppet_size, ru_bit_mask = 0x7; /* HE80 */
-	u8 ppet16_ppet8_ru3_ru0[] = {0x1c, 0xc7, 0x71};
-
-	he_ppet[0] = FIELD_PREP(IEEE80211_PPE_THRES_NSS_MASK, nss - 1) |
-		     FIELD_PREP(IEEE80211_PPE_THRES_RU_INDEX_BITMASK_MASK,
-				ru_bit_mask);
-
-	ppet_bits = IEEE80211_PPE_THRES_INFO_PPET_SIZE *
-		    nss * hweight8(ru_bit_mask) * 2;
-	ppet_size = DIV_ROUND_UP(ppet_bits, 8);
-
-	for (i = 0; i < ppet_size - 1; i++)
-		he_ppet[i + 1] = ppet16_ppet8_ru3_ru0[i % 3];
-=======
->>>>>>> eb3cdb58
-
-	if (!is_mt7915(&dev->mt76)) {
-		c = IEEE80211_HE_PHY_CAP7_STBC_TX_ABOVE_80MHZ |
-		    IEEE80211_HE_PHY_CAP7_STBC_RX_ABOVE_80MHZ;
-		elem->phy_cap_info[7] |= c;
-	}
-}
-
 static int
 mt7915_init_he_caps(struct mt7915_phy *phy, enum nl80211_band band,
 		    struct ieee80211_sband_iftype_data *data)
 {
 	struct mt7915_dev *dev = phy->dev;
-<<<<<<< HEAD
-	int i, idx = 0, nss = hweight8(phy->mt76->chainmask);
-=======
 	int i, idx = 0, nss = hweight8(phy->mt76->antenna_mask);
->>>>>>> eb3cdb58
 	u16 mcs_map = 0;
 	u16 mcs_map_160 = 0;
 	u8 nss_160;
 
-<<<<<<< HEAD
-	/* Can do 1/2 of NSS streams in 160Mhz mode for mt7915 */
-	if (is_mt7915(&dev->mt76) && !dev->dbdc_support)
-		nss_160 = nss / 2;
-	else
-		nss_160 = nss;
-=======
 	if (!is_mt7915(&dev->mt76))
 		nss_160 = nss;
 	else if (!dev->dbdc_support)
@@ -1163,7 +950,6 @@
 	else
 		/* Can't do 160MHz with mt7915 dbdc */
 		nss_160 = 0;
->>>>>>> eb3cdb58
 
 	for (i = 0; i < 8; i++) {
 		if (i < nss)
@@ -1209,11 +995,7 @@
 		if (band == NL80211_BAND_2GHZ)
 			he_cap_elem->phy_cap_info[0] =
 				IEEE80211_HE_PHY_CAP0_CHANNEL_WIDTH_SET_40MHZ_IN_2G;
-<<<<<<< HEAD
-		else
-=======
 		else if (nss_160)
->>>>>>> eb3cdb58
 			he_cap_elem->phy_cap_info[0] =
 				IEEE80211_HE_PHY_CAP0_CHANNEL_WIDTH_SET_40MHZ_80MHZ_IN_5G |
 				IEEE80211_HE_PHY_CAP0_CHANNEL_WIDTH_SET_160MHZ_IN_5G;
@@ -1293,15 +1075,8 @@
 		he_mcs->tx_mcs_80 = cpu_to_le16(mcs_map);
 		he_mcs->rx_mcs_160 = cpu_to_le16(mcs_map_160);
 		he_mcs->tx_mcs_160 = cpu_to_le16(mcs_map_160);
-<<<<<<< HEAD
-		he_mcs->rx_mcs_80p80 = cpu_to_le16(mcs_map_160);
-		he_mcs->tx_mcs_80p80 = cpu_to_le16(mcs_map_160);
-
-		mt7915_set_stream_he_txbf_caps(dev, he_cap, i, nss);
-=======
 
 		mt7915_set_stream_he_txbf_caps(phy, he_cap, i);
->>>>>>> eb3cdb58
 
 		memset(he_cap->ppe_thres, 0, sizeof(he_cap->ppe_thres));
 		if (he_cap_elem->phy_cap_info[6] &
@@ -1317,11 +1092,7 @@
 			u16 cap = IEEE80211_HE_6GHZ_CAP_TX_ANTPAT_CONS |
 				  IEEE80211_HE_6GHZ_CAP_RX_ANTPAT_CONS;
 
-<<<<<<< HEAD
-			cap |= u16_encode_bits(IEEE80211_HT_MPDU_DENSITY_8,
-=======
 			cap |= u16_encode_bits(IEEE80211_HT_MPDU_DENSITY_2,
->>>>>>> eb3cdb58
 					       IEEE80211_HE_6GHZ_CAP_MIN_MPDU_START) |
 			       u16_encode_bits(IEEE80211_VHT_MAX_AMPDU_1024K,
 					       IEEE80211_HE_6GHZ_CAP_MAX_AMPDU_LEN_EXP) |
@@ -1421,24 +1192,15 @@
 	if (IS_ERR(phy2))
 		return PTR_ERR(phy2);
 
-<<<<<<< HEAD
-=======
 	ret = mt7915_init_hardware(dev, phy2);
 	if (ret)
 		goto free_phy2;
 
 	mt7915_init_wiphy(&dev->phy);
 
->>>>>>> eb3cdb58
 #ifdef CONFIG_NL80211_TESTMODE
 	dev->mt76.test_ops = &mt7915_testmode_ops;
 #endif
-
-	/* init led callbacks */
-	if (IS_ENABLED(CONFIG_MT76_LEDS)) {
-		dev->mt76.led_cdev.brightness_set = mt7915_led_set_brightness;
-		dev->mt76.led_cdev.blink_set = mt7915_led_set_blink;
-	}
 
 	ret = mt76_register_device(&dev->mt76, true, mt76_rates,
 				   ARRAY_SIZE(mt76_rates));
@@ -1467,9 +1229,6 @@
 	if (ret)
 		goto unreg_thermal;
 
-<<<<<<< HEAD
-	return mt7915_init_debugfs(&dev->phy);
-=======
 	return 0;
 
 unreg_thermal:
@@ -1482,7 +1241,6 @@
 	if (phy2)
 		ieee80211_free_hw(phy2->mt76->hw);
 	return ret;
->>>>>>> eb3cdb58
 }
 
 void mt7915_unregister_device(struct mt7915_dev *dev)
@@ -1493,8 +1251,5 @@
 	mt76_unregister_device(&dev->mt76);
 	mt7915_stop_hardware(dev);
 
-	if (is_mt7986(&dev->mt76))
-		mt7986_wmac_disable(dev);
-
 	mt76_free_device(&dev->mt76);
 }