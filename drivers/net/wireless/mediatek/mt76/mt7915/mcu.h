/* SPDX-License-Identifier: ISC */
/* Copyright (C) 2020 MediaTek Inc. */

#ifndef __MT7915_MCU_H
#define __MT7915_MCU_H

#include "../mt76_connac_mcu.h"

<<<<<<< HEAD
struct mt7915_mcu_txd {
	__le32 txd[8];

	__le16 len;
	__le16 pq_id;

	u8 cid;
	u8 pkt_type;
	u8 set_query; /* FW don't care */
	u8 seq;

	u8 uc_d2b0_rev;
	u8 ext_cid;
	u8 s2d_index;
	u8 ext_cid_ack;

	u32 reserved[5];
} __packed __aligned(4);

=======
>>>>>>> eb3cdb58
enum {
	MCU_ATE_SET_TRX = 0x1,
	MCU_ATE_SET_FREQ_OFFSET = 0xa,
	MCU_ATE_SET_SLOT_TIME = 0x13,
	MCU_ATE_CLEAN_TXQUEUE = 0x1c,
};

struct mt7915_mcu_thermal_ctrl {
	u8 ctrl_id;
	u8 band_idx;
	union {
		struct {
			u8 protect_type; /* 1: duty admit, 2: radio off */
			u8 trigger_type; /* 0: low, 1: high */
		} __packed type;
		struct {
			u8 duty_level;	/* level 0~3 */
			u8 duty_cycle;
		} __packed duty;
	};
} __packed;

struct mt7915_mcu_thermal_notify {
	struct mt76_connac2_mcu_rxd rxd;

	struct mt7915_mcu_thermal_ctrl ctrl;
	__le32 temperature;
	u8 rsv[8];
} __packed;

struct mt7915_mcu_csa_notify {
	struct mt76_connac2_mcu_rxd rxd;

	u8 omac_idx;
	u8 csa_count;
	u8 band_idx;
	u8 rsv;
} __packed;

struct mt7915_mcu_bcc_notify {
<<<<<<< HEAD
	struct mt7915_mcu_rxd rxd;
=======
	struct mt76_connac2_mcu_rxd rxd;
>>>>>>> eb3cdb58

	u8 band_idx;
	u8 omac_idx;
	u8 cca_count;
	u8 rsv;
} __packed;

struct mt7915_mcu_rdd_report {
	struct mt76_connac2_mcu_rxd rxd;

	u8 band_idx;
	u8 long_detected;
	u8 constant_prf_detected;
	u8 staggered_prf_detected;
	u8 radar_type_idx;
	u8 periodic_pulse_num;
	u8 long_pulse_num;
	u8 hw_pulse_num;

	u8 out_lpn;
	u8 out_spn;
	u8 out_crpn;
	u8 out_crpw;
	u8 out_crbn;
	u8 out_stgpn;
	u8 out_stgpw;

	u8 rsv;

	__le32 out_pri_const;
	__le32 out_pri_stg[3];

	struct {
		__le32 start;
		__le16 pulse_width;
		__le16 pulse_power;
		u8 mdrdy_flag;
		u8 rsv[3];
	} long_pulse[32];

	struct {
		__le32 start;
		__le16 pulse_width;
		__le16 pulse_power;
		u8 mdrdy_flag;
		u8 rsv[3];
	} periodic_pulse[32];

	struct {
		__le32 start;
		__le16 pulse_width;
		__le16 pulse_power;
		u8 sc_pass;
		u8 sw_reset;
		u8 mdrdy_flag;
		u8 tx_active;
	} hw_pulse[32];
} __packed;

struct mt7915_mcu_background_chain_ctrl {
	u8 chan;		/* primary channel */
	u8 central_chan;	/* central channel */
	u8 bw;
	u8 tx_stream;
	u8 rx_stream;

	u8 monitor_chan;	/* monitor channel */
	u8 monitor_central_chan;/* monitor central channel */
	u8 monitor_bw;
	u8 monitor_tx_stream;
	u8 monitor_rx_stream;

	u8 scan_mode;		/* 0: ScanStop
				 * 1: ScanStart
				 * 2: ScanRunning
				 */
	u8 band_idx;		/* DBDC */
	u8 monitor_scan_type;
	u8 band;		/* 0: 2.4GHz, 1: 5GHz */
	u8 rsv[2];
} __packed;

<<<<<<< HEAD
=======
struct mt7915_mcu_sr_ctrl {
	u8 action;
	u8 argnum;
	u8 band_idx;
	u8 status;
	u8 drop_ta_idx;
	u8 sta_idx;	/* 256 sta */
	u8 rsv[2];
	__le32 val;
} __packed;

>>>>>>> eb3cdb58
struct mt7915_mcu_eeprom {
	u8 buffer_mode;
	u8 format;
	__le16 len;
} __packed;

struct mt7915_mcu_eeprom_info {
	__le32 addr;
	__le32 valid;
	u8 data[16];
} __packed;

struct mt7915_mcu_phy_rx_info {
	u8 category;
	u8 rate;
	u8 mode;
	u8 nsts;
	u8 gi;
	u8 coding;
	u8 stbc;
	u8 bw;
};

struct mt7915_mcu_mib {
	__le32 band;
	__le32 offs;
	__le64 data;
} __packed;

enum mt7915_chan_mib_offs {
	/* mt7915 */
<<<<<<< HEAD
	MIB_BUSY_TIME = 14,
	MIB_TX_TIME = 81,
	MIB_RX_TIME,
	MIB_OBSS_AIRTIME = 86,
	/* mt7916 */
	MIB_BUSY_TIME_V2 = 0,
	MIB_TX_TIME_V2 = 6,
	MIB_RX_TIME_V2 = 8,
	MIB_OBSS_AIRTIME_V2 = 490
=======
	MIB_TX_TIME = 81,
	MIB_RX_TIME,
	MIB_OBSS_AIRTIME = 86,
	MIB_NON_WIFI_TIME,
	MIB_TXOP_INIT_COUNT,

	/* mt7916 */
	MIB_TX_TIME_V2 = 6,
	MIB_RX_TIME_V2 = 8,
	MIB_OBSS_AIRTIME_V2 = 490,
	MIB_NON_WIFI_TIME_V2
>>>>>>> eb3cdb58
};

struct mt7915_mcu_txpower_sku {
	u8 format_id;
	u8 limit_type;
	u8 band_idx;
	s8 txpower_sku[MT7915_SKU_RATE_NUM];
} __packed;

struct edca {
	u8 queue;
	u8 set;
	u8 aifs;
	u8 cw_min;
	__le16 cw_max;
	__le16 txop;
};

struct mt7915_mcu_tx {
	u8 total;
	u8 action;
	u8 valid;
	u8 mode;

	struct edca edca[IEEE80211_NUM_ACS];
} __packed;

struct mt7915_mcu_muru_stats {
	__le32 event_id;
	struct {
		__le32 cck_cnt;
		__le32 ofdm_cnt;
		__le32 htmix_cnt;
		__le32 htgf_cnt;
		__le32 vht_su_cnt;
		__le32 vht_2mu_cnt;
		__le32 vht_3mu_cnt;
		__le32 vht_4mu_cnt;
		__le32 he_su_cnt;
		__le32 he_ext_su_cnt;
		__le32 he_2ru_cnt;
		__le32 he_2mu_cnt;
		__le32 he_3ru_cnt;
		__le32 he_3mu_cnt;
		__le32 he_4ru_cnt;
		__le32 he_4mu_cnt;
		__le32 he_5to8ru_cnt;
		__le32 he_9to16ru_cnt;
		__le32 he_gtr16ru_cnt;
	} dl;

	struct {
		__le32 hetrig_su_cnt;
		__le32 hetrig_2ru_cnt;
		__le32 hetrig_3ru_cnt;
		__le32 hetrig_4ru_cnt;
		__le32 hetrig_5to8ru_cnt;
		__le32 hetrig_9to16ru_cnt;
		__le32 hetrig_gtr16ru_cnt;
		__le32 hetrig_2mu_cnt;
		__le32 hetrig_3mu_cnt;
		__le32 hetrig_4mu_cnt;
	} ul;
};

#define WMM_AIFS_SET		BIT(0)
#define WMM_CW_MIN_SET		BIT(1)
#define WMM_CW_MAX_SET		BIT(2)
#define WMM_TXOP_SET		BIT(3)
#define WMM_PARAM_SET		GENMASK(3, 0)

enum {
	MCU_FW_LOG_WM,
	MCU_FW_LOG_WA,
	MCU_FW_LOG_TO_HOST,
};

enum {
	MCU_TWT_AGRT_ADD,
	MCU_TWT_AGRT_MODIFY,
	MCU_TWT_AGRT_DELETE,
	MCU_TWT_AGRT_TEARDOWN,
	MCU_TWT_AGRT_GET_TSF,
};

enum {
	MCU_WA_PARAM_CMD_QUERY,
	MCU_WA_PARAM_CMD_SET,
	MCU_WA_PARAM_CMD_CAPABILITY,
	MCU_WA_PARAM_CMD_DEBUG,
};

enum {
	MCU_WA_PARAM_PDMA_RX = 0x04,
	MCU_WA_PARAM_CPU_UTIL = 0x0b,
	MCU_WA_PARAM_RED = 0x0e,
	MCU_WA_PARAM_RED_SETTING = 0x40,
};

enum mcu_mmps_mode {
	MCU_MMPS_STATIC,
	MCU_MMPS_DYNAMIC,
	MCU_MMPS_RSV,
	MCU_MMPS_DISABLE,
};

<<<<<<< HEAD
enum {
	SCS_SEND_DATA,
	SCS_SET_MANUAL_PD_TH,
	SCS_CONFIG,
	SCS_ENABLE,
	SCS_SHOW_INFO,
	SCS_GET_GLO_ADDR,
	SCS_GET_GLO_ADDR_EVENT,
};

=======
>>>>>>> eb3cdb58
struct bss_info_bmc_rate {
	__le16 tag;
	__le16 len;
	__le16 bc_trans;
	__le16 mc_trans;
	u8 short_preamble;
	u8 rsv[7];
} __packed;

struct bss_info_ra {
	__le16 tag;
	__le16 len;
	u8 op_mode;
	u8 adhoc_en;
	u8 short_preamble;
	u8 tx_streams;
	u8 rx_streams;
	u8 algo;
	u8 force_sgi;
	u8 force_gf;
	u8 ht_mode;
	u8 has_20_sta;		/* Check if any sta support GF. */
	u8 bss_width_trigger_events;
	u8 vht_nss_cap;
	u8 vht_bw_signal;	/* not use */
	u8 vht_force_sgi;	/* not use */
	u8 se_off;
	u8 antenna_idx;
	u8 train_up_rule;
	u8 rsv[3];
	unsigned short train_up_high_thres;
	short train_up_rule_rssi;
	unsigned short low_traffic_thres;
	__le16 max_phyrate;
	__le32 phy_cap;
	__le32 interval;
	__le32 fast_interval;
} __packed;

struct bss_info_hw_amsdu {
	__le16 tag;
	__le16 len;
	__le32 cmp_bitmap_0;
	__le32 cmp_bitmap_1;
	__le16 trig_thres;
	u8 enable;
	u8 rsv;
} __packed;

struct bss_info_color {
	__le16 tag;
	__le16 len;
	u8 disable;
	u8 color;
	u8 rsv[2];
} __packed;

struct bss_info_he {
	__le16 tag;
	__le16 len;
	u8 he_pe_duration;
	u8 vht_op_info_present;
	__le16 he_rts_thres;
	__le16 max_nss_mcs[CMD_HE_MCS_BW_NUM];
	u8 rsv[6];
} __packed;

struct bss_info_bcn {
	__le16 tag;
	__le16 len;
	u8 ver;
	u8 enable;
	__le16 sub_ntlv;
} __packed __aligned(4);

struct bss_info_bcn_cntdwn {
	__le16 tag;
	__le16 len;
	u8 cnt;
	u8 rsv[3];
} __packed __aligned(4);

struct bss_info_bcn_mbss {
#define MAX_BEACON_NUM	32
	__le16 tag;
	__le16 len;
	__le32 bitmap;
	__le16 offset[MAX_BEACON_NUM];
	u8 rsv[8];
} __packed __aligned(4);

struct bss_info_bcn_cont {
	__le16 tag;
	__le16 len;
	__le16 tim_ofs;
	__le16 csa_ofs;
	__le16 bcc_ofs;
	__le16 pkt_len;
} __packed __aligned(4);

struct bss_info_inband_discovery {
	__le16 tag;
	__le16 len;
	u8 tx_type;
	u8 tx_mode;
	u8 tx_interval;
	u8 enable;
	__le16 rsv;
	__le16 prob_rsp_len;
} __packed __aligned(4);

enum {
	BSS_INFO_BCN_CSA,
	BSS_INFO_BCN_BCC,
	BSS_INFO_BCN_MBSSID,
	BSS_INFO_BCN_CONTENT,
	BSS_INFO_BCN_DISCOV,
	BSS_INFO_BCN_MAX
};

enum {
	RATE_PARAM_FIXED = 3,
	RATE_PARAM_MMPS_UPDATE = 5,
	RATE_PARAM_FIXED_HE_LTF = 7,
	RATE_PARAM_FIXED_MCS,
	RATE_PARAM_FIXED_GI = 11,
	RATE_PARAM_AUTO = 20,
<<<<<<< HEAD
=======
	RATE_PARAM_SPE_UPDATE = 22,
>>>>>>> eb3cdb58
};

#define RATE_CFG_MCS			GENMASK(3, 0)
#define RATE_CFG_NSS			GENMASK(7, 4)
#define RATE_CFG_GI			GENMASK(11, 8)
#define RATE_CFG_BW			GENMASK(15, 12)
#define RATE_CFG_STBC			GENMASK(19, 16)
#define RATE_CFG_LDPC			GENMASK(23, 20)
#define RATE_CFG_PHY_TYPE		GENMASK(27, 24)
#define RATE_CFG_HE_LTF			GENMASK(31, 28)
<<<<<<< HEAD
=======

enum {
	TX_POWER_LIMIT_ENABLE,
	TX_POWER_LIMIT_TABLE = 0x4,
	TX_POWER_LIMIT_INFO = 0x7,
	TX_POWER_LIMIT_FRAME = 0x11,
	TX_POWER_LIMIT_FRAME_MIN = 0x12,
};

enum {
	SPR_ENABLE = 0x1,
	SPR_ENABLE_SD = 0x3,
	SPR_ENABLE_MODE = 0x5,
	SPR_ENABLE_DPD = 0x23,
	SPR_ENABLE_TX = 0x25,
	SPR_SET_SRG_BITMAP = 0x80,
	SPR_SET_PARAM = 0xc2,
	SPR_SET_SIGA = 0xdc,
};
>>>>>>> eb3cdb58

enum {
	THERMAL_PROTECT_PARAMETER_CTRL,
	THERMAL_PROTECT_BASIC_INFO,
	THERMAL_PROTECT_ENABLE,
	THERMAL_PROTECT_DISABLE,
	THERMAL_PROTECT_DUTY_CONFIG,
	THERMAL_PROTECT_MECH_INFO,
	THERMAL_PROTECT_DUTY_INFO,
	THERMAL_PROTECT_STATE_ACT,
};

enum {
	MT_BF_SOUNDING_ON = 1,
	MT_BF_TYPE_UPDATE = 20,
	MT_BF_MODULE_UPDATE = 25
};

enum {
	MURU_SET_ARB_OP_MODE = 14,
	MURU_SET_PLATFORM_TYPE = 25,
};

enum {
	MURU_PLATFORM_TYPE_PERF_LEVEL_1 = 1,
	MURU_PLATFORM_TYPE_PERF_LEVEL_2,
};

/* tx cmd tx statistics */
enum {
	MURU_SET_TXC_TX_STATS_EN = 150,
	MURU_GET_TXC_TX_STATS = 151,
};
<<<<<<< HEAD
=======

enum {
	SER_QUERY,
	/* recovery */
	SER_SET_RECOVER_L1,
	SER_SET_RECOVER_L2,
	SER_SET_RECOVER_L3_RX_ABORT,
	SER_SET_RECOVER_L3_TX_ABORT,
	SER_SET_RECOVER_L3_TX_DISABLE,
	SER_SET_RECOVER_L3_BF,
	SER_SET_RECOVER_FULL,
	SER_SET_SYSTEM_ASSERT,
	/* action */
	SER_ENABLE = 2,
	SER_RECOVER
};

#define MT7915_MAX_BEACON_SIZE		512
#define MT7915_MAX_INBAND_FRAME_SIZE	256
#define MT7915_MAX_BSS_OFFLOAD_SIZE	(MT7915_MAX_BEACON_SIZE +	  \
					 MT7915_MAX_INBAND_FRAME_SIZE +	  \
					 MT7915_BEACON_UPDATE_SIZE)
>>>>>>> eb3cdb58

#define MT7915_BSS_UPDATE_MAX_SIZE	(sizeof(struct sta_req_hdr) +	\
					 sizeof(struct bss_info_omac) +	\
					 sizeof(struct bss_info_basic) +\
					 sizeof(struct bss_info_rf_ch) +\
					 sizeof(struct bss_info_ra) +	\
					 sizeof(struct bss_info_hw_amsdu) +\
					 sizeof(struct bss_info_he) +	\
					 sizeof(struct bss_info_bmc_rate) +\
					 sizeof(struct bss_info_ext_bss))

#define MT7915_BEACON_UPDATE_SIZE	(sizeof(struct sta_req_hdr) +	\
					 sizeof(struct bss_info_bcn_cntdwn) + \
					 sizeof(struct bss_info_bcn_mbss) + \
<<<<<<< HEAD
					 sizeof(struct bss_info_bcn_cont))
=======
					 sizeof(struct bss_info_bcn_cont) + \
					 sizeof(struct bss_info_inband_discovery))

static inline s8
mt7915_get_power_bound(struct mt7915_phy *phy, s8 txpower)
{
	struct mt76_phy *mphy = phy->mt76;
	int n_chains = hweight8(mphy->antenna_mask);

	txpower = mt76_get_sar_power(mphy, mphy->chandef.chan, txpower * 2);
	txpower -= mt76_tx_power_nss_delta(n_chains);

	return txpower;
}
>>>>>>> eb3cdb58

#endif<|MERGE_RESOLUTION|>--- conflicted
+++ resolved
@@ -6,28 +6,6 @@
 
 #include "../mt76_connac_mcu.h"
 
-<<<<<<< HEAD
-struct mt7915_mcu_txd {
-	__le32 txd[8];
-
-	__le16 len;
-	__le16 pq_id;
-
-	u8 cid;
-	u8 pkt_type;
-	u8 set_query; /* FW don't care */
-	u8 seq;
-
-	u8 uc_d2b0_rev;
-	u8 ext_cid;
-	u8 s2d_index;
-	u8 ext_cid_ack;
-
-	u32 reserved[5];
-} __packed __aligned(4);
-
-=======
->>>>>>> eb3cdb58
 enum {
 	MCU_ATE_SET_TRX = 0x1,
 	MCU_ATE_SET_FREQ_OFFSET = 0xa,
@@ -68,11 +46,7 @@
 } __packed;
 
 struct mt7915_mcu_bcc_notify {
-<<<<<<< HEAD
-	struct mt7915_mcu_rxd rxd;
-=======
 	struct mt76_connac2_mcu_rxd rxd;
->>>>>>> eb3cdb58
 
 	u8 band_idx;
 	u8 omac_idx;
@@ -155,8 +129,6 @@
 	u8 rsv[2];
 } __packed;
 
-<<<<<<< HEAD
-=======
 struct mt7915_mcu_sr_ctrl {
 	u8 action;
 	u8 argnum;
@@ -168,7 +140,6 @@
 	__le32 val;
 } __packed;
 
->>>>>>> eb3cdb58
 struct mt7915_mcu_eeprom {
 	u8 buffer_mode;
 	u8 format;
@@ -200,17 +171,6 @@
 
 enum mt7915_chan_mib_offs {
 	/* mt7915 */
-<<<<<<< HEAD
-	MIB_BUSY_TIME = 14,
-	MIB_TX_TIME = 81,
-	MIB_RX_TIME,
-	MIB_OBSS_AIRTIME = 86,
-	/* mt7916 */
-	MIB_BUSY_TIME_V2 = 0,
-	MIB_TX_TIME_V2 = 6,
-	MIB_RX_TIME_V2 = 8,
-	MIB_OBSS_AIRTIME_V2 = 490
-=======
 	MIB_TX_TIME = 81,
 	MIB_RX_TIME,
 	MIB_OBSS_AIRTIME = 86,
@@ -222,7 +182,6 @@
 	MIB_RX_TIME_V2 = 8,
 	MIB_OBSS_AIRTIME_V2 = 490,
 	MIB_NON_WIFI_TIME_V2
->>>>>>> eb3cdb58
 };
 
 struct mt7915_mcu_txpower_sku {
@@ -329,19 +288,6 @@
 	MCU_MMPS_DISABLE,
 };
 
-<<<<<<< HEAD
-enum {
-	SCS_SEND_DATA,
-	SCS_SET_MANUAL_PD_TH,
-	SCS_CONFIG,
-	SCS_ENABLE,
-	SCS_SHOW_INFO,
-	SCS_GET_GLO_ADDR,
-	SCS_GET_GLO_ADDR_EVENT,
-};
-
-=======
->>>>>>> eb3cdb58
 struct bss_info_bmc_rate {
 	__le16 tag;
 	__le16 len;
@@ -469,10 +415,7 @@
 	RATE_PARAM_FIXED_MCS,
 	RATE_PARAM_FIXED_GI = 11,
 	RATE_PARAM_AUTO = 20,
-<<<<<<< HEAD
-=======
 	RATE_PARAM_SPE_UPDATE = 22,
->>>>>>> eb3cdb58
 };
 
 #define RATE_CFG_MCS			GENMASK(3, 0)
@@ -483,8 +426,6 @@
 #define RATE_CFG_LDPC			GENMASK(23, 20)
 #define RATE_CFG_PHY_TYPE		GENMASK(27, 24)
 #define RATE_CFG_HE_LTF			GENMASK(31, 28)
-<<<<<<< HEAD
-=======
 
 enum {
 	TX_POWER_LIMIT_ENABLE,
@@ -504,7 +445,6 @@
 	SPR_SET_PARAM = 0xc2,
 	SPR_SET_SIGA = 0xdc,
 };
->>>>>>> eb3cdb58
 
 enum {
 	THERMAL_PROTECT_PARAMETER_CTRL,
@@ -538,8 +478,6 @@
 	MURU_SET_TXC_TX_STATS_EN = 150,
 	MURU_GET_TXC_TX_STATS = 151,
 };
-<<<<<<< HEAD
-=======
 
 enum {
 	SER_QUERY,
@@ -562,7 +500,6 @@
 #define MT7915_MAX_BSS_OFFLOAD_SIZE	(MT7915_MAX_BEACON_SIZE +	  \
 					 MT7915_MAX_INBAND_FRAME_SIZE +	  \
 					 MT7915_BEACON_UPDATE_SIZE)
->>>>>>> eb3cdb58
 
 #define MT7915_BSS_UPDATE_MAX_SIZE	(sizeof(struct sta_req_hdr) +	\
 					 sizeof(struct bss_info_omac) +	\
@@ -577,9 +514,6 @@
 #define MT7915_BEACON_UPDATE_SIZE	(sizeof(struct sta_req_hdr) +	\
 					 sizeof(struct bss_info_bcn_cntdwn) + \
 					 sizeof(struct bss_info_bcn_mbss) + \
-<<<<<<< HEAD
-					 sizeof(struct bss_info_bcn_cont))
-=======
 					 sizeof(struct bss_info_bcn_cont) + \
 					 sizeof(struct bss_info_inband_discovery))
 
@@ -594,6 +528,5 @@
 
 	return txpower;
 }
->>>>>>> eb3cdb58
 
 #endif