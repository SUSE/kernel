--- conflicted
+++ resolved
@@ -33,13 +33,6 @@
 	u8 *eeprom = dev->mt76.eeprom.data;
 	u16 val = get_unaligned_le16(eeprom);
 
-<<<<<<< HEAD
-	switch (val) {
-	case 0x7915:
-	case 0x7916:
-	case 0x7986:
-		return 0;
-=======
 #define CHECK_EEPROM_ERR(match)	(match ? 0 : -EINVAL)
 	switch (val) {
 	case 0x7915:
@@ -48,7 +41,6 @@
 		return CHECK_EEPROM_ERR(is_mt7916(&dev->mt76));
 	case 0x7986:
 		return CHECK_EEPROM_ERR(is_mt7986(&dev->mt76));
->>>>>>> eb3cdb58
 	default:
 		return -EINVAL;
 	}
@@ -150,11 +142,7 @@
 	u8 band = phy->mt76->band_idx;
 	u32 val;
 
-<<<<<<< HEAD
-	val = eeprom[MT_EE_WIFI_CONF + phy->band_idx];
-=======
 	val = eeprom[MT_EE_WIFI_CONF + band];
->>>>>>> eb3cdb58
 	val = FIELD_GET(MT_EE_WIFI_CONF0_BAND_SEL, val);
 
 	if (!is_mt7915(&dev->mt76)) {
@@ -174,11 +162,7 @@
 			return;
 		}
 	} else if (val == MT_EE_BAND_SEL_DEFAULT && dev->dbdc_support) {
-<<<<<<< HEAD
-		val = phy->band_idx ? MT_EE_BAND_SEL_5GHZ : MT_EE_BAND_SEL_2GHZ;
-=======
 		val = band ? MT_EE_BAND_SEL_5GHZ : MT_EE_BAND_SEL_2GHZ;
->>>>>>> eb3cdb58
 	}
 
 	switch (val) {
@@ -198,28 +182,6 @@
 void mt7915_eeprom_parse_hw_cap(struct mt7915_dev *dev,
 				struct mt7915_phy *phy)
 {
-<<<<<<< HEAD
-	u8 nss, nss_band, nss_band_max, *eeprom = dev->mt76.eeprom.data;
-	struct mt76_phy *mphy = phy->mt76;
-	bool ext_phy = phy != &dev->phy;
-
-	mt7915_eeprom_parse_band_config(phy);
-
-	/* read tx/rx mask from eeprom */
-	if (is_mt7915(&dev->mt76)) {
-		nss = FIELD_GET(MT_EE_WIFI_CONF0_TX_PATH,
-				eeprom[MT_EE_WIFI_CONF]);
-	} else {
-		nss = FIELD_GET(MT_EE_WIFI_CONF0_TX_PATH,
-				eeprom[MT_EE_WIFI_CONF + phy->band_idx]);
-	}
-
-	if (!nss || nss > 4)
-		nss = 4;
-
-	/* read tx/rx stream */
-	nss_band = nss;
-=======
 	u8 path, nss, nss_max = 4, *eeprom = dev->mt76.eeprom.data;
 	struct mt76_phy *mphy = phy->mt76;
 	u8 band = phy->mt76->band_idx;
@@ -237,45 +199,11 @@
 
 	if (!path || path > 4)
 		path = 4;
->>>>>>> eb3cdb58
 
 	/* read tx/rx stream */
 	nss = path;
 	if (dev->dbdc_support) {
 		if (is_mt7915(&dev->mt76)) {
-<<<<<<< HEAD
-			nss_band = FIELD_GET(MT_EE_WIFI_CONF3_TX_PATH_B0,
-					     eeprom[MT_EE_WIFI_CONF + 3]);
-			if (phy->band_idx)
-				nss_band = FIELD_GET(MT_EE_WIFI_CONF3_TX_PATH_B1,
-						     eeprom[MT_EE_WIFI_CONF + 3]);
-		} else {
-			nss_band = FIELD_GET(MT_EE_WIFI_CONF_STREAM_NUM,
-					     eeprom[MT_EE_WIFI_CONF + 2 + phy->band_idx]);
-		}
-
-		nss_band_max = is_mt7986(&dev->mt76) ?
-			       MT_EE_NSS_MAX_DBDC_MA7986 : MT_EE_NSS_MAX_DBDC_MA7915;
-	} else {
-		nss_band_max = is_mt7986(&dev->mt76) ?
-			       MT_EE_NSS_MAX_MA7986 : MT_EE_NSS_MAX_MA7915;
-	}
-
-	if (!nss_band || nss_band > nss_band_max)
-		nss_band = nss_band_max;
-
-	if (nss_band > nss) {
-		dev_warn(dev->mt76.dev,
-			 "nss mismatch, nss(%d) nss_band(%d) band(%d) ext_phy(%d)\n",
-			 nss, nss_band, phy->band_idx, ext_phy);
-		nss = nss_band;
-	}
-
-	mphy->chainmask = BIT(nss) - 1;
-	if (ext_phy)
-		mphy->chainmask <<= dev->chainshift;
-	mphy->antenna_mask = BIT(nss_band) - 1;
-=======
 			path = min_t(u8, path, 2);
 			nss = FIELD_GET(MT_EE_WIFI_CONF3_TX_PATH_B0,
 					eeprom[MT_EE_WIFI_CONF + 3]);
@@ -299,7 +227,6 @@
 	if (band)
 		mphy->chainmask <<= dev->chainshift;
 	mphy->antenna_mask = BIT(nss) - 1;
->>>>>>> eb3cdb58
 	dev->chainmask |= mphy->chainmask;
 	dev->chainshift = hweight8(dev->mphy.chainmask);
 }
