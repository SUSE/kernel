--- conflicted
+++ resolved
@@ -30,16 +30,8 @@
 	running = mt7915_dev_running(dev);
 
 	if (!running) {
-<<<<<<< HEAD
-		ret = mt76_connac_mcu_set_pm(&dev->mt76, 0, 0);
-		if (ret)
-			goto out;
-
-		ret = mt7915_mcu_set_mac(dev, 0, true, true);
-=======
 		ret = mt76_connac_mcu_set_pm(&dev->mt76,
 					     dev->phy.mt76->band_idx, 0);
->>>>>>> eb3cdb58
 		if (ret)
 			goto out;
 
@@ -51,14 +43,9 @@
 		mt7915_mac_enable_nf(dev, dev->phy.mt76->band_idx);
 	}
 
-<<<<<<< HEAD
-	if (phy != &dev->phy || phy->band_idx) {
-		ret = mt76_connac_mcu_set_pm(&dev->mt76, 1, 0);
-=======
 	if (phy != &dev->phy) {
 		ret = mt76_connac_mcu_set_pm(&dev->mt76,
 					     phy->mt76->band_idx, 0);
->>>>>>> eb3cdb58
 		if (ret)
 			goto out;
 
@@ -76,10 +63,6 @@
 	if (ret)
 		goto out;
 
-<<<<<<< HEAD
-	ret = mt76_connac_mcu_set_rts_thresh(&dev->mt76, 0x92b,
-					     phy != &dev->phy);
-=======
 	ret = mt7915_mcu_set_thermal_protect(phy);
 
 	if (ret)
@@ -87,7 +70,6 @@
 
 	ret = mt76_connac_mcu_set_rts_thresh(&dev->mt76, 0x92b,
 					     phy->mt76->band_idx);
->>>>>>> eb3cdb58
 	if (ret)
 		goto out;
 
@@ -140,15 +122,6 @@
 	clear_bit(MT76_STATE_RUNNING, &phy->mt76->state);
 
 	if (phy != &dev->phy) {
-<<<<<<< HEAD
-		mt76_connac_mcu_set_pm(&dev->mt76, 1, 1);
-		mt7915_mcu_set_mac(dev, 1, false, false);
-	}
-
-	if (!mt7915_dev_running(dev)) {
-		mt76_connac_mcu_set_pm(&dev->mt76, 0, 1);
-		mt7915_mcu_set_mac(dev, 0, false, false);
-=======
 		mt76_connac_mcu_set_pm(&dev->mt76, phy->mt76->band_idx, 1);
 		mt7915_mcu_set_mac(dev, phy->mt76->band_idx, false, false);
 	}
@@ -156,7 +129,6 @@
 	if (!mt7915_dev_running(dev)) {
 		mt76_connac_mcu_set_pm(&dev->mt76, dev->phy.mt76->band_idx, 1);
 		mt7915_mcu_set_mac(dev, dev->phy.mt76->band_idx, false, false);
->>>>>>> eb3cdb58
 	}
 
 	mutex_unlock(&dev->mt76.mutex);
@@ -217,13 +189,8 @@
 
 	for (i = 0; i < ARRAY_SIZE(mvif->bitrate_mask.control); i++) {
 		mvif->bitrate_mask.control[i].gi = NL80211_TXRATE_DEFAULT_GI;
-<<<<<<< HEAD
-		mvif->bitrate_mask.control[i].he_gi = GENMASK(7, 0);
-		mvif->bitrate_mask.control[i].he_ltf = GENMASK(7, 0);
-=======
 		mvif->bitrate_mask.control[i].he_gi = 0xff;
 		mvif->bitrate_mask.control[i].he_ltf = 0xff;
->>>>>>> eb3cdb58
 		mvif->bitrate_mask.control[i].legacy = GENMASK(31, 0);
 		memset(mvif->bitrate_mask.control[i].ht_mcs, 0xff,
 		       sizeof(mvif->bitrate_mask.control[i].ht_mcs));
@@ -252,13 +219,8 @@
 	    is_zero_ether_addr(vif->addr))
 		phy->monitor_vif = vif;
 
-<<<<<<< HEAD
-	mvif->mt76.idx = ffs(~dev->mt76.vif_mask) - 1;
-	if (mvif->mt76.idx >= MT7915_MAX_INTERFACES) {
-=======
 	mvif->mt76.idx = __ffs64(~dev->mt76.vif_mask);
 	if (mvif->mt76.idx >= (MT7915_MAX_INTERFACES << dev->dbdc_support)) {
->>>>>>> eb3cdb58
 		ret = -ENOSPC;
 		goto out;
 	}
@@ -270,11 +232,7 @@
 	}
 	mvif->mt76.omac_idx = idx;
 	mvif->phy = phy;
-<<<<<<< HEAD
-	mvif->mt76.band_idx = phy->band_idx;
-=======
 	mvif->mt76.band_idx = phy->mt76->band_idx;
->>>>>>> eb3cdb58
 
 	mvif->mt76.wmm_idx = vif->type != NL80211_IFTYPE_AP;
 	if (ext_phy)
@@ -284,11 +242,7 @@
 	if (ret)
 		goto out;
 
-<<<<<<< HEAD
-	dev->mt76.vif_mask |= BIT(mvif->mt76.idx);
-=======
 	dev->mt76.vif_mask |= BIT_ULL(mvif->mt76.idx);
->>>>>>> eb3cdb58
 	phy->omac_mask |= BIT_ULL(mvif->mt76.omac_idx);
 
 	idx = MT7915_WTBL_RESERVED - mvif->mt76.idx;
@@ -296,11 +250,7 @@
 	INIT_LIST_HEAD(&mvif->sta.rc_list);
 	INIT_LIST_HEAD(&mvif->sta.poll_list);
 	mvif->sta.wcid.idx = idx;
-<<<<<<< HEAD
-	mvif->sta.wcid.ext_phy = ext_phy;
-=======
 	mvif->sta.wcid.phy_idx = ext_phy;
->>>>>>> eb3cdb58
 	mvif->sta.wcid.hw_key_idx = -1;
 	mvif->sta.wcid.tx_info |= MT_WCID_TX_INFO_SET;
 	mt76_packet_id_init(&mvif->sta.wcid);
@@ -319,10 +269,6 @@
 	vif->offload_flags |= IEEE80211_OFFLOAD_ENCAP_4ADDR;
 
 	mt7915_init_bitrate_mask(vif);
-	memset(&mvif->cap, -1, sizeof(mvif->cap));
-
-	mt7915_mcu_add_bss_info(phy, vif, true);
-	mt7915_mcu_add_sta(dev, vif, NULL, true);
 
 	mt7915_mcu_add_bss_info(phy, vif, true);
 	mt7915_mcu_add_sta(dev, vif, NULL, true);
@@ -358,11 +304,7 @@
 	rcu_assign_pointer(dev->mt76.wcid[idx], NULL);
 
 	mutex_lock(&dev->mt76.mutex);
-<<<<<<< HEAD
-	dev->mt76.vif_mask &= ~BIT(mvif->mt76.idx);
-=======
 	dev->mt76.vif_mask &= ~BIT_ULL(mvif->mt76.idx);
->>>>>>> eb3cdb58
 	phy->omac_mask &= ~BIT_ULL(mvif->mt76.omac_idx);
 	mutex_unlock(&dev->mt76.mutex);
 
@@ -467,11 +409,7 @@
 		mt7915_mcu_add_bss_info(phy, vif, true);
 	}
 
-<<<<<<< HEAD
-	if (cmd == SET_KEY)
-=======
 	if (cmd == SET_KEY) {
->>>>>>> eb3cdb58
 		*wcid_keyidx = idx;
 	} else {
 		if (idx == *wcid_keyidx)
@@ -500,37 +438,10 @@
 	if (!cfg80211_chandef_valid(&phy->mt76->chandef))
 		goto out;
 
-<<<<<<< HEAD
-	err = mt76_connac_mcu_add_key(&dev->mt76, vif, &msta->bip,
-				      key, MCU_EXT_CMD(STA_REC_UPDATE),
-				      &msta->wcid, cmd);
-out:
-	mutex_unlock(&dev->mt76.mutex);
-
-	return err;
-}
-
-static int mt7915_set_sar_specs(struct ieee80211_hw *hw,
-				const struct cfg80211_sar_specs *sar)
-{
-	struct mt7915_phy *phy = mt7915_hw_phy(hw);
-	struct mt7915_dev *dev = mt7915_hw_dev(hw);
-	int err = -EINVAL;
-
-	mutex_lock(&dev->mt76.mutex);
-	if (!cfg80211_chandef_valid(&phy->mt76->chandef))
-		goto out;
-
 	err = mt76_init_sar_power(hw, sar);
 	if (err)
 		goto out;
 
-=======
-	err = mt76_init_sar_power(hw, sar);
-	if (err)
-		goto out;
-
->>>>>>> eb3cdb58
 	err = mt7915_mcu_set_txpower_sku(phy);
 out:
 	mutex_unlock(&dev->mt76.mutex);
@@ -733,9 +644,6 @@
 	if (changed & BSS_CHANGED_HE_BSS_COLOR)
 		mt7915_update_bss_color(hw, vif, &info->he_bss_color);
 
-	if (changed & BSS_CHANGED_HE_BSS_COLOR)
-		mt7915_update_bss_color(hw, vif, &info->he_bss_color);
-
 	if (changed & (BSS_CHANGED_BEACON |
 		       BSS_CHANGED_BEACON_ENABLED |
 		       BSS_CHANGED_UNSOL_BCAST_PROBE_RESP |
@@ -775,17 +683,11 @@
 	msta->vif = mvif;
 	msta->wcid.sta = 1;
 	msta->wcid.idx = idx;
-<<<<<<< HEAD
-	msta->wcid.ext_phy = ext_phy;
-	msta->wcid.tx_info |= MT_WCID_TX_INFO_SET;
-	msta->jiffies = jiffies;
-=======
 	msta->wcid.phy_idx = ext_phy;
 	msta->wcid.tx_info |= MT_WCID_TX_INFO_SET;
 	msta->jiffies = jiffies;
 
 	ewma_avg_signal_init(&msta->avg_ack_signal);
->>>>>>> eb3cdb58
 
 	mt7915_mac_wtbl_update(dev, idx,
 			       MT_WTBL_UPDATE_ADM_COUNT_CLEAR);
@@ -854,12 +756,8 @@
 	int ret;
 
 	mutex_lock(&dev->mt76.mutex);
-<<<<<<< HEAD
-	ret = mt76_connac_mcu_set_rts_thresh(&dev->mt76, val, phy != &dev->phy);
-=======
 	ret = mt76_connac_mcu_set_rts_thresh(&dev->mt76, val,
 					     phy->mt76->band_idx);
->>>>>>> eb3cdb58
 	mutex_unlock(&dev->mt76.mutex);
 
 	return ret;
@@ -1090,18 +988,11 @@
 
 	phy->mt76->antenna_mask = tx_ant;
 
-<<<<<<< HEAD
-	if (ext_phy)
-		tx_ant <<= dev->chainshift;
-
-	phy->mt76->chainmask = tx_ant;
-=======
 	/* handle a variant of mt7916 which has 3T3R but nss2 on 5 GHz band */
 	if (is_mt7916(&dev->mt76) && band && hweight8(tx_ant) == max_nss)
 		phy->mt76->chainmask = (dev->chainmask >> chainshift) << chainshift;
 	else
 		phy->mt76->chainmask = tx_ant << (chainshift * band);
->>>>>>> eb3cdb58
 
 	mt76_set_stream_caps(phy->mt76, true);
 	mt7915_set_stream_vht_txbf_caps(phy);
@@ -1258,8 +1149,6 @@
 	mt76_connac_mcu_wtbl_update_hdr_trans(&dev->mt76, vif, sta);
 }
 
-<<<<<<< HEAD
-=======
 static int mt7915_sta_set_txpwr(struct ieee80211_hw *hw,
 				struct ieee80211_vif *vif,
 				struct ieee80211_sta *sta)
@@ -1293,7 +1182,6 @@
 	return ret;
 }
 
->>>>>>> eb3cdb58
 static const char mt7915_gstrings_stats[][ETH_GSTRING_LEN] = {
 	"tx_ampdu_cnt",
 	"tx_stop_q_empty_cnt",
@@ -1347,10 +1235,6 @@
 	"rx_fifo_full_cnt",
 	"rx_mpdu_cnt",
 	"channel_idle_cnt",
-<<<<<<< HEAD
-	"rx_vector_mismatch_cnt",
-	"rx_delimiter_fail_cnt",
-=======
 	"primary_cca_busy_time",
 	"secondary_cca_busy_time",
 	"primary_energy_detect_time",
@@ -1360,7 +1244,6 @@
 	"rx_vector_mismatch_cnt",
 	"rx_delimiter_fail_cnt",
 	"rx_mrdy_cnt",
->>>>>>> eb3cdb58
 	"rx_len_mismatch_cnt",
 	"rx_ampdu_cnt",
 	"rx_ampdu_bytes_cnt",
@@ -1406,35 +1289,22 @@
 			   struct ieee80211_vif *vif,
 			   u32 sset, u8 *data)
 {
-<<<<<<< HEAD
-	if (sset == ETH_SS_STATS)
-		memcpy(data, *mt7915_gstrings_stats,
-		       sizeof(mt7915_gstrings_stats));
-=======
 	if (sset != ETH_SS_STATS)
 		return;
 
 	memcpy(data, *mt7915_gstrings_stats, sizeof(mt7915_gstrings_stats));
 	data += sizeof(mt7915_gstrings_stats);
 	page_pool_ethtool_stats_get_strings(data);
->>>>>>> eb3cdb58
 }
 
 static
 int mt7915_get_et_sset_count(struct ieee80211_hw *hw,
 			     struct ieee80211_vif *vif, int sset)
 {
-<<<<<<< HEAD
-	if (sset == ETH_SS_STATS)
-		return MT7915_SSTATS_LEN;
-
-	return 0;
-=======
 	if (sset != ETH_SS_STATS)
 		return 0;
 
 	return MT7915_SSTATS_LEN + page_pool_ethtool_stats_get_count();
->>>>>>> eb3cdb58
 }
 
 static void mt7915_ethtool_worker(void *wi_data, struct ieee80211_sta *sta)
@@ -1445,167 +1315,7 @@
 	if (msta->vif->mt76.idx != wi->idx)
 		return;
 
-<<<<<<< HEAD
-	mt76_ethtool_worker(wi, &msta->stats);
-}
-
-static
-void mt7915_get_et_stats(struct ieee80211_hw *hw,
-			 struct ieee80211_vif *vif,
-			 struct ethtool_stats *stats, u64 *data)
-{
-	struct mt7915_dev *dev = mt7915_hw_dev(hw);
-	struct mt7915_phy *phy = mt7915_hw_phy(hw);
-	struct mt7915_vif *mvif = (struct mt7915_vif *)vif->drv_priv;
-	struct mt76_ethtool_worker_info wi = {
-		.data = data,
-		.idx = mvif->mt76.idx,
-	};
-	struct mib_stats *mib = &phy->mib;
-	/* See mt7915_ampdu_stat_read_phy, etc */
-	int i, n, ei = 0;
-
-	mutex_lock(&dev->mt76.mutex);
-
-	mt7915_mac_update_stats(phy);
-
-	data[ei++] = mib->tx_ampdu_cnt;
-	data[ei++] = mib->tx_stop_q_empty_cnt;
-	data[ei++] = mib->tx_mpdu_attempts_cnt;
-	data[ei++] = mib->tx_mpdu_success_cnt;
-	data[ei++] = mib->tx_rwp_fail_cnt;
-	data[ei++] = mib->tx_rwp_need_cnt;
-	data[ei++] = mib->tx_pkt_ebf_cnt;
-	data[ei++] = mib->tx_pkt_ibf_cnt;
-
-	/* Tx ampdu stat */
-	n = phy->band_idx ? ARRAY_SIZE(dev->mt76.aggr_stats) / 2 : 0;
-	for (i = 0; i < 15 /*ARRAY_SIZE(bound)*/; i++)
-		data[ei++] = dev->mt76.aggr_stats[i + n];
-
-	data[ei++] = phy->mib.ba_miss_cnt;
-
-	/* Tx Beamformer monitor */
-	data[ei++] = mib->tx_bf_ibf_ppdu_cnt;
-	data[ei++] = mib->tx_bf_ebf_ppdu_cnt;
-
-	/* Tx Beamformer Rx feedback monitor */
-	data[ei++] = mib->tx_bf_rx_fb_all_cnt;
-	data[ei++] = mib->tx_bf_rx_fb_he_cnt;
-	data[ei++] = mib->tx_bf_rx_fb_vht_cnt;
-	data[ei++] = mib->tx_bf_rx_fb_ht_cnt;
-
-	data[ei++] = mib->tx_bf_rx_fb_bw;
-	data[ei++] = mib->tx_bf_rx_fb_nc_cnt;
-	data[ei++] = mib->tx_bf_rx_fb_nr_cnt;
-
-	/* Tx Beamformee Rx NDPA & Tx feedback report */
-	data[ei++] = mib->tx_bf_fb_cpl_cnt;
-	data[ei++] = mib->tx_bf_fb_trig_cnt;
-
-	/* Tx SU & MU counters */
-	data[ei++] = mib->tx_bf_cnt;
-	data[ei++] = mib->tx_mu_mpdu_cnt;
-	data[ei++] = mib->tx_mu_acked_mpdu_cnt;
-	data[ei++] = mib->tx_su_acked_mpdu_cnt;
-
-	/* Tx amsdu info (pack-count histogram) */
-	for (i = 0; i < ARRAY_SIZE(mib->tx_amsdu); i++)
-		data[ei++] = mib->tx_amsdu[i];
-
-	/* rx counters */
-	data[ei++] = mib->rx_fifo_full_cnt;
-	data[ei++] = mib->rx_mpdu_cnt;
-	data[ei++] = mib->channel_idle_cnt;
-	data[ei++] = mib->rx_vector_mismatch_cnt;
-	data[ei++] = mib->rx_delimiter_fail_cnt;
-	data[ei++] = mib->rx_len_mismatch_cnt;
-	data[ei++] = mib->rx_ampdu_cnt;
-	data[ei++] = mib->rx_ampdu_bytes_cnt;
-	data[ei++] = mib->rx_ampdu_valid_subframe_cnt;
-	data[ei++] = mib->rx_ampdu_valid_subframe_bytes_cnt;
-	data[ei++] = mib->rx_pfdrop_cnt;
-	data[ei++] = mib->rx_vec_queue_overflow_drop_cnt;
-	data[ei++] = mib->rx_ba_cnt;
-
-	/* Add values for all stations owned by this vif */
-	wi.initial_stat_idx = ei;
-	ieee80211_iterate_stations_atomic(hw, mt7915_ethtool_worker, &wi);
-
-	mutex_unlock(&dev->mt76.mutex);
-
-	if (wi.sta_count == 0)
-		return;
-
-	ei += wi.worker_stat_count;
-	if (ei != MT7915_SSTATS_LEN)
-		dev_err(dev->mt76.dev, "ei: %d  MT7915_SSTATS_LEN: %d",
-			ei, (int)MT7915_SSTATS_LEN);
-}
-
-static void
-mt7915_twt_teardown_request(struct ieee80211_hw *hw,
-			    struct ieee80211_sta *sta,
-			    u8 flowid)
-{
-	struct mt7915_sta *msta = (struct mt7915_sta *)sta->drv_priv;
-	struct mt7915_dev *dev = mt7915_hw_dev(hw);
-
-	mutex_lock(&dev->mt76.mutex);
-	mt7915_mac_twt_teardown_flow(dev, msta, flowid);
-	mutex_unlock(&dev->mt76.mutex);
-}
-
-static int
-mt7915_set_radar_background(struct ieee80211_hw *hw,
-			    struct cfg80211_chan_def *chandef)
-{
-	struct mt7915_phy *phy = mt7915_hw_phy(hw);
-	struct mt7915_dev *dev = phy->dev;
-	int ret = -EINVAL;
-	bool running;
-
-	mutex_lock(&dev->mt76.mutex);
-
-	if (dev->mt76.region == NL80211_DFS_UNSET)
-		goto out;
-
-	if (dev->rdd2_phy && dev->rdd2_phy != phy) {
-		/* rdd2 is already locked */
-		ret = -EBUSY;
-		goto out;
-	}
-
-	/* rdd2 already configured on a radar channel */
-	running = dev->rdd2_phy &&
-		  cfg80211_chandef_valid(&dev->rdd2_chandef) &&
-		  !!(dev->rdd2_chandef.chan->flags & IEEE80211_CHAN_RADAR);
-
-	if (!chandef || running ||
-	    !(chandef->chan->flags & IEEE80211_CHAN_RADAR)) {
-		ret = mt7915_mcu_rdd_background_enable(phy, NULL);
-		if (ret)
-			goto out;
-
-		if (!running)
-			goto update_phy;
-	}
-
-	ret = mt7915_mcu_rdd_background_enable(phy, chandef);
-	if (ret)
-		goto out;
-
-update_phy:
-	dev->rdd2_phy = chandef ? phy : NULL;
-	if (chandef)
-		dev->rdd2_chandef = *chandef;
-out:
-	mutex_unlock(&dev->mt76.mutex);
-
-	return ret;
-=======
 	mt76_ethtool_worker(wi, &msta->wcid.stats, false);
->>>>>>> eb3cdb58
 }
 
 static
@@ -1854,10 +1564,7 @@
 	.sta_add_debugfs = mt7915_sta_add_debugfs,
 #endif
 	.set_radar_background = mt7915_set_radar_background,
-<<<<<<< HEAD
-=======
 #ifdef CONFIG_NET_MEDIATEK_SOC_WED
 	.net_fill_forward_path = mt7915_net_fill_forward_path,
 #endif
->>>>>>> eb3cdb58
 };