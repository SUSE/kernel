--- conflicted
+++ resolved
@@ -109,10 +109,7 @@
 			  u16 mcs_map)
 {
 	struct mt7915_sta *msta = (struct mt7915_sta *)sta->drv_priv;
-<<<<<<< HEAD
-=======
 	struct mt7915_dev *dev = msta->vif->phy->dev;
->>>>>>> 8db86851
 	enum nl80211_band band = msta->vif->phy->mt76->chandef.chan->band;
 	const u16 *mask = msta->vif->bitrate_mask.control[band].he_mcs;
 	int nss, max_nss = sta->rx_nss > 3 ? 4 : sta->rx_nss;
@@ -778,109 +775,12 @@
 			 struct ieee80211_ampdu_params *params,
 			 bool enable)
 {
-<<<<<<< HEAD
-	return mt7915_mcu_sta_ba(dev, params, enable, false);
-}
-
-static void
-mt7915_mcu_wtbl_generic_tlv(struct sk_buff *skb, struct ieee80211_vif *vif,
-			    struct ieee80211_sta *sta, void *sta_wtbl,
-			    void *wtbl_tlv)
-{
-	struct mt7915_vif *mvif = (struct mt7915_vif *)vif->drv_priv;
-	struct wtbl_generic *generic;
-	struct wtbl_rx *rx;
-	struct tlv *tlv;
-
-	tlv = mt7915_mcu_add_nested_tlv(skb, WTBL_GENERIC, sizeof(*generic),
-					wtbl_tlv, sta_wtbl);
-
-	generic = (struct wtbl_generic *)tlv;
-
-	if (sta) {
-		if (vif->type == NL80211_IFTYPE_STATION)
-			generic->partial_aid = cpu_to_le16(vif->bss_conf.aid);
-		else
-			generic->partial_aid = cpu_to_le16(sta->aid);
-		memcpy(generic->peer_addr, sta->addr, ETH_ALEN);
-		generic->muar_idx = mvif->mt76.omac_idx;
-		generic->qos = sta->wme;
-	} else {
-		/* use BSSID in station mode */
-		if (vif->type == NL80211_IFTYPE_STATION)
-			memcpy(generic->peer_addr, vif->bss_conf.bssid,
-			       ETH_ALEN);
-		else
-			eth_broadcast_addr(generic->peer_addr);
-
-		generic->muar_idx = 0xe;
-	}
-
-	tlv = mt7915_mcu_add_nested_tlv(skb, WTBL_RX, sizeof(*rx),
-					wtbl_tlv, sta_wtbl);
-
-	rx = (struct wtbl_rx *)tlv;
-	rx->rca1 = sta ? vif->type != NL80211_IFTYPE_AP : 1;
-	rx->rca2 = 1;
-	rx->rv = 1;
-}
-
-static void
-mt7915_mcu_sta_basic_tlv(struct sk_buff *skb, struct ieee80211_vif *vif,
-			 struct ieee80211_sta *sta, bool enable)
-{
-#define EXTRA_INFO_VER          BIT(0)
-#define EXTRA_INFO_NEW          BIT(1)
-	struct sta_rec_basic *basic;
-	struct tlv *tlv;
-
-	tlv = mt7915_mcu_add_tlv(skb, STA_REC_BASIC, sizeof(*basic));
-
-	basic = (struct sta_rec_basic *)tlv;
-	basic->extra_info = cpu_to_le16(EXTRA_INFO_VER);
-
-	if (enable) {
-		basic->extra_info |= cpu_to_le16(EXTRA_INFO_NEW);
-		basic->conn_state = CONN_STATE_PORT_SECURE;
-	} else {
-		basic->conn_state = CONN_STATE_DISCONNECT;
-	}
-
-	if (!sta) {
-		basic->conn_type = cpu_to_le32(CONNECTION_INFRA_BC);
-		eth_broadcast_addr(basic->peer_addr);
-		return;
-	}
-
-	switch (vif->type) {
-	case NL80211_IFTYPE_MESH_POINT:
-	case NL80211_IFTYPE_AP:
-		basic->conn_type = cpu_to_le32(CONNECTION_INFRA_STA);
-		basic->aid = cpu_to_le16(sta->aid);
-		break;
-	case NL80211_IFTYPE_STATION:
-		basic->conn_type = cpu_to_le32(CONNECTION_INFRA_AP);
-		basic->aid = cpu_to_le16(vif->bss_conf.aid);
-		break;
-	case NL80211_IFTYPE_ADHOC:
-		basic->conn_type = cpu_to_le32(CONNECTION_IBSS_ADHOC);
-		basic->aid = cpu_to_le16(sta->aid);
-		break;
-	default:
-		WARN_ON(1);
-		break;
-	}
-
-	memcpy(basic->peer_addr, sta->addr, ETH_ALEN);
-	basic->qos = sta->wme;
-=======
 	struct mt7915_sta *msta = (struct mt7915_sta *)params->sta->drv_priv;
 	struct mt7915_vif *mvif = msta->vif;
 
 	return mt76_connac_mcu_sta_ba(&dev->mt76, &mvif->mt76, params,
 				      MCU_EXT_CMD(STA_REC_UPDATE),
 				      enable, false);
->>>>>>> 8db86851
 }
 
 static void
@@ -1039,11 +939,7 @@
 	    vif->type != NL80211_IFTYPE_AP)
 		return;
 
-<<<<<<< HEAD
-	tlv = mt7915_mcu_add_tlv(skb, STA_REC_MURU, sizeof(*muru));
-=======
 	tlv = mt76_connac_mcu_add_tlv(skb, STA_REC_MURU, sizeof(*muru));
->>>>>>> 8db86851
 
 	muru = (struct sta_rec_muru *)tlv;
 
