// SPDX-License-Identifier: ISC
/* Copyright (C) 2020 MediaTek Inc. */

#include <linux/fs.h>
#include "mt7915.h"
#include "mcu.h"
#include "mac.h"
#include "eeprom.h"

#define fw_name(_dev, name, ...)	({			\
	char *_fw;						\
	switch (mt76_chip(&(_dev)->mt76)) {			\
	case 0x7915:						\
		_fw = MT7915_##name;				\
		break;						\
	case 0x7981:						\
		_fw = MT7981_##name;				\
		break;						\
	case 0x7986:						\
		_fw = MT7986_##name##__VA_ARGS__;		\
		break;						\
	default:						\
		_fw = MT7916_##name;				\
		break;						\
	}							\
	_fw;							\
})

#define fw_name_var(_dev, name)		(mt7915_check_adie(dev, false) ?	\
					 fw_name(_dev, name) :			\
					 fw_name(_dev, name, _MT7975))

#define MCU_PATCH_ADDRESS		0x200000

#define HE_PHY(p, c)			u8_get_bits(c, IEEE80211_HE_PHY_##p)
#define HE_MAC(m, c)			u8_get_bits(c, IEEE80211_HE_MAC_##m)

static bool sr_scene_detect = true;
module_param(sr_scene_detect, bool, 0644);
MODULE_PARM_DESC(sr_scene_detect, "Enable firmware scene detection algorithm");

static u8
mt7915_mcu_get_sta_nss(u16 mcs_map)
{
	u8 nss;

	for (nss = 8; nss > 0; nss--) {
		u8 nss_mcs = (mcs_map >> (2 * (nss - 1))) & 3;

		if (nss_mcs != IEEE80211_VHT_MCS_NOT_SUPPORTED)
			break;
	}

	return nss - 1;
}

static void
mt7915_mcu_set_sta_he_mcs(struct ieee80211_sta *sta, __le16 *he_mcs,
			  u16 mcs_map)
{
	struct mt7915_sta *msta = (struct mt7915_sta *)sta->drv_priv;
	struct mt7915_dev *dev = msta->vif->phy->dev;
	enum nl80211_band band = msta->vif->phy->mt76->chandef.chan->band;
	const u16 *mask = msta->vif->bitrate_mask.control[band].he_mcs;
	int nss, max_nss = sta->deflink.rx_nss > 3 ? 4 : sta->deflink.rx_nss;

	for (nss = 0; nss < max_nss; nss++) {
		int mcs;

		switch ((mcs_map >> (2 * nss)) & 0x3) {
		case IEEE80211_HE_MCS_SUPPORT_0_11:
			mcs = GENMASK(11, 0);
			break;
		case IEEE80211_HE_MCS_SUPPORT_0_9:
			mcs = GENMASK(9, 0);
			break;
		case IEEE80211_HE_MCS_SUPPORT_0_7:
			mcs = GENMASK(7, 0);
			break;
		default:
			mcs = 0;
		}

		mcs = mcs ? fls(mcs & mask[nss]) - 1 : -1;

		switch (mcs) {
		case 0 ... 7:
			mcs = IEEE80211_HE_MCS_SUPPORT_0_7;
			break;
		case 8 ... 9:
			mcs = IEEE80211_HE_MCS_SUPPORT_0_9;
			break;
		case 10 ... 11:
			mcs = IEEE80211_HE_MCS_SUPPORT_0_11;
			break;
		default:
			mcs = IEEE80211_HE_MCS_NOT_SUPPORTED;
			break;
		}
		mcs_map &= ~(0x3 << (nss * 2));
		mcs_map |= mcs << (nss * 2);

		/* only support 2ss on 160MHz for mt7915 */
		if (is_mt7915(&dev->mt76) && nss > 1 &&
		    sta->deflink.bandwidth == IEEE80211_STA_RX_BW_160)
			break;
	}

	*he_mcs = cpu_to_le16(mcs_map);
}

static void
mt7915_mcu_set_sta_vht_mcs(struct ieee80211_sta *sta, __le16 *vht_mcs,
			   const u16 *mask)
{
	struct mt7915_sta *msta = (struct mt7915_sta *)sta->drv_priv;
	struct mt7915_dev *dev = msta->vif->phy->dev;
	u16 mcs_map = le16_to_cpu(sta->deflink.vht_cap.vht_mcs.rx_mcs_map);
	int nss, max_nss = sta->deflink.rx_nss > 3 ? 4 : sta->deflink.rx_nss;
	u16 mcs;

	for (nss = 0; nss < max_nss; nss++, mcs_map >>= 2) {
		switch (mcs_map & 0x3) {
		case IEEE80211_VHT_MCS_SUPPORT_0_9:
			mcs = GENMASK(9, 0);
			break;
		case IEEE80211_VHT_MCS_SUPPORT_0_8:
			mcs = GENMASK(8, 0);
			break;
		case IEEE80211_VHT_MCS_SUPPORT_0_7:
			mcs = GENMASK(7, 0);
			break;
		default:
			mcs = 0;
		}

		vht_mcs[nss] = cpu_to_le16(mcs & mask[nss]);

		/* only support 2ss on 160MHz for mt7915 */
		if (is_mt7915(&dev->mt76) && nss > 1 &&
		    sta->deflink.bandwidth == IEEE80211_STA_RX_BW_160)
			break;
	}
}

static void
mt7915_mcu_set_sta_ht_mcs(struct ieee80211_sta *sta, u8 *ht_mcs,
			  const u8 *mask)
{
	int nss, max_nss = sta->deflink.rx_nss > 3 ? 4 : sta->deflink.rx_nss;

	for (nss = 0; nss < max_nss; nss++)
		ht_mcs[nss] = sta->deflink.ht_cap.mcs.rx_mask[nss] & mask[nss];
}

static int
mt7915_mcu_parse_response(struct mt76_dev *mdev, int cmd,
			  struct sk_buff *skb, int seq)
{
	struct mt7915_dev *dev = container_of(mdev, struct mt7915_dev, mt76);
	struct mt76_connac2_mcu_rxd *rxd;
	int ret = 0;

	if (!skb) {
		dev_err(mdev->dev, "Message %08x (seq %d) timeout\n",
			cmd, seq);

		if (!test_and_set_bit(MT76_MCU_RESET, &dev->mphy.state)) {
			dev->recovery.restart = true;
			wake_up(&dev->mt76.mcu.wait);
			queue_work(dev->mt76.wq, &dev->reset_work);
			wake_up(&dev->reset_wait);
		}

		return -ETIMEDOUT;
	}

	rxd = (struct mt76_connac2_mcu_rxd *)skb->data;
	if (seq != rxd->seq &&
	    !(rxd->eid == MCU_CMD_EXT_CID &&
	      rxd->ext_eid == MCU_EXT_EVENT_WA_TX_STAT))
		return -EAGAIN;

	if (cmd == MCU_CMD(PATCH_SEM_CONTROL)) {
		skb_pull(skb, sizeof(*rxd) - 4);
		ret = *skb->data;
	} else if (cmd == MCU_EXT_CMD(THERMAL_CTRL)) {
		skb_pull(skb, sizeof(*rxd) + 4);
		ret = le32_to_cpu(*(__le32 *)skb->data);
	} else {
		skb_pull(skb, sizeof(struct mt76_connac2_mcu_rxd));
	}

	return ret;
}

static int
mt7915_mcu_send_message(struct mt76_dev *mdev, struct sk_buff *skb,
			int cmd, int *wait_seq)
{
	struct mt7915_dev *dev = container_of(mdev, struct mt7915_dev, mt76);
	enum mt76_mcuq_id qid;

	if (cmd == MCU_CMD(FW_SCATTER))
		qid = MT_MCUQ_FWDL;
	else if (test_bit(MT76_STATE_MCU_RUNNING, &dev->mphy.state))
		qid = MT_MCUQ_WA;
	else
		qid = MT_MCUQ_WM;

	return mt76_tx_queue_skb_raw(dev, mdev->q_mcu[qid], skb, 0);
}

int mt7915_mcu_wa_cmd(struct mt7915_dev *dev, int cmd, u32 a1, u32 a2, u32 a3)
{
	struct {
		__le32 args[3];
	} req = {
		.args = {
			cpu_to_le32(a1),
			cpu_to_le32(a2),
			cpu_to_le32(a3),
		},
	};

	return mt76_mcu_send_msg(&dev->mt76, cmd, &req, sizeof(req), false);
}

static void
mt7915_mcu_csa_finish(void *priv, u8 *mac, struct ieee80211_vif *vif)
{
	if (!vif->bss_conf.csa_active || vif->type == NL80211_IFTYPE_STATION)
		return;

<<<<<<< HEAD
	ieee80211_csa_finish(vif);
=======
	ieee80211_csa_finish(vif, 0);
>>>>>>> 2d5404ca
}

static void
mt7915_mcu_rx_csa_notify(struct mt7915_dev *dev, struct sk_buff *skb)
{
	struct mt76_phy *mphy = &dev->mt76.phy;
	struct mt7915_mcu_csa_notify *c;

	c = (struct mt7915_mcu_csa_notify *)skb->data;

	if (c->band_idx > MT_BAND1)
		return;

	if ((c->band_idx && !dev->phy.mt76->band_idx) &&
	    dev->mt76.phys[MT_BAND1])
		mphy = dev->mt76.phys[MT_BAND1];

	ieee80211_iterate_active_interfaces_atomic(mphy->hw,
			IEEE80211_IFACE_ITER_RESUME_ALL,
			mt7915_mcu_csa_finish, mphy->hw);
}

static void
mt7915_mcu_rx_thermal_notify(struct mt7915_dev *dev, struct sk_buff *skb)
{
	struct mt76_phy *mphy = &dev->mt76.phy;
	struct mt7915_mcu_thermal_notify *t;
	struct mt7915_phy *phy;

	t = (struct mt7915_mcu_thermal_notify *)skb->data;
	if (t->ctrl.ctrl_id != THERMAL_PROTECT_ENABLE)
		return;

	if (t->ctrl.band_idx > MT_BAND1)
		return;

	if ((t->ctrl.band_idx && !dev->phy.mt76->band_idx) &&
	    dev->mt76.phys[MT_BAND1])
		mphy = dev->mt76.phys[MT_BAND1];

	phy = mphy->priv;
	phy->throttle_state = t->ctrl.duty.duty_cycle;
}

static void
mt7915_mcu_rx_radar_detected(struct mt7915_dev *dev, struct sk_buff *skb)
{
	struct mt76_phy *mphy = &dev->mt76.phy;
	struct mt7915_mcu_rdd_report *r;

	r = (struct mt7915_mcu_rdd_report *)skb->data;

	if (r->band_idx > MT_RX_SEL2)
		return;

	if ((r->band_idx && !dev->phy.mt76->band_idx) &&
	    dev->mt76.phys[MT_BAND1])
		mphy = dev->mt76.phys[MT_BAND1];

	if (r->band_idx == MT_RX_SEL2)
		cfg80211_background_radar_event(mphy->hw->wiphy,
						&dev->rdd2_chandef,
						GFP_ATOMIC);
	else
		ieee80211_radar_detected(mphy->hw, NULL);
	dev->hw_pattern++;
}

static void
mt7915_mcu_rx_log_message(struct mt7915_dev *dev, struct sk_buff *skb)
{
	struct mt76_connac2_mcu_rxd *rxd;
	int len = skb->len - sizeof(*rxd);
	const char *data, *type;

	rxd = (struct mt76_connac2_mcu_rxd *)skb->data;
	data = (char *)&rxd[1];

	switch (rxd->s2d_index) {
	case 0:
		if (mt7915_debugfs_rx_log(dev, data, len))
			return;

		type = "WM";
		break;
	case 2:
		type = "WA";
		break;
	default:
		type = "unknown";
		break;
	}

	wiphy_info(mt76_hw(dev)->wiphy, "%s: %.*s", type, len, data);
}

static void
mt7915_mcu_cca_finish(void *priv, u8 *mac, struct ieee80211_vif *vif)
{
	if (!vif->bss_conf.color_change_active || vif->type == NL80211_IFTYPE_STATION)
		return;

	ieee80211_color_change_finish(vif, 0);
}

static void
mt7915_mcu_rx_bcc_notify(struct mt7915_dev *dev, struct sk_buff *skb)
{
	struct mt76_phy *mphy = &dev->mt76.phy;
	struct mt7915_mcu_bcc_notify *b;

	b = (struct mt7915_mcu_bcc_notify *)skb->data;

	if (b->band_idx > MT_BAND1)
		return;

	if ((b->band_idx && !dev->phy.mt76->band_idx) &&
	    dev->mt76.phys[MT_BAND1])
		mphy = dev->mt76.phys[MT_BAND1];

	ieee80211_iterate_active_interfaces_atomic(mphy->hw,
			IEEE80211_IFACE_ITER_RESUME_ALL,
			mt7915_mcu_cca_finish, mphy->hw);
}

static void
mt7915_mcu_rx_ext_event(struct mt7915_dev *dev, struct sk_buff *skb)
{
	struct mt76_connac2_mcu_rxd *rxd;

	rxd = (struct mt76_connac2_mcu_rxd *)skb->data;
	switch (rxd->ext_eid) {
	case MCU_EXT_EVENT_THERMAL_PROTECT:
		mt7915_mcu_rx_thermal_notify(dev, skb);
		break;
	case MCU_EXT_EVENT_RDD_REPORT:
		mt7915_mcu_rx_radar_detected(dev, skb);
		break;
	case MCU_EXT_EVENT_CSA_NOTIFY:
		mt7915_mcu_rx_csa_notify(dev, skb);
		break;
	case MCU_EXT_EVENT_FW_LOG_2_HOST:
		mt7915_mcu_rx_log_message(dev, skb);
		break;
	case MCU_EXT_EVENT_BCC_NOTIFY:
		mt7915_mcu_rx_bcc_notify(dev, skb);
		break;
	default:
		break;
	}
}

static void
mt7915_mcu_rx_unsolicited_event(struct mt7915_dev *dev, struct sk_buff *skb)
{
	struct mt76_connac2_mcu_rxd *rxd;

	rxd = (struct mt76_connac2_mcu_rxd *)skb->data;
	switch (rxd->eid) {
	case MCU_EVENT_EXT:
		mt7915_mcu_rx_ext_event(dev, skb);
		break;
	default:
		break;
	}
	dev_kfree_skb(skb);
}

void mt7915_mcu_rx_event(struct mt7915_dev *dev, struct sk_buff *skb)
{
	struct mt76_connac2_mcu_rxd *rxd;

	rxd = (struct mt76_connac2_mcu_rxd *)skb->data;
	if ((rxd->ext_eid == MCU_EXT_EVENT_THERMAL_PROTECT ||
	     rxd->ext_eid == MCU_EXT_EVENT_FW_LOG_2_HOST ||
	     rxd->ext_eid == MCU_EXT_EVENT_ASSERT_DUMP ||
	     rxd->ext_eid == MCU_EXT_EVENT_PS_SYNC ||
	     rxd->ext_eid == MCU_EXT_EVENT_BCC_NOTIFY ||
	     !rxd->seq) &&
	     !(rxd->eid == MCU_CMD_EXT_CID &&
	       rxd->ext_eid == MCU_EXT_EVENT_WA_TX_STAT))
		mt7915_mcu_rx_unsolicited_event(dev, skb);
	else
		mt76_mcu_rx_event(&dev->mt76, skb);
}

static struct tlv *
mt7915_mcu_add_nested_subtlv(struct sk_buff *skb, int sub_tag, int sub_len,
			     __le16 *sub_ntlv, __le16 *len)
{
	struct tlv *ptlv, tlv = {
		.tag = cpu_to_le16(sub_tag),
		.len = cpu_to_le16(sub_len),
	};

	ptlv = skb_put_zero(skb, sub_len);
	memcpy(ptlv, &tlv, sizeof(tlv));

	le16_add_cpu(sub_ntlv, 1);
	le16_add_cpu(len, sub_len);

	return ptlv;
}

/** bss info **/
struct mt7915_he_obss_narrow_bw_ru_data {
	bool tolerated;
};

static void mt7915_check_he_obss_narrow_bw_ru_iter(struct wiphy *wiphy,
						   struct cfg80211_bss *bss,
						   void *_data)
{
	struct mt7915_he_obss_narrow_bw_ru_data *data = _data;
	const struct element *elem;

	rcu_read_lock();
	elem = ieee80211_bss_get_elem(bss, WLAN_EID_EXT_CAPABILITY);

	if (!elem || elem->datalen <= 10 ||
	    !(elem->data[10] &
	      WLAN_EXT_CAPA10_OBSS_NARROW_BW_RU_TOLERANCE_SUPPORT))
		data->tolerated = false;

	rcu_read_unlock();
}

static bool mt7915_check_he_obss_narrow_bw_ru(struct ieee80211_hw *hw,
					      struct ieee80211_vif *vif)
{
	struct mt7915_he_obss_narrow_bw_ru_data iter_data = {
		.tolerated = true,
	};

	if (!(vif->bss_conf.chanreq.oper.chan->flags & IEEE80211_CHAN_RADAR))
		return false;

	cfg80211_bss_iter(hw->wiphy, &vif->bss_conf.chanreq.oper,
			  mt7915_check_he_obss_narrow_bw_ru_iter,
			  &iter_data);

	/*
	 * If there is at least one AP on radar channel that cannot
	 * tolerate 26-tone RU UL OFDMA transmissions using HE TB PPDU.
	 */
	return !iter_data.tolerated;
}

static void
mt7915_mcu_bss_rfch_tlv(struct sk_buff *skb, struct ieee80211_vif *vif,
			struct mt7915_phy *phy)
{
	struct cfg80211_chan_def *chandef = &phy->mt76->chandef;
	struct bss_info_rf_ch *ch;
	struct tlv *tlv;
	int freq1 = chandef->center_freq1;

	tlv = mt76_connac_mcu_add_tlv(skb, BSS_INFO_RF_CH, sizeof(*ch));

	ch = (struct bss_info_rf_ch *)tlv;
	ch->pri_ch = chandef->chan->hw_value;
	ch->center_ch0 = ieee80211_frequency_to_channel(freq1);
	ch->bw = mt76_connac_chan_bw(chandef);

	if (chandef->width == NL80211_CHAN_WIDTH_80P80) {
		int freq2 = chandef->center_freq2;

		ch->center_ch1 = ieee80211_frequency_to_channel(freq2);
	}

	if (vif->bss_conf.he_support && vif->type == NL80211_IFTYPE_STATION) {
		struct mt76_phy *mphy = phy->mt76;

		ch->he_ru26_block =
			mt7915_check_he_obss_narrow_bw_ru(mphy->hw, vif);
		ch->he_all_disable = false;
	} else {
		ch->he_all_disable = true;
	}
}

static void
mt7915_mcu_bss_ra_tlv(struct sk_buff *skb, struct ieee80211_vif *vif,
		      struct mt7915_phy *phy)
{
	int max_nss = hweight8(phy->mt76->antenna_mask);
	struct bss_info_ra *ra;
	struct tlv *tlv;

	tlv = mt76_connac_mcu_add_tlv(skb, BSS_INFO_RA, sizeof(*ra));

	ra = (struct bss_info_ra *)tlv;
	ra->op_mode = vif->type == NL80211_IFTYPE_AP;
	ra->adhoc_en = vif->type == NL80211_IFTYPE_ADHOC;
	ra->short_preamble = true;
	ra->tx_streams = max_nss;
	ra->rx_streams = max_nss;
	ra->algo = 4;
	ra->train_up_rule = 2;
	ra->train_up_high_thres = 110;
	ra->train_up_rule_rssi = -70;
	ra->low_traffic_thres = 2;
	ra->phy_cap = cpu_to_le32(0xfdf);
	ra->interval = cpu_to_le32(500);
	ra->fast_interval = cpu_to_le32(100);
}

static void
mt7915_mcu_bss_he_tlv(struct sk_buff *skb, struct ieee80211_vif *vif,
		      struct mt7915_phy *phy)
{
#define DEFAULT_HE_PE_DURATION		4
#define DEFAULT_HE_DURATION_RTS_THRES	1023
	const struct ieee80211_sta_he_cap *cap;
	struct bss_info_he *he;
	struct tlv *tlv;

	cap = mt76_connac_get_he_phy_cap(phy->mt76, vif);

	tlv = mt76_connac_mcu_add_tlv(skb, BSS_INFO_HE_BASIC, sizeof(*he));

	he = (struct bss_info_he *)tlv;
	he->he_pe_duration = vif->bss_conf.htc_trig_based_pkt_ext;
	if (!he->he_pe_duration)
		he->he_pe_duration = DEFAULT_HE_PE_DURATION;

	he->he_rts_thres = cpu_to_le16(vif->bss_conf.frame_time_rts_th);
	if (!he->he_rts_thres)
		he->he_rts_thres = cpu_to_le16(DEFAULT_HE_DURATION_RTS_THRES);

	he->max_nss_mcs[CMD_HE_MCS_BW80] = cap->he_mcs_nss_supp.tx_mcs_80;
	he->max_nss_mcs[CMD_HE_MCS_BW160] = cap->he_mcs_nss_supp.tx_mcs_160;
	he->max_nss_mcs[CMD_HE_MCS_BW8080] = cap->he_mcs_nss_supp.tx_mcs_80p80;
}

static void
mt7915_mcu_bss_hw_amsdu_tlv(struct sk_buff *skb)
{
#define TXD_CMP_MAP1		GENMASK(15, 0)
#define TXD_CMP_MAP2		(GENMASK(31, 0) & ~BIT(23))
	struct bss_info_hw_amsdu *amsdu;
	struct tlv *tlv;

	tlv = mt76_connac_mcu_add_tlv(skb, BSS_INFO_HW_AMSDU, sizeof(*amsdu));

	amsdu = (struct bss_info_hw_amsdu *)tlv;
	amsdu->cmp_bitmap_0 = cpu_to_le32(TXD_CMP_MAP1);
	amsdu->cmp_bitmap_1 = cpu_to_le32(TXD_CMP_MAP2);
	amsdu->trig_thres = cpu_to_le16(2);
	amsdu->enable = true;
}

static void
mt7915_mcu_bss_bmc_tlv(struct sk_buff *skb, struct mt7915_phy *phy)
{
	struct bss_info_bmc_rate *bmc;
	struct cfg80211_chan_def *chandef = &phy->mt76->chandef;
	enum nl80211_band band = chandef->chan->band;
	struct tlv *tlv;

	tlv = mt76_connac_mcu_add_tlv(skb, BSS_INFO_BMC_RATE, sizeof(*bmc));

	bmc = (struct bss_info_bmc_rate *)tlv;
	if (band == NL80211_BAND_2GHZ) {
		bmc->short_preamble = true;
	} else {
		bmc->bc_trans = cpu_to_le16(0x2000);
		bmc->mc_trans = cpu_to_le16(0x2080);
	}
}

static int
mt7915_mcu_muar_config(struct mt7915_phy *phy, struct ieee80211_vif *vif,
		       bool bssid, bool enable)
{
	struct mt7915_dev *dev = phy->dev;
	struct mt7915_vif *mvif = (struct mt7915_vif *)vif->drv_priv;
	u32 idx = mvif->mt76.omac_idx - REPEATER_BSSID_START;
	u32 mask = phy->omac_mask >> 32 & ~BIT(idx);
	const u8 *addr = vif->addr;
	struct {
		u8 mode;
		u8 force_clear;
		u8 clear_bitmap[8];
		u8 entry_count;
		u8 write;
		u8 band;

		u8 index;
		u8 bssid;
		u8 addr[ETH_ALEN];
	} __packed req = {
		.mode = !!mask || enable,
		.entry_count = 1,
		.write = 1,
		.band = phy->mt76->band_idx,
		.index = idx * 2 + bssid,
	};

	if (bssid)
		addr = vif->bss_conf.bssid;

	if (enable)
		ether_addr_copy(req.addr, addr);

	return mt76_mcu_send_msg(&dev->mt76, MCU_EXT_CMD(MUAR_UPDATE), &req,
				 sizeof(req), true);
}

int mt7915_mcu_add_bss_info(struct mt7915_phy *phy,
			    struct ieee80211_vif *vif, int enable)
{
	struct mt7915_vif *mvif = (struct mt7915_vif *)vif->drv_priv;
	struct mt7915_dev *dev = phy->dev;
	struct sk_buff *skb;

	if (mvif->mt76.omac_idx >= REPEATER_BSSID_START) {
		mt7915_mcu_muar_config(phy, vif, false, enable);
		mt7915_mcu_muar_config(phy, vif, true, enable);
	}

	skb = __mt76_connac_mcu_alloc_sta_req(&dev->mt76, &mvif->mt76, NULL,
					      MT7915_BSS_UPDATE_MAX_SIZE);
	if (IS_ERR(skb))
		return PTR_ERR(skb);

	/* bss_omac must be first */
	if (enable)
		mt76_connac_mcu_bss_omac_tlv(skb, vif);

	mt76_connac_mcu_bss_basic_tlv(skb, vif, NULL, phy->mt76,
				      mvif->sta.wcid.idx, enable);

	if (vif->type == NL80211_IFTYPE_MONITOR)
		goto out;

	if (enable) {
		mt7915_mcu_bss_rfch_tlv(skb, vif, phy);
		mt7915_mcu_bss_bmc_tlv(skb, phy);
		mt7915_mcu_bss_ra_tlv(skb, vif, phy);
		mt7915_mcu_bss_hw_amsdu_tlv(skb);

		if (vif->bss_conf.he_support)
			mt7915_mcu_bss_he_tlv(skb, vif, phy);

		if (mvif->mt76.omac_idx >= EXT_BSSID_START &&
		    mvif->mt76.omac_idx < REPEATER_BSSID_START)
			mt76_connac_mcu_bss_ext_tlv(skb, &mvif->mt76);
	}
out:
	return mt76_mcu_skb_send_msg(&dev->mt76, skb,
				     MCU_EXT_CMD(BSS_INFO_UPDATE), true);
}

/** starec & wtbl **/
int mt7915_mcu_add_tx_ba(struct mt7915_dev *dev,
			 struct ieee80211_ampdu_params *params,
			 bool enable)
{
	struct mt7915_sta *msta = (struct mt7915_sta *)params->sta->drv_priv;
	struct mt7915_vif *mvif = msta->vif;
	int ret;

	mt76_worker_disable(&dev->mt76.tx_worker);
	if (enable && !params->amsdu)
		msta->wcid.amsdu = false;
	ret = mt76_connac_mcu_sta_ba(&dev->mt76, &mvif->mt76, params,
				     MCU_EXT_CMD(STA_REC_UPDATE),
				     enable, true);
	mt76_worker_enable(&dev->mt76.tx_worker);

	return ret;
}

int mt7915_mcu_add_rx_ba(struct mt7915_dev *dev,
			 struct ieee80211_ampdu_params *params,
			 bool enable)
{
	struct mt7915_sta *msta = (struct mt7915_sta *)params->sta->drv_priv;
	struct mt7915_vif *mvif = msta->vif;

	return mt76_connac_mcu_sta_ba(&dev->mt76, &mvif->mt76, params,
				      MCU_EXT_CMD(STA_REC_UPDATE),
				      enable, false);
}

static void
mt7915_mcu_sta_he_tlv(struct sk_buff *skb, struct ieee80211_sta *sta,
		      struct ieee80211_vif *vif)
{
	struct mt7915_vif *mvif = (struct mt7915_vif *)vif->drv_priv;
	struct ieee80211_he_cap_elem *elem = &sta->deflink.he_cap.he_cap_elem;
	struct ieee80211_he_mcs_nss_supp mcs_map;
	struct sta_rec_he *he;
	struct tlv *tlv;
	u32 cap = 0;

	if (!sta->deflink.he_cap.has_he)
		return;

	tlv = mt76_connac_mcu_add_tlv(skb, STA_REC_HE, sizeof(*he));

	he = (struct sta_rec_he *)tlv;

	if (elem->mac_cap_info[0] & IEEE80211_HE_MAC_CAP0_HTC_HE)
		cap |= STA_REC_HE_CAP_HTC;

	if (elem->mac_cap_info[2] & IEEE80211_HE_MAC_CAP2_BSR)
		cap |= STA_REC_HE_CAP_BSR;

	if (elem->mac_cap_info[3] & IEEE80211_HE_MAC_CAP3_OMI_CONTROL)
		cap |= STA_REC_HE_CAP_OM;

	if (elem->mac_cap_info[4] & IEEE80211_HE_MAC_CAP4_AMSDU_IN_AMPDU)
		cap |= STA_REC_HE_CAP_AMSDU_IN_AMPDU;

	if (elem->mac_cap_info[4] & IEEE80211_HE_MAC_CAP4_BQR)
		cap |= STA_REC_HE_CAP_BQR;

	if (elem->phy_cap_info[0] &
	    (IEEE80211_HE_PHY_CAP0_CHANNEL_WIDTH_SET_RU_MAPPING_IN_2G |
	     IEEE80211_HE_PHY_CAP0_CHANNEL_WIDTH_SET_RU_MAPPING_IN_5G))
		cap |= STA_REC_HE_CAP_BW20_RU242_SUPPORT;

	if (mvif->cap.he_ldpc &&
	    (elem->phy_cap_info[1] &
	     IEEE80211_HE_PHY_CAP1_LDPC_CODING_IN_PAYLOAD))
		cap |= STA_REC_HE_CAP_LDPC;

	if (elem->phy_cap_info[1] &
	    IEEE80211_HE_PHY_CAP1_HE_LTF_AND_GI_FOR_HE_PPDUS_0_8US)
		cap |= STA_REC_HE_CAP_SU_PPDU_1LTF_8US_GI;

	if (elem->phy_cap_info[2] &
	    IEEE80211_HE_PHY_CAP2_NDP_4x_LTF_AND_3_2US)
		cap |= STA_REC_HE_CAP_NDP_4LTF_3DOT2MS_GI;

	if (elem->phy_cap_info[2] &
	    IEEE80211_HE_PHY_CAP2_STBC_TX_UNDER_80MHZ)
		cap |= STA_REC_HE_CAP_LE_EQ_80M_TX_STBC;

	if (elem->phy_cap_info[2] &
	    IEEE80211_HE_PHY_CAP2_STBC_RX_UNDER_80MHZ)
		cap |= STA_REC_HE_CAP_LE_EQ_80M_RX_STBC;

	if (elem->phy_cap_info[6] &
	    IEEE80211_HE_PHY_CAP6_TRIG_CQI_FB)
		cap |= STA_REC_HE_CAP_TRIG_CQI_FK;

	if (elem->phy_cap_info[6] &
	    IEEE80211_HE_PHY_CAP6_PARTIAL_BW_EXT_RANGE)
		cap |= STA_REC_HE_CAP_PARTIAL_BW_EXT_RANGE;

	if (elem->phy_cap_info[7] &
	    IEEE80211_HE_PHY_CAP7_HE_SU_MU_PPDU_4XLTF_AND_08_US_GI)
		cap |= STA_REC_HE_CAP_SU_MU_PPDU_4LTF_8US_GI;

	if (elem->phy_cap_info[7] &
	    IEEE80211_HE_PHY_CAP7_STBC_TX_ABOVE_80MHZ)
		cap |= STA_REC_HE_CAP_GT_80M_TX_STBC;

	if (elem->phy_cap_info[7] &
	    IEEE80211_HE_PHY_CAP7_STBC_RX_ABOVE_80MHZ)
		cap |= STA_REC_HE_CAP_GT_80M_RX_STBC;

	if (elem->phy_cap_info[8] &
	    IEEE80211_HE_PHY_CAP8_HE_ER_SU_PPDU_4XLTF_AND_08_US_GI)
		cap |= STA_REC_HE_CAP_ER_SU_PPDU_4LTF_8US_GI;

	if (elem->phy_cap_info[8] &
	    IEEE80211_HE_PHY_CAP8_HE_ER_SU_1XLTF_AND_08_US_GI)
		cap |= STA_REC_HE_CAP_ER_SU_PPDU_1LTF_8US_GI;

	if (elem->phy_cap_info[9] &
	    IEEE80211_HE_PHY_CAP9_TX_1024_QAM_LESS_THAN_242_TONE_RU)
		cap |= STA_REC_HE_CAP_TX_1024QAM_UNDER_RU242;

	if (elem->phy_cap_info[9] &
	    IEEE80211_HE_PHY_CAP9_RX_1024_QAM_LESS_THAN_242_TONE_RU)
		cap |= STA_REC_HE_CAP_RX_1024QAM_UNDER_RU242;

	he->he_cap = cpu_to_le32(cap);

	mcs_map = sta->deflink.he_cap.he_mcs_nss_supp;
	switch (sta->deflink.bandwidth) {
	case IEEE80211_STA_RX_BW_160:
		if (elem->phy_cap_info[0] &
		    IEEE80211_HE_PHY_CAP0_CHANNEL_WIDTH_SET_80PLUS80_MHZ_IN_5G)
			mt7915_mcu_set_sta_he_mcs(sta,
						  &he->max_nss_mcs[CMD_HE_MCS_BW8080],
						  le16_to_cpu(mcs_map.rx_mcs_80p80));

		mt7915_mcu_set_sta_he_mcs(sta,
					  &he->max_nss_mcs[CMD_HE_MCS_BW160],
					  le16_to_cpu(mcs_map.rx_mcs_160));
		fallthrough;
	default:
		mt7915_mcu_set_sta_he_mcs(sta,
					  &he->max_nss_mcs[CMD_HE_MCS_BW80],
					  le16_to_cpu(mcs_map.rx_mcs_80));
		break;
	}

	he->t_frame_dur =
		HE_MAC(CAP1_TF_MAC_PAD_DUR_MASK, elem->mac_cap_info[1]);
	he->max_ampdu_exp =
		HE_MAC(CAP3_MAX_AMPDU_LEN_EXP_MASK, elem->mac_cap_info[3]);

	he->bw_set =
		HE_PHY(CAP0_CHANNEL_WIDTH_SET_MASK, elem->phy_cap_info[0]);
	he->device_class =
		HE_PHY(CAP1_DEVICE_CLASS_A, elem->phy_cap_info[1]);
	he->punc_pream_rx =
		HE_PHY(CAP1_PREAMBLE_PUNC_RX_MASK, elem->phy_cap_info[1]);

	he->dcm_tx_mode =
		HE_PHY(CAP3_DCM_MAX_CONST_TX_MASK, elem->phy_cap_info[3]);
	he->dcm_tx_max_nss =
		HE_PHY(CAP3_DCM_MAX_TX_NSS_2, elem->phy_cap_info[3]);
	he->dcm_rx_mode =
		HE_PHY(CAP3_DCM_MAX_CONST_RX_MASK, elem->phy_cap_info[3]);
	he->dcm_rx_max_nss =
		HE_PHY(CAP3_DCM_MAX_RX_NSS_2, elem->phy_cap_info[3]);
	he->dcm_rx_max_nss =
		HE_PHY(CAP8_DCM_MAX_RU_MASK, elem->phy_cap_info[8]);

	he->pkt_ext = 2;
}

static void
mt7915_mcu_sta_muru_tlv(struct mt7915_dev *dev, struct sk_buff *skb,
			struct ieee80211_sta *sta, struct ieee80211_vif *vif)
{
	struct mt7915_vif *mvif = (struct mt7915_vif *)vif->drv_priv;
	struct ieee80211_he_cap_elem *elem = &sta->deflink.he_cap.he_cap_elem;
	struct sta_rec_muru *muru;
	struct tlv *tlv;

	if (vif->type != NL80211_IFTYPE_STATION &&
	    vif->type != NL80211_IFTYPE_AP)
		return;

	tlv = mt76_connac_mcu_add_tlv(skb, STA_REC_MURU, sizeof(*muru));

	muru = (struct sta_rec_muru *)tlv;

	muru->cfg.mimo_dl_en = mvif->cap.he_mu_ebfer ||
			       mvif->cap.vht_mu_ebfer ||
			       mvif->cap.vht_mu_ebfee;
	if (!is_mt7915(&dev->mt76))
		muru->cfg.mimo_ul_en = true;
	muru->cfg.ofdma_dl_en = true;

	if (sta->deflink.vht_cap.vht_supported)
		muru->mimo_dl.vht_mu_bfee =
			!!(sta->deflink.vht_cap.cap & IEEE80211_VHT_CAP_MU_BEAMFORMEE_CAPABLE);

	if (!sta->deflink.he_cap.has_he)
		return;

	muru->mimo_dl.partial_bw_dl_mimo =
		HE_PHY(CAP6_PARTIAL_BANDWIDTH_DL_MUMIMO, elem->phy_cap_info[6]);

	muru->mimo_ul.full_ul_mimo =
		HE_PHY(CAP2_UL_MU_FULL_MU_MIMO, elem->phy_cap_info[2]);
	muru->mimo_ul.partial_ul_mimo =
		HE_PHY(CAP2_UL_MU_PARTIAL_MU_MIMO, elem->phy_cap_info[2]);

	muru->ofdma_dl.punc_pream_rx =
		HE_PHY(CAP1_PREAMBLE_PUNC_RX_MASK, elem->phy_cap_info[1]);
	muru->ofdma_dl.he_20m_in_40m_2g =
		HE_PHY(CAP8_20MHZ_IN_40MHZ_HE_PPDU_IN_2G, elem->phy_cap_info[8]);
	muru->ofdma_dl.he_20m_in_160m =
		HE_PHY(CAP8_20MHZ_IN_160MHZ_HE_PPDU, elem->phy_cap_info[8]);
	muru->ofdma_dl.he_80m_in_160m =
		HE_PHY(CAP8_80MHZ_IN_160MHZ_HE_PPDU, elem->phy_cap_info[8]);

	muru->ofdma_ul.t_frame_dur =
		HE_MAC(CAP1_TF_MAC_PAD_DUR_MASK, elem->mac_cap_info[1]);
	muru->ofdma_ul.mu_cascading =
		HE_MAC(CAP2_MU_CASCADING, elem->mac_cap_info[2]);
	muru->ofdma_ul.uo_ra =
		HE_MAC(CAP3_OFDMA_RA, elem->mac_cap_info[3]);
	muru->ofdma_ul.rx_ctrl_frame_to_mbss =
		HE_MAC(CAP3_RX_CTRL_FRAME_TO_MULTIBSS, elem->mac_cap_info[3]);
}

static void
mt7915_mcu_sta_ht_tlv(struct sk_buff *skb, struct ieee80211_sta *sta)
{
	struct sta_rec_ht *ht;
	struct tlv *tlv;

	if (!sta->deflink.ht_cap.ht_supported)
		return;

	tlv = mt76_connac_mcu_add_tlv(skb, STA_REC_HT, sizeof(*ht));

	ht = (struct sta_rec_ht *)tlv;
	ht->ht_cap = cpu_to_le16(sta->deflink.ht_cap.cap);
}

static void
mt7915_mcu_sta_vht_tlv(struct sk_buff *skb, struct ieee80211_sta *sta)
{
	struct sta_rec_vht *vht;
	struct tlv *tlv;

	if (!sta->deflink.vht_cap.vht_supported)
		return;

	tlv = mt76_connac_mcu_add_tlv(skb, STA_REC_VHT, sizeof(*vht));

	vht = (struct sta_rec_vht *)tlv;
	vht->vht_cap = cpu_to_le32(sta->deflink.vht_cap.cap);
	vht->vht_rx_mcs_map = sta->deflink.vht_cap.vht_mcs.rx_mcs_map;
	vht->vht_tx_mcs_map = sta->deflink.vht_cap.vht_mcs.tx_mcs_map;
}

static void
mt7915_mcu_sta_amsdu_tlv(struct mt7915_dev *dev, struct sk_buff *skb,
			 struct ieee80211_vif *vif, struct ieee80211_sta *sta)
{
	struct mt7915_sta *msta = (struct mt7915_sta *)sta->drv_priv;
	struct sta_rec_amsdu *amsdu;
	struct tlv *tlv;

	if (vif->type != NL80211_IFTYPE_STATION &&
	    vif->type != NL80211_IFTYPE_AP)
		return;

	if (!sta->deflink.agg.max_amsdu_len)
	    return;

	tlv = mt76_connac_mcu_add_tlv(skb, STA_REC_HW_AMSDU, sizeof(*amsdu));
	amsdu = (struct sta_rec_amsdu *)tlv;
	amsdu->max_amsdu_num = 8;
	amsdu->amsdu_en = true;
	msta->wcid.amsdu = true;

	switch (sta->deflink.agg.max_amsdu_len) {
	case IEEE80211_MAX_MPDU_LEN_VHT_11454:
		if (!is_mt7915(&dev->mt76)) {
			amsdu->max_mpdu_size =
				IEEE80211_VHT_CAP_MAX_MPDU_LENGTH_11454;
			return;
		}
		fallthrough;
	case IEEE80211_MAX_MPDU_LEN_HT_7935:
	case IEEE80211_MAX_MPDU_LEN_VHT_7991:
		amsdu->max_mpdu_size = IEEE80211_VHT_CAP_MAX_MPDU_LENGTH_7991;
		return;
	default:
		amsdu->max_mpdu_size = IEEE80211_VHT_CAP_MAX_MPDU_LENGTH_3895;
		return;
	}
}

static int
mt7915_mcu_sta_wtbl_tlv(struct mt7915_dev *dev, struct sk_buff *skb,
			struct ieee80211_vif *vif, struct ieee80211_sta *sta)
{
	struct mt7915_vif *mvif = (struct mt7915_vif *)vif->drv_priv;
	struct mt7915_sta *msta;
	struct wtbl_req_hdr *wtbl_hdr;
	struct mt76_wcid *wcid;
	struct tlv *tlv;

	msta = sta ? (struct mt7915_sta *)sta->drv_priv : &mvif->sta;
	wcid = sta ? &msta->wcid : NULL;

	tlv = mt76_connac_mcu_add_tlv(skb, STA_REC_WTBL, sizeof(struct tlv));
	wtbl_hdr = mt76_connac_mcu_alloc_wtbl_req(&dev->mt76, &msta->wcid,
						  WTBL_RESET_AND_SET, tlv,
						  &skb);
	if (IS_ERR(wtbl_hdr))
		return PTR_ERR(wtbl_hdr);

	mt76_connac_mcu_wtbl_generic_tlv(&dev->mt76, skb, vif, sta, tlv,
					 wtbl_hdr);
	mt76_connac_mcu_wtbl_hdr_trans_tlv(skb, vif, wcid, tlv, wtbl_hdr);
	if (sta)
		mt76_connac_mcu_wtbl_ht_tlv(&dev->mt76, skb, sta, tlv,
					    wtbl_hdr, mvif->cap.ht_ldpc,
					    mvif->cap.vht_ldpc);

	return 0;
}

static inline bool
mt7915_is_ebf_supported(struct mt7915_phy *phy, struct ieee80211_vif *vif,
			struct ieee80211_sta *sta, bool bfee)
{
	struct mt7915_vif *mvif = (struct mt7915_vif *)vif->drv_priv;
	int sts = hweight16(phy->mt76->chainmask);

	if (vif->type != NL80211_IFTYPE_STATION &&
	    vif->type != NL80211_IFTYPE_AP)
		return false;

	if (!bfee && sts < 2)
		return false;

	if (sta->deflink.he_cap.has_he) {
		struct ieee80211_he_cap_elem *pe = &sta->deflink.he_cap.he_cap_elem;

		if (bfee)
			return mvif->cap.he_su_ebfee &&
			       HE_PHY(CAP3_SU_BEAMFORMER, pe->phy_cap_info[3]);
		else
			return mvif->cap.he_su_ebfer &&
			       HE_PHY(CAP4_SU_BEAMFORMEE, pe->phy_cap_info[4]);
	}

	if (sta->deflink.vht_cap.vht_supported) {
		u32 cap = sta->deflink.vht_cap.cap;

		if (bfee)
			return mvif->cap.vht_su_ebfee &&
			       (cap & IEEE80211_VHT_CAP_SU_BEAMFORMER_CAPABLE);
		else
			return mvif->cap.vht_su_ebfer &&
			       (cap & IEEE80211_VHT_CAP_SU_BEAMFORMEE_CAPABLE);
	}

	return false;
}

static void
mt7915_mcu_sta_sounding_rate(struct sta_rec_bf *bf)
{
	bf->sounding_phy = MT_PHY_TYPE_OFDM;
	bf->ndp_rate = 0;				/* mcs0 */
	bf->ndpa_rate = MT7915_CFEND_RATE_DEFAULT;	/* ofdm 24m */
	bf->rept_poll_rate = MT7915_CFEND_RATE_DEFAULT;	/* ofdm 24m */
}

static void
mt7915_mcu_sta_bfer_ht(struct ieee80211_sta *sta, struct mt7915_phy *phy,
		       struct sta_rec_bf *bf)
{
	struct ieee80211_mcs_info *mcs = &sta->deflink.ht_cap.mcs;
	u8 n = 0;

	bf->tx_mode = MT_PHY_TYPE_HT;

	if ((mcs->tx_params & IEEE80211_HT_MCS_TX_RX_DIFF) &&
	    (mcs->tx_params & IEEE80211_HT_MCS_TX_DEFINED))
		n = FIELD_GET(IEEE80211_HT_MCS_TX_MAX_STREAMS_MASK,
			      mcs->tx_params);
	else if (mcs->rx_mask[3])
		n = 3;
	else if (mcs->rx_mask[2])
		n = 2;
	else if (mcs->rx_mask[1])
		n = 1;

	bf->nrow = hweight8(phy->mt76->chainmask) - 1;
	bf->ncol = min_t(u8, bf->nrow, n);
	bf->ibf_ncol = n;
}

static void
mt7915_mcu_sta_bfer_vht(struct ieee80211_sta *sta, struct mt7915_phy *phy,
			struct sta_rec_bf *bf, bool explicit)
{
	struct ieee80211_sta_vht_cap *pc = &sta->deflink.vht_cap;
	struct ieee80211_sta_vht_cap *vc = &phy->mt76->sband_5g.sband.vht_cap;
	u16 mcs_map = le16_to_cpu(pc->vht_mcs.rx_mcs_map);
	u8 nss_mcs = mt7915_mcu_get_sta_nss(mcs_map);
	u8 tx_ant = hweight8(phy->mt76->chainmask) - 1;

	bf->tx_mode = MT_PHY_TYPE_VHT;

	if (explicit) {
		u8 sts, snd_dim;

		mt7915_mcu_sta_sounding_rate(bf);

		sts = FIELD_GET(IEEE80211_VHT_CAP_BEAMFORMEE_STS_MASK,
				pc->cap);
		snd_dim = FIELD_GET(IEEE80211_VHT_CAP_SOUNDING_DIMENSIONS_MASK,
				    vc->cap);
		bf->nrow = min_t(u8, min_t(u8, snd_dim, sts), tx_ant);
		bf->ncol = min_t(u8, nss_mcs, bf->nrow);
		bf->ibf_ncol = bf->ncol;

		if (sta->deflink.bandwidth == IEEE80211_STA_RX_BW_160)
			bf->nrow = 1;
	} else {
		bf->nrow = tx_ant;
		bf->ncol = min_t(u8, nss_mcs, bf->nrow);
		bf->ibf_ncol = nss_mcs;

		if (sta->deflink.bandwidth == IEEE80211_STA_RX_BW_160)
			bf->ibf_nrow = 1;
	}
}

static void
mt7915_mcu_sta_bfer_he(struct ieee80211_sta *sta, struct ieee80211_vif *vif,
		       struct mt7915_phy *phy, struct sta_rec_bf *bf)
{
	struct ieee80211_sta_he_cap *pc = &sta->deflink.he_cap;
	struct ieee80211_he_cap_elem *pe = &pc->he_cap_elem;
	const struct ieee80211_sta_he_cap *vc =
		mt76_connac_get_he_phy_cap(phy->mt76, vif);
	const struct ieee80211_he_cap_elem *ve = &vc->he_cap_elem;
	u16 mcs_map = le16_to_cpu(pc->he_mcs_nss_supp.rx_mcs_80);
	u8 nss_mcs = mt7915_mcu_get_sta_nss(mcs_map);
	u8 snd_dim, sts;

	bf->tx_mode = MT_PHY_TYPE_HE_SU;

	mt7915_mcu_sta_sounding_rate(bf);

	bf->trigger_su = HE_PHY(CAP6_TRIG_SU_BEAMFORMING_FB,
				pe->phy_cap_info[6]);
	bf->trigger_mu = HE_PHY(CAP6_TRIG_MU_BEAMFORMING_PARTIAL_BW_FB,
				pe->phy_cap_info[6]);
	snd_dim = HE_PHY(CAP5_BEAMFORMEE_NUM_SND_DIM_UNDER_80MHZ_MASK,
			 ve->phy_cap_info[5]);
	sts = HE_PHY(CAP4_BEAMFORMEE_MAX_STS_UNDER_80MHZ_MASK,
		     pe->phy_cap_info[4]);
	bf->nrow = min_t(u8, snd_dim, sts);
	bf->ncol = min_t(u8, nss_mcs, bf->nrow);
	bf->ibf_ncol = bf->ncol;

	if (sta->deflink.bandwidth != IEEE80211_STA_RX_BW_160)
		return;

	/* go over for 160MHz and 80p80 */
	if (pe->phy_cap_info[0] &
	    IEEE80211_HE_PHY_CAP0_CHANNEL_WIDTH_SET_160MHZ_IN_5G) {
		mcs_map = le16_to_cpu(pc->he_mcs_nss_supp.rx_mcs_160);
		nss_mcs = mt7915_mcu_get_sta_nss(mcs_map);

		bf->ncol_gt_bw80 = nss_mcs;
	}

	if (pe->phy_cap_info[0] &
	    IEEE80211_HE_PHY_CAP0_CHANNEL_WIDTH_SET_80PLUS80_MHZ_IN_5G) {
		mcs_map = le16_to_cpu(pc->he_mcs_nss_supp.rx_mcs_80p80);
		nss_mcs = mt7915_mcu_get_sta_nss(mcs_map);

		if (bf->ncol_gt_bw80)
			bf->ncol_gt_bw80 = min_t(u8, bf->ncol_gt_bw80, nss_mcs);
		else
			bf->ncol_gt_bw80 = nss_mcs;
	}

	snd_dim = HE_PHY(CAP5_BEAMFORMEE_NUM_SND_DIM_ABOVE_80MHZ_MASK,
			 ve->phy_cap_info[5]);
	sts = HE_PHY(CAP4_BEAMFORMEE_MAX_STS_ABOVE_80MHZ_MASK,
		     pe->phy_cap_info[4]);

	bf->nrow_gt_bw80 = min_t(int, snd_dim, sts);
}

static void
mt7915_mcu_sta_bfer_tlv(struct mt7915_dev *dev, struct sk_buff *skb,
			struct ieee80211_vif *vif, struct ieee80211_sta *sta)
{
	struct mt7915_vif *mvif = (struct mt7915_vif *)vif->drv_priv;
	struct mt7915_phy *phy = mvif->phy;
	int tx_ant = hweight8(phy->mt76->chainmask) - 1;
	struct sta_rec_bf *bf;
	struct tlv *tlv;
	static const u8 matrix[4][4] = {
		{0, 0, 0, 0},
		{1, 1, 0, 0},	/* 2x1, 2x2, 2x3, 2x4 */
		{2, 4, 4, 0},	/* 3x1, 3x2, 3x3, 3x4 */
		{3, 5, 6, 0}	/* 4x1, 4x2, 4x3, 4x4 */
	};
	bool ebf;

	if (!(sta->deflink.ht_cap.ht_supported || sta->deflink.he_cap.has_he))
		return;

	ebf = mt7915_is_ebf_supported(phy, vif, sta, false);
	if (!ebf && !dev->ibf)
		return;

	tlv = mt76_connac_mcu_add_tlv(skb, STA_REC_BF, sizeof(*bf));
	bf = (struct sta_rec_bf *)tlv;

	/* he: eBF only, in accordance with spec
	 * vht: support eBF and iBF
	 * ht: iBF only, since mac80211 lacks of eBF support
	 */
	if (sta->deflink.he_cap.has_he && ebf)
		mt7915_mcu_sta_bfer_he(sta, vif, phy, bf);
	else if (sta->deflink.vht_cap.vht_supported)
		mt7915_mcu_sta_bfer_vht(sta, phy, bf, ebf);
	else if (sta->deflink.ht_cap.ht_supported)
		mt7915_mcu_sta_bfer_ht(sta, phy, bf);
	else
		return;

	bf->bf_cap = ebf ? ebf : dev->ibf << 1;
	bf->bw = sta->deflink.bandwidth;
	bf->ibf_dbw = sta->deflink.bandwidth;
	bf->ibf_nrow = tx_ant;

	if (!ebf && sta->deflink.bandwidth <= IEEE80211_STA_RX_BW_40 && !bf->ncol)
		bf->ibf_timeout = 0x48;
	else
		bf->ibf_timeout = 0x18;

	if (ebf && bf->nrow != tx_ant)
		bf->mem_20m = matrix[tx_ant][bf->ncol];
	else
		bf->mem_20m = matrix[bf->nrow][bf->ncol];

	switch (sta->deflink.bandwidth) {
	case IEEE80211_STA_RX_BW_160:
	case IEEE80211_STA_RX_BW_80:
		bf->mem_total = bf->mem_20m * 2;
		break;
	case IEEE80211_STA_RX_BW_40:
		bf->mem_total = bf->mem_20m;
		break;
	case IEEE80211_STA_RX_BW_20:
	default:
		break;
	}
}

static void
mt7915_mcu_sta_bfee_tlv(struct mt7915_dev *dev, struct sk_buff *skb,
			struct ieee80211_vif *vif, struct ieee80211_sta *sta)
{
	struct mt7915_vif *mvif = (struct mt7915_vif *)vif->drv_priv;
	struct mt7915_phy *phy = mvif->phy;
	int tx_ant = hweight8(phy->mt76->chainmask) - 1;
	struct sta_rec_bfee *bfee;
	struct tlv *tlv;
	u8 nrow = 0;

	if (!(sta->deflink.vht_cap.vht_supported || sta->deflink.he_cap.has_he))
		return;

	if (!mt7915_is_ebf_supported(phy, vif, sta, true))
		return;

	tlv = mt76_connac_mcu_add_tlv(skb, STA_REC_BFEE, sizeof(*bfee));
	bfee = (struct sta_rec_bfee *)tlv;

	if (sta->deflink.he_cap.has_he) {
		struct ieee80211_he_cap_elem *pe = &sta->deflink.he_cap.he_cap_elem;

		nrow = HE_PHY(CAP5_BEAMFORMEE_NUM_SND_DIM_UNDER_80MHZ_MASK,
			      pe->phy_cap_info[5]);
	} else if (sta->deflink.vht_cap.vht_supported) {
		struct ieee80211_sta_vht_cap *pc = &sta->deflink.vht_cap;

		nrow = FIELD_GET(IEEE80211_VHT_CAP_SOUNDING_DIMENSIONS_MASK,
				 pc->cap);
	}

	/* reply with identity matrix to avoid 2x2 BF negative gain */
	bfee->fb_identity_matrix = (nrow == 1 && tx_ant == 2);
}

static enum mcu_mmps_mode
mt7915_mcu_get_mmps_mode(enum ieee80211_smps_mode smps)
{
	switch (smps) {
	case IEEE80211_SMPS_OFF:
		return MCU_MMPS_DISABLE;
	case IEEE80211_SMPS_STATIC:
		return MCU_MMPS_STATIC;
	case IEEE80211_SMPS_DYNAMIC:
		return MCU_MMPS_DYNAMIC;
	default:
		return MCU_MMPS_DISABLE;
	}
}

int mt7915_mcu_set_fixed_rate_ctrl(struct mt7915_dev *dev,
				   struct ieee80211_vif *vif,
				   struct ieee80211_sta *sta,
				   void *data, u32 field)
{
	struct mt7915_vif *mvif = (struct mt7915_vif *)vif->drv_priv;
	struct mt7915_sta *msta = (struct mt7915_sta *)sta->drv_priv;
	struct sta_phy *phy = data;
	struct sta_rec_ra_fixed *ra;
	struct sk_buff *skb;
	struct tlv *tlv;

	skb = mt76_connac_mcu_alloc_sta_req(&dev->mt76, &mvif->mt76,
					    &msta->wcid);
	if (IS_ERR(skb))
		return PTR_ERR(skb);

	tlv = mt76_connac_mcu_add_tlv(skb, STA_REC_RA_UPDATE, sizeof(*ra));
	ra = (struct sta_rec_ra_fixed *)tlv;

	switch (field) {
	case RATE_PARAM_AUTO:
		break;
	case RATE_PARAM_FIXED:
	case RATE_PARAM_FIXED_MCS:
	case RATE_PARAM_FIXED_GI:
	case RATE_PARAM_FIXED_HE_LTF:
		if (phy)
			ra->phy = *phy;
		break;
	case RATE_PARAM_MMPS_UPDATE:
		ra->mmps_mode = mt7915_mcu_get_mmps_mode(sta->deflink.smps_mode);
		break;
	case RATE_PARAM_SPE_UPDATE:
		ra->spe_idx = *(u8 *)data;
		break;
	default:
		break;
	}
	ra->field = cpu_to_le32(field);

	return mt76_mcu_skb_send_msg(&dev->mt76, skb,
				     MCU_EXT_CMD(STA_REC_UPDATE), true);
}

int mt7915_mcu_add_smps(struct mt7915_dev *dev, struct ieee80211_vif *vif,
			struct ieee80211_sta *sta)
{
	struct mt7915_vif *mvif = (struct mt7915_vif *)vif->drv_priv;
	struct mt7915_sta *msta = (struct mt7915_sta *)sta->drv_priv;
	struct wtbl_req_hdr *wtbl_hdr;
	struct tlv *sta_wtbl;
	struct sk_buff *skb;
	int ret;

	skb = mt76_connac_mcu_alloc_sta_req(&dev->mt76, &mvif->mt76,
					    &msta->wcid);
	if (IS_ERR(skb))
		return PTR_ERR(skb);

	sta_wtbl = mt76_connac_mcu_add_tlv(skb, STA_REC_WTBL,
					   sizeof(struct tlv));
	wtbl_hdr = mt76_connac_mcu_alloc_wtbl_req(&dev->mt76, &msta->wcid,
						  WTBL_SET, sta_wtbl, &skb);
	if (IS_ERR(wtbl_hdr))
		return PTR_ERR(wtbl_hdr);

	mt76_connac_mcu_wtbl_smps_tlv(skb, sta, sta_wtbl, wtbl_hdr);

	ret = mt76_mcu_skb_send_msg(&dev->mt76, skb,
				    MCU_EXT_CMD(STA_REC_UPDATE), true);
	if (ret)
		return ret;

	return mt7915_mcu_set_fixed_rate_ctrl(dev, vif, sta, NULL,
					      RATE_PARAM_MMPS_UPDATE);
}

static int
mt7915_mcu_set_spe_idx(struct mt7915_dev *dev, struct ieee80211_vif *vif,
		       struct ieee80211_sta *sta)
{
	struct mt7915_vif *mvif = (struct mt7915_vif *)vif->drv_priv;
	struct mt76_phy *mphy = mvif->phy->mt76;
	u8 spe_idx = mt76_connac_spe_idx(mphy->antenna_mask);

	return mt7915_mcu_set_fixed_rate_ctrl(dev, vif, sta, &spe_idx,
					      RATE_PARAM_SPE_UPDATE);
}

static int
mt7915_mcu_add_rate_ctrl_fixed(struct mt7915_dev *dev,
			       struct ieee80211_vif *vif,
			       struct ieee80211_sta *sta)
{
	struct mt7915_vif *mvif = (struct mt7915_vif *)vif->drv_priv;
	struct cfg80211_chan_def *chandef = &mvif->phy->mt76->chandef;
	struct cfg80211_bitrate_mask *mask = &mvif->bitrate_mask;
	enum nl80211_band band = chandef->chan->band;
	struct sta_phy phy = {};
	int ret, nrates = 0;

#define __sta_phy_bitrate_mask_check(_mcs, _gi, _ht, _he)			\
	do {									\
		u8 i, gi = mask->control[band]._gi;				\
		gi = (_he) ? gi : gi == NL80211_TXRATE_FORCE_SGI;		\
		for (i = 0; i <= sta->deflink.bandwidth; i++) {			\
			phy.sgi |= gi << (i << (_he));				\
			phy.he_ltf |= mask->control[band].he_ltf << (i << (_he));\
		}								\
		for (i = 0; i < ARRAY_SIZE(mask->control[band]._mcs); i++) {	\
			if (!mask->control[band]._mcs[i])			\
				continue;					\
			nrates += hweight16(mask->control[band]._mcs[i]);	\
			phy.mcs = ffs(mask->control[band]._mcs[i]) - 1;		\
			if (_ht)						\
				phy.mcs += 8 * i;				\
		}								\
	} while (0)

	if (sta->deflink.he_cap.has_he) {
		__sta_phy_bitrate_mask_check(he_mcs, he_gi, 0, 1);
	} else if (sta->deflink.vht_cap.vht_supported) {
		__sta_phy_bitrate_mask_check(vht_mcs, gi, 0, 0);
	} else if (sta->deflink.ht_cap.ht_supported) {
		__sta_phy_bitrate_mask_check(ht_mcs, gi, 1, 0);
	} else {
		nrates = hweight32(mask->control[band].legacy);
		phy.mcs = ffs(mask->control[band].legacy) - 1;
	}
#undef __sta_phy_bitrate_mask_check

	/* fall back to auto rate control */
	if (mask->control[band].gi == NL80211_TXRATE_DEFAULT_GI &&
	    mask->control[band].he_gi == GENMASK(7, 0) &&
	    mask->control[band].he_ltf == GENMASK(7, 0) &&
	    nrates != 1)
		return 0;

	/* fixed single rate */
	if (nrates == 1) {
		ret = mt7915_mcu_set_fixed_rate_ctrl(dev, vif, sta, &phy,
						     RATE_PARAM_FIXED_MCS);
		if (ret)
			return ret;
	}

	/* fixed GI */
	if (mask->control[band].gi != NL80211_TXRATE_DEFAULT_GI ||
	    mask->control[band].he_gi != GENMASK(7, 0)) {
		struct mt7915_sta *msta = (struct mt7915_sta *)sta->drv_priv;
		u32 addr;

		/* firmware updates only TXCMD but doesn't take WTBL into
		 * account, so driver should update here to reflect the
		 * actual txrate hardware sends out.
		 */
		addr = mt7915_mac_wtbl_lmac_addr(dev, msta->wcid.idx, 7);
		if (sta->deflink.he_cap.has_he)
			mt76_rmw_field(dev, addr, GENMASK(31, 24), phy.sgi);
		else
			mt76_rmw_field(dev, addr, GENMASK(15, 12), phy.sgi);

		ret = mt7915_mcu_set_fixed_rate_ctrl(dev, vif, sta, &phy,
						     RATE_PARAM_FIXED_GI);
		if (ret)
			return ret;
	}

	/* fixed HE_LTF */
	if (mask->control[band].he_ltf != GENMASK(7, 0)) {
		ret = mt7915_mcu_set_fixed_rate_ctrl(dev, vif, sta, &phy,
						     RATE_PARAM_FIXED_HE_LTF);
		if (ret)
			return ret;
	}

	return mt7915_mcu_set_spe_idx(dev, vif, sta);
}

static void
mt7915_mcu_sta_rate_ctrl_tlv(struct sk_buff *skb, struct mt7915_dev *dev,
			     struct ieee80211_vif *vif, struct ieee80211_sta *sta)
{
	struct mt7915_vif *mvif = (struct mt7915_vif *)vif->drv_priv;
	struct mt76_phy *mphy = mvif->phy->mt76;
	struct cfg80211_chan_def *chandef = &mphy->chandef;
	struct cfg80211_bitrate_mask *mask = &mvif->bitrate_mask;
	enum nl80211_band band = chandef->chan->band;
	struct sta_rec_ra *ra;
	struct tlv *tlv;
	u32 supp_rate = sta->deflink.supp_rates[band];
	u32 cap = sta->wme ? STA_CAP_WMM : 0;

	tlv = mt76_connac_mcu_add_tlv(skb, STA_REC_RA, sizeof(*ra));
	ra = (struct sta_rec_ra *)tlv;

	ra->valid = true;
	ra->auto_rate = true;
	ra->phy_mode = mt76_connac_get_phy_mode(mphy, vif, band, &sta->deflink);
	ra->channel = chandef->chan->hw_value;
	ra->bw = sta->deflink.bandwidth;
	ra->phy.bw = sta->deflink.bandwidth;
	ra->mmps_mode = mt7915_mcu_get_mmps_mode(sta->deflink.smps_mode);

	if (supp_rate) {
		supp_rate &= mask->control[band].legacy;
		ra->rate_len = hweight32(supp_rate);

		if (band == NL80211_BAND_2GHZ) {
			ra->supp_mode = MODE_CCK;
			ra->supp_cck_rate = supp_rate & GENMASK(3, 0);

			if (ra->rate_len > 4) {
				ra->supp_mode |= MODE_OFDM;
				ra->supp_ofdm_rate = supp_rate >> 4;
			}
		} else {
			ra->supp_mode = MODE_OFDM;
			ra->supp_ofdm_rate = supp_rate;
		}
	}

	if (sta->deflink.ht_cap.ht_supported) {
		ra->supp_mode |= MODE_HT;
		ra->af = sta->deflink.ht_cap.ampdu_factor;
		ra->ht_gf = !!(sta->deflink.ht_cap.cap & IEEE80211_HT_CAP_GRN_FLD);

		cap |= STA_CAP_HT;
		if (sta->deflink.ht_cap.cap & IEEE80211_HT_CAP_SGI_20)
			cap |= STA_CAP_SGI_20;
		if (sta->deflink.ht_cap.cap & IEEE80211_HT_CAP_SGI_40)
			cap |= STA_CAP_SGI_40;
		if (sta->deflink.ht_cap.cap & IEEE80211_HT_CAP_TX_STBC)
			cap |= STA_CAP_TX_STBC;
		if (sta->deflink.ht_cap.cap & IEEE80211_HT_CAP_RX_STBC)
			cap |= STA_CAP_RX_STBC;
		if (mvif->cap.ht_ldpc &&
		    (sta->deflink.ht_cap.cap & IEEE80211_HT_CAP_LDPC_CODING))
			cap |= STA_CAP_LDPC;

		mt7915_mcu_set_sta_ht_mcs(sta, ra->ht_mcs,
					  mask->control[band].ht_mcs);
		ra->supp_ht_mcs = *(__le32 *)ra->ht_mcs;
	}

	if (sta->deflink.vht_cap.vht_supported) {
		u8 af;

		ra->supp_mode |= MODE_VHT;
		af = FIELD_GET(IEEE80211_VHT_CAP_MAX_A_MPDU_LENGTH_EXPONENT_MASK,
			       sta->deflink.vht_cap.cap);
		ra->af = max_t(u8, ra->af, af);

		cap |= STA_CAP_VHT;
		if (sta->deflink.vht_cap.cap & IEEE80211_VHT_CAP_SHORT_GI_80)
			cap |= STA_CAP_VHT_SGI_80;
		if (sta->deflink.vht_cap.cap & IEEE80211_VHT_CAP_SHORT_GI_160)
			cap |= STA_CAP_VHT_SGI_160;
		if (sta->deflink.vht_cap.cap & IEEE80211_VHT_CAP_TXSTBC)
			cap |= STA_CAP_VHT_TX_STBC;
		if (sta->deflink.vht_cap.cap & IEEE80211_VHT_CAP_RXSTBC_1)
			cap |= STA_CAP_VHT_RX_STBC;
		if (mvif->cap.vht_ldpc &&
		    (sta->deflink.vht_cap.cap & IEEE80211_VHT_CAP_RXLDPC))
			cap |= STA_CAP_VHT_LDPC;

		mt7915_mcu_set_sta_vht_mcs(sta, ra->supp_vht_mcs,
					   mask->control[band].vht_mcs);
	}

	if (sta->deflink.he_cap.has_he) {
		ra->supp_mode |= MODE_HE;
		cap |= STA_CAP_HE;

		if (sta->deflink.he_6ghz_capa.capa)
			ra->af = le16_get_bits(sta->deflink.he_6ghz_capa.capa,
					       IEEE80211_HE_6GHZ_CAP_MAX_AMPDU_LEN_EXP);
	}

	ra->sta_cap = cpu_to_le32(cap);
}

int mt7915_mcu_add_rate_ctrl(struct mt7915_dev *dev, struct ieee80211_vif *vif,
			     struct ieee80211_sta *sta, bool changed)
{
	struct mt7915_vif *mvif = (struct mt7915_vif *)vif->drv_priv;
	struct mt7915_sta *msta = (struct mt7915_sta *)sta->drv_priv;
	struct sk_buff *skb;
	int ret;

	skb = mt76_connac_mcu_alloc_sta_req(&dev->mt76, &mvif->mt76,
					    &msta->wcid);
	if (IS_ERR(skb))
		return PTR_ERR(skb);

	/* firmware rc algorithm refers to sta_rec_he for HE control.
	 * once dev->rc_work changes the settings driver should also
	 * update sta_rec_he here.
	 */
	if (changed)
		mt7915_mcu_sta_he_tlv(skb, sta, vif);

	/* sta_rec_ra accommodates BW, NSS and only MCS range format
	 * i.e 0-{7,8,9} for VHT.
	 */
	mt7915_mcu_sta_rate_ctrl_tlv(skb, dev, vif, sta);

	ret = mt76_mcu_skb_send_msg(&dev->mt76, skb,
				    MCU_EXT_CMD(STA_REC_UPDATE), true);
	if (ret)
		return ret;

	/* sta_rec_ra_fixed accommodates single rate, (HE)GI and HE_LTE,
	 * and updates as peer fixed rate parameters, which overrides
	 * sta_rec_ra and firmware rate control algorithm.
	 */
	return mt7915_mcu_add_rate_ctrl_fixed(dev, vif, sta);
}

static int
mt7915_mcu_add_group(struct mt7915_dev *dev, struct ieee80211_vif *vif,
		     struct ieee80211_sta *sta)
{
#define MT_STA_BSS_GROUP		1
	struct mt7915_vif *mvif = (struct mt7915_vif *)vif->drv_priv;
	struct mt7915_sta *msta;
	struct {
		__le32 action;
		u8 wlan_idx_lo;
		u8 status;
		u8 wlan_idx_hi;
		u8 rsv0[5];
		__le32 val;
		u8 rsv1[8];
	} __packed req = {
		.action = cpu_to_le32(MT_STA_BSS_GROUP),
		.val = cpu_to_le32(mvif->mt76.idx % 16),
	};

	msta = sta ? (struct mt7915_sta *)sta->drv_priv : &mvif->sta;
	req.wlan_idx_lo = to_wcid_lo(msta->wcid.idx);
	req.wlan_idx_hi = to_wcid_hi(msta->wcid.idx);

	return mt76_mcu_send_msg(&dev->mt76, MCU_EXT_CMD(SET_DRR_CTRL), &req,
				 sizeof(req), true);
}

int mt7915_mcu_add_sta(struct mt7915_dev *dev, struct ieee80211_vif *vif,
		       struct ieee80211_sta *sta, int conn_state, bool newly)
{
	struct mt7915_vif *mvif = (struct mt7915_vif *)vif->drv_priv;
	struct ieee80211_link_sta *link_sta;
	struct mt7915_sta *msta;
	struct sk_buff *skb;
	int ret;

	msta = sta ? (struct mt7915_sta *)sta->drv_priv : &mvif->sta;
	link_sta = sta ? &sta->deflink : NULL;

	skb = mt76_connac_mcu_alloc_sta_req(&dev->mt76, &mvif->mt76,
					    &msta->wcid);
	if (IS_ERR(skb))
		return PTR_ERR(skb);

	/* starec basic */
	mt76_connac_mcu_sta_basic_tlv(&dev->mt76, skb, vif, link_sta,
				      conn_state, newly);
	/* tag order is in accordance with firmware dependency. */
	if (sta && conn_state != CONN_STATE_DISCONNECT) {
		/* starec bfer */
		mt7915_mcu_sta_bfer_tlv(dev, skb, vif, sta);
		/* starec ht */
		mt7915_mcu_sta_ht_tlv(skb, sta);
		/* starec vht */
		mt7915_mcu_sta_vht_tlv(skb, sta);
		/* starec uapsd */
		mt76_connac_mcu_sta_uapsd(skb, vif, sta);
	}

	if (newly || conn_state != CONN_STATE_DISCONNECT) {
		ret = mt7915_mcu_sta_wtbl_tlv(dev, skb, vif, sta);
		if (ret) {
			dev_kfree_skb(skb);
			return ret;
		}
	}

	if (conn_state == CONN_STATE_DISCONNECT)
		goto out;

	if (sta) {
		/* starec amsdu */
		mt7915_mcu_sta_amsdu_tlv(dev, skb, vif, sta);
		/* starec he */
		mt7915_mcu_sta_he_tlv(skb, sta, vif);
		/* starec muru */
		mt7915_mcu_sta_muru_tlv(dev, skb, sta, vif);
		/* starec bfee */
		mt7915_mcu_sta_bfee_tlv(dev, skb, vif, sta);
	}

	ret = mt7915_mcu_add_group(dev, vif, sta);
	if (ret) {
		dev_kfree_skb(skb);
		return ret;
	}
out:
	ret = mt76_connac_mcu_sta_wed_update(&dev->mt76, skb);
	if (ret)
		return ret;

	return mt76_mcu_skb_send_msg(&dev->mt76, skb,
				     MCU_EXT_CMD(STA_REC_UPDATE), true);
}

int mt7915_mcu_wed_enable_rx_stats(struct mt7915_dev *dev)
{
#ifdef CONFIG_NET_MEDIATEK_SOC_WED
	struct mtk_wed_device *wed = &dev->mt76.mmio.wed;
	struct {
		__le32 args[2];
	} req = {
		.args[0] = cpu_to_le32(1),
		.args[1] = cpu_to_le32(6),
	};

	return mtk_wed_device_update_msg(wed, MTK_WED_WO_CMD_RXCNT_CTRL,
					 &req, sizeof(req));
#else
	return 0;
#endif
}

int mt7915_mcu_add_dev_info(struct mt7915_phy *phy,
			    struct ieee80211_vif *vif, bool enable)
{
	struct mt7915_dev *dev = phy->dev;
	struct mt7915_vif *mvif = (struct mt7915_vif *)vif->drv_priv;
	struct {
		struct req_hdr {
			u8 omac_idx;
			u8 band_idx;
			__le16 tlv_num;
			u8 is_tlv_append;
			u8 rsv[3];
		} __packed hdr;
		struct req_tlv {
			__le16 tag;
			__le16 len;
			u8 active;
			u8 band_idx;
			u8 omac_addr[ETH_ALEN];
		} __packed tlv;
	} data = {
		.hdr = {
			.omac_idx = mvif->mt76.omac_idx,
			.band_idx = mvif->mt76.band_idx,
			.tlv_num = cpu_to_le16(1),
			.is_tlv_append = 1,
		},
		.tlv = {
			.tag = cpu_to_le16(DEV_INFO_ACTIVE),
			.len = cpu_to_le16(sizeof(struct req_tlv)),
			.active = enable,
			.band_idx = mvif->mt76.band_idx,
		},
	};

	if (mvif->mt76.omac_idx >= REPEATER_BSSID_START)
		return mt7915_mcu_muar_config(phy, vif, false, enable);

	memcpy(data.tlv.omac_addr, vif->addr, ETH_ALEN);
	return mt76_mcu_send_msg(&dev->mt76, MCU_EXT_CMD(DEV_INFO_UPDATE),
				 &data, sizeof(data), true);
}

static void
mt7915_mcu_beacon_cntdwn(struct ieee80211_vif *vif, struct sk_buff *rskb,
			 struct sk_buff *skb, struct bss_info_bcn *bcn,
			 struct ieee80211_mutable_offsets *offs)
{
	struct bss_info_bcn_cntdwn *info;
	struct tlv *tlv;
	int sub_tag;

	if (!offs->cntdwn_counter_offs[0])
		return;

	sub_tag = vif->bss_conf.csa_active ? BSS_INFO_BCN_CSA : BSS_INFO_BCN_BCC;
	tlv = mt7915_mcu_add_nested_subtlv(rskb, sub_tag, sizeof(*info),
					   &bcn->sub_ntlv, &bcn->len);
	info = (struct bss_info_bcn_cntdwn *)tlv;
	info->cnt = skb->data[offs->cntdwn_counter_offs[0]];
}

static void
mt7915_mcu_beacon_mbss(struct sk_buff *rskb, struct sk_buff *skb,
		       struct ieee80211_vif *vif, struct bss_info_bcn *bcn,
		       struct ieee80211_mutable_offsets *offs)
{
	struct bss_info_bcn_mbss *mbss;
	const struct element *elem;
	struct tlv *tlv;

	if (!vif->bss_conf.bssid_indicator)
		return;

	tlv = mt7915_mcu_add_nested_subtlv(rskb, BSS_INFO_BCN_MBSSID,
					   sizeof(*mbss), &bcn->sub_ntlv,
					   &bcn->len);

	mbss = (struct bss_info_bcn_mbss *)tlv;
	mbss->offset[0] = cpu_to_le16(offs->tim_offset);
	mbss->bitmap = cpu_to_le32(1);

	for_each_element_id(elem, WLAN_EID_MULTIPLE_BSSID,
			    &skb->data[offs->mbssid_off],
			    skb->len - offs->mbssid_off) {
		const struct element *sub_elem;

		if (elem->datalen < 2)
			continue;

		for_each_element(sub_elem, elem->data + 1, elem->datalen - 1) {
			const struct ieee80211_bssid_index *idx;
			const u8 *idx_ie;

			if (sub_elem->id || sub_elem->datalen < 4)
				continue; /* not a valid BSS profile */

			/* Find WLAN_EID_MULTI_BSSID_IDX
			 * in the merged nontransmitted profile
			 */
			idx_ie = cfg80211_find_ie(WLAN_EID_MULTI_BSSID_IDX,
						  sub_elem->data,
						  sub_elem->datalen);
			if (!idx_ie || idx_ie[1] < sizeof(*idx))
				continue;

			idx = (void *)(idx_ie + 2);
			if (!idx->bssid_index || idx->bssid_index > 31)
				continue;

			mbss->offset[idx->bssid_index] =
				cpu_to_le16(idx_ie - skb->data);
			mbss->bitmap |= cpu_to_le32(BIT(idx->bssid_index));
		}
	}
}

static void
mt7915_mcu_beacon_cont(struct mt7915_dev *dev, struct ieee80211_vif *vif,
		       struct sk_buff *rskb, struct sk_buff *skb,
		       struct bss_info_bcn *bcn,
		       struct ieee80211_mutable_offsets *offs)
{
	struct mt76_wcid *wcid = &dev->mt76.global_wcid;
	struct bss_info_bcn_cont *cont;
	struct tlv *tlv;
	u8 *buf;
	int len = sizeof(*cont) + MT_TXD_SIZE + skb->len;

	len = (len & 0x3) ? ((len | 0x3) + 1) : len;
	tlv = mt7915_mcu_add_nested_subtlv(rskb, BSS_INFO_BCN_CONTENT,
					   len, &bcn->sub_ntlv, &bcn->len);

	cont = (struct bss_info_bcn_cont *)tlv;
	cont->pkt_len = cpu_to_le16(MT_TXD_SIZE + skb->len);
	cont->tim_ofs = cpu_to_le16(offs->tim_offset);

	if (offs->cntdwn_counter_offs[0]) {
		u16 offset = offs->cntdwn_counter_offs[0];

		if (vif->bss_conf.csa_active)
			cont->csa_ofs = cpu_to_le16(offset - 4);
		if (vif->bss_conf.color_change_active)
			cont->bcc_ofs = cpu_to_le16(offset - 3);
	}

	buf = (u8 *)tlv + sizeof(*cont);
	mt7915_mac_write_txwi(&dev->mt76, (__le32 *)buf, skb, wcid, 0, NULL,
			      0, BSS_CHANGED_BEACON);
	memcpy(buf + MT_TXD_SIZE, skb->data, skb->len);
}

int
mt7915_mcu_add_inband_discov(struct mt7915_dev *dev, struct ieee80211_vif *vif,
			     u32 changed)
{
#define OFFLOAD_TX_MODE_SU	BIT(0)
#define OFFLOAD_TX_MODE_MU	BIT(1)
	struct ieee80211_hw *hw = mt76_hw(dev);
	struct mt7915_phy *phy = mt7915_hw_phy(hw);
	struct mt7915_vif *mvif = (struct mt7915_vif *)vif->drv_priv;
	struct cfg80211_chan_def *chandef = &mvif->phy->mt76->chandef;
	enum nl80211_band band = chandef->chan->band;
	struct mt76_wcid *wcid = &dev->mt76.global_wcid;
	struct bss_info_bcn *bcn;
	struct bss_info_inband_discovery *discov;
	struct ieee80211_tx_info *info;
	struct sk_buff *rskb, *skb = NULL;
	struct tlv *tlv, *sub_tlv;
	bool ext_phy = phy != &dev->phy;
	u8 *buf, interval;
	int len;

	if (vif->bss_conf.nontransmitted)
		return 0;

	rskb = __mt76_connac_mcu_alloc_sta_req(&dev->mt76, &mvif->mt76, NULL,
					       MT7915_MAX_BSS_OFFLOAD_SIZE);
	if (IS_ERR(rskb))
		return PTR_ERR(rskb);

	tlv = mt76_connac_mcu_add_tlv(rskb, BSS_INFO_OFFLOAD, sizeof(*bcn));
	bcn = (struct bss_info_bcn *)tlv;
	bcn->enable = true;

<<<<<<< HEAD
	if (changed & BSS_CHANGED_FILS_DISCOVERY &&
	    vif->bss_conf.fils_discovery.max_interval) {
=======
	if (changed & BSS_CHANGED_FILS_DISCOVERY) {
>>>>>>> 2d5404ca
		interval = vif->bss_conf.fils_discovery.max_interval;
		skb = ieee80211_get_fils_discovery_tmpl(hw, vif);
	} else if (changed & BSS_CHANGED_UNSOL_BCAST_PROBE_RESP &&
		   vif->bss_conf.unsol_bcast_probe_resp_interval) {
		interval = vif->bss_conf.unsol_bcast_probe_resp_interval;
		skb = ieee80211_get_unsol_bcast_probe_resp_tmpl(hw, vif);
	}

	if (!skb) {
		dev_kfree_skb(rskb);
		return -EINVAL;
	}

	info = IEEE80211_SKB_CB(skb);
	info->control.vif = vif;
	info->band = band;
	info->hw_queue |= FIELD_PREP(MT_TX_HW_QUEUE_PHY, ext_phy);

	len = sizeof(*discov) + MT_TXD_SIZE + skb->len;
	len = (len & 0x3) ? ((len | 0x3) + 1) : len;

	if (skb->len > MT7915_MAX_BEACON_SIZE) {
		dev_err(dev->mt76.dev, "inband discovery size limit exceed\n");
		dev_kfree_skb(rskb);
		dev_kfree_skb(skb);
		return -EINVAL;
	}

	sub_tlv = mt7915_mcu_add_nested_subtlv(rskb, BSS_INFO_BCN_DISCOV,
					       len, &bcn->sub_ntlv, &bcn->len);
	discov = (struct bss_info_inband_discovery *)sub_tlv;
	discov->tx_mode = OFFLOAD_TX_MODE_SU;
	/* 0: UNSOL PROBE RESP, 1: FILS DISCOV */
	discov->tx_type = !!(changed & BSS_CHANGED_FILS_DISCOVERY);
	discov->tx_interval = interval;
	discov->prob_rsp_len = cpu_to_le16(MT_TXD_SIZE + skb->len);
	discov->enable = !!interval;

	buf = (u8 *)sub_tlv + sizeof(*discov);

	mt7915_mac_write_txwi(&dev->mt76, (__le32 *)buf, skb, wcid, 0, NULL,
			      0, changed);
	memcpy(buf + MT_TXD_SIZE, skb->data, skb->len);

	dev_kfree_skb(skb);

	return mt76_mcu_skb_send_msg(&phy->dev->mt76, rskb,
				     MCU_EXT_CMD(BSS_INFO_UPDATE), true);
}

int mt7915_mcu_add_beacon(struct ieee80211_hw *hw, struct ieee80211_vif *vif,
			  int en, u32 changed)
{
	struct mt7915_dev *dev = mt7915_hw_dev(hw);
	struct mt7915_phy *phy = mt7915_hw_phy(hw);
	struct mt7915_vif *mvif = (struct mt7915_vif *)vif->drv_priv;
	struct ieee80211_mutable_offsets offs;
	struct ieee80211_tx_info *info;
	struct sk_buff *skb, *rskb;
	struct tlv *tlv;
	struct bss_info_bcn *bcn;
	int len = MT7915_MAX_BSS_OFFLOAD_SIZE;
	bool ext_phy = phy != &dev->phy;

	if (vif->bss_conf.nontransmitted)
		return 0;

	rskb = __mt76_connac_mcu_alloc_sta_req(&dev->mt76, &mvif->mt76,
					       NULL, len);
	if (IS_ERR(rskb))
		return PTR_ERR(rskb);

	tlv = mt76_connac_mcu_add_tlv(rskb, BSS_INFO_OFFLOAD, sizeof(*bcn));
	bcn = (struct bss_info_bcn *)tlv;
	bcn->enable = en;

	if (!en)
		goto out;

	skb = ieee80211_beacon_get_template(hw, vif, &offs, 0);
	if (!skb) {
		dev_kfree_skb(rskb);
		return -EINVAL;
	}

	if (skb->len > MT7915_MAX_BEACON_SIZE) {
		dev_err(dev->mt76.dev, "Bcn size limit exceed\n");
		dev_kfree_skb(rskb);
		dev_kfree_skb(skb);
		return -EINVAL;
	}

	info = IEEE80211_SKB_CB(skb);
	info->hw_queue = FIELD_PREP(MT_TX_HW_QUEUE_PHY, ext_phy);

	mt7915_mcu_beacon_cntdwn(vif, rskb, skb, bcn, &offs);
	mt7915_mcu_beacon_mbss(rskb, skb, vif, bcn, &offs);
	mt7915_mcu_beacon_cont(dev, vif, rskb, skb, bcn, &offs);
	dev_kfree_skb(skb);

out:
	return mt76_mcu_skb_send_msg(&phy->dev->mt76, rskb,
				     MCU_EXT_CMD(BSS_INFO_UPDATE), true);
}

static int mt7915_driver_own(struct mt7915_dev *dev, u8 band)
{
	mt76_wr(dev, MT_TOP_LPCR_HOST_BAND(band), MT_TOP_LPCR_HOST_DRV_OWN);
	if (!mt76_poll_msec(dev, MT_TOP_LPCR_HOST_BAND(band),
			    MT_TOP_LPCR_HOST_FW_OWN_STAT, 0, 500)) {
		dev_err(dev->mt76.dev, "Timeout for driver own\n");
		return -EIO;
	}

	/* clear irq when the driver own success */
	mt76_wr(dev, MT_TOP_LPCR_HOST_BAND_IRQ_STAT(band),
		MT_TOP_LPCR_HOST_BAND_STAT);

	return 0;
}

static int
mt7915_firmware_state(struct mt7915_dev *dev, bool wa)
{
	u32 state = FIELD_PREP(MT_TOP_MISC_FW_STATE,
			       wa ? FW_STATE_RDY : FW_STATE_FW_DOWNLOAD);

	if (!mt76_poll_msec(dev, MT_TOP_MISC, MT_TOP_MISC_FW_STATE,
			    state, 1000)) {
		dev_err(dev->mt76.dev, "Timeout for initializing firmware\n");
		return -EIO;
	}
	return 0;
}

static int mt7915_load_firmware(struct mt7915_dev *dev)
{
	int ret;

	/* make sure fw is download state */
	if (mt7915_firmware_state(dev, false)) {
		/* restart firmware once */
		mt76_connac_mcu_restart(&dev->mt76);
		ret = mt7915_firmware_state(dev, false);
		if (ret) {
			dev_err(dev->mt76.dev,
				"Firmware is not ready for download\n");
			return ret;
		}
	}

	ret = mt76_connac2_load_patch(&dev->mt76, fw_name_var(dev, ROM_PATCH));
	if (ret)
		return ret;

	ret = mt76_connac2_load_ram(&dev->mt76, fw_name_var(dev, FIRMWARE_WM),
				    fw_name(dev, FIRMWARE_WA));
	if (ret)
		return ret;

	ret = mt7915_firmware_state(dev, true);
	if (ret)
		return ret;

	mt76_queue_tx_cleanup(dev, dev->mt76.q_mcu[MT_MCUQ_FWDL], false);

	dev_dbg(dev->mt76.dev, "Firmware init done\n");

	return 0;
}

int mt7915_mcu_fw_log_2_host(struct mt7915_dev *dev, u8 type, u8 ctrl)
{
	struct {
		u8 ctrl_val;
		u8 pad[3];
	} data = {
		.ctrl_val = ctrl
	};

	if (type == MCU_FW_LOG_WA)
		return mt76_mcu_send_msg(&dev->mt76, MCU_WA_EXT_CMD(FW_LOG_2_HOST),
					 &data, sizeof(data), true);

	return mt76_mcu_send_msg(&dev->mt76, MCU_EXT_CMD(FW_LOG_2_HOST), &data,
				 sizeof(data), true);
}

int mt7915_mcu_fw_dbg_ctrl(struct mt7915_dev *dev, u32 module, u8 level)
{
	struct {
		u8 ver;
		u8 pad;
		__le16 len;
		u8 level;
		u8 rsv[3];
		__le32 module_idx;
	} data = {
		.module_idx = cpu_to_le32(module),
		.level = level,
	};

	return mt76_mcu_send_msg(&dev->mt76, MCU_EXT_CMD(FW_DBG_CTRL), &data,
				 sizeof(data), false);
}

int mt7915_mcu_muru_debug_set(struct mt7915_dev *dev, bool enabled)
{
	struct {
		__le32 cmd;
		u8 enable;
	} data = {
		.cmd = cpu_to_le32(MURU_SET_TXC_TX_STATS_EN),
		.enable = enabled,
	};

	return mt76_mcu_send_msg(&dev->mt76, MCU_EXT_CMD(MURU_CTRL), &data,
				sizeof(data), false);
}

int mt7915_mcu_muru_debug_get(struct mt7915_phy *phy)
{
	struct mt7915_dev *dev = phy->dev;
	struct sk_buff *skb;
	struct mt7915_mcu_muru_stats *mu_stats;
	int ret;

	struct {
		__le32 cmd;
		u8 band_idx;
	} req = {
		.cmd = cpu_to_le32(MURU_GET_TXC_TX_STATS),
		.band_idx = phy->mt76->band_idx,
	};

	ret = mt76_mcu_send_and_get_msg(&dev->mt76, MCU_EXT_CMD(MURU_CTRL),
					&req, sizeof(req), true, &skb);
	if (ret)
		return ret;

	mu_stats = (struct mt7915_mcu_muru_stats *)(skb->data);

	/* accumulate stats, these are clear-on-read */
#define __dl_u32(s)	 phy->mib.dl_##s += le32_to_cpu(mu_stats->dl.s)
#define __ul_u32(s)	 phy->mib.ul_##s += le32_to_cpu(mu_stats->ul.s)
	__dl_u32(cck_cnt);
	__dl_u32(ofdm_cnt);
	__dl_u32(htmix_cnt);
	__dl_u32(htgf_cnt);
	__dl_u32(vht_su_cnt);
	__dl_u32(vht_2mu_cnt);
	__dl_u32(vht_3mu_cnt);
	__dl_u32(vht_4mu_cnt);
	__dl_u32(he_su_cnt);
	__dl_u32(he_2ru_cnt);
	__dl_u32(he_2mu_cnt);
	__dl_u32(he_3ru_cnt);
	__dl_u32(he_3mu_cnt);
	__dl_u32(he_4ru_cnt);
	__dl_u32(he_4mu_cnt);
	__dl_u32(he_5to8ru_cnt);
	__dl_u32(he_9to16ru_cnt);
	__dl_u32(he_gtr16ru_cnt);

	__ul_u32(hetrig_su_cnt);
	__ul_u32(hetrig_2ru_cnt);
	__ul_u32(hetrig_3ru_cnt);
	__ul_u32(hetrig_4ru_cnt);
	__ul_u32(hetrig_5to8ru_cnt);
	__ul_u32(hetrig_9to16ru_cnt);
	__ul_u32(hetrig_gtr16ru_cnt);
	__ul_u32(hetrig_2mu_cnt);
	__ul_u32(hetrig_3mu_cnt);
	__ul_u32(hetrig_4mu_cnt);
#undef __dl_u32
#undef __ul_u32

	dev_kfree_skb(skb);

	return 0;
}

static int mt7915_mcu_set_mwds(struct mt7915_dev *dev, bool enabled)
{
	struct {
		u8 enable;
		u8 _rsv[3];
	} __packed req = {
		.enable = enabled
	};

	return mt76_mcu_send_msg(&dev->mt76, MCU_WA_EXT_CMD(MWDS_SUPPORT), &req,
				 sizeof(req), false);
}

int mt7915_mcu_set_muru_ctrl(struct mt7915_dev *dev, u32 cmd, u32 val)
{
	struct {
		__le32 cmd;
		u8 val[4];
	} __packed req = {
		.cmd = cpu_to_le32(cmd),
	};

	put_unaligned_le32(val, req.val);

	return mt76_mcu_send_msg(&dev->mt76, MCU_EXT_CMD(MURU_CTRL), &req,
				 sizeof(req), false);
}

static int
mt7915_mcu_init_rx_airtime(struct mt7915_dev *dev)
{
#define RX_AIRTIME_FEATURE_CTRL		1
#define RX_AIRTIME_BITWISE_CTRL		2
#define RX_AIRTIME_CLEAR_EN	1
	struct {
		__le16 field;
		__le16 sub_field;
		__le32 set_status;
		__le32 get_status;
		u8 _rsv[12];

		bool airtime_en;
		bool mibtime_en;
		bool earlyend_en;
		u8 _rsv1[9];

		bool airtime_clear;
		bool mibtime_clear;
		u8 _rsv2[98];
	} __packed req = {
		.field = cpu_to_le16(RX_AIRTIME_BITWISE_CTRL),
		.sub_field = cpu_to_le16(RX_AIRTIME_CLEAR_EN),
		.airtime_clear = true,
	};
	int ret;

	ret = mt76_mcu_send_msg(&dev->mt76, MCU_EXT_CMD(RX_AIRTIME_CTRL), &req,
				sizeof(req), true);
	if (ret)
		return ret;

	req.field = cpu_to_le16(RX_AIRTIME_FEATURE_CTRL);
	req.sub_field = cpu_to_le16(RX_AIRTIME_CLEAR_EN);
	req.airtime_en = true;

	return mt76_mcu_send_msg(&dev->mt76, MCU_EXT_CMD(RX_AIRTIME_CTRL), &req,
				 sizeof(req), true);
}

static int mt7915_red_set_watermark(struct mt7915_dev *dev)
{
#define RED_GLOBAL_TOKEN_WATERMARK 2
	struct {
		__le32 args[3];
		u8 cmd;
		u8 version;
		u8 __rsv1[4];
		__le16 len;
		__le16 high_mark;
		__le16 low_mark;
		u8 __rsv2[12];
	} __packed req = {
		.args[0] = cpu_to_le32(MCU_WA_PARAM_RED_SETTING),
		.cmd = RED_GLOBAL_TOKEN_WATERMARK,
		.len = cpu_to_le16(sizeof(req) - sizeof(req.args)),
		.high_mark = cpu_to_le16(MT7915_HW_TOKEN_SIZE - 256),
		.low_mark = cpu_to_le16(MT7915_HW_TOKEN_SIZE - 256 - 1536),
	};

	return mt76_mcu_send_msg(&dev->mt76, MCU_WA_PARAM_CMD(SET), &req,
				 sizeof(req), false);
}

static int mt7915_mcu_set_red(struct mt7915_dev *dev, bool enabled)
{
#define RED_DISABLE		0
#define RED_BY_WA_ENABLE	2
	int ret;
	u32 red_type = enabled ? RED_BY_WA_ENABLE : RED_DISABLE;
	__le32 req = cpu_to_le32(red_type);

	if (enabled) {
		ret = mt7915_red_set_watermark(dev);
		if (ret < 0)
			return ret;
	}

	ret = mt76_mcu_send_msg(&dev->mt76, MCU_EXT_CMD(RED_ENABLE), &req,
				sizeof(req), false);
	if (ret < 0)
		return ret;

	return mt7915_mcu_wa_cmd(dev, MCU_WA_PARAM_CMD(SET),
				 MCU_WA_PARAM_RED, enabled, 0);
}

int mt7915_mcu_init_firmware(struct mt7915_dev *dev)
{
	int ret;

	/* force firmware operation mode into normal state,
	 * which should be set before firmware download stage.
	 */
	mt76_wr(dev, MT_SWDEF_MODE, MT_SWDEF_NORMAL_MODE);

	ret = mt7915_driver_own(dev, 0);
	if (ret)
		return ret;
	/* set driver own for band1 when two hif exist */
	if (dev->hif2) {
		ret = mt7915_driver_own(dev, 1);
		if (ret)
			return ret;
	}

	ret = mt7915_load_firmware(dev);
	if (ret)
		return ret;

	set_bit(MT76_STATE_MCU_RUNNING, &dev->mphy.state);
	ret = mt7915_mcu_fw_log_2_host(dev, MCU_FW_LOG_WM, 0);
	if (ret)
		return ret;

	ret = mt7915_mcu_fw_log_2_host(dev, MCU_FW_LOG_WA, 0);
	if (ret)
		return ret;

	mt76_connac_mcu_del_wtbl_all(&dev->mt76);

	if ((mtk_wed_device_active(&dev->mt76.mmio.wed) &&
	     is_mt7915(&dev->mt76)) ||
	    !mtk_wed_get_rx_capa(&dev->mt76.mmio.wed))
		mt7915_mcu_wa_cmd(dev, MCU_WA_PARAM_CMD(CAPABILITY), 0, 0, 0);

	ret = mt7915_mcu_set_mwds(dev, 1);
	if (ret)
		return ret;

	ret = mt7915_mcu_set_muru_ctrl(dev, MURU_SET_PLATFORM_TYPE,
				       MURU_PLATFORM_TYPE_PERF_LEVEL_2);
	if (ret)
		return ret;

	ret = mt7915_mcu_init_rx_airtime(dev);
	if (ret)
		return ret;

	return mt7915_mcu_set_red(dev, mtk_wed_device_active(&dev->mt76.mmio.wed));
}

int mt7915_mcu_init(struct mt7915_dev *dev)
{
	static const struct mt76_mcu_ops mt7915_mcu_ops = {
		.max_retry = 3,
		.headroom = sizeof(struct mt76_connac2_mcu_txd),
		.mcu_skb_prepare_msg = mt76_connac2_mcu_fill_message,
		.mcu_skb_send_msg = mt7915_mcu_send_message,
		.mcu_parse_response = mt7915_mcu_parse_response,
	};

	dev->mt76.mcu_ops = &mt7915_mcu_ops;

	return mt7915_mcu_init_firmware(dev);
}

void mt7915_mcu_exit(struct mt7915_dev *dev)
{
	mt76_connac_mcu_restart(&dev->mt76);
	if (mt7915_firmware_state(dev, false)) {
		dev_err(dev->mt76.dev, "Failed to exit mcu\n");
		goto out;
	}

	mt76_wr(dev, MT_TOP_LPCR_HOST_BAND(0), MT_TOP_LPCR_HOST_FW_OWN);
	if (dev->hif2)
		mt76_wr(dev, MT_TOP_LPCR_HOST_BAND(1),
			MT_TOP_LPCR_HOST_FW_OWN);
out:
	skb_queue_purge(&dev->mt76.mcu.res_q);
}

static int
mt7915_mcu_set_rx_hdr_trans_blacklist(struct mt7915_dev *dev, int band)
{
	struct {
		u8 operation;
		u8 count;
		u8 _rsv[2];
		u8 index;
		u8 enable;
		__le16 etype;
	} req = {
		.operation = 1,
		.count = 1,
		.enable = 1,
		.etype = cpu_to_le16(ETH_P_PAE),
	};

	return mt76_mcu_send_msg(&dev->mt76, MCU_EXT_CMD(RX_HDR_TRANS),
				 &req, sizeof(req), false);
}

int mt7915_mcu_set_mac(struct mt7915_dev *dev, int band,
		       bool enable, bool hdr_trans)
{
	struct {
		u8 operation;
		u8 enable;
		u8 check_bssid;
		u8 insert_vlan;
		u8 remove_vlan;
		u8 tid;
		u8 mode;
		u8 rsv;
	} __packed req_trans = {
		.enable = hdr_trans,
	};
	struct {
		u8 enable;
		u8 band;
		u8 rsv[2];
	} __packed req_mac = {
		.enable = enable,
		.band = band,
	};
	int ret;

	ret = mt76_mcu_send_msg(&dev->mt76, MCU_EXT_CMD(RX_HDR_TRANS),
				&req_trans, sizeof(req_trans), false);
	if (ret)
		return ret;

	if (hdr_trans)
		mt7915_mcu_set_rx_hdr_trans_blacklist(dev, band);

	return mt76_mcu_send_msg(&dev->mt76, MCU_EXT_CMD(MAC_INIT_CTRL),
				 &req_mac, sizeof(req_mac), true);
}

int mt7915_mcu_update_edca(struct mt7915_dev *dev, void *param)
{
	struct mt7915_mcu_tx *req = (struct mt7915_mcu_tx *)param;
	u8 num = req->total;
	size_t len = sizeof(*req) -
		     (IEEE80211_NUM_ACS - num) * sizeof(struct edca);

	return mt76_mcu_send_msg(&dev->mt76, MCU_EXT_CMD(EDCA_UPDATE), req,
				 len, true);
}

int mt7915_mcu_set_tx(struct mt7915_dev *dev, struct ieee80211_vif *vif)
{
#define TX_CMD_MODE		1
	struct mt7915_mcu_tx req = {
		.valid = true,
		.mode = TX_CMD_MODE,
		.total = IEEE80211_NUM_ACS,
	};
	struct mt7915_vif *mvif = (struct mt7915_vif *)vif->drv_priv;
	int ac;

	for (ac = 0; ac < IEEE80211_NUM_ACS; ac++) {
		struct ieee80211_tx_queue_params *q = &mvif->queue_params[ac];
		struct edca *e = &req.edca[ac];

		e->set = WMM_PARAM_SET;
		e->queue = ac + mvif->mt76.wmm_idx * MT76_CONNAC_MAX_WMM_SETS;
		e->aifs = q->aifs;
		e->txop = cpu_to_le16(q->txop);

		if (q->cw_min)
			e->cw_min = fls(q->cw_min);
		else
			e->cw_min = 5;

		if (q->cw_max)
			e->cw_max = cpu_to_le16(fls(q->cw_max));
		else
			e->cw_max = cpu_to_le16(10);
	}

	return mt7915_mcu_update_edca(dev, &req);
}

int mt7915_mcu_set_fcc5_lpn(struct mt7915_dev *dev, int val)
{
	struct {
		__le32 tag;
		__le16 min_lpn;
		u8 rsv[2];
	} __packed req = {
		.tag = cpu_to_le32(0x1),
		.min_lpn = cpu_to_le16(val),
	};

	return mt76_mcu_send_msg(&dev->mt76, MCU_EXT_CMD(SET_RDD_TH), &req,
				 sizeof(req), true);
}

int mt7915_mcu_set_pulse_th(struct mt7915_dev *dev,
			    const struct mt7915_dfs_pulse *pulse)
{
	struct {
		__le32 tag;

		__le32 max_width;		/* us */
		__le32 max_pwr;			/* dbm */
		__le32 min_pwr;			/* dbm */
		__le32 min_stgr_pri;		/* us */
		__le32 max_stgr_pri;		/* us */
		__le32 min_cr_pri;		/* us */
		__le32 max_cr_pri;		/* us */
	} __packed req = {
		.tag = cpu_to_le32(0x3),

#define __req_field(field) .field = cpu_to_le32(pulse->field)
		__req_field(max_width),
		__req_field(max_pwr),
		__req_field(min_pwr),
		__req_field(min_stgr_pri),
		__req_field(max_stgr_pri),
		__req_field(min_cr_pri),
		__req_field(max_cr_pri),
#undef __req_field
	};

	return mt76_mcu_send_msg(&dev->mt76, MCU_EXT_CMD(SET_RDD_TH), &req,
				 sizeof(req), true);
}

int mt7915_mcu_set_radar_th(struct mt7915_dev *dev, int index,
			    const struct mt7915_dfs_pattern *pattern)
{
	struct {
		__le32 tag;
		__le16 radar_type;

		u8 enb;
		u8 stgr;
		u8 min_crpn;
		u8 max_crpn;
		u8 min_crpr;
		u8 min_pw;
		__le32 min_pri;
		__le32 max_pri;
		u8 max_pw;
		u8 min_crbn;
		u8 max_crbn;
		u8 min_stgpn;
		u8 max_stgpn;
		u8 min_stgpr;
		u8 rsv[2];
		__le32 min_stgpr_diff;
	} __packed req = {
		.tag = cpu_to_le32(0x2),
		.radar_type = cpu_to_le16(index),

#define __req_field_u8(field) .field = pattern->field
#define __req_field_u32(field) .field = cpu_to_le32(pattern->field)
		__req_field_u8(enb),
		__req_field_u8(stgr),
		__req_field_u8(min_crpn),
		__req_field_u8(max_crpn),
		__req_field_u8(min_crpr),
		__req_field_u8(min_pw),
		__req_field_u32(min_pri),
		__req_field_u32(max_pri),
		__req_field_u8(max_pw),
		__req_field_u8(min_crbn),
		__req_field_u8(max_crbn),
		__req_field_u8(min_stgpn),
		__req_field_u8(max_stgpn),
		__req_field_u8(min_stgpr),
		__req_field_u32(min_stgpr_diff),
#undef __req_field_u8
#undef __req_field_u32
	};

	return mt76_mcu_send_msg(&dev->mt76, MCU_EXT_CMD(SET_RDD_TH), &req,
				 sizeof(req), true);
}

static int
mt7915_mcu_background_chain_ctrl(struct mt7915_phy *phy,
				 struct cfg80211_chan_def *chandef,
				 int cmd)
{
	struct mt7915_dev *dev = phy->dev;
	struct mt76_phy *mphy = phy->mt76;
	struct ieee80211_channel *chan = mphy->chandef.chan;
	int freq = mphy->chandef.center_freq1;
	struct mt7915_mcu_background_chain_ctrl req = {
		.monitor_scan_type = 2, /* simple rx */
	};

	if (!chandef && cmd != CH_SWITCH_BACKGROUND_SCAN_STOP)
		return -EINVAL;

	if (!cfg80211_chandef_valid(&mphy->chandef))
		return -EINVAL;

	switch (cmd) {
	case CH_SWITCH_BACKGROUND_SCAN_START: {
		req.chan = chan->hw_value;
		req.central_chan = ieee80211_frequency_to_channel(freq);
		req.bw = mt76_connac_chan_bw(&mphy->chandef);
		req.monitor_chan = chandef->chan->hw_value;
		req.monitor_central_chan =
			ieee80211_frequency_to_channel(chandef->center_freq1);
		req.monitor_bw = mt76_connac_chan_bw(chandef);
		req.band_idx = phy->mt76->band_idx;
		req.scan_mode = 1;
		break;
	}
	case CH_SWITCH_BACKGROUND_SCAN_RUNNING:
		req.monitor_chan = chandef->chan->hw_value;
		req.monitor_central_chan =
			ieee80211_frequency_to_channel(chandef->center_freq1);
		req.band_idx = phy->mt76->band_idx;
		req.scan_mode = 2;
		break;
	case CH_SWITCH_BACKGROUND_SCAN_STOP:
		req.chan = chan->hw_value;
		req.central_chan = ieee80211_frequency_to_channel(freq);
		req.bw = mt76_connac_chan_bw(&mphy->chandef);
		req.tx_stream = hweight8(mphy->antenna_mask);
		req.rx_stream = mphy->antenna_mask;
		break;
	default:
		return -EINVAL;
	}
	req.band = chandef ? chandef->chan->band == NL80211_BAND_5GHZ : 1;

	return mt76_mcu_send_msg(&dev->mt76, MCU_EXT_CMD(OFFCH_SCAN_CTRL),
				 &req, sizeof(req), false);
}

int mt7915_mcu_rdd_background_enable(struct mt7915_phy *phy,
				     struct cfg80211_chan_def *chandef)
{
	struct mt7915_dev *dev = phy->dev;
	int err, region;

	if (!chandef) { /* disable offchain */
		err = mt76_connac_mcu_rdd_cmd(&dev->mt76, RDD_STOP, MT_RX_SEL2,
					      0, 0);
		if (err)
			return err;

		return mt7915_mcu_background_chain_ctrl(phy, NULL,
				CH_SWITCH_BACKGROUND_SCAN_STOP);
	}

	err = mt7915_mcu_background_chain_ctrl(phy, chandef,
					       CH_SWITCH_BACKGROUND_SCAN_START);
	if (err)
		return err;

	switch (dev->mt76.region) {
	case NL80211_DFS_ETSI:
		region = 0;
		break;
	case NL80211_DFS_JP:
		region = 2;
		break;
	case NL80211_DFS_FCC:
	default:
		region = 1;
		break;
	}

	return mt76_connac_mcu_rdd_cmd(&dev->mt76, RDD_START, MT_RX_SEL2,
				       0, region);
}

int mt7915_mcu_set_chan_info(struct mt7915_phy *phy, int cmd)
{
	static const u8 ch_band[] = {
		[NL80211_BAND_2GHZ] = 0,
		[NL80211_BAND_5GHZ] = 1,
		[NL80211_BAND_6GHZ] = 2,
	};
	struct mt7915_dev *dev = phy->dev;
	struct cfg80211_chan_def *chandef = &phy->mt76->chandef;
	int freq1 = chandef->center_freq1;
	u8 band = phy->mt76->band_idx;
	struct {
		u8 control_ch;
		u8 center_ch;
		u8 bw;
		u8 tx_path_num;
		u8 rx_path;	/* mask or num */
		u8 switch_reason;
		u8 band_idx;
		u8 center_ch2;	/* for 80+80 only */
		__le16 cac_case;
		u8 channel_band;
		u8 rsv0;
		__le32 outband_freq;
		u8 txpower_drop;
		u8 ap_bw;
		u8 ap_center_ch;
		u8 rsv1[57];
	} __packed req = {
		.control_ch = chandef->chan->hw_value,
		.center_ch = ieee80211_frequency_to_channel(freq1),
		.bw = mt76_connac_chan_bw(chandef),
		.tx_path_num = hweight16(phy->mt76->chainmask),
		.rx_path = phy->mt76->chainmask >> (dev->chainshift * band),
		.band_idx = band,
		.channel_band = ch_band[chandef->chan->band],
	};

#ifdef CONFIG_NL80211_TESTMODE
	if (phy->mt76->test.tx_antenna_mask &&
	    mt76_testmode_enabled(phy->mt76)) {
		req.tx_path_num = fls(phy->mt76->test.tx_antenna_mask);
		req.rx_path = phy->mt76->test.tx_antenna_mask;
	}
#endif

	if (mt76_connac_spe_idx(phy->mt76->antenna_mask))
		req.tx_path_num = fls(phy->mt76->antenna_mask);

	if (phy->mt76->hw->conf.flags & IEEE80211_CONF_MONITOR)
		req.switch_reason = CH_SWITCH_NORMAL;
<<<<<<< HEAD
	else if (phy->mt76->hw->conf.flags & IEEE80211_CONF_OFFCHANNEL ||
=======
	else if (phy->mt76->offchannel ||
>>>>>>> 2d5404ca
		 phy->mt76->hw->conf.flags & IEEE80211_CONF_IDLE)
		req.switch_reason = CH_SWITCH_SCAN_BYPASS_DPD;
	else if (!cfg80211_reg_can_beacon(phy->mt76->hw->wiphy, chandef,
					  NL80211_IFTYPE_AP))
		req.switch_reason = CH_SWITCH_DFS;
	else
		req.switch_reason = CH_SWITCH_NORMAL;

	if (cmd == MCU_EXT_CMD(CHANNEL_SWITCH))
		req.rx_path = hweight8(req.rx_path);

	if (chandef->width == NL80211_CHAN_WIDTH_80P80) {
		int freq2 = chandef->center_freq2;

		req.center_ch2 = ieee80211_frequency_to_channel(freq2);
	}

	return mt76_mcu_send_msg(&dev->mt76, cmd, &req, sizeof(req), true);
}

static int mt7915_mcu_set_eeprom_flash(struct mt7915_dev *dev)
{
#define MAX_PAGE_IDX_MASK	GENMASK(7, 5)
#define PAGE_IDX_MASK		GENMASK(4, 2)
#define PER_PAGE_SIZE		0x400
	struct mt7915_mcu_eeprom req = { .buffer_mode = EE_MODE_BUFFER };
	u16 eeprom_size = mt7915_eeprom_size(dev);
	u8 total = DIV_ROUND_UP(eeprom_size, PER_PAGE_SIZE);
	u8 *eep = (u8 *)dev->mt76.eeprom.data;
	int eep_len;
	int i;

	for (i = 0; i < total; i++, eep += eep_len) {
		struct sk_buff *skb;
		int ret;

		if (i == total - 1 && !!(eeprom_size % PER_PAGE_SIZE))
			eep_len = eeprom_size % PER_PAGE_SIZE;
		else
			eep_len = PER_PAGE_SIZE;

		skb = mt76_mcu_msg_alloc(&dev->mt76, NULL,
					 sizeof(req) + eep_len);
		if (!skb)
			return -ENOMEM;

		req.format = FIELD_PREP(MAX_PAGE_IDX_MASK, total - 1) |
			     FIELD_PREP(PAGE_IDX_MASK, i) | EE_FORMAT_WHOLE;
		req.len = cpu_to_le16(eep_len);

		skb_put_data(skb, &req, sizeof(req));
		skb_put_data(skb, eep, eep_len);

		ret = mt76_mcu_skb_send_msg(&dev->mt76, skb,
					    MCU_EXT_CMD(EFUSE_BUFFER_MODE), true);
		if (ret)
			return ret;
	}

	return 0;
}

int mt7915_mcu_set_eeprom(struct mt7915_dev *dev)
{
	struct mt7915_mcu_eeprom req = {
		.buffer_mode = EE_MODE_EFUSE,
		.format = EE_FORMAT_WHOLE,
	};

	if (dev->flash_mode)
		return mt7915_mcu_set_eeprom_flash(dev);

	return mt76_mcu_send_msg(&dev->mt76, MCU_EXT_CMD(EFUSE_BUFFER_MODE),
				 &req, sizeof(req), true);
}

int mt7915_mcu_get_eeprom(struct mt7915_dev *dev, u32 offset)
{
	struct mt7915_mcu_eeprom_info req = {
		.addr = cpu_to_le32(round_down(offset,
				    MT7915_EEPROM_BLOCK_SIZE)),
	};
	struct mt7915_mcu_eeprom_info *res;
	struct sk_buff *skb;
	int ret;
	u8 *buf;

	ret = mt76_mcu_send_and_get_msg(&dev->mt76,
					MCU_EXT_QUERY(EFUSE_ACCESS),
					&req, sizeof(req), true, &skb);
	if (ret)
		return ret;

	res = (struct mt7915_mcu_eeprom_info *)skb->data;
	buf = dev->mt76.eeprom.data + le32_to_cpu(res->addr);
	memcpy(buf, res->data, MT7915_EEPROM_BLOCK_SIZE);
	dev_kfree_skb(skb);

	return 0;
}

int mt7915_mcu_get_eeprom_free_block(struct mt7915_dev *dev, u8 *block_num)
{
	struct {
		u8 _rsv;
		u8 version;
		u8 die_idx;
		u8 _rsv2;
	} __packed req = {
		.version = 1,
	};
	struct sk_buff *skb;
	int ret;

	ret = mt76_mcu_send_and_get_msg(&dev->mt76,
					MCU_EXT_QUERY(EFUSE_FREE_BLOCK),
					&req, sizeof(req), true, &skb);
	if (ret)
		return ret;

	*block_num = *(u8 *)skb->data;
	dev_kfree_skb(skb);

	return 0;
}

static int mt7915_mcu_set_pre_cal(struct mt7915_dev *dev, u8 idx,
				  u8 *data, u32 len, int cmd)
{
	struct {
		u8 dir;
		u8 valid;
		__le16 bitmap;
		s8 precal;
		u8 action;
		u8 band;
		u8 idx;
		u8 rsv[4];
		__le32 len;
	} req = {};
	struct sk_buff *skb;

	skb = mt76_mcu_msg_alloc(&dev->mt76, NULL, sizeof(req) + len);
	if (!skb)
		return -ENOMEM;

	req.idx = idx;
	req.len = cpu_to_le32(len);
	skb_put_data(skb, &req, sizeof(req));
	skb_put_data(skb, data, len);

	return mt76_mcu_skb_send_msg(&dev->mt76, skb, cmd, false);
}

int mt7915_mcu_apply_group_cal(struct mt7915_dev *dev)
{
	u8 idx = 0, *cal = dev->cal, *eep = dev->mt76.eeprom.data;
	u32 total = mt7915_get_cal_group_size(dev);
	u32 offs = is_mt7915(&dev->mt76) ? MT_EE_DO_PRE_CAL : MT_EE_DO_PRE_CAL_V2;

	if (!(eep[offs] & MT_EE_WIFI_CAL_GROUP))
		return 0;

	/*
	 * Items: Rx DCOC, RSSI DCOC, Tx TSSI DCOC, Tx LPFG
	 * Tx FDIQ, Tx DCIQ, Rx FDIQ, Rx FIIQ, ADCDCOC
	 */
	while (total > 0) {
		int ret, len;

		len = min_t(u32, total, MT_EE_CAL_UNIT);

		ret = mt7915_mcu_set_pre_cal(dev, idx, cal, len,
					     MCU_EXT_CMD(GROUP_PRE_CAL_INFO));
		if (ret)
			return ret;

		total -= len;
		cal += len;
		idx++;
	}

	return 0;
}

static int mt7915_find_freq_idx(const u16 *freqs, int n_freqs, u16 cur)
{
	int i;

	for (i = 0; i < n_freqs; i++)
		if (cur == freqs[i])
			return i;

	return -1;
}

static int mt7915_dpd_freq_idx(struct mt7915_dev *dev, u16 freq, u8 bw)
{
	static const u16 freq_list_v1[] = {
		5180, 5200, 5220, 5240,
		5260, 5280, 5300, 5320,
		5500, 5520, 5540, 5560,
		5580, 5600, 5620, 5640,
		5660, 5680, 5700, 5745,
		5765, 5785, 5805, 5825
	};
	static const u16 freq_list_v2[] = {
		/* 6G BW20*/
		5955, 5975, 5995, 6015,
		6035, 6055, 6075, 6095,
		6115, 6135, 6155, 6175,
		6195, 6215, 6235, 6255,
		6275, 6295, 6315, 6335,
		6355, 6375, 6395, 6415,
		6435, 6455, 6475, 6495,
		6515, 6535, 6555, 6575,
		6595, 6615, 6635, 6655,
		6675, 6695, 6715, 6735,
		6755, 6775, 6795, 6815,
		6835, 6855, 6875, 6895,
		6915, 6935, 6955, 6975,
		6995, 7015, 7035, 7055,
		7075, 7095, 7115,
		/* 6G BW160 */
		6025, 6185, 6345, 6505,
		6665, 6825, 6985,
		/* 5G BW20 */
		5180, 5200, 5220, 5240,
		5260, 5280, 5300, 5320,
		5500, 5520, 5540, 5560,
		5580, 5600, 5620, 5640,
		5660, 5680, 5700, 5720,
		5745, 5765, 5785, 5805,
		5825, 5845, 5865, 5885,
		/* 5G BW160 */
		5250, 5570, 5815
	};
	static const u16 freq_list_v2_7981[] = {
		/* 5G BW20 */
		5180, 5200, 5220, 5240,
		5260, 5280, 5300, 5320,
		5500, 5520, 5540, 5560,
		5580, 5600, 5620, 5640,
		5660, 5680, 5700, 5720,
		5745, 5765, 5785, 5805,
		5825, 5845, 5865, 5885,
		/* 5G BW160 */
		5250, 5570, 5815
	};
	const u16 *freq_list = freq_list_v1;
	int n_freqs = ARRAY_SIZE(freq_list_v1);
	int idx;

	if (!is_mt7915(&dev->mt76)) {
		if (is_mt7981(&dev->mt76)) {
			freq_list = freq_list_v2_7981;
			n_freqs = ARRAY_SIZE(freq_list_v2_7981);
		} else {
			freq_list = freq_list_v2;
			n_freqs = ARRAY_SIZE(freq_list_v2);
		}
	}

	if (freq < 4000) {
		if (freq < 2432)
			return n_freqs;
		if (freq < 2457)
			return n_freqs + 1;

		return n_freqs + 2;
	}

	if (bw == NL80211_CHAN_WIDTH_80P80)
		return -1;

	if (bw != NL80211_CHAN_WIDTH_20) {
		idx = mt7915_find_freq_idx(freq_list, n_freqs, freq + 10);
		if (idx >= 0)
			return idx;

		idx = mt7915_find_freq_idx(freq_list, n_freqs, freq - 10);
		if (idx >= 0)
			return idx;
	}

	return mt7915_find_freq_idx(freq_list, n_freqs, freq);
}

int mt7915_mcu_apply_tx_dpd(struct mt7915_phy *phy)
{
	struct mt7915_dev *dev = phy->dev;
	struct cfg80211_chan_def *chandef = &phy->mt76->chandef;
	enum nl80211_band band = chandef->chan->band;
	u32 offs = is_mt7915(&dev->mt76) ? MT_EE_DO_PRE_CAL : MT_EE_DO_PRE_CAL_V2;
	u16 center_freq = chandef->center_freq1;
	u8 *cal = dev->cal, *eep = dev->mt76.eeprom.data;
	u8 dpd_mask, cal_num = is_mt7915(&dev->mt76) ? 2 : 3;
	int idx;

	switch (band) {
	case NL80211_BAND_2GHZ:
		dpd_mask = MT_EE_WIFI_CAL_DPD_2G;
		break;
	case NL80211_BAND_5GHZ:
		dpd_mask = MT_EE_WIFI_CAL_DPD_5G;
		break;
	case NL80211_BAND_6GHZ:
		dpd_mask = MT_EE_WIFI_CAL_DPD_6G;
		break;
	default:
		dpd_mask = 0;
		break;
	}

	if (!(eep[offs] & dpd_mask))
		return 0;

	idx = mt7915_dpd_freq_idx(dev, center_freq, chandef->width);
	if (idx < 0)
		return -EINVAL;

	/* Items: Tx DPD, Tx Flatness */
	idx = idx * cal_num;
	cal += mt7915_get_cal_group_size(dev) + (idx * MT_EE_CAL_UNIT);

	while (cal_num--) {
		int ret;

		ret = mt7915_mcu_set_pre_cal(dev, idx, cal, MT_EE_CAL_UNIT,
					     MCU_EXT_CMD(DPD_PRE_CAL_INFO));
		if (ret)
			return ret;

		idx++;
		cal += MT_EE_CAL_UNIT;
	}

	return 0;
}

int mt7915_mcu_get_chan_mib_info(struct mt7915_phy *phy, bool chan_switch)
{
	struct mt76_channel_state *state = phy->mt76->chan_state;
	struct mt76_channel_state *state_ts = &phy->state_ts;
	struct mt7915_dev *dev = phy->dev;
	struct mt7915_mcu_mib *res, req[5];
	struct sk_buff *skb;
	static const u32 *offs;
	int i, ret, len, offs_cc;
	u64 cc_tx;

	/* strict order */
	if (is_mt7915(&dev->mt76)) {
		static const u32 chip_offs[] = {
			MIB_NON_WIFI_TIME,
			MIB_TX_TIME,
			MIB_RX_TIME,
			MIB_OBSS_AIRTIME,
			MIB_TXOP_INIT_COUNT,
		};
		len = ARRAY_SIZE(chip_offs);
		offs = chip_offs;
		offs_cc = 20;
	} else {
		static const u32 chip_offs[] = {
			MIB_NON_WIFI_TIME_V2,
			MIB_TX_TIME_V2,
			MIB_RX_TIME_V2,
			MIB_OBSS_AIRTIME_V2
		};
		len = ARRAY_SIZE(chip_offs);
		offs = chip_offs;
		offs_cc = 0;
	}

	for (i = 0; i < len; i++) {
		req[i].band = cpu_to_le32(phy->mt76->band_idx);
		req[i].offs = cpu_to_le32(offs[i]);
	}

	ret = mt76_mcu_send_and_get_msg(&dev->mt76, MCU_EXT_CMD(GET_MIB_INFO),
					req, len * sizeof(req[0]), true, &skb);
	if (ret)
		return ret;

	res = (struct mt7915_mcu_mib *)(skb->data + offs_cc);

#define __res_u64(s) le64_to_cpu(res[s].data)
	/* subtract Tx backoff time from Tx duration */
	cc_tx = is_mt7915(&dev->mt76) ? __res_u64(1) - __res_u64(4) : __res_u64(1);

	if (chan_switch)
		goto out;

	state->cc_tx += cc_tx - state_ts->cc_tx;
	state->cc_bss_rx += __res_u64(2) - state_ts->cc_bss_rx;
	state->cc_rx += __res_u64(2) + __res_u64(3) - state_ts->cc_rx;
	state->cc_busy += __res_u64(0) + cc_tx + __res_u64(2) + __res_u64(3) -
			  state_ts->cc_busy;

out:
	state_ts->cc_tx = cc_tx;
	state_ts->cc_bss_rx = __res_u64(2);
	state_ts->cc_rx = __res_u64(2) + __res_u64(3);
	state_ts->cc_busy = __res_u64(0) + cc_tx + __res_u64(2) + __res_u64(3);
#undef __res_u64

	dev_kfree_skb(skb);

	return 0;
}

int mt7915_mcu_get_temperature(struct mt7915_phy *phy)
{
	struct mt7915_dev *dev = phy->dev;
	struct {
		u8 ctrl_id;
		u8 action;
		u8 band_idx;
		u8 rsv[5];
	} req = {
		.ctrl_id = THERMAL_SENSOR_TEMP_QUERY,
		.band_idx = phy->mt76->band_idx,
	};

	return mt76_mcu_send_msg(&dev->mt76, MCU_EXT_CMD(THERMAL_CTRL), &req,
				 sizeof(req), true);
}

int mt7915_mcu_set_thermal_throttling(struct mt7915_phy *phy, u8 state)
{
	struct mt7915_dev *dev = phy->dev;
	struct mt7915_mcu_thermal_ctrl req = {
		.band_idx = phy->mt76->band_idx,
		.ctrl_id = THERMAL_PROTECT_DUTY_CONFIG,
	};
	int level, ret;

	/* set duty cycle and level */
	for (level = 0; level < 4; level++) {
		req.duty.duty_level = level;
		req.duty.duty_cycle = state;
		state /= 2;

		ret = mt76_mcu_send_msg(&dev->mt76, MCU_EXT_CMD(THERMAL_PROT),
					&req, sizeof(req), false);
		if (ret)
			return ret;
	}
	return 0;
}

int mt7915_mcu_set_thermal_protect(struct mt7915_phy *phy)
{
	struct mt7915_dev *dev = phy->dev;
	struct {
		struct mt7915_mcu_thermal_ctrl ctrl;

		__le32 trigger_temp;
		__le32 restore_temp;
		__le16 sustain_time;
		u8 rsv[2];
	} __packed req = {
		.ctrl = {
			.band_idx = phy->mt76->band_idx,
			.type.protect_type = 1,
			.type.trigger_type = 1,
		},
	};
	int ret;

	req.ctrl.ctrl_id = THERMAL_PROTECT_DISABLE;
	ret = mt76_mcu_send_msg(&dev->mt76, MCU_EXT_CMD(THERMAL_PROT),
				&req, sizeof(req.ctrl), false);

	if (ret)
		return ret;

	/* set high-temperature trigger threshold */
	req.ctrl.ctrl_id = THERMAL_PROTECT_ENABLE;
	/* add a safety margin ~10 */
	req.restore_temp = cpu_to_le32(phy->throttle_temp[0] - 10);
	req.trigger_temp = cpu_to_le32(phy->throttle_temp[1]);
	req.sustain_time = cpu_to_le16(10);

	return mt76_mcu_send_msg(&dev->mt76, MCU_EXT_CMD(THERMAL_PROT),
				 &req, sizeof(req), false);
}

int mt7915_mcu_set_txpower_frame_min(struct mt7915_phy *phy, s8 txpower)
{
	struct mt7915_dev *dev = phy->dev;
	struct {
		u8 format_id;
		u8 rsv;
		u8 band_idx;
		s8 txpower_min;
	} __packed req = {
		.format_id = TX_POWER_LIMIT_FRAME_MIN,
		.band_idx = phy->mt76->band_idx,
		.txpower_min = txpower * 2, /* 0.5db */
	};

	return mt76_mcu_send_msg(&dev->mt76,
				 MCU_EXT_CMD(TX_POWER_FEATURE_CTRL), &req,
				 sizeof(req), true);
}

int mt7915_mcu_set_txpower_frame(struct mt7915_phy *phy,
				 struct ieee80211_vif *vif,
				 struct ieee80211_sta *sta, s8 txpower)
{
	struct mt7915_sta *msta = (struct mt7915_sta *)sta->drv_priv;
	struct mt7915_dev *dev = phy->dev;
	struct mt76_phy *mphy = phy->mt76;
	struct {
		u8 format_id;
		u8 rsv[3];
		u8 band_idx;
		s8 txpower_max;
		__le16 wcid;
		s8 txpower_offs[48];
	} __packed req = {
		.format_id = TX_POWER_LIMIT_FRAME,
		.band_idx = phy->mt76->band_idx,
		.txpower_max = DIV_ROUND_UP(mphy->txpower_cur, 2),
		.wcid = cpu_to_le16(msta->wcid.idx),
	};
	int ret;
	s8 txpower_sku[MT7915_SKU_RATE_NUM];

	ret = mt7915_mcu_get_txpower_sku(phy, txpower_sku, sizeof(txpower_sku));
	if (ret)
		return ret;

	txpower = mt7915_get_power_bound(phy, txpower);
	if (txpower > mphy->txpower_cur || txpower < 0)
		return -EINVAL;

	if (txpower) {
		u32 offs, len, i;

		if (sta->deflink.ht_cap.ht_supported) {
			const u8 *sku_len = mt7915_sku_group_len;

			offs = sku_len[SKU_CCK] + sku_len[SKU_OFDM];
			len = sku_len[SKU_HT_BW20] + sku_len[SKU_HT_BW40];

			if (sta->deflink.vht_cap.vht_supported) {
				offs += len;
				len = sku_len[SKU_VHT_BW20] * 4;

				if (sta->deflink.he_cap.has_he) {
					offs += len + sku_len[SKU_HE_RU26] * 3;
					len = sku_len[SKU_HE_RU242] * 4;
				}
			}
		} else {
			return -EINVAL;
		}

		for (i = 0; i < len; i++, offs++)
			req.txpower_offs[i] =
				DIV_ROUND_UP(txpower - txpower_sku[offs], 2);
	}

	return mt76_mcu_send_msg(&dev->mt76,
				 MCU_EXT_CMD(TX_POWER_FEATURE_CTRL), &req,
				 sizeof(req), true);
}

int mt7915_mcu_set_txpower_sku(struct mt7915_phy *phy)
{
	struct mt7915_dev *dev = phy->dev;
	struct mt76_phy *mphy = phy->mt76;
	struct ieee80211_hw *hw = mphy->hw;
	struct mt7915_mcu_txpower_sku req = {
		.format_id = TX_POWER_LIMIT_TABLE,
		.band_idx = phy->mt76->band_idx,
	};
	struct mt76_power_limits limits_array;
	s8 *la = (s8 *)&limits_array;
	int i, idx;
	int tx_power;

	tx_power = mt7915_get_power_bound(phy, hw->conf.power_level);
	tx_power = mt76_get_rate_power_limits(mphy, mphy->chandef.chan,
					      &limits_array, tx_power);
	mphy->txpower_cur = tx_power;

	for (i = 0, idx = 0; i < ARRAY_SIZE(mt7915_sku_group_len); i++) {
		u8 mcs_num, len = mt7915_sku_group_len[i];
		int j;

		if (i >= SKU_HT_BW20 && i <= SKU_VHT_BW160) {
			mcs_num = 10;

			if (i == SKU_HT_BW20 || i == SKU_VHT_BW20)
				la = (s8 *)&limits_array + 12;
		} else {
			mcs_num = len;
		}

		for (j = 0; j < min_t(u8, mcs_num, len); j++)
			req.txpower_sku[idx + j] = la[j];

		la += mcs_num;
		idx += len;
	}

	return mt76_mcu_send_msg(&dev->mt76,
				 MCU_EXT_CMD(TX_POWER_FEATURE_CTRL), &req,
				 sizeof(req), true);
}

int mt7915_mcu_get_txpower_sku(struct mt7915_phy *phy, s8 *txpower, int len)
{
#define RATE_POWER_INFO	2
	struct mt7915_dev *dev = phy->dev;
	struct {
		u8 format_id;
		u8 category;
		u8 band_idx;
		u8 _rsv;
	} __packed req = {
		.format_id = TX_POWER_LIMIT_INFO,
		.category = RATE_POWER_INFO,
		.band_idx = phy->mt76->band_idx,
	};
	s8 txpower_sku[MT7915_SKU_RATE_NUM][2];
	struct sk_buff *skb;
	int ret, i;

	ret = mt76_mcu_send_and_get_msg(&dev->mt76,
					MCU_EXT_CMD(TX_POWER_FEATURE_CTRL),
					&req, sizeof(req), true, &skb);
	if (ret)
		return ret;

	memcpy(txpower_sku, skb->data + 4, sizeof(txpower_sku));
	for (i = 0; i < len; i++)
		txpower[i] = txpower_sku[i][req.band_idx];

	dev_kfree_skb(skb);

	return 0;
}

int mt7915_mcu_set_test_param(struct mt7915_dev *dev, u8 param, bool test_mode,
			      u8 en)
{
	struct {
		u8 test_mode_en;
		u8 param_idx;
		u8 _rsv[2];

		u8 enable;
		u8 _rsv2[3];

		u8 pad[8];
	} __packed req = {
		.test_mode_en = test_mode,
		.param_idx = param,
		.enable = en,
	};

	return mt76_mcu_send_msg(&dev->mt76, MCU_EXT_CMD(ATE_CTRL), &req,
				 sizeof(req), false);
}

int mt7915_mcu_set_sku_en(struct mt7915_phy *phy, bool enable)
{
	struct mt7915_dev *dev = phy->dev;
	struct mt7915_sku {
		u8 format_id;
		u8 sku_enable;
		u8 band_idx;
		u8 rsv;
	} __packed req = {
		.format_id = TX_POWER_LIMIT_ENABLE,
		.band_idx = phy->mt76->band_idx,
		.sku_enable = enable,
	};

	return mt76_mcu_send_msg(&dev->mt76,
				 MCU_EXT_CMD(TX_POWER_FEATURE_CTRL), &req,
				 sizeof(req), true);
}

int mt7915_mcu_set_ser(struct mt7915_dev *dev, u8 action, u8 set, u8 band)
{
	struct {
		u8 action;
		u8 set;
		u8 band;
		u8 rsv;
	} req = {
		.action = action,
		.set = set,
		.band = band,
	};

	return mt76_mcu_send_msg(&dev->mt76, MCU_EXT_CMD(SET_SER_TRIGGER),
				 &req, sizeof(req), false);
}

int mt7915_mcu_set_txbf(struct mt7915_dev *dev, u8 action)
{
	struct {
		u8 action;
		union {
			struct {
				u8 snd_mode;
				u8 sta_num;
				u8 rsv;
				u8 wlan_idx[4];
				__le32 snd_period;	/* ms */
			} __packed snd;
			struct {
				bool ebf;
				bool ibf;
				u8 rsv;
			} __packed type;
			struct {
				u8 bf_num;
				u8 bf_bitmap;
				u8 bf_sel[8];
				u8 rsv[5];
			} __packed mod;
		};
	} __packed req = {
		.action = action,
	};

#define MT_BF_PROCESSING	4
	switch (action) {
	case MT_BF_SOUNDING_ON:
		req.snd.snd_mode = MT_BF_PROCESSING;
		break;
	case MT_BF_TYPE_UPDATE:
		req.type.ebf = true;
		req.type.ibf = dev->ibf;
		break;
	case MT_BF_MODULE_UPDATE:
		req.mod.bf_num = 2;
		req.mod.bf_bitmap = GENMASK(1, 0);
		break;
	default:
		return -EINVAL;
	}

	return mt76_mcu_send_msg(&dev->mt76, MCU_EXT_CMD(TXBF_ACTION), &req,
				 sizeof(req), true);
}

static int
mt7915_mcu_enable_obss_spr(struct mt7915_phy *phy, u8 action, u8 val)
{
	struct mt7915_dev *dev = phy->dev;
	struct mt7915_mcu_sr_ctrl req = {
		.action = action,
		.argnum = 1,
		.band_idx = phy->mt76->band_idx,
		.val = cpu_to_le32(val),
	};

	return mt76_mcu_send_msg(&dev->mt76, MCU_EXT_CMD(SET_SPR), &req,
				 sizeof(req), true);
}

static int
mt7915_mcu_set_obss_spr_pd(struct mt7915_phy *phy,
			   struct ieee80211_he_obss_pd *he_obss_pd)
{
	struct mt7915_dev *dev = phy->dev;
	struct {
		struct mt7915_mcu_sr_ctrl ctrl;
		struct {
			u8 pd_th_non_srg;
			u8 pd_th_srg;
			u8 period_offs;
			u8 rcpi_src;
			__le16 obss_pd_min;
			__le16 obss_pd_min_srg;
			u8 resp_txpwr_mode;
			u8 txpwr_restrict_mode;
			u8 txpwr_ref;
			u8 rsv[3];
		} __packed param;
	} __packed req = {
		.ctrl = {
			.action = SPR_SET_PARAM,
			.argnum = 9,
			.band_idx = phy->mt76->band_idx,
		},
	};
	int ret;
	u8 max_th = 82, non_srg_max_th = 62;

	/* disable firmware dynamical PD asjustment */
	ret = mt7915_mcu_enable_obss_spr(phy, SPR_ENABLE_DPD, false);
	if (ret)
		return ret;

	if (he_obss_pd->sr_ctrl &
	    IEEE80211_HE_SPR_NON_SRG_OBSS_PD_SR_DISALLOWED)
		req.param.pd_th_non_srg = max_th;
	else if (he_obss_pd->sr_ctrl & IEEE80211_HE_SPR_NON_SRG_OFFSET_PRESENT)
		req.param.pd_th_non_srg  = max_th - he_obss_pd->non_srg_max_offset;
	else
		req.param.pd_th_non_srg  = non_srg_max_th;

	if (he_obss_pd->sr_ctrl & IEEE80211_HE_SPR_SRG_INFORMATION_PRESENT)
		req.param.pd_th_srg = max_th - he_obss_pd->max_offset;

	req.param.obss_pd_min = cpu_to_le16(82);
	req.param.obss_pd_min_srg = cpu_to_le16(82);
	req.param.txpwr_restrict_mode = 2;
	req.param.txpwr_ref = 21;

	return mt76_mcu_send_msg(&dev->mt76, MCU_EXT_CMD(SET_SPR), &req,
				 sizeof(req), true);
}

static int
mt7915_mcu_set_obss_spr_siga(struct mt7915_phy *phy, struct ieee80211_vif *vif,
			     struct ieee80211_he_obss_pd *he_obss_pd)
{
	struct mt7915_vif *mvif = (struct mt7915_vif *)vif->drv_priv;
	struct mt7915_dev *dev = phy->dev;
	u8 omac = mvif->mt76.omac_idx;
	struct {
		struct mt7915_mcu_sr_ctrl ctrl;
		struct {
			u8 omac;
			u8 rsv[3];
			u8 flag[20];
		} __packed siga;
	} __packed req = {
		.ctrl = {
			.action = SPR_SET_SIGA,
			.argnum = 1,
			.band_idx = phy->mt76->band_idx,
		},
		.siga = {
			.omac = omac > HW_BSSID_MAX ? omac - 12 : omac,
		},
	};
	int ret;

	if (he_obss_pd->sr_ctrl & IEEE80211_HE_SPR_HESIGA_SR_VAL15_ALLOWED)
		req.siga.flag[req.siga.omac] = 0xf;
	else
		return 0;

	/* switch to normal AP mode */
	ret = mt7915_mcu_enable_obss_spr(phy, SPR_ENABLE_MODE, 0);
	if (ret)
		return ret;

	return mt76_mcu_send_msg(&dev->mt76, MCU_EXT_CMD(SET_SPR), &req,
				 sizeof(req), true);
}

static int
mt7915_mcu_set_obss_spr_bitmap(struct mt7915_phy *phy,
			       struct ieee80211_he_obss_pd *he_obss_pd)
{
	struct mt7915_dev *dev = phy->dev;
	struct {
		struct mt7915_mcu_sr_ctrl ctrl;
		struct {
			__le32 color_l[2];
			__le32 color_h[2];
			__le32 bssid_l[2];
			__le32 bssid_h[2];
		} __packed bitmap;
	} __packed req = {
		.ctrl = {
			.action = SPR_SET_SRG_BITMAP,
			.argnum = 4,
			.band_idx = phy->mt76->band_idx,
		},
	};
	u32 bitmap;

	memcpy(&bitmap, he_obss_pd->bss_color_bitmap, sizeof(bitmap));
	req.bitmap.color_l[req.ctrl.band_idx] = cpu_to_le32(bitmap);

	memcpy(&bitmap, he_obss_pd->bss_color_bitmap + 4, sizeof(bitmap));
	req.bitmap.color_h[req.ctrl.band_idx] = cpu_to_le32(bitmap);

	memcpy(&bitmap, he_obss_pd->partial_bssid_bitmap, sizeof(bitmap));
	req.bitmap.bssid_l[req.ctrl.band_idx] = cpu_to_le32(bitmap);

	memcpy(&bitmap, he_obss_pd->partial_bssid_bitmap + 4, sizeof(bitmap));
	req.bitmap.bssid_h[req.ctrl.band_idx] = cpu_to_le32(bitmap);

	return mt76_mcu_send_msg(&dev->mt76, MCU_EXT_CMD(SET_SPR), &req,
				 sizeof(req), true);
}

int mt7915_mcu_add_obss_spr(struct mt7915_phy *phy, struct ieee80211_vif *vif,
			    struct ieee80211_he_obss_pd *he_obss_pd)
{
	int ret;

	/* enable firmware scene detection algorithms */
	ret = mt7915_mcu_enable_obss_spr(phy, SPR_ENABLE_SD, sr_scene_detect);
	if (ret)
		return ret;

	/* firmware dynamically adjusts PD threshold so skip manual control */
	if (sr_scene_detect && !he_obss_pd->enable)
		return 0;

	/* enable spatial reuse */
	ret = mt7915_mcu_enable_obss_spr(phy, SPR_ENABLE, he_obss_pd->enable);
	if (ret)
		return ret;

	if (sr_scene_detect || !he_obss_pd->enable)
		return 0;

	ret = mt7915_mcu_enable_obss_spr(phy, SPR_ENABLE_TX, true);
	if (ret)
		return ret;

	/* set SRG/non-SRG OBSS PD threshold */
	ret = mt7915_mcu_set_obss_spr_pd(phy, he_obss_pd);
	if (ret)
		return ret;

	/* Set SR prohibit */
	ret = mt7915_mcu_set_obss_spr_siga(phy, vif, he_obss_pd);
	if (ret)
		return ret;

	/* set SRG BSS color/BSSID bitmap */
	return mt7915_mcu_set_obss_spr_bitmap(phy, he_obss_pd);
}

int mt7915_mcu_get_rx_rate(struct mt7915_phy *phy, struct ieee80211_vif *vif,
			   struct ieee80211_sta *sta, struct rate_info *rate)
{
	struct mt7915_vif *mvif = (struct mt7915_vif *)vif->drv_priv;
	struct mt7915_sta *msta = (struct mt7915_sta *)sta->drv_priv;
	struct mt7915_dev *dev = phy->dev;
	struct mt76_phy *mphy = phy->mt76;
	struct {
		u8 category;
		u8 band;
		__le16 wcid;
	} __packed req = {
		.category = MCU_PHY_STATE_CONTENTION_RX_RATE,
		.band = mvif->mt76.band_idx,
		.wcid = cpu_to_le16(msta->wcid.idx),
	};
	struct ieee80211_supported_band *sband;
	struct mt7915_mcu_phy_rx_info *res;
	struct sk_buff *skb;
	int ret;
	bool cck = false;

	ret = mt76_mcu_send_and_get_msg(&dev->mt76, MCU_EXT_CMD(PHY_STAT_INFO),
					&req, sizeof(req), true, &skb);
	if (ret)
		return ret;

	res = (struct mt7915_mcu_phy_rx_info *)skb->data;

	rate->mcs = res->rate;
	rate->nss = res->nsts + 1;

	switch (res->mode) {
	case MT_PHY_TYPE_CCK:
		cck = true;
		fallthrough;
	case MT_PHY_TYPE_OFDM:
		if (mphy->chandef.chan->band == NL80211_BAND_5GHZ)
			sband = &mphy->sband_5g.sband;
		else if (mphy->chandef.chan->band == NL80211_BAND_6GHZ)
			sband = &mphy->sband_6g.sband;
		else
			sband = &mphy->sband_2g.sband;

		rate->mcs = mt76_get_rate(&dev->mt76, sband, rate->mcs, cck);
		rate->legacy = sband->bitrates[rate->mcs].bitrate;
		break;
	case MT_PHY_TYPE_HT:
	case MT_PHY_TYPE_HT_GF:
		if (rate->mcs > 31) {
			ret = -EINVAL;
			goto out;
		}

		rate->flags = RATE_INFO_FLAGS_MCS;
		if (res->gi)
			rate->flags |= RATE_INFO_FLAGS_SHORT_GI;
		break;
	case MT_PHY_TYPE_VHT:
		if (rate->mcs > 9) {
			ret = -EINVAL;
			goto out;
		}

		rate->flags = RATE_INFO_FLAGS_VHT_MCS;
		if (res->gi)
			rate->flags |= RATE_INFO_FLAGS_SHORT_GI;
		break;
	case MT_PHY_TYPE_HE_SU:
	case MT_PHY_TYPE_HE_EXT_SU:
	case MT_PHY_TYPE_HE_TB:
	case MT_PHY_TYPE_HE_MU:
		if (res->gi > NL80211_RATE_INFO_HE_GI_3_2 || rate->mcs > 11) {
			ret = -EINVAL;
			goto out;
		}
		rate->he_gi = res->gi;
		rate->flags = RATE_INFO_FLAGS_HE_MCS;
		break;
	default:
		ret = -EINVAL;
		goto out;
	}

	switch (res->bw) {
	case IEEE80211_STA_RX_BW_160:
		rate->bw = RATE_INFO_BW_160;
		break;
	case IEEE80211_STA_RX_BW_80:
		rate->bw = RATE_INFO_BW_80;
		break;
	case IEEE80211_STA_RX_BW_40:
		rate->bw = RATE_INFO_BW_40;
		break;
	default:
		rate->bw = RATE_INFO_BW_20;
		break;
	}

out:
	dev_kfree_skb(skb);

	return ret;
}

int mt7915_mcu_update_bss_color(struct mt7915_dev *dev, struct ieee80211_vif *vif,
				struct cfg80211_he_bss_color *he_bss_color)
{
	int len = sizeof(struct sta_req_hdr) + sizeof(struct bss_info_color);
	struct mt7915_vif *mvif = (struct mt7915_vif *)vif->drv_priv;
	struct bss_info_color *bss_color;
	struct sk_buff *skb;
	struct tlv *tlv;

	skb = __mt76_connac_mcu_alloc_sta_req(&dev->mt76, &mvif->mt76,
					      NULL, len);
	if (IS_ERR(skb))
		return PTR_ERR(skb);

	tlv = mt76_connac_mcu_add_tlv(skb, BSS_INFO_BSS_COLOR,
				      sizeof(*bss_color));
	bss_color = (struct bss_info_color *)tlv;
	bss_color->disable = !he_bss_color->enabled;
	bss_color->color = he_bss_color->color;

	return mt76_mcu_skb_send_msg(&dev->mt76, skb,
				     MCU_EXT_CMD(BSS_INFO_UPDATE), true);
}

#define TWT_AGRT_TRIGGER	BIT(0)
#define TWT_AGRT_ANNOUNCE	BIT(1)
#define TWT_AGRT_PROTECT	BIT(2)

int mt7915_mcu_twt_agrt_update(struct mt7915_dev *dev,
			       struct mt7915_vif *mvif,
			       struct mt7915_twt_flow *flow,
			       int cmd)
{
	struct {
		u8 tbl_idx;
		u8 cmd;
		u8 own_mac_idx;
		u8 flowid; /* 0xff for group id */
		__le16 peer_id; /* specify the peer_id (msb=0)
				 * or group_id (msb=1)
				 */
		u8 duration; /* 256 us */
		u8 bss_idx;
		__le64 start_tsf;
		__le16 mantissa;
		u8 exponent;
		u8 is_ap;
		u8 agrt_params;
		u8 rsv[23];
	} __packed req = {
		.tbl_idx = flow->table_id,
		.cmd = cmd,
		.own_mac_idx = mvif->mt76.omac_idx,
		.flowid = flow->id,
		.peer_id = cpu_to_le16(flow->wcid),
		.duration = flow->duration,
		.bss_idx = mvif->mt76.idx,
		.start_tsf = cpu_to_le64(flow->tsf),
		.mantissa = flow->mantissa,
		.exponent = flow->exp,
		.is_ap = true,
	};

	if (flow->protection)
		req.agrt_params |= TWT_AGRT_PROTECT;
	if (!flow->flowtype)
		req.agrt_params |= TWT_AGRT_ANNOUNCE;
	if (flow->trigger)
		req.agrt_params |= TWT_AGRT_TRIGGER;

	return mt76_mcu_send_msg(&dev->mt76, MCU_EXT_CMD(TWT_AGRT_UPDATE),
				 &req, sizeof(req), true);
}

int mt7915_mcu_wed_wa_tx_stats(struct mt7915_dev *dev, u16 wlan_idx)
{
	struct {
		__le32 cmd;
<<<<<<< HEAD
		__le32 num;
		__le32 __rsv;
		__le16 wlan_idx;
	} req = {
		.cmd = cpu_to_le32(0x15),
		.num = cpu_to_le32(1),
		.wlan_idx = cpu_to_le16(wlan_idx),
	};
	struct mt7915_mcu_wa_tx_stat {
		__le16 wlan_idx;
		u8 __rsv[2];
=======
		__le32 arg0;
		__le32 arg1;
		__le16 arg2;
	} __packed req = {
		.cmd = cpu_to_le32(0x15),
	};
	struct mt7915_mcu_wa_tx_stat {
		__le16 wcid;
		u8 __rsv2[2];
>>>>>>> 2d5404ca

		/* tx_bytes is deprecated since WA byte counter uses u32,
		 * which easily leads to overflow.
		 */
		__le32 tx_bytes;
		__le32 tx_packets;
<<<<<<< HEAD
	} *res;
	struct mt76_wcid *wcid;
	struct sk_buff *skb;
	int ret;

	ret = mt76_mcu_send_and_get_msg(&dev->mt76, MCU_WA_PARAM_CMD(QUERY),
					&req, sizeof(req), true, &skb);
=======
	} __packed *res;
	struct mt76_wcid *wcid;
	struct sk_buff *skb;
	int ret, len;
	u16 ret_wcid;

	if (is_mt7915(&dev->mt76)) {
		req.arg0 = cpu_to_le32(wlan_idx);
		len = sizeof(req) - sizeof(req.arg2);
	} else {
		req.arg0 = cpu_to_le32(1);
		req.arg2 = cpu_to_le16(wlan_idx);
		len = sizeof(req);
	}

	ret = mt76_mcu_send_and_get_msg(&dev->mt76, MCU_WA_PARAM_CMD(QUERY),
					&req, len, true, &skb);
>>>>>>> 2d5404ca
	if (ret)
		return ret;

	if (!is_mt7915(&dev->mt76))
		skb_pull(skb, 4);

	res = (struct mt7915_mcu_wa_tx_stat *)skb->data;

<<<<<<< HEAD
	if (le16_to_cpu(res->wlan_idx) != wlan_idx) {
=======
	ret_wcid = le16_to_cpu(res->wcid);
	if (is_mt7915(&dev->mt76))
		ret_wcid &= 0xff;

	if (ret_wcid != wlan_idx) {
>>>>>>> 2d5404ca
		ret = -EINVAL;
		goto out;
	}

	rcu_read_lock();

	wcid = rcu_dereference(dev->mt76.wcid[wlan_idx]);
	if (wcid)
		wcid->stats.tx_packets += le32_to_cpu(res->tx_packets);
	else
		ret = -EINVAL;

	rcu_read_unlock();
out:
	dev_kfree_skb(skb);

	return ret;
}

int mt7915_mcu_rf_regval(struct mt7915_dev *dev, u32 regidx, u32 *val, bool set)
{
	struct {
		__le32 idx;
		__le32 ofs;
		__le32 data;
	} __packed req = {
		.idx = cpu_to_le32(u32_get_bits(regidx, GENMASK(31, 24))),
		.ofs = cpu_to_le32(u32_get_bits(regidx, GENMASK(23, 0))),
		.data = set ? cpu_to_le32(*val) : 0,
	};
	struct sk_buff *skb;
	int ret;

	if (set)
		return mt76_mcu_send_msg(&dev->mt76, MCU_EXT_CMD(RF_REG_ACCESS),
					 &req, sizeof(req), false);

	ret = mt76_mcu_send_and_get_msg(&dev->mt76, MCU_EXT_QUERY(RF_REG_ACCESS),
					&req, sizeof(req), true, &skb);
	if (ret)
		return ret;

	*val = le32_to_cpu(*(__le32 *)(skb->data + 8));
	dev_kfree_skb(skb);

	return 0;
}<|MERGE_RESOLUTION|>--- conflicted
+++ resolved
@@ -232,11 +232,7 @@
 	if (!vif->bss_conf.csa_active || vif->type == NL80211_IFTYPE_STATION)
 		return;
 
-<<<<<<< HEAD
-	ieee80211_csa_finish(vif);
-=======
 	ieee80211_csa_finish(vif, 0);
->>>>>>> 2d5404ca
 }
 
 static void
@@ -1935,12 +1931,7 @@
 	bcn = (struct bss_info_bcn *)tlv;
 	bcn->enable = true;
 
-<<<<<<< HEAD
-	if (changed & BSS_CHANGED_FILS_DISCOVERY &&
-	    vif->bss_conf.fils_discovery.max_interval) {
-=======
 	if (changed & BSS_CHANGED_FILS_DISCOVERY) {
->>>>>>> 2d5404ca
 		interval = vif->bss_conf.fils_discovery.max_interval;
 		skb = ieee80211_get_fils_discovery_tmpl(hw, vif);
 	} else if (changed & BSS_CHANGED_UNSOL_BCAST_PROBE_RESP &&
@@ -2770,11 +2761,7 @@
 
 	if (phy->mt76->hw->conf.flags & IEEE80211_CONF_MONITOR)
 		req.switch_reason = CH_SWITCH_NORMAL;
-<<<<<<< HEAD
-	else if (phy->mt76->hw->conf.flags & IEEE80211_CONF_OFFCHANNEL ||
-=======
 	else if (phy->mt76->offchannel ||
->>>>>>> 2d5404ca
 		 phy->mt76->hw->conf.flags & IEEE80211_CONF_IDLE)
 		req.switch_reason = CH_SWITCH_SCAN_BYPASS_DPD;
 	else if (!cfg80211_reg_can_beacon(phy->mt76->hw->wiphy, chandef,
@@ -3900,19 +3887,6 @@
 {
 	struct {
 		__le32 cmd;
-<<<<<<< HEAD
-		__le32 num;
-		__le32 __rsv;
-		__le16 wlan_idx;
-	} req = {
-		.cmd = cpu_to_le32(0x15),
-		.num = cpu_to_le32(1),
-		.wlan_idx = cpu_to_le16(wlan_idx),
-	};
-	struct mt7915_mcu_wa_tx_stat {
-		__le16 wlan_idx;
-		u8 __rsv[2];
-=======
 		__le32 arg0;
 		__le32 arg1;
 		__le16 arg2;
@@ -3922,22 +3896,12 @@
 	struct mt7915_mcu_wa_tx_stat {
 		__le16 wcid;
 		u8 __rsv2[2];
->>>>>>> 2d5404ca
 
 		/* tx_bytes is deprecated since WA byte counter uses u32,
 		 * which easily leads to overflow.
 		 */
 		__le32 tx_bytes;
 		__le32 tx_packets;
-<<<<<<< HEAD
-	} *res;
-	struct mt76_wcid *wcid;
-	struct sk_buff *skb;
-	int ret;
-
-	ret = mt76_mcu_send_and_get_msg(&dev->mt76, MCU_WA_PARAM_CMD(QUERY),
-					&req, sizeof(req), true, &skb);
-=======
 	} __packed *res;
 	struct mt76_wcid *wcid;
 	struct sk_buff *skb;
@@ -3955,7 +3919,6 @@
 
 	ret = mt76_mcu_send_and_get_msg(&dev->mt76, MCU_WA_PARAM_CMD(QUERY),
 					&req, len, true, &skb);
->>>>>>> 2d5404ca
 	if (ret)
 		return ret;
 
@@ -3964,15 +3927,11 @@
 
 	res = (struct mt7915_mcu_wa_tx_stat *)skb->data;
 
-<<<<<<< HEAD
-	if (le16_to_cpu(res->wlan_idx) != wlan_idx) {
-=======
 	ret_wcid = le16_to_cpu(res->wcid);
 	if (is_mt7915(&dev->mt76))
 		ret_wcid &= 0xff;
 
 	if (ret_wcid != wlan_idx) {
->>>>>>> 2d5404ca
 		ret = -EINVAL;
 		goto out;
 	}
