--- conflicted
+++ resolved
@@ -4,58 +4,11 @@
 #include <linux/kernel.h>
 #include <linux/module.h>
 #include <linux/platform_device.h>
-<<<<<<< HEAD
-=======
 #include <linux/rtnetlink.h>
->>>>>>> eb3cdb58
 #include <linux/pci.h>
 
 #include "mt7915.h"
 #include "mac.h"
-<<<<<<< HEAD
-#include "../trace.h"
-
-static const u32 mt7915_reg[] = {
-	[INT_SOURCE_CSR]	= 0xd7010,
-	[INT_MASK_CSR]		= 0xd7014,
-	[INT1_SOURCE_CSR]	= 0xd7088,
-	[INT1_MASK_CSR]		= 0xd708c,
-	[INT_MCU_CMD_SOURCE]	= 0xd51f0,
-	[INT_MCU_CMD_EVENT]	= 0x3108,
-	[WFDMA0_ADDR]		= 0xd4000,
-	[WFDMA0_PCIE1_ADDR]	= 0xd8000,
-	[WFDMA_EXT_CSR_ADDR]	= 0xd7000,
-	[CBTOP1_PHY_END]	= 0x77ffffff,
-	[INFRA_MCU_ADDR_END]	= 0x7c3fffff,
-};
-
-static const u32 mt7916_reg[] = {
-	[INT_SOURCE_CSR]	= 0xd4200,
-	[INT_MASK_CSR]		= 0xd4204,
-	[INT1_SOURCE_CSR]	= 0xd8200,
-	[INT1_MASK_CSR]		= 0xd8204,
-	[INT_MCU_CMD_SOURCE]	= 0xd41f0,
-	[INT_MCU_CMD_EVENT]	= 0x2108,
-	[WFDMA0_ADDR]		= 0xd4000,
-	[WFDMA0_PCIE1_ADDR]	= 0xd8000,
-	[WFDMA_EXT_CSR_ADDR]	= 0xd7000,
-	[CBTOP1_PHY_END]	= 0x7fffffff,
-	[INFRA_MCU_ADDR_END]	= 0x7c085fff,
-};
-
-static const u32 mt7986_reg[] = {
-	[INT_SOURCE_CSR]	= 0x24200,
-	[INT_MASK_CSR]		= 0x24204,
-	[INT1_SOURCE_CSR]	= 0x28200,
-	[INT1_MASK_CSR]		= 0x28204,
-	[INT_MCU_CMD_SOURCE]	= 0x241f0,
-	[INT_MCU_CMD_EVENT]	= 0x54000108,
-	[WFDMA0_ADDR]		= 0x24000,
-	[WFDMA0_PCIE1_ADDR]	= 0x28000,
-	[WFDMA_EXT_CSR_ADDR]	= 0x27000,
-	[CBTOP1_PHY_END]	= 0x7fffffff,
-	[INFRA_MCU_ADDR_END]	= 0x7c085fff,
-=======
 #include "mcu.h"
 #include "../trace.h"
 #include "../dma.h"
@@ -164,7 +117,6 @@
 	[TXQ_WED_RING_BASE]		= 0x24420,
 	[RXQ_WED_RING_BASE]		= 0x24520,
 	[RXQ_WED_DATA_RING_BASE]	= 0x24540,
->>>>>>> eb3cdb58
 };
 
 static const u32 mt7915_offs[] = {
@@ -184,10 +136,7 @@
 	[AGG_AWSCR0]		= 0x05c,
 	[AGG_PCR0]		= 0x06c,
 	[AGG_ACR0]		= 0x084,
-<<<<<<< HEAD
-=======
 	[AGG_ACR4]		= 0x08c,
->>>>>>> eb3cdb58
 	[AGG_MRCR]		= 0x098,
 	[AGG_ATCR1]		= 0x0f0,
 	[AGG_ATCR3]		= 0x0f4,
@@ -261,10 +210,7 @@
 	[AGG_AWSCR0]		= 0x030,
 	[AGG_PCR0]		= 0x040,
 	[AGG_ACR0]		= 0x054,
-<<<<<<< HEAD
-=======
 	[AGG_ACR4]		= 0x05c,
->>>>>>> eb3cdb58
 	[AGG_MRCR]		= 0x068,
 	[AGG_ATCR1]		= 0x1a8,
 	[AGG_ATCR3]		= 0x080,
@@ -321,16 +267,6 @@
 	[ETBF_PAR_RPT0]		= 0x100,
 };
 
-<<<<<<< HEAD
-static const struct __map mt7915_reg_map[] = {
-	{ 0x00400000, 0x80000, 0x10000 }, /* WF_MCU_SYSRAM */
-	{ 0x00410000, 0x90000, 0x10000 }, /* WF_MCU_SYSRAM (configure regs) */
-	{ 0x40000000, 0x70000, 0x10000 }, /* WF_UMAC_SYSRAM */
-	{ 0x54000000, 0x02000, 0x1000 }, /* WFDMA PCIE0 MCU DMA0 */
-	{ 0x55000000, 0x03000, 0x1000 }, /* WFDMA PCIE0 MCU DMA1 */
-	{ 0x58000000, 0x06000, 0x1000 }, /* WFDMA PCIE1 MCU DMA0 (MEM_DMA) */
-	{ 0x59000000, 0x07000, 0x1000 }, /* WFDMA PCIE1 MCU DMA1 */
-=======
 static const struct mt76_connac_reg_map mt7915_reg_map[] = {
 	{ 0x00400000, 0x80000, 0x10000 }, /* WF_MCU_SYSRAM */
 	{ 0x00410000, 0x90000, 0x10000 }, /* WF_MCU_SYSRAM (configure regs) */
@@ -339,142 +275,10 @@
 	{ 0x55000000, 0x03000, 0x01000 }, /* WFDMA PCIE0 MCU DMA1 */
 	{ 0x58000000, 0x06000, 0x01000 }, /* WFDMA PCIE1 MCU DMA0 (MEM_DMA) */
 	{ 0x59000000, 0x07000, 0x01000 }, /* WFDMA PCIE1 MCU DMA1 */
->>>>>>> eb3cdb58
 	{ 0x7c000000, 0xf0000, 0x10000 }, /* CONN_INFRA */
 	{ 0x7c020000, 0xd0000, 0x10000 }, /* CONN_INFRA, WFDMA */
 	{ 0x80020000, 0xb0000, 0x10000 }, /* WF_TOP_MISC_OFF */
 	{ 0x81020000, 0xc0000, 0x10000 }, /* WF_TOP_MISC_ON */
-<<<<<<< HEAD
-	{ 0x820c0000, 0x08000, 0x4000 }, /* WF_UMAC_TOP (PLE) */
-	{ 0x820c8000, 0x0c000, 0x2000 }, /* WF_UMAC_TOP (PSE) */
-	{ 0x820cc000, 0x0e000, 0x2000 }, /* WF_UMAC_TOP (PP) */
-	{ 0x820ce000, 0x21c00, 0x0200 }, /* WF_LMAC_TOP (WF_SEC) */
-	{ 0x820cf000, 0x22000, 0x1000 }, /* WF_LMAC_TOP (WF_PF) */
-	{ 0x820d0000, 0x30000, 0x10000 }, /* WF_LMAC_TOP (WF_WTBLON) */
-	{ 0x820e0000, 0x20000, 0x0400 }, /* WF_LMAC_TOP BN0 (WF_CFG) */
-	{ 0x820e1000, 0x20400, 0x0200 }, /* WF_LMAC_TOP BN0 (WF_TRB) */
-	{ 0x820e2000, 0x20800, 0x0400 }, /* WF_LMAC_TOP BN0 (WF_AGG) */
-	{ 0x820e3000, 0x20c00, 0x0400 }, /* WF_LMAC_TOP BN0 (WF_ARB) */
-	{ 0x820e4000, 0x21000, 0x0400 }, /* WF_LMAC_TOP BN0 (WF_TMAC) */
-	{ 0x820e5000, 0x21400, 0x0800 }, /* WF_LMAC_TOP BN0 (WF_RMAC) */
-	{ 0x820e7000, 0x21e00, 0x0200 }, /* WF_LMAC_TOP BN0 (WF_DMA) */
-	{ 0x820e9000, 0x23400, 0x0200 }, /* WF_LMAC_TOP BN0 (WF_WTBLOFF) */
-	{ 0x820ea000, 0x24000, 0x0200 }, /* WF_LMAC_TOP BN0 (WF_ETBF) */
-	{ 0x820eb000, 0x24200, 0x0400 }, /* WF_LMAC_TOP BN0 (WF_LPON) */
-	{ 0x820ec000, 0x24600, 0x0200 }, /* WF_LMAC_TOP BN0 (WF_INT) */
-	{ 0x820ed000, 0x24800, 0x0800 }, /* WF_LMAC_TOP BN0 (WF_MIB) */
-	{ 0x820f0000, 0xa0000, 0x0400 }, /* WF_LMAC_TOP BN1 (WF_CFG) */
-	{ 0x820f1000, 0xa0600, 0x0200 }, /* WF_LMAC_TOP BN1 (WF_TRB) */
-	{ 0x820f2000, 0xa0800, 0x0400 }, /* WF_LMAC_TOP BN1 (WF_AGG) */
-	{ 0x820f3000, 0xa0c00, 0x0400 }, /* WF_LMAC_TOP BN1 (WF_ARB) */
-	{ 0x820f4000, 0xa1000, 0x0400 }, /* WF_LMAC_TOP BN1 (WF_TMAC) */
-	{ 0x820f5000, 0xa1400, 0x0800 }, /* WF_LMAC_TOP BN1 (WF_RMAC) */
-	{ 0x820f7000, 0xa1e00, 0x0200 }, /* WF_LMAC_TOP BN1 (WF_DMA) */
-	{ 0x820f9000, 0xa3400, 0x0200 }, /* WF_LMAC_TOP BN1 (WF_WTBLOFF) */
-	{ 0x820fa000, 0xa4000, 0x0200 }, /* WF_LMAC_TOP BN1 (WF_ETBF) */
-	{ 0x820fb000, 0xa4200, 0x0400 }, /* WF_LMAC_TOP BN1 (WF_LPON) */
-	{ 0x820fc000, 0xa4600, 0x0200 }, /* WF_LMAC_TOP BN1 (WF_INT) */
-	{ 0x820fd000, 0xa4800, 0x0800 }, /* WF_LMAC_TOP BN1 (WF_MIB) */
-	{ 0x0, 0x0, 0x0 }, /* imply end of search */
-};
-
-static const struct __map mt7916_reg_map[] = {
-	{ 0x54000000, 0x02000, 0x1000 }, /* WFDMA_0 (PCIE0 MCU DMA0) */
-	{ 0x55000000, 0x03000, 0x1000 }, /* WFDMA_1 (PCIE0 MCU DMA1) */
-	{ 0x56000000, 0x04000, 0x1000 }, /* WFDMA_2 (Reserved) */
-	{ 0x57000000, 0x05000, 0x1000 }, /* WFDMA_3 (MCU wrap CR) */
-	{ 0x58000000, 0x06000, 0x1000 }, /* WFDMA_4 (PCIE1 MCU DMA0) */
-	{ 0x59000000, 0x07000, 0x1000 }, /* WFDMA_5 (PCIE1 MCU DMA1) */
-	{ 0x820c0000, 0x08000, 0x4000 }, /* WF_UMAC_TOP (PLE) */
-	{ 0x820c8000, 0x0c000, 0x2000 }, /* WF_UMAC_TOP (PSE) */
-	{ 0x820cc000, 0x0e000, 0x2000 }, /* WF_UMAC_TOP (PP) */
-	{ 0x820e0000, 0x20000, 0x0400 }, /* WF_LMAC_TOP BN0 (WF_CFG) */
-	{ 0x820e1000, 0x20400, 0x0200 }, /* WF_LMAC_TOP BN0 (WF_TRB) */
-	{ 0x820e2000, 0x20800, 0x0400 }, /* WF_LMAC_TOP BN0 (WF_AGG) */
-	{ 0x820e3000, 0x20c00, 0x0400 }, /* WF_LMAC_TOP BN0 (WF_ARB) */
-	{ 0x820e4000, 0x21000, 0x0400 }, /* WF_LMAC_TOP BN0 (WF_TMAC) */
-	{ 0x820e5000, 0x21400, 0x0800 }, /* WF_LMAC_TOP BN0 (WF_RMAC) */
-	{ 0x820ce000, 0x21c00, 0x0200 }, /* WF_LMAC_TOP (WF_SEC) */
-	{ 0x820e7000, 0x21e00, 0x0200 }, /* WF_LMAC_TOP BN0 (WF_DMA) */
-	{ 0x820cf000, 0x22000, 0x1000 }, /* WF_LMAC_TOP (WF_PF) */
-	{ 0x820e9000, 0x23400, 0x0200 }, /* WF_LMAC_TOP BN0 (WF_WTBLOFF) */
-	{ 0x820ea000, 0x24000, 0x0200 }, /* WF_LMAC_TOP BN0 (WF_ETBF) */
-	{ 0x820eb000, 0x24200, 0x0400 }, /* WF_LMAC_TOP BN0 (WF_LPON) */
-	{ 0x820ec000, 0x24600, 0x0200 }, /* WF_LMAC_TOP BN0 (WF_INT) */
-	{ 0x820ed000, 0x24800, 0x0800 }, /* WF_LMAC_TOP BN0 (WF_MIB) */
-	{ 0x820ca000, 0x26000, 0x2000 }, /* WF_LMAC_TOP BN0 (WF_MUCOP) */
-	{ 0x820d0000, 0x30000, 0x10000}, /* WF_LMAC_TOP (WF_WTBLON) */
-	{ 0x00400000, 0x80000, 0x10000}, /* WF_MCU_SYSRAM */
-	{ 0x00410000, 0x90000, 0x10000}, /* WF_MCU_SYSRAM (configure cr) */
-	{ 0x820f0000, 0xa0000, 0x0400 }, /* WF_LMAC_TOP BN1 (WF_CFG) */
-	{ 0x820f1000, 0xa0600, 0x0200 }, /* WF_LMAC_TOP BN1 (WF_TRB) */
-	{ 0x820f2000, 0xa0800, 0x0400 }, /* WF_LMAC_TOP BN1 (WF_AGG) */
-	{ 0x820f3000, 0xa0c00, 0x0400 }, /* WF_LMAC_TOP BN1 (WF_ARB) */
-	{ 0x820f4000, 0xa1000, 0x0400 }, /* WF_LMAC_TOP BN1 (WF_TMAC) */
-	{ 0x820f5000, 0xa1400, 0x0800 }, /* WF_LMAC_TOP BN1 (WF_RMAC) */
-	{ 0x820f7000, 0xa1e00, 0x0200 }, /* WF_LMAC_TOP BN1 (WF_DMA) */
-	{ 0x820f9000, 0xa3400, 0x0200 }, /* WF_LMAC_TOP BN1 (WF_WTBLOFF) */
-	{ 0x820fa000, 0xa4000, 0x0200 }, /* WF_LMAC_TOP BN1 (WF_ETBF) */
-	{ 0x820fb000, 0xa4200, 0x0400 }, /* WF_LMAC_TOP BN1 (WF_LPON) */
-	{ 0x820fc000, 0xa4600, 0x0200 }, /* WF_LMAC_TOP BN1 (WF_INT) */
-	{ 0x820fd000, 0xa4800, 0x0800 }, /* WF_LMAC_TOP BN1 (WF_MIB) */
-	{ 0x820c4000, 0xa8000, 0x1000 }, /* WF_LMAC_TOP (WF_UWTBL ) */
-	{ 0x820b0000, 0xae000, 0x1000 }, /* [APB2] WFSYS_ON */
-	{ 0x80020000, 0xb0000, 0x10000}, /* WF_TOP_MISC_OFF */
-	{ 0x81020000, 0xc0000, 0x10000}, /* WF_TOP_MISC_ON */
-	{ 0x0, 0x0, 0x0 }, /* imply end of search */
-};
-
-static const struct __map mt7986_reg_map[] = {
-	{ 0x54000000, 0x402000, 0x1000 }, /* WFDMA_0 (PCIE0 MCU DMA0) */
-	{ 0x55000000, 0x403000, 0x1000 }, /* WFDMA_1 (PCIE0 MCU DMA1) */
-	{ 0x56000000, 0x404000, 0x1000 }, /* WFDMA_2 (Reserved) */
-	{ 0x57000000, 0x405000, 0x1000 }, /* WFDMA_3 (MCU wrap CR) */
-	{ 0x58000000, 0x406000, 0x1000 }, /* WFDMA_4 (PCIE1 MCU DMA0) */
-	{ 0x59000000, 0x407000, 0x1000 }, /* WFDMA_5 (PCIE1 MCU DMA1) */
-	{ 0x820c0000, 0x408000, 0x4000 }, /* WF_UMAC_TOP (PLE) */
-	{ 0x820c8000, 0x40c000, 0x2000 }, /* WF_UMAC_TOP (PSE) */
-	{ 0x820cc000, 0x40e000, 0x2000 }, /* WF_UMAC_TOP (PP) */
-	{ 0x820e0000, 0x420000, 0x0400 }, /* WF_LMAC_TOP BN0 (WF_CFG) */
-	{ 0x820e1000, 0x420400, 0x0200 }, /* WF_LMAC_TOP BN0 (WF_TRB) */
-	{ 0x820e2000, 0x420800, 0x0400 }, /* WF_LMAC_TOP BN0 (WF_AGG) */
-	{ 0x820e3000, 0x420c00, 0x0400 }, /* WF_LMAC_TOP BN0 (WF_ARB) */
-	{ 0x820e4000, 0x421000, 0x0400 }, /* WF_LMAC_TOP BN0 (WF_TMAC) */
-	{ 0x820e5000, 0x421400, 0x0800 }, /* WF_LMAC_TOP BN0 (WF_RMAC) */
-	{ 0x820ce000, 0x421c00, 0x0200 }, /* WF_LMAC_TOP (WF_SEC) */
-	{ 0x820e7000, 0x421e00, 0x0200 }, /* WF_LMAC_TOP BN0 (WF_DMA) */
-	{ 0x820cf000, 0x422000, 0x1000 }, /* WF_LMAC_TOP (WF_PF) */
-	{ 0x820e9000, 0x423400, 0x0200 }, /* WF_LMAC_TOP BN0 (WF_WTBLOFF) */
-	{ 0x820ea000, 0x424000, 0x0200 }, /* WF_LMAC_TOP BN0 (WF_ETBF) */
-	{ 0x820eb000, 0x424200, 0x0400 }, /* WF_LMAC_TOP BN0 (WF_LPON) */
-	{ 0x820ec000, 0x424600, 0x0200 }, /* WF_LMAC_TOP BN0 (WF_INT) */
-	{ 0x820ed000, 0x424800, 0x0800 }, /* WF_LMAC_TOP BN0 (WF_MIB) */
-	{ 0x820ca000, 0x426000, 0x2000 }, /* WF_LMAC_TOP BN0 (WF_MUCOP) */
-	{ 0x820d0000, 0x430000, 0x10000}, /* WF_LMAC_TOP (WF_WTBLON) */
-	{ 0x00400000, 0x480000, 0x10000}, /* WF_MCU_SYSRAM */
-	{ 0x00410000, 0x490000, 0x10000}, /* WF_MCU_SYSRAM */
-	{ 0x820f0000, 0x4a0000, 0x0400 }, /* WF_LMAC_TOP BN1 (WF_CFG) */
-	{ 0x820f1000, 0x4a0600, 0x0200 }, /* WF_LMAC_TOP BN1 (WF_TRB) */
-	{ 0x820f2000, 0x4a0800, 0x0400 }, /* WF_LMAC_TOP BN1 (WF_AGG) */
-	{ 0x820f3000, 0x4a0c00, 0x0400 }, /* WF_LMAC_TOP BN1 (WF_ARB) */
-	{ 0x820f4000, 0x4a1000, 0x0400 }, /* WF_LMAC_TOP BN1 (WF_TMAC) */
-	{ 0x820f5000, 0x4a1400, 0x0800 }, /* WF_LMAC_TOP BN1 (WF_RMAC) */
-	{ 0x820f7000, 0x4a1e00, 0x0200 }, /* WF_LMAC_TOP BN1 (WF_DMA) */
-	{ 0x820f9000, 0x4a3400, 0x0200 }, /* WF_LMAC_TOP BN1 (WF_WTBLOFF) */
-	{ 0x820fa000, 0x4a4000, 0x0200 }, /* WF_LMAC_TOP BN1 (WF_ETBF) */
-	{ 0x820fb000, 0x4a4200, 0x0400 }, /* WF_LMAC_TOP BN1 (WF_LPON) */
-	{ 0x820fc000, 0x4a4600, 0x0200 }, /* WF_LMAC_TOP BN1 (WF_INT) */
-	{ 0x820fd000, 0x4a4800, 0x0800 }, /* WF_LMAC_TOP BN1 (WF_MIB) */
-	{ 0x820c4000, 0x4a8000, 0x1000 }, /* WF_LMAC_TOP (WF_UWTBL ) */
-	{ 0x820b0000, 0x4ae000, 0x1000 }, /* [APB2] WFSYS_ON */
-	{ 0x80020000, 0x4b0000, 0x10000}, /* WF_TOP_MISC_OFF */
-	{ 0x81020000, 0x4c0000, 0x10000}, /* WF_TOP_MISC_ON */
-	{ 0x89000000, 0x4d0000, 0x1000 }, /* WF_MCU_CFG_ON */
-	{ 0x89010000, 0x4d1000, 0x1000 }, /* WF_MCU_CIRQ */
-	{ 0x89020000, 0x4d2000, 0x1000 }, /* WF_MCU_GPT */
-	{ 0x89030000, 0x4d3000, 0x1000 }, /* WF_MCU_WDT */
-	{ 0x80010000, 0x4d4000, 0x1000 }, /* WF_AXIDMA */
-=======
 	{ 0x820c0000, 0x08000, 0x04000 }, /* WF_UMAC_TOP (PLE) */
 	{ 0x820c8000, 0x0c000, 0x02000 }, /* WF_UMAC_TOP (PSE) */
 	{ 0x820cc000, 0x0e000, 0x02000 }, /* WF_UMAC_TOP (PP) */
@@ -604,7 +408,6 @@
 	{ 0x89020000, 0x4d2000, 0x01000 }, /* WF_MCU_GPT */
 	{ 0x89030000, 0x4d3000, 0x01000 }, /* WF_MCU_WDT */
 	{ 0x80010000, 0x4d4000, 0x01000 }, /* WF_AXIDMA */
->>>>>>> eb3cdb58
 	{ 0x0, 0x0, 0x0 }, /* imply end of search */
 };
 
@@ -613,17 +416,10 @@
 	u32 offset = FIELD_GET(MT_HIF_REMAP_L1_OFFSET, addr);
 	u32 base = FIELD_GET(MT_HIF_REMAP_L1_BASE, addr);
 	u32 l1_remap;
-<<<<<<< HEAD
 
 	if (is_mt7986(&dev->mt76))
 		return MT_CONN_INFRA_OFFSET(addr);
 
-=======
-
-	if (is_mt7986(&dev->mt76))
-		return MT_CONN_INFRA_OFFSET(addr);
-
->>>>>>> eb3cdb58
 	l1_remap = is_mt7915(&dev->mt76) ?
 		   MT_HIF_REMAP_L1 : MT_HIF_REMAP_L1_MT7916;
 
@@ -643,19 +439,11 @@
 	if (is_mt7915(&dev->mt76)) {
 		offset = FIELD_GET(MT_HIF_REMAP_L2_OFFSET, addr);
 		base = FIELD_GET(MT_HIF_REMAP_L2_BASE, addr);
-<<<<<<< HEAD
 
 		dev->bus_ops->rmw(&dev->mt76, MT_HIF_REMAP_L2,
 				  MT_HIF_REMAP_L2_MASK,
 				  FIELD_PREP(MT_HIF_REMAP_L2_MASK, base));
 
-=======
-
-		dev->bus_ops->rmw(&dev->mt76, MT_HIF_REMAP_L2,
-				  MT_HIF_REMAP_L2_MASK,
-				  FIELD_PREP(MT_HIF_REMAP_L2_MASK, base));
-
->>>>>>> eb3cdb58
 		/* use read to push write */
 		dev->bus_ops->rr(&dev->mt76, MT_HIF_REMAP_L2);
 	} else {
@@ -705,7 +493,6 @@
 	if ((addr >= MT_INFRA_BASE && addr < MT_WFSYS0_PHY_START) ||
 	    (addr >= MT_WFSYS0_PHY_START && addr < MT_WFSYS1_PHY_START) ||
 	    (addr >= MT_WFSYS1_PHY_START && addr <= MT_WFSYS1_PHY_END))
-<<<<<<< HEAD
 		return mt7915_reg_map_l1(dev, addr);
 
 	if (dev_is_pci(dev->mt76.dev) &&
@@ -716,19 +503,6 @@
 	/* CONN_INFRA: covert to phyiscal addr and use layer 1 remap */
 	if (addr >= MT_INFRA_MCU_START && addr <= MT_INFRA_MCU_END) {
 		addr = addr - MT_INFRA_MCU_START + MT_INFRA_BASE;
-=======
->>>>>>> eb3cdb58
-		return mt7915_reg_map_l1(dev, addr);
-	}
-
-	if (dev_is_pci(dev->mt76.dev) &&
-	    ((addr >= MT_CBTOP1_PHY_START && addr <= MT_CBTOP1_PHY_END) ||
-	    addr >= MT_CBTOP2_PHY_START))
-		return mt7915_reg_map_l1(dev, addr);
-
-	/* CONN_INFRA: covert to phyiscal addr and use layer 1 remap */
-	if (addr >= MT_INFRA_MCU_START && addr <= MT_INFRA_MCU_END) {
-		addr = addr - MT_INFRA_MCU_START + MT_INFRA_BASE;
 		return mt7915_reg_map_l1(dev, addr);
 	}
 
@@ -767,8 +541,6 @@
 	return dev->bus_ops->rmw(mdev, addr, mask, val);
 }
 
-<<<<<<< HEAD
-=======
 #ifdef CONFIG_NET_MEDIATEK_SOC_WED
 static int mt7915_mmio_wed_offload_enable(struct mtk_wed_device *wed)
 {
@@ -1058,7 +830,6 @@
 #endif
 }
 
->>>>>>> eb3cdb58
 static int mt7915_mmio_init(struct mt76_dev *mdev,
 			    void __iomem *mem_base,
 			    u32 device_id)
@@ -1123,15 +894,11 @@
 	mdev->mmio.irqmask |= set;
 
 	if (write_reg) {
-<<<<<<< HEAD
-		mt76_wr(dev, MT_INT_MASK_CSR, mdev->mmio.irqmask);
-=======
 		if (mtk_wed_device_active(&mdev->mmio.wed))
 			mtk_wed_device_irq_set_mask(&mdev->mmio.wed,
 						    mdev->mmio.irqmask);
 		else
 			mt76_wr(dev, MT_INT_MASK_CSR, mdev->mmio.irqmask);
->>>>>>> eb3cdb58
 		mt76_wr(dev, MT_INT1_MASK_CSR, mdev->mmio.irqmask);
 	}
 
@@ -1149,18 +916,6 @@
 /* TODO: support 2/4/6/8 MSI-X vectors */
 static void mt7915_irq_tasklet(struct tasklet_struct *t)
 {
-<<<<<<< HEAD
-	struct mt7915_dev *dev = from_tasklet(dev, t, irq_tasklet);
-	u32 intr, intr1, mask;
-
-	mt76_wr(dev, MT_INT_MASK_CSR, 0);
-	if (dev->hif2)
-		mt76_wr(dev, MT_INT1_MASK_CSR, 0);
-
-	intr = mt76_rr(dev, MT_INT_SOURCE_CSR);
-	intr &= dev->mt76.mmio.irqmask;
-	mt76_wr(dev, MT_INT_SOURCE_CSR, intr);
-=======
 	struct mt7915_dev *dev = from_tasklet(dev, t, mt76.irq_tasklet);
 	struct mtk_wed_device *wed = &dev->mt76.mmio.wed;
 	u32 intr, intr1, mask;
@@ -1179,7 +934,6 @@
 		intr &= dev->mt76.mmio.irqmask;
 		mt76_wr(dev, MT_INT_SOURCE_CSR, intr);
 	}
->>>>>>> eb3cdb58
 
 	if (dev->hif2) {
 		intr1 = mt76_rr(dev, MT_INT1_SOURCE_CSR);
@@ -1203,13 +957,8 @@
 	if (intr & MT_INT_RX(MT_RXQ_MAIN))
 		napi_schedule(&dev->mt76.napi[MT_RXQ_MAIN]);
 
-<<<<<<< HEAD
-	if (intr & MT_INT_RX(MT_RXQ_EXT))
-		napi_schedule(&dev->mt76.napi[MT_RXQ_EXT]);
-=======
 	if (intr & MT_INT_RX(MT_RXQ_BAND1))
 		napi_schedule(&dev->mt76.napi[MT_RXQ_BAND1]);
->>>>>>> eb3cdb58
 
 	if (intr & MT_INT_RX(MT_RXQ_MCU))
 		napi_schedule(&dev->mt76.napi[MT_RXQ_MCU]);
@@ -1221,28 +970,16 @@
 	    (intr & MT_INT_RX(MT_RXQ_MAIN_WA)))
 		napi_schedule(&dev->mt76.napi[MT_RXQ_MAIN_WA]);
 
-<<<<<<< HEAD
-	if (intr & MT_INT_RX(MT_RXQ_EXT_WA))
-		napi_schedule(&dev->mt76.napi[MT_RXQ_EXT_WA]);
-=======
 	if (intr & MT_INT_RX(MT_RXQ_BAND1_WA))
 		napi_schedule(&dev->mt76.napi[MT_RXQ_BAND1_WA]);
->>>>>>> eb3cdb58
 
 	if (intr & MT_INT_MCU_CMD) {
 		u32 val = mt76_rr(dev, MT_MCU_CMD);
 
 		mt76_wr(dev, MT_MCU_CMD, val);
-<<<<<<< HEAD
-		if (val & MT_MCU_CMD_ERROR_MASK) {
-			dev->reset_state = val;
-			ieee80211_queue_work(mt76_hw(dev), &dev->reset_work);
-			wake_up(&dev->reset_wait);
-=======
 		if (val & (MT_MCU_CMD_ERROR_MASK | MT_MCU_CMD_WDT_MASK)) {
 			dev->recovery.state = val;
 			mt7915_reset(dev);
->>>>>>> eb3cdb58
 		}
 	}
 }
@@ -1250,10 +987,6 @@
 irqreturn_t mt7915_irq_handler(int irq, void *dev_instance)
 {
 	struct mt7915_dev *dev = dev_instance;
-<<<<<<< HEAD
-
-	mt76_wr(dev, MT_INT_MASK_CSR, 0);
-=======
 	struct mtk_wed_device *wed = &dev->mt76.mmio.wed;
 
 	if (mtk_wed_device_active(wed))
@@ -1261,18 +994,13 @@
 	else
 		mt76_wr(dev, MT_INT_MASK_CSR, 0);
 
->>>>>>> eb3cdb58
 	if (dev->hif2)
 		mt76_wr(dev, MT_INT1_MASK_CSR, 0);
 
 	if (!test_bit(MT76_STATE_INITIALIZED, &dev->mphy.state))
 		return IRQ_NONE;
 
-<<<<<<< HEAD
-	tasklet_schedule(&dev->irq_tasklet);
-=======
 	tasklet_schedule(&dev->mt76.irq_tasklet);
->>>>>>> eb3cdb58
 
 	return IRQ_HANDLED;
 }
@@ -1282,52 +1010,27 @@
 {
 	static const struct mt76_driver_ops drv_ops = {
 		/* txwi_size = txd size + txp size */
-<<<<<<< HEAD
-		.txwi_size = MT_TXD_SIZE + sizeof(struct mt7915_txp),
-		.drv_flags = MT_DRV_TXWI_NO_FREE | MT_DRV_HW_MGMT_TXQ,
-=======
 		.txwi_size = MT_TXD_SIZE + sizeof(struct mt76_connac_fw_txp),
 		.drv_flags = MT_DRV_TXWI_NO_FREE | MT_DRV_HW_MGMT_TXQ |
 			     MT_DRV_AMSDU_OFFLOAD,
->>>>>>> eb3cdb58
 		.survey_flags = SURVEY_INFO_TIME_TX |
 				SURVEY_INFO_TIME_RX |
 				SURVEY_INFO_TIME_BSS_RX,
 		.token_size = MT7915_TOKEN_SIZE,
 		.tx_prepare_skb = mt7915_tx_prepare_skb,
-<<<<<<< HEAD
-		.tx_complete_skb = mt7915_tx_complete_skb,
-		.rx_skb = mt7915_queue_rx_skb,
-		.rx_check = mt7915_rx_check,
-		.rx_poll_complete = mt7915_rx_poll_complete,
-		.sta_ps = mt7915_sta_ps,
-=======
 		.tx_complete_skb = mt76_connac_tx_complete_skb,
 		.rx_skb = mt7915_queue_rx_skb,
 		.rx_check = mt7915_rx_check,
 		.rx_poll_complete = mt7915_rx_poll_complete,
->>>>>>> eb3cdb58
 		.sta_add = mt7915_mac_sta_add,
 		.sta_remove = mt7915_mac_sta_remove,
 		.update_survey = mt7915_update_channel,
 	};
-<<<<<<< HEAD
-	struct ieee80211_ops *ops;
-=======
->>>>>>> eb3cdb58
 	struct mt7915_dev *dev;
 	struct mt76_dev *mdev;
 	int ret;
 
-<<<<<<< HEAD
-	ops = devm_kmemdup(pdev, &mt7915_ops, sizeof(mt7915_ops), GFP_KERNEL);
-	if (!ops)
-		return ERR_PTR(-ENOMEM);
-
-	mdev = mt76_alloc_device(pdev, sizeof(*dev), ops, &drv_ops);
-=======
 	mdev = mt76_alloc_device(pdev, sizeof(*dev), &mt7915_ops, &drv_ops);
->>>>>>> eb3cdb58
 	if (!mdev)
 		return ERR_PTR(-ENOMEM);
 
@@ -1337,11 +1040,6 @@
 	if (ret)
 		goto error;
 
-<<<<<<< HEAD
-	tasklet_setup(&dev->irq_tasklet, mt7915_irq_tasklet);
-
-	mt76_wr(dev, MT_INT_MASK_CSR, 0);
-=======
 	tasklet_setup(&mdev->irq_tasklet, mt7915_irq_tasklet);
 
 	return dev;
@@ -1369,33 +1067,6 @@
 		if (ret)
 			goto error_wmac;
 	}
->>>>>>> eb3cdb58
-
-	return dev;
-
-error:
-	mt76_free_device(&dev->mt76);
-
-	return ERR_PTR(ret);
-}
-
-static int __init mt7915_init(void)
-{
-	int ret;
-
-	ret = pci_register_driver(&mt7915_hif_driver);
-	if (ret)
-		return ret;
-
-	ret = pci_register_driver(&mt7915_pci_driver);
-	if (ret)
-		goto error_pci;
-
-	if (IS_ENABLED(CONFIG_MT7986_WMAC)) {
-		ret = platform_driver_register(&mt7986_wmac_driver);
-		if (ret)
-			goto error_wmac;
-	}
 
 	return 0;
 
