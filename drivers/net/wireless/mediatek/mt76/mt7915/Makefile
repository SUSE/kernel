--- conflicted
+++ resolved
@@ -6,9 +6,5 @@
 	     debugfs.o mmio.o
 
 mt7915e-$(CONFIG_NL80211_TESTMODE) += testmode.o
-<<<<<<< HEAD
 mt7915e-$(CONFIG_MT7986_WMAC) += soc.o
-=======
-mt7915e-$(CONFIG_MT7986_WMAC) += soc.o
-mt7915e-$(CONFIG_DEV_COREDUMP) += coredump.o
->>>>>>> eb3cdb58
+mt7915e-$(CONFIG_DEV_COREDUMP) += coredump.o