--- conflicted
+++ resolved
@@ -73,11 +73,8 @@
 
 #define MT7915_CRIT_TEMP_IDX		0
 #define MT7915_MAX_TEMP_IDX		1
-<<<<<<< HEAD
-=======
 #define MT7915_CRIT_TEMP		110
 #define MT7915_MAX_TEMP			120
->>>>>>> 432d062d
 
 struct mt7915_vif;
 struct mt7915_sta;
