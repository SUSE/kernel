--- conflicted
+++ resolved
@@ -614,11 +614,7 @@
 		mtk_wed_device_dma_reset(wed);
 
 	mt7915_dma_disable(dev, force);
-<<<<<<< HEAD
-	mt76_dma_wed_reset(&dev->mt76);
-=======
 	mt76_wed_dma_reset(&dev->mt76);
->>>>>>> 2d5404ca
 
 	/* reset hw queues */
 	for (i = 0; i < __MT_TXQ_MAX; i++) {
