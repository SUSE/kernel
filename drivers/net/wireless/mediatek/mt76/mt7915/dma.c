--- conflicted
+++ resolved
@@ -5,26 +5,16 @@
 #include "../dma.h"
 #include "mac.h"
 
-<<<<<<< HEAD
-int mt7915_init_tx_queues(struct mt7915_phy *phy, int idx, int n_desc, int ring_base)
-=======
 static int
 mt7915_init_tx_queues(struct mt7915_phy *phy, int idx, int n_desc, int ring_base)
->>>>>>> eb3cdb58
 {
 	struct mt7915_dev *dev = phy->dev;
 
-<<<<<<< HEAD
-	err = mt76_init_tx_queue(phy->mt76, 0, idx, n_desc, ring_base);
-	if (err < 0)
-		return err;
-=======
 	if (mtk_wed_device_active(&phy->dev->mt76.mmio.wed)) {
 		if (is_mt7986(&dev->mt76))
 			ring_base += MT_TXQ_ID(0) * MT_RING_SIZE;
 		else
 			ring_base = MT_WED_TX_RING_BASE;
->>>>>>> eb3cdb58
 
 		idx -= MT_TXQ_ID(0);
 	}
@@ -60,31 +50,6 @@
 #define TXQ_CONFIG(q, wfdma, int, id)	Q_CONFIG(__TXQ(q), (wfdma), (int), (id))
 
 	if (is_mt7915(&dev->mt76)) {
-<<<<<<< HEAD
-		RXQ_CONFIG(MT_RXQ_MAIN, WFDMA0, MT_INT_RX_DONE_BAND0, MT7915_RXQ_BAND0);
-		RXQ_CONFIG(MT_RXQ_MCU, WFDMA1, MT_INT_RX_DONE_WM, MT7915_RXQ_MCU_WM);
-		RXQ_CONFIG(MT_RXQ_MCU_WA, WFDMA1, MT_INT_RX_DONE_WA, MT7915_RXQ_MCU_WA);
-		RXQ_CONFIG(MT_RXQ_EXT, WFDMA0, MT_INT_RX_DONE_BAND1, MT7915_RXQ_BAND1);
-		RXQ_CONFIG(MT_RXQ_EXT_WA, WFDMA1, MT_INT_RX_DONE_WA_EXT, MT7915_RXQ_MCU_WA_EXT);
-		RXQ_CONFIG(MT_RXQ_MAIN_WA, WFDMA1, MT_INT_RX_DONE_WA_MAIN, MT7915_RXQ_MCU_WA);
-		TXQ_CONFIG(0, WFDMA1, MT_INT_TX_DONE_BAND0, MT7915_TXQ_BAND0);
-		TXQ_CONFIG(1, WFDMA1, MT_INT_TX_DONE_BAND1, MT7915_TXQ_BAND1);
-		MCUQ_CONFIG(MT_MCUQ_WM, WFDMA1, MT_INT_TX_DONE_MCU_WM, MT7915_TXQ_MCU_WM);
-		MCUQ_CONFIG(MT_MCUQ_WA, WFDMA1, MT_INT_TX_DONE_MCU_WA, MT7915_TXQ_MCU_WA);
-		MCUQ_CONFIG(MT_MCUQ_FWDL, WFDMA1, MT_INT_TX_DONE_FWDL, MT7915_TXQ_FWDL);
-	} else {
-		RXQ_CONFIG(MT_RXQ_MAIN, WFDMA0, MT_INT_RX_DONE_BAND0_MT7916, MT7916_RXQ_BAND0);
-		RXQ_CONFIG(MT_RXQ_MCU, WFDMA0, MT_INT_RX_DONE_WM, MT7916_RXQ_MCU_WM);
-		RXQ_CONFIG(MT_RXQ_MCU_WA, WFDMA0, MT_INT_RX_DONE_WA, MT7916_RXQ_MCU_WA);
-		RXQ_CONFIG(MT_RXQ_EXT, WFDMA0, MT_INT_RX_DONE_BAND1_MT7916, MT7916_RXQ_BAND1);
-		RXQ_CONFIG(MT_RXQ_EXT_WA, WFDMA0, MT_INT_RX_DONE_WA_EXT_MT7916, MT7916_RXQ_MCU_WA_EXT);
-		RXQ_CONFIG(MT_RXQ_MAIN_WA, WFDMA0, MT_INT_RX_DONE_WA_MAIN_MT7916, MT7916_RXQ_MCU_WA_MAIN);
-		TXQ_CONFIG(0, WFDMA0, MT_INT_TX_DONE_BAND0, MT7915_TXQ_BAND0);
-		TXQ_CONFIG(1, WFDMA0, MT_INT_TX_DONE_BAND1, MT7915_TXQ_BAND1);
-		MCUQ_CONFIG(MT_MCUQ_WM, WFDMA0, MT_INT_TX_DONE_MCU_WM, MT7915_TXQ_MCU_WM);
-		MCUQ_CONFIG(MT_MCUQ_WA, WFDMA0, MT_INT_TX_DONE_MCU_WA_MT7916, MT7915_TXQ_MCU_WA);
-		MCUQ_CONFIG(MT_MCUQ_FWDL, WFDMA0, MT_INT_TX_DONE_FWDL, MT7915_TXQ_FWDL);
-=======
 		RXQ_CONFIG(MT_RXQ_MAIN, WFDMA0, MT_INT_RX_DONE_BAND0,
 			   MT7915_RXQ_BAND0);
 		RXQ_CONFIG(MT_RXQ_MCU, WFDMA1, MT_INT_RX_DONE_WM,
@@ -150,7 +115,6 @@
 			TXQ_CONFIG(1, WFDMA0, MT_INT_TX_DONE_BAND1,
 				   MT7915_TXQ_BAND1);
 		}
->>>>>>> eb3cdb58
 	}
 }
 
@@ -166,17 +130,6 @@
 	mt76_wr(dev, MT_TXQ_EXT_CTRL(1) + ofs, PREFETCH(0xc0, 0x4));
 	mt76_wr(dev, MT_MCUQ_EXT_CTRL(MT_MCUQ_WA) + ofs, PREFETCH(0x100, 0x4));
 
-<<<<<<< HEAD
-	mt76_wr(dev, MT_RXQ_EXT_CTRL(MT_RXQ_MCU) + ofs, PREFETCH(0x140, 0x4));
-	mt76_wr(dev, MT_RXQ_EXT_CTRL(MT_RXQ_MCU_WA) + ofs, PREFETCH(0x180, 0x4));
-	if (!is_mt7915(&dev->mt76)) {
-		mt76_wr(dev, MT_RXQ_EXT_CTRL(MT_RXQ_MAIN_WA) + ofs, PREFETCH(0x1c0, 0x4));
-		base = 0x40;
-	}
-	mt76_wr(dev, MT_RXQ_EXT_CTRL(MT_RXQ_EXT_WA) + ofs, PREFETCH(0x1c0 + base, 0x4));
-	mt76_wr(dev, MT_RXQ_EXT_CTRL(MT_RXQ_MAIN) + ofs, PREFETCH(0x200 + base, 0x4));
-	mt76_wr(dev, MT_RXQ_EXT_CTRL(MT_RXQ_EXT) + ofs, PREFETCH(0x240 + base, 0x4));
-=======
 	mt76_wr(dev, MT_RXQ_BAND1_CTRL(MT_RXQ_MCU) + ofs,
 		PREFETCH(0x140, 0x4));
 	mt76_wr(dev, MT_RXQ_BAND1_CTRL(MT_RXQ_MCU_WA) + ofs,
@@ -192,25 +145,18 @@
 		PREFETCH(0x200 + base, 0x4));
 	mt76_wr(dev, MT_RXQ_BAND1_CTRL(MT_RXQ_BAND1) + ofs,
 		PREFETCH(0x240 + base, 0x4));
->>>>>>> eb3cdb58
 
 	/* for mt7915, the ring which is next the last
 	 * used ring must be initialized.
 	 */
 	if (is_mt7915(&dev->mt76)) {
 		ofs += 0x4;
-<<<<<<< HEAD
-		mt76_wr(dev, MT_MCUQ_EXT_CTRL(MT_MCUQ_WA) + ofs, PREFETCH(0x140, 0x0));
-		mt76_wr(dev, MT_RXQ_EXT_CTRL(MT_RXQ_EXT_WA) + ofs, PREFETCH(0x200 + base, 0x0));
-		mt76_wr(dev, MT_RXQ_EXT_CTRL(MT_RXQ_EXT) + ofs, PREFETCH(0x280 + base, 0x0));
-=======
 		mt76_wr(dev, MT_MCUQ_EXT_CTRL(MT_MCUQ_WA) + ofs,
 			PREFETCH(0x140, 0x0));
 		mt76_wr(dev, MT_RXQ_BAND1_CTRL(MT_RXQ_BAND1_WA) + ofs,
 			PREFETCH(0x200 + base, 0x0));
 		mt76_wr(dev, MT_RXQ_BAND1_CTRL(MT_RXQ_BAND1) + ofs,
 			PREFETCH(0x280 + base, 0x0));
->>>>>>> eb3cdb58
 	}
 }
 
@@ -228,7 +174,6 @@
 
 	if (dev->hif2)
 		hif1_ofs = MT_WFDMA0_PCIE1(0) - MT_WFDMA0(0);
-<<<<<<< HEAD
 
 	/* reset */
 	if (rst) {
@@ -305,84 +250,6 @@
 	}
 }
 
-=======
-
-	/* reset */
-	if (rst) {
-		mt76_clear(dev, MT_WFDMA0_RST,
-			   MT_WFDMA0_RST_DMASHDL_ALL_RST |
-			   MT_WFDMA0_RST_LOGIC_RST);
-
-		mt76_set(dev, MT_WFDMA0_RST,
-			 MT_WFDMA0_RST_DMASHDL_ALL_RST |
-			 MT_WFDMA0_RST_LOGIC_RST);
-
-		if (is_mt7915(mdev)) {
-			mt76_clear(dev, MT_WFDMA1_RST,
-				   MT_WFDMA1_RST_DMASHDL_ALL_RST |
-				   MT_WFDMA1_RST_LOGIC_RST);
-
-			mt76_set(dev, MT_WFDMA1_RST,
-				 MT_WFDMA1_RST_DMASHDL_ALL_RST |
-				 MT_WFDMA1_RST_LOGIC_RST);
-		}
-
-		if (dev->hif2) {
-			mt76_clear(dev, MT_WFDMA0_RST + hif1_ofs,
-				   MT_WFDMA0_RST_DMASHDL_ALL_RST |
-				   MT_WFDMA0_RST_LOGIC_RST);
-
-			mt76_set(dev, MT_WFDMA0_RST + hif1_ofs,
-				 MT_WFDMA0_RST_DMASHDL_ALL_RST |
-				 MT_WFDMA0_RST_LOGIC_RST);
-
-			if (is_mt7915(mdev)) {
-				mt76_clear(dev, MT_WFDMA1_RST + hif1_ofs,
-					   MT_WFDMA1_RST_DMASHDL_ALL_RST |
-					   MT_WFDMA1_RST_LOGIC_RST);
-
-				mt76_set(dev, MT_WFDMA1_RST + hif1_ofs,
-					 MT_WFDMA1_RST_DMASHDL_ALL_RST |
-					 MT_WFDMA1_RST_LOGIC_RST);
-			}
-		}
-	}
-
-	/* disable */
-	mt76_clear(dev, MT_WFDMA0_GLO_CFG,
-		   MT_WFDMA0_GLO_CFG_TX_DMA_EN |
-		   MT_WFDMA0_GLO_CFG_RX_DMA_EN |
-		   MT_WFDMA0_GLO_CFG_OMIT_TX_INFO |
-		   MT_WFDMA0_GLO_CFG_OMIT_RX_INFO |
-		   MT_WFDMA0_GLO_CFG_OMIT_RX_INFO_PFET2);
-
-	if (is_mt7915(mdev))
-		mt76_clear(dev, MT_WFDMA1_GLO_CFG,
-			   MT_WFDMA1_GLO_CFG_TX_DMA_EN |
-			   MT_WFDMA1_GLO_CFG_RX_DMA_EN |
-			   MT_WFDMA1_GLO_CFG_OMIT_TX_INFO |
-			   MT_WFDMA1_GLO_CFG_OMIT_RX_INFO |
-			   MT_WFDMA1_GLO_CFG_OMIT_RX_INFO_PFET2);
-
-	if (dev->hif2) {
-		mt76_clear(dev, MT_WFDMA0_GLO_CFG + hif1_ofs,
-			   MT_WFDMA0_GLO_CFG_TX_DMA_EN |
-			   MT_WFDMA0_GLO_CFG_RX_DMA_EN |
-			   MT_WFDMA0_GLO_CFG_OMIT_TX_INFO |
-			   MT_WFDMA0_GLO_CFG_OMIT_RX_INFO |
-			   MT_WFDMA0_GLO_CFG_OMIT_RX_INFO_PFET2);
-
-		if (is_mt7915(mdev))
-			mt76_clear(dev, MT_WFDMA1_GLO_CFG + hif1_ofs,
-				   MT_WFDMA1_GLO_CFG_TX_DMA_EN |
-				   MT_WFDMA1_GLO_CFG_RX_DMA_EN |
-				   MT_WFDMA1_GLO_CFG_OMIT_TX_INFO |
-				   MT_WFDMA1_GLO_CFG_OMIT_RX_INFO |
-				   MT_WFDMA1_GLO_CFG_OMIT_RX_INFO_PFET2);
-	}
-}
-
->>>>>>> eb3cdb58
 static int mt7915_dma_enable(struct mt7915_dev *dev)
 {
 	struct mt76_dev *mdev = &dev->mt76;
@@ -410,7 +277,6 @@
 		mt76_wr(dev, MT_WFDMA0_PRI_DLY_INT_CFG1, 0);
 		mt76_wr(dev, MT_WFDMA0_PRI_DLY_INT_CFG2, 0);
 	}
-<<<<<<< HEAD
 
 	if (dev->hif2) {
 		mt76_wr(dev, MT_WFDMA0_PRI_DLY_INT_CFG0 + hif1_ofs, 0);
@@ -441,38 +307,6 @@
 			 MT_WFDMA1_BUSY_ENA_RX_FIFO);
 
 	if (dev->hif2) {
-=======
-
-	if (dev->hif2) {
-		mt76_wr(dev, MT_WFDMA0_PRI_DLY_INT_CFG0 + hif1_ofs, 0);
-		if (is_mt7915(mdev)) {
-			mt76_wr(dev, MT_WFDMA1_PRI_DLY_INT_CFG0 +
-				hif1_ofs, 0);
-		} else {
-			mt76_wr(dev, MT_WFDMA0_PRI_DLY_INT_CFG1 +
-				hif1_ofs, 0);
-			mt76_wr(dev, MT_WFDMA0_PRI_DLY_INT_CFG2 +
-				hif1_ofs, 0);
-		}
-	}
-
-	/* configure perfetch settings */
-	mt7915_dma_prefetch(dev);
-
-	/* hif wait WFDMA idle */
-	mt76_set(dev, MT_WFDMA0_BUSY_ENA,
-		 MT_WFDMA0_BUSY_ENA_TX_FIFO0 |
-		 MT_WFDMA0_BUSY_ENA_TX_FIFO1 |
-		 MT_WFDMA0_BUSY_ENA_RX_FIFO);
-
-	if (is_mt7915(mdev))
-		mt76_set(dev, MT_WFDMA1_BUSY_ENA,
-			 MT_WFDMA1_BUSY_ENA_TX_FIFO0 |
-			 MT_WFDMA1_BUSY_ENA_TX_FIFO1 |
-			 MT_WFDMA1_BUSY_ENA_RX_FIFO);
-
-	if (dev->hif2) {
->>>>>>> eb3cdb58
 		mt76_set(dev, MT_WFDMA0_BUSY_ENA + hif1_ofs,
 			 MT_WFDMA0_PCIE1_BUSY_ENA_TX_FIFO0 |
 			 MT_WFDMA0_PCIE1_BUSY_ENA_TX_FIFO1 |
@@ -525,14 +359,6 @@
 		   MT_INT_TX_DONE_MCU |
 		   MT_INT_MCU_CMD;
 
-<<<<<<< HEAD
-	if (!dev->phy.band_idx)
-		irq_mask |= MT_INT_BAND0_RX_DONE;
-
-	if (dev->dbdc_support || dev->phy.band_idx)
-		irq_mask |= MT_INT_BAND1_RX_DONE;
-
-=======
 	if (!dev->phy.mt76->band_idx)
 		irq_mask |= MT_INT_BAND0_RX_DONE;
 
@@ -556,22 +382,15 @@
 		mtk_wed_device_start(&dev->mt76.mmio.wed, wed_irq_mask);
 	}
 
->>>>>>> eb3cdb58
 	mt7915_irq_enable(dev, irq_mask);
 
 	return 0;
 }
 
-<<<<<<< HEAD
-int mt7915_dma_init(struct mt7915_dev *dev)
-{
-	struct mt76_dev *mdev = &dev->mt76;
-=======
 int mt7915_dma_init(struct mt7915_dev *dev, struct mt7915_phy *phy2)
 {
 	struct mt76_dev *mdev = &dev->mt76;
 	u32 wa_rx_base, wa_rx_idx;
->>>>>>> eb3cdb58
 	u32 hif1_ofs = 0;
 	int ret;
 
@@ -583,12 +402,6 @@
 		hif1_ofs = MT_WFDMA0_PCIE1(0) - MT_WFDMA0(0);
 
 	mt7915_dma_disable(dev, true);
-<<<<<<< HEAD
-
-	/* init tx queue */
-	ret = mt7915_init_tx_queues(&dev->phy,
-				    MT_TXQ_ID(dev->phy.band_idx),
-=======
 
 	if (mtk_wed_device_active(&mdev->mmio.wed)) {
 		if (!is_mt7986(mdev)) {
@@ -612,7 +425,6 @@
 	/* init tx queue */
 	ret = mt7915_init_tx_queues(&dev->phy,
 				    MT_TXQ_ID(dev->phy.mt76->band_idx),
->>>>>>> eb3cdb58
 				    MT7915_TX_RING_SIZE,
 				    MT_TXQ_RING_BASE(0));
 	if (ret)
@@ -670,22 +482,12 @@
 		wa_rx_idx = MT_RXQ_ID(MT_RXQ_MCU_WA);
 	}
 	ret = mt76_queue_alloc(dev, &dev->mt76.q_rx[MT_RXQ_MCU_WA],
-<<<<<<< HEAD
-			       MT_RXQ_ID(MT_RXQ_MCU_WA),
-			       MT7915_RX_MCU_RING_SIZE,
-			       MT_RX_BUF_SIZE,
-			       MT_RXQ_RING_BASE(MT_RXQ_MCU_WA));
-=======
 			       wa_rx_idx, MT7915_RX_MCU_RING_SIZE,
 			       MT_RX_BUF_SIZE, wa_rx_base);
->>>>>>> eb3cdb58
 	if (ret)
 		return ret;
 
 	/* rx data queue for band0 */
-<<<<<<< HEAD
-	if (!dev->phy.band_idx) {
-=======
 	if (!dev->phy.mt76->band_idx) {
 		if (mtk_wed_device_active(&mdev->mmio.wed) &&
 		    mtk_wed_get_rx_capa(&mdev->mmio.wed)) {
@@ -694,7 +496,6 @@
 			dev->mt76.rx_token_size += MT7915_RX_RING_SIZE;
 		}
 
->>>>>>> eb3cdb58
 		ret = mt76_queue_alloc(dev, &dev->mt76.q_rx[MT_RXQ_MAIN],
 				       MT_RXQ_ID(MT_RXQ_MAIN),
 				       MT7915_RX_RING_SIZE,
@@ -703,27 +504,6 @@
 		if (ret)
 			return ret;
 	}
-<<<<<<< HEAD
-
-	/* tx free notify event from WA for band0 */
-	if (!is_mt7915(mdev)) {
-		ret = mt76_queue_alloc(dev, &dev->mt76.q_rx[MT_RXQ_MAIN_WA],
-				       MT_RXQ_ID(MT_RXQ_MAIN_WA),
-				       MT7915_RX_MCU_RING_SIZE,
-				       MT_RX_BUF_SIZE,
-				       MT_RXQ_RING_BASE(MT_RXQ_MAIN_WA));
-		if (ret)
-			return ret;
-	}
-
-	if (dev->dbdc_support || dev->phy.band_idx) {
-		/* rx data queue for band1 */
-		ret = mt76_queue_alloc(dev, &dev->mt76.q_rx[MT_RXQ_EXT],
-				       MT_RXQ_ID(MT_RXQ_EXT),
-				       MT7915_RX_RING_SIZE,
-				       MT_RX_BUF_SIZE,
-				       MT_RXQ_RING_BASE(MT_RXQ_EXT) + hif1_ofs);
-=======
 
 	/* tx free notify event from WA for band0 */
 	if (!is_mt7915(mdev)) {
@@ -759,24 +539,15 @@
 				       MT7915_RX_RING_SIZE,
 				       MT_RX_BUF_SIZE,
 				       MT_RXQ_RING_BASE(MT_RXQ_BAND1) + hif1_ofs);
->>>>>>> eb3cdb58
 		if (ret)
 			return ret;
 
 		/* tx free notify event from WA for band1 */
-<<<<<<< HEAD
-		ret = mt76_queue_alloc(dev, &dev->mt76.q_rx[MT_RXQ_EXT_WA],
-				       MT_RXQ_ID(MT_RXQ_EXT_WA),
-				       MT7915_RX_MCU_RING_SIZE,
-				       MT_RX_BUF_SIZE,
-				       MT_RXQ_RING_BASE(MT_RXQ_EXT_WA) + hif1_ofs);
-=======
 		ret = mt76_queue_alloc(dev, &dev->mt76.q_rx[MT_RXQ_BAND1_WA],
 				       MT_RXQ_ID(MT_RXQ_BAND1_WA),
 				       MT7915_RX_MCU_RING_SIZE,
 				       MT_RX_BUF_SIZE,
 				       MT_RXQ_RING_BASE(MT_RXQ_BAND1_WA) + hif1_ofs);
->>>>>>> eb3cdb58
 		if (ret)
 			return ret;
 	}
@@ -790,8 +561,6 @@
 	napi_enable(&dev->mt76.tx_napi);
 
 	mt7915_dma_enable(dev);
-<<<<<<< HEAD
-=======
 
 	return 0;
 }
@@ -833,13 +602,10 @@
 
 	for (i = 0; i < ARRAY_SIZE(dev->mt76.q_mcu); i++)
 		mt76_queue_tx_cleanup(dev, dev->mt76.q_mcu[i], true);
->>>>>>> eb3cdb58
 
 	mt76_for_each_q_rx(&dev->mt76, i)
 		mt76_queue_rx_cleanup(dev, &dev->mt76.q_rx[i]);
 
-<<<<<<< HEAD
-=======
 	/* reset wfsys */
 	if (force)
 		mt7915_wfsys_reset(dev);
@@ -881,7 +647,6 @@
 	return 0;
 }
 
->>>>>>> eb3cdb58
 void mt7915_dma_cleanup(struct mt7915_dev *dev)
 {
 	mt7915_dma_disable(dev, true);
