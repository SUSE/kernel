--- conflicted
+++ resolved
@@ -736,7 +736,6 @@
 
 		mt76_put_page_pool_buf(buf, false);
 	} while (1);
-<<<<<<< HEAD
 
 	if (q->rx_head) {
 		dev_kfree_skb(q->rx_head);
@@ -744,15 +743,6 @@
 	}
 
 	spin_unlock_bh(&q->lock);
-=======
->>>>>>> 432d062d
-
-	if (q->rx_head) {
-		dev_kfree_skb(q->rx_head);
-		q->rx_head = NULL;
-	}
-
-	spin_unlock_bh(&q->lock);
 }
 
 static void
@@ -768,10 +758,6 @@
 		q->desc[i].ctrl = cpu_to_le32(MT_DMA_CTL_DMA_DONE);
 
 	mt76_dma_rx_cleanup(dev, q);
-<<<<<<< HEAD
-	mt76_dma_sync_idx(dev, q);
-	mt76_dma_rx_fill(dev, q);
-=======
 
 	/* reset WED rx queues */
 	mt76_dma_wed_setup(dev, q, true);
@@ -779,7 +765,6 @@
 		mt76_dma_sync_idx(dev, q);
 		mt76_dma_rx_fill(dev, q, false);
 	}
->>>>>>> 432d062d
 }
 
 static void
@@ -984,11 +969,8 @@
 
 		netif_napi_del(&dev->napi[i]);
 		mt76_dma_rx_cleanup(dev, q);
-<<<<<<< HEAD
-=======
 
 		page_pool_destroy(q->page_pool);
->>>>>>> 432d062d
 	}
 
 	mt76_free_pending_txwi(dev);
