// SPDX-License-Identifier: ISC
/*
 * Copyright (C) 2016 Felix Fietkau <nbd@nbd.name>
 * Copyright (C) 2018 Stanislaw Gruszka <stf_xl@wp.pl>
 */

#include "mt76x02.h"
#include "mt76x02_trace.h"
#include "trace.h"

void mt76x02_mac_reset_counters(struct mt76x02_dev *dev)
{
	int i;

	mt76_rr(dev, MT_RX_STAT_0);
	mt76_rr(dev, MT_RX_STAT_1);
	mt76_rr(dev, MT_RX_STAT_2);
	mt76_rr(dev, MT_TX_STA_0);
	mt76_rr(dev, MT_TX_STA_1);
	mt76_rr(dev, MT_TX_STA_2);

	for (i = 0; i < 16; i++)
		mt76_rr(dev, MT_TX_AGG_CNT(i));

	for (i = 0; i < 16; i++)
		mt76_rr(dev, MT_TX_STAT_FIFO);

	memset(dev->mphy.aggr_stats, 0, sizeof(dev->mphy.aggr_stats));
}
EXPORT_SYMBOL_GPL(mt76x02_mac_reset_counters);

static enum mt76x02_cipher_type
mt76x02_mac_get_key_info(struct ieee80211_key_conf *key, u8 *key_data)
{
	memset(key_data, 0, 32);
	if (!key)
		return MT76X02_CIPHER_NONE;

	if (key->keylen > 32)
		return MT76X02_CIPHER_NONE;

	memcpy(key_data, key->key, key->keylen);

	switch (key->cipher) {
	case WLAN_CIPHER_SUITE_WEP40:
		return MT76X02_CIPHER_WEP40;
	case WLAN_CIPHER_SUITE_WEP104:
		return MT76X02_CIPHER_WEP104;
	case WLAN_CIPHER_SUITE_TKIP:
		return MT76X02_CIPHER_TKIP;
	case WLAN_CIPHER_SUITE_CCMP:
		return MT76X02_CIPHER_AES_CCMP;
	default:
		return MT76X02_CIPHER_NONE;
	}
}

int mt76x02_mac_shared_key_setup(struct mt76x02_dev *dev, u8 vif_idx,
				 u8 key_idx, struct ieee80211_key_conf *key)
{
	enum mt76x02_cipher_type cipher;
	u8 key_data[32];
	u32 val;

	cipher = mt76x02_mac_get_key_info(key, key_data);
	if (cipher == MT76X02_CIPHER_NONE && key)
		return -EOPNOTSUPP;

	val = mt76_rr(dev, MT_SKEY_MODE(vif_idx));
	val &= ~(MT_SKEY_MODE_MASK << MT_SKEY_MODE_SHIFT(vif_idx, key_idx));
	val |= cipher << MT_SKEY_MODE_SHIFT(vif_idx, key_idx);
	mt76_wr(dev, MT_SKEY_MODE(vif_idx), val);

	mt76_wr_copy(dev, MT_SKEY(vif_idx, key_idx), key_data,
		     sizeof(key_data));

	return 0;
}
EXPORT_SYMBOL_GPL(mt76x02_mac_shared_key_setup);

void mt76x02_mac_wcid_sync_pn(struct mt76x02_dev *dev, u8 idx,
			      struct ieee80211_key_conf *key)
{
	enum mt76x02_cipher_type cipher;
	u8 key_data[32];
	u32 iv, eiv;
	u64 pn;

	cipher = mt76x02_mac_get_key_info(key, key_data);
	iv = mt76_rr(dev, MT_WCID_IV(idx));
	eiv = mt76_rr(dev, MT_WCID_IV(idx) + 4);

	pn = (u64)eiv << 16;
	if (cipher == MT76X02_CIPHER_TKIP) {
		pn |= (iv >> 16) & 0xff;
		pn |= (iv & 0xff) << 8;
	} else if (cipher >= MT76X02_CIPHER_AES_CCMP) {
		pn |= iv & 0xffff;
	} else {
		return;
	}

	atomic64_set(&key->tx_pn, pn);
}

int mt76x02_mac_wcid_set_key(struct mt76x02_dev *dev, u8 idx,
			     struct ieee80211_key_conf *key)
{
	enum mt76x02_cipher_type cipher;
	u8 key_data[32];
	u8 iv_data[8];
	u64 pn;

	cipher = mt76x02_mac_get_key_info(key, key_data);
	if (cipher == MT76X02_CIPHER_NONE && key)
		return -EOPNOTSUPP;

	mt76_wr_copy(dev, MT_WCID_KEY(idx), key_data, sizeof(key_data));
	mt76_rmw_field(dev, MT_WCID_ATTR(idx), MT_WCID_ATTR_PKEY_MODE, cipher);

	memset(iv_data, 0, sizeof(iv_data));
	if (key) {
		mt76_rmw_field(dev, MT_WCID_ATTR(idx), MT_WCID_ATTR_PAIRWISE,
			       !!(key->flags & IEEE80211_KEY_FLAG_PAIRWISE));

		pn = atomic64_read(&key->tx_pn);

		iv_data[3] = key->keyidx << 6;
		if (cipher >= MT76X02_CIPHER_TKIP) {
			iv_data[3] |= 0x20;
			put_unaligned_le32(pn >> 16, &iv_data[4]);
		}

		if (cipher == MT76X02_CIPHER_TKIP) {
			iv_data[0] = (pn >> 8) & 0xff;
			iv_data[1] = (iv_data[0] | 0x20) & 0x7f;
			iv_data[2] = pn & 0xff;
		} else if (cipher >= MT76X02_CIPHER_AES_CCMP) {
			put_unaligned_le16((pn & 0xffff), &iv_data[0]);
		}
	}

	mt76_wr_copy(dev, MT_WCID_IV(idx), iv_data, sizeof(iv_data));

	return 0;
}

void mt76x02_mac_wcid_setup(struct mt76x02_dev *dev, u8 idx,
			    u8 vif_idx, u8 *mac)
{
	struct mt76_wcid_addr addr = {};
	u32 attr;

	attr = FIELD_PREP(MT_WCID_ATTR_BSS_IDX, vif_idx & 7) |
	       FIELD_PREP(MT_WCID_ATTR_BSS_IDX_EXT, !!(vif_idx & 8));

	mt76_wr(dev, MT_WCID_ATTR(idx), attr);

	if (idx >= 128)
		return;

	if (mac)
		memcpy(addr.macaddr, mac, ETH_ALEN);

	mt76_wr_copy(dev, MT_WCID_ADDR(idx), &addr, sizeof(addr));
}
EXPORT_SYMBOL_GPL(mt76x02_mac_wcid_setup);

void mt76x02_mac_wcid_set_drop(struct mt76x02_dev *dev, u8 idx, bool drop)
{
	u32 val = mt76_rr(dev, MT_WCID_DROP(idx));
	u32 bit = MT_WCID_DROP_MASK(idx);

	/* prevent unnecessary writes */
	if ((val & bit) != (bit * drop))
		mt76_wr(dev, MT_WCID_DROP(idx), (val & ~bit) | (bit * drop));
}

static u16
mt76x02_mac_tx_rate_val(struct mt76x02_dev *dev,
			const struct ieee80211_tx_rate *rate, u8 *nss_val)
{
	u8 phy, rate_idx, nss, bw = 0;
	u16 rateval;

	if (rate->flags & IEEE80211_TX_RC_VHT_MCS) {
		rate_idx = rate->idx;
		nss = 1 + (rate->idx >> 4);
		phy = MT_PHY_TYPE_VHT;
		if (rate->flags & IEEE80211_TX_RC_80_MHZ_WIDTH)
			bw = 2;
		else if (rate->flags & IEEE80211_TX_RC_40_MHZ_WIDTH)
			bw = 1;
	} else if (rate->flags & IEEE80211_TX_RC_MCS) {
		rate_idx = rate->idx;
		nss = 1 + (rate->idx >> 3);
		phy = MT_PHY_TYPE_HT;
		if (rate->flags & IEEE80211_TX_RC_GREEN_FIELD)
			phy = MT_PHY_TYPE_HT_GF;
		if (rate->flags & IEEE80211_TX_RC_40_MHZ_WIDTH)
			bw = 1;
	} else {
		const struct ieee80211_rate *r;
		int band = dev->mphy.chandef.chan->band;
		u16 val;

		r = &dev->mt76.hw->wiphy->bands[band]->bitrates[rate->idx];
		if (rate->flags & IEEE80211_TX_RC_USE_SHORT_PREAMBLE)
			val = r->hw_value_short;
		else
			val = r->hw_value;

		phy = val >> 8;
		rate_idx = val & 0xff;
		nss = 1;
	}

	rateval = FIELD_PREP(MT_RXWI_RATE_INDEX, rate_idx);
	rateval |= FIELD_PREP(MT_RXWI_RATE_PHY, phy);
	rateval |= FIELD_PREP(MT_RXWI_RATE_BW, bw);
	if (rate->flags & IEEE80211_TX_RC_SHORT_GI)
		rateval |= MT_RXWI_RATE_SGI;

	*nss_val = nss;
	return rateval;
}

void mt76x02_mac_wcid_set_rate(struct mt76x02_dev *dev, struct mt76_wcid *wcid,
			       const struct ieee80211_tx_rate *rate)
{
	s8 max_txpwr_adj = mt76x02_tx_get_max_txpwr_adj(dev, rate);
	u16 rateval;
	u32 tx_info;
	s8 nss;

	rateval = mt76x02_mac_tx_rate_val(dev, rate, &nss);
	tx_info = FIELD_PREP(MT_WCID_TX_INFO_RATE, rateval) |
		  FIELD_PREP(MT_WCID_TX_INFO_NSS, nss) |
		  FIELD_PREP(MT_WCID_TX_INFO_TXPWR_ADJ, max_txpwr_adj) |
		  MT_WCID_TX_INFO_SET;
	wcid->tx_info = tx_info;
}

void mt76x02_mac_set_short_preamble(struct mt76x02_dev *dev, bool enable)
{
	if (enable)
		mt76_set(dev, MT_AUTO_RSP_CFG, MT_AUTO_RSP_PREAMB_SHORT);
	else
		mt76_clear(dev, MT_AUTO_RSP_CFG, MT_AUTO_RSP_PREAMB_SHORT);
}

bool mt76x02_mac_load_tx_status(struct mt76x02_dev *dev,
				struct mt76x02_tx_status *stat)
{
	u32 stat1, stat2;

	stat2 = mt76_rr(dev, MT_TX_STAT_FIFO_EXT);
	stat1 = mt76_rr(dev, MT_TX_STAT_FIFO);

	stat->valid = !!(stat1 & MT_TX_STAT_FIFO_VALID);
	if (!stat->valid)
		return false;

	stat->success = !!(stat1 & MT_TX_STAT_FIFO_SUCCESS);
	stat->aggr = !!(stat1 & MT_TX_STAT_FIFO_AGGR);
	stat->ack_req = !!(stat1 & MT_TX_STAT_FIFO_ACKREQ);
	stat->wcid = FIELD_GET(MT_TX_STAT_FIFO_WCID, stat1);
	stat->rate = FIELD_GET(MT_TX_STAT_FIFO_RATE, stat1);

	stat->retry = FIELD_GET(MT_TX_STAT_FIFO_EXT_RETRY, stat2);
	stat->pktid = FIELD_GET(MT_TX_STAT_FIFO_EXT_PKTID, stat2);

	trace_mac_txstat_fetch(dev, stat);

	return true;
}

static int
mt76x02_mac_process_tx_rate(struct ieee80211_tx_rate *txrate, u16 rate,
			    enum nl80211_band band)
{
	u8 idx = FIELD_GET(MT_RXWI_RATE_INDEX, rate);

	txrate->idx = 0;
	txrate->flags = 0;
	txrate->count = 1;

	switch (FIELD_GET(MT_RXWI_RATE_PHY, rate)) {
	case MT_PHY_TYPE_OFDM:
		if (band == NL80211_BAND_2GHZ)
			idx += 4;

		txrate->idx = idx;
		return 0;
	case MT_PHY_TYPE_CCK:
		if (idx >= 8)
			idx -= 8;

		txrate->idx = idx;
		return 0;
	case MT_PHY_TYPE_HT_GF:
		txrate->flags |= IEEE80211_TX_RC_GREEN_FIELD;
		fallthrough;
	case MT_PHY_TYPE_HT:
		txrate->flags |= IEEE80211_TX_RC_MCS;
		txrate->idx = idx;
		break;
	case MT_PHY_TYPE_VHT:
		txrate->flags |= IEEE80211_TX_RC_VHT_MCS;
		txrate->idx = idx;
		break;
	default:
		return -EINVAL;
	}

	switch (FIELD_GET(MT_RXWI_RATE_BW, rate)) {
	case MT_PHY_BW_20:
		break;
	case MT_PHY_BW_40:
		txrate->flags |= IEEE80211_TX_RC_40_MHZ_WIDTH;
		break;
	case MT_PHY_BW_80:
		txrate->flags |= IEEE80211_TX_RC_80_MHZ_WIDTH;
		break;
	default:
		return -EINVAL;
	}

	if (rate & MT_RXWI_RATE_SGI)
		txrate->flags |= IEEE80211_TX_RC_SHORT_GI;

	return 0;
}

void mt76x02_mac_write_txwi(struct mt76x02_dev *dev, struct mt76x02_txwi *txwi,
			    struct sk_buff *skb, struct mt76_wcid *wcid,
			    struct ieee80211_sta *sta, int len)
{
	struct ieee80211_hdr *hdr = (struct ieee80211_hdr *)skb->data;
	struct ieee80211_tx_info *info = IEEE80211_SKB_CB(skb);
	struct ieee80211_tx_rate *rate = &info->control.rates[0];
	struct ieee80211_key_conf *key = info->control.hw_key;
	u32 wcid_tx_info;
	u16 rate_ht_mask = FIELD_PREP(MT_RXWI_RATE_PHY, BIT(1) | BIT(2));
	u16 txwi_flags = 0, rateval;
	u8 nss;
	s8 txpwr_adj, max_txpwr_adj;
	u8 ccmp_pn[8], nstreams = dev->mphy.chainmask & 0xf;

	memset(txwi, 0, sizeof(*txwi));

	mt76_tx_check_agg_ssn(sta, skb);

	if (!info->control.hw_key && wcid && wcid->hw_key_idx != 0xff &&
	    ieee80211_has_protected(hdr->frame_control)) {
		wcid = NULL;
		ieee80211_get_tx_rates(info->control.vif, sta, skb,
				       info->control.rates, 1);
	}

	if (wcid)
		txwi->wcid = wcid->idx;
	else
		txwi->wcid = 0xff;

	if (wcid && wcid->sw_iv && key) {
		u64 pn = atomic64_inc_return(&key->tx_pn);

		ccmp_pn[0] = pn;
		ccmp_pn[1] = pn >> 8;
		ccmp_pn[2] = 0;
		ccmp_pn[3] = 0x20 | (key->keyidx << 6);
		ccmp_pn[4] = pn >> 16;
		ccmp_pn[5] = pn >> 24;
		ccmp_pn[6] = pn >> 32;
		ccmp_pn[7] = pn >> 40;
		txwi->iv = *((__le32 *)&ccmp_pn[0]);
		txwi->eiv = *((__le32 *)&ccmp_pn[4]);
	}

	if (wcid && (rate->idx < 0 || !rate->count)) {
		wcid_tx_info = wcid->tx_info;
		rateval = FIELD_GET(MT_WCID_TX_INFO_RATE, wcid_tx_info);
		max_txpwr_adj = FIELD_GET(MT_WCID_TX_INFO_TXPWR_ADJ,
					  wcid_tx_info);
		nss = FIELD_GET(MT_WCID_TX_INFO_NSS, wcid_tx_info);
	} else {
		rateval = mt76x02_mac_tx_rate_val(dev, rate, &nss);
		max_txpwr_adj = mt76x02_tx_get_max_txpwr_adj(dev, rate);
	}
	txwi->rate = cpu_to_le16(rateval);

	txpwr_adj = mt76x02_tx_get_txpwr_adj(dev, dev->txpower_conf,
					     max_txpwr_adj);
	txwi->ctl2 = FIELD_PREP(MT_TX_PWR_ADJ, txpwr_adj);

	if (nstreams > 1 && mt76_rev(&dev->mt76) >= MT76XX_REV_E4)
		txwi->txstream = 0x13;
	else if (nstreams > 1 && mt76_rev(&dev->mt76) >= MT76XX_REV_E3 &&
		 !(txwi->rate & cpu_to_le16(rate_ht_mask)))
		txwi->txstream = 0x93;

	if (is_mt76x2(dev) && (info->flags & IEEE80211_TX_CTL_LDPC))
		txwi->rate |= cpu_to_le16(MT_RXWI_RATE_LDPC);
	if ((info->flags & IEEE80211_TX_CTL_STBC) && nss == 1)
		txwi->rate |= cpu_to_le16(MT_RXWI_RATE_STBC);
	if (nss > 1 && sta && sta->deflink.smps_mode == IEEE80211_SMPS_DYNAMIC)
		txwi_flags |= MT_TXWI_FLAGS_MMPS;
	if (!(info->flags & IEEE80211_TX_CTL_NO_ACK))
		txwi->ack_ctl |= MT_TXWI_ACK_CTL_REQ;
	if (info->flags & IEEE80211_TX_CTL_ASSIGN_SEQ)
		txwi->ack_ctl |= MT_TXWI_ACK_CTL_NSEQ;
	if ((info->flags & IEEE80211_TX_CTL_AMPDU) && sta) {
		u8 ba_size = IEEE80211_MIN_AMPDU_BUF;
		u8 ampdu_density = sta->deflink.ht_cap.ampdu_density;

		ba_size <<= sta->deflink.ht_cap.ampdu_factor;
		ba_size = min_t(int, 63, ba_size - 1);
		if (info->flags & IEEE80211_TX_CTL_RATE_CTRL_PROBE)
			ba_size = 0;
		txwi->ack_ctl |= FIELD_PREP(MT_TXWI_ACK_CTL_BA_WINDOW, ba_size);

		if (ampdu_density < IEEE80211_HT_MPDU_DENSITY_4)
			ampdu_density = IEEE80211_HT_MPDU_DENSITY_4;

		txwi_flags |= MT_TXWI_FLAGS_AMPDU |
			 FIELD_PREP(MT_TXWI_FLAGS_MPDU_DENSITY, ampdu_density);
	}

	if (ieee80211_is_probe_resp(hdr->frame_control) ||
	    ieee80211_is_beacon(hdr->frame_control))
		txwi_flags |= MT_TXWI_FLAGS_TS;

	txwi->flags |= cpu_to_le16(txwi_flags);
	txwi->len_ctl = cpu_to_le16(len);
}
EXPORT_SYMBOL_GPL(mt76x02_mac_write_txwi);

static void
mt76x02_tx_rate_fallback(struct ieee80211_tx_rate *rates, int idx, int phy)
{
	u8 mcs, nss;

	if (!idx)
		return;

	rates += idx - 1;
	rates[1] = rates[0];
	switch (phy) {
	case MT_PHY_TYPE_VHT:
		mcs = ieee80211_rate_get_vht_mcs(rates);
		nss = ieee80211_rate_get_vht_nss(rates);

		if (mcs == 0)
			nss = max_t(int, nss - 1, 1);
		else
			mcs--;

		ieee80211_rate_set_vht(rates + 1, mcs, nss);
		break;
	case MT_PHY_TYPE_HT_GF:
	case MT_PHY_TYPE_HT:
		/* MCS 8 falls back to MCS 0 */
		if (rates[0].idx == 8) {
			rates[1].idx = 0;
			break;
		}
		fallthrough;
	default:
		rates[1].idx = max_t(int, rates[0].idx - 1, 0);
		break;
	}
}

static void
mt76x02_mac_fill_tx_status(struct mt76x02_dev *dev, struct mt76x02_sta *msta,
			   struct ieee80211_tx_info *info,
			   struct mt76x02_tx_status *st, int n_frames)
{
	struct ieee80211_tx_rate *rate = info->status.rates;
	struct ieee80211_tx_rate last_rate;
	u16 first_rate;
	int retry = st->retry;
	int phy;
	int i;

	if (!n_frames)
		return;

	phy = FIELD_GET(MT_RXWI_RATE_PHY, st->rate);

	if (st->pktid & MT_PACKET_ID_HAS_RATE) {
		first_rate = st->rate & ~MT_PKTID_RATE;
		first_rate |= st->pktid & MT_PKTID_RATE;

		mt76x02_mac_process_tx_rate(&rate[0], first_rate,
					    dev->mphy.chandef.chan->band);
	} else if (rate[0].idx < 0) {
		if (!msta)
			return;

		mt76x02_mac_process_tx_rate(&rate[0], msta->wcid.tx_info,
					    dev->mphy.chandef.chan->band);
	}

	mt76x02_mac_process_tx_rate(&last_rate, st->rate,
				    dev->mphy.chandef.chan->band);

	for (i = 0; i < ARRAY_SIZE(info->status.rates); i++) {
		retry--;
		if (i + 1 == ARRAY_SIZE(info->status.rates)) {
			info->status.rates[i] = last_rate;
			info->status.rates[i].count = max_t(int, retry, 1);
			break;
		}

		mt76x02_tx_rate_fallback(info->status.rates, i, phy);
		if (info->status.rates[i].idx == last_rate.idx)
			break;
	}

	if (i + 1 < ARRAY_SIZE(info->status.rates)) {
		info->status.rates[i + 1].idx = -1;
		info->status.rates[i + 1].count = 0;
	}

	info->status.ampdu_len = n_frames;
	info->status.ampdu_ack_len = st->success ? n_frames : 0;

	if (st->aggr)
		info->flags |= IEEE80211_TX_CTL_AMPDU |
			       IEEE80211_TX_STAT_AMPDU;

	if (!st->ack_req)
		info->flags |= IEEE80211_TX_CTL_NO_ACK;
	else if (st->success)
		info->flags |= IEEE80211_TX_STAT_ACK;
}

void mt76x02_send_tx_status(struct mt76x02_dev *dev,
			    struct mt76x02_tx_status *stat, u8 *update)
{
	struct ieee80211_tx_info info = {};
	struct ieee80211_tx_status status = {
		.info = &info
	};
	static const u8 ac_to_tid[4] = {
		[IEEE80211_AC_BE] = 0,
		[IEEE80211_AC_BK] = 1,
		[IEEE80211_AC_VI] = 4,
		[IEEE80211_AC_VO] = 6
	};
	struct mt76_wcid *wcid = NULL;
	struct mt76x02_sta *msta = NULL;
	struct mt76_dev *mdev = &dev->mt76;
	struct sk_buff_head list;
	u32 duration = 0;
	u8 cur_pktid;
	u32 ac = 0;
	int len = 0;

	if (stat->pktid == MT_PACKET_ID_NO_ACK)
		return;

	rcu_read_lock();

	if (stat->wcid < MT76x02_N_WCIDS)
		wcid = rcu_dereference(dev->mt76.wcid[stat->wcid]);

	if (wcid && wcid->sta) {
		void *priv;

		priv = msta = container_of(wcid, struct mt76x02_sta, wcid);
		status.sta = container_of(priv, struct ieee80211_sta,
					  drv_priv);
	}

	mt76_tx_status_lock(mdev, &list);

	if (wcid) {
		if (mt76_is_skb_pktid(stat->pktid))
			status.skb = mt76_tx_status_skb_get(mdev, wcid,
							    stat->pktid, &list);
		if (status.skb)
			status.info = IEEE80211_SKB_CB(status.skb);
	}

	if (!status.skb && !(stat->pktid & MT_PACKET_ID_HAS_RATE)) {
		mt76_tx_status_unlock(mdev, &list);
		goto out;
	}


	if (msta && stat->aggr && !status.skb) {
		u32 stat_val, stat_cache;

		stat_val = stat->rate;
		stat_val |= ((u32)stat->retry) << 16;
		stat_cache = msta->status.rate;
		stat_cache |= ((u32)msta->status.retry) << 16;

		if (*update == 0 && stat_val == stat_cache &&
		    stat->wcid == msta->status.wcid && msta->n_frames < 32) {
			msta->n_frames++;
			mt76_tx_status_unlock(mdev, &list);
			goto out;
		}

		cur_pktid = msta->status.pktid;
		mt76x02_mac_fill_tx_status(dev, msta, status.info,
					   &msta->status, msta->n_frames);

		msta->status = *stat;
		msta->n_frames = 1;
		*update = 0;
	} else {
		cur_pktid = stat->pktid;
		mt76x02_mac_fill_tx_status(dev, msta, status.info, stat, 1);
		*update = 1;
	}

	if (status.skb) {
		info = *status.info;
		len = status.skb->len;
		ac = skb_get_queue_mapping(status.skb);
		mt76_tx_status_skb_done(mdev, status.skb, &list);
	} else if (msta) {
		len = status.info->status.ampdu_len * ewma_pktlen_read(&msta->pktlen);
		ac = FIELD_GET(MT_PKTID_AC, cur_pktid);
	}

	mt76_tx_status_unlock(mdev, &list);

	if (!status.skb) {
		spin_lock_bh(&dev->mt76.rx_lock);
		ieee80211_tx_status_ext(mt76_hw(dev), &status);
		spin_unlock_bh(&dev->mt76.rx_lock);
	}

	if (!len)
		goto out;

	duration = ieee80211_calc_tx_airtime(mt76_hw(dev), &info, len);

	spin_lock_bh(&dev->mt76.cc_lock);
	dev->tx_airtime += duration;
	spin_unlock_bh(&dev->mt76.cc_lock);

	if (msta)
		ieee80211_sta_register_airtime(status.sta, ac_to_tid[ac], duration, 0);

out:
	rcu_read_unlock();
}

static int
mt76x02_mac_process_rate(struct mt76x02_dev *dev,
			 struct mt76_rx_status *status,
			 u16 rate)
{
	u8 idx = FIELD_GET(MT_RXWI_RATE_INDEX, rate);

	switch (FIELD_GET(MT_RXWI_RATE_PHY, rate)) {
	case MT_PHY_TYPE_OFDM:
		if (idx >= 8)
			idx = 0;

		if (status->band == NL80211_BAND_2GHZ)
			idx += 4;

		status->rate_idx = idx;
		return 0;
	case MT_PHY_TYPE_CCK:
		if (idx >= 8) {
			idx -= 8;
			status->enc_flags |= RX_ENC_FLAG_SHORTPRE;
		}

		if (idx >= 4)
			idx = 0;

		status->rate_idx = idx;
		return 0;
	case MT_PHY_TYPE_HT_GF:
		status->enc_flags |= RX_ENC_FLAG_HT_GF;
		fallthrough;
	case MT_PHY_TYPE_HT:
		status->encoding = RX_ENC_HT;
		status->rate_idx = idx;
		break;
	case MT_PHY_TYPE_VHT: {
		u8 n_rxstream = dev->mphy.chainmask & 0xf;

		status->encoding = RX_ENC_VHT;
		status->rate_idx = FIELD_GET(MT_RATE_INDEX_VHT_IDX, idx);
		status->nss = min_t(u8, n_rxstream,
				    FIELD_GET(MT_RATE_INDEX_VHT_NSS, idx) + 1);
		break;
	}
	default:
		return -EINVAL;
	}

	if (rate & MT_RXWI_RATE_LDPC)
		status->enc_flags |= RX_ENC_FLAG_LDPC;

	if (rate & MT_RXWI_RATE_SGI)
		status->enc_flags |= RX_ENC_FLAG_SHORT_GI;

	if (rate & MT_RXWI_RATE_STBC)
		status->enc_flags |= 1 << RX_ENC_FLAG_STBC_SHIFT;

	switch (FIELD_GET(MT_RXWI_RATE_BW, rate)) {
	case MT_PHY_BW_20:
		break;
	case MT_PHY_BW_40:
		status->bw = RATE_INFO_BW_40;
		break;
	case MT_PHY_BW_80:
		status->bw = RATE_INFO_BW_80;
		break;
	default:
		break;
	}

	return 0;
}

void mt76x02_mac_setaddr(struct mt76x02_dev *dev, const u8 *addr)
{
	static const u8 null_addr[ETH_ALEN] = {};
	int i;

	ether_addr_copy(dev->mphy.macaddr, addr);

	if (!is_valid_ether_addr(dev->mphy.macaddr)) {
		eth_random_addr(dev->mphy.macaddr);
		dev_info(dev->mt76.dev,
			 "Invalid MAC address, using random address %pM\n",
			 dev->mphy.macaddr);
	}

	mt76_wr(dev, MT_MAC_ADDR_DW0, get_unaligned_le32(dev->mphy.macaddr));
	mt76_wr(dev, MT_MAC_ADDR_DW1,
		get_unaligned_le16(dev->mphy.macaddr + 4) |
		FIELD_PREP(MT_MAC_ADDR_DW1_U2ME_MASK, 0xff));

	mt76_wr(dev, MT_MAC_BSSID_DW0,
		get_unaligned_le32(dev->mphy.macaddr));
	mt76_wr(dev, MT_MAC_BSSID_DW1,
		get_unaligned_le16(dev->mphy.macaddr + 4) |
		FIELD_PREP(MT_MAC_BSSID_DW1_MBSS_MODE, 3) | /* 8 APs + 8 STAs */
		MT_MAC_BSSID_DW1_MBSS_LOCAL_BIT);
	/* enable 7 additional beacon slots and control them with bypass mask */
	mt76_rmw_field(dev, MT_MAC_BSSID_DW1, MT_MAC_BSSID_DW1_MBEACON_N, 7);

	for (i = 0; i < 16; i++)
		mt76x02_mac_set_bssid(dev, i, null_addr);
}
EXPORT_SYMBOL_GPL(mt76x02_mac_setaddr);

static int
mt76x02_mac_get_rssi(struct mt76x02_dev *dev, s8 rssi, int chain)
{
	struct mt76x02_rx_freq_cal *cal = &dev->cal.rx;

	rssi += cal->rssi_offset[chain];
	rssi -= cal->lna_gain;

	return rssi;
}

int mt76x02_mac_process_rx(struct mt76x02_dev *dev, struct sk_buff *skb,
			   void *rxi)
{
	struct mt76_rx_status *status = (struct mt76_rx_status *)skb->cb;
	struct ieee80211_hdr *hdr;
	struct mt76x02_rxwi *rxwi = rxi;
	struct mt76x02_sta *sta;
	u32 rxinfo = le32_to_cpu(rxwi->rxinfo);
	u32 ctl = le32_to_cpu(rxwi->ctl);
	u16 rate = le16_to_cpu(rxwi->rate);
	u16 tid_sn = le16_to_cpu(rxwi->tid_sn);
	bool unicast = rxwi->rxinfo & cpu_to_le32(MT_RXINFO_UNICAST);
	int pad_len = 0, nstreams = dev->mphy.chainmask & 0xf;
	s8 signal;
	u8 pn_len;
	u8 wcid;
	int len;

	if (!test_bit(MT76_STATE_RUNNING, &dev->mphy.state))
		return -EINVAL;

	if (rxinfo & MT_RXINFO_L2PAD)
		pad_len += 2;

	if (rxinfo & MT_RXINFO_DECRYPT) {
		status->flag |= RX_FLAG_DECRYPTED;
		status->flag |= RX_FLAG_MMIC_STRIPPED;
		status->flag |= RX_FLAG_MIC_STRIPPED;
		status->flag |= RX_FLAG_IV_STRIPPED;
	}

	wcid = FIELD_GET(MT_RXWI_CTL_WCID, ctl);
	sta = mt76x02_rx_get_sta(&dev->mt76, wcid);
	status->wcid = mt76x02_rx_get_sta_wcid(sta, unicast);

	len = FIELD_GET(MT_RXWI_CTL_MPDU_LEN, ctl);
	pn_len = FIELD_GET(MT_RXINFO_PN_LEN, rxinfo);
	if (pn_len) {
		int offset = ieee80211_get_hdrlen_from_skb(skb) + pad_len;
		u8 *data = skb->data + offset;

		status->iv[0] = data[7];
		status->iv[1] = data[6];
		status->iv[2] = data[5];
		status->iv[3] = data[4];
		status->iv[4] = data[1];
		status->iv[5] = data[0];

		/*
		 * Driver CCMP validation can't deal with fragments.
		 * Let mac80211 take care of it.
		 */
		if (rxinfo & MT_RXINFO_FRAG) {
			status->flag &= ~RX_FLAG_IV_STRIPPED;
		} else {
			pad_len += pn_len << 2;
			len -= pn_len << 2;
		}
	}

	mt76x02_remove_hdr_pad(skb, pad_len);

	if ((rxinfo & MT_RXINFO_BA) && !(rxinfo & MT_RXINFO_NULL))
		status->aggr = true;

	if (rxinfo & MT_RXINFO_AMPDU) {
		status->flag |= RX_FLAG_AMPDU_DETAILS;
		status->ampdu_ref = dev->ampdu_ref;

		/*
		 * When receiving an A-MPDU subframe and RSSI info is not valid,
		 * we can assume that more subframes belonging to the same A-MPDU
		 * are coming. The last one will have valid RSSI info
		 */
		if (rxinfo & MT_RXINFO_RSSI) {
			if (!++dev->ampdu_ref)
				dev->ampdu_ref++;
		}
	}

	if (WARN_ON_ONCE(len > skb->len))
		return -EINVAL;

	pskb_trim(skb, len);

	status->chains = BIT(0);
	signal = mt76x02_mac_get_rssi(dev, rxwi->rssi[0], 0);
	status->chain_signal[0] = signal;
	if (nstreams > 1) {
		status->chains |= BIT(1);
		status->chain_signal[1] = mt76x02_mac_get_rssi(dev,
							       rxwi->rssi[1],
							       1);
	}
	status->freq = dev->mphy.chandef.chan->center_freq;
	status->band = dev->mphy.chandef.chan->band;

	hdr = (struct ieee80211_hdr *)skb->data;
	status->qos_ctl = *ieee80211_get_qos_ctl(hdr);
	status->seqno = FIELD_GET(MT_RXWI_SN, tid_sn);

	return mt76x02_mac_process_rate(dev, status, rate);
}

void mt76x02_mac_poll_tx_status(struct mt76x02_dev *dev, bool irq)
{
	struct mt76x02_tx_status stat = {};
	u8 update = 1;
	bool ret;

	if (!test_bit(MT76_STATE_RUNNING, &dev->mphy.state))
		return;

	trace_mac_txstat_poll(dev);

	while (!irq || !kfifo_is_full(&dev->txstatus_fifo)) {
		if (!spin_trylock(&dev->txstatus_fifo_lock))
			break;

		ret = mt76x02_mac_load_tx_status(dev, &stat);
		spin_unlock(&dev->txstatus_fifo_lock);

		if (!ret)
			break;

		if (!irq) {
			mt76x02_send_tx_status(dev, &stat, &update);
			continue;
		}

		kfifo_put(&dev->txstatus_fifo, stat);
	}
}

void mt76x02_tx_complete_skb(struct mt76_dev *mdev, struct mt76_queue_entry *e)
{
	struct mt76x02_dev *dev = container_of(mdev, struct mt76x02_dev, mt76);
	struct mt76x02_txwi *txwi;
	u8 *txwi_ptr;

	if (!e->txwi) {
		dev_kfree_skb_any(e->skb);
		return;
	}

	mt76x02_mac_poll_tx_status(dev, false);

	txwi_ptr = mt76_get_txwi_ptr(mdev, e->txwi);
	txwi = (struct mt76x02_txwi *)txwi_ptr;
	trace_mac_txdone(mdev, txwi->wcid, txwi->pktid);

	mt76_tx_complete_skb(mdev, e->wcid, e->skb);
}
EXPORT_SYMBOL_GPL(mt76x02_tx_complete_skb);

void mt76x02_mac_set_rts_thresh(struct mt76x02_dev *dev, u32 val)
{
	u32 data = 0;

	if (val != ~0)
		data = FIELD_PREP(MT_PROT_CFG_CTRL, 1) |
		       MT_PROT_CFG_RTS_THRESH;

	mt76_rmw_field(dev, MT_TX_RTS_CFG, MT_TX_RTS_CFG_THRESH, val);

	mt76_rmw(dev, MT_CCK_PROT_CFG,
		 MT_PROT_CFG_CTRL | MT_PROT_CFG_RTS_THRESH, data);
	mt76_rmw(dev, MT_OFDM_PROT_CFG,
		 MT_PROT_CFG_CTRL | MT_PROT_CFG_RTS_THRESH, data);
}

void mt76x02_mac_set_tx_protection(struct mt76x02_dev *dev, bool legacy_prot,
				   int ht_mode)
{
	int mode = ht_mode & IEEE80211_HT_OP_MODE_PROTECTION;
	bool non_gf = !!(ht_mode & IEEE80211_HT_OP_MODE_NON_GF_STA_PRSNT);
	u32 prot[6];
	u32 vht_prot[3];
	int i;
	u16 rts_thr;

	for (i = 0; i < ARRAY_SIZE(prot); i++) {
		prot[i] = mt76_rr(dev, MT_CCK_PROT_CFG + i * 4);
		prot[i] &= ~MT_PROT_CFG_CTRL;
		if (i >= 2)
			prot[i] &= ~MT_PROT_CFG_RATE;
	}

	for (i = 0; i < ARRAY_SIZE(vht_prot); i++) {
		vht_prot[i] = mt76_rr(dev, MT_TX_PROT_CFG6 + i * 4);
		vht_prot[i] &= ~(MT_PROT_CFG_CTRL | MT_PROT_CFG_RATE);
	}

	rts_thr = mt76_get_field(dev, MT_TX_RTS_CFG, MT_TX_RTS_CFG_THRESH);

	if (rts_thr != 0xffff)
		prot[0] |= MT_PROT_CTRL_RTS_CTS;

	if (legacy_prot) {
		prot[1] |= MT_PROT_CTRL_CTS2SELF;

		prot[2] |= MT_PROT_RATE_CCK_11;
		prot[3] |= MT_PROT_RATE_CCK_11;
		prot[4] |= MT_PROT_RATE_CCK_11;
		prot[5] |= MT_PROT_RATE_CCK_11;

		vht_prot[0] |= MT_PROT_RATE_CCK_11;
		vht_prot[1] |= MT_PROT_RATE_CCK_11;
		vht_prot[2] |= MT_PROT_RATE_CCK_11;
	} else {
		if (rts_thr != 0xffff)
			prot[1] |= MT_PROT_CTRL_RTS_CTS;

		prot[2] |= MT_PROT_RATE_OFDM_24;
		prot[3] |= MT_PROT_RATE_DUP_OFDM_24;
		prot[4] |= MT_PROT_RATE_OFDM_24;
		prot[5] |= MT_PROT_RATE_DUP_OFDM_24;

		vht_prot[0] |= MT_PROT_RATE_OFDM_24;
		vht_prot[1] |= MT_PROT_RATE_DUP_OFDM_24;
		vht_prot[2] |= MT_PROT_RATE_SGI_OFDM_24;
	}

	switch (mode) {
	case IEEE80211_HT_OP_MODE_PROTECTION_NONMEMBER:
	case IEEE80211_HT_OP_MODE_PROTECTION_NONHT_MIXED:
		prot[2] |= MT_PROT_CTRL_RTS_CTS;
		prot[3] |= MT_PROT_CTRL_RTS_CTS;
		prot[4] |= MT_PROT_CTRL_RTS_CTS;
		prot[5] |= MT_PROT_CTRL_RTS_CTS;
		vht_prot[0] |= MT_PROT_CTRL_RTS_CTS;
		vht_prot[1] |= MT_PROT_CTRL_RTS_CTS;
		vht_prot[2] |= MT_PROT_CTRL_RTS_CTS;
		break;
	case IEEE80211_HT_OP_MODE_PROTECTION_20MHZ:
		prot[3] |= MT_PROT_CTRL_RTS_CTS;
		prot[5] |= MT_PROT_CTRL_RTS_CTS;
		vht_prot[1] |= MT_PROT_CTRL_RTS_CTS;
		vht_prot[2] |= MT_PROT_CTRL_RTS_CTS;
		break;
	}

	if (non_gf) {
		prot[4] |= MT_PROT_CTRL_RTS_CTS;
		prot[5] |= MT_PROT_CTRL_RTS_CTS;
	}

	for (i = 0; i < ARRAY_SIZE(prot); i++)
		mt76_wr(dev, MT_CCK_PROT_CFG + i * 4, prot[i]);

	for (i = 0; i < ARRAY_SIZE(vht_prot); i++)
		mt76_wr(dev, MT_TX_PROT_CFG6 + i * 4, vht_prot[i]);
}

void mt76x02_update_channel(struct mt76_phy *mphy)
{
	struct mt76x02_dev *dev = container_of(mphy->dev, struct mt76x02_dev, mt76);
	struct mt76_channel_state *state;

	state = mphy->chan_state;
	state->cc_busy += mt76_rr(dev, MT_CH_BUSY);

	spin_lock_bh(&dev->mt76.cc_lock);
	state->cc_tx += dev->tx_airtime;
	dev->tx_airtime = 0;
	spin_unlock_bh(&dev->mt76.cc_lock);
}
EXPORT_SYMBOL_GPL(mt76x02_update_channel);

static void mt76x02_check_mac_err(struct mt76x02_dev *dev)
{
	if (dev->mt76.beacon_mask) {
		if (mt76_rr(dev, MT_TX_STA_0) & MT_TX_STA_0_BEACONS) {
			dev->beacon_hang_check = 0;
			return;
		}

<<<<<<< HEAD
		if (++dev->beacon_hang_check < 10)
			return;

		dev->beacon_hang_check = 0;
	} else {
		u32 val = mt76_rr(dev, 0x10f4);
		if (!(val & BIT(29)) || !(val & (BIT(7) | BIT(5))))
			return;
	}

	dev_err(dev->mt76.dev, "MAC error detected\n");

	mt76_wr(dev, MT_MAC_SYS_CTRL, 0);
	mt76x02_wait_for_txrx_idle(&dev->mt76);
=======
		if (dev->beacon_hang_check < 10)
			return;

	} else {
		u32 val = mt76_rr(dev, 0x10f4);
		if (!(val & BIT(29)) || !(val & (BIT(7) | BIT(5))))
			return;
	}

	dev_err(dev->mt76.dev, "MAC error detected\n");
>>>>>>> eb3cdb58

	mt76_wr(dev, MT_MAC_SYS_CTRL, 0);
	if (!mt76x02_wait_for_txrx_idle(&dev->mt76)) {
		dev_err(dev->mt76.dev, "MAC stop failed\n");
		goto out;
	}

	dev->beacon_hang_check = 0;
	mt76_set(dev, MT_MAC_SYS_CTRL, MT_MAC_SYS_CTRL_RESET_CSR);
	udelay(10);

out:
	mt76_wr(dev, MT_MAC_SYS_CTRL,
		MT_MAC_SYS_CTRL_ENABLE_TX | MT_MAC_SYS_CTRL_ENABLE_RX);
}

static void
mt76x02_edcca_tx_enable(struct mt76x02_dev *dev, bool enable)
{
	if (enable) {
		u32 data;

		mt76_set(dev, MT_MAC_SYS_CTRL, MT_MAC_SYS_CTRL_ENABLE_TX);
		mt76_set(dev, MT_AUTO_RSP_CFG, MT_AUTO_RSP_EN);
		/* enable pa-lna */
		data = mt76_rr(dev, MT_TX_PIN_CFG);
		data |= MT_TX_PIN_CFG_TXANT |
			MT_TX_PIN_CFG_RXANT |
			MT_TX_PIN_RFTR_EN |
			MT_TX_PIN_TRSW_EN;
		mt76_wr(dev, MT_TX_PIN_CFG, data);
	} else {
		mt76_clear(dev, MT_MAC_SYS_CTRL, MT_MAC_SYS_CTRL_ENABLE_TX);
		mt76_clear(dev, MT_AUTO_RSP_CFG, MT_AUTO_RSP_EN);
		/* disable pa-lna */
		mt76_clear(dev, MT_TX_PIN_CFG, MT_TX_PIN_CFG_TXANT);
		mt76_clear(dev, MT_TX_PIN_CFG, MT_TX_PIN_CFG_RXANT);
	}
	dev->ed_tx_blocked = !enable;
}

void mt76x02_edcca_init(struct mt76x02_dev *dev)
{
	dev->ed_trigger = 0;
	dev->ed_silent = 0;

	if (dev->ed_monitor) {
		struct ieee80211_channel *chan = dev->mphy.chandef.chan;
		u8 ed_th = chan->band == NL80211_BAND_5GHZ ? 0x0e : 0x20;

		mt76_clear(dev, MT_TX_LINK_CFG, MT_TX_CFACK_EN);
		mt76_set(dev, MT_TXOP_CTRL_CFG, MT_TXOP_ED_CCA_EN);
		mt76_rmw(dev, MT_BBP(AGC, 2), GENMASK(15, 0),
			 ed_th << 8 | ed_th);
		mt76_set(dev, MT_TXOP_HLDR_ET, MT_TXOP_HLDR_TX40M_BLK_EN);
	} else {
		mt76_set(dev, MT_TX_LINK_CFG, MT_TX_CFACK_EN);
		mt76_clear(dev, MT_TXOP_CTRL_CFG, MT_TXOP_ED_CCA_EN);
		if (is_mt76x2(dev)) {
			mt76_wr(dev, MT_BBP(AGC, 2), 0x00007070);
			mt76_set(dev, MT_TXOP_HLDR_ET,
				 MT_TXOP_HLDR_TX40M_BLK_EN);
		} else {
			mt76_wr(dev, MT_BBP(AGC, 2), 0x003a6464);
			mt76_clear(dev, MT_TXOP_HLDR_ET,
				   MT_TXOP_HLDR_TX40M_BLK_EN);
		}
	}
	mt76x02_edcca_tx_enable(dev, true);
	dev->ed_monitor_learning = true;

	/* clear previous CCA timer value */
	mt76_rr(dev, MT_ED_CCA_TIMER);
	dev->ed_time = ktime_get_boottime();
}
EXPORT_SYMBOL_GPL(mt76x02_edcca_init);

#define MT_EDCCA_TH		92
#define MT_EDCCA_BLOCK_TH	2
#define MT_EDCCA_LEARN_TH	50
#define MT_EDCCA_LEARN_CCA	180
#define MT_EDCCA_LEARN_TIMEOUT	(20 * HZ)

static void mt76x02_edcca_check(struct mt76x02_dev *dev)
{
	ktime_t cur_time;
	u32 active, val, busy;

	cur_time = ktime_get_boottime();
	val = mt76_rr(dev, MT_ED_CCA_TIMER);

	active = ktime_to_us(ktime_sub(cur_time, dev->ed_time));
	dev->ed_time = cur_time;

	busy = (val * 100) / active;
	busy = min_t(u32, busy, 100);

	if (busy > MT_EDCCA_TH) {
		dev->ed_trigger++;
		dev->ed_silent = 0;
	} else {
		dev->ed_silent++;
		dev->ed_trigger = 0;
	}

	if (dev->cal.agc_lowest_gain &&
	    dev->cal.false_cca > MT_EDCCA_LEARN_CCA &&
	    dev->ed_trigger > MT_EDCCA_LEARN_TH) {
		dev->ed_monitor_learning = false;
		dev->ed_trigger_timeout = jiffies + 20 * HZ;
	} else if (!dev->ed_monitor_learning &&
		   time_is_after_jiffies(dev->ed_trigger_timeout)) {
		dev->ed_monitor_learning = true;
		mt76x02_edcca_tx_enable(dev, true);
	}

	if (dev->ed_monitor_learning)
		return;

	if (dev->ed_trigger > MT_EDCCA_BLOCK_TH && !dev->ed_tx_blocked)
		mt76x02_edcca_tx_enable(dev, false);
	else if (dev->ed_silent > MT_EDCCA_BLOCK_TH && dev->ed_tx_blocked)
		mt76x02_edcca_tx_enable(dev, true);
}

void mt76x02_mac_work(struct work_struct *work)
{
	struct mt76x02_dev *dev = container_of(work, struct mt76x02_dev,
					       mphy.mac_work.work);
	int i, idx;

	mutex_lock(&dev->mt76.mutex);

	mt76_update_survey(&dev->mphy);
	for (i = 0, idx = 0; i < 16; i++) {
		u32 val = mt76_rr(dev, MT_TX_AGG_CNT(i));

		dev->mphy.aggr_stats[idx++] += val & 0xffff;
		dev->mphy.aggr_stats[idx++] += val >> 16;
	}

	mt76x02_check_mac_err(dev);

	if (dev->ed_monitor)
		mt76x02_edcca_check(dev);

	mutex_unlock(&dev->mt76.mutex);

	mt76_tx_status_check(&dev->mt76, false);

	ieee80211_queue_delayed_work(mt76_hw(dev), &dev->mphy.mac_work,
				     MT_MAC_WORK_INTERVAL);
}

void mt76x02_mac_cc_reset(struct mt76x02_dev *dev)
{
	dev->mphy.survey_time = ktime_get_boottime();

	mt76_wr(dev, MT_CH_TIME_CFG,
		MT_CH_TIME_CFG_TIMER_EN |
		MT_CH_TIME_CFG_TX_AS_BUSY |
		MT_CH_TIME_CFG_RX_AS_BUSY |
		MT_CH_TIME_CFG_NAV_AS_BUSY |
		MT_CH_TIME_CFG_EIFS_AS_BUSY |
		MT_CH_CCA_RC_EN |
		FIELD_PREP(MT_CH_TIME_CFG_CH_TIMER_CLR, 1));

	/* channel cycle counters read-and-clear */
	mt76_rr(dev, MT_CH_BUSY);
	mt76_rr(dev, MT_CH_IDLE);
}
EXPORT_SYMBOL_GPL(mt76x02_mac_cc_reset);

void mt76x02_mac_set_bssid(struct mt76x02_dev *dev, u8 idx, const u8 *addr)
{
	idx &= 7;
	mt76_wr(dev, MT_MAC_APC_BSSID_L(idx), get_unaligned_le32(addr));
	mt76_rmw_field(dev, MT_MAC_APC_BSSID_H(idx), MT_MAC_APC_BSSID_H_ADDR,
		       get_unaligned_le16(addr + 4));
}<|MERGE_RESOLUTION|>--- conflicted
+++ resolved
@@ -1047,11 +1047,9 @@
 			return;
 		}
 
-<<<<<<< HEAD
-		if (++dev->beacon_hang_check < 10)
+		if (dev->beacon_hang_check < 10)
 			return;
 
-		dev->beacon_hang_check = 0;
 	} else {
 		u32 val = mt76_rr(dev, 0x10f4);
 		if (!(val & BIT(29)) || !(val & (BIT(7) | BIT(5))))
@@ -1059,21 +1057,6 @@
 	}
 
 	dev_err(dev->mt76.dev, "MAC error detected\n");
-
-	mt76_wr(dev, MT_MAC_SYS_CTRL, 0);
-	mt76x02_wait_for_txrx_idle(&dev->mt76);
-=======
-		if (dev->beacon_hang_check < 10)
-			return;
-
-	} else {
-		u32 val = mt76_rr(dev, 0x10f4);
-		if (!(val & BIT(29)) || !(val & (BIT(7) | BIT(5))))
-			return;
-	}
-
-	dev_err(dev->mt76.dev, "MAC error detected\n");
->>>>>>> eb3cdb58
 
 	mt76_wr(dev, MT_MAC_SYS_CTRL, 0);
 	if (!mt76x02_wait_for_txrx_idle(&dev->mt76)) {
