// SPDX-License-Identifier: ISC
/*
 * Copyright (C) 2016 Felix Fietkau <nbd@nbd.name>
 */
#include "mt76.h"

static int
mt76_reg_set(void *data, u64 val)
{
	struct mt76_dev *dev = data;

	__mt76_wr(dev, dev->debugfs_reg, val);
	return 0;
}

static int
mt76_reg_get(void *data, u64 *val)
{
	struct mt76_dev *dev = data;

	*val = __mt76_rr(dev, dev->debugfs_reg);
	return 0;
}

DEFINE_DEBUGFS_ATTRIBUTE(fops_regval, mt76_reg_get, mt76_reg_set,
			 "0x%08llx\n");

static int
mt76_napi_threaded_set(void *data, u64 val)
{
	struct mt76_dev *dev = data;

	if (!mt76_is_mmio(dev))
		return -EOPNOTSUPP;

	if (dev->napi_dev.threaded != val)
		return dev_set_threaded(&dev->napi_dev, val);

	return 0;
}

static int
mt76_napi_threaded_get(void *data, u64 *val)
{
	struct mt76_dev *dev = data;

	*val = dev->napi_dev.threaded;
	return 0;
}

DEFINE_DEBUGFS_ATTRIBUTE(fops_napi_threaded, mt76_napi_threaded_get,
			 mt76_napi_threaded_set, "%llu\n");

int mt76_queues_read(struct seq_file *s, void *data)
{
	struct mt76_dev *dev = dev_get_drvdata(s->private);
	int i;

	seq_puts(s, "     queue | hw-queued |      head |      tail |\n");
	for (i = 0; i < ARRAY_SIZE(dev->phy.q_tx); i++) {
		struct mt76_queue *q = dev->phy.q_tx[i];

		if (!q)
			continue;

		seq_printf(s, " %9d | %9d | %9d | %9d |\n",
			   i, q->queued, q->head, q->tail);
	}

	return 0;
}
EXPORT_SYMBOL_GPL(mt76_queues_read);

static int mt76_rx_queues_read(struct seq_file *s, void *data)
{
	struct mt76_dev *dev = dev_get_drvdata(s->private);
	int i, queued;

	seq_puts(s, "     queue | hw-queued |      head |      tail |\n");
	mt76_for_each_q_rx(dev, i) {
		struct mt76_queue *q = &dev->q_rx[i];

		queued = mt76_is_usb(dev) ? q->ndesc - q->queued : q->queued;
		seq_printf(s, " %9d | %9d | %9d | %9d |\n",
			   i, queued, q->head, q->tail);
	}

	return 0;
}

void mt76_seq_puts_array(struct seq_file *file, const char *str,
			 s8 *val, int len)
{
	int i;

	seq_printf(file, "%10s:", str);
	for (i = 0; i < len; i++)
		seq_printf(file, " %2d", val[i]);
	seq_puts(file, "\n");
}
EXPORT_SYMBOL_GPL(mt76_seq_puts_array);

<<<<<<< HEAD
static int mt76_read_rate_txpower(struct seq_file *s, void *data)
{
	struct mt76_dev *dev = dev_get_drvdata(s->private);

	mt76_seq_puts_array(s, "CCK", dev->rate_power.cck,
			    ARRAY_SIZE(dev->rate_power.cck));
	mt76_seq_puts_array(s, "OFDM", dev->rate_power.ofdm,
			    ARRAY_SIZE(dev->rate_power.ofdm));
	mt76_seq_puts_array(s, "STBC", dev->rate_power.stbc,
			    ARRAY_SIZE(dev->rate_power.stbc));
	mt76_seq_puts_array(s, "HT", dev->rate_power.ht,
			    ARRAY_SIZE(dev->rate_power.ht));
	mt76_seq_puts_array(s, "VHT", dev->rate_power.vht,
			    ARRAY_SIZE(dev->rate_power.vht));
	return 0;
}

=======
>>>>>>> eb3cdb58
struct dentry *
mt76_register_debugfs_fops(struct mt76_phy *phy,
			   const struct file_operations *ops)
{
	const struct file_operations *fops = ops ? ops : &fops_regval;
	struct mt76_dev *dev = phy->dev;
	struct dentry *dir;

	dir = debugfs_create_dir("mt76", phy->hw->wiphy->debugfsdir);
	if (!dir)
		return NULL;

	debugfs_create_u8("led_pin", 0600, dir, &phy->leds.pin);
	debugfs_create_u32("regidx", 0600, dir, &dev->debugfs_reg);
	debugfs_create_file_unsafe("regval", 0600, dir, dev, fops);
	debugfs_create_file_unsafe("napi_threaded", 0600, dir, dev,
				   &fops_napi_threaded);
	debugfs_create_blob("eeprom", 0400, dir, &dev->eeprom);
	if (dev->otp.data)
		debugfs_create_blob("otp", 0400, dir, &dev->otp);
	debugfs_create_devm_seqfile(dev->dev, "rx-queues", dir,
				    mt76_rx_queues_read);

	return dir;
}
EXPORT_SYMBOL_GPL(mt76_register_debugfs_fops);<|MERGE_RESOLUTION|>--- conflicted
+++ resolved
@@ -100,26 +100,6 @@
 }
 EXPORT_SYMBOL_GPL(mt76_seq_puts_array);
 
-<<<<<<< HEAD
-static int mt76_read_rate_txpower(struct seq_file *s, void *data)
-{
-	struct mt76_dev *dev = dev_get_drvdata(s->private);
-
-	mt76_seq_puts_array(s, "CCK", dev->rate_power.cck,
-			    ARRAY_SIZE(dev->rate_power.cck));
-	mt76_seq_puts_array(s, "OFDM", dev->rate_power.ofdm,
-			    ARRAY_SIZE(dev->rate_power.ofdm));
-	mt76_seq_puts_array(s, "STBC", dev->rate_power.stbc,
-			    ARRAY_SIZE(dev->rate_power.stbc));
-	mt76_seq_puts_array(s, "HT", dev->rate_power.ht,
-			    ARRAY_SIZE(dev->rate_power.ht));
-	mt76_seq_puts_array(s, "VHT", dev->rate_power.vht,
-			    ARRAY_SIZE(dev->rate_power.vht));
-	return 0;
-}
-
-=======
->>>>>>> eb3cdb58
 struct dentry *
 mt76_register_debugfs_fops(struct mt76_phy *phy,
 			   const struct file_operations *ops)
