--- conflicted
+++ resolved
@@ -1942,11 +1942,7 @@
 				bool enable, bool tx);
 int mt76_connac_mcu_uni_add_dev(struct mt76_phy *phy,
 				struct ieee80211_bss_conf *bss_conf,
-<<<<<<< HEAD
-				struct mt76_vif *mvif,
-=======
 				struct mt76_vif_link *mvif,
->>>>>>> 69730cac
 				struct mt76_wcid *wcid,
 				bool enable);
 int mt76_connac_mcu_sta_ba(struct mt76_dev *dev, struct mt76_vif_link *mvif,
