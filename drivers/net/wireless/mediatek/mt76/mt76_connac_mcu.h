--- conflicted
+++ resolved
@@ -1204,10 +1204,7 @@
 	MCU_UNI_CMD_REPT_MUAR = 0x09,
 	MCU_UNI_CMD_WSYS_CONFIG = 0x0b,
 	MCU_UNI_CMD_REG_ACCESS = 0x0d,
-<<<<<<< HEAD
-=======
 	MCU_UNI_CMD_CHIP_CONFIG = 0x0e,
->>>>>>> 432d062d
 	MCU_UNI_CMD_POWER_CTRL = 0x0f,
 	MCU_UNI_CMD_RX_HDR_TRANS = 0x12,
 	MCU_UNI_CMD_SER = 0x13,
