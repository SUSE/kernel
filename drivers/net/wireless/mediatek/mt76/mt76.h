/* SPDX-License-Identifier: ISC */
/*
 * Copyright (C) 2016 Felix Fietkau <nbd@nbd.name>
 */

#ifndef __MT76_H
#define __MT76_H

#include <linux/kernel.h>
#include <linux/io.h>
#include <linux/spinlock.h>
#include <linux/skbuff.h>
#include <linux/leds.h>
#include <linux/usb.h>
#include <linux/average.h>
#include <linux/soc/mediatek/mtk_wed.h>
#include <net/mac80211.h>
#include "util.h"
#include "testmode.h"

#define MT_MCU_RING_SIZE	32
#define MT_RX_BUF_SIZE		2048
#define MT_SKB_HEAD_LEN		256

#define MT_MAX_NON_AQL_PKT	16
#define MT_TXQ_FREE_THR		32

#define MT76_TOKEN_FREE_THR	64

#define MT_QFLAG_WED_RING	GENMASK(1, 0)
#define MT_QFLAG_WED_TYPE	GENMASK(3, 2)
#define MT_QFLAG_WED		BIT(4)

#define __MT_WED_Q(_type, _n)	(MT_QFLAG_WED | \
				 FIELD_PREP(MT_QFLAG_WED_TYPE, _type) | \
				 FIELD_PREP(MT_QFLAG_WED_RING, _n))
#define MT_WED_Q_TX(_n)		__MT_WED_Q(MT76_WED_Q_TX, _n)
#define MT_WED_Q_RX(_n)		__MT_WED_Q(MT76_WED_Q_RX, _n)
#define MT_WED_Q_TXFREE		__MT_WED_Q(MT76_WED_Q_TXFREE, 0)

struct mt76_dev;
struct mt76_phy;
struct mt76_wcid;
struct mt76s_intr;

struct mt76_reg_pair {
	u32 reg;
	u32 value;
};

enum mt76_bus_type {
	MT76_BUS_MMIO,
	MT76_BUS_USB,
	MT76_BUS_SDIO,
};

enum mt76_wed_type {
	MT76_WED_Q_TX,
	MT76_WED_Q_TXFREE,
	MT76_WED_Q_RX,
};

struct mt76_bus_ops {
	u32 (*rr)(struct mt76_dev *dev, u32 offset);
	void (*wr)(struct mt76_dev *dev, u32 offset, u32 val);
	u32 (*rmw)(struct mt76_dev *dev, u32 offset, u32 mask, u32 val);
	void (*write_copy)(struct mt76_dev *dev, u32 offset, const void *data,
			   int len);
	void (*read_copy)(struct mt76_dev *dev, u32 offset, void *data,
			  int len);
	int (*wr_rp)(struct mt76_dev *dev, u32 base,
		     const struct mt76_reg_pair *rp, int len);
	int (*rd_rp)(struct mt76_dev *dev, u32 base,
		     struct mt76_reg_pair *rp, int len);

	void *suse_kabi_padding;

	enum mt76_bus_type type;
};

#define mt76_is_usb(dev) ((dev)->bus->type == MT76_BUS_USB)
#define mt76_is_mmio(dev) ((dev)->bus->type == MT76_BUS_MMIO)
#define mt76_is_sdio(dev) ((dev)->bus->type == MT76_BUS_SDIO)

enum mt76_txq_id {
	MT_TXQ_VO = IEEE80211_AC_VO,
	MT_TXQ_VI = IEEE80211_AC_VI,
	MT_TXQ_BE = IEEE80211_AC_BE,
	MT_TXQ_BK = IEEE80211_AC_BK,
	MT_TXQ_PSD,
	MT_TXQ_BEACON,
	MT_TXQ_CAB,
	__MT_TXQ_MAX
};

enum mt76_mcuq_id {
	MT_MCUQ_WM,
	MT_MCUQ_WA,
	MT_MCUQ_FWDL,
	__MT_MCUQ_MAX
};

enum mt76_rxq_id {
	MT_RXQ_MAIN,
	MT_RXQ_MCU,
	MT_RXQ_MCU_WA,
<<<<<<< HEAD
	MT_RXQ_EXT,
	MT_RXQ_EXT_WA,
	MT_RXQ_MAIN_WA,
=======
	MT_RXQ_BAND1,
	MT_RXQ_BAND1_WA,
	MT_RXQ_MAIN_WA,
	MT_RXQ_BAND2,
	MT_RXQ_BAND2_WA,
>>>>>>> eb3cdb58
	__MT_RXQ_MAX
};

enum mt76_band_id {
	MT_BAND0,
	MT_BAND1,
	MT_BAND2,
	__MT_MAX_BAND
};

enum mt76_cipher_type {
	MT_CIPHER_NONE,
	MT_CIPHER_WEP40,
	MT_CIPHER_TKIP,
	MT_CIPHER_TKIP_NO_MIC,
	MT_CIPHER_AES_CCMP,
	MT_CIPHER_WEP104,
	MT_CIPHER_BIP_CMAC_128,
	MT_CIPHER_WEP128,
	MT_CIPHER_WAPI,
	MT_CIPHER_CCMP_CCX,
	MT_CIPHER_CCMP_256,
	MT_CIPHER_GCMP,
	MT_CIPHER_GCMP_256,
};

enum mt76_dfs_state {
	MT_DFS_STATE_UNKNOWN,
	MT_DFS_STATE_DISABLED,
	MT_DFS_STATE_CAC,
	MT_DFS_STATE_ACTIVE,
};

struct mt76_queue_buf {
	dma_addr_t addr;
	u16 len;
	bool skip_unmap;
};

struct mt76_tx_info {
	struct mt76_queue_buf buf[32];
	struct sk_buff *skb;
	int nbuf;
	u32 info;
};

struct mt76_queue_entry {
	union {
		void *buf;
		struct sk_buff *skb;
	};
	union {
		struct mt76_txwi_cache *txwi;
		struct urb *urb;
		int buf_sz;
	};
	u32 dma_addr[2];
	u16 dma_len[2];
	u16 wcid;
	bool skip_buf0:1;
	bool skip_buf1:1;
	bool done:1;
};

struct mt76_queue_regs {
	u32 desc_base;
	u32 ring_size;
	u32 cpu_idx;
	u32 dma_idx;
} __packed __aligned(4);

struct mt76_queue {
	struct mt76_queue_regs __iomem *regs;

	spinlock_t lock;
	spinlock_t cleanup_lock;
	struct mt76_queue_entry *entry;
	struct mt76_desc *desc;

	u16 first;
	u16 head;
	u16 tail;
	int ndesc;
	int queued;
	int buf_size;
	bool stopped;
	bool blocked;

	u8 buf_offset;
	u8 hw_idx;
	u8 flags;

	u32 wed_regs;

	dma_addr_t desc_dma;
	struct sk_buff *rx_head;
	struct page_pool *page_pool;
};

struct mt76_mcu_ops {
	u32 headroom;
	u32 tailroom;

	int (*mcu_send_msg)(struct mt76_dev *dev, int cmd, const void *data,
			    int len, bool wait_resp);
	int (*mcu_skb_send_msg)(struct mt76_dev *dev, struct sk_buff *skb,
				int cmd, int *seq);
	int (*mcu_parse_response)(struct mt76_dev *dev, int cmd,
				  struct sk_buff *skb, int seq);
	u32 (*mcu_rr)(struct mt76_dev *dev, u32 offset);
	void (*mcu_wr)(struct mt76_dev *dev, u32 offset, u32 val);
	int (*mcu_wr_rp)(struct mt76_dev *dev, u32 base,
			 const struct mt76_reg_pair *rp, int len);
	int (*mcu_rd_rp)(struct mt76_dev *dev, u32 base,
			 struct mt76_reg_pair *rp, int len);
	int (*mcu_restart)(struct mt76_dev *dev);

	void *suse_kabi_padding;
};

struct mt76_queue_ops {
	int (*init)(struct mt76_dev *dev,
		    int (*poll)(struct napi_struct *napi, int budget));

	int (*alloc)(struct mt76_dev *dev, struct mt76_queue *q,
		     int idx, int n_desc, int bufsize,
		     u32 ring_base);

	int (*tx_queue_skb)(struct mt76_dev *dev, struct mt76_queue *q,
			    enum mt76_txq_id qid, struct sk_buff *skb,
			    struct mt76_wcid *wcid, struct ieee80211_sta *sta);

	int (*tx_queue_skb_raw)(struct mt76_dev *dev, struct mt76_queue *q,
				struct sk_buff *skb, u32 tx_info);

	void *(*dequeue)(struct mt76_dev *dev, struct mt76_queue *q, bool flush,
			 int *len, u32 *info, bool *more);

	void (*rx_reset)(struct mt76_dev *dev, enum mt76_rxq_id qid);

	void (*tx_cleanup)(struct mt76_dev *dev, struct mt76_queue *q,
			   bool flush);

	void (*rx_cleanup)(struct mt76_dev *dev, struct mt76_queue *q);

	void (*kick)(struct mt76_dev *dev, struct mt76_queue *q);

	void (*reset_q)(struct mt76_dev *dev, struct mt76_queue *q);

	void *suse_kabi_padding;
};

enum mt76_phy_type {
	MT_PHY_TYPE_CCK,
	MT_PHY_TYPE_OFDM,
	MT_PHY_TYPE_HT,
	MT_PHY_TYPE_HT_GF,
	MT_PHY_TYPE_VHT,
	MT_PHY_TYPE_HE_SU = 8,
	MT_PHY_TYPE_HE_EXT_SU,
	MT_PHY_TYPE_HE_TB,
	MT_PHY_TYPE_HE_MU,
	MT_PHY_TYPE_EHT_SU = 13,
	MT_PHY_TYPE_EHT_TRIG,
	MT_PHY_TYPE_EHT_MU,
	__MT_PHY_TYPE_MAX,
};

struct mt76_sta_stats {
	u64 tx_mode[__MT_PHY_TYPE_MAX];
	u64 tx_bw[5];		/* 20, 40, 80, 160, 320 */
	u64 tx_nss[4];		/* 1, 2, 3, 4 */
	u64 tx_mcs[16];		/* mcs idx */
	u64 tx_bytes;
	/* WED TX */
	u32 tx_packets;
	u32 tx_retries;
	u32 tx_failed;
	/* WED RX */
	u64 rx_bytes;
	u32 rx_packets;
	u32 rx_errors;
	u32 rx_drops;
};

enum mt76_wcid_flags {
	MT_WCID_FLAG_CHECK_PS,
	MT_WCID_FLAG_PS,
	MT_WCID_FLAG_4ADDR,
	MT_WCID_FLAG_HDR_TRANS,
};

<<<<<<< HEAD
#define MT76_N_WCIDS 544
=======
#define MT76_N_WCIDS 1088
>>>>>>> eb3cdb58

/* stored in ieee80211_tx_info::hw_queue */
#define MT_TX_HW_QUEUE_PHY		GENMASK(3, 2)

DECLARE_EWMA(signal, 10, 8);

#define MT_WCID_TX_INFO_RATE		GENMASK(15, 0)
#define MT_WCID_TX_INFO_NSS		GENMASK(17, 16)
#define MT_WCID_TX_INFO_TXPWR_ADJ	GENMASK(25, 18)
#define MT_WCID_TX_INFO_SET		BIT(31)

struct mt76_wcid {
	struct mt76_rx_tid __rcu *aggr[IEEE80211_NUM_TIDS];

	atomic_t non_aql_packets;
	unsigned long flags;

	struct ewma_signal rssi;
	int inactive_count;

	struct rate_info rate;

	u16 idx;
	u8 hw_key_idx;
	u8 hw_key_idx2;

	u8 sta:1;
	u8 amsdu:1;
	u8 phy_idx:2;

	u8 rx_check_pn;
	u8 rx_key_pn[IEEE80211_NUM_TIDS + 1][6];
	u16 cipher;

	u32 tx_info;
	bool sw_iv;

	struct list_head list;
	struct idr pktid;
<<<<<<< HEAD
=======

	struct mt76_sta_stats stats;
>>>>>>> eb3cdb58
};

struct mt76_txq {
	u16 wcid;

	u16 agg_ssn;
	bool send_bar;
	bool aggr;
};

struct mt76_txwi_cache {
	struct list_head list;
	dma_addr_t dma_addr;

	union {
		struct sk_buff *skb;
		void *ptr;
	};
};

struct mt76_rx_tid {
	struct rcu_head rcu_head;

	struct mt76_dev *dev;

	spinlock_t lock;
	struct delayed_work reorder_work;

	u16 head;
	u16 size;
	u16 nframes;

	u8 num;

	u8 started:1, stopped:1, timer_pending:1;

	struct sk_buff *reorder_buf[];
};

#define MT_TX_CB_DMA_DONE		BIT(0)
#define MT_TX_CB_TXS_DONE		BIT(1)
#define MT_TX_CB_TXS_FAILED		BIT(2)

#define MT_PACKET_ID_MASK		GENMASK(6, 0)
#define MT_PACKET_ID_NO_ACK		0
#define MT_PACKET_ID_NO_SKB		1
#define MT_PACKET_ID_WED		2
#define MT_PACKET_ID_FIRST		3
#define MT_PACKET_ID_HAS_RATE		BIT(7)
/* This is timer for when to give up when waiting for TXS callback,
 * with starting time being the time at which the DMA_DONE callback
 * was seen (so, we know packet was processed then, it should not take
 * long after that for firmware to send the TXS callback if it is going
 * to do so.)
 */
#define MT_TX_STATUS_SKB_TIMEOUT	(HZ / 4)

struct mt76_tx_cb {
	unsigned long jiffies;
	u16 wcid;
	u8 pktid;
	u8 flags;
};

enum {
	MT76_STATE_INITIALIZED,
	MT76_STATE_REGISTERED,
	MT76_STATE_RUNNING,
	MT76_STATE_MCU_RUNNING,
	MT76_SCANNING,
	MT76_HW_SCANNING,
	MT76_HW_SCHED_SCANNING,
	MT76_RESTART,
	MT76_RESET,
	MT76_MCU_RESET,
	MT76_REMOVED,
	MT76_READING_STATS,
	MT76_STATE_POWER_OFF,
	MT76_STATE_SUSPEND,
	MT76_STATE_ROC,
	MT76_STATE_PM,
	MT76_STATE_WED_RESET,
};

struct mt76_hw_cap {
	bool has_2ghz;
	bool has_5ghz;
	bool has_6ghz;
};

#define MT_DRV_TXWI_NO_FREE		BIT(0)
#define MT_DRV_TX_ALIGNED4_SKBS		BIT(1)
#define MT_DRV_SW_RX_AIRTIME		BIT(2)
#define MT_DRV_RX_DMA_HDR		BIT(3)
#define MT_DRV_HW_MGMT_TXQ		BIT(4)

struct mt76_driver_ops {
	u32 drv_flags;
	u32 survey_flags;
	u16 txwi_size;
	u16 token_size;
	u8 mcs_rates;

	void (*update_survey)(struct mt76_phy *phy);

	int (*tx_prepare_skb)(struct mt76_dev *dev, void *txwi_ptr,
			      enum mt76_txq_id qid, struct mt76_wcid *wcid,
			      struct ieee80211_sta *sta,
			      struct mt76_tx_info *tx_info);

	void (*tx_complete_skb)(struct mt76_dev *dev,
				struct mt76_queue_entry *e);

	bool (*tx_status_data)(struct mt76_dev *dev, u8 *update);

	bool (*rx_check)(struct mt76_dev *dev, void *data, int len);

	void (*rx_skb)(struct mt76_dev *dev, enum mt76_rxq_id q,
		       struct sk_buff *skb, u32 *info);

	void (*rx_poll_complete)(struct mt76_dev *dev, enum mt76_rxq_id q);

	void (*sta_ps)(struct mt76_dev *dev, struct ieee80211_sta *sta,
		       bool ps);

	int (*sta_add)(struct mt76_dev *dev, struct ieee80211_vif *vif,
		       struct ieee80211_sta *sta);

	void (*sta_assoc)(struct mt76_dev *dev, struct ieee80211_vif *vif,
			  struct ieee80211_sta *sta);

	void (*sta_remove)(struct mt76_dev *dev, struct ieee80211_vif *vif,
			   struct ieee80211_sta *sta);

	void *suse_kabi_padding;
};

struct mt76_channel_state {
	u64 cc_active;
	u64 cc_busy;
	u64 cc_rx;
	u64 cc_bss_rx;
	u64 cc_tx;

	s8 noise;
};

struct mt76_sband {
	struct ieee80211_supported_band sband;
	struct mt76_channel_state *chan;
};

/* addr req mask */
#define MT_VEND_TYPE_EEPROM	BIT(31)
#define MT_VEND_TYPE_CFG	BIT(30)
#define MT_VEND_TYPE_MASK	(MT_VEND_TYPE_EEPROM | MT_VEND_TYPE_CFG)

#define MT_VEND_ADDR(type, n)	(MT_VEND_TYPE_##type | (n))
enum mt_vendor_req {
	MT_VEND_DEV_MODE =	0x1,
	MT_VEND_WRITE =		0x2,
	MT_VEND_POWER_ON =	0x4,
	MT_VEND_MULTI_WRITE =	0x6,
	MT_VEND_MULTI_READ =	0x7,
	MT_VEND_READ_EEPROM =	0x9,
	MT_VEND_WRITE_FCE =	0x42,
	MT_VEND_WRITE_CFG =	0x46,
	MT_VEND_READ_CFG =	0x47,
	MT_VEND_READ_EXT =	0x63,
	MT_VEND_WRITE_EXT =	0x66,
	MT_VEND_FEATURE_SET =	0x91,
};

enum mt76u_in_ep {
	MT_EP_IN_PKT_RX,
	MT_EP_IN_CMD_RESP,
	__MT_EP_IN_MAX,
};

enum mt76u_out_ep {
	MT_EP_OUT_INBAND_CMD,
	MT_EP_OUT_AC_BE,
	MT_EP_OUT_AC_BK,
	MT_EP_OUT_AC_VI,
	MT_EP_OUT_AC_VO,
	MT_EP_OUT_HCCA,
	__MT_EP_OUT_MAX,
};

struct mt76_mcu {
	struct mutex mutex;
	u32 msg_seq;
	int timeout;

	struct sk_buff_head res_q;
	wait_queue_head_t wait;
};

#define MT_TX_SG_MAX_SIZE	8
#define MT_RX_SG_MAX_SIZE	4
#define MT_NUM_TX_ENTRIES	256
#define MT_NUM_RX_ENTRIES	128
#define MCU_RESP_URB_SIZE	1024
struct mt76_usb {
	struct mutex usb_ctrl_mtx;
	u8 *data;
	u16 data_len;

	struct mt76_worker status_worker;
	struct mt76_worker rx_worker;

	struct work_struct stat_work;

	u8 out_ep[__MT_EP_OUT_MAX];
	u8 in_ep[__MT_EP_IN_MAX];
	bool sg_en;

	struct mt76u_mcu {
		u8 *data;
		/* multiple reads */
		struct mt76_reg_pair *rp;
		int rp_len;
		u32 base;
	} mcu;

	void *suse_kabi_padding;
};

#define MT76S_XMIT_BUF_SZ	0x3fe00
#define MT76S_NUM_TX_ENTRIES	256
#define MT76S_NUM_RX_ENTRIES	512
struct mt76_sdio {
	struct mt76_worker txrx_worker;
	struct mt76_worker status_worker;
	struct mt76_worker net_worker;

	struct work_struct stat_work;

	u8 *xmit_buf;
	u32 xmit_buf_sz;

	struct sdio_func *func;
	void *intr_data;
	u8 hw_ver;
	wait_queue_head_t wait;

	struct {
		int pse_data_quota;
		int ple_data_quota;
		int pse_mcu_quota;
		int pse_page_size;
		int deficit;
	} sched;

	int (*parse_irq)(struct mt76_dev *dev, struct mt76s_intr *intr);
<<<<<<< HEAD
	void *suse_kabi_padding;
=======
>>>>>>> eb3cdb58
};

struct mt76_mmio {
	void __iomem *regs;
	spinlock_t irq_lock;
	u32 irqmask;

	struct mtk_wed_device wed;
	struct completion wed_reset;
	struct completion wed_reset_complete;
};

struct mt76_rx_status {
	union {
		struct mt76_wcid *wcid;
		u16 wcid_idx;
	};

	u32 reorder_time;

	u32 ampdu_ref;
	u32 timestamp;

	u8 iv[6];

	u8 phy_idx:2;
	u8 aggr:1;
	u8 qos_ctl;
	u16 seqno;

	u16 freq;
	u32 flag;
	u8 enc_flags;
	u8 encoding:3, bw:4;
	union {
		struct {
			u8 he_ru:3;
			u8 he_gi:2;
			u8 he_dcm:1;
		};
		struct {
			u8 ru:4;
			u8 gi:2;
		} eht;
	};

	u8 amsdu:1, first_amsdu:1, last_amsdu:1;
	u8 rate_idx;
	u8 nss:5, band:3;
	s8 signal;
	u8 chains;
	s8 chain_signal[IEEE80211_MAX_CHAINS];
};

struct mt76_freq_range_power {
	const struct cfg80211_sar_freq_ranges *range;
	s8 power;
};

struct mt76_testmode_ops {
	int (*set_state)(struct mt76_phy *phy, enum mt76_testmode_state state);
	int (*set_params)(struct mt76_phy *phy, struct nlattr **tb,
			  enum mt76_testmode_state new_state);
	int (*dump_stats)(struct mt76_phy *phy, struct sk_buff *msg);
};

struct mt76_testmode_data {
	enum mt76_testmode_state state;

	u32 param_set[DIV_ROUND_UP(NUM_MT76_TM_ATTRS, 32)];
	struct sk_buff *tx_skb;

	u32 tx_count;
	u16 tx_mpdu_len;

	u8 tx_rate_mode;
	u8 tx_rate_idx;
	u8 tx_rate_nss;
	u8 tx_rate_sgi;
	u8 tx_rate_ldpc;
	u8 tx_rate_stbc;
	u8 tx_ltf;

	u8 tx_antenna_mask;
	u8 tx_spe_idx;

	u8 tx_duty_cycle;
	u32 tx_time;
	u32 tx_ipg;

	u32 freq_offset;

	u8 tx_power[4];
	u8 tx_power_control;

	u8 addr[3][ETH_ALEN];

	u32 tx_pending;
	u32 tx_queued;
	u16 tx_queued_limit;
	u32 tx_done;
	struct {
		u64 packets[__MT_RXQ_MAX];
		u64 fcs_error[__MT_RXQ_MAX];
	} rx_stats;
};

struct mt76_vif {
	u8 idx;
	u8 omac_idx;
	u8 band_idx;
	u8 wmm_idx;
	u8 scan_seq_num;
	u8 cipher;
};

struct mt76_phy {
	struct ieee80211_hw *hw;
	struct mt76_dev *dev;
	void *priv;

	unsigned long state;
	u8 band_idx;

	struct mt76_queue *q_tx[__MT_TXQ_MAX];

	struct cfg80211_chan_def chandef;
	struct ieee80211_channel *main_chan;

	struct mt76_channel_state *chan_state;
	enum mt76_dfs_state dfs_state;
	ktime_t survey_time;

	u32 aggr_stats[32];

	struct mt76_hw_cap cap;
	struct mt76_sband sband_2g;
	struct mt76_sband sband_5g;
	struct mt76_sband sband_6g;

	u8 macaddr[ETH_ALEN];

	int txpower_cur;
	u8 antenna_mask;
	u16 chainmask;

#ifdef CONFIG_NL80211_TESTMODE
	struct mt76_testmode_data test;
#endif

	struct delayed_work mac_work;
	u8 mac_work_count;

	struct {
		struct sk_buff *head;
		struct sk_buff **tail;
		u16 seqno;
	} rx_amsdu[__MT_RXQ_MAX];

	struct mt76_freq_range_power *frp;
<<<<<<< HEAD
=======

	struct {
		struct led_classdev cdev;
		char name[32];
		bool al;
		u8 pin;
	} leds;
>>>>>>> eb3cdb58
};

struct mt76_dev {
	struct mt76_phy phy; /* must be first */
	struct mt76_phy *phys[__MT_MAX_BAND];

	struct ieee80211_hw *hw;

	spinlock_t wed_lock;
	spinlock_t lock;
	spinlock_t cc_lock;

	u32 cur_cc_bss_rx;

	struct mt76_rx_status rx_ampdu_status;
	u32 rx_ampdu_len;
	u32 rx_ampdu_ref;

	struct mutex mutex;

	const struct mt76_bus_ops *bus;
	const struct mt76_driver_ops *drv;
	const struct mt76_mcu_ops *mcu_ops;
	struct device *dev;
	struct device *dma_dev;

	struct mt76_mcu mcu;

	struct net_device napi_dev;
	struct net_device tx_napi_dev;
	spinlock_t rx_lock;
	struct napi_struct napi[__MT_RXQ_MAX];
	struct sk_buff_head rx_skb[__MT_RXQ_MAX];
	struct tasklet_struct irq_tasklet;

	struct list_head txwi_cache;
	struct list_head rxwi_cache;
	struct mt76_queue *q_mcu[__MT_MCUQ_MAX];
	struct mt76_queue q_rx[__MT_RXQ_MAX];
	const struct mt76_queue_ops *queue_ops;
	int tx_dma_idx[4];

	struct mt76_worker tx_worker;
	struct napi_struct tx_napi;

	spinlock_t token_lock;
	struct idr token;
	u16 wed_token_count;
	u16 token_count;
	u16 token_size;

	spinlock_t rx_token_lock;
	struct idr rx_token;
	u16 rx_token_size;

	wait_queue_head_t tx_wait;
	/* spinclock used to protect wcid pktid linked list */
	spinlock_t status_lock;

	u32 wcid_mask[DIV_ROUND_UP(MT76_N_WCIDS, 32)];
	u32 wcid_phy_mask[DIV_ROUND_UP(MT76_N_WCIDS, 32)];

	u64 vif_mask;

	struct mt76_wcid global_wcid;
	struct mt76_wcid __rcu *wcid[MT76_N_WCIDS];
	struct list_head wcid_list;

	u32 rev;

	struct tasklet_struct pre_tbtt_tasklet;
	int beacon_int;
	u8 beacon_mask;

	struct debugfs_blob_wrapper eeprom;
	struct debugfs_blob_wrapper otp;

	char alpha2[3];
	enum nl80211_dfs_regions region;

	u32 debugfs_reg;

	u8 csa_complete;

	u32 rxfilter;

#ifdef CONFIG_NL80211_TESTMODE
	const struct mt76_testmode_ops *test_ops;
	struct {
		const char *name;
		u32 offset;
	} test_mtd;
#endif
	struct workqueue_struct *wq;

	void *suse_kabi_padding;

	union {
		struct mt76_mmio mmio;
		struct mt76_usb usb;
		struct mt76_sdio sdio;
	};
};

struct mt76_power_limits {
	s8 cck[4];
	s8 ofdm[8];
	s8 mcs[4][10];
	s8 ru[7][12];
};

<<<<<<< HEAD
enum mt76_phy_type {
	MT_PHY_TYPE_CCK,
	MT_PHY_TYPE_OFDM,
	MT_PHY_TYPE_HT,
	MT_PHY_TYPE_HT_GF,
	MT_PHY_TYPE_VHT,
	MT_PHY_TYPE_HE_SU = 8,
	MT_PHY_TYPE_HE_EXT_SU,
	MT_PHY_TYPE_HE_TB,
	MT_PHY_TYPE_HE_MU,
	__MT_PHY_TYPE_HE_MAX,
};

struct mt76_sta_stats {
	u64 tx_mode[__MT_PHY_TYPE_HE_MAX];
	u64 tx_bw[4];		/* 20, 40, 80, 160 */
	u64 tx_nss[4];		/* 1, 2, 3, 4 */
	u64 tx_mcs[16];		/* mcs idx */
};

=======
>>>>>>> eb3cdb58
struct mt76_ethtool_worker_info {
	u64 *data;
	int idx;
	int initial_stat_idx;
	int worker_stat_count;
	int sta_count;
};

#define CCK_RATE(_idx, _rate) {					\
	.bitrate = _rate,					\
	.flags = IEEE80211_RATE_SHORT_PREAMBLE,			\
	.hw_value = (MT_PHY_TYPE_CCK << 8) | (_idx),		\
	.hw_value_short = (MT_PHY_TYPE_CCK << 8) | (4 + _idx),	\
}

#define OFDM_RATE(_idx, _rate) {				\
	.bitrate = _rate,					\
	.hw_value = (MT_PHY_TYPE_OFDM << 8) | (_idx),		\
	.hw_value_short = (MT_PHY_TYPE_OFDM << 8) | (_idx),	\
}

extern struct ieee80211_rate mt76_rates[12];

#define __mt76_rr(dev, ...)	(dev)->bus->rr((dev), __VA_ARGS__)
#define __mt76_wr(dev, ...)	(dev)->bus->wr((dev), __VA_ARGS__)
#define __mt76_rmw(dev, ...)	(dev)->bus->rmw((dev), __VA_ARGS__)
#define __mt76_wr_copy(dev, ...)	(dev)->bus->write_copy((dev), __VA_ARGS__)
#define __mt76_rr_copy(dev, ...)	(dev)->bus->read_copy((dev), __VA_ARGS__)

#define __mt76_set(dev, offset, val)	__mt76_rmw(dev, offset, 0, val)
#define __mt76_clear(dev, offset, val)	__mt76_rmw(dev, offset, val, 0)

#define mt76_rr(dev, ...)	(dev)->mt76.bus->rr(&((dev)->mt76), __VA_ARGS__)
#define mt76_wr(dev, ...)	(dev)->mt76.bus->wr(&((dev)->mt76), __VA_ARGS__)
#define mt76_rmw(dev, ...)	(dev)->mt76.bus->rmw(&((dev)->mt76), __VA_ARGS__)
#define mt76_wr_copy(dev, ...)	(dev)->mt76.bus->write_copy(&((dev)->mt76), __VA_ARGS__)
#define mt76_rr_copy(dev, ...)	(dev)->mt76.bus->read_copy(&((dev)->mt76), __VA_ARGS__)
#define mt76_wr_rp(dev, ...)	(dev)->mt76.bus->wr_rp(&((dev)->mt76), __VA_ARGS__)
#define mt76_rd_rp(dev, ...)	(dev)->mt76.bus->rd_rp(&((dev)->mt76), __VA_ARGS__)


#define mt76_mcu_restart(dev, ...)	(dev)->mt76.mcu_ops->mcu_restart(&((dev)->mt76))

#define mt76_set(dev, offset, val)	mt76_rmw(dev, offset, 0, val)
#define mt76_clear(dev, offset, val)	mt76_rmw(dev, offset, val, 0)

#define mt76_get_field(_dev, _reg, _field)		\
	FIELD_GET(_field, mt76_rr(dev, _reg))

#define mt76_rmw_field(_dev, _reg, _field, _val)	\
	mt76_rmw(_dev, _reg, _field, FIELD_PREP(_field, _val))

#define __mt76_rmw_field(_dev, _reg, _field, _val)	\
	__mt76_rmw(_dev, _reg, _field, FIELD_PREP(_field, _val))

#define mt76_hw(dev) (dev)->mphy.hw

bool __mt76_poll(struct mt76_dev *dev, u32 offset, u32 mask, u32 val,
		 int timeout);

#define mt76_poll(dev, ...) __mt76_poll(&((dev)->mt76), __VA_ARGS__)

bool ____mt76_poll_msec(struct mt76_dev *dev, u32 offset, u32 mask, u32 val,
			int timeout, int kick);
#define __mt76_poll_msec(...)         ____mt76_poll_msec(__VA_ARGS__, 10)
#define mt76_poll_msec(dev, ...)      ____mt76_poll_msec(&((dev)->mt76), __VA_ARGS__, 10)
#define mt76_poll_msec_tick(dev, ...) ____mt76_poll_msec(&((dev)->mt76), __VA_ARGS__)

void mt76_mmio_init(struct mt76_dev *dev, void __iomem *regs);
void mt76_pci_disable_aspm(struct pci_dev *pdev);

static inline u16 mt76_chip(struct mt76_dev *dev)
{
	return dev->rev >> 16;
}

static inline u16 mt76_rev(struct mt76_dev *dev)
{
	return dev->rev & 0xffff;
}

#define mt76xx_chip(dev) mt76_chip(&((dev)->mt76))
#define mt76xx_rev(dev) mt76_rev(&((dev)->mt76))

#define mt76_init_queues(dev, ...)		(dev)->mt76.queue_ops->init(&((dev)->mt76), __VA_ARGS__)
#define mt76_queue_alloc(dev, ...)	(dev)->mt76.queue_ops->alloc(&((dev)->mt76), __VA_ARGS__)
#define mt76_tx_queue_skb_raw(dev, ...)	(dev)->mt76.queue_ops->tx_queue_skb_raw(&((dev)->mt76), __VA_ARGS__)
#define mt76_tx_queue_skb(dev, ...)	(dev)->mt76.queue_ops->tx_queue_skb(&((dev)->mt76), __VA_ARGS__)
#define mt76_queue_rx_reset(dev, ...)	(dev)->mt76.queue_ops->rx_reset(&((dev)->mt76), __VA_ARGS__)
#define mt76_queue_tx_cleanup(dev, ...)	(dev)->mt76.queue_ops->tx_cleanup(&((dev)->mt76), __VA_ARGS__)
#define mt76_queue_rx_cleanup(dev, ...)	(dev)->mt76.queue_ops->rx_cleanup(&((dev)->mt76), __VA_ARGS__)
#define mt76_queue_kick(dev, ...)	(dev)->mt76.queue_ops->kick(&((dev)->mt76), __VA_ARGS__)
#define mt76_queue_reset(dev, ...)	(dev)->mt76.queue_ops->reset_q(&((dev)->mt76), __VA_ARGS__)

#define mt76_for_each_q_rx(dev, i)	\
	for (i = 0; i < ARRAY_SIZE((dev)->q_rx); i++)	\
		if ((dev)->q_rx[i].ndesc)

struct mt76_dev *mt76_alloc_device(struct device *pdev, unsigned int size,
				   const struct ieee80211_ops *ops,
				   const struct mt76_driver_ops *drv_ops);
int mt76_register_device(struct mt76_dev *dev, bool vht,
			 struct ieee80211_rate *rates, int n_rates);
void mt76_unregister_device(struct mt76_dev *dev);
void mt76_free_device(struct mt76_dev *dev);
void mt76_unregister_phy(struct mt76_phy *phy);

struct mt76_phy *mt76_alloc_phy(struct mt76_dev *dev, unsigned int size,
				const struct ieee80211_ops *ops,
				u8 band_idx);
int mt76_register_phy(struct mt76_phy *phy, bool vht,
		      struct ieee80211_rate *rates, int n_rates);

struct dentry *mt76_register_debugfs_fops(struct mt76_phy *phy,
					  const struct file_operations *ops);
static inline struct dentry *mt76_register_debugfs(struct mt76_dev *dev)
{
	return mt76_register_debugfs_fops(&dev->phy, NULL);
}

int mt76_queues_read(struct seq_file *s, void *data);
void mt76_seq_puts_array(struct seq_file *file, const char *str,
			 s8 *val, int len);

int mt76_eeprom_init(struct mt76_dev *dev, int len);
void mt76_eeprom_override(struct mt76_phy *phy);
int mt76_get_of_eeprom(struct mt76_dev *dev, void *data, int offset, int len);

struct mt76_queue *
mt76_init_queue(struct mt76_dev *dev, int qid, int idx, int n_desc,
<<<<<<< HEAD
		int ring_base);
=======
		int ring_base, u32 flags);
>>>>>>> eb3cdb58
u16 mt76_calculate_default_rate(struct mt76_phy *phy, int rateidx);
static inline int mt76_init_tx_queue(struct mt76_phy *phy, int qid, int idx,
				     int n_desc, int ring_base, u32 flags)
{
	struct mt76_queue *q;

	q = mt76_init_queue(phy->dev, qid, idx, n_desc, ring_base, flags);
	if (IS_ERR(q))
		return PTR_ERR(q);

	phy->q_tx[qid] = q;

	return 0;
}

static inline int mt76_init_mcu_queue(struct mt76_dev *dev, int qid, int idx,
				      int n_desc, int ring_base)
{
	struct mt76_queue *q;

	q = mt76_init_queue(dev, qid, idx, n_desc, ring_base, 0);
	if (IS_ERR(q))
		return PTR_ERR(q);

	dev->q_mcu[qid] = q;

	return 0;
}

static inline struct mt76_phy *
mt76_dev_phy(struct mt76_dev *dev, u8 phy_idx)
{
	if ((phy_idx == MT_BAND1 && dev->phys[phy_idx]) ||
	    (phy_idx == MT_BAND2 && dev->phys[phy_idx]))
		return dev->phys[phy_idx];

	return &dev->phy;
}

static inline struct ieee80211_hw *
mt76_phy_hw(struct mt76_dev *dev, u8 phy_idx)
{
	return mt76_dev_phy(dev, phy_idx)->hw;
}

static inline u8 *
mt76_get_txwi_ptr(struct mt76_dev *dev, struct mt76_txwi_cache *t)
{
	return (u8 *)t - dev->drv->txwi_size;
}

/* increment with wrap-around */
static inline int mt76_incr(int val, int size)
{
	return (val + 1) & (size - 1);
}

/* decrement with wrap-around */
static inline int mt76_decr(int val, int size)
{
	return (val - 1) & (size - 1);
}

u8 mt76_ac_to_hwq(u8 ac);

static inline struct ieee80211_txq *
mtxq_to_txq(struct mt76_txq *mtxq)
{
	void *ptr = mtxq;

	return container_of(ptr, struct ieee80211_txq, drv_priv);
}

static inline struct ieee80211_sta *
wcid_to_sta(struct mt76_wcid *wcid)
{
	void *ptr = wcid;

	if (!wcid || !wcid->sta)
		return NULL;

	return container_of(ptr, struct ieee80211_sta, drv_priv);
}

static inline struct mt76_tx_cb *mt76_tx_skb_cb(struct sk_buff *skb)
{
	BUILD_BUG_ON(sizeof(struct mt76_tx_cb) >
		     sizeof(IEEE80211_SKB_CB(skb)->status.status_driver_data));
	return ((void *)IEEE80211_SKB_CB(skb)->status.status_driver_data);
}

static inline void *mt76_skb_get_hdr(struct sk_buff *skb)
{
	struct mt76_rx_status mstat;
	u8 *data = skb->data;

	/* Alignment concerns */
	BUILD_BUG_ON(sizeof(struct ieee80211_radiotap_he) % 4);
	BUILD_BUG_ON(sizeof(struct ieee80211_radiotap_he_mu) % 4);

	mstat = *((struct mt76_rx_status *)skb->cb);

	if (mstat.flag & RX_FLAG_RADIOTAP_HE)
		data += sizeof(struct ieee80211_radiotap_he);
	if (mstat.flag & RX_FLAG_RADIOTAP_HE_MU)
		data += sizeof(struct ieee80211_radiotap_he_mu);

	return data;
}

static inline void mt76_insert_hdr_pad(struct sk_buff *skb)
{
	int len = ieee80211_get_hdrlen_from_skb(skb);

	if (len % 4 == 0)
		return;

	skb_push(skb, 2);
	memmove(skb->data, skb->data + 2, len);

	skb->data[len] = 0;
	skb->data[len + 1] = 0;
}

static inline bool mt76_is_skb_pktid(u8 pktid)
{
	if (pktid & MT_PACKET_ID_HAS_RATE)
		return false;

	return pktid >= MT_PACKET_ID_FIRST;
}

static inline u8 mt76_tx_power_nss_delta(u8 nss)
{
	static const u8 nss_delta[4] = { 0, 6, 9, 12 };
	u8 idx = nss - 1;

	return (idx < ARRAY_SIZE(nss_delta)) ? nss_delta[idx] : 0;
}

static inline bool mt76_testmode_enabled(struct mt76_phy *phy)
{
#ifdef CONFIG_NL80211_TESTMODE
	return phy->test.state != MT76_TM_STATE_OFF;
#else
	return false;
#endif
}

static inline bool mt76_is_testmode_skb(struct mt76_dev *dev,
					struct sk_buff *skb,
					struct ieee80211_hw **hw)
{
#ifdef CONFIG_NL80211_TESTMODE
	int i;

	for (i = 0; i < ARRAY_SIZE(dev->phys); i++) {
		struct mt76_phy *phy = dev->phys[i];

		if (phy && skb == phy->test.tx_skb) {
			*hw = dev->phys[i]->hw;
			return true;
		}
	}
	return false;
#else
	return false;
#endif
}

void mt76_rx(struct mt76_dev *dev, enum mt76_rxq_id q, struct sk_buff *skb);
void mt76_tx(struct mt76_phy *dev, struct ieee80211_sta *sta,
	     struct mt76_wcid *wcid, struct sk_buff *skb);
void mt76_wake_tx_queue(struct ieee80211_hw *hw, struct ieee80211_txq *txq);
void mt76_stop_tx_queues(struct mt76_phy *phy, struct ieee80211_sta *sta,
			 bool send_bar);
void mt76_tx_check_agg_ssn(struct ieee80211_sta *sta, struct sk_buff *skb);
void mt76_txq_schedule(struct mt76_phy *phy, enum mt76_txq_id qid);
void mt76_txq_schedule_all(struct mt76_phy *phy);
void mt76_tx_worker_run(struct mt76_dev *dev);
void mt76_tx_worker(struct mt76_worker *w);
void mt76_release_buffered_frames(struct ieee80211_hw *hw,
				  struct ieee80211_sta *sta,
				  u16 tids, int nframes,
				  enum ieee80211_frame_release_type reason,
				  bool more_data);
bool mt76_has_tx_pending(struct mt76_phy *phy);
void mt76_set_channel(struct mt76_phy *phy);
void mt76_update_survey(struct mt76_phy *phy);
void mt76_update_survey_active_time(struct mt76_phy *phy, ktime_t time);
int mt76_get_survey(struct ieee80211_hw *hw, int idx,
		    struct survey_info *survey);
int mt76_rx_signal(u8 chain_mask, s8 *chain_signal);
void mt76_set_stream_caps(struct mt76_phy *phy, bool vht);

int mt76_rx_aggr_start(struct mt76_dev *dev, struct mt76_wcid *wcid, u8 tid,
		       u16 ssn, u16 size);
void mt76_rx_aggr_stop(struct mt76_dev *dev, struct mt76_wcid *wcid, u8 tid);

void mt76_wcid_key_setup(struct mt76_dev *dev, struct mt76_wcid *wcid,
			 struct ieee80211_key_conf *key);

void mt76_tx_status_lock(struct mt76_dev *dev, struct sk_buff_head *list)
			 __acquires(&dev->status_lock);
void mt76_tx_status_unlock(struct mt76_dev *dev, struct sk_buff_head *list)
			   __releases(&dev->status_lock);

int mt76_tx_status_skb_add(struct mt76_dev *dev, struct mt76_wcid *wcid,
			   struct sk_buff *skb);
struct sk_buff *mt76_tx_status_skb_get(struct mt76_dev *dev,
				       struct mt76_wcid *wcid, int pktid,
				       struct sk_buff_head *list);
void mt76_tx_status_skb_done(struct mt76_dev *dev, struct sk_buff *skb,
			     struct sk_buff_head *list);
void __mt76_tx_complete_skb(struct mt76_dev *dev, u16 wcid, struct sk_buff *skb,
			    struct list_head *free_list);
static inline void
mt76_tx_complete_skb(struct mt76_dev *dev, u16 wcid, struct sk_buff *skb)
{
    __mt76_tx_complete_skb(dev, wcid, skb, NULL);
}

void mt76_tx_status_check(struct mt76_dev *dev, bool flush);
int mt76_sta_state(struct ieee80211_hw *hw, struct ieee80211_vif *vif,
		   struct ieee80211_sta *sta,
		   enum ieee80211_sta_state old_state,
		   enum ieee80211_sta_state new_state);
void __mt76_sta_remove(struct mt76_dev *dev, struct ieee80211_vif *vif,
		       struct ieee80211_sta *sta);
void mt76_sta_pre_rcu_remove(struct ieee80211_hw *hw, struct ieee80211_vif *vif,
			     struct ieee80211_sta *sta);

int mt76_get_min_avg_rssi(struct mt76_dev *dev, bool ext_phy);

int mt76_get_txpower(struct ieee80211_hw *hw, struct ieee80211_vif *vif,
		     int *dbm);
int mt76_init_sar_power(struct ieee80211_hw *hw,
			const struct cfg80211_sar_specs *sar);
int mt76_get_sar_power(struct mt76_phy *phy,
		       struct ieee80211_channel *chan,
		       int power);

void mt76_csa_check(struct mt76_dev *dev);
void mt76_csa_finish(struct mt76_dev *dev);

int mt76_get_antenna(struct ieee80211_hw *hw, u32 *tx_ant, u32 *rx_ant);
int mt76_set_tim(struct ieee80211_hw *hw, struct ieee80211_sta *sta, bool set);
void mt76_insert_ccmp_hdr(struct sk_buff *skb, u8 key_id);
int mt76_get_rate(struct mt76_dev *dev,
		  struct ieee80211_supported_band *sband,
		  int idx, bool cck);
void mt76_sw_scan(struct ieee80211_hw *hw, struct ieee80211_vif *vif,
		  const u8 *mac);
void mt76_sw_scan_complete(struct ieee80211_hw *hw,
			   struct ieee80211_vif *vif);
enum mt76_dfs_state mt76_phy_dfs_state(struct mt76_phy *phy);
int mt76_testmode_cmd(struct ieee80211_hw *hw, struct ieee80211_vif *vif,
		      void *data, int len);
int mt76_testmode_dump(struct ieee80211_hw *hw, struct sk_buff *skb,
		       struct netlink_callback *cb, void *data, int len);
int mt76_testmode_set_state(struct mt76_phy *phy, enum mt76_testmode_state state);
int mt76_testmode_alloc_skb(struct mt76_phy *phy, u32 len);

static inline void mt76_testmode_reset(struct mt76_phy *phy, bool disable)
{
#ifdef CONFIG_NL80211_TESTMODE
	enum mt76_testmode_state state = MT76_TM_STATE_IDLE;

	if (disable || phy->test.state == MT76_TM_STATE_OFF)
		state = MT76_TM_STATE_OFF;

	mt76_testmode_set_state(phy, state);
#endif
}


/* internal */
static inline struct ieee80211_hw *
mt76_tx_status_get_hw(struct mt76_dev *dev, struct sk_buff *skb)
{
	struct ieee80211_tx_info *info = IEEE80211_SKB_CB(skb);
	u8 phy_idx = (info->hw_queue & MT_TX_HW_QUEUE_PHY) >> 2;
	struct ieee80211_hw *hw = mt76_phy_hw(dev, phy_idx);

	info->hw_queue &= ~MT_TX_HW_QUEUE_PHY;

	return hw;
}

void mt76_put_txwi(struct mt76_dev *dev, struct mt76_txwi_cache *t);
void mt76_put_rxwi(struct mt76_dev *dev, struct mt76_txwi_cache *t);
struct mt76_txwi_cache *mt76_get_rxwi(struct mt76_dev *dev);
void mt76_free_pending_rxwi(struct mt76_dev *dev);
void mt76_rx_complete(struct mt76_dev *dev, struct sk_buff_head *frames,
		      struct napi_struct *napi);
void mt76_rx_poll_complete(struct mt76_dev *dev, enum mt76_rxq_id q,
			   struct napi_struct *napi);
void mt76_rx_aggr_reorder(struct sk_buff *skb, struct sk_buff_head *frames);
void mt76_testmode_tx_pending(struct mt76_phy *phy);
void mt76_queue_tx_complete(struct mt76_dev *dev, struct mt76_queue *q,
			    struct mt76_queue_entry *e);

/* usb */
static inline bool mt76u_urb_error(struct urb *urb)
{
	return urb->status &&
	       urb->status != -ECONNRESET &&
	       urb->status != -ESHUTDOWN &&
	       urb->status != -ENOENT;
}

/* Map hardware queues to usb endpoints */
static inline u8 q2ep(u8 qid)
{
	/* TODO: take management packets to queue 5 */
	return qid + 1;
}

static inline int
mt76u_bulk_msg(struct mt76_dev *dev, void *data, int len, int *actual_len,
	       int timeout, int ep)
{
	struct usb_interface *uintf = to_usb_interface(dev->dev);
	struct usb_device *udev = interface_to_usbdev(uintf);
	struct mt76_usb *usb = &dev->usb;
	unsigned int pipe;

	if (actual_len)
		pipe = usb_rcvbulkpipe(udev, usb->in_ep[ep]);
	else
		pipe = usb_sndbulkpipe(udev, usb->out_ep[ep]);

	return usb_bulk_msg(udev, pipe, data, len, actual_len, timeout);
}

<<<<<<< HEAD
void mt76_ethtool_worker(struct mt76_ethtool_worker_info *wi,
			 struct mt76_sta_stats *stats);
=======
void mt76_ethtool_page_pool_stats(struct mt76_dev *dev, u64 *data, int *index);
void mt76_ethtool_worker(struct mt76_ethtool_worker_info *wi,
			 struct mt76_sta_stats *stats, bool eht);
>>>>>>> eb3cdb58
int mt76_skb_adjust_pad(struct sk_buff *skb, int pad);
int __mt76u_vendor_request(struct mt76_dev *dev, u8 req, u8 req_type,
			   u16 val, u16 offset, void *buf, size_t len);
int mt76u_vendor_request(struct mt76_dev *dev, u8 req,
			 u8 req_type, u16 val, u16 offset,
			 void *buf, size_t len);
void mt76u_single_wr(struct mt76_dev *dev, const u8 req,
		     const u16 offset, const u32 val);
void mt76u_read_copy(struct mt76_dev *dev, u32 offset,
		     void *data, int len);
u32 ___mt76u_rr(struct mt76_dev *dev, u8 req, u8 req_type, u32 addr);
void ___mt76u_wr(struct mt76_dev *dev, u8 req, u8 req_type,
		 u32 addr, u32 val);
int __mt76u_init(struct mt76_dev *dev, struct usb_interface *intf,
		 struct mt76_bus_ops *ops);
int mt76u_init(struct mt76_dev *dev, struct usb_interface *intf);
int mt76u_alloc_mcu_queue(struct mt76_dev *dev);
int mt76u_alloc_queues(struct mt76_dev *dev);
void mt76u_stop_tx(struct mt76_dev *dev);
void mt76u_stop_rx(struct mt76_dev *dev);
int mt76u_resume_rx(struct mt76_dev *dev);
void mt76u_queues_deinit(struct mt76_dev *dev);

int mt76s_init(struct mt76_dev *dev, struct sdio_func *func,
	       const struct mt76_bus_ops *bus_ops);
int mt76s_alloc_rx_queue(struct mt76_dev *dev, enum mt76_rxq_id qid);
int mt76s_alloc_tx(struct mt76_dev *dev);
void mt76s_deinit(struct mt76_dev *dev);
void mt76s_sdio_irq(struct sdio_func *func);
void mt76s_txrx_worker(struct mt76_sdio *sdio);
bool mt76s_txqs_empty(struct mt76_dev *dev);
int mt76s_hw_init(struct mt76_dev *dev, struct sdio_func *func,
		  int hw_ver);
u32 mt76s_rr(struct mt76_dev *dev, u32 offset);
void mt76s_wr(struct mt76_dev *dev, u32 offset, u32 val);
u32 mt76s_rmw(struct mt76_dev *dev, u32 offset, u32 mask, u32 val);
u32 mt76s_read_pcr(struct mt76_dev *dev);
void mt76s_write_copy(struct mt76_dev *dev, u32 offset,
		      const void *data, int len);
void mt76s_read_copy(struct mt76_dev *dev, u32 offset,
		     void *data, int len);
int mt76s_wr_rp(struct mt76_dev *dev, u32 base,
		const struct mt76_reg_pair *data,
		int len);
int mt76s_rd_rp(struct mt76_dev *dev, u32 base,
		struct mt76_reg_pair *data, int len);

struct sk_buff *
__mt76_mcu_msg_alloc(struct mt76_dev *dev, const void *data,
		     int len, int data_len, gfp_t gfp);
static inline struct sk_buff *
mt76_mcu_msg_alloc(struct mt76_dev *dev, const void *data,
		   int data_len)
{
	return __mt76_mcu_msg_alloc(dev, data, data_len, data_len, GFP_KERNEL);
}

void mt76_mcu_rx_event(struct mt76_dev *dev, struct sk_buff *skb);
struct sk_buff *mt76_mcu_get_response(struct mt76_dev *dev,
				      unsigned long expires);
int mt76_mcu_send_and_get_msg(struct mt76_dev *dev, int cmd, const void *data,
			      int len, bool wait_resp, struct sk_buff **ret);
int mt76_mcu_skb_send_and_get_msg(struct mt76_dev *dev, struct sk_buff *skb,
				  int cmd, bool wait_resp, struct sk_buff **ret);
int __mt76_mcu_send_firmware(struct mt76_dev *dev, int cmd, const void *data,
			     int len, int max_len);
static inline int
mt76_mcu_send_firmware(struct mt76_dev *dev, int cmd, const void *data,
		       int len)
{
	int max_len = 4096 - dev->mcu_ops->headroom;

	return __mt76_mcu_send_firmware(dev, cmd, data, len, max_len);
}

static inline int
mt76_mcu_send_msg(struct mt76_dev *dev, int cmd, const void *data, int len,
		  bool wait_resp)
{
	return mt76_mcu_send_and_get_msg(dev, cmd, data, len, wait_resp, NULL);
}

static inline int
mt76_mcu_skb_send_msg(struct mt76_dev *dev, struct sk_buff *skb, int cmd,
		      bool wait_resp)
{
	return mt76_mcu_skb_send_and_get_msg(dev, skb, cmd, wait_resp, NULL);
}

void mt76_set_irq_mask(struct mt76_dev *dev, u32 addr, u32 clear, u32 set);

s8 mt76_get_rate_power_limits(struct mt76_phy *phy,
			      struct ieee80211_channel *chan,
			      struct mt76_power_limits *dest,
			      s8 target_power);

static inline bool mt76_queue_is_wed_rx(struct mt76_queue *q)
{
	return (q->flags & MT_QFLAG_WED) &&
	       FIELD_GET(MT_QFLAG_WED_TYPE, q->flags) == MT76_WED_Q_RX;
}

struct mt76_txwi_cache *
mt76_token_release(struct mt76_dev *dev, int token, bool *wake);
int mt76_token_consume(struct mt76_dev *dev, struct mt76_txwi_cache **ptxwi);
void __mt76_set_tx_blocked(struct mt76_dev *dev, bool blocked);
struct mt76_txwi_cache *mt76_rx_token_release(struct mt76_dev *dev, int token);
int mt76_rx_token_consume(struct mt76_dev *dev, void *ptr,
			  struct mt76_txwi_cache *r, dma_addr_t phys);
int mt76_create_page_pool(struct mt76_dev *dev, struct mt76_queue *q);
static inline void mt76_put_page_pool_buf(void *buf, bool allow_direct)
{
	struct page *page = virt_to_head_page(buf);

	page_pool_put_full_page(page->pp, page, allow_direct);
}

static inline void *
mt76_get_page_pool_buf(struct mt76_queue *q, u32 *offset, u32 size)
{
	struct page *page;

	page = page_pool_dev_alloc_frag(q->page_pool, offset, size);
	if (!page)
		return NULL;

	return page_address(page) + *offset;
}

static inline void mt76_set_tx_blocked(struct mt76_dev *dev, bool blocked)
{
	spin_lock_bh(&dev->token_lock);
	__mt76_set_tx_blocked(dev, blocked);
	spin_unlock_bh(&dev->token_lock);
}

static inline int
mt76_token_get(struct mt76_dev *dev, struct mt76_txwi_cache **ptxwi)
{
	int token;

	spin_lock_bh(&dev->token_lock);
	token = idr_alloc(&dev->token, *ptxwi, 0, dev->token_size, GFP_ATOMIC);
	spin_unlock_bh(&dev->token_lock);

	return token;
}

static inline struct mt76_txwi_cache *
mt76_token_put(struct mt76_dev *dev, int token)
{
	struct mt76_txwi_cache *txwi;

	spin_lock_bh(&dev->token_lock);
	txwi = idr_remove(&dev->token, token);
	spin_unlock_bh(&dev->token_lock);

	return txwi;
}

static inline void mt76_packet_id_init(struct mt76_wcid *wcid)
<<<<<<< HEAD
{
	INIT_LIST_HEAD(&wcid->list);
	idr_init(&wcid->pktid);
}

static inline void
mt76_packet_id_flush(struct mt76_dev *dev, struct mt76_wcid *wcid)
{
	struct sk_buff_head list;

=======
{
	INIT_LIST_HEAD(&wcid->list);
	idr_init(&wcid->pktid);
}

static inline void
mt76_packet_id_flush(struct mt76_dev *dev, struct mt76_wcid *wcid)
{
	struct sk_buff_head list;

>>>>>>> eb3cdb58
	mt76_tx_status_lock(dev, &list);
	mt76_tx_status_skb_get(dev, wcid, -1, &list);
	mt76_tx_status_unlock(dev, &list);

	idr_destroy(&wcid->pktid);
}

#endif<|MERGE_RESOLUTION|>--- conflicted
+++ resolved
@@ -72,9 +72,6 @@
 		     const struct mt76_reg_pair *rp, int len);
 	int (*rd_rp)(struct mt76_dev *dev, u32 base,
 		     struct mt76_reg_pair *rp, int len);
-
-	void *suse_kabi_padding;
-
 	enum mt76_bus_type type;
 };
 
@@ -104,17 +101,11 @@
 	MT_RXQ_MAIN,
 	MT_RXQ_MCU,
 	MT_RXQ_MCU_WA,
-<<<<<<< HEAD
-	MT_RXQ_EXT,
-	MT_RXQ_EXT_WA,
-	MT_RXQ_MAIN_WA,
-=======
 	MT_RXQ_BAND1,
 	MT_RXQ_BAND1_WA,
 	MT_RXQ_MAIN_WA,
 	MT_RXQ_BAND2,
 	MT_RXQ_BAND2_WA,
->>>>>>> eb3cdb58
 	__MT_RXQ_MAX
 };
 
@@ -231,8 +222,6 @@
 	int (*mcu_rd_rp)(struct mt76_dev *dev, u32 base,
 			 struct mt76_reg_pair *rp, int len);
 	int (*mcu_restart)(struct mt76_dev *dev);
-
-	void *suse_kabi_padding;
 };
 
 struct mt76_queue_ops {
@@ -263,8 +252,6 @@
 	void (*kick)(struct mt76_dev *dev, struct mt76_queue *q);
 
 	void (*reset_q)(struct mt76_dev *dev, struct mt76_queue *q);
-
-	void *suse_kabi_padding;
 };
 
 enum mt76_phy_type {
@@ -307,11 +294,7 @@
 	MT_WCID_FLAG_HDR_TRANS,
 };
 
-<<<<<<< HEAD
-#define MT76_N_WCIDS 544
-=======
 #define MT76_N_WCIDS 1088
->>>>>>> eb3cdb58
 
 /* stored in ieee80211_tx_info::hw_queue */
 #define MT_TX_HW_QUEUE_PHY		GENMASK(3, 2)
@@ -351,11 +334,8 @@
 
 	struct list_head list;
 	struct idr pktid;
-<<<<<<< HEAD
-=======
 
 	struct mt76_sta_stats stats;
->>>>>>> eb3cdb58
 };
 
 struct mt76_txq {
@@ -451,6 +431,7 @@
 #define MT_DRV_SW_RX_AIRTIME		BIT(2)
 #define MT_DRV_RX_DMA_HDR		BIT(3)
 #define MT_DRV_HW_MGMT_TXQ		BIT(4)
+#define MT_DRV_AMSDU_OFFLOAD		BIT(5)
 
 struct mt76_driver_ops {
 	u32 drv_flags;
@@ -489,8 +470,6 @@
 
 	void (*sta_remove)(struct mt76_dev *dev, struct ieee80211_vif *vif,
 			   struct ieee80211_sta *sta);
-
-	void *suse_kabi_padding;
 };
 
 struct mt76_channel_state {
@@ -580,8 +559,6 @@
 		int rp_len;
 		u32 base;
 	} mcu;
-
-	void *suse_kabi_padding;
 };
 
 #define MT76S_XMIT_BUF_SZ	0x3fe00
@@ -611,10 +588,6 @@
 	} sched;
 
 	int (*parse_irq)(struct mt76_dev *dev, struct mt76s_intr *intr);
-<<<<<<< HEAD
-	void *suse_kabi_padding;
-=======
->>>>>>> eb3cdb58
 };
 
 struct mt76_mmio {
@@ -775,8 +748,6 @@
 	} rx_amsdu[__MT_RXQ_MAX];
 
 	struct mt76_freq_range_power *frp;
-<<<<<<< HEAD
-=======
 
 	struct {
 		struct led_classdev cdev;
@@ -784,7 +755,6 @@
 		bool al;
 		u8 pin;
 	} leds;
->>>>>>> eb3cdb58
 };
 
 struct mt76_dev {
@@ -880,8 +850,6 @@
 #endif
 	struct workqueue_struct *wq;
 
-	void *suse_kabi_padding;
-
 	union {
 		struct mt76_mmio mmio;
 		struct mt76_usb usb;
@@ -896,29 +864,6 @@
 	s8 ru[7][12];
 };
 
-<<<<<<< HEAD
-enum mt76_phy_type {
-	MT_PHY_TYPE_CCK,
-	MT_PHY_TYPE_OFDM,
-	MT_PHY_TYPE_HT,
-	MT_PHY_TYPE_HT_GF,
-	MT_PHY_TYPE_VHT,
-	MT_PHY_TYPE_HE_SU = 8,
-	MT_PHY_TYPE_HE_EXT_SU,
-	MT_PHY_TYPE_HE_TB,
-	MT_PHY_TYPE_HE_MU,
-	__MT_PHY_TYPE_HE_MAX,
-};
-
-struct mt76_sta_stats {
-	u64 tx_mode[__MT_PHY_TYPE_HE_MAX];
-	u64 tx_bw[4];		/* 20, 40, 80, 160 */
-	u64 tx_nss[4];		/* 1, 2, 3, 4 */
-	u64 tx_mcs[16];		/* mcs idx */
-};
-
-=======
->>>>>>> eb3cdb58
 struct mt76_ethtool_worker_info {
 	u64 *data;
 	int idx;
@@ -1049,11 +994,7 @@
 
 struct mt76_queue *
 mt76_init_queue(struct mt76_dev *dev, int qid, int idx, int n_desc,
-<<<<<<< HEAD
-		int ring_base);
-=======
 		int ring_base, u32 flags);
->>>>>>> eb3cdb58
 u16 mt76_calculate_default_rate(struct mt76_phy *phy, int rateidx);
 static inline int mt76_init_tx_queue(struct mt76_phy *phy, int qid, int idx,
 				     int n_desc, int ring_base, u32 flags)
@@ -1389,14 +1330,9 @@
 	return usb_bulk_msg(udev, pipe, data, len, actual_len, timeout);
 }
 
-<<<<<<< HEAD
-void mt76_ethtool_worker(struct mt76_ethtool_worker_info *wi,
-			 struct mt76_sta_stats *stats);
-=======
 void mt76_ethtool_page_pool_stats(struct mt76_dev *dev, u64 *data, int *index);
 void mt76_ethtool_worker(struct mt76_ethtool_worker_info *wi,
 			 struct mt76_sta_stats *stats, bool eht);
->>>>>>> eb3cdb58
 int mt76_skb_adjust_pad(struct sk_buff *skb, int pad);
 int __mt76u_vendor_request(struct mt76_dev *dev, u8 req, u8 req_type,
 			   u16 val, u16 offset, void *buf, size_t len);
@@ -1558,7 +1494,6 @@
 }
 
 static inline void mt76_packet_id_init(struct mt76_wcid *wcid)
-<<<<<<< HEAD
 {
 	INIT_LIST_HEAD(&wcid->list);
 	idr_init(&wcid->pktid);
@@ -1569,18 +1504,6 @@
 {
 	struct sk_buff_head list;
 
-=======
-{
-	INIT_LIST_HEAD(&wcid->list);
-	idr_init(&wcid->pktid);
-}
-
-static inline void
-mt76_packet_id_flush(struct mt76_dev *dev, struct mt76_wcid *wcid)
-{
-	struct sk_buff_head list;
-
->>>>>>> eb3cdb58
 	mt76_tx_status_lock(dev, &list);
 	mt76_tx_status_skb_get(dev, wcid, -1, &list);
 	mt76_tx_status_unlock(dev, &list);
