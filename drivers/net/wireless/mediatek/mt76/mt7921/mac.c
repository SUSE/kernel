--- conflicted
+++ resolved
@@ -39,10 +39,7 @@
 	};
 	struct ieee80211_sta *sta;
 	struct mt792x_sta *msta;
-<<<<<<< HEAD
-=======
 	struct mt792x_link_sta *mlink;
->>>>>>> 2d5404ca
 	u32 tx_time[IEEE80211_NUM_ACS], rx_time[IEEE80211_NUM_ACS];
 	LIST_HEAD(sta_poll_list);
 	struct rate_info *rate;
@@ -64,14 +61,6 @@
 			spin_unlock_bh(&dev->mt76.sta_poll_lock);
 			break;
 		}
-<<<<<<< HEAD
-		msta = list_first_entry(&sta_poll_list,
-					struct mt792x_sta, wcid.poll_list);
-		list_del_init(&msta->wcid.poll_list);
-		spin_unlock_bh(&dev->mt76.sta_poll_lock);
-
-		idx = msta->wcid.idx;
-=======
 		mlink = list_first_entry(&sta_poll_list,
 					 struct mt792x_link_sta,
 					 wcid.poll_list);
@@ -80,7 +69,6 @@
 		spin_unlock_bh(&dev->mt76.sta_poll_lock);
 
 		idx = mlink->wcid.idx;
->>>>>>> 2d5404ca
 		addr = mt7921_mac_wtbl_lmac_addr(idx, MT_WTBL_AC0_CTT_OFFSET);
 
 		for (i = 0; i < IEEE80211_NUM_ACS; i++) {
@@ -172,11 +160,7 @@
 		mlink->ack_signal =
 			mt76_rx_signal(msta->vif->phy->mt76->antenna_mask, rssi);
 
-<<<<<<< HEAD
-		ewma_avg_signal_add(&msta->avg_ack_signal, -msta->ack_signal);
-=======
 		ewma_avg_signal_add(&mlink->avg_ack_signal, -mlink->ack_signal);
->>>>>>> 2d5404ca
 	}
 }
 
@@ -199,10 +183,7 @@
 	u32 rxd3 = le32_to_cpu(rxd[3]);
 	u32 rxd4 = le32_to_cpu(rxd[4]);
 	struct mt792x_sta *msta = NULL;
-<<<<<<< HEAD
-=======
 	struct mt792x_link_sta *mlink;
->>>>>>> 2d5404ca
 	u16 seq_ctrl = 0;
 	__le16 fc = 0;
 	u8 mode = 0;
@@ -233,18 +214,11 @@
 	status->wcid = mt792x_rx_get_wcid(dev, idx, unicast);
 
 	if (status->wcid) {
-<<<<<<< HEAD
-		msta = container_of(status->wcid, struct mt792x_sta, wcid);
-		spin_lock_bh(&dev->mt76.sta_poll_lock);
-		if (list_empty(&msta->wcid.poll_list))
-			list_add_tail(&msta->wcid.poll_list,
-=======
 		mlink = container_of(status->wcid, struct mt792x_link_sta, wcid);
 		msta = container_of(mlink, struct mt792x_sta, deflink);
 		spin_lock_bh(&dev->mt76.sta_poll_lock);
 		if (list_empty(&mlink->wcid.poll_list))
 			list_add_tail(&mlink->wcid.poll_list,
->>>>>>> 2d5404ca
 				      &dev->mt76.sta_poll_list);
 		spin_unlock_bh(&dev->mt76.sta_poll_lock);
 	}
@@ -475,11 +449,7 @@
 
 void mt7921_mac_add_txs(struct mt792x_dev *dev, void *data)
 {
-<<<<<<< HEAD
-	struct mt792x_sta *msta = NULL;
-=======
 	struct mt792x_link_sta *mlink;
->>>>>>> 2d5404ca
 	struct mt76_wcid *wcid;
 	__le32 *txs_data = data;
 	u16 wcidx;
@@ -503,24 +473,15 @@
 	if (!wcid)
 		goto out;
 
-<<<<<<< HEAD
-	msta = container_of(wcid, struct mt792x_sta, wcid);
-=======
 	mlink = container_of(wcid, struct mt792x_link_sta, wcid);
->>>>>>> 2d5404ca
 
 	mt76_connac2_mac_add_txs_skb(&dev->mt76, wcid, pid, txs_data);
 	if (!wcid->sta)
 		goto out;
 
 	spin_lock_bh(&dev->mt76.sta_poll_lock);
-<<<<<<< HEAD
-	if (list_empty(&msta->wcid.poll_list))
-		list_add_tail(&msta->wcid.poll_list, &dev->mt76.sta_poll_list);
-=======
 	if (list_empty(&mlink->wcid.poll_list))
 		list_add_tail(&mlink->wcid.poll_list, &dev->mt76.sta_poll_list);
->>>>>>> 2d5404ca
 	spin_unlock_bh(&dev->mt76.sta_poll_lock);
 
 out:
@@ -557,11 +518,7 @@
 		 * 1'b0: msdu_id with the same 'wcid pair' as above.
 		 */
 		if (info & MT_TX_FREE_PAIR) {
-<<<<<<< HEAD
-			struct mt792x_sta *msta;
-=======
 			struct mt792x_link_sta *mlink;
->>>>>>> 2d5404ca
 			u16 idx;
 
 			count++;
@@ -571,17 +528,10 @@
 			if (!sta)
 				continue;
 
-<<<<<<< HEAD
-			msta = container_of(wcid, struct mt792x_sta, wcid);
-			spin_lock_bh(&mdev->sta_poll_lock);
-			if (list_empty(&msta->wcid.poll_list))
-				list_add_tail(&msta->wcid.poll_list,
-=======
 			mlink = container_of(wcid, struct mt792x_link_sta, wcid);
 			spin_lock_bh(&mdev->sta_poll_lock);
 			if (list_empty(&mlink->wcid.poll_list))
 				list_add_tail(&mlink->wcid.poll_list,
->>>>>>> 2d5404ca
 					      &mdev->sta_poll_list);
 			spin_unlock_bh(&mdev->sta_poll_lock);
 			continue;
