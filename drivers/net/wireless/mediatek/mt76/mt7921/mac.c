// SPDX-License-Identifier: ISC
/* Copyright (C) 2020 MediaTek Inc. */

#include <linux/devcoredump.h>
#include <linux/etherdevice.h>
#include <linux/timekeeping.h>
#include "mt7921.h"
#include "../dma.h"
#include "../mt76_connac2_mac.h"
#include "mcu.h"

#define MT_WTBL_TXRX_CAP_RATE_OFFSET	7
#define MT_WTBL_TXRX_RATE_G2_HE		24
#define MT_WTBL_TXRX_RATE_G2		12

#define MT_WTBL_AC0_CTT_OFFSET		20

static u32 mt7921_mac_wtbl_lmac_addr(int idx, u8 offset)
{
	return MT_WTBL_LMAC_OFFS(idx, 0) + offset * 4;
}

static struct mt76_wcid *mt7921_rx_get_wcid(struct mt7921_dev *dev,
					    u16 idx, bool unicast)
{
	struct mt7921_sta *sta;
	struct mt76_wcid *wcid;

	if (idx >= ARRAY_SIZE(dev->mt76.wcid))
		return NULL;

	wcid = rcu_dereference(dev->mt76.wcid[idx]);
	if (unicast || !wcid)
		return wcid;

	if (!wcid->sta)
		return NULL;

	sta = container_of(wcid, struct mt7921_sta, wcid);
	if (!sta->vif)
		return NULL;

	return &sta->vif->sta.wcid;
}

<<<<<<< HEAD
void mt7921_sta_ps(struct mt76_dev *mdev, struct ieee80211_sta *sta, bool ps)
{
}
EXPORT_SYMBOL_GPL(mt7921_sta_ps);

=======
>>>>>>> eb3cdb58
bool mt7921_mac_wtbl_update(struct mt7921_dev *dev, int idx, u32 mask)
{
	mt76_rmw(dev, MT_WTBL_UPDATE, MT_WTBL_UPDATE_WLAN_IDX,
		 FIELD_PREP(MT_WTBL_UPDATE_WLAN_IDX, idx) | mask);

	return mt76_poll(dev, MT_WTBL_UPDATE, MT_WTBL_UPDATE_BUSY,
			 0, 5000);
}

void mt7921_mac_sta_poll(struct mt7921_dev *dev)
{
	static const u8 ac_to_tid[] = {
		[IEEE80211_AC_BE] = 0,
		[IEEE80211_AC_BK] = 1,
		[IEEE80211_AC_VI] = 4,
		[IEEE80211_AC_VO] = 6
	};
	struct ieee80211_sta *sta;
	struct mt7921_sta *msta;
	u32 tx_time[IEEE80211_NUM_ACS], rx_time[IEEE80211_NUM_ACS];
	LIST_HEAD(sta_poll_list);
	struct rate_info *rate;
<<<<<<< HEAD
=======
	s8 rssi[4];
>>>>>>> eb3cdb58
	int i;

	spin_lock_bh(&dev->sta_poll_lock);
	list_splice_init(&dev->sta_poll_list, &sta_poll_list);
	spin_unlock_bh(&dev->sta_poll_lock);

	while (true) {
		bool clear = false;
		u32 addr, val;
		u16 idx;
		u8 bw;

		spin_lock_bh(&dev->sta_poll_lock);
		if (list_empty(&sta_poll_list)) {
			spin_unlock_bh(&dev->sta_poll_lock);
			break;
		}
		msta = list_first_entry(&sta_poll_list,
					struct mt7921_sta, poll_list);
		list_del_init(&msta->poll_list);
		spin_unlock_bh(&dev->sta_poll_lock);

		idx = msta->wcid.idx;
		addr = mt7921_mac_wtbl_lmac_addr(idx, MT_WTBL_AC0_CTT_OFFSET);

		for (i = 0; i < IEEE80211_NUM_ACS; i++) {
			u32 tx_last = msta->airtime_ac[i];
			u32 rx_last = msta->airtime_ac[i + 4];

			msta->airtime_ac[i] = mt76_rr(dev, addr);
			msta->airtime_ac[i + 4] = mt76_rr(dev, addr + 4);

			tx_time[i] = msta->airtime_ac[i] - tx_last;
			rx_time[i] = msta->airtime_ac[i + 4] - rx_last;

			if ((tx_last | rx_last) & BIT(30))
				clear = true;

			addr += 8;
		}

		if (clear) {
			mt7921_mac_wtbl_update(dev, idx,
					       MT_WTBL_UPDATE_ADM_COUNT_CLEAR);
			memset(msta->airtime_ac, 0, sizeof(msta->airtime_ac));
		}

		if (!msta->wcid.sta)
			continue;

		sta = container_of((void *)msta, struct ieee80211_sta,
				   drv_priv);
		for (i = 0; i < IEEE80211_NUM_ACS; i++) {
			u8 q = mt76_connac_lmac_mapping(i);
			u32 tx_cur = tx_time[q];
			u32 rx_cur = rx_time[q];
			u8 tid = ac_to_tid[i];

			if (!tx_cur && !rx_cur)
				continue;

			ieee80211_sta_register_airtime(sta, tid, tx_cur,
						       rx_cur);
		}
<<<<<<< HEAD

		/* We don't support reading GI info from txs packets.
		 * For accurate tx status reporting and AQL improvement,
		 * we need to make sure that flags match so polling GI
		 * from per-sta counters directly.
		 */
		rate = &msta->wcid.rate;
		addr = mt7921_mac_wtbl_lmac_addr(idx,
						 MT_WTBL_TXRX_CAP_RATE_OFFSET);
		val = mt76_rr(dev, addr);

		switch (rate->bw) {
		case RATE_INFO_BW_160:
			bw = IEEE80211_STA_RX_BW_160;
			break;
		case RATE_INFO_BW_80:
			bw = IEEE80211_STA_RX_BW_80;
			break;
		case RATE_INFO_BW_40:
			bw = IEEE80211_STA_RX_BW_40;
			break;
		default:
			bw = IEEE80211_STA_RX_BW_20;
			break;
		}

		if (rate->flags & RATE_INFO_FLAGS_HE_MCS) {
			u8 offs = MT_WTBL_TXRX_RATE_G2_HE + 2 * bw;

			rate->he_gi = (val & (0x3 << offs)) >> offs;
		} else if (rate->flags &
			   (RATE_INFO_FLAGS_VHT_MCS | RATE_INFO_FLAGS_MCS)) {
			if (val & BIT(MT_WTBL_TXRX_RATE_G2 + bw))
				rate->flags |= RATE_INFO_FLAGS_SHORT_GI;
			else
				rate->flags &= ~RATE_INFO_FLAGS_SHORT_GI;
		}
	}
}
EXPORT_SYMBOL_GPL(mt7921_mac_sta_poll);

static void
mt7921_mac_decode_he_radiotap_ru(struct mt76_rx_status *status,
				 struct ieee80211_radiotap_he *he,
				 __le32 *rxv)
{
	u32 ru_h, ru_l;
	u8 ru, offs = 0;

	ru_l = le32_get_bits(rxv[0], MT_PRXV_HE_RU_ALLOC_L);
	ru_h = le32_get_bits(rxv[1], MT_PRXV_HE_RU_ALLOC_H);
	ru = (u8)(ru_l | ru_h << 4);

	status->bw = RATE_INFO_BW_HE_RU;
=======

		/* We don't support reading GI info from txs packets.
		 * For accurate tx status reporting and AQL improvement,
		 * we need to make sure that flags match so polling GI
		 * from per-sta counters directly.
		 */
		rate = &msta->wcid.rate;
		addr = mt7921_mac_wtbl_lmac_addr(idx,
						 MT_WTBL_TXRX_CAP_RATE_OFFSET);
		val = mt76_rr(dev, addr);

		switch (rate->bw) {
		case RATE_INFO_BW_160:
			bw = IEEE80211_STA_RX_BW_160;
			break;
		case RATE_INFO_BW_80:
			bw = IEEE80211_STA_RX_BW_80;
			break;
		case RATE_INFO_BW_40:
			bw = IEEE80211_STA_RX_BW_40;
			break;
		default:
			bw = IEEE80211_STA_RX_BW_20;
			break;
		}
>>>>>>> eb3cdb58

		if (rate->flags & RATE_INFO_FLAGS_HE_MCS) {
			u8 offs = MT_WTBL_TXRX_RATE_G2_HE + 2 * bw;

			rate->he_gi = (val & (0x3 << offs)) >> offs;
		} else if (rate->flags &
			   (RATE_INFO_FLAGS_VHT_MCS | RATE_INFO_FLAGS_MCS)) {
			if (val & BIT(MT_WTBL_TXRX_RATE_G2 + bw))
				rate->flags |= RATE_INFO_FLAGS_SHORT_GI;
			else
				rate->flags &= ~RATE_INFO_FLAGS_SHORT_GI;
		}

<<<<<<< HEAD
static void
mt7921_mac_decode_he_mu_radiotap(struct sk_buff *skb, __le32 *rxv)
{
	struct mt76_rx_status *status = (struct mt76_rx_status *)skb->cb;
	static const struct ieee80211_radiotap_he_mu mu_known = {
		.flags1 = HE_BITS(MU_FLAGS1_SIG_B_MCS_KNOWN) |
			  HE_BITS(MU_FLAGS1_SIG_B_DCM_KNOWN) |
			  HE_BITS(MU_FLAGS1_CH1_RU_KNOWN) |
			  HE_BITS(MU_FLAGS1_SIG_B_SYMS_USERS_KNOWN) |
			  HE_BITS(MU_FLAGS1_SIG_B_COMP_KNOWN),
		.flags2 = HE_BITS(MU_FLAGS2_BW_FROM_SIG_A_BW_KNOWN) |
			  HE_BITS(MU_FLAGS2_PUNC_FROM_SIG_A_BW_KNOWN),
	};
	struct ieee80211_radiotap_he_mu *he_mu;

	status->flag |= RX_FLAG_RADIOTAP_HE_MU;

	he_mu = skb_push(skb, sizeof(mu_known));
	memcpy(he_mu, &mu_known, sizeof(mu_known));

#define MU_PREP(f, v)	le16_encode_bits(v, IEEE80211_RADIOTAP_HE_MU_##f)

	he_mu->flags1 |= MU_PREP(FLAGS1_SIG_B_MCS, status->rate_idx);
	if (status->he_dcm)
		he_mu->flags1 |= MU_PREP(FLAGS1_SIG_B_DCM, status->he_dcm);

	he_mu->flags2 |= MU_PREP(FLAGS2_BW_FROM_SIG_A_BW, status->bw) |
			 MU_PREP(FLAGS2_SIG_B_SYMS_USERS,
				 le32_get_bits(rxv[2], MT_CRXV_HE_NUM_USER));

	he_mu->ru_ch1[0] = le32_get_bits(rxv[3], MT_CRXV_HE_RU0);

	if (status->bw >= RATE_INFO_BW_40) {
		he_mu->flags1 |= HE_BITS(MU_FLAGS1_CH2_RU_KNOWN);
		he_mu->ru_ch2[0] =
			le32_get_bits(rxv[3], MT_CRXV_HE_RU1);
	}

	if (status->bw >= RATE_INFO_BW_80) {
		he_mu->ru_ch1[1] =
			le32_get_bits(rxv[3], MT_CRXV_HE_RU2);
		he_mu->ru_ch2[1] =
			le32_get_bits(rxv[3], MT_CRXV_HE_RU3);
	}
}

static void
mt7921_mac_decode_he_radiotap(struct sk_buff *skb, __le32 *rxv, u32 mode)
{
	struct mt76_rx_status *status = (struct mt76_rx_status *)skb->cb;
	static const struct ieee80211_radiotap_he known = {
		.data1 = HE_BITS(DATA1_DATA_MCS_KNOWN) |
			 HE_BITS(DATA1_DATA_DCM_KNOWN) |
			 HE_BITS(DATA1_STBC_KNOWN) |
			 HE_BITS(DATA1_CODING_KNOWN) |
			 HE_BITS(DATA1_LDPC_XSYMSEG_KNOWN) |
			 HE_BITS(DATA1_DOPPLER_KNOWN) |
			 HE_BITS(DATA1_SPTL_REUSE_KNOWN) |
			 HE_BITS(DATA1_BSS_COLOR_KNOWN),
		.data2 = HE_BITS(DATA2_GI_KNOWN) |
			 HE_BITS(DATA2_TXBF_KNOWN) |
			 HE_BITS(DATA2_PE_DISAMBIG_KNOWN) |
			 HE_BITS(DATA2_TXOP_KNOWN),
	};
	struct ieee80211_radiotap_he *he = NULL;
	u32 ltf_size = le32_get_bits(rxv[2], MT_CRXV_HE_LTF_SIZE) + 1;

	status->flag |= RX_FLAG_RADIOTAP_HE;

	he = skb_push(skb, sizeof(known));
	memcpy(he, &known, sizeof(known));

	he->data3 = HE_PREP(DATA3_BSS_COLOR, BSS_COLOR, rxv[14]) |
		    HE_PREP(DATA3_LDPC_XSYMSEG, LDPC_EXT_SYM, rxv[2]);
	he->data4 = HE_PREP(DATA4_SU_MU_SPTL_REUSE, SR_MASK, rxv[11]);
	he->data5 = HE_PREP(DATA5_PE_DISAMBIG, PE_DISAMBIG, rxv[2]) |
		    le16_encode_bits(ltf_size,
				     IEEE80211_RADIOTAP_HE_DATA5_LTF_SIZE);
	if (le32_to_cpu(rxv[0]) & MT_PRXV_TXBF)
		he->data5 |= HE_BITS(DATA5_TXBF);
	he->data6 = HE_PREP(DATA6_TXOP, TXOP_DUR, rxv[14]) |
		    HE_PREP(DATA6_DOPPLER, DOPPLER, rxv[14]);

	switch (mode) {
	case MT_PHY_TYPE_HE_SU:
		he->data1 |= HE_BITS(DATA1_FORMAT_SU) |
			     HE_BITS(DATA1_UL_DL_KNOWN) |
			     HE_BITS(DATA1_BEAM_CHANGE_KNOWN) |
			     HE_BITS(DATA1_BW_RU_ALLOC_KNOWN);

		he->data3 |= HE_PREP(DATA3_BEAM_CHANGE, BEAM_CHNG, rxv[14]) |
			     HE_PREP(DATA3_UL_DL, UPLINK, rxv[2]);
		break;
	case MT_PHY_TYPE_HE_EXT_SU:
		he->data1 |= HE_BITS(DATA1_FORMAT_EXT_SU) |
			     HE_BITS(DATA1_UL_DL_KNOWN) |
			     HE_BITS(DATA1_BW_RU_ALLOC_KNOWN);

		he->data3 |= HE_PREP(DATA3_UL_DL, UPLINK, rxv[2]);
		break;
	case MT_PHY_TYPE_HE_MU:
		he->data1 |= HE_BITS(DATA1_FORMAT_MU) |
			     HE_BITS(DATA1_UL_DL_KNOWN);

		he->data3 |= HE_PREP(DATA3_UL_DL, UPLINK, rxv[2]);
		he->data4 |= HE_PREP(DATA4_MU_STA_ID, MU_AID, rxv[7]);

		mt7921_mac_decode_he_radiotap_ru(status, he, rxv);
		mt7921_mac_decode_he_mu_radiotap(skb, rxv);
		break;
	case MT_PHY_TYPE_HE_TB:
		he->data1 |= HE_BITS(DATA1_FORMAT_TRIG) |
			     HE_BITS(DATA1_SPTL_REUSE2_KNOWN) |
			     HE_BITS(DATA1_SPTL_REUSE3_KNOWN) |
			     HE_BITS(DATA1_SPTL_REUSE4_KNOWN);

		he->data4 |= HE_PREP(DATA4_TB_SPTL_REUSE1, SR_MASK, rxv[11]) |
			     HE_PREP(DATA4_TB_SPTL_REUSE2, SR1_MASK, rxv[11]) |
			     HE_PREP(DATA4_TB_SPTL_REUSE3, SR2_MASK, rxv[11]) |
			     HE_PREP(DATA4_TB_SPTL_REUSE4, SR3_MASK, rxv[11]);

		mt7921_mac_decode_he_radiotap_ru(status, he, rxv);
		break;
	default:
		break;
=======
		/* get signal strength of resp frames (CTS/BA/ACK) */
		addr = mt7921_mac_wtbl_lmac_addr(idx, 30);
		val = mt76_rr(dev, addr);

		rssi[0] = to_rssi(GENMASK(7, 0), val);
		rssi[1] = to_rssi(GENMASK(15, 8), val);
		rssi[2] = to_rssi(GENMASK(23, 16), val);
		rssi[3] = to_rssi(GENMASK(31, 14), val);

		msta->ack_signal =
			mt76_rx_signal(msta->vif->phy->mt76->antenna_mask, rssi);

		ewma_avg_signal_add(&msta->avg_ack_signal, -msta->ack_signal);
>>>>>>> eb3cdb58
	}
}
EXPORT_SYMBOL_GPL(mt7921_mac_sta_poll);

static void
mt7921_get_status_freq_info(struct mt7921_dev *dev, struct mt76_phy *mphy,
			    struct mt76_rx_status *status, u8 chfreq)
{
	if (chfreq > 180) {
		status->band = NL80211_BAND_6GHZ;
		chfreq = (chfreq - 181) * 4 + 1;
	} else if (chfreq > 14) {
		status->band = NL80211_BAND_5GHZ;
	} else {
		status->band = NL80211_BAND_2GHZ;
	}
<<<<<<< HEAD

	if (chfreq > 180) {
		status->band = NL80211_BAND_6GHZ;
		chfreq = (chfreq - 181) * 4 + 1;
	} else if (chfreq > 14) {
		status->band = NL80211_BAND_5GHZ;
	} else {
		status->band = NL80211_BAND_2GHZ;
	}
=======
>>>>>>> eb3cdb58
	status->freq = ieee80211_channel_to_frequency(chfreq, status->band);
}

static void
mt7921_mac_rssi_iter(void *priv, u8 *mac, struct ieee80211_vif *vif)
{
	struct sk_buff *skb = priv;
	struct mt76_rx_status *status = (struct mt76_rx_status *)skb->cb;
	struct mt7921_vif *mvif = (struct mt7921_vif *)vif->drv_priv;
	struct ieee80211_hdr *hdr = mt76_skb_get_hdr(skb);

	if (status->signal > 0)
		return;

	if (!ether_addr_equal(vif->addr, hdr->addr1))
		return;

	ewma_rssi_add(&mvif->rssi, -status->signal);
}

static void
mt7921_mac_assoc_rssi(struct mt7921_dev *dev, struct sk_buff *skb)
{
	struct ieee80211_hdr *hdr = mt76_skb_get_hdr(skb);

	if (!ieee80211_is_assoc_resp(hdr->frame_control) &&
	    !ieee80211_is_auth(hdr->frame_control))
		return;

	ieee80211_iterate_active_interfaces_atomic(mt76_hw(dev),
		IEEE80211_IFACE_ITER_RESUME_ALL,
		mt7921_mac_rssi_iter, skb);
}

<<<<<<< HEAD
/* The HW does not translate the mac header to 802.3 for mesh point */
static int mt7921_reverse_frag0_hdr_trans(struct sk_buff *skb, u16 hdr_gap)
{
	struct mt76_rx_status *status = (struct mt76_rx_status *)skb->cb;
	struct ethhdr *eth_hdr = (struct ethhdr *)(skb->data + hdr_gap);
	struct mt7921_sta *msta = (struct mt7921_sta *)status->wcid;
	__le32 *rxd = (__le32 *)skb->data;
	struct ieee80211_sta *sta;
	struct ieee80211_vif *vif;
	struct ieee80211_hdr hdr;
	u16 frame_control;

	if (le32_get_bits(rxd[3], MT_RXD3_NORMAL_ADDR_TYPE) !=
	    MT_RXD3_NORMAL_U2M)
		return -EINVAL;

	if (!(le32_to_cpu(rxd[1]) & MT_RXD1_NORMAL_GROUP_4))
		return -EINVAL;

	if (!msta || !msta->vif)
		return -EINVAL;

	sta = container_of((void *)msta, struct ieee80211_sta, drv_priv);
	vif = container_of((void *)msta->vif, struct ieee80211_vif, drv_priv);

	/* store the info from RXD and ethhdr to avoid being overridden */
	frame_control = le32_get_bits(rxd[6], MT_RXD6_FRAME_CONTROL);
	hdr.frame_control = cpu_to_le16(frame_control);
	hdr.seq_ctrl = cpu_to_le16(le32_get_bits(rxd[8], MT_RXD8_SEQ_CTRL));
	hdr.duration_id = 0;

	ether_addr_copy(hdr.addr1, vif->addr);
	ether_addr_copy(hdr.addr2, sta->addr);
	switch (frame_control & (IEEE80211_FCTL_TODS |
				 IEEE80211_FCTL_FROMDS)) {
	case 0:
		ether_addr_copy(hdr.addr3, vif->bss_conf.bssid);
		break;
	case IEEE80211_FCTL_FROMDS:
		ether_addr_copy(hdr.addr3, eth_hdr->h_source);
		break;
	case IEEE80211_FCTL_TODS:
		ether_addr_copy(hdr.addr3, eth_hdr->h_dest);
		break;
	case IEEE80211_FCTL_TODS | IEEE80211_FCTL_FROMDS:
		ether_addr_copy(hdr.addr3, eth_hdr->h_dest);
		ether_addr_copy(hdr.addr4, eth_hdr->h_source);
		break;
	default:
		break;
	}

	skb_pull(skb, hdr_gap + sizeof(struct ethhdr) - 2);
	if (eth_hdr->h_proto == cpu_to_be16(ETH_P_AARP) ||
	    eth_hdr->h_proto == cpu_to_be16(ETH_P_IPX))
		ether_addr_copy(skb_push(skb, ETH_ALEN), bridge_tunnel_header);
	else if (be16_to_cpu(eth_hdr->h_proto) >= ETH_P_802_3_MIN)
		ether_addr_copy(skb_push(skb, ETH_ALEN), rfc1042_header);
	else
		skb_pull(skb, 2);

	if (ieee80211_has_order(hdr.frame_control))
		memcpy(skb_push(skb, IEEE80211_HT_CTL_LEN), &rxd[9],
		       IEEE80211_HT_CTL_LEN);
	if (ieee80211_is_data_qos(hdr.frame_control)) {
		__le16 qos_ctrl;

		qos_ctrl = cpu_to_le16(le32_get_bits(rxd[8], MT_RXD8_QOS_CTL));
		memcpy(skb_push(skb, IEEE80211_QOS_CTL_LEN), &qos_ctrl,
		       IEEE80211_QOS_CTL_LEN);
	}

	if (ieee80211_has_a4(hdr.frame_control))
		memcpy(skb_push(skb, sizeof(hdr)), &hdr, sizeof(hdr));
	else
		memcpy(skb_push(skb, sizeof(hdr) - 6), &hdr, sizeof(hdr) - 6);

	return 0;
}

=======
>>>>>>> eb3cdb58
static int
mt7921_mac_fill_rx(struct mt7921_dev *dev, struct sk_buff *skb)
{
	u32 csum_mask = MT_RXD0_NORMAL_IP_SUM | MT_RXD0_NORMAL_UDP_TCP_SUM;
	struct mt76_rx_status *status = (struct mt76_rx_status *)skb->cb;
	bool hdr_trans, unicast, insert_ccmp_hdr = false;
	u8 chfreq, qos_ctl = 0, remove_pad, amsdu_info;
	u16 hdr_gap;
	__le32 *rxv = NULL, *rxd = (__le32 *)skb->data;
	struct mt76_phy *mphy = &dev->mt76.phy;
	struct mt7921_phy *phy = &dev->phy;
	struct ieee80211_supported_band *sband;
<<<<<<< HEAD
=======
	u32 csum_status = *(u32 *)skb->cb;
>>>>>>> eb3cdb58
	u32 rxd0 = le32_to_cpu(rxd[0]);
	u32 rxd1 = le32_to_cpu(rxd[1]);
	u32 rxd2 = le32_to_cpu(rxd[2]);
	u32 rxd3 = le32_to_cpu(rxd[3]);
	u32 rxd4 = le32_to_cpu(rxd[4]);
	struct mt7921_sta *msta = NULL;
	u16 seq_ctrl = 0;
	__le16 fc = 0;
	u8 mode = 0;
	int i, idx;

	memset(status, 0, sizeof(*status));

	if (rxd1 & MT_RXD1_NORMAL_BAND_IDX)
		return -EINVAL;

	if (!test_bit(MT76_STATE_RUNNING, &mphy->state))
		return -EINVAL;

	if (rxd2 & MT_RXD2_NORMAL_AMSDU_ERR)
		return -EINVAL;

	hdr_trans = rxd2 & MT_RXD2_NORMAL_HDR_TRANS;
	if (hdr_trans && (rxd1 & MT_RXD1_NORMAL_CM))
		return -EINVAL;

	/* ICV error or CCMP/BIP/WPI MIC error */
	if (rxd1 & MT_RXD1_NORMAL_ICV_ERR)
		status->flag |= RX_FLAG_ONLY_MONITOR;

	chfreq = FIELD_GET(MT_RXD3_NORMAL_CH_FREQ, rxd3);
	unicast = FIELD_GET(MT_RXD3_NORMAL_ADDR_TYPE, rxd3) == MT_RXD3_NORMAL_U2M;
	idx = FIELD_GET(MT_RXD1_NORMAL_WLAN_IDX, rxd1);
	status->wcid = mt7921_rx_get_wcid(dev, idx, unicast);

	if (status->wcid) {
		msta = container_of(status->wcid, struct mt7921_sta, wcid);
		spin_lock_bh(&dev->sta_poll_lock);
		if (list_empty(&msta->poll_list))
			list_add_tail(&msta->poll_list, &dev->sta_poll_list);
		spin_unlock_bh(&dev->sta_poll_lock);
	}

	mt7921_get_status_freq_info(dev, mphy, status, chfreq);

	switch (status->band) {
	case NL80211_BAND_5GHZ:
		sband = &mphy->sband_5g.sband;
		break;
	case NL80211_BAND_6GHZ:
		sband = &mphy->sband_6g.sband;
		break;
	default:
		sband = &mphy->sband_2g.sband;
		break;
	}

	if (!sband->channels)
		return -EINVAL;

	if (mt76_is_mmio(&dev->mt76) && (rxd0 & csum_mask) == csum_mask &&
	    !(csum_status & (BIT(0) | BIT(2) | BIT(3))))
		skb->ip_summed = CHECKSUM_UNNECESSARY;

	if (rxd1 & MT_RXD1_NORMAL_FCS_ERR)
		status->flag |= RX_FLAG_FAILED_FCS_CRC;

	if (rxd1 & MT_RXD1_NORMAL_TKIP_MIC_ERR)
		status->flag |= RX_FLAG_MMIC_ERROR;

	if (FIELD_GET(MT_RXD1_NORMAL_SEC_MODE, rxd1) != 0 &&
	    !(rxd1 & (MT_RXD1_NORMAL_CLM | MT_RXD1_NORMAL_CM))) {
		status->flag |= RX_FLAG_DECRYPTED;
		status->flag |= RX_FLAG_IV_STRIPPED;
		status->flag |= RX_FLAG_MMIC_STRIPPED | RX_FLAG_MIC_STRIPPED;
	}

	remove_pad = FIELD_GET(MT_RXD2_NORMAL_HDR_OFFSET, rxd2);

	if (rxd2 & MT_RXD2_NORMAL_MAX_LEN_ERROR)
		return -EINVAL;

	rxd += 6;
	if (rxd1 & MT_RXD1_NORMAL_GROUP_4) {
		u32 v0 = le32_to_cpu(rxd[0]);
		u32 v2 = le32_to_cpu(rxd[2]);

		fc = cpu_to_le16(FIELD_GET(MT_RXD6_FRAME_CONTROL, v0));
		seq_ctrl = FIELD_GET(MT_RXD8_SEQ_CTRL, v2);
		qos_ctl = FIELD_GET(MT_RXD8_QOS_CTL, v2);

		rxd += 4;
		if ((u8 *)rxd - skb->data >= skb->len)
			return -EINVAL;
	}

	if (rxd1 & MT_RXD1_NORMAL_GROUP_1) {
		u8 *data = (u8 *)rxd;

		if (status->flag & RX_FLAG_DECRYPTED) {
			switch (FIELD_GET(MT_RXD1_NORMAL_SEC_MODE, rxd1)) {
			case MT_CIPHER_AES_CCMP:
			case MT_CIPHER_CCMP_CCX:
			case MT_CIPHER_CCMP_256:
				insert_ccmp_hdr =
					FIELD_GET(MT_RXD2_NORMAL_FRAG, rxd2);
				fallthrough;
			case MT_CIPHER_TKIP:
			case MT_CIPHER_TKIP_NO_MIC:
			case MT_CIPHER_GCMP:
			case MT_CIPHER_GCMP_256:
				status->iv[0] = data[5];
				status->iv[1] = data[4];
				status->iv[2] = data[3];
				status->iv[3] = data[2];
				status->iv[4] = data[1];
				status->iv[5] = data[0];
				break;
			default:
				break;
			}
		}
		rxd += 4;
		if ((u8 *)rxd - skb->data >= skb->len)
			return -EINVAL;
	}

	if (rxd1 & MT_RXD1_NORMAL_GROUP_2) {
		status->timestamp = le32_to_cpu(rxd[0]);
		status->flag |= RX_FLAG_MACTIME_START;

		if (!(rxd2 & MT_RXD2_NORMAL_NON_AMPDU)) {
			status->flag |= RX_FLAG_AMPDU_DETAILS;

			/* all subframes of an A-MPDU have the same timestamp */
			if (phy->rx_ampdu_ts != status->timestamp) {
				if (!++phy->ampdu_ref)
					phy->ampdu_ref++;
			}
			phy->rx_ampdu_ts = status->timestamp;

			status->ampdu_ref = phy->ampdu_ref;
		}

		rxd += 2;
		if ((u8 *)rxd - skb->data >= skb->len)
			return -EINVAL;
	}

	/* RXD Group 3 - P-RXV */
	if (rxd1 & MT_RXD1_NORMAL_GROUP_3) {
		u32 v0, v1;
		int ret;

		rxv = rxd;
		rxd += 2;
		if ((u8 *)rxd - skb->data >= skb->len)
			return -EINVAL;

		v0 = le32_to_cpu(rxv[0]);
		v1 = le32_to_cpu(rxv[1]);

		if (v0 & MT_PRXV_HT_AD_CODE)
			status->enc_flags |= RX_ENC_FLAG_LDPC;

		ret = mt76_connac2_mac_fill_rx_rate(&dev->mt76, status, sband,
						    rxv, &mode);
		if (ret < 0)
			return ret;

		if (rxd1 & MT_RXD1_NORMAL_GROUP_5) {
			rxd += 6;
			if ((u8 *)rxd - skb->data >= skb->len)
				return -EINVAL;

			rxv = rxd;
			/* Monitor mode would use RCPI described in GROUP 5
			 * instead.
			 */
			v1 = le32_to_cpu(rxv[0]);

			rxd += 12;
			if ((u8 *)rxd - skb->data >= skb->len)
				return -EINVAL;
		}

		status->chains = mphy->antenna_mask;
		status->chain_signal[0] = to_rssi(MT_PRXV_RCPI0, v1);
		status->chain_signal[1] = to_rssi(MT_PRXV_RCPI1, v1);
		status->chain_signal[2] = to_rssi(MT_PRXV_RCPI2, v1);
		status->chain_signal[3] = to_rssi(MT_PRXV_RCPI3, v1);
		status->signal = -128;
		for (i = 0; i < hweight8(mphy->antenna_mask); i++) {
			if (!(status->chains & BIT(i)) ||
			    status->chain_signal[i] >= 0)
				continue;

			status->signal = max(status->signal,
					     status->chain_signal[i]);
		}
<<<<<<< HEAD

		stbc = FIELD_GET(MT_PRXV_STBC, v0);
		gi = FIELD_GET(MT_PRXV_SGI, v0);
		cck = false;

		idx = i = FIELD_GET(MT_PRXV_TX_RATE, v0);
		mode = FIELD_GET(MT_PRXV_TX_MODE, v0);

		switch (mode) {
		case MT_PHY_TYPE_CCK:
			cck = true;
			fallthrough;
		case MT_PHY_TYPE_OFDM:
			i = mt76_get_rate(&dev->mt76, sband, i, cck);
			break;
		case MT_PHY_TYPE_HT_GF:
		case MT_PHY_TYPE_HT:
			status->encoding = RX_ENC_HT;
			if (i > 31)
				return -EINVAL;
			break;
		case MT_PHY_TYPE_VHT:
			status->nss =
				FIELD_GET(MT_PRXV_NSTS, v0) + 1;
			status->encoding = RX_ENC_VHT;
			if (i > 11)
				return -EINVAL;
			break;
		case MT_PHY_TYPE_HE_MU:
		case MT_PHY_TYPE_HE_SU:
		case MT_PHY_TYPE_HE_EXT_SU:
		case MT_PHY_TYPE_HE_TB:
			status->nss =
				FIELD_GET(MT_PRXV_NSTS, v0) + 1;
			status->encoding = RX_ENC_HE;
			i &= GENMASK(3, 0);

			if (gi <= NL80211_RATE_INFO_HE_GI_3_2)
				status->he_gi = gi;

			status->he_dcm = !!(idx & MT_PRXV_TX_DCM);
			break;
		default:
			return -EINVAL;
		}

		status->rate_idx = i;

		switch (FIELD_GET(MT_PRXV_FRAME_MODE, v0)) {
		case IEEE80211_STA_RX_BW_20:
			break;
		case IEEE80211_STA_RX_BW_40:
			if (mode & MT_PHY_TYPE_HE_EXT_SU &&
			    (idx & MT_PRXV_TX_ER_SU_106T)) {
				status->bw = RATE_INFO_BW_HE_RU;
				status->he_ru =
					NL80211_RATE_INFO_HE_RU_ALLOC_106;
			} else {
				status->bw = RATE_INFO_BW_40;
			}
			break;
		case IEEE80211_STA_RX_BW_80:
			status->bw = RATE_INFO_BW_80;
			break;
		case IEEE80211_STA_RX_BW_160:
			status->bw = RATE_INFO_BW_160;
			break;
		default:
			return -EINVAL;
		}

		status->enc_flags |= RX_ENC_FLAG_STBC_MASK * stbc;
		if (mode < MT_PHY_TYPE_HE_SU && gi)
			status->enc_flags |= RX_ENC_FLAG_SHORT_GI;

		if (rxd1 & MT_RXD1_NORMAL_GROUP_5) {
			rxd += 18;
			if ((u8 *)rxd - skb->data >= skb->len)
				return -EINVAL;
		}
=======
>>>>>>> eb3cdb58
	}

	amsdu_info = FIELD_GET(MT_RXD4_NORMAL_PAYLOAD_FORMAT, rxd4);
	status->amsdu = !!amsdu_info;
	if (status->amsdu) {
		status->first_amsdu = amsdu_info == MT_RXD4_FIRST_AMSDU_FRAME;
		status->last_amsdu = amsdu_info == MT_RXD4_LAST_AMSDU_FRAME;
	}

	hdr_gap = (u8 *)rxd - skb->data + 2 * remove_pad;
	if (hdr_trans && ieee80211_has_morefrags(fc)) {
<<<<<<< HEAD
		if (mt7921_reverse_frag0_hdr_trans(skb, hdr_gap))
			return -EINVAL;
=======
		struct ieee80211_vif *vif;
		int err;

		if (!msta || !msta->vif)
			return -EINVAL;

		vif = container_of((void *)msta->vif, struct ieee80211_vif,
				   drv_priv);
		err = mt76_connac2_reverse_frag0_hdr_trans(vif, skb, hdr_gap);
		if (err)
			return err;

>>>>>>> eb3cdb58
		hdr_trans = false;
	} else {
		skb_pull(skb, hdr_gap);
		if (!hdr_trans && status->amsdu) {
			memmove(skb->data + 2, skb->data,
				ieee80211_get_hdrlen_from_skb(skb));
			skb_pull(skb, 2);
		}
	}

	if (!hdr_trans) {
		struct ieee80211_hdr *hdr;

		if (insert_ccmp_hdr) {
			u8 key_id = FIELD_GET(MT_RXD1_NORMAL_KEY_ID, rxd1);

			mt76_insert_ccmp_hdr(skb, key_id);
		}

		hdr = mt76_skb_get_hdr(skb);
		fc = hdr->frame_control;
		if (ieee80211_is_data_qos(fc)) {
			seq_ctrl = le16_to_cpu(hdr->seq_ctrl);
			qos_ctl = *ieee80211_get_qos_ctl(hdr);
		}
	} else {
		status->flag |= RX_FLAG_8023;
	}

	mt7921_mac_assoc_rssi(dev, skb);

	if (rxv && mode >= MT_PHY_TYPE_HE_SU && !(status->flag & RX_FLAG_8023))
<<<<<<< HEAD
		mt7921_mac_decode_he_radiotap(skb, rxv, mode);
=======
		mt76_connac2_mac_decode_he_radiotap(&dev->mt76, skb, rxv, mode);
>>>>>>> eb3cdb58

	if (!status->wcid || !ieee80211_is_data_qos(fc))
		return 0;

	status->aggr = unicast && !ieee80211_is_qos_nullfunc(fc);
	status->seqno = IEEE80211_SEQ_TO_SN(seq_ctrl);
	status->qos_ctl = qos_ctl;

	return 0;
}

<<<<<<< HEAD
static void
mt7921_mac_write_txwi_8023(struct mt7921_dev *dev, __le32 *txwi,
			   struct sk_buff *skb, struct mt76_wcid *wcid)
{
	u8 tid = skb->priority & IEEE80211_QOS_CTL_TID_MASK;
	u8 fc_type, fc_stype;
	u16 ethertype;
	bool wmm = false;
	u32 val;

	if (wcid->sta) {
		struct ieee80211_sta *sta;

		sta = container_of((void *)wcid, struct ieee80211_sta, drv_priv);
		wmm = sta->wme;
	}

	val = FIELD_PREP(MT_TXD1_HDR_FORMAT, MT_HDR_FORMAT_802_3) |
	      FIELD_PREP(MT_TXD1_TID, tid);

	ethertype = get_unaligned_be16(&skb->data[12]);
	if (ethertype >= ETH_P_802_3_MIN)
		val |= MT_TXD1_ETH_802_3;

	txwi[1] |= cpu_to_le32(val);

	fc_type = IEEE80211_FTYPE_DATA >> 2;
	fc_stype = wmm ? IEEE80211_STYPE_QOS_DATA >> 4 : 0;

	val = FIELD_PREP(MT_TXD2_FRAME_TYPE, fc_type) |
	      FIELD_PREP(MT_TXD2_SUB_TYPE, fc_stype);

	txwi[2] |= cpu_to_le32(val);

	val = FIELD_PREP(MT_TXD7_TYPE, fc_type) |
	      FIELD_PREP(MT_TXD7_SUB_TYPE, fc_stype);
	txwi[7] |= cpu_to_le32(val);
}

static void
mt7921_mac_write_txwi_80211(struct mt7921_dev *dev, __le32 *txwi,
			    struct sk_buff *skb, struct ieee80211_key_conf *key)
{
	struct ieee80211_hdr *hdr = (struct ieee80211_hdr *)skb->data;
	struct ieee80211_mgmt *mgmt = (struct ieee80211_mgmt *)skb->data;
	struct ieee80211_tx_info *info = IEEE80211_SKB_CB(skb);
	bool multicast = is_multicast_ether_addr(hdr->addr1);
	u8 tid = skb->priority & IEEE80211_QOS_CTL_TID_MASK;
	__le16 fc = hdr->frame_control;
	u8 fc_type, fc_stype;
	u32 val;

	if (ieee80211_is_action(fc) &&
	    mgmt->u.action.category == WLAN_CATEGORY_BACK &&
	    mgmt->u.action.u.addba_req.action_code == WLAN_ACTION_ADDBA_REQ) {
		u16 capab = le16_to_cpu(mgmt->u.action.u.addba_req.capab);

		txwi[5] |= cpu_to_le32(MT_TXD5_ADD_BA);
		tid = (capab >> 2) & IEEE80211_QOS_CTL_TID_MASK;
	} else if (ieee80211_is_back_req(hdr->frame_control)) {
		struct ieee80211_bar *bar = (struct ieee80211_bar *)hdr;
		u16 control = le16_to_cpu(bar->control);

		tid = FIELD_GET(IEEE80211_BAR_CTRL_TID_INFO_MASK, control);
	}

	val = FIELD_PREP(MT_TXD1_HDR_FORMAT, MT_HDR_FORMAT_802_11) |
	      FIELD_PREP(MT_TXD1_HDR_INFO,
			 ieee80211_get_hdrlen_from_skb(skb) / 2) |
	      FIELD_PREP(MT_TXD1_TID, tid);
	txwi[1] |= cpu_to_le32(val);

	fc_type = (le16_to_cpu(fc) & IEEE80211_FCTL_FTYPE) >> 2;
	fc_stype = (le16_to_cpu(fc) & IEEE80211_FCTL_STYPE) >> 4;

	val = FIELD_PREP(MT_TXD2_FRAME_TYPE, fc_type) |
	      FIELD_PREP(MT_TXD2_SUB_TYPE, fc_stype) |
	      FIELD_PREP(MT_TXD2_MULTICAST, multicast);

	if (key && multicast && ieee80211_is_robust_mgmt_frame(skb) &&
	    key->cipher == WLAN_CIPHER_SUITE_AES_CMAC) {
		val |= MT_TXD2_BIP;
		txwi[3] &= ~cpu_to_le32(MT_TXD3_PROTECT_FRAME);
	}

	if (!ieee80211_is_data(fc) || multicast ||
	    info->flags & IEEE80211_TX_CTL_USE_MINRATE)
		val |= MT_TXD2_FIX_RATE;

	txwi[2] |= cpu_to_le32(val);

	if (ieee80211_is_beacon(fc)) {
		txwi[3] &= ~cpu_to_le32(MT_TXD3_SW_POWER_MGMT);
		txwi[3] |= cpu_to_le32(MT_TXD3_REM_TX_COUNT);
	}

	if (info->flags & IEEE80211_TX_CTL_INJECTED) {
		u16 seqno = le16_to_cpu(hdr->seq_ctrl);

		if (ieee80211_is_back_req(hdr->frame_control)) {
			struct ieee80211_bar *bar;

			bar = (struct ieee80211_bar *)skb->data;
			seqno = le16_to_cpu(bar->start_seq_num);
		}

		val = MT_TXD3_SN_VALID |
		      FIELD_PREP(MT_TXD3_SEQ, IEEE80211_SEQ_TO_SN(seqno));
		txwi[3] |= cpu_to_le32(val);
		txwi[7] &= ~cpu_to_le32(MT_TXD7_HW_AMSDU);
	}

	if (mt76_is_mmio(&dev->mt76)) {
		val = FIELD_PREP(MT_TXD7_TYPE, fc_type) |
		      FIELD_PREP(MT_TXD7_SUB_TYPE, fc_stype);
		txwi[7] |= cpu_to_le32(val);
	} else {
		val = FIELD_PREP(MT_TXD8_L_TYPE, fc_type) |
		      FIELD_PREP(MT_TXD8_L_SUB_TYPE, fc_stype);
		txwi[8] |= cpu_to_le32(val);
	}
}

void mt7921_mac_write_txwi(struct mt7921_dev *dev, __le32 *txwi,
			   struct sk_buff *skb, struct mt76_wcid *wcid,
			   struct ieee80211_key_conf *key, int pid,
			   bool beacon)
{
	struct ieee80211_tx_info *info = IEEE80211_SKB_CB(skb);
	struct ieee80211_vif *vif = info->control.vif;
	struct mt76_phy *mphy = &dev->mphy;
	u8 p_fmt, q_idx, omac_idx = 0, wmm_idx = 0;
	bool is_mmio = mt76_is_mmio(&dev->mt76);
	u32 sz_txd = is_mmio ? MT_TXD_SIZE : MT_SDIO_TXD_SIZE;
	bool is_8023 = info->flags & IEEE80211_TX_CTL_HW_80211_ENCAP;
	u16 tx_count = 15;
	u32 val;

	if (vif) {
		struct mt76_vif *mvif = (struct mt76_vif *)vif->drv_priv;

		omac_idx = mvif->omac_idx;
		wmm_idx = mvif->wmm_idx;
	}

	if (beacon) {
		p_fmt = MT_TX_TYPE_FW;
		q_idx = MT_LMAC_BCN0;
	} else if (skb_get_queue_mapping(skb) >= MT_TXQ_PSD) {
		p_fmt = is_mmio ? MT_TX_TYPE_CT : MT_TX_TYPE_SF;
		q_idx = MT_LMAC_ALTX0;
	} else {
		p_fmt = is_mmio ? MT_TX_TYPE_CT : MT_TX_TYPE_SF;
		q_idx = wmm_idx * MT7921_MAX_WMM_SETS +
			mt76_connac_lmac_mapping(skb_get_queue_mapping(skb));
	}

	val = FIELD_PREP(MT_TXD0_TX_BYTES, skb->len + sz_txd) |
	      FIELD_PREP(MT_TXD0_PKT_FMT, p_fmt) |
	      FIELD_PREP(MT_TXD0_Q_IDX, q_idx);
	txwi[0] = cpu_to_le32(val);

	val = MT_TXD1_LONG_FORMAT |
	      FIELD_PREP(MT_TXD1_WLAN_IDX, wcid->idx) |
	      FIELD_PREP(MT_TXD1_OWN_MAC, omac_idx);

	txwi[1] = cpu_to_le32(val);
	txwi[2] = 0;

	val = FIELD_PREP(MT_TXD3_REM_TX_COUNT, tx_count);
	if (key)
		val |= MT_TXD3_PROTECT_FRAME;
	if (info->flags & IEEE80211_TX_CTL_NO_ACK)
		val |= MT_TXD3_NO_ACK;

	txwi[3] = cpu_to_le32(val);
	txwi[4] = 0;

	val = FIELD_PREP(MT_TXD5_PID, pid);
	if (pid >= MT_PACKET_ID_FIRST)
		val |= MT_TXD5_TX_STATUS_HOST;
	txwi[5] = cpu_to_le32(val);

	txwi[6] = 0;
	txwi[7] = wcid->amsdu ? cpu_to_le32(MT_TXD7_HW_AMSDU) : 0;

	if (is_8023)
		mt7921_mac_write_txwi_8023(dev, txwi, skb, wcid);
	else
		mt7921_mac_write_txwi_80211(dev, txwi, skb, key);

	if (txwi[2] & cpu_to_le32(MT_TXD2_FIX_RATE)) {
		int rateidx = vif ? ffs(vif->bss_conf.basic_rates) - 1 : 0;
		u16 rate, mode;

		/* hardware won't add HTC for mgmt/ctrl frame */
		txwi[2] |= cpu_to_le32(MT_TXD2_HTC_VLD);

		rate = mt76_calculate_default_rate(mphy, rateidx);
		mode = rate >> 8;
		rate &= GENMASK(7, 0);
		rate |= FIELD_PREP(MT_TX_RATE_MODE, mode);

		val = MT_TXD6_FIXED_BW |
		      FIELD_PREP(MT_TXD6_TX_RATE, rate);
		txwi[6] |= cpu_to_le32(val);
		txwi[3] |= cpu_to_le32(MT_TXD3_BA_DISABLE);
	}
}
EXPORT_SYMBOL_GPL(mt7921_mac_write_txwi);

void mt7921_tx_check_aggr(struct ieee80211_sta *sta, __le32 *txwi)
=======
static void mt7921_tx_check_aggr(struct ieee80211_sta *sta, __le32 *txwi)
>>>>>>> eb3cdb58
{
	struct mt7921_sta *msta;
	u16 fc, tid;
	u32 val;

<<<<<<< HEAD
	if (!sta || !(sta->ht_cap.ht_supported || sta->he_cap.has_he))
=======
	if (!sta || !(sta->deflink.ht_cap.ht_supported || sta->deflink.he_cap.has_he))
>>>>>>> eb3cdb58
		return;

	tid = le32_get_bits(txwi[1], MT_TXD1_TID);
	if (tid >= 6) /* skip VO queue */
		return;

	val = le32_to_cpu(txwi[2]);
	fc = FIELD_GET(MT_TXD2_FRAME_TYPE, val) << 2 |
	     FIELD_GET(MT_TXD2_SUB_TYPE, val) << 4;
	if (unlikely(fc != (IEEE80211_FTYPE_DATA | IEEE80211_STYPE_QOS_DATA)))
		return;

	msta = (struct mt7921_sta *)sta->drv_priv;
	if (!test_and_set_bit(tid, &msta->ampdu_state))
		ieee80211_start_tx_ba_session(sta, tid, 0);
}
EXPORT_SYMBOL_GPL(mt7921_tx_check_aggr);

<<<<<<< HEAD
static bool
mt7921_mac_add_txs_skb(struct mt7921_dev *dev, struct mt76_wcid *wcid, int pid,
		       __le32 *txs_data)
{
	struct mt7921_sta *msta = container_of(wcid, struct mt7921_sta, wcid);
	struct mt76_sta_stats *stats = &msta->stats;
	struct ieee80211_supported_band *sband;
	struct mt76_dev *mdev = &dev->mt76;
	struct ieee80211_tx_info *info;
	struct rate_info rate = {};
	struct sk_buff_head list;
	u32 txrate, txs, mode;
	struct sk_buff *skb;
	bool cck = false;

	mt76_tx_status_lock(mdev, &list);
	skb = mt76_tx_status_skb_get(mdev, wcid, pid, &list);
	if (!skb)
		goto out;

	info = IEEE80211_SKB_CB(skb);
	txs = le32_to_cpu(txs_data[0]);
	if (!(txs & MT_TXS0_ACK_ERROR_MASK))
		info->flags |= IEEE80211_TX_STAT_ACK;

	info->status.ampdu_len = 1;
	info->status.ampdu_ack_len = !!(info->flags &
					IEEE80211_TX_STAT_ACK);

	info->status.rates[0].idx = -1;

	if (!wcid->sta)
		goto out;

	txrate = FIELD_GET(MT_TXS0_TX_RATE, txs);

	rate.mcs = FIELD_GET(MT_TX_RATE_IDX, txrate);
	rate.nss = FIELD_GET(MT_TX_RATE_NSS, txrate) + 1;

	if (rate.nss - 1 < ARRAY_SIZE(stats->tx_nss))
		stats->tx_nss[rate.nss - 1]++;
	if (rate.mcs < ARRAY_SIZE(stats->tx_mcs))
		stats->tx_mcs[rate.mcs]++;

	mode = FIELD_GET(MT_TX_RATE_MODE, txrate);
	switch (mode) {
	case MT_PHY_TYPE_CCK:
		cck = true;
		fallthrough;
	case MT_PHY_TYPE_OFDM:
		if (dev->mphy.chandef.chan->band == NL80211_BAND_5GHZ)
			sband = &dev->mphy.sband_5g.sband;
		else
			sband = &dev->mphy.sband_2g.sband;

		rate.mcs = mt76_get_rate(dev->mphy.dev, sband, rate.mcs, cck);
		rate.legacy = sband->bitrates[rate.mcs].bitrate;
		break;
	case MT_PHY_TYPE_HT:
	case MT_PHY_TYPE_HT_GF:
		if (rate.mcs > 31)
			goto out;

		rate.flags = RATE_INFO_FLAGS_MCS;
		if (wcid->rate.flags & RATE_INFO_FLAGS_SHORT_GI)
			rate.flags |= RATE_INFO_FLAGS_SHORT_GI;
		break;
	case MT_PHY_TYPE_VHT:
		if (rate.mcs > 9)
			goto out;

		rate.flags = RATE_INFO_FLAGS_VHT_MCS;
		break;
	case MT_PHY_TYPE_HE_SU:
	case MT_PHY_TYPE_HE_EXT_SU:
	case MT_PHY_TYPE_HE_TB:
	case MT_PHY_TYPE_HE_MU:
		if (rate.mcs > 11)
			goto out;

		rate.he_gi = wcid->rate.he_gi;
		rate.he_dcm = FIELD_GET(MT_TX_RATE_DCM, txrate);
		rate.flags = RATE_INFO_FLAGS_HE_MCS;
		break;
	default:
		goto out;
	}
	stats->tx_mode[mode]++;

	switch (FIELD_GET(MT_TXS0_BW, txs)) {
	case IEEE80211_STA_RX_BW_160:
		rate.bw = RATE_INFO_BW_160;
		stats->tx_bw[3]++;
		break;
	case IEEE80211_STA_RX_BW_80:
		rate.bw = RATE_INFO_BW_80;
		stats->tx_bw[2]++;
		break;
	case IEEE80211_STA_RX_BW_40:
		rate.bw = RATE_INFO_BW_40;
		stats->tx_bw[1]++;
		break;
	default:
		rate.bw = RATE_INFO_BW_20;
		stats->tx_bw[0]++;
		break;
	}
	wcid->rate = rate;

out:
	if (skb)
		mt76_tx_status_skb_done(mdev, skb, &list);
	mt76_tx_status_unlock(mdev, &list);
=======
void mt7921_mac_add_txs(struct mt7921_dev *dev, void *data)
{
	struct mt7921_sta *msta = NULL;
	struct mt76_wcid *wcid;
	__le32 *txs_data = data;
	u16 wcidx;
	u8 pid;

	if (le32_get_bits(txs_data[0], MT_TXS0_TXS_FORMAT) > 1)
		return;

	wcidx = le32_get_bits(txs_data[2], MT_TXS2_WCID);
	pid = le32_get_bits(txs_data[3], MT_TXS3_PID);

	if (pid < MT_PACKET_ID_FIRST)
		return;

	if (wcidx >= MT7921_WTBL_SIZE)
		return;

	rcu_read_lock();

	wcid = rcu_dereference(dev->mt76.wcid[wcidx]);
	if (!wcid)
		goto out;

	msta = container_of(wcid, struct mt7921_sta, wcid);

	mt76_connac2_mac_add_txs_skb(&dev->mt76, wcid, pid, txs_data);
	if (!wcid->sta)
		goto out;

	spin_lock_bh(&dev->sta_poll_lock);
	if (list_empty(&msta->poll_list))
		list_add_tail(&msta->poll_list, &dev->sta_poll_list);
	spin_unlock_bh(&dev->sta_poll_lock);

out:
	rcu_read_unlock();
}

void mt7921_txwi_free(struct mt7921_dev *dev, struct mt76_txwi_cache *t,
		      struct ieee80211_sta *sta, bool clear_status,
		      struct list_head *free_list)
{
	struct mt76_dev *mdev = &dev->mt76;
	__le32 *txwi;
	u16 wcid_idx;

	mt76_connac_txp_skb_unmap(mdev, t);
	if (!t->skb)
		goto out;

	txwi = (__le32 *)mt76_get_txwi_ptr(mdev, t);
	if (sta) {
		struct mt76_wcid *wcid = (struct mt76_wcid *)sta->drv_priv;

		if (likely(t->skb->protocol != cpu_to_be16(ETH_P_PAE)))
			mt7921_tx_check_aggr(sta, txwi);

		wcid_idx = wcid->idx;
	} else {
		wcid_idx = le32_get_bits(txwi[1], MT_TXD1_WLAN_IDX);
	}

	__mt76_tx_complete_skb(mdev, wcid_idx, t->skb, free_list);
out:
	t->skb = NULL;
	mt76_put_txwi(mdev, t);
}
EXPORT_SYMBOL_GPL(mt7921_txwi_free);

static void mt7921_mac_tx_free(struct mt7921_dev *dev, void *data, int len)
{
	struct mt76_connac_tx_free *free = data;
	__le32 *tx_info = (__le32 *)(data + sizeof(*free));
	struct mt76_dev *mdev = &dev->mt76;
	struct mt76_txwi_cache *txwi;
	struct ieee80211_sta *sta = NULL;
	struct sk_buff *skb, *tmp;
	void *end = data + len;
	LIST_HEAD(free_list);
	bool wake = false;
	u8 i, count;

	/* clean DMA queues and unmap buffers first */
	mt76_queue_tx_cleanup(dev, dev->mphy.q_tx[MT_TXQ_PSD], false);
	mt76_queue_tx_cleanup(dev, dev->mphy.q_tx[MT_TXQ_BE], false);

	count = le16_get_bits(free->ctrl, MT_TX_FREE_MSDU_CNT);
	if (WARN_ON_ONCE((void *)&tx_info[count] > end))
		return;

	for (i = 0; i < count; i++) {
		u32 msdu, info = le32_to_cpu(tx_info[i]);
		u8 stat;

		/* 1'b1: new wcid pair.
		 * 1'b0: msdu_id with the same 'wcid pair' as above.
		 */
		if (info & MT_TX_FREE_PAIR) {
			struct mt7921_sta *msta;
			struct mt76_wcid *wcid;
			u16 idx;

			count++;
			idx = FIELD_GET(MT_TX_FREE_WLAN_ID, info);
			wcid = rcu_dereference(dev->mt76.wcid[idx]);
			sta = wcid_to_sta(wcid);
			if (!sta)
				continue;

			msta = container_of(wcid, struct mt7921_sta, wcid);
			spin_lock_bh(&dev->sta_poll_lock);
			if (list_empty(&msta->poll_list))
				list_add_tail(&msta->poll_list, &dev->sta_poll_list);
			spin_unlock_bh(&dev->sta_poll_lock);
			continue;
		}
>>>>>>> eb3cdb58

	return !!skb;
}

void mt7921_mac_add_txs(struct mt7921_dev *dev, void *data)
{
	struct mt7921_sta *msta = NULL;
	struct mt76_wcid *wcid;
	__le32 *txs_data = data;
	u16 wcidx;
	u8 pid;

<<<<<<< HEAD
	if (le32_get_bits(txs_data[0], MT_TXS0_TXS_FORMAT) > 1)
		return;

	wcidx = le32_get_bits(txs_data[2], MT_TXS2_WCID);
	pid = le32_get_bits(txs_data[3], MT_TXS3_PID);

	if (pid < MT_PACKET_ID_FIRST)
		return;

	if (wcidx >= MT7921_WTBL_SIZE)
		return;

	rcu_read_lock();

	wcid = rcu_dereference(dev->mt76.wcid[wcidx]);
	if (!wcid)
		goto out;
=======
		mt7921_txwi_free(dev, txwi, sta, stat, &free_list);
	}
>>>>>>> eb3cdb58

	mt7921_mac_add_txs_skb(dev, wcid, pid, txs_data);

<<<<<<< HEAD
	if (!wcid->sta)
		goto out;

	msta = container_of(wcid, struct mt7921_sta, wcid);
	spin_lock_bh(&dev->sta_poll_lock);
	if (list_empty(&msta->poll_list))
		list_add_tail(&msta->poll_list, &dev->sta_poll_list);
	spin_unlock_bh(&dev->sta_poll_lock);

out:
	rcu_read_unlock();
=======
	list_for_each_entry_safe(skb, tmp, &free_list, list) {
		skb_list_del_init(skb);
		napi_consume_skb(skb, 1);
	}

	rcu_read_lock();
	mt7921_mac_sta_poll(dev);
	rcu_read_unlock();

	mt76_worker_schedule(&dev->mt76.tx_worker);
>>>>>>> eb3cdb58
}
EXPORT_SYMBOL_GPL(mt7921_mac_add_txs);

<<<<<<< HEAD
void mt7921_queue_rx_skb(struct mt76_dev *mdev, enum mt76_rxq_id q,
			 struct sk_buff *skb)
{
	struct mt7921_dev *dev = container_of(mdev, struct mt7921_dev, mt76);
=======
bool mt7921_rx_check(struct mt76_dev *mdev, void *data, int len)
{
	struct mt7921_dev *dev = container_of(mdev, struct mt7921_dev, mt76);
	__le32 *rxd = (__le32 *)data;
	__le32 *end = (__le32 *)&rxd[len / 4];
	enum rx_pkt_type type;

	type = le32_get_bits(rxd[0], MT_RXD0_PKT_TYPE);

	switch (type) {
	case PKT_TYPE_TXRX_NOTIFY:
		/* PKT_TYPE_TXRX_NOTIFY can be received only by mmio devices */
		mt7921_mac_tx_free(dev, data, len); /* mmio */
		return false;
	case PKT_TYPE_TXS:
		for (rxd += 2; rxd + 8 <= end; rxd += 8)
			mt7921_mac_add_txs(dev, rxd);
		return false;
	default:
		return true;
	}
}
EXPORT_SYMBOL_GPL(mt7921_rx_check);

void mt7921_queue_rx_skb(struct mt76_dev *mdev, enum mt76_rxq_id q,
			 struct sk_buff *skb, u32 *info)
{
	struct mt7921_dev *dev = container_of(mdev, struct mt7921_dev, mt76);
>>>>>>> eb3cdb58
	__le32 *rxd = (__le32 *)skb->data;
	__le32 *end = (__le32 *)&skb->data[skb->len];
	enum rx_pkt_type type;
	u16 flag;

	type = le32_get_bits(rxd[0], MT_RXD0_PKT_TYPE);
	flag = le32_get_bits(rxd[0], MT_RXD0_PKT_FLAG);

	if (type == PKT_TYPE_RX_EVENT && flag == 0x1)
		type = PKT_TYPE_NORMAL_MCU;

	switch (type) {
<<<<<<< HEAD
=======
	case PKT_TYPE_TXRX_NOTIFY:
		/* PKT_TYPE_TXRX_NOTIFY can be received only by mmio devices */
		mt7921_mac_tx_free(dev, skb->data, skb->len);
		napi_consume_skb(skb, 1);
		break;
>>>>>>> eb3cdb58
	case PKT_TYPE_RX_EVENT:
		mt7921_mcu_rx_event(dev, skb);
		break;
	case PKT_TYPE_TXS:
		for (rxd += 2; rxd + 8 <= end; rxd += 8)
			mt7921_mac_add_txs(dev, rxd);
		dev_kfree_skb(skb);
		break;
	case PKT_TYPE_NORMAL_MCU:
	case PKT_TYPE_NORMAL:
		if (!mt7921_mac_fill_rx(dev, skb)) {
			mt76_rx(&dev->mt76, q, skb);
			return;
		}
		fallthrough;
	default:
		dev_kfree_skb(skb);
		break;
	}
}
EXPORT_SYMBOL_GPL(mt7921_queue_rx_skb);

void mt7921_mac_reset_counters(struct mt7921_phy *phy)
{
	struct mt7921_dev *dev = phy->dev;
	int i;

	for (i = 0; i < 4; i++) {
		mt76_rr(dev, MT_TX_AGG_CNT(0, i));
		mt76_rr(dev, MT_TX_AGG_CNT2(0, i));
	}

	dev->mt76.phy.survey_time = ktime_get_boottime();
	memset(phy->mt76->aggr_stats, 0, sizeof(phy->mt76->aggr_stats));

	/* reset airtime counters */
	mt76_rr(dev, MT_MIB_SDR9(0));
	mt76_rr(dev, MT_MIB_SDR36(0));
	mt76_rr(dev, MT_MIB_SDR37(0));

	mt76_set(dev, MT_WF_RMAC_MIB_TIME0(0), MT_WF_RMAC_MIB_RXTIME_CLR);
	mt76_set(dev, MT_WF_RMAC_MIB_AIRTIME0(0), MT_WF_RMAC_MIB_RXTIME_CLR);
}

void mt7921_mac_set_timing(struct mt7921_phy *phy)
{
	s16 coverage_class = phy->coverage_class;
	struct mt7921_dev *dev = phy->dev;
	u32 val, reg_offset;
	u32 cck = FIELD_PREP(MT_TIMEOUT_VAL_PLCP, 231) |
		  FIELD_PREP(MT_TIMEOUT_VAL_CCA, 48);
	u32 ofdm = FIELD_PREP(MT_TIMEOUT_VAL_PLCP, 60) |
		   FIELD_PREP(MT_TIMEOUT_VAL_CCA, 28);
	bool is_2ghz = phy->mt76->chandef.chan->band == NL80211_BAND_2GHZ;
	int sifs = is_2ghz ? 10 : 16, offset;

	if (!test_bit(MT76_STATE_RUNNING, &phy->mt76->state))
		return;

	mt76_set(dev, MT_ARB_SCR(0),
		 MT_ARB_SCR_TX_DISABLE | MT_ARB_SCR_RX_DISABLE);
	udelay(1);

	offset = 3 * coverage_class;
	reg_offset = FIELD_PREP(MT_TIMEOUT_VAL_PLCP, offset) |
		     FIELD_PREP(MT_TIMEOUT_VAL_CCA, offset);

	mt76_wr(dev, MT_TMAC_CDTR(0), cck + reg_offset);
	mt76_wr(dev, MT_TMAC_ODTR(0), ofdm + reg_offset);
	mt76_wr(dev, MT_TMAC_ICR0(0),
		FIELD_PREP(MT_IFS_EIFS, 360) |
		FIELD_PREP(MT_IFS_RIFS, 2) |
		FIELD_PREP(MT_IFS_SIFS, sifs) |
		FIELD_PREP(MT_IFS_SLOT, phy->slottime));

	if (phy->slottime < 20 || !is_2ghz)
		val = MT7921_CFEND_RATE_DEFAULT;
	else
		val = MT7921_CFEND_RATE_11B;

	mt76_rmw_field(dev, MT_AGG_ACR0(0), MT_AGG_ACR_CFEND_RATE, val);
	mt76_clear(dev, MT_ARB_SCR(0),
		   MT_ARB_SCR_TX_DISABLE | MT_ARB_SCR_RX_DISABLE);
}

static u8
mt7921_phy_get_nf(struct mt7921_phy *phy, int idx)
{
	return 0;
}

static void
mt7921_phy_update_channel(struct mt76_phy *mphy, int idx)
{
	struct mt7921_dev *dev = container_of(mphy->dev, struct mt7921_dev, mt76);
	struct mt7921_phy *phy = (struct mt7921_phy *)mphy->priv;
	struct mt76_channel_state *state;
	u64 busy_time, tx_time, rx_time, obss_time;
	int nf;

	busy_time = mt76_get_field(dev, MT_MIB_SDR9(idx),
				   MT_MIB_SDR9_BUSY_MASK);
	tx_time = mt76_get_field(dev, MT_MIB_SDR36(idx),
				 MT_MIB_SDR36_TXTIME_MASK);
	rx_time = mt76_get_field(dev, MT_MIB_SDR37(idx),
				 MT_MIB_SDR37_RXTIME_MASK);
	obss_time = mt76_get_field(dev, MT_WF_RMAC_MIB_AIRTIME14(idx),
				   MT_MIB_OBSSTIME_MASK);

	nf = mt7921_phy_get_nf(phy, idx);
	if (!phy->noise)
		phy->noise = nf << 4;
	else if (nf)
		phy->noise += nf - (phy->noise >> 4);

	state = mphy->chan_state;
	state->cc_busy += busy_time;
	state->cc_tx += tx_time;
	state->cc_rx += rx_time + obss_time;
	state->cc_bss_rx += rx_time;
	state->noise = -(phy->noise >> 4);
}

void mt7921_update_channel(struct mt76_phy *mphy)
{
	struct mt7921_dev *dev = container_of(mphy->dev, struct mt7921_dev, mt76);

	if (mt76_connac_pm_wake(mphy, &dev->pm))
		return;

	mt7921_phy_update_channel(mphy, 0);
	/* reset obss airtime */
	mt76_set(dev, MT_WF_RMAC_MIB_TIME0(0), MT_WF_RMAC_MIB_RXTIME_CLR);

	mt76_connac_power_save_sched(mphy, &dev->pm);
}
EXPORT_SYMBOL_GPL(mt7921_update_channel);

static void
mt7921_vif_connect_iter(void *priv, u8 *mac,
			struct ieee80211_vif *vif)
{
	struct mt7921_vif *mvif = (struct mt7921_vif *)vif->drv_priv;
	struct mt7921_dev *dev = mvif->phy->dev;
	struct ieee80211_hw *hw = mt76_hw(dev);

	if (vif->type == NL80211_IFTYPE_STATION)
		ieee80211_disconnect(vif, true);

	mt76_connac_mcu_uni_add_dev(&dev->mphy, vif, &mvif->sta.wcid, true);
	mt7921_mcu_set_tx(dev, vif);
<<<<<<< HEAD
=======

	if (vif->type == NL80211_IFTYPE_AP) {
		mt76_connac_mcu_uni_add_bss(dev->phy.mt76, vif, &mvif->sta.wcid,
					    true, NULL);
		mt7921_mcu_sta_update(dev, NULL, vif, true,
				      MT76_STA_INFO_STATE_NONE);
		mt7921_mcu_uni_add_beacon_offload(dev, hw, vif, true);
	}
>>>>>>> eb3cdb58
}

/* system error recovery */
void mt7921_mac_reset_work(struct work_struct *work)
{
	struct mt7921_dev *dev = container_of(work, struct mt7921_dev,
					      reset_work);
	struct ieee80211_hw *hw = mt76_hw(dev);
	struct mt76_connac_pm *pm = &dev->pm;
	int i, ret;

	dev_dbg(dev->mt76.dev, "chip reset\n");
	dev->hw_full_reset = true;
	ieee80211_stop_queues(hw);

	cancel_delayed_work_sync(&dev->mphy.mac_work);
	cancel_delayed_work_sync(&pm->ps_work);
	cancel_work_sync(&pm->wake_work);

<<<<<<< HEAD
	mutex_lock(&dev->mt76.mutex);
	for (i = 0; i < 10; i++)
		if (!mt7921_dev_reset(dev))
			break;
	mutex_unlock(&dev->mt76.mutex);
=======
	for (i = 0; i < 10; i++) {
		mutex_lock(&dev->mt76.mutex);
		ret = mt7921_dev_reset(dev);
		mutex_unlock(&dev->mt76.mutex);

		if (!ret)
			break;
	}
>>>>>>> eb3cdb58

	if (i == 10)
		dev_err(dev->mt76.dev, "chip reset failed\n");

	if (test_and_clear_bit(MT76_HW_SCANNING, &dev->mphy.state)) {
		struct cfg80211_scan_info info = {
			.aborted = true,
		};

		ieee80211_scan_completed(dev->mphy.hw, &info);
	}

	dev->hw_full_reset = false;
	pm->suspended = false;
	ieee80211_wake_queues(hw);
	ieee80211_iterate_active_interfaces(hw,
					    IEEE80211_IFACE_ITER_RESUME_ALL,
					    mt7921_vif_connect_iter, NULL);
	mt76_connac_power_save_sched(&dev->mt76.phy, pm);
}

void mt7921_reset(struct mt76_dev *mdev)
{
	struct mt7921_dev *dev = container_of(mdev, struct mt7921_dev, mt76);
	struct mt76_connac_pm *pm = &dev->pm;

	if (!dev->hw_init_done)
		return;

	if (dev->hw_full_reset)
		return;

	if (pm->suspended)
		return;

	queue_work(dev->mt76.wq, &dev->reset_work);
}
EXPORT_SYMBOL_GPL(mt7921_reset);

void mt7921_mac_update_mib_stats(struct mt7921_phy *phy)
{
	struct mt7921_dev *dev = phy->dev;
	struct mib_stats *mib = &phy->mib;
	int i, aggr0 = 0, aggr1;
	u32 val;

	mib->fcs_err_cnt += mt76_get_field(dev, MT_MIB_SDR3(0),
					   MT_MIB_SDR3_FCS_ERR_MASK);
	mib->ack_fail_cnt += mt76_get_field(dev, MT_MIB_MB_BSDR3(0),
					    MT_MIB_ACK_FAIL_COUNT_MASK);
	mib->ba_miss_cnt += mt76_get_field(dev, MT_MIB_MB_BSDR2(0),
					   MT_MIB_BA_FAIL_COUNT_MASK);
	mib->rts_cnt += mt76_get_field(dev, MT_MIB_MB_BSDR0(0),
				       MT_MIB_RTS_COUNT_MASK);
	mib->rts_retries_cnt += mt76_get_field(dev, MT_MIB_MB_BSDR1(0),
					       MT_MIB_RTS_FAIL_COUNT_MASK);

	mib->tx_ampdu_cnt += mt76_rr(dev, MT_MIB_SDR12(0));
	mib->tx_mpdu_attempts_cnt += mt76_rr(dev, MT_MIB_SDR14(0));
	mib->tx_mpdu_success_cnt += mt76_rr(dev, MT_MIB_SDR15(0));

	val = mt76_rr(dev, MT_MIB_SDR32(0));
	mib->tx_pkt_ebf_cnt += FIELD_GET(MT_MIB_SDR9_EBF_CNT_MASK, val);
	mib->tx_pkt_ibf_cnt += FIELD_GET(MT_MIB_SDR9_IBF_CNT_MASK, val);

	val = mt76_rr(dev, MT_ETBF_TX_APP_CNT(0));
	mib->tx_bf_ibf_ppdu_cnt += FIELD_GET(MT_ETBF_TX_IBF_CNT, val);
	mib->tx_bf_ebf_ppdu_cnt += FIELD_GET(MT_ETBF_TX_EBF_CNT, val);

	val = mt76_rr(dev, MT_ETBF_RX_FB_CNT(0));
	mib->tx_bf_rx_fb_all_cnt += FIELD_GET(MT_ETBF_RX_FB_ALL, val);
	mib->tx_bf_rx_fb_he_cnt += FIELD_GET(MT_ETBF_RX_FB_HE, val);
	mib->tx_bf_rx_fb_vht_cnt += FIELD_GET(MT_ETBF_RX_FB_VHT, val);
	mib->tx_bf_rx_fb_ht_cnt += FIELD_GET(MT_ETBF_RX_FB_HT, val);

	mib->rx_mpdu_cnt += mt76_rr(dev, MT_MIB_SDR5(0));
	mib->rx_ampdu_cnt += mt76_rr(dev, MT_MIB_SDR22(0));
	mib->rx_ampdu_bytes_cnt += mt76_rr(dev, MT_MIB_SDR23(0));
	mib->rx_ba_cnt += mt76_rr(dev, MT_MIB_SDR31(0));

	for (i = 0; i < ARRAY_SIZE(mib->tx_amsdu); i++) {
		val = mt76_rr(dev, MT_PLE_AMSDU_PACK_MSDU_CNT(i));
		mib->tx_amsdu[i] += val;
		mib->tx_amsdu_cnt += val;
	}

	for (i = 0, aggr1 = aggr0 + 8; i < 4; i++) {
		u32 val2;

		val = mt76_rr(dev, MT_TX_AGG_CNT(0, i));
		val2 = mt76_rr(dev, MT_TX_AGG_CNT2(0, i));

		phy->mt76->aggr_stats[aggr0++] += val & 0xffff;
		phy->mt76->aggr_stats[aggr0++] += val >> 16;
		phy->mt76->aggr_stats[aggr1++] += val2 & 0xffff;
		phy->mt76->aggr_stats[aggr1++] += val2 >> 16;
	}
}

void mt7921_mac_work(struct work_struct *work)
{
	struct mt7921_phy *phy;
	struct mt76_phy *mphy;

	mphy = (struct mt76_phy *)container_of(work, struct mt76_phy,
					       mac_work.work);
	phy = mphy->priv;

	mt7921_mutex_acquire(phy->dev);

	mt76_update_survey(mphy);
	if (++mphy->mac_work_count == 2) {
		mphy->mac_work_count = 0;

		mt7921_mac_update_mib_stats(phy);
	}

	mt7921_mutex_release(phy->dev);

	mt76_tx_status_check(mphy->dev, false);
	ieee80211_queue_delayed_work(phy->mt76->hw, &mphy->mac_work,
				     MT7921_WATCHDOG_TIME);
}

void mt7921_pm_wake_work(struct work_struct *work)
{
	struct mt7921_dev *dev;
	struct mt76_phy *mphy;

	dev = (struct mt7921_dev *)container_of(work, struct mt7921_dev,
						pm.wake_work);
	mphy = dev->phy.mt76;

	if (!mt7921_mcu_drv_pmctrl(dev)) {
		struct mt76_dev *mdev = &dev->mt76;
		int i;

		if (mt76_is_sdio(mdev)) {
			mt76_connac_pm_dequeue_skbs(mphy, &dev->pm);
			mt76_worker_schedule(&mdev->sdio.txrx_worker);
		} else {
<<<<<<< HEAD
			mt76_for_each_q_rx(mdev, i)
				napi_schedule(&mdev->napi[i]);
			mt76_connac_pm_dequeue_skbs(mphy, &dev->pm);
			mt7921_mcu_tx_cleanup(dev);
=======
			local_bh_disable();
			mt76_for_each_q_rx(mdev, i)
				napi_schedule(&mdev->napi[i]);
			local_bh_enable();
			mt76_connac_pm_dequeue_skbs(mphy, &dev->pm);
			mt76_connac_tx_cleanup(mdev);
>>>>>>> eb3cdb58
		}
		if (test_bit(MT76_STATE_RUNNING, &mphy->state))
			ieee80211_queue_delayed_work(mphy->hw, &mphy->mac_work,
						     MT7921_WATCHDOG_TIME);
	}

	ieee80211_wake_queues(mphy->hw);
	wake_up(&dev->pm.wait);
}

void mt7921_pm_power_save_work(struct work_struct *work)
{
	struct mt7921_dev *dev;
	unsigned long delta;
	struct mt76_phy *mphy;

	dev = (struct mt7921_dev *)container_of(work, struct mt7921_dev,
						pm.ps_work.work);
	mphy = dev->phy.mt76;

	delta = dev->pm.idle_timeout;
	if (test_bit(MT76_HW_SCANNING, &mphy->state) ||
	    test_bit(MT76_HW_SCHED_SCANNING, &mphy->state) ||
	    dev->fw_assert)
		goto out;

	if (mutex_is_locked(&dev->mt76.mutex))
		/* if mt76 mutex is held we should not put the device
		 * to sleep since we are currently accessing device
		 * register map. We need to wait for the next power_save
		 * trigger.
		 */
		goto out;

	if (time_is_after_jiffies(dev->pm.last_activity + delta)) {
		delta = dev->pm.last_activity + delta - jiffies;
		goto out;
	}

	if (!mt7921_mcu_fw_pmctrl(dev)) {
		cancel_delayed_work_sync(&mphy->mac_work);
		return;
	}
out:
	queue_delayed_work(dev->mt76.wq, &dev->pm.ps_work, delta);
}

void mt7921_coredump_work(struct work_struct *work)
{
	struct mt7921_dev *dev;
	char *dump, *data;

	dev = (struct mt7921_dev *)container_of(work, struct mt7921_dev,
						coredump.work.work);

	if (time_is_after_jiffies(dev->coredump.last_activity +
				  4 * MT76_CONNAC_COREDUMP_TIMEOUT)) {
		queue_delayed_work(dev->mt76.wq, &dev->coredump.work,
				   MT76_CONNAC_COREDUMP_TIMEOUT);
		return;
	}

	dump = vzalloc(MT76_CONNAC_COREDUMP_SZ);
	data = dump;

	while (true) {
		struct sk_buff *skb;

		spin_lock_bh(&dev->mt76.lock);
		skb = __skb_dequeue(&dev->coredump.msg_list);
		spin_unlock_bh(&dev->mt76.lock);

		if (!skb)
			break;

		skb_pull(skb, sizeof(struct mt76_connac2_mcu_rxd));
		if (!dump || data + skb->len - dump > MT76_CONNAC_COREDUMP_SZ) {
			dev_kfree_skb(skb);
			continue;
		}

		memcpy(data, skb->data, skb->len);
		data += skb->len;

		dev_kfree_skb(skb);
	}

	if (dump)
		dev_coredumpv(dev->mt76.dev, dump, MT76_CONNAC_COREDUMP_SZ,
			      GFP_KERNEL);

	mt7921_reset(&dev->mt76);
}

/* usb_sdio */
static void
mt7921_usb_sdio_write_txwi(struct mt7921_dev *dev, struct mt76_wcid *wcid,
			   enum mt76_txq_id qid, struct ieee80211_sta *sta,
			   struct ieee80211_key_conf *key, int pid,
			   struct sk_buff *skb)
{
	__le32 *txwi = (__le32 *)(skb->data - MT_SDIO_TXD_SIZE);

	memset(txwi, 0, MT_SDIO_TXD_SIZE);
<<<<<<< HEAD
	mt7921_mac_write_txwi(dev, txwi, skb, wcid, key, pid, false);
=======
	mt76_connac2_mac_write_txwi(&dev->mt76, txwi, skb, wcid, key, pid, qid, 0);
>>>>>>> eb3cdb58
	skb_push(skb, MT_SDIO_TXD_SIZE);
}

int mt7921_usb_sdio_tx_prepare_skb(struct mt76_dev *mdev, void *txwi_ptr,
				   enum mt76_txq_id qid, struct mt76_wcid *wcid,
				   struct ieee80211_sta *sta,
				   struct mt76_tx_info *tx_info)
{
	struct mt7921_dev *dev = container_of(mdev, struct mt7921_dev, mt76);
	struct ieee80211_tx_info *info = IEEE80211_SKB_CB(tx_info->skb);
	struct ieee80211_key_conf *key = info->control.hw_key;
	struct sk_buff *skb = tx_info->skb;
	int err, pad, pktid, type;

	if (unlikely(tx_info->skb->len <= ETH_HLEN))
		return -EINVAL;

	if (!wcid)
		wcid = &dev->mt76.global_wcid;

	if (sta) {
		struct mt7921_sta *msta = (struct mt7921_sta *)sta->drv_priv;

		if (time_after(jiffies, msta->last_txs + HZ / 4)) {
			info->flags |= IEEE80211_TX_CTL_REQ_TX_STATUS;
			msta->last_txs = jiffies;
		}
	}

	pktid = mt76_tx_status_skb_add(&dev->mt76, wcid, skb);
	mt7921_usb_sdio_write_txwi(dev, wcid, qid, sta, key, pktid, skb);

	type = mt76_is_sdio(mdev) ? MT7921_SDIO_DATA : 0;
	mt7921_skb_add_usb_sdio_hdr(dev, skb, type);
	pad = round_up(skb->len, 4) - skb->len;
	if (mt76_is_usb(mdev))
		pad += 4;

	err = mt76_skb_adjust_pad(skb, pad);
	if (err)
		/* Release pktid in case of error. */
		idr_remove(&wcid->pktid, pktid);

	return err;
}
EXPORT_SYMBOL_GPL(mt7921_usb_sdio_tx_prepare_skb);

void mt7921_usb_sdio_tx_complete_skb(struct mt76_dev *mdev,
				     struct mt76_queue_entry *e)
{
	__le32 *txwi = (__le32 *)(e->skb->data + MT_SDIO_HDR_SIZE);
	unsigned int headroom = MT_SDIO_TXD_SIZE + MT_SDIO_HDR_SIZE;
	struct ieee80211_sta *sta;
	struct mt76_wcid *wcid;
	u16 idx;

	idx = le32_get_bits(txwi[1], MT_TXD1_WLAN_IDX);
	wcid = rcu_dereference(mdev->wcid[idx]);
	sta = wcid_to_sta(wcid);

	if (sta && likely(e->skb->protocol != cpu_to_be16(ETH_P_PAE)))
		mt7921_tx_check_aggr(sta, txwi);

	skb_pull(e->skb, headroom);
	mt76_tx_complete_skb(mdev, e->wcid, e->skb);
}
EXPORT_SYMBOL_GPL(mt7921_usb_sdio_tx_complete_skb);

bool mt7921_usb_sdio_tx_status_data(struct mt76_dev *mdev, u8 *update)
{
	struct mt7921_dev *dev = container_of(mdev, struct mt7921_dev, mt76);

	mt7921_mutex_acquire(dev);
	mt7921_mac_sta_poll(dev);
	mt7921_mutex_release(dev);

	return false;
}
<<<<<<< HEAD
EXPORT_SYMBOL_GPL(mt7921_usb_sdio_tx_status_data);
=======
EXPORT_SYMBOL_GPL(mt7921_usb_sdio_tx_status_data);

#if IS_ENABLED(CONFIG_IPV6)
void mt7921_set_ipv6_ns_work(struct work_struct *work)
{
	struct mt7921_dev *dev = container_of(work, struct mt7921_dev,
						ipv6_ns_work);
	struct sk_buff *skb;
	int ret = 0;

	do {
		skb = skb_dequeue(&dev->ipv6_ns_list);

		if (!skb)
			break;

		mt7921_mutex_acquire(dev);
		ret = mt76_mcu_skb_send_msg(&dev->mt76, skb,
					    MCU_UNI_CMD(OFFLOAD), true);
		mt7921_mutex_release(dev);

	} while (!ret);

	if (ret)
		skb_queue_purge(&dev->ipv6_ns_list);
}
#endif
>>>>>>> eb3cdb58
<|MERGE_RESOLUTION|>--- conflicted
+++ resolved
@@ -43,14 +43,6 @@
 	return &sta->vif->sta.wcid;
 }
 
-<<<<<<< HEAD
-void mt7921_sta_ps(struct mt76_dev *mdev, struct ieee80211_sta *sta, bool ps)
-{
-}
-EXPORT_SYMBOL_GPL(mt7921_sta_ps);
-
-=======
->>>>>>> eb3cdb58
 bool mt7921_mac_wtbl_update(struct mt7921_dev *dev, int idx, u32 mask)
 {
 	mt76_rmw(dev, MT_WTBL_UPDATE, MT_WTBL_UPDATE_WLAN_IDX,
@@ -73,10 +65,7 @@
 	u32 tx_time[IEEE80211_NUM_ACS], rx_time[IEEE80211_NUM_ACS];
 	LIST_HEAD(sta_poll_list);
 	struct rate_info *rate;
-<<<<<<< HEAD
-=======
 	s8 rssi[4];
->>>>>>> eb3cdb58
 	int i;
 
 	spin_lock_bh(&dev->sta_poll_lock);
@@ -141,7 +130,6 @@
 			ieee80211_sta_register_airtime(sta, tid, tx_cur,
 						       rx_cur);
 		}
-<<<<<<< HEAD
 
 		/* We don't support reading GI info from txs packets.
 		 * For accurate tx status reporting and AQL improvement,
@@ -179,190 +167,7 @@
 			else
 				rate->flags &= ~RATE_INFO_FLAGS_SHORT_GI;
 		}
-	}
-}
-EXPORT_SYMBOL_GPL(mt7921_mac_sta_poll);
-
-static void
-mt7921_mac_decode_he_radiotap_ru(struct mt76_rx_status *status,
-				 struct ieee80211_radiotap_he *he,
-				 __le32 *rxv)
-{
-	u32 ru_h, ru_l;
-	u8 ru, offs = 0;
-
-	ru_l = le32_get_bits(rxv[0], MT_PRXV_HE_RU_ALLOC_L);
-	ru_h = le32_get_bits(rxv[1], MT_PRXV_HE_RU_ALLOC_H);
-	ru = (u8)(ru_l | ru_h << 4);
-
-	status->bw = RATE_INFO_BW_HE_RU;
-=======
-
-		/* We don't support reading GI info from txs packets.
-		 * For accurate tx status reporting and AQL improvement,
-		 * we need to make sure that flags match so polling GI
-		 * from per-sta counters directly.
-		 */
-		rate = &msta->wcid.rate;
-		addr = mt7921_mac_wtbl_lmac_addr(idx,
-						 MT_WTBL_TXRX_CAP_RATE_OFFSET);
-		val = mt76_rr(dev, addr);
-
-		switch (rate->bw) {
-		case RATE_INFO_BW_160:
-			bw = IEEE80211_STA_RX_BW_160;
-			break;
-		case RATE_INFO_BW_80:
-			bw = IEEE80211_STA_RX_BW_80;
-			break;
-		case RATE_INFO_BW_40:
-			bw = IEEE80211_STA_RX_BW_40;
-			break;
-		default:
-			bw = IEEE80211_STA_RX_BW_20;
-			break;
-		}
->>>>>>> eb3cdb58
-
-		if (rate->flags & RATE_INFO_FLAGS_HE_MCS) {
-			u8 offs = MT_WTBL_TXRX_RATE_G2_HE + 2 * bw;
-
-			rate->he_gi = (val & (0x3 << offs)) >> offs;
-		} else if (rate->flags &
-			   (RATE_INFO_FLAGS_VHT_MCS | RATE_INFO_FLAGS_MCS)) {
-			if (val & BIT(MT_WTBL_TXRX_RATE_G2 + bw))
-				rate->flags |= RATE_INFO_FLAGS_SHORT_GI;
-			else
-				rate->flags &= ~RATE_INFO_FLAGS_SHORT_GI;
-		}
-
-<<<<<<< HEAD
-static void
-mt7921_mac_decode_he_mu_radiotap(struct sk_buff *skb, __le32 *rxv)
-{
-	struct mt76_rx_status *status = (struct mt76_rx_status *)skb->cb;
-	static const struct ieee80211_radiotap_he_mu mu_known = {
-		.flags1 = HE_BITS(MU_FLAGS1_SIG_B_MCS_KNOWN) |
-			  HE_BITS(MU_FLAGS1_SIG_B_DCM_KNOWN) |
-			  HE_BITS(MU_FLAGS1_CH1_RU_KNOWN) |
-			  HE_BITS(MU_FLAGS1_SIG_B_SYMS_USERS_KNOWN) |
-			  HE_BITS(MU_FLAGS1_SIG_B_COMP_KNOWN),
-		.flags2 = HE_BITS(MU_FLAGS2_BW_FROM_SIG_A_BW_KNOWN) |
-			  HE_BITS(MU_FLAGS2_PUNC_FROM_SIG_A_BW_KNOWN),
-	};
-	struct ieee80211_radiotap_he_mu *he_mu;
-
-	status->flag |= RX_FLAG_RADIOTAP_HE_MU;
-
-	he_mu = skb_push(skb, sizeof(mu_known));
-	memcpy(he_mu, &mu_known, sizeof(mu_known));
-
-#define MU_PREP(f, v)	le16_encode_bits(v, IEEE80211_RADIOTAP_HE_MU_##f)
-
-	he_mu->flags1 |= MU_PREP(FLAGS1_SIG_B_MCS, status->rate_idx);
-	if (status->he_dcm)
-		he_mu->flags1 |= MU_PREP(FLAGS1_SIG_B_DCM, status->he_dcm);
-
-	he_mu->flags2 |= MU_PREP(FLAGS2_BW_FROM_SIG_A_BW, status->bw) |
-			 MU_PREP(FLAGS2_SIG_B_SYMS_USERS,
-				 le32_get_bits(rxv[2], MT_CRXV_HE_NUM_USER));
-
-	he_mu->ru_ch1[0] = le32_get_bits(rxv[3], MT_CRXV_HE_RU0);
-
-	if (status->bw >= RATE_INFO_BW_40) {
-		he_mu->flags1 |= HE_BITS(MU_FLAGS1_CH2_RU_KNOWN);
-		he_mu->ru_ch2[0] =
-			le32_get_bits(rxv[3], MT_CRXV_HE_RU1);
-	}
-
-	if (status->bw >= RATE_INFO_BW_80) {
-		he_mu->ru_ch1[1] =
-			le32_get_bits(rxv[3], MT_CRXV_HE_RU2);
-		he_mu->ru_ch2[1] =
-			le32_get_bits(rxv[3], MT_CRXV_HE_RU3);
-	}
-}
-
-static void
-mt7921_mac_decode_he_radiotap(struct sk_buff *skb, __le32 *rxv, u32 mode)
-{
-	struct mt76_rx_status *status = (struct mt76_rx_status *)skb->cb;
-	static const struct ieee80211_radiotap_he known = {
-		.data1 = HE_BITS(DATA1_DATA_MCS_KNOWN) |
-			 HE_BITS(DATA1_DATA_DCM_KNOWN) |
-			 HE_BITS(DATA1_STBC_KNOWN) |
-			 HE_BITS(DATA1_CODING_KNOWN) |
-			 HE_BITS(DATA1_LDPC_XSYMSEG_KNOWN) |
-			 HE_BITS(DATA1_DOPPLER_KNOWN) |
-			 HE_BITS(DATA1_SPTL_REUSE_KNOWN) |
-			 HE_BITS(DATA1_BSS_COLOR_KNOWN),
-		.data2 = HE_BITS(DATA2_GI_KNOWN) |
-			 HE_BITS(DATA2_TXBF_KNOWN) |
-			 HE_BITS(DATA2_PE_DISAMBIG_KNOWN) |
-			 HE_BITS(DATA2_TXOP_KNOWN),
-	};
-	struct ieee80211_radiotap_he *he = NULL;
-	u32 ltf_size = le32_get_bits(rxv[2], MT_CRXV_HE_LTF_SIZE) + 1;
-
-	status->flag |= RX_FLAG_RADIOTAP_HE;
-
-	he = skb_push(skb, sizeof(known));
-	memcpy(he, &known, sizeof(known));
-
-	he->data3 = HE_PREP(DATA3_BSS_COLOR, BSS_COLOR, rxv[14]) |
-		    HE_PREP(DATA3_LDPC_XSYMSEG, LDPC_EXT_SYM, rxv[2]);
-	he->data4 = HE_PREP(DATA4_SU_MU_SPTL_REUSE, SR_MASK, rxv[11]);
-	he->data5 = HE_PREP(DATA5_PE_DISAMBIG, PE_DISAMBIG, rxv[2]) |
-		    le16_encode_bits(ltf_size,
-				     IEEE80211_RADIOTAP_HE_DATA5_LTF_SIZE);
-	if (le32_to_cpu(rxv[0]) & MT_PRXV_TXBF)
-		he->data5 |= HE_BITS(DATA5_TXBF);
-	he->data6 = HE_PREP(DATA6_TXOP, TXOP_DUR, rxv[14]) |
-		    HE_PREP(DATA6_DOPPLER, DOPPLER, rxv[14]);
-
-	switch (mode) {
-	case MT_PHY_TYPE_HE_SU:
-		he->data1 |= HE_BITS(DATA1_FORMAT_SU) |
-			     HE_BITS(DATA1_UL_DL_KNOWN) |
-			     HE_BITS(DATA1_BEAM_CHANGE_KNOWN) |
-			     HE_BITS(DATA1_BW_RU_ALLOC_KNOWN);
-
-		he->data3 |= HE_PREP(DATA3_BEAM_CHANGE, BEAM_CHNG, rxv[14]) |
-			     HE_PREP(DATA3_UL_DL, UPLINK, rxv[2]);
-		break;
-	case MT_PHY_TYPE_HE_EXT_SU:
-		he->data1 |= HE_BITS(DATA1_FORMAT_EXT_SU) |
-			     HE_BITS(DATA1_UL_DL_KNOWN) |
-			     HE_BITS(DATA1_BW_RU_ALLOC_KNOWN);
-
-		he->data3 |= HE_PREP(DATA3_UL_DL, UPLINK, rxv[2]);
-		break;
-	case MT_PHY_TYPE_HE_MU:
-		he->data1 |= HE_BITS(DATA1_FORMAT_MU) |
-			     HE_BITS(DATA1_UL_DL_KNOWN);
-
-		he->data3 |= HE_PREP(DATA3_UL_DL, UPLINK, rxv[2]);
-		he->data4 |= HE_PREP(DATA4_MU_STA_ID, MU_AID, rxv[7]);
-
-		mt7921_mac_decode_he_radiotap_ru(status, he, rxv);
-		mt7921_mac_decode_he_mu_radiotap(skb, rxv);
-		break;
-	case MT_PHY_TYPE_HE_TB:
-		he->data1 |= HE_BITS(DATA1_FORMAT_TRIG) |
-			     HE_BITS(DATA1_SPTL_REUSE2_KNOWN) |
-			     HE_BITS(DATA1_SPTL_REUSE3_KNOWN) |
-			     HE_BITS(DATA1_SPTL_REUSE4_KNOWN);
-
-		he->data4 |= HE_PREP(DATA4_TB_SPTL_REUSE1, SR_MASK, rxv[11]) |
-			     HE_PREP(DATA4_TB_SPTL_REUSE2, SR1_MASK, rxv[11]) |
-			     HE_PREP(DATA4_TB_SPTL_REUSE3, SR2_MASK, rxv[11]) |
-			     HE_PREP(DATA4_TB_SPTL_REUSE4, SR3_MASK, rxv[11]);
-
-		mt7921_mac_decode_he_radiotap_ru(status, he, rxv);
-		break;
-	default:
-		break;
-=======
+
 		/* get signal strength of resp frames (CTS/BA/ACK) */
 		addr = mt7921_mac_wtbl_lmac_addr(idx, 30);
 		val = mt76_rr(dev, addr);
@@ -376,7 +181,6 @@
 			mt76_rx_signal(msta->vif->phy->mt76->antenna_mask, rssi);
 
 		ewma_avg_signal_add(&msta->avg_ack_signal, -msta->ack_signal);
->>>>>>> eb3cdb58
 	}
 }
 EXPORT_SYMBOL_GPL(mt7921_mac_sta_poll);
@@ -393,18 +197,6 @@
 	} else {
 		status->band = NL80211_BAND_2GHZ;
 	}
-<<<<<<< HEAD
-
-	if (chfreq > 180) {
-		status->band = NL80211_BAND_6GHZ;
-		chfreq = (chfreq - 181) * 4 + 1;
-	} else if (chfreq > 14) {
-		status->band = NL80211_BAND_5GHZ;
-	} else {
-		status->band = NL80211_BAND_2GHZ;
-	}
-=======
->>>>>>> eb3cdb58
 	status->freq = ieee80211_channel_to_frequency(chfreq, status->band);
 }
 
@@ -439,89 +231,6 @@
 		mt7921_mac_rssi_iter, skb);
 }
 
-<<<<<<< HEAD
-/* The HW does not translate the mac header to 802.3 for mesh point */
-static int mt7921_reverse_frag0_hdr_trans(struct sk_buff *skb, u16 hdr_gap)
-{
-	struct mt76_rx_status *status = (struct mt76_rx_status *)skb->cb;
-	struct ethhdr *eth_hdr = (struct ethhdr *)(skb->data + hdr_gap);
-	struct mt7921_sta *msta = (struct mt7921_sta *)status->wcid;
-	__le32 *rxd = (__le32 *)skb->data;
-	struct ieee80211_sta *sta;
-	struct ieee80211_vif *vif;
-	struct ieee80211_hdr hdr;
-	u16 frame_control;
-
-	if (le32_get_bits(rxd[3], MT_RXD3_NORMAL_ADDR_TYPE) !=
-	    MT_RXD3_NORMAL_U2M)
-		return -EINVAL;
-
-	if (!(le32_to_cpu(rxd[1]) & MT_RXD1_NORMAL_GROUP_4))
-		return -EINVAL;
-
-	if (!msta || !msta->vif)
-		return -EINVAL;
-
-	sta = container_of((void *)msta, struct ieee80211_sta, drv_priv);
-	vif = container_of((void *)msta->vif, struct ieee80211_vif, drv_priv);
-
-	/* store the info from RXD and ethhdr to avoid being overridden */
-	frame_control = le32_get_bits(rxd[6], MT_RXD6_FRAME_CONTROL);
-	hdr.frame_control = cpu_to_le16(frame_control);
-	hdr.seq_ctrl = cpu_to_le16(le32_get_bits(rxd[8], MT_RXD8_SEQ_CTRL));
-	hdr.duration_id = 0;
-
-	ether_addr_copy(hdr.addr1, vif->addr);
-	ether_addr_copy(hdr.addr2, sta->addr);
-	switch (frame_control & (IEEE80211_FCTL_TODS |
-				 IEEE80211_FCTL_FROMDS)) {
-	case 0:
-		ether_addr_copy(hdr.addr3, vif->bss_conf.bssid);
-		break;
-	case IEEE80211_FCTL_FROMDS:
-		ether_addr_copy(hdr.addr3, eth_hdr->h_source);
-		break;
-	case IEEE80211_FCTL_TODS:
-		ether_addr_copy(hdr.addr3, eth_hdr->h_dest);
-		break;
-	case IEEE80211_FCTL_TODS | IEEE80211_FCTL_FROMDS:
-		ether_addr_copy(hdr.addr3, eth_hdr->h_dest);
-		ether_addr_copy(hdr.addr4, eth_hdr->h_source);
-		break;
-	default:
-		break;
-	}
-
-	skb_pull(skb, hdr_gap + sizeof(struct ethhdr) - 2);
-	if (eth_hdr->h_proto == cpu_to_be16(ETH_P_AARP) ||
-	    eth_hdr->h_proto == cpu_to_be16(ETH_P_IPX))
-		ether_addr_copy(skb_push(skb, ETH_ALEN), bridge_tunnel_header);
-	else if (be16_to_cpu(eth_hdr->h_proto) >= ETH_P_802_3_MIN)
-		ether_addr_copy(skb_push(skb, ETH_ALEN), rfc1042_header);
-	else
-		skb_pull(skb, 2);
-
-	if (ieee80211_has_order(hdr.frame_control))
-		memcpy(skb_push(skb, IEEE80211_HT_CTL_LEN), &rxd[9],
-		       IEEE80211_HT_CTL_LEN);
-	if (ieee80211_is_data_qos(hdr.frame_control)) {
-		__le16 qos_ctrl;
-
-		qos_ctrl = cpu_to_le16(le32_get_bits(rxd[8], MT_RXD8_QOS_CTL));
-		memcpy(skb_push(skb, IEEE80211_QOS_CTL_LEN), &qos_ctrl,
-		       IEEE80211_QOS_CTL_LEN);
-	}
-
-	if (ieee80211_has_a4(hdr.frame_control))
-		memcpy(skb_push(skb, sizeof(hdr)), &hdr, sizeof(hdr));
-	else
-		memcpy(skb_push(skb, sizeof(hdr) - 6), &hdr, sizeof(hdr) - 6);
-
-	return 0;
-}
-
-=======
->>>>>>> eb3cdb58
 static int
 mt7921_mac_fill_rx(struct mt7921_dev *dev, struct sk_buff *skb)
 {
@@ -534,10 +243,7 @@
 	struct mt76_phy *mphy = &dev->mt76.phy;
 	struct mt7921_phy *phy = &dev->phy;
 	struct ieee80211_supported_band *sband;
-<<<<<<< HEAD
-=======
 	u32 csum_status = *(u32 *)skb->cb;
->>>>>>> eb3cdb58
 	u32 rxd0 = le32_to_cpu(rxd[0]);
 	u32 rxd1 = le32_to_cpu(rxd[1]);
 	u32 rxd2 = le32_to_cpu(rxd[2]);
@@ -738,89 +444,6 @@
 			status->signal = max(status->signal,
 					     status->chain_signal[i]);
 		}
-<<<<<<< HEAD
-
-		stbc = FIELD_GET(MT_PRXV_STBC, v0);
-		gi = FIELD_GET(MT_PRXV_SGI, v0);
-		cck = false;
-
-		idx = i = FIELD_GET(MT_PRXV_TX_RATE, v0);
-		mode = FIELD_GET(MT_PRXV_TX_MODE, v0);
-
-		switch (mode) {
-		case MT_PHY_TYPE_CCK:
-			cck = true;
-			fallthrough;
-		case MT_PHY_TYPE_OFDM:
-			i = mt76_get_rate(&dev->mt76, sband, i, cck);
-			break;
-		case MT_PHY_TYPE_HT_GF:
-		case MT_PHY_TYPE_HT:
-			status->encoding = RX_ENC_HT;
-			if (i > 31)
-				return -EINVAL;
-			break;
-		case MT_PHY_TYPE_VHT:
-			status->nss =
-				FIELD_GET(MT_PRXV_NSTS, v0) + 1;
-			status->encoding = RX_ENC_VHT;
-			if (i > 11)
-				return -EINVAL;
-			break;
-		case MT_PHY_TYPE_HE_MU:
-		case MT_PHY_TYPE_HE_SU:
-		case MT_PHY_TYPE_HE_EXT_SU:
-		case MT_PHY_TYPE_HE_TB:
-			status->nss =
-				FIELD_GET(MT_PRXV_NSTS, v0) + 1;
-			status->encoding = RX_ENC_HE;
-			i &= GENMASK(3, 0);
-
-			if (gi <= NL80211_RATE_INFO_HE_GI_3_2)
-				status->he_gi = gi;
-
-			status->he_dcm = !!(idx & MT_PRXV_TX_DCM);
-			break;
-		default:
-			return -EINVAL;
-		}
-
-		status->rate_idx = i;
-
-		switch (FIELD_GET(MT_PRXV_FRAME_MODE, v0)) {
-		case IEEE80211_STA_RX_BW_20:
-			break;
-		case IEEE80211_STA_RX_BW_40:
-			if (mode & MT_PHY_TYPE_HE_EXT_SU &&
-			    (idx & MT_PRXV_TX_ER_SU_106T)) {
-				status->bw = RATE_INFO_BW_HE_RU;
-				status->he_ru =
-					NL80211_RATE_INFO_HE_RU_ALLOC_106;
-			} else {
-				status->bw = RATE_INFO_BW_40;
-			}
-			break;
-		case IEEE80211_STA_RX_BW_80:
-			status->bw = RATE_INFO_BW_80;
-			break;
-		case IEEE80211_STA_RX_BW_160:
-			status->bw = RATE_INFO_BW_160;
-			break;
-		default:
-			return -EINVAL;
-		}
-
-		status->enc_flags |= RX_ENC_FLAG_STBC_MASK * stbc;
-		if (mode < MT_PHY_TYPE_HE_SU && gi)
-			status->enc_flags |= RX_ENC_FLAG_SHORT_GI;
-
-		if (rxd1 & MT_RXD1_NORMAL_GROUP_5) {
-			rxd += 18;
-			if ((u8 *)rxd - skb->data >= skb->len)
-				return -EINVAL;
-		}
-=======
->>>>>>> eb3cdb58
 	}
 
 	amsdu_info = FIELD_GET(MT_RXD4_NORMAL_PAYLOAD_FORMAT, rxd4);
@@ -832,10 +455,6 @@
 
 	hdr_gap = (u8 *)rxd - skb->data + 2 * remove_pad;
 	if (hdr_trans && ieee80211_has_morefrags(fc)) {
-<<<<<<< HEAD
-		if (mt7921_reverse_frag0_hdr_trans(skb, hdr_gap))
-			return -EINVAL;
-=======
 		struct ieee80211_vif *vif;
 		int err;
 
@@ -848,7 +467,6 @@
 		if (err)
 			return err;
 
->>>>>>> eb3cdb58
 		hdr_trans = false;
 	} else {
 		skb_pull(skb, hdr_gap);
@@ -881,11 +499,7 @@
 	mt7921_mac_assoc_rssi(dev, skb);
 
 	if (rxv && mode >= MT_PHY_TYPE_HE_SU && !(status->flag & RX_FLAG_8023))
-<<<<<<< HEAD
-		mt7921_mac_decode_he_radiotap(skb, rxv, mode);
-=======
 		mt76_connac2_mac_decode_he_radiotap(&dev->mt76, skb, rxv, mode);
->>>>>>> eb3cdb58
 
 	if (!status->wcid || !ieee80211_is_data_qos(fc))
 		return 0;
@@ -897,232 +511,13 @@
 	return 0;
 }
 
-<<<<<<< HEAD
-static void
-mt7921_mac_write_txwi_8023(struct mt7921_dev *dev, __le32 *txwi,
-			   struct sk_buff *skb, struct mt76_wcid *wcid)
-{
-	u8 tid = skb->priority & IEEE80211_QOS_CTL_TID_MASK;
-	u8 fc_type, fc_stype;
-	u16 ethertype;
-	bool wmm = false;
-	u32 val;
-
-	if (wcid->sta) {
-		struct ieee80211_sta *sta;
-
-		sta = container_of((void *)wcid, struct ieee80211_sta, drv_priv);
-		wmm = sta->wme;
-	}
-
-	val = FIELD_PREP(MT_TXD1_HDR_FORMAT, MT_HDR_FORMAT_802_3) |
-	      FIELD_PREP(MT_TXD1_TID, tid);
-
-	ethertype = get_unaligned_be16(&skb->data[12]);
-	if (ethertype >= ETH_P_802_3_MIN)
-		val |= MT_TXD1_ETH_802_3;
-
-	txwi[1] |= cpu_to_le32(val);
-
-	fc_type = IEEE80211_FTYPE_DATA >> 2;
-	fc_stype = wmm ? IEEE80211_STYPE_QOS_DATA >> 4 : 0;
-
-	val = FIELD_PREP(MT_TXD2_FRAME_TYPE, fc_type) |
-	      FIELD_PREP(MT_TXD2_SUB_TYPE, fc_stype);
-
-	txwi[2] |= cpu_to_le32(val);
-
-	val = FIELD_PREP(MT_TXD7_TYPE, fc_type) |
-	      FIELD_PREP(MT_TXD7_SUB_TYPE, fc_stype);
-	txwi[7] |= cpu_to_le32(val);
-}
-
-static void
-mt7921_mac_write_txwi_80211(struct mt7921_dev *dev, __le32 *txwi,
-			    struct sk_buff *skb, struct ieee80211_key_conf *key)
-{
-	struct ieee80211_hdr *hdr = (struct ieee80211_hdr *)skb->data;
-	struct ieee80211_mgmt *mgmt = (struct ieee80211_mgmt *)skb->data;
-	struct ieee80211_tx_info *info = IEEE80211_SKB_CB(skb);
-	bool multicast = is_multicast_ether_addr(hdr->addr1);
-	u8 tid = skb->priority & IEEE80211_QOS_CTL_TID_MASK;
-	__le16 fc = hdr->frame_control;
-	u8 fc_type, fc_stype;
-	u32 val;
-
-	if (ieee80211_is_action(fc) &&
-	    mgmt->u.action.category == WLAN_CATEGORY_BACK &&
-	    mgmt->u.action.u.addba_req.action_code == WLAN_ACTION_ADDBA_REQ) {
-		u16 capab = le16_to_cpu(mgmt->u.action.u.addba_req.capab);
-
-		txwi[5] |= cpu_to_le32(MT_TXD5_ADD_BA);
-		tid = (capab >> 2) & IEEE80211_QOS_CTL_TID_MASK;
-	} else if (ieee80211_is_back_req(hdr->frame_control)) {
-		struct ieee80211_bar *bar = (struct ieee80211_bar *)hdr;
-		u16 control = le16_to_cpu(bar->control);
-
-		tid = FIELD_GET(IEEE80211_BAR_CTRL_TID_INFO_MASK, control);
-	}
-
-	val = FIELD_PREP(MT_TXD1_HDR_FORMAT, MT_HDR_FORMAT_802_11) |
-	      FIELD_PREP(MT_TXD1_HDR_INFO,
-			 ieee80211_get_hdrlen_from_skb(skb) / 2) |
-	      FIELD_PREP(MT_TXD1_TID, tid);
-	txwi[1] |= cpu_to_le32(val);
-
-	fc_type = (le16_to_cpu(fc) & IEEE80211_FCTL_FTYPE) >> 2;
-	fc_stype = (le16_to_cpu(fc) & IEEE80211_FCTL_STYPE) >> 4;
-
-	val = FIELD_PREP(MT_TXD2_FRAME_TYPE, fc_type) |
-	      FIELD_PREP(MT_TXD2_SUB_TYPE, fc_stype) |
-	      FIELD_PREP(MT_TXD2_MULTICAST, multicast);
-
-	if (key && multicast && ieee80211_is_robust_mgmt_frame(skb) &&
-	    key->cipher == WLAN_CIPHER_SUITE_AES_CMAC) {
-		val |= MT_TXD2_BIP;
-		txwi[3] &= ~cpu_to_le32(MT_TXD3_PROTECT_FRAME);
-	}
-
-	if (!ieee80211_is_data(fc) || multicast ||
-	    info->flags & IEEE80211_TX_CTL_USE_MINRATE)
-		val |= MT_TXD2_FIX_RATE;
-
-	txwi[2] |= cpu_to_le32(val);
-
-	if (ieee80211_is_beacon(fc)) {
-		txwi[3] &= ~cpu_to_le32(MT_TXD3_SW_POWER_MGMT);
-		txwi[3] |= cpu_to_le32(MT_TXD3_REM_TX_COUNT);
-	}
-
-	if (info->flags & IEEE80211_TX_CTL_INJECTED) {
-		u16 seqno = le16_to_cpu(hdr->seq_ctrl);
-
-		if (ieee80211_is_back_req(hdr->frame_control)) {
-			struct ieee80211_bar *bar;
-
-			bar = (struct ieee80211_bar *)skb->data;
-			seqno = le16_to_cpu(bar->start_seq_num);
-		}
-
-		val = MT_TXD3_SN_VALID |
-		      FIELD_PREP(MT_TXD3_SEQ, IEEE80211_SEQ_TO_SN(seqno));
-		txwi[3] |= cpu_to_le32(val);
-		txwi[7] &= ~cpu_to_le32(MT_TXD7_HW_AMSDU);
-	}
-
-	if (mt76_is_mmio(&dev->mt76)) {
-		val = FIELD_PREP(MT_TXD7_TYPE, fc_type) |
-		      FIELD_PREP(MT_TXD7_SUB_TYPE, fc_stype);
-		txwi[7] |= cpu_to_le32(val);
-	} else {
-		val = FIELD_PREP(MT_TXD8_L_TYPE, fc_type) |
-		      FIELD_PREP(MT_TXD8_L_SUB_TYPE, fc_stype);
-		txwi[8] |= cpu_to_le32(val);
-	}
-}
-
-void mt7921_mac_write_txwi(struct mt7921_dev *dev, __le32 *txwi,
-			   struct sk_buff *skb, struct mt76_wcid *wcid,
-			   struct ieee80211_key_conf *key, int pid,
-			   bool beacon)
-{
-	struct ieee80211_tx_info *info = IEEE80211_SKB_CB(skb);
-	struct ieee80211_vif *vif = info->control.vif;
-	struct mt76_phy *mphy = &dev->mphy;
-	u8 p_fmt, q_idx, omac_idx = 0, wmm_idx = 0;
-	bool is_mmio = mt76_is_mmio(&dev->mt76);
-	u32 sz_txd = is_mmio ? MT_TXD_SIZE : MT_SDIO_TXD_SIZE;
-	bool is_8023 = info->flags & IEEE80211_TX_CTL_HW_80211_ENCAP;
-	u16 tx_count = 15;
-	u32 val;
-
-	if (vif) {
-		struct mt76_vif *mvif = (struct mt76_vif *)vif->drv_priv;
-
-		omac_idx = mvif->omac_idx;
-		wmm_idx = mvif->wmm_idx;
-	}
-
-	if (beacon) {
-		p_fmt = MT_TX_TYPE_FW;
-		q_idx = MT_LMAC_BCN0;
-	} else if (skb_get_queue_mapping(skb) >= MT_TXQ_PSD) {
-		p_fmt = is_mmio ? MT_TX_TYPE_CT : MT_TX_TYPE_SF;
-		q_idx = MT_LMAC_ALTX0;
-	} else {
-		p_fmt = is_mmio ? MT_TX_TYPE_CT : MT_TX_TYPE_SF;
-		q_idx = wmm_idx * MT7921_MAX_WMM_SETS +
-			mt76_connac_lmac_mapping(skb_get_queue_mapping(skb));
-	}
-
-	val = FIELD_PREP(MT_TXD0_TX_BYTES, skb->len + sz_txd) |
-	      FIELD_PREP(MT_TXD0_PKT_FMT, p_fmt) |
-	      FIELD_PREP(MT_TXD0_Q_IDX, q_idx);
-	txwi[0] = cpu_to_le32(val);
-
-	val = MT_TXD1_LONG_FORMAT |
-	      FIELD_PREP(MT_TXD1_WLAN_IDX, wcid->idx) |
-	      FIELD_PREP(MT_TXD1_OWN_MAC, omac_idx);
-
-	txwi[1] = cpu_to_le32(val);
-	txwi[2] = 0;
-
-	val = FIELD_PREP(MT_TXD3_REM_TX_COUNT, tx_count);
-	if (key)
-		val |= MT_TXD3_PROTECT_FRAME;
-	if (info->flags & IEEE80211_TX_CTL_NO_ACK)
-		val |= MT_TXD3_NO_ACK;
-
-	txwi[3] = cpu_to_le32(val);
-	txwi[4] = 0;
-
-	val = FIELD_PREP(MT_TXD5_PID, pid);
-	if (pid >= MT_PACKET_ID_FIRST)
-		val |= MT_TXD5_TX_STATUS_HOST;
-	txwi[5] = cpu_to_le32(val);
-
-	txwi[6] = 0;
-	txwi[7] = wcid->amsdu ? cpu_to_le32(MT_TXD7_HW_AMSDU) : 0;
-
-	if (is_8023)
-		mt7921_mac_write_txwi_8023(dev, txwi, skb, wcid);
-	else
-		mt7921_mac_write_txwi_80211(dev, txwi, skb, key);
-
-	if (txwi[2] & cpu_to_le32(MT_TXD2_FIX_RATE)) {
-		int rateidx = vif ? ffs(vif->bss_conf.basic_rates) - 1 : 0;
-		u16 rate, mode;
-
-		/* hardware won't add HTC for mgmt/ctrl frame */
-		txwi[2] |= cpu_to_le32(MT_TXD2_HTC_VLD);
-
-		rate = mt76_calculate_default_rate(mphy, rateidx);
-		mode = rate >> 8;
-		rate &= GENMASK(7, 0);
-		rate |= FIELD_PREP(MT_TX_RATE_MODE, mode);
-
-		val = MT_TXD6_FIXED_BW |
-		      FIELD_PREP(MT_TXD6_TX_RATE, rate);
-		txwi[6] |= cpu_to_le32(val);
-		txwi[3] |= cpu_to_le32(MT_TXD3_BA_DISABLE);
-	}
-}
-EXPORT_SYMBOL_GPL(mt7921_mac_write_txwi);
-
-void mt7921_tx_check_aggr(struct ieee80211_sta *sta, __le32 *txwi)
-=======
 static void mt7921_tx_check_aggr(struct ieee80211_sta *sta, __le32 *txwi)
->>>>>>> eb3cdb58
 {
 	struct mt7921_sta *msta;
 	u16 fc, tid;
 	u32 val;
 
-<<<<<<< HEAD
-	if (!sta || !(sta->ht_cap.ht_supported || sta->he_cap.has_he))
-=======
 	if (!sta || !(sta->deflink.ht_cap.ht_supported || sta->deflink.he_cap.has_he))
->>>>>>> eb3cdb58
 		return;
 
 	tid = le32_get_bits(txwi[1], MT_TXD1_TID);
@@ -1139,123 +534,7 @@
 	if (!test_and_set_bit(tid, &msta->ampdu_state))
 		ieee80211_start_tx_ba_session(sta, tid, 0);
 }
-EXPORT_SYMBOL_GPL(mt7921_tx_check_aggr);
-
-<<<<<<< HEAD
-static bool
-mt7921_mac_add_txs_skb(struct mt7921_dev *dev, struct mt76_wcid *wcid, int pid,
-		       __le32 *txs_data)
-{
-	struct mt7921_sta *msta = container_of(wcid, struct mt7921_sta, wcid);
-	struct mt76_sta_stats *stats = &msta->stats;
-	struct ieee80211_supported_band *sband;
-	struct mt76_dev *mdev = &dev->mt76;
-	struct ieee80211_tx_info *info;
-	struct rate_info rate = {};
-	struct sk_buff_head list;
-	u32 txrate, txs, mode;
-	struct sk_buff *skb;
-	bool cck = false;
-
-	mt76_tx_status_lock(mdev, &list);
-	skb = mt76_tx_status_skb_get(mdev, wcid, pid, &list);
-	if (!skb)
-		goto out;
-
-	info = IEEE80211_SKB_CB(skb);
-	txs = le32_to_cpu(txs_data[0]);
-	if (!(txs & MT_TXS0_ACK_ERROR_MASK))
-		info->flags |= IEEE80211_TX_STAT_ACK;
-
-	info->status.ampdu_len = 1;
-	info->status.ampdu_ack_len = !!(info->flags &
-					IEEE80211_TX_STAT_ACK);
-
-	info->status.rates[0].idx = -1;
-
-	if (!wcid->sta)
-		goto out;
-
-	txrate = FIELD_GET(MT_TXS0_TX_RATE, txs);
-
-	rate.mcs = FIELD_GET(MT_TX_RATE_IDX, txrate);
-	rate.nss = FIELD_GET(MT_TX_RATE_NSS, txrate) + 1;
-
-	if (rate.nss - 1 < ARRAY_SIZE(stats->tx_nss))
-		stats->tx_nss[rate.nss - 1]++;
-	if (rate.mcs < ARRAY_SIZE(stats->tx_mcs))
-		stats->tx_mcs[rate.mcs]++;
-
-	mode = FIELD_GET(MT_TX_RATE_MODE, txrate);
-	switch (mode) {
-	case MT_PHY_TYPE_CCK:
-		cck = true;
-		fallthrough;
-	case MT_PHY_TYPE_OFDM:
-		if (dev->mphy.chandef.chan->band == NL80211_BAND_5GHZ)
-			sband = &dev->mphy.sband_5g.sband;
-		else
-			sband = &dev->mphy.sband_2g.sband;
-
-		rate.mcs = mt76_get_rate(dev->mphy.dev, sband, rate.mcs, cck);
-		rate.legacy = sband->bitrates[rate.mcs].bitrate;
-		break;
-	case MT_PHY_TYPE_HT:
-	case MT_PHY_TYPE_HT_GF:
-		if (rate.mcs > 31)
-			goto out;
-
-		rate.flags = RATE_INFO_FLAGS_MCS;
-		if (wcid->rate.flags & RATE_INFO_FLAGS_SHORT_GI)
-			rate.flags |= RATE_INFO_FLAGS_SHORT_GI;
-		break;
-	case MT_PHY_TYPE_VHT:
-		if (rate.mcs > 9)
-			goto out;
-
-		rate.flags = RATE_INFO_FLAGS_VHT_MCS;
-		break;
-	case MT_PHY_TYPE_HE_SU:
-	case MT_PHY_TYPE_HE_EXT_SU:
-	case MT_PHY_TYPE_HE_TB:
-	case MT_PHY_TYPE_HE_MU:
-		if (rate.mcs > 11)
-			goto out;
-
-		rate.he_gi = wcid->rate.he_gi;
-		rate.he_dcm = FIELD_GET(MT_TX_RATE_DCM, txrate);
-		rate.flags = RATE_INFO_FLAGS_HE_MCS;
-		break;
-	default:
-		goto out;
-	}
-	stats->tx_mode[mode]++;
-
-	switch (FIELD_GET(MT_TXS0_BW, txs)) {
-	case IEEE80211_STA_RX_BW_160:
-		rate.bw = RATE_INFO_BW_160;
-		stats->tx_bw[3]++;
-		break;
-	case IEEE80211_STA_RX_BW_80:
-		rate.bw = RATE_INFO_BW_80;
-		stats->tx_bw[2]++;
-		break;
-	case IEEE80211_STA_RX_BW_40:
-		rate.bw = RATE_INFO_BW_40;
-		stats->tx_bw[1]++;
-		break;
-	default:
-		rate.bw = RATE_INFO_BW_20;
-		stats->tx_bw[0]++;
-		break;
-	}
-	wcid->rate = rate;
-
-out:
-	if (skb)
-		mt76_tx_status_skb_done(mdev, skb, &list);
-	mt76_tx_status_unlock(mdev, &list);
-=======
+
 void mt7921_mac_add_txs(struct mt7921_dev *dev, void *data)
 {
 	struct mt7921_sta *msta = NULL;
@@ -1375,57 +654,20 @@
 			spin_unlock_bh(&dev->sta_poll_lock);
 			continue;
 		}
->>>>>>> eb3cdb58
-
-	return !!skb;
-}
-
-void mt7921_mac_add_txs(struct mt7921_dev *dev, void *data)
-{
-	struct mt7921_sta *msta = NULL;
-	struct mt76_wcid *wcid;
-	__le32 *txs_data = data;
-	u16 wcidx;
-	u8 pid;
-
-<<<<<<< HEAD
-	if (le32_get_bits(txs_data[0], MT_TXS0_TXS_FORMAT) > 1)
-		return;
-
-	wcidx = le32_get_bits(txs_data[2], MT_TXS2_WCID);
-	pid = le32_get_bits(txs_data[3], MT_TXS3_PID);
-
-	if (pid < MT_PACKET_ID_FIRST)
-		return;
-
-	if (wcidx >= MT7921_WTBL_SIZE)
-		return;
-
-	rcu_read_lock();
-
-	wcid = rcu_dereference(dev->mt76.wcid[wcidx]);
-	if (!wcid)
-		goto out;
-=======
+
+		msdu = FIELD_GET(MT_TX_FREE_MSDU_ID, info);
+		stat = FIELD_GET(MT_TX_FREE_STATUS, info);
+
+		txwi = mt76_token_release(mdev, msdu, &wake);
+		if (!txwi)
+			continue;
+
 		mt7921_txwi_free(dev, txwi, sta, stat, &free_list);
 	}
->>>>>>> eb3cdb58
-
-	mt7921_mac_add_txs_skb(dev, wcid, pid, txs_data);
-
-<<<<<<< HEAD
-	if (!wcid->sta)
-		goto out;
-
-	msta = container_of(wcid, struct mt7921_sta, wcid);
-	spin_lock_bh(&dev->sta_poll_lock);
-	if (list_empty(&msta->poll_list))
-		list_add_tail(&msta->poll_list, &dev->sta_poll_list);
-	spin_unlock_bh(&dev->sta_poll_lock);
-
-out:
-	rcu_read_unlock();
-=======
+
+	if (wake)
+		mt76_set_tx_blocked(&dev->mt76, false);
+
 	list_for_each_entry_safe(skb, tmp, &free_list, list) {
 		skb_list_del_init(skb);
 		napi_consume_skb(skb, 1);
@@ -1436,16 +678,8 @@
 	rcu_read_unlock();
 
 	mt76_worker_schedule(&dev->mt76.tx_worker);
->>>>>>> eb3cdb58
-}
-EXPORT_SYMBOL_GPL(mt7921_mac_add_txs);
-
-<<<<<<< HEAD
-void mt7921_queue_rx_skb(struct mt76_dev *mdev, enum mt76_rxq_id q,
-			 struct sk_buff *skb)
-{
-	struct mt7921_dev *dev = container_of(mdev, struct mt7921_dev, mt76);
-=======
+}
+
 bool mt7921_rx_check(struct mt76_dev *mdev, void *data, int len)
 {
 	struct mt7921_dev *dev = container_of(mdev, struct mt7921_dev, mt76);
@@ -1474,7 +708,6 @@
 			 struct sk_buff *skb, u32 *info)
 {
 	struct mt7921_dev *dev = container_of(mdev, struct mt7921_dev, mt76);
->>>>>>> eb3cdb58
 	__le32 *rxd = (__le32 *)skb->data;
 	__le32 *end = (__le32 *)&skb->data[skb->len];
 	enum rx_pkt_type type;
@@ -1487,14 +720,11 @@
 		type = PKT_TYPE_NORMAL_MCU;
 
 	switch (type) {
-<<<<<<< HEAD
-=======
 	case PKT_TYPE_TXRX_NOTIFY:
 		/* PKT_TYPE_TXRX_NOTIFY can be received only by mmio devices */
 		mt7921_mac_tx_free(dev, skb->data, skb->len);
 		napi_consume_skb(skb, 1);
 		break;
->>>>>>> eb3cdb58
 	case PKT_TYPE_RX_EVENT:
 		mt7921_mcu_rx_event(dev, skb);
 		break;
@@ -1646,8 +876,6 @@
 
 	mt76_connac_mcu_uni_add_dev(&dev->mphy, vif, &mvif->sta.wcid, true);
 	mt7921_mcu_set_tx(dev, vif);
-<<<<<<< HEAD
-=======
 
 	if (vif->type == NL80211_IFTYPE_AP) {
 		mt76_connac_mcu_uni_add_bss(dev->phy.mt76, vif, &mvif->sta.wcid,
@@ -1656,7 +884,6 @@
 				      MT76_STA_INFO_STATE_NONE);
 		mt7921_mcu_uni_add_beacon_offload(dev, hw, vif, true);
 	}
->>>>>>> eb3cdb58
 }
 
 /* system error recovery */
@@ -1676,13 +903,6 @@
 	cancel_delayed_work_sync(&pm->ps_work);
 	cancel_work_sync(&pm->wake_work);
 
-<<<<<<< HEAD
-	mutex_lock(&dev->mt76.mutex);
-	for (i = 0; i < 10; i++)
-		if (!mt7921_dev_reset(dev))
-			break;
-	mutex_unlock(&dev->mt76.mutex);
-=======
 	for (i = 0; i < 10; i++) {
 		mutex_lock(&dev->mt76.mutex);
 		ret = mt7921_dev_reset(dev);
@@ -1691,7 +911,6 @@
 		if (!ret)
 			break;
 	}
->>>>>>> eb3cdb58
 
 	if (i == 10)
 		dev_err(dev->mt76.dev, "chip reset failed\n");
@@ -1833,19 +1052,12 @@
 			mt76_connac_pm_dequeue_skbs(mphy, &dev->pm);
 			mt76_worker_schedule(&mdev->sdio.txrx_worker);
 		} else {
-<<<<<<< HEAD
-			mt76_for_each_q_rx(mdev, i)
-				napi_schedule(&mdev->napi[i]);
-			mt76_connac_pm_dequeue_skbs(mphy, &dev->pm);
-			mt7921_mcu_tx_cleanup(dev);
-=======
 			local_bh_disable();
 			mt76_for_each_q_rx(mdev, i)
 				napi_schedule(&mdev->napi[i]);
 			local_bh_enable();
 			mt76_connac_pm_dequeue_skbs(mphy, &dev->pm);
 			mt76_connac_tx_cleanup(mdev);
->>>>>>> eb3cdb58
 		}
 		if (test_bit(MT76_STATE_RUNNING, &mphy->state))
 			ieee80211_queue_delayed_work(mphy->hw, &mphy->mac_work,
@@ -1950,11 +1162,7 @@
 	__le32 *txwi = (__le32 *)(skb->data - MT_SDIO_TXD_SIZE);
 
 	memset(txwi, 0, MT_SDIO_TXD_SIZE);
-<<<<<<< HEAD
-	mt7921_mac_write_txwi(dev, txwi, skb, wcid, key, pid, false);
-=======
 	mt76_connac2_mac_write_txwi(&dev->mt76, txwi, skb, wcid, key, pid, qid, 0);
->>>>>>> eb3cdb58
 	skb_push(skb, MT_SDIO_TXD_SIZE);
 }
 
@@ -2033,9 +1241,6 @@
 
 	return false;
 }
-<<<<<<< HEAD
-EXPORT_SYMBOL_GPL(mt7921_usb_sdio_tx_status_data);
-=======
 EXPORT_SYMBOL_GPL(mt7921_usb_sdio_tx_status_data);
 
 #if IS_ENABLED(CONFIG_IPV6)
@@ -2062,5 +1267,4 @@
 	if (ret)
 		skb_queue_purge(&dev->ipv6_ns_list);
 }
-#endif
->>>>>>> eb3cdb58
+#endif