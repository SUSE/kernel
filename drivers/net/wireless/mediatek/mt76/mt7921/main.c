// SPDX-License-Identifier: ISC
/* Copyright (C) 2020 MediaTek Inc. */

#include <linux/etherdevice.h>
#include <linux/platform_device.h>
#include <linux/pci.h>
#include <linux/module.h>
#include <net/ipv6.h>
#include "mt7921.h"
#include "mcu.h"

static int
mt7921_init_he_caps(struct mt7921_phy *phy, enum nl80211_band band,
		    struct ieee80211_sband_iftype_data *data)
{
	int i, idx = 0;
	int nss = hweight8(phy->mt76->chainmask);
	u16 mcs_map = 0;

	for (i = 0; i < 8; i++) {
		if (i < nss)
			mcs_map |= (IEEE80211_HE_MCS_SUPPORT_0_11 << (i * 2));
		else
			mcs_map |= (IEEE80211_HE_MCS_NOT_SUPPORTED << (i * 2));
	}

	for (i = 0; i < NUM_NL80211_IFTYPES; i++) {
		struct ieee80211_sta_he_cap *he_cap = &data[idx].he_cap;
		struct ieee80211_he_cap_elem *he_cap_elem =
				&he_cap->he_cap_elem;
		struct ieee80211_he_mcs_nss_supp *he_mcs =
				&he_cap->he_mcs_nss_supp;

		switch (i) {
		case NL80211_IFTYPE_STATION:
		case NL80211_IFTYPE_AP:
			break;
		default:
			continue;
		}

		data[idx].types_mask = BIT(i);
		he_cap->has_he = true;

		he_cap_elem->mac_cap_info[0] =
			IEEE80211_HE_MAC_CAP0_HTC_HE;
		he_cap_elem->mac_cap_info[3] =
			IEEE80211_HE_MAC_CAP3_OMI_CONTROL |
			IEEE80211_HE_MAC_CAP3_MAX_AMPDU_LEN_EXP_EXT_3;
		he_cap_elem->mac_cap_info[4] =
			IEEE80211_HE_MAC_CAP4_AMSDU_IN_AMPDU;

		if (band == NL80211_BAND_2GHZ)
			he_cap_elem->phy_cap_info[0] =
				IEEE80211_HE_PHY_CAP0_CHANNEL_WIDTH_SET_40MHZ_IN_2G;
		else
			he_cap_elem->phy_cap_info[0] =
				IEEE80211_HE_PHY_CAP0_CHANNEL_WIDTH_SET_40MHZ_80MHZ_IN_5G;

		he_cap_elem->phy_cap_info[1] =
			IEEE80211_HE_PHY_CAP1_LDPC_CODING_IN_PAYLOAD;
		he_cap_elem->phy_cap_info[2] =
			IEEE80211_HE_PHY_CAP2_NDP_4x_LTF_AND_3_2US |
			IEEE80211_HE_PHY_CAP2_STBC_TX_UNDER_80MHZ |
			IEEE80211_HE_PHY_CAP2_STBC_RX_UNDER_80MHZ |
			IEEE80211_HE_PHY_CAP2_UL_MU_FULL_MU_MIMO |
			IEEE80211_HE_PHY_CAP2_UL_MU_PARTIAL_MU_MIMO;

		switch (i) {
		case NL80211_IFTYPE_AP:
			he_cap_elem->mac_cap_info[2] |=
				IEEE80211_HE_MAC_CAP2_BSR;
			he_cap_elem->mac_cap_info[4] |=
				IEEE80211_HE_MAC_CAP4_BQR;
			he_cap_elem->mac_cap_info[5] |=
				IEEE80211_HE_MAC_CAP5_OM_CTRL_UL_MU_DATA_DIS_RX;
			he_cap_elem->phy_cap_info[3] |=
				IEEE80211_HE_PHY_CAP3_DCM_MAX_CONST_TX_QPSK |
				IEEE80211_HE_PHY_CAP3_DCM_MAX_CONST_RX_QPSK;
			he_cap_elem->phy_cap_info[6] |=
				IEEE80211_HE_PHY_CAP6_PARTIAL_BW_EXT_RANGE |
				IEEE80211_HE_PHY_CAP6_PPE_THRESHOLD_PRESENT;
			he_cap_elem->phy_cap_info[9] |=
				IEEE80211_HE_PHY_CAP9_TX_1024_QAM_LESS_THAN_242_TONE_RU |
				IEEE80211_HE_PHY_CAP9_RX_1024_QAM_LESS_THAN_242_TONE_RU;
			break;
		case NL80211_IFTYPE_STATION:
			he_cap_elem->mac_cap_info[1] |=
				IEEE80211_HE_MAC_CAP1_TF_MAC_PAD_DUR_16US;

			if (band == NL80211_BAND_2GHZ)
				he_cap_elem->phy_cap_info[0] |=
					IEEE80211_HE_PHY_CAP0_CHANNEL_WIDTH_SET_RU_MAPPING_IN_2G;
			else
				he_cap_elem->phy_cap_info[0] |=
					IEEE80211_HE_PHY_CAP0_CHANNEL_WIDTH_SET_RU_MAPPING_IN_5G;

			he_cap_elem->phy_cap_info[1] |=
				IEEE80211_HE_PHY_CAP1_DEVICE_CLASS_A |
				IEEE80211_HE_PHY_CAP1_HE_LTF_AND_GI_FOR_HE_PPDUS_0_8US;
			he_cap_elem->phy_cap_info[3] |=
				IEEE80211_HE_PHY_CAP3_DCM_MAX_CONST_TX_QPSK |
				IEEE80211_HE_PHY_CAP3_DCM_MAX_CONST_RX_QPSK;
			he_cap_elem->phy_cap_info[4] |=
				IEEE80211_HE_PHY_CAP4_SU_BEAMFORMEE |
				IEEE80211_HE_PHY_CAP4_BEAMFORMEE_MAX_STS_UNDER_80MHZ_4;
			he_cap_elem->phy_cap_info[5] |=
				IEEE80211_HE_PHY_CAP5_NG16_SU_FEEDBACK |
				IEEE80211_HE_PHY_CAP5_NG16_MU_FEEDBACK;
			he_cap_elem->phy_cap_info[6] |=
				IEEE80211_HE_PHY_CAP6_CODEBOOK_SIZE_42_SU |
				IEEE80211_HE_PHY_CAP6_CODEBOOK_SIZE_75_MU |
				IEEE80211_HE_PHY_CAP6_TRIG_CQI_FB |
				IEEE80211_HE_PHY_CAP6_PARTIAL_BW_EXT_RANGE |
				IEEE80211_HE_PHY_CAP6_PPE_THRESHOLD_PRESENT;
			he_cap_elem->phy_cap_info[7] |=
				IEEE80211_HE_PHY_CAP7_POWER_BOOST_FACTOR_SUPP |
				IEEE80211_HE_PHY_CAP7_HE_SU_MU_PPDU_4XLTF_AND_08_US_GI;
			he_cap_elem->phy_cap_info[8] |=
				IEEE80211_HE_PHY_CAP8_20MHZ_IN_40MHZ_HE_PPDU_IN_2G |
				IEEE80211_HE_PHY_CAP8_DCM_MAX_RU_484;
			he_cap_elem->phy_cap_info[9] |=
				IEEE80211_HE_PHY_CAP9_LONGER_THAN_16_SIGB_OFDM_SYM |
				IEEE80211_HE_PHY_CAP9_NON_TRIGGERED_CQI_FEEDBACK |
				IEEE80211_HE_PHY_CAP9_TX_1024_QAM_LESS_THAN_242_TONE_RU |
				IEEE80211_HE_PHY_CAP9_RX_1024_QAM_LESS_THAN_242_TONE_RU |
				IEEE80211_HE_PHY_CAP9_RX_FULL_BW_SU_USING_MU_WITH_COMP_SIGB |
				IEEE80211_HE_PHY_CAP9_RX_FULL_BW_SU_USING_MU_WITH_NON_COMP_SIGB;

			if (is_mt7922(phy->mt76->dev)) {
				he_cap_elem->phy_cap_info[0] |=
					IEEE80211_HE_PHY_CAP0_CHANNEL_WIDTH_SET_160MHZ_IN_5G;
				he_cap_elem->phy_cap_info[8] |=
					IEEE80211_HE_PHY_CAP8_20MHZ_IN_160MHZ_HE_PPDU |
					IEEE80211_HE_PHY_CAP8_80MHZ_IN_160MHZ_HE_PPDU;
			}
			break;
		}

		he_mcs->rx_mcs_80 = cpu_to_le16(mcs_map);
		he_mcs->tx_mcs_80 = cpu_to_le16(mcs_map);
		if (is_mt7922(phy->mt76->dev)) {
			he_mcs->rx_mcs_160 = cpu_to_le16(mcs_map);
			he_mcs->tx_mcs_160 = cpu_to_le16(mcs_map);
		}

		memset(he_cap->ppe_thres, 0, sizeof(he_cap->ppe_thres));
		if (he_cap_elem->phy_cap_info[6] &
		    IEEE80211_HE_PHY_CAP6_PPE_THRESHOLD_PRESENT) {
			mt76_connac_gen_ppe_thresh(he_cap->ppe_thres, nss);
		} else {
			he_cap_elem->phy_cap_info[9] |=
				u8_encode_bits(IEEE80211_HE_PHY_CAP9_NOMINAL_PKT_PADDING_16US,
					       IEEE80211_HE_PHY_CAP9_NOMINAL_PKT_PADDING_MASK);
		}

		if (band == NL80211_BAND_6GHZ) {
			struct ieee80211_supported_band *sband =
				&phy->mt76->sband_5g.sband;
			struct ieee80211_sta_vht_cap *vht_cap = &sband->vht_cap;
			struct ieee80211_sta_ht_cap *ht_cap = &sband->ht_cap;
			u32 exp;
			u16 cap;

			cap = u16_encode_bits(ht_cap->ampdu_density,
					IEEE80211_HE_6GHZ_CAP_MIN_MPDU_START);
			exp = u32_get_bits(vht_cap->cap,
				IEEE80211_VHT_CAP_MAX_A_MPDU_LENGTH_EXPONENT_MASK);
			cap |= u16_encode_bits(exp,
					IEEE80211_HE_6GHZ_CAP_MAX_AMPDU_LEN_EXP);
			exp = u32_get_bits(vht_cap->cap,
					   IEEE80211_VHT_CAP_MAX_MPDU_MASK);
			cap |= u16_encode_bits(exp,
					IEEE80211_HE_6GHZ_CAP_MAX_MPDU_LEN);
			if (vht_cap->cap & IEEE80211_VHT_CAP_TX_ANTENNA_PATTERN)
				cap |= IEEE80211_HE_6GHZ_CAP_TX_ANTPAT_CONS;
			if (vht_cap->cap & IEEE80211_VHT_CAP_RX_ANTENNA_PATTERN)
				cap |= IEEE80211_HE_6GHZ_CAP_RX_ANTPAT_CONS;

			data[idx].he_6ghz_capa.capa = cpu_to_le16(cap);
		}
		idx++;
	}

	return idx;
}

void mt7921_set_stream_he_caps(struct mt7921_phy *phy)
{
	struct ieee80211_sband_iftype_data *data;
	struct ieee80211_supported_band *band;
	int n;

	if (phy->mt76->cap.has_2ghz) {
		data = phy->iftype[NL80211_BAND_2GHZ];
		n = mt7921_init_he_caps(phy, NL80211_BAND_2GHZ, data);

		band = &phy->mt76->sband_2g.sband;
		band->iftype_data = data;
		band->n_iftype_data = n;
	}

	if (phy->mt76->cap.has_5ghz) {
		data = phy->iftype[NL80211_BAND_5GHZ];
		n = mt7921_init_he_caps(phy, NL80211_BAND_5GHZ, data);

		band = &phy->mt76->sband_5g.sband;
		band->iftype_data = data;
		band->n_iftype_data = n;

		if (phy->mt76->cap.has_6ghz) {
			data = phy->iftype[NL80211_BAND_6GHZ];
			n = mt7921_init_he_caps(phy, NL80211_BAND_6GHZ, data);

			band = &phy->mt76->sband_6g.sband;
			band->iftype_data = data;
			band->n_iftype_data = n;
		}
	}
}

int __mt7921_start(struct mt7921_phy *phy)
{
	struct mt76_phy *mphy = phy->mt76;
	int err;

	err = mt76_connac_mcu_set_mac_enable(mphy->dev, 0, true, false);
	if (err)
		return err;

	err = mt76_connac_mcu_set_channel_domain(mphy);
	if (err)
		return err;

	err = mt7921_mcu_set_chan_info(phy, MCU_EXT_CMD(SET_RX_PATH));
	if (err)
		return err;

	err = mt7921_set_tx_sar_pwr(mphy->hw, NULL);
	if (err)
		return err;

	mt7921_mac_reset_counters(phy);
	set_bit(MT76_STATE_RUNNING, &mphy->state);

	ieee80211_queue_delayed_work(mphy->hw, &mphy->mac_work,
				     MT7921_WATCHDOG_TIME);

	return 0;
}
EXPORT_SYMBOL_GPL(__mt7921_start);

static int mt7921_start(struct ieee80211_hw *hw)
{
	struct mt7921_phy *phy = mt7921_hw_phy(hw);
	int err;

	mt7921_mutex_acquire(phy->dev);
	err = __mt7921_start(phy);
	mt7921_mutex_release(phy->dev);

	return err;
}

void mt7921_stop(struct ieee80211_hw *hw)
{
	struct mt7921_dev *dev = mt7921_hw_dev(hw);
	struct mt7921_phy *phy = mt7921_hw_phy(hw);

	cancel_delayed_work_sync(&phy->mt76->mac_work);

	cancel_delayed_work_sync(&dev->pm.ps_work);
	cancel_work_sync(&dev->pm.wake_work);
	cancel_work_sync(&dev->reset_work);
	mt76_connac_free_pending_tx_skbs(&dev->pm, NULL);

	mt7921_mutex_acquire(dev);
	clear_bit(MT76_STATE_RUNNING, &phy->mt76->state);
	mt76_connac_mcu_set_mac_enable(&dev->mt76, 0, false, false);
	mt7921_mutex_release(dev);
}
EXPORT_SYMBOL_GPL(mt7921_stop);

static int mt7921_add_interface(struct ieee80211_hw *hw,
				struct ieee80211_vif *vif)
{
	struct mt7921_vif *mvif = (struct mt7921_vif *)vif->drv_priv;
	struct mt7921_dev *dev = mt7921_hw_dev(hw);
	struct mt7921_phy *phy = mt7921_hw_phy(hw);
	struct mt76_txq *mtxq;
	int idx, ret = 0;

	mt7921_mutex_acquire(dev);

<<<<<<< HEAD
	mvif->mt76.idx = ffs(~dev->mt76.vif_mask) - 1;
=======
	mvif->mt76.idx = __ffs64(~dev->mt76.vif_mask);
>>>>>>> eb3cdb58
	if (mvif->mt76.idx >= MT7921_MAX_INTERFACES) {
		ret = -ENOSPC;
		goto out;
	}

	mvif->mt76.omac_idx = mvif->mt76.idx;
	mvif->phy = phy;
	mvif->mt76.band_idx = 0;
	mvif->mt76.wmm_idx = mvif->mt76.idx % MT76_CONNAC_MAX_WMM_SETS;

	ret = mt76_connac_mcu_uni_add_dev(&dev->mphy, vif, &mvif->sta.wcid,
					  true);
	if (ret)
		goto out;

	dev->mt76.vif_mask |= BIT_ULL(mvif->mt76.idx);
	phy->omac_mask |= BIT_ULL(mvif->mt76.omac_idx);

	idx = MT7921_WTBL_RESERVED - mvif->mt76.idx;

	INIT_LIST_HEAD(&mvif->sta.poll_list);
	mvif->sta.wcid.idx = idx;
	mvif->sta.wcid.phy_idx = mvif->mt76.band_idx;
	mvif->sta.wcid.hw_key_idx = -1;
	mvif->sta.wcid.tx_info |= MT_WCID_TX_INFO_SET;
	mt76_packet_id_init(&mvif->sta.wcid);

	mt7921_mac_wtbl_update(dev, idx,
			       MT_WTBL_UPDATE_ADM_COUNT_CLEAR);

	ewma_rssi_init(&mvif->rssi);

	rcu_assign_pointer(dev->mt76.wcid[idx], &mvif->sta.wcid);
	if (vif->txq) {
		mtxq = (struct mt76_txq *)vif->txq->drv_priv;
		mtxq->wcid = idx;
	}

<<<<<<< HEAD
=======
	vif->driver_flags |= IEEE80211_VIF_BEACON_FILTER;
>>>>>>> eb3cdb58
out:
	mt7921_mutex_release(dev);

	return ret;
}

static void mt7921_remove_interface(struct ieee80211_hw *hw,
				    struct ieee80211_vif *vif)
{
	struct mt7921_vif *mvif = (struct mt7921_vif *)vif->drv_priv;
	struct mt7921_sta *msta = &mvif->sta;
	struct mt7921_dev *dev = mt7921_hw_dev(hw);
	struct mt7921_phy *phy = mt7921_hw_phy(hw);
	int idx = msta->wcid.idx;

	mt7921_mutex_acquire(dev);
	mt76_connac_free_pending_tx_skbs(&dev->pm, &msta->wcid);
	mt76_connac_mcu_uni_add_dev(&dev->mphy, vif, &mvif->sta.wcid, false);

	rcu_assign_pointer(dev->mt76.wcid[idx], NULL);

	dev->mt76.vif_mask &= ~BIT_ULL(mvif->mt76.idx);
	phy->omac_mask &= ~BIT_ULL(mvif->mt76.omac_idx);
	mt7921_mutex_release(dev);

	spin_lock_bh(&dev->sta_poll_lock);
	if (!list_empty(&msta->poll_list))
		list_del_init(&msta->poll_list);
	spin_unlock_bh(&dev->sta_poll_lock);

	mt76_packet_id_flush(&dev->mt76, &msta->wcid);
<<<<<<< HEAD
=======
}

static void mt7921_roc_iter(void *priv, u8 *mac,
			    struct ieee80211_vif *vif)
{
	struct mt7921_vif *mvif = (struct mt7921_vif *)vif->drv_priv;
	struct mt7921_phy *phy = priv;

	mt7921_mcu_abort_roc(phy, mvif, phy->roc_token_id);
}

void mt7921_roc_work(struct work_struct *work)
{
	struct mt7921_phy *phy;

	phy = (struct mt7921_phy *)container_of(work, struct mt7921_phy,
						roc_work);

	if (!test_and_clear_bit(MT76_STATE_ROC, &phy->mt76->state))
		return;

	mt7921_mutex_acquire(phy->dev);
	ieee80211_iterate_active_interfaces(phy->mt76->hw,
					    IEEE80211_IFACE_ITER_RESUME_ALL,
					    mt7921_roc_iter, phy);
	mt7921_mutex_release(phy->dev);
	ieee80211_remain_on_channel_expired(phy->mt76->hw);
}

void mt7921_roc_timer(struct timer_list *timer)
{
	struct mt7921_phy *phy = from_timer(phy, timer, roc_timer);

	ieee80211_queue_work(phy->mt76->hw, &phy->roc_work);
}

static int mt7921_abort_roc(struct mt7921_phy *phy, struct mt7921_vif *vif)
{
	int err = 0;

	del_timer_sync(&phy->roc_timer);
	cancel_work_sync(&phy->roc_work);

	mt7921_mutex_acquire(phy->dev);
	if (test_and_clear_bit(MT76_STATE_ROC, &phy->mt76->state))
		err = mt7921_mcu_abort_roc(phy, vif, phy->roc_token_id);
	mt7921_mutex_release(phy->dev);

	return err;
}

static int mt7921_set_roc(struct mt7921_phy *phy,
			  struct mt7921_vif *vif,
			  struct ieee80211_channel *chan,
			  int duration,
			  enum mt7921_roc_req type)
{
	int err;

	if (test_and_set_bit(MT76_STATE_ROC, &phy->mt76->state))
		return -EBUSY;

	phy->roc_grant = false;

	err = mt7921_mcu_set_roc(phy, vif, chan, duration, type,
				 ++phy->roc_token_id);
	if (err < 0) {
		clear_bit(MT76_STATE_ROC, &phy->mt76->state);
		goto out;
	}

	if (!wait_event_timeout(phy->roc_wait, phy->roc_grant, HZ)) {
		mt7921_mcu_abort_roc(phy, vif, phy->roc_token_id);
		clear_bit(MT76_STATE_ROC, &phy->mt76->state);
		err = -ETIMEDOUT;
	}

out:
	return err;
}

static int mt7921_remain_on_channel(struct ieee80211_hw *hw,
				    struct ieee80211_vif *vif,
				    struct ieee80211_channel *chan,
				    int duration,
				    enum ieee80211_roc_type type)
{
	struct mt7921_vif *mvif = (struct mt7921_vif *)vif->drv_priv;
	struct mt7921_phy *phy = mt7921_hw_phy(hw);
	int err;

	mt7921_mutex_acquire(phy->dev);
	err = mt7921_set_roc(phy, mvif, chan, duration, MT7921_ROC_REQ_ROC);
	mt7921_mutex_release(phy->dev);

	return err;
}

static int mt7921_cancel_remain_on_channel(struct ieee80211_hw *hw,
					   struct ieee80211_vif *vif)
{
	struct mt7921_vif *mvif = (struct mt7921_vif *)vif->drv_priv;
	struct mt7921_phy *phy = mt7921_hw_phy(hw);

	return mt7921_abort_roc(phy, mvif);
>>>>>>> eb3cdb58
}

static int mt7921_set_channel(struct mt7921_phy *phy)
{
	struct mt7921_dev *dev = phy->dev;
	int ret;

	cancel_delayed_work_sync(&phy->mt76->mac_work);

	mt7921_mutex_acquire(dev);
	set_bit(MT76_RESET, &phy->mt76->state);

	mt76_set_channel(phy->mt76);

	ret = mt7921_mcu_set_chan_info(phy, MCU_EXT_CMD(CHANNEL_SWITCH));
	if (ret)
		goto out;

	mt7921_mac_set_timing(phy);

	mt7921_mac_reset_counters(phy);
	phy->noise = 0;

out:
	clear_bit(MT76_RESET, &phy->mt76->state);
	mt7921_mutex_release(dev);

	mt76_worker_schedule(&dev->mt76.tx_worker);
	ieee80211_queue_delayed_work(phy->mt76->hw, &phy->mt76->mac_work,
				     MT7921_WATCHDOG_TIME);

	return ret;
}

static int mt7921_set_key(struct ieee80211_hw *hw, enum set_key_cmd cmd,
			  struct ieee80211_vif *vif, struct ieee80211_sta *sta,
			  struct ieee80211_key_conf *key)
{
	struct mt7921_dev *dev = mt7921_hw_dev(hw);
	struct mt7921_vif *mvif = (struct mt7921_vif *)vif->drv_priv;
	struct mt7921_sta *msta = sta ? (struct mt7921_sta *)sta->drv_priv :
				  &mvif->sta;
	struct mt76_wcid *wcid = &msta->wcid;
	u8 *wcid_keyidx = &wcid->hw_key_idx;
	int idx = key->keyidx, err = 0;

	/* The hardware does not support per-STA RX GTK, fallback
	 * to software mode for these.
	 */
	if ((vif->type == NL80211_IFTYPE_ADHOC ||
	     vif->type == NL80211_IFTYPE_MESH_POINT) &&
	    (key->cipher == WLAN_CIPHER_SUITE_TKIP ||
	     key->cipher == WLAN_CIPHER_SUITE_CCMP) &&
	    !(key->flags & IEEE80211_KEY_FLAG_PAIRWISE))
		return -EOPNOTSUPP;

	/* fall back to sw encryption for unsupported ciphers */
	switch (key->cipher) {
	case WLAN_CIPHER_SUITE_AES_CMAC:
		key->flags |= IEEE80211_KEY_FLAG_GENERATE_MMIE;
		wcid_keyidx = &wcid->hw_key_idx2;
		break;
	case WLAN_CIPHER_SUITE_WEP40:
	case WLAN_CIPHER_SUITE_WEP104:
		if (!mvif->wep_sta)
			return -EOPNOTSUPP;
		break;
	case WLAN_CIPHER_SUITE_TKIP:
	case WLAN_CIPHER_SUITE_CCMP:
	case WLAN_CIPHER_SUITE_CCMP_256:
	case WLAN_CIPHER_SUITE_GCMP:
	case WLAN_CIPHER_SUITE_GCMP_256:
	case WLAN_CIPHER_SUITE_SMS4:
		break;
	default:
		return -EOPNOTSUPP;
	}

	mt7921_mutex_acquire(dev);

	if (cmd == SET_KEY) {
		*wcid_keyidx = idx;
	} else {
		if (idx == *wcid_keyidx)
			*wcid_keyidx = -1;
		goto out;
	}

<<<<<<< HEAD
	mt76_wcid_key_setup(&dev->mt76, wcid,
			    cmd == SET_KEY ? key : NULL);

=======
	mt76_wcid_key_setup(&dev->mt76, wcid, key);
>>>>>>> eb3cdb58
	err = mt76_connac_mcu_add_key(&dev->mt76, vif, &msta->bip,
				      key, MCU_UNI_CMD(STA_REC_UPDATE),
				      &msta->wcid, cmd);
	if (err)
		goto out;

	if (key->cipher == WLAN_CIPHER_SUITE_WEP104 ||
	    key->cipher == WLAN_CIPHER_SUITE_WEP40)
		err = mt76_connac_mcu_add_key(&dev->mt76, vif,
					      &mvif->wep_sta->bip,
					      key, MCU_UNI_CMD(STA_REC_UPDATE),
					      &mvif->wep_sta->wcid, cmd);
out:
	mt7921_mutex_release(dev);

	return err;
}

static void
mt7921_pm_interface_iter(void *priv, u8 *mac, struct ieee80211_vif *vif)
{
	struct mt7921_dev *dev = priv;
<<<<<<< HEAD

	mt7921_mcu_set_beacon_filter(dev, vif, dev->pm.enable);
=======
	struct ieee80211_hw *hw = mt76_hw(dev);
	bool pm_enable = dev->pm.enable;
	int err;

	err = mt7921_mcu_set_beacon_filter(dev, vif, pm_enable);
	if (err < 0)
		return;

	if (pm_enable) {
		vif->driver_flags |= IEEE80211_VIF_BEACON_FILTER;
		ieee80211_hw_set(hw, CONNECTION_MONITOR);
	} else {
		vif->driver_flags &= ~IEEE80211_VIF_BEACON_FILTER;
		__clear_bit(IEEE80211_HW_CONNECTION_MONITOR, hw->flags);
	}
>>>>>>> eb3cdb58
}

static void
mt7921_sniffer_interface_iter(void *priv, u8 *mac, struct ieee80211_vif *vif)
{
	struct mt7921_dev *dev = priv;
	struct ieee80211_hw *hw = mt76_hw(dev);
	struct mt76_connac_pm *pm = &dev->pm;
	bool monitor = !!(hw->conf.flags & IEEE80211_CONF_MONITOR);

	mt7921_mcu_set_sniffer(dev, vif, monitor);
	pm->enable = pm->enable_user && !monitor;
	pm->ds_enable = pm->ds_enable_user && !monitor;

	mt76_connac_mcu_set_deep_sleep(&dev->mt76, pm->ds_enable);

	if (monitor)
		mt7921_mcu_set_beacon_filter(dev, vif, false);
}

void mt7921_set_runtime_pm(struct mt7921_dev *dev)
{
	struct ieee80211_hw *hw = mt76_hw(dev);
	struct mt76_connac_pm *pm = &dev->pm;
	bool monitor = !!(hw->conf.flags & IEEE80211_CONF_MONITOR);

	pm->enable = pm->enable_user && !monitor;
	ieee80211_iterate_active_interfaces(hw,
					    IEEE80211_IFACE_ITER_RESUME_ALL,
					    mt7921_pm_interface_iter, dev);
	pm->ds_enable = pm->ds_enable_user && !monitor;
	mt76_connac_mcu_set_deep_sleep(&dev->mt76, pm->ds_enable);
}

static int mt7921_config(struct ieee80211_hw *hw, u32 changed)
{
	struct mt7921_dev *dev = mt7921_hw_dev(hw);
	struct mt7921_phy *phy = mt7921_hw_phy(hw);
	int ret = 0;

	if (changed & IEEE80211_CONF_CHANGE_CHANNEL) {
		ieee80211_stop_queues(hw);
		ret = mt7921_set_channel(phy);
		if (ret)
			return ret;
		ieee80211_wake_queues(hw);
	}

	mt7921_mutex_acquire(dev);

	if (changed & IEEE80211_CONF_CHANGE_POWER) {
<<<<<<< HEAD
		ret = mt76_connac_mcu_set_rate_txpower(phy->mt76);
=======
		ret = mt7921_set_tx_sar_pwr(hw, NULL);
>>>>>>> eb3cdb58
		if (ret)
			goto out;
	}

	if (changed & IEEE80211_CONF_CHANGE_MONITOR) {
		ieee80211_iterate_active_interfaces(hw,
						    IEEE80211_IFACE_ITER_RESUME_ALL,
						    mt7921_sniffer_interface_iter, dev);
<<<<<<< HEAD
		dev->mt76.rxfilter = mt76_rr(dev, MT_WF_RFCR(0));
=======
>>>>>>> eb3cdb58
	}

out:
	mt7921_mutex_release(dev);

	return ret;
}

static int
mt7921_conf_tx(struct ieee80211_hw *hw, struct ieee80211_vif *vif,
	       unsigned int link_id, u16 queue,
	       const struct ieee80211_tx_queue_params *params)
{
	struct mt7921_vif *mvif = (struct mt7921_vif *)vif->drv_priv;

	/* no need to update right away, we'll get BSS_CHANGED_QOS */
	queue = mt76_connac_lmac_mapping(queue);
	mvif->queue_params[queue] = *params;

	return 0;
}

static void mt7921_configure_filter(struct ieee80211_hw *hw,
				    unsigned int changed_flags,
				    unsigned int *total_flags,
				    u64 multicast)
{
#define MT7921_FILTER_FCSFAIL    BIT(2)
#define MT7921_FILTER_CONTROL    BIT(5)
#define MT7921_FILTER_OTHER_BSS  BIT(6)
#define MT7921_FILTER_ENABLE     BIT(31)

	struct mt7921_dev *dev = mt7921_hw_dev(hw);
	u32 flags = MT7921_FILTER_ENABLE;

#define MT7921_FILTER(_fif, _type) do {			\
		if (*total_flags & (_fif))		\
			flags |= MT7921_FILTER_##_type;	\
	} while (0)

	MT7921_FILTER(FIF_FCSFAIL, FCSFAIL);
	MT7921_FILTER(FIF_CONTROL, CONTROL);
	MT7921_FILTER(FIF_OTHER_BSS, OTHER_BSS);

	mt7921_mutex_acquire(dev);
	mt7921_mcu_set_rxfilter(dev, flags, 0, 0);
	mt7921_mutex_release(dev);

<<<<<<< HEAD
=======
	*total_flags &= (FIF_OTHER_BSS | FIF_FCSFAIL | FIF_CONTROL);
}

>>>>>>> eb3cdb58
static void mt7921_bss_info_changed(struct ieee80211_hw *hw,
				    struct ieee80211_vif *vif,
				    struct ieee80211_bss_conf *info,
				    u64 changed)
{
	struct mt7921_phy *phy = mt7921_hw_phy(hw);
	struct mt7921_dev *dev = mt7921_hw_dev(hw);

	mt7921_mutex_acquire(dev);

	if (changed & BSS_CHANGED_ERP_SLOT) {
		int slottime = info->use_short_slot ? 9 : 20;

		if (slottime != phy->slottime) {
			phy->slottime = slottime;
			mt7921_mac_set_timing(phy);
		}
	}

	if (changed & (BSS_CHANGED_BEACON |
		       BSS_CHANGED_BEACON_ENABLED))
		mt7921_mcu_uni_add_beacon_offload(dev, hw, vif,
						  info->enable_beacon);

	/* ensure that enable txcmd_mode after bss_info */
	if (changed & (BSS_CHANGED_QOS | BSS_CHANGED_BEACON_ENABLED))
		mt7921_mcu_set_tx(dev, vif);

	if (changed & BSS_CHANGED_PS)
		mt7921_mcu_uni_bss_ps(dev, vif);

	if (changed & BSS_CHANGED_ASSOC) {
		mt7921_mcu_sta_update(dev, NULL, vif, true,
				      MT76_STA_INFO_STATE_ASSOC);
<<<<<<< HEAD
		if (dev->pm.enable)
			mt7921_mcu_set_beacon_filter(dev, vif, info->assoc);
=======
		mt7921_mcu_set_beacon_filter(dev, vif, vif->cfg.assoc);
>>>>>>> eb3cdb58
	}

	if (changed & BSS_CHANGED_ARP_FILTER) {
		struct mt7921_vif *mvif = (struct mt7921_vif *)vif->drv_priv;

		mt76_connac_mcu_update_arp_filter(&dev->mt76, &mvif->mt76,
						  info);
	}

	mt7921_mutex_release(dev);
}

int mt7921_mac_sta_add(struct mt76_dev *mdev, struct ieee80211_vif *vif,
		       struct ieee80211_sta *sta)
{
	struct mt7921_dev *dev = container_of(mdev, struct mt7921_dev, mt76);
	struct mt7921_sta *msta = (struct mt7921_sta *)sta->drv_priv;
	struct mt7921_vif *mvif = (struct mt7921_vif *)vif->drv_priv;
	int ret, idx;

	idx = mt76_wcid_alloc(dev->mt76.wcid_mask, MT7921_WTBL_STA - 1);
	if (idx < 0)
		return -ENOSPC;

	INIT_LIST_HEAD(&msta->poll_list);
	msta->vif = mvif;
	msta->wcid.sta = 1;
	msta->wcid.idx = idx;
	msta->wcid.phy_idx = mvif->mt76.band_idx;
	msta->wcid.tx_info |= MT_WCID_TX_INFO_SET;
	msta->last_txs = jiffies;

	ret = mt76_connac_pm_wake(&dev->mphy, &dev->pm);
	if (ret)
		return ret;

	if (vif->type == NL80211_IFTYPE_STATION)
		mvif->wep_sta = msta;

	mt7921_mac_wtbl_update(dev, idx,
			       MT_WTBL_UPDATE_ADM_COUNT_CLEAR);

	ret = mt7921_mcu_sta_update(dev, sta, vif, true,
				    MT76_STA_INFO_STATE_NONE);
	if (ret)
		return ret;

	mt76_connac_power_save_sched(&dev->mphy, &dev->pm);

	return 0;
}
EXPORT_SYMBOL_GPL(mt7921_mac_sta_add);

void mt7921_mac_sta_assoc(struct mt76_dev *mdev, struct ieee80211_vif *vif,
			  struct ieee80211_sta *sta)
{
	struct mt7921_dev *dev = container_of(mdev, struct mt7921_dev, mt76);
	struct mt7921_sta *msta = (struct mt7921_sta *)sta->drv_priv;
	struct mt7921_vif *mvif = (struct mt7921_vif *)vif->drv_priv;

	mt7921_mutex_acquire(dev);

	if (vif->type == NL80211_IFTYPE_STATION && !sta->tdls)
		mt76_connac_mcu_uni_add_bss(&dev->mphy, vif, &mvif->sta.wcid,
					    true, mvif->ctx);

	ewma_avg_signal_init(&msta->avg_ack_signal);

	mt7921_mac_wtbl_update(dev, msta->wcid.idx,
			       MT_WTBL_UPDATE_ADM_COUNT_CLEAR);
	memset(msta->airtime_ac, 0, sizeof(msta->airtime_ac));

	mt7921_mcu_sta_update(dev, sta, vif, true, MT76_STA_INFO_STATE_ASSOC);

	mt7921_mutex_release(dev);
}
EXPORT_SYMBOL_GPL(mt7921_mac_sta_assoc);

void mt7921_mac_sta_remove(struct mt76_dev *mdev, struct ieee80211_vif *vif,
			   struct ieee80211_sta *sta)
{
	struct mt7921_dev *dev = container_of(mdev, struct mt7921_dev, mt76);
	struct mt7921_sta *msta = (struct mt7921_sta *)sta->drv_priv;

	mt76_connac_free_pending_tx_skbs(&dev->pm, &msta->wcid);
	mt76_connac_pm_wake(&dev->mphy, &dev->pm);

	mt7921_mcu_sta_update(dev, sta, vif, false, MT76_STA_INFO_STATE_NONE);
	mt7921_mac_wtbl_update(dev, msta->wcid.idx,
			       MT_WTBL_UPDATE_ADM_COUNT_CLEAR);

	if (vif->type == NL80211_IFTYPE_STATION) {
		struct mt7921_vif *mvif = (struct mt7921_vif *)vif->drv_priv;

		mvif->wep_sta = NULL;
		ewma_rssi_init(&mvif->rssi);
		if (!sta->tdls)
			mt76_connac_mcu_uni_add_bss(&dev->mphy, vif,
						    &mvif->sta.wcid, false,
						    mvif->ctx);
	}

	spin_lock_bh(&dev->sta_poll_lock);
	if (!list_empty(&msta->poll_list))
		list_del_init(&msta->poll_list);
	spin_unlock_bh(&dev->sta_poll_lock);

	mt76_connac_power_save_sched(&dev->mphy, &dev->pm);
}
EXPORT_SYMBOL_GPL(mt7921_mac_sta_remove);

void mt7921_tx_worker(struct mt76_worker *w)
{
	struct mt7921_dev *dev = container_of(w, struct mt7921_dev,
					      mt76.tx_worker);

	if (!mt76_connac_pm_ref(&dev->mphy, &dev->pm)) {
		queue_work(dev->mt76.wq, &dev->pm.wake_work);
		return;
	}

	mt76_txq_schedule_all(&dev->mphy);
	mt76_connac_pm_unref(&dev->mphy, &dev->pm);
}

static void mt7921_tx(struct ieee80211_hw *hw,
		      struct ieee80211_tx_control *control,
		      struct sk_buff *skb)
{
	struct mt7921_dev *dev = mt7921_hw_dev(hw);
	struct mt76_phy *mphy = hw->priv;
	struct ieee80211_tx_info *info = IEEE80211_SKB_CB(skb);
	struct ieee80211_vif *vif = info->control.vif;
	struct mt76_wcid *wcid = &dev->mt76.global_wcid;
	int qid;

	if (control->sta) {
		struct mt7921_sta *sta;

		sta = (struct mt7921_sta *)control->sta->drv_priv;
		wcid = &sta->wcid;
	}

	if (vif && !control->sta) {
		struct mt7921_vif *mvif;

		mvif = (struct mt7921_vif *)vif->drv_priv;
		wcid = &mvif->sta.wcid;
	}

	if (mt76_connac_pm_ref(mphy, &dev->pm)) {
		mt76_tx(mphy, control->sta, wcid, skb);
		mt76_connac_pm_unref(mphy, &dev->pm);
		return;
	}

	qid = skb_get_queue_mapping(skb);
	if (qid >= MT_TXQ_PSD) {
		qid = IEEE80211_AC_BE;
		skb_set_queue_mapping(skb, qid);
	}

	mt76_connac_pm_queue_skb(hw, &dev->pm, wcid, skb);
}

static int mt7921_set_rts_threshold(struct ieee80211_hw *hw, u32 val)
{
	struct mt7921_dev *dev = mt7921_hw_dev(hw);

	mt7921_mutex_acquire(dev);
	mt76_connac_mcu_set_rts_thresh(&dev->mt76, val, 0);
	mt7921_mutex_release(dev);

	return 0;
}

static int
mt7921_ampdu_action(struct ieee80211_hw *hw, struct ieee80211_vif *vif,
		    struct ieee80211_ampdu_params *params)
{
	enum ieee80211_ampdu_mlme_action action = params->action;
	struct mt7921_dev *dev = mt7921_hw_dev(hw);
	struct ieee80211_sta *sta = params->sta;
	struct ieee80211_txq *txq = sta->txq[params->tid];
	struct mt7921_sta *msta = (struct mt7921_sta *)sta->drv_priv;
	u16 tid = params->tid;
	u16 ssn = params->ssn;
	struct mt76_txq *mtxq;
	int ret = 0;

	if (!txq)
		return -EINVAL;

	mtxq = (struct mt76_txq *)txq->drv_priv;

	mt7921_mutex_acquire(dev);
	switch (action) {
	case IEEE80211_AMPDU_RX_START:
		mt76_rx_aggr_start(&dev->mt76, &msta->wcid, tid, ssn,
				   params->buf_size);
		mt7921_mcu_uni_rx_ba(dev, params, true);
		break;
	case IEEE80211_AMPDU_RX_STOP:
		mt76_rx_aggr_stop(&dev->mt76, &msta->wcid, tid);
		mt7921_mcu_uni_rx_ba(dev, params, false);
		break;
	case IEEE80211_AMPDU_TX_OPERATIONAL:
		mtxq->aggr = true;
		mtxq->send_bar = false;
		mt7921_mcu_uni_tx_ba(dev, params, true);
		break;
	case IEEE80211_AMPDU_TX_STOP_FLUSH:
	case IEEE80211_AMPDU_TX_STOP_FLUSH_CONT:
		mtxq->aggr = false;
		clear_bit(tid, &msta->ampdu_state);
		mt7921_mcu_uni_tx_ba(dev, params, false);
		break;
	case IEEE80211_AMPDU_TX_START:
		set_bit(tid, &msta->ampdu_state);
		ret = IEEE80211_AMPDU_TX_START_IMMEDIATE;
		break;
	case IEEE80211_AMPDU_TX_STOP_CONT:
		mtxq->aggr = false;
		clear_bit(tid, &msta->ampdu_state);
		mt7921_mcu_uni_tx_ba(dev, params, false);
		ieee80211_stop_tx_ba_cb_irqsafe(vif, sta->addr, tid);
		break;
	}
	mt7921_mutex_release(dev);

	return ret;
}

static int mt7921_sta_state(struct ieee80211_hw *hw,
			    struct ieee80211_vif *vif,
			    struct ieee80211_sta *sta,
			    enum ieee80211_sta_state old_state,
			    enum ieee80211_sta_state new_state)
{
	struct mt7921_dev *dev = mt7921_hw_dev(hw);

	if (dev->pm.ds_enable) {
		mt7921_mutex_acquire(dev);
		mt76_connac_sta_state_dp(&dev->mt76, old_state, new_state);
		mt7921_mutex_release(dev);
	}

	return mt76_sta_state(hw, vif, sta, old_state, new_state);
}

static int
mt7921_get_stats(struct ieee80211_hw *hw,
		 struct ieee80211_low_level_stats *stats)
{
	struct mt7921_phy *phy = mt7921_hw_phy(hw);
	struct mib_stats *mib = &phy->mib;

	mt7921_mutex_acquire(phy->dev);

	stats->dot11RTSSuccessCount = mib->rts_cnt;
	stats->dot11RTSFailureCount = mib->rts_retries_cnt;
	stats->dot11FCSErrorCount = mib->fcs_err_cnt;
	stats->dot11ACKFailureCount = mib->ack_fail_cnt;

	mt7921_mutex_release(phy->dev);

	return 0;
}

static const char mt7921_gstrings_stats[][ETH_GSTRING_LEN] = {
	/* tx counters */
	"tx_ampdu_cnt",
	"tx_mpdu_attempts",
	"tx_mpdu_success",
	"tx_pkt_ebf_cnt",
	"tx_pkt_ibf_cnt",
	"tx_ampdu_len:0-1",
	"tx_ampdu_len:2-10",
	"tx_ampdu_len:11-19",
	"tx_ampdu_len:20-28",
	"tx_ampdu_len:29-37",
	"tx_ampdu_len:38-46",
	"tx_ampdu_len:47-55",
	"tx_ampdu_len:56-79",
	"tx_ampdu_len:80-103",
	"tx_ampdu_len:104-127",
	"tx_ampdu_len:128-151",
	"tx_ampdu_len:152-175",
	"tx_ampdu_len:176-199",
	"tx_ampdu_len:200-223",
	"tx_ampdu_len:224-247",
	"ba_miss_count",
	"tx_beamformer_ppdu_iBF",
	"tx_beamformer_ppdu_eBF",
	"tx_beamformer_rx_feedback_all",
	"tx_beamformer_rx_feedback_he",
	"tx_beamformer_rx_feedback_vht",
	"tx_beamformer_rx_feedback_ht",
	"tx_msdu_pack_1",
	"tx_msdu_pack_2",
	"tx_msdu_pack_3",
	"tx_msdu_pack_4",
	"tx_msdu_pack_5",
	"tx_msdu_pack_6",
	"tx_msdu_pack_7",
	"tx_msdu_pack_8",
	/* rx counters */
	"rx_mpdu_cnt",
	"rx_ampdu_cnt",
	"rx_ampdu_bytes_cnt",
	"rx_ba_cnt",
	/* per vif counters */
	"v_tx_mode_cck",
	"v_tx_mode_ofdm",
	"v_tx_mode_ht",
	"v_tx_mode_ht_gf",
	"v_tx_mode_vht",
	"v_tx_mode_he_su",
	"v_tx_mode_he_ext_su",
	"v_tx_mode_he_tb",
	"v_tx_mode_he_mu",
	"v_tx_bw_20",
	"v_tx_bw_40",
	"v_tx_bw_80",
	"v_tx_bw_160",
	"v_tx_mcs_0",
	"v_tx_mcs_1",
	"v_tx_mcs_2",
	"v_tx_mcs_3",
	"v_tx_mcs_4",
	"v_tx_mcs_5",
	"v_tx_mcs_6",
	"v_tx_mcs_7",
	"v_tx_mcs_8",
	"v_tx_mcs_9",
	"v_tx_mcs_10",
	"v_tx_mcs_11",
};

static void
mt7921_get_et_strings(struct ieee80211_hw *hw, struct ieee80211_vif *vif,
		      u32 sset, u8 *data)
{
<<<<<<< HEAD
=======
	struct mt7921_dev *dev = mt7921_hw_dev(hw);

>>>>>>> eb3cdb58
	if (sset != ETH_SS_STATS)
		return;

	memcpy(data, *mt7921_gstrings_stats, sizeof(mt7921_gstrings_stats));
<<<<<<< HEAD
=======

	if (mt76_is_sdio(&dev->mt76))
		return;

	data += sizeof(mt7921_gstrings_stats);
	page_pool_ethtool_stats_get_strings(data);
>>>>>>> eb3cdb58
}

static int
mt7921_get_et_sset_count(struct ieee80211_hw *hw, struct ieee80211_vif *vif,
			 int sset)
{
<<<<<<< HEAD
	return sset == ETH_SS_STATS ? ARRAY_SIZE(mt7921_gstrings_stats) : 0;
=======
	struct mt7921_dev *dev = mt7921_hw_dev(hw);

	if (sset != ETH_SS_STATS)
		return 0;

	if (mt76_is_sdio(&dev->mt76))
		return ARRAY_SIZE(mt7921_gstrings_stats);

	return ARRAY_SIZE(mt7921_gstrings_stats) +
	       page_pool_ethtool_stats_get_count();
>>>>>>> eb3cdb58
}

static void
mt7921_ethtool_worker(void *wi_data, struct ieee80211_sta *sta)
{
	struct mt7921_sta *msta = (struct mt7921_sta *)sta->drv_priv;
	struct mt76_ethtool_worker_info *wi = wi_data;

	if (msta->vif->mt76.idx != wi->idx)
		return;

<<<<<<< HEAD
	mt76_ethtool_worker(wi, &msta->stats);
=======
	mt76_ethtool_worker(wi, &msta->wcid.stats, false);
>>>>>>> eb3cdb58
}

static
void mt7921_get_et_stats(struct ieee80211_hw *hw, struct ieee80211_vif *vif,
			 struct ethtool_stats *stats, u64 *data)
{
	struct mt7921_vif *mvif = (struct mt7921_vif *)vif->drv_priv;
<<<<<<< HEAD
=======
	int stats_size = ARRAY_SIZE(mt7921_gstrings_stats);
>>>>>>> eb3cdb58
	struct mt7921_phy *phy = mt7921_hw_phy(hw);
	struct mt7921_dev *dev = phy->dev;
	struct mib_stats *mib = &phy->mib;
	struct mt76_ethtool_worker_info wi = {
		.data = data,
		.idx = mvif->mt76.idx,
	};
	int i, ei = 0;

	mt7921_mutex_acquire(dev);

	mt7921_mac_update_mib_stats(phy);

	data[ei++] = mib->tx_ampdu_cnt;
	data[ei++] = mib->tx_mpdu_attempts_cnt;
	data[ei++] = mib->tx_mpdu_success_cnt;
	data[ei++] = mib->tx_pkt_ebf_cnt;
	data[ei++] = mib->tx_pkt_ibf_cnt;

	/* Tx ampdu stat */
	for (i = 0; i < 15; i++)
<<<<<<< HEAD
		data[ei++] = dev->mt76.aggr_stats[i];
=======
		data[ei++] = phy->mt76->aggr_stats[i];
>>>>>>> eb3cdb58

	data[ei++] = phy->mib.ba_miss_cnt;

	/* Tx Beamformer monitor */
	data[ei++] = mib->tx_bf_ibf_ppdu_cnt;
	data[ei++] = mib->tx_bf_ebf_ppdu_cnt;

	/* Tx Beamformer Rx feedback monitor */
	data[ei++] = mib->tx_bf_rx_fb_all_cnt;
	data[ei++] = mib->tx_bf_rx_fb_he_cnt;
	data[ei++] = mib->tx_bf_rx_fb_vht_cnt;
	data[ei++] = mib->tx_bf_rx_fb_ht_cnt;

	/* Tx amsdu info (pack-count histogram) */
	for (i = 0; i < ARRAY_SIZE(mib->tx_amsdu); i++)
		data[ei++] = mib->tx_amsdu[i];

	/* rx counters */
	data[ei++] = mib->rx_mpdu_cnt;
	data[ei++] = mib->rx_ampdu_cnt;
	data[ei++] = mib->rx_ampdu_bytes_cnt;
	data[ei++] = mib->rx_ba_cnt;

	/* Add values for all stations owned by this vif */
	wi.initial_stat_idx = ei;
	ieee80211_iterate_stations_atomic(hw, mt7921_ethtool_worker, &wi);

	mt7921_mutex_release(dev);

	if (!wi.sta_count)
		return;

	ei += wi.worker_stat_count;
<<<<<<< HEAD
	if (ei != ARRAY_SIZE(mt7921_gstrings_stats))
		dev_err(dev->mt76.dev, "ei: %d  SSTATS_LEN: %zu",
			ei, ARRAY_SIZE(mt7921_gstrings_stats));
=======

	if (!mt76_is_sdio(&dev->mt76)) {
		mt76_ethtool_page_pool_stats(&dev->mt76, &data[ei], &ei);
		stats_size += page_pool_ethtool_stats_get_count();
	}

	if (ei != stats_size)
		dev_err(dev->mt76.dev, "ei: %d  SSTATS_LEN: %d", ei, stats_size);
>>>>>>> eb3cdb58
}

static u64
mt7921_get_tsf(struct ieee80211_hw *hw, struct ieee80211_vif *vif)
{
	struct mt7921_vif *mvif = (struct mt7921_vif *)vif->drv_priv;
	struct mt7921_dev *dev = mt7921_hw_dev(hw);
	u8 omac_idx = mvif->mt76.omac_idx;
	union {
		u64 t64;
		u32 t32[2];
	} tsf;
	u16 n;

	mt7921_mutex_acquire(dev);

	n = omac_idx > HW_BSSID_MAX ? HW_BSSID_0 : omac_idx;
	/* TSF software read */
	mt76_set(dev, MT_LPON_TCR(0, n), MT_LPON_TCR_SW_MODE);
	tsf.t32[0] = mt76_rr(dev, MT_LPON_UTTR0(0));
	tsf.t32[1] = mt76_rr(dev, MT_LPON_UTTR1(0));

	mt7921_mutex_release(dev);

	return tsf.t64;
}

static void
mt7921_set_tsf(struct ieee80211_hw *hw, struct ieee80211_vif *vif,
	       u64 timestamp)
{
	struct mt7921_vif *mvif = (struct mt7921_vif *)vif->drv_priv;
	struct mt7921_dev *dev = mt7921_hw_dev(hw);
	u8 omac_idx = mvif->mt76.omac_idx;
	union {
		u64 t64;
		u32 t32[2];
	} tsf = { .t64 = timestamp, };
	u16 n;

	mt7921_mutex_acquire(dev);

	n = omac_idx > HW_BSSID_MAX ? HW_BSSID_0 : omac_idx;
	mt76_wr(dev, MT_LPON_UTTR0(0), tsf.t32[0]);
	mt76_wr(dev, MT_LPON_UTTR1(0), tsf.t32[1]);
	/* TSF software overwrite */
	mt76_set(dev, MT_LPON_TCR(0, n), MT_LPON_TCR_SW_WRITE);

	mt7921_mutex_release(dev);
}

static void
mt7921_set_coverage_class(struct ieee80211_hw *hw, s16 coverage_class)
{
	struct mt7921_phy *phy = mt7921_hw_phy(hw);
	struct mt7921_dev *dev = phy->dev;

	mt7921_mutex_acquire(dev);
	phy->coverage_class = max_t(s16, coverage_class, 0);
	mt7921_mac_set_timing(phy);
	mt7921_mutex_release(dev);
}

void mt7921_scan_work(struct work_struct *work)
{
	struct mt7921_phy *phy;

	phy = (struct mt7921_phy *)container_of(work, struct mt7921_phy,
						scan_work.work);

	while (true) {
		struct mt76_connac2_mcu_rxd *rxd;
		struct sk_buff *skb;

		spin_lock_bh(&phy->dev->mt76.lock);
		skb = __skb_dequeue(&phy->scan_event_list);
		spin_unlock_bh(&phy->dev->mt76.lock);

		if (!skb)
			break;

		rxd = (struct mt76_connac2_mcu_rxd *)skb->data;
		if (rxd->eid == MCU_EVENT_SCHED_SCAN_DONE) {
			ieee80211_sched_scan_results(phy->mt76->hw);
		} else if (test_and_clear_bit(MT76_HW_SCANNING,
					      &phy->mt76->state)) {
			struct cfg80211_scan_info info = {
				.aborted = false,
			};

			ieee80211_scan_completed(phy->mt76->hw, &info);
		}
		dev_kfree_skb(skb);
	}
}

static int
mt7921_hw_scan(struct ieee80211_hw *hw, struct ieee80211_vif *vif,
	       struct ieee80211_scan_request *req)
{
	struct mt7921_dev *dev = mt7921_hw_dev(hw);
	struct mt76_phy *mphy = hw->priv;
	int err;

	mt7921_mutex_acquire(dev);
	err = mt76_connac_mcu_hw_scan(mphy, vif, req);
	mt7921_mutex_release(dev);

	return err;
}

static void
mt7921_cancel_hw_scan(struct ieee80211_hw *hw, struct ieee80211_vif *vif)
{
	struct mt7921_dev *dev = mt7921_hw_dev(hw);
	struct mt76_phy *mphy = hw->priv;

	mt7921_mutex_acquire(dev);
	mt76_connac_mcu_cancel_hw_scan(mphy, vif);
	mt7921_mutex_release(dev);
}

static int
mt7921_start_sched_scan(struct ieee80211_hw *hw, struct ieee80211_vif *vif,
			struct cfg80211_sched_scan_request *req,
			struct ieee80211_scan_ies *ies)
{
	struct mt7921_dev *dev = mt7921_hw_dev(hw);
	struct mt76_phy *mphy = hw->priv;
	int err;

	mt7921_mutex_acquire(dev);

	err = mt76_connac_mcu_sched_scan_req(mphy, vif, req);
	if (err < 0)
		goto out;

	err = mt76_connac_mcu_sched_scan_enable(mphy, vif, true);
out:
	mt7921_mutex_release(dev);

	return err;
}

static int
mt7921_stop_sched_scan(struct ieee80211_hw *hw, struct ieee80211_vif *vif)
{
	struct mt7921_dev *dev = mt7921_hw_dev(hw);
	struct mt76_phy *mphy = hw->priv;
	int err;

	mt7921_mutex_acquire(dev);
	err = mt76_connac_mcu_sched_scan_enable(mphy, vif, false);
	mt7921_mutex_release(dev);

	return err;
}

static int
mt7921_set_antenna(struct ieee80211_hw *hw, u32 tx_ant, u32 rx_ant)
{
	struct mt7921_dev *dev = mt7921_hw_dev(hw);
	struct mt7921_phy *phy = mt7921_hw_phy(hw);
	int max_nss = hweight8(hw->wiphy->available_antennas_tx);

	if (!tx_ant || tx_ant != rx_ant || ffs(tx_ant) > max_nss)
		return -EINVAL;

	if ((BIT(hweight8(tx_ant)) - 1) != tx_ant)
		tx_ant = BIT(ffs(tx_ant) - 1) - 1;

	mt7921_mutex_acquire(dev);

	phy->mt76->antenna_mask = tx_ant;
	phy->mt76->chainmask = tx_ant;

	mt76_set_stream_caps(phy->mt76, true);
	mt7921_set_stream_he_caps(phy);

	mt7921_mutex_release(dev);

	return 0;
}

static void mt7921_sta_statistics(struct ieee80211_hw *hw,
				  struct ieee80211_vif *vif,
				  struct ieee80211_sta *sta,
				  struct station_info *sinfo)
{
	struct mt7921_sta *msta = (struct mt7921_sta *)sta->drv_priv;
	struct rate_info *txrate = &msta->wcid.rate;

	if (!txrate->legacy && !txrate->flags)
		return;

	if (txrate->legacy) {
		sinfo->txrate.legacy = txrate->legacy;
	} else {
		sinfo->txrate.mcs = txrate->mcs;
		sinfo->txrate.nss = txrate->nss;
		sinfo->txrate.bw = txrate->bw;
		sinfo->txrate.he_gi = txrate->he_gi;
		sinfo->txrate.he_dcm = txrate->he_dcm;
		sinfo->txrate.he_ru_alloc = txrate->he_ru_alloc;
	}
	sinfo->txrate.flags = txrate->flags;
	sinfo->filled |= BIT_ULL(NL80211_STA_INFO_TX_BITRATE);

	sinfo->ack_signal = (s8)msta->ack_signal;
	sinfo->filled |= BIT_ULL(NL80211_STA_INFO_ACK_SIGNAL);

	sinfo->avg_ack_signal = -(s8)ewma_avg_signal_read(&msta->avg_ack_signal);
	sinfo->filled |= BIT_ULL(NL80211_STA_INFO_ACK_SIGNAL_AVG);
}

#ifdef CONFIG_PM
static int mt7921_suspend(struct ieee80211_hw *hw,
			  struct cfg80211_wowlan *wowlan)
{
	struct mt7921_dev *dev = mt7921_hw_dev(hw);
	struct mt7921_phy *phy = mt7921_hw_phy(hw);

	cancel_delayed_work_sync(&phy->scan_work);
	cancel_delayed_work_sync(&phy->mt76->mac_work);

	cancel_delayed_work_sync(&dev->pm.ps_work);
	mt76_connac_free_pending_tx_skbs(&dev->pm, NULL);

	mt7921_mutex_acquire(dev);

	clear_bit(MT76_STATE_RUNNING, &phy->mt76->state);
	ieee80211_iterate_active_interfaces(hw,
					    IEEE80211_IFACE_ITER_RESUME_ALL,
					    mt7921_mcu_set_suspend_iter,
					    &dev->mphy);

	mt7921_mutex_release(dev);

	return 0;
}

static int mt7921_resume(struct ieee80211_hw *hw)
{
	struct mt7921_dev *dev = mt7921_hw_dev(hw);
	struct mt7921_phy *phy = mt7921_hw_phy(hw);

	mt7921_mutex_acquire(dev);

	set_bit(MT76_STATE_RUNNING, &phy->mt76->state);
	ieee80211_iterate_active_interfaces(hw,
					    IEEE80211_IFACE_ITER_RESUME_ALL,
					    mt76_connac_mcu_set_suspend_iter,
					    &dev->mphy);

	ieee80211_queue_delayed_work(hw, &phy->mt76->mac_work,
				     MT7921_WATCHDOG_TIME);

	mt7921_mutex_release(dev);

	return 0;
}

static void mt7921_set_wakeup(struct ieee80211_hw *hw, bool enabled)
{
	struct mt7921_dev *dev = mt7921_hw_dev(hw);
	struct mt76_dev *mdev = &dev->mt76;

	device_set_wakeup_enable(mdev->dev, enabled);
}

static void mt7921_set_rekey_data(struct ieee80211_hw *hw,
				  struct ieee80211_vif *vif,
				  struct cfg80211_gtk_rekey_data *data)
{
	struct mt7921_dev *dev = mt7921_hw_dev(hw);

	mt7921_mutex_acquire(dev);
	mt76_connac_mcu_update_gtk_rekey(hw, vif, data);
	mt7921_mutex_release(dev);
}
#endif /* CONFIG_PM */

static void mt7921_flush(struct ieee80211_hw *hw, struct ieee80211_vif *vif,
			 u32 queues, bool drop)
{
	struct mt7921_dev *dev = mt7921_hw_dev(hw);

	wait_event_timeout(dev->mt76.tx_wait, !mt76_has_tx_pending(&dev->mphy),
			   HZ / 2);
}

static void mt7921_sta_set_decap_offload(struct ieee80211_hw *hw,
					 struct ieee80211_vif *vif,
					 struct ieee80211_sta *sta,
					 bool enabled)
{
	struct mt7921_sta *msta = (struct mt7921_sta *)sta->drv_priv;
	struct mt7921_dev *dev = mt7921_hw_dev(hw);

	mt7921_mutex_acquire(dev);

	if (enabled)
		set_bit(MT_WCID_FLAG_HDR_TRANS, &msta->wcid.flags);
	else
		clear_bit(MT_WCID_FLAG_HDR_TRANS, &msta->wcid.flags);

	mt76_connac_mcu_sta_update_hdr_trans(&dev->mt76, vif, &msta->wcid,
					     MCU_UNI_CMD(STA_REC_UPDATE));

	mt7921_mutex_release(dev);
}

<<<<<<< HEAD
=======
#if IS_ENABLED(CONFIG_IPV6)
static void mt7921_ipv6_addr_change(struct ieee80211_hw *hw,
				    struct ieee80211_vif *vif,
				    struct inet6_dev *idev)
{
	struct mt7921_vif *mvif = (struct mt7921_vif *)vif->drv_priv;
	struct mt7921_dev *dev = mvif->phy->dev;
	struct inet6_ifaddr *ifa;
	struct in6_addr ns_addrs[IEEE80211_BSS_ARP_ADDR_LIST_LEN];
	struct sk_buff *skb;
	u8 i, idx = 0;

	struct {
		struct {
			u8 bss_idx;
			u8 pad[3];
		} __packed hdr;
		struct mt76_connac_arpns_tlv arpns;
	} req_hdr = {
		.hdr = {
			.bss_idx = mvif->mt76.idx,
		},
		.arpns = {
			.tag = cpu_to_le16(UNI_OFFLOAD_OFFLOAD_ND),
			.mode = 2,  /* update */
			.option = 1, /* update only */
		},
	};

	read_lock_bh(&idev->lock);
	list_for_each_entry(ifa, &idev->addr_list, if_list) {
		if (ifa->flags & IFA_F_TENTATIVE)
			continue;
		ns_addrs[idx] = ifa->addr;
		if (++idx >= IEEE80211_BSS_ARP_ADDR_LIST_LEN)
			break;
	}
	read_unlock_bh(&idev->lock);

	if (!idx)
		return;

	req_hdr.arpns.ips_num = idx;
	req_hdr.arpns.len = cpu_to_le16(sizeof(struct mt76_connac_arpns_tlv)
					+ idx * sizeof(struct in6_addr));
	skb = __mt76_mcu_msg_alloc(&dev->mt76, &req_hdr,
			sizeof(req_hdr) + idx * sizeof(struct in6_addr),
			sizeof(req_hdr), GFP_ATOMIC);
	if (!skb)
		return;

	for (i = 0; i < idx; i++)
		skb_put_data(skb, &ns_addrs[i].in6_u, sizeof(struct in6_addr));

	skb_queue_tail(&dev->ipv6_ns_list, skb);

	ieee80211_queue_work(dev->mt76.hw, &dev->ipv6_ns_work);
}
#endif

int mt7921_set_tx_sar_pwr(struct ieee80211_hw *hw,
			  const struct cfg80211_sar_specs *sar)
{
	struct mt76_phy *mphy = hw->priv;
	int err;

	if (sar) {
		err = mt76_init_sar_power(hw, sar);
		if (err)
			return err;
	}

	mt7921_init_acpi_sar_power(mt7921_hw_phy(hw), !sar);

	err = mt76_connac_mcu_set_rate_txpower(mphy);

	return err;
}

>>>>>>> eb3cdb58
static int mt7921_set_sar_specs(struct ieee80211_hw *hw,
				const struct cfg80211_sar_specs *sar)
{
	struct mt7921_dev *dev = mt7921_hw_dev(hw);
<<<<<<< HEAD
	struct mt76_phy *mphy = hw->priv;
	int err;

	mt7921_mutex_acquire(dev);
	err = mt76_init_sar_power(hw, sar);
	if (err)
		goto out;

	err = mt76_connac_mcu_set_rate_txpower(mphy);
=======
	int err;

	mt7921_mutex_acquire(dev);
	err = mt7921_mcu_set_clc(dev, dev->mt76.alpha2,
				 dev->country_ie_env);
	if (err < 0)
		goto out;

	err = mt7921_set_tx_sar_pwr(hw, sar);
out:
	mt7921_mutex_release(dev);

	return err;
}

static void
mt7921_channel_switch_beacon(struct ieee80211_hw *hw,
			     struct ieee80211_vif *vif,
			     struct cfg80211_chan_def *chandef)
{
	struct mt7921_dev *dev = mt7921_hw_dev(hw);

	mt7921_mutex_acquire(dev);
	mt7921_mcu_uni_add_beacon_offload(dev, hw, vif, true);
	mt7921_mutex_release(dev);
}

static int
mt7921_start_ap(struct ieee80211_hw *hw, struct ieee80211_vif *vif,
		struct ieee80211_bss_conf *link_conf)
{
	struct mt7921_vif *mvif = (struct mt7921_vif *)vif->drv_priv;
	struct mt7921_phy *phy = mt7921_hw_phy(hw);
	struct mt7921_dev *dev = mt7921_hw_dev(hw);
	int err;

	mt7921_mutex_acquire(dev);

	err = mt76_connac_mcu_uni_add_bss(phy->mt76, vif, &mvif->sta.wcid,
					  true, mvif->ctx);
	if (err)
		goto out;

	err = mt7921_mcu_set_bss_pm(dev, vif, true);
	if (err)
		goto out;

	err = mt7921_mcu_sta_update(dev, NULL, vif, true,
				    MT76_STA_INFO_STATE_NONE);
>>>>>>> eb3cdb58
out:
	mt7921_mutex_release(dev);

	return err;
<<<<<<< HEAD
=======
}

static void
mt7921_stop_ap(struct ieee80211_hw *hw, struct ieee80211_vif *vif,
	       struct ieee80211_bss_conf *link_conf)
{
	struct mt7921_vif *mvif = (struct mt7921_vif *)vif->drv_priv;
	struct mt7921_phy *phy = mt7921_hw_phy(hw);
	struct mt7921_dev *dev = mt7921_hw_dev(hw);
	int err;

	mt7921_mutex_acquire(dev);

	err = mt7921_mcu_set_bss_pm(dev, vif, false);
	if (err)
		goto out;

	mt76_connac_mcu_uni_add_bss(phy->mt76, vif, &mvif->sta.wcid, false,
				    mvif->ctx);

out:
	mt7921_mutex_release(dev);
}

static int
mt7921_add_chanctx(struct ieee80211_hw *hw,
		   struct ieee80211_chanctx_conf *ctx)
{
	return 0;
}

static void
mt7921_remove_chanctx(struct ieee80211_hw *hw,
		      struct ieee80211_chanctx_conf *ctx)
{
}

static void mt7921_ctx_iter(void *priv, u8 *mac,
			    struct ieee80211_vif *vif)
{
	struct mt7921_vif *mvif = (struct mt7921_vif *)vif->drv_priv;
	struct ieee80211_chanctx_conf *ctx = priv;

	if (ctx != mvif->ctx)
		return;

	if (vif->type == NL80211_IFTYPE_MONITOR)
		mt7921_mcu_config_sniffer(mvif, ctx);
	else
		mt76_connac_mcu_uni_set_chctx(mvif->phy->mt76, &mvif->mt76, ctx);
}

static void
mt7921_change_chanctx(struct ieee80211_hw *hw,
		      struct ieee80211_chanctx_conf *ctx,
		      u32 changed)
{
	struct mt7921_phy *phy = mt7921_hw_phy(hw);

	mt7921_mutex_acquire(phy->dev);
	ieee80211_iterate_active_interfaces(phy->mt76->hw,
					    IEEE80211_IFACE_ITER_ACTIVE,
					    mt7921_ctx_iter, ctx);
	mt7921_mutex_release(phy->dev);
}

static int
mt7921_assign_vif_chanctx(struct ieee80211_hw *hw,
			  struct ieee80211_vif *vif,
			  struct ieee80211_bss_conf *link_conf,
			  struct ieee80211_chanctx_conf *ctx)
{
	struct mt7921_vif *mvif = (struct mt7921_vif *)vif->drv_priv;
	struct mt7921_dev *dev = mt7921_hw_dev(hw);

	mutex_lock(&dev->mt76.mutex);
	mvif->ctx = ctx;
	mutex_unlock(&dev->mt76.mutex);

	return 0;
}

static void
mt7921_unassign_vif_chanctx(struct ieee80211_hw *hw,
			    struct ieee80211_vif *vif,
			    struct ieee80211_bss_conf *link_conf,
			    struct ieee80211_chanctx_conf *ctx)
{
	struct mt7921_vif *mvif = (struct mt7921_vif *)vif->drv_priv;
	struct mt7921_dev *dev = mt7921_hw_dev(hw);

	mutex_lock(&dev->mt76.mutex);
	mvif->ctx = NULL;
	mutex_unlock(&dev->mt76.mutex);
}

static void mt7921_mgd_prepare_tx(struct ieee80211_hw *hw,
				  struct ieee80211_vif *vif,
				  struct ieee80211_prep_tx_info *info)
{
	struct mt7921_vif *mvif = (struct mt7921_vif *)vif->drv_priv;
	struct mt7921_dev *dev = mt7921_hw_dev(hw);
	u16 duration = info->duration ? info->duration :
		       jiffies_to_msecs(HZ);

	mt7921_mutex_acquire(dev);
	mt7921_set_roc(mvif->phy, mvif, mvif->ctx->def.chan, duration,
		       MT7921_ROC_REQ_JOIN);
	mt7921_mutex_release(dev);
}

static void mt7921_mgd_complete_tx(struct ieee80211_hw *hw,
				   struct ieee80211_vif *vif,
				   struct ieee80211_prep_tx_info *info)
{
	struct mt7921_vif *mvif = (struct mt7921_vif *)vif->drv_priv;

	mt7921_abort_roc(mvif->phy, mvif);
>>>>>>> eb3cdb58
}

const struct ieee80211_ops mt7921_ops = {
	.tx = mt7921_tx,
	.start = mt7921_start,
	.stop = mt7921_stop,
	.add_interface = mt7921_add_interface,
	.remove_interface = mt7921_remove_interface,
	.config = mt7921_config,
	.conf_tx = mt7921_conf_tx,
	.configure_filter = mt7921_configure_filter,
	.bss_info_changed = mt7921_bss_info_changed,
	.start_ap = mt7921_start_ap,
	.stop_ap = mt7921_stop_ap,
	.sta_state = mt7921_sta_state,
	.sta_pre_rcu_remove = mt76_sta_pre_rcu_remove,
	.set_key = mt7921_set_key,
	.sta_set_decap_offload = mt7921_sta_set_decap_offload,
#if IS_ENABLED(CONFIG_IPV6)
	.ipv6_addr_change = mt7921_ipv6_addr_change,
#endif /* CONFIG_IPV6 */
	.ampdu_action = mt7921_ampdu_action,
	.set_rts_threshold = mt7921_set_rts_threshold,
	.wake_tx_queue = mt76_wake_tx_queue,
	.release_buffered_frames = mt76_release_buffered_frames,
	.channel_switch_beacon = mt7921_channel_switch_beacon,
	.get_txpower = mt76_get_txpower,
	.get_stats = mt7921_get_stats,
	.get_et_sset_count = mt7921_get_et_sset_count,
	.get_et_strings = mt7921_get_et_strings,
	.get_et_stats = mt7921_get_et_stats,
	.get_tsf = mt7921_get_tsf,
	.set_tsf = mt7921_set_tsf,
	.get_survey = mt76_get_survey,
	.get_antenna = mt76_get_antenna,
	.set_antenna = mt7921_set_antenna,
	.set_coverage_class = mt7921_set_coverage_class,
	.hw_scan = mt7921_hw_scan,
	.cancel_hw_scan = mt7921_cancel_hw_scan,
	.sta_statistics = mt7921_sta_statistics,
	.sched_scan_start = mt7921_start_sched_scan,
	.sched_scan_stop = mt7921_stop_sched_scan,
	CFG80211_TESTMODE_CMD(mt7921_testmode_cmd)
	CFG80211_TESTMODE_DUMP(mt7921_testmode_dump)
#ifdef CONFIG_PM
	.suspend = mt7921_suspend,
	.resume = mt7921_resume,
	.set_wakeup = mt7921_set_wakeup,
	.set_rekey_data = mt7921_set_rekey_data,
#endif /* CONFIG_PM */
	.flush = mt7921_flush,
	.set_sar_specs = mt7921_set_sar_specs,
<<<<<<< HEAD
=======
	.remain_on_channel = mt7921_remain_on_channel,
	.cancel_remain_on_channel = mt7921_cancel_remain_on_channel,
	.add_chanctx = mt7921_add_chanctx,
	.remove_chanctx = mt7921_remove_chanctx,
	.change_chanctx = mt7921_change_chanctx,
	.assign_vif_chanctx = mt7921_assign_vif_chanctx,
	.unassign_vif_chanctx = mt7921_unassign_vif_chanctx,
	.mgd_prepare_tx = mt7921_mgd_prepare_tx,
	.mgd_complete_tx = mt7921_mgd_complete_tx,
>>>>>>> eb3cdb58
};
EXPORT_SYMBOL_GPL(mt7921_ops);

MODULE_LICENSE("Dual BSD/GPL");
MODULE_AUTHOR("Sean Wang <sean.wang@mediatek.com>");<|MERGE_RESOLUTION|>--- conflicted
+++ resolved
@@ -292,11 +292,7 @@
 
 	mt7921_mutex_acquire(dev);
 
-<<<<<<< HEAD
-	mvif->mt76.idx = ffs(~dev->mt76.vif_mask) - 1;
-=======
 	mvif->mt76.idx = __ffs64(~dev->mt76.vif_mask);
->>>>>>> eb3cdb58
 	if (mvif->mt76.idx >= MT7921_MAX_INTERFACES) {
 		ret = -ENOSPC;
 		goto out;
@@ -335,10 +331,7 @@
 		mtxq->wcid = idx;
 	}
 
-<<<<<<< HEAD
-=======
 	vif->driver_flags |= IEEE80211_VIF_BEACON_FILTER;
->>>>>>> eb3cdb58
 out:
 	mt7921_mutex_release(dev);
 
@@ -370,8 +363,6 @@
 	spin_unlock_bh(&dev->sta_poll_lock);
 
 	mt76_packet_id_flush(&dev->mt76, &msta->wcid);
-<<<<<<< HEAD
-=======
 }
 
 static void mt7921_roc_iter(void *priv, u8 *mac,
@@ -477,7 +468,6 @@
 	struct mt7921_phy *phy = mt7921_hw_phy(hw);
 
 	return mt7921_abort_roc(phy, mvif);
->>>>>>> eb3cdb58
 }
 
 static int mt7921_set_channel(struct mt7921_phy *phy)
@@ -566,13 +556,7 @@
 		goto out;
 	}
 
-<<<<<<< HEAD
-	mt76_wcid_key_setup(&dev->mt76, wcid,
-			    cmd == SET_KEY ? key : NULL);
-
-=======
 	mt76_wcid_key_setup(&dev->mt76, wcid, key);
->>>>>>> eb3cdb58
 	err = mt76_connac_mcu_add_key(&dev->mt76, vif, &msta->bip,
 				      key, MCU_UNI_CMD(STA_REC_UPDATE),
 				      &msta->wcid, cmd);
@@ -595,10 +579,6 @@
 mt7921_pm_interface_iter(void *priv, u8 *mac, struct ieee80211_vif *vif)
 {
 	struct mt7921_dev *dev = priv;
-<<<<<<< HEAD
-
-	mt7921_mcu_set_beacon_filter(dev, vif, dev->pm.enable);
-=======
 	struct ieee80211_hw *hw = mt76_hw(dev);
 	bool pm_enable = dev->pm.enable;
 	int err;
@@ -614,7 +594,6 @@
 		vif->driver_flags &= ~IEEE80211_VIF_BEACON_FILTER;
 		__clear_bit(IEEE80211_HW_CONNECTION_MONITOR, hw->flags);
 	}
->>>>>>> eb3cdb58
 }
 
 static void
@@ -666,11 +645,7 @@
 	mt7921_mutex_acquire(dev);
 
 	if (changed & IEEE80211_CONF_CHANGE_POWER) {
-<<<<<<< HEAD
-		ret = mt76_connac_mcu_set_rate_txpower(phy->mt76);
-=======
 		ret = mt7921_set_tx_sar_pwr(hw, NULL);
->>>>>>> eb3cdb58
 		if (ret)
 			goto out;
 	}
@@ -679,10 +654,6 @@
 		ieee80211_iterate_active_interfaces(hw,
 						    IEEE80211_IFACE_ITER_RESUME_ALL,
 						    mt7921_sniffer_interface_iter, dev);
-<<<<<<< HEAD
-		dev->mt76.rxfilter = mt76_rr(dev, MT_WF_RFCR(0));
-=======
->>>>>>> eb3cdb58
 	}
 
 out:
@@ -731,12 +702,9 @@
 	mt7921_mcu_set_rxfilter(dev, flags, 0, 0);
 	mt7921_mutex_release(dev);
 
-<<<<<<< HEAD
-=======
 	*total_flags &= (FIF_OTHER_BSS | FIF_FCSFAIL | FIF_CONTROL);
 }
 
->>>>>>> eb3cdb58
 static void mt7921_bss_info_changed(struct ieee80211_hw *hw,
 				    struct ieee80211_vif *vif,
 				    struct ieee80211_bss_conf *info,
@@ -771,12 +739,7 @@
 	if (changed & BSS_CHANGED_ASSOC) {
 		mt7921_mcu_sta_update(dev, NULL, vif, true,
 				      MT76_STA_INFO_STATE_ASSOC);
-<<<<<<< HEAD
-		if (dev->pm.enable)
-			mt7921_mcu_set_beacon_filter(dev, vif, info->assoc);
-=======
 		mt7921_mcu_set_beacon_filter(dev, vif, vif->cfg.assoc);
->>>>>>> eb3cdb58
 	}
 
 	if (changed & BSS_CHANGED_ARP_FILTER) {
@@ -1120,33 +1083,24 @@
 mt7921_get_et_strings(struct ieee80211_hw *hw, struct ieee80211_vif *vif,
 		      u32 sset, u8 *data)
 {
-<<<<<<< HEAD
-=======
-	struct mt7921_dev *dev = mt7921_hw_dev(hw);
-
->>>>>>> eb3cdb58
+	struct mt7921_dev *dev = mt7921_hw_dev(hw);
+
 	if (sset != ETH_SS_STATS)
 		return;
 
 	memcpy(data, *mt7921_gstrings_stats, sizeof(mt7921_gstrings_stats));
-<<<<<<< HEAD
-=======
 
 	if (mt76_is_sdio(&dev->mt76))
 		return;
 
 	data += sizeof(mt7921_gstrings_stats);
 	page_pool_ethtool_stats_get_strings(data);
->>>>>>> eb3cdb58
 }
 
 static int
 mt7921_get_et_sset_count(struct ieee80211_hw *hw, struct ieee80211_vif *vif,
 			 int sset)
 {
-<<<<<<< HEAD
-	return sset == ETH_SS_STATS ? ARRAY_SIZE(mt7921_gstrings_stats) : 0;
-=======
 	struct mt7921_dev *dev = mt7921_hw_dev(hw);
 
 	if (sset != ETH_SS_STATS)
@@ -1157,7 +1111,6 @@
 
 	return ARRAY_SIZE(mt7921_gstrings_stats) +
 	       page_pool_ethtool_stats_get_count();
->>>>>>> eb3cdb58
 }
 
 static void
@@ -1169,11 +1122,7 @@
 	if (msta->vif->mt76.idx != wi->idx)
 		return;
 
-<<<<<<< HEAD
-	mt76_ethtool_worker(wi, &msta->stats);
-=======
 	mt76_ethtool_worker(wi, &msta->wcid.stats, false);
->>>>>>> eb3cdb58
 }
 
 static
@@ -1181,10 +1130,7 @@
 			 struct ethtool_stats *stats, u64 *data)
 {
 	struct mt7921_vif *mvif = (struct mt7921_vif *)vif->drv_priv;
-<<<<<<< HEAD
-=======
 	int stats_size = ARRAY_SIZE(mt7921_gstrings_stats);
->>>>>>> eb3cdb58
 	struct mt7921_phy *phy = mt7921_hw_phy(hw);
 	struct mt7921_dev *dev = phy->dev;
 	struct mib_stats *mib = &phy->mib;
@@ -1206,11 +1152,7 @@
 
 	/* Tx ampdu stat */
 	for (i = 0; i < 15; i++)
-<<<<<<< HEAD
-		data[ei++] = dev->mt76.aggr_stats[i];
-=======
 		data[ei++] = phy->mt76->aggr_stats[i];
->>>>>>> eb3cdb58
 
 	data[ei++] = phy->mib.ba_miss_cnt;
 
@@ -1244,11 +1186,6 @@
 		return;
 
 	ei += wi.worker_stat_count;
-<<<<<<< HEAD
-	if (ei != ARRAY_SIZE(mt7921_gstrings_stats))
-		dev_err(dev->mt76.dev, "ei: %d  SSTATS_LEN: %zu",
-			ei, ARRAY_SIZE(mt7921_gstrings_stats));
-=======
 
 	if (!mt76_is_sdio(&dev->mt76)) {
 		mt76_ethtool_page_pool_stats(&dev->mt76, &data[ei], &ei);
@@ -1257,7 +1194,6 @@
 
 	if (ei != stats_size)
 		dev_err(dev->mt76.dev, "ei: %d  SSTATS_LEN: %d", ei, stats_size);
->>>>>>> eb3cdb58
 }
 
 static u64
@@ -1570,8 +1506,6 @@
 	mt7921_mutex_release(dev);
 }
 
-<<<<<<< HEAD
-=======
 #if IS_ENABLED(CONFIG_IPV6)
 static void mt7921_ipv6_addr_change(struct ieee80211_hw *hw,
 				    struct ieee80211_vif *vif,
@@ -1651,22 +1585,10 @@
 	return err;
 }
 
->>>>>>> eb3cdb58
 static int mt7921_set_sar_specs(struct ieee80211_hw *hw,
 				const struct cfg80211_sar_specs *sar)
 {
 	struct mt7921_dev *dev = mt7921_hw_dev(hw);
-<<<<<<< HEAD
-	struct mt76_phy *mphy = hw->priv;
-	int err;
-
-	mt7921_mutex_acquire(dev);
-	err = mt76_init_sar_power(hw, sar);
-	if (err)
-		goto out;
-
-	err = mt76_connac_mcu_set_rate_txpower(mphy);
-=======
 	int err;
 
 	mt7921_mutex_acquire(dev);
@@ -1716,13 +1638,10 @@
 
 	err = mt7921_mcu_sta_update(dev, NULL, vif, true,
 				    MT76_STA_INFO_STATE_NONE);
->>>>>>> eb3cdb58
 out:
 	mt7921_mutex_release(dev);
 
 	return err;
-<<<<<<< HEAD
-=======
 }
 
 static void
@@ -1841,7 +1760,6 @@
 	struct mt7921_vif *mvif = (struct mt7921_vif *)vif->drv_priv;
 
 	mt7921_abort_roc(mvif->phy, mvif);
->>>>>>> eb3cdb58
 }
 
 const struct ieee80211_ops mt7921_ops = {
@@ -1894,8 +1812,6 @@
 #endif /* CONFIG_PM */
 	.flush = mt7921_flush,
 	.set_sar_specs = mt7921_set_sar_specs,
-<<<<<<< HEAD
-=======
 	.remain_on_channel = mt7921_remain_on_channel,
 	.cancel_remain_on_channel = mt7921_cancel_remain_on_channel,
 	.add_chanctx = mt7921_add_chanctx,
@@ -1905,7 +1821,6 @@
 	.unassign_vif_chanctx = mt7921_unassign_vif_chanctx,
 	.mgd_prepare_tx = mt7921_mgd_prepare_tx,
 	.mgd_complete_tx = mt7921_mgd_complete_tx,
->>>>>>> eb3cdb58
 };
 EXPORT_SYMBOL_GPL(mt7921_ops);
 
