--- conflicted
+++ resolved
@@ -242,8 +242,6 @@
 
 	ieee80211_queue_delayed_work(mphy->hw, &mphy->mac_work,
 				     MT792x_WATCHDOG_TIME);
-<<<<<<< HEAD
-=======
 	if (mt76_is_mmio(mphy->dev)) {
 		err = mt7921_mcu_radio_led_ctrl(phy->dev, EXT_CMD_RADIO_LED_CTRL_ENABLE);
 		if (err)
@@ -253,7 +251,6 @@
 		if (err)
 			return err;
 	}
->>>>>>> 2d5404ca
 
 	return 0;
 }
@@ -271,8 +268,6 @@
 	return err;
 }
 
-<<<<<<< HEAD
-=======
 static void mt7921_stop(struct ieee80211_hw *hw, bool suspend)
 {
 	struct mt792x_dev *dev = mt792x_hw_dev(hw);
@@ -289,7 +284,6 @@
 	mt792x_stop(hw, false);
 }
 
->>>>>>> 2d5404ca
 static int
 mt7921_add_interface(struct ieee80211_hw *hw, struct ieee80211_vif *vif)
 {
@@ -301,13 +295,8 @@
 
 	mt792x_mutex_acquire(dev);
 
-<<<<<<< HEAD
-	mvif->mt76.idx = __ffs64(~dev->mt76.vif_mask);
-	if (mvif->mt76.idx >= MT792x_MAX_INTERFACES) {
-=======
 	mvif->bss_conf.mt76.idx = __ffs64(~dev->mt76.vif_mask);
 	if (mvif->bss_conf.mt76.idx >= MT792x_MAX_INTERFACES) {
->>>>>>> 2d5404ca
 		ret = -ENOSPC;
 		goto out;
 	}
@@ -326,16 +315,6 @@
 	dev->mt76.vif_mask |= BIT_ULL(mvif->bss_conf.mt76.idx);
 	phy->omac_mask |= BIT_ULL(mvif->bss_conf.mt76.omac_idx);
 
-<<<<<<< HEAD
-	idx = MT792x_WTBL_RESERVED - mvif->mt76.idx;
-
-	INIT_LIST_HEAD(&mvif->sta.wcid.poll_list);
-	mvif->sta.wcid.idx = idx;
-	mvif->sta.wcid.phy_idx = mvif->mt76.band_idx;
-	mvif->sta.wcid.hw_key_idx = -1;
-	mvif->sta.wcid.tx_info |= MT_WCID_TX_INFO_SET;
-	mt76_wcid_init(&mvif->sta.wcid);
-=======
 	idx = MT792x_WTBL_RESERVED - mvif->bss_conf.mt76.idx;
 
 	INIT_LIST_HEAD(&mvif->sta.deflink.wcid.poll_list);
@@ -344,7 +323,6 @@
 	mvif->sta.deflink.wcid.hw_key_idx = -1;
 	mvif->sta.deflink.wcid.tx_info |= MT_WCID_TX_INFO_SET;
 	mt76_wcid_init(&mvif->sta.deflink.wcid);
->>>>>>> 2d5404ca
 
 	mt7921_mac_wtbl_update(dev, idx,
 			       MT_WTBL_UPDATE_ADM_COUNT_CLEAR);
@@ -477,20 +455,6 @@
 	return mt7921_abort_roc(phy, mvif);
 }
 
-<<<<<<< HEAD
-static int mt7921_set_channel(struct mt792x_phy *phy)
-{
-	struct mt792x_dev *dev = phy->dev;
-	int ret;
-
-	cancel_delayed_work_sync(&phy->mt76->mac_work);
-
-	mt792x_mutex_acquire(dev);
-	set_bit(MT76_RESET, &phy->mt76->state);
-
-	mt76_set_channel(phy->mt76);
-
-=======
 int mt7921_set_channel(struct mt76_phy *mphy)
 {
 	struct mt792x_phy *phy = mphy->priv;
@@ -498,31 +462,18 @@
 	int ret;
 
 	mt76_connac_pm_wake(mphy, &dev->pm);
->>>>>>> 2d5404ca
 	ret = mt7921_mcu_set_chan_info(phy, MCU_EXT_CMD(CHANNEL_SWITCH));
 	if (ret)
 		goto out;
 
 	mt792x_mac_set_timeing(phy);
-<<<<<<< HEAD
-
-=======
->>>>>>> 2d5404ca
 	mt792x_mac_reset_counters(phy);
 	phy->noise = 0;
 
 out:
-<<<<<<< HEAD
-	clear_bit(MT76_RESET, &phy->mt76->state);
-	mt792x_mutex_release(dev);
-
-	mt76_worker_schedule(&dev->mt76.tx_worker);
-	ieee80211_queue_delayed_work(phy->mt76->hw, &phy->mt76->mac_work,
-=======
 	mt76_connac_power_save_sched(mphy, &dev->pm);
 
 	ieee80211_queue_delayed_work(mphy->hw, &mphy->mac_work,
->>>>>>> 2d5404ca
 				     MT792x_WATCHDOG_TIME);
 
 	return ret;
@@ -840,11 +791,7 @@
 	if (idx < 0)
 		return -ENOSPC;
 
-<<<<<<< HEAD
-	INIT_LIST_HEAD(&msta->wcid.poll_list);
-=======
 	INIT_LIST_HEAD(&msta->deflink.wcid.poll_list);
->>>>>>> 2d5404ca
 	msta->vif = mvif;
 	msta->deflink.wcid.sta = 1;
 	msta->deflink.wcid.idx = idx;
@@ -881,23 +828,15 @@
 	struct mt792x_dev *dev = container_of(mdev, struct mt792x_dev, mt76);
 	struct mt792x_sta *msta = (struct mt792x_sta *)sta->drv_priv;
 	struct mt792x_vif *mvif = (struct mt792x_vif *)vif->drv_priv;
-<<<<<<< HEAD
-=======
 
 	if (ev != MT76_STA_EVENT_ASSOC)
 	    return 0;
->>>>>>> 2d5404ca
 
 	mt792x_mutex_acquire(dev);
 
 	if (vif->type == NL80211_IFTYPE_STATION && !sta->tdls)
-<<<<<<< HEAD
-		mt76_connac_mcu_uni_add_bss(&dev->mphy, vif, &mvif->sta.wcid,
-					    true, mvif->mt76.ctx);
-=======
 		mt76_connac_mcu_uni_add_bss(&dev->mphy, vif, &mvif->sta.deflink.wcid,
 					    true, mvif->bss_conf.mt76.ctx);
->>>>>>> 2d5404ca
 
 	ewma_avg_signal_init(&msta->deflink.avg_ack_signal);
 
@@ -908,11 +847,8 @@
 	mt7921_mcu_sta_update(dev, sta, vif, true, MT76_STA_INFO_STATE_ASSOC);
 
 	mt792x_mutex_release(dev);
-<<<<<<< HEAD
-=======
 
 	return 0;
->>>>>>> 2d5404ca
 }
 EXPORT_SYMBOL_GPL(mt7921_mac_sta_event);
 
@@ -936,15 +872,6 @@
 		ewma_rssi_init(&mvif->bss_conf.rssi);
 		if (!sta->tdls)
 			mt76_connac_mcu_uni_add_bss(&dev->mphy, vif,
-<<<<<<< HEAD
-						    &mvif->sta.wcid, false,
-						    mvif->mt76.ctx);
-	}
-
-	spin_lock_bh(&dev->mt76.sta_poll_lock);
-	if (!list_empty(&msta->wcid.poll_list))
-		list_del_init(&msta->wcid.poll_list);
-=======
 						    &mvif->sta.deflink.wcid, false,
 						    mvif->bss_conf.mt76.ctx);
 	}
@@ -952,7 +879,6 @@
 	spin_lock_bh(&dev->mt76.sta_poll_lock);
 	if (!list_empty(&msta->deflink.wcid.poll_list))
 		list_del_init(&msta->deflink.wcid.poll_list);
->>>>>>> 2d5404ca
 	spin_unlock_bh(&dev->mt76.sta_poll_lock);
 
 	mt7921_regd_set_6ghz_power_type(vif, false);
@@ -1010,28 +936,16 @@
 	case IEEE80211_AMPDU_TX_STOP_FLUSH:
 	case IEEE80211_AMPDU_TX_STOP_FLUSH_CONT:
 		mtxq->aggr = false;
-<<<<<<< HEAD
-		clear_bit(tid, &msta->wcid.ampdu_state);
-		mt7921_mcu_uni_tx_ba(dev, params, false);
-		break;
-	case IEEE80211_AMPDU_TX_START:
-		set_bit(tid, &msta->wcid.ampdu_state);
-=======
 		clear_bit(tid, &msta->deflink.wcid.ampdu_state);
 		mt7921_mcu_uni_tx_ba(dev, params, false);
 		break;
 	case IEEE80211_AMPDU_TX_START:
 		set_bit(tid, &msta->deflink.wcid.ampdu_state);
->>>>>>> 2d5404ca
 		ret = IEEE80211_AMPDU_TX_START_IMMEDIATE;
 		break;
 	case IEEE80211_AMPDU_TX_STOP_CONT:
 		mtxq->aggr = false;
-<<<<<<< HEAD
-		clear_bit(tid, &msta->wcid.ampdu_state);
-=======
 		clear_bit(tid, &msta->deflink.wcid.ampdu_state);
->>>>>>> 2d5404ca
 		mt7921_mcu_uni_tx_ba(dev, params, false);
 		ieee80211_stop_tx_ba_cb_irqsafe(vif, sta->addr, tid);
 		break;
@@ -1377,13 +1291,8 @@
 
 	mt792x_mutex_acquire(dev);
 
-<<<<<<< HEAD
-	err = mt76_connac_mcu_uni_add_bss(phy->mt76, vif, &mvif->sta.wcid,
-					  true, mvif->mt76.ctx);
-=======
 	err = mt76_connac_mcu_uni_add_bss(phy->mt76, vif, &mvif->sta.deflink.wcid,
 					  true, mvif->bss_conf.mt76.ctx);
->>>>>>> 2d5404ca
 	if (err)
 		goto out;
 
@@ -1414,13 +1323,8 @@
 	if (err)
 		goto out;
 
-<<<<<<< HEAD
-	mt76_connac_mcu_uni_add_bss(phy->mt76, vif, &mvif->sta.wcid, false,
-				    mvif->mt76.ctx);
-=======
 	mt76_connac_mcu_uni_add_bss(phy->mt76, vif, &mvif->sta.deflink.wcid, false,
 				    mvif->bss_conf.mt76.ctx);
->>>>>>> 2d5404ca
 
 out:
 	mt792x_mutex_release(dev);
@@ -1439,37 +1343,11 @@
 {
 }
 
-<<<<<<< HEAD
-static void mt7921_ctx_iter(void *priv, u8 *mac,
-			    struct ieee80211_vif *vif)
-{
-	struct mt792x_vif *mvif = (struct mt792x_vif *)vif->drv_priv;
-	struct ieee80211_chanctx_conf *ctx = priv;
-
-	if (ctx != mvif->mt76.ctx)
-		return;
-
-	if (vif->type == NL80211_IFTYPE_MONITOR)
-		mt7921_mcu_config_sniffer(mvif, ctx);
-	else
-		mt76_connac_mcu_uni_set_chctx(mvif->phy->mt76, &mvif->mt76, ctx);
-}
-
-=======
->>>>>>> 2d5404ca
 static void
 mt7921_change_chanctx(struct ieee80211_hw *hw,
 		      struct ieee80211_chanctx_conf *ctx,
 		      u32 changed)
 {
-<<<<<<< HEAD
-	struct mt792x_phy *phy = mt792x_hw_phy(hw);
-
-	mt792x_mutex_acquire(phy->dev);
-	ieee80211_iterate_active_interfaces(phy->mt76->hw,
-					    IEEE80211_IFACE_ITER_ACTIVE,
-					    mt7921_ctx_iter, ctx);
-=======
 	struct mt792x_chanctx *mctx = (struct mt792x_chanctx *)ctx->drv_priv;
 	struct mt792x_phy *phy = mt792x_hw_phy(hw);
 	struct ieee80211_vif *vif;
@@ -1486,7 +1364,6 @@
 		mt7921_mcu_config_sniffer(mvif, ctx);
 	else
 		mt76_connac_mcu_uni_set_chctx(mvif->phy->mt76, &mvif->bss_conf.mt76, ctx);
->>>>>>> 2d5404ca
 	mt792x_mutex_release(phy->dev);
 }
 
@@ -1500,11 +1377,7 @@
 		       jiffies_to_msecs(HZ);
 
 	mt792x_mutex_acquire(dev);
-<<<<<<< HEAD
-	mt7921_set_roc(mvif->phy, mvif, mvif->mt76.ctx->def.chan, duration,
-=======
 	mt7921_set_roc(mvif->phy, mvif, mvif->bss_conf.mt76.ctx->def.chan, duration,
->>>>>>> 2d5404ca
 		       MT7921_ROC_REQ_JOIN);
 	mt792x_mutex_release(dev);
 }
@@ -1521,7 +1394,7 @@
 const struct ieee80211_ops mt7921_ops = {
 	.tx = mt792x_tx,
 	.start = mt7921_start,
-	.stop = mt792x_stop,
+	.stop = mt7921_stop,
 	.add_interface = mt7921_add_interface,
 	.remove_interface = mt792x_remove_interface,
 	.config = mt7921_config,
