--- conflicted
+++ resolved
@@ -31,12 +31,9 @@
 #define MT7921_DRV_OWN_RETRY_COUNT	10
 #define MT7921_MCU_INIT_RETRY_COUNT	10
 #define MT7921_WFSYS_INIT_RETRY_COUNT	2
-<<<<<<< HEAD
-=======
 
 #define MT7921_FW_TAG_FEATURE		4
 #define MT7921_FW_CAP_CNM		BIT(7)
->>>>>>> eb3cdb58
 
 #define MT7921_FIRMWARE_WM		"mediatek/WIFI_RAM_CODE_MT7961_1.bin"
 #define MT7921_ROM_PATCH		"mediatek/WIFI_MT7961_patch_mcu_1_2_hdr.bin"
@@ -59,8 +56,6 @@
 #define MT7921_SDIO_HDR_TX_BYTES	GENMASK(15, 0)
 #define MT7921_SDIO_HDR_PKT_TYPE	GENMASK(17, 16)
 
-<<<<<<< HEAD
-=======
 #define MCU_UNI_EVENT_ROC  0x27
 
 enum {
@@ -110,7 +105,6 @@
 	__le32 max_interval;
 } __packed;
 
->>>>>>> eb3cdb58
 enum mt7921_sdio_pkt_type {
 	MT7921_SDIO_TXD,
 	MT7921_SDIO_DATA,
@@ -150,11 +144,8 @@
 	MT7921_RXQ_MCU_WM = 0,
 };
 
-<<<<<<< HEAD
-=======
 DECLARE_EWMA(avg_signal, 10, 8)
 
->>>>>>> eb3cdb58
 struct mt7921_sta {
 	struct mt76_wcid wcid; /* must be first */
 
@@ -163,15 +154,11 @@
 	struct list_head poll_list;
 	u32 airtime_ac[8];
 
-<<<<<<< HEAD
-=======
 	int ack_signal;
 	struct ewma_avg_signal avg_ack_signal;
 
->>>>>>> eb3cdb58
 	unsigned long last_txs;
 	unsigned long ampdu_state;
-	struct mt76_sta_stats stats;
 
 	struct mt76_connac_sta_key_conf bip;
 };
@@ -219,15 +206,12 @@
 
 	u32 tx_amsdu[8];
 	u32 tx_amsdu_cnt;
-<<<<<<< HEAD
-=======
 };
 
 enum {
 	MT7921_CLC_POWER,
 	MT7921_CLC_CHAN,
 	MT7921_CLC_MAX_NUM,
->>>>>>> eb3cdb58
 };
 
 struct mt7921_clc_rule {
@@ -306,19 +290,6 @@
 	int (*fw_own)(struct mt7921_dev *dev);
 };
 
-#define mt7921_init_reset(dev)		((dev)->hif_ops->init_reset(dev))
-#define mt7921_dev_reset(dev)		((dev)->hif_ops->reset(dev))
-#define mt7921_mcu_init(dev)		((dev)->hif_ops->mcu_init(dev))
-#define __mt7921_mcu_drv_pmctrl(dev)	((dev)->hif_ops->drv_own(dev))
-#define	__mt7921_mcu_fw_pmctrl(dev)	((dev)->hif_ops->fw_own(dev))
-struct mt7921_hif_ops {
-	int (*init_reset)(struct mt7921_dev *dev);
-	int (*reset)(struct mt7921_dev *dev);
-	int (*mcu_init)(struct mt7921_dev *dev);
-	int (*drv_own)(struct mt7921_dev *dev);
-	int (*fw_own)(struct mt7921_dev *dev);
-};
-
 struct mt7921_dev {
 	union { /* must be first */
 		struct mt76_dev mt76;
@@ -327,10 +298,6 @@
 
 	const struct mt76_bus_ops *bus_ops;
 	struct mt7921_phy phy;
-<<<<<<< HEAD
-	struct tasklet_struct irq_tasklet;
-=======
->>>>>>> eb3cdb58
 
 	struct work_struct reset_work;
 	bool hw_full_reset:1;
@@ -348,15 +315,12 @@
 	struct mt76_connac_pm pm;
 	struct mt76_connac_coredump coredump;
 	const struct mt7921_hif_ops *hif_ops;
-<<<<<<< HEAD
-=======
 
 	struct work_struct ipv6_ns_work;
 	/* IPv6 addresses for WoWLAN */
 	struct sk_buff_head ipv6_ns_list;
 
 	enum environment_cap country_ie_env;
->>>>>>> eb3cdb58
 };
 
 enum {
@@ -422,11 +386,8 @@
 int mt7921_wpdma_reinit_cond(struct mt7921_dev *dev);
 void mt7921_dma_cleanup(struct mt7921_dev *dev);
 int mt7921_run_firmware(struct mt7921_dev *dev);
-<<<<<<< HEAD
-=======
 int mt7921_mcu_set_bss_pm(struct mt7921_dev *dev, struct ieee80211_vif *vif,
 			  bool enable);
->>>>>>> eb3cdb58
 int mt7921_mcu_sta_update(struct mt7921_dev *dev, struct ieee80211_sta *sta,
 			  struct ieee80211_vif *vif, bool enable,
 			  enum mt76_sta_info_state state);
@@ -482,15 +443,6 @@
 	return !mt76_get_field(dev, MT_WFDMA_DUMMY_CR, MT_WFDMA_NEED_REINIT);
 }
 
-<<<<<<< HEAD
-static inline void mt7921_mcu_tx_cleanup(struct mt7921_dev *dev)
-{
-	mt76_queue_tx_cleanup(dev, dev->mt76.q_mcu[MT_MCUQ_WM], false);
-	mt76_queue_tx_cleanup(dev, dev->mt76.q_mcu[MT_MCUQ_WA], false);
-}
-
-=======
->>>>>>> eb3cdb58
 static inline void
 mt7921_skb_add_usb_sdio_hdr(struct mt7921_dev *dev, struct sk_buff *skb,
 			    int type)
@@ -525,10 +477,6 @@
 			   struct mt76_tx_info *tx_info);
 
 void mt7921_tx_worker(struct mt76_worker *w);
-<<<<<<< HEAD
-void mt7921e_tx_complete_skb(struct mt76_dev *mdev, struct mt76_queue_entry *e);
-=======
->>>>>>> eb3cdb58
 void mt7921_tx_token_put(struct mt7921_dev *dev);
 bool mt7921_rx_check(struct mt76_dev *mdev, void *data, int len);
 void mt7921_queue_rx_skb(struct mt76_dev *mdev, enum mt76_rxq_id q,
@@ -562,22 +510,6 @@
 			void *data, int len);
 int mt7921_testmode_dump(struct ieee80211_hw *hw, struct sk_buff *msg,
 			 struct netlink_callback *cb, void *data, int len);
-<<<<<<< HEAD
-void mt7921_mac_write_txwi(struct mt7921_dev *dev, __le32 *txwi,
-			   struct sk_buff *skb, struct mt76_wcid *wcid,
-			   struct ieee80211_key_conf *key, int pid,
-			   bool beacon);
-void mt7921_tx_check_aggr(struct ieee80211_sta *sta, __le32 *txwi);
-void mt7921_mac_sta_poll(struct mt7921_dev *dev);
-int mt7921_mcu_fill_message(struct mt76_dev *mdev, struct sk_buff *skb,
-			    int cmd, int *wait_seq);
-int mt7921_mcu_parse_response(struct mt76_dev *mdev, int cmd,
-			      struct sk_buff *skb, int seq);
-
-bool mt7921e_rx_check(struct mt76_dev *mdev, void *data, int len);
-void mt7921e_queue_rx_skb(struct mt76_dev *mdev, enum mt76_rxq_id q,
-			  struct sk_buff *skb);
-=======
 void mt7921_txwi_free(struct mt7921_dev *dev, struct mt76_txwi_cache *t,
 		      struct ieee80211_sta *sta, bool clear_status,
 		      struct list_head *free_list);
@@ -585,7 +517,6 @@
 int mt7921_mcu_parse_response(struct mt76_dev *mdev, int cmd,
 			      struct sk_buff *skb, int seq);
 
->>>>>>> eb3cdb58
 int mt7921e_driver_own(struct mt7921_dev *dev);
 int mt7921e_mac_reset(struct mt7921_dev *dev);
 int mt7921e_mcu_init(struct mt7921_dev *dev);
@@ -601,10 +532,6 @@
 int mt7921s_mcu_fw_pmctrl(struct mt7921_dev *dev);
 void mt7921_mac_add_txs(struct mt7921_dev *dev, void *data);
 void mt7921_set_runtime_pm(struct mt7921_dev *dev);
-<<<<<<< HEAD
-int mt7921_mcu_set_sniffer(struct mt7921_dev *dev, struct ieee80211_vif *vif,
-			   bool enable);
-=======
 void mt7921_mcu_set_suspend_iter(void *priv, u8 *mac,
 				 struct ieee80211_vif *vif);
 void mt7921_set_ipv6_ns_work(struct work_struct *work);
@@ -613,7 +540,6 @@
 			   bool enable);
 int mt7921_mcu_config_sniffer(struct mt7921_vif *vif,
 			      struct ieee80211_chanctx_conf *ctx);
->>>>>>> eb3cdb58
 
 int mt7921_usb_sdio_tx_prepare_skb(struct mt76_dev *mdev, void *txwi_ptr,
 				   enum mt76_txq_id qid, struct mt76_wcid *wcid,
@@ -629,11 +555,6 @@
 
 int mt7921u_mcu_power_on(struct mt7921_dev *dev);
 int mt7921u_wfsys_reset(struct mt7921_dev *dev);
-<<<<<<< HEAD
-int mt7921u_dma_init(struct mt7921_dev *dev);
-int mt7921u_init_reset(struct mt7921_dev *dev);
-int mt7921u_mac_reset(struct mt7921_dev *dev);
-=======
 int mt7921u_dma_init(struct mt7921_dev *dev, bool resume);
 int mt7921u_init_reset(struct mt7921_dev *dev);
 int mt7921u_mac_reset(struct mt7921_dev *dev);
@@ -676,5 +597,4 @@
 			 u8 token_id);
 struct ieee80211_ops *mt7921_get_mac80211_ops(struct device *dev,
 					      void *drv_data, u8 *fw_features);
->>>>>>> eb3cdb58
 #endif