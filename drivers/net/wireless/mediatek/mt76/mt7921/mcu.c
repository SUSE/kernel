// SPDX-License-Identifier: ISC
/* Copyright (C) 2020 MediaTek Inc. */

#include <linux/fs.h>
#include <linux/firmware.h>
#include "mt7921.h"
#include "mcu.h"
#include "../mt76_connac2_mac.h"
#include "../mt792x_trace.h"

#define MT_STA_BFER			BIT(0)
#define MT_STA_BFEE			BIT(1)

static bool mt7921_disable_clc;
module_param_named(disable_clc, mt7921_disable_clc, bool, 0644);
MODULE_PARM_DESC(disable_clc, "disable CLC support");

int mt7921_mcu_parse_response(struct mt76_dev *mdev, int cmd,
			      struct sk_buff *skb, int seq)
{
	int mcu_cmd = FIELD_GET(__MCU_CMD_FIELD_ID, cmd);
	struct mt76_connac2_mcu_rxd *rxd;
	int ret = 0;

	if (!skb) {
		dev_err(mdev->dev, "Message %08x (seq %d) timeout\n",
			cmd, seq);
		mt792x_reset(mdev);

		return -ETIMEDOUT;
	}

	rxd = (struct mt76_connac2_mcu_rxd *)skb->data;
	if (seq != rxd->seq)
		return -EAGAIN;

	if (cmd == MCU_CMD(PATCH_SEM_CONTROL) ||
	    cmd == MCU_CMD(PATCH_FINISH_REQ)) {
		skb_pull(skb, sizeof(*rxd) - 4);
		ret = *skb->data;
	} else if (cmd == MCU_EXT_CMD(THERMAL_CTRL)) {
		skb_pull(skb, sizeof(*rxd) + 4);
		ret = le32_to_cpu(*(__le32 *)skb->data);
	} else if (cmd == MCU_UNI_CMD(DEV_INFO_UPDATE) ||
		   cmd == MCU_UNI_CMD(BSS_INFO_UPDATE) ||
		   cmd == MCU_UNI_CMD(STA_REC_UPDATE) ||
		   cmd == MCU_UNI_CMD(HIF_CTRL) ||
		   cmd == MCU_UNI_CMD(OFFLOAD) ||
		   cmd == MCU_UNI_CMD(SUSPEND)) {
		struct mt76_connac_mcu_uni_event *event;

		skb_pull(skb, sizeof(*rxd));
		event = (struct mt76_connac_mcu_uni_event *)skb->data;
		ret = le32_to_cpu(event->status);
		/* skip invalid event */
		if (mcu_cmd != event->cid)
			ret = -EAGAIN;
	} else if (cmd == MCU_CE_QUERY(REG_READ)) {
		struct mt76_connac_mcu_reg_event *event;

		skb_pull(skb, sizeof(*rxd));
		event = (struct mt76_connac_mcu_reg_event *)skb->data;
		ret = (int)le32_to_cpu(event->val);
	} else {
		skb_pull(skb, sizeof(struct mt76_connac2_mcu_rxd));
	}

	return ret;
}
EXPORT_SYMBOL_GPL(mt7921_mcu_parse_response);

static int mt7921_mcu_read_eeprom(struct mt792x_dev *dev, u32 offset, u8 *val)
{
	struct mt7921_mcu_eeprom_info *res, req = {
		.addr = cpu_to_le32(round_down(offset,
				    MT7921_EEPROM_BLOCK_SIZE)),
	};
	struct sk_buff *skb;
	int ret;

	ret = mt76_mcu_send_and_get_msg(&dev->mt76, MCU_EXT_QUERY(EFUSE_ACCESS),
					&req, sizeof(req), true, &skb);
	if (ret)
		return ret;

	res = (struct mt7921_mcu_eeprom_info *)skb->data;
	*val = res->data[offset % MT7921_EEPROM_BLOCK_SIZE];
	dev_kfree_skb(skb);

	return 0;
}

#ifdef CONFIG_PM

static int
mt7921_mcu_set_ipv6_ns_filter(struct mt76_dev *dev,
			      struct ieee80211_vif *vif, bool suspend)
{
	struct mt792x_vif *mvif = (struct mt792x_vif *)vif->drv_priv;
	struct {
		struct {
			u8 bss_idx;
			u8 pad[3];
		} __packed hdr;
		struct mt76_connac_arpns_tlv arpns;
	} req = {
		.hdr = {
			.bss_idx = mvif->bss_conf.mt76.idx,
		},
		.arpns = {
			.tag = cpu_to_le16(UNI_OFFLOAD_OFFLOAD_ND),
			.len = cpu_to_le16(sizeof(struct mt76_connac_arpns_tlv)),
			.mode = suspend,
		},
	};

	return mt76_mcu_send_msg(dev, MCU_UNI_CMD_OFFLOAD, &req, sizeof(req),
				 true);
}

void mt7921_mcu_set_suspend_iter(void *priv, u8 *mac, struct ieee80211_vif *vif)
{
	if (IS_ENABLED(CONFIG_IPV6)) {
		struct mt76_phy *phy = priv;

		mt7921_mcu_set_ipv6_ns_filter(phy->dev, vif,
					      !test_bit(MT76_STATE_RUNNING,
					      &phy->state));
	}

	mt76_connac_mcu_set_suspend_iter(priv, mac, vif);
}

#endif /* CONFIG_PM */

static void
mt7921_mcu_uni_roc_event(struct mt792x_dev *dev, struct sk_buff *skb)
{
	struct mt7921_roc_grant_tlv *grant;
	struct mt76_connac2_mcu_rxd *rxd;
	int duration;

	rxd = (struct mt76_connac2_mcu_rxd *)skb->data;
	grant = (struct mt7921_roc_grant_tlv *)(rxd->tlv + 4);

	/* should never happen */
	WARN_ON_ONCE((le16_to_cpu(grant->tag) != UNI_EVENT_ROC_GRANT));

	if (grant->reqtype == MT7921_ROC_REQ_ROC)
		ieee80211_ready_on_channel(dev->mt76.phy.hw);

	dev->phy.roc_grant = true;
	wake_up(&dev->phy.roc_wait);
	duration = le32_to_cpu(grant->max_interval);
	mod_timer(&dev->phy.roc_timer,
		  jiffies + msecs_to_jiffies(duration));
}

static void
mt7921_mcu_scan_event(struct mt792x_dev *dev, struct sk_buff *skb)
{
	struct mt76_phy *mphy = &dev->mt76.phy;
	struct mt792x_phy *phy = mphy->priv;

	spin_lock_bh(&dev->mt76.lock);
	__skb_queue_tail(&phy->scan_event_list, skb);
	spin_unlock_bh(&dev->mt76.lock);

	ieee80211_queue_delayed_work(mphy->hw, &phy->scan_work,
				     MT792x_HW_SCAN_TIMEOUT);
}

static void
mt7921_mcu_connection_loss_iter(void *priv, u8 *mac,
				struct ieee80211_vif *vif)
{
	struct mt76_vif *mvif = (struct mt76_vif *)vif->drv_priv;
	struct mt76_connac_beacon_loss_event *event = priv;

	if (mvif->idx != event->bss_idx)
		return;

	if (!(vif->driver_flags & IEEE80211_VIF_BEACON_FILTER) ||
	    vif->type != NL80211_IFTYPE_STATION)
		return;

	ieee80211_connection_loss(vif);
}

static void
mt7921_mcu_connection_loss_event(struct mt792x_dev *dev, struct sk_buff *skb)
{
	struct mt76_connac_beacon_loss_event *event;
	struct mt76_phy *mphy = &dev->mt76.phy;

	skb_pull(skb, sizeof(struct mt76_connac2_mcu_rxd));
	event = (struct mt76_connac_beacon_loss_event *)skb->data;

	ieee80211_iterate_active_interfaces_atomic(mphy->hw,
					IEEE80211_IFACE_ITER_RESUME_ALL,
					mt7921_mcu_connection_loss_iter, event);
}

static void
mt7921_mcu_debug_msg_event(struct mt792x_dev *dev, struct sk_buff *skb)
{
	struct mt7921_debug_msg {
		__le16 id;
		u8 type;
		u8 flag;
		__le32 value;
		__le16 len;
		u8 content[512];
	} __packed * msg;

	skb_pull(skb, sizeof(struct mt76_connac2_mcu_rxd));
	msg = (struct mt7921_debug_msg *)skb->data;

	if (msg->type == 3) { /* fw log */
		u16 len = min_t(u16, le16_to_cpu(msg->len), 512);
		int i;

		for (i = 0 ; i < len; i++) {
			if (!msg->content[i])
				msg->content[i] = ' ';
		}
		wiphy_info(mt76_hw(dev)->wiphy, "%.*s", len, msg->content);
	}
}

static void
mt7921_mcu_low_power_event(struct mt792x_dev *dev, struct sk_buff *skb)
{
	struct mt7921_mcu_lp_event {
		u8 state;
		u8 reserved[3];
	} __packed * event;

	skb_pull(skb, sizeof(struct mt76_connac2_mcu_rxd));
	event = (struct mt7921_mcu_lp_event *)skb->data;

	trace_lp_event(dev, event->state);
}

static void
mt7921_mcu_tx_done_event(struct mt792x_dev *dev, struct sk_buff *skb)
{
	struct mt7921_mcu_tx_done_event *event;

	skb_pull(skb, sizeof(struct mt76_connac2_mcu_rxd));
	event = (struct mt7921_mcu_tx_done_event *)skb->data;

	mt7921_mac_add_txs(dev, event->txs);
}

static void
<<<<<<< HEAD
=======
mt7921_mcu_rssi_monitor_iter(void *priv, u8 *mac,
			     struct ieee80211_vif *vif)
{
	struct mt792x_vif *mvif = (struct mt792x_vif *)vif->drv_priv;
	struct mt76_connac_rssi_notify_event *event = priv;
	enum nl80211_cqm_rssi_threshold_event nl_event;
	s32 rssi = le32_to_cpu(event->rssi[mvif->bss_conf.mt76.idx]);

	if (!rssi)
		return;

	if (!(vif->driver_flags & IEEE80211_VIF_SUPPORTS_CQM_RSSI))
		return;

	if (rssi > vif->bss_conf.cqm_rssi_thold)
		nl_event = NL80211_CQM_RSSI_THRESHOLD_EVENT_HIGH;
	else
		nl_event = NL80211_CQM_RSSI_THRESHOLD_EVENT_LOW;

	ieee80211_cqm_rssi_notify(vif, nl_event, rssi, GFP_KERNEL);
}

static void
mt7921_mcu_rssi_monitor_event(struct mt792x_dev *dev, struct sk_buff *skb)
{
	struct mt76_connac_rssi_notify_event *event;

	skb_pull(skb, sizeof(struct mt76_connac2_mcu_rxd));
	event = (struct mt76_connac_rssi_notify_event *)skb->data;

	ieee80211_iterate_active_interfaces_atomic(mt76_hw(dev),
						   IEEE80211_IFACE_ITER_RESUME_ALL,
						   mt7921_mcu_rssi_monitor_iter, event);
}

static void
>>>>>>> 2d5404ca
mt7921_mcu_rx_unsolicited_event(struct mt792x_dev *dev, struct sk_buff *skb)
{
	struct mt76_connac2_mcu_rxd *rxd;

	rxd = (struct mt76_connac2_mcu_rxd *)skb->data;
	switch (rxd->eid) {
	case MCU_EVENT_BSS_BEACON_LOSS:
		mt7921_mcu_connection_loss_event(dev, skb);
		break;
	case MCU_EVENT_SCHED_SCAN_DONE:
	case MCU_EVENT_SCAN_DONE:
		mt7921_mcu_scan_event(dev, skb);
		return;
	case MCU_EVENT_DBG_MSG:
		mt7921_mcu_debug_msg_event(dev, skb);
		break;
	case MCU_EVENT_COREDUMP:
		dev->fw_assert = true;
		mt76_connac_mcu_coredump_event(&dev->mt76, skb,
					       &dev->coredump);
		return;
	case MCU_EVENT_LP_INFO:
		mt7921_mcu_low_power_event(dev, skb);
		break;
	case MCU_EVENT_TX_DONE:
		mt7921_mcu_tx_done_event(dev, skb);
		break;
	case MCU_EVENT_RSSI_NOTIFY:
		mt7921_mcu_rssi_monitor_event(dev, skb);
		break;
	default:
		break;
	}
	dev_kfree_skb(skb);
}

static void
mt7921_mcu_uni_rx_unsolicited_event(struct mt792x_dev *dev,
				    struct sk_buff *skb)
{
	struct mt76_connac2_mcu_rxd *rxd;

	rxd = (struct mt76_connac2_mcu_rxd *)skb->data;

	switch (rxd->eid) {
	case MCU_UNI_EVENT_ROC:
		mt7921_mcu_uni_roc_event(dev, skb);
		break;
	default:
		break;
	}
	dev_kfree_skb(skb);
}

void mt7921_mcu_rx_event(struct mt792x_dev *dev, struct sk_buff *skb)
{
	struct mt76_connac2_mcu_rxd *rxd;

	if (skb_linearize(skb))
		return;

	rxd = (struct mt76_connac2_mcu_rxd *)skb->data;

	if (rxd->option & MCU_UNI_CMD_UNSOLICITED_EVENT) {
		mt7921_mcu_uni_rx_unsolicited_event(dev, skb);
		return;
	}

	if (rxd->eid == 0x6) {
		mt76_mcu_rx_event(&dev->mt76, skb);
		return;
	}

	if (rxd->ext_eid == MCU_EXT_EVENT_RATE_REPORT ||
	    rxd->eid == MCU_EVENT_BSS_BEACON_LOSS ||
	    rxd->eid == MCU_EVENT_SCHED_SCAN_DONE ||
	    rxd->eid == MCU_EVENT_RSSI_NOTIFY ||
	    rxd->eid == MCU_EVENT_SCAN_DONE ||
	    rxd->eid == MCU_EVENT_TX_DONE ||
	    rxd->eid == MCU_EVENT_DBG_MSG ||
	    rxd->eid == MCU_EVENT_COREDUMP ||
	    rxd->eid == MCU_EVENT_LP_INFO ||
	    !rxd->seq)
		mt7921_mcu_rx_unsolicited_event(dev, skb);
	else
		mt76_mcu_rx_event(&dev->mt76, skb);
}

/** starec & wtbl **/
int mt7921_mcu_uni_tx_ba(struct mt792x_dev *dev,
			 struct ieee80211_ampdu_params *params,
			 bool enable)
{
	struct mt792x_sta *msta = (struct mt792x_sta *)params->sta->drv_priv;

	if (enable && !params->amsdu)
		msta->deflink.wcid.amsdu = false;

	return mt76_connac_mcu_sta_ba(&dev->mt76, &msta->vif->bss_conf.mt76, params,
				      MCU_UNI_CMD(STA_REC_UPDATE),
				      enable, true);
}

int mt7921_mcu_uni_rx_ba(struct mt792x_dev *dev,
			 struct ieee80211_ampdu_params *params,
			 bool enable)
{
	struct mt792x_sta *msta = (struct mt792x_sta *)params->sta->drv_priv;

	return mt76_connac_mcu_sta_ba(&dev->mt76, &msta->vif->bss_conf.mt76, params,
				      MCU_UNI_CMD(STA_REC_UPDATE),
				      enable, false);
}

static int mt7921_load_clc(struct mt792x_dev *dev, const char *fw_name)
{
	const struct mt76_connac2_fw_trailer *hdr;
	const struct mt76_connac2_fw_region *region;
	const struct mt7921_clc *clc;
	struct mt76_dev *mdev = &dev->mt76;
	struct mt792x_phy *phy = &dev->phy;
	const struct firmware *fw;
	int ret, i, len, offset = 0;
	u8 *clc_base = NULL, hw_encap = 0;

	dev->phy.clc_chan_conf = 0xff;
	if (mt7921_disable_clc ||
	    mt76_is_usb(&dev->mt76))
		return 0;

	if (mt76_is_mmio(&dev->mt76)) {
		ret = mt7921_mcu_read_eeprom(dev, MT_EE_HW_TYPE, &hw_encap);
		if (ret)
			return ret;
		hw_encap = u8_get_bits(hw_encap, MT_EE_HW_TYPE_ENCAP);
	}

	ret = request_firmware(&fw, fw_name, mdev->dev);
	if (ret)
		return ret;

	if (!fw || !fw->data || fw->size < sizeof(*hdr)) {
		dev_err(mdev->dev, "Invalid firmware\n");
		ret = -EINVAL;
		goto out;
	}

	hdr = (const void *)(fw->data + fw->size - sizeof(*hdr));
	for (i = 0; i < hdr->n_region; i++) {
		region = (const void *)((const u8 *)hdr -
					(hdr->n_region - i) * sizeof(*region));
		len = le32_to_cpu(region->len);

		/* check if we have valid buffer size */
		if (offset + len > fw->size) {
			dev_err(mdev->dev, "Invalid firmware region\n");
			ret = -EINVAL;
			goto out;
		}

		if ((region->feature_set & FW_FEATURE_NON_DL) &&
		    region->type == FW_TYPE_CLC) {
			clc_base = (u8 *)(fw->data + offset);
			break;
		}
		offset += len;
	}

	if (!clc_base)
		goto out;

	for (offset = 0; offset < len; offset += le32_to_cpu(clc->len)) {
		clc = (const struct mt7921_clc *)(clc_base + offset);

		/* do not init buf again if chip reset triggered */
		if (phy->clc[clc->idx])
			continue;

		/* header content sanity */
		if (clc->idx == MT7921_CLC_POWER &&
		    u8_get_bits(clc->type, MT_EE_HW_TYPE_ENCAP) != hw_encap)
			continue;

		phy->clc[clc->idx] = devm_kmemdup(mdev->dev, clc,
						  le32_to_cpu(clc->len),
						  GFP_KERNEL);

		if (!phy->clc[clc->idx]) {
			ret = -ENOMEM;
			goto out;
		}
	}
	ret = mt7921_mcu_set_clc(dev, "00", ENVIRON_INDOOR);
out:
	release_firmware(fw);

	return ret;
}

static void mt7921_mcu_parse_tx_resource(struct mt76_dev *dev,
					 struct sk_buff *skb)
{
	struct mt76_sdio *sdio = &dev->sdio;
	struct mt7921_tx_resource {
		__le32 version;
		__le32 pse_data_quota;
		__le32 pse_mcu_quota;
		__le32 ple_data_quota;
		__le32 ple_mcu_quota;
		__le16 pse_page_size;
		__le16 ple_page_size;
		u8 pp_padding;
		u8 pad[3];
	} __packed * tx_res;

	tx_res = (struct mt7921_tx_resource *)skb->data;
	sdio->sched.pse_data_quota = le32_to_cpu(tx_res->pse_data_quota);
	sdio->sched.pse_mcu_quota = le32_to_cpu(tx_res->pse_mcu_quota);
	sdio->sched.ple_data_quota = le32_to_cpu(tx_res->ple_data_quota);
	sdio->sched.pse_page_size = le16_to_cpu(tx_res->pse_page_size);
	sdio->sched.deficit = tx_res->pp_padding;
}

static void mt7921_mcu_parse_phy_cap(struct mt76_dev *dev,
				     struct sk_buff *skb)
{
	struct mt7921_phy_cap {
		u8 ht;
		u8 vht;
		u8 _5g;
		u8 max_bw;
		u8 nss;
		u8 dbdc;
		u8 tx_ldpc;
		u8 rx_ldpc;
		u8 tx_stbc;
		u8 rx_stbc;
		u8 hw_path;
		u8 he;
	} __packed * cap;

	enum {
		WF0_24G,
		WF0_5G
	};

	cap = (struct mt7921_phy_cap *)skb->data;

	dev->phy.antenna_mask = BIT(cap->nss) - 1;
	dev->phy.chainmask = dev->phy.antenna_mask;
	dev->phy.cap.has_2ghz = cap->hw_path & BIT(WF0_24G);
	dev->phy.cap.has_5ghz = cap->hw_path & BIT(WF0_5G);
}

static int mt7921_mcu_get_nic_capability(struct mt792x_phy *mphy)
{
	struct mt76_connac_cap_hdr {
		__le16 n_element;
		u8 rsv[2];
	} __packed * hdr;
	struct sk_buff *skb;
	struct mt76_phy *phy = mphy->mt76;
	int ret, i;

	ret = mt76_mcu_send_and_get_msg(phy->dev, MCU_CE_CMD(GET_NIC_CAPAB),
					NULL, 0, true, &skb);
	if (ret)
		return ret;

	hdr = (struct mt76_connac_cap_hdr *)skb->data;
	if (skb->len < sizeof(*hdr)) {
		ret = -EINVAL;
		goto out;
	}

	skb_pull(skb, sizeof(*hdr));

	for (i = 0; i < le16_to_cpu(hdr->n_element); i++) {
		struct tlv_hdr {
			__le32 type;
			__le32 len;
		} __packed * tlv = (struct tlv_hdr *)skb->data;
		int len;

		if (skb->len < sizeof(*tlv))
			break;

		skb_pull(skb, sizeof(*tlv));

		len = le32_to_cpu(tlv->len);
		if (skb->len < len)
			break;

		switch (le32_to_cpu(tlv->type)) {
		case MT_NIC_CAP_6G:
			phy->cap.has_6ghz = skb->data[0];
			break;
		case MT_NIC_CAP_MAC_ADDR:
			memcpy(phy->macaddr, (void *)skb->data, ETH_ALEN);
			break;
		case MT_NIC_CAP_PHY:
			mt7921_mcu_parse_phy_cap(phy->dev, skb);
			break;
		case MT_NIC_CAP_TX_RESOURCE:
			if (mt76_is_sdio(phy->dev))
				mt7921_mcu_parse_tx_resource(phy->dev,
							     skb);
			break;
		case MT_NIC_CAP_CHIP_CAP:
			memcpy(&mphy->chip_cap, (void *)skb->data, sizeof(u64));
			break;
		default:
			break;
		}
		skb_pull(skb, len);
	}
out:
	dev_kfree_skb(skb);

	return ret;
}

int mt7921_mcu_fw_log_2_host(struct mt792x_dev *dev, u8 ctrl)
{
	struct {
		u8 ctrl_val;
		u8 pad[3];
	} data = {
		.ctrl_val = ctrl
	};

	return mt76_mcu_send_msg(&dev->mt76, MCU_CE_CMD(FWLOG_2_HOST),
				 &data, sizeof(data), false);
}

int mt7921_run_firmware(struct mt792x_dev *dev)
{
	int err;

	err = mt792x_load_firmware(dev);
	if (err)
		return err;

	err = mt7921_mcu_get_nic_capability(&dev->phy);
	if (err)
		return err;

	set_bit(MT76_STATE_MCU_RUNNING, &dev->mphy.state);
	err = mt7921_load_clc(dev, mt792x_ram_name(dev));
	if (err)
		return err;

	return mt7921_mcu_fw_log_2_host(dev, 1);
}
EXPORT_SYMBOL_GPL(mt7921_run_firmware);

<<<<<<< HEAD
int mt7921_mcu_set_tx(struct mt792x_dev *dev, struct ieee80211_vif *vif)
{
=======
int mt7921_mcu_radio_led_ctrl(struct mt792x_dev *dev, u8 value)
{
	struct {
		u8 ctrlid;
		u8 rsv[3];
	} __packed req = {
		.ctrlid = value,
	};

	return mt76_mcu_send_msg(&dev->mt76, MCU_EXT_CMD(ID_RADIO_ON_OFF_CTRL),
				&req, sizeof(req), false);
}
EXPORT_SYMBOL_GPL(mt7921_mcu_radio_led_ctrl);

int mt7921_mcu_set_tx(struct mt792x_dev *dev, struct ieee80211_vif *vif)
{
>>>>>>> 2d5404ca
	struct mt792x_vif *mvif = (struct mt792x_vif *)vif->drv_priv;
	struct edca {
		__le16 cw_min;
		__le16 cw_max;
		__le16 txop;
		__le16 aifs;
		u8 guardtime;
		u8 acm;
	} __packed;
	struct mt7921_mcu_tx {
		struct edca edca[IEEE80211_NUM_ACS];
		u8 bss_idx;
		u8 qos;
		u8 wmm_idx;
		u8 pad;
	} __packed req = {
		.bss_idx = mvif->bss_conf.mt76.idx,
		.qos = vif->bss_conf.qos,
		.wmm_idx = mvif->bss_conf.mt76.wmm_idx,
	};
	struct mu_edca {
		u8 cw_min;
		u8 cw_max;
		u8 aifsn;
		u8 acm;
		u8 timer;
		u8 padding[3];
	};
	struct mt7921_mcu_mu_tx {
		u8 ver;
		u8 pad0;
		__le16 len;
		u8 bss_idx;
		u8 qos;
		u8 wmm_idx;
		u8 pad1;
		struct mu_edca edca[IEEE80211_NUM_ACS];
		u8 pad3[32];
	} __packed req_mu = {
		.bss_idx = mvif->bss_conf.mt76.idx,
		.qos = vif->bss_conf.qos,
		.wmm_idx = mvif->bss_conf.mt76.wmm_idx,
	};
	static const int to_aci[] = { 1, 0, 2, 3 };
	int ac, ret;

	for (ac = 0; ac < IEEE80211_NUM_ACS; ac++) {
		struct ieee80211_tx_queue_params *q = &mvif->bss_conf.queue_params[ac];
		struct edca *e = &req.edca[to_aci[ac]];

		e->aifs = cpu_to_le16(q->aifs);
		e->txop = cpu_to_le16(q->txop);

		if (q->cw_min)
			e->cw_min = cpu_to_le16(q->cw_min);
		else
			e->cw_min = cpu_to_le16(5);

		if (q->cw_max)
			e->cw_max = cpu_to_le16(q->cw_max);
		else
			e->cw_max = cpu_to_le16(10);
	}

	ret = mt76_mcu_send_msg(&dev->mt76, MCU_CE_CMD(SET_EDCA_PARMS), &req,
				sizeof(req), false);
	if (ret)
		return ret;

	if (!vif->bss_conf.he_support)
		return 0;

	for (ac = 0; ac < IEEE80211_NUM_ACS; ac++) {
		struct ieee80211_he_mu_edca_param_ac_rec *q;
		struct mu_edca *e;

		if (!mvif->bss_conf.queue_params[ac].mu_edca)
			break;

		q = &mvif->bss_conf.queue_params[ac].mu_edca_param_rec;
		e = &(req_mu.edca[to_aci[ac]]);

		e->cw_min = q->ecw_min_max & 0xf;
		e->cw_max = (q->ecw_min_max & 0xf0) >> 4;
		e->aifsn = q->aifsn;
		e->timer = q->mu_edca_timer;
	}

	return mt76_mcu_send_msg(&dev->mt76, MCU_CE_CMD(SET_MU_EDCA_PARMS),
				 &req_mu, sizeof(req_mu), false);
}

int mt7921_mcu_set_roc(struct mt792x_phy *phy, struct mt792x_vif *vif,
		       struct ieee80211_channel *chan, int duration,
		       enum mt7921_roc_req type, u8 token_id)
{
	int center_ch = ieee80211_frequency_to_channel(chan->center_freq);
	struct mt792x_dev *dev = phy->dev;
	struct {
		struct {
			u8 rsv[4];
		} __packed hdr;
		struct roc_acquire_tlv {
			__le16 tag;
			__le16 len;
			u8 bss_idx;
			u8 tokenid;
			u8 control_channel;
			u8 sco;
			u8 band;
			u8 bw;
			u8 center_chan;
			u8 center_chan2;
			u8 bw_from_ap;
			u8 center_chan_from_ap;
			u8 center_chan2_from_ap;
			u8 reqtype;
			__le32 maxinterval;
			u8 dbdcband;
			u8 rsv[3];
		} __packed roc;
	} __packed req = {
		.roc = {
			.tag = cpu_to_le16(UNI_ROC_ACQUIRE),
			.len = cpu_to_le16(sizeof(struct roc_acquire_tlv)),
			.tokenid = token_id,
			.reqtype = type,
			.maxinterval = cpu_to_le32(duration),
			.bss_idx = vif->bss_conf.mt76.idx,
			.control_channel = chan->hw_value,
			.bw = CMD_CBW_20MHZ,
			.bw_from_ap = CMD_CBW_20MHZ,
			.center_chan = center_ch,
			.center_chan_from_ap = center_ch,
			.dbdcband = 0xff, /* auto */
		},
	};

	if (chan->hw_value < center_ch)
		req.roc.sco = 1; /* SCA */
	else if (chan->hw_value > center_ch)
		req.roc.sco = 3; /* SCB */

	switch (chan->band) {
	case NL80211_BAND_6GHZ:
		req.roc.band = 3;
		break;
	case NL80211_BAND_5GHZ:
		req.roc.band = 2;
		break;
	default:
		req.roc.band = 1;
		break;
	}

	return mt76_mcu_send_msg(&dev->mt76, MCU_UNI_CMD(ROC),
				 &req, sizeof(req), false);
}

int mt7921_mcu_abort_roc(struct mt792x_phy *phy, struct mt792x_vif *vif,
			 u8 token_id)
{
	struct mt792x_dev *dev = phy->dev;
	struct {
		struct {
			u8 rsv[4];
		} __packed hdr;
		struct roc_abort_tlv {
			__le16 tag;
			__le16 len;
			u8 bss_idx;
			u8 tokenid;
			u8 dbdcband;
			u8 rsv[5];
		} __packed abort;
	} __packed req = {
		.abort = {
			.tag = cpu_to_le16(UNI_ROC_ABORT),
			.len = cpu_to_le16(sizeof(struct roc_abort_tlv)),
			.tokenid = token_id,
			.bss_idx = vif->bss_conf.mt76.idx,
			.dbdcband = 0xff, /* auto*/
		},
	};

	return mt76_mcu_send_msg(&dev->mt76, MCU_UNI_CMD(ROC),
				 &req, sizeof(req), false);
}

int mt7921_mcu_set_chan_info(struct mt792x_phy *phy, int cmd)
{
	struct mt792x_dev *dev = phy->dev;
	struct cfg80211_chan_def *chandef = &phy->mt76->chandef;
	int freq1 = chandef->center_freq1;
	struct {
		u8 control_ch;
		u8 center_ch;
		u8 bw;
		u8 tx_streams_num;
		u8 rx_streams;	/* mask or num */
		u8 switch_reason;
		u8 band_idx;
		u8 center_ch2;	/* for 80+80 only */
		__le16 cac_case;
		u8 channel_band;
		u8 rsv0;
		__le32 outband_freq;
		u8 txpower_drop;
		u8 ap_bw;
		u8 ap_center_ch;
		u8 rsv1[57];
	} __packed req = {
		.control_ch = chandef->chan->hw_value,
		.center_ch = ieee80211_frequency_to_channel(freq1),
		.bw = mt76_connac_chan_bw(chandef),
		.tx_streams_num = hweight8(phy->mt76->antenna_mask),
		.rx_streams = phy->mt76->antenna_mask,
		.band_idx = phy != &dev->phy,
	};

	if (chandef->chan->band == NL80211_BAND_6GHZ)
		req.channel_band = 2;
	else
		req.channel_band = chandef->chan->band;

	if (cmd == MCU_EXT_CMD(SET_RX_PATH) ||
	    dev->mt76.hw->conf.flags & IEEE80211_CONF_MONITOR)
		req.switch_reason = CH_SWITCH_NORMAL;
	else if (phy->mt76->offchannel)
		req.switch_reason = CH_SWITCH_SCAN_BYPASS_DPD;
	else if (!cfg80211_reg_can_beacon(dev->mt76.hw->wiphy, chandef,
					  NL80211_IFTYPE_AP))
		req.switch_reason = CH_SWITCH_DFS;
	else
		req.switch_reason = CH_SWITCH_NORMAL;

	if (cmd == MCU_EXT_CMD(CHANNEL_SWITCH))
		req.rx_streams = hweight8(req.rx_streams);

	if (chandef->width == NL80211_CHAN_WIDTH_80P80) {
		int freq2 = chandef->center_freq2;

		req.center_ch2 = ieee80211_frequency_to_channel(freq2);
	}

	return mt76_mcu_send_msg(&dev->mt76, cmd, &req, sizeof(req), true);
}

int mt7921_mcu_set_eeprom(struct mt792x_dev *dev)
{
	struct req_hdr {
		u8 buffer_mode;
		u8 format;
		__le16 len;
	} __packed req = {
		.buffer_mode = EE_MODE_EFUSE,
		.format = EE_FORMAT_WHOLE,
	};

	return mt76_mcu_send_msg(&dev->mt76, MCU_EXT_CMD(EFUSE_BUFFER_MODE),
				 &req, sizeof(req), true);
}
EXPORT_SYMBOL_GPL(mt7921_mcu_set_eeprom);

int mt7921_mcu_uni_bss_ps(struct mt792x_dev *dev, struct ieee80211_vif *vif)
{
	struct mt792x_vif *mvif = (struct mt792x_vif *)vif->drv_priv;
	struct {
		struct {
			u8 bss_idx;
			u8 pad[3];
		} __packed hdr;
		struct ps_tlv {
			__le16 tag;
			__le16 len;
			u8 ps_state; /* 0: device awake
				      * 1: static power save
				      * 2: dynamic power saving
				      * 3: enter TWT power saving
				      * 4: leave TWT power saving
				      */
			u8 pad[3];
		} __packed ps;
	} __packed ps_req = {
		.hdr = {
			.bss_idx = mvif->bss_conf.mt76.idx,
		},
		.ps = {
			.tag = cpu_to_le16(UNI_BSS_INFO_PS),
			.len = cpu_to_le16(sizeof(struct ps_tlv)),
			.ps_state = vif->cfg.ps ? 2 : 0,
		},
	};

	if (vif->type != NL80211_IFTYPE_STATION)
		return -EOPNOTSUPP;

	return mt76_mcu_send_msg(&dev->mt76, MCU_UNI_CMD(BSS_INFO_UPDATE),
				 &ps_req, sizeof(ps_req), true);
}

static int
mt7921_mcu_uni_bss_bcnft(struct mt792x_dev *dev, struct ieee80211_vif *vif,
			 bool enable)
{
	struct mt792x_vif *mvif = (struct mt792x_vif *)vif->drv_priv;
	struct {
		struct {
			u8 bss_idx;
			u8 pad[3];
		} __packed hdr;
		struct bcnft_tlv {
			__le16 tag;
			__le16 len;
			__le16 bcn_interval;
			u8 dtim_period;
			u8 pad;
		} __packed bcnft;
	} __packed bcnft_req = {
		.hdr = {
			.bss_idx = mvif->bss_conf.mt76.idx,
		},
		.bcnft = {
			.tag = cpu_to_le16(UNI_BSS_INFO_BCNFT),
			.len = cpu_to_le16(sizeof(struct bcnft_tlv)),
			.bcn_interval = cpu_to_le16(vif->bss_conf.beacon_int),
			.dtim_period = vif->bss_conf.dtim_period,
		},
	};

	if (vif->type != NL80211_IFTYPE_STATION)
		return 0;

	return mt76_mcu_send_msg(&dev->mt76, MCU_UNI_CMD(BSS_INFO_UPDATE),
				 &bcnft_req, sizeof(bcnft_req), true);
}

int
mt7921_mcu_set_bss_pm(struct mt792x_dev *dev, struct ieee80211_vif *vif,
		      bool enable)
{
	struct mt792x_vif *mvif = (struct mt792x_vif *)vif->drv_priv;
	struct {
		u8 bss_idx;
		u8 dtim_period;
		__le16 aid;
		__le16 bcn_interval;
		__le16 atim_window;
		u8 uapsd;
		u8 bmc_delivered_ac;
		u8 bmc_triggered_ac;
		u8 pad;
	} req = {
		.bss_idx = mvif->bss_conf.mt76.idx,
		.aid = cpu_to_le16(vif->cfg.aid),
		.dtim_period = vif->bss_conf.dtim_period,
		.bcn_interval = cpu_to_le16(vif->bss_conf.beacon_int),
	};
	struct {
		u8 bss_idx;
		u8 pad[3];
	} req_hdr = {
		.bss_idx = mvif->bss_conf.mt76.idx,
	};
	int err;

	err = mt76_mcu_send_msg(&dev->mt76, MCU_CE_CMD(SET_BSS_ABORT),
				&req_hdr, sizeof(req_hdr), false);
	if (err < 0 || !enable)
		return err;

	return mt76_mcu_send_msg(&dev->mt76, MCU_CE_CMD(SET_BSS_CONNECTED),
				 &req, sizeof(req), false);
}

int mt7921_mcu_sta_update(struct mt792x_dev *dev, struct ieee80211_sta *sta,
			  struct ieee80211_vif *vif, bool enable,
			  enum mt76_sta_info_state state)
{
	struct mt792x_vif *mvif = (struct mt792x_vif *)vif->drv_priv;
<<<<<<< HEAD
	int rssi = -ewma_rssi_read(&mvif->rssi);
=======
	int rssi = -ewma_rssi_read(&mvif->bss_conf.rssi);
>>>>>>> 2d5404ca
	struct mt76_sta_cmd_info info = {
		.sta = sta,
		.vif = vif,
		.enable = enable,
		.cmd = MCU_UNI_CMD(STA_REC_UPDATE),
		.state = state,
		.offload_fw = true,
		.rcpi = to_rcpi(rssi),
	};
	struct mt792x_sta *msta;

	msta = sta ? (struct mt792x_sta *)sta->drv_priv : NULL;
<<<<<<< HEAD
	info.wcid = msta ? &msta->wcid : &mvif->sta.wcid;
=======
	info.wcid = msta ? &msta->deflink.wcid : &mvif->sta.deflink.wcid;
>>>>>>> 2d5404ca
	info.newly = msta ? state != MT76_STA_INFO_STATE_ASSOC : true;

	return mt76_connac_mcu_sta_cmd(&dev->mphy, &info);
}

int mt7921_mcu_set_beacon_filter(struct mt792x_dev *dev,
				 struct ieee80211_vif *vif,
				 bool enable)
{
#define MT7921_FIF_BIT_CLR		BIT(1)
#define MT7921_FIF_BIT_SET		BIT(0)
	int err;

	if (enable) {
		err = mt7921_mcu_uni_bss_bcnft(dev, vif, true);
		if (err)
			return err;

		err = mt7921_mcu_set_rxfilter(dev, 0,
					      MT7921_FIF_BIT_SET,
					      MT_WF_RFCR_DROP_OTHER_BEACON);
		if (err)
			return err;

		return 0;
	}

	err = mt7921_mcu_set_bss_pm(dev, vif, false);
	if (err)
		return err;

	err = mt7921_mcu_set_rxfilter(dev, 0,
				      MT7921_FIF_BIT_CLR,
				      MT_WF_RFCR_DROP_OTHER_BEACON);
	if (err)
		return err;

	return 0;
}

int mt7921_get_txpwr_info(struct mt792x_dev *dev, struct mt7921_txpwr *txpwr)
{
	struct mt7921_txpwr_event *event;
	struct mt7921_txpwr_req req = {
		.dbdc_idx = 0,
	};
	struct sk_buff *skb;
	int ret;

	ret = mt76_mcu_send_and_get_msg(&dev->mt76, MCU_CE_CMD(GET_TXPWR),
					&req, sizeof(req), true, &skb);
	if (ret)
		return ret;

	event = (struct mt7921_txpwr_event *)skb->data;
	WARN_ON(skb->len != le16_to_cpu(event->len));
	memcpy(txpwr, &event->txpwr, sizeof(event->txpwr));

	dev_kfree_skb(skb);

	return 0;
}

int mt7921_mcu_set_sniffer(struct mt792x_dev *dev, struct ieee80211_vif *vif,
			   bool enable)
{
	struct mt76_vif *mvif = (struct mt76_vif *)vif->drv_priv;
	struct {
		struct {
			u8 band_idx;
			u8 pad[3];
		} __packed hdr;
		struct sniffer_enable_tlv {
			__le16 tag;
			__le16 len;
			u8 enable;
			u8 pad[3];
		} __packed enable;
	} req = {
		.hdr = {
			.band_idx = mvif->band_idx,
		},
		.enable = {
			.tag = cpu_to_le16(0),
			.len = cpu_to_le16(sizeof(struct sniffer_enable_tlv)),
			.enable = enable,
		},
	};

	return mt76_mcu_send_msg(&dev->mt76, MCU_UNI_CMD(SNIFFER), &req, sizeof(req),
				 true);
}

int mt7921_mcu_config_sniffer(struct mt792x_vif *vif,
			      struct ieee80211_chanctx_conf *ctx)
{
	struct cfg80211_chan_def *chandef = &ctx->def;
	int freq1 = chandef->center_freq1, freq2 = chandef->center_freq2;
	static const u8 ch_band[] = {
		[NL80211_BAND_2GHZ] = 1,
		[NL80211_BAND_5GHZ] = 2,
		[NL80211_BAND_6GHZ] = 3,
	};
	static const u8 ch_width[] = {
		[NL80211_CHAN_WIDTH_20_NOHT] = 0,
		[NL80211_CHAN_WIDTH_20] = 0,
		[NL80211_CHAN_WIDTH_40] = 0,
		[NL80211_CHAN_WIDTH_80] = 1,
		[NL80211_CHAN_WIDTH_160] = 2,
		[NL80211_CHAN_WIDTH_80P80] = 3,
		[NL80211_CHAN_WIDTH_5] = 4,
		[NL80211_CHAN_WIDTH_10] = 5,
		[NL80211_CHAN_WIDTH_320] = 6,
	};
	struct {
		struct {
			u8 band_idx;
			u8 pad[3];
		} __packed hdr;
		struct config_tlv {
			__le16 tag;
			__le16 len;
			u16 aid;
			u8 ch_band;
			u8 bw;
			u8 control_ch;
			u8 sco;
			u8 center_ch;
			u8 center_ch2;
			u8 drop_err;
			u8 pad[3];
		} __packed tlv;
	} __packed req = {
		.hdr = {
			.band_idx = vif->bss_conf.mt76.band_idx,
		},
		.tlv = {
			.tag = cpu_to_le16(1),
			.len = cpu_to_le16(sizeof(req.tlv)),
			.control_ch = chandef->chan->hw_value,
			.center_ch = ieee80211_frequency_to_channel(freq1),
			.drop_err = 1,
		},
	};
	if (chandef->chan->band < ARRAY_SIZE(ch_band))
		req.tlv.ch_band = ch_band[chandef->chan->band];
	if (chandef->width < ARRAY_SIZE(ch_width))
		req.tlv.bw = ch_width[chandef->width];

	if (freq2)
		req.tlv.center_ch2 = ieee80211_frequency_to_channel(freq2);

	if (req.tlv.control_ch < req.tlv.center_ch)
		req.tlv.sco = 1; /* SCA */
	else if (req.tlv.control_ch > req.tlv.center_ch)
		req.tlv.sco = 3; /* SCB */

	return mt76_mcu_send_msg(vif->phy->mt76->dev, MCU_UNI_CMD(SNIFFER),
				 &req, sizeof(req), true);
}

int
mt7921_mcu_uni_add_beacon_offload(struct mt792x_dev *dev,
				  struct ieee80211_hw *hw,
				  struct ieee80211_vif *vif,
				  bool enable)
{
	struct mt792x_vif *mvif = (struct mt792x_vif *)vif->drv_priv;
	struct mt76_wcid *wcid = &dev->mt76.global_wcid;
	struct ieee80211_mutable_offsets offs;
	struct {
		struct req_hdr {
			u8 bss_idx;
			u8 pad[3];
		} __packed hdr;
		struct bcn_content_tlv {
			__le16 tag;
			__le16 len;
			__le16 tim_ie_pos;
			__le16 csa_ie_pos;
			__le16 bcc_ie_pos;
			/* 0: disable beacon offload
			 * 1: enable beacon offload
			 * 2: update probe respond offload
			 */
			u8 enable;
			/* 0: legacy format (TXD + payload)
			 * 1: only cap field IE
			 */
			u8 type;
			__le16 pkt_len;
			u8 pkt[512];
		} __packed beacon_tlv;
	} req = {
		.hdr = {
			.bss_idx = mvif->bss_conf.mt76.idx,
		},
		.beacon_tlv = {
			.tag = cpu_to_le16(UNI_BSS_INFO_BCN_CONTENT),
			.len = cpu_to_le16(sizeof(struct bcn_content_tlv)),
			.enable = enable,
		},
	};
	struct sk_buff *skb;

	/* support enable/update process only
	 * disable flow would be handled in bss stop handler automatically
	 */
	if (!enable)
		return -EOPNOTSUPP;

	skb = ieee80211_beacon_get_template(mt76_hw(dev), vif, &offs, 0);
	if (!skb)
		return -EINVAL;

	if (skb->len > 512 - MT_TXD_SIZE) {
		dev_err(dev->mt76.dev, "beacon size limit exceed\n");
		dev_kfree_skb(skb);
		return -EINVAL;
	}

	mt76_connac2_mac_write_txwi(&dev->mt76, (__le32 *)(req.beacon_tlv.pkt),
				    skb, wcid, NULL, 0, 0, BSS_CHANGED_BEACON);
	memcpy(req.beacon_tlv.pkt + MT_TXD_SIZE, skb->data, skb->len);
	req.beacon_tlv.pkt_len = cpu_to_le16(MT_TXD_SIZE + skb->len);
	req.beacon_tlv.tim_ie_pos = cpu_to_le16(MT_TXD_SIZE + offs.tim_offset);

	if (offs.cntdwn_counter_offs[0]) {
		u16 csa_offs;

		csa_offs = MT_TXD_SIZE + offs.cntdwn_counter_offs[0] - 4;
		req.beacon_tlv.csa_ie_pos = cpu_to_le16(csa_offs);
	}
	dev_kfree_skb(skb);

	return mt76_mcu_send_msg(&dev->mt76, MCU_UNI_CMD(BSS_INFO_UPDATE),
				 &req, sizeof(req), true);
}

static
int __mt7921_mcu_set_clc(struct mt792x_dev *dev, u8 *alpha2,
			 enum environment_cap env_cap,
			 struct mt7921_clc *clc,
			 u8 idx)
{
#define CLC_CAP_EVT_EN BIT(0)
#define CLC_CAP_DTS_EN BIT(1)
	struct sk_buff *skb, *ret_skb = NULL;
	struct {
		u8 ver;
		u8 pad0;
		__le16 len;
		u8 idx;
		u8 env;
		u8 acpi_conf;
		u8 cap;
		u8 alpha2[2];
		u8 type[2];
		u8 env_6g;
		u8 mtcl_conf;
		u8 rsvd[62];
	} __packed req = {
		.ver = 1,
		.idx = idx,
		.env = env_cap,
		.env_6g = dev->phy.power_type,
		.acpi_conf = mt792x_acpi_get_flags(&dev->phy),
		.mtcl_conf = mt792x_acpi_get_mtcl_conf(&dev->phy, alpha2),
	};
	int ret, valid_cnt = 0;
	u32 buf_len = 0;
	u8 *pos;

	if (!clc)
		return 0;

	if (dev->phy.chip_cap & MT792x_CHIP_CAP_CLC_EVT_EN)
		req.cap |= CLC_CAP_EVT_EN;
	if (mt76_find_power_limits_node(&dev->mt76))
		req.cap |= CLC_CAP_DTS_EN;

	buf_len = le32_to_cpu(clc->len) - sizeof(*clc);
	pos = clc->data;
	while (buf_len > 16) {
		struct mt7921_clc_rule *rule = (struct mt7921_clc_rule *)pos;
		u16 len = le16_to_cpu(rule->len);
		u16 offset = len + sizeof(*rule);

		pos += offset;
		buf_len -= offset;
		if (rule->alpha2[0] != alpha2[0] ||
		    rule->alpha2[1] != alpha2[1])
			continue;

		memcpy(req.alpha2, rule->alpha2, 2);
		memcpy(req.type, rule->type, 2);

		req.len = cpu_to_le16(sizeof(req) + len);
		skb = __mt76_mcu_msg_alloc(&dev->mt76, &req,
					   le16_to_cpu(req.len),
					   sizeof(req), GFP_KERNEL);
		if (!skb)
			return -ENOMEM;
		skb_put_data(skb, rule->data, len);

		ret = mt76_mcu_skb_send_and_get_msg(&dev->mt76, skb,
						    MCU_CE_CMD(SET_CLC),
						    !!(req.cap & CLC_CAP_EVT_EN),
						    &ret_skb);
		if (ret < 0)
			return ret;

		if (ret_skb) {
			struct mt7921_clc_info_tlv *info;

			info = (struct mt7921_clc_info_tlv *)(ret_skb->data + 4);
			dev->phy.clc_chan_conf = info->chan_conf;
			dev_kfree_skb(ret_skb);
		}

		valid_cnt++;
	}

	if (!valid_cnt)
		return -ENOENT;

	return 0;
}

int mt7921_mcu_set_clc(struct mt792x_dev *dev, u8 *alpha2,
		       enum environment_cap env_cap)
{
	struct mt792x_phy *phy = (struct mt792x_phy *)&dev->phy;
	int i, ret;

	/* submit all clc config */
	for (i = 0; i < ARRAY_SIZE(phy->clc); i++) {
		ret = __mt7921_mcu_set_clc(dev, alpha2, env_cap,
					   phy->clc[i], i);

		/* If no country found, set "00" as default */
		if (ret == -ENOENT)
			ret = __mt7921_mcu_set_clc(dev, "00",
						   ENVIRON_INDOOR,
						   phy->clc[i], i);
		if (ret < 0)
			return ret;
	}
	return 0;
}

int mt7921_mcu_get_temperature(struct mt792x_phy *phy)
{
	struct mt792x_dev *dev = phy->dev;
	struct {
		u8 ctrl_id;
		u8 action;
		u8 band_idx;
		u8 rsv[5];
	} req = {
		.ctrl_id = THERMAL_SENSOR_TEMP_QUERY,
		.band_idx = phy->mt76->band_idx,
	};

	return mt76_mcu_send_msg(&dev->mt76, MCU_EXT_CMD(THERMAL_CTRL), &req,
				 sizeof(req), true);
}

int mt7921_mcu_set_rxfilter(struct mt792x_dev *dev, u32 fif,
			    u8 bit_op, u32 bit_map)
{
	struct {
		u8 rsv[4];
		u8 mode;
		u8 rsv2[3];
		__le32 fif;
		__le32 bit_map; /* bit_* for bitmap update */
		u8 bit_op;
		u8 pad[51];
	} __packed data = {
		.mode = fif ? 1 : 2,
		.fif = cpu_to_le32(fif),
		.bit_map = cpu_to_le32(bit_map),
		.bit_op = bit_op,
	};

	return mt76_mcu_send_msg(&dev->mt76, MCU_CE_CMD(SET_RX_FILTER),
				 &data, sizeof(data), false);
}

int mt7921_mcu_set_rssimonitor(struct mt792x_dev *dev, struct ieee80211_vif *vif)
{
	struct mt792x_vif *mvif = (struct mt792x_vif *)vif->drv_priv;
	struct {
		u8 enable;
		s8 cqm_rssi_high;
		s8 cqm_rssi_low;
		u8 bss_idx;
		u16 duration;
		u8 rsv2[2];
	} __packed data = {
		.enable = vif->cfg.assoc,
		.cqm_rssi_high = vif->bss_conf.cqm_rssi_thold + vif->bss_conf.cqm_rssi_hyst,
		.cqm_rssi_low = vif->bss_conf.cqm_rssi_thold - vif->bss_conf.cqm_rssi_hyst,
		.bss_idx = mvif->bss_conf.mt76.idx,
	};

	return mt76_mcu_send_msg(&dev->mt76, MCU_CE_CMD(RSSI_MONITOR),
				 &data, sizeof(data), false);
}<|MERGE_RESOLUTION|>--- conflicted
+++ resolved
@@ -254,8 +254,6 @@
 }
 
 static void
-<<<<<<< HEAD
-=======
 mt7921_mcu_rssi_monitor_iter(void *priv, u8 *mac,
 			     struct ieee80211_vif *vif)
 {
@@ -292,7 +290,6 @@
 }
 
 static void
->>>>>>> 2d5404ca
 mt7921_mcu_rx_unsolicited_event(struct mt792x_dev *dev, struct sk_buff *skb)
 {
 	struct mt76_connac2_mcu_rxd *rxd;
@@ -649,10 +646,6 @@
 }
 EXPORT_SYMBOL_GPL(mt7921_run_firmware);
 
-<<<<<<< HEAD
-int mt7921_mcu_set_tx(struct mt792x_dev *dev, struct ieee80211_vif *vif)
-{
-=======
 int mt7921_mcu_radio_led_ctrl(struct mt792x_dev *dev, u8 value)
 {
 	struct {
@@ -669,7 +662,6 @@
 
 int mt7921_mcu_set_tx(struct mt792x_dev *dev, struct ieee80211_vif *vif)
 {
->>>>>>> 2d5404ca
 	struct mt792x_vif *mvif = (struct mt792x_vif *)vif->drv_priv;
 	struct edca {
 		__le16 cw_min;
@@ -1050,11 +1042,7 @@
 			  enum mt76_sta_info_state state)
 {
 	struct mt792x_vif *mvif = (struct mt792x_vif *)vif->drv_priv;
-<<<<<<< HEAD
-	int rssi = -ewma_rssi_read(&mvif->rssi);
-=======
 	int rssi = -ewma_rssi_read(&mvif->bss_conf.rssi);
->>>>>>> 2d5404ca
 	struct mt76_sta_cmd_info info = {
 		.sta = sta,
 		.vif = vif,
@@ -1067,11 +1055,7 @@
 	struct mt792x_sta *msta;
 
 	msta = sta ? (struct mt792x_sta *)sta->drv_priv : NULL;
-<<<<<<< HEAD
-	info.wcid = msta ? &msta->wcid : &mvif->sta.wcid;
-=======
 	info.wcid = msta ? &msta->deflink.wcid : &mvif->sta.deflink.wcid;
->>>>>>> 2d5404ca
 	info.newly = msta ? state != MT76_STA_INFO_STATE_ASSOC : true;
 
 	return mt76_connac_mcu_sta_cmd(&dev->mphy, &info);
