// SPDX-License-Identifier: ISC
/* Copyright (C) 2020 MediaTek Inc. */

#include <linux/fs.h>
#include <linux/firmware.h>
#include "mt7921.h"
#include "mt7921_trace.h"
#include "mcu.h"
#include "../mt76_connac2_mac.h"

#define MT_STA_BFER			BIT(0)
#define MT_STA_BFEE			BIT(1)

<<<<<<< HEAD
#define PATCH_SEC_ENC_TYPE_MASK		GENMASK(31, 24)
#define PATCH_SEC_ENC_TYPE_PLAIN		0x00
#define PATCH_SEC_ENC_TYPE_AES			0x01
#define PATCH_SEC_ENC_TYPE_SCRAMBLE		0x02
#define PATCH_SEC_ENC_SCRAMBLE_INFO_MASK	GENMASK(15, 0)
#define PATCH_SEC_ENC_AES_KEY_MASK		GENMASK(7, 0)
=======
static bool mt7921_disable_clc;
module_param_named(disable_clc, mt7921_disable_clc, bool, 0644);
MODULE_PARM_DESC(disable_clc, "disable CLC support");
>>>>>>> eb3cdb58

int mt7921_mcu_parse_response(struct mt76_dev *mdev, int cmd,
			      struct sk_buff *skb, int seq)
{
	int mcu_cmd = FIELD_GET(__MCU_CMD_FIELD_ID, cmd);
<<<<<<< HEAD
	struct mt7921_mcu_rxd *rxd;
=======
	struct mt76_connac2_mcu_rxd *rxd;
>>>>>>> eb3cdb58
	int ret = 0;

	if (!skb) {
		dev_err(mdev->dev, "Message %08x (seq %d) timeout\n",
			cmd, seq);
		mt7921_reset(mdev);

		return -ETIMEDOUT;
	}

	rxd = (struct mt76_connac2_mcu_rxd *)skb->data;
	if (seq != rxd->seq)
		return -EAGAIN;

<<<<<<< HEAD
	if (cmd == MCU_CMD(PATCH_SEM_CONTROL)) {
=======
	if (cmd == MCU_CMD(PATCH_SEM_CONTROL) ||
	    cmd == MCU_CMD(PATCH_FINISH_REQ)) {
>>>>>>> eb3cdb58
		skb_pull(skb, sizeof(*rxd) - 4);
		ret = *skb->data;
	} else if (cmd == MCU_EXT_CMD(THERMAL_CTRL)) {
		skb_pull(skb, sizeof(*rxd) + 4);
		ret = le32_to_cpu(*(__le32 *)skb->data);
	} else if (cmd == MCU_UNI_CMD(DEV_INFO_UPDATE) ||
		   cmd == MCU_UNI_CMD(BSS_INFO_UPDATE) ||
		   cmd == MCU_UNI_CMD(STA_REC_UPDATE) ||
		   cmd == MCU_UNI_CMD(HIF_CTRL) ||
		   cmd == MCU_UNI_CMD(OFFLOAD) ||
		   cmd == MCU_UNI_CMD(SUSPEND)) {
<<<<<<< HEAD
		struct mt7921_mcu_uni_event *event;
=======
		struct mt76_connac_mcu_uni_event *event;
>>>>>>> eb3cdb58

		skb_pull(skb, sizeof(*rxd));
		event = (struct mt76_connac_mcu_uni_event *)skb->data;
		ret = le32_to_cpu(event->status);
		/* skip invalid event */
		if (mcu_cmd != event->cid)
			ret = -EAGAIN;
	} else if (cmd == MCU_CE_QUERY(REG_READ)) {
<<<<<<< HEAD
		struct mt7921_mcu_reg_event *event;
=======
		struct mt76_connac_mcu_reg_event *event;
>>>>>>> eb3cdb58

		skb_pull(skb, sizeof(*rxd));
		event = (struct mt76_connac_mcu_reg_event *)skb->data;
		ret = (int)le32_to_cpu(event->val);
	} else {
<<<<<<< HEAD
		skb_pull(skb, sizeof(struct mt7921_mcu_rxd));
=======
		skb_pull(skb, sizeof(struct mt76_connac2_mcu_rxd));
>>>>>>> eb3cdb58
	}

	return ret;
}
EXPORT_SYMBOL_GPL(mt7921_mcu_parse_response);

<<<<<<< HEAD
int mt7921_mcu_fill_message(struct mt76_dev *mdev, struct sk_buff *skb,
			    int cmd, int *wait_seq)
{
	struct mt7921_dev *dev = container_of(mdev, struct mt7921_dev, mt76);
	int txd_len, mcu_cmd = FIELD_GET(__MCU_CMD_FIELD_ID, cmd);
	struct mt7921_uni_txd *uni_txd;
	struct mt7921_mcu_txd *mcu_txd;
	__le32 *txd;
	u32 val;
	u8 seq;

	if (cmd == MCU_UNI_CMD(HIF_CTRL) ||
	    cmd == MCU_UNI_CMD(SUSPEND) ||
	    cmd == MCU_UNI_CMD(OFFLOAD))
		mdev->mcu.timeout = HZ;
	else
		mdev->mcu.timeout = 3 * HZ;
=======
static int mt7921_mcu_read_eeprom(struct mt7921_dev *dev, u32 offset, u8 *val)
{
	struct mt7921_mcu_eeprom_info *res, req = {
		.addr = cpu_to_le32(round_down(offset,
				    MT7921_EEPROM_BLOCK_SIZE)),
	};
	struct sk_buff *skb;
	int ret;
>>>>>>> eb3cdb58

	ret = mt76_mcu_send_and_get_msg(&dev->mt76, MCU_EXT_QUERY(EFUSE_ACCESS),
					&req, sizeof(req), true, &skb);
	if (ret)
		return ret;

<<<<<<< HEAD
	if (cmd == MCU_CMD(FW_SCATTER))
		goto exit;

	txd_len = cmd & __MCU_CMD_FIELD_UNI ? sizeof(*uni_txd) : sizeof(*mcu_txd);
	txd = (__le32 *)skb_push(skb, txd_len);
=======
	res = (struct mt7921_mcu_eeprom_info *)skb->data;
	*val = res->data[offset % MT7921_EEPROM_BLOCK_SIZE];
	dev_kfree_skb(skb);

	return 0;
}
>>>>>>> eb3cdb58

#ifdef CONFIG_PM

static int
mt7921_mcu_set_ipv6_ns_filter(struct mt76_dev *dev,
			      struct ieee80211_vif *vif, bool suspend)
{
	struct mt7921_vif *mvif = (struct mt7921_vif *)vif->drv_priv;
	struct {
		struct {
			u8 bss_idx;
			u8 pad[3];
		} __packed hdr;
		struct mt76_connac_arpns_tlv arpns;
	} req = {
		.hdr = {
			.bss_idx = mvif->mt76.idx,
		},
		.arpns = {
			.tag = cpu_to_le16(UNI_OFFLOAD_OFFLOAD_ND),
			.len = cpu_to_le16(sizeof(struct mt76_connac_arpns_tlv)),
			.mode = suspend,
		},
	};

<<<<<<< HEAD
	if (cmd & __MCU_CMD_FIELD_UNI) {
		uni_txd = (struct mt7921_uni_txd *)txd;
		uni_txd->len = cpu_to_le16(skb->len - sizeof(uni_txd->txd));
		uni_txd->option = MCU_CMD_UNI_EXT_ACK;
		uni_txd->cid = cpu_to_le16(mcu_cmd);
		uni_txd->s2d_index = MCU_S2D_H2N;
		uni_txd->pkt_type = MCU_PKT_ID;
		uni_txd->seq = seq;
=======
	return mt76_mcu_send_msg(dev, MCU_UNI_CMD_OFFLOAD, &req, sizeof(req),
				 true);
}
>>>>>>> eb3cdb58

void mt7921_mcu_set_suspend_iter(void *priv, u8 *mac, struct ieee80211_vif *vif)
{
	if (IS_ENABLED(CONFIG_IPV6)) {
		struct mt76_phy *phy = priv;

<<<<<<< HEAD
	mcu_txd = (struct mt7921_mcu_txd *)txd;
	mcu_txd->len = cpu_to_le16(skb->len - sizeof(mcu_txd->txd));
	mcu_txd->pq_id = cpu_to_le16(MCU_PQ_ID(MT_TX_PORT_IDX_MCU,
					       MT_TX_MCU_PORT_RX_Q0));
	mcu_txd->pkt_type = MCU_PKT_ID;
	mcu_txd->seq = seq;
	mcu_txd->cid = mcu_cmd;
	mcu_txd->s2d_index = MCU_S2D_H2N;
	mcu_txd->ext_cid = FIELD_GET(__MCU_CMD_FIELD_EXT_ID, cmd);

	if (mcu_txd->ext_cid || (cmd & __MCU_CMD_FIELD_CE)) {
		if (cmd & __MCU_CMD_FIELD_QUERY)
			mcu_txd->set_query = MCU_Q_QUERY;
		else
			mcu_txd->set_query = MCU_Q_SET;
		mcu_txd->ext_cid_ack = !!mcu_txd->ext_cid;
	} else {
		mcu_txd->set_query = MCU_Q_NA;
	}

exit:
	if (wait_seq)
		*wait_seq = seq;

	return 0;
=======
		mt7921_mcu_set_ipv6_ns_filter(phy->dev, vif,
					      !test_bit(MT76_STATE_RUNNING,
					      &phy->state));
	}

	mt76_connac_mcu_set_suspend_iter(priv, mac, vif);
}

#endif /* CONFIG_PM */

static void
mt7921_mcu_uni_roc_event(struct mt7921_dev *dev, struct sk_buff *skb)
{
	struct mt7921_roc_grant_tlv *grant;
	struct mt76_connac2_mcu_rxd *rxd;
	int duration;

	rxd = (struct mt76_connac2_mcu_rxd *)skb->data;
	grant = (struct mt7921_roc_grant_tlv *)(rxd->tlv + 4);

	/* should never happen */
	WARN_ON_ONCE((le16_to_cpu(grant->tag) != UNI_EVENT_ROC_GRANT));

	if (grant->reqtype == MT7921_ROC_REQ_ROC)
		ieee80211_ready_on_channel(dev->mt76.phy.hw);

	dev->phy.roc_grant = true;
	wake_up(&dev->phy.roc_wait);
	duration = le32_to_cpu(grant->max_interval);
	mod_timer(&dev->phy.roc_timer,
		  jiffies + msecs_to_jiffies(duration));
>>>>>>> eb3cdb58
}
EXPORT_SYMBOL_GPL(mt7921_mcu_fill_message);

static void
mt7921_mcu_scan_event(struct mt7921_dev *dev, struct sk_buff *skb)
{
	struct mt76_phy *mphy = &dev->mt76.phy;
	struct mt7921_phy *phy = (struct mt7921_phy *)mphy->priv;

	spin_lock_bh(&dev->mt76.lock);
	__skb_queue_tail(&phy->scan_event_list, skb);
	spin_unlock_bh(&dev->mt76.lock);

	ieee80211_queue_delayed_work(mphy->hw, &phy->scan_work,
				     MT7921_HW_SCAN_TIMEOUT);
}

static void
mt7921_mcu_connection_loss_iter(void *priv, u8 *mac,
				struct ieee80211_vif *vif)
{
	struct mt76_vif *mvif = (struct mt76_vif *)vif->drv_priv;
	struct mt76_connac_beacon_loss_event *event = priv;

	if (mvif->idx != event->bss_idx)
		return;

	if (!(vif->driver_flags & IEEE80211_VIF_BEACON_FILTER) ||
	    vif->type != NL80211_IFTYPE_STATION)
		return;

	ieee80211_connection_loss(vif);
}

static void
mt7921_mcu_connection_loss_event(struct mt7921_dev *dev, struct sk_buff *skb)
{
	struct mt76_connac_beacon_loss_event *event;
	struct mt76_phy *mphy = &dev->mt76.phy;

	skb_pull(skb, sizeof(struct mt76_connac2_mcu_rxd));
	event = (struct mt76_connac_beacon_loss_event *)skb->data;

	ieee80211_iterate_active_interfaces_atomic(mphy->hw,
					IEEE80211_IFACE_ITER_RESUME_ALL,
					mt7921_mcu_connection_loss_iter, event);
}

static void
mt7921_mcu_debug_msg_event(struct mt7921_dev *dev, struct sk_buff *skb)
{
	struct mt7921_debug_msg {
		__le16 id;
		u8 type;
		u8 flag;
		__le32 value;
		__le16 len;
		u8 content[512];
	} __packed * msg;

	skb_pull(skb, sizeof(struct mt76_connac2_mcu_rxd));
	msg = (struct mt7921_debug_msg *)skb->data;

	if (msg->type == 3) { /* fw log */
		u16 len = min_t(u16, le16_to_cpu(msg->len), 512);
		int i;

		for (i = 0 ; i < len; i++) {
			if (!msg->content[i])
				msg->content[i] = ' ';
		}
		wiphy_info(mt76_hw(dev)->wiphy, "%.*s", len, msg->content);
	}
}

static void
mt7921_mcu_low_power_event(struct mt7921_dev *dev, struct sk_buff *skb)
{
	struct mt7921_mcu_lp_event {
		u8 state;
		u8 reserved[3];
	} __packed * event;

	skb_pull(skb, sizeof(struct mt76_connac2_mcu_rxd));
	event = (struct mt7921_mcu_lp_event *)skb->data;

	trace_lp_event(dev, event->state);
}

static void
mt7921_mcu_tx_done_event(struct mt7921_dev *dev, struct sk_buff *skb)
{
	struct mt7921_mcu_tx_done_event *event;

	skb_pull(skb, sizeof(struct mt76_connac2_mcu_rxd));
	event = (struct mt7921_mcu_tx_done_event *)skb->data;

	mt7921_mac_add_txs(dev, event->txs);
}

static void
mt7921_mcu_rx_unsolicited_event(struct mt7921_dev *dev, struct sk_buff *skb)
{
	struct mt76_connac2_mcu_rxd *rxd;

	rxd = (struct mt76_connac2_mcu_rxd *)skb->data;
	switch (rxd->eid) {
	case MCU_EVENT_BSS_BEACON_LOSS:
		mt7921_mcu_connection_loss_event(dev, skb);
		break;
	case MCU_EVENT_SCHED_SCAN_DONE:
	case MCU_EVENT_SCAN_DONE:
		mt7921_mcu_scan_event(dev, skb);
		return;
	case MCU_EVENT_DBG_MSG:
		mt7921_mcu_debug_msg_event(dev, skb);
		break;
	case MCU_EVENT_COREDUMP:
		dev->fw_assert = true;
		mt76_connac_mcu_coredump_event(&dev->mt76, skb,
					       &dev->coredump);
		return;
	case MCU_EVENT_LP_INFO:
		mt7921_mcu_low_power_event(dev, skb);
		break;
	case MCU_EVENT_TX_DONE:
		mt7921_mcu_tx_done_event(dev, skb);
		break;
	default:
		break;
	}
	dev_kfree_skb(skb);
}

static void
mt7921_mcu_uni_rx_unsolicited_event(struct mt7921_dev *dev,
				    struct sk_buff *skb)
{
	struct mt76_connac2_mcu_rxd *rxd;

	rxd = (struct mt76_connac2_mcu_rxd *)skb->data;

	switch (rxd->eid) {
	case MCU_UNI_EVENT_ROC:
		mt7921_mcu_uni_roc_event(dev, skb);
		break;
	default:
		break;
	}
	dev_kfree_skb(skb);
}

void mt7921_mcu_rx_event(struct mt7921_dev *dev, struct sk_buff *skb)
{
<<<<<<< HEAD
	struct mt7921_mcu_rxd *rxd;
=======
	struct mt76_connac2_mcu_rxd *rxd;
>>>>>>> eb3cdb58

	if (skb_linearize(skb))
		return;

<<<<<<< HEAD
	rxd = (struct mt7921_mcu_rxd *)skb->data;
=======
	rxd = (struct mt76_connac2_mcu_rxd *)skb->data;

	if (rxd->option & MCU_UNI_CMD_UNSOLICITED_EVENT) {
		mt7921_mcu_uni_rx_unsolicited_event(dev, skb);
		return;
	}
>>>>>>> eb3cdb58

	if (rxd->eid == 0x6) {
		mt76_mcu_rx_event(&dev->mt76, skb);
		return;
	}

	if (rxd->ext_eid == MCU_EXT_EVENT_RATE_REPORT ||
	    rxd->eid == MCU_EVENT_BSS_BEACON_LOSS ||
	    rxd->eid == MCU_EVENT_SCHED_SCAN_DONE ||
	    rxd->eid == MCU_EVENT_SCAN_DONE ||
	    rxd->eid == MCU_EVENT_TX_DONE ||
	    rxd->eid == MCU_EVENT_DBG_MSG ||
	    rxd->eid == MCU_EVENT_COREDUMP ||
	    rxd->eid == MCU_EVENT_LP_INFO ||
	    !rxd->seq)
		mt7921_mcu_rx_unsolicited_event(dev, skb);
	else
		mt76_mcu_rx_event(&dev->mt76, skb);
}

/** starec & wtbl **/
int mt7921_mcu_uni_tx_ba(struct mt7921_dev *dev,
			 struct ieee80211_ampdu_params *params,
			 bool enable)
{
	struct mt7921_sta *msta = (struct mt7921_sta *)params->sta->drv_priv;

	if (enable && !params->amsdu)
		msta->wcid.amsdu = false;

	return mt76_connac_mcu_sta_ba(&dev->mt76, &msta->vif->mt76, params,
				      MCU_UNI_CMD(STA_REC_UPDATE),
				      enable, true);
}

int mt7921_mcu_uni_rx_ba(struct mt7921_dev *dev,
			 struct ieee80211_ampdu_params *params,
			 bool enable)
{
	struct mt7921_sta *msta = (struct mt7921_sta *)params->sta->drv_priv;

	return mt76_connac_mcu_sta_ba(&dev->mt76, &msta->vif->mt76, params,
				      MCU_UNI_CMD(STA_REC_UPDATE),
				      enable, false);
}

<<<<<<< HEAD
static u32 mt7921_get_data_mode(struct mt7921_dev *dev, u32 info)
{
	u32 mode = DL_MODE_NEED_RSP;

	if (info == PATCH_SEC_NOT_SUPPORT)
		return mode;

	switch (FIELD_GET(PATCH_SEC_ENC_TYPE_MASK, info)) {
	case PATCH_SEC_ENC_TYPE_PLAIN:
		break;
	case PATCH_SEC_ENC_TYPE_AES:
		mode |= DL_MODE_ENCRYPT;
		mode |= FIELD_PREP(DL_MODE_KEY_IDX,
				(info & PATCH_SEC_ENC_AES_KEY_MASK)) & DL_MODE_KEY_IDX;
		mode |= DL_MODE_RESET_SEC_IV;
		break;
	case PATCH_SEC_ENC_TYPE_SCRAMBLE:
		mode |= DL_MODE_ENCRYPT;
		mode |= DL_CONFIG_ENCRY_MODE_SEL;
		mode |= DL_MODE_RESET_SEC_IV;
		break;
	default:
		dev_err(dev->mt76.dev, "Encryption type not support!\n");
	}

	return mode;
}

static char *mt7921_patch_name(struct mt7921_dev *dev)
=======
static char *mt7921_patch_name(struct mt7921_dev *dev)
{
	char *ret;

	if (is_mt7922(&dev->mt76))
		ret = MT7922_ROM_PATCH;
	else
		ret = MT7921_ROM_PATCH;

	return ret;
}

static char *mt7921_ram_name(struct mt7921_dev *dev)
>>>>>>> eb3cdb58
{
	char *ret;

	if (is_mt7922(&dev->mt76))
<<<<<<< HEAD
		ret = MT7922_ROM_PATCH;
	else
		ret = MT7921_ROM_PATCH;
=======
		ret = MT7922_FIRMWARE_WM;
	else
		ret = MT7921_FIRMWARE_WM;
>>>>>>> eb3cdb58

	return ret;
}

static int mt7921_load_clc(struct mt7921_dev *dev, const char *fw_name)
{
<<<<<<< HEAD
	const struct mt7921_patch_hdr *hdr;
	const struct firmware *fw = NULL;
	int i, ret, sem, max_len;

	max_len = mt76_is_sdio(&dev->mt76) ? 2048 : 4096;
=======
	const struct mt76_connac2_fw_trailer *hdr;
	const struct mt76_connac2_fw_region *region;
	const struct mt7921_clc *clc;
	struct mt76_dev *mdev = &dev->mt76;
	struct mt7921_phy *phy = &dev->phy;
	const struct firmware *fw;
	int ret, i, len, offset = 0;
	u8 *clc_base = NULL, hw_encap = 0;
>>>>>>> eb3cdb58

	if (mt7921_disable_clc ||
	    mt76_is_usb(&dev->mt76))
		return 0;

	if (mt76_is_mmio(&dev->mt76)) {
		ret = mt7921_mcu_read_eeprom(dev, MT_EE_HW_TYPE, &hw_encap);
		if (ret)
			return ret;
		hw_encap = u8_get_bits(hw_encap, MT_EE_HW_TYPE_ENCAP);
	}

<<<<<<< HEAD
	ret = request_firmware(&fw, mt7921_patch_name(dev), dev->mt76.dev);
=======
	ret = request_firmware(&fw, fw_name, mdev->dev);
>>>>>>> eb3cdb58
	if (ret)
		return ret;

	if (!fw || !fw->data || fw->size < sizeof(*hdr)) {
		dev_err(mdev->dev, "Invalid firmware\n");
		ret = -EINVAL;
		goto out;
	}

<<<<<<< HEAD
	hdr = (const struct mt7921_patch_hdr *)(fw->data);

	dev_info(dev->mt76.dev, "HW/SW Version: 0x%x, Build Time: %.16s\n",
		 be32_to_cpu(hdr->hw_sw_ver), hdr->build_date);

	for (i = 0; i < be32_to_cpu(hdr->desc.n_region); i++) {
		struct mt7921_patch_sec *sec;
		const u8 *dl;
		u32 len, addr, mode;
		u32 sec_info = 0;
=======
	hdr = (const void *)(fw->data + fw->size - sizeof(*hdr));
	for (i = 0; i < hdr->n_region; i++) {
		region = (const void *)((const u8 *)hdr -
					(hdr->n_region - i) * sizeof(*region));
		len = le32_to_cpu(region->len);
>>>>>>> eb3cdb58

		/* check if we have valid buffer size */
		if (offset + len > fw->size) {
			dev_err(mdev->dev, "Invalid firmware region\n");
			ret = -EINVAL;
			goto out;
		}

<<<<<<< HEAD
		addr = be32_to_cpu(sec->info.addr);
		len = be32_to_cpu(sec->info.len);
		dl = fw->data + be32_to_cpu(sec->offs);
		sec_info = be32_to_cpu(sec->info.sec_key_idx);
		mode = mt7921_get_data_mode(dev, sec_info);

		ret = mt76_connac_mcu_init_download(&dev->mt76, addr, len,
						    mode);
		if (ret) {
			dev_err(dev->mt76.dev, "Download request failed\n");
			goto out;
		}

		ret = __mt76_mcu_send_firmware(&dev->mt76, MCU_CMD(FW_SCATTER),
					       dl, len, max_len);
		if (ret) {
			dev_err(dev->mt76.dev, "Failed to send patch\n");
			goto out;
=======
		if ((region->feature_set & FW_FEATURE_NON_DL) &&
		    region->type == FW_TYPE_CLC) {
			clc_base = (u8 *)(fw->data + offset);
			break;
>>>>>>> eb3cdb58
		}
		offset += len;
	}

<<<<<<< HEAD
	ret = mt76_connac_mcu_start_patch(&dev->mt76);
	if (ret)
		dev_err(dev->mt76.dev, "Failed to start patch\n");

out:
	sem = mt76_connac_mcu_patch_sem_ctrl(&dev->mt76, false);
	switch (sem) {
	case PATCH_REL_SEM_SUCCESS:
		break;
	default:
		ret = -EAGAIN;
		dev_err(dev->mt76.dev, "Failed to release patch semaphore\n");
		break;
	}

	if (!ret && mt76_is_sdio(&dev->mt76)) {
		/* activate again */
		ret = __mt7921_mcu_fw_pmctrl(dev);
		if (!ret)
			ret = __mt7921_mcu_drv_pmctrl(dev);
	}

	release_firmware(fw);

	return ret;
}

static int
mt7921_mcu_send_ram_firmware(struct mt7921_dev *dev,
			     const struct mt7921_fw_trailer *hdr,
			     const u8 *data, bool is_wa)
{
	int i, offset = 0, max_len;
	u32 override = 0, option = 0;

	max_len = mt76_is_sdio(&dev->mt76) ? 2048 : 4096;

	for (i = 0; i < hdr->n_region; i++) {
		const struct mt7921_fw_region *region;
		int err;
		u32 len, addr, mode;

		region = (const struct mt7921_fw_region *)((const u8 *)hdr -
			 (hdr->n_region - i) * sizeof(*region));
		mode = mt76_connac_mcu_gen_dl_mode(&dev->mt76,
						   region->feature_set, is_wa);
		len = le32_to_cpu(region->len);
		addr = le32_to_cpu(region->addr);
=======
	if (!clc_base)
		goto out;

	for (offset = 0; offset < len; offset += le32_to_cpu(clc->len)) {
		clc = (const struct mt7921_clc *)(clc_base + offset);

		/* do not init buf again if chip reset triggered */
		if (phy->clc[clc->idx])
			continue;
>>>>>>> eb3cdb58

		/* header content sanity */
		if (clc->idx == MT7921_CLC_POWER &&
		    u8_get_bits(clc->type, MT_EE_HW_TYPE_ENCAP) != hw_encap)
			continue;

		phy->clc[clc->idx] = devm_kmemdup(mdev->dev, clc,
						  le32_to_cpu(clc->len),
						  GFP_KERNEL);

<<<<<<< HEAD
		err = __mt76_mcu_send_firmware(&dev->mt76, MCU_CMD(FW_SCATTER),
					       data + offset, len, max_len);
		if (err) {
			dev_err(dev->mt76.dev, "Failed to send firmware.\n");
			return err;
		}

		offset += len;
	}

	if (override)
		option |= FW_START_OVERRIDE;

	if (is_wa)
		option |= FW_START_WORKING_PDA_CR4;

	return mt76_connac_mcu_start_firmware(&dev->mt76, override, option);
}

static char *mt7921_ram_name(struct mt7921_dev *dev)
{
	char *ret;

	if (is_mt7922(&dev->mt76))
		ret = MT7922_FIRMWARE_WM;
	else
		ret = MT7921_FIRMWARE_WM;

	return ret;
}

static int mt7921_load_ram(struct mt7921_dev *dev)
{
	const struct mt7921_fw_trailer *hdr;
	const struct firmware *fw;
	int ret;

	ret = request_firmware(&fw, mt7921_ram_name(dev), dev->mt76.dev);
	if (ret)
		return ret;

	if (!fw || !fw->data || fw->size < sizeof(*hdr)) {
		dev_err(dev->mt76.dev, "Invalid firmware\n");
		ret = -EINVAL;
		goto out;
	}

	hdr = (const struct mt7921_fw_trailer *)(fw->data + fw->size -
					sizeof(*hdr));

	dev_info(dev->mt76.dev, "WM Firmware Version: %.10s, Build Time: %.15s\n",
		 hdr->fw_ver, hdr->build_date);

	ret = mt7921_mcu_send_ram_firmware(dev, hdr, fw->data, false);
	if (ret) {
		dev_err(dev->mt76.dev, "Failed to start WM firmware\n");
		goto out;
=======
		if (!phy->clc[clc->idx]) {
			ret = -ENOMEM;
			goto out;
		}
>>>>>>> eb3cdb58
	}
	ret = mt7921_mcu_set_clc(dev, "00", ENVIRON_INDOOR);
out:
	release_firmware(fw);

	return ret;
}

static int mt7921_load_firmware(struct mt7921_dev *dev)
{
	int ret;

<<<<<<< HEAD
	ret = mt76_get_field(dev, MT_CONN_ON_MISC, MT_TOP_MISC2_FW_N9_RDY);
	if (ret && mt76_is_mmio(&dev->mt76)) {
		dev_dbg(dev->mt76.dev, "Firmware is already download\n");
		goto fw_loaded;
	}

	ret = mt7921_load_patch(dev);
=======
	ret = mt76_connac2_load_patch(&dev->mt76, mt7921_patch_name(dev));
>>>>>>> eb3cdb58
	if (ret)
		return ret;

	if (mt76_is_sdio(&dev->mt76)) {
		/* activate again */
		ret = __mt7921_mcu_fw_pmctrl(dev);
		if (!ret)
			ret = __mt7921_mcu_drv_pmctrl(dev);
	}

	ret = mt76_connac2_load_ram(&dev->mt76, mt7921_ram_name(dev), NULL);
	if (ret)
		return ret;

	if (!mt76_poll_msec(dev, MT_CONN_ON_MISC, MT_TOP_MISC2_FW_N9_RDY,
			    MT_TOP_MISC2_FW_N9_RDY, 1500)) {
		dev_err(dev->mt76.dev, "Timeout for initializing firmware\n");

		return -EIO;
	}

<<<<<<< HEAD
fw_loaded:

=======
>>>>>>> eb3cdb58
#ifdef CONFIG_PM
	dev->mt76.hw->wiphy->wowlan = &mt76_connac_wowlan_support;
#endif /* CONFIG_PM */

	dev_dbg(dev->mt76.dev, "Firmware init done\n");

	return 0;
}

int mt7921_mcu_fw_log_2_host(struct mt7921_dev *dev, u8 ctrl)
{
	struct {
		u8 ctrl_val;
		u8 pad[3];
	} data = {
		.ctrl_val = ctrl
	};

	return mt76_mcu_send_msg(&dev->mt76, MCU_CE_CMD(FWLOG_2_HOST),
				 &data, sizeof(data), false);
}

int mt7921_run_firmware(struct mt7921_dev *dev)
{
	int err;

	err = mt7921_load_firmware(dev);
	if (err)
		return err;

	err = mt76_connac_mcu_get_nic_capability(&dev->mphy);
	if (err)
		return err;

	set_bit(MT76_STATE_MCU_RUNNING, &dev->mphy.state);
<<<<<<< HEAD
	return mt7921_mcu_fw_log_2_host(dev, 1);
}
EXPORT_SYMBOL_GPL(mt7921_run_firmware);

void mt7921_mcu_exit(struct mt7921_dev *dev)
{
	skb_queue_purge(&dev->mt76.mcu.res_q);
}
EXPORT_SYMBOL_GPL(mt7921_mcu_exit);
=======
	err = mt7921_load_clc(dev, mt7921_ram_name(dev));
	if (err)
		return err;

	return mt7921_mcu_fw_log_2_host(dev, 1);
}
EXPORT_SYMBOL_GPL(mt7921_run_firmware);
>>>>>>> eb3cdb58

int mt7921_mcu_set_tx(struct mt7921_dev *dev, struct ieee80211_vif *vif)
{
	struct mt7921_vif *mvif = (struct mt7921_vif *)vif->drv_priv;
	struct edca {
		__le16 cw_min;
		__le16 cw_max;
		__le16 txop;
		__le16 aifs;
		u8 guardtime;
		u8 acm;
	} __packed;
	struct mt7921_mcu_tx {
		struct edca edca[IEEE80211_NUM_ACS];
		u8 bss_idx;
		u8 qos;
		u8 wmm_idx;
		u8 pad;
	} __packed req = {
		.bss_idx = mvif->mt76.idx,
		.qos = vif->bss_conf.qos,
		.wmm_idx = mvif->mt76.wmm_idx,
	};
	struct mu_edca {
		u8 cw_min;
		u8 cw_max;
		u8 aifsn;
		u8 acm;
		u8 timer;
		u8 padding[3];
	};
	struct mt7921_mcu_mu_tx {
		u8 ver;
		u8 pad0;
		__le16 len;
		u8 bss_idx;
		u8 qos;
		u8 wmm_idx;
		u8 pad1;
		struct mu_edca edca[IEEE80211_NUM_ACS];
		u8 pad3[32];
	} __packed req_mu = {
		.bss_idx = mvif->mt76.idx,
		.qos = vif->bss_conf.qos,
		.wmm_idx = mvif->mt76.wmm_idx,
	};
	static const int to_aci[] = { 1, 0, 2, 3 };
	int ac, ret;

	for (ac = 0; ac < IEEE80211_NUM_ACS; ac++) {
		struct ieee80211_tx_queue_params *q = &mvif->queue_params[ac];
		struct edca *e = &req.edca[to_aci[ac]];

		e->aifs = cpu_to_le16(q->aifs);
		e->txop = cpu_to_le16(q->txop);

		if (q->cw_min)
			e->cw_min = cpu_to_le16(q->cw_min);
		else
			e->cw_min = cpu_to_le16(5);

		if (q->cw_max)
			e->cw_max = cpu_to_le16(q->cw_max);
		else
			e->cw_max = cpu_to_le16(10);
	}

	ret = mt76_mcu_send_msg(&dev->mt76, MCU_CE_CMD(SET_EDCA_PARMS), &req,
				sizeof(req), false);
	if (ret)
		return ret;

	if (!vif->bss_conf.he_support)
		return 0;

	for (ac = 0; ac < IEEE80211_NUM_ACS; ac++) {
		struct ieee80211_he_mu_edca_param_ac_rec *q;
		struct mu_edca *e;

		if (!mvif->queue_params[ac].mu_edca)
			break;

		q = &mvif->queue_params[ac].mu_edca_param_rec;
		e = &(req_mu.edca[to_aci[ac]]);

		e->cw_min = q->ecw_min_max & 0xf;
		e->cw_max = (q->ecw_min_max & 0xf0) >> 4;
		e->aifsn = q->aifsn;
		e->timer = q->mu_edca_timer;
	}

	return mt76_mcu_send_msg(&dev->mt76, MCU_CE_CMD(SET_MU_EDCA_PARMS),
				 &req_mu, sizeof(req_mu), false);
<<<<<<< HEAD
=======
}

int mt7921_mcu_set_roc(struct mt7921_phy *phy, struct mt7921_vif *vif,
		       struct ieee80211_channel *chan, int duration,
		       enum mt7921_roc_req type, u8 token_id)
{
	int center_ch = ieee80211_frequency_to_channel(chan->center_freq);
	struct mt7921_dev *dev = phy->dev;
	struct {
		struct {
			u8 rsv[4];
		} __packed hdr;
		struct roc_acquire_tlv {
			__le16 tag;
			__le16 len;
			u8 bss_idx;
			u8 tokenid;
			u8 control_channel;
			u8 sco;
			u8 band;
			u8 bw;
			u8 center_chan;
			u8 center_chan2;
			u8 bw_from_ap;
			u8 center_chan_from_ap;
			u8 center_chan2_from_ap;
			u8 reqtype;
			__le32 maxinterval;
			u8 dbdcband;
			u8 rsv[3];
		} __packed roc;
	} __packed req = {
		.roc = {
			.tag = cpu_to_le16(UNI_ROC_ACQUIRE),
			.len = cpu_to_le16(sizeof(struct roc_acquire_tlv)),
			.tokenid = token_id,
			.reqtype = type,
			.maxinterval = cpu_to_le32(duration),
			.bss_idx = vif->mt76.idx,
			.control_channel = chan->hw_value,
			.bw = CMD_CBW_20MHZ,
			.bw_from_ap = CMD_CBW_20MHZ,
			.center_chan = center_ch,
			.center_chan_from_ap = center_ch,
			.dbdcband = 0xff, /* auto */
		},
	};

	if (chan->hw_value < center_ch)
		req.roc.sco = 1; /* SCA */
	else if (chan->hw_value > center_ch)
		req.roc.sco = 3; /* SCB */

	switch (chan->band) {
	case NL80211_BAND_6GHZ:
		req.roc.band = 3;
		break;
	case NL80211_BAND_5GHZ:
		req.roc.band = 2;
		break;
	default:
		req.roc.band = 1;
		break;
	}

	return mt76_mcu_send_msg(&dev->mt76, MCU_UNI_CMD(ROC),
				 &req, sizeof(req), false);
}

int mt7921_mcu_abort_roc(struct mt7921_phy *phy, struct mt7921_vif *vif,
			 u8 token_id)
{
	struct mt7921_dev *dev = phy->dev;
	struct {
		struct {
			u8 rsv[4];
		} __packed hdr;
		struct roc_abort_tlv {
			__le16 tag;
			__le16 len;
			u8 bss_idx;
			u8 tokenid;
			u8 dbdcband;
			u8 rsv[5];
		} __packed abort;
	} __packed req = {
		.abort = {
			.tag = cpu_to_le16(UNI_ROC_ABORT),
			.len = cpu_to_le16(sizeof(struct roc_abort_tlv)),
			.tokenid = token_id,
			.bss_idx = vif->mt76.idx,
			.dbdcband = 0xff, /* auto*/
		},
	};

	return mt76_mcu_send_msg(&dev->mt76, MCU_UNI_CMD(ROC),
				 &req, sizeof(req), false);
>>>>>>> eb3cdb58
}

int mt7921_mcu_set_chan_info(struct mt7921_phy *phy, int cmd)
{
	struct mt7921_dev *dev = phy->dev;
	struct cfg80211_chan_def *chandef = &phy->mt76->chandef;
	int freq1 = chandef->center_freq1;
	struct {
		u8 control_ch;
		u8 center_ch;
		u8 bw;
		u8 tx_streams_num;
		u8 rx_streams;	/* mask or num */
		u8 switch_reason;
		u8 band_idx;
		u8 center_ch2;	/* for 80+80 only */
		__le16 cac_case;
		u8 channel_band;
		u8 rsv0;
		__le32 outband_freq;
		u8 txpower_drop;
		u8 ap_bw;
		u8 ap_center_ch;
		u8 rsv1[57];
	} __packed req = {
		.control_ch = chandef->chan->hw_value,
		.center_ch = ieee80211_frequency_to_channel(freq1),
		.bw = mt76_connac_chan_bw(chandef),
		.tx_streams_num = hweight8(phy->mt76->antenna_mask),
		.rx_streams = phy->mt76->antenna_mask,
		.band_idx = phy != &dev->phy,
	};

	if (chandef->chan->band == NL80211_BAND_6GHZ)
		req.channel_band = 2;
	else
		req.channel_band = chandef->chan->band;

	if (cmd == MCU_EXT_CMD(SET_RX_PATH) ||
	    dev->mt76.hw->conf.flags & IEEE80211_CONF_MONITOR)
		req.switch_reason = CH_SWITCH_NORMAL;
	else if (dev->mt76.hw->conf.flags & IEEE80211_CONF_OFFCHANNEL)
		req.switch_reason = CH_SWITCH_SCAN_BYPASS_DPD;
	else if (!cfg80211_reg_can_beacon(dev->mt76.hw->wiphy, chandef,
					  NL80211_IFTYPE_AP))
		req.switch_reason = CH_SWITCH_DFS;
	else
		req.switch_reason = CH_SWITCH_NORMAL;

	if (cmd == MCU_EXT_CMD(CHANNEL_SWITCH))
		req.rx_streams = hweight8(req.rx_streams);

	if (chandef->width == NL80211_CHAN_WIDTH_80P80) {
		int freq2 = chandef->center_freq2;

		req.center_ch2 = ieee80211_frequency_to_channel(freq2);
	}

	return mt76_mcu_send_msg(&dev->mt76, cmd, &req, sizeof(req), true);
}

int mt7921_mcu_set_eeprom(struct mt7921_dev *dev)
{
	struct req_hdr {
		u8 buffer_mode;
		u8 format;
		__le16 len;
	} __packed req = {
		.buffer_mode = EE_MODE_EFUSE,
		.format = EE_FORMAT_WHOLE,
	};

	return mt76_mcu_send_msg(&dev->mt76, MCU_EXT_CMD(EFUSE_BUFFER_MODE),
				 &req, sizeof(req), true);
}
EXPORT_SYMBOL_GPL(mt7921_mcu_set_eeprom);

int mt7921_mcu_uni_bss_ps(struct mt7921_dev *dev, struct ieee80211_vif *vif)
{
	struct mt7921_vif *mvif = (struct mt7921_vif *)vif->drv_priv;
	struct {
		struct {
			u8 bss_idx;
			u8 pad[3];
		} __packed hdr;
		struct ps_tlv {
			__le16 tag;
			__le16 len;
			u8 ps_state; /* 0: device awake
				      * 1: static power save
				      * 2: dynamic power saving
				      * 3: enter TWT power saving
				      * 4: leave TWT power saving
				      */
			u8 pad[3];
		} __packed ps;
	} __packed ps_req = {
		.hdr = {
			.bss_idx = mvif->mt76.idx,
		},
		.ps = {
			.tag = cpu_to_le16(UNI_BSS_INFO_PS),
			.len = cpu_to_le16(sizeof(struct ps_tlv)),
			.ps_state = vif->cfg.ps ? 2 : 0,
		},
	};

	if (vif->type != NL80211_IFTYPE_STATION)
		return -EOPNOTSUPP;

	return mt76_mcu_send_msg(&dev->mt76, MCU_UNI_CMD(BSS_INFO_UPDATE),
				 &ps_req, sizeof(ps_req), true);
}

static int
mt7921_mcu_uni_bss_bcnft(struct mt7921_dev *dev, struct ieee80211_vif *vif,
			 bool enable)
{
	struct mt7921_vif *mvif = (struct mt7921_vif *)vif->drv_priv;
	struct {
		struct {
			u8 bss_idx;
			u8 pad[3];
		} __packed hdr;
		struct bcnft_tlv {
			__le16 tag;
			__le16 len;
			__le16 bcn_interval;
			u8 dtim_period;
			u8 pad;
		} __packed bcnft;
	} __packed bcnft_req = {
		.hdr = {
			.bss_idx = mvif->mt76.idx,
		},
		.bcnft = {
			.tag = cpu_to_le16(UNI_BSS_INFO_BCNFT),
			.len = cpu_to_le16(sizeof(struct bcnft_tlv)),
			.bcn_interval = cpu_to_le16(vif->bss_conf.beacon_int),
			.dtim_period = vif->bss_conf.dtim_period,
		},
	};

	if (vif->type != NL80211_IFTYPE_STATION)
		return 0;

	return mt76_mcu_send_msg(&dev->mt76, MCU_UNI_CMD(BSS_INFO_UPDATE),
				 &bcnft_req, sizeof(bcnft_req), true);
}

<<<<<<< HEAD
static int
=======
int
>>>>>>> eb3cdb58
mt7921_mcu_set_bss_pm(struct mt7921_dev *dev, struct ieee80211_vif *vif,
		      bool enable)
{
	struct mt7921_vif *mvif = (struct mt7921_vif *)vif->drv_priv;
	struct {
		u8 bss_idx;
		u8 dtim_period;
		__le16 aid;
		__le16 bcn_interval;
		__le16 atim_window;
		u8 uapsd;
		u8 bmc_delivered_ac;
		u8 bmc_triggered_ac;
		u8 pad;
	} req = {
		.bss_idx = mvif->mt76.idx,
		.aid = cpu_to_le16(vif->cfg.aid),
		.dtim_period = vif->bss_conf.dtim_period,
		.bcn_interval = cpu_to_le16(vif->bss_conf.beacon_int),
	};
	struct {
		u8 bss_idx;
		u8 pad[3];
	} req_hdr = {
		.bss_idx = mvif->mt76.idx,
	};
	int err;

<<<<<<< HEAD
	if (vif->type != NL80211_IFTYPE_STATION)
		return 0;

=======
>>>>>>> eb3cdb58
	err = mt76_mcu_send_msg(&dev->mt76, MCU_CE_CMD(SET_BSS_ABORT),
				&req_hdr, sizeof(req_hdr), false);
	if (err < 0 || !enable)
		return err;

	return mt76_mcu_send_msg(&dev->mt76, MCU_CE_CMD(SET_BSS_CONNECTED),
				 &req, sizeof(req), false);
}

int mt7921_mcu_sta_update(struct mt7921_dev *dev, struct ieee80211_sta *sta,
			  struct ieee80211_vif *vif, bool enable,
			  enum mt76_sta_info_state state)
{
	struct mt7921_vif *mvif = (struct mt7921_vif *)vif->drv_priv;
	int rssi = -ewma_rssi_read(&mvif->rssi);
	struct mt76_sta_cmd_info info = {
		.sta = sta,
		.vif = vif,
		.enable = enable,
		.cmd = MCU_UNI_CMD(STA_REC_UPDATE),
		.state = state,
		.offload_fw = true,
		.rcpi = to_rcpi(rssi),
	};
	struct mt7921_sta *msta;

	msta = sta ? (struct mt7921_sta *)sta->drv_priv : NULL;
	info.wcid = msta ? &msta->wcid : &mvif->sta.wcid;
	info.newly = msta ? state != MT76_STA_INFO_STATE_ASSOC : true;

	return mt76_connac_mcu_sta_cmd(&dev->mphy, &info);
}

int mt7921_mcu_drv_pmctrl(struct mt7921_dev *dev)
{
	struct mt76_phy *mphy = &dev->mt76.phy;
	struct mt76_connac_pm *pm = &dev->pm;
	int err = 0;

	mutex_lock(&pm->mutex);

	if (!test_bit(MT76_STATE_PM, &mphy->state))
		goto out;

	err = __mt7921_mcu_drv_pmctrl(dev);
out:
	mutex_unlock(&pm->mutex);

	if (err)
		mt7921_reset(&dev->mt76);

	return err;
}
EXPORT_SYMBOL_GPL(mt7921_mcu_drv_pmctrl);

int mt7921_mcu_fw_pmctrl(struct mt7921_dev *dev)
{
	struct mt76_phy *mphy = &dev->mt76.phy;
	struct mt76_connac_pm *pm = &dev->pm;
	int err = 0;

	mutex_lock(&pm->mutex);

	if (mt76_connac_skip_fw_pmctrl(mphy, pm))
		goto out;

	err = __mt7921_mcu_fw_pmctrl(dev);
out:
	mutex_unlock(&pm->mutex);

	if (err)
		mt7921_reset(&dev->mt76);

	return err;
}
EXPORT_SYMBOL_GPL(mt7921_mcu_fw_pmctrl);

int mt7921_mcu_set_beacon_filter(struct mt7921_dev *dev,
				 struct ieee80211_vif *vif,
				 bool enable)
{
<<<<<<< HEAD
	struct ieee80211_hw *hw = mt76_hw(dev);
	int err;

	if (enable) {
		err = mt7921_mcu_uni_bss_bcnft(dev, vif, true);
		if (err)
			return err;

		vif->driver_flags |= IEEE80211_VIF_BEACON_FILTER;
		ieee80211_hw_set(hw, CONNECTION_MONITOR);
		mt76_set(dev, MT_WF_RFCR(0), MT_WF_RFCR_DROP_OTHER_BEACON);

=======
#define MT7921_FIF_BIT_CLR		BIT(1)
#define MT7921_FIF_BIT_SET		BIT(0)
	int err;

	if (enable) {
		err = mt7921_mcu_uni_bss_bcnft(dev, vif, true);
		if (err)
			return err;

		err = mt7921_mcu_set_rxfilter(dev, 0,
					      MT7921_FIF_BIT_SET,
					      MT_WF_RFCR_DROP_OTHER_BEACON);
		if (err)
			return err;

>>>>>>> eb3cdb58
		return 0;
	}

	err = mt7921_mcu_set_bss_pm(dev, vif, false);
	if (err)
		return err;

<<<<<<< HEAD
	vif->driver_flags &= ~IEEE80211_VIF_BEACON_FILTER;
	__clear_bit(IEEE80211_HW_CONNECTION_MONITOR, hw->flags);
	mt76_clear(dev, MT_WF_RFCR(0), MT_WF_RFCR_DROP_OTHER_BEACON);
=======
	err = mt7921_mcu_set_rxfilter(dev, 0,
				      MT7921_FIF_BIT_CLR,
				      MT_WF_RFCR_DROP_OTHER_BEACON);
	if (err)
		return err;
>>>>>>> eb3cdb58

	return 0;
}

int mt7921_get_txpwr_info(struct mt7921_dev *dev, struct mt7921_txpwr *txpwr)
{
	struct mt7921_txpwr_event *event;
	struct mt7921_txpwr_req req = {
		.dbdc_idx = 0,
	};
	struct sk_buff *skb;
	int ret;

	ret = mt76_mcu_send_and_get_msg(&dev->mt76, MCU_CE_CMD(GET_TXPWR),
					&req, sizeof(req), true, &skb);
	if (ret)
		return ret;

	event = (struct mt7921_txpwr_event *)skb->data;
	WARN_ON(skb->len != le16_to_cpu(event->len));
	memcpy(txpwr, &event->txpwr, sizeof(event->txpwr));

	dev_kfree_skb(skb);

	return 0;
}

int mt7921_mcu_set_sniffer(struct mt7921_dev *dev, struct ieee80211_vif *vif,
			   bool enable)
{
	struct mt76_vif *mvif = (struct mt76_vif *)vif->drv_priv;
	struct {
		struct {
			u8 band_idx;
			u8 pad[3];
		} __packed hdr;
		struct sniffer_enable_tlv {
			__le16 tag;
			__le16 len;
			u8 enable;
			u8 pad[3];
		} __packed enable;
	} req = {
		.hdr = {
			.band_idx = mvif->band_idx,
		},
		.enable = {
			.tag = cpu_to_le16(0),
			.len = cpu_to_le16(sizeof(struct sniffer_enable_tlv)),
			.enable = enable,
		},
	};

	return mt76_mcu_send_msg(&dev->mt76, MCU_UNI_CMD(SNIFFER), &req, sizeof(req),
				 true);
<<<<<<< HEAD
=======
}

int mt7921_mcu_config_sniffer(struct mt7921_vif *vif,
			      struct ieee80211_chanctx_conf *ctx)
{
	struct cfg80211_chan_def *chandef = &ctx->def;
	int freq1 = chandef->center_freq1, freq2 = chandef->center_freq2;
	const u8 ch_band[] = {
		[NL80211_BAND_2GHZ] = 1,
		[NL80211_BAND_5GHZ] = 2,
		[NL80211_BAND_6GHZ] = 3,
	};
	const u8 ch_width[] = {
		[NL80211_CHAN_WIDTH_20_NOHT] = 0,
		[NL80211_CHAN_WIDTH_20] = 0,
		[NL80211_CHAN_WIDTH_40] = 0,
		[NL80211_CHAN_WIDTH_80] = 1,
		[NL80211_CHAN_WIDTH_160] = 2,
		[NL80211_CHAN_WIDTH_80P80] = 3,
		[NL80211_CHAN_WIDTH_5] = 4,
		[NL80211_CHAN_WIDTH_10] = 5,
		[NL80211_CHAN_WIDTH_320] = 6,
	};
	struct {
		struct {
			u8 band_idx;
			u8 pad[3];
		} __packed hdr;
		struct config_tlv {
			__le16 tag;
			__le16 len;
			u16 aid;
			u8 ch_band;
			u8 bw;
			u8 control_ch;
			u8 sco;
			u8 center_ch;
			u8 center_ch2;
			u8 drop_err;
			u8 pad[3];
		} __packed tlv;
	} __packed req = {
		.hdr = {
			.band_idx = vif->mt76.band_idx,
		},
		.tlv = {
			.tag = cpu_to_le16(1),
			.len = cpu_to_le16(sizeof(req.tlv)),
			.control_ch = chandef->chan->hw_value,
			.center_ch = ieee80211_frequency_to_channel(freq1),
			.drop_err = 1,
		},
	};
	if (chandef->chan->band < ARRAY_SIZE(ch_band))
		req.tlv.ch_band = ch_band[chandef->chan->band];
	if (chandef->width < ARRAY_SIZE(ch_width))
		req.tlv.bw = ch_width[chandef->width];

	if (freq2)
		req.tlv.center_ch2 = ieee80211_frequency_to_channel(freq2);

	if (req.tlv.control_ch < req.tlv.center_ch)
		req.tlv.sco = 1; /* SCA */
	else if (req.tlv.control_ch > req.tlv.center_ch)
		req.tlv.sco = 3; /* SCB */

	return mt76_mcu_send_msg(vif->phy->mt76->dev, MCU_UNI_CMD(SNIFFER),
				 &req, sizeof(req), true);
}

int
mt7921_mcu_uni_add_beacon_offload(struct mt7921_dev *dev,
				  struct ieee80211_hw *hw,
				  struct ieee80211_vif *vif,
				  bool enable)
{
	struct mt7921_vif *mvif = (struct mt7921_vif *)vif->drv_priv;
	struct mt76_wcid *wcid = &dev->mt76.global_wcid;
	struct ieee80211_mutable_offsets offs;
	struct {
		struct req_hdr {
			u8 bss_idx;
			u8 pad[3];
		} __packed hdr;
		struct bcn_content_tlv {
			__le16 tag;
			__le16 len;
			__le16 tim_ie_pos;
			__le16 csa_ie_pos;
			__le16 bcc_ie_pos;
			/* 0: disable beacon offload
			 * 1: enable beacon offload
			 * 2: update probe respond offload
			 */
			u8 enable;
			/* 0: legacy format (TXD + payload)
			 * 1: only cap field IE
			 */
			u8 type;
			__le16 pkt_len;
			u8 pkt[512];
		} __packed beacon_tlv;
	} req = {
		.hdr = {
			.bss_idx = mvif->mt76.idx,
		},
		.beacon_tlv = {
			.tag = cpu_to_le16(UNI_BSS_INFO_BCN_CONTENT),
			.len = cpu_to_le16(sizeof(struct bcn_content_tlv)),
			.enable = enable,
		},
	};
	struct sk_buff *skb;

	/* support enable/update process only
	 * disable flow would be handled in bss stop handler automatically
	 */
	if (!enable)
		return -EOPNOTSUPP;

	skb = ieee80211_beacon_get_template(mt76_hw(dev), vif, &offs, 0);
	if (!skb)
		return -EINVAL;

	if (skb->len > 512 - MT_TXD_SIZE) {
		dev_err(dev->mt76.dev, "beacon size limit exceed\n");
		dev_kfree_skb(skb);
		return -EINVAL;
	}

	mt76_connac2_mac_write_txwi(&dev->mt76, (__le32 *)(req.beacon_tlv.pkt),
				    skb, wcid, NULL, 0, 0, BSS_CHANGED_BEACON);
	memcpy(req.beacon_tlv.pkt + MT_TXD_SIZE, skb->data, skb->len);
	req.beacon_tlv.pkt_len = cpu_to_le16(MT_TXD_SIZE + skb->len);
	req.beacon_tlv.tim_ie_pos = cpu_to_le16(MT_TXD_SIZE + offs.tim_offset);

	if (offs.cntdwn_counter_offs[0]) {
		u16 csa_offs;

		csa_offs = MT_TXD_SIZE + offs.cntdwn_counter_offs[0] - 4;
		req.beacon_tlv.csa_ie_pos = cpu_to_le16(csa_offs);
	}
	dev_kfree_skb(skb);

	return mt76_mcu_send_msg(&dev->mt76, MCU_UNI_CMD(BSS_INFO_UPDATE),
				 &req, sizeof(req), true);
}

static
int __mt7921_mcu_set_clc(struct mt7921_dev *dev, u8 *alpha2,
			 enum environment_cap env_cap,
			 struct mt7921_clc *clc,
			 u8 idx)
{
	struct sk_buff *skb;
	struct {
		u8 ver;
		u8 pad0;
		__le16 len;
		u8 idx;
		u8 env;
		u8 acpi_conf;
		u8 pad1;
		u8 alpha2[2];
		u8 type[2];
		u8 rsvd[64];
	} __packed req = {
		.idx = idx,
		.env = env_cap,
		.acpi_conf = mt7921_acpi_get_flags(&dev->phy),
	};
	int ret, valid_cnt = 0;
	u8 i, *pos;

	if (!clc)
		return 0;

	pos = clc->data;
	for (i = 0; i < clc->nr_country; i++) {
		struct mt7921_clc_rule *rule = (struct mt7921_clc_rule *)pos;
		u16 len = le16_to_cpu(rule->len);

		pos += len + sizeof(*rule);
		if (rule->alpha2[0] != alpha2[0] ||
		    rule->alpha2[1] != alpha2[1])
			continue;

		memcpy(req.alpha2, rule->alpha2, 2);
		memcpy(req.type, rule->type, 2);

		req.len = cpu_to_le16(sizeof(req) + len);
		skb = __mt76_mcu_msg_alloc(&dev->mt76, &req,
					   le16_to_cpu(req.len),
					   sizeof(req), GFP_KERNEL);
		if (!skb)
			return -ENOMEM;
		skb_put_data(skb, rule->data, len);

		ret = mt76_mcu_skb_send_msg(&dev->mt76, skb,
					    MCU_CE_CMD(SET_CLC), false);
		if (ret < 0)
			return ret;
		valid_cnt++;
	}

	if (!valid_cnt)
		return -ENOENT;

	return 0;
}

int mt7921_mcu_set_clc(struct mt7921_dev *dev, u8 *alpha2,
		       enum environment_cap env_cap)
{
	struct mt7921_phy *phy = (struct mt7921_phy *)&dev->phy;
	int i, ret;

	/* submit all clc config */
	for (i = 0; i < ARRAY_SIZE(phy->clc); i++) {
		ret = __mt7921_mcu_set_clc(dev, alpha2, env_cap,
					   phy->clc[i], i);

		/* If no country found, set "00" as default */
		if (ret == -ENOENT)
			ret = __mt7921_mcu_set_clc(dev, "00",
						   ENVIRON_INDOOR,
						   phy->clc[i], i);
		if (ret < 0)
			return ret;
	}
	return 0;
}

int mt7921_mcu_set_rxfilter(struct mt7921_dev *dev, u32 fif,
			    u8 bit_op, u32 bit_map)
{
	struct {
		u8 rsv[4];
		u8 mode;
		u8 rsv2[3];
		__le32 fif;
		__le32 bit_map; /* bit_* for bitmap update */
		u8 bit_op;
		u8 pad[51];
	} __packed data = {
		.mode = fif ? 1 : 2,
		.fif = cpu_to_le32(fif),
		.bit_map = cpu_to_le32(bit_map),
		.bit_op = bit_op,
	};

	return mt76_mcu_send_msg(&dev->mt76, MCU_CE_CMD(SET_RX_FILTER),
				 &data, sizeof(data), false);
>>>>>>> eb3cdb58
}<|MERGE_RESOLUTION|>--- conflicted
+++ resolved
@@ -11,28 +11,15 @@
 #define MT_STA_BFER			BIT(0)
 #define MT_STA_BFEE			BIT(1)
 
-<<<<<<< HEAD
-#define PATCH_SEC_ENC_TYPE_MASK		GENMASK(31, 24)
-#define PATCH_SEC_ENC_TYPE_PLAIN		0x00
-#define PATCH_SEC_ENC_TYPE_AES			0x01
-#define PATCH_SEC_ENC_TYPE_SCRAMBLE		0x02
-#define PATCH_SEC_ENC_SCRAMBLE_INFO_MASK	GENMASK(15, 0)
-#define PATCH_SEC_ENC_AES_KEY_MASK		GENMASK(7, 0)
-=======
 static bool mt7921_disable_clc;
 module_param_named(disable_clc, mt7921_disable_clc, bool, 0644);
 MODULE_PARM_DESC(disable_clc, "disable CLC support");
->>>>>>> eb3cdb58
 
 int mt7921_mcu_parse_response(struct mt76_dev *mdev, int cmd,
 			      struct sk_buff *skb, int seq)
 {
 	int mcu_cmd = FIELD_GET(__MCU_CMD_FIELD_ID, cmd);
-<<<<<<< HEAD
-	struct mt7921_mcu_rxd *rxd;
-=======
 	struct mt76_connac2_mcu_rxd *rxd;
->>>>>>> eb3cdb58
 	int ret = 0;
 
 	if (!skb) {
@@ -47,12 +34,8 @@
 	if (seq != rxd->seq)
 		return -EAGAIN;
 
-<<<<<<< HEAD
-	if (cmd == MCU_CMD(PATCH_SEM_CONTROL)) {
-=======
 	if (cmd == MCU_CMD(PATCH_SEM_CONTROL) ||
 	    cmd == MCU_CMD(PATCH_FINISH_REQ)) {
->>>>>>> eb3cdb58
 		skb_pull(skb, sizeof(*rxd) - 4);
 		ret = *skb->data;
 	} else if (cmd == MCU_EXT_CMD(THERMAL_CTRL)) {
@@ -64,11 +47,7 @@
 		   cmd == MCU_UNI_CMD(HIF_CTRL) ||
 		   cmd == MCU_UNI_CMD(OFFLOAD) ||
 		   cmd == MCU_UNI_CMD(SUSPEND)) {
-<<<<<<< HEAD
-		struct mt7921_mcu_uni_event *event;
-=======
 		struct mt76_connac_mcu_uni_event *event;
->>>>>>> eb3cdb58
 
 		skb_pull(skb, sizeof(*rxd));
 		event = (struct mt76_connac_mcu_uni_event *)skb->data;
@@ -77,46 +56,19 @@
 		if (mcu_cmd != event->cid)
 			ret = -EAGAIN;
 	} else if (cmd == MCU_CE_QUERY(REG_READ)) {
-<<<<<<< HEAD
-		struct mt7921_mcu_reg_event *event;
-=======
 		struct mt76_connac_mcu_reg_event *event;
->>>>>>> eb3cdb58
 
 		skb_pull(skb, sizeof(*rxd));
 		event = (struct mt76_connac_mcu_reg_event *)skb->data;
 		ret = (int)le32_to_cpu(event->val);
 	} else {
-<<<<<<< HEAD
-		skb_pull(skb, sizeof(struct mt7921_mcu_rxd));
-=======
 		skb_pull(skb, sizeof(struct mt76_connac2_mcu_rxd));
->>>>>>> eb3cdb58
 	}
 
 	return ret;
 }
 EXPORT_SYMBOL_GPL(mt7921_mcu_parse_response);
 
-<<<<<<< HEAD
-int mt7921_mcu_fill_message(struct mt76_dev *mdev, struct sk_buff *skb,
-			    int cmd, int *wait_seq)
-{
-	struct mt7921_dev *dev = container_of(mdev, struct mt7921_dev, mt76);
-	int txd_len, mcu_cmd = FIELD_GET(__MCU_CMD_FIELD_ID, cmd);
-	struct mt7921_uni_txd *uni_txd;
-	struct mt7921_mcu_txd *mcu_txd;
-	__le32 *txd;
-	u32 val;
-	u8 seq;
-
-	if (cmd == MCU_UNI_CMD(HIF_CTRL) ||
-	    cmd == MCU_UNI_CMD(SUSPEND) ||
-	    cmd == MCU_UNI_CMD(OFFLOAD))
-		mdev->mcu.timeout = HZ;
-	else
-		mdev->mcu.timeout = 3 * HZ;
-=======
 static int mt7921_mcu_read_eeprom(struct mt7921_dev *dev, u32 offset, u8 *val)
 {
 	struct mt7921_mcu_eeprom_info *res, req = {
@@ -125,27 +77,18 @@
 	};
 	struct sk_buff *skb;
 	int ret;
->>>>>>> eb3cdb58
 
 	ret = mt76_mcu_send_and_get_msg(&dev->mt76, MCU_EXT_QUERY(EFUSE_ACCESS),
 					&req, sizeof(req), true, &skb);
 	if (ret)
 		return ret;
 
-<<<<<<< HEAD
-	if (cmd == MCU_CMD(FW_SCATTER))
-		goto exit;
-
-	txd_len = cmd & __MCU_CMD_FIELD_UNI ? sizeof(*uni_txd) : sizeof(*mcu_txd);
-	txd = (__le32 *)skb_push(skb, txd_len);
-=======
 	res = (struct mt7921_mcu_eeprom_info *)skb->data;
 	*val = res->data[offset % MT7921_EEPROM_BLOCK_SIZE];
 	dev_kfree_skb(skb);
 
 	return 0;
 }
->>>>>>> eb3cdb58
 
 #ifdef CONFIG_PM
 
@@ -171,53 +114,15 @@
 		},
 	};
 
-<<<<<<< HEAD
-	if (cmd & __MCU_CMD_FIELD_UNI) {
-		uni_txd = (struct mt7921_uni_txd *)txd;
-		uni_txd->len = cpu_to_le16(skb->len - sizeof(uni_txd->txd));
-		uni_txd->option = MCU_CMD_UNI_EXT_ACK;
-		uni_txd->cid = cpu_to_le16(mcu_cmd);
-		uni_txd->s2d_index = MCU_S2D_H2N;
-		uni_txd->pkt_type = MCU_PKT_ID;
-		uni_txd->seq = seq;
-=======
 	return mt76_mcu_send_msg(dev, MCU_UNI_CMD_OFFLOAD, &req, sizeof(req),
 				 true);
 }
->>>>>>> eb3cdb58
 
 void mt7921_mcu_set_suspend_iter(void *priv, u8 *mac, struct ieee80211_vif *vif)
 {
 	if (IS_ENABLED(CONFIG_IPV6)) {
 		struct mt76_phy *phy = priv;
 
-<<<<<<< HEAD
-	mcu_txd = (struct mt7921_mcu_txd *)txd;
-	mcu_txd->len = cpu_to_le16(skb->len - sizeof(mcu_txd->txd));
-	mcu_txd->pq_id = cpu_to_le16(MCU_PQ_ID(MT_TX_PORT_IDX_MCU,
-					       MT_TX_MCU_PORT_RX_Q0));
-	mcu_txd->pkt_type = MCU_PKT_ID;
-	mcu_txd->seq = seq;
-	mcu_txd->cid = mcu_cmd;
-	mcu_txd->s2d_index = MCU_S2D_H2N;
-	mcu_txd->ext_cid = FIELD_GET(__MCU_CMD_FIELD_EXT_ID, cmd);
-
-	if (mcu_txd->ext_cid || (cmd & __MCU_CMD_FIELD_CE)) {
-		if (cmd & __MCU_CMD_FIELD_QUERY)
-			mcu_txd->set_query = MCU_Q_QUERY;
-		else
-			mcu_txd->set_query = MCU_Q_SET;
-		mcu_txd->ext_cid_ack = !!mcu_txd->ext_cid;
-	} else {
-		mcu_txd->set_query = MCU_Q_NA;
-	}
-
-exit:
-	if (wait_seq)
-		*wait_seq = seq;
-
-	return 0;
-=======
 		mt7921_mcu_set_ipv6_ns_filter(phy->dev, vif,
 					      !test_bit(MT76_STATE_RUNNING,
 					      &phy->state));
@@ -249,9 +154,7 @@
 	duration = le32_to_cpu(grant->max_interval);
 	mod_timer(&dev->phy.roc_timer,
 		  jiffies + msecs_to_jiffies(duration));
->>>>>>> eb3cdb58
-}
-EXPORT_SYMBOL_GPL(mt7921_mcu_fill_message);
+}
 
 static void
 mt7921_mcu_scan_event(struct mt7921_dev *dev, struct sk_buff *skb)
@@ -404,25 +307,17 @@
 
 void mt7921_mcu_rx_event(struct mt7921_dev *dev, struct sk_buff *skb)
 {
-<<<<<<< HEAD
-	struct mt7921_mcu_rxd *rxd;
-=======
 	struct mt76_connac2_mcu_rxd *rxd;
->>>>>>> eb3cdb58
 
 	if (skb_linearize(skb))
 		return;
 
-<<<<<<< HEAD
-	rxd = (struct mt7921_mcu_rxd *)skb->data;
-=======
 	rxd = (struct mt76_connac2_mcu_rxd *)skb->data;
 
 	if (rxd->option & MCU_UNI_CMD_UNSOLICITED_EVENT) {
 		mt7921_mcu_uni_rx_unsolicited_event(dev, skb);
 		return;
 	}
->>>>>>> eb3cdb58
 
 	if (rxd->eid == 0x6) {
 		mt76_mcu_rx_event(&dev->mt76, skb);
@@ -469,37 +364,6 @@
 				      enable, false);
 }
 
-<<<<<<< HEAD
-static u32 mt7921_get_data_mode(struct mt7921_dev *dev, u32 info)
-{
-	u32 mode = DL_MODE_NEED_RSP;
-
-	if (info == PATCH_SEC_NOT_SUPPORT)
-		return mode;
-
-	switch (FIELD_GET(PATCH_SEC_ENC_TYPE_MASK, info)) {
-	case PATCH_SEC_ENC_TYPE_PLAIN:
-		break;
-	case PATCH_SEC_ENC_TYPE_AES:
-		mode |= DL_MODE_ENCRYPT;
-		mode |= FIELD_PREP(DL_MODE_KEY_IDX,
-				(info & PATCH_SEC_ENC_AES_KEY_MASK)) & DL_MODE_KEY_IDX;
-		mode |= DL_MODE_RESET_SEC_IV;
-		break;
-	case PATCH_SEC_ENC_TYPE_SCRAMBLE:
-		mode |= DL_MODE_ENCRYPT;
-		mode |= DL_CONFIG_ENCRY_MODE_SEL;
-		mode |= DL_MODE_RESET_SEC_IV;
-		break;
-	default:
-		dev_err(dev->mt76.dev, "Encryption type not support!\n");
-	}
-
-	return mode;
-}
-
-static char *mt7921_patch_name(struct mt7921_dev *dev)
-=======
 static char *mt7921_patch_name(struct mt7921_dev *dev)
 {
 	char *ret;
@@ -513,33 +377,19 @@
 }
 
 static char *mt7921_ram_name(struct mt7921_dev *dev)
->>>>>>> eb3cdb58
 {
 	char *ret;
 
 	if (is_mt7922(&dev->mt76))
-<<<<<<< HEAD
-		ret = MT7922_ROM_PATCH;
-	else
-		ret = MT7921_ROM_PATCH;
-=======
 		ret = MT7922_FIRMWARE_WM;
 	else
 		ret = MT7921_FIRMWARE_WM;
->>>>>>> eb3cdb58
 
 	return ret;
 }
 
 static int mt7921_load_clc(struct mt7921_dev *dev, const char *fw_name)
 {
-<<<<<<< HEAD
-	const struct mt7921_patch_hdr *hdr;
-	const struct firmware *fw = NULL;
-	int i, ret, sem, max_len;
-
-	max_len = mt76_is_sdio(&dev->mt76) ? 2048 : 4096;
-=======
 	const struct mt76_connac2_fw_trailer *hdr;
 	const struct mt76_connac2_fw_region *region;
 	const struct mt7921_clc *clc;
@@ -548,7 +398,6 @@
 	const struct firmware *fw;
 	int ret, i, len, offset = 0;
 	u8 *clc_base = NULL, hw_encap = 0;
->>>>>>> eb3cdb58
 
 	if (mt7921_disable_clc ||
 	    mt76_is_usb(&dev->mt76))
@@ -561,11 +410,7 @@
 		hw_encap = u8_get_bits(hw_encap, MT_EE_HW_TYPE_ENCAP);
 	}
 
-<<<<<<< HEAD
-	ret = request_firmware(&fw, mt7921_patch_name(dev), dev->mt76.dev);
-=======
 	ret = request_firmware(&fw, fw_name, mdev->dev);
->>>>>>> eb3cdb58
 	if (ret)
 		return ret;
 
@@ -575,24 +420,11 @@
 		goto out;
 	}
 
-<<<<<<< HEAD
-	hdr = (const struct mt7921_patch_hdr *)(fw->data);
-
-	dev_info(dev->mt76.dev, "HW/SW Version: 0x%x, Build Time: %.16s\n",
-		 be32_to_cpu(hdr->hw_sw_ver), hdr->build_date);
-
-	for (i = 0; i < be32_to_cpu(hdr->desc.n_region); i++) {
-		struct mt7921_patch_sec *sec;
-		const u8 *dl;
-		u32 len, addr, mode;
-		u32 sec_info = 0;
-=======
 	hdr = (const void *)(fw->data + fw->size - sizeof(*hdr));
 	for (i = 0; i < hdr->n_region; i++) {
 		region = (const void *)((const u8 *)hdr -
 					(hdr->n_region - i) * sizeof(*region));
 		len = le32_to_cpu(region->len);
->>>>>>> eb3cdb58
 
 		/* check if we have valid buffer size */
 		if (offset + len > fw->size) {
@@ -601,85 +433,14 @@
 			goto out;
 		}
 
-<<<<<<< HEAD
-		addr = be32_to_cpu(sec->info.addr);
-		len = be32_to_cpu(sec->info.len);
-		dl = fw->data + be32_to_cpu(sec->offs);
-		sec_info = be32_to_cpu(sec->info.sec_key_idx);
-		mode = mt7921_get_data_mode(dev, sec_info);
-
-		ret = mt76_connac_mcu_init_download(&dev->mt76, addr, len,
-						    mode);
-		if (ret) {
-			dev_err(dev->mt76.dev, "Download request failed\n");
-			goto out;
-		}
-
-		ret = __mt76_mcu_send_firmware(&dev->mt76, MCU_CMD(FW_SCATTER),
-					       dl, len, max_len);
-		if (ret) {
-			dev_err(dev->mt76.dev, "Failed to send patch\n");
-			goto out;
-=======
 		if ((region->feature_set & FW_FEATURE_NON_DL) &&
 		    region->type == FW_TYPE_CLC) {
 			clc_base = (u8 *)(fw->data + offset);
 			break;
->>>>>>> eb3cdb58
 		}
 		offset += len;
 	}
 
-<<<<<<< HEAD
-	ret = mt76_connac_mcu_start_patch(&dev->mt76);
-	if (ret)
-		dev_err(dev->mt76.dev, "Failed to start patch\n");
-
-out:
-	sem = mt76_connac_mcu_patch_sem_ctrl(&dev->mt76, false);
-	switch (sem) {
-	case PATCH_REL_SEM_SUCCESS:
-		break;
-	default:
-		ret = -EAGAIN;
-		dev_err(dev->mt76.dev, "Failed to release patch semaphore\n");
-		break;
-	}
-
-	if (!ret && mt76_is_sdio(&dev->mt76)) {
-		/* activate again */
-		ret = __mt7921_mcu_fw_pmctrl(dev);
-		if (!ret)
-			ret = __mt7921_mcu_drv_pmctrl(dev);
-	}
-
-	release_firmware(fw);
-
-	return ret;
-}
-
-static int
-mt7921_mcu_send_ram_firmware(struct mt7921_dev *dev,
-			     const struct mt7921_fw_trailer *hdr,
-			     const u8 *data, bool is_wa)
-{
-	int i, offset = 0, max_len;
-	u32 override = 0, option = 0;
-
-	max_len = mt76_is_sdio(&dev->mt76) ? 2048 : 4096;
-
-	for (i = 0; i < hdr->n_region; i++) {
-		const struct mt7921_fw_region *region;
-		int err;
-		u32 len, addr, mode;
-
-		region = (const struct mt7921_fw_region *)((const u8 *)hdr -
-			 (hdr->n_region - i) * sizeof(*region));
-		mode = mt76_connac_mcu_gen_dl_mode(&dev->mt76,
-						   region->feature_set, is_wa);
-		len = le32_to_cpu(region->len);
-		addr = le32_to_cpu(region->addr);
-=======
 	if (!clc_base)
 		goto out;
 
@@ -689,7 +450,6 @@
 		/* do not init buf again if chip reset triggered */
 		if (phy->clc[clc->idx])
 			continue;
->>>>>>> eb3cdb58
 
 		/* header content sanity */
 		if (clc->idx == MT7921_CLC_POWER &&
@@ -700,70 +460,10 @@
 						  le32_to_cpu(clc->len),
 						  GFP_KERNEL);
 
-<<<<<<< HEAD
-		err = __mt76_mcu_send_firmware(&dev->mt76, MCU_CMD(FW_SCATTER),
-					       data + offset, len, max_len);
-		if (err) {
-			dev_err(dev->mt76.dev, "Failed to send firmware.\n");
-			return err;
-		}
-
-		offset += len;
-	}
-
-	if (override)
-		option |= FW_START_OVERRIDE;
-
-	if (is_wa)
-		option |= FW_START_WORKING_PDA_CR4;
-
-	return mt76_connac_mcu_start_firmware(&dev->mt76, override, option);
-}
-
-static char *mt7921_ram_name(struct mt7921_dev *dev)
-{
-	char *ret;
-
-	if (is_mt7922(&dev->mt76))
-		ret = MT7922_FIRMWARE_WM;
-	else
-		ret = MT7921_FIRMWARE_WM;
-
-	return ret;
-}
-
-static int mt7921_load_ram(struct mt7921_dev *dev)
-{
-	const struct mt7921_fw_trailer *hdr;
-	const struct firmware *fw;
-	int ret;
-
-	ret = request_firmware(&fw, mt7921_ram_name(dev), dev->mt76.dev);
-	if (ret)
-		return ret;
-
-	if (!fw || !fw->data || fw->size < sizeof(*hdr)) {
-		dev_err(dev->mt76.dev, "Invalid firmware\n");
-		ret = -EINVAL;
-		goto out;
-	}
-
-	hdr = (const struct mt7921_fw_trailer *)(fw->data + fw->size -
-					sizeof(*hdr));
-
-	dev_info(dev->mt76.dev, "WM Firmware Version: %.10s, Build Time: %.15s\n",
-		 hdr->fw_ver, hdr->build_date);
-
-	ret = mt7921_mcu_send_ram_firmware(dev, hdr, fw->data, false);
-	if (ret) {
-		dev_err(dev->mt76.dev, "Failed to start WM firmware\n");
-		goto out;
-=======
 		if (!phy->clc[clc->idx]) {
 			ret = -ENOMEM;
 			goto out;
 		}
->>>>>>> eb3cdb58
 	}
 	ret = mt7921_mcu_set_clc(dev, "00", ENVIRON_INDOOR);
 out:
@@ -776,17 +476,7 @@
 {
 	int ret;
 
-<<<<<<< HEAD
-	ret = mt76_get_field(dev, MT_CONN_ON_MISC, MT_TOP_MISC2_FW_N9_RDY);
-	if (ret && mt76_is_mmio(&dev->mt76)) {
-		dev_dbg(dev->mt76.dev, "Firmware is already download\n");
-		goto fw_loaded;
-	}
-
-	ret = mt7921_load_patch(dev);
-=======
 	ret = mt76_connac2_load_patch(&dev->mt76, mt7921_patch_name(dev));
->>>>>>> eb3cdb58
 	if (ret)
 		return ret;
 
@@ -808,11 +498,6 @@
 		return -EIO;
 	}
 
-<<<<<<< HEAD
-fw_loaded:
-
-=======
->>>>>>> eb3cdb58
 #ifdef CONFIG_PM
 	dev->mt76.hw->wiphy->wowlan = &mt76_connac_wowlan_support;
 #endif /* CONFIG_PM */
@@ -848,17 +533,6 @@
 		return err;
 
 	set_bit(MT76_STATE_MCU_RUNNING, &dev->mphy.state);
-<<<<<<< HEAD
-	return mt7921_mcu_fw_log_2_host(dev, 1);
-}
-EXPORT_SYMBOL_GPL(mt7921_run_firmware);
-
-void mt7921_mcu_exit(struct mt7921_dev *dev)
-{
-	skb_queue_purge(&dev->mt76.mcu.res_q);
-}
-EXPORT_SYMBOL_GPL(mt7921_mcu_exit);
-=======
 	err = mt7921_load_clc(dev, mt7921_ram_name(dev));
 	if (err)
 		return err;
@@ -866,7 +540,6 @@
 	return mt7921_mcu_fw_log_2_host(dev, 1);
 }
 EXPORT_SYMBOL_GPL(mt7921_run_firmware);
->>>>>>> eb3cdb58
 
 int mt7921_mcu_set_tx(struct mt7921_dev *dev, struct ieee80211_vif *vif)
 {
@@ -960,8 +633,6 @@
 
 	return mt76_mcu_send_msg(&dev->mt76, MCU_CE_CMD(SET_MU_EDCA_PARMS),
 				 &req_mu, sizeof(req_mu), false);
-<<<<<<< HEAD
-=======
 }
 
 int mt7921_mcu_set_roc(struct mt7921_phy *phy, struct mt7921_vif *vif,
@@ -1059,7 +730,6 @@
 
 	return mt76_mcu_send_msg(&dev->mt76, MCU_UNI_CMD(ROC),
 				 &req, sizeof(req), false);
->>>>>>> eb3cdb58
 }
 
 int mt7921_mcu_set_chan_info(struct mt7921_phy *phy, int cmd)
@@ -1210,11 +880,7 @@
 				 &bcnft_req, sizeof(bcnft_req), true);
 }
 
-<<<<<<< HEAD
-static int
-=======
 int
->>>>>>> eb3cdb58
 mt7921_mcu_set_bss_pm(struct mt7921_dev *dev, struct ieee80211_vif *vif,
 		      bool enable)
 {
@@ -1243,12 +909,6 @@
 	};
 	int err;
 
-<<<<<<< HEAD
-	if (vif->type != NL80211_IFTYPE_STATION)
-		return 0;
-
-=======
->>>>>>> eb3cdb58
 	err = mt76_mcu_send_msg(&dev->mt76, MCU_CE_CMD(SET_BSS_ABORT),
 				&req_hdr, sizeof(req_hdr), false);
 	if (err < 0 || !enable)
@@ -1330,20 +990,6 @@
 				 struct ieee80211_vif *vif,
 				 bool enable)
 {
-<<<<<<< HEAD
-	struct ieee80211_hw *hw = mt76_hw(dev);
-	int err;
-
-	if (enable) {
-		err = mt7921_mcu_uni_bss_bcnft(dev, vif, true);
-		if (err)
-			return err;
-
-		vif->driver_flags |= IEEE80211_VIF_BEACON_FILTER;
-		ieee80211_hw_set(hw, CONNECTION_MONITOR);
-		mt76_set(dev, MT_WF_RFCR(0), MT_WF_RFCR_DROP_OTHER_BEACON);
-
-=======
 #define MT7921_FIF_BIT_CLR		BIT(1)
 #define MT7921_FIF_BIT_SET		BIT(0)
 	int err;
@@ -1359,7 +1005,6 @@
 		if (err)
 			return err;
 
->>>>>>> eb3cdb58
 		return 0;
 	}
 
@@ -1367,17 +1012,11 @@
 	if (err)
 		return err;
 
-<<<<<<< HEAD
-	vif->driver_flags &= ~IEEE80211_VIF_BEACON_FILTER;
-	__clear_bit(IEEE80211_HW_CONNECTION_MONITOR, hw->flags);
-	mt76_clear(dev, MT_WF_RFCR(0), MT_WF_RFCR_DROP_OTHER_BEACON);
-=======
 	err = mt7921_mcu_set_rxfilter(dev, 0,
 				      MT7921_FIF_BIT_CLR,
 				      MT_WF_RFCR_DROP_OTHER_BEACON);
 	if (err)
 		return err;
->>>>>>> eb3cdb58
 
 	return 0;
 }
@@ -1433,8 +1072,6 @@
 
 	return mt76_mcu_send_msg(&dev->mt76, MCU_UNI_CMD(SNIFFER), &req, sizeof(req),
 				 true);
-<<<<<<< HEAD
-=======
 }
 
 int mt7921_mcu_config_sniffer(struct mt7921_vif *vif,
@@ -1688,5 +1325,4 @@
 
 	return mt76_mcu_send_msg(&dev->mt76, MCU_CE_CMD(SET_RX_FILTER),
 				 &data, sizeof(data), false);
->>>>>>> eb3cdb58
 }