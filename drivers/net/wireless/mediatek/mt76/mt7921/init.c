// SPDX-License-Identifier: ISC
/* Copyright (C) 2020 MediaTek Inc. */

#include <linux/etherdevice.h>
#include <linux/firmware.h>
#include "mt7921.h"
#include "../mt76_connac2_mac.h"
#include "mcu.h"

static const struct ieee80211_iface_limit if_limits[] = {
	{
		.max = MT7921_MAX_INTERFACES,
		.types = BIT(NL80211_IFTYPE_STATION)
	},
	{
		.max = 1,
		.types = BIT(NL80211_IFTYPE_AP)
	}
};

static const struct ieee80211_iface_combination if_comb[] = {
	{
		.limits = if_limits,
		.n_limits = ARRAY_SIZE(if_limits),
		.max_interfaces = MT7921_MAX_INTERFACES,
		.num_different_channels = 1,
		.beacon_int_infra_match = true,
	},
};

static const struct ieee80211_iface_limit if_limits_chanctx[] = {
	{
		.max = 2,
		.types = BIT(NL80211_IFTYPE_STATION) |
			 BIT(NL80211_IFTYPE_P2P_CLIENT)
	},
	{
		.max = 1,
		.types = BIT(NL80211_IFTYPE_AP) |
			 BIT(NL80211_IFTYPE_P2P_GO)
	}
};

static const struct ieee80211_iface_combination if_comb_chanctx[] = {
	{
		.limits = if_limits_chanctx,
		.n_limits = ARRAY_SIZE(if_limits_chanctx),
		.max_interfaces = 2,
		.num_different_channels = 2,
		.beacon_int_infra_match = false,
	}
};

static void
mt7921_regd_notifier(struct wiphy *wiphy,
		     struct regulatory_request *request)
{
	struct ieee80211_hw *hw = wiphy_to_ieee80211_hw(wiphy);
	struct mt7921_dev *dev = mt7921_hw_dev(hw);

	memcpy(dev->mt76.alpha2, request->alpha2, sizeof(dev->mt76.alpha2));
	dev->mt76.region = request->dfs_region;
	dev->country_ie_env = request->country_ie_env;

	mt7921_mutex_acquire(dev);
	mt7921_mcu_set_clc(dev, request->alpha2, request->country_ie_env);
	mt76_connac_mcu_set_channel_domain(hw->priv);
	mt7921_set_tx_sar_pwr(hw, NULL);
	mt7921_mutex_release(dev);
}

static int
mt7921_init_wiphy(struct ieee80211_hw *hw)
{
	struct mt7921_phy *phy = mt7921_hw_phy(hw);
	struct mt7921_dev *dev = phy->dev;
	struct wiphy *wiphy = hw->wiphy;

	hw->queues = 4;
	hw->max_rx_aggregation_subframes = IEEE80211_MAX_AMPDU_BUF_HE;
	hw->max_tx_aggregation_subframes = IEEE80211_MAX_AMPDU_BUF_HE;
	hw->netdev_features = NETIF_F_RXCSUM;

	hw->radiotap_timestamp.units_pos =
		IEEE80211_RADIOTAP_TIMESTAMP_UNIT_US;

	phy->slottime = 9;

	hw->sta_data_size = sizeof(struct mt7921_sta);
	hw->vif_data_size = sizeof(struct mt7921_vif);

<<<<<<< HEAD
	wiphy->iface_combinations = if_comb;
	wiphy->flags &= ~(WIPHY_FLAG_IBSS_RSN | WIPHY_FLAG_4ADDR_AP |
			  WIPHY_FLAG_4ADDR_STATION);
	wiphy->interface_modes = BIT(NL80211_IFTYPE_STATION);
	wiphy->n_iface_combinations = ARRAY_SIZE(if_comb);
=======
	if (dev->fw_features & MT7921_FW_CAP_CNM) {
		wiphy->flags |= WIPHY_FLAG_HAS_REMAIN_ON_CHANNEL;
		wiphy->iface_combinations = if_comb_chanctx;
		wiphy->n_iface_combinations = ARRAY_SIZE(if_comb_chanctx);
	} else {
		wiphy->flags &= ~WIPHY_FLAG_HAS_REMAIN_ON_CHANNEL;
		wiphy->iface_combinations = if_comb;
		wiphy->n_iface_combinations = ARRAY_SIZE(if_comb);
	}
	wiphy->flags &= ~(WIPHY_FLAG_IBSS_RSN | WIPHY_FLAG_4ADDR_AP |
			  WIPHY_FLAG_4ADDR_STATION);
	wiphy->interface_modes = BIT(NL80211_IFTYPE_STATION) |
				 BIT(NL80211_IFTYPE_AP) |
				 BIT(NL80211_IFTYPE_P2P_CLIENT) |
				 BIT(NL80211_IFTYPE_P2P_GO);
	wiphy->max_remain_on_channel_duration = 5000;
>>>>>>> eb3cdb58
	wiphy->max_scan_ie_len = MT76_CONNAC_SCAN_IE_LEN;
	wiphy->max_scan_ssids = 4;
	wiphy->max_sched_scan_plan_interval =
		MT76_CONNAC_MAX_TIME_SCHED_SCAN_INTERVAL;
	wiphy->max_sched_scan_ie_len = IEEE80211_MAX_DATA_LEN;
	wiphy->max_sched_scan_ssids = MT76_CONNAC_MAX_SCHED_SCAN_SSID;
	wiphy->max_match_sets = MT76_CONNAC_MAX_SCAN_MATCH;
	wiphy->max_sched_scan_reqs = 1;
	wiphy->flags |= WIPHY_FLAG_HAS_CHANNEL_SWITCH;
	wiphy->reg_notifier = mt7921_regd_notifier;

	wiphy->features |= NL80211_FEATURE_SCHED_SCAN_RANDOM_MAC_ADDR |
			   NL80211_FEATURE_SCAN_RANDOM_MAC_ADDR;
	wiphy_ext_feature_set(wiphy, NL80211_EXT_FEATURE_SET_SCAN_DWELL);
	wiphy_ext_feature_set(wiphy, NL80211_EXT_FEATURE_BEACON_RATE_LEGACY);
	wiphy_ext_feature_set(wiphy, NL80211_EXT_FEATURE_BEACON_RATE_HT);
	wiphy_ext_feature_set(wiphy, NL80211_EXT_FEATURE_BEACON_RATE_VHT);
	wiphy_ext_feature_set(wiphy, NL80211_EXT_FEATURE_BEACON_RATE_HE);
	wiphy_ext_feature_set(wiphy, NL80211_EXT_FEATURE_ACK_SIGNAL_SUPPORT);
	wiphy_ext_feature_set(wiphy, NL80211_EXT_FEATURE_CAN_REPLACE_PTK0);

	ieee80211_hw_set(hw, SINGLE_SCAN_ON_ALL_BANDS);
	ieee80211_hw_set(hw, HAS_RATE_CONTROL);
	ieee80211_hw_set(hw, SUPPORTS_TX_ENCAP_OFFLOAD);
	ieee80211_hw_set(hw, SUPPORTS_RX_DECAP_OFFLOAD);
	ieee80211_hw_set(hw, WANT_MONITOR_VIF);
	ieee80211_hw_set(hw, SUPPORTS_PS);
	ieee80211_hw_set(hw, SUPPORTS_DYNAMIC_PS);
	ieee80211_hw_set(hw, SUPPORTS_VHT_EXT_NSS_BW);
	ieee80211_hw_set(hw, CONNECTION_MONITOR);

	if (dev->pm.enable)
		ieee80211_hw_set(hw, CONNECTION_MONITOR);

	hw->max_tx_fragments = 4;

	return 0;
}

static void
mt7921_mac_init_band(struct mt7921_dev *dev, u8 band)
{
	u32 mask, set;

	mt76_rmw_field(dev, MT_TMAC_CTCR0(band),
		       MT_TMAC_CTCR0_INS_DDLMT_REFTIME, 0x3f);
	mt76_set(dev, MT_TMAC_CTCR0(band),
		 MT_TMAC_CTCR0_INS_DDLMT_VHT_SMPDU_EN |
		 MT_TMAC_CTCR0_INS_DDLMT_EN);

	mt76_set(dev, MT_WF_RMAC_MIB_TIME0(band), MT_WF_RMAC_MIB_RXTIME_EN);
	mt76_set(dev, MT_WF_RMAC_MIB_AIRTIME0(band), MT_WF_RMAC_MIB_RXTIME_EN);

	/* enable MIB tx-rx time reporting */
	mt76_set(dev, MT_MIB_SCR1(band), MT_MIB_TXDUR_EN);
	mt76_set(dev, MT_MIB_SCR1(band), MT_MIB_RXDUR_EN);

	mt76_rmw_field(dev, MT_DMA_DCR0(band), MT_DMA_DCR0_MAX_RX_LEN, 1536);
	/* disable rx rate report by default due to hw issues */
	mt76_clear(dev, MT_DMA_DCR0(band), MT_DMA_DCR0_RXD_G5_EN);

	/* filter out non-resp frames and get instantaneous signal reporting */
	mask = MT_WTBLOFF_TOP_RSCR_RCPI_MODE | MT_WTBLOFF_TOP_RSCR_RCPI_PARAM;
	set = FIELD_PREP(MT_WTBLOFF_TOP_RSCR_RCPI_MODE, 0) |
	      FIELD_PREP(MT_WTBLOFF_TOP_RSCR_RCPI_PARAM, 0x3);
	mt76_rmw(dev, MT_WTBLOFF_TOP_RSCR(band), mask, set);
}

static u8
mt7921_get_offload_capability(struct device *dev, const char *fw_wm)
{
	const struct mt76_connac2_fw_trailer *hdr;
	struct mt7921_realease_info *rel_info;
	const struct firmware *fw;
	int ret, i, offset = 0;
	const u8 *data, *end;
	u8 offload_caps = 0;

	ret = request_firmware(&fw, fw_wm, dev);
	if (ret)
		return ret;

	if (!fw || !fw->data || fw->size < sizeof(*hdr)) {
		dev_err(dev, "Invalid firmware\n");
		goto out;
	}

	data = fw->data;
	hdr = (const void *)(fw->data + fw->size - sizeof(*hdr));

	for (i = 0; i < hdr->n_region; i++) {
		const struct mt76_connac2_fw_region *region;

		region = (const void *)((const u8 *)hdr -
					(hdr->n_region - i) * sizeof(*region));
		offset += le32_to_cpu(region->len);
	}

	data += offset + 16;
	rel_info = (struct mt7921_realease_info *)data;
	data += sizeof(*rel_info);
	end = data + le16_to_cpu(rel_info->len);

	while (data < end) {
		rel_info = (struct mt7921_realease_info *)data;
		data += sizeof(*rel_info);

		if (rel_info->tag == MT7921_FW_TAG_FEATURE) {
			struct mt7921_fw_features *features;

			features = (struct mt7921_fw_features *)data;
			offload_caps = features->data;
			break;
		}

		data += le16_to_cpu(rel_info->len) + rel_info->pad_len;
	}

out:
	release_firmware(fw);

	return offload_caps;
}

struct ieee80211_ops *
mt7921_get_mac80211_ops(struct device *dev, void *drv_data, u8 *fw_features)
{
	struct ieee80211_ops *ops;

	ops = devm_kmemdup(dev, &mt7921_ops, sizeof(mt7921_ops), GFP_KERNEL);
	if (!ops)
		return NULL;

	*fw_features = mt7921_get_offload_capability(dev, drv_data);
	if (!(*fw_features & MT7921_FW_CAP_CNM)) {
		ops->remain_on_channel = NULL;
		ops->cancel_remain_on_channel = NULL;
		ops->add_chanctx = NULL;
		ops->remove_chanctx = NULL;
		ops->change_chanctx = NULL;
		ops->assign_vif_chanctx = NULL;
		ops->unassign_vif_chanctx = NULL;
		ops->mgd_prepare_tx = NULL;
		ops->mgd_complete_tx = NULL;
	}
	return ops;
}
EXPORT_SYMBOL_GPL(mt7921_get_mac80211_ops);

int mt7921_mac_init(struct mt7921_dev *dev)
{
	int i;

	mt76_rmw_field(dev, MT_MDP_DCR1, MT_MDP_DCR1_MAX_RX_LEN, 1536);
	/* enable hardware de-agg */
	mt76_set(dev, MT_MDP_DCR0, MT_MDP_DCR0_DAMSDU_EN);
	/* enable hardware rx header translation */
	mt76_set(dev, MT_MDP_DCR0, MT_MDP_DCR0_RX_HDR_TRANS_EN);

	for (i = 0; i < MT7921_WTBL_SIZE; i++)
		mt7921_mac_wtbl_update(dev, i,
				       MT_WTBL_UPDATE_ADM_COUNT_CLEAR);
	for (i = 0; i < 2; i++)
		mt7921_mac_init_band(dev, i);

	dev->mt76.rxfilter = mt76_rr(dev, MT_WF_RFCR(0));

	return mt76_connac_mcu_set_rts_thresh(&dev->mt76, 0x92b, 0);
}
EXPORT_SYMBOL_GPL(mt7921_mac_init);

static int __mt7921_init_hardware(struct mt7921_dev *dev)
{
	int ret;

	/* force firmware operation mode into normal state,
	 * which should be set before firmware download stage.
	 */
	mt76_wr(dev, MT_SWDEF_MODE, MT_SWDEF_NORMAL_MODE);
	ret = mt7921_mcu_init(dev);
	if (ret)
		goto out;

	mt76_eeprom_override(&dev->mphy);

	ret = mt7921_mcu_set_eeprom(dev);
	if (ret)
		goto out;

	ret = mt7921_mac_init(dev);
out:
	return ret;
}

static int mt7921_init_hardware(struct mt7921_dev *dev)
{
	int ret, i;

	set_bit(MT76_STATE_INITIALIZED, &dev->mphy.state);

	for (i = 0; i < MT7921_MCU_INIT_RETRY_COUNT; i++) {
		ret = __mt7921_init_hardware(dev);
		if (!ret)
			break;

		mt7921_init_reset(dev);
	}

	if (i == MT7921_MCU_INIT_RETRY_COUNT) {
		dev_err(dev->mt76.dev, "hardware init failed\n");
		return ret;
	}

	return 0;
}

static int mt7921_init_wcid(struct mt7921_dev *dev)
{
	int idx;

	/* Beacon and mgmt frames should occupy wcid 0 */
	idx = mt76_wcid_alloc(dev->mt76.wcid_mask, MT7921_WTBL_STA - 1);
	if (idx)
		return -ENOSPC;

	dev->mt76.global_wcid.idx = idx;
	dev->mt76.global_wcid.hw_key_idx = -1;
	dev->mt76.global_wcid.tx_info |= MT_WCID_TX_INFO_SET;
	rcu_assign_pointer(dev->mt76.wcid[idx], &dev->mt76.global_wcid);

	return 0;
}

static void mt7921_init_work(struct work_struct *work)
{
	struct mt7921_dev *dev = container_of(work, struct mt7921_dev,
					      init_work);
	int ret;

	ret = mt7921_init_hardware(dev);
	if (ret)
		return;

	mt76_set_stream_caps(&dev->mphy, true);
	mt7921_set_stream_he_caps(&dev->phy);

	ret = mt76_register_device(&dev->mt76, true, mt76_rates,
				   ARRAY_SIZE(mt76_rates));
	if (ret) {
		dev_err(dev->mt76.dev, "register device failed\n");
		return;
	}

	ret = mt7921_init_debugfs(dev);
	if (ret) {
		dev_err(dev->mt76.dev, "register debugfs failed\n");
		return;
	}

	/* we support chip reset now */
	dev->hw_init_done = true;

	mt76_connac_mcu_set_deep_sleep(&dev->mt76, dev->pm.ds_enable);
}

int mt7921_register_device(struct mt7921_dev *dev)
{
	struct ieee80211_hw *hw = mt76_hw(dev);
	int ret;

	dev->phy.dev = dev;
	dev->phy.mt76 = &dev->mt76.phy;
	dev->mt76.phy.priv = &dev->phy;
	dev->mt76.tx_worker.fn = mt7921_tx_worker;

	INIT_DELAYED_WORK(&dev->pm.ps_work, mt7921_pm_power_save_work);
	INIT_WORK(&dev->pm.wake_work, mt7921_pm_wake_work);
	spin_lock_init(&dev->pm.wake.lock);
	mutex_init(&dev->pm.mutex);
	init_waitqueue_head(&dev->pm.wait);
	if (mt76_is_sdio(&dev->mt76))
		init_waitqueue_head(&dev->mt76.sdio.wait);
	spin_lock_init(&dev->pm.txq_lock);
	INIT_DELAYED_WORK(&dev->mphy.mac_work, mt7921_mac_work);
	INIT_DELAYED_WORK(&dev->phy.scan_work, mt7921_scan_work);
	INIT_DELAYED_WORK(&dev->coredump.work, mt7921_coredump_work);
#if IS_ENABLED(CONFIG_IPV6)
	INIT_WORK(&dev->ipv6_ns_work, mt7921_set_ipv6_ns_work);
	skb_queue_head_init(&dev->ipv6_ns_list);
#endif
	skb_queue_head_init(&dev->phy.scan_event_list);
	skb_queue_head_init(&dev->coredump.msg_list);
	INIT_LIST_HEAD(&dev->sta_poll_list);
	spin_lock_init(&dev->sta_poll_lock);

	INIT_WORK(&dev->reset_work, mt7921_mac_reset_work);
	INIT_WORK(&dev->init_work, mt7921_init_work);
<<<<<<< HEAD
=======

	INIT_WORK(&dev->phy.roc_work, mt7921_roc_work);
	timer_setup(&dev->phy.roc_timer, mt7921_roc_timer, 0);
	init_waitqueue_head(&dev->phy.roc_wait);
>>>>>>> eb3cdb58

	dev->pm.idle_timeout = MT7921_PM_TIMEOUT;
	dev->pm.stats.last_wake_event = jiffies;
	dev->pm.stats.last_doze_event = jiffies;
	if (!mt76_is_usb(&dev->mt76)) {
		dev->pm.enable_user = true;
		dev->pm.enable = true;
		dev->pm.ds_enable_user = true;
		dev->pm.ds_enable = true;
	}

	if (!mt76_is_mmio(&dev->mt76))
		hw->extra_tx_headroom += MT_SDIO_TXD_SIZE + MT_SDIO_HDR_SIZE;

<<<<<<< HEAD
=======
	mt7921_init_acpi_sar(dev);

>>>>>>> eb3cdb58
	ret = mt7921_init_wcid(dev);
	if (ret)
		return ret;

	ret = mt7921_init_wiphy(hw);
	if (ret)
		return ret;

	dev->mphy.sband_2g.sband.ht_cap.cap |=
			IEEE80211_HT_CAP_LDPC_CODING |
			IEEE80211_HT_CAP_MAX_AMSDU;
	dev->mphy.sband_5g.sband.ht_cap.cap |=
			IEEE80211_HT_CAP_LDPC_CODING |
			IEEE80211_HT_CAP_MAX_AMSDU;
	dev->mphy.sband_5g.sband.vht_cap.cap |=
			IEEE80211_VHT_CAP_MAX_MPDU_LENGTH_11454 |
			IEEE80211_VHT_CAP_MAX_A_MPDU_LENGTH_EXPONENT_MASK |
			IEEE80211_VHT_CAP_SU_BEAMFORMEE_CAPABLE |
			IEEE80211_VHT_CAP_MU_BEAMFORMEE_CAPABLE |
			(3 << IEEE80211_VHT_CAP_BEAMFORMEE_STS_SHIFT);
	if (is_mt7922(&dev->mt76))
		dev->mphy.sband_5g.sband.vht_cap.cap |=
			IEEE80211_VHT_CAP_SUPP_CHAN_WIDTH_160MHZ |
			IEEE80211_VHT_CAP_SHORT_GI_160;

	dev->mphy.hw->wiphy->available_antennas_rx = dev->mphy.chainmask;
	dev->mphy.hw->wiphy->available_antennas_tx = dev->mphy.chainmask;

	queue_work(system_wq, &dev->init_work);

	return 0;
}
EXPORT_SYMBOL_GPL(mt7921_register_device);<|MERGE_RESOLUTION|>--- conflicted
+++ resolved
@@ -89,13 +89,6 @@
 	hw->sta_data_size = sizeof(struct mt7921_sta);
 	hw->vif_data_size = sizeof(struct mt7921_vif);
 
-<<<<<<< HEAD
-	wiphy->iface_combinations = if_comb;
-	wiphy->flags &= ~(WIPHY_FLAG_IBSS_RSN | WIPHY_FLAG_4ADDR_AP |
-			  WIPHY_FLAG_4ADDR_STATION);
-	wiphy->interface_modes = BIT(NL80211_IFTYPE_STATION);
-	wiphy->n_iface_combinations = ARRAY_SIZE(if_comb);
-=======
 	if (dev->fw_features & MT7921_FW_CAP_CNM) {
 		wiphy->flags |= WIPHY_FLAG_HAS_REMAIN_ON_CHANNEL;
 		wiphy->iface_combinations = if_comb_chanctx;
@@ -112,7 +105,6 @@
 				 BIT(NL80211_IFTYPE_P2P_CLIENT) |
 				 BIT(NL80211_IFTYPE_P2P_GO);
 	wiphy->max_remain_on_channel_duration = 5000;
->>>>>>> eb3cdb58
 	wiphy->max_scan_ie_len = MT76_CONNAC_SCAN_IE_LEN;
 	wiphy->max_scan_ssids = 4;
 	wiphy->max_sched_scan_plan_interval =
@@ -277,8 +269,6 @@
 				       MT_WTBL_UPDATE_ADM_COUNT_CLEAR);
 	for (i = 0; i < 2; i++)
 		mt7921_mac_init_band(dev, i);
-
-	dev->mt76.rxfilter = mt76_rr(dev, MT_WF_RFCR(0));
 
 	return mt76_connac_mcu_set_rts_thresh(&dev->mt76, 0x92b, 0);
 }
@@ -410,13 +400,10 @@
 
 	INIT_WORK(&dev->reset_work, mt7921_mac_reset_work);
 	INIT_WORK(&dev->init_work, mt7921_init_work);
-<<<<<<< HEAD
-=======
 
 	INIT_WORK(&dev->phy.roc_work, mt7921_roc_work);
 	timer_setup(&dev->phy.roc_timer, mt7921_roc_timer, 0);
 	init_waitqueue_head(&dev->phy.roc_wait);
->>>>>>> eb3cdb58
 
 	dev->pm.idle_timeout = MT7921_PM_TIMEOUT;
 	dev->pm.stats.last_wake_event = jiffies;
@@ -431,11 +418,8 @@
 	if (!mt76_is_mmio(&dev->mt76))
 		hw->extra_tx_headroom += MT_SDIO_TXD_SIZE + MT_SDIO_HDR_SIZE;
 
-<<<<<<< HEAD
-=======
 	mt7921_init_acpi_sar(dev);
 
->>>>>>> eb3cdb58
 	ret = mt7921_init_wcid(dev);
 	if (ret)
 		return ret;
