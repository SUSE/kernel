--- conflicted
+++ resolved
@@ -3,25 +3,7 @@
 
 #include "mt7921.h"
 #include "../dma.h"
-<<<<<<< HEAD
-#include "mac.h"
-
-static int mt7921_init_tx_queues(struct mt7921_phy *phy, int idx, int n_desc)
-{
-	int i, err;
-
-	err = mt76_init_tx_queue(phy->mt76, 0, idx, n_desc, MT_TX_RING_BASE);
-	if (err < 0)
-		return err;
-
-	for (i = 0; i <= MT_TXQ_PSD; i++)
-		phy->mt76->q_tx[i] = phy->mt76->q_tx[0];
-
-	return 0;
-}
-=======
 #include "../mt76_connac2_mac.h"
->>>>>>> eb3cdb58
 
 static int mt7921_poll_tx(struct napi_struct *napi, int budget)
 {
@@ -35,11 +17,7 @@
 		return 0;
 	}
 
-<<<<<<< HEAD
-	mt7921_mcu_tx_cleanup(dev);
-=======
 	mt76_connac_tx_cleanup(&dev->mt76);
->>>>>>> eb3cdb58
 	if (napi_complete(napi))
 		mt76_connac_irq_enable(&dev->mt76, MT_INT_TX_DONE_ALL);
 	mt76_connac_pm_unref(&dev->mphy, &dev->pm);
