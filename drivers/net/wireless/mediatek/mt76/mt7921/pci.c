--- conflicted
+++ resolved
@@ -219,11 +219,7 @@
 	if (ret < 0)
 		return ret;
 
-<<<<<<< HEAD
-	netif_napi_add_tx(&dev->mt76.tx_napi_dev, &dev->mt76.tx_napi,
-=======
 	netif_napi_add_tx(dev->mt76.tx_napi_dev, &dev->mt76.tx_napi,
->>>>>>> 2d5404ca
 			  mt792x_poll_tx);
 	napi_enable(&dev->mt76.tx_napi);
 
@@ -251,10 +247,7 @@
 		.sta_event = mt7921_mac_sta_event,
 		.sta_remove = mt7921_mac_sta_remove,
 		.update_survey = mt792x_update_channel,
-<<<<<<< HEAD
-=======
 		.set_channel = mt7921_set_channel,
->>>>>>> 2d5404ca
 	};
 	static const struct mt792x_hif_ops mt7921_pcie_ops = {
 		.init_reset = mt7921e_init_reset,
@@ -347,12 +340,9 @@
 	bus_ops->rmw = mt7921_rmw;
 	dev->mt76.bus = bus_ops;
 
-<<<<<<< HEAD
-=======
 	if (!mt7921_disable_aspm && mt76_pci_aspm_supported(pdev))
 		dev->aspm_supported = true;
 
->>>>>>> 2d5404ca
 	ret = mt792xe_mcu_fw_pmctrl(dev);
 	if (ret)
 		goto err_free_dev;
@@ -435,8 +425,6 @@
 	mt7921_roc_abort_sync(dev);
 
 	err = mt792x_mcu_drv_pmctrl(dev);
-<<<<<<< HEAD
-=======
 	if (err < 0)
 		goto restore_suspend;
 
@@ -444,12 +432,8 @@
 			   !dev->regd_in_progress, 5 * HZ);
 
 	err = mt7921_mcu_radio_led_ctrl(dev, EXT_CMD_RADIO_OFF_LED);
->>>>>>> 2d5404ca
 	if (err < 0)
 		goto restore_suspend;
-
-	wait_event_timeout(dev->wait,
-			   !dev->regd_in_progress, 5 * HZ);
 
 	err = mt76_connac_mcu_set_hif_suspend(mdev, true);
 	if (err)
@@ -549,17 +533,11 @@
 		mt76_connac_mcu_set_deep_sleep(&dev->mt76, false);
 
 	err = mt76_connac_mcu_set_hif_suspend(mdev, false);
-<<<<<<< HEAD
-
-	mt7921_regd_update(dev);
-
-=======
 	if (err < 0)
 		goto failed;
 
 	mt7921_regd_update(dev);
 	err = mt7921_mcu_radio_led_ctrl(dev, EXT_CMD_RADIO_ON_LED);
->>>>>>> 2d5404ca
 failed:
 	pm->suspended = false;
 
