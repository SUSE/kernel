--- conflicted
+++ resolved
@@ -13,12 +13,6 @@
 #include "../trace.h"
 
 static const struct pci_device_id mt7921_pci_device_table[] = {
-<<<<<<< HEAD
-	{ PCI_DEVICE(PCI_VENDOR_ID_MEDIATEK, 0x7961) },
-	{ PCI_DEVICE(PCI_VENDOR_ID_MEDIATEK, 0x7922) },
-	{ PCI_DEVICE(PCI_VENDOR_ID_MEDIATEK, 0x0608) },
-	{ PCI_DEVICE(PCI_VENDOR_ID_MEDIATEK, 0x0616) },
-=======
 	{ PCI_DEVICE(PCI_VENDOR_ID_MEDIATEK, 0x7961),
 		.driver_data = (kernel_ulong_t)MT7921_FIRMWARE_WM },
 	{ PCI_DEVICE(PCI_VENDOR_ID_MEDIATEK, 0x7922),
@@ -27,7 +21,6 @@
 		.driver_data = (kernel_ulong_t)MT7921_FIRMWARE_WM },
 	{ PCI_DEVICE(PCI_VENDOR_ID_MEDIATEK, 0x0616),
 		.driver_data = (kernel_ulong_t)MT7922_FIRMWARE_WM },
->>>>>>> eb3cdb58
 	{ },
 };
 
@@ -126,41 +119,13 @@
 	__mt7921_mcu_drv_pmctrl(dev);
 	mt7921_dma_cleanup(dev);
 	mt7921_wfsys_reset(dev);
-<<<<<<< HEAD
-	mt7921_mcu_exit(dev);
-
-	tasklet_disable(&dev->irq_tasklet);
-=======
 	skb_queue_purge(&dev->mt76.mcu.res_q);
 
 	tasklet_disable(&dev->mt76.irq_tasklet);
->>>>>>> eb3cdb58
 }
 
 static u32 __mt7921_reg_addr(struct mt7921_dev *dev, u32 addr)
 {
-<<<<<<< HEAD
-	static const struct {
-		u32 phys;
-		u32 mapped;
-		u32 size;
-	} fixed_map[] = {
-		{ 0x820d0000, 0x30000, 0x10000 }, /* WF_LMAC_TOP (WF_WTBLON) */
-		{ 0x820ed000, 0x24800, 0x0800 }, /* WF_LMAC_TOP BN0 (WF_MIB) */
-		{ 0x820e4000, 0x21000, 0x0400 }, /* WF_LMAC_TOP BN0 (WF_TMAC) */
-		{ 0x820e7000, 0x21e00, 0x0200 }, /* WF_LMAC_TOP BN0 (WF_DMA) */
-		{ 0x820eb000, 0x24200, 0x0400 }, /* WF_LMAC_TOP BN0 (WF_LPON) */
-		{ 0x820e2000, 0x20800, 0x0400 }, /* WF_LMAC_TOP BN0 (WF_AGG) */
-		{ 0x820e3000, 0x20c00, 0x0400 }, /* WF_LMAC_TOP BN0 (WF_ARB) */
-		{ 0x820e5000, 0x21400, 0x0800 }, /* WF_LMAC_TOP BN0 (WF_RMAC) */
-		{ 0x00400000, 0x80000, 0x10000 }, /* WF_MCU_SYSRAM */
-		{ 0x00410000, 0x90000, 0x10000 }, /* WF_MCU_SYSRAM (configure register) */
-		{ 0x40000000, 0x70000, 0x10000 }, /* WF_UMAC_SYSRAM */
-		{ 0x54000000, 0x02000, 0x1000 }, /* WFDMA PCIE0 MCU DMA0 */
-		{ 0x55000000, 0x03000, 0x1000 }, /* WFDMA PCIE0 MCU DMA1 */
-		{ 0x58000000, 0x06000, 0x1000 }, /* WFDMA PCIE1 MCU DMA0 (MEM_DMA) */
-		{ 0x59000000, 0x07000, 0x1000 }, /* WFDMA PCIE1 MCU DMA1 */
-=======
 	static const struct mt76_connac_reg_map fixed_map[] = {
 		{ 0x820d0000, 0x30000, 0x10000 }, /* WF_LMAC_TOP (WF_WTBLON) */
 		{ 0x820ed000, 0x24800, 0x00800 }, /* WF_LMAC_TOP BN0 (WF_MIB) */
@@ -177,38 +142,11 @@
 		{ 0x55000000, 0x03000, 0x01000 }, /* WFDMA PCIE0 MCU DMA1 */
 		{ 0x58000000, 0x06000, 0x01000 }, /* WFDMA PCIE1 MCU DMA0 (MEM_DMA) */
 		{ 0x59000000, 0x07000, 0x01000 }, /* WFDMA PCIE1 MCU DMA1 */
->>>>>>> eb3cdb58
 		{ 0x7c000000, 0xf0000, 0x10000 }, /* CONN_INFRA */
 		{ 0x7c020000, 0xd0000, 0x10000 }, /* CONN_INFRA, WFDMA */
 		{ 0x7c060000, 0xe0000, 0x10000 }, /* CONN_INFRA, conn_host_csr_top */
 		{ 0x80020000, 0xb0000, 0x10000 }, /* WF_TOP_MISC_OFF */
 		{ 0x81020000, 0xc0000, 0x10000 }, /* WF_TOP_MISC_ON */
-<<<<<<< HEAD
-		{ 0x820c0000, 0x08000, 0x4000 }, /* WF_UMAC_TOP (PLE) */
-		{ 0x820c8000, 0x0c000, 0x2000 }, /* WF_UMAC_TOP (PSE) */
-		{ 0x820cc000, 0x0e000, 0x1000 }, /* WF_UMAC_TOP (PP) */
-		{ 0x820cd000, 0x0f000, 0x1000 }, /* WF_MDP_TOP */
-		{ 0x74030000, 0x10000, 0x10000 }, /* PCIE_MAC_IREG */
-		{ 0x820ce000, 0x21c00, 0x0200 }, /* WF_LMAC_TOP (WF_SEC) */
-		{ 0x820cf000, 0x22000, 0x1000 }, /* WF_LMAC_TOP (WF_PF) */
-		{ 0x820e0000, 0x20000, 0x0400 }, /* WF_LMAC_TOP BN0 (WF_CFG) */
-		{ 0x820e1000, 0x20400, 0x0200 }, /* WF_LMAC_TOP BN0 (WF_TRB) */
-		{ 0x820e9000, 0x23400, 0x0200 }, /* WF_LMAC_TOP BN0 (WF_WTBLOFF) */
-		{ 0x820ea000, 0x24000, 0x0200 }, /* WF_LMAC_TOP BN0 (WF_ETBF) */
-		{ 0x820ec000, 0x24600, 0x0200 }, /* WF_LMAC_TOP BN0 (WF_INT) */
-		{ 0x820f0000, 0xa0000, 0x0400 }, /* WF_LMAC_TOP BN1 (WF_CFG) */
-		{ 0x820f1000, 0xa0600, 0x0200 }, /* WF_LMAC_TOP BN1 (WF_TRB) */
-		{ 0x820f2000, 0xa0800, 0x0400 }, /* WF_LMAC_TOP BN1 (WF_AGG) */
-		{ 0x820f3000, 0xa0c00, 0x0400 }, /* WF_LMAC_TOP BN1 (WF_ARB) */
-		{ 0x820f4000, 0xa1000, 0x0400 }, /* WF_LMAC_TOP BN1 (WF_TMAC) */
-		{ 0x820f5000, 0xa1400, 0x0800 }, /* WF_LMAC_TOP BN1 (WF_RMAC) */
-		{ 0x820f7000, 0xa1e00, 0x0200 }, /* WF_LMAC_TOP BN1 (WF_DMA) */
-		{ 0x820f9000, 0xa3400, 0x0200 }, /* WF_LMAC_TOP BN1 (WF_WTBLOFF) */
-		{ 0x820fa000, 0xa4000, 0x0200 }, /* WF_LMAC_TOP BN1 (WF_ETBF) */
-		{ 0x820fb000, 0xa4200, 0x0400 }, /* WF_LMAC_TOP BN1 (WF_LPON) */
-		{ 0x820fc000, 0xa4600, 0x0200 }, /* WF_LMAC_TOP BN1 (WF_INT) */
-		{ 0x820fd000, 0xa4800, 0x0800 }, /* WF_LMAC_TOP BN1 (WF_MIB) */
-=======
 		{ 0x820c0000, 0x08000, 0x04000 }, /* WF_UMAC_TOP (PLE) */
 		{ 0x820c8000, 0x0c000, 0x02000 }, /* WF_UMAC_TOP (PSE) */
 		{ 0x820cc000, 0x0e000, 0x01000 }, /* WF_UMAC_TOP (PP) */
@@ -233,7 +171,6 @@
 		{ 0x820fb000, 0xa4200, 0x00400 }, /* WF_LMAC_TOP BN1 (WF_LPON) */
 		{ 0x820fc000, 0xa4600, 0x00200 }, /* WF_LMAC_TOP BN1 (WF_INT) */
 		{ 0x820fd000, 0xa4800, 0x00800 }, /* WF_LMAC_TOP BN1 (WF_MIB) */
->>>>>>> eb3cdb58
 	};
 	int i;
 
@@ -250,11 +187,7 @@
 		if (ofs > fixed_map[i].size)
 			continue;
 
-<<<<<<< HEAD
-		return fixed_map[i].mapped + ofs;
-=======
 		return fixed_map[i].maps + ofs;
->>>>>>> eb3cdb58
 	}
 
 	if ((addr >= 0x18000000 && addr < 0x18c00000) ||
@@ -297,38 +230,23 @@
 {
 	static const struct mt76_driver_ops drv_ops = {
 		/* txwi_size = txd size + txp size */
-<<<<<<< HEAD
-		.txwi_size = MT_TXD_SIZE + sizeof(struct mt7921_txp_common),
-		.drv_flags = MT_DRV_TXWI_NO_FREE | MT_DRV_HW_MGMT_TXQ,
-=======
 		.txwi_size = MT_TXD_SIZE + sizeof(struct mt76_connac_hw_txp),
 		.drv_flags = MT_DRV_TXWI_NO_FREE | MT_DRV_HW_MGMT_TXQ |
 			     MT_DRV_AMSDU_OFFLOAD,
->>>>>>> eb3cdb58
 		.survey_flags = SURVEY_INFO_TIME_TX |
 				SURVEY_INFO_TIME_RX |
 				SURVEY_INFO_TIME_BSS_RX,
 		.token_size = MT7921_TOKEN_SIZE,
 		.tx_prepare_skb = mt7921e_tx_prepare_skb,
-<<<<<<< HEAD
-		.tx_complete_skb = mt7921e_tx_complete_skb,
-		.rx_check = mt7921e_rx_check,
-		.rx_skb = mt7921e_queue_rx_skb,
-=======
 		.tx_complete_skb = mt76_connac_tx_complete_skb,
 		.rx_check = mt7921_rx_check,
 		.rx_skb = mt7921_queue_rx_skb,
->>>>>>> eb3cdb58
 		.rx_poll_complete = mt7921_rx_poll_complete,
 		.sta_add = mt7921_mac_sta_add,
 		.sta_assoc = mt7921_mac_sta_assoc,
 		.sta_remove = mt7921_mac_sta_remove,
 		.update_survey = mt7921_update_channel,
 	};
-<<<<<<< HEAD
-
-=======
->>>>>>> eb3cdb58
 	static const struct mt7921_hif_ops mt7921_pcie_ops = {
 		.init_reset = mt7921e_init_reset,
 		.reset = mt7921e_mac_reset,
@@ -336,11 +254,7 @@
 		.drv_own = mt7921e_mcu_drv_pmctrl,
 		.fw_own = mt7921e_mcu_fw_pmctrl,
 	};
-<<<<<<< HEAD
-
-=======
 	struct ieee80211_ops *ops;
->>>>>>> eb3cdb58
 	struct mt76_bus_ops *bus_ops;
 	struct mt7921_dev *dev;
 	struct mt76_dev *mdev;
@@ -388,22 +302,12 @@
 	}
 
 	pci_set_drvdata(pdev, mdev);
-<<<<<<< HEAD
-
-	dev = container_of(mdev, struct mt7921_dev, mt76);
-	dev->hif_ops = &mt7921_pcie_ops;
-=======
->>>>>>> eb3cdb58
 
 	dev = container_of(mdev, struct mt7921_dev, mt76);
 	dev->fw_features = features;
 	dev->hif_ops = &mt7921_pcie_ops;
 	mt76_mmio_init(&dev->mt76, pcim_iomap_table(pdev)[0]);
-<<<<<<< HEAD
-	tasklet_init(&dev->irq_tasklet, mt7921_irq_tasklet, (unsigned long)dev);
-=======
 	tasklet_init(&mdev->irq_tasklet, mt7921_irq_tasklet, (unsigned long)dev);
->>>>>>> eb3cdb58
 
 	dev->phy.dev = dev;
 	dev->phy.mt76 = &dev->mt76.phy;
@@ -421,13 +325,10 @@
 	bus_ops->rmw = mt7921_rmw;
 	dev->mt76.bus = bus_ops;
 
-<<<<<<< HEAD
-=======
 	ret = mt7921e_mcu_fw_pmctrl(dev);
 	if (ret)
 		goto err_free_dev;
 
->>>>>>> eb3cdb58
 	ret = __mt7921e_mcu_drv_pmctrl(dev);
 	if (ret)
 		goto err_free_dev;
@@ -435,13 +336,10 @@
 	mdev->rev = (mt7921_l1_rr(dev, MT_HW_CHIPID) << 16) |
 		    (mt7921_l1_rr(dev, MT_HW_REV) & 0xff);
 	dev_info(mdev->dev, "ASIC revision: %04x\n", mdev->rev);
-<<<<<<< HEAD
-=======
 
 	ret = mt7921_wfsys_reset(dev);
 	if (ret)
 		goto err_free_dev;
->>>>>>> eb3cdb58
 
 	mt76_wr(dev, MT_WFDMA0_HOST_INT_ENA, 0);
 
@@ -565,15 +463,6 @@
 	struct mt76_connac_pm *pm = &dev->pm;
 	int i, err;
 
-<<<<<<< HEAD
-	err = pci_set_power_state(pdev, PCI_D0);
-	if (err)
-		return err;
-
-	pci_restore_state(pdev);
-
-=======
->>>>>>> eb3cdb58
 	err = mt7921_mcu_drv_pmctrl(dev);
 	if (err < 0)
 		goto failed;
