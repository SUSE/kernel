--- conflicted
+++ resolved
@@ -30,33 +30,6 @@
 	__le32 applied_flag;
 	u8 txs[28];
 
-<<<<<<< HEAD
-struct mt7921_mcu_tx_done_event {
-	u8 pid;
-	u8 status;
-	__le16 seq;
-
-	u8 wlan_idx;
-	u8 tx_cnt;
-	__le16 tx_rate;
-
-	u8 flag;
-	u8 tid;
-	u8 rsp_rate;
-	u8 mcs;
-
-	u8 bw;
-	u8 tx_pwr;
-	u8 reason;
-	u8 rsv0[1];
-
-	__le32 delay;
-	__le32 timestamp;
-	__le32 applied_flag;
-	u8 txs[28];
-
-=======
->>>>>>> eb3cdb58
 	u8 rsv1[32];
 } __packed;
 
@@ -77,31 +50,11 @@
 #define MT_RA_RATE_DCM_EN		BIT(4)
 #define MT_RA_RATE_BW			GENMASK(14, 13)
 
-<<<<<<< HEAD
-#define MCU_PQ_ID(p, q)			(((p) << 15) | ((q) << 10))
-#define MCU_PKT_ID			0xa0
-
-struct mt7921_mcu_uni_event {
-	u8 cid;
-	u8 pad[3];
-	__le32 status; /* 0: success, others: fail */
-} __packed;
-
-=======
->>>>>>> eb3cdb58
 enum {
 	MT_EBF = BIT(0),	/* explicit beamforming */
 	MT_IBF = BIT(1)		/* implicit beamforming */
 };
 
-<<<<<<< HEAD
-struct mt7921_mcu_reg_event {
-	__le32 reg;
-	__le32 val;
-} __packed;
-
-=======
->>>>>>> eb3cdb58
 struct mt7921_mcu_ant_id_config {
 	u8 ant_id[4];
 } __packed;
