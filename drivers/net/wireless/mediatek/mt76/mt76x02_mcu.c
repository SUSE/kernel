// SPDX-License-Identifier: ISC
/*
 * Copyright (C) 2016 Felix Fietkau <nbd@nbd.name>
 * Copyright (C) 2018 Lorenzo Bianconi <lorenzo.bianconi83@gmail.com>
 */

#include <linux/kernel.h>
#include <linux/firmware.h>
#include <linux/delay.h>

#include "mt76x02_mcu.h"

int mt76x02_mcu_msg_send(struct mt76_dev *mdev, int cmd, const void *data,
			 int len, bool wait_resp)
{
	struct mt76x02_dev *dev = container_of(mdev, struct mt76x02_dev, mt76);
	unsigned long expires = jiffies + HZ;
	struct sk_buff *skb;
	u32 tx_info;
	int ret;
	u8 seq;

<<<<<<< HEAD
	if (mt76_is_mmio(&dev->mt76) && dev->mcu_timeout)
		return -EIO;

	skb = mt76x02_mcu_msg_alloc(data, len);
=======
	if (dev->mcu_timeout)
		return -EIO;

	skb = mt76_mcu_msg_alloc(mdev, data, len);
>>>>>>> 40ad9846
	if (!skb)
		return -ENOMEM;

	mutex_lock(&mdev->mcu.mutex);

	seq = ++mdev->mcu.msg_seq & 0xf;
	if (!seq)
		seq = ++mdev->mcu.msg_seq & 0xf;

	tx_info = MT_MCU_MSG_TYPE_CMD |
		  FIELD_PREP(MT_MCU_MSG_CMD_TYPE, cmd) |
		  FIELD_PREP(MT_MCU_MSG_CMD_SEQ, seq) |
		  FIELD_PREP(MT_MCU_MSG_PORT, CPU_TX_PORT) |
		  FIELD_PREP(MT_MCU_MSG_LEN, skb->len);

	ret = mt76_tx_queue_skb_raw(dev, MT_TXQ_MCU, skb, tx_info);
	if (ret)
		goto out;

	while (wait_resp) {
		u32 *rxfce;
		bool check_seq = false;

		skb = mt76_mcu_get_response(&dev->mt76, expires);
		if (!skb) {
			dev_err(mdev->dev,
				"MCU message %d (seq %d) timed out\n", cmd,
				seq);
			ret = -ETIMEDOUT;
			dev->mcu_timeout = 1;
			break;
		}

		rxfce = (u32 *)skb->cb;

		if (seq == FIELD_GET(MT_RX_FCE_INFO_CMD_SEQ, *rxfce))
			check_seq = true;

		dev_kfree_skb(skb);
		if (check_seq)
			break;
	}

out:
	mutex_unlock(&mdev->mcu.mutex);

	return ret;
}
EXPORT_SYMBOL_GPL(mt76x02_mcu_msg_send);

int mt76x02_mcu_function_select(struct mt76x02_dev *dev, enum mcu_function func,
				u32 val)
{
	struct {
		__le32 id;
		__le32 value;
	} __packed __aligned(4) msg = {
		.id = cpu_to_le32(func),
		.value = cpu_to_le32(val),
	};
	bool wait = false;

	if (func != Q_SELECT)
		wait = true;

	return mt76_mcu_send_msg(dev, CMD_FUN_SET_OP, &msg, sizeof(msg), wait);
}
EXPORT_SYMBOL_GPL(mt76x02_mcu_function_select);

int mt76x02_mcu_set_radio_state(struct mt76x02_dev *dev, bool on)
{
	struct {
		__le32 mode;
		__le32 level;
	} __packed __aligned(4) msg = {
		.mode = cpu_to_le32(on ? RADIO_ON : RADIO_OFF),
		.level = cpu_to_le32(0),
	};

	return mt76_mcu_send_msg(dev, CMD_POWER_SAVING_OP, &msg, sizeof(msg),
				 false);
}
EXPORT_SYMBOL_GPL(mt76x02_mcu_set_radio_state);

int mt76x02_mcu_calibrate(struct mt76x02_dev *dev, int type, u32 param)
{
	struct {
		__le32 id;
		__le32 value;
	} __packed __aligned(4) msg = {
		.id = cpu_to_le32(type),
		.value = cpu_to_le32(param),
	};
	bool is_mt76x2e = mt76_is_mmio(&dev->mt76) && is_mt76x2(dev);
	int ret;

	if (is_mt76x2e)
		mt76_rmw(dev, MT_MCU_COM_REG0, BIT(31), 0);

	ret = mt76_mcu_send_msg(dev, CMD_CALIBRATION_OP, &msg, sizeof(msg),
				true);
	if (ret)
		return ret;

	if (is_mt76x2e &&
	    WARN_ON(!mt76_poll_msec(dev, MT_MCU_COM_REG0,
				    BIT(31), BIT(31), 100)))
		return -ETIMEDOUT;

	return 0;
}
EXPORT_SYMBOL_GPL(mt76x02_mcu_calibrate);

int mt76x02_mcu_cleanup(struct mt76x02_dev *dev)
{
	struct sk_buff *skb;

	mt76_wr(dev, MT_MCU_INT_LEVEL, 1);
	usleep_range(20000, 30000);

	while ((skb = skb_dequeue(&dev->mt76.mcu.res_q)) != NULL)
		dev_kfree_skb(skb);

	return 0;
}
EXPORT_SYMBOL_GPL(mt76x02_mcu_cleanup);

void mt76x02_set_ethtool_fwver(struct mt76x02_dev *dev,
			       const struct mt76x02_fw_header *h)
{
	u16 bld = le16_to_cpu(h->build_ver);
	u16 ver = le16_to_cpu(h->fw_ver);

	snprintf(dev->mt76.hw->wiphy->fw_version,
		 sizeof(dev->mt76.hw->wiphy->fw_version),
		 "%d.%d.%02d-b%x",
		 (ver >> 12) & 0xf, (ver >> 8) & 0xf, ver & 0xf, bld);
}
EXPORT_SYMBOL_GPL(mt76x02_set_ethtool_fwver);<|MERGE_RESOLUTION|>--- conflicted
+++ resolved
@@ -20,17 +20,10 @@
 	int ret;
 	u8 seq;
 
-<<<<<<< HEAD
-	if (mt76_is_mmio(&dev->mt76) && dev->mcu_timeout)
-		return -EIO;
-
-	skb = mt76x02_mcu_msg_alloc(data, len);
-=======
 	if (dev->mcu_timeout)
 		return -EIO;
 
 	skb = mt76_mcu_msg_alloc(mdev, data, len);
->>>>>>> 40ad9846
 	if (!skb)
 		return -ENOMEM;
 
