--- conflicted
+++ resolved
@@ -201,12 +201,6 @@
 	} hw_pulse[32];
 };
 
-<<<<<<< HEAD
-#define MCU_PQ_ID(p, q)		(((p) << 15) | ((q) << 10))
-#define MCU_PKT_ID		0xa0
-
-=======
->>>>>>> eb3cdb58
 enum {
 	MCU_ATE_SET_FREQ_OFFSET = 0xa,
 	MCU_ATE_SET_TX_POWER_CONTROL = 0x15,
