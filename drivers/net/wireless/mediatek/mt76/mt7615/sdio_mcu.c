// SPDX-License-Identifier: GPL-2.0
/* Copyright (C) 2020 MediaTek Inc.
 *
 * Author: Felix Fietkau <nbd@nbd.name>
 *	   Lorenzo Bianconi <lorenzo@kernel.org>
 *	   Sean Wang <sean.wang@mediatek.com>
 */
#include <linux/kernel.h>
#include <linux/mmc/sdio_func.h>
#include <linux/module.h>
#include <linux/iopoll.h>

#include "../sdio.h"
#include "mt7615.h"
#include "mac.h"
#include "mcu.h"
#include "regs.h"

static int mt7663s_mcu_init_sched(struct mt7615_dev *dev)
{
	struct mt76_sdio *sdio = &dev->mt76.sdio;
	u32 txdwcnt;

	sdio->sched.pse_data_quota = mt76_get_field(dev, MT_PSE_PG_HIF0_GROUP,
						    MT_HIF0_MIN_QUOTA);
	sdio->sched.pse_mcu_quota = mt76_get_field(dev, MT_PSE_PG_HIF1_GROUP,
						   MT_HIF1_MIN_QUOTA);
	sdio->sched.ple_data_quota = mt76_get_field(dev, MT_PLE_PG_HIF0_GROUP,
						    MT_HIF0_MIN_QUOTA);
	sdio->sched.pse_page_size = MT_PSE_PAGE_SZ;
	txdwcnt = mt76_get_field(dev, MT_PP_TXDWCNT,
				 MT_PP_TXDWCNT_TX1_ADD_DW_CNT);
	sdio->sched.deficit = txdwcnt << 2;

	return 0;
}

static int
mt7663s_mcu_send_message(struct mt76_dev *mdev, struct sk_buff *skb,
			 int cmd, int *seq)
{
	struct mt7615_dev *dev = container_of(mdev, struct mt7615_dev, mt76);
	int ret;

	mt7615_mcu_fill_msg(dev, skb, cmd, seq);
	ret = mt76_tx_queue_skb_raw(dev, mdev->q_mcu[MT_MCUQ_WM], skb, 0);
	if (ret)
		return ret;

	mt76_queue_kick(dev, mdev->q_mcu[MT_MCUQ_WM]);

	return ret;
}

static int __mt7663s_mcu_drv_pmctrl(struct mt7615_dev *dev)
{
	struct sdio_func *func = dev->mt76.sdio.func;
	struct mt76_phy *mphy = &dev->mt76.phy;
	struct mt76_connac_pm *pm = &dev->pm;
	u32 status;
	int ret;

	sdio_claim_host(func);

	sdio_writel(func, WHLPCR_FW_OWN_REQ_CLR, MCR_WHLPCR, NULL);

	ret = readx_poll_timeout(mt76s_read_pcr, &dev->mt76, status,
				 status & WHLPCR_IS_DRIVER_OWN, 2000, 1000000);
	if (ret < 0) {
		dev_err(dev->mt76.dev, "Cannot get ownership from device");
	} else {
		clear_bit(MT76_STATE_PM, &mphy->state);

		pm->stats.last_wake_event = jiffies;
		pm->stats.doze_time += pm->stats.last_wake_event -
				       pm->stats.last_doze_event;
	}
	sdio_release_host(func);

	return ret;
}

static int mt7663s_mcu_drv_pmctrl(struct mt7615_dev *dev)
{
	struct mt76_phy *mphy = &dev->mt76.phy;
	int ret = 0;

	mutex_lock(&dev->pm.mutex);

	if (test_bit(MT76_STATE_PM, &mphy->state))
		ret = __mt7663s_mcu_drv_pmctrl(dev);

	mutex_unlock(&dev->pm.mutex);

	return ret;
}

static int mt7663s_mcu_fw_pmctrl(struct mt7615_dev *dev)
{
	struct sdio_func *func = dev->mt76.sdio.func;
	struct mt76_phy *mphy = &dev->mt76.phy;
	struct mt76_connac_pm *pm = &dev->pm;
	int ret = 0;
	u32 status;

	mutex_lock(&pm->mutex);

	if (mt76_connac_skip_fw_pmctrl(mphy, pm))
		goto out;

	sdio_claim_host(func);

	sdio_writel(func, WHLPCR_FW_OWN_REQ_SET, MCR_WHLPCR, NULL);

	ret = readx_poll_timeout(mt76s_read_pcr, &dev->mt76, status,
				 !(status & WHLPCR_IS_DRIVER_OWN), 2000, 1000000);
	if (ret < 0) {
		dev_err(dev->mt76.dev, "Cannot set ownership to device");
		clear_bit(MT76_STATE_PM, &mphy->state);
	} else {
		pm->stats.last_doze_event = jiffies;
		pm->stats.awake_time += pm->stats.last_doze_event -
					pm->stats.last_wake_event;
	}

	sdio_release_host(func);
out:
	mutex_unlock(&pm->mutex);

	return ret;
}

int mt7663s_mcu_init(struct mt7615_dev *dev)
{
	static const struct mt76_mcu_ops mt7663s_mcu_ops = {
		.headroom = sizeof(struct mt7615_mcu_txd),
		.tailroom = MT_USB_TAIL_SIZE,
		.mcu_skb_send_msg = mt7663s_mcu_send_message,
		.mcu_parse_response = mt7615_mcu_parse_response,
<<<<<<< HEAD
		.mcu_restart = mt7615_mcu_restart,
=======
>>>>>>> eb3cdb58
		.mcu_rr = mt76_connac_mcu_reg_rr,
		.mcu_wr = mt76_connac_mcu_reg_wr,
	};
	struct mt7615_mcu_ops *mcu_ops;
	int ret;

	ret = __mt7663s_mcu_drv_pmctrl(dev);
	if (ret)
		return ret;

	dev->mt76.mcu_ops = &mt7663s_mcu_ops,

	ret = mt76_get_field(dev, MT_CONN_ON_MISC, MT_TOP_MISC2_FW_N9_RDY);
	if (ret) {
		mt7615_mcu_restart(&dev->mt76);
		if (!mt76_poll_msec(dev, MT_CONN_ON_MISC,
				    MT_TOP_MISC2_FW_N9_RDY, 0, 500))
			return -EIO;
	}

	ret = __mt7663_load_firmware(dev);
	if (ret)
		return ret;

	mcu_ops = devm_kmemdup(dev->mt76.dev, dev->mcu_ops, sizeof(*mcu_ops),
			       GFP_KERNEL);
	if (!mcu_ops)
		return -ENOMEM;

	mcu_ops->set_drv_ctrl = mt7663s_mcu_drv_pmctrl;
	mcu_ops->set_fw_ctrl = mt7663s_mcu_fw_pmctrl;
	dev->mcu_ops = mcu_ops;

	ret = mt7663s_mcu_init_sched(dev);
	if (ret)
		return ret;

	set_bit(MT76_STATE_MCU_RUNNING, &dev->mphy.state);

	return 0;
}<|MERGE_RESOLUTION|>--- conflicted
+++ resolved
@@ -137,10 +137,6 @@
 		.tailroom = MT_USB_TAIL_SIZE,
 		.mcu_skb_send_msg = mt7663s_mcu_send_message,
 		.mcu_parse_response = mt7615_mcu_parse_response,
-<<<<<<< HEAD
-		.mcu_restart = mt7615_mcu_restart,
-=======
->>>>>>> eb3cdb58
 		.mcu_rr = mt76_connac_mcu_reg_rr,
 		.mcu_wr = mt76_connac_mcu_reg_wr,
 	};
