--- conflicted
+++ resolved
@@ -163,21 +163,13 @@
 		   cmd == MCU_UNI_CMD(HIF_CTRL) ||
 		   cmd == MCU_UNI_CMD(OFFLOAD) ||
 		   cmd == MCU_UNI_CMD(SUSPEND)) {
-<<<<<<< HEAD
-		struct mt7615_mcu_uni_event *event;
-=======
 		struct mt76_connac_mcu_uni_event *event;
->>>>>>> eb3cdb58
 
 		skb_pull(skb, sizeof(*rxd));
 		event = (struct mt76_connac_mcu_uni_event *)skb->data;
 		ret = le32_to_cpu(event->status);
 	} else if (cmd == MCU_CE_QUERY(REG_READ)) {
-<<<<<<< HEAD
-		struct mt7615_mcu_reg_event *event;
-=======
 		struct mt76_connac_mcu_reg_event *event;
->>>>>>> eb3cdb58
 
 		skb_pull(skb, sizeof(*rxd));
 		event = (struct mt76_connac_mcu_reg_event *)skb->data;
@@ -398,9 +390,6 @@
 
 	if (r->band_idx && dev->mt76.phys[MT_BAND1])
 		mphy = dev->mt76.phys[MT_BAND1];
-
-	if (mt76_phy_dfs_state(mphy) < MT_DFS_STATE_CAC)
-		return;
 
 	if (mt76_phy_dfs_state(mphy) < MT_DFS_STATE_CAC)
 		return;
