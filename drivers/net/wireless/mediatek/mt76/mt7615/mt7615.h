/* SPDX-License-Identifier: ISC */
/* Copyright (C) 2019 MediaTek Inc. */

#ifndef __MT7615_H
#define __MT7615_H

#include <linux/completion.h>
#include <linux/interrupt.h>
#include <linux/ktime.h>
#include <linux/regmap.h>
#include "../mt76_connac_mcu.h"
#include "regs.h"

#define MT7615_MAX_INTERFACES		16
#define MT7615_MAX_WMM_SETS		4
#define MT7663_WTBL_SIZE		32
#define MT7615_WTBL_SIZE		128
#define MT7615_WTBL_RESERVED		(mt7615_wtbl_size(dev) - 1)
#define MT7615_WTBL_STA			(MT7615_WTBL_RESERVED - \
					 MT7615_MAX_INTERFACES)

#define MT7615_PM_TIMEOUT		(HZ / 12)
#define MT7615_HW_SCAN_TIMEOUT		(HZ / 10)
#define MT7615_RESET_TIMEOUT		(30 * HZ)
#define MT7615_RATE_RETRY		2

#define MT7615_TX_RING_SIZE		1024
#define MT7615_TX_MGMT_RING_SIZE	128
#define MT7615_TX_MCU_RING_SIZE		128
#define MT7615_TX_FWDL_RING_SIZE	128

#define MT7615_RX_RING_SIZE		1024
#define MT7615_RX_MCU_RING_SIZE		512

#define MT7615_DRV_OWN_RETRY_COUNT	10

#define MT7615_FIRMWARE_CR4		"mediatek/mt7615_cr4.bin"
#define MT7615_FIRMWARE_N9		"mediatek/mt7615_n9.bin"
#define MT7615_ROM_PATCH		"mediatek/mt7615_rom_patch.bin"

#define MT7622_FIRMWARE_N9		"mediatek/mt7622_n9.bin"
#define MT7622_ROM_PATCH		"mediatek/mt7622_rom_patch.bin"

#define MT7615_FIRMWARE_V1		1
#define MT7615_FIRMWARE_V2		2
#define MT7615_FIRMWARE_V3		3

#define MT7663_OFFLOAD_ROM_PATCH	"mediatek/mt7663pr2h.bin"
#define MT7663_OFFLOAD_FIRMWARE_N9	"mediatek/mt7663_n9_v3.bin"
#define MT7663_ROM_PATCH		"mediatek/mt7663pr2h_rebb.bin"
#define MT7663_FIRMWARE_N9		"mediatek/mt7663_n9_rebb.bin"

#define MT7615_EEPROM_SIZE		1024
#define MT7663_EEPROM_SIZE		1536
#define MT7615_TOKEN_SIZE		4096

#define MT_FRAC_SCALE		12
#define MT_FRAC(val, div)	(((val) << MT_FRAC_SCALE) / (div))

#define MT_CHFREQ_VALID		BIT(7)
#define MT_CHFREQ_DBDC_IDX	BIT(6)
#define MT_CHFREQ_SEQ		GENMASK(5, 0)

#define MT7615_BAR_RATE_DEFAULT		0x4b /* OFDM 6M */
#define MT7615_CFEND_RATE_DEFAULT	0x49 /* OFDM 24M */
#define MT7615_CFEND_RATE_11B		0x03 /* 11B LP, 11M */

struct mt7615_vif;
struct mt7615_sta;
struct mt7615_dfs_pulse;
struct mt7615_dfs_pattern;
enum mt7615_cipher_type;

enum mt7615_hw_txq_id {
	MT7615_TXQ_MAIN,
	MT7615_TXQ_EXT,
	MT7615_TXQ_MCU,
	MT7615_TXQ_FWDL,
};

enum mt7622_hw_txq_id {
	MT7622_TXQ_AC0,
	MT7622_TXQ_AC1,
	MT7622_TXQ_AC2,
	MT7622_TXQ_FWDL = MT7615_TXQ_FWDL,
	MT7622_TXQ_AC3,
	MT7622_TXQ_MGMT,
	MT7622_TXQ_MCU = 15,
};

struct mt7615_rate_set {
	struct ieee80211_tx_rate probe_rate;
	struct ieee80211_tx_rate rates[4];
};

struct mt7615_rate_desc {
	bool rateset;
	u16 probe_val;
	u16 val[4];
	u8 bw_idx;
	u8 bw;
};

struct mt7615_wtbl_rate_desc {
	struct list_head node;

	struct mt7615_rate_desc rate;
	struct mt7615_sta *sta;
};

struct mt7663s_intr {
	u32 isr;
	struct {
		u32 wtqcr[8];
	} tx;
	struct {
		u16 num[2];
		u16 len[2][16];
	} rx;
	u32 rec_mb[2];
} __packed;

struct mt7615_sta {
	struct mt76_wcid wcid; /* must be first */

	struct mt7615_vif *vif;

	struct list_head poll_list;
	u32 airtime_ac[8];

	struct ieee80211_tx_rate rates[4];

	struct mt7615_rate_set rateset[2];
	u32 rate_set_tsf;

	u8 rate_count;
	u8 n_rates;

	u8 rate_probe;
};

struct mt7615_vif {
	struct mt76_vif mt76; /* must be first */
	struct mt7615_sta sta;
	bool sta_added;
};

struct mib_stats {
	u32 ack_fail_cnt;
	u32 fcs_err_cnt;
	u32 rts_cnt;
	u32 rts_retries_cnt;
	u32 ba_miss_cnt;
	unsigned long aggr_per;
};

struct mt7615_phy {
	struct mt76_phy *mt76;
	struct mt7615_dev *dev;

	struct ieee80211_vif *monitor_vif;

	u8 n_beacon_vif;

	u32 rxfilter;
	u64 omac_mask;

	u16 noise;

	bool scs_en;

	unsigned long last_cca_adj;
	int false_cca_ofdm, false_cca_cck;
	s8 ofdm_sensitivity;
	s8 cck_sensitivity;

	s16 coverage_class;
	u8 slottime;

	u8 chfreq;
	u8 rdd_state;

	u32 rx_ampdu_ts;
	u32 ampdu_ref;

	struct mib_stats mib;

	struct sk_buff_head scan_event_list;
	struct delayed_work scan_work;

	struct work_struct roc_work;
	struct timer_list roc_timer;
	wait_queue_head_t roc_wait;
	bool roc_grant;

#ifdef CONFIG_NL80211_TESTMODE
	struct {
		u32 *reg_backup;

		s16 last_freq_offset;
		u8 last_rcpi[4];
		s8 last_ib_rssi[4];
		s8 last_wb_rssi[4];
	} test;
#endif
};

#define mt7615_mcu_add_tx_ba(dev, ...)	(dev)->mcu_ops->add_tx_ba((dev), __VA_ARGS__)
#define mt7615_mcu_add_rx_ba(dev, ...)	(dev)->mcu_ops->add_rx_ba((dev), __VA_ARGS__)
#define mt7615_mcu_sta_add(phy, ...)	((phy)->dev)->mcu_ops->sta_add((phy),  __VA_ARGS__)
#define mt7615_mcu_add_dev_info(phy, ...) ((phy)->dev)->mcu_ops->add_dev_info((phy),  __VA_ARGS__)
#define mt7615_mcu_add_bss_info(phy, ...) ((phy)->dev)->mcu_ops->add_bss_info((phy),  __VA_ARGS__)
#define mt7615_mcu_add_beacon(dev, ...)	(dev)->mcu_ops->add_beacon_offload((dev),  __VA_ARGS__)
#define mt7615_mcu_set_pm(dev, ...)	(dev)->mcu_ops->set_pm_state((dev),  __VA_ARGS__)
#define mt7615_mcu_set_drv_ctrl(dev)	(dev)->mcu_ops->set_drv_ctrl((dev))
#define mt7615_mcu_set_fw_ctrl(dev)	(dev)->mcu_ops->set_fw_ctrl((dev))
#define mt7615_mcu_set_sta_decap_offload(dev, ...) (dev)->mcu_ops->set_sta_decap_offload((dev), __VA_ARGS__)
struct mt7615_mcu_ops {
	int (*add_tx_ba)(struct mt7615_dev *dev,
			 struct ieee80211_ampdu_params *params,
			 bool enable);
	int (*add_rx_ba)(struct mt7615_dev *dev,
			 struct ieee80211_ampdu_params *params,
			 bool enable);
	int (*sta_add)(struct mt7615_phy *phy, struct ieee80211_vif *vif,
		       struct ieee80211_sta *sta, bool enable);
	int (*add_dev_info)(struct mt7615_phy *phy, struct ieee80211_vif *vif,
			    bool enable);
	int (*add_bss_info)(struct mt7615_phy *phy, struct ieee80211_vif *vif,
			    struct ieee80211_sta *sta, bool enable);
	int (*add_beacon_offload)(struct mt7615_dev *dev,
				  struct ieee80211_hw *hw,
				  struct ieee80211_vif *vif, bool enable);
	int (*set_pm_state)(struct mt7615_dev *dev, int band, int state);
	int (*set_drv_ctrl)(struct mt7615_dev *dev);
	int (*set_fw_ctrl)(struct mt7615_dev *dev);
	int (*set_sta_decap_offload)(struct mt7615_dev *dev,
				     struct ieee80211_vif *vif,
				     struct ieee80211_sta *sta);
};

struct mt7615_dev {
	union { /* must be first */
		struct mt76_dev mt76;
		struct mt76_phy mphy;
	};

	const struct mt76_bus_ops *bus_ops;
	struct mt7615_phy phy;
	u64 omac_mask;

	u16 chainmask;

	struct ieee80211_ops *ops;
	const struct mt7615_mcu_ops *mcu_ops;
	struct regmap *infracfg;
	const u32 *reg_map;

	struct work_struct mcu_work;

	struct work_struct reset_work;
	wait_queue_head_t reset_wait;
	u32 reset_state;

	struct list_head sta_poll_list;
	spinlock_t sta_poll_lock;

	struct {
		u8 n_pulses;
		u32 period;
		u16 width;
		s16 power;
	} radar_pattern;
	u32 hw_pattern;

	bool fw_debug;
	bool flash_eeprom;
	bool dbdc_support;

	u8 fw_ver;

	struct work_struct rate_work;
	struct list_head wrd_head;

	u32 debugfs_rf_wf;
	u32 debugfs_rf_reg;

	u32 muar_mask;

	struct mt76_connac_pm pm;
	struct mt76_connac_coredump coredump;
};

enum tx_pkt_queue_idx {
	MT_LMAC_AC00,
	MT_LMAC_AC01,
	MT_LMAC_AC02,
	MT_LMAC_AC03,
	MT_LMAC_ALTX0 = 0x10,
	MT_LMAC_BMC0,
	MT_LMAC_BCN0,
	MT_LMAC_PSMP0,
	MT_LMAC_ALTX1,
	MT_LMAC_BMC1,
	MT_LMAC_BCN1,
	MT_LMAC_PSMP1,
};

enum {
	MT_RX_SEL0,
	MT_RX_SEL1,
};

enum mt7615_rdd_cmd {
	RDD_STOP,
	RDD_START,
	RDD_DET_MODE,
	RDD_DET_STOP,
	RDD_CAC_START,
	RDD_CAC_END,
	RDD_NORMAL_START,
	RDD_DISABLE_DFS_CAL,
	RDD_PULSE_DBG,
	RDD_READ_PULSE,
	RDD_RESUME_BF,
};

static inline struct mt7615_phy *
mt7615_hw_phy(struct ieee80211_hw *hw)
{
	struct mt76_phy *phy = hw->priv;

	return phy->priv;
}

static inline struct mt7615_dev *
mt7615_hw_dev(struct ieee80211_hw *hw)
{
	struct mt76_phy *phy = hw->priv;

	return container_of(phy->dev, struct mt7615_dev, mt76);
}

static inline struct mt7615_phy *
mt7615_ext_phy(struct mt7615_dev *dev)
{
	struct mt76_phy *phy = dev->mt76.phys[MT_BAND1];

	if (!phy)
		return NULL;

	return phy->priv;
}

extern struct ieee80211_rate mt7615_rates[12];
extern const struct ieee80211_ops mt7615_ops;
extern const u32 mt7615e_reg_map[__MT_BASE_MAX];
extern const u32 mt7663e_reg_map[__MT_BASE_MAX];
extern const u32 mt7663_usb_sdio_reg_map[__MT_BASE_MAX];
extern struct pci_driver mt7615_pci_driver;
extern struct platform_driver mt7622_wmac_driver;
extern const struct mt76_testmode_ops mt7615_testmode_ops;

#ifdef CONFIG_MT7622_WMAC
int mt7622_wmac_init(struct mt7615_dev *dev);
#else
static inline int mt7622_wmac_init(struct mt7615_dev *dev)
{
	return 0;
}
#endif

int mt7615_thermal_init(struct mt7615_dev *dev);
int mt7615_mmio_probe(struct device *pdev, void __iomem *mem_base,
		      int irq, const u32 *map);
u32 mt7615_reg_map(struct mt7615_dev *dev, u32 addr);

u32 mt7615_reg_map(struct mt7615_dev *dev, u32 addr);
int mt7615_led_set_blink(struct led_classdev *led_cdev,
			 unsigned long *delay_on,
			 unsigned long *delay_off);
void mt7615_led_set_brightness(struct led_classdev *led_cdev,
			       enum led_brightness brightness);
void mt7615_init_device(struct mt7615_dev *dev);
int mt7615_register_device(struct mt7615_dev *dev);
void mt7615_unregister_device(struct mt7615_dev *dev);
int mt7615_register_ext_phy(struct mt7615_dev *dev);
void mt7615_unregister_ext_phy(struct mt7615_dev *dev);
int mt7615_eeprom_init(struct mt7615_dev *dev, u32 addr);
int mt7615_eeprom_get_target_power_index(struct mt7615_dev *dev,
					 struct ieee80211_channel *chan,
					 u8 chain_idx);
int mt7615_eeprom_get_power_delta_index(struct mt7615_dev *dev,
					enum nl80211_band band);
int mt7615_wait_pdma_busy(struct mt7615_dev *dev);
int mt7615_dma_init(struct mt7615_dev *dev);
void mt7615_dma_start(struct mt7615_dev *dev);
void mt7615_dma_cleanup(struct mt7615_dev *dev);
int mt7615_mcu_init(struct mt7615_dev *dev);
bool mt7615_wait_for_mcu_init(struct mt7615_dev *dev);
void mt7615_mac_set_rates(struct mt7615_phy *phy, struct mt7615_sta *sta,
			  struct ieee80211_tx_rate *probe_rate,
			  struct ieee80211_tx_rate *rates);
void mt7615_pm_wake_work(struct work_struct *work);
void mt7615_pm_power_save_work(struct work_struct *work);
int mt7615_mcu_del_wtbl_all(struct mt7615_dev *dev);
int mt7615_mcu_set_chan_info(struct mt7615_phy *phy, int cmd);
int mt7615_mcu_set_wmm(struct mt7615_dev *dev, u8 queue,
		       const struct ieee80211_tx_queue_params *params);
void mt7615_mcu_rx_event(struct mt7615_dev *dev, struct sk_buff *skb);
int mt7615_mcu_rdd_send_pattern(struct mt7615_dev *dev);
int mt7615_mcu_fw_log_2_host(struct mt7615_dev *dev, u8 ctrl);

<<<<<<< HEAD
static inline void mt7615_irq_enable(struct mt7615_dev *dev, u32 mask)
{
	mt76_set_irq_mask(&dev->mt76, 0, 0, mask);

	tasklet_schedule(&dev->irq_tasklet);
}

=======
>>>>>>> eb3cdb58
static inline bool mt7615_firmware_offload(struct mt7615_dev *dev)
{
	return dev->fw_ver > MT7615_FIRMWARE_V2;
}

static inline u16 mt7615_wtbl_size(struct mt7615_dev *dev)
{
	if (is_mt7663(&dev->mt76) && mt7615_firmware_offload(dev))
		return MT7663_WTBL_SIZE;
	else
		return MT7615_WTBL_SIZE;
}

#define mt7615_mutex_acquire(dev)	\
	mt76_connac_mutex_acquire(&(dev)->mt76, &(dev)->pm)
#define mt7615_mutex_release(dev)	\
	mt76_connac_mutex_release(&(dev)->mt76, &(dev)->pm)

static inline u8 mt7615_lmac_mapping(struct mt7615_dev *dev, u8 ac)
{
	static const u8 lmac_queue_map[] = {
		[IEEE80211_AC_BK] = MT_LMAC_AC00,
		[IEEE80211_AC_BE] = MT_LMAC_AC01,
		[IEEE80211_AC_VI] = MT_LMAC_AC02,
		[IEEE80211_AC_VO] = MT_LMAC_AC03,
	};

	if (WARN_ON_ONCE(ac >= ARRAY_SIZE(lmac_queue_map)))
		return MT_LMAC_AC01; /* BE */

	return lmac_queue_map[ac];
}

static inline u32 mt7615_tx_mcu_int_mask(struct mt7615_dev *dev)
{
	return MT_INT_TX_DONE(dev->mt76.q_mcu[MT_MCUQ_WM]->hw_idx);
}

static inline unsigned long
mt7615_get_macwork_timeout(struct mt7615_dev *dev)
{
	return dev->pm.enable ? HZ / 3 : HZ / 10;
}

void mt7615_dma_reset(struct mt7615_dev *dev);
void mt7615_scan_work(struct work_struct *work);
void mt7615_roc_work(struct work_struct *work);
void mt7615_roc_timer(struct timer_list *timer);
void mt7615_init_txpower(struct mt7615_dev *dev,
			 struct ieee80211_supported_band *sband);
int mt7615_set_channel(struct mt7615_phy *phy);
void mt7615_init_work(struct mt7615_dev *dev);

int mt7615_mcu_restart(struct mt76_dev *dev);
void mt7615_update_channel(struct mt76_phy *mphy);
bool mt7615_mac_wtbl_update(struct mt7615_dev *dev, int idx, u32 mask);
void mt7615_mac_reset_counters(struct mt7615_phy *phy);
void mt7615_mac_cca_stats_reset(struct mt7615_phy *phy);
void mt7615_mac_set_scs(struct mt7615_phy *phy, bool enable);
void mt7615_mac_enable_nf(struct mt7615_dev *dev, bool ext_phy);
void mt7615_mac_enable_rtscts(struct mt7615_dev *dev,
			      struct ieee80211_vif *vif, bool enable);
void mt7615_mac_sta_poll(struct mt7615_dev *dev);
int mt7615_mac_write_txwi(struct mt7615_dev *dev, __le32 *txwi,
			  struct sk_buff *skb, struct mt76_wcid *wcid,
			  struct ieee80211_sta *sta, int pid,
			  struct ieee80211_key_conf *key,
			  enum mt76_txq_id qid, bool beacon);
void mt7615_mac_set_timing(struct mt7615_phy *phy);
int __mt7615_mac_wtbl_set_key(struct mt7615_dev *dev,
			      struct mt76_wcid *wcid,
			      struct ieee80211_key_conf *key);
int mt7615_mac_wtbl_set_key(struct mt7615_dev *dev, struct mt76_wcid *wcid,
			    struct ieee80211_key_conf *key);
void mt7615_mac_reset_work(struct work_struct *work);
u32 mt7615_mac_get_sta_tid_sn(struct mt7615_dev *dev, int wcid, u8 tid);

int mt7615_mcu_parse_response(struct mt76_dev *mdev, int cmd,
			      struct sk_buff *skb, int seq);
u32 mt7615_rf_rr(struct mt7615_dev *dev, u32 wf, u32 reg);
int mt7615_rf_wr(struct mt7615_dev *dev, u32 wf, u32 reg, u32 val);
int mt7615_mcu_set_dbdc(struct mt7615_dev *dev);
int mt7615_mcu_set_eeprom(struct mt7615_dev *dev);
int mt7615_mcu_get_temperature(struct mt7615_dev *dev);
int mt7615_mcu_set_tx_power(struct mt7615_phy *phy);
void mt7615_mcu_exit(struct mt7615_dev *dev);
void mt7615_mcu_fill_msg(struct mt7615_dev *dev, struct sk_buff *skb,
			 int cmd, int *wait_seq);

int mt7615_tx_prepare_skb(struct mt76_dev *mdev, void *txwi_ptr,
			  enum mt76_txq_id qid, struct mt76_wcid *wcid,
			  struct ieee80211_sta *sta,
			  struct mt76_tx_info *tx_info);

void mt7615_tx_worker(struct mt76_worker *w);
void mt7615_tx_token_put(struct mt7615_dev *dev);
bool mt7615_rx_check(struct mt76_dev *mdev, void *data, int len);
void mt7615_queue_rx_skb(struct mt76_dev *mdev, enum mt76_rxq_id q,
			 struct sk_buff *skb, u32 *info);
int mt7615_mac_sta_add(struct mt76_dev *mdev, struct ieee80211_vif *vif,
		       struct ieee80211_sta *sta);
void mt7615_mac_sta_remove(struct mt76_dev *mdev, struct ieee80211_vif *vif,
			   struct ieee80211_sta *sta);
void mt7615_mac_work(struct work_struct *work);
int mt7615_mcu_set_rx_hdr_trans_blacklist(struct mt7615_dev *dev);
int mt7615_mcu_set_fcc5_lpn(struct mt7615_dev *dev, int val);
int mt7615_mcu_set_pulse_th(struct mt7615_dev *dev,
			    const struct mt7615_dfs_pulse *pulse);
int mt7615_mcu_set_radar_th(struct mt7615_dev *dev, int index,
			    const struct mt7615_dfs_pattern *pattern);
int mt7615_mcu_set_test_param(struct mt7615_dev *dev, u8 param, bool test_mode,
			      u32 val);
int mt7615_mcu_set_sku_en(struct mt7615_phy *phy, bool enable);
int mt7615_mcu_apply_rx_dcoc(struct mt7615_phy *phy);
int mt7615_mcu_apply_tx_dpd(struct mt7615_phy *phy);
int mt7615_dfs_init_radar_detector(struct mt7615_phy *phy);

int mt7615_mcu_set_roc(struct mt7615_phy *phy, struct ieee80211_vif *vif,
		       struct ieee80211_channel *chan, int duration);

int mt7615_init_debugfs(struct mt7615_dev *dev);
int mt7615_mcu_wait_response(struct mt7615_dev *dev, int cmd, int seq);

int mt7615_mac_set_beacon_filter(struct mt7615_phy *phy,
				 struct ieee80211_vif *vif,
				 bool enable);
int mt7615_mcu_set_bss_pm(struct mt7615_dev *dev, struct ieee80211_vif *vif,
			  bool enable);
int __mt7663_load_firmware(struct mt7615_dev *dev);
void mt7615_coredump_work(struct work_struct *work);

void mt7622_trigger_hif_int(struct mt7615_dev *dev, bool en);

/* usb */
int mt7663_usb_sdio_tx_prepare_skb(struct mt76_dev *mdev, void *txwi_ptr,
				   enum mt76_txq_id qid, struct mt76_wcid *wcid,
				   struct ieee80211_sta *sta,
				   struct mt76_tx_info *tx_info);
bool mt7663_usb_sdio_tx_status_data(struct mt76_dev *mdev, u8 *update);
void mt7663_usb_sdio_tx_complete_skb(struct mt76_dev *mdev,
				     struct mt76_queue_entry *e);
int mt7663_usb_sdio_register_device(struct mt7615_dev *dev);
int mt7663u_mcu_init(struct mt7615_dev *dev);
int mt7663u_mcu_power_on(struct mt7615_dev *dev);

/* sdio */
int mt7663s_mcu_init(struct mt7615_dev *dev);

#endif<|MERGE_RESOLUTION|>--- conflicted
+++ resolved
@@ -411,16 +411,6 @@
 int mt7615_mcu_rdd_send_pattern(struct mt7615_dev *dev);
 int mt7615_mcu_fw_log_2_host(struct mt7615_dev *dev, u8 ctrl);
 
-<<<<<<< HEAD
-static inline void mt7615_irq_enable(struct mt7615_dev *dev, u32 mask)
-{
-	mt76_set_irq_mask(&dev->mt76, 0, 0, mask);
-
-	tasklet_schedule(&dev->irq_tasklet);
-}
-
-=======
->>>>>>> eb3cdb58
 static inline bool mt7615_firmware_offload(struct mt7615_dev *dev)
 {
 	return dev->fw_ver > MT7615_FIRMWARE_V2;
