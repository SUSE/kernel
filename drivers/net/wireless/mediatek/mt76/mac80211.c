// SPDX-License-Identifier: ISC
/*
 * Copyright (C) 2016 Felix Fietkau <nbd@nbd.name>
 */
#include <linux/sched.h>
#include <linux/of.h>
#include "mt76.h"

#define CHAN2G(_idx, _freq) {			\
	.band = NL80211_BAND_2GHZ,		\
	.center_freq = (_freq),			\
	.hw_value = (_idx),			\
	.max_power = 30,			\
}

#define CHAN5G(_idx, _freq) {			\
	.band = NL80211_BAND_5GHZ,		\
	.center_freq = (_freq),			\
	.hw_value = (_idx),			\
	.max_power = 30,			\
}

#define CHAN6G(_idx, _freq) {			\
	.band = NL80211_BAND_6GHZ,		\
	.center_freq = (_freq),			\
	.hw_value = (_idx),			\
	.max_power = 30,			\
}

static const struct ieee80211_channel mt76_channels_2ghz[] = {
	CHAN2G(1, 2412),
	CHAN2G(2, 2417),
	CHAN2G(3, 2422),
	CHAN2G(4, 2427),
	CHAN2G(5, 2432),
	CHAN2G(6, 2437),
	CHAN2G(7, 2442),
	CHAN2G(8, 2447),
	CHAN2G(9, 2452),
	CHAN2G(10, 2457),
	CHAN2G(11, 2462),
	CHAN2G(12, 2467),
	CHAN2G(13, 2472),
	CHAN2G(14, 2484),
};

static const struct ieee80211_channel mt76_channels_5ghz[] = {
	CHAN5G(36, 5180),
	CHAN5G(40, 5200),
	CHAN5G(44, 5220),
	CHAN5G(48, 5240),

	CHAN5G(52, 5260),
	CHAN5G(56, 5280),
	CHAN5G(60, 5300),
	CHAN5G(64, 5320),

	CHAN5G(100, 5500),
	CHAN5G(104, 5520),
	CHAN5G(108, 5540),
	CHAN5G(112, 5560),
	CHAN5G(116, 5580),
	CHAN5G(120, 5600),
	CHAN5G(124, 5620),
	CHAN5G(128, 5640),
	CHAN5G(132, 5660),
	CHAN5G(136, 5680),
	CHAN5G(140, 5700),
	CHAN5G(144, 5720),

	CHAN5G(149, 5745),
	CHAN5G(153, 5765),
	CHAN5G(157, 5785),
	CHAN5G(161, 5805),
	CHAN5G(165, 5825),
	CHAN5G(169, 5845),
	CHAN5G(173, 5865),
	CHAN5G(177, 5885),
};

static const struct ieee80211_channel mt76_channels_6ghz[] = {
	/* UNII-5 */
	CHAN6G(1, 5955),
	CHAN6G(5, 5975),
	CHAN6G(9, 5995),
	CHAN6G(13, 6015),
	CHAN6G(17, 6035),
	CHAN6G(21, 6055),
	CHAN6G(25, 6075),
	CHAN6G(29, 6095),
	CHAN6G(33, 6115),
	CHAN6G(37, 6135),
	CHAN6G(41, 6155),
	CHAN6G(45, 6175),
	CHAN6G(49, 6195),
	CHAN6G(53, 6215),
	CHAN6G(57, 6235),
	CHAN6G(61, 6255),
	CHAN6G(65, 6275),
	CHAN6G(69, 6295),
	CHAN6G(73, 6315),
	CHAN6G(77, 6335),
	CHAN6G(81, 6355),
	CHAN6G(85, 6375),
	CHAN6G(89, 6395),
	CHAN6G(93, 6415),
	/* UNII-6 */
	CHAN6G(97, 6435),
	CHAN6G(101, 6455),
	CHAN6G(105, 6475),
	CHAN6G(109, 6495),
	CHAN6G(113, 6515),
	CHAN6G(117, 6535),
	/* UNII-7 */
	CHAN6G(121, 6555),
	CHAN6G(125, 6575),
	CHAN6G(129, 6595),
	CHAN6G(133, 6615),
	CHAN6G(137, 6635),
	CHAN6G(141, 6655),
	CHAN6G(145, 6675),
	CHAN6G(149, 6695),
	CHAN6G(153, 6715),
	CHAN6G(157, 6735),
	CHAN6G(161, 6755),
	CHAN6G(165, 6775),
	CHAN6G(169, 6795),
	CHAN6G(173, 6815),
	CHAN6G(177, 6835),
	CHAN6G(181, 6855),
	CHAN6G(185, 6875),
	/* UNII-8 */
	CHAN6G(189, 6895),
	CHAN6G(193, 6915),
	CHAN6G(197, 6935),
	CHAN6G(201, 6955),
	CHAN6G(205, 6975),
	CHAN6G(209, 6995),
	CHAN6G(213, 7015),
	CHAN6G(217, 7035),
	CHAN6G(221, 7055),
	CHAN6G(225, 7075),
	CHAN6G(229, 7095),
	CHAN6G(233, 7115),
};

static const struct ieee80211_tpt_blink mt76_tpt_blink[] = {
	{ .throughput =   0 * 1024, .blink_time = 334 },
	{ .throughput =   1 * 1024, .blink_time = 260 },
	{ .throughput =   5 * 1024, .blink_time = 220 },
	{ .throughput =  10 * 1024, .blink_time = 190 },
	{ .throughput =  20 * 1024, .blink_time = 170 },
	{ .throughput =  50 * 1024, .blink_time = 150 },
	{ .throughput =  70 * 1024, .blink_time = 130 },
	{ .throughput = 100 * 1024, .blink_time = 110 },
	{ .throughput = 200 * 1024, .blink_time =  80 },
	{ .throughput = 300 * 1024, .blink_time =  50 },
};

struct ieee80211_rate mt76_rates[] = {
	CCK_RATE(0, 10),
	CCK_RATE(1, 20),
	CCK_RATE(2, 55),
	CCK_RATE(3, 110),
	OFDM_RATE(11, 60),
	OFDM_RATE(15, 90),
	OFDM_RATE(10, 120),
	OFDM_RATE(14, 180),
	OFDM_RATE(9,  240),
	OFDM_RATE(13, 360),
	OFDM_RATE(8,  480),
	OFDM_RATE(12, 540),
};
EXPORT_SYMBOL_GPL(mt76_rates);

static const struct cfg80211_sar_freq_ranges mt76_sar_freq_ranges[] = {
	{ .start_freq = 2402, .end_freq = 2494, },
	{ .start_freq = 5150, .end_freq = 5350, },
	{ .start_freq = 5350, .end_freq = 5470, },
	{ .start_freq = 5470, .end_freq = 5725, },
	{ .start_freq = 5725, .end_freq = 5950, },
	{ .start_freq = 5945, .end_freq = 6165, },
	{ .start_freq = 6165, .end_freq = 6405, },
	{ .start_freq = 6405, .end_freq = 6525, },
	{ .start_freq = 6525, .end_freq = 6705, },
	{ .start_freq = 6705, .end_freq = 6865, },
	{ .start_freq = 6865, .end_freq = 7125, },
};

static const struct cfg80211_sar_capa mt76_sar_capa = {
	.type = NL80211_SAR_TYPE_POWER,
	.num_freq_ranges = ARRAY_SIZE(mt76_sar_freq_ranges),
	.freq_ranges = &mt76_sar_freq_ranges[0],
};

static int mt76_led_init(struct mt76_phy *phy)
{
	struct mt76_dev *dev = phy->dev;
	struct ieee80211_hw *hw = phy->hw;
	struct device_node *np = dev->dev->of_node;

	if (!phy->leds.cdev.brightness_set && !phy->leds.cdev.blink_set)
		return 0;

	np = of_get_child_by_name(np, "led");
	if (np) {
		if (!of_device_is_available(np)) {
			of_node_put(np);
			dev_info(dev->dev,
				"led registration was explicitly disabled by dts\n");
			return 0;
		}

		if (phy == &dev->phy) {
			int led_pin;

			if (!of_property_read_u32(np, "led-sources", &led_pin))
				phy->leds.pin = led_pin;

			phy->leds.al =
				of_property_read_bool(np, "led-active-low");
		}

		of_node_put(np);
	}

	snprintf(phy->leds.name, sizeof(phy->leds.name), "mt76-%s",
		 wiphy_name(hw->wiphy));

	phy->leds.cdev.name = phy->leds.name;
	phy->leds.cdev.default_trigger =
		ieee80211_create_tpt_led_trigger(hw,
					IEEE80211_TPT_LEDTRIG_FL_RADIO,
					mt76_tpt_blink,
					ARRAY_SIZE(mt76_tpt_blink));

	dev_info(dev->dev,
		"registering led '%s'\n", phy->leds.name);

	return led_classdev_register(dev->dev, &phy->leds.cdev);
}

static void mt76_led_cleanup(struct mt76_phy *phy)
{
	if (!phy->leds.cdev.brightness_set && !phy->leds.cdev.blink_set)
		return;

	led_classdev_unregister(&phy->leds.cdev);
}

static void mt76_init_stream_cap(struct mt76_phy *phy,
				 struct ieee80211_supported_band *sband,
				 bool vht)
{
	struct ieee80211_sta_ht_cap *ht_cap = &sband->ht_cap;
	int i, nstream = hweight8(phy->antenna_mask);
	struct ieee80211_sta_vht_cap *vht_cap;
	u16 mcs_map = 0;

	if (nstream > 1)
		ht_cap->cap |= IEEE80211_HT_CAP_TX_STBC;
	else
		ht_cap->cap &= ~IEEE80211_HT_CAP_TX_STBC;

	for (i = 0; i < IEEE80211_HT_MCS_MASK_LEN; i++)
		ht_cap->mcs.rx_mask[i] = i < nstream ? 0xff : 0;

	if (!vht)
		return;

	vht_cap = &sband->vht_cap;
	if (nstream > 1)
		vht_cap->cap |= IEEE80211_VHT_CAP_TXSTBC;
	else
		vht_cap->cap &= ~IEEE80211_VHT_CAP_TXSTBC;
	vht_cap->cap |= IEEE80211_VHT_CAP_TX_ANTENNA_PATTERN |
			IEEE80211_VHT_CAP_RX_ANTENNA_PATTERN;

	for (i = 0; i < 8; i++) {
		if (i < nstream)
			mcs_map |= (IEEE80211_VHT_MCS_SUPPORT_0_9 << (i * 2));
		else
			mcs_map |=
				(IEEE80211_VHT_MCS_NOT_SUPPORTED << (i * 2));
	}
	vht_cap->vht_mcs.rx_mcs_map = cpu_to_le16(mcs_map);
	vht_cap->vht_mcs.tx_mcs_map = cpu_to_le16(mcs_map);
	if (ieee80211_hw_check(phy->hw, SUPPORTS_VHT_EXT_NSS_BW))
		vht_cap->vht_mcs.tx_highest |=
				cpu_to_le16(IEEE80211_VHT_EXT_NSS_BW_CAPABLE);
}

void mt76_set_stream_caps(struct mt76_phy *phy, bool vht)
{
	if (phy->cap.has_2ghz)
		mt76_init_stream_cap(phy, &phy->sband_2g.sband, false);
	if (phy->cap.has_5ghz)
		mt76_init_stream_cap(phy, &phy->sband_5g.sband, vht);
	if (phy->cap.has_6ghz)
		mt76_init_stream_cap(phy, &phy->sband_6g.sband, vht);
}
EXPORT_SYMBOL_GPL(mt76_set_stream_caps);

static int
mt76_init_sband(struct mt76_phy *phy, struct mt76_sband *msband,
		const struct ieee80211_channel *chan, int n_chan,
		struct ieee80211_rate *rates, int n_rates,
		bool ht, bool vht)
{
	struct ieee80211_supported_band *sband = &msband->sband;
	struct ieee80211_sta_vht_cap *vht_cap;
	struct ieee80211_sta_ht_cap *ht_cap;
	struct mt76_dev *dev = phy->dev;
	void *chanlist;
	int size;

	size = n_chan * sizeof(*chan);
	chanlist = devm_kmemdup(dev->dev, chan, size, GFP_KERNEL);
	if (!chanlist)
		return -ENOMEM;

	msband->chan = devm_kcalloc(dev->dev, n_chan, sizeof(*msband->chan),
				    GFP_KERNEL);
	if (!msband->chan)
		return -ENOMEM;

	sband->channels = chanlist;
	sband->n_channels = n_chan;
	sband->bitrates = rates;
	sband->n_bitrates = n_rates;

	if (!ht)
		return 0;

	ht_cap = &sband->ht_cap;
	ht_cap->ht_supported = true;
	ht_cap->cap |= IEEE80211_HT_CAP_SUP_WIDTH_20_40 |
		       IEEE80211_HT_CAP_GRN_FLD |
		       IEEE80211_HT_CAP_SGI_20 |
		       IEEE80211_HT_CAP_SGI_40 |
		       (1 << IEEE80211_HT_CAP_RX_STBC_SHIFT);

	ht_cap->mcs.tx_params = IEEE80211_HT_MCS_TX_DEFINED;
	ht_cap->ampdu_factor = IEEE80211_HT_MAX_AMPDU_64K;

	mt76_init_stream_cap(phy, sband, vht);

	if (!vht)
		return 0;

	vht_cap = &sband->vht_cap;
	vht_cap->vht_supported = true;
	vht_cap->cap |= IEEE80211_VHT_CAP_RXLDPC |
			IEEE80211_VHT_CAP_RXSTBC_1 |
			IEEE80211_VHT_CAP_SHORT_GI_80 |
			(3 << IEEE80211_VHT_CAP_MAX_A_MPDU_LENGTH_EXPONENT_SHIFT);

	return 0;
}

static int
mt76_init_sband_2g(struct mt76_phy *phy, struct ieee80211_rate *rates,
		   int n_rates)
{
	phy->hw->wiphy->bands[NL80211_BAND_2GHZ] = &phy->sband_2g.sband;

	return mt76_init_sband(phy, &phy->sband_2g, mt76_channels_2ghz,
			       ARRAY_SIZE(mt76_channels_2ghz), rates,
			       n_rates, true, false);
}

static int
mt76_init_sband_5g(struct mt76_phy *phy, struct ieee80211_rate *rates,
		   int n_rates, bool vht)
{
	phy->hw->wiphy->bands[NL80211_BAND_5GHZ] = &phy->sband_5g.sband;

	return mt76_init_sband(phy, &phy->sband_5g, mt76_channels_5ghz,
			       ARRAY_SIZE(mt76_channels_5ghz), rates,
			       n_rates, true, vht);
}

static int
mt76_init_sband_6g(struct mt76_phy *phy, struct ieee80211_rate *rates,
		   int n_rates)
{
	phy->hw->wiphy->bands[NL80211_BAND_6GHZ] = &phy->sband_6g.sband;

	return mt76_init_sband(phy, &phy->sband_6g, mt76_channels_6ghz,
			       ARRAY_SIZE(mt76_channels_6ghz), rates,
			       n_rates, false, false);
}

static void
mt76_check_sband(struct mt76_phy *phy, struct mt76_sband *msband,
		 enum nl80211_band band)
{
	struct ieee80211_supported_band *sband = &msband->sband;
	bool found = false;
	int i;

	if (!sband)
		return;

	for (i = 0; i < sband->n_channels; i++) {
		if (sband->channels[i].flags & IEEE80211_CHAN_DISABLED)
			continue;

		found = true;
		break;
	}

	if (found) {
		phy->chandef.chan = &sband->channels[0];
		phy->chan_state = &msband->chan[0];
		return;
	}

	sband->n_channels = 0;
	phy->hw->wiphy->bands[band] = NULL;
}

static int
mt76_phy_init(struct mt76_phy *phy, struct ieee80211_hw *hw)
{
	struct mt76_dev *dev = phy->dev;
	struct wiphy *wiphy = hw->wiphy;

	INIT_LIST_HEAD(&phy->tx_list);
	spin_lock_init(&phy->tx_lock);

	SET_IEEE80211_DEV(hw, dev->dev);
	SET_IEEE80211_PERM_ADDR(hw, phy->macaddr);

	wiphy->features |= NL80211_FEATURE_ACTIVE_MONITOR |
			   NL80211_FEATURE_AP_MODE_CHAN_WIDTH_CHANGE;
	wiphy->flags |= WIPHY_FLAG_HAS_CHANNEL_SWITCH |
			WIPHY_FLAG_SUPPORTS_TDLS |
			WIPHY_FLAG_AP_UAPSD;

	wiphy_ext_feature_set(wiphy, NL80211_EXT_FEATURE_CQM_RSSI_LIST);
	wiphy_ext_feature_set(wiphy, NL80211_EXT_FEATURE_AIRTIME_FAIRNESS);
	wiphy_ext_feature_set(wiphy, NL80211_EXT_FEATURE_AQL);

	wiphy->available_antennas_tx = phy->antenna_mask;
	wiphy->available_antennas_rx = phy->antenna_mask;

	wiphy->sar_capa = &mt76_sar_capa;
	phy->frp = devm_kcalloc(dev->dev, wiphy->sar_capa->num_freq_ranges,
				sizeof(struct mt76_freq_range_power),
				GFP_KERNEL);
	if (!phy->frp)
		return -ENOMEM;

	hw->txq_data_size = sizeof(struct mt76_txq);
	hw->uapsd_max_sp_len = IEEE80211_WMM_IE_STA_QOSINFO_SP_ALL;

	if (!hw->max_tx_fragments)
		hw->max_tx_fragments = 16;

	ieee80211_hw_set(hw, SIGNAL_DBM);
	ieee80211_hw_set(hw, AMPDU_AGGREGATION);
	ieee80211_hw_set(hw, SUPPORTS_RC_TABLE);
	ieee80211_hw_set(hw, SUPPORT_FAST_XMIT);
	ieee80211_hw_set(hw, SUPPORTS_CLONED_SKBS);
	ieee80211_hw_set(hw, SUPPORTS_AMSDU_IN_AMPDU);
	ieee80211_hw_set(hw, SUPPORTS_REORDERING_BUFFER);
	ieee80211_hw_set(hw, SPECTRUM_MGMT);

	if (!(dev->drv->drv_flags & MT_DRV_AMSDU_OFFLOAD) &&
	    hw->max_tx_fragments > 1) {
		ieee80211_hw_set(hw, TX_AMSDU);
		ieee80211_hw_set(hw, TX_FRAG_LIST);
	}

	ieee80211_hw_set(hw, MFP_CAPABLE);
	ieee80211_hw_set(hw, AP_LINK_PS);
	ieee80211_hw_set(hw, REPORTS_TX_ACK_STATUS);

	return 0;
}

struct mt76_phy *
mt76_alloc_phy(struct mt76_dev *dev, unsigned int size,
	       const struct ieee80211_ops *ops, u8 band_idx)
{
	struct ieee80211_hw *hw;
	unsigned int phy_size;
	struct mt76_phy *phy;

	phy_size = ALIGN(sizeof(*phy), 8);
	hw = ieee80211_alloc_hw(size + phy_size, ops);
	if (!hw)
		return NULL;

	phy = hw->priv;
	phy->dev = dev;
	phy->hw = hw;
	phy->priv = hw->priv + phy_size;
	phy->band_idx = band_idx;

	hw->wiphy->flags |= WIPHY_FLAG_IBSS_RSN;
	hw->wiphy->interface_modes =
		BIT(NL80211_IFTYPE_STATION) |
		BIT(NL80211_IFTYPE_AP) |
#ifdef CONFIG_MAC80211_MESH
		BIT(NL80211_IFTYPE_MESH_POINT) |
#endif
		BIT(NL80211_IFTYPE_P2P_CLIENT) |
		BIT(NL80211_IFTYPE_P2P_GO) |
		BIT(NL80211_IFTYPE_ADHOC);

	return phy;
}
EXPORT_SYMBOL_GPL(mt76_alloc_phy);

int mt76_register_phy(struct mt76_phy *phy, bool vht,
		      struct ieee80211_rate *rates, int n_rates)
{
	int ret;

	ret = mt76_phy_init(phy, phy->hw);
	if (ret)
		return ret;

	if (phy->cap.has_2ghz) {
		ret = mt76_init_sband_2g(phy, rates, n_rates);
		if (ret)
			return ret;
	}

	if (phy->cap.has_5ghz) {
		ret = mt76_init_sband_5g(phy, rates + 4, n_rates - 4, vht);
		if (ret)
			return ret;
	}

	if (phy->cap.has_6ghz) {
		ret = mt76_init_sband_6g(phy, rates + 4, n_rates - 4);
		if (ret)
			return ret;
	}

	if (IS_ENABLED(CONFIG_MT76_LEDS)) {
		ret = mt76_led_init(phy);
		if (ret)
			return ret;
	}

	wiphy_read_of_freq_limits(phy->hw->wiphy);
	mt76_check_sband(phy, &phy->sband_2g, NL80211_BAND_2GHZ);
	mt76_check_sband(phy, &phy->sband_5g, NL80211_BAND_5GHZ);
	mt76_check_sband(phy, &phy->sband_6g, NL80211_BAND_6GHZ);

	ret = ieee80211_register_hw(phy->hw);
	if (ret)
		return ret;

	set_bit(MT76_STATE_REGISTERED, &phy->state);
	phy->dev->phys[phy->band_idx] = phy;

	return 0;
}
EXPORT_SYMBOL_GPL(mt76_register_phy);

void mt76_unregister_phy(struct mt76_phy *phy)
{
	struct mt76_dev *dev = phy->dev;

	if (!test_bit(MT76_STATE_REGISTERED, &phy->state))
		return;

	if (IS_ENABLED(CONFIG_MT76_LEDS))
		mt76_led_cleanup(phy);
	mt76_tx_status_check(dev, true);
	ieee80211_unregister_hw(phy->hw);
	dev->phys[phy->band_idx] = NULL;
}
EXPORT_SYMBOL_GPL(mt76_unregister_phy);

int mt76_create_page_pool(struct mt76_dev *dev, struct mt76_queue *q)
{
	bool is_qrx = mt76_queue_is_rx(dev, q);
	struct page_pool_params pp_params = {
		.order = 0,
		.flags = 0,
		.nid = NUMA_NO_NODE,
		.dev = dev->dma_dev,
	};
	int idx = is_qrx ? q - dev->q_rx : -1;

	/* Allocate page_pools just for rx/wed_tx_free queues */
	if (!is_qrx && !mt76_queue_is_wed_tx_free(q))
		return 0;

	switch (idx) {
	case MT_RXQ_MAIN:
	case MT_RXQ_BAND1:
	case MT_RXQ_BAND2:
		pp_params.pool_size = 256;
		break;
	default:
		pp_params.pool_size = 16;
		break;
	}

	if (mt76_is_mmio(dev)) {
		/* rely on page_pool for DMA mapping */
		pp_params.flags |= PP_FLAG_DMA_MAP | PP_FLAG_DMA_SYNC_DEV;
		pp_params.dma_dir = DMA_FROM_DEVICE;
		pp_params.max_len = PAGE_SIZE;
		pp_params.offset = 0;
		/* NAPI is available just for rx queues */
		if (idx >= 0 && idx < ARRAY_SIZE(dev->napi))
			pp_params.napi = &dev->napi[idx];
	}

	q->page_pool = page_pool_create(&pp_params);
	if (IS_ERR(q->page_pool)) {
		int err = PTR_ERR(q->page_pool);

		q->page_pool = NULL;
		return err;
	}

	return 0;
}
EXPORT_SYMBOL_GPL(mt76_create_page_pool);

struct mt76_dev *
mt76_alloc_device(struct device *pdev, unsigned int size,
		  const struct ieee80211_ops *ops,
		  const struct mt76_driver_ops *drv_ops)
{
	struct ieee80211_hw *hw;
	struct mt76_phy *phy;
	struct mt76_dev *dev;
	int i;

	hw = ieee80211_alloc_hw(size, ops);
	if (!hw)
		return NULL;

	dev = hw->priv;
	dev->hw = hw;
	dev->dev = pdev;
	dev->drv = drv_ops;
	dev->dma_dev = pdev;

	phy = &dev->phy;
	phy->dev = dev;
	phy->hw = hw;
	phy->band_idx = MT_BAND0;
	dev->phys[phy->band_idx] = phy;

	spin_lock_init(&dev->rx_lock);
	spin_lock_init(&dev->lock);
	spin_lock_init(&dev->cc_lock);
	spin_lock_init(&dev->status_lock);
	spin_lock_init(&dev->wed_lock);
	mutex_init(&dev->mutex);
	init_waitqueue_head(&dev->tx_wait);

	skb_queue_head_init(&dev->mcu.res_q);
	init_waitqueue_head(&dev->mcu.wait);
	mutex_init(&dev->mcu.mutex);
	dev->tx_worker.fn = mt76_tx_worker;

	hw->wiphy->flags |= WIPHY_FLAG_IBSS_RSN;
	hw->wiphy->interface_modes =
		BIT(NL80211_IFTYPE_STATION) |
		BIT(NL80211_IFTYPE_AP) |
#ifdef CONFIG_MAC80211_MESH
		BIT(NL80211_IFTYPE_MESH_POINT) |
#endif
		BIT(NL80211_IFTYPE_P2P_CLIENT) |
		BIT(NL80211_IFTYPE_P2P_GO) |
		BIT(NL80211_IFTYPE_ADHOC);

	spin_lock_init(&dev->token_lock);
	idr_init(&dev->token);

	spin_lock_init(&dev->rx_token_lock);
	idr_init(&dev->rx_token);

	INIT_LIST_HEAD(&dev->wcid_list);
	INIT_LIST_HEAD(&dev->sta_poll_list);
	spin_lock_init(&dev->sta_poll_lock);

	INIT_LIST_HEAD(&dev->txwi_cache);
	INIT_LIST_HEAD(&dev->rxwi_cache);
	dev->token_size = dev->drv->token_size;

	for (i = 0; i < ARRAY_SIZE(dev->q_rx); i++)
		skb_queue_head_init(&dev->rx_skb[i]);

	dev->wq = alloc_ordered_workqueue("mt76", 0);
	if (!dev->wq) {
		ieee80211_free_hw(hw);
		return NULL;
	}

	return dev;
}
EXPORT_SYMBOL_GPL(mt76_alloc_device);

int mt76_register_device(struct mt76_dev *dev, bool vht,
			 struct ieee80211_rate *rates, int n_rates)
{
	struct ieee80211_hw *hw = dev->hw;
	struct mt76_phy *phy = &dev->phy;
	int ret;

	dev_set_drvdata(dev->dev, dev);
	mt76_wcid_init(&dev->global_wcid);
	ret = mt76_phy_init(phy, hw);
	if (ret)
		return ret;

	if (phy->cap.has_2ghz) {
		ret = mt76_init_sband_2g(phy, rates, n_rates);
		if (ret)
			return ret;
	}

	if (phy->cap.has_5ghz) {
		ret = mt76_init_sband_5g(phy, rates + 4, n_rates - 4, vht);
		if (ret)
			return ret;
	}

	if (phy->cap.has_6ghz) {
		ret = mt76_init_sband_6g(phy, rates + 4, n_rates - 4);
		if (ret)
			return ret;
	}

	wiphy_read_of_freq_limits(hw->wiphy);
	mt76_check_sband(&dev->phy, &phy->sband_2g, NL80211_BAND_2GHZ);
	mt76_check_sband(&dev->phy, &phy->sband_5g, NL80211_BAND_5GHZ);
	mt76_check_sband(&dev->phy, &phy->sband_6g, NL80211_BAND_6GHZ);

	if (IS_ENABLED(CONFIG_MT76_LEDS)) {
		ret = mt76_led_init(phy);
		if (ret)
			return ret;
	}

	ret = ieee80211_register_hw(hw);
	if (ret)
		return ret;

	WARN_ON(mt76_worker_setup(hw, &dev->tx_worker, NULL, "tx"));
	set_bit(MT76_STATE_REGISTERED, &phy->state);
	sched_set_fifo_low(dev->tx_worker.task);

	return 0;
}
EXPORT_SYMBOL_GPL(mt76_register_device);

void mt76_unregister_device(struct mt76_dev *dev)
{
	struct ieee80211_hw *hw = dev->hw;

	if (!test_bit(MT76_STATE_REGISTERED, &dev->phy.state))
		return;

	if (IS_ENABLED(CONFIG_MT76_LEDS))
		mt76_led_cleanup(&dev->phy);
	mt76_tx_status_check(dev, true);
	mt76_wcid_cleanup(dev, &dev->global_wcid);
	ieee80211_unregister_hw(hw);
}
EXPORT_SYMBOL_GPL(mt76_unregister_device);

void mt76_free_device(struct mt76_dev *dev)
{
	mt76_worker_teardown(&dev->tx_worker);
	if (dev->wq) {
		destroy_workqueue(dev->wq);
		dev->wq = NULL;
	}
	ieee80211_free_hw(dev->hw);
}
EXPORT_SYMBOL_GPL(mt76_free_device);

static void mt76_rx_release_amsdu(struct mt76_phy *phy, enum mt76_rxq_id q)
{
	struct sk_buff *skb = phy->rx_amsdu[q].head;
	struct mt76_rx_status *status = (struct mt76_rx_status *)skb->cb;
	struct mt76_dev *dev = phy->dev;

	phy->rx_amsdu[q].head = NULL;
	phy->rx_amsdu[q].tail = NULL;

	/*
	 * Validate if the amsdu has a proper first subframe.
	 * A single MSDU can be parsed as A-MSDU when the unauthenticated A-MSDU
	 * flag of the QoS header gets flipped. In such cases, the first
	 * subframe has a LLC/SNAP header in the location of the destination
	 * address.
	 */
	if (skb_shinfo(skb)->frag_list) {
		int offset = 0;

		if (!(status->flag & RX_FLAG_8023)) {
			offset = ieee80211_get_hdrlen_from_skb(skb);

			if ((status->flag &
			     (RX_FLAG_DECRYPTED | RX_FLAG_IV_STRIPPED)) ==
			    RX_FLAG_DECRYPTED)
				offset += 8;
		}

		if (ether_addr_equal(skb->data + offset, rfc1042_header)) {
			dev_kfree_skb(skb);
			return;
		}
	}
	__skb_queue_tail(&dev->rx_skb[q], skb);
}

static void mt76_rx_release_burst(struct mt76_phy *phy, enum mt76_rxq_id q,
				  struct sk_buff *skb)
{
	struct mt76_rx_status *status = (struct mt76_rx_status *)skb->cb;

	if (phy->rx_amsdu[q].head &&
	    (!status->amsdu || status->first_amsdu ||
	     status->seqno != phy->rx_amsdu[q].seqno))
		mt76_rx_release_amsdu(phy, q);

	if (!phy->rx_amsdu[q].head) {
		phy->rx_amsdu[q].tail = &skb_shinfo(skb)->frag_list;
		phy->rx_amsdu[q].seqno = status->seqno;
		phy->rx_amsdu[q].head = skb;
	} else {
		*phy->rx_amsdu[q].tail = skb;
		phy->rx_amsdu[q].tail = &skb->next;
	}

	if (!status->amsdu || status->last_amsdu)
		mt76_rx_release_amsdu(phy, q);
}

void mt76_rx(struct mt76_dev *dev, enum mt76_rxq_id q, struct sk_buff *skb)
{
	struct mt76_rx_status *status = (struct mt76_rx_status *)skb->cb;
	struct mt76_phy *phy = mt76_dev_phy(dev, status->phy_idx);

	if (!test_bit(MT76_STATE_RUNNING, &phy->state)) {
		dev_kfree_skb(skb);
		return;
	}

#ifdef CONFIG_NL80211_TESTMODE
	if (phy->test.state == MT76_TM_STATE_RX_FRAMES) {
		phy->test.rx_stats.packets[q]++;
		if (status->flag & RX_FLAG_FAILED_FCS_CRC)
			phy->test.rx_stats.fcs_error[q]++;
	}
#endif

	mt76_rx_release_burst(phy, q, skb);
}
EXPORT_SYMBOL_GPL(mt76_rx);

bool mt76_has_tx_pending(struct mt76_phy *phy)
{
	struct mt76_queue *q;
	int i;

	for (i = 0; i < __MT_TXQ_MAX; i++) {
		q = phy->q_tx[i];
		if (q && q->queued)
			return true;
	}

	return false;
}
EXPORT_SYMBOL_GPL(mt76_has_tx_pending);

static struct mt76_channel_state *
mt76_channel_state(struct mt76_phy *phy, struct ieee80211_channel *c)
{
	struct mt76_sband *msband;
	int idx;

	if (c->band == NL80211_BAND_2GHZ)
		msband = &phy->sband_2g;
	else if (c->band == NL80211_BAND_6GHZ)
		msband = &phy->sband_6g;
	else
		msband = &phy->sband_5g;

	idx = c - &msband->sband.channels[0];
	return &msband->chan[idx];
}

void mt76_update_survey_active_time(struct mt76_phy *phy, ktime_t time)
{
	struct mt76_channel_state *state = phy->chan_state;

	state->cc_active += ktime_to_us(ktime_sub(time,
						  phy->survey_time));
	phy->survey_time = time;
}
EXPORT_SYMBOL_GPL(mt76_update_survey_active_time);

void mt76_update_survey(struct mt76_phy *phy)
{
	struct mt76_dev *dev = phy->dev;
	ktime_t cur_time;

	if (dev->drv->update_survey)
		dev->drv->update_survey(phy);

	cur_time = ktime_get_boottime();
	mt76_update_survey_active_time(phy, cur_time);

	if (dev->drv->drv_flags & MT_DRV_SW_RX_AIRTIME) {
		struct mt76_channel_state *state = phy->chan_state;

		spin_lock_bh(&dev->cc_lock);
		state->cc_bss_rx += dev->cur_cc_bss_rx;
		dev->cur_cc_bss_rx = 0;
		spin_unlock_bh(&dev->cc_lock);
	}
}
EXPORT_SYMBOL_GPL(mt76_update_survey);

int mt76_set_channel(struct mt76_phy *phy, struct cfg80211_chan_def *chandef,
		     bool offchannel)
{
	struct mt76_dev *dev = phy->dev;
	int timeout = HZ / 5;
	int ret;

	cancel_delayed_work_sync(&phy->mac_work);

	mutex_lock(&dev->mutex);
	set_bit(MT76_RESET, &phy->state);

	mt76_worker_disable(&dev->tx_worker);
	wait_event_timeout(dev->tx_wait, !mt76_has_tx_pending(phy), timeout);
	mt76_update_survey(phy);

	if (phy->chandef.chan->center_freq != chandef->chan->center_freq ||
	    phy->chandef.width != chandef->width)
		phy->dfs_state = MT_DFS_STATE_UNKNOWN;

	phy->chandef = *chandef;
	phy->chan_state = mt76_channel_state(phy, chandef->chan);
	phy->offchannel = offchannel;

	if (!offchannel)
		phy->main_chan = chandef->chan;

	if (chandef->chan != phy->main_chan)
		memset(phy->chan_state, 0, sizeof(*phy->chan_state));
	mt76_worker_enable(&dev->tx_worker);

	ret = dev->drv->set_channel(phy);

	clear_bit(MT76_RESET, &phy->state);
	mt76_worker_schedule(&dev->tx_worker);

	mutex_unlock(&dev->mutex);

	return ret;
}

int mt76_update_channel(struct mt76_phy *phy)
{
	struct ieee80211_hw *hw = phy->hw;
	struct cfg80211_chan_def *chandef = &hw->conf.chandef;
	bool offchannel = hw->conf.flags & IEEE80211_CONF_OFFCHANNEL;

	return mt76_set_channel(phy, chandef, offchannel);
}
EXPORT_SYMBOL_GPL(mt76_update_channel);

int mt76_get_survey(struct ieee80211_hw *hw, int idx,
		    struct survey_info *survey)
{
	struct mt76_phy *phy = hw->priv;
	struct mt76_dev *dev = phy->dev;
	struct mt76_sband *sband;
	struct ieee80211_channel *chan;
	struct mt76_channel_state *state;
	int ret = 0;

	mutex_lock(&dev->mutex);
	if (idx == 0 && dev->drv->update_survey)
		mt76_update_survey(phy);

	if (idx >= phy->sband_2g.sband.n_channels +
		   phy->sband_5g.sband.n_channels) {
		idx -= (phy->sband_2g.sband.n_channels +
			phy->sband_5g.sband.n_channels);
		sband = &phy->sband_6g;
	} else if (idx >= phy->sband_2g.sband.n_channels) {
		idx -= phy->sband_2g.sband.n_channels;
		sband = &phy->sband_5g;
	} else {
		sband = &phy->sband_2g;
	}

	if (idx >= sband->sband.n_channels) {
		ret = -ENOENT;
		goto out;
	}

	chan = &sband->sband.channels[idx];
	state = mt76_channel_state(phy, chan);

	memset(survey, 0, sizeof(*survey));
	survey->channel = chan;
	survey->filled = SURVEY_INFO_TIME | SURVEY_INFO_TIME_BUSY;
	survey->filled |= dev->drv->survey_flags;
	if (state->noise)
		survey->filled |= SURVEY_INFO_NOISE_DBM;

	if (chan == phy->main_chan) {
		survey->filled |= SURVEY_INFO_IN_USE;

		if (dev->drv->drv_flags & MT_DRV_SW_RX_AIRTIME)
			survey->filled |= SURVEY_INFO_TIME_BSS_RX;
	}

	survey->time_busy = div_u64(state->cc_busy, 1000);
	survey->time_rx = div_u64(state->cc_rx, 1000);
	survey->time = div_u64(state->cc_active, 1000);
	survey->noise = state->noise;

	spin_lock_bh(&dev->cc_lock);
	survey->time_bss_rx = div_u64(state->cc_bss_rx, 1000);
	survey->time_tx = div_u64(state->cc_tx, 1000);
	spin_unlock_bh(&dev->cc_lock);

out:
	mutex_unlock(&dev->mutex);

	return ret;
}
EXPORT_SYMBOL_GPL(mt76_get_survey);

void mt76_wcid_key_setup(struct mt76_dev *dev, struct mt76_wcid *wcid,
			 struct ieee80211_key_conf *key)
{
	struct ieee80211_key_seq seq;
	int i;

	wcid->rx_check_pn = false;

	if (!key)
		return;

	if (key->cipher != WLAN_CIPHER_SUITE_CCMP)
		return;

	wcid->rx_check_pn = true;

	/* data frame */
	for (i = 0; i < IEEE80211_NUM_TIDS; i++) {
		ieee80211_get_key_rx_seq(key, i, &seq);
		memcpy(wcid->rx_key_pn[i], seq.ccmp.pn, sizeof(seq.ccmp.pn));
	}

	/* robust management frame */
	ieee80211_get_key_rx_seq(key, -1, &seq);
	memcpy(wcid->rx_key_pn[i], seq.ccmp.pn, sizeof(seq.ccmp.pn));

}
EXPORT_SYMBOL(mt76_wcid_key_setup);

int mt76_rx_signal(u8 chain_mask, s8 *chain_signal)
{
	int signal = -128;
	u8 chains;

	for (chains = chain_mask; chains; chains >>= 1, chain_signal++) {
		int cur, diff;

		cur = *chain_signal;
		if (!(chains & BIT(0)) ||
		    cur > 0)
			continue;

		if (cur > signal)
			swap(cur, signal);

		diff = signal - cur;
		if (diff == 0)
			signal += 3;
		else if (diff <= 2)
			signal += 2;
		else if (diff <= 6)
			signal += 1;
	}

	return signal;
}
EXPORT_SYMBOL(mt76_rx_signal);

static void
mt76_rx_convert(struct mt76_dev *dev, struct sk_buff *skb,
		struct ieee80211_hw **hw,
		struct ieee80211_sta **sta)
{
	struct ieee80211_rx_status *status = IEEE80211_SKB_RXCB(skb);
	struct ieee80211_hdr *hdr = mt76_skb_get_hdr(skb);
	struct mt76_rx_status mstat;

	mstat = *((struct mt76_rx_status *)skb->cb);
	memset(status, 0, sizeof(*status));

	status->flag = mstat.flag;
	status->freq = mstat.freq;
	status->enc_flags = mstat.enc_flags;
	status->encoding = mstat.encoding;
	status->bw = mstat.bw;
	if (status->encoding == RX_ENC_EHT) {
		status->eht.ru = mstat.eht.ru;
		status->eht.gi = mstat.eht.gi;
	} else {
		status->he_ru = mstat.he_ru;
		status->he_gi = mstat.he_gi;
		status->he_dcm = mstat.he_dcm;
	}
	status->rate_idx = mstat.rate_idx;
	status->nss = mstat.nss;
	status->band = mstat.band;
	status->signal = mstat.signal;
	status->chains = mstat.chains;
	status->ampdu_reference = mstat.ampdu_ref;
	status->device_timestamp = mstat.timestamp;
	status->mactime = mstat.timestamp;
	status->signal = mt76_rx_signal(mstat.chains, mstat.chain_signal);
	if (status->signal <= -128)
		status->flag |= RX_FLAG_NO_SIGNAL_VAL;

	if (ieee80211_is_beacon(hdr->frame_control) ||
	    ieee80211_is_probe_resp(hdr->frame_control))
		status->boottime_ns = ktime_get_boottime_ns();

	BUILD_BUG_ON(sizeof(mstat) > sizeof(skb->cb));
	BUILD_BUG_ON(sizeof(status->chain_signal) !=
		     sizeof(mstat.chain_signal));
	memcpy(status->chain_signal, mstat.chain_signal,
	       sizeof(mstat.chain_signal));

	if (mstat.wcid) {
		status->link_valid = mstat.wcid->link_valid;
		status->link_id = mstat.wcid->link_id;
	}

	*sta = wcid_to_sta(mstat.wcid);
	*hw = mt76_phy_hw(dev, mstat.phy_idx);
}

static void
mt76_check_ccmp_pn(struct sk_buff *skb)
{
	struct mt76_rx_status *status = (struct mt76_rx_status *)skb->cb;
	struct mt76_wcid *wcid = status->wcid;
	struct ieee80211_hdr *hdr;
	int security_idx;
	int ret;

	if (!(status->flag & RX_FLAG_DECRYPTED))
		return;

	if (status->flag & RX_FLAG_ONLY_MONITOR)
		return;

	if (!wcid || !wcid->rx_check_pn)
		return;

	security_idx = status->qos_ctl & IEEE80211_QOS_CTL_TID_MASK;
	if (status->flag & RX_FLAG_8023)
		goto skip_hdr_check;

	hdr = mt76_skb_get_hdr(skb);
	if (!(status->flag & RX_FLAG_IV_STRIPPED)) {
		/*
		 * Validate the first fragment both here and in mac80211
		 * All further fragments will be validated by mac80211 only.
		 */
		if (ieee80211_is_frag(hdr) &&
		    !ieee80211_is_first_frag(hdr->frame_control))
			return;
	}

	/* IEEE 802.11-2020, 12.5.3.4.4 "PN and replay detection" c):
	 *
	 * the recipient shall maintain a single replay counter for received
	 * individually addressed robust Management frames that are received
	 * with the To DS subfield equal to 0, [...]
	 */
	if (ieee80211_is_mgmt(hdr->frame_control) &&
	    !ieee80211_has_tods(hdr->frame_control))
		security_idx = IEEE80211_NUM_TIDS;

skip_hdr_check:
	BUILD_BUG_ON(sizeof(status->iv) != sizeof(wcid->rx_key_pn[0]));
	ret = memcmp(status->iv, wcid->rx_key_pn[security_idx],
		     sizeof(status->iv));
	if (ret <= 0) {
		status->flag |= RX_FLAG_ONLY_MONITOR;
		return;
	}

	memcpy(wcid->rx_key_pn[security_idx], status->iv, sizeof(status->iv));

	if (status->flag & RX_FLAG_IV_STRIPPED)
		status->flag |= RX_FLAG_PN_VALIDATED;
}

static void
mt76_airtime_report(struct mt76_dev *dev, struct mt76_rx_status *status,
		    int len)
{
	struct mt76_wcid *wcid = status->wcid;
	struct ieee80211_rx_status info = {
		.enc_flags = status->enc_flags,
		.rate_idx = status->rate_idx,
		.encoding = status->encoding,
		.band = status->band,
		.nss = status->nss,
		.bw = status->bw,
	};
	struct ieee80211_sta *sta;
	u32 airtime;
	u8 tidno = status->qos_ctl & IEEE80211_QOS_CTL_TID_MASK;

	airtime = ieee80211_calc_rx_airtime(dev->hw, &info, len);
	spin_lock(&dev->cc_lock);
	dev->cur_cc_bss_rx += airtime;
	spin_unlock(&dev->cc_lock);

	if (!wcid || !wcid->sta)
		return;

	sta = container_of((void *)wcid, struct ieee80211_sta, drv_priv);
	ieee80211_sta_register_airtime(sta, tidno, 0, airtime);
}

static void
mt76_airtime_flush_ampdu(struct mt76_dev *dev)
{
	struct mt76_wcid *wcid;
	int wcid_idx;

	if (!dev->rx_ampdu_len)
		return;

	wcid_idx = dev->rx_ampdu_status.wcid_idx;
	if (wcid_idx < ARRAY_SIZE(dev->wcid))
		wcid = rcu_dereference(dev->wcid[wcid_idx]);
	else
		wcid = NULL;
	dev->rx_ampdu_status.wcid = wcid;

	mt76_airtime_report(dev, &dev->rx_ampdu_status, dev->rx_ampdu_len);

	dev->rx_ampdu_len = 0;
	dev->rx_ampdu_ref = 0;
}

static void
mt76_airtime_check(struct mt76_dev *dev, struct sk_buff *skb)
{
	struct mt76_rx_status *status = (struct mt76_rx_status *)skb->cb;
	struct mt76_wcid *wcid = status->wcid;

	if (!(dev->drv->drv_flags & MT_DRV_SW_RX_AIRTIME))
		return;

	if (!wcid || !wcid->sta) {
		struct ieee80211_hdr *hdr = mt76_skb_get_hdr(skb);

		if (status->flag & RX_FLAG_8023)
			return;

		if (!ether_addr_equal(hdr->addr1, dev->phy.macaddr))
			return;

		wcid = NULL;
	}

	if (!(status->flag & RX_FLAG_AMPDU_DETAILS) ||
	    status->ampdu_ref != dev->rx_ampdu_ref)
		mt76_airtime_flush_ampdu(dev);

	if (status->flag & RX_FLAG_AMPDU_DETAILS) {
		if (!dev->rx_ampdu_len ||
		    status->ampdu_ref != dev->rx_ampdu_ref) {
			dev->rx_ampdu_status = *status;
			dev->rx_ampdu_status.wcid_idx = wcid ? wcid->idx : 0xff;
			dev->rx_ampdu_ref = status->ampdu_ref;
		}

		dev->rx_ampdu_len += skb->len;
		return;
	}

	mt76_airtime_report(dev, status, skb->len);
}

static void
mt76_check_sta(struct mt76_dev *dev, struct sk_buff *skb)
{
	struct mt76_rx_status *status = (struct mt76_rx_status *)skb->cb;
	struct ieee80211_hdr *hdr = mt76_skb_get_hdr(skb);
	struct ieee80211_sta *sta;
	struct ieee80211_hw *hw;
	struct mt76_wcid *wcid = status->wcid;
	u8 tidno = status->qos_ctl & IEEE80211_QOS_CTL_TID_MASK;
	bool ps;

	hw = mt76_phy_hw(dev, status->phy_idx);
	if (ieee80211_is_pspoll(hdr->frame_control) && !wcid &&
	    !(status->flag & RX_FLAG_8023)) {
		sta = ieee80211_find_sta_by_ifaddr(hw, hdr->addr2, NULL);
		if (sta)
			wcid = status->wcid = (struct mt76_wcid *)sta->drv_priv;
	}

	mt76_airtime_check(dev, skb);

	if (!wcid || !wcid->sta)
		return;

	sta = container_of((void *)wcid, struct ieee80211_sta, drv_priv);

	if (status->signal <= 0)
		ewma_signal_add(&wcid->rssi, -status->signal);

	wcid->inactive_count = 0;

	if (status->flag & RX_FLAG_8023)
		return;

	if (!test_bit(MT_WCID_FLAG_CHECK_PS, &wcid->flags))
		return;

	if (ieee80211_is_pspoll(hdr->frame_control)) {
		ieee80211_sta_pspoll(sta);
		return;
	}

	if (ieee80211_has_morefrags(hdr->frame_control) ||
	    !(ieee80211_is_mgmt(hdr->frame_control) ||
	      ieee80211_is_data(hdr->frame_control)))
		return;

	ps = ieee80211_has_pm(hdr->frame_control);

	if (ps && (ieee80211_is_data_qos(hdr->frame_control) ||
		   ieee80211_is_qos_nullfunc(hdr->frame_control)))
		ieee80211_sta_uapsd_trigger(sta, tidno);

	if (!!test_bit(MT_WCID_FLAG_PS, &wcid->flags) == ps)
		return;

	if (ps)
		set_bit(MT_WCID_FLAG_PS, &wcid->flags);

	if (dev->drv->sta_ps)
		dev->drv->sta_ps(dev, sta, ps);

	if (!ps)
		clear_bit(MT_WCID_FLAG_PS, &wcid->flags);

	ieee80211_sta_ps_transition(sta, ps);
}

void mt76_rx_complete(struct mt76_dev *dev, struct sk_buff_head *frames,
		      struct napi_struct *napi)
{
	struct ieee80211_sta *sta;
	struct ieee80211_hw *hw;
	struct sk_buff *skb, *tmp;
	LIST_HEAD(list);

	spin_lock(&dev->rx_lock);
	while ((skb = __skb_dequeue(frames)) != NULL) {
		struct sk_buff *nskb = skb_shinfo(skb)->frag_list;

		mt76_check_ccmp_pn(skb);
		skb_shinfo(skb)->frag_list = NULL;
		mt76_rx_convert(dev, skb, &hw, &sta);
		ieee80211_rx_list(hw, sta, skb, &list);

		/* subsequent amsdu frames */
		while (nskb) {
			skb = nskb;
			nskb = nskb->next;
			skb->next = NULL;

			mt76_rx_convert(dev, skb, &hw, &sta);
			ieee80211_rx_list(hw, sta, skb, &list);
		}
	}
	spin_unlock(&dev->rx_lock);

	if (!napi) {
		netif_receive_skb_list(&list);
		return;
	}

	list_for_each_entry_safe(skb, tmp, &list, list) {
		skb_list_del_init(skb);
		napi_gro_receive(napi, skb);
	}
}

void mt76_rx_poll_complete(struct mt76_dev *dev, enum mt76_rxq_id q,
			   struct napi_struct *napi)
{
	struct sk_buff_head frames;
	struct sk_buff *skb;

	__skb_queue_head_init(&frames);

	while ((skb = __skb_dequeue(&dev->rx_skb[q])) != NULL) {
		mt76_check_sta(dev, skb);
		if (mtk_wed_device_active(&dev->mmio.wed))
			__skb_queue_tail(&frames, skb);
		else
			mt76_rx_aggr_reorder(skb, &frames);
	}

	mt76_rx_complete(dev, &frames, napi);
}
EXPORT_SYMBOL_GPL(mt76_rx_poll_complete);

static int
mt76_sta_add(struct mt76_phy *phy, struct ieee80211_vif *vif,
	     struct ieee80211_sta *sta)
{
	struct mt76_wcid *wcid = (struct mt76_wcid *)sta->drv_priv;
	struct mt76_dev *dev = phy->dev;
	int ret;
	int i;

	mutex_lock(&dev->mutex);

	ret = dev->drv->sta_add(dev, vif, sta);
	if (ret)
		goto out;

	for (i = 0; i < ARRAY_SIZE(sta->txq); i++) {
		struct mt76_txq *mtxq;

		if (!sta->txq[i])
			continue;

		mtxq = (struct mt76_txq *)sta->txq[i]->drv_priv;
		mtxq->wcid = wcid->idx;
	}

	ewma_signal_init(&wcid->rssi);
	if (phy->band_idx == MT_BAND1)
		mt76_wcid_mask_set(dev->wcid_phy_mask, wcid->idx);
	wcid->phy_idx = phy->band_idx;
	rcu_assign_pointer(dev->wcid[wcid->idx], wcid);

	mt76_wcid_init(wcid);
out:
	mutex_unlock(&dev->mutex);

	return ret;
}

void __mt76_sta_remove(struct mt76_dev *dev, struct ieee80211_vif *vif,
		       struct ieee80211_sta *sta)
{
	struct mt76_wcid *wcid = (struct mt76_wcid *)sta->drv_priv;
	int i, idx = wcid->idx;

	for (i = 0; i < ARRAY_SIZE(wcid->aggr); i++)
		mt76_rx_aggr_stop(dev, wcid, i);

	if (dev->drv->sta_remove)
		dev->drv->sta_remove(dev, vif, sta);

	mt76_wcid_cleanup(dev, wcid);

	mt76_wcid_mask_clear(dev->wcid_mask, idx);
	mt76_wcid_mask_clear(dev->wcid_phy_mask, idx);
}
EXPORT_SYMBOL_GPL(__mt76_sta_remove);

static void
mt76_sta_remove(struct mt76_dev *dev, struct ieee80211_vif *vif,
		struct ieee80211_sta *sta)
{
	mutex_lock(&dev->mutex);
	__mt76_sta_remove(dev, vif, sta);
	mutex_unlock(&dev->mutex);
}

int mt76_sta_state(struct ieee80211_hw *hw, struct ieee80211_vif *vif,
		   struct ieee80211_sta *sta,
		   enum ieee80211_sta_state old_state,
		   enum ieee80211_sta_state new_state)
{
	struct mt76_phy *phy = hw->priv;
	struct mt76_dev *dev = phy->dev;
	enum mt76_sta_event ev;

	if (old_state == IEEE80211_STA_NOTEXIST &&
	    new_state == IEEE80211_STA_NONE)
		return mt76_sta_add(phy, vif, sta);

	if (old_state == IEEE80211_STA_NONE &&
	    new_state == IEEE80211_STA_NOTEXIST)
		mt76_sta_remove(dev, vif, sta);

	if (!dev->drv->sta_event)
		return 0;

	if (old_state == IEEE80211_STA_AUTH &&
	    new_state == IEEE80211_STA_ASSOC)
		ev = MT76_STA_EVENT_ASSOC;
	else if (old_state == IEEE80211_STA_ASSOC &&
		 new_state == IEEE80211_STA_AUTHORIZED)
		ev = MT76_STA_EVENT_AUTHORIZE;
	else if (old_state == IEEE80211_STA_ASSOC &&
		 new_state == IEEE80211_STA_AUTH)
		ev = MT76_STA_EVENT_DISASSOC;
	else
		return 0;

	return dev->drv->sta_event(dev, vif, sta, ev);
}
EXPORT_SYMBOL_GPL(mt76_sta_state);

void mt76_sta_pre_rcu_remove(struct ieee80211_hw *hw, struct ieee80211_vif *vif,
			     struct ieee80211_sta *sta)
{
	struct mt76_phy *phy = hw->priv;
	struct mt76_dev *dev = phy->dev;
	struct mt76_wcid *wcid = (struct mt76_wcid *)sta->drv_priv;

	mutex_lock(&dev->mutex);
	spin_lock_bh(&dev->status_lock);
	rcu_assign_pointer(dev->wcid[wcid->idx], NULL);
	spin_unlock_bh(&dev->status_lock);
	mutex_unlock(&dev->mutex);
}
EXPORT_SYMBOL_GPL(mt76_sta_pre_rcu_remove);

void mt76_wcid_init(struct mt76_wcid *wcid)
{
	INIT_LIST_HEAD(&wcid->tx_list);
	skb_queue_head_init(&wcid->tx_pending);
<<<<<<< HEAD
=======
	skb_queue_head_init(&wcid->tx_offchannel);
>>>>>>> 2d5404ca

	INIT_LIST_HEAD(&wcid->list);
	idr_init(&wcid->pktid);
}
EXPORT_SYMBOL_GPL(mt76_wcid_init);

void mt76_wcid_cleanup(struct mt76_dev *dev, struct mt76_wcid *wcid)
{
	struct mt76_phy *phy = mt76_dev_phy(dev, wcid->phy_idx);
	struct ieee80211_hw *hw;
	struct sk_buff_head list;
	struct sk_buff *skb;

	mt76_tx_status_lock(dev, &list);
	mt76_tx_status_skb_get(dev, wcid, -1, &list);
	mt76_tx_status_unlock(dev, &list);

	idr_destroy(&wcid->pktid);

	spin_lock_bh(&phy->tx_lock);

	if (!list_empty(&wcid->tx_list))
		list_del_init(&wcid->tx_list);

	spin_lock(&wcid->tx_pending.lock);
	skb_queue_splice_tail_init(&wcid->tx_pending, &list);
	spin_unlock(&wcid->tx_pending.lock);

	spin_unlock_bh(&phy->tx_lock);

	while ((skb = __skb_dequeue(&list)) != NULL) {
		hw = mt76_tx_status_get_hw(dev, skb);
		ieee80211_free_txskb(hw, skb);
	}
}
EXPORT_SYMBOL_GPL(mt76_wcid_cleanup);

int mt76_get_txpower(struct ieee80211_hw *hw, struct ieee80211_vif *vif,
		     int *dbm)
{
	struct mt76_phy *phy = hw->priv;
	int n_chains = hweight16(phy->chainmask);
	int delta = mt76_tx_power_nss_delta(n_chains);

	*dbm = DIV_ROUND_UP(phy->txpower_cur + delta, 2);

	return 0;
}
EXPORT_SYMBOL_GPL(mt76_get_txpower);

int mt76_init_sar_power(struct ieee80211_hw *hw,
			const struct cfg80211_sar_specs *sar)
{
	struct mt76_phy *phy = hw->priv;
	const struct cfg80211_sar_capa *capa = hw->wiphy->sar_capa;
	int i;

	if (sar->type != NL80211_SAR_TYPE_POWER || !sar->num_sub_specs)
		return -EINVAL;

	for (i = 0; i < sar->num_sub_specs; i++) {
		u32 index = sar->sub_specs[i].freq_range_index;
		/* SAR specifies power limitaton in 0.25dbm */
		s32 power = sar->sub_specs[i].power >> 1;

		if (power > 127 || power < -127)
			power = 127;

		phy->frp[index].range = &capa->freq_ranges[index];
		phy->frp[index].power = power;
	}

	return 0;
}
EXPORT_SYMBOL_GPL(mt76_init_sar_power);

int mt76_get_sar_power(struct mt76_phy *phy,
		       struct ieee80211_channel *chan,
		       int power)
{
	const struct cfg80211_sar_capa *capa = phy->hw->wiphy->sar_capa;
	int freq, i;

	if (!capa || !phy->frp)
		return power;

	if (power > 127 || power < -127)
		power = 127;

	freq = ieee80211_channel_to_frequency(chan->hw_value, chan->band);
	for (i = 0 ; i < capa->num_freq_ranges; i++) {
		if (phy->frp[i].range &&
		    freq >= phy->frp[i].range->start_freq &&
		    freq < phy->frp[i].range->end_freq) {
			power = min_t(int, phy->frp[i].power, power);
			break;
		}
	}

	return power;
}
EXPORT_SYMBOL_GPL(mt76_get_sar_power);

static void
__mt76_csa_finish(void *priv, u8 *mac, struct ieee80211_vif *vif)
{
	if (vif->bss_conf.csa_active && ieee80211_beacon_cntdwn_is_complete(vif, 0))
		ieee80211_csa_finish(vif, 0);
}

void mt76_csa_finish(struct mt76_dev *dev)
{
	if (!dev->csa_complete)
		return;

	ieee80211_iterate_active_interfaces_atomic(dev->hw,
		IEEE80211_IFACE_ITER_RESUME_ALL,
		__mt76_csa_finish, dev);

	dev->csa_complete = 0;
}
EXPORT_SYMBOL_GPL(mt76_csa_finish);

static void
__mt76_csa_check(void *priv, u8 *mac, struct ieee80211_vif *vif)
{
	struct mt76_dev *dev = priv;

	if (!vif->bss_conf.csa_active)
		return;

	dev->csa_complete |= ieee80211_beacon_cntdwn_is_complete(vif, 0);
}

void mt76_csa_check(struct mt76_dev *dev)
{
	ieee80211_iterate_active_interfaces_atomic(dev->hw,
		IEEE80211_IFACE_ITER_RESUME_ALL,
		__mt76_csa_check, dev);
}
EXPORT_SYMBOL_GPL(mt76_csa_check);

int
mt76_set_tim(struct ieee80211_hw *hw, struct ieee80211_sta *sta, bool set)
{
	return 0;
}
EXPORT_SYMBOL_GPL(mt76_set_tim);

void mt76_insert_ccmp_hdr(struct sk_buff *skb, u8 key_id)
{
	struct mt76_rx_status *status = (struct mt76_rx_status *)skb->cb;
	int hdr_len = ieee80211_get_hdrlen_from_skb(skb);
	u8 *hdr, *pn = status->iv;

	__skb_push(skb, 8);
	memmove(skb->data, skb->data + 8, hdr_len);
	hdr = skb->data + hdr_len;

	hdr[0] = pn[5];
	hdr[1] = pn[4];
	hdr[2] = 0;
	hdr[3] = 0x20 | (key_id << 6);
	hdr[4] = pn[3];
	hdr[5] = pn[2];
	hdr[6] = pn[1];
	hdr[7] = pn[0];

	status->flag &= ~RX_FLAG_IV_STRIPPED;
}
EXPORT_SYMBOL_GPL(mt76_insert_ccmp_hdr);

int mt76_get_rate(struct mt76_dev *dev,
		  struct ieee80211_supported_band *sband,
		  int idx, bool cck)
{
	bool is_2g = sband->band == NL80211_BAND_2GHZ;
	int i, offset = 0, len = sband->n_bitrates;

	if (cck) {
		if (!is_2g)
			return 0;

		idx &= ~BIT(2); /* short preamble */
	} else if (is_2g) {
		offset = 4;
	}

	for (i = offset; i < len; i++) {
		if ((sband->bitrates[i].hw_value & GENMASK(7, 0)) == idx)
			return i;
	}

	return 0;
}
EXPORT_SYMBOL_GPL(mt76_get_rate);

void mt76_sw_scan(struct ieee80211_hw *hw, struct ieee80211_vif *vif,
		  const u8 *mac)
{
	struct mt76_phy *phy = hw->priv;

	set_bit(MT76_SCANNING, &phy->state);
}
EXPORT_SYMBOL_GPL(mt76_sw_scan);

void mt76_sw_scan_complete(struct ieee80211_hw *hw, struct ieee80211_vif *vif)
{
	struct mt76_phy *phy = hw->priv;

	clear_bit(MT76_SCANNING, &phy->state);
}
EXPORT_SYMBOL_GPL(mt76_sw_scan_complete);

int mt76_get_antenna(struct ieee80211_hw *hw, u32 *tx_ant, u32 *rx_ant)
{
	struct mt76_phy *phy = hw->priv;
	struct mt76_dev *dev = phy->dev;

	mutex_lock(&dev->mutex);
	*tx_ant = phy->antenna_mask;
	*rx_ant = phy->antenna_mask;
	mutex_unlock(&dev->mutex);

	return 0;
}
EXPORT_SYMBOL_GPL(mt76_get_antenna);

struct mt76_queue *
mt76_init_queue(struct mt76_dev *dev, int qid, int idx, int n_desc,
		int ring_base, void *wed, u32 flags)
{
	struct mt76_queue *hwq;
	int err;

	hwq = devm_kzalloc(dev->dev, sizeof(*hwq), GFP_KERNEL);
	if (!hwq)
		return ERR_PTR(-ENOMEM);

	hwq->flags = flags;
	hwq->wed = wed;

	err = dev->queue_ops->alloc(dev, hwq, idx, n_desc, 0, ring_base);
	if (err < 0)
		return ERR_PTR(err);

	return hwq;
}
EXPORT_SYMBOL_GPL(mt76_init_queue);

u16 mt76_calculate_default_rate(struct mt76_phy *phy,
				struct ieee80211_vif *vif, int rateidx)
{
	struct mt76_vif *mvif = (struct mt76_vif *)vif->drv_priv;
	struct cfg80211_chan_def *chandef = mvif->ctx ?
					    &mvif->ctx->def :
					    &phy->chandef;
	int offset = 0;

	if (chandef->chan->band != NL80211_BAND_2GHZ)
		offset = 4;

	/* pick the lowest rate for hidden nodes */
	if (rateidx < 0)
		rateidx = 0;

	rateidx += offset;
	if (rateidx >= ARRAY_SIZE(mt76_rates))
		rateidx = offset;

	return mt76_rates[rateidx].hw_value;
}
EXPORT_SYMBOL_GPL(mt76_calculate_default_rate);

void mt76_ethtool_worker(struct mt76_ethtool_worker_info *wi,
			 struct mt76_sta_stats *stats, bool eht)
{
	int i, ei = wi->initial_stat_idx;
	u64 *data = wi->data;

	wi->sta_count++;

	data[ei++] += stats->tx_mode[MT_PHY_TYPE_CCK];
	data[ei++] += stats->tx_mode[MT_PHY_TYPE_OFDM];
	data[ei++] += stats->tx_mode[MT_PHY_TYPE_HT];
	data[ei++] += stats->tx_mode[MT_PHY_TYPE_HT_GF];
	data[ei++] += stats->tx_mode[MT_PHY_TYPE_VHT];
	data[ei++] += stats->tx_mode[MT_PHY_TYPE_HE_SU];
	data[ei++] += stats->tx_mode[MT_PHY_TYPE_HE_EXT_SU];
	data[ei++] += stats->tx_mode[MT_PHY_TYPE_HE_TB];
	data[ei++] += stats->tx_mode[MT_PHY_TYPE_HE_MU];
	if (eht) {
		data[ei++] += stats->tx_mode[MT_PHY_TYPE_EHT_SU];
		data[ei++] += stats->tx_mode[MT_PHY_TYPE_EHT_TRIG];
		data[ei++] += stats->tx_mode[MT_PHY_TYPE_EHT_MU];
	}

	for (i = 0; i < (ARRAY_SIZE(stats->tx_bw) - !eht); i++)
		data[ei++] += stats->tx_bw[i];

	for (i = 0; i < (eht ? 14 : 12); i++)
		data[ei++] += stats->tx_mcs[i];

	for (i = 0; i < 4; i++)
		data[ei++] += stats->tx_nss[i];

	wi->worker_stat_count = ei - wi->initial_stat_idx;
}
EXPORT_SYMBOL_GPL(mt76_ethtool_worker);

void mt76_ethtool_page_pool_stats(struct mt76_dev *dev, u64 *data, int *index)
{
#ifdef CONFIG_PAGE_POOL_STATS
	struct page_pool_stats stats = {};
	int i;

	mt76_for_each_q_rx(dev, i)
		page_pool_get_stats(dev->q_rx[i].page_pool, &stats);

	page_pool_ethtool_stats_get(data, &stats);
	*index += page_pool_ethtool_stats_get_count();
#endif
}
EXPORT_SYMBOL_GPL(mt76_ethtool_page_pool_stats);

enum mt76_dfs_state mt76_phy_dfs_state(struct mt76_phy *phy)
{
	struct ieee80211_hw *hw = phy->hw;
	struct mt76_dev *dev = phy->dev;

	if (dev->region == NL80211_DFS_UNSET ||
	    test_bit(MT76_SCANNING, &phy->state))
		return MT_DFS_STATE_DISABLED;

	if (!hw->conf.radar_enabled) {
		if ((hw->conf.flags & IEEE80211_CONF_MONITOR) &&
		    (phy->chandef.chan->flags & IEEE80211_CHAN_RADAR))
			return MT_DFS_STATE_ACTIVE;

		return MT_DFS_STATE_DISABLED;
	}

	if (!cfg80211_reg_can_beacon(hw->wiphy, &phy->chandef, NL80211_IFTYPE_AP))
		return MT_DFS_STATE_CAC;

	return MT_DFS_STATE_ACTIVE;
}
EXPORT_SYMBOL_GPL(mt76_phy_dfs_state);

#ifdef CONFIG_NET_MEDIATEK_SOC_WED
int mt76_net_setup_tc(struct ieee80211_hw *hw, struct ieee80211_vif *vif,
		      struct net_device *netdev, enum tc_setup_type type,
		      void *type_data)
{
	struct mt76_phy *phy = hw->priv;
	struct mtk_wed_device *wed = &phy->dev->mmio.wed;

	if (!mtk_wed_device_active(wed))
		return -EOPNOTSUPP;

	return mtk_wed_device_setup_tc(wed, netdev, type, type_data);
}
EXPORT_SYMBOL_GPL(mt76_net_setup_tc);
#endif /* CONFIG_NET_MEDIATEK_SOC_WED */<|MERGE_RESOLUTION|>--- conflicted
+++ resolved
@@ -1557,10 +1557,7 @@
 {
 	INIT_LIST_HEAD(&wcid->tx_list);
 	skb_queue_head_init(&wcid->tx_pending);
-<<<<<<< HEAD
-=======
 	skb_queue_head_init(&wcid->tx_offchannel);
->>>>>>> 2d5404ca
 
 	INIT_LIST_HEAD(&wcid->list);
 	idr_init(&wcid->pktid);
@@ -1908,20 +1905,4 @@
 
 	return MT_DFS_STATE_ACTIVE;
 }
-EXPORT_SYMBOL_GPL(mt76_phy_dfs_state);
-
-#ifdef CONFIG_NET_MEDIATEK_SOC_WED
-int mt76_net_setup_tc(struct ieee80211_hw *hw, struct ieee80211_vif *vif,
-		      struct net_device *netdev, enum tc_setup_type type,
-		      void *type_data)
-{
-	struct mt76_phy *phy = hw->priv;
-	struct mtk_wed_device *wed = &phy->dev->mmio.wed;
-
-	if (!mtk_wed_device_active(wed))
-		return -EOPNOTSUPP;
-
-	return mtk_wed_device_setup_tc(wed, netdev, type, type_data);
-}
-EXPORT_SYMBOL_GPL(mt76_net_setup_tc);
-#endif /* CONFIG_NET_MEDIATEK_SOC_WED */+EXPORT_SYMBOL_GPL(mt76_phy_dfs_state);