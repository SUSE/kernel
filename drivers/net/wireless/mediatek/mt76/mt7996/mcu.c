// SPDX-License-Identifier: ISC
/*
 * Copyright (C) 2022 MediaTek Inc.
 */

#include <linux/firmware.h>
#include <linux/fs.h>
#include "mt7996.h"
#include "mcu.h"
#include "mac.h"
#include "eeprom.h"

#define fw_name(_dev, name, ...)	({			\
	char *_fw;						\
	switch (mt76_chip(&(_dev)->mt76)) {			\
	case MT7992_DEVICE_ID:						\
		switch ((_dev)->var.type) {			\
		case MT7992_VAR_TYPE_23:			\
			_fw = MT7992_##name##_23;		\
			break;					\
		default:					\
			_fw = MT7992_##name;			\
		}						\
		break;						\
	case MT7990_DEVICE_ID:					\
		_fw = MT7990_##name;				\
		break;						\
	case MT7996_DEVICE_ID:						\
	default:						\
		switch ((_dev)->var.type) {			\
		case MT7996_VAR_TYPE_233:			\
			_fw = MT7996_##name##_233;		\
			break;					\
		default:					\
			_fw = MT7996_##name;			\
		}						\
		break;						\
	}							\
	_fw;							\
})

struct mt7996_patch_hdr {
	char build_date[16];
	char platform[4];
	__be32 hw_sw_ver;
	__be32 patch_ver;
	__be16 checksum;
	u16 reserved;
	struct {
		__be32 patch_ver;
		__be32 subsys;
		__be32 feature;
		__be32 n_region;
		__be32 crc;
		u32 reserved[11];
	} desc;
} __packed;

struct mt7996_patch_sec {
	__be32 type;
	__be32 offs;
	__be32 size;
	union {
		__be32 spec[13];
		struct {
			__be32 addr;
			__be32 len;
			__be32 sec_key_idx;
			__be32 align_len;
			u32 reserved[9];
		} info;
	};
} __packed;

struct mt7996_fw_trailer {
	u8 chip_id;
	u8 eco_code;
	u8 n_region;
	u8 format_ver;
	u8 format_flag;
	u8 reserved[2];
	char fw_ver[10];
	char build_date[15];
	u32 crc;
} __packed;

struct mt7996_fw_region {
	__le32 decomp_crc;
	__le32 decomp_len;
	__le32 decomp_blk_sz;
	u8 reserved[4];
	__le32 addr;
	__le32 len;
	u8 feature_set;
	u8 reserved1[15];
} __packed;

#define MCU_PATCH_ADDRESS		0x200000

#define HE_PHY(p, c)			u8_get_bits(c, IEEE80211_HE_PHY_##p)
#define HE_MAC(m, c)			u8_get_bits(c, IEEE80211_HE_MAC_##m)
#define EHT_PHY(p, c)			u8_get_bits(c, IEEE80211_EHT_PHY_##p)

static bool sr_scene_detect = true;
module_param(sr_scene_detect, bool, 0644);
MODULE_PARM_DESC(sr_scene_detect, "Enable firmware scene detection algorithm");

static u8
mt7996_mcu_get_sta_nss(u16 mcs_map)
{
	u8 nss;

	for (nss = 8; nss > 0; nss--) {
		u8 nss_mcs = (mcs_map >> (2 * (nss - 1))) & 3;

		if (nss_mcs != IEEE80211_VHT_MCS_NOT_SUPPORTED)
			break;
	}

	return nss - 1;
}

static void
mt7996_mcu_set_sta_he_mcs(struct ieee80211_link_sta *link_sta,
			  struct mt7996_vif_link *link,
			  __le16 *he_mcs, u16 mcs_map)
{
	int nss, max_nss = link_sta->rx_nss > 3 ? 4 : link_sta->rx_nss;
	enum nl80211_band band = link->phy->mt76->chandef.chan->band;
	const u16 *mask = link->bitrate_mask.control[band].he_mcs;

	for (nss = 0; nss < max_nss; nss++) {
		int mcs;

		switch ((mcs_map >> (2 * nss)) & 0x3) {
		case IEEE80211_HE_MCS_SUPPORT_0_11:
			mcs = GENMASK(11, 0);
			break;
		case IEEE80211_HE_MCS_SUPPORT_0_9:
			mcs = GENMASK(9, 0);
			break;
		case IEEE80211_HE_MCS_SUPPORT_0_7:
			mcs = GENMASK(7, 0);
			break;
		default:
			mcs = 0;
		}

		mcs = mcs ? fls(mcs & mask[nss]) - 1 : -1;

		switch (mcs) {
		case 0 ... 7:
			mcs = IEEE80211_HE_MCS_SUPPORT_0_7;
			break;
		case 8 ... 9:
			mcs = IEEE80211_HE_MCS_SUPPORT_0_9;
			break;
		case 10 ... 11:
			mcs = IEEE80211_HE_MCS_SUPPORT_0_11;
			break;
		default:
			mcs = IEEE80211_HE_MCS_NOT_SUPPORTED;
			break;
		}
		mcs_map &= ~(0x3 << (nss * 2));
		mcs_map |= mcs << (nss * 2);
	}

	*he_mcs = cpu_to_le16(mcs_map);
}

static void
mt7996_mcu_set_sta_vht_mcs(struct ieee80211_link_sta *link_sta,
			   __le16 *vht_mcs, const u16 *mask)
{
	u16 mcs, mcs_map = le16_to_cpu(link_sta->vht_cap.vht_mcs.rx_mcs_map);
	int nss, max_nss = link_sta->rx_nss > 3 ? 4 : link_sta->rx_nss;

	for (nss = 0; nss < max_nss; nss++, mcs_map >>= 2) {
		switch (mcs_map & 0x3) {
		case IEEE80211_VHT_MCS_SUPPORT_0_9:
			mcs = GENMASK(9, 0);
			break;
		case IEEE80211_VHT_MCS_SUPPORT_0_8:
			mcs = GENMASK(8, 0);
			break;
		case IEEE80211_VHT_MCS_SUPPORT_0_7:
			mcs = GENMASK(7, 0);
			break;
		default:
			mcs = 0;
		}

		vht_mcs[nss] = cpu_to_le16(mcs & mask[nss]);
	}
}

static void
mt7996_mcu_set_sta_ht_mcs(struct ieee80211_link_sta *link_sta,
			  u8 *ht_mcs, const u8 *mask)
{
	int nss, max_nss = link_sta->rx_nss > 3 ? 4 : link_sta->rx_nss;

	for (nss = 0; nss < max_nss; nss++)
		ht_mcs[nss] = link_sta->ht_cap.mcs.rx_mask[nss] & mask[nss];
}

static int
mt7996_mcu_parse_response(struct mt76_dev *mdev, int cmd,
			  struct sk_buff *skb, int seq)
{
	struct mt7996_mcu_rxd *rxd;
	struct mt7996_mcu_uni_event *event;
	int mcu_cmd = FIELD_GET(__MCU_CMD_FIELD_ID, cmd);
	int ret = 0;

	if (!skb) {
		dev_err(mdev->dev, "Message %08x (seq %d) timeout\n",
			cmd, seq);
		return -ETIMEDOUT;
	}

	rxd = (struct mt7996_mcu_rxd *)skb->data;
	if (seq != rxd->seq)
		return -EAGAIN;

	if (cmd == MCU_CMD(PATCH_SEM_CONTROL)) {
		skb_pull(skb, sizeof(*rxd) - 4);
		ret = *skb->data;
	} else if ((rxd->option & MCU_UNI_CMD_EVENT) &&
		    rxd->eid == MCU_UNI_EVENT_RESULT) {
		skb_pull(skb, sizeof(*rxd));
		event = (struct mt7996_mcu_uni_event *)skb->data;
		ret = le32_to_cpu(event->status);
		/* skip invalid event */
		if (mcu_cmd != event->cid)
			ret = -EAGAIN;
	} else {
		skb_pull(skb, sizeof(struct mt7996_mcu_rxd));
	}

	return ret;
}

static void
mt7996_mcu_set_timeout(struct mt76_dev *mdev, int cmd)
{
	mdev->mcu.timeout = 5 * HZ;

	if (!(cmd & __MCU_CMD_FIELD_UNI))
		return;

	switch (FIELD_GET(__MCU_CMD_FIELD_ID, cmd)) {
	case MCU_UNI_CMD_THERMAL:
	case MCU_UNI_CMD_TWT:
	case MCU_UNI_CMD_GET_MIB_INFO:
	case MCU_UNI_CMD_STA_REC_UPDATE:
	case MCU_UNI_CMD_BSS_INFO_UPDATE:
		mdev->mcu.timeout = 2 * HZ;
		return;
	case MCU_UNI_CMD_EFUSE_CTRL:
		mdev->mcu.timeout = 20 * HZ;
		return;
	default:
		break;
	}
}

static int
mt7996_mcu_send_message(struct mt76_dev *mdev, struct sk_buff *skb,
			int cmd, int *wait_seq)
{
	struct mt7996_dev *dev = container_of(mdev, struct mt7996_dev, mt76);
	int txd_len, mcu_cmd = FIELD_GET(__MCU_CMD_FIELD_ID, cmd);
	struct mt76_connac2_mcu_uni_txd *uni_txd;
	struct mt76_connac2_mcu_txd *mcu_txd;
	enum mt76_mcuq_id qid;
	__le32 *txd;
	u32 val;
	u8 seq;

	mt7996_mcu_set_timeout(mdev, cmd);

	seq = ++dev->mt76.mcu.msg_seq & 0xf;
	if (!seq)
		seq = ++dev->mt76.mcu.msg_seq & 0xf;

	if (cmd == MCU_CMD(FW_SCATTER)) {
		qid = MT_MCUQ_FWDL;
		goto exit;
	}

	txd_len = cmd & __MCU_CMD_FIELD_UNI ? sizeof(*uni_txd) : sizeof(*mcu_txd);
	txd = (__le32 *)skb_push(skb, txd_len);
	if (test_bit(MT76_STATE_MCU_RUNNING, &dev->mphy.state) && mt7996_has_wa(dev))
		qid = MT_MCUQ_WA;
	else
		qid = MT_MCUQ_WM;

	val = FIELD_PREP(MT_TXD0_TX_BYTES, skb->len) |
	      FIELD_PREP(MT_TXD0_PKT_FMT, MT_TX_TYPE_CMD) |
	      FIELD_PREP(MT_TXD0_Q_IDX, MT_TX_MCU_PORT_RX_Q0);
	txd[0] = cpu_to_le32(val);

	val = FIELD_PREP(MT_TXD1_HDR_FORMAT, MT_HDR_FORMAT_CMD);
	txd[1] = cpu_to_le32(val);

	if (cmd & __MCU_CMD_FIELD_UNI) {
		uni_txd = (struct mt76_connac2_mcu_uni_txd *)txd;
		uni_txd->len = cpu_to_le16(skb->len - sizeof(uni_txd->txd));
		uni_txd->cid = cpu_to_le16(mcu_cmd);
		uni_txd->s2d_index = MCU_S2D_H2CN;
		uni_txd->pkt_type = MCU_PKT_ID;
		uni_txd->seq = seq;

		if (cmd & __MCU_CMD_FIELD_QUERY)
			uni_txd->option = MCU_CMD_UNI_QUERY_ACK;
		else
			uni_txd->option = MCU_CMD_UNI_EXT_ACK;

		if ((cmd & __MCU_CMD_FIELD_WA) && (cmd & __MCU_CMD_FIELD_WM))
			uni_txd->s2d_index = MCU_S2D_H2CN;
		else if (cmd & __MCU_CMD_FIELD_WA)
			uni_txd->s2d_index = MCU_S2D_H2C;
		else if (cmd & __MCU_CMD_FIELD_WM)
			uni_txd->s2d_index = MCU_S2D_H2N;

		goto exit;
	}

	mcu_txd = (struct mt76_connac2_mcu_txd *)txd;
	mcu_txd->len = cpu_to_le16(skb->len - sizeof(mcu_txd->txd));
	mcu_txd->pq_id = cpu_to_le16(MCU_PQ_ID(MT_TX_PORT_IDX_MCU,
					       MT_TX_MCU_PORT_RX_Q0));
	mcu_txd->pkt_type = MCU_PKT_ID;
	mcu_txd->seq = seq;

	mcu_txd->cid = FIELD_GET(__MCU_CMD_FIELD_ID, cmd);
	mcu_txd->set_query = MCU_Q_NA;
	mcu_txd->ext_cid = FIELD_GET(__MCU_CMD_FIELD_EXT_ID, cmd);
	if (mcu_txd->ext_cid) {
		mcu_txd->ext_cid_ack = 1;

		if (cmd & __MCU_CMD_FIELD_QUERY)
			mcu_txd->set_query = MCU_Q_QUERY;
		else
			mcu_txd->set_query = MCU_Q_SET;
	}

	if (cmd & __MCU_CMD_FIELD_WA)
		mcu_txd->s2d_index = MCU_S2D_H2C;
	else
		mcu_txd->s2d_index = MCU_S2D_H2N;

exit:
	if (wait_seq)
		*wait_seq = seq;

	return mt76_tx_queue_skb_raw(dev, mdev->q_mcu[qid], skb, 0);
}

int mt7996_mcu_wa_cmd(struct mt7996_dev *dev, int cmd, u32 a1, u32 a2, u32 a3)
{
	struct {
		u8 _rsv[4];

		__le16 tag;
		__le16 len;
		__le32 args[3];
	} __packed req = {
		.args = {
			cpu_to_le32(a1),
			cpu_to_le32(a2),
			cpu_to_le32(a3),
		},
	};

	if (mt7996_has_wa(dev))
		return mt76_mcu_send_msg(&dev->mt76, cmd, &req.args,
					 sizeof(req.args), false);

	req.tag = cpu_to_le16(cmd == MCU_WA_PARAM_CMD(QUERY) ? UNI_CMD_SDO_QUERY :
							       UNI_CMD_SDO_SET);
	req.len = cpu_to_le16(sizeof(req) - 4);

	return mt76_mcu_send_msg(&dev->mt76, MCU_WA_UNI_CMD(SDO), &req,
				 sizeof(req), false);
}

static void
mt7996_mcu_csa_finish(void *priv, u8 *mac, struct ieee80211_vif *vif)
{
	if (!vif->bss_conf.csa_active || vif->type == NL80211_IFTYPE_STATION)
		return;

	ieee80211_csa_finish(vif, 0);
}

static void
mt7996_mcu_rx_radar_detected(struct mt7996_dev *dev, struct sk_buff *skb)
{
	struct mt76_phy *mphy = &dev->mt76.phy;
	struct mt7996_mcu_rdd_report *r;

	r = (struct mt7996_mcu_rdd_report *)skb->data;

	switch (r->rdd_idx) {
	case MT_RDD_IDX_BAND2:
		mphy = dev->mt76.phys[MT_BAND2];
		break;
	case MT_RDD_IDX_BAND1:
		mphy = dev->mt76.phys[MT_BAND1];
		break;
	case MT_RDD_IDX_BACKGROUND:
		if (!dev->rdd2_phy)
			return;
		mphy = dev->rdd2_phy->mt76;
		break;
	default:
		dev_err(dev->mt76.dev, "Unknown RDD idx %d\n", r->rdd_idx);
		return;
	}

	if (!mphy)
		return;

	if (r->rdd_idx == MT_RDD_IDX_BACKGROUND)
		cfg80211_background_radar_event(mphy->hw->wiphy,
						&dev->rdd2_chandef,
						GFP_ATOMIC);
	else
		ieee80211_radar_detected(mphy->hw, NULL);
	dev->hw_pattern++;
}

static void
mt7996_mcu_rx_log_message(struct mt7996_dev *dev, struct sk_buff *skb)
{
#define UNI_EVENT_FW_LOG_FORMAT 0
	struct mt7996_mcu_rxd *rxd = (struct mt7996_mcu_rxd *)skb->data;
	const char *data = (char *)&rxd[1] + 4, *type;
	struct tlv *tlv = (struct tlv *)data;
	int len;

	if (!(rxd->option & MCU_UNI_CMD_EVENT)) {
		len = skb->len - sizeof(*rxd);
		data = (char *)&rxd[1];
		goto out;
	}

	if (le16_to_cpu(tlv->tag) != UNI_EVENT_FW_LOG_FORMAT)
		return;

	data += sizeof(*tlv) + 4;
	len = le16_to_cpu(tlv->len) - sizeof(*tlv) - 4;

out:
	switch (rxd->s2d_index) {
	case 0:
		if (mt7996_debugfs_rx_log(dev, data, len))
			return;

		type = "WM";
		break;
	case 2:
		type = "WA";
		break;
	default:
		type = "unknown";
		break;
	}

	wiphy_info(mt76_hw(dev)->wiphy, "%s: %.*s", type, len, data);
}

static void
mt7996_mcu_cca_finish(void *priv, u8 *mac, struct ieee80211_vif *vif)
{
	if (!vif->bss_conf.color_change_active || vif->type == NL80211_IFTYPE_STATION)
		return;

	ieee80211_color_change_finish(vif, 0);
}

static void
mt7996_mcu_ie_countdown(struct mt7996_dev *dev, struct sk_buff *skb)
{
#define UNI_EVENT_IE_COUNTDOWN_CSA 0
#define UNI_EVENT_IE_COUNTDOWN_BCC 1
	struct header {
		u8 band;
		u8 rsv[3];
	};
	struct mt76_phy *mphy = &dev->mt76.phy;
	struct mt7996_mcu_rxd *rxd = (struct mt7996_mcu_rxd *)skb->data;
	const char *data = (char *)&rxd[1], *tail;
	struct header *hdr = (struct header *)data;
	struct tlv *tlv = (struct tlv *)(data + 4);

	if (hdr->band >= ARRAY_SIZE(dev->mt76.phys))
		return;

	if (hdr->band && dev->mt76.phys[hdr->band])
		mphy = dev->mt76.phys[hdr->band];

	tail = skb->data + skb->len;
	data += sizeof(struct header);
	while (data + sizeof(struct tlv) < tail && le16_to_cpu(tlv->len)) {
		switch (le16_to_cpu(tlv->tag)) {
		case UNI_EVENT_IE_COUNTDOWN_CSA:
			ieee80211_iterate_active_interfaces_atomic(mphy->hw,
					IEEE80211_IFACE_ITER_RESUME_ALL,
					mt7996_mcu_csa_finish, mphy->hw);
			break;
		case UNI_EVENT_IE_COUNTDOWN_BCC:
			ieee80211_iterate_active_interfaces_atomic(mphy->hw,
					IEEE80211_IFACE_ITER_RESUME_ALL,
					mt7996_mcu_cca_finish, mphy->hw);
			break;
		}

		data += le16_to_cpu(tlv->len);
		tlv = (struct tlv *)data;
	}
}

static int
mt7996_mcu_update_tx_gi(struct rate_info *rate, struct all_sta_trx_rate *mcu_rate)
{
	switch (mcu_rate->tx_mode) {
	case MT_PHY_TYPE_CCK:
	case MT_PHY_TYPE_OFDM:
		break;
	case MT_PHY_TYPE_HT:
	case MT_PHY_TYPE_HT_GF:
	case MT_PHY_TYPE_VHT:
		if (mcu_rate->tx_gi)
			rate->flags |= RATE_INFO_FLAGS_SHORT_GI;
		else
			rate->flags &= ~RATE_INFO_FLAGS_SHORT_GI;
		break;
	case MT_PHY_TYPE_HE_SU:
	case MT_PHY_TYPE_HE_EXT_SU:
	case MT_PHY_TYPE_HE_TB:
	case MT_PHY_TYPE_HE_MU:
		if (mcu_rate->tx_gi > NL80211_RATE_INFO_HE_GI_3_2)
			return -EINVAL;
		rate->he_gi = mcu_rate->tx_gi;
		break;
	case MT_PHY_TYPE_EHT_SU:
	case MT_PHY_TYPE_EHT_TRIG:
	case MT_PHY_TYPE_EHT_MU:
		if (mcu_rate->tx_gi > NL80211_RATE_INFO_EHT_GI_3_2)
			return -EINVAL;
		rate->eht_gi = mcu_rate->tx_gi;
		break;
	default:
		return -EINVAL;
	}

	return 0;
}

static void
mt7996_mcu_rx_all_sta_info_event(struct mt7996_dev *dev, struct sk_buff *skb)
{
	struct mt7996_mcu_all_sta_info_event *res;
	u16 i;

	skb_pull(skb, sizeof(struct mt7996_mcu_rxd));

	res = (struct mt7996_mcu_all_sta_info_event *)skb->data;

	for (i = 0; i < le16_to_cpu(res->sta_num); i++) {
		u8 ac;
		u16 wlan_idx;
		struct mt76_wcid *wcid;

		switch (le16_to_cpu(res->tag)) {
		case UNI_ALL_STA_TXRX_RATE:
			wlan_idx = le16_to_cpu(res->rate[i].wlan_idx);
			wcid = mt76_wcid_ptr(dev, wlan_idx);

			if (!wcid)
				break;

			if (mt7996_mcu_update_tx_gi(&wcid->rate, &res->rate[i]))
				dev_err(dev->mt76.dev, "Failed to update TX GI\n");
			break;
		case UNI_ALL_STA_TXRX_ADM_STAT:
			wlan_idx = le16_to_cpu(res->adm_stat[i].wlan_idx);
			wcid = mt76_wcid_ptr(dev, wlan_idx);

			if (!wcid)
				break;

			for (ac = 0; ac < IEEE80211_NUM_ACS; ac++) {
				wcid->stats.tx_bytes +=
					le32_to_cpu(res->adm_stat[i].tx_bytes[ac]);
				wcid->stats.rx_bytes +=
					le32_to_cpu(res->adm_stat[i].rx_bytes[ac]);
			}
			break;
		case UNI_ALL_STA_TXRX_MSDU_COUNT:
			wlan_idx = le16_to_cpu(res->msdu_cnt[i].wlan_idx);
			wcid = mt76_wcid_ptr(dev, wlan_idx);

			if (!wcid)
				break;

			wcid->stats.tx_packets +=
				le32_to_cpu(res->msdu_cnt[i].tx_msdu_cnt);
			wcid->stats.rx_packets +=
				le32_to_cpu(res->msdu_cnt[i].rx_msdu_cnt);
			break;
		default:
			break;
		}
	}
}

static void
mt7996_mcu_rx_thermal_notify(struct mt7996_dev *dev, struct sk_buff *skb)
{
#define THERMAL_NOTIFY_TAG 0x4
#define THERMAL_NOTIFY 0x2
	struct mt76_phy *mphy = &dev->mt76.phy;
	struct mt7996_mcu_thermal_notify *n;
	struct mt7996_phy *phy;

	n = (struct mt7996_mcu_thermal_notify *)skb->data;

	if (le16_to_cpu(n->tag) != THERMAL_NOTIFY_TAG)
		return;

	if (n->event_id != THERMAL_NOTIFY)
		return;

	if (n->band_idx > MT_BAND2)
		return;

	mphy = dev->mt76.phys[n->band_idx];
	if (!mphy)
		return;

	phy = (struct mt7996_phy *)mphy->priv;
	phy->throttle_state = n->duty_percent;
}

static void
mt7996_mcu_rx_ext_event(struct mt7996_dev *dev, struct sk_buff *skb)
{
	struct mt7996_mcu_rxd *rxd = (struct mt7996_mcu_rxd *)skb->data;

	switch (rxd->ext_eid) {
	case MCU_EXT_EVENT_FW_LOG_2_HOST:
		mt7996_mcu_rx_log_message(dev, skb);
		break;
	default:
		break;
	}
}

static void
mt7996_mcu_rx_unsolicited_event(struct mt7996_dev *dev, struct sk_buff *skb)
{
	struct mt7996_mcu_rxd *rxd = (struct mt7996_mcu_rxd *)skb->data;

	switch (rxd->eid) {
	case MCU_EVENT_EXT:
		mt7996_mcu_rx_ext_event(dev, skb);
		break;
	case MCU_UNI_EVENT_THERMAL:
		mt7996_mcu_rx_thermal_notify(dev, skb);
		break;
	default:
		break;
	}
	dev_kfree_skb(skb);
}

static void
mt7996_mcu_wed_rro_event(struct mt7996_dev *dev, struct sk_buff *skb)
{
	struct mt7996_mcu_wed_rro_event *event = (void *)skb->data;

	if (!mt7996_has_hwrro(dev))
		return;

	skb_pull(skb, sizeof(struct mt7996_mcu_rxd) + 4);

	switch (le16_to_cpu(event->tag)) {
	case UNI_WED_RRO_BA_SESSION_STATUS: {
		struct mt7996_mcu_wed_rro_ba_event *e;

		while (skb->len >= sizeof(*e)) {
			struct mt76_rx_tid *tid;
			struct mt76_wcid *wcid;
			u16 idx;

			e = (void *)skb->data;
			idx = le16_to_cpu(e->wlan_id);
			wcid = mt76_wcid_ptr(dev, idx);
			if (!wcid || !wcid->sta)
				break;

			if (e->tid >= ARRAY_SIZE(wcid->aggr))
				break;

			tid = rcu_dereference(wcid->aggr[e->tid]);
			if (!tid)
				break;

			tid->id = le16_to_cpu(e->id);
			skb_pull(skb, sizeof(*e));
		}
		break;
	}
	case UNI_WED_RRO_BA_SESSION_DELETE: {
		struct mt7996_mcu_wed_rro_ba_delete_event *e;

		while (skb->len >= sizeof(*e)) {
			struct mt7996_wed_rro_session_id *session;

			e = (void *)skb->data;
			session = kzalloc(sizeof(*session), GFP_ATOMIC);
			if (!session)
				break;

			session->id = le16_to_cpu(e->session_id);

			spin_lock_bh(&dev->wed_rro.lock);
			list_add_tail(&session->list, &dev->wed_rro.poll_list);
			spin_unlock_bh(&dev->wed_rro.lock);

			ieee80211_queue_work(mt76_hw(dev), &dev->wed_rro.work);
			skb_pull(skb, sizeof(*e));
		}
		break;
	}
	default:
		break;
	}
}

static void
mt7996_mcu_uni_rx_unsolicited_event(struct mt7996_dev *dev, struct sk_buff *skb)
{
	struct mt7996_mcu_rxd *rxd = (struct mt7996_mcu_rxd *)skb->data;

	switch (rxd->eid) {
	case MCU_UNI_EVENT_FW_LOG_2_HOST:
		mt7996_mcu_rx_log_message(dev, skb);
		break;
	case MCU_UNI_EVENT_IE_COUNTDOWN:
		mt7996_mcu_ie_countdown(dev, skb);
		break;
	case MCU_UNI_EVENT_RDD_REPORT:
		mt7996_mcu_rx_radar_detected(dev, skb);
		break;
	case MCU_UNI_EVENT_ALL_STA_INFO:
		mt7996_mcu_rx_all_sta_info_event(dev, skb);
		break;
	case MCU_UNI_EVENT_WED_RRO:
		mt7996_mcu_wed_rro_event(dev, skb);
		break;
	default:
		break;
	}
	dev_kfree_skb(skb);
}

void mt7996_mcu_rx_event(struct mt7996_dev *dev, struct sk_buff *skb)
{
	struct mt7996_mcu_rxd *rxd = (struct mt7996_mcu_rxd *)skb->data;

	if (rxd->option & MCU_UNI_CMD_UNSOLICITED_EVENT) {
		mt7996_mcu_uni_rx_unsolicited_event(dev, skb);
		return;
	}

	/* WA still uses legacy event*/
	if (rxd->ext_eid == MCU_EXT_EVENT_FW_LOG_2_HOST ||
	    !rxd->seq)
		mt7996_mcu_rx_unsolicited_event(dev, skb);
	else
		mt76_mcu_rx_event(&dev->mt76, skb);
}

static struct tlv *
mt7996_mcu_add_uni_tlv(struct sk_buff *skb, u16 tag, u16 len)
{
	struct tlv *ptlv = skb_put_zero(skb, len);

	ptlv->tag = cpu_to_le16(tag);
	ptlv->len = cpu_to_le16(len);

	return ptlv;
}

static void
mt7996_mcu_bss_rfch_tlv(struct sk_buff *skb, struct mt7996_phy *phy)
{
	static const u8 rlm_ch_band[] = {
		[NL80211_BAND_2GHZ] = 1,
		[NL80211_BAND_5GHZ] = 2,
		[NL80211_BAND_6GHZ] = 3,
	};
	struct cfg80211_chan_def *chandef = &phy->mt76->chandef;
	struct bss_rlm_tlv *ch;
	struct tlv *tlv;
	int freq1 = chandef->center_freq1;

	tlv = mt7996_mcu_add_uni_tlv(skb, UNI_BSS_INFO_RLM, sizeof(*ch));

	ch = (struct bss_rlm_tlv *)tlv;
	ch->control_channel = chandef->chan->hw_value;
	ch->center_chan = ieee80211_frequency_to_channel(freq1);
	ch->bw = mt76_connac_chan_bw(chandef);
	ch->tx_streams = hweight8(phy->mt76->antenna_mask);
	ch->rx_streams = hweight8(phy->mt76->antenna_mask);
	ch->band = rlm_ch_band[chandef->chan->band];

	if (chandef->width == NL80211_CHAN_WIDTH_80P80) {
		int freq2 = chandef->center_freq2;

		ch->center_chan2 = ieee80211_frequency_to_channel(freq2);
	}
}

static void
mt7996_mcu_bss_ra_tlv(struct sk_buff *skb, struct mt7996_phy *phy)
{
	struct bss_ra_tlv *ra;
	struct tlv *tlv;

	tlv = mt7996_mcu_add_uni_tlv(skb, UNI_BSS_INFO_RA, sizeof(*ra));

	ra = (struct bss_ra_tlv *)tlv;
	ra->short_preamble = true;
}

static void
mt7996_mcu_bss_he_tlv(struct sk_buff *skb, struct ieee80211_vif *vif,
		      struct ieee80211_bss_conf *link_conf,
		      struct mt7996_phy *phy)
{
#define DEFAULT_HE_PE_DURATION		4
#define DEFAULT_HE_DURATION_RTS_THRES	1023
	const struct ieee80211_sta_he_cap *cap;
	struct bss_info_uni_he *he;
	struct tlv *tlv;

	cap = mt76_connac_get_he_phy_cap(phy->mt76, vif);

	tlv = mt7996_mcu_add_uni_tlv(skb, UNI_BSS_INFO_HE_BASIC, sizeof(*he));

	he = (struct bss_info_uni_he *)tlv;
	he->he_pe_duration = link_conf->htc_trig_based_pkt_ext;
	if (!he->he_pe_duration)
		he->he_pe_duration = DEFAULT_HE_PE_DURATION;

	he->he_rts_thres = cpu_to_le16(link_conf->frame_time_rts_th);
	if (!he->he_rts_thres)
		he->he_rts_thres = cpu_to_le16(DEFAULT_HE_DURATION_RTS_THRES);

	he->max_nss_mcs[CMD_HE_MCS_BW80] = cap->he_mcs_nss_supp.tx_mcs_80;
	he->max_nss_mcs[CMD_HE_MCS_BW160] = cap->he_mcs_nss_supp.tx_mcs_160;
	he->max_nss_mcs[CMD_HE_MCS_BW8080] = cap->he_mcs_nss_supp.tx_mcs_80p80;
}

static void
mt7996_mcu_bss_mbssid_tlv(struct sk_buff *skb, struct ieee80211_bss_conf *link_conf,
			  bool enable)
{
	struct bss_info_uni_mbssid *mbssid;
	struct tlv *tlv;

	if (!link_conf->bssid_indicator && enable)
		return;

	tlv = mt7996_mcu_add_uni_tlv(skb, UNI_BSS_INFO_11V_MBSSID, sizeof(*mbssid));

	mbssid = (struct bss_info_uni_mbssid *)tlv;

	if (enable) {
		mbssid->max_indicator = link_conf->bssid_indicator;
		mbssid->mbss_idx = link_conf->bssid_index;
		mbssid->tx_bss_omac_idx = 0;
	}
}

static void
mt7996_mcu_bss_bmc_tlv(struct sk_buff *skb, struct mt76_vif_link *mlink,
		       struct mt7996_phy *phy)
{
	struct bss_rate_tlv *bmc;
	struct cfg80211_chan_def *chandef = &phy->mt76->chandef;
	enum nl80211_band band = chandef->chan->band;
	struct tlv *tlv;
	u8 idx = mlink->mcast_rates_idx ?
		 mlink->mcast_rates_idx : mlink->basic_rates_idx;

	tlv = mt7996_mcu_add_uni_tlv(skb, UNI_BSS_INFO_RATE, sizeof(*bmc));

	bmc = (struct bss_rate_tlv *)tlv;

	bmc->short_preamble = (band == NL80211_BAND_2GHZ);
	bmc->bc_fixed_rate = idx;
	bmc->mc_fixed_rate = idx;
}

static void
mt7996_mcu_bss_txcmd_tlv(struct sk_buff *skb, bool en)
{
	struct bss_txcmd_tlv *txcmd;
	struct tlv *tlv;

	tlv = mt7996_mcu_add_uni_tlv(skb, UNI_BSS_INFO_TXCMD, sizeof(*txcmd));

	txcmd = (struct bss_txcmd_tlv *)tlv;
	txcmd->txcmd_mode = en;
}

static void
mt7996_mcu_bss_mld_tlv(struct sk_buff *skb,
		       struct ieee80211_bss_conf *link_conf,
		       struct mt7996_vif_link *link)
{
	struct ieee80211_vif *vif = link_conf->vif;
	struct mt7996_vif *mvif = (struct mt7996_vif *)vif->drv_priv;
	struct bss_mld_tlv *mld;
	struct tlv *tlv;

	tlv = mt7996_mcu_add_uni_tlv(skb, UNI_BSS_INFO_MLD, sizeof(*mld));
	mld = (struct bss_mld_tlv *)tlv;
	mld->own_mld_id = link->mld_idx;
	mld->link_id = link_conf->link_id;

	if (ieee80211_vif_is_mld(vif)) {
		mld->group_mld_id = mvif->mld_group_idx;
		mld->remap_idx = mvif->mld_remap_idx;
		memcpy(mld->mac_addr, vif->addr, ETH_ALEN);
	} else {
		mld->group_mld_id = 0xff;
		mld->remap_idx = 0xff;
	}
}

static void
mt7996_mcu_bss_sec_tlv(struct sk_buff *skb, struct mt76_vif_link *mlink)
{
	struct bss_sec_tlv *sec;
	struct tlv *tlv;

	tlv = mt7996_mcu_add_uni_tlv(skb, UNI_BSS_INFO_SEC, sizeof(*sec));

	sec = (struct bss_sec_tlv *)tlv;
	sec->cipher = mlink->cipher;
}

static int
mt7996_mcu_muar_config(struct mt7996_dev *dev, struct mt76_vif_link *mlink,
		       const u8 *addr, bool bssid, bool enable)
{
#define UNI_MUAR_ENTRY 2
	u32 idx = mlink->omac_idx - REPEATER_BSSID_START;
	struct {
		struct {
			u8 band;
			u8 __rsv[3];
		} hdr;

		__le16 tag;
		__le16 len;

		bool smesh;
		u8 bssid;
		u8 index;
		u8 entry_add;
		u8 addr[ETH_ALEN];
		u8 __rsv[2];
	} __packed req = {
		.hdr.band = mlink->band_idx,
		.tag = cpu_to_le16(UNI_MUAR_ENTRY),
		.len = cpu_to_le16(sizeof(req) - sizeof(req.hdr)),
		.smesh = false,
		.index = idx * 2 + bssid,
		.entry_add = true,
	};

	if (enable)
		memcpy(req.addr, addr, ETH_ALEN);

	return mt76_mcu_send_msg(&dev->mt76, MCU_WM_UNI_CMD(REPT_MUAR), &req,
				 sizeof(req), true);
}

static void
mt7996_mcu_bss_ifs_timing_tlv(struct sk_buff *skb, struct mt7996_phy *phy)
{
	struct bss_ifs_time_tlv *ifs_time;
	struct tlv *tlv;
	bool is_2ghz = phy->mt76->chandef.chan->band == NL80211_BAND_2GHZ;

	tlv = mt7996_mcu_add_uni_tlv(skb, UNI_BSS_INFO_IFS_TIME, sizeof(*ifs_time));

	ifs_time = (struct bss_ifs_time_tlv *)tlv;
	ifs_time->slot_valid = true;
	ifs_time->sifs_valid = true;
	ifs_time->rifs_valid = true;
	ifs_time->eifs_valid = true;

	ifs_time->slot_time = cpu_to_le16(phy->slottime);
	ifs_time->sifs_time = cpu_to_le16(10);
	ifs_time->rifs_time = cpu_to_le16(2);
	ifs_time->eifs_time = cpu_to_le16(is_2ghz ? 78 : 84);

	if (is_2ghz) {
		ifs_time->eifs_cck_valid = true;
		ifs_time->eifs_cck_time = cpu_to_le16(314);
	}
}

static int
mt7996_mcu_bss_basic_tlv(struct sk_buff *skb,
			 struct ieee80211_vif *vif,
			 struct ieee80211_bss_conf *link_conf,
			 struct mt76_vif_link *mvif,
			 struct mt76_phy *phy, u16 wlan_idx,
			 bool enable)
{
	struct cfg80211_chan_def *chandef = &phy->chandef;
	struct mt76_connac_bss_basic_tlv *bss;
	u32 type = CONNECTION_INFRA_AP;
	u16 sta_wlan_idx = wlan_idx;
	struct ieee80211_sta *sta;
	struct tlv *tlv;
	int idx;

	switch (vif->type) {
	case NL80211_IFTYPE_MESH_POINT:
	case NL80211_IFTYPE_AP:
	case NL80211_IFTYPE_MONITOR:
		break;
	case NL80211_IFTYPE_STATION:
		if (enable) {
			rcu_read_lock();
			sta = ieee80211_find_sta(vif, vif->bss_conf.bssid);
			/* TODO: enable BSS_INFO_UAPSD & BSS_INFO_PM */
			if (sta) {
				struct mt76_wcid *wcid;

				wcid = (struct mt76_wcid *)sta->drv_priv;
				sta_wlan_idx = wcid->idx;
			}
			rcu_read_unlock();
		}
		type = CONNECTION_INFRA_STA;
		break;
	case NL80211_IFTYPE_ADHOC:
		type = CONNECTION_IBSS_ADHOC;
		break;
	default:
		WARN_ON(1);
		break;
	}

	tlv = mt7996_mcu_add_uni_tlv(skb, UNI_BSS_INFO_BASIC, sizeof(*bss));

	bss = (struct mt76_connac_bss_basic_tlv *)tlv;
	bss->bcn_interval = cpu_to_le16(link_conf->beacon_int);
	bss->dtim_period = link_conf->dtim_period;
	bss->bmc_tx_wlan_idx = cpu_to_le16(wlan_idx);
	bss->sta_idx = cpu_to_le16(sta_wlan_idx);
	bss->conn_type = cpu_to_le32(type);
	bss->omac_idx = mvif->omac_idx;
	bss->band_idx = mvif->band_idx;
	bss->wmm_idx = mvif->wmm_idx;
	bss->conn_state = !enable;
	bss->active = enable;

	idx = mvif->omac_idx > EXT_BSSID_START ? HW_BSSID_0 : mvif->omac_idx;
	bss->hw_bss_idx = idx;

	if (vif->type == NL80211_IFTYPE_MONITOR) {
		memcpy(bss->bssid, phy->macaddr, ETH_ALEN);
		return 0;
	}

	memcpy(bss->bssid, link_conf->bssid, ETH_ALEN);
	bss->bcn_interval = cpu_to_le16(link_conf->beacon_int);
	bss->dtim_period = vif->bss_conf.dtim_period;
	bss->phymode = mt76_connac_get_phy_mode(phy, vif,
						chandef->chan->band, NULL);
	bss->phymode_ext = mt76_connac_get_phy_mode_ext(phy, &vif->bss_conf,
							chandef->chan->band);

	return 0;
}

static struct sk_buff *
__mt7996_mcu_alloc_bss_req(struct mt76_dev *dev, struct mt76_vif_link *mvif, int len)
{
	struct bss_req_hdr hdr = {
		.bss_idx = mvif->idx,
	};
	struct sk_buff *skb;

	skb = mt76_mcu_msg_alloc(dev, NULL, len);
	if (!skb)
		return ERR_PTR(-ENOMEM);

	skb_put_data(skb, &hdr, sizeof(hdr));

	return skb;
}

int mt7996_mcu_add_bss_info(struct mt7996_phy *phy, struct ieee80211_vif *vif,
			    struct ieee80211_bss_conf *link_conf,
			    struct mt76_vif_link *mlink,
			    struct mt7996_sta_link *msta_link, int enable)
{
	struct mt7996_dev *dev = phy->dev;
	struct sk_buff *skb;

	if (mlink->omac_idx >= REPEATER_BSSID_START) {
		mt7996_mcu_muar_config(dev, mlink, link_conf->addr, false, enable);
		mt7996_mcu_muar_config(dev, mlink, link_conf->bssid, true, enable);
	}

	skb = __mt7996_mcu_alloc_bss_req(&dev->mt76, mlink,
					 MT7996_BSS_UPDATE_MAX_SIZE);
	if (IS_ERR(skb))
		return PTR_ERR(skb);

	/* bss_basic must be first */
	mt7996_mcu_bss_basic_tlv(skb, vif, link_conf, mlink, phy->mt76,
				 msta_link->wcid.idx, enable);
	mt7996_mcu_bss_sec_tlv(skb, mlink);

	if (vif->type == NL80211_IFTYPE_MONITOR)
		goto out;

	if (enable) {
		struct mt7996_vif_link *link;

		mt7996_mcu_bss_rfch_tlv(skb, phy);
		mt7996_mcu_bss_bmc_tlv(skb, mlink, phy);
		mt7996_mcu_bss_ra_tlv(skb, phy);
		mt7996_mcu_bss_txcmd_tlv(skb, true);
		mt7996_mcu_bss_ifs_timing_tlv(skb, phy);

		if (vif->bss_conf.he_support)
			mt7996_mcu_bss_he_tlv(skb, vif, link_conf, phy);

		/* this tag is necessary no matter if the vif is MLD */
		link = container_of(mlink, struct mt7996_vif_link, mt76);
		mt7996_mcu_bss_mld_tlv(skb, link_conf, link);
	}

	mt7996_mcu_bss_mbssid_tlv(skb, link_conf, enable);

out:
	return mt76_mcu_skb_send_msg(&dev->mt76, skb,
				     MCU_WMWA_UNI_CMD(BSS_INFO_UPDATE), true);
}

int mt7996_mcu_set_timing(struct mt7996_phy *phy, struct ieee80211_vif *vif,
			  struct ieee80211_bss_conf *link_conf)
{
	struct mt7996_dev *dev = phy->dev;
	struct mt76_vif_link *mlink = mt76_vif_conf_link(&dev->mt76, vif, link_conf);
	struct sk_buff *skb;

	skb = __mt7996_mcu_alloc_bss_req(&dev->mt76, mlink,
					 MT7996_BSS_UPDATE_MAX_SIZE);
	if (IS_ERR(skb))
		return PTR_ERR(skb);

	mt7996_mcu_bss_ifs_timing_tlv(skb, phy);

	return mt76_mcu_skb_send_msg(&dev->mt76, skb,
				     MCU_WMWA_UNI_CMD(BSS_INFO_UPDATE), true);
}

static int
mt7996_mcu_sta_ba(struct mt7996_dev *dev, struct mt76_vif_link *mvif,
		  struct ieee80211_ampdu_params *params,
		  struct mt76_wcid *wcid, bool enable, bool tx)
{
	struct sta_rec_ba_uni *ba;
	struct sk_buff *skb;
	struct tlv *tlv;

	skb = __mt76_connac_mcu_alloc_sta_req(&dev->mt76, mvif, wcid,
					      MT7996_STA_UPDATE_MAX_SIZE);
	if (IS_ERR(skb))
		return PTR_ERR(skb);

	tlv = mt76_connac_mcu_add_tlv(skb, STA_REC_BA, sizeof(*ba));

	ba = (struct sta_rec_ba_uni *)tlv;
	ba->ba_type = tx ? MT_BA_TYPE_ORIGINATOR : MT_BA_TYPE_RECIPIENT;
	ba->winsize = cpu_to_le16(params->buf_size);
	ba->ssn = cpu_to_le16(params->ssn);
	ba->ba_en = enable << params->tid;
	ba->amsdu = params->amsdu;
	ba->tid = params->tid;
	ba->ba_rdd_rro = !tx && enable && mt7996_has_hwrro(dev);

	return mt76_mcu_skb_send_msg(&dev->mt76, skb,
				     MCU_WMWA_UNI_CMD(STA_REC_UPDATE), true);
}

/** starec & wtbl **/
int mt7996_mcu_add_tx_ba(struct mt7996_dev *dev,
			 struct ieee80211_ampdu_params *params,
			 struct ieee80211_vif *vif, bool enable)
{
	struct ieee80211_sta *sta = params->sta;
	struct mt7996_sta *msta = (struct mt7996_sta *)sta->drv_priv;
	struct ieee80211_link_sta *link_sta;
	unsigned int link_id;
	int ret = 0;

	for_each_sta_active_link(vif, sta, link_sta, link_id) {
		struct mt7996_sta_link *msta_link;
		struct mt7996_vif_link *link;

		msta_link = mt76_dereference(msta->link[link_id], &dev->mt76);
		if (!msta_link)
			continue;

		link = mt7996_vif_link(dev, vif, link_id);
		if (!link)
			continue;

		if (enable && !params->amsdu)
			msta_link->wcid.amsdu = false;

<<<<<<< HEAD
	return mt7996_mcu_sta_ba(dev, &link->mt76, params, &msta_link->wcid,
				 enable, true);
=======
		ret = mt7996_mcu_sta_ba(dev, &link->mt76, params,
					&msta_link->wcid, enable, true);
		if (ret)
			break;
	}

	return ret;
>>>>>>> b35fc656
}

int mt7996_mcu_add_rx_ba(struct mt7996_dev *dev,
			 struct ieee80211_ampdu_params *params,
<<<<<<< HEAD
			 struct mt7996_vif_link *link,
			 struct mt7996_sta_link *msta_link, bool enable)
{
	return mt7996_mcu_sta_ba(dev, &link->mt76, params, &msta_link->wcid,
				 enable, false);
=======
			 struct ieee80211_vif *vif, bool enable)
{
	struct ieee80211_sta *sta = params->sta;
	struct mt7996_sta *msta = (struct mt7996_sta *)sta->drv_priv;
	struct ieee80211_link_sta *link_sta;
	unsigned int link_id;
	int ret = 0;

	for_each_sta_active_link(vif, sta, link_sta, link_id) {
		struct mt7996_sta_link *msta_link;
		struct mt7996_vif_link *link;

		msta_link = mt76_dereference(msta->link[link_id], &dev->mt76);
		if (!msta_link)
			continue;

		link = mt7996_vif_link(dev, vif, link_id);
		if (!link)
			continue;

		ret = mt7996_mcu_sta_ba(dev, &link->mt76, params,
					&msta_link->wcid, enable, false);
		if (ret)
			break;
	}

	return ret;
>>>>>>> b35fc656
}

static void
mt7996_mcu_sta_he_tlv(struct sk_buff *skb,
		      struct ieee80211_link_sta *link_sta,
		      struct mt7996_vif_link *link)
{
	struct ieee80211_he_cap_elem *elem = &link_sta->he_cap.he_cap_elem;
	struct ieee80211_he_mcs_nss_supp mcs_map;
	struct sta_rec_he_v2 *he;
	struct tlv *tlv;
	int i = 0;

	if (!link_sta->he_cap.has_he)
		return;

	tlv = mt76_connac_mcu_add_tlv(skb, STA_REC_HE_V2, sizeof(*he));

	he = (struct sta_rec_he_v2 *)tlv;
	for (i = 0; i < 11; i++) {
		if (i < 6)
			he->he_mac_cap[i] = elem->mac_cap_info[i];
		he->he_phy_cap[i] = elem->phy_cap_info[i];
	}

	mcs_map = link_sta->he_cap.he_mcs_nss_supp;
	switch (link_sta->bandwidth) {
	case IEEE80211_STA_RX_BW_160:
		if (elem->phy_cap_info[0] &
		    IEEE80211_HE_PHY_CAP0_CHANNEL_WIDTH_SET_80PLUS80_MHZ_IN_5G)
			mt7996_mcu_set_sta_he_mcs(link_sta, link,
						  &he->max_nss_mcs[CMD_HE_MCS_BW8080],
						  le16_to_cpu(mcs_map.rx_mcs_80p80));

		mt7996_mcu_set_sta_he_mcs(link_sta, link,
					  &he->max_nss_mcs[CMD_HE_MCS_BW160],
					  le16_to_cpu(mcs_map.rx_mcs_160));
		fallthrough;
	default:
		mt7996_mcu_set_sta_he_mcs(link_sta, link,
					  &he->max_nss_mcs[CMD_HE_MCS_BW80],
					  le16_to_cpu(mcs_map.rx_mcs_80));
		break;
	}

	he->pkt_ext = 2;
}

static void
mt7996_mcu_sta_he_6g_tlv(struct sk_buff *skb,
			 struct ieee80211_link_sta *link_sta)
{
	struct sta_rec_he_6g_capa *he_6g;
	struct tlv *tlv;

	if (!link_sta->he_6ghz_capa.capa)
		return;

	tlv = mt76_connac_mcu_add_tlv(skb, STA_REC_HE_6G, sizeof(*he_6g));

	he_6g = (struct sta_rec_he_6g_capa *)tlv;
	he_6g->capa = link_sta->he_6ghz_capa.capa;
}

static void
mt7996_mcu_sta_eht_tlv(struct sk_buff *skb,
		       struct ieee80211_link_sta *link_sta)
{
	struct mt7996_sta *msta = (struct mt7996_sta *)link_sta->sta->drv_priv;
	struct ieee80211_vif *vif = container_of((void *)msta->vif,
						 struct ieee80211_vif, drv_priv);
	struct ieee80211_eht_mcs_nss_supp *mcs_map;
	struct ieee80211_eht_cap_elem_fixed *elem;
	struct sta_rec_eht *eht;
	struct tlv *tlv;

	if (!link_sta->eht_cap.has_eht)
		return;

	mcs_map = &link_sta->eht_cap.eht_mcs_nss_supp;
	elem = &link_sta->eht_cap.eht_cap_elem;

	tlv = mt76_connac_mcu_add_tlv(skb, STA_REC_EHT, sizeof(*eht));

	eht = (struct sta_rec_eht *)tlv;
	eht->tid_bitmap = 0xff;
	eht->mac_cap = cpu_to_le16(*(u16 *)elem->mac_cap_info);
	eht->phy_cap = cpu_to_le64(*(u64 *)elem->phy_cap_info);
	eht->phy_cap_ext = cpu_to_le64(elem->phy_cap_info[8]);

	if (vif->type != NL80211_IFTYPE_STATION &&
	    (link_sta->he_cap.he_cap_elem.phy_cap_info[0] &
	     (IEEE80211_HE_PHY_CAP0_CHANNEL_WIDTH_SET_40MHZ_IN_2G |
	      IEEE80211_HE_PHY_CAP0_CHANNEL_WIDTH_SET_40MHZ_80MHZ_IN_5G |
	      IEEE80211_HE_PHY_CAP0_CHANNEL_WIDTH_SET_160MHZ_IN_5G |
	      IEEE80211_HE_PHY_CAP0_CHANNEL_WIDTH_SET_80PLUS80_MHZ_IN_5G)) == 0) {
		memcpy(eht->mcs_map_bw20, &mcs_map->only_20mhz,
		       sizeof(eht->mcs_map_bw20));
		return;
	}

	memcpy(eht->mcs_map_bw80, &mcs_map->bw._80, sizeof(eht->mcs_map_bw80));
	memcpy(eht->mcs_map_bw160, &mcs_map->bw._160, sizeof(eht->mcs_map_bw160));
	memcpy(eht->mcs_map_bw320, &mcs_map->bw._320, sizeof(eht->mcs_map_bw320));
}

static void
mt7996_mcu_sta_ht_tlv(struct sk_buff *skb, struct ieee80211_link_sta *link_sta)
{
	struct sta_rec_ht_uni *ht;
	struct tlv *tlv;

	if (!link_sta->ht_cap.ht_supported)
		return;

	tlv = mt76_connac_mcu_add_tlv(skb, STA_REC_HT, sizeof(*ht));

	ht = (struct sta_rec_ht_uni *)tlv;
	ht->ht_cap = cpu_to_le16(link_sta->ht_cap.cap);
	ht->ampdu_param = u8_encode_bits(link_sta->ht_cap.ampdu_factor,
					 IEEE80211_HT_AMPDU_PARM_FACTOR) |
			  u8_encode_bits(link_sta->ht_cap.ampdu_density,
					 IEEE80211_HT_AMPDU_PARM_DENSITY);
}

static void
mt7996_mcu_sta_vht_tlv(struct sk_buff *skb, struct ieee80211_link_sta *link_sta)
{
	struct sta_rec_vht *vht;
	struct tlv *tlv;

	/* For 6G band, this tlv is necessary to let hw work normally */
	if (!link_sta->he_6ghz_capa.capa && !link_sta->vht_cap.vht_supported)
		return;

	tlv = mt76_connac_mcu_add_tlv(skb, STA_REC_VHT, sizeof(*vht));

	vht = (struct sta_rec_vht *)tlv;
	vht->vht_cap = cpu_to_le32(link_sta->vht_cap.cap);
	vht->vht_rx_mcs_map = link_sta->vht_cap.vht_mcs.rx_mcs_map;
	vht->vht_tx_mcs_map = link_sta->vht_cap.vht_mcs.tx_mcs_map;
}

static void
mt7996_mcu_sta_amsdu_tlv(struct mt7996_dev *dev, struct sk_buff *skb,
			 struct ieee80211_vif *vif,
			 struct ieee80211_link_sta *link_sta,
			 struct mt7996_sta_link *msta_link)
{
	struct sta_rec_amsdu *amsdu;
	struct tlv *tlv;

	if (vif->type != NL80211_IFTYPE_STATION &&
	    vif->type != NL80211_IFTYPE_MESH_POINT &&
	    vif->type != NL80211_IFTYPE_AP)
		return;

	if (!link_sta->agg.max_amsdu_len)
		return;

	tlv = mt76_connac_mcu_add_tlv(skb, STA_REC_HW_AMSDU, sizeof(*amsdu));
	amsdu = (struct sta_rec_amsdu *)tlv;
	amsdu->max_amsdu_num = 8;
	amsdu->amsdu_en = true;
	msta_link->wcid.amsdu = true;

	switch (link_sta->agg.max_amsdu_len) {
	case IEEE80211_MAX_MPDU_LEN_VHT_11454:
		amsdu->max_mpdu_size =
			IEEE80211_VHT_CAP_MAX_MPDU_LENGTH_11454;
		return;
	case IEEE80211_MAX_MPDU_LEN_HT_7935:
	case IEEE80211_MAX_MPDU_LEN_VHT_7991:
		amsdu->max_mpdu_size = IEEE80211_VHT_CAP_MAX_MPDU_LENGTH_7991;
		return;
	default:
		amsdu->max_mpdu_size = IEEE80211_VHT_CAP_MAX_MPDU_LENGTH_3895;
		return;
	}
}

static void
mt7996_mcu_sta_muru_tlv(struct mt7996_dev *dev, struct sk_buff *skb,
			struct ieee80211_bss_conf *link_conf,
			struct ieee80211_link_sta *link_sta)
{
	struct ieee80211_he_cap_elem *elem = &link_sta->he_cap.he_cap_elem;
	struct sta_rec_muru *muru;
	struct tlv *tlv;

	if (link_conf->vif->type != NL80211_IFTYPE_STATION &&
	    link_conf->vif->type != NL80211_IFTYPE_AP)
		return;

	tlv = mt76_connac_mcu_add_tlv(skb, STA_REC_MURU, sizeof(*muru));

	muru = (struct sta_rec_muru *)tlv;
	muru->cfg.mimo_dl_en = link_conf->eht_mu_beamformer ||
			       link_conf->he_mu_beamformer ||
			       link_conf->vht_mu_beamformer ||
			       link_conf->vht_mu_beamformee;
	muru->cfg.ofdma_dl_en = true;

	if (link_sta->vht_cap.vht_supported)
		muru->mimo_dl.vht_mu_bfee =
			!!(link_sta->vht_cap.cap & IEEE80211_VHT_CAP_MU_BEAMFORMEE_CAPABLE);

	if (!link_sta->he_cap.has_he)
		return;

	muru->mimo_dl.partial_bw_dl_mimo =
		HE_PHY(CAP6_PARTIAL_BANDWIDTH_DL_MUMIMO, elem->phy_cap_info[6]);

	muru->mimo_ul.full_ul_mimo =
		HE_PHY(CAP2_UL_MU_FULL_MU_MIMO, elem->phy_cap_info[2]);
	muru->mimo_ul.partial_ul_mimo =
		HE_PHY(CAP2_UL_MU_PARTIAL_MU_MIMO, elem->phy_cap_info[2]);

	muru->ofdma_dl.punc_pream_rx =
		HE_PHY(CAP1_PREAMBLE_PUNC_RX_MASK, elem->phy_cap_info[1]);
	muru->ofdma_dl.he_20m_in_40m_2g =
		HE_PHY(CAP8_20MHZ_IN_40MHZ_HE_PPDU_IN_2G, elem->phy_cap_info[8]);
	muru->ofdma_dl.he_20m_in_160m =
		HE_PHY(CAP8_20MHZ_IN_160MHZ_HE_PPDU, elem->phy_cap_info[8]);
	muru->ofdma_dl.he_80m_in_160m =
		HE_PHY(CAP8_80MHZ_IN_160MHZ_HE_PPDU, elem->phy_cap_info[8]);

	muru->ofdma_ul.t_frame_dur =
		HE_MAC(CAP1_TF_MAC_PAD_DUR_MASK, elem->mac_cap_info[1]);
	muru->ofdma_ul.mu_cascading =
		HE_MAC(CAP2_MU_CASCADING, elem->mac_cap_info[2]);
	muru->ofdma_ul.uo_ra =
		HE_MAC(CAP3_OFDMA_RA, elem->mac_cap_info[3]);
	muru->ofdma_ul.rx_ctrl_frame_to_mbss =
		HE_MAC(CAP3_RX_CTRL_FRAME_TO_MULTIBSS, elem->mac_cap_info[3]);
}

static inline bool
mt7996_is_ebf_supported(struct mt7996_phy *phy,
			struct ieee80211_bss_conf *link_conf,
			struct ieee80211_link_sta *link_sta, bool bfee)
{
	int sts = hweight16(phy->mt76->chainmask);

	if (link_conf->vif->type != NL80211_IFTYPE_STATION &&
	    link_conf->vif->type != NL80211_IFTYPE_AP)
		return false;

	if (!bfee && sts < 2)
		return false;

	if (link_sta->eht_cap.has_eht) {
		struct ieee80211_sta_eht_cap *pc = &link_sta->eht_cap;
		struct ieee80211_eht_cap_elem_fixed *pe = &pc->eht_cap_elem;

		if (bfee)
			return link_conf->eht_su_beamformee &&
			       EHT_PHY(CAP0_SU_BEAMFORMER, pe->phy_cap_info[0]);
		else
			return link_conf->eht_su_beamformer &&
			       EHT_PHY(CAP0_SU_BEAMFORMEE, pe->phy_cap_info[0]);
	}

	if (link_sta->he_cap.has_he) {
		struct ieee80211_he_cap_elem *pe = &link_sta->he_cap.he_cap_elem;

		if (bfee)
			return link_conf->he_su_beamformee &&
			       HE_PHY(CAP3_SU_BEAMFORMER, pe->phy_cap_info[3]);
		else
			return link_conf->he_su_beamformer &&
			       HE_PHY(CAP4_SU_BEAMFORMEE, pe->phy_cap_info[4]);
	}

	if (link_sta->vht_cap.vht_supported) {
		u32 cap = link_sta->vht_cap.cap;

		if (bfee)
			return link_conf->vht_su_beamformee &&
			       (cap & IEEE80211_VHT_CAP_SU_BEAMFORMER_CAPABLE);
		else
			return link_conf->vht_su_beamformer &&
			       (cap & IEEE80211_VHT_CAP_SU_BEAMFORMEE_CAPABLE);
	}

	return false;
}

static void
mt7996_mcu_sta_sounding_rate(struct sta_rec_bf *bf, struct mt7996_phy *phy)
{
	bf->sounding_phy = MT_PHY_TYPE_OFDM;
	bf->ndp_rate = 0;				/* mcs0 */
	if (is_mt7996(phy->mt76->dev))
		bf->ndpa_rate = MT7996_CFEND_RATE_DEFAULT;	/* ofdm 24m */
	else
		bf->ndpa_rate = MT7992_CFEND_RATE_DEFAULT;	/* ofdm 6m */

	bf->rept_poll_rate = MT7996_CFEND_RATE_DEFAULT;	/* ofdm 24m */
}

static void
mt7996_mcu_sta_bfer_ht(struct ieee80211_link_sta *link_sta,
		       struct mt7996_phy *phy, struct sta_rec_bf *bf,
		       bool explicit)
{
	struct ieee80211_mcs_info *mcs = &link_sta->ht_cap.mcs;
	u8 n = 0;

	bf->tx_mode = MT_PHY_TYPE_HT;

	if ((mcs->tx_params & IEEE80211_HT_MCS_TX_RX_DIFF) &&
	    (mcs->tx_params & IEEE80211_HT_MCS_TX_DEFINED))
		n = FIELD_GET(IEEE80211_HT_MCS_TX_MAX_STREAMS_MASK,
			      mcs->tx_params);
	else if (mcs->rx_mask[3])
		n = 3;
	else if (mcs->rx_mask[2])
		n = 2;
	else if (mcs->rx_mask[1])
		n = 1;

	bf->nrow = hweight8(phy->mt76->antenna_mask) - 1;
	bf->ncol = min_t(u8, bf->nrow, n);
	bf->ibf_ncol = explicit ? min_t(u8, MT7996_IBF_MAX_NC, bf->ncol) :
				  min_t(u8, MT7996_IBF_MAX_NC, n);
}

static void
mt7996_mcu_sta_bfer_vht(struct ieee80211_link_sta *link_sta,
			struct mt7996_phy *phy, struct sta_rec_bf *bf,
			bool explicit)
{
	struct ieee80211_sta_vht_cap *pc = &link_sta->vht_cap;
	struct ieee80211_sta_vht_cap *vc = &phy->mt76->sband_5g.sband.vht_cap;
	u16 mcs_map = le16_to_cpu(pc->vht_mcs.rx_mcs_map);
	u8 nss_mcs = mt7996_mcu_get_sta_nss(mcs_map);
	u8 tx_ant = hweight8(phy->mt76->antenna_mask) - 1;

	bf->tx_mode = MT_PHY_TYPE_VHT;

	if (explicit) {
		u8 sts, snd_dim;

		mt7996_mcu_sta_sounding_rate(bf, phy);

		sts = FIELD_GET(IEEE80211_VHT_CAP_BEAMFORMEE_STS_MASK,
				pc->cap);
		snd_dim = FIELD_GET(IEEE80211_VHT_CAP_SOUNDING_DIMENSIONS_MASK,
				    vc->cap);
		bf->nrow = min_t(u8, min_t(u8, snd_dim, sts), tx_ant);
		bf->ncol = min_t(u8, nss_mcs, bf->nrow);
		bf->ibf_ncol = min_t(u8, MT7996_IBF_MAX_NC, bf->ncol);

		if (link_sta->bandwidth == IEEE80211_STA_RX_BW_160)
			bf->nrow = 1;
	} else {
		bf->nrow = tx_ant;
		bf->ncol = min_t(u8, nss_mcs, bf->nrow);
		bf->ibf_ncol = min_t(u8, MT7996_IBF_MAX_NC, nss_mcs);

		if (link_sta->bandwidth == IEEE80211_STA_RX_BW_160)
			bf->ibf_nrow = 1;
	}
}

static void
mt7996_mcu_sta_bfer_he(struct ieee80211_link_sta *link_sta,
		       struct ieee80211_vif *vif, struct mt7996_phy *phy,
		       struct sta_rec_bf *bf, bool explicit)
{
	struct ieee80211_sta_he_cap *pc = &link_sta->he_cap;
	struct ieee80211_he_cap_elem *pe = &pc->he_cap_elem;
	const struct ieee80211_sta_he_cap *vc =
		mt76_connac_get_he_phy_cap(phy->mt76, vif);
	const struct ieee80211_he_cap_elem *ve = &vc->he_cap_elem;
	u16 mcs_map = le16_to_cpu(pc->he_mcs_nss_supp.rx_mcs_80);
	u8 nss_mcs = mt7996_mcu_get_sta_nss(mcs_map);
	u8 snd_dim, sts;

	if (!vc)
		return;

	bf->tx_mode = MT_PHY_TYPE_HE_SU;

	mt7996_mcu_sta_sounding_rate(bf, phy);

	bf->trigger_su = HE_PHY(CAP6_TRIG_SU_BEAMFORMING_FB,
				pe->phy_cap_info[6]);
	bf->trigger_mu = HE_PHY(CAP6_TRIG_MU_BEAMFORMING_PARTIAL_BW_FB,
				pe->phy_cap_info[6]);
	snd_dim = HE_PHY(CAP5_BEAMFORMEE_NUM_SND_DIM_UNDER_80MHZ_MASK,
			 ve->phy_cap_info[5]);
	sts = HE_PHY(CAP4_BEAMFORMEE_MAX_STS_UNDER_80MHZ_MASK,
		     pe->phy_cap_info[4]);
	bf->nrow = min_t(u8, snd_dim, sts);
	bf->ncol = min_t(u8, nss_mcs, bf->nrow);
	bf->ibf_ncol = explicit ? min_t(u8, MT7996_IBF_MAX_NC, bf->ncol) :
				  min_t(u8, MT7996_IBF_MAX_NC, nss_mcs);

	if (link_sta->bandwidth != IEEE80211_STA_RX_BW_160)
		return;

	/* go over for 160MHz and 80p80 */
	if (pe->phy_cap_info[0] &
	    IEEE80211_HE_PHY_CAP0_CHANNEL_WIDTH_SET_160MHZ_IN_5G) {
		mcs_map = le16_to_cpu(pc->he_mcs_nss_supp.rx_mcs_160);
		nss_mcs = mt7996_mcu_get_sta_nss(mcs_map);

		bf->ncol_gt_bw80 = nss_mcs;
	}

	if (pe->phy_cap_info[0] &
	    IEEE80211_HE_PHY_CAP0_CHANNEL_WIDTH_SET_80PLUS80_MHZ_IN_5G) {
		mcs_map = le16_to_cpu(pc->he_mcs_nss_supp.rx_mcs_80p80);
		nss_mcs = mt7996_mcu_get_sta_nss(mcs_map);

		if (bf->ncol_gt_bw80)
			bf->ncol_gt_bw80 = min_t(u8, bf->ncol_gt_bw80, nss_mcs);
		else
			bf->ncol_gt_bw80 = nss_mcs;
	}

	snd_dim = HE_PHY(CAP5_BEAMFORMEE_NUM_SND_DIM_ABOVE_80MHZ_MASK,
			 ve->phy_cap_info[5]);
	sts = HE_PHY(CAP4_BEAMFORMEE_MAX_STS_ABOVE_80MHZ_MASK,
		     pe->phy_cap_info[4]);

	bf->nrow_gt_bw80 = min_t(int, snd_dim, sts);
}

static void
mt7996_mcu_sta_bfer_eht(struct ieee80211_link_sta *link_sta,
			struct ieee80211_vif *vif, struct mt7996_phy *phy,
			struct sta_rec_bf *bf, bool explicit)
{
	struct ieee80211_sta_eht_cap *pc = &link_sta->eht_cap;
	struct ieee80211_eht_cap_elem_fixed *pe = &pc->eht_cap_elem;
	struct ieee80211_eht_mcs_nss_supp *eht_nss = &pc->eht_mcs_nss_supp;
	const struct ieee80211_sta_eht_cap *vc =
		mt76_connac_get_eht_phy_cap(phy->mt76, vif);
	const struct ieee80211_eht_cap_elem_fixed *ve = &vc->eht_cap_elem;
	u8 nss_mcs = u8_get_bits(eht_nss->bw._80.rx_tx_mcs9_max_nss,
				 IEEE80211_EHT_MCS_NSS_RX) - 1;
	u8 snd_dim, sts;

	bf->tx_mode = MT_PHY_TYPE_EHT_MU;

	mt7996_mcu_sta_sounding_rate(bf, phy);

	bf->trigger_su = EHT_PHY(CAP3_TRIG_SU_BF_FDBK, pe->phy_cap_info[3]);
	bf->trigger_mu = EHT_PHY(CAP3_TRIG_MU_BF_PART_BW_FDBK, pe->phy_cap_info[3]);
	snd_dim = EHT_PHY(CAP2_SOUNDING_DIM_80MHZ_MASK, ve->phy_cap_info[2]);
	sts = EHT_PHY(CAP0_BEAMFORMEE_SS_80MHZ_MASK, pe->phy_cap_info[0]) +
	      (EHT_PHY(CAP1_BEAMFORMEE_SS_80MHZ_MASK, pe->phy_cap_info[1]) << 1);
	bf->nrow = min_t(u8, snd_dim, sts);
	bf->ncol = min_t(u8, nss_mcs, bf->nrow);
	bf->ibf_ncol = explicit ? min_t(u8, MT7996_IBF_MAX_NC, bf->ncol) :
				  min_t(u8, MT7996_IBF_MAX_NC, nss_mcs);

	if (link_sta->bandwidth < IEEE80211_STA_RX_BW_160)
		return;

	switch (link_sta->bandwidth) {
	case IEEE80211_STA_RX_BW_160:
		snd_dim = EHT_PHY(CAP2_SOUNDING_DIM_160MHZ_MASK, ve->phy_cap_info[2]);
		sts = EHT_PHY(CAP1_BEAMFORMEE_SS_160MHZ_MASK, pe->phy_cap_info[1]);
		nss_mcs = u8_get_bits(eht_nss->bw._160.rx_tx_mcs9_max_nss,
				      IEEE80211_EHT_MCS_NSS_RX) - 1;

		bf->nrow_gt_bw80 = min_t(u8, snd_dim, sts);
		bf->ncol_gt_bw80 = nss_mcs;
		break;
	case IEEE80211_STA_RX_BW_320:
		snd_dim = EHT_PHY(CAP2_SOUNDING_DIM_320MHZ_MASK, ve->phy_cap_info[2]) +
			  (EHT_PHY(CAP3_SOUNDING_DIM_320MHZ_MASK,
				   ve->phy_cap_info[3]) << 1);
		sts = EHT_PHY(CAP1_BEAMFORMEE_SS_320MHZ_MASK, pe->phy_cap_info[1]);
		nss_mcs = u8_get_bits(eht_nss->bw._320.rx_tx_mcs9_max_nss,
				      IEEE80211_EHT_MCS_NSS_RX) - 1;

		bf->nrow_gt_bw80 = min_t(u8, snd_dim, sts) << 4;
		bf->ncol_gt_bw80 = nss_mcs << 4;
		break;
	default:
		break;
	}
}

static void
mt7996_mcu_sta_bfer_tlv(struct mt7996_dev *dev, struct sk_buff *skb,
			struct ieee80211_bss_conf *link_conf,
			struct ieee80211_link_sta *link_sta,
			struct mt7996_vif_link *link)
{
#define EBF_MODE	BIT(0)
#define IBF_MODE	BIT(1)
#define BF_MAT_ORDER	4
	struct ieee80211_vif *vif = link_conf->vif;
	struct mt7996_phy *phy = link->phy;
	int tx_ant = hweight16(phy->mt76->chainmask) - 1;
	struct sta_rec_bf *bf;
	struct tlv *tlv;
	static const u8 matrix[BF_MAT_ORDER][BF_MAT_ORDER] = {
		{0, 0, 0, 0},
		{1, 1, 0, 0},	/* 2x1, 2x2, 2x3, 2x4 */
		{2, 4, 4, 0},	/* 3x1, 3x2, 3x3, 3x4 */
		{3, 5, 6, 0}	/* 4x1, 4x2, 4x3, 4x4 */
	};
	bool ebf;

	if (!(link_sta->ht_cap.ht_supported || link_sta->he_cap.has_he))
		return;

	ebf = mt7996_is_ebf_supported(phy, link_conf, link_sta, false);
	if (!ebf && !dev->ibf)
		return;

	tlv = mt76_connac_mcu_add_tlv(skb, STA_REC_BF, sizeof(*bf));
	bf = (struct sta_rec_bf *)tlv;

	/* he/eht: eBF only, except mt7992 that has 5T on 5GHz also supports iBF
	 * vht: support eBF and iBF
	 * ht: iBF only, since mac80211 lacks of eBF support
	 */
	if (link_sta->eht_cap.has_eht)
		mt7996_mcu_sta_bfer_eht(link_sta, vif, link->phy, bf, ebf);
	else if (link_sta->he_cap.has_he)
		mt7996_mcu_sta_bfer_he(link_sta, vif, link->phy, bf, ebf);
	else if (link_sta->vht_cap.vht_supported)
		mt7996_mcu_sta_bfer_vht(link_sta, link->phy, bf, ebf);
	else if (link_sta->ht_cap.ht_supported)
		mt7996_mcu_sta_bfer_ht(link_sta, link->phy, bf, ebf);
	else
		return;

	bf->bf_cap = ebf ? EBF_MODE : (dev->ibf ? IBF_MODE : 0);
	if (is_mt7992(&dev->mt76) && tx_ant == 4)
		bf->bf_cap |= IBF_MODE;

	bf->bw = link_sta->bandwidth;
	bf->ibf_dbw = link_sta->bandwidth;
	bf->ibf_nrow = tx_ant;

	if (link_sta->eht_cap.has_eht || link_sta->he_cap.has_he)
		bf->ibf_timeout = is_mt7996(&dev->mt76) ? MT7996_IBF_TIMEOUT :
							  MT7992_IBF_TIMEOUT;
	else if (!ebf && link_sta->bandwidth <= IEEE80211_STA_RX_BW_40 && !bf->ncol)
		bf->ibf_timeout = MT7996_IBF_TIMEOUT_LEGACY;
	else
		bf->ibf_timeout = MT7996_IBF_TIMEOUT;

	if (bf->ncol < BF_MAT_ORDER) {
		if (ebf)
			bf->mem_20m = tx_ant < BF_MAT_ORDER ?
				      matrix[tx_ant][bf->ncol] : 0;
		else
			bf->mem_20m = bf->nrow < BF_MAT_ORDER ?
				      matrix[bf->nrow][bf->ncol] : 0;
	}
}

static void
mt7996_mcu_sta_bfee_tlv(struct mt7996_dev *dev, struct sk_buff *skb,
			struct ieee80211_bss_conf *link_conf,
			struct ieee80211_link_sta *link_sta,
			struct mt7996_vif_link *link)
{
	struct mt7996_phy *phy = link->phy;
	int tx_ant = hweight8(phy->mt76->antenna_mask) - 1;
	struct sta_rec_bfee *bfee;
	struct tlv *tlv;
	u8 nrow = 0;

	if (!(link_sta->vht_cap.vht_supported || link_sta->he_cap.has_he))
		return;

	if (!mt7996_is_ebf_supported(phy, link_conf, link_sta, true))
		return;

	tlv = mt76_connac_mcu_add_tlv(skb, STA_REC_BFEE, sizeof(*bfee));
	bfee = (struct sta_rec_bfee *)tlv;

	if (link_sta->he_cap.has_he) {
		struct ieee80211_he_cap_elem *pe = &link_sta->he_cap.he_cap_elem;

		nrow = HE_PHY(CAP5_BEAMFORMEE_NUM_SND_DIM_UNDER_80MHZ_MASK,
			      pe->phy_cap_info[5]);
	} else if (link_sta->vht_cap.vht_supported) {
		struct ieee80211_sta_vht_cap *pc = &link_sta->vht_cap;

		nrow = FIELD_GET(IEEE80211_VHT_CAP_SOUNDING_DIMENSIONS_MASK,
				 pc->cap);
	}

	/* reply with identity matrix to avoid 2x2 BF negative gain */
	bfee->fb_identity_matrix = (nrow == 1 && tx_ant == 2);
}

static void
mt7996_mcu_sta_tx_proc_tlv(struct sk_buff *skb)
{
	struct sta_rec_tx_proc *tx_proc;
	struct tlv *tlv;

	tlv = mt76_connac_mcu_add_tlv(skb, STA_REC_TX_PROC, sizeof(*tx_proc));

	tx_proc = (struct sta_rec_tx_proc *)tlv;
	tx_proc->flag = cpu_to_le32(0);
}

static void
mt7996_mcu_sta_hdrt_tlv(struct mt7996_dev *dev, struct sk_buff *skb)
{
	struct sta_rec_hdrt *hdrt;
	struct tlv *tlv;

	tlv = mt76_connac_mcu_add_tlv(skb, STA_REC_HDRT, sizeof(*hdrt));

	hdrt = (struct sta_rec_hdrt *)tlv;
	hdrt->hdrt_mode = 1;
}

static void
mt7996_mcu_sta_hdr_trans_tlv(struct mt7996_dev *dev, struct sk_buff *skb,
			     struct ieee80211_vif *vif, struct mt76_wcid *wcid)
{
	struct sta_rec_hdr_trans *hdr_trans;
	struct tlv *tlv;

	tlv = mt76_connac_mcu_add_tlv(skb, STA_REC_HDR_TRANS, sizeof(*hdr_trans));
	hdr_trans = (struct sta_rec_hdr_trans *)tlv;
	hdr_trans->dis_rx_hdr_tran = true;

	if (vif->type == NL80211_IFTYPE_STATION)
		hdr_trans->to_ds = true;
	else
		hdr_trans->from_ds = true;

	if (!wcid)
		return;

	hdr_trans->dis_rx_hdr_tran = !test_bit(MT_WCID_FLAG_HDR_TRANS, &wcid->flags);
	if (test_bit(MT_WCID_FLAG_4ADDR, &wcid->flags)) {
		hdr_trans->to_ds = true;
		hdr_trans->from_ds = true;
	}

	if (vif->type == NL80211_IFTYPE_MESH_POINT) {
		hdr_trans->to_ds = true;
		hdr_trans->from_ds = true;
		hdr_trans->mesh = true;
	}
}

static enum mcu_mmps_mode
mt7996_mcu_get_mmps_mode(enum ieee80211_smps_mode smps)
{
	switch (smps) {
	case IEEE80211_SMPS_OFF:
		return MCU_MMPS_DISABLE;
	case IEEE80211_SMPS_STATIC:
		return MCU_MMPS_STATIC;
	case IEEE80211_SMPS_DYNAMIC:
		return MCU_MMPS_DYNAMIC;
	default:
		return MCU_MMPS_DISABLE;
	}
}

int mt7996_mcu_set_fixed_rate_ctrl(struct mt7996_dev *dev,
				   void *data, u16 version)
{
	struct uni_header hdr = {};
	struct ra_fixed_rate *req;
	struct sk_buff *skb;
	struct tlv *tlv;
	int len;

	len = sizeof(hdr) + sizeof(*req);

	skb = mt76_mcu_msg_alloc(&dev->mt76, NULL, len);
	if (!skb)
		return -ENOMEM;

	skb_put_data(skb, &hdr, sizeof(hdr));

	tlv = mt7996_mcu_add_uni_tlv(skb, UNI_RA_FIXED_RATE, sizeof(*req));
	req = (struct ra_fixed_rate *)tlv;
	req->version = cpu_to_le16(version);
	memcpy(&req->rate, data, sizeof(req->rate));

	return mt76_mcu_skb_send_msg(&dev->mt76, skb,
				     MCU_WM_UNI_CMD(RA), true);
}

int mt7996_mcu_set_fixed_field(struct mt7996_dev *dev, struct mt7996_sta *msta,
			       void *data, u8 link_id, u32 field)
{
	struct mt7996_vif *mvif = msta->vif;
	struct mt7996_sta_link *msta_link;
	struct sta_rec_ra_fixed_uni *ra;
	struct sta_phy_uni *phy = data;
	struct mt76_vif_link *mlink;
	struct sk_buff *skb;
	int err = -ENODEV;
	struct tlv *tlv;

	rcu_read_lock();

	mlink = rcu_dereference(mvif->mt76.link[link_id]);
	if (!mlink)
		goto error_unlock;

	msta_link = rcu_dereference(msta->link[link_id]);
	if (!msta_link)
		goto error_unlock;

	skb = __mt76_connac_mcu_alloc_sta_req(&dev->mt76, mlink,
					      &msta_link->wcid,
					      MT7996_STA_UPDATE_MAX_SIZE);
	if (IS_ERR(skb)) {
		err = PTR_ERR(skb);
		goto error_unlock;
	}

	tlv = mt76_connac_mcu_add_tlv(skb, STA_REC_RA_UPDATE, sizeof(*ra));
	ra = (struct sta_rec_ra_fixed_uni *)tlv;

	switch (field) {
	case RATE_PARAM_AUTO:
		break;
	case RATE_PARAM_FIXED:
	case RATE_PARAM_FIXED_MCS:
	case RATE_PARAM_FIXED_GI:
	case RATE_PARAM_FIXED_HE_LTF:
		if (phy)
			ra->phy = *phy;
		break;
	case RATE_PARAM_MMPS_UPDATE: {
		struct ieee80211_sta *sta = wcid_to_sta(&msta_link->wcid);
		struct ieee80211_link_sta *link_sta;

		link_sta = rcu_dereference(sta->link[link_id]);
		if (!link_sta) {
			dev_kfree_skb(skb);
			goto error_unlock;
		}

		ra->mmps_mode = mt7996_mcu_get_mmps_mode(link_sta->smps_mode);
		break;
	}
	default:
		break;
	}
	ra->field = cpu_to_le32(field);

	rcu_read_unlock();

	return mt76_mcu_skb_send_msg(&dev->mt76, skb,
				     MCU_WMWA_UNI_CMD(STA_REC_UPDATE), true);
error_unlock:
	rcu_read_unlock();

	return err;
}

static int
mt7996_mcu_add_rate_ctrl_fixed(struct mt7996_dev *dev, struct mt7996_sta *msta,
			       struct ieee80211_vif *vif, u8 link_id)
{
	struct ieee80211_link_sta *link_sta;
	struct cfg80211_bitrate_mask mask;
	struct mt7996_sta_link *msta_link;
	struct mt7996_vif_link *link;
	struct sta_phy_uni phy = {};
	struct ieee80211_sta *sta;
	int ret, nrates = 0, idx;
	enum nl80211_band band;
	bool has_he;

#define __sta_phy_bitrate_mask_check(_mcs, _gi, _ht, _he)			\
	do {									\
		u8 i, gi = mask.control[band]._gi;				\
		gi = (_he) ? gi : gi == NL80211_TXRATE_FORCE_SGI;		\
		phy.sgi = gi;							\
		phy.he_ltf = mask.control[band].he_ltf;				\
		for (i = 0; i < ARRAY_SIZE(mask.control[band]._mcs); i++) {	\
			if (!mask.control[band]._mcs[i])			\
				continue;					\
			nrates += hweight16(mask.control[band]._mcs[i]);	\
			phy.mcs = ffs(mask.control[band]._mcs[i]) - 1;		\
			if (_ht)						\
				phy.mcs += 8 * i;				\
		}								\
	} while (0)

	rcu_read_lock();

	link = mt7996_vif_link(dev, vif, link_id);
	if (!link)
		goto error_unlock;

	msta_link = rcu_dereference(msta->link[link_id]);
	if (!msta_link)
		goto error_unlock;

	sta = wcid_to_sta(&msta_link->wcid);
	link_sta = rcu_dereference(sta->link[link_id]);
	if (!link_sta)
		goto error_unlock;

	band = link->phy->mt76->chandef.chan->band;
	has_he = link_sta->he_cap.has_he;
	mask = link->bitrate_mask;
	idx = msta_link->wcid.idx;

	if (has_he) {
		__sta_phy_bitrate_mask_check(he_mcs, he_gi, 0, 1);
	} else if (link_sta->vht_cap.vht_supported) {
		__sta_phy_bitrate_mask_check(vht_mcs, gi, 0, 0);
	} else if (link_sta->ht_cap.ht_supported) {
		__sta_phy_bitrate_mask_check(ht_mcs, gi, 1, 0);
	} else {
		nrates = hweight32(mask.control[band].legacy);
		phy.mcs = ffs(mask.control[band].legacy) - 1;
	}

	rcu_read_unlock();

#undef __sta_phy_bitrate_mask_check

	/* fall back to auto rate control */
	if (mask.control[band].gi == NL80211_TXRATE_DEFAULT_GI &&
	    mask.control[band].he_gi == GENMASK(7, 0) &&
	    mask.control[band].he_ltf == GENMASK(7, 0) &&
	    nrates != 1)
		return 0;

	/* fixed single rate */
	if (nrates == 1) {
		ret = mt7996_mcu_set_fixed_field(dev, msta, &phy, link_id,
						 RATE_PARAM_FIXED_MCS);
		if (ret)
			return ret;
	}

	/* fixed GI */
	if (mask.control[band].gi != NL80211_TXRATE_DEFAULT_GI ||
	    mask.control[band].he_gi != GENMASK(7, 0)) {
		u32 addr;

		/* firmware updates only TXCMD but doesn't take WTBL into
		 * account, so driver should update here to reflect the
		 * actual txrate hardware sends out.
		 */
		addr = mt7996_mac_wtbl_lmac_addr(dev, idx, 7);
		if (has_he)
			mt76_rmw_field(dev, addr, GENMASK(31, 24), phy.sgi);
		else
			mt76_rmw_field(dev, addr, GENMASK(15, 12), phy.sgi);

		ret = mt7996_mcu_set_fixed_field(dev, msta, &phy, link_id,
						 RATE_PARAM_FIXED_GI);
		if (ret)
			return ret;
	}

	/* fixed HE_LTF */
	if (mask.control[band].he_ltf != GENMASK(7, 0)) {
		ret = mt7996_mcu_set_fixed_field(dev, msta, &phy, link_id,
						 RATE_PARAM_FIXED_HE_LTF);
		if (ret)
			return ret;
	}

	return 0;

error_unlock:
	rcu_read_unlock();

	return -ENODEV;
}

static void
mt7996_mcu_sta_rate_ctrl_tlv(struct sk_buff *skb, struct mt7996_dev *dev,
			     struct ieee80211_vif *vif,
			     struct ieee80211_bss_conf *link_conf,
			     struct ieee80211_link_sta *link_sta,
			     struct mt7996_vif_link *link)
{
#define INIT_RCPI 180
	struct mt76_phy *mphy = link->phy->mt76;
	struct cfg80211_chan_def *chandef = &mphy->chandef;
	struct cfg80211_bitrate_mask *mask = &link->bitrate_mask;
	u32 cap = link_sta->sta->wme ? STA_CAP_WMM : 0;
	enum nl80211_band band = chandef->chan->band;
	struct sta_rec_ra_uni *ra;
	struct tlv *tlv;
	u32 supp_rate = link_sta->supp_rates[band];

	tlv = mt76_connac_mcu_add_tlv(skb, STA_REC_RA, sizeof(*ra));
	ra = (struct sta_rec_ra_uni *)tlv;

	ra->valid = true;
	ra->auto_rate = true;
	ra->phy_mode = mt76_connac_get_phy_mode(mphy, vif, band, link_sta);
	ra->channel = chandef->chan->hw_value;
	ra->bw = (link_sta->bandwidth == IEEE80211_STA_RX_BW_320) ?
		 CMD_CBW_320MHZ : link_sta->bandwidth;
	ra->phy.bw = ra->bw;
	ra->mmps_mode = mt7996_mcu_get_mmps_mode(link_sta->smps_mode);

	if (supp_rate) {
		supp_rate &= mask->control[band].legacy;
		ra->rate_len = hweight32(supp_rate);

		if (band == NL80211_BAND_2GHZ) {
			ra->supp_mode = MODE_CCK;
			ra->supp_cck_rate = supp_rate & GENMASK(3, 0);

			if (ra->rate_len > 4) {
				ra->supp_mode |= MODE_OFDM;
				ra->supp_ofdm_rate = supp_rate >> 4;
			}
		} else {
			ra->supp_mode = MODE_OFDM;
			ra->supp_ofdm_rate = supp_rate;
		}
	}

	if (link_sta->ht_cap.ht_supported) {
		ra->supp_mode |= MODE_HT;
		ra->af = link_sta->ht_cap.ampdu_factor;
		ra->ht_gf = !!(link_sta->ht_cap.cap & IEEE80211_HT_CAP_GRN_FLD);

		cap |= STA_CAP_HT;
		if (link_sta->ht_cap.cap & IEEE80211_HT_CAP_SGI_20)
			cap |= STA_CAP_SGI_20;
		if (link_sta->ht_cap.cap & IEEE80211_HT_CAP_SGI_40)
			cap |= STA_CAP_SGI_40;
		if (link_sta->ht_cap.cap & IEEE80211_HT_CAP_TX_STBC)
			cap |= STA_CAP_TX_STBC;
		if (link_sta->ht_cap.cap & IEEE80211_HT_CAP_RX_STBC)
			cap |= STA_CAP_RX_STBC;
		if (link_conf->ht_ldpc &&
		    (link_sta->ht_cap.cap & IEEE80211_HT_CAP_LDPC_CODING))
			cap |= STA_CAP_LDPC;

		mt7996_mcu_set_sta_ht_mcs(link_sta, ra->ht_mcs,
					  mask->control[band].ht_mcs);
		ra->supp_ht_mcs = *(__le32 *)ra->ht_mcs;
	}

	if (link_sta->vht_cap.vht_supported) {
		u8 af;

		ra->supp_mode |= MODE_VHT;
		af = FIELD_GET(IEEE80211_VHT_CAP_MAX_A_MPDU_LENGTH_EXPONENT_MASK,
			       link_sta->vht_cap.cap);
		ra->af = max_t(u8, ra->af, af);

		cap |= STA_CAP_VHT;
		if (link_sta->vht_cap.cap & IEEE80211_VHT_CAP_SHORT_GI_80)
			cap |= STA_CAP_VHT_SGI_80;
		if (link_sta->vht_cap.cap & IEEE80211_VHT_CAP_SHORT_GI_160)
			cap |= STA_CAP_VHT_SGI_160;
		if (link_sta->vht_cap.cap & IEEE80211_VHT_CAP_TXSTBC)
			cap |= STA_CAP_VHT_TX_STBC;
		if (link_sta->vht_cap.cap & IEEE80211_VHT_CAP_RXSTBC_1)
			cap |= STA_CAP_VHT_RX_STBC;
		if ((vif->type != NL80211_IFTYPE_AP || link_conf->vht_ldpc) &&
		    (link_sta->vht_cap.cap & IEEE80211_VHT_CAP_RXLDPC))
			cap |= STA_CAP_VHT_LDPC;

		mt7996_mcu_set_sta_vht_mcs(link_sta, ra->supp_vht_mcs,
					   mask->control[band].vht_mcs);
	}

	if (link_sta->he_cap.has_he) {
		ra->supp_mode |= MODE_HE;
		cap |= STA_CAP_HE;

		if (link_sta->he_6ghz_capa.capa)
			ra->af = le16_get_bits(link_sta->he_6ghz_capa.capa,
					       IEEE80211_HE_6GHZ_CAP_MAX_AMPDU_LEN_EXP);
	}
	ra->sta_cap = cpu_to_le32(cap);

	memset(ra->rx_rcpi, INIT_RCPI, sizeof(ra->rx_rcpi));
}

int mt7996_mcu_add_rate_ctrl(struct mt7996_dev *dev, struct mt7996_sta *msta,
			     struct ieee80211_vif *vif, u8 link_id,
			     bool changed)
{
	struct ieee80211_bss_conf *link_conf;
	struct ieee80211_link_sta *link_sta;
	struct mt7996_sta_link *msta_link;
	struct mt7996_vif_link *link;
	struct ieee80211_sta *sta;
	struct sk_buff *skb;
	int ret = -ENODEV;

	rcu_read_lock();

	link = mt7996_vif_link(dev, vif, link_id);
	if (!link)
		goto error_unlock;

	msta_link = rcu_dereference(msta->link[link_id]);
	if (!msta_link)
		goto error_unlock;

	sta = wcid_to_sta(&msta_link->wcid);
	link_sta = rcu_dereference(sta->link[link_id]);
	if (!link_sta)
		goto error_unlock;

	link_conf = rcu_dereference(vif->link_conf[link_id]);
	if (!link_conf)
		goto error_unlock;

	skb = __mt76_connac_mcu_alloc_sta_req(&dev->mt76, &link->mt76,
					      &msta_link->wcid,
					      MT7996_STA_UPDATE_MAX_SIZE);
	if (IS_ERR(skb)) {
		ret = PTR_ERR(skb);
		goto error_unlock;
	}

	/* firmware rc algorithm refers to sta_rec_he for HE control.
	 * once dev->rc_work changes the settings driver should also
	 * update sta_rec_he here.
	 */
	if (changed)
		mt7996_mcu_sta_he_tlv(skb, link_sta, link);

	/* sta_rec_ra accommodates BW, NSS and only MCS range format
	 * i.e 0-{7,8,9} for VHT.
	 */
	mt7996_mcu_sta_rate_ctrl_tlv(skb, dev, vif, link_conf, link_sta, link);

	rcu_read_unlock();

	ret = mt76_mcu_skb_send_msg(&dev->mt76, skb,
				    MCU_WMWA_UNI_CMD(STA_REC_UPDATE), true);
	if (ret)
		return ret;

	return mt7996_mcu_add_rate_ctrl_fixed(dev, msta, vif, link_id);

error_unlock:
	rcu_read_unlock();

	return ret;
}

static int
mt7996_mcu_add_group(struct mt7996_dev *dev, struct mt7996_vif_link *link,
		     struct mt76_wcid *wcid)
{
#define MT_STA_BSS_GROUP		1
	struct {
		u8 __rsv1[4];

		__le16 tag;
		__le16 len;
		__le16 wlan_idx;
		u8 __rsv2[2];
		__le32 action;
		__le32 val;
		u8 __rsv3[8];
	} __packed req = {
		.tag = cpu_to_le16(UNI_VOW_DRR_CTRL),
		.len = cpu_to_le16(sizeof(req) - 4),
		.action = cpu_to_le32(MT_STA_BSS_GROUP),
		.val = cpu_to_le32(link->mt76.idx % 16),
		.wlan_idx = cpu_to_le16(wcid->idx),
	};

	return mt76_mcu_send_msg(&dev->mt76, MCU_WM_UNI_CMD(VOW), &req,
				 sizeof(req), true);
}

static void
mt7996_mcu_sta_mld_setup_tlv(struct mt7996_dev *dev, struct sk_buff *skb,
			     struct ieee80211_vif *vif,
			     struct ieee80211_sta *sta)
{
	struct mt7996_sta *msta = (struct mt7996_sta *)sta->drv_priv;
	unsigned int nlinks = hweight16(sta->valid_links);
	struct mld_setup_link *mld_setup_link;
	struct ieee80211_link_sta *link_sta;
	struct sta_rec_mld_setup *mld_setup;
	struct mt7996_sta_link *msta_link;
	unsigned int link_id;
	struct tlv *tlv;

	msta_link = mt76_dereference(msta->link[msta->deflink_id], &dev->mt76);
	if (!msta_link)
		return;

	tlv = mt76_connac_mcu_add_tlv(skb, STA_REC_MLD,
				      sizeof(struct sta_rec_mld_setup) +
				      sizeof(struct mld_setup_link) * nlinks);

	mld_setup = (struct sta_rec_mld_setup *)tlv;
	memcpy(mld_setup->mld_addr, sta->addr, ETH_ALEN);
	mld_setup->setup_wcid = cpu_to_le16(msta_link->wcid.idx);
	mld_setup->primary_id = cpu_to_le16(msta_link->wcid.idx);

	if (nlinks > 1) {
		link_id = __ffs(sta->valid_links & ~BIT(msta->deflink_id));
		msta_link = mt76_dereference(msta->link[link_id], &dev->mt76);
		if (!msta_link)
			return;
	}
	mld_setup->seconed_id = cpu_to_le16(msta_link->wcid.idx);
	mld_setup->link_num = nlinks;

	mld_setup_link = (struct mld_setup_link *)mld_setup->link_info;
	for_each_sta_active_link(vif, sta, link_sta, link_id) {
		struct mt7996_vif_link *link;

		msta_link = mt76_dereference(msta->link[link_id], &dev->mt76);
		if (!msta_link)
			continue;

		link = mt7996_vif_link(dev, vif, link_id);
		if (!link)
			continue;

		mld_setup_link->wcid = cpu_to_le16(msta_link->wcid.idx);
		mld_setup_link->bss_idx = link->mt76.idx;
		mld_setup_link++;
	}
}

static void
mt7996_mcu_sta_eht_mld_tlv(struct mt7996_dev *dev, struct sk_buff *skb,
			   struct ieee80211_sta *sta)
{
	struct sta_rec_eht_mld *eht_mld;
	struct tlv *tlv;
	int i;

	tlv = mt76_connac_mcu_add_tlv(skb, STA_REC_EHT_MLD, sizeof(*eht_mld));
	eht_mld = (struct sta_rec_eht_mld *)tlv;

	for (i = 0; i < ARRAY_SIZE(eht_mld->str_cap); i++)
		eht_mld->str_cap[i] = 0x7;
}

int mt7996_mcu_add_sta(struct mt7996_dev *dev,
		       struct ieee80211_bss_conf *link_conf,
		       struct ieee80211_link_sta *link_sta,
		       struct mt7996_vif_link *link,
		       struct mt7996_sta_link *msta_link,
		       int conn_state, bool newly)
{
	struct mt76_wcid *wcid = msta_link ? &msta_link->wcid : link->mt76.wcid;
	struct ieee80211_sta *sta = link_sta ? link_sta->sta : NULL;
	struct sk_buff *skb;
	int ret;

	skb = __mt76_connac_mcu_alloc_sta_req(&dev->mt76, &link->mt76, wcid,
					      MT7996_STA_UPDATE_MAX_SIZE);
	if (IS_ERR(skb))
		return PTR_ERR(skb);

	/* starec basic */
	mt76_connac_mcu_sta_basic_tlv(&dev->mt76, skb, link_conf, link_sta,
				      conn_state, newly);

	if (conn_state == CONN_STATE_DISCONNECT)
		goto out;

	/* starec hdr trans */
	mt7996_mcu_sta_hdr_trans_tlv(dev, skb, link_conf->vif, wcid);
	/* starec tx proc */
	mt7996_mcu_sta_tx_proc_tlv(skb);

	/* tag order is in accordance with firmware dependency. */
	if (link_sta) {
		/* starec hdrt mode */
		mt7996_mcu_sta_hdrt_tlv(dev, skb);
		if (conn_state == CONN_STATE_CONNECT) {
			/* starec bfer */
			mt7996_mcu_sta_bfer_tlv(dev, skb, link_conf, link_sta,
						link);
			/* starec bfee */
			mt7996_mcu_sta_bfee_tlv(dev, skb, link_conf, link_sta,
						link);
		}
		/* starec ht */
		mt7996_mcu_sta_ht_tlv(skb, link_sta);
		/* starec vht */
		mt7996_mcu_sta_vht_tlv(skb, link_sta);
		/* starec uapsd */
		mt76_connac_mcu_sta_uapsd(skb, link_conf->vif, sta);
		/* starec amsdu */
		mt7996_mcu_sta_amsdu_tlv(dev, skb, link_conf->vif, link_sta,
					 msta_link);
		/* starec he */
		mt7996_mcu_sta_he_tlv(skb, link_sta, link);
		/* starec he 6g*/
		mt7996_mcu_sta_he_6g_tlv(skb, link_sta);
		/* starec eht */
		mt7996_mcu_sta_eht_tlv(skb, link_sta);
		/* starec muru */
		mt7996_mcu_sta_muru_tlv(dev, skb, link_conf, link_sta);

		if (sta->mlo) {
			mt7996_mcu_sta_mld_setup_tlv(dev, skb, link_conf->vif,
						     sta);
			mt7996_mcu_sta_eht_mld_tlv(dev, skb, sta);
		}
	}

	ret = mt7996_mcu_add_group(dev, link, wcid);
	if (ret) {
		dev_kfree_skb(skb);
		return ret;
	}
out:
	return mt76_mcu_skb_send_msg(&dev->mt76, skb,
				     MCU_WMWA_UNI_CMD(STA_REC_UPDATE), true);
}

int mt7996_mcu_teardown_mld_sta(struct mt7996_dev *dev,
				struct mt7996_vif_link *link,
				struct mt7996_sta_link *msta_link)
{
	struct sk_buff *skb;

	skb = __mt76_connac_mcu_alloc_sta_req(&dev->mt76, &link->mt76,
					      &msta_link->wcid,
					      MT7996_STA_UPDATE_MAX_SIZE);
	if (IS_ERR(skb))
		return PTR_ERR(skb);

	mt76_connac_mcu_add_tlv(skb, STA_REC_MLD_OFF, sizeof(struct tlv));

	return mt76_mcu_skb_send_msg(&dev->mt76, skb,
				     MCU_WMWA_UNI_CMD(STA_REC_UPDATE), true);
}

static int
mt7996_mcu_sta_key_tlv(struct mt76_wcid *wcid,
		       struct sk_buff *skb,
		       struct ieee80211_key_conf *key,
		       enum set_key_cmd cmd)
{
	struct sta_rec_sec_uni *sec;
	struct sec_key_uni *sec_key;
	struct tlv *tlv;
	u8 cipher;

	tlv = mt76_connac_mcu_add_tlv(skb, STA_REC_KEY_V2, sizeof(*sec));
	sec = (struct sta_rec_sec_uni *)tlv;
	sec->add = 0;
	sec->n_cipher = 1;
	sec_key = &sec->key[0];
	sec_key->wlan_idx = cpu_to_le16(wcid->idx);
	sec_key->key_id = key->keyidx;

	if (cmd != SET_KEY)
		return 0;

	cipher = mt76_connac_mcu_get_cipher(key->cipher);
	if (cipher == MCU_CIPHER_NONE)
		return -EOPNOTSUPP;

	sec_key->mgmt_prot = 0;
	sec_key->cipher_id = cipher;
	sec_key->cipher_len = sizeof(*sec_key);
	sec_key->key_len = key->keylen;
	sec_key->need_resp = 0;
	memcpy(sec_key->key, key->key, key->keylen);

	if (cipher == MCU_CIPHER_TKIP) {
		/* Rx/Tx MIC keys are swapped */
		memcpy(sec_key->key + 16, key->key + 24, 8);
		memcpy(sec_key->key + 24, key->key + 16, 8);
		return 0;
	}

	if (sec_key->key_id != 6 && sec_key->key_id != 7)
		return 0;

	switch (key->cipher) {
	case WLAN_CIPHER_SUITE_AES_CMAC:
		sec_key->cipher_id = MCU_CIPHER_BCN_PROT_CMAC_128;
		break;
	case WLAN_CIPHER_SUITE_BIP_GMAC_128:
		sec_key->cipher_id = MCU_CIPHER_BCN_PROT_GMAC_128;
		break;
	case WLAN_CIPHER_SUITE_BIP_GMAC_256:
		sec_key->cipher_id = MCU_CIPHER_BCN_PROT_GMAC_256;
		break;
	default:
		return -EOPNOTSUPP;
	}

	sec_key->bcn_mode = BP_SW_MODE;

	return 0;
}

int mt7996_mcu_add_key(struct mt76_dev *dev, struct ieee80211_vif *vif,
		       struct ieee80211_key_conf *key, int mcu_cmd,
		       struct mt76_wcid *wcid, enum set_key_cmd cmd)
{
	struct mt76_vif_link *mvif = (struct mt76_vif_link *)vif->drv_priv;
	struct sk_buff *skb;
	int ret;

	skb = __mt76_connac_mcu_alloc_sta_req(dev, mvif, wcid,
					      MT7996_STA_UPDATE_MAX_SIZE);
	if (IS_ERR(skb))
		return PTR_ERR(skb);

	ret = mt7996_mcu_sta_key_tlv(wcid, skb, key, cmd);
<<<<<<< HEAD
	if (ret) {
		dev_kfree_skb(skb);
		return ret;
	}

	return mt76_mcu_skb_send_msg(dev, skb, mcu_cmd, true);
}

static int mt7996_mcu_get_pn(struct mt7996_dev *dev,
			     struct mt7996_vif_link *link,
			     struct mt7996_sta_link *msta_link, u8 *pn)
{
#define TSC_TYPE_BIGTK_PN 2
	struct sta_rec_pn_info *pn_info;
	struct sk_buff *skb, *rskb;
	struct tlv *tlv;
	int ret;

	skb = mt76_connac_mcu_alloc_sta_req(&dev->mt76, &link->mt76,
					    &msta_link->wcid);
	if (IS_ERR(skb))
		return PTR_ERR(skb);

	tlv = mt76_connac_mcu_add_tlv(skb, STA_REC_PN_INFO, sizeof(*pn_info));
	pn_info = (struct sta_rec_pn_info *)tlv;

	pn_info->tsc_type = TSC_TYPE_BIGTK_PN;
	ret = mt76_mcu_skb_send_and_get_msg(&dev->mt76, skb,
					    MCU_WM_UNI_CMD_QUERY(STA_REC_UPDATE),
					    true, &rskb);
	if (ret)
		return ret;

	skb_pull(rskb, 4);

	pn_info = (struct sta_rec_pn_info *)rskb->data;
	if (le16_to_cpu(pn_info->tag) == STA_REC_PN_INFO)
		memcpy(pn, pn_info->pn, 6);

	dev_kfree_skb(rskb);
	return 0;
}

int mt7996_mcu_bcn_prot_enable(struct mt7996_dev *dev,
			       struct mt7996_vif_link *link,
			       struct mt7996_sta_link *msta_link,
			       struct ieee80211_key_conf *key)
{
	struct mt7996_mcu_bcn_prot_tlv *bcn_prot;
	struct sk_buff *skb;
	struct tlv *tlv;
	u8 pn[6] = {};
	int len = sizeof(struct bss_req_hdr) +
		  sizeof(struct mt7996_mcu_bcn_prot_tlv);
	int ret;

	skb = __mt7996_mcu_alloc_bss_req(&dev->mt76, &link->mt76, len);
	if (IS_ERR(skb))
		return PTR_ERR(skb);

	tlv = mt76_connac_mcu_add_tlv(skb, UNI_BSS_INFO_BCN_PROT, sizeof(*bcn_prot));

	bcn_prot = (struct mt7996_mcu_bcn_prot_tlv *)tlv;

	ret = mt7996_mcu_get_pn(dev, link, msta_link, pn);
=======
>>>>>>> b35fc656
	if (ret) {
		dev_kfree_skb(skb);
		return ret;
	}

	return mt76_mcu_skb_send_msg(dev, skb, mcu_cmd, true);
}

int mt7996_mcu_add_dev_info(struct mt7996_phy *phy, struct ieee80211_vif *vif,
			    struct ieee80211_bss_conf *link_conf,
			    struct mt76_vif_link *mlink, bool enable)
{
	struct mt7996_dev *dev = phy->dev;
	struct {
		struct req_hdr {
			u8 omac_idx;
			u8 band_idx;
			u8 __rsv[2];
		} __packed hdr;
		struct req_tlv {
			__le16 tag;
			__le16 len;
			u8 active;
			u8 __rsv;
			u8 omac_addr[ETH_ALEN];
		} __packed tlv;
	} data = {
		.hdr = {
			.omac_idx = mlink->omac_idx,
			.band_idx = mlink->band_idx,
		},
		.tlv = {
			.tag = cpu_to_le16(DEV_INFO_ACTIVE),
			.len = cpu_to_le16(sizeof(struct req_tlv)),
			.active = enable,
		},
	};

	if (mlink->omac_idx >= REPEATER_BSSID_START)
		return mt7996_mcu_muar_config(dev, mlink, link_conf->addr, false, enable);

	memcpy(data.tlv.omac_addr, link_conf->addr, ETH_ALEN);
	return mt76_mcu_send_msg(&dev->mt76, MCU_WMWA_UNI_CMD(DEV_INFO_UPDATE),
				 &data, sizeof(data), true);
}

static void
mt7996_mcu_beacon_cntdwn(struct sk_buff *rskb, struct sk_buff *skb,
			 struct ieee80211_mutable_offsets *offs,
			 bool csa)
{
	struct bss_bcn_cntdwn_tlv *info;
	struct tlv *tlv;
	u16 tag;

	if (!offs->cntdwn_counter_offs[0])
		return;

	tag = csa ? UNI_BSS_INFO_BCN_CSA : UNI_BSS_INFO_BCN_BCC;

	tlv = mt7996_mcu_add_uni_tlv(rskb, tag, sizeof(*info));

	info = (struct bss_bcn_cntdwn_tlv *)tlv;
	info->cnt = skb->data[offs->cntdwn_counter_offs[0]];
}

static void
mt7996_mcu_beacon_mbss(struct sk_buff *rskb, struct sk_buff *skb,
		       struct bss_bcn_content_tlv *bcn,
		       struct ieee80211_mutable_offsets *offs)
{
	struct bss_bcn_mbss_tlv *mbss;
	const struct element *elem;
	struct tlv *tlv;

	tlv = mt7996_mcu_add_uni_tlv(rskb, UNI_BSS_INFO_BCN_MBSSID, sizeof(*mbss));

	mbss = (struct bss_bcn_mbss_tlv *)tlv;
	mbss->offset[0] = cpu_to_le16(offs->tim_offset);
	mbss->bitmap = cpu_to_le32(1);

	for_each_element_id(elem, WLAN_EID_MULTIPLE_BSSID,
			    &skb->data[offs->mbssid_off],
			    skb->len - offs->mbssid_off) {
		const struct element *sub_elem;

		if (elem->datalen < 2)
			continue;

		for_each_element(sub_elem, elem->data + 1, elem->datalen - 1) {
			const struct ieee80211_bssid_index *idx;
			const u8 *idx_ie;

			/* not a valid BSS profile */
			if (sub_elem->id || sub_elem->datalen < 4)
				continue;

			/* Find WLAN_EID_MULTI_BSSID_IDX
			 * in the merged nontransmitted profile
			 */
			idx_ie = cfg80211_find_ie(WLAN_EID_MULTI_BSSID_IDX,
						  sub_elem->data, sub_elem->datalen);
			if (!idx_ie || idx_ie[1] < sizeof(*idx))
				continue;

			idx = (void *)(idx_ie + 2);
			if (!idx->bssid_index || idx->bssid_index > 31)
				continue;

			mbss->offset[idx->bssid_index] = cpu_to_le16(idx_ie -
								     skb->data);
			mbss->bitmap |= cpu_to_le32(BIT(idx->bssid_index));
		}
	}
}

static void
mt7996_mcu_beacon_cont(struct mt7996_dev *dev,
		       struct ieee80211_bss_conf *link_conf,
		       struct sk_buff *rskb, struct sk_buff *skb,
		       struct bss_bcn_content_tlv *bcn,
		       struct ieee80211_mutable_offsets *offs)
{
	struct mt76_wcid *wcid = &dev->mt76.global_wcid;
	u8 *buf;

	bcn->pkt_len = cpu_to_le16(MT_TXD_SIZE + skb->len);
	bcn->tim_ie_pos = cpu_to_le16(offs->tim_offset);

	if (offs->cntdwn_counter_offs[0]) {
		u16 offset = offs->cntdwn_counter_offs[0];

		if (link_conf->csa_active)
			bcn->csa_ie_pos = cpu_to_le16(offset - 4);
		if (link_conf->color_change_active)
			bcn->bcc_ie_pos = cpu_to_le16(offset - 3);
	}

	buf = (u8 *)bcn + sizeof(*bcn);
	mt7996_mac_write_txwi(dev, (__le32 *)buf, skb, wcid, NULL, 0, 0,
			      BSS_CHANGED_BEACON);

	memcpy(buf + MT_TXD_SIZE, skb->data, skb->len);
}

int mt7996_mcu_add_beacon(struct ieee80211_hw *hw, struct ieee80211_vif *vif,
			  struct ieee80211_bss_conf *link_conf, bool enabled)
{
	struct mt7996_dev *dev = mt7996_hw_dev(hw);
	struct mt7996_vif_link *link = mt7996_vif_conf_link(dev, vif, link_conf);
	struct mt76_vif_link *mlink = link ? &link->mt76 : NULL;
	struct ieee80211_mutable_offsets offs;
	struct ieee80211_tx_info *info;
	struct sk_buff *skb, *rskb;
	struct tlv *tlv;
	struct bss_bcn_content_tlv *bcn;
	int len, extra_len = 0;

	if (link_conf->nontransmitted)
		return 0;

	if (!mlink)
		return -EINVAL;

	if (link->phy && link->phy->mt76->offchannel)
		enabled = false;

	rskb = __mt7996_mcu_alloc_bss_req(&dev->mt76, mlink,
					  MT7996_MAX_BSS_OFFLOAD_SIZE);
	if (IS_ERR(rskb))
		return PTR_ERR(rskb);

	skb = ieee80211_beacon_get_template(hw, vif, &offs, link_conf->link_id);
	if (enabled && !skb) {
		dev_kfree_skb(rskb);
		return -EINVAL;
	}

	if (skb) {
		if (skb->len > MT7996_MAX_BEACON_SIZE) {
			dev_err(dev->mt76.dev, "Bcn size limit exceed\n");
			dev_kfree_skb(rskb);
			dev_kfree_skb(skb);
			return -EINVAL;
		}

		extra_len = skb->len;
	}

	len = ALIGN(sizeof(*bcn) + MT_TXD_SIZE + extra_len, 4);
	tlv = mt7996_mcu_add_uni_tlv(rskb, UNI_BSS_INFO_BCN_CONTENT, len);
	bcn = (struct bss_bcn_content_tlv *)tlv;
	bcn->enable = enabled;
	if (!bcn->enable)
		goto out;

	info = IEEE80211_SKB_CB(skb);
	info->hw_queue |= FIELD_PREP(MT_TX_HW_QUEUE_PHY, mlink->band_idx);

	mt7996_mcu_beacon_cont(dev, link_conf, rskb, skb, bcn, &offs);
	if (link_conf->bssid_indicator)
		mt7996_mcu_beacon_mbss(rskb, skb, bcn, &offs);
	mt7996_mcu_beacon_cntdwn(rskb, skb, &offs, link_conf->csa_active);
out:
	dev_kfree_skb(skb);
	return mt76_mcu_skb_send_msg(&dev->mt76, rskb,
				     MCU_WMWA_UNI_CMD(BSS_INFO_UPDATE), true);
}

int mt7996_mcu_beacon_inband_discov(struct mt7996_dev *dev,
				    struct ieee80211_bss_conf *link_conf,
				    struct mt7996_vif_link *link, u32 changed)
{
#define OFFLOAD_TX_MODE_SU	BIT(0)
#define OFFLOAD_TX_MODE_MU	BIT(1)
	struct ieee80211_vif *vif = link_conf->vif;
	struct ieee80211_hw *hw = mt76_hw(dev);
	struct mt7996_phy *phy = link->phy;
	struct mt76_wcid *wcid = &dev->mt76.global_wcid;
	struct bss_inband_discovery_tlv *discov;
	struct ieee80211_tx_info *info;
	struct sk_buff *rskb, *skb = NULL;
	struct cfg80211_chan_def *chandef;
	enum nl80211_band band;
	struct tlv *tlv;
	u8 *buf, interval;
	int len;

	if (!phy)
		return -EINVAL;

	chandef = &phy->mt76->chandef;
	band = chandef->chan->band;

	if (link_conf->nontransmitted)
		return 0;

	rskb = __mt7996_mcu_alloc_bss_req(&dev->mt76, &link->mt76,
					  MT7996_MAX_BSS_OFFLOAD_SIZE);
	if (IS_ERR(rskb))
		return PTR_ERR(rskb);

	if (changed & BSS_CHANGED_FILS_DISCOVERY &&
	    link_conf->fils_discovery.max_interval) {
		interval = link_conf->fils_discovery.max_interval;
		skb = ieee80211_get_fils_discovery_tmpl(hw, vif);
	} else if (changed & BSS_CHANGED_UNSOL_BCAST_PROBE_RESP &&
		   link_conf->unsol_bcast_probe_resp_interval) {
		interval = link_conf->unsol_bcast_probe_resp_interval;
		skb = ieee80211_get_unsol_bcast_probe_resp_tmpl(hw, vif);
	}

	if (!skb) {
		dev_kfree_skb(rskb);
		return -EINVAL;
	}

	if (skb->len > MT7996_MAX_BEACON_SIZE) {
		dev_err(dev->mt76.dev, "inband discovery size limit exceed\n");
		dev_kfree_skb(rskb);
		dev_kfree_skb(skb);
		return -EINVAL;
	}

	info = IEEE80211_SKB_CB(skb);
	info->control.vif = vif;
	info->band = band;
	info->hw_queue |= FIELD_PREP(MT_TX_HW_QUEUE_PHY, phy->mt76->band_idx);

	len = ALIGN(sizeof(*discov) + MT_TXD_SIZE + skb->len, 4);
	tlv = mt7996_mcu_add_uni_tlv(rskb, UNI_BSS_INFO_OFFLOAD, len);

	discov = (struct bss_inband_discovery_tlv *)tlv;
	discov->tx_mode = OFFLOAD_TX_MODE_SU;
	/* 0: UNSOL PROBE RESP, 1: FILS DISCOV */
	discov->tx_type = !!(changed & BSS_CHANGED_FILS_DISCOVERY);
	discov->tx_interval = interval;
	discov->prob_rsp_len = cpu_to_le16(MT_TXD_SIZE + skb->len);
	discov->enable = true;
	discov->wcid = cpu_to_le16(MT7996_WTBL_RESERVED);

	buf = (u8 *)tlv + sizeof(*discov);

	mt7996_mac_write_txwi(dev, (__le32 *)buf, skb, wcid, NULL, 0, 0, changed);

	memcpy(buf + MT_TXD_SIZE, skb->data, skb->len);

	dev_kfree_skb(skb);

	return mt76_mcu_skb_send_msg(&dev->mt76, rskb,
				     MCU_WMWA_UNI_CMD(BSS_INFO_UPDATE), true);
}

static int mt7996_driver_own(struct mt7996_dev *dev, u8 band)
{
	mt76_wr(dev, MT_TOP_LPCR_HOST_BAND(band), MT_TOP_LPCR_HOST_DRV_OWN);
	if (!mt76_poll_msec(dev, MT_TOP_LPCR_HOST_BAND(band),
			    MT_TOP_LPCR_HOST_FW_OWN_STAT, 0, 500)) {
		dev_err(dev->mt76.dev, "Timeout for driver own\n");
		return -EIO;
	}

	/* clear irq when the driver own success */
	mt76_wr(dev, MT_TOP_LPCR_HOST_BAND_IRQ_STAT(band),
		MT_TOP_LPCR_HOST_BAND_STAT);

	return 0;
}

static u32 mt7996_patch_sec_mode(u32 key_info)
{
	u32 sec = u32_get_bits(key_info, MT7996_PATCH_SEC), key = 0;

	if (key_info == GENMASK(31, 0) || sec == MT7996_SEC_MODE_PLAIN)
		return 0;

	if (sec == MT7996_SEC_MODE_AES)
		key = u32_get_bits(key_info, MT7996_PATCH_AES_KEY);
	else
		key = u32_get_bits(key_info, MT7996_PATCH_SCRAMBLE_KEY);

	return MT7996_SEC_ENCRYPT | MT7996_SEC_IV |
	       u32_encode_bits(key, MT7996_SEC_KEY_IDX);
}

static int mt7996_load_patch(struct mt7996_dev *dev)
{
	const struct mt7996_patch_hdr *hdr;
	const struct firmware *fw = NULL;
	int i, ret, sem;

	sem = mt76_connac_mcu_patch_sem_ctrl(&dev->mt76, 1);
	switch (sem) {
	case PATCH_IS_DL:
		return 0;
	case PATCH_NOT_DL_SEM_SUCCESS:
		break;
	default:
		dev_err(dev->mt76.dev, "Failed to get patch semaphore\n");
		return -EAGAIN;
	}

	ret = request_firmware(&fw, fw_name(dev, ROM_PATCH), dev->mt76.dev);
	if (ret)
		goto out;

	if (!fw || !fw->data || fw->size < sizeof(*hdr)) {
		dev_err(dev->mt76.dev, "Invalid firmware\n");
		ret = -EINVAL;
		goto out;
	}

	hdr = (const struct mt7996_patch_hdr *)(fw->data);

	dev_info(dev->mt76.dev, "HW/SW Version: 0x%x, Build Time: %.16s\n",
		 be32_to_cpu(hdr->hw_sw_ver), hdr->build_date);

	for (i = 0; i < be32_to_cpu(hdr->desc.n_region); i++) {
		struct mt7996_patch_sec *sec;
		const u8 *dl;
		u32 len, addr, sec_key_idx, mode = DL_MODE_NEED_RSP;

		sec = (struct mt7996_patch_sec *)(fw->data + sizeof(*hdr) +
						  i * sizeof(*sec));
		if ((be32_to_cpu(sec->type) & PATCH_SEC_TYPE_MASK) !=
		    PATCH_SEC_TYPE_INFO) {
			ret = -EINVAL;
			goto out;
		}

		addr = be32_to_cpu(sec->info.addr);
		len = be32_to_cpu(sec->info.len);
		sec_key_idx = be32_to_cpu(sec->info.sec_key_idx);
		dl = fw->data + be32_to_cpu(sec->offs);

		mode |= mt7996_patch_sec_mode(sec_key_idx);

		ret = mt76_connac_mcu_init_download(&dev->mt76, addr, len,
						    mode);
		if (ret) {
			dev_err(dev->mt76.dev, "Download request failed\n");
			goto out;
		}

		ret = __mt76_mcu_send_firmware(&dev->mt76, MCU_CMD(FW_SCATTER),
					       dl, len, 4096);
		if (ret) {
			dev_err(dev->mt76.dev, "Failed to send patch\n");
			goto out;
		}
	}

	ret = mt76_connac_mcu_start_patch(&dev->mt76);
	if (ret)
		dev_err(dev->mt76.dev, "Failed to start patch\n");

out:
	sem = mt76_connac_mcu_patch_sem_ctrl(&dev->mt76, 0);
	switch (sem) {
	case PATCH_REL_SEM_SUCCESS:
		break;
	default:
		ret = -EAGAIN;
		dev_err(dev->mt76.dev, "Failed to release patch semaphore\n");
		break;
	}
	release_firmware(fw);

	return ret;
}

static int
mt7996_mcu_send_ram_firmware(struct mt7996_dev *dev,
			     const struct mt7996_fw_trailer *hdr,
			     const u8 *data, enum mt7996_ram_type type)
{
	int i, offset = 0;
	u32 override = 0, option = 0;

	for (i = 0; i < hdr->n_region; i++) {
		const struct mt7996_fw_region *region;
		int err;
		u32 len, addr, mode;

		region = (const struct mt7996_fw_region *)((const u8 *)hdr -
			 (hdr->n_region - i) * sizeof(*region));
		/* DSP and WA use same mode */
		mode = mt76_connac_mcu_gen_dl_mode(&dev->mt76,
						   region->feature_set,
						   type != MT7996_RAM_TYPE_WM);
		len = le32_to_cpu(region->len);
		addr = le32_to_cpu(region->addr);

		if (region->feature_set & FW_FEATURE_OVERRIDE_ADDR)
			override = addr;

		err = mt76_connac_mcu_init_download(&dev->mt76, addr, len,
						    mode);
		if (err) {
			dev_err(dev->mt76.dev, "Download request failed\n");
			return err;
		}

		err = __mt76_mcu_send_firmware(&dev->mt76, MCU_CMD(FW_SCATTER),
					       data + offset, len, 4096);
		if (err) {
			dev_err(dev->mt76.dev, "Failed to send firmware.\n");
			return err;
		}

		offset += len;
	}

	if (override)
		option |= FW_START_OVERRIDE;

	if (type == MT7996_RAM_TYPE_WA)
		option |= FW_START_WORKING_PDA_CR4;
	else if (type == MT7996_RAM_TYPE_DSP)
		option |= FW_START_WORKING_PDA_DSP;

	return mt76_connac_mcu_start_firmware(&dev->mt76, override, option);
}

static int __mt7996_load_ram(struct mt7996_dev *dev, const char *fw_type,
			     const char *fw_file, enum mt7996_ram_type ram_type)
{
	const struct mt7996_fw_trailer *hdr;
	const struct firmware *fw;
	int ret;

	ret = request_firmware(&fw, fw_file, dev->mt76.dev);
	if (ret)
		return ret;

	if (!fw || !fw->data || fw->size < sizeof(*hdr)) {
		dev_err(dev->mt76.dev, "Invalid firmware\n");
		ret = -EINVAL;
		goto out;
	}

	hdr = (const void *)(fw->data + fw->size - sizeof(*hdr));
	dev_info(dev->mt76.dev, "%s Firmware Version: %.10s, Build Time: %.15s\n",
		 fw_type, hdr->fw_ver, hdr->build_date);

	ret = mt7996_mcu_send_ram_firmware(dev, hdr, fw->data, ram_type);
	if (ret) {
		dev_err(dev->mt76.dev, "Failed to start %s firmware\n", fw_type);
		goto out;
	}

	snprintf(dev->mt76.hw->wiphy->fw_version,
		 sizeof(dev->mt76.hw->wiphy->fw_version),
		 "%.10s-%.15s", hdr->fw_ver, hdr->build_date);

out:
	release_firmware(fw);

	return ret;
}

static int mt7996_load_ram(struct mt7996_dev *dev)
{
	int ret;

	ret = __mt7996_load_ram(dev, "WM", fw_name(dev, FIRMWARE_WM),
				MT7996_RAM_TYPE_WM);
	if (ret)
		return ret;

	if (!mt7996_has_wa(dev))
		return 0;

	ret = __mt7996_load_ram(dev, "DSP", fw_name(dev, FIRMWARE_DSP),
				MT7996_RAM_TYPE_DSP);
	if (ret)
		return ret;

	return __mt7996_load_ram(dev, "WA", fw_name(dev, FIRMWARE_WA),
				 MT7996_RAM_TYPE_WA);
}

static int
mt7996_firmware_state(struct mt7996_dev *dev, u8 fw_state)
{
	u32 state = FIELD_PREP(MT_TOP_MISC_FW_STATE, fw_state);

	if (!mt76_poll_msec(dev, MT_TOP_MISC, MT_TOP_MISC_FW_STATE,
			    state, 1000)) {
		dev_err(dev->mt76.dev, "Timeout for initializing firmware\n");
		return -EIO;
	}
	return 0;
}

static int
mt7996_mcu_restart(struct mt76_dev *dev)
{
	struct {
		u8 __rsv1[4];

		__le16 tag;
		__le16 len;
		u8 power_mode;
		u8 __rsv2[3];
	} __packed req = {
		.tag = cpu_to_le16(UNI_POWER_OFF),
		.len = cpu_to_le16(sizeof(req) - 4),
		.power_mode = 1,
	};

	return mt76_mcu_send_msg(dev, MCU_WM_UNI_CMD(POWER_CTRL), &req,
				 sizeof(req), false);
}

static int mt7996_load_firmware(struct mt7996_dev *dev)
{
	u8 fw_state;
	int ret;

	/* make sure fw is download state */
	if (mt7996_firmware_state(dev, FW_STATE_FW_DOWNLOAD)) {
		/* restart firmware once */
		mt7996_mcu_restart(&dev->mt76);
		ret = mt7996_firmware_state(dev, FW_STATE_FW_DOWNLOAD);
		if (ret) {
			dev_err(dev->mt76.dev,
				"Firmware is not ready for download\n");
			return ret;
		}
	}

	ret = mt7996_load_patch(dev);
	if (ret)
		return ret;

	ret = mt7996_load_ram(dev);
	if (ret)
		return ret;

	fw_state = mt7996_has_wa(dev) ? FW_STATE_RDY : FW_STATE_NORMAL_TRX;
	ret = mt7996_firmware_state(dev, fw_state);
	if (ret)
		return ret;

	mt76_queue_tx_cleanup(dev, dev->mt76.q_mcu[MT_MCUQ_FWDL], false);

	dev_dbg(dev->mt76.dev, "Firmware init done\n");

	return 0;
}

int mt7996_mcu_fw_log_2_host(struct mt7996_dev *dev, u8 type, u8 ctrl)
{
	struct {
		u8 _rsv[4];

		__le16 tag;
		__le16 len;
		u8 ctrl;
		u8 interval;
		u8 _rsv2[2];
	} __packed data = {
		.tag = cpu_to_le16(UNI_WSYS_CONFIG_FW_LOG_CTRL),
		.len = cpu_to_le16(sizeof(data) - 4),
		.ctrl = ctrl,
	};

	if (type == MCU_FW_LOG_WA)
		return mt76_mcu_send_msg(&dev->mt76, MCU_WA_UNI_CMD(WSYS_CONFIG),
					 &data, sizeof(data), true);

	return mt76_mcu_send_msg(&dev->mt76, MCU_WM_UNI_CMD(WSYS_CONFIG), &data,
				 sizeof(data), true);
}

int mt7996_mcu_fw_dbg_ctrl(struct mt7996_dev *dev, u32 module, u8 level)
{
	struct {
		u8 _rsv[4];

		__le16 tag;
		__le16 len;
		__le32 module_idx;
		u8 level;
		u8 _rsv2[3];
	} data = {
		.tag = cpu_to_le16(UNI_WSYS_CONFIG_FW_DBG_CTRL),
		.len = cpu_to_le16(sizeof(data) - 4),
		.module_idx = cpu_to_le32(module),
		.level = level,
	};

	return mt76_mcu_send_msg(&dev->mt76, MCU_WM_UNI_CMD(WSYS_CONFIG), &data,
				 sizeof(data), false);
}

static int mt7996_mcu_set_mwds(struct mt7996_dev *dev, bool enabled)
{
	struct {
		u8 enable;
		u8 _rsv[3];
	} __packed req = {
		.enable = enabled
	};

	return mt76_mcu_send_msg(&dev->mt76, MCU_WA_EXT_CMD(MWDS_SUPPORT), &req,
				 sizeof(req), false);
}

static void mt7996_add_rx_airtime_tlv(struct sk_buff *skb, u8 band_idx)
{
	struct vow_rx_airtime *req;
	struct tlv *tlv;

	tlv = mt7996_mcu_add_uni_tlv(skb, UNI_VOW_RX_AT_AIRTIME_CLR_EN, sizeof(*req));
	req = (struct vow_rx_airtime *)tlv;
	req->enable = true;
	req->band = band_idx;

	tlv = mt7996_mcu_add_uni_tlv(skb, UNI_VOW_RX_AT_AIRTIME_EN, sizeof(*req));
	req = (struct vow_rx_airtime *)tlv;
	req->enable = true;
	req->band = band_idx;
}

static int
mt7996_mcu_init_rx_airtime(struct mt7996_dev *dev)
{
	struct uni_header hdr = {};
	struct sk_buff *skb;
	int len, num, i;

	num = 2 + 2 * (mt7996_band_valid(dev, MT_BAND1) +
		       mt7996_band_valid(dev, MT_BAND2));
	len = sizeof(hdr) + num * sizeof(struct vow_rx_airtime);
	skb = mt76_mcu_msg_alloc(&dev->mt76, NULL, len);
	if (!skb)
		return -ENOMEM;

	skb_put_data(skb, &hdr, sizeof(hdr));

	for (i = 0; i < __MT_MAX_BAND; i++) {
		if (mt7996_band_valid(dev, i))
			mt7996_add_rx_airtime_tlv(skb, i);
	}

	return mt76_mcu_skb_send_msg(&dev->mt76, skb,
				     MCU_WM_UNI_CMD(VOW), true);
}

int mt7996_mcu_init_firmware(struct mt7996_dev *dev)
{
	int ret;

	/* force firmware operation mode into normal state,
	 * which should be set before firmware download stage.
	 */
	mt76_wr(dev, MT_SWDEF_MODE, MT_SWDEF_NORMAL_MODE);

	ret = mt7996_driver_own(dev, 0);
	if (ret)
		return ret;
	/* set driver own for band1 when two hif exist */
	if (dev->hif2) {
		ret = mt7996_driver_own(dev, 1);
		if (ret)
			return ret;
	}

	ret = mt7996_load_firmware(dev);
	if (ret)
		return ret;

	set_bit(MT76_STATE_MCU_RUNNING, &dev->mphy.state);
	ret = mt7996_mcu_fw_log_2_host(dev, MCU_FW_LOG_WM, 0);
	if (ret)
		return ret;

	if (mt7996_has_wa(dev)) {
		ret = mt7996_mcu_fw_log_2_host(dev, MCU_FW_LOG_WA, 0);
		if (ret)
			return ret;

		ret = mt7996_mcu_set_mwds(dev, 1);
		if (ret)
			return ret;
	}

	ret = mt7996_mcu_init_rx_airtime(dev);
	if (ret)
		return ret;

	return mt7996_mcu_wa_cmd(dev, MCU_WA_PARAM_CMD(SET),
				 MCU_WA_PARAM_RED, 0, 0);
}

int mt7996_mcu_init(struct mt7996_dev *dev)
{
	static const struct mt76_mcu_ops mt7996_mcu_ops = {
		.headroom = sizeof(struct mt76_connac2_mcu_txd), /* reuse */
		.mcu_skb_send_msg = mt7996_mcu_send_message,
		.mcu_parse_response = mt7996_mcu_parse_response,
	};

	dev->mt76.mcu_ops = &mt7996_mcu_ops;

	return mt7996_mcu_init_firmware(dev);
}

void mt7996_mcu_exit(struct mt7996_dev *dev)
{
	mt7996_mcu_restart(&dev->mt76);
	if (mt7996_firmware_state(dev, FW_STATE_FW_DOWNLOAD)) {
		dev_err(dev->mt76.dev, "Failed to exit mcu\n");
		goto out;
	}

	mt76_wr(dev, MT_TOP_LPCR_HOST_BAND(0), MT_TOP_LPCR_HOST_FW_OWN);
	if (dev->hif2)
		mt76_wr(dev, MT_TOP_LPCR_HOST_BAND(1),
			MT_TOP_LPCR_HOST_FW_OWN);
out:
	skb_queue_purge(&dev->mt76.mcu.res_q);
}

int mt7996_mcu_set_hdr_trans(struct mt7996_dev *dev, bool hdr_trans)
{
	struct {
		u8 __rsv[4];
	} __packed hdr = {};
	struct hdr_trans_blacklist *req_blacklist;
	struct hdr_trans_en *req_en;
	struct sk_buff *skb;
	struct tlv *tlv;
	int len = MT7996_HDR_TRANS_MAX_SIZE + sizeof(hdr);

	skb = mt76_mcu_msg_alloc(&dev->mt76, NULL, len);
	if (!skb)
		return -ENOMEM;

	skb_put_data(skb, &hdr, sizeof(hdr));

	tlv = mt7996_mcu_add_uni_tlv(skb, UNI_HDR_TRANS_EN, sizeof(*req_en));
	req_en = (struct hdr_trans_en *)tlv;
	req_en->enable = hdr_trans;

	tlv = mt7996_mcu_add_uni_tlv(skb, UNI_HDR_TRANS_VLAN,
				     sizeof(struct hdr_trans_vlan));

	if (hdr_trans) {
		tlv = mt7996_mcu_add_uni_tlv(skb, UNI_HDR_TRANS_BLACKLIST,
					     sizeof(*req_blacklist));
		req_blacklist = (struct hdr_trans_blacklist *)tlv;
		req_blacklist->enable = 1;
		req_blacklist->type = cpu_to_le16(ETH_P_PAE);
	}

	return mt76_mcu_skb_send_msg(&dev->mt76, skb,
				     MCU_WM_UNI_CMD(RX_HDR_TRANS), true);
}

int mt7996_mcu_set_tx(struct mt7996_dev *dev, struct ieee80211_vif *vif,
		      struct ieee80211_bss_conf *link_conf)
{
#define MCU_EDCA_AC_PARAM	0
#define WMM_AIFS_SET		BIT(0)
#define WMM_CW_MIN_SET		BIT(1)
#define WMM_CW_MAX_SET		BIT(2)
#define WMM_TXOP_SET		BIT(3)
#define WMM_PARAM_SET		(WMM_AIFS_SET | WMM_CW_MIN_SET | \
				 WMM_CW_MAX_SET | WMM_TXOP_SET)
	struct mt7996_vif_link *link = mt7996_vif_conf_link(dev, vif, link_conf);
	struct {
		u8 bss_idx;
		u8 __rsv[3];
	} __packed hdr = {
		.bss_idx = link->mt76.idx,
	};
	struct sk_buff *skb;
	int len = sizeof(hdr) + IEEE80211_NUM_ACS * sizeof(struct edca);
	int ac;

	skb = mt76_mcu_msg_alloc(&dev->mt76, NULL, len);
	if (!skb)
		return -ENOMEM;

	skb_put_data(skb, &hdr, sizeof(hdr));

	for (ac = 0; ac < IEEE80211_NUM_ACS; ac++) {
		struct ieee80211_tx_queue_params *q = &link->queue_params[ac];
		struct edca *e;
		struct tlv *tlv;

		tlv = mt7996_mcu_add_uni_tlv(skb, MCU_EDCA_AC_PARAM, sizeof(*e));

		e = (struct edca *)tlv;
		e->set = WMM_PARAM_SET;
		e->queue = ac;
		e->aifs = q->aifs;
		e->txop = cpu_to_le16(q->txop);

		if (q->cw_min)
			e->cw_min = fls(q->cw_min);
		else
			e->cw_min = 5;

		if (q->cw_max)
			e->cw_max = fls(q->cw_max);
		else
			e->cw_max = 10;
	}

	return mt76_mcu_skb_send_msg(&dev->mt76, skb,
				     MCU_WM_UNI_CMD(EDCA_UPDATE), true);
}

int mt7996_mcu_set_fcc5_lpn(struct mt7996_dev *dev, int val)
{
	struct {
		u8 _rsv[4];

		__le16 tag;
		__le16 len;

		__le32 ctrl;
		__le16 min_lpn;
		u8 rsv[2];
	} __packed req = {
		.tag = cpu_to_le16(UNI_RDD_CTRL_SET_TH),
		.len = cpu_to_le16(sizeof(req) - 4),

		.ctrl = cpu_to_le32(0x1),
		.min_lpn = cpu_to_le16(val),
	};

	return mt76_mcu_send_msg(&dev->mt76, MCU_WM_UNI_CMD(RDD_CTRL),
				 &req, sizeof(req), true);
}

int mt7996_mcu_set_pulse_th(struct mt7996_dev *dev,
			    const struct mt7996_dfs_pulse *pulse)
{
	struct {
		u8 _rsv[4];

		__le16 tag;
		__le16 len;

		__le32 ctrl;

		__le32 max_width;		/* us */
		__le32 max_pwr;			/* dbm */
		__le32 min_pwr;			/* dbm */
		__le32 min_stgr_pri;		/* us */
		__le32 max_stgr_pri;		/* us */
		__le32 min_cr_pri;		/* us */
		__le32 max_cr_pri;		/* us */
	} __packed req = {
		.tag = cpu_to_le16(UNI_RDD_CTRL_SET_TH),
		.len = cpu_to_le16(sizeof(req) - 4),

		.ctrl = cpu_to_le32(0x3),

#define __req_field(field) .field = cpu_to_le32(pulse->field)
		__req_field(max_width),
		__req_field(max_pwr),
		__req_field(min_pwr),
		__req_field(min_stgr_pri),
		__req_field(max_stgr_pri),
		__req_field(min_cr_pri),
		__req_field(max_cr_pri),
#undef __req_field
	};

	return mt76_mcu_send_msg(&dev->mt76, MCU_WM_UNI_CMD(RDD_CTRL),
				 &req, sizeof(req), true);
}

int mt7996_mcu_set_radar_th(struct mt7996_dev *dev, int index,
			    const struct mt7996_dfs_pattern *pattern)
{
	struct {
		u8 _rsv[4];

		__le16 tag;
		__le16 len;

		__le32 ctrl;
		__le16 radar_type;

		u8 enb;
		u8 stgr;
		u8 min_crpn;
		u8 max_crpn;
		u8 min_crpr;
		u8 min_pw;
		__le32 min_pri;
		__le32 max_pri;
		u8 max_pw;
		u8 min_crbn;
		u8 max_crbn;
		u8 min_stgpn;
		u8 max_stgpn;
		u8 min_stgpr;
		u8 rsv[2];
		__le32 min_stgpr_diff;
	} __packed req = {
		.tag = cpu_to_le16(UNI_RDD_CTRL_SET_TH),
		.len = cpu_to_le16(sizeof(req) - 4),

		.ctrl = cpu_to_le32(0x2),
		.radar_type = cpu_to_le16(index),

#define __req_field_u8(field) .field = pattern->field
#define __req_field_u32(field) .field = cpu_to_le32(pattern->field)
		__req_field_u8(enb),
		__req_field_u8(stgr),
		__req_field_u8(min_crpn),
		__req_field_u8(max_crpn),
		__req_field_u8(min_crpr),
		__req_field_u8(min_pw),
		__req_field_u32(min_pri),
		__req_field_u32(max_pri),
		__req_field_u8(max_pw),
		__req_field_u8(min_crbn),
		__req_field_u8(max_crbn),
		__req_field_u8(min_stgpn),
		__req_field_u8(max_stgpn),
		__req_field_u8(min_stgpr),
		__req_field_u32(min_stgpr_diff),
#undef __req_field_u8
#undef __req_field_u32
	};

	return mt76_mcu_send_msg(&dev->mt76, MCU_WM_UNI_CMD(RDD_CTRL),
				 &req, sizeof(req), true);
}

static int
mt7996_mcu_background_chain_ctrl(struct mt7996_phy *phy,
				 struct cfg80211_chan_def *chandef,
				 int cmd)
{
	struct mt7996_dev *dev = phy->dev;
	struct mt76_phy *mphy = phy->mt76;
	struct ieee80211_channel *chan = mphy->chandef.chan;
	int freq = mphy->chandef.center_freq1;
	struct mt7996_mcu_background_chain_ctrl req = {
		.tag = cpu_to_le16(0),
		.len = cpu_to_le16(sizeof(req) - 4),
		.monitor_scan_type = 2, /* simple rx */
	};

	if (!chandef && cmd != CH_SWITCH_BACKGROUND_SCAN_STOP)
		return -EINVAL;

	if (!cfg80211_chandef_valid(&mphy->chandef))
		return -EINVAL;

	switch (cmd) {
	case CH_SWITCH_BACKGROUND_SCAN_START: {
		req.chan = chan->hw_value;
		req.central_chan = ieee80211_frequency_to_channel(freq);
		req.bw = mt76_connac_chan_bw(&mphy->chandef);
		req.monitor_chan = chandef->chan->hw_value;
		req.monitor_central_chan =
			ieee80211_frequency_to_channel(chandef->center_freq1);
		req.monitor_bw = mt76_connac_chan_bw(chandef);
		req.band_idx = phy->mt76->band_idx;
		req.scan_mode = 1;
		break;
	}
	case CH_SWITCH_BACKGROUND_SCAN_RUNNING:
		req.monitor_chan = chandef->chan->hw_value;
		req.monitor_central_chan =
			ieee80211_frequency_to_channel(chandef->center_freq1);
		req.band_idx = phy->mt76->band_idx;
		req.scan_mode = 2;
		break;
	case CH_SWITCH_BACKGROUND_SCAN_STOP:
		req.chan = chan->hw_value;
		req.central_chan = ieee80211_frequency_to_channel(freq);
		req.bw = mt76_connac_chan_bw(&mphy->chandef);
		req.tx_stream = hweight8(mphy->antenna_mask);
		req.rx_stream = mphy->antenna_mask;
		break;
	default:
		return -EINVAL;
	}
	req.band = chandef ? chandef->chan->band == NL80211_BAND_5GHZ : 1;

	return mt76_mcu_send_msg(&dev->mt76, MCU_WM_UNI_CMD(OFFCH_SCAN_CTRL),
				 &req, sizeof(req), false);
}

int mt7996_mcu_rdd_background_enable(struct mt7996_phy *phy,
				     struct cfg80211_chan_def *chandef)
{
	struct mt7996_dev *dev = phy->dev;
	int err, region, rdd_idx = mt7996_get_rdd_idx(phy, true);

	if (!chandef) { /* disable offchain */
		err = mt7996_mcu_rdd_cmd(dev, RDD_STOP, rdd_idx, 0);
		if (err)
			return err;

		return mt7996_mcu_background_chain_ctrl(phy, NULL,
				CH_SWITCH_BACKGROUND_SCAN_STOP);
	}

	err = mt7996_mcu_background_chain_ctrl(phy, chandef,
					       CH_SWITCH_BACKGROUND_SCAN_START);
	if (err)
		return err;

	switch (dev->mt76.region) {
	case NL80211_DFS_ETSI:
		region = 0;
		break;
	case NL80211_DFS_JP:
		region = 2;
		break;
	case NL80211_DFS_FCC:
	default:
		region = 1;
		break;
	}

	return mt7996_mcu_rdd_cmd(dev, RDD_START, rdd_idx, region);
}

int mt7996_mcu_set_chan_info(struct mt7996_phy *phy, u16 tag)
{
	static const u8 ch_band[] = {
		[NL80211_BAND_2GHZ] = 0,
		[NL80211_BAND_5GHZ] = 1,
		[NL80211_BAND_6GHZ] = 2,
	};
	struct mt7996_dev *dev = phy->dev;
	struct cfg80211_chan_def *chandef = &phy->mt76->chandef;
	int freq1 = chandef->center_freq1;
	u8 band_idx = phy->mt76->band_idx;
	struct {
		/* fixed field */
		u8 __rsv[4];

		__le16 tag;
		__le16 len;
		u8 control_ch;
		u8 center_ch;
		u8 bw;
		u8 tx_path_num;
		u8 rx_path;	/* mask or num */
		u8 switch_reason;
		u8 band_idx;
		u8 center_ch2;	/* for 80+80 only */
		__le16 cac_case;
		u8 channel_band;
		u8 rsv0;
		__le32 outband_freq;
		u8 txpower_drop;
		u8 ap_bw;
		u8 ap_center_ch;
		u8 rsv1[53];
	} __packed req = {
		.tag = cpu_to_le16(tag),
		.len = cpu_to_le16(sizeof(req) - 4),
		.control_ch = chandef->chan->hw_value,
		.center_ch = ieee80211_frequency_to_channel(freq1),
		.bw = mt76_connac_chan_bw(chandef),
		.tx_path_num = hweight16(phy->mt76->chainmask),
		.rx_path = mt7996_rx_chainmask(phy) >> dev->chainshift[band_idx],
		.band_idx = band_idx,
		.channel_band = ch_band[chandef->chan->band],
	};

	if (phy->mt76->hw->conf.flags & IEEE80211_CONF_MONITOR)
		req.switch_reason = CH_SWITCH_NORMAL;
	else if (phy->mt76->offchannel ||
		 phy->mt76->hw->conf.flags & IEEE80211_CONF_IDLE)
		req.switch_reason = CH_SWITCH_SCAN_BYPASS_DPD;
	else if (!cfg80211_reg_can_beacon(phy->mt76->hw->wiphy, chandef,
					  NL80211_IFTYPE_AP))
		req.switch_reason = CH_SWITCH_DFS;
	else
		req.switch_reason = CH_SWITCH_NORMAL;

	if (tag == UNI_CHANNEL_SWITCH)
		req.rx_path = hweight8(req.rx_path);

	if (chandef->width == NL80211_CHAN_WIDTH_80P80) {
		int freq2 = chandef->center_freq2;

		req.center_ch2 = ieee80211_frequency_to_channel(freq2);
	}

	return mt76_mcu_send_msg(&dev->mt76, MCU_WMWA_UNI_CMD(CHANNEL_SWITCH),
				 &req, sizeof(req), true);
}

static int mt7996_mcu_set_eeprom_flash(struct mt7996_dev *dev)
{
#define MAX_PAGE_IDX_MASK	GENMASK(7, 5)
#define PAGE_IDX_MASK		GENMASK(4, 2)
#define PER_PAGE_SIZE		0x400
	struct mt7996_mcu_eeprom req = {
		.tag = cpu_to_le16(UNI_EFUSE_BUFFER_MODE),
		.buffer_mode = EE_MODE_BUFFER
	};
	u16 eeprom_size = MT7996_EEPROM_SIZE;
	u8 total = DIV_ROUND_UP(eeprom_size, PER_PAGE_SIZE);
	u8 *eep = (u8 *)dev->mt76.eeprom.data;
	int eep_len, i;

	for (i = 0; i < total; i++, eep += eep_len) {
		struct sk_buff *skb;
		int ret, msg_len;

		if (i == total - 1 && !!(eeprom_size % PER_PAGE_SIZE))
			eep_len = eeprom_size % PER_PAGE_SIZE;
		else
			eep_len = PER_PAGE_SIZE;

		msg_len = sizeof(req) + eep_len;
		skb = mt76_mcu_msg_alloc(&dev->mt76, NULL, msg_len);
		if (!skb)
			return -ENOMEM;

		req.len = cpu_to_le16(msg_len - 4);
		req.format = FIELD_PREP(MAX_PAGE_IDX_MASK, total - 1) |
			     FIELD_PREP(PAGE_IDX_MASK, i) | EE_FORMAT_WHOLE;
		req.buf_len = cpu_to_le16(eep_len);

		skb_put_data(skb, &req, sizeof(req));
		skb_put_data(skb, eep, eep_len);

		ret = mt76_mcu_skb_send_msg(&dev->mt76, skb,
					    MCU_WM_UNI_CMD(EFUSE_CTRL), true);
		if (ret)
			return ret;
	}

	return 0;
}

int mt7996_mcu_set_eeprom(struct mt7996_dev *dev)
{
	struct mt7996_mcu_eeprom req = {
		.tag = cpu_to_le16(UNI_EFUSE_BUFFER_MODE),
		.len = cpu_to_le16(sizeof(req) - 4),
		.buffer_mode = EE_MODE_EFUSE,
		.format = EE_FORMAT_WHOLE
	};

	if (dev->flash_mode)
		return mt7996_mcu_set_eeprom_flash(dev);

	return mt76_mcu_send_msg(&dev->mt76, MCU_WM_UNI_CMD(EFUSE_CTRL),
				 &req, sizeof(req), true);
}

int mt7996_mcu_get_eeprom(struct mt7996_dev *dev, u32 offset, u8 *buf, u32 buf_len)
{
	struct {
		u8 _rsv[4];

		__le16 tag;
		__le16 len;
		__le32 addr;
		__le32 valid;
		u8 data[16];
	} __packed req = {
		.tag = cpu_to_le16(UNI_EFUSE_ACCESS),
		.len = cpu_to_le16(sizeof(req) - 4),
		.addr = cpu_to_le32(round_down(offset,
				    MT7996_EEPROM_BLOCK_SIZE)),
	};
	struct sk_buff *skb;
	bool valid;
	int ret;

	ret = mt76_mcu_send_and_get_msg(&dev->mt76,
					MCU_WM_UNI_CMD_QUERY(EFUSE_CTRL),
					&req, sizeof(req), true, &skb);
	if (ret)
		return ret;

	valid = le32_to_cpu(*(__le32 *)(skb->data + 16));
	if (valid) {
		u32 addr = le32_to_cpu(*(__le32 *)(skb->data + 12));

		if (!buf)
			buf = (u8 *)dev->mt76.eeprom.data + addr;
		if (!buf_len || buf_len > MT7996_EEPROM_BLOCK_SIZE)
			buf_len = MT7996_EEPROM_BLOCK_SIZE;

		skb_pull(skb, 48);
		memcpy(buf, skb->data, buf_len);
	} else {
		ret = -EINVAL;
	}

	dev_kfree_skb(skb);

	return ret;
}

int mt7996_mcu_get_eeprom_free_block(struct mt7996_dev *dev, u8 *block_num)
{
	struct {
		u8 _rsv[4];

		__le16 tag;
		__le16 len;
		u8 num;
		u8 version;
		u8 die_idx;
		u8 _rsv2;
	} __packed req = {
		.tag = cpu_to_le16(UNI_EFUSE_FREE_BLOCK),
		.len = cpu_to_le16(sizeof(req) - 4),
		.version = 2,
	};
	struct sk_buff *skb;
	int ret;

	ret = mt76_mcu_send_and_get_msg(&dev->mt76, MCU_WM_UNI_CMD_QUERY(EFUSE_CTRL), &req,
					sizeof(req), true, &skb);
	if (ret)
		return ret;

	*block_num = *(u8 *)(skb->data + 8);
	dev_kfree_skb(skb);

	return 0;
}

int mt7996_mcu_get_chip_config(struct mt7996_dev *dev, u32 *cap)
{
#define NIC_CAP	3
#define UNI_EVENT_CHIP_CONFIG_EFUSE_VERSION	0x21
	struct {
		u8 _rsv[4];

		__le16 tag;
		__le16 len;
	} __packed req = {
		.tag = cpu_to_le16(NIC_CAP),
		.len = cpu_to_le16(sizeof(req) - 4),
	};
	struct sk_buff *skb;
	u8 *buf;
	int ret;

	ret = mt76_mcu_send_and_get_msg(&dev->mt76,
					MCU_WM_UNI_CMD_QUERY(CHIP_CONFIG), &req,
					sizeof(req), true, &skb);
	if (ret)
		return ret;

	/* fixed field */
	skb_pull(skb, 4);

	buf = skb->data;
	while (buf - skb->data < skb->len) {
		struct tlv *tlv = (struct tlv *)buf;

		switch (le16_to_cpu(tlv->tag)) {
		case UNI_EVENT_CHIP_CONFIG_EFUSE_VERSION:
			*cap = le32_to_cpu(*(__le32 *)(buf + sizeof(*tlv)));
			break;
		default:
			break;
		}

		buf += le16_to_cpu(tlv->len);
	}

	dev_kfree_skb(skb);

	return 0;
}

int mt7996_mcu_get_chan_mib_info(struct mt7996_phy *phy, bool chan_switch)
{
	enum {
		IDX_TX_TIME,
		IDX_RX_TIME,
		IDX_OBSS_AIRTIME,
		IDX_NON_WIFI_TIME,
		IDX_NUM
	};
	struct {
		struct {
			u8 band;
			u8 __rsv[3];
		} hdr;
		struct {
			__le16 tag;
			__le16 len;
			__le32 offs;
		} data[IDX_NUM];
	} __packed req = {
		.hdr.band = phy->mt76->band_idx,
	};
	static const u32 offs[] = {
		[IDX_TX_TIME] = UNI_MIB_TX_TIME,
		[IDX_RX_TIME] = UNI_MIB_RX_TIME,
		[IDX_OBSS_AIRTIME] = UNI_MIB_OBSS_AIRTIME,
		[IDX_NON_WIFI_TIME] = UNI_MIB_NON_WIFI_TIME,
	};
	struct mt76_channel_state *state = phy->mt76->chan_state;
	struct mt76_channel_state *state_ts = &phy->state_ts;
	struct mt7996_dev *dev = phy->dev;
	struct mt7996_mcu_mib *res;
	struct sk_buff *skb;
	int i, ret;

	for (i = 0; i < IDX_NUM; i++) {
		req.data[i].tag = cpu_to_le16(UNI_CMD_MIB_DATA);
		req.data[i].len = cpu_to_le16(sizeof(req.data[i]));
		req.data[i].offs = cpu_to_le32(offs[i]);
	}

	ret = mt76_mcu_send_and_get_msg(&dev->mt76, MCU_WM_UNI_CMD_QUERY(GET_MIB_INFO),
					&req, sizeof(req), true, &skb);
	if (ret)
		return ret;

	skb_pull(skb, sizeof(req.hdr));

	res = (struct mt7996_mcu_mib *)(skb->data);

	if (chan_switch)
		goto out;

#define __res_u64(s) le64_to_cpu(res[s].data)
	state->cc_tx += __res_u64(IDX_TX_TIME) - state_ts->cc_tx;
	state->cc_bss_rx += __res_u64(IDX_RX_TIME) - state_ts->cc_bss_rx;
	state->cc_rx += __res_u64(IDX_RX_TIME) +
			__res_u64(IDX_OBSS_AIRTIME) -
			state_ts->cc_rx;
	state->cc_busy += __res_u64(IDX_TX_TIME) +
			  __res_u64(IDX_RX_TIME) +
			  __res_u64(IDX_OBSS_AIRTIME) +
			  __res_u64(IDX_NON_WIFI_TIME) -
			  state_ts->cc_busy;
out:
	state_ts->cc_tx = __res_u64(IDX_TX_TIME);
	state_ts->cc_bss_rx = __res_u64(IDX_RX_TIME);
	state_ts->cc_rx = __res_u64(IDX_RX_TIME) + __res_u64(IDX_OBSS_AIRTIME);
	state_ts->cc_busy = __res_u64(IDX_TX_TIME) +
			    __res_u64(IDX_RX_TIME) +
			    __res_u64(IDX_OBSS_AIRTIME) +
			    __res_u64(IDX_NON_WIFI_TIME);
#undef __res_u64

	dev_kfree_skb(skb);

	return 0;
}

int mt7996_mcu_get_temperature(struct mt7996_phy *phy)
{
#define TEMPERATURE_QUERY 0
#define GET_TEMPERATURE 0
	struct {
		u8 _rsv[4];

		__le16 tag;
		__le16 len;

		u8 rsv1;
		u8 action;
		u8 band_idx;
		u8 rsv2;
	} req = {
		.tag = cpu_to_le16(TEMPERATURE_QUERY),
		.len = cpu_to_le16(sizeof(req) - 4),
		.action = GET_TEMPERATURE,
		.band_idx = phy->mt76->band_idx,
	};
	struct mt7996_mcu_thermal {
		u8 _rsv[4];

		__le16 tag;
		__le16 len;

		__le32 rsv;
		__le32 temperature;
	} __packed * res;
	struct sk_buff *skb;
	int ret;
	u32 temp;

	ret = mt76_mcu_send_and_get_msg(&phy->dev->mt76, MCU_WM_UNI_CMD(THERMAL),
					&req, sizeof(req), true, &skb);
	if (ret)
		return ret;

	res = (void *)skb->data;
	temp = le32_to_cpu(res->temperature);
	dev_kfree_skb(skb);

	return temp;
}

int mt7996_mcu_set_thermal_throttling(struct mt7996_phy *phy, u8 state)
{
	struct {
		u8 _rsv[4];

		__le16 tag;
		__le16 len;

		struct mt7996_mcu_thermal_ctrl ctrl;
	} __packed req = {
		.tag = cpu_to_le16(UNI_CMD_THERMAL_PROTECT_DUTY_CONFIG),
		.len = cpu_to_le16(sizeof(req) - 4),
		.ctrl = {
			.band_idx = phy->mt76->band_idx,
		},
	};
	int level, ret;

	/* set duty cycle and level */
	for (level = 0; level < 4; level++) {
		req.ctrl.duty.duty_level = level;
		req.ctrl.duty.duty_cycle = state;
		state /= 2;

		ret = mt76_mcu_send_msg(&phy->dev->mt76, MCU_WM_UNI_CMD(THERMAL),
					&req, sizeof(req), false);
		if (ret)
			return ret;
	}

	return 0;
}

int mt7996_mcu_set_thermal_protect(struct mt7996_phy *phy, bool enable)
{
#define SUSTAIN_PERIOD		10
	struct {
		u8 _rsv[4];

		__le16 tag;
		__le16 len;

		struct mt7996_mcu_thermal_ctrl ctrl;
		struct mt7996_mcu_thermal_enable enable;
	} __packed req = {
		.len = cpu_to_le16(sizeof(req) - 4 - sizeof(req.enable)),
		.ctrl = {
			.band_idx = phy->mt76->band_idx,
			.type.protect_type = 1,
			.type.trigger_type = 1,
		},
	};
	int ret;

	req.tag = cpu_to_le16(UNI_CMD_THERMAL_PROTECT_DISABLE);

	ret = mt76_mcu_send_msg(&phy->dev->mt76, MCU_WM_UNI_CMD(THERMAL),
				&req, sizeof(req) - sizeof(req.enable), false);
	if (ret || !enable)
		return ret;

	/* set high-temperature trigger threshold */
	req.tag = cpu_to_le16(UNI_CMD_THERMAL_PROTECT_ENABLE);
	req.enable.restore_temp = cpu_to_le32(phy->throttle_temp[0]);
	req.enable.trigger_temp = cpu_to_le32(phy->throttle_temp[1]);
	req.enable.sustain_time = cpu_to_le16(SUSTAIN_PERIOD);

	req.len = cpu_to_le16(sizeof(req) - 4);

	return mt76_mcu_send_msg(&phy->dev->mt76, MCU_WM_UNI_CMD(THERMAL),
				 &req, sizeof(req), false);
}

int mt7996_mcu_set_ser(struct mt7996_dev *dev, u8 action, u8 val, u8 band)
{
	struct {
		u8 rsv[4];

		__le16 tag;
		__le16 len;

		union {
			struct {
				__le32 mask;
			} __packed set;

			struct {
				u8 method;
				u8 band;
				u8 rsv2[2];
			} __packed trigger;
		};
	} __packed req = {
		.tag = cpu_to_le16(action),
		.len = cpu_to_le16(sizeof(req) - 4),
	};

	switch (action) {
	case UNI_CMD_SER_SET:
		req.set.mask = cpu_to_le32(val);
		break;
	case UNI_CMD_SER_TRIGGER:
		req.trigger.method = val;
		req.trigger.band = band;
		break;
	default:
		return -EINVAL;
	}

	return mt76_mcu_send_msg(&dev->mt76, MCU_WM_UNI_CMD(SER),
				 &req, sizeof(req), false);
}

int mt7996_mcu_set_txbf(struct mt7996_dev *dev, u8 action)
{
#define MT7996_BF_MAX_SIZE	sizeof(union bf_tag_tlv)
#define BF_PROCESSING	4
	struct uni_header hdr;
	struct sk_buff *skb;
	struct tlv *tlv;
	int len = sizeof(hdr) + MT7996_BF_MAX_SIZE;

	memset(&hdr, 0, sizeof(hdr));

	skb = mt76_mcu_msg_alloc(&dev->mt76, NULL, len);
	if (!skb)
		return -ENOMEM;

	skb_put_data(skb, &hdr, sizeof(hdr));

	switch (action) {
	case BF_SOUNDING_ON: {
		struct bf_sounding_on *req_snd_on;

		tlv = mt7996_mcu_add_uni_tlv(skb, action, sizeof(*req_snd_on));
		req_snd_on = (struct bf_sounding_on *)tlv;
		req_snd_on->snd_mode = BF_PROCESSING;
		break;
	}
	case BF_HW_EN_UPDATE: {
		struct bf_hw_en_status_update *req_hw_en;

		tlv = mt7996_mcu_add_uni_tlv(skb, action, sizeof(*req_hw_en));
		req_hw_en = (struct bf_hw_en_status_update *)tlv;
		req_hw_en->ebf = true;
		req_hw_en->ibf = dev->ibf;
		break;
	}
	case BF_MOD_EN_CTRL: {
		struct bf_mod_en_ctrl *req_mod_en;

		tlv = mt7996_mcu_add_uni_tlv(skb, action, sizeof(*req_mod_en));
		req_mod_en = (struct bf_mod_en_ctrl *)tlv;
		req_mod_en->bf_num = mt7996_band_valid(dev, MT_BAND2) ? 3 : 2;
		req_mod_en->bf_bitmap = mt7996_band_valid(dev, MT_BAND2) ?
					GENMASK(2, 0) : GENMASK(1, 0);
		break;
	}
	default:
		return -EINVAL;
	}

	return mt76_mcu_skb_send_msg(&dev->mt76, skb, MCU_WM_UNI_CMD(BF), true);
}

static int
mt7996_mcu_enable_obss_spr(struct mt7996_phy *phy, u16 action, u8 val)
{
	struct mt7996_dev *dev = phy->dev;
	struct {
		u8 band_idx;
		u8 __rsv[3];

		__le16 tag;
		__le16 len;

		__le32 val;
	} __packed req = {
		.band_idx = phy->mt76->band_idx,
		.tag = cpu_to_le16(action),
		.len = cpu_to_le16(sizeof(req) - 4),
		.val = cpu_to_le32(val),
	};

	return mt76_mcu_send_msg(&dev->mt76, MCU_WM_UNI_CMD(SR),
				 &req, sizeof(req), true);
}

static int
mt7996_mcu_set_obss_spr_pd(struct mt7996_phy *phy,
			   struct ieee80211_he_obss_pd *he_obss_pd)
{
	struct mt7996_dev *dev = phy->dev;
	u8 max_th = 82, non_srg_max_th = 62;
	struct {
		u8 band_idx;
		u8 __rsv[3];

		__le16 tag;
		__le16 len;

		u8 pd_th_non_srg;
		u8 pd_th_srg;
		u8 period_offs;
		u8 rcpi_src;
		__le16 obss_pd_min;
		__le16 obss_pd_min_srg;
		u8 resp_txpwr_mode;
		u8 txpwr_restrict_mode;
		u8 txpwr_ref;
		u8 __rsv2[3];
	} __packed req = {
		.band_idx = phy->mt76->band_idx,
		.tag = cpu_to_le16(UNI_CMD_SR_SET_PARAM),
		.len = cpu_to_le16(sizeof(req) - 4),
		.obss_pd_min = cpu_to_le16(max_th),
		.obss_pd_min_srg = cpu_to_le16(max_th),
		.txpwr_restrict_mode = 2,
		.txpwr_ref = 21
	};
	int ret;

	/* disable firmware dynamical PD asjustment */
	ret = mt7996_mcu_enable_obss_spr(phy, UNI_CMD_SR_ENABLE_DPD, false);
	if (ret)
		return ret;

	if (he_obss_pd->sr_ctrl &
	    IEEE80211_HE_SPR_NON_SRG_OBSS_PD_SR_DISALLOWED)
		req.pd_th_non_srg = max_th;
	else if (he_obss_pd->sr_ctrl & IEEE80211_HE_SPR_NON_SRG_OFFSET_PRESENT)
		req.pd_th_non_srg  = max_th - he_obss_pd->non_srg_max_offset;
	else
		req.pd_th_non_srg  = non_srg_max_th;

	if (he_obss_pd->sr_ctrl & IEEE80211_HE_SPR_SRG_INFORMATION_PRESENT)
		req.pd_th_srg = max_th - he_obss_pd->max_offset;

	return mt76_mcu_send_msg(&dev->mt76, MCU_WM_UNI_CMD(SR),
				 &req, sizeof(req), true);
}

static int
mt7996_mcu_set_obss_spr_siga(struct mt7996_phy *phy,
			     struct mt7996_vif_link *link,
			     struct ieee80211_he_obss_pd *he_obss_pd)
{
	struct mt7996_dev *dev = phy->dev;
	u8 omac = link->mt76.omac_idx;
	struct {
		u8 band_idx;
		u8 __rsv[3];

		__le16 tag;
		__le16 len;

		u8 omac;
		u8 __rsv2[3];
		u8 flag[20];
	} __packed req = {
		.band_idx = phy->mt76->band_idx,
		.tag = cpu_to_le16(UNI_CMD_SR_SET_SIGA),
		.len = cpu_to_le16(sizeof(req) - 4),
		.omac = omac > HW_BSSID_MAX ? omac - 12 : omac,
	};
	int ret;

	if (he_obss_pd->sr_ctrl & IEEE80211_HE_SPR_HESIGA_SR_VAL15_ALLOWED)
		req.flag[req.omac] = 0xf;
	else
		return 0;

	/* switch to normal AP mode */
	ret = mt7996_mcu_enable_obss_spr(phy, UNI_CMD_SR_ENABLE_MODE, 0);
	if (ret)
		return ret;

	return mt76_mcu_send_msg(&dev->mt76, MCU_WM_UNI_CMD(SR),
				 &req, sizeof(req), true);
}

static int
mt7996_mcu_set_obss_spr_bitmap(struct mt7996_phy *phy,
			       struct ieee80211_he_obss_pd *he_obss_pd)
{
	struct mt7996_dev *dev = phy->dev;
	struct {
		u8 band_idx;
		u8 __rsv[3];

		__le16 tag;
		__le16 len;

		__le32 color_l[2];
		__le32 color_h[2];
		__le32 bssid_l[2];
		__le32 bssid_h[2];
	} __packed req = {
		.band_idx = phy->mt76->band_idx,
		.tag = cpu_to_le16(UNI_CMD_SR_SET_SRG_BITMAP),
		.len = cpu_to_le16(sizeof(req) - 4),
	};
	u32 bitmap;

	memcpy(&bitmap, he_obss_pd->bss_color_bitmap, sizeof(bitmap));
	req.color_l[req.band_idx] = cpu_to_le32(bitmap);

	memcpy(&bitmap, he_obss_pd->bss_color_bitmap + 4, sizeof(bitmap));
	req.color_h[req.band_idx] = cpu_to_le32(bitmap);

	memcpy(&bitmap, he_obss_pd->partial_bssid_bitmap, sizeof(bitmap));
	req.bssid_l[req.band_idx] = cpu_to_le32(bitmap);

	memcpy(&bitmap, he_obss_pd->partial_bssid_bitmap + 4, sizeof(bitmap));
	req.bssid_h[req.band_idx] = cpu_to_le32(bitmap);

	return mt76_mcu_send_msg(&dev->mt76, MCU_WM_UNI_CMD(SR), &req,
				 sizeof(req), true);
}

int mt7996_mcu_add_obss_spr(struct mt7996_phy *phy,
			    struct mt7996_vif_link *link,
			    struct ieee80211_he_obss_pd *he_obss_pd)
{
	int ret;

	/* enable firmware scene detection algorithms */
	ret = mt7996_mcu_enable_obss_spr(phy, UNI_CMD_SR_ENABLE_SD,
					 sr_scene_detect);
	if (ret)
		return ret;

	/* firmware dynamically adjusts PD threshold so skip manual control */
	if (sr_scene_detect && !he_obss_pd->enable)
		return 0;

	/* enable spatial reuse */
	ret = mt7996_mcu_enable_obss_spr(phy, UNI_CMD_SR_ENABLE,
					 he_obss_pd->enable);
	if (ret)
		return ret;

	if (sr_scene_detect || !he_obss_pd->enable)
		return 0;

	ret = mt7996_mcu_enable_obss_spr(phy, UNI_CMD_SR_ENABLE_TX, true);
	if (ret)
		return ret;

	/* set SRG/non-SRG OBSS PD threshold */
	ret = mt7996_mcu_set_obss_spr_pd(phy, he_obss_pd);
	if (ret)
		return ret;

	/* Set SR prohibit */
	ret = mt7996_mcu_set_obss_spr_siga(phy, link, he_obss_pd);
	if (ret)
		return ret;

	/* set SRG BSS color/BSSID bitmap */
	return mt7996_mcu_set_obss_spr_bitmap(phy, he_obss_pd);
}

int mt7996_mcu_update_bss_color(struct mt7996_dev *dev,
				struct mt76_vif_link *mlink,
				struct cfg80211_he_bss_color *he_bss_color)
{
	int len = sizeof(struct bss_req_hdr) + sizeof(struct bss_color_tlv);
	struct bss_color_tlv *bss_color;
	struct sk_buff *skb;
	struct tlv *tlv;

	skb = __mt7996_mcu_alloc_bss_req(&dev->mt76, mlink, len);
	if (IS_ERR(skb))
		return PTR_ERR(skb);

	tlv = mt76_connac_mcu_add_tlv(skb, UNI_BSS_INFO_BSS_COLOR,
				      sizeof(*bss_color));
	bss_color = (struct bss_color_tlv *)tlv;
	bss_color->enable = he_bss_color->enabled;
	bss_color->color = he_bss_color->color;

	return mt76_mcu_skb_send_msg(&dev->mt76, skb,
				     MCU_WMWA_UNI_CMD(BSS_INFO_UPDATE), true);
}

#define TWT_AGRT_TRIGGER	BIT(0)
#define TWT_AGRT_ANNOUNCE	BIT(1)
#define TWT_AGRT_PROTECT	BIT(2)

int mt7996_mcu_twt_agrt_update(struct mt7996_dev *dev,
			       struct mt7996_vif_link *link,
			       struct mt7996_twt_flow *flow,
			       int cmd)
{
	struct {
		/* fixed field */
		u8 bss;
		u8 _rsv[3];

		__le16 tag;
		__le16 len;
		u8 tbl_idx;
		u8 cmd;
		u8 own_mac_idx;
		u8 flowid; /* 0xff for group id */
		__le16 peer_id; /* specify the peer_id (msb=0)
				 * or group_id (msb=1)
				 */
		u8 duration; /* 256 us */
		u8 bss_idx;
		__le64 start_tsf;
		__le16 mantissa;
		u8 exponent;
		u8 is_ap;
		u8 agrt_params;
		u8 __rsv2[23];
	} __packed req = {
		.tag = cpu_to_le16(UNI_CMD_TWT_ARGT_UPDATE),
		.len = cpu_to_le16(sizeof(req) - 4),
		.tbl_idx = flow->table_id,
		.cmd = cmd,
		.own_mac_idx = link->mt76.omac_idx,
		.flowid = flow->id,
		.peer_id = cpu_to_le16(flow->wcid),
		.duration = flow->duration,
		.bss = link->mt76.idx,
		.bss_idx = link->mt76.idx,
		.start_tsf = cpu_to_le64(flow->tsf),
		.mantissa = flow->mantissa,
		.exponent = flow->exp,
		.is_ap = true,
	};

	if (flow->protection)
		req.agrt_params |= TWT_AGRT_PROTECT;
	if (!flow->flowtype)
		req.agrt_params |= TWT_AGRT_ANNOUNCE;
	if (flow->trigger)
		req.agrt_params |= TWT_AGRT_TRIGGER;

	return mt76_mcu_send_msg(&dev->mt76, MCU_WM_UNI_CMD(TWT),
				 &req, sizeof(req), true);
}

int mt7996_mcu_set_rts_thresh(struct mt7996_phy *phy, u32 val)
{
	struct {
		u8 band_idx;
		u8 _rsv[3];

		__le16 tag;
		__le16 len;
		__le32 len_thresh;
		__le32 pkt_thresh;
	} __packed req = {
		.band_idx = phy->mt76->band_idx,
		.tag = cpu_to_le16(UNI_BAND_CONFIG_RTS_THRESHOLD),
		.len = cpu_to_le16(sizeof(req) - 4),
		.len_thresh = cpu_to_le32(val),
		.pkt_thresh = cpu_to_le32(0x2),
	};

	return mt76_mcu_send_msg(&phy->dev->mt76, MCU_WM_UNI_CMD(BAND_CONFIG),
				 &req, sizeof(req), true);
}

int mt7996_mcu_set_radio_en(struct mt7996_phy *phy, bool enable)
{
	struct {
		u8 band_idx;
		u8 _rsv[3];

		__le16 tag;
		__le16 len;
		u8 enable;
		u8 _rsv2[3];
	} __packed req = {
		.band_idx = phy->mt76->band_idx,
		.tag = cpu_to_le16(UNI_BAND_CONFIG_RADIO_ENABLE),
		.len = cpu_to_le16(sizeof(req) - 4),
		.enable = enable,
	};

	return mt76_mcu_send_msg(&phy->dev->mt76, MCU_WM_UNI_CMD(BAND_CONFIG),
				 &req, sizeof(req), true);
}

int mt7996_mcu_rdd_cmd(struct mt7996_dev *dev, int cmd, u8 rdd_idx, u8 val)
{
	struct {
		u8 _rsv[4];

		__le16 tag;
		__le16 len;

		u8 ctrl;
		u8 rdd_idx;
		u8 rdd_rx_sel;
		u8 val;
		u8 rsv[4];
	} __packed req = {
		.tag = cpu_to_le16(UNI_RDD_CTRL_PARM),
		.len = cpu_to_le16(sizeof(req) - 4),
		.ctrl = cmd,
		.rdd_idx = rdd_idx,
		.val = val,
	};

	return mt76_mcu_send_msg(&dev->mt76, MCU_WM_UNI_CMD(RDD_CTRL),
				 &req, sizeof(req), true);
}

int mt7996_mcu_wtbl_update_hdr_trans(struct mt7996_dev *dev,
				     struct ieee80211_vif *vif,
				     struct mt7996_vif_link *link,
				     struct mt7996_sta_link *msta_link)
{
	struct sk_buff *skb;

	skb = __mt76_connac_mcu_alloc_sta_req(&dev->mt76, &link->mt76,
					      &msta_link->wcid,
					      MT7996_STA_UPDATE_MAX_SIZE);
	if (IS_ERR(skb))
		return PTR_ERR(skb);

	/* starec hdr trans */
	mt7996_mcu_sta_hdr_trans_tlv(dev, skb, vif, &msta_link->wcid);
	return mt76_mcu_skb_send_msg(&dev->mt76, skb,
				     MCU_WMWA_UNI_CMD(STA_REC_UPDATE), true);
}

int mt7996_mcu_set_fixed_rate_table(struct mt7996_phy *phy, u8 table_idx,
				    u16 rate_idx, bool beacon)
{
#define UNI_FIXED_RATE_TABLE_SET	0
#define SPE_IXD_SELECT_TXD		0
#define SPE_IXD_SELECT_BMC_WTBL		1
	struct mt7996_dev *dev = phy->dev;
	struct fixed_rate_table_ctrl req = {
		.tag = cpu_to_le16(UNI_FIXED_RATE_TABLE_SET),
		.len = cpu_to_le16(sizeof(req) - 4),
		.table_idx = table_idx,
		.rate_idx = cpu_to_le16(rate_idx),
		.gi = 1,
		.he_ltf = 1,
	};
	u8 band_idx = phy->mt76->band_idx;

	if (beacon) {
		req.spe_idx_sel = SPE_IXD_SELECT_TXD;
		req.spe_idx = 24 + band_idx;
		phy->beacon_rate = rate_idx;
	} else {
		req.spe_idx_sel = SPE_IXD_SELECT_BMC_WTBL;
	}

	return mt76_mcu_send_msg(&dev->mt76, MCU_WM_UNI_CMD(FIXED_RATE_TABLE),
				 &req, sizeof(req), false);
}

int mt7996_mcu_rf_regval(struct mt7996_dev *dev, u32 regidx, u32 *val, bool set)
{
	struct {
		u8 __rsv1[4];

		__le16 tag;
		__le16 len;
		__le16 idx;
		u8 __rsv2[2];
		__le32 ofs;
		__le32 data;
	} __packed *res, req = {
		.tag = cpu_to_le16(UNI_CMD_ACCESS_RF_REG_BASIC),
		.len = cpu_to_le16(sizeof(req) - 4),

		.idx = cpu_to_le16(u32_get_bits(regidx, GENMASK(31, 24))),
		.ofs = cpu_to_le32(u32_get_bits(regidx, GENMASK(23, 0))),
		.data = set ? cpu_to_le32(*val) : 0,
	};
	struct sk_buff *skb;
	int ret;

	if (set)
		return mt76_mcu_send_msg(&dev->mt76, MCU_WM_UNI_CMD(REG_ACCESS),
					 &req, sizeof(req), true);

	ret = mt76_mcu_send_and_get_msg(&dev->mt76,
					MCU_WM_UNI_CMD_QUERY(REG_ACCESS),
					&req, sizeof(req), true, &skb);
	if (ret)
		return ret;

	res = (void *)skb->data;
	*val = le32_to_cpu(res->data);
	dev_kfree_skb(skb);

	return 0;
}

int mt7996_mcu_trigger_assert(struct mt7996_dev *dev)
{
	struct {
		__le16 tag;
		__le16 len;
		u8 enable;
		u8 rsv[3];
	} __packed req = {
		.len = cpu_to_le16(sizeof(req) - 4),
		.enable = true,
	};

	return mt76_mcu_send_msg(&dev->mt76, MCU_WM_UNI_CMD(ASSERT_DUMP),
				 &req, sizeof(req), false);
}

int mt7996_mcu_set_rro(struct mt7996_dev *dev, u16 tag, u16 val)
{
	struct {
		u8 __rsv1[4];
		__le16 tag;
		__le16 len;
		union {
			struct {
				u8 type;
				u8 __rsv2[3];
			} __packed platform_type;
			struct {
				u8 type;
				u8 dest;
				u8 __rsv2[2];
			} __packed bypass_mode;
			struct {
				u8 path;
				u8 __rsv2[3];
			} __packed txfree_path;
			struct {
				__le16 flush_one;
				__le16 flush_all;
				u8 __rsv2[4];
			} __packed timeout;
		};
	} __packed req = {
		.tag = cpu_to_le16(tag),
		.len = cpu_to_le16(sizeof(req) - 4),
	};

	switch (tag) {
	case UNI_RRO_SET_PLATFORM_TYPE:
		req.platform_type.type = val;
		break;
	case UNI_RRO_SET_BYPASS_MODE:
		req.bypass_mode.type = val;
		break;
	case UNI_RRO_SET_TXFREE_PATH:
		req.txfree_path.path = val;
		break;
	case UNI_RRO_SET_FLUSH_TIMEOUT:
		req.timeout.flush_one = cpu_to_le16(val);
		req.timeout.flush_all = cpu_to_le16(2 * val);
		break;
	default:
		return -EINVAL;
	}

	return mt76_mcu_send_msg(&dev->mt76, MCU_WM_UNI_CMD(RRO), &req,
				 sizeof(req), true);
}

int mt7996_mcu_get_all_sta_info(struct mt7996_phy *phy, u16 tag)
{
	struct mt7996_dev *dev = phy->dev;
	struct {
		u8 _rsv[4];

		__le16 tag;
		__le16 len;
	} __packed req = {
		.tag = cpu_to_le16(tag),
		.len = cpu_to_le16(sizeof(req) - 4),
	};

	return mt76_mcu_send_msg(&dev->mt76, MCU_WM_UNI_CMD(ALL_STA_INFO),
				 &req, sizeof(req), false);
}

int mt7996_mcu_wed_rro_reset_sessions(struct mt7996_dev *dev, u16 id)
{
	struct {
		u8 __rsv[4];

		__le16 tag;
		__le16 len;
		__le16 session_id;
		u8 pad[4];
	} __packed req = {
		.tag = cpu_to_le16(UNI_RRO_DEL_BA_SESSION),
		.len = cpu_to_le16(sizeof(req) - 4),
		.session_id = cpu_to_le16(id),
	};

	return mt76_mcu_send_msg(&dev->mt76, MCU_WM_UNI_CMD(RRO), &req,
				 sizeof(req), true);
}

int mt7996_mcu_set_sniffer_mode(struct mt7996_phy *phy, bool enabled)
{
	struct mt7996_dev *dev = phy->dev;
	struct {
		u8 band_idx;
		u8 _rsv[3];
		__le16 tag;
		__le16 len;
		u8 enable;
		u8 _pad[3];
	} __packed req = {
		.band_idx = phy->mt76->band_idx,
		.tag = 0,
		.len = cpu_to_le16(sizeof(req) - 4),
		.enable = enabled,
	};

	return mt76_mcu_send_msg(&dev->mt76, MCU_WM_UNI_CMD(SNIFFER), &req,
				 sizeof(req), true);
}

int mt7996_mcu_set_txpower_sku(struct mt7996_phy *phy)
{
#define TX_POWER_LIMIT_TABLE_RATE	0
	struct mt7996_dev *dev = phy->dev;
	struct mt76_phy *mphy = phy->mt76;
	struct tx_power_limit_table_ctrl {
		u8 __rsv1[4];

		__le16 tag;
		__le16 len;
		u8 power_ctrl_id;
		u8 power_limit_type;
		u8 band_idx;
	} __packed req = {
		.tag = cpu_to_le16(UNI_TXPOWER_POWER_LIMIT_TABLE_CTRL),
		.len = cpu_to_le16(sizeof(req) + MT7996_SKU_PATH_NUM - 4),
		.power_ctrl_id = UNI_TXPOWER_POWER_LIMIT_TABLE_CTRL,
		.power_limit_type = TX_POWER_LIMIT_TABLE_RATE,
		.band_idx = phy->mt76->band_idx,
	};
	struct mt76_power_limits la = {};
	struct sk_buff *skb;
	int i, tx_power;

	tx_power = mt76_get_power_bound(mphy, phy->txpower);
	tx_power = mt76_get_rate_power_limits(mphy, mphy->chandef.chan,
					      &la, tx_power);
	mphy->txpower_cur = tx_power;

	skb = mt76_mcu_msg_alloc(&dev->mt76, NULL,
				 sizeof(req) + MT7996_SKU_PATH_NUM);
	if (!skb)
		return -ENOMEM;

	skb_put_data(skb, &req, sizeof(req));
	/* cck and ofdm */
	skb_put_data(skb, &la.cck, sizeof(la.cck));
	skb_put_data(skb, &la.ofdm, sizeof(la.ofdm));
	/* ht20 */
	skb_put_data(skb, &la.mcs[0], 8);
	/* ht40 */
	skb_put_data(skb, &la.mcs[1], 9);

	/* vht */
	for (i = 0; i < 4; i++) {
		skb_put_data(skb, &la.mcs[i], sizeof(la.mcs[i]));
		skb_put_zero(skb, 2);  /* padding */
	}

	/* he */
	skb_put_data(skb, &la.ru[0], sizeof(la.ru));
	/* eht */
	skb_put_data(skb, &la.eht[0], sizeof(la.eht));

	/* padding */
	skb_put_zero(skb, MT7996_SKU_PATH_NUM - MT7996_SKU_RATE_NUM);

	return mt76_mcu_skb_send_msg(&dev->mt76, skb,
				     MCU_WM_UNI_CMD(TXPOWER), true);
}

int mt7996_mcu_cp_support(struct mt7996_dev *dev, u8 mode)
{
	__le32 cp_mode;

	if (mode < mt76_connac_lmac_mapping(IEEE80211_AC_BE) ||
	    mode > mt76_connac_lmac_mapping(IEEE80211_AC_VO))
		return -EINVAL;

	if (!mt7996_has_wa(dev)) {
		struct {
			u8 _rsv[4];

			__le16 tag;
			__le16 len;
			u8 cp_mode;
			u8 rsv[3];
		} __packed req = {
			.tag = cpu_to_le16(UNI_CMD_SDO_CP_MODE),
			.len = cpu_to_le16(sizeof(req) - 4),
			.cp_mode = mode,
		};

		return mt76_mcu_send_msg(&dev->mt76, MCU_WA_UNI_CMD(SDO),
					 &req, sizeof(req), false);
	}

	cp_mode = cpu_to_le32(mode);

	return mt76_mcu_send_msg(&dev->mt76, MCU_WA_EXT_CMD(CP_SUPPORT),
				 &cp_mode, sizeof(cp_mode), true);
}<|MERGE_RESOLUTION|>--- conflicted
+++ resolved
@@ -1239,10 +1239,6 @@
 		if (enable && !params->amsdu)
 			msta_link->wcid.amsdu = false;
 
-<<<<<<< HEAD
-	return mt7996_mcu_sta_ba(dev, &link->mt76, params, &msta_link->wcid,
-				 enable, true);
-=======
 		ret = mt7996_mcu_sta_ba(dev, &link->mt76, params,
 					&msta_link->wcid, enable, true);
 		if (ret)
@@ -1250,18 +1246,10 @@
 	}
 
 	return ret;
->>>>>>> b35fc656
 }
 
 int mt7996_mcu_add_rx_ba(struct mt7996_dev *dev,
 			 struct ieee80211_ampdu_params *params,
-<<<<<<< HEAD
-			 struct mt7996_vif_link *link,
-			 struct mt7996_sta_link *msta_link, bool enable)
-{
-	return mt7996_mcu_sta_ba(dev, &link->mt76, params, &msta_link->wcid,
-				 enable, false);
-=======
 			 struct ieee80211_vif *vif, bool enable)
 {
 	struct ieee80211_sta *sta = params->sta;
@@ -1289,7 +1277,6 @@
 	}
 
 	return ret;
->>>>>>> b35fc656
 }
 
 static void
@@ -2614,74 +2601,6 @@
 		return PTR_ERR(skb);
 
 	ret = mt7996_mcu_sta_key_tlv(wcid, skb, key, cmd);
-<<<<<<< HEAD
-	if (ret) {
-		dev_kfree_skb(skb);
-		return ret;
-	}
-
-	return mt76_mcu_skb_send_msg(dev, skb, mcu_cmd, true);
-}
-
-static int mt7996_mcu_get_pn(struct mt7996_dev *dev,
-			     struct mt7996_vif_link *link,
-			     struct mt7996_sta_link *msta_link, u8 *pn)
-{
-#define TSC_TYPE_BIGTK_PN 2
-	struct sta_rec_pn_info *pn_info;
-	struct sk_buff *skb, *rskb;
-	struct tlv *tlv;
-	int ret;
-
-	skb = mt76_connac_mcu_alloc_sta_req(&dev->mt76, &link->mt76,
-					    &msta_link->wcid);
-	if (IS_ERR(skb))
-		return PTR_ERR(skb);
-
-	tlv = mt76_connac_mcu_add_tlv(skb, STA_REC_PN_INFO, sizeof(*pn_info));
-	pn_info = (struct sta_rec_pn_info *)tlv;
-
-	pn_info->tsc_type = TSC_TYPE_BIGTK_PN;
-	ret = mt76_mcu_skb_send_and_get_msg(&dev->mt76, skb,
-					    MCU_WM_UNI_CMD_QUERY(STA_REC_UPDATE),
-					    true, &rskb);
-	if (ret)
-		return ret;
-
-	skb_pull(rskb, 4);
-
-	pn_info = (struct sta_rec_pn_info *)rskb->data;
-	if (le16_to_cpu(pn_info->tag) == STA_REC_PN_INFO)
-		memcpy(pn, pn_info->pn, 6);
-
-	dev_kfree_skb(rskb);
-	return 0;
-}
-
-int mt7996_mcu_bcn_prot_enable(struct mt7996_dev *dev,
-			       struct mt7996_vif_link *link,
-			       struct mt7996_sta_link *msta_link,
-			       struct ieee80211_key_conf *key)
-{
-	struct mt7996_mcu_bcn_prot_tlv *bcn_prot;
-	struct sk_buff *skb;
-	struct tlv *tlv;
-	u8 pn[6] = {};
-	int len = sizeof(struct bss_req_hdr) +
-		  sizeof(struct mt7996_mcu_bcn_prot_tlv);
-	int ret;
-
-	skb = __mt7996_mcu_alloc_bss_req(&dev->mt76, &link->mt76, len);
-	if (IS_ERR(skb))
-		return PTR_ERR(skb);
-
-	tlv = mt76_connac_mcu_add_tlv(skb, UNI_BSS_INFO_BCN_PROT, sizeof(*bcn_prot));
-
-	bcn_prot = (struct mt7996_mcu_bcn_prot_tlv *)tlv;
-
-	ret = mt7996_mcu_get_pn(dev, link, msta_link, pn);
-=======
->>>>>>> b35fc656
 	if (ret) {
 		dev_kfree_skb(skb);
 		return ret;
