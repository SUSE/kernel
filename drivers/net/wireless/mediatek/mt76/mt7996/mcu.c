--- conflicted
+++ resolved
@@ -341,11 +341,7 @@
 	if (!vif->bss_conf.csa_active || vif->type == NL80211_IFTYPE_STATION)
 		return;
 
-<<<<<<< HEAD
-	ieee80211_csa_finish(vif);
-=======
 	ieee80211_csa_finish(vif, 0);
->>>>>>> 2d5404ca
 }
 
 static void
@@ -710,12 +706,9 @@
 	case MCU_UNI_EVENT_ALL_STA_INFO:
 		mt7996_mcu_rx_all_sta_info_event(dev, skb);
 		break;
-<<<<<<< HEAD
-=======
 	case MCU_UNI_EVENT_WED_RRO:
 		mt7996_mcu_wed_rro_event(dev, skb);
 		break;
->>>>>>> 2d5404ca
 	default:
 		break;
 	}
@@ -829,21 +822,14 @@
 	struct bss_info_uni_mbssid *mbssid;
 	struct tlv *tlv;
 
-<<<<<<< HEAD
-=======
 	if (!vif->bss_conf.bssid_indicator && enable)
 		return;
 
->>>>>>> 2d5404ca
 	tlv = mt7996_mcu_add_uni_tlv(skb, UNI_BSS_INFO_11V_MBSSID, sizeof(*mbssid));
 
 	mbssid = (struct bss_info_uni_mbssid *)tlv;
 
-<<<<<<< HEAD
-	if (enable && vif->bss_conf.bssid_indicator) {
-=======
 	if (enable) {
->>>>>>> 2d5404ca
 		mbssid->max_indicator = vif->bss_conf.bssid_indicator;
 		mbssid->mbss_idx = vif->bss_conf.bssid_index;
 		mbssid->tx_bss_omac_idx = 0;
@@ -1772,8 +1758,6 @@
 }
 
 static void
-<<<<<<< HEAD
-=======
 mt7996_mcu_sta_tx_proc_tlv(struct sk_buff *skb)
 {
 	struct sta_rec_tx_proc *tx_proc;
@@ -1786,7 +1770,6 @@
 }
 
 static void
->>>>>>> 2d5404ca
 mt7996_mcu_sta_hdrt_tlv(struct mt7996_dev *dev, struct sk_buff *skb)
 {
 	struct sta_rec_hdrt *hdrt;
@@ -2289,8 +2272,6 @@
 int mt7996_mcu_add_key(struct mt76_dev *dev, struct ieee80211_vif *vif,
 		       struct ieee80211_key_conf *key, int mcu_cmd,
 		       struct mt76_wcid *wcid, enum set_key_cmd cmd)
-<<<<<<< HEAD
-=======
 {
 	struct mt76_vif *mvif = (struct mt76_vif *)vif->drv_priv;
 	struct sk_buff *skb;
@@ -2344,7 +2325,6 @@
 
 int mt7996_mcu_bcn_prot_enable(struct mt7996_dev *dev, struct ieee80211_vif *vif,
 			       struct ieee80211_key_conf *key)
->>>>>>> 2d5404ca
 {
 	struct mt7996_vif *mvif = (struct mt7996_vif *)vif->drv_priv;
 	struct mt7996_mcu_bcn_prot_tlv *bcn_prot;
@@ -2359,10 +2339,6 @@
 	if (IS_ERR(skb))
 		return PTR_ERR(skb);
 
-<<<<<<< HEAD
-	ret = mt7996_mcu_sta_key_tlv(wcid, skb, key, cmd);
-	if (ret)
-=======
 	tlv = mt76_connac_mcu_add_tlv(skb, UNI_BSS_INFO_BCN_PROT, sizeof(*bcn_prot));
 
 	bcn_prot = (struct mt7996_mcu_bcn_prot_tlv *)tlv;
@@ -2370,7 +2346,6 @@
 	ret = mt7996_mcu_get_pn(dev, vif, pn);
 	if (ret) {
 		dev_kfree_skb(skb);
->>>>>>> 2d5404ca
 		return ret;
 	}
 
@@ -2397,92 +2372,6 @@
 	memcpy(bcn_prot->key, key->key, WLAN_MAX_KEY_LEN);
 	bcn_prot->key_id = key->keyidx;
 
-<<<<<<< HEAD
-static int mt7996_mcu_get_pn(struct mt7996_dev *dev, struct ieee80211_vif *vif,
-			     u8 *pn)
-{
-#define TSC_TYPE_BIGTK_PN 2
-	struct mt7996_vif *mvif = (struct mt7996_vif *)vif->drv_priv;
-	struct sta_rec_pn_info *pn_info;
-	struct sk_buff *skb, *rskb;
-	struct tlv *tlv;
-	int ret;
-
-	skb = mt76_connac_mcu_alloc_sta_req(&dev->mt76, &mvif->mt76, &mvif->sta.wcid);
-	if (IS_ERR(skb))
-		return PTR_ERR(skb);
-
-	tlv = mt76_connac_mcu_add_tlv(skb, STA_REC_PN_INFO, sizeof(*pn_info));
-	pn_info = (struct sta_rec_pn_info *)tlv;
-
-	pn_info->tsc_type = TSC_TYPE_BIGTK_PN;
-	ret = mt76_mcu_skb_send_and_get_msg(&dev->mt76, skb,
-					    MCU_WM_UNI_CMD_QUERY(STA_REC_UPDATE),
-					    true, &rskb);
-	if (ret)
-		return ret;
-
-	skb_pull(rskb, 4);
-
-	pn_info = (struct sta_rec_pn_info *)rskb->data;
-	if (le16_to_cpu(pn_info->tag) == STA_REC_PN_INFO)
-		memcpy(pn, pn_info->pn, 6);
-
-	dev_kfree_skb(rskb);
-	return 0;
-}
-
-int mt7996_mcu_bcn_prot_enable(struct mt7996_dev *dev, struct ieee80211_vif *vif,
-			       struct ieee80211_key_conf *key)
-{
-	struct mt7996_vif *mvif = (struct mt7996_vif *)vif->drv_priv;
-	struct mt7996_mcu_bcn_prot_tlv *bcn_prot;
-	struct sk_buff *skb;
-	struct tlv *tlv;
-	u8 pn[6] = {};
-	int len = sizeof(struct bss_req_hdr) +
-		  sizeof(struct mt7996_mcu_bcn_prot_tlv);
-	int ret;
-
-	skb = __mt7996_mcu_alloc_bss_req(&dev->mt76, &mvif->mt76, len);
-	if (IS_ERR(skb))
-		return PTR_ERR(skb);
-
-	tlv = mt76_connac_mcu_add_tlv(skb, UNI_BSS_INFO_BCN_PROT, sizeof(*bcn_prot));
-
-	bcn_prot = (struct mt7996_mcu_bcn_prot_tlv *)tlv;
-
-	ret = mt7996_mcu_get_pn(dev, vif, pn);
-	if (ret) {
-		dev_kfree_skb(skb);
-		return ret;
-	}
-
-	switch (key->cipher) {
-	case WLAN_CIPHER_SUITE_AES_CMAC:
-		bcn_prot->cipher_id = MCU_CIPHER_BCN_PROT_CMAC_128;
-		break;
-	case WLAN_CIPHER_SUITE_BIP_GMAC_128:
-		bcn_prot->cipher_id = MCU_CIPHER_BCN_PROT_GMAC_128;
-		break;
-	case WLAN_CIPHER_SUITE_BIP_GMAC_256:
-		bcn_prot->cipher_id = MCU_CIPHER_BCN_PROT_GMAC_256;
-		break;
-	case WLAN_CIPHER_SUITE_BIP_CMAC_256:
-	default:
-		dev_err(dev->mt76.dev, "Not supported Bigtk Cipher\n");
-		dev_kfree_skb(skb);
-		return -EOPNOTSUPP;
-	}
-
-	pn[0]++;
-	memcpy(bcn_prot->pn, pn, 6);
-	bcn_prot->enable = BP_SW_MODE;
-	memcpy(bcn_prot->key, key->key, WLAN_MAX_KEY_LEN);
-	bcn_prot->key_id = key->keyidx;
-
-=======
->>>>>>> 2d5404ca
 	return mt76_mcu_skb_send_msg(&dev->mt76, skb,
 				     MCU_WMWA_UNI_CMD(BSS_INFO_UPDATE), true);
 }
@@ -3576,11 +3465,7 @@
 
 	if (phy->mt76->hw->conf.flags & IEEE80211_CONF_MONITOR)
 		req.switch_reason = CH_SWITCH_NORMAL;
-<<<<<<< HEAD
-	else if (phy->mt76->hw->conf.flags & IEEE80211_CONF_OFFCHANNEL ||
-=======
 	else if (phy->mt76->offchannel ||
->>>>>>> 2d5404ca
 		 phy->mt76->hw->conf.flags & IEEE80211_CONF_IDLE)
 		req.switch_reason = CH_SWITCH_SCAN_BYPASS_DPD;
 	else if (!cfg80211_reg_can_beacon(phy->mt76->hw->wiphy, chandef,
@@ -4043,14 +3928,9 @@
 
 		tlv = mt7996_mcu_add_uni_tlv(skb, action, sizeof(*req_mod_en));
 		req_mod_en = (struct bf_mod_en_ctrl *)tlv;
-<<<<<<< HEAD
-		req_mod_en->bf_num = 3;
-		req_mod_en->bf_bitmap = GENMASK(2, 0);
-=======
 		req_mod_en->bf_num = mt7996_band_valid(dev, MT_BAND2) ? 3 : 2;
 		req_mod_en->bf_bitmap = mt7996_band_valid(dev, MT_BAND2) ?
 					GENMASK(2, 0) : GENMASK(1, 0);
->>>>>>> 2d5404ca
 		break;
 	}
 	default:
@@ -4585,8 +4465,6 @@
 				 &req, sizeof(req), false);
 }
 
-<<<<<<< HEAD
-=======
 int mt7996_mcu_wed_rro_reset_sessions(struct mt7996_dev *dev, u16 id)
 {
 	struct {
@@ -4606,7 +4484,6 @@
 				 sizeof(req), true);
 }
 
->>>>>>> 2d5404ca
 int mt7996_mcu_set_txpower_sku(struct mt7996_phy *phy)
 {
 #define TX_POWER_LIMIT_TABLE_RATE	0
@@ -4667,8 +4544,6 @@
 
 	return mt76_mcu_skb_send_msg(&dev->mt76, skb,
 				     MCU_WM_UNI_CMD(TXPOWER), true);
-<<<<<<< HEAD
-=======
 }
 
 int mt7996_mcu_cp_support(struct mt7996_dev *dev, u8 mode)
@@ -4682,5 +4557,4 @@
 	cp_mode = cpu_to_le32(mode);
 	return mt76_mcu_send_msg(&dev->mt76, MCU_WA_EXT_CMD(CP_SUPPORT),
 				 &cp_mode, sizeof(cp_mode), true);
->>>>>>> 2d5404ca
 }