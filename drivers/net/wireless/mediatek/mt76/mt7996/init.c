--- conflicted
+++ resolved
@@ -515,10 +515,6 @@
 		mt7996_mcu_set_rro(dev, UNI_RRO_SET_PLATFORM_TYPE,
 				   dev->hif2 ? 7 : 0);
 
-<<<<<<< HEAD
-	mt7996_mcu_set_rro(dev, UNI_RRO_SET_BYPASS_MODE, 3);
-	mt7996_mcu_set_rro(dev, UNI_RRO_SET_TXFREE_PATH, 1);
-=======
 	if (dev->has_rro) {
 		u16 timeout;
 
@@ -530,7 +526,6 @@
 		mt7996_mcu_set_rro(dev, UNI_RRO_SET_BYPASS_MODE, 3);
 		mt7996_mcu_set_rro(dev, UNI_RRO_SET_TXFREE_PATH, 1);
 	}
->>>>>>> 2d5404ca
 
 	mt7996_mcu_wa_cmd(dev, MCU_WA_PARAM_CMD(SET),
 			  MCU_WA_PARAM_HW_PATH_HIF_VER,
@@ -576,11 +571,7 @@
 	if (phy)
 		return 0;
 
-<<<<<<< HEAD
-	if (is_mt7996(&dev->mt76) && band == MT_BAND2 && dev->hif2)
-=======
 	if (is_mt7996(&dev->mt76) && band == MT_BAND2 && dev->hif2) {
->>>>>>> 2d5404ca
 		hif1_ofs = MT_WFDMA0_PCIE1(0) - MT_WFDMA0(0);
 		wed = &dev->mt76.mmio.wed_hif2;
 	}
@@ -616,21 +607,12 @@
 	mt76_eeprom_override(mphy);
 
 	/* init wiphy according to mphy and phy */
-<<<<<<< HEAD
-	mt7996_init_wiphy(mphy->hw);
-	ret = mt76_connac_init_tx_queues(phy->mt76,
-					 MT_TXQ_ID(band),
-					 MT7996_TX_RING_SIZE,
-					 MT_TXQ_RING_BASE(band) + hif1_ofs,
-					 NULL, 0);
-=======
 	mt7996_init_wiphy(mphy->hw, wed);
 	ret = mt7996_init_tx_queues(mphy->priv,
 				    MT_TXQ_ID(band),
 				    MT7996_TX_RING_SIZE,
 				    MT_TXQ_RING_BASE(band) + hif1_ofs,
 				    wed);
->>>>>>> 2d5404ca
 	if (ret)
 		goto error;
 
@@ -913,12 +895,9 @@
 	}
 
 	INIT_WORK(&dev->init_work, mt7996_init_work);
-<<<<<<< HEAD
-=======
 	INIT_WORK(&dev->wed_rro.work, mt7996_wed_rro_work);
 	INIT_LIST_HEAD(&dev->wed_rro.poll_list);
 	spin_lock_init(&dev->wed_rro.lock);
->>>>>>> 2d5404ca
 
 	ret = mt7996_dma_init(dev);
 	if (ret)
@@ -1218,12 +1197,8 @@
 		IEEE80211_EHT_PHY_CAP0_SU_BEAMFORMER |
 		IEEE80211_EHT_PHY_CAP0_SU_BEAMFORMEE;
 
-<<<<<<< HEAD
-	val = max_t(u8, sts - 1, 3);
-=======
 	/* Set the maximum capability regardless of the antenna configuration. */
 	val = is_mt7992(phy->mt76->dev) ? 4 : 3;
->>>>>>> 2d5404ca
 	eht_cap_elem->phy_cap_info[0] |=
 		u8_encode_bits(u8_get_bits(val, BIT(0)),
 			       IEEE80211_EHT_PHY_CAP0_BEAMFORMEE_SS_80MHZ_MASK);
@@ -1377,11 +1352,7 @@
 	if (ret)
 		return ret;
 
-<<<<<<< HEAD
-	mt7996_init_wiphy(hw);
-=======
 	mt7996_init_wiphy(hw, &dev->mt76.mmio.wed);
->>>>>>> 2d5404ca
 
 	ret = mt76_register_device(&dev->mt76, true, mt76_rates,
 				   ARRAY_SIZE(mt76_rates));
