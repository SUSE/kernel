--- conflicted
+++ resolved
@@ -1415,62 +1415,6 @@
 
 	mutex_lock(&dev->mt76.mutex);
 
-<<<<<<< HEAD
-	for_each_sta_active_link(vif, sta, link_sta, link_id) {
-		struct mt7996_sta_link *msta_link;
-		struct mt7996_vif_link *link;
-
-		msta_link = mt76_dereference(msta->link[link_id], &dev->mt76);
-		if (!msta_link)
-			continue;
-
-		link = mt7996_vif_link(dev, vif, link_id);
-		if (!link)
-			continue;
-
-		switch (action) {
-		case IEEE80211_AMPDU_RX_START:
-			mt76_rx_aggr_start(&dev->mt76, &msta_link->wcid, tid,
-					   ssn, params->buf_size);
-			ret = mt7996_mcu_add_rx_ba(dev, params, link,
-						   msta_link, true);
-			break;
-		case IEEE80211_AMPDU_RX_STOP:
-			mt76_rx_aggr_stop(&dev->mt76, &msta_link->wcid, tid);
-			ret = mt7996_mcu_add_rx_ba(dev, params, link,
-						   msta_link, false);
-			break;
-		case IEEE80211_AMPDU_TX_OPERATIONAL:
-			mtxq->aggr = true;
-			mtxq->send_bar = false;
-			ret = mt7996_mcu_add_tx_ba(dev, params, link,
-						   msta_link, true);
-			break;
-		case IEEE80211_AMPDU_TX_STOP_FLUSH:
-		case IEEE80211_AMPDU_TX_STOP_FLUSH_CONT:
-			mtxq->aggr = false;
-			clear_bit(tid, &msta_link->wcid.ampdu_state);
-			ret = mt7996_mcu_add_tx_ba(dev, params, link,
-						   msta_link, false);
-			break;
-		case IEEE80211_AMPDU_TX_START:
-			set_bit(tid, &msta_link->wcid.ampdu_state);
-			ret = IEEE80211_AMPDU_TX_START_IMMEDIATE;
-			break;
-		case IEEE80211_AMPDU_TX_STOP_CONT:
-			mtxq->aggr = false;
-			clear_bit(tid, &msta_link->wcid.ampdu_state);
-			ret = mt7996_mcu_add_tx_ba(dev, params, link,
-						   msta_link, false);
-			break;
-		}
-
-		if (ret)
-			break;
-	}
-
-	if (action == IEEE80211_AMPDU_TX_STOP_CONT)
-=======
 	switch (params->action) {
 	case IEEE80211_AMPDU_RX_START:
 		/* Since packets belonging to the same TID can be split over
@@ -1504,7 +1448,6 @@
 		mtxq->aggr = false;
 		clear_bit(tid, &msta->deflink.wcid.ampdu_state);
 		ret = mt7996_mcu_add_tx_ba(dev, params, vif, false);
->>>>>>> b35fc656
 		ieee80211_stop_tx_ba_cb_irqsafe(vif, sta->addr, tid);
 		break;
 	}
