--- conflicted
+++ resolved
@@ -212,21 +212,13 @@
 			u8 rsv[2];
 			__le32 tx_bytes[IEEE80211_NUM_ACS];
 			__le32 rx_bytes[IEEE80211_NUM_ACS];
-<<<<<<< HEAD
-		} adm_stat[0] __packed;
-=======
 		} __packed, adm_stat);
->>>>>>> d020a665
 
 		DECLARE_FLEX_ARRAY(struct {
 			__le16 wlan_idx;
 			u8 rsv[2];
 			__le32 tx_msdu_cnt;
 			__le32 rx_msdu_cnt;
-<<<<<<< HEAD
-		} msdu_cnt[0] __packed;
-	} __packed;
-=======
 		} __packed, msdu_cnt);
 	} __packed;
 } __packed;
@@ -280,7 +272,6 @@
 	u8 duty_percent;
 	__le32 restore_temp;
 	u8 __rsv2[4];
->>>>>>> d020a665
 } __packed;
 
 enum mt7996_chan_mib_offs {
@@ -352,8 +343,6 @@
 	u8 bc_fixed_rate;
 	u8 mc_fixed_rate;
 	u8 __rsv2[9];
-<<<<<<< HEAD
-=======
 } __packed;
 
 enum {
@@ -371,7 +360,6 @@
 	u8 key[WLAN_MAX_KEY_LEN];
 	u8 key_id;
 	u8 __rsv[3];
->>>>>>> d020a665
 } __packed;
 
 struct bss_ra_tlv {
