// SPDX-License-Identifier: ISC
/*
 * Copyright (C) 2018 Stanislaw Gruszka <stf_xl@wp.pl>
 * Copyright (C) 2016 Felix Fietkau <nbd@nbd.name>
 */

#include <linux/module.h>
#include "mt76x02.h"

#define MT76x02_CCK_RATE(_idx, _rate) {					\
	.bitrate = _rate,					\
	.flags = IEEE80211_RATE_SHORT_PREAMBLE,			\
	.hw_value = (MT_PHY_TYPE_CCK << 8) | (_idx),		\
	.hw_value_short = (MT_PHY_TYPE_CCK << 8) | (8 + (_idx)),	\
<<<<<<< HEAD
}

#define OFDM_RATE(_idx, _rate) {				\
	.bitrate = _rate,					\
	.hw_value = (MT_PHY_TYPE_OFDM << 8) | (_idx),		\
	.hw_value_short = (MT_PHY_TYPE_OFDM << 8) | (_idx),	\
=======
>>>>>>> 7d2a07b7
}

struct ieee80211_rate mt76x02_rates[] = {
	MT76x02_CCK_RATE(0, 10),
	MT76x02_CCK_RATE(1, 20),
	MT76x02_CCK_RATE(2, 55),
	MT76x02_CCK_RATE(3, 110),
	OFDM_RATE(0, 60),
	OFDM_RATE(1, 90),
	OFDM_RATE(2, 120),
	OFDM_RATE(3, 180),
	OFDM_RATE(4, 240),
	OFDM_RATE(5, 360),
	OFDM_RATE(6, 480),
	OFDM_RATE(7, 540),
};
EXPORT_SYMBOL_GPL(mt76x02_rates);

static const struct ieee80211_iface_limit mt76x02_if_limits[] = {
	{
		.max = 1,
		.types = BIT(NL80211_IFTYPE_ADHOC)
	}, {
		.max = 8,
		.types = BIT(NL80211_IFTYPE_STATION) |
#ifdef CONFIG_MAC80211_MESH
			 BIT(NL80211_IFTYPE_MESH_POINT) |
#endif
			 BIT(NL80211_IFTYPE_P2P_CLIENT) |
			 BIT(NL80211_IFTYPE_P2P_GO) |
			 BIT(NL80211_IFTYPE_AP)
	 },
};

static const struct ieee80211_iface_limit mt76x02u_if_limits[] = {
	{
		.max = 1,
		.types = BIT(NL80211_IFTYPE_ADHOC)
	}, {
		.max = 2,
		.types = BIT(NL80211_IFTYPE_STATION) |
#ifdef CONFIG_MAC80211_MESH
			 BIT(NL80211_IFTYPE_MESH_POINT) |
#endif
			 BIT(NL80211_IFTYPE_P2P_CLIENT) |
			 BIT(NL80211_IFTYPE_P2P_GO) |
			 BIT(NL80211_IFTYPE_AP)
	},
};

static const struct ieee80211_iface_combination mt76x02_if_comb[] = {
	{
		.limits = mt76x02_if_limits,
		.n_limits = ARRAY_SIZE(mt76x02_if_limits),
		.max_interfaces = 8,
		.num_different_channels = 1,
		.beacon_int_infra_match = true,
		.radar_detect_widths = BIT(NL80211_CHAN_WIDTH_20_NOHT) |
				       BIT(NL80211_CHAN_WIDTH_20) |
				       BIT(NL80211_CHAN_WIDTH_40) |
				       BIT(NL80211_CHAN_WIDTH_80),
	}
};

static const struct ieee80211_iface_combination mt76x02u_if_comb[] = {
	{
		.limits = mt76x02u_if_limits,
		.n_limits = ARRAY_SIZE(mt76x02u_if_limits),
		.max_interfaces = 2,
		.num_different_channels = 1,
		.beacon_int_infra_match = true,
	}
};

static void
mt76x02_led_set_config(struct mt76_dev *mdev, u8 delay_on,
		       u8 delay_off)
{
	struct mt76x02_dev *dev = container_of(mdev, struct mt76x02_dev,
					       mt76);
	u32 val;

	val = FIELD_PREP(MT_LED_STATUS_DURATION, 0xff) |
	      FIELD_PREP(MT_LED_STATUS_OFF, delay_off) |
	      FIELD_PREP(MT_LED_STATUS_ON, delay_on);

	mt76_wr(dev, MT_LED_S0(mdev->led_pin), val);
	mt76_wr(dev, MT_LED_S1(mdev->led_pin), val);

	val = MT_LED_CTRL_REPLAY(mdev->led_pin) |
	      MT_LED_CTRL_KICK(mdev->led_pin);
	if (mdev->led_al)
		val |= MT_LED_CTRL_POLARITY(mdev->led_pin);
	mt76_wr(dev, MT_LED_CTRL, val);
}

static int
mt76x02_led_set_blink(struct led_classdev *led_cdev,
		      unsigned long *delay_on,
		      unsigned long *delay_off)
{
	struct mt76_dev *mdev = container_of(led_cdev, struct mt76_dev,
					     led_cdev);
	u8 delta_on, delta_off;

	delta_off = max_t(u8, *delay_off / 10, 1);
	delta_on = max_t(u8, *delay_on / 10, 1);

	mt76x02_led_set_config(mdev, delta_on, delta_off);

	return 0;
}

static void
mt76x02_led_set_brightness(struct led_classdev *led_cdev,
			   enum led_brightness brightness)
{
	struct mt76_dev *mdev = container_of(led_cdev, struct mt76_dev,
					     led_cdev);

	if (!brightness)
		mt76x02_led_set_config(mdev, 0, 0xff);
	else
		mt76x02_led_set_config(mdev, 0xff, 0);
}

void mt76x02_init_device(struct mt76x02_dev *dev)
{
	struct ieee80211_hw *hw = mt76_hw(dev);
	struct wiphy *wiphy = hw->wiphy;

	INIT_DELAYED_WORK(&dev->mphy.mac_work, mt76x02_mac_work);

	hw->queues = 4;
	hw->max_rates = 1;
	hw->max_report_rates = 7;
	hw->max_rate_tries = 1;
	hw->extra_tx_headroom = 2;

	if (mt76_is_usb(&dev->mt76)) {
		hw->extra_tx_headroom += sizeof(struct mt76x02_txwi) +
					 MT_DMA_HDR_LEN;
		wiphy->iface_combinations = mt76x02u_if_comb;
		wiphy->n_iface_combinations = ARRAY_SIZE(mt76x02u_if_comb);
	} else {
		INIT_DELAYED_WORK(&dev->wdt_work, mt76x02_wdt_work);

		mt76x02_dfs_init_detector(dev);

		wiphy->reg_notifier = mt76x02_regd_notifier;
		wiphy->iface_combinations = mt76x02_if_comb;
		wiphy->n_iface_combinations = ARRAY_SIZE(mt76x02_if_comb);

		/* init led callbacks */
		if (IS_ENABLED(CONFIG_MT76_LEDS)) {
			dev->mt76.led_cdev.brightness_set =
					mt76x02_led_set_brightness;
			dev->mt76.led_cdev.blink_set = mt76x02_led_set_blink;
		}
	}

	wiphy_ext_feature_set(wiphy, NL80211_EXT_FEATURE_VHT_IBSS);

	hw->sta_data_size = sizeof(struct mt76x02_sta);
	hw->vif_data_size = sizeof(struct mt76x02_vif);

	ieee80211_hw_set(hw, SUPPORTS_HT_CCK_RATES);
	ieee80211_hw_set(hw, HOST_BROADCAST_PS_BUFFERING);
<<<<<<< HEAD
=======
	ieee80211_hw_set(hw, NEEDS_UNIQUE_STA_ADDR);
>>>>>>> 7d2a07b7

	dev->mt76.global_wcid.idx = 255;
	dev->mt76.global_wcid.hw_key_idx = -1;
	dev->slottime = 9;

	if (is_mt76x2(dev)) {
		dev->mphy.sband_2g.sband.ht_cap.cap |=
				IEEE80211_HT_CAP_LDPC_CODING;
		dev->mphy.sband_5g.sband.ht_cap.cap |=
				IEEE80211_HT_CAP_LDPC_CODING;
<<<<<<< HEAD
		dev->chainmask = 0x202;
		dev->mphy.antenna_mask = 3;
	} else {
		dev->chainmask = 0x101;
=======
		dev->mphy.chainmask = 0x202;
		dev->mphy.antenna_mask = 3;
	} else {
		dev->mphy.chainmask = 0x101;
>>>>>>> 7d2a07b7
		dev->mphy.antenna_mask = 1;
	}
}
EXPORT_SYMBOL_GPL(mt76x02_init_device);

void mt76x02_configure_filter(struct ieee80211_hw *hw,
			      unsigned int changed_flags,
			      unsigned int *total_flags, u64 multicast)
{
	struct mt76x02_dev *dev = hw->priv;
	u32 flags = 0;

#define MT76_FILTER(_flag, _hw) do { \
		flags |= *total_flags & FIF_##_flag;			\
		dev->mt76.rxfilter &= ~(_hw);				\
		dev->mt76.rxfilter |= !(flags & FIF_##_flag) * (_hw);	\
	} while (0)

	mutex_lock(&dev->mt76.mutex);

	dev->mt76.rxfilter &= ~MT_RX_FILTR_CFG_OTHER_BSS;

	MT76_FILTER(FCSFAIL, MT_RX_FILTR_CFG_CRC_ERR);
	MT76_FILTER(PLCPFAIL, MT_RX_FILTR_CFG_PHY_ERR);
	MT76_FILTER(CONTROL, MT_RX_FILTR_CFG_ACK |
			     MT_RX_FILTR_CFG_CTS |
			     MT_RX_FILTR_CFG_CFEND |
			     MT_RX_FILTR_CFG_CFACK |
			     MT_RX_FILTR_CFG_BA |
			     MT_RX_FILTR_CFG_CTRL_RSV);
	MT76_FILTER(PSPOLL, MT_RX_FILTR_CFG_PSPOLL);

	*total_flags = flags;
	mt76_wr(dev, MT_RX_FILTR_CFG, dev->mt76.rxfilter);

	mutex_unlock(&dev->mt76.mutex);
}
EXPORT_SYMBOL_GPL(mt76x02_configure_filter);

int mt76x02_sta_add(struct mt76_dev *mdev, struct ieee80211_vif *vif,
		    struct ieee80211_sta *sta)
{
	struct mt76x02_dev *dev = container_of(mdev, struct mt76x02_dev, mt76);
	struct mt76x02_sta *msta = (struct mt76x02_sta *)sta->drv_priv;
	struct mt76x02_vif *mvif = (struct mt76x02_vif *)vif->drv_priv;
	int idx = 0;

	memset(msta, 0, sizeof(*msta));

	idx = mt76_wcid_alloc(dev->mt76.wcid_mask, MT76x02_N_WCIDS);
	if (idx < 0)
		return -ENOSPC;

	msta->vif = mvif;
	msta->wcid.sta = 1;
	msta->wcid.idx = idx;
	msta->wcid.hw_key_idx = -1;
	mt76x02_mac_wcid_setup(dev, idx, mvif->idx, sta->addr);
	mt76x02_mac_wcid_set_drop(dev, idx, false);
	ewma_pktlen_init(&msta->pktlen);

	if (vif->type == NL80211_IFTYPE_AP)
		set_bit(MT_WCID_FLAG_CHECK_PS, &msta->wcid.flags);

	return 0;
}
EXPORT_SYMBOL_GPL(mt76x02_sta_add);

void mt76x02_sta_remove(struct mt76_dev *mdev, struct ieee80211_vif *vif,
			struct ieee80211_sta *sta)
{
	struct mt76x02_dev *dev = container_of(mdev, struct mt76x02_dev, mt76);
	struct mt76_wcid *wcid = (struct mt76_wcid *)sta->drv_priv;
	int idx = wcid->idx;

	mt76x02_mac_wcid_set_drop(dev, idx, true);
	mt76x02_mac_wcid_setup(dev, idx, 0, NULL);
}
EXPORT_SYMBOL_GPL(mt76x02_sta_remove);

static void
mt76x02_vif_init(struct mt76x02_dev *dev, struct ieee80211_vif *vif,
		 unsigned int idx)
{
	struct mt76x02_vif *mvif = (struct mt76x02_vif *)vif->drv_priv;
	struct mt76_txq *mtxq;

	memset(mvif, 0, sizeof(*mvif));

	mvif->idx = idx;
	mvif->group_wcid.idx = MT_VIF_WCID(idx);
	mvif->group_wcid.hw_key_idx = -1;
	mtxq = (struct mt76_txq *)vif->txq->drv_priv;
	mtxq->wcid = &mvif->group_wcid;
}

int
mt76x02_add_interface(struct ieee80211_hw *hw, struct ieee80211_vif *vif)
{
	struct mt76x02_dev *dev = hw->priv;
	unsigned int idx = 0;

	/* Allow to change address in HW if we create first interface. */
<<<<<<< HEAD
	if (!dev->mphy.vif_mask &&
	    (((vif->addr[0] ^ dev->mt76.macaddr[0]) & ~GENMASK(4, 1)) ||
	     memcmp(vif->addr + 1, dev->mt76.macaddr + 1, ETH_ALEN - 1)))
=======
	if (!dev->mt76.vif_mask &&
	    (((vif->addr[0] ^ dev->mphy.macaddr[0]) & ~GENMASK(4, 1)) ||
	     memcmp(vif->addr + 1, dev->mphy.macaddr + 1, ETH_ALEN - 1)))
>>>>>>> 7d2a07b7
		mt76x02_mac_setaddr(dev, vif->addr);

	if (vif->addr[0] & BIT(1))
		idx = 1 + (((dev->mphy.macaddr[0] ^ vif->addr[0]) >> 2) & 7);

	/*
	 * Client mode typically only has one configurable BSSID register,
	 * which is used for bssidx=0. This is linked to the MAC address.
	 * Since mac80211 allows changing interface types, and we cannot
	 * force the use of the primary MAC address for a station mode
	 * interface, we need some other way of configuring a per-interface
	 * remote BSSID.
	 * The hardware provides an AP-Client feature, where bssidx 0-7 are
	 * used for AP mode and bssidx 8-15 for client mode.
	 * We shift the station interface bss index by 8 to force the
	 * hardware to recognize the BSSID.
	 * The resulting bssidx mismatch for unicast frames is ignored by hw.
	 */
	if (vif->type == NL80211_IFTYPE_STATION)
		idx += 8;

	/* vif is already set or idx is 8 for AP/Mesh/... */
<<<<<<< HEAD
	if (dev->mphy.vif_mask & BIT(idx) ||
	    (vif->type != NL80211_IFTYPE_STATION && idx > 7))
		return -EBUSY;

	dev->mphy.vif_mask |= BIT(idx);
=======
	if (dev->mt76.vif_mask & BIT(idx) ||
	    (vif->type != NL80211_IFTYPE_STATION && idx > 7))
		return -EBUSY;

	dev->mt76.vif_mask |= BIT(idx);
>>>>>>> 7d2a07b7

	mt76x02_vif_init(dev, vif, idx);
	return 0;
}
EXPORT_SYMBOL_GPL(mt76x02_add_interface);

void mt76x02_remove_interface(struct ieee80211_hw *hw,
			      struct ieee80211_vif *vif)
{
	struct mt76x02_dev *dev = hw->priv;
	struct mt76x02_vif *mvif = (struct mt76x02_vif *)vif->drv_priv;

<<<<<<< HEAD
	mt76_txq_remove(&dev->mt76, vif->txq);
	dev->mphy.vif_mask &= ~BIT(mvif->idx);
=======
	dev->mt76.vif_mask &= ~BIT(mvif->idx);
>>>>>>> 7d2a07b7
}
EXPORT_SYMBOL_GPL(mt76x02_remove_interface);

int mt76x02_ampdu_action(struct ieee80211_hw *hw, struct ieee80211_vif *vif,
			 struct ieee80211_ampdu_params *params)
{
	enum ieee80211_ampdu_mlme_action action = params->action;
	struct ieee80211_sta *sta = params->sta;
	struct mt76x02_dev *dev = hw->priv;
	struct mt76x02_sta *msta = (struct mt76x02_sta *)sta->drv_priv;
	struct ieee80211_txq *txq = sta->txq[params->tid];
	u16 tid = params->tid;
	u16 ssn = params->ssn;
	struct mt76_txq *mtxq;
	int ret = 0;

	if (!txq)
		return -EINVAL;

	mtxq = (struct mt76_txq *)txq->drv_priv;

	mutex_lock(&dev->mt76.mutex);
	switch (action) {
	case IEEE80211_AMPDU_RX_START:
		mt76_rx_aggr_start(&dev->mt76, &msta->wcid, tid,
				   ssn, params->buf_size);
		mt76_set(dev, MT_WCID_ADDR(msta->wcid.idx) + 4, BIT(16 + tid));
		break;
	case IEEE80211_AMPDU_RX_STOP:
		mt76_rx_aggr_stop(&dev->mt76, &msta->wcid, tid);
		mt76_clear(dev, MT_WCID_ADDR(msta->wcid.idx) + 4,
			   BIT(16 + tid));
		break;
	case IEEE80211_AMPDU_TX_OPERATIONAL:
		mtxq->aggr = true;
		mtxq->send_bar = false;
		ieee80211_send_bar(vif, sta->addr, tid, mtxq->agg_ssn);
		break;
	case IEEE80211_AMPDU_TX_STOP_FLUSH:
	case IEEE80211_AMPDU_TX_STOP_FLUSH_CONT:
		mtxq->aggr = false;
		break;
	case IEEE80211_AMPDU_TX_START:
		mtxq->agg_ssn = IEEE80211_SN_TO_SEQ(ssn);
		ret = IEEE80211_AMPDU_TX_START_IMMEDIATE;
		break;
	case IEEE80211_AMPDU_TX_STOP_CONT:
		mtxq->aggr = false;
		ieee80211_stop_tx_ba_cb_irqsafe(vif, sta->addr, tid);
		break;
	}
	mutex_unlock(&dev->mt76.mutex);

	return ret;
}
EXPORT_SYMBOL_GPL(mt76x02_ampdu_action);

int mt76x02_set_key(struct ieee80211_hw *hw, enum set_key_cmd cmd,
		    struct ieee80211_vif *vif, struct ieee80211_sta *sta,
		    struct ieee80211_key_conf *key)
{
	struct mt76x02_dev *dev = hw->priv;
	struct mt76x02_vif *mvif = (struct mt76x02_vif *)vif->drv_priv;
	struct mt76x02_sta *msta;
	struct mt76_wcid *wcid;
	int idx = key->keyidx;
	int ret;

	/* fall back to sw encryption for unsupported ciphers */
	switch (key->cipher) {
	case WLAN_CIPHER_SUITE_WEP40:
	case WLAN_CIPHER_SUITE_WEP104:
	case WLAN_CIPHER_SUITE_TKIP:
	case WLAN_CIPHER_SUITE_CCMP:
		break;
	default:
		return -EOPNOTSUPP;
	}

	/*
	 * The hardware does not support per-STA RX GTK, fall back
	 * to software mode for these.
	 */
	if ((vif->type == NL80211_IFTYPE_ADHOC ||
	     vif->type == NL80211_IFTYPE_MESH_POINT) &&
	    (key->cipher == WLAN_CIPHER_SUITE_TKIP ||
	     key->cipher == WLAN_CIPHER_SUITE_CCMP) &&
	    !(key->flags & IEEE80211_KEY_FLAG_PAIRWISE))
		return -EOPNOTSUPP;

	/*
	 * In USB AP mode, broadcast/multicast frames are setup in beacon
	 * data registers and sent via HW beacons engine, they require to
	 * be already encrypted.
	 */
	if (mt76_is_usb(&dev->mt76) &&
	    vif->type == NL80211_IFTYPE_AP &&
	    !(key->flags & IEEE80211_KEY_FLAG_PAIRWISE))
		return -EOPNOTSUPP;

	/* MT76x0 GTK offloading does not work with more than one VIF */
	if (is_mt76x0(dev) && !(key->flags & IEEE80211_KEY_FLAG_PAIRWISE))
		return -EOPNOTSUPP;

	msta = sta ? (struct mt76x02_sta *)sta->drv_priv : NULL;
	wcid = msta ? &msta->wcid : &mvif->group_wcid;

	if (cmd == SET_KEY) {
		key->hw_key_idx = wcid->idx;
		wcid->hw_key_idx = idx;
		if (key->flags & IEEE80211_KEY_FLAG_RX_MGMT) {
			key->flags |= IEEE80211_KEY_FLAG_SW_MGMT_TX;
			wcid->sw_iv = true;
		}
	} else {
		if (idx == wcid->hw_key_idx) {
			wcid->hw_key_idx = -1;
			wcid->sw_iv = false;
		}

		key = NULL;
	}
	mt76_wcid_key_setup(&dev->mt76, wcid, key);

	if (!msta) {
		if (key || wcid->hw_key_idx == idx) {
			ret = mt76x02_mac_wcid_set_key(dev, wcid->idx, key);
			if (ret)
				return ret;
		}

		return mt76x02_mac_shared_key_setup(dev, mvif->idx, idx, key);
	}

	return mt76x02_mac_wcid_set_key(dev, msta->wcid.idx, key);
}
EXPORT_SYMBOL_GPL(mt76x02_set_key);

int mt76x02_conf_tx(struct ieee80211_hw *hw, struct ieee80211_vif *vif,
		    u16 queue, const struct ieee80211_tx_queue_params *params)
{
	struct mt76x02_dev *dev = hw->priv;
	u8 cw_min = 5, cw_max = 10, qid;
	u32 val;

	qid = dev->mphy.q_tx[queue]->hw_idx;

	if (params->cw_min)
		cw_min = fls(params->cw_min);
	if (params->cw_max)
		cw_max = fls(params->cw_max);

	val = FIELD_PREP(MT_EDCA_CFG_TXOP, params->txop) |
	      FIELD_PREP(MT_EDCA_CFG_AIFSN, params->aifs) |
	      FIELD_PREP(MT_EDCA_CFG_CWMIN, cw_min) |
	      FIELD_PREP(MT_EDCA_CFG_CWMAX, cw_max);
	mt76_wr(dev, MT_EDCA_CFG_AC(qid), val);

	val = mt76_rr(dev, MT_WMM_TXOP(qid));
	val &= ~(MT_WMM_TXOP_MASK << MT_WMM_TXOP_SHIFT(qid));
	val |= params->txop << MT_WMM_TXOP_SHIFT(qid);
	mt76_wr(dev, MT_WMM_TXOP(qid), val);

	val = mt76_rr(dev, MT_WMM_AIFSN);
	val &= ~(MT_WMM_AIFSN_MASK << MT_WMM_AIFSN_SHIFT(qid));
	val |= params->aifs << MT_WMM_AIFSN_SHIFT(qid);
	mt76_wr(dev, MT_WMM_AIFSN, val);

	val = mt76_rr(dev, MT_WMM_CWMIN);
	val &= ~(MT_WMM_CWMIN_MASK << MT_WMM_CWMIN_SHIFT(qid));
	val |= cw_min << MT_WMM_CWMIN_SHIFT(qid);
	mt76_wr(dev, MT_WMM_CWMIN, val);

	val = mt76_rr(dev, MT_WMM_CWMAX);
	val &= ~(MT_WMM_CWMAX_MASK << MT_WMM_CWMAX_SHIFT(qid));
	val |= cw_max << MT_WMM_CWMAX_SHIFT(qid);
	mt76_wr(dev, MT_WMM_CWMAX, val);

	return 0;
}
EXPORT_SYMBOL_GPL(mt76x02_conf_tx);

void mt76x02_set_tx_ackto(struct mt76x02_dev *dev)
{
	u8 ackto, sifs, slottime = dev->slottime;

	/* As defined by IEEE 802.11-2007 17.3.8.6 */
	slottime += 3 * dev->coverage_class;
	mt76_rmw_field(dev, MT_BKOFF_SLOT_CFG,
		       MT_BKOFF_SLOT_CFG_SLOTTIME, slottime);

	sifs = mt76_get_field(dev, MT_XIFS_TIME_CFG,
			      MT_XIFS_TIME_CFG_OFDM_SIFS);

	ackto = slottime + sifs;
	mt76_rmw_field(dev, MT_TX_TIMEOUT_CFG,
		       MT_TX_TIMEOUT_CFG_ACKTO, ackto);
}
EXPORT_SYMBOL_GPL(mt76x02_set_tx_ackto);

void mt76x02_set_coverage_class(struct ieee80211_hw *hw,
				s16 coverage_class)
{
	struct mt76x02_dev *dev = hw->priv;

	mutex_lock(&dev->mt76.mutex);
	dev->coverage_class = max_t(s16, coverage_class, 0);
	mt76x02_set_tx_ackto(dev);
	mutex_unlock(&dev->mt76.mutex);
}
EXPORT_SYMBOL_GPL(mt76x02_set_coverage_class);

int mt76x02_set_rts_threshold(struct ieee80211_hw *hw, u32 val)
{
	struct mt76x02_dev *dev = hw->priv;

	if (val != ~0 && val > 0xffff)
		return -EINVAL;

	mutex_lock(&dev->mt76.mutex);
	mt76x02_mac_set_rts_thresh(dev, val);
	mutex_unlock(&dev->mt76.mutex);

	return 0;
}
EXPORT_SYMBOL_GPL(mt76x02_set_rts_threshold);

void mt76x02_sta_rate_tbl_update(struct ieee80211_hw *hw,
				 struct ieee80211_vif *vif,
				 struct ieee80211_sta *sta)
{
	struct mt76x02_dev *dev = hw->priv;
	struct mt76x02_sta *msta = (struct mt76x02_sta *)sta->drv_priv;
	struct ieee80211_sta_rates *rates = rcu_dereference(sta->rates);
	struct ieee80211_tx_rate rate = {};

	if (!rates)
		return;

	rate.idx = rates->rate[0].idx;
	rate.flags = rates->rate[0].flags;
	mt76x02_mac_wcid_set_rate(dev, &msta->wcid, &rate);
}
EXPORT_SYMBOL_GPL(mt76x02_sta_rate_tbl_update);

void mt76x02_remove_hdr_pad(struct sk_buff *skb, int len)
{
	int hdrlen;

	if (!len)
		return;

	hdrlen = ieee80211_get_hdrlen_from_skb(skb);
	memmove(skb->data + len, skb->data, hdrlen);
	skb_pull(skb, len);
}
EXPORT_SYMBOL_GPL(mt76x02_remove_hdr_pad);

void mt76x02_sw_scan_complete(struct ieee80211_hw *hw,
			      struct ieee80211_vif *vif)
{
	struct mt76x02_dev *dev = hw->priv;

	clear_bit(MT76_SCANNING, &dev->mphy.state);
	if (dev->cal.gain_init_done) {
		/* Restore AGC gain and resume calibration after scanning. */
		dev->cal.low_gain = -1;
		ieee80211_queue_delayed_work(hw, &dev->cal_work, 0);
	}
}
EXPORT_SYMBOL_GPL(mt76x02_sw_scan_complete);

void mt76x02_sta_ps(struct mt76_dev *mdev, struct ieee80211_sta *sta,
		    bool ps)
{
	struct mt76x02_dev *dev = container_of(mdev, struct mt76x02_dev, mt76);
	struct mt76x02_sta *msta = (struct mt76x02_sta *)sta->drv_priv;
	int idx = msta->wcid.idx;

<<<<<<< HEAD
	mt76_stop_tx_queues(&dev->mt76, sta, true);
=======
	mt76_stop_tx_queues(&dev->mphy, sta, true);
>>>>>>> 7d2a07b7
	if (mt76_is_mmio(mdev))
		mt76x02_mac_wcid_set_drop(dev, idx, ps);
}
EXPORT_SYMBOL_GPL(mt76x02_sta_ps);

void mt76x02_bss_info_changed(struct ieee80211_hw *hw,
			      struct ieee80211_vif *vif,
			      struct ieee80211_bss_conf *info,
			      u32 changed)
{
	struct mt76x02_vif *mvif = (struct mt76x02_vif *)vif->drv_priv;
	struct mt76x02_dev *dev = hw->priv;

	mutex_lock(&dev->mt76.mutex);

	if (changed & BSS_CHANGED_BSSID)
		mt76x02_mac_set_bssid(dev, mvif->idx, info->bssid);

	if (changed & BSS_CHANGED_HT || changed & BSS_CHANGED_ERP_CTS_PROT)
		mt76x02_mac_set_tx_protection(dev, info->use_cts_prot,
					      info->ht_operation_mode);

	if (changed & BSS_CHANGED_BEACON_INT) {
		mt76_rmw_field(dev, MT_BEACON_TIME_CFG,
			       MT_BEACON_TIME_CFG_INTVAL,
			       info->beacon_int << 4);
		dev->mt76.beacon_int = info->beacon_int;
	}

	if (changed & BSS_CHANGED_BEACON_ENABLED)
		mt76x02_mac_set_beacon_enable(dev, vif, info->enable_beacon);

	if (changed & BSS_CHANGED_ERP_PREAMBLE)
		mt76x02_mac_set_short_preamble(dev, info->use_short_preamble);

	if (changed & BSS_CHANGED_ERP_SLOT) {
		int slottime = info->use_short_slot ? 9 : 20;

		dev->slottime = slottime;
		mt76x02_set_tx_ackto(dev);
	}

	mutex_unlock(&dev->mt76.mutex);
}
EXPORT_SYMBOL_GPL(mt76x02_bss_info_changed);

void mt76x02_config_mac_addr_list(struct mt76x02_dev *dev)
{
	struct ieee80211_hw *hw = mt76_hw(dev);
	struct wiphy *wiphy = hw->wiphy;
	int i;

	for (i = 0; i < ARRAY_SIZE(dev->macaddr_list); i++) {
		u8 *addr = dev->macaddr_list[i].addr;

		memcpy(addr, dev->mphy.macaddr, ETH_ALEN);

		if (!i)
			continue;

		addr[0] |= BIT(1);
		addr[0] ^= ((i - 1) << 2);
	}
	wiphy->addresses = dev->macaddr_list;
	wiphy->n_addresses = ARRAY_SIZE(dev->macaddr_list);
}
EXPORT_SYMBOL_GPL(mt76x02_config_mac_addr_list);

MODULE_LICENSE("Dual BSD/GPL");<|MERGE_RESOLUTION|>--- conflicted
+++ resolved
@@ -12,15 +12,6 @@
 	.flags = IEEE80211_RATE_SHORT_PREAMBLE,			\
 	.hw_value = (MT_PHY_TYPE_CCK << 8) | (_idx),		\
 	.hw_value_short = (MT_PHY_TYPE_CCK << 8) | (8 + (_idx)),	\
-<<<<<<< HEAD
-}
-
-#define OFDM_RATE(_idx, _rate) {				\
-	.bitrate = _rate,					\
-	.hw_value = (MT_PHY_TYPE_OFDM << 8) | (_idx),		\
-	.hw_value_short = (MT_PHY_TYPE_OFDM << 8) | (_idx),	\
-=======
->>>>>>> 7d2a07b7
 }
 
 struct ieee80211_rate mt76x02_rates[] = {
@@ -189,10 +180,7 @@
 
 	ieee80211_hw_set(hw, SUPPORTS_HT_CCK_RATES);
 	ieee80211_hw_set(hw, HOST_BROADCAST_PS_BUFFERING);
-<<<<<<< HEAD
-=======
 	ieee80211_hw_set(hw, NEEDS_UNIQUE_STA_ADDR);
->>>>>>> 7d2a07b7
 
 	dev->mt76.global_wcid.idx = 255;
 	dev->mt76.global_wcid.hw_key_idx = -1;
@@ -203,17 +191,10 @@
 				IEEE80211_HT_CAP_LDPC_CODING;
 		dev->mphy.sband_5g.sband.ht_cap.cap |=
 				IEEE80211_HT_CAP_LDPC_CODING;
-<<<<<<< HEAD
-		dev->chainmask = 0x202;
-		dev->mphy.antenna_mask = 3;
-	} else {
-		dev->chainmask = 0x101;
-=======
 		dev->mphy.chainmask = 0x202;
 		dev->mphy.antenna_mask = 3;
 	} else {
 		dev->mphy.chainmask = 0x101;
->>>>>>> 7d2a07b7
 		dev->mphy.antenna_mask = 1;
 	}
 }
@@ -317,15 +298,9 @@
 	unsigned int idx = 0;
 
 	/* Allow to change address in HW if we create first interface. */
-<<<<<<< HEAD
-	if (!dev->mphy.vif_mask &&
-	    (((vif->addr[0] ^ dev->mt76.macaddr[0]) & ~GENMASK(4, 1)) ||
-	     memcmp(vif->addr + 1, dev->mt76.macaddr + 1, ETH_ALEN - 1)))
-=======
 	if (!dev->mt76.vif_mask &&
 	    (((vif->addr[0] ^ dev->mphy.macaddr[0]) & ~GENMASK(4, 1)) ||
 	     memcmp(vif->addr + 1, dev->mphy.macaddr + 1, ETH_ALEN - 1)))
->>>>>>> 7d2a07b7
 		mt76x02_mac_setaddr(dev, vif->addr);
 
 	if (vif->addr[0] & BIT(1))
@@ -348,19 +323,11 @@
 		idx += 8;
 
 	/* vif is already set or idx is 8 for AP/Mesh/... */
-<<<<<<< HEAD
-	if (dev->mphy.vif_mask & BIT(idx) ||
-	    (vif->type != NL80211_IFTYPE_STATION && idx > 7))
-		return -EBUSY;
-
-	dev->mphy.vif_mask |= BIT(idx);
-=======
 	if (dev->mt76.vif_mask & BIT(idx) ||
 	    (vif->type != NL80211_IFTYPE_STATION && idx > 7))
 		return -EBUSY;
 
 	dev->mt76.vif_mask |= BIT(idx);
->>>>>>> 7d2a07b7
 
 	mt76x02_vif_init(dev, vif, idx);
 	return 0;
@@ -373,12 +340,7 @@
 	struct mt76x02_dev *dev = hw->priv;
 	struct mt76x02_vif *mvif = (struct mt76x02_vif *)vif->drv_priv;
 
-<<<<<<< HEAD
-	mt76_txq_remove(&dev->mt76, vif->txq);
-	dev->mphy.vif_mask &= ~BIT(mvif->idx);
-=======
 	dev->mt76.vif_mask &= ~BIT(mvif->idx);
->>>>>>> 7d2a07b7
 }
 EXPORT_SYMBOL_GPL(mt76x02_remove_interface);
 
@@ -658,11 +620,7 @@
 	struct mt76x02_sta *msta = (struct mt76x02_sta *)sta->drv_priv;
 	int idx = msta->wcid.idx;
 
-<<<<<<< HEAD
-	mt76_stop_tx_queues(&dev->mt76, sta, true);
-=======
 	mt76_stop_tx_queues(&dev->mphy, sta, true);
->>>>>>> 7d2a07b7
 	if (mt76_is_mmio(mdev))
 		mt76x02_mac_wcid_set_drop(dev, idx, ps);
 }
