// SPDX-License-Identifier: ISC
/* Copyright (C) 2020 MediaTek Inc. */

#include <linux/firmware.h>
#include "mt76_connac2_mac.h"
#include "mt76_connac_mcu.h"

int mt76_connac_mcu_start_firmware(struct mt76_dev *dev, u32 addr, u32 option)
{
	struct {
		__le32 option;
		__le32 addr;
	} req = {
		.option = cpu_to_le32(option),
		.addr = cpu_to_le32(addr),
	};

	return mt76_mcu_send_msg(dev, MCU_CMD(FW_START_REQ), &req,
				 sizeof(req), true);
}
EXPORT_SYMBOL_GPL(mt76_connac_mcu_start_firmware);

int mt76_connac_mcu_patch_sem_ctrl(struct mt76_dev *dev, bool get)
{
	u32 op = get ? PATCH_SEM_GET : PATCH_SEM_RELEASE;
	struct {
		__le32 op;
	} req = {
		.op = cpu_to_le32(op),
	};

	return mt76_mcu_send_msg(dev, MCU_CMD(PATCH_SEM_CONTROL),
				 &req, sizeof(req), true);
}
EXPORT_SYMBOL_GPL(mt76_connac_mcu_patch_sem_ctrl);

int mt76_connac_mcu_start_patch(struct mt76_dev *dev)
{
	struct {
		u8 check_crc;
		u8 reserved[3];
	} req = {
		.check_crc = 0,
	};

	return mt76_mcu_send_msg(dev, MCU_CMD(PATCH_FINISH_REQ),
				 &req, sizeof(req), true);
}
EXPORT_SYMBOL_GPL(mt76_connac_mcu_start_patch);

#define MCU_PATCH_ADDRESS	0x200000

int mt76_connac_mcu_init_download(struct mt76_dev *dev, u32 addr, u32 len,
				  u32 mode)
{
	struct {
		__le32 addr;
		__le32 len;
		__le32 mode;
	} req = {
		.addr = cpu_to_le32(addr),
		.len = cpu_to_le32(len),
		.mode = cpu_to_le32(mode),
	};
	int cmd;

	if ((!is_connac_v1(dev) && addr == MCU_PATCH_ADDRESS) ||
	    (is_mt7921(dev) && addr == 0x900000) ||
	    (is_mt7925(dev) && (addr == 0x900000 || addr == 0xe0002800)) ||
	    (is_mt7996(dev) && addr == 0x900000) ||
	    (is_mt7992(dev) && addr == 0x900000))
		cmd = MCU_CMD(PATCH_START_REQ);
	else
		cmd = MCU_CMD(TARGET_ADDRESS_LEN_REQ);

	return mt76_mcu_send_msg(dev, cmd, &req, sizeof(req), true);
}
EXPORT_SYMBOL_GPL(mt76_connac_mcu_init_download);

int mt76_connac_mcu_set_channel_domain(struct mt76_phy *phy)
{
	int len, i, n_max_channels, n_2ch = 0, n_5ch = 0, n_6ch = 0;
	struct mt76_connac_mcu_channel_domain {
		u8 alpha2[4]; /* regulatory_request.alpha2 */
		u8 bw_2g; /* BW_20_40M		0
			   * BW_20M		1
			   * BW_20_40_80M	2
			   * BW_20_40_80_160M	3
			   * BW_20_40_80_8080M	4
			   */
		u8 bw_5g;
		u8 bw_6g;
		u8 pad;
		u8 n_2ch;
		u8 n_5ch;
		u8 n_6ch;
		u8 pad2;
	} __packed hdr = {
		.bw_2g = 0,
		.bw_5g = 3, /* BW_20_40_80_160M */
		.bw_6g = 3,
	};
	struct mt76_connac_mcu_chan {
		__le16 hw_value;
		__le16 pad;
		__le32 flags;
	} __packed channel;
	struct mt76_dev *dev = phy->dev;
	struct ieee80211_channel *chan;
	struct sk_buff *skb;

	n_max_channels = phy->sband_2g.sband.n_channels +
			 phy->sband_5g.sband.n_channels +
			 phy->sband_6g.sband.n_channels;
	len = sizeof(hdr) + n_max_channels * sizeof(channel);

	skb = mt76_mcu_msg_alloc(dev, NULL, len);
	if (!skb)
		return -ENOMEM;

	skb_reserve(skb, sizeof(hdr));

	for (i = 0; i < phy->sband_2g.sband.n_channels; i++) {
		chan = &phy->sband_2g.sband.channels[i];
		if (chan->flags & IEEE80211_CHAN_DISABLED)
			continue;

		channel.hw_value = cpu_to_le16(chan->hw_value);
		channel.flags = cpu_to_le32(chan->flags);
		channel.pad = 0;

		skb_put_data(skb, &channel, sizeof(channel));
		n_2ch++;
	}
	for (i = 0; i < phy->sband_5g.sband.n_channels; i++) {
		chan = &phy->sband_5g.sband.channels[i];
		if (chan->flags & IEEE80211_CHAN_DISABLED)
			continue;

		channel.hw_value = cpu_to_le16(chan->hw_value);
		channel.flags = cpu_to_le32(chan->flags);
		channel.pad = 0;

		skb_put_data(skb, &channel, sizeof(channel));
		n_5ch++;
	}
	for (i = 0; i < phy->sband_6g.sband.n_channels; i++) {
		chan = &phy->sband_6g.sband.channels[i];
		if (chan->flags & IEEE80211_CHAN_DISABLED)
			continue;

		channel.hw_value = cpu_to_le16(chan->hw_value);
		channel.flags = cpu_to_le32(chan->flags);
		channel.pad = 0;

		skb_put_data(skb, &channel, sizeof(channel));
		n_6ch++;
	}

	BUILD_BUG_ON(sizeof(dev->alpha2) > sizeof(hdr.alpha2));
	memcpy(hdr.alpha2, dev->alpha2, sizeof(dev->alpha2));
	hdr.n_2ch = n_2ch;
	hdr.n_5ch = n_5ch;
	hdr.n_6ch = n_6ch;

	memcpy(__skb_push(skb, sizeof(hdr)), &hdr, sizeof(hdr));

	return mt76_mcu_skb_send_msg(dev, skb, MCU_CE_CMD(SET_CHAN_DOMAIN),
				     false);
}
EXPORT_SYMBOL_GPL(mt76_connac_mcu_set_channel_domain);

int mt76_connac_mcu_set_mac_enable(struct mt76_dev *dev, int band, bool enable,
				   bool hdr_trans)
{
	struct {
		u8 enable;
		u8 band;
		u8 rsv[2];
	} __packed req_mac = {
		.enable = enable,
		.band = band,
	};

	return mt76_mcu_send_msg(dev, MCU_EXT_CMD(MAC_INIT_CTRL), &req_mac,
				 sizeof(req_mac), true);
}
EXPORT_SYMBOL_GPL(mt76_connac_mcu_set_mac_enable);

int mt76_connac_mcu_set_vif_ps(struct mt76_dev *dev, struct ieee80211_vif *vif)
{
	struct mt76_vif_link *mvif = (struct mt76_vif_link *)vif->drv_priv;
	struct {
		u8 bss_idx;
		u8 ps_state; /* 0: device awake
			      * 1: static power save
			      * 2: dynamic power saving
			      */
	} req = {
		.bss_idx = mvif->idx,
		.ps_state = vif->cfg.ps ? 2 : 0,
	};

	if (vif->type != NL80211_IFTYPE_STATION)
		return -EOPNOTSUPP;

	return mt76_mcu_send_msg(dev, MCU_CE_CMD(SET_PS_PROFILE),
				 &req, sizeof(req), false);
}
EXPORT_SYMBOL_GPL(mt76_connac_mcu_set_vif_ps);

int mt76_connac_mcu_set_rts_thresh(struct mt76_dev *dev, u32 val, u8 band)
{
	struct {
		u8 prot_idx;
		u8 band;
		u8 rsv[2];
		__le32 len_thresh;
		__le32 pkt_thresh;
	} __packed req = {
		.prot_idx = 1,
		.band = band,
		.len_thresh = cpu_to_le32(val),
		.pkt_thresh = cpu_to_le32(0x2),
	};

	return mt76_mcu_send_msg(dev, MCU_EXT_CMD(PROTECT_CTRL), &req,
				 sizeof(req), true);
}
EXPORT_SYMBOL_GPL(mt76_connac_mcu_set_rts_thresh);

void mt76_connac_mcu_beacon_loss_iter(void *priv, u8 *mac,
				      struct ieee80211_vif *vif)
{
	struct mt76_vif_link *mvif = (struct mt76_vif_link *)vif->drv_priv;
	struct mt76_connac_beacon_loss_event *event = priv;

	if (mvif->idx != event->bss_idx)
		return;

	if (!(vif->driver_flags & IEEE80211_VIF_BEACON_FILTER))
		return;

	ieee80211_beacon_loss(vif);
}
EXPORT_SYMBOL_GPL(mt76_connac_mcu_beacon_loss_iter);

struct tlv *
mt76_connac_mcu_add_nested_tlv(struct sk_buff *skb, int tag, int len,
			       void *sta_ntlv, void *sta_wtbl)
{
	struct sta_ntlv_hdr *ntlv_hdr = sta_ntlv;
	struct tlv *sta_hdr = sta_wtbl;
	struct tlv *ptlv, tlv = {
		.tag = cpu_to_le16(tag),
		.len = cpu_to_le16(len),
	};
	u16 ntlv;

	ptlv = skb_put_zero(skb, len);
	memcpy(ptlv, &tlv, sizeof(tlv));

	ntlv = le16_to_cpu(ntlv_hdr->tlv_num);
	ntlv_hdr->tlv_num = cpu_to_le16(ntlv + 1);

	if (sta_hdr) {
		len += le16_to_cpu(sta_hdr->len);
		sta_hdr->len = cpu_to_le16(len);
	}

	return ptlv;
}
EXPORT_SYMBOL_GPL(mt76_connac_mcu_add_nested_tlv);

struct sk_buff *
__mt76_connac_mcu_alloc_sta_req(struct mt76_dev *dev, struct mt76_vif_link *mvif,
				struct mt76_wcid *wcid, int len)
{
	struct sta_req_hdr hdr = {
		.bss_idx = mvif->idx,
		.muar_idx = wcid ? mvif->omac_idx : 0,
		.is_tlv_append = 1,
	};
	struct sk_buff *skb;

	if (wcid && !wcid->sta && !wcid->sta_disabled)
		hdr.muar_idx = 0xe;

	mt76_connac_mcu_get_wlan_idx(dev, wcid, &hdr.wlan_idx_lo,
				     &hdr.wlan_idx_hi);
	skb = mt76_mcu_msg_alloc(dev, NULL, len);
	if (!skb)
		return ERR_PTR(-ENOMEM);

	skb_put_data(skb, &hdr, sizeof(hdr));

	return skb;
}
EXPORT_SYMBOL_GPL(__mt76_connac_mcu_alloc_sta_req);

struct wtbl_req_hdr *
mt76_connac_mcu_alloc_wtbl_req(struct mt76_dev *dev, struct mt76_wcid *wcid,
			       int cmd, void *sta_wtbl, struct sk_buff **skb)
{
	struct tlv *sta_hdr = sta_wtbl;
	struct wtbl_req_hdr hdr = {
		.operation = cmd,
	};
	struct sk_buff *nskb = *skb;

	mt76_connac_mcu_get_wlan_idx(dev, wcid, &hdr.wlan_idx_lo,
				     &hdr.wlan_idx_hi);
	if (!nskb) {
		nskb = mt76_mcu_msg_alloc(dev, NULL,
					  MT76_CONNAC_WTBL_UPDATE_MAX_SIZE);
		if (!nskb)
			return ERR_PTR(-ENOMEM);

		*skb = nskb;
	}

	if (sta_hdr)
		le16_add_cpu(&sta_hdr->len, sizeof(hdr));

	return skb_put_data(nskb, &hdr, sizeof(hdr));
}
EXPORT_SYMBOL_GPL(mt76_connac_mcu_alloc_wtbl_req);

void mt76_connac_mcu_bss_omac_tlv(struct sk_buff *skb,
				  struct ieee80211_vif *vif)
{
	struct mt76_vif_link *mvif = (struct mt76_vif_link *)vif->drv_priv;
	u8 omac_idx = mvif->omac_idx;
	struct bss_info_omac *omac;
	struct tlv *tlv;
	u32 type = 0;

	switch (vif->type) {
	case NL80211_IFTYPE_MONITOR:
	case NL80211_IFTYPE_MESH_POINT:
	case NL80211_IFTYPE_AP:
		if (vif->p2p)
			type = CONNECTION_P2P_GO;
		else
			type = CONNECTION_INFRA_AP;
		break;
	case NL80211_IFTYPE_STATION:
		if (vif->p2p)
			type = CONNECTION_P2P_GC;
		else
			type = CONNECTION_INFRA_STA;
		break;
	case NL80211_IFTYPE_ADHOC:
		type = CONNECTION_IBSS_ADHOC;
		break;
	default:
		WARN_ON(1);
		break;
	}

	tlv = mt76_connac_mcu_add_tlv(skb, BSS_INFO_OMAC, sizeof(*omac));

	omac = (struct bss_info_omac *)tlv;
	omac->conn_type = cpu_to_le32(type);
	omac->omac_idx = mvif->omac_idx;
	omac->band_idx = mvif->band_idx;
	omac->hw_bss_idx = omac_idx > EXT_BSSID_START ? HW_BSSID_0 : omac_idx;
}
EXPORT_SYMBOL_GPL(mt76_connac_mcu_bss_omac_tlv);

void mt76_connac_mcu_sta_basic_tlv(struct mt76_dev *dev, struct sk_buff *skb,
				   struct ieee80211_bss_conf *link_conf,
				   struct ieee80211_link_sta *link_sta,
				   int conn_state, bool newly)
{
	struct ieee80211_vif *vif = link_conf->vif;
	struct sta_rec_basic *basic;
	struct tlv *tlv;
	int conn_type;

	tlv = mt76_connac_mcu_add_tlv(skb, STA_REC_BASIC, sizeof(*basic));

	basic = (struct sta_rec_basic *)tlv;
	basic->extra_info = cpu_to_le16(EXTRA_INFO_VER);

	if (newly && conn_state != CONN_STATE_DISCONNECT)
		basic->extra_info |= cpu_to_le16(EXTRA_INFO_NEW);
	basic->conn_state = conn_state;

	if (!link_sta) {
		basic->conn_type = cpu_to_le32(CONNECTION_INFRA_BC);

		if (vif->type == NL80211_IFTYPE_STATION &&
		    !is_zero_ether_addr(link_conf->bssid)) {
			memcpy(basic->peer_addr, link_conf->bssid, ETH_ALEN);
			basic->aid = cpu_to_le16(vif->cfg.aid);
		} else {
			eth_broadcast_addr(basic->peer_addr);
		}
		return;
	}

	switch (vif->type) {
	case NL80211_IFTYPE_MESH_POINT:
	case NL80211_IFTYPE_AP:
		if (vif->p2p && !is_mt7921(dev))
			conn_type = CONNECTION_P2P_GC;
		else
			conn_type = CONNECTION_INFRA_STA;
		basic->conn_type = cpu_to_le32(conn_type);
		basic->aid = cpu_to_le16(link_sta->sta->aid);
		break;
	case NL80211_IFTYPE_STATION:
		if (vif->p2p && !is_mt7921(dev))
			conn_type = CONNECTION_P2P_GO;
		else
			conn_type = CONNECTION_INFRA_AP;
		basic->conn_type = cpu_to_le32(conn_type);
		basic->aid = cpu_to_le16(vif->cfg.aid);
		break;
	case NL80211_IFTYPE_ADHOC:
		basic->conn_type = cpu_to_le32(CONNECTION_IBSS_ADHOC);
		basic->aid = cpu_to_le16(link_sta->sta->aid);
		break;
	default:
		WARN_ON(1);
		break;
	}

	memcpy(basic->peer_addr, link_sta->addr, ETH_ALEN);
	basic->qos = link_sta->sta->wme;
}
EXPORT_SYMBOL_GPL(mt76_connac_mcu_sta_basic_tlv);

void mt76_connac_mcu_sta_uapsd(struct sk_buff *skb, struct ieee80211_vif *vif,
			       struct ieee80211_sta *sta)
{
	struct sta_rec_uapsd *uapsd;
	struct tlv *tlv;

	if (vif->type != NL80211_IFTYPE_AP || !sta->wme)
		return;

	tlv = mt76_connac_mcu_add_tlv(skb, STA_REC_APPS, sizeof(*uapsd));
	uapsd = (struct sta_rec_uapsd *)tlv;

	if (sta->uapsd_queues & IEEE80211_WMM_IE_STA_QOSINFO_AC_VO) {
		uapsd->dac_map |= BIT(3);
		uapsd->tac_map |= BIT(3);
	}
	if (sta->uapsd_queues & IEEE80211_WMM_IE_STA_QOSINFO_AC_VI) {
		uapsd->dac_map |= BIT(2);
		uapsd->tac_map |= BIT(2);
	}
	if (sta->uapsd_queues & IEEE80211_WMM_IE_STA_QOSINFO_AC_BE) {
		uapsd->dac_map |= BIT(1);
		uapsd->tac_map |= BIT(1);
	}
	if (sta->uapsd_queues & IEEE80211_WMM_IE_STA_QOSINFO_AC_BK) {
		uapsd->dac_map |= BIT(0);
		uapsd->tac_map |= BIT(0);
	}
	uapsd->max_sp = sta->max_sp;
}
EXPORT_SYMBOL_GPL(mt76_connac_mcu_sta_uapsd);

void mt76_connac_mcu_wtbl_hdr_trans_tlv(struct sk_buff *skb,
					struct ieee80211_vif *vif,
					struct mt76_wcid *wcid,
					void *sta_wtbl, void *wtbl_tlv)
{
	struct wtbl_hdr_trans *htr;
	struct tlv *tlv;

	tlv = mt76_connac_mcu_add_nested_tlv(skb, WTBL_HDR_TRANS,
					     sizeof(*htr),
					     wtbl_tlv, sta_wtbl);
	htr = (struct wtbl_hdr_trans *)tlv;
	htr->no_rx_trans = true;

	if (vif->type == NL80211_IFTYPE_STATION)
		htr->to_ds = true;
	else
		htr->from_ds = true;

	if (!wcid)
		return;

	htr->no_rx_trans = !test_bit(MT_WCID_FLAG_HDR_TRANS, &wcid->flags);
	if (test_bit(MT_WCID_FLAG_4ADDR, &wcid->flags)) {
		htr->to_ds = true;
		htr->from_ds = true;
	}
}
EXPORT_SYMBOL_GPL(mt76_connac_mcu_wtbl_hdr_trans_tlv);

int mt76_connac_mcu_sta_update_hdr_trans(struct mt76_dev *dev,
					 struct ieee80211_vif *vif,
					 struct mt76_wcid *wcid, int cmd)
{
	struct mt76_vif_link *mvif = (struct mt76_vif_link *)vif->drv_priv;
	struct wtbl_req_hdr *wtbl_hdr;
	struct tlv *sta_wtbl;
	struct sk_buff *skb;

	skb = mt76_connac_mcu_alloc_sta_req(dev, mvif, wcid);
	if (IS_ERR(skb))
		return PTR_ERR(skb);

	sta_wtbl = mt76_connac_mcu_add_tlv(skb, STA_REC_WTBL,
					   sizeof(struct tlv));

	wtbl_hdr = mt76_connac_mcu_alloc_wtbl_req(dev, wcid, WTBL_SET,
						  sta_wtbl, &skb);
	if (IS_ERR(wtbl_hdr))
		return PTR_ERR(wtbl_hdr);

	mt76_connac_mcu_wtbl_hdr_trans_tlv(skb, vif, wcid, sta_wtbl, wtbl_hdr);

	return mt76_mcu_skb_send_msg(dev, skb, cmd, true);
}
EXPORT_SYMBOL_GPL(mt76_connac_mcu_sta_update_hdr_trans);

int mt76_connac_mcu_wtbl_update_hdr_trans(struct mt76_dev *dev,
					  struct ieee80211_vif *vif,
					  struct ieee80211_sta *sta)
{
	struct mt76_wcid *wcid = (struct mt76_wcid *)sta->drv_priv;
	struct wtbl_req_hdr *wtbl_hdr;
	struct sk_buff *skb = NULL;

	wtbl_hdr = mt76_connac_mcu_alloc_wtbl_req(dev, wcid, WTBL_SET, NULL,
						  &skb);
	if (IS_ERR(wtbl_hdr))
		return PTR_ERR(wtbl_hdr);

	mt76_connac_mcu_wtbl_hdr_trans_tlv(skb, vif, wcid, NULL, wtbl_hdr);

	return mt76_mcu_skb_send_msg(dev, skb, MCU_EXT_CMD(WTBL_UPDATE), true);
}
EXPORT_SYMBOL_GPL(mt76_connac_mcu_wtbl_update_hdr_trans);

void mt76_connac_mcu_wtbl_generic_tlv(struct mt76_dev *dev,
				      struct sk_buff *skb,
				      struct ieee80211_vif *vif,
				      struct ieee80211_sta *sta,
				      void *sta_wtbl, void *wtbl_tlv)
{
	struct mt76_vif_link *mvif = (struct mt76_vif_link *)vif->drv_priv;
	struct wtbl_generic *generic;
	struct wtbl_rx *rx;
	struct wtbl_spe *spe;
	struct tlv *tlv;

	tlv = mt76_connac_mcu_add_nested_tlv(skb, WTBL_GENERIC,
					     sizeof(*generic),
					     wtbl_tlv, sta_wtbl);

	generic = (struct wtbl_generic *)tlv;

	if (sta) {
		if (vif->type == NL80211_IFTYPE_STATION)
			generic->partial_aid = cpu_to_le16(vif->cfg.aid);
		else
			generic->partial_aid = cpu_to_le16(sta->aid);
		memcpy(generic->peer_addr, sta->addr, ETH_ALEN);
		generic->muar_idx = mvif->omac_idx;
		generic->qos = sta->wme;
	} else {
		if (!is_connac_v1(dev) && vif->type == NL80211_IFTYPE_STATION)
			memcpy(generic->peer_addr, vif->bss_conf.bssid,
			       ETH_ALEN);
		else
			eth_broadcast_addr(generic->peer_addr);

		generic->muar_idx = 0xe;
	}

	tlv = mt76_connac_mcu_add_nested_tlv(skb, WTBL_RX, sizeof(*rx),
					     wtbl_tlv, sta_wtbl);

	rx = (struct wtbl_rx *)tlv;
	rx->rca1 = sta ? vif->type != NL80211_IFTYPE_AP : 1;
	rx->rca2 = 1;
	rx->rv = 1;

	if (!is_connac_v1(dev))
		return;

	tlv = mt76_connac_mcu_add_nested_tlv(skb, WTBL_SPE, sizeof(*spe),
					     wtbl_tlv, sta_wtbl);
	spe = (struct wtbl_spe *)tlv;
	spe->spe_idx = 24;
}
EXPORT_SYMBOL_GPL(mt76_connac_mcu_wtbl_generic_tlv);

static void
mt76_connac_mcu_sta_amsdu_tlv(struct sk_buff *skb, struct ieee80211_sta *sta,
			      struct ieee80211_vif *vif)
{
	struct mt76_wcid *wcid = (struct mt76_wcid *)sta->drv_priv;
	struct sta_rec_amsdu *amsdu;
	struct tlv *tlv;

	if (vif->type != NL80211_IFTYPE_AP &&
	    vif->type != NL80211_IFTYPE_STATION)
		return;

	if (!sta->deflink.agg.max_amsdu_len)
		return;

	tlv = mt76_connac_mcu_add_tlv(skb, STA_REC_HW_AMSDU, sizeof(*amsdu));
	amsdu = (struct sta_rec_amsdu *)tlv;
	amsdu->max_amsdu_num = 8;
	amsdu->amsdu_en = true;
	amsdu->max_mpdu_size = sta->deflink.agg.max_amsdu_len >=
			       IEEE80211_MAX_MPDU_LEN_VHT_7991;

	wcid->amsdu = true;
}

#define HE_PHY(p, c)	u8_get_bits(c, IEEE80211_HE_PHY_##p)
#define HE_MAC(m, c)	u8_get_bits(c, IEEE80211_HE_MAC_##m)
static void
mt76_connac_mcu_sta_he_tlv(struct sk_buff *skb, struct ieee80211_sta *sta)
{
	struct ieee80211_sta_he_cap *he_cap = &sta->deflink.he_cap;
	struct ieee80211_he_cap_elem *elem = &he_cap->he_cap_elem;
	struct sta_rec_he *he;
	struct tlv *tlv;
	u32 cap = 0;

	tlv = mt76_connac_mcu_add_tlv(skb, STA_REC_HE, sizeof(*he));

	he = (struct sta_rec_he *)tlv;

	if (elem->mac_cap_info[0] & IEEE80211_HE_MAC_CAP0_HTC_HE)
		cap |= STA_REC_HE_CAP_HTC;

	if (elem->mac_cap_info[2] & IEEE80211_HE_MAC_CAP2_BSR)
		cap |= STA_REC_HE_CAP_BSR;

	if (elem->mac_cap_info[3] & IEEE80211_HE_MAC_CAP3_OMI_CONTROL)
		cap |= STA_REC_HE_CAP_OM;

	if (elem->mac_cap_info[4] & IEEE80211_HE_MAC_CAP4_AMSDU_IN_AMPDU)
		cap |= STA_REC_HE_CAP_AMSDU_IN_AMPDU;

	if (elem->mac_cap_info[4] & IEEE80211_HE_MAC_CAP4_BQR)
		cap |= STA_REC_HE_CAP_BQR;

	if (elem->phy_cap_info[0] &
	    (IEEE80211_HE_PHY_CAP0_CHANNEL_WIDTH_SET_RU_MAPPING_IN_2G |
	     IEEE80211_HE_PHY_CAP0_CHANNEL_WIDTH_SET_RU_MAPPING_IN_5G))
		cap |= STA_REC_HE_CAP_BW20_RU242_SUPPORT;

	if (elem->phy_cap_info[1] &
	    IEEE80211_HE_PHY_CAP1_LDPC_CODING_IN_PAYLOAD)
		cap |= STA_REC_HE_CAP_LDPC;

	if (elem->phy_cap_info[1] &
	    IEEE80211_HE_PHY_CAP1_HE_LTF_AND_GI_FOR_HE_PPDUS_0_8US)
		cap |= STA_REC_HE_CAP_SU_PPDU_1LTF_8US_GI;

	if (elem->phy_cap_info[2] &
	    IEEE80211_HE_PHY_CAP2_NDP_4x_LTF_AND_3_2US)
		cap |= STA_REC_HE_CAP_NDP_4LTF_3DOT2MS_GI;

	if (elem->phy_cap_info[2] &
	    IEEE80211_HE_PHY_CAP2_STBC_TX_UNDER_80MHZ)
		cap |= STA_REC_HE_CAP_LE_EQ_80M_TX_STBC;

	if (elem->phy_cap_info[2] &
	    IEEE80211_HE_PHY_CAP2_STBC_RX_UNDER_80MHZ)
		cap |= STA_REC_HE_CAP_LE_EQ_80M_RX_STBC;

	if (elem->phy_cap_info[6] &
	    IEEE80211_HE_PHY_CAP6_PARTIAL_BW_EXT_RANGE)
		cap |= STA_REC_HE_CAP_PARTIAL_BW_EXT_RANGE;

	if (elem->phy_cap_info[7] &
	    IEEE80211_HE_PHY_CAP7_HE_SU_MU_PPDU_4XLTF_AND_08_US_GI)
		cap |= STA_REC_HE_CAP_SU_MU_PPDU_4LTF_8US_GI;

	if (elem->phy_cap_info[7] &
	    IEEE80211_HE_PHY_CAP7_STBC_TX_ABOVE_80MHZ)
		cap |= STA_REC_HE_CAP_GT_80M_TX_STBC;

	if (elem->phy_cap_info[7] &
	    IEEE80211_HE_PHY_CAP7_STBC_RX_ABOVE_80MHZ)
		cap |= STA_REC_HE_CAP_GT_80M_RX_STBC;

	if (elem->phy_cap_info[8] &
	    IEEE80211_HE_PHY_CAP8_HE_ER_SU_PPDU_4XLTF_AND_08_US_GI)
		cap |= STA_REC_HE_CAP_ER_SU_PPDU_4LTF_8US_GI;

	if (elem->phy_cap_info[8] &
	    IEEE80211_HE_PHY_CAP8_HE_ER_SU_1XLTF_AND_08_US_GI)
		cap |= STA_REC_HE_CAP_ER_SU_PPDU_1LTF_8US_GI;

	if (elem->phy_cap_info[9] &
	    IEEE80211_HE_PHY_CAP9_NON_TRIGGERED_CQI_FEEDBACK)
		cap |= STA_REC_HE_CAP_TRIG_CQI_FK;

	if (elem->phy_cap_info[9] &
	    IEEE80211_HE_PHY_CAP9_TX_1024_QAM_LESS_THAN_242_TONE_RU)
		cap |= STA_REC_HE_CAP_TX_1024QAM_UNDER_RU242;

	if (elem->phy_cap_info[9] &
	    IEEE80211_HE_PHY_CAP9_RX_1024_QAM_LESS_THAN_242_TONE_RU)
		cap |= STA_REC_HE_CAP_RX_1024QAM_UNDER_RU242;

	he->he_cap = cpu_to_le32(cap);

	switch (sta->deflink.bandwidth) {
	case IEEE80211_STA_RX_BW_160:
		if (elem->phy_cap_info[0] &
		    IEEE80211_HE_PHY_CAP0_CHANNEL_WIDTH_SET_80PLUS80_MHZ_IN_5G)
			he->max_nss_mcs[CMD_HE_MCS_BW8080] =
				he_cap->he_mcs_nss_supp.rx_mcs_80p80;

		he->max_nss_mcs[CMD_HE_MCS_BW160] =
				he_cap->he_mcs_nss_supp.rx_mcs_160;
		fallthrough;
	default:
		he->max_nss_mcs[CMD_HE_MCS_BW80] =
				he_cap->he_mcs_nss_supp.rx_mcs_80;
		break;
	}

	he->t_frame_dur =
		HE_MAC(CAP1_TF_MAC_PAD_DUR_MASK, elem->mac_cap_info[1]);
	he->max_ampdu_exp =
		HE_MAC(CAP3_MAX_AMPDU_LEN_EXP_MASK, elem->mac_cap_info[3]);

	he->bw_set =
		HE_PHY(CAP0_CHANNEL_WIDTH_SET_MASK, elem->phy_cap_info[0]);
	he->device_class =
		HE_PHY(CAP1_DEVICE_CLASS_A, elem->phy_cap_info[1]);
	he->punc_pream_rx =
		HE_PHY(CAP1_PREAMBLE_PUNC_RX_MASK, elem->phy_cap_info[1]);

	he->dcm_tx_mode =
		HE_PHY(CAP3_DCM_MAX_CONST_TX_MASK, elem->phy_cap_info[3]);
	he->dcm_tx_max_nss =
		HE_PHY(CAP3_DCM_MAX_TX_NSS_2, elem->phy_cap_info[3]);
	he->dcm_rx_mode =
		HE_PHY(CAP3_DCM_MAX_CONST_RX_MASK, elem->phy_cap_info[3]);
	he->dcm_rx_max_nss =
		HE_PHY(CAP3_DCM_MAX_RX_NSS_2, elem->phy_cap_info[3]);
	he->dcm_rx_max_nss =
		HE_PHY(CAP8_DCM_MAX_RU_MASK, elem->phy_cap_info[8]);

	he->pkt_ext = 2;
}

void
mt76_connac_mcu_sta_he_tlv_v2(struct sk_buff *skb, struct ieee80211_sta *sta)
{
	struct ieee80211_sta_he_cap *he_cap = &sta->deflink.he_cap;
	struct ieee80211_he_cap_elem *elem = &he_cap->he_cap_elem;
	struct sta_rec_he_v2 *he;
	struct tlv *tlv;

	tlv = mt76_connac_mcu_add_tlv(skb, STA_REC_HE_V2, sizeof(*he));

	he = (struct sta_rec_he_v2 *)tlv;
	memcpy(he->he_phy_cap, elem->phy_cap_info, sizeof(he->he_phy_cap));
	memcpy(he->he_mac_cap, elem->mac_cap_info, sizeof(he->he_mac_cap));

	switch (sta->deflink.bandwidth) {
	case IEEE80211_STA_RX_BW_160:
		if (elem->phy_cap_info[0] &
		    IEEE80211_HE_PHY_CAP0_CHANNEL_WIDTH_SET_80PLUS80_MHZ_IN_5G)
			he->max_nss_mcs[CMD_HE_MCS_BW8080] =
				he_cap->he_mcs_nss_supp.rx_mcs_80p80;

		he->max_nss_mcs[CMD_HE_MCS_BW160] =
				he_cap->he_mcs_nss_supp.rx_mcs_160;
		fallthrough;
	default:
		he->max_nss_mcs[CMD_HE_MCS_BW80] =
				he_cap->he_mcs_nss_supp.rx_mcs_80;
		break;
	}

	he->pkt_ext = IEEE80211_HE_PHY_CAP9_NOMINAL_PKT_PADDING_16US;
}
EXPORT_SYMBOL_GPL(mt76_connac_mcu_sta_he_tlv_v2);

u8
mt76_connac_get_phy_mode_v2(struct mt76_phy *mphy, struct ieee80211_vif *vif,
			    enum nl80211_band band,
			    struct ieee80211_link_sta *link_sta)
{
	struct ieee80211_sta_ht_cap *ht_cap;
	struct ieee80211_sta_vht_cap *vht_cap;
	const struct ieee80211_sta_he_cap *he_cap;
	const struct ieee80211_sta_eht_cap *eht_cap;
	u8 mode = 0;

	if (link_sta) {
		ht_cap = &link_sta->ht_cap;
		vht_cap = &link_sta->vht_cap;
		he_cap = &link_sta->he_cap;
		eht_cap = &link_sta->eht_cap;
	} else {
		struct ieee80211_supported_band *sband;

		sband = mphy->hw->wiphy->bands[band];
		ht_cap = &sband->ht_cap;
		vht_cap = &sband->vht_cap;
		he_cap = ieee80211_get_he_iftype_cap(sband, vif->type);
		eht_cap = ieee80211_get_eht_iftype_cap(sband, vif->type);
	}

	if (band == NL80211_BAND_2GHZ) {
		mode |= PHY_TYPE_BIT_HR_DSSS | PHY_TYPE_BIT_ERP;

		if (ht_cap->ht_supported)
			mode |= PHY_TYPE_BIT_HT;

		if (he_cap && he_cap->has_he)
			mode |= PHY_TYPE_BIT_HE;

		if (eht_cap && eht_cap->has_eht)
			mode |= PHY_TYPE_BIT_BE;
	} else if (band == NL80211_BAND_5GHZ || band == NL80211_BAND_6GHZ) {
		mode |= PHY_TYPE_BIT_OFDM;

		if (ht_cap->ht_supported)
			mode |= PHY_TYPE_BIT_HT;

		if (vht_cap->vht_supported)
			mode |= PHY_TYPE_BIT_VHT;

		if (he_cap && he_cap->has_he)
			mode |= PHY_TYPE_BIT_HE;

		if (eht_cap && eht_cap->has_eht)
			mode |= PHY_TYPE_BIT_BE;
	}

	return mode;
}
EXPORT_SYMBOL_GPL(mt76_connac_get_phy_mode_v2);

void mt76_connac_mcu_sta_tlv(struct mt76_phy *mphy, struct sk_buff *skb,
			     struct ieee80211_sta *sta,
			     struct ieee80211_vif *vif,
			     u8 rcpi, u8 sta_state)
{
	struct mt76_vif_link *mvif = (struct mt76_vif_link *)vif->drv_priv;
	struct cfg80211_chan_def *chandef = mvif->ctx ?
					    &mvif->ctx->def : &mphy->chandef;
	enum nl80211_band band = chandef->chan->band;
	struct mt76_dev *dev = mphy->dev;
	struct sta_rec_ra_info *ra_info;
	struct sta_rec_state *state;
	struct sta_rec_phy *phy;
	struct tlv *tlv;
	u16 supp_rates;

	/* starec ht */
	if (sta->deflink.ht_cap.ht_supported) {
		struct sta_rec_ht *ht;

		tlv = mt76_connac_mcu_add_tlv(skb, STA_REC_HT, sizeof(*ht));
		ht = (struct sta_rec_ht *)tlv;
		ht->ht_cap = cpu_to_le16(sta->deflink.ht_cap.cap);
	}

	/* starec vht */
	if (sta->deflink.vht_cap.vht_supported) {
		struct sta_rec_vht *vht;
		int len;

		len = is_mt7921(dev) ? sizeof(*vht) : sizeof(*vht) - 4;
		tlv = mt76_connac_mcu_add_tlv(skb, STA_REC_VHT, len);
		vht = (struct sta_rec_vht *)tlv;
		vht->vht_cap = cpu_to_le32(sta->deflink.vht_cap.cap);
		vht->vht_rx_mcs_map = sta->deflink.vht_cap.vht_mcs.rx_mcs_map;
		vht->vht_tx_mcs_map = sta->deflink.vht_cap.vht_mcs.tx_mcs_map;
	}

	/* starec uapsd */
	mt76_connac_mcu_sta_uapsd(skb, vif, sta);

	if (!is_mt7921(dev))
		return;

	if (sta->deflink.ht_cap.ht_supported || sta->deflink.he_cap.has_he)
		mt76_connac_mcu_sta_amsdu_tlv(skb, sta, vif);

	/* starec he */
	if (sta->deflink.he_cap.has_he) {
		mt76_connac_mcu_sta_he_tlv(skb, sta);
		mt76_connac_mcu_sta_he_tlv_v2(skb, sta);
		if (band == NL80211_BAND_6GHZ &&
		    sta_state == MT76_STA_INFO_STATE_ASSOC) {
			struct sta_rec_he_6g_capa *he_6g_capa;

			tlv = mt76_connac_mcu_add_tlv(skb, STA_REC_HE_6G,
						      sizeof(*he_6g_capa));
			he_6g_capa = (struct sta_rec_he_6g_capa *)tlv;
			he_6g_capa->capa = sta->deflink.he_6ghz_capa.capa;
		}
	}

	tlv = mt76_connac_mcu_add_tlv(skb, STA_REC_PHY, sizeof(*phy));
	phy = (struct sta_rec_phy *)tlv;
	phy->phy_type = mt76_connac_get_phy_mode_v2(mphy, vif, band,
						    &sta->deflink);
	phy->basic_rate = cpu_to_le16((u16)vif->bss_conf.basic_rates);
	phy->rcpi = rcpi;
	phy->ampdu = FIELD_PREP(IEEE80211_HT_AMPDU_PARM_FACTOR,
				sta->deflink.ht_cap.ampdu_factor) |
		     FIELD_PREP(IEEE80211_HT_AMPDU_PARM_DENSITY,
				sta->deflink.ht_cap.ampdu_density);

	tlv = mt76_connac_mcu_add_tlv(skb, STA_REC_RA, sizeof(*ra_info));
	ra_info = (struct sta_rec_ra_info *)tlv;

	supp_rates = sta->deflink.supp_rates[band];
	if (band == NL80211_BAND_2GHZ)
		supp_rates = FIELD_PREP(RA_LEGACY_OFDM, supp_rates >> 4) |
			     FIELD_PREP(RA_LEGACY_CCK, supp_rates & 0xf);
	else
		supp_rates = FIELD_PREP(RA_LEGACY_OFDM, supp_rates);

	ra_info->legacy = cpu_to_le16(supp_rates);

	if (sta->deflink.ht_cap.ht_supported)
		memcpy(ra_info->rx_mcs_bitmask,
		       sta->deflink.ht_cap.mcs.rx_mask,
		       HT_MCS_MASK_NUM);

	tlv = mt76_connac_mcu_add_tlv(skb, STA_REC_STATE, sizeof(*state));
	state = (struct sta_rec_state *)tlv;
	state->state = sta_state;

	if (sta->deflink.vht_cap.vht_supported) {
		state->vht_opmode = sta->deflink.bandwidth;
		state->vht_opmode |= (sta->deflink.rx_nss - 1) <<
			IEEE80211_OPMODE_NOTIF_RX_NSS_SHIFT;
	}
}
EXPORT_SYMBOL_GPL(mt76_connac_mcu_sta_tlv);

void mt76_connac_mcu_wtbl_smps_tlv(struct sk_buff *skb,
				   struct ieee80211_sta *sta,
				   void *sta_wtbl, void *wtbl_tlv)
{
	struct wtbl_smps *smps;
	struct tlv *tlv;

	tlv = mt76_connac_mcu_add_nested_tlv(skb, WTBL_SMPS, sizeof(*smps),
					     wtbl_tlv, sta_wtbl);
	smps = (struct wtbl_smps *)tlv;
	smps->smps = (sta->deflink.smps_mode == IEEE80211_SMPS_DYNAMIC);
}
EXPORT_SYMBOL_GPL(mt76_connac_mcu_wtbl_smps_tlv);

void mt76_connac_mcu_wtbl_ht_tlv(struct mt76_dev *dev, struct sk_buff *skb,
				 struct ieee80211_sta *sta, void *sta_wtbl,
				 void *wtbl_tlv, bool ht_ldpc, bool vht_ldpc)
{
	struct wtbl_ht *ht = NULL;
	struct tlv *tlv;
	u32 flags = 0;

	if (sta->deflink.ht_cap.ht_supported || sta->deflink.he_6ghz_capa.capa) {
		tlv = mt76_connac_mcu_add_nested_tlv(skb, WTBL_HT, sizeof(*ht),
						     wtbl_tlv, sta_wtbl);
		ht = (struct wtbl_ht *)tlv;
		ht->ldpc = ht_ldpc &&
			   !!(sta->deflink.ht_cap.cap & IEEE80211_HT_CAP_LDPC_CODING);

		if (sta->deflink.ht_cap.ht_supported) {
			ht->af = sta->deflink.ht_cap.ampdu_factor;
			ht->mm = sta->deflink.ht_cap.ampdu_density;
		} else {
			ht->af = le16_get_bits(sta->deflink.he_6ghz_capa.capa,
					       IEEE80211_HE_6GHZ_CAP_MAX_AMPDU_LEN_EXP);
			ht->mm = le16_get_bits(sta->deflink.he_6ghz_capa.capa,
					       IEEE80211_HE_6GHZ_CAP_MIN_MPDU_START);
		}

		ht->ht = true;
	}

	if (sta->deflink.vht_cap.vht_supported || sta->deflink.he_6ghz_capa.capa) {
		struct wtbl_vht *vht;
		u8 af;

		tlv = mt76_connac_mcu_add_nested_tlv(skb, WTBL_VHT,
						     sizeof(*vht), wtbl_tlv,
						     sta_wtbl);
		vht = (struct wtbl_vht *)tlv;
		vht->ldpc = vht_ldpc &&
			    !!(sta->deflink.vht_cap.cap & IEEE80211_VHT_CAP_RXLDPC);
		vht->vht = true;

		af = FIELD_GET(IEEE80211_VHT_CAP_MAX_A_MPDU_LENGTH_EXPONENT_MASK,
			       sta->deflink.vht_cap.cap);
		if (ht)
			ht->af = max(ht->af, af);
	}

	mt76_connac_mcu_wtbl_smps_tlv(skb, sta, sta_wtbl, wtbl_tlv);

	if (is_connac_v1(dev) && sta->deflink.ht_cap.ht_supported) {
		/* sgi */
		u32 msk = MT_WTBL_W5_SHORT_GI_20 | MT_WTBL_W5_SHORT_GI_40 |
			  MT_WTBL_W5_SHORT_GI_80 | MT_WTBL_W5_SHORT_GI_160;
		struct wtbl_raw *raw;

		tlv = mt76_connac_mcu_add_nested_tlv(skb, WTBL_RAW_DATA,
						     sizeof(*raw), wtbl_tlv,
						     sta_wtbl);

		if (sta->deflink.ht_cap.cap & IEEE80211_HT_CAP_SGI_20)
			flags |= MT_WTBL_W5_SHORT_GI_20;
		if (sta->deflink.ht_cap.cap & IEEE80211_HT_CAP_SGI_40)
			flags |= MT_WTBL_W5_SHORT_GI_40;

		if (sta->deflink.vht_cap.vht_supported) {
			if (sta->deflink.vht_cap.cap & IEEE80211_VHT_CAP_SHORT_GI_80)
				flags |= MT_WTBL_W5_SHORT_GI_80;
			if (sta->deflink.vht_cap.cap & IEEE80211_VHT_CAP_SHORT_GI_160)
				flags |= MT_WTBL_W5_SHORT_GI_160;
		}
		raw = (struct wtbl_raw *)tlv;
		raw->val = cpu_to_le32(flags);
		raw->msk = cpu_to_le32(~msk);
		raw->wtbl_idx = 1;
		raw->dw = 5;
	}
}
EXPORT_SYMBOL_GPL(mt76_connac_mcu_wtbl_ht_tlv);

int mt76_connac_mcu_sta_cmd(struct mt76_phy *phy,
			    struct mt76_sta_cmd_info *info)
{
	struct mt76_vif_link *mvif = (struct mt76_vif_link *)info->vif->drv_priv;
	struct ieee80211_link_sta *link_sta;
	struct mt76_dev *dev = phy->dev;
	struct wtbl_req_hdr *wtbl_hdr;
	struct tlv *sta_wtbl;
	struct sk_buff *skb;
	int conn_state;

	if (!info->link_conf)
		info->link_conf = &info->vif->bss_conf;

	skb = mt76_connac_mcu_alloc_sta_req(dev, mvif, info->wcid);
	if (IS_ERR(skb))
		return PTR_ERR(skb);

	conn_state = info->enable ? CONN_STATE_PORT_SECURE :
				    CONN_STATE_DISCONNECT;
	link_sta = info->sta ? &info->sta->deflink : NULL;
	if (info->sta || !info->offload_fw)
		mt76_connac_mcu_sta_basic_tlv(dev, skb, info->link_conf,
					      link_sta, conn_state,
					      info->newly);
	if (info->sta && info->enable)
		mt76_connac_mcu_sta_tlv(phy, skb, info->sta,
					info->vif, info->rcpi,
					info->state);

	sta_wtbl = mt76_connac_mcu_add_tlv(skb, STA_REC_WTBL,
					   sizeof(struct tlv));

	wtbl_hdr = mt76_connac_mcu_alloc_wtbl_req(dev, info->wcid,
						  WTBL_RESET_AND_SET,
						  sta_wtbl, &skb);
	if (IS_ERR(wtbl_hdr))
		return PTR_ERR(wtbl_hdr);

	if (info->enable) {
		mt76_connac_mcu_wtbl_generic_tlv(dev, skb, info->vif,
						 info->sta, sta_wtbl,
						 wtbl_hdr);
		mt76_connac_mcu_wtbl_hdr_trans_tlv(skb, info->vif, info->wcid,
						   sta_wtbl, wtbl_hdr);
		if (info->sta)
			mt76_connac_mcu_wtbl_ht_tlv(dev, skb, info->sta,
						    sta_wtbl, wtbl_hdr,
						    true, true);
	}

	return mt76_mcu_skb_send_msg(dev, skb, info->cmd, true);
}
EXPORT_SYMBOL_GPL(mt76_connac_mcu_sta_cmd);

void mt76_connac_mcu_wtbl_ba_tlv(struct mt76_dev *dev, struct sk_buff *skb,
				 struct ieee80211_ampdu_params *params,
				 bool enable, bool tx, void *sta_wtbl,
				 void *wtbl_tlv)
{
	struct wtbl_ba *ba;
	struct tlv *tlv;

	tlv = mt76_connac_mcu_add_nested_tlv(skb, WTBL_BA, sizeof(*ba),
					     wtbl_tlv, sta_wtbl);

	ba = (struct wtbl_ba *)tlv;
	ba->tid = params->tid;

	if (tx) {
		ba->ba_type = MT_BA_TYPE_ORIGINATOR;
		ba->sn = enable ? cpu_to_le16(params->ssn) : 0;
		ba->ba_winsize = enable ? cpu_to_le16(params->buf_size) : 0;
		ba->ba_en = enable;
	} else {
		memcpy(ba->peer_addr, params->sta->addr, ETH_ALEN);
		ba->ba_type = MT_BA_TYPE_RECIPIENT;
		ba->rst_ba_tid = params->tid;
		ba->rst_ba_sel = RST_BA_MAC_TID_MATCH;
		ba->rst_ba_sb = 1;
	}

	if (!is_connac_v1(dev)) {
		ba->ba_winsize = enable ? cpu_to_le16(params->buf_size) : 0;
		return;
	}

	if (enable && tx) {
		static const u8 ba_range[] = { 4, 8, 12, 24, 36, 48, 54, 64 };
		int i;

		for (i = 7; i > 0; i--) {
			if (params->buf_size >= ba_range[i])
				break;
		}
		ba->ba_winsize_idx = i;
	}
}
EXPORT_SYMBOL_GPL(mt76_connac_mcu_wtbl_ba_tlv);

int mt76_connac_mcu_uni_add_dev(struct mt76_phy *phy,
				struct ieee80211_bss_conf *bss_conf,
<<<<<<< HEAD
				struct mt76_vif *mvif,
=======
				struct mt76_vif_link *mvif,
>>>>>>> 69730cac
				struct mt76_wcid *wcid,
				bool enable)
{
	struct mt76_dev *dev = phy->dev;
	struct {
		struct {
			u8 omac_idx;
			u8 band_idx;
			__le16 pad;
		} __packed hdr;
		struct req_tlv {
			__le16 tag;
			__le16 len;
			u8 active;
			u8 link_idx; /* not link_id */
			u8 omac_addr[ETH_ALEN];
		} __packed tlv;
	} dev_req = {
		.hdr = {
			.omac_idx = mvif->omac_idx,
			.band_idx = mvif->band_idx,
		},
		.tlv = {
			.tag = cpu_to_le16(DEV_INFO_ACTIVE),
			.len = cpu_to_le16(sizeof(struct req_tlv)),
			.active = enable,
			.link_idx = mvif->idx,
		},
	};
	struct {
		struct {
			u8 bss_idx;
			u8 pad[3];
		} __packed hdr;
		struct mt76_connac_bss_basic_tlv basic;
	} basic_req = {
		.hdr = {
			.bss_idx = mvif->idx,
		},
		.basic = {
			.tag = cpu_to_le16(UNI_BSS_INFO_BASIC),
			.len = cpu_to_le16(sizeof(struct mt76_connac_bss_basic_tlv)),
			.omac_idx = mvif->omac_idx,
			.band_idx = mvif->band_idx,
			.wmm_idx = mvif->wmm_idx,
			.active = enable,
			.bmc_tx_wlan_idx = cpu_to_le16(wcid->idx),
			.sta_idx = cpu_to_le16(wcid->idx),
			.conn_state = 1,
			.link_idx = mvif->idx,
		},
	};
	int err, idx, cmd, len;
	void *data;

	switch (bss_conf->vif->type) {
	case NL80211_IFTYPE_MESH_POINT:
	case NL80211_IFTYPE_MONITOR:
	case NL80211_IFTYPE_AP:
		basic_req.basic.conn_type = cpu_to_le32(CONNECTION_INFRA_AP);
		break;
	case NL80211_IFTYPE_STATION:
		basic_req.basic.conn_type = cpu_to_le32(CONNECTION_INFRA_STA);
		break;
	case NL80211_IFTYPE_P2P_DEVICE:
		basic_req.basic.conn_type = cpu_to_le32(CONNECTION_P2P_GO);
		break;
	case NL80211_IFTYPE_ADHOC:
		basic_req.basic.conn_type = cpu_to_le32(CONNECTION_IBSS_ADHOC);
		break;
	default:
		WARN_ON(1);
		break;
	}

	idx = mvif->omac_idx > EXT_BSSID_START ? HW_BSSID_0 : mvif->omac_idx;
	basic_req.basic.hw_bss_idx = idx;

	memcpy(dev_req.tlv.omac_addr, bss_conf->addr, ETH_ALEN);

	cmd = enable ? MCU_UNI_CMD(DEV_INFO_UPDATE) : MCU_UNI_CMD(BSS_INFO_UPDATE);
	data = enable ? (void *)&dev_req : (void *)&basic_req;
	len = enable ? sizeof(dev_req) : sizeof(basic_req);

	err = mt76_mcu_send_msg(dev, cmd, data, len, true);
	if (err < 0)
		return err;

	cmd = enable ? MCU_UNI_CMD(BSS_INFO_UPDATE) : MCU_UNI_CMD(DEV_INFO_UPDATE);
	data = enable ? (void *)&basic_req : (void *)&dev_req;
	len = enable ? sizeof(basic_req) : sizeof(dev_req);

	return mt76_mcu_send_msg(dev, cmd, data, len, true);
}
EXPORT_SYMBOL_GPL(mt76_connac_mcu_uni_add_dev);

void mt76_connac_mcu_sta_ba_tlv(struct sk_buff *skb,
				struct ieee80211_ampdu_params *params,
				bool enable, bool tx)
{
	struct sta_rec_ba *ba;
	struct tlv *tlv;

	tlv = mt76_connac_mcu_add_tlv(skb, STA_REC_BA, sizeof(*ba));

	ba = (struct sta_rec_ba *)tlv;
	ba->ba_type = tx ? MT_BA_TYPE_ORIGINATOR : MT_BA_TYPE_RECIPIENT;
	ba->winsize = cpu_to_le16(params->buf_size);
	ba->ssn = cpu_to_le16(params->ssn);
	ba->ba_en = enable << params->tid;
	ba->amsdu = params->amsdu;
	ba->tid = params->tid;
}
EXPORT_SYMBOL_GPL(mt76_connac_mcu_sta_ba_tlv);

int mt76_connac_mcu_sta_wed_update(struct mt76_dev *dev, struct sk_buff *skb)
{
	if (!mt76_is_mmio(dev))
		return 0;

	if (!mtk_wed_device_active(&dev->mmio.wed))
		return 0;

	return mtk_wed_device_update_msg(&dev->mmio.wed, WED_WO_STA_REC,
					 skb->data, skb->len);
}
EXPORT_SYMBOL_GPL(mt76_connac_mcu_sta_wed_update);

int mt76_connac_mcu_sta_ba(struct mt76_dev *dev, struct mt76_vif_link *mvif,
			   struct ieee80211_ampdu_params *params,
			   int cmd, bool enable, bool tx)
{
	struct mt76_wcid *wcid = (struct mt76_wcid *)params->sta->drv_priv;
	struct wtbl_req_hdr *wtbl_hdr;
	struct tlv *sta_wtbl;
	struct sk_buff *skb;
	int ret;

	skb = mt76_connac_mcu_alloc_sta_req(dev, mvif, wcid);
	if (IS_ERR(skb))
		return PTR_ERR(skb);

	sta_wtbl = mt76_connac_mcu_add_tlv(skb, STA_REC_WTBL,
					   sizeof(struct tlv));

	wtbl_hdr = mt76_connac_mcu_alloc_wtbl_req(dev, wcid, WTBL_SET,
						  sta_wtbl, &skb);
	if (IS_ERR(wtbl_hdr))
		return PTR_ERR(wtbl_hdr);

	mt76_connac_mcu_wtbl_ba_tlv(dev, skb, params, enable, tx, sta_wtbl,
				    wtbl_hdr);

	ret = mt76_connac_mcu_sta_wed_update(dev, skb);
	if (ret)
		return ret;

	ret = mt76_mcu_skb_send_msg(dev, skb, cmd, true);
	if (ret)
		return ret;

	skb = mt76_connac_mcu_alloc_sta_req(dev, mvif, wcid);
	if (IS_ERR(skb))
		return PTR_ERR(skb);

	mt76_connac_mcu_sta_ba_tlv(skb, params, enable, tx);

	ret = mt76_connac_mcu_sta_wed_update(dev, skb);
	if (ret)
		return ret;

	return mt76_mcu_skb_send_msg(dev, skb, cmd, true);
}
EXPORT_SYMBOL_GPL(mt76_connac_mcu_sta_ba);

u8 mt76_connac_get_phy_mode(struct mt76_phy *phy, struct ieee80211_vif *vif,
			    enum nl80211_band band,
			    struct ieee80211_link_sta *link_sta)
{
	struct mt76_dev *dev = phy->dev;
	const struct ieee80211_sta_he_cap *he_cap;
	struct ieee80211_sta_vht_cap *vht_cap;
	struct ieee80211_sta_ht_cap *ht_cap;
	u8 mode = 0;

	if (is_connac_v1(dev))
		return 0x38;

	if (link_sta) {
		ht_cap = &link_sta->ht_cap;
		vht_cap = &link_sta->vht_cap;
		he_cap = &link_sta->he_cap;
	} else {
		struct ieee80211_supported_band *sband;

		sband = phy->hw->wiphy->bands[band];
		ht_cap = &sband->ht_cap;
		vht_cap = &sband->vht_cap;
		he_cap = ieee80211_get_he_iftype_cap(sband, vif->type);
	}

	if (band == NL80211_BAND_2GHZ) {
		mode |= PHY_MODE_B | PHY_MODE_G;

		if (ht_cap->ht_supported)
			mode |= PHY_MODE_GN;

		if (he_cap && he_cap->has_he)
			mode |= PHY_MODE_AX_24G;
	} else if (band == NL80211_BAND_5GHZ) {
		mode |= PHY_MODE_A;

		if (ht_cap->ht_supported)
			mode |= PHY_MODE_AN;

		if (vht_cap->vht_supported)
			mode |= PHY_MODE_AC;

		if (he_cap && he_cap->has_he)
			mode |= PHY_MODE_AX_5G;
	} else if (band == NL80211_BAND_6GHZ) {
		mode |= PHY_MODE_A | PHY_MODE_AN |
			PHY_MODE_AC | PHY_MODE_AX_5G;
	}

	return mode;
}
EXPORT_SYMBOL_GPL(mt76_connac_get_phy_mode);

u8 mt76_connac_get_phy_mode_ext(struct mt76_phy *phy, struct ieee80211_bss_conf *conf,
				enum nl80211_band band)
{
	const struct ieee80211_sta_eht_cap *eht_cap;
	struct ieee80211_supported_band *sband;
	u8 mode = 0;

	if (band == NL80211_BAND_6GHZ)
		mode |= PHY_MODE_AX_6G;

	sband = phy->hw->wiphy->bands[band];
	eht_cap = ieee80211_get_eht_iftype_cap(sband, conf->vif->type);

	if (!eht_cap || !eht_cap->has_eht || !conf->eht_support)
		return mode;

	switch (band) {
	case NL80211_BAND_6GHZ:
		mode |= PHY_MODE_BE_6G;
		break;
	case NL80211_BAND_5GHZ:
		mode |= PHY_MODE_BE_5G;
		break;
	case NL80211_BAND_2GHZ:
		mode |= PHY_MODE_BE_24G;
		break;
	default:
		break;
	}

	return mode;
}
EXPORT_SYMBOL_GPL(mt76_connac_get_phy_mode_ext);

const struct ieee80211_sta_he_cap *
mt76_connac_get_he_phy_cap(struct mt76_phy *phy, struct ieee80211_vif *vif)
{
	struct mt76_vif_link *mvif = (struct mt76_vif_link *)vif->drv_priv;
	struct cfg80211_chan_def *chandef = mvif->ctx ?
					    &mvif->ctx->def : &phy->chandef;
	enum nl80211_band band = chandef->chan->band;
	struct ieee80211_supported_band *sband;

	sband = phy->hw->wiphy->bands[band];

	return ieee80211_get_he_iftype_cap(sband, vif->type);
}
EXPORT_SYMBOL_GPL(mt76_connac_get_he_phy_cap);

const struct ieee80211_sta_eht_cap *
mt76_connac_get_eht_phy_cap(struct mt76_phy *phy, struct ieee80211_vif *vif)
{
	enum nl80211_band band = phy->chandef.chan->band;
	struct ieee80211_supported_band *sband;

	sband = phy->hw->wiphy->bands[band];

	return ieee80211_get_eht_iftype_cap(sband, vif->type);
}
EXPORT_SYMBOL_GPL(mt76_connac_get_eht_phy_cap);

#define DEFAULT_HE_PE_DURATION		4
#define DEFAULT_HE_DURATION_RTS_THRES	1023
static void
mt76_connac_mcu_uni_bss_he_tlv(struct mt76_phy *phy, struct ieee80211_vif *vif,
			       struct tlv *tlv)
{
	const struct ieee80211_sta_he_cap *cap;
	struct bss_info_uni_he *he;

	cap = mt76_connac_get_he_phy_cap(phy, vif);

	he = (struct bss_info_uni_he *)tlv;
	he->he_pe_duration = vif->bss_conf.htc_trig_based_pkt_ext;
	if (!he->he_pe_duration)
		he->he_pe_duration = DEFAULT_HE_PE_DURATION;

	he->he_rts_thres = cpu_to_le16(vif->bss_conf.frame_time_rts_th);
	if (!he->he_rts_thres)
		he->he_rts_thres = cpu_to_le16(DEFAULT_HE_DURATION_RTS_THRES);

	he->max_nss_mcs[CMD_HE_MCS_BW80] = cap->he_mcs_nss_supp.tx_mcs_80;
	he->max_nss_mcs[CMD_HE_MCS_BW160] = cap->he_mcs_nss_supp.tx_mcs_160;
	he->max_nss_mcs[CMD_HE_MCS_BW8080] = cap->he_mcs_nss_supp.tx_mcs_80p80;
}

int mt76_connac_mcu_uni_set_chctx(struct mt76_phy *phy, struct mt76_vif_link *mvif,
				  struct ieee80211_chanctx_conf *ctx)
{
	struct cfg80211_chan_def *chandef = ctx ? &ctx->def : &phy->chandef;
	int freq1 = chandef->center_freq1, freq2 = chandef->center_freq2;
	enum nl80211_band band = chandef->chan->band;
	struct mt76_dev *mdev = phy->dev;
	struct {
		struct {
			u8 bss_idx;
			u8 pad[3];
		} __packed hdr;
		struct rlm_tlv {
			__le16 tag;
			__le16 len;
			u8 control_channel;
			u8 center_chan;
			u8 center_chan2;
			u8 bw;
			u8 tx_streams;
			u8 rx_streams;
			u8 short_st;
			u8 ht_op_info;
			u8 sco;
			u8 band;
			u8 pad[2];
		} __packed rlm;
	} __packed rlm_req = {
		.hdr = {
			.bss_idx = mvif->idx,
		},
		.rlm = {
			.tag = cpu_to_le16(UNI_BSS_INFO_RLM),
			.len = cpu_to_le16(sizeof(struct rlm_tlv)),
			.control_channel = chandef->chan->hw_value,
			.center_chan = ieee80211_frequency_to_channel(freq1),
			.center_chan2 = ieee80211_frequency_to_channel(freq2),
			.tx_streams = hweight8(phy->antenna_mask),
			.ht_op_info = 4, /* set HT 40M allowed */
			.rx_streams = phy->chainmask,
			.short_st = true,
			.band = band,
		},
	};

	switch (chandef->width) {
	case NL80211_CHAN_WIDTH_40:
		rlm_req.rlm.bw = CMD_CBW_40MHZ;
		break;
	case NL80211_CHAN_WIDTH_80:
		rlm_req.rlm.bw = CMD_CBW_80MHZ;
		break;
	case NL80211_CHAN_WIDTH_80P80:
		rlm_req.rlm.bw = CMD_CBW_8080MHZ;
		break;
	case NL80211_CHAN_WIDTH_160:
		rlm_req.rlm.bw = CMD_CBW_160MHZ;
		break;
	case NL80211_CHAN_WIDTH_5:
		rlm_req.rlm.bw = CMD_CBW_5MHZ;
		break;
	case NL80211_CHAN_WIDTH_10:
		rlm_req.rlm.bw = CMD_CBW_10MHZ;
		break;
	case NL80211_CHAN_WIDTH_20_NOHT:
	case NL80211_CHAN_WIDTH_20:
	default:
		rlm_req.rlm.bw = CMD_CBW_20MHZ;
		rlm_req.rlm.ht_op_info = 0;
		break;
	}

	if (rlm_req.rlm.control_channel < rlm_req.rlm.center_chan)
		rlm_req.rlm.sco = 1; /* SCA */
	else if (rlm_req.rlm.control_channel > rlm_req.rlm.center_chan)
		rlm_req.rlm.sco = 3; /* SCB */

	return mt76_mcu_send_msg(mdev, MCU_UNI_CMD(BSS_INFO_UPDATE), &rlm_req,
				 sizeof(rlm_req), true);
}
EXPORT_SYMBOL_GPL(mt76_connac_mcu_uni_set_chctx);

int mt76_connac_mcu_uni_add_bss(struct mt76_phy *phy,
				struct ieee80211_vif *vif,
				struct mt76_wcid *wcid,
				bool enable,
				struct ieee80211_chanctx_conf *ctx)
{
	struct mt76_vif_link *mvif = (struct mt76_vif_link *)vif->drv_priv;
	struct cfg80211_chan_def *chandef = ctx ? &ctx->def : &phy->chandef;
	enum nl80211_band band = chandef->chan->band;
	struct mt76_dev *mdev = phy->dev;
	struct {
		struct {
			u8 bss_idx;
			u8 pad[3];
		} __packed hdr;
		struct mt76_connac_bss_basic_tlv basic;
		struct mt76_connac_bss_qos_tlv qos;
	} basic_req = {
		.hdr = {
			.bss_idx = mvif->idx,
		},
		.basic = {
			.tag = cpu_to_le16(UNI_BSS_INFO_BASIC),
			.len = cpu_to_le16(sizeof(struct mt76_connac_bss_basic_tlv)),
			.bcn_interval = cpu_to_le16(vif->bss_conf.beacon_int),
			.dtim_period = vif->bss_conf.dtim_period,
			.omac_idx = mvif->omac_idx,
			.band_idx = mvif->band_idx,
			.wmm_idx = mvif->wmm_idx,
			.active = true, /* keep bss deactivated */
			.phymode = mt76_connac_get_phy_mode(phy, vif, band, NULL),
		},
		.qos = {
			.tag = cpu_to_le16(UNI_BSS_INFO_QBSS),
			.len = cpu_to_le16(sizeof(struct mt76_connac_bss_qos_tlv)),
			.qos = vif->bss_conf.qos,
		},
	};
	int err, conn_type;
	u8 idx, basic_phy;

	idx = mvif->omac_idx > EXT_BSSID_START ? HW_BSSID_0 : mvif->omac_idx;
	basic_req.basic.hw_bss_idx = idx;
	if (band == NL80211_BAND_6GHZ)
		basic_req.basic.phymode_ext = PHY_MODE_AX_6G;

	basic_phy = mt76_connac_get_phy_mode_v2(phy, vif, band, NULL);
	basic_req.basic.nonht_basic_phy = cpu_to_le16(basic_phy);

	switch (vif->type) {
	case NL80211_IFTYPE_MESH_POINT:
	case NL80211_IFTYPE_AP:
		if (vif->p2p)
			conn_type = CONNECTION_P2P_GO;
		else
			conn_type = CONNECTION_INFRA_AP;
		basic_req.basic.conn_type = cpu_to_le32(conn_type);
		/* Fully active/deactivate BSS network in AP mode only */
		basic_req.basic.active = enable;
		break;
	case NL80211_IFTYPE_STATION:
		if (vif->p2p)
			conn_type = CONNECTION_P2P_GC;
		else
			conn_type = CONNECTION_INFRA_STA;
		basic_req.basic.conn_type = cpu_to_le32(conn_type);
		break;
	case NL80211_IFTYPE_ADHOC:
		basic_req.basic.conn_type = cpu_to_le32(CONNECTION_IBSS_ADHOC);
		break;
	default:
		WARN_ON(1);
		break;
	}

	memcpy(basic_req.basic.bssid, vif->bss_conf.bssid, ETH_ALEN);
	basic_req.basic.bmc_tx_wlan_idx = cpu_to_le16(wcid->idx);
	basic_req.basic.sta_idx = cpu_to_le16(wcid->idx);
	basic_req.basic.conn_state = !enable;

	err = mt76_mcu_send_msg(mdev, MCU_UNI_CMD(BSS_INFO_UPDATE), &basic_req,
				sizeof(basic_req), true);
	if (err < 0)
		return err;

	if (vif->bss_conf.he_support) {
		struct {
			struct {
				u8 bss_idx;
				u8 pad[3];
			} __packed hdr;
			struct bss_info_uni_he he;
			struct bss_info_uni_bss_color bss_color;
		} he_req = {
			.hdr = {
				.bss_idx = mvif->idx,
			},
			.he = {
				.tag = cpu_to_le16(UNI_BSS_INFO_HE_BASIC),
				.len = cpu_to_le16(sizeof(struct bss_info_uni_he)),
			},
			.bss_color = {
				.tag = cpu_to_le16(UNI_BSS_INFO_BSS_COLOR),
				.len = cpu_to_le16(sizeof(struct bss_info_uni_bss_color)),
				.enable = 0,
				.bss_color = 0,
			},
		};

		if (enable) {
			he_req.bss_color.enable =
				vif->bss_conf.he_bss_color.enabled;
			he_req.bss_color.bss_color =
				vif->bss_conf.he_bss_color.color;
		}

		mt76_connac_mcu_uni_bss_he_tlv(phy, vif,
					       (struct tlv *)&he_req.he);
		err = mt76_mcu_send_msg(mdev, MCU_UNI_CMD(BSS_INFO_UPDATE),
					&he_req, sizeof(he_req), true);
		if (err < 0)
			return err;
	}

	return mt76_connac_mcu_uni_set_chctx(phy, mvif, ctx);
}
EXPORT_SYMBOL_GPL(mt76_connac_mcu_uni_add_bss);

#define MT76_CONNAC_SCAN_CHANNEL_TIME		60
int mt76_connac_mcu_hw_scan(struct mt76_phy *phy, struct ieee80211_vif *vif,
			    struct ieee80211_scan_request *scan_req)
{
	struct mt76_vif_link *mvif = (struct mt76_vif_link *)vif->drv_priv;
	struct cfg80211_scan_request *sreq = &scan_req->req;
	int n_ssids = 0, err, i, duration;
	int ext_channels_num = max_t(int, sreq->n_channels - 32, 0);
	struct ieee80211_channel **scan_list = sreq->channels;
	struct mt76_dev *mdev = phy->dev;
	struct mt76_connac_mcu_scan_channel *chan;
	struct mt76_connac_hw_scan_req *req;
	struct sk_buff *skb;

	if (test_bit(MT76_HW_SCANNING, &phy->state))
		return -EBUSY;

	skb = mt76_mcu_msg_alloc(mdev, NULL, sizeof(*req));
	if (!skb)
		return -ENOMEM;

	set_bit(MT76_HW_SCANNING, &phy->state);
	mvif->scan_seq_num = (mvif->scan_seq_num + 1) & 0x7f;

	req = (struct mt76_connac_hw_scan_req *)skb_put_zero(skb, sizeof(*req));

	req->seq_num = mvif->scan_seq_num | mvif->band_idx << 7;
	req->bss_idx = mvif->idx;
	req->scan_type = sreq->n_ssids ? 1 : 0;
	req->probe_req_num = sreq->n_ssids ? 2 : 0;
	req->version = 1;

	for (i = 0; i < sreq->n_ssids; i++) {
		if (!sreq->ssids[i].ssid_len)
			continue;

		req->ssids[i].ssid_len = cpu_to_le32(sreq->ssids[i].ssid_len);
		memcpy(req->ssids[i].ssid, sreq->ssids[i].ssid,
		       sreq->ssids[i].ssid_len);
		n_ssids++;
	}
	req->ssid_type = n_ssids ? BIT(2) : BIT(0);
	req->ssid_type_ext = n_ssids ? BIT(0) : 0;
	req->ssids_num = n_ssids;

	duration = is_mt7921(phy->dev) ? 0 : MT76_CONNAC_SCAN_CHANNEL_TIME;
	/* increase channel time for passive scan */
	if (!sreq->n_ssids)
		duration *= 2;
	req->timeout_value = cpu_to_le16(sreq->n_channels * duration);
	req->channel_min_dwell_time = cpu_to_le16(duration);
	req->channel_dwell_time = cpu_to_le16(duration);

	if (sreq->n_channels == 0 || sreq->n_channels > 64) {
		req->channel_type = 0;
		req->channels_num = 0;
		req->ext_channels_num = 0;
	} else {
		req->channel_type = 4;
		req->channels_num = min_t(u8, sreq->n_channels, 32);
		req->ext_channels_num = min_t(u8, ext_channels_num, 32);
	}

	for (i = 0; i < req->channels_num + req->ext_channels_num; i++) {
		if (i >= 32)
			chan = &req->ext_channels[i - 32];
		else
			chan = &req->channels[i];

		switch (scan_list[i]->band) {
		case NL80211_BAND_2GHZ:
			chan->band = 1;
			break;
		case NL80211_BAND_6GHZ:
			chan->band = 3;
			break;
		default:
			chan->band = 2;
			break;
		}
		chan->channel_num = scan_list[i]->hw_value;
	}

	if (sreq->ie_len > 0) {
		memcpy(req->ies, sreq->ie, sreq->ie_len);
		req->ies_len = cpu_to_le16(sreq->ie_len);
	}

	if (is_mt7921(phy->dev))
		req->scan_func |= SCAN_FUNC_SPLIT_SCAN;

	memcpy(req->bssid, sreq->bssid, ETH_ALEN);
	if (sreq->flags & NL80211_SCAN_FLAG_RANDOM_ADDR) {
		get_random_mask_addr(req->random_mac, sreq->mac_addr,
				     sreq->mac_addr_mask);
		req->scan_func |= SCAN_FUNC_RANDOM_MAC;
	}

	err = mt76_mcu_skb_send_msg(mdev, skb, MCU_CE_CMD(START_HW_SCAN),
				    false);
	if (err < 0)
		clear_bit(MT76_HW_SCANNING, &phy->state);

	return err;
}
EXPORT_SYMBOL_GPL(mt76_connac_mcu_hw_scan);

int mt76_connac_mcu_cancel_hw_scan(struct mt76_phy *phy,
				   struct ieee80211_vif *vif)
{
	struct mt76_vif_link *mvif = (struct mt76_vif_link *)vif->drv_priv;
	struct {
		u8 seq_num;
		u8 is_ext_channel;
		u8 rsv[2];
	} __packed req = {
		.seq_num = mvif->scan_seq_num,
	};

	if (test_and_clear_bit(MT76_HW_SCANNING, &phy->state)) {
		struct cfg80211_scan_info info = {
			.aborted = true,
		};

		ieee80211_scan_completed(phy->hw, &info);
	}

	return mt76_mcu_send_msg(phy->dev, MCU_CE_CMD(CANCEL_HW_SCAN),
				 &req, sizeof(req), false);
}
EXPORT_SYMBOL_GPL(mt76_connac_mcu_cancel_hw_scan);

int mt76_connac_mcu_sched_scan_req(struct mt76_phy *phy,
				   struct ieee80211_vif *vif,
				   struct cfg80211_sched_scan_request *sreq)
{
	struct mt76_vif_link *mvif = (struct mt76_vif_link *)vif->drv_priv;
	struct ieee80211_channel **scan_list = sreq->channels;
	struct mt76_connac_mcu_scan_channel *chan;
	struct mt76_connac_sched_scan_req *req;
	struct mt76_dev *mdev = phy->dev;
	struct cfg80211_match_set *match;
	struct cfg80211_ssid *ssid;
	struct sk_buff *skb;
	int i;

	skb = mt76_mcu_msg_alloc(mdev, NULL, sizeof(*req) + sreq->ie_len);
	if (!skb)
		return -ENOMEM;

	mvif->scan_seq_num = (mvif->scan_seq_num + 1) & 0x7f;

	req = (struct mt76_connac_sched_scan_req *)skb_put_zero(skb, sizeof(*req));
	req->version = 1;
	req->seq_num = mvif->scan_seq_num | mvif->band_idx << 7;

	if (sreq->flags & NL80211_SCAN_FLAG_RANDOM_ADDR) {
		u8 *addr = is_mt7663(phy->dev) ? req->mt7663.random_mac
					       : req->mt7921.random_mac;

		req->scan_func = 1;
		get_random_mask_addr(addr, sreq->mac_addr,
				     sreq->mac_addr_mask);
	}
	if (is_mt7921(phy->dev)) {
		req->mt7921.bss_idx = mvif->idx;
		req->mt7921.delay = cpu_to_le32(sreq->delay);
	}

	req->ssids_num = sreq->n_ssids;
	for (i = 0; i < req->ssids_num; i++) {
		ssid = &sreq->ssids[i];
		memcpy(req->ssids[i].ssid, ssid->ssid, ssid->ssid_len);
		req->ssids[i].ssid_len = cpu_to_le32(ssid->ssid_len);
	}

	req->match_num = sreq->n_match_sets;
	for (i = 0; i < req->match_num; i++) {
		match = &sreq->match_sets[i];
		memcpy(req->match[i].ssid, match->ssid.ssid,
		       match->ssid.ssid_len);
		req->match[i].rssi_th = cpu_to_le32(match->rssi_thold);
		req->match[i].ssid_len = match->ssid.ssid_len;
	}

	req->channel_type = sreq->n_channels ? 4 : 0;
	req->channels_num = min_t(u8, sreq->n_channels, 64);
	for (i = 0; i < req->channels_num; i++) {
		chan = &req->channels[i];

		switch (scan_list[i]->band) {
		case NL80211_BAND_2GHZ:
			chan->band = 1;
			break;
		case NL80211_BAND_6GHZ:
			chan->band = 3;
			break;
		default:
			chan->band = 2;
			break;
		}
		chan->channel_num = scan_list[i]->hw_value;
	}

	req->intervals_num = sreq->n_scan_plans;
	for (i = 0; i < req->intervals_num; i++)
		req->intervals[i] = cpu_to_le16(sreq->scan_plans[i].interval);

	if (sreq->ie_len > 0) {
		req->ie_len = cpu_to_le16(sreq->ie_len);
		memcpy(skb_put(skb, sreq->ie_len), sreq->ie, sreq->ie_len);
	}

	return mt76_mcu_skb_send_msg(mdev, skb, MCU_CE_CMD(SCHED_SCAN_REQ),
				     false);
}
EXPORT_SYMBOL_GPL(mt76_connac_mcu_sched_scan_req);

int mt76_connac_mcu_sched_scan_enable(struct mt76_phy *phy,
				      struct ieee80211_vif *vif,
				      bool enable)
{
	struct {
		u8 active; /* 0: enabled 1: disabled */
		u8 rsv[3];
	} __packed req = {
		.active = !enable,
	};

	if (enable)
		set_bit(MT76_HW_SCHED_SCANNING, &phy->state);
	else
		clear_bit(MT76_HW_SCHED_SCANNING, &phy->state);

	return mt76_mcu_send_msg(phy->dev, MCU_CE_CMD(SCHED_SCAN_ENABLE),
				 &req, sizeof(req), false);
}
EXPORT_SYMBOL_GPL(mt76_connac_mcu_sched_scan_enable);

int mt76_connac_mcu_chip_config(struct mt76_dev *dev)
{
	struct mt76_connac_config req = {
		.resp_type = 0,
	};

	memcpy(req.data, "assert", 7);

	return mt76_mcu_send_msg(dev, MCU_CE_CMD(CHIP_CONFIG),
				 &req, sizeof(req), false);
}
EXPORT_SYMBOL_GPL(mt76_connac_mcu_chip_config);

int mt76_connac_mcu_set_deep_sleep(struct mt76_dev *dev, bool enable)
{
	struct mt76_connac_config req = {
		.resp_type = 0,
	};

	snprintf(req.data, sizeof(req.data), "KeepFullPwr %d", !enable);

	return mt76_mcu_send_msg(dev, MCU_CE_CMD(CHIP_CONFIG),
				 &req, sizeof(req), false);
}
EXPORT_SYMBOL_GPL(mt76_connac_mcu_set_deep_sleep);

int mt76_connac_sta_state_dp(struct mt76_dev *dev,
			     enum ieee80211_sta_state old_state,
			     enum ieee80211_sta_state new_state)
{
	if ((old_state == IEEE80211_STA_ASSOC &&
	     new_state == IEEE80211_STA_AUTHORIZED) ||
	    (old_state == IEEE80211_STA_NONE &&
	     new_state == IEEE80211_STA_NOTEXIST))
		mt76_connac_mcu_set_deep_sleep(dev, true);

	if ((old_state == IEEE80211_STA_NOTEXIST &&
	     new_state == IEEE80211_STA_NONE) ||
	    (old_state == IEEE80211_STA_AUTHORIZED &&
	     new_state == IEEE80211_STA_ASSOC))
		mt76_connac_mcu_set_deep_sleep(dev, false);

	return 0;
}
EXPORT_SYMBOL_GPL(mt76_connac_sta_state_dp);

void mt76_connac_mcu_coredump_event(struct mt76_dev *dev, struct sk_buff *skb,
				    struct mt76_connac_coredump *coredump)
{
	spin_lock_bh(&dev->lock);
	__skb_queue_tail(&coredump->msg_list, skb);
	spin_unlock_bh(&dev->lock);

	coredump->last_activity = jiffies;

	queue_delayed_work(dev->wq, &coredump->work,
			   MT76_CONNAC_COREDUMP_TIMEOUT);
}
EXPORT_SYMBOL_GPL(mt76_connac_mcu_coredump_event);

static void
mt76_connac_mcu_build_sku(struct mt76_dev *dev, s8 *sku,
			  struct mt76_power_limits *limits,
			  enum nl80211_band band)
{
	int max_power = is_mt7921(dev) ? 127 : 63;
	int i, offset = sizeof(limits->cck);

	memset(sku, max_power, MT_SKU_POWER_LIMIT);

	if (band == NL80211_BAND_2GHZ) {
		/* cck */
		memcpy(sku, limits->cck, sizeof(limits->cck));
	}

	/* ofdm */
	memcpy(&sku[offset], limits->ofdm, sizeof(limits->ofdm));
	offset += sizeof(limits->ofdm);

	/* ht */
	for (i = 0; i < 2; i++) {
		memcpy(&sku[offset], limits->mcs[i], 8);
		offset += 8;
	}
	sku[offset++] = limits->mcs[0][0];

	/* vht */
	for (i = 0; i < ARRAY_SIZE(limits->mcs); i++) {
		memcpy(&sku[offset], limits->mcs[i],
		       ARRAY_SIZE(limits->mcs[i]));
		offset += 12;
	}

	if (!is_mt7921(dev))
		return;

	/* he */
	for (i = 0; i < ARRAY_SIZE(limits->ru); i++) {
		memcpy(&sku[offset], limits->ru[i], ARRAY_SIZE(limits->ru[i]));
		offset += ARRAY_SIZE(limits->ru[i]);
	}
}

s8 mt76_connac_get_ch_power(struct mt76_phy *phy,
			    struct ieee80211_channel *chan,
			    s8 target_power)
{
	struct mt76_dev *dev = phy->dev;
	struct ieee80211_supported_band *sband;
	int i;

	switch (chan->band) {
	case NL80211_BAND_2GHZ:
		sband = &phy->sband_2g.sband;
		break;
	case NL80211_BAND_5GHZ:
		sband = &phy->sband_5g.sband;
		break;
	case NL80211_BAND_6GHZ:
		sband = &phy->sband_6g.sband;
		break;
	default:
		return target_power;
	}

	for (i = 0; i < sband->n_channels; i++) {
		struct ieee80211_channel *ch = &sband->channels[i];

		if (ch->hw_value == chan->hw_value) {
			if (!(ch->flags & IEEE80211_CHAN_DISABLED)) {
				int power = 2 * ch->max_reg_power;

				if (is_mt7663(dev) && (power > 63 || power < -64))
					power = 63;
				target_power = min_t(s8, power, target_power);
			}
			break;
		}
	}

	return target_power;
}
EXPORT_SYMBOL_GPL(mt76_connac_get_ch_power);

static int
mt76_connac_mcu_rate_txpower_band(struct mt76_phy *phy,
				  enum nl80211_band band)
{
	struct mt76_dev *dev = phy->dev;
	int sku_len, batch_len = is_mt7921(dev) ? 8 : 16;
	static const u8 chan_list_2ghz[] = {
		1, 2,  3,  4,  5,  6,  7,
		8, 9, 10, 11, 12, 13, 14
	};
	static const u8 chan_list_5ghz[] = {
		 36,  38,  40,  42,  44,  46,  48,
		 50,  52,  54,  56,  58,  60,  62,
		 64, 100, 102, 104, 106, 108, 110,
		112, 114, 116, 118, 120, 122, 124,
		126, 128, 132, 134, 136, 138, 140,
		142, 144, 149, 151, 153, 155, 157,
		159, 161, 165, 169, 173, 177
	};
	static const u8 chan_list_6ghz[] = {
		  1,   3,   5,   7,   9,  11,  13,
		 15,  17,  19,  21,  23,  25,  27,
		 29,  33,  35,  37,  39,  41,  43,
		 45,  47,  49,  51,  53,  55,  57,
		 59,  61,  65,  67,  69,  71,  73,
		 75,  77,  79,  81,  83,  85,  87,
		 89,  91,  93,  97,  99, 101, 103,
		105, 107, 109, 111, 113, 115, 117,
		119, 121, 123, 125, 129, 131, 133,
		135, 137, 139, 141, 143, 145, 147,
		149, 151, 153, 155, 157, 161, 163,
		165, 167, 169, 171, 173, 175, 177,
		179, 181, 183, 185, 187, 189, 193,
		195, 197, 199, 201, 203, 205, 207,
		209, 211, 213, 215, 217, 219, 221,
		225, 227, 229, 233
	};
	int i, n_chan, batch_size, idx = 0, tx_power, last_ch, err = 0;
	struct mt76_connac_sku_tlv sku_tlbv;
	struct mt76_power_limits *limits;
	const u8 *ch_list;

	limits = devm_kmalloc(dev->dev, sizeof(*limits), GFP_KERNEL);
	if (!limits)
		return -ENOMEM;

	sku_len = is_mt7921(dev) ? sizeof(sku_tlbv) : sizeof(sku_tlbv) - 92;
	tx_power = 2 * phy->hw->conf.power_level;
	if (!tx_power)
		tx_power = 127;

	if (band == NL80211_BAND_2GHZ) {
		n_chan = ARRAY_SIZE(chan_list_2ghz);
		ch_list = chan_list_2ghz;
	} else if (band == NL80211_BAND_6GHZ) {
		n_chan = ARRAY_SIZE(chan_list_6ghz);
		ch_list = chan_list_6ghz;
	} else {
		n_chan = ARRAY_SIZE(chan_list_5ghz);
		ch_list = chan_list_5ghz;
	}
	batch_size = DIV_ROUND_UP(n_chan, batch_len);

	if (phy->cap.has_6ghz)
		last_ch = chan_list_6ghz[ARRAY_SIZE(chan_list_6ghz) - 1];
	else if (phy->cap.has_5ghz)
		last_ch = chan_list_5ghz[ARRAY_SIZE(chan_list_5ghz) - 1];
	else
		last_ch = chan_list_2ghz[ARRAY_SIZE(chan_list_2ghz) - 1];

	for (i = 0; i < batch_size; i++) {
		struct mt76_connac_tx_power_limit_tlv tx_power_tlv = {};
		int j, msg_len, num_ch;
		struct sk_buff *skb;

		num_ch = i == batch_size - 1 ? n_chan - i * batch_len : batch_len;
		msg_len = sizeof(tx_power_tlv) + num_ch * sizeof(sku_tlbv);
		skb = mt76_mcu_msg_alloc(dev, NULL, msg_len);
		if (!skb) {
			err = -ENOMEM;
			goto out;
		}

		skb_reserve(skb, sizeof(tx_power_tlv));

		BUILD_BUG_ON(sizeof(dev->alpha2) > sizeof(tx_power_tlv.alpha2));
		memcpy(tx_power_tlv.alpha2, dev->alpha2, sizeof(dev->alpha2));
		tx_power_tlv.n_chan = num_ch;

		switch (band) {
		case NL80211_BAND_2GHZ:
			tx_power_tlv.band = 1;
			break;
		case NL80211_BAND_6GHZ:
			tx_power_tlv.band = 3;
			break;
		default:
			tx_power_tlv.band = 2;
			break;
		}

		for (j = 0; j < num_ch; j++, idx++) {
			struct ieee80211_channel chan = {
				.hw_value = ch_list[idx],
				.band = band,
			};
			s8 reg_power, sar_power;

			reg_power = mt76_connac_get_ch_power(phy, &chan,
							     tx_power);
			sar_power = mt76_get_sar_power(phy, &chan, reg_power);

			mt76_get_rate_power_limits(phy, &chan, limits,
						   sar_power);

			tx_power_tlv.last_msg = ch_list[idx] == last_ch;
			sku_tlbv.channel = ch_list[idx];

			mt76_connac_mcu_build_sku(dev, sku_tlbv.pwr_limit,
						  limits, band);
			skb_put_data(skb, &sku_tlbv, sku_len);
		}
		__skb_push(skb, sizeof(tx_power_tlv));
		memcpy(skb->data, &tx_power_tlv, sizeof(tx_power_tlv));

		err = mt76_mcu_skb_send_msg(dev, skb,
					    MCU_CE_CMD(SET_RATE_TX_POWER),
					    false);
		if (err < 0)
			goto out;
	}

out:
	devm_kfree(dev->dev, limits);
	return err;
}

int mt76_connac_mcu_set_rate_txpower(struct mt76_phy *phy)
{
	int err;

	if (phy->cap.has_2ghz) {
		err = mt76_connac_mcu_rate_txpower_band(phy,
							NL80211_BAND_2GHZ);
		if (err < 0)
			return err;
	}
	if (phy->cap.has_5ghz) {
		err = mt76_connac_mcu_rate_txpower_band(phy,
							NL80211_BAND_5GHZ);
		if (err < 0)
			return err;
	}
	if (phy->cap.has_6ghz) {
		err = mt76_connac_mcu_rate_txpower_band(phy,
							NL80211_BAND_6GHZ);
		if (err < 0)
			return err;
	}

	return 0;
}
EXPORT_SYMBOL_GPL(mt76_connac_mcu_set_rate_txpower);

int mt76_connac_mcu_update_arp_filter(struct mt76_dev *dev,
				      struct mt76_vif_link *vif,
				      struct ieee80211_bss_conf *info)
{
	struct ieee80211_vif *mvif = container_of(info, struct ieee80211_vif,
						  bss_conf);
	struct sk_buff *skb;
	int i, len = min_t(int, mvif->cfg.arp_addr_cnt,
			   IEEE80211_BSS_ARP_ADDR_LIST_LEN);
	struct {
		struct {
			u8 bss_idx;
			u8 pad[3];
		} __packed hdr;
		struct mt76_connac_arpns_tlv arp;
	} req_hdr = {
		.hdr = {
			.bss_idx = vif->idx,
		},
		.arp = {
			.tag = cpu_to_le16(UNI_OFFLOAD_OFFLOAD_ARP),
			.len = cpu_to_le16(sizeof(struct mt76_connac_arpns_tlv)),
			.ips_num = len,
			.mode = 2,  /* update */
			.option = 1,
		},
	};

	skb = mt76_mcu_msg_alloc(dev, NULL,
				 sizeof(req_hdr) + len * sizeof(__be32));
	if (!skb)
		return -ENOMEM;

	skb_put_data(skb, &req_hdr, sizeof(req_hdr));
	for (i = 0; i < len; i++)
		skb_put_data(skb, &mvif->cfg.arp_addr_list[i], sizeof(__be32));

	return mt76_mcu_skb_send_msg(dev, skb, MCU_UNI_CMD(OFFLOAD), true);
}
EXPORT_SYMBOL_GPL(mt76_connac_mcu_update_arp_filter);

int mt76_connac_mcu_set_p2p_oppps(struct ieee80211_hw *hw,
				  struct ieee80211_vif *vif)
{
	struct mt76_vif_link *mvif = (struct mt76_vif_link *)vif->drv_priv;
	int ct_window = vif->bss_conf.p2p_noa_attr.oppps_ctwindow;
	struct mt76_phy *phy = hw->priv;
	struct {
		__le32 ct_win;
		u8 bss_idx;
		u8 rsv[3];
	} __packed req = {
		.ct_win = cpu_to_le32(ct_window),
		.bss_idx = mvif->idx,
	};

	return mt76_mcu_send_msg(phy->dev, MCU_CE_CMD(SET_P2P_OPPPS),
				 &req, sizeof(req), false);
}
EXPORT_SYMBOL_GPL(mt76_connac_mcu_set_p2p_oppps);

#ifdef CONFIG_PM

const struct wiphy_wowlan_support mt76_connac_wowlan_support = {
	.flags = WIPHY_WOWLAN_MAGIC_PKT | WIPHY_WOWLAN_DISCONNECT |
		 WIPHY_WOWLAN_SUPPORTS_GTK_REKEY | WIPHY_WOWLAN_NET_DETECT,
	.n_patterns = 1,
	.pattern_min_len = 1,
	.pattern_max_len = MT76_CONNAC_WOW_PATTEN_MAX_LEN,
	.max_nd_match_sets = 10,
};
EXPORT_SYMBOL_GPL(mt76_connac_wowlan_support);

static void
mt76_connac_mcu_key_iter(struct ieee80211_hw *hw,
			 struct ieee80211_vif *vif,
			 struct ieee80211_sta *sta,
			 struct ieee80211_key_conf *key,
			 void *data)
{
	struct mt76_connac_gtk_rekey_tlv *gtk_tlv = data;
	u32 cipher;

	if (key->cipher != WLAN_CIPHER_SUITE_AES_CMAC &&
	    key->cipher != WLAN_CIPHER_SUITE_CCMP &&
	    key->cipher != WLAN_CIPHER_SUITE_TKIP)
		return;

	if (key->cipher == WLAN_CIPHER_SUITE_TKIP)
		cipher = BIT(3);
	else
		cipher = BIT(4);

	/* we are assuming here to have a single pairwise key */
	if (key->flags & IEEE80211_KEY_FLAG_PAIRWISE) {
		if (key->cipher == WLAN_CIPHER_SUITE_TKIP)
			gtk_tlv->proto = cpu_to_le32(NL80211_WPA_VERSION_1);
		else
			gtk_tlv->proto = cpu_to_le32(NL80211_WPA_VERSION_2);

		gtk_tlv->pairwise_cipher = cpu_to_le32(cipher);
		gtk_tlv->keyid = key->keyidx;
	} else {
		gtk_tlv->group_cipher = cpu_to_le32(cipher);
	}
}

int mt76_connac_mcu_update_gtk_rekey(struct ieee80211_hw *hw,
				     struct ieee80211_vif *vif,
				     struct cfg80211_gtk_rekey_data *key)
{
	struct mt76_vif_link *mvif = (struct mt76_vif_link *)vif->drv_priv;
	struct mt76_connac_gtk_rekey_tlv *gtk_tlv;
	struct mt76_phy *phy = hw->priv;
	struct sk_buff *skb;
	struct {
		u8 bss_idx;
		u8 pad[3];
	} __packed hdr = {
		.bss_idx = mvif->idx,
	};

	skb = mt76_mcu_msg_alloc(phy->dev, NULL,
				 sizeof(hdr) + sizeof(*gtk_tlv));
	if (!skb)
		return -ENOMEM;

	skb_put_data(skb, &hdr, sizeof(hdr));
	gtk_tlv = (struct mt76_connac_gtk_rekey_tlv *)skb_put_zero(skb,
							 sizeof(*gtk_tlv));
	gtk_tlv->tag = cpu_to_le16(UNI_OFFLOAD_OFFLOAD_GTK_REKEY);
	gtk_tlv->len = cpu_to_le16(sizeof(*gtk_tlv));
	gtk_tlv->rekey_mode = 2;
	gtk_tlv->option = 1;

	rcu_read_lock();
	ieee80211_iter_keys_rcu(hw, vif, mt76_connac_mcu_key_iter, gtk_tlv);
	rcu_read_unlock();

	memcpy(gtk_tlv->kek, key->kek, NL80211_KEK_LEN);
	memcpy(gtk_tlv->kck, key->kck, NL80211_KCK_LEN);
	memcpy(gtk_tlv->replay_ctr, key->replay_ctr, NL80211_REPLAY_CTR_LEN);

	return mt76_mcu_skb_send_msg(phy->dev, skb,
				     MCU_UNI_CMD(OFFLOAD), true);
}
EXPORT_SYMBOL_GPL(mt76_connac_mcu_update_gtk_rekey);

static int
mt76_connac_mcu_set_arp_filter(struct mt76_dev *dev, struct ieee80211_vif *vif,
			       bool suspend)
{
	struct mt76_vif_link *mvif = (struct mt76_vif_link *)vif->drv_priv;
	struct {
		struct {
			u8 bss_idx;
			u8 pad[3];
		} __packed hdr;
		struct mt76_connac_arpns_tlv arpns;
	} req = {
		.hdr = {
			.bss_idx = mvif->idx,
		},
		.arpns = {
			.tag = cpu_to_le16(UNI_OFFLOAD_OFFLOAD_ARP),
			.len = cpu_to_le16(sizeof(struct mt76_connac_arpns_tlv)),
			.mode = suspend,
		},
	};

	return mt76_mcu_send_msg(dev, MCU_UNI_CMD(OFFLOAD), &req,
				 sizeof(req), true);
}

int
mt76_connac_mcu_set_gtk_rekey(struct mt76_dev *dev, struct ieee80211_vif *vif,
			      bool suspend)
{
	struct mt76_vif_link *mvif = (struct mt76_vif_link *)vif->drv_priv;
	struct {
		struct {
			u8 bss_idx;
			u8 pad[3];
		} __packed hdr;
		struct mt76_connac_gtk_rekey_tlv gtk_tlv;
	} __packed req = {
		.hdr = {
			.bss_idx = mvif->idx,
		},
		.gtk_tlv = {
			.tag = cpu_to_le16(UNI_OFFLOAD_OFFLOAD_GTK_REKEY),
			.len = cpu_to_le16(sizeof(struct mt76_connac_gtk_rekey_tlv)),
			.rekey_mode = !suspend,
		},
	};

	return mt76_mcu_send_msg(dev, MCU_UNI_CMD(OFFLOAD), &req,
				 sizeof(req), true);
}
EXPORT_SYMBOL_GPL(mt76_connac_mcu_set_gtk_rekey);

int
mt76_connac_mcu_set_suspend_mode(struct mt76_dev *dev,
				 struct ieee80211_vif *vif,
				 bool enable, u8 mdtim,
				 bool wow_suspend)
{
	struct mt76_vif_link *mvif = (struct mt76_vif_link *)vif->drv_priv;
	struct {
		struct {
			u8 bss_idx;
			u8 pad[3];
		} __packed hdr;
		struct mt76_connac_suspend_tlv suspend_tlv;
	} req = {
		.hdr = {
			.bss_idx = mvif->idx,
		},
		.suspend_tlv = {
			.tag = cpu_to_le16(UNI_SUSPEND_MODE_SETTING),
			.len = cpu_to_le16(sizeof(struct mt76_connac_suspend_tlv)),
			.enable = enable,
			.mdtim = mdtim,
			.wow_suspend = wow_suspend,
		},
	};

	return mt76_mcu_send_msg(dev, MCU_UNI_CMD(SUSPEND), &req,
				 sizeof(req), true);
}
EXPORT_SYMBOL_GPL(mt76_connac_mcu_set_suspend_mode);

static int
mt76_connac_mcu_set_wow_pattern(struct mt76_dev *dev,
				struct ieee80211_vif *vif,
				u8 index, bool enable,
				struct cfg80211_pkt_pattern *pattern)
{
	struct mt76_vif_link *mvif = (struct mt76_vif_link *)vif->drv_priv;
	struct mt76_connac_wow_pattern_tlv *ptlv;
	struct sk_buff *skb;
	struct req_hdr {
		u8 bss_idx;
		u8 pad[3];
	} __packed hdr = {
		.bss_idx = mvif->idx,
	};

	skb = mt76_mcu_msg_alloc(dev, NULL, sizeof(hdr) + sizeof(*ptlv));
	if (!skb)
		return -ENOMEM;

	skb_put_data(skb, &hdr, sizeof(hdr));
	ptlv = (struct mt76_connac_wow_pattern_tlv *)skb_put_zero(skb, sizeof(*ptlv));
	ptlv->tag = cpu_to_le16(UNI_SUSPEND_WOW_PATTERN);
	ptlv->len = cpu_to_le16(sizeof(*ptlv));
	ptlv->data_len = pattern->pattern_len;
	ptlv->enable = enable;
	ptlv->index = index;

	memcpy(ptlv->pattern, pattern->pattern, pattern->pattern_len);
	memcpy(ptlv->mask, pattern->mask, DIV_ROUND_UP(pattern->pattern_len, 8));

	return mt76_mcu_skb_send_msg(dev, skb, MCU_UNI_CMD(SUSPEND), true);
}

int
mt76_connac_mcu_set_wow_ctrl(struct mt76_phy *phy, struct ieee80211_vif *vif,
			     bool suspend, struct cfg80211_wowlan *wowlan)
{
	struct mt76_vif_link *mvif = (struct mt76_vif_link *)vif->drv_priv;
	struct mt76_dev *dev = phy->dev;
	struct {
		struct {
			u8 bss_idx;
			u8 pad[3];
		} __packed hdr;
		struct mt76_connac_wow_ctrl_tlv wow_ctrl_tlv;
		struct mt76_connac_wow_gpio_param_tlv gpio_tlv;
	} req = {
		.hdr = {
			.bss_idx = mvif->idx,
		},
		.wow_ctrl_tlv = {
			.tag = cpu_to_le16(UNI_SUSPEND_WOW_CTRL),
			.len = cpu_to_le16(sizeof(struct mt76_connac_wow_ctrl_tlv)),
			.cmd = suspend ? 1 : 2,
		},
		.gpio_tlv = {
			.tag = cpu_to_le16(UNI_SUSPEND_WOW_GPIO_PARAM),
			.len = cpu_to_le16(sizeof(struct mt76_connac_wow_gpio_param_tlv)),
			.gpio_pin = 0xff, /* follow fw about GPIO pin */
		},
	};

	if (wowlan->magic_pkt)
		req.wow_ctrl_tlv.trigger |= UNI_WOW_DETECT_TYPE_MAGIC;
	if (wowlan->disconnect)
		req.wow_ctrl_tlv.trigger |= (UNI_WOW_DETECT_TYPE_DISCONNECT |
					     UNI_WOW_DETECT_TYPE_BCN_LOST);
	if (wowlan->nd_config) {
		mt76_connac_mcu_sched_scan_req(phy, vif, wowlan->nd_config);
		req.wow_ctrl_tlv.trigger |= UNI_WOW_DETECT_TYPE_SCH_SCAN_HIT;
		mt76_connac_mcu_sched_scan_enable(phy, vif, suspend);
	}
	if (wowlan->n_patterns)
		req.wow_ctrl_tlv.trigger |= UNI_WOW_DETECT_TYPE_BITMAP;

	if (mt76_is_mmio(dev))
		req.wow_ctrl_tlv.wakeup_hif = WOW_PCIE;
	else if (mt76_is_usb(dev))
		req.wow_ctrl_tlv.wakeup_hif = WOW_USB;
	else if (mt76_is_sdio(dev))
		req.wow_ctrl_tlv.wakeup_hif = WOW_GPIO;

	return mt76_mcu_send_msg(dev, MCU_UNI_CMD(SUSPEND), &req,
				 sizeof(req), true);
}
EXPORT_SYMBOL_GPL(mt76_connac_mcu_set_wow_ctrl);

int mt76_connac_mcu_set_hif_suspend(struct mt76_dev *dev, bool suspend, bool wait_resp)
{
	struct {
		struct {
			u8 hif_type; /* 0x0: HIF_SDIO
				      * 0x1: HIF_USB
				      * 0x2: HIF_PCIE
				      */
			u8 pad[3];
		} __packed hdr;
		struct hif_suspend_tlv {
			__le16 tag;
			__le16 len;
			u8 suspend;
			u8 pad[7];
		} __packed hif_suspend;
	} req = {
		.hif_suspend = {
			.tag = cpu_to_le16(0), /* 0: UNI_HIF_CTRL_BASIC */
			.len = cpu_to_le16(sizeof(struct hif_suspend_tlv)),
			.suspend = suspend,
		},
	};

	if (mt76_is_mmio(dev))
		req.hdr.hif_type = 2;
	else if (mt76_is_usb(dev))
		req.hdr.hif_type = 1;
	else if (mt76_is_sdio(dev))
		req.hdr.hif_type = 0;

	return mt76_mcu_send_msg(dev, MCU_UNI_CMD(HIF_CTRL), &req,
				 sizeof(req), wait_resp);
}
EXPORT_SYMBOL_GPL(mt76_connac_mcu_set_hif_suspend);

void mt76_connac_mcu_set_suspend_iter(void *priv, u8 *mac,
				      struct ieee80211_vif *vif)
{
	struct mt76_phy *phy = priv;
	bool suspend = !test_bit(MT76_STATE_RUNNING, &phy->state);
	struct ieee80211_hw *hw = phy->hw;
	struct cfg80211_wowlan *wowlan = hw->wiphy->wowlan_config;
	int i;

	mt76_connac_mcu_set_gtk_rekey(phy->dev, vif, suspend);
	mt76_connac_mcu_set_arp_filter(phy->dev, vif, suspend);

	mt76_connac_mcu_set_suspend_mode(phy->dev, vif, suspend, 1, true);

	for (i = 0; i < wowlan->n_patterns; i++)
		mt76_connac_mcu_set_wow_pattern(phy->dev, vif, i, suspend,
						&wowlan->patterns[i]);
	mt76_connac_mcu_set_wow_ctrl(phy, vif, suspend, wowlan);
}
EXPORT_SYMBOL_GPL(mt76_connac_mcu_set_suspend_iter);
#endif /* CONFIG_PM */

u32 mt76_connac_mcu_reg_rr(struct mt76_dev *dev, u32 offset)
{
	struct {
		__le32 addr;
		__le32 val;
	} __packed req = {
		.addr = cpu_to_le32(offset),
	};

	return mt76_mcu_send_msg(dev, MCU_CE_QUERY(REG_READ), &req,
				 sizeof(req), true);
}
EXPORT_SYMBOL_GPL(mt76_connac_mcu_reg_rr);

void mt76_connac_mcu_reg_wr(struct mt76_dev *dev, u32 offset, u32 val)
{
	struct {
		__le32 addr;
		__le32 val;
	} __packed req = {
		.addr = cpu_to_le32(offset),
		.val = cpu_to_le32(val),
	};

	mt76_mcu_send_msg(dev, MCU_CE_CMD(REG_WRITE), &req,
			  sizeof(req), false);
}
EXPORT_SYMBOL_GPL(mt76_connac_mcu_reg_wr);

static int
mt76_connac_mcu_sta_key_tlv(struct mt76_connac_sta_key_conf *sta_key_conf,
			    struct sk_buff *skb,
			    struct ieee80211_key_conf *key,
			    enum set_key_cmd cmd)
{
	struct sta_rec_sec *sec;
	u32 len = sizeof(*sec);
	struct tlv *tlv;

	tlv = mt76_connac_mcu_add_tlv(skb, STA_REC_KEY_V2, sizeof(*sec));
	sec = (struct sta_rec_sec *)tlv;
	sec->add = cmd;

	if (cmd == SET_KEY) {
		struct sec_key *sec_key;
		u8 cipher;

		cipher = mt76_connac_mcu_get_cipher(key->cipher);
		if (cipher == MCU_CIPHER_NONE)
			return -EOPNOTSUPP;

		sec_key = &sec->key[0];
		sec_key->cipher_len = sizeof(*sec_key);

		if (cipher == MCU_CIPHER_BIP_CMAC_128) {
			sec_key->cipher_id = MCU_CIPHER_AES_CCMP;
			sec_key->key_id = sta_key_conf->keyidx;
			sec_key->key_len = 16;
			memcpy(sec_key->key, sta_key_conf->key, 16);

			sec_key = &sec->key[1];
			sec_key->cipher_id = MCU_CIPHER_BIP_CMAC_128;
			sec_key->cipher_len = sizeof(*sec_key);
			sec_key->key_len = 16;
			memcpy(sec_key->key, key->key, 16);
			sec->n_cipher = 2;
		} else {
			sec_key->cipher_id = cipher;
			sec_key->key_id = key->keyidx;
			sec_key->key_len = key->keylen;
			memcpy(sec_key->key, key->key, key->keylen);

			if (cipher == MCU_CIPHER_TKIP) {
				/* Rx/Tx MIC keys are swapped */
				memcpy(sec_key->key + 16, key->key + 24, 8);
				memcpy(sec_key->key + 24, key->key + 16, 8);
			}

			/* store key_conf for BIP batch update */
			if (cipher == MCU_CIPHER_AES_CCMP) {
				memcpy(sta_key_conf->key, key->key, key->keylen);
				sta_key_conf->keyidx = key->keyidx;
			}

			len -= sizeof(*sec_key);
			sec->n_cipher = 1;
		}
	} else {
		len -= sizeof(sec->key);
		sec->n_cipher = 0;
	}
	sec->len = cpu_to_le16(len);

	return 0;
}

int mt76_connac_mcu_add_key(struct mt76_dev *dev, struct ieee80211_vif *vif,
			    struct mt76_connac_sta_key_conf *sta_key_conf,
			    struct ieee80211_key_conf *key, int mcu_cmd,
			    struct mt76_wcid *wcid, enum set_key_cmd cmd)
{
	struct mt76_vif_link *mvif = (struct mt76_vif_link *)vif->drv_priv;
	struct sk_buff *skb;
	int ret;

	skb = mt76_connac_mcu_alloc_sta_req(dev, mvif, wcid);
	if (IS_ERR(skb))
		return PTR_ERR(skb);

	ret = mt76_connac_mcu_sta_key_tlv(sta_key_conf, skb, key, cmd);
	if (ret)
		return ret;

	ret = mt76_connac_mcu_sta_wed_update(dev, skb);
	if (ret)
		return ret;

	return mt76_mcu_skb_send_msg(dev, skb, mcu_cmd, true);
}
EXPORT_SYMBOL_GPL(mt76_connac_mcu_add_key);

/* SIFS 20us + 512 byte beacon transmitted by 1Mbps (3906us) */
#define BCN_TX_ESTIMATE_TIME (4096 + 20)
void mt76_connac_mcu_bss_ext_tlv(struct sk_buff *skb, struct mt76_vif_link *mvif)
{
	struct bss_info_ext_bss *ext;
	int ext_bss_idx, tsf_offset;
	struct tlv *tlv;

	ext_bss_idx = mvif->omac_idx - EXT_BSSID_START;
	if (ext_bss_idx < 0)
		return;

	tlv = mt76_connac_mcu_add_tlv(skb, BSS_INFO_EXT_BSS, sizeof(*ext));

	ext = (struct bss_info_ext_bss *)tlv;
	tsf_offset = ext_bss_idx * BCN_TX_ESTIMATE_TIME;
	ext->mbss_tsf_offset = cpu_to_le32(tsf_offset);
}
EXPORT_SYMBOL_GPL(mt76_connac_mcu_bss_ext_tlv);

int mt76_connac_mcu_bss_basic_tlv(struct sk_buff *skb,
				  struct ieee80211_vif *vif,
				  struct ieee80211_sta *sta,
				  struct mt76_phy *phy, u16 wlan_idx,
				  bool enable)
{
	struct mt76_vif_link *mvif = (struct mt76_vif_link *)vif->drv_priv;
	u32 type = vif->p2p ? NETWORK_P2P : NETWORK_INFRA;
	struct bss_info_basic *bss;
	struct tlv *tlv;

	tlv = mt76_connac_mcu_add_tlv(skb, BSS_INFO_BASIC, sizeof(*bss));
	bss = (struct bss_info_basic *)tlv;

	switch (vif->type) {
	case NL80211_IFTYPE_MESH_POINT:
	case NL80211_IFTYPE_MONITOR:
		break;
	case NL80211_IFTYPE_AP:
		if (ieee80211_hw_check(phy->hw, SUPPORTS_MULTI_BSSID)) {
			u8 bssid_id = vif->bss_conf.bssid_indicator;
			struct wiphy *wiphy = phy->hw->wiphy;

			if (bssid_id > ilog2(wiphy->mbssid_max_interfaces))
				return -EINVAL;

			bss->non_tx_bssid = vif->bss_conf.bssid_index;
			bss->max_bssid = bssid_id;
		}
		break;
	case NL80211_IFTYPE_STATION:
		if (enable) {
			rcu_read_lock();
			if (!sta)
				sta = ieee80211_find_sta(vif,
							 vif->bss_conf.bssid);
			/* TODO: enable BSS_INFO_UAPSD & BSS_INFO_PM */
			if (sta) {
				struct mt76_wcid *wcid;

				wcid = (struct mt76_wcid *)sta->drv_priv;
				wlan_idx = wcid->idx;
			}
			rcu_read_unlock();
		}
		break;
	case NL80211_IFTYPE_ADHOC:
		type = NETWORK_IBSS;
		break;
	default:
		WARN_ON(1);
		break;
	}

	bss->network_type = cpu_to_le32(type);
	bss->bmc_wcid_lo = to_wcid_lo(wlan_idx);
	bss->bmc_wcid_hi = to_wcid_hi(wlan_idx);
	bss->wmm_idx = mvif->wmm_idx;
	bss->active = enable;
	bss->cipher = mvif->cipher;

	if (vif->type != NL80211_IFTYPE_MONITOR) {
		struct cfg80211_chan_def *chandef = &phy->chandef;

		memcpy(bss->bssid, vif->bss_conf.bssid, ETH_ALEN);
		bss->bcn_interval = cpu_to_le16(vif->bss_conf.beacon_int);
		bss->dtim_period = vif->bss_conf.dtim_period;
		bss->phy_mode = mt76_connac_get_phy_mode(phy, vif,
							 chandef->chan->band, NULL);
	} else {
		memcpy(bss->bssid, phy->macaddr, ETH_ALEN);
	}

	return 0;
}
EXPORT_SYMBOL_GPL(mt76_connac_mcu_bss_basic_tlv);

#define ENTER_PM_STATE		1
#define EXIT_PM_STATE		2
int mt76_connac_mcu_set_pm(struct mt76_dev *dev, int band, int enter)
{
	struct {
		u8 pm_number;
		u8 pm_state;
		u8 bssid[ETH_ALEN];
		u8 dtim_period;
		u8 wlan_idx_lo;
		__le16 bcn_interval;
		__le32 aid;
		__le32 rx_filter;
		u8 band_idx;
		u8 wlan_idx_hi;
		u8 rsv[2];
		__le32 feature;
		u8 omac_idx;
		u8 wmm_idx;
		u8 bcn_loss_cnt;
		u8 bcn_sp_duration;
	} __packed req = {
		.pm_number = 5,
		.pm_state = enter ? ENTER_PM_STATE : EXIT_PM_STATE,
		.band_idx = band,
	};

	return mt76_mcu_send_msg(dev, MCU_EXT_CMD(PM_STATE_CTRL), &req,
				 sizeof(req), true);
}
EXPORT_SYMBOL_GPL(mt76_connac_mcu_set_pm);

int mt76_connac_mcu_restart(struct mt76_dev *dev)
{
	struct {
		u8 power_mode;
		u8 rsv[3];
	} req = {
		.power_mode = 1,
	};

	return mt76_mcu_send_msg(dev, MCU_CMD(NIC_POWER_CTRL), &req,
				 sizeof(req), false);
}
EXPORT_SYMBOL_GPL(mt76_connac_mcu_restart);

int mt76_connac_mcu_del_wtbl_all(struct mt76_dev *dev)
{
	struct wtbl_req_hdr req = {
		.operation = WTBL_RESET_ALL,
	};

	return mt76_mcu_send_msg(dev, MCU_EXT_CMD(WTBL_UPDATE),
				 &req, sizeof(req), true);
}
EXPORT_SYMBOL_GPL(mt76_connac_mcu_del_wtbl_all);

int mt76_connac_mcu_rdd_cmd(struct mt76_dev *dev, int cmd, u8 index,
			    u8 rx_sel, u8 val)
{
	struct {
		u8 ctrl;
		u8 rdd_idx;
		u8 rdd_rx_sel;
		u8 val;
		u8 rsv[4];
	} __packed req = {
		.ctrl = cmd,
		.rdd_idx = index,
		.rdd_rx_sel = rx_sel,
		.val = val,
	};

	return mt76_mcu_send_msg(dev, MCU_EXT_CMD(SET_RDD_CTRL), &req,
				 sizeof(req), true);
}
EXPORT_SYMBOL_GPL(mt76_connac_mcu_rdd_cmd);

static int
mt76_connac_mcu_send_ram_firmware(struct mt76_dev *dev,
				  const struct mt76_connac2_fw_trailer *hdr,
				  const u8 *data, bool is_wa)
{
	int i, offset = 0, max_len = mt76_is_sdio(dev) ? 2048 : 4096;
	u32 override = 0, option = 0;

	for (i = 0; i < hdr->n_region; i++) {
		const struct mt76_connac2_fw_region *region;
		u32 len, addr, mode;
		int err;

		region = (const void *)((const u8 *)hdr -
					(hdr->n_region - i) * sizeof(*region));
		mode = mt76_connac_mcu_gen_dl_mode(dev, region->feature_set,
						   is_wa);
		len = le32_to_cpu(region->len);
		addr = le32_to_cpu(region->addr);

		if (region->feature_set & FW_FEATURE_NON_DL)
			goto next;

		if (region->feature_set & FW_FEATURE_OVERRIDE_ADDR)
			override = addr;

		err = mt76_connac_mcu_init_download(dev, addr, len, mode);
		if (err) {
			dev_err(dev->dev, "Download request failed\n");
			return err;
		}

		err = __mt76_mcu_send_firmware(dev, MCU_CMD(FW_SCATTER),
					       data + offset, len, max_len);
		if (err) {
			dev_err(dev->dev, "Failed to send firmware.\n");
			return err;
		}

next:
		offset += len;
	}

	if (override)
		option |= FW_START_OVERRIDE;
	if (is_wa)
		option |= FW_START_WORKING_PDA_CR4;

	return mt76_connac_mcu_start_firmware(dev, override, option);
}

int mt76_connac2_load_ram(struct mt76_dev *dev, const char *fw_wm,
			  const char *fw_wa)
{
	const struct mt76_connac2_fw_trailer *hdr;
	const struct firmware *fw;
	int ret;

	ret = request_firmware(&fw, fw_wm, dev->dev);
	if (ret)
		return ret;

	if (!fw || !fw->data || fw->size < sizeof(*hdr)) {
		dev_err(dev->dev, "Invalid firmware\n");
		ret = -EINVAL;
		goto out;
	}

	hdr = (const void *)(fw->data + fw->size - sizeof(*hdr));
	dev_info(dev->dev, "WM Firmware Version: %.10s, Build Time: %.15s\n",
		 hdr->fw_ver, hdr->build_date);

	ret = mt76_connac_mcu_send_ram_firmware(dev, hdr, fw->data, false);
	if (ret) {
		dev_err(dev->dev, "Failed to start WM firmware\n");
		goto out;
	}

	snprintf(dev->hw->wiphy->fw_version,
		 sizeof(dev->hw->wiphy->fw_version),
		 "%.10s-%.15s", hdr->fw_ver, hdr->build_date);

	release_firmware(fw);

	if (!fw_wa)
		return 0;

	ret = request_firmware(&fw, fw_wa, dev->dev);
	if (ret)
		return ret;

	if (!fw || !fw->data || fw->size < sizeof(*hdr)) {
		dev_err(dev->dev, "Invalid firmware\n");
		ret = -EINVAL;
		goto out;
	}

	hdr = (const void *)(fw->data + fw->size - sizeof(*hdr));
	dev_info(dev->dev, "WA Firmware Version: %.10s, Build Time: %.15s\n",
		 hdr->fw_ver, hdr->build_date);

	ret = mt76_connac_mcu_send_ram_firmware(dev, hdr, fw->data, true);
	if (ret) {
		dev_err(dev->dev, "Failed to start WA firmware\n");
		goto out;
	}

	snprintf(dev->hw->wiphy->fw_version,
		 sizeof(dev->hw->wiphy->fw_version),
		 "%.10s-%.15s", hdr->fw_ver, hdr->build_date);

out:
	release_firmware(fw);

	return ret;
}
EXPORT_SYMBOL_GPL(mt76_connac2_load_ram);

static u32 mt76_connac2_get_data_mode(struct mt76_dev *dev, u32 info)
{
	u32 mode = DL_MODE_NEED_RSP;

	if ((!is_mt7921(dev) && !is_mt7925(dev)) || info == PATCH_SEC_NOT_SUPPORT)
		return mode;

	switch (FIELD_GET(PATCH_SEC_ENC_TYPE_MASK, info)) {
	case PATCH_SEC_ENC_TYPE_PLAIN:
		break;
	case PATCH_SEC_ENC_TYPE_AES:
		mode |= DL_MODE_ENCRYPT;
		mode |= FIELD_PREP(DL_MODE_KEY_IDX,
				(info & PATCH_SEC_ENC_AES_KEY_MASK)) & DL_MODE_KEY_IDX;
		mode |= DL_MODE_RESET_SEC_IV;
		break;
	case PATCH_SEC_ENC_TYPE_SCRAMBLE:
		mode |= DL_MODE_ENCRYPT;
		mode |= DL_CONFIG_ENCRY_MODE_SEL;
		mode |= DL_MODE_RESET_SEC_IV;
		break;
	default:
		dev_err(dev->dev, "Encryption type not support!\n");
	}

	return mode;
}

int mt76_connac2_load_patch(struct mt76_dev *dev, const char *fw_name)
{
	int i, ret, sem, max_len = mt76_is_sdio(dev) ? 2048 : 4096;
	const struct mt76_connac2_patch_hdr *hdr;
	const struct firmware *fw = NULL;

	sem = mt76_connac_mcu_patch_sem_ctrl(dev, true);
	switch (sem) {
	case PATCH_IS_DL:
		return 0;
	case PATCH_NOT_DL_SEM_SUCCESS:
		break;
	default:
		dev_err(dev->dev, "Failed to get patch semaphore\n");
		return -EAGAIN;
	}

	ret = request_firmware(&fw, fw_name, dev->dev);
	if (ret)
		goto out;

	if (!fw || !fw->data || fw->size < sizeof(*hdr)) {
		dev_err(dev->dev, "Invalid firmware\n");
		ret = -EINVAL;
		goto out;
	}

	hdr = (const void *)fw->data;
	dev_info(dev->dev, "HW/SW Version: 0x%x, Build Time: %.16s\n",
		 be32_to_cpu(hdr->hw_sw_ver), hdr->build_date);

	for (i = 0; i < be32_to_cpu(hdr->desc.n_region); i++) {
		struct mt76_connac2_patch_sec *sec;
		u32 len, addr, mode;
		const u8 *dl;
		u32 sec_info;

		sec = (void *)(fw->data + sizeof(*hdr) + i * sizeof(*sec));
		if ((be32_to_cpu(sec->type) & PATCH_SEC_TYPE_MASK) !=
		    PATCH_SEC_TYPE_INFO) {
			ret = -EINVAL;
			goto out;
		}

		addr = be32_to_cpu(sec->info.addr);
		len = be32_to_cpu(sec->info.len);
		dl = fw->data + be32_to_cpu(sec->offs);
		sec_info = be32_to_cpu(sec->info.sec_key_idx);
		mode = mt76_connac2_get_data_mode(dev, sec_info);

		ret = mt76_connac_mcu_init_download(dev, addr, len, mode);
		if (ret) {
			dev_err(dev->dev, "Download request failed\n");
			goto out;
		}

		ret = __mt76_mcu_send_firmware(dev, MCU_CMD(FW_SCATTER),
					       dl, len, max_len);
		if (ret) {
			dev_err(dev->dev, "Failed to send patch\n");
			goto out;
		}
	}

	ret = mt76_connac_mcu_start_patch(dev);
	if (ret)
		dev_err(dev->dev, "Failed to start patch\n");

out:
	sem = mt76_connac_mcu_patch_sem_ctrl(dev, false);
	switch (sem) {
	case PATCH_REL_SEM_SUCCESS:
		break;
	default:
		ret = -EAGAIN;
		dev_err(dev->dev, "Failed to release patch semaphore\n");
		break;
	}

	release_firmware(fw);

	return ret;
}
EXPORT_SYMBOL_GPL(mt76_connac2_load_patch);

int mt76_connac2_mcu_fill_message(struct mt76_dev *dev, struct sk_buff *skb,
				  int cmd, int *wait_seq)
{
	int txd_len, mcu_cmd = FIELD_GET(__MCU_CMD_FIELD_ID, cmd);
	struct mt76_connac2_mcu_uni_txd *uni_txd;
	struct mt76_connac2_mcu_txd *mcu_txd;
	__le32 *txd;
	u32 val;
	u8 seq;

	/* TODO: make dynamic based on msg type */
	dev->mcu.timeout = 20 * HZ;

	seq = ++dev->mcu.msg_seq & 0xf;
	if (!seq)
		seq = ++dev->mcu.msg_seq & 0xf;

	if (cmd == MCU_CMD(FW_SCATTER))
		goto exit;

	txd_len = cmd & __MCU_CMD_FIELD_UNI ? sizeof(*uni_txd) : sizeof(*mcu_txd);
	txd = (__le32 *)skb_push(skb, txd_len);

	val = FIELD_PREP(MT_TXD0_TX_BYTES, skb->len) |
	      FIELD_PREP(MT_TXD0_PKT_FMT, MT_TX_TYPE_CMD) |
	      FIELD_PREP(MT_TXD0_Q_IDX, MT_TX_MCU_PORT_RX_Q0);
	txd[0] = cpu_to_le32(val);

	val = MT_TXD1_LONG_FORMAT |
	      FIELD_PREP(MT_TXD1_HDR_FORMAT, MT_HDR_FORMAT_CMD);
	txd[1] = cpu_to_le32(val);

	if (cmd & __MCU_CMD_FIELD_UNI) {
		uni_txd = (struct mt76_connac2_mcu_uni_txd *)txd;
		uni_txd->len = cpu_to_le16(skb->len - sizeof(uni_txd->txd));
		uni_txd->option = MCU_CMD_UNI_EXT_ACK;
		uni_txd->cid = cpu_to_le16(mcu_cmd);
		uni_txd->s2d_index = MCU_S2D_H2N;
		uni_txd->pkt_type = MCU_PKT_ID;
		uni_txd->seq = seq;

		goto exit;
	}

	mcu_txd = (struct mt76_connac2_mcu_txd *)txd;
	mcu_txd->len = cpu_to_le16(skb->len - sizeof(mcu_txd->txd));
	mcu_txd->pq_id = cpu_to_le16(MCU_PQ_ID(MT_TX_PORT_IDX_MCU,
					       MT_TX_MCU_PORT_RX_Q0));
	mcu_txd->pkt_type = MCU_PKT_ID;
	mcu_txd->seq = seq;
	mcu_txd->cid = mcu_cmd;
	mcu_txd->ext_cid = FIELD_GET(__MCU_CMD_FIELD_EXT_ID, cmd);

	if (mcu_txd->ext_cid || (cmd & __MCU_CMD_FIELD_CE)) {
		if (cmd & __MCU_CMD_FIELD_QUERY)
			mcu_txd->set_query = MCU_Q_QUERY;
		else
			mcu_txd->set_query = MCU_Q_SET;
		mcu_txd->ext_cid_ack = !!mcu_txd->ext_cid;
	} else {
		mcu_txd->set_query = MCU_Q_NA;
	}

	if (cmd & __MCU_CMD_FIELD_WA)
		mcu_txd->s2d_index = MCU_S2D_H2C;
	else
		mcu_txd->s2d_index = MCU_S2D_H2N;

exit:
	if (wait_seq)
		*wait_seq = seq;

	return 0;
}
EXPORT_SYMBOL_GPL(mt76_connac2_mcu_fill_message);

MODULE_AUTHOR("Lorenzo Bianconi <lorenzo@kernel.org>");
MODULE_DESCRIPTION("MediaTek MT76x connac layer helpers");
MODULE_LICENSE("Dual BSD/GPL");<|MERGE_RESOLUTION|>--- conflicted
+++ resolved
@@ -1141,11 +1141,7 @@
 
 int mt76_connac_mcu_uni_add_dev(struct mt76_phy *phy,
 				struct ieee80211_bss_conf *bss_conf,
-<<<<<<< HEAD
-				struct mt76_vif *mvif,
-=======
 				struct mt76_vif_link *mvif,
->>>>>>> 69730cac
 				struct mt76_wcid *wcid,
 				bool enable)
 {
