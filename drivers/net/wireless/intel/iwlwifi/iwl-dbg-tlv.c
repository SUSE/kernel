--- conflicted
+++ resolved
@@ -1240,15 +1240,6 @@
 		}
 
 		fwrt->trans->dbg.restart_required = false;
-<<<<<<< HEAD
-		IWL_DEBUG_FW(fwrt, "WRT: tp %d, reset_fw %d\n",
-			     tp, dump_data.trig->reset_fw);
-		IWL_DEBUG_FW(fwrt,
-			     "WRT: restart_required %d, last_tp_resetfw %d\n",
-			     fwrt->trans->dbg.restart_required,
-			     fwrt->trans->dbg.last_tp_resetfw);
-=======
->>>>>>> 2d5404ca
 
 		if (fwrt->trans->trans_cfg->device_family ==
 		    IWL_DEVICE_FAMILY_9000) {
@@ -1260,18 +1251,9 @@
 			fwrt->trans->dbg.last_tp_resetfw = 0xFF;
 		} else if (le32_to_cpu(dump_data.trig->reset_fw) ==
 			   IWL_FW_INI_RESET_FW_MODE_STOP_AND_RELOAD_FW) {
-<<<<<<< HEAD
-			IWL_DEBUG_FW(fwrt, "WRT: stop and reload firmware\n");
 			fwrt->trans->dbg.restart_required = true;
 		} else if (le32_to_cpu(dump_data.trig->reset_fw) ==
 			   IWL_FW_INI_RESET_FW_MODE_STOP_FW_ONLY) {
-			IWL_DEBUG_FW(fwrt,
-				     "WRT: stop only and no reload firmware\n");
-=======
-			fwrt->trans->dbg.restart_required = true;
-		} else if (le32_to_cpu(dump_data.trig->reset_fw) ==
-			   IWL_FW_INI_RESET_FW_MODE_STOP_FW_ONLY) {
->>>>>>> 2d5404ca
 			fwrt->trans->dbg.restart_required = false;
 			fwrt->trans->dbg.last_tp_resetfw =
 				le32_to_cpu(dump_data.trig->reset_fw);
@@ -1296,19 +1278,11 @@
 		IWL_DEBUG_FW(fwrt,
 			     "WRT: Generating active triggers list, domain 0x%x\n",
 			     fwrt->trans->dbg.domains_bitmap);
-<<<<<<< HEAD
 
 		for (i = 0; i < ARRAY_SIZE(fwrt->trans->dbg.time_point); i++) {
 			struct iwl_dbg_tlv_time_point_data *tp =
 				&fwrt->trans->dbg.time_point[i];
 
-=======
-
-		for (i = 0; i < ARRAY_SIZE(fwrt->trans->dbg.time_point); i++) {
-			struct iwl_dbg_tlv_time_point_data *tp =
-				&fwrt->trans->dbg.time_point[i];
-
->>>>>>> 2d5404ca
 			iwl_dbg_tlv_gen_active_trig_list(fwrt, tp);
 		}
 	} else if (*ini_dest != IWL_FW_INI_LOCATION_DRAM_PATH) {
