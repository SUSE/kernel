--- conflicted
+++ resolved
@@ -116,10 +116,7 @@
 	CMD_WANT_SKB		= BIT(1),
 	CMD_SEND_IN_RFKILL	= BIT(2),
 	CMD_WANT_ASYNC_CALLBACK	= BIT(3),
-<<<<<<< HEAD
-=======
 	CMD_SEND_IN_D3          = BIT(4),
->>>>>>> 7d2a07b7
 };
 
 #define DEF_CMD_PAYLOAD_SIZE 320
@@ -342,11 +339,7 @@
 	case IWL_AMSDU_8K:
 		return 8 * 1024;
 	case IWL_AMSDU_12K:
-<<<<<<< HEAD
-		return 12 * 1024;
-=======
 		return 16 * 1024;
->>>>>>> 7d2a07b7
 	default:
 		WARN_ON(1);
 		return 0;
@@ -526,10 +519,7 @@
  *	of the trans debugfs
  * @set_pnvm: set the pnvm data in the prph scratch buffer, inside the
  *	context info.
-<<<<<<< HEAD
-=======
  * @interrupts: disable/enable interrupts to transport
->>>>>>> 7d2a07b7
  */
 struct iwl_trans_ops {
 
@@ -594,23 +584,15 @@
 	void (*release_nic_access)(struct iwl_trans *trans);
 	void (*set_bits_mask)(struct iwl_trans *trans, u32 reg, u32 mask,
 			      u32 value);
-<<<<<<< HEAD
-	int  (*suspend)(struct iwl_trans *trans);
-	void (*resume)(struct iwl_trans *trans);
-=======
->>>>>>> 7d2a07b7
 
 	struct iwl_trans_dump_data *(*dump_data)(struct iwl_trans *trans,
 						 u32 dump_mask);
 	void (*debugfs_cleanup)(struct iwl_trans *trans);
 	void (*sync_nmi)(struct iwl_trans *trans);
 	int (*set_pnvm)(struct iwl_trans *trans, const void *data, u32 len);
-<<<<<<< HEAD
-=======
 	int (*set_reduce_power)(struct iwl_trans *trans,
 				const void *data, u32 len);
 	void (*interrupts)(struct iwl_trans *trans, bool enable);
->>>>>>> 7d2a07b7
 };
 
 /**
@@ -768,10 +750,7 @@
 	bool hw_error;
 	enum iwl_fw_ini_buffer_location ini_dest;
 
-<<<<<<< HEAD
-=======
 	u64 unsupported_region_msk;
->>>>>>> 7d2a07b7
 	struct iwl_ucode_tlv *active_regions[IWL_FW_INI_MAX_REGION_ID];
 	struct list_head debug_info_tlv_list;
 	struct iwl_dbg_tlv_time_point_data
@@ -983,10 +962,7 @@
 	bool pm_support;
 	bool ltr_enabled;
 	u8 pnvm_loaded:1;
-<<<<<<< HEAD
-=======
 	u8 reduce_power_loaded:1;
->>>>>>> 7d2a07b7
 
 	const struct iwl_hcmd_arr *command_groups;
 	int command_groups_size;
@@ -1426,23 +1402,15 @@
 	return trans->state == IWL_TRANS_FW_ALIVE;
 }
 
-static inline bool iwl_trans_fw_running(struct iwl_trans *trans)
-{
-	return trans->state == IWL_TRANS_FW_ALIVE;
-}
-
 static inline void iwl_trans_sync_nmi(struct iwl_trans *trans)
 {
 	if (trans->ops->sync_nmi)
 		trans->ops->sync_nmi(trans);
 }
 
-<<<<<<< HEAD
-=======
 void iwl_trans_sync_nmi_with_addr(struct iwl_trans *trans, u32 inta_addr,
 				  u32 sw_err_bit);
 
->>>>>>> 7d2a07b7
 static inline int iwl_trans_set_pnvm(struct iwl_trans *trans,
 				     const void *data, u32 len)
 {
@@ -1458,8 +1426,6 @@
 	return 0;
 }
 
-<<<<<<< HEAD
-=======
 static inline int iwl_trans_set_reduce_power(struct iwl_trans *trans,
 					     const void *data, u32 len)
 {
@@ -1474,22 +1440,18 @@
 	return 0;
 }
 
->>>>>>> 7d2a07b7
 static inline bool iwl_trans_dbg_ini_valid(struct iwl_trans *trans)
 {
 	return trans->dbg.internal_ini_cfg != IWL_INI_CFG_STATE_NOT_LOADED ||
 		trans->dbg.external_ini_cfg != IWL_INI_CFG_STATE_NOT_LOADED;
 }
 
-<<<<<<< HEAD
-=======
 static inline void iwl_trans_interrupts(struct iwl_trans *trans, bool enable)
 {
 	if (trans->ops->interrupts)
 		trans->ops->interrupts(trans, enable);
 }
 
->>>>>>> 7d2a07b7
 /*****************************************************
  * transport helper functions
  *****************************************************/
@@ -1497,10 +1459,7 @@
 			  struct device *dev,
 			  const struct iwl_trans_ops *ops,
 			  const struct iwl_cfg_trans_params *cfg_trans);
-<<<<<<< HEAD
-=======
 int iwl_trans_init(struct iwl_trans *trans);
->>>>>>> 7d2a07b7
 void iwl_trans_free(struct iwl_trans *trans);
 
 /*****************************************************
