/* SPDX-License-Identifier: GPL-2.0 OR BSD-3-Clause */
/*
 * Copyright (C) 2005-2014, 2018-2023 Intel Corporation
 * Copyright (C) 2013-2015 Intel Mobile Communications GmbH
 * Copyright (C) 2016-2017 Intel Deutschland GmbH
 */
#ifndef __iwl_trans_h__
#define __iwl_trans_h__

#include <linux/ieee80211.h>
#include <linux/mm.h> /* for page_address */
#include <linux/lockdep.h>
#include <linux/kernel.h>

#include "iwl-debug.h"
#include "iwl-config.h"
#include "fw/img.h"
#include "iwl-op-mode.h"
#include <linux/firmware.h>
#include "fw/api/cmdhdr.h"
#include "fw/api/txq.h"
#include "fw/api/dbg-tlv.h"
#include "iwl-dbg-tlv.h"

/**
 * DOC: Transport layer - what is it ?
 *
 * The transport layer is the layer that deals with the HW directly. It provides
 * the PCIe access to the underlying hardwarwe. The transport layer doesn't
 * provide any policy, algorithm or anything of this kind, but only mechanisms
 * to make the HW do something. It is not completely stateless but close to it.
 */

/**
 * DOC: Life cycle of the transport layer
 *
 * The transport layer has a very precise life cycle.
 *
 *	1) A helper function is called during the module initialization and
 *	   registers the bus driver's ops with the transport's alloc function.
 *	2) Bus's probe calls to the transport layer's allocation functions.
 *	   Of course this function is bus specific.
 *	3) This allocation functions will spawn the upper layer which will
 *	   register mac80211.
 *
 *	4) At some point (i.e. mac80211's start call), the op_mode will call
 *	   the following sequence:
 *	   start_hw
 *	   start_fw
 *
 *	5) Then when finished (or reset):
 *	   stop_device
 *
 *	6) Eventually, the free function will be called.
 */

/* default preset 0 (start from bit 16)*/
#define IWL_FW_DBG_DOMAIN_POS	16
#define IWL_FW_DBG_DOMAIN	BIT(IWL_FW_DBG_DOMAIN_POS)

#define IWL_TRANS_FW_DBG_DOMAIN(trans)	IWL_FW_INI_DOMAIN_ALWAYS_ON

#define FH_RSCSR_FRAME_SIZE_MSK		0x00003FFF	/* bits 0-13 */
#define FH_RSCSR_FRAME_INVALID		0x55550000
#define FH_RSCSR_FRAME_ALIGN		0x40
#define FH_RSCSR_RPA_EN			BIT(25)
#define FH_RSCSR_RADA_EN		BIT(26)
#define FH_RSCSR_RXQ_POS		16
#define FH_RSCSR_RXQ_MASK		0x3F0000

struct iwl_rx_packet {
	/*
	 * The first 4 bytes of the RX frame header contain both the RX frame
	 * size and some flags.
	 * Bit fields:
	 * 31:    flag flush RB request
	 * 30:    flag ignore TC (terminal counter) request
	 * 29:    flag fast IRQ request
	 * 28-27: Reserved
	 * 26:    RADA enabled
	 * 25:    Offload enabled
	 * 24:    RPF enabled
	 * 23:    RSS enabled
	 * 22:    Checksum enabled
	 * 21-16: RX queue
	 * 15-14: Reserved
	 * 13-00: RX frame size
	 */
	__le32 len_n_flags;
	struct iwl_cmd_header hdr;
	u8 data[];
} __packed;

static inline u32 iwl_rx_packet_len(const struct iwl_rx_packet *pkt)
{
	return le32_to_cpu(pkt->len_n_flags) & FH_RSCSR_FRAME_SIZE_MSK;
}

static inline u32 iwl_rx_packet_payload_len(const struct iwl_rx_packet *pkt)
{
	return iwl_rx_packet_len(pkt) - sizeof(pkt->hdr);
}

/**
 * enum CMD_MODE - how to send the host commands ?
 *
 * @CMD_ASYNC: Return right away and don't wait for the response
 * @CMD_WANT_SKB: Not valid with CMD_ASYNC. The caller needs the buffer of
 *	the response. The caller needs to call iwl_free_resp when done.
 * @CMD_SEND_IN_RFKILL: Send the command even if the NIC is in RF-kill.
 * @CMD_BLOCK_TXQS: Block TXQs while the comment is executing.
 * @CMD_SEND_IN_D3: Allow the command to be sent in D3 mode, relevant to
 *	SUSPEND and RESUME commands. We are in D3 mode when we set
 *	trans->system_pm_mode to IWL_PLAT_PM_MODE_D3.
 */
enum CMD_MODE {
	CMD_ASYNC		= BIT(0),
	CMD_WANT_SKB		= BIT(1),
	CMD_SEND_IN_RFKILL	= BIT(2),
	CMD_BLOCK_TXQS		= BIT(3),
	CMD_SEND_IN_D3          = BIT(4),
};
#define CMD_MODE_BITS 5

#define DEF_CMD_PAYLOAD_SIZE 320

/**
 * struct iwl_device_cmd
 *
 * For allocation of the command and tx queues, this establishes the overall
 * size of the largest command we send to uCode, except for commands that
 * aren't fully copied and use other TFD space.
 *
 * @hdr: command header
 * @payload: payload for the command
 * @hdr_wide: wide command header
 * @payload_wide: payload for the wide command
 */
struct iwl_device_cmd {
	union {
		struct {
			struct iwl_cmd_header hdr;	/* uCode API */
			u8 payload[DEF_CMD_PAYLOAD_SIZE];
		};
		struct {
			struct iwl_cmd_header_wide hdr_wide;
			u8 payload_wide[DEF_CMD_PAYLOAD_SIZE -
					sizeof(struct iwl_cmd_header_wide) +
					sizeof(struct iwl_cmd_header)];
		};
	};
} __packed;

/**
 * struct iwl_device_tx_cmd - buffer for TX command
 * @hdr: the header
 * @payload: the payload placeholder
 *
 * The actual structure is sized dynamically according to need.
 */
struct iwl_device_tx_cmd {
	struct iwl_cmd_header hdr;
	u8 payload[];
} __packed;

#define TFD_MAX_PAYLOAD_SIZE (sizeof(struct iwl_device_cmd))

/*
 * number of transfer buffers (fragments) per transmit frame descriptor;
 * this is just the driver's idea, the hardware supports 20
 */
#define IWL_MAX_CMD_TBS_PER_TFD	2

/**
 * enum iwl_hcmd_dataflag - flag for each one of the chunks of the command
 *
 * @IWL_HCMD_DFL_NOCOPY: By default, the command is copied to the host command's
 *	ring. The transport layer doesn't map the command's buffer to DMA, but
 *	rather copies it to a previously allocated DMA buffer. This flag tells
 *	the transport layer not to copy the command, but to map the existing
 *	buffer (that is passed in) instead. This saves the memcpy and allows
 *	commands that are bigger than the fixed buffer to be submitted.
 *	Note that a TFD entry after a NOCOPY one cannot be a normal copied one.
 * @IWL_HCMD_DFL_DUP: Only valid without NOCOPY, duplicate the memory for this
 *	chunk internally and free it again after the command completes. This
 *	can (currently) be used only once per command.
 *	Note that a TFD entry after a DUP one cannot be a normal copied one.
 */
enum iwl_hcmd_dataflag {
	IWL_HCMD_DFL_NOCOPY	= BIT(0),
	IWL_HCMD_DFL_DUP	= BIT(1),
};

enum iwl_error_event_table_status {
	IWL_ERROR_EVENT_TABLE_LMAC1 = BIT(0),
	IWL_ERROR_EVENT_TABLE_LMAC2 = BIT(1),
	IWL_ERROR_EVENT_TABLE_UMAC = BIT(2),
	IWL_ERROR_EVENT_TABLE_TCM1 = BIT(3),
	IWL_ERROR_EVENT_TABLE_TCM2 = BIT(4),
	IWL_ERROR_EVENT_TABLE_RCM1 = BIT(5),
	IWL_ERROR_EVENT_TABLE_RCM2 = BIT(6),
};

/**
 * struct iwl_host_cmd - Host command to the uCode
 *
 * @data: array of chunks that composes the data of the host command
 * @resp_pkt: response packet, if %CMD_WANT_SKB was set
 * @_rx_page_order: (internally used to free response packet)
 * @_rx_page_addr: (internally used to free response packet)
 * @flags: can be CMD_*
 * @len: array of the lengths of the chunks in data
 * @dataflags: IWL_HCMD_DFL_*
 * @id: command id of the host command, for wide commands encoding the
 *	version and group as well
 */
struct iwl_host_cmd {
	const void *data[IWL_MAX_CMD_TBS_PER_TFD];
	struct iwl_rx_packet *resp_pkt;
	unsigned long _rx_page_addr;
	u32 _rx_page_order;

	u32 flags;
	u32 id;
	u16 len[IWL_MAX_CMD_TBS_PER_TFD];
	u8 dataflags[IWL_MAX_CMD_TBS_PER_TFD];
};

static inline void iwl_free_resp(struct iwl_host_cmd *cmd)
{
	free_pages(cmd->_rx_page_addr, cmd->_rx_page_order);
}

struct iwl_rx_cmd_buffer {
	struct page *_page;
	int _offset;
	bool _page_stolen;
	u32 _rx_page_order;
	unsigned int truesize;
};

static inline void *rxb_addr(struct iwl_rx_cmd_buffer *r)
{
	return (void *)((unsigned long)page_address(r->_page) + r->_offset);
}

static inline int rxb_offset(struct iwl_rx_cmd_buffer *r)
{
	return r->_offset;
}

static inline struct page *rxb_steal_page(struct iwl_rx_cmd_buffer *r)
{
	r->_page_stolen = true;
	get_page(r->_page);
	return r->_page;
}

static inline void iwl_free_rxb(struct iwl_rx_cmd_buffer *r)
{
	__free_pages(r->_page, r->_rx_page_order);
}

#define MAX_NO_RECLAIM_CMDS	6

#define IWL_MASK(lo, hi) ((1 << (hi)) | ((1 << (hi)) - (1 << (lo))))

/*
 * Maximum number of HW queues the transport layer
 * currently supports
 */
#define IWL_MAX_HW_QUEUES		32
#define IWL_MAX_TVQM_QUEUES		512

#define IWL_MAX_TID_COUNT	8
#define IWL_MGMT_TID		15
#define IWL_FRAME_LIMIT	64
#define IWL_MAX_RX_HW_QUEUES	16
#define IWL_9000_MAX_RX_HW_QUEUES	1

/**
 * enum iwl_d3_status - WoWLAN image/device status
 * @IWL_D3_STATUS_ALIVE: firmware is still running after resume
 * @IWL_D3_STATUS_RESET: device was reset while suspended
 */
enum iwl_d3_status {
	IWL_D3_STATUS_ALIVE,
	IWL_D3_STATUS_RESET,
};

/**
 * enum iwl_trans_status: transport status flags
 * @STATUS_SYNC_HCMD_ACTIVE: a SYNC command is being processed
 * @STATUS_DEVICE_ENABLED: APM is enabled
 * @STATUS_TPOWER_PMI: the device might be asleep (need to wake it up)
 * @STATUS_INT_ENABLED: interrupts are enabled
 * @STATUS_RFKILL_HW: the actual HW state of the RF-kill switch
 * @STATUS_RFKILL_OPMODE: RF-kill state reported to opmode
 * @STATUS_FW_ERROR: the fw is in error state
 * @STATUS_TRANS_DEAD: trans is dead - avoid any read/write operation
 * @STATUS_SUPPRESS_CMD_ERROR_ONCE: suppress "FW error in SYNC CMD" once,
 *	e.g. for testing
 */
enum iwl_trans_status {
	STATUS_SYNC_HCMD_ACTIVE,
	STATUS_DEVICE_ENABLED,
	STATUS_TPOWER_PMI,
	STATUS_INT_ENABLED,
	STATUS_RFKILL_HW,
	STATUS_RFKILL_OPMODE,
	STATUS_FW_ERROR,
	STATUS_TRANS_DEAD,
	STATUS_SUPPRESS_CMD_ERROR_ONCE,
};

static inline int
iwl_trans_get_rb_size_order(enum iwl_amsdu_size rb_size)
{
	switch (rb_size) {
	case IWL_AMSDU_2K:
		return get_order(2 * 1024);
	case IWL_AMSDU_4K:
		return get_order(4 * 1024);
	case IWL_AMSDU_8K:
		return get_order(8 * 1024);
	case IWL_AMSDU_12K:
		return get_order(16 * 1024);
	default:
		WARN_ON(1);
		return -1;
	}
}

static inline int
iwl_trans_get_rb_size(enum iwl_amsdu_size rb_size)
{
	switch (rb_size) {
	case IWL_AMSDU_2K:
		return 2 * 1024;
	case IWL_AMSDU_4K:
		return 4 * 1024;
	case IWL_AMSDU_8K:
		return 8 * 1024;
	case IWL_AMSDU_12K:
		return 16 * 1024;
	default:
		WARN_ON(1);
		return 0;
	}
}

struct iwl_hcmd_names {
	u8 cmd_id;
	const char *const cmd_name;
};

#define HCMD_NAME(x)	\
	{ .cmd_id = x, .cmd_name = #x }

struct iwl_hcmd_arr {
	const struct iwl_hcmd_names *arr;
	int size;
};

#define HCMD_ARR(x)	\
	{ .arr = x, .size = ARRAY_SIZE(x) }

/**
 * struct iwl_dump_sanitize_ops - dump sanitization operations
 * @frob_txf: Scrub the TX FIFO data
 * @frob_hcmd: Scrub a host command, the %hcmd pointer is to the header
 *	but that might be short or long (&struct iwl_cmd_header or
 *	&struct iwl_cmd_header_wide)
 * @frob_mem: Scrub memory data
 */
struct iwl_dump_sanitize_ops {
	void (*frob_txf)(void *ctx, void *buf, size_t buflen);
	void (*frob_hcmd)(void *ctx, void *hcmd, size_t buflen);
	void (*frob_mem)(void *ctx, u32 mem_addr, void *mem, size_t buflen);
};

/**
 * struct iwl_trans_config - transport configuration
 *
 * @op_mode: pointer to the upper layer.
 * @cmd_queue: the index of the command queue.
 *	Must be set before start_fw.
 * @cmd_fifo: the fifo for host commands
 * @no_reclaim_cmds: Some devices erroneously don't set the
 *	SEQ_RX_FRAME bit on some notifications, this is the
 *	list of such notifications to filter. Max length is
 *	%MAX_NO_RECLAIM_CMDS.
 * @n_no_reclaim_cmds: # of commands in list
 * @rx_buf_size: RX buffer size needed for A-MSDUs
 *	if unset 4k will be the RX buffer size
 * @bc_table_dword: set to true if the BC table expects the byte count to be
 *	in DWORD (as opposed to bytes)
 * @scd_set_active: should the transport configure the SCD for HCMD queue
 * @command_groups: array of command groups, each member is an array of the
 *	commands in the group; for debugging only
 * @command_groups_size: number of command groups, to avoid illegal access
 * @cb_data_offs: offset inside skb->cb to store transport data at, must have
 *	space for at least two pointers
 * @fw_reset_handshake: firmware supports reset flow handshake
 * @queue_alloc_cmd_ver: queue allocation command version, set to 0
 *	for using the older SCD_QUEUE_CFG, set to the version of
 *	SCD_QUEUE_CONFIG_CMD otherwise.
 */
struct iwl_trans_config {
	struct iwl_op_mode *op_mode;

	u8 cmd_queue;
	u8 cmd_fifo;
	const u8 *no_reclaim_cmds;
	unsigned int n_no_reclaim_cmds;

	enum iwl_amsdu_size rx_buf_size;
	bool bc_table_dword;
	bool scd_set_active;
	const struct iwl_hcmd_arr *command_groups;
	int command_groups_size;

	u8 cb_data_offs;
	bool fw_reset_handshake;
	u8 queue_alloc_cmd_ver;
};

struct iwl_trans_dump_data {
	u32 len;
	u8 data[];
};

struct iwl_trans;

struct iwl_trans_txq_scd_cfg {
	u8 fifo;
	u8 sta_id;
	u8 tid;
	bool aggregate;
	int frame_limit;
};

/**
 * struct iwl_trans_rxq_dma_data - RX queue DMA data
 * @fr_bd_cb: DMA address of free BD cyclic buffer
 * @fr_bd_wid: Initial write index of the free BD cyclic buffer
 * @urbd_stts_wrptr: DMA address of urbd_stts_wrptr
 * @ur_bd_cb: DMA address of used BD cyclic buffer
 */
struct iwl_trans_rxq_dma_data {
	u64 fr_bd_cb;
	u32 fr_bd_wid;
	u64 urbd_stts_wrptr;
	u64 ur_bd_cb;
};

/* maximal number of DRAM MAP entries supported by FW */
#define IPC_DRAM_MAP_ENTRY_NUM_MAX 64

<<<<<<< HEAD
/**
 * struct iwl_pnvm_image - contains info about the parsed pnvm image
 * @chunks: array of pointers to pnvm payloads and their sizes
 * @n_chunks: the number of the pnvm payloads.
 * @version: the version of the loaded PNVM image
 */
struct iwl_pnvm_image {
	struct {
		const void *data;
		u32 len;
	} chunks[IPC_DRAM_MAP_ENTRY_NUM_MAX];
	u32 n_chunks;
	u32 version;
};

/**
 * struct iwl_trans_ops - transport specific operations
 *
 * All the handlers MUST be implemented
 *
 * @start_hw: starts the HW. From that point on, the HW can send interrupts.
 *	May sleep.
 * @op_mode_leave: Turn off the HW RF kill indication if on
 *	May sleep
 * @start_fw: allocates and inits all the resources for the transport
 *	layer. Also kick a fw image.
 *	May sleep
 * @fw_alive: called when the fw sends alive notification. If the fw provides
 *	the SCD base address in SRAM, then provide it here, or 0 otherwise.
 *	May sleep
 * @stop_device: stops the whole device (embedded CPU put to reset) and stops
 *	the HW. From that point on, the HW will be stopped but will still issue
 *	an interrupt if the HW RF kill switch is triggered.
 *	This callback must do the right thing and not crash even if %start_hw()
 *	was called but not &start_fw(). May sleep.
 * @d3_suspend: put the device into the correct mode for WoWLAN during
 *	suspend. This is optional, if not implemented WoWLAN will not be
 *	supported. This callback may sleep.
 * @d3_resume: resume the device after WoWLAN, enabling the opmode to
 *	talk to the WoWLAN image to get its status. This is optional, if not
 *	implemented WoWLAN will not be supported. This callback may sleep.
 * @send_cmd:send a host command. Must return -ERFKILL if RFkill is asserted.
 *	If RFkill is asserted in the middle of a SYNC host command, it must
 *	return -ERFKILL straight away.
 *	May sleep only if CMD_ASYNC is not set
 * @tx: send an skb. The transport relies on the op_mode to zero the
 *	the ieee80211_tx_info->driver_data. If the MPDU is an A-MSDU, all
 *	the CSUM will be taken care of (TCP CSUM and IP header in case of
 *	IPv4). If the MPDU is a single MSDU, the op_mode must compute the IP
 *	header if it is IPv4.
 *	Must be atomic
 * @reclaim: free packet until ssn. Returns a list of freed packets.
 *	Must be atomic
 * @set_q_ptrs: set queue pointers internally, after D3 when HW state changed
 * @txq_enable: setup a queue. To setup an AC queue, use the
 *	iwl_trans_ac_txq_enable wrapper. fw_alive must have been called before
 *	this one. The op_mode must not configure the HCMD queue. The scheduler
 *	configuration may be %NULL, in which case the hardware will not be
 *	configured. If true is returned, the operation mode needs to increment
 *	the sequence number of the packets routed to this queue because of a
 *	hardware scheduler bug. May sleep.
 * @txq_disable: de-configure a Tx queue to send AMPDUs
 *	Must be atomic
 * @txq_alloc: Allocate a new TX queue, may sleep.
 * @txq_free: Free a previously allocated TX queue.
 * @txq_set_shared_mode: change Tx queue shared/unshared marking
 * @wait_tx_queues_empty: wait until tx queues are empty. May sleep.
 * @wait_txq_empty: wait until specific tx queue is empty. May sleep.
 * @freeze_txq_timer: prevents the timer of the queue from firing until the
 *	queue is set to awake. Must be atomic.
 * @write8: write a u8 to a register at offset ofs from the BAR
 * @write32: write a u32 to a register at offset ofs from the BAR
 * @read32: read a u32 register at offset ofs from the BAR
 * @read_prph: read a DWORD from a periphery register
 * @write_prph: write a DWORD to a periphery register
 * @read_mem: read device's SRAM in DWORD
 * @write_mem: write device's SRAM in DWORD. If %buf is %NULL, then the memory
 *	will be zeroed.
 * @read_config32: read a u32 value from the device's config space at
 *	the given offset.
 * @configure: configure parameters required by the transport layer from
 *	the op_mode. May be called several times before start_fw, can't be
 *	called after that.
 * @set_pmi: set the power pmi state
 * @sw_reset: trigger software reset of the NIC
 * @grab_nic_access: wake the NIC to be able to access non-HBUS regs.
 *	Sleeping is not allowed between grab_nic_access and
 *	release_nic_access.
 * @release_nic_access: let the NIC go to sleep. The "flags" parameter
 *	must be the same one that was sent before to the grab_nic_access.
 * @set_bits_mask: set SRAM register according to value and mask.
 * @dump_data: return a vmalloc'ed buffer with debug data, maybe containing last
 *	TX'ed commands and similar. The buffer will be vfree'd by the caller.
 *	Note that the transport must fill in the proper file headers.
 * @debugfs_cleanup: used in the driver unload flow to make a proper cleanup
 *	of the trans debugfs
 * @sync_nmi: trigger a firmware NMI and wait for it to complete
 * @load_pnvm: save the pnvm data in DRAM
 * @set_pnvm: set the pnvm data in the prph scratch buffer, inside the
 *	context info.
 * @load_reduce_power: copy reduce power table to the corresponding DRAM memory
 * @set_reduce_power: set reduce power table addresses in the sratch buffer
 * @interrupts: disable/enable interrupts to transport
 * @imr_dma_data: set up IMR DMA
 * @rxq_dma_data: retrieve RX queue DMA data, see @struct iwl_trans_rxq_dma_data
 */
struct iwl_trans_ops {

	int (*start_hw)(struct iwl_trans *iwl_trans);
	void (*op_mode_leave)(struct iwl_trans *iwl_trans);
	int (*start_fw)(struct iwl_trans *trans, const struct fw_img *fw,
			bool run_in_rfkill);
	void (*fw_alive)(struct iwl_trans *trans, u32 scd_addr);
	void (*stop_device)(struct iwl_trans *trans);

	int (*d3_suspend)(struct iwl_trans *trans, bool test, bool reset);
	int (*d3_resume)(struct iwl_trans *trans, enum iwl_d3_status *status,
			 bool test, bool reset);

	int (*send_cmd)(struct iwl_trans *trans, struct iwl_host_cmd *cmd);

	int (*tx)(struct iwl_trans *trans, struct sk_buff *skb,
		  struct iwl_device_tx_cmd *dev_cmd, int queue);
	void (*reclaim)(struct iwl_trans *trans, int queue, int ssn,
			struct sk_buff_head *skbs, bool is_flush);

	void (*set_q_ptrs)(struct iwl_trans *trans, int queue, int ptr);

	bool (*txq_enable)(struct iwl_trans *trans, int queue, u16 ssn,
			   const struct iwl_trans_txq_scd_cfg *cfg,
			   unsigned int queue_wdg_timeout);
	void (*txq_disable)(struct iwl_trans *trans, int queue,
			    bool configure_scd);
	/* 22000 functions */
	int (*txq_alloc)(struct iwl_trans *trans, u32 flags,
			 u32 sta_mask, u8 tid,
			 int size, unsigned int queue_wdg_timeout);
	void (*txq_free)(struct iwl_trans *trans, int queue);
	int (*rxq_dma_data)(struct iwl_trans *trans, int queue,
			    struct iwl_trans_rxq_dma_data *data);

	void (*txq_set_shared_mode)(struct iwl_trans *trans, u32 txq_id,
				    bool shared);

	int (*wait_tx_queues_empty)(struct iwl_trans *trans, u32 txq_bm);
	int (*wait_txq_empty)(struct iwl_trans *trans, int queue);
	void (*freeze_txq_timer)(struct iwl_trans *trans, unsigned long txqs,
				 bool freeze);

	void (*write8)(struct iwl_trans *trans, u32 ofs, u8 val);
	void (*write32)(struct iwl_trans *trans, u32 ofs, u32 val);
	u32 (*read32)(struct iwl_trans *trans, u32 ofs);
	u32 (*read_prph)(struct iwl_trans *trans, u32 ofs);
	void (*write_prph)(struct iwl_trans *trans, u32 ofs, u32 val);
	int (*read_mem)(struct iwl_trans *trans, u32 addr,
			void *buf, int dwords);
	int (*write_mem)(struct iwl_trans *trans, u32 addr,
			 const void *buf, int dwords);
	int (*read_config32)(struct iwl_trans *trans, u32 ofs, u32 *val);
	void (*configure)(struct iwl_trans *trans,
			  const struct iwl_trans_config *trans_cfg);
	void (*set_pmi)(struct iwl_trans *trans, bool state);
	int (*sw_reset)(struct iwl_trans *trans, bool retake_ownership);
	bool (*grab_nic_access)(struct iwl_trans *trans);
	void (*release_nic_access)(struct iwl_trans *trans);
	void (*set_bits_mask)(struct iwl_trans *trans, u32 reg, u32 mask,
			      u32 value);

	struct iwl_trans_dump_data *(*dump_data)(struct iwl_trans *trans,
						 u32 dump_mask,
						 const struct iwl_dump_sanitize_ops *sanitize_ops,
						 void *sanitize_ctx);
	void (*debugfs_cleanup)(struct iwl_trans *trans);
	void (*sync_nmi)(struct iwl_trans *trans);
	int (*load_pnvm)(struct iwl_trans *trans,
			 const struct iwl_pnvm_image *pnvm_payloads,
			 const struct iwl_ucode_capabilities *capa);
	void (*set_pnvm)(struct iwl_trans *trans,
			 const struct iwl_ucode_capabilities *capa);
	int (*load_reduce_power)(struct iwl_trans *trans,
				 const struct iwl_pnvm_image *payloads,
				 const struct iwl_ucode_capabilities *capa);
	void (*set_reduce_power)(struct iwl_trans *trans,
				 const struct iwl_ucode_capabilities *capa);

	void (*interrupts)(struct iwl_trans *trans, bool enable);
	int (*imr_dma_data)(struct iwl_trans *trans,
			    u32 dst_addr, u64 src_addr,
			    u32 byte_cnt);

=======
/**
 * struct iwl_pnvm_image - contains info about the parsed pnvm image
 * @chunks: array of pointers to pnvm payloads and their sizes
 * @n_chunks: the number of the pnvm payloads.
 * @version: the version of the loaded PNVM image
 */
struct iwl_pnvm_image {
	struct {
		const void *data;
		u32 len;
	} chunks[IPC_DRAM_MAP_ENTRY_NUM_MAX];
	u32 n_chunks;
	u32 version;
>>>>>>> 2d5404ca
};

/**
 * enum iwl_trans_state - state of the transport layer
 *
 * @IWL_TRANS_NO_FW: firmware wasn't started yet, or crashed
 * @IWL_TRANS_FW_STARTED: FW was started, but not alive yet
 * @IWL_TRANS_FW_ALIVE: FW has sent an alive response
 */
enum iwl_trans_state {
	IWL_TRANS_NO_FW,
	IWL_TRANS_FW_STARTED,
	IWL_TRANS_FW_ALIVE,
};

/**
 * DOC: Platform power management
 *
 * In system-wide power management the entire platform goes into a low
 * power state (e.g. idle or suspend to RAM) at the same time and the
 * device is configured as a wakeup source for the entire platform.
 * This is usually triggered by userspace activity (e.g. the user
 * presses the suspend button or a power management daemon decides to
 * put the platform in low power mode).  The device's behavior in this
 * mode is dictated by the wake-on-WLAN configuration.
 *
 * The terms used for the device's behavior are as follows:
 *
 *	- D0: the device is fully powered and the host is awake;
 *	- D3: the device is in low power mode and only reacts to
 *		specific events (e.g. magic-packet received or scan
 *		results found);
 *
 * These terms reflect the power modes in the firmware and are not to
 * be confused with the physical device power state.
 */

/**
 * enum iwl_plat_pm_mode - platform power management mode
 *
 * This enumeration describes the device's platform power management
 * behavior when in system-wide suspend (i.e WoWLAN).
 *
 * @IWL_PLAT_PM_MODE_DISABLED: power management is disabled for this
 *	device.  In system-wide suspend mode, it means that the all
 *	connections will be closed automatically by mac80211 before
 *	the platform is suspended.
 * @IWL_PLAT_PM_MODE_D3: the device goes into D3 mode (i.e. WoWLAN).
 */
enum iwl_plat_pm_mode {
	IWL_PLAT_PM_MODE_DISABLED,
	IWL_PLAT_PM_MODE_D3,
};

/**
 * enum iwl_ini_cfg_state
 * @IWL_INI_CFG_STATE_NOT_LOADED: no debug cfg was given
 * @IWL_INI_CFG_STATE_LOADED: debug cfg was found and loaded
 * @IWL_INI_CFG_STATE_CORRUPTED: debug cfg was found and some of the TLVs
 *	are corrupted. The rest of the debug TLVs will still be used
 */
enum iwl_ini_cfg_state {
	IWL_INI_CFG_STATE_NOT_LOADED,
	IWL_INI_CFG_STATE_LOADED,
	IWL_INI_CFG_STATE_CORRUPTED,
};

/* Max time to wait for nmi interrupt */
#define IWL_TRANS_NMI_TIMEOUT (HZ / 4)

/**
 * struct iwl_dram_data
 * @physical: page phy pointer
 * @block: pointer to the allocated block/page
 * @size: size of the block/page
 */
struct iwl_dram_data {
	dma_addr_t physical;
	void *block;
	int size;
};

/**
 * struct iwl_dram_regions - DRAM regions container structure
 * @drams: array of several DRAM areas that contains the pnvm and power
 *	reduction table payloads.
 * @n_regions: number of DRAM regions that were allocated
 * @prph_scratch_mem_desc: points to a structure allocated in dram,
 *	designed to show FW where all the payloads are.
 */
struct iwl_dram_regions {
	struct iwl_dram_data drams[IPC_DRAM_MAP_ENTRY_NUM_MAX];
	struct iwl_dram_data prph_scratch_mem_desc;
	u8 n_regions;
};

/**
 * struct iwl_fw_mon - fw monitor per allocation id
 * @num_frags: number of fragments
 * @frags: an array of DRAM buffer fragments
 */
struct iwl_fw_mon {
	u32 num_frags;
	struct iwl_dram_data *frags;
};

/**
 * struct iwl_self_init_dram - dram data used by self init process
 * @fw: lmac and umac dram data
 * @fw_cnt: total number of items in array
 * @paging: paging dram data
 * @paging_cnt: total number of items in array
 */
struct iwl_self_init_dram {
	struct iwl_dram_data *fw;
	int fw_cnt;
	struct iwl_dram_data *paging;
	int paging_cnt;
};

/**
 * struct iwl_imr_data - imr dram data used during debug process
 * @imr_enable: imr enable status received from fw
 * @imr_size: imr dram size received from fw
 * @sram_addr: sram address from debug tlv
 * @sram_size: sram size from debug tlv
 * @imr2sram_remainbyte: size remained after each dma transfer
 * @imr_curr_addr: current dst address used during dma transfer
 * @imr_base_addr: imr address received from fw
 */
struct iwl_imr_data {
	u32 imr_enable;
	u32 imr_size;
	u32 sram_addr;
	u32 sram_size;
	u32 imr2sram_remainbyte;
	u64 imr_curr_addr;
	__le64 imr_base_addr;
};

#define IWL_TRANS_CURRENT_PC_NAME_MAX_BYTES      32

/**
 * struct iwl_pc_data - program counter details
 * @pc_name: cpu name
 * @pc_address: cpu program counter
 */
struct iwl_pc_data {
	u8  pc_name[IWL_TRANS_CURRENT_PC_NAME_MAX_BYTES];
	u32 pc_address;
};

/**
 * struct iwl_trans_debug - transport debug related data
 *
 * @n_dest_reg: num of reg_ops in %dbg_dest_tlv
 * @rec_on: true iff there is a fw debug recording currently active
 * @dest_tlv: points to the destination TLV for debug
 * @conf_tlv: array of pointers to configuration TLVs for debug
 * @trigger_tlv: array of pointers to triggers TLVs for debug
 * @lmac_error_event_table: addrs of lmacs error tables
 * @umac_error_event_table: addr of umac error table
 * @tcm_error_event_table: address(es) of TCM error table(s)
 * @rcm_error_event_table: address(es) of RCM error table(s)
 * @error_event_table_tlv_status: bitmap that indicates what error table
 *	pointers was recevied via TLV. uses enum &iwl_error_event_table_status
 * @internal_ini_cfg: internal debug cfg state. Uses &enum iwl_ini_cfg_state
 * @external_ini_cfg: external debug cfg state. Uses &enum iwl_ini_cfg_state
 * @fw_mon_cfg: debug buffer allocation configuration
 * @fw_mon_ini: DRAM buffer fragments per allocation id
 * @fw_mon: DRAM buffer for firmware monitor
 * @hw_error: equals true if hw error interrupt was received from the FW
 * @ini_dest: debug monitor destination uses &enum iwl_fw_ini_buffer_location
 * @unsupported_region_msk: unsupported regions out of active_regions
 * @active_regions: active regions
 * @debug_info_tlv_list: list of debug info TLVs
 * @time_point: array of debug time points
 * @periodic_trig_list: periodic triggers list
 * @domains_bitmap: bitmap of active domains other than &IWL_FW_INI_DOMAIN_ALWAYS_ON
 * @ucode_preset: preset based on ucode
 * @restart_required: indicates debug restart is required
 * @last_tp_resetfw: last handling of reset during debug timepoint
 * @imr_data: IMR debug data allocation
 * @dump_file_name_ext: dump file name extension
 * @dump_file_name_ext_valid: dump file name extension if valid or not
 * @num_pc: number of program counter for cpu
 * @pc_data: details of the program counter
 * @yoyo_bin_loaded: tells if a yoyo debug file has been loaded
 */
struct iwl_trans_debug {
	u8 n_dest_reg;
	bool rec_on;

	const struct iwl_fw_dbg_dest_tlv_v1 *dest_tlv;
	const struct iwl_fw_dbg_conf_tlv *conf_tlv[FW_DBG_CONF_MAX];
	struct iwl_fw_dbg_trigger_tlv * const *trigger_tlv;

	u32 lmac_error_event_table[2];
	u32 umac_error_event_table;
	u32 tcm_error_event_table[2];
	u32 rcm_error_event_table[2];
	unsigned int error_event_table_tlv_status;

	enum iwl_ini_cfg_state internal_ini_cfg;
	enum iwl_ini_cfg_state external_ini_cfg;

	struct iwl_fw_ini_allocation_tlv fw_mon_cfg[IWL_FW_INI_ALLOCATION_NUM];
	struct iwl_fw_mon fw_mon_ini[IWL_FW_INI_ALLOCATION_NUM];

	struct iwl_dram_data fw_mon;

	bool hw_error;
	enum iwl_fw_ini_buffer_location ini_dest;

	u64 unsupported_region_msk;
	struct iwl_ucode_tlv *active_regions[IWL_FW_INI_MAX_REGION_ID];
	struct list_head debug_info_tlv_list;
	struct iwl_dbg_tlv_time_point_data time_point[IWL_FW_INI_TIME_POINT_NUM];
	struct list_head periodic_trig_list;

	u32 domains_bitmap;
	u32 ucode_preset;
	bool restart_required;
	u32 last_tp_resetfw;
	struct iwl_imr_data imr_data;
	u8 dump_file_name_ext[IWL_FW_INI_MAX_NAME];
	bool dump_file_name_ext_valid;
	u32 num_pc;
	struct iwl_pc_data *pc_data;
	bool yoyo_bin_loaded;
};

struct iwl_dma_ptr {
	dma_addr_t dma;
	void *addr;
	size_t size;
};

struct iwl_cmd_meta {
	/* only for SYNC commands, iff the reply skb is wanted */
	struct iwl_host_cmd *source;
	u32 flags: CMD_MODE_BITS;
	/* sg_offset is valid if it is non-zero */
	u32 sg_offset: PAGE_SHIFT;
	u32 tbs;
};

/*
 * The FH will write back to the first TB only, so we need to copy some data
 * into the buffer regardless of whether it should be mapped or not.
 * This indicates how big the first TB must be to include the scratch buffer
 * and the assigned PN.
 * Since PN location is 8 bytes at offset 12, it's 20 now.
 * If we make it bigger then allocations will be bigger and copy slower, so
 * that's probably not useful.
 */
#define IWL_FIRST_TB_SIZE	20
#define IWL_FIRST_TB_SIZE_ALIGN ALIGN(IWL_FIRST_TB_SIZE, 64)

struct iwl_pcie_txq_entry {
	void *cmd;
	struct sk_buff *skb;
	/* buffer to free after command completes */
	const void *free_buf;
	struct iwl_cmd_meta meta;
};

struct iwl_pcie_first_tb_buf {
	u8 buf[IWL_FIRST_TB_SIZE_ALIGN];
};

/**
 * struct iwl_txq - Tx Queue for DMA
 * @tfds: transmit frame descriptors (DMA memory)
 * @first_tb_bufs: start of command headers, including scratch buffers, for
 *	the writeback -- this is DMA memory and an array holding one buffer
 *	for each command on the queue
 * @first_tb_dma: DMA address for the first_tb_bufs start
 * @entries: transmit entries (driver state)
 * @lock: queue lock
 * @reclaim_lock: reclaim lock
 * @stuck_timer: timer that fires if queue gets stuck
 * @trans: pointer back to transport (for timer)
 * @need_update: indicates need to update read/write index
 * @ampdu: true if this queue is an ampdu queue for an specific RA/TID
 * @wd_timeout: queue watchdog timeout (jiffies) - per queue
 * @frozen: tx stuck queue timer is frozen
 * @frozen_expiry_remainder: remember how long until the timer fires
 * @block: queue is blocked
 * @bc_tbl: byte count table of the queue (relevant only for gen2 transport)
 * @write_ptr: 1-st empty entry (index) host_w
 * @read_ptr: last used entry (index) host_r
 * @dma_addr:  physical addr for BD's
 * @n_window: safe queue window
 * @id: queue id
 * @low_mark: low watermark, resume queue if free space more than this
 * @high_mark: high watermark, stop queue if free space less than this
 * @overflow_q: overflow queue for handling frames that didn't fit on HW queue
 * @overflow_tx: need to transmit from overflow
 *
 * A Tx queue consists of circular buffer of BDs (a.k.a. TFDs, transmit frame
 * descriptors) and required locking structures.
 *
 * Note the difference between TFD_QUEUE_SIZE_MAX and n_window: the hardware
 * always assumes 256 descriptors, so TFD_QUEUE_SIZE_MAX is always 256 (unless
 * there might be HW changes in the future). For the normal TX
 * queues, n_window, which is the size of the software queue data
 * is also 256; however, for the command queue, n_window is only
 * 32 since we don't need so many commands pending. Since the HW
 * still uses 256 BDs for DMA though, TFD_QUEUE_SIZE_MAX stays 256.
 * This means that we end up with the following:
 *  HW entries: | 0 | ... | N * 32 | ... | N * 32 + 31 | ... | 255 |
 *  SW entries:           | 0      | ... | 31          |
 * where N is a number between 0 and 7. This means that the SW
 * data is a window overlayed over the HW queue.
 */
struct iwl_txq {
	void *tfds;
	struct iwl_pcie_first_tb_buf *first_tb_bufs;
	dma_addr_t first_tb_dma;
	struct iwl_pcie_txq_entry *entries;
	/* lock for syncing changes on the queue */
	spinlock_t lock;
	/* lock to prevent concurrent reclaim */
	spinlock_t reclaim_lock;
	unsigned long frozen_expiry_remainder;
	struct timer_list stuck_timer;
	struct iwl_trans *trans;
	bool need_update;
	bool frozen;
	bool ampdu;
	int block;
	unsigned long wd_timeout;
	struct sk_buff_head overflow_q;
	struct iwl_dma_ptr bc_tbl;

	int write_ptr;
	int read_ptr;
	dma_addr_t dma_addr;
	int n_window;
	u32 id;
	int low_mark;
	int high_mark;

	bool overflow_tx;
};

/**
<<<<<<< HEAD
 * struct iwl_trans_txqs - transport tx queues data
 *
 * @bc_table_dword: true if the BC table expects DWORD (as opposed to bytes)
 * @page_offs: offset from skb->cb to mac header page pointer
 * @dev_cmd_offs: offset from skb->cb to iwl_device_tx_cmd pointer
 * @queue_used: bit mask of used queues
 * @queue_stopped: bit mask of stopped queues
 * @txq: array of TXQ data structures representing the TXQs
 * @scd_bc_tbls: gen1 pointer to the byte count table of the scheduler
 * @queue_alloc_cmd_ver: queue allocation command version
 * @bc_pool: bytecount DMA allocations pool
 * @bc_tbl_size: bytecount table size
 * @tso_hdr_page: page allocated (per CPU) for A-MSDU headers when doing TSO
 *	(and similar usage)
 * @tfd: TFD data
 * @tfd.max_tbs: max number of buffers per TFD
 * @tfd.size: TFD size
 * @tfd.addr_size: TFD/TB address size
 */
struct iwl_trans_txqs {
	unsigned long queue_used[BITS_TO_LONGS(IWL_MAX_TVQM_QUEUES)];
	unsigned long queue_stopped[BITS_TO_LONGS(IWL_MAX_TVQM_QUEUES)];
	struct iwl_txq *txq[IWL_MAX_TVQM_QUEUES];
	struct dma_pool *bc_pool;
	size_t bc_tbl_size;
	bool bc_table_dword;
	u8 page_offs;
	u8 dev_cmd_offs;
	struct iwl_tso_hdr_page __percpu *tso_hdr_page;

	struct {
		u8 fifo;
		u8 q_id;
		unsigned int wdg_timeout;
	} cmd;

	struct {
		u8 max_tbs;
		u16 size;
		u8 addr_size;
	} tfd;

	struct iwl_dma_ptr scd_bc_tbls;

	u8 queue_alloc_cmd_ver;
};

/**
 * struct iwl_trans - transport common data
 *
 * @csme_own: true if we couldn't get ownership on the device
 * @ops: pointer to iwl_trans_ops
=======
 * struct iwl_trans - transport common data
 *
 * @csme_own: true if we couldn't get ownership on the device
>>>>>>> 2d5404ca
 * @op_mode: pointer to the op_mode
 * @trans_cfg: the trans-specific configuration part
 * @cfg: pointer to the configuration
 * @drv: pointer to iwl_drv
 * @state: current device state
 * @status: a bit-mask of transport status flags
 * @dev: pointer to struct device * that represents the device
 * @max_skb_frags: maximum number of fragments an SKB can have when transmitted.
 *	0 indicates that frag SKBs (NETIF_F_SG) aren't supported.
 * @hw_rf_id: a u32 with the device RF ID
 * @hw_cnv_id: a u32 with the device CNV ID
 * @hw_crf_id: a u32 with the device CRF ID
 * @hw_wfpm_id: a u32 with the device wfpm ID
 * @hw_id: a u32 with the ID of the device / sub-device.
 *	Set during transport allocation.
 * @hw_id_str: a string with info about HW ID. Set during transport allocation.
 * @sku_id: the SKU identifier (for PNVM matching)
 * @pnvm_loaded: indicates PNVM was loaded
 * @hw_rev: the revision data of the HW
 * @hw_rev_step: The mac step of the HW
 * @pm_support: set to true in start_hw if link pm is supported
 * @ltr_enabled: set to true if the LTR is enabled
 * @fail_to_parse_pnvm_image: set to true if pnvm parsing failed
 * @reduce_power_loaded: indicates reduced power section was loaded
 * @failed_to_load_reduce_power_image: set to true if pnvm loading failed
 * @command_groups: pointer to command group name list array
 * @command_groups_size: array size of @command_groups
 * @wide_cmd_header: true when ucode supports wide command header format
 * @wait_command_queue: wait queue for sync commands
 * @num_rx_queues: number of RX queues allocated by the transport;
 *	the transport must set this before calling iwl_drv_start()
 * @iml_len: the length of the image loader
 * @iml: a pointer to the image loader itself
 * @dev_cmd_pool: pool for Tx cmd allocation - for internal use only.
 *	The user should use iwl_trans_{alloc,free}_tx_cmd.
 * @dev_cmd_pool_name: name for the TX command allocation pool
 * @dbgfs_dir: iwlwifi debugfs base dir for this device
 * @sync_cmd_lockdep_map: lockdep map for checking sync commands
 * @rx_mpdu_cmd: MPDU RX command ID, must be assigned by opmode before
 *	starting the firmware, used for tracing
 * @rx_mpdu_cmd_hdr_size: used for tracing, amount of data before the
 *	start of the 802.11 header in the @rx_mpdu_cmd
 * @dbg: additional debug data, see &struct iwl_trans_debug
 * @init_dram: FW initialization DMA data
 * @system_pm_mode: the system-wide power management mode in use.
 *	This mode is set dynamically, depending on the WoWLAN values
 *	configured from the userspace at runtime.
 * @name: the device name
<<<<<<< HEAD
 * @txqs: transport tx queues data.
=======
>>>>>>> 2d5404ca
 * @mbx_addr_0_step: step address data 0
 * @mbx_addr_1_step: step address data 1
 * @pcie_link_speed: current PCIe link speed (%PCI_EXP_LNKSTA_CLS_*),
 *	only valid for discrete (not integrated) NICs
 * @invalid_tx_cmd: invalid TX command buffer
 * @reduced_cap_sku: reduced capability supported SKU
 * @no_160: device not supporting 160 MHz
 * @step_urm: STEP is in URM, no support for MCS>9 in 320 MHz
 * @trans_specific: data for the specific transport this is allocated for/with
 */
struct iwl_trans {
	bool csme_own;
	struct iwl_op_mode *op_mode;
	const struct iwl_cfg_trans_params *trans_cfg;
	const struct iwl_cfg *cfg;
	struct iwl_drv *drv;
	enum iwl_trans_state state;
	unsigned long status;

	struct device *dev;
	u32 max_skb_frags;
	u32 hw_rev;
	u32 hw_rev_step;
	u32 hw_rf_id;
	u32 hw_crf_id;
	u32 hw_cnv_id;
	u32 hw_wfpm_id;
	u32 hw_id;
	char hw_id_str[52];
	u32 sku_id[3];
	bool reduced_cap_sku;
	u8 no_160:1, step_urm:1;

	u8 rx_mpdu_cmd, rx_mpdu_cmd_hdr_size;

	bool pm_support;
	bool ltr_enabled;
	u8 pnvm_loaded:1;
	u8 fail_to_parse_pnvm_image:1;
	u8 reduce_power_loaded:1;
	u8 failed_to_load_reduce_power_image:1;

	const struct iwl_hcmd_arr *command_groups;
	int command_groups_size;
	bool wide_cmd_header;

	wait_queue_head_t wait_command_queue;
	u8 num_rx_queues;

	size_t iml_len;
	u8 *iml;

	/* The following fields are internal only */
	struct kmem_cache *dev_cmd_pool;
	char dev_cmd_pool_name[50];

	struct dentry *dbgfs_dir;

#ifdef CONFIG_LOCKDEP
	struct lockdep_map sync_cmd_lockdep_map;
#endif

	struct iwl_trans_debug dbg;
	struct iwl_self_init_dram init_dram;

	enum iwl_plat_pm_mode system_pm_mode;

	const char *name;
	u32 mbx_addr_0_step;
	u32 mbx_addr_1_step;

	u8 pcie_link_speed;

	struct iwl_dma_ptr invalid_tx_cmd;

	/* pointer to trans specific struct */
	/*Ensure that this pointer will always be aligned to sizeof pointer */
	char trans_specific[] __aligned(sizeof(void *));
};

const char *iwl_get_cmd_string(struct iwl_trans *trans, u32 id);
int iwl_cmd_groups_verify_sorted(const struct iwl_trans_config *trans);

void iwl_trans_configure(struct iwl_trans *trans,
			 const struct iwl_trans_config *trans_cfg);

int iwl_trans_start_hw(struct iwl_trans *trans);

void iwl_trans_op_mode_leave(struct iwl_trans *trans);

void iwl_trans_fw_alive(struct iwl_trans *trans, u32 scd_addr);

int iwl_trans_start_fw(struct iwl_trans *trans, const struct fw_img *fw,
		       bool run_in_rfkill);

void iwl_trans_stop_device(struct iwl_trans *trans);

int iwl_trans_d3_suspend(struct iwl_trans *trans, bool test, bool reset);

int iwl_trans_d3_resume(struct iwl_trans *trans, enum iwl_d3_status *status,
			bool test, bool reset);

<<<<<<< HEAD
	WARN_ON_ONCE(!trans->rx_mpdu_cmd);

	clear_bit(STATUS_FW_ERROR, &trans->status);
	ret = trans->ops->start_fw(trans, fw, run_in_rfkill);
	if (ret == 0)
		trans->state = IWL_TRANS_FW_STARTED;

	return ret;
}

static inline void iwl_trans_stop_device(struct iwl_trans *trans)
{
	might_sleep();

	trans->ops->stop_device(trans);

	trans->state = IWL_TRANS_NO_FW;
}

static inline int iwl_trans_d3_suspend(struct iwl_trans *trans, bool test,
				       bool reset)
{
	might_sleep();
	if (!trans->ops->d3_suspend)
		return -EOPNOTSUPP;

	return trans->ops->d3_suspend(trans, test, reset);
}

static inline int iwl_trans_d3_resume(struct iwl_trans *trans,
				      enum iwl_d3_status *status,
				      bool test, bool reset)
{
	might_sleep();
	if (!trans->ops->d3_resume)
		return -EOPNOTSUPP;

	return trans->ops->d3_resume(trans, status, test, reset);
}

static inline struct iwl_trans_dump_data *
=======
struct iwl_trans_dump_data *
>>>>>>> 2d5404ca
iwl_trans_dump_data(struct iwl_trans *trans, u32 dump_mask,
		    const struct iwl_dump_sanitize_ops *sanitize_ops,
		    void *sanitize_ctx);

static inline struct iwl_device_tx_cmd *
iwl_trans_alloc_tx_cmd(struct iwl_trans *trans)
{
	return kmem_cache_zalloc(trans->dev_cmd_pool, GFP_ATOMIC);
}

int iwl_trans_send_cmd(struct iwl_trans *trans, struct iwl_host_cmd *cmd);

static inline void iwl_trans_free_tx_cmd(struct iwl_trans *trans,
					 struct iwl_device_tx_cmd *dev_cmd)
{
	kmem_cache_free(trans->dev_cmd_pool, dev_cmd);
}

int iwl_trans_tx(struct iwl_trans *trans, struct sk_buff *skb,
		 struct iwl_device_tx_cmd *dev_cmd, int queue);

void iwl_trans_reclaim(struct iwl_trans *trans, int queue, int ssn,
		       struct sk_buff_head *skbs, bool is_flush);

void iwl_trans_set_q_ptrs(struct iwl_trans *trans, int queue, int ptr);

<<<<<<< HEAD
static inline void iwl_trans_reclaim(struct iwl_trans *trans, int queue,
				     int ssn, struct sk_buff_head *skbs,
				     bool is_flush)
{
	if (WARN_ON_ONCE(trans->state != IWL_TRANS_FW_ALIVE)) {
		IWL_ERR(trans, "%s bad state = %d\n", __func__, trans->state);
		return;
	}

	trans->ops->reclaim(trans, queue, ssn, skbs, is_flush);
}
=======
void iwl_trans_txq_disable(struct iwl_trans *trans, int queue,
			   bool configure_scd);

bool iwl_trans_txq_enable_cfg(struct iwl_trans *trans, int queue, u16 ssn,
			      const struct iwl_trans_txq_scd_cfg *cfg,
			      unsigned int queue_wdg_timeout);
>>>>>>> 2d5404ca

int iwl_trans_get_rxq_dma_data(struct iwl_trans *trans, int queue,
			       struct iwl_trans_rxq_dma_data *data);

void iwl_trans_txq_free(struct iwl_trans *trans, int queue);

int iwl_trans_txq_alloc(struct iwl_trans *trans, u32 flags, u32 sta_mask,
			u8 tid, int size, unsigned int wdg_timeout);

<<<<<<< HEAD
static inline int
iwl_trans_get_rxq_dma_data(struct iwl_trans *trans, int queue,
			   struct iwl_trans_rxq_dma_data *data)
{
	if (WARN_ON_ONCE(!trans->ops->rxq_dma_data))
		return -EOPNOTSUPP;

	return trans->ops->rxq_dma_data(trans, queue, data);
}

static inline void
iwl_trans_txq_free(struct iwl_trans *trans, int queue)
{
	if (WARN_ON_ONCE(!trans->ops->txq_free))
		return;

	trans->ops->txq_free(trans, queue);
}

static inline int
iwl_trans_txq_alloc(struct iwl_trans *trans,
		    u32 flags, u32 sta_mask, u8 tid,
		    int size, unsigned int wdg_timeout)
{
	might_sleep();

	if (WARN_ON_ONCE(!trans->ops->txq_alloc))
		return -EOPNOTSUPP;

	if (WARN_ON_ONCE(trans->state != IWL_TRANS_FW_ALIVE)) {
		IWL_ERR(trans, "%s bad state = %d\n", __func__, trans->state);
		return -EIO;
	}

	return trans->ops->txq_alloc(trans, flags, sta_mask, tid,
				     size, wdg_timeout);
}

static inline void iwl_trans_txq_set_shared_mode(struct iwl_trans *trans,
						 int queue, bool shared_mode)
{
	if (trans->ops->txq_set_shared_mode)
		trans->ops->txq_set_shared_mode(trans, queue, shared_mode);
}
=======
void iwl_trans_txq_set_shared_mode(struct iwl_trans *trans,
				   int txq_id, bool shared_mode);
>>>>>>> 2d5404ca

static inline void iwl_trans_txq_enable(struct iwl_trans *trans, int queue,
					int fifo, int sta_id, int tid,
					int frame_limit, u16 ssn,
					unsigned int queue_wdg_timeout)
{
	struct iwl_trans_txq_scd_cfg cfg = {
		.fifo = fifo,
		.sta_id = sta_id,
		.tid = tid,
		.frame_limit = frame_limit,
		.aggregate = sta_id >= 0,
	};

	iwl_trans_txq_enable_cfg(trans, queue, ssn, &cfg, queue_wdg_timeout);
}

static inline
void iwl_trans_ac_txq_enable(struct iwl_trans *trans, int queue, int fifo,
			     unsigned int queue_wdg_timeout)
{
	struct iwl_trans_txq_scd_cfg cfg = {
		.fifo = fifo,
		.sta_id = -1,
		.tid = IWL_MAX_TID_COUNT,
		.frame_limit = IWL_FRAME_LIMIT,
		.aggregate = false,
	};

	iwl_trans_txq_enable_cfg(trans, queue, 0, &cfg, queue_wdg_timeout);
}

<<<<<<< HEAD
static inline void iwl_trans_freeze_txq_timer(struct iwl_trans *trans,
					      unsigned long txqs,
					      bool freeze)
{
	if (WARN_ON_ONCE(trans->state != IWL_TRANS_FW_ALIVE)) {
		IWL_ERR(trans, "%s bad state = %d\n", __func__, trans->state);
		return;
	}

	if (trans->ops->freeze_txq_timer)
		trans->ops->freeze_txq_timer(trans, txqs, freeze);
}

static inline int iwl_trans_wait_tx_queues_empty(struct iwl_trans *trans,
						 u32 txqs)
{
	if (WARN_ON_ONCE(!trans->ops->wait_tx_queues_empty))
		return -EOPNOTSUPP;
=======
void iwl_trans_freeze_txq_timer(struct iwl_trans *trans,
				unsigned long txqs, bool freeze);

int iwl_trans_wait_tx_queues_empty(struct iwl_trans *trans, u32 txqs);

int iwl_trans_wait_txq_empty(struct iwl_trans *trans, int queue);
>>>>>>> 2d5404ca

void iwl_trans_write8(struct iwl_trans *trans, u32 ofs, u8 val);

void iwl_trans_write32(struct iwl_trans *trans, u32 ofs, u32 val);

<<<<<<< HEAD
static inline int iwl_trans_wait_txq_empty(struct iwl_trans *trans, int queue)
{
	if (WARN_ON_ONCE(!trans->ops->wait_txq_empty))
		return -EOPNOTSUPP;
=======
u32 iwl_trans_read32(struct iwl_trans *trans, u32 ofs);
>>>>>>> 2d5404ca

u32 iwl_trans_read_prph(struct iwl_trans *trans, u32 ofs);

void iwl_trans_write_prph(struct iwl_trans *trans, u32 ofs, u32 val);

int iwl_trans_read_mem(struct iwl_trans *trans, u32 addr,
		       void *buf, int dwords);

int iwl_trans_read_config32(struct iwl_trans *trans, u32 ofs,
			    u32 *val);

#ifdef CONFIG_IWLWIFI_DEBUGFS
void iwl_trans_debugfs_cleanup(struct iwl_trans *trans);
#endif

#define iwl_trans_read_mem_bytes(trans, addr, buf, bufsize)		      \
	do {								      \
		if (__builtin_constant_p(bufsize))			      \
			BUILD_BUG_ON((bufsize) % sizeof(u32));		      \
		iwl_trans_read_mem(trans, addr, buf, (bufsize) / sizeof(u32));\
	} while (0)

int iwl_trans_write_imr_mem(struct iwl_trans *trans, u32 dst_addr,
			    u64 src_addr, u32 byte_cnt);

static inline u32 iwl_trans_read_mem32(struct iwl_trans *trans, u32 addr)
{
	u32 value;

	if (iwl_trans_read_mem(trans, addr, &value, 1))
		return 0xa5a5a5a5;

	return value;
}

int iwl_trans_write_mem(struct iwl_trans *trans, u32 addr,
			const void *buf, int dwords);

static inline u32 iwl_trans_write_mem32(struct iwl_trans *trans, u32 addr,
					u32 val)
{
	return iwl_trans_write_mem(trans, addr, &val, 1);
}

void iwl_trans_set_pmi(struct iwl_trans *trans, bool state);

int iwl_trans_sw_reset(struct iwl_trans *trans, bool retake_ownership);

void iwl_trans_set_bits_mask(struct iwl_trans *trans, u32 reg,
			     u32 mask, u32 value);

bool _iwl_trans_grab_nic_access(struct iwl_trans *trans);

#define iwl_trans_grab_nic_access(trans)		\
	__cond_lock(nic_access,				\
		    likely(_iwl_trans_grab_nic_access(trans)))

void __releases(nic_access)
iwl_trans_release_nic_access(struct iwl_trans *trans);

static inline void iwl_trans_fw_error(struct iwl_trans *trans, bool sync)
{
	if (WARN_ON_ONCE(!trans->op_mode))
		return;

	/* prevent double restarts due to the same erroneous FW */
	if (!test_and_set_bit(STATUS_FW_ERROR, &trans->status)) {
		trans->state = IWL_TRANS_NO_FW;
		iwl_op_mode_nic_error(trans->op_mode, sync);
	}
}

static inline bool iwl_trans_fw_running(struct iwl_trans *trans)
{
	return trans->state == IWL_TRANS_FW_ALIVE;
}

void iwl_trans_sync_nmi(struct iwl_trans *trans);

void iwl_trans_sync_nmi_with_addr(struct iwl_trans *trans, u32 inta_addr,
				  u32 sw_err_bit);

<<<<<<< HEAD
static inline int iwl_trans_load_pnvm(struct iwl_trans *trans,
				      const struct iwl_pnvm_image *pnvm_data,
				      const struct iwl_ucode_capabilities *capa)
{
	return trans->ops->load_pnvm(trans, pnvm_data, capa);
}

static inline void iwl_trans_set_pnvm(struct iwl_trans *trans,
				      const struct iwl_ucode_capabilities *capa)
{
	if (trans->ops->set_pnvm)
		trans->ops->set_pnvm(trans, capa);
}

static inline int iwl_trans_load_reduce_power
				(struct iwl_trans *trans,
				 const struct iwl_pnvm_image *payloads,
				 const struct iwl_ucode_capabilities *capa)
{
	return trans->ops->load_reduce_power(trans, payloads, capa);
}

static inline void
iwl_trans_set_reduce_power(struct iwl_trans *trans,
			   const struct iwl_ucode_capabilities *capa)
{
	if (trans->ops->set_reduce_power)
		trans->ops->set_reduce_power(trans, capa);
}
=======
int iwl_trans_load_pnvm(struct iwl_trans *trans,
			const struct iwl_pnvm_image *pnvm_data,
			const struct iwl_ucode_capabilities *capa);

void iwl_trans_set_pnvm(struct iwl_trans *trans,
			const struct iwl_ucode_capabilities *capa);

int iwl_trans_load_reduce_power(struct iwl_trans *trans,
				const struct iwl_pnvm_image *payloads,
				const struct iwl_ucode_capabilities *capa);

void iwl_trans_set_reduce_power(struct iwl_trans *trans,
				const struct iwl_ucode_capabilities *capa);
>>>>>>> 2d5404ca

static inline bool iwl_trans_dbg_ini_valid(struct iwl_trans *trans)
{
	return trans->dbg.internal_ini_cfg != IWL_INI_CFG_STATE_NOT_LOADED ||
		trans->dbg.external_ini_cfg != IWL_INI_CFG_STATE_NOT_LOADED;
}

void iwl_trans_interrupts(struct iwl_trans *trans, bool enable);

/*****************************************************
 * transport helper functions
 *****************************************************/
struct iwl_trans *iwl_trans_alloc(unsigned int priv_size,
			  struct device *dev,
			  const struct iwl_cfg_trans_params *cfg_trans);
int iwl_trans_init(struct iwl_trans *trans);
void iwl_trans_free(struct iwl_trans *trans);

static inline bool iwl_trans_is_hw_error_value(u32 val)
{
	return ((val & ~0xf) == 0xa5a5a5a0) || ((val & ~0xf) == 0x5a5a5a50);
}

/*****************************************************
 * PCIe handling
 *****************************************************/
int __must_check iwl_pci_register_driver(void);
void iwl_pci_unregister_driver(void);
void iwl_trans_pcie_remove(struct iwl_trans *trans, bool rescan);

int iwl_trans_pcie_send_hcmd(struct iwl_trans *trans,
			     struct iwl_host_cmd *cmd);

#endif /* __iwl_trans_h__ */<|MERGE_RESOLUTION|>--- conflicted
+++ resolved
@@ -457,7 +457,6 @@
 /* maximal number of DRAM MAP entries supported by FW */
 #define IPC_DRAM_MAP_ENTRY_NUM_MAX 64
 
-<<<<<<< HEAD
 /**
  * struct iwl_pnvm_image - contains info about the parsed pnvm image
  * @chunks: array of pointers to pnvm payloads and their sizes
@@ -471,198 +470,6 @@
 	} chunks[IPC_DRAM_MAP_ENTRY_NUM_MAX];
 	u32 n_chunks;
 	u32 version;
-};
-
-/**
- * struct iwl_trans_ops - transport specific operations
- *
- * All the handlers MUST be implemented
- *
- * @start_hw: starts the HW. From that point on, the HW can send interrupts.
- *	May sleep.
- * @op_mode_leave: Turn off the HW RF kill indication if on
- *	May sleep
- * @start_fw: allocates and inits all the resources for the transport
- *	layer. Also kick a fw image.
- *	May sleep
- * @fw_alive: called when the fw sends alive notification. If the fw provides
- *	the SCD base address in SRAM, then provide it here, or 0 otherwise.
- *	May sleep
- * @stop_device: stops the whole device (embedded CPU put to reset) and stops
- *	the HW. From that point on, the HW will be stopped but will still issue
- *	an interrupt if the HW RF kill switch is triggered.
- *	This callback must do the right thing and not crash even if %start_hw()
- *	was called but not &start_fw(). May sleep.
- * @d3_suspend: put the device into the correct mode for WoWLAN during
- *	suspend. This is optional, if not implemented WoWLAN will not be
- *	supported. This callback may sleep.
- * @d3_resume: resume the device after WoWLAN, enabling the opmode to
- *	talk to the WoWLAN image to get its status. This is optional, if not
- *	implemented WoWLAN will not be supported. This callback may sleep.
- * @send_cmd:send a host command. Must return -ERFKILL if RFkill is asserted.
- *	If RFkill is asserted in the middle of a SYNC host command, it must
- *	return -ERFKILL straight away.
- *	May sleep only if CMD_ASYNC is not set
- * @tx: send an skb. The transport relies on the op_mode to zero the
- *	the ieee80211_tx_info->driver_data. If the MPDU is an A-MSDU, all
- *	the CSUM will be taken care of (TCP CSUM and IP header in case of
- *	IPv4). If the MPDU is a single MSDU, the op_mode must compute the IP
- *	header if it is IPv4.
- *	Must be atomic
- * @reclaim: free packet until ssn. Returns a list of freed packets.
- *	Must be atomic
- * @set_q_ptrs: set queue pointers internally, after D3 when HW state changed
- * @txq_enable: setup a queue. To setup an AC queue, use the
- *	iwl_trans_ac_txq_enable wrapper. fw_alive must have been called before
- *	this one. The op_mode must not configure the HCMD queue. The scheduler
- *	configuration may be %NULL, in which case the hardware will not be
- *	configured. If true is returned, the operation mode needs to increment
- *	the sequence number of the packets routed to this queue because of a
- *	hardware scheduler bug. May sleep.
- * @txq_disable: de-configure a Tx queue to send AMPDUs
- *	Must be atomic
- * @txq_alloc: Allocate a new TX queue, may sleep.
- * @txq_free: Free a previously allocated TX queue.
- * @txq_set_shared_mode: change Tx queue shared/unshared marking
- * @wait_tx_queues_empty: wait until tx queues are empty. May sleep.
- * @wait_txq_empty: wait until specific tx queue is empty. May sleep.
- * @freeze_txq_timer: prevents the timer of the queue from firing until the
- *	queue is set to awake. Must be atomic.
- * @write8: write a u8 to a register at offset ofs from the BAR
- * @write32: write a u32 to a register at offset ofs from the BAR
- * @read32: read a u32 register at offset ofs from the BAR
- * @read_prph: read a DWORD from a periphery register
- * @write_prph: write a DWORD to a periphery register
- * @read_mem: read device's SRAM in DWORD
- * @write_mem: write device's SRAM in DWORD. If %buf is %NULL, then the memory
- *	will be zeroed.
- * @read_config32: read a u32 value from the device's config space at
- *	the given offset.
- * @configure: configure parameters required by the transport layer from
- *	the op_mode. May be called several times before start_fw, can't be
- *	called after that.
- * @set_pmi: set the power pmi state
- * @sw_reset: trigger software reset of the NIC
- * @grab_nic_access: wake the NIC to be able to access non-HBUS regs.
- *	Sleeping is not allowed between grab_nic_access and
- *	release_nic_access.
- * @release_nic_access: let the NIC go to sleep. The "flags" parameter
- *	must be the same one that was sent before to the grab_nic_access.
- * @set_bits_mask: set SRAM register according to value and mask.
- * @dump_data: return a vmalloc'ed buffer with debug data, maybe containing last
- *	TX'ed commands and similar. The buffer will be vfree'd by the caller.
- *	Note that the transport must fill in the proper file headers.
- * @debugfs_cleanup: used in the driver unload flow to make a proper cleanup
- *	of the trans debugfs
- * @sync_nmi: trigger a firmware NMI and wait for it to complete
- * @load_pnvm: save the pnvm data in DRAM
- * @set_pnvm: set the pnvm data in the prph scratch buffer, inside the
- *	context info.
- * @load_reduce_power: copy reduce power table to the corresponding DRAM memory
- * @set_reduce_power: set reduce power table addresses in the sratch buffer
- * @interrupts: disable/enable interrupts to transport
- * @imr_dma_data: set up IMR DMA
- * @rxq_dma_data: retrieve RX queue DMA data, see @struct iwl_trans_rxq_dma_data
- */
-struct iwl_trans_ops {
-
-	int (*start_hw)(struct iwl_trans *iwl_trans);
-	void (*op_mode_leave)(struct iwl_trans *iwl_trans);
-	int (*start_fw)(struct iwl_trans *trans, const struct fw_img *fw,
-			bool run_in_rfkill);
-	void (*fw_alive)(struct iwl_trans *trans, u32 scd_addr);
-	void (*stop_device)(struct iwl_trans *trans);
-
-	int (*d3_suspend)(struct iwl_trans *trans, bool test, bool reset);
-	int (*d3_resume)(struct iwl_trans *trans, enum iwl_d3_status *status,
-			 bool test, bool reset);
-
-	int (*send_cmd)(struct iwl_trans *trans, struct iwl_host_cmd *cmd);
-
-	int (*tx)(struct iwl_trans *trans, struct sk_buff *skb,
-		  struct iwl_device_tx_cmd *dev_cmd, int queue);
-	void (*reclaim)(struct iwl_trans *trans, int queue, int ssn,
-			struct sk_buff_head *skbs, bool is_flush);
-
-	void (*set_q_ptrs)(struct iwl_trans *trans, int queue, int ptr);
-
-	bool (*txq_enable)(struct iwl_trans *trans, int queue, u16 ssn,
-			   const struct iwl_trans_txq_scd_cfg *cfg,
-			   unsigned int queue_wdg_timeout);
-	void (*txq_disable)(struct iwl_trans *trans, int queue,
-			    bool configure_scd);
-	/* 22000 functions */
-	int (*txq_alloc)(struct iwl_trans *trans, u32 flags,
-			 u32 sta_mask, u8 tid,
-			 int size, unsigned int queue_wdg_timeout);
-	void (*txq_free)(struct iwl_trans *trans, int queue);
-	int (*rxq_dma_data)(struct iwl_trans *trans, int queue,
-			    struct iwl_trans_rxq_dma_data *data);
-
-	void (*txq_set_shared_mode)(struct iwl_trans *trans, u32 txq_id,
-				    bool shared);
-
-	int (*wait_tx_queues_empty)(struct iwl_trans *trans, u32 txq_bm);
-	int (*wait_txq_empty)(struct iwl_trans *trans, int queue);
-	void (*freeze_txq_timer)(struct iwl_trans *trans, unsigned long txqs,
-				 bool freeze);
-
-	void (*write8)(struct iwl_trans *trans, u32 ofs, u8 val);
-	void (*write32)(struct iwl_trans *trans, u32 ofs, u32 val);
-	u32 (*read32)(struct iwl_trans *trans, u32 ofs);
-	u32 (*read_prph)(struct iwl_trans *trans, u32 ofs);
-	void (*write_prph)(struct iwl_trans *trans, u32 ofs, u32 val);
-	int (*read_mem)(struct iwl_trans *trans, u32 addr,
-			void *buf, int dwords);
-	int (*write_mem)(struct iwl_trans *trans, u32 addr,
-			 const void *buf, int dwords);
-	int (*read_config32)(struct iwl_trans *trans, u32 ofs, u32 *val);
-	void (*configure)(struct iwl_trans *trans,
-			  const struct iwl_trans_config *trans_cfg);
-	void (*set_pmi)(struct iwl_trans *trans, bool state);
-	int (*sw_reset)(struct iwl_trans *trans, bool retake_ownership);
-	bool (*grab_nic_access)(struct iwl_trans *trans);
-	void (*release_nic_access)(struct iwl_trans *trans);
-	void (*set_bits_mask)(struct iwl_trans *trans, u32 reg, u32 mask,
-			      u32 value);
-
-	struct iwl_trans_dump_data *(*dump_data)(struct iwl_trans *trans,
-						 u32 dump_mask,
-						 const struct iwl_dump_sanitize_ops *sanitize_ops,
-						 void *sanitize_ctx);
-	void (*debugfs_cleanup)(struct iwl_trans *trans);
-	void (*sync_nmi)(struct iwl_trans *trans);
-	int (*load_pnvm)(struct iwl_trans *trans,
-			 const struct iwl_pnvm_image *pnvm_payloads,
-			 const struct iwl_ucode_capabilities *capa);
-	void (*set_pnvm)(struct iwl_trans *trans,
-			 const struct iwl_ucode_capabilities *capa);
-	int (*load_reduce_power)(struct iwl_trans *trans,
-				 const struct iwl_pnvm_image *payloads,
-				 const struct iwl_ucode_capabilities *capa);
-	void (*set_reduce_power)(struct iwl_trans *trans,
-				 const struct iwl_ucode_capabilities *capa);
-
-	void (*interrupts)(struct iwl_trans *trans, bool enable);
-	int (*imr_dma_data)(struct iwl_trans *trans,
-			    u32 dst_addr, u64 src_addr,
-			    u32 byte_cnt);
-
-=======
-/**
- * struct iwl_pnvm_image - contains info about the parsed pnvm image
- * @chunks: array of pointers to pnvm payloads and their sizes
- * @n_chunks: the number of the pnvm payloads.
- * @version: the version of the loaded PNVM image
- */
-struct iwl_pnvm_image {
-	struct {
-		const void *data;
-		u32 len;
-	} chunks[IPC_DRAM_MAP_ENTRY_NUM_MAX];
-	u32 n_chunks;
-	u32 version;
->>>>>>> 2d5404ca
 };
 
 /**
@@ -1011,64 +818,9 @@
 };
 
 /**
-<<<<<<< HEAD
- * struct iwl_trans_txqs - transport tx queues data
- *
- * @bc_table_dword: true if the BC table expects DWORD (as opposed to bytes)
- * @page_offs: offset from skb->cb to mac header page pointer
- * @dev_cmd_offs: offset from skb->cb to iwl_device_tx_cmd pointer
- * @queue_used: bit mask of used queues
- * @queue_stopped: bit mask of stopped queues
- * @txq: array of TXQ data structures representing the TXQs
- * @scd_bc_tbls: gen1 pointer to the byte count table of the scheduler
- * @queue_alloc_cmd_ver: queue allocation command version
- * @bc_pool: bytecount DMA allocations pool
- * @bc_tbl_size: bytecount table size
- * @tso_hdr_page: page allocated (per CPU) for A-MSDU headers when doing TSO
- *	(and similar usage)
- * @tfd: TFD data
- * @tfd.max_tbs: max number of buffers per TFD
- * @tfd.size: TFD size
- * @tfd.addr_size: TFD/TB address size
- */
-struct iwl_trans_txqs {
-	unsigned long queue_used[BITS_TO_LONGS(IWL_MAX_TVQM_QUEUES)];
-	unsigned long queue_stopped[BITS_TO_LONGS(IWL_MAX_TVQM_QUEUES)];
-	struct iwl_txq *txq[IWL_MAX_TVQM_QUEUES];
-	struct dma_pool *bc_pool;
-	size_t bc_tbl_size;
-	bool bc_table_dword;
-	u8 page_offs;
-	u8 dev_cmd_offs;
-	struct iwl_tso_hdr_page __percpu *tso_hdr_page;
-
-	struct {
-		u8 fifo;
-		u8 q_id;
-		unsigned int wdg_timeout;
-	} cmd;
-
-	struct {
-		u8 max_tbs;
-		u16 size;
-		u8 addr_size;
-	} tfd;
-
-	struct iwl_dma_ptr scd_bc_tbls;
-
-	u8 queue_alloc_cmd_ver;
-};
-
-/**
  * struct iwl_trans - transport common data
  *
  * @csme_own: true if we couldn't get ownership on the device
- * @ops: pointer to iwl_trans_ops
-=======
- * struct iwl_trans - transport common data
- *
- * @csme_own: true if we couldn't get ownership on the device
->>>>>>> 2d5404ca
  * @op_mode: pointer to the op_mode
  * @trans_cfg: the trans-specific configuration part
  * @cfg: pointer to the configuration
@@ -1117,10 +869,6 @@
  *	This mode is set dynamically, depending on the WoWLAN values
  *	configured from the userspace at runtime.
  * @name: the device name
-<<<<<<< HEAD
- * @txqs: transport tx queues data.
-=======
->>>>>>> 2d5404ca
  * @mbx_addr_0_step: step address data 0
  * @mbx_addr_1_step: step address data 1
  * @pcie_link_speed: current PCIe link speed (%PCI_EXP_LNKSTA_CLS_*),
@@ -1223,51 +971,7 @@
 int iwl_trans_d3_resume(struct iwl_trans *trans, enum iwl_d3_status *status,
 			bool test, bool reset);
 
-<<<<<<< HEAD
-	WARN_ON_ONCE(!trans->rx_mpdu_cmd);
-
-	clear_bit(STATUS_FW_ERROR, &trans->status);
-	ret = trans->ops->start_fw(trans, fw, run_in_rfkill);
-	if (ret == 0)
-		trans->state = IWL_TRANS_FW_STARTED;
-
-	return ret;
-}
-
-static inline void iwl_trans_stop_device(struct iwl_trans *trans)
-{
-	might_sleep();
-
-	trans->ops->stop_device(trans);
-
-	trans->state = IWL_TRANS_NO_FW;
-}
-
-static inline int iwl_trans_d3_suspend(struct iwl_trans *trans, bool test,
-				       bool reset)
-{
-	might_sleep();
-	if (!trans->ops->d3_suspend)
-		return -EOPNOTSUPP;
-
-	return trans->ops->d3_suspend(trans, test, reset);
-}
-
-static inline int iwl_trans_d3_resume(struct iwl_trans *trans,
-				      enum iwl_d3_status *status,
-				      bool test, bool reset)
-{
-	might_sleep();
-	if (!trans->ops->d3_resume)
-		return -EOPNOTSUPP;
-
-	return trans->ops->d3_resume(trans, status, test, reset);
-}
-
-static inline struct iwl_trans_dump_data *
-=======
 struct iwl_trans_dump_data *
->>>>>>> 2d5404ca
 iwl_trans_dump_data(struct iwl_trans *trans, u32 dump_mask,
 		    const struct iwl_dump_sanitize_ops *sanitize_ops,
 		    void *sanitize_ctx);
@@ -1294,26 +998,12 @@
 
 void iwl_trans_set_q_ptrs(struct iwl_trans *trans, int queue, int ptr);
 
-<<<<<<< HEAD
-static inline void iwl_trans_reclaim(struct iwl_trans *trans, int queue,
-				     int ssn, struct sk_buff_head *skbs,
-				     bool is_flush)
-{
-	if (WARN_ON_ONCE(trans->state != IWL_TRANS_FW_ALIVE)) {
-		IWL_ERR(trans, "%s bad state = %d\n", __func__, trans->state);
-		return;
-	}
-
-	trans->ops->reclaim(trans, queue, ssn, skbs, is_flush);
-}
-=======
 void iwl_trans_txq_disable(struct iwl_trans *trans, int queue,
 			   bool configure_scd);
 
 bool iwl_trans_txq_enable_cfg(struct iwl_trans *trans, int queue, u16 ssn,
 			      const struct iwl_trans_txq_scd_cfg *cfg,
 			      unsigned int queue_wdg_timeout);
->>>>>>> 2d5404ca
 
 int iwl_trans_get_rxq_dma_data(struct iwl_trans *trans, int queue,
 			       struct iwl_trans_rxq_dma_data *data);
@@ -1323,55 +1013,8 @@
 int iwl_trans_txq_alloc(struct iwl_trans *trans, u32 flags, u32 sta_mask,
 			u8 tid, int size, unsigned int wdg_timeout);
 
-<<<<<<< HEAD
-static inline int
-iwl_trans_get_rxq_dma_data(struct iwl_trans *trans, int queue,
-			   struct iwl_trans_rxq_dma_data *data)
-{
-	if (WARN_ON_ONCE(!trans->ops->rxq_dma_data))
-		return -EOPNOTSUPP;
-
-	return trans->ops->rxq_dma_data(trans, queue, data);
-}
-
-static inline void
-iwl_trans_txq_free(struct iwl_trans *trans, int queue)
-{
-	if (WARN_ON_ONCE(!trans->ops->txq_free))
-		return;
-
-	trans->ops->txq_free(trans, queue);
-}
-
-static inline int
-iwl_trans_txq_alloc(struct iwl_trans *trans,
-		    u32 flags, u32 sta_mask, u8 tid,
-		    int size, unsigned int wdg_timeout)
-{
-	might_sleep();
-
-	if (WARN_ON_ONCE(!trans->ops->txq_alloc))
-		return -EOPNOTSUPP;
-
-	if (WARN_ON_ONCE(trans->state != IWL_TRANS_FW_ALIVE)) {
-		IWL_ERR(trans, "%s bad state = %d\n", __func__, trans->state);
-		return -EIO;
-	}
-
-	return trans->ops->txq_alloc(trans, flags, sta_mask, tid,
-				     size, wdg_timeout);
-}
-
-static inline void iwl_trans_txq_set_shared_mode(struct iwl_trans *trans,
-						 int queue, bool shared_mode)
-{
-	if (trans->ops->txq_set_shared_mode)
-		trans->ops->txq_set_shared_mode(trans, queue, shared_mode);
-}
-=======
 void iwl_trans_txq_set_shared_mode(struct iwl_trans *trans,
 				   int txq_id, bool shared_mode);
->>>>>>> 2d5404ca
 
 static inline void iwl_trans_txq_enable(struct iwl_trans *trans, int queue,
 					int fifo, int sta_id, int tid,
@@ -1404,46 +1047,18 @@
 	iwl_trans_txq_enable_cfg(trans, queue, 0, &cfg, queue_wdg_timeout);
 }
 
-<<<<<<< HEAD
-static inline void iwl_trans_freeze_txq_timer(struct iwl_trans *trans,
-					      unsigned long txqs,
-					      bool freeze)
-{
-	if (WARN_ON_ONCE(trans->state != IWL_TRANS_FW_ALIVE)) {
-		IWL_ERR(trans, "%s bad state = %d\n", __func__, trans->state);
-		return;
-	}
-
-	if (trans->ops->freeze_txq_timer)
-		trans->ops->freeze_txq_timer(trans, txqs, freeze);
-}
-
-static inline int iwl_trans_wait_tx_queues_empty(struct iwl_trans *trans,
-						 u32 txqs)
-{
-	if (WARN_ON_ONCE(!trans->ops->wait_tx_queues_empty))
-		return -EOPNOTSUPP;
-=======
 void iwl_trans_freeze_txq_timer(struct iwl_trans *trans,
 				unsigned long txqs, bool freeze);
 
 int iwl_trans_wait_tx_queues_empty(struct iwl_trans *trans, u32 txqs);
 
 int iwl_trans_wait_txq_empty(struct iwl_trans *trans, int queue);
->>>>>>> 2d5404ca
 
 void iwl_trans_write8(struct iwl_trans *trans, u32 ofs, u8 val);
 
 void iwl_trans_write32(struct iwl_trans *trans, u32 ofs, u32 val);
 
-<<<<<<< HEAD
-static inline int iwl_trans_wait_txq_empty(struct iwl_trans *trans, int queue)
-{
-	if (WARN_ON_ONCE(!trans->ops->wait_txq_empty))
-		return -EOPNOTSUPP;
-=======
 u32 iwl_trans_read32(struct iwl_trans *trans, u32 ofs);
->>>>>>> 2d5404ca
 
 u32 iwl_trans_read_prph(struct iwl_trans *trans, u32 ofs);
 
@@ -1526,37 +1141,6 @@
 void iwl_trans_sync_nmi_with_addr(struct iwl_trans *trans, u32 inta_addr,
 				  u32 sw_err_bit);
 
-<<<<<<< HEAD
-static inline int iwl_trans_load_pnvm(struct iwl_trans *trans,
-				      const struct iwl_pnvm_image *pnvm_data,
-				      const struct iwl_ucode_capabilities *capa)
-{
-	return trans->ops->load_pnvm(trans, pnvm_data, capa);
-}
-
-static inline void iwl_trans_set_pnvm(struct iwl_trans *trans,
-				      const struct iwl_ucode_capabilities *capa)
-{
-	if (trans->ops->set_pnvm)
-		trans->ops->set_pnvm(trans, capa);
-}
-
-static inline int iwl_trans_load_reduce_power
-				(struct iwl_trans *trans,
-				 const struct iwl_pnvm_image *payloads,
-				 const struct iwl_ucode_capabilities *capa)
-{
-	return trans->ops->load_reduce_power(trans, payloads, capa);
-}
-
-static inline void
-iwl_trans_set_reduce_power(struct iwl_trans *trans,
-			   const struct iwl_ucode_capabilities *capa)
-{
-	if (trans->ops->set_reduce_power)
-		trans->ops->set_reduce_power(trans, capa);
-}
-=======
 int iwl_trans_load_pnvm(struct iwl_trans *trans,
 			const struct iwl_pnvm_image *pnvm_data,
 			const struct iwl_ucode_capabilities *capa);
@@ -1570,7 +1154,6 @@
 
 void iwl_trans_set_reduce_power(struct iwl_trans *trans,
 				const struct iwl_ucode_capabilities *capa);
->>>>>>> 2d5404ca
 
 static inline bool iwl_trans_dbg_ini_valid(struct iwl_trans *trans)
 {
