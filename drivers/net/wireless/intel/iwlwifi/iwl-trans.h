/* SPDX-License-Identifier: GPL-2.0 OR BSD-3-Clause */
/*
 * Copyright (C) 2005-2014, 2018-2022 Intel Corporation
 * Copyright (C) 2013-2015 Intel Mobile Communications GmbH
 * Copyright (C) 2016-2017 Intel Deutschland GmbH
 */
#ifndef __iwl_trans_h__
#define __iwl_trans_h__

#include <linux/ieee80211.h>
#include <linux/mm.h> /* for page_address */
#include <linux/lockdep.h>
#include <linux/kernel.h>

#include "iwl-debug.h"
#include "iwl-config.h"
#include "fw/img.h"
#include "iwl-op-mode.h"
#include <linux/firmware.h>
#include "fw/api/cmdhdr.h"
#include "fw/api/txq.h"
#include "fw/api/dbg-tlv.h"
#include "iwl-dbg-tlv.h"

/**
 * DOC: Transport layer - what is it ?
 *
 * The transport layer is the layer that deals with the HW directly. It provides
 * an abstraction of the underlying HW to the upper layer. The transport layer
 * doesn't provide any policy, algorithm or anything of this kind, but only
 * mechanisms to make the HW do something. It is not completely stateless but
 * close to it.
 * We will have an implementation for each different supported bus.
 */

/**
 * DOC: Life cycle of the transport layer
 *
 * The transport layer has a very precise life cycle.
 *
 *	1) A helper function is called during the module initialization and
 *	   registers the bus driver's ops with the transport's alloc function.
 *	2) Bus's probe calls to the transport layer's allocation functions.
 *	   Of course this function is bus specific.
 *	3) This allocation functions will spawn the upper layer which will
 *	   register mac80211.
 *
 *	4) At some point (i.e. mac80211's start call), the op_mode will call
 *	   the following sequence:
 *	   start_hw
 *	   start_fw
 *
 *	5) Then when finished (or reset):
 *	   stop_device
 *
 *	6) Eventually, the free function will be called.
 */

#define IWL_TRANS_FW_DBG_DOMAIN(trans)	IWL_FW_INI_DOMAIN_ALWAYS_ON

#define FH_RSCSR_FRAME_SIZE_MSK		0x00003FFF	/* bits 0-13 */
#define FH_RSCSR_FRAME_INVALID		0x55550000
#define FH_RSCSR_FRAME_ALIGN		0x40
#define FH_RSCSR_RPA_EN			BIT(25)
#define FH_RSCSR_RADA_EN		BIT(26)
#define FH_RSCSR_RXQ_POS		16
#define FH_RSCSR_RXQ_MASK		0x3F0000

struct iwl_rx_packet {
	/*
	 * The first 4 bytes of the RX frame header contain both the RX frame
	 * size and some flags.
	 * Bit fields:
	 * 31:    flag flush RB request
	 * 30:    flag ignore TC (terminal counter) request
	 * 29:    flag fast IRQ request
	 * 28-27: Reserved
	 * 26:    RADA enabled
	 * 25:    Offload enabled
	 * 24:    RPF enabled
	 * 23:    RSS enabled
	 * 22:    Checksum enabled
	 * 21-16: RX queue
	 * 15-14: Reserved
	 * 13-00: RX frame size
	 */
	__le32 len_n_flags;
	struct iwl_cmd_header hdr;
	u8 data[];
} __packed;

static inline u32 iwl_rx_packet_len(const struct iwl_rx_packet *pkt)
{
	return le32_to_cpu(pkt->len_n_flags) & FH_RSCSR_FRAME_SIZE_MSK;
}

static inline u32 iwl_rx_packet_payload_len(const struct iwl_rx_packet *pkt)
{
	return iwl_rx_packet_len(pkt) - sizeof(pkt->hdr);
}

/**
 * enum CMD_MODE - how to send the host commands ?
 *
 * @CMD_ASYNC: Return right away and don't wait for the response
 * @CMD_WANT_SKB: Not valid with CMD_ASYNC. The caller needs the buffer of
 *	the response. The caller needs to call iwl_free_resp when done.
 * @CMD_WANT_ASYNC_CALLBACK: the op_mode's async callback function must be
 *	called after this command completes. Valid only with CMD_ASYNC.
 * @CMD_SEND_IN_D3: Allow the command to be sent in D3 mode, relevant to
 *	SUSPEND and RESUME commands. We are in D3 mode when we set
 *	trans->system_pm_mode to IWL_PLAT_PM_MODE_D3.
 */
enum CMD_MODE {
	CMD_ASYNC		= BIT(0),
	CMD_WANT_SKB		= BIT(1),
	CMD_SEND_IN_RFKILL	= BIT(2),
	CMD_WANT_ASYNC_CALLBACK	= BIT(3),
	CMD_SEND_IN_D3          = BIT(4),
};

#define DEF_CMD_PAYLOAD_SIZE 320

/**
 * struct iwl_device_cmd
 *
 * For allocation of the command and tx queues, this establishes the overall
 * size of the largest command we send to uCode, except for commands that
 * aren't fully copied and use other TFD space.
 */
struct iwl_device_cmd {
	union {
		struct {
			struct iwl_cmd_header hdr;	/* uCode API */
			u8 payload[DEF_CMD_PAYLOAD_SIZE];
		};
		struct {
			struct iwl_cmd_header_wide hdr_wide;
			u8 payload_wide[DEF_CMD_PAYLOAD_SIZE -
					sizeof(struct iwl_cmd_header_wide) +
					sizeof(struct iwl_cmd_header)];
		};
	};
} __packed;

/**
 * struct iwl_device_tx_cmd - buffer for TX command
 * @hdr: the header
 * @payload: the payload placeholder
 *
 * The actual structure is sized dynamically according to need.
 */
struct iwl_device_tx_cmd {
	struct iwl_cmd_header hdr;
	u8 payload[];
} __packed;

#define TFD_MAX_PAYLOAD_SIZE (sizeof(struct iwl_device_cmd))

/*
 * number of transfer buffers (fragments) per transmit frame descriptor;
 * this is just the driver's idea, the hardware supports 20
 */
#define IWL_MAX_CMD_TBS_PER_TFD	2

/* We need 2 entries for the TX command and header, and another one might
 * be needed for potential data in the SKB's head. The remaining ones can
 * be used for frags.
 */
#define IWL_TRANS_MAX_FRAGS(trans) ((trans)->txqs.tfd.max_tbs - 3)

/**
 * enum iwl_hcmd_dataflag - flag for each one of the chunks of the command
 *
 * @IWL_HCMD_DFL_NOCOPY: By default, the command is copied to the host command's
 *	ring. The transport layer doesn't map the command's buffer to DMA, but
 *	rather copies it to a previously allocated DMA buffer. This flag tells
 *	the transport layer not to copy the command, but to map the existing
 *	buffer (that is passed in) instead. This saves the memcpy and allows
 *	commands that are bigger than the fixed buffer to be submitted.
 *	Note that a TFD entry after a NOCOPY one cannot be a normal copied one.
 * @IWL_HCMD_DFL_DUP: Only valid without NOCOPY, duplicate the memory for this
 *	chunk internally and free it again after the command completes. This
 *	can (currently) be used only once per command.
 *	Note that a TFD entry after a DUP one cannot be a normal copied one.
 */
enum iwl_hcmd_dataflag {
	IWL_HCMD_DFL_NOCOPY	= BIT(0),
	IWL_HCMD_DFL_DUP	= BIT(1),
};

enum iwl_error_event_table_status {
	IWL_ERROR_EVENT_TABLE_LMAC1 = BIT(0),
	IWL_ERROR_EVENT_TABLE_LMAC2 = BIT(1),
	IWL_ERROR_EVENT_TABLE_UMAC = BIT(2),
	IWL_ERROR_EVENT_TABLE_TCM1 = BIT(3),
	IWL_ERROR_EVENT_TABLE_TCM2 = BIT(4),
	IWL_ERROR_EVENT_TABLE_RCM1 = BIT(5),
	IWL_ERROR_EVENT_TABLE_RCM2 = BIT(6),
};

/**
 * struct iwl_host_cmd - Host command to the uCode
 *
 * @data: array of chunks that composes the data of the host command
 * @resp_pkt: response packet, if %CMD_WANT_SKB was set
 * @_rx_page_order: (internally used to free response packet)
 * @_rx_page_addr: (internally used to free response packet)
 * @flags: can be CMD_*
 * @len: array of the lengths of the chunks in data
 * @dataflags: IWL_HCMD_DFL_*
 * @id: command id of the host command, for wide commands encoding the
 *	version and group as well
 */
struct iwl_host_cmd {
	const void *data[IWL_MAX_CMD_TBS_PER_TFD];
	struct iwl_rx_packet *resp_pkt;
	unsigned long _rx_page_addr;
	u32 _rx_page_order;

	u32 flags;
	u32 id;
	u16 len[IWL_MAX_CMD_TBS_PER_TFD];
	u8 dataflags[IWL_MAX_CMD_TBS_PER_TFD];
};

static inline void iwl_free_resp(struct iwl_host_cmd *cmd)
{
	free_pages(cmd->_rx_page_addr, cmd->_rx_page_order);
}

struct iwl_rx_cmd_buffer {
	struct page *_page;
	int _offset;
	bool _page_stolen;
	u32 _rx_page_order;
	unsigned int truesize;
};

static inline void *rxb_addr(struct iwl_rx_cmd_buffer *r)
{
	return (void *)((unsigned long)page_address(r->_page) + r->_offset);
}

static inline int rxb_offset(struct iwl_rx_cmd_buffer *r)
{
	return r->_offset;
}

static inline struct page *rxb_steal_page(struct iwl_rx_cmd_buffer *r)
{
	r->_page_stolen = true;
	get_page(r->_page);
	return r->_page;
}

static inline void iwl_free_rxb(struct iwl_rx_cmd_buffer *r)
{
	__free_pages(r->_page, r->_rx_page_order);
}

#define MAX_NO_RECLAIM_CMDS	6

#define IWL_MASK(lo, hi) ((1 << (hi)) | ((1 << (hi)) - (1 << (lo))))

/*
 * Maximum number of HW queues the transport layer
 * currently supports
 */
#define IWL_MAX_HW_QUEUES		32
#define IWL_MAX_TVQM_QUEUES		512

#define IWL_MAX_TID_COUNT	8
#define IWL_MGMT_TID		15
#define IWL_FRAME_LIMIT	64
#define IWL_MAX_RX_HW_QUEUES	16
#define IWL_9000_MAX_RX_HW_QUEUES	6

/**
 * enum iwl_wowlan_status - WoWLAN image/device status
 * @IWL_D3_STATUS_ALIVE: firmware is still running after resume
 * @IWL_D3_STATUS_RESET: device was reset while suspended
 */
enum iwl_d3_status {
	IWL_D3_STATUS_ALIVE,
	IWL_D3_STATUS_RESET,
};

/**
 * enum iwl_trans_status: transport status flags
 * @STATUS_SYNC_HCMD_ACTIVE: a SYNC command is being processed
 * @STATUS_DEVICE_ENABLED: APM is enabled
 * @STATUS_TPOWER_PMI: the device might be asleep (need to wake it up)
 * @STATUS_INT_ENABLED: interrupts are enabled
 * @STATUS_RFKILL_HW: the actual HW state of the RF-kill switch
 * @STATUS_RFKILL_OPMODE: RF-kill state reported to opmode
 * @STATUS_FW_ERROR: the fw is in error state
 * @STATUS_TRANS_GOING_IDLE: shutting down the trans, only special commands
 *	are sent
 * @STATUS_TRANS_IDLE: the trans is idle - general commands are not to be sent
 * @STATUS_TRANS_DEAD: trans is dead - avoid any read/write operation
 * @STATUS_SUPPRESS_CMD_ERROR_ONCE: suppress "FW error in SYNC CMD" once,
 *	e.g. for testing
 */
enum iwl_trans_status {
	STATUS_SYNC_HCMD_ACTIVE,
	STATUS_DEVICE_ENABLED,
	STATUS_TPOWER_PMI,
	STATUS_INT_ENABLED,
	STATUS_RFKILL_HW,
	STATUS_RFKILL_OPMODE,
	STATUS_FW_ERROR,
	STATUS_TRANS_GOING_IDLE,
	STATUS_TRANS_IDLE,
	STATUS_TRANS_DEAD,
	STATUS_SUPPRESS_CMD_ERROR_ONCE,
};

static inline int
iwl_trans_get_rb_size_order(enum iwl_amsdu_size rb_size)
{
	switch (rb_size) {
	case IWL_AMSDU_2K:
		return get_order(2 * 1024);
	case IWL_AMSDU_4K:
		return get_order(4 * 1024);
	case IWL_AMSDU_8K:
		return get_order(8 * 1024);
	case IWL_AMSDU_12K:
		return get_order(16 * 1024);
	default:
		WARN_ON(1);
		return -1;
	}
}

static inline int
iwl_trans_get_rb_size(enum iwl_amsdu_size rb_size)
{
	switch (rb_size) {
	case IWL_AMSDU_2K:
		return 2 * 1024;
	case IWL_AMSDU_4K:
		return 4 * 1024;
	case IWL_AMSDU_8K:
		return 8 * 1024;
	case IWL_AMSDU_12K:
		return 16 * 1024;
	default:
		WARN_ON(1);
		return 0;
	}
}

struct iwl_hcmd_names {
	u8 cmd_id;
	const char *const cmd_name;
};

#define HCMD_NAME(x)	\
	{ .cmd_id = x, .cmd_name = #x }

struct iwl_hcmd_arr {
	const struct iwl_hcmd_names *arr;
	int size;
};

#define HCMD_ARR(x)	\
	{ .arr = x, .size = ARRAY_SIZE(x) }

/**
 * struct iwl_dump_sanitize_ops - dump sanitization operations
 * @frob_txf: Scrub the TX FIFO data
 * @frob_hcmd: Scrub a host command, the %hcmd pointer is to the header
 *	but that might be short or long (&struct iwl_cmd_header or
 *	&struct iwl_cmd_header_wide)
 * @frob_mem: Scrub memory data
 */
struct iwl_dump_sanitize_ops {
	void (*frob_txf)(void *ctx, void *buf, size_t buflen);
	void (*frob_hcmd)(void *ctx, void *hcmd, size_t buflen);
	void (*frob_mem)(void *ctx, u32 mem_addr, void *mem, size_t buflen);
};

/**
 * struct iwl_trans_config - transport configuration
 *
 * @op_mode: pointer to the upper layer.
 * @cmd_queue: the index of the command queue.
 *	Must be set before start_fw.
 * @cmd_fifo: the fifo for host commands
 * @cmd_q_wdg_timeout: the timeout of the watchdog timer for the command queue.
 * @no_reclaim_cmds: Some devices erroneously don't set the
 *	SEQ_RX_FRAME bit on some notifications, this is the
 *	list of such notifications to filter. Max length is
 *	%MAX_NO_RECLAIM_CMDS.
 * @n_no_reclaim_cmds: # of commands in list
 * @rx_buf_size: RX buffer size needed for A-MSDUs
 *	if unset 4k will be the RX buffer size
 * @bc_table_dword: set to true if the BC table expects the byte count to be
 *	in DWORD (as opposed to bytes)
 * @scd_set_active: should the transport configure the SCD for HCMD queue
 * @command_groups: array of command groups, each member is an array of the
 *	commands in the group; for debugging only
 * @command_groups_size: number of command groups, to avoid illegal access
 * @cb_data_offs: offset inside skb->cb to store transport data at, must have
 *	space for at least two pointers
 * @fw_reset_handshake: firmware supports reset flow handshake
 * @queue_alloc_cmd_ver: queue allocation command version, set to 0
 *	for using the older SCD_QUEUE_CFG, set to the version of
 *	SCD_QUEUE_CONFIG_CMD otherwise.
 */
struct iwl_trans_config {
	struct iwl_op_mode *op_mode;

	u8 cmd_queue;
	u8 cmd_fifo;
	unsigned int cmd_q_wdg_timeout;
	const u8 *no_reclaim_cmds;
	unsigned int n_no_reclaim_cmds;

	enum iwl_amsdu_size rx_buf_size;
	bool bc_table_dword;
	bool scd_set_active;
	const struct iwl_hcmd_arr *command_groups;
	int command_groups_size;

	u8 cb_data_offs;
	bool fw_reset_handshake;
	u8 queue_alloc_cmd_ver;
};

struct iwl_trans_dump_data {
	u32 len;
	u8 data[];
};

struct iwl_trans;

struct iwl_trans_txq_scd_cfg {
	u8 fifo;
	u8 sta_id;
	u8 tid;
	bool aggregate;
	int frame_limit;
};

/**
 * struct iwl_trans_rxq_dma_data - RX queue DMA data
 * @fr_bd_cb: DMA address of free BD cyclic buffer
 * @fr_bd_wid: Initial write index of the free BD cyclic buffer
 * @urbd_stts_wrptr: DMA address of urbd_stts_wrptr
 * @ur_bd_cb: DMA address of used BD cyclic buffer
 */
struct iwl_trans_rxq_dma_data {
	u64 fr_bd_cb;
	u32 fr_bd_wid;
	u64 urbd_stts_wrptr;
	u64 ur_bd_cb;
};

/**
 * struct iwl_trans_ops - transport specific operations
 *
 * All the handlers MUST be implemented
 *
 * @start_hw: starts the HW. From that point on, the HW can send interrupts.
 *	May sleep.
 * @op_mode_leave: Turn off the HW RF kill indication if on
 *	May sleep
 * @start_fw: allocates and inits all the resources for the transport
 *	layer. Also kick a fw image.
 *	May sleep
 * @fw_alive: called when the fw sends alive notification. If the fw provides
 *	the SCD base address in SRAM, then provide it here, or 0 otherwise.
 *	May sleep
 * @stop_device: stops the whole device (embedded CPU put to reset) and stops
 *	the HW. From that point on, the HW will be stopped but will still issue
 *	an interrupt if the HW RF kill switch is triggered.
 *	This callback must do the right thing and not crash even if %start_hw()
 *	was called but not &start_fw(). May sleep.
 * @d3_suspend: put the device into the correct mode for WoWLAN during
 *	suspend. This is optional, if not implemented WoWLAN will not be
 *	supported. This callback may sleep.
 * @d3_resume: resume the device after WoWLAN, enabling the opmode to
 *	talk to the WoWLAN image to get its status. This is optional, if not
 *	implemented WoWLAN will not be supported. This callback may sleep.
 * @send_cmd:send a host command. Must return -ERFKILL if RFkill is asserted.
 *	If RFkill is asserted in the middle of a SYNC host command, it must
 *	return -ERFKILL straight away.
 *	May sleep only if CMD_ASYNC is not set
 * @tx: send an skb. The transport relies on the op_mode to zero the
 *	the ieee80211_tx_info->driver_data. If the MPDU is an A-MSDU, all
 *	the CSUM will be taken care of (TCP CSUM and IP header in case of
 *	IPv4). If the MPDU is a single MSDU, the op_mode must compute the IP
 *	header if it is IPv4.
 *	Must be atomic
 * @reclaim: free packet until ssn. Returns a list of freed packets.
 *	Must be atomic
 * @txq_enable: setup a queue. To setup an AC queue, use the
 *	iwl_trans_ac_txq_enable wrapper. fw_alive must have been called before
 *	this one. The op_mode must not configure the HCMD queue. The scheduler
 *	configuration may be %NULL, in which case the hardware will not be
 *	configured. If true is returned, the operation mode needs to increment
 *	the sequence number of the packets routed to this queue because of a
 *	hardware scheduler bug. May sleep.
 * @txq_disable: de-configure a Tx queue to send AMPDUs
 *	Must be atomic
 * @txq_set_shared_mode: change Tx queue shared/unshared marking
 * @wait_tx_queues_empty: wait until tx queues are empty. May sleep.
 * @wait_txq_empty: wait until specific tx queue is empty. May sleep.
 * @freeze_txq_timer: prevents the timer of the queue from firing until the
 *	queue is set to awake. Must be atomic.
 * @block_txq_ptrs: stop updating the write pointers of the Tx queues. Note
 *	that the transport needs to refcount the calls since this function
 *	will be called several times with block = true, and then the queues
 *	need to be unblocked only after the same number of calls with
 *	block = false.
 * @write8: write a u8 to a register at offset ofs from the BAR
 * @write32: write a u32 to a register at offset ofs from the BAR
 * @read32: read a u32 register at offset ofs from the BAR
 * @read_prph: read a DWORD from a periphery register
 * @write_prph: write a DWORD to a periphery register
 * @read_mem: read device's SRAM in DWORD
 * @write_mem: write device's SRAM in DWORD. If %buf is %NULL, then the memory
 *	will be zeroed.
 * @read_config32: read a u32 value from the device's config space at
 *	the given offset.
 * @configure: configure parameters required by the transport layer from
 *	the op_mode. May be called several times before start_fw, can't be
 *	called after that.
 * @set_pmi: set the power pmi state
 * @grab_nic_access: wake the NIC to be able to access non-HBUS regs.
 *	Sleeping is not allowed between grab_nic_access and
 *	release_nic_access.
 * @release_nic_access: let the NIC go to sleep. The "flags" parameter
 *	must be the same one that was sent before to the grab_nic_access.
 * @set_bits_mask - set SRAM register according to value and mask.
 * @dump_data: return a vmalloc'ed buffer with debug data, maybe containing last
 *	TX'ed commands and similar. The buffer will be vfree'd by the caller.
 *	Note that the transport must fill in the proper file headers.
 * @debugfs_cleanup: used in the driver unload flow to make a proper cleanup
 *	of the trans debugfs
 * @set_pnvm: set the pnvm data in the prph scratch buffer, inside the
 *	context info.
 * @interrupts: disable/enable interrupts to transport
 */
struct iwl_trans_ops {

	int (*start_hw)(struct iwl_trans *iwl_trans);
	void (*op_mode_leave)(struct iwl_trans *iwl_trans);
	int (*start_fw)(struct iwl_trans *trans, const struct fw_img *fw,
			bool run_in_rfkill);
	void (*fw_alive)(struct iwl_trans *trans, u32 scd_addr);
	void (*stop_device)(struct iwl_trans *trans);

	int (*d3_suspend)(struct iwl_trans *trans, bool test, bool reset);
	int (*d3_resume)(struct iwl_trans *trans, enum iwl_d3_status *status,
			 bool test, bool reset);

	int (*send_cmd)(struct iwl_trans *trans, struct iwl_host_cmd *cmd);

	int (*tx)(struct iwl_trans *trans, struct sk_buff *skb,
		  struct iwl_device_tx_cmd *dev_cmd, int queue);
	void (*reclaim)(struct iwl_trans *trans, int queue, int ssn,
			struct sk_buff_head *skbs);

	void (*set_q_ptrs)(struct iwl_trans *trans, int queue, int ptr);

	bool (*txq_enable)(struct iwl_trans *trans, int queue, u16 ssn,
			   const struct iwl_trans_txq_scd_cfg *cfg,
			   unsigned int queue_wdg_timeout);
	void (*txq_disable)(struct iwl_trans *trans, int queue,
			    bool configure_scd);
	/* 22000 functions */
	int (*txq_alloc)(struct iwl_trans *trans, u32 flags,
			 u32 sta_mask, u8 tid,
			 int size, unsigned int queue_wdg_timeout);
	void (*txq_free)(struct iwl_trans *trans, int queue);
	int (*rxq_dma_data)(struct iwl_trans *trans, int queue,
			    struct iwl_trans_rxq_dma_data *data);

	void (*txq_set_shared_mode)(struct iwl_trans *trans, u32 txq_id,
				    bool shared);

	int (*wait_tx_queues_empty)(struct iwl_trans *trans, u32 txq_bm);
	int (*wait_txq_empty)(struct iwl_trans *trans, int queue);
	void (*freeze_txq_timer)(struct iwl_trans *trans, unsigned long txqs,
				 bool freeze);
	void (*block_txq_ptrs)(struct iwl_trans *trans, bool block);

	void (*write8)(struct iwl_trans *trans, u32 ofs, u8 val);
	void (*write32)(struct iwl_trans *trans, u32 ofs, u32 val);
	u32 (*read32)(struct iwl_trans *trans, u32 ofs);
	u32 (*read_prph)(struct iwl_trans *trans, u32 ofs);
	void (*write_prph)(struct iwl_trans *trans, u32 ofs, u32 val);
	int (*read_mem)(struct iwl_trans *trans, u32 addr,
			void *buf, int dwords);
	int (*write_mem)(struct iwl_trans *trans, u32 addr,
			 const void *buf, int dwords);
	int (*read_config32)(struct iwl_trans *trans, u32 ofs, u32 *val);
	void (*configure)(struct iwl_trans *trans,
			  const struct iwl_trans_config *trans_cfg);
	void (*set_pmi)(struct iwl_trans *trans, bool state);
	int (*sw_reset)(struct iwl_trans *trans, bool retake_ownership);
	bool (*grab_nic_access)(struct iwl_trans *trans);
	void (*release_nic_access)(struct iwl_trans *trans);
	void (*set_bits_mask)(struct iwl_trans *trans, u32 reg, u32 mask,
			      u32 value);

	struct iwl_trans_dump_data *(*dump_data)(struct iwl_trans *trans,
						 u32 dump_mask,
						 const struct iwl_dump_sanitize_ops *sanitize_ops,
						 void *sanitize_ctx);
	void (*debugfs_cleanup)(struct iwl_trans *trans);
	void (*sync_nmi)(struct iwl_trans *trans);
	int (*set_pnvm)(struct iwl_trans *trans, const void *data, u32 len);
	int (*set_reduce_power)(struct iwl_trans *trans,
				const void *data, u32 len);
	void (*interrupts)(struct iwl_trans *trans, bool enable);
	int (*imr_dma_data)(struct iwl_trans *trans,
			    u32 dst_addr, u64 src_addr,
			    u32 byte_cnt);

};

/**
 * enum iwl_trans_state - state of the transport layer
 *
 * @IWL_TRANS_NO_FW: firmware wasn't started yet, or crashed
 * @IWL_TRANS_FW_STARTED: FW was started, but not alive yet
 * @IWL_TRANS_FW_ALIVE: FW has sent an alive response
 */
enum iwl_trans_state {
	IWL_TRANS_NO_FW,
	IWL_TRANS_FW_STARTED,
	IWL_TRANS_FW_ALIVE,
};

/**
 * DOC: Platform power management
 *
 * In system-wide power management the entire platform goes into a low
 * power state (e.g. idle or suspend to RAM) at the same time and the
 * device is configured as a wakeup source for the entire platform.
 * This is usually triggered by userspace activity (e.g. the user
 * presses the suspend button or a power management daemon decides to
 * put the platform in low power mode).  The device's behavior in this
 * mode is dictated by the wake-on-WLAN configuration.
 *
 * The terms used for the device's behavior are as follows:
 *
 *	- D0: the device is fully powered and the host is awake;
 *	- D3: the device is in low power mode and only reacts to
 *		specific events (e.g. magic-packet received or scan
 *		results found);
 *
 * These terms reflect the power modes in the firmware and are not to
 * be confused with the physical device power state.
 */

/**
 * enum iwl_plat_pm_mode - platform power management mode
 *
 * This enumeration describes the device's platform power management
 * behavior when in system-wide suspend (i.e WoWLAN).
 *
 * @IWL_PLAT_PM_MODE_DISABLED: power management is disabled for this
 *	device.  In system-wide suspend mode, it means that the all
 *	connections will be closed automatically by mac80211 before
 *	the platform is suspended.
 * @IWL_PLAT_PM_MODE_D3: the device goes into D3 mode (i.e. WoWLAN).
 */
enum iwl_plat_pm_mode {
	IWL_PLAT_PM_MODE_DISABLED,
	IWL_PLAT_PM_MODE_D3,
};

/**
 * enum iwl_ini_cfg_state
 * @IWL_INI_CFG_STATE_NOT_LOADED: no debug cfg was given
 * @IWL_INI_CFG_STATE_LOADED: debug cfg was found and loaded
 * @IWL_INI_CFG_STATE_CORRUPTED: debug cfg was found and some of the TLVs
 *	are corrupted. The rest of the debug TLVs will still be used
 */
enum iwl_ini_cfg_state {
	IWL_INI_CFG_STATE_NOT_LOADED,
	IWL_INI_CFG_STATE_LOADED,
	IWL_INI_CFG_STATE_CORRUPTED,
};

/* Max time to wait for nmi interrupt */
#define IWL_TRANS_NMI_TIMEOUT (HZ / 4)

/**
 * struct iwl_dram_data
 * @physical: page phy pointer
 * @block: pointer to the allocated block/page
 * @size: size of the block/page
 */
struct iwl_dram_data {
	dma_addr_t physical;
	void *block;
	int size;
};

/**
 * struct iwl_fw_mon - fw monitor per allocation id
 * @num_frags: number of fragments
 * @frags: an array of DRAM buffer fragments
 */
struct iwl_fw_mon {
	u32 num_frags;
	struct iwl_dram_data *frags;
};

/**
 * struct iwl_self_init_dram - dram data used by self init process
 * @fw: lmac and umac dram data
 * @fw_cnt: total number of items in array
 * @paging: paging dram data
 * @paging_cnt: total number of items in array
 */
struct iwl_self_init_dram {
	struct iwl_dram_data *fw;
	int fw_cnt;
	struct iwl_dram_data *paging;
	int paging_cnt;
};

/**
 * struct iwl_imr_data - imr dram data used during debug process
 * @imr_enable: imr enable status received from fw
 * @imr_size: imr dram size received from fw
 * @sram_addr: sram address from debug tlv
 * @sram_size: sram size from debug tlv
 * @imr2sram_remainbyte`: size remained after each dma transfer
 * @imr_curr_addr: current dst address used during dma transfer
 * @imr_base_addr: imr address received from fw
 */
struct iwl_imr_data {
	u32 imr_enable;
	u32 imr_size;
	u32 sram_addr;
	u32 sram_size;
	u32 imr2sram_remainbyte;
	u64 imr_curr_addr;
	__le64 imr_base_addr;
};

<<<<<<< HEAD
=======
#define IWL_TRANS_CURRENT_PC_NAME_MAX_BYTES      32

/**
 * struct iwl_pc_data - program counter details
 * @pc_name: cpu name
 * @pc_address: cpu program counter
 */
struct iwl_pc_data {
	u8  pc_name[IWL_TRANS_CURRENT_PC_NAME_MAX_BYTES];
	u32 pc_address;
};

>>>>>>> eb3cdb58
/**
 * struct iwl_trans_debug - transport debug related data
 *
 * @n_dest_reg: num of reg_ops in %dbg_dest_tlv
 * @rec_on: true iff there is a fw debug recording currently active
 * @dest_tlv: points to the destination TLV for debug
 * @conf_tlv: array of pointers to configuration TLVs for debug
 * @trigger_tlv: array of pointers to triggers TLVs for debug
 * @lmac_error_event_table: addrs of lmacs error tables
 * @umac_error_event_table: addr of umac error table
 * @tcm_error_event_table: address(es) of TCM error table(s)
 * @rcm_error_event_table: address(es) of RCM error table(s)
 * @error_event_table_tlv_status: bitmap that indicates what error table
 *	pointers was recevied via TLV. uses enum &iwl_error_event_table_status
 * @internal_ini_cfg: internal debug cfg state. Uses &enum iwl_ini_cfg_state
 * @external_ini_cfg: external debug cfg state. Uses &enum iwl_ini_cfg_state
 * @fw_mon_cfg: debug buffer allocation configuration
 * @fw_mon_ini: DRAM buffer fragments per allocation id
 * @fw_mon: DRAM buffer for firmware monitor
 * @hw_error: equals true if hw error interrupt was received from the FW
 * @ini_dest: debug monitor destination uses &enum iwl_fw_ini_buffer_location
 * @active_regions: active regions
 * @debug_info_tlv_list: list of debug info TLVs
 * @time_point: array of debug time points
 * @periodic_trig_list: periodic triggers list
 * @domains_bitmap: bitmap of active domains other than &IWL_FW_INI_DOMAIN_ALWAYS_ON
 * @ucode_preset: preset based on ucode
<<<<<<< HEAD
=======
 * @dump_file_name_ext: dump file name extension
 * @dump_file_name_ext_valid: dump file name extension if valid or not
 * @num_pc: number of program counter for cpu
 * @pc_data: details of the program counter
>>>>>>> eb3cdb58
 */
struct iwl_trans_debug {
	u8 n_dest_reg;
	bool rec_on;

	const struct iwl_fw_dbg_dest_tlv_v1 *dest_tlv;
	const struct iwl_fw_dbg_conf_tlv *conf_tlv[FW_DBG_CONF_MAX];
	struct iwl_fw_dbg_trigger_tlv * const *trigger_tlv;

	u32 lmac_error_event_table[2];
	u32 umac_error_event_table;
	u32 tcm_error_event_table[2];
	u32 rcm_error_event_table[2];
	unsigned int error_event_table_tlv_status;

	enum iwl_ini_cfg_state internal_ini_cfg;
	enum iwl_ini_cfg_state external_ini_cfg;

	struct iwl_fw_ini_allocation_tlv fw_mon_cfg[IWL_FW_INI_ALLOCATION_NUM];
	struct iwl_fw_mon fw_mon_ini[IWL_FW_INI_ALLOCATION_NUM];

	struct iwl_dram_data fw_mon;

	bool hw_error;
	enum iwl_fw_ini_buffer_location ini_dest;

	u64 unsupported_region_msk;
	struct iwl_ucode_tlv *active_regions[IWL_FW_INI_MAX_REGION_ID];
	struct list_head debug_info_tlv_list;
	struct iwl_dbg_tlv_time_point_data
		time_point[IWL_FW_INI_TIME_POINT_NUM];
	struct list_head periodic_trig_list;

	u32 domains_bitmap;
	u32 ucode_preset;
	bool restart_required;
	u32 last_tp_resetfw;
	struct iwl_imr_data imr_data;
<<<<<<< HEAD
=======
	u8 dump_file_name_ext[IWL_FW_INI_MAX_NAME];
	bool dump_file_name_ext_valid;
	u32 num_pc;
	struct iwl_pc_data *pc_data;
>>>>>>> eb3cdb58
};

struct iwl_dma_ptr {
	dma_addr_t dma;
	void *addr;
	size_t size;
};

struct iwl_cmd_meta {
	/* only for SYNC commands, iff the reply skb is wanted */
	struct iwl_host_cmd *source;
	u32 flags;
	u32 tbs;
};

/*
 * The FH will write back to the first TB only, so we need to copy some data
 * into the buffer regardless of whether it should be mapped or not.
 * This indicates how big the first TB must be to include the scratch buffer
 * and the assigned PN.
 * Since PN location is 8 bytes at offset 12, it's 20 now.
 * If we make it bigger then allocations will be bigger and copy slower, so
 * that's probably not useful.
 */
#define IWL_FIRST_TB_SIZE	20
#define IWL_FIRST_TB_SIZE_ALIGN ALIGN(IWL_FIRST_TB_SIZE, 64)

struct iwl_pcie_txq_entry {
	void *cmd;
	struct sk_buff *skb;
	/* buffer to free after command completes */
	const void *free_buf;
	struct iwl_cmd_meta meta;
};

struct iwl_pcie_first_tb_buf {
	u8 buf[IWL_FIRST_TB_SIZE_ALIGN];
};

/**
 * struct iwl_txq - Tx Queue for DMA
 * @q: generic Rx/Tx queue descriptor
 * @tfds: transmit frame descriptors (DMA memory)
 * @first_tb_bufs: start of command headers, including scratch buffers, for
 *	the writeback -- this is DMA memory and an array holding one buffer
 *	for each command on the queue
 * @first_tb_dma: DMA address for the first_tb_bufs start
 * @entries: transmit entries (driver state)
 * @lock: queue lock
 * @stuck_timer: timer that fires if queue gets stuck
 * @trans: pointer back to transport (for timer)
 * @need_update: indicates need to update read/write index
 * @ampdu: true if this queue is an ampdu queue for an specific RA/TID
 * @wd_timeout: queue watchdog timeout (jiffies) - per queue
 * @frozen: tx stuck queue timer is frozen
 * @frozen_expiry_remainder: remember how long until the timer fires
 * @bc_tbl: byte count table of the queue (relevant only for gen2 transport)
 * @write_ptr: 1-st empty entry (index) host_w
 * @read_ptr: last used entry (index) host_r
 * @dma_addr:  physical addr for BD's
 * @n_window: safe queue window
 * @id: queue id
 * @low_mark: low watermark, resume queue if free space more than this
 * @high_mark: high watermark, stop queue if free space less than this
 *
 * A Tx queue consists of circular buffer of BDs (a.k.a. TFDs, transmit frame
 * descriptors) and required locking structures.
 *
 * Note the difference between TFD_QUEUE_SIZE_MAX and n_window: the hardware
 * always assumes 256 descriptors, so TFD_QUEUE_SIZE_MAX is always 256 (unless
 * there might be HW changes in the future). For the normal TX
 * queues, n_window, which is the size of the software queue data
 * is also 256; however, for the command queue, n_window is only
 * 32 since we don't need so many commands pending. Since the HW
 * still uses 256 BDs for DMA though, TFD_QUEUE_SIZE_MAX stays 256.
 * This means that we end up with the following:
 *  HW entries: | 0 | ... | N * 32 | ... | N * 32 + 31 | ... | 255 |
 *  SW entries:           | 0      | ... | 31          |
 * where N is a number between 0 and 7. This means that the SW
 * data is a window overlayed over the HW queue.
 */
struct iwl_txq {
	void *tfds;
	struct iwl_pcie_first_tb_buf *first_tb_bufs;
	dma_addr_t first_tb_dma;
	struct iwl_pcie_txq_entry *entries;
	/* lock for syncing changes on the queue */
	spinlock_t lock;
	unsigned long frozen_expiry_remainder;
	struct timer_list stuck_timer;
	struct iwl_trans *trans;
	bool need_update;
	bool frozen;
	bool ampdu;
	int block;
	unsigned long wd_timeout;
	struct sk_buff_head overflow_q;
	struct iwl_dma_ptr bc_tbl;

	int write_ptr;
	int read_ptr;
	dma_addr_t dma_addr;
	int n_window;
	u32 id;
	int low_mark;
	int high_mark;

	bool overflow_tx;
};

/**
 * struct iwl_trans_txqs - transport tx queues data
 *
 * @bc_table_dword: true if the BC table expects DWORD (as opposed to bytes)
 * @page_offs: offset from skb->cb to mac header page pointer
 * @dev_cmd_offs: offset from skb->cb to iwl_device_tx_cmd pointer
 * @queue_used - bit mask of used queues
 * @queue_stopped - bit mask of stopped queues
 * @scd_bc_tbls: gen1 pointer to the byte count table of the scheduler
 * @queue_alloc_cmd_ver: queue allocation command version
 */
struct iwl_trans_txqs {
	unsigned long queue_used[BITS_TO_LONGS(IWL_MAX_TVQM_QUEUES)];
	unsigned long queue_stopped[BITS_TO_LONGS(IWL_MAX_TVQM_QUEUES)];
	struct iwl_txq *txq[IWL_MAX_TVQM_QUEUES];
	struct dma_pool *bc_pool;
	size_t bc_tbl_size;
	bool bc_table_dword;
	u8 page_offs;
	u8 dev_cmd_offs;
	struct iwl_tso_hdr_page __percpu *tso_hdr_page;

	struct {
		u8 fifo;
		u8 q_id;
		unsigned int wdg_timeout;
	} cmd;

	struct {
		u8 max_tbs;
		u16 size;
		u8 addr_size;
	} tfd;

	struct iwl_dma_ptr scd_bc_tbls;

	u8 queue_alloc_cmd_ver;
};

/**
 * struct iwl_trans - transport common data
 *
 * @csme_own - true if we couldn't get ownership on the device
 * @ops - pointer to iwl_trans_ops
 * @op_mode - pointer to the op_mode
 * @trans_cfg: the trans-specific configuration part
 * @cfg - pointer to the configuration
 * @drv - pointer to iwl_drv
 * @status: a bit-mask of transport status flags
 * @dev - pointer to struct device * that represents the device
 * @max_skb_frags: maximum number of fragments an SKB can have when transmitted.
 *	0 indicates that frag SKBs (NETIF_F_SG) aren't supported.
 * @hw_rf_id a u32 with the device RF ID
 * @hw_crf_id a u32 with the device CRF ID
 * @hw_wfpm_id a u32 with the device wfpm ID
 * @hw_id: a u32 with the ID of the device / sub-device.
 *	Set during transport allocation.
 * @hw_id_str: a string with info about HW ID. Set during transport allocation.
 * @hw_rev_step: The mac step of the HW
 * @pm_support: set to true in start_hw if link pm is supported
 * @ltr_enabled: set to true if the LTR is enabled
 * @wide_cmd_header: true when ucode supports wide command header format
 * @wait_command_queue: wait queue for sync commands
 * @num_rx_queues: number of RX queues allocated by the transport;
 *	the transport must set this before calling iwl_drv_start()
 * @iml_len: the length of the image loader
 * @iml: a pointer to the image loader itself
 * @dev_cmd_pool: pool for Tx cmd allocation - for internal use only.
 *	The user should use iwl_trans_{alloc,free}_tx_cmd.
 * @rx_mpdu_cmd: MPDU RX command ID, must be assigned by opmode before
 *	starting the firmware, used for tracing
 * @rx_mpdu_cmd_hdr_size: used for tracing, amount of data before the
 *	start of the 802.11 header in the @rx_mpdu_cmd
 * @dflt_pwr_limit: default power limit fetched from the platform (ACPI)
 * @system_pm_mode: the system-wide power management mode in use.
 *	This mode is set dynamically, depending on the WoWLAN values
 *	configured from the userspace at runtime.
 * @iwl_trans_txqs: transport tx queues data.
 * @mbx_addr_0_step: step address data 0
 * @mbx_addr_1_step: step address data 1
 */
struct iwl_trans {
	bool csme_own;
	const struct iwl_trans_ops *ops;
	struct iwl_op_mode *op_mode;
	const struct iwl_cfg_trans_params *trans_cfg;
	const struct iwl_cfg *cfg;
	struct iwl_drv *drv;
	enum iwl_trans_state state;
	unsigned long status;

	struct device *dev;
	u32 max_skb_frags;
	u32 hw_rev;
	u32 hw_rev_step;
	u32 hw_rf_id;
	u32 hw_crf_id;
	u32 hw_cnv_id;
	u32 hw_wfpm_id;
	u32 hw_id;
	char hw_id_str[52];
	u32 sku_id[3];

	u8 rx_mpdu_cmd, rx_mpdu_cmd_hdr_size;

	bool pm_support;
	bool ltr_enabled;
	u8 pnvm_loaded:1;
	u8 reduce_power_loaded:1;

	const struct iwl_hcmd_arr *command_groups;
	int command_groups_size;
	bool wide_cmd_header;

	wait_queue_head_t wait_command_queue;
	u8 num_rx_queues;

	size_t iml_len;
	u8 *iml;

	/* The following fields are internal only */
	struct kmem_cache *dev_cmd_pool;
	char dev_cmd_pool_name[50];

	struct dentry *dbgfs_dir;

#ifdef CONFIG_LOCKDEP
	struct lockdep_map sync_cmd_lockdep_map;
#endif

	struct iwl_trans_debug dbg;
	struct iwl_self_init_dram init_dram;

	enum iwl_plat_pm_mode system_pm_mode;

	const char *name;
	struct iwl_trans_txqs txqs;
	u32 mbx_addr_0_step;
	u32 mbx_addr_1_step;

	/* pointer to trans specific struct */
	/*Ensure that this pointer will always be aligned to sizeof pointer */
	char trans_specific[] __aligned(sizeof(void *));
};

const char *iwl_get_cmd_string(struct iwl_trans *trans, u32 id);
int iwl_cmd_groups_verify_sorted(const struct iwl_trans_config *trans);

static inline void iwl_trans_configure(struct iwl_trans *trans,
				       const struct iwl_trans_config *trans_cfg)
{
	trans->op_mode = trans_cfg->op_mode;

	trans->ops->configure(trans, trans_cfg);
	WARN_ON(iwl_cmd_groups_verify_sorted(trans_cfg));
}

static inline int iwl_trans_start_hw(struct iwl_trans *trans)
{
	might_sleep();

	return trans->ops->start_hw(trans);
}

static inline void iwl_trans_op_mode_leave(struct iwl_trans *trans)
{
	might_sleep();

	if (trans->ops->op_mode_leave)
		trans->ops->op_mode_leave(trans);

	trans->op_mode = NULL;

	trans->state = IWL_TRANS_NO_FW;
}

static inline void iwl_trans_fw_alive(struct iwl_trans *trans, u32 scd_addr)
{
	might_sleep();

	trans->state = IWL_TRANS_FW_ALIVE;

	trans->ops->fw_alive(trans, scd_addr);
}

static inline int iwl_trans_start_fw(struct iwl_trans *trans,
				     const struct fw_img *fw,
				     bool run_in_rfkill)
{
	int ret;

	might_sleep();

	WARN_ON_ONCE(!trans->rx_mpdu_cmd);

	clear_bit(STATUS_FW_ERROR, &trans->status);
	ret = trans->ops->start_fw(trans, fw, run_in_rfkill);
	if (ret == 0)
		trans->state = IWL_TRANS_FW_STARTED;

	return ret;
}

static inline void iwl_trans_stop_device(struct iwl_trans *trans)
{
	might_sleep();

	trans->ops->stop_device(trans);

	trans->state = IWL_TRANS_NO_FW;
}

static inline int iwl_trans_d3_suspend(struct iwl_trans *trans, bool test,
				       bool reset)
{
	might_sleep();
	if (!trans->ops->d3_suspend)
		return 0;

	return trans->ops->d3_suspend(trans, test, reset);
}

static inline int iwl_trans_d3_resume(struct iwl_trans *trans,
				      enum iwl_d3_status *status,
				      bool test, bool reset)
{
	might_sleep();
	if (!trans->ops->d3_resume)
		return 0;

	return trans->ops->d3_resume(trans, status, test, reset);
}

static inline struct iwl_trans_dump_data *
iwl_trans_dump_data(struct iwl_trans *trans, u32 dump_mask,
		    const struct iwl_dump_sanitize_ops *sanitize_ops,
		    void *sanitize_ctx)
{
	if (!trans->ops->dump_data)
		return NULL;
	return trans->ops->dump_data(trans, dump_mask,
				     sanitize_ops, sanitize_ctx);
}

static inline struct iwl_device_tx_cmd *
iwl_trans_alloc_tx_cmd(struct iwl_trans *trans)
{
	return kmem_cache_zalloc(trans->dev_cmd_pool, GFP_ATOMIC);
}

int iwl_trans_send_cmd(struct iwl_trans *trans, struct iwl_host_cmd *cmd);

static inline void iwl_trans_free_tx_cmd(struct iwl_trans *trans,
					 struct iwl_device_tx_cmd *dev_cmd)
{
	kmem_cache_free(trans->dev_cmd_pool, dev_cmd);
}

static inline int iwl_trans_tx(struct iwl_trans *trans, struct sk_buff *skb,
			       struct iwl_device_tx_cmd *dev_cmd, int queue)
{
	if (unlikely(test_bit(STATUS_FW_ERROR, &trans->status)))
		return -EIO;

	if (WARN_ON_ONCE(trans->state != IWL_TRANS_FW_ALIVE)) {
		IWL_ERR(trans, "%s bad state = %d\n", __func__, trans->state);
		return -EIO;
	}

	return trans->ops->tx(trans, skb, dev_cmd, queue);
}

static inline void iwl_trans_reclaim(struct iwl_trans *trans, int queue,
				     int ssn, struct sk_buff_head *skbs)
{
	if (WARN_ON_ONCE(trans->state != IWL_TRANS_FW_ALIVE)) {
		IWL_ERR(trans, "%s bad state = %d\n", __func__, trans->state);
		return;
	}

	trans->ops->reclaim(trans, queue, ssn, skbs);
}

static inline void iwl_trans_set_q_ptrs(struct iwl_trans *trans, int queue,
					int ptr)
{
	if (WARN_ON_ONCE(trans->state != IWL_TRANS_FW_ALIVE)) {
		IWL_ERR(trans, "%s bad state = %d\n", __func__, trans->state);
		return;
	}

	trans->ops->set_q_ptrs(trans, queue, ptr);
}

static inline void iwl_trans_txq_disable(struct iwl_trans *trans, int queue,
					 bool configure_scd)
{
	trans->ops->txq_disable(trans, queue, configure_scd);
}

static inline bool
iwl_trans_txq_enable_cfg(struct iwl_trans *trans, int queue, u16 ssn,
			 const struct iwl_trans_txq_scd_cfg *cfg,
			 unsigned int queue_wdg_timeout)
{
	might_sleep();

	if (WARN_ON_ONCE(trans->state != IWL_TRANS_FW_ALIVE)) {
		IWL_ERR(trans, "%s bad state = %d\n", __func__, trans->state);
		return false;
	}

	return trans->ops->txq_enable(trans, queue, ssn,
				      cfg, queue_wdg_timeout);
}

static inline int
iwl_trans_get_rxq_dma_data(struct iwl_trans *trans, int queue,
			   struct iwl_trans_rxq_dma_data *data)
{
	if (WARN_ON_ONCE(!trans->ops->rxq_dma_data))
		return -ENOTSUPP;

	return trans->ops->rxq_dma_data(trans, queue, data);
}

static inline void
iwl_trans_txq_free(struct iwl_trans *trans, int queue)
{
	if (WARN_ON_ONCE(!trans->ops->txq_free))
		return;

	trans->ops->txq_free(trans, queue);
}

static inline int
iwl_trans_txq_alloc(struct iwl_trans *trans,
		    u32 flags, u32 sta_mask, u8 tid,
		    int size, unsigned int wdg_timeout)
{
	might_sleep();

	if (WARN_ON_ONCE(!trans->ops->txq_alloc))
		return -ENOTSUPP;

	if (WARN_ON_ONCE(trans->state != IWL_TRANS_FW_ALIVE)) {
		IWL_ERR(trans, "%s bad state = %d\n", __func__, trans->state);
		return -EIO;
	}

	return trans->ops->txq_alloc(trans, flags, sta_mask, tid,
				     size, wdg_timeout);
}

static inline void iwl_trans_txq_set_shared_mode(struct iwl_trans *trans,
						 int queue, bool shared_mode)
{
	if (trans->ops->txq_set_shared_mode)
		trans->ops->txq_set_shared_mode(trans, queue, shared_mode);
}

static inline void iwl_trans_txq_enable(struct iwl_trans *trans, int queue,
					int fifo, int sta_id, int tid,
					int frame_limit, u16 ssn,
					unsigned int queue_wdg_timeout)
{
	struct iwl_trans_txq_scd_cfg cfg = {
		.fifo = fifo,
		.sta_id = sta_id,
		.tid = tid,
		.frame_limit = frame_limit,
		.aggregate = sta_id >= 0,
	};

	iwl_trans_txq_enable_cfg(trans, queue, ssn, &cfg, queue_wdg_timeout);
}

static inline
void iwl_trans_ac_txq_enable(struct iwl_trans *trans, int queue, int fifo,
			     unsigned int queue_wdg_timeout)
{
	struct iwl_trans_txq_scd_cfg cfg = {
		.fifo = fifo,
		.sta_id = -1,
		.tid = IWL_MAX_TID_COUNT,
		.frame_limit = IWL_FRAME_LIMIT,
		.aggregate = false,
	};

	iwl_trans_txq_enable_cfg(trans, queue, 0, &cfg, queue_wdg_timeout);
}

static inline void iwl_trans_freeze_txq_timer(struct iwl_trans *trans,
					      unsigned long txqs,
					      bool freeze)
{
	if (WARN_ON_ONCE(trans->state != IWL_TRANS_FW_ALIVE)) {
		IWL_ERR(trans, "%s bad state = %d\n", __func__, trans->state);
		return;
	}

	if (trans->ops->freeze_txq_timer)
		trans->ops->freeze_txq_timer(trans, txqs, freeze);
}

static inline void iwl_trans_block_txq_ptrs(struct iwl_trans *trans,
					    bool block)
{
	if (WARN_ON_ONCE(trans->state != IWL_TRANS_FW_ALIVE)) {
		IWL_ERR(trans, "%s bad state = %d\n", __func__, trans->state);
		return;
	}

	if (trans->ops->block_txq_ptrs)
		trans->ops->block_txq_ptrs(trans, block);
}

static inline int iwl_trans_wait_tx_queues_empty(struct iwl_trans *trans,
						 u32 txqs)
{
	if (WARN_ON_ONCE(!trans->ops->wait_tx_queues_empty))
		return -ENOTSUPP;

	/* No need to wait if the firmware is not alive */
	if (trans->state != IWL_TRANS_FW_ALIVE) {
		IWL_ERR(trans, "%s bad state = %d\n", __func__, trans->state);
		return -EIO;
	}

	return trans->ops->wait_tx_queues_empty(trans, txqs);
}

static inline int iwl_trans_wait_txq_empty(struct iwl_trans *trans, int queue)
{
	if (WARN_ON_ONCE(!trans->ops->wait_txq_empty))
		return -ENOTSUPP;

	if (WARN_ON_ONCE(trans->state != IWL_TRANS_FW_ALIVE)) {
		IWL_ERR(trans, "%s bad state = %d\n", __func__, trans->state);
		return -EIO;
	}

	return trans->ops->wait_txq_empty(trans, queue);
}

static inline void iwl_trans_write8(struct iwl_trans *trans, u32 ofs, u8 val)
{
	trans->ops->write8(trans, ofs, val);
}

static inline void iwl_trans_write32(struct iwl_trans *trans, u32 ofs, u32 val)
{
	trans->ops->write32(trans, ofs, val);
}

static inline u32 iwl_trans_read32(struct iwl_trans *trans, u32 ofs)
{
	return trans->ops->read32(trans, ofs);
}

static inline u32 iwl_trans_read_prph(struct iwl_trans *trans, u32 ofs)
{
	return trans->ops->read_prph(trans, ofs);
}

static inline void iwl_trans_write_prph(struct iwl_trans *trans, u32 ofs,
					u32 val)
{
	return trans->ops->write_prph(trans, ofs, val);
}

static inline int iwl_trans_read_mem(struct iwl_trans *trans, u32 addr,
				     void *buf, int dwords)
{
	return trans->ops->read_mem(trans, addr, buf, dwords);
}

#define iwl_trans_read_mem_bytes(trans, addr, buf, bufsize)		      \
	do {								      \
		if (__builtin_constant_p(bufsize))			      \
			BUILD_BUG_ON((bufsize) % sizeof(u32));		      \
		iwl_trans_read_mem(trans, addr, buf, (bufsize) / sizeof(u32));\
	} while (0)

static inline int iwl_trans_write_imr_mem(struct iwl_trans *trans,
					  u32 dst_addr, u64 src_addr,
					  u32 byte_cnt)
{
	if (trans->ops->imr_dma_data)
		return trans->ops->imr_dma_data(trans, dst_addr, src_addr, byte_cnt);
	return 0;
}

static inline u32 iwl_trans_read_mem32(struct iwl_trans *trans, u32 addr)
{
	u32 value;

	if (WARN_ON(iwl_trans_read_mem(trans, addr, &value, 1)))
		return 0xa5a5a5a5;

	return value;
}

static inline int iwl_trans_write_mem(struct iwl_trans *trans, u32 addr,
				      const void *buf, int dwords)
{
	return trans->ops->write_mem(trans, addr, buf, dwords);
}

static inline u32 iwl_trans_write_mem32(struct iwl_trans *trans, u32 addr,
					u32 val)
{
	return iwl_trans_write_mem(trans, addr, &val, 1);
}

static inline void iwl_trans_set_pmi(struct iwl_trans *trans, bool state)
{
	if (trans->ops->set_pmi)
		trans->ops->set_pmi(trans, state);
}

static inline int iwl_trans_sw_reset(struct iwl_trans *trans,
				     bool retake_ownership)
{
	if (trans->ops->sw_reset)
		return trans->ops->sw_reset(trans, retake_ownership);
	return 0;
}

static inline void
iwl_trans_set_bits_mask(struct iwl_trans *trans, u32 reg, u32 mask, u32 value)
{
	trans->ops->set_bits_mask(trans, reg, mask, value);
}

#define iwl_trans_grab_nic_access(trans)		\
	__cond_lock(nic_access,				\
		    likely((trans)->ops->grab_nic_access(trans)))

static inline void __releases(nic_access)
iwl_trans_release_nic_access(struct iwl_trans *trans)
{
	trans->ops->release_nic_access(trans);
	__release(nic_access);
}

static inline void iwl_trans_fw_error(struct iwl_trans *trans, bool sync)
{
	if (WARN_ON_ONCE(!trans->op_mode))
		return;

	/* prevent double restarts due to the same erroneous FW */
	if (!test_and_set_bit(STATUS_FW_ERROR, &trans->status)) {
		iwl_op_mode_nic_error(trans->op_mode, sync);
		trans->state = IWL_TRANS_NO_FW;
	}
}

static inline bool iwl_trans_fw_running(struct iwl_trans *trans)
{
	return trans->state == IWL_TRANS_FW_ALIVE;
}

static inline void iwl_trans_sync_nmi(struct iwl_trans *trans)
{
	if (trans->ops->sync_nmi)
		trans->ops->sync_nmi(trans);
}

void iwl_trans_sync_nmi_with_addr(struct iwl_trans *trans, u32 inta_addr,
				  u32 sw_err_bit);

static inline int iwl_trans_set_pnvm(struct iwl_trans *trans,
				     const void *data, u32 len)
{
	if (trans->ops->set_pnvm) {
		int ret = trans->ops->set_pnvm(trans, data, len);

		if (ret)
			return ret;
	}

	trans->pnvm_loaded = true;

	return 0;
}

static inline int iwl_trans_set_reduce_power(struct iwl_trans *trans,
					     const void *data, u32 len)
{
	if (trans->ops->set_reduce_power) {
		int ret = trans->ops->set_reduce_power(trans, data, len);

		if (ret)
			return ret;
	}

	trans->reduce_power_loaded = true;
	return 0;
}

static inline bool iwl_trans_dbg_ini_valid(struct iwl_trans *trans)
{
	return trans->dbg.internal_ini_cfg != IWL_INI_CFG_STATE_NOT_LOADED ||
		trans->dbg.external_ini_cfg != IWL_INI_CFG_STATE_NOT_LOADED;
}

static inline void iwl_trans_interrupts(struct iwl_trans *trans, bool enable)
{
	if (trans->ops->interrupts)
		trans->ops->interrupts(trans, enable);
}

/*****************************************************
 * transport helper functions
 *****************************************************/
struct iwl_trans *iwl_trans_alloc(unsigned int priv_size,
			  struct device *dev,
			  const struct iwl_trans_ops *ops,
			  const struct iwl_cfg_trans_params *cfg_trans);
int iwl_trans_init(struct iwl_trans *trans);
void iwl_trans_free(struct iwl_trans *trans);

/*****************************************************
* driver (transport) register/unregister functions
******************************************************/
int __must_check iwl_pci_register_driver(void);
void iwl_pci_unregister_driver(void);
void iwl_trans_pcie_remove(struct iwl_trans *trans, bool rescan);

#endif /* __iwl_trans_h__ */<|MERGE_RESOLUTION|>--- conflicted
+++ resolved
@@ -748,8 +748,6 @@
 	__le64 imr_base_addr;
 };
 
-<<<<<<< HEAD
-=======
 #define IWL_TRANS_CURRENT_PC_NAME_MAX_BYTES      32
 
 /**
@@ -762,7 +760,6 @@
 	u32 pc_address;
 };
 
->>>>>>> eb3cdb58
 /**
  * struct iwl_trans_debug - transport debug related data
  *
@@ -790,13 +787,10 @@
  * @periodic_trig_list: periodic triggers list
  * @domains_bitmap: bitmap of active domains other than &IWL_FW_INI_DOMAIN_ALWAYS_ON
  * @ucode_preset: preset based on ucode
-<<<<<<< HEAD
-=======
  * @dump_file_name_ext: dump file name extension
  * @dump_file_name_ext_valid: dump file name extension if valid or not
  * @num_pc: number of program counter for cpu
  * @pc_data: details of the program counter
->>>>>>> eb3cdb58
  */
 struct iwl_trans_debug {
 	u8 n_dest_reg;
@@ -835,13 +829,10 @@
 	bool restart_required;
 	u32 last_tp_resetfw;
 	struct iwl_imr_data imr_data;
-<<<<<<< HEAD
-=======
 	u8 dump_file_name_ext[IWL_FW_INI_MAX_NAME];
 	bool dump_file_name_ext_valid;
 	u32 num_pc;
 	struct iwl_pc_data *pc_data;
->>>>>>> eb3cdb58
 };
 
 struct iwl_dma_ptr {
