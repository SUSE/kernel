--- conflicted
+++ resolved
@@ -192,15 +192,6 @@
 	case IWL_CFG_RF_TYPE_GF:
 		rf = "gf";
 		break;
-<<<<<<< HEAD
-	case IWL_CFG_RF_TYPE_MR:
-		rf = "mr";
-		break;
-	case IWL_CFG_RF_TYPE_MS:
-		rf = "ms";
-		break;
-=======
->>>>>>> 2d5404ca
 	case IWL_CFG_RF_TYPE_FM:
 		rf = "fm";
 		break;
