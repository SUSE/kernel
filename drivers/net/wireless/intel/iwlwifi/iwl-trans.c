--- conflicted
+++ resolved
@@ -2,11 +2,7 @@
 /*
  * Copyright (C) 2015 Intel Mobile Communications GmbH
  * Copyright (C) 2016-2017 Intel Deutschland GmbH
-<<<<<<< HEAD
- * Copyright (C) 2019-2021, 2023 Intel Corporation
-=======
  * Copyright (C) 2019-2021, 2023-2024 Intel Corporation
->>>>>>> 2d5404ca
  */
 #include <linux/kernel.h>
 #include <linux/bsearch.h>
@@ -43,22 +39,6 @@
 	trans->dev = dev;
 	trans->num_rx_queues = 1;
 
-<<<<<<< HEAD
-	WARN_ON(!ops->wait_txq_empty && !ops->wait_tx_queues_empty);
-
-	if (trans->trans_cfg->gen2) {
-		trans->txqs.tfd.addr_size = 64;
-		trans->txqs.tfd.max_tbs = IWL_TFH_NUM_TBS;
-		trans->txqs.tfd.size = sizeof(struct iwl_tfh_tfd);
-	} else {
-		trans->txqs.tfd.addr_size = 36;
-		trans->txqs.tfd.max_tbs = IWL_NUM_OF_TBS;
-		trans->txqs.tfd.size = sizeof(struct iwl_tfd);
-	}
-	trans->max_skb_frags = IWL_TRANS_MAX_FRAGS(trans);
-
-=======
->>>>>>> 2d5404ca
 	return trans;
 }
 
@@ -84,34 +64,6 @@
 	if (WARN_ON(trans->trans_cfg->gen2 && txcmd_size >= txcmd_align))
 		return -EINVAL;
 
-<<<<<<< HEAD
-	if (trans->trans_cfg->device_family >= IWL_DEVICE_FAMILY_BZ)
-		trans->txqs.bc_tbl_size =
-			sizeof(struct iwl_gen3_bc_tbl_entry) * TFD_QUEUE_BC_SIZE_GEN3_BZ;
-	else if (trans->trans_cfg->device_family >= IWL_DEVICE_FAMILY_AX210)
-		trans->txqs.bc_tbl_size =
-			sizeof(struct iwl_gen3_bc_tbl_entry) * TFD_QUEUE_BC_SIZE_GEN3_AX210;
-	else
-		trans->txqs.bc_tbl_size = sizeof(struct iwlagn_scd_bc_tbl);
-	/*
-	 * For gen2 devices, we use a single allocation for each byte-count
-	 * table, but they're pretty small (1k) so use a DMA pool that we
-	 * allocate here.
-	 */
-	if (trans->trans_cfg->gen2) {
-		trans->txqs.bc_pool = dmam_pool_create("iwlwifi:bc", trans->dev,
-						       trans->txqs.bc_tbl_size,
-						       256, 0);
-		if (!trans->txqs.bc_pool)
-			return -ENOMEM;
-	}
-
-	/* Some things must not change even if the config does */
-	WARN_ON(trans->txqs.tfd.addr_size !=
-		(trans->trans_cfg->gen2 ? 64 : 36));
-
-=======
->>>>>>> 2d5404ca
 	snprintf(trans->dev_cmd_pool_name, sizeof(trans->dev_cmd_pool_name),
 		 "iwl_cmd_pool:%s", dev_name(trans->dev));
 	trans->dev_cmd_pool =
@@ -159,10 +111,6 @@
 	if (WARN_ONCE(trans->state != IWL_TRANS_FW_ALIVE,
 		      "bad state = %d\n", trans->state))
 		return -EIO;
-<<<<<<< HEAD
-	}
-=======
->>>>>>> 2d5404ca
 
 	if (!(cmd->flags & CMD_ASYNC))
 		lock_map_acquire_read(&trans->sync_cmd_lockdep_map);
