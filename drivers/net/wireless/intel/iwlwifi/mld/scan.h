/* SPDX-License-Identifier: GPL-2.0 OR BSD-3-Clause */
/*
 * Copyright (C) 2024-2025 Intel Corporation
 */
#ifndef __iwl_mld_scan_h__
#define __iwl_mld_scan_h__

int iwl_mld_alloc_scan_cmd(struct iwl_mld *mld);

int iwl_mld_regular_scan_start(struct iwl_mld *mld, struct ieee80211_vif *vif,
			       struct cfg80211_scan_request *req,
			       struct ieee80211_scan_ies *ies);

void iwl_mld_int_mlo_scan(struct iwl_mld *mld, struct ieee80211_vif *vif);

void iwl_mld_handle_scan_iter_complete_notif(struct iwl_mld *mld,
					     struct iwl_rx_packet *pkt);

int iwl_mld_scan_stop(struct iwl_mld *mld, int type, bool notify);

int iwl_mld_sched_scan_start(struct iwl_mld *mld,
			     struct ieee80211_vif *vif,
			     struct cfg80211_sched_scan_request *req,
			     struct ieee80211_scan_ies *ies,
			     int type);

void iwl_mld_handle_match_found_notif(struct iwl_mld *mld,
				      struct iwl_rx_packet *pkt);

void iwl_mld_handle_scan_complete_notif(struct iwl_mld *mld,
					struct iwl_rx_packet *pkt);

int iwl_mld_mac80211_get_survey(struct ieee80211_hw *hw, int idx,
				struct survey_info *survey);

void iwl_mld_handle_channel_survey_notif(struct iwl_mld *mld,
					 struct iwl_rx_packet *pkt);

#define WFA_TPC_IE_LEN 9

static inline int iwl_mld_scan_max_template_size(void)
{
#define MAC_HDR_LEN 24
#define DS_IE_LEN 3
#define SSID_IE_LEN 2

/* driver create the 802.11 header, WFA TPC IE, DS parameter and SSID IE */
#define DRIVER_TOTAL_IES_LEN \
	(MAC_HDR_LEN + WFA_TPC_IE_LEN + DS_IE_LEN + SSID_IE_LEN)

	BUILD_BUG_ON(SCAN_OFFLOAD_PROBE_REQ_SIZE < DRIVER_TOTAL_IES_LEN);

	return SCAN_OFFLOAD_PROBE_REQ_SIZE - DRIVER_TOTAL_IES_LEN;
}

void iwl_mld_report_scan_aborted(struct iwl_mld *mld);

enum iwl_mld_scan_status {
	IWL_MLD_SCAN_NONE		= 0,
	IWL_MLD_SCAN_REGULAR		= BIT(0),
	IWL_MLD_SCAN_SCHED		= BIT(1),
	IWL_MLD_SCAN_NETDETECT		= BIT(2),
	IWL_MLD_SCAN_INT_MLO		= BIT(3),
};

/* enum iwl_mld_pass_all_sched_results_states - Defines the states for
 * handling/passing scheduled scan results to mac80211
 * @SCHED_SCAN_PASS_ALL_STATE_DISABLED: Don't pass all scan results, only when
 *	a match found.
 * @SCHED_SCAN_PASS_ALL_STATE_ENABLED: Pass all scan results is enabled
 *	(no filtering).
 * @SCHED_SCAN_PASS_ALL_STATE_FOUND: A scan result is found, pass it on the
 *	next scan iteration complete notification.
 */
enum iwl_mld_pass_all_sched_results_states {
	SCHED_SCAN_PASS_ALL_STATE_DISABLED,
	SCHED_SCAN_PASS_ALL_STATE_ENABLED,
	SCHED_SCAN_PASS_ALL_STATE_FOUND,
};

/**
 * enum iwl_mld_traffic_load - Levels of traffic load
 *
 * @IWL_MLD_TRAFFIC_LOW: low traffic load
 * @IWL_MLD_TRAFFIC_MEDIUM: medium traffic load
 * @IWL_MLD_TRAFFIC_HIGH: high traffic load
 */
enum iwl_mld_traffic_load {
	IWL_MLD_TRAFFIC_LOW,
	IWL_MLD_TRAFFIC_MEDIUM,
	IWL_MLD_TRAFFIC_HIGH,
};

/**
 * struct iwl_mld_scan - Scan data
 * @status: scan status, a combination of %enum iwl_mld_scan_status,
 *	reflects the %scan.uid_status array.
 * @uid_status: array to track the scan status per uid.
 * @start_tsf: start time of last scan in TSF of the link that requested
 *	the scan.
 * @last_ebs_failed: true if the last EBS (Energy Based Scan) failed.
 * @pass_all_sched_res: see %enum iwl_mld_pass_all_sched_results_states.
 * @fw_link_id: the current (regular) scan fw link id, used by scan
 *	complete notif.
 * @traffic_load: traffic load related data
 * @traffic_load.last_stats_ts_usec: The timestamp of the last statistics
 *	notification, used to calculate the elapsed time between two
 *	notifications and determine the traffic load
 * @traffic_load.status: The current traffic load status, see
 *	&enum iwl_mld_traffic_load
 * @cmd_size: size of %cmd.
 * @cmd: pointer to scan cmd buffer (allocated once in op mode start).
 * @last_6ghz_passive_jiffies: stores the last 6GHz passive scan time
 *	in jiffies.
 * @last_start_time_jiffies: stores the last start time in jiffies
 *	(interface up/reset/resume).
 * @last_mlo_scan_time: start time of the last MLO scan in nanoseconds since
 *	boot.
 */
struct iwl_mld_scan {
	/* Add here fields that need clean up on restart */
	struct_group(zeroed_on_hw_restart,
		unsigned int status;
		u32 uid_status[IWL_MAX_UMAC_SCANS];
		u64 start_tsf;
		bool last_ebs_failed;
		enum iwl_mld_pass_all_sched_results_states pass_all_sched_res;
		u8 fw_link_id;
		struct {
			u32 last_stats_ts_usec;
			enum iwl_mld_traffic_load status;
		} traffic_load;
	);
	/* And here fields that survive a fw restart */
	size_t cmd_size;
	void *cmd;
	unsigned long last_6ghz_passive_jiffies;
	unsigned long last_start_time_jiffies;
	u64 last_mlo_scan_time;
<<<<<<< HEAD
=======
};

/**
 * struct iwl_mld_survey_channel - per-channel survey information
 *
 * Driver version of &struct survey_info with just the data we want to report.
 *
 * @time: time in ms the radio was on the channel
 * @time_busy: time in ms the channel was sensed busy
 * @noise: channel noise in dBm
 */
struct iwl_mld_survey_channel {
	u32 time;
	u32 time_busy;
	s8 noise;
};

/**
 * struct iwl_mld_survey - survey information
 *
 * Survey information for all available channels.
 *
 * @bands: per-band array for per-channel survey data, points into @channels
 * @n_channels: Number of @channels entries that are allocated
 * @channels: per-channel information
 */
struct iwl_mld_survey {
	struct iwl_mld_survey_channel *bands[NUM_NL80211_BANDS];

	int n_channels;
	struct iwl_mld_survey_channel channels[] __counted_by(n_channels);
>>>>>>> 3476aa7d
};

#endif /* __iwl_mld_scan_h__ */<|MERGE_RESOLUTION|>--- conflicted
+++ resolved
@@ -137,8 +137,6 @@
 	unsigned long last_6ghz_passive_jiffies;
 	unsigned long last_start_time_jiffies;
 	u64 last_mlo_scan_time;
-<<<<<<< HEAD
-=======
 };
 
 /**
@@ -170,7 +168,6 @@
 
 	int n_channels;
 	struct iwl_mld_survey_channel channels[] __counted_by(n_channels);
->>>>>>> 3476aa7d
 };
 
 #endif /* __iwl_mld_scan_h__ */