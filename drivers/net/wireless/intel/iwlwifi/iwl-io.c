--- conflicted
+++ resolved
@@ -208,13 +208,8 @@
 void iwl_force_nmi(struct iwl_trans *trans)
 {
 	if (trans->trans_cfg->device_family < IWL_DEVICE_FAMILY_9000)
-<<<<<<< HEAD
-		iwl_write_prph(trans, DEVICE_SET_NMI_REG,
-			       DEVICE_SET_NMI_VAL_DRV);
-=======
 		iwl_write_prph_delay(trans, DEVICE_SET_NMI_REG,
 				     DEVICE_SET_NMI_VAL_DRV, 1);
->>>>>>> 7d2a07b7
 	else if (trans->trans_cfg->device_family < IWL_DEVICE_FAMILY_AX210)
 		iwl_write_umac_prph(trans, UREG_NIC_SET_NMI_DRIVER,
 				UREG_NIC_SET_NMI_DRIVER_NMI_FROM_DRIVER);
