--- conflicted
+++ resolved
@@ -2,11 +2,7 @@
 /******************************************************************************
  *
  * Copyright(c) 2008 - 2014 Intel Corporation. All rights reserved.
-<<<<<<< HEAD
- * Copyright(c) 2018 - 2019 Intel Corporation
-=======
  * Copyright(c) 2018 - 2020 Intel Corporation
->>>>>>> 7d2a07b7
  *
  * Contact Information:
  *  Intel Linux Wireless <linuxwifi@intel.com>
@@ -106,12 +102,7 @@
 	.nvm_calib_ver = EEPROM_2000_TX_POWER_VERSION,		\
 	.trans.base_params = &iwl2000_base_params,		\
 	.eeprom_params = &iwl20x0_eeprom_params,		\
-<<<<<<< HEAD
-	.led_mode = IWL_LED_RF_STATE,				\
-	.max_ht_ampdu_exponent = IEEE80211_HT_MAX_AMPDU_64K
-=======
 	.led_mode = IWL_LED_RF_STATE
->>>>>>> 7d2a07b7
 
 
 const struct iwl_cfg iwl2000_2bgn_cfg = {
@@ -137,12 +128,7 @@
 	.nvm_calib_ver = EEPROM_2000_TX_POWER_VERSION,	\
 	.trans.base_params = &iwl2030_base_params,		\
 	.eeprom_params = &iwl20x0_eeprom_params,		\
-<<<<<<< HEAD
-	.led_mode = IWL_LED_RF_STATE,				\
-	.max_ht_ampdu_exponent = IEEE80211_HT_MAX_AMPDU_64K
-=======
 	.led_mode = IWL_LED_RF_STATE
->>>>>>> 7d2a07b7
 
 const struct iwl_cfg iwl2030_2bgn_cfg = {
 	.name = "Intel(R) Centrino(R) Wireless-N 2230 BGN",
@@ -162,12 +148,7 @@
 	.trans.base_params = &iwl2000_base_params,		\
 	.eeprom_params = &iwl20x0_eeprom_params,		\
 	.led_mode = IWL_LED_RF_STATE,				\
-<<<<<<< HEAD
-	.rx_with_siso_diversity = true,				\
-	.max_ht_ampdu_exponent = IEEE80211_HT_MAX_AMPDU_64K
-=======
 	.rx_with_siso_diversity = true
->>>>>>> 7d2a07b7
 
 const struct iwl_cfg iwl105_bgn_cfg = {
 	.name = "Intel(R) Centrino(R) Wireless-N 105 BGN",
@@ -193,12 +174,7 @@
 	.trans.base_params = &iwl2030_base_params,		\
 	.eeprom_params = &iwl20x0_eeprom_params,		\
 	.led_mode = IWL_LED_RF_STATE,				\
-<<<<<<< HEAD
-	.rx_with_siso_diversity = true,				\
-	.max_ht_ampdu_exponent = IEEE80211_HT_MAX_AMPDU_64K
-=======
 	.rx_with_siso_diversity = true
->>>>>>> 7d2a07b7
 
 const struct iwl_cfg iwl135_bgn_cfg = {
 	.name = "Intel(R) Centrino(R) Wireless-N 135 BGN",
