--- conflicted
+++ resolved
@@ -1,75 +1,15 @@
-<<<<<<< HEAD
-/******************************************************************************
- *
- * This file is provided under a dual BSD/GPLv2 license.  When using or
- * redistributing this file, you may do so under either license.
- *
- * GPL LICENSE SUMMARY
- *
- * Copyright(c) 2015-2017 Intel Deutschland GmbH
- * Copyright (C) 2018-2020 Intel Corporation
- *
- * This program is free software; you can redistribute it and/or modify
- * it under the terms of version 2 of the GNU General Public License as
- * published by the Free Software Foundation.
- *
- * This program is distributed in the hope that it will be useful, but
- * WITHOUT ANY WARRANTY; without even the implied warranty of
- * MERCHANTABILITY or FITNESS FOR A PARTICULAR PURPOSE.  See the GNU
- * General Public License for more details.
- *
- * BSD LICENSE
- *
- * Copyright(c) 2015-2017 Intel Deutschland GmbH
- * Copyright (C) 2018-2020 Intel Corporation
- * All rights reserved.
- *
- * Redistribution and use in source and binary forms, with or without
- * modification, are permitted provided that the following conditions
- * are met:
- *
- *  * Redistributions of source code must retain the above copyright
- *    notice, this list of conditions and the following disclaimer.
- *  * Redistributions in binary form must reproduce the above copyright
- *    notice, this list of conditions and the following disclaimer in
- *    the documentation and/or other materials provided with the
- *    distribution.
- *  * Neither the name Intel Corporation nor the names of its
- *    contributors may be used to endorse or promote products derived
- *    from this software without specific prior written permission.
- *
- * THIS SOFTWARE IS PROVIDED BY THE COPYRIGHT HOLDERS AND CONTRIBUTORS
- * "AS IS" AND ANY EXPRESS OR IMPLIED WARRANTIES, INCLUDING, BUT NOT
- * LIMITED TO, THE IMPLIED WARRANTIES OF MERCHANTABILITY AND FITNESS FOR
- * A PARTICULAR PURPOSE ARE DISCLAIMED. IN NO EVENT SHALL THE COPYRIGHT
- * OWNER OR CONTRIBUTORS BE LIABLE FOR ANY DIRECT, INDIRECT, INCIDENTAL,
- * SPECIAL, EXEMPLARY, OR CONSEQUENTIAL DAMAGES (INCLUDING, BUT NOT
- * LIMITED TO, PROCUREMENT OF SUBSTITUTE GOODS OR SERVICES; LOSS OF USE,
- * DATA, OR PROFITS; OR BUSINESS INTERRUPTION) HOWEVER CAUSED AND ON ANY
- * THEORY OF LIABILITY, WHETHER IN CONTRACT, STRICT LIABILITY, OR TORT
- * (INCLUDING NEGLIGENCE OR OTHERWISE) ARISING IN ANY WAY OUT OF THE USE
- * OF THIS SOFTWARE, EVEN IF ADVISED OF THE POSSIBILITY OF SUCH DAMAGE.
- *
- *****************************************************************************/
-
-=======
 // SPDX-License-Identifier: GPL-2.0 OR BSD-3-Clause
 /*
  * Copyright (C) 2015-2017 Intel Deutschland GmbH
  * Copyright (C) 2018-2021 Intel Corporation
  */
->>>>>>> 7d2a07b7
 #include <linux/module.h>
 #include <linux/stringify.h>
 #include "iwl-config.h"
 #include "iwl-prph.h"
 
 /* Highest firmware API version supported */
-<<<<<<< HEAD
-#define IWL_22000_UCODE_API_MAX	59
-=======
 #define IWL_22000_UCODE_API_MAX	64
->>>>>>> 7d2a07b7
 
 /* Lowest firmware API version supported */
 #define IWL_22000_UCODE_API_MIN	39
@@ -102,11 +42,6 @@
 #define IWL_SNJ_A_GF4_A_FW_PRE		"iwlwifi-SoSnj-a0-gf4-a0-"
 #define IWL_SNJ_A_GF_A_FW_PRE		"iwlwifi-SoSnj-a0-gf-a0-"
 #define IWL_SNJ_A_HR_B_FW_PRE		"iwlwifi-SoSnj-a0-hr-b0-"
-<<<<<<< HEAD
-#define IWL_MA_A_GF_A_FW_PRE		"iwlwifi-ma-a0-gf-a0-"
-#define IWL_MA_A_MR_A_FW_PRE		"iwlwifi-ma-a0-mr-a0-"
-#define IWL_SNJ_A_MR_A_FW_PRE		"iwlwifi-SoSnj-a0-mr-a0-"
-=======
 #define IWL_SNJ_A_JF_B_FW_PRE		"iwlwifi-SoSnj-a0-jf-b0-"
 #define IWL_MA_A_HR_B_FW_PRE		"iwlwifi-ma-a0-hr-b0-"
 #define IWL_MA_A_GF_A_FW_PRE		"iwlwifi-ma-a0-gf-a0-"
@@ -118,7 +53,6 @@
 #define IWL_BZ_A_GF_A_FW_PRE		"iwlwifi-bz-a0-gf-a0-"
 #define IWL_BZ_A_GF4_A_FW_PRE		"iwlwifi-bz-a0-gf4-a0-"
 #define IWL_BZ_A_MR_A_FW_PRE		"iwlwifi-bz-a0-mr-a0-"
->>>>>>> 7d2a07b7
 
 #define IWL_QU_B_HR_B_MODULE_FIRMWARE(api) \
 	IWL_QU_B_HR_B_FW_PRE __stringify(api) ".ucode"
@@ -150,14 +84,6 @@
 	IWL_SNJ_A_GF_A_FW_PRE __stringify(api) ".ucode"
 #define IWL_SNJ_A_HR_B_MODULE_FIRMWARE(api) \
 	IWL_SNJ_A_HR_B_FW_PRE __stringify(api) ".ucode"
-<<<<<<< HEAD
-#define IWL_MA_A_GF_A_FW_MODULE_FIRMWARE(api) \
-	IWL_MA_A_GF_A_FW_PRE __stringify(api) ".ucode"
-#define IWL_MA_A_MR_A_FW_MODULE_FIRMWARE(api) \
-	IWL_MA_A_MR_A_FW_PRE __stringify(api) ".ucode"
-#define IWL_SNJ_A_MR_A_MODULE_FIRMWARE(api) \
-	IWL_SNJ_A_MR_A_FW_PRE __stringify(api) ".ucode"
-=======
 #define IWL_SNJ_A_JF_B_MODULE_FIRMWARE(api) \
 	IWL_SNJ_A_JF_B_FW_PRE __stringify(api) ".ucode"
 #define IWL_MA_A_HR_B_FW_MODULE_FIRMWARE(api)		\
@@ -180,7 +106,6 @@
 	IWL_BZ_A_GF4_A_FW_PRE __stringify(api) ".ucode"
 #define IWL_BZ_A_MR_A_MODULE_FIRMWARE(api) \
 	IWL_BZ_A_MR_A_FW_PRE __stringify(api) ".ucode"
->>>>>>> 7d2a07b7
 
 static const struct iwl_base_params iwl_22000_base_params = {
 	.eeprom_size = OTP_LOW_IMAGE_SIZE_32K,
@@ -232,10 +157,6 @@
 	.mac_addr_from_csr = true,					\
 	.ht_params = &iwl_22000_ht_params,				\
 	.nvm_ver = IWL_22000_NVM_VERSION,				\
-<<<<<<< HEAD
-	.max_ht_ampdu_exponent = IEEE80211_HT_MAX_AMPDU_64K,		\
-=======
->>>>>>> 7d2a07b7
 	.trans.use_tfh = true,						\
 	.trans.rf_id = true,						\
 	.trans.gen2 = true,						\
@@ -313,11 +234,6 @@
 	.integrated = true,
 	.xtal_latency = 500,
 	.ltr_delay = IWL_CFG_TRANS_LTR_DELAY_200US,
-<<<<<<< HEAD
-};
-
-const struct iwl_cfg_trans_params iwl_qu_medium_latency_trans_cfg = {
-=======
 };
 
 const struct iwl_cfg_trans_params iwl_qu_medium_latency_trans_cfg = {
@@ -333,7 +249,6 @@
 };
 
 const struct iwl_cfg_trans_params iwl_qu_long_latency_trans_cfg = {
->>>>>>> 7d2a07b7
 	.mq_rx_supported = true,
 	.use_tfh = true,
 	.rf_id = true,
@@ -341,67 +256,6 @@
 	.device_family = IWL_DEVICE_FAMILY_22000,
 	.base_params = &iwl_22000_base_params,
 	.integrated = true,
-<<<<<<< HEAD
-	.xtal_latency = 1820,
-	.ltr_delay = IWL_CFG_TRANS_LTR_DELAY_1820US,
-};
-
-const struct iwl_cfg_trans_params iwl_qu_long_latency_trans_cfg = {
-	.mq_rx_supported = true,
-	.use_tfh = true,
-	.rf_id = true,
-	.gen2 = true,
-	.device_family = IWL_DEVICE_FAMILY_22000,
-	.base_params = &iwl_22000_base_params,
-	.integrated = true,
-	.xtal_latency = 12000,
-	.low_latency_xtal = true,
-	.ltr_delay = IWL_CFG_TRANS_LTR_DELAY_2500US,
-};
-
-/*
- * If the device doesn't support HE, no need to have that many buffers.
- * 22000 devices can split multiple frames into a single RB, so fewer are
- * needed; AX210 cannot (but use smaller RBs by default) - these sizes
- * were picked according to 8 MSDUs inside 256 A-MSDUs in an A-MPDU, with
- * additional overhead to account for processing time.
- */
-#define IWL_NUM_RBDS_NON_HE		512
-#define IWL_NUM_RBDS_22000_HE		2048
-#define IWL_NUM_RBDS_AX210_HE		4096
-
-/*
- * All JF radio modules are part of the 9000 series, but the MAC part
- * looks more like 22000.  That's why this device is here, but called
- * 9560 nevertheless.
- */
-const struct iwl_cfg iwl9560_qu_b0_jf_b0_cfg = {
-	.fw_name_pre = IWL_QU_B_JF_B_FW_PRE,
-	IWL_DEVICE_22500,
-	.num_rbds = IWL_NUM_RBDS_NON_HE,
-};
-
-const struct iwl_cfg iwl9560_qu_c0_jf_b0_cfg = {
-	.fw_name_pre = IWL_QU_C_JF_B_FW_PRE,
-	IWL_DEVICE_22500,
-	.num_rbds = IWL_NUM_RBDS_NON_HE,
-};
-
-const struct iwl_cfg iwl9560_quz_a0_jf_b0_cfg = {
-	.fw_name_pre = IWL_QUZ_A_JF_B_FW_PRE,
-	IWL_DEVICE_22500,
-	/*
-	 * This device doesn't support receiving BlockAck with a large bitmap
-	 * so we need to restrict the size of transmitted aggregation to the
-	 * HT size; mac80211 would otherwise pick the HE max (256) by default.
-	 */
-	.max_tx_agg_size = IEEE80211_MAX_AMPDU_BUF_HT,
-	.num_rbds = IWL_NUM_RBDS_NON_HE,
-};
-
-const struct iwl_cfg iwl9560_qnj_b0_jf_b0_cfg = {
-	.fw_name_pre = IWL_QNJ_B_JF_B_FW_PRE,
-=======
 	.xtal_latency = 12000,
 	.low_latency_xtal = true,
 	.ltr_delay = IWL_CFG_TRANS_LTR_DELAY_2500US,
@@ -556,64 +410,18 @@
 
 const struct iwl_cfg iwl_qu_b0_hr1_b0 = {
 	.fw_name_pre = IWL_QU_B_HR_B_FW_PRE,
->>>>>>> 7d2a07b7
-	IWL_DEVICE_22500,
-	/*
-	 * This device doesn't support receiving BlockAck with a large bitmap
-	 * so we need to restrict the size of transmitted aggregation to the
-	 * HT size; mac80211 would otherwise pick the HE max (256) by default.
-	 */
-	.max_tx_agg_size = IEEE80211_MAX_AMPDU_BUF_HT,
-<<<<<<< HEAD
-	.num_rbds = IWL_NUM_RBDS_NON_HE,
-};
-
-const struct iwl_cfg_trans_params iwl_ax200_trans_cfg = {
-	.device_family = IWL_DEVICE_FAMILY_22000,
-	.base_params = &iwl_22000_base_params,
-	.mq_rx_supported = true,
-	.use_tfh = true,
-	.rf_id = true,
-	.gen2 = true,
-	.bisr_workaround = 1,
-};
-
-const struct iwl_cfg_trans_params iwl_ma_trans_cfg = {
-	.device_family = IWL_DEVICE_FAMILY_AX210,
-	.base_params = &iwl_ax210_base_params,
-	.mq_rx_supported = true,
-	.use_tfh = true,
-	.rf_id = true,
-	.gen2 = true,
-	.integrated = true,
-	.umac_prph_offset = 0x300000
-};
-
-const char iwl_ax101_name[] = "Intel(R) Wi-Fi 6 AX101";
-const char iwl_ax200_name[] = "Intel(R) Wi-Fi 6 AX200 160MHz";
-const char iwl_ax201_name[] = "Intel(R) Wi-Fi 6 AX201 160MHz";
-const char iwl_ax203_name[] = "Intel(R) Wi-Fi 6 AX203";
-const char iwl_ax211_name[] = "Intel(R) Wi-Fi 6 AX211 160MHz";
-const char iwl_ax411_name[] = "Intel(R) Wi-Fi 6 AX411 160MHz";
-const char iwl_ma_name[] = "Intel(R) Wi-Fi 6";
-
-const char iwl_ax200_killer_1650w_name[] =
-	"Killer(R) Wi-Fi 6 AX1650w 160MHz Wireless Network Adapter (200D2W)";
-const char iwl_ax200_killer_1650x_name[] =
-	"Killer(R) Wi-Fi 6 AX1650x 160MHz Wireless Network Adapter (200NGW)";
-const char iwl_ax201_killer_1650s_name[] =
-	"Killer(R) Wi-Fi 6 AX1650s 160MHz Wireless Network Adapter (201D2W)";
-const char iwl_ax201_killer_1650i_name[] =
-	"Killer(R) Wi-Fi 6 AX1650i 160MHz Wireless Network Adapter (201NGW)";
-
-const struct iwl_cfg iwl_qu_b0_hr1_b0 = {
-=======
+	IWL_DEVICE_22500,
+	/*
+	 * This device doesn't support receiving BlockAck with a large bitmap
+	 * so we need to restrict the size of transmitted aggregation to the
+	 * HT size; mac80211 would otherwise pick the HE max (256) by default.
+	 */
+	.max_tx_agg_size = IEEE80211_MAX_AMPDU_BUF_HT,
 	.tx_with_siso_diversity = true,
 	.num_rbds = IWL_NUM_RBDS_22000_HE,
 };
 
 const struct iwl_cfg iwl_qu_b0_hr_b0 = {
->>>>>>> 7d2a07b7
 	.fw_name_pre = IWL_QU_B_HR_B_FW_PRE,
 	IWL_DEVICE_22500,
 	/*
@@ -622,57 +430,36 @@
 	 * HT size; mac80211 would otherwise pick the HE max (256) by default.
 	 */
 	.max_tx_agg_size = IEEE80211_MAX_AMPDU_BUF_HT,
-<<<<<<< HEAD
-	.tx_with_siso_diversity = true,
-	.num_rbds = IWL_NUM_RBDS_22000_HE,
-};
-
-const struct iwl_cfg iwl_qu_b0_hr_b0 = {
-=======
-	.num_rbds = IWL_NUM_RBDS_22000_HE,
-};
-
-const struct iwl_cfg iwl_ax201_cfg_qu_hr = {
-	.name = "Intel(R) Wi-Fi 6 AX201 160MHz",
->>>>>>> 7d2a07b7
-	.fw_name_pre = IWL_QU_B_HR_B_FW_PRE,
-	IWL_DEVICE_22500,
-	/*
-	 * This device doesn't support receiving BlockAck with a large bitmap
-	 * so we need to restrict the size of transmitted aggregation to the
-	 * HT size; mac80211 would otherwise pick the HE max (256) by default.
-	 */
-	.max_tx_agg_size = IEEE80211_MAX_AMPDU_BUF_HT,
-	.num_rbds = IWL_NUM_RBDS_22000_HE,
-};
-
-<<<<<<< HEAD
+	.num_rbds = IWL_NUM_RBDS_22000_HE,
+};
+
 const struct iwl_cfg iwl_ax201_cfg_qu_hr = {
 	.name = "Intel(R) Wi-Fi 6 AX201 160MHz",
 	.fw_name_pre = IWL_QU_B_HR_B_FW_PRE,
-=======
+	IWL_DEVICE_22500,
+	/*
+	 * This device doesn't support receiving BlockAck with a large bitmap
+	 * so we need to restrict the size of transmitted aggregation to the
+	 * HT size; mac80211 would otherwise pick the HE max (256) by default.
+	 */
+	.max_tx_agg_size = IEEE80211_MAX_AMPDU_BUF_HT,
+	.num_rbds = IWL_NUM_RBDS_22000_HE,
+};
+
 const struct iwl_cfg iwl_qu_c0_hr1_b0 = {
 	.fw_name_pre = IWL_QU_C_HR_B_FW_PRE,
->>>>>>> 7d2a07b7
-	IWL_DEVICE_22500,
-	/*
-	 * This device doesn't support receiving BlockAck with a large bitmap
-	 * so we need to restrict the size of transmitted aggregation to the
-	 * HT size; mac80211 would otherwise pick the HE max (256) by default.
-	 */
-	.max_tx_agg_size = IEEE80211_MAX_AMPDU_BUF_HT,
-<<<<<<< HEAD
-	.num_rbds = IWL_NUM_RBDS_22000_HE,
-};
-
-const struct iwl_cfg iwl_qu_c0_hr1_b0 = {
-=======
+	IWL_DEVICE_22500,
+	/*
+	 * This device doesn't support receiving BlockAck with a large bitmap
+	 * so we need to restrict the size of transmitted aggregation to the
+	 * HT size; mac80211 would otherwise pick the HE max (256) by default.
+	 */
+	.max_tx_agg_size = IEEE80211_MAX_AMPDU_BUF_HT,
 	.tx_with_siso_diversity = true,
 	.num_rbds = IWL_NUM_RBDS_22000_HE,
 };
 
 const struct iwl_cfg iwl_qu_c0_hr_b0 = {
->>>>>>> 7d2a07b7
 	.fw_name_pre = IWL_QU_C_HR_B_FW_PRE,
 	IWL_DEVICE_22500,
 	/*
@@ -681,58 +468,37 @@
 	 * HT size; mac80211 would otherwise pick the HE max (256) by default.
 	 */
 	.max_tx_agg_size = IEEE80211_MAX_AMPDU_BUF_HT,
-<<<<<<< HEAD
-	.tx_with_siso_diversity = true,
-	.num_rbds = IWL_NUM_RBDS_22000_HE,
-};
-
-const struct iwl_cfg iwl_qu_c0_hr_b0 = {
-=======
-	.num_rbds = IWL_NUM_RBDS_22000_HE,
-};
-
-const struct iwl_cfg iwl_ax201_cfg_qu_c0_hr_b0 = {
-	.name = "Intel(R) Wi-Fi 6 AX201 160MHz",
->>>>>>> 7d2a07b7
-	.fw_name_pre = IWL_QU_C_HR_B_FW_PRE,
-	IWL_DEVICE_22500,
-	/*
-	 * This device doesn't support receiving BlockAck with a large bitmap
-	 * so we need to restrict the size of transmitted aggregation to the
-	 * HT size; mac80211 would otherwise pick the HE max (256) by default.
-	 */
-	.max_tx_agg_size = IEEE80211_MAX_AMPDU_BUF_HT,
-	.num_rbds = IWL_NUM_RBDS_22000_HE,
-};
-
-<<<<<<< HEAD
+	.num_rbds = IWL_NUM_RBDS_22000_HE,
+};
+
 const struct iwl_cfg iwl_ax201_cfg_qu_c0_hr_b0 = {
 	.name = "Intel(R) Wi-Fi 6 AX201 160MHz",
 	.fw_name_pre = IWL_QU_C_HR_B_FW_PRE,
-=======
+	IWL_DEVICE_22500,
+	/*
+	 * This device doesn't support receiving BlockAck with a large bitmap
+	 * so we need to restrict the size of transmitted aggregation to the
+	 * HT size; mac80211 would otherwise pick the HE max (256) by default.
+	 */
+	.max_tx_agg_size = IEEE80211_MAX_AMPDU_BUF_HT,
+	.num_rbds = IWL_NUM_RBDS_22000_HE,
+};
+
 const struct iwl_cfg iwl_quz_a0_hr1_b0 = {
 	.fw_name_pre = IWL_QUZ_A_HR_B_FW_PRE,
->>>>>>> 7d2a07b7
-	IWL_DEVICE_22500,
-	/*
-	 * This device doesn't support receiving BlockAck with a large bitmap
-	 * so we need to restrict the size of transmitted aggregation to the
-	 * HT size; mac80211 would otherwise pick the HE max (256) by default.
-	 */
-	.max_tx_agg_size = IEEE80211_MAX_AMPDU_BUF_HT,
-<<<<<<< HEAD
-	.num_rbds = IWL_NUM_RBDS_22000_HE,
-};
-
-const struct iwl_cfg iwl_quz_a0_hr1_b0 = {
-=======
+	IWL_DEVICE_22500,
+	/*
+	 * This device doesn't support receiving BlockAck with a large bitmap
+	 * so we need to restrict the size of transmitted aggregation to the
+	 * HT size; mac80211 would otherwise pick the HE max (256) by default.
+	 */
+	.max_tx_agg_size = IEEE80211_MAX_AMPDU_BUF_HT,
 	.tx_with_siso_diversity = true,
 	.num_rbds = IWL_NUM_RBDS_22000_HE,
 };
 
 const struct iwl_cfg iwl_ax201_cfg_quz_hr = {
 	.name = "Intel(R) Wi-Fi 6 AX201 160MHz",
->>>>>>> 7d2a07b7
 	.fw_name_pre = IWL_QUZ_A_HR_B_FW_PRE,
 	IWL_DEVICE_22500,
 	/*
@@ -741,20 +507,11 @@
          * HT size; mac80211 would otherwise pick the HE max (256) by default.
          */
 	.max_tx_agg_size = IEEE80211_MAX_AMPDU_BUF_HT,
-<<<<<<< HEAD
-	.tx_with_siso_diversity = true,
-	.num_rbds = IWL_NUM_RBDS_22000_HE,
-};
-
-const struct iwl_cfg iwl_ax201_cfg_quz_hr = {
-	.name = "Intel(R) Wi-Fi 6 AX201 160MHz",
-=======
 	.num_rbds = IWL_NUM_RBDS_22000_HE,
 };
 
 const struct iwl_cfg iwl_ax1650s_cfg_quz_hr = {
 	.name = "Killer(R) Wi-Fi 6 AX1650s 160MHz Wireless Network Adapter (201D2W)",
->>>>>>> 7d2a07b7
 	.fw_name_pre = IWL_QUZ_A_HR_B_FW_PRE,
 	IWL_DEVICE_22500,
 	/*
@@ -766,13 +523,8 @@
 	.num_rbds = IWL_NUM_RBDS_22000_HE,
 };
 
-<<<<<<< HEAD
-const struct iwl_cfg iwl_ax1650s_cfg_quz_hr = {
-	.name = "Killer(R) Wi-Fi 6 AX1650s 160MHz Wireless Network Adapter (201D2W)",
-=======
 const struct iwl_cfg iwl_ax1650i_cfg_quz_hr = {
 	.name = "Killer(R) Wi-Fi 6 AX1650i 160MHz Wireless Network Adapter (201NGW)",
->>>>>>> 7d2a07b7
 	.fw_name_pre = IWL_QUZ_A_HR_B_FW_PRE,
 	IWL_DEVICE_22500,
 	/*
@@ -784,22 +536,6 @@
 	.num_rbds = IWL_NUM_RBDS_22000_HE,
 };
 
-<<<<<<< HEAD
-const struct iwl_cfg iwl_ax1650i_cfg_quz_hr = {
-	.name = "Killer(R) Wi-Fi 6 AX1650i 160MHz Wireless Network Adapter (201NGW)",
-	.fw_name_pre = IWL_QUZ_A_HR_B_FW_PRE,
-	IWL_DEVICE_22500,
-	/*
-         * This device doesn't support receiving BlockAck with a large bitmap
-         * so we need to restrict the size of transmitted aggregation to the
-         * HT size; mac80211 would otherwise pick the HE max (256) by default.
-         */
-	.max_tx_agg_size = IEEE80211_MAX_AMPDU_BUF_HT,
-	.num_rbds = IWL_NUM_RBDS_22000_HE,
-};
-
-=======
->>>>>>> 7d2a07b7
 const struct iwl_cfg iwl_ax200_cfg_cc = {
 	.fw_name_pre = IWL_CC_A_FW_PRE,
 	IWL_DEVICE_22500,
@@ -866,8 +602,6 @@
 
 const struct iwl_cfg iwl_qnj_b0_hr_b0_cfg = {
 	.fw_name_pre = IWL_QNJ_B_HR_B_FW_PRE,
-<<<<<<< HEAD
-=======
 	IWL_DEVICE_22500,
 	/*
 	 * This device doesn't support receiving BlockAck with a large bitmap
@@ -1016,60 +750,23 @@
 
 const struct iwl_cfg iwl_cfg_quz_a0_hr_b0 = {
 	.fw_name_pre = IWL_QUZ_A_HR_B_FW_PRE,
->>>>>>> 7d2a07b7
-	IWL_DEVICE_22500,
-	/*
-	 * This device doesn't support receiving BlockAck with a large bitmap
-	 * so we need to restrict the size of transmitted aggregation to the
-	 * HT size; mac80211 would otherwise pick the HE max (256) by default.
-	 */
-	.max_tx_agg_size = IEEE80211_MAX_AMPDU_BUF_HT,
-	.num_rbds = IWL_NUM_RBDS_22000_HE,
-};
-
-<<<<<<< HEAD
-const struct iwl_cfg iwlax210_2ax_cfg_so_jf_a0 = {
-	.name = "Intel(R) Wireless-AC 9560 160MHz",
-	.fw_name_pre = IWL_SO_A_JF_B_FW_PRE,
-	IWL_DEVICE_AX210,
-	.num_rbds = IWL_NUM_RBDS_NON_HE,
-};
-
-const struct iwl_cfg iwlax210_2ax_cfg_so_hr_a0 = {
-	.name = "Intel(R) Wi-Fi 6 AX210 160MHz",
-	.fw_name_pre = IWL_SO_A_HR_B_FW_PRE,
-=======
+	IWL_DEVICE_22500,
+	/*
+	 * This device doesn't support receiving BlockAck with a large bitmap
+	 * so we need to restrict the size of transmitted aggregation to the
+	 * HT size; mac80211 would otherwise pick the HE max (256) by default.
+	 */
+	.max_tx_agg_size = IEEE80211_MAX_AMPDU_BUF_HT,
+	.num_rbds = IWL_NUM_RBDS_22000_HE,
+};
+
 const struct iwl_cfg iwl_cfg_bz_a0_hr_b0 = {
 	.fw_name_pre = IWL_BZ_A_HR_B_FW_PRE,
 	.uhb_supported = true,
->>>>>>> 7d2a07b7
-	IWL_DEVICE_AX210,
-	.num_rbds = IWL_NUM_RBDS_AX210_HE,
-};
-
-<<<<<<< HEAD
-const struct iwl_cfg iwlax211_2ax_cfg_so_gf_a0 = {
-	.name = iwl_ax211_name,
-	.fw_name_pre = IWL_SO_A_GF_A_FW_PRE,
-	.uhb_supported = true,
-	IWL_DEVICE_AX210,
-	.num_rbds = IWL_NUM_RBDS_AX210_HE,
-};
-
-const struct iwl_cfg iwlax211_2ax_cfg_so_gf_a0_long = {
-	.name = iwl_ax211_name,
-	.fw_name_pre = IWL_SO_A_GF_A_FW_PRE,
-	.uhb_supported = true,
-	IWL_DEVICE_AX210,
-	.num_rbds = IWL_NUM_RBDS_AX210_HE,
-	.trans.xtal_latency = 12000,
-	.trans.low_latency_xtal = true,
-};
-
-const struct iwl_cfg iwlax210_2ax_cfg_ty_gf_a0 = {
-	.name = "Intel(R) Wi-Fi 6 AX210 160MHz",
-	.fw_name_pre = IWL_TY_A_GF_A_FW_PRE,
-=======
+	IWL_DEVICE_AX210,
+	.num_rbds = IWL_NUM_RBDS_AX210_HE,
+};
+
 const struct iwl_cfg iwl_cfg_bz_a0_gf_a0 = {
 	.fw_name_pre = IWL_BZ_A_GF_A_FW_PRE,
 	.uhb_supported = true,
@@ -1079,75 +776,13 @@
 
 const struct iwl_cfg iwl_cfg_bz_a0_gf4_a0 = {
 	.fw_name_pre = IWL_BZ_A_GF4_A_FW_PRE,
->>>>>>> 7d2a07b7
-	.uhb_supported = true,
-	IWL_DEVICE_AX210,
-	.num_rbds = IWL_NUM_RBDS_AX210_HE,
-};
-
-<<<<<<< HEAD
-const struct iwl_cfg iwlax411_2ax_cfg_so_gf4_a0 = {
-	.name = iwl_ax411_name,
-	.fw_name_pre = IWL_SO_A_GF4_A_FW_PRE,
-	.uhb_supported = true,
-	IWL_DEVICE_AX210,
-	.num_rbds = IWL_NUM_RBDS_AX210_HE,
-};
-
-const struct iwl_cfg iwlax411_2ax_cfg_so_gf4_a0_long = {
-	.name = iwl_ax411_name,
-	.fw_name_pre = IWL_SO_A_GF4_A_FW_PRE,
-	.uhb_supported = true,
-	IWL_DEVICE_AX210,
-	.num_rbds = IWL_NUM_RBDS_AX210_HE,
-	.trans.xtal_latency = 12000,
-	.trans.low_latency_xtal = true,
-};
-
-const struct iwl_cfg iwlax411_2ax_cfg_sosnj_gf4_a0 = {
-	.name = iwl_ax411_name,
-	.fw_name_pre = IWL_SNJ_A_GF4_A_FW_PRE,
-	.uhb_supported = true,
-	IWL_DEVICE_AX210,
-	.num_rbds = IWL_NUM_RBDS_AX210_HE,
-};
-
-const struct iwl_cfg iwlax211_cfg_snj_gf_a0 = {
-	.name = iwl_ax211_name,
-	.fw_name_pre = IWL_SNJ_A_GF_A_FW_PRE,
-	.uhb_supported = true,
-	IWL_DEVICE_AX210,
-	.num_rbds = IWL_NUM_RBDS_AX210_HE,
-};
-
-const struct iwl_cfg iwlax201_cfg_snj_hr_b0 = {
-	.name = iwl_ax201_name,
-	.fw_name_pre = IWL_QU_B_HR_B_FW_PRE,
-	.uhb_supported = true,
-	IWL_DEVICE_AX210,
-	.num_rbds = IWL_NUM_RBDS_AX210_HE,
-};
-
-const struct iwl_cfg iwl_cfg_ma_a0_gf_a0 = {
-	.fw_name_pre = IWL_MA_A_GF_A_FW_PRE,
-	.uhb_supported = true,
-	IWL_DEVICE_AX210,
-	.num_rbds = IWL_NUM_RBDS_AX210_HE,
-};
-
-const struct iwl_cfg iwl_cfg_ma_a0_mr_a0 = {
-	.fw_name_pre = IWL_MA_A_MR_A_FW_PRE,
-	.uhb_supported = true,
-	IWL_DEVICE_AX210,
-	.num_rbds = IWL_NUM_RBDS_AX210_HE,
-};
-
-const struct iwl_cfg iwl_cfg_snj_a0_mr_a0 = {
-	.fw_name_pre = IWL_SNJ_A_MR_A_FW_PRE,
-=======
+	.uhb_supported = true,
+	IWL_DEVICE_AX210,
+	.num_rbds = IWL_NUM_RBDS_AX210_HE,
+};
+
 const struct iwl_cfg iwl_cfg_bz_a0_mr_a0 = {
 	.fw_name_pre = IWL_BZ_A_MR_A_FW_PRE,
->>>>>>> 7d2a07b7
 	.uhb_supported = true,
 	IWL_DEVICE_AX210,
 	.num_rbds = IWL_NUM_RBDS_AX210_HE,
@@ -1168,11 +803,6 @@
 MODULE_FIRMWARE(IWL_SNJ_A_GF4_A_MODULE_FIRMWARE(IWL_22000_UCODE_API_MAX));
 MODULE_FIRMWARE(IWL_SNJ_A_GF_A_MODULE_FIRMWARE(IWL_22000_UCODE_API_MAX));
 MODULE_FIRMWARE(IWL_SNJ_A_HR_B_MODULE_FIRMWARE(IWL_22000_UCODE_API_MAX));
-<<<<<<< HEAD
-MODULE_FIRMWARE(IWL_MA_A_GF_A_FW_MODULE_FIRMWARE(IWL_22000_UCODE_API_MAX));
-MODULE_FIRMWARE(IWL_MA_A_MR_A_FW_MODULE_FIRMWARE(IWL_22000_UCODE_API_MAX));
-MODULE_FIRMWARE(IWL_SNJ_A_MR_A_MODULE_FIRMWARE(IWL_22000_UCODE_API_MAX));
-=======
 MODULE_FIRMWARE(IWL_SNJ_A_JF_B_MODULE_FIRMWARE(IWL_22000_UCODE_API_MAX));
 MODULE_FIRMWARE(IWL_MA_A_HR_B_FW_MODULE_FIRMWARE(IWL_22000_UCODE_API_MAX));
 MODULE_FIRMWARE(IWL_MA_A_GF_A_FW_MODULE_FIRMWARE(IWL_22000_UCODE_API_MAX));
@@ -1183,5 +813,4 @@
 MODULE_FIRMWARE(IWL_BZ_A_HR_B_MODULE_FIRMWARE(IWL_22000_UCODE_API_MAX));
 MODULE_FIRMWARE(IWL_BZ_A_GF_A_MODULE_FIRMWARE(IWL_22000_UCODE_API_MAX));
 MODULE_FIRMWARE(IWL_BZ_A_GF4_A_MODULE_FIRMWARE(IWL_22000_UCODE_API_MAX));
-MODULE_FIRMWARE(IWL_BZ_A_MR_A_MODULE_FIRMWARE(IWL_22000_UCODE_API_MAX));
->>>>>>> 7d2a07b7
+MODULE_FIRMWARE(IWL_BZ_A_MR_A_MODULE_FIRMWARE(IWL_22000_UCODE_API_MAX));