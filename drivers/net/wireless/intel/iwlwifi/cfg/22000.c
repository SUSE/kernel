--- conflicted
+++ resolved
@@ -865,25 +865,23 @@
 	.num_rbds = IWL_NUM_RBDS_AX210_HE,
 };
 
-<<<<<<< HEAD
+const struct iwl_cfg iwl_cfg_bz_a0_fm_a0 = {
+	.fw_name_pre = IWL_BZ_A_FM_A_FW_PRE,
+	.uhb_supported = true,
+	IWL_DEVICE_BZ,
+	.num_rbds = IWL_NUM_RBDS_AX210_HE,
+};
+
+const struct iwl_cfg iwl_cfg_gl_a0_fm_a0 = {
+	.fw_name_pre = IWL_GL_A_FM_A_FW_PRE,
+	.uhb_supported = true,
+	IWL_DEVICE_BZ,
+	.num_rbds = IWL_NUM_RBDS_AX210_HE,
+};
+
 /* Re-define API_MAX as *-64.ucode doesn't exist (boo#1191417) */
 #undef IWL_22000_UCODE_API_MAX
 #define IWL_22000_UCODE_API_MAX	63
-=======
-const struct iwl_cfg iwl_cfg_bz_a0_fm_a0 = {
-	.fw_name_pre = IWL_BZ_A_FM_A_FW_PRE,
-	.uhb_supported = true,
-	IWL_DEVICE_BZ,
-	.num_rbds = IWL_NUM_RBDS_AX210_HE,
-};
-
-const struct iwl_cfg iwl_cfg_gl_a0_fm_a0 = {
-	.fw_name_pre = IWL_GL_A_FM_A_FW_PRE,
-	.uhb_supported = true,
-	IWL_DEVICE_BZ,
-	.num_rbds = IWL_NUM_RBDS_AX210_HE,
-};
->>>>>>> fa55b7dc
 
 MODULE_FIRMWARE(IWL_QU_B_HR_B_MODULE_FIRMWARE(IWL_22000_UCODE_API_MAX));
 MODULE_FIRMWARE(IWL_QNJ_B_HR_B_MODULE_FIRMWARE(IWL_22000_UCODE_API_MAX));
