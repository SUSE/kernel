--- conflicted
+++ resolved
@@ -10,11 +10,7 @@
 #include "fw/api/txq.h"
 
 /* Highest firmware API version supported */
-<<<<<<< HEAD
-#define IWL_22000_UCODE_API_MAX	72
-=======
 #define IWL_22000_UCODE_API_MAX	78
->>>>>>> eb3cdb58
 
 /* Lowest firmware API version supported */
 #define IWL_22000_UCODE_API_MIN	39
@@ -66,15 +62,6 @@
 #define IWL_BZ_A_GF4_A_FW_PRE		"iwlwifi-bz-a0-gf4-a0-"
 #define IWL_BZ_A_MR_A_FW_PRE		"iwlwifi-bz-a0-mr-a0-"
 #define IWL_BZ_A_FM_A_FW_PRE		"iwlwifi-bz-a0-fm-a0-"
-<<<<<<< HEAD
-#define IWL_GL_A_FM_A_FW_PRE		"iwlwifi-gl-a0-fm-a0-"
-#define IWL_BZ_Z_GF_A_FW_PRE		"iwlwifi-bz-z0-gf-a0-"
-#define IWL_BNJ_A_FM_A_FW_PRE		"iwlwifi-BzBnj-a0-fm-a0-"
-#define IWL_BNJ_A_FM4_A_FW_PRE		"iwlwifi-BzBnj-a0-fm4-a0-"
-#define IWL_BNJ_A_GF_A_FW_PRE		"iwlwifi-BzBnj-a0-gf-a0-"
-#define IWL_BNJ_A_GF4_A_FW_PRE		"iwlwifi-BzBnj-a0-gf4-a0-"
-#define IWL_BNJ_A_HR_B_FW_PRE		"iwlwifi-BzBnj-a0-hr-b0-"
-=======
 #define IWL_BZ_A_FM4_A_FW_PRE		"iwlwifi-bz-a0-fm4-a0-"
 #define IWL_BZ_A_FM_B_FW_PRE		"iwlwifi-bz-a0-fm-b0-"
 #define IWL_BZ_A_FM4_B_FW_PRE		"iwlwifi-bz-a0-fm4-b0-"
@@ -93,7 +80,6 @@
 #define IWL_BNJ_B_HR_A_FW_PRE		"iwlwifi-BzBnj-b0-hr-b0-"
 #define IWL_BNJ_B_HR_B_FW_PRE		"iwlwifi-BzBnj-b0-hr-b0-"
 #define IWL_BNJ_B_FM_B_FW_PRE		"iwlwifi-BzBnj-b0-fm-b0-"
->>>>>>> eb3cdb58
 
 
 #define IWL_QU_B_HR_B_MODULE_FIRMWARE(api) \
@@ -161,11 +147,6 @@
 #define IWL_BZ_A_MR_A_MODULE_FIRMWARE(api) \
 	IWL_BZ_A_MR_A_FW_PRE __stringify(api) ".ucode"
 #define IWL_BZ_A_FM_A_MODULE_FIRMWARE(api) \
-<<<<<<< HEAD
-		IWL_BZ_A_FM_A_FW_PRE __stringify(api) ".ucode"
-#define IWL_GL_A_FM_A_MODULE_FIRMWARE(api) \
-		IWL_GL_A_FM_A_FW_PRE __stringify(api) ".ucode"
-=======
 	IWL_BZ_A_FM_A_FW_PRE __stringify(api) ".ucode"
 #define IWL_BZ_A_FM4_A_MODULE_FIRMWARE(api) \
 	IWL_BZ_A_FM4_A_FW_PRE __stringify(api) ".ucode"
@@ -177,19 +158,10 @@
 	IWL_GL_A_FM_A_FW_PRE __stringify(api) ".ucode"
 #define IWL_GL_B_FM_B_MODULE_FIRMWARE(api) \
 	IWL_GL_B_FM_B_FW_PRE __stringify(api) ".ucode"
->>>>>>> eb3cdb58
 #define IWL_BNJ_A_FM_A_MODULE_FIRMWARE(api) \
 	IWL_BNJ_A_FM_A_FW_PRE __stringify(api) ".ucode"
 #define IWL_BNJ_A_FM4_A_MODULE_FIRMWARE(api) \
 	IWL_BNJ_A_FM4_A_FW_PRE __stringify(api) ".ucode"
-<<<<<<< HEAD
-#define IWL_BNJ_A_GF_A_MODULE_FIRMWARE(api) \
-	IWL_BNJ_A_GF_A_FW_PRE __stringify(api) ".ucode"
-#define IWL_BNJ_A_GF4_A_MODULE_FIRMWARE(api) \
-	IWL_BNJ_A_GF4_A_FW_PRE __stringify(api) ".ucode"
-#define IWL_BNJ_A_HR_B_MODULE_FIRMWARE(api) \
-	IWL_BNJ_A_HR_B_FW_PRE __stringify(api) ".ucode"
-=======
 #define IWL_BNJ_B_FM4_B_MODULE_FIRMWARE(api) \
 	IWL_BNJ_B_FM4_B_FW_PRE __stringify(api) ".ucode"
 #define IWL_BNJ_A_GF_A_MODULE_FIRMWARE(api) \
@@ -210,7 +182,6 @@
 	IWL_BNJ_B_HR_B_FW_PRE __stringify(api) ".ucode"
 #define IWL_BNJ_B_FM_B_MODULE_FIRMWARE(api) \
 	IWL_BNJ_B_FM_B_FW_PRE __stringify(api) ".ucode"
->>>>>>> eb3cdb58
 
 static const struct iwl_base_params iwl_22000_base_params = {
 	.eeprom_size = OTP_LOW_IMAGE_SIZE_32K,
@@ -339,29 +310,17 @@
 	.dccm2_len = IWL_22000_DCCM2_LEN,				\
 	.smem_offset = IWL_22000_SMEM_OFFSET,				\
 	.smem_len = IWL_22000_SMEM_LEN,					\
-<<<<<<< HEAD
-	.features = IWL_TX_CSUM_NETIF_FLAGS_BZ | NETIF_F_RXCSUM,	\
-=======
->>>>>>> eb3cdb58
 	.apmg_not_supported = true,					\
 	.trans.mq_rx_supported = true,					\
 	.vht_mu_mimo_supported = true,					\
 	.mac_addr_from_csr = 0x30,					\
-<<<<<<< HEAD
-	.ht_params = &iwl_22000_ht_params,				\
-=======
->>>>>>> eb3cdb58
 	.nvm_ver = IWL_22000_NVM_VERSION,				\
 	.trans.use_tfh = true,						\
 	.trans.rf_id = true,						\
 	.trans.gen2 = true,						\
 	.nvm_type = IWL_NVM_EXT,					\
 	.dbgc_supported = true,						\
-<<<<<<< HEAD
-	.min_umac_error_event_table = 0x400000,				\
-=======
 	.min_umac_error_event_table = 0xD0000,				\
->>>>>>> eb3cdb58
 	.d3_debug_data_base_addr = 0x401000,				\
 	.d3_debug_data_length = 60 * 1024,				\
 	.mon_smem_regs = {						\
@@ -373,24 +332,13 @@
 			.addr = LDBG_M2S_BUF_WRAP_CNT,			\
 			.mask = LDBG_M2S_BUF_WRAP_CNT_VAL_MSK,		\
 		},							\
-<<<<<<< HEAD
-	}
-
-#define IWL_DEVICE_BZ							\
-	IWL_DEVICE_BZ_COMMON,						\
-=======
 	},								\
->>>>>>> eb3cdb58
 	.trans.umac_prph_offset = 0x300000,				\
 	.trans.device_family = IWL_DEVICE_FAMILY_BZ,			\
 	.trans.base_params = &iwl_ax210_base_params,			\
 	.min_txq_size = 128,						\
 	.gp2_reg_addr = 0xd02c68,					\
-<<<<<<< HEAD
-	.min_ba_txq_size = IWL_DEFAULT_QUEUE_SIZE_EHT,		\
-=======
 	.min_ba_txq_size = IWL_DEFAULT_QUEUE_SIZE_EHT,			\
->>>>>>> eb3cdb58
 	.mon_dram_regs = {						\
 		.write_ptr = {						\
 			.addr = DBGC_CUR_DBGBUF_STATUS,			\
@@ -412,8 +360,6 @@
 		},							\
 	}
 
-<<<<<<< HEAD
-=======
 #define IWL_DEVICE_BZ							\
 	IWL_DEVICE_BZ_COMMON,						\
 	.ht_params = &iwl_22000_ht_params
@@ -422,7 +368,6 @@
 	IWL_DEVICE_BZ_COMMON,						\
 	.ht_params = &iwl_gl_a_ht_params
 
->>>>>>> eb3cdb58
 const struct iwl_cfg_trans_params iwl_qnj_trans_cfg = {
 	.mq_rx_supported = true,
 	.use_tfh = true,
@@ -503,26 +448,8 @@
 	.umac_prph_offset = 0x300000,
 	.integrated = true,
 	.low_latency_xtal = true,
-<<<<<<< HEAD
-=======
 	.xtal_latency = 12000,
 	.ltr_delay = IWL_CFG_TRANS_LTR_DELAY_2500US,
-};
-
-const struct iwl_cfg_trans_params iwl_so_long_latency_imr_trans_cfg = {
-	.mq_rx_supported = true,
-	.use_tfh = true,
-	.rf_id = true,
-	.gen2 = true,
-	.device_family = IWL_DEVICE_FAMILY_AX210,
-	.base_params = &iwl_ax210_base_params,
-	.umac_prph_offset = 0x300000,
-	.integrated = true,
-	.low_latency_xtal = true,
->>>>>>> eb3cdb58
-	.xtal_latency = 12000,
-	.ltr_delay = IWL_CFG_TRANS_LTR_DELAY_2500US,
-	.imr_enabled = true,
 };
 
 const struct iwl_cfg_trans_params iwl_so_long_latency_imr_trans_cfg = {
@@ -979,8 +906,6 @@
 	.num_rbds = IWL_NUM_RBDS_AX210_HE,
 };
 
-<<<<<<< HEAD
-=======
 const struct iwl_cfg iwl_cfg_ma_b0_fm_a0 = {
 	.fw_name_pre = IWL_MA_B_FM_A_FW_PRE,
 	.uhb_supported = true,
@@ -1016,7 +941,6 @@
 	.num_rbds = IWL_NUM_RBDS_AX210_HE,
 };
 
->>>>>>> eb3cdb58
 const struct iwl_cfg iwl_cfg_so_a0_ms_a0 = {
 	.fw_name_pre = IWL_SO_A_MR_A_FW_PRE,
 	.uhb_supported = false,
@@ -1075,10 +999,7 @@
 	.fw_name_pre = IWL_BZ_A_HR_B_FW_PRE,
 	.uhb_supported = true,
 	IWL_DEVICE_BZ,
-<<<<<<< HEAD
-=======
 	.features = IWL_TX_CSUM_NETIF_FLAGS_BZ | NETIF_F_RXCSUM,
->>>>>>> eb3cdb58
 	.num_rbds = IWL_NUM_RBDS_AX210_HE,
 };
 
@@ -1086,10 +1007,7 @@
 	.fw_name_pre = IWL_BZ_A_GF_A_FW_PRE,
 	.uhb_supported = true,
 	IWL_DEVICE_BZ,
-<<<<<<< HEAD
-=======
 	.features = IWL_TX_CSUM_NETIF_FLAGS_BZ | NETIF_F_RXCSUM,
->>>>>>> eb3cdb58
 	.num_rbds = IWL_NUM_RBDS_AX210_HE,
 };
 
@@ -1097,10 +1015,7 @@
 	.fw_name_pre = IWL_BZ_A_GF4_A_FW_PRE,
 	.uhb_supported = true,
 	IWL_DEVICE_BZ,
-<<<<<<< HEAD
-=======
 	.features = IWL_TX_CSUM_NETIF_FLAGS_BZ | NETIF_F_RXCSUM,
->>>>>>> eb3cdb58
 	.num_rbds = IWL_NUM_RBDS_AX210_HE,
 };
 
@@ -1108,7 +1023,7 @@
 	.fw_name_pre = IWL_BZ_A_MR_A_FW_PRE,
 	.uhb_supported = true,
 	IWL_DEVICE_BZ,
-<<<<<<< HEAD
+	.features = IWL_TX_CSUM_NETIF_FLAGS_BZ | NETIF_F_RXCSUM,
 	.num_rbds = IWL_NUM_RBDS_AX210_HE,
 };
 
@@ -1116,15 +1031,6 @@
 	.fw_name_pre = IWL_BZ_A_FM_A_FW_PRE,
 	.uhb_supported = true,
 	IWL_DEVICE_BZ,
-=======
-	.features = IWL_TX_CSUM_NETIF_FLAGS_BZ | NETIF_F_RXCSUM,
-	.num_rbds = IWL_NUM_RBDS_AX210_HE,
-};
-
-const struct iwl_cfg iwl_cfg_bz_a0_fm_a0 = {
-	.fw_name_pre = IWL_BZ_A_FM_A_FW_PRE,
-	.uhb_supported = true,
-	IWL_DEVICE_BZ,
 	.features = IWL_TX_CSUM_NETIF_FLAGS_BZ | NETIF_F_RXCSUM,
 	.num_rbds = IWL_NUM_RBDS_AX210_HE,
 };
@@ -1150,16 +1056,12 @@
 	.uhb_supported = true,
 	IWL_DEVICE_BZ,
 	.features = IWL_TX_CSUM_NETIF_FLAGS_BZ | NETIF_F_RXCSUM,
->>>>>>> eb3cdb58
 	.num_rbds = IWL_NUM_RBDS_AX210_HE,
 };
 
 const struct iwl_cfg iwl_cfg_gl_a0_fm_a0 = {
 	.fw_name_pre = IWL_GL_A_FM_A_FW_PRE,
 	.uhb_supported = true,
-<<<<<<< HEAD
-	IWL_DEVICE_BZ,
-=======
 	IWL_DEVICE_GL_A,
 	.features = IWL_TX_CSUM_NETIF_FLAGS | NETIF_F_RXCSUM,
 	.num_rbds = IWL_NUM_RBDS_AX210_HE,
@@ -1170,7 +1072,6 @@
 	.uhb_supported = true,
 	IWL_DEVICE_BZ,
 	.features = IWL_TX_CSUM_NETIF_FLAGS_BZ | NETIF_F_RXCSUM,
->>>>>>> eb3cdb58
 	.num_rbds = IWL_NUM_RBDS_AX210_HE,
 };
 
@@ -1178,10 +1079,7 @@
 	.fw_name_pre = IWL_BZ_Z_GF_A_FW_PRE,
 	.uhb_supported = true,
 	IWL_DEVICE_BZ,
-<<<<<<< HEAD
-=======
 	.features = IWL_TX_CSUM_NETIF_FLAGS_BZ | NETIF_F_RXCSUM,
->>>>>>> eb3cdb58
 	.num_rbds = IWL_NUM_RBDS_AX210_HE,
 };
 
@@ -1189,10 +1087,7 @@
 	.fw_name_pre = IWL_BNJ_A_FM_A_FW_PRE,
 	.uhb_supported = true,
 	IWL_DEVICE_BZ,
-<<<<<<< HEAD
-=======
 	.features = IWL_TX_CSUM_NETIF_FLAGS | NETIF_F_RXCSUM,
->>>>>>> eb3cdb58
 	.num_rbds = IWL_NUM_RBDS_AX210_HE,
 };
 
@@ -1200,8 +1095,6 @@
 	.fw_name_pre = IWL_BNJ_A_FM4_A_FW_PRE,
 	.uhb_supported = true,
 	IWL_DEVICE_BZ,
-<<<<<<< HEAD
-=======
 	.features = IWL_TX_CSUM_NETIF_FLAGS | NETIF_F_RXCSUM,
 	.num_rbds = IWL_NUM_RBDS_AX210_HE,
 };
@@ -1211,7 +1104,6 @@
 	.uhb_supported = true,
 	IWL_DEVICE_BZ,
 	.features = IWL_TX_CSUM_NETIF_FLAGS | NETIF_F_RXCSUM,
->>>>>>> eb3cdb58
 	.num_rbds = IWL_NUM_RBDS_AX210_HE,
 };
 
@@ -1219,8 +1111,6 @@
 	.fw_name_pre = IWL_BNJ_A_GF_A_FW_PRE,
 	.uhb_supported = true,
 	IWL_DEVICE_BZ,
-<<<<<<< HEAD
-=======
 	.features = IWL_TX_CSUM_NETIF_FLAGS | NETIF_F_RXCSUM,
 	.num_rbds = IWL_NUM_RBDS_AX210_HE,
 };
@@ -1230,7 +1120,6 @@
 	.uhb_supported = true,
 	IWL_DEVICE_BZ,
 	.features = IWL_TX_CSUM_NETIF_FLAGS | NETIF_F_RXCSUM,
->>>>>>> eb3cdb58
 	.num_rbds = IWL_NUM_RBDS_AX210_HE,
 };
 
@@ -1238,8 +1127,6 @@
 	.fw_name_pre = IWL_BNJ_A_GF4_A_FW_PRE,
 	.uhb_supported = true,
 	IWL_DEVICE_BZ,
-<<<<<<< HEAD
-=======
 	.features = IWL_TX_CSUM_NETIF_FLAGS | NETIF_F_RXCSUM,
 	.num_rbds = IWL_NUM_RBDS_AX210_HE,
 };
@@ -1257,7 +1144,6 @@
 	.uhb_supported = true,
 	IWL_DEVICE_BZ,
 	.features = IWL_TX_CSUM_NETIF_FLAGS | NETIF_F_RXCSUM,
->>>>>>> eb3cdb58
 	.num_rbds = IWL_NUM_RBDS_AX210_HE,
 };
 
@@ -1265,8 +1151,6 @@
 	.fw_name_pre = IWL_BNJ_A_HR_B_FW_PRE,
 	.uhb_supported = true,
 	IWL_DEVICE_BZ,
-<<<<<<< HEAD
-=======
 	.features = IWL_TX_CSUM_NETIF_FLAGS | NETIF_F_RXCSUM,
 	.num_rbds = IWL_NUM_RBDS_AX210_HE,
 };
@@ -1292,7 +1176,6 @@
 	.uhb_supported = true,
 	IWL_DEVICE_BZ,
 	.features = IWL_TX_CSUM_NETIF_FLAGS_BZ | NETIF_F_RXCSUM,
->>>>>>> eb3cdb58
 	.num_rbds = IWL_NUM_RBDS_AX210_HE,
 };
 MODULE_FIRMWARE(IWL_QU_B_HR_B_MODULE_FIRMWARE(IWL_22000_UCODE_API_MAX));
@@ -1328,18 +1211,6 @@
 MODULE_FIRMWARE(IWL_BZ_A_GF4_A_MODULE_FIRMWARE(IWL_22000_UCODE_API_MAX));
 MODULE_FIRMWARE(IWL_BZ_A_MR_A_MODULE_FIRMWARE(IWL_22000_UCODE_API_MAX));
 MODULE_FIRMWARE(IWL_BZ_A_FM_A_MODULE_FIRMWARE(IWL_22000_UCODE_API_MAX));
-<<<<<<< HEAD
-MODULE_FIRMWARE(IWL_GL_A_FM_A_MODULE_FIRMWARE(IWL_22000_UCODE_API_MAX));
-MODULE_FIRMWARE(IWL_BNJ_A_FM_A_MODULE_FIRMWARE(IWL_22000_UCODE_API_MAX));
-MODULE_FIRMWARE(IWL_BNJ_A_FM4_A_MODULE_FIRMWARE(IWL_22000_UCODE_API_MAX));
-MODULE_FIRMWARE(IWL_BNJ_A_GF_A_MODULE_FIRMWARE(IWL_22000_UCODE_API_MAX));
-MODULE_FIRMWARE(IWL_BNJ_A_GF4_A_MODULE_FIRMWARE(IWL_22000_UCODE_API_MAX));
-MODULE_FIRMWARE(IWL_BNJ_A_HR_B_MODULE_FIRMWARE(IWL_22000_UCODE_API_MAX));
-
-MODULE_FIRMWARE("iwlwifi-so-a0-gf4-a0.pnvm");
-MODULE_FIRMWARE("iwlwifi-so-a0-gf-a0.pnvm");
-MODULE_FIRMWARE("iwlwifi-ty-a0-gf-a0.pnvm");
-=======
 MODULE_FIRMWARE(IWL_BZ_A_FM_B_MODULE_FIRMWARE(IWL_22000_UCODE_API_MAX));
 MODULE_FIRMWARE(IWL_GL_A_FM_A_MODULE_FIRMWARE(IWL_22000_UCODE_API_MAX));
 MODULE_FIRMWARE(IWL_BNJ_A_FM_A_MODULE_FIRMWARE(IWL_22000_UCODE_API_MAX));
@@ -1356,4 +1227,7 @@
 MODULE_FIRMWARE(IWL_BZ_A_FM4_B_MODULE_FIRMWARE(IWL_22000_UCODE_API_MAX));
 MODULE_FIRMWARE(IWL_GL_B_FM_B_MODULE_FIRMWARE(IWL_22000_UCODE_API_MAX));
 MODULE_FIRMWARE(IWL_BNJ_B_FM_B_MODULE_FIRMWARE(IWL_22000_UCODE_API_MAX));
->>>>>>> eb3cdb58
+
+MODULE_FIRMWARE("iwlwifi-so-a0-gf4-a0.pnvm");
+MODULE_FIRMWARE("iwlwifi-so-a0-gf-a0.pnvm");
+MODULE_FIRMWARE("iwlwifi-ty-a0-gf-a0.pnvm");