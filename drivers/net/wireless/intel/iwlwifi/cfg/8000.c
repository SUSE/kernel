--- conflicted
+++ resolved
@@ -70,15 +70,10 @@
 #include "iwl-agn-hw.h"
 
 /* Highest firmware API version supported */
-<<<<<<< HEAD
-#define IWL8000_UCODE_API_MAX	34
+#define IWL8000_UCODE_API_MAX	36
 #define IWL8000_UCODE_API_DEFAULT_FALLBACK	27
-#define IWL8265_UCODE_API_MAX	34
+#define IWL8265_UCODE_API_MAX	36
 #define IWL8265_UCODE_API_DEFAULT_FALLBACK	27
-=======
-#define IWL8000_UCODE_API_MAX	36
-#define IWL8265_UCODE_API_MAX	36
->>>>>>> 7928b2cb
 
 /* Lowest firmware API version supported */
 #define IWL8000_UCODE_API_MIN	22
