--- conflicted
+++ resolved
@@ -598,16 +598,10 @@
 
 		if (!pending) {
 			pending = atomic_read(&rba->req_pending);
-<<<<<<< HEAD
-			IWL_DEBUG_RX(trans,
-				     "Got more pending allocation requests = %d\n",
-				     pending);
-=======
 			if (pending)
 				IWL_DEBUG_TPT(trans,
 					      "Got more pending allocation requests = %d\n",
 					      pending);
->>>>>>> 1a03a6ab
 		}
 
 		spin_lock(&rba->lock);
@@ -626,11 +620,7 @@
 	list_splice_tail(&local_empty, &rba->rbd_empty);
 	spin_unlock(&rba->lock);
 
-<<<<<<< HEAD
-	IWL_DEBUG_RX(trans, "%s, exit.\n", __func__);
-=======
 	IWL_DEBUG_TPT(trans, "%s, exit.\n", __func__);
->>>>>>> 1a03a6ab
 }
 
 /*
