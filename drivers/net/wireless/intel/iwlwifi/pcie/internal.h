/******************************************************************************
 *
 * Copyright(c) 2003 - 2015 Intel Corporation. All rights reserved.
 * Copyright(c) 2013 - 2015 Intel Mobile Communications GmbH
 * Copyright(c) 2016 - 2017 Intel Deutschland GmbH
 * Copyright(c) 2018 Intel Corporation
 *
 * Portions of this file are derived from the ipw3945 project, as well
 * as portions of the ieee80211 subsystem header files.
 *
 * This program is free software; you can redistribute it and/or modify it
 * under the terms of version 2 of the GNU General Public License as
 * published by the Free Software Foundation.
 *
 * This program is distributed in the hope that it will be useful, but WITHOUT
 * ANY WARRANTY; without even the implied warranty of MERCHANTABILITY or
 * FITNESS FOR A PARTICULAR PURPOSE.  See the GNU General Public License for
 * more details.
 *
 * You should have received a copy of the GNU General Public License along with
 * this program.
 *
 * The full GNU General Public License is included in this distribution in the
 * file called LICENSE.
 *
 * Contact Information:
 *  Intel Linux Wireless <linuxwifi@intel.com>
 * Intel Corporation, 5200 N.E. Elam Young Parkway, Hillsboro, OR 97124-6497
 *
 *****************************************************************************/
#ifndef __iwl_trans_int_pcie_h__
#define __iwl_trans_int_pcie_h__

#include <linux/spinlock.h>
#include <linux/interrupt.h>
#include <linux/skbuff.h>
#include <linux/wait.h>
#include <linux/pci.h>
#include <linux/timer.h>
#include <linux/cpu.h>

#include "iwl-fh.h"
#include "iwl-csr.h"
#include "iwl-trans.h"
#include "iwl-debug.h"
#include "iwl-io.h"
#include "iwl-op-mode.h"
#include "iwl-drv.h"

/* We need 2 entries for the TX command and header, and another one might
 * be needed for potential data in the SKB's head. The remaining ones can
 * be used for frags.
 */
#define IWL_PCIE_MAX_FRAGS(x) (x->max_tbs - 3)

/*
 * RX related structures and functions
 */
#define RX_NUM_QUEUES 1
#define RX_POST_REQ_ALLOC 2
#define RX_CLAIM_REQ_ALLOC 8
#define RX_PENDING_WATERMARK 16
#define FIRST_RX_QUEUE 512

struct iwl_host_cmd;

/*This file includes the declaration that are internal to the
 * trans_pcie layer */

/**
 * struct iwl_rx_mem_buffer
 * @page_dma: bus address of rxb page
 * @page: driver's pointer to the rxb page
 * @invalid: rxb is in driver ownership - not owned by HW
 * @vid: index of this rxb in the global table
 * @size: size used from the buffer
 */
struct iwl_rx_mem_buffer {
	dma_addr_t page_dma;
	struct page *page;
	u16 vid;
	bool invalid;
	struct list_head list;
	u32 size;
};

/**
 * struct isr_statistics - interrupt statistics
 *
 */
struct isr_statistics {
	u32 hw;
	u32 sw;
	u32 err_code;
	u32 sch;
	u32 alive;
	u32 rfkill;
	u32 ctkill;
	u32 wakeup;
	u32 rx;
	u32 tx;
	u32 unhandled;
};

#define IWL_CD_STTS_OPTIMIZED_POS	0
#define IWL_CD_STTS_OPTIMIZED_MSK	0x01
#define IWL_CD_STTS_TRANSFER_STATUS_POS	1
#define IWL_CD_STTS_TRANSFER_STATUS_MSK	0x0E
#define IWL_CD_STTS_WIFI_STATUS_POS	4
#define IWL_CD_STTS_WIFI_STATUS_MSK	0xF0

/**
 * enum iwl_completion_desc_transfer_status -  transfer status (bits 1-3)
 * @IWL_CD_STTS_END_TRANSFER: successful transfer complete.
 *	In sniffer mode, when split is used, set in last CD completion. (RX)
 * @IWL_CD_STTS_OVERFLOW: In sniffer mode, when using split - used for
 *	all CD completion. (RX)
 * @IWL_CD_STTS_ABORTED: CR abort / close flow. (RX)
 */
enum iwl_completion_desc_transfer_status {
	IWL_CD_STTS_UNUSED,
	IWL_CD_STTS_UNUSED_2,
	IWL_CD_STTS_END_TRANSFER,
	IWL_CD_STTS_OVERFLOW,
	IWL_CD_STTS_ABORTED,
	IWL_CD_STTS_ERROR,
};

/**
 * enum iwl_completion_desc_wifi_status - wifi status (bits 4-7)
 * @IWL_CD_STTS_VALID: the packet is valid (RX)
 * @IWL_CD_STTS_FCS_ERR: frame check sequence error (RX)
 * @IWL_CD_STTS_SEC_KEY_ERR: error handling the security key of rx (RX)
 * @IWL_CD_STTS_DECRYPTION_ERR: error decrypting the frame (RX)
 * @IWL_CD_STTS_DUP: duplicate packet (RX)
 * @IWL_CD_STTS_ICV_MIC_ERR: MIC error (RX)
 * @IWL_CD_STTS_INTERNAL_SNAP_ERR: problems removing the snap (RX)
 * @IWL_CD_STTS_SEC_PORT_FAIL: security port fail (RX)
 * @IWL_CD_STTS_BA_OLD_SN: block ack received old SN (RX)
 * @IWL_CD_STTS_QOS_NULL: QoS null packet (RX)
 * @IWL_CD_STTS_MAC_HDR_ERR: MAC header conversion error (RX)
 * @IWL_CD_STTS_MAX_RETRANS: reached max number of retransmissions (TX)
 * @IWL_CD_STTS_EX_LIFETIME: exceeded lifetime (TX)
 * @IWL_CD_STTS_NOT_USED: completed but not used (RX)
 * @IWL_CD_STTS_REPLAY_ERR: pn check failed, replay error (RX)
 */
enum iwl_completion_desc_wifi_status {
	IWL_CD_STTS_VALID,
	IWL_CD_STTS_FCS_ERR,
	IWL_CD_STTS_SEC_KEY_ERR,
	IWL_CD_STTS_DECRYPTION_ERR,
	IWL_CD_STTS_DUP,
	IWL_CD_STTS_ICV_MIC_ERR,
	IWL_CD_STTS_INTERNAL_SNAP_ERR,
	IWL_CD_STTS_SEC_PORT_FAIL,
	IWL_CD_STTS_BA_OLD_SN,
	IWL_CD_STTS_QOS_NULL,
	IWL_CD_STTS_MAC_HDR_ERR,
	IWL_CD_STTS_MAX_RETRANS,
	IWL_CD_STTS_EX_LIFETIME,
	IWL_CD_STTS_NOT_USED,
	IWL_CD_STTS_REPLAY_ERR,
};

#define IWL_RX_TD_TYPE_MSK	0xff000000
#define IWL_RX_TD_SIZE_MSK	0x00ffffff
#define IWL_RX_TD_SIZE_2K	BIT(11)
#define IWL_RX_TD_TYPE		0

/**
 * struct iwl_rx_transfer_desc - transfer descriptor
 * @type_n_size: buffer type (bit 0: external buff valid,
 *	bit 1: optional footer valid, bit 2-7: reserved)
 *	and buffer size
 * @addr: ptr to free buffer start address
 * @rbid: unique tag of the buffer
 * @reserved: reserved
 */
struct iwl_rx_transfer_desc {
	__le32 type_n_size;
	__le64 addr;
	__le16 rbid;
	__le16 reserved;
} __packed;

#define IWL_RX_CD_SIZE		0xffffff00

/**
 * struct iwl_rx_completion_desc - completion descriptor
 * @type: buffer type (bit 0: external buff valid,
 *	bit 1: optional footer valid, bit 2-7: reserved)
 * @status: status of the completion
 * @reserved1: reserved
 * @rbid: unique tag of the received buffer
 * @size: buffer size, masked by IWL_RX_CD_SIZE
 * @reserved2: reserved
 */
struct iwl_rx_completion_desc {
	u8 type;
	u8 status;
	__le16 reserved1;
	__le16 rbid;
	__le32 size;
	u8 reserved2[22];
} __packed;

/**
 * struct iwl_rxq - Rx queue
 * @id: queue index
 * @bd: driver's pointer to buffer of receive buffer descriptors (rbd).
 *	Address size is 32 bit in pre-9000 devices and 64 bit in 9000 devices.
 *	In 22560 devices it is a pointer to a list of iwl_rx_transfer_desc's
 * @bd_dma: bus address of buffer of receive buffer descriptors (rbd)
 * @ubd: driver's pointer to buffer of used receive buffer descriptors (rbd)
 * @ubd_dma: physical address of buffer of used receive buffer descriptors (rbd)
 * @tr_tail: driver's pointer to the transmission ring tail buffer
 * @tr_tail_dma: physical address of the buffer for the transmission ring tail
 * @cr_tail: driver's pointer to the completion ring tail buffer
 * @cr_tail_dma: physical address of the buffer for the completion ring tail
 * @read: Shared index to newest available Rx buffer
 * @write: Shared index to oldest written Rx packet
 * @free_count: Number of pre-allocated buffers in rx_free
 * @used_count: Number of RBDs handled to allocator to use for allocation
 * @write_actual:
 * @rx_free: list of RBDs with allocated RB ready for use
 * @rx_used: list of RBDs with no RB attached
 * @need_update: flag to indicate we need to update read/write index
 * @rb_stts: driver's pointer to receive buffer status
 * @rb_stts_dma: bus address of receive buffer status
 * @lock:
 * @queue: actual rx queue. Not used for multi-rx queue.
 *
 * NOTE:  rx_free and rx_used are used as a FIFO for iwl_rx_mem_buffers
 */
struct iwl_rxq {
	int id;
	void *bd;
	dma_addr_t bd_dma;
	union {
		void *used_bd;
		__le32 *bd_32;
		struct iwl_rx_completion_desc *cd;
	};
	dma_addr_t used_bd_dma;
	__le16 *tr_tail;
	dma_addr_t tr_tail_dma;
	__le16 *cr_tail;
	dma_addr_t cr_tail_dma;
	u32 read;
	u32 write;
	u32 free_count;
	u32 used_count;
	u32 write_actual;
	u32 queue_size;
	struct list_head rx_free;
	struct list_head rx_used;
	bool need_update;
	void *rb_stts;
	dma_addr_t rb_stts_dma;
	spinlock_t lock;
	struct napi_struct napi;
	struct iwl_rx_mem_buffer *queue[RX_QUEUE_SIZE];
};

/**
 * struct iwl_rb_allocator - Rx allocator
 * @req_pending: number of requests the allcator had not processed yet
 * @req_ready: number of requests honored and ready for claiming
 * @rbd_allocated: RBDs with pages allocated and ready to be handled to
 *	the queue. This is a list of &struct iwl_rx_mem_buffer
 * @rbd_empty: RBDs with no page attached for allocator use. This is a list
 *	of &struct iwl_rx_mem_buffer
 * @lock: protects the rbd_allocated and rbd_empty lists
 * @alloc_wq: work queue for background calls
 * @rx_alloc: work struct for background calls
 */
struct iwl_rb_allocator {
	atomic_t req_pending;
	atomic_t req_ready;
	struct list_head rbd_allocated;
	struct list_head rbd_empty;
	spinlock_t lock;
	struct workqueue_struct *alloc_wq;
	struct work_struct rx_alloc;
};

struct iwl_dma_ptr {
	dma_addr_t dma;
	void *addr;
	size_t size;
};

/**
 * iwl_queue_inc_wrap - increment queue index, wrap back to beginning
 * @index -- current index
 */
static inline int iwl_queue_inc_wrap(struct iwl_trans *trans, int index)
{
	return ++index & (trans->cfg->base_params->max_tfd_queue_size - 1);
}

/**
 * iwl_get_closed_rb_stts - get closed rb stts from different structs
 * @rxq - the rxq to get the rb stts from
 */
static inline __le16 iwl_get_closed_rb_stts(struct iwl_trans *trans,
					    struct iwl_rxq *rxq)
{
	if (trans->cfg->device_family >= IWL_DEVICE_FAMILY_22560) {
		__le16 *rb_stts = rxq->rb_stts;

		return READ_ONCE(*rb_stts);
	} else {
		struct iwl_rb_status *rb_stts = rxq->rb_stts;

		return READ_ONCE(rb_stts->closed_rb_num);
	}
}

/**
 * iwl_queue_dec_wrap - decrement queue index, wrap back to end
 * @index -- current index
 */
static inline int iwl_queue_dec_wrap(struct iwl_trans *trans, int index)
{
	return --index & (trans->cfg->base_params->max_tfd_queue_size - 1);
}

struct iwl_cmd_meta {
	/* only for SYNC commands, iff the reply skb is wanted */
	struct iwl_host_cmd *source;
	u32 flags;
	u32 tbs;
};


#define TFD_TX_CMD_SLOTS 256
#define TFD_CMD_SLOTS 32

/*
 * The FH will write back to the first TB only, so we need to copy some data
 * into the buffer regardless of whether it should be mapped or not.
 * This indicates how big the first TB must be to include the scratch buffer
 * and the assigned PN.
 * Since PN location is 8 bytes at offset 12, it's 20 now.
 * If we make it bigger then allocations will be bigger and copy slower, so
 * that's probably not useful.
 */
#define IWL_FIRST_TB_SIZE	20
#define IWL_FIRST_TB_SIZE_ALIGN ALIGN(IWL_FIRST_TB_SIZE, 64)

struct iwl_pcie_txq_entry {
	struct iwl_device_cmd *cmd;
	struct sk_buff *skb;
	/* buffer to free after command completes */
	const void *free_buf;
	struct iwl_cmd_meta meta;
};

struct iwl_pcie_first_tb_buf {
	u8 buf[IWL_FIRST_TB_SIZE_ALIGN];
};

/**
 * struct iwl_txq - Tx Queue for DMA
 * @q: generic Rx/Tx queue descriptor
 * @tfds: transmit frame descriptors (DMA memory)
 * @first_tb_bufs: start of command headers, including scratch buffers, for
 *	the writeback -- this is DMA memory and an array holding one buffer
 *	for each command on the queue
 * @first_tb_dma: DMA address for the first_tb_bufs start
 * @entries: transmit entries (driver state)
 * @lock: queue lock
 * @stuck_timer: timer that fires if queue gets stuck
 * @trans_pcie: pointer back to transport (for timer)
 * @need_update: indicates need to update read/write index
 * @ampdu: true if this queue is an ampdu queue for an specific RA/TID
 * @wd_timeout: queue watchdog timeout (jiffies) - per queue
 * @frozen: tx stuck queue timer is frozen
 * @frozen_expiry_remainder: remember how long until the timer fires
 * @bc_tbl: byte count table of the queue (relevant only for gen2 transport)
 * @write_ptr: 1-st empty entry (index) host_w
 * @read_ptr: last used entry (index) host_r
 * @dma_addr:  physical addr for BD's
 * @n_window: safe queue window
 * @id: queue id
 * @low_mark: low watermark, resume queue if free space more than this
 * @high_mark: high watermark, stop queue if free space less than this
 *
 * A Tx queue consists of circular buffer of BDs (a.k.a. TFDs, transmit frame
 * descriptors) and required locking structures.
 *
 * Note the difference between TFD_QUEUE_SIZE_MAX and n_window: the hardware
 * always assumes 256 descriptors, so TFD_QUEUE_SIZE_MAX is always 256 (unless
 * there might be HW changes in the future). For the normal TX
 * queues, n_window, which is the size of the software queue data
 * is also 256; however, for the command queue, n_window is only
 * 32 since we don't need so many commands pending. Since the HW
 * still uses 256 BDs for DMA though, TFD_QUEUE_SIZE_MAX stays 256.
 * This means that we end up with the following:
 *  HW entries: | 0 | ... | N * 32 | ... | N * 32 + 31 | ... | 255 |
 *  SW entries:           | 0      | ... | 31          |
 * where N is a number between 0 and 7. This means that the SW
 * data is a window overlayed over the HW queue.
 */
struct iwl_txq {
	void *tfds;
	struct iwl_pcie_first_tb_buf *first_tb_bufs;
	dma_addr_t first_tb_dma;
	struct iwl_pcie_txq_entry *entries;
	spinlock_t lock;
	unsigned long frozen_expiry_remainder;
	struct timer_list stuck_timer;
	struct iwl_trans_pcie *trans_pcie;
	bool need_update;
	bool frozen;
	bool ampdu;
	int block;
	unsigned long wd_timeout;
	struct sk_buff_head overflow_q;
	struct iwl_dma_ptr bc_tbl;

	int write_ptr;
	int read_ptr;
	dma_addr_t dma_addr;
	int n_window;
	u32 id;
	int low_mark;
	int high_mark;
};

static inline dma_addr_t
iwl_pcie_get_first_tb_dma(struct iwl_txq *txq, int idx)
{
	return txq->first_tb_dma +
	       sizeof(struct iwl_pcie_first_tb_buf) * idx;
}

struct iwl_tso_hdr_page {
	struct page *page;
	u8 *pos;
};

/**
 * enum iwl_shared_irq_flags - level of sharing for irq
 * @IWL_SHARED_IRQ_NON_RX: interrupt vector serves non rx causes.
 * @IWL_SHARED_IRQ_FIRST_RSS: interrupt vector serves first RSS queue.
 */
enum iwl_shared_irq_flags {
	IWL_SHARED_IRQ_NON_RX		= BIT(0),
	IWL_SHARED_IRQ_FIRST_RSS	= BIT(1),
};

/**
 * enum iwl_image_response_code - image response values
 * @IWL_IMAGE_RESP_DEF: the default value of the register
 * @IWL_IMAGE_RESP_SUCCESS: iml was read successfully
 * @IWL_IMAGE_RESP_FAIL: iml reading failed
 */
enum iwl_image_response_code {
	IWL_IMAGE_RESP_DEF		= 0,
	IWL_IMAGE_RESP_SUCCESS		= 1,
	IWL_IMAGE_RESP_FAIL		= 2,
};

/**
 * struct iwl_dram_data
 * @physical: page phy pointer
 * @block: pointer to the allocated block/page
 * @size: size of the block/page
 */
struct iwl_dram_data {
	dma_addr_t physical;
	void *block;
	int size;
};

/**
 * struct iwl_self_init_dram - dram data used by self init process
 * @fw: lmac and umac dram data
 * @fw_cnt: total number of items in array
 * @paging: paging dram data
 * @paging_cnt: total number of items in array
 */
struct iwl_self_init_dram {
	struct iwl_dram_data *fw;
	int fw_cnt;
	struct iwl_dram_data *paging;
	int paging_cnt;
};

/**
 * struct iwl_trans_pcie - PCIe transport specific data
 * @rxq: all the RX queue data
 * @rx_pool: initial pool of iwl_rx_mem_buffer for all the queues
 * @global_table: table mapping received VID from hw to rxb
 * @rba: allocator for RX replenishing
 * @ctxt_info: context information for FW self init
 * @ctxt_info_gen3: context information for gen3 devices
 * @prph_info: prph info for self init
 * @prph_scratch: prph scratch for self init
 * @ctxt_info_dma_addr: dma addr of context information
 * @prph_info_dma_addr: dma addr of prph info
 * @prph_scratch_dma_addr: dma addr of prph scratch
 * @ctxt_info_dma_addr: dma addr of context information
 * @init_dram: DRAM data of firmware image (including paging).
 *	Context information addresses will be taken from here.
 *	This is driver's local copy for keeping track of size and
 *	count for allocating and freeing the memory.
 * @trans: pointer to the generic transport area
 * @scd_base_addr: scheduler sram base address in SRAM
 * @scd_bc_tbls: pointer to the byte count table of the scheduler
 * @kw: keep warm address
 * @pci_dev: basic pci-network driver stuff
 * @hw_base: pci hardware address support
 * @ucode_write_complete: indicates that the ucode has been copied.
 * @ucode_write_waitq: wait queue for uCode load
 * @cmd_queue - command queue number
 * @rx_buf_size: Rx buffer size
 * @bc_table_dword: true if the BC table expects DWORD (as opposed to bytes)
 * @scd_set_active: should the transport configure the SCD for HCMD queue
 * @sw_csum_tx: if true, then the transport will compute the csum of the TXed
 *	frame.
 * @rx_page_order: page order for receive buffer size
 * @reg_lock: protect hw register access
 * @mutex: to protect stop_device / start_fw / start_hw
 * @cmd_in_flight: true when we have a host command in flight
 * @fw_mon_phys: physical address of the buffer for the firmware monitor
 * @fw_mon_page: points to the first page of the buffer for the firmware monitor
 * @fw_mon_size: size of the buffer for the firmware monitor
 * @msix_entries: array of MSI-X entries
 * @msix_enabled: true if managed to enable MSI-X
 * @shared_vec_mask: the type of causes the shared vector handles
 *	(see iwl_shared_irq_flags).
 * @alloc_vecs: the number of interrupt vectors allocated by the OS
 * @def_irq: default irq for non rx causes
 * @fh_init_mask: initial unmasked fh causes
 * @hw_init_mask: initial unmasked hw causes
 * @fh_mask: current unmasked fh causes
 * @hw_mask: current unmasked hw causes
 * @in_rescan: true if we have triggered a device rescan
 * @scheduled_for_removal: true if we have scheduled a device removal
 */
struct iwl_trans_pcie {
	struct iwl_rxq *rxq;
	struct iwl_rx_mem_buffer rx_pool[RX_POOL_SIZE];
	struct iwl_rx_mem_buffer *global_table[RX_POOL_SIZE];
	struct iwl_rb_allocator rba;
	union {
		struct iwl_context_info *ctxt_info;
		struct iwl_context_info_gen3 *ctxt_info_gen3;
	};
	struct iwl_prph_info *prph_info;
	struct iwl_prph_scratch *prph_scratch;
	dma_addr_t ctxt_info_dma_addr;
	dma_addr_t prph_info_dma_addr;
	dma_addr_t prph_scratch_dma_addr;
	dma_addr_t iml_dma_addr;
	struct iwl_self_init_dram init_dram;
	struct iwl_trans *trans;

	struct net_device napi_dev;

	struct __percpu iwl_tso_hdr_page *tso_hdr_page;

	/* INT ICT Table */
	__le32 *ict_tbl;
	dma_addr_t ict_tbl_dma;
	int ict_index;
	bool use_ict;
	bool is_down, opmode_down;
	bool debug_rfkill;
	struct isr_statistics isr_stats;

	spinlock_t irq_lock;
	struct mutex mutex;
	u32 inta_mask;
	u32 scd_base_addr;
	struct iwl_dma_ptr scd_bc_tbls;
	struct iwl_dma_ptr kw;

	struct iwl_txq *txq_memory;
	struct iwl_txq *txq[IWL_MAX_TVQM_QUEUES];
	unsigned long queue_used[BITS_TO_LONGS(IWL_MAX_TVQM_QUEUES)];
	unsigned long queue_stopped[BITS_TO_LONGS(IWL_MAX_TVQM_QUEUES)];

	/* PCI bus related data */
	struct pci_dev *pci_dev;
	void __iomem *hw_base;

	bool ucode_write_complete;
	wait_queue_head_t ucode_write_waitq;
	wait_queue_head_t wait_command_queue;
	wait_queue_head_t d0i3_waitq;

	u8 page_offs, dev_cmd_offs;

	u8 cmd_queue;
	u8 cmd_fifo;
	unsigned int cmd_q_wdg_timeout;
	u8 n_no_reclaim_cmds;
	u8 no_reclaim_cmds[MAX_NO_RECLAIM_CMDS];
	u8 max_tbs;
	u16 tfd_size;

	enum iwl_amsdu_size rx_buf_size;
	bool bc_table_dword;
	bool scd_set_active;
	bool sw_csum_tx;
	bool pcie_dbg_dumped_once;
	u32 rx_page_order;

	/*protect hw register */
	spinlock_t reg_lock;
	bool cmd_hold_nic_awake;
	bool ref_cmd_in_flight;

	dma_addr_t fw_mon_phys;
	struct page *fw_mon_page;
	u32 fw_mon_size;

	struct msix_entry msix_entries[IWL_MAX_RX_HW_QUEUES];
	bool msix_enabled;
	u8 shared_vec_mask;
	u32 alloc_vecs;
	u32 def_irq;
	u32 fh_init_mask;
	u32 hw_init_mask;
	u32 fh_mask;
	u32 hw_mask;
	cpumask_t affinity_mask[IWL_MAX_RX_HW_QUEUES];
	u16 tx_cmd_queue_size;
	bool in_rescan;
	bool scheduled_for_removal;
};

static inline struct iwl_trans_pcie *
IWL_TRANS_GET_PCIE_TRANS(struct iwl_trans *trans)
{
	return (void *)trans->trans_specific;
}

static inline void iwl_pcie_clear_irq(struct iwl_trans *trans,
				      struct msix_entry *entry)
{
	/*
	 * Before sending the interrupt the HW disables it to prevent
	 * a nested interrupt. This is done by writing 1 to the corresponding
	 * bit in the mask register. After handling the interrupt, it should be
	 * re-enabled by clearing this bit. This register is defined as
	 * write 1 clear (W1C) register, meaning that it's being clear
	 * by writing 1 to the bit.
	 */
	iwl_write32(trans, CSR_MSIX_AUTOMASK_ST_AD, BIT(entry->entry));
}

static inline struct iwl_trans *
iwl_trans_pcie_get_trans(struct iwl_trans_pcie *trans_pcie)
{
	return container_of((void *)trans_pcie, struct iwl_trans,
			    trans_specific);
}

/*
 * Convention: trans API functions: iwl_trans_pcie_XXX
 *	Other functions: iwl_pcie_XXX
 */
struct iwl_trans *iwl_trans_pcie_alloc(struct pci_dev *pdev,
				       const struct pci_device_id *ent,
				       const struct iwl_cfg *cfg);
void iwl_trans_pcie_free(struct iwl_trans *trans);

/*****************************************************
* RX
******************************************************/
int iwl_pcie_rx_init(struct iwl_trans *trans);
int iwl_pcie_gen2_rx_init(struct iwl_trans *trans);
irqreturn_t iwl_pcie_msix_isr(int irq, void *data);
irqreturn_t iwl_pcie_irq_handler(int irq, void *dev_id);
irqreturn_t iwl_pcie_irq_msix_handler(int irq, void *dev_id);
irqreturn_t iwl_pcie_irq_rx_msix_handler(int irq, void *dev_id);
int iwl_pcie_rx_stop(struct iwl_trans *trans);
void iwl_pcie_rx_free(struct iwl_trans *trans);
void iwl_pcie_free_rbs_pool(struct iwl_trans *trans);
void iwl_pcie_rx_init_rxb_lists(struct iwl_rxq *rxq);
int iwl_pcie_dummy_napi_poll(struct napi_struct *napi, int budget);
void iwl_pcie_rxq_alloc_rbs(struct iwl_trans *trans, gfp_t priority,
			    struct iwl_rxq *rxq);

/*****************************************************
* ICT - interrupt handling
******************************************************/
irqreturn_t iwl_pcie_isr(int irq, void *data);
int iwl_pcie_alloc_ict(struct iwl_trans *trans);
void iwl_pcie_free_ict(struct iwl_trans *trans);
void iwl_pcie_reset_ict(struct iwl_trans *trans);
void iwl_pcie_disable_ict(struct iwl_trans *trans);

/*****************************************************
* TX / HCMD
******************************************************/
int iwl_pcie_tx_init(struct iwl_trans *trans);
int iwl_pcie_gen2_tx_init(struct iwl_trans *trans);
void iwl_pcie_tx_start(struct iwl_trans *trans, u32 scd_base_addr);
int iwl_pcie_tx_stop(struct iwl_trans *trans);
void iwl_pcie_tx_free(struct iwl_trans *trans);
bool iwl_trans_pcie_txq_enable(struct iwl_trans *trans, int queue, u16 ssn,
			       const struct iwl_trans_txq_scd_cfg *cfg,
			       unsigned int wdg_timeout);
void iwl_trans_pcie_txq_disable(struct iwl_trans *trans, int queue,
				bool configure_scd);
void iwl_trans_pcie_txq_set_shared_mode(struct iwl_trans *trans, u32 txq_id,
					bool shared_mode);
void iwl_trans_pcie_log_scd_error(struct iwl_trans *trans,
				  struct iwl_txq *txq);
int iwl_trans_pcie_tx(struct iwl_trans *trans, struct sk_buff *skb,
		      struct iwl_device_cmd *dev_cmd, int txq_id);
void iwl_pcie_txq_check_wrptrs(struct iwl_trans *trans);
int iwl_trans_pcie_send_hcmd(struct iwl_trans *trans, struct iwl_host_cmd *cmd);
void iwl_pcie_hcmd_complete(struct iwl_trans *trans,
			    struct iwl_rx_cmd_buffer *rxb);
void iwl_trans_pcie_reclaim(struct iwl_trans *trans, int txq_id, int ssn,
			    struct sk_buff_head *skbs);
void iwl_trans_pcie_tx_reset(struct iwl_trans *trans);

static inline u16 iwl_pcie_tfd_tb_get_len(struct iwl_trans *trans, void *_tfd,
					  u8 idx)
{
	if (trans->cfg->use_tfh) {
		struct iwl_tfh_tfd *tfd = _tfd;
		struct iwl_tfh_tb *tb = &tfd->tbs[idx];

		return le16_to_cpu(tb->tb_len);
	} else {
		struct iwl_tfd *tfd = _tfd;
		struct iwl_tfd_tb *tb = &tfd->tbs[idx];

		return le16_to_cpu(tb->hi_n_len) >> 4;
	}
}

/*****************************************************
* Error handling
******************************************************/
void iwl_pcie_dump_csr(struct iwl_trans *trans);

/*****************************************************
* Helpers
******************************************************/
static inline void _iwl_disable_interrupts(struct iwl_trans *trans)
{
	struct iwl_trans_pcie *trans_pcie = IWL_TRANS_GET_PCIE_TRANS(trans);

	clear_bit(STATUS_INT_ENABLED, &trans->status);
	if (!trans_pcie->msix_enabled) {
		/* disable interrupts from uCode/NIC to host */
		iwl_write32(trans, CSR_INT_MASK, 0x00000000);

		/* acknowledge/clear/reset any interrupts still pending
		 * from uCode or flow handler (Rx/Tx DMA) */
		iwl_write32(trans, CSR_INT, 0xffffffff);
		iwl_write32(trans, CSR_FH_INT_STATUS, 0xffffffff);
	} else {
		/* disable all the interrupt we might use */
		iwl_write32(trans, CSR_MSIX_FH_INT_MASK_AD,
			    trans_pcie->fh_init_mask);
		iwl_write32(trans, CSR_MSIX_HW_INT_MASK_AD,
			    trans_pcie->hw_init_mask);
	}
	IWL_DEBUG_ISR(trans, "Disabled interrupts\n");
}

#define IWL_NUM_OF_COMPLETION_RINGS	31
#define IWL_NUM_OF_TRANSFER_RINGS	527

static inline int iwl_pcie_get_num_sections(const struct fw_img *fw,
					    int start)
{
	int i = 0;

	while (start < fw->num_sec &&
	       fw->sec[start].offset != CPU1_CPU2_SEPARATOR_SECTION &&
	       fw->sec[start].offset != PAGING_SEPARATOR_SECTION) {
		start++;
		i++;
	}

	return i;
}

static inline int iwl_pcie_ctxt_info_alloc_dma(struct iwl_trans *trans,
					       const struct fw_desc *sec,
					       struct iwl_dram_data *dram)
{
	dram->block = dma_alloc_coherent(trans->dev, sec->len,
					 &dram->physical,
					 GFP_KERNEL);
	if (!dram->block)
		return -ENOMEM;

	dram->size = sec->len;
	memcpy(dram->block, sec->data, sec->len);

	return 0;
}

static inline void iwl_pcie_ctxt_info_free_fw_img(struct iwl_trans *trans)
{
	struct iwl_trans_pcie *trans_pcie = IWL_TRANS_GET_PCIE_TRANS(trans);
	struct iwl_self_init_dram *dram = &trans_pcie->init_dram;
	int i;

	if (!dram->fw) {
		WARN_ON(dram->fw_cnt);
		return;
	}

	for (i = 0; i < dram->fw_cnt; i++)
		dma_free_coherent(trans->dev, dram->fw[i].size,
				  dram->fw[i].block, dram->fw[i].physical);

	kfree(dram->fw);
	dram->fw_cnt = 0;
	dram->fw = NULL;
}

static inline void iwl_disable_interrupts(struct iwl_trans *trans)
{
	struct iwl_trans_pcie *trans_pcie = IWL_TRANS_GET_PCIE_TRANS(trans);

	spin_lock(&trans_pcie->irq_lock);
	_iwl_disable_interrupts(trans);
	spin_unlock(&trans_pcie->irq_lock);
}

static inline void _iwl_enable_interrupts(struct iwl_trans *trans)
{
	struct iwl_trans_pcie *trans_pcie = IWL_TRANS_GET_PCIE_TRANS(trans);

	IWL_DEBUG_ISR(trans, "Enabling interrupts\n");
	set_bit(STATUS_INT_ENABLED, &trans->status);
	if (!trans_pcie->msix_enabled) {
		trans_pcie->inta_mask = CSR_INI_SET_MASK;
		iwl_write32(trans, CSR_INT_MASK, trans_pcie->inta_mask);
	} else {
		/*
		 * fh/hw_mask keeps all the unmasked causes.
		 * Unlike msi, in msix cause is enabled when it is unset.
		 */
		trans_pcie->hw_mask = trans_pcie->hw_init_mask;
		trans_pcie->fh_mask = trans_pcie->fh_init_mask;
		iwl_write32(trans, CSR_MSIX_FH_INT_MASK_AD,
			    ~trans_pcie->fh_mask);
		iwl_write32(trans, CSR_MSIX_HW_INT_MASK_AD,
			    ~trans_pcie->hw_mask);
	}
}

static inline void iwl_enable_interrupts(struct iwl_trans *trans)
{
	struct iwl_trans_pcie *trans_pcie = IWL_TRANS_GET_PCIE_TRANS(trans);

	spin_lock(&trans_pcie->irq_lock);
	_iwl_enable_interrupts(trans);
	spin_unlock(&trans_pcie->irq_lock);
}
static inline void iwl_enable_hw_int_msk_msix(struct iwl_trans *trans, u32 msk)
{
	struct iwl_trans_pcie *trans_pcie = IWL_TRANS_GET_PCIE_TRANS(trans);

	iwl_write32(trans, CSR_MSIX_HW_INT_MASK_AD, ~msk);
	trans_pcie->hw_mask = msk;
}

static inline void iwl_enable_fh_int_msk_msix(struct iwl_trans *trans, u32 msk)
{
	struct iwl_trans_pcie *trans_pcie = IWL_TRANS_GET_PCIE_TRANS(trans);

	iwl_write32(trans, CSR_MSIX_FH_INT_MASK_AD, ~msk);
	trans_pcie->fh_mask = msk;
}

static inline void iwl_enable_fw_load_int(struct iwl_trans *trans)
{
	struct iwl_trans_pcie *trans_pcie = IWL_TRANS_GET_PCIE_TRANS(trans);

	IWL_DEBUG_ISR(trans, "Enabling FW load interrupt\n");
	if (!trans_pcie->msix_enabled) {
		trans_pcie->inta_mask = CSR_INT_BIT_FH_TX;
		iwl_write32(trans, CSR_INT_MASK, trans_pcie->inta_mask);
	} else {
		iwl_write32(trans, CSR_MSIX_HW_INT_MASK_AD,
			    trans_pcie->hw_init_mask);
		iwl_enable_fh_int_msk_msix(trans,
					   MSIX_FH_INT_CAUSES_D2S_CH0_NUM);
	}
}

<<<<<<< HEAD
static inline u8 iwl_pcie_get_cmd_index(const struct iwl_txq *q, u32 index)
=======
static inline u16 iwl_pcie_get_cmd_index(const struct iwl_txq *q, u32 index)
>>>>>>> 8e6fbfc0
{
	return index & (q->n_window - 1);
}

static inline void *iwl_pcie_get_tfd(struct iwl_trans *trans,
				     struct iwl_txq *txq, int idx)
{
	struct iwl_trans_pcie *trans_pcie = IWL_TRANS_GET_PCIE_TRANS(trans);

	if (trans->cfg->use_tfh)
		idx = iwl_pcie_get_cmd_index(txq, idx);

	return txq->tfds + trans_pcie->tfd_size * idx;
}

static inline const char *queue_name(struct device *dev,
				     struct iwl_trans_pcie *trans_p, int i)
{
	if (trans_p->shared_vec_mask) {
		int vec = trans_p->shared_vec_mask &
			  IWL_SHARED_IRQ_FIRST_RSS ? 1 : 0;

		if (i == 0)
			return DRV_NAME ": shared IRQ";

		return devm_kasprintf(dev, GFP_KERNEL,
				      DRV_NAME ": queue %d", i + vec);
	}
	if (i == 0)
		return DRV_NAME ": default queue";

	if (i == trans_p->alloc_vecs - 1)
		return DRV_NAME ": exception";

	return devm_kasprintf(dev, GFP_KERNEL,
			      DRV_NAME  ": queue %d", i);
}

static inline void iwl_enable_rfkill_int(struct iwl_trans *trans)
{
	struct iwl_trans_pcie *trans_pcie = IWL_TRANS_GET_PCIE_TRANS(trans);

	IWL_DEBUG_ISR(trans, "Enabling rfkill interrupt\n");
	if (!trans_pcie->msix_enabled) {
		trans_pcie->inta_mask = CSR_INT_BIT_RF_KILL;
		iwl_write32(trans, CSR_INT_MASK, trans_pcie->inta_mask);
	} else {
		iwl_write32(trans, CSR_MSIX_FH_INT_MASK_AD,
			    trans_pcie->fh_init_mask);
		iwl_enable_hw_int_msk_msix(trans,
					   MSIX_HW_INT_CAUSES_REG_RF_KILL);
	}

	if (trans->cfg->device_family == IWL_DEVICE_FAMILY_9000) {
		/*
		 * On 9000-series devices this bit isn't enabled by default, so
		 * when we power down the device we need set the bit to allow it
		 * to wake up the PCI-E bus for RF-kill interrupts.
		 */
		iwl_set_bit(trans, CSR_GP_CNTRL,
			    CSR_GP_CNTRL_REG_FLAG_RFKILL_WAKE_L1A_EN);
	}
}

void iwl_pcie_handle_rfkill_irq(struct iwl_trans *trans);

static inline void iwl_wake_queue(struct iwl_trans *trans,
				  struct iwl_txq *txq)
{
	struct iwl_trans_pcie *trans_pcie = IWL_TRANS_GET_PCIE_TRANS(trans);

	if (test_and_clear_bit(txq->id, trans_pcie->queue_stopped)) {
		IWL_DEBUG_TX_QUEUES(trans, "Wake hwq %d\n", txq->id);
		iwl_op_mode_queue_not_full(trans->op_mode, txq->id);
	}
}

static inline void iwl_stop_queue(struct iwl_trans *trans,
				  struct iwl_txq *txq)
{
	struct iwl_trans_pcie *trans_pcie = IWL_TRANS_GET_PCIE_TRANS(trans);

	if (!test_and_set_bit(txq->id, trans_pcie->queue_stopped)) {
		iwl_op_mode_queue_full(trans->op_mode, txq->id);
		IWL_DEBUG_TX_QUEUES(trans, "Stop hwq %d\n", txq->id);
	} else
		IWL_DEBUG_TX_QUEUES(trans, "hwq %d already stopped\n",
				    txq->id);
}

static inline bool iwl_queue_used(const struct iwl_txq *q, int i)
{
	int index = iwl_pcie_get_cmd_index(q, i);
	int r = iwl_pcie_get_cmd_index(q, q->read_ptr);
	int w = iwl_pcie_get_cmd_index(q, q->write_ptr);

	return w >= r ?
		(index >= r && index < w) :
		!(index < r && index >= w);
}

static inline bool iwl_is_rfkill_set(struct iwl_trans *trans)
{
	struct iwl_trans_pcie *trans_pcie = IWL_TRANS_GET_PCIE_TRANS(trans);

	lockdep_assert_held(&trans_pcie->mutex);

	if (trans_pcie->debug_rfkill)
		return true;

	return !(iwl_read32(trans, CSR_GP_CNTRL) &
		CSR_GP_CNTRL_REG_FLAG_HW_RF_KILL_SW);
}

static inline void __iwl_trans_pcie_set_bits_mask(struct iwl_trans *trans,
						  u32 reg, u32 mask, u32 value)
{
	u32 v;

#ifdef CONFIG_IWLWIFI_DEBUG
	WARN_ON_ONCE(value & ~mask);
#endif

	v = iwl_read32(trans, reg);
	v &= ~mask;
	v |= value;
	iwl_write32(trans, reg, v);
}

static inline void __iwl_trans_pcie_clear_bit(struct iwl_trans *trans,
					      u32 reg, u32 mask)
{
	__iwl_trans_pcie_set_bits_mask(trans, reg, mask, 0);
}

static inline void __iwl_trans_pcie_set_bit(struct iwl_trans *trans,
					    u32 reg, u32 mask)
{
	__iwl_trans_pcie_set_bits_mask(trans, reg, mask, mask);
}

void iwl_trans_pcie_rf_kill(struct iwl_trans *trans, bool state);

#ifdef CONFIG_IWLWIFI_DEBUGFS
int iwl_trans_pcie_dbgfs_register(struct iwl_trans *trans);
#else
static inline int iwl_trans_pcie_dbgfs_register(struct iwl_trans *trans)
{
	return 0;
}
#endif

int iwl_pci_fw_exit_d0i3(struct iwl_trans *trans);
int iwl_pci_fw_enter_d0i3(struct iwl_trans *trans);

void iwl_pcie_enable_rx_wake(struct iwl_trans *trans, bool enable);

void iwl_pcie_rx_allocator_work(struct work_struct *data);

/* common functions that are used by gen2 transport */
void iwl_pcie_apm_config(struct iwl_trans *trans);
int iwl_pcie_prepare_card_hw(struct iwl_trans *trans);
void iwl_pcie_synchronize_irqs(struct iwl_trans *trans);
bool iwl_pcie_check_hw_rf_kill(struct iwl_trans *trans);
void iwl_trans_pcie_handle_stop_rfkill(struct iwl_trans *trans,
				       bool was_in_rfkill);
void iwl_pcie_txq_free_tfd(struct iwl_trans *trans, struct iwl_txq *txq);
int iwl_queue_space(struct iwl_trans *trans, const struct iwl_txq *q);
void iwl_pcie_apm_stop_master(struct iwl_trans *trans);
void iwl_pcie_conf_msix_hw(struct iwl_trans_pcie *trans_pcie);
int iwl_pcie_txq_init(struct iwl_trans *trans, struct iwl_txq *txq,
		      int slots_num, bool cmd_queue);
int iwl_pcie_txq_alloc(struct iwl_trans *trans,
		       struct iwl_txq *txq, int slots_num,  bool cmd_queue);
int iwl_pcie_alloc_dma_ptr(struct iwl_trans *trans,
			   struct iwl_dma_ptr *ptr, size_t size);
void iwl_pcie_free_dma_ptr(struct iwl_trans *trans, struct iwl_dma_ptr *ptr);
void iwl_pcie_apply_destination(struct iwl_trans *trans);
void iwl_pcie_free_tso_page(struct iwl_trans_pcie *trans_pcie,
			    struct sk_buff *skb);
#ifdef CONFIG_INET
struct iwl_tso_hdr_page *get_page_hdr(struct iwl_trans *trans, size_t len);
#endif

/* common functions that are used by gen3 transport */
void iwl_pcie_alloc_fw_monitor(struct iwl_trans *trans, u8 max_power);

/* transport gen 2 exported functions */
int iwl_trans_pcie_gen2_start_fw(struct iwl_trans *trans,
				 const struct fw_img *fw, bool run_in_rfkill);
void iwl_trans_pcie_gen2_fw_alive(struct iwl_trans *trans, u32 scd_addr);
int iwl_trans_pcie_dyn_txq_alloc(struct iwl_trans *trans,
				 struct iwl_tx_queue_cfg_cmd *cmd,
				 int cmd_id, int size,
				 unsigned int timeout);
void iwl_trans_pcie_dyn_txq_free(struct iwl_trans *trans, int queue);
int iwl_trans_pcie_gen2_tx(struct iwl_trans *trans, struct sk_buff *skb,
			   struct iwl_device_cmd *dev_cmd, int txq_id);
int iwl_trans_pcie_gen2_send_hcmd(struct iwl_trans *trans,
				  struct iwl_host_cmd *cmd);
void iwl_trans_pcie_gen2_stop_device(struct iwl_trans *trans,
				     bool low_power);
void _iwl_trans_pcie_gen2_stop_device(struct iwl_trans *trans, bool low_power);
void iwl_pcie_gen2_txq_unmap(struct iwl_trans *trans, int txq_id);
void iwl_pcie_gen2_tx_free(struct iwl_trans *trans);
void iwl_pcie_gen2_tx_stop(struct iwl_trans *trans);
#endif /* __iwl_trans_int_pcie_h__ */<|MERGE_RESOLUTION|>--- conflicted
+++ resolved
@@ -896,11 +896,7 @@
 	}
 }
 
-<<<<<<< HEAD
-static inline u8 iwl_pcie_get_cmd_index(const struct iwl_txq *q, u32 index)
-=======
 static inline u16 iwl_pcie_get_cmd_index(const struct iwl_txq *q, u32 index)
->>>>>>> 8e6fbfc0
 {
 	return index & (q->n_window - 1);
 }
