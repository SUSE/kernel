--- conflicted
+++ resolved
@@ -1,10 +1,6 @@
 /* SPDX-License-Identifier: GPL-2.0 OR BSD-3-Clause */
 /*
-<<<<<<< HEAD
- * Copyright (C) 2003-2015, 2018-2023 Intel Corporation
-=======
  * Copyright (C) 2003-2015, 2018-2024 Intel Corporation
->>>>>>> 2d5404ca
  * Copyright (C) 2013-2015 Intel Mobile Communications GmbH
  * Copyright (C) 2016-2017 Intel Deutschland GmbH
  */
@@ -26,10 +22,6 @@
 #include "iwl-io.h"
 #include "iwl-op-mode.h"
 #include "iwl-drv.h"
-<<<<<<< HEAD
-#include "queue/tx.h"
-=======
->>>>>>> 2d5404ca
 #include "iwl-context-info.h"
 
 /*
@@ -426,10 +418,7 @@
  * @is_down: indicates the NIC is down
  * @isr_stats: interrupt statistics
  * @napi_dev: (fake) netdev for NAPI registration
-<<<<<<< HEAD
-=======
  * @txqs: transport tx queues data.
->>>>>>> 2d5404ca
  */
 struct iwl_trans_pcie {
 	struct iwl_rxq *rxq;
