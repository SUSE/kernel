// SPDX-License-Identifier: GPL-2.0 OR BSD-3-Clause
/*
<<<<<<< HEAD
 * Copyright (C) 2018-2023 Intel Corporation
=======
 * Copyright (C) 2018-2024 Intel Corporation
>>>>>>> 2d5404ca
 */
#include <linux/dmi.h>
#include "iwl-trans.h"
#include "iwl-fh.h"
#include "iwl-context-info-gen3.h"
#include "internal.h"
#include "iwl-prph.h"

static const struct dmi_system_id dmi_force_scu_active_approved_list[] = {
	{ .ident = "DELL",
	  .matches = {
			DMI_MATCH(DMI_SYS_VENDOR, "Dell Inc."),
		},
	},
	{ .ident = "DELL",
	  .matches = {
			DMI_MATCH(DMI_SYS_VENDOR, "Alienware"),
		},
	},
	/* keep last */
	{}
};

static bool iwl_is_force_scu_active_approved(void)
{
	return !!dmi_check_system(dmi_force_scu_active_approved_list);
}

static void
iwl_pcie_ctxt_info_dbg_enable(struct iwl_trans *trans,
			      struct iwl_prph_scratch_hwm_cfg *dbg_cfg,
			      u32 *control_flags)
{
	enum iwl_fw_ini_allocation_id alloc_id = IWL_FW_INI_ALLOCATION_ID_DBGC1;
	struct iwl_fw_ini_allocation_tlv *fw_mon_cfg;
	u32 dbg_flags = 0;

	if (!iwl_trans_dbg_ini_valid(trans)) {
		struct iwl_dram_data *fw_mon = &trans->dbg.fw_mon;

		iwl_pcie_alloc_fw_monitor(trans, 0);

		if (fw_mon->size) {
			dbg_flags |= IWL_PRPH_SCRATCH_EDBG_DEST_DRAM;

			IWL_DEBUG_FW(trans,
				     "WRT: Applying DRAM buffer destination\n");

			dbg_cfg->hwm_base_addr = cpu_to_le64(fw_mon->physical);
			dbg_cfg->hwm_size = cpu_to_le32(fw_mon->size);
		}

		goto out;
	}

	fw_mon_cfg = &trans->dbg.fw_mon_cfg[alloc_id];

	switch (le32_to_cpu(fw_mon_cfg->buf_location)) {
	case IWL_FW_INI_LOCATION_SRAM_PATH:
		dbg_flags |= IWL_PRPH_SCRATCH_EDBG_DEST_INTERNAL;
		IWL_DEBUG_FW(trans,
				"WRT: Applying SMEM buffer destination\n");
		break;

	case IWL_FW_INI_LOCATION_NPK_PATH:
		dbg_flags |= IWL_PRPH_SCRATCH_EDBG_DEST_TB22DTF;
		IWL_DEBUG_FW(trans,
			     "WRT: Applying NPK buffer destination\n");
		break;

	case IWL_FW_INI_LOCATION_DRAM_PATH:
		if (trans->dbg.fw_mon_ini[alloc_id].num_frags) {
			struct iwl_dram_data *frag =
				&trans->dbg.fw_mon_ini[alloc_id].frags[0];
			dbg_flags |= IWL_PRPH_SCRATCH_EDBG_DEST_DRAM;
			dbg_cfg->hwm_base_addr = cpu_to_le64(frag->physical);
			dbg_cfg->hwm_size = cpu_to_le32(frag->size);
			dbg_cfg->debug_token_config = cpu_to_le32(trans->dbg.ucode_preset);
			IWL_DEBUG_FW(trans,
				     "WRT: Applying DRAM destination (debug_token_config=%u)\n",
				     dbg_cfg->debug_token_config);
			IWL_DEBUG_FW(trans,
				     "WRT: Applying DRAM destination (alloc_id=%u, num_frags=%u)\n",
				     alloc_id,
				     trans->dbg.fw_mon_ini[alloc_id].num_frags);
		}
		break;
	default:
		IWL_DEBUG_FW(trans, "WRT: Invalid buffer destination (%d)\n",
			     le32_to_cpu(fw_mon_cfg->buf_location));
	}
out:
	if (dbg_flags)
		*control_flags |= IWL_PRPH_SCRATCH_EARLY_DEBUG_EN | dbg_flags;
}

int iwl_pcie_ctxt_info_gen3_init(struct iwl_trans *trans,
				 const struct fw_img *fw)
{
	struct iwl_trans_pcie *trans_pcie = IWL_TRANS_GET_PCIE_TRANS(trans);
	struct iwl_context_info_gen3 *ctxt_info_gen3;
	struct iwl_prph_scratch *prph_scratch;
	struct iwl_prph_scratch_ctrl_cfg *prph_sc_ctrl;
	struct iwl_prph_info *prph_info;
	u32 control_flags = 0;
	int ret;
	int cmdq_size = max_t(u32, IWL_CMD_QUEUE_SIZE,
			      trans->cfg->min_txq_size);

	switch (trans_pcie->rx_buf_size) {
	case IWL_AMSDU_DEF:
		return -EINVAL;
	case IWL_AMSDU_2K:
		break;
	case IWL_AMSDU_4K:
		control_flags |= IWL_PRPH_SCRATCH_RB_SIZE_4K;
		break;
	case IWL_AMSDU_8K:
		control_flags |= IWL_PRPH_SCRATCH_RB_SIZE_4K;
		/* if firmware supports the ext size, tell it */
		control_flags |= IWL_PRPH_SCRATCH_RB_SIZE_EXT_8K;
		break;
	case IWL_AMSDU_12K:
		control_flags |= IWL_PRPH_SCRATCH_RB_SIZE_4K;
		/* if firmware supports the ext size, tell it */
		control_flags |= IWL_PRPH_SCRATCH_RB_SIZE_EXT_16K;
		break;
	}

	/* Allocate prph scratch */
	prph_scratch = dma_alloc_coherent(trans->dev, sizeof(*prph_scratch),
					  &trans_pcie->prph_scratch_dma_addr,
					  GFP_KERNEL);
	if (!prph_scratch)
		return -ENOMEM;

	prph_sc_ctrl = &prph_scratch->ctrl_cfg;

	prph_sc_ctrl->version.version = 0;
	prph_sc_ctrl->version.mac_id =
		cpu_to_le16((u16)trans->hw_rev);
	prph_sc_ctrl->version.size = cpu_to_le16(sizeof(*prph_scratch) / 4);

	control_flags |= IWL_PRPH_SCRATCH_MTR_MODE;
	control_flags |= IWL_PRPH_MTR_FORMAT_256B & IWL_PRPH_SCRATCH_MTR_FORMAT;

	if (trans->trans_cfg->imr_enabled)
		control_flags |= IWL_PRPH_SCRATCH_IMR_DEBUG_EN;

	if (CSR_HW_REV_TYPE(trans->hw_rev) == IWL_CFG_MAC_TYPE_GL &&
	    iwl_is_force_scu_active_approved()) {
		control_flags |= IWL_PRPH_SCRATCH_SCU_FORCE_ACTIVE;
		IWL_DEBUG_FW(trans,
			     "Context Info: Set SCU_FORCE_ACTIVE (0x%x) in control_flags\n",
			     IWL_PRPH_SCRATCH_SCU_FORCE_ACTIVE);
	}

	/* initialize RX default queue */
	prph_sc_ctrl->rbd_cfg.free_rbd_addr =
		cpu_to_le64(trans_pcie->rxq->bd_dma);

	iwl_pcie_ctxt_info_dbg_enable(trans, &prph_sc_ctrl->hwm_cfg,
				      &control_flags);
	prph_sc_ctrl->control.control_flags = cpu_to_le32(control_flags);

	/* initialize the Step equalizer data */
	prph_sc_ctrl->step_cfg.mbx_addr_0 = cpu_to_le32(trans->mbx_addr_0_step);
	prph_sc_ctrl->step_cfg.mbx_addr_1 = cpu_to_le32(trans->mbx_addr_1_step);

	/* allocate ucode sections in dram and set addresses */
	ret = iwl_pcie_init_fw_sec(trans, fw, &prph_scratch->dram);
	if (ret)
		goto err_free_prph_scratch;


	/* Allocate prph information
	 * currently we don't assign to the prph info anything, but it would get
	 * assigned later
	 *
	 * We also use the second half of this page to give the device some
	 * dummy TR/CR tail pointers - which shouldn't be necessary as we don't
	 * use this, but the hardware still reads/writes there and we can't let
	 * it go do that with a NULL pointer.
	 */
	BUILD_BUG_ON(sizeof(*prph_info) > PAGE_SIZE / 2);
	prph_info = dma_alloc_coherent(trans->dev, PAGE_SIZE,
				       &trans_pcie->prph_info_dma_addr,
				       GFP_KERNEL);
	if (!prph_info) {
		ret = -ENOMEM;
		goto err_free_prph_scratch;
	}

	/* Allocate context info */
	ctxt_info_gen3 = dma_alloc_coherent(trans->dev,
					    sizeof(*ctxt_info_gen3),
					    &trans_pcie->ctxt_info_dma_addr,
					    GFP_KERNEL);
	if (!ctxt_info_gen3) {
		ret = -ENOMEM;
		goto err_free_prph_info;
	}

	ctxt_info_gen3->prph_info_base_addr =
		cpu_to_le64(trans_pcie->prph_info_dma_addr);
	ctxt_info_gen3->prph_scratch_base_addr =
		cpu_to_le64(trans_pcie->prph_scratch_dma_addr);
	ctxt_info_gen3->prph_scratch_size =
		cpu_to_le32(sizeof(*prph_scratch));
	ctxt_info_gen3->cr_head_idx_arr_base_addr =
		cpu_to_le64(trans_pcie->rxq->rb_stts_dma);
	ctxt_info_gen3->tr_tail_idx_arr_base_addr =
		cpu_to_le64(trans_pcie->prph_info_dma_addr + PAGE_SIZE / 2);
	ctxt_info_gen3->cr_tail_idx_arr_base_addr =
		cpu_to_le64(trans_pcie->prph_info_dma_addr + 3 * PAGE_SIZE / 4);
	ctxt_info_gen3->mtr_base_addr =
		cpu_to_le64(trans_pcie->txqs.txq[trans_pcie->txqs.cmd.q_id]->dma_addr);
	ctxt_info_gen3->mcr_base_addr =
		cpu_to_le64(trans_pcie->rxq->used_bd_dma);
	ctxt_info_gen3->mtr_size =
		cpu_to_le16(TFD_QUEUE_CB_SIZE(cmdq_size));
	ctxt_info_gen3->mcr_size =
		cpu_to_le16(RX_QUEUE_CB_SIZE(trans->cfg->num_rbds));

	trans_pcie->ctxt_info_gen3 = ctxt_info_gen3;
	trans_pcie->prph_info = prph_info;
	trans_pcie->prph_scratch = prph_scratch;

	/* Allocate IML */
	trans_pcie->iml = dma_alloc_coherent(trans->dev, trans->iml_len,
					     &trans_pcie->iml_dma_addr,
					     GFP_KERNEL);
	if (!trans_pcie->iml) {
		ret = -ENOMEM;
		goto err_free_ctxt_info;
	}

	memcpy(trans_pcie->iml, trans->iml, trans->iml_len);

	iwl_enable_fw_load_int_ctx_info(trans);

	/* kick FW self load */
	iwl_write64(trans, CSR_CTXT_INFO_ADDR,
		    trans_pcie->ctxt_info_dma_addr);
	iwl_write64(trans, CSR_IML_DATA_ADDR,
		    trans_pcie->iml_dma_addr);
	iwl_write32(trans, CSR_IML_SIZE_ADDR, trans->iml_len);

	iwl_set_bit(trans, CSR_CTXT_INFO_BOOT_CTRL,
		    CSR_AUTO_FUNC_BOOT_ENA);

	return 0;

err_free_ctxt_info:
	dma_free_coherent(trans->dev, sizeof(*trans_pcie->ctxt_info_gen3),
			  trans_pcie->ctxt_info_gen3,
			  trans_pcie->ctxt_info_dma_addr);
	trans_pcie->ctxt_info_gen3 = NULL;
err_free_prph_info:
	dma_free_coherent(trans->dev, PAGE_SIZE, prph_info,
			  trans_pcie->prph_info_dma_addr);

err_free_prph_scratch:
	dma_free_coherent(trans->dev,
			  sizeof(*prph_scratch),
			prph_scratch,
			trans_pcie->prph_scratch_dma_addr);
	return ret;

}

void iwl_pcie_ctxt_info_gen3_free(struct iwl_trans *trans, bool alive)
{
	struct iwl_trans_pcie *trans_pcie = IWL_TRANS_GET_PCIE_TRANS(trans);

	if (trans_pcie->iml) {
		dma_free_coherent(trans->dev, trans->iml_len, trans_pcie->iml,
				  trans_pcie->iml_dma_addr);
		trans_pcie->iml_dma_addr = 0;
		trans_pcie->iml = NULL;
	}

	iwl_pcie_ctxt_info_free_fw_img(trans);

	if (alive)
		return;

	if (!trans_pcie->ctxt_info_gen3)
		return;

	/* ctxt_info_gen3 and prph_scratch are still needed for PNVM load */
	dma_free_coherent(trans->dev, sizeof(*trans_pcie->ctxt_info_gen3),
			  trans_pcie->ctxt_info_gen3,
			  trans_pcie->ctxt_info_dma_addr);
	trans_pcie->ctxt_info_dma_addr = 0;
	trans_pcie->ctxt_info_gen3 = NULL;

	dma_free_coherent(trans->dev, sizeof(*trans_pcie->prph_scratch),
			  trans_pcie->prph_scratch,
			  trans_pcie->prph_scratch_dma_addr);
	trans_pcie->prph_scratch_dma_addr = 0;
	trans_pcie->prph_scratch = NULL;

	/* this is needed for the entire lifetime */
	dma_free_coherent(trans->dev, PAGE_SIZE, trans_pcie->prph_info,
			  trans_pcie->prph_info_dma_addr);
	trans_pcie->prph_info_dma_addr = 0;
	trans_pcie->prph_info = NULL;
}

static int iwl_pcie_load_payloads_continuously(struct iwl_trans *trans,
					       const struct iwl_pnvm_image *pnvm_data,
					       struct iwl_dram_data *dram)
{
	u32 len, len0, len1;

	if (pnvm_data->n_chunks != UNFRAGMENTED_PNVM_PAYLOADS_NUMBER) {
		IWL_DEBUG_FW(trans, "expected 2 payloads, got %d.\n",
			     pnvm_data->n_chunks);
		return -EINVAL;
	}

	len0 = pnvm_data->chunks[0].len;
	len1 = pnvm_data->chunks[1].len;
	if (len1 > 0xFFFFFFFF - len0) {
		IWL_DEBUG_FW(trans, "sizes of payloads overflow.\n");
		return -EINVAL;
	}
	len = len0 + len1;

	dram->block = iwl_pcie_ctxt_info_dma_alloc_coherent(trans, len,
							    &dram->physical);
	if (!dram->block) {
		IWL_DEBUG_FW(trans, "Failed to allocate PNVM DMA.\n");
		return -ENOMEM;
	}

	dram->size = len;
	memcpy(dram->block, pnvm_data->chunks[0].data, len0);
	memcpy((u8 *)dram->block + len0, pnvm_data->chunks[1].data, len1);

	return 0;
}

static int iwl_pcie_load_payloads_segments
				(struct iwl_trans *trans,
				 struct iwl_dram_regions *dram_regions,
				 const struct iwl_pnvm_image *pnvm_data)
{
	struct iwl_dram_data *cur_payload_dram = &dram_regions->drams[0];
	struct iwl_dram_data *desc_dram = &dram_regions->prph_scratch_mem_desc;
	struct iwl_prph_scrath_mem_desc_addr_array *addresses;
	const void *data;
	u32 len;
	int i;

	/* allocate and init DRAM descriptors array */
	len = sizeof(struct iwl_prph_scrath_mem_desc_addr_array);
	desc_dram->block = iwl_pcie_ctxt_info_dma_alloc_coherent
						(trans,
						 len,
						 &desc_dram->physical);
	if (!desc_dram->block) {
		IWL_DEBUG_FW(trans, "Failed to allocate PNVM DMA.\n");
		return -ENOMEM;
	}
	desc_dram->size = len;
	memset(desc_dram->block, 0, len);

	/* allocate DRAM region for each payload */
	dram_regions->n_regions = 0;
	for (i = 0; i < pnvm_data->n_chunks; i++) {
		len = pnvm_data->chunks[i].len;
		data = pnvm_data->chunks[i].data;

		if (iwl_pcie_ctxt_info_alloc_dma(trans,
						 data,
						 len,
						 cur_payload_dram)) {
			iwl_trans_pcie_free_pnvm_dram_regions(dram_regions,
							      trans->dev);
			return -ENOMEM;
		}

		dram_regions->n_regions++;
		cur_payload_dram++;
	}

	/* fill desc with the DRAM payloads addresses */
	addresses = desc_dram->block;
	for (i = 0; i < pnvm_data->n_chunks; i++) {
		addresses->mem_descs[i] =
			cpu_to_le64(dram_regions->drams[i].physical);
	}

	return 0;

}

int iwl_trans_pcie_ctx_info_gen3_load_pnvm(struct iwl_trans *trans,
					   const struct iwl_pnvm_image *pnvm_payloads,
					   const struct iwl_ucode_capabilities *capa)
{
	struct iwl_trans_pcie *trans_pcie = IWL_TRANS_GET_PCIE_TRANS(trans);
	struct iwl_prph_scratch_ctrl_cfg *prph_sc_ctrl =
		&trans_pcie->prph_scratch->ctrl_cfg;
	struct iwl_dram_regions *dram_regions = &trans_pcie->pnvm_data;
	int ret = 0;

	/* only allocate the DRAM if not allocated yet */
	if (trans->pnvm_loaded)
		return 0;

	if (WARN_ON(prph_sc_ctrl->pnvm_cfg.pnvm_size))
		return -EBUSY;

	if (trans->trans_cfg->device_family < IWL_DEVICE_FAMILY_AX210)
		return 0;

	if (!pnvm_payloads->n_chunks) {
		IWL_DEBUG_FW(trans, "no payloads\n");
		return -EINVAL;
	}

	/* save payloads in several DRAM sections */
	if (fw_has_capa(capa, IWL_UCODE_TLV_CAPA_FRAGMENTED_PNVM_IMG)) {
		ret = iwl_pcie_load_payloads_segments(trans,
						      dram_regions,
						      pnvm_payloads);
		if (!ret)
			trans->pnvm_loaded = true;
	} else {
		/* save only in one DRAM section */
		ret = iwl_pcie_load_payloads_continuously
						(trans,
						 pnvm_payloads,
						 &dram_regions->drams[0]);
		if (!ret) {
			dram_regions->n_regions = 1;
			trans->pnvm_loaded = true;
		}
	}

	return ret;
}

static inline size_t
iwl_dram_regions_size(const struct iwl_dram_regions *dram_regions)
{
	size_t total_size = 0;
	int i;

	for (i = 0; i < dram_regions->n_regions; i++)
		total_size += dram_regions->drams[i].size;

	return total_size;
}

static void iwl_pcie_set_pnvm_segments(struct iwl_trans *trans)
{
	struct iwl_trans_pcie *trans_pcie = IWL_TRANS_GET_PCIE_TRANS(trans);
	struct iwl_prph_scratch_ctrl_cfg *prph_sc_ctrl =
		&trans_pcie->prph_scratch->ctrl_cfg;
	struct iwl_dram_regions *dram_regions = &trans_pcie->pnvm_data;

	prph_sc_ctrl->pnvm_cfg.pnvm_base_addr =
		cpu_to_le64(dram_regions->prph_scratch_mem_desc.physical);
	prph_sc_ctrl->pnvm_cfg.pnvm_size =
		cpu_to_le32(iwl_dram_regions_size(dram_regions));
}

static void iwl_pcie_set_continuous_pnvm(struct iwl_trans *trans)
{
	struct iwl_trans_pcie *trans_pcie = IWL_TRANS_GET_PCIE_TRANS(trans);
	struct iwl_prph_scratch_ctrl_cfg *prph_sc_ctrl =
		&trans_pcie->prph_scratch->ctrl_cfg;

	prph_sc_ctrl->pnvm_cfg.pnvm_base_addr =
		cpu_to_le64(trans_pcie->pnvm_data.drams[0].physical);
	prph_sc_ctrl->pnvm_cfg.pnvm_size =
		cpu_to_le32(trans_pcie->pnvm_data.drams[0].size);
<<<<<<< HEAD
}

void iwl_trans_pcie_ctx_info_gen3_set_pnvm(struct iwl_trans *trans,
					   const struct iwl_ucode_capabilities *capa)
{
	if (trans->trans_cfg->device_family < IWL_DEVICE_FAMILY_AX210)
		return;

	if (fw_has_capa(capa, IWL_UCODE_TLV_CAPA_FRAGMENTED_PNVM_IMG))
		iwl_pcie_set_pnvm_segments(trans);
	else
		iwl_pcie_set_continuous_pnvm(trans);
}

=======
}

void iwl_trans_pcie_ctx_info_gen3_set_pnvm(struct iwl_trans *trans,
					   const struct iwl_ucode_capabilities *capa)
{
	if (trans->trans_cfg->device_family < IWL_DEVICE_FAMILY_AX210)
		return;

	if (fw_has_capa(capa, IWL_UCODE_TLV_CAPA_FRAGMENTED_PNVM_IMG))
		iwl_pcie_set_pnvm_segments(trans);
	else
		iwl_pcie_set_continuous_pnvm(trans);
}

>>>>>>> 2d5404ca
int iwl_trans_pcie_ctx_info_gen3_load_reduce_power(struct iwl_trans *trans,
						   const struct iwl_pnvm_image *payloads,
						   const struct iwl_ucode_capabilities *capa)
{
	struct iwl_trans_pcie *trans_pcie = IWL_TRANS_GET_PCIE_TRANS(trans);
	struct iwl_prph_scratch_ctrl_cfg *prph_sc_ctrl =
		&trans_pcie->prph_scratch->ctrl_cfg;
	struct iwl_dram_regions *dram_regions = &trans_pcie->reduced_tables_data;
	int ret = 0;

	/* only allocate the DRAM if not allocated yet */
	if (trans->reduce_power_loaded)
		return 0;

	if (trans->trans_cfg->device_family < IWL_DEVICE_FAMILY_AX210)
		return 0;

	if (WARN_ON(prph_sc_ctrl->reduce_power_cfg.size))
		return -EBUSY;

	if (!payloads->n_chunks) {
		IWL_DEBUG_FW(trans, "no payloads\n");
		return -EINVAL;
	}

	/* save payloads in several DRAM sections */
	if (fw_has_capa(capa, IWL_UCODE_TLV_CAPA_FRAGMENTED_PNVM_IMG)) {
		ret = iwl_pcie_load_payloads_segments(trans,
						      dram_regions,
						      payloads);
		if (!ret)
			trans->reduce_power_loaded = true;
	} else {
		/* save only in one DRAM section */
		ret = iwl_pcie_load_payloads_continuously
						(trans,
						 payloads,
						 &dram_regions->drams[0]);
		if (!ret) {
			dram_regions->n_regions = 1;
			trans->reduce_power_loaded = true;
		}
	}

	return ret;
}

static void iwl_pcie_set_reduce_power_segments(struct iwl_trans *trans)
{
	struct iwl_trans_pcie *trans_pcie = IWL_TRANS_GET_PCIE_TRANS(trans);
	struct iwl_prph_scratch_ctrl_cfg *prph_sc_ctrl =
		&trans_pcie->prph_scratch->ctrl_cfg;
	struct iwl_dram_regions *dram_regions = &trans_pcie->reduced_tables_data;

	prph_sc_ctrl->reduce_power_cfg.base_addr =
		cpu_to_le64(dram_regions->prph_scratch_mem_desc.physical);
	prph_sc_ctrl->reduce_power_cfg.size =
		cpu_to_le32(iwl_dram_regions_size(dram_regions));
}

static void iwl_pcie_set_continuous_reduce_power(struct iwl_trans *trans)
{
	struct iwl_trans_pcie *trans_pcie = IWL_TRANS_GET_PCIE_TRANS(trans);
	struct iwl_prph_scratch_ctrl_cfg *prph_sc_ctrl =
		&trans_pcie->prph_scratch->ctrl_cfg;

	prph_sc_ctrl->reduce_power_cfg.base_addr =
		cpu_to_le64(trans_pcie->reduced_tables_data.drams[0].physical);
	prph_sc_ctrl->reduce_power_cfg.size =
		cpu_to_le32(trans_pcie->reduced_tables_data.drams[0].size);
}

void
iwl_trans_pcie_ctx_info_gen3_set_reduce_power(struct iwl_trans *trans,
					      const struct iwl_ucode_capabilities *capa)
{
	if (trans->trans_cfg->device_family < IWL_DEVICE_FAMILY_AX210)
		return;

	if (fw_has_capa(capa, IWL_UCODE_TLV_CAPA_FRAGMENTED_PNVM_IMG))
		iwl_pcie_set_reduce_power_segments(trans);
	else
		iwl_pcie_set_continuous_reduce_power(trans);
}
<|MERGE_RESOLUTION|>--- conflicted
+++ resolved
@@ -1,10 +1,6 @@
 // SPDX-License-Identifier: GPL-2.0 OR BSD-3-Clause
 /*
-<<<<<<< HEAD
- * Copyright (C) 2018-2023 Intel Corporation
-=======
  * Copyright (C) 2018-2024 Intel Corporation
->>>>>>> 2d5404ca
  */
 #include <linux/dmi.h>
 #include "iwl-trans.h"
@@ -486,7 +482,6 @@
 		cpu_to_le64(trans_pcie->pnvm_data.drams[0].physical);
 	prph_sc_ctrl->pnvm_cfg.pnvm_size =
 		cpu_to_le32(trans_pcie->pnvm_data.drams[0].size);
-<<<<<<< HEAD
 }
 
 void iwl_trans_pcie_ctx_info_gen3_set_pnvm(struct iwl_trans *trans,
@@ -501,22 +496,6 @@
 		iwl_pcie_set_continuous_pnvm(trans);
 }
 
-=======
-}
-
-void iwl_trans_pcie_ctx_info_gen3_set_pnvm(struct iwl_trans *trans,
-					   const struct iwl_ucode_capabilities *capa)
-{
-	if (trans->trans_cfg->device_family < IWL_DEVICE_FAMILY_AX210)
-		return;
-
-	if (fw_has_capa(capa, IWL_UCODE_TLV_CAPA_FRAGMENTED_PNVM_IMG))
-		iwl_pcie_set_pnvm_segments(trans);
-	else
-		iwl_pcie_set_continuous_pnvm(trans);
-}
-
->>>>>>> 2d5404ca
 int iwl_trans_pcie_ctx_info_gen3_load_reduce_power(struct iwl_trans *trans,
 						   const struct iwl_pnvm_image *payloads,
 						   const struct iwl_ucode_capabilities *capa)
