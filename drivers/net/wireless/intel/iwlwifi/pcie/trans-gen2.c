--- conflicted
+++ resolved
@@ -514,12 +514,9 @@
 	} else {
 		iwl_write_prph(trans, UREG_CPU_INIT_RUN, 1);
 	}
-<<<<<<< HEAD
-=======
 
 	if (keep_ram_busy)
 		iwl_pcie_spin_for_iml(trans);
->>>>>>> eb3cdb58
 
 	/* re-check RF-Kill state since we may have missed the interrupt */
 	hw_rfkill = iwl_pcie_check_hw_rf_kill(trans);
