--- conflicted
+++ resolved
@@ -1091,33 +1091,6 @@
 	u8 addr;
 };
 
-<<<<<<< HEAD
-static const struct iwl_causes_list causes_list_common[] = {
-	{MSIX_FH_INT_CAUSES_D2S_CH0_NUM,	CSR_MSIX_FH_INT_MASK_AD, 0},
-	{MSIX_FH_INT_CAUSES_D2S_CH1_NUM,	CSR_MSIX_FH_INT_MASK_AD, 0x1},
-	{MSIX_FH_INT_CAUSES_S2D,		CSR_MSIX_FH_INT_MASK_AD, 0x3},
-	{MSIX_FH_INT_CAUSES_FH_ERR,		CSR_MSIX_FH_INT_MASK_AD, 0x5},
-	{MSIX_HW_INT_CAUSES_REG_ALIVE,		CSR_MSIX_HW_INT_MASK_AD, 0x10},
-	{MSIX_HW_INT_CAUSES_REG_WAKEUP,		CSR_MSIX_HW_INT_MASK_AD, 0x11},
-	{MSIX_HW_INT_CAUSES_REG_RESET_DONE,	CSR_MSIX_HW_INT_MASK_AD, 0x12},
-	{MSIX_HW_INT_CAUSES_REG_CT_KILL,	CSR_MSIX_HW_INT_MASK_AD, 0x16},
-	{MSIX_HW_INT_CAUSES_REG_RF_KILL,	CSR_MSIX_HW_INT_MASK_AD, 0x17},
-	{MSIX_HW_INT_CAUSES_REG_PERIODIC,	CSR_MSIX_HW_INT_MASK_AD, 0x18},
-	{MSIX_HW_INT_CAUSES_REG_SCD,		CSR_MSIX_HW_INT_MASK_AD, 0x2A},
-	{MSIX_HW_INT_CAUSES_REG_FH_TX,		CSR_MSIX_HW_INT_MASK_AD, 0x2B},
-	{MSIX_HW_INT_CAUSES_REG_HW_ERR,		CSR_MSIX_HW_INT_MASK_AD, 0x2D},
-	{MSIX_HW_INT_CAUSES_REG_HAP,		CSR_MSIX_HW_INT_MASK_AD, 0x2E},
-};
-
-static const struct iwl_causes_list causes_list_pre_bz[] = {
-	{MSIX_HW_INT_CAUSES_REG_SW_ERR,		CSR_MSIX_HW_INT_MASK_AD, 0x29},
-};
-
-static const struct iwl_causes_list causes_list_bz[] = {
-	{MSIX_HW_INT_CAUSES_REG_SW_ERR_BZ,	CSR_MSIX_HW_INT_MASK_AD, 0x15},
-};
-
-=======
 #define IWL_CAUSE(reg, mask)						\
 	{								\
 		.mask_reg = reg,					\
@@ -1153,7 +1126,6 @@
 	IWL_CAUSE(CSR_MSIX_HW_INT_MASK_AD, MSIX_HW_INT_CAUSES_REG_SW_ERR_BZ),
 };
 
->>>>>>> eb3cdb58
 static void iwl_pcie_map_list(struct iwl_trans *trans,
 			      const struct iwl_causes_list *causes,
 			      int arr_size, int val)
@@ -1163,11 +1135,7 @@
 	for (i = 0; i < arr_size; i++) {
 		iwl_write8(trans, CSR_MSIX_IVAR(causes[i].addr), val);
 		iwl_clear_bit(trans, causes[i].mask_reg,
-<<<<<<< HEAD
-			      causes[i].cause_num);
-=======
 			      BIT(causes[i].bit));
->>>>>>> eb3cdb58
 	}
 }
 
