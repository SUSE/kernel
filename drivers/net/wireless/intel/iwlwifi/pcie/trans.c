// SPDX-License-Identifier: GPL-2.0 OR BSD-3-Clause
/*
<<<<<<< HEAD
 * Copyright (C) 2007-2015, 2018-2023 Intel Corporation
=======
 * Copyright (C) 2007-2015, 2018-2024 Intel Corporation
>>>>>>> 2d5404ca
 * Copyright (C) 2013-2015 Intel Mobile Communications GmbH
 * Copyright (C) 2016-2017 Intel Deutschland GmbH
 */
#include <linux/pci.h>
#include <linux/interrupt.h>
#include <linux/debugfs.h>
#include <linux/sched.h>
#include <linux/bitops.h>
#include <linux/gfp.h>
#include <linux/vmalloc.h>
#include <linux/module.h>
#include <linux/wait.h>
#include <linux/seq_file.h>

#include "iwl-drv.h"
#include "iwl-trans.h"
#include "iwl-csr.h"
#include "iwl-prph.h"
#include "iwl-scd.h"
#include "iwl-agn-hw.h"
#include "fw/error-dump.h"
#include "fw/dbg.h"
#include "fw/api/tx.h"
#include "mei/iwl-mei.h"
#include "internal.h"
#include "iwl-fh.h"
#include "iwl-context-info-gen3.h"

/* extended range in FW SRAM */
#define IWL_FW_MEM_EXTENDED_START	0x40000
#define IWL_FW_MEM_EXTENDED_END		0x57FFF

void iwl_trans_pcie_dump_regs(struct iwl_trans *trans)
{
#define PCI_DUMP_SIZE		352
#define PCI_MEM_DUMP_SIZE	64
#define PCI_PARENT_DUMP_SIZE	524
#define PREFIX_LEN		32
	struct iwl_trans_pcie *trans_pcie = IWL_TRANS_GET_PCIE_TRANS(trans);
	struct pci_dev *pdev = trans_pcie->pci_dev;
	u32 i, pos, alloc_size, *ptr, *buf;
	char *prefix;

	if (trans_pcie->pcie_dbg_dumped_once)
		return;

	/* Should be a multiple of 4 */
	BUILD_BUG_ON(PCI_DUMP_SIZE > 4096 || PCI_DUMP_SIZE & 0x3);
	BUILD_BUG_ON(PCI_MEM_DUMP_SIZE > 4096 || PCI_MEM_DUMP_SIZE & 0x3);
	BUILD_BUG_ON(PCI_PARENT_DUMP_SIZE > 4096 || PCI_PARENT_DUMP_SIZE & 0x3);

	/* Alloc a max size buffer */
	alloc_size = PCI_ERR_ROOT_ERR_SRC +  4 + PREFIX_LEN;
	alloc_size = max_t(u32, alloc_size, PCI_DUMP_SIZE + PREFIX_LEN);
	alloc_size = max_t(u32, alloc_size, PCI_MEM_DUMP_SIZE + PREFIX_LEN);
	alloc_size = max_t(u32, alloc_size, PCI_PARENT_DUMP_SIZE + PREFIX_LEN);

	buf = kmalloc(alloc_size, GFP_ATOMIC);
	if (!buf)
		return;
	prefix = (char *)buf + alloc_size - PREFIX_LEN;

	IWL_ERR(trans, "iwlwifi transaction failed, dumping registers\n");

	/* Print wifi device registers */
	sprintf(prefix, "iwlwifi %s: ", pci_name(pdev));
	IWL_ERR(trans, "iwlwifi device config registers:\n");
	for (i = 0, ptr = buf; i < PCI_DUMP_SIZE; i += 4, ptr++)
		if (pci_read_config_dword(pdev, i, ptr))
			goto err_read;
	print_hex_dump(KERN_ERR, prefix, DUMP_PREFIX_OFFSET, 32, 4, buf, i, 0);

	IWL_ERR(trans, "iwlwifi device memory mapped registers:\n");
	for (i = 0, ptr = buf; i < PCI_MEM_DUMP_SIZE; i += 4, ptr++)
		*ptr = iwl_read32(trans, i);
	print_hex_dump(KERN_ERR, prefix, DUMP_PREFIX_OFFSET, 32, 4, buf, i, 0);

	pos = pci_find_ext_capability(pdev, PCI_EXT_CAP_ID_ERR);
	if (pos) {
		IWL_ERR(trans, "iwlwifi device AER capability structure:\n");
		for (i = 0, ptr = buf; i < PCI_ERR_ROOT_COMMAND; i += 4, ptr++)
			if (pci_read_config_dword(pdev, pos + i, ptr))
				goto err_read;
		print_hex_dump(KERN_ERR, prefix, DUMP_PREFIX_OFFSET,
			       32, 4, buf, i, 0);
	}

	/* Print parent device registers next */
	if (!pdev->bus->self)
		goto out;

	pdev = pdev->bus->self;
	sprintf(prefix, "iwlwifi %s: ", pci_name(pdev));

	IWL_ERR(trans, "iwlwifi parent port (%s) config registers:\n",
		pci_name(pdev));
	for (i = 0, ptr = buf; i < PCI_PARENT_DUMP_SIZE; i += 4, ptr++)
		if (pci_read_config_dword(pdev, i, ptr))
			goto err_read;
	print_hex_dump(KERN_ERR, prefix, DUMP_PREFIX_OFFSET, 32, 4, buf, i, 0);

	/* Print root port AER registers */
	pos = 0;
	pdev = pcie_find_root_port(pdev);
	if (pdev)
		pos = pci_find_ext_capability(pdev, PCI_EXT_CAP_ID_ERR);
	if (pos) {
		IWL_ERR(trans, "iwlwifi root port (%s) AER cap structure:\n",
			pci_name(pdev));
		sprintf(prefix, "iwlwifi %s: ", pci_name(pdev));
		for (i = 0, ptr = buf; i <= PCI_ERR_ROOT_ERR_SRC; i += 4, ptr++)
			if (pci_read_config_dword(pdev, pos + i, ptr))
				goto err_read;
		print_hex_dump(KERN_ERR, prefix, DUMP_PREFIX_OFFSET, 32,
			       4, buf, i, 0);
	}
	goto out;

err_read:
	print_hex_dump(KERN_ERR, prefix, DUMP_PREFIX_OFFSET, 32, 4, buf, i, 0);
	IWL_ERR(trans, "Read failed at 0x%X\n", i);
out:
	trans_pcie->pcie_dbg_dumped_once = 1;
	kfree(buf);
}

int iwl_trans_pcie_sw_reset(struct iwl_trans *trans, bool retake_ownership)
{
	/* Reset entire device - do controller reset (results in SHRD_HW_RST) */
	if (trans->trans_cfg->device_family >= IWL_DEVICE_FAMILY_BZ) {
		iwl_set_bit(trans, CSR_GP_CNTRL,
			    CSR_GP_CNTRL_REG_FLAG_SW_RESET);
		usleep_range(10000, 20000);
	} else {
		iwl_set_bit(trans, CSR_RESET,
			    CSR_RESET_REG_FLAG_SW_RESET);
		usleep_range(5000, 6000);
	}

	if (retake_ownership)
		return iwl_pcie_prepare_card_hw(trans);

	return 0;
}

static void iwl_pcie_free_fw_monitor(struct iwl_trans *trans)
{
	struct iwl_dram_data *fw_mon = &trans->dbg.fw_mon;

	if (!fw_mon->size)
		return;

	dma_free_coherent(trans->dev, fw_mon->size, fw_mon->block,
			  fw_mon->physical);

	fw_mon->block = NULL;
	fw_mon->physical = 0;
	fw_mon->size = 0;
}

static void iwl_pcie_alloc_fw_monitor_block(struct iwl_trans *trans,
					    u8 max_power)
{
	struct iwl_dram_data *fw_mon = &trans->dbg.fw_mon;
	void *block = NULL;
	dma_addr_t physical = 0;
	u32 size = 0;
	u8 power;

	if (fw_mon->size) {
		memset(fw_mon->block, 0, fw_mon->size);
		return;
	}

	/* need at least 2 KiB, so stop at 11 */
	for (power = max_power; power >= 11; power--) {
		size = BIT(power);
		block = dma_alloc_coherent(trans->dev, size, &physical,
					   GFP_KERNEL | __GFP_NOWARN);
		if (!block)
			continue;

		IWL_INFO(trans,
			 "Allocated 0x%08x bytes for firmware monitor.\n",
			 size);
		break;
	}

	if (WARN_ON_ONCE(!block))
		return;

	if (power != max_power)
		IWL_ERR(trans,
			"Sorry - debug buffer is only %luK while you requested %luK\n",
			(unsigned long)BIT(power - 10),
			(unsigned long)BIT(max_power - 10));

	fw_mon->block = block;
	fw_mon->physical = physical;
	fw_mon->size = size;
}

void iwl_pcie_alloc_fw_monitor(struct iwl_trans *trans, u8 max_power)
{
	if (!max_power) {
		/* default max_power is maximum */
		max_power = 26;
	} else {
		max_power += 11;
	}

	if (WARN(max_power > 26,
		 "External buffer size for monitor is too big %d, check the FW TLV\n",
		 max_power))
		return;

	iwl_pcie_alloc_fw_monitor_block(trans, max_power);
}

static u32 iwl_trans_pcie_read_shr(struct iwl_trans *trans, u32 reg)
{
	iwl_write32(trans, HEEP_CTRL_WRD_PCIEX_CTRL_REG,
		    ((reg & 0x0000ffff) | (2 << 28)));
	return iwl_read32(trans, HEEP_CTRL_WRD_PCIEX_DATA_REG);
}

static void iwl_trans_pcie_write_shr(struct iwl_trans *trans, u32 reg, u32 val)
{
	iwl_write32(trans, HEEP_CTRL_WRD_PCIEX_DATA_REG, val);
	iwl_write32(trans, HEEP_CTRL_WRD_PCIEX_CTRL_REG,
		    ((reg & 0x0000ffff) | (3 << 28)));
}

static void iwl_pcie_set_pwr(struct iwl_trans *trans, bool vaux)
{
	if (trans->cfg->apmg_not_supported)
		return;

	if (vaux && pci_pme_capable(to_pci_dev(trans->dev), PCI_D3cold))
		iwl_set_bits_mask_prph(trans, APMG_PS_CTRL_REG,
				       APMG_PS_CTRL_VAL_PWR_SRC_VAUX,
				       ~APMG_PS_CTRL_MSK_PWR_SRC);
	else
		iwl_set_bits_mask_prph(trans, APMG_PS_CTRL_REG,
				       APMG_PS_CTRL_VAL_PWR_SRC_VMAIN,
				       ~APMG_PS_CTRL_MSK_PWR_SRC);
}

/* PCI registers */
#define PCI_CFG_RETRY_TIMEOUT	0x041

void iwl_pcie_apm_config(struct iwl_trans *trans)
{
	struct iwl_trans_pcie *trans_pcie = IWL_TRANS_GET_PCIE_TRANS(trans);
	u16 lctl;
	u16 cap;

	/*
	 * L0S states have been found to be unstable with our devices
	 * and in newer hardware they are not officially supported at
	 * all, so we must always set the L0S_DISABLED bit.
	 */
	iwl_set_bit(trans, CSR_GIO_REG, CSR_GIO_REG_VAL_L0S_DISABLED);

	pcie_capability_read_word(trans_pcie->pci_dev, PCI_EXP_LNKCTL, &lctl);
	trans->pm_support = !(lctl & PCI_EXP_LNKCTL_ASPM_L0S);

	pcie_capability_read_word(trans_pcie->pci_dev, PCI_EXP_DEVCTL2, &cap);
	trans->ltr_enabled = cap & PCI_EXP_DEVCTL2_LTR_EN;
	IWL_DEBUG_POWER(trans, "L1 %sabled - LTR %sabled\n",
			(lctl & PCI_EXP_LNKCTL_ASPM_L1) ? "En" : "Dis",
			trans->ltr_enabled ? "En" : "Dis");
}

/*
 * Start up NIC's basic functionality after it has been reset
 * (e.g. after platform boot, or shutdown via iwl_pcie_apm_stop())
 * NOTE:  This does not load uCode nor start the embedded processor
 */
static int iwl_pcie_apm_init(struct iwl_trans *trans)
{
	int ret;

	IWL_DEBUG_INFO(trans, "Init card's basic functions\n");

	/*
	 * Use "set_bit" below rather than "write", to preserve any hardware
	 * bits already set by default after reset.
	 */

	/* Disable L0S exit timer (platform NMI Work/Around) */
	if (trans->trans_cfg->device_family < IWL_DEVICE_FAMILY_8000)
		iwl_set_bit(trans, CSR_GIO_CHICKEN_BITS,
			    CSR_GIO_CHICKEN_BITS_REG_BIT_DIS_L0S_EXIT_TIMER);

	/*
	 * Disable L0s without affecting L1;
	 *  don't wait for ICH L0s (ICH bug W/A)
	 */
	iwl_set_bit(trans, CSR_GIO_CHICKEN_BITS,
		    CSR_GIO_CHICKEN_BITS_REG_BIT_L1A_NO_L0S_RX);

	/* Set FH wait threshold to maximum (HW error during stress W/A) */
	iwl_set_bit(trans, CSR_DBG_HPET_MEM_REG, CSR_DBG_HPET_MEM_REG_VAL);

	/*
	 * Enable HAP INTA (interrupt from management bus) to
	 * wake device's PCI Express link L1a -> L0s
	 */
	iwl_set_bit(trans, CSR_HW_IF_CONFIG_REG,
		    CSR_HW_IF_CONFIG_REG_BIT_HAP_WAKE_L1A);

	iwl_pcie_apm_config(trans);

	/* Configure analog phase-lock-loop before activating to D0A */
	if (trans->trans_cfg->base_params->pll_cfg)
		iwl_set_bit(trans, CSR_ANA_PLL_CFG, CSR50_ANA_PLL_CFG_VAL);

	ret = iwl_finish_nic_init(trans);
	if (ret)
		return ret;

	if (trans->cfg->host_interrupt_operation_mode) {
		/*
		 * This is a bit of an abuse - This is needed for 7260 / 3160
		 * only check host_interrupt_operation_mode even if this is
		 * not related to host_interrupt_operation_mode.
		 *
		 * Enable the oscillator to count wake up time for L1 exit. This
		 * consumes slightly more power (100uA) - but allows to be sure
		 * that we wake up from L1 on time.
		 *
		 * This looks weird: read twice the same register, discard the
		 * value, set a bit, and yet again, read that same register
		 * just to discard the value. But that's the way the hardware
		 * seems to like it.
		 */
		iwl_read_prph(trans, OSC_CLK);
		iwl_read_prph(trans, OSC_CLK);
		iwl_set_bits_prph(trans, OSC_CLK, OSC_CLK_FORCE_CONTROL);
		iwl_read_prph(trans, OSC_CLK);
		iwl_read_prph(trans, OSC_CLK);
	}

	/*
	 * Enable DMA clock and wait for it to stabilize.
	 *
	 * Write to "CLK_EN_REG"; "1" bits enable clocks, while "0"
	 * bits do not disable clocks.  This preserves any hardware
	 * bits already set by default in "CLK_CTRL_REG" after reset.
	 */
	if (!trans->cfg->apmg_not_supported) {
		iwl_write_prph(trans, APMG_CLK_EN_REG,
			       APMG_CLK_VAL_DMA_CLK_RQT);
		udelay(20);

		/* Disable L1-Active */
		iwl_set_bits_prph(trans, APMG_PCIDEV_STT_REG,
				  APMG_PCIDEV_STT_VAL_L1_ACT_DIS);

		/* Clear the interrupt in APMG if the NIC is in RFKILL */
		iwl_write_prph(trans, APMG_RTC_INT_STT_REG,
			       APMG_RTC_INT_STT_RFKILL);
	}

	set_bit(STATUS_DEVICE_ENABLED, &trans->status);

	return 0;
}

/*
 * Enable LP XTAL to avoid HW bug where device may consume much power if
 * FW is not loaded after device reset. LP XTAL is disabled by default
 * after device HW reset. Do it only if XTAL is fed by internal source.
 * Configure device's "persistence" mode to avoid resetting XTAL again when
 * SHRD_HW_RST occurs in S3.
 */
static void iwl_pcie_apm_lp_xtal_enable(struct iwl_trans *trans)
{
	int ret;
	u32 apmg_gp1_reg;
	u32 apmg_xtal_cfg_reg;
	u32 dl_cfg_reg;

	/* Force XTAL ON */
	__iwl_trans_pcie_set_bit(trans, CSR_GP_CNTRL,
				 CSR_GP_CNTRL_REG_FLAG_XTAL_ON);

	ret = iwl_trans_pcie_sw_reset(trans, true);

	if (!ret)
		ret = iwl_finish_nic_init(trans);

	if (WARN_ON(ret)) {
		/* Release XTAL ON request */
		__iwl_trans_pcie_clear_bit(trans, CSR_GP_CNTRL,
					   CSR_GP_CNTRL_REG_FLAG_XTAL_ON);
		return;
	}

	/*
	 * Clear "disable persistence" to avoid LP XTAL resetting when
	 * SHRD_HW_RST is applied in S3.
	 */
	iwl_clear_bits_prph(trans, APMG_PCIDEV_STT_REG,
				    APMG_PCIDEV_STT_VAL_PERSIST_DIS);

	/*
	 * Force APMG XTAL to be active to prevent its disabling by HW
	 * caused by APMG idle state.
	 */
	apmg_xtal_cfg_reg = iwl_trans_pcie_read_shr(trans,
						    SHR_APMG_XTAL_CFG_REG);
	iwl_trans_pcie_write_shr(trans, SHR_APMG_XTAL_CFG_REG,
				 apmg_xtal_cfg_reg |
				 SHR_APMG_XTAL_CFG_XTAL_ON_REQ);

	ret = iwl_trans_pcie_sw_reset(trans, true);
	if (ret)
		IWL_ERR(trans,
			"iwl_pcie_apm_lp_xtal_enable: failed to retake NIC ownership\n");

	/* Enable LP XTAL by indirect access through CSR */
	apmg_gp1_reg = iwl_trans_pcie_read_shr(trans, SHR_APMG_GP1_REG);
	iwl_trans_pcie_write_shr(trans, SHR_APMG_GP1_REG, apmg_gp1_reg |
				 SHR_APMG_GP1_WF_XTAL_LP_EN |
				 SHR_APMG_GP1_CHICKEN_BIT_SELECT);

	/* Clear delay line clock power up */
	dl_cfg_reg = iwl_trans_pcie_read_shr(trans, SHR_APMG_DL_CFG_REG);
	iwl_trans_pcie_write_shr(trans, SHR_APMG_DL_CFG_REG, dl_cfg_reg &
				 ~SHR_APMG_DL_CFG_DL_CLOCK_POWER_UP);

	/*
	 * Enable persistence mode to avoid LP XTAL resetting when
	 * SHRD_HW_RST is applied in S3.
	 */
	iwl_set_bit(trans, CSR_HW_IF_CONFIG_REG,
		    CSR_HW_IF_CONFIG_REG_PERSIST_MODE);

	/*
	 * Clear "initialization complete" bit to move adapter from
	 * D0A* (powered-up Active) --> D0U* (Uninitialized) state.
	 */
	iwl_clear_bit(trans, CSR_GP_CNTRL, CSR_GP_CNTRL_REG_FLAG_INIT_DONE);

	/* Activates XTAL resources monitor */
	__iwl_trans_pcie_set_bit(trans, CSR_MONITOR_CFG_REG,
				 CSR_MONITOR_XTAL_RESOURCES);

	/* Release XTAL ON request */
	__iwl_trans_pcie_clear_bit(trans, CSR_GP_CNTRL,
				   CSR_GP_CNTRL_REG_FLAG_XTAL_ON);
	udelay(10);

	/* Release APMG XTAL */
	iwl_trans_pcie_write_shr(trans, SHR_APMG_XTAL_CFG_REG,
				 apmg_xtal_cfg_reg &
				 ~SHR_APMG_XTAL_CFG_XTAL_ON_REQ);
}

void iwl_pcie_apm_stop_master(struct iwl_trans *trans)
{
	int ret;

	/* stop device's busmaster DMA activity */

	if (trans->trans_cfg->device_family >= IWL_DEVICE_FAMILY_BZ) {
		iwl_set_bit(trans, CSR_GP_CNTRL,
			    CSR_GP_CNTRL_REG_FLAG_BUS_MASTER_DISABLE_REQ);

		ret = iwl_poll_bit(trans, CSR_GP_CNTRL,
				   CSR_GP_CNTRL_REG_FLAG_BUS_MASTER_DISABLE_STATUS,
				   CSR_GP_CNTRL_REG_FLAG_BUS_MASTER_DISABLE_STATUS,
				   100);
		usleep_range(10000, 20000);
	} else {
		iwl_set_bit(trans, CSR_RESET, CSR_RESET_REG_FLAG_STOP_MASTER);

		ret = iwl_poll_bit(trans, CSR_RESET,
				   CSR_RESET_REG_FLAG_MASTER_DISABLED,
				   CSR_RESET_REG_FLAG_MASTER_DISABLED, 100);
	}

	if (ret < 0)
		IWL_WARN(trans, "Master Disable Timed Out, 100 usec\n");

	IWL_DEBUG_INFO(trans, "stop master\n");
}

static void iwl_pcie_apm_stop(struct iwl_trans *trans, bool op_mode_leave)
{
	IWL_DEBUG_INFO(trans, "Stop card, put in low power state\n");

	if (op_mode_leave) {
		if (!test_bit(STATUS_DEVICE_ENABLED, &trans->status))
			iwl_pcie_apm_init(trans);

		/* inform ME that we are leaving */
		if (trans->trans_cfg->device_family == IWL_DEVICE_FAMILY_7000)
			iwl_set_bits_prph(trans, APMG_PCIDEV_STT_REG,
					  APMG_PCIDEV_STT_VAL_WAKE_ME);
		else if (trans->trans_cfg->device_family >=
			 IWL_DEVICE_FAMILY_8000) {
			iwl_set_bit(trans, CSR_DBG_LINK_PWR_MGMT_REG,
				    CSR_RESET_LINK_PWR_MGMT_DISABLED);
			iwl_set_bit(trans, CSR_HW_IF_CONFIG_REG,
				    CSR_HW_IF_CONFIG_REG_PREPARE |
				    CSR_HW_IF_CONFIG_REG_ENABLE_PME);
			mdelay(1);
			iwl_clear_bit(trans, CSR_DBG_LINK_PWR_MGMT_REG,
				      CSR_RESET_LINK_PWR_MGMT_DISABLED);
		}
		mdelay(5);
	}

	clear_bit(STATUS_DEVICE_ENABLED, &trans->status);

	/* Stop device's DMA activity */
	iwl_pcie_apm_stop_master(trans);

	if (trans->cfg->lp_xtal_workaround) {
		iwl_pcie_apm_lp_xtal_enable(trans);
		return;
	}

	iwl_trans_pcie_sw_reset(trans, false);

	/*
	 * Clear "initialization complete" bit to move adapter from
	 * D0A* (powered-up Active) --> D0U* (Uninitialized) state.
	 */
	iwl_clear_bit(trans, CSR_GP_CNTRL, CSR_GP_CNTRL_REG_FLAG_INIT_DONE);
}

static int iwl_pcie_nic_init(struct iwl_trans *trans)
{
	struct iwl_trans_pcie *trans_pcie = IWL_TRANS_GET_PCIE_TRANS(trans);
	int ret;

	/* nic_init */
	spin_lock_bh(&trans_pcie->irq_lock);
	ret = iwl_pcie_apm_init(trans);
	spin_unlock_bh(&trans_pcie->irq_lock);

	if (ret)
		return ret;

	iwl_pcie_set_pwr(trans, false);

	iwl_op_mode_nic_config(trans->op_mode);

	/* Allocate the RX queue, or reset if it is already allocated */
	ret = iwl_pcie_rx_init(trans);
	if (ret)
		return ret;

	/* Allocate or reset and init all Tx and Command queues */
	if (iwl_pcie_tx_init(trans)) {
		iwl_pcie_rx_free(trans);
		return -ENOMEM;
	}

	if (trans->trans_cfg->base_params->shadow_reg_enable) {
		/* enable shadow regs in HW */
		iwl_set_bit(trans, CSR_MAC_SHADOW_REG_CTRL, 0x800FFFFF);
		IWL_DEBUG_INFO(trans, "Enabling shadow registers in device\n");
	}

	return 0;
}

#define HW_READY_TIMEOUT (50)

/* Note: returns poll_bit return value, which is >= 0 if success */
static int iwl_pcie_set_hw_ready(struct iwl_trans *trans)
{
	int ret;

	iwl_set_bit(trans, CSR_HW_IF_CONFIG_REG,
		    CSR_HW_IF_CONFIG_REG_BIT_NIC_READY);

	/* See if we got it */
	ret = iwl_poll_bit(trans, CSR_HW_IF_CONFIG_REG,
			   CSR_HW_IF_CONFIG_REG_BIT_NIC_READY,
			   CSR_HW_IF_CONFIG_REG_BIT_NIC_READY,
			   HW_READY_TIMEOUT);

	if (ret >= 0)
		iwl_set_bit(trans, CSR_MBOX_SET_REG, CSR_MBOX_SET_REG_OS_ALIVE);

	IWL_DEBUG_INFO(trans, "hardware%s ready\n", ret < 0 ? " not" : "");
	return ret;
}

/* Note: returns standard 0/-ERROR code */
int iwl_pcie_prepare_card_hw(struct iwl_trans *trans)
{
	int ret;
	int iter;

	IWL_DEBUG_INFO(trans, "iwl_trans_prepare_card_hw enter\n");

	ret = iwl_pcie_set_hw_ready(trans);
	/* If the card is ready, exit 0 */
	if (ret >= 0) {
		trans->csme_own = false;
		return 0;
	}

	iwl_set_bit(trans, CSR_DBG_LINK_PWR_MGMT_REG,
		    CSR_RESET_LINK_PWR_MGMT_DISABLED);
	usleep_range(1000, 2000);

	for (iter = 0; iter < 10; iter++) {
		int t = 0;

		/* If HW is not ready, prepare the conditions to check again */
		iwl_set_bit(trans, CSR_HW_IF_CONFIG_REG,
			    CSR_HW_IF_CONFIG_REG_PREPARE);

		do {
			ret = iwl_pcie_set_hw_ready(trans);
			if (ret >= 0) {
				trans->csme_own = false;
				return 0;
			}

			if (iwl_mei_is_connected()) {
				IWL_DEBUG_INFO(trans,
					       "Couldn't prepare the card but SAP is connected\n");
				trans->csme_own = true;
				if (trans->trans_cfg->device_family !=
				    IWL_DEVICE_FAMILY_9000)
					IWL_ERR(trans,
						"SAP not supported for this NIC family\n");

				return -EBUSY;
			}

			usleep_range(200, 1000);
			t += 200;
		} while (t < 150000);
		msleep(25);
	}

	IWL_ERR(trans, "Couldn't prepare the card\n");

	return ret;
}

/*
 * ucode
 */
static void iwl_pcie_load_firmware_chunk_fh(struct iwl_trans *trans,
					    u32 dst_addr, dma_addr_t phy_addr,
					    u32 byte_cnt)
{
	iwl_write32(trans, FH_TCSR_CHNL_TX_CONFIG_REG(FH_SRVC_CHNL),
		    FH_TCSR_TX_CONFIG_REG_VAL_DMA_CHNL_PAUSE);

	iwl_write32(trans, FH_SRVC_CHNL_SRAM_ADDR_REG(FH_SRVC_CHNL),
		    dst_addr);

	iwl_write32(trans, FH_TFDIB_CTRL0_REG(FH_SRVC_CHNL),
		    phy_addr & FH_MEM_TFDIB_DRAM_ADDR_LSB_MSK);

	iwl_write32(trans, FH_TFDIB_CTRL1_REG(FH_SRVC_CHNL),
		    (iwl_get_dma_hi_addr(phy_addr)
			<< FH_MEM_TFDIB_REG1_ADDR_BITSHIFT) | byte_cnt);

	iwl_write32(trans, FH_TCSR_CHNL_TX_BUF_STS_REG(FH_SRVC_CHNL),
		    BIT(FH_TCSR_CHNL_TX_BUF_STS_REG_POS_TB_NUM) |
		    BIT(FH_TCSR_CHNL_TX_BUF_STS_REG_POS_TB_IDX) |
		    FH_TCSR_CHNL_TX_BUF_STS_REG_VAL_TFDB_VALID);

	iwl_write32(trans, FH_TCSR_CHNL_TX_CONFIG_REG(FH_SRVC_CHNL),
		    FH_TCSR_TX_CONFIG_REG_VAL_DMA_CHNL_ENABLE |
		    FH_TCSR_TX_CONFIG_REG_VAL_DMA_CREDIT_DISABLE |
		    FH_TCSR_TX_CONFIG_REG_VAL_CIRQ_HOST_ENDTFD);
}

static int iwl_pcie_load_firmware_chunk(struct iwl_trans *trans,
					u32 dst_addr, dma_addr_t phy_addr,
					u32 byte_cnt)
{
	struct iwl_trans_pcie *trans_pcie = IWL_TRANS_GET_PCIE_TRANS(trans);
	int ret;

	trans_pcie->ucode_write_complete = false;

	if (!iwl_trans_grab_nic_access(trans))
		return -EIO;

	iwl_pcie_load_firmware_chunk_fh(trans, dst_addr, phy_addr,
					byte_cnt);
	iwl_trans_release_nic_access(trans);

	ret = wait_event_timeout(trans_pcie->ucode_write_waitq,
				 trans_pcie->ucode_write_complete, 5 * HZ);
	if (!ret) {
		IWL_ERR(trans, "Failed to load firmware chunk!\n");
		iwl_trans_pcie_dump_regs(trans);
		return -ETIMEDOUT;
	}

	return 0;
}

static int iwl_pcie_load_section(struct iwl_trans *trans, u8 section_num,
			    const struct fw_desc *section)
{
	u8 *v_addr;
	dma_addr_t p_addr;
	u32 offset, chunk_sz = min_t(u32, FH_MEM_TB_MAX_LENGTH, section->len);
	int ret = 0;

	IWL_DEBUG_FW(trans, "[%d] uCode section being loaded...\n",
		     section_num);

	v_addr = dma_alloc_coherent(trans->dev, chunk_sz, &p_addr,
				    GFP_KERNEL | __GFP_NOWARN);
	if (!v_addr) {
		IWL_DEBUG_INFO(trans, "Falling back to small chunks of DMA\n");
		chunk_sz = PAGE_SIZE;
		v_addr = dma_alloc_coherent(trans->dev, chunk_sz,
					    &p_addr, GFP_KERNEL);
		if (!v_addr)
			return -ENOMEM;
	}

	for (offset = 0; offset < section->len; offset += chunk_sz) {
		u32 copy_size, dst_addr;
		bool extended_addr = false;

		copy_size = min_t(u32, chunk_sz, section->len - offset);
		dst_addr = section->offset + offset;

		if (dst_addr >= IWL_FW_MEM_EXTENDED_START &&
		    dst_addr <= IWL_FW_MEM_EXTENDED_END)
			extended_addr = true;

		if (extended_addr)
			iwl_set_bits_prph(trans, LMPM_CHICK,
					  LMPM_CHICK_EXTENDED_ADDR_SPACE);

		memcpy(v_addr, (const u8 *)section->data + offset, copy_size);
		ret = iwl_pcie_load_firmware_chunk(trans, dst_addr, p_addr,
						   copy_size);

		if (extended_addr)
			iwl_clear_bits_prph(trans, LMPM_CHICK,
					    LMPM_CHICK_EXTENDED_ADDR_SPACE);

		if (ret) {
			IWL_ERR(trans,
				"Could not load the [%d] uCode section\n",
				section_num);
			break;
		}
	}

	dma_free_coherent(trans->dev, chunk_sz, v_addr, p_addr);
	return ret;
}

static int iwl_pcie_load_cpu_sections_8000(struct iwl_trans *trans,
					   const struct fw_img *image,
					   int cpu,
					   int *first_ucode_section)
{
	int shift_param;
	int i, ret = 0, sec_num = 0x1;
	u32 val, last_read_idx = 0;

	if (cpu == 1) {
		shift_param = 0;
		*first_ucode_section = 0;
	} else {
		shift_param = 16;
		(*first_ucode_section)++;
	}

	for (i = *first_ucode_section; i < image->num_sec; i++) {
		last_read_idx = i;

		/*
		 * CPU1_CPU2_SEPARATOR_SECTION delimiter - separate between
		 * CPU1 to CPU2.
		 * PAGING_SEPARATOR_SECTION delimiter - separate between
		 * CPU2 non paged to CPU2 paging sec.
		 */
		if (!image->sec[i].data ||
		    image->sec[i].offset == CPU1_CPU2_SEPARATOR_SECTION ||
		    image->sec[i].offset == PAGING_SEPARATOR_SECTION) {
			IWL_DEBUG_FW(trans,
				     "Break since Data not valid or Empty section, sec = %d\n",
				     i);
			break;
		}

		ret = iwl_pcie_load_section(trans, i, &image->sec[i]);
		if (ret)
			return ret;

		/* Notify ucode of loaded section number and status */
		val = iwl_read_direct32(trans, FH_UCODE_LOAD_STATUS);
		val = val | (sec_num << shift_param);
		iwl_write_direct32(trans, FH_UCODE_LOAD_STATUS, val);

		sec_num = (sec_num << 1) | 0x1;
	}

	*first_ucode_section = last_read_idx;

	iwl_enable_interrupts(trans);

	if (trans->trans_cfg->gen2) {
		if (cpu == 1)
			iwl_write_prph(trans, UREG_UCODE_LOAD_STATUS,
				       0xFFFF);
		else
			iwl_write_prph(trans, UREG_UCODE_LOAD_STATUS,
				       0xFFFFFFFF);
	} else {
		if (cpu == 1)
			iwl_write_direct32(trans, FH_UCODE_LOAD_STATUS,
					   0xFFFF);
		else
			iwl_write_direct32(trans, FH_UCODE_LOAD_STATUS,
					   0xFFFFFFFF);
	}

	return 0;
}

static int iwl_pcie_load_cpu_sections(struct iwl_trans *trans,
				      const struct fw_img *image,
				      int cpu,
				      int *first_ucode_section)
{
	int i, ret = 0;
	u32 last_read_idx = 0;

	if (cpu == 1)
		*first_ucode_section = 0;
	else
		(*first_ucode_section)++;

	for (i = *first_ucode_section; i < image->num_sec; i++) {
		last_read_idx = i;

		/*
		 * CPU1_CPU2_SEPARATOR_SECTION delimiter - separate between
		 * CPU1 to CPU2.
		 * PAGING_SEPARATOR_SECTION delimiter - separate between
		 * CPU2 non paged to CPU2 paging sec.
		 */
		if (!image->sec[i].data ||
		    image->sec[i].offset == CPU1_CPU2_SEPARATOR_SECTION ||
		    image->sec[i].offset == PAGING_SEPARATOR_SECTION) {
			IWL_DEBUG_FW(trans,
				     "Break since Data not valid or Empty section, sec = %d\n",
				     i);
			break;
		}

		ret = iwl_pcie_load_section(trans, i, &image->sec[i]);
		if (ret)
			return ret;
	}

	*first_ucode_section = last_read_idx;

	return 0;
}

static void iwl_pcie_apply_destination_ini(struct iwl_trans *trans)
{
	enum iwl_fw_ini_allocation_id alloc_id = IWL_FW_INI_ALLOCATION_ID_DBGC1;
	struct iwl_fw_ini_allocation_tlv *fw_mon_cfg =
		&trans->dbg.fw_mon_cfg[alloc_id];
	struct iwl_dram_data *frag;

	if (!iwl_trans_dbg_ini_valid(trans))
		return;

	if (le32_to_cpu(fw_mon_cfg->buf_location) ==
	    IWL_FW_INI_LOCATION_SRAM_PATH) {
		IWL_DEBUG_FW(trans, "WRT: Applying SMEM buffer destination\n");
		/* set sram monitor by enabling bit 7 */
		iwl_set_bit(trans, CSR_HW_IF_CONFIG_REG,
			    CSR_HW_IF_CONFIG_REG_BIT_MONITOR_SRAM);

		return;
	}

	if (le32_to_cpu(fw_mon_cfg->buf_location) !=
	    IWL_FW_INI_LOCATION_DRAM_PATH ||
	    !trans->dbg.fw_mon_ini[alloc_id].num_frags)
		return;

	frag = &trans->dbg.fw_mon_ini[alloc_id].frags[0];

	IWL_DEBUG_FW(trans, "WRT: Applying DRAM destination (alloc_id=%u)\n",
		     alloc_id);

	iwl_write_umac_prph(trans, MON_BUFF_BASE_ADDR_VER2,
			    frag->physical >> MON_BUFF_SHIFT_VER2);
	iwl_write_umac_prph(trans, MON_BUFF_END_ADDR_VER2,
			    (frag->physical + frag->size - 256) >>
			    MON_BUFF_SHIFT_VER2);
}

void iwl_pcie_apply_destination(struct iwl_trans *trans)
{
	const struct iwl_fw_dbg_dest_tlv_v1 *dest = trans->dbg.dest_tlv;
	const struct iwl_dram_data *fw_mon = &trans->dbg.fw_mon;
	int i;

	if (iwl_trans_dbg_ini_valid(trans)) {
		iwl_pcie_apply_destination_ini(trans);
		return;
	}

	IWL_INFO(trans, "Applying debug destination %s\n",
		 get_fw_dbg_mode_string(dest->monitor_mode));

	if (dest->monitor_mode == EXTERNAL_MODE)
		iwl_pcie_alloc_fw_monitor(trans, dest->size_power);
	else
		IWL_WARN(trans, "PCI should have external buffer debug\n");

	for (i = 0; i < trans->dbg.n_dest_reg; i++) {
		u32 addr = le32_to_cpu(dest->reg_ops[i].addr);
		u32 val = le32_to_cpu(dest->reg_ops[i].val);

		switch (dest->reg_ops[i].op) {
		case CSR_ASSIGN:
			iwl_write32(trans, addr, val);
			break;
		case CSR_SETBIT:
			iwl_set_bit(trans, addr, BIT(val));
			break;
		case CSR_CLEARBIT:
			iwl_clear_bit(trans, addr, BIT(val));
			break;
		case PRPH_ASSIGN:
			iwl_write_prph(trans, addr, val);
			break;
		case PRPH_SETBIT:
			iwl_set_bits_prph(trans, addr, BIT(val));
			break;
		case PRPH_CLEARBIT:
			iwl_clear_bits_prph(trans, addr, BIT(val));
			break;
		case PRPH_BLOCKBIT:
			if (iwl_read_prph(trans, addr) & BIT(val)) {
				IWL_ERR(trans,
					"BIT(%u) in address 0x%x is 1, stopping FW configuration\n",
					val, addr);
				goto monitor;
			}
			break;
		default:
			IWL_ERR(trans, "FW debug - unknown OP %d\n",
				dest->reg_ops[i].op);
			break;
		}
	}

monitor:
	if (dest->monitor_mode == EXTERNAL_MODE && fw_mon->size) {
		iwl_write_prph(trans, le32_to_cpu(dest->base_reg),
			       fw_mon->physical >> dest->base_shift);
		if (trans->trans_cfg->device_family >= IWL_DEVICE_FAMILY_8000)
			iwl_write_prph(trans, le32_to_cpu(dest->end_reg),
				       (fw_mon->physical + fw_mon->size -
					256) >> dest->end_shift);
		else
			iwl_write_prph(trans, le32_to_cpu(dest->end_reg),
				       (fw_mon->physical + fw_mon->size) >>
				       dest->end_shift);
	}
}

static int iwl_pcie_load_given_ucode(struct iwl_trans *trans,
				const struct fw_img *image)
{
	int ret = 0;
	int first_ucode_section;

	IWL_DEBUG_FW(trans, "working with %s CPU\n",
		     image->is_dual_cpus ? "Dual" : "Single");

	/* load to FW the binary non secured sections of CPU1 */
	ret = iwl_pcie_load_cpu_sections(trans, image, 1, &first_ucode_section);
	if (ret)
		return ret;

	if (image->is_dual_cpus) {
		/* set CPU2 header address */
		iwl_write_prph(trans,
			       LMPM_SECURE_UCODE_LOAD_CPU2_HDR_ADDR,
			       LMPM_SECURE_CPU2_HDR_MEM_SPACE);

		/* load to FW the binary sections of CPU2 */
		ret = iwl_pcie_load_cpu_sections(trans, image, 2,
						 &first_ucode_section);
		if (ret)
			return ret;
	}

	if (iwl_pcie_dbg_on(trans))
		iwl_pcie_apply_destination(trans);

	iwl_enable_interrupts(trans);

	/* release CPU reset */
	iwl_write32(trans, CSR_RESET, 0);

	return 0;
}

static int iwl_pcie_load_given_ucode_8000(struct iwl_trans *trans,
					  const struct fw_img *image)
{
	int ret = 0;
	int first_ucode_section;

	IWL_DEBUG_FW(trans, "working with %s CPU\n",
		     image->is_dual_cpus ? "Dual" : "Single");

	if (iwl_pcie_dbg_on(trans))
		iwl_pcie_apply_destination(trans);

	IWL_DEBUG_POWER(trans, "Original WFPM value = 0x%08X\n",
			iwl_read_prph(trans, WFPM_GP2));

	/*
	 * Set default value. On resume reading the values that were
	 * zeored can provide debug data on the resume flow.
	 * This is for debugging only and has no functional impact.
	 */
	iwl_write_prph(trans, WFPM_GP2, 0x01010101);

	/* configure the ucode to be ready to get the secured image */
	/* release CPU reset */
	iwl_write_prph(trans, RELEASE_CPU_RESET, RELEASE_CPU_RESET_BIT);

	/* load to FW the binary Secured sections of CPU1 */
	ret = iwl_pcie_load_cpu_sections_8000(trans, image, 1,
					      &first_ucode_section);
	if (ret)
		return ret;

	/* load to FW the binary sections of CPU2 */
	return iwl_pcie_load_cpu_sections_8000(trans, image, 2,
					       &first_ucode_section);
}

bool iwl_pcie_check_hw_rf_kill(struct iwl_trans *trans)
{
	struct iwl_trans_pcie *trans_pcie =  IWL_TRANS_GET_PCIE_TRANS(trans);
	bool hw_rfkill = iwl_is_rfkill_set(trans);
	bool prev = test_bit(STATUS_RFKILL_OPMODE, &trans->status);
	bool report;

	if (hw_rfkill) {
		set_bit(STATUS_RFKILL_HW, &trans->status);
		set_bit(STATUS_RFKILL_OPMODE, &trans->status);
	} else {
		clear_bit(STATUS_RFKILL_HW, &trans->status);
		if (trans_pcie->opmode_down)
			clear_bit(STATUS_RFKILL_OPMODE, &trans->status);
	}

	report = test_bit(STATUS_RFKILL_OPMODE, &trans->status);

	if (prev != report)
		iwl_trans_pcie_rf_kill(trans, report, false);

	return hw_rfkill;
}

struct iwl_causes_list {
	u16 mask_reg;
	u8 bit;
	u8 addr;
};

#define IWL_CAUSE(reg, mask)						\
	{								\
		.mask_reg = reg,					\
		.bit = ilog2(mask),					\
		.addr = ilog2(mask) +					\
			((reg) == CSR_MSIX_FH_INT_MASK_AD ? -16 :	\
			 (reg) == CSR_MSIX_HW_INT_MASK_AD ? 16 :	\
			 0xffff),	/* causes overflow warning */	\
	}

static const struct iwl_causes_list causes_list_common[] = {
	IWL_CAUSE(CSR_MSIX_FH_INT_MASK_AD, MSIX_FH_INT_CAUSES_D2S_CH0_NUM),
	IWL_CAUSE(CSR_MSIX_FH_INT_MASK_AD, MSIX_FH_INT_CAUSES_D2S_CH1_NUM),
	IWL_CAUSE(CSR_MSIX_FH_INT_MASK_AD, MSIX_FH_INT_CAUSES_S2D),
	IWL_CAUSE(CSR_MSIX_FH_INT_MASK_AD, MSIX_FH_INT_CAUSES_FH_ERR),
	IWL_CAUSE(CSR_MSIX_HW_INT_MASK_AD, MSIX_HW_INT_CAUSES_REG_ALIVE),
	IWL_CAUSE(CSR_MSIX_HW_INT_MASK_AD, MSIX_HW_INT_CAUSES_REG_WAKEUP),
	IWL_CAUSE(CSR_MSIX_HW_INT_MASK_AD, MSIX_HW_INT_CAUSES_REG_RESET_DONE),
	IWL_CAUSE(CSR_MSIX_HW_INT_MASK_AD, MSIX_HW_INT_CAUSES_REG_TOP_FATAL_ERR),
	IWL_CAUSE(CSR_MSIX_HW_INT_MASK_AD, MSIX_HW_INT_CAUSES_REG_CT_KILL),
	IWL_CAUSE(CSR_MSIX_HW_INT_MASK_AD, MSIX_HW_INT_CAUSES_REG_RF_KILL),
	IWL_CAUSE(CSR_MSIX_HW_INT_MASK_AD, MSIX_HW_INT_CAUSES_REG_PERIODIC),
	IWL_CAUSE(CSR_MSIX_HW_INT_MASK_AD, MSIX_HW_INT_CAUSES_REG_SCD),
	IWL_CAUSE(CSR_MSIX_HW_INT_MASK_AD, MSIX_HW_INT_CAUSES_REG_FH_TX),
	IWL_CAUSE(CSR_MSIX_HW_INT_MASK_AD, MSIX_HW_INT_CAUSES_REG_HW_ERR),
	IWL_CAUSE(CSR_MSIX_HW_INT_MASK_AD, MSIX_HW_INT_CAUSES_REG_HAP),
};

static const struct iwl_causes_list causes_list_pre_bz[] = {
	IWL_CAUSE(CSR_MSIX_HW_INT_MASK_AD, MSIX_HW_INT_CAUSES_REG_SW_ERR),
};

static const struct iwl_causes_list causes_list_bz[] = {
	IWL_CAUSE(CSR_MSIX_HW_INT_MASK_AD, MSIX_HW_INT_CAUSES_REG_SW_ERR_BZ),
};

static void iwl_pcie_map_list(struct iwl_trans *trans,
			      const struct iwl_causes_list *causes,
			      int arr_size, int val)
{
	int i;

	for (i = 0; i < arr_size; i++) {
		iwl_write8(trans, CSR_MSIX_IVAR(causes[i].addr), val);
		iwl_clear_bit(trans, causes[i].mask_reg,
			      BIT(causes[i].bit));
	}
}

static void iwl_pcie_map_non_rx_causes(struct iwl_trans *trans)
{
	struct iwl_trans_pcie *trans_pcie =  IWL_TRANS_GET_PCIE_TRANS(trans);
	int val = trans_pcie->def_irq | MSIX_NON_AUTO_CLEAR_CAUSE;
	/*
	 * Access all non RX causes and map them to the default irq.
	 * In case we are missing at least one interrupt vector,
	 * the first interrupt vector will serve non-RX and FBQ causes.
	 */
	iwl_pcie_map_list(trans, causes_list_common,
			  ARRAY_SIZE(causes_list_common), val);
	if (trans->trans_cfg->device_family >= IWL_DEVICE_FAMILY_BZ)
		iwl_pcie_map_list(trans, causes_list_bz,
				  ARRAY_SIZE(causes_list_bz), val);
	else
		iwl_pcie_map_list(trans, causes_list_pre_bz,
				  ARRAY_SIZE(causes_list_pre_bz), val);
}

static void iwl_pcie_map_rx_causes(struct iwl_trans *trans)
{
	struct iwl_trans_pcie *trans_pcie = IWL_TRANS_GET_PCIE_TRANS(trans);
	u32 offset =
		trans_pcie->shared_vec_mask & IWL_SHARED_IRQ_FIRST_RSS ? 1 : 0;
	u32 val, idx;

	/*
	 * The first RX queue - fallback queue, which is designated for
	 * management frame, command responses etc, is always mapped to the
	 * first interrupt vector. The other RX queues are mapped to
	 * the other (N - 2) interrupt vectors.
	 */
	val = BIT(MSIX_FH_INT_CAUSES_Q(0));
	for (idx = 1; idx < trans->num_rx_queues; idx++) {
		iwl_write8(trans, CSR_MSIX_RX_IVAR(idx),
			   MSIX_FH_INT_CAUSES_Q(idx - offset));
		val |= BIT(MSIX_FH_INT_CAUSES_Q(idx));
	}
	iwl_write32(trans, CSR_MSIX_FH_INT_MASK_AD, ~val);

	val = MSIX_FH_INT_CAUSES_Q(0);
	if (trans_pcie->shared_vec_mask & IWL_SHARED_IRQ_NON_RX)
		val |= MSIX_NON_AUTO_CLEAR_CAUSE;
	iwl_write8(trans, CSR_MSIX_RX_IVAR(0), val);

	if (trans_pcie->shared_vec_mask & IWL_SHARED_IRQ_FIRST_RSS)
		iwl_write8(trans, CSR_MSIX_RX_IVAR(1), val);
}

void iwl_pcie_conf_msix_hw(struct iwl_trans_pcie *trans_pcie)
{
	struct iwl_trans *trans = trans_pcie->trans;

	if (!trans_pcie->msix_enabled) {
		if (trans->trans_cfg->mq_rx_supported &&
		    test_bit(STATUS_DEVICE_ENABLED, &trans->status))
			iwl_write_umac_prph(trans, UREG_CHICK,
					    UREG_CHICK_MSI_ENABLE);
		return;
	}
	/*
	 * The IVAR table needs to be configured again after reset,
	 * but if the device is disabled, we can't write to
	 * prph.
	 */
	if (test_bit(STATUS_DEVICE_ENABLED, &trans->status))
		iwl_write_umac_prph(trans, UREG_CHICK, UREG_CHICK_MSIX_ENABLE);

	/*
	 * Each cause from the causes list above and the RX causes is
	 * represented as a byte in the IVAR table. The first nibble
	 * represents the bound interrupt vector of the cause, the second
	 * represents no auto clear for this cause. This will be set if its
	 * interrupt vector is bound to serve other causes.
	 */
	iwl_pcie_map_rx_causes(trans);

	iwl_pcie_map_non_rx_causes(trans);
}

static void iwl_pcie_init_msix(struct iwl_trans_pcie *trans_pcie)
{
	struct iwl_trans *trans = trans_pcie->trans;

	iwl_pcie_conf_msix_hw(trans_pcie);

	if (!trans_pcie->msix_enabled)
		return;

	trans_pcie->fh_init_mask = ~iwl_read32(trans, CSR_MSIX_FH_INT_MASK_AD);
	trans_pcie->fh_mask = trans_pcie->fh_init_mask;
	trans_pcie->hw_init_mask = ~iwl_read32(trans, CSR_MSIX_HW_INT_MASK_AD);
	trans_pcie->hw_mask = trans_pcie->hw_init_mask;
}

static void _iwl_trans_pcie_stop_device(struct iwl_trans *trans, bool from_irq)
{
	struct iwl_trans_pcie *trans_pcie = IWL_TRANS_GET_PCIE_TRANS(trans);

	lockdep_assert_held(&trans_pcie->mutex);

	if (trans_pcie->is_down)
		return;

	trans_pcie->is_down = true;

	/* tell the device to stop sending interrupts */
	iwl_disable_interrupts(trans);

	/* device going down, Stop using ICT table */
	iwl_pcie_disable_ict(trans);

	/*
	 * If a HW restart happens during firmware loading,
	 * then the firmware loading might call this function
	 * and later it might be called again due to the
	 * restart. So don't process again if the device is
	 * already dead.
	 */
	if (test_and_clear_bit(STATUS_DEVICE_ENABLED, &trans->status)) {
		IWL_DEBUG_INFO(trans,
			       "DEVICE_ENABLED bit was set and is now cleared\n");
		if (!from_irq)
			iwl_pcie_synchronize_irqs(trans);
		iwl_pcie_rx_napi_sync(trans);
		iwl_pcie_tx_stop(trans);
		iwl_pcie_rx_stop(trans);

		/* Power-down device's busmaster DMA clocks */
		if (!trans->cfg->apmg_not_supported) {
			iwl_write_prph(trans, APMG_CLK_DIS_REG,
				       APMG_CLK_VAL_DMA_CLK_RQT);
			udelay(5);
		}
	}

	/* Make sure (redundant) we've released our request to stay awake */
	if (trans->trans_cfg->device_family >= IWL_DEVICE_FAMILY_BZ)
		iwl_clear_bit(trans, CSR_GP_CNTRL,
			      CSR_GP_CNTRL_REG_FLAG_BZ_MAC_ACCESS_REQ);
	else
		iwl_clear_bit(trans, CSR_GP_CNTRL,
			      CSR_GP_CNTRL_REG_FLAG_MAC_ACCESS_REQ);

	/* Stop the device, and put it in low power state */
	iwl_pcie_apm_stop(trans, false);

	/* re-take ownership to prevent other users from stealing the device */
	iwl_trans_pcie_sw_reset(trans, true);

	/*
	 * Upon stop, the IVAR table gets erased, so msi-x won't
	 * work. This causes a bug in RF-KILL flows, since the interrupt
	 * that enables radio won't fire on the correct irq, and the
	 * driver won't be able to handle the interrupt.
	 * Configure the IVAR table again after reset.
	 */
	iwl_pcie_conf_msix_hw(trans_pcie);

	/*
	 * Upon stop, the APM issues an interrupt if HW RF kill is set.
	 * This is a bug in certain verions of the hardware.
	 * Certain devices also keep sending HW RF kill interrupt all
	 * the time, unless the interrupt is ACKed even if the interrupt
	 * should be masked. Re-ACK all the interrupts here.
	 */
	iwl_disable_interrupts(trans);

	/* clear all status bits */
	clear_bit(STATUS_SYNC_HCMD_ACTIVE, &trans->status);
	clear_bit(STATUS_INT_ENABLED, &trans->status);
	clear_bit(STATUS_TPOWER_PMI, &trans->status);

	/*
	 * Even if we stop the HW, we still want the RF kill
	 * interrupt
	 */
	iwl_enable_rfkill_int(trans);
}

void iwl_pcie_synchronize_irqs(struct iwl_trans *trans)
{
	struct iwl_trans_pcie *trans_pcie = IWL_TRANS_GET_PCIE_TRANS(trans);

	if (trans_pcie->msix_enabled) {
		int i;

		for (i = 0; i < trans_pcie->alloc_vecs; i++)
			synchronize_irq(trans_pcie->msix_entries[i].vector);
	} else {
		synchronize_irq(trans_pcie->pci_dev->irq);
	}
}

int iwl_trans_pcie_start_fw(struct iwl_trans *trans,
			    const struct fw_img *fw, bool run_in_rfkill)
{
	struct iwl_trans_pcie *trans_pcie = IWL_TRANS_GET_PCIE_TRANS(trans);
	bool hw_rfkill;
	int ret;

	/* This may fail if AMT took ownership of the device */
	if (iwl_pcie_prepare_card_hw(trans)) {
		IWL_WARN(trans, "Exit HW not ready\n");
		return -EIO;
	}

	iwl_enable_rfkill_int(trans);

	iwl_write32(trans, CSR_INT, 0xFFFFFFFF);

	/*
	 * We enabled the RF-Kill interrupt and the handler may very
	 * well be running. Disable the interrupts to make sure no other
	 * interrupt can be fired.
	 */
	iwl_disable_interrupts(trans);

	/* Make sure it finished running */
	iwl_pcie_synchronize_irqs(trans);

	mutex_lock(&trans_pcie->mutex);

	/* If platform's RF_KILL switch is NOT set to KILL */
	hw_rfkill = iwl_pcie_check_hw_rf_kill(trans);
	if (hw_rfkill && !run_in_rfkill) {
		ret = -ERFKILL;
		goto out;
	}

	/* Someone called stop_device, don't try to start_fw */
	if (trans_pcie->is_down) {
		IWL_WARN(trans,
			 "Can't start_fw since the HW hasn't been started\n");
		ret = -EIO;
		goto out;
	}

	/* make sure rfkill handshake bits are cleared */
	iwl_write32(trans, CSR_UCODE_DRV_GP1_CLR, CSR_UCODE_SW_BIT_RFKILL);
	iwl_write32(trans, CSR_UCODE_DRV_GP1_CLR,
		    CSR_UCODE_DRV_GP1_BIT_CMD_BLOCKED);

	/* clear (again), then enable host interrupts */
	iwl_write32(trans, CSR_INT, 0xFFFFFFFF);

	ret = iwl_pcie_nic_init(trans);
	if (ret) {
		IWL_ERR(trans, "Unable to init nic\n");
		goto out;
	}

	/*
	 * Now, we load the firmware and don't want to be interrupted, even
	 * by the RF-Kill interrupt (hence mask all the interrupt besides the
	 * FH_TX interrupt which is needed to load the firmware). If the
	 * RF-Kill switch is toggled, we will find out after having loaded
	 * the firmware and return the proper value to the caller.
	 */
	iwl_enable_fw_load_int(trans);

	/* really make sure rfkill handshake bits are cleared */
	iwl_write32(trans, CSR_UCODE_DRV_GP1_CLR, CSR_UCODE_SW_BIT_RFKILL);
	iwl_write32(trans, CSR_UCODE_DRV_GP1_CLR, CSR_UCODE_SW_BIT_RFKILL);

	/* Load the given image to the HW */
	if (trans->trans_cfg->device_family >= IWL_DEVICE_FAMILY_8000)
		ret = iwl_pcie_load_given_ucode_8000(trans, fw);
	else
		ret = iwl_pcie_load_given_ucode(trans, fw);

	/* re-check RF-Kill state since we may have missed the interrupt */
	hw_rfkill = iwl_pcie_check_hw_rf_kill(trans);
	if (hw_rfkill && !run_in_rfkill)
		ret = -ERFKILL;

out:
	mutex_unlock(&trans_pcie->mutex);
	return ret;
}

void iwl_trans_pcie_fw_alive(struct iwl_trans *trans, u32 scd_addr)
{
	iwl_pcie_reset_ict(trans);
	iwl_pcie_tx_start(trans, scd_addr);
}

void iwl_trans_pcie_handle_stop_rfkill(struct iwl_trans *trans,
				       bool was_in_rfkill)
{
	bool hw_rfkill;

	/*
	 * Check again since the RF kill state may have changed while
	 * all the interrupts were disabled, in this case we couldn't
	 * receive the RF kill interrupt and update the state in the
	 * op_mode.
	 * Don't call the op_mode if the rkfill state hasn't changed.
	 * This allows the op_mode to call stop_device from the rfkill
	 * notification without endless recursion. Under very rare
	 * circumstances, we might have a small recursion if the rfkill
	 * state changed exactly now while we were called from stop_device.
	 * This is very unlikely but can happen and is supported.
	 */
	hw_rfkill = iwl_is_rfkill_set(trans);
	if (hw_rfkill) {
		set_bit(STATUS_RFKILL_HW, &trans->status);
		set_bit(STATUS_RFKILL_OPMODE, &trans->status);
	} else {
		clear_bit(STATUS_RFKILL_HW, &trans->status);
		clear_bit(STATUS_RFKILL_OPMODE, &trans->status);
	}
	if (hw_rfkill != was_in_rfkill)
		iwl_trans_pcie_rf_kill(trans, hw_rfkill, false);
}

void iwl_trans_pcie_stop_device(struct iwl_trans *trans)
{
	struct iwl_trans_pcie *trans_pcie = IWL_TRANS_GET_PCIE_TRANS(trans);
	bool was_in_rfkill;

	iwl_op_mode_time_point(trans->op_mode,
			       IWL_FW_INI_TIME_POINT_HOST_DEVICE_DISABLE,
			       NULL);

	mutex_lock(&trans_pcie->mutex);
	trans_pcie->opmode_down = true;
	was_in_rfkill = test_bit(STATUS_RFKILL_OPMODE, &trans->status);
	_iwl_trans_pcie_stop_device(trans, false);
	iwl_trans_pcie_handle_stop_rfkill(trans, was_in_rfkill);
	mutex_unlock(&trans_pcie->mutex);
}

void iwl_trans_pcie_rf_kill(struct iwl_trans *trans, bool state, bool from_irq)
{
	struct iwl_trans_pcie __maybe_unused *trans_pcie =
		IWL_TRANS_GET_PCIE_TRANS(trans);

	lockdep_assert_held(&trans_pcie->mutex);

	IWL_WARN(trans, "reporting RF_KILL (radio %s)\n",
		 state ? "disabled" : "enabled");
	if (iwl_op_mode_hw_rf_kill(trans->op_mode, state) &&
	    !WARN_ON(trans->trans_cfg->gen2))
		_iwl_trans_pcie_stop_device(trans, from_irq);
}

void iwl_pcie_d3_complete_suspend(struct iwl_trans *trans,
				  bool test, bool reset)
{
	iwl_disable_interrupts(trans);

	/*
	 * in testing mode, the host stays awake and the
	 * hardware won't be reset (not even partially)
	 */
	if (test)
		return;

	iwl_pcie_disable_ict(trans);

	iwl_pcie_synchronize_irqs(trans);

	if (trans->trans_cfg->device_family >= IWL_DEVICE_FAMILY_BZ) {
		iwl_clear_bit(trans, CSR_GP_CNTRL,
			      CSR_GP_CNTRL_REG_FLAG_BZ_MAC_ACCESS_REQ);
		iwl_clear_bit(trans, CSR_GP_CNTRL,
			      CSR_GP_CNTRL_REG_FLAG_MAC_INIT);
	} else {
		iwl_clear_bit(trans, CSR_GP_CNTRL,
			      CSR_GP_CNTRL_REG_FLAG_MAC_ACCESS_REQ);
		iwl_clear_bit(trans, CSR_GP_CNTRL,
			      CSR_GP_CNTRL_REG_FLAG_INIT_DONE);
	}

	if (reset) {
		/*
		 * reset TX queues -- some of their registers reset during S3
		 * so if we don't reset everything here the D3 image would try
		 * to execute some invalid memory upon resume
		 */
		iwl_trans_pcie_tx_reset(trans);
	}

	iwl_pcie_set_pwr(trans, true);
}

static int iwl_pcie_d3_handshake(struct iwl_trans *trans, bool suspend)
{
	struct iwl_trans_pcie *trans_pcie = IWL_TRANS_GET_PCIE_TRANS(trans);
	int ret;

	if (trans->trans_cfg->device_family == IWL_DEVICE_FAMILY_AX210)
		iwl_write_umac_prph(trans, UREG_DOORBELL_TO_ISR6,
				    suspend ? UREG_DOORBELL_TO_ISR6_SUSPEND :
					      UREG_DOORBELL_TO_ISR6_RESUME);
	else if (trans->trans_cfg->device_family >= IWL_DEVICE_FAMILY_BZ)
		iwl_write32(trans, CSR_IPC_SLEEP_CONTROL,
			    suspend ? CSR_IPC_SLEEP_CONTROL_SUSPEND :
				      CSR_IPC_SLEEP_CONTROL_RESUME);
	else
		return 0;

	ret = wait_event_timeout(trans_pcie->sx_waitq,
				 trans_pcie->sx_complete, 2 * HZ);

	/* Invalidate it toward next suspend or resume */
	trans_pcie->sx_complete = false;

	if (!ret) {
		IWL_ERR(trans, "Timeout %s D3\n",
			suspend ? "entering" : "exiting");
		return -ETIMEDOUT;
	}

	return 0;
}

int iwl_trans_pcie_d3_suspend(struct iwl_trans *trans, bool test, bool reset)
{
	int ret;

	if (!reset)
		/* Enable persistence mode to avoid reset */
		iwl_set_bit(trans, CSR_HW_IF_CONFIG_REG,
			    CSR_HW_IF_CONFIG_REG_PERSIST_MODE);

	ret = iwl_pcie_d3_handshake(trans, true);
	if (ret)
		return ret;

	iwl_pcie_d3_complete_suspend(trans, test, reset);

	return 0;
}

int iwl_trans_pcie_d3_resume(struct iwl_trans *trans,
			     enum iwl_d3_status *status,
			     bool test,  bool reset)
{
	struct iwl_trans_pcie *trans_pcie =  IWL_TRANS_GET_PCIE_TRANS(trans);
	u32 val;
	int ret;

	if (test) {
		iwl_enable_interrupts(trans);
		*status = IWL_D3_STATUS_ALIVE;
		ret = 0;
		goto out;
	}

	if (trans->trans_cfg->device_family >= IWL_DEVICE_FAMILY_BZ)
		iwl_set_bit(trans, CSR_GP_CNTRL,
			    CSR_GP_CNTRL_REG_FLAG_BZ_MAC_ACCESS_REQ);
	else
		iwl_set_bit(trans, CSR_GP_CNTRL,
			    CSR_GP_CNTRL_REG_FLAG_MAC_ACCESS_REQ);

	ret = iwl_finish_nic_init(trans);
	if (ret)
		return ret;

	/*
	 * Reconfigure IVAR table in case of MSIX or reset ict table in
	 * MSI mode since HW reset erased it.
	 * Also enables interrupts - none will happen as
	 * the device doesn't know we're waking it up, only when
	 * the opmode actually tells it after this call.
	 */
	iwl_pcie_conf_msix_hw(trans_pcie);
	if (!trans_pcie->msix_enabled)
		iwl_pcie_reset_ict(trans);
	iwl_enable_interrupts(trans);

	iwl_pcie_set_pwr(trans, false);

	if (!reset) {
		iwl_clear_bit(trans, CSR_GP_CNTRL,
			      CSR_GP_CNTRL_REG_FLAG_MAC_ACCESS_REQ);
	} else {
		iwl_trans_pcie_tx_reset(trans);

		ret = iwl_pcie_rx_init(trans);
		if (ret) {
			IWL_ERR(trans,
				"Failed to resume the device (RX reset)\n");
			return ret;
		}
	}

	IWL_DEBUG_POWER(trans, "WFPM value upon resume = 0x%08X\n",
			iwl_read_umac_prph(trans, WFPM_GP2));

	val = iwl_read32(trans, CSR_RESET);
	if (val & CSR_RESET_REG_FLAG_NEVO_RESET)
		*status = IWL_D3_STATUS_RESET;
	else
		*status = IWL_D3_STATUS_ALIVE;

out:
	if (*status == IWL_D3_STATUS_ALIVE)
		ret = iwl_pcie_d3_handshake(trans, false);

	return ret;
}

static void
iwl_pcie_set_interrupt_capa(struct pci_dev *pdev,
			    struct iwl_trans *trans,
			    const struct iwl_cfg_trans_params *cfg_trans)
{
	struct iwl_trans_pcie *trans_pcie = IWL_TRANS_GET_PCIE_TRANS(trans);
	int max_irqs, num_irqs, i, ret;
	u16 pci_cmd;
	u32 max_rx_queues = IWL_MAX_RX_HW_QUEUES;

	if (!cfg_trans->mq_rx_supported)
		goto enable_msi;

	if (cfg_trans->device_family <= IWL_DEVICE_FAMILY_9000)
		max_rx_queues = IWL_9000_MAX_RX_HW_QUEUES;

	max_irqs = min_t(u32, num_online_cpus() + 2, max_rx_queues);
	for (i = 0; i < max_irqs; i++)
		trans_pcie->msix_entries[i].entry = i;

	num_irqs = pci_enable_msix_range(pdev, trans_pcie->msix_entries,
					 MSIX_MIN_INTERRUPT_VECTORS,
					 max_irqs);
	if (num_irqs < 0) {
		IWL_DEBUG_INFO(trans,
			       "Failed to enable msi-x mode (ret %d). Moving to msi mode.\n",
			       num_irqs);
		goto enable_msi;
	}
	trans_pcie->def_irq = (num_irqs == max_irqs) ? num_irqs - 1 : 0;

	IWL_DEBUG_INFO(trans,
		       "MSI-X enabled. %d interrupt vectors were allocated\n",
		       num_irqs);

	/*
	 * In case the OS provides fewer interrupts than requested, different
	 * causes will share the same interrupt vector as follows:
	 * One interrupt less: non rx causes shared with FBQ.
	 * Two interrupts less: non rx causes shared with FBQ and RSS.
	 * More than two interrupts: we will use fewer RSS queues.
	 */
	if (num_irqs <= max_irqs - 2) {
		trans_pcie->trans->num_rx_queues = num_irqs + 1;
		trans_pcie->shared_vec_mask = IWL_SHARED_IRQ_NON_RX |
			IWL_SHARED_IRQ_FIRST_RSS;
	} else if (num_irqs == max_irqs - 1) {
		trans_pcie->trans->num_rx_queues = num_irqs;
		trans_pcie->shared_vec_mask = IWL_SHARED_IRQ_NON_RX;
	} else {
		trans_pcie->trans->num_rx_queues = num_irqs - 1;
	}

	IWL_DEBUG_INFO(trans,
		       "MSI-X enabled with rx queues %d, vec mask 0x%x\n",
		       trans_pcie->trans->num_rx_queues, trans_pcie->shared_vec_mask);

	WARN_ON(trans_pcie->trans->num_rx_queues > IWL_MAX_RX_HW_QUEUES);

	trans_pcie->alloc_vecs = num_irqs;
	trans_pcie->msix_enabled = true;
	return;

enable_msi:
	ret = pci_enable_msi(pdev);
	if (ret) {
		dev_err(&pdev->dev, "pci_enable_msi failed - %d\n", ret);
		/* enable rfkill interrupt: hw bug w/a */
		pci_read_config_word(pdev, PCI_COMMAND, &pci_cmd);
		if (pci_cmd & PCI_COMMAND_INTX_DISABLE) {
			pci_cmd &= ~PCI_COMMAND_INTX_DISABLE;
			pci_write_config_word(pdev, PCI_COMMAND, pci_cmd);
		}
	}
}

static void iwl_pcie_irq_set_affinity(struct iwl_trans *trans)
{
#if defined(CONFIG_SMP)
	int iter_rx_q, i, ret, cpu, offset;
	struct iwl_trans_pcie *trans_pcie = IWL_TRANS_GET_PCIE_TRANS(trans);

	i = trans_pcie->shared_vec_mask & IWL_SHARED_IRQ_FIRST_RSS ? 0 : 1;
	iter_rx_q = trans_pcie->trans->num_rx_queues - 1 + i;
	offset = 1 + i;
	for (; i < iter_rx_q ; i++) {
		/*
		 * Get the cpu prior to the place to search
		 * (i.e. return will be > i - 1).
		 */
		cpu = cpumask_next(i - offset, cpu_online_mask);
		cpumask_set_cpu(cpu, &trans_pcie->affinity_mask[i]);
		ret = irq_set_affinity_hint(trans_pcie->msix_entries[i].vector,
					    &trans_pcie->affinity_mask[i]);
		if (ret)
			IWL_ERR(trans_pcie->trans,
				"Failed to set affinity mask for IRQ %d\n",
				trans_pcie->msix_entries[i].vector);
	}
#endif
}

static int iwl_pcie_init_msix_handler(struct pci_dev *pdev,
				      struct iwl_trans_pcie *trans_pcie)
{
	int i;

	for (i = 0; i < trans_pcie->alloc_vecs; i++) {
		int ret;
		struct msix_entry *msix_entry;
		const char *qname = queue_name(&pdev->dev, trans_pcie, i);

		if (!qname)
			return -ENOMEM;

		msix_entry = &trans_pcie->msix_entries[i];
		ret = devm_request_threaded_irq(&pdev->dev,
						msix_entry->vector,
						iwl_pcie_msix_isr,
						(i == trans_pcie->def_irq) ?
						iwl_pcie_irq_msix_handler :
						iwl_pcie_irq_rx_msix_handler,
						IRQF_SHARED,
						qname,
						msix_entry);
		if (ret) {
			IWL_ERR(trans_pcie->trans,
				"Error allocating IRQ %d\n", i);

			return ret;
		}
	}
	iwl_pcie_irq_set_affinity(trans_pcie->trans);

	return 0;
}

static int iwl_trans_pcie_clear_persistence_bit(struct iwl_trans *trans)
{
	u32 hpm, wprot;

	switch (trans->trans_cfg->device_family) {
	case IWL_DEVICE_FAMILY_9000:
		wprot = PREG_PRPH_WPROT_9000;
		break;
	case IWL_DEVICE_FAMILY_22000:
		wprot = PREG_PRPH_WPROT_22000;
		break;
	default:
		return 0;
	}

	hpm = iwl_read_umac_prph_no_grab(trans, HPM_DEBUG);
	if (!iwl_trans_is_hw_error_value(hpm) && (hpm & PERSISTENCE_BIT)) {
		u32 wprot_val = iwl_read_umac_prph_no_grab(trans, wprot);

		if (wprot_val & PREG_WFPM_ACCESS) {
			IWL_ERR(trans,
				"Error, can not clear persistence bit\n");
			return -EPERM;
		}
		iwl_write_umac_prph_no_grab(trans, HPM_DEBUG,
					    hpm & ~PERSISTENCE_BIT);
	}

	return 0;
}

static int iwl_pcie_gen2_force_power_gating(struct iwl_trans *trans)
{
	int ret;

	ret = iwl_finish_nic_init(trans);
	if (ret < 0)
		return ret;

	iwl_set_bits_prph(trans, HPM_HIPM_GEN_CFG,
			  HPM_HIPM_GEN_CFG_CR_FORCE_ACTIVE);
	udelay(20);
	iwl_set_bits_prph(trans, HPM_HIPM_GEN_CFG,
			  HPM_HIPM_GEN_CFG_CR_PG_EN |
			  HPM_HIPM_GEN_CFG_CR_SLP_EN);
	udelay(20);
	iwl_clear_bits_prph(trans, HPM_HIPM_GEN_CFG,
			    HPM_HIPM_GEN_CFG_CR_FORCE_ACTIVE);

	return iwl_trans_pcie_sw_reset(trans, true);
}

static int _iwl_trans_pcie_start_hw(struct iwl_trans *trans)
{
	struct iwl_trans_pcie *trans_pcie = IWL_TRANS_GET_PCIE_TRANS(trans);
	int err;

	lockdep_assert_held(&trans_pcie->mutex);

	err = iwl_pcie_prepare_card_hw(trans);
	if (err) {
		IWL_ERR(trans, "Error while preparing HW: %d\n", err);
		return err;
	}

	err = iwl_trans_pcie_clear_persistence_bit(trans);
	if (err)
		return err;

	err = iwl_trans_pcie_sw_reset(trans, true);
	if (err)
		return err;

	if (trans->trans_cfg->device_family == IWL_DEVICE_FAMILY_22000 &&
	    trans->trans_cfg->integrated) {
		err = iwl_pcie_gen2_force_power_gating(trans);
		if (err)
			return err;
	}

	err = iwl_pcie_apm_init(trans);
	if (err)
		return err;

	iwl_pcie_init_msix(trans_pcie);

	/* From now on, the op_mode will be kept updated about RF kill state */
	iwl_enable_rfkill_int(trans);

	trans_pcie->opmode_down = false;

	/* Set is_down to false here so that...*/
	trans_pcie->is_down = false;

	/* ...rfkill can call stop_device and set it false if needed */
	iwl_pcie_check_hw_rf_kill(trans);

	return 0;
}

int iwl_trans_pcie_start_hw(struct iwl_trans *trans)
{
	struct iwl_trans_pcie *trans_pcie = IWL_TRANS_GET_PCIE_TRANS(trans);
	int ret;

	mutex_lock(&trans_pcie->mutex);
	ret = _iwl_trans_pcie_start_hw(trans);
	mutex_unlock(&trans_pcie->mutex);

	return ret;
}

void iwl_trans_pcie_op_mode_leave(struct iwl_trans *trans)
{
	struct iwl_trans_pcie *trans_pcie = IWL_TRANS_GET_PCIE_TRANS(trans);

	mutex_lock(&trans_pcie->mutex);

	/* disable interrupts - don't enable HW RF kill interrupt */
	iwl_disable_interrupts(trans);

	iwl_pcie_apm_stop(trans, true);

	iwl_disable_interrupts(trans);

	iwl_pcie_disable_ict(trans);

	mutex_unlock(&trans_pcie->mutex);

	iwl_pcie_synchronize_irqs(trans);
}

void iwl_trans_pcie_write8(struct iwl_trans *trans, u32 ofs, u8 val)
{
	writeb(val, IWL_TRANS_GET_PCIE_TRANS(trans)->hw_base + ofs);
}

void iwl_trans_pcie_write32(struct iwl_trans *trans, u32 ofs, u32 val)
{
	writel(val, IWL_TRANS_GET_PCIE_TRANS(trans)->hw_base + ofs);
}

u32 iwl_trans_pcie_read32(struct iwl_trans *trans, u32 ofs)
{
	return readl(IWL_TRANS_GET_PCIE_TRANS(trans)->hw_base + ofs);
}

static u32 iwl_trans_pcie_prph_msk(struct iwl_trans *trans)
{
	if (trans->trans_cfg->device_family >= IWL_DEVICE_FAMILY_AX210)
		return 0x00FFFFFF;
	else
		return 0x000FFFFF;
}

u32 iwl_trans_pcie_read_prph(struct iwl_trans *trans, u32 reg)
{
	u32 mask = iwl_trans_pcie_prph_msk(trans);

	iwl_trans_pcie_write32(trans, HBUS_TARG_PRPH_RADDR,
			       ((reg & mask) | (3 << 24)));
	return iwl_trans_pcie_read32(trans, HBUS_TARG_PRPH_RDAT);
}

void iwl_trans_pcie_write_prph(struct iwl_trans *trans, u32 addr, u32 val)
{
	u32 mask = iwl_trans_pcie_prph_msk(trans);

	iwl_trans_pcie_write32(trans, HBUS_TARG_PRPH_WADDR,
			       ((addr & mask) | (3 << 24)));
	iwl_trans_pcie_write32(trans, HBUS_TARG_PRPH_WDAT, val);
}

void iwl_trans_pcie_configure(struct iwl_trans *trans,
			      const struct iwl_trans_config *trans_cfg)
{
	struct iwl_trans_pcie *trans_pcie = IWL_TRANS_GET_PCIE_TRANS(trans);

	/* free all first - we might be reconfigured for a different size */
	iwl_pcie_free_rbs_pool(trans);

	trans_pcie->txqs.cmd.q_id = trans_cfg->cmd_queue;
	trans_pcie->txqs.cmd.fifo = trans_cfg->cmd_fifo;
	trans_pcie->txqs.page_offs = trans_cfg->cb_data_offs;
	trans_pcie->txqs.dev_cmd_offs = trans_cfg->cb_data_offs + sizeof(void *);
	trans_pcie->txqs.queue_alloc_cmd_ver = trans_cfg->queue_alloc_cmd_ver;

	if (WARN_ON(trans_cfg->n_no_reclaim_cmds > MAX_NO_RECLAIM_CMDS))
		trans_pcie->n_no_reclaim_cmds = 0;
	else
		trans_pcie->n_no_reclaim_cmds = trans_cfg->n_no_reclaim_cmds;
	if (trans_pcie->n_no_reclaim_cmds)
		memcpy(trans_pcie->no_reclaim_cmds, trans_cfg->no_reclaim_cmds,
		       trans_pcie->n_no_reclaim_cmds * sizeof(u8));

	trans_pcie->rx_buf_size = trans_cfg->rx_buf_size;
	trans_pcie->rx_page_order =
		iwl_trans_get_rb_size_order(trans_pcie->rx_buf_size);
	trans_pcie->rx_buf_bytes =
		iwl_trans_get_rb_size(trans_pcie->rx_buf_size);
	trans_pcie->supported_dma_mask = DMA_BIT_MASK(12);
	if (trans->trans_cfg->device_family >= IWL_DEVICE_FAMILY_AX210)
		trans_pcie->supported_dma_mask = DMA_BIT_MASK(11);

	trans_pcie->txqs.bc_table_dword = trans_cfg->bc_table_dword;
	trans_pcie->scd_set_active = trans_cfg->scd_set_active;

	trans->command_groups = trans_cfg->command_groups;
	trans->command_groups_size = trans_cfg->command_groups_size;


	trans_pcie->fw_reset_handshake = trans_cfg->fw_reset_handshake;
}

void iwl_trans_pcie_free_pnvm_dram_regions(struct iwl_dram_regions *dram_regions,
					   struct device *dev)
{
	u8 i;
	struct iwl_dram_data *desc_dram = &dram_regions->prph_scratch_mem_desc;

	/* free DRAM payloads */
	for (i = 0; i < dram_regions->n_regions; i++) {
		dma_free_coherent(dev, dram_regions->drams[i].size,
				  dram_regions->drams[i].block,
				  dram_regions->drams[i].physical);
	}
	dram_regions->n_regions = 0;

	/* free DRAM addresses array */
	if (desc_dram->block) {
		dma_free_coherent(dev, desc_dram->size,
				  desc_dram->block,
				  desc_dram->physical);
	}
	memset(desc_dram, 0, sizeof(*desc_dram));
}

static void iwl_pcie_free_invalid_tx_cmd(struct iwl_trans *trans)
{
	iwl_pcie_free_dma_ptr(trans, &trans->invalid_tx_cmd);
}

static int iwl_pcie_alloc_invalid_tx_cmd(struct iwl_trans *trans)
{
	struct iwl_cmd_header_wide bad_cmd = {
		.cmd = INVALID_WR_PTR_CMD,
		.group_id = DEBUG_GROUP,
		.sequence = cpu_to_le16(0xffff),
		.length = cpu_to_le16(0),
		.version = 0,
	};
	int ret;

	ret = iwl_pcie_alloc_dma_ptr(trans, &trans->invalid_tx_cmd,
				     sizeof(bad_cmd));
	if (ret)
		return ret;
	memcpy(trans->invalid_tx_cmd.addr, &bad_cmd, sizeof(bad_cmd));
	return 0;
}

void iwl_trans_pcie_free(struct iwl_trans *trans)
{
	struct iwl_trans_pcie *trans_pcie = IWL_TRANS_GET_PCIE_TRANS(trans);
	int i;

	iwl_pcie_synchronize_irqs(trans);

	if (trans->trans_cfg->gen2)
		iwl_txq_gen2_tx_free(trans);
	else
		iwl_pcie_tx_free(trans);
	iwl_pcie_rx_free(trans);

	if (trans_pcie->rba.alloc_wq) {
		destroy_workqueue(trans_pcie->rba.alloc_wq);
		trans_pcie->rba.alloc_wq = NULL;
	}

	if (trans_pcie->msix_enabled) {
		for (i = 0; i < trans_pcie->alloc_vecs; i++) {
			irq_set_affinity_hint(
				trans_pcie->msix_entries[i].vector,
				NULL);
		}

		trans_pcie->msix_enabled = false;
	} else {
		iwl_pcie_free_ict(trans);
	}

<<<<<<< HEAD
	iwl_pcie_free_invalid_tx_cmd(trans);

	iwl_pcie_free_fw_monitor(trans);

=======
	free_netdev(trans_pcie->napi_dev);

	iwl_pcie_free_invalid_tx_cmd(trans);

	iwl_pcie_free_fw_monitor(trans);

>>>>>>> 2d5404ca
	iwl_trans_pcie_free_pnvm_dram_regions(&trans_pcie->pnvm_data,
					      trans->dev);
	iwl_trans_pcie_free_pnvm_dram_regions(&trans_pcie->reduced_tables_data,
					      trans->dev);

	mutex_destroy(&trans_pcie->mutex);

	if (trans_pcie->txqs.tso_hdr_page) {
		for_each_possible_cpu(i) {
			struct iwl_tso_hdr_page *p =
				per_cpu_ptr(trans_pcie->txqs.tso_hdr_page, i);

			if (p && p->page)
				__free_page(p->page);
		}

		free_percpu(trans_pcie->txqs.tso_hdr_page);
	}

	iwl_trans_free(trans);
}

struct iwl_trans_pcie_removal {
	struct pci_dev *pdev;
	struct work_struct work;
	bool rescan;
};

static void iwl_trans_pcie_removal_wk(struct work_struct *wk)
{
	struct iwl_trans_pcie_removal *removal =
		container_of(wk, struct iwl_trans_pcie_removal, work);
	struct pci_dev *pdev = removal->pdev;
	static char *prop[] = {"EVENT=INACCESSIBLE", NULL};
	struct pci_bus *bus;

	pci_lock_rescan_remove();

	bus = pdev->bus;
	/* in this case, something else already removed the device */
	if (!bus)
		goto out;

	dev_err(&pdev->dev, "Device gone - attempting removal\n");

	kobject_uevent_env(&pdev->dev.kobj, KOBJ_CHANGE, prop);

	pci_stop_and_remove_bus_device(pdev);
	pci_dev_put(pdev);

	if (removal->rescan) {
		if (bus->parent)
			bus = bus->parent;
		pci_rescan_bus(bus);
	}

out:
	pci_unlock_rescan_remove();

	kfree(removal);
	module_put(THIS_MODULE);
}

void iwl_trans_pcie_remove(struct iwl_trans *trans, bool rescan)
{
	struct iwl_trans_pcie_removal *removal;

	if (test_bit(STATUS_TRANS_DEAD, &trans->status))
		return;

	IWL_ERR(trans, "Device gone - scheduling removal!\n");
	iwl_pcie_dump_csr(trans);

	/*
	 * get a module reference to avoid doing this
	 * while unloading anyway and to avoid
	 * scheduling a work with code that's being
	 * removed.
	 */
	if (!try_module_get(THIS_MODULE)) {
		IWL_ERR(trans,
			"Module is being unloaded - abort\n");
		return;
	}

	removal = kzalloc(sizeof(*removal), GFP_ATOMIC);
	if (!removal) {
		module_put(THIS_MODULE);
		return;
	}
	/*
	 * we don't need to clear this flag, because
	 * the trans will be freed and reallocated.
	 */
	set_bit(STATUS_TRANS_DEAD, &trans->status);

	removal->pdev = to_pci_dev(trans->dev);
	removal->rescan = rescan;
	INIT_WORK(&removal->work, iwl_trans_pcie_removal_wk);
	pci_dev_get(removal->pdev);
	schedule_work(&removal->work);
}
EXPORT_SYMBOL(iwl_trans_pcie_remove);

/*
 * This version doesn't disable BHs but rather assumes they're
 * already disabled.
 */
bool __iwl_trans_pcie_grab_nic_access(struct iwl_trans *trans)
{
	int ret;
	struct iwl_trans_pcie *trans_pcie = IWL_TRANS_GET_PCIE_TRANS(trans);
	u32 write = CSR_GP_CNTRL_REG_FLAG_MAC_ACCESS_REQ;
	u32 mask = CSR_GP_CNTRL_REG_FLAG_MAC_CLOCK_READY |
		   CSR_GP_CNTRL_REG_FLAG_GOING_TO_SLEEP;
	u32 poll = CSR_GP_CNTRL_REG_VAL_MAC_ACCESS_EN;

	if (test_bit(STATUS_TRANS_DEAD, &trans->status))
		return false;

	spin_lock(&trans_pcie->reg_lock);

	if (trans_pcie->cmd_hold_nic_awake)
		goto out;

	if (trans->trans_cfg->device_family >= IWL_DEVICE_FAMILY_BZ) {
		write = CSR_GP_CNTRL_REG_FLAG_BZ_MAC_ACCESS_REQ;
		mask = CSR_GP_CNTRL_REG_FLAG_MAC_STATUS;
		poll = CSR_GP_CNTRL_REG_FLAG_MAC_STATUS;
	}

	/* this bit wakes up the NIC */
	__iwl_trans_pcie_set_bit(trans, CSR_GP_CNTRL, write);
	if (trans->trans_cfg->device_family >= IWL_DEVICE_FAMILY_8000)
		udelay(2);

	/*
	 * These bits say the device is running, and should keep running for
	 * at least a short while (at least as long as MAC_ACCESS_REQ stays 1),
	 * but they do not indicate that embedded SRAM is restored yet;
	 * HW with volatile SRAM must save/restore contents to/from
	 * host DRAM when sleeping/waking for power-saving.
	 * Each direction takes approximately 1/4 millisecond; with this
	 * overhead, it's a good idea to grab and hold MAC_ACCESS_REQUEST if a
	 * series of register accesses are expected (e.g. reading Event Log),
	 * to keep device from sleeping.
	 *
	 * CSR_UCODE_DRV_GP1 register bit MAC_SLEEP == 0 indicates that
	 * SRAM is okay/restored.  We don't check that here because this call
	 * is just for hardware register access; but GP1 MAC_SLEEP
	 * check is a good idea before accessing the SRAM of HW with
	 * volatile SRAM (e.g. reading Event Log).
	 *
	 * 5000 series and later (including 1000 series) have non-volatile SRAM,
	 * and do not save/restore SRAM when power cycling.
	 */
	ret = iwl_poll_bit(trans, CSR_GP_CNTRL, poll, mask, 15000);
	if (unlikely(ret < 0)) {
		u32 cntrl = iwl_read32(trans, CSR_GP_CNTRL);

		WARN_ONCE(1,
			  "Timeout waiting for hardware access (CSR_GP_CNTRL 0x%08x)\n",
			  cntrl);

		iwl_trans_pcie_dump_regs(trans);

		if (iwlwifi_mod_params.remove_when_gone && cntrl == ~0U)
			iwl_trans_pcie_remove(trans, false);
		else
			iwl_write32(trans, CSR_RESET,
				    CSR_RESET_REG_FLAG_FORCE_NMI);

		spin_unlock(&trans_pcie->reg_lock);
		return false;
	}

out:
	/*
	 * Fool sparse by faking we release the lock - sparse will
	 * track nic_access anyway.
	 */
	__release(&trans_pcie->reg_lock);
	return true;
}

bool iwl_trans_pcie_grab_nic_access(struct iwl_trans *trans)
{
	bool ret;

	local_bh_disable();
	ret = __iwl_trans_pcie_grab_nic_access(trans);
	if (ret) {
		/* keep BHs disabled until iwl_trans_pcie_release_nic_access */
		return ret;
	}
	local_bh_enable();
	return false;
}

void iwl_trans_pcie_release_nic_access(struct iwl_trans *trans)
{
	struct iwl_trans_pcie *trans_pcie = IWL_TRANS_GET_PCIE_TRANS(trans);

	lockdep_assert_held(&trans_pcie->reg_lock);

	/*
	 * Fool sparse by faking we acquiring the lock - sparse will
	 * track nic_access anyway.
	 */
	__acquire(&trans_pcie->reg_lock);

	if (trans_pcie->cmd_hold_nic_awake)
		goto out;
	if (trans->trans_cfg->device_family >= IWL_DEVICE_FAMILY_BZ)
		__iwl_trans_pcie_clear_bit(trans, CSR_GP_CNTRL,
					   CSR_GP_CNTRL_REG_FLAG_BZ_MAC_ACCESS_REQ);
	else
		__iwl_trans_pcie_clear_bit(trans, CSR_GP_CNTRL,
					   CSR_GP_CNTRL_REG_FLAG_MAC_ACCESS_REQ);
	/*
	 * Above we read the CSR_GP_CNTRL register, which will flush
	 * any previous writes, but we need the write that clears the
	 * MAC_ACCESS_REQ bit to be performed before any other writes
	 * scheduled on different CPUs (after we drop reg_lock).
	 */
out:
	spin_unlock_bh(&trans_pcie->reg_lock);
}

int iwl_trans_pcie_read_mem(struct iwl_trans *trans, u32 addr,
			    void *buf, int dwords)
{
#define IWL_MAX_HW_ERRS 5
	unsigned int num_consec_hw_errors = 0;
	int offs = 0;
	u32 *vals = buf;

	while (offs < dwords) {
		/* limit the time we spin here under lock to 1/2s */
		unsigned long end = jiffies + HZ / 2;
		bool resched = false;

		if (iwl_trans_grab_nic_access(trans)) {
			iwl_write32(trans, HBUS_TARG_MEM_RADDR,
				    addr + 4 * offs);

			while (offs < dwords) {
				vals[offs] = iwl_read32(trans,
							HBUS_TARG_MEM_RDAT);

				if (iwl_trans_is_hw_error_value(vals[offs]))
					num_consec_hw_errors++;
				else
					num_consec_hw_errors = 0;

				if (num_consec_hw_errors >= IWL_MAX_HW_ERRS) {
					iwl_trans_release_nic_access(trans);
					return -EIO;
				}

				offs++;

				if (time_after(jiffies, end)) {
					resched = true;
					break;
				}
			}
			iwl_trans_release_nic_access(trans);

			if (resched)
				cond_resched();
		} else {
			return -EBUSY;
		}
	}

	return 0;
}

int iwl_trans_pcie_write_mem(struct iwl_trans *trans, u32 addr,
			     const void *buf, int dwords)
{
	int offs, ret = 0;
	const u32 *vals = buf;

	if (iwl_trans_grab_nic_access(trans)) {
		iwl_write32(trans, HBUS_TARG_MEM_WADDR, addr);
		for (offs = 0; offs < dwords; offs++)
			iwl_write32(trans, HBUS_TARG_MEM_WDAT,
				    vals ? vals[offs] : 0);
		iwl_trans_release_nic_access(trans);
	} else {
		ret = -EBUSY;
	}
	return ret;
}

int iwl_trans_pcie_read_config32(struct iwl_trans *trans, u32 ofs,
				 u32 *val)
{
	return pci_read_config_dword(IWL_TRANS_GET_PCIE_TRANS(trans)->pci_dev,
				     ofs, val);
}

#define IWL_FLUSH_WAIT_MS	2000

int iwl_trans_pcie_rxq_dma_data(struct iwl_trans *trans, int queue,
				struct iwl_trans_rxq_dma_data *data)
{
	struct iwl_trans_pcie *trans_pcie = IWL_TRANS_GET_PCIE_TRANS(trans);

	if (queue >= trans->num_rx_queues || !trans_pcie->rxq)
		return -EINVAL;

	data->fr_bd_cb = trans_pcie->rxq[queue].bd_dma;
	data->urbd_stts_wrptr = trans_pcie->rxq[queue].rb_stts_dma;
	data->ur_bd_cb = trans_pcie->rxq[queue].used_bd_dma;
	data->fr_bd_wid = 0;

	return 0;
}

int iwl_trans_pcie_wait_txq_empty(struct iwl_trans *trans, int txq_idx)
{
	struct iwl_trans_pcie *trans_pcie = IWL_TRANS_GET_PCIE_TRANS(trans);
	struct iwl_txq *txq;
	unsigned long now = jiffies;
	bool overflow_tx;
	u8 wr_ptr;

	/* Make sure the NIC is still alive in the bus */
	if (test_bit(STATUS_TRANS_DEAD, &trans->status))
		return -ENODEV;

	if (!test_bit(txq_idx, trans_pcie->txqs.queue_used))
		return -EINVAL;

	IWL_DEBUG_TX_QUEUES(trans, "Emptying queue %d...\n", txq_idx);
	txq = trans_pcie->txqs.txq[txq_idx];

	spin_lock_bh(&txq->lock);
	overflow_tx = txq->overflow_tx ||
		      !skb_queue_empty(&txq->overflow_q);
	spin_unlock_bh(&txq->lock);

	wr_ptr = READ_ONCE(txq->write_ptr);

	while ((txq->read_ptr != READ_ONCE(txq->write_ptr) ||
		overflow_tx) &&
	       !time_after(jiffies,
			   now + msecs_to_jiffies(IWL_FLUSH_WAIT_MS))) {
		u8 write_ptr = READ_ONCE(txq->write_ptr);

		/*
		 * If write pointer moved during the wait, warn only
		 * if the TX came from op mode. In case TX came from
		 * trans layer (overflow TX) don't warn.
		 */
		if (WARN_ONCE(wr_ptr != write_ptr && !overflow_tx,
			      "WR pointer moved while flushing %d -> %d\n",
			      wr_ptr, write_ptr))
			return -ETIMEDOUT;
		wr_ptr = write_ptr;

		usleep_range(1000, 2000);

		spin_lock_bh(&txq->lock);
		overflow_tx = txq->overflow_tx ||
			      !skb_queue_empty(&txq->overflow_q);
		spin_unlock_bh(&txq->lock);
	}

	if (txq->read_ptr != txq->write_ptr) {
		IWL_ERR(trans,
			"fail to flush all tx fifo queues Q %d\n", txq_idx);
		iwl_txq_log_scd_error(trans, txq);
		return -ETIMEDOUT;
	}

	IWL_DEBUG_TX_QUEUES(trans, "Queue %d is now empty.\n", txq_idx);

	return 0;
}

int iwl_trans_pcie_wait_txqs_empty(struct iwl_trans *trans, u32 txq_bm)
{
	struct iwl_trans_pcie *trans_pcie = IWL_TRANS_GET_PCIE_TRANS(trans);
	int cnt;
	int ret = 0;

	/* waiting for all the tx frames complete might take a while */
	for (cnt = 0;
	     cnt < trans->trans_cfg->base_params->num_of_queues;
	     cnt++) {

		if (cnt == trans_pcie->txqs.cmd.q_id)
			continue;
		if (!test_bit(cnt, trans_pcie->txqs.queue_used))
			continue;
		if (!(BIT(cnt) & txq_bm))
			continue;

		ret = iwl_trans_pcie_wait_txq_empty(trans, cnt);
		if (ret)
			break;
	}

	return ret;
}

void iwl_trans_pcie_set_bits_mask(struct iwl_trans *trans, u32 reg,
				  u32 mask, u32 value)
{
	struct iwl_trans_pcie *trans_pcie = IWL_TRANS_GET_PCIE_TRANS(trans);

	spin_lock_bh(&trans_pcie->reg_lock);
	__iwl_trans_pcie_set_bits_mask(trans, reg, mask, value);
	spin_unlock_bh(&trans_pcie->reg_lock);
}

static const char *get_csr_string(int cmd)
{
#define IWL_CMD(x) case x: return #x
	switch (cmd) {
	IWL_CMD(CSR_HW_IF_CONFIG_REG);
	IWL_CMD(CSR_INT_COALESCING);
	IWL_CMD(CSR_INT);
	IWL_CMD(CSR_INT_MASK);
	IWL_CMD(CSR_FH_INT_STATUS);
	IWL_CMD(CSR_GPIO_IN);
	IWL_CMD(CSR_RESET);
	IWL_CMD(CSR_GP_CNTRL);
	IWL_CMD(CSR_HW_REV);
	IWL_CMD(CSR_EEPROM_REG);
	IWL_CMD(CSR_EEPROM_GP);
	IWL_CMD(CSR_OTP_GP_REG);
	IWL_CMD(CSR_GIO_REG);
	IWL_CMD(CSR_GP_UCODE_REG);
	IWL_CMD(CSR_GP_DRIVER_REG);
	IWL_CMD(CSR_UCODE_DRV_GP1);
	IWL_CMD(CSR_UCODE_DRV_GP2);
	IWL_CMD(CSR_LED_REG);
	IWL_CMD(CSR_DRAM_INT_TBL_REG);
	IWL_CMD(CSR_GIO_CHICKEN_BITS);
	IWL_CMD(CSR_ANA_PLL_CFG);
	IWL_CMD(CSR_HW_REV_WA_REG);
	IWL_CMD(CSR_MONITOR_STATUS_REG);
	IWL_CMD(CSR_DBG_HPET_MEM_REG);
	default:
		return "UNKNOWN";
	}
#undef IWL_CMD
}

void iwl_pcie_dump_csr(struct iwl_trans *trans)
{
	int i;
	static const u32 csr_tbl[] = {
		CSR_HW_IF_CONFIG_REG,
		CSR_INT_COALESCING,
		CSR_INT,
		CSR_INT_MASK,
		CSR_FH_INT_STATUS,
		CSR_GPIO_IN,
		CSR_RESET,
		CSR_GP_CNTRL,
		CSR_HW_REV,
		CSR_EEPROM_REG,
		CSR_EEPROM_GP,
		CSR_OTP_GP_REG,
		CSR_GIO_REG,
		CSR_GP_UCODE_REG,
		CSR_GP_DRIVER_REG,
		CSR_UCODE_DRV_GP1,
		CSR_UCODE_DRV_GP2,
		CSR_LED_REG,
		CSR_DRAM_INT_TBL_REG,
		CSR_GIO_CHICKEN_BITS,
		CSR_ANA_PLL_CFG,
		CSR_MONITOR_STATUS_REG,
		CSR_HW_REV_WA_REG,
		CSR_DBG_HPET_MEM_REG
	};
	IWL_ERR(trans, "CSR values:\n");
	IWL_ERR(trans, "(2nd byte of CSR_INT_COALESCING is "
		"CSR_INT_PERIODIC_REG)\n");
	for (i = 0; i <  ARRAY_SIZE(csr_tbl); i++) {
		IWL_ERR(trans, "  %25s: 0X%08x\n",
			get_csr_string(csr_tbl[i]),
			iwl_read32(trans, csr_tbl[i]));
	}
}

#ifdef CONFIG_IWLWIFI_DEBUGFS
/* create and remove of files */
#define DEBUGFS_ADD_FILE(name, parent, mode) do {			\
	debugfs_create_file(#name, mode, parent, trans,			\
			    &iwl_dbgfs_##name##_ops);			\
} while (0)

/* file operation */
#define DEBUGFS_READ_FILE_OPS(name)					\
static const struct file_operations iwl_dbgfs_##name##_ops = {		\
	.read = iwl_dbgfs_##name##_read,				\
	.open = simple_open,						\
	.llseek = generic_file_llseek,					\
};

#define DEBUGFS_WRITE_FILE_OPS(name)                                    \
static const struct file_operations iwl_dbgfs_##name##_ops = {          \
	.write = iwl_dbgfs_##name##_write,                              \
	.open = simple_open,						\
	.llseek = generic_file_llseek,					\
};

#define DEBUGFS_READ_WRITE_FILE_OPS(name)				\
static const struct file_operations iwl_dbgfs_##name##_ops = {		\
	.write = iwl_dbgfs_##name##_write,				\
	.read = iwl_dbgfs_##name##_read,				\
	.open = simple_open,						\
	.llseek = generic_file_llseek,					\
};

struct iwl_dbgfs_tx_queue_priv {
	struct iwl_trans *trans;
};

struct iwl_dbgfs_tx_queue_state {
	loff_t pos;
};

static void *iwl_dbgfs_tx_queue_seq_start(struct seq_file *seq, loff_t *pos)
{
	struct iwl_dbgfs_tx_queue_priv *priv = seq->private;
	struct iwl_dbgfs_tx_queue_state *state;

	if (*pos >= priv->trans->trans_cfg->base_params->num_of_queues)
		return NULL;

	state = kmalloc(sizeof(*state), GFP_KERNEL);
	if (!state)
		return NULL;
	state->pos = *pos;
	return state;
}

static void *iwl_dbgfs_tx_queue_seq_next(struct seq_file *seq,
					 void *v, loff_t *pos)
{
	struct iwl_dbgfs_tx_queue_priv *priv = seq->private;
	struct iwl_dbgfs_tx_queue_state *state = v;

	*pos = ++state->pos;

	if (*pos >= priv->trans->trans_cfg->base_params->num_of_queues)
		return NULL;

	return state;
}

static void iwl_dbgfs_tx_queue_seq_stop(struct seq_file *seq, void *v)
{
	kfree(v);
}

static int iwl_dbgfs_tx_queue_seq_show(struct seq_file *seq, void *v)
{
	struct iwl_dbgfs_tx_queue_priv *priv = seq->private;
	struct iwl_dbgfs_tx_queue_state *state = v;
	struct iwl_trans *trans = priv->trans;
	struct iwl_trans_pcie *trans_pcie = IWL_TRANS_GET_PCIE_TRANS(trans);
	struct iwl_txq *txq = trans_pcie->txqs.txq[state->pos];

	seq_printf(seq, "hwq %.3u: used=%d stopped=%d ",
		   (unsigned int)state->pos,
		   !!test_bit(state->pos, trans_pcie->txqs.queue_used),
		   !!test_bit(state->pos, trans_pcie->txqs.queue_stopped));
	if (txq)
		seq_printf(seq,
			   "read=%u write=%u need_update=%d frozen=%d n_window=%d ampdu=%d",
			   txq->read_ptr, txq->write_ptr,
			   txq->need_update, txq->frozen,
			   txq->n_window, txq->ampdu);
	else
		seq_puts(seq, "(unallocated)");

	if (state->pos == trans_pcie->txqs.cmd.q_id)
		seq_puts(seq, " (HCMD)");
	seq_puts(seq, "\n");

	return 0;
}

static const struct seq_operations iwl_dbgfs_tx_queue_seq_ops = {
	.start = iwl_dbgfs_tx_queue_seq_start,
	.next = iwl_dbgfs_tx_queue_seq_next,
	.stop = iwl_dbgfs_tx_queue_seq_stop,
	.show = iwl_dbgfs_tx_queue_seq_show,
};

static int iwl_dbgfs_tx_queue_open(struct inode *inode, struct file *filp)
{
	struct iwl_dbgfs_tx_queue_priv *priv;

	priv = __seq_open_private(filp, &iwl_dbgfs_tx_queue_seq_ops,
				  sizeof(*priv));

	if (!priv)
		return -ENOMEM;

	priv->trans = inode->i_private;
	return 0;
}

static ssize_t iwl_dbgfs_rx_queue_read(struct file *file,
				       char __user *user_buf,
				       size_t count, loff_t *ppos)
{
	struct iwl_trans *trans = file->private_data;
	struct iwl_trans_pcie *trans_pcie = IWL_TRANS_GET_PCIE_TRANS(trans);
	char *buf;
	int pos = 0, i, ret;
	size_t bufsz;

	bufsz = sizeof(char) * 121 * trans->num_rx_queues;

	if (!trans_pcie->rxq)
		return -EAGAIN;

	buf = kzalloc(bufsz, GFP_KERNEL);
	if (!buf)
		return -ENOMEM;

	for (i = 0; i < trans->num_rx_queues && pos < bufsz; i++) {
		struct iwl_rxq *rxq = &trans_pcie->rxq[i];

		pos += scnprintf(buf + pos, bufsz - pos, "queue#: %2d\n",
				 i);
		pos += scnprintf(buf + pos, bufsz - pos, "\tread: %u\n",
				 rxq->read);
		pos += scnprintf(buf + pos, bufsz - pos, "\twrite: %u\n",
				 rxq->write);
		pos += scnprintf(buf + pos, bufsz - pos, "\twrite_actual: %u\n",
				 rxq->write_actual);
		pos += scnprintf(buf + pos, bufsz - pos, "\tneed_update: %2d\n",
				 rxq->need_update);
		pos += scnprintf(buf + pos, bufsz - pos, "\tfree_count: %u\n",
				 rxq->free_count);
		if (rxq->rb_stts) {
			u32 r =	iwl_get_closed_rb_stts(trans, rxq);
			pos += scnprintf(buf + pos, bufsz - pos,
					 "\tclosed_rb_num: %u\n", r);
		} else {
			pos += scnprintf(buf + pos, bufsz - pos,
					 "\tclosed_rb_num: Not Allocated\n");
		}
	}
	ret = simple_read_from_buffer(user_buf, count, ppos, buf, pos);
	kfree(buf);

	return ret;
}

static ssize_t iwl_dbgfs_interrupt_read(struct file *file,
					char __user *user_buf,
					size_t count, loff_t *ppos)
{
	struct iwl_trans *trans = file->private_data;
	struct iwl_trans_pcie *trans_pcie = IWL_TRANS_GET_PCIE_TRANS(trans);
	struct isr_statistics *isr_stats = &trans_pcie->isr_stats;

	int pos = 0;
	char *buf;
	int bufsz = 24 * 64; /* 24 items * 64 char per item */
	ssize_t ret;

	buf = kzalloc(bufsz, GFP_KERNEL);
	if (!buf)
		return -ENOMEM;

	pos += scnprintf(buf + pos, bufsz - pos,
			"Interrupt Statistics Report:\n");

	pos += scnprintf(buf + pos, bufsz - pos, "HW Error:\t\t\t %u\n",
		isr_stats->hw);
	pos += scnprintf(buf + pos, bufsz - pos, "SW Error:\t\t\t %u\n",
		isr_stats->sw);
	if (isr_stats->sw || isr_stats->hw) {
		pos += scnprintf(buf + pos, bufsz - pos,
			"\tLast Restarting Code:  0x%X\n",
			isr_stats->err_code);
	}
#ifdef CONFIG_IWLWIFI_DEBUG
	pos += scnprintf(buf + pos, bufsz - pos, "Frame transmitted:\t\t %u\n",
		isr_stats->sch);
	pos += scnprintf(buf + pos, bufsz - pos, "Alive interrupt:\t\t %u\n",
		isr_stats->alive);
#endif
	pos += scnprintf(buf + pos, bufsz - pos,
		"HW RF KILL switch toggled:\t %u\n", isr_stats->rfkill);

	pos += scnprintf(buf + pos, bufsz - pos, "CT KILL:\t\t\t %u\n",
		isr_stats->ctkill);

	pos += scnprintf(buf + pos, bufsz - pos, "Wakeup Interrupt:\t\t %u\n",
		isr_stats->wakeup);

	pos += scnprintf(buf + pos, bufsz - pos,
		"Rx command responses:\t\t %u\n", isr_stats->rx);

	pos += scnprintf(buf + pos, bufsz - pos, "Tx/FH interrupt:\t\t %u\n",
		isr_stats->tx);

	pos += scnprintf(buf + pos, bufsz - pos, "Unexpected INTA:\t\t %u\n",
		isr_stats->unhandled);

	ret = simple_read_from_buffer(user_buf, count, ppos, buf, pos);
	kfree(buf);
	return ret;
}

static ssize_t iwl_dbgfs_interrupt_write(struct file *file,
					 const char __user *user_buf,
					 size_t count, loff_t *ppos)
{
	struct iwl_trans *trans = file->private_data;
	struct iwl_trans_pcie *trans_pcie = IWL_TRANS_GET_PCIE_TRANS(trans);
	struct isr_statistics *isr_stats = &trans_pcie->isr_stats;
	u32 reset_flag;
	int ret;

	ret = kstrtou32_from_user(user_buf, count, 16, &reset_flag);
	if (ret)
		return ret;
	if (reset_flag == 0)
		memset(isr_stats, 0, sizeof(*isr_stats));

	return count;
}

static ssize_t iwl_dbgfs_csr_write(struct file *file,
				   const char __user *user_buf,
				   size_t count, loff_t *ppos)
{
	struct iwl_trans *trans = file->private_data;

	iwl_pcie_dump_csr(trans);

	return count;
}

static ssize_t iwl_dbgfs_fh_reg_read(struct file *file,
				     char __user *user_buf,
				     size_t count, loff_t *ppos)
{
	struct iwl_trans *trans = file->private_data;
	char *buf = NULL;
	ssize_t ret;

	ret = iwl_dump_fh(trans, &buf);
	if (ret < 0)
		return ret;
	if (!buf)
		return -EINVAL;
	ret = simple_read_from_buffer(user_buf, count, ppos, buf, ret);
	kfree(buf);
	return ret;
}

static ssize_t iwl_dbgfs_rfkill_read(struct file *file,
				     char __user *user_buf,
				     size_t count, loff_t *ppos)
{
	struct iwl_trans *trans = file->private_data;
	struct iwl_trans_pcie *trans_pcie = IWL_TRANS_GET_PCIE_TRANS(trans);
	char buf[100];
	int pos;

	pos = scnprintf(buf, sizeof(buf), "debug: %d\nhw: %d\n",
			trans_pcie->debug_rfkill,
			!(iwl_read32(trans, CSR_GP_CNTRL) &
				CSR_GP_CNTRL_REG_FLAG_HW_RF_KILL_SW));

	return simple_read_from_buffer(user_buf, count, ppos, buf, pos);
}

static ssize_t iwl_dbgfs_rfkill_write(struct file *file,
				      const char __user *user_buf,
				      size_t count, loff_t *ppos)
{
	struct iwl_trans *trans = file->private_data;
	struct iwl_trans_pcie *trans_pcie = IWL_TRANS_GET_PCIE_TRANS(trans);
	bool new_value;
	int ret;

	ret = kstrtobool_from_user(user_buf, count, &new_value);
	if (ret)
		return ret;
	if (new_value == trans_pcie->debug_rfkill)
		return count;
	IWL_WARN(trans, "changing debug rfkill %d->%d\n",
		 trans_pcie->debug_rfkill, new_value);
	trans_pcie->debug_rfkill = new_value;
	iwl_pcie_handle_rfkill_irq(trans, false);

	return count;
}

static int iwl_dbgfs_monitor_data_open(struct inode *inode,
				       struct file *file)
{
	struct iwl_trans *trans = inode->i_private;
	struct iwl_trans_pcie *trans_pcie = IWL_TRANS_GET_PCIE_TRANS(trans);

	if (!trans->dbg.dest_tlv ||
	    trans->dbg.dest_tlv->monitor_mode != EXTERNAL_MODE) {
		IWL_ERR(trans, "Debug destination is not set to DRAM\n");
		return -ENOENT;
	}

	if (trans_pcie->fw_mon_data.state != IWL_FW_MON_DBGFS_STATE_CLOSED)
		return -EBUSY;

	trans_pcie->fw_mon_data.state = IWL_FW_MON_DBGFS_STATE_OPEN;
	return simple_open(inode, file);
}

static int iwl_dbgfs_monitor_data_release(struct inode *inode,
					  struct file *file)
{
	struct iwl_trans_pcie *trans_pcie =
		IWL_TRANS_GET_PCIE_TRANS(inode->i_private);

	if (trans_pcie->fw_mon_data.state == IWL_FW_MON_DBGFS_STATE_OPEN)
		trans_pcie->fw_mon_data.state = IWL_FW_MON_DBGFS_STATE_CLOSED;
	return 0;
}

static bool iwl_write_to_user_buf(char __user *user_buf, ssize_t count,
				  void *buf, ssize_t *size,
				  ssize_t *bytes_copied)
{
	ssize_t buf_size_left = count - *bytes_copied;

	buf_size_left = buf_size_left - (buf_size_left % sizeof(u32));
	if (*size > buf_size_left)
		*size = buf_size_left;

	*size -= copy_to_user(user_buf, buf, *size);
	*bytes_copied += *size;

	if (buf_size_left == *size)
		return true;
	return false;
}

static ssize_t iwl_dbgfs_monitor_data_read(struct file *file,
					   char __user *user_buf,
					   size_t count, loff_t *ppos)
{
	struct iwl_trans *trans = file->private_data;
	struct iwl_trans_pcie *trans_pcie = IWL_TRANS_GET_PCIE_TRANS(trans);
	u8 *cpu_addr = (void *)trans->dbg.fw_mon.block, *curr_buf;
	struct cont_rec *data = &trans_pcie->fw_mon_data;
	u32 write_ptr_addr, wrap_cnt_addr, write_ptr, wrap_cnt;
	ssize_t size, bytes_copied = 0;
	bool b_full;

	if (trans->dbg.dest_tlv) {
		write_ptr_addr =
			le32_to_cpu(trans->dbg.dest_tlv->write_ptr_reg);
		wrap_cnt_addr = le32_to_cpu(trans->dbg.dest_tlv->wrap_count);
	} else {
		write_ptr_addr = MON_BUFF_WRPTR;
		wrap_cnt_addr = MON_BUFF_CYCLE_CNT;
	}

	if (unlikely(!trans->dbg.rec_on))
		return 0;

	mutex_lock(&data->mutex);
	if (data->state ==
	    IWL_FW_MON_DBGFS_STATE_DISABLED) {
		mutex_unlock(&data->mutex);
		return 0;
	}

	/* write_ptr position in bytes rather then DW */
	write_ptr = iwl_read_prph(trans, write_ptr_addr) * sizeof(u32);
	wrap_cnt = iwl_read_prph(trans, wrap_cnt_addr);

	if (data->prev_wrap_cnt == wrap_cnt) {
		size = write_ptr - data->prev_wr_ptr;
		curr_buf = cpu_addr + data->prev_wr_ptr;
		b_full = iwl_write_to_user_buf(user_buf, count,
					       curr_buf, &size,
					       &bytes_copied);
		data->prev_wr_ptr += size;

	} else if (data->prev_wrap_cnt == wrap_cnt - 1 &&
		   write_ptr < data->prev_wr_ptr) {
		size = trans->dbg.fw_mon.size - data->prev_wr_ptr;
		curr_buf = cpu_addr + data->prev_wr_ptr;
		b_full = iwl_write_to_user_buf(user_buf, count,
					       curr_buf, &size,
					       &bytes_copied);
		data->prev_wr_ptr += size;

		if (!b_full) {
			size = write_ptr;
			b_full = iwl_write_to_user_buf(user_buf, count,
						       cpu_addr, &size,
						       &bytes_copied);
			data->prev_wr_ptr = size;
			data->prev_wrap_cnt++;
		}
	} else {
		if (data->prev_wrap_cnt == wrap_cnt - 1 &&
		    write_ptr > data->prev_wr_ptr)
			IWL_WARN(trans,
				 "write pointer passed previous write pointer, start copying from the beginning\n");
		else if (!unlikely(data->prev_wrap_cnt == 0 &&
				   data->prev_wr_ptr == 0))
			IWL_WARN(trans,
				 "monitor data is out of sync, start copying from the beginning\n");

		size = write_ptr;
		b_full = iwl_write_to_user_buf(user_buf, count,
					       cpu_addr, &size,
					       &bytes_copied);
		data->prev_wr_ptr = size;
		data->prev_wrap_cnt = wrap_cnt;
	}

	mutex_unlock(&data->mutex);

	return bytes_copied;
}

static ssize_t iwl_dbgfs_rf_read(struct file *file,
				 char __user *user_buf,
				 size_t count, loff_t *ppos)
{
	struct iwl_trans *trans = file->private_data;
	struct iwl_trans_pcie *trans_pcie = IWL_TRANS_GET_PCIE_TRANS(trans);

	if (!trans_pcie->rf_name[0])
		return -ENODEV;

	return simple_read_from_buffer(user_buf, count, ppos,
				       trans_pcie->rf_name,
				       strlen(trans_pcie->rf_name));
}

DEBUGFS_READ_WRITE_FILE_OPS(interrupt);
DEBUGFS_READ_FILE_OPS(fh_reg);
DEBUGFS_READ_FILE_OPS(rx_queue);
DEBUGFS_WRITE_FILE_OPS(csr);
DEBUGFS_READ_WRITE_FILE_OPS(rfkill);
DEBUGFS_READ_FILE_OPS(rf);

static const struct file_operations iwl_dbgfs_tx_queue_ops = {
	.owner = THIS_MODULE,
	.open = iwl_dbgfs_tx_queue_open,
	.read = seq_read,
	.llseek = seq_lseek,
	.release = seq_release_private,
};

static const struct file_operations iwl_dbgfs_monitor_data_ops = {
	.read = iwl_dbgfs_monitor_data_read,
	.open = iwl_dbgfs_monitor_data_open,
	.release = iwl_dbgfs_monitor_data_release,
};

/* Create the debugfs files and directories */
void iwl_trans_pcie_dbgfs_register(struct iwl_trans *trans)
{
	struct dentry *dir = trans->dbgfs_dir;

	DEBUGFS_ADD_FILE(rx_queue, dir, 0400);
	DEBUGFS_ADD_FILE(tx_queue, dir, 0400);
	DEBUGFS_ADD_FILE(interrupt, dir, 0600);
	DEBUGFS_ADD_FILE(csr, dir, 0200);
	DEBUGFS_ADD_FILE(fh_reg, dir, 0400);
	DEBUGFS_ADD_FILE(rfkill, dir, 0600);
	DEBUGFS_ADD_FILE(monitor_data, dir, 0400);
	DEBUGFS_ADD_FILE(rf, dir, 0400);
}

void iwl_trans_pcie_debugfs_cleanup(struct iwl_trans *trans)
{
	struct iwl_trans_pcie *trans_pcie = IWL_TRANS_GET_PCIE_TRANS(trans);
	struct cont_rec *data = &trans_pcie->fw_mon_data;

	mutex_lock(&data->mutex);
	data->state = IWL_FW_MON_DBGFS_STATE_DISABLED;
	mutex_unlock(&data->mutex);
}
#endif /*CONFIG_IWLWIFI_DEBUGFS */

static u32 iwl_trans_pcie_get_cmdlen(struct iwl_trans *trans, void *tfd)
{
	struct iwl_trans_pcie *trans_pcie = IWL_TRANS_GET_PCIE_TRANS(trans);
	u32 cmdlen = 0;
	int i;

	for (i = 0; i < trans_pcie->txqs.tfd.max_tbs; i++)
		cmdlen += iwl_txq_gen1_tfd_tb_get_len(trans, tfd, i);

	return cmdlen;
}

static u32 iwl_trans_pcie_dump_rbs(struct iwl_trans *trans,
				   struct iwl_fw_error_dump_data **data,
				   int allocated_rb_nums)
{
	struct iwl_trans_pcie *trans_pcie = IWL_TRANS_GET_PCIE_TRANS(trans);
	int max_len = trans_pcie->rx_buf_bytes;
	/* Dump RBs is supported only for pre-9000 devices (1 queue) */
	struct iwl_rxq *rxq = &trans_pcie->rxq[0];
	u32 i, r, j, rb_len = 0;

	spin_lock_bh(&rxq->lock);

	r = iwl_get_closed_rb_stts(trans, rxq);

	for (i = rxq->read, j = 0;
	     i != r && j < allocated_rb_nums;
	     i = (i + 1) & RX_QUEUE_MASK, j++) {
		struct iwl_rx_mem_buffer *rxb = rxq->queue[i];
		struct iwl_fw_error_dump_rb *rb;

		dma_sync_single_for_cpu(trans->dev, rxb->page_dma,
					max_len, DMA_FROM_DEVICE);

		rb_len += sizeof(**data) + sizeof(*rb) + max_len;

		(*data)->type = cpu_to_le32(IWL_FW_ERROR_DUMP_RB);
		(*data)->len = cpu_to_le32(sizeof(*rb) + max_len);
		rb = (void *)(*data)->data;
		rb->index = cpu_to_le32(i);
		memcpy(rb->data, page_address(rxb->page), max_len);

		*data = iwl_fw_error_next_data(*data);
	}

	spin_unlock_bh(&rxq->lock);

	return rb_len;
}
#define IWL_CSR_TO_DUMP (0x250)

static u32 iwl_trans_pcie_dump_csr(struct iwl_trans *trans,
				   struct iwl_fw_error_dump_data **data)
{
	u32 csr_len = sizeof(**data) + IWL_CSR_TO_DUMP;
	__le32 *val;
	int i;

	(*data)->type = cpu_to_le32(IWL_FW_ERROR_DUMP_CSR);
	(*data)->len = cpu_to_le32(IWL_CSR_TO_DUMP);
	val = (void *)(*data)->data;

	for (i = 0; i < IWL_CSR_TO_DUMP; i += 4)
		*val++ = cpu_to_le32(iwl_trans_pcie_read32(trans, i));

	*data = iwl_fw_error_next_data(*data);

	return csr_len;
}

static u32 iwl_trans_pcie_fh_regs_dump(struct iwl_trans *trans,
				       struct iwl_fw_error_dump_data **data)
{
	u32 fh_regs_len = FH_MEM_UPPER_BOUND - FH_MEM_LOWER_BOUND;
	__le32 *val;
	int i;

	if (!iwl_trans_grab_nic_access(trans))
		return 0;

	(*data)->type = cpu_to_le32(IWL_FW_ERROR_DUMP_FH_REGS);
	(*data)->len = cpu_to_le32(fh_regs_len);
	val = (void *)(*data)->data;

	if (!trans->trans_cfg->gen2)
		for (i = FH_MEM_LOWER_BOUND; i < FH_MEM_UPPER_BOUND;
		     i += sizeof(u32))
			*val++ = cpu_to_le32(iwl_trans_pcie_read32(trans, i));
	else
		for (i = iwl_umac_prph(trans, FH_MEM_LOWER_BOUND_GEN2);
		     i < iwl_umac_prph(trans, FH_MEM_UPPER_BOUND_GEN2);
		     i += sizeof(u32))
			*val++ = cpu_to_le32(iwl_trans_pcie_read_prph(trans,
								      i));

	iwl_trans_release_nic_access(trans);

	*data = iwl_fw_error_next_data(*data);

	return sizeof(**data) + fh_regs_len;
}

static u32
iwl_trans_pci_dump_marbh_monitor(struct iwl_trans *trans,
				 struct iwl_fw_error_dump_fw_mon *fw_mon_data,
				 u32 monitor_len)
{
	u32 buf_size_in_dwords = (monitor_len >> 2);
	u32 *buffer = (u32 *)fw_mon_data->data;
	u32 i;

	if (!iwl_trans_grab_nic_access(trans))
		return 0;

	iwl_write_umac_prph_no_grab(trans, MON_DMARB_RD_CTL_ADDR, 0x1);
	for (i = 0; i < buf_size_in_dwords; i++)
		buffer[i] = iwl_read_umac_prph_no_grab(trans,
						       MON_DMARB_RD_DATA_ADDR);
	iwl_write_umac_prph_no_grab(trans, MON_DMARB_RD_CTL_ADDR, 0x0);

	iwl_trans_release_nic_access(trans);

	return monitor_len;
}

static void
iwl_trans_pcie_dump_pointers(struct iwl_trans *trans,
			     struct iwl_fw_error_dump_fw_mon *fw_mon_data)
{
	u32 base, base_high, write_ptr, write_ptr_val, wrap_cnt;

	if (trans->trans_cfg->device_family >= IWL_DEVICE_FAMILY_AX210) {
		base = DBGC_CUR_DBGBUF_BASE_ADDR_LSB;
		base_high = DBGC_CUR_DBGBUF_BASE_ADDR_MSB;
		write_ptr = DBGC_CUR_DBGBUF_STATUS;
		wrap_cnt = DBGC_DBGBUF_WRAP_AROUND;
	} else if (trans->dbg.dest_tlv) {
		write_ptr = le32_to_cpu(trans->dbg.dest_tlv->write_ptr_reg);
		wrap_cnt = le32_to_cpu(trans->dbg.dest_tlv->wrap_count);
		base = le32_to_cpu(trans->dbg.dest_tlv->base_reg);
	} else {
		base = MON_BUFF_BASE_ADDR;
		write_ptr = MON_BUFF_WRPTR;
		wrap_cnt = MON_BUFF_CYCLE_CNT;
	}

	write_ptr_val = iwl_read_prph(trans, write_ptr);
	fw_mon_data->fw_mon_cycle_cnt =
		cpu_to_le32(iwl_read_prph(trans, wrap_cnt));
	fw_mon_data->fw_mon_base_ptr =
		cpu_to_le32(iwl_read_prph(trans, base));
	if (trans->trans_cfg->device_family >= IWL_DEVICE_FAMILY_AX210) {
		fw_mon_data->fw_mon_base_high_ptr =
			cpu_to_le32(iwl_read_prph(trans, base_high));
		write_ptr_val &= DBGC_CUR_DBGBUF_STATUS_OFFSET_MSK;
		/* convert wrtPtr to DWs, to align with all HWs */
		write_ptr_val >>= 2;
	}
	fw_mon_data->fw_mon_wr_ptr = cpu_to_le32(write_ptr_val);
}

static u32
iwl_trans_pcie_dump_monitor(struct iwl_trans *trans,
			    struct iwl_fw_error_dump_data **data,
			    u32 monitor_len)
{
	struct iwl_dram_data *fw_mon = &trans->dbg.fw_mon;
	u32 len = 0;

	if (trans->dbg.dest_tlv ||
	    (fw_mon->size &&
	     (trans->trans_cfg->device_family == IWL_DEVICE_FAMILY_7000 ||
	      trans->trans_cfg->device_family >= IWL_DEVICE_FAMILY_AX210))) {
		struct iwl_fw_error_dump_fw_mon *fw_mon_data;

		(*data)->type = cpu_to_le32(IWL_FW_ERROR_DUMP_FW_MONITOR);
		fw_mon_data = (void *)(*data)->data;

		iwl_trans_pcie_dump_pointers(trans, fw_mon_data);

		len += sizeof(**data) + sizeof(*fw_mon_data);
		if (fw_mon->size) {
			memcpy(fw_mon_data->data, fw_mon->block, fw_mon->size);
			monitor_len = fw_mon->size;
		} else if (trans->dbg.dest_tlv->monitor_mode == SMEM_MODE) {
			u32 base = le32_to_cpu(fw_mon_data->fw_mon_base_ptr);
			/*
			 * Update pointers to reflect actual values after
			 * shifting
			 */
			if (trans->dbg.dest_tlv->version) {
				base = (iwl_read_prph(trans, base) &
					IWL_LDBG_M2S_BUF_BA_MSK) <<
				       trans->dbg.dest_tlv->base_shift;
				base *= IWL_M2S_UNIT_SIZE;
				base += trans->cfg->smem_offset;
			} else {
				base = iwl_read_prph(trans, base) <<
				       trans->dbg.dest_tlv->base_shift;
			}

			iwl_trans_read_mem(trans, base, fw_mon_data->data,
					   monitor_len / sizeof(u32));
		} else if (trans->dbg.dest_tlv->monitor_mode == MARBH_MODE) {
			monitor_len =
				iwl_trans_pci_dump_marbh_monitor(trans,
								 fw_mon_data,
								 monitor_len);
		} else {
			/* Didn't match anything - output no monitor data */
			monitor_len = 0;
		}

		len += monitor_len;
		(*data)->len = cpu_to_le32(monitor_len + sizeof(*fw_mon_data));
	}

	return len;
}

static int iwl_trans_get_fw_monitor_len(struct iwl_trans *trans, u32 *len)
{
	if (trans->dbg.fw_mon.size) {
		*len += sizeof(struct iwl_fw_error_dump_data) +
			sizeof(struct iwl_fw_error_dump_fw_mon) +
			trans->dbg.fw_mon.size;
		return trans->dbg.fw_mon.size;
	} else if (trans->dbg.dest_tlv) {
		u32 base, end, cfg_reg, monitor_len;

		if (trans->dbg.dest_tlv->version == 1) {
			cfg_reg = le32_to_cpu(trans->dbg.dest_tlv->base_reg);
			cfg_reg = iwl_read_prph(trans, cfg_reg);
			base = (cfg_reg & IWL_LDBG_M2S_BUF_BA_MSK) <<
				trans->dbg.dest_tlv->base_shift;
			base *= IWL_M2S_UNIT_SIZE;
			base += trans->cfg->smem_offset;

			monitor_len =
				(cfg_reg & IWL_LDBG_M2S_BUF_SIZE_MSK) >>
				trans->dbg.dest_tlv->end_shift;
			monitor_len *= IWL_M2S_UNIT_SIZE;
		} else {
			base = le32_to_cpu(trans->dbg.dest_tlv->base_reg);
			end = le32_to_cpu(trans->dbg.dest_tlv->end_reg);

			base = iwl_read_prph(trans, base) <<
			       trans->dbg.dest_tlv->base_shift;
			end = iwl_read_prph(trans, end) <<
			      trans->dbg.dest_tlv->end_shift;

			/* Make "end" point to the actual end */
			if (trans->trans_cfg->device_family >=
			    IWL_DEVICE_FAMILY_8000 ||
			    trans->dbg.dest_tlv->monitor_mode == MARBH_MODE)
				end += (1 << trans->dbg.dest_tlv->end_shift);
			monitor_len = end - base;
		}
		*len += sizeof(struct iwl_fw_error_dump_data) +
			sizeof(struct iwl_fw_error_dump_fw_mon) +
			monitor_len;
		return monitor_len;
	}
	return 0;
}

struct iwl_trans_dump_data *
iwl_trans_pcie_dump_data(struct iwl_trans *trans, u32 dump_mask,
			 const struct iwl_dump_sanitize_ops *sanitize_ops,
			 void *sanitize_ctx)
{
	struct iwl_trans_pcie *trans_pcie = IWL_TRANS_GET_PCIE_TRANS(trans);
	struct iwl_fw_error_dump_data *data;
	struct iwl_txq *cmdq = trans_pcie->txqs.txq[trans_pcie->txqs.cmd.q_id];
	struct iwl_fw_error_dump_txcmd *txcmd;
	struct iwl_trans_dump_data *dump_data;
	u32 len, num_rbs = 0, monitor_len = 0;
	int i, ptr;
	bool dump_rbs = test_bit(STATUS_FW_ERROR, &trans->status) &&
			!trans->trans_cfg->mq_rx_supported &&
			dump_mask & BIT(IWL_FW_ERROR_DUMP_RB);

	if (!dump_mask)
		return NULL;

	/* transport dump header */
	len = sizeof(*dump_data);

	/* host commands */
	if (dump_mask & BIT(IWL_FW_ERROR_DUMP_TXCMD) && cmdq)
		len += sizeof(*data) +
			cmdq->n_window * (sizeof(*txcmd) +
					  TFD_MAX_PAYLOAD_SIZE);

	/* FW monitor */
	if (dump_mask & BIT(IWL_FW_ERROR_DUMP_FW_MONITOR))
		monitor_len = iwl_trans_get_fw_monitor_len(trans, &len);

	/* CSR registers */
	if (dump_mask & BIT(IWL_FW_ERROR_DUMP_CSR))
		len += sizeof(*data) + IWL_CSR_TO_DUMP;

	/* FH registers */
	if (dump_mask & BIT(IWL_FW_ERROR_DUMP_FH_REGS)) {
		if (trans->trans_cfg->gen2)
			len += sizeof(*data) +
			       (iwl_umac_prph(trans, FH_MEM_UPPER_BOUND_GEN2) -
				iwl_umac_prph(trans, FH_MEM_LOWER_BOUND_GEN2));
		else
			len += sizeof(*data) +
			       (FH_MEM_UPPER_BOUND -
				FH_MEM_LOWER_BOUND);
	}

	if (dump_rbs) {
		/* Dump RBs is supported only for pre-9000 devices (1 queue) */
		struct iwl_rxq *rxq = &trans_pcie->rxq[0];
		/* RBs */
		num_rbs = iwl_get_closed_rb_stts(trans, rxq);
		num_rbs = (num_rbs - rxq->read) & RX_QUEUE_MASK;
		len += num_rbs * (sizeof(*data) +
				  sizeof(struct iwl_fw_error_dump_rb) +
				  (PAGE_SIZE << trans_pcie->rx_page_order));
	}

	/* Paged memory for gen2 HW */
	if (trans->trans_cfg->gen2 && dump_mask & BIT(IWL_FW_ERROR_DUMP_PAGING))
		for (i = 0; i < trans->init_dram.paging_cnt; i++)
			len += sizeof(*data) +
			       sizeof(struct iwl_fw_error_dump_paging) +
			       trans->init_dram.paging[i].size;

	dump_data = vzalloc(len);
	if (!dump_data)
		return NULL;

	len = 0;
	data = (void *)dump_data->data;

	if (dump_mask & BIT(IWL_FW_ERROR_DUMP_TXCMD) && cmdq) {
		u16 tfd_size = trans_pcie->txqs.tfd.size;

		data->type = cpu_to_le32(IWL_FW_ERROR_DUMP_TXCMD);
		txcmd = (void *)data->data;
		spin_lock_bh(&cmdq->lock);
		ptr = cmdq->write_ptr;
		for (i = 0; i < cmdq->n_window; i++) {
			u8 idx = iwl_txq_get_cmd_index(cmdq, ptr);
			u8 tfdidx;
			u32 caplen, cmdlen;

			if (trans->trans_cfg->gen2)
				tfdidx = idx;
			else
				tfdidx = ptr;

			cmdlen = iwl_trans_pcie_get_cmdlen(trans,
							   (u8 *)cmdq->tfds +
							   tfd_size * tfdidx);
			caplen = min_t(u32, TFD_MAX_PAYLOAD_SIZE, cmdlen);

			if (cmdlen) {
				len += sizeof(*txcmd) + caplen;
				txcmd->cmdlen = cpu_to_le32(cmdlen);
				txcmd->caplen = cpu_to_le32(caplen);
				memcpy(txcmd->data, cmdq->entries[idx].cmd,
				       caplen);
				if (sanitize_ops && sanitize_ops->frob_hcmd)
					sanitize_ops->frob_hcmd(sanitize_ctx,
								txcmd->data,
								caplen);
				txcmd = (void *)((u8 *)txcmd->data + caplen);
			}

			ptr = iwl_txq_dec_wrap(trans, ptr);
		}
		spin_unlock_bh(&cmdq->lock);

		data->len = cpu_to_le32(len);
		len += sizeof(*data);
		data = iwl_fw_error_next_data(data);
	}

	if (dump_mask & BIT(IWL_FW_ERROR_DUMP_CSR))
		len += iwl_trans_pcie_dump_csr(trans, &data);
	if (dump_mask & BIT(IWL_FW_ERROR_DUMP_FH_REGS))
		len += iwl_trans_pcie_fh_regs_dump(trans, &data);
	if (dump_rbs)
		len += iwl_trans_pcie_dump_rbs(trans, &data, num_rbs);

	/* Paged memory for gen2 HW */
	if (trans->trans_cfg->gen2 &&
	    dump_mask & BIT(IWL_FW_ERROR_DUMP_PAGING)) {
		for (i = 0; i < trans->init_dram.paging_cnt; i++) {
			struct iwl_fw_error_dump_paging *paging;
			u32 page_len = trans->init_dram.paging[i].size;

			data->type = cpu_to_le32(IWL_FW_ERROR_DUMP_PAGING);
			data->len = cpu_to_le32(sizeof(*paging) + page_len);
			paging = (void *)data->data;
			paging->index = cpu_to_le32(i);
			memcpy(paging->data,
			       trans->init_dram.paging[i].block, page_len);
			data = iwl_fw_error_next_data(data);

			len += sizeof(*data) + sizeof(*paging) + page_len;
		}
	}
	if (dump_mask & BIT(IWL_FW_ERROR_DUMP_FW_MONITOR))
		len += iwl_trans_pcie_dump_monitor(trans, &data, monitor_len);

	dump_data->len = len;

	return dump_data;
}

void iwl_trans_pci_interrupts(struct iwl_trans *trans, bool enable)
{
	if (enable)
		iwl_enable_interrupts(trans);
	else
		iwl_disable_interrupts(trans);
}

void iwl_trans_pcie_sync_nmi(struct iwl_trans *trans)
{
	u32 inta_addr, sw_err_bit;
	struct iwl_trans_pcie *trans_pcie = IWL_TRANS_GET_PCIE_TRANS(trans);

	if (trans_pcie->msix_enabled) {
		inta_addr = CSR_MSIX_HW_INT_CAUSES_AD;
		if (trans->trans_cfg->device_family >= IWL_DEVICE_FAMILY_BZ)
			sw_err_bit = MSIX_HW_INT_CAUSES_REG_SW_ERR_BZ;
		else
			sw_err_bit = MSIX_HW_INT_CAUSES_REG_SW_ERR;
	} else {
		inta_addr = CSR_INT;
		sw_err_bit = CSR_INT_BIT_SW_ERR;
	}

	iwl_trans_sync_nmi_with_addr(trans, inta_addr, sw_err_bit);
}

<<<<<<< HEAD
#define IWL_TRANS_COMMON_OPS						\
	.op_mode_leave = iwl_trans_pcie_op_mode_leave,			\
	.write8 = iwl_trans_pcie_write8,				\
	.write32 = iwl_trans_pcie_write32,				\
	.read32 = iwl_trans_pcie_read32,				\
	.read_prph = iwl_trans_pcie_read_prph,				\
	.write_prph = iwl_trans_pcie_write_prph,			\
	.read_mem = iwl_trans_pcie_read_mem,				\
	.write_mem = iwl_trans_pcie_write_mem,				\
	.read_config32 = iwl_trans_pcie_read_config32,			\
	.configure = iwl_trans_pcie_configure,				\
	.set_pmi = iwl_trans_pcie_set_pmi,				\
	.sw_reset = iwl_trans_pcie_sw_reset,				\
	.grab_nic_access = iwl_trans_pcie_grab_nic_access,		\
	.release_nic_access = iwl_trans_pcie_release_nic_access,	\
	.set_bits_mask = iwl_trans_pcie_set_bits_mask,			\
	.dump_data = iwl_trans_pcie_dump_data,				\
	.d3_suspend = iwl_trans_pcie_d3_suspend,			\
	.d3_resume = iwl_trans_pcie_d3_resume,				\
	.interrupts = iwl_trans_pci_interrupts,				\
	.sync_nmi = iwl_trans_pcie_sync_nmi,				\
	.imr_dma_data = iwl_trans_pcie_copy_imr				\

static const struct iwl_trans_ops trans_ops_pcie = {
	IWL_TRANS_COMMON_OPS,
	.start_hw = iwl_trans_pcie_start_hw,
	.fw_alive = iwl_trans_pcie_fw_alive,
	.start_fw = iwl_trans_pcie_start_fw,
	.stop_device = iwl_trans_pcie_stop_device,

	.send_cmd = iwl_pcie_enqueue_hcmd,

	.tx = iwl_trans_pcie_tx,
	.reclaim = iwl_txq_reclaim,

	.txq_disable = iwl_trans_pcie_txq_disable,
	.txq_enable = iwl_trans_pcie_txq_enable,

	.txq_set_shared_mode = iwl_trans_pcie_txq_set_shared_mode,

	.wait_tx_queues_empty = iwl_trans_pcie_wait_txqs_empty,

	.freeze_txq_timer = iwl_trans_txq_freeze_timer,
#ifdef CONFIG_IWLWIFI_DEBUGFS
	.debugfs_cleanup = iwl_trans_pcie_debugfs_cleanup,
#endif
};

static const struct iwl_trans_ops trans_ops_pcie_gen2 = {
	IWL_TRANS_COMMON_OPS,
	.start_hw = iwl_trans_pcie_start_hw,
	.fw_alive = iwl_trans_pcie_gen2_fw_alive,
	.start_fw = iwl_trans_pcie_gen2_start_fw,
	.stop_device = iwl_trans_pcie_gen2_stop_device,

	.send_cmd = iwl_pcie_gen2_enqueue_hcmd,

	.tx = iwl_txq_gen2_tx,
	.reclaim = iwl_txq_reclaim,

	.set_q_ptrs = iwl_txq_set_q_ptrs,

	.txq_alloc = iwl_txq_dyn_alloc,
	.txq_free = iwl_txq_dyn_free,
	.wait_txq_empty = iwl_trans_pcie_wait_txq_empty,
	.rxq_dma_data = iwl_trans_pcie_rxq_dma_data,
	.load_pnvm = iwl_trans_pcie_ctx_info_gen3_load_pnvm,
	.set_pnvm = iwl_trans_pcie_ctx_info_gen3_set_pnvm,
	.load_reduce_power = iwl_trans_pcie_ctx_info_gen3_load_reduce_power,
	.set_reduce_power = iwl_trans_pcie_ctx_info_gen3_set_reduce_power,
#ifdef CONFIG_IWLWIFI_DEBUGFS
	.debugfs_cleanup = iwl_trans_pcie_debugfs_cleanup,
#endif
};

=======
>>>>>>> 2d5404ca
struct iwl_trans *iwl_trans_pcie_alloc(struct pci_dev *pdev,
			       const struct pci_device_id *ent,
			       const struct iwl_cfg_trans_params *cfg_trans)
{
	struct iwl_trans_pcie *trans_pcie, **priv;
	struct iwl_trans *trans;
	int ret, addr_size;
	void __iomem * const *table;
	u32 bar0;

	/* reassign our BAR 0 if invalid due to possible runtime PM races */
	pci_read_config_dword(pdev, PCI_BASE_ADDRESS_0, &bar0);
	if (bar0 == PCI_BASE_ADDRESS_MEM_TYPE_64) {
		ret = pci_assign_resource(pdev, 0);
		if (ret)
			return ERR_PTR(ret);
	}

	/* reassign our BAR 0 if invalid due to possible runtime PM races */
	pci_read_config_dword(pdev, PCI_BASE_ADDRESS_0, &bar0);
	if (bar0 == PCI_BASE_ADDRESS_MEM_TYPE_64) {
		ret = pci_assign_resource(pdev, 0);
		if (ret)
			return ERR_PTR(ret);
	}

	ret = pcim_enable_device(pdev);
	if (ret)
		return ERR_PTR(ret);

	trans = iwl_trans_alloc(sizeof(struct iwl_trans_pcie), &pdev->dev,
				cfg_trans);
	if (!trans)
		return ERR_PTR(-ENOMEM);

	trans_pcie = IWL_TRANS_GET_PCIE_TRANS(trans);

	if (trans->trans_cfg->gen2) {
		trans_pcie->txqs.tfd.addr_size = 64;
		trans_pcie->txqs.tfd.max_tbs = IWL_TFH_NUM_TBS;
		trans_pcie->txqs.tfd.size = sizeof(struct iwl_tfh_tfd);
	} else {
		trans_pcie->txqs.tfd.addr_size = 36;
		trans_pcie->txqs.tfd.max_tbs = IWL_NUM_OF_TBS;
		trans_pcie->txqs.tfd.size = sizeof(struct iwl_tfd);
	}
	trans->max_skb_frags = IWL_TRANS_PCIE_MAX_FRAGS(trans_pcie);

	/* Set a short watchdog for the command queue */
	trans_pcie->txqs.cmd.wdg_timeout = IWL_DEF_WD_TIMEOUT;

	trans_pcie->txqs.tso_hdr_page = alloc_percpu(struct iwl_tso_hdr_page);
	if (!trans_pcie->txqs.tso_hdr_page) {
		ret = -ENOMEM;
		goto out_free_trans;
	}

	if (trans->trans_cfg->device_family >= IWL_DEVICE_FAMILY_BZ)
		trans_pcie->txqs.bc_tbl_size =
			sizeof(struct iwl_gen3_bc_tbl_entry) * TFD_QUEUE_BC_SIZE_GEN3_BZ;
	else if (trans->trans_cfg->device_family >= IWL_DEVICE_FAMILY_AX210)
		trans_pcie->txqs.bc_tbl_size =
			sizeof(struct iwl_gen3_bc_tbl_entry) * TFD_QUEUE_BC_SIZE_GEN3_AX210;
	else
		trans_pcie->txqs.bc_tbl_size = sizeof(struct iwlagn_scd_bc_tbl);
	/*
	 * For gen2 devices, we use a single allocation for each byte-count
	 * table, but they're pretty small (1k) so use a DMA pool that we
	 * allocate here.
	 */
	if (trans->trans_cfg->gen2) {
		trans_pcie->txqs.bc_pool =
			dmam_pool_create("iwlwifi:bc", trans->dev,
					 trans_pcie->txqs.bc_tbl_size,
					 256, 0);
		if (!trans_pcie->txqs.bc_pool) {
			ret = -ENOMEM;
			goto out_free_tso;
		}
	}

	/* Some things must not change even if the config does */
	WARN_ON(trans_pcie->txqs.tfd.addr_size !=
		(trans->trans_cfg->gen2 ? 64 : 36));

	/* Initialize NAPI here - it should be before registering to mac80211
	 * in the opmode but after the HW struct is allocated.
	 */
	trans_pcie->napi_dev = alloc_netdev_dummy(sizeof(struct iwl_trans_pcie *));
	if (!trans_pcie->napi_dev) {
		ret = -ENOMEM;
		goto out_free_tso;
	}
	/* The private struct in netdev is a pointer to struct iwl_trans_pcie */
	priv = netdev_priv(trans_pcie->napi_dev);
	*priv = trans_pcie;

	trans_pcie->trans = trans;
	trans_pcie->opmode_down = true;
	spin_lock_init(&trans_pcie->irq_lock);
	spin_lock_init(&trans_pcie->reg_lock);
	spin_lock_init(&trans_pcie->alloc_page_lock);
	mutex_init(&trans_pcie->mutex);
	init_waitqueue_head(&trans_pcie->ucode_write_waitq);
	init_waitqueue_head(&trans_pcie->fw_reset_waitq);
	init_waitqueue_head(&trans_pcie->imr_waitq);

	trans_pcie->rba.alloc_wq = alloc_workqueue("rb_allocator",
						   WQ_HIGHPRI | WQ_UNBOUND, 0);
	if (!trans_pcie->rba.alloc_wq) {
		ret = -ENOMEM;
		goto out_free_ndev;
	}
	INIT_WORK(&trans_pcie->rba.rx_alloc, iwl_pcie_rx_allocator_work);

	trans_pcie->debug_rfkill = -1;

	if (!cfg_trans->base_params->pcie_l1_allowed) {
		/*
		 * W/A - seems to solve weird behavior. We need to remove this
		 * if we don't want to stay in L1 all the time. This wastes a
		 * lot of power.
		 */
		pci_disable_link_state(pdev, PCIE_LINK_STATE_L0S |
				       PCIE_LINK_STATE_L1 |
				       PCIE_LINK_STATE_CLKPM);
	}

	pci_set_master(pdev);

	addr_size = trans_pcie->txqs.tfd.addr_size;
	ret = dma_set_mask_and_coherent(&pdev->dev, DMA_BIT_MASK(addr_size));
	if (ret) {
		ret = dma_set_mask_and_coherent(&pdev->dev, DMA_BIT_MASK(32));
		/* both attempts failed: */
		if (ret) {
			dev_err(&pdev->dev, "No suitable DMA available\n");
			goto out_no_pci;
		}
	}

	ret = pcim_iomap_regions_request_all(pdev, BIT(0), DRV_NAME);
	if (ret) {
		dev_err(&pdev->dev, "pcim_iomap_regions_request_all failed\n");
		goto out_no_pci;
	}

	table = pcim_iomap_table(pdev);
	if (!table) {
		dev_err(&pdev->dev, "pcim_iomap_table failed\n");
		ret = -ENOMEM;
		goto out_no_pci;
	}

	trans_pcie->hw_base = table[0];
	if (!trans_pcie->hw_base) {
		dev_err(&pdev->dev, "couldn't find IO mem in first BAR\n");
		ret = -ENODEV;
		goto out_no_pci;
	}

	/* We disable the RETRY_TIMEOUT register (0x41) to keep
	 * PCI Tx retries from interfering with C3 CPU state */
	pci_write_config_byte(pdev, PCI_CFG_RETRY_TIMEOUT, 0x00);

	trans_pcie->pci_dev = pdev;
	iwl_disable_interrupts(trans);

	trans->hw_rev = iwl_read32(trans, CSR_HW_REV);
	if (trans->hw_rev == 0xffffffff) {
		dev_err(&pdev->dev, "HW_REV=0xFFFFFFFF, PCI issues?\n");
		ret = -EIO;
		goto out_no_pci;
	}

	/*
	 * In the 8000 HW family the format of the 4 bytes of CSR_HW_REV have
	 * changed, and now the revision step also includes bit 0-1 (no more
	 * "dash" value). To keep hw_rev backwards compatible - we'll store it
	 * in the old format.
	 */
	if (cfg_trans->device_family >= IWL_DEVICE_FAMILY_8000)
		trans->hw_rev_step = trans->hw_rev & 0xF;
	else
		trans->hw_rev_step = (trans->hw_rev & 0xC) >> 2;

	IWL_DEBUG_INFO(trans, "HW REV: 0x%0x\n", trans->hw_rev);

	iwl_pcie_set_interrupt_capa(pdev, trans, cfg_trans);
	trans->hw_id = (pdev->device << 16) + pdev->subsystem_device;
	snprintf(trans->hw_id_str, sizeof(trans->hw_id_str),
		 "PCI ID: 0x%04X:0x%04X", pdev->device, pdev->subsystem_device);

	init_waitqueue_head(&trans_pcie->sx_waitq);

	ret = iwl_pcie_alloc_invalid_tx_cmd(trans);
	if (ret)
		goto out_no_pci;

	if (trans_pcie->msix_enabled) {
		ret = iwl_pcie_init_msix_handler(pdev, trans_pcie);
		if (ret)
			goto out_no_pci;
	 } else {
		ret = iwl_pcie_alloc_ict(trans);
		if (ret)
			goto out_no_pci;

		ret = devm_request_threaded_irq(&pdev->dev, pdev->irq,
						iwl_pcie_isr,
						iwl_pcie_irq_handler,
						IRQF_SHARED, DRV_NAME, trans);
		if (ret) {
			IWL_ERR(trans, "Error allocating IRQ %d\n", pdev->irq);
			goto out_free_ict;
		}
	 }

#ifdef CONFIG_IWLWIFI_DEBUGFS
	trans_pcie->fw_mon_data.state = IWL_FW_MON_DBGFS_STATE_CLOSED;
	mutex_init(&trans_pcie->fw_mon_data.mutex);
#endif

	iwl_dbg_tlv_init(trans);

	return trans;

out_free_ict:
	iwl_pcie_free_ict(trans);
out_no_pci:
	destroy_workqueue(trans_pcie->rba.alloc_wq);
out_free_ndev:
	free_netdev(trans_pcie->napi_dev);
out_free_tso:
	free_percpu(trans_pcie->txqs.tso_hdr_page);
out_free_trans:
	iwl_trans_free(trans);
	return ERR_PTR(ret);
}

void iwl_trans_pcie_copy_imr_fh(struct iwl_trans *trans,
				u32 dst_addr, u64 src_addr, u32 byte_cnt)
{
	iwl_write_prph(trans, IMR_UREG_CHICK,
		       iwl_read_prph(trans, IMR_UREG_CHICK) |
		       IMR_UREG_CHICK_HALT_UMAC_PERMANENTLY_MSK);
	iwl_write_prph(trans, IMR_TFH_SRV_DMA_CHNL0_SRAM_ADDR, dst_addr);
	iwl_write_prph(trans, IMR_TFH_SRV_DMA_CHNL0_DRAM_ADDR_LSB,
		       (u32)(src_addr & 0xFFFFFFFF));
	iwl_write_prph(trans, IMR_TFH_SRV_DMA_CHNL0_DRAM_ADDR_MSB,
		       iwl_get_dma_hi_addr(src_addr));
	iwl_write_prph(trans, IMR_TFH_SRV_DMA_CHNL0_BC, byte_cnt);
	iwl_write_prph(trans, IMR_TFH_SRV_DMA_CHNL0_CTRL,
		       IMR_TFH_SRV_DMA_CHNL0_CTRL_D2S_IRQ_TARGET_POS |
		       IMR_TFH_SRV_DMA_CHNL0_CTRL_D2S_DMA_EN_POS |
		       IMR_TFH_SRV_DMA_CHNL0_CTRL_D2S_RS_MSK);
}

int iwl_trans_pcie_copy_imr(struct iwl_trans *trans,
			    u32 dst_addr, u64 src_addr, u32 byte_cnt)
{
	struct iwl_trans_pcie *trans_pcie = IWL_TRANS_GET_PCIE_TRANS(trans);
	int ret = -1;

	trans_pcie->imr_status = IMR_D2S_REQUESTED;
	iwl_trans_pcie_copy_imr_fh(trans, dst_addr, src_addr, byte_cnt);
	ret = wait_event_timeout(trans_pcie->imr_waitq,
				 trans_pcie->imr_status !=
				 IMR_D2S_REQUESTED, 5 * HZ);
	if (!ret || trans_pcie->imr_status == IMR_D2S_ERROR) {
		IWL_ERR(trans, "Failed to copy IMR Memory chunk!\n");
		iwl_trans_pcie_dump_regs(trans);
		return -ETIMEDOUT;
	}
	trans_pcie->imr_status = IMR_D2S_IDLE;
	return 0;
}<|MERGE_RESOLUTION|>--- conflicted
+++ resolved
@@ -1,10 +1,6 @@
 // SPDX-License-Identifier: GPL-2.0 OR BSD-3-Clause
 /*
-<<<<<<< HEAD
- * Copyright (C) 2007-2015, 2018-2023 Intel Corporation
-=======
  * Copyright (C) 2007-2015, 2018-2024 Intel Corporation
->>>>>>> 2d5404ca
  * Copyright (C) 2013-2015 Intel Mobile Communications GmbH
  * Copyright (C) 2016-2017 Intel Deutschland GmbH
  */
@@ -2079,19 +2075,12 @@
 		iwl_pcie_free_ict(trans);
 	}
 
-<<<<<<< HEAD
+	free_netdev(trans_pcie->napi_dev);
+
 	iwl_pcie_free_invalid_tx_cmd(trans);
 
 	iwl_pcie_free_fw_monitor(trans);
 
-=======
-	free_netdev(trans_pcie->napi_dev);
-
-	iwl_pcie_free_invalid_tx_cmd(trans);
-
-	iwl_pcie_free_fw_monitor(trans);
-
->>>>>>> 2d5404ca
 	iwl_trans_pcie_free_pnvm_dram_regions(&trans_pcie->pnvm_data,
 					      trans->dev);
 	iwl_trans_pcie_free_pnvm_dram_regions(&trans_pcie->reduced_tables_data,
@@ -3537,84 +3526,6 @@
 	iwl_trans_sync_nmi_with_addr(trans, inta_addr, sw_err_bit);
 }
 
-<<<<<<< HEAD
-#define IWL_TRANS_COMMON_OPS						\
-	.op_mode_leave = iwl_trans_pcie_op_mode_leave,			\
-	.write8 = iwl_trans_pcie_write8,				\
-	.write32 = iwl_trans_pcie_write32,				\
-	.read32 = iwl_trans_pcie_read32,				\
-	.read_prph = iwl_trans_pcie_read_prph,				\
-	.write_prph = iwl_trans_pcie_write_prph,			\
-	.read_mem = iwl_trans_pcie_read_mem,				\
-	.write_mem = iwl_trans_pcie_write_mem,				\
-	.read_config32 = iwl_trans_pcie_read_config32,			\
-	.configure = iwl_trans_pcie_configure,				\
-	.set_pmi = iwl_trans_pcie_set_pmi,				\
-	.sw_reset = iwl_trans_pcie_sw_reset,				\
-	.grab_nic_access = iwl_trans_pcie_grab_nic_access,		\
-	.release_nic_access = iwl_trans_pcie_release_nic_access,	\
-	.set_bits_mask = iwl_trans_pcie_set_bits_mask,			\
-	.dump_data = iwl_trans_pcie_dump_data,				\
-	.d3_suspend = iwl_trans_pcie_d3_suspend,			\
-	.d3_resume = iwl_trans_pcie_d3_resume,				\
-	.interrupts = iwl_trans_pci_interrupts,				\
-	.sync_nmi = iwl_trans_pcie_sync_nmi,				\
-	.imr_dma_data = iwl_trans_pcie_copy_imr				\
-
-static const struct iwl_trans_ops trans_ops_pcie = {
-	IWL_TRANS_COMMON_OPS,
-	.start_hw = iwl_trans_pcie_start_hw,
-	.fw_alive = iwl_trans_pcie_fw_alive,
-	.start_fw = iwl_trans_pcie_start_fw,
-	.stop_device = iwl_trans_pcie_stop_device,
-
-	.send_cmd = iwl_pcie_enqueue_hcmd,
-
-	.tx = iwl_trans_pcie_tx,
-	.reclaim = iwl_txq_reclaim,
-
-	.txq_disable = iwl_trans_pcie_txq_disable,
-	.txq_enable = iwl_trans_pcie_txq_enable,
-
-	.txq_set_shared_mode = iwl_trans_pcie_txq_set_shared_mode,
-
-	.wait_tx_queues_empty = iwl_trans_pcie_wait_txqs_empty,
-
-	.freeze_txq_timer = iwl_trans_txq_freeze_timer,
-#ifdef CONFIG_IWLWIFI_DEBUGFS
-	.debugfs_cleanup = iwl_trans_pcie_debugfs_cleanup,
-#endif
-};
-
-static const struct iwl_trans_ops trans_ops_pcie_gen2 = {
-	IWL_TRANS_COMMON_OPS,
-	.start_hw = iwl_trans_pcie_start_hw,
-	.fw_alive = iwl_trans_pcie_gen2_fw_alive,
-	.start_fw = iwl_trans_pcie_gen2_start_fw,
-	.stop_device = iwl_trans_pcie_gen2_stop_device,
-
-	.send_cmd = iwl_pcie_gen2_enqueue_hcmd,
-
-	.tx = iwl_txq_gen2_tx,
-	.reclaim = iwl_txq_reclaim,
-
-	.set_q_ptrs = iwl_txq_set_q_ptrs,
-
-	.txq_alloc = iwl_txq_dyn_alloc,
-	.txq_free = iwl_txq_dyn_free,
-	.wait_txq_empty = iwl_trans_pcie_wait_txq_empty,
-	.rxq_dma_data = iwl_trans_pcie_rxq_dma_data,
-	.load_pnvm = iwl_trans_pcie_ctx_info_gen3_load_pnvm,
-	.set_pnvm = iwl_trans_pcie_ctx_info_gen3_set_pnvm,
-	.load_reduce_power = iwl_trans_pcie_ctx_info_gen3_load_reduce_power,
-	.set_reduce_power = iwl_trans_pcie_ctx_info_gen3_set_reduce_power,
-#ifdef CONFIG_IWLWIFI_DEBUGFS
-	.debugfs_cleanup = iwl_trans_pcie_debugfs_cleanup,
-#endif
-};
-
-=======
->>>>>>> 2d5404ca
 struct iwl_trans *iwl_trans_pcie_alloc(struct pci_dev *pdev,
 			       const struct pci_device_id *ent,
 			       const struct iwl_cfg_trans_params *cfg_trans)
@@ -3624,14 +3535,6 @@
 	int ret, addr_size;
 	void __iomem * const *table;
 	u32 bar0;
-
-	/* reassign our BAR 0 if invalid due to possible runtime PM races */
-	pci_read_config_dword(pdev, PCI_BASE_ADDRESS_0, &bar0);
-	if (bar0 == PCI_BASE_ADDRESS_MEM_TYPE_64) {
-		ret = pci_assign_resource(pdev, 0);
-		if (ret)
-			return ERR_PTR(ret);
-	}
 
 	/* reassign our BAR 0 if invalid due to possible runtime PM races */
 	pci_read_config_dword(pdev, PCI_BASE_ADDRESS_0, &bar0);
