--- conflicted
+++ resolved
@@ -495,10 +495,7 @@
 	{IWL_PCI_DEVICE(0x7AF0, PCI_ANY_ID, iwl_so_trans_cfg)},
 	{IWL_PCI_DEVICE(0x51F0, PCI_ANY_ID, iwl_so_long_latency_trans_cfg)},
 	{IWL_PCI_DEVICE(0x51F1, PCI_ANY_ID, iwl_so_long_latency_imr_trans_cfg)},
-<<<<<<< HEAD
-=======
 	{IWL_PCI_DEVICE(0x51F1, PCI_ANY_ID, iwl_so_long_latency_trans_cfg)},
->>>>>>> eb3cdb58
 	{IWL_PCI_DEVICE(0x54F0, PCI_ANY_ID, iwl_so_long_latency_trans_cfg)},
 	{IWL_PCI_DEVICE(0x7F70, PCI_ANY_ID, iwl_so_trans_cfg)},
 
@@ -508,10 +505,7 @@
 
 /* Bz devices */
 	{IWL_PCI_DEVICE(0x2727, PCI_ANY_ID, iwl_bz_trans_cfg)},
-<<<<<<< HEAD
-=======
 	{IWL_PCI_DEVICE(0x272b, PCI_ANY_ID, iwl_bz_trans_cfg)},
->>>>>>> eb3cdb58
 	{IWL_PCI_DEVICE(0xA840, PCI_ANY_ID, iwl_bz_trans_cfg)},
 	{IWL_PCI_DEVICE(0x7740, PCI_ANY_ID, iwl_bz_trans_cfg)},
 #endif /* CONFIG_IWLMVM */
@@ -521,18 +515,6 @@
 MODULE_DEVICE_TABLE(pci, iwl_hw_card_ids);
 
 #define _IWL_DEV_INFO(_device, _subdevice, _mac_type, _mac_step, _rf_type, \
-<<<<<<< HEAD
-		      _rf_id, _no_160, _cores, _cdb, _jacket, _cfg, _name) \
-	{ .device = (_device), .subdevice = (_subdevice), .cfg = &(_cfg),  \
-	  .name = _name, .mac_type = _mac_type, .rf_type = _rf_type,	   \
-	  .no_160 = _no_160, .cores = _cores, .rf_id = _rf_id,		   \
-	  .mac_step = _mac_step, .cdb = _cdb, .jacket = _jacket }
-
-#define IWL_DEV_INFO(_device, _subdevice, _cfg, _name) \
-	_IWL_DEV_INFO(_device, _subdevice, IWL_CFG_ANY, IWL_CFG_ANY,	   \
-		      IWL_CFG_ANY, IWL_CFG_ANY, IWL_CFG_ANY, IWL_CFG_ANY,  \
-		      IWL_CFG_ANY, IWL_CFG_ANY, _cfg, _name)
-=======
 		      _rf_id, _rf_step, _no_160, _cores, _cdb, _jacket, _cfg, \
 		      _name) \
 	{ .device = (_device), .subdevice = (_subdevice), .cfg = &(_cfg), \
@@ -544,7 +526,6 @@
 	_IWL_DEV_INFO(_device, _subdevice, IWL_CFG_ANY, IWL_CFG_ANY, \
 		      IWL_CFG_ANY, IWL_CFG_ANY, IWL_CFG_ANY, IWL_CFG_ANY, \
 		      IWL_CFG_ANY, IWL_CFG_ANY, IWL_CFG_ANY, _cfg, _name)
->>>>>>> eb3cdb58
 
 static const struct iwl_dev_info iwl_dev_info_table[] = {
 #if IS_ENABLED(CONFIG_IWLMVM)
@@ -564,19 +545,13 @@
 	IWL_DEV_INFO(0x51F0, 0x1551, iwl9560_2ac_cfg_soc, iwl9560_killer_1550i_160_name),
 	IWL_DEV_INFO(0x51F0, 0x1691, iwlax411_2ax_cfg_so_gf4_a0, iwl_ax411_killer_1690s_name),
 	IWL_DEV_INFO(0x51F0, 0x1692, iwlax411_2ax_cfg_so_gf4_a0, iwl_ax411_killer_1690i_name),
-<<<<<<< HEAD
-=======
 	IWL_DEV_INFO(0x51F1, 0x1692, iwlax411_2ax_cfg_so_gf4_a0, iwl_ax411_killer_1690i_name),
->>>>>>> eb3cdb58
 	IWL_DEV_INFO(0x54F0, 0x1691, iwlax411_2ax_cfg_so_gf4_a0, iwl_ax411_killer_1690s_name),
 	IWL_DEV_INFO(0x54F0, 0x1692, iwlax411_2ax_cfg_so_gf4_a0, iwl_ax411_killer_1690i_name),
 	IWL_DEV_INFO(0x7A70, 0x1691, iwlax411_2ax_cfg_so_gf4_a0, iwl_ax411_killer_1690s_name),
 	IWL_DEV_INFO(0x7A70, 0x1692, iwlax411_2ax_cfg_so_gf4_a0, iwl_ax411_killer_1690i_name),
-<<<<<<< HEAD
-=======
 	IWL_DEV_INFO(0x7AF0, 0x1691, iwlax411_2ax_cfg_so_gf4_a0, iwl_ax411_killer_1690s_name),
 	IWL_DEV_INFO(0x7AF0, 0x1692, iwlax411_2ax_cfg_so_gf4_a0, iwl_ax411_killer_1690i_name),
->>>>>>> eb3cdb58
 
 	IWL_DEV_INFO(0x271C, 0x0214, iwl9260_2ac_cfg, iwl9260_1_name),
 	IWL_DEV_INFO(0x7E40, 0x1691, iwl_cfg_ma_a0_gf4_a0, iwl_ax411_killer_1690s_name),
@@ -709,11 +684,8 @@
 	IWL_DEV_INFO(0x2726, 0x1672, iwlax211_2ax_cfg_so_gf_a0, iwl_ax211_killer_1675i_name),
 	IWL_DEV_INFO(0x51F0, 0x1671, iwlax211_2ax_cfg_so_gf_a0, iwl_ax211_killer_1675s_name),
 	IWL_DEV_INFO(0x51F0, 0x1672, iwlax211_2ax_cfg_so_gf_a0, iwl_ax211_killer_1675i_name),
-<<<<<<< HEAD
-=======
 	IWL_DEV_INFO(0x51F1, 0x1671, iwlax211_2ax_cfg_so_gf_a0, iwl_ax211_killer_1675s_name),
 	IWL_DEV_INFO(0x51F1, 0x1672, iwlax211_2ax_cfg_so_gf_a0, iwl_ax211_killer_1675i_name),
->>>>>>> eb3cdb58
 	IWL_DEV_INFO(0x54F0, 0x1671, iwlax211_2ax_cfg_so_gf_a0, iwl_ax211_killer_1675s_name),
 	IWL_DEV_INFO(0x54F0, 0x1672, iwlax211_2ax_cfg_so_gf_a0, iwl_ax211_killer_1675i_name),
 	IWL_DEV_INFO(0x7A70, 0x1671, iwlax211_2ax_cfg_so_gf_a0, iwl_ax211_killer_1675s_name),
@@ -729,151 +701,87 @@
 
 	_IWL_DEV_INFO(IWL_CFG_ANY, IWL_CFG_ANY,
 		      IWL_CFG_MAC_TYPE_PU, IWL_CFG_ANY,
-<<<<<<< HEAD
-		      IWL_CFG_RF_TYPE_JF1, IWL_CFG_RF_ID_JF1,
-=======
 		      IWL_CFG_RF_TYPE_JF1, IWL_CFG_RF_ID_JF1, IWL_CFG_ANY,
->>>>>>> eb3cdb58
 		      IWL_CFG_160, IWL_CFG_CORES_BT, IWL_CFG_NO_CDB, IWL_CFG_ANY,
 		      iwl9560_2ac_cfg_soc, iwl9461_160_name),
 	_IWL_DEV_INFO(IWL_CFG_ANY, IWL_CFG_ANY,
 		      IWL_CFG_MAC_TYPE_PU, IWL_CFG_ANY,
-<<<<<<< HEAD
-		      IWL_CFG_RF_TYPE_JF1, IWL_CFG_RF_ID_JF1,
-=======
 		      IWL_CFG_RF_TYPE_JF1, IWL_CFG_RF_ID_JF1, IWL_CFG_ANY,
->>>>>>> eb3cdb58
 		      IWL_CFG_NO_160, IWL_CFG_CORES_BT, IWL_CFG_NO_CDB, IWL_CFG_ANY,
 		      iwl9560_2ac_cfg_soc, iwl9461_name),
 	_IWL_DEV_INFO(IWL_CFG_ANY, IWL_CFG_ANY,
 		      IWL_CFG_MAC_TYPE_PU, IWL_CFG_ANY,
-<<<<<<< HEAD
-		      IWL_CFG_RF_TYPE_JF1, IWL_CFG_RF_ID_JF1_DIV,
-=======
 		      IWL_CFG_RF_TYPE_JF1, IWL_CFG_RF_ID_JF1_DIV, IWL_CFG_ANY,
->>>>>>> eb3cdb58
 		      IWL_CFG_160, IWL_CFG_CORES_BT, IWL_CFG_NO_CDB, IWL_CFG_ANY,
 		      iwl9560_2ac_cfg_soc, iwl9462_160_name),
 	_IWL_DEV_INFO(IWL_CFG_ANY, IWL_CFG_ANY,
 		      IWL_CFG_MAC_TYPE_PU, IWL_CFG_ANY,
-<<<<<<< HEAD
-		      IWL_CFG_RF_TYPE_JF1, IWL_CFG_RF_ID_JF1_DIV,
-=======
 		      IWL_CFG_RF_TYPE_JF1, IWL_CFG_RF_ID_JF1_DIV, IWL_CFG_ANY,
->>>>>>> eb3cdb58
 		      IWL_CFG_NO_160, IWL_CFG_CORES_BT, IWL_CFG_NO_CDB, IWL_CFG_ANY,
 		      iwl9560_2ac_cfg_soc, iwl9462_name),
 
 	_IWL_DEV_INFO(IWL_CFG_ANY, IWL_CFG_ANY,
 		      IWL_CFG_MAC_TYPE_PU, IWL_CFG_ANY,
-<<<<<<< HEAD
-		      IWL_CFG_RF_TYPE_JF2, IWL_CFG_RF_ID_JF,
-=======
-		      IWL_CFG_RF_TYPE_JF2, IWL_CFG_RF_ID_JF, IWL_CFG_ANY,
->>>>>>> eb3cdb58
+		      IWL_CFG_RF_TYPE_JF2, IWL_CFG_RF_ID_JF, IWL_CFG_ANY,
 		      IWL_CFG_160, IWL_CFG_CORES_BT, IWL_CFG_NO_CDB, IWL_CFG_ANY,
 		      iwl9560_2ac_cfg_soc, iwl9560_160_name),
 	_IWL_DEV_INFO(IWL_CFG_ANY, IWL_CFG_ANY,
 		      IWL_CFG_MAC_TYPE_PU, IWL_CFG_ANY,
-<<<<<<< HEAD
-		      IWL_CFG_RF_TYPE_JF2, IWL_CFG_RF_ID_JF,
-=======
-		      IWL_CFG_RF_TYPE_JF2, IWL_CFG_RF_ID_JF, IWL_CFG_ANY,
->>>>>>> eb3cdb58
+		      IWL_CFG_RF_TYPE_JF2, IWL_CFG_RF_ID_JF, IWL_CFG_ANY,
 		      IWL_CFG_NO_160, IWL_CFG_CORES_BT, IWL_CFG_NO_CDB, IWL_CFG_ANY,
 		      iwl9560_2ac_cfg_soc, iwl9560_name),
 
 	_IWL_DEV_INFO(0x2526, IWL_CFG_ANY,
 		      IWL_CFG_MAC_TYPE_PNJ, IWL_CFG_ANY,
-<<<<<<< HEAD
-		      IWL_CFG_RF_TYPE_JF1, IWL_CFG_RF_ID_JF1,
-=======
 		      IWL_CFG_RF_TYPE_JF1, IWL_CFG_RF_ID_JF1, IWL_CFG_ANY,
->>>>>>> eb3cdb58
 		      IWL_CFG_160, IWL_CFG_CORES_BT, IWL_CFG_NO_CDB, IWL_CFG_ANY,
 		      iwl9260_2ac_cfg, iwl9461_160_name),
 	_IWL_DEV_INFO(0x2526, IWL_CFG_ANY,
 		      IWL_CFG_MAC_TYPE_PNJ, IWL_CFG_ANY,
-<<<<<<< HEAD
-		      IWL_CFG_RF_TYPE_JF1, IWL_CFG_RF_ID_JF1,
-=======
 		      IWL_CFG_RF_TYPE_JF1, IWL_CFG_RF_ID_JF1, IWL_CFG_ANY,
->>>>>>> eb3cdb58
 		      IWL_CFG_NO_160, IWL_CFG_CORES_BT, IWL_CFG_NO_CDB, IWL_CFG_ANY,
 		      iwl9260_2ac_cfg, iwl9461_name),
 	_IWL_DEV_INFO(0x2526, IWL_CFG_ANY,
 		      IWL_CFG_MAC_TYPE_PNJ, IWL_CFG_ANY,
-<<<<<<< HEAD
-		      IWL_CFG_RF_TYPE_JF1, IWL_CFG_RF_ID_JF1_DIV,
-=======
 		      IWL_CFG_RF_TYPE_JF1, IWL_CFG_RF_ID_JF1_DIV, IWL_CFG_ANY,
->>>>>>> eb3cdb58
 		      IWL_CFG_160, IWL_CFG_CORES_BT, IWL_CFG_NO_CDB, IWL_CFG_ANY,
 		      iwl9260_2ac_cfg, iwl9462_160_name),
 	_IWL_DEV_INFO(0x2526, IWL_CFG_ANY,
 		      IWL_CFG_MAC_TYPE_PNJ, IWL_CFG_ANY,
-<<<<<<< HEAD
-		      IWL_CFG_RF_TYPE_JF1, IWL_CFG_RF_ID_JF1_DIV,
-=======
 		      IWL_CFG_RF_TYPE_JF1, IWL_CFG_RF_ID_JF1_DIV, IWL_CFG_ANY,
->>>>>>> eb3cdb58
 		      IWL_CFG_NO_160, IWL_CFG_CORES_BT, IWL_CFG_NO_CDB, IWL_CFG_ANY,
 		      iwl9260_2ac_cfg, iwl9462_name),
 
 	_IWL_DEV_INFO(0x2526, IWL_CFG_ANY,
 		      IWL_CFG_MAC_TYPE_TH, IWL_CFG_ANY,
-<<<<<<< HEAD
-		      IWL_CFG_RF_TYPE_TH, IWL_CFG_ANY,
-=======
 		      IWL_CFG_RF_TYPE_TH, IWL_CFG_ANY, IWL_CFG_ANY,
->>>>>>> eb3cdb58
 		      IWL_CFG_160, IWL_CFG_CORES_BT_GNSS, IWL_CFG_NO_CDB, IWL_CFG_ANY,
 		      iwl9260_2ac_cfg, iwl9270_160_name),
 	_IWL_DEV_INFO(0x2526, IWL_CFG_ANY,
 		      IWL_CFG_MAC_TYPE_TH, IWL_CFG_ANY,
-<<<<<<< HEAD
-		      IWL_CFG_RF_TYPE_TH, IWL_CFG_ANY,
-=======
 		      IWL_CFG_RF_TYPE_TH, IWL_CFG_ANY, IWL_CFG_ANY,
->>>>>>> eb3cdb58
 		      IWL_CFG_NO_160, IWL_CFG_CORES_BT_GNSS, IWL_CFG_NO_CDB, IWL_CFG_ANY,
 		      iwl9260_2ac_cfg, iwl9270_name),
 
 	_IWL_DEV_INFO(0x271B, IWL_CFG_ANY,
 		      IWL_CFG_MAC_TYPE_TH, IWL_CFG_ANY,
-<<<<<<< HEAD
-		      IWL_CFG_RF_TYPE_TH1, IWL_CFG_ANY,
-=======
 		      IWL_CFG_RF_TYPE_TH1, IWL_CFG_ANY, IWL_CFG_ANY,
->>>>>>> eb3cdb58
 		      IWL_CFG_160, IWL_CFG_CORES_BT, IWL_CFG_NO_CDB, IWL_CFG_ANY,
 		      iwl9260_2ac_cfg, iwl9162_160_name),
 	_IWL_DEV_INFO(0x271B, IWL_CFG_ANY,
 		      IWL_CFG_MAC_TYPE_TH, IWL_CFG_ANY,
-<<<<<<< HEAD
-		      IWL_CFG_RF_TYPE_TH1, IWL_CFG_ANY,
-=======
 		      IWL_CFG_RF_TYPE_TH1, IWL_CFG_ANY, IWL_CFG_ANY,
->>>>>>> eb3cdb58
 		      IWL_CFG_NO_160, IWL_CFG_CORES_BT, IWL_CFG_NO_CDB, IWL_CFG_ANY,
 		      iwl9260_2ac_cfg, iwl9162_name),
 
 	_IWL_DEV_INFO(0x2526, IWL_CFG_ANY,
 		      IWL_CFG_MAC_TYPE_TH, IWL_CFG_ANY,
-<<<<<<< HEAD
-		      IWL_CFG_RF_TYPE_TH, IWL_CFG_ANY,
-=======
 		      IWL_CFG_RF_TYPE_TH, IWL_CFG_ANY, IWL_CFG_ANY,
->>>>>>> eb3cdb58
 		      IWL_CFG_160, IWL_CFG_CORES_BT, IWL_CFG_NO_CDB, IWL_CFG_ANY,
 		      iwl9260_2ac_cfg, iwl9260_160_name),
 	_IWL_DEV_INFO(0x2526, IWL_CFG_ANY,
 		      IWL_CFG_MAC_TYPE_TH, IWL_CFG_ANY,
-<<<<<<< HEAD
-		      IWL_CFG_RF_TYPE_TH, IWL_CFG_ANY,
-=======
 		      IWL_CFG_RF_TYPE_TH, IWL_CFG_ANY, IWL_CFG_ANY,
->>>>>>> eb3cdb58
 		      IWL_CFG_NO_160, IWL_CFG_CORES_BT, IWL_CFG_NO_CDB, IWL_CFG_ANY,
 		      iwl9260_2ac_cfg, iwl9260_name),
 
@@ -881,304 +789,176 @@
 	/* Qu B step */
 	_IWL_DEV_INFO(IWL_CFG_ANY, IWL_CFG_ANY,
 		      IWL_CFG_MAC_TYPE_QU, SILICON_B_STEP,
-<<<<<<< HEAD
-		      IWL_CFG_RF_TYPE_JF1, IWL_CFG_RF_ID_JF1,
-=======
 		      IWL_CFG_RF_TYPE_JF1, IWL_CFG_RF_ID_JF1, IWL_CFG_ANY,
->>>>>>> eb3cdb58
 		      IWL_CFG_160, IWL_CFG_CORES_BT, IWL_CFG_NO_CDB, IWL_CFG_ANY,
 		      iwl9560_qu_b0_jf_b0_cfg, iwl9461_160_name),
 	_IWL_DEV_INFO(IWL_CFG_ANY, IWL_CFG_ANY,
 		      IWL_CFG_MAC_TYPE_QU, SILICON_B_STEP,
-<<<<<<< HEAD
-		      IWL_CFG_RF_TYPE_JF1, IWL_CFG_RF_ID_JF1,
-=======
 		      IWL_CFG_RF_TYPE_JF1, IWL_CFG_RF_ID_JF1, IWL_CFG_ANY,
->>>>>>> eb3cdb58
 		      IWL_CFG_NO_160, IWL_CFG_CORES_BT, IWL_CFG_NO_CDB, IWL_CFG_ANY,
 		      iwl9560_qu_b0_jf_b0_cfg, iwl9461_name),
 	_IWL_DEV_INFO(IWL_CFG_ANY, IWL_CFG_ANY,
 		      IWL_CFG_MAC_TYPE_QU, SILICON_B_STEP,
-<<<<<<< HEAD
-		      IWL_CFG_RF_TYPE_JF1, IWL_CFG_RF_ID_JF1_DIV,
-=======
 		      IWL_CFG_RF_TYPE_JF1, IWL_CFG_RF_ID_JF1_DIV, IWL_CFG_ANY,
->>>>>>> eb3cdb58
 		      IWL_CFG_160, IWL_CFG_CORES_BT, IWL_CFG_NO_CDB, IWL_CFG_ANY,
 		      iwl9560_qu_b0_jf_b0_cfg, iwl9462_160_name),
 	_IWL_DEV_INFO(IWL_CFG_ANY, IWL_CFG_ANY,
 		      IWL_CFG_MAC_TYPE_QU, SILICON_B_STEP,
-<<<<<<< HEAD
-		      IWL_CFG_RF_TYPE_JF1, IWL_CFG_RF_ID_JF1_DIV,
-=======
 		      IWL_CFG_RF_TYPE_JF1, IWL_CFG_RF_ID_JF1_DIV, IWL_CFG_ANY,
->>>>>>> eb3cdb58
 		      IWL_CFG_NO_160, IWL_CFG_CORES_BT, IWL_CFG_NO_CDB, IWL_CFG_ANY,
 		      iwl9560_qu_b0_jf_b0_cfg, iwl9462_name),
 
 	_IWL_DEV_INFO(IWL_CFG_ANY, IWL_CFG_ANY,
 		      IWL_CFG_MAC_TYPE_QU, SILICON_B_STEP,
-<<<<<<< HEAD
-		      IWL_CFG_RF_TYPE_JF2, IWL_CFG_RF_ID_JF,
-=======
-		      IWL_CFG_RF_TYPE_JF2, IWL_CFG_RF_ID_JF, IWL_CFG_ANY,
->>>>>>> eb3cdb58
+		      IWL_CFG_RF_TYPE_JF2, IWL_CFG_RF_ID_JF, IWL_CFG_ANY,
 		      IWL_CFG_160, IWL_CFG_CORES_BT, IWL_CFG_NO_CDB, IWL_CFG_ANY,
 		      iwl9560_qu_b0_jf_b0_cfg, iwl9560_160_name),
 	_IWL_DEV_INFO(IWL_CFG_ANY, IWL_CFG_ANY,
 		      IWL_CFG_MAC_TYPE_QU, SILICON_B_STEP,
-<<<<<<< HEAD
-		      IWL_CFG_RF_TYPE_JF2, IWL_CFG_RF_ID_JF,
-=======
-		      IWL_CFG_RF_TYPE_JF2, IWL_CFG_RF_ID_JF, IWL_CFG_ANY,
->>>>>>> eb3cdb58
+		      IWL_CFG_RF_TYPE_JF2, IWL_CFG_RF_ID_JF, IWL_CFG_ANY,
 		      IWL_CFG_NO_160, IWL_CFG_CORES_BT, IWL_CFG_NO_CDB, IWL_CFG_ANY,
 		      iwl9560_qu_b0_jf_b0_cfg, iwl9560_name),
 
 	_IWL_DEV_INFO(IWL_CFG_ANY, 0x1551,
 		      IWL_CFG_MAC_TYPE_QU, SILICON_B_STEP,
-<<<<<<< HEAD
-		      IWL_CFG_RF_TYPE_JF2, IWL_CFG_RF_ID_JF,
-=======
-		      IWL_CFG_RF_TYPE_JF2, IWL_CFG_RF_ID_JF, IWL_CFG_ANY,
->>>>>>> eb3cdb58
+		      IWL_CFG_RF_TYPE_JF2, IWL_CFG_RF_ID_JF, IWL_CFG_ANY,
 		      IWL_CFG_NO_160, IWL_CFG_CORES_BT, IWL_CFG_NO_CDB, IWL_CFG_ANY,
 		      iwl9560_qu_b0_jf_b0_cfg, iwl9560_killer_1550s_name),
 	_IWL_DEV_INFO(IWL_CFG_ANY, 0x1552,
 		      IWL_CFG_MAC_TYPE_QU, SILICON_B_STEP,
-<<<<<<< HEAD
-		      IWL_CFG_RF_TYPE_JF2, IWL_CFG_RF_ID_JF,
-=======
-		      IWL_CFG_RF_TYPE_JF2, IWL_CFG_RF_ID_JF, IWL_CFG_ANY,
->>>>>>> eb3cdb58
+		      IWL_CFG_RF_TYPE_JF2, IWL_CFG_RF_ID_JF, IWL_CFG_ANY,
 		      IWL_CFG_NO_160, IWL_CFG_CORES_BT, IWL_CFG_NO_CDB, IWL_CFG_ANY,
 		      iwl9560_qu_b0_jf_b0_cfg, iwl9560_killer_1550i_name),
 
 	/* Qu C step */
 	_IWL_DEV_INFO(IWL_CFG_ANY, IWL_CFG_ANY,
 		      IWL_CFG_MAC_TYPE_QU, SILICON_C_STEP,
-<<<<<<< HEAD
-		      IWL_CFG_RF_TYPE_JF1, IWL_CFG_RF_ID_JF1,
-=======
 		      IWL_CFG_RF_TYPE_JF1, IWL_CFG_RF_ID_JF1, IWL_CFG_ANY,
->>>>>>> eb3cdb58
 		      IWL_CFG_160, IWL_CFG_CORES_BT, IWL_CFG_NO_CDB, IWL_CFG_ANY,
 		      iwl9560_qu_c0_jf_b0_cfg, iwl9461_160_name),
 	_IWL_DEV_INFO(IWL_CFG_ANY, IWL_CFG_ANY,
 		      IWL_CFG_MAC_TYPE_QU, SILICON_C_STEP,
-<<<<<<< HEAD
-		      IWL_CFG_RF_TYPE_JF1, IWL_CFG_RF_ID_JF1,
-=======
 		      IWL_CFG_RF_TYPE_JF1, IWL_CFG_RF_ID_JF1, IWL_CFG_ANY,
->>>>>>> eb3cdb58
 		      IWL_CFG_NO_160, IWL_CFG_CORES_BT, IWL_CFG_NO_CDB, IWL_CFG_ANY,
 		      iwl9560_qu_c0_jf_b0_cfg, iwl9461_name),
 	_IWL_DEV_INFO(IWL_CFG_ANY, IWL_CFG_ANY,
 		      IWL_CFG_MAC_TYPE_QU, SILICON_C_STEP,
-<<<<<<< HEAD
-		      IWL_CFG_RF_TYPE_JF1, IWL_CFG_RF_ID_JF1_DIV,
-=======
 		      IWL_CFG_RF_TYPE_JF1, IWL_CFG_RF_ID_JF1_DIV, IWL_CFG_ANY,
->>>>>>> eb3cdb58
 		      IWL_CFG_160, IWL_CFG_CORES_BT, IWL_CFG_NO_CDB, IWL_CFG_ANY,
 		      iwl9560_qu_c0_jf_b0_cfg, iwl9462_160_name),
 	_IWL_DEV_INFO(IWL_CFG_ANY, IWL_CFG_ANY,
 		      IWL_CFG_MAC_TYPE_QU, SILICON_C_STEP,
-<<<<<<< HEAD
-		      IWL_CFG_RF_TYPE_JF1, IWL_CFG_RF_ID_JF1_DIV,
-=======
 		      IWL_CFG_RF_TYPE_JF1, IWL_CFG_RF_ID_JF1_DIV, IWL_CFG_ANY,
->>>>>>> eb3cdb58
 		      IWL_CFG_NO_160, IWL_CFG_CORES_BT, IWL_CFG_NO_CDB, IWL_CFG_ANY,
 		      iwl9560_qu_c0_jf_b0_cfg, iwl9462_name),
 
 	_IWL_DEV_INFO(IWL_CFG_ANY, IWL_CFG_ANY,
 		      IWL_CFG_MAC_TYPE_QU, SILICON_C_STEP,
-<<<<<<< HEAD
-		      IWL_CFG_RF_TYPE_JF2, IWL_CFG_RF_ID_JF,
-=======
-		      IWL_CFG_RF_TYPE_JF2, IWL_CFG_RF_ID_JF, IWL_CFG_ANY,
->>>>>>> eb3cdb58
+		      IWL_CFG_RF_TYPE_JF2, IWL_CFG_RF_ID_JF, IWL_CFG_ANY,
 		      IWL_CFG_160, IWL_CFG_CORES_BT, IWL_CFG_NO_CDB, IWL_CFG_ANY,
 		      iwl9560_qu_c0_jf_b0_cfg, iwl9560_160_name),
 	_IWL_DEV_INFO(IWL_CFG_ANY, IWL_CFG_ANY,
 		      IWL_CFG_MAC_TYPE_QU, SILICON_C_STEP,
-<<<<<<< HEAD
-		      IWL_CFG_RF_TYPE_JF2, IWL_CFG_RF_ID_JF,
-=======
-		      IWL_CFG_RF_TYPE_JF2, IWL_CFG_RF_ID_JF, IWL_CFG_ANY,
->>>>>>> eb3cdb58
+		      IWL_CFG_RF_TYPE_JF2, IWL_CFG_RF_ID_JF, IWL_CFG_ANY,
 		      IWL_CFG_NO_160, IWL_CFG_CORES_BT, IWL_CFG_NO_CDB, IWL_CFG_ANY,
 		      iwl9560_qu_c0_jf_b0_cfg, iwl9560_name),
 
 	_IWL_DEV_INFO(IWL_CFG_ANY, 0x1551,
 		      IWL_CFG_MAC_TYPE_QU, SILICON_C_STEP,
-<<<<<<< HEAD
-		      IWL_CFG_RF_TYPE_JF2, IWL_CFG_RF_ID_JF,
-=======
-		      IWL_CFG_RF_TYPE_JF2, IWL_CFG_RF_ID_JF, IWL_CFG_ANY,
->>>>>>> eb3cdb58
+		      IWL_CFG_RF_TYPE_JF2, IWL_CFG_RF_ID_JF, IWL_CFG_ANY,
 		      IWL_CFG_160, IWL_CFG_CORES_BT, IWL_CFG_NO_CDB, IWL_CFG_ANY,
 		      iwl9560_qu_c0_jf_b0_cfg, iwl9560_killer_1550s_name),
 	_IWL_DEV_INFO(IWL_CFG_ANY, 0x1552,
 		      IWL_CFG_MAC_TYPE_QU, SILICON_C_STEP,
-<<<<<<< HEAD
-		      IWL_CFG_RF_TYPE_JF2, IWL_CFG_RF_ID_JF,
-=======
-		      IWL_CFG_RF_TYPE_JF2, IWL_CFG_RF_ID_JF, IWL_CFG_ANY,
->>>>>>> eb3cdb58
+		      IWL_CFG_RF_TYPE_JF2, IWL_CFG_RF_ID_JF, IWL_CFG_ANY,
 		      IWL_CFG_NO_160, IWL_CFG_CORES_BT, IWL_CFG_NO_CDB, IWL_CFG_ANY,
 		      iwl9560_qu_c0_jf_b0_cfg, iwl9560_killer_1550i_name),
 
 	/* QuZ */
 	_IWL_DEV_INFO(IWL_CFG_ANY, IWL_CFG_ANY,
 		      IWL_CFG_MAC_TYPE_QUZ, IWL_CFG_ANY,
-<<<<<<< HEAD
-		      IWL_CFG_RF_TYPE_JF1, IWL_CFG_RF_ID_JF1,
-=======
 		      IWL_CFG_RF_TYPE_JF1, IWL_CFG_RF_ID_JF1, IWL_CFG_ANY,
->>>>>>> eb3cdb58
 		      IWL_CFG_160, IWL_CFG_CORES_BT, IWL_CFG_NO_CDB, IWL_CFG_ANY,
 		      iwl9560_quz_a0_jf_b0_cfg, iwl9461_160_name),
 	_IWL_DEV_INFO(IWL_CFG_ANY, IWL_CFG_ANY,
 		      IWL_CFG_MAC_TYPE_QUZ, IWL_CFG_ANY,
-<<<<<<< HEAD
-		      IWL_CFG_RF_TYPE_JF1, IWL_CFG_RF_ID_JF1,
-=======
 		      IWL_CFG_RF_TYPE_JF1, IWL_CFG_RF_ID_JF1, IWL_CFG_ANY,
->>>>>>> eb3cdb58
 		      IWL_CFG_NO_160, IWL_CFG_CORES_BT, IWL_CFG_NO_CDB, IWL_CFG_ANY,
 		      iwl9560_quz_a0_jf_b0_cfg, iwl9461_name),
 	_IWL_DEV_INFO(IWL_CFG_ANY, IWL_CFG_ANY,
 		      IWL_CFG_MAC_TYPE_QUZ, IWL_CFG_ANY,
-<<<<<<< HEAD
-		      IWL_CFG_RF_TYPE_JF1, IWL_CFG_RF_ID_JF1_DIV,
-=======
 		      IWL_CFG_RF_TYPE_JF1, IWL_CFG_RF_ID_JF1_DIV, IWL_CFG_ANY,
->>>>>>> eb3cdb58
 		      IWL_CFG_160, IWL_CFG_CORES_BT, IWL_CFG_NO_CDB, IWL_CFG_ANY,
 		      iwl9560_quz_a0_jf_b0_cfg, iwl9462_160_name),
 	_IWL_DEV_INFO(IWL_CFG_ANY, IWL_CFG_ANY,
 		      IWL_CFG_MAC_TYPE_QUZ, IWL_CFG_ANY,
-<<<<<<< HEAD
-		      IWL_CFG_RF_TYPE_JF1, IWL_CFG_RF_ID_JF1_DIV,
-=======
 		      IWL_CFG_RF_TYPE_JF1, IWL_CFG_RF_ID_JF1_DIV, IWL_CFG_ANY,
->>>>>>> eb3cdb58
 		      IWL_CFG_NO_160, IWL_CFG_CORES_BT, IWL_CFG_NO_CDB, IWL_CFG_ANY,
 		      iwl9560_quz_a0_jf_b0_cfg, iwl9462_name),
 
 	_IWL_DEV_INFO(IWL_CFG_ANY, IWL_CFG_ANY,
 		      IWL_CFG_MAC_TYPE_QUZ, IWL_CFG_ANY,
-<<<<<<< HEAD
-		      IWL_CFG_RF_TYPE_JF2, IWL_CFG_RF_ID_JF,
-=======
-		      IWL_CFG_RF_TYPE_JF2, IWL_CFG_RF_ID_JF, IWL_CFG_ANY,
->>>>>>> eb3cdb58
+		      IWL_CFG_RF_TYPE_JF2, IWL_CFG_RF_ID_JF, IWL_CFG_ANY,
 		      IWL_CFG_160, IWL_CFG_CORES_BT, IWL_CFG_NO_CDB, IWL_CFG_ANY,
 		      iwl9560_quz_a0_jf_b0_cfg, iwl9560_160_name),
 	_IWL_DEV_INFO(IWL_CFG_ANY, IWL_CFG_ANY,
 		      IWL_CFG_MAC_TYPE_QUZ, IWL_CFG_ANY,
-<<<<<<< HEAD
-		      IWL_CFG_RF_TYPE_JF2, IWL_CFG_RF_ID_JF,
-=======
-		      IWL_CFG_RF_TYPE_JF2, IWL_CFG_RF_ID_JF, IWL_CFG_ANY,
->>>>>>> eb3cdb58
+		      IWL_CFG_RF_TYPE_JF2, IWL_CFG_RF_ID_JF, IWL_CFG_ANY,
 		      IWL_CFG_NO_160, IWL_CFG_CORES_BT, IWL_CFG_NO_CDB, IWL_CFG_ANY,
 		      iwl9560_quz_a0_jf_b0_cfg, iwl9560_name),
 
 	_IWL_DEV_INFO(IWL_CFG_ANY, 0x1551,
 		      IWL_CFG_MAC_TYPE_QUZ, IWL_CFG_ANY,
-<<<<<<< HEAD
-		      IWL_CFG_RF_TYPE_JF2, IWL_CFG_RF_ID_JF,
-=======
-		      IWL_CFG_RF_TYPE_JF2, IWL_CFG_RF_ID_JF, IWL_CFG_ANY,
->>>>>>> eb3cdb58
+		      IWL_CFG_RF_TYPE_JF2, IWL_CFG_RF_ID_JF, IWL_CFG_ANY,
 		      IWL_CFG_160, IWL_CFG_CORES_BT, IWL_CFG_NO_CDB, IWL_CFG_ANY,
 		      iwl9560_quz_a0_jf_b0_cfg, iwl9560_killer_1550s_name),
 	_IWL_DEV_INFO(IWL_CFG_ANY, 0x1552,
 		      IWL_CFG_MAC_TYPE_QUZ, IWL_CFG_ANY,
-<<<<<<< HEAD
-		      IWL_CFG_RF_TYPE_JF2, IWL_CFG_RF_ID_JF,
-=======
-		      IWL_CFG_RF_TYPE_JF2, IWL_CFG_RF_ID_JF, IWL_CFG_ANY,
->>>>>>> eb3cdb58
+		      IWL_CFG_RF_TYPE_JF2, IWL_CFG_RF_ID_JF, IWL_CFG_ANY,
 		      IWL_CFG_NO_160, IWL_CFG_CORES_BT, IWL_CFG_NO_CDB, IWL_CFG_ANY,
 		      iwl9560_quz_a0_jf_b0_cfg, iwl9560_killer_1550i_name),
 
 	/* QnJ */
 	_IWL_DEV_INFO(IWL_CFG_ANY, IWL_CFG_ANY,
 		      IWL_CFG_MAC_TYPE_QNJ, IWL_CFG_ANY,
-<<<<<<< HEAD
-		      IWL_CFG_RF_TYPE_JF1, IWL_CFG_RF_ID_JF1,
-=======
 		      IWL_CFG_RF_TYPE_JF1, IWL_CFG_RF_ID_JF1, IWL_CFG_ANY,
->>>>>>> eb3cdb58
 		      IWL_CFG_160, IWL_CFG_CORES_BT, IWL_CFG_NO_CDB, IWL_CFG_ANY,
 		      iwl9560_qnj_b0_jf_b0_cfg, iwl9461_160_name),
 	_IWL_DEV_INFO(IWL_CFG_ANY, IWL_CFG_ANY,
 		      IWL_CFG_MAC_TYPE_QNJ, IWL_CFG_ANY,
-<<<<<<< HEAD
-		      IWL_CFG_RF_TYPE_JF1, IWL_CFG_RF_ID_JF1,
-=======
 		      IWL_CFG_RF_TYPE_JF1, IWL_CFG_RF_ID_JF1, IWL_CFG_ANY,
->>>>>>> eb3cdb58
 		      IWL_CFG_NO_160, IWL_CFG_CORES_BT, IWL_CFG_NO_CDB, IWL_CFG_ANY,
 		      iwl9560_qnj_b0_jf_b0_cfg, iwl9461_name),
 	_IWL_DEV_INFO(IWL_CFG_ANY, IWL_CFG_ANY,
 		      IWL_CFG_MAC_TYPE_QNJ, IWL_CFG_ANY,
-<<<<<<< HEAD
-		      IWL_CFG_RF_TYPE_JF1, IWL_CFG_RF_ID_JF1_DIV,
-=======
 		      IWL_CFG_RF_TYPE_JF1, IWL_CFG_RF_ID_JF1_DIV, IWL_CFG_ANY,
->>>>>>> eb3cdb58
 		      IWL_CFG_160, IWL_CFG_CORES_BT, IWL_CFG_NO_CDB, IWL_CFG_ANY,
 		      iwl9560_qnj_b0_jf_b0_cfg, iwl9462_160_name),
 	_IWL_DEV_INFO(IWL_CFG_ANY, IWL_CFG_ANY,
 		      IWL_CFG_MAC_TYPE_QNJ, IWL_CFG_ANY,
-<<<<<<< HEAD
-		      IWL_CFG_RF_TYPE_JF1, IWL_CFG_RF_ID_JF1_DIV,
-=======
 		      IWL_CFG_RF_TYPE_JF1, IWL_CFG_RF_ID_JF1_DIV, IWL_CFG_ANY,
->>>>>>> eb3cdb58
 		      IWL_CFG_NO_160, IWL_CFG_CORES_BT, IWL_CFG_NO_CDB, IWL_CFG_ANY,
 		      iwl9560_qnj_b0_jf_b0_cfg, iwl9462_name),
 
 	_IWL_DEV_INFO(IWL_CFG_ANY, IWL_CFG_ANY,
 		      IWL_CFG_MAC_TYPE_QNJ, IWL_CFG_ANY,
-<<<<<<< HEAD
-		      IWL_CFG_RF_TYPE_JF2, IWL_CFG_RF_ID_JF,
-=======
-		      IWL_CFG_RF_TYPE_JF2, IWL_CFG_RF_ID_JF, IWL_CFG_ANY,
->>>>>>> eb3cdb58
+		      IWL_CFG_RF_TYPE_JF2, IWL_CFG_RF_ID_JF, IWL_CFG_ANY,
 		      IWL_CFG_160, IWL_CFG_CORES_BT, IWL_CFG_NO_CDB, IWL_CFG_ANY,
 		      iwl9560_qnj_b0_jf_b0_cfg, iwl9560_160_name),
 	_IWL_DEV_INFO(IWL_CFG_ANY, IWL_CFG_ANY,
 		      IWL_CFG_MAC_TYPE_QNJ, IWL_CFG_ANY,
-<<<<<<< HEAD
-		      IWL_CFG_RF_TYPE_JF2, IWL_CFG_RF_ID_JF,
-=======
-		      IWL_CFG_RF_TYPE_JF2, IWL_CFG_RF_ID_JF, IWL_CFG_ANY,
->>>>>>> eb3cdb58
+		      IWL_CFG_RF_TYPE_JF2, IWL_CFG_RF_ID_JF, IWL_CFG_ANY,
 		      IWL_CFG_NO_160, IWL_CFG_CORES_BT, IWL_CFG_NO_CDB, IWL_CFG_ANY,
 		      iwl9560_qnj_b0_jf_b0_cfg, iwl9560_name),
 
 	_IWL_DEV_INFO(IWL_CFG_ANY, 0x1551,
 		      IWL_CFG_MAC_TYPE_QNJ, IWL_CFG_ANY,
-<<<<<<< HEAD
-		      IWL_CFG_RF_TYPE_JF2, IWL_CFG_RF_ID_JF,
-=======
-		      IWL_CFG_RF_TYPE_JF2, IWL_CFG_RF_ID_JF, IWL_CFG_ANY,
->>>>>>> eb3cdb58
+		      IWL_CFG_RF_TYPE_JF2, IWL_CFG_RF_ID_JF, IWL_CFG_ANY,
 		      IWL_CFG_160, IWL_CFG_CORES_BT, IWL_CFG_NO_CDB, IWL_CFG_ANY,
 		      iwl9560_qnj_b0_jf_b0_cfg, iwl9560_killer_1550s_name),
 	_IWL_DEV_INFO(IWL_CFG_ANY, 0x1552,
 		      IWL_CFG_MAC_TYPE_QNJ, IWL_CFG_ANY,
-<<<<<<< HEAD
-		      IWL_CFG_RF_TYPE_JF2, IWL_CFG_RF_ID_JF,
-=======
-		      IWL_CFG_RF_TYPE_JF2, IWL_CFG_RF_ID_JF, IWL_CFG_ANY,
->>>>>>> eb3cdb58
+		      IWL_CFG_RF_TYPE_JF2, IWL_CFG_RF_ID_JF, IWL_CFG_ANY,
 		      IWL_CFG_NO_160, IWL_CFG_CORES_BT, IWL_CFG_NO_CDB, IWL_CFG_ANY,
 		      iwl9560_qnj_b0_jf_b0_cfg, iwl9560_killer_1550i_name),
 
@@ -1186,69 +966,41 @@
 	/* Qu B step */
 	_IWL_DEV_INFO(IWL_CFG_ANY, IWL_CFG_ANY,
 		      IWL_CFG_MAC_TYPE_QU, SILICON_B_STEP,
-<<<<<<< HEAD
-		      IWL_CFG_RF_TYPE_HR1, IWL_CFG_ANY,
-=======
 		      IWL_CFG_RF_TYPE_HR1, IWL_CFG_ANY, IWL_CFG_ANY,
->>>>>>> eb3cdb58
 		      IWL_CFG_ANY, IWL_CFG_ANY, IWL_CFG_NO_CDB, IWL_CFG_ANY,
 		      iwl_qu_b0_hr1_b0, iwl_ax101_name),
 	_IWL_DEV_INFO(IWL_CFG_ANY, IWL_CFG_ANY,
 		      IWL_CFG_MAC_TYPE_QU, SILICON_B_STEP,
-<<<<<<< HEAD
-		      IWL_CFG_RF_TYPE_HR2, IWL_CFG_ANY,
-=======
 		      IWL_CFG_RF_TYPE_HR2, IWL_CFG_ANY, IWL_CFG_ANY,
->>>>>>> eb3cdb58
 		      IWL_CFG_NO_160, IWL_CFG_ANY, IWL_CFG_NO_CDB, IWL_CFG_ANY,
 		      iwl_qu_b0_hr_b0, iwl_ax203_name),
 
 	/* Qu C step */
 	_IWL_DEV_INFO(IWL_CFG_ANY, IWL_CFG_ANY,
 		      IWL_CFG_MAC_TYPE_QU, SILICON_C_STEP,
-<<<<<<< HEAD
-		      IWL_CFG_RF_TYPE_HR1, IWL_CFG_ANY,
-=======
 		      IWL_CFG_RF_TYPE_HR1, IWL_CFG_ANY, IWL_CFG_ANY,
->>>>>>> eb3cdb58
 		      IWL_CFG_ANY, IWL_CFG_ANY, IWL_CFG_NO_CDB, IWL_CFG_ANY,
 		      iwl_qu_c0_hr1_b0, iwl_ax101_name),
 	_IWL_DEV_INFO(IWL_CFG_ANY, IWL_CFG_ANY,
 		      IWL_CFG_MAC_TYPE_QU, SILICON_C_STEP,
-<<<<<<< HEAD
-		      IWL_CFG_RF_TYPE_HR2, IWL_CFG_ANY,
-=======
 		      IWL_CFG_RF_TYPE_HR2, IWL_CFG_ANY, IWL_CFG_ANY,
->>>>>>> eb3cdb58
 		      IWL_CFG_NO_160, IWL_CFG_ANY, IWL_CFG_NO_CDB, IWL_CFG_ANY,
 		      iwl_qu_c0_hr_b0, iwl_ax203_name),
 	_IWL_DEV_INFO(IWL_CFG_ANY, IWL_CFG_ANY,
 		      IWL_CFG_MAC_TYPE_QU, SILICON_C_STEP,
-<<<<<<< HEAD
-		      IWL_CFG_RF_TYPE_HR2, IWL_CFG_ANY,
-=======
 		      IWL_CFG_RF_TYPE_HR2, IWL_CFG_ANY, IWL_CFG_ANY,
->>>>>>> eb3cdb58
 		      IWL_CFG_160, IWL_CFG_ANY, IWL_CFG_NO_CDB, IWL_CFG_ANY,
 		      iwl_qu_c0_hr_b0, iwl_ax201_name),
 
 	/* QuZ */
 	_IWL_DEV_INFO(IWL_CFG_ANY, IWL_CFG_ANY,
 		      IWL_CFG_MAC_TYPE_QUZ, IWL_CFG_ANY,
-<<<<<<< HEAD
-		      IWL_CFG_RF_TYPE_HR1, IWL_CFG_ANY,
-=======
 		      IWL_CFG_RF_TYPE_HR1, IWL_CFG_ANY, IWL_CFG_ANY,
->>>>>>> eb3cdb58
 		      IWL_CFG_ANY, IWL_CFG_ANY, IWL_CFG_NO_CDB, IWL_CFG_ANY,
 		      iwl_quz_a0_hr1_b0, iwl_ax101_name),
 	_IWL_DEV_INFO(IWL_CFG_ANY, IWL_CFG_ANY,
 		      IWL_CFG_MAC_TYPE_QUZ, SILICON_B_STEP,
-<<<<<<< HEAD
-		      IWL_CFG_RF_TYPE_HR2, IWL_CFG_ANY,
-=======
 		      IWL_CFG_RF_TYPE_HR2, IWL_CFG_ANY, IWL_CFG_ANY,
->>>>>>> eb3cdb58
 		      IWL_CFG_NO_160, IWL_CFG_ANY, IWL_CFG_NO_CDB, IWL_CFG_ANY,
 		      iwl_cfg_quz_a0_hr_b0, iwl_ax203_name),
 	_IWL_DEV_INFO(IWL_CFG_ANY, IWL_CFG_ANY,
@@ -1260,118 +1012,58 @@
 /* QnJ with Hr */
 	_IWL_DEV_INFO(IWL_CFG_ANY, IWL_CFG_ANY,
 		      IWL_CFG_MAC_TYPE_QNJ, IWL_CFG_ANY,
-<<<<<<< HEAD
-		      IWL_CFG_RF_TYPE_HR2, IWL_CFG_ANY,
-=======
 		      IWL_CFG_RF_TYPE_HR2, IWL_CFG_ANY, IWL_CFG_ANY,
->>>>>>> eb3cdb58
 		      IWL_CFG_ANY, IWL_CFG_ANY, IWL_CFG_NO_CDB, IWL_CFG_ANY,
 		      iwl_qnj_b0_hr_b0_cfg, iwl_ax201_name),
 
 /* SnJ with Jf */
 	_IWL_DEV_INFO(IWL_CFG_ANY, IWL_CFG_ANY,
 		      IWL_CFG_MAC_TYPE_SNJ, IWL_CFG_ANY,
-<<<<<<< HEAD
-		      IWL_CFG_RF_TYPE_JF1, IWL_CFG_RF_ID_JF1,
-=======
 		      IWL_CFG_RF_TYPE_JF1, IWL_CFG_RF_ID_JF1, IWL_CFG_ANY,
->>>>>>> eb3cdb58
 		      IWL_CFG_160, IWL_CFG_CORES_BT, IWL_CFG_NO_CDB, IWL_CFG_ANY,
 		      iwl_cfg_snj_a0_jf_b0, iwl9461_160_name),
 	_IWL_DEV_INFO(IWL_CFG_ANY, IWL_CFG_ANY,
 		      IWL_CFG_MAC_TYPE_SNJ, IWL_CFG_ANY,
-<<<<<<< HEAD
-		      IWL_CFG_RF_TYPE_JF1, IWL_CFG_RF_ID_JF1,
-=======
 		      IWL_CFG_RF_TYPE_JF1, IWL_CFG_RF_ID_JF1, IWL_CFG_ANY,
->>>>>>> eb3cdb58
 		      IWL_CFG_NO_160, IWL_CFG_CORES_BT, IWL_CFG_NO_CDB, IWL_CFG_ANY,
 		      iwl_cfg_snj_a0_jf_b0, iwl9461_name),
 	_IWL_DEV_INFO(IWL_CFG_ANY, IWL_CFG_ANY,
 		      IWL_CFG_MAC_TYPE_SNJ, IWL_CFG_ANY,
-<<<<<<< HEAD
-		      IWL_CFG_RF_TYPE_JF1, IWL_CFG_RF_ID_JF1_DIV,
-=======
 		      IWL_CFG_RF_TYPE_JF1, IWL_CFG_RF_ID_JF1_DIV, IWL_CFG_ANY,
->>>>>>> eb3cdb58
 		      IWL_CFG_160, IWL_CFG_CORES_BT, IWL_CFG_NO_CDB, IWL_CFG_ANY,
 		      iwl_cfg_snj_a0_jf_b0, iwl9462_160_name),
 	_IWL_DEV_INFO(IWL_CFG_ANY, IWL_CFG_ANY,
 		      IWL_CFG_MAC_TYPE_SNJ, IWL_CFG_ANY,
-<<<<<<< HEAD
-		      IWL_CFG_RF_TYPE_JF1, IWL_CFG_RF_ID_JF1_DIV,
-=======
 		      IWL_CFG_RF_TYPE_JF1, IWL_CFG_RF_ID_JF1_DIV, IWL_CFG_ANY,
->>>>>>> eb3cdb58
 		      IWL_CFG_NO_160, IWL_CFG_CORES_BT, IWL_CFG_NO_CDB, IWL_CFG_ANY,
 		      iwl_cfg_snj_a0_jf_b0, iwl9462_name),
 
 	_IWL_DEV_INFO(IWL_CFG_ANY, IWL_CFG_ANY,
 		      IWL_CFG_MAC_TYPE_SNJ, IWL_CFG_ANY,
-<<<<<<< HEAD
-		      IWL_CFG_RF_TYPE_JF2, IWL_CFG_RF_ID_JF,
-=======
-		      IWL_CFG_RF_TYPE_JF2, IWL_CFG_RF_ID_JF, IWL_CFG_ANY,
->>>>>>> eb3cdb58
+		      IWL_CFG_RF_TYPE_JF2, IWL_CFG_RF_ID_JF, IWL_CFG_ANY,
 		      IWL_CFG_160, IWL_CFG_CORES_BT, IWL_CFG_NO_CDB, IWL_CFG_ANY,
 		      iwl_cfg_snj_a0_jf_b0, iwl9560_160_name),
 	_IWL_DEV_INFO(IWL_CFG_ANY, IWL_CFG_ANY,
 		      IWL_CFG_MAC_TYPE_SNJ, IWL_CFG_ANY,
-<<<<<<< HEAD
-		      IWL_CFG_RF_TYPE_JF2, IWL_CFG_RF_ID_JF,
-=======
-		      IWL_CFG_RF_TYPE_JF2, IWL_CFG_RF_ID_JF, IWL_CFG_ANY,
->>>>>>> eb3cdb58
+		      IWL_CFG_RF_TYPE_JF2, IWL_CFG_RF_ID_JF, IWL_CFG_ANY,
 		      IWL_CFG_NO_160, IWL_CFG_CORES_BT, IWL_CFG_NO_CDB, IWL_CFG_ANY,
 		      iwl_cfg_snj_a0_jf_b0, iwl9560_name),
 
 /* SnJ with Hr */
 	_IWL_DEV_INFO(IWL_CFG_ANY, IWL_CFG_ANY,
 		      IWL_CFG_MAC_TYPE_SNJ, IWL_CFG_ANY,
-<<<<<<< HEAD
-		      IWL_CFG_RF_TYPE_HR1, IWL_CFG_ANY,
-=======
 		      IWL_CFG_RF_TYPE_HR1, IWL_CFG_ANY, IWL_CFG_ANY,
->>>>>>> eb3cdb58
 		      IWL_CFG_ANY, IWL_CFG_ANY, IWL_CFG_NO_CDB, IWL_CFG_ANY,
 		      iwl_cfg_snj_hr_b0, iwl_ax101_name),
 
 	_IWL_DEV_INFO(IWL_CFG_ANY, IWL_CFG_ANY,
 		      IWL_CFG_MAC_TYPE_SNJ, IWL_CFG_ANY,
-<<<<<<< HEAD
-		      IWL_CFG_RF_TYPE_HR2, IWL_CFG_ANY,
-=======
 		      IWL_CFG_RF_TYPE_HR2, IWL_CFG_ANY, IWL_CFG_ANY,
->>>>>>> eb3cdb58
 		      IWL_CFG_ANY, IWL_CFG_ANY, IWL_CFG_NO_CDB, IWL_CFG_ANY,
 		      iwl_cfg_snj_hr_b0, iwl_ax201_name),
 
 /* Ma */
 	_IWL_DEV_INFO(IWL_CFG_ANY, IWL_CFG_ANY,
-<<<<<<< HEAD
-		      IWL_CFG_MAC_TYPE_MA, IWL_CFG_ANY,
-		      IWL_CFG_RF_TYPE_HR2, IWL_CFG_ANY,
-		      IWL_CFG_ANY, IWL_CFG_ANY, IWL_CFG_NO_CDB, IWL_CFG_ANY,
-		      iwl_cfg_ma_a0_hr_b0, iwl_ax201_name),
-	_IWL_DEV_INFO(IWL_CFG_ANY, IWL_CFG_ANY,
-		      IWL_CFG_MAC_TYPE_MA, IWL_CFG_ANY,
-		      IWL_CFG_RF_TYPE_GF, IWL_CFG_ANY,
-		      IWL_CFG_ANY, IWL_CFG_ANY, IWL_CFG_NO_CDB, IWL_CFG_ANY,
-		      iwl_cfg_ma_a0_gf_a0, iwl_ax211_name),
-	_IWL_DEV_INFO(IWL_CFG_ANY, IWL_CFG_ANY,
-		      IWL_CFG_MAC_TYPE_MA, IWL_CFG_ANY,
-		      IWL_CFG_RF_TYPE_GF, IWL_CFG_ANY,
-		      IWL_CFG_ANY, IWL_CFG_ANY, IWL_CFG_CDB, IWL_CFG_ANY,
-		      iwl_cfg_ma_a0_gf4_a0, iwl_ax211_name),
-	_IWL_DEV_INFO(IWL_CFG_ANY, IWL_CFG_ANY,
-		      IWL_CFG_MAC_TYPE_MA, IWL_CFG_ANY,
-		      IWL_CFG_RF_TYPE_MR, IWL_CFG_ANY,
-		      IWL_CFG_ANY, IWL_CFG_ANY, IWL_CFG_NO_CDB, IWL_CFG_ANY,
-		      iwl_cfg_ma_a0_mr_a0, iwl_ax221_name),
-	_IWL_DEV_INFO(IWL_CFG_ANY, IWL_CFG_ANY,
-		      IWL_CFG_MAC_TYPE_MA, IWL_CFG_ANY,
-		      IWL_CFG_RF_TYPE_FM, IWL_CFG_ANY,
-=======
 		      IWL_CFG_MAC_TYPE_MA, SILICON_A_STEP,
 		      IWL_CFG_RF_TYPE_HR2, IWL_CFG_ANY, IWL_CFG_ANY,
 		      IWL_CFG_ANY, IWL_CFG_ANY, IWL_CFG_NO_CDB, IWL_CFG_ANY,
@@ -1394,16 +1086,11 @@
 	_IWL_DEV_INFO(IWL_CFG_ANY, IWL_CFG_ANY,
 		      IWL_CFG_MAC_TYPE_MA, SILICON_A_STEP,
 		      IWL_CFG_RF_TYPE_FM, IWL_CFG_ANY, IWL_CFG_ANY,
->>>>>>> eb3cdb58
 		      IWL_CFG_ANY, IWL_CFG_ANY, IWL_CFG_NO_CDB, IWL_CFG_ANY,
 		      iwl_cfg_ma_a0_fm_a0, iwl_ax231_name),
 	_IWL_DEV_INFO(IWL_CFG_ANY, IWL_CFG_ANY,
 		      IWL_CFG_MAC_TYPE_SNJ, IWL_CFG_ANY,
-<<<<<<< HEAD
-		      IWL_CFG_RF_TYPE_MR, IWL_CFG_ANY,
-=======
 		      IWL_CFG_RF_TYPE_MR, IWL_CFG_ANY, IWL_CFG_ANY,
->>>>>>> eb3cdb58
 		      IWL_CFG_ANY, IWL_CFG_ANY, IWL_CFG_NO_CDB, IWL_CFG_ANY,
 		      iwl_cfg_snj_a0_mr_a0, iwl_ax221_name),
 	_IWL_DEV_INFO(IWL_CFG_ANY, IWL_CFG_ANY,
@@ -1435,116 +1122,52 @@
 /* So with Hr */
 	_IWL_DEV_INFO(IWL_CFG_ANY, IWL_CFG_ANY,
 		      IWL_CFG_MAC_TYPE_SO, IWL_CFG_ANY,
-<<<<<<< HEAD
-		      IWL_CFG_RF_TYPE_HR2, IWL_CFG_ANY,
-=======
 		      IWL_CFG_RF_TYPE_HR2, IWL_CFG_ANY, IWL_CFG_ANY,
->>>>>>> eb3cdb58
 		      IWL_CFG_NO_160, IWL_CFG_ANY, IWL_CFG_NO_CDB, IWL_CFG_ANY,
 		      iwl_cfg_so_a0_hr_a0, iwl_ax203_name),
 	_IWL_DEV_INFO(IWL_CFG_ANY, IWL_CFG_ANY,
 		      IWL_CFG_MAC_TYPE_SO, IWL_CFG_ANY,
-<<<<<<< HEAD
-		      IWL_CFG_RF_TYPE_HR1, IWL_CFG_ANY,
-		      IWL_CFG_160, IWL_CFG_ANY, IWL_CFG_NO_CDB, IWL_CFG_ANY,
-		      iwl_cfg_so_a0_hr_a0, iwl_ax101_name),
-	_IWL_DEV_INFO(IWL_CFG_ANY, IWL_CFG_ANY,
-		      IWL_CFG_MAC_TYPE_SO, IWL_CFG_ANY,
-		      IWL_CFG_RF_TYPE_HR2, IWL_CFG_ANY,
-=======
 		      IWL_CFG_RF_TYPE_HR1, IWL_CFG_ANY, IWL_CFG_ANY,
 		      IWL_CFG_NO_160, IWL_CFG_ANY, IWL_CFG_NO_CDB, IWL_CFG_ANY,
 		      iwl_cfg_so_a0_hr_a0, iwl_ax101_name),
 	_IWL_DEV_INFO(IWL_CFG_ANY, IWL_CFG_ANY,
 		      IWL_CFG_MAC_TYPE_SO, IWL_CFG_ANY,
 		      IWL_CFG_RF_TYPE_HR2, IWL_CFG_ANY, IWL_CFG_ANY,
->>>>>>> eb3cdb58
 		      IWL_CFG_160, IWL_CFG_ANY, IWL_CFG_NO_CDB, IWL_CFG_ANY,
 		      iwl_cfg_so_a0_hr_a0, iwl_ax201_name),
 
 /* So-F with Hr */
 	_IWL_DEV_INFO(IWL_CFG_ANY, IWL_CFG_ANY,
 		      IWL_CFG_MAC_TYPE_SOF, IWL_CFG_ANY,
-<<<<<<< HEAD
-		      IWL_CFG_RF_TYPE_HR2, IWL_CFG_ANY,
-=======
 		      IWL_CFG_RF_TYPE_HR2, IWL_CFG_ANY, IWL_CFG_ANY,
->>>>>>> eb3cdb58
 		      IWL_CFG_NO_160, IWL_CFG_ANY, IWL_CFG_NO_CDB, IWL_CFG_ANY,
 		      iwl_cfg_so_a0_hr_a0, iwl_ax203_name),
 	_IWL_DEV_INFO(IWL_CFG_ANY, IWL_CFG_ANY,
 		      IWL_CFG_MAC_TYPE_SOF, IWL_CFG_ANY,
-<<<<<<< HEAD
-		      IWL_CFG_RF_TYPE_HR1, IWL_CFG_ANY,
-		      IWL_CFG_160, IWL_CFG_ANY, IWL_CFG_NO_CDB, IWL_CFG_ANY,
-		      iwl_cfg_so_a0_hr_a0, iwl_ax101_name),
-	_IWL_DEV_INFO(IWL_CFG_ANY, IWL_CFG_ANY,
-		      IWL_CFG_MAC_TYPE_SOF, IWL_CFG_ANY,
-		      IWL_CFG_RF_TYPE_HR2, IWL_CFG_ANY,
-=======
 		      IWL_CFG_RF_TYPE_HR1, IWL_CFG_ANY, IWL_CFG_ANY,
 		      IWL_CFG_NO_160, IWL_CFG_ANY, IWL_CFG_NO_CDB, IWL_CFG_ANY,
 		      iwl_cfg_so_a0_hr_a0, iwl_ax101_name),
 	_IWL_DEV_INFO(IWL_CFG_ANY, IWL_CFG_ANY,
 		      IWL_CFG_MAC_TYPE_SOF, IWL_CFG_ANY,
 		      IWL_CFG_RF_TYPE_HR2, IWL_CFG_ANY, IWL_CFG_ANY,
->>>>>>> eb3cdb58
 		      IWL_CFG_160, IWL_CFG_ANY, IWL_CFG_NO_CDB, IWL_CFG_ANY,
 		      iwl_cfg_so_a0_hr_a0, iwl_ax201_name),
 
 /* So-F with Gf */
 	_IWL_DEV_INFO(IWL_CFG_ANY, IWL_CFG_ANY,
 		      IWL_CFG_MAC_TYPE_SOF, IWL_CFG_ANY,
-<<<<<<< HEAD
-		      IWL_CFG_RF_TYPE_GF, IWL_CFG_ANY,
-=======
 		      IWL_CFG_RF_TYPE_GF, IWL_CFG_ANY, IWL_CFG_ANY,
->>>>>>> eb3cdb58
 		      IWL_CFG_160, IWL_CFG_ANY, IWL_CFG_NO_CDB, IWL_CFG_ANY,
 		      iwlax211_2ax_cfg_so_gf_a0, iwl_ax211_name),
 	_IWL_DEV_INFO(IWL_CFG_ANY, IWL_CFG_ANY,
 		      IWL_CFG_MAC_TYPE_SOF, IWL_CFG_ANY,
-<<<<<<< HEAD
-		      IWL_CFG_RF_TYPE_GF, IWL_CFG_ANY,
-=======
 		      IWL_CFG_RF_TYPE_GF, IWL_CFG_ANY, IWL_CFG_ANY,
->>>>>>> eb3cdb58
 		      IWL_CFG_160, IWL_CFG_ANY, IWL_CFG_CDB, IWL_CFG_ANY,
 		      iwlax411_2ax_cfg_so_gf4_a0, iwl_ax411_name),
 
 /* Bz */
 	_IWL_DEV_INFO(IWL_CFG_ANY, IWL_CFG_ANY,
 		      IWL_CFG_MAC_TYPE_BZ, IWL_CFG_ANY,
-<<<<<<< HEAD
-		      IWL_CFG_RF_TYPE_HR2, IWL_CFG_ANY,
-		      IWL_CFG_ANY, IWL_CFG_ANY, IWL_CFG_NO_CDB, IWL_CFG_ANY,
-		      iwl_cfg_bz_a0_hr_b0, iwl_bz_name),
-	_IWL_DEV_INFO(IWL_CFG_ANY, IWL_CFG_ANY,
-		      IWL_CFG_MAC_TYPE_BZ, IWL_CFG_ANY,
-		      IWL_CFG_RF_TYPE_GF, IWL_CFG_ANY,
-		      IWL_CFG_ANY, IWL_CFG_ANY, IWL_CFG_NO_CDB, IWL_CFG_ANY,
-		      iwl_cfg_bz_a0_gf_a0, iwl_bz_name),
-	_IWL_DEV_INFO(IWL_CFG_ANY, IWL_CFG_ANY,
-		      IWL_CFG_MAC_TYPE_BZ, IWL_CFG_ANY,
-		      IWL_CFG_RF_TYPE_GF, IWL_CFG_ANY,
-		      IWL_CFG_ANY, IWL_CFG_ANY, IWL_CFG_CDB, IWL_CFG_ANY,
-		      iwl_cfg_bz_a0_gf4_a0, iwl_bz_name),
-	_IWL_DEV_INFO(IWL_CFG_ANY, IWL_CFG_ANY,
-		      IWL_CFG_MAC_TYPE_BZ, IWL_CFG_ANY,
-		      IWL_CFG_RF_TYPE_MR, IWL_CFG_ANY,
-		      IWL_CFG_ANY, IWL_CFG_ANY, IWL_CFG_NO_CDB, IWL_CFG_ANY,
-		      iwl_cfg_bz_a0_mr_a0, iwl_bz_name),
-	_IWL_DEV_INFO(IWL_CFG_ANY, IWL_CFG_ANY,
-		      IWL_CFG_MAC_TYPE_BZ, IWL_CFG_ANY,
-		      IWL_CFG_RF_TYPE_FM, IWL_CFG_ANY,
-		      IWL_CFG_ANY, IWL_CFG_ANY, IWL_CFG_NO_CDB, IWL_CFG_ANY,
-		      iwl_cfg_bz_a0_fm_a0, iwl_bz_name),
-	_IWL_DEV_INFO(IWL_CFG_ANY, IWL_CFG_ANY,
-		      IWL_CFG_MAC_TYPE_GL, IWL_CFG_ANY,
-		      IWL_CFG_RF_TYPE_FM, IWL_CFG_ANY,
-		      IWL_CFG_ANY, IWL_CFG_ANY, IWL_CFG_NO_CDB, IWL_CFG_NO_JACKET,
-		      iwl_cfg_gl_a0_fm_a0, iwl_bz_name),
-=======
 		      IWL_CFG_RF_TYPE_HR1, IWL_CFG_ANY, IWL_CFG_ANY,
 		      IWL_CFG_ANY, IWL_CFG_ANY, IWL_CFG_NO_CDB, IWL_CFG_ANY,
 		      iwl_cfg_bz_a0_hr_a0, iwl_bz_name),
@@ -1598,81 +1221,16 @@
 		      IWL_CFG_RF_TYPE_FM, IWL_CFG_ANY, SILICON_B_STEP,
 		      IWL_CFG_ANY, IWL_CFG_ANY, IWL_CFG_NO_CDB, IWL_CFG_NO_JACKET,
 		      iwl_cfg_gl_b0_fm_b0, iwl_bz_name),
->>>>>>> eb3cdb58
 
 /* BZ Z step */
 	_IWL_DEV_INFO(IWL_CFG_ANY, IWL_CFG_ANY,
 		      IWL_CFG_MAC_TYPE_BZ, SILICON_Z_STEP,
-<<<<<<< HEAD
-		      IWL_CFG_RF_TYPE_GF, IWL_CFG_ANY,
-=======
 		      IWL_CFG_RF_TYPE_GF, IWL_CFG_ANY, IWL_CFG_ANY,
->>>>>>> eb3cdb58
 		      IWL_CFG_ANY, IWL_CFG_ANY, IWL_CFG_NO_CDB, IWL_CFG_ANY,
 		      iwl_cfg_bz_z0_gf_a0, iwl_bz_name),
 
 /* BNJ */
 	_IWL_DEV_INFO(IWL_CFG_ANY, IWL_CFG_ANY,
-<<<<<<< HEAD
-		      IWL_CFG_MAC_TYPE_GL, IWL_CFG_ANY,
-		      IWL_CFG_RF_TYPE_FM, IWL_CFG_ANY,
-		      IWL_CFG_ANY, IWL_CFG_ANY, IWL_CFG_NO_CDB, IWL_CFG_IS_JACKET,
-		      iwl_cfg_bnj_a0_fm_a0, iwl_bz_name),
-	_IWL_DEV_INFO(IWL_CFG_ANY, IWL_CFG_ANY,
-		      IWL_CFG_MAC_TYPE_GL, IWL_CFG_ANY,
-		      IWL_CFG_RF_TYPE_FM, IWL_CFG_ANY,
-		      IWL_CFG_ANY, IWL_CFG_ANY, IWL_CFG_CDB, IWL_CFG_IS_JACKET,
-		      iwl_cfg_bnj_a0_fm4_a0, iwl_bz_name),
-	_IWL_DEV_INFO(IWL_CFG_ANY, IWL_CFG_ANY,
-		      IWL_CFG_MAC_TYPE_GL, IWL_CFG_ANY,
-		      IWL_CFG_RF_TYPE_GF, IWL_CFG_ANY,
-		      IWL_CFG_ANY, IWL_CFG_ANY, IWL_CFG_NO_CDB, IWL_CFG_IS_JACKET,
-		      iwl_cfg_bnj_a0_gf_a0, iwl_bz_name),
-	_IWL_DEV_INFO(IWL_CFG_ANY, IWL_CFG_ANY,
-		      IWL_CFG_MAC_TYPE_GL, IWL_CFG_ANY,
-		      IWL_CFG_RF_TYPE_GF, IWL_CFG_ANY,
-		      IWL_CFG_ANY, IWL_CFG_ANY, IWL_CFG_CDB, IWL_CFG_IS_JACKET,
-		      iwl_cfg_bnj_a0_gf4_a0, iwl_bz_name),
-	_IWL_DEV_INFO(IWL_CFG_ANY, IWL_CFG_ANY,
-		      IWL_CFG_MAC_TYPE_GL, IWL_CFG_ANY,
-		      IWL_CFG_RF_TYPE_HR1, IWL_CFG_ANY,
-		      IWL_CFG_ANY, IWL_CFG_ANY, IWL_CFG_NO_CDB, IWL_CFG_IS_JACKET,
-		      iwl_cfg_bnj_a0_hr_b0, iwl_bz_name),
-
-/* SoF with JF2 */
-	_IWL_DEV_INFO(IWL_CFG_ANY, IWL_CFG_ANY,
-		      IWL_CFG_MAC_TYPE_SOF, IWL_CFG_ANY,
-		      IWL_CFG_RF_TYPE_JF2, IWL_CFG_RF_ID_JF,
-		      IWL_CFG_160, IWL_CFG_CORES_BT, IWL_CFG_NO_CDB, IWL_CFG_ANY,
-		      iwlax210_2ax_cfg_so_jf_b0, iwl9560_160_name),
-	_IWL_DEV_INFO(IWL_CFG_ANY, IWL_CFG_ANY,
-		      IWL_CFG_MAC_TYPE_SOF, IWL_CFG_ANY,
-		      IWL_CFG_RF_TYPE_JF2, IWL_CFG_RF_ID_JF,
-		      IWL_CFG_NO_160, IWL_CFG_CORES_BT, IWL_CFG_NO_CDB, IWL_CFG_ANY,
-		      iwlax210_2ax_cfg_so_jf_b0, iwl9560_name),
-
-/* SoF with JF */
-	_IWL_DEV_INFO(IWL_CFG_ANY, IWL_CFG_ANY,
-		      IWL_CFG_MAC_TYPE_SOF, IWL_CFG_ANY,
-		      IWL_CFG_RF_TYPE_JF1, IWL_CFG_RF_ID_JF1,
-		      IWL_CFG_160, IWL_CFG_CORES_BT, IWL_CFG_NO_CDB, IWL_CFG_ANY,
-		      iwlax210_2ax_cfg_so_jf_b0, iwl9461_160_name),
-	_IWL_DEV_INFO(IWL_CFG_ANY, IWL_CFG_ANY,
-		      IWL_CFG_MAC_TYPE_SOF, IWL_CFG_ANY,
-		      IWL_CFG_RF_TYPE_JF1, IWL_CFG_RF_ID_JF1_DIV,
-		      IWL_CFG_160, IWL_CFG_CORES_BT, IWL_CFG_NO_CDB, IWL_CFG_ANY,
-		      iwlax210_2ax_cfg_so_jf_b0, iwl9462_160_name),
-	_IWL_DEV_INFO(IWL_CFG_ANY, IWL_CFG_ANY,
-		      IWL_CFG_MAC_TYPE_SOF, IWL_CFG_ANY,
-		      IWL_CFG_RF_TYPE_JF1, IWL_CFG_RF_ID_JF1,
-		      IWL_CFG_NO_160, IWL_CFG_CORES_BT, IWL_CFG_NO_CDB, IWL_CFG_ANY,
-		      iwlax210_2ax_cfg_so_jf_b0, iwl9461_name),
-	_IWL_DEV_INFO(IWL_CFG_ANY, IWL_CFG_ANY,
-		      IWL_CFG_MAC_TYPE_SOF, IWL_CFG_ANY,
-		      IWL_CFG_RF_TYPE_JF1, IWL_CFG_RF_ID_JF1_DIV,
-		      IWL_CFG_NO_160, IWL_CFG_CORES_BT, IWL_CFG_NO_CDB, IWL_CFG_ANY,
-		      iwlax210_2ax_cfg_so_jf_b0, iwl9462_name),
-=======
 		      IWL_CFG_MAC_TYPE_GL, SILICON_A_STEP,
 		      IWL_CFG_RF_TYPE_FM, IWL_CFG_ANY, SILICON_A_STEP,
 		      IWL_CFG_ANY, IWL_CFG_ANY, IWL_CFG_NO_CDB, IWL_CFG_IS_JACKET,
@@ -1732,141 +1290,84 @@
 		      IWL_CFG_RF_TYPE_HR2, IWL_CFG_ANY, IWL_CFG_ANY,
 		      IWL_CFG_ANY, IWL_CFG_ANY, IWL_CFG_NO_CDB, IWL_CFG_ANY,
 		      iwl_cfg_bnj_b0_hr_b0, iwl_bz_name),
->>>>>>> eb3cdb58
 
 /* SoF with JF2 */
 	_IWL_DEV_INFO(IWL_CFG_ANY, IWL_CFG_ANY,
 		      IWL_CFG_MAC_TYPE_SOF, IWL_CFG_ANY,
-<<<<<<< HEAD
-		      IWL_CFG_RF_TYPE_JF2, IWL_CFG_RF_ID_JF,
-=======
-		      IWL_CFG_RF_TYPE_JF2, IWL_CFG_RF_ID_JF, IWL_CFG_ANY,
->>>>>>> eb3cdb58
+		      IWL_CFG_RF_TYPE_JF2, IWL_CFG_RF_ID_JF, IWL_CFG_ANY,
 		      IWL_CFG_160, IWL_CFG_CORES_BT, IWL_CFG_NO_CDB, IWL_CFG_ANY,
 		      iwlax210_2ax_cfg_so_jf_b0, iwl9560_160_name),
 	_IWL_DEV_INFO(IWL_CFG_ANY, IWL_CFG_ANY,
 		      IWL_CFG_MAC_TYPE_SOF, IWL_CFG_ANY,
-<<<<<<< HEAD
-		      IWL_CFG_RF_TYPE_JF2, IWL_CFG_RF_ID_JF,
-=======
-		      IWL_CFG_RF_TYPE_JF2, IWL_CFG_RF_ID_JF, IWL_CFG_ANY,
->>>>>>> eb3cdb58
+		      IWL_CFG_RF_TYPE_JF2, IWL_CFG_RF_ID_JF, IWL_CFG_ANY,
 		      IWL_CFG_NO_160, IWL_CFG_CORES_BT, IWL_CFG_NO_CDB, IWL_CFG_ANY,
 		      iwlax210_2ax_cfg_so_jf_b0, iwl9560_name),
 
 /* SoF with JF */
 	_IWL_DEV_INFO(IWL_CFG_ANY, IWL_CFG_ANY,
 		      IWL_CFG_MAC_TYPE_SOF, IWL_CFG_ANY,
-<<<<<<< HEAD
-		      IWL_CFG_RF_TYPE_JF1, IWL_CFG_RF_ID_JF1,
-=======
 		      IWL_CFG_RF_TYPE_JF1, IWL_CFG_RF_ID_JF1, IWL_CFG_ANY,
->>>>>>> eb3cdb58
 		      IWL_CFG_160, IWL_CFG_CORES_BT, IWL_CFG_NO_CDB, IWL_CFG_ANY,
 		      iwlax210_2ax_cfg_so_jf_b0, iwl9461_160_name),
 	_IWL_DEV_INFO(IWL_CFG_ANY, IWL_CFG_ANY,
 		      IWL_CFG_MAC_TYPE_SOF, IWL_CFG_ANY,
-<<<<<<< HEAD
-		      IWL_CFG_RF_TYPE_JF1, IWL_CFG_RF_ID_JF1_DIV,
-=======
 		      IWL_CFG_RF_TYPE_JF1, IWL_CFG_RF_ID_JF1_DIV, IWL_CFG_ANY,
->>>>>>> eb3cdb58
 		      IWL_CFG_160, IWL_CFG_CORES_BT, IWL_CFG_NO_CDB, IWL_CFG_ANY,
 		      iwlax210_2ax_cfg_so_jf_b0, iwl9462_160_name),
 	_IWL_DEV_INFO(IWL_CFG_ANY, IWL_CFG_ANY,
 		      IWL_CFG_MAC_TYPE_SOF, IWL_CFG_ANY,
-<<<<<<< HEAD
-		      IWL_CFG_RF_TYPE_JF1, IWL_CFG_RF_ID_JF1,
-=======
 		      IWL_CFG_RF_TYPE_JF1, IWL_CFG_RF_ID_JF1, IWL_CFG_ANY,
->>>>>>> eb3cdb58
 		      IWL_CFG_NO_160, IWL_CFG_CORES_BT, IWL_CFG_NO_CDB, IWL_CFG_ANY,
 		      iwlax210_2ax_cfg_so_jf_b0, iwl9461_name),
 	_IWL_DEV_INFO(IWL_CFG_ANY, IWL_CFG_ANY,
 		      IWL_CFG_MAC_TYPE_SOF, IWL_CFG_ANY,
-<<<<<<< HEAD
-		      IWL_CFG_RF_TYPE_JF1, IWL_CFG_RF_ID_JF1_DIV,
-=======
 		      IWL_CFG_RF_TYPE_JF1, IWL_CFG_RF_ID_JF1_DIV, IWL_CFG_ANY,
->>>>>>> eb3cdb58
 		      IWL_CFG_NO_160, IWL_CFG_CORES_BT, IWL_CFG_NO_CDB, IWL_CFG_ANY,
 		      iwlax210_2ax_cfg_so_jf_b0, iwl9462_name),
 
 /* So with GF */
 	_IWL_DEV_INFO(IWL_CFG_ANY, IWL_CFG_ANY,
 		      IWL_CFG_MAC_TYPE_SO, IWL_CFG_ANY,
-<<<<<<< HEAD
-		      IWL_CFG_RF_TYPE_GF, IWL_CFG_ANY,
-=======
 		      IWL_CFG_RF_TYPE_GF, IWL_CFG_ANY, IWL_CFG_ANY,
->>>>>>> eb3cdb58
 		      IWL_CFG_160, IWL_CFG_ANY, IWL_CFG_NO_CDB, IWL_CFG_ANY,
 		      iwlax211_2ax_cfg_so_gf_a0, iwl_ax211_name),
 	_IWL_DEV_INFO(IWL_CFG_ANY, IWL_CFG_ANY,
 		      IWL_CFG_MAC_TYPE_SO, IWL_CFG_ANY,
-<<<<<<< HEAD
-		      IWL_CFG_RF_TYPE_GF, IWL_CFG_ANY,
-=======
 		      IWL_CFG_RF_TYPE_GF, IWL_CFG_ANY, IWL_CFG_ANY,
->>>>>>> eb3cdb58
 		      IWL_CFG_160, IWL_CFG_ANY, IWL_CFG_CDB, IWL_CFG_ANY,
 		      iwlax411_2ax_cfg_so_gf4_a0, iwl_ax411_name),
 
 /* So with JF2 */
 	_IWL_DEV_INFO(IWL_CFG_ANY, IWL_CFG_ANY,
 		      IWL_CFG_MAC_TYPE_SO, IWL_CFG_ANY,
-<<<<<<< HEAD
-		      IWL_CFG_RF_TYPE_JF2, IWL_CFG_RF_ID_JF,
-=======
-		      IWL_CFG_RF_TYPE_JF2, IWL_CFG_RF_ID_JF, IWL_CFG_ANY,
->>>>>>> eb3cdb58
+		      IWL_CFG_RF_TYPE_JF2, IWL_CFG_RF_ID_JF, IWL_CFG_ANY,
 		      IWL_CFG_160, IWL_CFG_CORES_BT, IWL_CFG_NO_CDB, IWL_CFG_ANY,
 		      iwlax210_2ax_cfg_so_jf_b0, iwl9560_160_name),
 	_IWL_DEV_INFO(IWL_CFG_ANY, IWL_CFG_ANY,
 		      IWL_CFG_MAC_TYPE_SO, IWL_CFG_ANY,
-<<<<<<< HEAD
-		      IWL_CFG_RF_TYPE_JF2, IWL_CFG_RF_ID_JF,
-=======
-		      IWL_CFG_RF_TYPE_JF2, IWL_CFG_RF_ID_JF, IWL_CFG_ANY,
->>>>>>> eb3cdb58
+		      IWL_CFG_RF_TYPE_JF2, IWL_CFG_RF_ID_JF, IWL_CFG_ANY,
 		      IWL_CFG_NO_160, IWL_CFG_CORES_BT, IWL_CFG_NO_CDB, IWL_CFG_ANY,
 		      iwlax210_2ax_cfg_so_jf_b0, iwl9560_name),
 
 /* So with JF */
 	_IWL_DEV_INFO(IWL_CFG_ANY, IWL_CFG_ANY,
 		      IWL_CFG_MAC_TYPE_SO, IWL_CFG_ANY,
-<<<<<<< HEAD
-		      IWL_CFG_RF_TYPE_JF1, IWL_CFG_RF_ID_JF1,
-=======
 		      IWL_CFG_RF_TYPE_JF1, IWL_CFG_RF_ID_JF1, IWL_CFG_ANY,
->>>>>>> eb3cdb58
 		      IWL_CFG_160, IWL_CFG_CORES_BT, IWL_CFG_NO_CDB, IWL_CFG_ANY,
 		      iwlax210_2ax_cfg_so_jf_b0, iwl9461_160_name),
 	_IWL_DEV_INFO(IWL_CFG_ANY, IWL_CFG_ANY,
 		      IWL_CFG_MAC_TYPE_SO, IWL_CFG_ANY,
-<<<<<<< HEAD
-		      IWL_CFG_RF_TYPE_JF1, IWL_CFG_RF_ID_JF1_DIV,
-=======
 		      IWL_CFG_RF_TYPE_JF1, IWL_CFG_RF_ID_JF1_DIV, IWL_CFG_ANY,
->>>>>>> eb3cdb58
 		      IWL_CFG_160, IWL_CFG_CORES_BT, IWL_CFG_NO_CDB, IWL_CFG_ANY,
 		      iwlax210_2ax_cfg_so_jf_b0, iwl9462_160_name),
 	_IWL_DEV_INFO(IWL_CFG_ANY, IWL_CFG_ANY,
 		      IWL_CFG_MAC_TYPE_SO, IWL_CFG_ANY,
-<<<<<<< HEAD
-		      IWL_CFG_RF_TYPE_JF1, IWL_CFG_RF_ID_JF1,
-=======
 		      IWL_CFG_RF_TYPE_JF1, IWL_CFG_RF_ID_JF1, IWL_CFG_ANY,
->>>>>>> eb3cdb58
 		      IWL_CFG_NO_160, IWL_CFG_CORES_BT, IWL_CFG_NO_CDB, IWL_CFG_ANY,
 		      iwlax210_2ax_cfg_so_jf_b0, iwl9461_name),
 	_IWL_DEV_INFO(IWL_CFG_ANY, IWL_CFG_ANY,
 		      IWL_CFG_MAC_TYPE_SO, IWL_CFG_ANY,
-<<<<<<< HEAD
-		      IWL_CFG_RF_TYPE_JF1, IWL_CFG_RF_ID_JF1_DIV,
-=======
 		      IWL_CFG_RF_TYPE_JF1, IWL_CFG_RF_ID_JF1_DIV, IWL_CFG_ANY,
->>>>>>> eb3cdb58
 		      IWL_CFG_NO_160, IWL_CFG_CORES_BT, IWL_CFG_NO_CDB, IWL_CFG_ANY,
 		      iwlax210_2ax_cfg_so_jf_b0, iwl9462_name),
 
@@ -1874,38 +1375,22 @@
 /* For now we use the same FW as MR, but this will change in the future. */
 	_IWL_DEV_INFO(IWL_CFG_ANY, IWL_CFG_ANY,
 		      IWL_CFG_MAC_TYPE_SO, IWL_CFG_ANY,
-<<<<<<< HEAD
-		      IWL_CFG_RF_TYPE_MS, IWL_CFG_ANY,
-=======
 		      IWL_CFG_RF_TYPE_MS, IWL_CFG_ANY, IWL_CFG_ANY,
->>>>>>> eb3cdb58
 		      IWL_CFG_160, IWL_CFG_ANY, IWL_CFG_NO_CDB, IWL_CFG_ANY,
 		      iwl_cfg_so_a0_ms_a0, iwl_ax204_name),
 	_IWL_DEV_INFO(IWL_CFG_ANY, IWL_CFG_ANY,
 		      IWL_CFG_MAC_TYPE_SOF, IWL_CFG_ANY,
-<<<<<<< HEAD
-		      IWL_CFG_RF_TYPE_MS, IWL_CFG_ANY,
-=======
 		      IWL_CFG_RF_TYPE_MS, IWL_CFG_ANY, IWL_CFG_ANY,
->>>>>>> eb3cdb58
 		      IWL_CFG_160, IWL_CFG_ANY, IWL_CFG_NO_CDB, IWL_CFG_ANY,
 		      iwl_cfg_so_a0_ms_a0, iwl_ax204_name),
 	_IWL_DEV_INFO(IWL_CFG_ANY, IWL_CFG_ANY,
 		      IWL_CFG_MAC_TYPE_MA, IWL_CFG_ANY,
-<<<<<<< HEAD
-		      IWL_CFG_RF_TYPE_MS, IWL_CFG_ANY,
-=======
 		      IWL_CFG_RF_TYPE_MS, IWL_CFG_ANY, IWL_CFG_ANY,
->>>>>>> eb3cdb58
 		      IWL_CFG_160, IWL_CFG_ANY, IWL_CFG_NO_CDB, IWL_CFG_ANY,
 		      iwl_cfg_ma_a0_ms_a0, iwl_ax204_name),
 	_IWL_DEV_INFO(IWL_CFG_ANY, IWL_CFG_ANY,
 		      IWL_CFG_MAC_TYPE_SNJ, IWL_CFG_ANY,
-<<<<<<< HEAD
-		      IWL_CFG_RF_TYPE_MS, IWL_CFG_ANY,
-=======
 		      IWL_CFG_RF_TYPE_MS, IWL_CFG_ANY, IWL_CFG_ANY,
->>>>>>> eb3cdb58
 		      IWL_CFG_160, IWL_CFG_ANY, IWL_CFG_NO_CDB, IWL_CFG_ANY,
 		      iwl_cfg_snj_a0_ms_a0, iwl_ax204_name)
 
@@ -1913,23 +1398,13 @@
 };
 
 /*
-<<<<<<< HEAD
- * In case that there is no OTP on the NIC, get the rf id and cdb info
- * from the prph registers.
-=======
  * Read rf id and cdb info from prph register and store it
->>>>>>> eb3cdb58
  */
 static int get_crf_id(struct iwl_trans *iwl_trans)
 {
 	int ret = 0;
 	u32 sd_reg_ver_addr;
-<<<<<<< HEAD
-	u32 cdb = 0;
-	u32 val;
-=======
 	u32 val = 0;
->>>>>>> eb3cdb58
 
 	if (iwl_trans->trans_cfg->device_family >= IWL_DEVICE_FAMILY_AX210)
 		sd_reg_ver_addr = SD_REG_VER_GEN2;
@@ -1948,12 +1423,6 @@
 	iwl_write_umac_prph_no_grab(iwl_trans, WFPM_CTRL_REG, val);
 
 	/* Read crf info */
-<<<<<<< HEAD
-	val = iwl_read_prph_no_grab(iwl_trans, sd_reg_ver_addr);
-
-	/* Read cdb info (also contains the jacket info if needed in the future */
-	cdb = iwl_read_umac_prph_no_grab(iwl_trans, WFPM_OTP_CFG1_ADDR);
-=======
 	iwl_trans->hw_crf_id = iwl_read_prph_no_grab(iwl_trans, sd_reg_ver_addr);
 
 	/* Read cnv info */
@@ -1986,7 +1455,6 @@
 	u32 jacket_id_cnv  = REG_CRF_ID_SLAVE(iwl_trans->hw_cnv_id);
 	u32 jacket_id_wfpm  = WFPM_OTP_CFG1_IS_JACKET(iwl_trans->hw_wfpm_id);
 	u32 cdb_id_wfpm  = WFPM_OTP_CFG1_IS_CDB(iwl_trans->hw_wfpm_id);
->>>>>>> eb3cdb58
 
 	/* Map between crf id to rf id */
 	switch (REG_CRF_ID_TYPE(val)) {
@@ -1996,18 +1464,12 @@
 	case REG_CRF_ID_TYPE_JF_2:
 		iwl_trans->hw_rf_id = (IWL_CFG_RF_TYPE_JF2 << 12);
 		break;
-<<<<<<< HEAD
-	case REG_CRF_ID_TYPE_HR_NONE_CDB:
-		iwl_trans->hw_rf_id = (IWL_CFG_RF_TYPE_HR1 << 12);
-		break;
-=======
 	case REG_CRF_ID_TYPE_HR_NONE_CDB_1X1:
 		iwl_trans->hw_rf_id = (IWL_CFG_RF_TYPE_HR1 << 12);
 		break;
 	case REG_CRF_ID_TYPE_HR_NONE_CDB:
 		iwl_trans->hw_rf_id = (IWL_CFG_RF_TYPE_HR2 << 12);
 		break;
->>>>>>> eb3cdb58
 	case REG_CRF_ID_TYPE_HR_CDB:
 		iwl_trans->hw_rf_id = (IWL_CFG_RF_TYPE_HR2 << 12);
 		break;
@@ -2017,22 +1479,6 @@
 	case REG_CRF_ID_TYPE_MR:
 		iwl_trans->hw_rf_id = (IWL_CFG_RF_TYPE_MR << 12);
 		break;
-<<<<<<< HEAD
-		case REG_CRF_ID_TYPE_FM:
-			iwl_trans->hw_rf_id = (IWL_CFG_RF_TYPE_FM << 12);
-			break;
-	default:
-		ret = -EIO;
-		IWL_ERR(iwl_trans,
-			"Can find a correct rfid for crf id 0x%x\n",
-			REG_CRF_ID_TYPE(val));
-		goto out_release;
-
-	}
-
-	/* Set CDB capabilities */
-	if (cdb & BIT(4)) {
-=======
 	case REG_CRF_ID_TYPE_FM:
 	case REG_CRF_ID_TYPE_FMI:
 	case REG_CRF_ID_TYPE_FMR:
@@ -2052,18 +1498,10 @@
 
 	/* Set CDB capabilities */
 	if (cdb_id_wfpm || slave_id) {
->>>>>>> eb3cdb58
 		iwl_trans->hw_rf_id += BIT(28);
 		IWL_INFO(iwl_trans, "Adding cdb to rf id\n");
 	}
 
-<<<<<<< HEAD
-	IWL_INFO(iwl_trans, "Detected RF 0x%x from crf id 0x%x\n",
-		 iwl_trans->hw_rf_id, REG_CRF_ID_TYPE(val));
-
-out_release:
-	iwl_trans_release_nic_access(iwl_trans);
-=======
 	/* Set Jacket capabilities */
 	if (jacket_id_wfpm || jacket_id_cnv) {
 		iwl_trans->hw_rf_id += BIT(29);
@@ -2078,7 +1516,6 @@
 		 cdb_id_wfpm, jacket_id_wfpm, iwl_trans->hw_wfpm_id);
 	IWL_INFO(iwl_trans, "Detected jacket-id 0x%x from cnvi id 0x%x\n",
 		 jacket_id_cnv, iwl_trans->hw_cnv_id);
->>>>>>> eb3cdb58
 
 out:
 	return ret;
@@ -2089,13 +1526,8 @@
 
 static const struct iwl_dev_info *
 iwl_pci_find_dev_info(u16 device, u16 subsystem_device,
-<<<<<<< HEAD
-		      u16 mac_type, u8 mac_step,
-		      u16 rf_type, u8 cdb, u8 jacket, u8 rf_id, u8 no_160, u8 cores)
-=======
 		      u16 mac_type, u8 mac_step, u16 rf_type, u8 cdb,
 		      u8 jacket, u8 rf_id, u8 no_160, u8 cores, u8 rf_step)
->>>>>>> eb3cdb58
 {
 	int num_devices = ARRAY_SIZE(iwl_dev_info_table);
 	int i;
@@ -2146,13 +1578,10 @@
 		    dev_info->cores != cores)
 			continue;
 
-<<<<<<< HEAD
-=======
 		if (dev_info->rf_step != (u8)IWL_CFG_ANY &&
 		    dev_info->rf_step != rf_step)
 			continue;
 
->>>>>>> eb3cdb58
 		return dev_info;
 	}
 
@@ -2195,17 +1624,6 @@
 	 * first trying to load the firmware etc. and potentially only
 	 * detecting any problems when the first interface is brought up.
 	 */
-<<<<<<< HEAD
-	ret = iwl_finish_nic_init(iwl_trans);
-	if (ret)
-		goto out_free_trans;
-	if (iwl_trans_grab_nic_access(iwl_trans)) {
-		/* all good */
-		iwl_trans_release_nic_access(iwl_trans);
-	} else {
-		ret = -EIO;
-		goto out_free_trans;
-=======
 	ret = iwl_pcie_prepare_card_hw(iwl_trans);
 	if (!ret) {
 		ret = iwl_finish_nic_init(iwl_trans);
@@ -2218,7 +1636,6 @@
 			ret = -EIO;
 			goto out_free_trans;
 		}
->>>>>>> eb3cdb58
 	}
 
 	iwl_trans->hw_rf_id = iwl_read32(iwl_trans, CSR_HW_RF_ID);
@@ -2231,22 +1648,15 @@
 	 */
 	if (iwl_trans->trans_cfg->rf_id &&
 	    iwl_trans->trans_cfg->device_family >= IWL_DEVICE_FAMILY_9000 &&
-<<<<<<< HEAD
-	    !CSR_HW_RFID_TYPE(iwl_trans->hw_rf_id) && get_crf_id(iwl_trans)) {
-=======
 	    !CSR_HW_RFID_TYPE(iwl_trans->hw_rf_id) && map_crf_id(iwl_trans)) {
->>>>>>> eb3cdb58
 		ret = -EINVAL;
 		goto out_free_trans;
 	}
 
-<<<<<<< HEAD
-=======
 	IWL_INFO(iwl_trans, "PCI dev %04x/%04x, rev=0x%x, rfid=0x%x\n",
 		 pdev->device, pdev->subsystem_device,
 		 iwl_trans->hw_rev, iwl_trans->hw_rf_id);
 
->>>>>>> eb3cdb58
 	dev_info = iwl_pci_find_dev_info(pdev->device, pdev->subsystem_device,
 					 CSR_HW_REV_TYPE(iwl_trans->hw_rev),
 					 iwl_trans->hw_rev_step,
@@ -2255,13 +1665,8 @@
 					 CSR_HW_RFID_IS_JACKET(iwl_trans->hw_rf_id),
 					 IWL_SUBDEVICE_RF_ID(pdev->subsystem_device),
 					 IWL_SUBDEVICE_NO_160(pdev->subsystem_device),
-<<<<<<< HEAD
-					 IWL_SUBDEVICE_CORES(pdev->subsystem_device));
-
-=======
 					 IWL_SUBDEVICE_CORES(pdev->subsystem_device),
 					 CSR_HW_RFID_STEP(iwl_trans->hw_rf_id));
->>>>>>> eb3cdb58
 	if (dev_info) {
 		iwl_trans->cfg = dev_info->cfg;
 		iwl_trans->name = dev_info->name;
