// SPDX-License-Identifier: GPL-2.0 OR BSD-3-Clause
/*
 * Copyright (C) 2005-2014, 2018-2024 Intel Corporation
 * Copyright (C) 2013-2015 Intel Mobile Communications GmbH
 * Copyright (C) 2016-2017 Intel Deutschland GmbH
 */
#define pr_fmt(fmt) KBUILD_MODNAME ": " fmt

#include <linux/module.h>
#include <linux/pci.h>
#include <linux/acpi.h>

#include "fw/acpi.h"

#include "iwl-trans.h"
#include "iwl-drv.h"
#include "iwl-prph.h"
#include "internal.h"

#define TRANS_CFG_MARKER BIT(0)
#define _IS_A(cfg, _struct) __builtin_types_compatible_p(typeof(cfg),	\
							 struct _struct)
extern int _invalid_type;
#define _TRANS_CFG_MARKER(cfg)						\
	(__builtin_choose_expr(_IS_A(cfg, iwl_cfg_trans_params),	\
			       TRANS_CFG_MARKER,			\
	 __builtin_choose_expr(_IS_A(cfg, iwl_cfg), 0, _invalid_type)))
#define _ASSIGN_CFG(cfg) (_TRANS_CFG_MARKER(cfg) + (kernel_ulong_t)&(cfg))

#define IWL_PCI_DEVICE(dev, subdev, cfg) \
	.vendor = PCI_VENDOR_ID_INTEL,  .device = (dev), \
	.subvendor = PCI_ANY_ID, .subdevice = (subdev), \
	.driver_data = _ASSIGN_CFG(cfg)

/* Hardware specific file defines the PCI IDs table for that hardware module */
VISIBLE_IF_IWLWIFI_KUNIT const struct pci_device_id iwl_hw_card_ids[] = {
#if IS_ENABLED(CONFIG_IWLDVM)
	{IWL_PCI_DEVICE(0x4232, 0x1201, iwl5100_agn_cfg)}, /* Mini Card */
	{IWL_PCI_DEVICE(0x4232, 0x1301, iwl5100_agn_cfg)}, /* Half Mini Card */
	{IWL_PCI_DEVICE(0x4232, 0x1204, iwl5100_agn_cfg)}, /* Mini Card */
	{IWL_PCI_DEVICE(0x4232, 0x1304, iwl5100_agn_cfg)}, /* Half Mini Card */
	{IWL_PCI_DEVICE(0x4232, 0x1205, iwl5100_bgn_cfg)}, /* Mini Card */
	{IWL_PCI_DEVICE(0x4232, 0x1305, iwl5100_bgn_cfg)}, /* Half Mini Card */
	{IWL_PCI_DEVICE(0x4232, 0x1206, iwl5100_abg_cfg)}, /* Mini Card */
	{IWL_PCI_DEVICE(0x4232, 0x1306, iwl5100_abg_cfg)}, /* Half Mini Card */
	{IWL_PCI_DEVICE(0x4232, 0x1221, iwl5100_agn_cfg)}, /* Mini Card */
	{IWL_PCI_DEVICE(0x4232, 0x1321, iwl5100_agn_cfg)}, /* Half Mini Card */
	{IWL_PCI_DEVICE(0x4232, 0x1224, iwl5100_agn_cfg)}, /* Mini Card */
	{IWL_PCI_DEVICE(0x4232, 0x1324, iwl5100_agn_cfg)}, /* Half Mini Card */
	{IWL_PCI_DEVICE(0x4232, 0x1225, iwl5100_bgn_cfg)}, /* Mini Card */
	{IWL_PCI_DEVICE(0x4232, 0x1325, iwl5100_bgn_cfg)}, /* Half Mini Card */
	{IWL_PCI_DEVICE(0x4232, 0x1226, iwl5100_abg_cfg)}, /* Mini Card */
	{IWL_PCI_DEVICE(0x4232, 0x1326, iwl5100_abg_cfg)}, /* Half Mini Card */
	{IWL_PCI_DEVICE(0x4237, 0x1211, iwl5100_agn_cfg)}, /* Mini Card */
	{IWL_PCI_DEVICE(0x4237, 0x1311, iwl5100_agn_cfg)}, /* Half Mini Card */
	{IWL_PCI_DEVICE(0x4237, 0x1214, iwl5100_agn_cfg)}, /* Mini Card */
	{IWL_PCI_DEVICE(0x4237, 0x1314, iwl5100_agn_cfg)}, /* Half Mini Card */
	{IWL_PCI_DEVICE(0x4237, 0x1215, iwl5100_bgn_cfg)}, /* Mini Card */
	{IWL_PCI_DEVICE(0x4237, 0x1315, iwl5100_bgn_cfg)}, /* Half Mini Card */
	{IWL_PCI_DEVICE(0x4237, 0x1216, iwl5100_abg_cfg)}, /* Mini Card */
	{IWL_PCI_DEVICE(0x4237, 0x1316, iwl5100_abg_cfg)}, /* Half Mini Card */

/* 5300 Series WiFi */
	{IWL_PCI_DEVICE(0x4235, 0x1021, iwl5300_agn_cfg)}, /* Mini Card */
	{IWL_PCI_DEVICE(0x4235, 0x1121, iwl5300_agn_cfg)}, /* Half Mini Card */
	{IWL_PCI_DEVICE(0x4235, 0x1024, iwl5300_agn_cfg)}, /* Mini Card */
	{IWL_PCI_DEVICE(0x4235, 0x1124, iwl5300_agn_cfg)}, /* Half Mini Card */
	{IWL_PCI_DEVICE(0x4235, 0x1001, iwl5300_agn_cfg)}, /* Mini Card */
	{IWL_PCI_DEVICE(0x4235, 0x1101, iwl5300_agn_cfg)}, /* Half Mini Card */
	{IWL_PCI_DEVICE(0x4235, 0x1004, iwl5300_agn_cfg)}, /* Mini Card */
	{IWL_PCI_DEVICE(0x4235, 0x1104, iwl5300_agn_cfg)}, /* Half Mini Card */
	{IWL_PCI_DEVICE(0x4236, 0x1011, iwl5300_agn_cfg)}, /* Mini Card */
	{IWL_PCI_DEVICE(0x4236, 0x1111, iwl5300_agn_cfg)}, /* Half Mini Card */
	{IWL_PCI_DEVICE(0x4236, 0x1014, iwl5300_agn_cfg)}, /* Mini Card */
	{IWL_PCI_DEVICE(0x4236, 0x1114, iwl5300_agn_cfg)}, /* Half Mini Card */

/* 5350 Series WiFi/WiMax */
	{IWL_PCI_DEVICE(0x423A, 0x1001, iwl5350_agn_cfg)}, /* Mini Card */
	{IWL_PCI_DEVICE(0x423A, 0x1021, iwl5350_agn_cfg)}, /* Mini Card */
	{IWL_PCI_DEVICE(0x423B, 0x1011, iwl5350_agn_cfg)}, /* Mini Card */

/* 5150 Series Wifi/WiMax */
	{IWL_PCI_DEVICE(0x423C, 0x1201, iwl5150_agn_cfg)}, /* Mini Card */
	{IWL_PCI_DEVICE(0x423C, 0x1301, iwl5150_agn_cfg)}, /* Half Mini Card */
	{IWL_PCI_DEVICE(0x423C, 0x1206, iwl5150_abg_cfg)}, /* Mini Card */
	{IWL_PCI_DEVICE(0x423C, 0x1306, iwl5150_abg_cfg)}, /* Half Mini Card */
	{IWL_PCI_DEVICE(0x423C, 0x1221, iwl5150_agn_cfg)}, /* Mini Card */
	{IWL_PCI_DEVICE(0x423C, 0x1321, iwl5150_agn_cfg)}, /* Half Mini Card */
	{IWL_PCI_DEVICE(0x423C, 0x1326, iwl5150_abg_cfg)}, /* Half Mini Card */

	{IWL_PCI_DEVICE(0x423D, 0x1211, iwl5150_agn_cfg)}, /* Mini Card */
	{IWL_PCI_DEVICE(0x423D, 0x1311, iwl5150_agn_cfg)}, /* Half Mini Card */
	{IWL_PCI_DEVICE(0x423D, 0x1216, iwl5150_abg_cfg)}, /* Mini Card */
	{IWL_PCI_DEVICE(0x423D, 0x1316, iwl5150_abg_cfg)}, /* Half Mini Card */

/* 6x00 Series */
	{IWL_PCI_DEVICE(0x422B, 0x1101, iwl6000_3agn_cfg)},
	{IWL_PCI_DEVICE(0x422B, 0x1108, iwl6000_3agn_cfg)},
	{IWL_PCI_DEVICE(0x422B, 0x1121, iwl6000_3agn_cfg)},
	{IWL_PCI_DEVICE(0x422B, 0x1128, iwl6000_3agn_cfg)},
	{IWL_PCI_DEVICE(0x422C, 0x1301, iwl6000i_2agn_cfg)},
	{IWL_PCI_DEVICE(0x422C, 0x1306, iwl6000i_2abg_cfg)},
	{IWL_PCI_DEVICE(0x422C, 0x1307, iwl6000i_2bg_cfg)},
	{IWL_PCI_DEVICE(0x422C, 0x1321, iwl6000i_2agn_cfg)},
	{IWL_PCI_DEVICE(0x422C, 0x1326, iwl6000i_2abg_cfg)},
	{IWL_PCI_DEVICE(0x4238, 0x1111, iwl6000_3agn_cfg)},
	{IWL_PCI_DEVICE(0x4238, 0x1118, iwl6000_3agn_cfg)},
	{IWL_PCI_DEVICE(0x4239, 0x1311, iwl6000i_2agn_cfg)},
	{IWL_PCI_DEVICE(0x4239, 0x1316, iwl6000i_2abg_cfg)},

/* 6x05 Series */
	{IWL_PCI_DEVICE(0x0082, 0x1301, iwl6005_2agn_cfg)},
	{IWL_PCI_DEVICE(0x0082, 0x1306, iwl6005_2abg_cfg)},
	{IWL_PCI_DEVICE(0x0082, 0x1307, iwl6005_2bg_cfg)},
	{IWL_PCI_DEVICE(0x0082, 0x1308, iwl6005_2agn_cfg)},
	{IWL_PCI_DEVICE(0x0082, 0x1321, iwl6005_2agn_cfg)},
	{IWL_PCI_DEVICE(0x0082, 0x1326, iwl6005_2abg_cfg)},
	{IWL_PCI_DEVICE(0x0082, 0x1328, iwl6005_2agn_cfg)},
	{IWL_PCI_DEVICE(0x0085, 0x1311, iwl6005_2agn_cfg)},
	{IWL_PCI_DEVICE(0x0085, 0x1318, iwl6005_2agn_cfg)},
	{IWL_PCI_DEVICE(0x0085, 0x1316, iwl6005_2abg_cfg)},
	{IWL_PCI_DEVICE(0x0082, 0xC020, iwl6005_2agn_sff_cfg)},
	{IWL_PCI_DEVICE(0x0085, 0xC220, iwl6005_2agn_sff_cfg)},
	{IWL_PCI_DEVICE(0x0085, 0xC228, iwl6005_2agn_sff_cfg)},
	{IWL_PCI_DEVICE(0x0082, 0x4820, iwl6005_2agn_d_cfg)},
	{IWL_PCI_DEVICE(0x0082, 0x1304, iwl6005_2agn_mow1_cfg)},/* low 5GHz active */
	{IWL_PCI_DEVICE(0x0082, 0x1305, iwl6005_2agn_mow2_cfg)},/* high 5GHz active */

/* 6x30 Series */
	{IWL_PCI_DEVICE(0x008A, 0x5305, iwl1030_bgn_cfg)},
	{IWL_PCI_DEVICE(0x008A, 0x5307, iwl1030_bg_cfg)},
	{IWL_PCI_DEVICE(0x008A, 0x5325, iwl1030_bgn_cfg)},
	{IWL_PCI_DEVICE(0x008A, 0x5327, iwl1030_bg_cfg)},
	{IWL_PCI_DEVICE(0x008B, 0x5315, iwl1030_bgn_cfg)},
	{IWL_PCI_DEVICE(0x008B, 0x5317, iwl1030_bg_cfg)},
	{IWL_PCI_DEVICE(0x0090, 0x5211, iwl6030_2agn_cfg)},
	{IWL_PCI_DEVICE(0x0090, 0x5215, iwl6030_2bgn_cfg)},
	{IWL_PCI_DEVICE(0x0090, 0x5216, iwl6030_2abg_cfg)},
	{IWL_PCI_DEVICE(0x0091, 0x5201, iwl6030_2agn_cfg)},
	{IWL_PCI_DEVICE(0x0091, 0x5205, iwl6030_2bgn_cfg)},
	{IWL_PCI_DEVICE(0x0091, 0x5206, iwl6030_2abg_cfg)},
	{IWL_PCI_DEVICE(0x0091, 0x5207, iwl6030_2bg_cfg)},
	{IWL_PCI_DEVICE(0x0091, 0x5221, iwl6030_2agn_cfg)},
	{IWL_PCI_DEVICE(0x0091, 0x5225, iwl6030_2bgn_cfg)},
	{IWL_PCI_DEVICE(0x0091, 0x5226, iwl6030_2abg_cfg)},

/* 6x50 WiFi/WiMax Series */
	{IWL_PCI_DEVICE(0x0087, 0x1301, iwl6050_2agn_cfg)},
	{IWL_PCI_DEVICE(0x0087, 0x1306, iwl6050_2abg_cfg)},
	{IWL_PCI_DEVICE(0x0087, 0x1321, iwl6050_2agn_cfg)},
	{IWL_PCI_DEVICE(0x0087, 0x1326, iwl6050_2abg_cfg)},
	{IWL_PCI_DEVICE(0x0089, 0x1311, iwl6050_2agn_cfg)},
	{IWL_PCI_DEVICE(0x0089, 0x1316, iwl6050_2abg_cfg)},

/* 6150 WiFi/WiMax Series */
	{IWL_PCI_DEVICE(0x0885, 0x1305, iwl6150_bgn_cfg)},
	{IWL_PCI_DEVICE(0x0885, 0x1307, iwl6150_bg_cfg)},
	{IWL_PCI_DEVICE(0x0885, 0x1325, iwl6150_bgn_cfg)},
	{IWL_PCI_DEVICE(0x0885, 0x1327, iwl6150_bg_cfg)},
	{IWL_PCI_DEVICE(0x0886, 0x1315, iwl6150_bgn_cfg)},
	{IWL_PCI_DEVICE(0x0886, 0x1317, iwl6150_bg_cfg)},

/* 1000 Series WiFi */
	{IWL_PCI_DEVICE(0x0083, 0x1205, iwl1000_bgn_cfg)},
	{IWL_PCI_DEVICE(0x0083, 0x1305, iwl1000_bgn_cfg)},
	{IWL_PCI_DEVICE(0x0083, 0x1225, iwl1000_bgn_cfg)},
	{IWL_PCI_DEVICE(0x0083, 0x1325, iwl1000_bgn_cfg)},
	{IWL_PCI_DEVICE(0x0084, 0x1215, iwl1000_bgn_cfg)},
	{IWL_PCI_DEVICE(0x0084, 0x1315, iwl1000_bgn_cfg)},
	{IWL_PCI_DEVICE(0x0083, 0x1206, iwl1000_bg_cfg)},
	{IWL_PCI_DEVICE(0x0083, 0x1306, iwl1000_bg_cfg)},
	{IWL_PCI_DEVICE(0x0083, 0x1226, iwl1000_bg_cfg)},
	{IWL_PCI_DEVICE(0x0083, 0x1326, iwl1000_bg_cfg)},
	{IWL_PCI_DEVICE(0x0084, 0x1216, iwl1000_bg_cfg)},
	{IWL_PCI_DEVICE(0x0084, 0x1316, iwl1000_bg_cfg)},

/* 100 Series WiFi */
	{IWL_PCI_DEVICE(0x08AE, 0x1005, iwl100_bgn_cfg)},
	{IWL_PCI_DEVICE(0x08AE, 0x1007, iwl100_bg_cfg)},
	{IWL_PCI_DEVICE(0x08AF, 0x1015, iwl100_bgn_cfg)},
	{IWL_PCI_DEVICE(0x08AF, 0x1017, iwl100_bg_cfg)},
	{IWL_PCI_DEVICE(0x08AE, 0x1025, iwl100_bgn_cfg)},
	{IWL_PCI_DEVICE(0x08AE, 0x1027, iwl100_bg_cfg)},

/* 130 Series WiFi */
	{IWL_PCI_DEVICE(0x0896, 0x5005, iwl130_bgn_cfg)},
	{IWL_PCI_DEVICE(0x0896, 0x5007, iwl130_bg_cfg)},
	{IWL_PCI_DEVICE(0x0897, 0x5015, iwl130_bgn_cfg)},
	{IWL_PCI_DEVICE(0x0897, 0x5017, iwl130_bg_cfg)},
	{IWL_PCI_DEVICE(0x0896, 0x5025, iwl130_bgn_cfg)},
	{IWL_PCI_DEVICE(0x0896, 0x5027, iwl130_bg_cfg)},

/* 2x00 Series */
	{IWL_PCI_DEVICE(0x0890, 0x4022, iwl2000_2bgn_cfg)},
	{IWL_PCI_DEVICE(0x0891, 0x4222, iwl2000_2bgn_cfg)},
	{IWL_PCI_DEVICE(0x0890, 0x4422, iwl2000_2bgn_cfg)},
	{IWL_PCI_DEVICE(0x0890, 0x4822, iwl2000_2bgn_d_cfg)},

/* 2x30 Series */
	{IWL_PCI_DEVICE(0x0887, 0x4062, iwl2030_2bgn_cfg)},
	{IWL_PCI_DEVICE(0x0888, 0x4262, iwl2030_2bgn_cfg)},
	{IWL_PCI_DEVICE(0x0887, 0x4462, iwl2030_2bgn_cfg)},

/* 6x35 Series */
	{IWL_PCI_DEVICE(0x088E, 0x4060, iwl6035_2agn_cfg)},
	{IWL_PCI_DEVICE(0x088E, 0x406A, iwl6035_2agn_sff_cfg)},
	{IWL_PCI_DEVICE(0x088F, 0x4260, iwl6035_2agn_cfg)},
	{IWL_PCI_DEVICE(0x088F, 0x426A, iwl6035_2agn_sff_cfg)},
	{IWL_PCI_DEVICE(0x088E, 0x4460, iwl6035_2agn_cfg)},
	{IWL_PCI_DEVICE(0x088E, 0x446A, iwl6035_2agn_sff_cfg)},
	{IWL_PCI_DEVICE(0x088E, 0x4860, iwl6035_2agn_cfg)},
	{IWL_PCI_DEVICE(0x088F, 0x5260, iwl6035_2agn_cfg)},

/* 105 Series */
	{IWL_PCI_DEVICE(0x0894, 0x0022, iwl105_bgn_cfg)},
	{IWL_PCI_DEVICE(0x0895, 0x0222, iwl105_bgn_cfg)},
	{IWL_PCI_DEVICE(0x0894, 0x0422, iwl105_bgn_cfg)},
	{IWL_PCI_DEVICE(0x0894, 0x0822, iwl105_bgn_d_cfg)},

/* 135 Series */
	{IWL_PCI_DEVICE(0x0892, 0x0062, iwl135_bgn_cfg)},
	{IWL_PCI_DEVICE(0x0893, 0x0262, iwl135_bgn_cfg)},
	{IWL_PCI_DEVICE(0x0892, 0x0462, iwl135_bgn_cfg)},
#endif /* CONFIG_IWLDVM */

#if IS_ENABLED(CONFIG_IWLMVM)
/* 7260 Series */
	{IWL_PCI_DEVICE(0x08B1, 0x4070, iwl7260_2ac_cfg)},
	{IWL_PCI_DEVICE(0x08B1, 0x4072, iwl7260_2ac_cfg)},
	{IWL_PCI_DEVICE(0x08B1, 0x4170, iwl7260_2ac_cfg)},
	{IWL_PCI_DEVICE(0x08B1, 0x4C60, iwl7260_2ac_cfg)},
	{IWL_PCI_DEVICE(0x08B1, 0x4C70, iwl7260_2ac_cfg)},
	{IWL_PCI_DEVICE(0x08B1, 0x4060, iwl7260_2n_cfg)},
	{IWL_PCI_DEVICE(0x08B1, 0x406A, iwl7260_2n_cfg)},
	{IWL_PCI_DEVICE(0x08B1, 0x4160, iwl7260_2n_cfg)},
	{IWL_PCI_DEVICE(0x08B1, 0x4062, iwl7260_n_cfg)},
	{IWL_PCI_DEVICE(0x08B1, 0x4162, iwl7260_n_cfg)},
	{IWL_PCI_DEVICE(0x08B2, 0x4270, iwl7260_2ac_cfg)},
	{IWL_PCI_DEVICE(0x08B2, 0x4272, iwl7260_2ac_cfg)},
	{IWL_PCI_DEVICE(0x08B2, 0x4260, iwl7260_2n_cfg)},
	{IWL_PCI_DEVICE(0x08B2, 0x426A, iwl7260_2n_cfg)},
	{IWL_PCI_DEVICE(0x08B2, 0x4262, iwl7260_n_cfg)},
	{IWL_PCI_DEVICE(0x08B1, 0x4470, iwl7260_2ac_cfg)},
	{IWL_PCI_DEVICE(0x08B1, 0x4472, iwl7260_2ac_cfg)},
	{IWL_PCI_DEVICE(0x08B1, 0x4460, iwl7260_2n_cfg)},
	{IWL_PCI_DEVICE(0x08B1, 0x446A, iwl7260_2n_cfg)},
	{IWL_PCI_DEVICE(0x08B1, 0x4462, iwl7260_n_cfg)},
	{IWL_PCI_DEVICE(0x08B1, 0x4870, iwl7260_2ac_cfg)},
	{IWL_PCI_DEVICE(0x08B1, 0x486E, iwl7260_2ac_cfg)},
	{IWL_PCI_DEVICE(0x08B1, 0x4A70, iwl7260_2ac_cfg_high_temp)},
	{IWL_PCI_DEVICE(0x08B1, 0x4A6E, iwl7260_2ac_cfg_high_temp)},
	{IWL_PCI_DEVICE(0x08B1, 0x4A6C, iwl7260_2ac_cfg_high_temp)},
	{IWL_PCI_DEVICE(0x08B1, 0x4570, iwl7260_2ac_cfg)},
	{IWL_PCI_DEVICE(0x08B1, 0x4560, iwl7260_2n_cfg)},
	{IWL_PCI_DEVICE(0x08B2, 0x4370, iwl7260_2ac_cfg)},
	{IWL_PCI_DEVICE(0x08B2, 0x4360, iwl7260_2n_cfg)},
	{IWL_PCI_DEVICE(0x08B1, 0x5070, iwl7260_2ac_cfg)},
	{IWL_PCI_DEVICE(0x08B1, 0x5072, iwl7260_2ac_cfg)},
	{IWL_PCI_DEVICE(0x08B1, 0x5170, iwl7260_2ac_cfg)},
	{IWL_PCI_DEVICE(0x08B1, 0x5770, iwl7260_2ac_cfg)},
	{IWL_PCI_DEVICE(0x08B1, 0x4020, iwl7260_2n_cfg)},
	{IWL_PCI_DEVICE(0x08B1, 0x402A, iwl7260_2n_cfg)},
	{IWL_PCI_DEVICE(0x08B2, 0x4220, iwl7260_2n_cfg)},
	{IWL_PCI_DEVICE(0x08B1, 0x4420, iwl7260_2n_cfg)},
	{IWL_PCI_DEVICE(0x08B1, 0xC070, iwl7260_2ac_cfg)},
	{IWL_PCI_DEVICE(0x08B1, 0xC072, iwl7260_2ac_cfg)},
	{IWL_PCI_DEVICE(0x08B1, 0xC170, iwl7260_2ac_cfg)},
	{IWL_PCI_DEVICE(0x08B1, 0xC060, iwl7260_2n_cfg)},
	{IWL_PCI_DEVICE(0x08B1, 0xC06A, iwl7260_2n_cfg)},
	{IWL_PCI_DEVICE(0x08B1, 0xC160, iwl7260_2n_cfg)},
	{IWL_PCI_DEVICE(0x08B1, 0xC062, iwl7260_n_cfg)},
	{IWL_PCI_DEVICE(0x08B1, 0xC162, iwl7260_n_cfg)},
	{IWL_PCI_DEVICE(0x08B1, 0xC770, iwl7260_2ac_cfg)},
	{IWL_PCI_DEVICE(0x08B1, 0xC760, iwl7260_2n_cfg)},
	{IWL_PCI_DEVICE(0x08B2, 0xC270, iwl7260_2ac_cfg)},
	{IWL_PCI_DEVICE(0x08B1, 0xCC70, iwl7260_2ac_cfg)},
	{IWL_PCI_DEVICE(0x08B1, 0xCC60, iwl7260_2ac_cfg)},
	{IWL_PCI_DEVICE(0x08B2, 0xC272, iwl7260_2ac_cfg)},
	{IWL_PCI_DEVICE(0x08B2, 0xC260, iwl7260_2n_cfg)},
	{IWL_PCI_DEVICE(0x08B2, 0xC26A, iwl7260_n_cfg)},
	{IWL_PCI_DEVICE(0x08B2, 0xC262, iwl7260_n_cfg)},
	{IWL_PCI_DEVICE(0x08B1, 0xC470, iwl7260_2ac_cfg)},
	{IWL_PCI_DEVICE(0x08B1, 0xC472, iwl7260_2ac_cfg)},
	{IWL_PCI_DEVICE(0x08B1, 0xC460, iwl7260_2n_cfg)},
	{IWL_PCI_DEVICE(0x08B1, 0xC462, iwl7260_n_cfg)},
	{IWL_PCI_DEVICE(0x08B1, 0xC570, iwl7260_2ac_cfg)},
	{IWL_PCI_DEVICE(0x08B1, 0xC560, iwl7260_2n_cfg)},
	{IWL_PCI_DEVICE(0x08B2, 0xC370, iwl7260_2ac_cfg)},
	{IWL_PCI_DEVICE(0x08B1, 0xC360, iwl7260_2n_cfg)},
	{IWL_PCI_DEVICE(0x08B1, 0xC020, iwl7260_2n_cfg)},
	{IWL_PCI_DEVICE(0x08B1, 0xC02A, iwl7260_2n_cfg)},
	{IWL_PCI_DEVICE(0x08B2, 0xC220, iwl7260_2n_cfg)},
	{IWL_PCI_DEVICE(0x08B1, 0xC420, iwl7260_2n_cfg)},

/* 3160 Series */
	{IWL_PCI_DEVICE(0x08B3, 0x0070, iwl3160_2ac_cfg)},
	{IWL_PCI_DEVICE(0x08B3, 0x0072, iwl3160_2ac_cfg)},
	{IWL_PCI_DEVICE(0x08B3, 0x0170, iwl3160_2ac_cfg)},
	{IWL_PCI_DEVICE(0x08B3, 0x0172, iwl3160_2ac_cfg)},
	{IWL_PCI_DEVICE(0x08B3, 0x0060, iwl3160_2n_cfg)},
	{IWL_PCI_DEVICE(0x08B3, 0x0062, iwl3160_n_cfg)},
	{IWL_PCI_DEVICE(0x08B4, 0x0270, iwl3160_2ac_cfg)},
	{IWL_PCI_DEVICE(0x08B4, 0x0272, iwl3160_2ac_cfg)},
	{IWL_PCI_DEVICE(0x08B3, 0x0470, iwl3160_2ac_cfg)},
	{IWL_PCI_DEVICE(0x08B3, 0x0472, iwl3160_2ac_cfg)},
	{IWL_PCI_DEVICE(0x08B4, 0x0370, iwl3160_2ac_cfg)},
	{IWL_PCI_DEVICE(0x08B3, 0x8070, iwl3160_2ac_cfg)},
	{IWL_PCI_DEVICE(0x08B3, 0x8072, iwl3160_2ac_cfg)},
	{IWL_PCI_DEVICE(0x08B3, 0x8170, iwl3160_2ac_cfg)},
	{IWL_PCI_DEVICE(0x08B3, 0x8172, iwl3160_2ac_cfg)},
	{IWL_PCI_DEVICE(0x08B3, 0x8060, iwl3160_2n_cfg)},
	{IWL_PCI_DEVICE(0x08B3, 0x8062, iwl3160_n_cfg)},
	{IWL_PCI_DEVICE(0x08B4, 0x8270, iwl3160_2ac_cfg)},
	{IWL_PCI_DEVICE(0x08B4, 0x8370, iwl3160_2ac_cfg)},
	{IWL_PCI_DEVICE(0x08B4, 0x8272, iwl3160_2ac_cfg)},
	{IWL_PCI_DEVICE(0x08B3, 0x8470, iwl3160_2ac_cfg)},
	{IWL_PCI_DEVICE(0x08B3, 0x8570, iwl3160_2ac_cfg)},
	{IWL_PCI_DEVICE(0x08B3, 0x1070, iwl3160_2ac_cfg)},
	{IWL_PCI_DEVICE(0x08B3, 0x1170, iwl3160_2ac_cfg)},

/* 3165 Series */
	{IWL_PCI_DEVICE(0x3165, 0x4010, iwl3165_2ac_cfg)},
	{IWL_PCI_DEVICE(0x3165, 0x4012, iwl3165_2ac_cfg)},
	{IWL_PCI_DEVICE(0x3166, 0x4212, iwl3165_2ac_cfg)},
	{IWL_PCI_DEVICE(0x3165, 0x4410, iwl3165_2ac_cfg)},
	{IWL_PCI_DEVICE(0x3165, 0x4510, iwl3165_2ac_cfg)},
	{IWL_PCI_DEVICE(0x3165, 0x4110, iwl3165_2ac_cfg)},
	{IWL_PCI_DEVICE(0x3166, 0x4310, iwl3165_2ac_cfg)},
	{IWL_PCI_DEVICE(0x3166, 0x4210, iwl3165_2ac_cfg)},
	{IWL_PCI_DEVICE(0x3165, 0x8010, iwl3165_2ac_cfg)},
	{IWL_PCI_DEVICE(0x3165, 0x8110, iwl3165_2ac_cfg)},

/* 3168 Series */
	{IWL_PCI_DEVICE(0x24FB, 0x2010, iwl3168_2ac_cfg)},
	{IWL_PCI_DEVICE(0x24FB, 0x2110, iwl3168_2ac_cfg)},
	{IWL_PCI_DEVICE(0x24FB, 0x2050, iwl3168_2ac_cfg)},
	{IWL_PCI_DEVICE(0x24FB, 0x2150, iwl3168_2ac_cfg)},
	{IWL_PCI_DEVICE(0x24FB, 0x0000, iwl3168_2ac_cfg)},

/* 7265 Series */
	{IWL_PCI_DEVICE(0x095A, 0x5010, iwl7265_2ac_cfg)},
	{IWL_PCI_DEVICE(0x095A, 0x5110, iwl7265_2ac_cfg)},
	{IWL_PCI_DEVICE(0x095A, 0x5100, iwl7265_2ac_cfg)},
	{IWL_PCI_DEVICE(0x095B, 0x5310, iwl7265_2ac_cfg)},
	{IWL_PCI_DEVICE(0x095B, 0x5302, iwl7265_n_cfg)},
	{IWL_PCI_DEVICE(0x095B, 0x5210, iwl7265_2ac_cfg)},
	{IWL_PCI_DEVICE(0x095A, 0x5C10, iwl7265_2ac_cfg)},
	{IWL_PCI_DEVICE(0x095A, 0x5012, iwl7265_2ac_cfg)},
	{IWL_PCI_DEVICE(0x095A, 0x5412, iwl7265_2ac_cfg)},
	{IWL_PCI_DEVICE(0x095A, 0x5410, iwl7265_2ac_cfg)},
	{IWL_PCI_DEVICE(0x095A, 0x5510, iwl7265_2ac_cfg)},
	{IWL_PCI_DEVICE(0x095A, 0x5400, iwl7265_2ac_cfg)},
	{IWL_PCI_DEVICE(0x095A, 0x1010, iwl7265_2ac_cfg)},
	{IWL_PCI_DEVICE(0x095A, 0x5000, iwl7265_2n_cfg)},
	{IWL_PCI_DEVICE(0x095A, 0x500A, iwl7265_2n_cfg)},
	{IWL_PCI_DEVICE(0x095B, 0x5200, iwl7265_2n_cfg)},
	{IWL_PCI_DEVICE(0x095A, 0x5002, iwl7265_n_cfg)},
	{IWL_PCI_DEVICE(0x095A, 0x5102, iwl7265_n_cfg)},
	{IWL_PCI_DEVICE(0x095B, 0x5202, iwl7265_n_cfg)},
	{IWL_PCI_DEVICE(0x095A, 0x9010, iwl7265_2ac_cfg)},
	{IWL_PCI_DEVICE(0x095A, 0x9012, iwl7265_2ac_cfg)},
	{IWL_PCI_DEVICE(0x095A, 0x900A, iwl7265_2ac_cfg)},
	{IWL_PCI_DEVICE(0x095A, 0x9110, iwl7265_2ac_cfg)},
	{IWL_PCI_DEVICE(0x095A, 0x9112, iwl7265_2ac_cfg)},
	{IWL_PCI_DEVICE(0x095B, 0x9210, iwl7265_2ac_cfg)},
	{IWL_PCI_DEVICE(0x095B, 0x9200, iwl7265_2ac_cfg)},
	{IWL_PCI_DEVICE(0x095A, 0x9510, iwl7265_2ac_cfg)},
	{IWL_PCI_DEVICE(0x095B, 0x9310, iwl7265_2ac_cfg)},
	{IWL_PCI_DEVICE(0x095A, 0x9410, iwl7265_2ac_cfg)},
	{IWL_PCI_DEVICE(0x095A, 0x5020, iwl7265_2n_cfg)},
	{IWL_PCI_DEVICE(0x095A, 0x502A, iwl7265_2n_cfg)},
	{IWL_PCI_DEVICE(0x095A, 0x5420, iwl7265_2n_cfg)},
	{IWL_PCI_DEVICE(0x095A, 0x5090, iwl7265_2ac_cfg)},
	{IWL_PCI_DEVICE(0x095A, 0x5190, iwl7265_2ac_cfg)},
	{IWL_PCI_DEVICE(0x095A, 0x5590, iwl7265_2ac_cfg)},
	{IWL_PCI_DEVICE(0x095B, 0x5290, iwl7265_2ac_cfg)},
	{IWL_PCI_DEVICE(0x095A, 0x5490, iwl7265_2ac_cfg)},
	{IWL_PCI_DEVICE(0x095A, 0x5F10, iwl7265_2ac_cfg)},
	{IWL_PCI_DEVICE(0x095B, 0x5212, iwl7265_2ac_cfg)},
	{IWL_PCI_DEVICE(0x095B, 0x520A, iwl7265_2ac_cfg)},
	{IWL_PCI_DEVICE(0x095A, 0x9000, iwl7265_2ac_cfg)},
	{IWL_PCI_DEVICE(0x095A, 0x9400, iwl7265_2ac_cfg)},
	{IWL_PCI_DEVICE(0x095A, 0x9E10, iwl7265_2ac_cfg)},

/* 8000 Series */
	{IWL_PCI_DEVICE(0x24F3, 0x0010, iwl8260_2ac_cfg)},
	{IWL_PCI_DEVICE(0x24F3, 0x1010, iwl8260_2ac_cfg)},
	{IWL_PCI_DEVICE(0x24F3, 0x10B0, iwl8260_2ac_cfg)},
	{IWL_PCI_DEVICE(0x24F3, 0x0130, iwl8260_2ac_cfg)},
	{IWL_PCI_DEVICE(0x24F3, 0x1130, iwl8260_2ac_cfg)},
	{IWL_PCI_DEVICE(0x24F3, 0x0132, iwl8260_2ac_cfg)},
	{IWL_PCI_DEVICE(0x24F3, 0x1132, iwl8260_2ac_cfg)},
	{IWL_PCI_DEVICE(0x24F3, 0x0110, iwl8260_2ac_cfg)},
	{IWL_PCI_DEVICE(0x24F3, 0x01F0, iwl8260_2ac_cfg)},
	{IWL_PCI_DEVICE(0x24F3, 0x0012, iwl8260_2ac_cfg)},
	{IWL_PCI_DEVICE(0x24F3, 0x1012, iwl8260_2ac_cfg)},
	{IWL_PCI_DEVICE(0x24F3, 0x1110, iwl8260_2ac_cfg)},
	{IWL_PCI_DEVICE(0x24F3, 0x0050, iwl8260_2ac_cfg)},
	{IWL_PCI_DEVICE(0x24F3, 0x0250, iwl8260_2ac_cfg)},
	{IWL_PCI_DEVICE(0x24F3, 0x1050, iwl8260_2ac_cfg)},
	{IWL_PCI_DEVICE(0x24F3, 0x0150, iwl8260_2ac_cfg)},
	{IWL_PCI_DEVICE(0x24F3, 0x1150, iwl8260_2ac_cfg)},
	{IWL_PCI_DEVICE(0x24F4, 0x0030, iwl8260_2ac_cfg)},
	{IWL_PCI_DEVICE(0x24F4, 0x1030, iwl8260_2ac_cfg)},
	{IWL_PCI_DEVICE(0x24F3, 0xC010, iwl8260_2ac_cfg)},
	{IWL_PCI_DEVICE(0x24F3, 0xC110, iwl8260_2ac_cfg)},
	{IWL_PCI_DEVICE(0x24F3, 0xD010, iwl8260_2ac_cfg)},
	{IWL_PCI_DEVICE(0x24F3, 0xC050, iwl8260_2ac_cfg)},
	{IWL_PCI_DEVICE(0x24F3, 0xD050, iwl8260_2ac_cfg)},
	{IWL_PCI_DEVICE(0x24F3, 0xD0B0, iwl8260_2ac_cfg)},
	{IWL_PCI_DEVICE(0x24F3, 0xB0B0, iwl8260_2ac_cfg)},
	{IWL_PCI_DEVICE(0x24F3, 0x8010, iwl8260_2ac_cfg)},
	{IWL_PCI_DEVICE(0x24F3, 0x8110, iwl8260_2ac_cfg)},
	{IWL_PCI_DEVICE(0x24F3, 0x9010, iwl8260_2ac_cfg)},
	{IWL_PCI_DEVICE(0x24F3, 0x9110, iwl8260_2ac_cfg)},
	{IWL_PCI_DEVICE(0x24F4, 0x8030, iwl8260_2ac_cfg)},
	{IWL_PCI_DEVICE(0x24F4, 0x9030, iwl8260_2ac_cfg)},
	{IWL_PCI_DEVICE(0x24F4, 0xC030, iwl8260_2ac_cfg)},
	{IWL_PCI_DEVICE(0x24F4, 0xD030, iwl8260_2ac_cfg)},
	{IWL_PCI_DEVICE(0x24F3, 0x8130, iwl8260_2ac_cfg)},
	{IWL_PCI_DEVICE(0x24F3, 0x9130, iwl8260_2ac_cfg)},
	{IWL_PCI_DEVICE(0x24F3, 0x8132, iwl8260_2ac_cfg)},
	{IWL_PCI_DEVICE(0x24F3, 0x9132, iwl8260_2ac_cfg)},
	{IWL_PCI_DEVICE(0x24F3, 0x8050, iwl8260_2ac_cfg)},
	{IWL_PCI_DEVICE(0x24F3, 0x8150, iwl8260_2ac_cfg)},
	{IWL_PCI_DEVICE(0x24F3, 0x9050, iwl8260_2ac_cfg)},
	{IWL_PCI_DEVICE(0x24F3, 0x9150, iwl8260_2ac_cfg)},
	{IWL_PCI_DEVICE(0x24F3, 0x0004, iwl8260_2n_cfg)},
	{IWL_PCI_DEVICE(0x24F3, 0x0044, iwl8260_2n_cfg)},
	{IWL_PCI_DEVICE(0x24F5, 0x0010, iwl4165_2ac_cfg)},
	{IWL_PCI_DEVICE(0x24F6, 0x0030, iwl4165_2ac_cfg)},
	{IWL_PCI_DEVICE(0x24F3, 0x0810, iwl8260_2ac_cfg)},
	{IWL_PCI_DEVICE(0x24F3, 0x0910, iwl8260_2ac_cfg)},
	{IWL_PCI_DEVICE(0x24F3, 0x0850, iwl8260_2ac_cfg)},
	{IWL_PCI_DEVICE(0x24F3, 0x0950, iwl8260_2ac_cfg)},
	{IWL_PCI_DEVICE(0x24F3, 0x0930, iwl8260_2ac_cfg)},
	{IWL_PCI_DEVICE(0x24F3, 0x0000, iwl8265_2ac_cfg)},
	{IWL_PCI_DEVICE(0x24F3, 0x4010, iwl8260_2ac_cfg)},
	{IWL_PCI_DEVICE(0x24FD, 0x0010, iwl8265_2ac_cfg)},
	{IWL_PCI_DEVICE(0x24FD, 0x0110, iwl8265_2ac_cfg)},
	{IWL_PCI_DEVICE(0x24FD, 0x1110, iwl8265_2ac_cfg)},
	{IWL_PCI_DEVICE(0x24FD, 0x1130, iwl8265_2ac_cfg)},
	{IWL_PCI_DEVICE(0x24FD, 0x0130, iwl8265_2ac_cfg)},
	{IWL_PCI_DEVICE(0x24FD, 0x1010, iwl8265_2ac_cfg)},
	{IWL_PCI_DEVICE(0x24FD, 0x10D0, iwl8265_2ac_cfg)},
	{IWL_PCI_DEVICE(0x24FD, 0x0050, iwl8265_2ac_cfg)},
	{IWL_PCI_DEVICE(0x24FD, 0x0150, iwl8265_2ac_cfg)},
	{IWL_PCI_DEVICE(0x24FD, 0x9010, iwl8265_2ac_cfg)},
	{IWL_PCI_DEVICE(0x24FD, 0x8110, iwl8265_2ac_cfg)},
	{IWL_PCI_DEVICE(0x24FD, 0x8050, iwl8265_2ac_cfg)},
	{IWL_PCI_DEVICE(0x24FD, 0x8010, iwl8265_2ac_cfg)},
	{IWL_PCI_DEVICE(0x24FD, 0x0810, iwl8265_2ac_cfg)},
	{IWL_PCI_DEVICE(0x24FD, 0x9110, iwl8265_2ac_cfg)},
	{IWL_PCI_DEVICE(0x24FD, 0x8130, iwl8265_2ac_cfg)},
	{IWL_PCI_DEVICE(0x24FD, 0x0910, iwl8265_2ac_cfg)},
	{IWL_PCI_DEVICE(0x24FD, 0x0930, iwl8265_2ac_cfg)},
	{IWL_PCI_DEVICE(0x24FD, 0x0950, iwl8265_2ac_cfg)},
	{IWL_PCI_DEVICE(0x24FD, 0x0850, iwl8265_2ac_cfg)},
	{IWL_PCI_DEVICE(0x24FD, 0x1014, iwl8265_2ac_cfg)},
	{IWL_PCI_DEVICE(0x24FD, 0x3E02, iwl8275_2ac_cfg)},
	{IWL_PCI_DEVICE(0x24FD, 0x3E01, iwl8275_2ac_cfg)},
	{IWL_PCI_DEVICE(0x24FD, 0x1012, iwl8275_2ac_cfg)},
	{IWL_PCI_DEVICE(0x24FD, 0x0012, iwl8275_2ac_cfg)},
	{IWL_PCI_DEVICE(0x24FD, 0x0014, iwl8265_2ac_cfg)},
	{IWL_PCI_DEVICE(0x24FD, 0x9074, iwl8265_2ac_cfg)},

/* 9000 Series */
	{IWL_PCI_DEVICE(0x2526, PCI_ANY_ID, iwl9000_trans_cfg)},
	{IWL_PCI_DEVICE(0x271B, PCI_ANY_ID, iwl9000_trans_cfg)},
	{IWL_PCI_DEVICE(0x271C, PCI_ANY_ID, iwl9000_trans_cfg)},
	{IWL_PCI_DEVICE(0x30DC, PCI_ANY_ID, iwl9560_long_latency_trans_cfg)},
	{IWL_PCI_DEVICE(0x31DC, PCI_ANY_ID, iwl9560_shared_clk_trans_cfg)},
	{IWL_PCI_DEVICE(0x9DF0, PCI_ANY_ID, iwl9560_trans_cfg)},
	{IWL_PCI_DEVICE(0xA370, PCI_ANY_ID, iwl9560_trans_cfg)},

/* Qu devices */
	{IWL_PCI_DEVICE(0x02F0, PCI_ANY_ID, iwl_qu_trans_cfg)},
	{IWL_PCI_DEVICE(0x06F0, PCI_ANY_ID, iwl_qu_trans_cfg)},

	{IWL_PCI_DEVICE(0x34F0, PCI_ANY_ID, iwl_qu_medium_latency_trans_cfg)},
	{IWL_PCI_DEVICE(0x3DF0, PCI_ANY_ID, iwl_qu_medium_latency_trans_cfg)},
	{IWL_PCI_DEVICE(0x4DF0, PCI_ANY_ID, iwl_qu_medium_latency_trans_cfg)},

	{IWL_PCI_DEVICE(0x43F0, PCI_ANY_ID, iwl_qu_long_latency_trans_cfg)},
	{IWL_PCI_DEVICE(0xA0F0, PCI_ANY_ID, iwl_qu_long_latency_trans_cfg)},

	{IWL_PCI_DEVICE(0x2723, PCI_ANY_ID, iwl_ax200_trans_cfg)},

/* So devices */
	{IWL_PCI_DEVICE(0x2725, PCI_ANY_ID, iwl_so_trans_cfg)},
	{IWL_PCI_DEVICE(0x7A70, PCI_ANY_ID, iwl_so_long_latency_imr_trans_cfg)},
	{IWL_PCI_DEVICE(0x7AF0, PCI_ANY_ID, iwl_so_trans_cfg)},
	{IWL_PCI_DEVICE(0x51F0, PCI_ANY_ID, iwl_so_long_latency_trans_cfg)},
	{IWL_PCI_DEVICE(0x51F1, PCI_ANY_ID, iwl_so_long_latency_imr_trans_cfg)},
	{IWL_PCI_DEVICE(0x51F1, PCI_ANY_ID, iwl_so_long_latency_trans_cfg)},
	{IWL_PCI_DEVICE(0x54F0, PCI_ANY_ID, iwl_so_long_latency_trans_cfg)},
	{IWL_PCI_DEVICE(0x7F70, PCI_ANY_ID, iwl_so_trans_cfg)},

/* Ma devices */
	{IWL_PCI_DEVICE(0x2729, PCI_ANY_ID, iwl_ma_trans_cfg)},
	{IWL_PCI_DEVICE(0x7E40, PCI_ANY_ID, iwl_ma_trans_cfg)},

/* Bz devices */
	{IWL_PCI_DEVICE(0x272b, PCI_ANY_ID, iwl_gl_trans_cfg)},
	{IWL_PCI_DEVICE(0xA840, 0x0000, iwl_bz_trans_cfg)},
	{IWL_PCI_DEVICE(0xA840, 0x0090, iwl_bz_trans_cfg)},
	{IWL_PCI_DEVICE(0xA840, 0x0094, iwl_bz_trans_cfg)},
	{IWL_PCI_DEVICE(0xA840, 0x0098, iwl_bz_trans_cfg)},
	{IWL_PCI_DEVICE(0xA840, 0x009C, iwl_bz_trans_cfg)},
	{IWL_PCI_DEVICE(0xA840, 0x00C0, iwl_bz_trans_cfg)},
	{IWL_PCI_DEVICE(0xA840, 0x00C4, iwl_bz_trans_cfg)},
	{IWL_PCI_DEVICE(0xA840, 0x00E0, iwl_bz_trans_cfg)},
	{IWL_PCI_DEVICE(0xA840, 0x00E4, iwl_bz_trans_cfg)},
	{IWL_PCI_DEVICE(0xA840, 0x00E8, iwl_bz_trans_cfg)},
	{IWL_PCI_DEVICE(0xA840, 0x00EC, iwl_bz_trans_cfg)},
	{IWL_PCI_DEVICE(0xA840, 0x0100, iwl_bz_trans_cfg)},
	{IWL_PCI_DEVICE(0xA840, 0x0110, iwl_bz_trans_cfg)},
	{IWL_PCI_DEVICE(0xA840, 0x0114, iwl_bz_trans_cfg)},
	{IWL_PCI_DEVICE(0xA840, 0x0118, iwl_bz_trans_cfg)},
	{IWL_PCI_DEVICE(0xA840, 0x011C, iwl_bz_trans_cfg)},
	{IWL_PCI_DEVICE(0xA840, 0x0310, iwl_bz_trans_cfg)},
	{IWL_PCI_DEVICE(0xA840, 0x0314, iwl_bz_trans_cfg)},
	{IWL_PCI_DEVICE(0xA840, 0x0510, iwl_bz_trans_cfg)},
	{IWL_PCI_DEVICE(0xA840, 0x0A10, iwl_bz_trans_cfg)},
	{IWL_PCI_DEVICE(0xA840, 0x1671, iwl_bz_trans_cfg)},
	{IWL_PCI_DEVICE(0xA840, 0x1672, iwl_bz_trans_cfg)},
	{IWL_PCI_DEVICE(0xA840, 0x1771, iwl_bz_trans_cfg)},
	{IWL_PCI_DEVICE(0xA840, 0x1772, iwl_bz_trans_cfg)},
	{IWL_PCI_DEVICE(0xA840, 0x1791, iwl_bz_trans_cfg)},
	{IWL_PCI_DEVICE(0xA840, 0x1792, iwl_bz_trans_cfg)},
	{IWL_PCI_DEVICE(0xA840, 0x4090, iwl_bz_trans_cfg)},
	{IWL_PCI_DEVICE(0xA840, 0x40C4, iwl_bz_trans_cfg)},
	{IWL_PCI_DEVICE(0xA840, 0x40E0, iwl_bz_trans_cfg)},
	{IWL_PCI_DEVICE(0xA840, 0x4110, iwl_bz_trans_cfg)},
	{IWL_PCI_DEVICE(0xA840, 0x4314, iwl_bz_trans_cfg)},
	{IWL_PCI_DEVICE(0x7740, PCI_ANY_ID, iwl_bz_trans_cfg)},
<<<<<<< HEAD
=======
	{IWL_PCI_DEVICE(0x4D40, PCI_ANY_ID, iwl_bz_trans_cfg)},
>>>>>>> 2d5404ca

/* Sc devices */
	{IWL_PCI_DEVICE(0xE440, PCI_ANY_ID, iwl_sc_trans_cfg)},
	{IWL_PCI_DEVICE(0xE340, PCI_ANY_ID, iwl_sc_trans_cfg)},
	{IWL_PCI_DEVICE(0xD340, PCI_ANY_ID, iwl_sc_trans_cfg)},
	{IWL_PCI_DEVICE(0x6E70, PCI_ANY_ID, iwl_sc_trans_cfg)},
#endif /* CONFIG_IWLMVM */

	{0}
};
MODULE_DEVICE_TABLE(pci, iwl_hw_card_ids);
EXPORT_SYMBOL_IF_IWLWIFI_KUNIT(iwl_hw_card_ids);

#define _IWL_DEV_INFO(_device, _subdevice, _mac_type, _mac_step, _rf_type, \
		      _rf_id, _rf_step, _no_160, _cores, _cdb, _cfg, _name) \
	{ .device = (_device), .subdevice = (_subdevice), .cfg = &(_cfg), \
	  .name = _name, .mac_type = _mac_type, .rf_type = _rf_type, .rf_step = _rf_step, \
	  .no_160 = _no_160, .cores = _cores, .rf_id = _rf_id, \
	  .mac_step = _mac_step, .cdb = _cdb, .jacket = IWL_CFG_ANY }

#define IWL_DEV_INFO(_device, _subdevice, _cfg, _name) \
	_IWL_DEV_INFO(_device, _subdevice, IWL_CFG_ANY, IWL_CFG_ANY,   \
		      IWL_CFG_ANY, IWL_CFG_ANY, IWL_CFG_ANY, IWL_CFG_ANY, IWL_CFG_ANY,  \
		      IWL_CFG_ANY, _cfg, _name)

VISIBLE_IF_IWLWIFI_KUNIT const struct iwl_dev_info iwl_dev_info_table[] = {
#if IS_ENABLED(CONFIG_IWLMVM)
/* 9000 */
	IWL_DEV_INFO(0x2526, 0x1550, iwl9260_2ac_cfg, iwl9260_killer_1550_name),
	IWL_DEV_INFO(0x2526, 0x1551, iwl9560_2ac_cfg_soc, iwl9560_killer_1550s_name),
	IWL_DEV_INFO(0x2526, 0x1552, iwl9560_2ac_cfg_soc, iwl9560_killer_1550i_name),
	IWL_DEV_INFO(0x30DC, 0x1551, iwl9560_2ac_cfg_soc, iwl9560_killer_1550s_name),
	IWL_DEV_INFO(0x30DC, 0x1552, iwl9560_2ac_cfg_soc, iwl9560_killer_1550i_name),
	IWL_DEV_INFO(0x31DC, 0x1551, iwl9560_2ac_cfg_soc, iwl9560_killer_1550s_name),
	IWL_DEV_INFO(0x31DC, 0x1552, iwl9560_2ac_cfg_soc, iwl9560_killer_1550i_name),
	IWL_DEV_INFO(0xA370, 0x1551, iwl9560_2ac_cfg_soc, iwl9560_killer_1550s_name),
	IWL_DEV_INFO(0xA370, 0x1552, iwl9560_2ac_cfg_soc, iwl9560_killer_1550i_name),
	IWL_DEV_INFO(0x54F0, 0x1551, iwl9560_2ac_cfg_soc, iwl9560_killer_1550s_160_name),
	IWL_DEV_INFO(0x54F0, 0x1552, iwl9560_2ac_cfg_soc, iwl9560_killer_1550i_name),
	IWL_DEV_INFO(0x51F0, 0x1552, iwl9560_2ac_cfg_soc, iwl9560_killer_1550s_160_name),
	IWL_DEV_INFO(0x51F0, 0x1551, iwl9560_2ac_cfg_soc, iwl9560_killer_1550i_160_name),
	IWL_DEV_INFO(0x51F0, 0x1691, iwlax411_2ax_cfg_so_gf4_a0, iwl_ax411_killer_1690s_name),
	IWL_DEV_INFO(0x51F0, 0x1692, iwlax411_2ax_cfg_so_gf4_a0, iwl_ax411_killer_1690i_name),
	IWL_DEV_INFO(0x51F1, 0x1692, iwlax411_2ax_cfg_so_gf4_a0, iwl_ax411_killer_1690i_name),
	IWL_DEV_INFO(0x54F0, 0x1691, iwlax411_2ax_cfg_so_gf4_a0, iwl_ax411_killer_1690s_name),
	IWL_DEV_INFO(0x54F0, 0x1692, iwlax411_2ax_cfg_so_gf4_a0, iwl_ax411_killer_1690i_name),
	IWL_DEV_INFO(0x7A70, 0x1691, iwlax411_2ax_cfg_so_gf4_a0, iwl_ax411_killer_1690s_name),
	IWL_DEV_INFO(0x7A70, 0x1692, iwlax411_2ax_cfg_so_gf4_a0, iwl_ax411_killer_1690i_name),
	IWL_DEV_INFO(0x7AF0, 0x1691, iwlax411_2ax_cfg_so_gf4_a0, iwl_ax411_killer_1690s_name),
	IWL_DEV_INFO(0x7AF0, 0x1692, iwlax411_2ax_cfg_so_gf4_a0, iwl_ax411_killer_1690i_name),

	IWL_DEV_INFO(0x271C, 0x0214, iwl9260_2ac_cfg, iwl9260_1_name),
	IWL_DEV_INFO(0x7E40, 0x1691, iwl_cfg_ma, iwl_ax411_killer_1690s_name),
	IWL_DEV_INFO(0x7E40, 0x1692, iwl_cfg_ma, iwl_ax411_killer_1690i_name),

/* AX200 */
	IWL_DEV_INFO(0x2723, IWL_CFG_ANY, iwl_ax200_cfg_cc, iwl_ax200_name),
	IWL_DEV_INFO(0x2723, 0x1653, iwl_ax200_cfg_cc, iwl_ax200_killer_1650w_name),
	IWL_DEV_INFO(0x2723, 0x1654, iwl_ax200_cfg_cc, iwl_ax200_killer_1650x_name),

	/* Qu with Hr */
	IWL_DEV_INFO(0x43F0, 0x0070, iwl_ax201_cfg_qu_hr, NULL),
	IWL_DEV_INFO(0x43F0, 0x0074, iwl_ax201_cfg_qu_hr, NULL),
	IWL_DEV_INFO(0x43F0, 0x0078, iwl_ax201_cfg_qu_hr, NULL),
	IWL_DEV_INFO(0x43F0, 0x007C, iwl_ax201_cfg_qu_hr, NULL),
	IWL_DEV_INFO(0x43F0, 0x1651, killer1650s_2ax_cfg_qu_b0_hr_b0, iwl_ax201_killer_1650s_name),
	IWL_DEV_INFO(0x43F0, 0x1652, killer1650i_2ax_cfg_qu_b0_hr_b0, iwl_ax201_killer_1650i_name),
	IWL_DEV_INFO(0x43F0, 0x2074, iwl_ax201_cfg_qu_hr, NULL),
	IWL_DEV_INFO(0x43F0, 0x4070, iwl_ax201_cfg_qu_hr, NULL),
	IWL_DEV_INFO(0xA0F0, 0x0070, iwl_ax201_cfg_qu_hr, NULL),
	IWL_DEV_INFO(0xA0F0, 0x0074, iwl_ax201_cfg_qu_hr, NULL),
	IWL_DEV_INFO(0xA0F0, 0x0078, iwl_ax201_cfg_qu_hr, NULL),
	IWL_DEV_INFO(0xA0F0, 0x007C, iwl_ax201_cfg_qu_hr, NULL),
	IWL_DEV_INFO(0xA0F0, 0x0A10, iwl_ax201_cfg_qu_hr, NULL),
	IWL_DEV_INFO(0xA0F0, 0x1651, killer1650s_2ax_cfg_qu_b0_hr_b0, NULL),
	IWL_DEV_INFO(0xA0F0, 0x1652, killer1650i_2ax_cfg_qu_b0_hr_b0, NULL),
	IWL_DEV_INFO(0xA0F0, 0x2074, iwl_ax201_cfg_qu_hr, NULL),
	IWL_DEV_INFO(0xA0F0, 0x4070, iwl_ax201_cfg_qu_hr, NULL),
	IWL_DEV_INFO(0xA0F0, 0x6074, iwl_ax201_cfg_qu_hr, NULL),
	IWL_DEV_INFO(0x02F0, 0x0070, iwl_ax201_cfg_quz_hr, NULL),
	IWL_DEV_INFO(0x02F0, 0x0074, iwl_ax201_cfg_quz_hr, NULL),
	IWL_DEV_INFO(0x02F0, 0x6074, iwl_ax201_cfg_quz_hr, NULL),
	IWL_DEV_INFO(0x02F0, 0x0078, iwl_ax201_cfg_quz_hr, NULL),
	IWL_DEV_INFO(0x02F0, 0x007C, iwl_ax201_cfg_quz_hr, NULL),
	IWL_DEV_INFO(0x02F0, 0x0310, iwl_ax201_cfg_quz_hr, NULL),
	IWL_DEV_INFO(0x02F0, 0x1651, iwl_ax1650s_cfg_quz_hr, NULL),
	IWL_DEV_INFO(0x02F0, 0x1652, iwl_ax1650i_cfg_quz_hr, NULL),
	IWL_DEV_INFO(0x02F0, 0x2074, iwl_ax201_cfg_quz_hr, NULL),
	IWL_DEV_INFO(0x02F0, 0x4070, iwl_ax201_cfg_quz_hr, NULL),
	IWL_DEV_INFO(0x06F0, 0x0070, iwl_ax201_cfg_quz_hr, NULL),
	IWL_DEV_INFO(0x06F0, 0x0074, iwl_ax201_cfg_quz_hr, NULL),
	IWL_DEV_INFO(0x06F0, 0x0078, iwl_ax201_cfg_quz_hr, NULL),
	IWL_DEV_INFO(0x06F0, 0x007C, iwl_ax201_cfg_quz_hr, NULL),
	IWL_DEV_INFO(0x06F0, 0x0310, iwl_ax201_cfg_quz_hr, NULL),
	IWL_DEV_INFO(0x06F0, 0x1651, iwl_ax1650s_cfg_quz_hr, NULL),
	IWL_DEV_INFO(0x06F0, 0x1652, iwl_ax1650i_cfg_quz_hr, NULL),
	IWL_DEV_INFO(0x06F0, 0x2074, iwl_ax201_cfg_quz_hr, NULL),
	IWL_DEV_INFO(0x06F0, 0x4070, iwl_ax201_cfg_quz_hr, NULL),
	IWL_DEV_INFO(0x34F0, 0x0070, iwl_ax201_cfg_qu_hr, NULL),
	IWL_DEV_INFO(0x34F0, 0x0074, iwl_ax201_cfg_qu_hr, NULL),
	IWL_DEV_INFO(0x34F0, 0x0078, iwl_ax201_cfg_qu_hr, NULL),
	IWL_DEV_INFO(0x34F0, 0x007C, iwl_ax201_cfg_qu_hr, NULL),
	IWL_DEV_INFO(0x34F0, 0x0310, iwl_ax201_cfg_qu_hr, NULL),
	IWL_DEV_INFO(0x34F0, 0x1651, killer1650s_2ax_cfg_qu_b0_hr_b0, NULL),
	IWL_DEV_INFO(0x34F0, 0x1652, killer1650i_2ax_cfg_qu_b0_hr_b0, NULL),
	IWL_DEV_INFO(0x34F0, 0x2074, iwl_ax201_cfg_qu_hr, NULL),
	IWL_DEV_INFO(0x34F0, 0x4070, iwl_ax201_cfg_qu_hr, NULL),

	IWL_DEV_INFO(0x3DF0, 0x0070, iwl_ax201_cfg_qu_hr, NULL),
	IWL_DEV_INFO(0x3DF0, 0x0074, iwl_ax201_cfg_qu_hr, NULL),
	IWL_DEV_INFO(0x3DF0, 0x0078, iwl_ax201_cfg_qu_hr, NULL),
	IWL_DEV_INFO(0x3DF0, 0x007C, iwl_ax201_cfg_qu_hr, NULL),
	IWL_DEV_INFO(0x3DF0, 0x0310, iwl_ax201_cfg_qu_hr, NULL),
	IWL_DEV_INFO(0x3DF0, 0x1651, killer1650s_2ax_cfg_qu_b0_hr_b0, NULL),
	IWL_DEV_INFO(0x3DF0, 0x1652, killer1650i_2ax_cfg_qu_b0_hr_b0, NULL),
	IWL_DEV_INFO(0x3DF0, 0x2074, iwl_ax201_cfg_qu_hr, NULL),
	IWL_DEV_INFO(0x3DF0, 0x4070, iwl_ax201_cfg_qu_hr, NULL),

	IWL_DEV_INFO(0x4DF0, 0x0070, iwl_ax201_cfg_qu_hr, NULL),
	IWL_DEV_INFO(0x4DF0, 0x0074, iwl_ax201_cfg_qu_hr, NULL),
	IWL_DEV_INFO(0x4DF0, 0x0078, iwl_ax201_cfg_qu_hr, NULL),
	IWL_DEV_INFO(0x4DF0, 0x007C, iwl_ax201_cfg_qu_hr, NULL),
	IWL_DEV_INFO(0x4DF0, 0x0310, iwl_ax201_cfg_qu_hr, NULL),
	IWL_DEV_INFO(0x4DF0, 0x1651, killer1650s_2ax_cfg_qu_b0_hr_b0, NULL),
	IWL_DEV_INFO(0x4DF0, 0x1652, killer1650i_2ax_cfg_qu_b0_hr_b0, NULL),
	IWL_DEV_INFO(0x4DF0, 0x2074, iwl_ax201_cfg_qu_hr, NULL),
	IWL_DEV_INFO(0x4DF0, 0x4070, iwl_ax201_cfg_qu_hr, NULL),
	IWL_DEV_INFO(0x4DF0, 0x6074, iwl_ax201_cfg_qu_hr, NULL),

	/* So with HR */
	IWL_DEV_INFO(0x2725, 0x0090, iwlax211_2ax_cfg_so_gf_a0, NULL),
	IWL_DEV_INFO(0x2725, 0x0020, iwlax210_2ax_cfg_ty_gf_a0, NULL),
	IWL_DEV_INFO(0x2725, 0x2020, iwlax210_2ax_cfg_ty_gf_a0, NULL),
	IWL_DEV_INFO(0x2725, 0x0024, iwlax210_2ax_cfg_ty_gf_a0, NULL),
	IWL_DEV_INFO(0x2725, 0x0310, iwlax210_2ax_cfg_ty_gf_a0, NULL),
	IWL_DEV_INFO(0x2725, 0x0510, iwlax210_2ax_cfg_ty_gf_a0, NULL),
	IWL_DEV_INFO(0x2725, 0x0A10, iwlax210_2ax_cfg_ty_gf_a0, NULL),
	IWL_DEV_INFO(0x2725, 0xE020, iwlax210_2ax_cfg_ty_gf_a0, NULL),
	IWL_DEV_INFO(0x2725, 0xE024, iwlax210_2ax_cfg_ty_gf_a0, NULL),
	IWL_DEV_INFO(0x2725, 0x4020, iwlax210_2ax_cfg_ty_gf_a0, NULL),
	IWL_DEV_INFO(0x2725, 0x6020, iwlax210_2ax_cfg_ty_gf_a0, NULL),
	IWL_DEV_INFO(0x2725, 0x6024, iwlax210_2ax_cfg_ty_gf_a0, NULL),
	IWL_DEV_INFO(0x2725, 0x1673, iwlax210_2ax_cfg_ty_gf_a0, iwl_ax210_killer_1675w_name),
	IWL_DEV_INFO(0x2725, 0x1674, iwlax210_2ax_cfg_ty_gf_a0, iwl_ax210_killer_1675x_name),
	IWL_DEV_INFO(0x7A70, 0x0090, iwlax211_2ax_cfg_so_gf_a0_long, NULL),
	IWL_DEV_INFO(0x7A70, 0x0098, iwlax211_2ax_cfg_so_gf_a0_long, NULL),
	IWL_DEV_INFO(0x7A70, 0x00B0, iwlax411_2ax_cfg_so_gf4_a0_long, NULL),
	IWL_DEV_INFO(0x7A70, 0x0310, iwlax211_2ax_cfg_so_gf_a0_long, NULL),
	IWL_DEV_INFO(0x7A70, 0x0510, iwlax211_2ax_cfg_so_gf_a0_long, NULL),
	IWL_DEV_INFO(0x7A70, 0x0A10, iwlax211_2ax_cfg_so_gf_a0_long, NULL),
	IWL_DEV_INFO(0x7AF0, 0x0090, iwlax211_2ax_cfg_so_gf_a0, NULL),
	IWL_DEV_INFO(0x7AF0, 0x0098, iwlax211_2ax_cfg_so_gf_a0, NULL),
	IWL_DEV_INFO(0x7AF0, 0x00B0, iwlax411_2ax_cfg_so_gf4_a0, NULL),
	IWL_DEV_INFO(0x7AF0, 0x0310, iwlax211_2ax_cfg_so_gf_a0, NULL),
	IWL_DEV_INFO(0x7AF0, 0x0510, iwlax211_2ax_cfg_so_gf_a0, NULL),
	IWL_DEV_INFO(0x7AF0, 0x0A10, iwlax211_2ax_cfg_so_gf_a0, NULL),

	/* So with JF */
	IWL_DEV_INFO(0x7A70, 0x1551, iwl9560_2ac_cfg_soc, iwl9560_killer_1550s_160_name),
	IWL_DEV_INFO(0x7A70, 0x1552, iwl9560_2ac_cfg_soc, iwl9560_killer_1550i_160_name),
	IWL_DEV_INFO(0x7AF0, 0x1551, iwl9560_2ac_cfg_soc, iwl9560_killer_1550s_160_name),
	IWL_DEV_INFO(0x7AF0, 0x1552, iwl9560_2ac_cfg_soc, iwl9560_killer_1550i_160_name),

	/* SO with GF2 */
	IWL_DEV_INFO(0x2726, 0x1671, iwlax211_2ax_cfg_so_gf_a0, iwl_ax211_killer_1675s_name),
	IWL_DEV_INFO(0x2726, 0x1672, iwlax211_2ax_cfg_so_gf_a0, iwl_ax211_killer_1675i_name),
	IWL_DEV_INFO(0x51F0, 0x1671, iwlax211_2ax_cfg_so_gf_a0, iwl_ax211_killer_1675s_name),
	IWL_DEV_INFO(0x51F0, 0x1672, iwlax211_2ax_cfg_so_gf_a0, iwl_ax211_killer_1675i_name),
	IWL_DEV_INFO(0x51F1, 0x1671, iwlax211_2ax_cfg_so_gf_a0, iwl_ax211_killer_1675s_name),
	IWL_DEV_INFO(0x51F1, 0x1672, iwlax211_2ax_cfg_so_gf_a0, iwl_ax211_killer_1675i_name),
	IWL_DEV_INFO(0x54F0, 0x1671, iwlax211_2ax_cfg_so_gf_a0, iwl_ax211_killer_1675s_name),
	IWL_DEV_INFO(0x54F0, 0x1672, iwlax211_2ax_cfg_so_gf_a0, iwl_ax211_killer_1675i_name),
	IWL_DEV_INFO(0x7A70, 0x1671, iwlax211_2ax_cfg_so_gf_a0, iwl_ax211_killer_1675s_name),
	IWL_DEV_INFO(0x7A70, 0x1672, iwlax211_2ax_cfg_so_gf_a0, iwl_ax211_killer_1675i_name),
	IWL_DEV_INFO(0x7AF0, 0x1671, iwlax211_2ax_cfg_so_gf_a0, iwl_ax211_killer_1675s_name),
	IWL_DEV_INFO(0x7AF0, 0x1672, iwlax211_2ax_cfg_so_gf_a0, iwl_ax211_killer_1675i_name),
	IWL_DEV_INFO(0x7F70, 0x1671, iwlax211_2ax_cfg_so_gf_a0, iwl_ax211_killer_1675s_name),
	IWL_DEV_INFO(0x7F70, 0x1672, iwlax211_2ax_cfg_so_gf_a0, iwl_ax211_killer_1675i_name),

	/* MA with GF2 */
	IWL_DEV_INFO(0x7E40, 0x1671, iwl_cfg_ma, iwl_ax211_killer_1675s_name),
	IWL_DEV_INFO(0x7E40, 0x1672, iwl_cfg_ma, iwl_ax211_killer_1675i_name),

	_IWL_DEV_INFO(IWL_CFG_ANY, IWL_CFG_ANY,
		      IWL_CFG_MAC_TYPE_PU, IWL_CFG_ANY,
		      IWL_CFG_RF_TYPE_JF1, IWL_CFG_RF_ID_JF1, IWL_CFG_ANY,
		      IWL_CFG_160, IWL_CFG_CORES_BT, IWL_CFG_NO_CDB,
		      iwl9560_2ac_cfg_soc, iwl9461_160_name),
	_IWL_DEV_INFO(IWL_CFG_ANY, IWL_CFG_ANY,
		      IWL_CFG_MAC_TYPE_PU, IWL_CFG_ANY,
		      IWL_CFG_RF_TYPE_JF1, IWL_CFG_RF_ID_JF1, IWL_CFG_ANY,
		      IWL_CFG_NO_160, IWL_CFG_CORES_BT, IWL_CFG_NO_CDB,
		      iwl9560_2ac_cfg_soc, iwl9461_name),
	_IWL_DEV_INFO(IWL_CFG_ANY, IWL_CFG_ANY,
		      IWL_CFG_MAC_TYPE_PU, IWL_CFG_ANY,
		      IWL_CFG_RF_TYPE_JF1, IWL_CFG_RF_ID_JF1_DIV, IWL_CFG_ANY,
		      IWL_CFG_160, IWL_CFG_CORES_BT, IWL_CFG_NO_CDB,
		      iwl9560_2ac_cfg_soc, iwl9462_160_name),
	_IWL_DEV_INFO(IWL_CFG_ANY, IWL_CFG_ANY,
		      IWL_CFG_MAC_TYPE_PU, IWL_CFG_ANY,
		      IWL_CFG_RF_TYPE_JF1, IWL_CFG_RF_ID_JF1_DIV, IWL_CFG_ANY,
		      IWL_CFG_NO_160, IWL_CFG_CORES_BT, IWL_CFG_NO_CDB,
		      iwl9560_2ac_cfg_soc, iwl9462_name),

	_IWL_DEV_INFO(IWL_CFG_ANY, IWL_CFG_ANY,
		      IWL_CFG_MAC_TYPE_PU, IWL_CFG_ANY,
		      IWL_CFG_RF_TYPE_JF2, IWL_CFG_RF_ID_JF, IWL_CFG_ANY,
		      IWL_CFG_160, IWL_CFG_CORES_BT, IWL_CFG_NO_CDB,
		      iwl9560_2ac_cfg_soc, iwl9560_160_name),
	_IWL_DEV_INFO(IWL_CFG_ANY, IWL_CFG_ANY,
		      IWL_CFG_MAC_TYPE_PU, IWL_CFG_ANY,
		      IWL_CFG_RF_TYPE_JF2, IWL_CFG_RF_ID_JF, IWL_CFG_ANY,
		      IWL_CFG_NO_160, IWL_CFG_CORES_BT, IWL_CFG_NO_CDB,
		      iwl9560_2ac_cfg_soc, iwl9560_name),

	_IWL_DEV_INFO(0x2526, IWL_CFG_ANY,
		      IWL_CFG_MAC_TYPE_TH, IWL_CFG_ANY,
		      IWL_CFG_RF_TYPE_TH, IWL_CFG_ANY, IWL_CFG_ANY,
		      IWL_CFG_160, IWL_CFG_CORES_BT_GNSS, IWL_CFG_NO_CDB,
		      iwl9260_2ac_cfg, iwl9270_160_name),
	_IWL_DEV_INFO(0x2526, IWL_CFG_ANY,
		      IWL_CFG_MAC_TYPE_TH, IWL_CFG_ANY,
		      IWL_CFG_RF_TYPE_TH, IWL_CFG_ANY, IWL_CFG_ANY,
		      IWL_CFG_NO_160, IWL_CFG_CORES_BT_GNSS, IWL_CFG_NO_CDB,
		      iwl9260_2ac_cfg, iwl9270_name),

	_IWL_DEV_INFO(0x271B, IWL_CFG_ANY,
		      IWL_CFG_MAC_TYPE_TH, IWL_CFG_ANY,
		      IWL_CFG_RF_TYPE_TH1, IWL_CFG_ANY, IWL_CFG_ANY,
		      IWL_CFG_160, IWL_CFG_CORES_BT, IWL_CFG_NO_CDB,
		      iwl9260_2ac_cfg, iwl9162_160_name),
	_IWL_DEV_INFO(0x271B, IWL_CFG_ANY,
		      IWL_CFG_MAC_TYPE_TH, IWL_CFG_ANY,
		      IWL_CFG_RF_TYPE_TH1, IWL_CFG_ANY, IWL_CFG_ANY,
		      IWL_CFG_NO_160, IWL_CFG_CORES_BT, IWL_CFG_NO_CDB,
		      iwl9260_2ac_cfg, iwl9162_name),

	_IWL_DEV_INFO(0x2526, IWL_CFG_ANY,
		      IWL_CFG_MAC_TYPE_TH, IWL_CFG_ANY,
		      IWL_CFG_RF_TYPE_TH, IWL_CFG_ANY, IWL_CFG_ANY,
		      IWL_CFG_160, IWL_CFG_CORES_BT, IWL_CFG_NO_CDB,
		      iwl9260_2ac_cfg, iwl9260_160_name),
	_IWL_DEV_INFO(0x2526, IWL_CFG_ANY,
		      IWL_CFG_MAC_TYPE_TH, IWL_CFG_ANY,
		      IWL_CFG_RF_TYPE_TH, IWL_CFG_ANY, IWL_CFG_ANY,
		      IWL_CFG_NO_160, IWL_CFG_CORES_BT, IWL_CFG_NO_CDB,
		      iwl9260_2ac_cfg, iwl9260_name),

/* Qu with Jf */
	/* Qu B step */
	_IWL_DEV_INFO(IWL_CFG_ANY, IWL_CFG_ANY,
		      IWL_CFG_MAC_TYPE_QU, SILICON_B_STEP,
		      IWL_CFG_RF_TYPE_JF1, IWL_CFG_RF_ID_JF1, IWL_CFG_ANY,
		      IWL_CFG_160, IWL_CFG_CORES_BT, IWL_CFG_NO_CDB,
		      iwl9560_qu_b0_jf_b0_cfg, iwl9461_160_name),
	_IWL_DEV_INFO(IWL_CFG_ANY, IWL_CFG_ANY,
		      IWL_CFG_MAC_TYPE_QU, SILICON_B_STEP,
		      IWL_CFG_RF_TYPE_JF1, IWL_CFG_RF_ID_JF1, IWL_CFG_ANY,
		      IWL_CFG_NO_160, IWL_CFG_CORES_BT, IWL_CFG_NO_CDB,
		      iwl9560_qu_b0_jf_b0_cfg, iwl9461_name),
	_IWL_DEV_INFO(IWL_CFG_ANY, IWL_CFG_ANY,
		      IWL_CFG_MAC_TYPE_QU, SILICON_B_STEP,
		      IWL_CFG_RF_TYPE_JF1, IWL_CFG_RF_ID_JF1_DIV, IWL_CFG_ANY,
		      IWL_CFG_160, IWL_CFG_CORES_BT, IWL_CFG_NO_CDB,
		      iwl9560_qu_b0_jf_b0_cfg, iwl9462_160_name),
	_IWL_DEV_INFO(IWL_CFG_ANY, IWL_CFG_ANY,
		      IWL_CFG_MAC_TYPE_QU, SILICON_B_STEP,
		      IWL_CFG_RF_TYPE_JF1, IWL_CFG_RF_ID_JF1_DIV, IWL_CFG_ANY,
		      IWL_CFG_NO_160, IWL_CFG_CORES_BT, IWL_CFG_NO_CDB,
		      iwl9560_qu_b0_jf_b0_cfg, iwl9462_name),

	_IWL_DEV_INFO(IWL_CFG_ANY, IWL_CFG_ANY,
		      IWL_CFG_MAC_TYPE_QU, SILICON_B_STEP,
		      IWL_CFG_RF_TYPE_JF2, IWL_CFG_RF_ID_JF, IWL_CFG_ANY,
		      IWL_CFG_160, IWL_CFG_CORES_BT, IWL_CFG_NO_CDB,
		      iwl9560_qu_b0_jf_b0_cfg, iwl9560_160_name),
	_IWL_DEV_INFO(IWL_CFG_ANY, IWL_CFG_ANY,
		      IWL_CFG_MAC_TYPE_QU, SILICON_B_STEP,
		      IWL_CFG_RF_TYPE_JF2, IWL_CFG_RF_ID_JF, IWL_CFG_ANY,
		      IWL_CFG_NO_160, IWL_CFG_CORES_BT, IWL_CFG_NO_CDB,
		      iwl9560_qu_b0_jf_b0_cfg, iwl9560_name),

	_IWL_DEV_INFO(IWL_CFG_ANY, 0x1551,
		      IWL_CFG_MAC_TYPE_QU, SILICON_B_STEP,
		      IWL_CFG_RF_TYPE_JF2, IWL_CFG_RF_ID_JF, IWL_CFG_ANY,
		      IWL_CFG_NO_160, IWL_CFG_CORES_BT, IWL_CFG_NO_CDB,
		      iwl9560_qu_b0_jf_b0_cfg, iwl9560_killer_1550s_name),
	_IWL_DEV_INFO(IWL_CFG_ANY, 0x1552,
		      IWL_CFG_MAC_TYPE_QU, SILICON_B_STEP,
		      IWL_CFG_RF_TYPE_JF2, IWL_CFG_RF_ID_JF, IWL_CFG_ANY,
		      IWL_CFG_NO_160, IWL_CFG_CORES_BT, IWL_CFG_NO_CDB,
		      iwl9560_qu_b0_jf_b0_cfg, iwl9560_killer_1550i_name),

	/* Qu C step */
	_IWL_DEV_INFO(IWL_CFG_ANY, IWL_CFG_ANY,
		      IWL_CFG_MAC_TYPE_QU, SILICON_C_STEP,
		      IWL_CFG_RF_TYPE_JF1, IWL_CFG_RF_ID_JF1, IWL_CFG_ANY,
		      IWL_CFG_160, IWL_CFG_CORES_BT, IWL_CFG_NO_CDB,
		      iwl9560_qu_c0_jf_b0_cfg, iwl9461_160_name),
	_IWL_DEV_INFO(IWL_CFG_ANY, IWL_CFG_ANY,
		      IWL_CFG_MAC_TYPE_QU, SILICON_C_STEP,
		      IWL_CFG_RF_TYPE_JF1, IWL_CFG_RF_ID_JF1, IWL_CFG_ANY,
		      IWL_CFG_NO_160, IWL_CFG_CORES_BT, IWL_CFG_NO_CDB,
		      iwl9560_qu_c0_jf_b0_cfg, iwl9461_name),
	_IWL_DEV_INFO(IWL_CFG_ANY, IWL_CFG_ANY,
		      IWL_CFG_MAC_TYPE_QU, SILICON_C_STEP,
		      IWL_CFG_RF_TYPE_JF1, IWL_CFG_RF_ID_JF1_DIV, IWL_CFG_ANY,
		      IWL_CFG_160, IWL_CFG_CORES_BT, IWL_CFG_NO_CDB,
		      iwl9560_qu_c0_jf_b0_cfg, iwl9462_160_name),
	_IWL_DEV_INFO(IWL_CFG_ANY, IWL_CFG_ANY,
		      IWL_CFG_MAC_TYPE_QU, SILICON_C_STEP,
		      IWL_CFG_RF_TYPE_JF1, IWL_CFG_RF_ID_JF1_DIV, IWL_CFG_ANY,
		      IWL_CFG_NO_160, IWL_CFG_CORES_BT, IWL_CFG_NO_CDB,
		      iwl9560_qu_c0_jf_b0_cfg, iwl9462_name),

	_IWL_DEV_INFO(IWL_CFG_ANY, IWL_CFG_ANY,
		      IWL_CFG_MAC_TYPE_QU, SILICON_C_STEP,
		      IWL_CFG_RF_TYPE_JF2, IWL_CFG_RF_ID_JF, IWL_CFG_ANY,
		      IWL_CFG_160, IWL_CFG_CORES_BT, IWL_CFG_NO_CDB,
		      iwl9560_qu_c0_jf_b0_cfg, iwl9560_160_name),
	_IWL_DEV_INFO(IWL_CFG_ANY, IWL_CFG_ANY,
		      IWL_CFG_MAC_TYPE_QU, SILICON_C_STEP,
		      IWL_CFG_RF_TYPE_JF2, IWL_CFG_RF_ID_JF, IWL_CFG_ANY,
		      IWL_CFG_NO_160, IWL_CFG_CORES_BT, IWL_CFG_NO_CDB,
		      iwl9560_qu_c0_jf_b0_cfg, iwl9560_name),

	_IWL_DEV_INFO(IWL_CFG_ANY, 0x1551,
		      IWL_CFG_MAC_TYPE_QU, SILICON_C_STEP,
		      IWL_CFG_RF_TYPE_JF2, IWL_CFG_RF_ID_JF, IWL_CFG_ANY,
		      IWL_CFG_160, IWL_CFG_CORES_BT, IWL_CFG_NO_CDB,
		      iwl9560_qu_c0_jf_b0_cfg, iwl9560_killer_1550s_name),
	_IWL_DEV_INFO(IWL_CFG_ANY, 0x1552,
		      IWL_CFG_MAC_TYPE_QU, SILICON_C_STEP,
		      IWL_CFG_RF_TYPE_JF2, IWL_CFG_RF_ID_JF, IWL_CFG_ANY,
		      IWL_CFG_NO_160, IWL_CFG_CORES_BT, IWL_CFG_NO_CDB,
		      iwl9560_qu_c0_jf_b0_cfg, iwl9560_killer_1550i_name),

	/* QuZ */
	_IWL_DEV_INFO(IWL_CFG_ANY, IWL_CFG_ANY,
		      IWL_CFG_MAC_TYPE_QUZ, IWL_CFG_ANY,
		      IWL_CFG_RF_TYPE_JF1, IWL_CFG_RF_ID_JF1, IWL_CFG_ANY,
		      IWL_CFG_160, IWL_CFG_CORES_BT, IWL_CFG_NO_CDB,
		      iwl9560_quz_a0_jf_b0_cfg, iwl9461_160_name),
	_IWL_DEV_INFO(IWL_CFG_ANY, IWL_CFG_ANY,
		      IWL_CFG_MAC_TYPE_QUZ, IWL_CFG_ANY,
		      IWL_CFG_RF_TYPE_JF1, IWL_CFG_RF_ID_JF1, IWL_CFG_ANY,
		      IWL_CFG_NO_160, IWL_CFG_CORES_BT, IWL_CFG_NO_CDB,
		      iwl9560_quz_a0_jf_b0_cfg, iwl9461_name),
	_IWL_DEV_INFO(IWL_CFG_ANY, IWL_CFG_ANY,
		      IWL_CFG_MAC_TYPE_QUZ, IWL_CFG_ANY,
		      IWL_CFG_RF_TYPE_JF1, IWL_CFG_RF_ID_JF1_DIV, IWL_CFG_ANY,
		      IWL_CFG_160, IWL_CFG_CORES_BT, IWL_CFG_NO_CDB,
		      iwl9560_quz_a0_jf_b0_cfg, iwl9462_160_name),
	_IWL_DEV_INFO(IWL_CFG_ANY, IWL_CFG_ANY,
		      IWL_CFG_MAC_TYPE_QUZ, IWL_CFG_ANY,
		      IWL_CFG_RF_TYPE_JF1, IWL_CFG_RF_ID_JF1_DIV, IWL_CFG_ANY,
		      IWL_CFG_NO_160, IWL_CFG_CORES_BT, IWL_CFG_NO_CDB,
		      iwl9560_quz_a0_jf_b0_cfg, iwl9462_name),

	_IWL_DEV_INFO(IWL_CFG_ANY, IWL_CFG_ANY,
		      IWL_CFG_MAC_TYPE_QUZ, IWL_CFG_ANY,
		      IWL_CFG_RF_TYPE_JF2, IWL_CFG_RF_ID_JF, IWL_CFG_ANY,
		      IWL_CFG_160, IWL_CFG_CORES_BT, IWL_CFG_NO_CDB,
		      iwl9560_quz_a0_jf_b0_cfg, iwl9560_160_name),
	_IWL_DEV_INFO(IWL_CFG_ANY, IWL_CFG_ANY,
		      IWL_CFG_MAC_TYPE_QUZ, IWL_CFG_ANY,
		      IWL_CFG_RF_TYPE_JF2, IWL_CFG_RF_ID_JF, IWL_CFG_ANY,
		      IWL_CFG_NO_160, IWL_CFG_CORES_BT, IWL_CFG_NO_CDB,
		      iwl9560_quz_a0_jf_b0_cfg, iwl9560_name),

	_IWL_DEV_INFO(IWL_CFG_ANY, 0x1551,
		      IWL_CFG_MAC_TYPE_QUZ, IWL_CFG_ANY,
		      IWL_CFG_RF_TYPE_JF2, IWL_CFG_RF_ID_JF, IWL_CFG_ANY,
		      IWL_CFG_160, IWL_CFG_CORES_BT, IWL_CFG_NO_CDB,
		      iwl9560_quz_a0_jf_b0_cfg, iwl9560_killer_1550s_name),
	_IWL_DEV_INFO(IWL_CFG_ANY, 0x1552,
		      IWL_CFG_MAC_TYPE_QUZ, IWL_CFG_ANY,
		      IWL_CFG_RF_TYPE_JF2, IWL_CFG_RF_ID_JF, IWL_CFG_ANY,
		      IWL_CFG_NO_160, IWL_CFG_CORES_BT, IWL_CFG_NO_CDB,
		      iwl9560_quz_a0_jf_b0_cfg, iwl9560_killer_1550i_name),

/* Qu with Hr */
	/* Qu B step */
	_IWL_DEV_INFO(IWL_CFG_ANY, IWL_CFG_ANY,
		      IWL_CFG_MAC_TYPE_QU, SILICON_B_STEP,
		      IWL_CFG_RF_TYPE_HR1, IWL_CFG_ANY, IWL_CFG_ANY,
		      IWL_CFG_ANY, IWL_CFG_ANY, IWL_CFG_NO_CDB,
		      iwl_qu_b0_hr1_b0, iwl_ax101_name),
	_IWL_DEV_INFO(IWL_CFG_ANY, IWL_CFG_ANY,
		      IWL_CFG_MAC_TYPE_QU, SILICON_B_STEP,
		      IWL_CFG_RF_TYPE_HR2, IWL_CFG_ANY, IWL_CFG_ANY,
		      IWL_CFG_NO_160, IWL_CFG_ANY, IWL_CFG_NO_CDB,
		      iwl_qu_b0_hr_b0, iwl_ax203_name),

	/* Qu C step */
	_IWL_DEV_INFO(IWL_CFG_ANY, IWL_CFG_ANY,
		      IWL_CFG_MAC_TYPE_QU, SILICON_C_STEP,
		      IWL_CFG_RF_TYPE_HR1, IWL_CFG_ANY, IWL_CFG_ANY,
		      IWL_CFG_ANY, IWL_CFG_ANY, IWL_CFG_NO_CDB,
		      iwl_qu_c0_hr1_b0, iwl_ax101_name),
	_IWL_DEV_INFO(IWL_CFG_ANY, IWL_CFG_ANY,
		      IWL_CFG_MAC_TYPE_QU, SILICON_C_STEP,
		      IWL_CFG_RF_TYPE_HR2, IWL_CFG_ANY, IWL_CFG_ANY,
		      IWL_CFG_NO_160, IWL_CFG_ANY, IWL_CFG_NO_CDB,
		      iwl_qu_c0_hr_b0, iwl_ax203_name),
	_IWL_DEV_INFO(IWL_CFG_ANY, IWL_CFG_ANY,
		      IWL_CFG_MAC_TYPE_QU, SILICON_C_STEP,
		      IWL_CFG_RF_TYPE_HR2, IWL_CFG_ANY, IWL_CFG_ANY,
		      IWL_CFG_160, IWL_CFG_ANY, IWL_CFG_NO_CDB,
		      iwl_qu_c0_hr_b0, iwl_ax201_name),

	/* QuZ */
	_IWL_DEV_INFO(IWL_CFG_ANY, IWL_CFG_ANY,
		      IWL_CFG_MAC_TYPE_QUZ, IWL_CFG_ANY,
		      IWL_CFG_RF_TYPE_HR1, IWL_CFG_ANY, IWL_CFG_ANY,
		      IWL_CFG_ANY, IWL_CFG_ANY, IWL_CFG_NO_CDB,
		      iwl_quz_a0_hr1_b0, iwl_ax101_name),
	_IWL_DEV_INFO(IWL_CFG_ANY, IWL_CFG_ANY,
		      IWL_CFG_MAC_TYPE_QUZ, SILICON_B_STEP,
		      IWL_CFG_RF_TYPE_HR2, IWL_CFG_ANY, IWL_CFG_ANY,
		      IWL_CFG_NO_160, IWL_CFG_ANY, IWL_CFG_NO_CDB,
		      iwl_cfg_quz_a0_hr_b0, iwl_ax203_name),
	_IWL_DEV_INFO(IWL_CFG_ANY, IWL_CFG_ANY,
		      IWL_CFG_MAC_TYPE_QUZ, SILICON_B_STEP,
		      IWL_CFG_RF_TYPE_HR2, IWL_CFG_ANY, IWL_CFG_ANY,
		      IWL_CFG_160, IWL_CFG_ANY, IWL_CFG_NO_CDB,
		      iwl_cfg_quz_a0_hr_b0, iwl_ax201_name),

/* Ma */
	_IWL_DEV_INFO(IWL_CFG_ANY, IWL_CFG_ANY,
		      IWL_CFG_MAC_TYPE_MA, IWL_CFG_ANY,
		      IWL_CFG_RF_TYPE_HR2, IWL_CFG_ANY, IWL_CFG_ANY,
		      IWL_CFG_ANY, IWL_CFG_ANY, IWL_CFG_NO_CDB,
		      iwl_cfg_ma, iwl_ax201_name),
	_IWL_DEV_INFO(IWL_CFG_ANY, IWL_CFG_ANY,
		      IWL_CFG_MAC_TYPE_MA, IWL_CFG_ANY,
		      IWL_CFG_RF_TYPE_GF, IWL_CFG_ANY, IWL_CFG_ANY,
		      IWL_CFG_ANY, IWL_CFG_ANY, IWL_CFG_ANY,
		      iwl_cfg_ma, iwl_ax211_name),
<<<<<<< HEAD
	_IWL_DEV_INFO(IWL_CFG_ANY, IWL_CFG_ANY,
		      IWL_CFG_MAC_TYPE_MA, IWL_CFG_ANY,
		      IWL_CFG_RF_TYPE_MR, IWL_CFG_ANY, IWL_CFG_ANY,
		      IWL_CFG_ANY, IWL_CFG_ANY, IWL_CFG_NO_CDB,
		      iwl_cfg_ma, iwl_ax221_name),
=======
>>>>>>> 2d5404ca
	_IWL_DEV_INFO(IWL_CFG_ANY, IWL_CFG_ANY,
		      IWL_CFG_MAC_TYPE_MA, IWL_CFG_ANY,
		      IWL_CFG_RF_TYPE_FM, IWL_CFG_ANY, IWL_CFG_ANY,
		      IWL_CFG_ANY, IWL_CFG_ANY, IWL_CFG_NO_CDB,
		      iwl_cfg_ma, iwl_ax231_name),

/* So with Hr */
	_IWL_DEV_INFO(IWL_CFG_ANY, IWL_CFG_ANY,
		      IWL_CFG_MAC_TYPE_SO, IWL_CFG_ANY,
		      IWL_CFG_RF_TYPE_HR2, IWL_CFG_ANY, IWL_CFG_ANY,
		      IWL_CFG_NO_160, IWL_CFG_ANY, IWL_CFG_NO_CDB,
		      iwl_cfg_so_a0_hr_a0, iwl_ax203_name),
	_IWL_DEV_INFO(IWL_CFG_ANY, IWL_CFG_ANY,
		      IWL_CFG_MAC_TYPE_SO, IWL_CFG_ANY,
		      IWL_CFG_RF_TYPE_HR1, IWL_CFG_ANY, IWL_CFG_ANY,
		      IWL_CFG_NO_160, IWL_CFG_ANY, IWL_CFG_NO_CDB,
		      iwl_cfg_so_a0_hr_a0, iwl_ax101_name),
	_IWL_DEV_INFO(IWL_CFG_ANY, IWL_CFG_ANY,
		      IWL_CFG_MAC_TYPE_SO, IWL_CFG_ANY,
		      IWL_CFG_RF_TYPE_HR2, IWL_CFG_ANY, IWL_CFG_ANY,
		      IWL_CFG_160, IWL_CFG_ANY, IWL_CFG_NO_CDB,
		      iwl_cfg_so_a0_hr_a0, iwl_ax201_name),

/* So-F with Hr */
	_IWL_DEV_INFO(IWL_CFG_ANY, IWL_CFG_ANY,
		      IWL_CFG_MAC_TYPE_SOF, IWL_CFG_ANY,
		      IWL_CFG_RF_TYPE_HR2, IWL_CFG_ANY, IWL_CFG_ANY,
		      IWL_CFG_NO_160, IWL_CFG_ANY, IWL_CFG_NO_CDB,
		      iwl_cfg_so_a0_hr_a0, iwl_ax203_name),
	_IWL_DEV_INFO(IWL_CFG_ANY, IWL_CFG_ANY,
		      IWL_CFG_MAC_TYPE_SOF, IWL_CFG_ANY,
		      IWL_CFG_RF_TYPE_HR1, IWL_CFG_ANY, IWL_CFG_ANY,
		      IWL_CFG_NO_160, IWL_CFG_ANY, IWL_CFG_NO_CDB,
		      iwl_cfg_so_a0_hr_a0, iwl_ax101_name),
	_IWL_DEV_INFO(IWL_CFG_ANY, IWL_CFG_ANY,
		      IWL_CFG_MAC_TYPE_SOF, IWL_CFG_ANY,
		      IWL_CFG_RF_TYPE_HR2, IWL_CFG_ANY, IWL_CFG_ANY,
		      IWL_CFG_160, IWL_CFG_ANY, IWL_CFG_NO_CDB,
		      iwl_cfg_so_a0_hr_a0, iwl_ax201_name),

/* So-F with Gf */
	_IWL_DEV_INFO(IWL_CFG_ANY, IWL_CFG_ANY,
		      IWL_CFG_MAC_TYPE_SOF, IWL_CFG_ANY,
		      IWL_CFG_RF_TYPE_GF, IWL_CFG_ANY, IWL_CFG_ANY,
		      IWL_CFG_160, IWL_CFG_ANY, IWL_CFG_NO_CDB,
		      iwlax211_2ax_cfg_so_gf_a0, iwl_ax211_name),
	_IWL_DEV_INFO(IWL_CFG_ANY, IWL_CFG_ANY,
		      IWL_CFG_MAC_TYPE_SOF, IWL_CFG_ANY,
		      IWL_CFG_RF_TYPE_GF, IWL_CFG_ANY, IWL_CFG_ANY,
		      IWL_CFG_160, IWL_CFG_ANY, IWL_CFG_CDB,
		      iwlax411_2ax_cfg_so_gf4_a0, iwl_ax411_name),

<<<<<<< HEAD
/* Bz */
	_IWL_DEV_INFO(IWL_CFG_ANY, IWL_CFG_ANY,
		      IWL_CFG_MAC_TYPE_BZ, IWL_CFG_ANY,
		      IWL_CFG_ANY, IWL_CFG_ANY, IWL_CFG_ANY,
		      IWL_CFG_ANY, IWL_CFG_ANY, IWL_CFG_ANY,
		      iwl_cfg_bz, iwl_bz_name),

/* Ga (Gl) */
	_IWL_DEV_INFO(IWL_CFG_ANY, IWL_CFG_ANY,
		      IWL_CFG_MAC_TYPE_GL, IWL_CFG_ANY,
		      IWL_CFG_RF_TYPE_FM, IWL_CFG_ANY, IWL_CFG_ANY,
		      IWL_CFG_320, IWL_CFG_ANY, IWL_CFG_NO_CDB,
		      iwl_cfg_gl, iwl_bz_name),
	_IWL_DEV_INFO(IWL_CFG_ANY, IWL_CFG_ANY,
		      IWL_CFG_MAC_TYPE_GL, IWL_CFG_ANY,
		      IWL_CFG_RF_TYPE_FM, IWL_CFG_ANY, IWL_CFG_ANY,
		      IWL_CFG_NO_320, IWL_CFG_ANY, IWL_CFG_NO_CDB,
		      iwl_cfg_gl, iwl_mtp_name),

=======
>>>>>>> 2d5404ca
/* SoF with JF2 */
	_IWL_DEV_INFO(IWL_CFG_ANY, IWL_CFG_ANY,
		      IWL_CFG_MAC_TYPE_SOF, IWL_CFG_ANY,
		      IWL_CFG_RF_TYPE_JF2, IWL_CFG_RF_ID_JF, IWL_CFG_ANY,
		      IWL_CFG_160, IWL_CFG_CORES_BT, IWL_CFG_NO_CDB,
		      iwlax210_2ax_cfg_so_jf_b0, iwl9560_160_name),
	_IWL_DEV_INFO(IWL_CFG_ANY, IWL_CFG_ANY,
		      IWL_CFG_MAC_TYPE_SOF, IWL_CFG_ANY,
		      IWL_CFG_RF_TYPE_JF2, IWL_CFG_RF_ID_JF, IWL_CFG_ANY,
		      IWL_CFG_NO_160, IWL_CFG_CORES_BT, IWL_CFG_NO_CDB,
		      iwlax210_2ax_cfg_so_jf_b0, iwl9560_name),

/* SoF with JF */
	_IWL_DEV_INFO(IWL_CFG_ANY, IWL_CFG_ANY,
		      IWL_CFG_MAC_TYPE_SOF, IWL_CFG_ANY,
		      IWL_CFG_RF_TYPE_JF1, IWL_CFG_RF_ID_JF1, IWL_CFG_ANY,
		      IWL_CFG_160, IWL_CFG_CORES_BT, IWL_CFG_NO_CDB,
		      iwlax210_2ax_cfg_so_jf_b0, iwl9461_160_name),
	_IWL_DEV_INFO(IWL_CFG_ANY, IWL_CFG_ANY,
		      IWL_CFG_MAC_TYPE_SOF, IWL_CFG_ANY,
		      IWL_CFG_RF_TYPE_JF1, IWL_CFG_RF_ID_JF1_DIV, IWL_CFG_ANY,
		      IWL_CFG_160, IWL_CFG_CORES_BT, IWL_CFG_NO_CDB,
		      iwlax210_2ax_cfg_so_jf_b0, iwl9462_160_name),
	_IWL_DEV_INFO(IWL_CFG_ANY, IWL_CFG_ANY,
		      IWL_CFG_MAC_TYPE_SOF, IWL_CFG_ANY,
		      IWL_CFG_RF_TYPE_JF1, IWL_CFG_RF_ID_JF1, IWL_CFG_ANY,
		      IWL_CFG_NO_160, IWL_CFG_CORES_BT, IWL_CFG_NO_CDB,
		      iwlax210_2ax_cfg_so_jf_b0, iwl9461_name),
	_IWL_DEV_INFO(IWL_CFG_ANY, IWL_CFG_ANY,
		      IWL_CFG_MAC_TYPE_SOF, IWL_CFG_ANY,
		      IWL_CFG_RF_TYPE_JF1, IWL_CFG_RF_ID_JF1_DIV, IWL_CFG_ANY,
		      IWL_CFG_NO_160, IWL_CFG_CORES_BT, IWL_CFG_NO_CDB,
		      iwlax210_2ax_cfg_so_jf_b0, iwl9462_name),

/* So with GF */
	_IWL_DEV_INFO(IWL_CFG_ANY, IWL_CFG_ANY,
		      IWL_CFG_MAC_TYPE_SO, IWL_CFG_ANY,
		      IWL_CFG_RF_TYPE_GF, IWL_CFG_ANY, IWL_CFG_ANY,
		      IWL_CFG_160, IWL_CFG_ANY, IWL_CFG_NO_CDB,
		      iwlax211_2ax_cfg_so_gf_a0, iwl_ax211_name),
	_IWL_DEV_INFO(IWL_CFG_ANY, IWL_CFG_ANY,
		      IWL_CFG_MAC_TYPE_SO, IWL_CFG_ANY,
		      IWL_CFG_RF_TYPE_GF, IWL_CFG_ANY, IWL_CFG_ANY,
		      IWL_CFG_160, IWL_CFG_ANY, IWL_CFG_CDB,
		      iwlax411_2ax_cfg_so_gf4_a0, iwl_ax411_name),

/* So with JF2 */
	_IWL_DEV_INFO(IWL_CFG_ANY, IWL_CFG_ANY,
		      IWL_CFG_MAC_TYPE_SO, IWL_CFG_ANY,
		      IWL_CFG_RF_TYPE_JF2, IWL_CFG_RF_ID_JF, IWL_CFG_ANY,
		      IWL_CFG_160, IWL_CFG_CORES_BT, IWL_CFG_NO_CDB,
		      iwlax210_2ax_cfg_so_jf_b0, iwl9560_160_name),
	_IWL_DEV_INFO(IWL_CFG_ANY, IWL_CFG_ANY,
		      IWL_CFG_MAC_TYPE_SO, IWL_CFG_ANY,
		      IWL_CFG_RF_TYPE_JF2, IWL_CFG_RF_ID_JF, IWL_CFG_ANY,
		      IWL_CFG_NO_160, IWL_CFG_CORES_BT, IWL_CFG_NO_CDB,
		      iwlax210_2ax_cfg_so_jf_b0, iwl9560_name),

/* So with JF */
	_IWL_DEV_INFO(IWL_CFG_ANY, IWL_CFG_ANY,
		      IWL_CFG_MAC_TYPE_SO, IWL_CFG_ANY,
		      IWL_CFG_RF_TYPE_JF1, IWL_CFG_RF_ID_JF1, IWL_CFG_ANY,
		      IWL_CFG_160, IWL_CFG_CORES_BT, IWL_CFG_NO_CDB,
		      iwlax210_2ax_cfg_so_jf_b0, iwl9461_160_name),
	_IWL_DEV_INFO(IWL_CFG_ANY, IWL_CFG_ANY,
		      IWL_CFG_MAC_TYPE_SO, IWL_CFG_ANY,
		      IWL_CFG_RF_TYPE_JF1, IWL_CFG_RF_ID_JF1_DIV, IWL_CFG_ANY,
		      IWL_CFG_160, IWL_CFG_CORES_BT, IWL_CFG_NO_CDB,
		      iwlax210_2ax_cfg_so_jf_b0, iwl9462_160_name),
	_IWL_DEV_INFO(IWL_CFG_ANY, IWL_CFG_ANY,
		      IWL_CFG_MAC_TYPE_SO, IWL_CFG_ANY,
		      IWL_CFG_RF_TYPE_JF1, IWL_CFG_RF_ID_JF1, IWL_CFG_ANY,
		      IWL_CFG_NO_160, IWL_CFG_CORES_BT, IWL_CFG_NO_CDB,
		      iwlax210_2ax_cfg_so_jf_b0, iwl9461_name),
	_IWL_DEV_INFO(IWL_CFG_ANY, IWL_CFG_ANY,
		      IWL_CFG_MAC_TYPE_SO, IWL_CFG_ANY,
		      IWL_CFG_RF_TYPE_JF1, IWL_CFG_RF_ID_JF1_DIV, IWL_CFG_ANY,
		      IWL_CFG_NO_160, IWL_CFG_CORES_BT, IWL_CFG_NO_CDB,
		      iwlax210_2ax_cfg_so_jf_b0, iwl9462_name),

/* Bz */
/* FIXME: need to change the naming according to the actual CRF */
	_IWL_DEV_INFO(IWL_CFG_ANY, IWL_CFG_ANY,
<<<<<<< HEAD
		      IWL_CFG_MAC_TYPE_SO, IWL_CFG_ANY,
		      IWL_CFG_RF_TYPE_MS, IWL_CFG_ANY, IWL_CFG_ANY,
		      IWL_CFG_160, IWL_CFG_ANY, IWL_CFG_NO_CDB,
		      iwl_cfg_so_a0_ms_a0, iwl_ax204_name),
	_IWL_DEV_INFO(IWL_CFG_ANY, IWL_CFG_ANY,
		      IWL_CFG_MAC_TYPE_SOF, IWL_CFG_ANY,
		      IWL_CFG_RF_TYPE_MS, IWL_CFG_ANY, IWL_CFG_ANY,
		      IWL_CFG_160, IWL_CFG_ANY, IWL_CFG_NO_CDB,
		      iwl_cfg_so_a0_ms_a0, iwl_ax204_name),
	_IWL_DEV_INFO(IWL_CFG_ANY, IWL_CFG_ANY,
		      IWL_CFG_MAC_TYPE_MA, IWL_CFG_ANY,
		      IWL_CFG_RF_TYPE_MS, IWL_CFG_ANY, IWL_CFG_ANY,
		      IWL_CFG_160, IWL_CFG_ANY, IWL_CFG_NO_CDB,
		      iwl_cfg_ma, iwl_ax204_name),
=======
		      IWL_CFG_MAC_TYPE_BZ, IWL_CFG_ANY,
		      IWL_CFG_ANY, IWL_CFG_ANY, IWL_CFG_ANY,
		      IWL_CFG_ANY, IWL_CFG_ANY, IWL_CFG_ANY,
		      iwl_cfg_bz, iwl_fm_name),

	_IWL_DEV_INFO(IWL_CFG_ANY, IWL_CFG_ANY,
		      IWL_CFG_MAC_TYPE_BZ_W, IWL_CFG_ANY,
		      IWL_CFG_ANY, IWL_CFG_ANY, IWL_CFG_ANY,
		      IWL_CFG_ANY, IWL_CFG_ANY, IWL_CFG_ANY,
		      iwl_cfg_bz, iwl_fm_name),

/* Ga (Gl) */
	_IWL_DEV_INFO(IWL_CFG_ANY, IWL_CFG_ANY,
		      IWL_CFG_MAC_TYPE_GL, IWL_CFG_ANY,
		      IWL_CFG_RF_TYPE_FM, IWL_CFG_ANY, IWL_CFG_ANY,
		      IWL_CFG_320, IWL_CFG_ANY, IWL_CFG_NO_CDB,
		      iwl_cfg_gl, iwl_gl_name),
	_IWL_DEV_INFO(IWL_CFG_ANY, IWL_CFG_ANY,
		      IWL_CFG_MAC_TYPE_GL, IWL_CFG_ANY,
		      IWL_CFG_RF_TYPE_FM, IWL_CFG_ANY, IWL_CFG_ANY,
		      IWL_CFG_NO_320, IWL_CFG_ANY, IWL_CFG_NO_CDB,
		      iwl_cfg_gl, iwl_mtp_name),
>>>>>>> 2d5404ca

/* Sc */
	_IWL_DEV_INFO(IWL_CFG_ANY, IWL_CFG_ANY,
		      IWL_CFG_MAC_TYPE_SC, IWL_CFG_ANY,
		      IWL_CFG_ANY, IWL_CFG_ANY, IWL_CFG_ANY,
		      IWL_CFG_ANY, IWL_CFG_ANY, IWL_CFG_ANY,
		      iwl_cfg_sc, iwl_sc_name),
	_IWL_DEV_INFO(IWL_CFG_ANY, IWL_CFG_ANY,
		      IWL_CFG_MAC_TYPE_SC2, IWL_CFG_ANY,
		      IWL_CFG_ANY, IWL_CFG_ANY, IWL_CFG_ANY,
		      IWL_CFG_ANY, IWL_CFG_ANY, IWL_CFG_ANY,
		      iwl_cfg_sc2, iwl_sc2_name),
	_IWL_DEV_INFO(IWL_CFG_ANY, IWL_CFG_ANY,
		      IWL_CFG_MAC_TYPE_SC2F, IWL_CFG_ANY,
		      IWL_CFG_ANY, IWL_CFG_ANY, IWL_CFG_ANY,
		      IWL_CFG_ANY, IWL_CFG_ANY, IWL_CFG_ANY,
		      iwl_cfg_sc2f, iwl_sc2f_name),
#endif /* CONFIG_IWLMVM */
};
EXPORT_SYMBOL_IF_IWLWIFI_KUNIT(iwl_dev_info_table);

#if IS_ENABLED(CONFIG_IWLWIFI_KUNIT_TESTS)
const unsigned int iwl_dev_info_table_size = ARRAY_SIZE(iwl_dev_info_table);
EXPORT_SYMBOL_IF_IWLWIFI_KUNIT(iwl_dev_info_table_size);
#endif

/*
 * Read rf id and cdb info from prph register and store it
 */
static void get_crf_id(struct iwl_trans *iwl_trans)
{
	u32 sd_reg_ver_addr;
	u32 val = 0;
	u8 step;

	if (iwl_trans->trans_cfg->device_family >= IWL_DEVICE_FAMILY_AX210)
		sd_reg_ver_addr = SD_REG_VER_GEN2;
	else
		sd_reg_ver_addr = SD_REG_VER;

	/* Enable access to peripheral registers */
	val = iwl_read_umac_prph_no_grab(iwl_trans, WFPM_CTRL_REG);
	val |= WFPM_AUX_CTL_AUX_IF_MAC_OWNER_MSK;
	iwl_write_umac_prph_no_grab(iwl_trans, WFPM_CTRL_REG, val);

	/* Read crf info */
	iwl_trans->hw_crf_id = iwl_read_prph_no_grab(iwl_trans, sd_reg_ver_addr);

	/* Read cnv info */
	iwl_trans->hw_cnv_id =
		iwl_read_prph_no_grab(iwl_trans, CNVI_AUX_MISC_CHIP);

<<<<<<< HEAD
	/* In BZ, the MAC step must be read from the CNVI aux register */
	if (CSR_HW_REV_TYPE(iwl_trans->hw_rev) == IWL_CFG_MAC_TYPE_BZ) {
		u8 step = CNVI_AUX_MISC_CHIP_MAC_STEP(iwl_trans->hw_cnv_id);
=======
	/* For BZ-W, take B step also when A step is indicated */
	if (CSR_HW_REV_TYPE(iwl_trans->hw_rev) == IWL_CFG_MAC_TYPE_BZ_W)
		step = SILICON_B_STEP;

	/* In BZ, the MAC step must be read from the CNVI aux register */
	if (CSR_HW_REV_TYPE(iwl_trans->hw_rev) == IWL_CFG_MAC_TYPE_BZ) {
		step = CNVI_AUX_MISC_CHIP_MAC_STEP(iwl_trans->hw_cnv_id);
>>>>>>> 2d5404ca

		/* For BZ-U, take B step also when A step is indicated */
		if ((CNVI_AUX_MISC_CHIP_PROD_TYPE(iwl_trans->hw_cnv_id) ==
		    CNVI_AUX_MISC_CHIP_PROD_TYPE_BZ_U) &&
		    step == SILICON_A_STEP)
			step = SILICON_B_STEP;
<<<<<<< HEAD

=======
	}

	if (CSR_HW_REV_TYPE(iwl_trans->hw_rev) == IWL_CFG_MAC_TYPE_BZ ||
	    CSR_HW_REV_TYPE(iwl_trans->hw_rev) == IWL_CFG_MAC_TYPE_BZ_W) {
>>>>>>> 2d5404ca
		iwl_trans->hw_rev_step = step;
		iwl_trans->hw_rev |= step;
	}

	/* Read cdb info (also contains the jacket info if needed in the future */
	iwl_trans->hw_wfpm_id =
		iwl_read_umac_prph_no_grab(iwl_trans, WFPM_OTP_CFG1_ADDR);
	IWL_INFO(iwl_trans, "Detected crf-id 0x%x, cnv-id 0x%x wfpm id 0x%x\n",
		 iwl_trans->hw_crf_id, iwl_trans->hw_cnv_id,
		 iwl_trans->hw_wfpm_id);
}

/*
 * In case that there is no OTP on the NIC, map the rf id and cdb info
 * from the prph registers.
 */
static int map_crf_id(struct iwl_trans *iwl_trans)
{
	int ret = 0;
	u32 val = iwl_trans->hw_crf_id;
	u32 step_id = REG_CRF_ID_STEP(val);
	u32 slave_id = REG_CRF_ID_SLAVE(val);
	u32 jacket_id_cnv  = REG_CRF_ID_SLAVE(iwl_trans->hw_cnv_id);
	u32 jacket_id_wfpm  = WFPM_OTP_CFG1_IS_JACKET(iwl_trans->hw_wfpm_id);
	u32 cdb_id_wfpm  = WFPM_OTP_CFG1_IS_CDB(iwl_trans->hw_wfpm_id);

	/* Map between crf id to rf id */
	switch (REG_CRF_ID_TYPE(val)) {
	case REG_CRF_ID_TYPE_JF_1:
		iwl_trans->hw_rf_id = (IWL_CFG_RF_TYPE_JF1 << 12);
		break;
	case REG_CRF_ID_TYPE_JF_2:
		iwl_trans->hw_rf_id = (IWL_CFG_RF_TYPE_JF2 << 12);
		break;
	case REG_CRF_ID_TYPE_HR_NONE_CDB_1X1:
		iwl_trans->hw_rf_id = (IWL_CFG_RF_TYPE_HR1 << 12);
		break;
	case REG_CRF_ID_TYPE_HR_NONE_CDB:
		iwl_trans->hw_rf_id = (IWL_CFG_RF_TYPE_HR2 << 12);
		break;
	case REG_CRF_ID_TYPE_HR_CDB:
		iwl_trans->hw_rf_id = (IWL_CFG_RF_TYPE_HR2 << 12);
		break;
	case REG_CRF_ID_TYPE_GF:
		iwl_trans->hw_rf_id = (IWL_CFG_RF_TYPE_GF << 12);
		break;
	case REG_CRF_ID_TYPE_FM:
		iwl_trans->hw_rf_id = (IWL_CFG_RF_TYPE_FM << 12);
		break;
	case REG_CRF_ID_TYPE_WHP:
		iwl_trans->hw_rf_id = (IWL_CFG_RF_TYPE_WH << 12);
		break;
	default:
		ret = -EIO;
		IWL_ERR(iwl_trans,
			"Can't find a correct rfid for crf id 0x%x\n",
			REG_CRF_ID_TYPE(val));
		goto out;

	}

	/* Set Step-id */
	iwl_trans->hw_rf_id |= (step_id << 8);

	/* Set CDB capabilities */
	if (cdb_id_wfpm || slave_id) {
		iwl_trans->hw_rf_id += BIT(28);
		IWL_INFO(iwl_trans, "Adding cdb to rf id\n");
	}

	/* Set Jacket capabilities */
	if (jacket_id_wfpm || jacket_id_cnv) {
		iwl_trans->hw_rf_id += BIT(29);
		IWL_INFO(iwl_trans, "Adding jacket to rf id\n");
	}

	IWL_INFO(iwl_trans,
		 "Detected rf-type 0x%x step-id 0x%x slave-id 0x%x from crf id 0x%x\n",
		 REG_CRF_ID_TYPE(val), step_id, slave_id, iwl_trans->hw_rf_id);
	IWL_INFO(iwl_trans,
		 "Detected cdb-id 0x%x jacket-id 0x%x from wfpm id 0x%x\n",
		 cdb_id_wfpm, jacket_id_wfpm, iwl_trans->hw_wfpm_id);
	IWL_INFO(iwl_trans, "Detected jacket-id 0x%x from cnvi id 0x%x\n",
		 jacket_id_cnv, iwl_trans->hw_cnv_id);

out:
	return ret;
}

/* PCI registers */
#define PCI_CFG_RETRY_TIMEOUT	0x041

VISIBLE_IF_IWLWIFI_KUNIT const struct iwl_dev_info *
iwl_pci_find_dev_info(u16 device, u16 subsystem_device,
		      u16 mac_type, u8 mac_step, u16 rf_type, u8 cdb,
		      u8 jacket, u8 rf_id, u8 no_160, u8 cores, u8 rf_step)
{
	int num_devices = ARRAY_SIZE(iwl_dev_info_table);
	int i;

	if (!num_devices)
		return NULL;

	for (i = num_devices - 1; i >= 0; i--) {
		const struct iwl_dev_info *dev_info = &iwl_dev_info_table[i];

		if (dev_info->device != (u16)IWL_CFG_ANY &&
		    dev_info->device != device)
			continue;

		if (dev_info->subdevice != (u16)IWL_CFG_ANY &&
		    dev_info->subdevice != subsystem_device)
			continue;

		if (dev_info->mac_type != (u16)IWL_CFG_ANY &&
		    dev_info->mac_type != mac_type)
			continue;

		if (dev_info->mac_step != (u8)IWL_CFG_ANY &&
		    dev_info->mac_step != mac_step)
			continue;

		if (dev_info->rf_type != (u16)IWL_CFG_ANY &&
		    dev_info->rf_type != rf_type)
			continue;

		if (dev_info->cdb != (u8)IWL_CFG_ANY &&
		    dev_info->cdb != cdb)
			continue;

		if (dev_info->jacket != (u8)IWL_CFG_ANY &&
		    dev_info->jacket != jacket)
			continue;

		if (dev_info->rf_id != (u8)IWL_CFG_ANY &&
		    dev_info->rf_id != rf_id)
			continue;

		if (dev_info->no_160 != (u8)IWL_CFG_ANY &&
		    dev_info->no_160 != no_160)
			continue;

		if (dev_info->cores != (u8)IWL_CFG_ANY &&
		    dev_info->cores != cores)
			continue;

		if (dev_info->rf_step != (u8)IWL_CFG_ANY &&
		    dev_info->rf_step != rf_step)
			continue;

		return dev_info;
	}

	return NULL;
}
EXPORT_SYMBOL_IF_IWLWIFI_KUNIT(iwl_pci_find_dev_info);

static int iwl_pci_probe(struct pci_dev *pdev, const struct pci_device_id *ent)
{
	const struct iwl_cfg_trans_params *trans;
	const struct iwl_cfg *cfg_7265d __maybe_unused = NULL;
	const struct iwl_dev_info *dev_info;
	struct iwl_trans *iwl_trans;
	struct iwl_trans_pcie *trans_pcie;
	int ret;
	const struct iwl_cfg *cfg;

	trans = (void *)(ent->driver_data & ~TRANS_CFG_MARKER);

	/*
	 * This is needed for backwards compatibility with the old
	 * tables, so we don't need to change all the config structs
	 * at the same time.  The cfg is used to compare with the old
	 * full cfg structs.
	 */
	cfg = (void *)(ent->driver_data & ~TRANS_CFG_MARKER);

	/* make sure trans is the first element in iwl_cfg */
	BUILD_BUG_ON(offsetof(struct iwl_cfg, trans));

	iwl_trans = iwl_trans_pcie_alloc(pdev, ent, trans);
	if (IS_ERR(iwl_trans))
		return PTR_ERR(iwl_trans);

	trans_pcie = IWL_TRANS_GET_PCIE_TRANS(iwl_trans);

	/*
	 * Let's try to grab NIC access early here. Sometimes, NICs may
	 * fail to initialize, and if that happens it's better if we see
	 * issues early on (and can reprobe, per the logic inside), than
	 * first trying to load the firmware etc. and potentially only
	 * detecting any problems when the first interface is brought up.
	 */
	ret = iwl_pcie_prepare_card_hw(iwl_trans);
	if (!ret) {
		ret = iwl_finish_nic_init(iwl_trans);
		if (ret)
			goto out_free_trans;
		if (iwl_trans_grab_nic_access(iwl_trans)) {
			get_crf_id(iwl_trans);
			/* all good */
			iwl_trans_release_nic_access(iwl_trans);
		} else {
			ret = -EIO;
			goto out_free_trans;
		}
	}

	iwl_trans->hw_rf_id = iwl_read32(iwl_trans, CSR_HW_RF_ID);

	/*
	 * The RF_ID is set to zero in blank OTP so read version to
	 * extract the RF_ID.
	 * This is relevant only for family 9000 and up.
	 */
	if (iwl_trans->trans_cfg->rf_id &&
	    iwl_trans->trans_cfg->device_family >= IWL_DEVICE_FAMILY_9000 &&
	    !CSR_HW_RFID_TYPE(iwl_trans->hw_rf_id) && map_crf_id(iwl_trans)) {
		ret = -EINVAL;
		goto out_free_trans;
	}

	IWL_INFO(iwl_trans, "PCI dev %04x/%04x, rev=0x%x, rfid=0x%x\n",
		 pdev->device, pdev->subsystem_device,
		 iwl_trans->hw_rev, iwl_trans->hw_rf_id);

	dev_info = iwl_pci_find_dev_info(pdev->device, pdev->subsystem_device,
					 CSR_HW_REV_TYPE(iwl_trans->hw_rev),
					 iwl_trans->hw_rev_step,
					 CSR_HW_RFID_TYPE(iwl_trans->hw_rf_id),
					 CSR_HW_RFID_IS_CDB(iwl_trans->hw_rf_id),
					 CSR_HW_RFID_IS_JACKET(iwl_trans->hw_rf_id),
					 IWL_SUBDEVICE_RF_ID(pdev->subsystem_device),
					 IWL_SUBDEVICE_NO_160(pdev->subsystem_device),
					 IWL_SUBDEVICE_CORES(pdev->subsystem_device),
					 CSR_HW_RFID_STEP(iwl_trans->hw_rf_id));
	if (dev_info) {
		iwl_trans->cfg = dev_info->cfg;
		iwl_trans->name = dev_info->name;
		iwl_trans->no_160 = dev_info->no_160 == IWL_CFG_NO_160;
	}

#if IS_ENABLED(CONFIG_IWLMVM)
	/*
	 * special-case 7265D, it has the same PCI IDs.
	 *
	 * Note that because we already pass the cfg to the transport above,
	 * all the parameters that the transport uses must, until that is
	 * changed, be identical to the ones in the 7265D configuration.
	 */
	if (cfg == &iwl7265_2ac_cfg)
		cfg_7265d = &iwl7265d_2ac_cfg;
	else if (cfg == &iwl7265_2n_cfg)
		cfg_7265d = &iwl7265d_2n_cfg;
	else if (cfg == &iwl7265_n_cfg)
		cfg_7265d = &iwl7265d_n_cfg;
	if (cfg_7265d &&
	    (iwl_trans->hw_rev & CSR_HW_REV_TYPE_MSK) == CSR_HW_REV_TYPE_7265D)
		iwl_trans->cfg = cfg_7265d;

	/*
	 * This is a hack to switch from Qu B0 to Qu C0.  We need to
	 * do this for all cfgs that use Qu B0, except for those using
	 * Jf, which have already been moved to the new table.  The
	 * rest must be removed once we convert Qu with Hr as well.
	 */
	if (iwl_trans->hw_rev == CSR_HW_REV_TYPE_QU_C0) {
		if (iwl_trans->cfg == &iwl_ax201_cfg_qu_hr)
			iwl_trans->cfg = &iwl_ax201_cfg_qu_c0_hr_b0;
		else if (iwl_trans->cfg == &killer1650s_2ax_cfg_qu_b0_hr_b0)
			iwl_trans->cfg = &killer1650s_2ax_cfg_qu_c0_hr_b0;
		else if (iwl_trans->cfg == &killer1650i_2ax_cfg_qu_b0_hr_b0)
			iwl_trans->cfg = &killer1650i_2ax_cfg_qu_c0_hr_b0;
	}

	/* same thing for QuZ... */
	if (iwl_trans->hw_rev == CSR_HW_REV_TYPE_QUZ) {
		if (iwl_trans->cfg == &iwl_ax201_cfg_qu_hr)
			iwl_trans->cfg = &iwl_ax201_cfg_quz_hr;
		else if (iwl_trans->cfg == &killer1650s_2ax_cfg_qu_b0_hr_b0)
			iwl_trans->cfg = &iwl_ax1650s_cfg_quz_hr;
		else if (iwl_trans->cfg == &killer1650i_2ax_cfg_qu_b0_hr_b0)
			iwl_trans->cfg = &iwl_ax1650i_cfg_quz_hr;
	}

#endif
	/*
	 * If we didn't set the cfg yet, the PCI ID table entry should have
	 * been a full config - if yes, use it, otherwise fail.
	 */
	if (!iwl_trans->cfg) {
		if (ent->driver_data & TRANS_CFG_MARKER) {
			pr_err("No config found for PCI dev %04x/%04x, rev=0x%x, rfid=0x%x\n",
			       pdev->device, pdev->subsystem_device,
			       iwl_trans->hw_rev, iwl_trans->hw_rf_id);
			ret = -EINVAL;
			goto out_free_trans;
		}
		iwl_trans->cfg = cfg;
	}

	/* if we don't have a name yet, copy name from the old cfg */
	if (!iwl_trans->name)
		iwl_trans->name = iwl_trans->cfg->name;

	IWL_INFO(iwl_trans, "Detected %s\n", iwl_trans->name);

	if (iwl_trans->trans_cfg->mq_rx_supported) {
		if (WARN_ON(!iwl_trans->cfg->num_rbds)) {
			ret = -EINVAL;
			goto out_free_trans;
		}
		trans_pcie->num_rx_bufs = iwl_trans->cfg->num_rbds;
	} else {
		trans_pcie->num_rx_bufs = RX_QUEUE_SIZE;
	}

	if (!iwl_trans->trans_cfg->integrated) {
		u16 link_status;

		pcie_capability_read_word(pdev, PCI_EXP_LNKSTA, &link_status);

		iwl_trans->pcie_link_speed =
			u16_get_bits(link_status, PCI_EXP_LNKSTA_CLS);
	}

	ret = iwl_trans_init(iwl_trans);
	if (ret)
		goto out_free_trans;

	pci_set_drvdata(pdev, iwl_trans);

	/* try to get ownership so that we'll know if we don't own it */
	iwl_pcie_prepare_card_hw(iwl_trans);

	iwl_trans->drv = iwl_drv_start(iwl_trans);

	if (IS_ERR(iwl_trans->drv)) {
		ret = PTR_ERR(iwl_trans->drv);
		goto out_free_trans;
	}

	/* register transport layer debugfs here */
	iwl_trans_pcie_dbgfs_register(iwl_trans);

	return 0;

out_free_trans:
	iwl_trans_pcie_free(iwl_trans);
	return ret;
}

static void iwl_pci_remove(struct pci_dev *pdev)
{
	struct iwl_trans *trans = pci_get_drvdata(pdev);

	if (!trans)
		return;

	iwl_drv_stop(trans->drv);

	iwl_trans_pcie_free(trans);
}

#ifdef CONFIG_PM_SLEEP

static int iwl_pci_suspend(struct device *device)
{
	/* Before you put code here, think about WoWLAN. You cannot check here
	 * whether WoWLAN is enabled or not, and your code will run even if
	 * WoWLAN is enabled - don't kill the NIC, someone may need it in Sx.
	 */

	return 0;
}

static int _iwl_pci_resume(struct device *device, bool restore)
{
	struct pci_dev *pdev = to_pci_dev(device);
	struct iwl_trans *trans = pci_get_drvdata(pdev);
	struct iwl_trans_pcie *trans_pcie = IWL_TRANS_GET_PCIE_TRANS(trans);
	bool device_was_powered_off = false;

	/* Before you put code here, think about WoWLAN. You cannot check here
	 * whether WoWLAN is enabled or not, and your code will run even if
	 * WoWLAN is enabled - the NIC may be alive.
	 */

	/*
	 * We disable the RETRY_TIMEOUT register (0x41) to keep
	 * PCI Tx retries from interfering with C3 CPU state.
	 */
	pci_write_config_byte(pdev, PCI_CFG_RETRY_TIMEOUT, 0x00);

	if (!trans->op_mode)
		return 0;

	/*
	 * Scratch value was altered, this means the device was powered off, we
	 * need to reset it completely.
	 * Note: MAC (bits 0:7) will be cleared upon suspend even with wowlan,
	 * so assume that any bits there mean that the device is usable.
	 */
	if (trans->trans_cfg->device_family >= IWL_DEVICE_FAMILY_BZ &&
	    !iwl_read32(trans, CSR_FUNC_SCRATCH))
		device_was_powered_off = true;

	if (restore || device_was_powered_off) {
		trans->state = IWL_TRANS_NO_FW;
		/* Hope for the best here ... If one of those steps fails we
		 * won't really know how to recover.
		 */
		iwl_pcie_prepare_card_hw(trans);
		iwl_finish_nic_init(trans);
		iwl_op_mode_device_powered_off(trans->op_mode);
	}

	/* In WOWLAN, let iwl_trans_pcie_d3_resume do the rest of the work */
	if (test_bit(STATUS_DEVICE_ENABLED, &trans->status))
		return 0;

	/* reconfigure the MSI-X mapping to get the correct IRQ for rfkill */
	iwl_pcie_conf_msix_hw(trans_pcie);

	/*
	 * Enable rfkill interrupt (in order to keep track of the rfkill
	 * status). Must be locked to avoid processing a possible rfkill
	 * interrupt while in iwl_pcie_check_hw_rf_kill().
	 */
	mutex_lock(&trans_pcie->mutex);
	iwl_enable_rfkill_int(trans);
	iwl_pcie_check_hw_rf_kill(trans);
	mutex_unlock(&trans_pcie->mutex);

	return 0;
}

static int iwl_pci_restore(struct device *device)
{
	return _iwl_pci_resume(device, true);
}

static int iwl_pci_resume(struct device *device)
{
	return _iwl_pci_resume(device, false);
}

static const struct dev_pm_ops iwl_dev_pm_ops = {
	.suspend = pm_sleep_ptr(iwl_pci_suspend),
	.resume = pm_sleep_ptr(iwl_pci_resume),
	.freeze = pm_sleep_ptr(iwl_pci_suspend),
	.thaw = pm_sleep_ptr(iwl_pci_resume),
	.poweroff = pm_sleep_ptr(iwl_pci_suspend),
	.restore = pm_sleep_ptr(iwl_pci_restore),
};

#define IWL_PM_OPS	(&iwl_dev_pm_ops)

#else /* CONFIG_PM_SLEEP */

#define IWL_PM_OPS	NULL

#endif /* CONFIG_PM_SLEEP */

static struct pci_driver iwl_pci_driver = {
	.name = DRV_NAME,
	.id_table = iwl_hw_card_ids,
	.probe = iwl_pci_probe,
	.remove = iwl_pci_remove,
	.driver.pm = IWL_PM_OPS,
};

int __must_check iwl_pci_register_driver(void)
{
	int ret;
	ret = pci_register_driver(&iwl_pci_driver);
	if (ret)
		pr_err("Unable to initialize PCI module\n");

	return ret;
}

void iwl_pci_unregister_driver(void)
{
	pci_unregister_driver(&iwl_pci_driver);
}<|MERGE_RESOLUTION|>--- conflicted
+++ resolved
@@ -492,7 +492,6 @@
 	{IWL_PCI_DEVICE(0x7AF0, PCI_ANY_ID, iwl_so_trans_cfg)},
 	{IWL_PCI_DEVICE(0x51F0, PCI_ANY_ID, iwl_so_long_latency_trans_cfg)},
 	{IWL_PCI_DEVICE(0x51F1, PCI_ANY_ID, iwl_so_long_latency_imr_trans_cfg)},
-	{IWL_PCI_DEVICE(0x51F1, PCI_ANY_ID, iwl_so_long_latency_trans_cfg)},
 	{IWL_PCI_DEVICE(0x54F0, PCI_ANY_ID, iwl_so_long_latency_trans_cfg)},
 	{IWL_PCI_DEVICE(0x7F70, PCI_ANY_ID, iwl_so_trans_cfg)},
 
@@ -534,10 +533,7 @@
 	{IWL_PCI_DEVICE(0xA840, 0x4110, iwl_bz_trans_cfg)},
 	{IWL_PCI_DEVICE(0xA840, 0x4314, iwl_bz_trans_cfg)},
 	{IWL_PCI_DEVICE(0x7740, PCI_ANY_ID, iwl_bz_trans_cfg)},
-<<<<<<< HEAD
-=======
 	{IWL_PCI_DEVICE(0x4D40, PCI_ANY_ID, iwl_bz_trans_cfg)},
->>>>>>> 2d5404ca
 
 /* Sc devices */
 	{IWL_PCI_DEVICE(0xE440, PCI_ANY_ID, iwl_sc_trans_cfg)},
@@ -977,14 +973,6 @@
 		      IWL_CFG_RF_TYPE_GF, IWL_CFG_ANY, IWL_CFG_ANY,
 		      IWL_CFG_ANY, IWL_CFG_ANY, IWL_CFG_ANY,
 		      iwl_cfg_ma, iwl_ax211_name),
-<<<<<<< HEAD
-	_IWL_DEV_INFO(IWL_CFG_ANY, IWL_CFG_ANY,
-		      IWL_CFG_MAC_TYPE_MA, IWL_CFG_ANY,
-		      IWL_CFG_RF_TYPE_MR, IWL_CFG_ANY, IWL_CFG_ANY,
-		      IWL_CFG_ANY, IWL_CFG_ANY, IWL_CFG_NO_CDB,
-		      iwl_cfg_ma, iwl_ax221_name),
-=======
->>>>>>> 2d5404ca
 	_IWL_DEV_INFO(IWL_CFG_ANY, IWL_CFG_ANY,
 		      IWL_CFG_MAC_TYPE_MA, IWL_CFG_ANY,
 		      IWL_CFG_RF_TYPE_FM, IWL_CFG_ANY, IWL_CFG_ANY,
@@ -1037,150 +1025,111 @@
 		      IWL_CFG_160, IWL_CFG_ANY, IWL_CFG_CDB,
 		      iwlax411_2ax_cfg_so_gf4_a0, iwl_ax411_name),
 
-<<<<<<< HEAD
+/* SoF with JF2 */
+	_IWL_DEV_INFO(IWL_CFG_ANY, IWL_CFG_ANY,
+		      IWL_CFG_MAC_TYPE_SOF, IWL_CFG_ANY,
+		      IWL_CFG_RF_TYPE_JF2, IWL_CFG_RF_ID_JF, IWL_CFG_ANY,
+		      IWL_CFG_160, IWL_CFG_CORES_BT, IWL_CFG_NO_CDB,
+		      iwlax210_2ax_cfg_so_jf_b0, iwl9560_160_name),
+	_IWL_DEV_INFO(IWL_CFG_ANY, IWL_CFG_ANY,
+		      IWL_CFG_MAC_TYPE_SOF, IWL_CFG_ANY,
+		      IWL_CFG_RF_TYPE_JF2, IWL_CFG_RF_ID_JF, IWL_CFG_ANY,
+		      IWL_CFG_NO_160, IWL_CFG_CORES_BT, IWL_CFG_NO_CDB,
+		      iwlax210_2ax_cfg_so_jf_b0, iwl9560_name),
+
+/* SoF with JF */
+	_IWL_DEV_INFO(IWL_CFG_ANY, IWL_CFG_ANY,
+		      IWL_CFG_MAC_TYPE_SOF, IWL_CFG_ANY,
+		      IWL_CFG_RF_TYPE_JF1, IWL_CFG_RF_ID_JF1, IWL_CFG_ANY,
+		      IWL_CFG_160, IWL_CFG_CORES_BT, IWL_CFG_NO_CDB,
+		      iwlax210_2ax_cfg_so_jf_b0, iwl9461_160_name),
+	_IWL_DEV_INFO(IWL_CFG_ANY, IWL_CFG_ANY,
+		      IWL_CFG_MAC_TYPE_SOF, IWL_CFG_ANY,
+		      IWL_CFG_RF_TYPE_JF1, IWL_CFG_RF_ID_JF1_DIV, IWL_CFG_ANY,
+		      IWL_CFG_160, IWL_CFG_CORES_BT, IWL_CFG_NO_CDB,
+		      iwlax210_2ax_cfg_so_jf_b0, iwl9462_160_name),
+	_IWL_DEV_INFO(IWL_CFG_ANY, IWL_CFG_ANY,
+		      IWL_CFG_MAC_TYPE_SOF, IWL_CFG_ANY,
+		      IWL_CFG_RF_TYPE_JF1, IWL_CFG_RF_ID_JF1, IWL_CFG_ANY,
+		      IWL_CFG_NO_160, IWL_CFG_CORES_BT, IWL_CFG_NO_CDB,
+		      iwlax210_2ax_cfg_so_jf_b0, iwl9461_name),
+	_IWL_DEV_INFO(IWL_CFG_ANY, IWL_CFG_ANY,
+		      IWL_CFG_MAC_TYPE_SOF, IWL_CFG_ANY,
+		      IWL_CFG_RF_TYPE_JF1, IWL_CFG_RF_ID_JF1_DIV, IWL_CFG_ANY,
+		      IWL_CFG_NO_160, IWL_CFG_CORES_BT, IWL_CFG_NO_CDB,
+		      iwlax210_2ax_cfg_so_jf_b0, iwl9462_name),
+
+/* So with GF */
+	_IWL_DEV_INFO(IWL_CFG_ANY, IWL_CFG_ANY,
+		      IWL_CFG_MAC_TYPE_SO, IWL_CFG_ANY,
+		      IWL_CFG_RF_TYPE_GF, IWL_CFG_ANY, IWL_CFG_ANY,
+		      IWL_CFG_160, IWL_CFG_ANY, IWL_CFG_NO_CDB,
+		      iwlax211_2ax_cfg_so_gf_a0, iwl_ax211_name),
+	_IWL_DEV_INFO(IWL_CFG_ANY, IWL_CFG_ANY,
+		      IWL_CFG_MAC_TYPE_SO, IWL_CFG_ANY,
+		      IWL_CFG_RF_TYPE_GF, IWL_CFG_ANY, IWL_CFG_ANY,
+		      IWL_CFG_160, IWL_CFG_ANY, IWL_CFG_CDB,
+		      iwlax411_2ax_cfg_so_gf4_a0, iwl_ax411_name),
+
+/* So with JF2 */
+	_IWL_DEV_INFO(IWL_CFG_ANY, IWL_CFG_ANY,
+		      IWL_CFG_MAC_TYPE_SO, IWL_CFG_ANY,
+		      IWL_CFG_RF_TYPE_JF2, IWL_CFG_RF_ID_JF, IWL_CFG_ANY,
+		      IWL_CFG_160, IWL_CFG_CORES_BT, IWL_CFG_NO_CDB,
+		      iwlax210_2ax_cfg_so_jf_b0, iwl9560_160_name),
+	_IWL_DEV_INFO(IWL_CFG_ANY, IWL_CFG_ANY,
+		      IWL_CFG_MAC_TYPE_SO, IWL_CFG_ANY,
+		      IWL_CFG_RF_TYPE_JF2, IWL_CFG_RF_ID_JF, IWL_CFG_ANY,
+		      IWL_CFG_NO_160, IWL_CFG_CORES_BT, IWL_CFG_NO_CDB,
+		      iwlax210_2ax_cfg_so_jf_b0, iwl9560_name),
+
+/* So with JF */
+	_IWL_DEV_INFO(IWL_CFG_ANY, IWL_CFG_ANY,
+		      IWL_CFG_MAC_TYPE_SO, IWL_CFG_ANY,
+		      IWL_CFG_RF_TYPE_JF1, IWL_CFG_RF_ID_JF1, IWL_CFG_ANY,
+		      IWL_CFG_160, IWL_CFG_CORES_BT, IWL_CFG_NO_CDB,
+		      iwlax210_2ax_cfg_so_jf_b0, iwl9461_160_name),
+	_IWL_DEV_INFO(IWL_CFG_ANY, IWL_CFG_ANY,
+		      IWL_CFG_MAC_TYPE_SO, IWL_CFG_ANY,
+		      IWL_CFG_RF_TYPE_JF1, IWL_CFG_RF_ID_JF1_DIV, IWL_CFG_ANY,
+		      IWL_CFG_160, IWL_CFG_CORES_BT, IWL_CFG_NO_CDB,
+		      iwlax210_2ax_cfg_so_jf_b0, iwl9462_160_name),
+	_IWL_DEV_INFO(IWL_CFG_ANY, IWL_CFG_ANY,
+		      IWL_CFG_MAC_TYPE_SO, IWL_CFG_ANY,
+		      IWL_CFG_RF_TYPE_JF1, IWL_CFG_RF_ID_JF1, IWL_CFG_ANY,
+		      IWL_CFG_NO_160, IWL_CFG_CORES_BT, IWL_CFG_NO_CDB,
+		      iwlax210_2ax_cfg_so_jf_b0, iwl9461_name),
+	_IWL_DEV_INFO(IWL_CFG_ANY, IWL_CFG_ANY,
+		      IWL_CFG_MAC_TYPE_SO, IWL_CFG_ANY,
+		      IWL_CFG_RF_TYPE_JF1, IWL_CFG_RF_ID_JF1_DIV, IWL_CFG_ANY,
+		      IWL_CFG_NO_160, IWL_CFG_CORES_BT, IWL_CFG_NO_CDB,
+		      iwlax210_2ax_cfg_so_jf_b0, iwl9462_name),
+
 /* Bz */
+/* FIXME: need to change the naming according to the actual CRF */
 	_IWL_DEV_INFO(IWL_CFG_ANY, IWL_CFG_ANY,
 		      IWL_CFG_MAC_TYPE_BZ, IWL_CFG_ANY,
 		      IWL_CFG_ANY, IWL_CFG_ANY, IWL_CFG_ANY,
 		      IWL_CFG_ANY, IWL_CFG_ANY, IWL_CFG_ANY,
-		      iwl_cfg_bz, iwl_bz_name),
+		      iwl_cfg_bz, iwl_fm_name),
+
+	_IWL_DEV_INFO(IWL_CFG_ANY, IWL_CFG_ANY,
+		      IWL_CFG_MAC_TYPE_BZ_W, IWL_CFG_ANY,
+		      IWL_CFG_ANY, IWL_CFG_ANY, IWL_CFG_ANY,
+		      IWL_CFG_ANY, IWL_CFG_ANY, IWL_CFG_ANY,
+		      iwl_cfg_bz, iwl_fm_name),
 
 /* Ga (Gl) */
 	_IWL_DEV_INFO(IWL_CFG_ANY, IWL_CFG_ANY,
 		      IWL_CFG_MAC_TYPE_GL, IWL_CFG_ANY,
 		      IWL_CFG_RF_TYPE_FM, IWL_CFG_ANY, IWL_CFG_ANY,
 		      IWL_CFG_320, IWL_CFG_ANY, IWL_CFG_NO_CDB,
-		      iwl_cfg_gl, iwl_bz_name),
+		      iwl_cfg_gl, iwl_gl_name),
 	_IWL_DEV_INFO(IWL_CFG_ANY, IWL_CFG_ANY,
 		      IWL_CFG_MAC_TYPE_GL, IWL_CFG_ANY,
 		      IWL_CFG_RF_TYPE_FM, IWL_CFG_ANY, IWL_CFG_ANY,
 		      IWL_CFG_NO_320, IWL_CFG_ANY, IWL_CFG_NO_CDB,
 		      iwl_cfg_gl, iwl_mtp_name),
-
-=======
->>>>>>> 2d5404ca
-/* SoF with JF2 */
-	_IWL_DEV_INFO(IWL_CFG_ANY, IWL_CFG_ANY,
-		      IWL_CFG_MAC_TYPE_SOF, IWL_CFG_ANY,
-		      IWL_CFG_RF_TYPE_JF2, IWL_CFG_RF_ID_JF, IWL_CFG_ANY,
-		      IWL_CFG_160, IWL_CFG_CORES_BT, IWL_CFG_NO_CDB,
-		      iwlax210_2ax_cfg_so_jf_b0, iwl9560_160_name),
-	_IWL_DEV_INFO(IWL_CFG_ANY, IWL_CFG_ANY,
-		      IWL_CFG_MAC_TYPE_SOF, IWL_CFG_ANY,
-		      IWL_CFG_RF_TYPE_JF2, IWL_CFG_RF_ID_JF, IWL_CFG_ANY,
-		      IWL_CFG_NO_160, IWL_CFG_CORES_BT, IWL_CFG_NO_CDB,
-		      iwlax210_2ax_cfg_so_jf_b0, iwl9560_name),
-
-/* SoF with JF */
-	_IWL_DEV_INFO(IWL_CFG_ANY, IWL_CFG_ANY,
-		      IWL_CFG_MAC_TYPE_SOF, IWL_CFG_ANY,
-		      IWL_CFG_RF_TYPE_JF1, IWL_CFG_RF_ID_JF1, IWL_CFG_ANY,
-		      IWL_CFG_160, IWL_CFG_CORES_BT, IWL_CFG_NO_CDB,
-		      iwlax210_2ax_cfg_so_jf_b0, iwl9461_160_name),
-	_IWL_DEV_INFO(IWL_CFG_ANY, IWL_CFG_ANY,
-		      IWL_CFG_MAC_TYPE_SOF, IWL_CFG_ANY,
-		      IWL_CFG_RF_TYPE_JF1, IWL_CFG_RF_ID_JF1_DIV, IWL_CFG_ANY,
-		      IWL_CFG_160, IWL_CFG_CORES_BT, IWL_CFG_NO_CDB,
-		      iwlax210_2ax_cfg_so_jf_b0, iwl9462_160_name),
-	_IWL_DEV_INFO(IWL_CFG_ANY, IWL_CFG_ANY,
-		      IWL_CFG_MAC_TYPE_SOF, IWL_CFG_ANY,
-		      IWL_CFG_RF_TYPE_JF1, IWL_CFG_RF_ID_JF1, IWL_CFG_ANY,
-		      IWL_CFG_NO_160, IWL_CFG_CORES_BT, IWL_CFG_NO_CDB,
-		      iwlax210_2ax_cfg_so_jf_b0, iwl9461_name),
-	_IWL_DEV_INFO(IWL_CFG_ANY, IWL_CFG_ANY,
-		      IWL_CFG_MAC_TYPE_SOF, IWL_CFG_ANY,
-		      IWL_CFG_RF_TYPE_JF1, IWL_CFG_RF_ID_JF1_DIV, IWL_CFG_ANY,
-		      IWL_CFG_NO_160, IWL_CFG_CORES_BT, IWL_CFG_NO_CDB,
-		      iwlax210_2ax_cfg_so_jf_b0, iwl9462_name),
-
-/* So with GF */
-	_IWL_DEV_INFO(IWL_CFG_ANY, IWL_CFG_ANY,
-		      IWL_CFG_MAC_TYPE_SO, IWL_CFG_ANY,
-		      IWL_CFG_RF_TYPE_GF, IWL_CFG_ANY, IWL_CFG_ANY,
-		      IWL_CFG_160, IWL_CFG_ANY, IWL_CFG_NO_CDB,
-		      iwlax211_2ax_cfg_so_gf_a0, iwl_ax211_name),
-	_IWL_DEV_INFO(IWL_CFG_ANY, IWL_CFG_ANY,
-		      IWL_CFG_MAC_TYPE_SO, IWL_CFG_ANY,
-		      IWL_CFG_RF_TYPE_GF, IWL_CFG_ANY, IWL_CFG_ANY,
-		      IWL_CFG_160, IWL_CFG_ANY, IWL_CFG_CDB,
-		      iwlax411_2ax_cfg_so_gf4_a0, iwl_ax411_name),
-
-/* So with JF2 */
-	_IWL_DEV_INFO(IWL_CFG_ANY, IWL_CFG_ANY,
-		      IWL_CFG_MAC_TYPE_SO, IWL_CFG_ANY,
-		      IWL_CFG_RF_TYPE_JF2, IWL_CFG_RF_ID_JF, IWL_CFG_ANY,
-		      IWL_CFG_160, IWL_CFG_CORES_BT, IWL_CFG_NO_CDB,
-		      iwlax210_2ax_cfg_so_jf_b0, iwl9560_160_name),
-	_IWL_DEV_INFO(IWL_CFG_ANY, IWL_CFG_ANY,
-		      IWL_CFG_MAC_TYPE_SO, IWL_CFG_ANY,
-		      IWL_CFG_RF_TYPE_JF2, IWL_CFG_RF_ID_JF, IWL_CFG_ANY,
-		      IWL_CFG_NO_160, IWL_CFG_CORES_BT, IWL_CFG_NO_CDB,
-		      iwlax210_2ax_cfg_so_jf_b0, iwl9560_name),
-
-/* So with JF */
-	_IWL_DEV_INFO(IWL_CFG_ANY, IWL_CFG_ANY,
-		      IWL_CFG_MAC_TYPE_SO, IWL_CFG_ANY,
-		      IWL_CFG_RF_TYPE_JF1, IWL_CFG_RF_ID_JF1, IWL_CFG_ANY,
-		      IWL_CFG_160, IWL_CFG_CORES_BT, IWL_CFG_NO_CDB,
-		      iwlax210_2ax_cfg_so_jf_b0, iwl9461_160_name),
-	_IWL_DEV_INFO(IWL_CFG_ANY, IWL_CFG_ANY,
-		      IWL_CFG_MAC_TYPE_SO, IWL_CFG_ANY,
-		      IWL_CFG_RF_TYPE_JF1, IWL_CFG_RF_ID_JF1_DIV, IWL_CFG_ANY,
-		      IWL_CFG_160, IWL_CFG_CORES_BT, IWL_CFG_NO_CDB,
-		      iwlax210_2ax_cfg_so_jf_b0, iwl9462_160_name),
-	_IWL_DEV_INFO(IWL_CFG_ANY, IWL_CFG_ANY,
-		      IWL_CFG_MAC_TYPE_SO, IWL_CFG_ANY,
-		      IWL_CFG_RF_TYPE_JF1, IWL_CFG_RF_ID_JF1, IWL_CFG_ANY,
-		      IWL_CFG_NO_160, IWL_CFG_CORES_BT, IWL_CFG_NO_CDB,
-		      iwlax210_2ax_cfg_so_jf_b0, iwl9461_name),
-	_IWL_DEV_INFO(IWL_CFG_ANY, IWL_CFG_ANY,
-		      IWL_CFG_MAC_TYPE_SO, IWL_CFG_ANY,
-		      IWL_CFG_RF_TYPE_JF1, IWL_CFG_RF_ID_JF1_DIV, IWL_CFG_ANY,
-		      IWL_CFG_NO_160, IWL_CFG_CORES_BT, IWL_CFG_NO_CDB,
-		      iwlax210_2ax_cfg_so_jf_b0, iwl9462_name),
-
-/* Bz */
-/* FIXME: need to change the naming according to the actual CRF */
-	_IWL_DEV_INFO(IWL_CFG_ANY, IWL_CFG_ANY,
-<<<<<<< HEAD
-		      IWL_CFG_MAC_TYPE_SO, IWL_CFG_ANY,
-		      IWL_CFG_RF_TYPE_MS, IWL_CFG_ANY, IWL_CFG_ANY,
-		      IWL_CFG_160, IWL_CFG_ANY, IWL_CFG_NO_CDB,
-		      iwl_cfg_so_a0_ms_a0, iwl_ax204_name),
-	_IWL_DEV_INFO(IWL_CFG_ANY, IWL_CFG_ANY,
-		      IWL_CFG_MAC_TYPE_SOF, IWL_CFG_ANY,
-		      IWL_CFG_RF_TYPE_MS, IWL_CFG_ANY, IWL_CFG_ANY,
-		      IWL_CFG_160, IWL_CFG_ANY, IWL_CFG_NO_CDB,
-		      iwl_cfg_so_a0_ms_a0, iwl_ax204_name),
-	_IWL_DEV_INFO(IWL_CFG_ANY, IWL_CFG_ANY,
-		      IWL_CFG_MAC_TYPE_MA, IWL_CFG_ANY,
-		      IWL_CFG_RF_TYPE_MS, IWL_CFG_ANY, IWL_CFG_ANY,
-		      IWL_CFG_160, IWL_CFG_ANY, IWL_CFG_NO_CDB,
-		      iwl_cfg_ma, iwl_ax204_name),
-=======
-		      IWL_CFG_MAC_TYPE_BZ, IWL_CFG_ANY,
-		      IWL_CFG_ANY, IWL_CFG_ANY, IWL_CFG_ANY,
-		      IWL_CFG_ANY, IWL_CFG_ANY, IWL_CFG_ANY,
-		      iwl_cfg_bz, iwl_fm_name),
-
-	_IWL_DEV_INFO(IWL_CFG_ANY, IWL_CFG_ANY,
-		      IWL_CFG_MAC_TYPE_BZ_W, IWL_CFG_ANY,
-		      IWL_CFG_ANY, IWL_CFG_ANY, IWL_CFG_ANY,
-		      IWL_CFG_ANY, IWL_CFG_ANY, IWL_CFG_ANY,
-		      iwl_cfg_bz, iwl_fm_name),
-
-/* Ga (Gl) */
-	_IWL_DEV_INFO(IWL_CFG_ANY, IWL_CFG_ANY,
-		      IWL_CFG_MAC_TYPE_GL, IWL_CFG_ANY,
-		      IWL_CFG_RF_TYPE_FM, IWL_CFG_ANY, IWL_CFG_ANY,
-		      IWL_CFG_320, IWL_CFG_ANY, IWL_CFG_NO_CDB,
-		      iwl_cfg_gl, iwl_gl_name),
-	_IWL_DEV_INFO(IWL_CFG_ANY, IWL_CFG_ANY,
-		      IWL_CFG_MAC_TYPE_GL, IWL_CFG_ANY,
-		      IWL_CFG_RF_TYPE_FM, IWL_CFG_ANY, IWL_CFG_ANY,
-		      IWL_CFG_NO_320, IWL_CFG_ANY, IWL_CFG_NO_CDB,
-		      iwl_cfg_gl, iwl_mtp_name),
->>>>>>> 2d5404ca
 
 /* Sc */
 	_IWL_DEV_INFO(IWL_CFG_ANY, IWL_CFG_ANY,
@@ -1233,11 +1182,6 @@
 	iwl_trans->hw_cnv_id =
 		iwl_read_prph_no_grab(iwl_trans, CNVI_AUX_MISC_CHIP);
 
-<<<<<<< HEAD
-	/* In BZ, the MAC step must be read from the CNVI aux register */
-	if (CSR_HW_REV_TYPE(iwl_trans->hw_rev) == IWL_CFG_MAC_TYPE_BZ) {
-		u8 step = CNVI_AUX_MISC_CHIP_MAC_STEP(iwl_trans->hw_cnv_id);
-=======
 	/* For BZ-W, take B step also when A step is indicated */
 	if (CSR_HW_REV_TYPE(iwl_trans->hw_rev) == IWL_CFG_MAC_TYPE_BZ_W)
 		step = SILICON_B_STEP;
@@ -1245,21 +1189,16 @@
 	/* In BZ, the MAC step must be read from the CNVI aux register */
 	if (CSR_HW_REV_TYPE(iwl_trans->hw_rev) == IWL_CFG_MAC_TYPE_BZ) {
 		step = CNVI_AUX_MISC_CHIP_MAC_STEP(iwl_trans->hw_cnv_id);
->>>>>>> 2d5404ca
 
 		/* For BZ-U, take B step also when A step is indicated */
 		if ((CNVI_AUX_MISC_CHIP_PROD_TYPE(iwl_trans->hw_cnv_id) ==
 		    CNVI_AUX_MISC_CHIP_PROD_TYPE_BZ_U) &&
 		    step == SILICON_A_STEP)
 			step = SILICON_B_STEP;
-<<<<<<< HEAD
-
-=======
 	}
 
 	if (CSR_HW_REV_TYPE(iwl_trans->hw_rev) == IWL_CFG_MAC_TYPE_BZ ||
 	    CSR_HW_REV_TYPE(iwl_trans->hw_rev) == IWL_CFG_MAC_TYPE_BZ_W) {
->>>>>>> 2d5404ca
 		iwl_trans->hw_rev_step = step;
 		iwl_trans->hw_rev |= step;
 	}
