--- conflicted
+++ resolved
@@ -1,73 +1,9 @@
-<<<<<<< HEAD
-/******************************************************************************
- *
- * This file is provided under a dual BSD/GPLv2 license.  When using or
- * redistributing this file, you may do so under either license.
- *
- * GPL LICENSE SUMMARY
- *
- * Copyright(c) 2013 - 2015 Intel Mobile Communications GmbH
- * Copyright(c) 2016        Intel Deutschland GmbH
- * Copyright(c) 2005 - 2014, 2018 - 2020 Intel Corporation
- *
- * This program is free software; you can redistribute it and/or modify
- * it under the terms of version 2 of the GNU General Public License as
- * published by the Free Software Foundation.
- *
- * This program is distributed in the hope that it will be useful, but
- * WITHOUT ANY WARRANTY; without even the implied warranty of
- * MERCHANTABILITY or FITNESS FOR A PARTICULAR PURPOSE.  See the GNU
- * General Public License for more details.
- *
- * The full GNU General Public License is included in this distribution
- * in the file called COPYING.
- *
- * Contact Information:
- *  Intel Linux Wireless <linuxwifi@intel.com>
- * Intel Corporation, 5200 N.E. Elam Young Parkway, Hillsboro, OR 97124-6497
- *
- * BSD LICENSE
- *
- * Copyright(c) 2013 - 2015 Intel Mobile Communications GmbH
- * Copyright(c) 2016        Intel Deutschland GmbH
- * Copyright(c) 2005 - 2014, 2018 - 2020 Intel Corporation
- * All rights reserved.
- *
- * Redistribution and use in source and binary forms, with or without
- * modification, are permitted provided that the following conditions
- * are met:
- *
- *  * Redistributions of source code must retain the above copyright
- *    notice, this list of conditions and the following disclaimer.
- *  * Redistributions in binary form must reproduce the above copyright
- *    notice, this list of conditions and the following disclaimer in
- *    the documentation and/or other materials provided with the
- *    distribution.
- *  * Neither the name Intel Corporation nor the names of its
- *    contributors may be used to endorse or promote products derived
- *    from this software without specific prior written permission.
- *
- * THIS SOFTWARE IS PROVIDED BY THE COPYRIGHT HOLDERS AND CONTRIBUTORS
- * "AS IS" AND ANY EXPRESS OR IMPLIED WARRANTIES, INCLUDING, BUT NOT
- * LIMITED TO, THE IMPLIED WARRANTIES OF MERCHANTABILITY AND FITNESS FOR
- * A PARTICULAR PURPOSE ARE DISCLAIMED. IN NO EVENT SHALL THE COPYRIGHT
- * OWNER OR CONTRIBUTORS BE LIABLE FOR ANY DIRECT, INDIRECT, INCIDENTAL,
- * SPECIAL, EXEMPLARY, OR CONSEQUENTIAL DAMAGES (INCLUDING, BUT NOT
- * LIMITED TO, PROCUREMENT OF SUBSTITUTE GOODS OR SERVICES; LOSS OF USE,
- * DATA, OR PROFITS; OR BUSINESS INTERRUPTION) HOWEVER CAUSED AND ON ANY
- * THEORY OF LIABILITY, WHETHER IN CONTRACT, STRICT LIABILITY, OR TORT
- * (INCLUDING NEGLIGENCE OR OTHERWISE) ARISING IN ANY WAY OUT OF THE USE
- * OF THIS SOFTWARE, EVEN IF ADVISED OF THE POSSIBILITY OF SUCH DAMAGE.
- *****************************************************************************/
-
-=======
 /* SPDX-License-Identifier: GPL-2.0 OR BSD-3-Clause */
 /*
  * Copyright (C) 2005-2014, 2018-2021 Intel Corporation
  * Copyright (C) 2013-2015 Intel Mobile Communications GmbH
  * Copyright (C) 2016 Intel Deutschland GmbH
  */
->>>>>>> 7d2a07b7
 #ifndef	__iwl_prph_h__
 #define __iwl_prph_h__
 #include <linux/bitfield.h>
@@ -471,18 +407,12 @@
 
 #define UREG_DOORBELL_TO_ISR6		0xA05C04
 #define UREG_DOORBELL_TO_ISR6_NMI_BIT	BIT(0)
-<<<<<<< HEAD
-#define UREG_DOORBELL_TO_ISR6_SUSPEND	BIT(18)
-#define UREG_DOORBELL_TO_ISR6_RESUME	BIT(19)
-#define UREG_DOORBELL_TO_ISR6_PNVM	BIT(20)
-=======
 #define UREG_DOORBELL_TO_ISR6_RESET_HANDSHAKE (BIT(0) | BIT(1))
 #define UREG_DOORBELL_TO_ISR6_SUSPEND	BIT(18)
 #define UREG_DOORBELL_TO_ISR6_RESUME	BIT(19)
 #define UREG_DOORBELL_TO_ISR6_PNVM	BIT(20)
 
 #define CNVI_MBOX_C			0xA3400C
->>>>>>> 7d2a07b7
 
 #define FSEQ_ERROR_CODE			0xA340C8
 #define FSEQ_TOP_INIT_VERSION		0xA34038
@@ -495,8 +425,6 @@
 
 #define IWL_D3_SLEEP_STATUS_SUSPEND	0xD3
 #define IWL_D3_SLEEP_STATUS_RESUME	0xD0
-<<<<<<< HEAD
-=======
 
 #define WMAL_INDRCT_RD_CMD1_OPMOD_POS 28
 #define WMAL_INDRCT_RD_CMD1_BYTE_ADDRESS_MSK 0xFFFFF
@@ -515,5 +443,4 @@
 #define HBUS_TIMEOUT 0xA5A5A5A1
 #define WFPM_DPHY_OFF 0xDF10FF
 
->>>>>>> 7d2a07b7
 #endif				/* __iwl_prph_h__ */