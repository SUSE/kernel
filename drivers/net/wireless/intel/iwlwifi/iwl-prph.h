/* SPDX-License-Identifier: GPL-2.0 OR BSD-3-Clause */
/*
 * Copyright (C) 2005-2014, 2018-2022 Intel Corporation
 * Copyright (C) 2013-2015 Intel Mobile Communications GmbH
 * Copyright (C) 2016 Intel Deutschland GmbH
 */
#ifndef	__iwl_prph_h__
#define __iwl_prph_h__
#include <linux/bitfield.h>

/*
 * Registers in this file are internal, not PCI bus memory mapped.
 * Driver accesses these via HBUS_TARG_PRPH_* registers.
 */
#define PRPH_BASE	(0x00000)
#define PRPH_END	(0xFFFFF)

/* APMG (power management) constants */
#define APMG_BASE			(PRPH_BASE + 0x3000)
#define APMG_CLK_CTRL_REG		(APMG_BASE + 0x0000)
#define APMG_CLK_EN_REG			(APMG_BASE + 0x0004)
#define APMG_CLK_DIS_REG		(APMG_BASE + 0x0008)
#define APMG_PS_CTRL_REG		(APMG_BASE + 0x000c)
#define APMG_PCIDEV_STT_REG		(APMG_BASE + 0x0010)
#define APMG_RFKILL_REG			(APMG_BASE + 0x0014)
#define APMG_RTC_INT_STT_REG		(APMG_BASE + 0x001c)
#define APMG_RTC_INT_MSK_REG		(APMG_BASE + 0x0020)
#define APMG_DIGITAL_SVR_REG		(APMG_BASE + 0x0058)
#define APMG_ANALOG_SVR_REG		(APMG_BASE + 0x006C)

#define APMS_CLK_VAL_MRB_FUNC_MODE	(0x00000001)
#define APMG_CLK_VAL_DMA_CLK_RQT	(0x00000200)
#define APMG_CLK_VAL_BSM_CLK_RQT	(0x00000800)

#define APMG_PS_CTRL_EARLY_PWR_OFF_RESET_DIS	(0x00400000)
#define APMG_PS_CTRL_VAL_RESET_REQ		(0x04000000)
#define APMG_PS_CTRL_MSK_PWR_SRC		(0x03000000)
#define APMG_PS_CTRL_VAL_PWR_SRC_VMAIN		(0x00000000)
#define APMG_PS_CTRL_VAL_PWR_SRC_VAUX		(0x02000000)
#define APMG_SVR_VOLTAGE_CONFIG_BIT_MSK	(0x000001E0) /* bit 8:5 */
#define APMG_SVR_DIGITAL_VOLTAGE_1_32		(0x00000060)

#define APMG_PCIDEV_STT_VAL_PERSIST_DIS	(0x00000200)
#define APMG_PCIDEV_STT_VAL_L1_ACT_DIS	(0x00000800)
#define APMG_PCIDEV_STT_VAL_WAKE_ME	(0x00004000)

#define APMG_RTC_INT_STT_RFKILL		(0x10000000)

/* Device system time */
#define DEVICE_SYSTEM_TIME_REG 0xA0206C

/* Device NMI register and value for 8000 family and lower hw's */
#define DEVICE_SET_NMI_REG 0x00a01c30
#define DEVICE_SET_NMI_VAL_DRV BIT(7)
/* Device NMI register and value for 9000 family and above hw's */
#define UREG_NIC_SET_NMI_DRIVER 0x00a05c10
#define UREG_NIC_SET_NMI_DRIVER_NMI_FROM_DRIVER BIT(24)
#define UREG_NIC_SET_NMI_DRIVER_RESET_HANDSHAKE (BIT(24) | BIT(25))

/* Shared registers (0x0..0x3ff, via target indirect or periphery */
#define SHR_BASE	0x00a10000

/* Shared GP1 register */
#define SHR_APMG_GP1_REG		0x01dc
#define SHR_APMG_GP1_REG_PRPH		(SHR_BASE + SHR_APMG_GP1_REG)
#define SHR_APMG_GP1_WF_XTAL_LP_EN	0x00000004
#define SHR_APMG_GP1_CHICKEN_BIT_SELECT	0x80000000

/* Shared DL_CFG register */
#define SHR_APMG_DL_CFG_REG			0x01c4
#define SHR_APMG_DL_CFG_REG_PRPH		(SHR_BASE + SHR_APMG_DL_CFG_REG)
#define SHR_APMG_DL_CFG_RTCS_CLK_SELECTOR_MSK	0x000000c0
#define SHR_APMG_DL_CFG_RTCS_CLK_INTERNAL_XTAL	0x00000080
#define SHR_APMG_DL_CFG_DL_CLOCK_POWER_UP	0x00000100

/* Shared APMG_XTAL_CFG register */
#define SHR_APMG_XTAL_CFG_REG		0x1c0
#define SHR_APMG_XTAL_CFG_XTAL_ON_REQ	0x80000000

/*
 * Device reset for family 8000
 * write to bit 24 in order to reset the CPU
*/
#define RELEASE_CPU_RESET		(0x300C)
#define RELEASE_CPU_RESET_BIT		BIT(24)

/*****************************************************************************
 *                        7000/3000 series SHR DTS addresses                 *
 *****************************************************************************/

#define SHR_MISC_WFM_DTS_EN	(0x00a10024)
#define DTSC_CFG_MODE		(0x00a10604)
#define DTSC_VREF_AVG		(0x00a10648)
#define DTSC_VREF5_AVG		(0x00a1064c)
#define DTSC_CFG_MODE_PERIODIC	(0x2)
#define DTSC_PTAT_AVG		(0x00a10650)


/**
 * Tx Scheduler
 *
 * The Tx Scheduler selects the next frame to be transmitted, choosing TFDs
 * (Transmit Frame Descriptors) from up to 16 circular Tx queues resident in
 * host DRAM.  It steers each frame's Tx command (which contains the frame
 * data) into one of up to 7 prioritized Tx DMA FIFO channels within the
 * device.  A queue maps to only one (selectable by driver) Tx DMA channel,
 * but one DMA channel may take input from several queues.
 *
 * Tx DMA FIFOs have dedicated purposes.
 *
 * For 5000 series and up, they are used differently
 * (cf. iwl5000_default_queue_to_tx_fifo in iwl-5000.c):
 *
 * 0 -- EDCA BK (background) frames, lowest priority
 * 1 -- EDCA BE (best effort) frames, normal priority
 * 2 -- EDCA VI (video) frames, higher priority
 * 3 -- EDCA VO (voice) and management frames, highest priority
 * 4 -- unused
 * 5 -- unused
 * 6 -- unused
 * 7 -- Commands
 *
 * Driver should normally map queues 0-6 to Tx DMA/FIFO channels 0-6.
 * In addition, driver can map the remaining queues to Tx DMA/FIFO
 * channels 0-3 to support 11n aggregation via EDCA DMA channels.
 *
 * The driver sets up each queue to work in one of two modes:
 *
 * 1)  Scheduler-Ack, in which the scheduler automatically supports a
 *     block-ack (BA) window of up to 64 TFDs.  In this mode, each queue
 *     contains TFDs for a unique combination of Recipient Address (RA)
 *     and Traffic Identifier (TID), that is, traffic of a given
 *     Quality-Of-Service (QOS) priority, destined for a single station.
 *
 *     In scheduler-ack mode, the scheduler keeps track of the Tx status of
 *     each frame within the BA window, including whether it's been transmitted,
 *     and whether it's been acknowledged by the receiving station.  The device
 *     automatically processes block-acks received from the receiving STA,
 *     and reschedules un-acked frames to be retransmitted (successful
 *     Tx completion may end up being out-of-order).
 *
 *     The driver must maintain the queue's Byte Count table in host DRAM
 *     for this mode.
 *     This mode does not support fragmentation.
 *
 * 2)  FIFO (a.k.a. non-Scheduler-ACK), in which each TFD is processed in order.
 *     The device may automatically retry Tx, but will retry only one frame
 *     at a time, until receiving ACK from receiving station, or reaching
 *     retry limit and giving up.
 *
 *     The command queue (#4/#9) must use this mode!
 *     This mode does not require use of the Byte Count table in host DRAM.
 *
 * Driver controls scheduler operation via 3 means:
 * 1)  Scheduler registers
 * 2)  Shared scheduler data base in internal SRAM
 * 3)  Shared data in host DRAM
 *
 * Initialization:
 *
 * When loading, driver should allocate memory for:
 * 1)  16 TFD circular buffers, each with space for (typically) 256 TFDs.
 * 2)  16 Byte Count circular buffers in 16 KBytes contiguous memory
 *     (1024 bytes for each queue).
 *
 * After receiving "Alive" response from uCode, driver must initialize
 * the scheduler (especially for queue #4/#9, the command queue, otherwise
 * the driver can't issue commands!):
 */
#define SCD_MEM_LOWER_BOUND		(0x0000)

/**
 * Max Tx window size is the max number of contiguous TFDs that the scheduler
 * can keep track of at one time when creating block-ack chains of frames.
 * Note that "64" matches the number of ack bits in a block-ack packet.
 */
#define SCD_WIN_SIZE				64
#define SCD_FRAME_LIMIT				64

#define SCD_TXFIFO_POS_TID			(0)
#define SCD_TXFIFO_POS_RA			(4)
#define SCD_QUEUE_RA_TID_MAP_RATID_MSK	(0x01FF)

/* agn SCD */
#define SCD_QUEUE_STTS_REG_POS_TXF	(0)
#define SCD_QUEUE_STTS_REG_POS_ACTIVE	(3)
#define SCD_QUEUE_STTS_REG_POS_WSL	(4)
#define SCD_QUEUE_STTS_REG_POS_SCD_ACT_EN (19)
#define SCD_QUEUE_STTS_REG_MSK		(0x017F0000)

#define SCD_QUEUE_CTX_REG1_CREDIT		(0x00FFFF00)
#define SCD_QUEUE_CTX_REG1_SUPER_CREDIT		(0xFF000000)
#define SCD_QUEUE_CTX_REG1_VAL(_n, _v)		FIELD_PREP(SCD_QUEUE_CTX_REG1_ ## _n, _v)

#define SCD_QUEUE_CTX_REG2_WIN_SIZE		(0x0000007F)
#define SCD_QUEUE_CTX_REG2_FRAME_LIMIT		(0x007F0000)
#define SCD_QUEUE_CTX_REG2_VAL(_n, _v)		FIELD_PREP(SCD_QUEUE_CTX_REG2_ ## _n, _v)

#define SCD_GP_CTRL_ENABLE_31_QUEUES		BIT(0)
#define SCD_GP_CTRL_AUTO_ACTIVE_MODE		BIT(18)

/* Context Data */
#define SCD_CONTEXT_MEM_LOWER_BOUND	(SCD_MEM_LOWER_BOUND + 0x600)
#define SCD_CONTEXT_MEM_UPPER_BOUND	(SCD_MEM_LOWER_BOUND + 0x6A0)

/* Tx status */
#define SCD_TX_STTS_MEM_LOWER_BOUND	(SCD_MEM_LOWER_BOUND + 0x6A0)
#define SCD_TX_STTS_MEM_UPPER_BOUND	(SCD_MEM_LOWER_BOUND + 0x7E0)

/* Translation Data */
#define SCD_TRANS_TBL_MEM_LOWER_BOUND	(SCD_MEM_LOWER_BOUND + 0x7E0)
#define SCD_TRANS_TBL_MEM_UPPER_BOUND	(SCD_MEM_LOWER_BOUND + 0x808)

#define SCD_CONTEXT_QUEUE_OFFSET(x)\
	(SCD_CONTEXT_MEM_LOWER_BOUND + ((x) * 8))

#define SCD_TX_STTS_QUEUE_OFFSET(x)\
	(SCD_TX_STTS_MEM_LOWER_BOUND + ((x) * 16))

#define SCD_TRANS_TBL_OFFSET_QUEUE(x) \
	((SCD_TRANS_TBL_MEM_LOWER_BOUND + ((x) * 2)) & 0xfffc)

#define SCD_BASE			(PRPH_BASE + 0xa02c00)

#define SCD_SRAM_BASE_ADDR	(SCD_BASE + 0x0)
#define SCD_DRAM_BASE_ADDR	(SCD_BASE + 0x8)
#define SCD_AIT			(SCD_BASE + 0x0c)
#define SCD_TXFACT		(SCD_BASE + 0x10)
#define SCD_ACTIVE		(SCD_BASE + 0x14)
#define SCD_QUEUECHAIN_SEL	(SCD_BASE + 0xe8)
#define SCD_CHAINEXT_EN		(SCD_BASE + 0x244)
#define SCD_AGGR_SEL		(SCD_BASE + 0x248)
#define SCD_INTERRUPT_MASK	(SCD_BASE + 0x108)
#define SCD_GP_CTRL		(SCD_BASE + 0x1a8)
#define SCD_EN_CTRL		(SCD_BASE + 0x254)

/*********************** END TX SCHEDULER *************************************/

/* Oscillator clock */
#define OSC_CLK				(0xa04068)
#define OSC_CLK_FORCE_CONTROL		(0x8)

#define FH_UCODE_LOAD_STATUS		(0x1AF0)

/*
 * Replacing FH_UCODE_LOAD_STATUS
 * This register is writen by driver and is read by uCode during boot flow.
 * Note this address is cleared after MAC reset.
 */
#define UREG_UCODE_LOAD_STATUS		(0xa05c40)
#define UREG_CPU_INIT_RUN		(0xa05c44)

#define LMPM_SECURE_UCODE_LOAD_CPU1_HDR_ADDR	(0x1E78)
#define LMPM_SECURE_UCODE_LOAD_CPU2_HDR_ADDR	(0x1E7C)

#define LMPM_SECURE_CPU1_HDR_MEM_SPACE		(0x420000)
#define LMPM_SECURE_CPU2_HDR_MEM_SPACE		(0x420400)

#define LMAC2_PRPH_OFFSET		(0x100000)

/* Rx FIFO */
#define RXF_SIZE_ADDR			(0xa00c88)
#define RXF_RD_D_SPACE			(0xa00c40)
#define RXF_RD_WR_PTR			(0xa00c50)
#define RXF_RD_RD_PTR			(0xa00c54)
#define RXF_RD_FENCE_PTR		(0xa00c4c)
#define RXF_SET_FENCE_MODE		(0xa00c14)
#define RXF_LD_WR2FENCE		(0xa00c1c)
#define RXF_FIFO_RD_FENCE_INC		(0xa00c68)
#define RXF_SIZE_BYTE_CND_POS		(7)
#define RXF_SIZE_BYTE_CNT_MSK		(0x3ff << RXF_SIZE_BYTE_CND_POS)
#define RXF_DIFF_FROM_PREV		(0x200)
#define RXF2C_DIFF_FROM_PREV		(0x4e00)

#define RXF_LD_FENCE_OFFSET_ADDR	(0xa00c10)
#define RXF_FIFO_RD_FENCE_ADDR		(0xa00c0c)

/* Tx FIFO */
#define TXF_FIFO_ITEM_CNT		(0xa00438)
#define TXF_WR_PTR			(0xa00414)
#define TXF_RD_PTR			(0xa00410)
#define TXF_FENCE_PTR			(0xa00418)
#define TXF_LOCK_FENCE			(0xa00424)
#define TXF_LARC_NUM			(0xa0043c)
#define TXF_READ_MODIFY_DATA		(0xa00448)
#define TXF_READ_MODIFY_ADDR		(0xa0044c)

/* UMAC Internal Tx Fifo */
#define TXF_CPU2_FIFO_ITEM_CNT		(0xA00538)
#define TXF_CPU2_WR_PTR		(0xA00514)
#define TXF_CPU2_RD_PTR		(0xA00510)
#define TXF_CPU2_FENCE_PTR		(0xA00518)
#define TXF_CPU2_LOCK_FENCE		(0xA00524)
#define TXF_CPU2_NUM			(0xA0053C)
#define TXF_CPU2_READ_MODIFY_DATA	(0xA00548)
#define TXF_CPU2_READ_MODIFY_ADDR	(0xA0054C)

/* Radio registers access */
#define RSP_RADIO_CMD			(0xa02804)
#define RSP_RADIO_RDDAT			(0xa02814)
#define RADIO_RSP_ADDR_POS		(6)
#define RADIO_RSP_RD_CMD		(3)

/* LTR control (Qu only) */
#define HPM_MAC_LTR_CSR			0xa0348c
#define HPM_MAC_LRT_ENABLE_ALL		0xf
/* also uses CSR_LTR_* for values */
#define HPM_UMAC_LTR			0xa03480

/* FW monitor */
#define MON_BUFF_SAMPLE_CTL		(0xa03c00)
#define MON_BUFF_BASE_ADDR		(0xa03c1c)
#define MON_BUFF_END_ADDR		(0xa03c40)
#define MON_BUFF_WRPTR			(0xa03c44)
#define MON_BUFF_CYCLE_CNT		(0xa03c48)
/* FW monitor family 8000 and on */
#define MON_BUFF_BASE_ADDR_VER2		(0xa03c1c)
#define MON_BUFF_END_ADDR_VER2		(0xa03c20)
#define MON_BUFF_WRPTR_VER2		(0xa03c24)
#define MON_BUFF_CYCLE_CNT_VER2		(0xa03c28)
#define MON_BUFF_SHIFT_VER2		(0x8)
/* FW monitor familiy AX210 and on */
#define DBGC_CUR_DBGBUF_BASE_ADDR_LSB		(0xd03c20)
#define DBGC_CUR_DBGBUF_BASE_ADDR_MSB		(0xd03c24)
#define DBGC_CUR_DBGBUF_STATUS			(0xd03c1c)
#define DBGC_DBGBUF_WRAP_AROUND			(0xd03c2c)
#define DBGC_CUR_DBGBUF_STATUS_OFFSET_MSK	(0x00ffffff)
#define DBGC_CUR_DBGBUF_STATUS_IDX_MSK		(0x0f000000)

#define MON_DMARB_RD_CTL_ADDR		(0xa03c60)
#define MON_DMARB_RD_DATA_ADDR		(0xa03c5c)

#define DBGC_IN_SAMPLE			(0xa03c00)
#define DBGC_OUT_CTRL			(0xa03c0c)

/* M2S registers */
#define LDBG_M2S_BUF_WPTR			(0xa0476c)
#define LDBG_M2S_BUF_WRAP_CNT			(0xa04774)
#define LDBG_M2S_BUF_WPTR_VAL_MSK		(0x000fffff)
#define LDBG_M2S_BUF_WRAP_CNT_VAL_MSK		(0x000fffff)

/* enable the ID buf for read */
#define WFPM_PS_CTL_CLR			0xA0300C
#define WFMP_MAC_ADDR_0			0xA03080
#define WFMP_MAC_ADDR_1			0xA03084
#define LMPM_PMG_EN			0xA01CEC
#define RADIO_REG_SYS_MANUAL_DFT_0	0xAD4078
#define RFIC_REG_RD			0xAD0470
#define WFPM_CTRL_REG			0xA03030
#define WFPM_OTP_CFG1_ADDR		0x00a03098
#define WFPM_OTP_CFG1_IS_JACKET_BIT	BIT(4)
#define WFPM_OTP_CFG1_IS_CDB_BIT	BIT(5)
<<<<<<< HEAD
=======
#define WFPM_OTP_BZ_BNJ_JACKET_BIT	5
#define WFPM_OTP_BZ_BNJ_CDB_BIT		4
#define WFPM_OTP_CFG1_IS_JACKET(_val)   (((_val) & 0x00000020) >> WFPM_OTP_BZ_BNJ_JACKET_BIT)
#define WFPM_OTP_CFG1_IS_CDB(_val)      (((_val) & 0x00000010) >> WFPM_OTP_BZ_BNJ_CDB_BIT)

>>>>>>> eb3cdb58

#define WFPM_GP2			0xA030B4

/* DBGI SRAM Register details */
#define DBGI_SRAM_TARGET_ACCESS_RDATA_LSB		0x00A2E154
#define DBGI_SRAM_TARGET_ACCESS_RDATA_MSB		0x00A2E158
#define DBGI_SRAM_FIFO_POINTERS				0x00A2E148
#define DBGI_SRAM_FIFO_POINTERS_WR_PTR_MSK		0x00000FFF

enum {
	ENABLE_WFPM = BIT(31),
	WFPM_AUX_CTL_AUX_IF_MAC_OWNER_MSK	= 0x80000000,
};

#define CNVI_AUX_MISC_CHIP				0xA200B0
#define CNVR_AUX_MISC_CHIP				0xA2B800
#define CNVR_SCU_SD_REGS_SD_REG_DIG_DCDC_VTRIM		0xA29890
#define CNVR_SCU_SD_REGS_SD_REG_ACTIVE_VDIG_MIRROR	0xA29938
#define CNVI_SCU_SEQ_DATA_DW9				0xA27488

#define PREG_AUX_BUS_WPROT_0		0xA04CC0

/* device family 9000 WPROT register */
#define PREG_PRPH_WPROT_9000		0xA04CE0
/* device family 22000 WPROT register */
#define PREG_PRPH_WPROT_22000		0xA04D00

#define SB_MODIFY_CFG_FLAG		0xA03088
#define SB_CFG_RESIDES_IN_OTP_MASK	0x10
#define SB_CPU_1_STATUS			0xA01E30
#define SB_CPU_2_STATUS			0xA01E34
#define UMAG_SB_CPU_1_STATUS		0xA038C0
#define UMAG_SB_CPU_2_STATUS		0xA038C4
#define UMAG_GEN_HW_STATUS		0xA038C8
#define UREG_UMAC_CURRENT_PC		0xa05c18
#define UREG_LMAC1_CURRENT_PC		0xa05c1c
#define UREG_LMAC2_CURRENT_PC		0xa05c20

#define WFPM_LMAC1_PD_NOTIFICATION      0xa0338c
#define WFPM_ARC1_PD_NOTIFICATION       0xa03044
#define HPM_SECONDARY_DEVICE_STATE      0xa03404
<<<<<<< HEAD
=======
#define WFPM_MAC_OTP_CFG7_ADDR		0xa03338
#define WFPM_MAC_OTP_CFG7_DATA		0xa0333c
>>>>>>> eb3cdb58


/* For UMAG_GEN_HW_STATUS reg check */
enum {
	UMAG_GEN_HW_IS_FPGA = BIT(1),
};

/* FW chicken bits */
#define LMPM_CHICK			0xA01FF8
enum {
	LMPM_CHICK_EXTENDED_ADDR_SPACE = BIT(0),
};

/* FW chicken bits */
#define LMPM_PAGE_PASS_NOTIF			0xA03824
enum {
	LMPM_PAGE_PASS_NOTIF_POS = BIT(20),
};

/*
 * CRF ID register
 *
 * type: bits 0-11
 * reserved: bits 12-18
 * slave_exist: bit 19
 * dash: bits 20-23
 * step: bits 24-26
 * flavor: bits 27-31
 */
#define REG_CRF_ID_TYPE(val)		(((val) & 0x00000FFF) >> 0)
#define REG_CRF_ID_SLAVE(val)		(((val) & 0x00080000) >> 19)
#define REG_CRF_ID_DASH(val)		(((val) & 0x00F00000) >> 20)
#define REG_CRF_ID_STEP(val)		(((val) & 0x07000000) >> 24)
#define REG_CRF_ID_FLAVOR(val)		(((val) & 0xF8000000) >> 27)

#define UREG_CHICK		(0xA05C00)
#define UREG_CHICK_MSI_ENABLE	BIT(24)
#define UREG_CHICK_MSIX_ENABLE	BIT(25)

#define SD_REG_VER		0xa29600
#define SD_REG_VER_GEN2		0x00a2b800

#define REG_CRF_ID_TYPE_JF_1			0x201
#define REG_CRF_ID_TYPE_JF_2			0x202
#define REG_CRF_ID_TYPE_HR_CDB			0x503
#define REG_CRF_ID_TYPE_HR_NONE_CDB		0x504
#define REG_CRF_ID_TYPE_HR_NONE_CDB_1X1	0x501
#define REG_CRF_ID_TYPE_HR_NONE_CDB_CCP	0x532
#define REG_CRF_ID_TYPE_GF			0x410
#define REG_CRF_ID_TYPE_GF_TC			0xF08
#define REG_CRF_ID_TYPE_MR			0x810
#define REG_CRF_ID_TYPE_FM			0x910
<<<<<<< HEAD
=======
#define REG_CRF_ID_TYPE_FMI			0x930
#define REG_CRF_ID_TYPE_FMR			0x900
>>>>>>> eb3cdb58

#define HPM_DEBUG			0xA03440
#define PERSISTENCE_BIT			BIT(12)
#define PREG_WFPM_ACCESS		BIT(12)

#define HPM_HIPM_GEN_CFG			0xA03458
#define HPM_HIPM_GEN_CFG_CR_PG_EN		BIT(0)
#define HPM_HIPM_GEN_CFG_CR_SLP_EN		BIT(1)
#define HPM_HIPM_GEN_CFG_CR_FORCE_ACTIVE	BIT(10)

#define UREG_DOORBELL_TO_ISR6		0xA05C04
#define UREG_DOORBELL_TO_ISR6_NMI_BIT	BIT(0)
#define UREG_DOORBELL_TO_ISR6_RESET_HANDSHAKE (BIT(0) | BIT(1))
#define UREG_DOORBELL_TO_ISR6_SUSPEND	BIT(18)
#define UREG_DOORBELL_TO_ISR6_RESUME	BIT(19)
#define UREG_DOORBELL_TO_ISR6_PNVM	BIT(20)

/*
 * From BZ family driver triggers this bit for suspend and resume
 * The driver should update CSR_IPC_SLEEP_CONTROL before triggering
 * this interrupt with suspend/resume value
 */
#define UREG_DOORBELL_TO_ISR6_SLEEP_CTRL	BIT(31)

#define CNVI_MBOX_C			0xA3400C

#define FSEQ_ERROR_CODE			0xA340C8
#define FSEQ_TOP_INIT_VERSION		0xA34038
#define FSEQ_CNVIO_INIT_VERSION		0xA3403C
#define FSEQ_OTP_VERSION		0xA340FC
#define FSEQ_TOP_CONTENT_VERSION	0xA340F4
#define FSEQ_ALIVE_TOKEN		0xA340F0
#define FSEQ_CNVI_ID			0xA3408C
#define FSEQ_CNVR_ID			0xA34090

#define IWL_D3_SLEEP_STATUS_SUSPEND	0xD3
#define IWL_D3_SLEEP_STATUS_RESUME	0xD0

#define WMAL_INDRCT_RD_CMD1_OPMOD_POS 28
#define WMAL_INDRCT_RD_CMD1_BYTE_ADDRESS_MSK 0xFFFFF
#define WMAL_CMD_READ_BURST_ACCESS 2
#define WMAL_MRSPF_1 0xADFC20
#define WMAL_INDRCT_RD_CMD1 0xADFD44
#define WMAL_INDRCT_CMD1 0xADFC14
#define WMAL_INDRCT_CMD(addr) \
	((WMAL_CMD_READ_BURST_ACCESS << WMAL_INDRCT_RD_CMD1_OPMOD_POS) | \
	 ((addr) & WMAL_INDRCT_RD_CMD1_BYTE_ADDRESS_MSK))

#define WFPM_LMAC1_PS_CTL_RW 0xA03380
#define WFPM_LMAC2_PS_CTL_RW 0xA033C0
#define WFPM_PS_CTL_RW_PHYRF_PD_FSM_CURSTATE_MSK 0x0000000F
#define WFPM_PHYRF_STATE_ON 5
#define HBUS_TIMEOUT 0xA5A5A5A1
#define WFPM_DPHY_OFF 0xDF10FF

#define REG_OTP_MINOR 0xA0333C

#define WFPM_LMAC2_PD_NOTIFICATION 0xA033CC
#define WFPM_LMAC2_PD_RE_READ BIT(31)

#endif				/* __iwl_prph_h__ */<|MERGE_RESOLUTION|>--- conflicted
+++ resolved
@@ -350,14 +350,11 @@
 #define WFPM_OTP_CFG1_ADDR		0x00a03098
 #define WFPM_OTP_CFG1_IS_JACKET_BIT	BIT(4)
 #define WFPM_OTP_CFG1_IS_CDB_BIT	BIT(5)
-<<<<<<< HEAD
-=======
 #define WFPM_OTP_BZ_BNJ_JACKET_BIT	5
 #define WFPM_OTP_BZ_BNJ_CDB_BIT		4
 #define WFPM_OTP_CFG1_IS_JACKET(_val)   (((_val) & 0x00000020) >> WFPM_OTP_BZ_BNJ_JACKET_BIT)
 #define WFPM_OTP_CFG1_IS_CDB(_val)      (((_val) & 0x00000010) >> WFPM_OTP_BZ_BNJ_CDB_BIT)
 
->>>>>>> eb3cdb58
 
 #define WFPM_GP2			0xA030B4
 
@@ -399,11 +396,8 @@
 #define WFPM_LMAC1_PD_NOTIFICATION      0xa0338c
 #define WFPM_ARC1_PD_NOTIFICATION       0xa03044
 #define HPM_SECONDARY_DEVICE_STATE      0xa03404
-<<<<<<< HEAD
-=======
 #define WFPM_MAC_OTP_CFG7_ADDR		0xa03338
 #define WFPM_MAC_OTP_CFG7_DATA		0xa0333c
->>>>>>> eb3cdb58
 
 
 /* For UMAG_GEN_HW_STATUS reg check */
@@ -456,11 +450,8 @@
 #define REG_CRF_ID_TYPE_GF_TC			0xF08
 #define REG_CRF_ID_TYPE_MR			0x810
 #define REG_CRF_ID_TYPE_FM			0x910
-<<<<<<< HEAD
-=======
 #define REG_CRF_ID_TYPE_FMI			0x930
 #define REG_CRF_ID_TYPE_FMR			0x900
->>>>>>> eb3cdb58
 
 #define HPM_DEBUG			0xA03440
 #define PERSISTENCE_BIT			BIT(12)
