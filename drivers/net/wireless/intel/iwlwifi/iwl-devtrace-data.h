--- conflicted
+++ resolved
@@ -3,11 +3,7 @@
  *
  * Copyright(c) 2009 - 2014 Intel Corporation. All rights reserved.
  * Copyright(c) 2015        Intel Deutschland GmbH
-<<<<<<< HEAD
- * Copyright(c) 2018 - 2019, 2023 Intel Corporation
-=======
  * Copyright(c) 2018 - 2019, 2023-2024 Intel Corporation
->>>>>>> 2d5404ca
  *****************************************************************************/
 
 #if !defined(__IWLWIFI_DEVICE_TRACE_DATA) || defined(TRACE_HEADER_MULTI_READ)
