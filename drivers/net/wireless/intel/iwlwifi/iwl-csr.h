/* SPDX-License-Identifier: GPL-2.0 OR BSD-3-Clause */
/*
 * Copyright (C) 2005-2014, 2018-2022 Intel Corporation
 * Copyright (C) 2013-2014 Intel Mobile Communications GmbH
 * Copyright (C) 2016 Intel Deutschland GmbH
 */
#ifndef __iwl_csr_h__
#define __iwl_csr_h__
/*
 * CSR (control and status registers)
 *
 * CSR registers are mapped directly into PCI bus space, and are accessible
 * whenever platform supplies power to device, even when device is in
 * low power states due to driver-invoked device resets
 * (e.g. CSR_RESET_REG_FLAG_SW_RESET) or uCode-driven power-saving modes.
 *
 * Use iwl_write32() and iwl_read32() family to access these registers;
 * these provide simple PCI bus access, without waking up the MAC.
 * Do not use iwl_write_direct32() family for these registers;
 * no need to "grab nic access" via CSR_GP_CNTRL_REG_FLAG_MAC_ACCESS_REQ.
 * The MAC (uCode processor, etc.) does not need to be powered up for accessing
 * the CSR registers.
 *
 * NOTE:  Device does need to be awake in order to read this memory
 *        via CSR_EEPROM and CSR_OTP registers
 */
#define CSR_BASE    (0x000)

#define CSR_HW_IF_CONFIG_REG    (CSR_BASE+0x000) /* hardware interface config */
#define CSR_INT_COALESCING      (CSR_BASE+0x004) /* accum ints, 32-usec units */
#define CSR_INT                 (CSR_BASE+0x008) /* host interrupt status/ack */
#define CSR_INT_MASK            (CSR_BASE+0x00c) /* host interrupt enable */
#define CSR_FH_INT_STATUS       (CSR_BASE+0x010) /* busmaster int status/ack*/
#define CSR_GPIO_IN             (CSR_BASE+0x018) /* read external chip pins */
#define CSR_RESET               (CSR_BASE+0x020) /* busmaster enable, NMI, etc*/
#define CSR_GP_CNTRL            (CSR_BASE+0x024)
#define CSR_FUNC_SCRATCH        (CSR_BASE+0x02c) /* Scratch register - used for FW dbg */

/* 2nd byte of CSR_INT_COALESCING, not accessible via iwl_write32()! */
#define CSR_INT_PERIODIC_REG	(CSR_BASE+0x005)

/*
 * Hardware revision info
 * Bit fields:
 * 31-16:  Reserved
 *  15-4:  Type of device:  see CSR_HW_REV_TYPE_xxx definitions
 *  3-2:  Revision step:  0 = A, 1 = B, 2 = C, 3 = D
 *  1-0:  "Dash" (-) value, as in A-1, etc.
 */
#define CSR_HW_REV              (CSR_BASE+0x028)

/*
 * RF ID revision info
 * Bit fields:
 * 31:24: Reserved (set to 0x0)
 * 23:12: Type
 * 11:8:  Step (A - 0x0, B - 0x1, etc)
 * 7:4:   Dash
 * 3:0:   Flavor
 */
#define CSR_HW_RF_ID		(CSR_BASE+0x09c)

/*
 * EEPROM and OTP (one-time-programmable) memory reads
 *
 * NOTE:  Device must be awake, initialized via apm_ops.init(),
 *        in order to read.
 */
#define CSR_EEPROM_REG          (CSR_BASE+0x02c)
#define CSR_EEPROM_GP           (CSR_BASE+0x030)
#define CSR_OTP_GP_REG   	(CSR_BASE+0x034)

#define CSR_GIO_REG		(CSR_BASE+0x03C)
#define CSR_GP_UCODE_REG	(CSR_BASE+0x048)
#define CSR_GP_DRIVER_REG	(CSR_BASE+0x050)

/*
 * UCODE-DRIVER GP (general purpose) mailbox registers.
 * SET/CLR registers set/clear bit(s) if "1" is written.
 */
#define CSR_UCODE_DRV_GP1       (CSR_BASE+0x054)
#define CSR_UCODE_DRV_GP1_SET   (CSR_BASE+0x058)
#define CSR_UCODE_DRV_GP1_CLR   (CSR_BASE+0x05c)
#define CSR_UCODE_DRV_GP2       (CSR_BASE+0x060)

#define CSR_MBOX_SET_REG	(CSR_BASE + 0x88)

#define CSR_LED_REG             (CSR_BASE+0x094)
#define CSR_DRAM_INT_TBL_REG	(CSR_BASE+0x0A0)
#define CSR_MAC_SHADOW_REG_CTRL		(CSR_BASE + 0x0A8) /* 6000 and up */
#define CSR_MAC_SHADOW_REG_CTRL_RX_WAKE	BIT(20)
#define CSR_MAC_SHADOW_REG_CTL2		(CSR_BASE + 0x0AC)
#define CSR_MAC_SHADOW_REG_CTL2_RX_WAKE	0xFFFF

/* LTR control (since IWL_DEVICE_FAMILY_22000) */
#define CSR_LTR_LONG_VAL_AD			(CSR_BASE + 0x0D4)
#define CSR_LTR_LONG_VAL_AD_NO_SNOOP_REQ	0x80000000
#define CSR_LTR_LONG_VAL_AD_NO_SNOOP_SCALE	0x1c000000
#define CSR_LTR_LONG_VAL_AD_NO_SNOOP_VAL	0x03ff0000
#define CSR_LTR_LONG_VAL_AD_SNOOP_REQ		0x00008000
#define CSR_LTR_LONG_VAL_AD_SNOOP_SCALE		0x00001c00
#define CSR_LTR_LONG_VAL_AD_SNOOP_VAL		0x000003ff
#define CSR_LTR_LONG_VAL_AD_SCALE_USEC		2

#define CSR_LTR_LAST_MSG			(CSR_BASE + 0x0DC)

/* GIO Chicken Bits (PCI Express bus link power management) */
#define CSR_GIO_CHICKEN_BITS    (CSR_BASE+0x100)

#define CSR_IPC_SLEEP_CONTROL	(CSR_BASE + 0x114)
#define CSR_IPC_SLEEP_CONTROL_SUSPEND	0x3
#define CSR_IPC_SLEEP_CONTROL_RESUME	0

/* Doorbell - since Bz
 * connected to UREG_DOORBELL_TO_ISR6 (lower 16 bits only)
 */
#define CSR_DOORBELL_VECTOR	(CSR_BASE + 0x130)

/* host chicken bits */
#define CSR_HOST_CHICKEN	(CSR_BASE + 0x204)
#define CSR_HOST_CHICKEN_PM_IDLE_SRC_DIS_SB_PME	BIT(19)

/* Analog phase-lock-loop configuration  */
#define CSR_ANA_PLL_CFG         (CSR_BASE+0x20c)

/*
 * CSR HW resources monitor registers
 */
#define CSR_MONITOR_CFG_REG		(CSR_BASE+0x214)
#define CSR_MONITOR_STATUS_REG		(CSR_BASE+0x228)
#define CSR_MONITOR_XTAL_RESOURCES	(0x00000010)

/*
 * CSR Hardware Revision Workaround Register.  Indicates hardware rev;
 * "step" determines CCK backoff for txpower calculation.
 * See also CSR_HW_REV register.
 * Bit fields:
 *  3-2:  0 = A, 1 = B, 2 = C, 3 = D step
 *  1-0:  "Dash" (-) value, as in C-1, etc.
 */
#define CSR_HW_REV_WA_REG		(CSR_BASE+0x22C)

#define CSR_DBG_HPET_MEM_REG		(CSR_BASE+0x240)
#define CSR_DBG_LINK_PWR_MGMT_REG	(CSR_BASE+0x250)

/*
 * Scratch register initial configuration - this is set on init, and read
 * during a error FW error.
 */
#define CSR_FUNC_SCRATCH_INIT_VALUE		(0x01010101)

/* Bits for CSR_HW_IF_CONFIG_REG */
#define CSR_HW_IF_CONFIG_REG_MSK_MAC_STEP_DASH	(0x0000000F)
#define CSR_HW_IF_CONFIG_REG_BIT_MONITOR_SRAM	(0x00000080)
#define CSR_HW_IF_CONFIG_REG_MSK_BOARD_VER	(0x000000C0)
#define CSR_HW_IF_CONFIG_REG_BIT_MAC_SI		(0x00000100)
#define CSR_HW_IF_CONFIG_REG_BIT_RADIO_SI	(0x00000200)
#define CSR_HW_IF_CONFIG_REG_D3_DEBUG		(0x00000200)
#define CSR_HW_IF_CONFIG_REG_MSK_PHY_TYPE	(0x00000C00)
#define CSR_HW_IF_CONFIG_REG_MSK_PHY_DASH	(0x00003000)
#define CSR_HW_IF_CONFIG_REG_MSK_PHY_STEP	(0x0000C000)

#define CSR_HW_IF_CONFIG_REG_POS_MAC_DASH	(0)
#define CSR_HW_IF_CONFIG_REG_POS_MAC_STEP	(2)
#define CSR_HW_IF_CONFIG_REG_POS_BOARD_VER	(6)
#define CSR_HW_IF_CONFIG_REG_POS_PHY_TYPE	(10)
#define CSR_HW_IF_CONFIG_REG_POS_PHY_DASH	(12)
#define CSR_HW_IF_CONFIG_REG_POS_PHY_STEP	(14)

#define CSR_HW_IF_CONFIG_REG_BIT_HAP_WAKE_L1A	(0x00080000)
#define CSR_HW_IF_CONFIG_REG_BIT_EEPROM_OWN_SEM	(0x00200000)
#define CSR_HW_IF_CONFIG_REG_BIT_NIC_READY	(0x00400000) /* PCI_OWN_SEM */
#define CSR_HW_IF_CONFIG_REG_BIT_NIC_PREPARE_DONE (0x02000000) /* ME_OWN */
#define CSR_HW_IF_CONFIG_REG_PREPARE		  (0x08000000) /* WAKE_ME */
#define CSR_HW_IF_CONFIG_REG_ENABLE_PME		  (0x10000000)
#define CSR_HW_IF_CONFIG_REG_PERSIST_MODE	  (0x40000000) /* PERSISTENCE */

#define CSR_MBOX_SET_REG_OS_ALIVE		BIT(5)

#define CSR_INT_PERIODIC_DIS			(0x00) /* disable periodic int*/
#define CSR_INT_PERIODIC_ENA			(0xFF) /* 255*32 usec ~ 8 msec*/

/* interrupt flags in INTA, set by uCode or hardware (e.g. dma),
 * acknowledged (reset) by host writing "1" to flagged bits. */
#define CSR_INT_BIT_FH_RX        (1 << 31) /* Rx DMA, cmd responses, FH_INT[17:16] */
#define CSR_INT_BIT_HW_ERR       (1 << 29) /* DMA hardware error FH_INT[31] */
#define CSR_INT_BIT_RX_PERIODIC	 (1 << 28) /* Rx periodic */
#define CSR_INT_BIT_FH_TX        (1 << 27) /* Tx DMA FH_INT[1:0] */
#define CSR_INT_BIT_SCD          (1 << 26) /* TXQ pointer advanced */
#define CSR_INT_BIT_SW_ERR       (1 << 25) /* uCode error */
#define CSR_INT_BIT_RF_KILL      (1 << 7)  /* HW RFKILL switch GP_CNTRL[27] toggled */
#define CSR_INT_BIT_CT_KILL      (1 << 6)  /* Critical temp (chip too hot) rfkill */
#define CSR_INT_BIT_SW_RX        (1 << 3)  /* Rx, command responses */
#define CSR_INT_BIT_WAKEUP       (1 << 1)  /* NIC controller waking up (pwr mgmt) */
#define CSR_INT_BIT_ALIVE        (1 << 0)  /* uCode interrupts once it initializes */

#define CSR_INI_SET_MASK	(CSR_INT_BIT_FH_RX   | \
				 CSR_INT_BIT_HW_ERR  | \
				 CSR_INT_BIT_FH_TX   | \
				 CSR_INT_BIT_SW_ERR  | \
				 CSR_INT_BIT_RF_KILL | \
				 CSR_INT_BIT_SW_RX   | \
				 CSR_INT_BIT_WAKEUP  | \
				 CSR_INT_BIT_ALIVE   | \
				 CSR_INT_BIT_RX_PERIODIC)

/* interrupt flags in FH (flow handler) (PCI busmaster DMA) */
#define CSR_FH_INT_BIT_ERR       (1 << 31) /* Error */
#define CSR_FH_INT_BIT_HI_PRIOR  (1 << 30) /* High priority Rx, bypass coalescing */
#define CSR_FH_INT_BIT_RX_CHNL1  (1 << 17) /* Rx channel 1 */
#define CSR_FH_INT_BIT_RX_CHNL0  (1 << 16) /* Rx channel 0 */
#define CSR_FH_INT_BIT_TX_CHNL1  (1 << 1)  /* Tx channel 1 */
#define CSR_FH_INT_BIT_TX_CHNL0  (1 << 0)  /* Tx channel 0 */

#define CSR_FH_INT_RX_MASK	(CSR_FH_INT_BIT_HI_PRIOR | \
				CSR_FH_INT_BIT_RX_CHNL1 | \
				CSR_FH_INT_BIT_RX_CHNL0)

#define CSR_FH_INT_TX_MASK	(CSR_FH_INT_BIT_TX_CHNL1 | \
				CSR_FH_INT_BIT_TX_CHNL0)

/* GPIO */
#define CSR_GPIO_IN_BIT_AUX_POWER                   (0x00000200)
#define CSR_GPIO_IN_VAL_VAUX_PWR_SRC                (0x00000000)
#define CSR_GPIO_IN_VAL_VMAIN_PWR_SRC               (0x00000200)

/* RESET */
#define CSR_RESET_REG_FLAG_NEVO_RESET                (0x00000001)
#define CSR_RESET_REG_FLAG_FORCE_NMI                 (0x00000002)
#define CSR_RESET_REG_FLAG_SW_RESET		     (0x00000080)
#define CSR_RESET_REG_FLAG_MASTER_DISABLED           (0x00000100)
#define CSR_RESET_REG_FLAG_STOP_MASTER               (0x00000200)
#define CSR_RESET_LINK_PWR_MGMT_DISABLED             (0x80000000)

/*
 * GP (general purpose) CONTROL REGISTER
 * Bit fields:
 *    27:  HW_RF_KILL_SW
 *         Indicates state of (platform's) hardware RF-Kill switch
 * 26-24:  POWER_SAVE_TYPE
 *         Indicates current power-saving mode:
 *         000 -- No power saving
 *         001 -- MAC power-down
 *         010 -- PHY (radio) power-down
 *         011 -- Error
 *    10:  XTAL ON request
 *   9-6:  SYS_CONFIG
 *         Indicates current system configuration, reflecting pins on chip
 *         as forced high/low by device circuit board.
 *     4:  GOING_TO_SLEEP
 *         Indicates MAC is entering a power-saving sleep power-down.
 *         Not a good time to access device-internal resources.
 *     3:  MAC_ACCESS_REQ
 *         Host sets this to request and maintain MAC wakeup, to allow host
 *         access to device-internal resources.  Host must wait for
 *         MAC_CLOCK_READY (and !GOING_TO_SLEEP) before accessing non-CSR
 *         device registers.
 *     2:  INIT_DONE
 *         Host sets this to put device into fully operational D0 power mode.
 *         Host resets this after SW_RESET to put device into low power mode.
 *     0:  MAC_CLOCK_READY
 *         Indicates MAC (ucode processor, etc.) is powered up and can run.
 *         Internal resources are accessible.
 *         NOTE:  This does not indicate that the processor is actually running.
 *         NOTE:  This does not indicate that device has completed
 *                init or post-power-down restore of internal SRAM memory.
 *                Use CSR_UCODE_DRV_GP1_BIT_MAC_SLEEP as indication that
 *                SRAM is restored and uCode is in normal operation mode.
 *                Later devices (5xxx/6xxx/1xxx) use non-volatile SRAM, and
 *                do not need to save/restore it.
 *         NOTE:  After device reset, this bit remains "0" until host sets
 *                INIT_DONE
 */
#define CSR_GP_CNTRL_REG_FLAG_MAC_CLOCK_READY	     (0x00000001)
#define CSR_GP_CNTRL_REG_FLAG_INIT_DONE		     (0x00000004)
#define CSR_GP_CNTRL_REG_FLAG_MAC_ACCESS_REQ	     (0x00000008)
#define CSR_GP_CNTRL_REG_FLAG_GOING_TO_SLEEP	     (0x00000010)
#define CSR_GP_CNTRL_REG_FLAG_XTAL_ON		     (0x00000400)

#define CSR_GP_CNTRL_REG_VAL_MAC_ACCESS_EN	     (0x00000001)

#define CSR_GP_CNTRL_REG_MSK_POWER_SAVE_TYPE         (0x07000000)
#define CSR_GP_CNTRL_REG_FLAG_RFKILL_WAKE_L1A_EN     (0x04000000)
#define CSR_GP_CNTRL_REG_FLAG_HW_RF_KILL_SW          (0x08000000)

/* From Bz we use these instead during init/reset flow */
#define CSR_GP_CNTRL_REG_FLAG_MAC_INIT			BIT(6)
#define CSR_GP_CNTRL_REG_FLAG_ROM_START			BIT(7)
#define CSR_GP_CNTRL_REG_FLAG_MAC_STATUS		BIT(20)
#define CSR_GP_CNTRL_REG_FLAG_BZ_MAC_ACCESS_REQ		BIT(21)
#define CSR_GP_CNTRL_REG_FLAG_BUS_MASTER_DISABLE_STATUS	BIT(28)
#define CSR_GP_CNTRL_REG_FLAG_BUS_MASTER_DISABLE_REQ	BIT(29)
#define CSR_GP_CNTRL_REG_FLAG_SW_RESET			BIT(31)

/* HW REV */
#define CSR_HW_REV_STEP_DASH(_val)     ((_val) & CSR_HW_IF_CONFIG_REG_MSK_MAC_STEP_DASH)
#define CSR_HW_REV_TYPE(_val)          (((_val) & 0x000FFF0) >> 4)

/* HW RFID */
#define CSR_HW_RFID_FLAVOR(_val)       (((_val) & 0x000000F) >> 0)
#define CSR_HW_RFID_DASH(_val)         (((_val) & 0x00000F0) >> 4)
#define CSR_HW_RFID_STEP(_val)         (((_val) & 0x0000F00) >> 8)
#define CSR_HW_RFID_TYPE(_val)         (((_val) & 0x0FFF000) >> 12)
#define CSR_HW_RFID_IS_CDB(_val)       (((_val) & 0x10000000) >> 28)
#define CSR_HW_RFID_IS_JACKET(_val)    (((_val) & 0x20000000) >> 29)

/**
 *  hw_rev values
 */
enum {
	SILICON_A_STEP = 0,
	SILICON_B_STEP,
	SILICON_C_STEP,
<<<<<<< HEAD
=======
	SILICON_D_STEP,
	SILICON_E_STEP,
>>>>>>> eb3cdb58
	SILICON_Z_STEP = 0xf,
};


#define CSR_HW_REV_TYPE_MSK		(0x000FFF0)
#define CSR_HW_REV_TYPE_5300		(0x0000020)
#define CSR_HW_REV_TYPE_5350		(0x0000030)
#define CSR_HW_REV_TYPE_5100		(0x0000050)
#define CSR_HW_REV_TYPE_5150		(0x0000040)
#define CSR_HW_REV_TYPE_1000		(0x0000060)
#define CSR_HW_REV_TYPE_6x00		(0x0000070)
#define CSR_HW_REV_TYPE_6x50		(0x0000080)
#define CSR_HW_REV_TYPE_6150		(0x0000084)
#define CSR_HW_REV_TYPE_6x05		(0x00000B0)
#define CSR_HW_REV_TYPE_6x30		CSR_HW_REV_TYPE_6x05
#define CSR_HW_REV_TYPE_6x35		CSR_HW_REV_TYPE_6x05
#define CSR_HW_REV_TYPE_2x30		(0x00000C0)
#define CSR_HW_REV_TYPE_2x00		(0x0000100)
#define CSR_HW_REV_TYPE_105		(0x0000110)
#define CSR_HW_REV_TYPE_135		(0x0000120)
#define CSR_HW_REV_TYPE_3160		(0x0000164)
#define CSR_HW_REV_TYPE_7265D		(0x0000210)
#define CSR_HW_REV_TYPE_NONE		(0x00001F0)
#define CSR_HW_REV_TYPE_QNJ		(0x0000360)
#define CSR_HW_REV_TYPE_QNJ_B0		(0x0000361)
#define CSR_HW_REV_TYPE_QU_B0		(0x0000331)
#define CSR_HW_REV_TYPE_QU_C0		(0x0000332)
#define CSR_HW_REV_TYPE_QUZ		(0x0000351)
#define CSR_HW_REV_TYPE_HR_CDB		(0x0000340)
#define CSR_HW_REV_TYPE_SO		(0x0000370)
#define CSR_HW_REV_TYPE_TY		(0x0000420)

/* RF_ID value */
#define CSR_HW_RF_ID_TYPE_JF		(0x00105100)
#define CSR_HW_RF_ID_TYPE_HR		(0x0010A000)
#define CSR_HW_RF_ID_TYPE_HR1		(0x0010c100)
#define CSR_HW_RF_ID_TYPE_HRCDB		(0x00109F00)
#define CSR_HW_RF_ID_TYPE_GF		(0x0010D000)
#define CSR_HW_RF_ID_TYPE_GF4		(0x0010E000)
#define CSR_HW_RF_ID_TYPE_MS		(0x00111000)

/* HW_RF CHIP STEP  */
#define CSR_HW_RF_STEP(_val) (((_val) >> 8) & 0xF)

/* EEPROM REG */
#define CSR_EEPROM_REG_READ_VALID_MSK	(0x00000001)
#define CSR_EEPROM_REG_BIT_CMD		(0x00000002)
#define CSR_EEPROM_REG_MSK_ADDR		(0x0000FFFC)
#define CSR_EEPROM_REG_MSK_DATA		(0xFFFF0000)

/* EEPROM GP */
#define CSR_EEPROM_GP_VALID_MSK		(0x00000007) /* signature */
#define CSR_EEPROM_GP_IF_OWNER_MSK	(0x00000180)
#define CSR_EEPROM_GP_BAD_SIGNATURE_BOTH_EEP_AND_OTP	(0x00000000)
#define CSR_EEPROM_GP_BAD_SIG_EEP_GOOD_SIG_OTP		(0x00000001)
#define CSR_EEPROM_GP_GOOD_SIG_EEP_LESS_THAN_4K		(0x00000002)
#define CSR_EEPROM_GP_GOOD_SIG_EEP_MORE_THAN_4K		(0x00000004)

/* One-time-programmable memory general purpose reg */
#define CSR_OTP_GP_REG_DEVICE_SELECT	(0x00010000) /* 0 - EEPROM, 1 - OTP */
#define CSR_OTP_GP_REG_OTP_ACCESS_MODE	(0x00020000) /* 0 - absolute, 1 - relative */
#define CSR_OTP_GP_REG_ECC_CORR_STATUS_MSK          (0x00100000) /* bit 20 */
#define CSR_OTP_GP_REG_ECC_UNCORR_STATUS_MSK        (0x00200000) /* bit 21 */

/* GP REG */
#define CSR_GP_REG_POWER_SAVE_STATUS_MSK            (0x03000000) /* bit 24/25 */
#define CSR_GP_REG_NO_POWER_SAVE            (0x00000000)
#define CSR_GP_REG_MAC_POWER_SAVE           (0x01000000)
#define CSR_GP_REG_PHY_POWER_SAVE           (0x02000000)
#define CSR_GP_REG_POWER_SAVE_ERROR         (0x03000000)


/* CSR GIO */
#define CSR_GIO_REG_VAL_L0S_DISABLED	(0x00000002)

/*
 * UCODE-DRIVER GP (general purpose) mailbox register 1
 * Host driver and uCode write and/or read this register to communicate with
 * each other.
 * Bit fields:
 *     4:  UCODE_DISABLE
 *         Host sets this to request permanent halt of uCode, same as
 *         sending CARD_STATE command with "halt" bit set.
 *     3:  CT_KILL_EXIT
 *         Host sets this to request exit from CT_KILL state, i.e. host thinks
 *         device temperature is low enough to continue normal operation.
 *     2:  CMD_BLOCKED
 *         Host sets this during RF KILL power-down sequence (HW, SW, CT KILL)
 *         to release uCode to clear all Tx and command queues, enter
 *         unassociated mode, and power down.
 *         NOTE:  Some devices also use HBUS_TARG_MBX_C register for this bit.
 *     1:  SW_BIT_RFKILL
 *         Host sets this when issuing CARD_STATE command to request
 *         device sleep.
 *     0:  MAC_SLEEP
 *         uCode sets this when preparing a power-saving power-down.
 *         uCode resets this when power-up is complete and SRAM is sane.
 *         NOTE:  device saves internal SRAM data to host when powering down,
 *                and must restore this data after powering back up.
 *                MAC_SLEEP is the best indication that restore is complete.
 *                Later devices (5xxx/6xxx/1xxx) use non-volatile SRAM, and
 *                do not need to save/restore it.
 */
#define CSR_UCODE_DRV_GP1_BIT_MAC_SLEEP             (0x00000001)
#define CSR_UCODE_SW_BIT_RFKILL                     (0x00000002)
#define CSR_UCODE_DRV_GP1_BIT_CMD_BLOCKED           (0x00000004)
#define CSR_UCODE_DRV_GP1_REG_BIT_CT_KILL_EXIT      (0x00000008)
#define CSR_UCODE_DRV_GP1_BIT_D3_CFG_COMPLETE       (0x00000020)

/* GP Driver */
#define CSR_GP_DRIVER_REG_BIT_RADIO_SKU_MSK	    (0x00000003)
#define CSR_GP_DRIVER_REG_BIT_RADIO_SKU_3x3_HYB	    (0x00000000)
#define CSR_GP_DRIVER_REG_BIT_RADIO_SKU_2x2_HYB	    (0x00000001)
#define CSR_GP_DRIVER_REG_BIT_RADIO_SKU_2x2_IPA	    (0x00000002)
#define CSR_GP_DRIVER_REG_BIT_CALIB_VERSION6	    (0x00000004)
#define CSR_GP_DRIVER_REG_BIT_6050_1x2		    (0x00000008)

#define CSR_GP_DRIVER_REG_BIT_RADIO_IQ_INVER	    (0x00000080)

/* GIO Chicken Bits (PCI Express bus link power management) */
#define CSR_GIO_CHICKEN_BITS_REG_BIT_L1A_NO_L0S_RX  (0x00800000)
#define CSR_GIO_CHICKEN_BITS_REG_BIT_DIS_L0S_EXIT_TIMER  (0x20000000)

/* LED */
#define CSR_LED_BSM_CTRL_MSK (0xFFFFFFDF)
#define CSR_LED_REG_TURN_ON (0x60)
#define CSR_LED_REG_TURN_OFF (0x20)

/* ANA_PLL */
#define CSR50_ANA_PLL_CFG_VAL        (0x00880300)

/* HPET MEM debug */
#define CSR_DBG_HPET_MEM_REG_VAL	(0xFFFF0000)

/* DRAM INT TABLE */
#define CSR_DRAM_INT_TBL_ENABLE		(1 << 31)
#define CSR_DRAM_INIT_TBL_WRITE_POINTER	(1 << 28)
#define CSR_DRAM_INIT_TBL_WRAP_CHECK	(1 << 27)

/*
 * SHR target access (Shared block memory space)
 *
 * Shared internal registers can be accessed directly from PCI bus through SHR
 * arbiter without need for the MAC HW to be powered up. This is possible due to
 * indirect read/write via HEEP_CTRL_WRD_PCIEX_CTRL (0xEC) and
 * HEEP_CTRL_WRD_PCIEX_DATA (0xF4) registers.
 *
 * Use iwl_write32()/iwl_read32() family to access these registers. The MAC HW
 * need not be powered up so no "grab inc access" is required.
 */

/*
 * Registers for accessing shared registers (e.g. SHR_APMG_GP1,
 * SHR_APMG_XTAL_CFG). For example, to read from SHR_APMG_GP1 register (0x1DC),
 * first, write to the control register:
 * HEEP_CTRL_WRD_PCIEX_CTRL[15:0] = 0x1DC (offset of the SHR_APMG_GP1 register)
 * HEEP_CTRL_WRD_PCIEX_CTRL[29:28] = 2 (read access)
 * second, read from the data register HEEP_CTRL_WRD_PCIEX_DATA[31:0].
 *
 * To write the register, first, write to the data register
 * HEEP_CTRL_WRD_PCIEX_DATA[31:0] and then:
 * HEEP_CTRL_WRD_PCIEX_CTRL[15:0] = 0x1DC (offset of the SHR_APMG_GP1 register)
 * HEEP_CTRL_WRD_PCIEX_CTRL[29:28] = 3 (write access)
 */
#define HEEP_CTRL_WRD_PCIEX_CTRL_REG	(CSR_BASE+0x0ec)
#define HEEP_CTRL_WRD_PCIEX_DATA_REG	(CSR_BASE+0x0f4)

/*
 * HBUS (Host-side Bus)
 *
 * HBUS registers are mapped directly into PCI bus space, but are used
 * to indirectly access device's internal memory or registers that
 * may be powered-down.
 *
 * Use iwl_write_direct32()/iwl_read_direct32() family for these registers;
 * host must "grab nic access" via CSR_GP_CNTRL_REG_FLAG_MAC_ACCESS_REQ
 * to make sure the MAC (uCode processor, etc.) is powered up for accessing
 * internal resources.
 *
 * Do not use iwl_write32()/iwl_read32() family to access these registers;
 * these provide only simple PCI bus access, without waking up the MAC.
 */
#define HBUS_BASE	(0x400)

/*
 * Registers for accessing device's internal SRAM memory (e.g. SCD SRAM
 * structures, error log, event log, verifying uCode load).
 * First write to address register, then read from or write to data register
 * to complete the job.  Once the address register is set up, accesses to
 * data registers auto-increment the address by one dword.
 * Bit usage for address registers (read or write):
 *  0-31:  memory address within device
 */
#define HBUS_TARG_MEM_RADDR     (HBUS_BASE+0x00c)
#define HBUS_TARG_MEM_WADDR     (HBUS_BASE+0x010)
#define HBUS_TARG_MEM_WDAT      (HBUS_BASE+0x018)
#define HBUS_TARG_MEM_RDAT      (HBUS_BASE+0x01c)

/* Mailbox C, used as workaround alternative to CSR_UCODE_DRV_GP1 mailbox */
#define HBUS_TARG_MBX_C         (HBUS_BASE+0x030)
#define HBUS_TARG_MBX_C_REG_BIT_CMD_BLOCKED         (0x00000004)

/*
 * Registers for accessing device's internal peripheral registers
 * (e.g. SCD, BSM, etc.).  First write to address register,
 * then read from or write to data register to complete the job.
 * Bit usage for address registers (read or write):
 *  0-15:  register address (offset) within device
 * 24-25:  (# bytes - 1) to read or write (e.g. 3 for dword)
 */
#define HBUS_TARG_PRPH_WADDR    (HBUS_BASE+0x044)
#define HBUS_TARG_PRPH_RADDR    (HBUS_BASE+0x048)
#define HBUS_TARG_PRPH_WDAT     (HBUS_BASE+0x04c)
#define HBUS_TARG_PRPH_RDAT     (HBUS_BASE+0x050)

/* Used to enable DBGM */
#define HBUS_TARG_TEST_REG	(HBUS_BASE+0x05c)

/*
 * Per-Tx-queue write pointer (index, really!)
 * Indicates index to next TFD that driver will fill (1 past latest filled).
 * Bit usage:
 *  0-7:  queue write index
 * 11-8:  queue selector
 */
#define HBUS_TARG_WRPTR         (HBUS_BASE+0x060)
/* This register is common for Tx and Rx, Rx queues start from 512 */
#define HBUS_TARG_WRPTR_Q_SHIFT (16)
#define HBUS_TARG_WRPTR_RX_Q(q) (((q) + 512) << HBUS_TARG_WRPTR_Q_SHIFT)

/**********************************************************
 * CSR values
 **********************************************************/
 /*
 * host interrupt timeout value
 * used with setting interrupt coalescing timer
 * the CSR_INT_COALESCING is an 8 bit register in 32-usec unit
 *
 * default interrupt coalescing timer is 64 x 32 = 2048 usecs
 */
#define IWL_HOST_INT_TIMEOUT_MAX	(0xFF)
#define IWL_HOST_INT_TIMEOUT_DEF	(0x40)
#define IWL_HOST_INT_TIMEOUT_MIN	(0x0)
#define IWL_HOST_INT_OPER_MODE		BIT(31)

/*****************************************************************************
 *                        7000/3000 series SHR DTS addresses                 *
 *****************************************************************************/

/* Diode Results Register Structure: */
enum dtd_diode_reg {
	DTS_DIODE_REG_DIG_VAL			= 0x000000FF, /* bits [7:0] */
	DTS_DIODE_REG_VREF_LOW			= 0x0000FF00, /* bits [15:8] */
	DTS_DIODE_REG_VREF_HIGH			= 0x00FF0000, /* bits [23:16] */
	DTS_DIODE_REG_VREF_ID			= 0x03000000, /* bits [25:24] */
	DTS_DIODE_REG_PASS_ONCE			= 0x80000000, /* bits [31:31] */
	DTS_DIODE_REG_FLAGS_MSK			= 0xFF000000, /* bits [31:24] */
/* Those are the masks INSIDE the flags bit-field: */
	DTS_DIODE_REG_FLAGS_VREFS_ID_POS	= 0,
	DTS_DIODE_REG_FLAGS_VREFS_ID		= 0x00000003, /* bits [1:0] */
	DTS_DIODE_REG_FLAGS_PASS_ONCE_POS	= 7,
	DTS_DIODE_REG_FLAGS_PASS_ONCE		= 0x00000080, /* bits [7:7] */
};

/*****************************************************************************
 *                        MSIX related registers                             *
 *****************************************************************************/

#define CSR_MSIX_BASE			(0x2000)
#define CSR_MSIX_FH_INT_CAUSES_AD	(CSR_MSIX_BASE + 0x800)
#define CSR_MSIX_FH_INT_MASK_AD		(CSR_MSIX_BASE + 0x804)
#define CSR_MSIX_HW_INT_CAUSES_AD	(CSR_MSIX_BASE + 0x808)
#define CSR_MSIX_HW_INT_MASK_AD		(CSR_MSIX_BASE + 0x80C)
#define CSR_MSIX_AUTOMASK_ST_AD		(CSR_MSIX_BASE + 0x810)
#define CSR_MSIX_RX_IVAR_AD_REG		(CSR_MSIX_BASE + 0x880)
#define CSR_MSIX_IVAR_AD_REG		(CSR_MSIX_BASE + 0x890)
#define CSR_MSIX_PENDING_PBA_AD		(CSR_MSIX_BASE + 0x1000)
#define CSR_MSIX_RX_IVAR(cause)		(CSR_MSIX_RX_IVAR_AD_REG + (cause))
#define CSR_MSIX_IVAR(cause)		(CSR_MSIX_IVAR_AD_REG + (cause))

#define MSIX_FH_INT_CAUSES_Q(q)		(q)

/*
 * Causes for the FH register interrupts
 */
enum msix_fh_int_causes {
	MSIX_FH_INT_CAUSES_Q0			= BIT(0),
	MSIX_FH_INT_CAUSES_Q1			= BIT(1),
	MSIX_FH_INT_CAUSES_D2S_CH0_NUM		= BIT(16),
	MSIX_FH_INT_CAUSES_D2S_CH1_NUM		= BIT(17),
	MSIX_FH_INT_CAUSES_S2D			= BIT(19),
	MSIX_FH_INT_CAUSES_FH_ERR		= BIT(21),
};

/* The low 16 bits are for rx data queue indication */
#define MSIX_FH_INT_CAUSES_DATA_QUEUE 0xffff

/*
 * Causes for the HW register interrupts
 */
enum msix_hw_int_causes {
	MSIX_HW_INT_CAUSES_REG_ALIVE		= BIT(0),
	MSIX_HW_INT_CAUSES_REG_WAKEUP		= BIT(1),
	MSIX_HW_INT_CAUSES_REG_IML              = BIT(1),
	MSIX_HW_INT_CAUSES_REG_RESET_DONE	= BIT(2),
	MSIX_HW_INT_CAUSES_REG_SW_ERR_BZ	= BIT(5),
	MSIX_HW_INT_CAUSES_REG_CT_KILL		= BIT(6),
	MSIX_HW_INT_CAUSES_REG_RF_KILL		= BIT(7),
	MSIX_HW_INT_CAUSES_REG_PERIODIC		= BIT(8),
	MSIX_HW_INT_CAUSES_REG_SW_ERR		= BIT(25),
	MSIX_HW_INT_CAUSES_REG_SCD		= BIT(26),
	MSIX_HW_INT_CAUSES_REG_FH_TX		= BIT(27),
	MSIX_HW_INT_CAUSES_REG_HW_ERR		= BIT(29),
	MSIX_HW_INT_CAUSES_REG_HAP		= BIT(30),
};

#define MSIX_MIN_INTERRUPT_VECTORS		2
#define MSIX_AUTO_CLEAR_CAUSE			0
#define MSIX_NON_AUTO_CLEAR_CAUSE		BIT(7)

/*****************************************************************************
 *                     HW address related registers                          *
 *****************************************************************************/

#define CSR_ADDR_BASE(trans)			((trans)->cfg->mac_addr_from_csr)
#define CSR_MAC_ADDR0_OTP(trans)		(CSR_ADDR_BASE(trans) + 0x00)
#define CSR_MAC_ADDR1_OTP(trans)		(CSR_ADDR_BASE(trans) + 0x04)
#define CSR_MAC_ADDR0_STRAP(trans)		(CSR_ADDR_BASE(trans) + 0x08)
#define CSR_MAC_ADDR1_STRAP(trans)		(CSR_ADDR_BASE(trans) + 0x0c)

#endif /* !__iwl_csr_h__ */<|MERGE_RESOLUTION|>--- conflicted
+++ resolved
@@ -311,11 +311,8 @@
 	SILICON_A_STEP = 0,
 	SILICON_B_STEP,
 	SILICON_C_STEP,
-<<<<<<< HEAD
-=======
 	SILICON_D_STEP,
 	SILICON_E_STEP,
->>>>>>> eb3cdb58
 	SILICON_Z_STEP = 0xf,
 };
 
