/******************************************************************************
 *
 * This file is provided under a dual BSD/GPLv2 license.  When using or
 * redistributing this file, you may do so under either license.
 *
 * GPL LICENSE SUMMARY
 *
 * Copyright(c) 2008 - 2014 Intel Corporation. All rights reserved.
 * Copyright(c) 2013 - 2015 Intel Mobile Communications GmbH
 * Copyright(c) 2016 - 2017 Intel Deutschland GmbH
 *
 * This program is free software; you can redistribute it and/or modify
 * it under the terms of version 2 of the GNU General Public License as
 * published by the Free Software Foundation.
 *
 * This program is distributed in the hope that it will be useful, but
 * WITHOUT ANY WARRANTY; without even the implied warranty of
 * MERCHANTABILITY or FITNESS FOR A PARTICULAR PURPOSE.  See the GNU
 * General Public License for more details.
 *
 * You should have received a copy of the GNU General Public License
 * along with this program; if not, write to the Free Software
 * Foundation, Inc., 51 Franklin Street, Fifth Floor, Boston, MA 02110,
 * USA
 *
 * The full GNU General Public License is included in this distribution
 * in the file called COPYING.
 *
 * Contact Information:
 *  Intel Linux Wireless <linuxwifi@intel.com>
 * Intel Corporation, 5200 N.E. Elam Young Parkway, Hillsboro, OR 97124-6497
 *
 * BSD LICENSE
 *
 * Copyright(c) 2005 - 2014 Intel Corporation. All rights reserved.
 * Copyright(c) 2013 - 2015 Intel Mobile Communications GmbH
 * Copyright(c) 2016 - 2017 Intel Deutschland GmbH
 * All rights reserved.
 *
 * Redistribution and use in source and binary forms, with or without
 * modification, are permitted provided that the following conditions
 * are met:
 *
 *  * Redistributions of source code must retain the above copyright
 *    notice, this list of conditions and the following disclaimer.
 *  * Redistributions in binary form must reproduce the above copyright
 *    notice, this list of conditions and the following disclaimer in
 *    the documentation and/or other materials provided with the
 *    distribution.
 *  * Neither the name Intel Corporation nor the names of its
 *    contributors may be used to endorse or promote products derived
 *    from this software without specific prior written permission.
 *
 * THIS SOFTWARE IS PROVIDED BY THE COPYRIGHT HOLDERS AND CONTRIBUTORS
 * "AS IS" AND ANY EXPRESS OR IMPLIED WARRANTIES, INCLUDING, BUT NOT
 * LIMITED TO, THE IMPLIED WARRANTIES OF MERCHANTABILITY AND FITNESS FOR
 * A PARTICULAR PURPOSE ARE DISCLAIMED. IN NO EVENT SHALL THE COPYRIGHT
 * OWNER OR CONTRIBUTORS BE LIABLE FOR ANY DIRECT, INDIRECT, INCIDENTAL,
 * SPECIAL, EXEMPLARY, OR CONSEQUENTIAL DAMAGES (INCLUDING, BUT NOT
 * LIMITED TO, PROCUREMENT OF SUBSTITUTE GOODS OR SERVICES; LOSS OF USE,
 * DATA, OR PROFITS; OR BUSINESS INTERRUPTION) HOWEVER CAUSED AND ON ANY
 * THEORY OF LIABILITY, WHETHER IN CONTRACT, STRICT LIABILITY, OR TORT
 * (INCLUDING NEGLIGENCE OR OTHERWISE) ARISING IN ANY WAY OUT OF THE USE
 * OF THIS SOFTWARE, EVEN IF ADVISED OF THE POSSIBILITY OF SUCH DAMAGE.
 *****************************************************************************/
#include <linux/types.h>
#include <linux/slab.h>
#include <linux/export.h>
#include <linux/etherdevice.h>
#include <linux/pci.h>
#include <linux/acpi.h>
#include "iwl-drv.h"
#include "iwl-modparams.h"
#include "iwl-nvm-parse.h"
#include "iwl-prph.h"
#include "iwl-io.h"
#include "iwl-csr.h"

/* NVM offsets (in words) definitions */
enum nvm_offsets {
	/* NVM HW-Section offset (in words) definitions */
	SUBSYSTEM_ID = 0x0A,
	HW_ADDR = 0x15,

	/* NVM SW-Section offset (in words) definitions */
	NVM_SW_SECTION = 0x1C0,
	NVM_VERSION = 0,
	RADIO_CFG = 1,
	SKU = 2,
	N_HW_ADDRS = 3,
	NVM_CHANNELS = 0x1E0 - NVM_SW_SECTION,

	/* NVM calibration section offset (in words) definitions */
	NVM_CALIB_SECTION = 0x2B8,
	XTAL_CALIB = 0x316 - NVM_CALIB_SECTION,

	/* NVM REGULATORY -Section offset (in words) definitions */
	NVM_CHANNELS_SDP = 0,
};

enum ext_nvm_offsets {
	/* NVM HW-Section offset (in words) definitions */
	MAC_ADDRESS_OVERRIDE_EXT_NVM = 1,

	/* NVM SW-Section offset (in words) definitions */
	NVM_VERSION_EXT_NVM = 0,
	RADIO_CFG_FAMILY_EXT_NVM = 0,
	SKU_FAMILY_8000 = 2,
	N_HW_ADDRS_FAMILY_8000 = 3,

	/* NVM REGULATORY -Section offset (in words) definitions */
	NVM_CHANNELS_EXTENDED = 0,
	NVM_LAR_OFFSET_OLD = 0x4C7,
	NVM_LAR_OFFSET = 0x507,
	NVM_LAR_ENABLED = 0x7,
};

/* SKU Capabilities (actual values from NVM definition) */
enum nvm_sku_bits {
	NVM_SKU_CAP_BAND_24GHZ		= BIT(0),
	NVM_SKU_CAP_BAND_52GHZ		= BIT(1),
	NVM_SKU_CAP_11N_ENABLE		= BIT(2),
	NVM_SKU_CAP_11AC_ENABLE		= BIT(3),
	NVM_SKU_CAP_MIMO_DISABLE	= BIT(5),
};

/*
 * These are the channel numbers in the order that they are stored in the NVM
 */
static const u8 iwl_nvm_channels[] = {
	/* 2.4 GHz */
	1, 2, 3, 4, 5, 6, 7, 8, 9, 10, 11, 12, 13, 14,
	/* 5 GHz */
	36, 40, 44 , 48, 52, 56, 60, 64,
	100, 104, 108, 112, 116, 120, 124, 128, 132, 136, 140, 144,
	149, 153, 157, 161, 165
};

static const u8 iwl_ext_nvm_channels[] = {
	/* 2.4 GHz */
	1, 2, 3, 4, 5, 6, 7, 8, 9, 10, 11, 12, 13, 14,
	/* 5 GHz */
	36, 40, 44, 48, 52, 56, 60, 64, 68, 72, 76, 80, 84, 88, 92,
	96, 100, 104, 108, 112, 116, 120, 124, 128, 132, 136, 140, 144,
	149, 153, 157, 161, 165, 169, 173, 177, 181
};

#define IWL_NUM_CHANNELS		ARRAY_SIZE(iwl_nvm_channels)
#define IWL_NUM_CHANNELS_EXT	ARRAY_SIZE(iwl_ext_nvm_channels)
#define NUM_2GHZ_CHANNELS		14
#define NUM_2GHZ_CHANNELS_EXT	14
#define FIRST_2GHZ_HT_MINUS		5
#define LAST_2GHZ_HT_PLUS		9
#define LAST_5GHZ_HT			165
#define LAST_5GHZ_HT_FAMILY_8000	181
#define N_HW_ADDR_MASK			0xF

/* rate data (static) */
static struct ieee80211_rate iwl_cfg80211_rates[] = {
	{ .bitrate = 1 * 10, .hw_value = 0, .hw_value_short = 0, },
	{ .bitrate = 2 * 10, .hw_value = 1, .hw_value_short = 1,
	  .flags = IEEE80211_RATE_SHORT_PREAMBLE, },
	{ .bitrate = 5.5 * 10, .hw_value = 2, .hw_value_short = 2,
	  .flags = IEEE80211_RATE_SHORT_PREAMBLE, },
	{ .bitrate = 11 * 10, .hw_value = 3, .hw_value_short = 3,
	  .flags = IEEE80211_RATE_SHORT_PREAMBLE, },
	{ .bitrate = 6 * 10, .hw_value = 4, .hw_value_short = 4, },
	{ .bitrate = 9 * 10, .hw_value = 5, .hw_value_short = 5, },
	{ .bitrate = 12 * 10, .hw_value = 6, .hw_value_short = 6, },
	{ .bitrate = 18 * 10, .hw_value = 7, .hw_value_short = 7, },
	{ .bitrate = 24 * 10, .hw_value = 8, .hw_value_short = 8, },
	{ .bitrate = 36 * 10, .hw_value = 9, .hw_value_short = 9, },
	{ .bitrate = 48 * 10, .hw_value = 10, .hw_value_short = 10, },
	{ .bitrate = 54 * 10, .hw_value = 11, .hw_value_short = 11, },
};
#define RATES_24_OFFS	0
#define N_RATES_24	ARRAY_SIZE(iwl_cfg80211_rates)
#define RATES_52_OFFS	4
#define N_RATES_52	(N_RATES_24 - RATES_52_OFFS)

/**
 * enum iwl_nvm_channel_flags - channel flags in NVM
 * @NVM_CHANNEL_VALID: channel is usable for this SKU/geo
 * @NVM_CHANNEL_IBSS: usable as an IBSS channel
 * @NVM_CHANNEL_ACTIVE: active scanning allowed
 * @NVM_CHANNEL_RADAR: radar detection required
 * @NVM_CHANNEL_INDOOR_ONLY: only indoor use is allowed
 * @NVM_CHANNEL_GO_CONCURRENT: GO operation is allowed when connected to BSS
 *	on same channel on 2.4 or same UNII band on 5.2
 * @NVM_CHANNEL_UNIFORM: uniform spreading required
 * @NVM_CHANNEL_20MHZ: 20 MHz channel okay
 * @NVM_CHANNEL_40MHZ: 40 MHz channel okay
 * @NVM_CHANNEL_80MHZ: 80 MHz channel okay
 * @NVM_CHANNEL_160MHZ: 160 MHz channel okay
 * @NVM_CHANNEL_DC_HIGH: DC HIGH required/allowed (?)
 */
enum iwl_nvm_channel_flags {
	NVM_CHANNEL_VALID		= BIT(0),
	NVM_CHANNEL_IBSS		= BIT(1),
	NVM_CHANNEL_ACTIVE		= BIT(3),
	NVM_CHANNEL_RADAR		= BIT(4),
	NVM_CHANNEL_INDOOR_ONLY		= BIT(5),
	NVM_CHANNEL_GO_CONCURRENT	= BIT(6),
	NVM_CHANNEL_UNIFORM		= BIT(7),
	NVM_CHANNEL_20MHZ		= BIT(8),
	NVM_CHANNEL_40MHZ		= BIT(9),
	NVM_CHANNEL_80MHZ		= BIT(10),
	NVM_CHANNEL_160MHZ		= BIT(11),
	NVM_CHANNEL_DC_HIGH		= BIT(12),
};

static inline void iwl_nvm_print_channel_flags(struct device *dev, u32 level,
					       int chan, u16 flags)
{
#define CHECK_AND_PRINT_I(x)	\
	((flags & NVM_CHANNEL_##x) ? " " #x : "")

	if (!(flags & NVM_CHANNEL_VALID)) {
		IWL_DEBUG_DEV(dev, level, "Ch. %d: 0x%x: No traffic\n",
			      chan, flags);
		return;
	}

	/* Note: already can print up to 101 characters, 110 is the limit! */
	IWL_DEBUG_DEV(dev, level,
		      "Ch. %d: 0x%x:%s%s%s%s%s%s%s%s%s%s%s%s\n",
		      chan, flags,
		      CHECK_AND_PRINT_I(VALID),
		      CHECK_AND_PRINT_I(IBSS),
		      CHECK_AND_PRINT_I(ACTIVE),
		      CHECK_AND_PRINT_I(RADAR),
		      CHECK_AND_PRINT_I(INDOOR_ONLY),
		      CHECK_AND_PRINT_I(GO_CONCURRENT),
		      CHECK_AND_PRINT_I(UNIFORM),
		      CHECK_AND_PRINT_I(20MHZ),
		      CHECK_AND_PRINT_I(40MHZ),
		      CHECK_AND_PRINT_I(80MHZ),
		      CHECK_AND_PRINT_I(160MHZ),
		      CHECK_AND_PRINT_I(DC_HIGH));
#undef CHECK_AND_PRINT_I
}

static u32 iwl_get_channel_flags(u8 ch_num, int ch_idx, bool is_5ghz,
				 u16 nvm_flags, const struct iwl_cfg *cfg)
{
	u32 flags = IEEE80211_CHAN_NO_HT40;
	u32 last_5ghz_ht = LAST_5GHZ_HT;

	if (cfg->nvm_type == IWL_NVM_EXT)
		last_5ghz_ht = LAST_5GHZ_HT_FAMILY_8000;

	if (!is_5ghz && (nvm_flags & NVM_CHANNEL_40MHZ)) {
		if (ch_num <= LAST_2GHZ_HT_PLUS)
			flags &= ~IEEE80211_CHAN_NO_HT40PLUS;
		if (ch_num >= FIRST_2GHZ_HT_MINUS)
			flags &= ~IEEE80211_CHAN_NO_HT40MINUS;
	} else if (ch_num <= last_5ghz_ht && (nvm_flags & NVM_CHANNEL_40MHZ)) {
		if ((ch_idx - NUM_2GHZ_CHANNELS) % 2 == 0)
			flags &= ~IEEE80211_CHAN_NO_HT40PLUS;
		else
			flags &= ~IEEE80211_CHAN_NO_HT40MINUS;
	}
	if (!(nvm_flags & NVM_CHANNEL_80MHZ))
		flags |= IEEE80211_CHAN_NO_80MHZ;
	if (!(nvm_flags & NVM_CHANNEL_160MHZ))
		flags |= IEEE80211_CHAN_NO_160MHZ;

	if (!(nvm_flags & NVM_CHANNEL_IBSS))
		flags |= IEEE80211_CHAN_NO_IR;

	if (!(nvm_flags & NVM_CHANNEL_ACTIVE))
		flags |= IEEE80211_CHAN_NO_IR;

	if (nvm_flags & NVM_CHANNEL_RADAR)
		flags |= IEEE80211_CHAN_RADAR;

	if (nvm_flags & NVM_CHANNEL_INDOOR_ONLY)
		flags |= IEEE80211_CHAN_INDOOR_ONLY;

	/* Set the GO concurrent flag only in case that NO_IR is set.
	 * Otherwise it is meaningless
	 */
	if ((nvm_flags & NVM_CHANNEL_GO_CONCURRENT) &&
	    (flags & IEEE80211_CHAN_NO_IR))
		flags |= IEEE80211_CHAN_IR_CONCURRENT;

	return flags;
}

static int iwl_init_channel_map(struct device *dev, const struct iwl_cfg *cfg,
				struct iwl_nvm_data *data,
				const __le16 * const nvm_ch_flags,
				bool lar_supported, bool no_wide_in_5ghz)
{
	int ch_idx;
	int n_channels = 0;
	struct ieee80211_channel *channel;
	u16 ch_flags;
	int num_of_ch, num_2ghz_channels;
	const u8 *nvm_chan;

	if (cfg->nvm_type != IWL_NVM_EXT) {
		num_of_ch = IWL_NUM_CHANNELS;
		nvm_chan = &iwl_nvm_channels[0];
		num_2ghz_channels = NUM_2GHZ_CHANNELS;
	} else {
		num_of_ch = IWL_NUM_CHANNELS_EXT;
		nvm_chan = &iwl_ext_nvm_channels[0];
		num_2ghz_channels = NUM_2GHZ_CHANNELS_EXT;
	}

	for (ch_idx = 0; ch_idx < num_of_ch; ch_idx++) {
		bool is_5ghz = (ch_idx >= num_2ghz_channels);

		ch_flags = __le16_to_cpup(nvm_ch_flags + ch_idx);

		if (is_5ghz && !data->sku_cap_band_52GHz_enable)
			continue;

		/* workaround to disable wide channels in 5GHz */
		if (no_wide_in_5ghz && is_5ghz) {
			ch_flags &= ~(NVM_CHANNEL_40MHZ |
				     NVM_CHANNEL_80MHZ |
				     NVM_CHANNEL_160MHZ);
		}

		if (ch_flags & NVM_CHANNEL_160MHZ)
			data->vht160_supported = true;

		if (!lar_supported && !(ch_flags & NVM_CHANNEL_VALID)) {
			/*
			 * Channels might become valid later if lar is
			 * supported, hence we still want to add them to
			 * the list of supported channels to cfg80211.
			 */
			iwl_nvm_print_channel_flags(dev, IWL_DL_EEPROM,
						    nvm_chan[ch_idx], ch_flags);
			continue;
		}

		channel = &data->channels[n_channels];
		n_channels++;

		channel->hw_value = nvm_chan[ch_idx];
		channel->band = is_5ghz ?
				NL80211_BAND_5GHZ : NL80211_BAND_2GHZ;
		channel->center_freq =
			ieee80211_channel_to_frequency(
				channel->hw_value, channel->band);

		/* Initialize regulatory-based run-time data */

		/*
		 * Default value - highest tx power value.  max_power
		 * is not used in mvm, and is used for backwards compatibility
		 */
		channel->max_power = IWL_DEFAULT_MAX_TX_POWER;

		/* don't put limitations in case we're using LAR */
		if (!lar_supported)
			channel->flags = iwl_get_channel_flags(nvm_chan[ch_idx],
							       ch_idx, is_5ghz,
							       ch_flags, cfg);
		else
			channel->flags = 0;

		iwl_nvm_print_channel_flags(dev, IWL_DL_EEPROM,
					    channel->hw_value, ch_flags);
		IWL_DEBUG_EEPROM(dev, "Ch. %d: %ddBm\n",
				 channel->hw_value, channel->max_power);
	}

	return n_channels;
}

static void iwl_init_vht_hw_capab(const struct iwl_cfg *cfg,
				  struct iwl_nvm_data *data,
				  struct ieee80211_sta_vht_cap *vht_cap,
				  u8 tx_chains, u8 rx_chains)
{
	int num_rx_ants = num_of_ant(rx_chains);
	int num_tx_ants = num_of_ant(tx_chains);
	unsigned int max_ampdu_exponent = (cfg->max_vht_ampdu_exponent ?:
					   IEEE80211_VHT_MAX_AMPDU_1024K);

	vht_cap->vht_supported = true;

	vht_cap->cap = IEEE80211_VHT_CAP_SHORT_GI_80 |
		       IEEE80211_VHT_CAP_RXSTBC_1 |
		       IEEE80211_VHT_CAP_SU_BEAMFORMEE_CAPABLE |
		       3 << IEEE80211_VHT_CAP_BEAMFORMEE_STS_SHIFT |
		       max_ampdu_exponent <<
		       IEEE80211_VHT_CAP_MAX_A_MPDU_LENGTH_EXPONENT_SHIFT;

	if (data->vht160_supported)
		vht_cap->cap |= IEEE80211_VHT_CAP_SUPP_CHAN_WIDTH_160MHZ |
				IEEE80211_VHT_CAP_SHORT_GI_160;

	if (cfg->vht_mu_mimo_supported)
		vht_cap->cap |= IEEE80211_VHT_CAP_MU_BEAMFORMEE_CAPABLE;

	if (cfg->ht_params->ldpc)
		vht_cap->cap |= IEEE80211_VHT_CAP_RXLDPC;

	if (data->sku_cap_mimo_disabled) {
		num_rx_ants = 1;
		num_tx_ants = 1;
	}

	if (num_tx_ants > 1)
		vht_cap->cap |= IEEE80211_VHT_CAP_TXSTBC;
	else
		vht_cap->cap |= IEEE80211_VHT_CAP_TX_ANTENNA_PATTERN;

	switch (iwlwifi_mod_params.amsdu_size) {
	case IWL_AMSDU_DEF:
		if (cfg->mq_rx_supported)
			vht_cap->cap |=
				IEEE80211_VHT_CAP_MAX_MPDU_LENGTH_11454;
		else
			vht_cap->cap |= IEEE80211_VHT_CAP_MAX_MPDU_LENGTH_3895;
		break;
	case IWL_AMSDU_4K:
		vht_cap->cap |= IEEE80211_VHT_CAP_MAX_MPDU_LENGTH_3895;
		break;
	case IWL_AMSDU_8K:
		vht_cap->cap |= IEEE80211_VHT_CAP_MAX_MPDU_LENGTH_7991;
		break;
	case IWL_AMSDU_12K:
		vht_cap->cap |= IEEE80211_VHT_CAP_MAX_MPDU_LENGTH_11454;
		break;
	default:
		break;
	}

	vht_cap->vht_mcs.rx_mcs_map =
		cpu_to_le16(IEEE80211_VHT_MCS_SUPPORT_0_9 << 0 |
			    IEEE80211_VHT_MCS_SUPPORT_0_9 << 2 |
			    IEEE80211_VHT_MCS_NOT_SUPPORTED << 4 |
			    IEEE80211_VHT_MCS_NOT_SUPPORTED << 6 |
			    IEEE80211_VHT_MCS_NOT_SUPPORTED << 8 |
			    IEEE80211_VHT_MCS_NOT_SUPPORTED << 10 |
			    IEEE80211_VHT_MCS_NOT_SUPPORTED << 12 |
			    IEEE80211_VHT_MCS_NOT_SUPPORTED << 14);

	if (num_rx_ants == 1 || cfg->rx_with_siso_diversity) {
		vht_cap->cap |= IEEE80211_VHT_CAP_RX_ANTENNA_PATTERN;
		/* this works because NOT_SUPPORTED == 3 */
		vht_cap->vht_mcs.rx_mcs_map |=
			cpu_to_le16(IEEE80211_VHT_MCS_NOT_SUPPORTED << 2);
	}

	vht_cap->vht_mcs.tx_mcs_map = vht_cap->vht_mcs.rx_mcs_map;
}

void iwl_init_sbands(struct device *dev, const struct iwl_cfg *cfg,
		     struct iwl_nvm_data *data, const __le16 *nvm_ch_flags,
		     u8 tx_chains, u8 rx_chains, bool lar_supported,
		     bool no_wide_in_5ghz)
{
	int n_channels;
	int n_used = 0;
	struct ieee80211_supported_band *sband;

	n_channels = iwl_init_channel_map(dev, cfg, data, nvm_ch_flags,
					  lar_supported, no_wide_in_5ghz);
	sband = &data->bands[NL80211_BAND_2GHZ];
	sband->band = NL80211_BAND_2GHZ;
	sband->bitrates = &iwl_cfg80211_rates[RATES_24_OFFS];
	sband->n_bitrates = N_RATES_24;
	n_used += iwl_init_sband_channels(data, sband, n_channels,
					  NL80211_BAND_2GHZ);
	iwl_init_ht_hw_capab(cfg, data, &sband->ht_cap, NL80211_BAND_2GHZ,
			     tx_chains, rx_chains);

	sband = &data->bands[NL80211_BAND_5GHZ];
	sband->band = NL80211_BAND_5GHZ;
	sband->bitrates = &iwl_cfg80211_rates[RATES_52_OFFS];
	sband->n_bitrates = N_RATES_52;
	n_used += iwl_init_sband_channels(data, sband, n_channels,
					  NL80211_BAND_5GHZ);
	iwl_init_ht_hw_capab(cfg, data, &sband->ht_cap, NL80211_BAND_5GHZ,
			     tx_chains, rx_chains);
	if (data->sku_cap_11ac_enable && !iwlwifi_mod_params.disable_11ac)
		iwl_init_vht_hw_capab(cfg, data, &sband->vht_cap,
				      tx_chains, rx_chains);

	if (n_channels != n_used)
		IWL_ERR_DEV(dev, "NVM: used only %d of %d channels\n",
			    n_used, n_channels);
}
IWL_EXPORT_SYMBOL(iwl_init_sbands);

static int iwl_get_sku(const struct iwl_cfg *cfg, const __le16 *nvm_sw,
		       const __le16 *phy_sku)
{
	if (cfg->nvm_type != IWL_NVM_EXT)
		return le16_to_cpup(nvm_sw + SKU);

	return le32_to_cpup((__le32 *)(phy_sku + SKU_FAMILY_8000));
}

static int iwl_get_nvm_version(const struct iwl_cfg *cfg, const __le16 *nvm_sw)
{
	if (cfg->nvm_type != IWL_NVM_EXT)
		return le16_to_cpup(nvm_sw + NVM_VERSION);
	else
		return le32_to_cpup((__le32 *)(nvm_sw +
					       NVM_VERSION_EXT_NVM));
}

static int iwl_get_radio_cfg(const struct iwl_cfg *cfg, const __le16 *nvm_sw,
			     const __le16 *phy_sku)
{
	if (cfg->nvm_type != IWL_NVM_EXT)
		return le16_to_cpup(nvm_sw + RADIO_CFG);

	return le32_to_cpup((__le32 *)(phy_sku + RADIO_CFG_FAMILY_EXT_NVM));

}

static int iwl_get_n_hw_addrs(const struct iwl_cfg *cfg, const __le16 *nvm_sw)
{
	int n_hw_addr;

	if (cfg->nvm_type != IWL_NVM_EXT)
		return le16_to_cpup(nvm_sw + N_HW_ADDRS);

	n_hw_addr = le32_to_cpup((__le32 *)(nvm_sw + N_HW_ADDRS_FAMILY_8000));

	return n_hw_addr & N_HW_ADDR_MASK;
}

static void iwl_set_radio_cfg(const struct iwl_cfg *cfg,
			      struct iwl_nvm_data *data,
			      u32 radio_cfg)
{
	if (cfg->nvm_type != IWL_NVM_EXT) {
		data->radio_cfg_type = NVM_RF_CFG_TYPE_MSK(radio_cfg);
		data->radio_cfg_step = NVM_RF_CFG_STEP_MSK(radio_cfg);
		data->radio_cfg_dash = NVM_RF_CFG_DASH_MSK(radio_cfg);
		data->radio_cfg_pnum = NVM_RF_CFG_PNUM_MSK(radio_cfg);
		return;
	}

	/* set the radio configuration for family 8000 */
	data->radio_cfg_type = EXT_NVM_RF_CFG_TYPE_MSK(radio_cfg);
	data->radio_cfg_step = EXT_NVM_RF_CFG_STEP_MSK(radio_cfg);
	data->radio_cfg_dash = EXT_NVM_RF_CFG_DASH_MSK(radio_cfg);
	data->radio_cfg_pnum = EXT_NVM_RF_CFG_FLAVOR_MSK(radio_cfg);
	data->valid_tx_ant = EXT_NVM_RF_CFG_TX_ANT_MSK(radio_cfg);
	data->valid_rx_ant = EXT_NVM_RF_CFG_RX_ANT_MSK(radio_cfg);
}

static void iwl_flip_hw_address(__le32 mac_addr0, __le32 mac_addr1, u8 *dest)
{
	const u8 *hw_addr;

	hw_addr = (const u8 *)&mac_addr0;
	dest[0] = hw_addr[3];
	dest[1] = hw_addr[2];
	dest[2] = hw_addr[1];
	dest[3] = hw_addr[0];

	hw_addr = (const u8 *)&mac_addr1;
	dest[4] = hw_addr[1];
	dest[5] = hw_addr[0];
}

void iwl_set_hw_address_from_csr(struct iwl_trans *trans,
				 struct iwl_nvm_data *data)
{
	__le32 mac_addr0 = cpu_to_le32(iwl_read32(trans, CSR_MAC_ADDR0_STRAP));
	__le32 mac_addr1 = cpu_to_le32(iwl_read32(trans, CSR_MAC_ADDR1_STRAP));

	iwl_flip_hw_address(mac_addr0, mac_addr1, data->hw_addr);
	/*
	 * If the OEM fused a valid address, use it instead of the one in the
	 * OTP
	 */
	if (is_valid_ether_addr(data->hw_addr))
		return;

	mac_addr0 = cpu_to_le32(iwl_read32(trans, CSR_MAC_ADDR0_OTP));
	mac_addr1 = cpu_to_le32(iwl_read32(trans, CSR_MAC_ADDR1_OTP));

	iwl_flip_hw_address(mac_addr0, mac_addr1, data->hw_addr);
}
IWL_EXPORT_SYMBOL(iwl_set_hw_address_from_csr);

static void iwl_set_hw_address_family_8000(struct iwl_trans *trans,
					   const struct iwl_cfg *cfg,
					   struct iwl_nvm_data *data,
					   const __le16 *mac_override,
					   const __be16 *nvm_hw)
{
	const u8 *hw_addr;

	if (mac_override) {
		static const u8 reserved_mac[] = {
			0x02, 0xcc, 0xaa, 0xff, 0xee, 0x00
		};

		hw_addr = (const u8 *)(mac_override +
				 MAC_ADDRESS_OVERRIDE_EXT_NVM);

		/*
		 * Store the MAC address from MAO section.
		 * No byte swapping is required in MAO section
		 */
		memcpy(data->hw_addr, hw_addr, ETH_ALEN);

		/*
		 * Force the use of the OTP MAC address in case of reserved MAC
		 * address in the NVM, or if address is given but invalid.
		 */
		if (is_valid_ether_addr(data->hw_addr) &&
		    memcmp(reserved_mac, hw_addr, ETH_ALEN) != 0)
			return;

		IWL_ERR(trans,
			"mac address from nvm override section is not valid\n");
	}

	if (nvm_hw) {
		/* read the mac address from WFMP registers */
		__le32 mac_addr0 = cpu_to_le32(iwl_trans_read_prph(trans,
						WFMP_MAC_ADDR_0));
		__le32 mac_addr1 = cpu_to_le32(iwl_trans_read_prph(trans,
						WFMP_MAC_ADDR_1));

		iwl_flip_hw_address(mac_addr0, mac_addr1, data->hw_addr);

		return;
	}

	IWL_ERR(trans, "mac address is not found\n");
}

static int iwl_set_hw_address(struct iwl_trans *trans,
			      const struct iwl_cfg *cfg,
			      struct iwl_nvm_data *data, const __be16 *nvm_hw,
			      const __le16 *mac_override)
{
	if (cfg->mac_addr_from_csr) {
		iwl_set_hw_address_from_csr(trans, data);
	} else if (cfg->nvm_type != IWL_NVM_EXT) {
		const u8 *hw_addr = (const u8 *)(nvm_hw + HW_ADDR);

		/* The byte order is little endian 16 bit, meaning 214365 */
		data->hw_addr[0] = hw_addr[1];
		data->hw_addr[1] = hw_addr[0];
		data->hw_addr[2] = hw_addr[3];
		data->hw_addr[3] = hw_addr[2];
		data->hw_addr[4] = hw_addr[5];
		data->hw_addr[5] = hw_addr[4];
	} else {
		iwl_set_hw_address_family_8000(trans, cfg, data,
					       mac_override, nvm_hw);
	}

	if (!is_valid_ether_addr(data->hw_addr)) {
		IWL_ERR(trans, "no valid mac address was found\n");
		return -EINVAL;
	}

	IWL_INFO(trans, "base HW address: %pM\n", data->hw_addr);

	return 0;
}

static bool
iwl_nvm_no_wide_in_5ghz(struct device *dev, const struct iwl_cfg *cfg,
<<<<<<< HEAD
			const __le16 *nvm_hw)
=======
			const __be16 *nvm_hw)
>>>>>>> ef03de22
{
	/*
	 * Workaround a bug in Indonesia SKUs where the regulatory in
	 * some 7000-family OTPs erroneously allow wide channels in
	 * 5GHz.  To check for Indonesia, we take the SKU value from
	 * bits 1-4 in the subsystem ID and check if it is either 5 or
	 * 9.  In those cases, we need to force-disable wide channels
	 * in 5GHz otherwise the FW will throw a sysassert when we try
	 * to use them.
	 */
	if (cfg->device_family == IWL_DEVICE_FAMILY_7000) {
		/*
		 * Unlike the other sections in the NVM, the hw
		 * section uses big-endian.
		 */
<<<<<<< HEAD
		u16 subsystem_id = be16_to_cpup((const __be16 *)nvm_hw
						+ SUBSYSTEM_ID);
=======
		u16 subsystem_id = be16_to_cpup(nvm_hw + SUBSYSTEM_ID);
>>>>>>> ef03de22
		u8 sku = (subsystem_id & 0x1e) >> 1;

		if (sku == 5 || sku == 9) {
			IWL_DEBUG_EEPROM(dev,
					 "disabling wide channels in 5GHz (0x%0x %d)\n",
					 subsystem_id, sku);
			return true;
		}
	}

	return false;
}

struct iwl_nvm_data *
iwl_parse_nvm_data(struct iwl_trans *trans, const struct iwl_cfg *cfg,
		   const __be16 *nvm_hw, const __le16 *nvm_sw,
		   const __le16 *nvm_calib, const __le16 *regulatory,
		   const __le16 *mac_override, const __le16 *phy_sku,
		   u8 tx_chains, u8 rx_chains, bool lar_fw_supported)
{
	struct device *dev = trans->dev;
	struct iwl_nvm_data *data;
	bool lar_enabled;
	bool no_wide_in_5ghz = iwl_nvm_no_wide_in_5ghz(dev, cfg, nvm_hw);
	u32 sku, radio_cfg;
	u16 lar_config;
	const __le16 *ch_section;

	if (cfg->nvm_type != IWL_NVM_EXT)
		data = kzalloc(sizeof(*data) +
			       sizeof(struct ieee80211_channel) *
			       IWL_NUM_CHANNELS,
			       GFP_KERNEL);
	else
		data = kzalloc(sizeof(*data) +
			       sizeof(struct ieee80211_channel) *
			       IWL_NUM_CHANNELS_EXT,
			       GFP_KERNEL);
	if (!data)
		return NULL;

	data->nvm_version = iwl_get_nvm_version(cfg, nvm_sw);

	radio_cfg = iwl_get_radio_cfg(cfg, nvm_sw, phy_sku);
	iwl_set_radio_cfg(cfg, data, radio_cfg);
	if (data->valid_tx_ant)
		tx_chains &= data->valid_tx_ant;
	if (data->valid_rx_ant)
		rx_chains &= data->valid_rx_ant;

	sku = iwl_get_sku(cfg, nvm_sw, phy_sku);
	data->sku_cap_band_24GHz_enable = sku & NVM_SKU_CAP_BAND_24GHZ;
	data->sku_cap_band_52GHz_enable = sku & NVM_SKU_CAP_BAND_52GHZ;
	data->sku_cap_11n_enable = sku & NVM_SKU_CAP_11N_ENABLE;
	if (iwlwifi_mod_params.disable_11n & IWL_DISABLE_HT_ALL)
		data->sku_cap_11n_enable = false;
	data->sku_cap_11ac_enable = data->sku_cap_11n_enable &&
				    (sku & NVM_SKU_CAP_11AC_ENABLE);
	data->sku_cap_mimo_disabled = sku & NVM_SKU_CAP_MIMO_DISABLE;

	data->n_hw_addrs = iwl_get_n_hw_addrs(cfg, nvm_sw);

	if (cfg->nvm_type != IWL_NVM_EXT) {
		/* Checking for required sections */
		if (!nvm_calib) {
			IWL_ERR(trans,
				"Can't parse empty Calib NVM sections\n");
			kfree(data);
			return NULL;
		}

		ch_section = cfg->nvm_type == IWL_NVM_SDP ?
			     &regulatory[NVM_CHANNELS_SDP] :
			     &nvm_sw[NVM_CHANNELS];

		/* in family 8000 Xtal calibration values moved to OTP */
		data->xtal_calib[0] = *(nvm_calib + XTAL_CALIB);
		data->xtal_calib[1] = *(nvm_calib + XTAL_CALIB + 1);
		lar_enabled = true;
	} else {
		u16 lar_offset = data->nvm_version < 0xE39 ?
				 NVM_LAR_OFFSET_OLD :
				 NVM_LAR_OFFSET;

		lar_config = le16_to_cpup(regulatory + lar_offset);
		data->lar_enabled = !!(lar_config &
				       NVM_LAR_ENABLED);
		lar_enabled = data->lar_enabled;
		ch_section = &regulatory[NVM_CHANNELS_EXTENDED];
	}

	/* If no valid mac address was found - bail out */
	if (iwl_set_hw_address(trans, cfg, data, nvm_hw, mac_override)) {
		kfree(data);
		return NULL;
	}

	iwl_init_sbands(dev, cfg, data, ch_section, tx_chains, rx_chains,
			lar_fw_supported && lar_enabled, no_wide_in_5ghz);
	data->calib_version = 255;

	return data;
}
IWL_EXPORT_SYMBOL(iwl_parse_nvm_data);

static u32 iwl_nvm_get_regdom_bw_flags(const u8 *nvm_chan,
				       int ch_idx, u16 nvm_flags,
				       const struct iwl_cfg *cfg)
{
	u32 flags = NL80211_RRF_NO_HT40;
	u32 last_5ghz_ht = LAST_5GHZ_HT;

	if (cfg->nvm_type == IWL_NVM_EXT)
		last_5ghz_ht = LAST_5GHZ_HT_FAMILY_8000;

	if (ch_idx < NUM_2GHZ_CHANNELS &&
	    (nvm_flags & NVM_CHANNEL_40MHZ)) {
		if (nvm_chan[ch_idx] <= LAST_2GHZ_HT_PLUS)
			flags &= ~NL80211_RRF_NO_HT40PLUS;
		if (nvm_chan[ch_idx] >= FIRST_2GHZ_HT_MINUS)
			flags &= ~NL80211_RRF_NO_HT40MINUS;
	} else if (nvm_chan[ch_idx] <= last_5ghz_ht &&
		   (nvm_flags & NVM_CHANNEL_40MHZ)) {
		if ((ch_idx - NUM_2GHZ_CHANNELS) % 2 == 0)
			flags &= ~NL80211_RRF_NO_HT40PLUS;
		else
			flags &= ~NL80211_RRF_NO_HT40MINUS;
	}

	if (!(nvm_flags & NVM_CHANNEL_80MHZ))
		flags |= NL80211_RRF_NO_80MHZ;
	if (!(nvm_flags & NVM_CHANNEL_160MHZ))
		flags |= NL80211_RRF_NO_160MHZ;

	if (!(nvm_flags & NVM_CHANNEL_ACTIVE))
		flags |= NL80211_RRF_NO_IR;

	if (nvm_flags & NVM_CHANNEL_RADAR)
		flags |= NL80211_RRF_DFS;

	if (nvm_flags & NVM_CHANNEL_INDOOR_ONLY)
		flags |= NL80211_RRF_NO_OUTDOOR;

	/* Set the GO concurrent flag only in case that NO_IR is set.
	 * Otherwise it is meaningless
	 */
	if ((nvm_flags & NVM_CHANNEL_GO_CONCURRENT) &&
	    (flags & NL80211_RRF_NO_IR))
		flags |= NL80211_RRF_GO_CONCURRENT;

	return flags;
}

struct ieee80211_regdomain *
iwl_parse_nvm_mcc_info(struct device *dev, const struct iwl_cfg *cfg,
		       int num_of_ch, __le32 *channels, u16 fw_mcc)
{
	int ch_idx;
	u16 ch_flags;
	u32 reg_rule_flags, prev_reg_rule_flags = 0;
	const u8 *nvm_chan = cfg->nvm_type == IWL_NVM_EXT ?
			     iwl_ext_nvm_channels : iwl_nvm_channels;
	struct ieee80211_regdomain *regd;
	int size_of_regd;
	struct ieee80211_reg_rule *rule;
	enum nl80211_band band;
	int center_freq, prev_center_freq = 0;
	int valid_rules = 0;
	bool new_rule;
	int max_num_ch = cfg->nvm_type == IWL_NVM_EXT ?
			 IWL_NUM_CHANNELS_EXT : IWL_NUM_CHANNELS;

	if (WARN_ON_ONCE(num_of_ch > NL80211_MAX_SUPP_REG_RULES))
		return ERR_PTR(-EINVAL);

	if (WARN_ON(num_of_ch > max_num_ch))
		num_of_ch = max_num_ch;

	IWL_DEBUG_DEV(dev, IWL_DL_LAR, "building regdom for %d channels\n",
		      num_of_ch);

	/* build a regdomain rule for every valid channel */
	size_of_regd =
		sizeof(struct ieee80211_regdomain) +
		num_of_ch * sizeof(struct ieee80211_reg_rule);

	regd = kzalloc(size_of_regd, GFP_KERNEL);
	if (!regd)
		return ERR_PTR(-ENOMEM);

	for (ch_idx = 0; ch_idx < num_of_ch; ch_idx++) {
		ch_flags = (u16)__le32_to_cpup(channels + ch_idx);
		band = (ch_idx < NUM_2GHZ_CHANNELS) ?
		       NL80211_BAND_2GHZ : NL80211_BAND_5GHZ;
		center_freq = ieee80211_channel_to_frequency(nvm_chan[ch_idx],
							     band);
		new_rule = false;

		if (!(ch_flags & NVM_CHANNEL_VALID)) {
			iwl_nvm_print_channel_flags(dev, IWL_DL_LAR,
						    nvm_chan[ch_idx], ch_flags);
			continue;
		}

		reg_rule_flags = iwl_nvm_get_regdom_bw_flags(nvm_chan, ch_idx,
							     ch_flags, cfg);

		/* we can't continue the same rule */
		if (ch_idx == 0 || prev_reg_rule_flags != reg_rule_flags ||
		    center_freq - prev_center_freq > 20) {
			valid_rules++;
			new_rule = true;
		}

		rule = &regd->reg_rules[valid_rules - 1];

		if (new_rule)
			rule->freq_range.start_freq_khz =
						MHZ_TO_KHZ(center_freq - 10);

		rule->freq_range.end_freq_khz = MHZ_TO_KHZ(center_freq + 10);

		/* this doesn't matter - not used by FW */
		rule->power_rule.max_antenna_gain = DBI_TO_MBI(6);
		rule->power_rule.max_eirp =
			DBM_TO_MBM(IWL_DEFAULT_MAX_TX_POWER);

		rule->flags = reg_rule_flags;

		/* rely on auto-calculation to merge BW of contiguous chans */
		rule->flags |= NL80211_RRF_AUTO_BW;
		rule->freq_range.max_bandwidth_khz = 0;

		prev_center_freq = center_freq;
		prev_reg_rule_flags = reg_rule_flags;

		iwl_nvm_print_channel_flags(dev, IWL_DL_LAR,
					    nvm_chan[ch_idx], ch_flags);
	}

	regd->n_reg_rules = valid_rules;

	/* set alpha2 from FW. */
	regd->alpha2[0] = fw_mcc >> 8;
	regd->alpha2[1] = fw_mcc & 0xff;

	return regd;
}
IWL_EXPORT_SYMBOL(iwl_parse_nvm_mcc_info);

#ifdef CONFIG_ACPI
#define WRDD_METHOD		"WRDD"
#define WRDD_WIFI		(0x07)
#define WRDD_WIGIG		(0x10)

static u32 iwl_wrdd_get_mcc(struct device *dev, union acpi_object *wrdd)
{
	union acpi_object *mcc_pkg, *domain_type, *mcc_value;
	u32 i;

	if (wrdd->type != ACPI_TYPE_PACKAGE ||
	    wrdd->package.count < 2 ||
	    wrdd->package.elements[0].type != ACPI_TYPE_INTEGER ||
	    wrdd->package.elements[0].integer.value != 0) {
		IWL_DEBUG_EEPROM(dev, "Unsupported wrdd structure\n");
		return 0;
	}

	for (i = 1 ; i < wrdd->package.count ; ++i) {
		mcc_pkg = &wrdd->package.elements[i];

		if (mcc_pkg->type != ACPI_TYPE_PACKAGE ||
		    mcc_pkg->package.count < 2 ||
		    mcc_pkg->package.elements[0].type != ACPI_TYPE_INTEGER ||
		    mcc_pkg->package.elements[1].type != ACPI_TYPE_INTEGER) {
			mcc_pkg = NULL;
			continue;
		}

		domain_type = &mcc_pkg->package.elements[0];
		if (domain_type->integer.value == WRDD_WIFI)
			break;

		mcc_pkg = NULL;
	}

	if (mcc_pkg) {
		mcc_value = &mcc_pkg->package.elements[1];
		return mcc_value->integer.value;
	}

	return 0;
}

int iwl_get_bios_mcc(struct device *dev, char *mcc)
{
	acpi_handle root_handle;
	acpi_handle handle;
	struct acpi_buffer wrdd = {ACPI_ALLOCATE_BUFFER, NULL};
	acpi_status status;
	u32 mcc_val;

	root_handle = ACPI_HANDLE(dev);
	if (!root_handle) {
		IWL_DEBUG_EEPROM(dev,
				 "Could not retrieve root port ACPI handle\n");
		return -ENOENT;
	}

	/* Get the method's handle */
	status = acpi_get_handle(root_handle, (acpi_string)WRDD_METHOD,
				 &handle);
	if (ACPI_FAILURE(status)) {
		IWL_DEBUG_EEPROM(dev, "WRD method not found\n");
		return -ENOENT;
	}

	/* Call WRDD with no arguments */
	status = acpi_evaluate_object(handle, NULL, NULL, &wrdd);
	if (ACPI_FAILURE(status)) {
		IWL_DEBUG_EEPROM(dev, "WRDC invocation failed (0x%x)\n",
				 status);
		return -ENOENT;
	}

	mcc_val = iwl_wrdd_get_mcc(dev, wrdd.pointer);
	kfree(wrdd.pointer);
	if (!mcc_val)
		return -ENOENT;

	mcc[0] = (mcc_val >> 8) & 0xff;
	mcc[1] = mcc_val & 0xff;
	mcc[2] = '\0';
	return 0;
}
IWL_EXPORT_SYMBOL(iwl_get_bios_mcc);
#endif<|MERGE_RESOLUTION|>--- conflicted
+++ resolved
@@ -671,11 +671,7 @@
 
 static bool
 iwl_nvm_no_wide_in_5ghz(struct device *dev, const struct iwl_cfg *cfg,
-<<<<<<< HEAD
-			const __le16 *nvm_hw)
-=======
 			const __be16 *nvm_hw)
->>>>>>> ef03de22
 {
 	/*
 	 * Workaround a bug in Indonesia SKUs where the regulatory in
@@ -691,12 +687,7 @@
 		 * Unlike the other sections in the NVM, the hw
 		 * section uses big-endian.
 		 */
-<<<<<<< HEAD
-		u16 subsystem_id = be16_to_cpup((const __be16 *)nvm_hw
-						+ SUBSYSTEM_ID);
-=======
 		u16 subsystem_id = be16_to_cpup(nvm_hw + SUBSYSTEM_ID);
->>>>>>> ef03de22
 		u8 sku = (subsystem_id & 0x1e) >> 1;
 
 		if (sku == 5 || sku == 9) {
