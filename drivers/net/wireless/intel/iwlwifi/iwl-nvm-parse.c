--- conflicted
+++ resolved
@@ -546,11 +546,7 @@
 	0x00
 };
 
-<<<<<<< HEAD
-static const struct ieee80211_sband_iftype_data iwl_he_capa[] = {
-=======
 static const struct ieee80211_sband_iftype_data iwl_he_eht_capa[] = {
->>>>>>> eb3cdb58
 	{
 		.types_mask = BIT(NL80211_IFTYPE_STATION),
 		.he_cap = {
