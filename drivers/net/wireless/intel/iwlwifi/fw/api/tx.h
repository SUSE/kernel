/* SPDX-License-Identifier: GPL-2.0 OR BSD-3-Clause */
/*
<<<<<<< HEAD
 * Copyright (C) 2012-2014, 2018-2023 Intel Corporation
=======
 * Copyright (C) 2012-2014, 2018-2024 Intel Corporation
>>>>>>> 2d5404ca
 * Copyright (C) 2016-2017 Intel Deutschland GmbH
 */
#ifndef __iwl_fw_api_tx_h__
#define __iwl_fw_api_tx_h__
#include <linux/ieee80211.h>

/**
 * enum iwl_tx_flags - bitmasks for tx_flags in TX command
 * @TX_CMD_FLG_PROT_REQUIRE: use RTS or CTS-to-self to protect the frame
 * @TX_CMD_FLG_WRITE_TX_POWER: update current tx power value in the mgmt frame
 * @TX_CMD_FLG_ACK: expect ACK from receiving station
 * @TX_CMD_FLG_STA_RATE: use RS table with initial index from the TX command.
 *	Otherwise, use rate_n_flags from the TX command
 * @TX_CMD_FLG_BAR: this frame is a BA request, immediate BAR is expected
 *	Must set TX_CMD_FLG_ACK with this flag.
 * @TX_CMD_FLG_TXOP_PROT: TXOP protection requested
 * @TX_CMD_FLG_VHT_NDPA: mark frame is NDPA for VHT beamformer sequence
 * @TX_CMD_FLG_HT_NDPA: mark frame is NDPA for HT beamformer sequence
 * @TX_CMD_FLG_CSI_FDBK2HOST: mark to send feedback to host (only if good CRC)
 * @TX_CMD_FLG_BT_PRIO_MASK: BT priority value
 * @TX_CMD_FLG_BT_PRIO_POS: the position of the BT priority (bit 11 is ignored
 *	on old firmwares).
 * @TX_CMD_FLG_BT_DIS: disable BT priority for this frame
 * @TX_CMD_FLG_SEQ_CTL: set if FW should override the sequence control.
 *	Should be set for mgmt, non-QOS data, mcast, bcast and in scan command
 * @TX_CMD_FLG_MORE_FRAG: this frame is non-last MPDU
 * @TX_CMD_FLG_TSF: FW should calculate and insert TSF in the frame
 *	Should be set for beacons and probe responses
 * @TX_CMD_FLG_CALIB: activate PA TX power calibrations
 * @TX_CMD_FLG_KEEP_SEQ_CTL: if seq_ctl is set, don't increase inner seq count
 * @TX_CMD_FLG_MH_PAD: driver inserted 2 byte padding after MAC header.
 *	Should be set for 26/30 length MAC headers
 * @TX_CMD_FLG_RESP_TO_DRV: zero this if the response should go only to FW
 * @TX_CMD_FLG_TKIP_MIC_DONE: FW already performed TKIP MIC calculation
 * @TX_CMD_FLG_DUR: disable duration overwriting used in PS-Poll Assoc-id
 * @TX_CMD_FLG_FW_DROP: FW should mark frame to be dropped
 * @TX_CMD_FLG_EXEC_PAPD: execute PAPD
 * @TX_CMD_FLG_PAPD_TYPE: 0 for reference power, 1 for nominal power
 * @TX_CMD_FLG_HCCA_CHUNK: mark start of TSPEC chunk
 */
enum iwl_tx_flags {
	TX_CMD_FLG_PROT_REQUIRE		= BIT(0),
	TX_CMD_FLG_WRITE_TX_POWER	= BIT(1),
	TX_CMD_FLG_ACK			= BIT(3),
	TX_CMD_FLG_STA_RATE		= BIT(4),
	TX_CMD_FLG_BAR			= BIT(6),
	TX_CMD_FLG_TXOP_PROT		= BIT(7),
	TX_CMD_FLG_VHT_NDPA		= BIT(8),
	TX_CMD_FLG_HT_NDPA		= BIT(9),
	TX_CMD_FLG_CSI_FDBK2HOST	= BIT(10),
	TX_CMD_FLG_BT_PRIO_POS		= 11,
	TX_CMD_FLG_BT_PRIO_MASK		= BIT(11) | BIT(12),
	TX_CMD_FLG_BT_DIS		= BIT(12),
	TX_CMD_FLG_SEQ_CTL		= BIT(13),
	TX_CMD_FLG_MORE_FRAG		= BIT(14),
	TX_CMD_FLG_TSF			= BIT(16),
	TX_CMD_FLG_CALIB		= BIT(17),
	TX_CMD_FLG_KEEP_SEQ_CTL		= BIT(18),
	TX_CMD_FLG_MH_PAD		= BIT(20),
	TX_CMD_FLG_RESP_TO_DRV		= BIT(21),
	TX_CMD_FLG_TKIP_MIC_DONE	= BIT(23),
	TX_CMD_FLG_DUR			= BIT(25),
	TX_CMD_FLG_FW_DROP		= BIT(26),
	TX_CMD_FLG_EXEC_PAPD		= BIT(27),
	TX_CMD_FLG_PAPD_TYPE		= BIT(28),
	TX_CMD_FLG_HCCA_CHUNK		= BIT(31)
}; /* TX_FLAGS_BITS_API_S_VER_1 */

/**
 * enum iwl_tx_cmd_flags - bitmasks for tx_flags in TX command for 22000
 * @IWL_TX_FLAGS_CMD_RATE: use rate from the TX command
 * @IWL_TX_FLAGS_ENCRYPT_DIS: frame should not be encrypted, even if it belongs
 *	to a secured STA
 * @IWL_TX_FLAGS_HIGH_PRI: high priority frame (like EAPOL) - can affect rate
 *	selection, retry limits and BT kill
 * @IWL_TX_FLAGS_RTS: firmware used an RTS
 * @IWL_TX_FLAGS_CTS: firmware used CTS-to-self
 */
enum iwl_tx_cmd_flags {
	IWL_TX_FLAGS_CMD_RATE		= BIT(0),
	IWL_TX_FLAGS_ENCRYPT_DIS	= BIT(1),
	IWL_TX_FLAGS_HIGH_PRI		= BIT(2),
	/* Use these flags only from
	 * TX_FLAGS_BITS_API_S_VER_4 and above */
	IWL_TX_FLAGS_RTS		= BIT(3),
	IWL_TX_FLAGS_CTS		= BIT(4),
}; /* TX_FLAGS_BITS_API_S_VER_3 */

/**
 * enum iwl_tx_pm_timeouts - pm timeout values in TX command
 * @PM_FRAME_NONE: no need to suspend sleep mode
 * @PM_FRAME_MGMT: fw suspend sleep mode for 100TU
 * @PM_FRAME_ASSOC: fw suspend sleep mode for 10sec
 */
enum iwl_tx_pm_timeouts {
	PM_FRAME_NONE		= 0,
	PM_FRAME_MGMT		= 2,
	PM_FRAME_ASSOC		= 3,
};

#define TX_CMD_SEC_MSK			0x07
#define TX_CMD_SEC_WEP_KEY_IDX_POS	6
#define TX_CMD_SEC_WEP_KEY_IDX_MSK	0xc0

/**
 * enum iwl_tx_cmd_sec_ctrl - bitmasks for security control in TX command
 * @TX_CMD_SEC_WEP: WEP encryption algorithm.
 * @TX_CMD_SEC_CCM: CCM encryption algorithm.
 * @TX_CMD_SEC_TKIP: TKIP encryption algorithm.
 * @TX_CMD_SEC_EXT: extended cipher algorithm.
 * @TX_CMD_SEC_GCMP: GCMP encryption algorithm.
 * @TX_CMD_SEC_KEY128: set for 104 bits WEP key.
 * @TX_CMD_SEC_KEY_FROM_TABLE: for a non-WEP key, set if the key should be taken
 *	from the table instead of from the TX command.
 *	If the key is taken from the key table its index should be given by the
 *	first byte of the TX command key field.
 */
enum iwl_tx_cmd_sec_ctrl {
	TX_CMD_SEC_WEP			= 0x01,
	TX_CMD_SEC_CCM			= 0x02,
	TX_CMD_SEC_TKIP			= 0x03,
	TX_CMD_SEC_EXT			= 0x04,
	TX_CMD_SEC_GCMP			= 0x05,
	TX_CMD_SEC_KEY128		= 0x08,
	TX_CMD_SEC_KEY_FROM_TABLE	= 0x10,
};

/*
 * TX command Frame life time in us - to be written in pm_frame_timeout
 */
#define TX_CMD_LIFE_TIME_INFINITE	0xFFFFFFFF
#define TX_CMD_LIFE_TIME_DEFAULT	2000000 /* 2000 ms*/
#define TX_CMD_LIFE_TIME_PROBE_RESP	40000 /* 40 ms */
#define TX_CMD_LIFE_TIME_EXPIRED_FRAME	0

/*
 * TID for non QoS frames - to be written in tid_tspec
 */
#define IWL_TID_NON_QOS	0

/*
 * Limits on the retransmissions - to be written in {data,rts}_retry_limit
 */
#define IWL_DEFAULT_TX_RETRY			15
#define IWL_MGMT_DFAULT_RETRY_LIMIT		3
#define IWL_RTS_DFAULT_RETRY_LIMIT		60
#define IWL_BAR_DFAULT_RETRY_LIMIT		60
#define IWL_LOW_RETRY_LIMIT			7

/**
 * enum iwl_tx_offload_assist_flags_pos -  set %iwl_tx_cmd offload_assist values
 * @TX_CMD_OFFLD_IP_HDR: offset to start of IP header (in words)
 *	from mac header end. For normal case it is 4 words for SNAP.
 *	note: tx_cmd, mac header and pad are not counted in the offset.
 *	This is used to help the offload in case there is tunneling such as
 *	IPv6 in IPv4, in such case the ip header offset should point to the
 *	inner ip header and IPv4 checksum of the external header should be
 *	calculated by driver.
 * @TX_CMD_OFFLD_L4_EN: enable TCP/UDP checksum
 * @TX_CMD_OFFLD_L3_EN: enable IP header checksum
 * @TX_CMD_OFFLD_MH_SIZE: size of the mac header in words. Includes the IV
 *	field. Doesn't include the pad.
 * @TX_CMD_OFFLD_PAD: mark 2-byte pad was inserted after the mac header for
 *	alignment
 * @TX_CMD_OFFLD_AMSDU: mark TX command is A-MSDU
 */
enum iwl_tx_offload_assist_flags_pos {
	TX_CMD_OFFLD_IP_HDR =		0,
	TX_CMD_OFFLD_L4_EN =		6,
	TX_CMD_OFFLD_L3_EN =		7,
	TX_CMD_OFFLD_MH_SIZE =		8,
	TX_CMD_OFFLD_PAD =		13,
	TX_CMD_OFFLD_AMSDU =		14,
};

#define IWL_TX_CMD_OFFLD_MH_MASK	0x1f
#define IWL_TX_CMD_OFFLD_IP_HDR_MASK	0x3f

/* TODO: complete documentation for try_cnt and btkill_cnt */
/**
 * struct iwl_tx_cmd - TX command struct to FW
 * ( TX_CMD = 0x1c )
 * @len: in bytes of the payload, see below for details
 * @offload_assist: TX offload configuration
 * @tx_flags: combination of TX_CMD_FLG_*, see &enum iwl_tx_flags
 * @scratch: scratch buffer used by the device
 * @rate_n_flags: rate for *all* Tx attempts, if TX_CMD_FLG_STA_RATE_MSK is
 *	cleared. Combination of RATE_MCS_*
 * @sta_id: index of destination station in FW station table
 * @sec_ctl: security control, TX_CMD_SEC_*
 * @initial_rate_index: index into the the rate table for initial TX attempt.
 *	Applied if TX_CMD_FLG_STA_RATE_MSK is set, normally 0 for data frames.
 * @reserved2: reserved
 * @key: security key
 * @reserved3: reserved
 * @life_time: frame life time (usecs??)
 * @dram_lsb_ptr: Physical address of scratch area in the command (try_cnt +
 *	btkill_cnd + reserved), first 32 bits. "0" disables usage.
 * @dram_msb_ptr: upper bits of the scratch physical address
 * @rts_retry_limit: max attempts for RTS
 * @data_retry_limit: max attempts to send the data packet
 * @tid_tspec: TID/tspec
 * @pm_frame_timeout: PM TX frame timeout
 * @reserved4: reserved
 * @payload: payload (same as @hdr)
 * @hdr: 802.11 header (same as @payload)
 *
 * The byte count (both len and next_frame_len) includes MAC header
 * (24/26/30/32 bytes)
 * + 2 bytes pad if 26/30 header size
 * + 8 byte IV for CCM or TKIP (not used for WEP)
 * + Data payload
 * + 8-byte MIC (not used for CCM/WEP)
 * It does not include post-MAC padding, i.e.,
 * MIC (CCM) 8 bytes, ICV (WEP/TKIP/CKIP) 4 bytes, CRC 4 bytes.
 * Range of len: 14-2342 bytes.
 *
 * After the struct fields the MAC header is placed, plus any padding,
 * and then the actial payload.
 */
struct iwl_tx_cmd {
	__le16 len;
	__le16 offload_assist;
	__le32 tx_flags;
	struct {
		u8 try_cnt;
		u8 btkill_cnt;
		__le16 reserved;
	} scratch; /* DRAM_SCRATCH_API_U_VER_1 */
	__le32 rate_n_flags;
	u8 sta_id;
	u8 sec_ctl;
	u8 initial_rate_index;
	u8 reserved2;
	u8 key[16];
	__le32 reserved3;
	__le32 life_time;
	__le32 dram_lsb_ptr;
	u8 dram_msb_ptr;
	u8 rts_retry_limit;
	u8 data_retry_limit;
	u8 tid_tspec;
	__le16 pm_frame_timeout;
	__le16 reserved4;
	union {
		DECLARE_FLEX_ARRAY(u8, payload);
		DECLARE_FLEX_ARRAY(struct ieee80211_hdr, hdr);
	};
} __packed; /* TX_CMD_API_S_VER_6 */

struct iwl_dram_sec_info {
	__le32 pn_low;
	__le16 pn_high;
	__le16 aux_info;
} __packed; /* DRAM_SEC_INFO_API_S_VER_1 */

/**
 * struct iwl_tx_cmd_gen2 - TX command struct to FW for 22000 devices
 * ( TX_CMD = 0x1c )
 * @len: in bytes of the payload, see below for details
 * @offload_assist: TX offload configuration
 * @flags: combination of &enum iwl_tx_cmd_flags
 * @dram_info: FW internal DRAM storage
 * @rate_n_flags: rate for *all* Tx attempts, if TX_CMD_FLG_STA_RATE_MSK is
 *	cleared. Combination of RATE_MCS_*
 * @hdr: 802.11 header
 */
struct iwl_tx_cmd_gen2 {
	__le16 len;
	__le16 offload_assist;
	__le32 flags;
	struct iwl_dram_sec_info dram_info;
	__le32 rate_n_flags;
	struct ieee80211_hdr hdr[];
} __packed; /* TX_CMD_API_S_VER_7,
	       TX_CMD_API_S_VER_9 */

/**
 * struct iwl_tx_cmd_gen3 - TX command struct to FW for AX210+ devices
 * ( TX_CMD = 0x1c )
 * @len: in bytes of the payload, see below for details
 * @flags: combination of &enum iwl_tx_cmd_flags
 * @offload_assist: TX offload configuration
 * @dram_info: FW internal DRAM storage
 * @rate_n_flags: rate for *all* Tx attempts, if TX_CMD_FLG_STA_RATE_MSK is
 *	cleared. Combination of RATE_MCS_*
 * @reserved: reserved
 * @hdr: 802.11 header
 */
struct iwl_tx_cmd_gen3 {
	__le16 len;
	__le16 flags;
	__le32 offload_assist;
	struct iwl_dram_sec_info dram_info;
	__le32 rate_n_flags;
	u8 reserved[8];
	struct ieee80211_hdr hdr[];
} __packed; /* TX_CMD_API_S_VER_8,
	       TX_CMD_API_S_VER_10 */

/*
 * TX response related data
 */

/*
 * enum iwl_tx_status - status that is returned by the fw after attempts to Tx
 * @TX_STATUS_SUCCESS:
 * @TX_STATUS_DIRECT_DONE:
 * @TX_STATUS_POSTPONE_DELAY:
 * @TX_STATUS_POSTPONE_FEW_BYTES:
 * @TX_STATUS_POSTPONE_BT_PRIO:
 * @TX_STATUS_POSTPONE_QUIET_PERIOD:
 * @TX_STATUS_POSTPONE_CALC_TTAK:
 * @TX_STATUS_FAIL_INTERNAL_CROSSED_RETRY:
 * @TX_STATUS_FAIL_SHORT_LIMIT:
 * @TX_STATUS_FAIL_LONG_LIMIT:
 * @TX_STATUS_FAIL_UNDERRUN:
 * @TX_STATUS_FAIL_DRAIN_FLOW:
 * @TX_STATUS_FAIL_RFKILL_FLUSH:
 * @TX_STATUS_FAIL_LIFE_EXPIRE:
 * @TX_STATUS_FAIL_DEST_PS:
 * @TX_STATUS_FAIL_HOST_ABORTED:
 * @TX_STATUS_FAIL_BT_RETRY:
 * @TX_STATUS_FAIL_STA_INVALID:
 * @TX_TATUS_FAIL_FRAG_DROPPED:
 * @TX_STATUS_FAIL_TID_DISABLE:
 * @TX_STATUS_FAIL_FIFO_FLUSHED:
 * @TX_STATUS_FAIL_SMALL_CF_POLL:
 * @TX_STATUS_FAIL_FW_DROP:
 * @TX_STATUS_FAIL_STA_COLOR_MISMATCH: mismatch between color of Tx cmd and
 *	STA table
 * @TX_FRAME_STATUS_INTERNAL_ABORT:
 * @TX_MODE_MSK:
 * @TX_MODE_NO_BURST:
 * @TX_MODE_IN_BURST_SEQ:
 * @TX_MODE_FIRST_IN_BURST:
 * @TX_QUEUE_NUM_MSK:
 *
 * Valid only if frame_count =1
 * TODO: complete documentation
 */
enum iwl_tx_status {
	TX_STATUS_MSK = 0x000000ff,
	TX_STATUS_SUCCESS = 0x01,
	TX_STATUS_DIRECT_DONE = 0x02,
	/* postpone TX */
	TX_STATUS_POSTPONE_DELAY = 0x40,
	TX_STATUS_POSTPONE_FEW_BYTES = 0x41,
	TX_STATUS_POSTPONE_BT_PRIO = 0x42,
	TX_STATUS_POSTPONE_QUIET_PERIOD = 0x43,
	TX_STATUS_POSTPONE_CALC_TTAK = 0x44,
	/* abort TX */
	TX_STATUS_FAIL_INTERNAL_CROSSED_RETRY = 0x81,
	TX_STATUS_FAIL_SHORT_LIMIT = 0x82,
	TX_STATUS_FAIL_LONG_LIMIT = 0x83,
	TX_STATUS_FAIL_UNDERRUN = 0x84,
	TX_STATUS_FAIL_DRAIN_FLOW = 0x85,
	TX_STATUS_FAIL_RFKILL_FLUSH = 0x86,
	TX_STATUS_FAIL_LIFE_EXPIRE = 0x87,
	TX_STATUS_FAIL_DEST_PS = 0x88,
	TX_STATUS_FAIL_HOST_ABORTED = 0x89,
	TX_STATUS_FAIL_BT_RETRY = 0x8a,
	TX_STATUS_FAIL_STA_INVALID = 0x8b,
	TX_STATUS_FAIL_FRAG_DROPPED = 0x8c,
	TX_STATUS_FAIL_TID_DISABLE = 0x8d,
	TX_STATUS_FAIL_FIFO_FLUSHED = 0x8e,
	TX_STATUS_FAIL_SMALL_CF_POLL = 0x8f,
	TX_STATUS_FAIL_FW_DROP = 0x90,
	TX_STATUS_FAIL_STA_COLOR_MISMATCH = 0x91,
	TX_STATUS_INTERNAL_ABORT = 0x92,
	TX_MODE_MSK = 0x00000f00,
	TX_MODE_NO_BURST = 0x00000000,
	TX_MODE_IN_BURST_SEQ = 0x00000100,
	TX_MODE_FIRST_IN_BURST = 0x00000200,
	TX_QUEUE_NUM_MSK = 0x0001f000,
	TX_NARROW_BW_MSK = 0x00060000,
	TX_NARROW_BW_1DIV2 = 0x00020000,
	TX_NARROW_BW_1DIV4 = 0x00040000,
	TX_NARROW_BW_1DIV8 = 0x00060000,
};

/*
 * enum iwl_tx_agg_status - TX aggregation status
 * @AGG_TX_STATE_STATUS_MSK:
 * @AGG_TX_STATE_TRANSMITTED:
 * @AGG_TX_STATE_UNDERRUN:
 * @AGG_TX_STATE_BT_PRIO:
 * @AGG_TX_STATE_FEW_BYTES:
 * @AGG_TX_STATE_ABORT:
 * @AGG_TX_STATE_TX_ON_AIR_DROP: TX_ON_AIR signal drop without underrun or
 *	BT detection
 * @AGG_TX_STATE_LAST_SENT_TRY_CNT:
 * @AGG_TX_STATE_LAST_SENT_BT_KILL:
 * @AGG_TX_STATE_SCD_QUERY:
 * @AGG_TX_STATE_TEST_BAD_CRC32:
 * @AGG_TX_STATE_RESPONSE:
 * @AGG_TX_STATE_DUMP_TX:
 * @AGG_TX_STATE_DELAY_TX:
 * @AGG_TX_STATE_TRY_CNT_MSK: Retry count for 1st frame in aggregation (retries
 *	occur if tx failed for this frame when it was a member of a previous
 *	aggregation block). If rate scaling is used, retry count indicates the
 *	rate table entry used for all frames in the new agg.
 * @AGG_TX_STATE_SEQ_NUM_MSK: Command ID and sequence number of Tx command for
 *	this frame
 *
 * TODO: complete documentation
 */
enum iwl_tx_agg_status {
	AGG_TX_STATE_STATUS_MSK = 0x00fff,
	AGG_TX_STATE_TRANSMITTED = 0x000,
	AGG_TX_STATE_UNDERRUN = 0x001,
	AGG_TX_STATE_BT_PRIO = 0x002,
	AGG_TX_STATE_FEW_BYTES = 0x004,
	AGG_TX_STATE_ABORT = 0x008,
	AGG_TX_STATE_TX_ON_AIR_DROP = 0x010,
	AGG_TX_STATE_LAST_SENT_TRY_CNT = 0x020,
	AGG_TX_STATE_LAST_SENT_BT_KILL = 0x040,
	AGG_TX_STATE_SCD_QUERY = 0x080,
	AGG_TX_STATE_TEST_BAD_CRC32 = 0x0100,
	AGG_TX_STATE_RESPONSE = 0x1ff,
	AGG_TX_STATE_DUMP_TX = 0x200,
	AGG_TX_STATE_DELAY_TX = 0x400,
	AGG_TX_STATE_TRY_CNT_POS = 12,
	AGG_TX_STATE_TRY_CNT_MSK = 0xf << AGG_TX_STATE_TRY_CNT_POS,
};

/*
 * The mask below describes a status where we are absolutely sure that the MPDU
 * wasn't sent. For BA/Underrun we cannot be that sure. All we know that we've
 * written the bytes to the TXE, but we know nothing about what the DSP did.
 */
#define AGG_TX_STAT_FRAME_NOT_SENT (AGG_TX_STATE_FEW_BYTES | \
				    AGG_TX_STATE_ABORT | \
				    AGG_TX_STATE_SCD_QUERY)

/*
 * REPLY_TX = 0x1c (response)
 *
 * This response may be in one of two slightly different formats, indicated
 * by the frame_count field:
 *
 * 1)	No aggregation (frame_count == 1).  This reports Tx results for a single
 *	frame. Multiple attempts, at various bit rates, may have been made for
 *	this frame.
 *
 * 2)	Aggregation (frame_count > 1).  This reports Tx results for two or more
 *	frames that used block-acknowledge.  All frames were transmitted at
 *	same rate. Rate scaling may have been used if first frame in this new
 *	agg block failed in previous agg block(s).
 *
 *	Note that, for aggregation, ACK (block-ack) status is not delivered
 *	here; block-ack has not been received by the time the device records
 *	this status.
 *	This status relates to reasons the tx might have been blocked or aborted
 *	within the device, rather than whether it was received successfully by
 *	the destination station.
 */

/**
 * struct agg_tx_status - per packet TX aggregation status
 * @status: See &enum iwl_tx_agg_status
 * @sequence: Sequence # for this frame's Tx cmd (not SSN!)
 */
struct agg_tx_status {
	__le16 status;
	__le16 sequence;
} __packed;

/*
 * definitions for initial rate index field
 * bits [3:0] initial rate index
 * bits [6:4] rate table color, used for the initial rate
 * bit-7 invalid rate indication
 */
#define TX_RES_INIT_RATE_INDEX_MSK 0x0f
#define TX_RES_RATE_TABLE_COLOR_POS 4
#define TX_RES_RATE_TABLE_COLOR_MSK 0x70
#define TX_RES_INV_RATE_INDEX_MSK 0x80
#define TX_RES_RATE_TABLE_COL_GET(_f) (((_f) & TX_RES_RATE_TABLE_COLOR_MSK) >>\
				       TX_RES_RATE_TABLE_COLOR_POS)

#define IWL_MVM_TX_RES_GET_TID(_ra_tid) ((_ra_tid) & 0x0f)
#define IWL_MVM_TX_RES_GET_RA(_ra_tid) ((_ra_tid) >> 4)

/**
 * struct iwl_tx_resp_v3 - notifies that fw is TXing a packet
 * ( REPLY_TX = 0x1c )
 * @frame_count: 1 no aggregation, >1 aggregation
 * @bt_kill_count: num of times blocked by bluetooth (unused for agg)
 * @failure_rts: num of failures due to unsuccessful RTS
 * @failure_frame: num failures due to no ACK (unused for agg)
 * @initial_rate: for non-agg: rate of the successful Tx. For agg: rate of the
 *	Tx of all the batch. RATE_MCS_*
 * @wireless_media_time: for non-agg: RTS + CTS + frame tx attempts time + ACK.
 *	for agg: RTS + CTS + aggregation tx time + block-ack time.
 *	in usec.
 * @pa_status: tx power info
 * @pa_integ_res_a: tx power info
 * @pa_integ_res_b: tx power info
 * @pa_integ_res_c: tx power info
 * @measurement_req_id: tx power info
 * @reduced_tpc: transmit power reduction used
 * @reserved: reserved
 * @tfd_info: TFD information set by the FH
 * @seq_ctl: sequence control from the Tx cmd
 * @byte_cnt: byte count from the Tx cmd
 * @tlc_info: TLC rate info
 * @ra_tid: bits [3:0] = ra, bits [7:4] = tid
 * @frame_ctrl: frame control
 * @status: for non-agg:  frame status TX_STATUS_*
 *	for agg: status of 1st frame, AGG_TX_STATE_*; other frame status fields
 *	follow this one, up to frame_count. Length in @frame_count.
 *
 * After the array of statuses comes the SSN of the SCD. Look at
 * %iwl_mvm_get_scd_ssn for more details.
 */
struct iwl_tx_resp_v3 {
	u8 frame_count;
	u8 bt_kill_count;
	u8 failure_rts;
	u8 failure_frame;
	__le32 initial_rate;
	__le16 wireless_media_time;

	u8 pa_status;
	u8 pa_integ_res_a[3];
	u8 pa_integ_res_b[3];
	u8 pa_integ_res_c[3];
	__le16 measurement_req_id;
	u8 reduced_tpc;
	u8 reserved;

	__le32 tfd_info;
	__le16 seq_ctl;
	__le16 byte_cnt;
	u8 tlc_info;
	u8 ra_tid;
	__le16 frame_ctrl;
	struct agg_tx_status status[];
} __packed; /* TX_RSP_API_S_VER_3 */

/**
 * struct iwl_tx_resp - notifies that fw is TXing a packet
 * ( REPLY_TX = 0x1c )
 * @frame_count: 1 no aggregation, >1 aggregation
 * @bt_kill_count: num of times blocked by bluetooth (unused for agg)
 * @failure_rts: num of failures due to unsuccessful RTS
 * @failure_frame: num failures due to no ACK (unused for agg)
 * @initial_rate: for non-agg: rate of the successful Tx. For agg: rate of the
 *	Tx of all the batch. RATE_MCS_*
 * @wireless_media_time: for non-agg: RTS + CTS + frame tx attempts time + ACK.
 *	for agg: RTS + CTS + aggregation tx time + block-ack time.
 *	in usec.
 * @pa_status: tx power info
 * @pa_integ_res_a: tx power info
 * @pa_integ_res_b: tx power info
 * @pa_integ_res_c: tx power info
 * @measurement_req_id: tx power info
 * @reduced_tpc: transmit power reduction used
 * @reserved: reserved
 * @tfd_info: TFD information set by the FH
 * @seq_ctl: sequence control from the Tx cmd
 * @byte_cnt: byte count from the Tx cmd
 * @tlc_info: TLC rate info
 * @ra_tid: bits [3:0] = ra, bits [7:4] = tid
 * @frame_ctrl: frame control
 * @tx_queue: TX queue for this response
 * @reserved2: reserved for padding/alignment
 * @status: for non-agg:  frame status TX_STATUS_*
 *	For version 6 TX response isn't received for aggregation at all.
 *
 * After the array of statuses comes the SSN of the SCD. Look at
 * %iwl_mvm_get_scd_ssn for more details.
 */
struct iwl_tx_resp {
	u8 frame_count;
	u8 bt_kill_count;
	u8 failure_rts;
	u8 failure_frame;
	__le32 initial_rate;
	__le16 wireless_media_time;

	u8 pa_status;
	u8 pa_integ_res_a[3];
	u8 pa_integ_res_b[3];
	u8 pa_integ_res_c[3];
	__le16 measurement_req_id;
	u8 reduced_tpc;
	u8 reserved;

	__le32 tfd_info;
	__le16 seq_ctl;
	__le16 byte_cnt;
	u8 tlc_info;
	u8 ra_tid;
	__le16 frame_ctrl;
	__le16 tx_queue;
	__le16 reserved2;
	struct agg_tx_status status;
} __packed; /* TX_RSP_API_S_VER_6,
	       TX_RSP_API_S_VER_7 */

/**
 * struct iwl_mvm_ba_notif - notifies about reception of BA
 * ( BA_NOTIF = 0xc5 )
 * @sta_addr: MAC address
 * @reserved: reserved
 * @sta_id: Index of recipient (BA-sending) station in fw's station table
 * @tid: tid of the session
 * @seq_ctl: sequence control field
 * @bitmap: the bitmap of the BA notification as seen in the air
 * @scd_flow: the tx queue this BA relates to
 * @scd_ssn: the index of the last contiguously sent packet
 * @txed: number of Txed frames in this batch
 * @txed_2_done: number of Acked frames in this batch
 * @reduced_txp: power reduced according to TPC. This is the actual value and
 *	not a copy from the LQ command. Thus, if not the first rate was used
 *	for Tx-ing then this value will be set to 0 by FW.
 * @reserved1: reserved
 */
struct iwl_mvm_ba_notif {
	u8 sta_addr[ETH_ALEN];
	__le16 reserved;

	u8 sta_id;
	u8 tid;
	__le16 seq_ctl;
	__le64 bitmap;
	__le16 scd_flow;
	__le16 scd_ssn;
	u8 txed;
	u8 txed_2_done;
	u8 reduced_txp;
	u8 reserved1;
} __packed;

/**
 * struct iwl_mvm_compressed_ba_tfd - progress of a TFD queue
 * @q_num: TFD queue number
 * @tfd_index: Index of first un-acked frame in the  TFD queue
 * @scd_queue: For debug only - the physical queue the TFD queue is bound to
 * @tid: TID of the queue (0-7)
 * @reserved: reserved for alignment
 */
struct iwl_mvm_compressed_ba_tfd {
	__le16 q_num;
	__le16 tfd_index;
	u8 scd_queue;
	u8 tid;
	u8 reserved[2];
} __packed; /* COMPRESSED_BA_TFD_API_S_VER_1 */

/**
 * struct iwl_mvm_compressed_ba_ratid - progress of a RA TID queue
 * @q_num: RA TID queue number
 * @tid: TID of the queue
 * @ssn: BA window current SSN
 */
struct iwl_mvm_compressed_ba_ratid {
	u8 q_num;
	u8 tid;
	__le16 ssn;
} __packed; /* COMPRESSED_BA_RATID_API_S_VER_1 */

/*
 * enum iwl_mvm_ba_resp_flags - TX aggregation status
 * @IWL_MVM_BA_RESP_TX_AGG: generated due to BA
 * @IWL_MVM_BA_RESP_TX_BAR: generated due to BA after BAR
 * @IWL_MVM_BA_RESP_TX_AGG_FAIL: aggregation didn't receive BA
 * @IWL_MVM_BA_RESP_TX_UNDERRUN: aggregation got underrun
 * @IWL_MVM_BA_RESP_TX_BT_KILL: aggregation got BT-kill
 * @IWL_MVM_BA_RESP_TX_DSP_TIMEOUT: aggregation didn't finish within the
 *	expected time
 */
enum iwl_mvm_ba_resp_flags {
	IWL_MVM_BA_RESP_TX_AGG,
	IWL_MVM_BA_RESP_TX_BAR,
	IWL_MVM_BA_RESP_TX_AGG_FAIL,
	IWL_MVM_BA_RESP_TX_UNDERRUN,
	IWL_MVM_BA_RESP_TX_BT_KILL,
	IWL_MVM_BA_RESP_TX_DSP_TIMEOUT
};

/**
 * struct iwl_mvm_compressed_ba_notif - notifies about reception of BA
 * ( BA_NOTIF = 0xc5 )
 * @flags: status flag, see the &iwl_mvm_ba_resp_flags
 * @sta_id: Index of recipient (BA-sending) station in fw's station table
 * @reduced_txp: power reduced according to TPC. This is the actual value and
 *	not a copy from the LQ command. Thus, if not the first rate was used
 *	for Tx-ing then this value will be set to 0 by FW.
 * @tlc_rate_info: TLC rate info, initial rate index, TLC table color
 * @retry_cnt: retry count
 * @query_byte_cnt: SCD query byte count
 * @query_frame_cnt: SCD query frame count
 * @txed: number of frames sent in the aggregation (all-TIDs)
 * @done: number of frames that were Acked by the BA (all-TIDs)
 * @rts_retry_cnt: RTS retry count
 * @reserved: reserved (for alignment)
 * @wireless_time: Wireless-media time
 * @tx_rate: the rate the aggregation was sent at
 * @tfd_cnt: number of TFD-Q elements
 * @ra_tid_cnt: number of RATID-Q elements
 * @tfd: array of TFD queue status updates. See &iwl_mvm_compressed_ba_tfd
 *	for details. Length in @tfd_cnt.
 * @ra_tid: array of RA-TID queue status updates. For debug purposes only. See
 *	&iwl_mvm_compressed_ba_ratid for more details. Length in @ra_tid_cnt.
 */
struct iwl_mvm_compressed_ba_notif {
	__le32 flags;
	u8 sta_id;
	u8 reduced_txp;
	u8 tlc_rate_info;
	u8 retry_cnt;
	__le32 query_byte_cnt;
	__le16 query_frame_cnt;
	__le16 txed;
	__le16 done;
	u8 rts_retry_cnt;
	u8 reserved;
	__le32 wireless_time;
	__le32 tx_rate;
	__le16 tfd_cnt;
	__le16 ra_tid_cnt;
	union {
		DECLARE_FLEX_ARRAY(struct iwl_mvm_compressed_ba_ratid, ra_tid);
		DECLARE_FLEX_ARRAY(struct iwl_mvm_compressed_ba_tfd, tfd);
	};
} __packed; /* COMPRESSED_BA_RES_API_S_VER_4,
	       COMPRESSED_BA_RES_API_S_VER_5 */

/**
 * struct iwl_mac_beacon_cmd_v6 - beacon template command
 * @tx: the tx commands associated with the beacon frame
 * @template_id: currently equal to the mac context id of the coresponding
 *  mac.
 * @tim_idx: the offset of the tim IE in the beacon
 * @tim_size: the length of the tim IE
 * @frame: the template of the beacon frame
 */
struct iwl_mac_beacon_cmd_v6 {
	struct iwl_tx_cmd tx;
	__le32 template_id;
	__le32 tim_idx;
	__le32 tim_size;
	struct ieee80211_hdr frame[];
} __packed; /* BEACON_TEMPLATE_CMD_API_S_VER_6 */

/**
 * struct iwl_mac_beacon_cmd_v7 - beacon template command with offloaded CSA
 * @tx: the tx commands associated with the beacon frame
 * @template_id: currently equal to the mac context id of the coresponding
 *  mac.
 * @tim_idx: the offset of the tim IE in the beacon
 * @tim_size: the length of the tim IE
 * @ecsa_offset: offset to the ECSA IE if present
 * @csa_offset: offset to the CSA IE if present
 * @frame: the template of the beacon frame
 */
struct iwl_mac_beacon_cmd_v7 {
	struct iwl_tx_cmd tx;
	__le32 template_id;
	__le32 tim_idx;
	__le32 tim_size;
	__le32 ecsa_offset;
	__le32 csa_offset;
	struct ieee80211_hdr frame[];
} __packed; /* BEACON_TEMPLATE_CMD_API_S_VER_7 */

/* Bit flags for BEACON_TEMPLATE_CMD_API until version 10 */
enum iwl_mac_beacon_flags_v1 {
	IWL_MAC_BEACON_CCK_V1	= BIT(8),
	IWL_MAC_BEACON_ANT_A_V1 = BIT(9),
	IWL_MAC_BEACON_ANT_B_V1 = BIT(10),
	IWL_MAC_BEACON_FILS_V1	= BIT(12),
};

/* Bit flags for BEACON_TEMPLATE_CMD_API version 11 and above */
enum iwl_mac_beacon_flags {
	IWL_MAC_BEACON_CCK	= BIT(5),
	IWL_MAC_BEACON_ANT_A	= BIT(6),
	IWL_MAC_BEACON_ANT_B	= BIT(7),
	IWL_MAC_BEACON_FILS	= BIT(8),
};

/**
 * struct iwl_mac_beacon_cmd - beacon template command with offloaded CSA
 * @byte_cnt: byte count of the beacon frame.
 * @flags: least significant byte for rate code. The most significant byte
 *	is &enum iwl_mac_beacon_flags.
 * @short_ssid: Short SSID
 * @reserved: reserved
 * @link_id: the firmware id of the link that will use this beacon
 * @tim_idx: the offset of the tim IE in the beacon
 * @tim_size: the length of the tim IE (version < 14)
 * @btwt_offset: offset to the broadcast TWT IE if present (version >= 14)
 * @ecsa_offset: offset to the ECSA IE if present
 * @csa_offset: offset to the CSA IE if present
 * @frame: the template of the beacon frame
 */
struct iwl_mac_beacon_cmd {
	__le16 byte_cnt;
	__le16 flags;
	__le32 short_ssid;
	__le32 reserved;
	__le32 link_id;
	__le32 tim_idx;
	union {
		__le32 tim_size;
		__le32 btwt_offset;
	};
	__le32 ecsa_offset;
	__le32 csa_offset;
	struct ieee80211_hdr frame[];
} __packed; /* BEACON_TEMPLATE_CMD_API_S_VER_10,
	     * BEACON_TEMPLATE_CMD_API_S_VER_11,
	     * BEACON_TEMPLATE_CMD_API_S_VER_12,
	     * BEACON_TEMPLATE_CMD_API_S_VER_13,
	     * BEACON_TEMPLATE_CMD_API_S_VER_14
	     */

struct iwl_beacon_notif {
	struct iwl_tx_resp beacon_notify_hdr;
	__le64 tsf;
	__le32 ibss_mgr_status;
} __packed;

/**
 * struct iwl_extended_beacon_notif_v5 - notifies about beacon transmission
 * @beacon_notify_hdr: tx response command associated with the beacon
 * @tsf: last beacon tsf
 * @ibss_mgr_status: whether IBSS is manager
 * @gp2: last beacon time in gp2
 */
struct iwl_extended_beacon_notif_v5 {
	struct iwl_tx_resp beacon_notify_hdr;
	__le64 tsf;
	__le32 ibss_mgr_status;
	__le32 gp2;
} __packed; /* BEACON_NTFY_API_S_VER_5 */

/**
 * struct iwl_extended_beacon_notif - notifies about beacon transmission
 * @status: the status of the Tx response of the beacon
 * @tsf: last beacon tsf
 * @ibss_mgr_status: whether IBSS is manager
 * @gp2: last beacon time in gp2
 */
struct iwl_extended_beacon_notif {
	__le32 status;
	__le64 tsf;
	__le32 ibss_mgr_status;
	__le32 gp2;
} __packed; /* BEACON_NTFY_API_S_VER_6_ */

/**
 * enum iwl_dump_control - dump (flush) control flags
 * @DUMP_TX_FIFO_FLUSH: Dump MSDUs until the the FIFO is empty
 *	and the TFD queues are empty.
 */
enum iwl_dump_control {
	DUMP_TX_FIFO_FLUSH	= BIT(1),
};

/**
 * struct iwl_tx_path_flush_cmd_v1 -- queue/FIFO flush command
 * @queues_ctl: bitmap of queues to flush
 * @flush_ctl: control flags
 * @reserved: reserved
 */
struct iwl_tx_path_flush_cmd_v1 {
	__le32 queues_ctl;
	__le16 flush_ctl;
	__le16 reserved;
} __packed; /* TX_PATH_FLUSH_CMD_API_S_VER_1 */

/**
 * struct iwl_tx_path_flush_cmd -- queue/FIFO flush command
 * @sta_id: station ID to flush
 * @tid_mask: TID mask to flush
 * @reserved: reserved
 */
struct iwl_tx_path_flush_cmd {
	__le32 sta_id;
	__le16 tid_mask;
	__le16 reserved;
} __packed; /* TX_PATH_FLUSH_CMD_API_S_VER_2 */

#define IWL_TX_FLUSH_QUEUE_RSP 16

/**
 * struct iwl_flush_queue_info - virtual flush queue info
 * @tid: the tid to flush
 * @queue_num: virtual queue id
 * @read_before_flush: read pointer before flush
 * @read_after_flush: read pointer after flush
 */
struct iwl_flush_queue_info {
	__le16 tid;
	__le16 queue_num;
	__le16 read_before_flush;
	__le16 read_after_flush;
} __packed; /* TFDQ_FLUSH_INFO_API_S_VER_1 */

/**
 * struct iwl_tx_path_flush_cmd_rsp -- queue/FIFO flush command response
 * @sta_id: the station for which the queue was flushed
 * @num_flushed_queues: number of queues in queues array
 * @queues: all flushed queues
 */
struct iwl_tx_path_flush_cmd_rsp {
	__le16 sta_id;
	__le16 num_flushed_queues;
	struct iwl_flush_queue_info queues[IWL_TX_FLUSH_QUEUE_RSP];
} __packed; /* TX_PATH_FLUSH_CMD_RSP_API_S_VER_1 */

/* Available options for the SCD_QUEUE_CFG HCMD */
enum iwl_scd_cfg_actions {
	SCD_CFG_DISABLE_QUEUE		= 0x0,
	SCD_CFG_ENABLE_QUEUE		= 0x1,
	SCD_CFG_UPDATE_QUEUE_TID	= 0x2,
};

/**
 * struct iwl_scd_txq_cfg_cmd - New txq hw scheduler config command
 * @token: unused
 * @sta_id: station id
 * @tid: TID
 * @scd_queue: scheduler queue to confiug
 * @action: 1 queue enable, 0 queue disable, 2 change txq's tid owner
 *	Value is one of &enum iwl_scd_cfg_actions options
 * @aggregate: 1 aggregated queue, 0 otherwise
 * @tx_fifo: &enum iwl_mvm_tx_fifo
 * @window: BA window size
 * @ssn: SSN for the BA agreement
 * @reserved: reserved
 */
struct iwl_scd_txq_cfg_cmd {
	u8 token;
	u8 sta_id;
	u8 tid;
	u8 scd_queue;
	u8 action;
	u8 aggregate;
	u8 tx_fifo;
	u8 window;
	__le16 ssn;
	__le16 reserved;
} __packed; /* SCD_QUEUE_CFG_CMD_API_S_VER_1 */

/**
 * struct iwl_scd_txq_cfg_rsp
 * @token: taken from the command
 * @sta_id: station id from the command
 * @tid: tid from the command
 * @scd_queue: scd_queue from the command
 */
struct iwl_scd_txq_cfg_rsp {
	u8 token;
	u8 sta_id;
	u8 tid;
	u8 scd_queue;
} __packed; /* SCD_QUEUE_CFG_RSP_API_S_VER_1 */

#endif /* __iwl_fw_api_tx_h__ */<|MERGE_RESOLUTION|>--- conflicted
+++ resolved
@@ -1,10 +1,6 @@
 /* SPDX-License-Identifier: GPL-2.0 OR BSD-3-Clause */
 /*
-<<<<<<< HEAD
- * Copyright (C) 2012-2014, 2018-2023 Intel Corporation
-=======
  * Copyright (C) 2012-2014, 2018-2024 Intel Corporation
->>>>>>> 2d5404ca
  * Copyright (C) 2016-2017 Intel Deutschland GmbH
  */
 #ifndef __iwl_fw_api_tx_h__
