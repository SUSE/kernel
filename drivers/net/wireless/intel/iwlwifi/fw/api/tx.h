/* SPDX-License-Identifier: GPL-2.0 OR BSD-3-Clause */
/*
 * Copyright (C) 2012-2014, 2018-2022 Intel Corporation
 * Copyright (C) 2016-2017 Intel Deutschland GmbH
 */
#ifndef __iwl_fw_api_tx_h__
#define __iwl_fw_api_tx_h__
#include <linux/ieee80211.h>

/**
 * enum iwl_tx_flags - bitmasks for tx_flags in TX command
 * @TX_CMD_FLG_PROT_REQUIRE: use RTS or CTS-to-self to protect the frame
 * @TX_CMD_FLG_WRITE_TX_POWER: update current tx power value in the mgmt frame
 * @TX_CMD_FLG_ACK: expect ACK from receiving station
 * @TX_CMD_FLG_STA_RATE: use RS table with initial index from the TX command.
 *	Otherwise, use rate_n_flags from the TX command
 * @TX_CMD_FLG_BAR: this frame is a BA request, immediate BAR is expected
 *	Must set TX_CMD_FLG_ACK with this flag.
 * @TX_CMD_FLG_TXOP_PROT: TXOP protection requested
 * @TX_CMD_FLG_VHT_NDPA: mark frame is NDPA for VHT beamformer sequence
 * @TX_CMD_FLG_HT_NDPA: mark frame is NDPA for HT beamformer sequence
 * @TX_CMD_FLG_CSI_FDBK2HOST: mark to send feedback to host (only if good CRC)
 * @TX_CMD_FLG_BT_PRIO_MASK: BT priority value
 * @TX_CMD_FLG_BT_PRIO_POS: the position of the BT priority (bit 11 is ignored
 *	on old firmwares).
 * @TX_CMD_FLG_BT_DIS: disable BT priority for this frame
 * @TX_CMD_FLG_SEQ_CTL: set if FW should override the sequence control.
 *	Should be set for mgmt, non-QOS data, mcast, bcast and in scan command
 * @TX_CMD_FLG_MORE_FRAG: this frame is non-last MPDU
 * @TX_CMD_FLG_TSF: FW should calculate and insert TSF in the frame
 *	Should be set for beacons and probe responses
 * @TX_CMD_FLG_CALIB: activate PA TX power calibrations
 * @TX_CMD_FLG_KEEP_SEQ_CTL: if seq_ctl is set, don't increase inner seq count
 * @TX_CMD_FLG_MH_PAD: driver inserted 2 byte padding after MAC header.
 *	Should be set for 26/30 length MAC headers
 * @TX_CMD_FLG_RESP_TO_DRV: zero this if the response should go only to FW
 * @TX_CMD_FLG_TKIP_MIC_DONE: FW already performed TKIP MIC calculation
 * @TX_CMD_FLG_DUR: disable duration overwriting used in PS-Poll Assoc-id
 * @TX_CMD_FLG_FW_DROP: FW should mark frame to be dropped
 * @TX_CMD_FLG_EXEC_PAPD: execute PAPD
 * @TX_CMD_FLG_PAPD_TYPE: 0 for reference power, 1 for nominal power
 * @TX_CMD_FLG_HCCA_CHUNK: mark start of TSPEC chunk
 */
enum iwl_tx_flags {
	TX_CMD_FLG_PROT_REQUIRE		= BIT(0),
	TX_CMD_FLG_WRITE_TX_POWER	= BIT(1),
	TX_CMD_FLG_ACK			= BIT(3),
	TX_CMD_FLG_STA_RATE		= BIT(4),
	TX_CMD_FLG_BAR			= BIT(6),
	TX_CMD_FLG_TXOP_PROT		= BIT(7),
	TX_CMD_FLG_VHT_NDPA		= BIT(8),
	TX_CMD_FLG_HT_NDPA		= BIT(9),
	TX_CMD_FLG_CSI_FDBK2HOST	= BIT(10),
	TX_CMD_FLG_BT_PRIO_POS		= 11,
	TX_CMD_FLG_BT_PRIO_MASK		= BIT(11) | BIT(12),
	TX_CMD_FLG_BT_DIS		= BIT(12),
	TX_CMD_FLG_SEQ_CTL		= BIT(13),
	TX_CMD_FLG_MORE_FRAG		= BIT(14),
	TX_CMD_FLG_TSF			= BIT(16),
	TX_CMD_FLG_CALIB		= BIT(17),
	TX_CMD_FLG_KEEP_SEQ_CTL		= BIT(18),
	TX_CMD_FLG_MH_PAD		= BIT(20),
	TX_CMD_FLG_RESP_TO_DRV		= BIT(21),
	TX_CMD_FLG_TKIP_MIC_DONE	= BIT(23),
	TX_CMD_FLG_DUR			= BIT(25),
	TX_CMD_FLG_FW_DROP		= BIT(26),
	TX_CMD_FLG_EXEC_PAPD		= BIT(27),
	TX_CMD_FLG_PAPD_TYPE		= BIT(28),
	TX_CMD_FLG_HCCA_CHUNK		= BIT(31)
}; /* TX_FLAGS_BITS_API_S_VER_1 */

/**
 * enum iwl_tx_cmd_flags - bitmasks for tx_flags in TX command for 22000
 * @IWL_TX_FLAGS_CMD_RATE: use rate from the TX command
 * @IWL_TX_FLAGS_ENCRYPT_DIS: frame should not be encrypted, even if it belongs
 *	to a secured STA
 * @IWL_TX_FLAGS_HIGH_PRI: high priority frame (like EAPOL) - can affect rate
 *	selection, retry limits and BT kill
 */
enum iwl_tx_cmd_flags {
	IWL_TX_FLAGS_CMD_RATE		= BIT(0),
	IWL_TX_FLAGS_ENCRYPT_DIS	= BIT(1),
	IWL_TX_FLAGS_HIGH_PRI		= BIT(2),
	/* Use these flags only from
	 * TX_FLAGS_BITS_API_S_VER_4 and above */
	IWL_TX_FLAGS_RTS		= BIT(3),
	IWL_TX_FLAGS_CTS		= BIT(4),
}; /* TX_FLAGS_BITS_API_S_VER_3 */

/**
 * enum iwl_tx_pm_timeouts - pm timeout values in TX command
 * @PM_FRAME_NONE: no need to suspend sleep mode
 * @PM_FRAME_MGMT: fw suspend sleep mode for 100TU
 * @PM_FRAME_ASSOC: fw suspend sleep mode for 10sec
 */
enum iwl_tx_pm_timeouts {
	PM_FRAME_NONE		= 0,
	PM_FRAME_MGMT		= 2,
	PM_FRAME_ASSOC		= 3,
};

#define TX_CMD_SEC_MSK			0x07
#define TX_CMD_SEC_WEP_KEY_IDX_POS	6
#define TX_CMD_SEC_WEP_KEY_IDX_MSK	0xc0

/**
 * enum iwl_tx_cmd_sec_ctrl - bitmasks for security control in TX command
 * @TX_CMD_SEC_WEP: WEP encryption algorithm.
 * @TX_CMD_SEC_CCM: CCM encryption algorithm.
 * @TX_CMD_SEC_TKIP: TKIP encryption algorithm.
 * @TX_CMD_SEC_EXT: extended cipher algorithm.
 * @TX_CMD_SEC_GCMP: GCMP encryption algorithm.
 * @TX_CMD_SEC_KEY128: set for 104 bits WEP key.
 * @TX_CMD_SEC_KEY_FROM_TABLE: for a non-WEP key, set if the key should be taken
 *	from the table instead of from the TX command.
 *	If the key is taken from the key table its index should be given by the
 *	first byte of the TX command key field.
 */
enum iwl_tx_cmd_sec_ctrl {
	TX_CMD_SEC_WEP			= 0x01,
	TX_CMD_SEC_CCM			= 0x02,
	TX_CMD_SEC_TKIP			= 0x03,
	TX_CMD_SEC_EXT			= 0x04,
	TX_CMD_SEC_GCMP			= 0x05,
	TX_CMD_SEC_KEY128		= 0x08,
	TX_CMD_SEC_KEY_FROM_TABLE	= 0x10,
};

/*
 * TX command Frame life time in us - to be written in pm_frame_timeout
 */
#define TX_CMD_LIFE_TIME_INFINITE	0xFFFFFFFF
#define TX_CMD_LIFE_TIME_DEFAULT	2000000 /* 2000 ms*/
#define TX_CMD_LIFE_TIME_PROBE_RESP	40000 /* 40 ms */
#define TX_CMD_LIFE_TIME_EXPIRED_FRAME	0

/*
 * TID for non QoS frames - to be written in tid_tspec
 */
#define IWL_TID_NON_QOS	0

/*
 * Limits on the retransmissions - to be written in {data,rts}_retry_limit
 */
#define IWL_DEFAULT_TX_RETRY			15
#define IWL_MGMT_DFAULT_RETRY_LIMIT		3
#define IWL_RTS_DFAULT_RETRY_LIMIT		60
#define IWL_BAR_DFAULT_RETRY_LIMIT		60
#define IWL_LOW_RETRY_LIMIT			7

/**
 * enum iwl_tx_offload_assist_flags_pos -  set %iwl_tx_cmd offload_assist values
 * @TX_CMD_OFFLD_IP_HDR: offset to start of IP header (in words)
 *	from mac header end. For normal case it is 4 words for SNAP.
 *	note: tx_cmd, mac header and pad are not counted in the offset.
 *	This is used to help the offload in case there is tunneling such as
 *	IPv6 in IPv4, in such case the ip header offset should point to the
 *	inner ip header and IPv4 checksum of the external header should be
 *	calculated by driver.
 * @TX_CMD_OFFLD_L4_EN: enable TCP/UDP checksum
 * @TX_CMD_OFFLD_L3_EN: enable IP header checksum
 * @TX_CMD_OFFLD_MH_SIZE: size of the mac header in words. Includes the IV
 *	field. Doesn't include the pad.
 * @TX_CMD_OFFLD_PAD: mark 2-byte pad was inserted after the mac header for
 *	alignment
 * @TX_CMD_OFFLD_AMSDU: mark TX command is A-MSDU
 */
enum iwl_tx_offload_assist_flags_pos {
	TX_CMD_OFFLD_IP_HDR =		0,
	TX_CMD_OFFLD_L4_EN =		6,
	TX_CMD_OFFLD_L3_EN =		7,
	TX_CMD_OFFLD_MH_SIZE =		8,
	TX_CMD_OFFLD_PAD =		13,
	TX_CMD_OFFLD_AMSDU =		14,
};

#define IWL_TX_CMD_OFFLD_MH_MASK	0x1f
#define IWL_TX_CMD_OFFLD_IP_HDR_MASK	0x3f

enum iwl_tx_offload_assist_bz {
	IWL_TX_CMD_OFFLD_BZ_RESULT_OFFS		= 0x000003ff,
	IWL_TX_CMD_OFFLD_BZ_START_OFFS		= 0x001ff800,
	IWL_TX_CMD_OFFLD_BZ_MH_LEN		= 0x07c00000,
	IWL_TX_CMD_OFFLD_BZ_MH_PAD		= 0x08000000,
	IWL_TX_CMD_OFFLD_BZ_AMSDU		= 0x10000000,
	IWL_TX_CMD_OFFLD_BZ_ZERO2ONES		= 0x20000000,
	IWL_TX_CMD_OFFLD_BZ_ENABLE_CSUM		= 0x40000000,
	IWL_TX_CMD_OFFLD_BZ_PARTIAL_CSUM	= 0x80000000,
};

/* TODO: complete documentation for try_cnt and btkill_cnt */
/**
 * struct iwl_tx_cmd - TX command struct to FW
 * ( TX_CMD = 0x1c )
 * @len: in bytes of the payload, see below for details
 * @offload_assist: TX offload configuration
 * @tx_flags: combination of TX_CMD_FLG_*, see &enum iwl_tx_flags
 * @scratch: scratch buffer used by the device
 * @rate_n_flags: rate for *all* Tx attempts, if TX_CMD_FLG_STA_RATE_MSK is
 *	cleared. Combination of RATE_MCS_*
 * @sta_id: index of destination station in FW station table
 * @sec_ctl: security control, TX_CMD_SEC_*
 * @initial_rate_index: index into the the rate table for initial TX attempt.
 *	Applied if TX_CMD_FLG_STA_RATE_MSK is set, normally 0 for data frames.
 * @reserved2: reserved
 * @key: security key
 * @reserved3: reserved
 * @life_time: frame life time (usecs??)
 * @dram_lsb_ptr: Physical address of scratch area in the command (try_cnt +
 *	btkill_cnd + reserved), first 32 bits. "0" disables usage.
 * @dram_msb_ptr: upper bits of the scratch physical address
 * @rts_retry_limit: max attempts for RTS
 * @data_retry_limit: max attempts to send the data packet
 * @tid_tspec: TID/tspec
 * @pm_frame_timeout: PM TX frame timeout
 * @reserved4: reserved
 * @payload: payload (same as @hdr)
 * @hdr: 802.11 header (same as @payload)
 *
 * The byte count (both len and next_frame_len) includes MAC header
 * (24/26/30/32 bytes)
 * + 2 bytes pad if 26/30 header size
 * + 8 byte IV for CCM or TKIP (not used for WEP)
 * + Data payload
 * + 8-byte MIC (not used for CCM/WEP)
 * It does not include post-MAC padding, i.e.,
 * MIC (CCM) 8 bytes, ICV (WEP/TKIP/CKIP) 4 bytes, CRC 4 bytes.
 * Range of len: 14-2342 bytes.
 *
 * After the struct fields the MAC header is placed, plus any padding,
 * and then the actial payload.
 */
struct iwl_tx_cmd {
	__le16 len;
	__le16 offload_assist;
	__le32 tx_flags;
	struct {
		u8 try_cnt;
		u8 btkill_cnt;
		__le16 reserved;
	} scratch; /* DRAM_SCRATCH_API_U_VER_1 */
	__le32 rate_n_flags;
	u8 sta_id;
	u8 sec_ctl;
	u8 initial_rate_index;
	u8 reserved2;
	u8 key[16];
	__le32 reserved3;
	__le32 life_time;
	__le32 dram_lsb_ptr;
	u8 dram_msb_ptr;
	u8 rts_retry_limit;
	u8 data_retry_limit;
	u8 tid_tspec;
	__le16 pm_frame_timeout;
	__le16 reserved4;
	union {
		DECLARE_FLEX_ARRAY(u8, payload);
		DECLARE_FLEX_ARRAY(struct ieee80211_hdr, hdr);
	};
} __packed; /* TX_CMD_API_S_VER_6 */

struct iwl_dram_sec_info {
	__le32 pn_low;
	__le16 pn_high;
	__le16 aux_info;
} __packed; /* DRAM_SEC_INFO_API_S_VER_1 */

/**
 * struct iwl_tx_cmd_gen2 - TX command struct to FW for 22000 devices
 * ( TX_CMD = 0x1c )
 * @len: in bytes of the payload, see below for details
 * @offload_assist: TX offload configuration
 * @flags: combination of &enum iwl_tx_cmd_flags
 * @dram_info: FW internal DRAM storage
 * @rate_n_flags: rate for *all* Tx attempts, if TX_CMD_FLG_STA_RATE_MSK is
 *	cleared. Combination of RATE_MCS_*
 * @hdr: 802.11 header
 */
struct iwl_tx_cmd_gen2 {
	__le16 len;
	__le16 offload_assist;
	__le32 flags;
	struct iwl_dram_sec_info dram_info;
	__le32 rate_n_flags;
	struct ieee80211_hdr hdr[];
} __packed; /* TX_CMD_API_S_VER_7,
	       TX_CMD_API_S_VER_9 */

/**
 * struct iwl_tx_cmd_gen3 - TX command struct to FW for AX210+ devices
 * ( TX_CMD = 0x1c )
 * @len: in bytes of the payload, see below for details
 * @flags: combination of &enum iwl_tx_cmd_flags
 * @offload_assist: TX offload configuration
 * @dram_info: FW internal DRAM storage
 * @rate_n_flags: rate for *all* Tx attempts, if TX_CMD_FLG_STA_RATE_MSK is
 *	cleared. Combination of RATE_MCS_*
 * @reserved: reserved
 * @hdr: 802.11 header
 */
struct iwl_tx_cmd_gen3 {
	__le16 len;
	__le16 flags;
	__le32 offload_assist;
	struct iwl_dram_sec_info dram_info;
	__le32 rate_n_flags;
	u8 reserved[8];
	struct ieee80211_hdr hdr[];
} __packed; /* TX_CMD_API_S_VER_8,
	       TX_CMD_API_S_VER_10 */

/*
 * TX response related data
 */

/*
 * enum iwl_tx_status - status that is returned by the fw after attempts to Tx
 * @TX_STATUS_SUCCESS:
 * @TX_STATUS_DIRECT_DONE:
 * @TX_STATUS_POSTPONE_DELAY:
 * @TX_STATUS_POSTPONE_FEW_BYTES:
 * @TX_STATUS_POSTPONE_BT_PRIO:
 * @TX_STATUS_POSTPONE_QUIET_PERIOD:
 * @TX_STATUS_POSTPONE_CALC_TTAK:
 * @TX_STATUS_FAIL_INTERNAL_CROSSED_RETRY:
 * @TX_STATUS_FAIL_SHORT_LIMIT:
 * @TX_STATUS_FAIL_LONG_LIMIT:
 * @TX_STATUS_FAIL_UNDERRUN:
 * @TX_STATUS_FAIL_DRAIN_FLOW:
 * @TX_STATUS_FAIL_RFKILL_FLUSH:
 * @TX_STATUS_FAIL_LIFE_EXPIRE:
 * @TX_STATUS_FAIL_DEST_PS:
 * @TX_STATUS_FAIL_HOST_ABORTED:
 * @TX_STATUS_FAIL_BT_RETRY:
 * @TX_STATUS_FAIL_STA_INVALID:
 * @TX_TATUS_FAIL_FRAG_DROPPED:
 * @TX_STATUS_FAIL_TID_DISABLE:
 * @TX_STATUS_FAIL_FIFO_FLUSHED:
 * @TX_STATUS_FAIL_SMALL_CF_POLL:
 * @TX_STATUS_FAIL_FW_DROP:
 * @TX_STATUS_FAIL_STA_COLOR_MISMATCH: mismatch between color of Tx cmd and
 *	STA table
 * @TX_FRAME_STATUS_INTERNAL_ABORT:
 * @TX_MODE_MSK:
 * @TX_MODE_NO_BURST:
 * @TX_MODE_IN_BURST_SEQ:
 * @TX_MODE_FIRST_IN_BURST:
 * @TX_QUEUE_NUM_MSK:
 *
 * Valid only if frame_count =1
 * TODO: complete documentation
 */
enum iwl_tx_status {
	TX_STATUS_MSK = 0x000000ff,
	TX_STATUS_SUCCESS = 0x01,
	TX_STATUS_DIRECT_DONE = 0x02,
	/* postpone TX */
	TX_STATUS_POSTPONE_DELAY = 0x40,
	TX_STATUS_POSTPONE_FEW_BYTES = 0x41,
	TX_STATUS_POSTPONE_BT_PRIO = 0x42,
	TX_STATUS_POSTPONE_QUIET_PERIOD = 0x43,
	TX_STATUS_POSTPONE_CALC_TTAK = 0x44,
	/* abort TX */
	TX_STATUS_FAIL_INTERNAL_CROSSED_RETRY = 0x81,
	TX_STATUS_FAIL_SHORT_LIMIT = 0x82,
	TX_STATUS_FAIL_LONG_LIMIT = 0x83,
	TX_STATUS_FAIL_UNDERRUN = 0x84,
	TX_STATUS_FAIL_DRAIN_FLOW = 0x85,
	TX_STATUS_FAIL_RFKILL_FLUSH = 0x86,
	TX_STATUS_FAIL_LIFE_EXPIRE = 0x87,
	TX_STATUS_FAIL_DEST_PS = 0x88,
	TX_STATUS_FAIL_HOST_ABORTED = 0x89,
	TX_STATUS_FAIL_BT_RETRY = 0x8a,
	TX_STATUS_FAIL_STA_INVALID = 0x8b,
	TX_STATUS_FAIL_FRAG_DROPPED = 0x8c,
	TX_STATUS_FAIL_TID_DISABLE = 0x8d,
	TX_STATUS_FAIL_FIFO_FLUSHED = 0x8e,
	TX_STATUS_FAIL_SMALL_CF_POLL = 0x8f,
	TX_STATUS_FAIL_FW_DROP = 0x90,
	TX_STATUS_FAIL_STA_COLOR_MISMATCH = 0x91,
	TX_STATUS_INTERNAL_ABORT = 0x92,
	TX_MODE_MSK = 0x00000f00,
	TX_MODE_NO_BURST = 0x00000000,
	TX_MODE_IN_BURST_SEQ = 0x00000100,
	TX_MODE_FIRST_IN_BURST = 0x00000200,
	TX_QUEUE_NUM_MSK = 0x0001f000,
	TX_NARROW_BW_MSK = 0x00060000,
	TX_NARROW_BW_1DIV2 = 0x00020000,
	TX_NARROW_BW_1DIV4 = 0x00040000,
	TX_NARROW_BW_1DIV8 = 0x00060000,
};

/*
 * enum iwl_tx_agg_status - TX aggregation status
 * @AGG_TX_STATE_STATUS_MSK:
 * @AGG_TX_STATE_TRANSMITTED:
 * @AGG_TX_STATE_UNDERRUN:
 * @AGG_TX_STATE_BT_PRIO:
 * @AGG_TX_STATE_FEW_BYTES:
 * @AGG_TX_STATE_ABORT:
 * @AGG_TX_STATE_TX_ON_AIR_DROP: TX_ON_AIR signal drop without underrun or
 *	BT detection
 * @AGG_TX_STATE_LAST_SENT_TRY_CNT:
 * @AGG_TX_STATE_LAST_SENT_BT_KILL:
 * @AGG_TX_STATE_SCD_QUERY:
 * @AGG_TX_STATE_TEST_BAD_CRC32:
 * @AGG_TX_STATE_RESPONSE:
 * @AGG_TX_STATE_DUMP_TX:
 * @AGG_TX_STATE_DELAY_TX:
 * @AGG_TX_STATE_TRY_CNT_MSK: Retry count for 1st frame in aggregation (retries
 *	occur if tx failed for this frame when it was a member of a previous
 *	aggregation block). If rate scaling is used, retry count indicates the
 *	rate table entry used for all frames in the new agg.
 * @AGG_TX_STATE_SEQ_NUM_MSK: Command ID and sequence number of Tx command for
 *	this frame
 *
 * TODO: complete documentation
 */
enum iwl_tx_agg_status {
	AGG_TX_STATE_STATUS_MSK = 0x00fff,
	AGG_TX_STATE_TRANSMITTED = 0x000,
	AGG_TX_STATE_UNDERRUN = 0x001,
	AGG_TX_STATE_BT_PRIO = 0x002,
	AGG_TX_STATE_FEW_BYTES = 0x004,
	AGG_TX_STATE_ABORT = 0x008,
	AGG_TX_STATE_TX_ON_AIR_DROP = 0x010,
	AGG_TX_STATE_LAST_SENT_TRY_CNT = 0x020,
	AGG_TX_STATE_LAST_SENT_BT_KILL = 0x040,
	AGG_TX_STATE_SCD_QUERY = 0x080,
	AGG_TX_STATE_TEST_BAD_CRC32 = 0x0100,
	AGG_TX_STATE_RESPONSE = 0x1ff,
	AGG_TX_STATE_DUMP_TX = 0x200,
	AGG_TX_STATE_DELAY_TX = 0x400,
	AGG_TX_STATE_TRY_CNT_POS = 12,
	AGG_TX_STATE_TRY_CNT_MSK = 0xf << AGG_TX_STATE_TRY_CNT_POS,
};

/*
 * The mask below describes a status where we are absolutely sure that the MPDU
 * wasn't sent. For BA/Underrun we cannot be that sure. All we know that we've
 * written the bytes to the TXE, but we know nothing about what the DSP did.
 */
#define AGG_TX_STAT_FRAME_NOT_SENT (AGG_TX_STATE_FEW_BYTES | \
				    AGG_TX_STATE_ABORT | \
				    AGG_TX_STATE_SCD_QUERY)

/*
 * REPLY_TX = 0x1c (response)
 *
 * This response may be in one of two slightly different formats, indicated
 * by the frame_count field:
 *
 * 1)	No aggregation (frame_count == 1).  This reports Tx results for a single
 *	frame. Multiple attempts, at various bit rates, may have been made for
 *	this frame.
 *
 * 2)	Aggregation (frame_count > 1).  This reports Tx results for two or more
 *	frames that used block-acknowledge.  All frames were transmitted at
 *	same rate. Rate scaling may have been used if first frame in this new
 *	agg block failed in previous agg block(s).
 *
 *	Note that, for aggregation, ACK (block-ack) status is not delivered
 *	here; block-ack has not been received by the time the device records
 *	this status.
 *	This status relates to reasons the tx might have been blocked or aborted
 *	within the device, rather than whether it was received successfully by
 *	the destination station.
 */

/**
 * struct agg_tx_status - per packet TX aggregation status
 * @status: See &enum iwl_tx_agg_status
 * @sequence: Sequence # for this frame's Tx cmd (not SSN!)
 */
struct agg_tx_status {
	__le16 status;
	__le16 sequence;
} __packed;

/*
 * definitions for initial rate index field
 * bits [3:0] initial rate index
 * bits [6:4] rate table color, used for the initial rate
 * bit-7 invalid rate indication
 */
#define TX_RES_INIT_RATE_INDEX_MSK 0x0f
#define TX_RES_RATE_TABLE_COLOR_POS 4
#define TX_RES_RATE_TABLE_COLOR_MSK 0x70
#define TX_RES_INV_RATE_INDEX_MSK 0x80
#define TX_RES_RATE_TABLE_COL_GET(_f) (((_f) & TX_RES_RATE_TABLE_COLOR_MSK) >>\
				       TX_RES_RATE_TABLE_COLOR_POS)

#define IWL_MVM_TX_RES_GET_TID(_ra_tid) ((_ra_tid) & 0x0f)
#define IWL_MVM_TX_RES_GET_RA(_ra_tid) ((_ra_tid) >> 4)

/**
 * struct iwl_mvm_tx_resp_v3 - notifies that fw is TXing a packet
 * ( REPLY_TX = 0x1c )
 * @frame_count: 1 no aggregation, >1 aggregation
 * @bt_kill_count: num of times blocked by bluetooth (unused for agg)
 * @failure_rts: num of failures due to unsuccessful RTS
 * @failure_frame: num failures due to no ACK (unused for agg)
 * @initial_rate: for non-agg: rate of the successful Tx. For agg: rate of the
 *	Tx of all the batch. RATE_MCS_*
 * @wireless_media_time: for non-agg: RTS + CTS + frame tx attempts time + ACK.
 *	for agg: RTS + CTS + aggregation tx time + block-ack time.
 *	in usec.
 * @pa_status: tx power info
 * @pa_integ_res_a: tx power info
 * @pa_integ_res_b: tx power info
 * @pa_integ_res_c: tx power info
 * @measurement_req_id: tx power info
 * @reduced_tpc: transmit power reduction used
 * @reserved: reserved
 * @tfd_info: TFD information set by the FH
 * @seq_ctl: sequence control from the Tx cmd
 * @byte_cnt: byte count from the Tx cmd
 * @tlc_info: TLC rate info
 * @ra_tid: bits [3:0] = ra, bits [7:4] = tid
 * @frame_ctrl: frame control
 * @status: for non-agg:  frame status TX_STATUS_*
 *	for agg: status of 1st frame, AGG_TX_STATE_*; other frame status fields
 *	follow this one, up to frame_count. Length in @frame_count.
 *
 * After the array of statuses comes the SSN of the SCD. Look at
 * %iwl_mvm_get_scd_ssn for more details.
 */
struct iwl_mvm_tx_resp_v3 {
	u8 frame_count;
	u8 bt_kill_count;
	u8 failure_rts;
	u8 failure_frame;
	__le32 initial_rate;
	__le16 wireless_media_time;

	u8 pa_status;
	u8 pa_integ_res_a[3];
	u8 pa_integ_res_b[3];
	u8 pa_integ_res_c[3];
	__le16 measurement_req_id;
	u8 reduced_tpc;
	u8 reserved;

	__le32 tfd_info;
	__le16 seq_ctl;
	__le16 byte_cnt;
	u8 tlc_info;
	u8 ra_tid;
	__le16 frame_ctrl;
	struct agg_tx_status status[];
} __packed; /* TX_RSP_API_S_VER_3 */

/**
 * struct iwl_mvm_tx_resp - notifies that fw is TXing a packet
 * ( REPLY_TX = 0x1c )
 * @frame_count: 1 no aggregation, >1 aggregation
 * @bt_kill_count: num of times blocked by bluetooth (unused for agg)
 * @failure_rts: num of failures due to unsuccessful RTS
 * @failure_frame: num failures due to no ACK (unused for agg)
 * @initial_rate: for non-agg: rate of the successful Tx. For agg: rate of the
 *	Tx of all the batch. RATE_MCS_*
 * @wireless_media_time: for non-agg: RTS + CTS + frame tx attempts time + ACK.
 *	for agg: RTS + CTS + aggregation tx time + block-ack time.
 *	in usec.
 * @pa_status: tx power info
 * @pa_integ_res_a: tx power info
 * @pa_integ_res_b: tx power info
 * @pa_integ_res_c: tx power info
 * @measurement_req_id: tx power info
 * @reduced_tpc: transmit power reduction used
 * @reserved: reserved
 * @tfd_info: TFD information set by the FH
 * @seq_ctl: sequence control from the Tx cmd
 * @byte_cnt: byte count from the Tx cmd
 * @tlc_info: TLC rate info
 * @ra_tid: bits [3:0] = ra, bits [7:4] = tid
 * @frame_ctrl: frame control
 * @tx_queue: TX queue for this response
 * @reserved2: reserved for padding/alignment
 * @status: for non-agg:  frame status TX_STATUS_*
 *	For version 6 TX response isn't received for aggregation at all.
 *
 * After the array of statuses comes the SSN of the SCD. Look at
 * %iwl_mvm_get_scd_ssn for more details.
 */
struct iwl_mvm_tx_resp {
	u8 frame_count;
	u8 bt_kill_count;
	u8 failure_rts;
	u8 failure_frame;
	__le32 initial_rate;
	__le16 wireless_media_time;

	u8 pa_status;
	u8 pa_integ_res_a[3];
	u8 pa_integ_res_b[3];
	u8 pa_integ_res_c[3];
	__le16 measurement_req_id;
	u8 reduced_tpc;
	u8 reserved;

	__le32 tfd_info;
	__le16 seq_ctl;
	__le16 byte_cnt;
	u8 tlc_info;
	u8 ra_tid;
	__le16 frame_ctrl;
	__le16 tx_queue;
	__le16 reserved2;
	struct agg_tx_status status;
} __packed; /* TX_RSP_API_S_VER_6,
	       TX_RSP_API_S_VER_7 */

/**
 * struct iwl_mvm_ba_notif - notifies about reception of BA
 * ( BA_NOTIF = 0xc5 )
 * @sta_addr: MAC address
 * @reserved: reserved
 * @sta_id: Index of recipient (BA-sending) station in fw's station table
 * @tid: tid of the session
 * @seq_ctl: sequence control field
 * @bitmap: the bitmap of the BA notification as seen in the air
 * @scd_flow: the tx queue this BA relates to
 * @scd_ssn: the index of the last contiguously sent packet
 * @txed: number of Txed frames in this batch
 * @txed_2_done: number of Acked frames in this batch
 * @reduced_txp: power reduced according to TPC. This is the actual value and
 *	not a copy from the LQ command. Thus, if not the first rate was used
 *	for Tx-ing then this value will be set to 0 by FW.
 * @reserved1: reserved
 */
struct iwl_mvm_ba_notif {
	u8 sta_addr[ETH_ALEN];
	__le16 reserved;

	u8 sta_id;
	u8 tid;
	__le16 seq_ctl;
	__le64 bitmap;
	__le16 scd_flow;
	__le16 scd_ssn;
	u8 txed;
	u8 txed_2_done;
	u8 reduced_txp;
	u8 reserved1;
} __packed;

/**
 * struct iwl_mvm_compressed_ba_tfd - progress of a TFD queue
 * @q_num: TFD queue number
 * @tfd_index: Index of first un-acked frame in the  TFD queue
 * @scd_queue: For debug only - the physical queue the TFD queue is bound to
 * @tid: TID of the queue (0-7)
 * @reserved: reserved for alignment
 */
struct iwl_mvm_compressed_ba_tfd {
	__le16 q_num;
	__le16 tfd_index;
	u8 scd_queue;
	u8 tid;
	u8 reserved[2];
} __packed; /* COMPRESSED_BA_TFD_API_S_VER_1 */

/**
 * struct iwl_mvm_compressed_ba_ratid - progress of a RA TID queue
 * @q_num: RA TID queue number
 * @tid: TID of the queue
 * @ssn: BA window current SSN
 */
struct iwl_mvm_compressed_ba_ratid {
	u8 q_num;
	u8 tid;
	__le16 ssn;
} __packed; /* COMPRESSED_BA_RATID_API_S_VER_1 */

/*
 * enum iwl_mvm_ba_resp_flags - TX aggregation status
 * @IWL_MVM_BA_RESP_TX_AGG: generated due to BA
 * @IWL_MVM_BA_RESP_TX_BAR: generated due to BA after BAR
 * @IWL_MVM_BA_RESP_TX_AGG_FAIL: aggregation didn't receive BA
 * @IWL_MVM_BA_RESP_TX_UNDERRUN: aggregation got underrun
 * @IWL_MVM_BA_RESP_TX_BT_KILL: aggregation got BT-kill
 * @IWL_MVM_BA_RESP_TX_DSP_TIMEOUT: aggregation didn't finish within the
 *	expected time
 */
enum iwl_mvm_ba_resp_flags {
	IWL_MVM_BA_RESP_TX_AGG,
	IWL_MVM_BA_RESP_TX_BAR,
	IWL_MVM_BA_RESP_TX_AGG_FAIL,
	IWL_MVM_BA_RESP_TX_UNDERRUN,
	IWL_MVM_BA_RESP_TX_BT_KILL,
	IWL_MVM_BA_RESP_TX_DSP_TIMEOUT
};

/**
 * struct iwl_mvm_compressed_ba_notif - notifies about reception of BA
 * ( BA_NOTIF = 0xc5 )
 * @flags: status flag, see the &iwl_mvm_ba_resp_flags
 * @sta_id: Index of recipient (BA-sending) station in fw's station table
 * @reduced_txp: power reduced according to TPC. This is the actual value and
 *	not a copy from the LQ command. Thus, if not the first rate was used
 *	for Tx-ing then this value will be set to 0 by FW.
 * @tlc_rate_info: TLC rate info, initial rate index, TLC table color
 * @retry_cnt: retry count
 * @query_byte_cnt: SCD query byte count
 * @query_frame_cnt: SCD query frame count
 * @txed: number of frames sent in the aggregation (all-TIDs)
 * @done: number of frames that were Acked by the BA (all-TIDs)
 * @reserved: reserved (for alignment)
 * @wireless_time: Wireless-media time
 * @tx_rate: the rate the aggregation was sent at
 * @tfd_cnt: number of TFD-Q elements
 * @ra_tid_cnt: number of RATID-Q elements
 * @tfd: array of TFD queue status updates. See &iwl_mvm_compressed_ba_tfd
 *	for details. Length in @tfd_cnt.
 * @ra_tid: array of RA-TID queue status updates. For debug purposes only. See
 *	&iwl_mvm_compressed_ba_ratid for more details. Length in @ra_tid_cnt.
 */
struct iwl_mvm_compressed_ba_notif {
	__le32 flags;
	u8 sta_id;
	u8 reduced_txp;
	u8 tlc_rate_info;
	u8 retry_cnt;
	__le32 query_byte_cnt;
	__le16 query_frame_cnt;
	__le16 txed;
	__le16 done;
	__le16 reserved;
	__le32 wireless_time;
	__le32 tx_rate;
	__le16 tfd_cnt;
	__le16 ra_tid_cnt;
<<<<<<< HEAD
	struct iwl_mvm_compressed_ba_ratid ra_tid[0];
	struct iwl_mvm_compressed_ba_tfd tfd[];
=======
	union {
		DECLARE_FLEX_ARRAY(struct iwl_mvm_compressed_ba_ratid, ra_tid);
		DECLARE_FLEX_ARRAY(struct iwl_mvm_compressed_ba_tfd, tfd);
	};
>>>>>>> eb3cdb58
} __packed; /* COMPRESSED_BA_RES_API_S_VER_4,
	       COMPRESSED_BA_RES_API_S_VER_5 */

/**
 * struct iwl_mac_beacon_cmd_v6 - beacon template command
 * @tx: the tx commands associated with the beacon frame
 * @template_id: currently equal to the mac context id of the coresponding
 *  mac.
 * @tim_idx: the offset of the tim IE in the beacon
 * @tim_size: the length of the tim IE
 * @frame: the template of the beacon frame
 */
struct iwl_mac_beacon_cmd_v6 {
	struct iwl_tx_cmd tx;
	__le32 template_id;
	__le32 tim_idx;
	__le32 tim_size;
	struct ieee80211_hdr frame[];
} __packed; /* BEACON_TEMPLATE_CMD_API_S_VER_6 */

/**
 * struct iwl_mac_beacon_cmd_v7 - beacon template command with offloaded CSA
 * @tx: the tx commands associated with the beacon frame
 * @template_id: currently equal to the mac context id of the coresponding
 *  mac.
 * @tim_idx: the offset of the tim IE in the beacon
 * @tim_size: the length of the tim IE
 * @ecsa_offset: offset to the ECSA IE if present
 * @csa_offset: offset to the CSA IE if present
 * @frame: the template of the beacon frame
 */
struct iwl_mac_beacon_cmd_v7 {
	struct iwl_tx_cmd tx;
	__le32 template_id;
	__le32 tim_idx;
	__le32 tim_size;
	__le32 ecsa_offset;
	__le32 csa_offset;
	struct ieee80211_hdr frame[];
} __packed; /* BEACON_TEMPLATE_CMD_API_S_VER_7 */

/* Bit flags for BEACON_TEMPLATE_CMD_API until version 10 */
enum iwl_mac_beacon_flags_v1 {
	IWL_MAC_BEACON_CCK_V1	= BIT(8),
	IWL_MAC_BEACON_ANT_A_V1 = BIT(9),
	IWL_MAC_BEACON_ANT_B_V1 = BIT(10),
	IWL_MAC_BEACON_FILS_V1	= BIT(12),
};

/* Bit flags for BEACON_TEMPLATE_CMD_API version 11 and above */
enum iwl_mac_beacon_flags {
	IWL_MAC_BEACON_CCK	= BIT(5),
	IWL_MAC_BEACON_ANT_A	= BIT(6),
	IWL_MAC_BEACON_ANT_B	= BIT(7),
	IWL_MAC_BEACON_FILS	= BIT(8),
};

/**
 * struct iwl_mac_beacon_cmd - beacon template command with offloaded CSA
 * @byte_cnt: byte count of the beacon frame.
 * @flags: least significant byte for rate code. The most significant byte
 *	is &enum iwl_mac_beacon_flags.
 * @short_ssid: Short SSID
 * @reserved: reserved
 * @link_id: the firmware id of the link that will use this beacon
 * @tim_idx: the offset of the tim IE in the beacon
 * @tim_size: the length of the tim IE
 * @ecsa_offset: offset to the ECSA IE if present
 * @csa_offset: offset to the CSA IE if present
 * @frame: the template of the beacon frame
 */
struct iwl_mac_beacon_cmd {
	__le16 byte_cnt;
	__le16 flags;
	__le32 short_ssid;
	__le32 reserved;
	__le32 link_id;
	__le32 tim_idx;
	__le32 tim_size;
	__le32 ecsa_offset;
	__le32 csa_offset;
	struct ieee80211_hdr frame[];
} __packed; /* BEACON_TEMPLATE_CMD_API_S_VER_10,
<<<<<<< HEAD
	       BEACON_TEMPLATE_CMD_API_S_VER_11,
	       BEACON_TEMPLATE_CMD_API_S_VER_12 */
=======
	     * BEACON_TEMPLATE_CMD_API_S_VER_11,
	     * BEACON_TEMPLATE_CMD_API_S_VER_12,
	     * BEACON_TEMPLATE_CMD_API_S_VER_13
	     */
>>>>>>> eb3cdb58

struct iwl_beacon_notif {
	struct iwl_mvm_tx_resp beacon_notify_hdr;
	__le64 tsf;
	__le32 ibss_mgr_status;
} __packed;

/**
 * struct iwl_extended_beacon_notif_v5 - notifies about beacon transmission
 * @beacon_notify_hdr: tx response command associated with the beacon
 * @tsf: last beacon tsf
 * @ibss_mgr_status: whether IBSS is manager
 * @gp2: last beacon time in gp2
 */
struct iwl_extended_beacon_notif_v5 {
	struct iwl_mvm_tx_resp beacon_notify_hdr;
	__le64 tsf;
	__le32 ibss_mgr_status;
	__le32 gp2;
} __packed; /* BEACON_NTFY_API_S_VER_5 */

/**
 * struct iwl_extended_beacon_notif - notifies about beacon transmission
 * @status: the status of the Tx response of the beacon
 * @tsf: last beacon tsf
 * @ibss_mgr_status: whether IBSS is manager
 * @gp2: last beacon time in gp2
 */
struct iwl_extended_beacon_notif {
	__le32 status;
	__le64 tsf;
	__le32 ibss_mgr_status;
	__le32 gp2;
} __packed; /* BEACON_NTFY_API_S_VER_6_ */

/**
 * enum iwl_dump_control - dump (flush) control flags
 * @DUMP_TX_FIFO_FLUSH: Dump MSDUs until the the FIFO is empty
 *	and the TFD queues are empty.
 */
enum iwl_dump_control {
	DUMP_TX_FIFO_FLUSH	= BIT(1),
};

/**
 * struct iwl_tx_path_flush_cmd -- queue/FIFO flush command
 * @queues_ctl: bitmap of queues to flush
 * @flush_ctl: control flags
 * @reserved: reserved
 */
struct iwl_tx_path_flush_cmd_v1 {
	__le32 queues_ctl;
	__le16 flush_ctl;
	__le16 reserved;
} __packed; /* TX_PATH_FLUSH_CMD_API_S_VER_1 */

/**
 * struct iwl_tx_path_flush_cmd -- queue/FIFO flush command
 * @sta_id: station ID to flush
 * @tid_mask: TID mask to flush
 * @reserved: reserved
 */
struct iwl_tx_path_flush_cmd {
	__le32 sta_id;
	__le16 tid_mask;
	__le16 reserved;
} __packed; /* TX_PATH_FLUSH_CMD_API_S_VER_2 */

#define IWL_TX_FLUSH_QUEUE_RSP 16

/**
 * struct iwl_flush_queue_info - virtual flush queue info
 * @queue_num: virtual queue id
 * @read_before_flush: read pointer before flush
 * @read_after_flush: read pointer after flush
 */
struct iwl_flush_queue_info {
	__le16 tid;
	__le16 queue_num;
	__le16 read_before_flush;
	__le16 read_after_flush;
} __packed; /* TFDQ_FLUSH_INFO_API_S_VER_1 */

/**
 * struct iwl_tx_path_flush_cmd_rsp -- queue/FIFO flush command response
 * @num_flushed_queues: number of queues in queues array
 * @queues: all flushed queues
 */
struct iwl_tx_path_flush_cmd_rsp {
	__le16 sta_id;
	__le16 num_flushed_queues;
	struct iwl_flush_queue_info queues[IWL_TX_FLUSH_QUEUE_RSP];
} __packed; /* TX_PATH_FLUSH_CMD_RSP_API_S_VER_1 */

/* Available options for the SCD_QUEUE_CFG HCMD */
enum iwl_scd_cfg_actions {
	SCD_CFG_DISABLE_QUEUE		= 0x0,
	SCD_CFG_ENABLE_QUEUE		= 0x1,
	SCD_CFG_UPDATE_QUEUE_TID	= 0x2,
};

/**
 * struct iwl_scd_txq_cfg_cmd - New txq hw scheduler config command
 * @token: unused
 * @sta_id: station id
 * @tid: TID
 * @scd_queue: scheduler queue to confiug
 * @action: 1 queue enable, 0 queue disable, 2 change txq's tid owner
 *	Value is one of &enum iwl_scd_cfg_actions options
 * @aggregate: 1 aggregated queue, 0 otherwise
 * @tx_fifo: &enum iwl_mvm_tx_fifo
 * @window: BA window size
 * @ssn: SSN for the BA agreement
 * @reserved: reserved
 */
struct iwl_scd_txq_cfg_cmd {
	u8 token;
	u8 sta_id;
	u8 tid;
	u8 scd_queue;
	u8 action;
	u8 aggregate;
	u8 tx_fifo;
	u8 window;
	__le16 ssn;
	__le16 reserved;
} __packed; /* SCD_QUEUE_CFG_CMD_API_S_VER_1 */

/**
 * struct iwl_scd_txq_cfg_rsp
 * @token: taken from the command
 * @sta_id: station id from the command
 * @tid: tid from the command
 * @scd_queue: scd_queue from the command
 */
struct iwl_scd_txq_cfg_rsp {
	u8 token;
	u8 sta_id;
	u8 tid;
	u8 scd_queue;
} __packed; /* SCD_QUEUE_CFG_RSP_API_S_VER_1 */

#endif /* __iwl_fw_api_tx_h__ */<|MERGE_RESOLUTION|>--- conflicted
+++ resolved
@@ -732,15 +732,10 @@
 	__le32 tx_rate;
 	__le16 tfd_cnt;
 	__le16 ra_tid_cnt;
-<<<<<<< HEAD
-	struct iwl_mvm_compressed_ba_ratid ra_tid[0];
-	struct iwl_mvm_compressed_ba_tfd tfd[];
-=======
 	union {
 		DECLARE_FLEX_ARRAY(struct iwl_mvm_compressed_ba_ratid, ra_tid);
 		DECLARE_FLEX_ARRAY(struct iwl_mvm_compressed_ba_tfd, tfd);
 	};
->>>>>>> eb3cdb58
 } __packed; /* COMPRESSED_BA_RES_API_S_VER_4,
 	       COMPRESSED_BA_RES_API_S_VER_5 */
 
@@ -824,15 +819,10 @@
 	__le32 csa_offset;
 	struct ieee80211_hdr frame[];
 } __packed; /* BEACON_TEMPLATE_CMD_API_S_VER_10,
-<<<<<<< HEAD
-	       BEACON_TEMPLATE_CMD_API_S_VER_11,
-	       BEACON_TEMPLATE_CMD_API_S_VER_12 */
-=======
 	     * BEACON_TEMPLATE_CMD_API_S_VER_11,
 	     * BEACON_TEMPLATE_CMD_API_S_VER_12,
 	     * BEACON_TEMPLATE_CMD_API_S_VER_13
 	     */
->>>>>>> eb3cdb58
 
 struct iwl_beacon_notif {
 	struct iwl_mvm_tx_resp beacon_notify_hdr;
