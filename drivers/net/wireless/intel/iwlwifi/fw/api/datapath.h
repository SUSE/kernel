--- conflicted
+++ resolved
@@ -83,14 +83,11 @@
 	SCD_QUEUE_CONFIG_CMD = 0x17,
 
 	/**
-<<<<<<< HEAD
-=======
 	 * @SEC_KEY_CMD: security key command, uses &struct iwl_sec_key_cmd
 	 */
 	SEC_KEY_CMD = 0x18,
 
 	/**
->>>>>>> eb3cdb58
 	 * @MONITOR_NOTIF: Datapath monitoring notification, using
 	 *	&struct iwl_datapath_monitor_notif
 	 */
@@ -567,17 +564,11 @@
  * @u.add.cb_size: size code
  * @u.add.bc_dram_addr: byte-count table IOVA
  * @u.add.tfdq_dram_addr: TFD queue IOVA
-<<<<<<< HEAD
- * @u.remove.queue: queue ID for removal
- * @u.modify.sta_mask: new station mask for modify
- * @u.modify.queue: queue ID to modify
-=======
  * @u.remove.sta_mask: station mask of queue to remove
  * @u.remove.tid: TID of queue to remove
  * @u.modify.old_sta_mask: old station mask for modify
  * @u.modify.tid: TID of queue to modify
  * @u.modify.new_sta_mask: new station mask for modify
->>>>>>> eb3cdb58
  */
 struct iwl_scd_queue_cfg_cmd {
 	__le32 operation;
@@ -592,13 +583,6 @@
 			__le64 tfdq_dram_addr;
 		} __packed add; /* TX_QUEUE_CFG_CMD_ADD_API_S_VER_1 */
 		struct {
-<<<<<<< HEAD
-			__le32 queue;
-		} __packed remove; /* TX_QUEUE_CFG_CMD_REMOVE_API_S_VER_1 */
-		struct {
-			__le32 sta_mask;
-			__le32 queue;
-=======
 			__le32 sta_mask;
 			__le32 tid;
 		} __packed remove; /* TX_QUEUE_CFG_CMD_REMOVE_API_S_VER_1 */
@@ -606,13 +590,10 @@
 			__le32 old_sta_mask;
 			__le32 tid;
 			__le32 new_sta_mask;
->>>>>>> eb3cdb58
 		} __packed modify; /* TX_QUEUE_CFG_CMD_MODIFY_API_S_VER_1 */
 	} __packed u; /* TX_QUEUE_CFG_CMD_OPERATION_API_U_VER_1 */
 } __packed; /* TX_QUEUE_CFG_CMD_API_S_VER_3 */
 
-<<<<<<< HEAD
-=======
 /**
  * enum iwl_sec_key_flags - security key command key flags
  * @IWL_SEC_KEY_FLAG_CIPHER_MASK: cipher mask
@@ -687,5 +668,4 @@
 	} __packed u; /* SEC_KEY_OPERATION_API_U_VER_1 */
 } __packed; /* SEC_KEY_CMD_API_S_VER_1 */
 
->>>>>>> eb3cdb58
 #endif /* __iwl_fw_api_datapath_h__ */