--- conflicted
+++ resolved
@@ -375,12 +375,6 @@
 
 /* Bit 4-5: (0) SISO, (1) MIMO2 (2) MIMO3 */
 #define RATE_VHT_MCS_RATE_CODE_MSK	0xf
-<<<<<<< HEAD
-#define RATE_VHT_MCS_NSS_POS		4
-#define RATE_VHT_MCS_NSS_MSK		(3 << RATE_VHT_MCS_NSS_POS)
-#define RATE_VHT_MCS_MIMO2_MSK		BIT(RATE_VHT_MCS_NSS_POS)
-=======
->>>>>>> eb3cdb58
 
 /*
  * Legacy OFDM rate format for bits 7:0
@@ -556,14 +550,6 @@
 /*
  * Bits 13-11: (0) 20MHz, (1) 40MHz, (2) 80MHz, (3) 160MHz, (4) 320MHz
  */
-<<<<<<< HEAD
-#define RATE_MCS_CHAN_WIDTH_MSK			(0x7 << RATE_MCS_CHAN_WIDTH_POS)
-#define RATE_MCS_CHAN_WIDTH_20			(0 << RATE_MCS_CHAN_WIDTH_POS)
-#define RATE_MCS_CHAN_WIDTH_40			(1 << RATE_MCS_CHAN_WIDTH_POS)
-#define RATE_MCS_CHAN_WIDTH_80			(2 << RATE_MCS_CHAN_WIDTH_POS)
-#define RATE_MCS_CHAN_WIDTH_160			(3 << RATE_MCS_CHAN_WIDTH_POS)
-#define RATE_MCS_CHAN_WIDTH_320			(4 << RATE_MCS_CHAN_WIDTH_POS)
-=======
 #define RATE_MCS_CHAN_WIDTH_MSK		(0x7 << RATE_MCS_CHAN_WIDTH_POS)
 #define RATE_MCS_CHAN_WIDTH_20_VAL	0
 #define RATE_MCS_CHAN_WIDTH_20		(RATE_MCS_CHAN_WIDTH_20_VAL << RATE_MCS_CHAN_WIDTH_POS)
@@ -575,7 +561,6 @@
 #define RATE_MCS_CHAN_WIDTH_160		(RATE_MCS_CHAN_WIDTH_160_VAL << RATE_MCS_CHAN_WIDTH_POS)
 #define RATE_MCS_CHAN_WIDTH_320_VAL	4
 #define RATE_MCS_CHAN_WIDTH_320		(RATE_MCS_CHAN_WIDTH_320_VAL << RATE_MCS_CHAN_WIDTH_POS)
->>>>>>> eb3cdb58
 
 /* Bit 15-14: Antenna selection:
  * Bit 14: Ant A active
