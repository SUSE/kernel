/* SPDX-License-Identifier: GPL-2.0 OR BSD-3-Clause */
/*
<<<<<<< HEAD
 * Copyright (C) 2012-2014, 2018-2023 Intel Corporation
=======
 * Copyright (C) 2012-2014, 2018-2024 Intel Corporation
>>>>>>> 2d5404ca
 * Copyright (C) 2013-2015 Intel Mobile Communications GmbH
 * Copyright (C) 2016-2017 Intel Deutschland GmbH
 */
#ifndef __iwl_fw_api_scan_h__
#define __iwl_fw_api_scan_h__

/* Scan Commands, Responses, Notifications */

/**
 * enum iwl_scan_subcmd_ids - scan commands
 */
enum iwl_scan_subcmd_ids {
	/**
	 * @CHANNEL_SURVEY_NOTIF: &struct iwl_umac_scan_channel_survey_notif
	 */
	CHANNEL_SURVEY_NOTIF = 0xFB,
	/**
	 * @OFFLOAD_MATCH_INFO_NOTIF: &struct iwl_scan_offload_match_info
	 */
	OFFLOAD_MATCH_INFO_NOTIF = 0xFC,
};

/* Max number of IEs for direct SSID scans in a command */
#define PROBE_OPTION_MAX		20

#define SCAN_SHORT_SSID_MAX_SIZE        8
#define SCAN_BSSID_MAX_SIZE             16

/**
 * struct iwl_ssid_ie - directed scan network information element
 *
 * Up to 20 of these may appear in REPLY_SCAN_CMD,
 * selected by "type" bit field in struct iwl_scan_channel;
 * each channel may select different ssids from among the 20 entries.
 * SSID IEs get transmitted in reverse order of entry.
 *
 * @id: element ID
 * @len: element length
 * @ssid: element (SSID) data
 */
struct iwl_ssid_ie {
	u8 id;
	u8 len;
	u8 ssid[IEEE80211_MAX_SSID_LEN];
} __packed; /* SCAN_DIRECT_SSID_IE_API_S_VER_1 */

/* scan offload */
#define IWL_SCAN_MAX_BLACKLIST_LEN	64
#define IWL_SCAN_SHORT_BLACKLIST_LEN	16
#define IWL_SCAN_MAX_PROFILES		11
#define IWL_SCAN_MAX_PROFILES_V2	8
#define SCAN_OFFLOAD_PROBE_REQ_SIZE	512
#define SCAN_NUM_BAND_PROBE_DATA_V_1	2
#define SCAN_NUM_BAND_PROBE_DATA_V_2	3

/* Default watchdog (in MS) for scheduled scan iteration */
#define IWL_SCHED_SCAN_WATCHDOG cpu_to_le16(15000)

#define IWL_GOOD_CRC_TH_DEFAULT cpu_to_le16(1)
#define CAN_ABORT_STATUS 1

#define IWL_FULL_SCAN_MULTIPLIER 5
#define IWL_FAST_SCHED_SCAN_ITERATIONS 3
#define IWL_MAX_SCHED_SCAN_PLANS 2

#define IWL_MAX_NUM_NOISE_RESULTS 22

enum scan_framework_client {
	SCAN_CLIENT_SCHED_SCAN		= BIT(0),
	SCAN_CLIENT_NETDETECT		= BIT(1),
	SCAN_CLIENT_ASSET_TRACKING	= BIT(2),
};

/**
 * struct iwl_scan_offload_blocklist - SCAN_OFFLOAD_BLACKLIST_S
 * @ssid:		MAC address to filter out
 * @reported_rssi:	AP rssi reported to the host
 * @client_bitmap: clients ignore this entry  - enum scan_framework_client
 */
struct iwl_scan_offload_blocklist {
	u8 ssid[ETH_ALEN];
	u8 reported_rssi;
	u8 client_bitmap;
} __packed;

enum iwl_scan_offload_network_type {
	IWL_NETWORK_TYPE_BSS	= 1,
	IWL_NETWORK_TYPE_IBSS	= 2,
	IWL_NETWORK_TYPE_ANY	= 3,
};

enum iwl_scan_offload_band_selection {
	IWL_SCAN_OFFLOAD_SELECT_2_4	= 0x4,
	IWL_SCAN_OFFLOAD_SELECT_5_2	= 0x8,
	IWL_SCAN_OFFLOAD_SELECT_ANY	= 0xc,
};

enum iwl_scan_offload_auth_alg {
	IWL_AUTH_ALGO_UNSUPPORTED  = 0x00,
	IWL_AUTH_ALGO_NONE         = 0x01,
	IWL_AUTH_ALGO_PSK          = 0x02,
	IWL_AUTH_ALGO_8021X        = 0x04,
	IWL_AUTH_ALGO_SAE          = 0x08,
	IWL_AUTH_ALGO_8021X_SHA384 = 0x10,
	IWL_AUTH_ALGO_OWE          = 0x20,
};

/**
 * struct iwl_scan_offload_profile - SCAN_OFFLOAD_PROFILE_S
 * @ssid_index:		index to ssid list in fixed part
 * @unicast_cipher:	encryption algorithm to match - bitmap
 * @auth_alg:		authentication algorithm to match - bitmap
 * @network_type:	enum iwl_scan_offload_network_type
 * @band_selection:	enum iwl_scan_offload_band_selection
 * @client_bitmap:	clients waiting for match - enum scan_framework_client
 * @reserved:		reserved
 */
struct iwl_scan_offload_profile {
	u8 ssid_index;
	u8 unicast_cipher;
	u8 auth_alg;
	u8 network_type;
	u8 band_selection;
	u8 client_bitmap;
	u8 reserved[2];
} __packed;

/**
 * struct iwl_scan_offload_profile_cfg_data
 * @blocklist_len:	length of blocklist
 * @num_profiles:	num of profiles in the list
 * @match_notify:	clients waiting for match found notification
 * @pass_match:		clients waiting for the results
 * @active_clients:	active clients bitmap - enum scan_framework_client
 * @any_beacon_notify:	clients waiting for match notification without match
 * @reserved:		reserved
 */
struct iwl_scan_offload_profile_cfg_data {
	u8 blocklist_len;
	u8 num_profiles;
	u8 match_notify;
	u8 pass_match;
	u8 active_clients;
	u8 any_beacon_notify;
	u8 reserved[2];
} __packed;

/**
 * struct iwl_scan_offload_profile_cfg_v1 - scan offload profile config
 * @profiles:	profiles to search for match
 * @data:	the rest of the data for profile_cfg
 */
struct iwl_scan_offload_profile_cfg_v1 {
	struct iwl_scan_offload_profile profiles[IWL_SCAN_MAX_PROFILES];
	struct iwl_scan_offload_profile_cfg_data data;
} __packed; /* SCAN_OFFLOAD_PROFILES_CFG_API_S_VER_1-2*/

/**
 * struct iwl_scan_offload_profile_cfg
 * @profiles:	profiles to search for match
 * @data:	the rest of the data for profile_cfg
 */
struct iwl_scan_offload_profile_cfg {
	struct iwl_scan_offload_profile profiles[IWL_SCAN_MAX_PROFILES_V2];
	struct iwl_scan_offload_profile_cfg_data data;
} __packed; /* SCAN_OFFLOAD_PROFILES_CFG_API_S_VER_3*/

/**
 * struct iwl_scan_schedule_lmac - schedule of scan offload
 * @delay:		delay between iterations, in seconds.
 * @iterations:		num of scan iterations
 * @full_scan_mul:	number of partial scans before each full scan
 */
struct iwl_scan_schedule_lmac {
	__le16 delay;
	u8 iterations;
	u8 full_scan_mul;
} __packed; /* SCAN_SCHEDULE_API_S */

enum iwl_scan_offload_complete_status {
	IWL_SCAN_OFFLOAD_COMPLETED	= 1,
	IWL_SCAN_OFFLOAD_ABORTED	= 2,
};

enum iwl_scan_ebs_status {
	IWL_SCAN_EBS_SUCCESS,
	IWL_SCAN_EBS_FAILED,
	IWL_SCAN_EBS_CHAN_NOT_FOUND,
	IWL_SCAN_EBS_INACTIVE,
};

/**
 * struct iwl_scan_req_tx_cmd - SCAN_REQ_TX_CMD_API_S
 * @tx_flags: combination of TX_CMD_FLG_*
 * @rate_n_flags: rate for *all* Tx attempts, if TX_CMD_FLG_STA_RATE_MSK is
 *	cleared. Combination of RATE_MCS_*
 * @sta_id: index of destination station in FW station table
 * @reserved: for alignment and future use
 */
struct iwl_scan_req_tx_cmd {
	__le32 tx_flags;
	__le32 rate_n_flags;
	u8 sta_id;
	u8 reserved[3];
} __packed;

enum iwl_scan_channel_flags_lmac {
	IWL_UNIFIED_SCAN_CHANNEL_FULL		= BIT(27),
	IWL_UNIFIED_SCAN_CHANNEL_PARTIAL	= BIT(28),
};

/**
 * struct iwl_scan_channel_cfg_lmac - SCAN_CHANNEL_CFG_S_VER2
 * @flags:		bits 1-20: directed scan to i'th ssid
 *			other bits &enum iwl_scan_channel_flags_lmac
 * @channel_num:	channel number 1-13 etc
 * @iter_count:		scan iteration on this channel
 * @iter_interval:	interval in seconds between iterations on one channel
 */
struct iwl_scan_channel_cfg_lmac {
	__le32 flags;
	__le16 channel_num;
	__le16 iter_count;
	__le32 iter_interval;
} __packed;

/**
 * struct iwl_scan_probe_segment - PROBE_SEGMENT_API_S_VER_1
 * @offset: offset in the data block
 * @len: length of the segment
 */
struct iwl_scan_probe_segment {
	__le16 offset;
	__le16 len;
} __packed;

/**
 * struct iwl_scan_probe_req_v1 - PROBE_REQUEST_FRAME_API_S_VER_2
 * @mac_header: first (and common) part of the probe
 * @band_data: band specific data
 * @common_data: last (and common) part of the probe
 * @buf: raw data block
 */
struct iwl_scan_probe_req_v1 {
	struct iwl_scan_probe_segment mac_header;
	struct iwl_scan_probe_segment band_data[SCAN_NUM_BAND_PROBE_DATA_V_1];
	struct iwl_scan_probe_segment common_data;
	u8 buf[SCAN_OFFLOAD_PROBE_REQ_SIZE];
} __packed;

/**
 * struct iwl_scan_probe_req - PROBE_REQUEST_FRAME_API_S_VER_v2
 * @mac_header: first (and common) part of the probe
 * @band_data: band specific data
 * @common_data: last (and common) part of the probe
 * @buf: raw data block
 */
struct iwl_scan_probe_req {
	struct iwl_scan_probe_segment mac_header;
	struct iwl_scan_probe_segment band_data[SCAN_NUM_BAND_PROBE_DATA_V_2];
	struct iwl_scan_probe_segment common_data;
	u8 buf[SCAN_OFFLOAD_PROBE_REQ_SIZE];
} __packed;

enum iwl_scan_channel_flags {
	IWL_SCAN_CHANNEL_FLAG_EBS		= BIT(0),
	IWL_SCAN_CHANNEL_FLAG_EBS_ACCURATE	= BIT(1),
	IWL_SCAN_CHANNEL_FLAG_CACHE_ADD		= BIT(2),
	IWL_SCAN_CHANNEL_FLAG_EBS_FRAG		= BIT(3),
	IWL_SCAN_CHANNEL_FLAG_FORCE_EBS         = BIT(4),
	IWL_SCAN_CHANNEL_FLAG_ENABLE_CHAN_ORDER = BIT(5),
	IWL_SCAN_CHANNEL_FLAG_6G_PSC_NO_FILTER  = BIT(6),
};

/**
 * struct iwl_scan_channel_opt - CHANNEL_OPTIMIZATION_API_S
 * @flags: enum iwl_scan_channel_flags
 * @non_ebs_ratio: defines the ratio of number of scan iterations where EBS is
 *	involved.
 *	1 - EBS is disabled.
 *	2 - every second scan will be full scan(and so on).
 */
struct iwl_scan_channel_opt {
	__le16 flags;
	__le16 non_ebs_ratio;
} __packed;

/**
 * enum iwl_mvm_lmac_scan_flags - LMAC scan flags
 * @IWL_MVM_LMAC_SCAN_FLAG_PASS_ALL: pass all beacons and probe responses
 *	without filtering.
 * @IWL_MVM_LMAC_SCAN_FLAG_PASSIVE: force passive scan on all channels
 * @IWL_MVM_LMAC_SCAN_FLAG_PRE_CONNECTION: single channel scan
 * @IWL_MVM_LMAC_SCAN_FLAG_ITER_COMPLETE: send iteration complete notification
 * @IWL_MVM_LMAC_SCAN_FLAG_MULTIPLE_SSIDS: multiple SSID matching
 * @IWL_MVM_LMAC_SCAN_FLAG_FRAGMENTED: all passive scans will be fragmented
 * @IWL_MVM_LMAC_SCAN_FLAGS_RRM_ENABLED: insert WFA vendor-specific TPC report
 *	and DS parameter set IEs into probe requests.
 * @IWL_MVM_LMAC_SCAN_FLAG_EXTENDED_DWELL: use extended dwell time on channels
 *	1, 6 and 11.
 * @IWL_MVM_LMAC_SCAN_FLAG_MATCH: Send match found notification on matches
 */
enum iwl_mvm_lmac_scan_flags {
	IWL_MVM_LMAC_SCAN_FLAG_PASS_ALL		= BIT(0),
	IWL_MVM_LMAC_SCAN_FLAG_PASSIVE		= BIT(1),
	IWL_MVM_LMAC_SCAN_FLAG_PRE_CONNECTION	= BIT(2),
	IWL_MVM_LMAC_SCAN_FLAG_ITER_COMPLETE	= BIT(3),
	IWL_MVM_LMAC_SCAN_FLAG_MULTIPLE_SSIDS	= BIT(4),
	IWL_MVM_LMAC_SCAN_FLAG_FRAGMENTED	= BIT(5),
	IWL_MVM_LMAC_SCAN_FLAGS_RRM_ENABLED	= BIT(6),
	IWL_MVM_LMAC_SCAN_FLAG_EXTENDED_DWELL	= BIT(7),
	IWL_MVM_LMAC_SCAN_FLAG_MATCH		= BIT(9),
};

enum iwl_scan_priority {
	IWL_SCAN_PRIORITY_LOW,
	IWL_SCAN_PRIORITY_MEDIUM,
	IWL_SCAN_PRIORITY_HIGH,
};

enum iwl_scan_priority_ext {
	IWL_SCAN_PRIORITY_EXT_0_LOWEST,
	IWL_SCAN_PRIORITY_EXT_1,
	IWL_SCAN_PRIORITY_EXT_2,
	IWL_SCAN_PRIORITY_EXT_3,
	IWL_SCAN_PRIORITY_EXT_4,
	IWL_SCAN_PRIORITY_EXT_5,
	IWL_SCAN_PRIORITY_EXT_6,
	IWL_SCAN_PRIORITY_EXT_7_HIGHEST,
};

/**
 * struct iwl_scan_req_lmac - SCAN_REQUEST_CMD_API_S_VER_1
 * @reserved1: for alignment and future use
 * @n_channels: num of channels to scan
 * @active_dwell: dwell time for active channels
 * @passive_dwell: dwell time for passive channels
 * @fragmented_dwell: dwell time for fragmented passive scan
 * @extended_dwell: dwell time for channels 1, 6 and 11 (in certain cases)
 * @reserved2: for alignment and future use
 * @rx_chain_select: PHY_RX_CHAIN_* flags
 * @scan_flags: &enum iwl_mvm_lmac_scan_flags
 * @max_out_time: max time (in TU) to be out of associated channel
 * @suspend_time: pause scan this long (TUs) when returning to service channel
 * @flags: RXON flags
 * @filter_flags: RXON filter
 * @tx_cmd: tx command for active scan; for 2GHz and for 5GHz
 * @direct_scan: list of SSIDs for directed active scan
 * @scan_prio: enum iwl_scan_priority
 * @iter_num: number of scan iterations
 * @delay: delay in seconds before first iteration
 * @schedule: two scheduling plans. The first one is finite, the second one can
 *	be infinite.
 * @channel_opt: channel optimization options, for full and partial scan
 * @data: channel configuration and probe request packet.
 */
struct iwl_scan_req_lmac {
	/* SCAN_REQUEST_FIXED_PART_API_S_VER_7 */
	__le32 reserved1;
	u8 n_channels;
	u8 active_dwell;
	u8 passive_dwell;
	u8 fragmented_dwell;
	u8 extended_dwell;
	u8 reserved2;
	__le16 rx_chain_select;
	__le32 scan_flags;
	__le32 max_out_time;
	__le32 suspend_time;
	/* RX_ON_FLAGS_API_S_VER_1 */
	__le32 flags;
	__le32 filter_flags;
	struct iwl_scan_req_tx_cmd tx_cmd[2];
	struct iwl_ssid_ie direct_scan[PROBE_OPTION_MAX];
	__le32 scan_prio;
	/* SCAN_REQ_PERIODIC_PARAMS_API_S */
	__le32 iter_num;
	__le32 delay;
	struct iwl_scan_schedule_lmac schedule[IWL_MAX_SCHED_SCAN_PLANS];
	struct iwl_scan_channel_opt channel_opt[2];
	u8 data[];
} __packed;

/**
 * struct iwl_scan_results_notif - scan results for one channel -
 *	SCAN_RESULT_NTF_API_S_VER_3
 * @channel: which channel the results are from
 * @band: 0 for 5.2 GHz, 1 for 2.4 GHz
 * @probe_status: SCAN_PROBE_STATUS_*, indicates success of probe request
 * @num_probe_not_sent: # of request that weren't sent due to not enough time
 * @duration: duration spent in channel, in usecs
 */
struct iwl_scan_results_notif {
	u8 channel;
	u8 band;
	u8 probe_status;
	u8 num_probe_not_sent;
	__le32 duration;
} __packed;

/**
 * struct iwl_lmac_scan_complete_notif - notifies end of scanning (all channels)
 *	SCAN_COMPLETE_NTF_API_S_VER_3
 * @scanned_channels: number of channels scanned (and number of valid results)
 * @status: one of SCAN_COMP_STATUS_*
 * @bt_status: BT on/off status
 * @last_channel: last channel that was scanned
 * @tsf_low: TSF timer (lower half) in usecs
 * @tsf_high: TSF timer (higher half) in usecs
 * @results: an array of scan results, only "scanned_channels" of them are valid
 */
struct iwl_lmac_scan_complete_notif {
	u8 scanned_channels;
	u8 status;
	u8 bt_status;
	u8 last_channel;
	__le32 tsf_low;
	__le32 tsf_high;
	struct iwl_scan_results_notif results[];
} __packed;

/**
 * struct iwl_periodic_scan_complete - PERIODIC_SCAN_COMPLETE_NTF_API_S_VER_2
 * @last_schedule_line: last schedule line executed (fast or regular)
 * @last_schedule_iteration: last scan iteration executed before scan abort
 * @status: &enum iwl_scan_offload_complete_status
 * @ebs_status: EBS success status &enum iwl_scan_ebs_status
 * @time_after_last_iter: time in seconds elapsed after last iteration
 * @reserved: reserved
 */
struct iwl_periodic_scan_complete {
	u8 last_schedule_line;
	u8 last_schedule_iteration;
	u8 status;
	u8 ebs_status;
	__le32 time_after_last_iter;
	__le32 reserved;
} __packed;

/* UMAC Scan API */

/* The maximum of either of these cannot exceed 8, because we use an
 * 8-bit mask (see enum iwl_scan_status).
 */
#define IWL_MAX_UMAC_SCANS 4
#define IWL_MAX_LMAC_SCANS 1

enum scan_config_flags {
	SCAN_CONFIG_FLAG_ACTIVATE			= BIT(0),
	SCAN_CONFIG_FLAG_DEACTIVATE			= BIT(1),
	SCAN_CONFIG_FLAG_FORBID_CHUB_REQS		= BIT(2),
	SCAN_CONFIG_FLAG_ALLOW_CHUB_REQS		= BIT(3),
	SCAN_CONFIG_FLAG_SET_TX_CHAINS			= BIT(8),
	SCAN_CONFIG_FLAG_SET_RX_CHAINS			= BIT(9),
	SCAN_CONFIG_FLAG_SET_AUX_STA_ID			= BIT(10),
	SCAN_CONFIG_FLAG_SET_ALL_TIMES			= BIT(11),
	SCAN_CONFIG_FLAG_SET_EFFECTIVE_TIMES		= BIT(12),
	SCAN_CONFIG_FLAG_SET_CHANNEL_FLAGS		= BIT(13),
	SCAN_CONFIG_FLAG_SET_LEGACY_RATES		= BIT(14),
	SCAN_CONFIG_FLAG_SET_MAC_ADDR			= BIT(15),
	SCAN_CONFIG_FLAG_SET_FRAGMENTED			= BIT(16),
	SCAN_CONFIG_FLAG_CLEAR_FRAGMENTED		= BIT(17),
	SCAN_CONFIG_FLAG_SET_CAM_MODE			= BIT(18),
	SCAN_CONFIG_FLAG_CLEAR_CAM_MODE			= BIT(19),
	SCAN_CONFIG_FLAG_SET_PROMISC_MODE		= BIT(20),
	SCAN_CONFIG_FLAG_CLEAR_PROMISC_MODE		= BIT(21),
	SCAN_CONFIG_FLAG_SET_LMAC2_FRAGMENTED		= BIT(22),
	SCAN_CONFIG_FLAG_CLEAR_LMAC2_FRAGMENTED		= BIT(23),

	/* Bits 26-31 are for num of channels in channel_array */
#define SCAN_CONFIG_N_CHANNELS(n) ((n) << 26)
};

enum scan_config_rates {
	/* OFDM basic rates */
	SCAN_CONFIG_RATE_6M	= BIT(0),
	SCAN_CONFIG_RATE_9M	= BIT(1),
	SCAN_CONFIG_RATE_12M	= BIT(2),
	SCAN_CONFIG_RATE_18M	= BIT(3),
	SCAN_CONFIG_RATE_24M	= BIT(4),
	SCAN_CONFIG_RATE_36M	= BIT(5),
	SCAN_CONFIG_RATE_48M	= BIT(6),
	SCAN_CONFIG_RATE_54M	= BIT(7),
	/* CCK basic rates */
	SCAN_CONFIG_RATE_1M	= BIT(8),
	SCAN_CONFIG_RATE_2M	= BIT(9),
	SCAN_CONFIG_RATE_5M	= BIT(10),
	SCAN_CONFIG_RATE_11M	= BIT(11),

	/* Bits 16-27 are for supported rates */
#define SCAN_CONFIG_SUPPORTED_RATE(rate)	((rate) << 16)
};

enum iwl_channel_flags {
	IWL_CHANNEL_FLAG_EBS				= BIT(0),
	IWL_CHANNEL_FLAG_ACCURATE_EBS			= BIT(1),
	IWL_CHANNEL_FLAG_EBS_ADD			= BIT(2),
	IWL_CHANNEL_FLAG_PRE_SCAN_PASSIVE2ACTIVE	= BIT(3),
};

enum iwl_uhb_chan_cfg_flags {
	IWL_UHB_CHAN_CFG_FLAG_UNSOLICITED_PROBE_RES = BIT(24),
	IWL_UHB_CHAN_CFG_FLAG_PSC_CHAN_NO_LISTEN    = BIT(25),
	IWL_UHB_CHAN_CFG_FLAG_FORCE_PASSIVE         = BIT(26),
};
/**
 * struct iwl_scan_dwell
 * @active:		default dwell time for active scan
 * @passive:		default dwell time for passive scan
 * @fragmented:		default dwell time for fragmented scan
 * @extended:		default dwell time for channels 1, 6 and 11
 */
struct iwl_scan_dwell {
	u8 active;
	u8 passive;
	u8 fragmented;
	u8 extended;
} __packed;

/**
 * struct iwl_scan_config_v1 - scan configuration command
 * @flags:			enum scan_config_flags
 * @tx_chains:			valid_tx antenna - ANT_* definitions
 * @rx_chains:			valid_rx antenna - ANT_* definitions
 * @legacy_rates:		default legacy rates - enum scan_config_rates
 * @out_of_channel_time:	default max out of serving channel time
 * @suspend_time:		default max suspend time
 * @dwell:			dwells for the scan
 * @mac_addr:			default mac address to be used in probes
 * @bcast_sta_id:		the index of the station in the fw
 * @channel_flags:		default channel flags - enum iwl_channel_flags
 *				scan_config_channel_flag
 * @channel_array:		default supported channels
 */
struct iwl_scan_config_v1 {
	__le32 flags;
	__le32 tx_chains;
	__le32 rx_chains;
	__le32 legacy_rates;
	__le32 out_of_channel_time;
	__le32 suspend_time;
	struct iwl_scan_dwell dwell;
	u8 mac_addr[ETH_ALEN];
	u8 bcast_sta_id;
	u8 channel_flags;
	u8 channel_array[];
} __packed; /* SCAN_CONFIG_DB_CMD_API_S */

#define SCAN_TWO_LMACS 2
#define SCAN_LB_LMAC_IDX 0
#define SCAN_HB_LMAC_IDX 1

/**
 * struct iwl_scan_config_v2 - scan configuration command
 * @flags:			enum scan_config_flags
 * @tx_chains:			valid_tx antenna - ANT_* definitions
 * @rx_chains:			valid_rx antenna - ANT_* definitions
 * @legacy_rates:		default legacy rates - enum scan_config_rates
 * @out_of_channel_time:	default max out of serving channel time
 * @suspend_time:		default max suspend time
 * @dwell:			dwells for the scan
 * @mac_addr:			default mac address to be used in probes
 * @bcast_sta_id:		the index of the station in the fw
 * @channel_flags:		default channel flags - enum iwl_channel_flags
 *				scan_config_channel_flag
 * @channel_array:		default supported channels
 */
struct iwl_scan_config_v2 {
	__le32 flags;
	__le32 tx_chains;
	__le32 rx_chains;
	__le32 legacy_rates;
	__le32 out_of_channel_time[SCAN_TWO_LMACS];
	__le32 suspend_time[SCAN_TWO_LMACS];
	struct iwl_scan_dwell dwell;
	u8 mac_addr[ETH_ALEN];
	u8 bcast_sta_id;
	u8 channel_flags;
	u8 channel_array[];
} __packed; /* SCAN_CONFIG_DB_CMD_API_S_2 */

/**
 * struct iwl_scan_config - scan configuration command
 * @enable_cam_mode: whether to enable CAM mode.
 * @enable_promiscouos_mode: whether to enable promiscouos mode
 * @bcast_sta_id: the index of the station in the fw. Deprecated starting with
 *     API version 5.
 * @reserved: reserved
 * @tx_chains: valid_tx antenna - ANT_* definitions
 * @rx_chains: valid_rx antenna - ANT_* definitions
 */
struct iwl_scan_config {
	u8 enable_cam_mode;
	u8 enable_promiscouos_mode;
	u8 bcast_sta_id;
	u8 reserved;
	__le32 tx_chains;
	__le32 rx_chains;
} __packed; /* SCAN_CONFIG_DB_CMD_API_S_5 */

/**
 * enum iwl_umac_scan_flags - UMAC scan flags
 * @IWL_UMAC_SCAN_FLAG_PREEMPTIVE: scan process triggered by this scan request
 *	can be preempted by other scan requests with higher priority.
 *	The low priority scan will be resumed when the higher proirity scan is
 *	completed.
 * @IWL_UMAC_SCAN_FLAG_START_NOTIF: notification will be sent to the driver
 *	when scan starts.
 */
enum iwl_umac_scan_flags {
	IWL_UMAC_SCAN_FLAG_PREEMPTIVE		= BIT(0),
	IWL_UMAC_SCAN_FLAG_START_NOTIF		= BIT(1),
};

enum iwl_umac_scan_uid_offsets {
	IWL_UMAC_SCAN_UID_TYPE_OFFSET		= 0,
	IWL_UMAC_SCAN_UID_SEQ_OFFSET		= 8,
};

enum iwl_umac_scan_general_flags {
	IWL_UMAC_SCAN_GEN_FLAGS_PERIODIC		= BIT(0),
	IWL_UMAC_SCAN_GEN_FLAGS_OVER_BT			= BIT(1),
	IWL_UMAC_SCAN_GEN_FLAGS_PASS_ALL		= BIT(2),
	IWL_UMAC_SCAN_GEN_FLAGS_PASSIVE			= BIT(3),
	IWL_UMAC_SCAN_GEN_FLAGS_PRE_CONNECT		= BIT(4),
	IWL_UMAC_SCAN_GEN_FLAGS_ITER_COMPLETE		= BIT(5),
	IWL_UMAC_SCAN_GEN_FLAGS_MULTIPLE_SSID		= BIT(6),
	IWL_UMAC_SCAN_GEN_FLAGS_FRAGMENTED		= BIT(7),
	IWL_UMAC_SCAN_GEN_FLAGS_RRM_ENABLED		= BIT(8),
	IWL_UMAC_SCAN_GEN_FLAGS_MATCH			= BIT(9),
	IWL_UMAC_SCAN_GEN_FLAGS_EXTENDED_DWELL		= BIT(10),
	/* Extended dwell is obselete when adaptive dwell is used, making this
	 * bit reusable. Hence, probe request defer is used only when adaptive
	 * dwell is supported. */
	IWL_UMAC_SCAN_GEN_FLAGS_PROB_REQ_DEFER_SUPP	= BIT(10),
	IWL_UMAC_SCAN_GEN_FLAGS_LMAC2_FRAGMENTED	= BIT(11),
	IWL_UMAC_SCAN_GEN_FLAGS_ADAPTIVE_DWELL		= BIT(13),
	IWL_UMAC_SCAN_GEN_FLAGS_MAX_CHNL_TIME		= BIT(14),
	IWL_UMAC_SCAN_GEN_FLAGS_PROB_REQ_HIGH_TX_RATE	= BIT(15),
};

/**
 * enum iwl_umac_scan_general_flags2 - UMAC scan general flags #2
 * @IWL_UMAC_SCAN_GEN_FLAGS2_NOTIF_PER_CHNL: Whether to send a complete
 *	notification per channel or not.
 * @IWL_UMAC_SCAN_GEN_FLAGS2_ALLOW_CHNL_REORDER: Whether to allow channel
 *	reorder optimization or not.
 * @IWL_UMAC_SCAN_GEN_FLAGS2_COLLECT_CHANNEL_STATS: Enable channel statistics
 *	collection when #IWL_UMAC_SCAN_GEN_FLAGS_V2_FORCE_PASSIVE is set.
 */
enum iwl_umac_scan_general_flags2 {
	IWL_UMAC_SCAN_GEN_FLAGS2_NOTIF_PER_CHNL		= BIT(0),
	IWL_UMAC_SCAN_GEN_FLAGS2_ALLOW_CHNL_REORDER	= BIT(1),
	IWL_UMAC_SCAN_GEN_FLAGS2_COLLECT_CHANNEL_STATS	= BIT(3),
};

/**
 * enum iwl_umac_scan_general_flags_v2 - UMAC scan general flags version 2
 *
 * The FW flags were reordered and hence the driver introduce version 2
 *
 * @IWL_UMAC_SCAN_GEN_FLAGS_V2_PERIODIC: periodic or scheduled
 * @IWL_UMAC_SCAN_GEN_FLAGS_V2_PASS_ALL: pass all probe responses and beacons
 *                                       during scan iterations
 * @IWL_UMAC_SCAN_GEN_FLAGS_V2_NTFY_ITER_COMPLETE: send complete notification
 *      on every iteration instead of only once after the last iteration
 * @IWL_UMAC_SCAN_GEN_FLAGS_V2_FRAGMENTED_LMAC1: fragmented scan LMAC1
 * @IWL_UMAC_SCAN_GEN_FLAGS_V2_FRAGMENTED_LMAC2: fragmented scan LMAC2
 * @IWL_UMAC_SCAN_GEN_FLAGS_V2_MATCH: does this scan check for profile matching
 * @IWL_UMAC_SCAN_GEN_FLAGS_V2_USE_ALL_RX_CHAINS: use all valid chains for RX
 * @IWL_UMAC_SCAN_GEN_FLAGS_V2_ADAPTIVE_DWELL: works with adaptive dwell
 *                                             for active channel
 * @IWL_UMAC_SCAN_GEN_FLAGS_V2_PREEMPTIVE: can be preempted by other requests
 * @IWL_UMAC_SCAN_GEN_FLAGS_V2_NTF_START: send notification of scan start
 * @IWL_UMAC_SCAN_GEN_FLAGS_V2_MULTI_SSID: matching on multiple SSIDs
 * @IWL_UMAC_SCAN_GEN_FLAGS_V2_FORCE_PASSIVE: all the channels scanned
 *                                           as passive
 * @IWL_UMAC_SCAN_GEN_FLAGS_V2_TRIGGER_UHB_SCAN: at the end of 2.4GHz and
 *		5.2Ghz bands scan, trigger scan on 6GHz band to discover
 *		the reported collocated APs
 * @IWL_UMAC_SCAN_GEN_FLAGS_V2_6GHZ_PASSIVE_SCAN: at the end of 2.4GHz and 5GHz
 *      bands scan, if not APs were discovered, allow scan to conitnue and scan
 *      6GHz PSC channels in order to discover country information.
 * @IWL_UMAC_SCAN_GEN_FLAGS_V2_6GHZ_PASSIVE_SCAN_FILTER_IN: in case
 *      &IWL_UMAC_SCAN_GEN_FLAGS_V2_6GHZ_PASSIVE_SCAN is enabled and scan is
 *      activated over 6GHz PSC channels, filter in beacons and probe responses.
 * @IWL_UMAC_SCAN_GEN_FLAGS_V2_OCE: if set, send probe requests in a minimum
 *      rate of 5.5Mpbs, filter in broadcast probe responses and set the max
 *      channel time indication field in the FILS request parameters element
 *      (if included by the driver in the probe request IEs).
 */
enum iwl_umac_scan_general_flags_v2 {
	IWL_UMAC_SCAN_GEN_FLAGS_V2_PERIODIC             = BIT(0),
	IWL_UMAC_SCAN_GEN_FLAGS_V2_PASS_ALL             = BIT(1),
	IWL_UMAC_SCAN_GEN_FLAGS_V2_NTFY_ITER_COMPLETE   = BIT(2),
	IWL_UMAC_SCAN_GEN_FLAGS_V2_FRAGMENTED_LMAC1     = BIT(3),
	IWL_UMAC_SCAN_GEN_FLAGS_V2_FRAGMENTED_LMAC2     = BIT(4),
	IWL_UMAC_SCAN_GEN_FLAGS_V2_MATCH                = BIT(5),
	IWL_UMAC_SCAN_GEN_FLAGS_V2_USE_ALL_RX_CHAINS    = BIT(6),
	IWL_UMAC_SCAN_GEN_FLAGS_V2_ADAPTIVE_DWELL       = BIT(7),
	IWL_UMAC_SCAN_GEN_FLAGS_V2_PREEMPTIVE           = BIT(8),
	IWL_UMAC_SCAN_GEN_FLAGS_V2_NTF_START            = BIT(9),
	IWL_UMAC_SCAN_GEN_FLAGS_V2_MULTI_SSID           = BIT(10),
	IWL_UMAC_SCAN_GEN_FLAGS_V2_FORCE_PASSIVE        = BIT(11),
	IWL_UMAC_SCAN_GEN_FLAGS_V2_TRIGGER_UHB_SCAN     = BIT(12),
	IWL_UMAC_SCAN_GEN_FLAGS_V2_6GHZ_PASSIVE_SCAN    = BIT(13),
	IWL_UMAC_SCAN_GEN_FLAGS_V2_6GHZ_PASSIVE_SCAN_FILTER_IN = BIT(14),
	IWL_UMAC_SCAN_GEN_FLAGS_V2_OCE                  = BIT(15),
};

/**
 * enum iwl_umac_scan_general_params_flags2 - UMAC scan general flags2
 *
 * @IWL_UMAC_SCAN_GEN_PARAMS_FLAGS2_RESPECT_P2P_GO_LB: scan event scheduling
 *     should be aware of a P2P GO operation on the 2GHz band.
 * @IWL_UMAC_SCAN_GEN_PARAMS_FLAGS2_RESPECT_P2P_GO_HB: scan event scheduling
 *     should be aware of a P2P GO operation on the 5GHz or 6GHz band.
 * @IWL_UMAC_SCAN_GEN_PARAMS_FLAGS2_DONT_TOGGLE_ANT: don't toggle between
 *     valid antennas, and use the same antenna as in previous scan
 */
enum iwl_umac_scan_general_params_flags2 {
	IWL_UMAC_SCAN_GEN_PARAMS_FLAGS2_RESPECT_P2P_GO_LB = BIT(0),
	IWL_UMAC_SCAN_GEN_PARAMS_FLAGS2_RESPECT_P2P_GO_HB = BIT(1),
	IWL_UMAC_SCAN_GEN_PARAMS_FLAGS2_DONT_TOGGLE_ANT   = BIT(2),
};

/**
 * struct iwl_scan_channel_cfg_umac
 * @flags:		bitmap - 0-19:	directed scan to i'th ssid.
 * @channel_num:	channel number 1-13 etc.
 * @v1:			command version 1
 * @v1.iter_count:	repetition count for the channel.
 * @v1.iter_interval:	interval between two scan iterations on one channel.
 * @v2:			command versions 2-4
 * @v2.band:		band of channel: 0 for 2GHz, 1 for 5GHz
 * @v2.iter_count:	repetition count for the channel.
 * @v2.iter_interval:	interval between two scan iterations on one channel.
 * @v5:			command versions 5 and up
 * @v5.iter_count:	repetition count for the channel.
 * @v5.iter_interval:	interval between two scan iterations on one channel.
 * @v5.psd_20:		highest PSD value for all APs known so far
 *			on this channel.
 */
struct  iwl_scan_channel_cfg_umac {
#define IWL_CHAN_CFG_FLAGS_BAND_POS 30
	__le32 flags;
<<<<<<< HEAD
=======
	u8 channel_num;
>>>>>>> 2d5404ca

	/* All versions are of the same size, so use a union without adjusting
	 * the command size later
	 */
	union {
		struct {
			u8 iter_count;
			__le16 iter_interval;
		} __packed v1;  /* SCAN_CHANNEL_CONFIG_API_S_VER_1 */
		struct {
			u8 band;
			u8 iter_count;
			u8 iter_interval;
<<<<<<< HEAD
		 } v2; /* SCAN_CHANNEL_CONFIG_API_S_VER_2
			* SCAN_CHANNEL_CONFIG_API_S_VER_3
			* SCAN_CHANNEL_CONFIG_API_S_VER_4
			*/
		struct {
			u8 channel_num;
			u8 psd_20;
			u8 iter_count;
			u8 iter_interval;
		} v5;  /* SCAN_CHANNEL_CONFIG_API_S_VER_5 */
	};
=======
		} __packed v2; /* SCAN_CHANNEL_CONFIG_API_S_VER_2
				* SCAN_CHANNEL_CONFIG_API_S_VER_3
				* SCAN_CHANNEL_CONFIG_API_S_VER_4
				*/
		struct {
			u8 psd_20;
			u8 iter_count;
			u8 iter_interval;
		} __packed v5;  /* SCAN_CHANNEL_CONFIG_API_S_VER_5 */
	} __packed;
>>>>>>> 2d5404ca
} __packed;

/**
 * struct iwl_scan_umac_schedule
 * @interval: interval in seconds between scan iterations
 * @iter_count: num of scan iterations for schedule plan, 0xff for infinite loop
 * @reserved: for alignment and future use
 */
struct iwl_scan_umac_schedule {
	__le16 interval;
	u8 iter_count;
	u8 reserved;
} __packed; /* SCAN_SCHED_PARAM_API_S_VER_1 */

struct iwl_scan_req_umac_tail_v1 {
	/* SCAN_PERIODIC_PARAMS_API_S_VER_1 */
	struct iwl_scan_umac_schedule schedule[IWL_MAX_SCHED_SCAN_PLANS];
	__le16 delay;
	__le16 reserved;
	/* SCAN_PROBE_PARAMS_API_S_VER_1 */
	struct iwl_scan_probe_req_v1 preq;
	struct iwl_ssid_ie direct_scan[PROBE_OPTION_MAX];
} __packed;

/**
 * struct iwl_scan_req_umac_tail_v2 - the rest of the UMAC scan request command
 *      parameters following channels configuration array.
 * @schedule: two scheduling plans.
 * @delay: delay in TUs before starting the first scan iteration
 * @reserved: for future use and alignment
 * @preq: probe request with IEs blocks
 * @direct_scan: list of SSIDs for directed active scan
 */
struct iwl_scan_req_umac_tail_v2 {
	/* SCAN_PERIODIC_PARAMS_API_S_VER_1 */
	struct iwl_scan_umac_schedule schedule[IWL_MAX_SCHED_SCAN_PLANS];
	__le16 delay;
	__le16 reserved;
	/* SCAN_PROBE_PARAMS_API_S_VER_2 */
	struct iwl_scan_probe_req preq;
	struct iwl_ssid_ie direct_scan[PROBE_OPTION_MAX];
} __packed;

/**
 * struct iwl_scan_umac_chan_param
 * @flags: channel flags &enum iwl_scan_channel_flags
 * @count: num of channels in scan request
 * @reserved: for future use and alignment
 */
struct iwl_scan_umac_chan_param {
	u8 flags;
	u8 count;
	__le16 reserved;
} __packed; /*SCAN_CHANNEL_PARAMS_API_S_VER_1 */

/**
 * struct iwl_scan_req_umac
 * @flags: &enum iwl_umac_scan_flags
 * @uid: scan id, &enum iwl_umac_scan_uid_offsets
 * @ooc_priority: out of channel priority - &enum iwl_scan_priority
 * @general_flags: &enum iwl_umac_scan_general_flags
 * @scan_start_mac_id: report the scan start TSF time according to this mac TSF
 * @extended_dwell: dwell time for channels 1, 6 and 11
 * @active_dwell: dwell time for active scan per LMAC
 * @passive_dwell: dwell time for passive scan per LMAC
 * @fragmented_dwell: dwell time for fragmented passive scan
 * @adwell_default_n_aps: for adaptive dwell the default number of APs
 *	per channel
 * @adwell_default_n_aps_social: for adaptive dwell the default
 *	number of APs per social (1,6,11) channel
 * @general_flags2: &enum iwl_umac_scan_general_flags2
 * @adwell_max_budget: for adaptive dwell the maximal budget of TU to be added
 *	to total scan time
 * @max_out_time: max out of serving channel time, per LMAC - for CDB there
 *	are 2 LMACs
 * @suspend_time: max suspend time, per LMAC - for CDB there are 2 LMACs
 * @scan_priority: scan internal prioritization &enum iwl_scan_priority
 * @num_of_fragments: Number of fragments needed for full coverage per band.
 *	Relevant only for fragmented scan.
 * @channel: &struct iwl_scan_umac_chan_param
 * @reserved: for future use and alignment
 * @reserved3: for future use and alignment
 * @data: &struct iwl_scan_channel_cfg_umac and
 *	&struct iwl_scan_req_umac_tail
 */
struct iwl_scan_req_umac {
	__le32 flags;
	__le32 uid;
	__le32 ooc_priority;
	__le16 general_flags;
	u8 reserved;
	u8 scan_start_mac_id;
	union {
		struct {
			u8 extended_dwell;
			u8 active_dwell;
			u8 passive_dwell;
			u8 fragmented_dwell;
			__le32 max_out_time;
			__le32 suspend_time;
			__le32 scan_priority;
			struct iwl_scan_umac_chan_param channel;
			u8 data[];
		} v1; /* SCAN_REQUEST_CMD_UMAC_API_S_VER_1 */
		struct {
			u8 extended_dwell;
			u8 active_dwell;
			u8 passive_dwell;
			u8 fragmented_dwell;
			__le32 max_out_time[SCAN_TWO_LMACS];
			__le32 suspend_time[SCAN_TWO_LMACS];
			__le32 scan_priority;
			struct iwl_scan_umac_chan_param channel;
			u8 data[];
		} v6; /* SCAN_REQUEST_CMD_UMAC_API_S_VER_6 */
		struct {
			u8 active_dwell;
			u8 passive_dwell;
			u8 fragmented_dwell;
			u8 adwell_default_n_aps;
			u8 adwell_default_n_aps_social;
			u8 reserved3;
			__le16 adwell_max_budget;
			__le32 max_out_time[SCAN_TWO_LMACS];
			__le32 suspend_time[SCAN_TWO_LMACS];
			__le32 scan_priority;
			struct iwl_scan_umac_chan_param channel;
			u8 data[];
		} v7; /* SCAN_REQUEST_CMD_UMAC_API_S_VER_7 */
		struct {
			u8 active_dwell[SCAN_TWO_LMACS];
			u8 reserved2;
			u8 adwell_default_n_aps;
			u8 adwell_default_n_aps_social;
			u8 general_flags2;
			__le16 adwell_max_budget;
			__le32 max_out_time[SCAN_TWO_LMACS];
			__le32 suspend_time[SCAN_TWO_LMACS];
			__le32 scan_priority;
			u8 passive_dwell[SCAN_TWO_LMACS];
			u8 num_of_fragments[SCAN_TWO_LMACS];
			struct iwl_scan_umac_chan_param channel;
			u8 data[];
		} v8; /* SCAN_REQUEST_CMD_UMAC_API_S_VER_8 */
		struct {
			u8 active_dwell[SCAN_TWO_LMACS];
			u8 adwell_default_hb_n_aps;
			u8 adwell_default_lb_n_aps;
			u8 adwell_default_n_aps_social;
			u8 general_flags2;
			__le16 adwell_max_budget;
			__le32 max_out_time[SCAN_TWO_LMACS];
			__le32 suspend_time[SCAN_TWO_LMACS];
			__le32 scan_priority;
			u8 passive_dwell[SCAN_TWO_LMACS];
			u8 num_of_fragments[SCAN_TWO_LMACS];
			struct iwl_scan_umac_chan_param channel;
			u8 data[];
		} v9; /* SCAN_REQUEST_CMD_UMAC_API_S_VER_9 */
	};
} __packed;

#define IWL_SCAN_REQ_UMAC_SIZE_V8 sizeof(struct iwl_scan_req_umac)
#define IWL_SCAN_REQ_UMAC_SIZE_V7 48
#define IWL_SCAN_REQ_UMAC_SIZE_V6 44
#define IWL_SCAN_REQ_UMAC_SIZE_V1 36

/**
 * struct iwl_scan_probe_params_v3
 * @preq: scan probe request params
 * @ssid_num: number of valid SSIDs in direct scan array
 * @short_ssid_num: number of valid short SSIDs in short ssid array
 * @bssid_num: number of valid bssid in bssids array
 * @reserved: reserved
 * @direct_scan: list of ssids
 * @short_ssid: array of short ssids
 * @bssid_array: array of bssids
 */
struct iwl_scan_probe_params_v3 {
	struct iwl_scan_probe_req preq;
	u8 ssid_num;
	u8 short_ssid_num;
	u8 bssid_num;
	u8 reserved;
	struct iwl_ssid_ie direct_scan[PROBE_OPTION_MAX];
	__le32 short_ssid[SCAN_SHORT_SSID_MAX_SIZE];
	u8 bssid_array[SCAN_BSSID_MAX_SIZE][ETH_ALEN];
} __packed; /* SCAN_PROBE_PARAMS_API_S_VER_3 */

/**
 * struct iwl_scan_probe_params_v4
 * @preq: scan probe request params
 * @short_ssid_num: number of valid short SSIDs in short ssid array
 * @bssid_num: number of valid bssid in bssids array
 * @reserved: reserved
 * @direct_scan: list of ssids
 * @short_ssid: array of short ssids
 * @bssid_array: array of bssids
 */
struct iwl_scan_probe_params_v4 {
	struct iwl_scan_probe_req preq;
	u8 short_ssid_num;
	u8 bssid_num;
	__le16 reserved;
	struct iwl_ssid_ie direct_scan[PROBE_OPTION_MAX];
	__le32 short_ssid[SCAN_SHORT_SSID_MAX_SIZE];
	u8 bssid_array[SCAN_BSSID_MAX_SIZE][ETH_ALEN];
} __packed; /* SCAN_PROBE_PARAMS_API_S_VER_4 */

#define SCAN_MAX_NUM_CHANS_V3 67

/**
 * struct iwl_scan_channel_params_v4
 * @flags: channel flags &enum iwl_scan_channel_flags
 * @count: num of channels in scan request
 * @num_of_aps_override: override the number of APs the FW uses to calculate
 *	dwell time when adaptive dwell is used
 * @reserved: for future use and alignment
 * @channel_config: array of explicit channel configurations
 *                  for 2.4Ghz and 5.2Ghz bands
 * @adwell_ch_override_bitmap: when using adaptive dwell, override the number
 *	of APs value with &num_of_aps_override for the channel.
 *	To cast channel to index, use &iwl_mvm_scan_ch_and_band_to_idx
 */
struct iwl_scan_channel_params_v4 {
	u8 flags;
	u8 count;
	u8 num_of_aps_override;
	u8 reserved;
	struct iwl_scan_channel_cfg_umac channel_config[SCAN_MAX_NUM_CHANS_V3];
	u8 adwell_ch_override_bitmap[16];
} __packed; /* SCAN_CHANNEL_PARAMS_API_S_VER_4 also
	       SCAN_CHANNEL_PARAMS_API_S_VER_5 */

/**
 * struct iwl_scan_channel_params_v7
 * @flags: channel flags &enum iwl_scan_channel_flags
 * @count: num of channels in scan request
 * @n_aps_override: override the number of APs the FW uses to calculate dwell
 *	time when adaptive dwell is used.
 *	Channel k will use n_aps_override[i] when BIT(20 + i) is set in
 *	channel_config[k].flags
 * @channel_config: array of explicit channel configurations
 *                  for 2.4Ghz and 5.2Ghz bands
 */
struct iwl_scan_channel_params_v7 {
	u8 flags;
	u8 count;
	u8 n_aps_override[2];
	struct iwl_scan_channel_cfg_umac channel_config[SCAN_MAX_NUM_CHANS_V3];
} __packed; /* SCAN_CHANNEL_PARAMS_API_S_VER_6 */

/**
 * struct iwl_scan_general_params_v11
 * @flags: &enum iwl_umac_scan_general_flags_v2
 * @reserved: reserved for future
 * @scan_start_mac_or_link_id: report the scan start TSF time according to this
 *     mac (up to verion 11) or link (starting with version 12) TSF
 * @active_dwell: dwell time for active scan per LMAC
 * @adwell_default_2g: adaptive dwell default number of APs
 *                        for 2.4GHz channel
 * @adwell_default_5g: adaptive dwell default number of APs
 *                        for 5GHz channels
 * @adwell_default_social_chn: adaptive dwell default number of
 *                             APs per social channel
 * @flags2: for version 11 see &enum iwl_umac_scan_general_params_flags2.
 *     Otherwise reserved.
 * @adwell_max_budget: the maximal number of TUs that adaptive dwell
 *                     can add to the total scan time
 * @max_out_of_time: max out of serving channel time, per LMAC
 * @suspend_time: max suspend time, per LMAC
 * @scan_priority: priority of the request
 * @passive_dwell: continues dwell time for passive channel
 *                 (without adaptive dwell)
 * @num_of_fragments: number of fragments needed for full fragmented
 *                    scan coverage.
 */
struct iwl_scan_general_params_v11 {
	__le16 flags;
	u8 reserved;
	u8 scan_start_mac_or_link_id;
	u8 active_dwell[SCAN_TWO_LMACS];
	u8 adwell_default_2g;
	u8 adwell_default_5g;
	u8 adwell_default_social_chn;
	u8 flags2;
	__le16 adwell_max_budget;
	__le32 max_out_of_time[SCAN_TWO_LMACS];
	__le32 suspend_time[SCAN_TWO_LMACS];
	__le32 scan_priority;
	u8 passive_dwell[SCAN_TWO_LMACS];
	u8 num_of_fragments[SCAN_TWO_LMACS];
} __packed; /* SCAN_GENERAL_PARAMS_API_S_VER_12, *_VER_11  and *_VER_10 */

/**
 * struct iwl_scan_periodic_parms_v1
 * @schedule: can scheduling parameter
 * @delay: initial delay of the periodic scan in seconds
 * @reserved: reserved for future
 */
struct iwl_scan_periodic_parms_v1 {
	struct iwl_scan_umac_schedule schedule[IWL_MAX_SCHED_SCAN_PLANS];
	__le16 delay;
	__le16 reserved;
} __packed; /* SCAN_PERIODIC_PARAMS_API_S_VER_1 */

/**
 * struct iwl_scan_req_params_v12
 * @general_params: &struct iwl_scan_general_params_v11
 * @channel_params: &struct iwl_scan_channel_params_v4
 * @periodic_params: &struct iwl_scan_periodic_parms_v1
 * @probe_params: &struct iwl_scan_probe_params_v3
 */
struct iwl_scan_req_params_v12 {
	struct iwl_scan_general_params_v11 general_params;
	struct iwl_scan_channel_params_v4 channel_params;
	struct iwl_scan_periodic_parms_v1 periodic_params;
	struct iwl_scan_probe_params_v3 probe_params;
} __packed; /* SCAN_REQUEST_PARAMS_API_S_VER_12 */

/**
<<<<<<< HEAD
 * struct iwl_scan_req_params_v16
=======
 * struct iwl_scan_req_params_v17 - scan request parameters (v17)
>>>>>>> 2d5404ca
 * @general_params: &struct iwl_scan_general_params_v11
 * @channel_params: &struct iwl_scan_channel_params_v7
 * @periodic_params: &struct iwl_scan_periodic_parms_v1
 * @probe_params: &struct iwl_scan_probe_params_v4
 */
struct iwl_scan_req_params_v17 {
	struct iwl_scan_general_params_v11 general_params;
	struct iwl_scan_channel_params_v7 channel_params;
	struct iwl_scan_periodic_parms_v1 periodic_params;
	struct iwl_scan_probe_params_v4 probe_params;
} __packed; /* SCAN_REQUEST_PARAMS_API_S_VER_17 - 14 */

/**
 * struct iwl_scan_req_umac_v12
 * @uid: scan id, &enum iwl_umac_scan_uid_offsets
 * @ooc_priority: out of channel priority - &enum iwl_scan_priority
 * @scan_params: scan parameters
 */
struct iwl_scan_req_umac_v12 {
	__le32 uid;
	__le32 ooc_priority;
	struct iwl_scan_req_params_v12 scan_params;
} __packed; /* SCAN_REQUEST_CMD_UMAC_API_S_VER_12 */

/**
<<<<<<< HEAD
 * struct iwl_scan_req_umac_v16
=======
 * struct iwl_scan_req_umac_v17 - scan request command (v17)
>>>>>>> 2d5404ca
 * @uid: scan id, &enum iwl_umac_scan_uid_offsets
 * @ooc_priority: out of channel priority - &enum iwl_scan_priority
 * @scan_params: scan parameters
 */
struct iwl_scan_req_umac_v17 {
	__le32 uid;
	__le32 ooc_priority;
	struct iwl_scan_req_params_v17 scan_params;
} __packed; /* SCAN_REQUEST_CMD_UMAC_API_S_VER_17 - 14 */

/**
 * struct iwl_umac_scan_abort
 * @uid: scan id, &enum iwl_umac_scan_uid_offsets
 * @flags: reserved
 */
struct iwl_umac_scan_abort {
	__le32 uid;
	__le32 flags;
} __packed; /* SCAN_ABORT_CMD_UMAC_API_S_VER_1 */

/**
 * enum iwl_umac_scan_abort_status
 *
 * @IWL_UMAC_SCAN_ABORT_STATUS_SUCCESS: scan was successfully aborted
 * @IWL_UMAC_SCAN_ABORT_STATUS_IN_PROGRESS: scan abort is in progress
 * @IWL_UMAC_SCAN_ABORT_STATUS_NOT_FOUND: nothing to abort
 */
enum iwl_umac_scan_abort_status {
	IWL_UMAC_SCAN_ABORT_STATUS_SUCCESS = 0,
	IWL_UMAC_SCAN_ABORT_STATUS_IN_PROGRESS,
	IWL_UMAC_SCAN_ABORT_STATUS_NOT_FOUND,
};

/**
 * struct iwl_umac_scan_complete
 * @uid: scan id, &enum iwl_umac_scan_uid_offsets
 * @last_schedule: last scheduling line
 * @last_iter: last scan iteration number
 * @status: &enum iwl_scan_offload_complete_status
 * @ebs_status: &enum iwl_scan_ebs_status
 * @time_from_last_iter: time elapsed from last iteration
 * @reserved: for future use
 */
struct iwl_umac_scan_complete {
	__le32 uid;
	u8 last_schedule;
	u8 last_iter;
	u8 status;
	u8 ebs_status;
	__le32 time_from_last_iter;
	__le32 reserved;
} __packed; /* SCAN_COMPLETE_NTF_UMAC_API_S_VER_1 */

#define SCAN_OFFLOAD_MATCHING_CHANNELS_LEN_V1 5
#define SCAN_OFFLOAD_MATCHING_CHANNELS_LEN    7

/**
 * struct iwl_scan_offload_profile_match_v1 - match information
 * @bssid: matched bssid
 * @reserved: reserved
 * @channel: channel where the match occurred
 * @energy: energy
 * @matching_feature: feature matches
 * @matching_channels: bitmap of channels that matched, referencing
 *	the channels passed in the scan offload request.
 */
struct iwl_scan_offload_profile_match_v1 {
	u8 bssid[ETH_ALEN];
	__le16 reserved;
	u8 channel;
	u8 energy;
	u8 matching_feature;
	u8 matching_channels[SCAN_OFFLOAD_MATCHING_CHANNELS_LEN_V1];
} __packed; /* SCAN_OFFLOAD_PROFILE_MATCH_RESULTS_S_VER_1 */

/**
 * struct iwl_scan_offload_profiles_query_v1 - match results query response
 * @matched_profiles: bitmap of matched profiles, referencing the
 *	matches passed in the scan offload request
 * @last_scan_age: age of the last offloaded scan
 * @n_scans_done: number of offloaded scans done
 * @gp2_d0u: GP2 when D0U occurred
 * @gp2_invoked: GP2 when scan offload was invoked
 * @resume_while_scanning: not used
 * @self_recovery: obsolete
 * @reserved: reserved
 * @matches: array of match information, one for each match
 */
struct iwl_scan_offload_profiles_query_v1 {
	__le32 matched_profiles;
	__le32 last_scan_age;
	__le32 n_scans_done;
	__le32 gp2_d0u;
	__le32 gp2_invoked;
	u8 resume_while_scanning;
	u8 self_recovery;
	__le16 reserved;
	struct iwl_scan_offload_profile_match_v1 matches[];
} __packed; /* SCAN_OFFLOAD_PROFILES_QUERY_RSP_S_VER_2 */

/**
 * struct iwl_scan_offload_profile_match - match information
 * @bssid: matched bssid
 * @reserved: reserved
 * @channel: channel where the match occurred
 * @energy: energy
 * @matching_feature: feature matches
 * @matching_channels: bitmap of channels that matched, referencing
 *	the channels passed in the scan offload request.
 */
struct iwl_scan_offload_profile_match {
	u8 bssid[ETH_ALEN];
	__le16 reserved;
	u8 channel;
	u8 energy;
	u8 matching_feature;
	u8 matching_channels[SCAN_OFFLOAD_MATCHING_CHANNELS_LEN];
} __packed; /* SCAN_OFFLOAD_PROFILE_MATCH_RESULTS_S_VER_2 */

/**
 * struct iwl_scan_offload_match_info - match results information
 * @matched_profiles: bitmap of matched profiles, referencing the
 *	matches passed in the scan offload request
 * @last_scan_age: age of the last offloaded scan
 * @n_scans_done: number of offloaded scans done
 * @gp2_d0u: GP2 when D0U occurred
 * @gp2_invoked: GP2 when scan offload was invoked
 * @resume_while_scanning: not used
 * @self_recovery: obsolete
 * @reserved: reserved
 * @matches: array of match information, one for each match
 */
struct iwl_scan_offload_match_info {
	__le32 matched_profiles;
	__le32 last_scan_age;
	__le32 n_scans_done;
	__le32 gp2_d0u;
	__le32 gp2_invoked;
	u8 resume_while_scanning;
	u8 self_recovery;
	__le16 reserved;
	struct iwl_scan_offload_profile_match matches[];
} __packed; /* SCAN_OFFLOAD_PROFILES_QUERY_RSP_S_VER_3 and
	     * SCAN_OFFLOAD_MATCH_INFO_NOTIFICATION_S_VER_1
	     */

/**
 * struct iwl_umac_scan_iter_complete_notif - notifies end of scanning iteration
 * @uid: scan id, &enum iwl_umac_scan_uid_offsets
 * @scanned_channels: number of channels scanned and number of valid elements in
 *	results array
 * @status: one of SCAN_COMP_STATUS_*
 * @bt_status: BT on/off status
 * @last_channel: last channel that was scanned
 * @start_tsf: TSF timer in usecs of the scan start time for the mac specified
 *	in &struct iwl_scan_req_umac.
 * @results: array of scan results, length in @scanned_channels
 */
struct iwl_umac_scan_iter_complete_notif {
	__le32 uid;
	u8 scanned_channels;
	u8 status;
	u8 bt_status;
	u8 last_channel;
	__le64 start_tsf;
	struct iwl_scan_results_notif results[];
} __packed; /* SCAN_ITER_COMPLETE_NTF_UMAC_API_S_VER_2 */

/**
 * struct iwl_umac_scan_channel_survey_notif - data for survey
 * @channel: the channel scanned
 * @band: band of channel
 * @noise: noise floor measurements in negative dBm, invalid 0xff
 * @reserved: for future use and alignment
 * @active_time: time in ms the radio was turned on (on the channel)
 * @busy_time: time in ms the channel was sensed busy, 0 for a clean channel
 * @tx_time: time the radio spent transmitting data
 * @rx_time: time the radio spent receiving data
 */
struct iwl_umac_scan_channel_survey_notif {
	__le32 channel;
	__le32 band;
	u8 noise[IWL_MAX_NUM_NOISE_RESULTS];
	u8 reserved[2];
	__le32 active_time;
	__le32 busy_time;
	__le32 tx_time;
	__le32 rx_time;
} __packed; /* SCAN_CHANNEL_SURVEY_NTF_API_S_VER_1 */

#endif /* __iwl_fw_api_scan_h__ */<|MERGE_RESOLUTION|>--- conflicted
+++ resolved
@@ -1,10 +1,6 @@
 /* SPDX-License-Identifier: GPL-2.0 OR BSD-3-Clause */
 /*
-<<<<<<< HEAD
- * Copyright (C) 2012-2014, 2018-2023 Intel Corporation
-=======
  * Copyright (C) 2012-2014, 2018-2024 Intel Corporation
->>>>>>> 2d5404ca
  * Copyright (C) 2013-2015 Intel Mobile Communications GmbH
  * Copyright (C) 2016-2017 Intel Deutschland GmbH
  */
@@ -751,10 +747,7 @@
 struct  iwl_scan_channel_cfg_umac {
 #define IWL_CHAN_CFG_FLAGS_BAND_POS 30
 	__le32 flags;
-<<<<<<< HEAD
-=======
 	u8 channel_num;
->>>>>>> 2d5404ca
 
 	/* All versions are of the same size, so use a union without adjusting
 	 * the command size later
@@ -768,19 +761,6 @@
 			u8 band;
 			u8 iter_count;
 			u8 iter_interval;
-<<<<<<< HEAD
-		 } v2; /* SCAN_CHANNEL_CONFIG_API_S_VER_2
-			* SCAN_CHANNEL_CONFIG_API_S_VER_3
-			* SCAN_CHANNEL_CONFIG_API_S_VER_4
-			*/
-		struct {
-			u8 channel_num;
-			u8 psd_20;
-			u8 iter_count;
-			u8 iter_interval;
-		} v5;  /* SCAN_CHANNEL_CONFIG_API_S_VER_5 */
-	};
-=======
 		} __packed v2; /* SCAN_CHANNEL_CONFIG_API_S_VER_2
 				* SCAN_CHANNEL_CONFIG_API_S_VER_3
 				* SCAN_CHANNEL_CONFIG_API_S_VER_4
@@ -791,7 +771,6 @@
 			u8 iter_interval;
 		} __packed v5;  /* SCAN_CHANNEL_CONFIG_API_S_VER_5 */
 	} __packed;
->>>>>>> 2d5404ca
 } __packed;
 
 /**
@@ -1113,11 +1092,7 @@
 } __packed; /* SCAN_REQUEST_PARAMS_API_S_VER_12 */
 
 /**
-<<<<<<< HEAD
- * struct iwl_scan_req_params_v16
-=======
  * struct iwl_scan_req_params_v17 - scan request parameters (v17)
->>>>>>> 2d5404ca
  * @general_params: &struct iwl_scan_general_params_v11
  * @channel_params: &struct iwl_scan_channel_params_v7
  * @periodic_params: &struct iwl_scan_periodic_parms_v1
@@ -1143,11 +1118,7 @@
 } __packed; /* SCAN_REQUEST_CMD_UMAC_API_S_VER_12 */
 
 /**
-<<<<<<< HEAD
- * struct iwl_scan_req_umac_v16
-=======
  * struct iwl_scan_req_umac_v17 - scan request command (v17)
->>>>>>> 2d5404ca
  * @uid: scan id, &enum iwl_umac_scan_uid_offsets
  * @ooc_priority: out of channel priority - &enum iwl_scan_priority
  * @scan_params: scan parameters
