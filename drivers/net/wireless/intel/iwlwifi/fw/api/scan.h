--- conflicted
+++ resolved
@@ -1,10 +1,6 @@
 /* SPDX-License-Identifier: GPL-2.0 OR BSD-3-Clause */
 /*
-<<<<<<< HEAD
- * Copyright (C) 2012-2014, 2018-2021 Intel Corporation
-=======
  * Copyright (C) 2012-2014, 2018-2022 Intel Corporation
->>>>>>> eb3cdb58
  * Copyright (C) 2013-2015 Intel Mobile Communications GmbH
  * Copyright (C) 2016-2017 Intel Deutschland GmbH
  */
@@ -713,19 +709,13 @@
  *     should be aware of a P2P GO operation on the 2GHz band.
  * @IWL_UMAC_SCAN_GEN_PARAMS_FLAGS2_RESPECT_P2P_GO_HB: scan event scheduling
  *     should be aware of a P2P GO operation on the 5GHz or 6GHz band.
-<<<<<<< HEAD
-=======
  * @IWL_UMAC_SCAN_GEN_PARAMS_FLAGS2_DONT_TOGGLE_ANT: don't toggle between
  *     valid antennas, and use the same antenna as in previous scan
->>>>>>> eb3cdb58
  */
 enum iwl_umac_scan_general_params_flags2 {
 	IWL_UMAC_SCAN_GEN_PARAMS_FLAGS2_RESPECT_P2P_GO_LB = BIT(0),
 	IWL_UMAC_SCAN_GEN_PARAMS_FLAGS2_RESPECT_P2P_GO_HB = BIT(1),
-<<<<<<< HEAD
-=======
 	IWL_UMAC_SCAN_GEN_PARAMS_FLAGS2_DONT_TOGGLE_ANT   = BIT(2),
->>>>>>> eb3cdb58
 };
 
 /**
