--- conflicted
+++ resolved
@@ -1,10 +1,6 @@
 /* SPDX-License-Identifier: GPL-2.0 OR BSD-3-Clause */
 /*
-<<<<<<< HEAD
- * Copyright (C) 2012-2014, 2018-2020, 2022-2023 Intel Corporation
-=======
  * Copyright (C) 2012-2014, 2018-2020, 2022-2024 Intel Corporation
->>>>>>> 2d5404ca
  * Copyright (C) 2013-2015 Intel Mobile Communications GmbH
  * Copyright (C) 2016-2017 Intel Deutschland GmbH
  */
@@ -344,19 +340,13 @@
  * @ROC_ACTIVITY_HOTSPOT: ROC for hs20 activity
  * @ROC_ACTIVITY_P2P_DISC: ROC for p2p discoverability activity
  * @ROC_ACTIVITY_P2P_TXRX: ROC for p2p action frames activity
-<<<<<<< HEAD
-=======
  * @ROC_ACTIVITY_P2P_NEG: ROC for p2p negotiation (used also for TX)
->>>>>>> 2d5404ca
  */
 enum iwl_roc_activity {
 	ROC_ACTIVITY_HOTSPOT,
 	ROC_ACTIVITY_P2P_DISC,
 	ROC_ACTIVITY_P2P_TXRX,
-<<<<<<< HEAD
-=======
 	ROC_ACTIVITY_P2P_NEG,
->>>>>>> 2d5404ca
 	ROC_NUM_ACTIVITIES
 }; /* ROC_ACTIVITY_API_E_VER_1 */
 
