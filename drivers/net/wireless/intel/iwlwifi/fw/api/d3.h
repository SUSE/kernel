--- conflicted
+++ resolved
@@ -758,8 +758,6 @@
 	__le32 wakeup_reasons;
 	__le32 num_of_gtk_rekeys;
 	__le32 transmitted_ndps;
-<<<<<<< HEAD
-=======
 	__le32 received_beacons;
 	__le32 wake_packet_length;
 	__le32 wake_packet_bufsize;
@@ -797,16 +795,10 @@
 	__le32 wakeup_reasons;
 	__le32 num_of_gtk_rekeys;
 	__le32 transmitted_ndps;
->>>>>>> eb3cdb58
 	__le32 received_beacons;
 	__le32 wake_packet_length;
 	__le32 wake_packet_bufsize;
 	u8 tid_tear_down;
-<<<<<<< HEAD
-	u8 reserved[3];
-	u8 wake_packet[]; /* can be truncated from _length to _bufsize */
-} __packed; /* WOWLAN_STATUSES_RSP_API_S_VER_12 */
-=======
 	u8 station_id;
 	u8 reserved2[2];
 } __packed; /* WOWLAN_INFO_NTFY_API_S_VER_1 */
@@ -865,7 +857,6 @@
 struct iwl_mvm_d3_end_notif {
 	__le32 flags;
 } __packed;
->>>>>>> eb3cdb58
 
 /* TODO: NetDetect API */
 
