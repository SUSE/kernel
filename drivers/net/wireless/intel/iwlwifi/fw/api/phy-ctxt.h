/* SPDX-License-Identifier: GPL-2.0 OR BSD-3-Clause */
/*
<<<<<<< HEAD
 * Copyright (C) 2012-2014, 2018, 2020-2023 Intel Corporation
=======
 * Copyright (C) 2012-2014, 2018, 2020-2024 Intel Corporation
>>>>>>> 2d5404ca
 * Copyright (C) 2013-2015 Intel Mobile Communications GmbH
 * Copyright (C) 2016-2017 Intel Deutschland GmbH
 */
#ifndef __iwl_fw_api_phy_ctxt_h__
#define __iwl_fw_api_phy_ctxt_h__

/* Supported bands */
#define PHY_BAND_5  (0)
#define PHY_BAND_24 (1)
#define PHY_BAND_6 (2)

/* Supported channel width, vary if there is VHT support */
#define IWL_PHY_CHANNEL_MODE20	0x0
#define IWL_PHY_CHANNEL_MODE40	0x1
#define IWL_PHY_CHANNEL_MODE80	0x2
#define IWL_PHY_CHANNEL_MODE160	0x3
/* and 320 MHz for EHT */
#define IWL_PHY_CHANNEL_MODE320	0x4

/*
 * Control channel position:
 * For legacy set bit means upper channel, otherwise lower.
 * For VHT - bit-2 marks if the control is lower/upper relative to center-freq
 *   bits-1:0 mark the distance from the center freq. for 20Mhz, offset is 0.
 * For EHT - bit-3 is used for extended distance
 *                                           center_freq
 *                                                |
 * 40Mhz                                     |____|____|
 * 80Mhz                                |____|____|____|____|
 * 160Mhz                     |____|____|____|____|____|____|____|____|
 * 320MHz |____|____|____|____|____|____|____|____|____|____|____|____|____|____|____|____|
 * code    1011 1010 1001 1000 0011 0010 0001 0000 0100 0101 0110 0111 1100 1101 1110 1111
 */
#define IWL_PHY_CTRL_POS_ABOVE		0x4
#define IWL_PHY_CTRL_POS_OFFS_EXT	0x8
#define IWL_PHY_CTRL_POS_OFFS_MSK	0x3

/*
 * struct iwl_fw_channel_info_v1 - channel information
 *
 * @band: PHY_BAND_*
 * @channel: channel number
 * @width: PHY_[VHT|LEGACY]_CHANNEL_*
 * @ctrl channel: PHY_[VHT|LEGACY]_CTRL_*
 */
struct iwl_fw_channel_info_v1 {
	u8 band;
	u8 channel;
	u8 width;
	u8 ctrl_pos;
} __packed; /* CHANNEL_CONFIG_API_S_VER_1 */

/*
 * struct iwl_fw_channel_info - channel information
 *
 * @channel: channel number
 * @band: PHY_BAND_*
 * @width: PHY_[VHT|LEGACY]_CHANNEL_*
 * @ctrl channel: PHY_[VHT|LEGACY]_CTRL_*
 * @reserved: for future use and alignment
 */
struct iwl_fw_channel_info {
	__le32 channel;
	u8 band;
	u8 width;
	u8 ctrl_pos;
	u8 reserved;
} __packed; /*CHANNEL_CONFIG_API_S_VER_2 */

#define PHY_RX_CHAIN_DRIVER_FORCE_POS	(0)
#define PHY_RX_CHAIN_DRIVER_FORCE_MSK \
	(0x1 << PHY_RX_CHAIN_DRIVER_FORCE_POS)
#define PHY_RX_CHAIN_VALID_POS		(1)
#define PHY_RX_CHAIN_VALID_MSK \
	(0x7 << PHY_RX_CHAIN_VALID_POS)
#define PHY_RX_CHAIN_FORCE_SEL_POS	(4)
#define PHY_RX_CHAIN_FORCE_SEL_MSK \
	(0x7 << PHY_RX_CHAIN_FORCE_SEL_POS)
#define PHY_RX_CHAIN_FORCE_MIMO_SEL_POS	(7)
#define PHY_RX_CHAIN_FORCE_MIMO_SEL_MSK \
	(0x7 << PHY_RX_CHAIN_FORCE_MIMO_SEL_POS)
#define PHY_RX_CHAIN_CNT_POS		(10)
#define PHY_RX_CHAIN_CNT_MSK \
	(0x3 << PHY_RX_CHAIN_CNT_POS)
#define PHY_RX_CHAIN_MIMO_CNT_POS	(12)
#define PHY_RX_CHAIN_MIMO_CNT_MSK \
	(0x3 << PHY_RX_CHAIN_MIMO_CNT_POS)
#define PHY_RX_CHAIN_MIMO_FORCE_POS	(14)
#define PHY_RX_CHAIN_MIMO_FORCE_MSK \
	(0x1 << PHY_RX_CHAIN_MIMO_FORCE_POS)

/* TODO: fix the value, make it depend on firmware at runtime? */
#define NUM_PHY_CTX	3

/* TODO: complete missing documentation */
/**
 * struct iwl_phy_context_cmd_tail - tail of iwl_phy_ctx_cmd for alignment with
 *	various channel structures.
 *
 * @txchain_info: ???
 * @rxchain_info: ???
 * @acquisition_data: ???
 * @dsp_cfg_flags: set to 0
 */
struct iwl_phy_context_cmd_tail {
	__le32 txchain_info;
	__le32 rxchain_info;
	__le32 acquisition_data;
	__le32 dsp_cfg_flags;
} __packed;

/**
 * struct iwl_phy_context_cmd_v1 - config of the PHY context
 * ( PHY_CONTEXT_CMD = 0x8 )
 * @id_and_color: ID and color of the relevant Binding
 * @action: action to perform, see &enum iwl_ctxt_action
 * @apply_time: 0 means immediate apply and context switch.
 *	other value means apply new params after X usecs
 * @tx_param_color: ???
 * @ci: channel info
 * @tail: command tail
 */
struct iwl_phy_context_cmd_v1 {
	/* COMMON_INDEX_HDR_API_S_VER_1 */
	__le32 id_and_color;
	__le32 action;
	/* PHY_CONTEXT_DATA_API_S_VER_3 */
	__le32 apply_time;
	__le32 tx_param_color;
	struct iwl_fw_channel_info ci;
	struct iwl_phy_context_cmd_tail tail;
} __packed; /* PHY_CONTEXT_CMD_API_VER_1 */

/**
 * struct iwl_phy_context_cmd - config of the PHY context
 * ( PHY_CONTEXT_CMD = 0x8 )
 * @id_and_color: ID and color of the relevant Binding
 * @action: action to perform, see &enum iwl_ctxt_action
 * @lmac_id: the lmac id the phy context belongs to
 * @ci: channel info
 * @rxchain_info: ???
 * @sbb_bandwidth: 0 disabled, 1 - 40Mhz ... 4 - 320MHz
 * @sbb_ctrl_channel_loc: location of the control channel
<<<<<<< HEAD
=======
 * @puncture_mask: bitmap of punctured subchannels
>>>>>>> 2d5404ca
 * @dsp_cfg_flags: set to 0
 * @reserved: reserved to align to 64 bit
 */
struct iwl_phy_context_cmd {
	/* COMMON_INDEX_HDR_API_S_VER_1 */
	__le32 id_and_color;
	__le32 action;
	/* PHY_CONTEXT_DATA_API_S_VER_3, PHY_CONTEXT_DATA_API_S_VER_4 */
	struct iwl_fw_channel_info ci;
	__le32 lmac_id;
	union {
		__le32 rxchain_info; /* reserved in _VER_4 */
		struct {             /* used for _VER_5/_VER_6 */
			u8 sbb_bandwidth;
			u8 sbb_ctrl_channel_loc;
			__le16 puncture_mask; /* added in VER_6 */
		};
	};
	__le32 dsp_cfg_flags;
	__le32 reserved;
} __packed; /* PHY_CONTEXT_CMD_API_VER_3,
	     * PHY_CONTEXT_CMD_API_VER_4,
	     * PHY_CONTEXT_CMD_API_VER_5,
	     * PHY_CONTEXT_CMD_API_VER_6
	     */

#endif /* __iwl_fw_api_phy_ctxt_h__ */<|MERGE_RESOLUTION|>--- conflicted
+++ resolved
@@ -1,10 +1,6 @@
 /* SPDX-License-Identifier: GPL-2.0 OR BSD-3-Clause */
 /*
-<<<<<<< HEAD
- * Copyright (C) 2012-2014, 2018, 2020-2023 Intel Corporation
-=======
  * Copyright (C) 2012-2014, 2018, 2020-2024 Intel Corporation
->>>>>>> 2d5404ca
  * Copyright (C) 2013-2015 Intel Mobile Communications GmbH
  * Copyright (C) 2016-2017 Intel Deutschland GmbH
  */
@@ -148,10 +144,7 @@
  * @rxchain_info: ???
  * @sbb_bandwidth: 0 disabled, 1 - 40Mhz ... 4 - 320MHz
  * @sbb_ctrl_channel_loc: location of the control channel
-<<<<<<< HEAD
-=======
  * @puncture_mask: bitmap of punctured subchannels
->>>>>>> 2d5404ca
  * @dsp_cfg_flags: set to 0
  * @reserved: reserved to align to 64 bit
  */
