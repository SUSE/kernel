/* SPDX-License-Identifier: GPL-2.0 OR BSD-3-Clause */
/*
 * Copyright (C) 2018-2022 Intel Corporation
 */
#ifndef __iwl_fw_dbg_tlv_h__
#define __iwl_fw_dbg_tlv_h__

#include <linux/bitops.h>

#define IWL_FW_INI_MAX_REGION_ID		64
#define IWL_FW_INI_MAX_NAME			32
#define IWL_FW_INI_MAX_CFG_NAME			64
#define IWL_FW_INI_DOMAIN_ALWAYS_ON		0
#define IWL_FW_INI_REGION_ID_MASK		GENMASK(15, 0)
#define IWL_FW_INI_REGION_DUMP_POLICY_MASK	GENMASK(31, 16)

/**
 * struct iwl_fw_ini_hcmd
 *
 * @id: the debug configuration command type for instance: 0xf6 / 0xf5 / DHC
 * @group: the desired cmd group
 * @reserved: to align to FW struct
 * @data: all of the relevant command data to be sent
 */
struct iwl_fw_ini_hcmd {
	u8 id;
	u8 group;
	__le16 reserved;
	u8 data[];
} __packed; /* FW_DEBUG_TLV_HCMD_DATA_API_S_VER_1 */

/**
 * struct iwl_fw_ini_header - Common Header for all ini debug TLV's structures
 *
 * @version: TLV version
 * @domain: domain of the TLV. One of &enum iwl_fw_ini_dbg_domain
 */
struct iwl_fw_ini_header {
	__le32 version;
	__le32 domain;
	/* followed by the data */
} __packed; /* FW_TLV_DEBUG_HEADER_S_VER_1 */

/**
 * struct iwl_fw_ini_region_dev_addr - Configuration to read device addresses
 *
 * @size: size of each memory chunk
 * @offset: offset to add to the base address of each chunk
 */
struct iwl_fw_ini_region_dev_addr {
	__le32 size;
	__le32 offset;
} __packed; /* FW_TLV_DEBUG_DEVICE_ADDR_API_S_VER_1 */

/**
 * struct iwl_fw_ini_region_fifos - Configuration to read Tx/Rx fifos
 *
 * @fid: fifos ids array. Used to determine what fifos to collect
 * @hdr_only: if non zero, collect only the registers
 * @offset: offset to add to the registers addresses
 */
struct iwl_fw_ini_region_fifos {
	__le32 fid[2];
	__le32 hdr_only;
	__le32 offset;
} __packed; /* FW_TLV_DEBUG_REGION_FIFOS_API_S_VER_1 */

/**
 * struct iwl_fw_ini_region_err_table - error table region data
 *
 * Configuration to read Umac/Lmac error table
 *
 * @version: version of the error table
 * @base_addr: base address of the error table
 * @size: size of the error table
 * @offset: offset to add to &base_addr
 */
struct iwl_fw_ini_region_err_table {
	__le32 version;
	__le32 base_addr;
	__le32 size;
	__le32 offset;
} __packed; /* FW_TLV_DEBUG_REGION_ERROR_TABLE_API_S_VER_1 */

/**
 * struct iwl_fw_ini_region_special_device_memory - special device memory
 *
 * Configuration to read a special memory
 *
 * @type: type of the special memory
 * @version: version of the special memory
 * @base_addr: base address of the error table
 * @size: size of the error table
 * @offset: offset to add to &base_addr
 */
struct iwl_fw_ini_region_special_device_memory {
	__le16 type;
	__le16 version;
	__le32 base_addr;
	__le32 size;
	__le32 offset;
} __packed; /* FW_TLV_DEBUG_REGION_SPECIAL_DEVICE_ADDR_API_S_VER_1 */

/**
 * struct iwl_fw_ini_region_internal_buffer - internal buffer region data
 *
 * Configuration to read internal monitor buffer
 *
 * @alloc_id: allocation id one of &enum iwl_fw_ini_allocation_id
 * @base_addr: internal buffer base address
 * @size: size internal buffer size
 */
struct iwl_fw_ini_region_internal_buffer {
	__le32 alloc_id;
	__le32 base_addr;
	__le32 size;
} __packed; /* FW_TLV_DEBUG_REGION_INTERNAL_BUFFER_API_S_VER_1 */

/**
 * struct iwl_fw_ini_region_tlv - region TLV
 *
 * Configures parameters for region data collection
 *
 * @hdr: debug header
 * @id: region id. Max id is &IWL_FW_INI_MAX_REGION_ID
 * @type: region type. One of &enum iwl_fw_ini_region_type
 * @sub_type: region sub type
 * @sub_type_ver: region sub type version
 * @reserved: not in use
 * @name: region name
 * @dev_addr: device address configuration. Used by
 *	&IWL_FW_INI_REGION_DEVICE_MEMORY, &IWL_FW_INI_REGION_PERIPHERY_MAC,
 *	&IWL_FW_INI_REGION_PERIPHERY_PHY, &IWL_FW_INI_REGION_PERIPHERY_AUX,
 *	&IWL_FW_INI_REGION_PAGING, &IWL_FW_INI_REGION_CSR,
 *	&IWL_FW_INI_REGION_DRAM_IMR and &IWL_FW_INI_REGION_PCI_IOSF_CONFIG
 *	&IWL_FW_INI_REGION_DBGI_SRAM, &FW_TLV_DEBUG_REGION_TYPE_DBGI_SRAM,
 * @fifos: fifos configuration. Used by &IWL_FW_INI_REGION_TXF and
 *	&IWL_FW_INI_REGION_RXF
 * @err_table: error table configuration. Used by
 *	IWL_FW_INI_REGION_LMAC_ERROR_TABLE and
 *	IWL_FW_INI_REGION_UMAC_ERROR_TABLE
 * @internal_buffer: internal monitor buffer configuration. Used by
 *	&IWL_FW_INI_REGION_INTERNAL_BUFFER
 * @dram_alloc_id: dram allocation id. One of &enum iwl_fw_ini_allocation_id.
 *	Used by &IWL_FW_INI_REGION_DRAM_BUFFER
 * @tlv_mask: tlv collection mask. Used by &IWL_FW_INI_REGION_TLV
 * @addrs: array of addresses attached to the end of the region tlv
 */
struct iwl_fw_ini_region_tlv {
	struct iwl_fw_ini_header hdr;
	__le32 id;
	u8 type;
	u8 sub_type;
	u8 sub_type_ver;
	u8 reserved;
	u8 name[IWL_FW_INI_MAX_NAME];
	union {
		struct iwl_fw_ini_region_dev_addr dev_addr;
		struct iwl_fw_ini_region_fifos fifos;
		struct iwl_fw_ini_region_err_table err_table;
		struct iwl_fw_ini_region_internal_buffer internal_buffer;
		struct iwl_fw_ini_region_special_device_memory special_mem;
		__le32 dram_alloc_id;
		__le32 tlv_mask;
	}; /* FW_TLV_DEBUG_REGION_CONF_PARAMS_API_U_VER_1 */
	__le32 addrs[];
} __packed; /* FW_TLV_DEBUG_REGION_API_S_VER_1 */

/**
 * struct iwl_fw_ini_debug_info_tlv
 *
 * debug configuration name for a specific image
 *
 * @hdr: debug header
 * @image_type: image type
 * @debug_cfg_name: debug configuration name
 */
struct iwl_fw_ini_debug_info_tlv {
	struct iwl_fw_ini_header hdr;
	__le32 image_type;
	u8 debug_cfg_name[IWL_FW_INI_MAX_CFG_NAME];
} __packed; /* FW_TLV_DEBUG_INFO_API_S_VER_1 */

/**
 * struct iwl_fw_ini_allocation_tlv - Allocates DRAM buffers
 *
 * @hdr: debug header
 * @alloc_id: allocation id. One of &enum iwl_fw_ini_allocation_id
 * @buf_location: buffer location. One of &enum iwl_fw_ini_buffer_location
 * @req_size: requested buffer size
 * @max_frags_num: maximum number of fragments
 * @min_size: minimum buffer size
 */
struct iwl_fw_ini_allocation_tlv {
	struct iwl_fw_ini_header hdr;
	__le32 alloc_id;
	__le32 buf_location;
	__le32 req_size;
	__le32 max_frags_num;
	__le32 min_size;
} __packed; /* FW_TLV_DEBUG_BUFFER_ALLOCATION_API_S_VER_1 */

/**
 * struct iwl_fw_ini_trigger_tlv - trigger TLV
 *
 * Trigger that upon firing, determines what regions to collect
 *
 * @hdr: debug header
 * @time_point: time point. One of &enum iwl_fw_ini_time_point
 * @trigger_reason: trigger reason
 * @apply_policy: uses &enum iwl_fw_ini_trigger_apply_policy
 * @dump_delay: delay from trigger fire to dump, in usec
 * @occurrences: max trigger fire occurrences allowed
 * @reserved: unused
 * @ignore_consec: ignore consecutive triggers, in usec
 * @reset_fw: if non zero, will reset and reload the FW
 * @multi_dut: initiate debug dump data on several DUTs
 * @regions_mask: mask of regions to collect
 * @data: trigger data
 */
struct iwl_fw_ini_trigger_tlv {
	struct iwl_fw_ini_header hdr;
	__le32 time_point;
	__le32 trigger_reason;
	__le32 apply_policy;
	__le32 dump_delay;
	__le32 occurrences;
	__le32 reserved;
	__le32 ignore_consec;
	__le32 reset_fw;
	__le32 multi_dut;
	__le64 regions_mask;
	__le32 data[];
} __packed; /* FW_TLV_DEBUG_TRIGGER_API_S_VER_1 */

/**
 * struct iwl_fw_ini_hcmd_tlv - Generic Host command pass through TLV
 *
 * @hdr: debug header
 * @time_point: time point. One of &enum iwl_fw_ini_time_point
 * @period_msec: interval at which the hcmd will be sent to the FW.
 *	Measured in msec (0 = one time command)
 * @hcmd: a variable length host-command to be sent to apply the configuration
 */
struct iwl_fw_ini_hcmd_tlv {
	struct iwl_fw_ini_header hdr;
	__le32 time_point;
	__le32 period_msec;
	struct iwl_fw_ini_hcmd hcmd;
} __packed; /* FW_TLV_DEBUG_HCMD_API_S_VER_1 */

/**
* struct iwl_fw_ini_addr_val - Address and value to set it to
*
* @address: the base address
* @value: value to set at address
*/
struct iwl_fw_ini_addr_val {
	__le32 address;
	__le32 value;
} __packed; /* FW_TLV_DEBUG_ADDR_VALUE_VER_1 */

/**
 * struct iwl_fw_ini_conf_tlv - configuration TLV to set register/memory.
 *
 * @hdr: debug header
 * @time_point: time point to apply config. One of &enum iwl_fw_ini_time_point
 * @set_type: write access type preset token for time point.
 *  one of &enum iwl_fw_ini_config_set_type
 * @addr_offset: the offset to add to any item in address[0] field
 * @addr_val: address value pair
 */
struct iwl_fw_ini_conf_set_tlv {
	struct iwl_fw_ini_header hdr;
	__le32 time_point;
	__le32 set_type;
	__le32 addr_offset;
<<<<<<< HEAD
	struct iwl_fw_ini_addr_val addr_val[0];
=======
	struct iwl_fw_ini_addr_val addr_val[];
>>>>>>> eb3cdb58
} __packed; /* FW_TLV_DEBUG_CONFIG_SET_API_S_VER_1 */

/**
 * enum iwl_fw_ini_config_set_type
 *
 * @IWL_FW_INI_CONFIG_SET_TYPE_INVALID: invalid config set
 * @IWL_FW_INI_CONFIG_SET_TYPE_DEVICE_PERIPHERY_MAC: for PERIPHERY MAC configuration
 * @IWL_FW_INI_CONFIG_SET_TYPE_DEVICE_PERIPHERY_PHY: for PERIPHERY PHY configuration
 * @IWL_FW_INI_CONFIG_SET_TYPE_DEVICE_PERIPHERY_AUX: for PERIPHERY AUX configuration
 * @IWL_FW_INI_CONFIG_SET_TYPE_DEVICE_MEMORY: for DEVICE MEMORY configuration
 * @IWL_FW_INI_CONFIG_SET_TYPE_CSR: for CSR configuration
 * @IWL_FW_INI_CONFIG_SET_TYPE_DBGC_DRAM_ADDR: for DBGC_DRAM_ADDR configuration
 * @IWL_FW_INI_CONFIG_SET_TYPE_PERIPH_SCRATCH_HWM: for PERIPH SCRATCH HWM configuration
 * @IWL_FW_INI_ALLOCATION_NUM: max number of configuration supported
*/

enum iwl_fw_ini_config_set_type {
	IWL_FW_INI_CONFIG_SET_TYPE_INVALID = 0,
	IWL_FW_INI_CONFIG_SET_TYPE_DEVICE_PERIPHERY_MAC,
	IWL_FW_INI_CONFIG_SET_TYPE_DEVICE_PERIPHERY_PHY,
	IWL_FW_INI_CONFIG_SET_TYPE_DEVICE_PERIPHERY_AUX,
	IWL_FW_INI_CONFIG_SET_TYPE_DEVICE_MEMORY,
	IWL_FW_INI_CONFIG_SET_TYPE_CSR,
	IWL_FW_INI_CONFIG_SET_TYPE_DBGC_DRAM_ADDR,
	IWL_FW_INI_CONFIG_SET_TYPE_PERIPH_SCRATCH_HWM,
	IWL_FW_INI_CONFIG_SET_TYPE_MAX_NUM,
} __packed;

/**
 * enum iwl_fw_ini_allocation_id
 *
 * @IWL_FW_INI_ALLOCATION_INVALID: invalid
 * @IWL_FW_INI_ALLOCATION_ID_DBGC1: allocation meant for DBGC1 configuration
 * @IWL_FW_INI_ALLOCATION_ID_DBGC2: allocation meant for DBGC2 configuration
 * @IWL_FW_INI_ALLOCATION_ID_DBGC3: allocation meant for DBGC3 configuration
 * @IWL_FW_INI_ALLOCATION_ID_DBGC4: allocation meant for DBGC4 configuration
 * @IWL_FW_INI_ALLOCATION_NUM: number of allocation ids
*/
enum iwl_fw_ini_allocation_id {
	IWL_FW_INI_ALLOCATION_INVALID,
	IWL_FW_INI_ALLOCATION_ID_DBGC1,
	IWL_FW_INI_ALLOCATION_ID_DBGC2,
	IWL_FW_INI_ALLOCATION_ID_DBGC3,
	IWL_FW_INI_ALLOCATION_ID_DBGC4,
	IWL_FW_INI_ALLOCATION_NUM,
}; /* FW_DEBUG_TLV_ALLOCATION_ID_E_VER_1 */

/**
 * enum iwl_fw_ini_buffer_location
 *
 * @IWL_FW_INI_LOCATION_INVALID: invalid
 * @IWL_FW_INI_LOCATION_SRAM_PATH: SRAM location
 * @IWL_FW_INI_LOCATION_DRAM_PATH: DRAM location
 * @IWL_FW_INI_LOCATION_NPK_PATH: NPK location
 */
enum iwl_fw_ini_buffer_location {
	IWL_FW_INI_LOCATION_INVALID,
	IWL_FW_INI_LOCATION_SRAM_PATH,
	IWL_FW_INI_LOCATION_DRAM_PATH,
	IWL_FW_INI_LOCATION_NPK_PATH,
	IWL_FW_INI_LOCATION_NUM,
}; /* FW_DEBUG_TLV_BUFFER_LOCATION_E_VER_1 */

/**
 * enum iwl_fw_ini_region_type
 *
 * @IWL_FW_INI_REGION_INVALID: invalid
 * @IWL_FW_INI_REGION_TLV: uCode and debug TLVs
 * @IWL_FW_INI_REGION_INTERNAL_BUFFER: monitor SMEM buffer
 * @IWL_FW_INI_REGION_DRAM_BUFFER: monitor DRAM buffer
 * @IWL_FW_INI_REGION_TXF: TX fifos
 * @IWL_FW_INI_REGION_RXF: RX fifo
 * @IWL_FW_INI_REGION_LMAC_ERROR_TABLE: lmac error table
 * @IWL_FW_INI_REGION_UMAC_ERROR_TABLE: umac error table
 * @IWL_FW_INI_REGION_RSP_OR_NOTIF: FW response or notification data
 * @IWL_FW_INI_REGION_DEVICE_MEMORY: device internal memory
 * @IWL_FW_INI_REGION_PERIPHERY_MAC: periphery registers of MAC
 * @IWL_FW_INI_REGION_PERIPHERY_PHY: periphery registers of PHY
 * @IWL_FW_INI_REGION_PERIPHERY_AUX: periphery registers of AUX
 * @IWL_FW_INI_REGION_PAGING: paging memory
 * @IWL_FW_INI_REGION_CSR: CSR registers
 * @IWL_FW_INI_REGION_DRAM_IMR: IMR memory
 * @IWL_FW_INI_REGION_PCI_IOSF_CONFIG: PCI/IOSF config
 * @IWL_FW_INI_REGION_SPECIAL_DEVICE_MEMORY: special device memory
 * @IWL_FW_INI_REGION_DBGI_SRAM: periphery registers of DBGI SRAM
 * @IWL_FW_INI_REGION_NUM: number of region types
 */
enum iwl_fw_ini_region_type {
	IWL_FW_INI_REGION_INVALID,
	IWL_FW_INI_REGION_TLV,
	IWL_FW_INI_REGION_INTERNAL_BUFFER,
	IWL_FW_INI_REGION_DRAM_BUFFER,
	IWL_FW_INI_REGION_TXF,
	IWL_FW_INI_REGION_RXF,
	IWL_FW_INI_REGION_LMAC_ERROR_TABLE,
	IWL_FW_INI_REGION_UMAC_ERROR_TABLE,
	IWL_FW_INI_REGION_RSP_OR_NOTIF,
	IWL_FW_INI_REGION_DEVICE_MEMORY,
	IWL_FW_INI_REGION_PERIPHERY_MAC,
	IWL_FW_INI_REGION_PERIPHERY_PHY,
	IWL_FW_INI_REGION_PERIPHERY_AUX,
	IWL_FW_INI_REGION_PAGING,
	IWL_FW_INI_REGION_CSR,
	IWL_FW_INI_REGION_DRAM_IMR,
	IWL_FW_INI_REGION_PCI_IOSF_CONFIG,
	IWL_FW_INI_REGION_SPECIAL_DEVICE_MEMORY,
	IWL_FW_INI_REGION_DBGI_SRAM,
	IWL_FW_INI_REGION_NUM
}; /* FW_TLV_DEBUG_REGION_TYPE_API_E */

enum iwl_fw_ini_region_device_memory_subtype {
	IWL_FW_INI_REGION_DEVICE_MEMORY_SUBTYPE_HW_SMEM = 1,
	IWL_FW_INI_REGION_DEVICE_MEMORY_SUBTYPE_UMAC_ERROR_TABLE = 5,
	IWL_FW_INI_REGION_DEVICE_MEMORY_SUBTYPE_LMAC_1_ERROR_TABLE = 7,
	IWL_FW_INI_REGION_DEVICE_MEMORY_SUBTYPE_LMAC_2_ERROR_TABLE = 10,
	IWL_FW_INI_REGION_DEVICE_MEMORY_SUBTYPE_TCM_1_ERROR_TABLE = 14,
	IWL_FW_INI_REGION_DEVICE_MEMORY_SUBTYPE_TCM_2_ERROR_TABLE = 16,
	IWL_FW_INI_REGION_DEVICE_MEMORY_SUBTYPE_RCM_1_ERROR_TABLE = 18,
	IWL_FW_INI_REGION_DEVICE_MEMORY_SUBTYPE_RCM_2_ERROR_TABLE = 20,
}; /* FW_TLV_DEBUG_REGION_DEVICE_MEMORY_SUBTYPE_API_E */

/**
 * enum iwl_fw_ini_time_point
 *
 * Hard coded time points in which the driver can send hcmd or perform dump
 * collection
 *
 * @IWL_FW_INI_TIME_POINT_EARLY: pre loading the FW
 * @IWL_FW_INI_TIME_POINT_AFTER_ALIVE: first cmd from host after alive notif
 * @IWL_FW_INI_TIME_POINT_POST_INIT: last cmd in series of init sequence
 * @IWL_FW_INI_TIME_POINT_FW_ASSERT: FW assert
 * @IWL_FW_INI_TIME_POINT_FW_HW_ERROR: FW HW error
 * @IWL_FW_INI_TIME_POINT_FW_TFD_Q_HANG: TFD queue hang
 * @IWL_FW_INI_TIME_POINT_FW_DHC_NOTIFICATION: DHC cmd response and notif
 * @IWL_FW_INI_TIME_POINT_FW_RSP_OR_NOTIF: FW response or notification.
 *	data field holds id and group
 * @IWL_FW_INI_TIME_POINT_USER_TRIGGER: user trigger time point
 * @IWL_FW_INI_TIME_POINT_PERIODIC: periodic timepoint that fires in constant
 *	intervals. data field holds the interval time in msec
 * @IWL_FW_INI_TIME_POINT_RESERVED: reserved
 * @IWL_FW_INI_TIME_POINT_HOST_ASSERT: Unused
 * @IWL_FW_INI_TIME_POINT_HOST_ALIVE_TIMEOUT: alive timeout
 * @IWL_FW_INI_TIME_POINT_HOST_DEVICE_ENABLE: device enable
 * @IWL_FW_INI_TIME_POINT_HOST_DEVICE_DISABLE: device disable
 * @IWL_FW_INI_TIME_POINT_HOST_D3_START: D3 start
 * @IWL_FW_INI_TIME_POINT_HOST_D3_END: D3 end
 * @IWL_FW_INI_TIME_POINT_MISSED_BEACONS: missed beacons
 * @IWL_FW_INI_TIME_POINT_ASSOC_FAILED: association failure
 * @IWL_FW_INI_TIME_POINT_TX_FAILED: Tx frame failed
 * @IWL_FW_INI_TIME_POINT_TX_WFD_ACTION_FRAME_FAILED: wifi direct action
 *	frame failed
 * @IWL_FW_INI_TIME_POINT_TX_LATENCY_THRESHOLD: Tx latency threshold
 * @IWL_FW_INI_TIME_POINT_HANG_OCCURRED: hang occurred
 * @IWL_FW_INI_TIME_POINT_EAPOL_FAILED: EAPOL failed
 * @IWL_FW_INI_TIME_POINT_FAKE_TX: fake Tx
 * @IWL_FW_INI_TIME_POINT_DEASSOC: de association
 * @IWL_FW_INI_TIME_POINT_NUM: number of time points
 */
enum iwl_fw_ini_time_point {
	IWL_FW_INI_TIME_POINT_INVALID,
	IWL_FW_INI_TIME_POINT_EARLY,
	IWL_FW_INI_TIME_POINT_AFTER_ALIVE,
	IWL_FW_INI_TIME_POINT_POST_INIT,
	IWL_FW_INI_TIME_POINT_FW_ASSERT,
	IWL_FW_INI_TIME_POINT_FW_HW_ERROR,
	IWL_FW_INI_TIME_POINT_FW_TFD_Q_HANG,
	IWL_FW_INI_TIME_POINT_FW_DHC_NOTIFICATION,
	IWL_FW_INI_TIME_POINT_FW_RSP_OR_NOTIF,
	IWL_FW_INI_TIME_POINT_USER_TRIGGER,
	IWL_FW_INI_TIME_POINT_PERIODIC,
	IWL_FW_INI_TIME_POINT_RESERVED,
	IWL_FW_INI_TIME_POINT_HOST_ASSERT,
	IWL_FW_INI_TIME_POINT_HOST_ALIVE_TIMEOUT,
	IWL_FW_INI_TIME_POINT_HOST_DEVICE_ENABLE,
	IWL_FW_INI_TIME_POINT_HOST_DEVICE_DISABLE,
	IWL_FW_INI_TIME_POINT_HOST_D3_START,
	IWL_FW_INI_TIME_POINT_HOST_D3_END,
	IWL_FW_INI_TIME_POINT_MISSED_BEACONS,
	IWL_FW_INI_TIME_POINT_ASSOC_FAILED,
	IWL_FW_INI_TIME_POINT_TX_FAILED,
	IWL_FW_INI_TIME_POINT_TX_WFD_ACTION_FRAME_FAILED,
	IWL_FW_INI_TIME_POINT_TX_LATENCY_THRESHOLD,
	IWL_FW_INI_TIME_POINT_HANG_OCCURRED,
	IWL_FW_INI_TIME_POINT_EAPOL_FAILED,
	IWL_FW_INI_TIME_POINT_FAKE_TX,
	IWL_FW_INI_TIME_POINT_DEASSOC,
	IWL_FW_INI_TIME_POINT_NUM,
}; /* FW_TLV_DEBUG_TIME_POINT_API_E */

/**
 * enum iwl_fw_ini_trigger_apply_policy - Determines how to apply triggers
 *
 * @IWL_FW_INI_APPLY_POLICY_MATCH_TIME_POINT: match by time point
 * @IWL_FW_INI_APPLY_POLICY_MATCH_DATA: match by trigger data
 * @IWL_FW_INI_APPLY_POLICY_OVERRIDE_REGIONS: override regions mask.
 *	Append otherwise
 * @IWL_FW_INI_APPLY_POLICY_OVERRIDE_CFG: override trigger configuration
 * @IWL_FW_INI_APPLY_POLICY_OVERRIDE_DATA: override trigger data.
 *	Append otherwise
 * @IWL_FW_INI_APPLY_POLICY_DUMP_COMPLETE_CMD: send cmd once dump collected
 */
enum iwl_fw_ini_trigger_apply_policy {
	IWL_FW_INI_APPLY_POLICY_MATCH_TIME_POINT	= BIT(0),
	IWL_FW_INI_APPLY_POLICY_MATCH_DATA		= BIT(1),
	IWL_FW_INI_APPLY_POLICY_OVERRIDE_REGIONS	= BIT(8),
	IWL_FW_INI_APPLY_POLICY_OVERRIDE_CFG		= BIT(9),
	IWL_FW_INI_APPLY_POLICY_OVERRIDE_DATA		= BIT(10),
	IWL_FW_INI_APPLY_POLICY_DUMP_COMPLETE_CMD	= BIT(16),
};

/**
 * enum iwl_fw_ini_trigger_reset_fw_policy - Determines how to handle reset
 *
 * @IWL_FW_INI_RESET_FW_MODE_NOTHING: do not stop FW and reload (default)
 * @IWL_FW_INI_RESET_FW_MODE_STOP_FW_ONLY: stop FW without reload FW
 * @IWL_FW_INI_RESET_FW_MODE_STOP_AND_RELOAD_FW: stop FW with reload FW
 */
enum iwl_fw_ini_trigger_reset_fw_policy {
	IWL_FW_INI_RESET_FW_MODE_NOTHING = 0,
	IWL_FW_INI_RESET_FW_MODE_STOP_FW_ONLY,
	IWL_FW_INI_RESET_FW_MODE_STOP_AND_RELOAD_FW
};

/**
 * enum iwl_fw_ini_dump_policy - Determines how to handle dump based on enabled flags
 *
 * @IWL_FW_INI_DEBUG_DUMP_POLICY_NO_LIMIT: OS has no limit of dump size
 * @IWL_FW_INI_DEBUG_DUMP_POLICY_MAX_LIMIT_600KB: mini dump only 600KB region dump
 * @IWL_FW_IWL_DEBUG_DUMP_POLICY_MAX_LIMIT_5MB: mini dump 5MB size dump
 */
enum iwl_fw_ini_dump_policy {
	IWL_FW_INI_DEBUG_DUMP_POLICY_NO_LIMIT           = BIT(0),
	IWL_FW_INI_DEBUG_DUMP_POLICY_MAX_LIMIT_600KB    = BIT(1),
	IWL_FW_IWL_DEBUG_DUMP_POLICY_MAX_LIMIT_5MB      = BIT(2),

};

/**
 * enum iwl_fw_ini_dump_type - Determines dump type based on size defined by FW.
 *
 * @IWL_FW_INI_DUMP_BRIEF : only dump the most important regions
 * @IWL_FW_INI_DEBUG_MEDIUM: dump more regions than "brief", but not all regions
 * @IWL_FW_INI_DUMP_VERBOSE : dump all regions
 */
enum iwl_fw_ini_dump_type {
	IWL_FW_INI_DUMP_BRIEF,
	IWL_FW_INI_DUMP_MEDIUM,
	IWL_FW_INI_DUMP_VERBOSE,
};
#endif<|MERGE_RESOLUTION|>--- conflicted
+++ resolved
@@ -275,11 +275,7 @@
 	__le32 time_point;
 	__le32 set_type;
 	__le32 addr_offset;
-<<<<<<< HEAD
-	struct iwl_fw_ini_addr_val addr_val[0];
-=======
 	struct iwl_fw_ini_addr_val addr_val[];
->>>>>>> eb3cdb58
 } __packed; /* FW_TLV_DEBUG_CONFIG_SET_API_S_VER_1 */
 
 /**
