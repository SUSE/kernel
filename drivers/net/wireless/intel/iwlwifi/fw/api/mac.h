/* SPDX-License-Identifier: GPL-2.0 OR BSD-3-Clause */
/*
<<<<<<< HEAD
 * Copyright (C) 2012-2014, 2018-2021 Intel Corporation
=======
 * Copyright (C) 2012-2014, 2018-2022 Intel Corporation
>>>>>>> eb3cdb58
 * Copyright (C) 2017 Intel Deutschland GmbH
 */
#ifndef __iwl_fw_api_mac_h__
#define __iwl_fw_api_mac_h__

/*
 * The first MAC indices (starting from 0) are available to the driver,
 * AUX indices follows - 1 for non-CDB, 2 for CDB.
 */
#define MAC_INDEX_AUX		4
#define MAC_INDEX_MIN_DRIVER	0
#define NUM_MAC_INDEX_DRIVER	MAC_INDEX_AUX
#define NUM_MAC_INDEX		(NUM_MAC_INDEX_DRIVER + 1)
#define NUM_MAC_INDEX_CDB	(NUM_MAC_INDEX_DRIVER + 2)

#define IWL_MVM_STATION_COUNT_MAX	16
#define IWL_MVM_INVALID_STA		0xFF

enum iwl_ac {
	AC_BK,
	AC_BE,
	AC_VI,
	AC_VO,
	AC_NUM,
};

/**
 * enum iwl_mac_protection_flags - MAC context flags
 * @MAC_PROT_FLG_TGG_PROTECT: 11g protection when transmitting OFDM frames,
 *	this will require CCK RTS/CTS2self.
 *	RTS/CTS will protect full burst time.
 * @MAC_PROT_FLG_HT_PROT: enable HT protection
 * @MAC_PROT_FLG_FAT_PROT: protect 40 MHz transmissions
 * @MAC_PROT_FLG_SELF_CTS_EN: allow CTS2self
 */
enum iwl_mac_protection_flags {
	MAC_PROT_FLG_TGG_PROTECT	= BIT(3),
	MAC_PROT_FLG_HT_PROT		= BIT(23),
	MAC_PROT_FLG_FAT_PROT		= BIT(24),
	MAC_PROT_FLG_SELF_CTS_EN	= BIT(30),
};

#define MAC_FLG_SHORT_SLOT		BIT(4)
#define MAC_FLG_SHORT_PREAMBLE		BIT(5)

/**
 * enum iwl_mac_types - Supported MAC types
 * @FW_MAC_TYPE_FIRST: lowest supported MAC type
 * @FW_MAC_TYPE_AUX: Auxiliary MAC (internal)
 * @FW_MAC_TYPE_LISTENER: monitor MAC type (?)
 * @FW_MAC_TYPE_PIBSS: Pseudo-IBSS
 * @FW_MAC_TYPE_IBSS: IBSS
 * @FW_MAC_TYPE_BSS_STA: BSS (managed) station
 * @FW_MAC_TYPE_P2P_DEVICE: P2P Device
 * @FW_MAC_TYPE_P2P_STA: P2P client
 * @FW_MAC_TYPE_GO: P2P GO
 * @FW_MAC_TYPE_TEST: ?
 * @FW_MAC_TYPE_MAX: highest support MAC type
 */
enum iwl_mac_types {
	FW_MAC_TYPE_FIRST = 1,
	FW_MAC_TYPE_AUX = FW_MAC_TYPE_FIRST,
	FW_MAC_TYPE_LISTENER,
	FW_MAC_TYPE_PIBSS,
	FW_MAC_TYPE_IBSS,
	FW_MAC_TYPE_BSS_STA,
	FW_MAC_TYPE_P2P_DEVICE,
	FW_MAC_TYPE_P2P_STA,
	FW_MAC_TYPE_GO,
	FW_MAC_TYPE_TEST,
	FW_MAC_TYPE_MAX = FW_MAC_TYPE_TEST
}; /* MAC_CONTEXT_TYPE_API_E_VER_1 */

/**
 * enum iwl_tsf_id - TSF hw timer ID
 * @TSF_ID_A: use TSF A
 * @TSF_ID_B: use TSF B
 * @TSF_ID_C: use TSF C
 * @TSF_ID_D: use TSF D
 * @NUM_TSF_IDS: number of TSF timers available
 */
enum iwl_tsf_id {
	TSF_ID_A = 0,
	TSF_ID_B = 1,
	TSF_ID_C = 2,
	TSF_ID_D = 3,
	NUM_TSF_IDS = 4,
}; /* TSF_ID_API_E_VER_1 */

/**
 * struct iwl_mac_data_ap - configuration data for AP MAC context
 * @beacon_time: beacon transmit time in system time
 * @beacon_tsf: beacon transmit time in TSF
 * @bi: beacon interval in TU
 * @reserved1: reserved
 * @dtim_interval: dtim transmit time in TU
 * @reserved2: reserved
 * @mcast_qid: queue ID for multicast traffic.
 *	NOTE: obsolete from VER2 and on
 * @beacon_template: beacon template ID
 */
struct iwl_mac_data_ap {
	__le32 beacon_time;
	__le64 beacon_tsf;
	__le32 bi;
	__le32 reserved1;
	__le32 dtim_interval;
	__le32 reserved2;
	__le32 mcast_qid;
	__le32 beacon_template;
} __packed; /* AP_MAC_DATA_API_S_VER_2 */

/**
 * struct iwl_mac_data_ibss - configuration data for IBSS MAC context
 * @beacon_time: beacon transmit time in system time
 * @beacon_tsf: beacon transmit time in TSF
 * @bi: beacon interval in TU
 * @reserved: reserved
 * @beacon_template: beacon template ID
 */
struct iwl_mac_data_ibss {
	__le32 beacon_time;
	__le64 beacon_tsf;
	__le32 bi;
	__le32 reserved;
	__le32 beacon_template;
} __packed; /* IBSS_MAC_DATA_API_S_VER_1 */

/**
 * enum iwl_mac_data_policy - policy of the data path for this MAC
 * @TWT_SUPPORTED: twt is supported
 * @MORE_DATA_ACK_SUPPORTED: AP supports More Data Ack according to
 *	paragraph 9.4.1.17 in P802.11ax_D4 specification. Used for TWT
 *	early termination detection.
 * @FLEXIBLE_TWT_SUPPORTED: AP supports flexible TWT schedule
 * @PROTECTED_TWT_SUPPORTED: AP supports protected TWT frames (with 11w)
 * @BROADCAST_TWT_SUPPORTED: AP and STA support broadcast TWT
 * @COEX_HIGH_PRIORITY_ENABLE: high priority mode for BT coex, to be used
 *	during 802.1X negotiation (and allowed during 4-way-HS)
 */
enum iwl_mac_data_policy {
	TWT_SUPPORTED = BIT(0),
	MORE_DATA_ACK_SUPPORTED = BIT(1),
	FLEXIBLE_TWT_SUPPORTED = BIT(2),
	PROTECTED_TWT_SUPPORTED = BIT(3),
	BROADCAST_TWT_SUPPORTED = BIT(4),
	COEX_HIGH_PRIORITY_ENABLE = BIT(5),
};

/**
 * struct iwl_mac_data_sta - configuration data for station MAC context
 * @is_assoc: 1 for associated state, 0 otherwise
 * @dtim_time: DTIM arrival time in system time
 * @dtim_tsf: DTIM arrival time in TSF
 * @bi: beacon interval in TU, applicable only when associated
 * @reserved1: reserved
 * @dtim_interval: DTIM interval in TU, applicable only when associated
 * @data_policy: see &enum iwl_mac_data_policy
 * @listen_interval: in beacon intervals, applicable only when associated
 * @assoc_id: unique ID assigned by the AP during association
 * @assoc_beacon_arrive_time: TSF of first beacon after association
 */
struct iwl_mac_data_sta {
	__le32 is_assoc;
	__le32 dtim_time;
	__le64 dtim_tsf;
	__le32 bi;
	__le32 reserved1;
	__le32 dtim_interval;
	__le32 data_policy;
	__le32 listen_interval;
	__le32 assoc_id;
	__le32 assoc_beacon_arrive_time;
} __packed; /* STA_MAC_DATA_API_S_VER_2 */

/**
 * struct iwl_mac_data_go - configuration data for P2P GO MAC context
 * @ap: iwl_mac_data_ap struct with most config data
 * @ctwin: client traffic window in TU (period after TBTT when GO is present).
 *	0 indicates that there is no CT window.
 * @opp_ps_enabled: indicate that opportunistic PS allowed
 */
struct iwl_mac_data_go {
	struct iwl_mac_data_ap ap;
	__le32 ctwin;
	__le32 opp_ps_enabled;
} __packed; /* GO_MAC_DATA_API_S_VER_1 */

/**
 * struct iwl_mac_data_p2p_sta - configuration data for P2P client MAC context
 * @sta: iwl_mac_data_sta struct with most config data
 * @ctwin: client traffic window in TU (period after TBTT when GO is present).
 *	0 indicates that there is no CT window.
 */
struct iwl_mac_data_p2p_sta {
	struct iwl_mac_data_sta sta;
	__le32 ctwin;
} __packed; /* P2P_STA_MAC_DATA_API_S_VER_2 */

/**
 * struct iwl_mac_data_pibss - Pseudo IBSS config data
 * @stats_interval: interval in TU between statistics notifications to host.
 */
struct iwl_mac_data_pibss {
	__le32 stats_interval;
} __packed; /* PIBSS_MAC_DATA_API_S_VER_1 */

/*
 * struct iwl_mac_data_p2p_dev - configuration data for the P2P Device MAC
 * context.
 * @is_disc_extended: if set to true, P2P Device discoverability is enabled on
 *	other channels as well. This should be to true only in case that the
 *	device is discoverable and there is an active GO. Note that setting this
 *	field when not needed, will increase the number of interrupts and have
 *	effect on the platform power, as this setting opens the Rx filters on
 *	all macs.
 */
struct iwl_mac_data_p2p_dev {
	__le32 is_disc_extended;
} __packed; /* _P2P_DEV_MAC_DATA_API_S_VER_1 */

/**
 * enum iwl_mac_filter_flags - MAC context filter flags
 * @MAC_FILTER_IN_PROMISC: accept all data frames
 * @MAC_FILTER_IN_CONTROL_AND_MGMT: pass all management and
 *	control frames to the host
 * @MAC_FILTER_ACCEPT_GRP: accept multicast frames
 * @MAC_FILTER_DIS_DECRYPT: don't decrypt unicast frames
 * @MAC_FILTER_DIS_GRP_DECRYPT: don't decrypt multicast frames
 * @MAC_FILTER_IN_BEACON: transfer foreign BSS's beacons to host
 *	(in station mode when associated)
 * @MAC_FILTER_OUT_BCAST: filter out all broadcast frames
 * @MAC_FILTER_IN_CRC32: extract FCS and append it to frames
 * @MAC_FILTER_IN_PROBE_REQUEST: pass probe requests to host
 */
enum iwl_mac_filter_flags {
	MAC_FILTER_IN_PROMISC		= BIT(0),
	MAC_FILTER_IN_CONTROL_AND_MGMT	= BIT(1),
	MAC_FILTER_ACCEPT_GRP		= BIT(2),
	MAC_FILTER_DIS_DECRYPT		= BIT(3),
	MAC_FILTER_DIS_GRP_DECRYPT	= BIT(4),
	MAC_FILTER_IN_BEACON		= BIT(6),
	MAC_FILTER_OUT_BCAST		= BIT(8),
	MAC_FILTER_IN_CRC32		= BIT(11),
	MAC_FILTER_IN_PROBE_REQUEST	= BIT(12),
	/**
	 * @MAC_FILTER_IN_11AX: mark BSS as supporting 802.11ax
	 */
	MAC_FILTER_IN_11AX		= BIT(14),
};

/**
 * enum iwl_mac_qos_flags - QoS flags
 * @MAC_QOS_FLG_UPDATE_EDCA: ?
 * @MAC_QOS_FLG_TGN: HT is enabled
 * @MAC_QOS_FLG_TXOP_TYPE: ?
 *
 */
enum iwl_mac_qos_flags {
	MAC_QOS_FLG_UPDATE_EDCA	= BIT(0),
	MAC_QOS_FLG_TGN		= BIT(1),
	MAC_QOS_FLG_TXOP_TYPE	= BIT(4),
};

/**
 * struct iwl_ac_qos - QOS timing params for MAC_CONTEXT_CMD
 * @cw_min: Contention window, start value in numbers of slots.
 *	Should be a power-of-2, minus 1.  Device's default is 0x0f.
 * @cw_max: Contention window, max value in numbers of slots.
 *	Should be a power-of-2, minus 1.  Device's default is 0x3f.
 * @aifsn:  Number of slots in Arbitration Interframe Space (before
 *	performing random backoff timing prior to Tx).  Device default 1.
 * @fifos_mask: FIFOs used by this MAC for this AC
 * @edca_txop:  Length of Tx opportunity, in uSecs.  Device default is 0.
 *
 * One instance of this config struct for each of 4 EDCA access categories
 * in struct iwl_qosparam_cmd.
 *
 * Device will automatically increase contention window by (2*CW) + 1 for each
 * transmission retry.  Device uses cw_max as a bit mask, ANDed with new CW
 * value, to cap the CW value.
 */
struct iwl_ac_qos {
	__le16 cw_min;
	__le16 cw_max;
	u8 aifsn;
	u8 fifos_mask;
	__le16 edca_txop;
} __packed; /* AC_QOS_API_S_VER_2 */

/**
 * struct iwl_mac_ctx_cmd - command structure to configure MAC contexts
 * ( MAC_CONTEXT_CMD = 0x28 )
 * @id_and_color: ID and color of the MAC
 * @action: action to perform, one of FW_CTXT_ACTION_*
 * @mac_type: one of &enum iwl_mac_types
 * @tsf_id: TSF HW timer, one of &enum iwl_tsf_id
 * @node_addr: MAC address
 * @reserved_for_node_addr: reserved
 * @bssid_addr: BSSID
 * @reserved_for_bssid_addr: reserved
 * @cck_rates: basic rates available for CCK
 * @ofdm_rates: basic rates available for OFDM
 * @protection_flags: combination of &enum iwl_mac_protection_flags
 * @cck_short_preamble: 0x20 for enabling short preamble, 0 otherwise
 * @short_slot: 0x10 for enabling short slots, 0 otherwise
 * @filter_flags: combination of &enum iwl_mac_filter_flags
 * @qos_flags: from &enum iwl_mac_qos_flags
 * @ac: one iwl_mac_qos configuration for each AC
 */
struct iwl_mac_ctx_cmd {
	/* COMMON_INDEX_HDR_API_S_VER_1 */
	__le32 id_and_color;
	__le32 action;
	/* MAC_CONTEXT_COMMON_DATA_API_S_VER_1 */
	__le32 mac_type;
	__le32 tsf_id;
	u8 node_addr[6];
	__le16 reserved_for_node_addr;
	u8 bssid_addr[6];
	__le16 reserved_for_bssid_addr;
	__le32 cck_rates;
	__le32 ofdm_rates;
	__le32 protection_flags;
	__le32 cck_short_preamble;
	__le32 short_slot;
	__le32 filter_flags;
	/* MAC_QOS_PARAM_API_S_VER_1 */
	__le32 qos_flags;
	struct iwl_ac_qos ac[AC_NUM+1];
	/* MAC_CONTEXT_COMMON_DATA_API_S */
	union {
		struct iwl_mac_data_ap ap;
		struct iwl_mac_data_go go;
		struct iwl_mac_data_sta sta;
		struct iwl_mac_data_p2p_sta p2p_sta;
		struct iwl_mac_data_p2p_dev p2p_dev;
		struct iwl_mac_data_pibss pibss;
		struct iwl_mac_data_ibss ibss;
	};
} __packed; /* MAC_CONTEXT_CMD_API_S_VER_1 */

#define IWL_NONQOS_SEQ_GET	0x1
#define IWL_NONQOS_SEQ_SET	0x2
struct iwl_nonqos_seq_query_cmd {
	__le32 get_set_flag;
	__le32 mac_id_n_color;
	__le16 value;
	__le16 reserved;
} __packed; /* NON_QOS_TX_COUNTER_GET_SET_API_S_VER_1 */

/**
 * struct iwl_missed_beacons_notif - information on missed beacons
 * ( MISSED_BEACONS_NOTIFICATION = 0xa2 )
 * @mac_id: interface ID
 * @consec_missed_beacons_since_last_rx: number of consecutive missed
 *	beacons since last RX.
 * @consec_missed_beacons: number of consecutive missed beacons
 * @num_expected_beacons: number of expected beacons
 * @num_recvd_beacons: number of received beacons
 */
struct iwl_missed_beacons_notif {
	__le32 mac_id;
	__le32 consec_missed_beacons_since_last_rx;
	__le32 consec_missed_beacons;
	__le32 num_expected_beacons;
	__le32 num_recvd_beacons;
} __packed; /* MISSED_BEACON_NTFY_API_S_VER_3 */

/**
 * struct iwl_he_backoff_conf - used for backoff configuration
 * Per each trigger-based AC, (set by MU EDCA Parameter set info-element)
 * used for backoff configuration of TXF5..TXF8 trigger based.
 * The MU-TIMER is reloaded w/ MU_TIME each time a frame from the AC is sent via
 * trigger-based TX.
 * @cwmin: CW min
 * @cwmax: CW max
 * @aifsn: AIFSN
 *	AIFSN=0, means that no backoff from the specified TRIG-BASED AC is
 *	allowed till the MU-TIMER is 0
 * @mu_time: MU time in 8TU units
 */
struct iwl_he_backoff_conf {
	__le16 cwmin;
	__le16 cwmax;
	__le16 aifsn;
	__le16 mu_time;
} __packed; /* AC_QOS_DOT11AX_API_S */

/**
 * enum iwl_he_pkt_ext_constellations - PPE constellation indices
 * @IWL_HE_PKT_EXT_BPSK: BPSK
 * @IWL_HE_PKT_EXT_QPSK:  QPSK
 * @IWL_HE_PKT_EXT_16QAM: 16-QAM
 * @IWL_HE_PKT_EXT_64QAM: 64-QAM
 * @IWL_HE_PKT_EXT_256QAM: 256-QAM
 * @IWL_HE_PKT_EXT_1024QAM: 1024-QAM
 * @IWL_HE_PKT_EXT_4096QAM: 4096-QAM, for EHT only
 * @IWL_HE_PKT_EXT_NONE: not defined
 */
enum iwl_he_pkt_ext_constellations {
	IWL_HE_PKT_EXT_BPSK = 0,
	IWL_HE_PKT_EXT_QPSK,
	IWL_HE_PKT_EXT_16QAM,
	IWL_HE_PKT_EXT_64QAM,
	IWL_HE_PKT_EXT_256QAM,
	IWL_HE_PKT_EXT_1024QAM,
	IWL_HE_PKT_EXT_4096QAM,
	IWL_HE_PKT_EXT_NONE,
};

#define MAX_HE_SUPP_NSS	2
#define MAX_CHANNEL_BW_INDX_API_D_VER_2	4
#define MAX_CHANNEL_BW_INDX_API_D_VER_3	5

/**
 * struct iwl_he_pkt_ext_v1 - QAM thresholds
 * The required PPE is set via HE Capabilities IE, per Nss x BW x MCS
 * The IE is organized in the following way:
 * Support for Nss x BW (or RU) matrix:
 *	(0=SISO, 1=MIMO2) x (0-20MHz, 1-40MHz, 2-80MHz, 3-160MHz)
 * Each entry contains 2 QAM thresholds for 8us and 16us:
 *	0=BPSK, 1=QPSK, 2=16QAM, 3=64QAM, 4=256QAM, 5=1024QAM, 6=RES, 7=NONE
 * i.e. QAM_th1 < QAM_th2 such if TX uses QAM_tx:
 *	QAM_tx < QAM_th1            --> PPE=0us
 *	QAM_th1 <= QAM_tx < QAM_th2 --> PPE=8us
 *	QAM_th2 <= QAM_tx           --> PPE=16us
 * @pkt_ext_qam_th: QAM thresholds
 *	For each Nss/Bw define 2 QAM thrsholds (0..5)
 *	For rates below the low_th, no need for PPE
 *	For rates between low_th and high_th, need 8us PPE
 *	For rates equal or higher then the high_th, need 16us PPE
 *	Nss (0-siso, 1-mimo2) x BW (0-20MHz, 1-40MHz, 2-80MHz, 3-160MHz) x
 *		(0-low_th, 1-high_th)
 */
struct iwl_he_pkt_ext_v1 {
	u8 pkt_ext_qam_th[MAX_HE_SUPP_NSS][MAX_CHANNEL_BW_INDX_API_D_VER_2][2];
} __packed; /* PKT_EXT_DOT11AX_API_S_VER_1 */

/**
 * struct iwl_he_pkt_ext_v2 - QAM thresholds
 * The required PPE is set via HE Capabilities IE, per Nss x BW x MCS
 * The IE is organized in the following way:
 * Support for Nss x BW (or RU) matrix:
 *	(0=SISO, 1=MIMO2) x (0-20MHz, 1-40MHz, 2-80MHz, 3-160MHz)
 * Each entry contains 2 QAM thresholds for 8us and 16us:
 *	0=BPSK, 1=QPSK, 2=16QAM, 3=64QAM, 4=256QAM, 5=1024QAM, 6=RES, 7=NONE
 * i.e. QAM_th1 < QAM_th2 such if TX uses QAM_tx:
 *	QAM_tx < QAM_th1            --> PPE=0us
 *	QAM_th1 <= QAM_tx < QAM_th2 --> PPE=8us
 *	QAM_th2 <= QAM_tx           --> PPE=16us
 * @pkt_ext_qam_th: QAM thresholds
 *	For each Nss/Bw define 2 QAM thrsholds (0..5)
 *	For rates below the low_th, no need for PPE
 *	For rates between low_th and high_th, need 8us PPE
 *	For rates equal or higher then the high_th, need 16us PPE
 *	Nss (0-siso, 1-mimo2) x
 *	BW (0-20MHz, 1-40MHz, 2-80MHz, 3-160MHz, 4-320MHz) x
 *	(0-low_th, 1-high_th)
 */
struct iwl_he_pkt_ext_v2 {
	u8 pkt_ext_qam_th[MAX_HE_SUPP_NSS][MAX_CHANNEL_BW_INDX_API_D_VER_3][2];
} __packed; /* PKT_EXT_DOT11AX_API_S_VER_2 */

/**
 * enum iwl_he_sta_ctxt_flags - HE STA context flags
 * @STA_CTXT_HE_REF_BSSID_VALID: ref bssid addr valid (for receiving specific
 *	control frames such as TRIG, NDPA, BACK)
 * @STA_CTXT_HE_BSS_COLOR_DIS: BSS color disable, don't use the BSS
 *	color for RX filter but use MAC header
 * @STA_CTXT_HE_PARTIAL_BSS_COLOR: partial BSS color allocation
 * @STA_CTXT_HE_32BIT_BA_BITMAP: indicates the receiver supports BA bitmap
 *	of 32-bits
 * @STA_CTXT_HE_PACKET_EXT: indicates that the packet-extension info is valid
 *	and should be used
 * @STA_CTXT_HE_TRIG_RND_ALLOC: indicates that trigger based random allocation
 *	is enabled according to UORA element existence
 * @STA_CTXT_HE_CONST_TRIG_RND_ALLOC: used for AV testing
 * @STA_CTXT_HE_ACK_ENABLED: indicates that the AP supports receiving ACK-
 *	enabled AGG, i.e. both BACK and non-BACK frames in a single AGG
 * @STA_CTXT_HE_MU_EDCA_CW: indicates that there is an element of MU EDCA
 *	parameter set, i.e. the backoff counters for trig-based ACs
 * @STA_CTXT_HE_NIC_NOT_ACK_ENABLED: mark that the NIC doesn't support receiving
 *	ACK-enabled AGG, (i.e. both BACK and non-BACK frames in single AGG).
 *	If the NIC is not ACK_ENABLED it may use the EOF-bit in first non-0
 *	len delim to determine if AGG or single.
 * @STA_CTXT_HE_RU_2MHZ_BLOCK: indicates that 26-tone RU OFDMA transmission are
 *      not allowed (as there are OBSS that might classify such transmissions as
 *      radar pulses).
 * @STA_CTXT_HE_NDP_FEEDBACK_ENABLED: mark support for NDP feedback and change
 *	of threshold
 * @STA_CTXT_EHT_PUNCTURE_MASK_VALID: indicates the puncture_mask field is valid
 * @STA_CTXT_EHT_LONG_PPE_ENABLED: indicates the PPE requirement should be
 *	extended to 20us for BW > 160Mhz or for MCS w/ 4096-QAM.
 */
enum iwl_he_sta_ctxt_flags {
	STA_CTXT_HE_REF_BSSID_VALID		= BIT(4),
	STA_CTXT_HE_BSS_COLOR_DIS		= BIT(5),
	STA_CTXT_HE_PARTIAL_BSS_COLOR		= BIT(6),
	STA_CTXT_HE_32BIT_BA_BITMAP		= BIT(7),
	STA_CTXT_HE_PACKET_EXT			= BIT(8),
	STA_CTXT_HE_TRIG_RND_ALLOC		= BIT(9),
	STA_CTXT_HE_CONST_TRIG_RND_ALLOC	= BIT(10),
	STA_CTXT_HE_ACK_ENABLED			= BIT(11),
	STA_CTXT_HE_MU_EDCA_CW			= BIT(12),
	STA_CTXT_HE_NIC_NOT_ACK_ENABLED		= BIT(13),
	STA_CTXT_HE_RU_2MHZ_BLOCK		= BIT(14),
	STA_CTXT_HE_NDP_FEEDBACK_ENABLED	= BIT(15),
	STA_CTXT_EHT_PUNCTURE_MASK_VALID	= BIT(16),
	STA_CTXT_EHT_LONG_PPE_ENABLED		= BIT(17),
};

/**
 * enum iwl_he_htc_flags - HE HTC support flags
 * @IWL_HE_HTC_SUPPORT: HE-HTC support
 * @IWL_HE_HTC_UL_MU_RESP_SCHED: HE UL MU response schedule
 *	support via A-control field
 * @IWL_HE_HTC_BSR_SUPP: BSR support in A-control field
 * @IWL_HE_HTC_OMI_SUPP: A-OMI support in A-control field
 * @IWL_HE_HTC_BQR_SUPP: A-BQR support in A-control field
 */
enum iwl_he_htc_flags {
	IWL_HE_HTC_SUPPORT			= BIT(0),
	IWL_HE_HTC_UL_MU_RESP_SCHED		= BIT(3),
	IWL_HE_HTC_BSR_SUPP			= BIT(4),
	IWL_HE_HTC_OMI_SUPP			= BIT(5),
	IWL_HE_HTC_BQR_SUPP			= BIT(6),
};

/*
 * @IWL_HE_HTC_LINK_ADAP_NO_FEEDBACK: the STA does not provide HE MFB
 * @IWL_HE_HTC_LINK_ADAP_UNSOLICITED: the STA provides only unsolicited HE MFB
 * @IWL_HE_HTC_LINK_ADAP_BOTH: the STA is capable of providing HE MFB in
 *      response to HE MRQ and if the STA provides unsolicited HE MFB
 */
#define IWL_HE_HTC_LINK_ADAP_POS		(1)
#define IWL_HE_HTC_LINK_ADAP_NO_FEEDBACK	(0)
#define IWL_HE_HTC_LINK_ADAP_UNSOLICITED	(2 << IWL_HE_HTC_LINK_ADAP_POS)
#define IWL_HE_HTC_LINK_ADAP_BOTH		(3 << IWL_HE_HTC_LINK_ADAP_POS)

/**
 * struct iwl_he_sta_context_cmd_v1 - configure FW to work with HE AP
 * @sta_id: STA id
 * @tid_limit: max num of TIDs in TX HE-SU multi-TID agg
 *	0 - bad value, 1 - multi-tid not supported, 2..8 - tid limit
 * @reserved1: reserved byte for future use
 * @reserved2: reserved byte for future use
 * @flags: see %iwl_11ax_sta_ctxt_flags
 * @ref_bssid_addr: reference BSSID used by the AP
 * @reserved0: reserved 2 bytes for aligning the ref_bssid_addr field to 8 bytes
 * @htc_flags: which features are supported in HTC
 * @frag_flags: frag support in A-MSDU
 * @frag_level: frag support level
 * @frag_max_num: max num of "open" MSDUs in the receiver (in power of 2)
 * @frag_min_size: min frag size (except last frag)
 * @pkt_ext: optional, exists according to PPE-present bit in the HE-PHY capa
 * @bss_color: 11ax AP ID that is used in the HE SIG-A to mark inter BSS frame
 * @htc_trig_based_pkt_ext: default PE in 4us units
 * @frame_time_rts_th: HE duration RTS threshold, in units of 32us
 * @rand_alloc_ecwmin: random CWmin = 2**ECWmin-1
 * @rand_alloc_ecwmax: random CWmax = 2**ECWmax-1
 * @reserved3: reserved byte for future use
 * @trig_based_txf: MU EDCA Parameter set for the trigger based traffic queues
 */
struct iwl_he_sta_context_cmd_v1 {
	u8 sta_id;
	u8 tid_limit;
	u8 reserved1;
	u8 reserved2;
	__le32 flags;

	/* The below fields are set via Multiple BSSID IE */
	u8 ref_bssid_addr[6];
	__le16 reserved0;

	/* The below fields are set via HE-capabilities IE */
	__le32 htc_flags;

	u8 frag_flags;
	u8 frag_level;
	u8 frag_max_num;
	u8 frag_min_size;

	/* The below fields are set via PPE thresholds element */
	struct iwl_he_pkt_ext_v1 pkt_ext;

	/* The below fields are set via HE-Operation IE */
	u8 bss_color;
	u8 htc_trig_based_pkt_ext;
	__le16 frame_time_rts_th;

	/* Random access parameter set (i.e. RAPS) */
	u8 rand_alloc_ecwmin;
	u8 rand_alloc_ecwmax;
	__le16 reserved3;

	/* The below fields are set via MU EDCA parameter set element */
	struct iwl_he_backoff_conf trig_based_txf[AC_NUM];
} __packed; /* STA_CONTEXT_DOT11AX_API_S_VER_1 */

/**
 * struct iwl_he_sta_context_cmd_v2 - configure FW to work with HE AP
 * @sta_id: STA id
 * @tid_limit: max num of TIDs in TX HE-SU multi-TID agg
 *	0 - bad value, 1 - multi-tid not supported, 2..8 - tid limit
 * @reserved1: reserved byte for future use
 * @reserved2: reserved byte for future use
 * @flags: see %iwl_11ax_sta_ctxt_flags
 * @ref_bssid_addr: reference BSSID used by the AP
 * @reserved0: reserved 2 bytes for aligning the ref_bssid_addr field to 8 bytes
 * @htc_flags: which features are supported in HTC
 * @frag_flags: frag support in A-MSDU
 * @frag_level: frag support level
 * @frag_max_num: max num of "open" MSDUs in the receiver (in power of 2)
 * @frag_min_size: min frag size (except last frag)
 * @pkt_ext: optional, exists according to PPE-present bit in the HE-PHY capa
 * @bss_color: 11ax AP ID that is used in the HE SIG-A to mark inter BSS frame
 * @htc_trig_based_pkt_ext: default PE in 4us units
 * @frame_time_rts_th: HE duration RTS threshold, in units of 32us
 * @rand_alloc_ecwmin: random CWmin = 2**ECWmin-1
 * @rand_alloc_ecwmax: random CWmax = 2**ECWmax-1
 * @reserved3: reserved byte for future use
 * @trig_based_txf: MU EDCA Parameter set for the trigger based traffic queues
 * @max_bssid_indicator: indicator of the max bssid supported on the associated
 *	bss
 * @bssid_index: index of the associated VAP
 * @ema_ap: AP supports enhanced Multi BSSID advertisement
 * @profile_periodicity: number of Beacon periods that are needed to receive the
 *	complete VAPs info
 * @bssid_count: actual number of VAPs in the MultiBSS Set
 * @reserved4: alignment
 */
struct iwl_he_sta_context_cmd_v2 {
	u8 sta_id;
	u8 tid_limit;
	u8 reserved1;
	u8 reserved2;
	__le32 flags;

	/* The below fields are set via Multiple BSSID IE */
	u8 ref_bssid_addr[6];
	__le16 reserved0;

	/* The below fields are set via HE-capabilities IE */
	__le32 htc_flags;

	u8 frag_flags;
	u8 frag_level;
	u8 frag_max_num;
	u8 frag_min_size;

	/* The below fields are set via PPE thresholds element */
	struct iwl_he_pkt_ext_v1 pkt_ext;

	/* The below fields are set via HE-Operation IE */
	u8 bss_color;
	u8 htc_trig_based_pkt_ext;
	__le16 frame_time_rts_th;

	/* Random access parameter set (i.e. RAPS) */
	u8 rand_alloc_ecwmin;
	u8 rand_alloc_ecwmax;
	__le16 reserved3;

	/* The below fields are set via MU EDCA parameter set element */
	struct iwl_he_backoff_conf trig_based_txf[AC_NUM];

	u8 max_bssid_indicator;
	u8 bssid_index;
	u8 ema_ap;
	u8 profile_periodicity;
	u8 bssid_count;
	u8 reserved4[3];
} __packed; /* STA_CONTEXT_DOT11AX_API_S_VER_2 */

/**
 * struct iwl_he_sta_context_cmd_v3 - configure FW to work with HE AP
 * @sta_id: STA id
 * @tid_limit: max num of TIDs in TX HE-SU multi-TID agg
 *	0 - bad value, 1 - multi-tid not supported, 2..8 - tid limit
 * @reserved1: reserved byte for future use
 * @reserved2: reserved byte for future use
 * @flags: see %iwl_11ax_sta_ctxt_flags
 * @ref_bssid_addr: reference BSSID used by the AP
 * @reserved0: reserved 2 bytes for aligning the ref_bssid_addr field to 8 bytes
 * @htc_flags: which features are supported in HTC
 * @frag_flags: frag support in A-MSDU
 * @frag_level: frag support level
 * @frag_max_num: max num of "open" MSDUs in the receiver (in power of 2)
 * @frag_min_size: min frag size (except last frag)
 * @pkt_ext: optional, exists according to PPE-present bit in the HE-PHY capa
 * @bss_color: 11ax AP ID that is used in the HE SIG-A to mark inter BSS frame
 * @htc_trig_based_pkt_ext: default PE in 4us units
 * @frame_time_rts_th: HE duration RTS threshold, in units of 32us
 * @rand_alloc_ecwmin: random CWmin = 2**ECWmin-1
 * @rand_alloc_ecwmax: random CWmax = 2**ECWmax-1
 * @puncture_mask: puncture mask for EHT
 * @trig_based_txf: MU EDCA Parameter set for the trigger based traffic queues
 * @max_bssid_indicator: indicator of the max bssid supported on the associated
 *	bss
 * @bssid_index: index of the associated VAP
 * @ema_ap: AP supports enhanced Multi BSSID advertisement
 * @profile_periodicity: number of Beacon periods that are needed to receive the
 *	complete VAPs info
 * @bssid_count: actual number of VAPs in the MultiBSS Set
 * @reserved4: alignment
 */
struct iwl_he_sta_context_cmd_v3 {
	u8 sta_id;
	u8 tid_limit;
	u8 reserved1;
	u8 reserved2;
	__le32 flags;

	/* The below fields are set via Multiple BSSID IE */
	u8 ref_bssid_addr[6];
	__le16 reserved0;

	/* The below fields are set via HE-capabilities IE */
	__le32 htc_flags;

	u8 frag_flags;
	u8 frag_level;
	u8 frag_max_num;
	u8 frag_min_size;

	/* The below fields are set via PPE thresholds element */
	struct iwl_he_pkt_ext_v2 pkt_ext;

	/* The below fields are set via HE-Operation IE */
	u8 bss_color;
	u8 htc_trig_based_pkt_ext;
	__le16 frame_time_rts_th;

	/* Random access parameter set (i.e. RAPS) */
	u8 rand_alloc_ecwmin;
	u8 rand_alloc_ecwmax;
	__le16 puncture_mask;

	/* The below fields are set via MU EDCA parameter set element */
	struct iwl_he_backoff_conf trig_based_txf[AC_NUM];

	u8 max_bssid_indicator;
	u8 bssid_index;
	u8 ema_ap;
	u8 profile_periodicity;
	u8 bssid_count;
	u8 reserved4[3];
} __packed; /* STA_CONTEXT_DOT11AX_API_S_VER_2 */

/**
 * struct iwl_he_monitor_cmd - configure air sniffer for HE
 * @bssid: the BSSID to sniff for
 * @reserved1: reserved for dword alignment
 * @aid: the AID to track on for HE MU
 * @reserved2: reserved for future use
 */
struct iwl_he_monitor_cmd {
	u8 bssid[6];
	__le16 reserved1;
	__le16 aid;
	u8 reserved2[6];
} __packed; /* HE_AIR_SNIFFER_CONFIG_CMD_API_S_VER_1 */

#endif /* __iwl_fw_api_mac_h__ */<|MERGE_RESOLUTION|>--- conflicted
+++ resolved
@@ -1,10 +1,6 @@
 /* SPDX-License-Identifier: GPL-2.0 OR BSD-3-Clause */
 /*
-<<<<<<< HEAD
- * Copyright (C) 2012-2014, 2018-2021 Intel Corporation
-=======
  * Copyright (C) 2012-2014, 2018-2022 Intel Corporation
->>>>>>> eb3cdb58
  * Copyright (C) 2017 Intel Deutschland GmbH
  */
 #ifndef __iwl_fw_api_mac_h__
