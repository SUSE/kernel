/* SPDX-License-Identifier: GPL-2.0 OR BSD-3-Clause */
/*
 * Copyright (C) 2012-2014, 2018-2022, 2024 Intel Corporation
 * Copyright (C) 2017 Intel Deutschland GmbH
 */
#ifndef __iwl_fw_api_mac_h__
#define __iwl_fw_api_mac_h__

/*
 * The first MAC indices (starting from 0) are available to the driver,
 * AUX indices follows - 1 for non-CDB, 2 for CDB.
 */
#define MAC_INDEX_AUX		4
#define MAC_INDEX_MIN_DRIVER	0
#define NUM_MAC_INDEX_DRIVER	MAC_INDEX_AUX
#define NUM_MAC_INDEX		(NUM_MAC_INDEX_DRIVER + 1)
#define NUM_MAC_INDEX_CDB	(NUM_MAC_INDEX_DRIVER + 2)

#define IWL_STATION_COUNT_MAX	16
#define IWL_MVM_INVALID_STA		0xFF

enum iwl_ac {
	AC_BK,
	AC_BE,
	AC_VI,
	AC_VO,
	AC_NUM,
};

/**
 * enum iwl_mac_protection_flags - MAC context flags
 * @MAC_PROT_FLG_TGG_PROTECT: 11g protection when transmitting OFDM frames,
 *	this will require CCK RTS/CTS2self.
 *	RTS/CTS will protect full burst time.
 * @MAC_PROT_FLG_HT_PROT: enable HT protection
 * @MAC_PROT_FLG_FAT_PROT: protect 40 MHz transmissions
 * @MAC_PROT_FLG_SELF_CTS_EN: allow CTS2self
 */
enum iwl_mac_protection_flags {
	MAC_PROT_FLG_TGG_PROTECT	= BIT(3),
	MAC_PROT_FLG_HT_PROT		= BIT(23),
	MAC_PROT_FLG_FAT_PROT		= BIT(24),
	MAC_PROT_FLG_SELF_CTS_EN	= BIT(30),
};

#define MAC_FLG_SHORT_SLOT		BIT(4)
#define MAC_FLG_SHORT_PREAMBLE		BIT(5)

/**
 * enum iwl_mac_types - Supported MAC types
 * @FW_MAC_TYPE_FIRST: lowest supported MAC type
 * @FW_MAC_TYPE_AUX: Auxiliary MAC (internal)
 * @FW_MAC_TYPE_LISTENER: monitor MAC type (?)
 * @FW_MAC_TYPE_PIBSS: Pseudo-IBSS
 * @FW_MAC_TYPE_IBSS: IBSS
 * @FW_MAC_TYPE_BSS_STA: BSS (managed) station
 * @FW_MAC_TYPE_P2P_DEVICE: P2P Device
 * @FW_MAC_TYPE_P2P_STA: P2P client
 * @FW_MAC_TYPE_GO: P2P GO
 * @FW_MAC_TYPE_TEST: ?
 * @FW_MAC_TYPE_MAX: highest support MAC type
 */
enum iwl_mac_types {
	FW_MAC_TYPE_FIRST = 1,
	FW_MAC_TYPE_AUX = FW_MAC_TYPE_FIRST,
	FW_MAC_TYPE_LISTENER,
	FW_MAC_TYPE_PIBSS,
	FW_MAC_TYPE_IBSS,
	FW_MAC_TYPE_BSS_STA,
	FW_MAC_TYPE_P2P_DEVICE,
	FW_MAC_TYPE_P2P_STA,
	FW_MAC_TYPE_GO,
	FW_MAC_TYPE_TEST,
	FW_MAC_TYPE_MAX = FW_MAC_TYPE_TEST
}; /* MAC_CONTEXT_TYPE_API_E_VER_1 */

/**
 * enum iwl_tsf_id - TSF hw timer ID
 * @TSF_ID_A: use TSF A
 * @TSF_ID_B: use TSF B
 * @TSF_ID_C: use TSF C
 * @TSF_ID_D: use TSF D
 * @NUM_TSF_IDS: number of TSF timers available
 */
enum iwl_tsf_id {
	TSF_ID_A = 0,
	TSF_ID_B = 1,
	TSF_ID_C = 2,
	TSF_ID_D = 3,
	NUM_TSF_IDS = 4,
}; /* TSF_ID_API_E_VER_1 */

/**
 * struct iwl_mac_data_ap - configuration data for AP MAC context
 * @beacon_time: beacon transmit time in system time
 * @beacon_tsf: beacon transmit time in TSF
 * @bi: beacon interval in TU
 * @reserved1: reserved
 * @dtim_interval: dtim transmit time in TU
 * @reserved2: reserved
 * @mcast_qid: queue ID for multicast traffic.
 *	NOTE: obsolete from VER2 and on
 * @beacon_template: beacon template ID
 */
struct iwl_mac_data_ap {
	__le32 beacon_time;
	__le64 beacon_tsf;
	__le32 bi;
	__le32 reserved1;
	__le32 dtim_interval;
	__le32 reserved2;
	__le32 mcast_qid;
	__le32 beacon_template;
} __packed; /* AP_MAC_DATA_API_S_VER_2 */

/**
 * struct iwl_mac_data_ibss - configuration data for IBSS MAC context
 * @beacon_time: beacon transmit time in system time
 * @beacon_tsf: beacon transmit time in TSF
 * @bi: beacon interval in TU
 * @reserved: reserved
 * @beacon_template: beacon template ID
 */
struct iwl_mac_data_ibss {
	__le32 beacon_time;
	__le64 beacon_tsf;
	__le32 bi;
	__le32 reserved;
	__le32 beacon_template;
} __packed; /* IBSS_MAC_DATA_API_S_VER_1 */

/**
 * enum iwl_mac_data_policy - policy of the data path for this MAC
 * @TWT_SUPPORTED: twt is supported
 * @MORE_DATA_ACK_SUPPORTED: AP supports More Data Ack according to
 *	paragraph 9.4.1.17 in P802.11ax_D4 specification. Used for TWT
 *	early termination detection.
 * @FLEXIBLE_TWT_SUPPORTED: AP supports flexible TWT schedule
 * @PROTECTED_TWT_SUPPORTED: AP supports protected TWT frames (with 11w)
 * @BROADCAST_TWT_SUPPORTED: AP and STA support broadcast TWT
 * @COEX_HIGH_PRIORITY_ENABLE: high priority mode for BT coex, to be used
 *	during 802.1X negotiation (and allowed during 4-way-HS)
 */
enum iwl_mac_data_policy {
	TWT_SUPPORTED = BIT(0),
	MORE_DATA_ACK_SUPPORTED = BIT(1),
	FLEXIBLE_TWT_SUPPORTED = BIT(2),
	PROTECTED_TWT_SUPPORTED = BIT(3),
	BROADCAST_TWT_SUPPORTED = BIT(4),
	COEX_HIGH_PRIORITY_ENABLE = BIT(5),
};

/**
 * struct iwl_mac_data_sta - configuration data for station MAC context
 * @is_assoc: 1 for associated state, 0 otherwise
 * @dtim_time: DTIM arrival time in system time
 * @dtim_tsf: DTIM arrival time in TSF
 * @bi: beacon interval in TU, applicable only when associated
 * @reserved1: reserved
 * @dtim_interval: DTIM interval in TU, applicable only when associated
 * @data_policy: see &enum iwl_mac_data_policy
 * @listen_interval: in beacon intervals, applicable only when associated
 * @assoc_id: unique ID assigned by the AP during association
 * @assoc_beacon_arrive_time: TSF of first beacon after association
 */
struct iwl_mac_data_sta {
	__le32 is_assoc;
	__le32 dtim_time;
	__le64 dtim_tsf;
	__le32 bi;
	__le32 reserved1;
	__le32 dtim_interval;
	__le32 data_policy;
	__le32 listen_interval;
	__le32 assoc_id;
	__le32 assoc_beacon_arrive_time;
} __packed; /* STA_MAC_DATA_API_S_VER_2 */

/**
 * struct iwl_mac_data_go - configuration data for P2P GO MAC context
 * @ap: iwl_mac_data_ap struct with most config data
 * @ctwin: client traffic window in TU (period after TBTT when GO is present).
 *	0 indicates that there is no CT window.
 * @opp_ps_enabled: indicate that opportunistic PS allowed
 */
struct iwl_mac_data_go {
	struct iwl_mac_data_ap ap;
	__le32 ctwin;
	__le32 opp_ps_enabled;
} __packed; /* GO_MAC_DATA_API_S_VER_1 */

/**
 * struct iwl_mac_data_p2p_sta - configuration data for P2P client MAC context
 * @sta: iwl_mac_data_sta struct with most config data
 * @ctwin: client traffic window in TU (period after TBTT when GO is present).
 *	0 indicates that there is no CT window.
 */
struct iwl_mac_data_p2p_sta {
	struct iwl_mac_data_sta sta;
	__le32 ctwin;
} __packed; /* P2P_STA_MAC_DATA_API_S_VER_2 */

/**
 * struct iwl_mac_data_pibss - Pseudo IBSS config data
 * @stats_interval: interval in TU between statistics notifications to host.
 */
struct iwl_mac_data_pibss {
	__le32 stats_interval;
} __packed; /* PIBSS_MAC_DATA_API_S_VER_1 */

/*
 * struct iwl_mac_data_p2p_dev - configuration data for the P2P Device MAC
 * context.
 * @is_disc_extended: if set to true, P2P Device discoverability is enabled on
 *	other channels as well. This should be to true only in case that the
 *	device is discoverable and there is an active GO. Note that setting this
 *	field when not needed, will increase the number of interrupts and have
 *	effect on the platform power, as this setting opens the Rx filters on
 *	all macs.
 */
struct iwl_mac_data_p2p_dev {
	__le32 is_disc_extended;
} __packed; /* _P2P_DEV_MAC_DATA_API_S_VER_1 */

/**
 * enum iwl_mac_filter_flags - MAC context filter flags
 * @MAC_FILTER_IN_PROMISC: accept all data frames
 * @MAC_FILTER_IN_CONTROL_AND_MGMT: pass all management and
 *	control frames to the host
 * @MAC_FILTER_ACCEPT_GRP: accept multicast frames
 * @MAC_FILTER_DIS_DECRYPT: don't decrypt unicast frames
 * @MAC_FILTER_DIS_GRP_DECRYPT: don't decrypt multicast frames
 * @MAC_FILTER_IN_BEACON: transfer foreign BSS's beacons to host
 *	(in station mode when associated)
 * @MAC_FILTER_OUT_BCAST: filter out all broadcast frames
 * @MAC_FILTER_IN_CRC32: extract FCS and append it to frames
 * @MAC_FILTER_IN_PROBE_REQUEST: pass probe requests to host
 */
enum iwl_mac_filter_flags {
	MAC_FILTER_IN_PROMISC		= BIT(0),
	MAC_FILTER_IN_CONTROL_AND_MGMT	= BIT(1),
	MAC_FILTER_ACCEPT_GRP		= BIT(2),
	MAC_FILTER_DIS_DECRYPT		= BIT(3),
	MAC_FILTER_DIS_GRP_DECRYPT	= BIT(4),
	MAC_FILTER_IN_BEACON		= BIT(6),
	MAC_FILTER_OUT_BCAST		= BIT(8),
	MAC_FILTER_IN_CRC32		= BIT(11),
	MAC_FILTER_IN_PROBE_REQUEST	= BIT(12),
	/**
	 * @MAC_FILTER_IN_11AX: mark BSS as supporting 802.11ax
	 */
	MAC_FILTER_IN_11AX		= BIT(14),
};

/**
 * enum iwl_mac_qos_flags - QoS flags
 * @MAC_QOS_FLG_UPDATE_EDCA: ?
 * @MAC_QOS_FLG_TGN: HT is enabled
 * @MAC_QOS_FLG_TXOP_TYPE: ?
 *
 */
enum iwl_mac_qos_flags {
	MAC_QOS_FLG_UPDATE_EDCA	= BIT(0),
	MAC_QOS_FLG_TGN		= BIT(1),
	MAC_QOS_FLG_TXOP_TYPE	= BIT(4),
};

/**
 * struct iwl_ac_qos - QOS timing params for MAC_CONTEXT_CMD
 * @cw_min: Contention window, start value in numbers of slots.
 *	Should be a power-of-2, minus 1.  Device's default is 0x0f.
 * @cw_max: Contention window, max value in numbers of slots.
 *	Should be a power-of-2, minus 1.  Device's default is 0x3f.
 * @aifsn:  Number of slots in Arbitration Interframe Space (before
 *	performing random backoff timing prior to Tx).  Device default 1.
 * @fifos_mask: FIFOs used by this MAC for this AC
 * @edca_txop:  Length of Tx opportunity, in uSecs.  Device default is 0.
 *
 * One instance of this config struct for each of 4 EDCA access categories
 * in struct iwl_qosparam_cmd.
 *
 * Device will automatically increase contention window by (2*CW) + 1 for each
 * transmission retry.  Device uses cw_max as a bit mask, ANDed with new CW
 * value, to cap the CW value.
 */
struct iwl_ac_qos {
	__le16 cw_min;
	__le16 cw_max;
	u8 aifsn;
	u8 fifos_mask;
	__le16 edca_txop;
} __packed; /* AC_QOS_API_S_VER_2 */

/**
 * struct iwl_mac_ctx_cmd - command structure to configure MAC contexts
 * ( MAC_CONTEXT_CMD = 0x28 )
 * @id_and_color: ID and color of the MAC
 * @action: action to perform, see &enum iwl_ctxt_action
 * @mac_type: one of &enum iwl_mac_types
 * @tsf_id: TSF HW timer, one of &enum iwl_tsf_id
 * @node_addr: MAC address
 * @reserved_for_node_addr: reserved
 * @bssid_addr: BSSID
 * @reserved_for_bssid_addr: reserved
 * @cck_rates: basic rates available for CCK
 * @ofdm_rates: basic rates available for OFDM
 * @protection_flags: combination of &enum iwl_mac_protection_flags
 * @cck_short_preamble: 0x20 for enabling short preamble, 0 otherwise
 * @short_slot: 0x10 for enabling short slots, 0 otherwise
 * @filter_flags: combination of &enum iwl_mac_filter_flags
 * @qos_flags: from &enum iwl_mac_qos_flags
 * @ac: one iwl_mac_qos configuration for each AC
 * @ap: AP specific config data, see &struct iwl_mac_data_ap
 * @go: GO specific config data, see &struct iwl_mac_data_go
 * @sta: BSS client specific config data, see &struct iwl_mac_data_sta
 * @p2p_sta: P2P client specific config data, see &struct iwl_mac_data_p2p_sta
 * @p2p_dev: P2P-device specific config data, see &struct iwl_mac_data_p2p_dev
 * @pibss: Pseudo-IBSS specific data, unused; see struct iwl_mac_data_pibss
 * @ibss: IBSS specific config data, see &struct iwl_mac_data_ibss
 */
struct iwl_mac_ctx_cmd {
	/* COMMON_INDEX_HDR_API_S_VER_1 */
	__le32 id_and_color;
	__le32 action;
	/* MAC_CONTEXT_COMMON_DATA_API_S_VER_1 */
	__le32 mac_type;
	__le32 tsf_id;
	u8 node_addr[6];
	__le16 reserved_for_node_addr;
	u8 bssid_addr[6];
	__le16 reserved_for_bssid_addr;
	__le32 cck_rates;
	__le32 ofdm_rates;
	__le32 protection_flags;
	__le32 cck_short_preamble;
	__le32 short_slot;
	__le32 filter_flags;
	/* MAC_QOS_PARAM_API_S_VER_1 */
	__le32 qos_flags;
	struct iwl_ac_qos ac[AC_NUM+1];
	/* MAC_CONTEXT_COMMON_DATA_API_S */
	union {
		struct iwl_mac_data_ap ap;
		struct iwl_mac_data_go go;
		struct iwl_mac_data_sta sta;
		struct iwl_mac_data_p2p_sta p2p_sta;
		struct iwl_mac_data_p2p_dev p2p_dev;
		struct iwl_mac_data_pibss pibss;
		struct iwl_mac_data_ibss ibss;
	};
} __packed; /* MAC_CONTEXT_CMD_API_S_VER_1 */

#define IWL_NONQOS_SEQ_GET	0x1
#define IWL_NONQOS_SEQ_SET	0x2
struct iwl_nonqos_seq_query_cmd {
	__le32 get_set_flag;
	__le32 mac_id_n_color;
	__le16 value;
	__le16 reserved;
} __packed; /* NON_QOS_TX_COUNTER_GET_SET_API_S_VER_1 */

/**
 * struct iwl_missed_beacons_notif_ver_3 - information on missed beacons
 * ( MISSED_BEACONS_NOTIFICATION = 0xa2 )
 * @mac_id: interface ID
 * @consec_missed_beacons_since_last_rx: number of consecutive missed
 *	beacons since last RX.
 * @consec_missed_beacons: number of consecutive missed beacons
 * @num_expected_beacons: number of expected beacons
 * @num_recvd_beacons: number of received beacons
 */
struct iwl_missed_beacons_notif_ver_3 {
	__le32 mac_id;
	__le32 consec_missed_beacons_since_last_rx;
	__le32 consec_missed_beacons;
	__le32 num_expected_beacons;
	__le32 num_recvd_beacons;
} __packed; /* MISSED_BEACON_NTFY_API_S_VER_3 */

/**
<<<<<<< HEAD
 * struct iwl_missed_beacons_notif - information on missed beacons
=======
 * struct iwl_missed_beacons_notif_v4 - information on missed beacons
>>>>>>> 2d5404ca
 * ( MISSED_BEACONS_NOTIFICATION = 0xa2 )
 * @link_id: fw link ID
 * @consec_missed_beacons_since_last_rx: number of consecutive missed
 *	beacons since last RX.
 * @consec_missed_beacons: number of consecutive missed beacons
 * @num_expected_beacons: number of expected beacons
 * @num_recvd_beacons: number of received beacons
 */
<<<<<<< HEAD
struct iwl_missed_beacons_notif {
=======
struct iwl_missed_beacons_notif_v4 {
>>>>>>> 2d5404ca
	__le32 link_id;
	__le32 consec_missed_beacons_since_last_rx;
	__le32 consec_missed_beacons;
	__le32 num_expected_beacons;
	__le32 num_recvd_beacons;
} __packed; /* MISSED_BEACON_NTFY_API_S_VER_4 */

/**
 * struct iwl_he_backoff_conf - used for backoff configuration
 * Per each trigger-based AC, (set by MU EDCA Parameter set info-element)
 * used for backoff configuration of TXF5..TXF8 trigger based.
 * The MU-TIMER is reloaded w/ MU_TIME each time a frame from the AC is sent via
 * trigger-based TX.
 * @cwmin: CW min
 * @cwmax: CW max
 * @aifsn: AIFSN
 *	AIFSN=0, means that no backoff from the specified TRIG-BASED AC is
 *	allowed till the MU-TIMER is 0
 * @mu_time: MU time in 8TU units
 */
struct iwl_he_backoff_conf {
	__le16 cwmin;
	__le16 cwmax;
	__le16 aifsn;
	__le16 mu_time;
} __packed; /* AC_QOS_DOT11AX_API_S */

/**
 * enum iwl_he_pkt_ext_constellations - PPE constellation indices
 * @IWL_HE_PKT_EXT_BPSK: BPSK
 * @IWL_HE_PKT_EXT_QPSK:  QPSK
 * @IWL_HE_PKT_EXT_16QAM: 16-QAM
 * @IWL_HE_PKT_EXT_64QAM: 64-QAM
 * @IWL_HE_PKT_EXT_256QAM: 256-QAM
 * @IWL_HE_PKT_EXT_1024QAM: 1024-QAM
 * @IWL_HE_PKT_EXT_4096QAM: 4096-QAM, for EHT only
 * @IWL_HE_PKT_EXT_NONE: not defined
 */
enum iwl_he_pkt_ext_constellations {
	IWL_HE_PKT_EXT_BPSK = 0,
	IWL_HE_PKT_EXT_QPSK,
	IWL_HE_PKT_EXT_16QAM,
	IWL_HE_PKT_EXT_64QAM,
	IWL_HE_PKT_EXT_256QAM,
	IWL_HE_PKT_EXT_1024QAM,
	IWL_HE_PKT_EXT_4096QAM,
	IWL_HE_PKT_EXT_NONE,
};

#define MAX_HE_SUPP_NSS	2
#define MAX_CHANNEL_BW_INDX_API_D_VER_1	4
#define MAX_CHANNEL_BW_INDX_API_D_VER_2	5

/**
 * struct iwl_he_pkt_ext_v1 - QAM thresholds
 * The required PPE is set via HE Capabilities IE, per Nss x BW x MCS
 * The IE is organized in the following way:
 * Support for Nss x BW (or RU) matrix:
 *	(0=SISO, 1=MIMO2) x (0-20MHz, 1-40MHz, 2-80MHz, 3-160MHz)
 * Each entry contains 2 QAM thresholds for 8us and 16us:
 *	0=BPSK, 1=QPSK, 2=16QAM, 3=64QAM, 4=256QAM, 5=1024QAM, 6=RES, 7=NONE
 * i.e. QAM_th1 < QAM_th2 such if TX uses QAM_tx:
 *	QAM_tx < QAM_th1            --> PPE=0us
 *	QAM_th1 <= QAM_tx < QAM_th2 --> PPE=8us
 *	QAM_th2 <= QAM_tx           --> PPE=16us
 * @pkt_ext_qam_th: QAM thresholds
 *	For each Nss/Bw define 2 QAM thrsholds (0..5)
 *	For rates below the low_th, no need for PPE
 *	For rates between low_th and high_th, need 8us PPE
 *	For rates equal or higher then the high_th, need 16us PPE
 *	Nss (0-siso, 1-mimo2) x BW (0-20MHz, 1-40MHz, 2-80MHz, 3-160MHz) x
 *		(0-low_th, 1-high_th)
 */
struct iwl_he_pkt_ext_v1 {
	u8 pkt_ext_qam_th[MAX_HE_SUPP_NSS][MAX_CHANNEL_BW_INDX_API_D_VER_1][2];
} __packed; /* PKT_EXT_DOT11AX_API_S_VER_1 */

/**
 * struct iwl_he_pkt_ext_v2 - QAM thresholds
 * The required PPE is set via HE Capabilities IE, per Nss x BW x MCS
 * The IE is organized in the following way:
 * Support for Nss x BW (or RU) matrix:
 *	(0=SISO, 1=MIMO2) x (0-20MHz, 1-40MHz, 2-80MHz, 3-160MHz)
 * Each entry contains 2 QAM thresholds for 8us and 16us:
 *	0=BPSK, 1=QPSK, 2=16QAM, 3=64QAM, 4=256QAM, 5=1024QAM, 6=RES, 7=NONE
 * i.e. QAM_th1 < QAM_th2 such if TX uses QAM_tx:
 *	QAM_tx < QAM_th1            --> PPE=0us
 *	QAM_th1 <= QAM_tx < QAM_th2 --> PPE=8us
 *	QAM_th2 <= QAM_tx           --> PPE=16us
 * @pkt_ext_qam_th: QAM thresholds
 *	For each Nss/Bw define 2 QAM thrsholds (0..5)
 *	For rates below the low_th, no need for PPE
 *	For rates between low_th and high_th, need 8us PPE
 *	For rates equal or higher then the high_th, need 16us PPE
 *	Nss (0-siso, 1-mimo2) x
 *	BW (0-20MHz, 1-40MHz, 2-80MHz, 3-160MHz, 4-320MHz) x
 *	(0-low_th, 1-high_th)
 */
struct iwl_he_pkt_ext_v2 {
	u8 pkt_ext_qam_th[MAX_HE_SUPP_NSS][MAX_CHANNEL_BW_INDX_API_D_VER_2][2];
} __packed; /* PKT_EXT_DOT11AX_API_S_VER_2 */

/**
 * enum iwl_he_sta_ctxt_flags - HE STA context flags
 * @STA_CTXT_HE_REF_BSSID_VALID: ref bssid addr valid (for receiving specific
 *	control frames such as TRIG, NDPA, BACK)
 * @STA_CTXT_HE_BSS_COLOR_DIS: BSS color disable, don't use the BSS
 *	color for RX filter but use MAC header
 * @STA_CTXT_HE_PARTIAL_BSS_COLOR: partial BSS color allocation
 * @STA_CTXT_HE_32BIT_BA_BITMAP: indicates the receiver supports BA bitmap
 *	of 32-bits
 * @STA_CTXT_HE_PACKET_EXT: indicates that the packet-extension info is valid
 *	and should be used
 * @STA_CTXT_HE_TRIG_RND_ALLOC: indicates that trigger based random allocation
 *	is enabled according to UORA element existence
 * @STA_CTXT_HE_CONST_TRIG_RND_ALLOC: used for AV testing
 * @STA_CTXT_HE_ACK_ENABLED: indicates that the AP supports receiving ACK-
 *	enabled AGG, i.e. both BACK and non-BACK frames in a single AGG
 * @STA_CTXT_HE_MU_EDCA_CW: indicates that there is an element of MU EDCA
 *	parameter set, i.e. the backoff counters for trig-based ACs
 * @STA_CTXT_HE_NIC_NOT_ACK_ENABLED: mark that the NIC doesn't support receiving
 *	ACK-enabled AGG, (i.e. both BACK and non-BACK frames in single AGG).
 *	If the NIC is not ACK_ENABLED it may use the EOF-bit in first non-0
 *	len delim to determine if AGG or single.
 * @STA_CTXT_HE_RU_2MHZ_BLOCK: indicates that 26-tone RU OFDMA transmission are
 *      not allowed (as there are OBSS that might classify such transmissions as
 *      radar pulses).
 * @STA_CTXT_HE_NDP_FEEDBACK_ENABLED: mark support for NDP feedback and change
 *	of threshold
 * @STA_CTXT_EHT_PUNCTURE_MASK_VALID: indicates the puncture_mask field is valid
 * @STA_CTXT_EHT_LONG_PPE_ENABLED: indicates the PPE requirement should be
 *	extended to 20us for BW > 160Mhz or for MCS w/ 4096-QAM.
 */
enum iwl_he_sta_ctxt_flags {
	STA_CTXT_HE_REF_BSSID_VALID		= BIT(4),
	STA_CTXT_HE_BSS_COLOR_DIS		= BIT(5),
	STA_CTXT_HE_PARTIAL_BSS_COLOR		= BIT(6),
	STA_CTXT_HE_32BIT_BA_BITMAP		= BIT(7),
	STA_CTXT_HE_PACKET_EXT			= BIT(8),
	STA_CTXT_HE_TRIG_RND_ALLOC		= BIT(9),
	STA_CTXT_HE_CONST_TRIG_RND_ALLOC	= BIT(10),
	STA_CTXT_HE_ACK_ENABLED			= BIT(11),
	STA_CTXT_HE_MU_EDCA_CW			= BIT(12),
	STA_CTXT_HE_NIC_NOT_ACK_ENABLED		= BIT(13),
	STA_CTXT_HE_RU_2MHZ_BLOCK		= BIT(14),
	STA_CTXT_HE_NDP_FEEDBACK_ENABLED	= BIT(15),
	STA_CTXT_EHT_PUNCTURE_MASK_VALID	= BIT(16),
	STA_CTXT_EHT_LONG_PPE_ENABLED		= BIT(17),
};

/**
 * enum iwl_he_htc_flags - HE HTC support flags
 * @IWL_HE_HTC_SUPPORT: HE-HTC support
 * @IWL_HE_HTC_UL_MU_RESP_SCHED: HE UL MU response schedule
 *	support via A-control field
 * @IWL_HE_HTC_BSR_SUPP: BSR support in A-control field
 * @IWL_HE_HTC_OMI_SUPP: A-OMI support in A-control field
 * @IWL_HE_HTC_BQR_SUPP: A-BQR support in A-control field
 */
enum iwl_he_htc_flags {
	IWL_HE_HTC_SUPPORT			= BIT(0),
	IWL_HE_HTC_UL_MU_RESP_SCHED		= BIT(3),
	IWL_HE_HTC_BSR_SUPP			= BIT(4),
	IWL_HE_HTC_OMI_SUPP			= BIT(5),
	IWL_HE_HTC_BQR_SUPP			= BIT(6),
};

/*
 * @IWL_HE_HTC_LINK_ADAP_NO_FEEDBACK: the STA does not provide HE MFB
 * @IWL_HE_HTC_LINK_ADAP_UNSOLICITED: the STA provides only unsolicited HE MFB
 * @IWL_HE_HTC_LINK_ADAP_BOTH: the STA is capable of providing HE MFB in
 *      response to HE MRQ and if the STA provides unsolicited HE MFB
 */
#define IWL_HE_HTC_LINK_ADAP_POS		(1)
#define IWL_HE_HTC_LINK_ADAP_NO_FEEDBACK	(0)
#define IWL_HE_HTC_LINK_ADAP_UNSOLICITED	(2 << IWL_HE_HTC_LINK_ADAP_POS)
#define IWL_HE_HTC_LINK_ADAP_BOTH		(3 << IWL_HE_HTC_LINK_ADAP_POS)

/**
 * struct iwl_he_sta_context_cmd_v1 - configure FW to work with HE AP
 * @sta_id: STA id
 * @tid_limit: max num of TIDs in TX HE-SU multi-TID agg
 *	0 - bad value, 1 - multi-tid not supported, 2..8 - tid limit
 * @reserved1: reserved byte for future use
 * @reserved2: reserved byte for future use
 * @flags: see %iwl_11ax_sta_ctxt_flags
 * @ref_bssid_addr: reference BSSID used by the AP
 * @reserved0: reserved 2 bytes for aligning the ref_bssid_addr field to 8 bytes
 * @htc_flags: which features are supported in HTC
 * @frag_flags: frag support in A-MSDU
 * @frag_level: frag support level
 * @frag_max_num: max num of "open" MSDUs in the receiver (in power of 2)
 * @frag_min_size: min frag size (except last frag)
 * @pkt_ext: optional, exists according to PPE-present bit in the HE-PHY capa
 * @bss_color: 11ax AP ID that is used in the HE SIG-A to mark inter BSS frame
 * @htc_trig_based_pkt_ext: default PE in 4us units
 * @frame_time_rts_th: HE duration RTS threshold, in units of 32us
 * @rand_alloc_ecwmin: random CWmin = 2**ECWmin-1
 * @rand_alloc_ecwmax: random CWmax = 2**ECWmax-1
 * @reserved3: reserved byte for future use
 * @trig_based_txf: MU EDCA Parameter set for the trigger based traffic queues
 */
struct iwl_he_sta_context_cmd_v1 {
	u8 sta_id;
	u8 tid_limit;
	u8 reserved1;
	u8 reserved2;
	__le32 flags;

	/* The below fields are set via Multiple BSSID IE */
	u8 ref_bssid_addr[6];
	__le16 reserved0;

	/* The below fields are set via HE-capabilities IE */
	__le32 htc_flags;

	u8 frag_flags;
	u8 frag_level;
	u8 frag_max_num;
	u8 frag_min_size;

	/* The below fields are set via PPE thresholds element */
	struct iwl_he_pkt_ext_v1 pkt_ext;

	/* The below fields are set via HE-Operation IE */
	u8 bss_color;
	u8 htc_trig_based_pkt_ext;
	__le16 frame_time_rts_th;

	/* Random access parameter set (i.e. RAPS) */
	u8 rand_alloc_ecwmin;
	u8 rand_alloc_ecwmax;
	__le16 reserved3;

	/* The below fields are set via MU EDCA parameter set element */
	struct iwl_he_backoff_conf trig_based_txf[AC_NUM];
} __packed; /* STA_CONTEXT_DOT11AX_API_S_VER_1 */

/**
 * struct iwl_he_sta_context_cmd_v2 - configure FW to work with HE AP
 * @sta_id: STA id
 * @tid_limit: max num of TIDs in TX HE-SU multi-TID agg
 *	0 - bad value, 1 - multi-tid not supported, 2..8 - tid limit
 * @reserved1: reserved byte for future use
 * @reserved2: reserved byte for future use
 * @flags: see %iwl_11ax_sta_ctxt_flags
 * @ref_bssid_addr: reference BSSID used by the AP
 * @reserved0: reserved 2 bytes for aligning the ref_bssid_addr field to 8 bytes
 * @htc_flags: which features are supported in HTC
 * @frag_flags: frag support in A-MSDU
 * @frag_level: frag support level
 * @frag_max_num: max num of "open" MSDUs in the receiver (in power of 2)
 * @frag_min_size: min frag size (except last frag)
 * @pkt_ext: optional, exists according to PPE-present bit in the HE-PHY capa
 * @bss_color: 11ax AP ID that is used in the HE SIG-A to mark inter BSS frame
 * @htc_trig_based_pkt_ext: default PE in 4us units
 * @frame_time_rts_th: HE duration RTS threshold, in units of 32us
 * @rand_alloc_ecwmin: random CWmin = 2**ECWmin-1
 * @rand_alloc_ecwmax: random CWmax = 2**ECWmax-1
 * @reserved3: reserved byte for future use
 * @trig_based_txf: MU EDCA Parameter set for the trigger based traffic queues
 * @max_bssid_indicator: indicator of the max bssid supported on the associated
 *	bss
 * @bssid_index: index of the associated VAP
 * @ema_ap: AP supports enhanced Multi BSSID advertisement
 * @profile_periodicity: number of Beacon periods that are needed to receive the
 *	complete VAPs info
 * @bssid_count: actual number of VAPs in the MultiBSS Set
 * @reserved4: alignment
 */
struct iwl_he_sta_context_cmd_v2 {
	u8 sta_id;
	u8 tid_limit;
	u8 reserved1;
	u8 reserved2;
	__le32 flags;

	/* The below fields are set via Multiple BSSID IE */
	u8 ref_bssid_addr[6];
	__le16 reserved0;

	/* The below fields are set via HE-capabilities IE */
	__le32 htc_flags;

	u8 frag_flags;
	u8 frag_level;
	u8 frag_max_num;
	u8 frag_min_size;

	/* The below fields are set via PPE thresholds element */
	struct iwl_he_pkt_ext_v1 pkt_ext;

	/* The below fields are set via HE-Operation IE */
	u8 bss_color;
	u8 htc_trig_based_pkt_ext;
	__le16 frame_time_rts_th;

	/* Random access parameter set (i.e. RAPS) */
	u8 rand_alloc_ecwmin;
	u8 rand_alloc_ecwmax;
	__le16 reserved3;

	/* The below fields are set via MU EDCA parameter set element */
	struct iwl_he_backoff_conf trig_based_txf[AC_NUM];

	u8 max_bssid_indicator;
	u8 bssid_index;
	u8 ema_ap;
	u8 profile_periodicity;
	u8 bssid_count;
	u8 reserved4[3];
} __packed; /* STA_CONTEXT_DOT11AX_API_S_VER_2 */

/**
 * struct iwl_he_sta_context_cmd_v3 - configure FW to work with HE AP
 * @sta_id: STA id
 * @tid_limit: max num of TIDs in TX HE-SU multi-TID agg
 *	0 - bad value, 1 - multi-tid not supported, 2..8 - tid limit
 * @reserved1: reserved byte for future use
 * @reserved2: reserved byte for future use
 * @flags: see %iwl_11ax_sta_ctxt_flags
 * @ref_bssid_addr: reference BSSID used by the AP
 * @reserved0: reserved 2 bytes for aligning the ref_bssid_addr field to 8 bytes
 * @htc_flags: which features are supported in HTC
 * @frag_flags: frag support in A-MSDU
 * @frag_level: frag support level
 * @frag_max_num: max num of "open" MSDUs in the receiver (in power of 2)
 * @frag_min_size: min frag size (except last frag)
 * @pkt_ext: optional, exists according to PPE-present bit in the HE-PHY capa
 * @bss_color: 11ax AP ID that is used in the HE SIG-A to mark inter BSS frame
 * @htc_trig_based_pkt_ext: default PE in 4us units
 * @frame_time_rts_th: HE duration RTS threshold, in units of 32us
 * @rand_alloc_ecwmin: random CWmin = 2**ECWmin-1
 * @rand_alloc_ecwmax: random CWmax = 2**ECWmax-1
 * @puncture_mask: puncture mask for EHT
 * @trig_based_txf: MU EDCA Parameter set for the trigger based traffic queues
 * @max_bssid_indicator: indicator of the max bssid supported on the associated
 *	bss
 * @bssid_index: index of the associated VAP
 * @ema_ap: AP supports enhanced Multi BSSID advertisement
 * @profile_periodicity: number of Beacon periods that are needed to receive the
 *	complete VAPs info
 * @bssid_count: actual number of VAPs in the MultiBSS Set
 * @reserved4: alignment
 */
struct iwl_he_sta_context_cmd_v3 {
	u8 sta_id;
	u8 tid_limit;
	u8 reserved1;
	u8 reserved2;
	__le32 flags;

	/* The below fields are set via Multiple BSSID IE */
	u8 ref_bssid_addr[6];
	__le16 reserved0;

	/* The below fields are set via HE-capabilities IE */
	__le32 htc_flags;

	u8 frag_flags;
	u8 frag_level;
	u8 frag_max_num;
	u8 frag_min_size;

	/* The below fields are set via PPE thresholds element */
	struct iwl_he_pkt_ext_v2 pkt_ext;

	/* The below fields are set via HE-Operation IE */
	u8 bss_color;
	u8 htc_trig_based_pkt_ext;
	__le16 frame_time_rts_th;

	/* Random access parameter set (i.e. RAPS) */
	u8 rand_alloc_ecwmin;
	u8 rand_alloc_ecwmax;
	__le16 puncture_mask;

	/* The below fields are set via MU EDCA parameter set element */
	struct iwl_he_backoff_conf trig_based_txf[AC_NUM];

	u8 max_bssid_indicator;
	u8 bssid_index;
	u8 ema_ap;
	u8 profile_periodicity;
	u8 bssid_count;
	u8 reserved4[3];
} __packed; /* STA_CONTEXT_DOT11AX_API_S_VER_2 */

/**
 * struct iwl_he_monitor_cmd - configure air sniffer for HE
 * @bssid: the BSSID to sniff for
 * @reserved1: reserved for dword alignment
 * @aid: the AID to track on for HE MU
 * @reserved2: reserved for future use
 */
struct iwl_he_monitor_cmd {
	u8 bssid[6];
	__le16 reserved1;
	__le16 aid;
	u8 reserved2[6];
} __packed; /* HE_AIR_SNIFFER_CONFIG_CMD_API_S_VER_1 */

#endif /* __iwl_fw_api_mac_h__ */<|MERGE_RESOLUTION|>--- conflicted
+++ resolved
@@ -378,11 +378,7 @@
 } __packed; /* MISSED_BEACON_NTFY_API_S_VER_3 */
 
 /**
-<<<<<<< HEAD
- * struct iwl_missed_beacons_notif - information on missed beacons
-=======
  * struct iwl_missed_beacons_notif_v4 - information on missed beacons
->>>>>>> 2d5404ca
  * ( MISSED_BEACONS_NOTIFICATION = 0xa2 )
  * @link_id: fw link ID
  * @consec_missed_beacons_since_last_rx: number of consecutive missed
@@ -391,11 +387,7 @@
  * @num_expected_beacons: number of expected beacons
  * @num_recvd_beacons: number of received beacons
  */
-<<<<<<< HEAD
-struct iwl_missed_beacons_notif {
-=======
 struct iwl_missed_beacons_notif_v4 {
->>>>>>> 2d5404ca
 	__le32 link_id;
 	__le32 consec_missed_beacons_since_last_rx;
 	__le32 consec_missed_beacons;
