/* SPDX-License-Identifier: GPL-2.0 OR BSD-3-Clause */
/*
<<<<<<< HEAD
 * Copyright (C) 2014, 2018-2021 Intel Corporation
=======
 * Copyright (C) 2014, 2018-2022 Intel Corporation
>>>>>>> eb3cdb58
 * Copyright (C) 2014-2015 Intel Mobile Communications GmbH
 * Copyright (C) 2016-2017 Intel Deutschland GmbH
 */
#ifndef __fw_error_dump_h__
#define __fw_error_dump_h__

#include <linux/types.h>
#include "fw/api/cmdhdr.h"

#define IWL_FW_ERROR_DUMP_BARKER	0x14789632
#define IWL_FW_INI_ERROR_DUMP_BARKER	0x14789633

/**
 * enum iwl_fw_error_dump_type - types of data in the dump file
 * @IWL_FW_ERROR_DUMP_CSR: Control Status Registers - from offset 0
 * @IWL_FW_ERROR_DUMP_RXF:
 * @IWL_FW_ERROR_DUMP_TXCMD: last TX command data, structured as
 *	&struct iwl_fw_error_dump_txcmd packets
 * @IWL_FW_ERROR_DUMP_DEV_FW_INFO:  struct %iwl_fw_error_dump_info
 *	info on the device / firmware.
 * @IWL_FW_ERROR_DUMP_FW_MONITOR: firmware monitor
 * @IWL_FW_ERROR_DUMP_PRPH: range of periphery registers - there can be several
 *	sections like this in a single file.
 * @IWL_FW_ERROR_DUMP_FH_REGS: range of FH registers
 * @IWL_FW_ERROR_DUMP_MEM: chunk of memory
 * @IWL_FW_ERROR_DUMP_ERROR_INFO: description of what triggered this dump.
 *	Structured as &struct iwl_fw_error_dump_trigger_desc.
 * @IWL_FW_ERROR_DUMP_RB: the content of an RB structured as
 *	&struct iwl_fw_error_dump_rb
 * @IWL_FW_ERROR_PAGING: UMAC's image memory segments which were
 *	paged to the DRAM.
 * @IWL_FW_ERROR_DUMP_RADIO_REG: Dump the radio registers.
 * @IWL_FW_ERROR_DUMP_EXTERNAL: used only by external code utilities, and
 *	for that reason is not in use in any other place in the Linux Wi-Fi
 *	stack.
 * @IWL_FW_ERROR_DUMP_MEM_CFG: the addresses and sizes of fifos in the smem,
 *	which we get from the fw after ALIVE. The content is structured as
 *	&struct iwl_fw_error_dump_smem_cfg.
 */
enum iwl_fw_error_dump_type {
	/* 0 is deprecated */
	IWL_FW_ERROR_DUMP_CSR = 1,
	IWL_FW_ERROR_DUMP_RXF = 2,
	IWL_FW_ERROR_DUMP_TXCMD = 3,
	IWL_FW_ERROR_DUMP_DEV_FW_INFO = 4,
	IWL_FW_ERROR_DUMP_FW_MONITOR = 5,
	IWL_FW_ERROR_DUMP_PRPH = 6,
	IWL_FW_ERROR_DUMP_TXF = 7,
	IWL_FW_ERROR_DUMP_FH_REGS = 8,
	IWL_FW_ERROR_DUMP_MEM = 9,
	IWL_FW_ERROR_DUMP_ERROR_INFO = 10,
	IWL_FW_ERROR_DUMP_RB = 11,
	IWL_FW_ERROR_DUMP_PAGING = 12,
	IWL_FW_ERROR_DUMP_RADIO_REG = 13,
	IWL_FW_ERROR_DUMP_INTERNAL_TXF = 14,
	IWL_FW_ERROR_DUMP_EXTERNAL = 15, /* Do not move */
	IWL_FW_ERROR_DUMP_MEM_CFG = 16,
	IWL_FW_ERROR_DUMP_D3_DEBUG_DATA = 17,

	IWL_FW_ERROR_DUMP_MAX,
};

/**
 * struct iwl_fw_error_dump_data - data for one type
 * @type: &enum iwl_fw_error_dump_type
 * @len: the length starting from %data
 * @data: the data itself
 */
struct iwl_fw_error_dump_data {
	__le32 type;
	__le32 len;
	__u8 data[];
} __packed;

/**
 * struct iwl_dump_file_name_info - data for dump file name addition
 * @type: region type with reserved bits
 * @len: the length of file name string to be added to dump file
 * @data: the string need to be added to dump file
 */
struct iwl_dump_file_name_info {
	__le32 type;
	__le32 len;
	__u8 data[];
} __packed;

/**
 * struct iwl_fw_error_dump_file - the layout of the header of the file
 * @barker: must be %IWL_FW_ERROR_DUMP_BARKER
 * @file_len: the length of all the file starting from %barker
 * @data: array of &struct iwl_fw_error_dump_data
 */
struct iwl_fw_error_dump_file {
	__le32 barker;
	__le32 file_len;
	u8 data[];
} __packed;

/**
 * struct iwl_fw_error_dump_txcmd - TX command data
 * @cmdlen: original length of command
 * @caplen: captured length of command (may be less)
 * @data: captured command data, @caplen bytes
 */
struct iwl_fw_error_dump_txcmd {
	__le32 cmdlen;
	__le32 caplen;
	u8 data[];
} __packed;

/**
 * struct iwl_fw_error_dump_fifo - RX/TX FIFO data
 * @fifo_num: number of FIFO (starting from 0)
 * @available_bytes: num of bytes available in FIFO (may be less than FIFO size)
 * @wr_ptr: position of write pointer
 * @rd_ptr: position of read pointer
 * @fence_ptr: position of fence pointer
 * @fence_mode: the current mode of the fence (before locking) -
 *	0=follow RD pointer ; 1 = freeze
 * @data: all of the FIFO's data
 */
struct iwl_fw_error_dump_fifo {
	__le32 fifo_num;
	__le32 available_bytes;
	__le32 wr_ptr;
	__le32 rd_ptr;
	__le32 fence_ptr;
	__le32 fence_mode;
	u8 data[];
} __packed;

enum iwl_fw_error_dump_family {
	IWL_FW_ERROR_DUMP_FAMILY_7 = 7,
	IWL_FW_ERROR_DUMP_FAMILY_8 = 8,
};

#define MAX_NUM_LMAC 2

/**
 * struct iwl_fw_error_dump_info - info on the device / firmware
 * @hw_type: the type of the device
 * @hw_step: the step of the device
 * @fw_human_readable: human readable FW version
 * @dev_human_readable: name of the device
 * @bus_human_readable: name of the bus used
 * @num_of_lmacs: the number of lmacs
 * @lmac_err_id: the lmac 0/1 error_id/rt_status that triggered the latest dump
 *	if the dump collection was not initiated by an assert, the value is 0
 * @umac_err_id: the umac error_id/rt_status that triggered the latest dump
 *	if the dump collection was not initiated by an assert, the value is 0
 */
struct iwl_fw_error_dump_info {
	__le32 hw_type;
	__le32 hw_step;
	u8 fw_human_readable[FW_VER_HUMAN_READABLE_SZ];
	u8 dev_human_readable[64];
	u8 bus_human_readable[8];
	u8 num_of_lmacs;
	__le32 umac_err_id;
	__le32 lmac_err_id[MAX_NUM_LMAC];
} __packed;

/**
 * struct iwl_fw_error_dump_fw_mon - FW monitor data
 * @fw_mon_wr_ptr: the position of the write pointer in the cyclic buffer
 * @fw_mon_base_ptr: base pointer of the data
 * @fw_mon_cycle_cnt: number of wraparounds
 * @fw_mon_base_high_ptr: used in AX210 devices, the base adderss is 64 bit
 *	so fw_mon_base_ptr holds LSB 32 bits and fw_mon_base_high_ptr hold
 *	MSB 32 bits
 * @reserved: for future use
 * @data: captured data
 */
struct iwl_fw_error_dump_fw_mon {
	__le32 fw_mon_wr_ptr;
	__le32 fw_mon_base_ptr;
	__le32 fw_mon_cycle_cnt;
	__le32 fw_mon_base_high_ptr;
	__le32 reserved[2];
	u8 data[];
} __packed;

#define MAX_NUM_LMAC 2
#define TX_FIFO_INTERNAL_MAX_NUM	6
#define TX_FIFO_MAX_NUM			15
/**
 * struct iwl_fw_error_dump_smem_cfg - Dump SMEM configuration
 *	This must follow &struct iwl_fwrt_shared_mem_cfg.
 * @num_lmacs: number of lmacs
 * @num_txfifo_entries: number of tx fifos
 * @lmac: sizes of lmacs txfifos and rxfifo1
 * @rxfifo2_size: size of rxfifo2
 * @internal_txfifo_addr: address of internal tx fifo
 * @internal_txfifo_size: size of internal tx fifo
 */
struct iwl_fw_error_dump_smem_cfg {
	__le32 num_lmacs;
	__le32 num_txfifo_entries;
	struct {
		__le32 txfifo_size[TX_FIFO_MAX_NUM];
		__le32 rxfifo1_size;
	} lmac[MAX_NUM_LMAC];
	__le32 rxfifo2_size;
	__le32 internal_txfifo_addr;
	__le32 internal_txfifo_size[TX_FIFO_INTERNAL_MAX_NUM];
} __packed;
/**
 * struct iwl_fw_error_dump_prph - periphery registers data
 * @prph_start: address of the first register in this chunk
 * @data: the content of the registers
 */
struct iwl_fw_error_dump_prph {
	__le32 prph_start;
	__le32 data[];
};

enum iwl_fw_error_dump_mem_type {
	IWL_FW_ERROR_DUMP_MEM_SRAM,
	IWL_FW_ERROR_DUMP_MEM_SMEM,
	IWL_FW_ERROR_DUMP_MEM_NAMED_MEM = 10,
};

/**
 * struct iwl_fw_error_dump_mem - chunk of memory
 * @type: &enum iwl_fw_error_dump_mem_type
 * @offset: the offset from which the memory was read
 * @data: the content of the memory
 */
struct iwl_fw_error_dump_mem {
	__le32 type;
	__le32 offset;
	u8 data[];
};

/* Dump version, used by the dump parser to differentiate between
 * different dump formats
 */
#define IWL_INI_DUMP_VER 1

/* Use bit 31 as dump info type to avoid colliding with region types */
#define IWL_INI_DUMP_INFO_TYPE BIT(31)

/* Use bit 31 and bit 24 as dump name type to avoid colliding with region types */
#define IWL_INI_DUMP_NAME_TYPE (BIT(31) | BIT(24))

/**
 * struct iwl_fw_error_dump_data - data for one type
 * @type: &enum iwl_fw_ini_region_type
 * @sub_type: sub type id
 * @sub_type_ver: sub type version
 * @reserved: not in use
 * @len: the length starting from %data
 * @data: the data itself
 */
struct iwl_fw_ini_error_dump_data {
	u8 type;
	u8 sub_type;
	u8 sub_type_ver;
	u8 reserved;
	__le32 len;
	__u8 data[];
} __packed;

/**
 * struct iwl_fw_error_dump_data - data for one type
 * @type: &enum iwl_fw_ini_region_type
 * @sub_type: sub type id
 * @sub_type_ver: sub type version
 * @reserved: not in use
 * @len: the length starting from %data
 * @data: the data itself
 */
struct iwl_fw_ini_error_dump_data {
	u8 type;
	u8 sub_type;
	u8 sub_type_ver;
	u8 reserved;
	__le32 len;
	__u8 data[];
} __packed;

/**
 * struct iwl_fw_ini_dump_entry
 * @list: list of dump entries
 * @size: size of the data
 * @data: entry data
 */
struct iwl_fw_ini_dump_entry {
	struct list_head list;
	u32 size;
	u8 data[];
} __packed;

/**
 * struct iwl_fw_error_dump_file - header of dump file
 * @barker: must be %IWL_FW_INI_ERROR_DUMP_BARKER
 * @file_len: the length of all the file including the header
 */
struct iwl_fw_ini_dump_file_hdr {
	__le32 barker;
	__le32 file_len;
} __packed;

/**
 * struct iwl_fw_ini_fifo_hdr - fifo range header
 * @fifo_num: the fifo number. In case of umac rx fifo, set BIT(31) to
 *	distinguish between lmac and umac rx fifos
 * @num_of_registers: num of registers to dump, dword size each
 */
struct iwl_fw_ini_fifo_hdr {
	__le32 fifo_num;
	__le32 num_of_registers;
} __packed;

/**
 * struct iwl_fw_ini_error_dump_range - range of memory
 * @range_data_size: the size of this range, in bytes
 * @internal_base_addr: base address of internal memory range
 * @dram_base_addr: base address of dram monitor range
 * @page_num: page number of memory range
 * @fifo_hdr: fifo header of memory range
 * @fw_pkt: FW packet header of memory range
 * @data: the actual memory
 */
struct iwl_fw_ini_error_dump_range {
	__le32 range_data_size;
	union {
		__le32 internal_base_addr;
		__le64 dram_base_addr;
		__le32 page_num;
		struct iwl_fw_ini_fifo_hdr fifo_hdr;
		struct iwl_cmd_header fw_pkt_hdr;
	};
	__le32 data[];
} __packed;

/**
 * struct iwl_fw_ini_error_dump_header - ini region dump header
 * @version: dump version
 * @region_id: id of the region
 * @num_of_ranges: number of ranges in this region
 * @name_len: number of bytes allocated to the name string of this region
 * @name: name of the region
 */
struct iwl_fw_ini_error_dump_header {
	__le32 version;
	__le32 region_id;
	__le32 num_of_ranges;
	__le32 name_len;
	u8 name[IWL_FW_INI_MAX_NAME];
};

/**
 * struct iwl_fw_ini_error_dump - ini region dump
 * @header: the header of this region
 * @data: data of memory ranges in this region,
 *	see &struct iwl_fw_ini_error_dump_range
 */
struct iwl_fw_ini_error_dump {
	struct iwl_fw_ini_error_dump_header header;
	u8 data[];
} __packed;

/* This bit is used to differentiate between lmac and umac rxf */
#define IWL_RXF_UMAC_BIT BIT(31)

/**
 * struct iwl_fw_ini_error_dump_register - ini register dump
 * @addr: address of the register
 * @data: data of the register
 */
struct iwl_fw_ini_error_dump_register {
	__le32 addr;
	__le32 data;
} __packed;

/**
 * struct iwl_fw_ini_dump_cfg_name - configuration name
 * @image_type: image type the configuration is related to
 * @cfg_name_len: length of the configuration name
 * @cfg_name: name of the configuraiton
 */
struct iwl_fw_ini_dump_cfg_name {
	__le32 image_type;
	__le32 cfg_name_len;
	u8 cfg_name[IWL_FW_INI_MAX_CFG_NAME];
} __packed;

/* AX210's HW type */
#define IWL_AX210_HW_TYPE 0x42
/* How many bits to roll when adding to the HW type of AX210 HW */
#define IWL_AX210_HW_TYPE_ADDITION_SHIFT 12

/* struct iwl_fw_ini_dump_info - ini dump information
 * @version: dump version
 * @time_point: time point that caused the dump collection
 * @trigger_reason: reason of the trigger
 * @external_cfg_state: &enum iwl_ini_cfg_state
 * @ver_type: FW version type
 * @ver_subtype: FW version subype
 * @hw_step: HW step
 * @hw_type: HW type
 * @rf_id_flavor: HW RF id flavor
 * @rf_id_dash: HW RF id dash
 * @rf_id_step: HW RF id step
 * @rf_id_type: HW RF id type
 * @lmac_major: lmac major version
 * @lmac_minor: lmac minor version
 * @umac_major: umac major version
 * @umac_minor: umac minor version
 * @fw_mon_mode: FW monitor mode &enum iwl_fw_ini_buffer_location
 * @regions_mask: bitmap mask of regions ids in the dump
 * @build_tag_len: length of the build tag
 * @build_tag: build tag string
 * @num_of_cfg_names: number of configuration name structs
 * @cfg_names: configuration names
 */
struct iwl_fw_ini_dump_info {
	__le32 version;
	__le32 time_point;
	__le32 trigger_reason;
	__le32 external_cfg_state;
	__le32 ver_type;
	__le32 ver_subtype;
	__le32 hw_step;
	__le32 hw_type;
	__le32 rf_id_flavor;
	__le32 rf_id_dash;
	__le32 rf_id_step;
	__le32 rf_id_type;
	__le32 lmac_major;
	__le32 lmac_minor;
	__le32 umac_major;
	__le32 umac_minor;
	__le32 fw_mon_mode;
	__le64 regions_mask;
	__le32 build_tag_len;
	u8 build_tag[FW_VER_HUMAN_READABLE_SZ];
	__le32 num_of_cfg_names;
	struct iwl_fw_ini_dump_cfg_name cfg_names[];
} __packed;

/**
 * struct iwl_fw_ini_err_table_dump - ini error table dump
 * @header: header of the region
 * @version: error table version
 * @data: data of memory ranges in this region,
 *	see &struct iwl_fw_ini_error_dump_range
 */
struct iwl_fw_ini_err_table_dump {
	struct iwl_fw_ini_error_dump_header header;
	__le32 version;
	u8 data[];
} __packed;

/**
 * struct iwl_fw_error_dump_rb - content of an Receive Buffer
 * @index: the index of the Receive Buffer in the Rx queue
 * @rxq: the RB's Rx queue
 * @reserved:
 * @data: the content of the Receive Buffer
 */
struct iwl_fw_error_dump_rb {
	__le32 index;
	__le32 rxq;
	__le32 reserved;
	u8 data[];
};

/**
 * struct iwl_fw_ini_monitor_dump - ini monitor dump
 * @header: header of the region
 * @write_ptr: write pointer position in the buffer
 * @cycle_cnt: cycles count
 * @cur_frag: current fragment in use
 * @data: data of memory ranges in this region,
 *	see &struct iwl_fw_ini_error_dump_range
 */
struct iwl_fw_ini_monitor_dump {
	struct iwl_fw_ini_error_dump_header header;
	__le32 write_ptr;
	__le32 cycle_cnt;
	__le32 cur_frag;
	u8 data[];
} __packed;

/**
 * struct iwl_fw_ini_special_device_memory - special device memory
 * @header: header of the region
 * @type: type of special memory
 * @version: struct special memory version
 * @data: data of memory ranges in this region,
 *	see &struct iwl_fw_ini_error_dump_range
 */
struct iwl_fw_ini_special_device_memory {
	struct iwl_fw_ini_error_dump_header header;
	__le16 type;
	__le16 version;
	u8 data[];
} __packed;

/**
 * struct iwl_fw_error_dump_paging - content of the UMAC's image page
 *	block on DRAM
 * @index: the index of the page block
 * @reserved:
 * @data: the content of the page block
 */
struct iwl_fw_error_dump_paging {
	__le32 index;
	__le32 reserved;
	u8 data[];
};

/**
 * iwl_fw_error_next_data - advance fw error dump data pointer
 * @data: previous data block
 * Returns: next data block
 */
static inline struct iwl_fw_error_dump_data *
iwl_fw_error_next_data(struct iwl_fw_error_dump_data *data)
{
	return (void *)(data->data + le32_to_cpu(data->len));
}

/**
 * enum iwl_fw_dbg_trigger - triggers available
 *
 * @FW_DBG_TRIGGER_USER: trigger log collection by user
 *	This should not be defined as a trigger to the driver, but a value the
 *	driver should set to indicate that the trigger was initiated by the
 *	user.
 * @FW_DBG_TRIGGER_FW_ASSERT: trigger log collection when the firmware asserts
 * @FW_DBG_TRIGGER_MISSED_BEACONS: trigger log collection when beacons are
 *	missed.
 * @FW_DBG_TRIGGER_CHANNEL_SWITCH: trigger log collection upon channel switch.
 * @FW_DBG_TRIGGER_FW_NOTIF: trigger log collection when the firmware sends a
 *	command response or a notification.
 * @FW_DBG_TRIGGER_MLME: trigger log collection upon MLME event.
 * @FW_DBG_TRIGGER_STATS: trigger log collection upon statistics threshold.
 * @FW_DBG_TRIGGER_RSSI: trigger log collection when the rssi of the beacon
 *	goes below a threshold.
 * @FW_DBG_TRIGGER_TXQ_TIMERS: configures the timers for the Tx queue hang
 *	detection.
 * @FW_DBG_TRIGGER_TIME_EVENT: trigger log collection upon time events related
 *	events.
 * @FW_DBG_TRIGGER_BA: trigger log collection upon BlockAck related events.
 * @FW_DBG_TX_LATENCY: trigger log collection when the tx latency goes above a
 *	threshold.
 * @FW_DBG_TDLS: trigger log collection upon TDLS related events.
 * @FW_DBG_TRIGGER_TX_STATUS: trigger log collection upon tx status when
 *  the firmware sends a tx reply.
 * @FW_DBG_TRIGGER_ALIVE_TIMEOUT: trigger log collection if alive flow timeouts
 * @FW_DBG_TRIGGER_DRIVER: trigger log collection upon a flow failure
 *	in the driver.
 */
enum iwl_fw_dbg_trigger {
	FW_DBG_TRIGGER_INVALID = 0,
	FW_DBG_TRIGGER_USER,
	FW_DBG_TRIGGER_FW_ASSERT,
	FW_DBG_TRIGGER_MISSED_BEACONS,
	FW_DBG_TRIGGER_CHANNEL_SWITCH,
	FW_DBG_TRIGGER_FW_NOTIF,
	FW_DBG_TRIGGER_MLME,
	FW_DBG_TRIGGER_STATS,
	FW_DBG_TRIGGER_RSSI,
	FW_DBG_TRIGGER_TXQ_TIMERS,
	FW_DBG_TRIGGER_TIME_EVENT,
	FW_DBG_TRIGGER_BA,
	FW_DBG_TRIGGER_TX_LATENCY,
	FW_DBG_TRIGGER_TDLS,
	FW_DBG_TRIGGER_TX_STATUS,
	FW_DBG_TRIGGER_ALIVE_TIMEOUT,
	FW_DBG_TRIGGER_DRIVER,

	/* must be last */
	FW_DBG_TRIGGER_MAX,
};

/**
 * struct iwl_fw_error_dump_trigger_desc - describes the trigger condition
 * @type: &enum iwl_fw_dbg_trigger
 * @data: raw data about what happened
 */
struct iwl_fw_error_dump_trigger_desc {
	__le32 type;
	u8 data[];
};

#endif /* __fw_error_dump_h__ */<|MERGE_RESOLUTION|>--- conflicted
+++ resolved
@@ -1,10 +1,6 @@
 /* SPDX-License-Identifier: GPL-2.0 OR BSD-3-Clause */
 /*
-<<<<<<< HEAD
- * Copyright (C) 2014, 2018-2021 Intel Corporation
-=======
  * Copyright (C) 2014, 2018-2022 Intel Corporation
->>>>>>> eb3cdb58
  * Copyright (C) 2014-2015 Intel Mobile Communications GmbH
  * Copyright (C) 2016-2017 Intel Deutschland GmbH
  */
@@ -249,24 +245,6 @@
 
 /* Use bit 31 and bit 24 as dump name type to avoid colliding with region types */
 #define IWL_INI_DUMP_NAME_TYPE (BIT(31) | BIT(24))
-
-/**
- * struct iwl_fw_error_dump_data - data for one type
- * @type: &enum iwl_fw_ini_region_type
- * @sub_type: sub type id
- * @sub_type_ver: sub type version
- * @reserved: not in use
- * @len: the length starting from %data
- * @data: the data itself
- */
-struct iwl_fw_ini_error_dump_data {
-	u8 type;
-	u8 sub_type;
-	u8 sub_type_ver;
-	u8 reserved;
-	__le32 len;
-	__u8 data[];
-} __packed;
 
 /**
  * struct iwl_fw_error_dump_data - data for one type
