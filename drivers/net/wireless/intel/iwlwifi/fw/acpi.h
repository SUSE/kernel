<<<<<<< HEAD
/******************************************************************************
 *
 * This file is provided under a dual BSD/GPLv2 license.  When using or
 * redistributing this file, you may do so under either license.
 *
 * GPL LICENSE SUMMARY
 *
 * Copyright(c) 2017        Intel Deutschland GmbH
 * Copyright(c) 2018 - 2020        Intel Corporation
 *
 * This program is free software; you can redistribute it and/or modify
 * it under the terms of version 2 of the GNU General Public License as
 * published by the Free Software Foundation.
 *
 * This program is distributed in the hope that it will be useful, but
 * WITHOUT ANY WARRANTY; without even the implied warranty of
 * MERCHANTABILITY or FITNESS FOR A PARTICULAR PURPOSE.  See the GNU
 * General Public License for more details.
 *
 * The full GNU General Public License is included in this distribution
 * in the file called COPYING.
 *
 * Contact Information:
 *  Intel Linux Wireless <linuxwifi@intel.com>
 * Intel Corporation, 5200 N.E. Elam Young Parkway, Hillsboro, OR 97124-6497
 *
 * BSD LICENSE
 *
 * Copyright(c) 2017        Intel Deutschland GmbH
 * Copyright(c) 2018 - 2020       Intel Corporation
 * All rights reserved.
 *
 * Redistribution and use in source and binary forms, with or without
 * modification, are permitted provided that the following conditions
 * are met:
 *
 *  * Redistributions of source code must retain the above copyright
 *    notice, this list of conditions and the following disclaimer.
 *  * Redistributions in binary form must reproduce the above copyright
 *    notice, this list of conditions and the following disclaimer in
 *    the documentation and/or other materials provided with the
 *    distribution.
 *  * Neither the name Intel Corporation nor the names of its
 *    contributors may be used to endorse or promote products derived
 *    from this software without specific prior written permission.
 *
 * THIS SOFTWARE IS PROVIDED BY THE COPYRIGHT HOLDERS AND CONTRIBUTORS
 * "AS IS" AND ANY EXPRESS OR IMPLIED WARRANTIES, INCLUDING, BUT NOT
 * LIMITED TO, THE IMPLIED WARRANTIES OF MERCHANTABILITY AND FITNESS FOR
 * A PARTICULAR PURPOSE ARE DISCLAIMED. IN NO EVENT SHALL THE COPYRIGHT
 * OWNER OR CONTRIBUTORS BE LIABLE FOR ANY DIRECT, INDIRECT, INCIDENTAL,
 * SPECIAL, EXEMPLARY, OR CONSEQUENTIAL DAMAGES (INCLUDING, BUT NOT
 * LIMITED TO, PROCUREMENT OF SUBSTITUTE GOODS OR SERVICES; LOSS OF USE,
 * DATA, OR PROFITS; OR BUSINESS INTERRUPTION) HOWEVER CAUSED AND ON ANY
 * THEORY OF LIABILITY, WHETHER IN CONTRACT, STRICT LIABILITY, OR TORT
 * (INCLUDING NEGLIGENCE OR OTHERWISE) ARISING IN ANY WAY OUT OF THE USE
 * OF THIS SOFTWARE, EVEN IF ADVISED OF THE POSSIBILITY OF SUCH DAMAGE.
 *
 *****************************************************************************/
=======
/* SPDX-License-Identifier: GPL-2.0 OR BSD-3-Clause */
/*
 * Copyright (C) 2017 Intel Deutschland GmbH
 * Copyright (C) 2018-2021 Intel Corporation
 */
>>>>>>> 7d2a07b7
#ifndef __iwl_fw_acpi__
#define __iwl_fw_acpi__

#include <linux/acpi.h>
#include "fw/api/commands.h"
#include "fw/api/power.h"
#include "fw/api/phy.h"
#include "fw/api/nvm-reg.h"
#include "fw/img.h"
#include "iwl-trans.h"


#define ACPI_WRDS_METHOD	"WRDS"
#define ACPI_EWRD_METHOD	"EWRD"
#define ACPI_WGDS_METHOD	"WGDS"
#define ACPI_WRDD_METHOD	"WRDD"
#define ACPI_SPLC_METHOD	"SPLC"
#define ACPI_ECKV_METHOD	"ECKV"
#define ACPI_PPAG_METHOD	"PPAG"
#define ACPI_WTAS_METHOD	"WTAS"

#define ACPI_WIFI_DOMAIN	(0x07)

#define ACPI_SAR_TABLE_SIZE		10
#define ACPI_SAR_PROFILE_NUM		4

#define ACPI_GEO_TABLE_SIZE		6
#define ACPI_NUM_GEO_PROFILES		3
#define ACPI_GEO_PER_CHAIN_SIZE		3

#define ACPI_SAR_NUM_CHAIN_LIMITS	2
#define ACPI_SAR_NUM_SUB_BANDS		5
#define ACPI_SAR_NUM_TABLES		1

#define ACPI_WRDS_WIFI_DATA_SIZE	(ACPI_SAR_TABLE_SIZE + 2)
#define ACPI_EWRD_WIFI_DATA_SIZE	((ACPI_SAR_PROFILE_NUM - 1) * \
					 ACPI_SAR_TABLE_SIZE + 3)
#define ACPI_WGDS_WIFI_DATA_SIZE	19
#define ACPI_WRDD_WIFI_DATA_SIZE	2
#define ACPI_SPLC_WIFI_DATA_SIZE	2
#define ACPI_ECKV_WIFI_DATA_SIZE	2

/*
 * 1 type, 1 enabled, 1 block list size, 16 block list array
 */
#define APCI_WTAS_BLACK_LIST_MAX	16
#define ACPI_WTAS_WIFI_DATA_SIZE	(3 + APCI_WTAS_BLACK_LIST_MAX)

#define ACPI_WGDS_TABLE_SIZE		3

<<<<<<< HEAD
#define ACPI_PPAG_WIFI_DATA_SIZE	((IWL_NUM_CHAIN_LIMITS * \
					IWL_NUM_SUB_BANDS) + 3)
#define ACPI_PPAG_WIFI_DATA_SIZE_V2	((IWL_NUM_CHAIN_LIMITS * \
					IWL_NUM_SUB_BANDS_V2) + 3)
=======
#define ACPI_PPAG_WIFI_DATA_SIZE_V1	((IWL_NUM_CHAIN_LIMITS * \
					  IWL_NUM_SUB_BANDS_V1) + 2)
#define ACPI_PPAG_WIFI_DATA_SIZE_V2	((IWL_NUM_CHAIN_LIMITS * \
					  IWL_NUM_SUB_BANDS_V2) + 2)
>>>>>>> 7d2a07b7

/* PPAG gain value bounds in 1/8 dBm */
#define ACPI_PPAG_MIN_LB -16
#define ACPI_PPAG_MAX_LB 24
#define ACPI_PPAG_MIN_HB -16
#define ACPI_PPAG_MAX_HB 40

struct iwl_sar_profile {
	bool enabled;
	u8 table[ACPI_SAR_TABLE_SIZE];
};

struct iwl_geo_profile {
	u8 values[ACPI_GEO_TABLE_SIZE];
};

enum iwl_dsm_funcs_rev_0 {
	DSM_FUNC_QUERY = 0,
	DSM_FUNC_DISABLE_SRD = 1,
	DSM_FUNC_ENABLE_INDONESIA_5G2 = 2,
<<<<<<< HEAD
=======
	DSM_FUNC_11AX_ENABLEMENT = 6,
	DSM_FUNC_ENABLE_UNII4_CHAN = 7
>>>>>>> 7d2a07b7
};

enum iwl_dsm_values_srd {
	DSM_VALUE_SRD_ACTIVE,
	DSM_VALUE_SRD_PASSIVE,
	DSM_VALUE_SRD_DISABLE,
	DSM_VALUE_SRD_MAX
};

enum iwl_dsm_values_indonesia {
	DSM_VALUE_INDONESIA_DISABLE,
	DSM_VALUE_INDONESIA_ENABLE,
	DSM_VALUE_INDONESIA_RESERVED,
	DSM_VALUE_INDONESIA_MAX
};

<<<<<<< HEAD
=======
/* DSM RFI uses a different GUID, so need separate definitions */

#define DSM_RFI_FUNC_ENABLE 3

enum iwl_dsm_values_rfi {
	DSM_VALUE_RFI_ENABLE,
	DSM_VALUE_RFI_DISABLE,
	DSM_VALUE_RFI_MAX
};

>>>>>>> 7d2a07b7
#ifdef CONFIG_ACPI

struct iwl_fw_runtime;

<<<<<<< HEAD
void *iwl_acpi_get_object(struct device *dev, acpi_string method);

int iwl_acpi_get_dsm_u8(struct device *dev, int rev, int func);
=======
extern const guid_t iwl_guid;
extern const guid_t iwl_rfi_guid;

void *iwl_acpi_get_object(struct device *dev, acpi_string method);

int iwl_acpi_get_dsm_u8(struct device *dev, int rev, int func,
			const guid_t *guid, u8 *value);

int iwl_acpi_get_dsm_u32(struct device *dev, int rev, int func,
			 const guid_t *guid, u32 *value);
>>>>>>> 7d2a07b7

union acpi_object *iwl_acpi_get_wifi_pkg(struct device *dev,
					 union acpi_object *data,
					 int data_size, int *tbl_rev);

/**
 * iwl_acpi_get_mcc - read MCC from ACPI, if available
 *
 * @dev: the struct device
 * @mcc: output buffer (3 bytes) that will get the MCC
 *
 * This function tries to read the current MCC from ACPI if available.
 */
int iwl_acpi_get_mcc(struct device *dev, char *mcc);

u64 iwl_acpi_get_pwr_limit(struct device *dev);

/*
 * iwl_acpi_get_eckv - read external clock validation from ACPI, if available
 *
 * @dev: the struct device
 * @extl_clk: output var (2 bytes) that will get the clk indication.
 *
 * This function tries to read the external clock indication
 * from ACPI if available.
 */
int iwl_acpi_get_eckv(struct device *dev, u32 *extl_clk);

int iwl_sar_select_profile(struct iwl_fw_runtime *fwrt,
			   __le16 *per_chain, u32 n_tables, u32 n_subbands,
			   int prof_a, int prof_b);

int iwl_sar_get_wrds_table(struct iwl_fw_runtime *fwrt);

int iwl_sar_get_ewrd_table(struct iwl_fw_runtime *fwrt);

int iwl_sar_get_wgds_table(struct iwl_fw_runtime *fwrt);

bool iwl_sar_geo_support(struct iwl_fw_runtime *fwrt);

int iwl_sar_geo_init(struct iwl_fw_runtime *fwrt,
		     struct iwl_per_chain_offset *table, u32 n_bands);

int iwl_acpi_get_tas(struct iwl_fw_runtime *fwrt, __le32 *block_list_array,
		     int *block_list_size);

<<<<<<< HEAD
=======
__le32 iwl_acpi_get_lari_config_bitmap(struct iwl_fw_runtime *fwrt);

>>>>>>> 7d2a07b7
#else /* CONFIG_ACPI */

static inline void *iwl_acpi_get_object(struct device *dev, acpi_string method)
{
	return ERR_PTR(-ENOENT);
}

static inline void *iwl_acpi_get_dsm_object(struct device *dev, int rev,
					    int func, union acpi_object *args)
{
	return ERR_PTR(-ENOENT);
}

<<<<<<< HEAD
static inline int iwl_acpi_get_dsm_u8(struct device *dev, int rev, int func)
=======
static inline int iwl_acpi_get_dsm_u8(struct device *dev, int rev, int func,
				      const guid_t *guid, u8 *value)
{
	return -ENOENT;
}

static inline int iwl_acpi_get_dsm_u32(struct device *dev, int rev, int func,
				       const guid_t *guid, u32 *value)
>>>>>>> 7d2a07b7
{
	return -ENOENT;
}

static inline union acpi_object *iwl_acpi_get_wifi_pkg(struct device *dev,
						       union acpi_object *data,
						       int data_size,
						       int *tbl_rev)
{
	return ERR_PTR(-ENOENT);
}

static inline int iwl_acpi_get_mcc(struct device *dev, char *mcc)
{
	return -ENOENT;
}

static inline u64 iwl_acpi_get_pwr_limit(struct device *dev)
{
	return 0;
}

static inline int iwl_acpi_get_eckv(struct device *dev, u32 *extl_clk)
{
	return -ENOENT;
}

static inline int iwl_sar_select_profile(struct iwl_fw_runtime *fwrt,
			   __le16 *per_chain, u32 n_tables, u32 n_subbands,
			   int prof_a, int prof_b)
{
	return -ENOENT;
}

static inline int iwl_sar_get_wrds_table(struct iwl_fw_runtime *fwrt)
{
	return -ENOENT;
}

static inline int iwl_sar_get_ewrd_table(struct iwl_fw_runtime *fwrt)
{
	return -ENOENT;
}

static inline int iwl_sar_get_wgds_table(struct iwl_fw_runtime *fwrt)
{
	return -ENOENT;
}

static inline bool iwl_sar_geo_support(struct iwl_fw_runtime *fwrt)
{
	return false;
}

static inline int iwl_acpi_get_tas(struct iwl_fw_runtime *fwrt,
				   __le32 *block_list_array,
				   int *block_list_size)
{
	return -ENOENT;
}
<<<<<<< HEAD
=======

static inline __le32 iwl_acpi_get_lari_config_bitmap(struct iwl_fw_runtime *fwrt)
{
	return 0;
}

>>>>>>> 7d2a07b7
#endif /* CONFIG_ACPI */
#endif /* __iwl_fw_acpi__ */<|MERGE_RESOLUTION|>--- conflicted
+++ resolved
@@ -1,70 +1,8 @@
-<<<<<<< HEAD
-/******************************************************************************
- *
- * This file is provided under a dual BSD/GPLv2 license.  When using or
- * redistributing this file, you may do so under either license.
- *
- * GPL LICENSE SUMMARY
- *
- * Copyright(c) 2017        Intel Deutschland GmbH
- * Copyright(c) 2018 - 2020        Intel Corporation
- *
- * This program is free software; you can redistribute it and/or modify
- * it under the terms of version 2 of the GNU General Public License as
- * published by the Free Software Foundation.
- *
- * This program is distributed in the hope that it will be useful, but
- * WITHOUT ANY WARRANTY; without even the implied warranty of
- * MERCHANTABILITY or FITNESS FOR A PARTICULAR PURPOSE.  See the GNU
- * General Public License for more details.
- *
- * The full GNU General Public License is included in this distribution
- * in the file called COPYING.
- *
- * Contact Information:
- *  Intel Linux Wireless <linuxwifi@intel.com>
- * Intel Corporation, 5200 N.E. Elam Young Parkway, Hillsboro, OR 97124-6497
- *
- * BSD LICENSE
- *
- * Copyright(c) 2017        Intel Deutschland GmbH
- * Copyright(c) 2018 - 2020       Intel Corporation
- * All rights reserved.
- *
- * Redistribution and use in source and binary forms, with or without
- * modification, are permitted provided that the following conditions
- * are met:
- *
- *  * Redistributions of source code must retain the above copyright
- *    notice, this list of conditions and the following disclaimer.
- *  * Redistributions in binary form must reproduce the above copyright
- *    notice, this list of conditions and the following disclaimer in
- *    the documentation and/or other materials provided with the
- *    distribution.
- *  * Neither the name Intel Corporation nor the names of its
- *    contributors may be used to endorse or promote products derived
- *    from this software without specific prior written permission.
- *
- * THIS SOFTWARE IS PROVIDED BY THE COPYRIGHT HOLDERS AND CONTRIBUTORS
- * "AS IS" AND ANY EXPRESS OR IMPLIED WARRANTIES, INCLUDING, BUT NOT
- * LIMITED TO, THE IMPLIED WARRANTIES OF MERCHANTABILITY AND FITNESS FOR
- * A PARTICULAR PURPOSE ARE DISCLAIMED. IN NO EVENT SHALL THE COPYRIGHT
- * OWNER OR CONTRIBUTORS BE LIABLE FOR ANY DIRECT, INDIRECT, INCIDENTAL,
- * SPECIAL, EXEMPLARY, OR CONSEQUENTIAL DAMAGES (INCLUDING, BUT NOT
- * LIMITED TO, PROCUREMENT OF SUBSTITUTE GOODS OR SERVICES; LOSS OF USE,
- * DATA, OR PROFITS; OR BUSINESS INTERRUPTION) HOWEVER CAUSED AND ON ANY
- * THEORY OF LIABILITY, WHETHER IN CONTRACT, STRICT LIABILITY, OR TORT
- * (INCLUDING NEGLIGENCE OR OTHERWISE) ARISING IN ANY WAY OUT OF THE USE
- * OF THIS SOFTWARE, EVEN IF ADVISED OF THE POSSIBILITY OF SUCH DAMAGE.
- *
- *****************************************************************************/
-=======
 /* SPDX-License-Identifier: GPL-2.0 OR BSD-3-Clause */
 /*
  * Copyright (C) 2017 Intel Deutschland GmbH
  * Copyright (C) 2018-2021 Intel Corporation
  */
->>>>>>> 7d2a07b7
 #ifndef __iwl_fw_acpi__
 #define __iwl_fw_acpi__
 
@@ -115,17 +53,10 @@
 
 #define ACPI_WGDS_TABLE_SIZE		3
 
-<<<<<<< HEAD
-#define ACPI_PPAG_WIFI_DATA_SIZE	((IWL_NUM_CHAIN_LIMITS * \
-					IWL_NUM_SUB_BANDS) + 3)
-#define ACPI_PPAG_WIFI_DATA_SIZE_V2	((IWL_NUM_CHAIN_LIMITS * \
-					IWL_NUM_SUB_BANDS_V2) + 3)
-=======
 #define ACPI_PPAG_WIFI_DATA_SIZE_V1	((IWL_NUM_CHAIN_LIMITS * \
 					  IWL_NUM_SUB_BANDS_V1) + 2)
 #define ACPI_PPAG_WIFI_DATA_SIZE_V2	((IWL_NUM_CHAIN_LIMITS * \
 					  IWL_NUM_SUB_BANDS_V2) + 2)
->>>>>>> 7d2a07b7
 
 /* PPAG gain value bounds in 1/8 dBm */
 #define ACPI_PPAG_MIN_LB -16
@@ -146,11 +77,8 @@
 	DSM_FUNC_QUERY = 0,
 	DSM_FUNC_DISABLE_SRD = 1,
 	DSM_FUNC_ENABLE_INDONESIA_5G2 = 2,
-<<<<<<< HEAD
-=======
 	DSM_FUNC_11AX_ENABLEMENT = 6,
 	DSM_FUNC_ENABLE_UNII4_CHAN = 7
->>>>>>> 7d2a07b7
 };
 
 enum iwl_dsm_values_srd {
@@ -167,8 +95,6 @@
 	DSM_VALUE_INDONESIA_MAX
 };
 
-<<<<<<< HEAD
-=======
 /* DSM RFI uses a different GUID, so need separate definitions */
 
 #define DSM_RFI_FUNC_ENABLE 3
@@ -179,16 +105,10 @@
 	DSM_VALUE_RFI_MAX
 };
 
->>>>>>> 7d2a07b7
 #ifdef CONFIG_ACPI
 
 struct iwl_fw_runtime;
 
-<<<<<<< HEAD
-void *iwl_acpi_get_object(struct device *dev, acpi_string method);
-
-int iwl_acpi_get_dsm_u8(struct device *dev, int rev, int func);
-=======
 extern const guid_t iwl_guid;
 extern const guid_t iwl_rfi_guid;
 
@@ -199,7 +119,6 @@
 
 int iwl_acpi_get_dsm_u32(struct device *dev, int rev, int func,
 			 const guid_t *guid, u32 *value);
->>>>>>> 7d2a07b7
 
 union acpi_object *iwl_acpi_get_wifi_pkg(struct device *dev,
 					 union acpi_object *data,
@@ -246,11 +165,8 @@
 int iwl_acpi_get_tas(struct iwl_fw_runtime *fwrt, __le32 *block_list_array,
 		     int *block_list_size);
 
-<<<<<<< HEAD
-=======
 __le32 iwl_acpi_get_lari_config_bitmap(struct iwl_fw_runtime *fwrt);
 
->>>>>>> 7d2a07b7
 #else /* CONFIG_ACPI */
 
 static inline void *iwl_acpi_get_object(struct device *dev, acpi_string method)
@@ -264,9 +180,6 @@
 	return ERR_PTR(-ENOENT);
 }
 
-<<<<<<< HEAD
-static inline int iwl_acpi_get_dsm_u8(struct device *dev, int rev, int func)
-=======
 static inline int iwl_acpi_get_dsm_u8(struct device *dev, int rev, int func,
 				      const guid_t *guid, u8 *value)
 {
@@ -275,7 +188,6 @@
 
 static inline int iwl_acpi_get_dsm_u32(struct device *dev, int rev, int func,
 				       const guid_t *guid, u32 *value)
->>>>>>> 7d2a07b7
 {
 	return -ENOENT;
 }
@@ -336,14 +248,11 @@
 {
 	return -ENOENT;
 }
-<<<<<<< HEAD
-=======
 
 static inline __le32 iwl_acpi_get_lari_config_bitmap(struct iwl_fw_runtime *fwrt)
 {
 	return 0;
 }
 
->>>>>>> 7d2a07b7
 #endif /* CONFIG_ACPI */
 #endif /* __iwl_fw_acpi__ */