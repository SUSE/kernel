--- conflicted
+++ resolved
@@ -101,10 +101,7 @@
 
 	IWL_UCODE_TLV_SEC_TABLE_ADDR		= 66,
 	IWL_UCODE_TLV_D3_KEK_KCK_ADDR		= 67,
-<<<<<<< HEAD
-=======
 	IWL_UCODE_TLV_CURRENT_PC		= 68,
->>>>>>> eb3cdb58
 
 	IWL_UCODE_TLV_FW_NUM_STATIONS		= IWL_UCODE_TLV_CONST_BASE + 0,
 	IWL_UCODE_TLV_FW_NUM_BEACONS		= IWL_UCODE_TLV_CONST_BASE + 2,
@@ -460,14 +457,11 @@
 	IWL_UCODE_TLV_CAPA_BIGTK_SUPPORT		= (__force iwl_ucode_tlv_capa_t)100,
 	IWL_UCODE_TLV_CAPA_DRAM_FRAG_SUPPORT		= (__force iwl_ucode_tlv_capa_t)104,
 	IWL_UCODE_TLV_CAPA_DUMP_COMPLETE_SUPPORT	= (__force iwl_ucode_tlv_capa_t)105,
-<<<<<<< HEAD
-=======
 	IWL_UCODE_TLV_CAPA_SYNCED_TIME			= (__force iwl_ucode_tlv_capa_t)106,
 	IWL_UCODE_TLV_CAPA_TIME_SYNC_BOTH_FTM_TM        = (__force iwl_ucode_tlv_capa_t)108,
 	IWL_UCODE_TLV_CAPA_BIGTK_TX_SUPPORT		= (__force iwl_ucode_tlv_capa_t)109,
 	IWL_UCODE_TLV_CAPA_MLD_API_SUPPORT		= (__force iwl_ucode_tlv_capa_t)110,
 	IWL_UCODE_TLV_CAPA_SCAN_DONT_TOGGLE_ANT         = (__force iwl_ucode_tlv_capa_t)111,
->>>>>>> eb3cdb58
 
 #ifdef __CHECKER__
 	/* sparse says it cannot increment the previous enum member */
