--- conflicted
+++ resolved
@@ -13,8 +13,6 @@
 #include "iwl-prph.h"
 #include "iwl-csr.h"
 #include "pnvm.h"
-<<<<<<< HEAD
-=======
 
 #define FW_ASSERT_LMAC_FATAL			0x70
 #define FW_ASSERT_LMAC2_FATAL			0x72
@@ -22,7 +20,6 @@
 #define UMAC_RT_NMI_LMAC2_FATAL			0x72
 #define RT_NMI_INTERRUPT_OTHER_LMAC_FATAL	0x73
 #define FW_ASSERT_NMI_UNKNOWN			0x84
->>>>>>> eb3cdb58
 
 /*
  * Note: This structure is read from the device with IO accesses,
@@ -309,8 +306,6 @@
 
 	iwl_trans_read_mem_bytes(trans, base, &table, sizeof(table));
 
-<<<<<<< HEAD
-=======
 	if (table.valid)
 		fwrt->dump.tcm_err_id[idx] = table.error_id;
 
@@ -321,7 +316,6 @@
 			 "0x%x", fwrt->dump.tcm_err_id[idx]);
 	}
 
->>>>>>> eb3cdb58
 	IWL_ERR(fwrt, "TCM%d status:\n", idx + 1);
 	IWL_ERR(fwrt, "0x%08X | error ID\n", table.error_id);
 	IWL_ERR(fwrt, "0x%08X | tcm branchlink2\n", table.blink2);
@@ -385,8 +379,6 @@
 
 	iwl_trans_read_mem_bytes(trans, base, &table, sizeof(table));
 
-<<<<<<< HEAD
-=======
 	if (table.valid)
 		fwrt->dump.rcm_err_id[idx] = table.error_id;
 
@@ -397,7 +389,6 @@
 			 "0x%x", fwrt->dump.rcm_err_id[idx]);
 	}
 
->>>>>>> eb3cdb58
 	IWL_ERR(fwrt, "RCM%d status:\n", idx + 1);
 	IWL_ERR(fwrt, "0x%08X | error ID\n", table.error_id);
 	IWL_ERR(fwrt, "0x%08X | rcm branchlink2\n", table.blink2);
@@ -508,12 +499,6 @@
 	iwl_fwrt_dump_umac_error_log(fwrt);
 	iwl_fwrt_dump_tcm_error_log(fwrt, 0);
 	iwl_fwrt_dump_rcm_error_log(fwrt, 0);
-<<<<<<< HEAD
-	iwl_fwrt_dump_tcm_error_log(fwrt, 1);
-	iwl_fwrt_dump_rcm_error_log(fwrt, 1);
-	iwl_fwrt_dump_iml_error_log(fwrt);
-	iwl_fwrt_dump_fseq_regs(fwrt);
-=======
 	if (fwrt->trans->dbg.tcm_error_event_table[1])
 		iwl_fwrt_dump_tcm_error_log(fwrt, 1);
 	if (fwrt->trans->dbg.rcm_error_event_table[1])
@@ -533,7 +518,6 @@
 						      pc_data->pc_address));
 		iwl_trans_release_nic_access(fwrt->trans);
 	}
->>>>>>> eb3cdb58
 
 	if (fwrt->trans->trans_cfg->device_family >= IWL_DEVICE_FAMILY_BZ) {
 		u32 scratch = iwl_read32(fwrt->trans, CSR_FUNC_SCRATCH);
