// SPDX-License-Identifier: GPL-2.0 OR BSD-3-Clause
/*
 * Copyright (C) 2017 Intel Deutschland GmbH
 * Copyright (C) 2019-2022 Intel Corporation
 */
#include <linux/uuid.h>
#include <linux/dmi.h>
#include "iwl-drv.h"
#include "iwl-debug.h"
#include "acpi.h"
#include "fw/runtime.h"

const guid_t iwl_guid = GUID_INIT(0xF21202BF, 0x8F78, 0x4DC6,
				  0xA5, 0xB3, 0x1F, 0x73,
				  0x8E, 0x28, 0x5A, 0xDE);
IWL_EXPORT_SYMBOL(iwl_guid);

const guid_t iwl_rfi_guid = GUID_INIT(0x7266172C, 0x220B, 0x4B29,
				      0x81, 0x4F, 0x75, 0xE4,
				      0xDD, 0x26, 0xB5, 0xFD);
IWL_EXPORT_SYMBOL(iwl_rfi_guid);

static const struct dmi_system_id dmi_ppag_approved_list[] = {
	{ .ident = "HP",
	  .matches = {
			DMI_MATCH(DMI_SYS_VENDOR, "HP"),
		},
	},
	{ .ident = "SAMSUNG",
	  .matches = {
			DMI_MATCH(DMI_SYS_VENDOR, "SAMSUNG ELECTRONICS CO., LTD"),
		},
	},
	{ .ident = "MSFT",
	  .matches = {
			DMI_MATCH(DMI_SYS_VENDOR, "Microsoft Corporation"),
		},
	},
	{ .ident = "ASUS",
	  .matches = {
			DMI_MATCH(DMI_SYS_VENDOR, "ASUSTeK COMPUTER INC."),
		},
	},
	{}
};

static int iwl_acpi_get_handle(struct device *dev, acpi_string method,
			       acpi_handle *ret_handle)
{
	acpi_handle root_handle;
	acpi_status status;

	root_handle = ACPI_HANDLE(dev);
	if (!root_handle) {
		IWL_DEBUG_DEV_RADIO(dev,
				    "ACPI: Could not retrieve root port handle\n");
		return -ENOENT;
	}

	status = acpi_get_handle(root_handle, method, ret_handle);
	if (ACPI_FAILURE(status)) {
		IWL_DEBUG_DEV_RADIO(dev,
				    "ACPI: %s method not found\n", method);
		return -ENOENT;
	}
	return 0;
}

void *iwl_acpi_get_object(struct device *dev, acpi_string method)
{
	struct acpi_buffer buf = {ACPI_ALLOCATE_BUFFER, NULL};
	acpi_handle handle;
	acpi_status status;
	int ret;

	ret = iwl_acpi_get_handle(dev, method, &handle);
	if (ret)
		return ERR_PTR(-ENOENT);

	/* Call the method with no arguments */
	status = acpi_evaluate_object(handle, NULL, NULL, &buf);
	if (ACPI_FAILURE(status)) {
		IWL_DEBUG_DEV_RADIO(dev,
				    "ACPI: %s method invocation failed (status: 0x%x)\n",
				    method, status);
		return ERR_PTR(-ENOENT);
	}
	return buf.pointer;
}
IWL_EXPORT_SYMBOL(iwl_acpi_get_object);

/*
 * Generic function for evaluating a method defined in the device specific
 * method (DSM) interface. The returned acpi object must be freed by calling
 * function.
 */
static void *iwl_acpi_get_dsm_object(struct device *dev, int rev, int func,
				     union acpi_object *args,
				     const guid_t *guid)
{
	union acpi_object *obj;

	obj = acpi_evaluate_dsm(ACPI_HANDLE(dev), guid, rev, func,
				args);
	if (!obj) {
		IWL_DEBUG_DEV_RADIO(dev,
				    "ACPI: DSM method invocation failed (rev: %d, func:%d)\n",
				    rev, func);
		return ERR_PTR(-ENOENT);
	}
	return obj;
}

/*
 * Generic function to evaluate a DSM with no arguments
 * and an integer return value,
 * (as an integer object or inside a buffer object),
 * verify and assign the value in the "value" parameter.
 * return 0 in success and the appropriate errno otherwise.
 */
static int iwl_acpi_get_dsm_integer(struct device *dev, int rev, int func,
				    const guid_t *guid, u64 *value,
				    size_t expected_size)
{
	union acpi_object *obj;
	int ret = 0;

	obj = iwl_acpi_get_dsm_object(dev, rev, func, NULL, guid);
	if (IS_ERR(obj)) {
		IWL_DEBUG_DEV_RADIO(dev,
				    "Failed to get  DSM object. func= %d\n",
				    func);
		return -ENOENT;
	}

	if (obj->type == ACPI_TYPE_INTEGER) {
		*value = obj->integer.value;
	} else if (obj->type == ACPI_TYPE_BUFFER) {
		__le64 le_value = 0;

		if (WARN_ON_ONCE(expected_size > sizeof(le_value)))
			return -EINVAL;

		/* if the buffer size doesn't match the expected size */
		if (obj->buffer.length != expected_size)
			IWL_DEBUG_DEV_RADIO(dev,
					    "ACPI: DSM invalid buffer size, padding or truncating (%d)\n",
					    obj->buffer.length);

		 /* assuming LE from Intel BIOS spec */
		memcpy(&le_value, obj->buffer.pointer,
		       min_t(size_t, expected_size, (size_t)obj->buffer.length));
		*value = le64_to_cpu(le_value);
	} else {
		IWL_DEBUG_DEV_RADIO(dev,
				    "ACPI: DSM method did not return a valid object, type=%d\n",
				    obj->type);
		ret = -EINVAL;
		goto out;
	}

	IWL_DEBUG_DEV_RADIO(dev,
			    "ACPI: DSM method evaluated: func=%d, ret=%d\n",
			    func, ret);
out:
	ACPI_FREE(obj);
	return ret;
}

/*
 * Evaluate a DSM with no arguments and a u8 return value,
 */
int iwl_acpi_get_dsm_u8(struct device *dev, int rev, int func,
			const guid_t *guid, u8 *value)
{
	int ret;
	u64 val;

	ret = iwl_acpi_get_dsm_integer(dev, rev, func,
				       guid, &val, sizeof(u8));

	if (ret < 0)
		return ret;

	/* cast val (u64) to be u8 */
	*value = (u8)val;
	return 0;
}
IWL_EXPORT_SYMBOL(iwl_acpi_get_dsm_u8);

/*
 * Evaluate a DSM with no arguments and a u32 return value,
 */
int iwl_acpi_get_dsm_u32(struct device *dev, int rev, int func,
			 const guid_t *guid, u32 *value)
{
	int ret;
	u64 val;

	ret = iwl_acpi_get_dsm_integer(dev, rev, func,
				       guid, &val, sizeof(u32));

	if (ret < 0)
		return ret;

	/* cast val (u64) to be u32 */
	*value = (u32)val;
	return 0;
}
IWL_EXPORT_SYMBOL(iwl_acpi_get_dsm_u32);

union acpi_object *iwl_acpi_get_wifi_pkg_range(struct device *dev,
					       union acpi_object *data,
					       int min_data_size,
					       int max_data_size,
					       int *tbl_rev)
{
	int i;
	union acpi_object *wifi_pkg;

	/*
	 * We need at least one entry in the wifi package that
	 * describes the domain, and one more entry, otherwise there's
	 * no point in reading it.
	 */
	if (WARN_ON_ONCE(min_data_size < 2 || min_data_size > max_data_size))
		return ERR_PTR(-EINVAL);

	/*
	 * We need at least two packages, one for the revision and one
	 * for the data itself.  Also check that the revision is valid
	 * (i.e. it is an integer (each caller has to check by itself
	 * if the returned revision is supported)).
	 */
	if (data->type != ACPI_TYPE_PACKAGE ||
	    data->package.count < 2 ||
	    data->package.elements[0].type != ACPI_TYPE_INTEGER) {
		IWL_DEBUG_DEV_RADIO(dev, "Invalid packages structure\n");
		return ERR_PTR(-EINVAL);
	}

	*tbl_rev = data->package.elements[0].integer.value;

	/* loop through all the packages to find the one for WiFi */
	for (i = 1; i < data->package.count; i++) {
		union acpi_object *domain;

		wifi_pkg = &data->package.elements[i];

		/* skip entries that are not a package with the right size */
		if (wifi_pkg->type != ACPI_TYPE_PACKAGE ||
		    wifi_pkg->package.count < min_data_size ||
		    wifi_pkg->package.count > max_data_size)
			continue;

		domain = &wifi_pkg->package.elements[0];
		if (domain->type == ACPI_TYPE_INTEGER &&
		    domain->integer.value == ACPI_WIFI_DOMAIN)
			goto found;
	}

	return ERR_PTR(-ENOENT);

found:
	return wifi_pkg;
}
IWL_EXPORT_SYMBOL(iwl_acpi_get_wifi_pkg_range);

int iwl_acpi_get_tas(struct iwl_fw_runtime *fwrt,
		     union iwl_tas_config_cmd *cmd, int fw_ver)
{
	union acpi_object *wifi_pkg, *data;
	int ret, tbl_rev, i, block_list_size, enabled;

	data = iwl_acpi_get_object(fwrt->dev, ACPI_WTAS_METHOD);
	if (IS_ERR(data))
		return PTR_ERR(data);

	/* try to read wtas table revision 1 or revision 0*/
	wifi_pkg = iwl_acpi_get_wifi_pkg(fwrt->dev, data,
					 ACPI_WTAS_WIFI_DATA_SIZE,
					 &tbl_rev);
	if (IS_ERR(wifi_pkg)) {
		ret = PTR_ERR(wifi_pkg);
		goto out_free;
	}

	if (tbl_rev == 1 && wifi_pkg->package.elements[1].type ==
		ACPI_TYPE_INTEGER) {
		u32 tas_selection =
			(u32)wifi_pkg->package.elements[1].integer.value;
		u16 override_iec =
			(tas_selection & ACPI_WTAS_OVERRIDE_IEC_MSK) >> ACPI_WTAS_OVERRIDE_IEC_POS;
		u16 enabled_iec = (tas_selection & ACPI_WTAS_ENABLE_IEC_MSK) >>
			ACPI_WTAS_ENABLE_IEC_POS;
		u8 usa_tas_uhb = (tas_selection & ACPI_WTAS_USA_UHB_MSK) >> ACPI_WTAS_USA_UHB_POS;


		enabled = tas_selection & ACPI_WTAS_ENABLED_MSK;
		if (fw_ver <= 3) {
			cmd->v3.override_tas_iec = cpu_to_le16(override_iec);
			cmd->v3.enable_tas_iec = cpu_to_le16(enabled_iec);
		} else {
			cmd->v4.usa_tas_uhb_allowed = usa_tas_uhb;
			cmd->v4.override_tas_iec = (u8)override_iec;
			cmd->v4.enable_tas_iec = (u8)enabled_iec;
		}

	} else if (tbl_rev == 0 &&
		wifi_pkg->package.elements[1].type == ACPI_TYPE_INTEGER) {
		enabled = !!wifi_pkg->package.elements[1].integer.value;
	} else {
		ret = -EINVAL;
		goto out_free;
	}

	if (!enabled) {
		IWL_DEBUG_RADIO(fwrt, "TAS not enabled\n");
		ret = 0;
		goto out_free;
	}

	IWL_DEBUG_RADIO(fwrt, "Reading TAS table revision %d\n", tbl_rev);
	if (wifi_pkg->package.elements[2].type != ACPI_TYPE_INTEGER ||
	    wifi_pkg->package.elements[2].integer.value >
	    APCI_WTAS_BLACK_LIST_MAX) {
		IWL_DEBUG_RADIO(fwrt, "TAS invalid array size %llu\n",
				wifi_pkg->package.elements[2].integer.value);
		ret = -EINVAL;
		goto out_free;
	}
	block_list_size = wifi_pkg->package.elements[2].integer.value;
	cmd->v4.block_list_size = cpu_to_le32(block_list_size);

	IWL_DEBUG_RADIO(fwrt, "TAS array size %u\n", block_list_size);
	if (block_list_size > APCI_WTAS_BLACK_LIST_MAX) {
		IWL_DEBUG_RADIO(fwrt, "TAS invalid array size value %u\n",
				block_list_size);
		ret = -EINVAL;
		goto out_free;
	}

	for (i = 0; i < block_list_size; i++) {
		u32 country;

		if (wifi_pkg->package.elements[3 + i].type !=
		    ACPI_TYPE_INTEGER) {
			IWL_DEBUG_RADIO(fwrt,
					"TAS invalid array elem %d\n", 3 + i);
			ret = -EINVAL;
			goto out_free;
		}

		country = wifi_pkg->package.elements[3 + i].integer.value;
		cmd->v4.block_list_array[i] = cpu_to_le32(country);
		IWL_DEBUG_RADIO(fwrt, "TAS block list country %d\n", country);
	}

	ret = 1;
out_free:
	kfree(data);
	return ret;
}
IWL_EXPORT_SYMBOL(iwl_acpi_get_tas);

int iwl_acpi_get_mcc(struct device *dev, char *mcc)
{
	union acpi_object *wifi_pkg, *data;
	u32 mcc_val;
	int ret, tbl_rev;

	data = iwl_acpi_get_object(dev, ACPI_WRDD_METHOD);
	if (IS_ERR(data))
		return PTR_ERR(data);

	wifi_pkg = iwl_acpi_get_wifi_pkg(dev, data, ACPI_WRDD_WIFI_DATA_SIZE,
					 &tbl_rev);
	if (IS_ERR(wifi_pkg)) {
		ret = PTR_ERR(wifi_pkg);
		goto out_free;
	}

	if (wifi_pkg->package.elements[1].type != ACPI_TYPE_INTEGER ||
	    tbl_rev != 0) {
		ret = -EINVAL;
		goto out_free;
	}

	mcc_val = wifi_pkg->package.elements[1].integer.value;

	mcc[0] = (mcc_val >> 8) & 0xff;
	mcc[1] = mcc_val & 0xff;
	mcc[2] = '\0';

	ret = 0;
out_free:
	kfree(data);
	return ret;
}
IWL_EXPORT_SYMBOL(iwl_acpi_get_mcc);

u64 iwl_acpi_get_pwr_limit(struct device *dev)
{
	union acpi_object *data, *wifi_pkg;
	u64 dflt_pwr_limit;
	int tbl_rev;

	data = iwl_acpi_get_object(dev, ACPI_SPLC_METHOD);
	if (IS_ERR(data)) {
		dflt_pwr_limit = 0;
		goto out;
	}

	wifi_pkg = iwl_acpi_get_wifi_pkg(dev, data,
					 ACPI_SPLC_WIFI_DATA_SIZE, &tbl_rev);
	if (IS_ERR(wifi_pkg) || tbl_rev != 0 ||
	    wifi_pkg->package.elements[1].integer.value != ACPI_TYPE_INTEGER) {
		dflt_pwr_limit = 0;
		goto out_free;
	}

	dflt_pwr_limit = wifi_pkg->package.elements[1].integer.value;
out_free:
	kfree(data);
out:
	return dflt_pwr_limit;
}
IWL_EXPORT_SYMBOL(iwl_acpi_get_pwr_limit);

int iwl_acpi_get_eckv(struct device *dev, u32 *extl_clk)
{
	union acpi_object *wifi_pkg, *data;
	int ret, tbl_rev;

	data = iwl_acpi_get_object(dev, ACPI_ECKV_METHOD);
	if (IS_ERR(data))
		return PTR_ERR(data);

	wifi_pkg = iwl_acpi_get_wifi_pkg(dev, data, ACPI_ECKV_WIFI_DATA_SIZE,
					 &tbl_rev);
	if (IS_ERR(wifi_pkg)) {
		ret = PTR_ERR(wifi_pkg);
		goto out_free;
	}

	if (wifi_pkg->package.elements[1].type != ACPI_TYPE_INTEGER ||
	    tbl_rev != 0) {
		ret = -EINVAL;
		goto out_free;
	}

	*extl_clk = wifi_pkg->package.elements[1].integer.value;

	ret = 0;

out_free:
	kfree(data);
	return ret;
}
IWL_EXPORT_SYMBOL(iwl_acpi_get_eckv);

static int iwl_sar_set_profile(union acpi_object *table,
			       struct iwl_sar_profile *profile,
			       bool enabled, u8 num_chains, u8 num_sub_bands)
{
	int i, j, idx = 0;

	/*
	 * The table from ACPI is flat, but we store it in a
	 * structured array.
	 */
	for (i = 0; i < ACPI_SAR_NUM_CHAINS_REV2; i++) {
		for (j = 0; j < ACPI_SAR_NUM_SUB_BANDS_REV2; j++) {
			/* if we don't have the values, use the default */
			if (i >= num_chains || j >= num_sub_bands) {
				profile->chains[i].subbands[j] = 0;
			} else {
				if (table[idx].type != ACPI_TYPE_INTEGER ||
				    table[idx].integer.value > U8_MAX)
					return -EINVAL;

				profile->chains[i].subbands[j] =
					table[idx].integer.value;

				idx++;
			}
		}
	}

	/* Only if all values were valid can the profile be enabled */
	profile->enabled = enabled;

	return 0;
}

static int iwl_sar_fill_table(struct iwl_fw_runtime *fwrt,
			      __le16 *per_chain, u32 n_subbands,
			      int prof_a, int prof_b)
{
	int profs[ACPI_SAR_NUM_CHAINS_REV0] = { prof_a, prof_b };
	int i, j;

	for (i = 0; i < ACPI_SAR_NUM_CHAINS_REV0; i++) {
		struct iwl_sar_profile *prof;

		/* don't allow SAR to be disabled (profile 0 means disable) */
		if (profs[i] == 0)
			return -EPERM;

		/* we are off by one, so allow up to ACPI_SAR_PROFILE_NUM */
		if (profs[i] > ACPI_SAR_PROFILE_NUM)
			return -EINVAL;

		/* profiles go from 1 to 4, so decrement to access the array */
		prof = &fwrt->sar_profiles[profs[i] - 1];

		/* if the profile is disabled, do nothing */
		if (!prof->enabled) {
			IWL_DEBUG_RADIO(fwrt, "SAR profile %d is disabled.\n",
					profs[i]);
			/*
			 * if one of the profiles is disabled, we
			 * ignore all of them and return 1 to
			 * differentiate disabled from other failures.
			 */
			return 1;
		}

		IWL_DEBUG_INFO(fwrt,
			       "SAR EWRD: chain %d profile index %d\n",
			       i, profs[i]);
		IWL_DEBUG_RADIO(fwrt, "  Chain[%d]:\n", i);
		for (j = 0; j < n_subbands; j++) {
			per_chain[i * n_subbands + j] =
				cpu_to_le16(prof->chains[i].subbands[j]);
			IWL_DEBUG_RADIO(fwrt, "    Band[%d] = %d * .125dBm\n",
					j, prof->chains[i].subbands[j]);
		}
	}

	return 0;
}

int iwl_sar_select_profile(struct iwl_fw_runtime *fwrt,
			   __le16 *per_chain, u32 n_tables, u32 n_subbands,
			   int prof_a, int prof_b)
{
	int i, ret = 0;

	for (i = 0; i < n_tables; i++) {
		ret = iwl_sar_fill_table(fwrt,
			 &per_chain[i * n_subbands * ACPI_SAR_NUM_CHAINS_REV0],
			 n_subbands, prof_a, prof_b);
		if (ret)
			break;
	}

	return ret;
}
IWL_EXPORT_SYMBOL(iwl_sar_select_profile);

int iwl_sar_get_wrds_table(struct iwl_fw_runtime *fwrt)
{
	union acpi_object *wifi_pkg, *table, *data;
	int ret, tbl_rev;
	u32 flags;
	u8 num_chains, num_sub_bands;

	data = iwl_acpi_get_object(fwrt->dev, ACPI_WRDS_METHOD);
	if (IS_ERR(data))
		return PTR_ERR(data);

	/* start by trying to read revision 2 */
	wifi_pkg = iwl_acpi_get_wifi_pkg(fwrt->dev, data,
					 ACPI_WRDS_WIFI_DATA_SIZE_REV2,
					 &tbl_rev);
	if (!IS_ERR(wifi_pkg)) {
		if (tbl_rev != 2) {
			ret = PTR_ERR(wifi_pkg);
			goto out_free;
		}

		num_chains = ACPI_SAR_NUM_CHAINS_REV2;
		num_sub_bands = ACPI_SAR_NUM_SUB_BANDS_REV2;

		goto read_table;
	}

	/* then try revision 1 */
	wifi_pkg = iwl_acpi_get_wifi_pkg(fwrt->dev, data,
					 ACPI_WRDS_WIFI_DATA_SIZE_REV1,
					 &tbl_rev);
	if (!IS_ERR(wifi_pkg)) {
		if (tbl_rev != 1) {
			ret = PTR_ERR(wifi_pkg);
			goto out_free;
		}

		num_chains = ACPI_SAR_NUM_CHAINS_REV1;
		num_sub_bands = ACPI_SAR_NUM_SUB_BANDS_REV1;

		goto read_table;
	}

	/* then finally revision 0 */
	wifi_pkg = iwl_acpi_get_wifi_pkg(fwrt->dev, data,
					 ACPI_WRDS_WIFI_DATA_SIZE_REV0,
					 &tbl_rev);
	if (!IS_ERR(wifi_pkg)) {
		if (tbl_rev != 0) {
			ret = PTR_ERR(wifi_pkg);
			goto out_free;
		}

		num_chains = ACPI_SAR_NUM_CHAINS_REV0;
		num_sub_bands = ACPI_SAR_NUM_SUB_BANDS_REV0;

		goto read_table;
	}

	ret = PTR_ERR(wifi_pkg);
	goto out_free;

read_table:
	if (wifi_pkg->package.elements[1].type != ACPI_TYPE_INTEGER) {
		ret = -EINVAL;
		goto out_free;
	}

	IWL_DEBUG_RADIO(fwrt, "Reading WRDS tbl_rev=%d\n", tbl_rev);

	flags = wifi_pkg->package.elements[1].integer.value;
	fwrt->reduced_power_flags = flags >> IWL_REDUCE_POWER_FLAGS_POS;

	/* position of the actual table */
	table = &wifi_pkg->package.elements[2];

	/* The profile from WRDS is officially profile 1, but goes
	 * into sar_profiles[0] (because we don't have a profile 0).
	 */
	ret = iwl_sar_set_profile(table, &fwrt->sar_profiles[0],
				  flags & IWL_SAR_ENABLE_MSK,
				  num_chains, num_sub_bands);
out_free:
	kfree(data);
	return ret;
}
IWL_EXPORT_SYMBOL(iwl_sar_get_wrds_table);

int iwl_sar_get_ewrd_table(struct iwl_fw_runtime *fwrt)
{
	union acpi_object *wifi_pkg, *data;
	bool enabled;
	int i, n_profiles, tbl_rev, pos;
	int ret = 0;
	u8 num_chains, num_sub_bands;

	data = iwl_acpi_get_object(fwrt->dev, ACPI_EWRD_METHOD);
	if (IS_ERR(data))
		return PTR_ERR(data);

	/* start by trying to read revision 2 */
	wifi_pkg = iwl_acpi_get_wifi_pkg(fwrt->dev, data,
					 ACPI_EWRD_WIFI_DATA_SIZE_REV2,
					 &tbl_rev);
	if (!IS_ERR(wifi_pkg)) {
		if (tbl_rev != 2) {
			ret = PTR_ERR(wifi_pkg);
			goto out_free;
		}

		num_chains = ACPI_SAR_NUM_CHAINS_REV2;
		num_sub_bands = ACPI_SAR_NUM_SUB_BANDS_REV2;

		goto read_table;
	}

	/* then try revision 1 */
	wifi_pkg = iwl_acpi_get_wifi_pkg(fwrt->dev, data,
					 ACPI_EWRD_WIFI_DATA_SIZE_REV1,
					 &tbl_rev);
	if (!IS_ERR(wifi_pkg)) {
		if (tbl_rev != 1) {
			ret = PTR_ERR(wifi_pkg);
			goto out_free;
		}

		num_chains = ACPI_SAR_NUM_CHAINS_REV1;
		num_sub_bands = ACPI_SAR_NUM_SUB_BANDS_REV1;

		goto read_table;
<<<<<<< HEAD
	}

	/* then finally revision 0 */
	wifi_pkg = iwl_acpi_get_wifi_pkg(fwrt->dev, data,
					 ACPI_EWRD_WIFI_DATA_SIZE_REV0,
					 &tbl_rev);
	if (!IS_ERR(wifi_pkg)) {
		if (tbl_rev != 0) {
			ret = PTR_ERR(wifi_pkg);
			goto out_free;
		}

		num_chains = ACPI_SAR_NUM_CHAINS_REV0;
		num_sub_bands = ACPI_SAR_NUM_SUB_BANDS_REV0;

		goto read_table;
	}

=======
	}

	/* then finally revision 0 */
	wifi_pkg = iwl_acpi_get_wifi_pkg(fwrt->dev, data,
					 ACPI_EWRD_WIFI_DATA_SIZE_REV0,
					 &tbl_rev);
	if (!IS_ERR(wifi_pkg)) {
		if (tbl_rev != 0) {
			ret = PTR_ERR(wifi_pkg);
			goto out_free;
		}

		num_chains = ACPI_SAR_NUM_CHAINS_REV0;
		num_sub_bands = ACPI_SAR_NUM_SUB_BANDS_REV0;

		goto read_table;
	}

>>>>>>> eb3cdb58
	ret = PTR_ERR(wifi_pkg);
	goto out_free;

read_table:
	if (wifi_pkg->package.elements[1].type != ACPI_TYPE_INTEGER ||
	    wifi_pkg->package.elements[2].type != ACPI_TYPE_INTEGER) {
		ret = -EINVAL;
		goto out_free;
	}

	enabled = !!(wifi_pkg->package.elements[1].integer.value);
	n_profiles = wifi_pkg->package.elements[2].integer.value;

	/*
	 * Check the validity of n_profiles.  The EWRD profiles start
	 * from index 1, so the maximum value allowed here is
	 * ACPI_SAR_PROFILES_NUM - 1.
	 */
	if (n_profiles <= 0 || n_profiles >= ACPI_SAR_PROFILE_NUM) {
		ret = -EINVAL;
		goto out_free;
	}

	/* the tables start at element 3 */
	pos = 3;

	for (i = 0; i < n_profiles; i++) {
		/* The EWRD profiles officially go from 2 to 4, but we
		 * save them in sar_profiles[1-3] (because we don't
		 * have profile 0).  So in the array we start from 1.
		 */
		ret = iwl_sar_set_profile(&wifi_pkg->package.elements[pos],
					  &fwrt->sar_profiles[i + 1], enabled,
					  num_chains, num_sub_bands);
		if (ret < 0)
			break;

		/* go to the next table */
		pos += num_chains * num_sub_bands;
	}

out_free:
	kfree(data);
	return ret;
}
IWL_EXPORT_SYMBOL(iwl_sar_get_ewrd_table);

int iwl_sar_get_wgds_table(struct iwl_fw_runtime *fwrt)
{
	union acpi_object *wifi_pkg, *data;
	int i, j, k, ret, tbl_rev;
	u8 num_bands, num_profiles;
	static const struct {
		u8 revisions;
		u8 bands;
		u8 profiles;
		u8 min_profiles;
	} rev_data[] = {
		{
			.revisions = BIT(3),
			.bands = ACPI_GEO_NUM_BANDS_REV2,
			.profiles = ACPI_NUM_GEO_PROFILES_REV3,
			.min_profiles = 3,
		},
		{
			.revisions = BIT(2),
			.bands = ACPI_GEO_NUM_BANDS_REV2,
			.profiles = ACPI_NUM_GEO_PROFILES,
		},
		{
			.revisions = BIT(0) | BIT(1),
			.bands = ACPI_GEO_NUM_BANDS_REV0,
			.profiles = ACPI_NUM_GEO_PROFILES,
		},
	};
	int idx;
	/* start from one to skip the domain */
	int entry_idx = 1;

	BUILD_BUG_ON(ACPI_NUM_GEO_PROFILES_REV3 != IWL_NUM_GEO_PROFILES_V3);
	BUILD_BUG_ON(ACPI_NUM_GEO_PROFILES != IWL_NUM_GEO_PROFILES);

	data = iwl_acpi_get_object(fwrt->dev, ACPI_WGDS_METHOD);
	if (IS_ERR(data))
		return PTR_ERR(data);

	/* read the highest revision we understand first */
	for (idx = 0; idx < ARRAY_SIZE(rev_data); idx++) {
		/* min_profiles != 0 requires num_profiles header */
		u32 hdr_size = 1 + !!rev_data[idx].min_profiles;
		u32 profile_size = ACPI_GEO_PER_CHAIN_SIZE *
				   rev_data[idx].bands;
		u32 max_size = hdr_size + profile_size * rev_data[idx].profiles;
		u32 min_size;

		if (!rev_data[idx].min_profiles)
			min_size = max_size;
		else
			min_size = hdr_size +
				   profile_size * rev_data[idx].min_profiles;

		wifi_pkg = iwl_acpi_get_wifi_pkg_range(fwrt->dev, data,
						       min_size, max_size,
						       &tbl_rev);
		if (!IS_ERR(wifi_pkg)) {
			if (!(BIT(tbl_rev) & rev_data[idx].revisions))
				continue;

			num_bands = rev_data[idx].bands;
			num_profiles = rev_data[idx].profiles;

			if (rev_data[idx].min_profiles) {
				/* read header that says # of profiles */
				union acpi_object *entry;

				entry = &wifi_pkg->package.elements[entry_idx];
				entry_idx++;
				if (entry->type != ACPI_TYPE_INTEGER ||
				    entry->integer.value > num_profiles) {
					ret = -EINVAL;
					goto out_free;
				}
				num_profiles = entry->integer.value;

				/*
				 * this also validates >= min_profiles since we
				 * otherwise wouldn't have gotten the data when
				 * looking up in ACPI
				 */
				if (wifi_pkg->package.count !=
				    hdr_size + profile_size * num_profiles) {
					ret = -EINVAL;
					goto out_free;
				}
			}
			goto read_table;
		}
	}

	if (idx < ARRAY_SIZE(rev_data))
		ret = PTR_ERR(wifi_pkg);
	else
		ret = -ENOENT;
	goto out_free;

read_table:
	fwrt->geo_rev = tbl_rev;
	for (i = 0; i < num_profiles; i++) {
		for (j = 0; j < ACPI_GEO_NUM_BANDS_REV2; j++) {
			union acpi_object *entry;

			/*
			 * num_bands is either 2 or 3, if it's only 2 then
			 * fill the third band (6 GHz) with the values from
			 * 5 GHz (second band)
			 */
			if (j >= num_bands) {
				fwrt->geo_profiles[i].bands[j].max =
					fwrt->geo_profiles[i].bands[1].max;
			} else {
				entry = &wifi_pkg->package.elements[entry_idx];
				entry_idx++;
				if (entry->type != ACPI_TYPE_INTEGER ||
				    entry->integer.value > U8_MAX) {
					ret = -EINVAL;
					goto out_free;
				}

				fwrt->geo_profiles[i].bands[j].max =
					entry->integer.value;
			}

			for (k = 0; k < ACPI_GEO_NUM_CHAINS; k++) {
				/* same here as above */
				if (j >= num_bands) {
					fwrt->geo_profiles[i].bands[j].chains[k] =
						fwrt->geo_profiles[i].bands[1].chains[k];
				} else {
					entry = &wifi_pkg->package.elements[entry_idx];
					entry_idx++;
					if (entry->type != ACPI_TYPE_INTEGER ||
					    entry->integer.value > U8_MAX) {
						ret = -EINVAL;
						goto out_free;
					}

					fwrt->geo_profiles[i].bands[j].chains[k] =
						entry->integer.value;
				}
			}
		}
	}

	fwrt->geo_num_profiles = num_profiles;
	fwrt->geo_enabled = true;
	ret = 0;
out_free:
	kfree(data);
	return ret;
}
IWL_EXPORT_SYMBOL(iwl_sar_get_wgds_table);

bool iwl_sar_geo_support(struct iwl_fw_runtime *fwrt)
{
	/*
	 * The PER_CHAIN_LIMIT_OFFSET_CMD command is not supported on
	 * earlier firmware versions.  Unfortunately, we don't have a
	 * TLV API flag to rely on, so rely on the major version which
	 * is in the first byte of ucode_ver.  This was implemented
	 * initially on version 38 and then backported to 17.  It was
	 * also backported to 29, but only for 7265D devices.  The
	 * intention was to have it in 36 as well, but not all 8000
	 * family got this feature enabled.  The 8000 family is the
	 * only one using version 36, so skip this version entirely.
	 */
	return IWL_UCODE_SERIAL(fwrt->fw->ucode_ver) >= 38 ||
		(IWL_UCODE_SERIAL(fwrt->fw->ucode_ver) == 17 &&
		 fwrt->trans->hw_rev != CSR_HW_REV_TYPE_3160) ||
		(IWL_UCODE_SERIAL(fwrt->fw->ucode_ver) == 29 &&
		 ((fwrt->trans->hw_rev & CSR_HW_REV_TYPE_MSK) ==
		  CSR_HW_REV_TYPE_7265D));
}
IWL_EXPORT_SYMBOL(iwl_sar_geo_support);

int iwl_sar_geo_init(struct iwl_fw_runtime *fwrt,
		     struct iwl_per_chain_offset *table,
		     u32 n_bands, u32 n_profiles)
{
	int i, j;

	if (!fwrt->geo_enabled)
		return -ENODATA;

	if (!iwl_sar_geo_support(fwrt))
		return -EOPNOTSUPP;

	for (i = 0; i < n_profiles; i++) {
		for (j = 0; j < n_bands; j++) {
			struct iwl_per_chain_offset *chain =
				&table[i * n_bands + j];

			chain->max_tx_power =
				cpu_to_le16(fwrt->geo_profiles[i].bands[j].max);
			chain->chain_a = fwrt->geo_profiles[i].bands[j].chains[0];
			chain->chain_b = fwrt->geo_profiles[i].bands[j].chains[1];
			IWL_DEBUG_RADIO(fwrt,
					"SAR geographic profile[%d] Band[%d]: chain A = %d chain B = %d max_tx_power = %d\n",
					i, j,
					fwrt->geo_profiles[i].bands[j].chains[0],
					fwrt->geo_profiles[i].bands[j].chains[1],
					fwrt->geo_profiles[i].bands[j].max);
		}
	}

	return 0;
}
IWL_EXPORT_SYMBOL(iwl_sar_geo_init);

__le32 iwl_acpi_get_lari_config_bitmap(struct iwl_fw_runtime *fwrt)
{
	int ret;
	u8 value;
	__le32 config_bitmap = 0;

	/*
	 ** Evaluate func 'DSM_FUNC_ENABLE_INDONESIA_5G2'
	 */
	ret = iwl_acpi_get_dsm_u8(fwrt->dev, 0,
				  DSM_FUNC_ENABLE_INDONESIA_5G2,
				  &iwl_guid, &value);

	if (!ret && value == DSM_VALUE_INDONESIA_ENABLE)
		config_bitmap |=
			cpu_to_le32(LARI_CONFIG_ENABLE_5G2_IN_INDONESIA_MSK);

	/*
	 ** Evaluate func 'DSM_FUNC_DISABLE_SRD'
	 */
	ret = iwl_acpi_get_dsm_u8(fwrt->dev, 0,
				  DSM_FUNC_DISABLE_SRD,
				  &iwl_guid, &value);
	if (!ret) {
		if (value == DSM_VALUE_SRD_PASSIVE)
			config_bitmap |=
				cpu_to_le32(LARI_CONFIG_CHANGE_ETSI_TO_PASSIVE_MSK);
		else if (value == DSM_VALUE_SRD_DISABLE)
			config_bitmap |=
				cpu_to_le32(LARI_CONFIG_CHANGE_ETSI_TO_DISABLED_MSK);
	}

	return config_bitmap;
}
IWL_EXPORT_SYMBOL(iwl_acpi_get_lari_config_bitmap);

int iwl_acpi_get_ppag_table(struct iwl_fw_runtime *fwrt)
{
	union acpi_object *wifi_pkg, *data, *flags;
	int i, j, ret, tbl_rev, num_sub_bands = 0;
	int idx = 2;
<<<<<<< HEAD

	fwrt->ppag_flags = 0;
=======
	u8 cmd_ver;

	fwrt->ppag_flags = 0;
	fwrt->ppag_table_valid = false;
>>>>>>> eb3cdb58

	data = iwl_acpi_get_object(fwrt->dev, ACPI_PPAG_METHOD);
	if (IS_ERR(data))
		return PTR_ERR(data);

	/* try to read ppag table rev 2 or 1 (both have the same data size) */
	wifi_pkg = iwl_acpi_get_wifi_pkg(fwrt->dev, data,
				ACPI_PPAG_WIFI_DATA_SIZE_V2, &tbl_rev);

	if (!IS_ERR(wifi_pkg)) {
		if (tbl_rev == 1 || tbl_rev == 2) {
			num_sub_bands = IWL_NUM_SUB_BANDS_V2;
			IWL_DEBUG_RADIO(fwrt,
					"Reading PPAG table v2 (tbl_rev=%d)\n",
					tbl_rev);
			goto read_table;
		} else {
			ret = -EINVAL;
			goto out_free;
		}
	}

	/* try to read ppag table revision 0 */
	wifi_pkg = iwl_acpi_get_wifi_pkg(fwrt->dev, data,
			ACPI_PPAG_WIFI_DATA_SIZE_V1, &tbl_rev);

	if (!IS_ERR(wifi_pkg)) {
		if (tbl_rev != 0) {
			ret = -EINVAL;
			goto out_free;
		}
		num_sub_bands = IWL_NUM_SUB_BANDS_V1;
		IWL_DEBUG_RADIO(fwrt, "Reading PPAG table v1 (tbl_rev=0)\n");
		goto read_table;
	}

read_table:
	fwrt->ppag_ver = tbl_rev;
	flags = &wifi_pkg->package.elements[1];

	if (flags->type != ACPI_TYPE_INTEGER) {
		ret = -EINVAL;
		goto out_free;
	}

	fwrt->ppag_flags = flags->integer.value & ACPI_PPAG_MASK;
<<<<<<< HEAD

	if (!fwrt->ppag_flags) {
=======
	cmd_ver = iwl_fw_lookup_cmd_ver(fwrt->fw,
					WIDE_ID(PHY_OPS_GROUP,
						PER_PLATFORM_ANT_GAIN_CMD),
					IWL_FW_CMD_VER_UNKNOWN);
	if (cmd_ver == IWL_FW_CMD_VER_UNKNOWN) {
		ret = -EINVAL;
		goto out_free;
	}
	if (!fwrt->ppag_flags && cmd_ver <= 3) {
>>>>>>> eb3cdb58
		ret = 0;
		goto out_free;
	}

	/*
	 * read, verify gain values and save them into the PPAG table.
	 * first sub-band (j=0) corresponds to Low-Band (2.4GHz), and the
	 * following sub-bands to High-Band (5GHz).
	 */
	for (i = 0; i < IWL_NUM_CHAIN_LIMITS; i++) {
		for (j = 0; j < num_sub_bands; j++) {
			union acpi_object *ent;

			ent = &wifi_pkg->package.elements[idx++];
			if (ent->type != ACPI_TYPE_INTEGER) {
				ret = -EINVAL;
				goto out_free;
			}

			fwrt->ppag_chains[i].subbands[j] = ent->integer.value;
<<<<<<< HEAD

=======
			/* from ver 4 the fw deals with out of range values */
			if (cmd_ver >= 4)
				continue;
>>>>>>> eb3cdb58
			if ((j == 0 &&
				(fwrt->ppag_chains[i].subbands[j] > ACPI_PPAG_MAX_LB ||
				 fwrt->ppag_chains[i].subbands[j] < ACPI_PPAG_MIN_LB)) ||
				(j != 0 &&
				(fwrt->ppag_chains[i].subbands[j] > ACPI_PPAG_MAX_HB ||
				fwrt->ppag_chains[i].subbands[j] < ACPI_PPAG_MIN_HB))) {
<<<<<<< HEAD
					fwrt->ppag_flags = 0;
=======
>>>>>>> eb3cdb58
					ret = -EINVAL;
					goto out_free;
				}
		}
	}

<<<<<<< HEAD

=======
	fwrt->ppag_table_valid = true;
>>>>>>> eb3cdb58
	ret = 0;

out_free:
	kfree(data);
	return ret;
}
IWL_EXPORT_SYMBOL(iwl_acpi_get_ppag_table);

int iwl_read_ppag_table(struct iwl_fw_runtime *fwrt, union iwl_ppag_table_cmd *cmd,
			int *cmd_size)
{
        u8 cmd_ver;
        int i, j, num_sub_bands;
        s8 *gain;

<<<<<<< HEAD
=======
	/* many firmware images for JF lie about this */
	if (CSR_HW_RFID_TYPE(fwrt->trans->hw_rf_id) ==
	    CSR_HW_RFID_TYPE(CSR_HW_RF_ID_TYPE_JF))
		return -EOPNOTSUPP;

>>>>>>> eb3cdb58
        if (!fw_has_capa(&fwrt->fw->ucode_capa, IWL_UCODE_TLV_CAPA_SET_PPAG)) {
                IWL_DEBUG_RADIO(fwrt,
                                "PPAG capability not supported by FW, command not sent.\n");
                return -EINVAL;
<<<<<<< HEAD
        }
        if (!fwrt->ppag_flags) {
                IWL_DEBUG_RADIO(fwrt, "PPAG not enabled, command not sent.\n");
                return -EINVAL;
        }
=======
	}

	cmd_ver = iwl_fw_lookup_cmd_ver(fwrt->fw,
					WIDE_ID(PHY_OPS_GROUP,
						PER_PLATFORM_ANT_GAIN_CMD),
					IWL_FW_CMD_VER_UNKNOWN);
	if (!fwrt->ppag_table_valid || (cmd_ver <= 3 && !fwrt->ppag_flags)) {
		IWL_DEBUG_RADIO(fwrt, "PPAG not enabled, command not sent.\n");
		return -EINVAL;
	}
>>>>>>> eb3cdb58

        /* The 'flags' field is the same in v1 and in v2 so we can just
         * use v1 to access it.
         */
        cmd->v1.flags = cpu_to_le32(fwrt->ppag_flags);
<<<<<<< HEAD
        cmd_ver = iwl_fw_lookup_cmd_ver(fwrt->fw,
                                        WIDE_ID(PHY_OPS_GROUP, PER_PLATFORM_ANT_GAIN_CMD),
                                        IWL_FW_CMD_VER_UNKNOWN);
=======

>>>>>>> eb3cdb58
	if (cmd_ver == 1) {
                num_sub_bands = IWL_NUM_SUB_BANDS_V1;
                gain = cmd->v1.gain[0];
                *cmd_size = sizeof(cmd->v1);
                if (fwrt->ppag_ver == 1 || fwrt->ppag_ver == 2) {
                        IWL_DEBUG_RADIO(fwrt,
                                        "PPAG table rev is %d but FW supports v1, sending truncated table\n",
                                        fwrt->ppag_ver);
                        cmd->v1.flags &= cpu_to_le32(IWL_PPAG_ETSI_MASK);
		}
<<<<<<< HEAD
	} else if (cmd_ver == 2 || cmd_ver == 3) {
=======
	} else if (cmd_ver >= 2 && cmd_ver <= 4) {
>>>>>>> eb3cdb58
                num_sub_bands = IWL_NUM_SUB_BANDS_V2;
                gain = cmd->v2.gain[0];
                *cmd_size = sizeof(cmd->v2);
                if (fwrt->ppag_ver == 0) {
                        IWL_DEBUG_RADIO(fwrt,
                                        "PPAG table is v1 but FW supports v2, sending padded table\n");
                } else if (cmd_ver == 2 && fwrt->ppag_ver == 2) {
                        IWL_DEBUG_RADIO(fwrt,
                                        "PPAG table is v3 but FW supports v2, sending partial bitmap.\n");
                        cmd->v1.flags &= cpu_to_le32(IWL_PPAG_ETSI_MASK);
                }
        } else {
                IWL_DEBUG_RADIO(fwrt, "Unsupported PPAG command version\n");
                return -EINVAL;
        }

	for (i = 0; i < IWL_NUM_CHAIN_LIMITS; i++) {
                for (j = 0; j < num_sub_bands; j++) {
                        gain[i * num_sub_bands + j] =
                                fwrt->ppag_chains[i].subbands[j];
                        IWL_DEBUG_RADIO(fwrt,
                                        "PPAG table: chain[%d] band[%d]: gain = %d\n",
                                        i, j, gain[i * num_sub_bands + j]);
                }
        }

	return 0;
}
IWL_EXPORT_SYMBOL(iwl_read_ppag_table);

bool iwl_acpi_is_ppag_approved(struct iwl_fw_runtime *fwrt)
{

	if (!dmi_check_system(dmi_ppag_approved_list)) {
		IWL_DEBUG_RADIO(fwrt,
			"System vendor '%s' is not in the approved list, disabling PPAG.\n",
			dmi_get_system_info(DMI_SYS_VENDOR));
			fwrt->ppag_flags = 0;
			return false;
	}

	return true;
}
IWL_EXPORT_SYMBOL(iwl_acpi_is_ppag_approved);<|MERGE_RESOLUTION|>--- conflicted
+++ resolved
@@ -689,7 +689,6 @@
 		num_sub_bands = ACPI_SAR_NUM_SUB_BANDS_REV1;
 
 		goto read_table;
-<<<<<<< HEAD
 	}
 
 	/* then finally revision 0 */
@@ -708,26 +707,6 @@
 		goto read_table;
 	}
 
-=======
-	}
-
-	/* then finally revision 0 */
-	wifi_pkg = iwl_acpi_get_wifi_pkg(fwrt->dev, data,
-					 ACPI_EWRD_WIFI_DATA_SIZE_REV0,
-					 &tbl_rev);
-	if (!IS_ERR(wifi_pkg)) {
-		if (tbl_rev != 0) {
-			ret = PTR_ERR(wifi_pkg);
-			goto out_free;
-		}
-
-		num_chains = ACPI_SAR_NUM_CHAINS_REV0;
-		num_sub_bands = ACPI_SAR_NUM_SUB_BANDS_REV0;
-
-		goto read_table;
-	}
-
->>>>>>> eb3cdb58
 	ret = PTR_ERR(wifi_pkg);
 	goto out_free;
 
@@ -1027,15 +1006,10 @@
 	union acpi_object *wifi_pkg, *data, *flags;
 	int i, j, ret, tbl_rev, num_sub_bands = 0;
 	int idx = 2;
-<<<<<<< HEAD
-
-	fwrt->ppag_flags = 0;
-=======
 	u8 cmd_ver;
 
 	fwrt->ppag_flags = 0;
 	fwrt->ppag_table_valid = false;
->>>>>>> eb3cdb58
 
 	data = iwl_acpi_get_object(fwrt->dev, ACPI_PPAG_METHOD);
 	if (IS_ERR(data))
@@ -1082,10 +1056,6 @@
 	}
 
 	fwrt->ppag_flags = flags->integer.value & ACPI_PPAG_MASK;
-<<<<<<< HEAD
-
-	if (!fwrt->ppag_flags) {
-=======
 	cmd_ver = iwl_fw_lookup_cmd_ver(fwrt->fw,
 					WIDE_ID(PHY_OPS_GROUP,
 						PER_PLATFORM_ANT_GAIN_CMD),
@@ -1095,7 +1065,6 @@
 		goto out_free;
 	}
 	if (!fwrt->ppag_flags && cmd_ver <= 3) {
->>>>>>> eb3cdb58
 		ret = 0;
 		goto out_free;
 	}
@@ -1116,34 +1085,22 @@
 			}
 
 			fwrt->ppag_chains[i].subbands[j] = ent->integer.value;
-<<<<<<< HEAD
-
-=======
 			/* from ver 4 the fw deals with out of range values */
 			if (cmd_ver >= 4)
 				continue;
->>>>>>> eb3cdb58
 			if ((j == 0 &&
 				(fwrt->ppag_chains[i].subbands[j] > ACPI_PPAG_MAX_LB ||
 				 fwrt->ppag_chains[i].subbands[j] < ACPI_PPAG_MIN_LB)) ||
 				(j != 0 &&
 				(fwrt->ppag_chains[i].subbands[j] > ACPI_PPAG_MAX_HB ||
 				fwrt->ppag_chains[i].subbands[j] < ACPI_PPAG_MIN_HB))) {
-<<<<<<< HEAD
-					fwrt->ppag_flags = 0;
-=======
->>>>>>> eb3cdb58
 					ret = -EINVAL;
 					goto out_free;
 				}
 		}
 	}
 
-<<<<<<< HEAD
-
-=======
 	fwrt->ppag_table_valid = true;
->>>>>>> eb3cdb58
 	ret = 0;
 
 out_free:
@@ -1159,25 +1116,15 @@
         int i, j, num_sub_bands;
         s8 *gain;
 
-<<<<<<< HEAD
-=======
 	/* many firmware images for JF lie about this */
 	if (CSR_HW_RFID_TYPE(fwrt->trans->hw_rf_id) ==
 	    CSR_HW_RFID_TYPE(CSR_HW_RF_ID_TYPE_JF))
 		return -EOPNOTSUPP;
 
->>>>>>> eb3cdb58
         if (!fw_has_capa(&fwrt->fw->ucode_capa, IWL_UCODE_TLV_CAPA_SET_PPAG)) {
                 IWL_DEBUG_RADIO(fwrt,
                                 "PPAG capability not supported by FW, command not sent.\n");
                 return -EINVAL;
-<<<<<<< HEAD
-        }
-        if (!fwrt->ppag_flags) {
-                IWL_DEBUG_RADIO(fwrt, "PPAG not enabled, command not sent.\n");
-                return -EINVAL;
-        }
-=======
 	}
 
 	cmd_ver = iwl_fw_lookup_cmd_ver(fwrt->fw,
@@ -1188,19 +1135,12 @@
 		IWL_DEBUG_RADIO(fwrt, "PPAG not enabled, command not sent.\n");
 		return -EINVAL;
 	}
->>>>>>> eb3cdb58
 
         /* The 'flags' field is the same in v1 and in v2 so we can just
          * use v1 to access it.
          */
         cmd->v1.flags = cpu_to_le32(fwrt->ppag_flags);
-<<<<<<< HEAD
-        cmd_ver = iwl_fw_lookup_cmd_ver(fwrt->fw,
-                                        WIDE_ID(PHY_OPS_GROUP, PER_PLATFORM_ANT_GAIN_CMD),
-                                        IWL_FW_CMD_VER_UNKNOWN);
-=======
-
->>>>>>> eb3cdb58
+
 	if (cmd_ver == 1) {
                 num_sub_bands = IWL_NUM_SUB_BANDS_V1;
                 gain = cmd->v1.gain[0];
@@ -1211,11 +1151,7 @@
                                         fwrt->ppag_ver);
                         cmd->v1.flags &= cpu_to_le32(IWL_PPAG_ETSI_MASK);
 		}
-<<<<<<< HEAD
-	} else if (cmd_ver == 2 || cmd_ver == 3) {
-=======
 	} else if (cmd_ver >= 2 && cmd_ver <= 4) {
->>>>>>> eb3cdb58
                 num_sub_bands = IWL_NUM_SUB_BANDS_V2;
                 gain = cmd->v2.gain[0];
                 *cmd_size = sizeof(cmd->v2);
