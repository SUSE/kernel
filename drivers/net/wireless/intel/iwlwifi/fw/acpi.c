// SPDX-License-Identifier: GPL-2.0 OR BSD-3-Clause
/*
 * Copyright (C) 2017 Intel Deutschland GmbH
<<<<<<< HEAD
 * Copyright (C) 2019-2023 Intel Corporation
=======
 * Copyright (C) 2019-2024 Intel Corporation
>>>>>>> 2d5404ca
 */
#include <linux/uuid.h>
#include "iwl-drv.h"
#include "iwl-debug.h"
#include "acpi.h"
#include "fw/runtime.h"

const guid_t iwl_guid = GUID_INIT(0xF21202BF, 0x8F78, 0x4DC6,
				  0xA5, 0xB3, 0x1F, 0x73,
				  0x8E, 0x28, 0x5A, 0xDE);

static const size_t acpi_dsm_size[DSM_FUNC_NUM_FUNCS] = {
	[DSM_FUNC_QUERY] =			sizeof(u32),
	[DSM_FUNC_DISABLE_SRD] =		sizeof(u8),
	[DSM_FUNC_ENABLE_INDONESIA_5G2] =	sizeof(u8),
	[DSM_FUNC_ENABLE_6E] =			sizeof(u32),
	[DSM_FUNC_REGULATORY_CONFIG] =		sizeof(u32),
	/* Not supported in driver */
	[5] =					(size_t)0,
	[DSM_FUNC_11AX_ENABLEMENT] =		sizeof(u32),
	[DSM_FUNC_ENABLE_UNII4_CHAN] =		sizeof(u32),
	[DSM_FUNC_ACTIVATE_CHANNEL] =		sizeof(u32),
	[DSM_FUNC_FORCE_DISABLE_CHANNELS] =	sizeof(u32),
	[DSM_FUNC_ENERGY_DETECTION_THRESHOLD] =	sizeof(u32),
	[DSM_FUNC_RFI_CONFIG] =			sizeof(u32),
<<<<<<< HEAD
=======
	[DSM_FUNC_ENABLE_11BE] =		sizeof(u32),
>>>>>>> 2d5404ca
};

static int iwl_acpi_get_handle(struct device *dev, acpi_string method,
			       acpi_handle *ret_handle)
{
	acpi_handle root_handle;
	acpi_status status;

	root_handle = ACPI_HANDLE(dev);
	if (!root_handle) {
		IWL_DEBUG_DEV_RADIO(dev,
				    "ACPI: Could not retrieve root port handle\n");
		return -ENOENT;
	}

	status = acpi_get_handle(root_handle, method, ret_handle);
	if (ACPI_FAILURE(status)) {
		IWL_DEBUG_DEV_RADIO(dev,
				    "ACPI: %s method not found\n", method);
		return -ENOENT;
	}
	return 0;
}

static void *iwl_acpi_get_object(struct device *dev, acpi_string method)
{
	struct acpi_buffer buf = {ACPI_ALLOCATE_BUFFER, NULL};
	acpi_handle handle;
	acpi_status status;
	int ret;

	ret = iwl_acpi_get_handle(dev, method, &handle);
	if (ret)
		return ERR_PTR(-ENOENT);

	/* Call the method with no arguments */
	status = acpi_evaluate_object(handle, NULL, NULL, &buf);
	if (ACPI_FAILURE(status)) {
		IWL_DEBUG_DEV_RADIO(dev,
				    "ACPI: %s method invocation failed (status: 0x%x)\n",
				    method, status);
		return ERR_PTR(-ENOENT);
	}
	return buf.pointer;
}

/*
 * Generic function for evaluating a method defined in the device specific
 * method (DSM) interface. The returned acpi object must be freed by calling
 * function.
 */
static void *iwl_acpi_get_dsm_object(struct device *dev, int rev, int func,
				     union acpi_object *args,
				     const guid_t *guid)
{
	union acpi_object *obj;

	obj = acpi_evaluate_dsm(ACPI_HANDLE(dev), guid, rev, func,
				args);
	if (!obj) {
		IWL_DEBUG_DEV_RADIO(dev,
				    "ACPI: DSM method invocation failed (rev: %d, func:%d)\n",
				    rev, func);
		return ERR_PTR(-ENOENT);
	}
	return obj;
}

/*
 * Generic function to evaluate a DSM with no arguments
 * and an integer return value,
 * (as an integer object or inside a buffer object),
 * verify and assign the value in the "value" parameter.
 * return 0 in success and the appropriate errno otherwise.
 */
static int iwl_acpi_get_dsm_integer(struct device *dev, int rev, int func,
				    const guid_t *guid, u64 *value,
				    size_t expected_size)
{
	union acpi_object *obj;
	int ret = 0;

	obj = iwl_acpi_get_dsm_object(dev, rev, func, NULL, guid);
	if (IS_ERR(obj)) {
		IWL_DEBUG_DEV_RADIO(dev,
				    "Failed to get  DSM object. func= %d\n",
				    func);
		return -ENOENT;
	}

	if (obj->type == ACPI_TYPE_INTEGER) {
		*value = obj->integer.value;
	} else if (obj->type == ACPI_TYPE_BUFFER) {
		__le64 le_value = 0;

		if (WARN_ON_ONCE(expected_size > sizeof(le_value)))
			return -EINVAL;

		/* if the buffer size doesn't match the expected size */
		if (obj->buffer.length != expected_size)
			IWL_DEBUG_DEV_RADIO(dev,
					    "ACPI: DSM invalid buffer size, padding or truncating (%d)\n",
					    obj->buffer.length);

		 /* assuming LE from Intel BIOS spec */
		memcpy(&le_value, obj->buffer.pointer,
		       min_t(size_t, expected_size, (size_t)obj->buffer.length));
		*value = le64_to_cpu(le_value);
	} else {
		IWL_DEBUG_DEV_RADIO(dev,
				    "ACPI: DSM method did not return a valid object, type=%d\n",
				    obj->type);
		ret = -EINVAL;
		goto out;
	}

	IWL_DEBUG_DEV_RADIO(dev,
			    "ACPI: DSM method evaluated: func=%d, ret=%d\n",
			    func, ret);
out:
	ACPI_FREE(obj);
	return ret;
}

/*
 * This function receives a DSM function number, calculates its expected size
 * according to Intel BIOS spec, and fills in the value in a 32-bit field.
 * In case the expected size is smaller than 32-bit, padding will be added.
 */
int iwl_acpi_get_dsm(struct iwl_fw_runtime *fwrt,
		     enum iwl_dsm_funcs func, u32 *value)
{
	size_t expected_size;
	u64 tmp;
	int ret;

	BUILD_BUG_ON(ARRAY_SIZE(acpi_dsm_size) != DSM_FUNC_NUM_FUNCS);

	if (WARN_ON(func >= ARRAY_SIZE(acpi_dsm_size)))
		return -EINVAL;

	expected_size = acpi_dsm_size[func];

	/* Currently all ACPI DSMs are either 8-bit or 32-bit */
	if (expected_size != sizeof(u8) && expected_size != sizeof(u32))
		return -EOPNOTSUPP;

	ret = iwl_acpi_get_dsm_integer(fwrt->dev, ACPI_DSM_REV, func,
				       &iwl_guid, &tmp, expected_size);
	if (ret)
		return ret;

	if ((expected_size == sizeof(u8) && tmp != (u8)tmp) ||
	    (expected_size == sizeof(u32) && tmp != (u32)tmp))
		IWL_DEBUG_RADIO(fwrt,
				"DSM value overflows the expected size, truncating\n");
	*value = (u32)tmp;

	return 0;
}

static union acpi_object *
iwl_acpi_get_wifi_pkg_range(struct device *dev,
			    union acpi_object *data,
			    int min_data_size,
			    int max_data_size,
			    int *tbl_rev)
{
	int i;
	union acpi_object *wifi_pkg;

	/*
	 * We need at least one entry in the wifi package that
	 * describes the domain, and one more entry, otherwise there's
	 * no point in reading it.
	 */
	if (WARN_ON_ONCE(min_data_size < 2 || min_data_size > max_data_size))
		return ERR_PTR(-EINVAL);

	/*
	 * We need at least two packages, one for the revision and one
	 * for the data itself.  Also check that the revision is valid
	 * (i.e. it is an integer (each caller has to check by itself
	 * if the returned revision is supported)).
	 */
	if (data->type != ACPI_TYPE_PACKAGE ||
	    data->package.count < 2 ||
	    data->package.elements[0].type != ACPI_TYPE_INTEGER) {
		IWL_DEBUG_DEV_RADIO(dev, "Invalid packages structure\n");
		return ERR_PTR(-EINVAL);
	}

	*tbl_rev = data->package.elements[0].integer.value;

	/* loop through all the packages to find the one for WiFi */
	for (i = 1; i < data->package.count; i++) {
		union acpi_object *domain;

		wifi_pkg = &data->package.elements[i];

		/* skip entries that are not a package with the right size */
		if (wifi_pkg->type != ACPI_TYPE_PACKAGE ||
		    wifi_pkg->package.count < min_data_size ||
		    wifi_pkg->package.count > max_data_size)
			continue;

		domain = &wifi_pkg->package.elements[0];
		if (domain->type == ACPI_TYPE_INTEGER &&
		    domain->integer.value == ACPI_WIFI_DOMAIN)
			goto found;
	}

	return ERR_PTR(-ENOENT);

found:
	return wifi_pkg;
}

static union acpi_object *
iwl_acpi_get_wifi_pkg(struct device *dev,
		      union acpi_object *data,
		      int data_size, int *tbl_rev)
{
	return iwl_acpi_get_wifi_pkg_range(dev, data, data_size, data_size,
					   tbl_rev);
}

int iwl_acpi_get_tas_table(struct iwl_fw_runtime *fwrt,
			   struct iwl_tas_data *tas_data)
{
	union acpi_object *wifi_pkg, *data;
	int ret, tbl_rev, i, block_list_size, enabled;

	data = iwl_acpi_get_object(fwrt->dev, ACPI_WTAS_METHOD);
	if (IS_ERR(data))
		return PTR_ERR(data);

	/* try to read wtas table revision 1 or revision 0*/
	wifi_pkg = iwl_acpi_get_wifi_pkg(fwrt->dev, data,
					 ACPI_WTAS_WIFI_DATA_SIZE,
					 &tbl_rev);
	if (IS_ERR(wifi_pkg)) {
		ret = PTR_ERR(wifi_pkg);
		goto out_free;
	}

	if (tbl_rev == 1 && wifi_pkg->package.elements[1].type ==
		ACPI_TYPE_INTEGER) {
		u32 tas_selection =
			(u32)wifi_pkg->package.elements[1].integer.value;

		enabled = iwl_parse_tas_selection(fwrt, tas_data,
						  tas_selection);

	} else if (tbl_rev == 0 &&
		wifi_pkg->package.elements[1].type == ACPI_TYPE_INTEGER) {
		enabled = !!wifi_pkg->package.elements[1].integer.value;
	} else {
		ret = -EINVAL;
		goto out_free;
	}

	if (!enabled) {
		IWL_DEBUG_RADIO(fwrt, "TAS not enabled\n");
		ret = 0;
		goto out_free;
	}

	IWL_DEBUG_RADIO(fwrt, "Reading TAS table revision %d\n", tbl_rev);
	if (wifi_pkg->package.elements[2].type != ACPI_TYPE_INTEGER ||
	    wifi_pkg->package.elements[2].integer.value >
	    IWL_WTAS_BLACK_LIST_MAX) {
		IWL_DEBUG_RADIO(fwrt, "TAS invalid array size %llu\n",
				wifi_pkg->package.elements[2].integer.value);
		ret = -EINVAL;
		goto out_free;
	}
	block_list_size = wifi_pkg->package.elements[2].integer.value;
	tas_data->block_list_size = cpu_to_le32(block_list_size);

	IWL_DEBUG_RADIO(fwrt, "TAS array size %u\n", block_list_size);

	for (i = 0; i < block_list_size; i++) {
		u32 country;

		if (wifi_pkg->package.elements[3 + i].type !=
		    ACPI_TYPE_INTEGER) {
			IWL_DEBUG_RADIO(fwrt,
					"TAS invalid array elem %d\n", 3 + i);
			ret = -EINVAL;
			goto out_free;
		}

		country = wifi_pkg->package.elements[3 + i].integer.value;
		tas_data->block_list_array[i] = cpu_to_le32(country);
		IWL_DEBUG_RADIO(fwrt, "TAS block list country %d\n", country);
	}

	ret = 1;
out_free:
	kfree(data);
	return ret;
}

int iwl_acpi_get_mcc(struct iwl_fw_runtime *fwrt, char *mcc)
{
	union acpi_object *wifi_pkg, *data;
	u32 mcc_val;
	int ret, tbl_rev;

	data = iwl_acpi_get_object(fwrt->dev, ACPI_WRDD_METHOD);
	if (IS_ERR(data))
		return PTR_ERR(data);

	wifi_pkg = iwl_acpi_get_wifi_pkg(fwrt->dev, data,
					 ACPI_WRDD_WIFI_DATA_SIZE,
					 &tbl_rev);
	if (IS_ERR(wifi_pkg)) {
		ret = PTR_ERR(wifi_pkg);
		goto out_free;
	}

	if (wifi_pkg->package.elements[1].type != ACPI_TYPE_INTEGER ||
	    tbl_rev != 0) {
		ret = -EINVAL;
		goto out_free;
	}

	mcc_val = wifi_pkg->package.elements[1].integer.value;
	if (mcc_val != BIOS_MCC_CHINA) {
		ret = -EINVAL;
		IWL_DEBUG_RADIO(fwrt, "ACPI WRDD is supported only for CN\n");
		goto out_free;
	}

	mcc[0] = (mcc_val >> 8) & 0xff;
	mcc[1] = mcc_val & 0xff;
	mcc[2] = '\0';

	ret = 0;
out_free:
	kfree(data);
	return ret;
}

int iwl_acpi_get_pwr_limit(struct iwl_fw_runtime *fwrt, u64 *dflt_pwr_limit)
{
	union acpi_object *data, *wifi_pkg;
	int tbl_rev, ret = -EINVAL;

	*dflt_pwr_limit = 0;
	data = iwl_acpi_get_object(fwrt->dev, ACPI_SPLC_METHOD);
	if (IS_ERR(data))
		goto out;

	wifi_pkg = iwl_acpi_get_wifi_pkg(fwrt->dev, data,
					 ACPI_SPLC_WIFI_DATA_SIZE, &tbl_rev);
	if (IS_ERR(wifi_pkg) || tbl_rev != 0 ||
	    wifi_pkg->package.elements[1].integer.value != ACPI_TYPE_INTEGER)
		goto out_free;

	*dflt_pwr_limit = wifi_pkg->package.elements[1].integer.value;
	ret = 0;
out_free:
	kfree(data);
out:
	return ret;
}

int iwl_acpi_get_eckv(struct iwl_fw_runtime *fwrt, u32 *extl_clk)
{
	union acpi_object *wifi_pkg, *data;
	int ret, tbl_rev;

	data = iwl_acpi_get_object(fwrt->dev, ACPI_ECKV_METHOD);
	if (IS_ERR(data))
		return PTR_ERR(data);

	wifi_pkg = iwl_acpi_get_wifi_pkg(fwrt->dev, data,
					 ACPI_ECKV_WIFI_DATA_SIZE,
					 &tbl_rev);
	if (IS_ERR(wifi_pkg)) {
		ret = PTR_ERR(wifi_pkg);
		goto out_free;
	}

	if (wifi_pkg->package.elements[1].type != ACPI_TYPE_INTEGER ||
	    tbl_rev != 0) {
		ret = -EINVAL;
		goto out_free;
	}

	*extl_clk = wifi_pkg->package.elements[1].integer.value;

	ret = 0;

out_free:
	kfree(data);
	return ret;
}

<<<<<<< HEAD
static int iwl_acpi_sar_set_profile(union acpi_object *table,
				    struct iwl_sar_profile *profile,
				    bool enabled, u8 num_chains,
				    u8 num_sub_bands)
{
	int i, j, idx = 0;

	/*
	 * The table from ACPI is flat, but we store it in a
	 * structured array.
	 */
	for (i = 0; i < BIOS_SAR_MAX_CHAINS_PER_PROFILE; i++) {
		for (j = 0; j < BIOS_SAR_MAX_SUB_BANDS_NUM; j++) {
=======
static int
iwl_acpi_parse_chains_table(union acpi_object *table,
			    struct iwl_sar_profile_chain *chains,
			    u8 num_chains, u8 num_sub_bands)
{
	for (u8 chain = 0; chain < num_chains; chain++) {
		for (u8 subband = 0; subband < BIOS_SAR_MAX_SUB_BANDS_NUM;
		     subband++) {
>>>>>>> 2d5404ca
			/* if we don't have the values, use the default */
			if (subband >= num_sub_bands) {
				chains[chain].subbands[subband] = 0;
			} else if (table->type != ACPI_TYPE_INTEGER ||
				   table->integer.value > U8_MAX) {
				return -EINVAL;
			} else {
				chains[chain].subbands[subband] =
					table->integer.value;
				table++;
			}
		}
	}

	return 0;
}

int iwl_acpi_get_wrds_table(struct iwl_fw_runtime *fwrt)
{
	union acpi_object *wifi_pkg, *table, *data;
	int ret, tbl_rev;
	u32 flags;
	u8 num_chains, num_sub_bands;

	data = iwl_acpi_get_object(fwrt->dev, ACPI_WRDS_METHOD);
	if (IS_ERR(data))
		return PTR_ERR(data);

	/* start by trying to read revision 2 */
	wifi_pkg = iwl_acpi_get_wifi_pkg(fwrt->dev, data,
					 ACPI_WRDS_WIFI_DATA_SIZE_REV2,
					 &tbl_rev);
	if (!IS_ERR(wifi_pkg)) {
		if (tbl_rev != 2) {
			ret = -EINVAL;
			goto out_free;
		}

		num_chains = ACPI_SAR_NUM_CHAINS_REV2;
		num_sub_bands = ACPI_SAR_NUM_SUB_BANDS_REV2;

		goto read_table;
	}

	/* then try revision 1 */
	wifi_pkg = iwl_acpi_get_wifi_pkg(fwrt->dev, data,
					 ACPI_WRDS_WIFI_DATA_SIZE_REV1,
					 &tbl_rev);
	if (!IS_ERR(wifi_pkg)) {
		if (tbl_rev != 1) {
			ret = -EINVAL;
			goto out_free;
		}

		num_chains = ACPI_SAR_NUM_CHAINS_REV1;
		num_sub_bands = ACPI_SAR_NUM_SUB_BANDS_REV1;

		goto read_table;
	}

	/* then finally revision 0 */
	wifi_pkg = iwl_acpi_get_wifi_pkg(fwrt->dev, data,
					 ACPI_WRDS_WIFI_DATA_SIZE_REV0,
					 &tbl_rev);
	if (!IS_ERR(wifi_pkg)) {
		if (tbl_rev != 0) {
			ret = -EINVAL;
			goto out_free;
		}

		num_chains = ACPI_SAR_NUM_CHAINS_REV0;
		num_sub_bands = ACPI_SAR_NUM_SUB_BANDS_REV0;

		goto read_table;
	}

	ret = PTR_ERR(wifi_pkg);
	goto out_free;

read_table:
	if (wifi_pkg->package.elements[1].type != ACPI_TYPE_INTEGER) {
		ret = -EINVAL;
		goto out_free;
	}

	IWL_DEBUG_RADIO(fwrt, "Reading WRDS tbl_rev=%d\n", tbl_rev);

	flags = wifi_pkg->package.elements[1].integer.value;
	fwrt->reduced_power_flags = flags >> IWL_REDUCE_POWER_FLAGS_POS;

	/* position of the actual table */
	table = &wifi_pkg->package.elements[2];

	/* The profile from WRDS is officially profile 1, but goes
	 * into sar_profiles[0] (because we don't have a profile 0).
	 */
<<<<<<< HEAD
	ret = iwl_acpi_sar_set_profile(table, &fwrt->sar_profiles[0],
				       flags & IWL_SAR_ENABLE_MSK,
				       num_chains, num_sub_bands);
=======
	ret = iwl_acpi_parse_chains_table(table, fwrt->sar_profiles[0].chains,
					  num_chains, num_sub_bands);
	if (!ret && flags & IWL_SAR_ENABLE_MSK)
		fwrt->sar_profiles[0].enabled = true;

>>>>>>> 2d5404ca
out_free:
	kfree(data);
	return ret;
}

int iwl_acpi_get_ewrd_table(struct iwl_fw_runtime *fwrt)
{
	union acpi_object *wifi_pkg, *data;
	bool enabled;
	int i, n_profiles, tbl_rev, pos;
	int ret = 0;
	u8 num_sub_bands;

	data = iwl_acpi_get_object(fwrt->dev, ACPI_EWRD_METHOD);
	if (IS_ERR(data))
		return PTR_ERR(data);

	/* start by trying to read revision 2 */
	wifi_pkg = iwl_acpi_get_wifi_pkg(fwrt->dev, data,
					 ACPI_EWRD_WIFI_DATA_SIZE_REV2,
					 &tbl_rev);
	if (!IS_ERR(wifi_pkg)) {
		if (tbl_rev != 2) {
			ret = -EINVAL;
			goto out_free;
		}

		num_sub_bands = ACPI_SAR_NUM_SUB_BANDS_REV2;

		goto read_table;
	}

	/* then try revision 1 */
	wifi_pkg = iwl_acpi_get_wifi_pkg(fwrt->dev, data,
					 ACPI_EWRD_WIFI_DATA_SIZE_REV1,
					 &tbl_rev);
	if (!IS_ERR(wifi_pkg)) {
		if (tbl_rev != 1) {
			ret = -EINVAL;
			goto out_free;
		}

		num_sub_bands = ACPI_SAR_NUM_SUB_BANDS_REV1;

		goto read_table;
	}

	/* then finally revision 0 */
	wifi_pkg = iwl_acpi_get_wifi_pkg(fwrt->dev, data,
					 ACPI_EWRD_WIFI_DATA_SIZE_REV0,
					 &tbl_rev);
	if (!IS_ERR(wifi_pkg)) {
		if (tbl_rev != 0) {
			ret = -EINVAL;
			goto out_free;
		}

		num_sub_bands = ACPI_SAR_NUM_SUB_BANDS_REV0;

		goto read_table;
	}

	ret = PTR_ERR(wifi_pkg);
	goto out_free;

read_table:
	if (wifi_pkg->package.elements[1].type != ACPI_TYPE_INTEGER ||
	    wifi_pkg->package.elements[2].type != ACPI_TYPE_INTEGER) {
		ret = -EINVAL;
		goto out_free;
	}

	enabled = !!(wifi_pkg->package.elements[1].integer.value);
	n_profiles = wifi_pkg->package.elements[2].integer.value;

	/*
	 * Check the validity of n_profiles.  The EWRD profiles start
	 * from index 1, so the maximum value allowed here is
	 * ACPI_SAR_PROFILES_NUM - 1.
	 */
	if (n_profiles >= BIOS_SAR_MAX_PROFILE_NUM) {
		ret = -EINVAL;
		goto out_free;
	}

	/* the tables start at element 3 */
	pos = 3;

	BUILD_BUG_ON(ACPI_SAR_NUM_CHAINS_REV0 != ACPI_SAR_NUM_CHAINS_REV1);
	BUILD_BUG_ON(ACPI_SAR_NUM_CHAINS_REV2 != 2 * ACPI_SAR_NUM_CHAINS_REV0);

	/* parse non-cdb chains for all profiles */
	for (i = 0; i < n_profiles; i++) {
		union acpi_object *table = &wifi_pkg->package.elements[pos];
<<<<<<< HEAD
=======

>>>>>>> 2d5404ca
		/* The EWRD profiles officially go from 2 to 4, but we
		 * save them in sar_profiles[1-3] (because we don't
		 * have profile 0).  So in the array we start from 1.
		 */
<<<<<<< HEAD
		ret = iwl_acpi_sar_set_profile(table,
					       &fwrt->sar_profiles[i + 1],
					       enabled, num_chains,
					       num_sub_bands);
=======
		ret = iwl_acpi_parse_chains_table(table,
						  fwrt->sar_profiles[i + 1].chains,
						  ACPI_SAR_NUM_CHAINS_REV0,
						  num_sub_bands);
		if (ret < 0)
			goto out_free;

		/* go to the next table */
		pos += ACPI_SAR_NUM_CHAINS_REV0 * num_sub_bands;
	}

	/* non-cdb table revisions */
	if (tbl_rev < 2)
		goto set_enabled;

	/* parse cdb chains for all profiles */
	for (i = 0; i < n_profiles; i++) {
		struct iwl_sar_profile_chain *chains;
		union acpi_object *table;

		table = &wifi_pkg->package.elements[pos];
		chains = &fwrt->sar_profiles[i + 1].chains[ACPI_SAR_NUM_CHAINS_REV0];
		ret = iwl_acpi_parse_chains_table(table,
						  chains,
						  ACPI_SAR_NUM_CHAINS_REV0,
						  num_sub_bands);
>>>>>>> 2d5404ca
		if (ret < 0)
			goto out_free;

		/* go to the next table */
		pos += ACPI_SAR_NUM_CHAINS_REV0 * num_sub_bands;
	}

set_enabled:
	for (i = 0; i < n_profiles; i++)
		fwrt->sar_profiles[i + 1].enabled = enabled;

out_free:
	kfree(data);
	return ret;
}

int iwl_acpi_get_wgds_table(struct iwl_fw_runtime *fwrt)
{
	union acpi_object *wifi_pkg, *data;
	int i, j, k, ret, tbl_rev;
	u8 num_bands, num_profiles;
	static const struct {
		u8 revisions;
		u8 bands;
		u8 profiles;
		u8 min_profiles;
	} rev_data[] = {
		{
			.revisions = BIT(3),
			.bands = ACPI_GEO_NUM_BANDS_REV2,
			.profiles = ACPI_NUM_GEO_PROFILES_REV3,
			.min_profiles = BIOS_GEO_MIN_PROFILE_NUM,
		},
		{
			.revisions = BIT(2),
			.bands = ACPI_GEO_NUM_BANDS_REV2,
			.profiles = ACPI_NUM_GEO_PROFILES,
		},
		{
			.revisions = BIT(0) | BIT(1),
			.bands = ACPI_GEO_NUM_BANDS_REV0,
			.profiles = ACPI_NUM_GEO_PROFILES,
		},
	};
	int idx;
	/* start from one to skip the domain */
	int entry_idx = 1;

	BUILD_BUG_ON(ACPI_NUM_GEO_PROFILES_REV3 != IWL_NUM_GEO_PROFILES_V3);
	BUILD_BUG_ON(ACPI_NUM_GEO_PROFILES != IWL_NUM_GEO_PROFILES);

	data = iwl_acpi_get_object(fwrt->dev, ACPI_WGDS_METHOD);
	if (IS_ERR(data))
		return PTR_ERR(data);

	/* read the highest revision we understand first */
	for (idx = 0; idx < ARRAY_SIZE(rev_data); idx++) {
		/* min_profiles != 0 requires num_profiles header */
		u32 hdr_size = 1 + !!rev_data[idx].min_profiles;
		u32 profile_size = ACPI_GEO_PER_CHAIN_SIZE *
				   rev_data[idx].bands;
		u32 max_size = hdr_size + profile_size * rev_data[idx].profiles;
		u32 min_size;

		if (!rev_data[idx].min_profiles)
			min_size = max_size;
		else
			min_size = hdr_size +
				   profile_size * rev_data[idx].min_profiles;

		wifi_pkg = iwl_acpi_get_wifi_pkg_range(fwrt->dev, data,
						       min_size, max_size,
						       &tbl_rev);
		if (!IS_ERR(wifi_pkg)) {
			if (!(BIT(tbl_rev) & rev_data[idx].revisions))
				continue;

			num_bands = rev_data[idx].bands;
			num_profiles = rev_data[idx].profiles;

			if (rev_data[idx].min_profiles) {
				/* read header that says # of profiles */
				union acpi_object *entry;

				entry = &wifi_pkg->package.elements[entry_idx];
				entry_idx++;
				if (entry->type != ACPI_TYPE_INTEGER ||
				    entry->integer.value > num_profiles ||
				    entry->integer.value <
					rev_data[idx].min_profiles) {
					ret = -EINVAL;
					goto out_free;
				}

				/*
				 * Check to see if we received package count
				 * same as max # of profiles
				 */
				if (wifi_pkg->package.count !=
				    hdr_size + profile_size * num_profiles) {
					ret = -EINVAL;
					goto out_free;
				}

				/* Number of valid profiles */
				num_profiles = entry->integer.value;
			}
			goto read_table;
		}
	}

	if (idx < ARRAY_SIZE(rev_data))
		ret = PTR_ERR(wifi_pkg);
	else
		ret = -ENOENT;
	goto out_free;

read_table:
	fwrt->geo_rev = tbl_rev;
	for (i = 0; i < num_profiles; i++) {
		for (j = 0; j < BIOS_GEO_MAX_NUM_BANDS; j++) {
			union acpi_object *entry;

			/*
			 * num_bands is either 2 or 3, if it's only 2 then
			 * fill the third band (6 GHz) with the values from
			 * 5 GHz (second band)
			 */
			if (j >= num_bands) {
				fwrt->geo_profiles[i].bands[j].max =
					fwrt->geo_profiles[i].bands[1].max;
			} else {
				entry = &wifi_pkg->package.elements[entry_idx];
				entry_idx++;
				if (entry->type != ACPI_TYPE_INTEGER ||
				    entry->integer.value > U8_MAX) {
					ret = -EINVAL;
					goto out_free;
				}

				fwrt->geo_profiles[i].bands[j].max =
					entry->integer.value;
			}

			for (k = 0; k < BIOS_GEO_NUM_CHAINS; k++) {
				/* same here as above */
				if (j >= num_bands) {
					fwrt->geo_profiles[i].bands[j].chains[k] =
						fwrt->geo_profiles[i].bands[1].chains[k];
				} else {
					entry = &wifi_pkg->package.elements[entry_idx];
					entry_idx++;
					if (entry->type != ACPI_TYPE_INTEGER ||
					    entry->integer.value > U8_MAX) {
						ret = -EINVAL;
						goto out_free;
					}

					fwrt->geo_profiles[i].bands[j].chains[k] =
						entry->integer.value;
				}
			}
		}
	}

	fwrt->geo_num_profiles = num_profiles;
	fwrt->geo_enabled = true;
	ret = 0;
out_free:
	kfree(data);
	return ret;
}

int iwl_acpi_get_ppag_table(struct iwl_fw_runtime *fwrt)
{
	union acpi_object *wifi_pkg, *data, *flags;
	int i, j, ret, tbl_rev, num_sub_bands = 0;
	int idx = 2;

	data = iwl_acpi_get_object(fwrt->dev, ACPI_PPAG_METHOD);
	if (IS_ERR(data))
		return PTR_ERR(data);

	/* try to read ppag table rev 3, 2 or 1 (all have the same data size) */
	wifi_pkg = iwl_acpi_get_wifi_pkg(fwrt->dev, data,
				ACPI_PPAG_WIFI_DATA_SIZE_V2, &tbl_rev);

	if (!IS_ERR(wifi_pkg)) {
		if (tbl_rev >= 1 && tbl_rev <= 3) {
			num_sub_bands = IWL_NUM_SUB_BANDS_V2;
			IWL_DEBUG_RADIO(fwrt,
					"Reading PPAG table (tbl_rev=%d)\n",
					tbl_rev);
			goto read_table;
		} else {
			ret = -EINVAL;
			goto out_free;
		}
	}

	/* try to read ppag table revision 0 */
	wifi_pkg = iwl_acpi_get_wifi_pkg(fwrt->dev, data,
			ACPI_PPAG_WIFI_DATA_SIZE_V1, &tbl_rev);

	if (!IS_ERR(wifi_pkg)) {
		if (tbl_rev != 0) {
			ret = -EINVAL;
			goto out_free;
		}
		num_sub_bands = IWL_NUM_SUB_BANDS_V1;
		IWL_DEBUG_RADIO(fwrt, "Reading PPAG table v1 (tbl_rev=0)\n");
		goto read_table;
	}

	ret = PTR_ERR(wifi_pkg);
	goto out_free;

read_table:
	fwrt->ppag_ver = tbl_rev;
	flags = &wifi_pkg->package.elements[1];

	if (flags->type != ACPI_TYPE_INTEGER) {
		ret = -EINVAL;
		goto out_free;
	}

	fwrt->ppag_flags = iwl_bios_get_ppag_flags(flags->integer.value,
						   fwrt->ppag_ver);

	/*
	 * read, verify gain values and save them into the PPAG table.
	 * first sub-band (j=0) corresponds to Low-Band (2.4GHz), and the
	 * following sub-bands to High-Band (5GHz).
	 */
	for (i = 0; i < IWL_NUM_CHAIN_LIMITS; i++) {
		for (j = 0; j < num_sub_bands; j++) {
			union acpi_object *ent;

			ent = &wifi_pkg->package.elements[idx++];
			if (ent->type != ACPI_TYPE_INTEGER) {
				ret = -EINVAL;
				goto out_free;
			}

			fwrt->ppag_chains[i].subbands[j] = ent->integer.value;
		}
	}

	ret = 0;

out_free:
	kfree(data);
	return ret;
}

void iwl_acpi_get_phy_filters(struct iwl_fw_runtime *fwrt,
			      struct iwl_phy_specific_cfg *filters)
{
	struct iwl_phy_specific_cfg tmp = {};
	union acpi_object *wifi_pkg, *data;
	int tbl_rev, i;

	data = iwl_acpi_get_object(fwrt->dev, ACPI_WPFC_METHOD);
	if (IS_ERR(data))
		return;
<<<<<<< HEAD

	wifi_pkg = iwl_acpi_get_wifi_pkg(fwrt->dev, data,
					 ACPI_WPFC_WIFI_DATA_SIZE,
					 &tbl_rev);
	if (IS_ERR(wifi_pkg))
		goto out_free;

	if (tbl_rev != 0)
		goto out_free;

	BUILD_BUG_ON(ARRAY_SIZE(filters->filter_cfg_chains) !=
		     ACPI_WPFC_WIFI_DATA_SIZE - 1);

	for (i = 0; i < ARRAY_SIZE(filters->filter_cfg_chains); i++) {
		if (wifi_pkg->package.elements[i + 1].type != ACPI_TYPE_INTEGER)
			goto out_free;
		tmp.filter_cfg_chains[i] =
			cpu_to_le32(wifi_pkg->package.elements[i + 1].integer.value);
	}

	IWL_DEBUG_RADIO(fwrt, "Loaded WPFC filter config from ACPI\n");
	*filters = tmp;
out_free:
	kfree(data);
}
IWL_EXPORT_SYMBOL(iwl_acpi_get_phy_filters);

void iwl_acpi_get_guid_lock_status(struct iwl_fw_runtime *fwrt)
{
	union acpi_object *wifi_pkg, *data;
	int tbl_rev;

	data = iwl_acpi_get_object(fwrt->dev, ACPI_GLAI_METHOD);
	if (IS_ERR(data))
		return;

	wifi_pkg = iwl_acpi_get_wifi_pkg(fwrt->dev, data,
					 ACPI_GLAI_WIFI_DATA_SIZE,
=======

	wifi_pkg = iwl_acpi_get_wifi_pkg(fwrt->dev, data,
					 ACPI_WPFC_WIFI_DATA_SIZE,
					 &tbl_rev);
	if (IS_ERR(wifi_pkg))
		goto out_free;

	if (tbl_rev != 0)
		goto out_free;

	BUILD_BUG_ON(ARRAY_SIZE(filters->filter_cfg_chains) !=
		     ACPI_WPFC_WIFI_DATA_SIZE - 1);

	for (i = 0; i < ARRAY_SIZE(filters->filter_cfg_chains); i++) {
		if (wifi_pkg->package.elements[i + 1].type != ACPI_TYPE_INTEGER)
			goto out_free;
		tmp.filter_cfg_chains[i] =
			cpu_to_le32(wifi_pkg->package.elements[i + 1].integer.value);
	}

	IWL_DEBUG_RADIO(fwrt, "Loaded WPFC filter config from ACPI\n");
	*filters = tmp;
out_free:
	kfree(data);
}
IWL_EXPORT_SYMBOL(iwl_acpi_get_phy_filters);

void iwl_acpi_get_guid_lock_status(struct iwl_fw_runtime *fwrt)
{
	union acpi_object *wifi_pkg, *data;
	int tbl_rev;

	data = iwl_acpi_get_object(fwrt->dev, ACPI_GLAI_METHOD);
	if (IS_ERR(data))
		return;

	wifi_pkg = iwl_acpi_get_wifi_pkg(fwrt->dev, data,
					 ACPI_GLAI_WIFI_DATA_SIZE,
					 &tbl_rev);
	if (IS_ERR(wifi_pkg))
		goto out_free;

	if (tbl_rev != 0) {
		IWL_DEBUG_RADIO(fwrt, "Invalid GLAI revision: %d\n", tbl_rev);
		goto out_free;
	}

	if (wifi_pkg->package.elements[1].type != ACPI_TYPE_INTEGER ||
	    wifi_pkg->package.elements[1].integer.value > ACPI_GLAI_MAX_STATUS)
		goto out_free;

	fwrt->uefi_tables_lock_status =
		wifi_pkg->package.elements[1].integer.value;

	IWL_DEBUG_RADIO(fwrt,
			"Loaded UEFI WIFI GUID lock status: %d from ACPI\n",
			fwrt->uefi_tables_lock_status);
out_free:
	kfree(data);
}
IWL_EXPORT_SYMBOL(iwl_acpi_get_guid_lock_status);

int iwl_acpi_get_wbem(struct iwl_fw_runtime *fwrt, u32 *value)
{
	union acpi_object *wifi_pkg, *data;
	int ret = -ENOENT;
	int tbl_rev;

	data = iwl_acpi_get_object(fwrt->dev, ACPI_WBEM_METHOD);
	if (IS_ERR(data))
		return ret;

	wifi_pkg = iwl_acpi_get_wifi_pkg(fwrt->dev, data,
					 ACPI_WBEM_WIFI_DATA_SIZE,
>>>>>>> 2d5404ca
					 &tbl_rev);
	if (IS_ERR(wifi_pkg))
		goto out_free;

<<<<<<< HEAD
	if (tbl_rev != 0) {
		IWL_DEBUG_RADIO(fwrt, "Invalid GLAI revision: %d\n", tbl_rev);
		goto out_free;
	}

	if (wifi_pkg->package.elements[1].type != ACPI_TYPE_INTEGER ||
	    wifi_pkg->package.elements[1].integer.value > ACPI_GLAI_MAX_STATUS)
		goto out_free;

	fwrt->uefi_tables_lock_status =
		wifi_pkg->package.elements[1].integer.value;

	IWL_DEBUG_RADIO(fwrt,
			"Loaded UEFI WIFI GUID lock status: %d from ACPI\n",
			fwrt->uefi_tables_lock_status);
out_free:
	kfree(data);
}
IWL_EXPORT_SYMBOL(iwl_acpi_get_guid_lock_status);
=======
	if (tbl_rev != IWL_ACPI_WBEM_REVISION) {
		IWL_DEBUG_RADIO(fwrt, "Unsupported ACPI WBEM revision:%d\n",
				tbl_rev);
		goto out_free;
	}

	if (wifi_pkg->package.elements[1].type != ACPI_TYPE_INTEGER)
		goto out_free;

	*value = wifi_pkg->package.elements[1].integer.value &
		 IWL_ACPI_WBEM_REV0_MASK;
	IWL_DEBUG_RADIO(fwrt, "Loaded WBEM config from ACPI\n");
	ret = 0;
out_free:
	kfree(data);
	return ret;
}
>>>>>>> 2d5404ca
<|MERGE_RESOLUTION|>--- conflicted
+++ resolved
@@ -1,11 +1,7 @@
 // SPDX-License-Identifier: GPL-2.0 OR BSD-3-Clause
 /*
  * Copyright (C) 2017 Intel Deutschland GmbH
-<<<<<<< HEAD
- * Copyright (C) 2019-2023 Intel Corporation
-=======
  * Copyright (C) 2019-2024 Intel Corporation
->>>>>>> 2d5404ca
  */
 #include <linux/uuid.h>
 #include "iwl-drv.h"
@@ -31,10 +27,7 @@
 	[DSM_FUNC_FORCE_DISABLE_CHANNELS] =	sizeof(u32),
 	[DSM_FUNC_ENERGY_DETECTION_THRESHOLD] =	sizeof(u32),
 	[DSM_FUNC_RFI_CONFIG] =			sizeof(u32),
-<<<<<<< HEAD
-=======
 	[DSM_FUNC_ENABLE_11BE] =		sizeof(u32),
->>>>>>> 2d5404ca
 };
 
 static int iwl_acpi_get_handle(struct device *dev, acpi_string method,
@@ -436,21 +429,6 @@
 	return ret;
 }
 
-<<<<<<< HEAD
-static int iwl_acpi_sar_set_profile(union acpi_object *table,
-				    struct iwl_sar_profile *profile,
-				    bool enabled, u8 num_chains,
-				    u8 num_sub_bands)
-{
-	int i, j, idx = 0;
-
-	/*
-	 * The table from ACPI is flat, but we store it in a
-	 * structured array.
-	 */
-	for (i = 0; i < BIOS_SAR_MAX_CHAINS_PER_PROFILE; i++) {
-		for (j = 0; j < BIOS_SAR_MAX_SUB_BANDS_NUM; j++) {
-=======
 static int
 iwl_acpi_parse_chains_table(union acpi_object *table,
 			    struct iwl_sar_profile_chain *chains,
@@ -459,7 +437,6 @@
 	for (u8 chain = 0; chain < num_chains; chain++) {
 		for (u8 subband = 0; subband < BIOS_SAR_MAX_SUB_BANDS_NUM;
 		     subband++) {
->>>>>>> 2d5404ca
 			/* if we don't have the values, use the default */
 			if (subband >= num_sub_bands) {
 				chains[chain].subbands[subband] = 0;
@@ -556,17 +533,11 @@
 	/* The profile from WRDS is officially profile 1, but goes
 	 * into sar_profiles[0] (because we don't have a profile 0).
 	 */
-<<<<<<< HEAD
-	ret = iwl_acpi_sar_set_profile(table, &fwrt->sar_profiles[0],
-				       flags & IWL_SAR_ENABLE_MSK,
-				       num_chains, num_sub_bands);
-=======
 	ret = iwl_acpi_parse_chains_table(table, fwrt->sar_profiles[0].chains,
 					  num_chains, num_sub_bands);
 	if (!ret && flags & IWL_SAR_ENABLE_MSK)
 		fwrt->sar_profiles[0].enabled = true;
 
->>>>>>> 2d5404ca
 out_free:
 	kfree(data);
 	return ret;
@@ -661,20 +632,11 @@
 	/* parse non-cdb chains for all profiles */
 	for (i = 0; i < n_profiles; i++) {
 		union acpi_object *table = &wifi_pkg->package.elements[pos];
-<<<<<<< HEAD
-=======
-
->>>>>>> 2d5404ca
+
 		/* The EWRD profiles officially go from 2 to 4, but we
 		 * save them in sar_profiles[1-3] (because we don't
 		 * have profile 0).  So in the array we start from 1.
 		 */
-<<<<<<< HEAD
-		ret = iwl_acpi_sar_set_profile(table,
-					       &fwrt->sar_profiles[i + 1],
-					       enabled, num_chains,
-					       num_sub_bands);
-=======
 		ret = iwl_acpi_parse_chains_table(table,
 						  fwrt->sar_profiles[i + 1].chains,
 						  ACPI_SAR_NUM_CHAINS_REV0,
@@ -701,7 +663,6 @@
 						  chains,
 						  ACPI_SAR_NUM_CHAINS_REV0,
 						  num_sub_bands);
->>>>>>> 2d5404ca
 		if (ret < 0)
 			goto out_free;
 
@@ -967,46 +928,6 @@
 	data = iwl_acpi_get_object(fwrt->dev, ACPI_WPFC_METHOD);
 	if (IS_ERR(data))
 		return;
-<<<<<<< HEAD
-
-	wifi_pkg = iwl_acpi_get_wifi_pkg(fwrt->dev, data,
-					 ACPI_WPFC_WIFI_DATA_SIZE,
-					 &tbl_rev);
-	if (IS_ERR(wifi_pkg))
-		goto out_free;
-
-	if (tbl_rev != 0)
-		goto out_free;
-
-	BUILD_BUG_ON(ARRAY_SIZE(filters->filter_cfg_chains) !=
-		     ACPI_WPFC_WIFI_DATA_SIZE - 1);
-
-	for (i = 0; i < ARRAY_SIZE(filters->filter_cfg_chains); i++) {
-		if (wifi_pkg->package.elements[i + 1].type != ACPI_TYPE_INTEGER)
-			goto out_free;
-		tmp.filter_cfg_chains[i] =
-			cpu_to_le32(wifi_pkg->package.elements[i + 1].integer.value);
-	}
-
-	IWL_DEBUG_RADIO(fwrt, "Loaded WPFC filter config from ACPI\n");
-	*filters = tmp;
-out_free:
-	kfree(data);
-}
-IWL_EXPORT_SYMBOL(iwl_acpi_get_phy_filters);
-
-void iwl_acpi_get_guid_lock_status(struct iwl_fw_runtime *fwrt)
-{
-	union acpi_object *wifi_pkg, *data;
-	int tbl_rev;
-
-	data = iwl_acpi_get_object(fwrt->dev, ACPI_GLAI_METHOD);
-	if (IS_ERR(data))
-		return;
-
-	wifi_pkg = iwl_acpi_get_wifi_pkg(fwrt->dev, data,
-					 ACPI_GLAI_WIFI_DATA_SIZE,
-=======
 
 	wifi_pkg = iwl_acpi_get_wifi_pkg(fwrt->dev, data,
 					 ACPI_WPFC_WIFI_DATA_SIZE,
@@ -1081,32 +1002,10 @@
 
 	wifi_pkg = iwl_acpi_get_wifi_pkg(fwrt->dev, data,
 					 ACPI_WBEM_WIFI_DATA_SIZE,
->>>>>>> 2d5404ca
 					 &tbl_rev);
 	if (IS_ERR(wifi_pkg))
 		goto out_free;
 
-<<<<<<< HEAD
-	if (tbl_rev != 0) {
-		IWL_DEBUG_RADIO(fwrt, "Invalid GLAI revision: %d\n", tbl_rev);
-		goto out_free;
-	}
-
-	if (wifi_pkg->package.elements[1].type != ACPI_TYPE_INTEGER ||
-	    wifi_pkg->package.elements[1].integer.value > ACPI_GLAI_MAX_STATUS)
-		goto out_free;
-
-	fwrt->uefi_tables_lock_status =
-		wifi_pkg->package.elements[1].integer.value;
-
-	IWL_DEBUG_RADIO(fwrt,
-			"Loaded UEFI WIFI GUID lock status: %d from ACPI\n",
-			fwrt->uefi_tables_lock_status);
-out_free:
-	kfree(data);
-}
-IWL_EXPORT_SYMBOL(iwl_acpi_get_guid_lock_status);
-=======
 	if (tbl_rev != IWL_ACPI_WBEM_REVISION) {
 		IWL_DEBUG_RADIO(fwrt, "Unsupported ACPI WBEM revision:%d\n",
 				tbl_rev);
@@ -1123,5 +1022,4 @@
 out_free:
 	kfree(data);
 	return ret;
-}
->>>>>>> 2d5404ca
+}