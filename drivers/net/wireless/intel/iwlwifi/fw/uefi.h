/* SPDX-License-Identifier: GPL-2.0 OR BSD-3-Clause */
/*
 * Copyright(c) 2021-2022 Intel Corporation
 */
#ifndef __iwl_fw_uefi__
#define __iwl_fw_uefi__

#define IWL_UEFI_OEM_PNVM_NAME		L"UefiCnvWlanOemSignedPnvm"
#define IWL_UEFI_REDUCED_POWER_NAME	L"UefiCnvWlanReducedPower"
#define IWL_UEFI_SGOM_NAME		L"UefiCnvWlanSarGeoOffsetMapping"
<<<<<<< HEAD
=======
#define IWL_UEFI_STEP_NAME		L"UefiCnvCommonSTEP"
>>>>>>> eb3cdb58

/*
 * TODO: we have these hardcoded values that the caller must pass,
 * because reading from the UEFI is not working.  To implement this
 * properly, we have to change iwl_pnvm_get_from_uefi() to call
 * efivar_entry_size() and return the value to the caller instead.
 */
#define IWL_HARDCODED_PNVM_SIZE		4096
#define IWL_HARDCODED_REDUCE_POWER_SIZE	32768
#define IWL_HARDCODED_SGOM_SIZE		339
<<<<<<< HEAD
=======
#define IWL_HARDCODED_STEP_SIZE		6
>>>>>>> eb3cdb58

struct pnvm_sku_package {
	u8 rev;
	u32 total_size;
	u8 n_skus;
	u32 reserved[2];
	u8 data[];
} __packed;

struct uefi_cnv_wlan_sgom_data {
	u8 revision;
	u8 offset_map[IWL_HARDCODED_SGOM_SIZE - 1];
} __packed;

<<<<<<< HEAD
=======
struct uefi_cnv_common_step_data {
	u8 revision;
	u8 step_mode;
	u8 cnvi_eq_channel;
	u8 cnvr_eq_channel;
	u8 radio1;
	u8 radio2;
} __packed;

>>>>>>> eb3cdb58
/*
 * This is known to be broken on v4.19 and to work on v5.4.  Until we
 * figure out why this is the case and how to make it work, simply
 * disable the feature in old kernels.
 */
#ifdef CONFIG_EFI
void *iwl_uefi_get_pnvm(struct iwl_trans *trans, size_t *len);
void *iwl_uefi_get_reduced_power(struct iwl_trans *trans, size_t *len);
void iwl_uefi_get_step_table(struct iwl_trans *trans);
#else /* CONFIG_EFI */
static inline
void *iwl_uefi_get_pnvm(struct iwl_trans *trans, size_t *len)
{
	return ERR_PTR(-EOPNOTSUPP);
}

static inline
void *iwl_uefi_get_reduced_power(struct iwl_trans *trans, size_t *len)
{
	return ERR_PTR(-EOPNOTSUPP);
}
<<<<<<< HEAD
=======

static inline
void iwl_uefi_get_step_table(struct iwl_trans *trans)
{
}
>>>>>>> eb3cdb58
#endif /* CONFIG_EFI */

#if defined(CONFIG_EFI) && defined(CONFIG_ACPI)
void iwl_uefi_get_sgom_table(struct iwl_trans *trans, struct iwl_fw_runtime *fwrt);
#else
static inline
void iwl_uefi_get_sgom_table(struct iwl_trans *trans, struct iwl_fw_runtime *fwrt)
{
}
#endif
#endif /* __iwl_fw_uefi__ */<|MERGE_RESOLUTION|>--- conflicted
+++ resolved
@@ -8,10 +8,7 @@
 #define IWL_UEFI_OEM_PNVM_NAME		L"UefiCnvWlanOemSignedPnvm"
 #define IWL_UEFI_REDUCED_POWER_NAME	L"UefiCnvWlanReducedPower"
 #define IWL_UEFI_SGOM_NAME		L"UefiCnvWlanSarGeoOffsetMapping"
-<<<<<<< HEAD
-=======
 #define IWL_UEFI_STEP_NAME		L"UefiCnvCommonSTEP"
->>>>>>> eb3cdb58
 
 /*
  * TODO: we have these hardcoded values that the caller must pass,
@@ -22,10 +19,7 @@
 #define IWL_HARDCODED_PNVM_SIZE		4096
 #define IWL_HARDCODED_REDUCE_POWER_SIZE	32768
 #define IWL_HARDCODED_SGOM_SIZE		339
-<<<<<<< HEAD
-=======
 #define IWL_HARDCODED_STEP_SIZE		6
->>>>>>> eb3cdb58
 
 struct pnvm_sku_package {
 	u8 rev;
@@ -40,8 +34,6 @@
 	u8 offset_map[IWL_HARDCODED_SGOM_SIZE - 1];
 } __packed;
 
-<<<<<<< HEAD
-=======
 struct uefi_cnv_common_step_data {
 	u8 revision;
 	u8 step_mode;
@@ -51,7 +43,6 @@
 	u8 radio2;
 } __packed;
 
->>>>>>> eb3cdb58
 /*
  * This is known to be broken on v4.19 and to work on v5.4.  Until we
  * figure out why this is the case and how to make it work, simply
@@ -73,14 +64,11 @@
 {
 	return ERR_PTR(-EOPNOTSUPP);
 }
-<<<<<<< HEAD
-=======
 
 static inline
 void iwl_uefi_get_step_table(struct iwl_trans *trans)
 {
 }
->>>>>>> eb3cdb58
 #endif /* CONFIG_EFI */
 
 #if defined(CONFIG_EFI) && defined(CONFIG_ACPI)
