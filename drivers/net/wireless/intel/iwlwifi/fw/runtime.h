--- conflicted
+++ resolved
@@ -165,10 +165,7 @@
 	struct iwl_ppag_chain ppag_chains[IWL_NUM_CHAIN_LIMITS];
 	u32 ppag_flags;
 	u32 ppag_ver;
-<<<<<<< HEAD
-=======
 	bool ppag_table_valid;
->>>>>>> eb3cdb58
 	struct iwl_sar_offset_mapping_cmd sgom_table;
 	bool sgom_enabled;
 	u8 reduced_power_flags;
