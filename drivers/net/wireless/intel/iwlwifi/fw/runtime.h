--- conflicted
+++ resolved
@@ -180,11 +180,7 @@
 	u8 ppag_ver;
 	struct iwl_sar_offset_mapping_cmd sgom_table;
 	bool sgom_enabled;
-<<<<<<< HEAD
-	struct iwl_uats_table_cmd uats_table;
-=======
 	struct iwl_mcc_allowed_ap_type_cmd uats_table;
->>>>>>> 2d5404ca
 	u8 uefi_tables_lock_status;
 };
 
