--- conflicted
+++ resolved
@@ -2,11 +2,7 @@
 /******************************************************************************
  *
  * Copyright(c) 2005 - 2014 Intel Corporation. All rights reserved.
-<<<<<<< HEAD
- * Copyright (C) 2019 - 2020 Intel Corporation
-=======
  * Copyright (C) 2019 - 2020, 2022 Intel Corporation
->>>>>>> eb3cdb58
  *****************************************************************************/
 #include <linux/kernel.h>
 #include <linux/skbuff.h>
