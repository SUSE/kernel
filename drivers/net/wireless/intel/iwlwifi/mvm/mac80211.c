// SPDX-License-Identifier: GPL-2.0 OR BSD-3-Clause
/*
 * Copyright (C) 2012-2014, 2018-2024 Intel Corporation
 * Copyright (C) 2013-2015 Intel Mobile Communications GmbH
 * Copyright (C) 2016-2017 Intel Deutschland GmbH
 */
#include <linux/kernel.h>
#include <linux/slab.h>
#include <linux/skbuff.h>
#include <linux/netdevice.h>
#include <linux/etherdevice.h>
#include <linux/ip.h>
#include <linux/if_arp.h>
#include <linux/time.h>
#include <net/mac80211.h>
#include <net/ieee80211_radiotap.h>
#include <net/tcp.h>

#include "iwl-drv.h"
#include "iwl-op-mode.h"
#include "iwl-io.h"
#include "mvm.h"
#include "sta.h"
#include "time-event.h"
#include "iwl-nvm-utils.h"
#include "iwl-phy-db.h"
#include "testmode.h"
#include "fw/error-dump.h"
#include "iwl-prph.h"
#include "iwl-nvm-parse.h"
#include "time-sync.h"

#define IWL_MVM_LIMITS(ap)					\
	{							\
		.max = 1,					\
		.types = BIT(NL80211_IFTYPE_STATION),		\
	},							\
	{							\
		.max = 1,					\
		.types = ap |					\
			 BIT(NL80211_IFTYPE_P2P_CLIENT) |	\
			 BIT(NL80211_IFTYPE_P2P_GO),		\
	},							\
	{							\
		.max = 1,					\
		.types = BIT(NL80211_IFTYPE_P2P_DEVICE),	\
	}

static const struct ieee80211_iface_limit iwl_mvm_limits[] = {
	IWL_MVM_LIMITS(0)
};

static const struct ieee80211_iface_limit iwl_mvm_limits_ap[] = {
	IWL_MVM_LIMITS(BIT(NL80211_IFTYPE_AP))
};

static const struct ieee80211_iface_combination iwl_mvm_iface_combinations[] = {
	{
		.num_different_channels = 2,
		.max_interfaces = 3,
		.limits = iwl_mvm_limits,
		.n_limits = ARRAY_SIZE(iwl_mvm_limits),
	},
	{
		.num_different_channels = 1,
		.max_interfaces = 3,
		.limits = iwl_mvm_limits_ap,
		.n_limits = ARRAY_SIZE(iwl_mvm_limits_ap),
	},
};

static const struct cfg80211_pmsr_capabilities iwl_mvm_pmsr_capa = {
	.max_peers = IWL_MVM_TOF_MAX_APS,
	.report_ap_tsf = 1,
	.randomize_mac_addr = 1,

	.ftm = {
		.supported = 1,
		.asap = 1,
		.non_asap = 1,
		.request_lci = 1,
		.request_civicloc = 1,
		.trigger_based = 1,
		.non_trigger_based = 1,
		.max_bursts_exponent = -1, /* all supported */
		.max_ftms_per_burst = 0, /* no limits */
		.bandwidths = BIT(NL80211_CHAN_WIDTH_20_NOHT) |
			      BIT(NL80211_CHAN_WIDTH_20) |
			      BIT(NL80211_CHAN_WIDTH_40) |
			      BIT(NL80211_CHAN_WIDTH_80) |
			      BIT(NL80211_CHAN_WIDTH_160),
		.preambles = BIT(NL80211_PREAMBLE_LEGACY) |
			     BIT(NL80211_PREAMBLE_HT) |
			     BIT(NL80211_PREAMBLE_VHT) |
			     BIT(NL80211_PREAMBLE_HE),
	},
};

static int __iwl_mvm_mac_set_key(struct ieee80211_hw *hw,
				 enum set_key_cmd cmd,
				 struct ieee80211_vif *vif,
				 struct ieee80211_sta *sta,
				 struct ieee80211_key_conf *key);

static void iwl_mvm_reset_phy_ctxts(struct iwl_mvm *mvm)
{
	int i;

	memset(mvm->phy_ctxts, 0, sizeof(mvm->phy_ctxts));
	for (i = 0; i < NUM_PHY_CTX; i++) {
		mvm->phy_ctxts[i].id = i;
		mvm->phy_ctxts[i].ref = 0;
	}
}

struct ieee80211_regdomain *iwl_mvm_get_regdomain(struct wiphy *wiphy,
						  const char *alpha2,
						  enum iwl_mcc_source src_id,
						  bool *changed)
{
	struct ieee80211_regdomain *regd = NULL;
	struct ieee80211_hw *hw = wiphy_to_ieee80211_hw(wiphy);
	struct iwl_mvm *mvm = IWL_MAC80211_GET_MVM(hw);
	struct iwl_mcc_update_resp_v8 *resp;
	u8 resp_ver;

	IWL_DEBUG_LAR(mvm, "Getting regdomain data for %s from FW\n", alpha2);

	lockdep_assert_held(&mvm->mutex);

	resp = iwl_mvm_update_mcc(mvm, alpha2, src_id);
	if (IS_ERR_OR_NULL(resp)) {
		IWL_DEBUG_LAR(mvm, "Could not get update from FW %d\n",
			      PTR_ERR_OR_ZERO(resp));
		resp = NULL;
		goto out;
	}

	if (changed) {
		u32 status = le32_to_cpu(resp->status);

		*changed = (status == MCC_RESP_NEW_CHAN_PROFILE ||
			    status == MCC_RESP_ILLEGAL);
	}
	resp_ver = iwl_fw_lookup_notif_ver(mvm->fw, IWL_ALWAYS_LONG_GROUP,
					   MCC_UPDATE_CMD, 0);
	IWL_DEBUG_LAR(mvm, "MCC update response version: %d\n", resp_ver);

	regd = iwl_parse_nvm_mcc_info(mvm->trans->dev, mvm->cfg,
				      __le32_to_cpu(resp->n_channels),
				      resp->channels,
				      __le16_to_cpu(resp->mcc),
				      __le16_to_cpu(resp->geo_info),
				      le32_to_cpu(resp->cap), resp_ver);
	/* Store the return source id */
	src_id = resp->source_id;
	if (IS_ERR_OR_NULL(regd)) {
		IWL_DEBUG_LAR(mvm, "Could not get parse update from FW %d\n",
			      PTR_ERR_OR_ZERO(regd));
		goto out;
	}

	IWL_DEBUG_LAR(mvm, "setting alpha2 from FW to %s (0x%x, 0x%x) src=%d\n",
		      regd->alpha2, regd->alpha2[0], regd->alpha2[1], src_id);
	mvm->lar_regdom_set = true;
	mvm->mcc_src = src_id;

<<<<<<< HEAD
	/* Some kind of regulatory mess means we need to currently disallow
	 * puncturing in the US and Canada. Do that here, at least until we
	 * figure out the new chanctx APIs for puncturing.
	 */
	if (resp->mcc == cpu_to_le16(IWL_MCC_US) ||
	    resp->mcc == cpu_to_le16(IWL_MCC_CANADA))
=======
	if (!iwl_puncturing_is_allowed_in_bios(mvm->bios_enable_puncturing,
					       le16_to_cpu(resp->mcc)))
>>>>>>> 2d5404ca
		ieee80211_hw_set(mvm->hw, DISALLOW_PUNCTURING);
	else
		__clear_bit(IEEE80211_HW_DISALLOW_PUNCTURING, mvm->hw->flags);

	iwl_mei_set_country_code(__le16_to_cpu(resp->mcc));

out:
	kfree(resp);
	return regd;
}

void iwl_mvm_update_changed_regdom(struct iwl_mvm *mvm)
{
	bool changed;
	struct ieee80211_regdomain *regd;

	if (!iwl_mvm_is_lar_supported(mvm))
		return;

	regd = iwl_mvm_get_current_regdomain(mvm, &changed);
	if (!IS_ERR_OR_NULL(regd)) {
		/* only update the regulatory core if changed */
		if (changed)
			regulatory_set_wiphy_regd(mvm->hw->wiphy, regd);

		kfree(regd);
	}
}

struct ieee80211_regdomain *iwl_mvm_get_current_regdomain(struct iwl_mvm *mvm,
							  bool *changed)
{
	return iwl_mvm_get_regdomain(mvm->hw->wiphy, "ZZ",
				     iwl_mvm_is_wifi_mcc_supported(mvm) ?
				     MCC_SOURCE_GET_CURRENT :
				     MCC_SOURCE_OLD_FW, changed);
}

int iwl_mvm_init_fw_regd(struct iwl_mvm *mvm, bool force_regd_sync)
{
	enum iwl_mcc_source used_src;
	struct ieee80211_regdomain *regd;
	int ret;
	bool changed;
	const struct ieee80211_regdomain *r =
			wiphy_dereference(mvm->hw->wiphy, mvm->hw->wiphy->regd);

	if (!r)
		return -ENOENT;

	/* save the last source in case we overwrite it below */
	used_src = mvm->mcc_src;
	if (iwl_mvm_is_wifi_mcc_supported(mvm)) {
		/* Notify the firmware we support wifi location updates */
		regd = iwl_mvm_get_current_regdomain(mvm, NULL);
		if (!IS_ERR_OR_NULL(regd))
			kfree(regd);
	}

	/* Now set our last stored MCC and source */
	regd = iwl_mvm_get_regdomain(mvm->hw->wiphy, r->alpha2, used_src,
				     &changed);
	if (IS_ERR_OR_NULL(regd))
		return -EIO;

	/* update cfg80211 if the regdomain was changed or the caller explicitly
	 * asked to update regdomain
	 */
	if (changed || force_regd_sync)
		ret = regulatory_set_wiphy_regd_sync(mvm->hw->wiphy, regd);
	else
		ret = 0;

	kfree(regd);
	return ret;
}

/* Each capability added here should also be add to tm_if_types_ext_capa_sta */
static const u8 he_if_types_ext_capa_sta[] = {
	 [0] = WLAN_EXT_CAPA1_EXT_CHANNEL_SWITCHING,
	 [2] = WLAN_EXT_CAPA3_MULTI_BSSID_SUPPORT,
	 [7] = WLAN_EXT_CAPA8_OPMODE_NOTIF |
	       WLAN_EXT_CAPA8_MAX_MSDU_IN_AMSDU_LSB,
	 [8] = WLAN_EXT_CAPA9_MAX_MSDU_IN_AMSDU_MSB,
};

static const u8 tm_if_types_ext_capa_sta[] = {
	 [0] = WLAN_EXT_CAPA1_EXT_CHANNEL_SWITCHING,
	 [2] = WLAN_EXT_CAPA3_MULTI_BSSID_SUPPORT |
	       WLAN_EXT_CAPA3_TIMING_MEASUREMENT_SUPPORT,
	 [7] = WLAN_EXT_CAPA8_OPMODE_NOTIF |
	       WLAN_EXT_CAPA8_MAX_MSDU_IN_AMSDU_LSB,
	 [8] = WLAN_EXT_CAPA9_MAX_MSDU_IN_AMSDU_MSB,
	 [9] = WLAN_EXT_CAPA10_TWT_REQUESTER_SUPPORT,
};

/* Additional interface types for which extended capabilities are
 * specified separately
 */

#define IWL_MVM_EMLSR_CAPA	(IEEE80211_EML_CAP_EMLSR_SUPP | \
				 IEEE80211_EML_CAP_EMLSR_PADDING_DELAY_32US << \
					__bf_shf(IEEE80211_EML_CAP_EMLSR_PADDING_DELAY) | \
				 IEEE80211_EML_CAP_EMLSR_TRANSITION_DELAY_64US << \
					__bf_shf(IEEE80211_EML_CAP_EMLSR_TRANSITION_DELAY))
#define IWL_MVM_MLD_CAPA_OPS FIELD_PREP_CONST( \
			IEEE80211_MLD_CAP_OP_TID_TO_LINK_MAP_NEG_SUPP, \
			IEEE80211_MLD_CAP_OP_TID_TO_LINK_MAP_NEG_SUPP_SAME)

static const struct wiphy_iftype_ext_capab add_iftypes_ext_capa[] = {
	{
		.iftype = NL80211_IFTYPE_STATION,
		.extended_capabilities = he_if_types_ext_capa_sta,
		.extended_capabilities_mask = he_if_types_ext_capa_sta,
		.extended_capabilities_len = sizeof(he_if_types_ext_capa_sta),
		/* relevant only if EHT is supported */
		.eml_capabilities = IWL_MVM_EMLSR_CAPA,
		.mld_capa_and_ops = IWL_MVM_MLD_CAPA_OPS,
	},
	{
		.iftype = NL80211_IFTYPE_STATION,
		.extended_capabilities = tm_if_types_ext_capa_sta,
		.extended_capabilities_mask = tm_if_types_ext_capa_sta,
		.extended_capabilities_len = sizeof(tm_if_types_ext_capa_sta),
		/* relevant only if EHT is supported */
		.eml_capabilities = IWL_MVM_EMLSR_CAPA,
		.mld_capa_and_ops = IWL_MVM_MLD_CAPA_OPS,
	},
};

int iwl_mvm_op_get_antenna(struct ieee80211_hw *hw, u32 *tx_ant, u32 *rx_ant)
{
	struct iwl_mvm *mvm = IWL_MAC80211_GET_MVM(hw);
	*tx_ant = iwl_mvm_get_valid_tx_ant(mvm);
	*rx_ant = iwl_mvm_get_valid_rx_ant(mvm);
	return 0;
}

int iwl_mvm_op_set_antenna(struct ieee80211_hw *hw, u32 tx_ant, u32 rx_ant)
{
	struct iwl_mvm *mvm = IWL_MAC80211_GET_MVM(hw);

	/* This has been tested on those devices only */
	if (mvm->trans->trans_cfg->device_family != IWL_DEVICE_FAMILY_9000 &&
	    mvm->trans->trans_cfg->device_family != IWL_DEVICE_FAMILY_22000)
		return -EOPNOTSUPP;

	if (!mvm->nvm_data)
		return -EBUSY;

	/* mac80211 ensures the device is not started,
	 * so the firmware cannot be running
	 */

	mvm->set_tx_ant = tx_ant;
	mvm->set_rx_ant = rx_ant;

	iwl_reinit_cab(mvm->trans, mvm->nvm_data, tx_ant, rx_ant, mvm->fw);

	return 0;
}

int iwl_mvm_mac_setup_register(struct iwl_mvm *mvm)
{
	struct ieee80211_hw *hw = mvm->hw;
	int num_mac, ret, i;
	static const u32 mvm_ciphers[] = {
		WLAN_CIPHER_SUITE_WEP40,
		WLAN_CIPHER_SUITE_WEP104,
		WLAN_CIPHER_SUITE_TKIP,
		WLAN_CIPHER_SUITE_CCMP,
	};
#ifdef CONFIG_PM_SLEEP
	bool unified = fw_has_capa(&mvm->fw->ucode_capa,
				   IWL_UCODE_TLV_CAPA_CNSLDTD_D3_D0_IMG);
#endif
	u32 sec_key_id = WIDE_ID(DATA_PATH_GROUP, SEC_KEY_CMD);
	u8 sec_key_ver = iwl_fw_lookup_cmd_ver(mvm->fw, sec_key_id, 0);

	/* Tell mac80211 our characteristics */
	ieee80211_hw_set(hw, SIGNAL_DBM);
	ieee80211_hw_set(hw, SPECTRUM_MGMT);
	ieee80211_hw_set(hw, REPORTS_TX_ACK_STATUS);
	ieee80211_hw_set(hw, WANT_MONITOR_VIF);
	ieee80211_hw_set(hw, SUPPORTS_PS);
	ieee80211_hw_set(hw, SUPPORTS_DYNAMIC_PS);
	ieee80211_hw_set(hw, AMPDU_AGGREGATION);
	ieee80211_hw_set(hw, CONNECTION_MONITOR);
	ieee80211_hw_set(hw, CHANCTX_STA_CSA);
	ieee80211_hw_set(hw, SUPPORT_FAST_XMIT);
	ieee80211_hw_set(hw, SUPPORTS_CLONED_SKBS);
	ieee80211_hw_set(hw, SUPPORTS_AMSDU_IN_AMPDU);
	ieee80211_hw_set(hw, NEEDS_UNIQUE_STA_ADDR);
	ieee80211_hw_set(hw, SUPPORTS_VHT_EXT_NSS_BW);
	ieee80211_hw_set(hw, BUFF_MMPDU_TXQ);
	ieee80211_hw_set(hw, STA_MMPDU_TXQ);

	/* Set this early since we need to have it for the check below */
	if (mvm->mld_api_is_used && mvm->nvm_data->sku_cap_11be_enable &&
	    !iwlwifi_mod_params.disable_11ax &&
<<<<<<< HEAD
	    !iwlwifi_mod_params.disable_11be)
		hw->wiphy->flags |= WIPHY_FLAG_DISABLE_WEXT;
=======
	    !iwlwifi_mod_params.disable_11be) {
		hw->wiphy->flags |= WIPHY_FLAG_SUPPORTS_MLO;
		/* we handle this already earlier, but need it for MLO */
		ieee80211_hw_set(hw, HANDLES_QUIET_CSA);
	}
>>>>>>> 2d5404ca

	/* With MLD FW API, it tracks timing by itself,
	 * no need for any timing from the host
	 */
	if (!mvm->mld_api_is_used)
		ieee80211_hw_set(hw, TIMING_BEACON_ONLY);

	/*
	 * On older devices, enabling TX A-MSDU occasionally leads to
	 * something getting messed up, the command read from the FIFO
	 * gets out of sync and isn't a TX command, so that we have an
	 * assert EDC.
	 *
	 * It's not clear where the bug is, but since we didn't used to
	 * support A-MSDU until moving the mac80211 iTXQs, just leave it
	 * for older devices. We also don't see this issue on any newer
	 * devices.
	 */
	if (mvm->trans->trans_cfg->device_family >= IWL_DEVICE_FAMILY_9000)
		ieee80211_hw_set(hw, TX_AMSDU);
	ieee80211_hw_set(hw, TX_FRAG_LIST);

	if (iwl_mvm_has_tlc_offload(mvm)) {
		ieee80211_hw_set(hw, TX_AMPDU_SETUP_IN_HW);
		ieee80211_hw_set(hw, HAS_RATE_CONTROL);
	}

	/* We want to use the mac80211's reorder buffer for 9000 */
	if (iwl_mvm_has_new_rx_api(mvm) &&
	    mvm->trans->trans_cfg->device_family > IWL_DEVICE_FAMILY_9000)
		ieee80211_hw_set(hw, SUPPORTS_REORDERING_BUFFER);

	if (fw_has_capa(&mvm->fw->ucode_capa,
			IWL_UCODE_TLV_CAPA_STA_PM_NOTIF)) {
		ieee80211_hw_set(hw, AP_LINK_PS);
	} else if (WARN_ON(iwl_mvm_has_new_tx_api(mvm))) {
		/*
		 * we absolutely need this for the new TX API since that comes
		 * with many more queues than the current code can deal with
		 * for station powersave
		 */
		return -EINVAL;
	}

	if (mvm->trans->num_rx_queues > 1)
		ieee80211_hw_set(hw, USES_RSS);

	if (mvm->trans->max_skb_frags)
		hw->netdev_features = NETIF_F_HIGHDMA | NETIF_F_SG;

	hw->queues = IEEE80211_NUM_ACS;
	hw->offchannel_tx_hw_queue = IWL_MVM_OFFCHANNEL_QUEUE;
	hw->radiotap_mcs_details |= IEEE80211_RADIOTAP_MCS_HAVE_FEC |
				    IEEE80211_RADIOTAP_MCS_HAVE_STBC;
	hw->radiotap_vht_details |= IEEE80211_RADIOTAP_VHT_KNOWN_STBC |
		IEEE80211_RADIOTAP_VHT_KNOWN_BEAMFORMED;

	hw->radiotap_timestamp.units_pos =
		IEEE80211_RADIOTAP_TIMESTAMP_UNIT_US |
		IEEE80211_RADIOTAP_TIMESTAMP_SPOS_PLCP_SIG_ACQ;
	/* this is the case for CCK frames, it's better (only 8) for OFDM */
	hw->radiotap_timestamp.accuracy = 22;

	if (!iwl_mvm_has_tlc_offload(mvm))
		hw->rate_control_algorithm = RS_NAME;

	hw->uapsd_queues = IWL_MVM_UAPSD_QUEUES;
	hw->uapsd_max_sp_len = IWL_UAPSD_MAX_SP;
	hw->max_tx_fragments = mvm->trans->max_skb_frags;

	BUILD_BUG_ON(ARRAY_SIZE(mvm->ciphers) < ARRAY_SIZE(mvm_ciphers) + 6);
	memcpy(mvm->ciphers, mvm_ciphers, sizeof(mvm_ciphers));
	hw->wiphy->n_cipher_suites = ARRAY_SIZE(mvm_ciphers);
	hw->wiphy->cipher_suites = mvm->ciphers;

	if (iwl_mvm_has_new_rx_api(mvm)) {
		mvm->ciphers[hw->wiphy->n_cipher_suites] =
			WLAN_CIPHER_SUITE_GCMP;
		hw->wiphy->n_cipher_suites++;
		mvm->ciphers[hw->wiphy->n_cipher_suites] =
			WLAN_CIPHER_SUITE_GCMP_256;
		hw->wiphy->n_cipher_suites++;
	}

	if (iwlwifi_mod_params.swcrypto)
		IWL_ERR(mvm,
			"iwlmvm doesn't allow to disable HW crypto, check swcrypto module parameter\n");
	if (!iwlwifi_mod_params.bt_coex_active)
		IWL_ERR(mvm,
			"iwlmvm doesn't allow to disable BT Coex, check bt_coex_active module parameter\n");

	ieee80211_hw_set(hw, MFP_CAPABLE);
	mvm->ciphers[hw->wiphy->n_cipher_suites] = WLAN_CIPHER_SUITE_AES_CMAC;
	hw->wiphy->n_cipher_suites++;
	if (iwl_mvm_has_new_rx_api(mvm)) {
		mvm->ciphers[hw->wiphy->n_cipher_suites] =
			WLAN_CIPHER_SUITE_BIP_GMAC_128;
		hw->wiphy->n_cipher_suites++;
		mvm->ciphers[hw->wiphy->n_cipher_suites] =
			WLAN_CIPHER_SUITE_BIP_GMAC_256;
		hw->wiphy->n_cipher_suites++;
	}

	wiphy_ext_feature_set(hw->wiphy,
			      NL80211_EXT_FEATURE_BEACON_RATE_LEGACY);
	wiphy_ext_feature_set(hw->wiphy,
			      NL80211_EXT_FEATURE_SCAN_MIN_PREQ_CONTENT);

	if (fw_has_capa(&mvm->fw->ucode_capa,
			IWL_UCODE_TLV_CAPA_FTM_CALIBRATED)) {
		wiphy_ext_feature_set(hw->wiphy,
				      NL80211_EXT_FEATURE_ENABLE_FTM_RESPONDER);
		hw->wiphy->pmsr_capa = &iwl_mvm_pmsr_capa;
	}

	if (sec_key_ver &&
	    fw_has_capa(&mvm->fw->ucode_capa,
			IWL_UCODE_TLV_CAPA_BIGTK_TX_SUPPORT))
		wiphy_ext_feature_set(hw->wiphy,
				      NL80211_EXT_FEATURE_BEACON_PROTECTION);
	else if (fw_has_capa(&mvm->fw->ucode_capa,
			     IWL_UCODE_TLV_CAPA_BIGTK_SUPPORT))
		wiphy_ext_feature_set(hw->wiphy,
				      NL80211_EXT_FEATURE_BEACON_PROTECTION_CLIENT);

	if (fw_has_capa(&mvm->fw->ucode_capa,
			IWL_UCODE_TLV_CAPA_TIME_SYNC_BOTH_FTM_TM))
		hw->wiphy->hw_timestamp_max_peers = 1;

	if (fw_has_capa(&mvm->fw->ucode_capa,
			IWL_UCODE_TLV_CAPA_SPP_AMSDU_SUPPORT))
		wiphy_ext_feature_set(hw->wiphy,
				      NL80211_EXT_FEATURE_SPP_AMSDU_SUPPORT);

	ieee80211_hw_set(hw, SINGLE_SCAN_ON_ALL_BANDS);
	hw->wiphy->features |=
		NL80211_FEATURE_SCHED_SCAN_RANDOM_MAC_ADDR |
		NL80211_FEATURE_SCAN_RANDOM_MAC_ADDR |
		NL80211_FEATURE_ND_RANDOM_MAC_ADDR;

	hw->sta_data_size = sizeof(struct iwl_mvm_sta);
	hw->vif_data_size = sizeof(struct iwl_mvm_vif);
	hw->chanctx_data_size = sizeof(u16);
	hw->txq_data_size = sizeof(struct iwl_mvm_txq);

	hw->wiphy->interface_modes = BIT(NL80211_IFTYPE_STATION) |
		BIT(NL80211_IFTYPE_P2P_CLIENT) |
		BIT(NL80211_IFTYPE_AP) |
		BIT(NL80211_IFTYPE_P2P_GO) |
		BIT(NL80211_IFTYPE_P2P_DEVICE) |
		BIT(NL80211_IFTYPE_ADHOC);

	hw->wiphy->flags |= WIPHY_FLAG_IBSS_RSN;
	wiphy_ext_feature_set(hw->wiphy, NL80211_EXT_FEATURE_VHT_IBSS);

	/* The new Tx API does not allow to pass the key or keyid of a MPDU to
	 * the hw, preventing us to control which key(id) to use per MPDU.
	 * Till that's fixed we can't use Extended Key ID for the newer cards.
	 */
	if (!iwl_mvm_has_new_tx_api(mvm))
		wiphy_ext_feature_set(hw->wiphy,
				      NL80211_EXT_FEATURE_EXT_KEY_ID);
	hw->wiphy->features |= NL80211_FEATURE_HT_IBSS;

	hw->wiphy->regulatory_flags |= REGULATORY_ENABLE_RELAX_NO_IR;
	if (iwl_mvm_is_lar_supported(mvm))
		hw->wiphy->regulatory_flags |= REGULATORY_WIPHY_SELF_MANAGED;
	else
		hw->wiphy->regulatory_flags |= REGULATORY_CUSTOM_REG |
					       REGULATORY_DISABLE_BEACON_HINTS;

	if (mvm->trans->trans_cfg->device_family >= IWL_DEVICE_FAMILY_AX210)
		wiphy_ext_feature_set(hw->wiphy,
				      NL80211_EXT_FEATURE_DFS_CONCURRENT);

	hw->wiphy->flags |= WIPHY_FLAG_AP_UAPSD;
	hw->wiphy->flags |= WIPHY_FLAG_HAS_CHANNEL_SWITCH;
	hw->wiphy->flags |= WIPHY_FLAG_SPLIT_SCAN_6GHZ;

	hw->wiphy->iface_combinations = iwl_mvm_iface_combinations;
	hw->wiphy->n_iface_combinations =
		ARRAY_SIZE(iwl_mvm_iface_combinations);

	hw->wiphy->max_remain_on_channel_duration = 10000;
	hw->max_listen_interval = IWL_MVM_CONN_LISTEN_INTERVAL;

	/* Extract MAC address */
	memcpy(mvm->addresses[0].addr, mvm->nvm_data->hw_addr, ETH_ALEN);
	hw->wiphy->addresses = mvm->addresses;
	hw->wiphy->n_addresses = 1;

	/* Extract additional MAC addresses if available */
	num_mac = (mvm->nvm_data->n_hw_addrs > 1) ?
		min(IWL_MVM_MAX_ADDRESSES, mvm->nvm_data->n_hw_addrs) : 1;

	for (i = 1; i < num_mac; i++) {
		memcpy(mvm->addresses[i].addr, mvm->addresses[i-1].addr,
		       ETH_ALEN);
		mvm->addresses[i].addr[5]++;
		hw->wiphy->n_addresses++;
	}

	iwl_mvm_reset_phy_ctxts(mvm);

	hw->wiphy->max_scan_ie_len = iwl_mvm_max_scan_ie_len(mvm);

	hw->wiphy->max_scan_ssids = PROBE_OPTION_MAX;

	BUILD_BUG_ON(IWL_MVM_SCAN_STOPPING_MASK & IWL_MVM_SCAN_MASK);
	BUILD_BUG_ON(IWL_MAX_UMAC_SCANS > HWEIGHT32(IWL_MVM_SCAN_MASK) ||
		     IWL_MAX_LMAC_SCANS > HWEIGHT32(IWL_MVM_SCAN_MASK));

	if (fw_has_capa(&mvm->fw->ucode_capa, IWL_UCODE_TLV_CAPA_UMAC_SCAN))
		mvm->max_scans = IWL_MAX_UMAC_SCANS;
	else
		mvm->max_scans = IWL_MAX_LMAC_SCANS;

	if (mvm->nvm_data->bands[NL80211_BAND_2GHZ].n_channels)
		hw->wiphy->bands[NL80211_BAND_2GHZ] =
			&mvm->nvm_data->bands[NL80211_BAND_2GHZ];
	if (mvm->nvm_data->bands[NL80211_BAND_5GHZ].n_channels) {
		hw->wiphy->bands[NL80211_BAND_5GHZ] =
			&mvm->nvm_data->bands[NL80211_BAND_5GHZ];

		if (fw_has_capa(&mvm->fw->ucode_capa,
				IWL_UCODE_TLV_CAPA_BEAMFORMER) &&
		    fw_has_api(&mvm->fw->ucode_capa,
			       IWL_UCODE_TLV_API_LQ_SS_PARAMS))
			hw->wiphy->bands[NL80211_BAND_5GHZ]->vht_cap.cap |=
				IEEE80211_VHT_CAP_SU_BEAMFORMER_CAPABLE;
	}
	if (fw_has_capa(&mvm->fw->ucode_capa,
			IWL_UCODE_TLV_CAPA_PSC_CHAN_SUPPORT) &&
	    mvm->nvm_data->bands[NL80211_BAND_6GHZ].n_channels)
		hw->wiphy->bands[NL80211_BAND_6GHZ] =
			&mvm->nvm_data->bands[NL80211_BAND_6GHZ];

	hw->wiphy->hw_version = mvm->trans->hw_id;

	if (iwlmvm_mod_params.power_scheme != IWL_POWER_SCHEME_CAM)
		hw->wiphy->flags |= WIPHY_FLAG_PS_ON_BY_DEFAULT;
	else
		hw->wiphy->flags &= ~WIPHY_FLAG_PS_ON_BY_DEFAULT;

	hw->wiphy->max_sched_scan_reqs = 1;
	hw->wiphy->max_sched_scan_ssids = PROBE_OPTION_MAX;
	hw->wiphy->max_match_sets = iwl_umac_scan_get_max_profiles(mvm->fw);
	/* we create the 802.11 header and zero length SSID IE. */
	hw->wiphy->max_sched_scan_ie_len =
		SCAN_OFFLOAD_PROBE_REQ_SIZE - 24 - 2;
	hw->wiphy->max_sched_scan_plans = IWL_MAX_SCHED_SCAN_PLANS;
	hw->wiphy->max_sched_scan_plan_interval = U16_MAX;

	/*
	 * the firmware uses u8 for num of iterations, but 0xff is saved for
	 * infinite loop, so the maximum number of iterations is actually 254.
	 */
	hw->wiphy->max_sched_scan_plan_iterations = 254;

	hw->wiphy->features |= NL80211_FEATURE_P2P_GO_CTWIN |
			       NL80211_FEATURE_LOW_PRIORITY_SCAN |
			       NL80211_FEATURE_P2P_GO_OPPPS |
			       NL80211_FEATURE_AP_MODE_CHAN_WIDTH_CHANGE |
			       NL80211_FEATURE_SUPPORTS_WMM_ADMISSION;

	/* when firmware supports RLC/SMPS offload, do not set these
	 * driver features, since it's no longer supported by driver.
	 */
	if (!iwl_mvm_has_rlc_offload(mvm))
		hw->wiphy->features |= NL80211_FEATURE_STATIC_SMPS |
				       NL80211_FEATURE_DYNAMIC_SMPS;

	if (fw_has_capa(&mvm->fw->ucode_capa,
			IWL_UCODE_TLV_CAPA_TXPOWER_INSERTION_SUPPORT))
		hw->wiphy->features |= NL80211_FEATURE_TX_POWER_INSERTION;
	if (fw_has_capa(&mvm->fw->ucode_capa,
			IWL_UCODE_TLV_CAPA_QUIET_PERIOD_SUPPORT))
		hw->wiphy->features |= NL80211_FEATURE_QUIET;

	if (fw_has_capa(&mvm->fw->ucode_capa,
			IWL_UCODE_TLV_CAPA_DS_PARAM_SET_IE_SUPPORT))
		hw->wiphy->features |=
			NL80211_FEATURE_DS_PARAM_SET_IE_IN_PROBES;

	if (fw_has_capa(&mvm->fw->ucode_capa,
			IWL_UCODE_TLV_CAPA_WFA_TPC_REP_IE_SUPPORT))
		hw->wiphy->features |= NL80211_FEATURE_WFA_TPC_IE_IN_PROBES;

	if (iwl_fw_lookup_cmd_ver(mvm->fw, WOWLAN_KEK_KCK_MATERIAL,
				  IWL_FW_CMD_VER_UNKNOWN) >= 3)
		hw->wiphy->flags |= WIPHY_FLAG_SUPPORTS_EXT_KEK_KCK;

	if (fw_has_api(&mvm->fw->ucode_capa,
		       IWL_UCODE_TLV_API_SCAN_TSF_REPORT)) {
		wiphy_ext_feature_set(hw->wiphy,
				      NL80211_EXT_FEATURE_SCAN_START_TIME);
		wiphy_ext_feature_set(hw->wiphy,
				      NL80211_EXT_FEATURE_BSS_PARENT_TSF);
	}

	if (iwl_mvm_is_oce_supported(mvm)) {
		u8 scan_ver = iwl_fw_lookup_cmd_ver(mvm->fw, SCAN_REQ_UMAC, 0);

		wiphy_ext_feature_set(hw->wiphy,
			NL80211_EXT_FEATURE_ACCEPT_BCAST_PROBE_RESP);
		wiphy_ext_feature_set(hw->wiphy,
			NL80211_EXT_FEATURE_FILS_MAX_CHANNEL_TIME);
		wiphy_ext_feature_set(hw->wiphy,
			NL80211_EXT_FEATURE_OCE_PROBE_REQ_HIGH_TX_RATE);

		/* Old firmware also supports probe deferral and suppression */
		if (scan_ver < 15)
			wiphy_ext_feature_set(hw->wiphy,
					      NL80211_EXT_FEATURE_OCE_PROBE_REQ_DEFERRAL_SUPPRESSION);
	}

	hw->wiphy->iftype_ext_capab = NULL;
	hw->wiphy->num_iftype_ext_capab = 0;

	if (mvm->nvm_data->sku_cap_11ax_enable &&
	    !iwlwifi_mod_params.disable_11ax) {
		hw->wiphy->iftype_ext_capab = add_iftypes_ext_capa;
		hw->wiphy->num_iftype_ext_capab =
			ARRAY_SIZE(add_iftypes_ext_capa) - 1;

		ieee80211_hw_set(hw, SUPPORTS_MULTI_BSSID);
		ieee80211_hw_set(hw, SUPPORTS_ONLY_HE_MULTI_BSSID);
	}

	if (iwl_fw_lookup_cmd_ver(mvm->fw,
				  WIDE_ID(DATA_PATH_GROUP,
					  WNM_80211V_TIMING_MEASUREMENT_CONFIG_CMD),
				  IWL_FW_CMD_VER_UNKNOWN) >= 1) {
		IWL_DEBUG_INFO(mvm->trans, "Timing measurement supported\n");

		if (!hw->wiphy->iftype_ext_capab) {
			hw->wiphy->num_iftype_ext_capab = 1;
			hw->wiphy->iftype_ext_capab = add_iftypes_ext_capa +
				ARRAY_SIZE(add_iftypes_ext_capa) - 1;
		} else {
			hw->wiphy->iftype_ext_capab = add_iftypes_ext_capa + 1;
		}
	}

	if (iwl_fw_lookup_cmd_ver(mvm->fw, WIDE_ID(LOCATION_GROUP,
						   TOF_RANGE_REQ_CMD),
				  IWL_FW_CMD_VER_UNKNOWN) >= 11) {
		wiphy_ext_feature_set(hw->wiphy,
				      NL80211_EXT_FEATURE_PROT_RANGE_NEGO_AND_MEASURE);

		if (fw_has_capa(&mvm->fw->ucode_capa,
				IWL_UCODE_TLV_CAPA_SECURE_LTF_SUPPORT))
			wiphy_ext_feature_set(hw->wiphy,
					      NL80211_EXT_FEATURE_SECURE_LTF);
	}

	mvm->rts_threshold = IEEE80211_MAX_RTS_THRESHOLD;

	ieee80211_hw_set(hw, DISALLOW_PUNCTURING_5GHZ);

#ifdef CONFIG_PM_SLEEP
	if ((unified || mvm->fw->img[IWL_UCODE_WOWLAN].num_sec) &&
	    device_can_wakeup(mvm->trans->dev)) {
		mvm->wowlan.flags |= WIPHY_WOWLAN_MAGIC_PKT |
				     WIPHY_WOWLAN_DISCONNECT |
				     WIPHY_WOWLAN_EAP_IDENTITY_REQ |
				     WIPHY_WOWLAN_RFKILL_RELEASE |
				     WIPHY_WOWLAN_NET_DETECT;
		mvm->wowlan.flags |= WIPHY_WOWLAN_SUPPORTS_GTK_REKEY |
				     WIPHY_WOWLAN_GTK_REKEY_FAILURE |
				     WIPHY_WOWLAN_4WAY_HANDSHAKE;

		mvm->wowlan.n_patterns = IWL_WOWLAN_MAX_PATTERNS;
		mvm->wowlan.pattern_min_len = IWL_WOWLAN_MIN_PATTERN_LEN;
		mvm->wowlan.pattern_max_len = IWL_WOWLAN_MAX_PATTERN_LEN;
		mvm->wowlan.max_nd_match_sets =
			iwl_umac_scan_get_max_profiles(mvm->fw);
		hw->wiphy->wowlan = &mvm->wowlan;
	}
#endif

	ret = iwl_mvm_leds_init(mvm);
	if (ret)
		return ret;

	if (fw_has_capa(&mvm->fw->ucode_capa,
			IWL_UCODE_TLV_CAPA_TDLS_SUPPORT)) {
		IWL_DEBUG_TDLS(mvm, "TDLS supported\n");
		hw->wiphy->flags |= WIPHY_FLAG_SUPPORTS_TDLS;
		ieee80211_hw_set(hw, TDLS_WIDER_BW);
	}

	if (fw_has_capa(&mvm->fw->ucode_capa,
			IWL_UCODE_TLV_CAPA_TDLS_CHANNEL_SWITCH)) {
		IWL_DEBUG_TDLS(mvm, "TDLS channel switch supported\n");
		hw->wiphy->features |= NL80211_FEATURE_TDLS_CHANNEL_SWITCH;
	}

	hw->netdev_features |= mvm->cfg->features;
	if (!iwl_mvm_is_csum_supported(mvm))
		hw->netdev_features &= ~IWL_CSUM_NETIF_FLAGS_MASK;

	if (mvm->cfg->vht_mu_mimo_supported)
		wiphy_ext_feature_set(hw->wiphy,
				      NL80211_EXT_FEATURE_MU_MIMO_AIR_SNIFFER);

	if (fw_has_capa(&mvm->fw->ucode_capa, IWL_UCODE_TLV_CAPA_PROTECTED_TWT))
		wiphy_ext_feature_set(hw->wiphy,
				      NL80211_EXT_FEATURE_PROTECTED_TWT);

	iwl_mvm_vendor_cmds_register(mvm);

	hw->wiphy->available_antennas_tx = iwl_mvm_get_valid_tx_ant(mvm);
	hw->wiphy->available_antennas_rx = iwl_mvm_get_valid_rx_ant(mvm);

	ret = ieee80211_register_hw(mvm->hw);
	if (ret) {
		iwl_mvm_leds_exit(mvm);
	}

	return ret;
}

static void iwl_mvm_tx_skb(struct iwl_mvm *mvm, struct sk_buff *skb,
			   struct ieee80211_sta *sta)
{
	if (likely(sta)) {
		if (likely(iwl_mvm_tx_skb_sta(mvm, skb, sta) == 0))
			return;
	} else {
		if (likely(iwl_mvm_tx_skb_non_sta(mvm, skb) == 0))
			return;
	}

	ieee80211_free_txskb(mvm->hw, skb);
}

void iwl_mvm_mac_tx(struct ieee80211_hw *hw,
		    struct ieee80211_tx_control *control, struct sk_buff *skb)
{
	struct iwl_mvm *mvm = IWL_MAC80211_GET_MVM(hw);
	struct ieee80211_sta *sta = control->sta;
	struct ieee80211_tx_info *info = IEEE80211_SKB_CB(skb);
	struct ieee80211_hdr *hdr = (void *)skb->data;
	bool offchannel = IEEE80211_SKB_CB(skb)->flags &
		IEEE80211_TX_CTL_TX_OFFCHAN;
	u32 link_id = u32_get_bits(info->control.flags,
				   IEEE80211_TX_CTRL_MLO_LINK);
	struct ieee80211_sta *tmp_sta = sta;

	if (iwl_mvm_is_radio_killed(mvm)) {
		IWL_DEBUG_DROP(mvm, "Dropping - RF/CT KILL\n");
		goto drop;
	}

	if (offchannel &&
	    !test_bit(IWL_MVM_STATUS_ROC_P2P_RUNNING, &mvm->status) &&
	    !test_bit(IWL_MVM_STATUS_ROC_AUX_RUNNING, &mvm->status))
		goto drop;

	/*
	 * bufferable MMPDUs or MMPDUs on STA interfaces come via TXQs
	 * so we treat the others as broadcast
	 */
	if (ieee80211_is_mgmt(hdr->frame_control))
		sta = NULL;

	/* this shouldn't even happen: just drop */
	if (!sta && info->control.vif->type == NL80211_IFTYPE_STATION &&
	    !offchannel)
		goto drop;

	if (tmp_sta && !sta && link_id != IEEE80211_LINK_UNSPECIFIED &&
	    !ieee80211_is_probe_resp(hdr->frame_control)) {
		/* translate MLD addresses to LINK addresses */
		struct ieee80211_link_sta *link_sta =
			rcu_dereference(tmp_sta->link[link_id]);
		struct ieee80211_bss_conf *link_conf =
			rcu_dereference(info->control.vif->link_conf[link_id]);
		struct ieee80211_mgmt *mgmt;

		if (WARN_ON(!link_sta || !link_conf))
			goto drop;

		/* if sta is NULL, the frame is a management frame */
		mgmt = (void *)hdr;
		memcpy(mgmt->da, link_sta->addr, ETH_ALEN);
		memcpy(mgmt->sa, link_conf->addr, ETH_ALEN);
		memcpy(mgmt->bssid, link_conf->bssid, ETH_ALEN);
	}

	iwl_mvm_tx_skb(mvm, skb, sta);
	return;
 drop:
	ieee80211_free_txskb(hw, skb);
}

void iwl_mvm_mac_itxq_xmit(struct ieee80211_hw *hw, struct ieee80211_txq *txq)
{
	struct iwl_mvm *mvm = IWL_MAC80211_GET_MVM(hw);
	struct iwl_mvm_txq *mvmtxq = iwl_mvm_txq_from_mac80211(txq);
	struct sk_buff *skb = NULL;

	/*
	 * No need for threads to be pending here, they can leave the first
	 * taker all the work.
	 *
	 * mvmtxq->tx_request logic:
	 *
	 * If 0, no one is currently TXing, set to 1 to indicate current thread
	 * will now start TX and other threads should quit.
	 *
	 * If 1, another thread is currently TXing, set to 2 to indicate to
	 * that thread that there was another request. Since that request may
	 * have raced with the check whether the queue is empty, the TXing
	 * thread should check the queue's status one more time before leaving.
	 * This check is done in order to not leave any TX hanging in the queue
	 * until the next TX invocation (which may not even happen).
	 *
	 * If 2, another thread is currently TXing, and it will already double
	 * check the queue, so do nothing.
	 */
	if (atomic_fetch_add_unless(&mvmtxq->tx_request, 1, 2))
		return;

	rcu_read_lock();
	do {
		while (likely(!test_bit(IWL_MVM_TXQ_STATE_STOP_FULL,
					&mvmtxq->state) &&
			      !test_bit(IWL_MVM_TXQ_STATE_STOP_REDIRECT,
					&mvmtxq->state) &&
			      !test_bit(IWL_MVM_TXQ_STATE_STOP_AP_CSA,
					&mvmtxq->state) &&
			      !test_bit(IWL_MVM_STATUS_IN_D3, &mvm->status))) {
			skb = ieee80211_tx_dequeue(hw, txq);

			if (!skb) {
				if (txq->sta)
					IWL_DEBUG_TX(mvm,
						     "TXQ of sta %pM tid %d is now empty\n",
						     txq->sta->addr,
						     txq->tid);
				break;
			}

			iwl_mvm_tx_skb(mvm, skb, txq->sta);
		}
	} while (atomic_dec_return(&mvmtxq->tx_request));
	rcu_read_unlock();
}

void iwl_mvm_mac_wake_tx_queue(struct ieee80211_hw *hw,
			       struct ieee80211_txq *txq)
{
	struct iwl_mvm *mvm = IWL_MAC80211_GET_MVM(hw);
	struct iwl_mvm_txq *mvmtxq = iwl_mvm_txq_from_mac80211(txq);

	if (likely(test_bit(IWL_MVM_TXQ_STATE_READY, &mvmtxq->state)) ||
	    !txq->sta) {
		iwl_mvm_mac_itxq_xmit(hw, txq);
		return;
	}

	/* iwl_mvm_mac_itxq_xmit() will later be called by the worker
	 * to handle any packets we leave on the txq now
	 */

	spin_lock_bh(&mvm->add_stream_lock);
	/* The list is being deleted only after the queue is fully allocated. */
	if (list_empty(&mvmtxq->list) &&
	    /* recheck under lock */
	    !test_bit(IWL_MVM_TXQ_STATE_READY, &mvmtxq->state)) {
		list_add_tail(&mvmtxq->list, &mvm->add_stream_txqs);
		schedule_work(&mvm->add_stream_wk);
	}
	spin_unlock_bh(&mvm->add_stream_lock);
}

#define CHECK_BA_TRIGGER(_mvm, _trig, _tid_bm, _tid, _fmt...)		\
	do {								\
		if (!(le16_to_cpu(_tid_bm) & BIT(_tid)))		\
			break;						\
		iwl_fw_dbg_collect_trig(&(_mvm)->fwrt, _trig, _fmt);	\
	} while (0)

static void
iwl_mvm_ampdu_check_trigger(struct iwl_mvm *mvm, struct ieee80211_vif *vif,
			    struct ieee80211_sta *sta, u16 tid, u16 rx_ba_ssn,
			    enum ieee80211_ampdu_mlme_action action)
{
	struct iwl_fw_dbg_trigger_tlv *trig;
	struct iwl_fw_dbg_trigger_ba *ba_trig;

	trig = iwl_fw_dbg_trigger_on(&mvm->fwrt, ieee80211_vif_to_wdev(vif),
				     FW_DBG_TRIGGER_BA);
	if (!trig)
		return;

	ba_trig = (void *)trig->data;

	switch (action) {
	case IEEE80211_AMPDU_TX_OPERATIONAL: {
		struct iwl_mvm_sta *mvmsta = iwl_mvm_sta_from_mac80211(sta);
		struct iwl_mvm_tid_data *tid_data = &mvmsta->tid_data[tid];

		CHECK_BA_TRIGGER(mvm, trig, ba_trig->tx_ba_start, tid,
				 "TX AGG START: MAC %pM tid %d ssn %d\n",
				 sta->addr, tid, tid_data->ssn);
		break;
		}
	case IEEE80211_AMPDU_TX_STOP_CONT:
		CHECK_BA_TRIGGER(mvm, trig, ba_trig->tx_ba_stop, tid,
				 "TX AGG STOP: MAC %pM tid %d\n",
				 sta->addr, tid);
		break;
	case IEEE80211_AMPDU_RX_START:
		CHECK_BA_TRIGGER(mvm, trig, ba_trig->rx_ba_start, tid,
				 "RX AGG START: MAC %pM tid %d ssn %d\n",
				 sta->addr, tid, rx_ba_ssn);
		break;
	case IEEE80211_AMPDU_RX_STOP:
		CHECK_BA_TRIGGER(mvm, trig, ba_trig->rx_ba_stop, tid,
				 "RX AGG STOP: MAC %pM tid %d\n",
				 sta->addr, tid);
		break;
	default:
		break;
	}
}

int iwl_mvm_mac_ampdu_action(struct ieee80211_hw *hw,
			     struct ieee80211_vif *vif,
			     struct ieee80211_ampdu_params *params)
{
	struct iwl_mvm *mvm = IWL_MAC80211_GET_MVM(hw);
	int ret;
	struct ieee80211_sta *sta = params->sta;
	enum ieee80211_ampdu_mlme_action action = params->action;
	u16 tid = params->tid;
	u16 *ssn = &params->ssn;
	u16 buf_size = params->buf_size;
	bool amsdu = params->amsdu;
	u16 timeout = params->timeout;

	IWL_DEBUG_HT(mvm, "A-MPDU action on addr %pM tid %d: action %d\n",
		     sta->addr, tid, action);

	if (!(mvm->nvm_data->sku_cap_11n_enable))
		return -EACCES;

	mutex_lock(&mvm->mutex);

	switch (action) {
	case IEEE80211_AMPDU_RX_START:
		if (iwl_mvm_vif_from_mac80211(vif)->deflink.ap_sta_id ==
		    iwl_mvm_sta_from_mac80211(sta)->deflink.sta_id) {
			struct iwl_mvm_vif *mvmvif;
			u16 macid = iwl_mvm_vif_from_mac80211(vif)->id;
			struct iwl_mvm_tcm_mac *mdata = &mvm->tcm.data[macid];

			mdata->opened_rx_ba_sessions = true;
			mvmvif = iwl_mvm_vif_from_mac80211(vif);
			cancel_delayed_work(&mvmvif->uapsd_nonagg_detected_wk);
		}
		if (!iwl_enable_rx_ampdu()) {
			ret = -EINVAL;
			break;
		}
		ret = iwl_mvm_sta_rx_agg(mvm, sta, tid, *ssn, true, buf_size,
					 timeout);
		break;
	case IEEE80211_AMPDU_RX_STOP:
		ret = iwl_mvm_sta_rx_agg(mvm, sta, tid, 0, false, buf_size,
					 timeout);
		break;
	case IEEE80211_AMPDU_TX_START:
		if (!iwl_enable_tx_ampdu()) {
			ret = -EINVAL;
			break;
		}
		ret = iwl_mvm_sta_tx_agg_start(mvm, vif, sta, tid, ssn);
		break;
	case IEEE80211_AMPDU_TX_STOP_CONT:
		ret = iwl_mvm_sta_tx_agg_stop(mvm, vif, sta, tid);
		break;
	case IEEE80211_AMPDU_TX_STOP_FLUSH:
	case IEEE80211_AMPDU_TX_STOP_FLUSH_CONT:
		ret = iwl_mvm_sta_tx_agg_flush(mvm, vif, sta, tid);
		break;
	case IEEE80211_AMPDU_TX_OPERATIONAL:
		ret = iwl_mvm_sta_tx_agg_oper(mvm, vif, sta, tid,
					      buf_size, amsdu);
		break;
	default:
		WARN_ON_ONCE(1);
		ret = -EINVAL;
		break;
	}

	if (!ret) {
		u16 rx_ba_ssn = 0;

		if (action == IEEE80211_AMPDU_RX_START)
			rx_ba_ssn = *ssn;

		iwl_mvm_ampdu_check_trigger(mvm, vif, sta, tid,
					    rx_ba_ssn, action);
	}
	mutex_unlock(&mvm->mutex);

	return ret;
}

static void iwl_mvm_cleanup_iterator(void *data, u8 *mac,
				     struct ieee80211_vif *vif)
{
	struct iwl_mvm *mvm = data;
	struct iwl_mvm_vif *mvmvif = iwl_mvm_vif_from_mac80211(vif);
	struct iwl_probe_resp_data *probe_data;
	unsigned int link_id;

	mvmvif->uploaded = false;

	spin_lock_bh(&mvm->time_event_lock);
	iwl_mvm_te_clear_data(mvm, &mvmvif->time_event_data);
	spin_unlock_bh(&mvm->time_event_lock);

<<<<<<< HEAD
	memset(&mvmvif->bf_data, 0, sizeof(mvmvif->bf_data));
	mvmvif->ap_sta = NULL;
=======
	mvmvif->roc_activity = ROC_NUM_ACTIVITIES;

	mvmvif->bf_enabled = false;
	mvmvif->ba_enabled = false;
	mvmvif->ap_sta = NULL;

	mvmvif->esr_active = false;
	vif->driver_flags &= ~IEEE80211_VIF_EML_ACTIVE;
>>>>>>> 2d5404ca

	for_each_mvm_vif_valid_link(mvmvif, link_id) {
		mvmvif->link[link_id]->ap_sta_id = IWL_MVM_INVALID_STA;
		mvmvif->link[link_id]->fw_link_id = IWL_MVM_FW_LINK_ID_INVALID;
		mvmvif->link[link_id]->phy_ctxt = NULL;
		mvmvif->link[link_id]->active = 0;
		mvmvif->link[link_id]->igtk = NULL;
<<<<<<< HEAD
=======
		memset(&mvmvif->link[link_id]->bf_data, 0,
		       sizeof(mvmvif->link[link_id]->bf_data));
>>>>>>> 2d5404ca
	}

	probe_data = rcu_dereference_protected(mvmvif->deflink.probe_resp_data,
					       lockdep_is_held(&mvm->mutex));
	if (probe_data)
		kfree_rcu(probe_data, rcu_head);
	RCU_INIT_POINTER(mvmvif->deflink.probe_resp_data, NULL);
}

static void iwl_mvm_cleanup_sta_iterator(void *data, struct ieee80211_sta *sta)
{
	struct iwl_mvm *mvm = data;
	struct iwl_mvm_sta *mvm_sta;
	struct ieee80211_vif *vif;
	int link_id;

	mvm_sta = iwl_mvm_sta_from_mac80211(sta);
	vif = mvm_sta->vif;

	if (!sta->valid_links)
		return;

	for (link_id = 0; link_id < ARRAY_SIZE((sta)->link); link_id++) {
		struct iwl_mvm_link_sta *mvm_link_sta;

		mvm_link_sta =
			rcu_dereference_check(mvm_sta->link[link_id],
					      lockdep_is_held(&mvm->mutex));
		if (mvm_link_sta && !(vif->active_links & BIT(link_id))) {
			/*
			 * We have a link STA but the link is inactive in
			 * mac80211. This will happen if we failed to
			 * deactivate the link but mac80211 roll back the
			 * deactivation of the link.
			 * Delete the stale data to avoid issues later on.
			 */
			iwl_mvm_mld_free_sta_link(mvm, mvm_sta, mvm_link_sta,
						  link_id, false);
		}
	}
}

static void iwl_mvm_restart_cleanup(struct iwl_mvm *mvm)
{
	iwl_mvm_stop_device(mvm);

	mvm->cur_aid = 0;

	mvm->scan_status = 0;
	mvm->ps_disabled = false;
	mvm->rfkill_safe_init_done = false;

	/* just in case one was running */
	iwl_mvm_cleanup_roc_te(mvm);
	ieee80211_remain_on_channel_expired(mvm->hw);

	iwl_mvm_ftm_restart(mvm);

	/*
	 * cleanup all interfaces, even inactive ones, as some might have
	 * gone down during the HW restart
	 */
	ieee80211_iterate_interfaces(mvm->hw, 0, iwl_mvm_cleanup_iterator, mvm);

	/* cleanup stations as links may be gone after restart */
	ieee80211_iterate_stations_atomic(mvm->hw,
					  iwl_mvm_cleanup_sta_iterator, mvm);

	mvm->p2p_device_vif = NULL;

	iwl_mvm_reset_phy_ctxts(mvm);
	memset(mvm->fw_key_table, 0, sizeof(mvm->fw_key_table));
	memset(&mvm->last_bt_notif, 0, sizeof(mvm->last_bt_notif));
	memset(&mvm->last_bt_ci_cmd, 0, sizeof(mvm->last_bt_ci_cmd));

	ieee80211_wake_queues(mvm->hw);

	mvm->rx_ba_sessions = 0;
	mvm->fwrt.dump.conf = FW_DBG_INVALID;
	mvm->monitor_on = false;
#ifdef CONFIG_IWLWIFI_DEBUGFS
	mvm->beacon_inject_active = false;
#endif

	/* keep statistics ticking */
	iwl_mvm_accu_radio_stats(mvm);
}

int __iwl_mvm_mac_start(struct iwl_mvm *mvm)
{
	bool fast_resume = false;
	int ret;

	lockdep_assert_held(&mvm->mutex);

	ret = iwl_mvm_mei_get_ownership(mvm);
	if (ret)
		return ret;

	if (mvm->mei_nvm_data) {
		/* We got the NIC, we can now free the MEI NVM data */
		kfree(mvm->mei_nvm_data);
		mvm->mei_nvm_data = NULL;

		/*
		 * We can't free the nvm_data we allocated based on the SAP
		 * data because we registered to cfg80211 with the channels
		 * allocated on mvm->nvm_data. Keep a pointer in temp_nvm_data
		 * just in order to be able free it later.
		 * NULLify nvm_data so that we will read the NVM from the
		 * firmware this time.
		 */
		mvm->temp_nvm_data = mvm->nvm_data;
		mvm->nvm_data = NULL;
	}

#ifdef CONFIG_PM_SLEEP
	/* fast_resume will be cleared by iwl_mvm_fast_resume */
	fast_resume = mvm->fast_resume;

	if (fast_resume) {
		ret = iwl_mvm_fast_resume(mvm);
		if (ret) {
			iwl_mvm_stop_device(mvm);
			/* iwl_mvm_up() will be called further down */
		} else {
			/*
			 * We clear IWL_MVM_STATUS_FIRMWARE_RUNNING upon
			 * mac_down() so that debugfs will stop honoring
			 * requests after we flush all the workers.
			 * Set the IWL_MVM_STATUS_FIRMWARE_RUNNING bit again
			 * now that we are back. This is a bit abusing the
			 * flag since the firmware wasn't really ever stopped,
			 * but this still serves the purpose.
			 */
			set_bit(IWL_MVM_STATUS_FIRMWARE_RUNNING, &mvm->status);
		}
	}
#endif /* CONFIG_PM_SLEEP */

	if (test_bit(IWL_MVM_STATUS_HW_RESTART_REQUESTED, &mvm->status)) {
		/*
		 * Now convert the HW_RESTART_REQUESTED flag to IN_HW_RESTART
		 * so later code will - from now on - see that we're doing it.
		 */
		set_bit(IWL_MVM_STATUS_IN_HW_RESTART, &mvm->status);
		clear_bit(IWL_MVM_STATUS_HW_RESTART_REQUESTED, &mvm->status);
		/* Clean up some internal and mac80211 state on restart */
		iwl_mvm_restart_cleanup(mvm);
	}

	/* we also want to load the firmware if fast_resume failed */
	if (!fast_resume || ret)
		ret = iwl_mvm_up(mvm);

	iwl_dbg_tlv_time_point(&mvm->fwrt, IWL_FW_INI_TIME_POINT_POST_INIT,
			       NULL);
	iwl_dbg_tlv_time_point(&mvm->fwrt, IWL_FW_INI_TIME_POINT_PERIODIC,
			       NULL);

	mvm->last_reset_or_resume_time_jiffies = jiffies;

	if (ret && test_bit(IWL_MVM_STATUS_IN_HW_RESTART, &mvm->status)) {
		/* Something went wrong - we need to finish some cleanup
		 * that normally iwl_mvm_mac_restart_complete() below
		 * would do.
		 */
		clear_bit(IWL_MVM_STATUS_IN_HW_RESTART, &mvm->status);
	}

	return ret;
}

int iwl_mvm_mac_start(struct ieee80211_hw *hw)
{
	struct iwl_mvm *mvm = IWL_MAC80211_GET_MVM(hw);
	int ret;
	int retry, max_retry = 0;

	mutex_lock(&mvm->mutex);

	/* we are starting the mac not in error flow, and restart is enabled */
	if (!test_bit(IWL_MVM_STATUS_HW_RESTART_REQUESTED, &mvm->status) &&
	    iwlwifi_mod_params.fw_restart) {
		max_retry = IWL_MAX_INIT_RETRY;
		/*
		 * This will prevent mac80211 recovery flows to trigger during
		 * init failures
		 */
		set_bit(IWL_MVM_STATUS_STARTING, &mvm->status);
	}

	for (retry = 0; retry <= max_retry; retry++) {
		ret = __iwl_mvm_mac_start(mvm);
		if (!ret)
			break;

		IWL_ERR(mvm, "mac start retry %d\n", retry);
	}
	clear_bit(IWL_MVM_STATUS_STARTING, &mvm->status);

	mutex_unlock(&mvm->mutex);

	iwl_mvm_mei_set_sw_rfkill_state(mvm);

	return ret;
}

static void iwl_mvm_restart_complete(struct iwl_mvm *mvm)
{
	int ret;

	guard(mvm)(mvm);

	clear_bit(IWL_MVM_STATUS_IN_HW_RESTART, &mvm->status);

	ret = iwl_mvm_update_quotas(mvm, true, NULL);
	if (ret)
		IWL_ERR(mvm, "Failed to update quotas after restart (%d)\n",
			ret);

	iwl_mvm_send_recovery_cmd(mvm, ERROR_RECOVERY_END_OF_RECOVERY);

	/*
	 * If we have TDLS peers, remove them. We don't know the last seqno/PN
	 * of packets the FW sent out, so we must reconnect.
	 */
	iwl_mvm_teardown_tdls_peers(mvm);
}

void iwl_mvm_mac_reconfig_complete(struct ieee80211_hw *hw,
				   enum ieee80211_reconfig_type reconfig_type)
{
	struct iwl_mvm *mvm = IWL_MAC80211_GET_MVM(hw);

	switch (reconfig_type) {
	case IEEE80211_RECONFIG_TYPE_RESTART:
		iwl_mvm_restart_complete(mvm);
		break;
	case IEEE80211_RECONFIG_TYPE_SUSPEND:
		break;
	}
}

void __iwl_mvm_mac_stop(struct iwl_mvm *mvm, bool suspend)
{
	lockdep_assert_held(&mvm->mutex);

	iwl_mvm_ftm_initiator_smooth_stop(mvm);

	/* firmware counters are obviously reset now, but we shouldn't
	 * partially track so also clear the fw_reset_accu counters.
	 */
	memset(&mvm->accu_radio_stats, 0, sizeof(mvm->accu_radio_stats));

	/* async_handlers_wk is now blocked */

	if (!iwl_mvm_has_new_station_api(mvm->fw))
		iwl_mvm_rm_aux_sta(mvm);

	if (suspend &&
	    mvm->trans->trans_cfg->device_family >= IWL_DEVICE_FAMILY_AX210)
		iwl_mvm_fast_suspend(mvm);
	else
		iwl_mvm_stop_device(mvm);

	iwl_mvm_async_handlers_purge(mvm);
	/* async_handlers_list is empty and will stay empty: HW is stopped */

	/*
	 * Clear IN_HW_RESTART and HW_RESTART_REQUESTED flag when stopping the
	 * hw (as restart_complete() won't be called in this case) and mac80211
	 * won't execute the restart.
	 * But make sure to cleanup interfaces that have gone down before/during
	 * HW restart was requested.
	 */
	if (test_and_clear_bit(IWL_MVM_STATUS_IN_HW_RESTART, &mvm->status) ||
	    test_and_clear_bit(IWL_MVM_STATUS_HW_RESTART_REQUESTED,
			       &mvm->status))
		ieee80211_iterate_interfaces(mvm->hw, 0,
					     iwl_mvm_cleanup_iterator, mvm);

	/* We shouldn't have any UIDs still set.  Loop over all the UIDs to
	 * make sure there's nothing left there and warn if any is found.
	 */
	if (fw_has_capa(&mvm->fw->ucode_capa, IWL_UCODE_TLV_CAPA_UMAC_SCAN)) {
		int i;

		for (i = 0; i < mvm->max_scans; i++) {
			if (WARN_ONCE(mvm->scan_uid_status[i],
				      "UMAC scan UID %d status was not cleaned\n",
				      i))
				mvm->scan_uid_status[i] = 0;
		}
	}
}

void iwl_mvm_mac_stop(struct ieee80211_hw *hw, bool suspend)
{
	struct iwl_mvm *mvm = IWL_MAC80211_GET_MVM(hw);

	/* Stop internal MLO scan, if running */
	mutex_lock(&mvm->mutex);
	iwl_mvm_scan_stop(mvm, IWL_MVM_SCAN_INT_MLO, false);
	mutex_unlock(&mvm->mutex);

	wiphy_work_cancel(mvm->hw->wiphy, &mvm->trig_link_selection_wk);
	wiphy_work_flush(mvm->hw->wiphy, &mvm->async_handlers_wiphy_wk);
	flush_work(&mvm->async_handlers_wk);
	flush_work(&mvm->add_stream_wk);

	/*
	 * Lock and clear the firmware running bit here already, so that
	 * new commands coming in elsewhere, e.g. from debugfs, will not
	 * be able to proceed. This is important here because one of those
	 * debugfs files causes the firmware dump to be triggered, and if we
	 * don't stop debugfs accesses before canceling that it could be
	 * retriggered after we flush it but before we've cleared the bit.
	 */
	clear_bit(IWL_MVM_STATUS_FIRMWARE_RUNNING, &mvm->status);

	cancel_delayed_work_sync(&mvm->cs_tx_unblock_dwork);
	cancel_delayed_work_sync(&mvm->scan_timeout_dwork);

	/*
	 * The work item could be running or queued if the
	 * ROC time event stops just as we get here.
	 */
	flush_work(&mvm->roc_done_wk);

	iwl_mvm_mei_set_sw_rfkill_state(mvm);

	mutex_lock(&mvm->mutex);
	__iwl_mvm_mac_stop(mvm, suspend);
	mutex_unlock(&mvm->mutex);

	/*
	 * The worker might have been waiting for the mutex, let it run and
	 * discover that its list is now empty.
	 */
	cancel_work_sync(&mvm->async_handlers_wk);
	wiphy_work_cancel(hw->wiphy, &mvm->async_handlers_wiphy_wk);
}

struct iwl_mvm_phy_ctxt *iwl_mvm_get_free_phy_ctxt(struct iwl_mvm *mvm)
{
	u16 i;

	lockdep_assert_held(&mvm->mutex);

	for (i = 0; i < NUM_PHY_CTX; i++)
		if (!mvm->phy_ctxts[i].ref)
			return &mvm->phy_ctxts[i];

	IWL_ERR(mvm, "No available PHY context\n");
	return NULL;
}

int iwl_mvm_set_tx_power(struct iwl_mvm *mvm, struct ieee80211_vif *vif,
			 s16 tx_power)
{
	u32 cmd_id = REDUCE_TX_POWER_CMD;
	int len;
	struct iwl_dev_tx_power_cmd_v3_v8 cmd = {
		.common.set_mode = cpu_to_le32(IWL_TX_POWER_MODE_SET_MAC),
		.common.mac_context_id =
			cpu_to_le32(iwl_mvm_vif_from_mac80211(vif)->id),
	};
<<<<<<< HEAD
	u8 cmd_ver = iwl_fw_lookup_cmd_ver(mvm->fw, cmd_id,
					   IWL_FW_CMD_VER_UNKNOWN);

	if (tx_power == IWL_DEFAULT_MAX_TX_POWER)
		cmd.common.pwr_restriction = cpu_to_le16(IWL_DEV_MAX_TX_POWER);

	if (cmd_ver == 8)
=======
	struct iwl_dev_tx_power_cmd cmd_v9_v10;
	u8 cmd_ver = iwl_fw_lookup_cmd_ver(mvm->fw, cmd_id, 3);
	u16 u_tx_power = tx_power == IWL_DEFAULT_MAX_TX_POWER ?
		IWL_DEV_MAX_TX_POWER : 8 * tx_power;
	void *cmd_data = &cmd;

	cmd.common.pwr_restriction = cpu_to_le16(u_tx_power);

	if (cmd_ver > 8) {
		/* Those fields sit on the same place for v9 and v10 */
		cmd_v9_v10.common.set_mode = cpu_to_le32(IWL_TX_POWER_MODE_SET_MAC);
		cmd_v9_v10.common.mac_context_id =
			cpu_to_le32(iwl_mvm_vif_from_mac80211(vif)->id);
		cmd_v9_v10.common.pwr_restriction = cpu_to_le16(u_tx_power);
		cmd_data = &cmd_v9_v10;
	}

	if (cmd_ver == 10)
		len = sizeof(cmd_v9_v10.v10);
	else if (cmd_ver == 9)
		len = sizeof(cmd_v9_v10.v9);
	else if (cmd_ver == 8)
>>>>>>> 2d5404ca
		len = sizeof(cmd.v8);
	else if (cmd_ver == 7)
		len = sizeof(cmd.v7);
	else if (cmd_ver == 6)
		len = sizeof(cmd.v6);
	else if (fw_has_api(&mvm->fw->ucode_capa,
			    IWL_UCODE_TLV_API_REDUCE_TX_POWER))
		len = sizeof(cmd.v5);
	else if (fw_has_capa(&mvm->fw->ucode_capa,
			     IWL_UCODE_TLV_CAPA_TX_POWER_ACK))
		len = sizeof(cmd.v4);
	else
		len = sizeof(cmd.v3);

	/* all structs have the same common part, add its length */
	len += sizeof(cmd.common);

	if (cmd_ver < 9)
		len += sizeof(cmd.per_band);

	return iwl_mvm_send_cmd_pdu(mvm, cmd_id, 0, len, cmd_data);

}

static void iwl_mvm_post_csa_tx(void *data, struct ieee80211_sta *sta)
{
	struct ieee80211_hw *hw = data;
	int i;

	for (i = 0; i < ARRAY_SIZE(sta->txq); i++) {
		struct iwl_mvm_txq *mvmtxq =
			iwl_mvm_txq_from_mac80211(sta->txq[i]);

		clear_bit(IWL_MVM_TXQ_STATE_STOP_AP_CSA, &mvmtxq->state);
		iwl_mvm_mac_itxq_xmit(hw, sta->txq[i]);
	}
}

int iwl_mvm_post_channel_switch(struct ieee80211_hw *hw,
				struct ieee80211_vif *vif,
				struct ieee80211_bss_conf *link_conf)
{
	struct iwl_mvm_vif *mvmvif = iwl_mvm_vif_from_mac80211(vif);
	struct iwl_mvm *mvm = IWL_MAC80211_GET_MVM(hw);
	int ret;

	mutex_lock(&mvm->mutex);

	if (vif->type == NL80211_IFTYPE_STATION) {
		struct iwl_mvm_sta *mvmsta;
		unsigned int link_id = link_conf->link_id;
		u8 ap_sta_id = mvmvif->link[link_id]->ap_sta_id;

		mvmvif->csa_bcn_pending = false;
<<<<<<< HEAD
=======
		mvmvif->csa_blocks_tx = false;
>>>>>>> 2d5404ca
		mvmsta = iwl_mvm_sta_from_staid_protected(mvm, ap_sta_id);

		if (WARN_ON(!mvmsta)) {
			ret = -EIO;
			goto out_unlock;
		}

		iwl_mvm_sta_modify_disable_tx(mvm, mvmsta, false);
		if (mvm->mld_api_is_used)
			iwl_mvm_mld_mac_ctxt_changed(mvm, vif, false);
		else
			iwl_mvm_mac_ctxt_changed(mvm, vif, false, NULL);

		if (!fw_has_capa(&mvm->fw->ucode_capa,
				 IWL_UCODE_TLV_CAPA_CHANNEL_SWITCH_CMD)) {
			ret = iwl_mvm_enable_beacon_filter(mvm, vif);
			if (ret)
				goto out_unlock;

			iwl_mvm_stop_session_protection(mvm, vif);
		}
	} else if (vif->type == NL80211_IFTYPE_AP && mvmvif->csa_blocks_tx) {
		struct iwl_mvm_txq *mvmtxq =
			iwl_mvm_txq_from_mac80211(vif->txq);

		clear_bit(IWL_MVM_TXQ_STATE_STOP_AP_CSA, &mvmtxq->state);

		local_bh_disable();
		iwl_mvm_mac_itxq_xmit(hw, vif->txq);
		ieee80211_iterate_stations_atomic(hw, iwl_mvm_post_csa_tx, hw);
		local_bh_enable();

		mvmvif->csa_blocks_tx = false;
	}

	mvmvif->ps_disabled = false;

	ret = iwl_mvm_power_update_ps(mvm);

out_unlock:
	if (mvmvif->csa_failed)
		ret = -EIO;
	mutex_unlock(&mvm->mutex);

	return ret;
}

void iwl_mvm_abort_channel_switch(struct ieee80211_hw *hw,
				  struct ieee80211_vif *vif,
				  struct ieee80211_bss_conf *link_conf)
{
	struct iwl_mvm *mvm = IWL_MAC80211_GET_MVM(hw);
	struct iwl_mvm_vif *mvmvif = iwl_mvm_vif_from_mac80211(vif);
	struct iwl_chan_switch_te_cmd cmd = {
		.mac_id = cpu_to_le32(FW_CMD_ID_AND_COLOR(mvmvif->id,
							  mvmvif->color)),
		.action = cpu_to_le32(FW_CTXT_ACTION_REMOVE),
	};

	/*
	 * In the new flow since FW is in charge of the timing,
	 * if driver has canceled the channel switch he will receive the
	 * CHANNEL_SWITCH_START_NOTIF notification from FW and then cancel it
	 */
	if (iwl_fw_lookup_notif_ver(mvm->fw, MAC_CONF_GROUP,
				    CHANNEL_SWITCH_ERROR_NOTIF, 0))
		return;

	IWL_DEBUG_MAC80211(mvm, "Abort CSA on mac %d\n", mvmvif->id);

	mutex_lock(&mvm->mutex);
	if (!fw_has_capa(&mvm->fw->ucode_capa,
			 IWL_UCODE_TLV_CAPA_CHANNEL_SWITCH_CMD))
		iwl_mvm_remove_csa_period(mvm, vif);
	else
		WARN_ON(iwl_mvm_send_cmd_pdu(mvm,
					     WIDE_ID(MAC_CONF_GROUP,
						     CHANNEL_SWITCH_TIME_EVENT_CMD),
					     0, sizeof(cmd), &cmd));
	mvmvif->csa_failed = true;
	mutex_unlock(&mvm->mutex);

	/* If we're here, we can't support MLD */
	iwl_mvm_post_channel_switch(hw, vif, &vif->bss_conf);
}

void iwl_mvm_channel_switch_disconnect_wk(struct work_struct *wk)
{
	struct iwl_mvm_vif *mvmvif;
	struct ieee80211_vif *vif;

	mvmvif = container_of(wk, struct iwl_mvm_vif, csa_work.work);
	vif = container_of((void *)mvmvif, struct ieee80211_vif, drv_priv);

	/* Trigger disconnect (should clear the CSA state) */
	ieee80211_chswitch_done(vif, false, 0);
}

static u8
iwl_mvm_chandef_get_primary_80(struct cfg80211_chan_def *chandef)
{
	int data_start;
	int control_start;
	int bw;

	if (chandef->width == NL80211_CHAN_WIDTH_320)
		bw = 320;
	else if (chandef->width == NL80211_CHAN_WIDTH_160)
		bw = 160;
	else
		return 0;

	/* data is bw wide so the start is half the width */
	data_start = chandef->center_freq1 - bw / 2;
	/* control is 20Mhz width */
	control_start = chandef->chan->center_freq - 10;

	return (control_start - data_start) / 80;
}

static int iwl_mvm_alloc_bcast_mcast_sta(struct iwl_mvm *mvm,
					 struct ieee80211_vif *vif)
{
	struct iwl_mvm_vif *mvmvif = iwl_mvm_vif_from_mac80211(vif);
	int ret;
<<<<<<< HEAD
=======

	lockdep_assert_held(&mvm->mutex);

	ret = iwl_mvm_alloc_bcast_sta(mvm, vif);
	if (ret) {
		IWL_ERR(mvm, "Failed to allocate bcast sta\n");
		return ret;
	}

	/* Only queue for this station is the mcast queue,
	 * which shouldn't be in TFD mask anyway
	 */
	return iwl_mvm_allocate_int_sta(mvm, &mvmvif->deflink.mcast_sta, 0,
					vif->type,
					IWL_STA_MULTICAST);
}

static void iwl_mvm_prevent_esr_done_wk(struct wiphy *wiphy,
					struct wiphy_work *wk)
{
	struct iwl_mvm_vif *mvmvif =
		container_of(wk, struct iwl_mvm_vif, prevent_esr_done_wk.work);
	struct iwl_mvm *mvm = mvmvif->mvm;
	struct ieee80211_vif *vif =
		container_of((void *)mvmvif, struct ieee80211_vif, drv_priv);

	guard(mvm)(mvm);
	iwl_mvm_unblock_esr(mvm, vif, IWL_MVM_ESR_BLOCKED_PREVENTION);
}

static void iwl_mvm_mlo_int_scan_wk(struct wiphy *wiphy, struct wiphy_work *wk)
{
	struct iwl_mvm_vif *mvmvif = container_of(wk, struct iwl_mvm_vif,
						  mlo_int_scan_wk.work);
	struct ieee80211_vif *vif =
		container_of((void *)mvmvif, struct ieee80211_vif, drv_priv);

	guard(mvm)(mvmvif->mvm);
	iwl_mvm_int_mlo_scan(mvmvif->mvm, vif);
}

static void iwl_mvm_unblock_esr_tpt(struct wiphy *wiphy, struct wiphy_work *wk)
{
	struct iwl_mvm_vif *mvmvif =
		container_of(wk, struct iwl_mvm_vif, unblock_esr_tpt_wk);
	struct iwl_mvm *mvm = mvmvif->mvm;
	struct ieee80211_vif *vif =
		container_of((void *)mvmvif, struct ieee80211_vif, drv_priv);
>>>>>>> 2d5404ca

	guard(mvm)(mvm);
	iwl_mvm_unblock_esr(mvm, vif, IWL_MVM_ESR_BLOCKED_TPT);
}

void iwl_mvm_mac_init_mvmvif(struct iwl_mvm *mvm, struct iwl_mvm_vif *mvmvif)
{
	lockdep_assert_held(&mvm->mutex);

<<<<<<< HEAD
	ret = iwl_mvm_alloc_bcast_sta(mvm, vif);
	if (ret) {
		IWL_ERR(mvm, "Failed to allocate bcast sta\n");
		return ret;
	}

	/* Only queue for this station is the mcast queue,
	 * which shouldn't be in TFD mask anyway
	 */
	return iwl_mvm_allocate_int_sta(mvm, &mvmvif->deflink.mcast_sta, 0,
					vif->type,
					IWL_STA_MULTICAST);
}

void iwl_mvm_mac_init_mvmvif(struct iwl_mvm *mvm, struct iwl_mvm_vif *mvmvif)
{
	lockdep_assert_held(&mvm->mutex);

=======
>>>>>>> 2d5404ca
	if (test_bit(IWL_MVM_STATUS_IN_HW_RESTART, &mvm->status))
		return;

	INIT_DELAYED_WORK(&mvmvif->csa_work,
			  iwl_mvm_channel_switch_disconnect_wk);
<<<<<<< HEAD
=======

	wiphy_delayed_work_init(&mvmvif->prevent_esr_done_wk,
				iwl_mvm_prevent_esr_done_wk);

	wiphy_delayed_work_init(&mvmvif->mlo_int_scan_wk,
				iwl_mvm_mlo_int_scan_wk);

	wiphy_work_init(&mvmvif->unblock_esr_tpt_wk,
			iwl_mvm_unblock_esr_tpt);
>>>>>>> 2d5404ca
}

static int iwl_mvm_mac_add_interface(struct ieee80211_hw *hw,
				     struct ieee80211_vif *vif)
{
	struct iwl_mvm *mvm = IWL_MAC80211_GET_MVM(hw);
	struct iwl_mvm_vif *mvmvif = iwl_mvm_vif_from_mac80211(vif);
	int ret;
	int i;

	mutex_lock(&mvm->mutex);

	iwl_mvm_mac_init_mvmvif(mvm, mvmvif);

	mvmvif->mvm = mvm;

	/* the first link always points to the default one */
	mvmvif->deflink.fw_link_id = IWL_MVM_FW_LINK_ID_INVALID;
	mvmvif->deflink.active = 0;
	mvmvif->link[0] = &mvmvif->deflink;

	ret = iwl_mvm_set_link_mapping(mvm, vif, &vif->bss_conf);
	if (ret)
		goto out;

	/*
	 * Not much to do here. The stack will not allow interface
	 * types or combinations that we didn't advertise, so we
	 * don't really have to check the types.
	 */

	/* make sure that beacon statistics don't go backwards with FW reset */
	if (test_bit(IWL_MVM_STATUS_IN_HW_RESTART, &mvm->status))
		for_each_mvm_vif_valid_link(mvmvif, i)
			mvmvif->link[i]->beacon_stats.accu_num_beacons +=
				mvmvif->link[i]->beacon_stats.num_beacons;

	/* Allocate resources for the MAC context, and add it to the fw  */
	ret = iwl_mvm_mac_ctxt_init(mvm, vif);
	if (ret)
		goto out;

	rcu_assign_pointer(mvm->vif_id_to_mac[mvmvif->id], vif);

	/* Currently not much to do for NAN */
	if (vif->type == NL80211_IFTYPE_NAN) {
		ret = 0;
		goto out;
	}

	/*
	 * The AP binding flow can be done only after the beacon
	 * template is configured (which happens only in the mac80211
	 * start_ap() flow), and adding the broadcast station can happen
	 * only after the binding.
	 * In addition, since modifying the MAC before adding a bcast
	 * station is not allowed by the FW, delay the adding of MAC context to
	 * the point where we can also add the bcast station.
	 * In short: there's not much we can do at this point, other than
	 * allocating resources :)
	 */
	if (vif->type == NL80211_IFTYPE_AP ||
	    vif->type == NL80211_IFTYPE_ADHOC) {
		if (!test_bit(IWL_MVM_STATUS_IN_HW_RESTART, &mvm->status))
			iwl_mvm_vif_dbgfs_add_link(mvm, vif);
		ret = 0;
		goto out;
	}

	mvmvif->features |= hw->netdev_features;

	ret = iwl_mvm_mac_ctxt_add(mvm, vif);
	if (ret)
		goto out_unlock;

	ret = iwl_mvm_power_update_mac(mvm);
	if (ret)
		goto out_remove_mac;

	/* beacon filtering */
	ret = iwl_mvm_disable_beacon_filter(mvm, vif);
	if (ret)
		goto out_remove_mac;

	if (!mvm->bf_allowed_vif &&
	    vif->type == NL80211_IFTYPE_STATION && !vif->p2p) {
		mvm->bf_allowed_vif = mvmvif;
		vif->driver_flags |= IEEE80211_VIF_BEACON_FILTER |
				     IEEE80211_VIF_SUPPORTS_CQM_RSSI;
	}

	if (vif->type == NL80211_IFTYPE_P2P_DEVICE)
		mvm->p2p_device_vif = vif;

	iwl_mvm_tcm_add_vif(mvm, vif);

	if (vif->type == NL80211_IFTYPE_MONITOR) {
		mvm->monitor_on = true;
		mvm->monitor_p80 =
			iwl_mvm_chandef_get_primary_80(&vif->bss_conf.chanreq.oper);
	}

	if (!test_bit(IWL_MVM_STATUS_IN_HW_RESTART, &mvm->status))
		iwl_mvm_vif_dbgfs_add_link(mvm, vif);

	if (!test_bit(IWL_MVM_STATUS_IN_HW_RESTART, &mvm->status) &&
	    vif->type == NL80211_IFTYPE_STATION && !vif->p2p &&
	    !mvm->csme_vif && mvm->mei_registered) {
		iwl_mei_set_nic_info(vif->addr, mvm->nvm_data->hw_addr);
		iwl_mei_set_netdev(ieee80211_vif_to_wdev(vif)->netdev);
		mvm->csme_vif = vif;
	}

out:
	if (!ret && (vif->type == NL80211_IFTYPE_AP ||
		     vif->type == NL80211_IFTYPE_ADHOC))
		ret = iwl_mvm_alloc_bcast_mcast_sta(mvm, vif);

	goto out_unlock;

 out_remove_mac:
	mvmvif->deflink.phy_ctxt = NULL;
	iwl_mvm_mac_ctxt_remove(mvm, vif);
 out_unlock:
	mutex_unlock(&mvm->mutex);

	return ret;
}

void iwl_mvm_prepare_mac_removal(struct iwl_mvm *mvm,
				 struct ieee80211_vif *vif)
{
	struct iwl_mvm_vif *mvmvif = iwl_mvm_vif_from_mac80211(vif);

	if (vif->type == NL80211_IFTYPE_P2P_DEVICE) {
		/*
		 * Flush the ROC worker which will flush the OFFCHANNEL queue.
		 * We assume here that all the packets sent to the OFFCHANNEL
		 * queue are sent in ROC session.
		 */
		flush_work(&mvm->roc_done_wk);
	}

<<<<<<< HEAD
=======
	wiphy_delayed_work_cancel(mvm->hw->wiphy,
				  &mvmvif->prevent_esr_done_wk);

	wiphy_delayed_work_cancel(mvm->hw->wiphy,
				  &mvmvif->mlo_int_scan_wk);

	wiphy_work_cancel(mvm->hw->wiphy, &mvmvif->unblock_esr_tpt_wk);

>>>>>>> 2d5404ca
	cancel_delayed_work_sync(&mvmvif->csa_work);
}

static void iwl_mvm_mac_remove_interface(struct ieee80211_hw *hw,
					 struct ieee80211_vif *vif)
{
	struct iwl_mvm *mvm = IWL_MAC80211_GET_MVM(hw);
	struct iwl_mvm_vif *mvmvif = iwl_mvm_vif_from_mac80211(vif);
	struct iwl_probe_resp_data *probe_data;

	iwl_mvm_prepare_mac_removal(mvm, vif);

	if (!(vif->type == NL80211_IFTYPE_AP ||
	      vif->type == NL80211_IFTYPE_ADHOC))
		iwl_mvm_tcm_rm_vif(mvm, vif);

	mutex_lock(&mvm->mutex);

	if (vif == mvm->csme_vif) {
		iwl_mei_set_netdev(NULL);
		mvm->csme_vif = NULL;
	}

	probe_data = rcu_dereference_protected(mvmvif->deflink.probe_resp_data,
					       lockdep_is_held(&mvm->mutex));
	RCU_INIT_POINTER(mvmvif->deflink.probe_resp_data, NULL);
	if (probe_data)
		kfree_rcu(probe_data, rcu_head);

	if (mvm->bf_allowed_vif == mvmvif) {
		mvm->bf_allowed_vif = NULL;
		vif->driver_flags &= ~(IEEE80211_VIF_BEACON_FILTER |
				       IEEE80211_VIF_SUPPORTS_CQM_RSSI);
	}

	if (vif->bss_conf.ftm_responder)
		memset(&mvm->ftm_resp_stats, 0, sizeof(mvm->ftm_resp_stats));

	iwl_mvm_vif_dbgfs_rm_link(mvm, vif);

	/*
	 * For AP/GO interface, the tear down of the resources allocated to the
	 * interface is be handled as part of the stop_ap flow.
	 */
	if (vif->type == NL80211_IFTYPE_AP ||
	    vif->type == NL80211_IFTYPE_ADHOC) {
#ifdef CONFIG_NL80211_TESTMODE
		if (vif == mvm->noa_vif) {
			mvm->noa_vif = NULL;
			mvm->noa_duration = 0;
		}
#endif
		goto out;
	}

	iwl_mvm_power_update_mac(mvm);

	/* Before the interface removal, mac80211 would cancel the ROC, and the
	 * ROC worker would be scheduled if needed. The worker would be flushed
	 * in iwl_mvm_prepare_mac_removal() and thus at this point there is no
	 * binding etc. so nothing needs to be done here.
	 */
	if (vif->type == NL80211_IFTYPE_P2P_DEVICE) {
		if (mvmvif->deflink.phy_ctxt) {
			iwl_mvm_phy_ctxt_unref(mvm, mvmvif->deflink.phy_ctxt);
			mvmvif->deflink.phy_ctxt = NULL;
		}
		mvm->p2p_device_vif = NULL;
	}

	iwl_mvm_mac_ctxt_remove(mvm, vif);

	RCU_INIT_POINTER(mvm->vif_id_to_mac[mvmvif->id], NULL);

	if (vif->type == NL80211_IFTYPE_MONITOR)
		mvm->monitor_on = false;

out:
	iwl_mvm_unset_link_mapping(mvm, vif, &vif->bss_conf);
	if (vif->type == NL80211_IFTYPE_AP ||
	    vif->type == NL80211_IFTYPE_ADHOC) {
		iwl_mvm_dealloc_int_sta(mvm, &mvmvif->deflink.mcast_sta);
		iwl_mvm_dealloc_bcast_sta(mvm, vif);
	}

	mutex_unlock(&mvm->mutex);
}

struct iwl_mvm_mc_iter_data {
	struct iwl_mvm *mvm;
	int port_id;
};

static void iwl_mvm_mc_iface_iterator(void *_data, u8 *mac,
				      struct ieee80211_vif *vif)
{
	struct iwl_mvm_mc_iter_data *data = _data;
	struct iwl_mvm *mvm = data->mvm;
	struct iwl_mcast_filter_cmd *cmd = mvm->mcast_filter_cmd;
	struct iwl_host_cmd hcmd = {
		.id = MCAST_FILTER_CMD,
		.flags = CMD_ASYNC,
		.dataflags[0] = IWL_HCMD_DFL_NOCOPY,
	};
	int ret, len;

	/* if we don't have free ports, mcast frames will be dropped */
	if (WARN_ON_ONCE(data->port_id >= MAX_PORT_ID_NUM))
		return;

	if (vif->type != NL80211_IFTYPE_STATION ||
	    !vif->cfg.assoc)
		return;

	cmd->port_id = data->port_id++;
	memcpy(cmd->bssid, vif->bss_conf.bssid, ETH_ALEN);
	len = roundup(sizeof(*cmd) + cmd->count * ETH_ALEN, 4);

	hcmd.len[0] = len;
	hcmd.data[0] = cmd;

	ret = iwl_mvm_send_cmd(mvm, &hcmd);
	if (ret)
		IWL_ERR(mvm, "mcast filter cmd error. ret=%d\n", ret);
}

static void iwl_mvm_recalc_multicast(struct iwl_mvm *mvm)
{
	struct iwl_mvm_mc_iter_data iter_data = {
		.mvm = mvm,
	};
	int ret;

	lockdep_assert_held(&mvm->mutex);

	if (WARN_ON_ONCE(!mvm->mcast_filter_cmd))
		return;

	ieee80211_iterate_active_interfaces_atomic(
		mvm->hw, IEEE80211_IFACE_ITER_NORMAL,
		iwl_mvm_mc_iface_iterator, &iter_data);

	/*
	 * Send a (synchronous) ech command so that we wait for the
	 * multiple asynchronous MCAST_FILTER_CMD commands sent by
	 * the interface iterator. Otherwise, we might get here over
	 * and over again (by userspace just sending a lot of these)
	 * and the CPU can send them faster than the firmware can
	 * process them.
	 * Note that the CPU is still faster - but with this we'll
	 * actually send fewer commands overall because the CPU will
	 * not schedule the work in mac80211 as frequently if it's
	 * still running when rescheduled (possibly multiple times).
	 */
	ret = iwl_mvm_send_cmd_pdu(mvm, ECHO_CMD, 0, 0, NULL);
	if (ret)
		IWL_ERR(mvm, "Failed to synchronize multicast groups update\n");
}

u64 iwl_mvm_prepare_multicast(struct ieee80211_hw *hw,
			      struct netdev_hw_addr_list *mc_list)
{
	struct iwl_mvm *mvm = IWL_MAC80211_GET_MVM(hw);
	struct iwl_mcast_filter_cmd *cmd;
	struct netdev_hw_addr *addr;
	int addr_count;
	bool pass_all;
	int len;

	addr_count = netdev_hw_addr_list_count(mc_list);
	pass_all = addr_count > MAX_MCAST_FILTERING_ADDRESSES ||
		   IWL_MVM_FW_MCAST_FILTER_PASS_ALL;
	if (pass_all)
		addr_count = 0;

	len = roundup(sizeof(*cmd) + addr_count * ETH_ALEN, 4);
	cmd = kzalloc(len, GFP_ATOMIC);
	if (!cmd)
		return 0;

	if (pass_all) {
		cmd->pass_all = 1;
		return (u64)(unsigned long)cmd;
	}

	netdev_hw_addr_list_for_each(addr, mc_list) {
		IWL_DEBUG_MAC80211(mvm, "mcast addr (%d): %pM\n",
				   cmd->count, addr->addr);
		memcpy(&cmd->addr_list[cmd->count * ETH_ALEN],
		       addr->addr, ETH_ALEN);
		cmd->count++;
	}

	return (u64)(unsigned long)cmd;
}

void iwl_mvm_configure_filter(struct ieee80211_hw *hw,
			      unsigned int changed_flags,
			      unsigned int *total_flags, u64 multicast)
{
	struct iwl_mvm *mvm = IWL_MAC80211_GET_MVM(hw);
	struct iwl_mcast_filter_cmd *cmd = (void *)(unsigned long)multicast;

	guard(mvm)(mvm);

	/* replace previous configuration */
	kfree(mvm->mcast_filter_cmd);
	mvm->mcast_filter_cmd = cmd;

	if (!cmd)
		goto out;

	if (changed_flags & FIF_ALLMULTI)
		cmd->pass_all = !!(*total_flags & FIF_ALLMULTI);

	if (cmd->pass_all)
		cmd->count = 0;

	iwl_mvm_recalc_multicast(mvm);
out:
	*total_flags = 0;
}

static void iwl_mvm_config_iface_filter(struct ieee80211_hw *hw,
					struct ieee80211_vif *vif,
					unsigned int filter_flags,
					unsigned int changed_flags)
{
	struct iwl_mvm *mvm = IWL_MAC80211_GET_MVM(hw);

	/* We support only filter for probe requests */
	if (!(changed_flags & FIF_PROBE_REQ))
		return;

	/* Supported only for p2p client interfaces */
	if (vif->type != NL80211_IFTYPE_STATION || !vif->cfg.assoc ||
	    !vif->p2p)
		return;

	guard(mvm)(mvm);
	iwl_mvm_mac_ctxt_changed(mvm, vif, false, NULL);
}

int iwl_mvm_update_mu_groups(struct iwl_mvm *mvm, struct ieee80211_vif *vif)
{
	struct iwl_mu_group_mgmt_cmd cmd = {};

	memcpy(cmd.membership_status, vif->bss_conf.mu_group.membership,
	       WLAN_MEMBERSHIP_LEN);
	memcpy(cmd.user_position, vif->bss_conf.mu_group.position,
	       WLAN_USER_POSITION_LEN);

	return iwl_mvm_send_cmd_pdu(mvm,
				    WIDE_ID(DATA_PATH_GROUP,
					    UPDATE_MU_GROUPS_CMD),
				    0, sizeof(cmd), &cmd);
}

static void iwl_mvm_mu_mimo_iface_iterator(void *_data, u8 *mac,
					   struct ieee80211_vif *vif)
{
	if (vif->bss_conf.mu_mimo_owner) {
		struct iwl_mu_group_mgmt_notif *notif = _data;

		/*
		 * MU-MIMO Group Id action frame is little endian. We treat
		 * the data received from firmware as if it came from the
		 * action frame, so no conversion is needed.
		 */
		ieee80211_update_mu_groups(vif, 0,
					   (u8 *)&notif->membership_status,
					   (u8 *)&notif->user_position);
	}
}

void iwl_mvm_mu_mimo_grp_notif(struct iwl_mvm *mvm,
			       struct iwl_rx_cmd_buffer *rxb)
{
	struct iwl_rx_packet *pkt = rxb_addr(rxb);
	struct iwl_mu_group_mgmt_notif *notif = (void *)pkt->data;

	ieee80211_iterate_active_interfaces_atomic(
			mvm->hw, IEEE80211_IFACE_ITER_NORMAL,
			iwl_mvm_mu_mimo_iface_iterator, notif);
}

static u8 iwl_mvm_he_get_ppe_val(u8 *ppe, u8 ppe_pos_bit)
{
	u8 byte_num = ppe_pos_bit / 8;
	u8 bit_num = ppe_pos_bit % 8;
	u8 residue_bits;
	u8 res;

	if (bit_num <= 5)
		return (ppe[byte_num] >> bit_num) &
		       (BIT(IEEE80211_PPE_THRES_INFO_PPET_SIZE) - 1);

	/*
	 * If bit_num > 5, we have to combine bits with next byte.
	 * Calculate how many bits we need to take from current byte (called
	 * here "residue_bits"), and add them to bits from next byte.
	 */

	residue_bits = 8 - bit_num;

	res = (ppe[byte_num + 1] &
	       (BIT(IEEE80211_PPE_THRES_INFO_PPET_SIZE - residue_bits) - 1)) <<
	      residue_bits;
	res += (ppe[byte_num] >> bit_num) & (BIT(residue_bits) - 1);

	return res;
}

static void iwl_mvm_parse_ppe(struct iwl_mvm *mvm,
			      struct iwl_he_pkt_ext_v2 *pkt_ext, u8 nss,
			      u8 ru_index_bitmap, u8 *ppe, u8 ppe_pos_bit,
			      bool inheritance)
{
	int i;

	/*
	* FW currently supports only nss == MAX_HE_SUPP_NSS
	*
	* If nss > MAX: we can ignore values we don't support
	* If nss < MAX: we can set zeros in other streams
	*/
	if (nss > MAX_HE_SUPP_NSS) {
		IWL_DEBUG_INFO(mvm, "Got NSS = %d - trimming to %d\n", nss,
			       MAX_HE_SUPP_NSS);
		nss = MAX_HE_SUPP_NSS;
	}

	for (i = 0; i < nss; i++) {
		u8 ru_index_tmp = ru_index_bitmap << 1;
		u8 low_th = IWL_HE_PKT_EXT_NONE, high_th = IWL_HE_PKT_EXT_NONE;
		u8 bw;

		for (bw = 0;
		     bw < ARRAY_SIZE(pkt_ext->pkt_ext_qam_th[i]);
		     bw++) {
			ru_index_tmp >>= 1;

			/*
			* According to the 11be spec, if for a specific BW the PPE Thresholds
			* isn't present - it should inherit the thresholds from the last
			* BW for which we had PPE Thresholds. In 11ax though, we don't have
			* this inheritance - continue in this case
			*/
			if (!(ru_index_tmp & 1)) {
				if (inheritance)
					goto set_thresholds;
				else
					continue;
			}

			high_th = iwl_mvm_he_get_ppe_val(ppe, ppe_pos_bit);
			ppe_pos_bit += IEEE80211_PPE_THRES_INFO_PPET_SIZE;
			low_th = iwl_mvm_he_get_ppe_val(ppe, ppe_pos_bit);
			ppe_pos_bit += IEEE80211_PPE_THRES_INFO_PPET_SIZE;

set_thresholds:
			pkt_ext->pkt_ext_qam_th[i][bw][0] = low_th;
			pkt_ext->pkt_ext_qam_th[i][bw][1] = high_th;
		}
	}
}

static void iwl_mvm_set_pkt_ext_from_he_ppe(struct iwl_mvm *mvm,
					    struct ieee80211_link_sta *link_sta,
					    struct iwl_he_pkt_ext_v2 *pkt_ext,
					    bool inheritance)
{
	u8 nss = (link_sta->he_cap.ppe_thres[0] &
		  IEEE80211_PPE_THRES_NSS_MASK) + 1;
	u8 *ppe = &link_sta->he_cap.ppe_thres[0];
	u8 ru_index_bitmap =
		u8_get_bits(*ppe,
			    IEEE80211_PPE_THRES_RU_INDEX_BITMASK_MASK);
	/* Starting after PPE header */
	u8 ppe_pos_bit = IEEE80211_HE_PPE_THRES_INFO_HEADER_SIZE;

	iwl_mvm_parse_ppe(mvm, pkt_ext, nss, ru_index_bitmap, ppe, ppe_pos_bit,
			  inheritance);
}

static int
iwl_mvm_set_pkt_ext_from_nominal_padding(struct iwl_he_pkt_ext_v2 *pkt_ext,
					 u8 nominal_padding)
{
	int low_th = -1;
	int high_th = -1;
	int i;

	/* all the macros are the same for EHT and HE */
	switch (nominal_padding) {
	case IEEE80211_EHT_PHY_CAP5_COMMON_NOMINAL_PKT_PAD_0US:
		low_th = IWL_HE_PKT_EXT_NONE;
		high_th = IWL_HE_PKT_EXT_NONE;
		break;
	case IEEE80211_EHT_PHY_CAP5_COMMON_NOMINAL_PKT_PAD_8US:
		low_th = IWL_HE_PKT_EXT_BPSK;
		high_th = IWL_HE_PKT_EXT_NONE;
		break;
	case IEEE80211_EHT_PHY_CAP5_COMMON_NOMINAL_PKT_PAD_16US:
	case IEEE80211_EHT_PHY_CAP5_COMMON_NOMINAL_PKT_PAD_20US:
		low_th = IWL_HE_PKT_EXT_NONE;
		high_th = IWL_HE_PKT_EXT_BPSK;
		break;
	}

	if (low_th < 0 || high_th < 0)
		return -EINVAL;

	/* Set the PPE thresholds accordingly */
	for (i = 0; i < MAX_HE_SUPP_NSS; i++) {
		u8 bw;

		for (bw = 0;
			bw < ARRAY_SIZE(pkt_ext->pkt_ext_qam_th[i]);
			bw++) {
			pkt_ext->pkt_ext_qam_th[i][bw][0] = low_th;
			pkt_ext->pkt_ext_qam_th[i][bw][1] = high_th;
		}
	}

	return 0;
}

static void iwl_mvm_get_optimal_ppe_info(struct iwl_he_pkt_ext_v2 *pkt_ext,
					 u8 nominal_padding)
{
	int i;

	for (i = 0; i < MAX_HE_SUPP_NSS; i++) {
		u8 bw;

		for (bw = 0; bw < ARRAY_SIZE(pkt_ext->pkt_ext_qam_th[i]);
		     bw++) {
			u8 *qam_th = &pkt_ext->pkt_ext_qam_th[i][bw][0];

			if (nominal_padding >
			    IEEE80211_EHT_PHY_CAP5_COMMON_NOMINAL_PKT_PAD_8US &&
			    qam_th[1] == IWL_HE_PKT_EXT_NONE)
				qam_th[1] = IWL_HE_PKT_EXT_4096QAM;
			else if (nominal_padding ==
				 IEEE80211_EHT_PHY_CAP5_COMMON_NOMINAL_PKT_PAD_8US &&
				 qam_th[0] == IWL_HE_PKT_EXT_NONE &&
				 qam_th[1] == IWL_HE_PKT_EXT_NONE)
				qam_th[0] = IWL_HE_PKT_EXT_4096QAM;
		}
	}
}

/* Set the pkt_ext field according to PPE Thresholds element */
int iwl_mvm_set_sta_pkt_ext(struct iwl_mvm *mvm,
			    struct ieee80211_link_sta *link_sta,
			    struct iwl_he_pkt_ext_v2 *pkt_ext)
{
	u8 nominal_padding;
	int i, ret = 0;

	if (WARN_ON(!link_sta))
		return -EINVAL;

	/* Initialize the PPE thresholds to "None" (7), as described in Table
	 * 9-262ac of 80211.ax/D3.0.
	 */
	memset(pkt_ext, IWL_HE_PKT_EXT_NONE,
	       sizeof(struct iwl_he_pkt_ext_v2));

	if (link_sta->eht_cap.has_eht) {
		nominal_padding =
			u8_get_bits(link_sta->eht_cap.eht_cap_elem.phy_cap_info[5],
				    IEEE80211_EHT_PHY_CAP5_COMMON_NOMINAL_PKT_PAD_MASK);

		/* If PPE Thresholds exists, parse them into a FW-familiar
		 * format.
		 */
		if (link_sta->eht_cap.eht_cap_elem.phy_cap_info[5] &
		    IEEE80211_EHT_PHY_CAP5_PPE_THRESHOLD_PRESENT) {
			u8 nss = (link_sta->eht_cap.eht_ppe_thres[0] &
				IEEE80211_EHT_PPE_THRES_NSS_MASK) + 1;
			u8 *ppe = &link_sta->eht_cap.eht_ppe_thres[0];
			u8 ru_index_bitmap =
				u16_get_bits(*ppe,
					     IEEE80211_EHT_PPE_THRES_RU_INDEX_BITMASK_MASK);
			 /* Starting after PPE header */
			u8 ppe_pos_bit = IEEE80211_EHT_PPE_THRES_INFO_HEADER_SIZE;

			iwl_mvm_parse_ppe(mvm, pkt_ext, nss, ru_index_bitmap,
					  ppe, ppe_pos_bit, true);
		/* EHT PPE Thresholds doesn't exist - set the API according to
		 * HE PPE Tresholds
		 */
		} else if (link_sta->he_cap.he_cap_elem.phy_cap_info[6] &
			   IEEE80211_HE_PHY_CAP6_PPE_THRESHOLD_PRESENT) {
			/* Even though HE Capabilities IE doesn't contain PPE
			 * Thresholds for BW 320Mhz, thresholds for this BW will
			 * be filled in with the same values as 160Mhz, due to
			 * the inheritance, as required.
			 */
			iwl_mvm_set_pkt_ext_from_he_ppe(mvm, link_sta, pkt_ext,
							true);

			/* According to the requirements, for MCSs 12-13 the
			 * maximum value between HE PPE Threshold and Common
			 * Nominal Packet Padding needs to be taken
			 */
			iwl_mvm_get_optimal_ppe_info(pkt_ext, nominal_padding);

		/* if PPE Thresholds doesn't present in both EHT IE and HE IE -
		 * take the Thresholds from Common Nominal Packet Padding field
		 */
		} else {
			ret = iwl_mvm_set_pkt_ext_from_nominal_padding(pkt_ext,
								       nominal_padding);
		}
	} else if (link_sta->he_cap.has_he) {
		/* If PPE Thresholds exist, parse them into a FW-familiar format. */
		if (link_sta->he_cap.he_cap_elem.phy_cap_info[6] &
			IEEE80211_HE_PHY_CAP6_PPE_THRESHOLD_PRESENT) {
			iwl_mvm_set_pkt_ext_from_he_ppe(mvm, link_sta, pkt_ext,
							false);
		/* PPE Thresholds doesn't exist - set the API PPE values
		 * according to Common Nominal Packet Padding field.
		 */
		} else {
			nominal_padding =
				u8_get_bits(link_sta->he_cap.he_cap_elem.phy_cap_info[9],
					    IEEE80211_HE_PHY_CAP9_NOMINAL_PKT_PADDING_MASK);
			if (nominal_padding != IEEE80211_HE_PHY_CAP9_NOMINAL_PKT_PADDING_RESERVED)
				ret = iwl_mvm_set_pkt_ext_from_nominal_padding(pkt_ext,
									       nominal_padding);
		}
	}

	for (i = 0; i < MAX_HE_SUPP_NSS; i++) {
		int bw;

		for (bw = 0;
		     bw < ARRAY_SIZE(*pkt_ext->pkt_ext_qam_th[i]);
		     bw++) {
			u8 *qam_th =
				&pkt_ext->pkt_ext_qam_th[i][bw][0];

			IWL_DEBUG_HT(mvm,
				     "PPE table: nss[%d] bw[%d] PPET8 = %d, PPET16 = %d\n",
				     i, bw, qam_th[0], qam_th[1]);
		}
	}
	return ret;
}

/*
 * This function sets the MU EDCA parameters ans returns whether MU EDCA
 * is enabled or not
 */
bool iwl_mvm_set_fw_mu_edca_params(struct iwl_mvm *mvm,
				   const struct iwl_mvm_vif_link_info *link_info,
				   struct iwl_he_backoff_conf *trig_based_txf)
{
	int i;
	/* Mark MU EDCA as enabled, unless none detected on some AC */
	bool mu_edca_enabled = true;

	for (i = 0; i < IEEE80211_NUM_ACS; i++) {
		const struct ieee80211_he_mu_edca_param_ac_rec *mu_edca =
			&link_info->queue_params[i].mu_edca_param_rec;
		u8 ac = iwl_mvm_mac80211_ac_to_ucode_ac(i);

		if (!link_info->queue_params[i].mu_edca) {
			mu_edca_enabled = false;
			break;
		}

		trig_based_txf[ac].cwmin =
			cpu_to_le16(mu_edca->ecw_min_max & 0xf);
		trig_based_txf[ac].cwmax =
			cpu_to_le16((mu_edca->ecw_min_max & 0xf0) >> 4);
		trig_based_txf[ac].aifsn =
			cpu_to_le16(mu_edca->aifsn & 0xf);
		trig_based_txf[ac].mu_time =
			cpu_to_le16(mu_edca->mu_edca_timer);
	}

	return mu_edca_enabled;
}

bool iwl_mvm_is_nic_ack_enabled(struct iwl_mvm *mvm, struct ieee80211_vif *vif)
{
	const struct ieee80211_supported_band *sband;
	const struct ieee80211_sta_he_cap *own_he_cap = NULL;

	/* This capability is the same for all bands,
	 * so take it from one of them.
	 */
	sband = mvm->hw->wiphy->bands[NL80211_BAND_2GHZ];
	own_he_cap = ieee80211_get_he_iftype_cap_vif(sband, vif);

	return (own_he_cap && (own_he_cap->he_cap_elem.mac_cap_info[2] &
			       IEEE80211_HE_MAC_CAP2_ACK_EN));
}

__le32 iwl_mvm_get_sta_htc_flags(struct ieee80211_sta *sta,
				 struct ieee80211_link_sta *link_sta)
{
	u8 *mac_cap_info =
		&link_sta->he_cap.he_cap_elem.mac_cap_info[0];
	__le32 htc_flags = 0;

	if (mac_cap_info[0] & IEEE80211_HE_MAC_CAP0_HTC_HE)
		htc_flags |= cpu_to_le32(IWL_HE_HTC_SUPPORT);
	if ((mac_cap_info[1] & IEEE80211_HE_MAC_CAP1_LINK_ADAPTATION) ||
	    (mac_cap_info[2] & IEEE80211_HE_MAC_CAP2_LINK_ADAPTATION)) {
		u8 link_adap =
			((mac_cap_info[2] &
			  IEEE80211_HE_MAC_CAP2_LINK_ADAPTATION) << 1) +
			 (mac_cap_info[1] &
			  IEEE80211_HE_MAC_CAP1_LINK_ADAPTATION);

		if (link_adap == 2)
			htc_flags |=
				cpu_to_le32(IWL_HE_HTC_LINK_ADAP_UNSOLICITED);
		else if (link_adap == 3)
			htc_flags |= cpu_to_le32(IWL_HE_HTC_LINK_ADAP_BOTH);
	}
	if (mac_cap_info[2] & IEEE80211_HE_MAC_CAP2_BSR)
		htc_flags |= cpu_to_le32(IWL_HE_HTC_BSR_SUPP);
	if (mac_cap_info[3] & IEEE80211_HE_MAC_CAP3_OMI_CONTROL)
		htc_flags |= cpu_to_le32(IWL_HE_HTC_OMI_SUPP);
	if (mac_cap_info[4] & IEEE80211_HE_MAC_CAP4_BQR)
		htc_flags |= cpu_to_le32(IWL_HE_HTC_BQR_SUPP);

	return htc_flags;
}

static void iwl_mvm_cfg_he_sta(struct iwl_mvm *mvm,
			       struct ieee80211_vif *vif, u8 sta_id)
{
	struct iwl_mvm_vif *mvmvif = iwl_mvm_vif_from_mac80211(vif);
	struct iwl_he_sta_context_cmd_v3 sta_ctxt_cmd = {
		.sta_id = sta_id,
		.tid_limit = IWL_MAX_TID_COUNT,
		.bss_color = vif->bss_conf.he_bss_color.color,
		.htc_trig_based_pkt_ext = vif->bss_conf.htc_trig_based_pkt_ext,
		.frame_time_rts_th =
			cpu_to_le16(vif->bss_conf.frame_time_rts_th),
	};
	struct iwl_he_sta_context_cmd_v2 sta_ctxt_cmd_v2 = {};
	u32 cmd_id = WIDE_ID(DATA_PATH_GROUP, STA_HE_CTXT_CMD);
	u8 ver = iwl_fw_lookup_cmd_ver(mvm->fw, cmd_id, 2);
	int size;
	struct ieee80211_sta *sta;
	u32 flags;
	int i;
	void *cmd;

	if (!fw_has_api(&mvm->fw->ucode_capa, IWL_UCODE_TLV_API_MBSSID_HE))
		ver = 1;

	switch (ver) {
	case 1:
		/* same layout as v2 except some data at the end */
		cmd = &sta_ctxt_cmd_v2;
		size = sizeof(struct iwl_he_sta_context_cmd_v1);
		break;
	case 2:
		cmd = &sta_ctxt_cmd_v2;
		size = sizeof(struct iwl_he_sta_context_cmd_v2);
		break;
	case 3:
		cmd = &sta_ctxt_cmd;
		size = sizeof(struct iwl_he_sta_context_cmd_v3);
		break;
	default:
		IWL_ERR(mvm, "bad STA_HE_CTXT_CMD version %d\n", ver);
		return;
	}

	rcu_read_lock();

	sta = rcu_dereference(mvm->fw_id_to_mac_id[sta_ctxt_cmd.sta_id]);
	if (IS_ERR_OR_NULL(sta)) {
		rcu_read_unlock();
		WARN(1, "Can't find STA to configure HE\n");
		return;
	}

	if (!sta->deflink.he_cap.has_he) {
		rcu_read_unlock();
		return;
	}

	flags = 0;

	/* Block 26-tone RU OFDMA transmissions */
	if (mvmvif->deflink.he_ru_2mhz_block)
		flags |= STA_CTXT_HE_RU_2MHZ_BLOCK;

	/* HTC flags */
	sta_ctxt_cmd.htc_flags = iwl_mvm_get_sta_htc_flags(sta, &sta->deflink);

	/* PPE Thresholds */
	if (!iwl_mvm_set_sta_pkt_ext(mvm, &sta->deflink, &sta_ctxt_cmd.pkt_ext))
		flags |= STA_CTXT_HE_PACKET_EXT;

	if (sta->deflink.he_cap.he_cap_elem.mac_cap_info[2] &
	    IEEE80211_HE_MAC_CAP2_32BIT_BA_BITMAP)
		flags |= STA_CTXT_HE_32BIT_BA_BITMAP;

	if (sta->deflink.he_cap.he_cap_elem.mac_cap_info[2] &
	    IEEE80211_HE_MAC_CAP2_ACK_EN)
		flags |= STA_CTXT_HE_ACK_ENABLED;

	rcu_read_unlock();

	if (iwl_mvm_set_fw_mu_edca_params(mvm, &mvmvif->deflink,
					  &sta_ctxt_cmd.trig_based_txf[0]))
		flags |= STA_CTXT_HE_MU_EDCA_CW;

	if (vif->bss_conf.uora_exists) {
		flags |= STA_CTXT_HE_TRIG_RND_ALLOC;

		sta_ctxt_cmd.rand_alloc_ecwmin =
			vif->bss_conf.uora_ocw_range & 0x7;
		sta_ctxt_cmd.rand_alloc_ecwmax =
			(vif->bss_conf.uora_ocw_range >> 3) & 0x7;
	}

	if (!iwl_mvm_is_nic_ack_enabled(mvm, vif))
		flags |= STA_CTXT_HE_NIC_NOT_ACK_ENABLED;

	if (vif->bss_conf.nontransmitted) {
		flags |= STA_CTXT_HE_REF_BSSID_VALID;
		ether_addr_copy(sta_ctxt_cmd.ref_bssid_addr,
				vif->bss_conf.transmitter_bssid);
		sta_ctxt_cmd.max_bssid_indicator =
			vif->bss_conf.bssid_indicator;
		sta_ctxt_cmd.bssid_index = vif->bss_conf.bssid_index;
		sta_ctxt_cmd.ema_ap = vif->bss_conf.ema_ap;
		sta_ctxt_cmd.profile_periodicity =
			vif->bss_conf.profile_periodicity;
	}

	sta_ctxt_cmd.flags = cpu_to_le32(flags);

	if (ver < 3) {
		/* fields before pkt_ext */
		BUILD_BUG_ON(offsetof(typeof(sta_ctxt_cmd), pkt_ext) !=
			     offsetof(typeof(sta_ctxt_cmd_v2), pkt_ext));
		memcpy(&sta_ctxt_cmd_v2, &sta_ctxt_cmd,
		       offsetof(typeof(sta_ctxt_cmd), pkt_ext));

		/* pkt_ext */
		for (i = 0;
		     i < ARRAY_SIZE(sta_ctxt_cmd_v2.pkt_ext.pkt_ext_qam_th);
		     i++) {
			u8 bw;

			for (bw = 0;
			     bw < ARRAY_SIZE(sta_ctxt_cmd_v2.pkt_ext.pkt_ext_qam_th[i]);
			     bw++) {
				BUILD_BUG_ON(sizeof(sta_ctxt_cmd.pkt_ext.pkt_ext_qam_th[i][bw]) !=
					     sizeof(sta_ctxt_cmd_v2.pkt_ext.pkt_ext_qam_th[i][bw]));

				memcpy(&sta_ctxt_cmd_v2.pkt_ext.pkt_ext_qam_th[i][bw],
				       &sta_ctxt_cmd.pkt_ext.pkt_ext_qam_th[i][bw],
				       sizeof(sta_ctxt_cmd.pkt_ext.pkt_ext_qam_th[i][bw]));
			}
		}

		/* fields after pkt_ext */
		BUILD_BUG_ON(sizeof(sta_ctxt_cmd) -
			     offsetofend(typeof(sta_ctxt_cmd), pkt_ext) !=
			     sizeof(sta_ctxt_cmd_v2) -
			     offsetofend(typeof(sta_ctxt_cmd_v2), pkt_ext));
		memcpy((u8 *)&sta_ctxt_cmd_v2 +
				offsetofend(typeof(sta_ctxt_cmd_v2), pkt_ext),
		       (u8 *)&sta_ctxt_cmd +
				offsetofend(typeof(sta_ctxt_cmd), pkt_ext),
		       sizeof(sta_ctxt_cmd) -
				offsetofend(typeof(sta_ctxt_cmd), pkt_ext));
		sta_ctxt_cmd_v2.reserved3 = 0;
	}

	if (iwl_mvm_send_cmd_pdu(mvm, cmd_id, 0, size, cmd))
		IWL_ERR(mvm, "Failed to config FW to work HE!\n");
}

void iwl_mvm_protect_assoc(struct iwl_mvm *mvm, struct ieee80211_vif *vif,
			   u32 duration_override, unsigned int link_id)
{
	u32 duration = IWL_MVM_TE_SESSION_PROTECTION_MAX_TIME_MS;
	u32 min_duration = IWL_MVM_TE_SESSION_PROTECTION_MIN_TIME_MS;

	if (duration_override > duration)
		duration = duration_override;

	/* Try really hard to protect the session and hear a beacon
	 * The new session protection command allows us to protect the
	 * session for a much longer time since the firmware will internally
	 * create two events: a 300TU one with a very high priority that
	 * won't be fragmented which should be enough for 99% of the cases,
	 * and another one (which we configure here to be 900TU long) which
	 * will have a slightly lower priority, but more importantly, can be
	 * fragmented so that it'll allow other activities to run.
	 */
	if (fw_has_capa(&mvm->fw->ucode_capa,
			IWL_UCODE_TLV_CAPA_SESSION_PROT_CMD))
		iwl_mvm_schedule_session_protection(mvm, vif, 900,
						    min_duration, false,
						    link_id);
	else
		iwl_mvm_protect_session(mvm, vif, duration,
					min_duration, 500, false);
}

/* Handle association common part to MLD and non-MLD modes */
void iwl_mvm_bss_info_changed_station_assoc(struct iwl_mvm *mvm,
					    struct ieee80211_vif *vif,
					    u64 changes)
{
	struct iwl_mvm_vif *mvmvif = iwl_mvm_vif_from_mac80211(vif);
	int ret;
	int link_id;

	/* The firmware tracks the MU-MIMO group on its own.
	 * However, on HW restart we should restore this data.
	 */
	if (test_bit(IWL_MVM_STATUS_IN_HW_RESTART, &mvm->status) &&
	    (changes & BSS_CHANGED_MU_GROUPS) && vif->bss_conf.mu_mimo_owner) {
		ret = iwl_mvm_update_mu_groups(mvm, vif);
		if (ret)
			IWL_ERR(mvm,
				"failed to update VHT MU_MIMO groups\n");
	}

	iwl_mvm_recalc_multicast(mvm);

	/* reset rssi values */
	for_each_mvm_vif_valid_link(mvmvif, link_id)
		mvmvif->link[link_id]->bf_data.ave_beacon_signal = 0;

	iwl_mvm_bt_coex_vif_change(mvm);
	iwl_mvm_update_smps_on_active_links(mvm, vif, IWL_MVM_SMPS_REQ_TT,
					    IEEE80211_SMPS_AUTOMATIC);
	if (fw_has_capa(&mvm->fw->ucode_capa,
			IWL_UCODE_TLV_CAPA_UMAC_SCAN))
		iwl_mvm_config_scan(mvm);
}

/* Execute the common part for MLD and non-MLD modes */
void
iwl_mvm_bss_info_changed_station_common(struct iwl_mvm *mvm,
					struct ieee80211_vif *vif,
					struct ieee80211_bss_conf *link_conf,
					u64 changes)
{
	struct iwl_mvm_vif *mvmvif = iwl_mvm_vif_from_mac80211(vif);
	int ret;

	if (changes & BSS_CHANGED_BEACON_INFO) {
		/* We received a beacon from the associated AP so
		 * remove the session protection.
		 */
		iwl_mvm_stop_session_protection(mvm, vif);

		iwl_mvm_sf_update(mvm, vif, false);
		WARN_ON(iwl_mvm_enable_beacon_filter(mvm, vif));
	}

	if (changes & (BSS_CHANGED_PS | BSS_CHANGED_P2P_PS | BSS_CHANGED_QOS |
		       /* Send power command on every beacon change,
			* because we may have not enabled beacon abort yet.
			*/
		       BSS_CHANGED_BEACON_INFO)) {
		ret = iwl_mvm_power_update_mac(mvm);
		if (ret)
			IWL_ERR(mvm, "failed to update power mode\n");
	}

	if (changes & BSS_CHANGED_CQM) {
		struct iwl_mvm_vif_link_info *link_info =
			mvmvif->link[link_conf->link_id];

		IWL_DEBUG_MAC80211(mvm, "CQM info_changed\n");
		if (link_info)
			link_info->bf_data.last_cqm_event = 0;

		if (mvmvif->bf_enabled) {
			/* FIXME: need to update per link when FW API will
			 * support it
			 */
			ret = iwl_mvm_enable_beacon_filter(mvm, vif);
			if (ret)
				IWL_ERR(mvm,
					"failed to update CQM thresholds\n");
		}
	}

	if (changes & BSS_CHANGED_BANDWIDTH)
		iwl_mvm_update_link_smps(vif, link_conf);

	if (changes & BSS_CHANGED_TPE) {
		IWL_DEBUG_CALIB(mvm, "Changing TPE\n");
		iwl_mvm_send_ap_tx_power_constraint_cmd(mvm, vif,
							link_conf,
							false);
	}
}

static void iwl_mvm_bss_info_changed_station(struct iwl_mvm *mvm,
					     struct ieee80211_vif *vif,
					     struct ieee80211_bss_conf *bss_conf,
					     u64 changes)
{
	struct iwl_mvm_vif *mvmvif = iwl_mvm_vif_from_mac80211(vif);
	int ret;
	int i;

	/*
	 * Re-calculate the tsf id, as the leader-follower relations depend
	 * on the beacon interval, which was not known when the station
	 * interface was added.
	 */
	if (changes & BSS_CHANGED_ASSOC && vif->cfg.assoc) {
		if ((vif->bss_conf.he_support &&
		     !iwlwifi_mod_params.disable_11ax))
			iwl_mvm_cfg_he_sta(mvm, vif, mvmvif->deflink.ap_sta_id);

		iwl_mvm_mac_ctxt_recalc_tsf_id(mvm, vif);
	}

	/* Update MU EDCA params */
	if (changes & BSS_CHANGED_QOS && mvmvif->associated &&
	    vif->cfg.assoc &&
	    (vif->bss_conf.he_support && !iwlwifi_mod_params.disable_11ax))
		iwl_mvm_cfg_he_sta(mvm, vif, mvmvif->deflink.ap_sta_id);

	/*
	 * If we're not associated yet, take the (new) BSSID before associating
	 * so the firmware knows. If we're already associated, then use the old
	 * BSSID here, and we'll send a cleared one later in the CHANGED_ASSOC
	 * branch for disassociation below.
	 */
	if (changes & BSS_CHANGED_BSSID && !mvmvif->associated)
		memcpy(mvmvif->deflink.bssid, bss_conf->bssid, ETH_ALEN);

	ret = iwl_mvm_mac_ctxt_changed(mvm, vif, false, mvmvif->deflink.bssid);
	if (ret)
		IWL_ERR(mvm, "failed to update MAC %pM\n", vif->addr);

	/* after sending it once, adopt mac80211 data */
	memcpy(mvmvif->deflink.bssid, bss_conf->bssid, ETH_ALEN);
	mvmvif->associated = vif->cfg.assoc;

	if (changes & BSS_CHANGED_ASSOC) {
		if (vif->cfg.assoc) {
			mvmvif->session_prot_connection_loss = false;

			/* clear statistics to get clean beacon counter */
			iwl_mvm_request_statistics(mvm, true);
			for_each_mvm_vif_valid_link(mvmvif, i)
				memset(&mvmvif->link[i]->beacon_stats, 0,
				       sizeof(mvmvif->link[i]->beacon_stats));

			/* add quota for this interface */
			ret = iwl_mvm_update_quotas(mvm, true, NULL);
			if (ret) {
				IWL_ERR(mvm, "failed to update quotas\n");
				return;
			}

			if (test_bit(IWL_MVM_STATUS_IN_HW_RESTART,
				     &mvm->status) &&
			    !fw_has_capa(&mvm->fw->ucode_capa,
					 IWL_UCODE_TLV_CAPA_SESSION_PROT_CMD)) {
				/*
				 * If we're restarting then the firmware will
				 * obviously have lost synchronisation with
				 * the AP. It will attempt to synchronise by
				 * itself, but we can make it more reliable by
				 * scheduling a session protection time event.
				 *
				 * The firmware needs to receive a beacon to
				 * catch up with synchronisation, use 110% of
				 * the beacon interval.
				 *
				 * Set a large maximum delay to allow for more
				 * than a single interface.
				 *
				 * For new firmware versions, rely on the
				 * firmware. This is relevant for DCM scenarios
				 * only anyway.
				 */
				u32 dur = (11 * vif->bss_conf.beacon_int) / 10;
				iwl_mvm_protect_session(mvm, vif, dur, dur,
							5 * dur, false);
			} else if (!test_bit(IWL_MVM_STATUS_IN_HW_RESTART,
					     &mvm->status) &&
				   !vif->bss_conf.dtim_period) {
				/*
				 * If we're not restarting and still haven't
				 * heard a beacon (dtim period unknown) then
				 * make sure we still have enough minimum time
				 * remaining in the time event, since the auth
				 * might actually have taken quite a while
				 * (especially for SAE) and so the remaining
				 * time could be small without us having heard
				 * a beacon yet.
				 */
				iwl_mvm_protect_assoc(mvm, vif, 0, 0);
			}

			iwl_mvm_sf_update(mvm, vif, false);
			iwl_mvm_power_vif_assoc(mvm, vif);
			if (vif->p2p) {
				iwl_mvm_update_smps(mvm, vif,
						    IWL_MVM_SMPS_REQ_PROT,
						    IEEE80211_SMPS_DYNAMIC, 0);
			}
		} else if (mvmvif->deflink.ap_sta_id != IWL_MVM_INVALID_STA) {
			iwl_mvm_mei_host_disassociated(mvm);
			/*
			 * If update fails - SF might be running in associated
			 * mode while disassociated - which is forbidden.
			 */
			ret = iwl_mvm_sf_update(mvm, vif, false);
			WARN_ONCE(ret &&
				  !test_bit(IWL_MVM_STATUS_HW_RESTART_REQUESTED,
					    &mvm->status),
				  "Failed to update SF upon disassociation\n");

			/*
			 * If we get an assert during the connection (after the
			 * station has been added, but before the vif is set
			 * to associated), mac80211 will re-add the station and
			 * then configure the vif. Since the vif is not
			 * associated, we would remove the station here and
			 * this would fail the recovery.
			 */
			if (!test_bit(IWL_MVM_STATUS_IN_HW_RESTART,
				      &mvm->status)) {
				/* first remove remaining keys */
				iwl_mvm_sec_key_remove_ap(mvm, vif,
							  &mvmvif->deflink, 0);

				/*
				 * Remove AP station now that
				 * the MAC is unassoc
				 */
				ret = iwl_mvm_rm_sta_id(mvm, vif,
							mvmvif->deflink.ap_sta_id);
				if (ret)
					IWL_ERR(mvm,
						"failed to remove AP station\n");

				mvmvif->deflink.ap_sta_id = IWL_MVM_INVALID_STA;
			}

			/* remove quota for this interface */
			ret = iwl_mvm_update_quotas(mvm, false, NULL);
			if (ret)
				IWL_ERR(mvm, "failed to update quotas\n");

			/* this will take the cleared BSSID from bss_conf */
			ret = iwl_mvm_mac_ctxt_changed(mvm, vif, false, NULL);
			if (ret)
				IWL_ERR(mvm,
					"failed to update MAC %pM (clear after unassoc)\n",
					vif->addr);
		}

		iwl_mvm_bss_info_changed_station_assoc(mvm, vif, changes);
	}

	iwl_mvm_bss_info_changed_station_common(mvm, vif, &vif->bss_conf,
						changes);
}

bool iwl_mvm_start_ap_ibss_common(struct ieee80211_hw *hw,
				  struct ieee80211_vif *vif,
				  int *ret)
{
	struct iwl_mvm *mvm = IWL_MAC80211_GET_MVM(hw);
	struct iwl_mvm_vif *mvmvif = iwl_mvm_vif_from_mac80211(vif);
	int i;

	lockdep_assert_held(&mvm->mutex);

	mvmvif->ap_assoc_sta_count = 0;

	/* must be set before quota calculations */
	mvmvif->ap_ibss_active = true;

	/* send all the early keys to the device now */
	for (i = 0; i < ARRAY_SIZE(mvmvif->ap_early_keys); i++) {
		struct ieee80211_key_conf *key = mvmvif->ap_early_keys[i];

		if (!key)
			continue;

		mvmvif->ap_early_keys[i] = NULL;

		*ret = __iwl_mvm_mac_set_key(hw, SET_KEY, vif, NULL, key);
		if (*ret)
			return true;
	}

	if (vif->type == NL80211_IFTYPE_AP && !vif->p2p) {
		iwl_mvm_vif_set_low_latency(mvmvif, true,
					    LOW_LATENCY_VIF_TYPE);
		iwl_mvm_send_low_latency_cmd(mvm, true, mvmvif->id);
	}

	/* power updated needs to be done before quotas */
	iwl_mvm_power_update_mac(mvm);

	return false;
}

static int iwl_mvm_start_ap_ibss(struct ieee80211_hw *hw,
				 struct ieee80211_vif *vif,
				 struct ieee80211_bss_conf *link_conf)
{
	struct iwl_mvm *mvm = IWL_MAC80211_GET_MVM(hw);
	struct iwl_mvm_vif *mvmvif = iwl_mvm_vif_from_mac80211(vif);
	int ret;

	mutex_lock(&mvm->mutex);

	/*
	 * Re-calculate the tsf id, as the leader-follower relations depend on
	 * the beacon interval, which was not known when the AP interface
	 * was added.
	 */
	if (vif->type == NL80211_IFTYPE_AP)
		iwl_mvm_mac_ctxt_recalc_tsf_id(mvm, vif);

	/* For older devices need to send beacon template before adding mac
	 * context. For the newer, the beacon is a resource that belongs to a
	 * MAC, so need to send beacon template after adding the mac.
	 */
	if (mvm->trans->trans_cfg->device_family > IWL_DEVICE_FAMILY_22000) {
		/* Add the mac context */
		ret = iwl_mvm_mac_ctxt_add(mvm, vif);
		if (ret)
			goto out_unlock;

		/* Send the beacon template */
		ret = iwl_mvm_mac_ctxt_beacon_changed(mvm, vif, link_conf);
		if (ret)
			goto out_unlock;
	} else {
		/* Send the beacon template */
		ret = iwl_mvm_mac_ctxt_beacon_changed(mvm, vif, link_conf);
		if (ret)
			goto out_unlock;

		/* Add the mac context */
		ret = iwl_mvm_mac_ctxt_add(mvm, vif);
		if (ret)
			goto out_unlock;
	}

	/* Perform the binding */
	ret = iwl_mvm_binding_add_vif(mvm, vif);
	if (ret)
		goto out_remove;

	/*
	 * This is not very nice, but the simplest:
	 * For older FWs adding the mcast sta before the bcast station may
	 * cause assert 0x2b00.
	 * This is fixed in later FW so make the order of removal depend on
	 * the TLV
	 */
	if (fw_has_api(&mvm->fw->ucode_capa, IWL_UCODE_TLV_API_STA_TYPE)) {
		ret = iwl_mvm_add_mcast_sta(mvm, vif);
		if (ret)
			goto out_unbind;
		/*
		 * Send the bcast station. At this stage the TBTT and DTIM time
		 * events are added and applied to the scheduler
		 */
		ret = iwl_mvm_send_add_bcast_sta(mvm, vif);
		if (ret) {
			iwl_mvm_rm_mcast_sta(mvm, vif);
			goto out_unbind;
		}
	} else {
		/*
		 * Send the bcast station. At this stage the TBTT and DTIM time
		 * events are added and applied to the scheduler
		 */
		ret = iwl_mvm_send_add_bcast_sta(mvm, vif);
		if (ret)
			goto out_unbind;
		ret = iwl_mvm_add_mcast_sta(mvm, vif);
		if (ret) {
			iwl_mvm_send_rm_bcast_sta(mvm, vif);
			goto out_unbind;
		}
	}

	if (iwl_mvm_start_ap_ibss_common(hw, vif, &ret))
		goto out_failed;

	ret = iwl_mvm_update_quotas(mvm, false, NULL);
	if (ret)
		goto out_failed;

	/* Need to update the P2P Device MAC (only GO, IBSS is single vif) */
	if (vif->p2p && mvm->p2p_device_vif)
		iwl_mvm_mac_ctxt_changed(mvm, mvm->p2p_device_vif, false, NULL);

	iwl_mvm_bt_coex_vif_change(mvm);

	/* we don't support TDLS during DCM */
	if (iwl_mvm_phy_ctx_count(mvm) > 1)
		iwl_mvm_teardown_tdls_peers(mvm);

	iwl_mvm_ftm_restart_responder(mvm, vif, &vif->bss_conf);

	goto out_unlock;

out_failed:
	iwl_mvm_power_update_mac(mvm);
	mvmvif->ap_ibss_active = false;
	iwl_mvm_send_rm_bcast_sta(mvm, vif);
	iwl_mvm_rm_mcast_sta(mvm, vif);
out_unbind:
	iwl_mvm_binding_remove_vif(mvm, vif);
out_remove:
	iwl_mvm_mac_ctxt_remove(mvm, vif);
out_unlock:
	mutex_unlock(&mvm->mutex);
	return ret;
}

static int iwl_mvm_start_ap(struct ieee80211_hw *hw,
			    struct ieee80211_vif *vif,
			    struct ieee80211_bss_conf *link_conf)
{
	return iwl_mvm_start_ap_ibss(hw, vif, link_conf);
}

static int iwl_mvm_start_ibss(struct ieee80211_hw *hw,
			      struct ieee80211_vif *vif)
{
	return iwl_mvm_start_ap_ibss(hw, vif, &vif->bss_conf);
}

/* Common part for MLD and non-MLD ops */
void iwl_mvm_stop_ap_ibss_common(struct iwl_mvm *mvm,
				 struct ieee80211_vif *vif)
{
	struct iwl_mvm_vif *mvmvif = iwl_mvm_vif_from_mac80211(vif);

	lockdep_assert_held(&mvm->mutex);

	iwl_mvm_prepare_mac_removal(mvm, vif);

	/* Handle AP stop while in CSA */
	if (rcu_access_pointer(mvm->csa_vif) == vif) {
		iwl_mvm_remove_time_event(mvm, mvmvif,
					  &mvmvif->time_event_data);
		RCU_INIT_POINTER(mvm->csa_vif, NULL);
		mvmvif->csa_countdown = false;
	}

	if (rcu_access_pointer(mvm->csa_tx_blocked_vif) == vif) {
		RCU_INIT_POINTER(mvm->csa_tx_blocked_vif, NULL);
		mvm->csa_tx_block_bcn_timeout = 0;
	}

	mvmvif->ap_ibss_active = false;
	mvm->ap_last_beacon_gp2 = 0;

	if (vif->type == NL80211_IFTYPE_AP && !vif->p2p) {
		iwl_mvm_vif_set_low_latency(mvmvif, false,
					    LOW_LATENCY_VIF_TYPE);
		iwl_mvm_send_low_latency_cmd(mvm, false,  mvmvif->id);
	}

	iwl_mvm_bt_coex_vif_change(mvm);
}

static void iwl_mvm_stop_ap_ibss(struct ieee80211_hw *hw,
				 struct ieee80211_vif *vif,
				 struct ieee80211_bss_conf *link_conf)
{
	struct iwl_mvm *mvm = IWL_MAC80211_GET_MVM(hw);

	guard(mvm)(mvm);

	iwl_mvm_stop_ap_ibss_common(mvm, vif);

	/* Need to update the P2P Device MAC (only GO, IBSS is single vif) */
	if (vif->p2p && mvm->p2p_device_vif)
		iwl_mvm_mac_ctxt_changed(mvm, mvm->p2p_device_vif, false, NULL);

	iwl_mvm_update_quotas(mvm, false, NULL);

	iwl_mvm_ftm_responder_clear(mvm, vif);

	/*
	 * This is not very nice, but the simplest:
	 * For older FWs removing the mcast sta before the bcast station may
	 * cause assert 0x2b00.
	 * This is fixed in later FW (which will stop beaconing when removing
	 * bcast station).
	 * So make the order of removal depend on the TLV
	 */
	if (!fw_has_api(&mvm->fw->ucode_capa, IWL_UCODE_TLV_API_STA_TYPE))
		iwl_mvm_rm_mcast_sta(mvm, vif);
	iwl_mvm_send_rm_bcast_sta(mvm, vif);
	if (fw_has_api(&mvm->fw->ucode_capa, IWL_UCODE_TLV_API_STA_TYPE))
		iwl_mvm_rm_mcast_sta(mvm, vif);
	iwl_mvm_binding_remove_vif(mvm, vif);

	iwl_mvm_power_update_mac(mvm);

	iwl_mvm_mac_ctxt_remove(mvm, vif);
}

static void iwl_mvm_stop_ap(struct ieee80211_hw *hw,
			    struct ieee80211_vif *vif,
			    struct ieee80211_bss_conf *link_conf)
{
	iwl_mvm_stop_ap_ibss(hw, vif, link_conf);
}

static void iwl_mvm_stop_ibss(struct ieee80211_hw *hw,
			      struct ieee80211_vif *vif)
{
	iwl_mvm_stop_ap_ibss(hw, vif, &vif->bss_conf);
}

static void
iwl_mvm_bss_info_changed_ap_ibss(struct iwl_mvm *mvm,
				 struct ieee80211_vif *vif,
				 struct ieee80211_bss_conf *bss_conf,
				 u64 changes)
{
	struct iwl_mvm_vif *mvmvif = iwl_mvm_vif_from_mac80211(vif);

	/* Changes will be applied when the AP/IBSS is started */
	if (!mvmvif->ap_ibss_active)
		return;

	if (changes & (BSS_CHANGED_ERP_CTS_PROT | BSS_CHANGED_HT |
		       BSS_CHANGED_BANDWIDTH | BSS_CHANGED_QOS) &&
	    iwl_mvm_mac_ctxt_changed(mvm, vif, false, NULL))
		IWL_ERR(mvm, "failed to update MAC %pM\n", vif->addr);

	/* Need to send a new beacon template to the FW */
	if (changes & BSS_CHANGED_BEACON &&
	    iwl_mvm_mac_ctxt_beacon_changed(mvm, vif, &vif->bss_conf))
		IWL_WARN(mvm, "Failed updating beacon data\n");

	if (changes & BSS_CHANGED_FTM_RESPONDER) {
		int ret = iwl_mvm_ftm_start_responder(mvm, vif, &vif->bss_conf);

		if (ret)
			IWL_WARN(mvm, "Failed to enable FTM responder (%d)\n",
				 ret);
	}

}

static void iwl_mvm_bss_info_changed(struct ieee80211_hw *hw,
				     struct ieee80211_vif *vif,
				     struct ieee80211_bss_conf *bss_conf,
				     u64 changes)
{
	struct iwl_mvm *mvm = IWL_MAC80211_GET_MVM(hw);

	guard(mvm)(mvm);

	if (changes & BSS_CHANGED_IDLE && !vif->cfg.idle)
		iwl_mvm_scan_stop(mvm, IWL_MVM_SCAN_SCHED, true);

	switch (vif->type) {
	case NL80211_IFTYPE_STATION:
		iwl_mvm_bss_info_changed_station(mvm, vif, bss_conf, changes);
		break;
	case NL80211_IFTYPE_AP:
	case NL80211_IFTYPE_ADHOC:
		iwl_mvm_bss_info_changed_ap_ibss(mvm, vif, bss_conf, changes);
		break;
	case NL80211_IFTYPE_MONITOR:
		if (changes & BSS_CHANGED_MU_GROUPS)
			iwl_mvm_update_mu_groups(mvm, vif);
		break;
	default:
		/* shouldn't happen */
		WARN_ON_ONCE(1);
	}

	if (changes & BSS_CHANGED_TXPOWER) {
		IWL_DEBUG_CALIB(mvm, "Changing TX Power to %d dBm\n",
				bss_conf->txpower);
		iwl_mvm_set_tx_power(mvm, vif, bss_conf->txpower);
	}
}

int iwl_mvm_mac_hw_scan(struct ieee80211_hw *hw, struct ieee80211_vif *vif,
			struct ieee80211_scan_request *hw_req)
{
	struct iwl_mvm *mvm = IWL_MAC80211_GET_MVM(hw);

	if (hw_req->req.n_channels == 0 ||
	    hw_req->req.n_channels > mvm->fw->ucode_capa.n_scan_channels)
		return -EINVAL;

	guard(mvm)(mvm);
	return iwl_mvm_reg_scan_start(mvm, vif, &hw_req->req, &hw_req->ies);
}

void iwl_mvm_mac_cancel_hw_scan(struct ieee80211_hw *hw,
				struct ieee80211_vif *vif)
{
	struct iwl_mvm *mvm = IWL_MAC80211_GET_MVM(hw);

	guard(mvm)(mvm);

	/* Due to a race condition, it's possible that mac80211 asks
	 * us to stop a hw_scan when it's already stopped.  This can
	 * happen, for instance, if we stopped the scan ourselves,
	 * called ieee80211_scan_completed() and the userspace called
	 * cancel scan scan before ieee80211_scan_work() could run.
	 * To handle that, simply return if the scan is not running.
	*/
	if (mvm->scan_status & IWL_MVM_SCAN_REGULAR)
		iwl_mvm_scan_stop(mvm, IWL_MVM_SCAN_REGULAR, true);
}

void
iwl_mvm_mac_allow_buffered_frames(struct ieee80211_hw *hw,
				  struct ieee80211_sta *sta, u16 tids,
				  int num_frames,
				  enum ieee80211_frame_release_type reason,
				  bool more_data)
{
	struct iwl_mvm *mvm = IWL_MAC80211_GET_MVM(hw);

	/* Called when we need to transmit (a) frame(s) from mac80211 */

	iwl_mvm_sta_modify_sleep_tx_count(mvm, sta, reason, num_frames,
					  tids, more_data, false);
}

void
iwl_mvm_mac_release_buffered_frames(struct ieee80211_hw *hw,
				    struct ieee80211_sta *sta, u16 tids,
				    int num_frames,
				    enum ieee80211_frame_release_type reason,
				    bool more_data)
{
	struct iwl_mvm *mvm = IWL_MAC80211_GET_MVM(hw);

	/* Called when we need to transmit (a) frame(s) from agg or dqa queue */

	iwl_mvm_sta_modify_sleep_tx_count(mvm, sta, reason, num_frames,
					  tids, more_data, true);
}

static void __iwl_mvm_mac_sta_notify(struct ieee80211_hw *hw,
				     enum sta_notify_cmd cmd,
				     struct ieee80211_sta *sta)
{
	struct iwl_mvm *mvm = IWL_MAC80211_GET_MVM(hw);
	struct iwl_mvm_sta *mvmsta = iwl_mvm_sta_from_mac80211(sta);
	unsigned long txqs = 0, tids = 0;
	int tid;

	/*
	 * If we have TVQM then we get too high queue numbers - luckily
	 * we really shouldn't get here with that because such hardware
	 * should have firmware supporting buffer station offload.
	 */
	if (WARN_ON(iwl_mvm_has_new_tx_api(mvm)))
		return;

	spin_lock_bh(&mvmsta->lock);
	for (tid = 0; tid < ARRAY_SIZE(mvmsta->tid_data); tid++) {
		struct iwl_mvm_tid_data *tid_data = &mvmsta->tid_data[tid];

		if (tid_data->txq_id == IWL_MVM_INVALID_QUEUE)
			continue;

		__set_bit(tid_data->txq_id, &txqs);

		if (iwl_mvm_tid_queued(mvm, tid_data) == 0)
			continue;

		__set_bit(tid, &tids);
	}

	switch (cmd) {
	case STA_NOTIFY_SLEEP:
		for_each_set_bit(tid, &tids, IWL_MAX_TID_COUNT)
			ieee80211_sta_set_buffered(sta, tid, true);

		if (txqs)
			iwl_trans_freeze_txq_timer(mvm->trans, txqs, true);
		/*
		 * The fw updates the STA to be asleep. Tx packets on the Tx
		 * queues to this station will not be transmitted. The fw will
		 * send a Tx response with TX_STATUS_FAIL_DEST_PS.
		 */
		break;
	case STA_NOTIFY_AWAKE:
		if (WARN_ON(mvmsta->deflink.sta_id == IWL_MVM_INVALID_STA))
			break;

		if (txqs)
			iwl_trans_freeze_txq_timer(mvm->trans, txqs, false);
		iwl_mvm_sta_modify_ps_wake(mvm, sta);
		break;
	default:
		break;
	}
	spin_unlock_bh(&mvmsta->lock);
}

void iwl_mvm_mac_sta_notify(struct ieee80211_hw *hw, struct ieee80211_vif *vif,
			    enum sta_notify_cmd cmd, struct ieee80211_sta *sta)
{
	__iwl_mvm_mac_sta_notify(hw, cmd, sta);
}

void iwl_mvm_sta_pm_notif(struct iwl_mvm *mvm, struct iwl_rx_cmd_buffer *rxb)
{
	struct iwl_rx_packet *pkt = rxb_addr(rxb);
	struct iwl_mvm_pm_state_notification *notif = (void *)pkt->data;
	struct ieee80211_sta *sta;
	struct iwl_mvm_sta *mvmsta;
	bool sleeping = (notif->type != IWL_MVM_PM_EVENT_AWAKE);

	if (WARN_ON(notif->sta_id >= mvm->fw->ucode_capa.num_stations))
		return;

	rcu_read_lock();
	sta = rcu_dereference(mvm->fw_id_to_mac_id[notif->sta_id]);
	if (WARN_ON(IS_ERR_OR_NULL(sta))) {
		rcu_read_unlock();
		return;
	}

	mvmsta = iwl_mvm_sta_from_mac80211(sta);

	if (!mvmsta->vif ||
	    mvmsta->vif->type != NL80211_IFTYPE_AP) {
		rcu_read_unlock();
		return;
	}

	if (mvmsta->sleeping != sleeping) {
		mvmsta->sleeping = sleeping;
		__iwl_mvm_mac_sta_notify(mvm->hw,
			sleeping ? STA_NOTIFY_SLEEP : STA_NOTIFY_AWAKE,
			sta);
		ieee80211_sta_ps_transition(sta, sleeping);
	}

	if (sleeping) {
		switch (notif->type) {
		case IWL_MVM_PM_EVENT_AWAKE:
		case IWL_MVM_PM_EVENT_ASLEEP:
			break;
		case IWL_MVM_PM_EVENT_UAPSD:
			ieee80211_sta_uapsd_trigger(sta, IEEE80211_NUM_TIDS);
			break;
		case IWL_MVM_PM_EVENT_PS_POLL:
			ieee80211_sta_pspoll(sta);
			break;
		default:
			break;
		}
	}

	rcu_read_unlock();
}

void iwl_mvm_sta_pre_rcu_remove(struct ieee80211_hw *hw,
				struct ieee80211_vif *vif,
				struct ieee80211_sta *sta)
{
	struct iwl_mvm *mvm = IWL_MAC80211_GET_MVM(hw);
	struct iwl_mvm_sta *mvm_sta = iwl_mvm_sta_from_mac80211(sta);
	unsigned int link_id;

	/*
	 * This is called before mac80211 does RCU synchronisation,
	 * so here we already invalidate our internal RCU-protected
	 * station pointer. The rest of the code will thus no longer
	 * be able to find the station this way, and we don't rely
	 * on further RCU synchronisation after the sta_state()
	 * callback deleted the station.
	 * Since there's mvm->mutex here, no need to have RCU lock for
	 * mvm_sta->link access.
	 */
	guard(mvm)(mvm);
	for (link_id = 0; link_id < ARRAY_SIZE(mvm_sta->link); link_id++) {
		struct iwl_mvm_link_sta *link_sta;
		u32 sta_id;

		if (!mvm_sta->link[link_id])
			continue;

		link_sta = rcu_dereference_protected(mvm_sta->link[link_id],
						     lockdep_is_held(&mvm->mutex));
		sta_id = link_sta->sta_id;
		if (sta == rcu_access_pointer(mvm->fw_id_to_mac_id[sta_id])) {
			RCU_INIT_POINTER(mvm->fw_id_to_mac_id[sta_id],
					 ERR_PTR(-ENOENT));
			RCU_INIT_POINTER(mvm->fw_id_to_link_sta[sta_id], NULL);
		}
	}
}

static void iwl_mvm_check_uapsd(struct iwl_mvm *mvm, struct ieee80211_vif *vif,
				const u8 *bssid)
{
	int i;

	if (!test_bit(IWL_MVM_STATUS_IN_HW_RESTART, &mvm->status)) {
		struct iwl_mvm_tcm_mac *mdata;

		mdata = &mvm->tcm.data[iwl_mvm_vif_from_mac80211(vif)->id];
		ewma_rate_init(&mdata->uapsd_nonagg_detect.rate);
		mdata->opened_rx_ba_sessions = false;
	}

	if (!(mvm->fw->ucode_capa.flags & IWL_UCODE_TLV_FLAGS_UAPSD_SUPPORT))
		return;

	if (vif->p2p && !iwl_mvm_is_p2p_scm_uapsd_supported(mvm)) {
		vif->driver_flags &= ~IEEE80211_VIF_SUPPORTS_UAPSD;
		return;
	}

	if (!vif->p2p &&
	    (iwlwifi_mod_params.uapsd_disable & IWL_DISABLE_UAPSD_BSS)) {
		vif->driver_flags &= ~IEEE80211_VIF_SUPPORTS_UAPSD;
		return;
	}

	for (i = 0; i < IWL_MVM_UAPSD_NOAGG_LIST_LEN; i++) {
		if (ether_addr_equal(mvm->uapsd_noagg_bssids[i].addr, bssid)) {
			vif->driver_flags &= ~IEEE80211_VIF_SUPPORTS_UAPSD;
			return;
		}
	}

	vif->driver_flags |= IEEE80211_VIF_SUPPORTS_UAPSD;
}

static void
iwl_mvm_tdls_check_trigger(struct iwl_mvm *mvm,
			   struct ieee80211_vif *vif, u8 *peer_addr,
			   enum nl80211_tdls_operation action)
{
	struct iwl_fw_dbg_trigger_tlv *trig;
	struct iwl_fw_dbg_trigger_tdls *tdls_trig;

	trig = iwl_fw_dbg_trigger_on(&mvm->fwrt, ieee80211_vif_to_wdev(vif),
				     FW_DBG_TRIGGER_TDLS);
	if (!trig)
		return;

	tdls_trig = (void *)trig->data;

	if (!(tdls_trig->action_bitmap & BIT(action)))
		return;

	if (tdls_trig->peer_mode &&
	    memcmp(tdls_trig->peer, peer_addr, ETH_ALEN) != 0)
		return;

	iwl_fw_dbg_collect_trig(&mvm->fwrt, trig,
				"TDLS event occurred, peer %pM, action %d",
				peer_addr, action);
}

struct iwl_mvm_he_obss_narrow_bw_ru_data {
	bool tolerated;
};

static void iwl_mvm_check_he_obss_narrow_bw_ru_iter(struct wiphy *wiphy,
						    struct cfg80211_bss *bss,
						    void *_data)
{
	struct iwl_mvm_he_obss_narrow_bw_ru_data *data = _data;
	const struct cfg80211_bss_ies *ies;
	const struct element *elem;

	rcu_read_lock();
	ies = rcu_dereference(bss->ies);
	elem = cfg80211_find_elem(WLAN_EID_EXT_CAPABILITY, ies->data,
				  ies->len);

	if (!elem || elem->datalen < 10 ||
	    !(elem->data[10] &
	      WLAN_EXT_CAPA10_OBSS_NARROW_BW_RU_TOLERANCE_SUPPORT)) {
		data->tolerated = false;
	}
	rcu_read_unlock();
}

static void
iwl_mvm_check_he_obss_narrow_bw_ru(struct ieee80211_hw *hw,
				   struct ieee80211_vif *vif,
				   unsigned int link_id,
				   struct ieee80211_bss_conf *link_conf)
{
	struct iwl_mvm_vif *mvmvif = iwl_mvm_vif_from_mac80211(vif);
	struct iwl_mvm_he_obss_narrow_bw_ru_data iter_data = {
		.tolerated = true,
	};

	if (WARN_ON_ONCE(!link_conf->chanreq.oper.chan ||
			 !mvmvif->link[link_id]))
		return;

	if (!(link_conf->chanreq.oper.chan->flags & IEEE80211_CHAN_RADAR)) {
		mvmvif->link[link_id]->he_ru_2mhz_block = false;
		return;
	}

	cfg80211_bss_iter(hw->wiphy, &link_conf->chanreq.oper,
			  iwl_mvm_check_he_obss_narrow_bw_ru_iter,
			  &iter_data);

	/*
	 * If there is at least one AP on radar channel that cannot
	 * tolerate 26-tone RU UL OFDMA transmissions using HE TB PPDU.
	 */
	mvmvif->link[link_id]->he_ru_2mhz_block = !iter_data.tolerated;
}

static void iwl_mvm_reset_cca_40mhz_workaround(struct iwl_mvm *mvm,
					       struct ieee80211_vif *vif)
{
	struct ieee80211_supported_band *sband;
	const struct ieee80211_sta_he_cap *he_cap;

	if (vif->type != NL80211_IFTYPE_STATION)
		return;

	if (!mvm->cca_40mhz_workaround)
		return;

	/* decrement and check that we reached zero */
	mvm->cca_40mhz_workaround--;
	if (mvm->cca_40mhz_workaround)
		return;

	sband = mvm->hw->wiphy->bands[NL80211_BAND_2GHZ];

	sband->ht_cap.cap |= IEEE80211_HT_CAP_SUP_WIDTH_20_40;

	he_cap = ieee80211_get_he_iftype_cap_vif(sband, vif);

	if (he_cap) {
		/* we know that ours is writable */
		struct ieee80211_sta_he_cap *he = (void *)(uintptr_t)he_cap;

		he->he_cap_elem.phy_cap_info[0] |=
			IEEE80211_HE_PHY_CAP0_CHANNEL_WIDTH_SET_40MHZ_IN_2G;
	}
}

static void iwl_mvm_mei_host_associated(struct iwl_mvm *mvm,
					struct ieee80211_vif *vif,
					struct iwl_mvm_sta *mvm_sta)
{
#if IS_ENABLED(CONFIG_IWLMEI)
	struct iwl_mvm_vif *mvmvif = iwl_mvm_vif_from_mac80211(vif);
	struct iwl_mei_conn_info conn_info = {
		.ssid_len = vif->cfg.ssid_len,
	};

	if (test_bit(IWL_MVM_STATUS_IN_HW_RESTART, &mvm->status))
		return;

	if (!mvm->mei_registered)
		return;

	/* FIXME: MEI needs to be updated for MLO */
	if (!vif->bss_conf.chanreq.oper.chan)
		return;

	conn_info.channel = vif->bss_conf.chanreq.oper.chan->hw_value;

	switch (mvm_sta->pairwise_cipher) {
	case WLAN_CIPHER_SUITE_TKIP:
		conn_info.pairwise_cipher = IWL_MEI_CIPHER_TKIP;
		break;
	case WLAN_CIPHER_SUITE_CCMP:
		conn_info.pairwise_cipher = IWL_MEI_CIPHER_CCMP;
		break;
	case WLAN_CIPHER_SUITE_GCMP:
		conn_info.pairwise_cipher = IWL_MEI_CIPHER_GCMP;
		break;
	case WLAN_CIPHER_SUITE_GCMP_256:
		conn_info.pairwise_cipher = IWL_MEI_CIPHER_GCMP_256;
		break;
	case 0:
		/* open profile */
		break;
	default:
		/* cipher not supported, don't send anything to iwlmei */
		return;
	}

	switch (mvmvif->rekey_data.akm) {
	case WLAN_AKM_SUITE_SAE & 0xff:
		conn_info.auth_mode = IWL_MEI_AKM_AUTH_SAE;
		break;
	case WLAN_AKM_SUITE_PSK & 0xff:
		conn_info.auth_mode = IWL_MEI_AKM_AUTH_RSNA_PSK;
		break;
	case WLAN_AKM_SUITE_8021X & 0xff:
		conn_info.auth_mode = IWL_MEI_AKM_AUTH_RSNA;
		break;
	case 0:
		/* open profile */
		conn_info.auth_mode = IWL_MEI_AKM_AUTH_OPEN;
		break;
	default:
		/* auth method / AKM not supported */
		/* TODO: All the FT vesions of these? */
		return;
	}

	memcpy(conn_info.ssid, vif->cfg.ssid, vif->cfg.ssid_len);
	memcpy(conn_info.bssid,  vif->bss_conf.bssid, ETH_ALEN);

	/* TODO: add support for collocated AP data */
	iwl_mei_host_associated(&conn_info, NULL);
#endif
}

static int iwl_mvm_mac_ctxt_changed_wrapper(struct iwl_mvm *mvm,
					    struct ieee80211_vif *vif,
					    bool force_assoc_off)
{
	return iwl_mvm_mac_ctxt_changed(mvm, vif, force_assoc_off, NULL);
}

static int iwl_mvm_mac_sta_state(struct ieee80211_hw *hw,
				 struct ieee80211_vif *vif,
				 struct ieee80211_sta *sta,
				 enum ieee80211_sta_state old_state,
				 enum ieee80211_sta_state new_state)
{
	static const struct iwl_mvm_sta_state_ops callbacks = {
		.add_sta = iwl_mvm_add_sta,
		.update_sta = iwl_mvm_update_sta,
		.rm_sta = iwl_mvm_rm_sta,
		.mac_ctxt_changed = iwl_mvm_mac_ctxt_changed_wrapper,
	};

	return iwl_mvm_mac_sta_state_common(hw, vif, sta, old_state, new_state,
					    &callbacks);
}

/* FIXME: temporary making two assumptions in all sta handling functions:
 *	(1) when setting sta state, the link exists and protected
 *	(2) if a link is valid in sta then it's valid in vif (can
 *	use same index in the link array)
 */
static void iwl_mvm_rs_rate_init_all_links(struct iwl_mvm *mvm,
					   struct ieee80211_vif *vif,
					   struct ieee80211_sta *sta)
{
	struct iwl_mvm_vif *mvmvif = iwl_mvm_vif_from_mac80211(vif);
	unsigned int link_id;

	for_each_mvm_vif_valid_link(mvmvif, link_id) {
		struct ieee80211_bss_conf *conf =
			link_conf_dereference_check(vif, link_id);
		struct ieee80211_link_sta *link_sta =
			link_sta_dereference_check(sta, link_id);

		if (!conf || !link_sta || !mvmvif->link[link_id]->phy_ctxt)
			continue;

		iwl_mvm_rs_rate_init(mvm, vif, sta, conf, link_sta,
				     mvmvif->link[link_id]->phy_ctxt->channel->band);
	}
}

static bool iwl_mvm_vif_conf_from_sta(struct iwl_mvm *mvm,
				      struct ieee80211_vif *vif,
				      struct ieee80211_sta *sta)
{
	struct ieee80211_link_sta *link_sta;
	unsigned int link_id;

	/* Beacon interval check - firmware will crash if the beacon
	 * interval is less than 16. We can't avoid connecting at all,
	 * so refuse the station state change, this will cause mac80211
	 * to abandon attempts to connect to this AP, and eventually
	 * wpa_s will blocklist the AP...
	 */

	for_each_sta_active_link(vif, sta, link_sta, link_id) {
		struct ieee80211_bss_conf *link_conf =
			link_conf_dereference_protected(vif, link_id);

		if (!link_conf)
			continue;

		if (link_conf->beacon_int < IWL_MVM_MIN_BEACON_INTERVAL_TU) {
			IWL_ERR(mvm,
				"Beacon interval %d for AP %pM is too small\n",
				link_conf->beacon_int, link_sta->addr);
			return false;
		}

		link_conf->he_support = link_sta->he_cap.has_he;
	}

	return true;
}

static void iwl_mvm_vif_set_he_support(struct ieee80211_hw *hw,
				       struct ieee80211_vif *vif,
				       struct ieee80211_sta *sta,
				       bool is_sta)
{
	struct iwl_mvm_vif *mvmvif = iwl_mvm_vif_from_mac80211(vif);
	struct ieee80211_link_sta *link_sta;
	unsigned int link_id;

	for_each_sta_active_link(vif, sta, link_sta, link_id) {
		struct ieee80211_bss_conf *link_conf =
			link_conf_dereference_protected(vif, link_id);

		if (!link_conf || !mvmvif->link[link_id])
			continue;

		link_conf->he_support = link_sta->he_cap.has_he;

		if (is_sta) {
			mvmvif->link[link_id]->he_ru_2mhz_block = false;
			if (link_sta->he_cap.has_he)
				iwl_mvm_check_he_obss_narrow_bw_ru(hw, vif,
								   link_id,
								   link_conf);
		}
	}
}

static int
iwl_mvm_sta_state_notexist_to_none(struct iwl_mvm *mvm,
				   struct ieee80211_vif *vif,
				   struct ieee80211_sta *sta,
				   const struct iwl_mvm_sta_state_ops *callbacks)
{
	struct iwl_mvm_vif *mvmvif = iwl_mvm_vif_from_mac80211(vif);
	struct ieee80211_link_sta *link_sta;
	unsigned int i;
	int ret;

	lockdep_assert_held(&mvm->mutex);

	if (vif->type == NL80211_IFTYPE_STATION &&
	    !iwl_mvm_vif_conf_from_sta(mvm, vif, sta))
		return -EINVAL;

	if (sta->tdls &&
	    (vif->p2p ||
	     iwl_mvm_tdls_sta_count(mvm, NULL) == IWL_MVM_TDLS_STA_COUNT ||
	     iwl_mvm_phy_ctx_count(mvm) > 1)) {
		IWL_DEBUG_MAC80211(mvm, "refusing TDLS sta\n");
		return -EBUSY;
	}

	ret = callbacks->add_sta(mvm, vif, sta);
	if (sta->tdls && ret == 0) {
		iwl_mvm_recalc_tdls_state(mvm, vif, true);
		iwl_mvm_tdls_check_trigger(mvm, vif, sta->addr,
					   NL80211_TDLS_SETUP);
	}

	if (ret)
		return ret;

	for_each_sta_active_link(vif, sta, link_sta, i)
		link_sta->agg.max_rc_amsdu_len = 1;

	ieee80211_sta_recalc_aggregates(sta);

	if (vif->type == NL80211_IFTYPE_STATION && !sta->tdls)
		mvmvif->ap_sta = sta;

	/*
	 * Initialize the rates here already - this really tells
	 * the firmware only what the supported legacy rates are
	 * (may be) since it's initialized already from what the
	 * AP advertised in the beacon/probe response. This will
	 * allow the firmware to send auth/assoc frames with one
	 * of the supported rates already, rather than having to
	 * use a mandatory rate.
	 * If we're the AP, we'll just assume mandatory rates at
	 * this point, but we know nothing about the STA anyway.
	 */
	iwl_mvm_rs_rate_init_all_links(mvm, vif, sta);

	return 0;
}

static int
iwl_mvm_sta_state_auth_to_assoc(struct ieee80211_hw *hw,
				struct iwl_mvm *mvm,
				struct ieee80211_vif *vif,
				struct ieee80211_sta *sta,
				const struct iwl_mvm_sta_state_ops *callbacks)
{
	struct iwl_mvm_vif *mvmvif = iwl_mvm_vif_from_mac80211(vif);
	struct iwl_mvm_sta *mvm_sta = iwl_mvm_sta_from_mac80211(sta);
	struct ieee80211_link_sta *link_sta;
	unsigned int link_id;

	lockdep_assert_held(&mvm->mutex);

	if (vif->type == NL80211_IFTYPE_AP) {
		iwl_mvm_vif_set_he_support(hw, vif, sta, false);
		mvmvif->ap_assoc_sta_count++;
		callbacks->mac_ctxt_changed(mvm, vif, false);

		/* since the below is not for MLD API, it's ok to use
		 * the default bss_conf
		 */
		if (!mvm->mld_api_is_used &&
		    (vif->bss_conf.he_support &&
		     !iwlwifi_mod_params.disable_11ax))
			iwl_mvm_cfg_he_sta(mvm, vif, mvm_sta->deflink.sta_id);
	} else if (vif->type == NL80211_IFTYPE_STATION) {
		iwl_mvm_vif_set_he_support(hw, vif, sta, true);

		callbacks->mac_ctxt_changed(mvm, vif, false);

		if (!mvm->mld_api_is_used)
			goto out;

		for_each_sta_active_link(vif, sta, link_sta, link_id) {
			struct ieee80211_bss_conf *link_conf =
				link_conf_dereference_protected(vif, link_id);

			if (WARN_ON(!link_conf))
				return -EINVAL;
			if (!mvmvif->link[link_id])
				continue;

			iwl_mvm_link_changed(mvm, vif, link_conf,
					     LINK_CONTEXT_MODIFY_ALL &
					     ~LINK_CONTEXT_MODIFY_ACTIVE,
					     true);
		}
	}

out:
	iwl_mvm_rs_rate_init_all_links(mvm, vif, sta);

	return callbacks->update_sta(mvm, vif, sta);
}

static void iwl_mvm_bt_coex_update_vif_esr(struct iwl_mvm *mvm,
					   struct ieee80211_vif *vif)
{
	unsigned long usable_links = ieee80211_vif_usable_links(vif);
	u8 link_id;

	for_each_set_bit(link_id, &usable_links, IEEE80211_MLD_MAX_NUM_LINKS) {
		struct ieee80211_bss_conf *link_conf =
			link_conf_dereference_protected(vif, link_id);

		if (WARN_ON_ONCE(!link_conf))
			return;

		if (link_conf->chandef.chan->band == NL80211_BAND_2GHZ)
			iwl_mvm_bt_coex_update_link_esr(mvm, vif, link_id);
	}
}

static int
iwl_mvm_sta_state_assoc_to_authorized(struct iwl_mvm *mvm,
				      struct ieee80211_vif *vif,
				      struct ieee80211_sta *sta,
				      const struct iwl_mvm_sta_state_ops *callbacks)
{
	struct iwl_mvm_vif *mvmvif = iwl_mvm_vif_from_mac80211(vif);
	struct iwl_mvm_sta *mvm_sta = iwl_mvm_sta_from_mac80211(sta);

	lockdep_assert_held(&mvm->mutex);

	/* we don't support TDLS during DCM */
	if (iwl_mvm_phy_ctx_count(mvm) > 1)
		iwl_mvm_teardown_tdls_peers(mvm);

	if (sta->tdls) {
		iwl_mvm_tdls_check_trigger(mvm, vif, sta->addr,
					   NL80211_TDLS_ENABLE_LINK);
	} else {
		/* enable beacon filtering */
		WARN_ON(iwl_mvm_enable_beacon_filter(mvm, vif));

		mvmvif->authorized = 1;

		if (!test_bit(IWL_MVM_STATUS_IN_HW_RESTART, &mvm->status)) {
			mvmvif->link_selection_res = vif->active_links;
			mvmvif->link_selection_primary =
				vif->active_links ? __ffs(vif->active_links) : 0;
		}

		callbacks->mac_ctxt_changed(mvm, vif, false);
		iwl_mvm_mei_host_associated(mvm, vif, mvm_sta);

<<<<<<< HEAD
		/* Calculate eSR mode due to BT coex */
		iwl_mvm_bt_coex_update_vif_esr(mvm, vif);

		/* when client is authorized (AP station marked as such),
		 * try to enable more links
		 */
		if (vif->type == NL80211_IFTYPE_STATION &&
		    !test_bit(IWL_MVM_STATUS_IN_HW_RESTART, &mvm->status))
			iwl_mvm_mld_select_links(mvm, vif, false);
=======
		memset(&mvmvif->last_esr_exit, 0,
		       sizeof(mvmvif->last_esr_exit));

		iwl_mvm_block_esr(mvm, vif, IWL_MVM_ESR_BLOCKED_TPT, 0);

		/* Block until FW notif will arrive */
		iwl_mvm_block_esr(mvm, vif, IWL_MVM_ESR_BLOCKED_FW, 0);

		/* when client is authorized (AP station marked as such),
		 * try to enable the best link(s).
		 */
		if (vif->type == NL80211_IFTYPE_STATION &&
		    !test_bit(IWL_MVM_STATUS_IN_HW_RESTART, &mvm->status))
			iwl_mvm_select_links(mvm, vif);
>>>>>>> 2d5404ca
	}

	mvm_sta->authorized = true;

	/* MFP is set by default before the station is authorized.
	 * Clear it here in case it's not used.
	 */
	if (!sta->mfp) {
		int ret = callbacks->update_sta(mvm, vif, sta);

		if (ret)
			return ret;
	}

	iwl_mvm_rs_rate_init_all_links(mvm, vif, sta);

	return 0;
}

static int
iwl_mvm_sta_state_authorized_to_assoc(struct iwl_mvm *mvm,
				      struct ieee80211_vif *vif,
				      struct ieee80211_sta *sta,
				      const struct iwl_mvm_sta_state_ops *callbacks)
{
	struct iwl_mvm_vif *mvmvif = iwl_mvm_vif_from_mac80211(vif);
	struct iwl_mvm_sta *mvmsta = iwl_mvm_sta_from_mac80211(sta);

	lockdep_assert_held(&mvm->mutex);

	mvmsta->authorized = false;

	/* once we move into assoc state, need to update rate scale to
	 * disable using wide bandwidth
	 */
	iwl_mvm_rs_rate_init_all_links(mvm, vif, sta);

	if (!sta->tdls) {
		/* Set this but don't call iwl_mvm_mac_ctxt_changed()
		 * yet to avoid sending high prio again for a little
		 * time.
		 */
		mvmvif->authorized = 0;
		mvmvif->link_selection_res = 0;

		/* disable beacon filtering */
		iwl_mvm_disable_beacon_filter(mvm, vif);
<<<<<<< HEAD
=======

		wiphy_delayed_work_cancel(mvm->hw->wiphy,
					  &mvmvif->prevent_esr_done_wk);

		wiphy_delayed_work_cancel(mvm->hw->wiphy,
					  &mvmvif->mlo_int_scan_wk);

		wiphy_work_cancel(mvm->hw->wiphy, &mvmvif->unblock_esr_tpt_wk);

		/* No need for the periodic statistics anymore */
		if (ieee80211_vif_is_mld(vif) && mvmvif->esr_active)
			iwl_mvm_request_periodic_system_statistics(mvm, false);
>>>>>>> 2d5404ca
	}

	return 0;
}

/* Common part for MLD and non-MLD modes */
int iwl_mvm_mac_sta_state_common(struct ieee80211_hw *hw,
				 struct ieee80211_vif *vif,
				 struct ieee80211_sta *sta,
				 enum ieee80211_sta_state old_state,
				 enum ieee80211_sta_state new_state,
				 const struct iwl_mvm_sta_state_ops *callbacks)
{
	struct iwl_mvm *mvm = IWL_MAC80211_GET_MVM(hw);
	struct iwl_mvm_vif *mvmvif = iwl_mvm_vif_from_mac80211(vif);
	struct iwl_mvm_sta *mvm_sta = iwl_mvm_sta_from_mac80211(sta);
	struct ieee80211_link_sta *link_sta;
	unsigned int link_id;
	int ret;

	IWL_DEBUG_MAC80211(mvm, "station %pM state change %d->%d\n",
			   sta->addr, old_state, new_state);

	/*
	 * If we are in a STA removal flow and in DQA mode:
	 *
	 * This is after the sync_rcu part, so the queues have already been
	 * flushed. No more TXs on their way in mac80211's path, and no more in
	 * the queues.
	 * Also, we won't be getting any new TX frames for this station.
	 * What we might have are deferred TX frames that need to be taken care
	 * of.
	 *
	 * Drop any still-queued deferred-frame before removing the STA, and
	 * make sure the worker is no longer handling frames for this STA.
	 */
	if (old_state == IEEE80211_STA_NONE &&
	    new_state == IEEE80211_STA_NOTEXIST) {
		flush_work(&mvm->add_stream_wk);

		/*
		 * No need to make sure deferred TX indication is off since the
		 * worker will already remove it if it was on
		 */

		/*
		 * Additionally, reset the 40 MHz capability if we disconnected
		 * from the AP now.
		 */
		iwl_mvm_reset_cca_40mhz_workaround(mvm, vif);

		/* Also free dup data just in case any assertions below fail */
		kfree(mvm_sta->dup_data);
	}

	mutex_lock(&mvm->mutex);

	/* this would be a mac80211 bug ... but don't crash, unless we had a
	 * firmware crash while we were activating a link, in which case it is
	 * legit to have phy_ctxt = NULL. Don't bother not to WARN if we are in
	 * recovery flow since we spit tons of error messages anyway.
	 */
	for_each_sta_active_link(vif, sta, link_sta, link_id) {
		if (WARN_ON_ONCE(!mvmvif->link[link_id] ||
				 !mvmvif->link[link_id]->phy_ctxt)) {
			mutex_unlock(&mvm->mutex);
			return test_bit(IWL_MVM_STATUS_HW_RESTART_REQUESTED,
					&mvm->status) ? 0 : -EINVAL;
		}
	}

	/* track whether or not the station is associated */
	mvm_sta->sta_state = new_state;

	if (old_state == IEEE80211_STA_NOTEXIST &&
	    new_state == IEEE80211_STA_NONE) {
		ret = iwl_mvm_sta_state_notexist_to_none(mvm, vif, sta,
							 callbacks);
		if (ret < 0)
			goto out_unlock;
	} else if (old_state == IEEE80211_STA_NONE &&
		   new_state == IEEE80211_STA_AUTH) {
		/*
		 * EBS may be disabled due to previous failures reported by FW.
		 * Reset EBS status here assuming environment has been changed.
		 */
		mvm->last_ebs_successful = true;
		iwl_mvm_check_uapsd(mvm, vif, sta->addr);
		ret = 0;
	} else if (old_state == IEEE80211_STA_AUTH &&
		   new_state == IEEE80211_STA_ASSOC) {
		ret = iwl_mvm_sta_state_auth_to_assoc(hw, mvm, vif, sta,
						      callbacks);
	} else if (old_state == IEEE80211_STA_ASSOC &&
		   new_state == IEEE80211_STA_AUTHORIZED) {
		ret = iwl_mvm_sta_state_assoc_to_authorized(mvm, vif, sta,
							    callbacks);
	} else if (old_state == IEEE80211_STA_AUTHORIZED &&
		   new_state == IEEE80211_STA_ASSOC) {
		ret = iwl_mvm_sta_state_authorized_to_assoc(mvm, vif, sta,
							    callbacks);
	} else if (old_state == IEEE80211_STA_ASSOC &&
		   new_state == IEEE80211_STA_AUTH) {
		if (vif->type == NL80211_IFTYPE_AP) {
			mvmvif->ap_assoc_sta_count--;
			callbacks->mac_ctxt_changed(mvm, vif, false);
		} else if (vif->type == NL80211_IFTYPE_STATION && !sta->tdls)
			iwl_mvm_stop_session_protection(mvm, vif);
		ret = 0;
	} else if (old_state == IEEE80211_STA_AUTH &&
		   new_state == IEEE80211_STA_NONE) {
		ret = 0;
	} else if (old_state == IEEE80211_STA_NONE &&
		   new_state == IEEE80211_STA_NOTEXIST) {
		if (vif->type == NL80211_IFTYPE_STATION && !sta->tdls) {
			iwl_mvm_stop_session_protection(mvm, vif);
			mvmvif->ap_sta = NULL;
		}
		ret = callbacks->rm_sta(mvm, vif, sta);
		if (sta->tdls) {
			iwl_mvm_recalc_tdls_state(mvm, vif, false);
			iwl_mvm_tdls_check_trigger(mvm, vif, sta->addr,
						   NL80211_TDLS_DISABLE_LINK);
		}

		if (unlikely(ret &&
			     test_bit(IWL_MVM_STATUS_HW_RESTART_REQUESTED,
				      &mvm->status)))
			ret = 0;
	} else {
		ret = -EIO;
	}
 out_unlock:
	mutex_unlock(&mvm->mutex);

	if (sta->tdls && ret == 0) {
		if (old_state == IEEE80211_STA_NOTEXIST &&
		    new_state == IEEE80211_STA_NONE)
			ieee80211_reserve_tid(sta, IWL_MVM_TDLS_FW_TID);
		else if (old_state == IEEE80211_STA_NONE &&
			 new_state == IEEE80211_STA_NOTEXIST)
			ieee80211_unreserve_tid(sta, IWL_MVM_TDLS_FW_TID);
	}

	return ret;
}

int iwl_mvm_mac_set_rts_threshold(struct ieee80211_hw *hw, u32 value)
{
	struct iwl_mvm *mvm = IWL_MAC80211_GET_MVM(hw);

	mvm->rts_threshold = value;

	return 0;
}

void iwl_mvm_sta_rc_update(struct ieee80211_hw *hw, struct ieee80211_vif *vif,
			   struct ieee80211_sta *sta, u32 changed)
{
	struct iwl_mvm *mvm = IWL_MAC80211_GET_MVM(hw);

	if (changed & (IEEE80211_RC_BW_CHANGED |
		       IEEE80211_RC_SUPP_RATES_CHANGED |
		       IEEE80211_RC_NSS_CHANGED))
		iwl_mvm_rs_rate_init_all_links(mvm, vif, sta);

	if (vif->type == NL80211_IFTYPE_STATION &&
	    changed & IEEE80211_RC_NSS_CHANGED)
		iwl_mvm_sf_update(mvm, vif, false);
}

static int iwl_mvm_mac_conf_tx(struct ieee80211_hw *hw,
			       struct ieee80211_vif *vif,
			       unsigned int link_id, u16 ac,
			       const struct ieee80211_tx_queue_params *params)
{
	struct iwl_mvm *mvm = IWL_MAC80211_GET_MVM(hw);
	struct iwl_mvm_vif *mvmvif = iwl_mvm_vif_from_mac80211(vif);

	mvmvif->deflink.queue_params[ac] = *params;

	/*
	 * No need to update right away, we'll get BSS_CHANGED_QOS
	 * The exception is P2P_DEVICE interface which needs immediate update.
	 */
	if (vif->type == NL80211_IFTYPE_P2P_DEVICE) {
		guard(mvm)(mvm);
		return iwl_mvm_mac_ctxt_changed(mvm, vif, false, NULL);
	}
	return 0;
}

void iwl_mvm_mac_mgd_prepare_tx(struct ieee80211_hw *hw,
				struct ieee80211_vif *vif,
				struct ieee80211_prep_tx_info *info)
{
	struct iwl_mvm_vif *mvmvif = iwl_mvm_vif_from_mac80211(vif);
	struct iwl_mvm *mvm = IWL_MAC80211_GET_MVM(hw);

<<<<<<< HEAD
	mutex_lock(&mvm->mutex);
	iwl_mvm_protect_assoc(mvm, vif, info->duration, info->link_id);
	mutex_unlock(&mvm->mutex);
=======
	if (info->was_assoc && !mvmvif->session_prot_connection_loss)
		return;

	guard(mvm)(mvm);
	iwl_mvm_protect_assoc(mvm, vif, info->duration, info->link_id);
>>>>>>> 2d5404ca
}

void iwl_mvm_mac_mgd_complete_tx(struct ieee80211_hw *hw,
				 struct ieee80211_vif *vif,
				 struct ieee80211_prep_tx_info *info)
{
	struct iwl_mvm *mvm = IWL_MAC80211_GET_MVM(hw);

	/* for successful cases (auth/assoc), don't cancel session protection */
	if (info->success)
		return;

	guard(mvm)(mvm);
	iwl_mvm_stop_session_protection(mvm, vif);
}

int iwl_mvm_mac_sched_scan_start(struct ieee80211_hw *hw,
				 struct ieee80211_vif *vif,
				 struct cfg80211_sched_scan_request *req,
				 struct ieee80211_scan_ies *ies)
{
	struct iwl_mvm *mvm = IWL_MAC80211_GET_MVM(hw);

	guard(mvm)(mvm);

	if (!vif->cfg.idle)
		return -EBUSY;

	return iwl_mvm_sched_scan_start(mvm, vif, req, ies, IWL_MVM_SCAN_SCHED);
}

int iwl_mvm_mac_sched_scan_stop(struct ieee80211_hw *hw,
				struct ieee80211_vif *vif)
{
	struct iwl_mvm *mvm = IWL_MAC80211_GET_MVM(hw);
	int ret;

	mutex_lock(&mvm->mutex);

	/* Due to a race condition, it's possible that mac80211 asks
	 * us to stop a sched_scan when it's already stopped.  This
	 * can happen, for instance, if we stopped the scan ourselves,
	 * called ieee80211_sched_scan_stopped() and the userspace called
	 * stop sched scan scan before ieee80211_sched_scan_stopped_work()
	 * could run.  To handle this, simply return if the scan is
	 * not running.
	*/
	if (!(mvm->scan_status & IWL_MVM_SCAN_SCHED)) {
		mutex_unlock(&mvm->mutex);
		return 0;
	}

	ret = iwl_mvm_scan_stop(mvm, IWL_MVM_SCAN_SCHED, false);
	mutex_unlock(&mvm->mutex);
	iwl_mvm_wait_for_async_handlers(mvm);

	return ret;
}

static int __iwl_mvm_mac_set_key(struct ieee80211_hw *hw,
				 enum set_key_cmd cmd,
				 struct ieee80211_vif *vif,
				 struct ieee80211_sta *sta,
				 struct ieee80211_key_conf *key)
{
	struct iwl_mvm_vif *mvmvif = iwl_mvm_vif_from_mac80211(vif);
	struct iwl_mvm *mvm = IWL_MAC80211_GET_MVM(hw);
	struct iwl_mvm_sta *mvmsta = NULL;
	struct iwl_mvm_key_pn *ptk_pn = NULL;
	int keyidx = key->keyidx;
	u32 sec_key_id = WIDE_ID(DATA_PATH_GROUP, SEC_KEY_CMD);
	u8 sec_key_ver = iwl_fw_lookup_cmd_ver(mvm->fw, sec_key_id, 0);
	int ret, i;
	u8 key_offset;

	if (sta)
		mvmsta = iwl_mvm_sta_from_mac80211(sta);

	switch (key->cipher) {
	case WLAN_CIPHER_SUITE_TKIP:
		if (!mvm->trans->trans_cfg->gen2) {
			key->flags |= IEEE80211_KEY_FLAG_GENERATE_MMIC;
			key->flags |= IEEE80211_KEY_FLAG_PUT_IV_SPACE;
		} else if (vif->type == NL80211_IFTYPE_STATION) {
			key->flags |= IEEE80211_KEY_FLAG_PUT_MIC_SPACE;
		} else {
			IWL_DEBUG_MAC80211(mvm, "Use SW encryption for TKIP\n");
			return -EOPNOTSUPP;
		}
		break;
	case WLAN_CIPHER_SUITE_CCMP:
	case WLAN_CIPHER_SUITE_GCMP:
	case WLAN_CIPHER_SUITE_GCMP_256:
		if (!iwl_mvm_has_new_tx_api(mvm))
			key->flags |= IEEE80211_KEY_FLAG_PUT_IV_SPACE;
		break;
	case WLAN_CIPHER_SUITE_AES_CMAC:
	case WLAN_CIPHER_SUITE_BIP_GMAC_128:
	case WLAN_CIPHER_SUITE_BIP_GMAC_256:
		WARN_ON_ONCE(!ieee80211_hw_check(hw, MFP_CAPABLE));
		break;
	case WLAN_CIPHER_SUITE_WEP40:
	case WLAN_CIPHER_SUITE_WEP104:
		if (vif->type == NL80211_IFTYPE_STATION)
			break;
		if (iwl_mvm_has_new_tx_api(mvm))
			return -EOPNOTSUPP;
		/* support HW crypto on TX */
		return 0;
	default:
		return -EOPNOTSUPP;
	}

	switch (cmd) {
	case SET_KEY:
		if (vif->type == NL80211_IFTYPE_STATION &&
		    (keyidx == 6 || keyidx == 7))
			rcu_assign_pointer(mvmvif->bcn_prot.keys[keyidx - 6],
					   key);

		if ((vif->type == NL80211_IFTYPE_ADHOC ||
		     vif->type == NL80211_IFTYPE_AP) && !sta) {
			/*
			 * GTK on AP interface is a TX-only key, return 0;
			 * on IBSS they're per-station and because we're lazy
			 * we don't support them for RX, so do the same.
			 * CMAC/GMAC in AP/IBSS modes must be done in software
			 * on older NICs.
			 *
			 * Except, of course, beacon protection - it must be
			 * offloaded since we just set a beacon template, and
			 * then we must also offload the IGTK (not just BIGTK)
			 * for firmware reasons.
			 *
			 * So just check for beacon protection - if we don't
			 * have it we cannot get here with keyidx >= 6, and
			 * if we do have it we need to send the key to FW in
			 * all cases (CMAC/GMAC).
			 */
			if (!wiphy_ext_feature_isset(hw->wiphy,
						     NL80211_EXT_FEATURE_BEACON_PROTECTION) &&
			    (key->cipher == WLAN_CIPHER_SUITE_AES_CMAC ||
			     key->cipher == WLAN_CIPHER_SUITE_BIP_GMAC_128 ||
			     key->cipher == WLAN_CIPHER_SUITE_BIP_GMAC_256)) {
				ret = -EOPNOTSUPP;
				break;
			}

			if (key->cipher != WLAN_CIPHER_SUITE_GCMP &&
			    key->cipher != WLAN_CIPHER_SUITE_GCMP_256 &&
			    !iwl_mvm_has_new_tx_api(mvm)) {
				key->hw_key_idx = STA_KEY_IDX_INVALID;
				ret = 0;
				break;
			}

			if (!mvmvif->ap_ibss_active) {
				for (i = 0;
				     i < ARRAY_SIZE(mvmvif->ap_early_keys);
				     i++) {
					if (!mvmvif->ap_early_keys[i]) {
						mvmvif->ap_early_keys[i] = key;
						break;
					}
				}

				if (i >= ARRAY_SIZE(mvmvif->ap_early_keys))
					ret = -ENOSPC;
				else
					ret = 0;

				break;
			}
		}

		/* During FW restart, in order to restore the state as it was,
		 * don't try to reprogram keys we previously failed for.
		 */
		if (test_bit(IWL_MVM_STATUS_IN_HW_RESTART, &mvm->status) &&
		    key->hw_key_idx == STA_KEY_IDX_INVALID) {
			IWL_DEBUG_MAC80211(mvm,
					   "skip invalid idx key programming during restart\n");
			ret = 0;
			break;
		}

		if (!test_bit(IWL_MVM_STATUS_IN_HW_RESTART, &mvm->status) &&
		    mvmsta && iwl_mvm_has_new_rx_api(mvm) &&
		    key->flags & IEEE80211_KEY_FLAG_PAIRWISE &&
		    (key->cipher == WLAN_CIPHER_SUITE_CCMP ||
		     key->cipher == WLAN_CIPHER_SUITE_GCMP ||
		     key->cipher == WLAN_CIPHER_SUITE_GCMP_256)) {
			struct ieee80211_key_seq seq;
			int tid, q;

			WARN_ON(rcu_access_pointer(mvmsta->ptk_pn[keyidx]));
			ptk_pn = kzalloc(struct_size(ptk_pn, q,
						     mvm->trans->num_rx_queues),
					 GFP_KERNEL);
			if (!ptk_pn) {
				ret = -ENOMEM;
				break;
			}

			for (tid = 0; tid < IWL_MAX_TID_COUNT; tid++) {
				ieee80211_get_key_rx_seq(key, tid, &seq);
				for (q = 0; q < mvm->trans->num_rx_queues; q++)
					memcpy(ptk_pn->q[q].pn[tid],
					       seq.ccmp.pn,
					       IEEE80211_CCMP_PN_LEN);
			}

			rcu_assign_pointer(mvmsta->ptk_pn[keyidx], ptk_pn);
		}

		/* in HW restart reuse the index, otherwise request a new one */
		if (test_bit(IWL_MVM_STATUS_IN_HW_RESTART, &mvm->status))
			key_offset = key->hw_key_idx;
		else
			key_offset = STA_KEY_IDX_INVALID;

		if (mvmsta && key->flags & IEEE80211_KEY_FLAG_PAIRWISE)
			mvmsta->pairwise_cipher = key->cipher;

		IWL_DEBUG_MAC80211(mvm, "set hwcrypto key (sta:%pM, id:%d)\n",
				   sta ? sta->addr : NULL, key->keyidx);

		if (sec_key_ver)
			ret = iwl_mvm_sec_key_add(mvm, vif, sta, key);
		else
			ret = iwl_mvm_set_sta_key(mvm, vif, sta, key, key_offset);

		if (ret) {
			IWL_WARN(mvm, "set key failed\n");
			key->hw_key_idx = STA_KEY_IDX_INVALID;
			if (ptk_pn) {
				RCU_INIT_POINTER(mvmsta->ptk_pn[keyidx], NULL);
				kfree(ptk_pn);
			}
			/*
			 * can't add key for RX, but we don't need it
			 * in the device for TX so still return 0,
			 * unless we have new TX API where we cannot
			 * put key material into the TX_CMD
			 */
			if (iwl_mvm_has_new_tx_api(mvm))
				ret = -EOPNOTSUPP;
			else
				ret = 0;
		}

		break;
	case DISABLE_KEY:
		if (vif->type == NL80211_IFTYPE_STATION &&
		    (keyidx == 6 || keyidx == 7))
			RCU_INIT_POINTER(mvmvif->bcn_prot.keys[keyidx - 6],
					 NULL);

		ret = -ENOENT;
		for (i = 0; i < ARRAY_SIZE(mvmvif->ap_early_keys); i++) {
			if (mvmvif->ap_early_keys[i] == key) {
				mvmvif->ap_early_keys[i] = NULL;
				ret = 0;
			}
		}

		/* found in pending list - don't do anything else */
		if (ret == 0)
			break;

		if (key->hw_key_idx == STA_KEY_IDX_INVALID) {
			ret = 0;
			break;
		}

		if (mvmsta && iwl_mvm_has_new_rx_api(mvm) &&
		    key->flags & IEEE80211_KEY_FLAG_PAIRWISE &&
		    (key->cipher == WLAN_CIPHER_SUITE_CCMP ||
		     key->cipher == WLAN_CIPHER_SUITE_GCMP ||
		     key->cipher == WLAN_CIPHER_SUITE_GCMP_256)) {
			ptk_pn = rcu_dereference_protected(
						mvmsta->ptk_pn[keyidx],
						lockdep_is_held(&mvm->mutex));
			RCU_INIT_POINTER(mvmsta->ptk_pn[keyidx], NULL);
			if (ptk_pn)
				kfree_rcu(ptk_pn, rcu_head);
		}

		IWL_DEBUG_MAC80211(mvm, "disable hwcrypto key\n");
		if (sec_key_ver)
			ret = iwl_mvm_sec_key_del(mvm, vif, sta, key);
		else
			ret = iwl_mvm_remove_sta_key(mvm, vif, sta, key);
		break;
	default:
		ret = -EINVAL;
	}

	return ret;
}

int iwl_mvm_mac_set_key(struct ieee80211_hw *hw, enum set_key_cmd cmd,
			struct ieee80211_vif *vif, struct ieee80211_sta *sta,
			struct ieee80211_key_conf *key)
{
	struct iwl_mvm *mvm = IWL_MAC80211_GET_MVM(hw);

	guard(mvm)(mvm);
	return __iwl_mvm_mac_set_key(hw, cmd, vif, sta, key);
}

void iwl_mvm_mac_update_tkip_key(struct ieee80211_hw *hw,
				 struct ieee80211_vif *vif,
				 struct ieee80211_key_conf *keyconf,
				 struct ieee80211_sta *sta,
				 u32 iv32, u16 *phase1key)
{
	struct iwl_mvm *mvm = IWL_MAC80211_GET_MVM(hw);

	if (keyconf->hw_key_idx == STA_KEY_IDX_INVALID)
		return;

	iwl_mvm_update_tkip_key(mvm, vif, keyconf, sta, iv32, phase1key);
}


static bool iwl_mvm_rx_aux_roc(struct iwl_notif_wait_data *notif_wait,
			       struct iwl_rx_packet *pkt, void *data)
{
	struct iwl_mvm *mvm =
		container_of(notif_wait, struct iwl_mvm, notif_wait);
	struct iwl_hs20_roc_res *resp;
	int resp_len = iwl_rx_packet_payload_len(pkt);
	struct iwl_mvm_time_event_data *te_data = data;

	if (WARN_ON(pkt->hdr.cmd != HOT_SPOT_CMD))
		return true;

	if (WARN_ON_ONCE(resp_len != sizeof(*resp))) {
		IWL_ERR(mvm, "Invalid HOT_SPOT_CMD response\n");
		return true;
	}

	resp = (void *)pkt->data;

	IWL_DEBUG_TE(mvm,
		     "Aux ROC: Received response from ucode: status=%d uid=%d\n",
		     resp->status, resp->event_unique_id);

	te_data->uid = le32_to_cpu(resp->event_unique_id);
	IWL_DEBUG_TE(mvm, "TIME_EVENT_CMD response - UID = 0x%x\n",
		     te_data->uid);

	spin_lock_bh(&mvm->time_event_lock);
	list_add_tail(&te_data->list, &mvm->aux_roc_te_list);
	spin_unlock_bh(&mvm->time_event_lock);

	return true;
}

static int iwl_mvm_send_aux_roc_cmd(struct iwl_mvm *mvm,
				    struct ieee80211_channel *channel,
				    struct ieee80211_vif *vif,
				    int duration)
{
	int res;
	struct iwl_mvm_vif *mvmvif = iwl_mvm_vif_from_mac80211(vif);
	struct iwl_mvm_time_event_data *te_data = &mvmvif->hs_time_event_data;
	static const u16 time_event_response[] = { HOT_SPOT_CMD };
	struct iwl_notification_wait wait_time_event;
	u32 req_dur, delay;
	struct iwl_hs20_roc_req aux_roc_req = {
		.action = cpu_to_le32(FW_CTXT_ACTION_ADD),
		.id_and_color =
			cpu_to_le32(FW_CMD_ID_AND_COLOR(MAC_INDEX_AUX, 0)),
		.sta_id_and_color = cpu_to_le32(mvm->aux_sta.sta_id),
	};
	struct iwl_hs20_roc_req_tail *tail = iwl_mvm_chan_info_cmd_tail(mvm,
		&aux_roc_req.channel_info);
	u16 len = sizeof(aux_roc_req) - iwl_mvm_chan_info_padding(mvm);

	/* Set the channel info data */
	iwl_mvm_set_chan_info(mvm, &aux_roc_req.channel_info, channel->hw_value,
			      iwl_mvm_phy_band_from_nl80211(channel->band),
			      IWL_PHY_CHANNEL_MODE20,
			      0);

	/* Set the time and duration */
	tail->apply_time = cpu_to_le32(iwl_mvm_get_systime(mvm));

	iwl_mvm_roc_duration_and_delay(vif, duration, &req_dur, &delay);
	tail->duration = cpu_to_le32(req_dur);
	tail->apply_time_max_delay = cpu_to_le32(delay);

	IWL_DEBUG_TE(mvm,
		     "ROC: Requesting to remain on channel %u for %ums\n",
		     channel->hw_value, req_dur);
	IWL_DEBUG_TE(mvm,
		     "\t(requested = %ums, max_delay = %ums)\n",
		     duration, delay);

	/* Set the node address */
	memcpy(tail->node_addr, vif->addr, ETH_ALEN);

	lockdep_assert_held(&mvm->mutex);

	spin_lock_bh(&mvm->time_event_lock);

	if (WARN_ON(te_data->id == HOT_SPOT_CMD)) {
		spin_unlock_bh(&mvm->time_event_lock);
		return -EIO;
	}

	te_data->vif = vif;
	te_data->duration = duration;
	te_data->id = HOT_SPOT_CMD;

	spin_unlock_bh(&mvm->time_event_lock);

	/*
	 * Use a notification wait, which really just processes the
	 * command response and doesn't wait for anything, in order
	 * to be able to process the response and get the UID inside
	 * the RX path. Using CMD_WANT_SKB doesn't work because it
	 * stores the buffer and then wakes up this thread, by which
	 * time another notification (that the time event started)
	 * might already be processed unsuccessfully.
	 */
	iwl_init_notification_wait(&mvm->notif_wait, &wait_time_event,
				   time_event_response,
				   ARRAY_SIZE(time_event_response),
				   iwl_mvm_rx_aux_roc, te_data);

	res = iwl_mvm_send_cmd_pdu(mvm, HOT_SPOT_CMD, 0, len,
				   &aux_roc_req);

	if (res) {
		IWL_ERR(mvm, "Couldn't send HOT_SPOT_CMD: %d\n", res);
		iwl_remove_notification(&mvm->notif_wait, &wait_time_event);
		goto out_clear_te;
	}

	/* No need to wait for anything, so just pass 1 (0 isn't valid) */
	res = iwl_wait_notification(&mvm->notif_wait, &wait_time_event, 1);
	/* should never fail */
	WARN_ON_ONCE(res);

	if (res) {
 out_clear_te:
		spin_lock_bh(&mvm->time_event_lock);
		iwl_mvm_te_clear_data(mvm, te_data);
		spin_unlock_bh(&mvm->time_event_lock);
	}

	return res;
}

static int iwl_mvm_add_aux_sta_for_hs20(struct iwl_mvm *mvm, u32 lmac_id)
{
	int ret = 0;

	lockdep_assert_held(&mvm->mutex);

	if (!fw_has_capa(&mvm->fw->ucode_capa,
			 IWL_UCODE_TLV_CAPA_HOTSPOT_SUPPORT)) {
		IWL_ERR(mvm, "hotspot not supported\n");
		return -EINVAL;
	}

	if (iwl_mvm_has_new_station_api(mvm->fw)) {
		ret = iwl_mvm_add_aux_sta(mvm, lmac_id);
		WARN(ret, "Failed to allocate aux station");
	}

	return ret;
}

static int iwl_mvm_roc_link(struct iwl_mvm *mvm, struct ieee80211_vif *vif)
{
	int ret;

	lockdep_assert_held(&mvm->mutex);

	ret = iwl_mvm_binding_add_vif(mvm, vif);
	if (WARN(ret, "Failed binding P2P_DEVICE\n"))
		return ret;

	/* The station and queue allocation must be done only after the binding
	 * is done, as otherwise the FW might incorrectly configure its state.
	 */
	return iwl_mvm_add_p2p_bcast_sta(mvm, vif);
}

static int iwl_mvm_roc(struct ieee80211_hw *hw,
		       struct ieee80211_vif *vif,
		       struct ieee80211_channel *channel,
		       int duration,
		       enum ieee80211_roc_type type)
{
	static const struct iwl_mvm_roc_ops ops = {
		.add_aux_sta_for_hs20 = iwl_mvm_add_aux_sta_for_hs20,
		.link = iwl_mvm_roc_link,
	};

	return iwl_mvm_roc_common(hw, vif, channel, duration, type, &ops);
}

static int iwl_mvm_roc_station(struct iwl_mvm *mvm,
			       struct ieee80211_channel *channel,
			       struct ieee80211_vif *vif,
			       int duration)
{
	int ret;
	u32 cmd_id = WIDE_ID(MAC_CONF_GROUP, ROC_CMD);
	u8 fw_ver = iwl_fw_lookup_cmd_ver(mvm->fw, cmd_id,
					  IWL_FW_CMD_VER_UNKNOWN);

	if (fw_ver == IWL_FW_CMD_VER_UNKNOWN) {
		ret = iwl_mvm_send_aux_roc_cmd(mvm, channel, vif, duration);
	} else if (fw_ver >= 3) {
		ret = iwl_mvm_roc_add_cmd(mvm, channel, vif, duration,
					  ROC_ACTIVITY_HOTSPOT);
	} else {
		ret = -EOPNOTSUPP;
		IWL_ERR(mvm, "ROC command version %d mismatch!\n", fw_ver);
	}

	return ret;
}

<<<<<<< HEAD
=======
static int iwl_mvm_roc_p2p(struct iwl_mvm *mvm,
			   struct ieee80211_channel *channel,
			   struct ieee80211_vif *vif,
			   int duration,
			   enum ieee80211_roc_type type)
{
	enum iwl_roc_activity activity;
	int ret;

	lockdep_assert_held(&mvm->mutex);

	switch (type) {
	case IEEE80211_ROC_TYPE_NORMAL:
		activity = ROC_ACTIVITY_P2P_DISC;
		break;
	case IEEE80211_ROC_TYPE_MGMT_TX:
		activity = ROC_ACTIVITY_P2P_NEG;
		break;
	default:
		WARN_ONCE(1, "Got an invalid P2P ROC type\n");
		return -EINVAL;
	}

	ret = iwl_mvm_mld_add_aux_sta(mvm,
				      iwl_mvm_get_lmac_id(mvm, channel->band));
	if (ret)
		return ret;

	return iwl_mvm_roc_add_cmd(mvm, channel, vif, duration, activity);
}

>>>>>>> 2d5404ca
static int iwl_mvm_p2p_find_phy_ctxt(struct iwl_mvm *mvm,
				     struct ieee80211_vif *vif,
				     struct ieee80211_channel *channel)
{
	struct iwl_mvm_vif *mvmvif = iwl_mvm_vif_from_mac80211(vif);
	struct cfg80211_chan_def chandef;
	int i;

	lockdep_assert_held(&mvm->mutex);

	if (mvmvif->deflink.phy_ctxt &&
	    channel == mvmvif->deflink.phy_ctxt->channel)
		return 0;

	/* Try using a PHY context that is already in use */
	for (i = 0; i < NUM_PHY_CTX; i++) {
		struct iwl_mvm_phy_ctxt *phy_ctxt = &mvm->phy_ctxts[i];

		if (!phy_ctxt->ref || mvmvif->deflink.phy_ctxt == phy_ctxt)
			continue;

		if (channel == phy_ctxt->channel) {
			if (mvmvif->deflink.phy_ctxt)
				iwl_mvm_phy_ctxt_unref(mvm,
						       mvmvif->deflink.phy_ctxt);

			mvmvif->deflink.phy_ctxt = phy_ctxt;
			iwl_mvm_phy_ctxt_ref(mvm, mvmvif->deflink.phy_ctxt);
			return 0;
		}
	}

	/* We already have a phy_ctxt, but it's not on the right channel */
	if (mvmvif->deflink.phy_ctxt)
		iwl_mvm_phy_ctxt_unref(mvm, mvmvif->deflink.phy_ctxt);

	mvmvif->deflink.phy_ctxt = iwl_mvm_get_free_phy_ctxt(mvm);
	if (!mvmvif->deflink.phy_ctxt)
		return -ENOSPC;

	cfg80211_chandef_create(&chandef, channel, NL80211_CHAN_NO_HT);

	return iwl_mvm_phy_ctxt_add(mvm, mvmvif->deflink.phy_ctxt,
<<<<<<< HEAD
				    &chandef, 1, 1);
=======
				    &chandef, NULL, 1, 1);
>>>>>>> 2d5404ca
}

/* Execute the common part for MLD and non-MLD modes */
int iwl_mvm_roc_common(struct ieee80211_hw *hw, struct ieee80211_vif *vif,
		       struct ieee80211_channel *channel, int duration,
		       enum ieee80211_roc_type type,
		       const struct iwl_mvm_roc_ops *ops)
{
	struct iwl_mvm *mvm = IWL_MAC80211_GET_MVM(hw);
<<<<<<< HEAD
=======
	struct ieee80211_vif *bss_vif = iwl_mvm_get_bss_vif(mvm);
>>>>>>> 2d5404ca
	u32 lmac_id;
	int ret;

	IWL_DEBUG_MAC80211(mvm, "enter (%d, %d, %d)\n", channel->hw_value,
			   duration, type);

	/*
	 * Flush the done work, just in case it's still pending, so that
	 * the work it does can complete and we can accept new frames.
	 */
	flush_work(&mvm->roc_done_wk);

	if (!IS_ERR_OR_NULL(bss_vif)) {
		ret = iwl_mvm_block_esr_sync(mvm, bss_vif,
					     IWL_MVM_ESR_BLOCKED_ROC);
		if (ret)
			return ret;
	}

	guard(mvm)(mvm);

	switch (vif->type) {
	case NL80211_IFTYPE_STATION:
		lmac_id = iwl_mvm_get_lmac_id(mvm, channel->band);

		/* Use aux roc framework (HS20) */
		ret = ops->add_aux_sta_for_hs20(mvm, lmac_id);
		if (!ret)
			ret = iwl_mvm_roc_station(mvm, channel, vif, duration);
<<<<<<< HEAD
		goto out_unlock;
=======
		return ret;
>>>>>>> 2d5404ca
	case NL80211_IFTYPE_P2P_DEVICE:
		/* handle below */
		break;
	default:
		IWL_ERR(mvm, "ROC: Invalid vif type=%u\n", vif->type);
<<<<<<< HEAD
		ret = -EINVAL;
		goto out_unlock;
	}


	ret = iwl_mvm_p2p_find_phy_ctxt(mvm, vif, channel);
	if (ret)
		goto out_unlock;

	ret = ops->link(mvm, vif);
	if (ret)
		goto out_unlock;

	ret = iwl_mvm_start_p2p_roc(mvm, vif, duration, type);
out_unlock:
	mutex_unlock(&mvm->mutex);
	IWL_DEBUG_MAC80211(mvm, "leave\n");
	return ret;
=======
		return -EINVAL;
	}

	if (iwl_mvm_has_p2p_over_aux(mvm)) {
		ret = iwl_mvm_roc_p2p(mvm, channel, vif, duration, type);
		return ret;
	}

	ret = iwl_mvm_p2p_find_phy_ctxt(mvm, vif, channel);
	if (ret)
		return ret;

	ret = ops->link(mvm, vif);
	if (ret)
		return ret;

	return iwl_mvm_start_p2p_roc(mvm, vif, duration, type);
>>>>>>> 2d5404ca
}

int iwl_mvm_cancel_roc(struct ieee80211_hw *hw,
		       struct ieee80211_vif *vif)
{
	struct iwl_mvm *mvm = IWL_MAC80211_GET_MVM(hw);

	IWL_DEBUG_MAC80211(mvm, "enter\n");

	iwl_mvm_stop_roc(mvm, vif);

	IWL_DEBUG_MAC80211(mvm, "leave\n");
	return 0;
}

struct iwl_mvm_ftm_responder_iter_data {
	bool responder;
	struct ieee80211_chanctx_conf *ctx;
};

static void iwl_mvm_ftm_responder_chanctx_iter(void *_data, u8 *mac,
					       struct ieee80211_vif *vif)
{
	struct iwl_mvm_ftm_responder_iter_data *data = _data;

	if (rcu_access_pointer(vif->bss_conf.chanctx_conf) == data->ctx &&
	    vif->type == NL80211_IFTYPE_AP && vif->bss_conf.ftmr_params)
		data->responder = true;
}

bool iwl_mvm_is_ftm_responder_chanctx(struct iwl_mvm *mvm,
				      struct ieee80211_chanctx_conf *ctx)
{
	struct iwl_mvm_ftm_responder_iter_data data = {
		.responder = false,
		.ctx = ctx,
	};

	ieee80211_iterate_active_interfaces_atomic(mvm->hw,
					IEEE80211_IFACE_ITER_NORMAL,
					iwl_mvm_ftm_responder_chanctx_iter,
					&data);
	return data.responder;
}

static int __iwl_mvm_add_chanctx(struct iwl_mvm *mvm,
				 struct ieee80211_chanctx_conf *ctx)
{
	u16 *phy_ctxt_id = (u16 *)ctx->drv_priv;
	struct iwl_mvm_phy_ctxt *phy_ctxt;
	struct cfg80211_chan_def *def = iwl_mvm_chanctx_def(mvm, ctx);
	int ret;

	lockdep_assert_held(&mvm->mutex);

	IWL_DEBUG_MAC80211(mvm, "Add channel context\n");

	phy_ctxt = iwl_mvm_get_free_phy_ctxt(mvm);
	if (!phy_ctxt) {
		ret = -ENOSPC;
		goto out;
	}

<<<<<<< HEAD
	ret = iwl_mvm_phy_ctxt_add(mvm, phy_ctxt, def,
=======
	ret = iwl_mvm_phy_ctxt_add(mvm, phy_ctxt, def, &ctx->ap,
>>>>>>> 2d5404ca
				   ctx->rx_chains_static,
				   ctx->rx_chains_dynamic);
	if (ret) {
		IWL_ERR(mvm, "Failed to add PHY context\n");
		goto out;
	}

	*phy_ctxt_id = phy_ctxt->id;
out:
	return ret;
}

int iwl_mvm_add_chanctx(struct ieee80211_hw *hw,
			struct ieee80211_chanctx_conf *ctx)
{
	struct iwl_mvm *mvm = IWL_MAC80211_GET_MVM(hw);

	guard(mvm)(mvm);
	return __iwl_mvm_add_chanctx(mvm, ctx);
}

static void __iwl_mvm_remove_chanctx(struct iwl_mvm *mvm,
				     struct ieee80211_chanctx_conf *ctx)
{
	u16 *phy_ctxt_id = (u16 *)ctx->drv_priv;
	struct iwl_mvm_phy_ctxt *phy_ctxt = &mvm->phy_ctxts[*phy_ctxt_id];

	lockdep_assert_held(&mvm->mutex);

	iwl_mvm_phy_ctxt_unref(mvm, phy_ctxt);
}

void iwl_mvm_remove_chanctx(struct ieee80211_hw *hw,
			    struct ieee80211_chanctx_conf *ctx)
{
	struct iwl_mvm *mvm = IWL_MAC80211_GET_MVM(hw);

	guard(mvm)(mvm);
	__iwl_mvm_remove_chanctx(mvm, ctx);
}

void iwl_mvm_change_chanctx(struct ieee80211_hw *hw,
			    struct ieee80211_chanctx_conf *ctx, u32 changed)
{
	struct iwl_mvm *mvm = IWL_MAC80211_GET_MVM(hw);
	u16 *phy_ctxt_id = (u16 *)ctx->drv_priv;
	struct iwl_mvm_phy_ctxt *phy_ctxt = &mvm->phy_ctxts[*phy_ctxt_id];
	struct cfg80211_chan_def *def = iwl_mvm_chanctx_def(mvm, ctx);

	if (WARN_ONCE((phy_ctxt->ref > 1) &&
		      (changed & ~(IEEE80211_CHANCTX_CHANGE_WIDTH |
				   IEEE80211_CHANCTX_CHANGE_RX_CHAINS |
				   IEEE80211_CHANCTX_CHANGE_RADAR |
				   IEEE80211_CHANCTX_CHANGE_MIN_WIDTH)),
		      "Cannot change PHY. Ref=%d, changed=0x%X\n",
		      phy_ctxt->ref, changed))
		return;

	guard(mvm)(mvm);

	/* we are only changing the min_width, may be a noop */
	if (changed == IEEE80211_CHANCTX_CHANGE_MIN_WIDTH) {
		if (phy_ctxt->width == def->width)
			return;

		/* we are just toggling between 20_NOHT and 20 */
		if (phy_ctxt->width <= NL80211_CHAN_WIDTH_20 &&
		    def->width <= NL80211_CHAN_WIDTH_20)
			return;
	}

	iwl_mvm_bt_coex_vif_change(mvm);
	iwl_mvm_phy_ctxt_changed(mvm, phy_ctxt, def, &ctx->ap,
				 ctx->rx_chains_static,
				 ctx->rx_chains_dynamic);
}

/*
 * This function executes the common part for MLD and non-MLD modes.
 *
 * Returns true if we're done assigning the chanctx
 * (either on failure or success)
 */
static bool
__iwl_mvm_assign_vif_chanctx_common(struct iwl_mvm *mvm,
				    struct ieee80211_vif *vif,
				    struct ieee80211_chanctx_conf *ctx,
				    bool switching_chanctx, int *ret)
{
	u16 *phy_ctxt_id = (u16 *)ctx->drv_priv;
	struct iwl_mvm_phy_ctxt *phy_ctxt = &mvm->phy_ctxts[*phy_ctxt_id];
	struct iwl_mvm_vif *mvmvif = iwl_mvm_vif_from_mac80211(vif);

	lockdep_assert_held(&mvm->mutex);

	mvmvif->deflink.phy_ctxt = phy_ctxt;

	switch (vif->type) {
	case NL80211_IFTYPE_AP:
		/* only needed if we're switching chanctx (i.e. during CSA) */
		if (switching_chanctx) {
			mvmvif->ap_ibss_active = true;
			break;
		}
		fallthrough;
	case NL80211_IFTYPE_ADHOC:
		/*
		 * The AP binding flow is handled as part of the start_ap flow
		 * (in bss_info_changed), similarly for IBSS.
		 */
		*ret = 0;
		return true;
	case NL80211_IFTYPE_STATION:
		break;
	case NL80211_IFTYPE_MONITOR:
		/* always disable PS when a monitor interface is active */
		mvmvif->ps_disabled = true;
		break;
	default:
		*ret = -EINVAL;
		return true;
	}
	return false;
}

static int __iwl_mvm_assign_vif_chanctx(struct iwl_mvm *mvm,
					struct ieee80211_vif *vif,
					struct ieee80211_bss_conf *link_conf,
					struct ieee80211_chanctx_conf *ctx,
					bool switching_chanctx)
{
	struct iwl_mvm_vif *mvmvif = iwl_mvm_vif_from_mac80211(vif);
	int ret;

	if (WARN_ON(!link_conf))
		return -EINVAL;

	if (__iwl_mvm_assign_vif_chanctx_common(mvm, vif, ctx,
						switching_chanctx, &ret))
		goto out;

	ret = iwl_mvm_binding_add_vif(mvm, vif);
	if (ret)
		goto out;

	/*
	 * Power state must be updated before quotas,
	 * otherwise fw will complain.
	 */
	iwl_mvm_power_update_mac(mvm);

	/* Setting the quota at this stage is only required for monitor
	 * interfaces. For the other types, the bss_info changed flow
	 * will handle quota settings.
	 */
	if (vif->type == NL80211_IFTYPE_MONITOR) {
		mvmvif->monitor_active = true;
		ret = iwl_mvm_update_quotas(mvm, false, NULL);
		if (ret)
			goto out_remove_binding;

		ret = iwl_mvm_add_snif_sta(mvm, vif);
		if (ret)
			goto out_remove_binding;

	}

	/* Handle binding during CSA */
	if (vif->type == NL80211_IFTYPE_AP) {
		iwl_mvm_update_quotas(mvm, false, NULL);
		iwl_mvm_mac_ctxt_changed(mvm, vif, false, NULL);
	}

	if (vif->type == NL80211_IFTYPE_STATION) {
		if (!switching_chanctx) {
			mvmvif->csa_bcn_pending = false;
			goto out;
		}

		mvmvif->csa_bcn_pending = true;

		if (!fw_has_capa(&mvm->fw->ucode_capa,
				 IWL_UCODE_TLV_CAPA_CHANNEL_SWITCH_CMD)) {
			u32 duration = 5 * vif->bss_conf.beacon_int;

			/* Protect the session to make sure we hear the first
			 * beacon on the new channel.
			 */
			iwl_mvm_protect_session(mvm, vif, duration, duration,
						vif->bss_conf.beacon_int / 2,
						true);
		}

		iwl_mvm_update_quotas(mvm, false, NULL);

		iwl_mvm_send_ap_tx_power_constraint_cmd(mvm, vif,
							link_conf,
							false);
	}

	goto out;

out_remove_binding:
	iwl_mvm_binding_remove_vif(mvm, vif);
	iwl_mvm_power_update_mac(mvm);
out:
	if (ret)
		mvmvif->deflink.phy_ctxt = NULL;
	return ret;
}

static int iwl_mvm_assign_vif_chanctx(struct ieee80211_hw *hw,
				      struct ieee80211_vif *vif,
				      struct ieee80211_bss_conf *link_conf,
				      struct ieee80211_chanctx_conf *ctx)
{
	struct iwl_mvm *mvm = IWL_MAC80211_GET_MVM(hw);

	guard(mvm)(mvm);
	return __iwl_mvm_assign_vif_chanctx(mvm, vif, link_conf, ctx, false);
}

/*
 * This function executes the common part for MLD and non-MLD modes.
 *
 * Returns if chanctx unassign chanctx is done
 * (either on failure or success)
 */
static bool __iwl_mvm_unassign_vif_chanctx_common(struct iwl_mvm *mvm,
						  struct ieee80211_vif *vif,
						  bool switching_chanctx)
{
	struct iwl_mvm_vif *mvmvif = iwl_mvm_vif_from_mac80211(vif);

	lockdep_assert_held(&mvm->mutex);
	iwl_mvm_remove_time_event(mvm, mvmvif,
				  &mvmvif->time_event_data);

	switch (vif->type) {
	case NL80211_IFTYPE_ADHOC:
		return true;
	case NL80211_IFTYPE_MONITOR:
		mvmvif->monitor_active = false;
		mvmvif->ps_disabled = false;
		break;
	case NL80211_IFTYPE_AP:
		/* This part is triggered only during CSA */
		if (!switching_chanctx || !mvmvif->ap_ibss_active)
			return true;

		mvmvif->csa_countdown = false;

		/* Set CS bit on all the stations */
		iwl_mvm_modify_all_sta_disable_tx(mvm, mvmvif, true);

		/* Save blocked iface, the timeout is set on the next beacon */
		rcu_assign_pointer(mvm->csa_tx_blocked_vif, vif);

		mvmvif->ap_ibss_active = false;
		break;
	default:
		break;
	}
	return false;
}

static void __iwl_mvm_unassign_vif_chanctx(struct iwl_mvm *mvm,
					   struct ieee80211_vif *vif,
					   struct ieee80211_bss_conf *link_conf,
					   struct ieee80211_chanctx_conf *ctx,
					   bool switching_chanctx)
{
	struct iwl_mvm_vif *mvmvif = iwl_mvm_vif_from_mac80211(vif);
	struct ieee80211_vif *disabled_vif = NULL;

	if (__iwl_mvm_unassign_vif_chanctx_common(mvm, vif, switching_chanctx))
		goto out;

	if (vif->type == NL80211_IFTYPE_MONITOR)
		iwl_mvm_rm_snif_sta(mvm, vif);


	if (vif->type == NL80211_IFTYPE_STATION && switching_chanctx) {
		disabled_vif = vif;
		if (!fw_has_capa(&mvm->fw->ucode_capa,
				 IWL_UCODE_TLV_CAPA_CHANNEL_SWITCH_CMD))
			iwl_mvm_mac_ctxt_changed(mvm, vif, true, NULL);
	}

	iwl_mvm_update_quotas(mvm, false, disabled_vif);
	iwl_mvm_binding_remove_vif(mvm, vif);

out:
	if (fw_has_capa(&mvm->fw->ucode_capa, IWL_UCODE_TLV_CAPA_CHANNEL_SWITCH_CMD) &&
	    switching_chanctx)
		return;
	mvmvif->deflink.phy_ctxt = NULL;
	iwl_mvm_power_update_mac(mvm);
}

static void iwl_mvm_unassign_vif_chanctx(struct ieee80211_hw *hw,
					 struct ieee80211_vif *vif,
					 struct ieee80211_bss_conf *link_conf,
					 struct ieee80211_chanctx_conf *ctx)
{
	struct iwl_mvm *mvm = IWL_MAC80211_GET_MVM(hw);

	guard(mvm)(mvm);
	__iwl_mvm_unassign_vif_chanctx(mvm, vif, link_conf, ctx, false);
}

static int
iwl_mvm_switch_vif_chanctx_swap(struct iwl_mvm *mvm,
				struct ieee80211_vif_chanctx_switch *vifs,
				const struct iwl_mvm_switch_vif_chanctx_ops *ops)
{
	int ret;

	guard(mvm)(mvm);
	ops->__unassign_vif_chanctx(mvm, vifs[0].vif, vifs[0].link_conf,
				    vifs[0].old_ctx, true);
	__iwl_mvm_remove_chanctx(mvm, vifs[0].old_ctx);

	ret = __iwl_mvm_add_chanctx(mvm, vifs[0].new_ctx);
	if (ret) {
		IWL_ERR(mvm, "failed to add new_ctx during channel switch\n");
		goto out_reassign;
	}

	ret = ops->__assign_vif_chanctx(mvm, vifs[0].vif, vifs[0].link_conf,
					vifs[0].new_ctx, true);
	if (ret) {
		IWL_ERR(mvm,
			"failed to assign new_ctx during channel switch\n");
		goto out_remove;
	}

	/* we don't support TDLS during DCM - can be caused by channel switch */
	if (iwl_mvm_phy_ctx_count(mvm) > 1)
		iwl_mvm_teardown_tdls_peers(mvm);

	return 0;

out_remove:
	__iwl_mvm_remove_chanctx(mvm, vifs[0].new_ctx);

out_reassign:
	if (__iwl_mvm_add_chanctx(mvm, vifs[0].old_ctx)) {
		IWL_ERR(mvm, "failed to add old_ctx back after failure.\n");
		goto out_restart;
	}

	if (ops->__assign_vif_chanctx(mvm, vifs[0].vif, vifs[0].link_conf,
				      vifs[0].old_ctx, true)) {
		IWL_ERR(mvm, "failed to reassign old_ctx after failure.\n");
		goto out_restart;
	}

	return ret;

out_restart:
	/* things keep failing, better restart the hw */
	iwl_mvm_nic_restart(mvm, false);
	return ret;
}

static int
iwl_mvm_switch_vif_chanctx_reassign(struct iwl_mvm *mvm,
				    struct ieee80211_vif_chanctx_switch *vifs,
				    const struct iwl_mvm_switch_vif_chanctx_ops *ops)
{
	int ret;

	guard(mvm)(mvm);
	ops->__unassign_vif_chanctx(mvm, vifs[0].vif, vifs[0].link_conf,
				    vifs[0].old_ctx, true);

	ret = ops->__assign_vif_chanctx(mvm, vifs[0].vif, vifs[0].link_conf,
					vifs[0].new_ctx, true);
	if (ret) {
		IWL_ERR(mvm,
			"failed to assign new_ctx during channel switch\n");
		goto out_reassign;
	}

	return 0;

out_reassign:
	if (ops->__assign_vif_chanctx(mvm, vifs[0].vif, vifs[0].link_conf,
				      vifs[0].old_ctx, true)) {
		IWL_ERR(mvm, "failed to reassign old_ctx after failure.\n");
		goto out_restart;
	}

	return ret;

out_restart:
	/* things keep failing, better restart the hw */
	iwl_mvm_nic_restart(mvm, false);
	return ret;
}

/* Execute the common part for both MLD and non-MLD modes */
int
iwl_mvm_switch_vif_chanctx_common(struct ieee80211_hw *hw,
				  struct ieee80211_vif_chanctx_switch *vifs,
				  int n_vifs,
				  enum ieee80211_chanctx_switch_mode mode,
				  const struct iwl_mvm_switch_vif_chanctx_ops *ops)
{
	struct iwl_mvm *mvm = IWL_MAC80211_GET_MVM(hw);
	int ret;

	/* we only support a single-vif right now */
	if (n_vifs > 1)
		return -EOPNOTSUPP;

	switch (mode) {
	case CHANCTX_SWMODE_SWAP_CONTEXTS:
		ret = iwl_mvm_switch_vif_chanctx_swap(mvm, vifs, ops);
		break;
	case CHANCTX_SWMODE_REASSIGN_VIF:
		ret = iwl_mvm_switch_vif_chanctx_reassign(mvm, vifs, ops);
		break;
	default:
		ret = -EOPNOTSUPP;
		break;
	}

	return ret;
}

static int iwl_mvm_switch_vif_chanctx(struct ieee80211_hw *hw,
				      struct ieee80211_vif_chanctx_switch *vifs,
				      int n_vifs,
				      enum ieee80211_chanctx_switch_mode mode)
{
	static const struct iwl_mvm_switch_vif_chanctx_ops ops = {
		.__assign_vif_chanctx = __iwl_mvm_assign_vif_chanctx,
		.__unassign_vif_chanctx = __iwl_mvm_unassign_vif_chanctx,
	};

	return iwl_mvm_switch_vif_chanctx_common(hw, vifs, n_vifs, mode, &ops);
}

int iwl_mvm_tx_last_beacon(struct ieee80211_hw *hw)
{
	struct iwl_mvm *mvm = IWL_MAC80211_GET_MVM(hw);

	return mvm->ibss_manager;
}

static int iwl_mvm_set_tim(struct ieee80211_hw *hw, struct ieee80211_sta *sta,
			   bool set)
{
	struct iwl_mvm *mvm = IWL_MAC80211_GET_MVM(hw);
	struct iwl_mvm_sta *mvm_sta = iwl_mvm_sta_from_mac80211(sta);

	if (!mvm_sta || !mvm_sta->vif) {
		IWL_ERR(mvm, "Station is not associated to a vif\n");
		return -EINVAL;
	}

	return iwl_mvm_mac_ctxt_beacon_changed(mvm, mvm_sta->vif,
					       &mvm_sta->vif->bss_conf);
}

#ifdef CONFIG_NL80211_TESTMODE
static const struct nla_policy iwl_mvm_tm_policy[IWL_MVM_TM_ATTR_MAX + 1] = {
	[IWL_MVM_TM_ATTR_CMD] = { .type = NLA_U32 },
	[IWL_MVM_TM_ATTR_NOA_DURATION] = { .type = NLA_U32 },
	[IWL_MVM_TM_ATTR_BEACON_FILTER_STATE] = { .type = NLA_U32 },
};

static int __iwl_mvm_mac_testmode_cmd(struct iwl_mvm *mvm,
				      struct ieee80211_vif *vif,
				      void *data, int len)
{
	struct nlattr *tb[IWL_MVM_TM_ATTR_MAX + 1];
	int err;
	u32 noa_duration;

	err = nla_parse_deprecated(tb, IWL_MVM_TM_ATTR_MAX, data, len,
				   iwl_mvm_tm_policy, NULL);
	if (err)
		return err;

	if (!tb[IWL_MVM_TM_ATTR_CMD])
		return -EINVAL;

	switch (nla_get_u32(tb[IWL_MVM_TM_ATTR_CMD])) {
	case IWL_MVM_TM_CMD_SET_NOA:
		if (!vif || vif->type != NL80211_IFTYPE_AP || !vif->p2p ||
		    !vif->bss_conf.enable_beacon ||
		    !tb[IWL_MVM_TM_ATTR_NOA_DURATION])
			return -EINVAL;

		noa_duration = nla_get_u32(tb[IWL_MVM_TM_ATTR_NOA_DURATION]);
		if (noa_duration >= vif->bss_conf.beacon_int)
			return -EINVAL;

		mvm->noa_duration = noa_duration;
		mvm->noa_vif = vif;

		return iwl_mvm_update_quotas(mvm, true, NULL);
	case IWL_MVM_TM_CMD_SET_BEACON_FILTER:
		/* must be associated client vif - ignore authorized */
		if (!vif || vif->type != NL80211_IFTYPE_STATION ||
		    !vif->cfg.assoc || !vif->bss_conf.dtim_period ||
		    !tb[IWL_MVM_TM_ATTR_BEACON_FILTER_STATE])
			return -EINVAL;

		if (nla_get_u32(tb[IWL_MVM_TM_ATTR_BEACON_FILTER_STATE]))
			return iwl_mvm_enable_beacon_filter(mvm, vif);
		return iwl_mvm_disable_beacon_filter(mvm, vif);
	}

	return -EOPNOTSUPP;
}

int iwl_mvm_mac_testmode_cmd(struct ieee80211_hw *hw,
			     struct ieee80211_vif *vif,
			     void *data, int len)
{
	struct iwl_mvm *mvm = IWL_MAC80211_GET_MVM(hw);

	guard(mvm)(mvm);
	return __iwl_mvm_mac_testmode_cmd(mvm, vif, data, len);
}
#endif

void iwl_mvm_channel_switch(struct ieee80211_hw *hw, struct ieee80211_vif *vif,
			    struct ieee80211_channel_switch *chsw)
{
	/* By implementing this operation, we prevent mac80211 from
	 * starting its own channel switch timer, so that we can call
	 * ieee80211_chswitch_done() ourselves at the right time
	 * (which is when the absence time event starts).
	 */

	IWL_DEBUG_MAC80211(IWL_MAC80211_GET_MVM(hw),
			   "dummy channel switch op\n");
}

static int iwl_mvm_schedule_client_csa(struct iwl_mvm *mvm,
				       struct ieee80211_vif *vif,
				       struct ieee80211_channel_switch *chsw)
{
	struct iwl_mvm_vif *mvmvif = iwl_mvm_vif_from_mac80211(vif);
	struct iwl_chan_switch_te_cmd cmd = {
		.mac_id = cpu_to_le32(FW_CMD_ID_AND_COLOR(mvmvif->id,
							  mvmvif->color)),
		.action = cpu_to_le32(FW_CTXT_ACTION_ADD),
		.tsf = cpu_to_le32(chsw->timestamp),
		.cs_count = chsw->count,
		.cs_mode = chsw->block_tx,
	};

	lockdep_assert_held(&mvm->mutex);

	if (chsw->delay)
		cmd.cs_delayed_bcn_count =
			DIV_ROUND_UP(chsw->delay, vif->bss_conf.beacon_int);

	return iwl_mvm_send_cmd_pdu(mvm,
				    WIDE_ID(MAC_CONF_GROUP,
					    CHANNEL_SWITCH_TIME_EVENT_CMD),
				    0, sizeof(cmd), &cmd);
}

static int iwl_mvm_old_pre_chan_sw_sta(struct iwl_mvm *mvm,
				       struct ieee80211_vif *vif,
				       struct ieee80211_channel_switch *chsw)
{
	struct iwl_mvm_vif *mvmvif = iwl_mvm_vif_from_mac80211(vif);
	u32 apply_time;

	/* Schedule the time event to a bit before beacon 1,
	 * to make sure we're in the new channel when the
	 * GO/AP arrives. In case count <= 1 immediately schedule the
	 * TE (this might result with some packet loss or connection
	 * loss).
	 */
	if (chsw->count <= 1)
		apply_time = 0;
	else
		apply_time = chsw->device_timestamp +
			((vif->bss_conf.beacon_int * (chsw->count - 1) -
			  IWL_MVM_CHANNEL_SWITCH_TIME_CLIENT) * 1024);

	if (chsw->block_tx)
		iwl_mvm_csa_client_absent(mvm, vif);

<<<<<<< HEAD
	if (mvmvif->bf_data.bf_enabled) {
=======
	if (mvmvif->bf_enabled) {
>>>>>>> 2d5404ca
		int ret = iwl_mvm_disable_beacon_filter(mvm, vif);

		if (ret)
			return ret;
	}

	iwl_mvm_schedule_csa_period(mvm, vif, vif->bss_conf.beacon_int,
				    apply_time);

	return 0;
}

static void iwl_mvm_csa_block_txqs(void *data, struct ieee80211_sta *sta)
{
	int i;

	for (i = 0; i < ARRAY_SIZE(sta->txq); i++) {
		struct iwl_mvm_txq *mvmtxq =
			iwl_mvm_txq_from_mac80211(sta->txq[i]);

		set_bit(IWL_MVM_TXQ_STATE_STOP_AP_CSA, &mvmtxq->state);
	}
}

#define IWL_MAX_CSA_BLOCK_TX 1500
int iwl_mvm_pre_channel_switch(struct iwl_mvm *mvm,
			       struct ieee80211_vif *vif,
			       struct ieee80211_channel_switch *chsw)
{
	struct ieee80211_vif *csa_vif;
	struct iwl_mvm_vif *mvmvif = iwl_mvm_vif_from_mac80211(vif);
	struct iwl_mvm_txq *mvmtxq;
	int ret;

	lockdep_assert_held(&mvm->mutex);

	mvmvif->csa_failed = false;
	mvmvif->csa_blocks_tx = false;

	IWL_DEBUG_MAC80211(mvm, "pre CSA to freq %d\n",
			   chsw->chandef.center_freq1);

	iwl_fw_dbg_trigger_simple_stop(&mvm->fwrt,
				       ieee80211_vif_to_wdev(vif),
				       FW_DBG_TRIGGER_CHANNEL_SWITCH);

	switch (vif->type) {
	case NL80211_IFTYPE_AP:
		csa_vif =
			rcu_dereference_protected(mvm->csa_vif,
						  lockdep_is_held(&mvm->mutex));
		if (WARN_ONCE(csa_vif && csa_vif->bss_conf.csa_active,
			      "Another CSA is already in progress"))
			return -EBUSY;

		/* we still didn't unblock tx. prevent new CS meanwhile */
		if (rcu_dereference_protected(mvm->csa_tx_blocked_vif,
					      lockdep_is_held(&mvm->mutex)))
			return -EBUSY;

		rcu_assign_pointer(mvm->csa_vif, vif);

		if (WARN_ONCE(mvmvif->csa_countdown,
			      "Previous CSA countdown didn't complete"))
			return -EBUSY;

		mvmvif->csa_target_freq = chsw->chandef.chan->center_freq;

		if (!chsw->block_tx)
			break;
		/* don't need blocking in driver otherwise - mac80211 will do */
		if (!ieee80211_hw_check(mvm->hw, HANDLES_QUIET_CSA))
			break;

		mvmvif->csa_blocks_tx = true;
		mvmtxq = iwl_mvm_txq_from_mac80211(vif->txq);
		set_bit(IWL_MVM_TXQ_STATE_STOP_AP_CSA, &mvmtxq->state);
		ieee80211_iterate_stations_atomic(mvm->hw,
						  iwl_mvm_csa_block_txqs,
						  NULL);
		break;
	case NL80211_IFTYPE_STATION:
		mvmvif->csa_blocks_tx = chsw->block_tx;

		/*
		 * In the new flow FW is in charge of timing the switch so there
		 * is no need for all of this
		 */
		if (iwl_fw_lookup_notif_ver(mvm->fw, MAC_CONF_GROUP,
					    CHANNEL_SWITCH_ERROR_NOTIF,
					    0))
			break;

		/*
		 * We haven't configured the firmware to be associated yet since
		 * we don't know the dtim period. In this case, the firmware can't
		 * track the beacons.
		 */
		if (!vif->cfg.assoc || !vif->bss_conf.dtim_period)
			return -EBUSY;

		if (chsw->delay > IWL_MAX_CSA_BLOCK_TX &&
		    hweight16(vif->valid_links) <= 1)
			schedule_delayed_work(&mvmvif->csa_work, 0);

		if (chsw->block_tx) {
			/*
			 * In case of undetermined / long time with immediate
			 * quiet monitor status to gracefully disconnect
			 */
			if (!chsw->count ||
			    chsw->count * vif->bss_conf.beacon_int >
			    IWL_MAX_CSA_BLOCK_TX)
				schedule_delayed_work(&mvmvif->csa_work,
						      msecs_to_jiffies(IWL_MAX_CSA_BLOCK_TX));
		}

		if (!fw_has_capa(&mvm->fw->ucode_capa,
				 IWL_UCODE_TLV_CAPA_CHANNEL_SWITCH_CMD)) {
			ret = iwl_mvm_old_pre_chan_sw_sta(mvm, vif, chsw);
			if (ret)
				return ret;
		} else {
			iwl_mvm_schedule_client_csa(mvm, vif, chsw);
		}

		mvmvif->csa_count = chsw->count;
		mvmvif->csa_misbehave = false;
		break;
	default:
		break;
	}

	mvmvif->ps_disabled = true;

	ret = iwl_mvm_power_update_ps(mvm);
	if (ret)
		return ret;

	/* we won't be on this channel any longer */
	iwl_mvm_teardown_tdls_peers(mvm);

	return ret;
}

static int iwl_mvm_mac_pre_channel_switch(struct ieee80211_hw *hw,
					  struct ieee80211_vif *vif,
					  struct ieee80211_channel_switch *chsw)
{
	struct iwl_mvm *mvm = IWL_MAC80211_GET_MVM(hw);

	guard(mvm)(mvm);
	return iwl_mvm_pre_channel_switch(mvm, vif, chsw);
}

void iwl_mvm_channel_switch_rx_beacon(struct ieee80211_hw *hw,
				      struct ieee80211_vif *vif,
				      struct ieee80211_channel_switch *chsw)
{
	struct iwl_mvm *mvm = IWL_MAC80211_GET_MVM(hw);
	struct iwl_mvm_vif *mvmvif = iwl_mvm_vif_from_mac80211(vif);
	struct iwl_chan_switch_te_cmd cmd = {
		.mac_id = cpu_to_le32(FW_CMD_ID_AND_COLOR(mvmvif->id,
							  mvmvif->color)),
		.action = cpu_to_le32(FW_CTXT_ACTION_MODIFY),
		.tsf = cpu_to_le32(chsw->timestamp),
		.cs_count = chsw->count,
		.cs_mode = chsw->block_tx,
	};

	/*
	 * In the new flow FW is in charge of timing the switch so there is no
	 * need for all of this
	 */
	if (iwl_fw_lookup_notif_ver(mvm->fw, MAC_CONF_GROUP,
				    CHANNEL_SWITCH_ERROR_NOTIF, 0))
		return;

	if (!fw_has_capa(&mvm->fw->ucode_capa, IWL_UCODE_TLV_CAPA_CS_MODIFY))
		return;

	IWL_DEBUG_MAC80211(mvm, "Modify CSA on mac %d count = %d (old %d) mode = %d\n",
			   mvmvif->id, chsw->count, mvmvif->csa_count, chsw->block_tx);

	if (chsw->count >= mvmvif->csa_count && chsw->block_tx) {
		if (mvmvif->csa_misbehave) {
			struct ieee80211_bss_conf *link_conf;

			/* Second time, give up on this AP*/
<<<<<<< HEAD
			iwl_mvm_abort_channel_switch(hw, vif);
=======

			link_conf = wiphy_dereference(hw->wiphy,
						      vif->link_conf[chsw->link_id]);
			if (WARN_ON(!link_conf))
				return;

			iwl_mvm_abort_channel_switch(hw, vif, link_conf);
>>>>>>> 2d5404ca
			ieee80211_chswitch_done(vif, false, 0);
			mvmvif->csa_misbehave = false;
			return;
		}
		mvmvif->csa_misbehave = true;
	}
	mvmvif->csa_count = chsw->count;

	guard(mvm)(mvm);
	if (mvmvif->csa_failed)
		return;

	WARN_ON(iwl_mvm_send_cmd_pdu(mvm,
				     WIDE_ID(MAC_CONF_GROUP,
					     CHANNEL_SWITCH_TIME_EVENT_CMD),
				     0, sizeof(cmd), &cmd));
}

static void iwl_mvm_flush_no_vif(struct iwl_mvm *mvm, u32 queues, bool drop)
{
	int i;

	if (!iwl_mvm_has_new_tx_api(mvm)) {
		/* we can't ask the firmware anything if it is dead */
		if (test_bit(IWL_MVM_STATUS_HW_RESTART_REQUESTED,
			     &mvm->status))
			return;
		if (drop) {
			guard(mvm)(mvm);
			iwl_mvm_flush_tx_path(mvm,
				iwl_mvm_flushable_queues(mvm) & queues);
		} else {
			iwl_trans_wait_tx_queues_empty(mvm->trans, queues);
		}
		return;
	}

	guard(mvm)(mvm);
	for (i = 0; i < mvm->fw->ucode_capa.num_stations; i++) {
		struct ieee80211_sta *sta;

		sta = rcu_dereference_protected(mvm->fw_id_to_mac_id[i],
						lockdep_is_held(&mvm->mutex));
		if (IS_ERR_OR_NULL(sta))
			continue;

		if (drop)
			iwl_mvm_flush_sta_tids(mvm, i, 0xFFFF);
		else
			iwl_mvm_wait_sta_queues_empty(mvm,
					iwl_mvm_sta_from_mac80211(sta));
	}
}

void iwl_mvm_mac_flush(struct ieee80211_hw *hw, struct ieee80211_vif *vif,
		       u32 queues, bool drop)
{
	struct iwl_mvm_vif *mvmvif = iwl_mvm_vif_from_mac80211(vif);
	struct iwl_mvm *mvm = IWL_MAC80211_GET_MVM(hw);
	struct iwl_mvm_sta *mvmsta;
	struct ieee80211_sta *sta;
	bool ap_sta_done = false;
	int i;
	u32 msk = 0;

	if (!vif) {
		iwl_mvm_flush_no_vif(mvm, queues, drop);
		return;
	}

<<<<<<< HEAD
=======
	if (!drop && hweight16(vif->active_links) <= 1) {
		int link_id = vif->active_links ? __ffs(vif->active_links) : 0;
		struct ieee80211_bss_conf *link_conf;

		link_conf = wiphy_dereference(hw->wiphy,
					      vif->link_conf[link_id]);
		if (WARN_ON(!link_conf))
			return;
		if (link_conf->csa_active && mvmvif->csa_blocks_tx)
			drop = true;
	}

>>>>>>> 2d5404ca
	/* Make sure we're done with the deferred traffic before flushing */
	flush_work(&mvm->add_stream_wk);

	mutex_lock(&mvm->mutex);

	/* flush the AP-station and all TDLS peers */
	for (i = 0; i < mvm->fw->ucode_capa.num_stations; i++) {
		sta = rcu_dereference_protected(mvm->fw_id_to_mac_id[i],
						lockdep_is_held(&mvm->mutex));
		if (IS_ERR_OR_NULL(sta))
			continue;

		mvmsta = iwl_mvm_sta_from_mac80211(sta);
		if (mvmsta->vif != vif)
			continue;

		if (sta == mvmvif->ap_sta) {
			if (ap_sta_done)
				continue;
			ap_sta_done = true;
		}

		if (drop) {
			if (iwl_mvm_flush_sta(mvm, mvmsta->deflink.sta_id,
					      mvmsta->tfd_queue_msk))
				IWL_ERR(mvm, "flush request fail\n");
		} else {
			if (iwl_mvm_has_new_tx_api(mvm))
				iwl_mvm_wait_sta_queues_empty(mvm, mvmsta);
			else /* only used for !iwl_mvm_has_new_tx_api() below */
				msk |= mvmsta->tfd_queue_msk;
		}
	}

	mutex_unlock(&mvm->mutex);

	/* this can take a while, and we may need/want other operations
	 * to succeed while doing this, so do it without the mutex held
	 * If the firmware is dead, this can't work...
	 */
	if (!drop && !iwl_mvm_has_new_tx_api(mvm) &&
	    !test_bit(IWL_MVM_STATUS_HW_RESTART_REQUESTED,
		      &mvm->status))
		iwl_trans_wait_tx_queues_empty(mvm->trans, msk);
}

void iwl_mvm_mac_flush_sta(struct ieee80211_hw *hw, struct ieee80211_vif *vif,
			   struct ieee80211_sta *sta)
{
	struct iwl_mvm_sta *mvmsta = iwl_mvm_sta_from_mac80211(sta);
	struct iwl_mvm *mvm = IWL_MAC80211_GET_MVM(hw);
	struct iwl_mvm_link_sta *mvm_link_sta;
	struct ieee80211_link_sta *link_sta;
	int link_id;

<<<<<<< HEAD
	mutex_lock(&mvm->mutex);
=======
	guard(mvm)(mvm);
>>>>>>> 2d5404ca
	for_each_sta_active_link(vif, sta, link_sta, link_id) {
		mvm_link_sta = rcu_dereference_protected(mvmsta->link[link_id],
							 lockdep_is_held(&mvm->mutex));
		if (!mvm_link_sta)
			continue;

		if (iwl_mvm_flush_sta(mvm, mvm_link_sta->sta_id,
				      mvmsta->tfd_queue_msk))
			IWL_ERR(mvm, "flush request fail\n");
	}
<<<<<<< HEAD
	mutex_unlock(&mvm->mutex);
=======
}

static int iwl_mvm_mac_get_acs_survey(struct iwl_mvm *mvm, int idx,
				      struct survey_info *survey)
{
	int chan_idx;
	enum nl80211_band band;
	int ret;

	mutex_lock(&mvm->mutex);

	if (!mvm->acs_survey) {
		ret = -ENOENT;
		goto out;
	}

	/* Find and return the next entry that has a non-zero active time */
	for (band = 0; band < NUM_NL80211_BANDS; band++) {
		struct ieee80211_supported_band *sband =
			mvm->hw->wiphy->bands[band];

		if (!sband)
			continue;

		for (chan_idx = 0; chan_idx < sband->n_channels; chan_idx++) {
			struct iwl_mvm_acs_survey_channel *info =
				&mvm->acs_survey->bands[band][chan_idx];

			if (!info->time)
				continue;

			/* Found (the next) channel to report */
			survey->channel = &sband->channels[chan_idx];
			survey->filled = SURVEY_INFO_TIME |
					 SURVEY_INFO_TIME_BUSY |
					 SURVEY_INFO_TIME_RX |
					 SURVEY_INFO_TIME_TX;
			survey->time = info->time;
			survey->time_busy = info->time_busy;
			survey->time_rx = info->time_rx;
			survey->time_tx = info->time_tx;
			survey->noise = info->noise;
			if (survey->noise < 0)
				survey->filled |= SURVEY_INFO_NOISE_DBM;

			/* Clear time so that channel is only reported once */
			info->time = 0;

			ret = 0;
			goto out;
		}
	}

	ret = -ENOENT;

out:
	mutex_unlock(&mvm->mutex);

	return ret;
>>>>>>> 2d5404ca
}

int iwl_mvm_mac_get_survey(struct ieee80211_hw *hw, int idx,
			   struct survey_info *survey)
{
	struct iwl_mvm *mvm = IWL_MAC80211_GET_MVM(hw);
<<<<<<< HEAD
	int ret = 0;
=======
>>>>>>> 2d5404ca
	u8 cmd_ver = iwl_fw_lookup_cmd_ver(mvm->fw,
					   WIDE_ID(SYSTEM_GROUP,
						   SYSTEM_STATISTICS_CMD),
					   IWL_FW_CMD_VER_UNKNOWN);

	memset(survey, 0, sizeof(*survey));

	if (!fw_has_capa(&mvm->fw->ucode_capa,
			 IWL_UCODE_TLV_CAPA_RADIO_BEACON_STATS))
		return -ENOENT;

	/*
	 * Return the beacon stats at index zero and pass on following indices
	 * to the function returning the full survey, most likely for ACS
	 * (Automatic Channel Selection).
	 */
	if (idx > 0)
		return iwl_mvm_mac_get_acs_survey(mvm, idx - 1, survey);

	guard(mvm)(mvm);

	if (iwl_mvm_firmware_running(mvm)) {
		int ret = iwl_mvm_request_statistics(mvm, false);

		if (ret)
			return ret;
	}

	survey->filled = SURVEY_INFO_TIME_RX |
			 SURVEY_INFO_TIME_TX;

	survey->time_rx = mvm->accu_radio_stats.rx_time +
			  mvm->radio_stats.rx_time;
	do_div(survey->time_rx, USEC_PER_MSEC);

	survey->time_tx = mvm->accu_radio_stats.tx_time +
			  mvm->radio_stats.tx_time;
	do_div(survey->time_tx, USEC_PER_MSEC);

	/* the new fw api doesn't support the following fields */
	if (cmd_ver != IWL_FW_CMD_VER_UNKNOWN)
<<<<<<< HEAD
		goto out;
=======
		return 0;
>>>>>>> 2d5404ca

	survey->filled |= SURVEY_INFO_TIME |
			  SURVEY_INFO_TIME_SCAN;
	survey->time = mvm->accu_radio_stats.on_time_rf +
		       mvm->radio_stats.on_time_rf;
	do_div(survey->time, USEC_PER_MSEC);

	survey->time_scan = mvm->accu_radio_stats.on_time_scan +
			    mvm->radio_stats.on_time_scan;
	do_div(survey->time_scan, USEC_PER_MSEC);

<<<<<<< HEAD
 out:
	mutex_unlock(&mvm->mutex);
	return ret;
=======
	return 0;
>>>>>>> 2d5404ca
}

static void iwl_mvm_set_sta_rate(u32 rate_n_flags, struct rate_info *rinfo)
{
	u32 format = rate_n_flags & RATE_MCS_MOD_TYPE_MSK;
	u32 gi_ltf;

	switch (rate_n_flags & RATE_MCS_CHAN_WIDTH_MSK) {
	case RATE_MCS_CHAN_WIDTH_20:
		rinfo->bw = RATE_INFO_BW_20;
		break;
	case RATE_MCS_CHAN_WIDTH_40:
		rinfo->bw = RATE_INFO_BW_40;
		break;
	case RATE_MCS_CHAN_WIDTH_80:
		rinfo->bw = RATE_INFO_BW_80;
		break;
	case RATE_MCS_CHAN_WIDTH_160:
		rinfo->bw = RATE_INFO_BW_160;
		break;
	case RATE_MCS_CHAN_WIDTH_320:
		rinfo->bw = RATE_INFO_BW_320;
		break;
	}

	if (format == RATE_MCS_CCK_MSK ||
	    format == RATE_MCS_LEGACY_OFDM_MSK) {
		int rate = u32_get_bits(rate_n_flags, RATE_LEGACY_RATE_MSK);

		/* add the offset needed to get to the legacy ofdm indices */
		if (format == RATE_MCS_LEGACY_OFDM_MSK)
			rate += IWL_FIRST_OFDM_RATE;

		switch (rate) {
		case IWL_RATE_1M_INDEX:
			rinfo->legacy = 10;
			break;
		case IWL_RATE_2M_INDEX:
			rinfo->legacy = 20;
			break;
		case IWL_RATE_5M_INDEX:
			rinfo->legacy = 55;
			break;
		case IWL_RATE_11M_INDEX:
			rinfo->legacy = 110;
			break;
		case IWL_RATE_6M_INDEX:
			rinfo->legacy = 60;
			break;
		case IWL_RATE_9M_INDEX:
			rinfo->legacy = 90;
			break;
		case IWL_RATE_12M_INDEX:
			rinfo->legacy = 120;
			break;
		case IWL_RATE_18M_INDEX:
			rinfo->legacy = 180;
			break;
		case IWL_RATE_24M_INDEX:
			rinfo->legacy = 240;
			break;
		case IWL_RATE_36M_INDEX:
			rinfo->legacy = 360;
			break;
		case IWL_RATE_48M_INDEX:
			rinfo->legacy = 480;
			break;
		case IWL_RATE_54M_INDEX:
			rinfo->legacy = 540;
		}
		return;
	}

	rinfo->nss = u32_get_bits(rate_n_flags,
				  RATE_MCS_NSS_MSK) + 1;
	rinfo->mcs = format == RATE_MCS_HT_MSK ?
		RATE_HT_MCS_INDEX(rate_n_flags) :
		u32_get_bits(rate_n_flags, RATE_MCS_CODE_MSK);

	if (rate_n_flags & RATE_MCS_SGI_MSK)
		rinfo->flags |= RATE_INFO_FLAGS_SHORT_GI;

	switch (format) {
	case RATE_MCS_EHT_MSK:
		/* TODO: GI/LTF/RU. How does the firmware encode them? */
		rinfo->flags |= RATE_INFO_FLAGS_EHT_MCS;
		break;
	case RATE_MCS_HE_MSK:
		gi_ltf = u32_get_bits(rate_n_flags, RATE_MCS_HE_GI_LTF_MSK);

		rinfo->flags |= RATE_INFO_FLAGS_HE_MCS;

		if (rate_n_flags & RATE_MCS_HE_106T_MSK) {
			rinfo->bw = RATE_INFO_BW_HE_RU;
			rinfo->he_ru_alloc = NL80211_RATE_INFO_HE_RU_ALLOC_106;
		}

		switch (rate_n_flags & RATE_MCS_HE_TYPE_MSK) {
		case RATE_MCS_HE_TYPE_SU:
		case RATE_MCS_HE_TYPE_EXT_SU:
			if (gi_ltf == 0 || gi_ltf == 1)
				rinfo->he_gi = NL80211_RATE_INFO_HE_GI_0_8;
			else if (gi_ltf == 2)
				rinfo->he_gi = NL80211_RATE_INFO_HE_GI_1_6;
			else if (gi_ltf == 3)
				rinfo->he_gi = NL80211_RATE_INFO_HE_GI_3_2;
			else
				rinfo->he_gi = NL80211_RATE_INFO_HE_GI_0_8;
			break;
		case RATE_MCS_HE_TYPE_MU:
			if (gi_ltf == 0 || gi_ltf == 1)
				rinfo->he_gi = NL80211_RATE_INFO_HE_GI_0_8;
			else if (gi_ltf == 2)
				rinfo->he_gi = NL80211_RATE_INFO_HE_GI_1_6;
			else
				rinfo->he_gi = NL80211_RATE_INFO_HE_GI_3_2;
			break;
		case RATE_MCS_HE_TYPE_TRIG:
			if (gi_ltf == 0 || gi_ltf == 1)
				rinfo->he_gi = NL80211_RATE_INFO_HE_GI_1_6;
			else
				rinfo->he_gi = NL80211_RATE_INFO_HE_GI_3_2;
			break;
		}

		if (rate_n_flags & RATE_HE_DUAL_CARRIER_MODE_MSK)
			rinfo->he_dcm = 1;
		break;
	case RATE_MCS_HT_MSK:
		rinfo->flags |= RATE_INFO_FLAGS_MCS;
		break;
	case RATE_MCS_VHT_MSK:
		rinfo->flags |= RATE_INFO_FLAGS_VHT_MCS;
		break;
	}
}

void iwl_mvm_mac_sta_statistics(struct ieee80211_hw *hw,
				struct ieee80211_vif *vif,
				struct ieee80211_sta *sta,
				struct station_info *sinfo)
{
	struct iwl_mvm *mvm = IWL_MAC80211_GET_MVM(hw);
	struct iwl_mvm_vif *mvmvif = iwl_mvm_vif_from_mac80211(vif);
	struct iwl_mvm_sta *mvmsta = iwl_mvm_sta_from_mac80211(sta);
	int i;

	if (mvmsta->deflink.avg_energy) {
		sinfo->signal_avg = -(s8)mvmsta->deflink.avg_energy;
		sinfo->filled |= BIT_ULL(NL80211_STA_INFO_SIGNAL_AVG);
	}

	if (iwl_mvm_has_tlc_offload(mvm)) {
		struct iwl_lq_sta_rs_fw *lq_sta = &mvmsta->deflink.lq_sta.rs_fw;

		iwl_mvm_set_sta_rate(lq_sta->last_rate_n_flags, &sinfo->txrate);
		sinfo->filled |= BIT_ULL(NL80211_STA_INFO_TX_BITRATE);
	}

	/* if beacon filtering isn't on mac80211 does it anyway */
	if (!(vif->driver_flags & IEEE80211_VIF_BEACON_FILTER))
		return;

	if (!vif->cfg.assoc)
		return;

	guard(mvm)(mvm);

	if (mvmvif->deflink.ap_sta_id != mvmsta->deflink.sta_id)
		return;

	if (iwl_mvm_request_statistics(mvm, false))
		return;

	sinfo->rx_beacon = 0;
	for_each_mvm_vif_valid_link(mvmvif, i)
		sinfo->rx_beacon += mvmvif->link[i]->beacon_stats.num_beacons +
			mvmvif->link[i]->beacon_stats.accu_num_beacons;

<<<<<<< HEAD
	sinfo->rx_beacon = 0;
	for_each_mvm_vif_valid_link(mvmvif, i)
		sinfo->rx_beacon += mvmvif->link[i]->beacon_stats.num_beacons +
			mvmvif->link[i]->beacon_stats.accu_num_beacons;

=======
>>>>>>> 2d5404ca
	sinfo->filled |= BIT_ULL(NL80211_STA_INFO_BEACON_RX);
	if (mvmvif->deflink.beacon_stats.avg_signal) {
		/* firmware only reports a value after RXing a few beacons */
		sinfo->rx_beacon_signal_avg =
			mvmvif->deflink.beacon_stats.avg_signal;
		sinfo->filled |= BIT_ULL(NL80211_STA_INFO_BEACON_SIGNAL_AVG);
	}
}

static void iwl_mvm_event_mlme_callback_ini(struct iwl_mvm *mvm,
					    struct ieee80211_vif *vif,
					    const  struct ieee80211_mlme_event *mlme)
{
	if ((mlme->data == ASSOC_EVENT || mlme->data == AUTH_EVENT) &&
	    (mlme->status == MLME_DENIED || mlme->status == MLME_TIMEOUT)) {
		iwl_dbg_tlv_time_point(&mvm->fwrt,
				       IWL_FW_INI_TIME_POINT_ASSOC_FAILED,
				       NULL);
		return;
	}

	if (mlme->data == DEAUTH_RX_EVENT || mlme->data == DEAUTH_TX_EVENT) {
		iwl_dbg_tlv_time_point(&mvm->fwrt,
				       IWL_FW_INI_TIME_POINT_DEASSOC,
				       NULL);
		return;
	}
}

static void iwl_mvm_event_mlme_callback(struct iwl_mvm *mvm,
					struct ieee80211_vif *vif,
					const struct ieee80211_event *event)
{
#define CHECK_MLME_TRIGGER(_cnt, _fmt...)				\
	do {								\
		if ((trig_mlme->_cnt) && --(trig_mlme->_cnt))		\
			break;						\
		iwl_fw_dbg_collect_trig(&(mvm)->fwrt, trig, _fmt);	\
	} while (0)

	struct iwl_fw_dbg_trigger_tlv *trig;
	struct iwl_fw_dbg_trigger_mlme *trig_mlme;

	if (iwl_trans_dbg_ini_valid(mvm->trans)) {
		iwl_mvm_event_mlme_callback_ini(mvm, vif, &event->u.mlme);
		return;
	}

	trig = iwl_fw_dbg_trigger_on(&mvm->fwrt, ieee80211_vif_to_wdev(vif),
				     FW_DBG_TRIGGER_MLME);
	if (!trig)
		return;

	trig_mlme = (void *)trig->data;

	if (event->u.mlme.data == ASSOC_EVENT) {
		if (event->u.mlme.status == MLME_DENIED)
			CHECK_MLME_TRIGGER(stop_assoc_denied,
					   "DENIED ASSOC: reason %d",
					    event->u.mlme.reason);
		else if (event->u.mlme.status == MLME_TIMEOUT)
			CHECK_MLME_TRIGGER(stop_assoc_timeout,
					   "ASSOC TIMEOUT");
	} else if (event->u.mlme.data == AUTH_EVENT) {
		if (event->u.mlme.status == MLME_DENIED)
			CHECK_MLME_TRIGGER(stop_auth_denied,
					   "DENIED AUTH: reason %d",
					   event->u.mlme.reason);
		else if (event->u.mlme.status == MLME_TIMEOUT)
			CHECK_MLME_TRIGGER(stop_auth_timeout,
					   "AUTH TIMEOUT");
	} else if (event->u.mlme.data == DEAUTH_RX_EVENT) {
		CHECK_MLME_TRIGGER(stop_rx_deauth,
				   "DEAUTH RX %d", event->u.mlme.reason);
	} else if (event->u.mlme.data == DEAUTH_TX_EVENT) {
		CHECK_MLME_TRIGGER(stop_tx_deauth,
				   "DEAUTH TX %d", event->u.mlme.reason);
	}
#undef CHECK_MLME_TRIGGER
}

static void iwl_mvm_event_bar_rx_callback(struct iwl_mvm *mvm,
					  struct ieee80211_vif *vif,
					  const struct ieee80211_event *event)
{
	struct iwl_fw_dbg_trigger_tlv *trig;
	struct iwl_fw_dbg_trigger_ba *ba_trig;

	trig = iwl_fw_dbg_trigger_on(&mvm->fwrt, ieee80211_vif_to_wdev(vif),
				     FW_DBG_TRIGGER_BA);
	if (!trig)
		return;

	ba_trig = (void *)trig->data;

	if (!(le16_to_cpu(ba_trig->rx_bar) & BIT(event->u.ba.tid)))
		return;

	iwl_fw_dbg_collect_trig(&mvm->fwrt, trig,
				"BAR received from %pM, tid %d, ssn %d",
				event->u.ba.sta->addr, event->u.ba.tid,
				event->u.ba.ssn);
}

void iwl_mvm_mac_event_callback(struct ieee80211_hw *hw,
				struct ieee80211_vif *vif,
				const struct ieee80211_event *event)
{
	struct iwl_mvm *mvm = IWL_MAC80211_GET_MVM(hw);

	switch (event->type) {
	case MLME_EVENT:
		iwl_mvm_event_mlme_callback(mvm, vif, event);
		break;
	case BAR_RX_EVENT:
		iwl_mvm_event_bar_rx_callback(mvm, vif, event);
		break;
	case BA_FRAME_TIMEOUT:
		iwl_mvm_event_frame_timeout_callback(mvm, vif, event->u.ba.sta,
						     event->u.ba.tid);
		break;
	default:
		break;
	}
}

#define SYNC_RX_QUEUE_TIMEOUT (HZ)
void iwl_mvm_sync_rx_queues_internal(struct iwl_mvm *mvm,
				     enum iwl_mvm_rxq_notif_type type,
				     bool sync,
				     const void *data, u32 size)
{
	struct {
		struct iwl_rxq_sync_cmd cmd;
		struct iwl_mvm_internal_rxq_notif notif;
	} __packed cmd = {
		.cmd.rxq_mask = cpu_to_le32(BIT(mvm->trans->num_rx_queues) - 1),
		.cmd.count =
			cpu_to_le32(sizeof(struct iwl_mvm_internal_rxq_notif) +
				    size),
		.notif.type = type,
		.notif.sync = sync,
	};
	struct iwl_host_cmd hcmd = {
		.id = WIDE_ID(DATA_PATH_GROUP, TRIGGER_RX_QUEUES_NOTIF_CMD),
		.data[0] = &cmd,
		.len[0] = sizeof(cmd),
		.data[1] = data,
		.len[1] = size,
		.flags = CMD_SEND_IN_RFKILL | (sync ? 0 : CMD_ASYNC),
	};
	int ret;

	/* size must be a multiple of DWORD */
	if (WARN_ON(cmd.cmd.count & cpu_to_le32(3)))
		return;

	if (!iwl_mvm_has_new_rx_api(mvm))
		return;

	if (sync) {
		cmd.notif.cookie = mvm->queue_sync_cookie;
		mvm->queue_sync_state = (1 << mvm->trans->num_rx_queues) - 1;
	}

	ret = iwl_mvm_send_cmd(mvm, &hcmd);
	if (ret) {
		IWL_ERR(mvm, "Failed to trigger RX queues sync (%d)\n", ret);
		goto out;
	}

	if (sync) {
		lockdep_assert_held(&mvm->mutex);
		ret = wait_event_timeout(mvm->rx_sync_waitq,
					 READ_ONCE(mvm->queue_sync_state) == 0,
					 SYNC_RX_QUEUE_TIMEOUT);
		WARN_ONCE(!ret, "queue sync: failed to sync, state is 0x%lx, cookie %d\n",
			  mvm->queue_sync_state,
			  mvm->queue_sync_cookie);
	}

out:
	if (sync) {
		mvm->queue_sync_state = 0;
		mvm->queue_sync_cookie++;
	}
}

void iwl_mvm_sync_rx_queues(struct ieee80211_hw *hw)
{
	struct iwl_mvm *mvm = IWL_MAC80211_GET_MVM(hw);

	guard(mvm)(mvm);
	iwl_mvm_sync_rx_queues_internal(mvm, IWL_MVM_RXQ_EMPTY, true, NULL, 0);
}

int
iwl_mvm_mac_get_ftm_responder_stats(struct ieee80211_hw *hw,
				    struct ieee80211_vif *vif,
				    struct cfg80211_ftm_responder_stats *stats)
{
	struct iwl_mvm *mvm = IWL_MAC80211_GET_MVM(hw);
	struct iwl_mvm_vif *mvmvif = iwl_mvm_vif_from_mac80211(vif);

	if (vif->p2p || vif->type != NL80211_IFTYPE_AP ||
	    !mvmvif->ap_ibss_active || !vif->bss_conf.ftm_responder)
		return -EINVAL;

	mutex_lock(&mvm->mutex);
	*stats = mvm->ftm_resp_stats;
	mutex_unlock(&mvm->mutex);

	stats->filled = BIT(NL80211_FTM_STATS_SUCCESS_NUM) |
			BIT(NL80211_FTM_STATS_PARTIAL_NUM) |
			BIT(NL80211_FTM_STATS_FAILED_NUM) |
			BIT(NL80211_FTM_STATS_ASAP_NUM) |
			BIT(NL80211_FTM_STATS_NON_ASAP_NUM) |
			BIT(NL80211_FTM_STATS_TOTAL_DURATION_MSEC) |
			BIT(NL80211_FTM_STATS_UNKNOWN_TRIGGERS_NUM) |
			BIT(NL80211_FTM_STATS_RESCHEDULE_REQUESTS_NUM) |
			BIT(NL80211_FTM_STATS_OUT_OF_WINDOW_TRIGGERS_NUM);

	return 0;
}

int iwl_mvm_start_pmsr(struct ieee80211_hw *hw, struct ieee80211_vif *vif,
		       struct cfg80211_pmsr_request *request)
{
	struct iwl_mvm *mvm = IWL_MAC80211_GET_MVM(hw);

	guard(mvm)(mvm);
	return iwl_mvm_ftm_start(mvm, vif, request);
}

void iwl_mvm_abort_pmsr(struct ieee80211_hw *hw, struct ieee80211_vif *vif,
			struct cfg80211_pmsr_request *request)
{
	struct iwl_mvm *mvm = IWL_MAC80211_GET_MVM(hw);

	guard(mvm)(mvm);
	iwl_mvm_ftm_abort(mvm, request);
}

static bool iwl_mvm_can_hw_csum(struct sk_buff *skb)
{
	u8 protocol = ip_hdr(skb)->protocol;

	if (!IS_ENABLED(CONFIG_INET))
		return false;

	return protocol == IPPROTO_TCP || protocol == IPPROTO_UDP;
}

static bool iwl_mvm_mac_can_aggregate(struct ieee80211_hw *hw,
				      struct sk_buff *head,
				      struct sk_buff *skb)
{
	struct iwl_mvm *mvm = IWL_MAC80211_GET_MVM(hw);

	/* For now don't aggregate IPv6 in AMSDU */
	if (skb->protocol != htons(ETH_P_IP))
		return false;

	if (!iwl_mvm_is_csum_supported(mvm))
		return true;

	return iwl_mvm_can_hw_csum(skb) == iwl_mvm_can_hw_csum(head);
}

int iwl_mvm_set_hw_timestamp(struct ieee80211_hw *hw,
			     struct ieee80211_vif *vif,
			     struct cfg80211_set_hw_timestamp *hwts)
{
	struct iwl_mvm *mvm = IWL_MAC80211_GET_MVM(hw);
	u32 protocols = 0;

	/* HW timestamping is only supported for a specific station */
	if (!hwts->macaddr)
		return -EOPNOTSUPP;

	if (hwts->enable)
		protocols =
			IWL_TIME_SYNC_PROTOCOL_TM | IWL_TIME_SYNC_PROTOCOL_FTM;

	guard(mvm)(mvm);
	return iwl_mvm_time_sync_config(mvm, hwts->macaddr, protocols);
}

const struct ieee80211_ops iwl_mvm_hw_ops = {
	.tx = iwl_mvm_mac_tx,
	.wake_tx_queue = iwl_mvm_mac_wake_tx_queue,
	.ampdu_action = iwl_mvm_mac_ampdu_action,
	.get_antenna = iwl_mvm_op_get_antenna,
	.set_antenna = iwl_mvm_op_set_antenna,
	.start = iwl_mvm_mac_start,
	.reconfig_complete = iwl_mvm_mac_reconfig_complete,
	.stop = iwl_mvm_mac_stop,
	.add_interface = iwl_mvm_mac_add_interface,
	.remove_interface = iwl_mvm_mac_remove_interface,
	.config = iwl_mvm_mac_config,
	.prepare_multicast = iwl_mvm_prepare_multicast,
	.configure_filter = iwl_mvm_configure_filter,
	.config_iface_filter = iwl_mvm_config_iface_filter,
	.bss_info_changed = iwl_mvm_bss_info_changed,
	.hw_scan = iwl_mvm_mac_hw_scan,
	.cancel_hw_scan = iwl_mvm_mac_cancel_hw_scan,
	.sta_pre_rcu_remove = iwl_mvm_sta_pre_rcu_remove,
	.sta_state = iwl_mvm_mac_sta_state,
	.sta_notify = iwl_mvm_mac_sta_notify,
	.allow_buffered_frames = iwl_mvm_mac_allow_buffered_frames,
	.release_buffered_frames = iwl_mvm_mac_release_buffered_frames,
	.set_rts_threshold = iwl_mvm_mac_set_rts_threshold,
	.sta_rc_update = iwl_mvm_sta_rc_update,
	.conf_tx = iwl_mvm_mac_conf_tx,
	.mgd_prepare_tx = iwl_mvm_mac_mgd_prepare_tx,
	.mgd_complete_tx = iwl_mvm_mac_mgd_complete_tx,
	.mgd_protect_tdls_discover = iwl_mvm_mac_mgd_protect_tdls_discover,
	.flush = iwl_mvm_mac_flush,
	.flush_sta = iwl_mvm_mac_flush_sta,
	.sched_scan_start = iwl_mvm_mac_sched_scan_start,
	.sched_scan_stop = iwl_mvm_mac_sched_scan_stop,
	.set_key = iwl_mvm_mac_set_key,
	.update_tkip_key = iwl_mvm_mac_update_tkip_key,
	.remain_on_channel = iwl_mvm_roc,
	.cancel_remain_on_channel = iwl_mvm_cancel_roc,
	.add_chanctx = iwl_mvm_add_chanctx,
	.remove_chanctx = iwl_mvm_remove_chanctx,
	.change_chanctx = iwl_mvm_change_chanctx,
	.assign_vif_chanctx = iwl_mvm_assign_vif_chanctx,
	.unassign_vif_chanctx = iwl_mvm_unassign_vif_chanctx,
	.switch_vif_chanctx = iwl_mvm_switch_vif_chanctx,

	.start_ap = iwl_mvm_start_ap,
	.stop_ap = iwl_mvm_stop_ap,
	.join_ibss = iwl_mvm_start_ibss,
	.leave_ibss = iwl_mvm_stop_ibss,

	.tx_last_beacon = iwl_mvm_tx_last_beacon,

	.set_tim = iwl_mvm_set_tim,

	.channel_switch = iwl_mvm_channel_switch,
	.pre_channel_switch = iwl_mvm_mac_pre_channel_switch,
	.post_channel_switch = iwl_mvm_post_channel_switch,
	.abort_channel_switch = iwl_mvm_abort_channel_switch,
	.channel_switch_rx_beacon = iwl_mvm_channel_switch_rx_beacon,

	.tdls_channel_switch = iwl_mvm_tdls_channel_switch,
	.tdls_cancel_channel_switch = iwl_mvm_tdls_cancel_channel_switch,
	.tdls_recv_channel_switch = iwl_mvm_tdls_recv_channel_switch,

	.event_callback = iwl_mvm_mac_event_callback,

	.sync_rx_queues = iwl_mvm_sync_rx_queues,

	CFG80211_TESTMODE_CMD(iwl_mvm_mac_testmode_cmd)

#ifdef CONFIG_PM_SLEEP
	/* look at d3.c */
	.suspend = iwl_mvm_suspend,
	.resume = iwl_mvm_resume,
	.set_wakeup = iwl_mvm_set_wakeup,
	.set_rekey_data = iwl_mvm_set_rekey_data,
#if IS_ENABLED(CONFIG_IPV6)
	.ipv6_addr_change = iwl_mvm_ipv6_addr_change,
#endif
	.set_default_unicast_key = iwl_mvm_set_default_unicast_key,
#endif
	.get_survey = iwl_mvm_mac_get_survey,
	.sta_statistics = iwl_mvm_mac_sta_statistics,
	.get_ftm_responder_stats = iwl_mvm_mac_get_ftm_responder_stats,
	.start_pmsr = iwl_mvm_start_pmsr,
	.abort_pmsr = iwl_mvm_abort_pmsr,

	.can_aggregate_in_amsdu = iwl_mvm_mac_can_aggregate,
#ifdef CONFIG_IWLWIFI_DEBUGFS
	.vif_add_debugfs = iwl_mvm_vif_add_debugfs,
	.link_sta_add_debugfs = iwl_mvm_link_sta_add_debugfs,
#endif
	.set_hw_timestamp = iwl_mvm_set_hw_timestamp,
};<|MERGE_RESOLUTION|>--- conflicted
+++ resolved
@@ -165,17 +165,8 @@
 	mvm->lar_regdom_set = true;
 	mvm->mcc_src = src_id;
 
-<<<<<<< HEAD
-	/* Some kind of regulatory mess means we need to currently disallow
-	 * puncturing in the US and Canada. Do that here, at least until we
-	 * figure out the new chanctx APIs for puncturing.
-	 */
-	if (resp->mcc == cpu_to_le16(IWL_MCC_US) ||
-	    resp->mcc == cpu_to_le16(IWL_MCC_CANADA))
-=======
 	if (!iwl_puncturing_is_allowed_in_bios(mvm->bios_enable_puncturing,
 					       le16_to_cpu(resp->mcc)))
->>>>>>> 2d5404ca
 		ieee80211_hw_set(mvm->hw, DISALLOW_PUNCTURING);
 	else
 		__clear_bit(IEEE80211_HW_DISALLOW_PUNCTURING, mvm->hw->flags);
@@ -376,16 +367,11 @@
 	/* Set this early since we need to have it for the check below */
 	if (mvm->mld_api_is_used && mvm->nvm_data->sku_cap_11be_enable &&
 	    !iwlwifi_mod_params.disable_11ax &&
-<<<<<<< HEAD
-	    !iwlwifi_mod_params.disable_11be)
-		hw->wiphy->flags |= WIPHY_FLAG_DISABLE_WEXT;
-=======
 	    !iwlwifi_mod_params.disable_11be) {
 		hw->wiphy->flags |= WIPHY_FLAG_SUPPORTS_MLO;
 		/* we handle this already earlier, but need it for MLO */
 		ieee80211_hw_set(hw, HANDLES_QUIET_CSA);
 	}
->>>>>>> 2d5404ca
 
 	/* With MLD FW API, it tracks timing by itself,
 	 * no need for any timing from the host
@@ -1113,10 +1099,6 @@
 	iwl_mvm_te_clear_data(mvm, &mvmvif->time_event_data);
 	spin_unlock_bh(&mvm->time_event_lock);
 
-<<<<<<< HEAD
-	memset(&mvmvif->bf_data, 0, sizeof(mvmvif->bf_data));
-	mvmvif->ap_sta = NULL;
-=======
 	mvmvif->roc_activity = ROC_NUM_ACTIVITIES;
 
 	mvmvif->bf_enabled = false;
@@ -1125,7 +1107,6 @@
 
 	mvmvif->esr_active = false;
 	vif->driver_flags &= ~IEEE80211_VIF_EML_ACTIVE;
->>>>>>> 2d5404ca
 
 	for_each_mvm_vif_valid_link(mvmvif, link_id) {
 		mvmvif->link[link_id]->ap_sta_id = IWL_MVM_INVALID_STA;
@@ -1133,11 +1114,8 @@
 		mvmvif->link[link_id]->phy_ctxt = NULL;
 		mvmvif->link[link_id]->active = 0;
 		mvmvif->link[link_id]->igtk = NULL;
-<<<<<<< HEAD
-=======
 		memset(&mvmvif->link[link_id]->bf_data, 0,
 		       sizeof(mvmvif->link[link_id]->bf_data));
->>>>>>> 2d5404ca
 	}
 
 	probe_data = rcu_dereference_protected(mvmvif->deflink.probe_resp_data,
@@ -1506,15 +1484,6 @@
 		.common.mac_context_id =
 			cpu_to_le32(iwl_mvm_vif_from_mac80211(vif)->id),
 	};
-<<<<<<< HEAD
-	u8 cmd_ver = iwl_fw_lookup_cmd_ver(mvm->fw, cmd_id,
-					   IWL_FW_CMD_VER_UNKNOWN);
-
-	if (tx_power == IWL_DEFAULT_MAX_TX_POWER)
-		cmd.common.pwr_restriction = cpu_to_le16(IWL_DEV_MAX_TX_POWER);
-
-	if (cmd_ver == 8)
-=======
 	struct iwl_dev_tx_power_cmd cmd_v9_v10;
 	u8 cmd_ver = iwl_fw_lookup_cmd_ver(mvm->fw, cmd_id, 3);
 	u16 u_tx_power = tx_power == IWL_DEFAULT_MAX_TX_POWER ?
@@ -1537,7 +1506,6 @@
 	else if (cmd_ver == 9)
 		len = sizeof(cmd_v9_v10.v9);
 	else if (cmd_ver == 8)
->>>>>>> 2d5404ca
 		len = sizeof(cmd.v8);
 	else if (cmd_ver == 7)
 		len = sizeof(cmd.v7);
@@ -1592,10 +1560,7 @@
 		u8 ap_sta_id = mvmvif->link[link_id]->ap_sta_id;
 
 		mvmvif->csa_bcn_pending = false;
-<<<<<<< HEAD
-=======
 		mvmvif->csa_blocks_tx = false;
->>>>>>> 2d5404ca
 		mvmsta = iwl_mvm_sta_from_staid_protected(mvm, ap_sta_id);
 
 		if (WARN_ON(!mvmsta)) {
@@ -1721,8 +1686,6 @@
 {
 	struct iwl_mvm_vif *mvmvif = iwl_mvm_vif_from_mac80211(vif);
 	int ret;
-<<<<<<< HEAD
-=======
 
 	lockdep_assert_held(&mvm->mutex);
 
@@ -1771,7 +1734,6 @@
 	struct iwl_mvm *mvm = mvmvif->mvm;
 	struct ieee80211_vif *vif =
 		container_of((void *)mvmvif, struct ieee80211_vif, drv_priv);
->>>>>>> 2d5404ca
 
 	guard(mvm)(mvm);
 	iwl_mvm_unblock_esr(mvm, vif, IWL_MVM_ESR_BLOCKED_TPT);
@@ -1781,34 +1743,11 @@
 {
 	lockdep_assert_held(&mvm->mutex);
 
-<<<<<<< HEAD
-	ret = iwl_mvm_alloc_bcast_sta(mvm, vif);
-	if (ret) {
-		IWL_ERR(mvm, "Failed to allocate bcast sta\n");
-		return ret;
-	}
-
-	/* Only queue for this station is the mcast queue,
-	 * which shouldn't be in TFD mask anyway
-	 */
-	return iwl_mvm_allocate_int_sta(mvm, &mvmvif->deflink.mcast_sta, 0,
-					vif->type,
-					IWL_STA_MULTICAST);
-}
-
-void iwl_mvm_mac_init_mvmvif(struct iwl_mvm *mvm, struct iwl_mvm_vif *mvmvif)
-{
-	lockdep_assert_held(&mvm->mutex);
-
-=======
->>>>>>> 2d5404ca
 	if (test_bit(IWL_MVM_STATUS_IN_HW_RESTART, &mvm->status))
 		return;
 
 	INIT_DELAYED_WORK(&mvmvif->csa_work,
 			  iwl_mvm_channel_switch_disconnect_wk);
-<<<<<<< HEAD
-=======
 
 	wiphy_delayed_work_init(&mvmvif->prevent_esr_done_wk,
 				iwl_mvm_prevent_esr_done_wk);
@@ -1818,7 +1757,6 @@
 
 	wiphy_work_init(&mvmvif->unblock_esr_tpt_wk,
 			iwl_mvm_unblock_esr_tpt);
->>>>>>> 2d5404ca
 }
 
 static int iwl_mvm_mac_add_interface(struct ieee80211_hw *hw,
@@ -1962,8 +1900,6 @@
 		flush_work(&mvm->roc_done_wk);
 	}
 
-<<<<<<< HEAD
-=======
 	wiphy_delayed_work_cancel(mvm->hw->wiphy,
 				  &mvmvif->prevent_esr_done_wk);
 
@@ -1972,7 +1908,6 @@
 
 	wiphy_work_cancel(mvm->hw->wiphy, &mvmvif->unblock_esr_tpt_wk);
 
->>>>>>> 2d5404ca
 	cancel_delayed_work_sync(&mvmvif->csa_work);
 }
 
@@ -4046,24 +3981,6 @@
 	return callbacks->update_sta(mvm, vif, sta);
 }
 
-static void iwl_mvm_bt_coex_update_vif_esr(struct iwl_mvm *mvm,
-					   struct ieee80211_vif *vif)
-{
-	unsigned long usable_links = ieee80211_vif_usable_links(vif);
-	u8 link_id;
-
-	for_each_set_bit(link_id, &usable_links, IEEE80211_MLD_MAX_NUM_LINKS) {
-		struct ieee80211_bss_conf *link_conf =
-			link_conf_dereference_protected(vif, link_id);
-
-		if (WARN_ON_ONCE(!link_conf))
-			return;
-
-		if (link_conf->chandef.chan->band == NL80211_BAND_2GHZ)
-			iwl_mvm_bt_coex_update_link_esr(mvm, vif, link_id);
-	}
-}
-
 static int
 iwl_mvm_sta_state_assoc_to_authorized(struct iwl_mvm *mvm,
 				      struct ieee80211_vif *vif,
@@ -4097,17 +4014,6 @@
 		callbacks->mac_ctxt_changed(mvm, vif, false);
 		iwl_mvm_mei_host_associated(mvm, vif, mvm_sta);
 
-<<<<<<< HEAD
-		/* Calculate eSR mode due to BT coex */
-		iwl_mvm_bt_coex_update_vif_esr(mvm, vif);
-
-		/* when client is authorized (AP station marked as such),
-		 * try to enable more links
-		 */
-		if (vif->type == NL80211_IFTYPE_STATION &&
-		    !test_bit(IWL_MVM_STATUS_IN_HW_RESTART, &mvm->status))
-			iwl_mvm_mld_select_links(mvm, vif, false);
-=======
 		memset(&mvmvif->last_esr_exit, 0,
 		       sizeof(mvmvif->last_esr_exit));
 
@@ -4122,7 +4028,6 @@
 		if (vif->type == NL80211_IFTYPE_STATION &&
 		    !test_bit(IWL_MVM_STATUS_IN_HW_RESTART, &mvm->status))
 			iwl_mvm_select_links(mvm, vif);
->>>>>>> 2d5404ca
 	}
 
 	mvm_sta->authorized = true;
@@ -4170,8 +4075,6 @@
 
 		/* disable beacon filtering */
 		iwl_mvm_disable_beacon_filter(mvm, vif);
-<<<<<<< HEAD
-=======
 
 		wiphy_delayed_work_cancel(mvm->hw->wiphy,
 					  &mvmvif->prevent_esr_done_wk);
@@ -4184,7 +4087,6 @@
 		/* No need for the periodic statistics anymore */
 		if (ieee80211_vif_is_mld(vif) && mvmvif->esr_active)
 			iwl_mvm_request_periodic_system_statistics(mvm, false);
->>>>>>> 2d5404ca
 	}
 
 	return 0;
@@ -4384,17 +4286,11 @@
 	struct iwl_mvm_vif *mvmvif = iwl_mvm_vif_from_mac80211(vif);
 	struct iwl_mvm *mvm = IWL_MAC80211_GET_MVM(hw);
 
-<<<<<<< HEAD
-	mutex_lock(&mvm->mutex);
-	iwl_mvm_protect_assoc(mvm, vif, info->duration, info->link_id);
-	mutex_unlock(&mvm->mutex);
-=======
 	if (info->was_assoc && !mvmvif->session_prot_connection_loss)
 		return;
 
 	guard(mvm)(mvm);
 	iwl_mvm_protect_assoc(mvm, vif, info->duration, info->link_id);
->>>>>>> 2d5404ca
 }
 
 void iwl_mvm_mac_mgd_complete_tx(struct ieee80211_hw *hw,
@@ -4925,8 +4821,6 @@
 	return ret;
 }
 
-<<<<<<< HEAD
-=======
 static int iwl_mvm_roc_p2p(struct iwl_mvm *mvm,
 			   struct ieee80211_channel *channel,
 			   struct ieee80211_vif *vif,
@@ -4958,7 +4852,6 @@
 	return iwl_mvm_roc_add_cmd(mvm, channel, vif, duration, activity);
 }
 
->>>>>>> 2d5404ca
 static int iwl_mvm_p2p_find_phy_ctxt(struct iwl_mvm *mvm,
 				     struct ieee80211_vif *vif,
 				     struct ieee80211_channel *channel)
@@ -5002,11 +4895,7 @@
 	cfg80211_chandef_create(&chandef, channel, NL80211_CHAN_NO_HT);
 
 	return iwl_mvm_phy_ctxt_add(mvm, mvmvif->deflink.phy_ctxt,
-<<<<<<< HEAD
-				    &chandef, 1, 1);
-=======
 				    &chandef, NULL, 1, 1);
->>>>>>> 2d5404ca
 }
 
 /* Execute the common part for MLD and non-MLD modes */
@@ -5016,10 +4905,7 @@
 		       const struct iwl_mvm_roc_ops *ops)
 {
 	struct iwl_mvm *mvm = IWL_MAC80211_GET_MVM(hw);
-<<<<<<< HEAD
-=======
 	struct ieee80211_vif *bss_vif = iwl_mvm_get_bss_vif(mvm);
->>>>>>> 2d5404ca
 	u32 lmac_id;
 	int ret;
 
@@ -5049,36 +4935,12 @@
 		ret = ops->add_aux_sta_for_hs20(mvm, lmac_id);
 		if (!ret)
 			ret = iwl_mvm_roc_station(mvm, channel, vif, duration);
-<<<<<<< HEAD
-		goto out_unlock;
-=======
 		return ret;
->>>>>>> 2d5404ca
 	case NL80211_IFTYPE_P2P_DEVICE:
 		/* handle below */
 		break;
 	default:
 		IWL_ERR(mvm, "ROC: Invalid vif type=%u\n", vif->type);
-<<<<<<< HEAD
-		ret = -EINVAL;
-		goto out_unlock;
-	}
-
-
-	ret = iwl_mvm_p2p_find_phy_ctxt(mvm, vif, channel);
-	if (ret)
-		goto out_unlock;
-
-	ret = ops->link(mvm, vif);
-	if (ret)
-		goto out_unlock;
-
-	ret = iwl_mvm_start_p2p_roc(mvm, vif, duration, type);
-out_unlock:
-	mutex_unlock(&mvm->mutex);
-	IWL_DEBUG_MAC80211(mvm, "leave\n");
-	return ret;
-=======
 		return -EINVAL;
 	}
 
@@ -5096,7 +4958,6 @@
 		return ret;
 
 	return iwl_mvm_start_p2p_roc(mvm, vif, duration, type);
->>>>>>> 2d5404ca
 }
 
 int iwl_mvm_cancel_roc(struct ieee80211_hw *hw,
@@ -5160,11 +5021,7 @@
 		goto out;
 	}
 
-<<<<<<< HEAD
-	ret = iwl_mvm_phy_ctxt_add(mvm, phy_ctxt, def,
-=======
 	ret = iwl_mvm_phy_ctxt_add(mvm, phy_ctxt, def, &ctx->ap,
->>>>>>> 2d5404ca
 				   ctx->rx_chains_static,
 				   ctx->rx_chains_dynamic);
 	if (ret) {
@@ -5758,11 +5615,7 @@
 	if (chsw->block_tx)
 		iwl_mvm_csa_client_absent(mvm, vif);
 
-<<<<<<< HEAD
-	if (mvmvif->bf_data.bf_enabled) {
-=======
 	if (mvmvif->bf_enabled) {
->>>>>>> 2d5404ca
 		int ret = iwl_mvm_disable_beacon_filter(mvm, vif);
 
 		if (ret)
@@ -5952,9 +5805,6 @@
 			struct ieee80211_bss_conf *link_conf;
 
 			/* Second time, give up on this AP*/
-<<<<<<< HEAD
-			iwl_mvm_abort_channel_switch(hw, vif);
-=======
 
 			link_conf = wiphy_dereference(hw->wiphy,
 						      vif->link_conf[chsw->link_id]);
@@ -5962,7 +5812,6 @@
 				return;
 
 			iwl_mvm_abort_channel_switch(hw, vif, link_conf);
->>>>>>> 2d5404ca
 			ieee80211_chswitch_done(vif, false, 0);
 			mvmvif->csa_misbehave = false;
 			return;
@@ -6033,8 +5882,6 @@
 		return;
 	}
 
-<<<<<<< HEAD
-=======
 	if (!drop && hweight16(vif->active_links) <= 1) {
 		int link_id = vif->active_links ? __ffs(vif->active_links) : 0;
 		struct ieee80211_bss_conf *link_conf;
@@ -6047,7 +5894,6 @@
 			drop = true;
 	}
 
->>>>>>> 2d5404ca
 	/* Make sure we're done with the deferred traffic before flushing */
 	flush_work(&mvm->add_stream_wk);
 
@@ -6103,11 +5949,7 @@
 	struct ieee80211_link_sta *link_sta;
 	int link_id;
 
-<<<<<<< HEAD
-	mutex_lock(&mvm->mutex);
-=======
 	guard(mvm)(mvm);
->>>>>>> 2d5404ca
 	for_each_sta_active_link(vif, sta, link_sta, link_id) {
 		mvm_link_sta = rcu_dereference_protected(mvmsta->link[link_id],
 							 lockdep_is_held(&mvm->mutex));
@@ -6118,9 +5960,6 @@
 				      mvmsta->tfd_queue_msk))
 			IWL_ERR(mvm, "flush request fail\n");
 	}
-<<<<<<< HEAD
-	mutex_unlock(&mvm->mutex);
-=======
 }
 
 static int iwl_mvm_mac_get_acs_survey(struct iwl_mvm *mvm, int idx,
@@ -6180,17 +6019,12 @@
 	mutex_unlock(&mvm->mutex);
 
 	return ret;
->>>>>>> 2d5404ca
 }
 
 int iwl_mvm_mac_get_survey(struct ieee80211_hw *hw, int idx,
 			   struct survey_info *survey)
 {
 	struct iwl_mvm *mvm = IWL_MAC80211_GET_MVM(hw);
-<<<<<<< HEAD
-	int ret = 0;
-=======
->>>>>>> 2d5404ca
 	u8 cmd_ver = iwl_fw_lookup_cmd_ver(mvm->fw,
 					   WIDE_ID(SYSTEM_GROUP,
 						   SYSTEM_STATISTICS_CMD),
@@ -6232,11 +6066,7 @@
 
 	/* the new fw api doesn't support the following fields */
 	if (cmd_ver != IWL_FW_CMD_VER_UNKNOWN)
-<<<<<<< HEAD
-		goto out;
-=======
 		return 0;
->>>>>>> 2d5404ca
 
 	survey->filled |= SURVEY_INFO_TIME |
 			  SURVEY_INFO_TIME_SCAN;
@@ -6248,13 +6078,7 @@
 			    mvm->radio_stats.on_time_scan;
 	do_div(survey->time_scan, USEC_PER_MSEC);
 
-<<<<<<< HEAD
- out:
-	mutex_unlock(&mvm->mutex);
-	return ret;
-=======
 	return 0;
->>>>>>> 2d5404ca
 }
 
 static void iwl_mvm_set_sta_rate(u32 rate_n_flags, struct rate_info *rinfo)
@@ -6434,14 +6258,6 @@
 		sinfo->rx_beacon += mvmvif->link[i]->beacon_stats.num_beacons +
 			mvmvif->link[i]->beacon_stats.accu_num_beacons;
 
-<<<<<<< HEAD
-	sinfo->rx_beacon = 0;
-	for_each_mvm_vif_valid_link(mvmvif, i)
-		sinfo->rx_beacon += mvmvif->link[i]->beacon_stats.num_beacons +
-			mvmvif->link[i]->beacon_stats.accu_num_beacons;
-
-=======
->>>>>>> 2d5404ca
 	sinfo->filled |= BIT_ULL(NL80211_STA_INFO_BEACON_RX);
 	if (mvmvif->deflink.beacon_stats.avg_signal) {
 		/* firmware only reports a value after RXing a few beacons */
