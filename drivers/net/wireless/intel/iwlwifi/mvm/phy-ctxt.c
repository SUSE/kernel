--- conflicted
+++ resolved
@@ -1,10 +1,6 @@
 // SPDX-License-Identifier: GPL-2.0 OR BSD-3-Clause
 /*
-<<<<<<< HEAD
- * Copyright (C) 2012-2014, 2018-2023 Intel Corporation
-=======
  * Copyright (C) 2012-2014, 2018-2024 Intel Corporation
->>>>>>> 2d5404ca
  * Copyright (C) 2013-2014 Intel Mobile Communications GmbH
  * Copyright (C) 2017 Intel Deutschland GmbH
  */
@@ -163,15 +159,11 @@
 		.phy_id = cpu_to_le32(ctxt->id),
 	};
 
-<<<<<<< HEAD
-	if (ctxt->rlc_disabled)
-=======
 	/* From version 3, RLC is offloaded to firmware, so the driver no
 	 * longer needs to send cmd.rlc, note that we are not using any
 	 * other fields in the command - don't send it.
 	 */
 	if (iwl_mvm_has_rlc_offload(mvm) || ctxt->rlc_disabled)
->>>>>>> 2d5404ca
 		return 0;
 
 	if (iwl_fw_lookup_cmd_ver(mvm->fw, WIDE_ID(DATA_PATH_GROUP,
@@ -210,22 +202,16 @@
 static int iwl_mvm_phy_ctxt_apply(struct iwl_mvm *mvm,
 				  struct iwl_mvm_phy_ctxt *ctxt,
 				  const struct cfg80211_chan_def *chandef,
-<<<<<<< HEAD
-=======
 				  const struct cfg80211_chan_def *ap,
->>>>>>> 2d5404ca
 				  u8 chains_static, u8 chains_dynamic,
 				  u32 action)
 {
 	int ret;
 	int ver = iwl_fw_lookup_cmd_ver(mvm->fw, PHY_CONTEXT_CMD, 1);
 
-<<<<<<< HEAD
-=======
 	if (ver < 5 || !ap || !ap->chan)
 		ap = NULL;
 
->>>>>>> 2d5404ca
 	if (ver >= 3 && ver <= 6) {
 		struct iwl_phy_context_cmd cmd = {};
 
@@ -285,10 +271,7 @@
  */
 int iwl_mvm_phy_ctxt_add(struct iwl_mvm *mvm, struct iwl_mvm_phy_ctxt *ctxt,
 			 const struct cfg80211_chan_def *chandef,
-<<<<<<< HEAD
-=======
 			 const struct cfg80211_chan_def *ap,
->>>>>>> 2d5404ca
 			 u8 chains_static, u8 chains_dynamic)
 {
 	int ret;
@@ -301,11 +284,7 @@
 	ctxt->width = chandef->width;
 	ctxt->center_freq1 = chandef->center_freq1;
 
-<<<<<<< HEAD
-	ret = iwl_mvm_phy_ctxt_apply(mvm, ctxt, chandef,
-=======
 	ret = iwl_mvm_phy_ctxt_apply(mvm, ctxt, chandef, ap,
->>>>>>> 2d5404ca
 				     chains_static, chains_dynamic,
 				     FW_CTXT_ACTION_ADD);
 
@@ -339,10 +318,7 @@
  */
 int iwl_mvm_phy_ctxt_changed(struct iwl_mvm *mvm, struct iwl_mvm_phy_ctxt *ctxt,
 			     const struct cfg80211_chan_def *chandef,
-<<<<<<< HEAD
-=======
 			     const struct cfg80211_chan_def *ap,
->>>>>>> 2d5404ca
 			     u8 chains_static, u8 chains_dynamic)
 {
 	enum iwl_ctxt_action action = FW_CTXT_ACTION_MODIFY;
@@ -400,11 +376,7 @@
 
 	cfg80211_chandef_create(&chandef, ctxt->channel, NL80211_CHAN_NO_HT);
 
-<<<<<<< HEAD
-	iwl_mvm_phy_ctxt_apply(mvm, ctxt, &chandef, 1, 1,
-=======
 	iwl_mvm_phy_ctxt_apply(mvm, ctxt, &chandef, NULL, 1, 1,
->>>>>>> 2d5404ca
 			       FW_CTXT_ACTION_REMOVE);
 }
 
