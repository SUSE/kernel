<<<<<<< HEAD
/******************************************************************************
 *
 * This file is provided under a dual BSD/GPLv2 license.  When using or
 * redistributing this file, you may do so under either license.
 *
 * GPL LICENSE SUMMARY
 *
 * Copyright(c) 2012 - 2014 Intel Corporation. All rights reserved.
 * Copyright(c) 2013 - 2014 Intel Mobile Communications GmbH
 * Copyright(c) 2017        Intel Deutschland GmbH
 * Copyright(c) 2018 - 2020 Intel Corporation
 *
 * This program is free software; you can redistribute it and/or modify
 * it under the terms of version 2 of the GNU General Public License as
 * published by the Free Software Foundation.
 *
 * This program is distributed in the hope that it will be useful, but
 * WITHOUT ANY WARRANTY; without even the implied warranty of
 * MERCHANTABILITY or FITNESS FOR A PARTICULAR PURPOSE.  See the GNU
 * General Public License for more details.
 *
 * The full GNU General Public License is included in this distribution
 * in the file called COPYING.
 *
 * Contact Information:
 *  Intel Linux Wireless <linuxwifi@intel.com>
 * Intel Corporation, 5200 N.E. Elam Young Parkway, Hillsboro, OR 97124-6497
 *
 * BSD LICENSE
 *
 * Copyright(c) 2012 - 2014 Intel Corporation. All rights reserved.
 * Copyright(c) 2013 - 2014 Intel Mobile Communications GmbH
 * Copyright(c) 2018 - 2020 Intel Corporation
 * All rights reserved.
 *
 * Redistribution and use in source and binary forms, with or without
 * modification, are permitted provided that the following conditions
 * are met:
 *
 *  * Redistributions of source code must retain the above copyright
 *    notice, this list of conditions and the following disclaimer.
 *  * Redistributions in binary form must reproduce the above copyright
 *    notice, this list of conditions and the following disclaimer in
 *    the documentation and/or other materials provided with the
 *    distribution.
 *  * Neither the name Intel Corporation nor the names of its
 *    contributors may be used to endorse or promote products derived
 *    from this software without specific prior written permission.
 *
 * THIS SOFTWARE IS PROVIDED BY THE COPYRIGHT HOLDERS AND CONTRIBUTORS
 * "AS IS" AND ANY EXPRESS OR IMPLIED WARRANTIES, INCLUDING, BUT NOT
 * LIMITED TO, THE IMPLIED WARRANTIES OF MERCHANTABILITY AND FITNESS FOR
 * A PARTICULAR PURPOSE ARE DISCLAIMED. IN NO EVENT SHALL THE COPYRIGHT
 * OWNER OR CONTRIBUTORS BE LIABLE FOR ANY DIRECT, INDIRECT, INCIDENTAL,
 * SPECIAL, EXEMPLARY, OR CONSEQUENTIAL DAMAGES (INCLUDING, BUT NOT
 * LIMITED TO, PROCUREMENT OF SUBSTITUTE GOODS OR SERVICES; LOSS OF USE,
 * DATA, OR PROFITS; OR BUSINESS INTERRUPTION) HOWEVER CAUSED AND ON ANY
 * THEORY OF LIABILITY, WHETHER IN CONTRACT, STRICT LIABILITY, OR TORT
 * (INCLUDING NEGLIGENCE OR OTHERWISE) ARISING IN ANY WAY OUT OF THE USE
 * OF THIS SOFTWARE, EVEN IF ADVISED OF THE POSSIBILITY OF SUCH DAMAGE.
 *
 *****************************************************************************/

=======
// SPDX-License-Identifier: GPL-2.0 OR BSD-3-Clause
/*
 * Copyright (C) 2012-2014, 2018-2021 Intel Corporation
 * Copyright (C) 2013-2014 Intel Mobile Communications GmbH
 * Copyright (C) 2017 Intel Deutschland GmbH
 */
>>>>>>> 7d2a07b7
#include <net/mac80211.h>
#include "fw-api.h"
#include "mvm.h"

/* Maps the driver specific channel width definition to the fw values */
u8 iwl_mvm_get_channel_width(struct cfg80211_chan_def *chandef)
{
	switch (chandef->width) {
	case NL80211_CHAN_WIDTH_20_NOHT:
	case NL80211_CHAN_WIDTH_20:
		return PHY_VHT_CHANNEL_MODE20;
	case NL80211_CHAN_WIDTH_40:
		return PHY_VHT_CHANNEL_MODE40;
	case NL80211_CHAN_WIDTH_80:
		return PHY_VHT_CHANNEL_MODE80;
	case NL80211_CHAN_WIDTH_160:
		return PHY_VHT_CHANNEL_MODE160;
	default:
		WARN(1, "Invalid channel width=%u", chandef->width);
		return PHY_VHT_CHANNEL_MODE20;
	}
}

/*
 * Maps the driver specific control channel position (relative to the center
 * freq) definitions to the the fw values
 */
u8 iwl_mvm_get_ctrl_pos(struct cfg80211_chan_def *chandef)
{
	switch (chandef->chan->center_freq - chandef->center_freq1) {
	case -70:
		return PHY_VHT_CTRL_POS_4_BELOW;
	case -50:
		return PHY_VHT_CTRL_POS_3_BELOW;
	case -30:
		return PHY_VHT_CTRL_POS_2_BELOW;
	case -10:
		return PHY_VHT_CTRL_POS_1_BELOW;
	case  10:
		return PHY_VHT_CTRL_POS_1_ABOVE;
	case  30:
		return PHY_VHT_CTRL_POS_2_ABOVE;
	case  50:
		return PHY_VHT_CTRL_POS_3_ABOVE;
	case  70:
		return PHY_VHT_CTRL_POS_4_ABOVE;
	default:
		WARN(1, "Invalid channel definition");
		fallthrough;
	case 0:
		/*
		 * The FW is expected to check the control channel position only
		 * when in HT/VHT and the channel width is not 20MHz. Return
		 * this value as the default one.
		 */
		return PHY_VHT_CTRL_POS_1_BELOW;
	}
}

/*
 * Construct the generic fields of the PHY context command
 */
static void iwl_mvm_phy_ctxt_cmd_hdr(struct iwl_mvm_phy_ctxt *ctxt,
				     struct iwl_phy_context_cmd *cmd,
				     u32 action)
{
	cmd->id_and_color = cpu_to_le32(FW_CMD_ID_AND_COLOR(ctxt->id,
							    ctxt->color));
	cmd->action = cpu_to_le32(action);
}

static void iwl_mvm_phy_ctxt_set_rxchain(struct iwl_mvm *mvm,
<<<<<<< HEAD
=======
					 struct iwl_mvm_phy_ctxt *ctxt,
>>>>>>> 7d2a07b7
					 __le32 *rxchain_info,
					 u8 chains_static,
					 u8 chains_dynamic)
{
	u8 active_cnt, idle_cnt;

	/* Set rx the chains */
	idle_cnt = chains_static;
	active_cnt = chains_dynamic;

	/* In scenarios where we only ever use a single-stream rates,
	 * i.e. legacy 11b/g/a associations, single-stream APs or even
	 * static SMPS, enable both chains to get diversity, improving
	 * the case where we're far enough from the AP that attenuation
	 * between the two antennas is sufficiently different to impact
	 * performance.
	 */
	if (active_cnt == 1 && iwl_mvm_rx_diversity_allowed(mvm, ctxt)) {
		idle_cnt = 2;
		active_cnt = 2;
	}

<<<<<<< HEAD
=======
	/*
	 * If the firmware requested it, then we know that it supports
	 * getting zero for the values to indicate "use one, but pick
	 * which one yourself", which means it can dynamically pick one
	 * that e.g. has better RSSI.
	 */
	if (mvm->fw_static_smps_request && active_cnt == 1 && idle_cnt == 1) {
		idle_cnt = 0;
		active_cnt = 0;
	}

>>>>>>> 7d2a07b7
	*rxchain_info = cpu_to_le32(iwl_mvm_get_valid_rx_ant(mvm) <<
					PHY_RX_CHAIN_VALID_POS);
	*rxchain_info |= cpu_to_le32(idle_cnt << PHY_RX_CHAIN_CNT_POS);
	*rxchain_info |= cpu_to_le32(active_cnt <<
					 PHY_RX_CHAIN_MIMO_CNT_POS);
#ifdef CONFIG_IWLWIFI_DEBUGFS
	if (unlikely(mvm->dbgfs_rx_phyinfo))
		*rxchain_info = cpu_to_le32(mvm->dbgfs_rx_phyinfo);
#endif
}

/*
 * Add the phy configuration to the PHY context command
 */
static void iwl_mvm_phy_ctxt_cmd_data_v1(struct iwl_mvm *mvm,
<<<<<<< HEAD
=======
					 struct iwl_mvm_phy_ctxt *ctxt,
>>>>>>> 7d2a07b7
					 struct iwl_phy_context_cmd_v1 *cmd,
					 struct cfg80211_chan_def *chandef,
					 u8 chains_static, u8 chains_dynamic)
{
	struct iwl_phy_context_cmd_tail *tail =
		iwl_mvm_chan_info_cmd_tail(mvm, &cmd->ci);

	/* Set the channel info data */
	iwl_mvm_set_chan_info_chandef(mvm, &cmd->ci, chandef);

<<<<<<< HEAD
	iwl_mvm_phy_ctxt_set_rxchain(mvm, &tail->rxchain_info,
=======
	iwl_mvm_phy_ctxt_set_rxchain(mvm, ctxt, &tail->rxchain_info,
>>>>>>> 7d2a07b7
				     chains_static, chains_dynamic);

	tail->txchain_info = cpu_to_le32(iwl_mvm_get_valid_tx_ant(mvm));
}

/*
 * Add the phy configuration to the PHY context command
 */
static void iwl_mvm_phy_ctxt_cmd_data(struct iwl_mvm *mvm,
<<<<<<< HEAD
=======
				      struct iwl_mvm_phy_ctxt *ctxt,
>>>>>>> 7d2a07b7
				      struct iwl_phy_context_cmd *cmd,
				      struct cfg80211_chan_def *chandef,
				      u8 chains_static, u8 chains_dynamic)
{
	cmd->lmac_id = cpu_to_le32(iwl_mvm_get_lmac_id(mvm->fw,
						       chandef->chan->band));

	/* Set the channel info data */
	iwl_mvm_set_chan_info_chandef(mvm, &cmd->ci, chandef);

<<<<<<< HEAD
	iwl_mvm_phy_ctxt_set_rxchain(mvm, &cmd->rxchain_info,
=======
	iwl_mvm_phy_ctxt_set_rxchain(mvm, ctxt, &cmd->rxchain_info,
>>>>>>> 7d2a07b7
				     chains_static, chains_dynamic);
}

/*
 * Send a command to apply the current phy configuration. The command is send
 * only if something in the configuration changed: in case that this is the
 * first time that the phy configuration is applied or in case that the phy
 * configuration changed from the previous apply.
 */
static int iwl_mvm_phy_ctxt_apply(struct iwl_mvm *mvm,
				  struct iwl_mvm_phy_ctxt *ctxt,
				  struct cfg80211_chan_def *chandef,
				  u8 chains_static, u8 chains_dynamic,
				  u32 action)
{
	int ret;
	int ver = iwl_fw_lookup_cmd_ver(mvm->fw, IWL_ALWAYS_LONG_GROUP,
					PHY_CONTEXT_CMD, 1);

	if (ver == 3) {
		struct iwl_phy_context_cmd cmd = {};

		/* Set the command header fields */
		iwl_mvm_phy_ctxt_cmd_hdr(ctxt, &cmd, action);

		/* Set the command data */
<<<<<<< HEAD
		iwl_mvm_phy_ctxt_cmd_data(mvm, &cmd, chandef,
=======
		iwl_mvm_phy_ctxt_cmd_data(mvm, ctxt, &cmd, chandef,
>>>>>>> 7d2a07b7
					  chains_static,
					  chains_dynamic);

		ret = iwl_mvm_send_cmd_pdu(mvm, PHY_CONTEXT_CMD,
					   0, sizeof(cmd), &cmd);
	} else if (ver < 3) {
		struct iwl_phy_context_cmd_v1 cmd = {};
		u16 len = sizeof(cmd) - iwl_mvm_chan_info_padding(mvm);

		/* Set the command header fields */
		iwl_mvm_phy_ctxt_cmd_hdr(ctxt,
					 (struct iwl_phy_context_cmd *)&cmd,
					 action);

		/* Set the command data */
<<<<<<< HEAD
		iwl_mvm_phy_ctxt_cmd_data_v1(mvm, &cmd, chandef,
=======
		iwl_mvm_phy_ctxt_cmd_data_v1(mvm, ctxt, &cmd, chandef,
>>>>>>> 7d2a07b7
					     chains_static,
					     chains_dynamic);
		ret = iwl_mvm_send_cmd_pdu(mvm, PHY_CONTEXT_CMD,
					   0, len, &cmd);
	} else {
		IWL_ERR(mvm, "PHY ctxt cmd error ver %d not supported\n", ver);
		return -EOPNOTSUPP;
	}


	if (ret)
		IWL_ERR(mvm, "PHY ctxt cmd error. ret=%d\n", ret);
	return ret;
}

/*
 * Send a command to add a PHY context based on the current HW configuration.
 */
int iwl_mvm_phy_ctxt_add(struct iwl_mvm *mvm, struct iwl_mvm_phy_ctxt *ctxt,
			 struct cfg80211_chan_def *chandef,
			 u8 chains_static, u8 chains_dynamic)
{
	WARN_ON(!test_bit(IWL_MVM_STATUS_IN_HW_RESTART, &mvm->status) &&
		ctxt->ref);
	lockdep_assert_held(&mvm->mutex);

	ctxt->channel = chandef->chan;

	return iwl_mvm_phy_ctxt_apply(mvm, ctxt, chandef,
				      chains_static, chains_dynamic,
				      FW_CTXT_ACTION_ADD);
}

/*
 * Update the number of references to the given PHY context. This is valid only
 * in case the PHY context was already created, i.e., its reference count > 0.
 */
void iwl_mvm_phy_ctxt_ref(struct iwl_mvm *mvm, struct iwl_mvm_phy_ctxt *ctxt)
{
	lockdep_assert_held(&mvm->mutex);
	ctxt->ref++;
}

/*
 * Send a command to modify the PHY context based on the current HW
 * configuration. Note that the function does not check that the configuration
 * changed.
 */
int iwl_mvm_phy_ctxt_changed(struct iwl_mvm *mvm, struct iwl_mvm_phy_ctxt *ctxt,
			     struct cfg80211_chan_def *chandef,
			     u8 chains_static, u8 chains_dynamic)
{
	enum iwl_ctxt_action action = FW_CTXT_ACTION_MODIFY;

	lockdep_assert_held(&mvm->mutex);

	if (fw_has_capa(&mvm->fw->ucode_capa,
			IWL_UCODE_TLV_CAPA_BINDING_CDB_SUPPORT) &&
	    ctxt->channel->band != chandef->chan->band) {
		int ret;

		/* ... remove it here ...*/
		ret = iwl_mvm_phy_ctxt_apply(mvm, ctxt, chandef,
					     chains_static, chains_dynamic,
					     FW_CTXT_ACTION_REMOVE);
		if (ret)
			return ret;

		/* ... and proceed to add it again */
		action = FW_CTXT_ACTION_ADD;
	}

	ctxt->channel = chandef->chan;
	ctxt->width = chandef->width;
	return iwl_mvm_phy_ctxt_apply(mvm, ctxt, chandef,
				      chains_static, chains_dynamic,
				      action);
}

void iwl_mvm_phy_ctxt_unref(struct iwl_mvm *mvm, struct iwl_mvm_phy_ctxt *ctxt)
{
	lockdep_assert_held(&mvm->mutex);

	if (WARN_ON_ONCE(!ctxt))
		return;

	ctxt->ref--;

	/*
	 * Move unused phy's to a default channel. When the phy is moved the,
	 * fw will cleanup immediate quiet bit if it was previously set,
	 * otherwise we might not be able to reuse this phy.
	 */
	if (ctxt->ref == 0) {
		struct ieee80211_channel *chan;
		struct cfg80211_chan_def chandef;
		struct ieee80211_supported_band *sband = NULL;
		enum nl80211_band band = NL80211_BAND_2GHZ;

		while (!sband && band < NUM_NL80211_BANDS)
			sband = mvm->hw->wiphy->bands[band++];

		if (WARN_ON(!sband))
			return;

		chan = &sband->channels[0];

		cfg80211_chandef_create(&chandef, chan, NL80211_CHAN_NO_HT);
		iwl_mvm_phy_ctxt_changed(mvm, ctxt, &chandef, 1, 1);
	}
}

static void iwl_mvm_binding_iterator(void *_data, u8 *mac,
				     struct ieee80211_vif *vif)
{
	unsigned long *data = _data;
	struct iwl_mvm_vif *mvmvif = iwl_mvm_vif_from_mac80211(vif);

	if (!mvmvif->phy_ctxt)
		return;

	if (vif->type == NL80211_IFTYPE_STATION ||
	    vif->type == NL80211_IFTYPE_AP)
		__set_bit(mvmvif->phy_ctxt->id, data);
}

int iwl_mvm_phy_ctx_count(struct iwl_mvm *mvm)
{
	unsigned long phy_ctxt_counter = 0;

	ieee80211_iterate_active_interfaces_atomic(mvm->hw,
						   IEEE80211_IFACE_ITER_NORMAL,
						   iwl_mvm_binding_iterator,
						   &phy_ctxt_counter);

	return hweight8(phy_ctxt_counter);
}<|MERGE_RESOLUTION|>--- conflicted
+++ resolved
@@ -1,75 +1,9 @@
-<<<<<<< HEAD
-/******************************************************************************
- *
- * This file is provided under a dual BSD/GPLv2 license.  When using or
- * redistributing this file, you may do so under either license.
- *
- * GPL LICENSE SUMMARY
- *
- * Copyright(c) 2012 - 2014 Intel Corporation. All rights reserved.
- * Copyright(c) 2013 - 2014 Intel Mobile Communications GmbH
- * Copyright(c) 2017        Intel Deutschland GmbH
- * Copyright(c) 2018 - 2020 Intel Corporation
- *
- * This program is free software; you can redistribute it and/or modify
- * it under the terms of version 2 of the GNU General Public License as
- * published by the Free Software Foundation.
- *
- * This program is distributed in the hope that it will be useful, but
- * WITHOUT ANY WARRANTY; without even the implied warranty of
- * MERCHANTABILITY or FITNESS FOR A PARTICULAR PURPOSE.  See the GNU
- * General Public License for more details.
- *
- * The full GNU General Public License is included in this distribution
- * in the file called COPYING.
- *
- * Contact Information:
- *  Intel Linux Wireless <linuxwifi@intel.com>
- * Intel Corporation, 5200 N.E. Elam Young Parkway, Hillsboro, OR 97124-6497
- *
- * BSD LICENSE
- *
- * Copyright(c) 2012 - 2014 Intel Corporation. All rights reserved.
- * Copyright(c) 2013 - 2014 Intel Mobile Communications GmbH
- * Copyright(c) 2018 - 2020 Intel Corporation
- * All rights reserved.
- *
- * Redistribution and use in source and binary forms, with or without
- * modification, are permitted provided that the following conditions
- * are met:
- *
- *  * Redistributions of source code must retain the above copyright
- *    notice, this list of conditions and the following disclaimer.
- *  * Redistributions in binary form must reproduce the above copyright
- *    notice, this list of conditions and the following disclaimer in
- *    the documentation and/or other materials provided with the
- *    distribution.
- *  * Neither the name Intel Corporation nor the names of its
- *    contributors may be used to endorse or promote products derived
- *    from this software without specific prior written permission.
- *
- * THIS SOFTWARE IS PROVIDED BY THE COPYRIGHT HOLDERS AND CONTRIBUTORS
- * "AS IS" AND ANY EXPRESS OR IMPLIED WARRANTIES, INCLUDING, BUT NOT
- * LIMITED TO, THE IMPLIED WARRANTIES OF MERCHANTABILITY AND FITNESS FOR
- * A PARTICULAR PURPOSE ARE DISCLAIMED. IN NO EVENT SHALL THE COPYRIGHT
- * OWNER OR CONTRIBUTORS BE LIABLE FOR ANY DIRECT, INDIRECT, INCIDENTAL,
- * SPECIAL, EXEMPLARY, OR CONSEQUENTIAL DAMAGES (INCLUDING, BUT NOT
- * LIMITED TO, PROCUREMENT OF SUBSTITUTE GOODS OR SERVICES; LOSS OF USE,
- * DATA, OR PROFITS; OR BUSINESS INTERRUPTION) HOWEVER CAUSED AND ON ANY
- * THEORY OF LIABILITY, WHETHER IN CONTRACT, STRICT LIABILITY, OR TORT
- * (INCLUDING NEGLIGENCE OR OTHERWISE) ARISING IN ANY WAY OUT OF THE USE
- * OF THIS SOFTWARE, EVEN IF ADVISED OF THE POSSIBILITY OF SUCH DAMAGE.
- *
- *****************************************************************************/
-
-=======
 // SPDX-License-Identifier: GPL-2.0 OR BSD-3-Clause
 /*
  * Copyright (C) 2012-2014, 2018-2021 Intel Corporation
  * Copyright (C) 2013-2014 Intel Mobile Communications GmbH
  * Copyright (C) 2017 Intel Deutschland GmbH
  */
->>>>>>> 7d2a07b7
 #include <net/mac80211.h>
 #include "fw-api.h"
 #include "mvm.h"
@@ -142,10 +76,7 @@
 }
 
 static void iwl_mvm_phy_ctxt_set_rxchain(struct iwl_mvm *mvm,
-<<<<<<< HEAD
-=======
 					 struct iwl_mvm_phy_ctxt *ctxt,
->>>>>>> 7d2a07b7
 					 __le32 *rxchain_info,
 					 u8 chains_static,
 					 u8 chains_dynamic)
@@ -168,8 +99,6 @@
 		active_cnt = 2;
 	}
 
-<<<<<<< HEAD
-=======
 	/*
 	 * If the firmware requested it, then we know that it supports
 	 * getting zero for the values to indicate "use one, but pick
@@ -181,7 +110,6 @@
 		active_cnt = 0;
 	}
 
->>>>>>> 7d2a07b7
 	*rxchain_info = cpu_to_le32(iwl_mvm_get_valid_rx_ant(mvm) <<
 					PHY_RX_CHAIN_VALID_POS);
 	*rxchain_info |= cpu_to_le32(idle_cnt << PHY_RX_CHAIN_CNT_POS);
@@ -197,10 +125,7 @@
  * Add the phy configuration to the PHY context command
  */
 static void iwl_mvm_phy_ctxt_cmd_data_v1(struct iwl_mvm *mvm,
-<<<<<<< HEAD
-=======
 					 struct iwl_mvm_phy_ctxt *ctxt,
->>>>>>> 7d2a07b7
 					 struct iwl_phy_context_cmd_v1 *cmd,
 					 struct cfg80211_chan_def *chandef,
 					 u8 chains_static, u8 chains_dynamic)
@@ -211,11 +136,7 @@
 	/* Set the channel info data */
 	iwl_mvm_set_chan_info_chandef(mvm, &cmd->ci, chandef);
 
-<<<<<<< HEAD
-	iwl_mvm_phy_ctxt_set_rxchain(mvm, &tail->rxchain_info,
-=======
 	iwl_mvm_phy_ctxt_set_rxchain(mvm, ctxt, &tail->rxchain_info,
->>>>>>> 7d2a07b7
 				     chains_static, chains_dynamic);
 
 	tail->txchain_info = cpu_to_le32(iwl_mvm_get_valid_tx_ant(mvm));
@@ -225,10 +146,7 @@
  * Add the phy configuration to the PHY context command
  */
 static void iwl_mvm_phy_ctxt_cmd_data(struct iwl_mvm *mvm,
-<<<<<<< HEAD
-=======
 				      struct iwl_mvm_phy_ctxt *ctxt,
->>>>>>> 7d2a07b7
 				      struct iwl_phy_context_cmd *cmd,
 				      struct cfg80211_chan_def *chandef,
 				      u8 chains_static, u8 chains_dynamic)
@@ -239,11 +157,7 @@
 	/* Set the channel info data */
 	iwl_mvm_set_chan_info_chandef(mvm, &cmd->ci, chandef);
 
-<<<<<<< HEAD
-	iwl_mvm_phy_ctxt_set_rxchain(mvm, &cmd->rxchain_info,
-=======
 	iwl_mvm_phy_ctxt_set_rxchain(mvm, ctxt, &cmd->rxchain_info,
->>>>>>> 7d2a07b7
 				     chains_static, chains_dynamic);
 }
 
@@ -270,11 +184,7 @@
 		iwl_mvm_phy_ctxt_cmd_hdr(ctxt, &cmd, action);
 
 		/* Set the command data */
-<<<<<<< HEAD
-		iwl_mvm_phy_ctxt_cmd_data(mvm, &cmd, chandef,
-=======
 		iwl_mvm_phy_ctxt_cmd_data(mvm, ctxt, &cmd, chandef,
->>>>>>> 7d2a07b7
 					  chains_static,
 					  chains_dynamic);
 
@@ -290,11 +200,7 @@
 					 action);
 
 		/* Set the command data */
-<<<<<<< HEAD
-		iwl_mvm_phy_ctxt_cmd_data_v1(mvm, &cmd, chandef,
-=======
 		iwl_mvm_phy_ctxt_cmd_data_v1(mvm, ctxt, &cmd, chandef,
->>>>>>> 7d2a07b7
 					     chains_static,
 					     chains_dynamic);
 		ret = iwl_mvm_send_cmd_pdu(mvm, PHY_CONTEXT_CMD,
