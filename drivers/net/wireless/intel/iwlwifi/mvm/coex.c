// SPDX-License-Identifier: GPL-2.0 OR BSD-3-Clause
/*
 * Copyright (C) 2013-2014, 2018-2020, 2022-2024 Intel Corporation
 * Copyright (C) 2013-2015 Intel Mobile Communications GmbH
 */
#include <linux/ieee80211.h>
#include <linux/etherdevice.h>
#include <net/mac80211.h>

#include "fw/api/coex.h"
#include "iwl-modparams.h"
#include "mvm.h"
#include "iwl-debug.h"

/* 20MHz / 40MHz below / 40Mhz above*/
static const __le64 iwl_ci_mask[][3] = {
	/* dummy entry for channel 0 */
	{cpu_to_le64(0), cpu_to_le64(0), cpu_to_le64(0)},
	{
		cpu_to_le64(0x0000001FFFULL),
		cpu_to_le64(0x0ULL),
		cpu_to_le64(0x00007FFFFFULL),
	},
	{
		cpu_to_le64(0x000000FFFFULL),
		cpu_to_le64(0x0ULL),
		cpu_to_le64(0x0003FFFFFFULL),
	},
	{
		cpu_to_le64(0x000003FFFCULL),
		cpu_to_le64(0x0ULL),
		cpu_to_le64(0x000FFFFFFCULL),
	},
	{
		cpu_to_le64(0x00001FFFE0ULL),
		cpu_to_le64(0x0ULL),
		cpu_to_le64(0x007FFFFFE0ULL),
	},
	{
		cpu_to_le64(0x00007FFF80ULL),
		cpu_to_le64(0x00007FFFFFULL),
		cpu_to_le64(0x01FFFFFF80ULL),
	},
	{
		cpu_to_le64(0x0003FFFC00ULL),
		cpu_to_le64(0x0003FFFFFFULL),
		cpu_to_le64(0x0FFFFFFC00ULL),
	},
	{
		cpu_to_le64(0x000FFFF000ULL),
		cpu_to_le64(0x000FFFFFFCULL),
		cpu_to_le64(0x3FFFFFF000ULL),
	},
	{
		cpu_to_le64(0x007FFF8000ULL),
		cpu_to_le64(0x007FFFFFE0ULL),
		cpu_to_le64(0xFFFFFF8000ULL),
	},
	{
		cpu_to_le64(0x01FFFE0000ULL),
		cpu_to_le64(0x01FFFFFF80ULL),
		cpu_to_le64(0xFFFFFE0000ULL),
	},
	{
		cpu_to_le64(0x0FFFF00000ULL),
		cpu_to_le64(0x0FFFFFFC00ULL),
		cpu_to_le64(0x0ULL),
	},
	{
		cpu_to_le64(0x3FFFC00000ULL),
		cpu_to_le64(0x3FFFFFF000ULL),
		cpu_to_le64(0x0)
	},
	{
		cpu_to_le64(0xFFFE000000ULL),
		cpu_to_le64(0xFFFFFF8000ULL),
		cpu_to_le64(0x0)
	},
	{
		cpu_to_le64(0xFFF8000000ULL),
		cpu_to_le64(0xFFFFFE0000ULL),
		cpu_to_le64(0x0)
	},
	{
		cpu_to_le64(0xFE00000000ULL),
		cpu_to_le64(0x0ULL),
		cpu_to_le64(0x0ULL)
	},
};

static enum iwl_bt_coex_lut_type
iwl_get_coex_type(struct iwl_mvm *mvm, const struct ieee80211_vif *vif)
{
	struct ieee80211_chanctx_conf *chanctx_conf;
	enum iwl_bt_coex_lut_type ret;
	u16 phy_ctx_id;
	u32 primary_ch_phy_id, secondary_ch_phy_id;

	/*
	 * Checking that we hold mvm->mutex is a good idea, but the rate
	 * control can't acquire the mutex since it runs in Tx path.
	 * So this is racy in that case, but in the worst case, the AMPDU
	 * size limit will be wrong for a short time which is not a big
	 * issue.
	 */

	rcu_read_lock();

	chanctx_conf = rcu_dereference(vif->bss_conf.chanctx_conf);

	if (!chanctx_conf ||
	     chanctx_conf->def.chan->band != NL80211_BAND_2GHZ) {
		rcu_read_unlock();
		return BT_COEX_INVALID_LUT;
	}

	ret = BT_COEX_TX_DIS_LUT;

	phy_ctx_id = *((u16 *)chanctx_conf->drv_priv);
	primary_ch_phy_id = le32_to_cpu(mvm->last_bt_ci_cmd.primary_ch_phy_id);
	secondary_ch_phy_id =
		le32_to_cpu(mvm->last_bt_ci_cmd.secondary_ch_phy_id);

	if (primary_ch_phy_id == phy_ctx_id)
		ret = le32_to_cpu(mvm->last_bt_notif.primary_ch_lut);
	else if (secondary_ch_phy_id == phy_ctx_id)
		ret = le32_to_cpu(mvm->last_bt_notif.secondary_ch_lut);
	/* else - default = TX TX disallowed */

	rcu_read_unlock();

	return ret;
}

int iwl_mvm_send_bt_init_conf(struct iwl_mvm *mvm)
{
	struct iwl_bt_coex_cmd bt_cmd = {};
	u32 mode;

	lockdep_assert_held(&mvm->mutex);

	if (unlikely(mvm->bt_force_ant_mode != BT_FORCE_ANT_DIS)) {
		switch (mvm->bt_force_ant_mode) {
		case BT_FORCE_ANT_BT:
			mode = BT_COEX_BT;
			break;
		case BT_FORCE_ANT_WIFI:
			mode = BT_COEX_WIFI;
			break;
		default:
			WARN_ON(1);
			mode = 0;
		}

		bt_cmd.mode = cpu_to_le32(mode);
		goto send_cmd;
	}

	bt_cmd.mode = cpu_to_le32(BT_COEX_NW);

	if (IWL_MVM_BT_COEX_SYNC2SCO)
		bt_cmd.enabled_modules |=
			cpu_to_le32(BT_COEX_SYNC2SCO_ENABLED);

	if (iwl_mvm_is_mplut_supported(mvm))
		bt_cmd.enabled_modules |= cpu_to_le32(BT_COEX_MPLUT_ENABLED);

	bt_cmd.enabled_modules |= cpu_to_le32(BT_COEX_HIGH_BAND_RET);

send_cmd:
	memset(&mvm->last_bt_notif, 0, sizeof(mvm->last_bt_notif));
	memset(&mvm->last_bt_ci_cmd, 0, sizeof(mvm->last_bt_ci_cmd));

	return iwl_mvm_send_cmd_pdu(mvm, BT_CONFIG, 0, sizeof(bt_cmd), &bt_cmd);
}

static int iwl_mvm_bt_coex_reduced_txp(struct iwl_mvm *mvm, u8 sta_id,
				       bool enable)
{
	struct iwl_bt_coex_reduced_txp_update_cmd cmd = {};
	struct iwl_mvm_sta *mvmsta;
	u32 value;

	if (mvm->trans->trans_cfg->device_family >= IWL_DEVICE_FAMILY_AX210)
		return 0;

	mvmsta = iwl_mvm_sta_from_staid_protected(mvm, sta_id);
	if (!mvmsta)
		return 0;

	/* nothing to do */
	if (mvmsta->bt_reduced_txpower == enable)
		return 0;

	value = mvmsta->deflink.sta_id;

	if (enable)
		value |= BT_REDUCED_TX_POWER_BIT;

	IWL_DEBUG_COEX(mvm, "%sable reduced Tx Power for sta %d\n",
		       enable ? "en" : "dis", sta_id);

	cmd.reduced_txp = cpu_to_le32(value);
	mvmsta->bt_reduced_txpower = enable;

	return iwl_mvm_send_cmd_pdu(mvm, BT_COEX_UPDATE_REDUCED_TXP,
				    CMD_ASYNC, sizeof(cmd), &cmd);
}

struct iwl_bt_iterator_data {
	struct iwl_bt_coex_prof_old_notif *notif;
	struct iwl_mvm *mvm;
	struct ieee80211_chanctx_conf *primary;
	struct ieee80211_chanctx_conf *secondary;
	bool primary_ll;
	u8 primary_load;
	u8 secondary_load;
};

static inline
void iwl_mvm_bt_coex_enable_rssi_event(struct iwl_mvm *mvm,
				       struct iwl_mvm_vif_link_info *link_info,
				       bool enable, int rssi)
{
	link_info->bf_data.last_bt_coex_event = rssi;
	link_info->bf_data.bt_coex_max_thold =
		enable ? -IWL_MVM_BT_COEX_EN_RED_TXP_THRESH : 0;
	link_info->bf_data.bt_coex_min_thold =
		enable ? -IWL_MVM_BT_COEX_DIS_RED_TXP_THRESH : 0;
}

#define MVM_COEX_TCM_PERIOD (HZ * 10)

static void iwl_mvm_bt_coex_tcm_based_ci(struct iwl_mvm *mvm,
					 struct iwl_bt_iterator_data *data)
{
	unsigned long now = jiffies;

	if (!time_after(now, mvm->bt_coex_last_tcm_ts + MVM_COEX_TCM_PERIOD))
		return;

	mvm->bt_coex_last_tcm_ts = now;

	/* We assume here that we don't have more than 2 vifs on 2.4GHz */

	/* if the primary is low latency, it will stay primary */
	if (data->primary_ll)
		return;

	if (data->primary_load >= data->secondary_load)
		return;

	swap(data->primary, data->secondary);
}

<<<<<<< HEAD
static void iwl_mvm_bt_coex_enable_esr(struct iwl_mvm *mvm,
				       struct ieee80211_vif *vif, bool enable)
{
	struct iwl_mvm_vif *mvmvif = iwl_mvm_vif_from_mac80211(vif);

	lockdep_assert_held(&mvm->mutex);

	if (!vif->cfg.assoc || !ieee80211_vif_is_mld(vif))
		return;

	/* Done already */
	if ((mvmvif->esr_disable_reason & IWL_MVM_ESR_DISABLE_COEX) == !enable)
		return;

	if (enable)
		mvmvif->esr_disable_reason &= ~IWL_MVM_ESR_DISABLE_COEX;
	else
		mvmvif->esr_disable_reason |= IWL_MVM_ESR_DISABLE_COEX;

	iwl_mvm_recalc_esr(mvm, vif);
}

=======
>>>>>>> 2d5404ca
/*
 * This function receives the LB link id and checks if eSR should be
 * enabled or disabled (due to BT coex)
 */
<<<<<<< HEAD
static bool
iwl_mvm_bt_coex_calculate_esr_mode(struct iwl_mvm *mvm,
				   struct ieee80211_vif *vif,
				   int link_id, int primary_link)
{
	struct iwl_mvm_vif *mvmvif = iwl_mvm_vif_from_mac80211(vif);
	struct iwl_mvm_vif_link_info *link_info = mvmvif->link[link_id];
	bool have_wifi_loss_rate =
		iwl_fw_lookup_notif_ver(mvm->fw, LEGACY_GROUP,
					BT_PROFILE_NOTIFICATION, 0) > 4;
	s8 link_rssi = 0;
	u8 wifi_loss_rate;

	lockdep_assert_held(&mvm->mutex);

	if (mvm->last_bt_notif.wifi_loss_low_rssi == BT_OFF)
		return true;

	 /* If LB link is the primary one we should always disable eSR */
	if (link_id == primary_link)
=======
bool
iwl_mvm_bt_coex_calculate_esr_mode(struct iwl_mvm *mvm,
				   struct ieee80211_vif *vif,
				   s32 link_rssi,
				   bool primary)
{
	struct iwl_mvm_vif *mvmvif = iwl_mvm_vif_from_mac80211(vif);
	bool have_wifi_loss_rate =
		iwl_fw_lookup_notif_ver(mvm->fw, LEGACY_GROUP,
					BT_PROFILE_NOTIFICATION, 0) > 4 ||
		iwl_fw_lookup_notif_ver(mvm->fw, BT_COEX_GROUP,
					PROFILE_NOTIF, 0) >= 1;
	u8 wifi_loss_mid_high_rssi;
	u8 wifi_loss_low_rssi;
	u8 wifi_loss_rate;

	if (iwl_fw_lookup_notif_ver(mvm->fw, BT_COEX_GROUP,
				    PROFILE_NOTIF, 0) >= 1) {
		/* For now, we consider 2.4 GHz band / ANT_A only */
		wifi_loss_mid_high_rssi =
			mvm->last_bt_wifi_loss.wifi_loss_mid_high_rssi[PHY_BAND_24][0];
		wifi_loss_low_rssi =
			mvm->last_bt_wifi_loss.wifi_loss_low_rssi[PHY_BAND_24][0];
	} else {
		wifi_loss_mid_high_rssi = mvm->last_bt_notif.wifi_loss_mid_high_rssi;
		wifi_loss_low_rssi = mvm->last_bt_notif.wifi_loss_low_rssi;
	}

	if (wifi_loss_low_rssi == BT_OFF)
		return true;

	if (primary)
>>>>>>> 2d5404ca
		return false;

	/* The feature is not supported */
	if (!have_wifi_loss_rate)
		return true;

<<<<<<< HEAD
	/*
	 * We might not have a link_info when checking whether we can
	 * (re)enable eSR - the LB link might not exist yet
	 */
	if (link_info)
		link_rssi = (s8)link_info->beacon_stats.avg_signal;
=======
>>>>>>> 2d5404ca

	/*
	 * In case we don't know the RSSI - take the lower wifi loss,
	 * so we will more likely enter eSR, and if RSSI is low -
	 * we will get an update on this and exit eSR.
	 */
	if (!link_rssi)
<<<<<<< HEAD
		wifi_loss_rate = mvm->last_bt_notif.wifi_loss_mid_high_rssi;

	else if (!(mvmvif->esr_disable_reason & IWL_MVM_ESR_DISABLE_COEX))
		 /* RSSI needs to get really low to disable eSR... */
		wifi_loss_rate =
			link_rssi <= -IWL_MVM_BT_COEX_DISABLE_ESR_THRESH ?
				mvm->last_bt_notif.wifi_loss_low_rssi :
				mvm->last_bt_notif.wifi_loss_mid_high_rssi;
=======
		wifi_loss_rate = wifi_loss_mid_high_rssi;

	else if (mvmvif->esr_active)
		 /* RSSI needs to get really low to disable eSR... */
		wifi_loss_rate =
			link_rssi <= -IWL_MVM_BT_COEX_DISABLE_ESR_THRESH ?
				wifi_loss_low_rssi :
				wifi_loss_mid_high_rssi;
>>>>>>> 2d5404ca
	else
		/* ...And really high before we enable it back */
		wifi_loss_rate =
			link_rssi <= -IWL_MVM_BT_COEX_ENABLE_ESR_THRESH ?
<<<<<<< HEAD
				mvm->last_bt_notif.wifi_loss_low_rssi :
				mvm->last_bt_notif.wifi_loss_mid_high_rssi;
=======
				wifi_loss_low_rssi :
				wifi_loss_mid_high_rssi;
>>>>>>> 2d5404ca

	return wifi_loss_rate <= IWL_MVM_BT_COEX_WIFI_LOSS_THRESH;
}

void iwl_mvm_bt_coex_update_link_esr(struct iwl_mvm *mvm,
				     struct ieee80211_vif *vif,
				     int link_id)
{
<<<<<<< HEAD
	unsigned long usable_links = ieee80211_vif_usable_links(vif);
	int primary_link = iwl_mvm_mld_get_primary_link(mvm, vif,
							usable_links);
	bool enable;

	/* Not assoc, not MLD vif or only one usable link */
	if (primary_link < 0)
		return;

	enable = iwl_mvm_bt_coex_calculate_esr_mode(mvm, vif, link_id,
						    primary_link);

	iwl_mvm_bt_coex_enable_esr(mvm, vif, enable);
=======
	struct iwl_mvm_vif *mvmvif = iwl_mvm_vif_from_mac80211(vif);
	struct iwl_mvm_vif_link_info *link = mvmvif->link[link_id];

	if (!ieee80211_vif_is_mld(vif) ||
	    !iwl_mvm_vif_from_mac80211(vif)->authorized ||
	    WARN_ON(!link))
		return;

	if (!iwl_mvm_bt_coex_calculate_esr_mode(mvm, vif,
						(s8)link->beacon_stats.avg_signal,
						link_id == iwl_mvm_get_primary_link(vif)))
		/* In case we decided to exit eSR - stay with the primary */
		iwl_mvm_exit_esr(mvm, vif, IWL_MVM_ESR_EXIT_COEX,
				 iwl_mvm_get_primary_link(vif));
>>>>>>> 2d5404ca
}

static void iwl_mvm_bt_notif_per_link(struct iwl_mvm *mvm,
				      struct ieee80211_vif *vif,
				      struct iwl_bt_iterator_data *data,
				      unsigned int link_id)
{
	/* default smps_mode is AUTOMATIC - only used for client modes */
	enum ieee80211_smps_mode smps_mode = IEEE80211_SMPS_AUTOMATIC;
	struct iwl_mvm_vif *mvmvif = iwl_mvm_vif_from_mac80211(vif);
	u32 bt_activity_grading, min_ag_for_static_smps;
	struct ieee80211_chanctx_conf *chanctx_conf;
	struct iwl_mvm_vif_link_info *link_info;
	struct ieee80211_bss_conf *link_conf;
	int ave_rssi;

	lockdep_assert_held(&mvm->mutex);

	link_info = mvmvif->link[link_id];
	if (!link_info)
		return;

	link_conf = rcu_dereference(vif->link_conf[link_id]);
	/* This can happen due to races: if we receive the notification
	 * and have the mutex held, while mac80211 is stuck on our mutex
	 * in the middle of removing the link.
	 */
	if (!link_conf)
		return;

	chanctx_conf = rcu_dereference(link_conf->chanctx_conf);

	/* If channel context is invalid or not on 2.4GHz .. */
	if ((!chanctx_conf ||
	     chanctx_conf->def.chan->band != NL80211_BAND_2GHZ)) {
		if (vif->type == NL80211_IFTYPE_STATION) {
			/* ... relax constraints and disable rssi events */
			iwl_mvm_update_smps(mvm, vif, IWL_MVM_SMPS_REQ_BT_COEX,
					    smps_mode, link_id);
			iwl_mvm_bt_coex_reduced_txp(mvm, link_info->ap_sta_id,
						    false);
			iwl_mvm_bt_coex_enable_rssi_event(mvm, link_info, false,
							  0);
		}
		return;
	}

	iwl_mvm_bt_coex_update_link_esr(mvm, vif, link_id);

	if (fw_has_capa(&mvm->fw->ucode_capa, IWL_UCODE_TLV_CAPA_COEX_SCHEMA_2))
		min_ag_for_static_smps = BT_VERY_HIGH_TRAFFIC;
	else
		min_ag_for_static_smps = BT_HIGH_TRAFFIC;

	bt_activity_grading = le32_to_cpu(data->notif->bt_activity_grading);
	if (bt_activity_grading >= min_ag_for_static_smps)
		smps_mode = IEEE80211_SMPS_STATIC;
	else if (bt_activity_grading >= BT_LOW_TRAFFIC)
		smps_mode = IEEE80211_SMPS_DYNAMIC;

	/* relax SMPS constraints for next association */
	if (!vif->cfg.assoc)
		smps_mode = IEEE80211_SMPS_AUTOMATIC;

	if (link_info->phy_ctxt &&
	    (mvm->last_bt_notif.rrc_status & BIT(link_info->phy_ctxt->id)))
		smps_mode = IEEE80211_SMPS_AUTOMATIC;

	IWL_DEBUG_COEX(data->mvm,
		       "mac %d link %d: bt_activity_grading %d smps_req %d\n",
		       mvmvif->id, link_info->fw_link_id,
		       bt_activity_grading, smps_mode);

	if (vif->type == NL80211_IFTYPE_STATION)
		iwl_mvm_update_smps(mvm, vif, IWL_MVM_SMPS_REQ_BT_COEX,
				    smps_mode, link_id);

	/* low latency is always primary */
	if (iwl_mvm_vif_low_latency(mvmvif)) {
		data->primary_ll = true;

		data->secondary = data->primary;
		data->primary = chanctx_conf;
	}

	if (vif->type == NL80211_IFTYPE_AP) {
		if (!mvmvif->ap_ibss_active)
			return;

		if (chanctx_conf == data->primary)
			return;

		if (!data->primary_ll) {
			/*
			 * downgrade the current primary no matter what its
			 * type is.
			 */
			data->secondary = data->primary;
			data->primary = chanctx_conf;
		} else {
			/* there is low latency vif - we will be secondary */
			data->secondary = chanctx_conf;
		}

		/* FIXME: TCM load per interface? or need something per link? */
		if (data->primary == chanctx_conf)
			data->primary_load = mvm->tcm.result.load[mvmvif->id];
		else if (data->secondary == chanctx_conf)
			data->secondary_load = mvm->tcm.result.load[mvmvif->id];
		return;
	}

	/*
	 * STA / P2P Client, try to be primary if first vif. If we are in low
	 * latency mode, we are already in primary and just don't do much
	 */
	if (!data->primary || data->primary == chanctx_conf)
		data->primary = chanctx_conf;
	else if (!data->secondary)
		/* if secondary is not NULL, it might be a GO */
		data->secondary = chanctx_conf;

	/* FIXME: TCM load per interface? or need something per link? */
	if (data->primary == chanctx_conf)
		data->primary_load = mvm->tcm.result.load[mvmvif->id];
	else if (data->secondary == chanctx_conf)
		data->secondary_load = mvm->tcm.result.load[mvmvif->id];
	/*
	 * don't reduce the Tx power if one of these is true:
	 *  we are in LOOSE
	 *  BT is inactive
	 *  we are not associated
	 */
	if (iwl_get_coex_type(mvm, vif) == BT_COEX_LOOSE_LUT ||
	    le32_to_cpu(mvm->last_bt_notif.bt_activity_grading) == BT_OFF ||
	    !vif->cfg.assoc) {
		iwl_mvm_bt_coex_reduced_txp(mvm, link_info->ap_sta_id, false);
		iwl_mvm_bt_coex_enable_rssi_event(mvm, link_info, false, 0);
		return;
	}

	/* try to get the avg rssi from fw */
	ave_rssi = link_info->bf_data.ave_beacon_signal;

	/* if the RSSI isn't valid, fake it is very low */
	if (!ave_rssi)
		ave_rssi = -100;
	if (ave_rssi > -IWL_MVM_BT_COEX_EN_RED_TXP_THRESH) {
		if (iwl_mvm_bt_coex_reduced_txp(mvm, link_info->ap_sta_id,
						true))
			IWL_ERR(mvm, "Couldn't send BT_CONFIG cmd\n");
	} else if (ave_rssi < -IWL_MVM_BT_COEX_DIS_RED_TXP_THRESH) {
		if (iwl_mvm_bt_coex_reduced_txp(mvm, link_info->ap_sta_id,
						false))
			IWL_ERR(mvm, "Couldn't send BT_CONFIG cmd\n");
	}

	/* Begin to monitor the RSSI: it may influence the reduced Tx power */
	iwl_mvm_bt_coex_enable_rssi_event(mvm, link_info, true, ave_rssi);
}

/* must be called under rcu_read_lock */
static void iwl_mvm_bt_notif_iterator(void *_data, u8 *mac,
				      struct ieee80211_vif *vif)
{
	struct iwl_mvm_vif *mvmvif = iwl_mvm_vif_from_mac80211(vif);
	struct iwl_bt_iterator_data *data = _data;
	struct iwl_mvm *mvm = data->mvm;
	unsigned int link_id;

	lockdep_assert_held(&mvm->mutex);

	switch (vif->type) {
	case NL80211_IFTYPE_STATION:
		break;
	case NL80211_IFTYPE_AP:
		if (!mvmvif->ap_ibss_active)
			return;
		break;
	default:
		return;
	}

	/* When BT is off this will be 0 */
	if (data->notif->wifi_loss_low_rssi == BT_OFF)
		iwl_mvm_bt_coex_enable_esr(mvm, vif, true);

	for (link_id = 0; link_id < IEEE80211_MLD_MAX_NUM_LINKS; link_id++)
		iwl_mvm_bt_notif_per_link(mvm, vif, data, link_id);
}

/* must be called under rcu_read_lock */
static void iwl_mvm_bt_coex_notif_iterator(void *_data, u8 *mac,
					   struct ieee80211_vif *vif)
{
	struct iwl_mvm *mvm = _data;

	lockdep_assert_held(&mvm->mutex);

	if (vif->type != NL80211_IFTYPE_STATION)
		return;

	for (int link_id = 0;
	     link_id < IEEE80211_MLD_MAX_NUM_LINKS;
	     link_id++) {
		struct ieee80211_bss_conf *link_conf =
			rcu_dereference_check(vif->link_conf[link_id],
					      lockdep_is_held(&mvm->mutex));
		struct ieee80211_chanctx_conf *chanctx_conf =
			rcu_dereference_check(link_conf->chanctx_conf,
					      lockdep_is_held(&mvm->mutex));

		if ((!chanctx_conf ||
		     chanctx_conf->def.chan->band != NL80211_BAND_2GHZ))
			continue;

		iwl_mvm_bt_coex_update_link_esr(mvm, vif, link_id);
	}
}

static void iwl_mvm_bt_coex_notif_handle(struct iwl_mvm *mvm)
{
	struct iwl_bt_iterator_data data = {
		.mvm = mvm,
		.notif = &mvm->last_bt_notif,
	};
	struct iwl_bt_coex_ci_cmd cmd = {};
	u8 ci_bw_idx;

	/* Ignore updates if we are in force mode */
	if (unlikely(mvm->bt_force_ant_mode != BT_FORCE_ANT_DIS))
		return;

	rcu_read_lock();
	ieee80211_iterate_active_interfaces_atomic(
					mvm->hw, IEEE80211_IFACE_ITER_NORMAL,
					iwl_mvm_bt_notif_iterator, &data);

	if (mvm->trans->trans_cfg->device_family >= IWL_DEVICE_FAMILY_AX210) {
		rcu_read_unlock();
		return;
	}

	iwl_mvm_bt_coex_tcm_based_ci(mvm, &data);

	if (data.primary) {
		struct ieee80211_chanctx_conf *chan = data.primary;
		if (WARN_ON(!chan->def.chan)) {
			rcu_read_unlock();
			return;
		}

		if (chan->def.width < NL80211_CHAN_WIDTH_40) {
			ci_bw_idx = 0;
		} else {
			if (chan->def.center_freq1 >
			    chan->def.chan->center_freq)
				ci_bw_idx = 2;
			else
				ci_bw_idx = 1;
		}

		cmd.bt_primary_ci =
			iwl_ci_mask[chan->def.chan->hw_value][ci_bw_idx];
		cmd.primary_ch_phy_id =
			cpu_to_le32(*((u16 *)data.primary->drv_priv));
	}

	if (data.secondary) {
		struct ieee80211_chanctx_conf *chan = data.secondary;
		if (WARN_ON(!data.secondary->def.chan)) {
			rcu_read_unlock();
			return;
		}

		if (chan->def.width < NL80211_CHAN_WIDTH_40) {
			ci_bw_idx = 0;
		} else {
			if (chan->def.center_freq1 >
			    chan->def.chan->center_freq)
				ci_bw_idx = 2;
			else
				ci_bw_idx = 1;
		}

		cmd.bt_secondary_ci =
			iwl_ci_mask[chan->def.chan->hw_value][ci_bw_idx];
		cmd.secondary_ch_phy_id =
			cpu_to_le32(*((u16 *)data.secondary->drv_priv));
	}

	rcu_read_unlock();

	/* Don't spam the fw with the same command over and over */
	if (memcmp(&cmd, &mvm->last_bt_ci_cmd, sizeof(cmd))) {
		if (iwl_mvm_send_cmd_pdu(mvm, BT_COEX_CI, 0,
					 sizeof(cmd), &cmd))
			IWL_ERR(mvm, "Failed to send BT_CI cmd\n");
		memcpy(&mvm->last_bt_ci_cmd, &cmd, sizeof(cmd));
	}
}

void iwl_mvm_rx_bt_coex_old_notif(struct iwl_mvm *mvm,
				  struct iwl_rx_cmd_buffer *rxb)
{
	struct iwl_rx_packet *pkt = rxb_addr(rxb);
	struct iwl_bt_coex_prof_old_notif *notif = (void *)pkt->data;

	IWL_DEBUG_COEX(mvm, "BT Coex Notification received\n");
	IWL_DEBUG_COEX(mvm, "\tBT ci compliance %d\n", notif->bt_ci_compliance);
	IWL_DEBUG_COEX(mvm, "\tBT primary_ch_lut %d\n",
		       le32_to_cpu(notif->primary_ch_lut));
	IWL_DEBUG_COEX(mvm, "\tBT secondary_ch_lut %d\n",
		       le32_to_cpu(notif->secondary_ch_lut));
	IWL_DEBUG_COEX(mvm, "\tBT activity grading %d\n",
		       le32_to_cpu(notif->bt_activity_grading));

	/* remember this notification for future use: rssi fluctuations */
	memcpy(&mvm->last_bt_notif, notif, sizeof(mvm->last_bt_notif));

	iwl_mvm_bt_coex_notif_handle(mvm);
}

void iwl_mvm_rx_bt_coex_notif(struct iwl_mvm *mvm,
			      struct iwl_rx_cmd_buffer *rxb)
{
	const struct iwl_rx_packet *pkt = rxb_addr(rxb);
	const struct iwl_bt_coex_profile_notif *notif = (const void *)pkt->data;

	lockdep_assert_held(&mvm->mutex);

	mvm->last_bt_wifi_loss = *notif;

	ieee80211_iterate_active_interfaces(mvm->hw,
					    IEEE80211_IFACE_ITER_NORMAL,
					    iwl_mvm_bt_coex_notif_iterator,
					    mvm);
}

void iwl_mvm_bt_rssi_event(struct iwl_mvm *mvm, struct ieee80211_vif *vif,
			   enum ieee80211_rssi_event_data rssi_event)
{
	struct iwl_mvm_vif *mvmvif = iwl_mvm_vif_from_mac80211(vif);
	int ret;

	lockdep_assert_held(&mvm->mutex);

	/* Ignore updates if we are in force mode */
	if (unlikely(mvm->bt_force_ant_mode != BT_FORCE_ANT_DIS))
		return;

	/*
	 * Rssi update while not associated - can happen since the statistics
	 * are handled asynchronously
	 */
	if (mvmvif->deflink.ap_sta_id == IWL_MVM_INVALID_STA)
		return;

	/* No BT - reports should be disabled */
	if (le32_to_cpu(mvm->last_bt_notif.bt_activity_grading) == BT_OFF)
		return;

	IWL_DEBUG_COEX(mvm, "RSSI for %pM is now %s\n", vif->bss_conf.bssid,
		       rssi_event == RSSI_EVENT_HIGH ? "HIGH" : "LOW");

	/*
	 * Check if rssi is good enough for reduced Tx power, but not in loose
	 * scheme.
	 */
	if (rssi_event == RSSI_EVENT_LOW ||
	    iwl_get_coex_type(mvm, vif) == BT_COEX_LOOSE_LUT)
		ret = iwl_mvm_bt_coex_reduced_txp(mvm,
						  mvmvif->deflink.ap_sta_id,
						  false);
	else
		ret = iwl_mvm_bt_coex_reduced_txp(mvm,
						  mvmvif->deflink.ap_sta_id,
						  true);

	if (ret)
		IWL_ERR(mvm, "couldn't send BT_CONFIG HCMD upon RSSI event\n");
}

#define LINK_QUAL_AGG_TIME_LIMIT_DEF	(4000)
#define LINK_QUAL_AGG_TIME_LIMIT_BT_ACT	(1200)

u16 iwl_mvm_coex_agg_time_limit(struct iwl_mvm *mvm,
				struct ieee80211_sta *sta)
{
	struct iwl_mvm_sta *mvmsta = iwl_mvm_sta_from_mac80211(sta);
	struct iwl_mvm_vif *mvmvif = iwl_mvm_vif_from_mac80211(mvmsta->vif);
	struct iwl_mvm_phy_ctxt *phy_ctxt = mvmvif->deflink.phy_ctxt;
	enum iwl_bt_coex_lut_type lut_type;

	if (mvm->last_bt_notif.ttc_status & BIT(phy_ctxt->id))
		return LINK_QUAL_AGG_TIME_LIMIT_DEF;

	if (le32_to_cpu(mvm->last_bt_notif.bt_activity_grading) <
	    BT_HIGH_TRAFFIC)
		return LINK_QUAL_AGG_TIME_LIMIT_DEF;

	lut_type = iwl_get_coex_type(mvm, mvmsta->vif);

	if (lut_type == BT_COEX_LOOSE_LUT || lut_type == BT_COEX_INVALID_LUT)
		return LINK_QUAL_AGG_TIME_LIMIT_DEF;

	/* tight coex, high bt traffic, reduce AGG time limit */
	return LINK_QUAL_AGG_TIME_LIMIT_BT_ACT;
}

bool iwl_mvm_bt_coex_is_mimo_allowed(struct iwl_mvm *mvm,
				     struct ieee80211_sta *sta)
{
	struct iwl_mvm_sta *mvmsta = iwl_mvm_sta_from_mac80211(sta);
	struct iwl_mvm_vif *mvmvif = iwl_mvm_vif_from_mac80211(mvmsta->vif);
	struct iwl_mvm_phy_ctxt *phy_ctxt = mvmvif->deflink.phy_ctxt;
	enum iwl_bt_coex_lut_type lut_type;

	if (mvm->last_bt_notif.ttc_status & BIT(phy_ctxt->id))
		return true;

	if (le32_to_cpu(mvm->last_bt_notif.bt_activity_grading) <
	    BT_HIGH_TRAFFIC)
		return true;

	/*
	 * In Tight / TxTxDis, BT can't Rx while we Tx, so use both antennas
	 * since BT is already killed.
	 * In Loose, BT can Rx while we Tx, so forbid MIMO to let BT Rx while
	 * we Tx.
	 * When we are in 5GHz, we'll get BT_COEX_INVALID_LUT allowing MIMO.
	 */
	lut_type = iwl_get_coex_type(mvm, mvmsta->vif);
	return lut_type != BT_COEX_LOOSE_LUT;
}

bool iwl_mvm_bt_coex_is_ant_avail(struct iwl_mvm *mvm, u8 ant)
{
	if (ant & mvm->cfg->non_shared_ant)
		return true;

	return le32_to_cpu(mvm->last_bt_notif.bt_activity_grading) <
		BT_HIGH_TRAFFIC;
}

bool iwl_mvm_bt_coex_is_shared_ant_avail(struct iwl_mvm *mvm)
{
	return le32_to_cpu(mvm->last_bt_notif.bt_activity_grading) < BT_HIGH_TRAFFIC;
}

bool iwl_mvm_bt_coex_is_tpc_allowed(struct iwl_mvm *mvm,
				    enum nl80211_band band)
{
	u32 bt_activity = le32_to_cpu(mvm->last_bt_notif.bt_activity_grading);

	if (band != NL80211_BAND_2GHZ)
		return false;

	return bt_activity >= BT_LOW_TRAFFIC;
}

u8 iwl_mvm_bt_coex_get_single_ant_msk(struct iwl_mvm *mvm, u8 enabled_ants)
{
	if (fw_has_capa(&mvm->fw->ucode_capa, IWL_UCODE_TLV_CAPA_COEX_SCHEMA_2) &&
	    (mvm->cfg->non_shared_ant & enabled_ants))
		return mvm->cfg->non_shared_ant;

	return first_antenna(enabled_ants);
}

u8 iwl_mvm_bt_coex_tx_prio(struct iwl_mvm *mvm, struct ieee80211_hdr *hdr,
			   struct ieee80211_tx_info *info, u8 ac)
{
	__le16 fc = hdr->frame_control;
	bool mplut_enabled = iwl_mvm_is_mplut_supported(mvm);

	if (info->band != NL80211_BAND_2GHZ)
		return 0;

	if (unlikely(mvm->bt_tx_prio))
		return mvm->bt_tx_prio - 1;

	if (likely(ieee80211_is_data(fc))) {
		if (likely(ieee80211_is_data_qos(fc))) {
			switch (ac) {
			case IEEE80211_AC_BE:
				return mplut_enabled ? 1 : 0;
			case IEEE80211_AC_VI:
				return mplut_enabled ? 2 : 3;
			case IEEE80211_AC_VO:
				return 3;
			default:
				return 0;
			}
		} else if (is_multicast_ether_addr(hdr->addr1)) {
			return 3;
		} else
			return 0;
	} else if (ieee80211_is_mgmt(fc)) {
		return ieee80211_is_disassoc(fc) ? 0 : 3;
	} else if (ieee80211_is_ctl(fc)) {
		/* ignore cfend and cfendack frames as we never send those */
		return 3;
	}

	return 0;
}

void iwl_mvm_bt_coex_vif_change(struct iwl_mvm *mvm)
{
	iwl_mvm_bt_coex_notif_handle(mvm);
}<|MERGE_RESOLUTION|>--- conflicted
+++ resolved
@@ -253,57 +253,10 @@
 	swap(data->primary, data->secondary);
 }
 
-<<<<<<< HEAD
-static void iwl_mvm_bt_coex_enable_esr(struct iwl_mvm *mvm,
-				       struct ieee80211_vif *vif, bool enable)
-{
-	struct iwl_mvm_vif *mvmvif = iwl_mvm_vif_from_mac80211(vif);
-
-	lockdep_assert_held(&mvm->mutex);
-
-	if (!vif->cfg.assoc || !ieee80211_vif_is_mld(vif))
-		return;
-
-	/* Done already */
-	if ((mvmvif->esr_disable_reason & IWL_MVM_ESR_DISABLE_COEX) == !enable)
-		return;
-
-	if (enable)
-		mvmvif->esr_disable_reason &= ~IWL_MVM_ESR_DISABLE_COEX;
-	else
-		mvmvif->esr_disable_reason |= IWL_MVM_ESR_DISABLE_COEX;
-
-	iwl_mvm_recalc_esr(mvm, vif);
-}
-
-=======
->>>>>>> 2d5404ca
 /*
  * This function receives the LB link id and checks if eSR should be
  * enabled or disabled (due to BT coex)
  */
-<<<<<<< HEAD
-static bool
-iwl_mvm_bt_coex_calculate_esr_mode(struct iwl_mvm *mvm,
-				   struct ieee80211_vif *vif,
-				   int link_id, int primary_link)
-{
-	struct iwl_mvm_vif *mvmvif = iwl_mvm_vif_from_mac80211(vif);
-	struct iwl_mvm_vif_link_info *link_info = mvmvif->link[link_id];
-	bool have_wifi_loss_rate =
-		iwl_fw_lookup_notif_ver(mvm->fw, LEGACY_GROUP,
-					BT_PROFILE_NOTIFICATION, 0) > 4;
-	s8 link_rssi = 0;
-	u8 wifi_loss_rate;
-
-	lockdep_assert_held(&mvm->mutex);
-
-	if (mvm->last_bt_notif.wifi_loss_low_rssi == BT_OFF)
-		return true;
-
-	 /* If LB link is the primary one we should always disable eSR */
-	if (link_id == primary_link)
-=======
 bool
 iwl_mvm_bt_coex_calculate_esr_mode(struct iwl_mvm *mvm,
 				   struct ieee80211_vif *vif,
@@ -336,22 +289,12 @@
 		return true;
 
 	if (primary)
->>>>>>> 2d5404ca
 		return false;
 
 	/* The feature is not supported */
 	if (!have_wifi_loss_rate)
 		return true;
 
-<<<<<<< HEAD
-	/*
-	 * We might not have a link_info when checking whether we can
-	 * (re)enable eSR - the LB link might not exist yet
-	 */
-	if (link_info)
-		link_rssi = (s8)link_info->beacon_stats.avg_signal;
-=======
->>>>>>> 2d5404ca
 
 	/*
 	 * In case we don't know the RSSI - take the lower wifi loss,
@@ -359,16 +302,6 @@
 	 * we will get an update on this and exit eSR.
 	 */
 	if (!link_rssi)
-<<<<<<< HEAD
-		wifi_loss_rate = mvm->last_bt_notif.wifi_loss_mid_high_rssi;
-
-	else if (!(mvmvif->esr_disable_reason & IWL_MVM_ESR_DISABLE_COEX))
-		 /* RSSI needs to get really low to disable eSR... */
-		wifi_loss_rate =
-			link_rssi <= -IWL_MVM_BT_COEX_DISABLE_ESR_THRESH ?
-				mvm->last_bt_notif.wifi_loss_low_rssi :
-				mvm->last_bt_notif.wifi_loss_mid_high_rssi;
-=======
 		wifi_loss_rate = wifi_loss_mid_high_rssi;
 
 	else if (mvmvif->esr_active)
@@ -377,18 +310,12 @@
 			link_rssi <= -IWL_MVM_BT_COEX_DISABLE_ESR_THRESH ?
 				wifi_loss_low_rssi :
 				wifi_loss_mid_high_rssi;
->>>>>>> 2d5404ca
 	else
 		/* ...And really high before we enable it back */
 		wifi_loss_rate =
 			link_rssi <= -IWL_MVM_BT_COEX_ENABLE_ESR_THRESH ?
-<<<<<<< HEAD
-				mvm->last_bt_notif.wifi_loss_low_rssi :
-				mvm->last_bt_notif.wifi_loss_mid_high_rssi;
-=======
 				wifi_loss_low_rssi :
 				wifi_loss_mid_high_rssi;
->>>>>>> 2d5404ca
 
 	return wifi_loss_rate <= IWL_MVM_BT_COEX_WIFI_LOSS_THRESH;
 }
@@ -397,21 +324,6 @@
 				     struct ieee80211_vif *vif,
 				     int link_id)
 {
-<<<<<<< HEAD
-	unsigned long usable_links = ieee80211_vif_usable_links(vif);
-	int primary_link = iwl_mvm_mld_get_primary_link(mvm, vif,
-							usable_links);
-	bool enable;
-
-	/* Not assoc, not MLD vif or only one usable link */
-	if (primary_link < 0)
-		return;
-
-	enable = iwl_mvm_bt_coex_calculate_esr_mode(mvm, vif, link_id,
-						    primary_link);
-
-	iwl_mvm_bt_coex_enable_esr(mvm, vif, enable);
-=======
 	struct iwl_mvm_vif *mvmvif = iwl_mvm_vif_from_mac80211(vif);
 	struct iwl_mvm_vif_link_info *link = mvmvif->link[link_id];
 
@@ -426,7 +338,6 @@
 		/* In case we decided to exit eSR - stay with the primary */
 		iwl_mvm_exit_esr(mvm, vif, IWL_MVM_ESR_EXIT_COEX,
 				 iwl_mvm_get_primary_link(vif));
->>>>>>> 2d5404ca
 }
 
 static void iwl_mvm_bt_notif_per_link(struct iwl_mvm *mvm,
@@ -609,10 +520,6 @@
 	default:
 		return;
 	}
-
-	/* When BT is off this will be 0 */
-	if (data->notif->wifi_loss_low_rssi == BT_OFF)
-		iwl_mvm_bt_coex_enable_esr(mvm, vif, true);
 
 	for (link_id = 0; link_id < IEEE80211_MLD_MAX_NUM_LINKS; link_id++)
 		iwl_mvm_bt_notif_per_link(mvm, vif, data, link_id);
