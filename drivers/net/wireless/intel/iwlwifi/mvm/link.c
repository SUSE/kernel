--- conflicted
+++ resolved
@@ -264,11 +264,7 @@
 	if (vif->type == NL80211_IFTYPE_ADHOC && link_conf->bssid)
 		memcpy(cmd.ibss_bssid_addr, link_conf->bssid, ETH_ALEN);
 
-<<<<<<< HEAD
-	iwl_mvm_set_fw_basic_rates(mvm, vif, link_conf,
-=======
 	iwl_mvm_set_fw_basic_rates(mvm, vif, link_info,
->>>>>>> 2d5404ca
 				   &cmd.cck_rates, &cmd.ofdm_rates);
 
 	cmd.cck_short_preamble = cpu_to_le32(link_conf->use_short_preamble);
@@ -323,14 +319,6 @@
 	}
 
 	if (changes & LINK_CONTEXT_MODIFY_EHT_PARAMS) {
-<<<<<<< HEAD
-		if (iwlwifi_mod_params.disable_11be ||
-		    !link_conf->eht_support)
-			changes &= ~LINK_CONTEXT_MODIFY_EHT_PARAMS;
-		else
-			cmd.puncture_mask =
-				cpu_to_le16(link_conf->eht_puncturing);
-=======
 		struct ieee80211_chanctx_conf *ctx;
 		struct cfg80211_chan_def *def = NULL;
 
@@ -346,7 +334,6 @@
 		else
 			cmd.puncture_mask = cpu_to_le16(def->punctured);
 		rcu_read_unlock();
->>>>>>> 2d5404ca
 	}
 
 	cmd.bss_color = link_conf->he_bss_color.color;
@@ -400,10 +387,6 @@
 
 	RCU_INIT_POINTER(mvm->link_id_to_link_conf[link_info->fw_link_id],
 			 NULL);
-<<<<<<< HEAD
-	iwl_mvm_release_fw_link_id(mvm, link_info->fw_link_id);
-=======
->>>>>>> 2d5404ca
 	return 0;
 }
 
