/* SPDX-License-Identifier: GPL-2.0 OR BSD-3-Clause */
/*
 * Copyright (C) 2012-2014, 2018-2024 Intel Corporation
 * Copyright (C) 2013-2015 Intel Mobile Communications GmbH
 * Copyright (C) 2016-2017 Intel Deutschland GmbH
 */
#ifndef __IWL_MVM_H__
#define __IWL_MVM_H__

#include <linux/list.h>
#include <linux/spinlock.h>
#include <linux/cleanup.h>
#include <linux/leds.h>
#include <linux/in6.h>

#ifdef CONFIG_THERMAL
#include <linux/thermal.h>
#endif

#include <linux/ptp_clock_kernel.h>

#include <linux/ktime.h>

#include "iwl-op-mode.h"
#include "iwl-trans.h"
#include "fw/notif-wait.h"
#include "iwl-nvm-utils.h"
#include "fw/file.h"
#include "iwl-config.h"
#include "sta.h"
#include "fw-api.h"
#include "constants.h"
#include "fw/runtime.h"
#include "fw/dbg.h"
#include "fw/acpi.h"
#include "mei/iwl-mei.h"
#include "iwl-nvm-parse.h"

#include <linux/average.h>

#define IWL_MVM_MAX_ADDRESSES		5
/* RSSI offset for WkP */
#define IWL_RSSI_OFFSET 50
#define IWL_MVM_MISSED_BEACONS_SINCE_RX_THOLD 4
#define IWL_MVM_MISSED_BEACONS_THRESHOLD 8
#define IWL_MVM_MISSED_BEACONS_THRESHOLD_LONG 19

/* A TimeUnit is 1024 microsecond */
#define MSEC_TO_TU(_msec)	(_msec*1000/1024)

/* For GO, this value represents the number of TUs before CSA "beacon
 * 0" TBTT when the CSA time-event needs to be scheduled to start.  It
 * must be big enough to ensure that we switch in time.
 */
#define IWL_MVM_CHANNEL_SWITCH_TIME_GO		40

/* For client, this value represents the number of TUs before CSA
 * "beacon 1" TBTT, instead.  This is because we don't know when the
 * GO/AP will be in the new channel, so we switch early enough.
 */
#define IWL_MVM_CHANNEL_SWITCH_TIME_CLIENT	10

/*
 * This value (in TUs) is used to fine tune the CSA NoA end time which should
 * be just before "beacon 0" TBTT.
 */
#define IWL_MVM_CHANNEL_SWITCH_MARGIN 4

/*
 * Number of beacons to transmit on a new channel until we unblock tx to
 * the stations, even if we didn't identify them on a new channel
 */
#define IWL_MVM_CS_UNBLOCK_TX_TIMEOUT 3

/* offchannel queue towards mac80211 */
#define IWL_MVM_OFFCHANNEL_QUEUE 0

/* invalid value for FW link id */
#define IWL_MVM_FW_LINK_ID_INVALID 0xff

extern const struct ieee80211_ops iwl_mvm_hw_ops;
extern const struct ieee80211_ops iwl_mvm_mld_hw_ops;

/**
 * struct iwl_mvm_mod_params - module parameters for iwlmvm
 * @power_scheme: one of enum iwl_power_scheme
 */
struct iwl_mvm_mod_params {
	int power_scheme;
};
extern struct iwl_mvm_mod_params iwlmvm_mod_params;

struct iwl_mvm_phy_ctxt {
	u16 id;
	u16 color;
	u32 ref;

	enum nl80211_chan_width width;

	struct ieee80211_channel *channel;

	/* track for RLC config command */
	u32 center_freq1;
	bool rlc_disabled;
	u32 channel_load_by_us;
};

struct iwl_mvm_time_event_data {
	struct ieee80211_vif *vif;
	struct list_head list;
	unsigned long end_jiffies;
	u32 duration;
	bool running;
	u32 uid;

	/*
	 * The access to the 'id' field must be done when the
	 * mvm->time_event_lock is held, as it value is used to indicate
	 * if the te is in the time event list or not (when id == TE_MAX)
	 */
	u32 id;
	s8 link_id;
};

 /* Power management */

/**
 * enum iwl_power_scheme
 * @IWL_POWER_SCHEME_CAM: Continuously Active Mode
 * @IWL_POWER_SCHEME_BPS: Balanced Power Save (default)
 * @IWL_POWER_SCHEME_LP: Low Power
 */
enum iwl_power_scheme {
	IWL_POWER_SCHEME_CAM = 1,
	IWL_POWER_SCHEME_BPS,
	IWL_POWER_SCHEME_LP
};

#define IWL_UAPSD_MAX_SP		IEEE80211_WMM_IE_STA_QOSINFO_SP_ALL

#ifdef CONFIG_IWLWIFI_DEBUGFS
enum iwl_dbgfs_pm_mask {
	MVM_DEBUGFS_PM_KEEP_ALIVE = BIT(0),
	MVM_DEBUGFS_PM_SKIP_OVER_DTIM = BIT(1),
	MVM_DEBUGFS_PM_SKIP_DTIM_PERIODS = BIT(2),
	MVM_DEBUGFS_PM_RX_DATA_TIMEOUT = BIT(3),
	MVM_DEBUGFS_PM_TX_DATA_TIMEOUT = BIT(4),
	MVM_DEBUGFS_PM_LPRX_ENA = BIT(6),
	MVM_DEBUGFS_PM_LPRX_RSSI_THRESHOLD = BIT(7),
	MVM_DEBUGFS_PM_SNOOZE_ENABLE = BIT(8),
	MVM_DEBUGFS_PM_UAPSD_MISBEHAVING = BIT(9),
	MVM_DEBUGFS_PM_USE_PS_POLL = BIT(10),
};

struct iwl_dbgfs_pm {
	u16 keep_alive_seconds;
	u32 rx_data_timeout;
	u32 tx_data_timeout;
	bool skip_over_dtim;
	u8 skip_dtim_periods;
	bool lprx_ena;
	u32 lprx_rssi_threshold;
	bool snooze_ena;
	bool uapsd_misbehaving;
	bool use_ps_poll;
	int mask;
};

/* beacon filtering */

enum iwl_dbgfs_bf_mask {
	MVM_DEBUGFS_BF_ENERGY_DELTA = BIT(0),
	MVM_DEBUGFS_BF_ROAMING_ENERGY_DELTA = BIT(1),
	MVM_DEBUGFS_BF_ROAMING_STATE = BIT(2),
	MVM_DEBUGFS_BF_TEMP_THRESHOLD = BIT(3),
	MVM_DEBUGFS_BF_TEMP_FAST_FILTER = BIT(4),
	MVM_DEBUGFS_BF_TEMP_SLOW_FILTER = BIT(5),
	MVM_DEBUGFS_BF_ENABLE_BEACON_FILTER = BIT(6),
	MVM_DEBUGFS_BF_DEBUG_FLAG = BIT(7),
	MVM_DEBUGFS_BF_ESCAPE_TIMER = BIT(8),
	MVM_DEBUGFS_BA_ESCAPE_TIMER = BIT(9),
	MVM_DEBUGFS_BA_ENABLE_BEACON_ABORT = BIT(10),
};

struct iwl_dbgfs_bf {
	u32 bf_energy_delta;
	u32 bf_roaming_energy_delta;
	u32 bf_roaming_state;
	u32 bf_temp_threshold;
	u32 bf_temp_fast_filter;
	u32 bf_temp_slow_filter;
	u32 bf_enable_beacon_filter;
	u32 bf_debug_flag;
	u32 bf_escape_timer;
	u32 ba_escape_timer;
	u32 ba_enable_beacon_abort;
	int mask;
};
#endif

enum iwl_mvm_smps_type_request {
	IWL_MVM_SMPS_REQ_BT_COEX,
	IWL_MVM_SMPS_REQ_TT,
	IWL_MVM_SMPS_REQ_PROT,
	IWL_MVM_SMPS_REQ_FW,
	NUM_IWL_MVM_SMPS_REQ,
};

enum iwl_bt_force_ant_mode {
	BT_FORCE_ANT_DIS = 0,
	BT_FORCE_ANT_AUTO,
	BT_FORCE_ANT_BT,
	BT_FORCE_ANT_WIFI,

	BT_FORCE_ANT_MAX,
};

/**
 * enum iwl_mvm_low_latency_force - low latency force mode set by debugfs
 * @LOW_LATENCY_FORCE_UNSET: unset force mode
 * @LOW_LATENCY_FORCE_ON: for low latency on
 * @LOW_LATENCY_FORCE_OFF: for low latency off
 * @NUM_LOW_LATENCY_FORCE: max num of modes
 */
enum iwl_mvm_low_latency_force {
	LOW_LATENCY_FORCE_UNSET,
	LOW_LATENCY_FORCE_ON,
	LOW_LATENCY_FORCE_OFF,
	NUM_LOW_LATENCY_FORCE
};

/**
* enum iwl_mvm_low_latency_cause - low latency set causes
* @LOW_LATENCY_TRAFFIC: indicates low latency traffic was detected
* @LOW_LATENCY_DEBUGFS: low latency mode set from debugfs
* @LOW_LATENCY_VCMD: low latency mode set from vendor command
* @LOW_LATENCY_VIF_TYPE: low latency mode set because of vif type (ap)
* @LOW_LATENCY_DEBUGFS_FORCE_ENABLE: indicate that force mode is enabled
*	the actual set/unset is done with LOW_LATENCY_DEBUGFS_FORCE
* @LOW_LATENCY_DEBUGFS_FORCE: low latency force mode from debugfs
*	set this with LOW_LATENCY_DEBUGFS_FORCE_ENABLE flag
*	in low_latency.
*/
enum iwl_mvm_low_latency_cause {
	LOW_LATENCY_TRAFFIC = BIT(0),
	LOW_LATENCY_DEBUGFS = BIT(1),
	LOW_LATENCY_VCMD = BIT(2),
	LOW_LATENCY_VIF_TYPE = BIT(3),
	LOW_LATENCY_DEBUGFS_FORCE_ENABLE = BIT(4),
	LOW_LATENCY_DEBUGFS_FORCE = BIT(5),
};

/**
* struct iwl_mvm_link_bf_data - beacon filtering related data
* @ave_beacon_signal: average beacon signal
* @last_cqm_event: rssi of the last cqm event
* @bt_coex_min_thold: minimum threshold for BT coex
* @bt_coex_max_thold: maximum threshold for BT coex
* @last_bt_coex_event: rssi of the last BT coex event
*/
struct iwl_mvm_link_bf_data {
	int ave_beacon_signal;
	int last_cqm_event;
	int bt_coex_min_thold;
	int bt_coex_max_thold;
	int last_bt_coex_event;
};

/**
 * struct iwl_probe_resp_data - data for NoA/CSA updates
 * @rcu_head: used for freeing the data on update
 * @notif: notification data
 * @noa_len: length of NoA attribute, calculated from the notification
 */
struct iwl_probe_resp_data {
	struct rcu_head rcu_head;
	struct iwl_probe_resp_data_notif notif;
	int noa_len;
};

/**
 * struct iwl_mvm_vif_link_info - per link data in Virtual Interface
 * @ap_sta_id: the sta_id of the AP - valid only if VIF type is STA
 * @fw_link_id: the id of the link according to the FW API
 * @bssid: BSSID for this (client) interface
 * @bcast_sta: station used for broadcast packets. Used by the following
 *	vifs: P2P_DEVICE, GO and AP.
 * @beacon_stats: beacon statistics, containing the # of received beacons,
 *	# of received beacons accumulated over FW restart, and the current
 *	average signal of beacons retrieved from the firmware
 * @smps_requests: the SMPS requests of different parts of the driver,
 *	combined on update to yield the overall request to mac80211.
 * @probe_resp_data: data from FW notification to store NOA and CSA related
 *	data to be inserted into probe response.
 * @he_ru_2mhz_block: 26-tone RU OFDMA transmissions should be blocked
 * @queue_params: QoS params for this MAC
 * @mgmt_queue: queue number for unbufferable management frames
 * @igtk: the current IGTK programmed into the firmware
 * @active: indicates the link is active in FW (for sanity checking)
 * @cab_queue: content-after-beacon (multicast) queue
 * @listen_lmac: indicates this link is allocated to the listen LMAC
<<<<<<< HEAD
 * @mcast_sta: multicast station
 * @phy_ctxt: phy context allocated to this link, if any
=======
 * @csa_block_tx: we got CSA with mode=1
 * @mcast_sta: multicast station
 * @phy_ctxt: phy context allocated to this link, if any
 * @bf_data: beacon filtering data
>>>>>>> 2d5404ca
 */
struct iwl_mvm_vif_link_info {
	u8 bssid[ETH_ALEN];
	u8 ap_sta_id;
	u8 fw_link_id;

	struct iwl_mvm_int_sta bcast_sta;
	struct iwl_mvm_int_sta mcast_sta;

	struct {
		u32 num_beacons, accu_num_beacons;
		u8 avg_signal;
	} beacon_stats;

	enum ieee80211_smps_mode smps_requests[NUM_IWL_MVM_SMPS_REQ];
	struct iwl_probe_resp_data __rcu *probe_resp_data;

	struct ieee80211_key_conf *igtk;

	bool he_ru_2mhz_block;
	bool active;
	bool listen_lmac;
<<<<<<< HEAD
=======
	bool csa_block_tx;
>>>>>>> 2d5404ca

	u16 cab_queue;
	/* Assigned while mac80211 has the link in a channel context,
	 * or, for P2P Device, while it exists.
	 */
	struct iwl_mvm_phy_ctxt *phy_ctxt;
	/* QoS data from mac80211, need to store this here
	 * as mac80211 has a separate callback but we need
	 * to have the data for the MAC context
	 */
	struct ieee80211_tx_queue_params queue_params[IEEE80211_NUM_ACS];

	u16 mgmt_queue;

	struct iwl_mvm_link_bf_data bf_data;
};

/**
 * enum iwl_mvm_esr_state - defines reasons for which the EMLSR is exited or
 * blocked.
 * The low 16 bits are used for blocking reasons, and the 16 higher bits
 * are used for exit reasons.
 * For the blocking reasons - use iwl_mvm_(un)block_esr(), and for the exit
 * reasons - use iwl_mvm_exit_esr().
 *
 * Note: new reasons shall be added to HANDLE_ESR_REASONS as well (for logs)
 *
 * @IWL_MVM_ESR_BLOCKED_PREVENTION: Prevent EMLSR to avoid entering and exiting
 *	in a loop.
 * @IWL_MVM_ESR_BLOCKED_WOWLAN: WOWLAN is preventing the enablement of EMLSR
 * @IWL_MVM_ESR_BLOCKED_TPT: block EMLSR when there is not enough traffic
 * @IWL_MVM_ESR_BLOCKED_FW: FW didn't recommended/forced exit from EMLSR
 * @IWL_MVM_ESR_BLOCKED_NON_BSS: An active non-BSS interface's link is
 *	preventing EMLSR
 * @IWL_MVM_ESR_BLOCKED_ROC: remain-on-channel is preventing EMLSR
 * @IWL_MVM_ESR_EXIT_MISSED_BEACON: exited EMLSR due to missed beacons
 * @IWL_MVM_ESR_EXIT_LOW_RSSI: link is deactivated/not allowed for EMLSR
 *	due to low RSSI.
 * @IWL_MVM_ESR_EXIT_COEX: link is deactivated/not allowed for EMLSR
 *	due to BT Coex.
 * @IWL_MVM_ESR_EXIT_BANDWIDTH: Bandwidths of primary and secondry links
 *	preventing the enablement of EMLSR
 * @IWL_MVM_ESR_EXIT_CSA: CSA happened, so exit EMLSR
 * @IWL_MVM_ESR_EXIT_LINK_USAGE: Exit EMLSR due to low tpt on secondary link
 * @IWL_MVM_ESR_EXIT_FAIL_ENTRY: Exit EMLSR due to entry failure
 */
enum iwl_mvm_esr_state {
	IWL_MVM_ESR_BLOCKED_PREVENTION	= 0x1,
	IWL_MVM_ESR_BLOCKED_WOWLAN	= 0x2,
	IWL_MVM_ESR_BLOCKED_TPT		= 0x4,
	IWL_MVM_ESR_BLOCKED_FW		= 0x8,
	IWL_MVM_ESR_BLOCKED_NON_BSS	= 0x10,
	IWL_MVM_ESR_BLOCKED_ROC		= 0x20,
	IWL_MVM_ESR_EXIT_MISSED_BEACON	= 0x10000,
	IWL_MVM_ESR_EXIT_LOW_RSSI	= 0x20000,
	IWL_MVM_ESR_EXIT_COEX		= 0x40000,
	IWL_MVM_ESR_EXIT_BANDWIDTH	= 0x80000,
	IWL_MVM_ESR_EXIT_CSA		= 0x100000,
	IWL_MVM_ESR_EXIT_LINK_USAGE	= 0x200000,
	IWL_MVM_ESR_EXIT_FAIL_ENTRY	= 0x400000,
};

#define IWL_MVM_BLOCK_ESR_REASONS 0xffff

const char *iwl_get_esr_state_string(enum iwl_mvm_esr_state state);

/**
 * struct iwl_mvm_esr_exit - details of the last exit from EMLSR mode.
 * @reason: The reason for the last exit from EMLSR.
 *	&iwl_mvm_prevent_esr_reasons. Will be 0 before exiting EMLSR.
 * @ts: the time stamp of the last time we existed EMLSR.
 */
struct iwl_mvm_esr_exit {
	unsigned long ts;
	enum iwl_mvm_esr_state reason;
};

/**
 * enum iwl_mvm_esr_disable_reason - reasons for which we can't enable EMLSR
 * @IWL_MVM_ESR_DISABLE_COEX: COEX is preventing the enablement of EMLSR
 */
enum iwl_mvm_esr_disable_reason {
	IWL_MVM_ESR_DISABLE_COEX	= BIT(0),
};

/**
 * struct iwl_mvm_vif - data per Virtual Interface, it is a MAC context
 * @mvm: pointer back to the mvm struct
 * @id: between 0 and 3
 * @color: to solve races upon MAC addition and removal
 * @associated: indicates that we're currently associated, used only for
 *	managing the firmware state in iwl_mvm_bss_info_changed_station()
 * @ap_assoc_sta_count: count of stations associated to us - valid only
 *	if VIF type is AP
 * @uploaded: indicates the MAC context has been added to the device
 * @ap_ibss_active: indicates that AP/IBSS is configured and that the interface
 *	should get quota etc.
 * @pm_enabled - indicate if MAC power management is allowed
 * @monitor_active: indicates that monitor context is configured, and that the
 *	interface should get quota etc.
 * @low_latency: bit flags for low latency
 *	see enum &iwl_mvm_low_latency_cause for causes.
 * @low_latency_actual: boolean, indicates low latency is set,
 *	as a result from low_latency bit flags and takes force into account.
 * @authorized: indicates the AP station was set to authorized
 * @ps_disabled: indicates that this interface requires PS to be disabled
 * @csa_countdown: indicates that CSA countdown may be started
 * @csa_failed: CSA failed to schedule time event, report an error later
 * @csa_bcn_pending: indicates that we are waiting for a beacon on a new channel
 * @csa_blocks_tx: CSA is blocking TX
 * @features: hw features active for this vif
<<<<<<< HEAD
 * @ap_beacon_time: AP beacon time for synchronisation (on older FW)
 * @bcn_prot: beacon protection data (keys; FIXME: needs to be per link)
 * @bf_data: beacon filtering data
 * @deflink: default link data for use in non-MLO
 * @link: link data for each link in MLO
 * @esr_active: indicates eSR mode is active
 * @esr_disable_reason: a bitmap of enum iwl_mvm_esr_disable_reason
 * @pm_enabled: indicates powersave is enabled
=======
 * @max_tx_op: max TXOP in usecs for all ACs, zero for no limit.
 * @ap_beacon_time: AP beacon time for synchronisation (on older FW)
 * @bf_enabled: indicates if beacon filtering is enabled
 * @ba_enabled: indicated if beacon abort is enabled
 * @bcn_prot: beacon protection data (keys; FIXME: needs to be per link)
 * @deflink: default link data for use in non-MLO
 * @link: link data for each link in MLO
 * @esr_active: indicates eSR mode is active
 * @esr_disable_reason: a bitmap of &enum iwl_mvm_esr_state
 * @pm_enabled: indicates powersave is enabled
 * @link_selection_res: bitmap of active links as it was decided in the last
 *	link selection. Valid only for a MLO vif after assoc. 0 if there wasn't
 *	any link selection yet.
 * @link_selection_primary: primary link selected by link selection
 * @primary_link: primary link in eSR. Valid only for an associated MLD vif,
 *	and in eSR mode. Valid only for a STA.
 * @last_esr_exit: Details of the last exit from EMLSR.
 * @exit_same_reason_count: The number of times we exited due to the specified
 *	@last_esr_exit::reason, only counting exits due to
 *	&IWL_MVM_ESR_PREVENT_REASONS.
 * @prevent_esr_done_wk: work that should be done when esr prevention ends.
 * @mlo_int_scan_wk: work for the internal MLO scan.
 * @unblock_esr_tpt_wk: work for unblocking EMLSR when tpt is high enough.
 * @roc_activity: currently running ROC activity for this vif (or
 *	ROC_NUM_ACTIVITIES if no activity is running).
 * @session_prot_connection_loss: the connection was lost due to session
 *	protection ending without receiving a beacon, so we need to now
 *	protect the deauth separately
 * @ap_early_keys: The firmware cannot install keys before stations etc.,
 *	but higher layers work differently, so we store the keys here for
 *	later installation.
 * @ap_sta: pointer to the AP STA data structure
 * @csa_count: CSA counter (old CSA implementation w/o firmware)
 * @csa_misbehave: CSA AP misbehaviour flag (old implementation)
 * @csa_target_freq: CSA target channel frequency (old implementation)
 * @csa_work: CSA work (old implementation)
 * @dbgfs_bf: beamforming debugfs data
 * @dbgfs_dir: debugfs directory for this vif
 * @dbgfs_pm: power management debugfs data
 * @dbgfs_quota_min: debugfs value for minimal quota
 * @dbgfs_slink: debugfs symlink for this interface
 * @ftm_unprotected: unprotected FTM debugfs override
 * @hs_time_event_data: hotspot/AUX ROC time event data
 * @mac_pwr_cmd: debugfs override for MAC power command
 * @target_ipv6_addrs: IPv6 addresses on this interface for offload
 * @num_target_ipv6_addrs: number of @target_ipv6_addrs
 * @tentative_addrs: bitmap of tentative IPv6 addresses in @target_ipv6_addrs
 * @rekey_data: rekeying data for WoWLAN GTK rekey offload
 * @seqno: storage for seqno for older firmware D0/D3 transition
 * @seqno_valid: indicates @seqno is valid
 * @time_event_data: session protection time event data
 * @tsf_id: the TSF resource ID assigned in firmware (for firmware needing that)
 * @tx_key_idx: WEP transmit key index for D3
 * @uapsd_misbehaving_ap_addr: MLD address/BSSID of U-APSD misbehaving AP, to
 *	not use U-APSD on reconnection
 * @uapsd_nonagg_detected_wk: worker for handling detection of no aggregation
 *	in U-APSD
>>>>>>> 2d5404ca
 */
struct iwl_mvm_vif {
	struct iwl_mvm *mvm;
	u16 id;
	u16 color;

	bool associated;
	u8 ap_assoc_sta_count;
	bool uploaded;
	bool ap_ibss_active;
	bool pm_enabled;
	bool monitor_active;
	bool esr_active;
<<<<<<< HEAD
=======
	bool session_prot_connection_loss;
>>>>>>> 2d5404ca

	u8 low_latency: 6;
	u8 low_latency_actual: 1;

	u8 authorized:1;
	bool ps_disabled;

	u32 esr_disable_reason;
	u32 ap_beacon_time;
	bool bf_enabled;
	bool ba_enabled;

#ifdef CONFIG_PM_SLEEP
	/* WoWLAN GTK rekey data */
	struct {
		u8 kck[NL80211_KCK_EXT_LEN];
		u8 kek[NL80211_KEK_EXT_LEN];
		size_t kek_len;
		size_t kck_len;
		u32 akm;
		__le64 replay_ctr;
		bool valid;
	} rekey_data;

	int tx_key_idx;

	bool seqno_valid;
	u16 seqno;
#endif

#if IS_ENABLED(CONFIG_IPV6)
	/* IPv6 addresses for WoWLAN */
	struct in6_addr target_ipv6_addrs[IWL_PROTO_OFFLOAD_NUM_IPV6_ADDRS_MAX];
	unsigned long tentative_addrs[BITS_TO_LONGS(IWL_PROTO_OFFLOAD_NUM_IPV6_ADDRS_MAX)];
	int num_target_ipv6_addrs;
#endif

#ifdef CONFIG_IWLWIFI_DEBUGFS
	struct dentry *dbgfs_dir;
	struct dentry *dbgfs_slink;
	struct iwl_dbgfs_pm dbgfs_pm;
	struct iwl_dbgfs_bf dbgfs_bf;
	struct iwl_mac_power_cmd mac_pwr_cmd;
	int dbgfs_quota_min;
	bool ftm_unprotected;
#endif

	/* FW identified misbehaving AP */
	u8 uapsd_misbehaving_ap_addr[ETH_ALEN] __aligned(2);
	struct delayed_work uapsd_nonagg_detected_wk;

	bool csa_countdown;
	bool csa_failed;
	bool csa_bcn_pending;
	bool csa_blocks_tx;
	u16 csa_target_freq;
	u16 csa_count;
	u16 csa_misbehave;
	struct delayed_work csa_work;

	enum iwl_tsf_id tsf_id;

	struct iwl_mvm_time_event_data time_event_data;
	struct iwl_mvm_time_event_data hs_time_event_data;
	enum iwl_roc_activity roc_activity;

	/* TCP Checksum Offload */
	netdev_features_t features;

	struct ieee80211_sta *ap_sta;

	/* we can only have 2 GTK + 2 IGTK active at a time */
	struct ieee80211_key_conf *ap_early_keys[4];

	struct {
		struct ieee80211_key_conf __rcu *keys[2];
	} bcn_prot;

	u16 max_tx_op;

	u16 link_selection_res;
	u8 link_selection_primary;
	u8 primary_link;
	struct iwl_mvm_esr_exit last_esr_exit;
	u8 exit_same_reason_count;
	struct wiphy_delayed_work prevent_esr_done_wk;
	struct wiphy_delayed_work mlo_int_scan_wk;
	struct wiphy_work unblock_esr_tpt_wk;

	struct iwl_mvm_vif_link_info deflink;
	struct iwl_mvm_vif_link_info *link[IEEE80211_MLD_MAX_NUM_LINKS];
};

#define for_each_mvm_vif_valid_link(mvm_vif, link_id)			\
	for (link_id = 0;						\
	     link_id < ARRAY_SIZE((mvm_vif)->link);			\
	     link_id++)							\
		if ((mvm_vif)->link[link_id])

static inline struct iwl_mvm_vif *
iwl_mvm_vif_from_mac80211(struct ieee80211_vif *vif)
{
	return (void *)vif->drv_priv;
}

extern const u8 tid_to_mac80211_ac[];

#define IWL_MVM_SCAN_STOPPING_SHIFT	8

enum iwl_scan_status {
	IWL_MVM_SCAN_REGULAR		= BIT(0),
	IWL_MVM_SCAN_SCHED		= BIT(1),
	IWL_MVM_SCAN_NETDETECT		= BIT(2),
	IWL_MVM_SCAN_INT_MLO		= BIT(3),

	IWL_MVM_SCAN_STOPPING_REGULAR	= BIT(8),
	IWL_MVM_SCAN_STOPPING_SCHED	= BIT(9),
	IWL_MVM_SCAN_STOPPING_NETDETECT	= BIT(10),
	IWL_MVM_SCAN_STOPPING_INT_MLO	= BIT(11),

	IWL_MVM_SCAN_REGULAR_MASK	= IWL_MVM_SCAN_REGULAR |
					  IWL_MVM_SCAN_STOPPING_REGULAR,
	IWL_MVM_SCAN_SCHED_MASK		= IWL_MVM_SCAN_SCHED |
					  IWL_MVM_SCAN_STOPPING_SCHED,
	IWL_MVM_SCAN_NETDETECT_MASK	= IWL_MVM_SCAN_NETDETECT |
					  IWL_MVM_SCAN_STOPPING_NETDETECT,
	IWL_MVM_SCAN_INT_MLO_MASK       = IWL_MVM_SCAN_INT_MLO |
					  IWL_MVM_SCAN_STOPPING_INT_MLO,

	IWL_MVM_SCAN_STOPPING_MASK	= 0xff << IWL_MVM_SCAN_STOPPING_SHIFT,
	IWL_MVM_SCAN_MASK		= 0xff,
};

enum iwl_mvm_scan_type {
	IWL_SCAN_TYPE_NOT_SET,
	IWL_SCAN_TYPE_UNASSOC,
	IWL_SCAN_TYPE_WILD,
	IWL_SCAN_TYPE_MILD,
	IWL_SCAN_TYPE_FRAGMENTED,
	IWL_SCAN_TYPE_FAST_BALANCE,
};

enum iwl_mvm_sched_scan_pass_all_states {
	SCHED_SCAN_PASS_ALL_DISABLED,
	SCHED_SCAN_PASS_ALL_ENABLED,
	SCHED_SCAN_PASS_ALL_FOUND,
};

/**
 * struct iwl_mvm_tt_mgmt - Thermal Throttling Management structure
 * @ct_kill_exit: worker to exit thermal kill
 * @dynamic_smps: Is thermal throttling enabled dynamic_smps?
 * @tx_backoff: The current thremal throttling tx backoff in uSec.
 * @min_backoff: The minimal tx backoff due to power restrictions
 * @params: Parameters to configure the thermal throttling algorithm.
 * @throttle: Is thermal throttling is active?
 */
struct iwl_mvm_tt_mgmt {
	struct delayed_work ct_kill_exit;
	bool dynamic_smps;
	u32 tx_backoff;
	u32 min_backoff;
	struct iwl_tt_params params;
	bool throttle;
};

#ifdef CONFIG_THERMAL
/**
 * struct iwl_mvm_thermal_device - thermal zone related data
 * @trips: temperature thresholds for report
 * @tzone: thermal zone device data
*/
struct iwl_mvm_thermal_device {
	struct thermal_trip trips[IWL_MAX_DTS_TRIPS];
	struct thermal_zone_device *tzone;
};

/*
 * struct iwl_mvm_cooling_device
 * @cur_state: current state
 * @cdev: struct thermal cooling device
 */
struct iwl_mvm_cooling_device {
	u32 cur_state;
	struct thermal_cooling_device *cdev;
};
#endif

#define IWL_MVM_NUM_LAST_FRAMES_UCODE_RATES 8

struct iwl_mvm_frame_stats {
	u32 legacy_frames;
	u32 ht_frames;
	u32 vht_frames;
	u32 bw_20_frames;
	u32 bw_40_frames;
	u32 bw_80_frames;
	u32 bw_160_frames;
	u32 sgi_frames;
	u32 ngi_frames;
	u32 siso_frames;
	u32 mimo2_frames;
	u32 agg_frames;
	u32 ampdu_count;
	u32 success_frames;
	u32 fail_frames;
	u32 last_rates[IWL_MVM_NUM_LAST_FRAMES_UCODE_RATES];
	int last_frame_idx;
};

#define IWL_MVM_DEBUG_SET_TEMPERATURE_DISABLE 0xff
#define IWL_MVM_DEBUG_SET_TEMPERATURE_MIN -100
#define IWL_MVM_DEBUG_SET_TEMPERATURE_MAX 200

enum iwl_mvm_tdls_cs_state {
	IWL_MVM_TDLS_SW_IDLE = 0,
	IWL_MVM_TDLS_SW_REQ_SENT,
	IWL_MVM_TDLS_SW_RESP_RCVD,
	IWL_MVM_TDLS_SW_REQ_RCVD,
	IWL_MVM_TDLS_SW_ACTIVE,
};

enum iwl_mvm_traffic_load {
	IWL_MVM_TRAFFIC_LOW,
	IWL_MVM_TRAFFIC_MEDIUM,
	IWL_MVM_TRAFFIC_HIGH,
};

DECLARE_EWMA(rate, 16, 16)

struct iwl_mvm_tcm_mac {
	struct {
		u32 pkts[IEEE80211_NUM_ACS];
		u32 airtime;
	} tx;
	struct {
		u32 pkts[IEEE80211_NUM_ACS];
		u32 airtime;
		u32 last_ampdu_ref;
	} rx;
	struct {
		/* track AP's transfer in client mode */
		u64 rx_bytes;
		struct ewma_rate rate;
		bool detected;
	} uapsd_nonagg_detect;
	bool opened_rx_ba_sessions;
};

struct iwl_mvm_tcm {
	struct delayed_work work;
	spinlock_t lock; /* used when time elapsed */
	unsigned long ts; /* timestamp when period ends */
	unsigned long ll_ts;
	unsigned long uapsd_nonagg_ts;
	bool paused;
	struct iwl_mvm_tcm_mac data[NUM_MAC_INDEX_DRIVER];
	struct {
		u32 elapsed; /* milliseconds for this TCM period */
		u32 airtime[NUM_MAC_INDEX_DRIVER];
		enum iwl_mvm_traffic_load load[NUM_MAC_INDEX_DRIVER];
		enum iwl_mvm_traffic_load band_load[NUM_NL80211_BANDS];
		enum iwl_mvm_traffic_load global_load;
		bool low_latency[NUM_MAC_INDEX_DRIVER];
		bool change[NUM_MAC_INDEX_DRIVER];
	} result;
};

/**
 * struct iwl_mvm_reorder_buffer - per ra/tid/queue reorder buffer
 * @head_sn: reorder window head sn
 * @num_stored: number of mpdus stored in the buffer
 * @queue: queue of this reorder buffer
 * @last_amsdu: track last ASMDU SN for duplication detection
<<<<<<< HEAD
 * @last_sub_index: track ASMDU sub frame index for duplication detection
 * @valid: reordering is valid for this queue
 * @lock: protect reorder buffer internal state
 * @mvm: mvm pointer, needed for frame timer context
=======
 * @valid: reordering is valid for this queue
 * @lock: protect reorder buffer internal state
>>>>>>> 2d5404ca
 */
struct iwl_mvm_reorder_buffer {
	u16 head_sn;
	u16 num_stored;
	int queue;
	u16 last_amsdu;
<<<<<<< HEAD
	u8 last_sub_index;
	bool valid;
	spinlock_t lock;
	struct iwl_mvm *mvm;
=======
	bool valid;
	spinlock_t lock;
>>>>>>> 2d5404ca
} ____cacheline_aligned_in_smp;

/**
 * struct iwl_mvm_reorder_buf_entry - reorder buffer entry per-queue/per-seqno
 * @frames: list of skbs stored
 */
struct iwl_mvm_reorder_buf_entry {
	struct sk_buff_head frames;
}
#ifndef __CHECKER__
/* sparse doesn't like this construct: "bad integer constant expression" */
__aligned(roundup_pow_of_two(sizeof(struct sk_buff_head)))
#endif
;

/**
 * struct iwl_mvm_baid_data - BA session data
 * @sta_mask: current station mask for the BAID
 * @tid: tid of the session
 * @baid: baid of the session
 * @timeout: the timeout set in the addba request
 * @buf_size: the reorder buffer size as set by the last addba request
 * @entries_per_queue: # of buffers per queue, this actually gets
 *	aligned up to avoid cache line sharing between queues
 * @last_rx: last rx jiffies, updated only if timeout passed from last update
 * @session_timer: timer to check if BA session expired, runs at 2 * timeout
 * @rcu_ptr: BA data RCU protected access
 * @rcu_head: RCU head for freeing this data
 * @mvm: mvm pointer, needed for timer context
 * @reorder_buf: reorder buffer, allocated per queue
 * @entries: data
 */
struct iwl_mvm_baid_data {
	struct rcu_head rcu_head;
	u32 sta_mask;
	u8 tid;
	u8 baid;
	u16 timeout;
	u16 buf_size;
	u16 entries_per_queue;
	unsigned long last_rx;
	struct timer_list session_timer;
	struct iwl_mvm_baid_data __rcu **rcu_ptr;
	struct iwl_mvm *mvm;
	struct iwl_mvm_reorder_buffer reorder_buf[IWL_MAX_RX_HW_QUEUES];
	struct iwl_mvm_reorder_buf_entry entries[] ____cacheline_aligned_in_smp;
};

static inline struct iwl_mvm_baid_data *
iwl_mvm_baid_data_from_reorder_buf(struct iwl_mvm_reorder_buffer *buf)
{
	return (void *)((u8 *)buf -
			offsetof(struct iwl_mvm_baid_data, reorder_buf) -
			sizeof(*buf) * buf->queue);
}

/*
 * enum iwl_mvm_queue_status - queue status
 * @IWL_MVM_QUEUE_FREE: the queue is not allocated nor reserved
 *	Basically, this means that this queue can be used for any purpose
 * @IWL_MVM_QUEUE_RESERVED: queue is reserved but not yet in use
 *	This is the state of a queue that has been dedicated for some RATID
 *	(agg'd or not), but that hasn't yet gone through the actual enablement
 *	of iwl_mvm_enable_txq(), and therefore no traffic can go through it yet.
 *	Note that in this state there is no requirement to already know what TID
 *	should be used with this queue, it is just marked as a queue that will
 *	be used, and shouldn't be allocated to anyone else.
 * @IWL_MVM_QUEUE_READY: queue is ready to be used
 *	This is the state of a queue that has been fully configured (including
 *	SCD pointers, etc), has a specific RA/TID assigned to it, and can be
 *	used to send traffic.
 * @IWL_MVM_QUEUE_SHARED: queue is shared, or in a process of becoming shared
 *	This is a state in which a single queue serves more than one TID, all of
 *	which are not aggregated. Note that the queue is only associated to one
 *	RA.
 */
enum iwl_mvm_queue_status {
	IWL_MVM_QUEUE_FREE,
	IWL_MVM_QUEUE_RESERVED,
	IWL_MVM_QUEUE_READY,
	IWL_MVM_QUEUE_SHARED,
};

#define IWL_MVM_DQA_QUEUE_TIMEOUT	(5 * HZ)
#define IWL_MVM_INVALID_QUEUE		0xFFFF

#define IWL_MVM_NUM_CIPHERS             10


struct iwl_mvm_txq {
	struct list_head list;
	u16 txq_id;
	atomic_t tx_request;
#define IWL_MVM_TXQ_STATE_READY		0
#define IWL_MVM_TXQ_STATE_STOP_FULL	1
#define IWL_MVM_TXQ_STATE_STOP_REDIRECT	2
#define IWL_MVM_TXQ_STATE_STOP_AP_CSA	3
	unsigned long state;
};

static inline struct iwl_mvm_txq *
iwl_mvm_txq_from_mac80211(struct ieee80211_txq *txq)
{
	return (void *)txq->drv_priv;
}

static inline struct iwl_mvm_txq *
iwl_mvm_txq_from_tid(struct ieee80211_sta *sta, u8 tid)
{
	if (tid == IWL_MAX_TID_COUNT)
		tid = IEEE80211_NUM_TIDS;

	return (void *)sta->txq[tid]->drv_priv;
}

/**
 * struct iwl_mvm_tvqm_txq_info - maps TVQM hw queue to tid
 *
 * @sta_id: sta id
 * @txq_tid: txq tid
 */
struct iwl_mvm_tvqm_txq_info {
	u8 sta_id;
	u8 txq_tid;
};

struct iwl_mvm_dqa_txq_info {
	u8 ra_sta_id; /* The RA this queue is mapped to, if exists */
	bool reserved; /* Is this the TXQ reserved for a STA */
	u8 mac80211_ac; /* The mac80211 AC this queue is mapped to */
	u8 txq_tid; /* The TID "owner" of this queue*/
	u16 tid_bitmap; /* Bitmap of the TIDs mapped to this queue */
	/* Timestamp for inactivation per TID of this queue */
	unsigned long last_frame_time[IWL_MAX_TID_COUNT + 1];
	enum iwl_mvm_queue_status status;
};

struct ptp_data {
	struct ptp_clock *ptp_clock;
	struct ptp_clock_info ptp_clock_info;

	struct delayed_work dwork;

	/* The last GP2 reading from the hw */
	u32 last_gp2;

	/* number of wraparounds since scale_update_adj_time_ns */
	u32 wrap_counter;

	/* GP2 time when the scale was last updated */
	u32 scale_update_gp2;

	/* Adjusted time when the scale was last updated in nanoseconds */
	u64 scale_update_adj_time_ns;

	/* clock frequency offset, scaled to 65536000000 */
	u64 scaled_freq;

	/* Delta between hardware clock and ptp clock in nanoseconds */
	s64 delta;
};

struct iwl_time_sync_data {
	struct sk_buff_head frame_list;
	u8 peer_addr[ETH_ALEN];
	bool active;
};

struct iwl_mei_scan_filter {
	bool is_mei_limited_scan;
	struct sk_buff_head scan_res;
	struct work_struct scan_work;
};

/**
 * struct iwl_mvm_acs_survey_channel - per-channel survey information
 *
 * Stripped down version of &struct survey_info.
 *
 * @time: time in ms the radio was on the channel
 * @time_busy: time in ms the channel was sensed busy
 * @time_tx: time in ms spent transmitting data
 * @time_rx: time in ms spent receiving data
 * @noise: channel noise in dBm
 */
struct iwl_mvm_acs_survey_channel {
	u32 time;
	u32 time_busy;
	u32 time_tx;
	u32 time_rx;
	s8 noise;
};

struct iwl_mvm_acs_survey {
	struct iwl_mvm_acs_survey_channel *bands[NUM_NL80211_BANDS];

	/* Overall number of channels */
	int n_channels;

	/* Storage space for per-channel information follows */
	struct iwl_mvm_acs_survey_channel channels[] __counted_by(n_channels);
};

struct iwl_mvm {
	/* for logger access */
	struct device *dev;

	struct iwl_trans *trans;
	const struct iwl_fw *fw;
	const struct iwl_cfg *cfg;
	struct iwl_phy_db *phy_db;
	struct ieee80211_hw *hw;

	/* for protecting access to iwl_mvm */
	struct mutex mutex;
	struct list_head async_handlers_list;
	spinlock_t async_handlers_lock;
	struct work_struct async_handlers_wk;

	/* For async rx handlers that require the wiphy lock */
	struct wiphy_work async_handlers_wiphy_wk;

<<<<<<< HEAD
=======
	struct wiphy_work trig_link_selection_wk;

>>>>>>> 2d5404ca
	struct work_struct roc_done_wk;

	unsigned long init_status;

	unsigned long status;

	u32 queue_sync_cookie;
	unsigned long queue_sync_state;
	/*
	 * for beacon filtering -
	 * currently only one interface can be supported
	 */
	struct iwl_mvm_vif *bf_allowed_vif;

	bool hw_registered;
	bool rfkill_safe_init_done;

	u8 cca_40mhz_workaround;

	u32 ampdu_ref;
	bool ampdu_toggle;

	struct iwl_notif_wait_data notif_wait;

	union {
		struct mvm_statistics_rx_v3 rx_stats_v3;
		struct mvm_statistics_rx rx_stats;
	};

	struct {
		u64 rx_time;
		u64 tx_time;
		u64 on_time_rf;
		u64 on_time_scan;
	} radio_stats, accu_radio_stats;

	struct list_head add_stream_txqs;
	union {
		struct iwl_mvm_dqa_txq_info queue_info[IWL_MAX_HW_QUEUES];
		struct iwl_mvm_tvqm_txq_info tvqm_info[IWL_MAX_TVQM_QUEUES];
	};
	struct work_struct add_stream_wk; /* To add streams to queues */
	spinlock_t add_stream_lock;

	const char *nvm_file_name;
	struct iwl_nvm_data *nvm_data;
	struct iwl_mei_nvm *mei_nvm_data;
	struct iwl_mvm_csme_conn_info __rcu *csme_conn_info;
	bool mei_rfkill_blocked;
	bool mei_registered;
	struct work_struct sap_connected_wk;

	/*
	 * NVM built based on the SAP data but that we can't free even after
	 * we get ownership because it contains the cfg80211's channel.
	 */
	struct iwl_nvm_data *temp_nvm_data;

	/* NVM sections */
	struct iwl_nvm_section nvm_sections[NVM_MAX_NUM_SECTIONS];

	struct iwl_fw_runtime fwrt;

	/* EEPROM MAC addresses */
	struct mac_address addresses[IWL_MVM_MAX_ADDRESSES];

	/* data related to data path */
	struct iwl_rx_phy_info last_phy_info;
	struct ieee80211_sta __rcu *fw_id_to_mac_id[IWL_STATION_COUNT_MAX];
	struct ieee80211_link_sta __rcu *fw_id_to_link_sta[IWL_STATION_COUNT_MAX];
	u8 rx_ba_sessions;

	/* configured by mac80211 */
	u32 rts_threshold;

	/* Scan status, cmd (pre-allocated) and auxiliary station */
	unsigned int scan_status;
	size_t scan_cmd_size;
	void *scan_cmd;
	struct iwl_mcast_filter_cmd *mcast_filter_cmd;
	/* For CDB this is low band scan type, for non-CDB - type. */
	enum iwl_mvm_scan_type scan_type;
	enum iwl_mvm_scan_type hb_scan_type;

	enum iwl_mvm_sched_scan_pass_all_states sched_scan_pass_all;
	struct delayed_work scan_timeout_dwork;

	/* max number of simultaneous scans the FW supports */
	unsigned int max_scans;

	/* UMAC scan tracking */
	u32 scan_uid_status[IWL_MAX_UMAC_SCANS];

	/* start time of last scan in TSF of the mac that requested the scan */
	u64 scan_start;

	/* the vif that requested the current scan */
	struct iwl_mvm_vif *scan_vif;
	u8 scan_link_id;

	/* rx chain antennas set through debugfs for the scan command */
	u8 scan_rx_ant;

	/* Internal station */
	struct iwl_mvm_int_sta aux_sta;
	struct iwl_mvm_int_sta snif_sta;

	bool last_ebs_successful;

	u8 scan_last_antenna_idx; /* to toggle TX between antennas */
	u8 mgmt_last_antenna_idx;

	u8 set_tx_ant;
	u8 set_rx_ant;

	/* last smart fifo state that was successfully sent to firmware */
	enum iwl_sf_state sf_state;

	/*
	 * Leave this pointer outside the ifdef below so that it can be
	 * assigned without ifdef in the source code.
	 */
	struct dentry *debugfs_dir;
#ifdef CONFIG_IWLWIFI_DEBUGFS
	u32 dbgfs_sram_offset, dbgfs_sram_len;
	u32 dbgfs_prph_reg_addr;
	bool disable_power_off;
	bool disable_power_off_d3;
	bool beacon_inject_active;

	bool scan_iter_notif_enabled;

	struct debugfs_blob_wrapper nvm_hw_blob;
	struct debugfs_blob_wrapper nvm_sw_blob;
	struct debugfs_blob_wrapper nvm_calib_blob;
	struct debugfs_blob_wrapper nvm_prod_blob;
	struct debugfs_blob_wrapper nvm_phy_sku_blob;
	struct debugfs_blob_wrapper nvm_reg_blob;

	struct iwl_mvm_frame_stats drv_rx_stats;
	spinlock_t drv_stats_lock;
	u16 dbgfs_rx_phyinfo;
#endif

	struct iwl_mvm_phy_ctxt phy_ctxts[NUM_PHY_CTX];

	struct list_head time_event_list;
	spinlock_t time_event_lock;

	/*
	 * A bitmap indicating the index of the key in use. The firmware
	 * can hold 16 keys at most. Reflect this fact.
	 */
	unsigned long fw_key_table[BITS_TO_LONGS(STA_KEY_MAX_NUM)];
	u8 fw_key_deleted[STA_KEY_MAX_NUM];

	struct ieee80211_vif __rcu *vif_id_to_mac[NUM_MAC_INDEX_DRIVER];

<<<<<<< HEAD
	struct ieee80211_bss_conf __rcu *link_id_to_link_conf[IWL_MVM_FW_MAX_LINK_ID + 1];
=======
	struct ieee80211_bss_conf __rcu *link_id_to_link_conf[IWL_FW_MAX_LINK_ID + 1];
>>>>>>> 2d5404ca

	/* -1 for always, 0 for never, >0 for that many times */
	s8 fw_restart;
	u8 *error_recovery_buf;

#ifdef CONFIG_IWLWIFI_LEDS
	struct led_classdev led;
#endif

	struct ieee80211_vif *p2p_device_vif;

#ifdef CONFIG_PM_SLEEP
	struct wiphy_wowlan_support wowlan;
	int gtk_ivlen, gtk_icvlen, ptk_ivlen, ptk_icvlen;

	/* sched scan settings for net detect */
	struct ieee80211_scan_ies nd_ies;
	struct cfg80211_match_set *nd_match_sets;
	int n_nd_match_sets;
	struct ieee80211_channel **nd_channels;
	int n_nd_channels;
	bool net_detect;
	bool fast_resume;
	u8 offload_tid;
#ifdef CONFIG_IWLWIFI_DEBUGFS
	bool d3_wake_sysassert;
	bool d3_test_active;
	u32 d3_test_pme_ptr;
	struct ieee80211_vif *keep_vif;
	u32 last_netdetect_scans; /* no. of scans in the last net-detect wake */
#endif
#endif

	wait_queue_head_t rx_sync_waitq;

	/* BT-Coex - only one of those will be used */
	union {
		struct iwl_bt_coex_prof_old_notif last_bt_notif;
		struct iwl_bt_coex_profile_notif last_bt_wifi_loss;
	};
	struct iwl_bt_coex_ci_cmd last_bt_ci_cmd;

	u8 bt_tx_prio;
	enum iwl_bt_force_ant_mode bt_force_ant_mode;

	/* Aux ROC */
	struct list_head aux_roc_te_list;

	/* Thermal Throttling and CTkill */
	struct iwl_mvm_tt_mgmt thermal_throttle;
#ifdef CONFIG_THERMAL
	struct iwl_mvm_thermal_device tz_device;
	struct iwl_mvm_cooling_device cooling_dev;
#endif

	s32 temperature;	/* Celsius */
	/*
	 * Debug option to set the NIC temperature. This option makes the
	 * driver think this is the actual NIC temperature, and ignore the
	 * real temperature that is received from the fw
	 */
	bool temperature_test;  /* Debug test temperature is enabled */

	bool fw_static_smps_request;

	unsigned long bt_coex_last_tcm_ts;
	struct iwl_mvm_tcm tcm;

	u8 uapsd_noagg_bssid_write_idx;
	struct mac_address uapsd_noagg_bssids[IWL_MVM_UAPSD_NOAGG_BSSIDS_NUM]
		__aligned(2);

	struct iwl_time_quota_cmd last_quota_cmd;

#ifdef CONFIG_NL80211_TESTMODE
	u32 noa_duration;
	struct ieee80211_vif *noa_vif;
#endif

	/* Tx queues */
	u16 aux_queue;
	u16 snif_queue;
	u16 probe_queue;
	u16 p2p_dev_queue;

	/* Indicate if device power save is allowed */
	u8 ps_disabled; /* u8 instead of bool to ease debugfs_create_* usage */
	/* Indicate if 32Khz external clock is valid */
	u32 ext_clock_valid;

	/* This vif used by CSME to send / receive traffic */
	struct ieee80211_vif *csme_vif;
	struct ieee80211_vif __rcu *csa_vif;
	struct ieee80211_vif __rcu *csa_tx_blocked_vif;
	u8 csa_tx_block_bcn_timeout;

	/* system time of last beacon (for AP/GO interface) */
	u32 ap_last_beacon_gp2;

	/* indicates that we transmitted the last beacon */
	bool ibss_manager;

	bool lar_regdom_set;
	enum iwl_mcc_source mcc_src;

	/* TDLS channel switch data */
	struct {
		struct delayed_work dwork;
		enum iwl_mvm_tdls_cs_state state;

		/*
		 * Current cs sta - might be different from periodic cs peer
		 * station. Value is meaningless when the cs-state is idle.
		 */
		u8 cur_sta_id;

		/* TDLS periodic channel-switch peer */
		struct {
			u8 sta_id;
			u8 op_class;
			bool initiator; /* are we the link initiator */
			struct cfg80211_chan_def chandef;
			struct sk_buff *skb; /* ch sw template */
			u32 ch_sw_tm_ie;

			/* timestamp of last ch-sw request sent (GP2 time) */
			u32 sent_timestamp;
		} peer;
	} tdls_cs;


	u32 ciphers[IWL_MVM_NUM_CIPHERS];

	struct cfg80211_ftm_responder_stats ftm_resp_stats;
	struct {
		struct cfg80211_pmsr_request *req;
		struct wireless_dev *req_wdev;
		struct list_head loc_list;
		int responses[IWL_MVM_TOF_MAX_APS];
		struct {
			struct list_head resp;
		} smooth;
		struct list_head pasn_list;
	} ftm_initiator;

	struct list_head resp_pasn_list;

	struct ptp_data ptp_data;

	struct {
		u8 range_resp;
	} cmd_ver;

	struct ieee80211_vif *nan_vif;
	struct iwl_mvm_baid_data __rcu *baid_map[IWL_MAX_BAID];

	/*
	 * Drop beacons from other APs in AP mode when there are no connected
	 * clients.
	 */
	bool drop_bcn_ap_mode;

	struct delayed_work cs_tx_unblock_dwork;

	/* does a monitor vif exist (only one can exist hence bool) */
	bool monitor_on;
	/*
	 * primary channel position relative to he whole bandwidth,
	 * in steps of 80 MHz
	 */
	u8 monitor_p80;

	/* sniffer data to include in radiotap */
	__le16 cur_aid;
	u8 cur_bssid[ETH_ALEN];

#ifdef CONFIG_ACPI
	struct iwl_phy_specific_cfg phy_filters;
#endif

<<<<<<< HEAD
=======
	/* report rx timestamp in ptp clock time */
	bool rx_ts_ptp;

>>>>>>> 2d5404ca
	unsigned long last_6ghz_passive_scan_jiffies;
	unsigned long last_reset_or_resume_time_jiffies;

	bool sta_remove_requires_queue_remove;
	bool mld_api_is_used;

	/*
	 * Indicates that firmware will do a product reset (and then
	 * therefore fail to load) when we start it (due to OTP burn),
	 * if so don't dump errors etc. since this is expected.
	 */
	bool fw_product_reset;

	struct iwl_time_sync_data time_sync;

	struct iwl_mei_scan_filter mei_scan_filter;

<<<<<<< HEAD
	bool statistics_clear;
=======
	struct iwl_mvm_acs_survey *acs_survey;

	bool statistics_clear;
	u32 bios_enable_puncturing;
>>>>>>> 2d5404ca
};

/* Extract MVM priv from op_mode and _hw */
#define IWL_OP_MODE_GET_MVM(_iwl_op_mode)		\
	((struct iwl_mvm *)(_iwl_op_mode)->op_mode_specific)

#define IWL_MAC80211_GET_MVM(_hw)			\
	IWL_OP_MODE_GET_MVM((struct iwl_op_mode *)((_hw)->priv))

DEFINE_GUARD(mvm, struct iwl_mvm *, mutex_lock(&_T->mutex), mutex_unlock(&_T->mutex))

/**
 * enum iwl_mvm_status - MVM status bits
 * @IWL_MVM_STATUS_HW_RFKILL: HW RF-kill is asserted
 * @IWL_MVM_STATUS_HW_CTKILL: CT-kill is active
 * @IWL_MVM_STATUS_ROC_P2P_RUNNING: remain-on-channel on P2P is running (when
 *	P2P is not over AUX)
 * @IWL_MVM_STATUS_HW_RESTART_REQUESTED: HW restart was requested
 * @IWL_MVM_STATUS_IN_HW_RESTART: HW restart is active
 * @IWL_MVM_STATUS_ROC_AUX_RUNNING: AUX remain-on-channel is running
 * @IWL_MVM_STATUS_FIRMWARE_RUNNING: firmware is running
 * @IWL_MVM_STATUS_IN_D3: in D3 (or at least about to go into it)
 * @IWL_MVM_STATUS_SUPPRESS_ERROR_LOG_ONCE: suppress one error log
 *	if this is set, when intentionally triggered
 * @IWL_MVM_STATUS_STARTING: starting mac,
 *	used to disable restart flow while in STARTING state
 */
enum iwl_mvm_status {
	IWL_MVM_STATUS_HW_RFKILL,
	IWL_MVM_STATUS_HW_CTKILL,
	IWL_MVM_STATUS_ROC_P2P_RUNNING,
	IWL_MVM_STATUS_HW_RESTART_REQUESTED,
	IWL_MVM_STATUS_IN_HW_RESTART,
	IWL_MVM_STATUS_ROC_AUX_RUNNING,
	IWL_MVM_STATUS_FIRMWARE_RUNNING,
	IWL_MVM_STATUS_IN_D3,
	IWL_MVM_STATUS_SUPPRESS_ERROR_LOG_ONCE,
	IWL_MVM_STATUS_STARTING,
};

struct iwl_mvm_csme_conn_info {
	struct rcu_head rcu_head;
	struct iwl_mei_conn_info conn_info;
};

/* Keep track of completed init configuration */
enum iwl_mvm_init_status {
	IWL_MVM_INIT_STATUS_THERMAL_INIT_COMPLETE = BIT(0),
	IWL_MVM_INIT_STATUS_LEDS_INIT_COMPLETE = BIT(1),
};

static inline bool iwl_mvm_is_radio_killed(struct iwl_mvm *mvm)
{
	return test_bit(IWL_MVM_STATUS_HW_RFKILL, &mvm->status) ||
	       test_bit(IWL_MVM_STATUS_HW_CTKILL, &mvm->status);
}

static inline bool iwl_mvm_is_radio_hw_killed(struct iwl_mvm *mvm)
{
	return test_bit(IWL_MVM_STATUS_HW_RFKILL, &mvm->status);
}

static inline bool iwl_mvm_firmware_running(struct iwl_mvm *mvm)
{
	return test_bit(IWL_MVM_STATUS_FIRMWARE_RUNNING, &mvm->status);
}

/* Must be called with rcu_read_lock() held and it can only be
 * released when mvmsta is not needed anymore.
 */
static inline struct iwl_mvm_sta *
iwl_mvm_sta_from_staid_rcu(struct iwl_mvm *mvm, u8 sta_id)
{
	struct ieee80211_sta *sta;

	if (sta_id >= mvm->fw->ucode_capa.num_stations)
		return NULL;

	sta = rcu_dereference(mvm->fw_id_to_mac_id[sta_id]);

	/* This can happen if the station has been removed right now */
	if (IS_ERR_OR_NULL(sta))
		return NULL;

	return iwl_mvm_sta_from_mac80211(sta);
}

static inline struct iwl_mvm_sta *
iwl_mvm_sta_from_staid_protected(struct iwl_mvm *mvm, u8 sta_id)
{
	struct ieee80211_sta *sta;

	if (sta_id >= mvm->fw->ucode_capa.num_stations)
		return NULL;

	sta = rcu_dereference_protected(mvm->fw_id_to_mac_id[sta_id],
					lockdep_is_held(&mvm->mutex));

	/* This can happen if the station has been removed right now */
	if (IS_ERR_OR_NULL(sta))
		return NULL;

	return iwl_mvm_sta_from_mac80211(sta);
}

static inline struct ieee80211_vif *
iwl_mvm_rcu_dereference_vif_id(struct iwl_mvm *mvm, u8 vif_id, bool rcu)
{
	if (WARN_ON(vif_id >= ARRAY_SIZE(mvm->vif_id_to_mac)))
		return NULL;

	if (rcu)
		return rcu_dereference(mvm->vif_id_to_mac[vif_id]);

	return rcu_dereference_protected(mvm->vif_id_to_mac[vif_id],
					 lockdep_is_held(&mvm->mutex));
}

static inline struct ieee80211_bss_conf *
iwl_mvm_rcu_fw_link_id_to_link_conf(struct iwl_mvm *mvm, u8 link_id, bool rcu)
{
	if (IWL_FW_CHECK(mvm, link_id >= ARRAY_SIZE(mvm->link_id_to_link_conf),
			 "erroneous FW link ID: %d\n", link_id))
		return NULL;

	if (rcu)
		return rcu_dereference(mvm->link_id_to_link_conf[link_id]);

	return rcu_dereference_protected(mvm->link_id_to_link_conf[link_id],
					 lockdep_is_held(&mvm->mutex));
}

static inline bool iwl_mvm_is_adaptive_dwell_supported(struct iwl_mvm *mvm)
{
	return fw_has_api(&mvm->fw->ucode_capa,
			  IWL_UCODE_TLV_API_ADAPTIVE_DWELL);
}

static inline bool iwl_mvm_is_adaptive_dwell_v2_supported(struct iwl_mvm *mvm)
{
	return fw_has_api(&mvm->fw->ucode_capa,
			  IWL_UCODE_TLV_API_ADAPTIVE_DWELL_V2);
}

static inline bool iwl_mvm_is_adwell_hb_ap_num_supported(struct iwl_mvm *mvm)
{
	return fw_has_api(&mvm->fw->ucode_capa,
			  IWL_UCODE_TLV_API_ADWELL_HB_DEF_N_AP);
}

static inline bool iwl_mvm_is_oce_supported(struct iwl_mvm *mvm)
{
	/* OCE should never be enabled for LMAC scan FWs */
	return fw_has_api(&mvm->fw->ucode_capa, IWL_UCODE_TLV_API_OCE);
}

static inline bool iwl_mvm_is_frag_ebs_supported(struct iwl_mvm *mvm)
{
	return fw_has_api(&mvm->fw->ucode_capa, IWL_UCODE_TLV_API_FRAG_EBS);
}

static inline bool iwl_mvm_is_short_beacon_notif_supported(struct iwl_mvm *mvm)
{
	return fw_has_api(&mvm->fw->ucode_capa,
			  IWL_UCODE_TLV_API_SHORT_BEACON_NOTIF);
}

static inline bool iwl_mvm_is_dqa_data_queue(struct iwl_mvm *mvm, u8 queue)
{
	return (queue >= IWL_MVM_DQA_MIN_DATA_QUEUE) &&
	       (queue <= IWL_MVM_DQA_MAX_DATA_QUEUE);
}

static inline bool iwl_mvm_is_dqa_mgmt_queue(struct iwl_mvm *mvm, u8 queue)
{
	return (queue >= IWL_MVM_DQA_MIN_MGMT_QUEUE) &&
	       (queue <= IWL_MVM_DQA_MAX_MGMT_QUEUE);
}

static inline bool iwl_mvm_is_lar_supported(struct iwl_mvm *mvm)
{
	bool nvm_lar = mvm->nvm_data->lar_enabled;
	bool tlv_lar = fw_has_capa(&mvm->fw->ucode_capa,
				   IWL_UCODE_TLV_CAPA_LAR_SUPPORT);

	/*
	 * Enable LAR only if it is supported by the FW (TLV) &&
	 * enabled in the NVM
	 */
	if (mvm->cfg->nvm_type == IWL_NVM_EXT)
		return nvm_lar && tlv_lar;
	else
		return tlv_lar;
}

static inline bool iwl_mvm_is_wifi_mcc_supported(struct iwl_mvm *mvm)
{
	return fw_has_api(&mvm->fw->ucode_capa,
			  IWL_UCODE_TLV_API_WIFI_MCC_UPDATE) ||
	       fw_has_capa(&mvm->fw->ucode_capa,
			   IWL_UCODE_TLV_CAPA_LAR_MULTI_MCC);
}

static inline bool iwl_mvm_bt_is_rrc_supported(struct iwl_mvm *mvm)
{
	return fw_has_capa(&mvm->fw->ucode_capa,
			   IWL_UCODE_TLV_CAPA_BT_COEX_RRC) &&
		IWL_MVM_BT_COEX_RRC;
}

static inline bool iwl_mvm_is_csum_supported(struct iwl_mvm *mvm)
{
	return fw_has_capa(&mvm->fw->ucode_capa,
			   IWL_UCODE_TLV_CAPA_CSUM_SUPPORT) &&
		!IWL_MVM_HW_CSUM_DISABLE;
}

static inline bool iwl_mvm_is_mplut_supported(struct iwl_mvm *mvm)
{
	return fw_has_capa(&mvm->fw->ucode_capa,
			   IWL_UCODE_TLV_CAPA_BT_MPLUT_SUPPORT) &&
		IWL_MVM_BT_COEX_MPLUT;
}

static inline
bool iwl_mvm_is_p2p_scm_uapsd_supported(struct iwl_mvm *mvm)
{
	return fw_has_capa(&mvm->fw->ucode_capa,
			   IWL_UCODE_TLV_CAPA_P2P_SCM_UAPSD) &&
		!(iwlwifi_mod_params.uapsd_disable &
		  IWL_DISABLE_UAPSD_P2P_CLIENT);
}

static inline bool iwl_mvm_has_new_rx_api(struct iwl_mvm *mvm)
{
	return fw_has_capa(&mvm->fw->ucode_capa,
			   IWL_UCODE_TLV_CAPA_MULTI_QUEUE_RX_SUPPORT);
}

static inline bool iwl_mvm_has_mld_api(const struct iwl_fw *fw)
{
	return fw_has_capa(&fw->ucode_capa,
			   IWL_UCODE_TLV_CAPA_MLD_API_SUPPORT);
}

static inline bool iwl_mvm_has_new_station_api(const struct iwl_fw *fw)
{
	return iwl_mvm_has_mld_api(fw) ||
	       iwl_fw_lookup_cmd_ver(fw, ADD_STA, 0) >= 12;
}

static inline bool iwl_mvm_has_new_tx_api(struct iwl_mvm *mvm)
{
	/* TODO - replace with TLV once defined */
	return mvm->trans->trans_cfg->gen2;
}

static inline bool iwl_mvm_has_unified_ucode(struct iwl_mvm *mvm)
{
	/* TODO - better define this */
	return mvm->trans->trans_cfg->device_family >= IWL_DEVICE_FAMILY_22000;
}

static inline bool iwl_mvm_is_cdb_supported(struct iwl_mvm *mvm)
{
	/*
	 * TODO:
	 * The issue of how to determine CDB APIs and usage is still not fully
	 * defined.
	 * There is a compilation for CDB and non-CDB FW, but there may
	 * be also runtime check.
	 * For now there is a TLV for checking compilation mode, but a
	 * runtime check will also have to be here - once defined.
	 */
	return fw_has_capa(&mvm->fw->ucode_capa,
			   IWL_UCODE_TLV_CAPA_CDB_SUPPORT);
}

static inline bool iwl_mvm_cdb_scan_api(struct iwl_mvm *mvm)
{
	/*
	 * TODO: should this be the same as iwl_mvm_is_cdb_supported()?
	 * but then there's a little bit of code in scan that won't make
	 * any sense...
	 */
	return mvm->trans->trans_cfg->device_family >= IWL_DEVICE_FAMILY_22000;
}

static inline bool iwl_mvm_is_scan_ext_chan_supported(struct iwl_mvm *mvm)
{
	return fw_has_api(&mvm->fw->ucode_capa,
			  IWL_UCODE_TLV_API_SCAN_EXT_CHAN_VER);
}


static inline bool iwl_mvm_is_reduced_config_scan_supported(struct iwl_mvm *mvm)
{
	return fw_has_api(&mvm->fw->ucode_capa,
			  IWL_UCODE_TLV_API_REDUCED_SCAN_CONFIG);
}

static inline bool iwl_mvm_is_band_in_rx_supported(struct iwl_mvm *mvm)
{
	return fw_has_api(&mvm->fw->ucode_capa,
			   IWL_UCODE_TLV_API_BAND_IN_RX_DATA);
}

static inline bool iwl_mvm_has_new_rx_stats_api(struct iwl_mvm *mvm)
{
	return fw_has_api(&mvm->fw->ucode_capa,
			  IWL_UCODE_TLV_API_NEW_RX_STATS);
}

static inline bool iwl_mvm_has_quota_low_latency(struct iwl_mvm *mvm)
{
	return fw_has_api(&mvm->fw->ucode_capa,
			  IWL_UCODE_TLV_API_QUOTA_LOW_LATENCY);
}

static inline bool iwl_mvm_has_no_host_disable_tx(struct iwl_mvm *mvm)
{
	return fw_has_api(&mvm->fw->ucode_capa,
			  IWL_UCODE_TLV_API_NO_HOST_DISABLE_TX);
}

static inline bool iwl_mvm_has_tlc_offload(const struct iwl_mvm *mvm)
{
	return fw_has_capa(&mvm->fw->ucode_capa,
			   IWL_UCODE_TLV_CAPA_TLC_OFFLOAD);
}

static inline struct agg_tx_status *
iwl_mvm_get_agg_status(struct iwl_mvm *mvm, void *tx_resp)
{
	if (iwl_mvm_has_new_tx_api(mvm))
		return &((struct iwl_tx_resp *)tx_resp)->status;
	else
		return ((struct iwl_tx_resp_v3 *)tx_resp)->status;
}

static inline bool iwl_mvm_is_tt_in_fw(struct iwl_mvm *mvm)
{
	/* these two TLV are redundant since the responsibility to CT-kill by
	 * FW happens only after we send at least one command of
	 * temperature THs report.
	 */
	return fw_has_capa(&mvm->fw->ucode_capa,
			   IWL_UCODE_TLV_CAPA_CT_KILL_BY_FW) &&
	       fw_has_capa(&mvm->fw->ucode_capa,
			   IWL_UCODE_TLV_CAPA_TEMP_THS_REPORT_SUPPORT);
}

static inline bool iwl_mvm_is_ctdp_supported(struct iwl_mvm *mvm)
{
	return fw_has_capa(&mvm->fw->ucode_capa,
			   IWL_UCODE_TLV_CAPA_CTDP_SUPPORT);
}

static inline bool iwl_mvm_is_esr_supported(struct iwl_trans *trans)
{
	if ((CSR_HW_RFID_TYPE(trans->hw_rf_id) == IWL_CFG_RF_TYPE_FM) &&
	    !CSR_HW_RFID_IS_CDB(trans->hw_rf_id))
		/* Step A doesn't support eSR */
		return CSR_HW_RFID_STEP(trans->hw_rf_id);

	return false;
}
<<<<<<< HEAD

static inline int iwl_mvm_max_active_links(struct iwl_mvm *mvm,
					   struct ieee80211_vif *vif)
{
	struct iwl_trans *trans = mvm->fwrt.trans;
	struct iwl_mvm_vif *mvmvif = iwl_mvm_vif_from_mac80211(vif);

	if (vif->type == NL80211_IFTYPE_AP)
		return mvm->fw->ucode_capa.num_beacons;

	/* Check if HW supports eSR or STR */
	if ((iwl_mvm_is_esr_supported(trans) &&
	     !(mvmvif->esr_disable_reason & ~IWL_MVM_ESR_DISABLE_COEX)) ||
	    (CSR_HW_RFID_TYPE(trans->hw_rf_id) == IWL_CFG_RF_TYPE_FM &&
	     CSR_HW_RFID_IS_CDB(trans->hw_rf_id)))
		return IWL_MVM_FW_MAX_ACTIVE_LINKS_NUM;
=======

static inline int iwl_mvm_max_active_links(struct iwl_mvm *mvm,
					   struct ieee80211_vif *vif)
{
	struct iwl_trans *trans = mvm->fwrt.trans;

	if (vif->type == NL80211_IFTYPE_AP)
		return mvm->fw->ucode_capa.num_beacons;

	/* Check if HW supports eSR or STR */
	if (iwl_mvm_is_esr_supported(trans) ||
	    (CSR_HW_RFID_TYPE(trans->hw_rf_id) == IWL_CFG_RF_TYPE_FM &&
	     CSR_HW_RFID_IS_CDB(trans->hw_rf_id)))
		return IWL_FW_MAX_ACTIVE_LINKS_NUM;
>>>>>>> 2d5404ca

	return 1;
}

extern const u8 iwl_mvm_ac_to_tx_fifo[];
extern const u8 iwl_mvm_ac_to_gen2_tx_fifo[];
extern const u8 iwl_mvm_ac_to_bz_tx_fifo[];

static inline u8 iwl_mvm_mac_ac_to_tx_fifo(struct iwl_mvm *mvm,
					   enum ieee80211_ac_numbers ac)
{
	if (mvm->trans->trans_cfg->device_family >= IWL_DEVICE_FAMILY_BZ)
		return iwl_mvm_ac_to_bz_tx_fifo[ac];
	if (iwl_mvm_has_new_tx_api(mvm))
		return iwl_mvm_ac_to_gen2_tx_fifo[ac];
	return iwl_mvm_ac_to_tx_fifo[ac];
<<<<<<< HEAD
=======
}

static inline bool iwl_mvm_has_rlc_offload(struct iwl_mvm *mvm)
{
	return iwl_fw_lookup_cmd_ver(mvm->fw,
				     WIDE_ID(DATA_PATH_GROUP, RLC_CONFIG_CMD),
				     0) >= 3;
>>>>>>> 2d5404ca
}

struct iwl_rate_info {
	u8 plcp;	/* uCode API:  IWL_RATE_6M_PLCP, etc. */
	u8 plcp_siso;	/* uCode API:  IWL_RATE_SISO_6M_PLCP, etc. */
	u8 plcp_mimo2;	/* uCode API:  IWL_RATE_MIMO2_6M_PLCP, etc. */
	u8 plcp_mimo3;  /* uCode API:  IWL_RATE_MIMO3_6M_PLCP, etc. */
	u8 ieee;	/* MAC header:  IWL_RATE_6M_IEEE, etc. */
};

void __iwl_mvm_mac_stop(struct iwl_mvm *mvm, bool suspend);
int __iwl_mvm_mac_start(struct iwl_mvm *mvm);

/******************
 * MVM Methods
 ******************/
/* uCode */
int iwl_run_init_mvm_ucode(struct iwl_mvm *mvm);

/* Utils */
int iwl_mvm_legacy_hw_idx_to_mac80211_idx(u32 rate_n_flags,
					  enum nl80211_band band);
int iwl_mvm_legacy_rate_to_mac80211_idx(u32 rate_n_flags,
					enum nl80211_band band);
void iwl_mvm_hwrate_to_tx_rate(u32 rate_n_flags,
			       enum nl80211_band band,
			       struct ieee80211_tx_rate *r);
void iwl_mvm_hwrate_to_tx_rate_v1(u32 rate_n_flags,
				  enum nl80211_band band,
				  struct ieee80211_tx_rate *r);
u8 iwl_mvm_mac80211_idx_to_hwrate(const struct iwl_fw *fw, int rate_idx);
u8 iwl_mvm_mac80211_ac_to_ucode_ac(enum ieee80211_ac_numbers ac);
bool iwl_mvm_is_nic_ack_enabled(struct iwl_mvm *mvm, struct ieee80211_vif *vif);

static inline void iwl_mvm_dump_nic_error_log(struct iwl_mvm *mvm)
{
	iwl_fwrt_dump_error_logs(&mvm->fwrt);
}

u8 first_antenna(u8 mask);
u8 iwl_mvm_next_antenna(struct iwl_mvm *mvm, u8 valid, u8 last_idx);
void iwl_mvm_get_sync_time(struct iwl_mvm *mvm, int clock_type, u32 *gp2,
			   u64 *boottime, ktime_t *realtime);
u32 iwl_mvm_get_systime(struct iwl_mvm *mvm);
u32 iwl_mvm_find_ie_offset(u8 *beacon, u8 eid, u32 frame_size);

/* Tx / Host Commands */
int __must_check iwl_mvm_send_cmd(struct iwl_mvm *mvm,
				  struct iwl_host_cmd *cmd);
int __must_check iwl_mvm_send_cmd_pdu(struct iwl_mvm *mvm, u32 id,
				      u32 flags, u16 len, const void *data);
int __must_check iwl_mvm_send_cmd_status(struct iwl_mvm *mvm,
					 struct iwl_host_cmd *cmd,
					 u32 *status);
int __must_check iwl_mvm_send_cmd_pdu_status(struct iwl_mvm *mvm, u32 id,
					     u16 len, const void *data,
					     u32 *status);
int iwl_mvm_tx_skb_sta(struct iwl_mvm *mvm, struct sk_buff *skb,
		       struct ieee80211_sta *sta);
int iwl_mvm_tx_skb_non_sta(struct iwl_mvm *mvm, struct sk_buff *skb);
void iwl_mvm_set_tx_cmd(struct iwl_mvm *mvm, struct sk_buff *skb,
			struct iwl_tx_cmd *tx_cmd,
			struct ieee80211_tx_info *info, u8 sta_id);
void iwl_mvm_set_tx_cmd_rate(struct iwl_mvm *mvm, struct iwl_tx_cmd *tx_cmd,
			    struct ieee80211_tx_info *info,
			    struct ieee80211_sta *sta, __le16 fc);
void iwl_mvm_mac_itxq_xmit(struct ieee80211_hw *hw, struct ieee80211_txq *txq);
unsigned int iwl_mvm_max_amsdu_size(struct iwl_mvm *mvm,
				    struct ieee80211_sta *sta,
				    unsigned int tid);

#ifdef CONFIG_IWLWIFI_DEBUG
const char *iwl_mvm_get_tx_fail_reason(u32 status);
#else
static inline const char *iwl_mvm_get_tx_fail_reason(u32 status) { return ""; }
#endif
int iwl_mvm_flush_tx_path(struct iwl_mvm *mvm, u32 tfd_msk);
int iwl_mvm_flush_sta(struct iwl_mvm *mvm, u32 sta_id, u32 tfd_queue_mask);
int iwl_mvm_flush_sta_tids(struct iwl_mvm *mvm, u32 sta_id, u16 tids);

/* Utils to extract sta related data */
__le32 iwl_mvm_get_sta_htc_flags(struct ieee80211_sta *sta,
				 struct ieee80211_link_sta *link_sta);
u8 iwl_mvm_get_sta_uapsd_acs(struct ieee80211_sta *sta);
u32 iwl_mvm_get_sta_ampdu_dens(struct ieee80211_link_sta *link_sta,
			       struct ieee80211_bss_conf *link_conf,
			       u32 *_agg_size);
int iwl_mvm_set_sta_pkt_ext(struct iwl_mvm *mvm,
			    struct ieee80211_link_sta *link_sta,
			    struct iwl_he_pkt_ext_v2 *pkt_ext);

void iwl_mvm_async_handlers_purge(struct iwl_mvm *mvm);

static inline void iwl_mvm_set_tx_cmd_ccmp(struct ieee80211_tx_info *info,
					   struct iwl_tx_cmd *tx_cmd)
{
	struct ieee80211_key_conf *keyconf = info->control.hw_key;

	tx_cmd->sec_ctl = TX_CMD_SEC_CCM;
	memcpy(tx_cmd->key, keyconf->key, keyconf->keylen);
}

static inline void iwl_mvm_wait_for_async_handlers(struct iwl_mvm *mvm)
{
	flush_work(&mvm->async_handlers_wk);
}

/* Statistics */
void iwl_mvm_handle_rx_system_oper_stats(struct iwl_mvm *mvm,
					 struct iwl_rx_cmd_buffer *rxb);
void iwl_mvm_handle_rx_system_oper_part1_stats(struct iwl_mvm *mvm,
					       struct iwl_rx_cmd_buffer *rxb);
static inline void
iwl_mvm_handle_rx_system_end_stats_notif(struct iwl_mvm *mvm,
					 struct iwl_rx_cmd_buffer *rxb)
{
}

void iwl_mvm_handle_rx_statistics(struct iwl_mvm *mvm,
				  struct iwl_rx_packet *pkt);
void iwl_mvm_rx_statistics(struct iwl_mvm *mvm,
			   struct iwl_rx_cmd_buffer *rxb);
int iwl_mvm_request_statistics(struct iwl_mvm *mvm, bool clear);
int iwl_mvm_request_periodic_system_statistics(struct iwl_mvm *mvm,
					       bool enable);
void iwl_mvm_accu_radio_stats(struct iwl_mvm *mvm);

/* NVM */
int iwl_nvm_init(struct iwl_mvm *mvm);
int iwl_mvm_load_nvm_to_nic(struct iwl_mvm *mvm);

static inline u8 iwl_mvm_get_valid_tx_ant(struct iwl_mvm *mvm)
{
	u8 tx_ant = mvm->fw->valid_tx_ant;

	if (mvm->nvm_data && mvm->nvm_data->valid_tx_ant)
		tx_ant &= mvm->nvm_data->valid_tx_ant;

	if (mvm->set_tx_ant)
		tx_ant &= mvm->set_tx_ant;

	return tx_ant;
}

static inline u8 iwl_mvm_get_valid_rx_ant(struct iwl_mvm *mvm)
{
	u8 rx_ant = mvm->fw->valid_rx_ant;

	if (mvm->nvm_data && mvm->nvm_data->valid_rx_ant)
		rx_ant &= mvm->nvm_data->valid_rx_ant;

	if (mvm->set_rx_ant)
		rx_ant &= mvm->set_rx_ant;

	return rx_ant;

}

static inline void iwl_mvm_toggle_tx_ant(struct iwl_mvm *mvm, u8 *ant)
{
	*ant = iwl_mvm_next_antenna(mvm, iwl_mvm_get_valid_tx_ant(mvm), *ant);
}

static inline u32 iwl_mvm_get_phy_config(struct iwl_mvm *mvm)
{
	u32 phy_config = ~(FW_PHY_CFG_TX_CHAIN |
			   FW_PHY_CFG_RX_CHAIN);
	u32 valid_rx_ant = iwl_mvm_get_valid_rx_ant(mvm);
	u32 valid_tx_ant = iwl_mvm_get_valid_tx_ant(mvm);

	phy_config |= valid_tx_ant << FW_PHY_CFG_TX_CHAIN_POS |
		      valid_rx_ant << FW_PHY_CFG_RX_CHAIN_POS;

	return mvm->fw->phy_config & phy_config;
}

int iwl_mvm_up(struct iwl_mvm *mvm);
int iwl_mvm_load_d3_fw(struct iwl_mvm *mvm);

int iwl_mvm_mac_setup_register(struct iwl_mvm *mvm);

void iwl_mvm_mac_init_mvmvif(struct iwl_mvm *mvm, struct iwl_mvm_vif *mvmvif);

/*
 * FW notifications / CMD responses handlers
 * Convention: iwl_mvm_rx_<NAME OF THE CMD>
 */
void iwl_mvm_rx_mq(struct iwl_op_mode *op_mode,
		   struct napi_struct *napi,
		   struct iwl_rx_cmd_buffer *rxb);
void iwl_mvm_rx_rx_phy_cmd(struct iwl_mvm *mvm, struct iwl_rx_cmd_buffer *rxb);
void iwl_mvm_rx_rx_mpdu(struct iwl_mvm *mvm, struct napi_struct *napi,
			struct iwl_rx_cmd_buffer *rxb);
void iwl_mvm_rx_mpdu_mq(struct iwl_mvm *mvm, struct napi_struct *napi,
			struct iwl_rx_cmd_buffer *rxb, int queue);
void iwl_mvm_rx_monitor_no_data(struct iwl_mvm *mvm, struct napi_struct *napi,
				struct iwl_rx_cmd_buffer *rxb, int queue);
void iwl_mvm_rx_frame_release(struct iwl_mvm *mvm, struct napi_struct *napi,
			      struct iwl_rx_cmd_buffer *rxb, int queue);
void iwl_mvm_rx_bar_frame_release(struct iwl_mvm *mvm, struct napi_struct *napi,
				  struct iwl_rx_cmd_buffer *rxb, int queue);
void iwl_mvm_rx_queue_notif(struct iwl_mvm *mvm, struct napi_struct *napi,
			    struct iwl_rx_cmd_buffer *rxb, int queue);
void iwl_mvm_rx_tx_cmd(struct iwl_mvm *mvm, struct iwl_rx_cmd_buffer *rxb);
void iwl_mvm_mfu_assert_dump_notif(struct iwl_mvm *mvm,
				   struct iwl_rx_cmd_buffer *rxb);
void iwl_mvm_send_recovery_cmd(struct iwl_mvm *mvm, u32 flags);
void iwl_mvm_rx_ba_notif(struct iwl_mvm *mvm, struct iwl_rx_cmd_buffer *rxb);
void iwl_mvm_rx_ant_coupling_notif(struct iwl_mvm *mvm,
				   struct iwl_rx_cmd_buffer *rxb);
void iwl_mvm_rx_fw_error(struct iwl_mvm *mvm, struct iwl_rx_cmd_buffer *rxb);
void iwl_mvm_rx_mfuart_notif(struct iwl_mvm *mvm,
			     struct iwl_rx_cmd_buffer *rxb);
void iwl_mvm_rx_shared_mem_cfg_notif(struct iwl_mvm *mvm,
				     struct iwl_rx_cmd_buffer *rxb);

/* MVM PHY */
struct iwl_mvm_phy_ctxt *iwl_mvm_get_free_phy_ctxt(struct iwl_mvm *mvm);
int iwl_mvm_phy_ctxt_add(struct iwl_mvm *mvm, struct iwl_mvm_phy_ctxt *ctxt,
			 const struct cfg80211_chan_def *chandef,
<<<<<<< HEAD
			 u8 chains_static, u8 chains_dynamic);
int iwl_mvm_phy_ctxt_changed(struct iwl_mvm *mvm, struct iwl_mvm_phy_ctxt *ctxt,
			     const struct cfg80211_chan_def *chandef,
=======
			 const struct cfg80211_chan_def *ap,
			 u8 chains_static, u8 chains_dynamic);
int iwl_mvm_phy_ctxt_changed(struct iwl_mvm *mvm, struct iwl_mvm_phy_ctxt *ctxt,
			     const struct cfg80211_chan_def *chandef,
			     const struct cfg80211_chan_def *ap,
>>>>>>> 2d5404ca
			     u8 chains_static, u8 chains_dynamic);
void iwl_mvm_phy_ctxt_ref(struct iwl_mvm *mvm,
			  struct iwl_mvm_phy_ctxt *ctxt);
void iwl_mvm_phy_ctxt_unref(struct iwl_mvm *mvm,
			    struct iwl_mvm_phy_ctxt *ctxt);
int iwl_mvm_phy_ctx_count(struct iwl_mvm *mvm);
u8 iwl_mvm_get_channel_width(const struct cfg80211_chan_def *chandef);
u8 iwl_mvm_get_ctrl_pos(const struct cfg80211_chan_def *chandef);
int iwl_mvm_phy_send_rlc(struct iwl_mvm *mvm, struct iwl_mvm_phy_ctxt *ctxt,
			 u8 chains_static, u8 chains_dynamic);

/* MAC (virtual interface) programming */

void iwl_mvm_prepare_mac_removal(struct iwl_mvm *mvm,
				 struct ieee80211_vif *vif);
void iwl_mvm_set_fw_basic_rates(struct iwl_mvm *mvm, struct ieee80211_vif *vif,
				struct iwl_mvm_vif_link_info *link_info,
				__le32 *cck_rates, __le32 *ofdm_rates);
void iwl_mvm_set_fw_protection_flags(struct iwl_mvm *mvm,
				     struct ieee80211_vif *vif,
				     struct ieee80211_bss_conf *link_conf,
				     __le32 *protection_flags, u32 ht_flag,
				     u32 tgg_flag);
void iwl_mvm_set_fw_qos_params(struct iwl_mvm *mvm, struct ieee80211_vif *vif,
			       struct ieee80211_bss_conf *link_conf,
			       struct iwl_ac_qos *ac, __le32 *qos_flags);
bool iwl_mvm_set_fw_mu_edca_params(struct iwl_mvm *mvm,
				   const struct iwl_mvm_vif_link_info *link_info,
				   struct iwl_he_backoff_conf *trig_based_txf);
void iwl_mvm_set_fw_dtim_tbtt(struct iwl_mvm *mvm, struct ieee80211_vif *vif,
			      struct ieee80211_bss_conf *link_conf,
			      __le64 *dtim_tsf, __le32 *dtim_time,
			      __le32 *assoc_beacon_arrive_time);
__le32 iwl_mac_ctxt_p2p_dev_has_extended_disc(struct iwl_mvm *mvm,
					      struct ieee80211_vif *vif);
void iwl_mvm_mac_ctxt_cmd_ap_set_filter_flags(struct iwl_mvm *mvm,
					      struct iwl_mvm_vif *mvmvif,
					      __le32 *filter_flags,
					      int accept_probe_req_flag,
					      int accept_beacon_flag);
int iwl_mvm_get_mac_type(struct ieee80211_vif *vif);
__le32 iwl_mvm_mac_ctxt_cmd_p2p_sta_get_oppps_ctwin(struct iwl_mvm *mvm,
						    struct ieee80211_vif *vif);
u32 iwl_mvm_mac_ctxt_cmd_sta_get_twt_policy(struct iwl_mvm *mvm,
					    struct ieee80211_vif *vif);
int iwl_mvm_mld_mac_ctxt_add(struct iwl_mvm *mvm, struct ieee80211_vif *vif);
int iwl_mvm_mld_mac_ctxt_changed(struct iwl_mvm *mvm, struct ieee80211_vif *vif,
				 bool force_assoc_off);
int iwl_mvm_mld_mac_ctxt_remove(struct iwl_mvm *mvm, struct ieee80211_vif *vif);
int iwl_mvm_mac_ctxt_init(struct iwl_mvm *mvm, struct ieee80211_vif *vif);
int iwl_mvm_mac_ctxt_add(struct iwl_mvm *mvm, struct ieee80211_vif *vif);
int iwl_mvm_mac_ctxt_changed(struct iwl_mvm *mvm, struct ieee80211_vif *vif,
			     bool force_assoc_off, const u8 *bssid_override);
int iwl_mvm_mac_ctxt_remove(struct iwl_mvm *mvm, struct ieee80211_vif *vif);
int iwl_mvm_mac_ctxt_beacon_changed(struct iwl_mvm *mvm,
				    struct ieee80211_vif *vif,
				    struct ieee80211_bss_conf *link_conf);
int iwl_mvm_mac_ctxt_send_beacon_cmd(struct iwl_mvm *mvm,
				     struct sk_buff *beacon,
				     void *data, int len);
u8 iwl_mvm_mac_ctxt_get_beacon_rate(struct iwl_mvm *mvm,
				    struct ieee80211_tx_info *info,
				    struct ieee80211_vif *vif);
u8 iwl_mvm_mac_ctxt_get_lowest_rate(struct iwl_mvm *mvm,
				    struct ieee80211_tx_info *info,
				    struct ieee80211_vif *vif);
u16 iwl_mvm_mac_ctxt_get_beacon_flags(const struct iwl_fw *fw,
				      u8 rate_idx);
void iwl_mvm_mac_ctxt_set_tim(struct iwl_mvm *mvm,
			      __le32 *tim_index, __le32 *tim_size,
			      u8 *beacon, u32 frame_size);
void iwl_mvm_rx_beacon_notif(struct iwl_mvm *mvm,
			     struct iwl_rx_cmd_buffer *rxb);
void iwl_mvm_rx_missed_beacons_notif(struct iwl_mvm *mvm,
				     struct iwl_rx_cmd_buffer *rxb);
void iwl_mvm_rx_missed_beacons_notif_legacy(struct iwl_mvm *mvm,
					    struct iwl_rx_cmd_buffer *rxb);
void iwl_mvm_rx_stored_beacon_notif(struct iwl_mvm *mvm,
				    struct iwl_rx_cmd_buffer *rxb);
void iwl_mvm_mu_mimo_grp_notif(struct iwl_mvm *mvm,
			       struct iwl_rx_cmd_buffer *rxb);
void iwl_mvm_sta_pm_notif(struct iwl_mvm *mvm, struct iwl_rx_cmd_buffer *rxb);
void iwl_mvm_window_status_notif(struct iwl_mvm *mvm,
				 struct iwl_rx_cmd_buffer *rxb);
void iwl_mvm_mac_ctxt_recalc_tsf_id(struct iwl_mvm *mvm,
				    struct ieee80211_vif *vif);
void iwl_mvm_probe_resp_data_notif(struct iwl_mvm *mvm,
				   struct iwl_rx_cmd_buffer *rxb);
void iwl_mvm_rx_missed_vap_notif(struct iwl_mvm *mvm,
				 struct iwl_rx_cmd_buffer *rxb);
void iwl_mvm_channel_switch_start_notif(struct iwl_mvm *mvm,
					struct iwl_rx_cmd_buffer *rxb);
void iwl_mvm_channel_switch_error_notif(struct iwl_mvm *mvm,
					struct iwl_rx_cmd_buffer *rxb);
/* Bindings */
int iwl_mvm_binding_add_vif(struct iwl_mvm *mvm, struct ieee80211_vif *vif);
int iwl_mvm_binding_remove_vif(struct iwl_mvm *mvm, struct ieee80211_vif *vif);
u32 iwl_mvm_get_lmac_id(struct iwl_mvm *mvm, enum nl80211_band band);

/* Links */
int iwl_mvm_set_link_mapping(struct iwl_mvm *mvm, struct ieee80211_vif *vif,
			     struct ieee80211_bss_conf *link_conf);
int iwl_mvm_add_link(struct iwl_mvm *mvm, struct ieee80211_vif *vif,
		     struct ieee80211_bss_conf *link_conf);
int iwl_mvm_link_changed(struct iwl_mvm *mvm, struct ieee80211_vif *vif,
			 struct ieee80211_bss_conf *link_conf,
			 u32 changes, bool active);
int iwl_mvm_unset_link_mapping(struct iwl_mvm *mvm, struct ieee80211_vif *vif,
			       struct ieee80211_bss_conf *link_conf);
int iwl_mvm_remove_link(struct iwl_mvm *mvm, struct ieee80211_vif *vif,
			struct ieee80211_bss_conf *link_conf);
int iwl_mvm_disable_link(struct iwl_mvm *mvm, struct ieee80211_vif *vif,
			 struct ieee80211_bss_conf *link_conf);

void iwl_mvm_select_links(struct iwl_mvm *mvm, struct ieee80211_vif *vif);
u8 iwl_mvm_get_primary_link(struct ieee80211_vif *vif);
u8 iwl_mvm_get_other_link(struct ieee80211_vif *vif, u8 link_id);

struct iwl_mvm_link_sel_data {
	u8 link_id;
	const struct cfg80211_chan_def *chandef;
	s32 signal;
	u16 grade;
};

#if IS_ENABLED(CONFIG_IWLWIFI_KUNIT_TESTS)
unsigned int iwl_mvm_get_link_grade(struct ieee80211_bss_conf *link_conf);
bool iwl_mvm_mld_valid_link_pair(struct ieee80211_vif *vif,
				 const struct iwl_mvm_link_sel_data *a,
				 const struct iwl_mvm_link_sel_data *b);

s8 iwl_mvm_average_dbm_values(const struct iwl_umac_scan_channel_survey_notif *notif);
#endif

/* AP and IBSS */
bool iwl_mvm_start_ap_ibss_common(struct ieee80211_hw *hw,
				  struct ieee80211_vif *vif, int *ret);
void iwl_mvm_stop_ap_ibss_common(struct iwl_mvm *mvm,
				 struct ieee80211_vif *vif);

/* BSS Info */
void iwl_mvm_bss_info_changed_station_common(struct iwl_mvm *mvm,
					     struct ieee80211_vif *vif,
					     struct ieee80211_bss_conf *link_conf,
					     u64 changes);
void iwl_mvm_bss_info_changed_station_assoc(struct iwl_mvm *mvm,
					    struct ieee80211_vif *vif,
					    u64 changes);

/* ROC */
/**
 * struct iwl_mvm_roc_ops - callbacks for the remain_on_channel()
 *
 * Since the only difference between both MLD and
 * non-MLD versions of remain_on_channel() is these function calls,
 * each version will send its specific function calls to
 * %iwl_mvm_roc_common().
 *
 * @add_aux_sta_for_hs20: pointer to the function that adds an aux sta
 *	for Hot Spot 2.0
 * @link: For a P2P Device interface, pointer to a function that links the
 *      MAC/Link to the PHY context
 */
struct iwl_mvm_roc_ops {
	int (*add_aux_sta_for_hs20)(struct iwl_mvm *mvm, u32 lmac_id);
	int (*link)(struct iwl_mvm *mvm, struct ieee80211_vif *vif);
};

int iwl_mvm_roc_common(struct ieee80211_hw *hw, struct ieee80211_vif *vif,
		       struct ieee80211_channel *channel, int duration,
		       enum ieee80211_roc_type type,
		       const struct iwl_mvm_roc_ops *ops);
int iwl_mvm_cancel_roc(struct ieee80211_hw *hw,
		       struct ieee80211_vif *vif);
/*Session Protection */
void iwl_mvm_protect_assoc(struct iwl_mvm *mvm, struct ieee80211_vif *vif,
			   u32 duration_override, unsigned int link_id);

/* Quota management */
static inline size_t iwl_mvm_quota_cmd_size(struct iwl_mvm *mvm)
{
	return iwl_mvm_has_quota_low_latency(mvm) ?
		sizeof(struct iwl_time_quota_cmd) :
		sizeof(struct iwl_time_quota_cmd_v1);
}

static inline struct iwl_time_quota_data
*iwl_mvm_quota_cmd_get_quota(struct iwl_mvm *mvm,
			     struct iwl_time_quota_cmd *cmd,
			     int i)
{
	struct iwl_time_quota_data_v1 *quotas;

	if (iwl_mvm_has_quota_low_latency(mvm))
		return &cmd->quotas[i];

	quotas = (struct iwl_time_quota_data_v1 *)cmd->quotas;
	return (struct iwl_time_quota_data *)&quotas[i];
}

int iwl_mvm_update_quotas(struct iwl_mvm *mvm, bool force_upload,
			  struct ieee80211_vif *disabled_vif);

/* Scanning */
int iwl_mvm_reg_scan_start(struct iwl_mvm *mvm, struct ieee80211_vif *vif,
			   struct cfg80211_scan_request *req,
			   struct ieee80211_scan_ies *ies);
size_t iwl_mvm_scan_size(struct iwl_mvm *mvm);
int iwl_mvm_scan_stop(struct iwl_mvm *mvm, int type, bool notify);

int iwl_mvm_max_scan_ie_len(struct iwl_mvm *mvm);
void iwl_mvm_report_scan_aborted(struct iwl_mvm *mvm);
void iwl_mvm_scan_timeout_wk(struct work_struct *work);
int iwl_mvm_int_mlo_scan(struct iwl_mvm *mvm, struct ieee80211_vif *vif);
void iwl_mvm_rx_channel_survey_notif(struct iwl_mvm *mvm,
				     struct iwl_rx_cmd_buffer *rxb);

/* Scheduled scan */
void iwl_mvm_rx_lmac_scan_complete_notif(struct iwl_mvm *mvm,
					 struct iwl_rx_cmd_buffer *rxb);
void iwl_mvm_rx_lmac_scan_iter_complete_notif(struct iwl_mvm *mvm,
					      struct iwl_rx_cmd_buffer *rxb);
int iwl_mvm_sched_scan_start(struct iwl_mvm *mvm,
			     struct ieee80211_vif *vif,
			     struct cfg80211_sched_scan_request *req,
			     struct ieee80211_scan_ies *ies,
			     int type);
void iwl_mvm_rx_scan_match_found(struct iwl_mvm *mvm,
				 struct iwl_rx_cmd_buffer *rxb);

/* UMAC scan */
int iwl_mvm_config_scan(struct iwl_mvm *mvm);
void iwl_mvm_rx_umac_scan_complete_notif(struct iwl_mvm *mvm,
					 struct iwl_rx_cmd_buffer *rxb);
void iwl_mvm_rx_umac_scan_iter_complete_notif(struct iwl_mvm *mvm,
					      struct iwl_rx_cmd_buffer *rxb);

/* MVM debugfs */
#ifdef CONFIG_IWLWIFI_DEBUGFS
void iwl_mvm_dbgfs_register(struct iwl_mvm *mvm);
void iwl_mvm_vif_add_debugfs(struct ieee80211_hw *hw, struct ieee80211_vif *vif);
void iwl_mvm_vif_dbgfs_add_link(struct iwl_mvm *mvm, struct ieee80211_vif *vif);
void iwl_mvm_vif_dbgfs_rm_link(struct iwl_mvm *mvm, struct ieee80211_vif *vif);
#else
static inline void iwl_mvm_dbgfs_register(struct iwl_mvm *mvm)
{
}
static inline void
iwl_mvm_vif_dbgfs_add_link(struct iwl_mvm *mvm, struct ieee80211_vif *vif)
{
}
static inline void
iwl_mvm_vif_dbgfs_rm_link(struct iwl_mvm *mvm, struct ieee80211_vif *vif)
{
}
#endif /* CONFIG_IWLWIFI_DEBUGFS */

/* rate scaling */
int iwl_mvm_send_lq_cmd(struct iwl_mvm *mvm, struct iwl_lq_cmd *lq);
void iwl_mvm_update_frame_stats(struct iwl_mvm *mvm, u32 rate, bool agg);
int rs_pretty_print_rate_v1(char *buf, int bufsz, const u32 rate);
void rs_update_last_rssi(struct iwl_mvm *mvm,
			 struct iwl_mvm_sta *mvmsta,
			 struct ieee80211_rx_status *rx_status);

/* power management */
int iwl_mvm_power_update_device(struct iwl_mvm *mvm);
int iwl_mvm_power_update_mac(struct iwl_mvm *mvm);
int iwl_mvm_power_update_ps(struct iwl_mvm *mvm);
int iwl_mvm_power_mac_dbgfs_read(struct iwl_mvm *mvm, struct ieee80211_vif *vif,
				 char *buf, int bufsz);

void iwl_mvm_power_vif_assoc(struct iwl_mvm *mvm, struct ieee80211_vif *vif);
void iwl_mvm_power_uapsd_misbehaving_ap_notif(struct iwl_mvm *mvm,
					      struct iwl_rx_cmd_buffer *rxb);

#ifdef CONFIG_IWLWIFI_LEDS
int iwl_mvm_leds_init(struct iwl_mvm *mvm);
void iwl_mvm_leds_exit(struct iwl_mvm *mvm);
void iwl_mvm_leds_sync(struct iwl_mvm *mvm);
#else
static inline int iwl_mvm_leds_init(struct iwl_mvm *mvm)
{
	return 0;
}
static inline void iwl_mvm_leds_exit(struct iwl_mvm *mvm)
{
}
static inline void iwl_mvm_leds_sync(struct iwl_mvm *mvm)
{
}
#endif

/* D3 (WoWLAN, NetDetect) */
int iwl_mvm_suspend(struct ieee80211_hw *hw, struct cfg80211_wowlan *wowlan);
int iwl_mvm_resume(struct ieee80211_hw *hw);
void iwl_mvm_set_wakeup(struct ieee80211_hw *hw, bool enabled);
void iwl_mvm_set_rekey_data(struct ieee80211_hw *hw,
			    struct ieee80211_vif *vif,
			    struct cfg80211_gtk_rekey_data *data);
void iwl_mvm_ipv6_addr_change(struct ieee80211_hw *hw,
			      struct ieee80211_vif *vif,
			      struct inet6_dev *idev);
void iwl_mvm_set_default_unicast_key(struct ieee80211_hw *hw,
				     struct ieee80211_vif *vif, int idx);
extern const struct file_operations iwl_dbgfs_d3_test_ops;
#ifdef CONFIG_PM_SLEEP
void iwl_mvm_set_last_nonqos_seq(struct iwl_mvm *mvm,
				 struct ieee80211_vif *vif);
void iwl_mvm_fast_suspend(struct iwl_mvm *mvm);
int iwl_mvm_fast_resume(struct iwl_mvm *mvm);
#else
static inline void
iwl_mvm_set_last_nonqos_seq(struct iwl_mvm *mvm, struct ieee80211_vif *vif)
{
}

static inline void iwl_mvm_fast_suspend(struct iwl_mvm *mvm)
{
}

static inline int iwl_mvm_fast_resume(struct iwl_mvm *mvm)
{
	return 0;
}
#endif
void iwl_mvm_set_wowlan_qos_seq(struct iwl_mvm_sta *mvm_ap_sta,
				struct iwl_wowlan_config_cmd *cmd);
int iwl_mvm_send_proto_offload(struct iwl_mvm *mvm,
			       struct ieee80211_vif *vif,
			       bool disable_offloading,
			       bool offload_ns,
			       u32 cmd_flags,
			       u8 sta_id);

/* BT Coex */
int iwl_mvm_send_bt_init_conf(struct iwl_mvm *mvm);
void iwl_mvm_rx_bt_coex_old_notif(struct iwl_mvm *mvm,
				  struct iwl_rx_cmd_buffer *rxb);
void iwl_mvm_rx_bt_coex_notif(struct iwl_mvm *mvm,
			      struct iwl_rx_cmd_buffer *rxb);
void iwl_mvm_bt_rssi_event(struct iwl_mvm *mvm, struct ieee80211_vif *vif,
			   enum ieee80211_rssi_event_data);
void iwl_mvm_bt_coex_vif_change(struct iwl_mvm *mvm);
u16 iwl_mvm_coex_agg_time_limit(struct iwl_mvm *mvm,
				struct ieee80211_sta *sta);
bool iwl_mvm_bt_coex_is_mimo_allowed(struct iwl_mvm *mvm,
				     struct ieee80211_sta *sta);
bool iwl_mvm_bt_coex_is_ant_avail(struct iwl_mvm *mvm, u8 ant);
bool iwl_mvm_bt_coex_is_shared_ant_avail(struct iwl_mvm *mvm);
bool iwl_mvm_bt_coex_is_tpc_allowed(struct iwl_mvm *mvm,
				    enum nl80211_band band);
u8 iwl_mvm_bt_coex_get_single_ant_msk(struct iwl_mvm *mvm, u8 enabled_ants);
u8 iwl_mvm_bt_coex_tx_prio(struct iwl_mvm *mvm, struct ieee80211_hdr *hdr,
			   struct ieee80211_tx_info *info, u8 ac);
void iwl_mvm_bt_coex_update_link_esr(struct iwl_mvm *mvm,
				     struct ieee80211_vif *vif,
				     int link_id);

/* beacon filtering */
#ifdef CONFIG_IWLWIFI_DEBUGFS
void
iwl_mvm_beacon_filter_debugfs_parameters(struct ieee80211_vif *vif,
					 struct iwl_beacon_filter_cmd *cmd);
#else
static inline void
iwl_mvm_beacon_filter_debugfs_parameters(struct ieee80211_vif *vif,
					 struct iwl_beacon_filter_cmd *cmd)
{}
#endif
int iwl_mvm_enable_beacon_filter(struct iwl_mvm *mvm,
				 struct ieee80211_vif *vif);
int iwl_mvm_disable_beacon_filter(struct iwl_mvm *mvm,
				  struct ieee80211_vif *vif);
/* SMPS */
void iwl_mvm_update_smps(struct iwl_mvm *mvm, struct ieee80211_vif *vif,
				enum iwl_mvm_smps_type_request req_type,
				enum ieee80211_smps_mode smps_request,
				unsigned int link_id);
void
iwl_mvm_update_smps_on_active_links(struct iwl_mvm *mvm,
				    struct ieee80211_vif *vif,
				    enum iwl_mvm_smps_type_request req_type,
				    enum ieee80211_smps_mode smps_request);
bool iwl_mvm_rx_diversity_allowed(struct iwl_mvm *mvm,
				  struct iwl_mvm_phy_ctxt *ctxt);
void iwl_mvm_update_link_smps(struct ieee80211_vif *vif,
			      struct ieee80211_bss_conf *link_conf);

/* Low latency */
int iwl_mvm_update_low_latency(struct iwl_mvm *mvm, struct ieee80211_vif *vif,
			      bool low_latency,
			      enum iwl_mvm_low_latency_cause cause);
/* get SystemLowLatencyMode - only needed for beacon threshold? */
bool iwl_mvm_low_latency(struct iwl_mvm *mvm);
bool iwl_mvm_low_latency_band(struct iwl_mvm *mvm, enum nl80211_band band);
void iwl_mvm_send_low_latency_cmd(struct iwl_mvm *mvm, bool low_latency,
				  u16 mac_id);

/* get VMACLowLatencyMode */
static inline bool iwl_mvm_vif_low_latency(struct iwl_mvm_vif *mvmvif)
{
	/*
	 * should this consider associated/active/... state?
	 *
	 * Normally low-latency should only be active on interfaces
	 * that are active, but at least with debugfs it can also be
	 * enabled on interfaces that aren't active. However, when
	 * interface aren't active then they aren't added into the
	 * binding, so this has no real impact. For now, just return
	 * the current desired low-latency state.
	 */
	return mvmvif->low_latency_actual;
}

static inline
void iwl_mvm_vif_set_low_latency(struct iwl_mvm_vif *mvmvif, bool set,
				 enum iwl_mvm_low_latency_cause cause)
{
	u8 new_state;

	if (set)
		mvmvif->low_latency |= cause;
	else
		mvmvif->low_latency &= ~cause;

	/*
	 * if LOW_LATENCY_DEBUGFS_FORCE_ENABLE is enabled no changes are
	 * allowed to actual mode.
	 */
	if (mvmvif->low_latency & LOW_LATENCY_DEBUGFS_FORCE_ENABLE &&
	    cause != LOW_LATENCY_DEBUGFS_FORCE_ENABLE)
		return;

	if (cause == LOW_LATENCY_DEBUGFS_FORCE_ENABLE && set)
		/*
		 * We enter force state
		 */
		new_state = !!(mvmvif->low_latency &
			       LOW_LATENCY_DEBUGFS_FORCE);
	else
		/*
		 * Check if any other one set low latency
		 */
		new_state = !!(mvmvif->low_latency &
				  ~(LOW_LATENCY_DEBUGFS_FORCE_ENABLE |
				    LOW_LATENCY_DEBUGFS_FORCE));

	mvmvif->low_latency_actual = new_state;
}

/* Return a bitmask with all the hw supported queues, except for the
 * command queue, which can't be flushed.
 */
static inline u32 iwl_mvm_flushable_queues(struct iwl_mvm *mvm)
{
	return ((BIT(mvm->trans->trans_cfg->base_params->num_of_queues) - 1) &
		~BIT(IWL_MVM_DQA_CMD_QUEUE));
}

void iwl_mvm_stop_device(struct iwl_mvm *mvm);

/* Thermal management and CT-kill */
void iwl_mvm_tt_tx_backoff(struct iwl_mvm *mvm, u32 backoff);
void iwl_mvm_temp_notif(struct iwl_mvm *mvm,
			struct iwl_rx_cmd_buffer *rxb);
void iwl_mvm_tt_handler(struct iwl_mvm *mvm);
void iwl_mvm_thermal_initialize(struct iwl_mvm *mvm, u32 min_backoff);
void iwl_mvm_thermal_exit(struct iwl_mvm *mvm);
void iwl_mvm_set_hw_ctkill_state(struct iwl_mvm *mvm, bool state);
int iwl_mvm_get_temp(struct iwl_mvm *mvm, s32 *temp);
void iwl_mvm_ct_kill_notif(struct iwl_mvm *mvm, struct iwl_rx_cmd_buffer *rxb);
void iwl_mvm_enter_ctkill(struct iwl_mvm *mvm);
int iwl_mvm_send_temp_report_ths_cmd(struct iwl_mvm *mvm);
int iwl_mvm_ctdp_command(struct iwl_mvm *mvm, u32 op, u32 budget);

#if IS_ENABLED(CONFIG_IWLMEI)

/* vendor commands */
void iwl_mvm_vendor_cmds_register(struct iwl_mvm *mvm);

#else

static inline void iwl_mvm_vendor_cmds_register(struct iwl_mvm *mvm) {}

#endif

/* Location Aware Regulatory */
struct iwl_mcc_update_resp_v8 *
iwl_mvm_update_mcc(struct iwl_mvm *mvm, const char *alpha2,
		   enum iwl_mcc_source src_id);
int iwl_mvm_init_mcc(struct iwl_mvm *mvm);
void iwl_mvm_rx_chub_update_mcc(struct iwl_mvm *mvm,
				struct iwl_rx_cmd_buffer *rxb);
struct ieee80211_regdomain *iwl_mvm_get_regdomain(struct wiphy *wiphy,
						  const char *alpha2,
						  enum iwl_mcc_source src_id,
						  bool *changed);
struct ieee80211_regdomain *iwl_mvm_get_current_regdomain(struct iwl_mvm *mvm,
							  bool *changed);
int iwl_mvm_init_fw_regd(struct iwl_mvm *mvm, bool force_regd_sync);
void iwl_mvm_update_changed_regdom(struct iwl_mvm *mvm);

/* smart fifo */
int iwl_mvm_sf_update(struct iwl_mvm *mvm, struct ieee80211_vif *vif,
		      bool added_vif);

/* FTM responder */
int iwl_mvm_ftm_start_responder(struct iwl_mvm *mvm, struct ieee80211_vif *vif,
				struct ieee80211_bss_conf *bss_conf);
void iwl_mvm_ftm_restart_responder(struct iwl_mvm *mvm,
				   struct ieee80211_vif *vif,
				   struct ieee80211_bss_conf *bss_conf);
void iwl_mvm_ftm_responder_stats(struct iwl_mvm *mvm,
				 struct iwl_rx_cmd_buffer *rxb);
int iwl_mvm_ftm_resp_remove_pasn_sta(struct iwl_mvm *mvm,
				     struct ieee80211_vif *vif, u8 *addr);
int iwl_mvm_ftm_respoder_add_pasn_sta(struct iwl_mvm *mvm,
				      struct ieee80211_vif *vif,
				      u8 *addr, u32 cipher, u8 *tk, u32 tk_len,
				      u8 *hltk, u32 hltk_len);
void iwl_mvm_ftm_responder_clear(struct iwl_mvm *mvm,
				 struct ieee80211_vif *vif);

/* FTM initiator */
void iwl_mvm_ftm_restart(struct iwl_mvm *mvm);
void iwl_mvm_ftm_range_resp(struct iwl_mvm *mvm,
			    struct iwl_rx_cmd_buffer *rxb);
void iwl_mvm_ftm_lc_notif(struct iwl_mvm *mvm,
			  struct iwl_rx_cmd_buffer *rxb);
int iwl_mvm_ftm_start(struct iwl_mvm *mvm, struct ieee80211_vif *vif,
		      struct cfg80211_pmsr_request *request);
void iwl_mvm_ftm_abort(struct iwl_mvm *mvm, struct cfg80211_pmsr_request *req);
void iwl_mvm_ftm_initiator_smooth_config(struct iwl_mvm *mvm);
void iwl_mvm_ftm_initiator_smooth_stop(struct iwl_mvm *mvm);
int iwl_mvm_ftm_add_pasn_sta(struct iwl_mvm *mvm, struct ieee80211_vif *vif,
			     u8 *addr, u32 cipher, u8 *tk, u32 tk_len,
			     u8 *hltk, u32 hltk_len);
void iwl_mvm_ftm_remove_pasn_sta(struct iwl_mvm *mvm, u8 *addr);

/* TDLS */

/*
 * We use TID 4 (VI) as a FW-used-only TID when TDLS connections are present.
 * This TID is marked as used vs the AP and all connected TDLS peers.
 */
#define IWL_MVM_TDLS_FW_TID 4

int iwl_mvm_tdls_sta_count(struct iwl_mvm *mvm, struct ieee80211_vif *vif);
void iwl_mvm_teardown_tdls_peers(struct iwl_mvm *mvm);
void iwl_mvm_recalc_tdls_state(struct iwl_mvm *mvm, struct ieee80211_vif *vif,
			       bool sta_added);
void iwl_mvm_mac_mgd_protect_tdls_discover(struct ieee80211_hw *hw,
					   struct ieee80211_vif *vif,
					   unsigned int link_id);
int iwl_mvm_tdls_channel_switch(struct ieee80211_hw *hw,
				struct ieee80211_vif *vif,
				struct ieee80211_sta *sta, u8 oper_class,
				struct cfg80211_chan_def *chandef,
				struct sk_buff *tmpl_skb, u32 ch_sw_tm_ie);
void iwl_mvm_tdls_recv_channel_switch(struct ieee80211_hw *hw,
				      struct ieee80211_vif *vif,
				      struct ieee80211_tdls_ch_sw_params *params);
void iwl_mvm_tdls_cancel_channel_switch(struct ieee80211_hw *hw,
					struct ieee80211_vif *vif,
					struct ieee80211_sta *sta);
void iwl_mvm_rx_tdls_notif(struct iwl_mvm *mvm, struct iwl_rx_cmd_buffer *rxb);
void iwl_mvm_tdls_ch_switch_work(struct work_struct *work);

void iwl_mvm_sync_rx_queues_internal(struct iwl_mvm *mvm,
				     enum iwl_mvm_rxq_notif_type type,
				     bool sync,
				     const void *data, u32 size);
struct ieee80211_vif *iwl_mvm_get_bss_vif(struct iwl_mvm *mvm);
struct ieee80211_vif *iwl_mvm_get_vif_by_macid(struct iwl_mvm *mvm, u32 macid);
bool iwl_mvm_is_vif_assoc(struct iwl_mvm *mvm);

#define MVM_TCM_PERIOD_MSEC 500
#define MVM_TCM_PERIOD (HZ * MVM_TCM_PERIOD_MSEC / 1000)
#define MVM_LL_PERIOD (10 * HZ)
void iwl_mvm_tcm_work(struct work_struct *work);
void iwl_mvm_recalc_tcm(struct iwl_mvm *mvm);
void iwl_mvm_pause_tcm(struct iwl_mvm *mvm, bool with_cancel);
void iwl_mvm_resume_tcm(struct iwl_mvm *mvm);
void iwl_mvm_tcm_add_vif(struct iwl_mvm *mvm, struct ieee80211_vif *vif);
void iwl_mvm_tcm_rm_vif(struct iwl_mvm *mvm, struct ieee80211_vif *vif);
u8 iwl_mvm_tcm_load_percentage(u32 airtime, u32 elapsed);

void iwl_mvm_nic_restart(struct iwl_mvm *mvm, bool fw_error);
unsigned int iwl_mvm_get_wd_timeout(struct iwl_mvm *mvm,
				    struct ieee80211_vif *vif);
void iwl_mvm_connection_loss(struct iwl_mvm *mvm, struct ieee80211_vif *vif,
			     const char *errmsg);
void iwl_mvm_event_frame_timeout_callback(struct iwl_mvm *mvm,
					  struct ieee80211_vif *vif,
					  const struct ieee80211_sta *sta,
					  u16 tid);
void iwl_mvm_mei_scan_filter_init(struct iwl_mei_scan_filter *mei_scan_filter);

void iwl_mvm_ptp_init(struct iwl_mvm *mvm);
void iwl_mvm_ptp_remove(struct iwl_mvm *mvm);
u64 iwl_mvm_ptp_get_adj_time(struct iwl_mvm *mvm, u64 base_time);
int iwl_mvm_sar_select_profile(struct iwl_mvm *mvm, int prof_a, int prof_b);
int iwl_mvm_get_sar_geo_profile(struct iwl_mvm *mvm);
int iwl_mvm_ppag_send_cmd(struct iwl_mvm *mvm);
void iwl_mvm_get_bios_tables(struct iwl_mvm *mvm);
#ifdef CONFIG_IWLWIFI_DEBUGFS
void iwl_mvm_link_sta_add_debugfs(struct ieee80211_hw *hw,
				  struct ieee80211_vif *vif,
				  struct ieee80211_link_sta *link_sta,
				  struct dentry *dir);
void iwl_mvm_link_add_debugfs(struct ieee80211_hw *hw,
			      struct ieee80211_vif *vif,
			      struct ieee80211_bss_conf *link_conf,
			      struct dentry *dir);
#endif

/* new MLD related APIs */
int iwl_mvm_sec_key_add(struct iwl_mvm *mvm,
			struct ieee80211_vif *vif,
			struct ieee80211_sta *sta,
			struct ieee80211_key_conf *keyconf);
int iwl_mvm_sec_key_del(struct iwl_mvm *mvm,
			struct ieee80211_vif *vif,
			struct ieee80211_sta *sta,
			struct ieee80211_key_conf *keyconf);
int iwl_mvm_sec_key_del_pasn(struct iwl_mvm *mvm,
			     struct ieee80211_vif *vif,
			     u32 sta_mask,
			     struct ieee80211_key_conf *keyconf);
void iwl_mvm_sec_key_remove_ap(struct iwl_mvm *mvm,
			       struct ieee80211_vif *vif,
			       struct iwl_mvm_vif_link_info *link,
			       unsigned int link_id);
int iwl_mvm_mld_update_sta_keys(struct iwl_mvm *mvm,
				struct ieee80211_vif *vif,
				struct ieee80211_sta *sta,
				u32 old_sta_mask,
				u32 new_sta_mask);
int iwl_mvm_mld_send_key(struct iwl_mvm *mvm, u32 sta_mask, u32 key_flags,
			 struct ieee80211_key_conf *keyconf);
u32 iwl_mvm_get_sec_flags(struct iwl_mvm *mvm,
			  struct ieee80211_vif *vif,
			  struct ieee80211_sta *sta,
			  struct ieee80211_key_conf *keyconf);

bool iwl_rfi_supported(struct iwl_mvm *mvm);
int iwl_rfi_send_config_cmd(struct iwl_mvm *mvm,
			    struct iwl_rfi_lut_entry *rfi_table);
struct iwl_rfi_freq_table_resp_cmd *iwl_rfi_get_freq_table(struct iwl_mvm *mvm);
void iwl_rfi_deactivate_notif_handler(struct iwl_mvm *mvm,
				      struct iwl_rx_cmd_buffer *rxb);

static inline u8 iwl_mvm_phy_band_from_nl80211(enum nl80211_band band)
{
	switch (band) {
	case NL80211_BAND_2GHZ:
		return PHY_BAND_24;
	case NL80211_BAND_5GHZ:
		return PHY_BAND_5;
	case NL80211_BAND_6GHZ:
		return PHY_BAND_6;
	default:
		WARN_ONCE(1, "Unsupported band (%u)\n", band);
		return PHY_BAND_5;
	}
}

static inline u8 iwl_mvm_nl80211_band_from_phy(u8 phy_band)
{
	switch (phy_band) {
	case PHY_BAND_24:
		return NL80211_BAND_2GHZ;
	case PHY_BAND_5:
		return NL80211_BAND_5GHZ;
	case PHY_BAND_6:
		return NL80211_BAND_6GHZ;
	default:
		WARN_ONCE(1, "Unsupported phy band (%u)\n", phy_band);
		return NL80211_BAND_5GHZ;
	}
}

/* Channel Switch */
void iwl_mvm_channel_switch_disconnect_wk(struct work_struct *wk);
int iwl_mvm_post_channel_switch(struct ieee80211_hw *hw,
				struct ieee80211_vif *vif,
				struct ieee80211_bss_conf *link);

/* Channel Context */
/**
 * struct iwl_mvm_switch_vif_chanctx_ops - callbacks for switch_vif_chanctx()
 *
 * Since the only difference between both MLD and
 * non-MLD versions of switch_vif_chanctx() is these function calls,
 * each version will send its specific function calls to
 * %iwl_mvm_switch_vif_chanctx_common().
 *
 * @__assign_vif_chanctx: pointer to the function that assigns a chanctx to
 *	a given vif
 * @__unassign_vif_chanctx: pointer to the function that unassigns a chanctx to
 *	a given vif
 */
struct iwl_mvm_switch_vif_chanctx_ops {
	int (*__assign_vif_chanctx)(struct iwl_mvm *mvm,
				    struct ieee80211_vif *vif,
				    struct ieee80211_bss_conf *link_conf,
				    struct ieee80211_chanctx_conf *ctx,
				    bool switching_chanctx);
	void (*__unassign_vif_chanctx)(struct iwl_mvm *mvm,
				       struct ieee80211_vif *vif,
				       struct ieee80211_bss_conf *link_conf,
				       struct ieee80211_chanctx_conf *ctx,
				       bool switching_chanctx);
};

int
iwl_mvm_switch_vif_chanctx_common(struct ieee80211_hw *hw,
				  struct ieee80211_vif_chanctx_switch *vifs,
				  int n_vifs,
				  enum ieee80211_chanctx_switch_mode mode,
				  const struct iwl_mvm_switch_vif_chanctx_ops *ops);

/* Channel info utils */
static inline bool iwl_mvm_has_ultra_hb_channel(struct iwl_mvm *mvm)
{
	return fw_has_capa(&mvm->fw->ucode_capa,
			   IWL_UCODE_TLV_CAPA_ULTRA_HB_CHANNELS);
}

static inline void *iwl_mvm_chan_info_cmd_tail(struct iwl_mvm *mvm,
					       struct iwl_fw_channel_info *ci)
{
	return (u8 *)ci + (iwl_mvm_has_ultra_hb_channel(mvm) ?
			   sizeof(struct iwl_fw_channel_info) :
			   sizeof(struct iwl_fw_channel_info_v1));
}

static inline size_t iwl_mvm_chan_info_padding(struct iwl_mvm *mvm)
{
	return iwl_mvm_has_ultra_hb_channel(mvm) ? 0 :
		sizeof(struct iwl_fw_channel_info) -
		sizeof(struct iwl_fw_channel_info_v1);
}

static inline void iwl_mvm_set_chan_info(struct iwl_mvm *mvm,
					 struct iwl_fw_channel_info *ci,
					 u32 chan, u8 band, u8 width,
					 u8 ctrl_pos)
{
	if (iwl_mvm_has_ultra_hb_channel(mvm)) {
		ci->channel = cpu_to_le32(chan);
		ci->band = band;
		ci->width = width;
		ci->ctrl_pos = ctrl_pos;
	} else {
		struct iwl_fw_channel_info_v1 *ci_v1 =
					(struct iwl_fw_channel_info_v1 *)ci;

		ci_v1->channel = chan;
		ci_v1->band = band;
		ci_v1->width = width;
		ci_v1->ctrl_pos = ctrl_pos;
	}
}

static inline void
iwl_mvm_set_chan_info_chandef(struct iwl_mvm *mvm,
			      struct iwl_fw_channel_info *ci,
			      const struct cfg80211_chan_def *chandef)
{
	enum nl80211_band band = chandef->chan->band;

	iwl_mvm_set_chan_info(mvm, ci, chandef->chan->hw_value,
			      iwl_mvm_phy_band_from_nl80211(band),
			      iwl_mvm_get_channel_width(chandef),
			      iwl_mvm_get_ctrl_pos(chandef));
}

static inline int iwl_umac_scan_get_max_profiles(const struct iwl_fw *fw)
{
	u8 ver = iwl_fw_lookup_cmd_ver(fw, SCAN_OFFLOAD_UPDATE_PROFILES_CMD,
				       IWL_FW_CMD_VER_UNKNOWN);
	return (ver == IWL_FW_CMD_VER_UNKNOWN || ver < 3) ?
		IWL_SCAN_MAX_PROFILES : IWL_SCAN_MAX_PROFILES_V2;
}

static inline
enum iwl_location_cipher iwl_mvm_cipher_to_location_cipher(u32 cipher)
{
	switch (cipher) {
	case WLAN_CIPHER_SUITE_CCMP:
		return IWL_LOCATION_CIPHER_CCMP_128;
	case WLAN_CIPHER_SUITE_GCMP:
		return IWL_LOCATION_CIPHER_GCMP_128;
	case WLAN_CIPHER_SUITE_GCMP_256:
		return IWL_LOCATION_CIPHER_GCMP_256;
	default:
		return IWL_LOCATION_CIPHER_INVALID;
	}
}

struct iwl_mvm_csme_conn_info *iwl_mvm_get_csme_conn_info(struct iwl_mvm *mvm);
static inline int iwl_mvm_mei_get_ownership(struct iwl_mvm *mvm)
{
	if (mvm->mei_registered)
		return iwl_mei_get_ownership();
	return 0;
}

static inline void iwl_mvm_mei_tx_copy_to_csme(struct iwl_mvm *mvm,
					       struct sk_buff *skb,
					       unsigned int ivlen)
{
	if (mvm->mei_registered)
		iwl_mei_tx_copy_to_csme(skb, ivlen);
}

static inline void iwl_mvm_mei_host_disassociated(struct iwl_mvm *mvm)
{
	if (mvm->mei_registered)
		iwl_mei_host_disassociated();
}

static inline void iwl_mvm_mei_device_state(struct iwl_mvm *mvm, bool up)
{
	if (mvm->mei_registered)
		iwl_mei_device_state(up);
}

static inline void iwl_mvm_mei_set_sw_rfkill_state(struct iwl_mvm *mvm)
{
	bool sw_rfkill =
		mvm->hw_registered ? rfkill_soft_blocked(mvm->hw->wiphy->rfkill) : false;

	if (mvm->mei_registered)
		iwl_mei_set_rfkill_state(iwl_mvm_is_radio_killed(mvm),
					 sw_rfkill);
}

static inline bool iwl_mvm_has_p2p_over_aux(struct iwl_mvm *mvm)
{
	u32 cmd_id = WIDE_ID(MAC_CONF_GROUP, ROC_CMD);

	return iwl_fw_lookup_cmd_ver(mvm->fw, cmd_id, 0) >= 4;
}

static inline bool iwl_mvm_mei_filter_scan(struct iwl_mvm *mvm,
					   struct sk_buff *skb)
{
	struct ieee80211_mgmt *mgmt = (void *)skb->data;

	if (mvm->mei_scan_filter.is_mei_limited_scan &&
	    (ieee80211_is_probe_resp(mgmt->frame_control) ||
	     ieee80211_is_beacon(mgmt->frame_control))) {
		skb_queue_tail(&mvm->mei_scan_filter.scan_res, skb);
		schedule_work(&mvm->mei_scan_filter.scan_work);
		return true;
	}

	return false;
}

void iwl_mvm_send_roaming_forbidden_event(struct iwl_mvm *mvm,
					  struct ieee80211_vif *vif,
					  bool forbidden);

/* Callbacks for ieee80211_ops */
void iwl_mvm_mac_tx(struct ieee80211_hw *hw,
		    struct ieee80211_tx_control *control, struct sk_buff *skb);
void iwl_mvm_mac_wake_tx_queue(struct ieee80211_hw *hw,
			       struct ieee80211_txq *txq);

int iwl_mvm_mac_ampdu_action(struct ieee80211_hw *hw,
			     struct ieee80211_vif *vif,
			     struct ieee80211_ampdu_params *params);
int iwl_mvm_op_get_antenna(struct ieee80211_hw *hw, u32 *tx_ant, u32 *rx_ant);
int iwl_mvm_op_set_antenna(struct ieee80211_hw *hw, u32 tx_ant, u32 rx_ant);
int iwl_mvm_mac_start(struct ieee80211_hw *hw);
void iwl_mvm_mac_reconfig_complete(struct ieee80211_hw *hw,
				   enum ieee80211_reconfig_type reconfig_type);
void iwl_mvm_mac_stop(struct ieee80211_hw *hw, bool suspend);
static inline int iwl_mvm_mac_config(struct ieee80211_hw *hw, u32 changed)
{
	return 0;
}

u64 iwl_mvm_prepare_multicast(struct ieee80211_hw *hw,
			      struct netdev_hw_addr_list *mc_list);

void iwl_mvm_configure_filter(struct ieee80211_hw *hw,
			      unsigned int changed_flags,
			      unsigned int *total_flags, u64 multicast);
int iwl_mvm_mac_hw_scan(struct ieee80211_hw *hw, struct ieee80211_vif *vif,
			struct ieee80211_scan_request *hw_req);
void iwl_mvm_mac_cancel_hw_scan(struct ieee80211_hw *hw,
				struct ieee80211_vif *vif);
void iwl_mvm_sta_pre_rcu_remove(struct ieee80211_hw *hw,
				struct ieee80211_vif *vif,
				struct ieee80211_sta *sta);
void iwl_mvm_mac_sta_notify(struct ieee80211_hw *hw, struct ieee80211_vif *vif,
			    enum sta_notify_cmd cmd,
			    struct ieee80211_sta *sta);
void
iwl_mvm_mac_allow_buffered_frames(struct ieee80211_hw *hw,
				  struct ieee80211_sta *sta, u16 tids,
				  int num_frames,
				  enum ieee80211_frame_release_type reason,
				  bool more_data);
void
iwl_mvm_mac_release_buffered_frames(struct ieee80211_hw *hw,
				    struct ieee80211_sta *sta, u16 tids,
				    int num_frames,
				    enum ieee80211_frame_release_type reason,
				    bool more_data);
int iwl_mvm_mac_set_rts_threshold(struct ieee80211_hw *hw, u32 value);
void iwl_mvm_sta_rc_update(struct ieee80211_hw *hw, struct ieee80211_vif *vif,
			   struct ieee80211_sta *sta, u32 changed);
void iwl_mvm_mac_mgd_prepare_tx(struct ieee80211_hw *hw,
				struct ieee80211_vif *vif,
				struct ieee80211_prep_tx_info *info);
void iwl_mvm_mac_mgd_complete_tx(struct ieee80211_hw *hw,
				 struct ieee80211_vif *vif,
				 struct ieee80211_prep_tx_info *info);
void iwl_mvm_mac_flush(struct ieee80211_hw *hw, struct ieee80211_vif *vif,
		       u32 queues, bool drop);
void iwl_mvm_mac_flush_sta(struct ieee80211_hw *hw, struct ieee80211_vif *vif,
			   struct ieee80211_sta *sta);
int iwl_mvm_mac_sched_scan_start(struct ieee80211_hw *hw,
				 struct ieee80211_vif *vif,
				 struct cfg80211_sched_scan_request *req,
				 struct ieee80211_scan_ies *ies);
int iwl_mvm_mac_sched_scan_stop(struct ieee80211_hw *hw,
				struct ieee80211_vif *vif);
int iwl_mvm_mac_set_key(struct ieee80211_hw *hw, enum set_key_cmd cmd,
			struct ieee80211_vif *vif, struct ieee80211_sta *sta,
			struct ieee80211_key_conf *key);
void iwl_mvm_mac_update_tkip_key(struct ieee80211_hw *hw,
				 struct ieee80211_vif *vif,
				 struct ieee80211_key_conf *keyconf,
				 struct ieee80211_sta *sta,
				 u32 iv32, u16 *phase1key);
int iwl_mvm_add_chanctx(struct ieee80211_hw *hw,
			struct ieee80211_chanctx_conf *ctx);
void iwl_mvm_remove_chanctx(struct ieee80211_hw *hw,
			    struct ieee80211_chanctx_conf *ctx);
void iwl_mvm_change_chanctx(struct ieee80211_hw *hw,
			    struct ieee80211_chanctx_conf *ctx, u32 changed);
int iwl_mvm_tx_last_beacon(struct ieee80211_hw *hw);
void iwl_mvm_channel_switch(struct ieee80211_hw *hw, struct ieee80211_vif *vif,
			    struct ieee80211_channel_switch *chsw);
int iwl_mvm_pre_channel_switch(struct iwl_mvm *mvm,
			       struct ieee80211_vif *vif,
			       struct ieee80211_channel_switch *chsw);
void iwl_mvm_abort_channel_switch(struct ieee80211_hw *hw,
				  struct ieee80211_vif *vif,
				  struct ieee80211_bss_conf *link_conf);
void iwl_mvm_channel_switch_rx_beacon(struct ieee80211_hw *hw,
				      struct ieee80211_vif *vif,
				      struct ieee80211_channel_switch *chsw);
void iwl_mvm_mac_event_callback(struct ieee80211_hw *hw,
				struct ieee80211_vif *vif,
				const struct ieee80211_event *event);
void iwl_mvm_sync_rx_queues(struct ieee80211_hw *hw);
int iwl_mvm_mac_testmode_cmd(struct ieee80211_hw *hw,
			     struct ieee80211_vif *vif,
			     void *data, int len);
int iwl_mvm_mac_get_survey(struct ieee80211_hw *hw, int idx,
			   struct survey_info *survey);
void iwl_mvm_mac_sta_statistics(struct ieee80211_hw *hw,
				struct ieee80211_vif *vif,
				struct ieee80211_sta *sta,
				struct station_info *sinfo);
int
iwl_mvm_mac_get_ftm_responder_stats(struct ieee80211_hw *hw,
				    struct ieee80211_vif *vif,
				    struct cfg80211_ftm_responder_stats *stats);
int iwl_mvm_start_pmsr(struct ieee80211_hw *hw, struct ieee80211_vif *vif,
		       struct cfg80211_pmsr_request *request);
void iwl_mvm_abort_pmsr(struct ieee80211_hw *hw, struct ieee80211_vif *vif,
			struct cfg80211_pmsr_request *request);

bool iwl_mvm_have_links_same_channel(struct iwl_mvm_vif *vif1,
				     struct iwl_mvm_vif *vif2);
bool iwl_mvm_vif_is_active(struct iwl_mvm_vif *mvmvif);
int iwl_mvm_set_tx_power(struct iwl_mvm *mvm, struct ieee80211_vif *vif,
			 s16 tx_power);
int iwl_mvm_set_hw_timestamp(struct ieee80211_hw *hw,
			     struct ieee80211_vif *vif,
			     struct cfg80211_set_hw_timestamp *hwts);
int iwl_mvm_update_mu_groups(struct iwl_mvm *mvm, struct ieee80211_vif *vif);
bool iwl_mvm_enable_fils(struct iwl_mvm *mvm,
			 struct ieee80211_chanctx_conf *ctx);
<<<<<<< HEAD
void iwl_mvm_mld_select_links(struct iwl_mvm *mvm, struct ieee80211_vif *vif,
			      bool valid_links_changed);
int iwl_mvm_mld_get_primary_link(struct iwl_mvm *mvm,
				 struct ieee80211_vif *vif,
				 unsigned long usable_links);

=======
>>>>>>> 2d5404ca
bool iwl_mvm_is_ftm_responder_chanctx(struct iwl_mvm *mvm,
				      struct ieee80211_chanctx_conf *ctx);

static inline struct cfg80211_chan_def *
iwl_mvm_chanctx_def(struct iwl_mvm *mvm, struct ieee80211_chanctx_conf *ctx)
{
	bool use_def = iwl_mvm_is_ftm_responder_chanctx(mvm, ctx) ||
		iwl_mvm_enable_fils(mvm, ctx);

	return use_def ? &ctx->def : &ctx->min_def;
}

void iwl_mvm_roc_duration_and_delay(struct ieee80211_vif *vif,
				    u32 duration_ms,
				    u32 *duration_tu,
				    u32 *delay);
int iwl_mvm_roc_add_cmd(struct iwl_mvm *mvm,
			struct ieee80211_channel *channel,
			struct ieee80211_vif *vif,
<<<<<<< HEAD
			int duration, u32 activity);

/* EMLSR */
void iwl_mvm_recalc_esr(struct iwl_mvm *mvm, struct ieee80211_vif *vif);

=======
			int duration, enum iwl_roc_activity activity);

/* EMLSR */
bool iwl_mvm_vif_has_esr_cap(struct iwl_mvm *mvm, struct ieee80211_vif *vif);
void iwl_mvm_block_esr(struct iwl_mvm *mvm, struct ieee80211_vif *vif,
		       enum iwl_mvm_esr_state reason,
		       u8 link_to_keep);
int iwl_mvm_block_esr_sync(struct iwl_mvm *mvm, struct ieee80211_vif *vif,
			   enum iwl_mvm_esr_state reason);
void iwl_mvm_unblock_esr(struct iwl_mvm *mvm, struct ieee80211_vif *vif,
			 enum iwl_mvm_esr_state reason);
void iwl_mvm_exit_esr(struct iwl_mvm *mvm, struct ieee80211_vif *vif,
		      enum iwl_mvm_esr_state reason,
		      u8 link_to_keep);
s8 iwl_mvm_get_esr_rssi_thresh(struct iwl_mvm *mvm,
			       const struct cfg80211_chan_def *chandef,
			       bool low);
void iwl_mvm_bt_coex_update_link_esr(struct iwl_mvm *mvm,
				     struct ieee80211_vif *vif,
				     int link_id);
bool
iwl_mvm_bt_coex_calculate_esr_mode(struct iwl_mvm *mvm,
				   struct ieee80211_vif *vif,
				   s32 link_rssi,
				   bool primary);
int iwl_mvm_esr_non_bss_link(struct iwl_mvm *mvm, struct ieee80211_vif *vif,
			     unsigned int link_id, bool active);

void
iwl_mvm_send_ap_tx_power_constraint_cmd(struct iwl_mvm *mvm,
					struct ieee80211_vif *vif,
					struct ieee80211_bss_conf *bss_conf,
					bool is_ap);
>>>>>>> 2d5404ca
#endif /* __IWL_MVM_H__ */<|MERGE_RESOLUTION|>--- conflicted
+++ resolved
@@ -299,15 +299,10 @@
  * @active: indicates the link is active in FW (for sanity checking)
  * @cab_queue: content-after-beacon (multicast) queue
  * @listen_lmac: indicates this link is allocated to the listen LMAC
-<<<<<<< HEAD
- * @mcast_sta: multicast station
- * @phy_ctxt: phy context allocated to this link, if any
-=======
  * @csa_block_tx: we got CSA with mode=1
  * @mcast_sta: multicast station
  * @phy_ctxt: phy context allocated to this link, if any
  * @bf_data: beacon filtering data
->>>>>>> 2d5404ca
  */
 struct iwl_mvm_vif_link_info {
 	u8 bssid[ETH_ALEN];
@@ -330,10 +325,7 @@
 	bool he_ru_2mhz_block;
 	bool active;
 	bool listen_lmac;
-<<<<<<< HEAD
-=======
 	bool csa_block_tx;
->>>>>>> 2d5404ca
 
 	u16 cab_queue;
 	/* Assigned while mac80211 has the link in a channel context,
@@ -412,14 +404,6 @@
 };
 
 /**
- * enum iwl_mvm_esr_disable_reason - reasons for which we can't enable EMLSR
- * @IWL_MVM_ESR_DISABLE_COEX: COEX is preventing the enablement of EMLSR
- */
-enum iwl_mvm_esr_disable_reason {
-	IWL_MVM_ESR_DISABLE_COEX	= BIT(0),
-};
-
-/**
  * struct iwl_mvm_vif - data per Virtual Interface, it is a MAC context
  * @mvm: pointer back to the mvm struct
  * @id: between 0 and 3
@@ -445,16 +429,6 @@
  * @csa_bcn_pending: indicates that we are waiting for a beacon on a new channel
  * @csa_blocks_tx: CSA is blocking TX
  * @features: hw features active for this vif
-<<<<<<< HEAD
- * @ap_beacon_time: AP beacon time for synchronisation (on older FW)
- * @bcn_prot: beacon protection data (keys; FIXME: needs to be per link)
- * @bf_data: beacon filtering data
- * @deflink: default link data for use in non-MLO
- * @link: link data for each link in MLO
- * @esr_active: indicates eSR mode is active
- * @esr_disable_reason: a bitmap of enum iwl_mvm_esr_disable_reason
- * @pm_enabled: indicates powersave is enabled
-=======
  * @max_tx_op: max TXOP in usecs for all ACs, zero for no limit.
  * @ap_beacon_time: AP beacon time for synchronisation (on older FW)
  * @bf_enabled: indicates if beacon filtering is enabled
@@ -512,7 +486,6 @@
  *	not use U-APSD on reconnection
  * @uapsd_nonagg_detected_wk: worker for handling detection of no aggregation
  *	in U-APSD
->>>>>>> 2d5404ca
  */
 struct iwl_mvm_vif {
 	struct iwl_mvm *mvm;
@@ -526,10 +499,7 @@
 	bool pm_enabled;
 	bool monitor_active;
 	bool esr_active;
-<<<<<<< HEAD
-=======
 	bool session_prot_connection_loss;
->>>>>>> 2d5404ca
 
 	u8 low_latency: 6;
 	u8 low_latency_actual: 1;
@@ -804,30 +774,16 @@
  * @num_stored: number of mpdus stored in the buffer
  * @queue: queue of this reorder buffer
  * @last_amsdu: track last ASMDU SN for duplication detection
-<<<<<<< HEAD
- * @last_sub_index: track ASMDU sub frame index for duplication detection
  * @valid: reordering is valid for this queue
  * @lock: protect reorder buffer internal state
- * @mvm: mvm pointer, needed for frame timer context
-=======
- * @valid: reordering is valid for this queue
- * @lock: protect reorder buffer internal state
->>>>>>> 2d5404ca
  */
 struct iwl_mvm_reorder_buffer {
 	u16 head_sn;
 	u16 num_stored;
 	int queue;
 	u16 last_amsdu;
-<<<<<<< HEAD
-	u8 last_sub_index;
 	bool valid;
 	spinlock_t lock;
-	struct iwl_mvm *mvm;
-=======
-	bool valid;
-	spinlock_t lock;
->>>>>>> 2d5404ca
 } ____cacheline_aligned_in_smp;
 
 /**
@@ -1050,11 +1006,8 @@
 	/* For async rx handlers that require the wiphy lock */
 	struct wiphy_work async_handlers_wiphy_wk;
 
-<<<<<<< HEAD
-=======
 	struct wiphy_work trig_link_selection_wk;
 
->>>>>>> 2d5404ca
 	struct work_struct roc_done_wk;
 
 	unsigned long init_status;
@@ -1213,11 +1166,7 @@
 
 	struct ieee80211_vif __rcu *vif_id_to_mac[NUM_MAC_INDEX_DRIVER];
 
-<<<<<<< HEAD
-	struct ieee80211_bss_conf __rcu *link_id_to_link_conf[IWL_MVM_FW_MAX_LINK_ID + 1];
-=======
 	struct ieee80211_bss_conf __rcu *link_id_to_link_conf[IWL_FW_MAX_LINK_ID + 1];
->>>>>>> 2d5404ca
 
 	/* -1 for always, 0 for never, >0 for that many times */
 	s8 fw_restart;
@@ -1398,12 +1347,9 @@
 	struct iwl_phy_specific_cfg phy_filters;
 #endif
 
-<<<<<<< HEAD
-=======
 	/* report rx timestamp in ptp clock time */
 	bool rx_ts_ptp;
 
->>>>>>> 2d5404ca
 	unsigned long last_6ghz_passive_scan_jiffies;
 	unsigned long last_reset_or_resume_time_jiffies;
 
@@ -1421,14 +1367,10 @@
 
 	struct iwl_mei_scan_filter mei_scan_filter;
 
-<<<<<<< HEAD
-	bool statistics_clear;
-=======
 	struct iwl_mvm_acs_survey *acs_survey;
 
 	bool statistics_clear;
 	u32 bios_enable_puncturing;
->>>>>>> 2d5404ca
 };
 
 /* Extract MVM priv from op_mode and _hw */
@@ -1796,24 +1738,6 @@
 
 	return false;
 }
-<<<<<<< HEAD
-
-static inline int iwl_mvm_max_active_links(struct iwl_mvm *mvm,
-					   struct ieee80211_vif *vif)
-{
-	struct iwl_trans *trans = mvm->fwrt.trans;
-	struct iwl_mvm_vif *mvmvif = iwl_mvm_vif_from_mac80211(vif);
-
-	if (vif->type == NL80211_IFTYPE_AP)
-		return mvm->fw->ucode_capa.num_beacons;
-
-	/* Check if HW supports eSR or STR */
-	if ((iwl_mvm_is_esr_supported(trans) &&
-	     !(mvmvif->esr_disable_reason & ~IWL_MVM_ESR_DISABLE_COEX)) ||
-	    (CSR_HW_RFID_TYPE(trans->hw_rf_id) == IWL_CFG_RF_TYPE_FM &&
-	     CSR_HW_RFID_IS_CDB(trans->hw_rf_id)))
-		return IWL_MVM_FW_MAX_ACTIVE_LINKS_NUM;
-=======
 
 static inline int iwl_mvm_max_active_links(struct iwl_mvm *mvm,
 					   struct ieee80211_vif *vif)
@@ -1828,7 +1752,6 @@
 	    (CSR_HW_RFID_TYPE(trans->hw_rf_id) == IWL_CFG_RF_TYPE_FM &&
 	     CSR_HW_RFID_IS_CDB(trans->hw_rf_id)))
 		return IWL_FW_MAX_ACTIVE_LINKS_NUM;
->>>>>>> 2d5404ca
 
 	return 1;
 }
@@ -1845,8 +1768,6 @@
 	if (iwl_mvm_has_new_tx_api(mvm))
 		return iwl_mvm_ac_to_gen2_tx_fifo[ac];
 	return iwl_mvm_ac_to_tx_fifo[ac];
-<<<<<<< HEAD
-=======
 }
 
 static inline bool iwl_mvm_has_rlc_offload(struct iwl_mvm *mvm)
@@ -1854,7 +1775,6 @@
 	return iwl_fw_lookup_cmd_ver(mvm->fw,
 				     WIDE_ID(DATA_PATH_GROUP, RLC_CONFIG_CMD),
 				     0) >= 3;
->>>>>>> 2d5404ca
 }
 
 struct iwl_rate_info {
@@ -2075,17 +1995,11 @@
 struct iwl_mvm_phy_ctxt *iwl_mvm_get_free_phy_ctxt(struct iwl_mvm *mvm);
 int iwl_mvm_phy_ctxt_add(struct iwl_mvm *mvm, struct iwl_mvm_phy_ctxt *ctxt,
 			 const struct cfg80211_chan_def *chandef,
-<<<<<<< HEAD
-			 u8 chains_static, u8 chains_dynamic);
-int iwl_mvm_phy_ctxt_changed(struct iwl_mvm *mvm, struct iwl_mvm_phy_ctxt *ctxt,
-			     const struct cfg80211_chan_def *chandef,
-=======
 			 const struct cfg80211_chan_def *ap,
 			 u8 chains_static, u8 chains_dynamic);
 int iwl_mvm_phy_ctxt_changed(struct iwl_mvm *mvm, struct iwl_mvm_phy_ctxt *ctxt,
 			     const struct cfg80211_chan_def *chandef,
 			     const struct cfg80211_chan_def *ap,
->>>>>>> 2d5404ca
 			     u8 chains_static, u8 chains_dynamic);
 void iwl_mvm_phy_ctxt_ref(struct iwl_mvm *mvm,
 			  struct iwl_mvm_phy_ctxt *ctxt);
@@ -2441,9 +2355,6 @@
 u8 iwl_mvm_bt_coex_get_single_ant_msk(struct iwl_mvm *mvm, u8 enabled_ants);
 u8 iwl_mvm_bt_coex_tx_prio(struct iwl_mvm *mvm, struct ieee80211_hdr *hdr,
 			   struct ieee80211_tx_info *info, u8 ac);
-void iwl_mvm_bt_coex_update_link_esr(struct iwl_mvm *mvm,
-				     struct ieee80211_vif *vif,
-				     int link_id);
 
 /* beacon filtering */
 #ifdef CONFIG_IWLWIFI_DEBUGFS
@@ -3079,15 +2990,6 @@
 int iwl_mvm_update_mu_groups(struct iwl_mvm *mvm, struct ieee80211_vif *vif);
 bool iwl_mvm_enable_fils(struct iwl_mvm *mvm,
 			 struct ieee80211_chanctx_conf *ctx);
-<<<<<<< HEAD
-void iwl_mvm_mld_select_links(struct iwl_mvm *mvm, struct ieee80211_vif *vif,
-			      bool valid_links_changed);
-int iwl_mvm_mld_get_primary_link(struct iwl_mvm *mvm,
-				 struct ieee80211_vif *vif,
-				 unsigned long usable_links);
-
-=======
->>>>>>> 2d5404ca
 bool iwl_mvm_is_ftm_responder_chanctx(struct iwl_mvm *mvm,
 				      struct ieee80211_chanctx_conf *ctx);
 
@@ -3107,13 +3009,6 @@
 int iwl_mvm_roc_add_cmd(struct iwl_mvm *mvm,
 			struct ieee80211_channel *channel,
 			struct ieee80211_vif *vif,
-<<<<<<< HEAD
-			int duration, u32 activity);
-
-/* EMLSR */
-void iwl_mvm_recalc_esr(struct iwl_mvm *mvm, struct ieee80211_vif *vif);
-
-=======
 			int duration, enum iwl_roc_activity activity);
 
 /* EMLSR */
@@ -3147,5 +3042,4 @@
 					struct ieee80211_vif *vif,
 					struct ieee80211_bss_conf *bss_conf,
 					bool is_ap);
->>>>>>> 2d5404ca
 #endif /* __IWL_MVM_H__ */