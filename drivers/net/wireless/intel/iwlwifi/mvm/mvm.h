<<<<<<< HEAD
/******************************************************************************
 *
 * This file is provided under a dual BSD/GPLv2 license.  When using or
 * redistributing this file, you may do so under either license.
 *
 * GPL LICENSE SUMMARY
 *
 * Copyright(c) 2012 - 2014, 2018 - 2020 Intel Corporation. All rights reserved.
 * Copyright(c) 2013 - 2015 Intel Mobile Communications GmbH
 * Copyright(c) 2016 - 2017 Intel Deutschland GmbH
 *
 * This program is free software; you can redistribute it and/or modify
 * it under the terms of version 2 of the GNU General Public License as
 * published by the Free Software Foundation.
 *
 * This program is distributed in the hope that it will be useful, but
 * WITHOUT ANY WARRANTY; without even the implied warranty of
 * MERCHANTABILITY or FITNESS FOR A PARTICULAR PURPOSE.  See the GNU
 * General Public License for more details.
 *
 * The full GNU General Public License is included in this distribution
 * in the file called COPYING.
 *
 * Contact Information:
 *  Intel Linux Wireless <linuxwifi@intel.com>
 * Intel Corporation, 5200 N.E. Elam Young Parkway, Hillsboro, OR 97124-6497
 *
 * BSD LICENSE
 *
 * Copyright(c) 2012 - 2014, 2018 - 2020 Intel Corporation. All rights reserved.
 * Copyright(c) 2013 - 2015 Intel Mobile Communications GmbH
 * Copyright(c) 2016 - 2017 Intel Deutschland GmbH
 * All rights reserved.
 *
 * Redistribution and use in source and binary forms, with or without
 * modification, are permitted provided that the following conditions
 * are met:
 *
 *  * Redistributions of source code must retain the above copyright
 *    notice, this list of conditions and the following disclaimer.
 *  * Redistributions in binary form must reproduce the above copyright
 *    notice, this list of conditions and the following disclaimer in
 *    the documentation and/or other materials provided with the
 *    distribution.
 *  * Neither the name Intel Corporation nor the names of its
 *    contributors may be used to endorse or promote products derived
 *    from this software without specific prior written permission.
 *
 * THIS SOFTWARE IS PROVIDED BY THE COPYRIGHT HOLDERS AND CONTRIBUTORS
 * "AS IS" AND ANY EXPRESS OR IMPLIED WARRANTIES, INCLUDING, BUT NOT
 * LIMITED TO, THE IMPLIED WARRANTIES OF MERCHANTABILITY AND FITNESS FOR
 * A PARTICULAR PURPOSE ARE DISCLAIMED. IN NO EVENT SHALL THE COPYRIGHT
 * OWNER OR CONTRIBUTORS BE LIABLE FOR ANY DIRECT, INDIRECT, INCIDENTAL,
 * SPECIAL, EXEMPLARY, OR CONSEQUENTIAL DAMAGES (INCLUDING, BUT NOT
 * LIMITED TO, PROCUREMENT OF SUBSTITUTE GOODS OR SERVICES; LOSS OF USE,
 * DATA, OR PROFITS; OR BUSINESS INTERRUPTION) HOWEVER CAUSED AND ON ANY
 * THEORY OF LIABILITY, WHETHER IN CONTRACT, STRICT LIABILITY, OR TORT
 * (INCLUDING NEGLIGENCE OR OTHERWISE) ARISING IN ANY WAY OUT OF THE USE
 * OF THIS SOFTWARE, EVEN IF ADVISED OF THE POSSIBILITY OF SUCH DAMAGE.
 *
 *****************************************************************************/

=======
/* SPDX-License-Identifier: GPL-2.0 OR BSD-3-Clause */
/*
 * Copyright (C) 2012-2014, 2018-2020 Intel Corporation
 * Copyright (C) 2013-2015 Intel Mobile Communications GmbH
 * Copyright (C) 2016-2017 Intel Deutschland GmbH
 */
>>>>>>> 7d2a07b7
#ifndef __IWL_MVM_H__
#define __IWL_MVM_H__

#include <linux/list.h>
#include <linux/spinlock.h>
#include <linux/leds.h>
#include <linux/in6.h>

#ifdef CONFIG_THERMAL
#include <linux/thermal.h>
#endif

#include <linux/ktime.h>

#include "iwl-op-mode.h"
#include "iwl-trans.h"
#include "fw/notif-wait.h"
#include "iwl-eeprom-parse.h"
#include "fw/file.h"
#include "iwl-config.h"
#include "sta.h"
#include "fw-api.h"
#include "constants.h"
#include "fw/runtime.h"
#include "fw/dbg.h"
#include "fw/acpi.h"
#include "iwl-nvm-parse.h"

#include <linux/average.h>

#define IWL_MVM_MAX_ADDRESSES		5
/* RSSI offset for WkP */
#define IWL_RSSI_OFFSET 50
#define IWL_MVM_MISSED_BEACONS_THRESHOLD 8
#define IWL_MVM_MISSED_BEACONS_THRESHOLD_LONG 16

/* A TimeUnit is 1024 microsecond */
#define MSEC_TO_TU(_msec)	(_msec*1000/1024)

/* For GO, this value represents the number of TUs before CSA "beacon
 * 0" TBTT when the CSA time-event needs to be scheduled to start.  It
 * must be big enough to ensure that we switch in time.
 */
#define IWL_MVM_CHANNEL_SWITCH_TIME_GO		40

/* For client, this value represents the number of TUs before CSA
 * "beacon 1" TBTT, instead.  This is because we don't know when the
 * GO/AP will be in the new channel, so we switch early enough.
 */
#define IWL_MVM_CHANNEL_SWITCH_TIME_CLIENT	10

/*
 * This value (in TUs) is used to fine tune the CSA NoA end time which should
 * be just before "beacon 0" TBTT.
 */
#define IWL_MVM_CHANNEL_SWITCH_MARGIN 4

/*
 * Number of beacons to transmit on a new channel until we unblock tx to
 * the stations, even if we didn't identify them on a new channel
 */
#define IWL_MVM_CS_UNBLOCK_TX_TIMEOUT 3

/* offchannel queue towards mac80211 */
#define IWL_MVM_OFFCHANNEL_QUEUE 0

extern const struct ieee80211_ops iwl_mvm_hw_ops;

/**
 * struct iwl_mvm_mod_params - module parameters for iwlmvm
 * @init_dbg: if true, then the NIC won't be stopped if the INIT fw asserted.
 *	We will register to mac80211 to have testmode working. The NIC must not
 *	be up'ed after the INIT fw asserted. This is useful to be able to use
 *	proprietary tools over testmode to debug the INIT fw.
 * @power_scheme: one of enum iwl_power_scheme
 */
struct iwl_mvm_mod_params {
	bool init_dbg;
	int power_scheme;
};
extern struct iwl_mvm_mod_params iwlmvm_mod_params;

struct iwl_mvm_phy_ctxt {
	u16 id;
	u16 color;
	u32 ref;

	enum nl80211_chan_width width;

	/*
	 * TODO: This should probably be removed. Currently here only for rate
	 * scaling algorithm
	 */
	struct ieee80211_channel *channel;
};

struct iwl_mvm_time_event_data {
	struct ieee80211_vif *vif;
	struct list_head list;
	unsigned long end_jiffies;
	u32 duration;
	bool running;
	u32 uid;

	/*
	 * The access to the 'id' field must be done when the
	 * mvm->time_event_lock is held, as it value is used to indicate
	 * if the te is in the time event list or not (when id == TE_MAX)
	 */
	u32 id;
};

 /* Power management */

/**
 * enum iwl_power_scheme
 * @IWL_POWER_LEVEL_CAM - Continuously Active Mode
 * @IWL_POWER_LEVEL_BPS - Balanced Power Save (default)
 * @IWL_POWER_LEVEL_LP  - Low Power
 */
enum iwl_power_scheme {
	IWL_POWER_SCHEME_CAM = 1,
	IWL_POWER_SCHEME_BPS,
	IWL_POWER_SCHEME_LP
};

#define IWL_CONN_MAX_LISTEN_INTERVAL	10
#define IWL_UAPSD_MAX_SP		IEEE80211_WMM_IE_STA_QOSINFO_SP_ALL

#ifdef CONFIG_IWLWIFI_DEBUGFS
enum iwl_dbgfs_pm_mask {
	MVM_DEBUGFS_PM_KEEP_ALIVE = BIT(0),
	MVM_DEBUGFS_PM_SKIP_OVER_DTIM = BIT(1),
	MVM_DEBUGFS_PM_SKIP_DTIM_PERIODS = BIT(2),
	MVM_DEBUGFS_PM_RX_DATA_TIMEOUT = BIT(3),
	MVM_DEBUGFS_PM_TX_DATA_TIMEOUT = BIT(4),
	MVM_DEBUGFS_PM_LPRX_ENA = BIT(6),
	MVM_DEBUGFS_PM_LPRX_RSSI_THRESHOLD = BIT(7),
	MVM_DEBUGFS_PM_SNOOZE_ENABLE = BIT(8),
	MVM_DEBUGFS_PM_UAPSD_MISBEHAVING = BIT(9),
	MVM_DEBUGFS_PM_USE_PS_POLL = BIT(10),
};

struct iwl_dbgfs_pm {
	u16 keep_alive_seconds;
	u32 rx_data_timeout;
	u32 tx_data_timeout;
	bool skip_over_dtim;
	u8 skip_dtim_periods;
	bool lprx_ena;
	u32 lprx_rssi_threshold;
	bool snooze_ena;
	bool uapsd_misbehaving;
	bool use_ps_poll;
	int mask;
};

/* beacon filtering */

enum iwl_dbgfs_bf_mask {
	MVM_DEBUGFS_BF_ENERGY_DELTA = BIT(0),
	MVM_DEBUGFS_BF_ROAMING_ENERGY_DELTA = BIT(1),
	MVM_DEBUGFS_BF_ROAMING_STATE = BIT(2),
	MVM_DEBUGFS_BF_TEMP_THRESHOLD = BIT(3),
	MVM_DEBUGFS_BF_TEMP_FAST_FILTER = BIT(4),
	MVM_DEBUGFS_BF_TEMP_SLOW_FILTER = BIT(5),
	MVM_DEBUGFS_BF_ENABLE_BEACON_FILTER = BIT(6),
	MVM_DEBUGFS_BF_DEBUG_FLAG = BIT(7),
	MVM_DEBUGFS_BF_ESCAPE_TIMER = BIT(8),
	MVM_DEBUGFS_BA_ESCAPE_TIMER = BIT(9),
	MVM_DEBUGFS_BA_ENABLE_BEACON_ABORT = BIT(10),
};

struct iwl_dbgfs_bf {
	u32 bf_energy_delta;
	u32 bf_roaming_energy_delta;
	u32 bf_roaming_state;
	u32 bf_temp_threshold;
	u32 bf_temp_fast_filter;
	u32 bf_temp_slow_filter;
	u32 bf_enable_beacon_filter;
	u32 bf_debug_flag;
	u32 bf_escape_timer;
	u32 ba_escape_timer;
	u32 ba_enable_beacon_abort;
	int mask;
};
#endif

enum iwl_mvm_smps_type_request {
	IWL_MVM_SMPS_REQ_BT_COEX,
	IWL_MVM_SMPS_REQ_TT,
	IWL_MVM_SMPS_REQ_PROT,
	IWL_MVM_SMPS_REQ_FW,
	NUM_IWL_MVM_SMPS_REQ,
};

enum iwl_bt_force_ant_mode {
	BT_FORCE_ANT_DIS = 0,
	BT_FORCE_ANT_AUTO,
	BT_FORCE_ANT_BT,
	BT_FORCE_ANT_WIFI,

	BT_FORCE_ANT_MAX,
};

/**
 * struct iwl_mvm_low_latency_force - low latency force mode set by debugfs
 * @LOW_LATENCY_FORCE_UNSET: unset force mode
 * @LOW_LATENCY_FORCE_ON: for low latency on
 * @LOW_LATENCY_FORCE_OFF: for low latency off
 * @NUM_LOW_LATENCY_FORCE: max num of modes
 */
enum iwl_mvm_low_latency_force {
	LOW_LATENCY_FORCE_UNSET,
	LOW_LATENCY_FORCE_ON,
	LOW_LATENCY_FORCE_OFF,
	NUM_LOW_LATENCY_FORCE
};

/**
* struct iwl_mvm_low_latency_cause - low latency set causes
* @LOW_LATENCY_TRAFFIC: indicates low latency traffic was detected
* @LOW_LATENCY_DEBUGFS: low latency mode set from debugfs
* @LOW_LATENCY_VCMD: low latency mode set from vendor command
* @LOW_LATENCY_VIF_TYPE: low latency mode set because of vif type (ap)
* @LOW_LATENCY_DEBUGFS_FORCE_ENABLE: indicate that force mode is enabled
*	the actual set/unset is done with LOW_LATENCY_DEBUGFS_FORCE
* @LOW_LATENCY_DEBUGFS_FORCE: low latency force mode from debugfs
*	set this with LOW_LATENCY_DEBUGFS_FORCE_ENABLE flag
*	in low_latency.
*/
enum iwl_mvm_low_latency_cause {
	LOW_LATENCY_TRAFFIC = BIT(0),
	LOW_LATENCY_DEBUGFS = BIT(1),
	LOW_LATENCY_VCMD = BIT(2),
	LOW_LATENCY_VIF_TYPE = BIT(3),
	LOW_LATENCY_DEBUGFS_FORCE_ENABLE = BIT(4),
	LOW_LATENCY_DEBUGFS_FORCE = BIT(5),
};

/**
* struct iwl_mvm_vif_bf_data - beacon filtering related data
* @bf_enabled: indicates if beacon filtering is enabled
* @ba_enabled: indicated if beacon abort is enabled
* @ave_beacon_signal: average beacon signal
* @last_cqm_event: rssi of the last cqm event
* @bt_coex_min_thold: minimum threshold for BT coex
* @bt_coex_max_thold: maximum threshold for BT coex
* @last_bt_coex_event: rssi of the last BT coex event
*/
struct iwl_mvm_vif_bf_data {
	bool bf_enabled;
	bool ba_enabled;
	int ave_beacon_signal;
	int last_cqm_event;
	int bt_coex_min_thold;
	int bt_coex_max_thold;
	int last_bt_coex_event;
};

/**
 * struct iwl_probe_resp_data - data for NoA/CSA updates
 * @rcu_head: used for freeing the data on update
 * @notif: notification data
 * @noa_len: length of NoA attribute, calculated from the notification
 */
struct iwl_probe_resp_data {
	struct rcu_head rcu_head;
	struct iwl_probe_resp_data_notif notif;
	int noa_len;
};

/**
 * struct iwl_mvm_vif - data per Virtual Interface, it is a MAC context
 * @id: between 0 and 3
 * @color: to solve races upon MAC addition and removal
 * @ap_sta_id: the sta_id of the AP - valid only if VIF type is STA
 * @bssid: BSSID for this (client) interface
 * @associated: indicates that we're currently associated, used only for
 *	managing the firmware state in iwl_mvm_bss_info_changed_station()
 * @ap_assoc_sta_count: count of stations associated to us - valid only
 *	if VIF type is AP
 * @uploaded: indicates the MAC context has been added to the device
 * @ap_ibss_active: indicates that AP/IBSS is configured and that the interface
 *	should get quota etc.
 * @pm_enabled - Indicate if MAC power management is allowed
 * @monitor_active: indicates that monitor context is configured, and that the
 *	interface should get quota etc.
 * @low_latency: bit flags for low latency
 *	see enum &iwl_mvm_low_latency_cause for causes.
 * @low_latency_actual: boolean, indicates low latency is set,
 *	as a result from low_latency bit flags and takes force into account.
 * @ps_disabled: indicates that this interface requires PS to be disabled
 * @queue_params: QoS params for this MAC
 * @bcast_sta: station used for broadcast packets. Used by the following
 *  vifs: P2P_DEVICE, GO and AP.
 * @beacon_skb: the skb used to hold the AP/GO beacon template
 * @smps_requests: the SMPS requests of different parts of the driver,
 *	combined on update to yield the overall request to mac80211.
 * @beacon_stats: beacon statistics, containing the # of received beacons,
 *	# of received beacons accumulated over FW restart, and the current
 *	average signal of beacons retrieved from the firmware
 * @csa_failed: CSA failed to schedule time event, report an error later
 * @features: hw features active for this vif
 * @probe_resp_data: data from FW notification to store NOA and CSA related
 *	data to be inserted into probe response.
 */
struct iwl_mvm_vif {
	struct iwl_mvm *mvm;
	u16 id;
	u16 color;
	u8 ap_sta_id;

	u8 bssid[ETH_ALEN];
	bool associated;
	u8 ap_assoc_sta_count;

	u16 cab_queue;

	bool uploaded;
	bool ap_ibss_active;
	bool pm_enabled;
	bool monitor_active;
	u8 low_latency: 6;
	u8 low_latency_actual: 1;
	bool ps_disabled;
	struct iwl_mvm_vif_bf_data bf_data;

	struct {
		u32 num_beacons, accu_num_beacons;
		u8 avg_signal;
	} beacon_stats;

	u32 ap_beacon_time;

	enum iwl_tsf_id tsf_id;

	/*
	 * QoS data from mac80211, need to store this here
	 * as mac80211 has a separate callback but we need
	 * to have the data for the MAC context
	 */
	struct ieee80211_tx_queue_params queue_params[IEEE80211_NUM_ACS];
	struct iwl_mvm_time_event_data time_event_data;
	struct iwl_mvm_time_event_data hs_time_event_data;

	struct iwl_mvm_int_sta bcast_sta;
	struct iwl_mvm_int_sta mcast_sta;

	/*
	 * Assigned while mac80211 has the interface in a channel context,
	 * or, for P2P Device, while it exists.
	 */
	struct iwl_mvm_phy_ctxt *phy_ctxt;

#ifdef CONFIG_PM
	/* WoWLAN GTK rekey data */
	struct {
		u8 kck[NL80211_KCK_EXT_LEN];
		u8 kek[NL80211_KEK_EXT_LEN];
		size_t kek_len;
		size_t kck_len;
		u32 akm;
		__le64 replay_ctr;
		bool valid;
	} rekey_data;

	int tx_key_idx;

	bool seqno_valid;
	u16 seqno;
#endif

#if IS_ENABLED(CONFIG_IPV6)
	/* IPv6 addresses for WoWLAN */
	struct in6_addr target_ipv6_addrs[IWL_PROTO_OFFLOAD_NUM_IPV6_ADDRS_MAX];
	unsigned long tentative_addrs[BITS_TO_LONGS(IWL_PROTO_OFFLOAD_NUM_IPV6_ADDRS_MAX)];
	int num_target_ipv6_addrs;
#endif

#ifdef CONFIG_IWLWIFI_DEBUGFS
	struct dentry *dbgfs_dir;
	struct dentry *dbgfs_slink;
	struct iwl_dbgfs_pm dbgfs_pm;
	struct iwl_dbgfs_bf dbgfs_bf;
	struct iwl_mac_power_cmd mac_pwr_cmd;
	int dbgfs_quota_min;
#endif

	enum ieee80211_smps_mode smps_requests[NUM_IWL_MVM_SMPS_REQ];

	/* FW identified misbehaving AP */
	u8 uapsd_misbehaving_bssid[ETH_ALEN];

	struct delayed_work uapsd_nonagg_detected_wk;

	/* Indicates that CSA countdown may be started */
	bool csa_countdown;
	bool csa_failed;
	u16 csa_target_freq;
	u16 csa_count;
	u16 csa_misbehave;
	struct delayed_work csa_work;

	/* Indicates that we are waiting for a beacon on a new channel */
	bool csa_bcn_pending;

	/* TCP Checksum Offload */
	netdev_features_t features;

	struct iwl_probe_resp_data __rcu *probe_resp_data;

	/* we can only have 2 GTK + 2 IGTK active at a time */
	struct ieee80211_key_conf *ap_early_keys[4];

	/* 26-tone RU OFDMA transmissions should be blocked */
	bool he_ru_2mhz_block;
<<<<<<< HEAD
=======

	struct {
		struct ieee80211_key_conf __rcu *keys[2];
	} bcn_prot;
>>>>>>> 7d2a07b7
};

static inline struct iwl_mvm_vif *
iwl_mvm_vif_from_mac80211(struct ieee80211_vif *vif)
{
	if (!vif)
		return NULL;
	return (void *)vif->drv_priv;
}

extern const u8 tid_to_mac80211_ac[];

#define IWL_MVM_SCAN_STOPPING_SHIFT	8

enum iwl_scan_status {
	IWL_MVM_SCAN_REGULAR		= BIT(0),
	IWL_MVM_SCAN_SCHED		= BIT(1),
	IWL_MVM_SCAN_NETDETECT		= BIT(2),

	IWL_MVM_SCAN_STOPPING_REGULAR	= BIT(8),
	IWL_MVM_SCAN_STOPPING_SCHED	= BIT(9),
	IWL_MVM_SCAN_STOPPING_NETDETECT	= BIT(10),

	IWL_MVM_SCAN_REGULAR_MASK	= IWL_MVM_SCAN_REGULAR |
					  IWL_MVM_SCAN_STOPPING_REGULAR,
	IWL_MVM_SCAN_SCHED_MASK		= IWL_MVM_SCAN_SCHED |
					  IWL_MVM_SCAN_STOPPING_SCHED,
	IWL_MVM_SCAN_NETDETECT_MASK	= IWL_MVM_SCAN_NETDETECT |
					  IWL_MVM_SCAN_STOPPING_NETDETECT,

	IWL_MVM_SCAN_STOPPING_MASK	= 0xff << IWL_MVM_SCAN_STOPPING_SHIFT,
	IWL_MVM_SCAN_MASK		= 0xff,
};

enum iwl_mvm_scan_type {
	IWL_SCAN_TYPE_NOT_SET,
	IWL_SCAN_TYPE_UNASSOC,
	IWL_SCAN_TYPE_WILD,
	IWL_SCAN_TYPE_MILD,
	IWL_SCAN_TYPE_FRAGMENTED,
	IWL_SCAN_TYPE_FAST_BALANCE,
};

enum iwl_mvm_sched_scan_pass_all_states {
	SCHED_SCAN_PASS_ALL_DISABLED,
	SCHED_SCAN_PASS_ALL_ENABLED,
	SCHED_SCAN_PASS_ALL_FOUND,
};

/**
 * struct iwl_mvm_tt_mgnt - Thermal Throttling Management structure
 * @ct_kill_exit: worker to exit thermal kill
 * @dynamic_smps: Is thermal throttling enabled dynamic_smps?
 * @tx_backoff: The current thremal throttling tx backoff in uSec.
 * @min_backoff: The minimal tx backoff due to power restrictions
 * @params: Parameters to configure the thermal throttling algorithm.
 * @throttle: Is thermal throttling is active?
 */
struct iwl_mvm_tt_mgmt {
	struct delayed_work ct_kill_exit;
	bool dynamic_smps;
	u32 tx_backoff;
	u32 min_backoff;
	struct iwl_tt_params params;
	bool throttle;
};

#ifdef CONFIG_THERMAL
/**
 *struct iwl_mvm_thermal_device - thermal zone related data
 * @temp_trips: temperature thresholds for report
 * @fw_trips_index: keep indexes to original array - temp_trips
 * @tzone: thermal zone device data
*/
struct iwl_mvm_thermal_device {
	s16 temp_trips[IWL_MAX_DTS_TRIPS];
	u8 fw_trips_index[IWL_MAX_DTS_TRIPS];
	struct thermal_zone_device *tzone;
};

/*
 * struct iwl_mvm_cooling_device
 * @cur_state: current state
 * @cdev: struct thermal cooling device
 */
struct iwl_mvm_cooling_device {
	u32 cur_state;
	struct thermal_cooling_device *cdev;
};
#endif

#define IWL_MVM_NUM_LAST_FRAMES_UCODE_RATES 8

struct iwl_mvm_frame_stats {
	u32 legacy_frames;
	u32 ht_frames;
	u32 vht_frames;
	u32 bw_20_frames;
	u32 bw_40_frames;
	u32 bw_80_frames;
	u32 bw_160_frames;
	u32 sgi_frames;
	u32 ngi_frames;
	u32 siso_frames;
	u32 mimo2_frames;
	u32 agg_frames;
	u32 ampdu_count;
	u32 success_frames;
	u32 fail_frames;
	u32 last_rates[IWL_MVM_NUM_LAST_FRAMES_UCODE_RATES];
	int last_frame_idx;
};

#define IWL_MVM_DEBUG_SET_TEMPERATURE_DISABLE 0xff
#define IWL_MVM_DEBUG_SET_TEMPERATURE_MIN -100
#define IWL_MVM_DEBUG_SET_TEMPERATURE_MAX 200

enum iwl_mvm_tdls_cs_state {
	IWL_MVM_TDLS_SW_IDLE = 0,
	IWL_MVM_TDLS_SW_REQ_SENT,
	IWL_MVM_TDLS_SW_RESP_RCVD,
	IWL_MVM_TDLS_SW_REQ_RCVD,
	IWL_MVM_TDLS_SW_ACTIVE,
};

enum iwl_mvm_traffic_load {
	IWL_MVM_TRAFFIC_LOW,
	IWL_MVM_TRAFFIC_MEDIUM,
	IWL_MVM_TRAFFIC_HIGH,
};

DECLARE_EWMA(rate, 16, 16)

struct iwl_mvm_tcm_mac {
	struct {
		u32 pkts[IEEE80211_NUM_ACS];
		u32 airtime;
	} tx;
	struct {
		u32 pkts[IEEE80211_NUM_ACS];
		u32 airtime;
		u32 last_ampdu_ref;
	} rx;
	struct {
		/* track AP's transfer in client mode */
		u64 rx_bytes;
		struct ewma_rate rate;
		bool detected;
	} uapsd_nonagg_detect;
	bool opened_rx_ba_sessions;
};

struct iwl_mvm_tcm {
	struct delayed_work work;
	spinlock_t lock; /* used when time elapsed */
	unsigned long ts; /* timestamp when period ends */
	unsigned long ll_ts;
	unsigned long uapsd_nonagg_ts;
	bool paused;
	struct iwl_mvm_tcm_mac data[NUM_MAC_INDEX_DRIVER];
	struct {
		u32 elapsed; /* milliseconds for this TCM period */
		u32 airtime[NUM_MAC_INDEX_DRIVER];
		enum iwl_mvm_traffic_load load[NUM_MAC_INDEX_DRIVER];
		enum iwl_mvm_traffic_load band_load[NUM_NL80211_BANDS];
		enum iwl_mvm_traffic_load global_load;
		bool low_latency[NUM_MAC_INDEX_DRIVER];
		bool change[NUM_MAC_INDEX_DRIVER];
	} result;
};

/**
 * struct iwl_mvm_reorder_buffer - per ra/tid/queue reorder buffer
 * @head_sn: reorder window head sn
 * @num_stored: number of mpdus stored in the buffer
 * @buf_size: the reorder buffer size as set by the last addba request
 * @queue: queue of this reorder buffer
 * @last_amsdu: track last ASMDU SN for duplication detection
 * @last_sub_index: track ASMDU sub frame index for duplication detection
 * @reorder_timer: timer for frames are in the reorder buffer. For AMSDU
 *	it is the time of last received sub-frame
 * @removed: prevent timer re-arming
 * @valid: reordering is valid for this queue
 * @lock: protect reorder buffer internal state
 * @mvm: mvm pointer, needed for frame timer context
 * @consec_oldsn_drops: consecutive drops due to old SN
 * @consec_oldsn_ampdu_gp2: A-MPDU GP2 timestamp to track
 *	when to apply old SN consecutive drop workaround
 * @consec_oldsn_prev_drop: track whether or not an MPDU
 *	that was single/part of the previous A-MPDU was
 *	dropped due to old SN
 */
struct iwl_mvm_reorder_buffer {
	u16 head_sn;
	u16 num_stored;
	u16 buf_size;
	int queue;
	u16 last_amsdu;
	u8 last_sub_index;
	struct timer_list reorder_timer;
	bool removed;
	bool valid;
	spinlock_t lock;
	struct iwl_mvm *mvm;
	unsigned int consec_oldsn_drops;
	u32 consec_oldsn_ampdu_gp2;
	unsigned int consec_oldsn_prev_drop:1;
} ____cacheline_aligned_in_smp;

/**
 * struct _iwl_mvm_reorder_buf_entry - reorder buffer entry per-queue/per-seqno
 * @frames: list of skbs stored
 * @reorder_time: time the packet was stored in the reorder buffer
 */
struct _iwl_mvm_reorder_buf_entry {
	struct sk_buff_head frames;
	unsigned long reorder_time;
};

/* make this indirection to get the aligned thing */
struct iwl_mvm_reorder_buf_entry {
	struct _iwl_mvm_reorder_buf_entry e;
}
#ifndef __CHECKER__
/* sparse doesn't like this construct: "bad integer constant expression" */
__aligned(roundup_pow_of_two(sizeof(struct _iwl_mvm_reorder_buf_entry)))
#endif
;

/**
 * struct iwl_mvm_baid_data - BA session data
 * @sta_id: station id
 * @tid: tid of the session
 * @baid baid of the session
 * @timeout: the timeout set in the addba request
 * @entries_per_queue: # of buffers per queue, this actually gets
 *	aligned up to avoid cache line sharing between queues
 * @last_rx: last rx jiffies, updated only if timeout passed from last update
 * @session_timer: timer to check if BA session expired, runs at 2 * timeout
 * @mvm: mvm pointer, needed for timer context
 * @reorder_buf: reorder buffer, allocated per queue
 * @reorder_buf_data: data
 */
struct iwl_mvm_baid_data {
	struct rcu_head rcu_head;
	u8 sta_id;
	u8 tid;
	u8 baid;
	u16 timeout;
	u16 entries_per_queue;
	unsigned long last_rx;
	struct timer_list session_timer;
	struct iwl_mvm_baid_data __rcu **rcu_ptr;
	struct iwl_mvm *mvm;
	struct iwl_mvm_reorder_buffer reorder_buf[IWL_MAX_RX_HW_QUEUES];
	struct iwl_mvm_reorder_buf_entry entries[];
};

static inline struct iwl_mvm_baid_data *
iwl_mvm_baid_data_from_reorder_buf(struct iwl_mvm_reorder_buffer *buf)
{
	return (void *)((u8 *)buf -
			offsetof(struct iwl_mvm_baid_data, reorder_buf) -
			sizeof(*buf) * buf->queue);
}

/*
 * enum iwl_mvm_queue_status - queue status
 * @IWL_MVM_QUEUE_FREE: the queue is not allocated nor reserved
 *	Basically, this means that this queue can be used for any purpose
 * @IWL_MVM_QUEUE_RESERVED: queue is reserved but not yet in use
 *	This is the state of a queue that has been dedicated for some RATID
 *	(agg'd or not), but that hasn't yet gone through the actual enablement
 *	of iwl_mvm_enable_txq(), and therefore no traffic can go through it yet.
 *	Note that in this state there is no requirement to already know what TID
 *	should be used with this queue, it is just marked as a queue that will
 *	be used, and shouldn't be allocated to anyone else.
 * @IWL_MVM_QUEUE_READY: queue is ready to be used
 *	This is the state of a queue that has been fully configured (including
 *	SCD pointers, etc), has a specific RA/TID assigned to it, and can be
 *	used to send traffic.
 * @IWL_MVM_QUEUE_SHARED: queue is shared, or in a process of becoming shared
 *	This is a state in which a single queue serves more than one TID, all of
 *	which are not aggregated. Note that the queue is only associated to one
 *	RA.
 */
enum iwl_mvm_queue_status {
	IWL_MVM_QUEUE_FREE,
	IWL_MVM_QUEUE_RESERVED,
	IWL_MVM_QUEUE_READY,
	IWL_MVM_QUEUE_SHARED,
};

#define IWL_MVM_DQA_QUEUE_TIMEOUT	(5 * HZ)
#define IWL_MVM_INVALID_QUEUE		0xFFFF

#define IWL_MVM_NUM_CIPHERS             10


struct iwl_mvm_txq {
	struct list_head list;
	u16 txq_id;
	atomic_t tx_request;
	bool stopped;
};

static inline struct iwl_mvm_txq *
iwl_mvm_txq_from_mac80211(struct ieee80211_txq *txq)
{
	return (void *)txq->drv_priv;
}

static inline struct iwl_mvm_txq *
iwl_mvm_txq_from_tid(struct ieee80211_sta *sta, u8 tid)
{
	if (tid == IWL_MAX_TID_COUNT)
		tid = IEEE80211_NUM_TIDS;

	return (void *)sta->txq[tid]->drv_priv;
}

/**
 * struct iwl_mvm_tvqm_txq_info - maps TVQM hw queue to tid
 *
 * @sta_id: sta id
 * @txq_tid: txq tid
 */
struct iwl_mvm_tvqm_txq_info {
	u8 sta_id;
	u8 txq_tid;
};

struct iwl_mvm_dqa_txq_info {
	u8 ra_sta_id; /* The RA this queue is mapped to, if exists */
	bool reserved; /* Is this the TXQ reserved for a STA */
	u8 mac80211_ac; /* The mac80211 AC this queue is mapped to */
	u8 txq_tid; /* The TID "owner" of this queue*/
	u16 tid_bitmap; /* Bitmap of the TIDs mapped to this queue */
	/* Timestamp for inactivation per TID of this queue */
	unsigned long last_frame_time[IWL_MAX_TID_COUNT + 1];
	enum iwl_mvm_queue_status status;
};

struct iwl_mvm {
	/* for logger access */
	struct device *dev;

	struct iwl_trans *trans;
	const struct iwl_fw *fw;
	const struct iwl_cfg *cfg;
	struct iwl_phy_db *phy_db;
	struct ieee80211_hw *hw;

	/* for protecting access to iwl_mvm */
	struct mutex mutex;
	struct list_head async_handlers_list;
	spinlock_t async_handlers_lock;
	struct work_struct async_handlers_wk;

	struct work_struct roc_done_wk;

	unsigned long init_status;

	unsigned long status;

	u32 queue_sync_cookie;
	unsigned long queue_sync_state;
	/*
	 * for beacon filtering -
	 * currently only one interface can be supported
	 */
	struct iwl_mvm_vif *bf_allowed_vif;

	bool hw_registered;
	bool rfkill_safe_init_done;
<<<<<<< HEAD
=======

	u8 cca_40mhz_workaround;
>>>>>>> 7d2a07b7

	u32 ampdu_ref;
	bool ampdu_toggle;

	struct iwl_notif_wait_data notif_wait;

	union {
		struct mvm_statistics_rx_v3 rx_stats_v3;
		struct mvm_statistics_rx rx_stats;
	};

	struct {
		u64 rx_time;
		u64 tx_time;
		u64 on_time_rf;
		u64 on_time_scan;
	} radio_stats, accu_radio_stats;

	struct list_head add_stream_txqs;
	union {
		struct iwl_mvm_dqa_txq_info queue_info[IWL_MAX_HW_QUEUES];
		struct iwl_mvm_tvqm_txq_info tvqm_info[IWL_MAX_TVQM_QUEUES];
	};
	struct work_struct add_stream_wk; /* To add streams to queues */

	const char *nvm_file_name;
	struct iwl_nvm_data *nvm_data;
	/* NVM sections */
	struct iwl_nvm_section nvm_sections[NVM_MAX_NUM_SECTIONS];

	struct iwl_fw_runtime fwrt;

	/* EEPROM MAC addresses */
	struct mac_address addresses[IWL_MVM_MAX_ADDRESSES];

	/* data related to data path */
	struct iwl_rx_phy_info last_phy_info;
	struct ieee80211_sta __rcu *fw_id_to_mac_id[IWL_MVM_STATION_COUNT_MAX];
	u8 rx_ba_sessions;

	/* configured by mac80211 */
	u32 rts_threshold;

	/* Scan status, cmd (pre-allocated) and auxiliary station */
	unsigned int scan_status;
	void *scan_cmd;
	struct iwl_mcast_filter_cmd *mcast_filter_cmd;
	/* For CDB this is low band scan type, for non-CDB - type. */
	enum iwl_mvm_scan_type scan_type;
	enum iwl_mvm_scan_type hb_scan_type;

	enum iwl_mvm_sched_scan_pass_all_states sched_scan_pass_all;
	struct delayed_work scan_timeout_dwork;

	/* max number of simultaneous scans the FW supports */
	unsigned int max_scans;

	/* UMAC scan tracking */
	u32 scan_uid_status[IWL_MVM_MAX_UMAC_SCANS];

	/* start time of last scan in TSF of the mac that requested the scan */
	u64 scan_start;

	/* the vif that requested the current scan */
	struct iwl_mvm_vif *scan_vif;

	/* rx chain antennas set through debugfs for the scan command */
	u8 scan_rx_ant;

#ifdef CONFIG_IWLWIFI_BCAST_FILTERING
	/* broadcast filters to configure for each associated station */
	const struct iwl_fw_bcast_filter *bcast_filters;
#ifdef CONFIG_IWLWIFI_DEBUGFS
	struct {
		bool override;
		struct iwl_bcast_filter_cmd cmd;
	} dbgfs_bcast_filtering;
#endif
#endif

	/* Internal station */
	struct iwl_mvm_int_sta aux_sta;
	struct iwl_mvm_int_sta snif_sta;

	bool last_ebs_successful;

	u8 scan_last_antenna_idx; /* to toggle TX between antennas */
	u8 mgmt_last_antenna_idx;

	/* last smart fifo state that was successfully sent to firmware */
	enum iwl_sf_state sf_state;

	/*
	 * Leave this pointer outside the ifdef below so that it can be
	 * assigned without ifdef in the source code.
	 */
	struct dentry *debugfs_dir;
#ifdef CONFIG_IWLWIFI_DEBUGFS
	u32 dbgfs_sram_offset, dbgfs_sram_len;
	u32 dbgfs_prph_reg_addr;
	bool disable_power_off;
	bool disable_power_off_d3;
	bool beacon_inject_active;

	bool scan_iter_notif_enabled;

	struct debugfs_blob_wrapper nvm_hw_blob;
	struct debugfs_blob_wrapper nvm_sw_blob;
	struct debugfs_blob_wrapper nvm_calib_blob;
	struct debugfs_blob_wrapper nvm_prod_blob;
	struct debugfs_blob_wrapper nvm_phy_sku_blob;
	struct debugfs_blob_wrapper nvm_reg_blob;

	struct iwl_mvm_frame_stats drv_rx_stats;
	spinlock_t drv_stats_lock;
	u16 dbgfs_rx_phyinfo;
#endif

	struct iwl_mvm_phy_ctxt phy_ctxts[NUM_PHY_CTX];

	struct list_head time_event_list;
	spinlock_t time_event_lock;

	/*
	 * A bitmap indicating the index of the key in use. The firmware
	 * can hold 16 keys at most. Reflect this fact.
	 */
	unsigned long fw_key_table[BITS_TO_LONGS(STA_KEY_MAX_NUM)];
	u8 fw_key_deleted[STA_KEY_MAX_NUM];

	u8 vif_count;
	struct ieee80211_vif __rcu *vif_id_to_mac[NUM_MAC_INDEX_DRIVER];

	/* -1 for always, 0 for never, >0 for that many times */
	s8 fw_restart;
	u8 *error_recovery_buf;

#ifdef CONFIG_IWLWIFI_LEDS
	struct led_classdev led;
#endif

	struct ieee80211_vif *p2p_device_vif;

#ifdef CONFIG_PM
	struct wiphy_wowlan_support wowlan;
	int gtk_ivlen, gtk_icvlen, ptk_ivlen, ptk_icvlen;

	/* sched scan settings for net detect */
	struct ieee80211_scan_ies nd_ies;
	struct cfg80211_match_set *nd_match_sets;
	int n_nd_match_sets;
	struct ieee80211_channel **nd_channels;
	int n_nd_channels;
	bool net_detect;
	u8 offload_tid;
#ifdef CONFIG_IWLWIFI_DEBUGFS
	bool d3_wake_sysassert;
	bool d3_test_active;
	u32 d3_test_pme_ptr;
	struct ieee80211_vif *keep_vif;
	u32 last_netdetect_scans; /* no. of scans in the last net-detect wake */
#endif
#endif

	wait_queue_head_t rx_sync_waitq;

	/* BT-Coex */
	struct iwl_bt_coex_profile_notif last_bt_notif;
	struct iwl_bt_coex_ci_cmd last_bt_ci_cmd;

	u8 bt_tx_prio;
	enum iwl_bt_force_ant_mode bt_force_ant_mode;

	/* Aux ROC */
	struct list_head aux_roc_te_list;

	/* Thermal Throttling and CTkill */
	struct iwl_mvm_tt_mgmt thermal_throttle;
#ifdef CONFIG_THERMAL
	struct iwl_mvm_thermal_device tz_device;
	struct iwl_mvm_cooling_device cooling_dev;
#endif

	s32 temperature;	/* Celsius */
	/*
	 * Debug option to set the NIC temperature. This option makes the
	 * driver think this is the actual NIC temperature, and ignore the
	 * real temperature that is received from the fw
	 */
	bool temperature_test;  /* Debug test temperature is enabled */

	bool fw_static_smps_request;

	unsigned long bt_coex_last_tcm_ts;
	struct iwl_mvm_tcm tcm;

	u8 uapsd_noagg_bssid_write_idx;
	struct mac_address uapsd_noagg_bssids[IWL_MVM_UAPSD_NOAGG_BSSIDS_NUM]
		__aligned(2);

	struct iwl_time_quota_cmd last_quota_cmd;

#ifdef CONFIG_NL80211_TESTMODE
	u32 noa_duration;
	struct ieee80211_vif *noa_vif;
#endif

	/* Tx queues */
	u16 aux_queue;
	u16 snif_queue;
	u16 probe_queue;
	u16 p2p_dev_queue;

	/* Indicate if device power save is allowed */
	u8 ps_disabled; /* u8 instead of bool to ease debugfs_create_* usage */
	/* Indicate if 32Khz external clock is valid */
	u32 ext_clock_valid;

	struct ieee80211_vif __rcu *csa_vif;
	struct ieee80211_vif __rcu *csa_tx_blocked_vif;
	u8 csa_tx_block_bcn_timeout;

	/* system time of last beacon (for AP/GO interface) */
	u32 ap_last_beacon_gp2;

	/* indicates that we transmitted the last beacon */
	bool ibss_manager;

	bool lar_regdom_set;
	enum iwl_mcc_source mcc_src;

	/* TDLS channel switch data */
	struct {
		struct delayed_work dwork;
		enum iwl_mvm_tdls_cs_state state;

		/*
		 * Current cs sta - might be different from periodic cs peer
		 * station. Value is meaningless when the cs-state is idle.
		 */
		u8 cur_sta_id;

		/* TDLS periodic channel-switch peer */
		struct {
			u8 sta_id;
			u8 op_class;
			bool initiator; /* are we the link initiator */
			struct cfg80211_chan_def chandef;
			struct sk_buff *skb; /* ch sw template */
			u32 ch_sw_tm_ie;

			/* timestamp of last ch-sw request sent (GP2 time) */
			u32 sent_timestamp;
		} peer;
	} tdls_cs;


	u32 ciphers[IWL_MVM_NUM_CIPHERS];
	struct ieee80211_cipher_scheme cs[IWL_UCODE_MAX_CS];

	struct cfg80211_ftm_responder_stats ftm_resp_stats;
	struct {
		struct cfg80211_pmsr_request *req;
		struct wireless_dev *req_wdev;
		struct list_head loc_list;
		int responses[IWL_MVM_TOF_MAX_APS];
		struct {
			struct list_head resp;
		} smooth;
		struct list_head pasn_list;
	} ftm_initiator;

	struct list_head resp_pasn_list;

	struct {
		u8 d0i3_resp;
		u8 range_resp;
	} cmd_ver;

	struct ieee80211_vif *nan_vif;
#define IWL_MAX_BAID	32
	struct iwl_mvm_baid_data __rcu *baid_map[IWL_MAX_BAID];

	/*
	 * Drop beacons from other APs in AP mode when there are no connected
	 * clients.
	 */
	bool drop_bcn_ap_mode;

	struct delayed_work cs_tx_unblock_dwork;

	/* does a monitor vif exist (only one can exist hence bool) */
	bool monitor_on;

	/* sniffer data to include in radiotap */
	__le16 cur_aid;
	u8 cur_bssid[ETH_ALEN];
<<<<<<< HEAD
=======

	unsigned long last_6ghz_passive_scan_jiffies;
	unsigned long last_reset_or_resume_time_jiffies;
>>>>>>> 7d2a07b7
};

/* Extract MVM priv from op_mode and _hw */
#define IWL_OP_MODE_GET_MVM(_iwl_op_mode)		\
	((struct iwl_mvm *)(_iwl_op_mode)->op_mode_specific)

#define IWL_MAC80211_GET_MVM(_hw)			\
	IWL_OP_MODE_GET_MVM((struct iwl_op_mode *)((_hw)->priv))

/**
 * enum iwl_mvm_status - MVM status bits
 * @IWL_MVM_STATUS_HW_RFKILL: HW RF-kill is asserted
 * @IWL_MVM_STATUS_HW_CTKILL: CT-kill is active
 * @IWL_MVM_STATUS_ROC_RUNNING: remain-on-channel is running
 * @IWL_MVM_STATUS_HW_RESTART_REQUESTED: HW restart was requested
 * @IWL_MVM_STATUS_IN_HW_RESTART: HW restart is active
 * @IWL_MVM_STATUS_ROC_AUX_RUNNING: AUX remain-on-channel is running
 * @IWL_MVM_STATUS_FIRMWARE_RUNNING: firmware is running
 * @IWL_MVM_STATUS_NEED_FLUSH_P2P: need to flush P2P bcast STA
 * @IWL_MVM_STATUS_IN_D3: in D3 (or at least about to go into it)
 */
enum iwl_mvm_status {
	IWL_MVM_STATUS_HW_RFKILL,
	IWL_MVM_STATUS_HW_CTKILL,
	IWL_MVM_STATUS_ROC_RUNNING,
	IWL_MVM_STATUS_HW_RESTART_REQUESTED,
	IWL_MVM_STATUS_IN_HW_RESTART,
	IWL_MVM_STATUS_ROC_AUX_RUNNING,
	IWL_MVM_STATUS_FIRMWARE_RUNNING,
	IWL_MVM_STATUS_NEED_FLUSH_P2P,
	IWL_MVM_STATUS_IN_D3,
};

/* Keep track of completed init configuration */
enum iwl_mvm_init_status {
	IWL_MVM_INIT_STATUS_THERMAL_INIT_COMPLETE = BIT(0),
	IWL_MVM_INIT_STATUS_LEDS_INIT_COMPLETE = BIT(1),
};

static inline bool iwl_mvm_is_radio_killed(struct iwl_mvm *mvm)
{
	return test_bit(IWL_MVM_STATUS_HW_RFKILL, &mvm->status) ||
	       test_bit(IWL_MVM_STATUS_HW_CTKILL, &mvm->status);
}

static inline bool iwl_mvm_is_radio_hw_killed(struct iwl_mvm *mvm)
{
	return test_bit(IWL_MVM_STATUS_HW_RFKILL, &mvm->status);
}

static inline bool iwl_mvm_firmware_running(struct iwl_mvm *mvm)
{
	return test_bit(IWL_MVM_STATUS_FIRMWARE_RUNNING, &mvm->status);
}

/* Must be called with rcu_read_lock() held and it can only be
 * released when mvmsta is not needed anymore.
 */
static inline struct iwl_mvm_sta *
iwl_mvm_sta_from_staid_rcu(struct iwl_mvm *mvm, u8 sta_id)
{
	struct ieee80211_sta *sta;

	if (sta_id >= mvm->fw->ucode_capa.num_stations)
		return NULL;

	sta = rcu_dereference(mvm->fw_id_to_mac_id[sta_id]);

	/* This can happen if the station has been removed right now */
	if (IS_ERR_OR_NULL(sta))
		return NULL;

	return iwl_mvm_sta_from_mac80211(sta);
}

static inline struct iwl_mvm_sta *
iwl_mvm_sta_from_staid_protected(struct iwl_mvm *mvm, u8 sta_id)
{
	struct ieee80211_sta *sta;

	if (sta_id >= mvm->fw->ucode_capa.num_stations)
		return NULL;

	sta = rcu_dereference_protected(mvm->fw_id_to_mac_id[sta_id],
					lockdep_is_held(&mvm->mutex));

	/* This can happen if the station has been removed right now */
	if (IS_ERR_OR_NULL(sta))
		return NULL;

	return iwl_mvm_sta_from_mac80211(sta);
}

static inline struct ieee80211_vif *
iwl_mvm_rcu_dereference_vif_id(struct iwl_mvm *mvm, u8 vif_id, bool rcu)
{
	if (WARN_ON(vif_id >= ARRAY_SIZE(mvm->vif_id_to_mac)))
		return NULL;

	if (rcu)
		return rcu_dereference(mvm->vif_id_to_mac[vif_id]);

	return rcu_dereference_protected(mvm->vif_id_to_mac[vif_id],
					 lockdep_is_held(&mvm->mutex));
}

static inline bool iwl_mvm_is_adaptive_dwell_supported(struct iwl_mvm *mvm)
{
	return fw_has_api(&mvm->fw->ucode_capa,
			  IWL_UCODE_TLV_API_ADAPTIVE_DWELL);
}

static inline bool iwl_mvm_is_adaptive_dwell_v2_supported(struct iwl_mvm *mvm)
{
	return fw_has_api(&mvm->fw->ucode_capa,
			  IWL_UCODE_TLV_API_ADAPTIVE_DWELL_V2);
}

static inline bool iwl_mvm_is_adwell_hb_ap_num_supported(struct iwl_mvm *mvm)
{
	return fw_has_api(&mvm->fw->ucode_capa,
			  IWL_UCODE_TLV_API_ADWELL_HB_DEF_N_AP);
}

static inline bool iwl_mvm_is_oce_supported(struct iwl_mvm *mvm)
{
	/* OCE should never be enabled for LMAC scan FWs */
	return fw_has_api(&mvm->fw->ucode_capa, IWL_UCODE_TLV_API_OCE);
}

static inline bool iwl_mvm_is_frag_ebs_supported(struct iwl_mvm *mvm)
{
	return fw_has_api(&mvm->fw->ucode_capa, IWL_UCODE_TLV_API_FRAG_EBS);
}

static inline bool iwl_mvm_is_short_beacon_notif_supported(struct iwl_mvm *mvm)
{
	return fw_has_api(&mvm->fw->ucode_capa,
			  IWL_UCODE_TLV_API_SHORT_BEACON_NOTIF);
}

static inline bool iwl_mvm_is_dqa_data_queue(struct iwl_mvm *mvm, u8 queue)
{
	return (queue >= IWL_MVM_DQA_MIN_DATA_QUEUE) &&
	       (queue <= IWL_MVM_DQA_MAX_DATA_QUEUE);
}

static inline bool iwl_mvm_is_dqa_mgmt_queue(struct iwl_mvm *mvm, u8 queue)
{
	return (queue >= IWL_MVM_DQA_MIN_MGMT_QUEUE) &&
	       (queue <= IWL_MVM_DQA_MAX_MGMT_QUEUE);
}

static inline bool iwl_mvm_is_lar_supported(struct iwl_mvm *mvm)
{
	bool nvm_lar = mvm->nvm_data->lar_enabled;
	bool tlv_lar = fw_has_capa(&mvm->fw->ucode_capa,
				   IWL_UCODE_TLV_CAPA_LAR_SUPPORT);

	/*
	 * Enable LAR only if it is supported by the FW (TLV) &&
	 * enabled in the NVM
	 */
	if (mvm->cfg->nvm_type == IWL_NVM_EXT)
		return nvm_lar && tlv_lar;
	else
		return tlv_lar;
}

static inline bool iwl_mvm_is_wifi_mcc_supported(struct iwl_mvm *mvm)
{
	return fw_has_api(&mvm->fw->ucode_capa,
			  IWL_UCODE_TLV_API_WIFI_MCC_UPDATE) ||
	       fw_has_capa(&mvm->fw->ucode_capa,
			   IWL_UCODE_TLV_CAPA_LAR_MULTI_MCC);
}

static inline bool iwl_mvm_bt_is_rrc_supported(struct iwl_mvm *mvm)
{
	return fw_has_capa(&mvm->fw->ucode_capa,
			   IWL_UCODE_TLV_CAPA_BT_COEX_RRC) &&
		IWL_MVM_BT_COEX_RRC;
}

static inline bool iwl_mvm_is_csum_supported(struct iwl_mvm *mvm)
{
	return fw_has_capa(&mvm->fw->ucode_capa,
			   IWL_UCODE_TLV_CAPA_CSUM_SUPPORT) &&
               !IWL_MVM_HW_CSUM_DISABLE;
}

static inline bool iwl_mvm_is_mplut_supported(struct iwl_mvm *mvm)
{
	return fw_has_capa(&mvm->fw->ucode_capa,
			   IWL_UCODE_TLV_CAPA_BT_MPLUT_SUPPORT) &&
		IWL_MVM_BT_COEX_MPLUT;
}

static inline
bool iwl_mvm_is_p2p_scm_uapsd_supported(struct iwl_mvm *mvm)
{
	return fw_has_capa(&mvm->fw->ucode_capa,
			   IWL_UCODE_TLV_CAPA_P2P_SCM_UAPSD) &&
		!(iwlwifi_mod_params.uapsd_disable &
		  IWL_DISABLE_UAPSD_P2P_CLIENT);
}

static inline bool iwl_mvm_has_new_rx_api(struct iwl_mvm *mvm)
{
	return fw_has_capa(&mvm->fw->ucode_capa,
			   IWL_UCODE_TLV_CAPA_MULTI_QUEUE_RX_SUPPORT);
}

static inline bool iwl_mvm_has_new_tx_api(struct iwl_mvm *mvm)
{
	/* TODO - replace with TLV once defined */
	return mvm->trans->trans_cfg->use_tfh;
}

static inline bool iwl_mvm_has_unified_ucode(struct iwl_mvm *mvm)
{
	/* TODO - better define this */
	return mvm->trans->trans_cfg->device_family >= IWL_DEVICE_FAMILY_22000;
}

static inline bool iwl_mvm_is_cdb_supported(struct iwl_mvm *mvm)
{
	/*
	 * TODO:
	 * The issue of how to determine CDB APIs and usage is still not fully
	 * defined.
	 * There is a compilation for CDB and non-CDB FW, but there may
	 * be also runtime check.
	 * For now there is a TLV for checking compilation mode, but a
	 * runtime check will also have to be here - once defined.
	 */
	return fw_has_capa(&mvm->fw->ucode_capa,
			   IWL_UCODE_TLV_CAPA_CDB_SUPPORT);
}

static inline bool iwl_mvm_cdb_scan_api(struct iwl_mvm *mvm)
{
	/*
	 * TODO: should this be the same as iwl_mvm_is_cdb_supported()?
	 * but then there's a little bit of code in scan that won't make
	 * any sense...
	 */
	return mvm->trans->trans_cfg->device_family >= IWL_DEVICE_FAMILY_22000;
}

static inline bool iwl_mvm_is_scan_ext_chan_supported(struct iwl_mvm *mvm)
{
	return fw_has_api(&mvm->fw->ucode_capa,
			  IWL_UCODE_TLV_API_SCAN_EXT_CHAN_VER);
}

<<<<<<< HEAD
=======

>>>>>>> 7d2a07b7
static inline bool iwl_mvm_is_reduced_config_scan_supported(struct iwl_mvm *mvm)
{
	return fw_has_api(&mvm->fw->ucode_capa,
			  IWL_UCODE_TLV_API_REDUCED_SCAN_CONFIG);
}

static inline bool iwl_mvm_is_band_in_rx_supported(struct iwl_mvm *mvm)
{
	return fw_has_api(&mvm->fw->ucode_capa,
			   IWL_UCODE_TLV_API_BAND_IN_RX_DATA);
}

static inline bool iwl_mvm_has_new_rx_stats_api(struct iwl_mvm *mvm)
{
	return fw_has_api(&mvm->fw->ucode_capa,
			  IWL_UCODE_TLV_API_NEW_RX_STATS);
}

static inline bool iwl_mvm_has_quota_low_latency(struct iwl_mvm *mvm)
{
	return fw_has_api(&mvm->fw->ucode_capa,
			  IWL_UCODE_TLV_API_QUOTA_LOW_LATENCY);
}

static inline bool iwl_mvm_has_tlc_offload(const struct iwl_mvm *mvm)
{
	return fw_has_capa(&mvm->fw->ucode_capa,
			   IWL_UCODE_TLV_CAPA_TLC_OFFLOAD);
}

static inline struct agg_tx_status *
iwl_mvm_get_agg_status(struct iwl_mvm *mvm, void *tx_resp)
{
	if (iwl_mvm_has_new_tx_api(mvm))
		return &((struct iwl_mvm_tx_resp *)tx_resp)->status;
	else
		return ((struct iwl_mvm_tx_resp_v3 *)tx_resp)->status;
}

static inline bool iwl_mvm_is_tt_in_fw(struct iwl_mvm *mvm)
{
	/* these two TLV are redundant since the responsibility to CT-kill by
	 * FW happens only after we send at least one command of
	 * temperature THs report.
	 */
	return fw_has_capa(&mvm->fw->ucode_capa,
			   IWL_UCODE_TLV_CAPA_CT_KILL_BY_FW) &&
	       fw_has_capa(&mvm->fw->ucode_capa,
			   IWL_UCODE_TLV_CAPA_TEMP_THS_REPORT_SUPPORT);
}

static inline bool iwl_mvm_is_ctdp_supported(struct iwl_mvm *mvm)
{
	return fw_has_capa(&mvm->fw->ucode_capa,
			   IWL_UCODE_TLV_CAPA_CTDP_SUPPORT);
}

extern const u8 iwl_mvm_ac_to_tx_fifo[];
extern const u8 iwl_mvm_ac_to_gen2_tx_fifo[];

static inline u8 iwl_mvm_mac_ac_to_tx_fifo(struct iwl_mvm *mvm,
					   enum ieee80211_ac_numbers ac)
{
	return iwl_mvm_has_new_tx_api(mvm) ?
		iwl_mvm_ac_to_gen2_tx_fifo[ac] : iwl_mvm_ac_to_tx_fifo[ac];
}

struct iwl_rate_info {
	u8 plcp;	/* uCode API:  IWL_RATE_6M_PLCP, etc. */
	u8 plcp_siso;	/* uCode API:  IWL_RATE_SISO_6M_PLCP, etc. */
	u8 plcp_mimo2;	/* uCode API:  IWL_RATE_MIMO2_6M_PLCP, etc. */
	u8 plcp_mimo3;  /* uCode API:  IWL_RATE_MIMO3_6M_PLCP, etc. */
	u8 ieee;	/* MAC header:  IWL_RATE_6M_IEEE, etc. */
};

void __iwl_mvm_mac_stop(struct iwl_mvm *mvm);
int __iwl_mvm_mac_start(struct iwl_mvm *mvm);

/******************
 * MVM Methods
 ******************/
/* uCode */
int iwl_run_init_mvm_ucode(struct iwl_mvm *mvm);

/* Utils */
int iwl_mvm_legacy_rate_to_mac80211_idx(u32 rate_n_flags,
					enum nl80211_band band);
void iwl_mvm_hwrate_to_tx_rate(u32 rate_n_flags,
			       enum nl80211_band band,
			       struct ieee80211_tx_rate *r);
u8 iwl_mvm_mac80211_idx_to_hwrate(int rate_idx);
u8 iwl_mvm_mac80211_ac_to_ucode_ac(enum ieee80211_ac_numbers ac);

static inline void iwl_mvm_dump_nic_error_log(struct iwl_mvm *mvm)
{
	iwl_fwrt_dump_error_logs(&mvm->fwrt);
}

u8 first_antenna(u8 mask);
u8 iwl_mvm_next_antenna(struct iwl_mvm *mvm, u8 valid, u8 last_idx);
void iwl_mvm_get_sync_time(struct iwl_mvm *mvm, int clock_type, u32 *gp2,
			   u64 *boottime, ktime_t *realtime);
u32 iwl_mvm_get_systime(struct iwl_mvm *mvm);

/* Tx / Host Commands */
int __must_check iwl_mvm_send_cmd(struct iwl_mvm *mvm,
				  struct iwl_host_cmd *cmd);
int __must_check iwl_mvm_send_cmd_pdu(struct iwl_mvm *mvm, u32 id,
				      u32 flags, u16 len, const void *data);
int __must_check iwl_mvm_send_cmd_status(struct iwl_mvm *mvm,
					 struct iwl_host_cmd *cmd,
					 u32 *status);
int __must_check iwl_mvm_send_cmd_pdu_status(struct iwl_mvm *mvm, u32 id,
					     u16 len, const void *data,
					     u32 *status);
int iwl_mvm_tx_skb_sta(struct iwl_mvm *mvm, struct sk_buff *skb,
		       struct ieee80211_sta *sta);
int iwl_mvm_tx_skb_non_sta(struct iwl_mvm *mvm, struct sk_buff *skb);
void iwl_mvm_set_tx_cmd(struct iwl_mvm *mvm, struct sk_buff *skb,
			struct iwl_tx_cmd *tx_cmd,
			struct ieee80211_tx_info *info, u8 sta_id);
void iwl_mvm_set_tx_cmd_rate(struct iwl_mvm *mvm, struct iwl_tx_cmd *tx_cmd,
			    struct ieee80211_tx_info *info,
			    struct ieee80211_sta *sta, __le16 fc);
void iwl_mvm_mac_itxq_xmit(struct ieee80211_hw *hw, struct ieee80211_txq *txq);
unsigned int iwl_mvm_max_amsdu_size(struct iwl_mvm *mvm,
				    struct ieee80211_sta *sta,
				    unsigned int tid);

#ifdef CONFIG_IWLWIFI_DEBUG
const char *iwl_mvm_get_tx_fail_reason(u32 status);
#else
static inline const char *iwl_mvm_get_tx_fail_reason(u32 status) { return ""; }
#endif
<<<<<<< HEAD
int iwl_mvm_flush_tx_path(struct iwl_mvm *mvm, u32 tfd_msk, u32 flags);
int iwl_mvm_flush_sta(struct iwl_mvm *mvm, void *sta, bool internal);
int iwl_mvm_flush_sta_tids(struct iwl_mvm *mvm, u32 sta_id,
			   u16 tids, u32 flags);
=======
int iwl_mvm_flush_tx_path(struct iwl_mvm *mvm, u32 tfd_msk);
int iwl_mvm_flush_sta(struct iwl_mvm *mvm, void *sta, bool internal);
int iwl_mvm_flush_sta_tids(struct iwl_mvm *mvm, u32 sta_id, u16 tids);
>>>>>>> 7d2a07b7

void iwl_mvm_async_handlers_purge(struct iwl_mvm *mvm);

static inline void iwl_mvm_set_tx_cmd_ccmp(struct ieee80211_tx_info *info,
					   struct iwl_tx_cmd *tx_cmd)
{
	struct ieee80211_key_conf *keyconf = info->control.hw_key;

	tx_cmd->sec_ctl = TX_CMD_SEC_CCM;
	memcpy(tx_cmd->key, keyconf->key, keyconf->keylen);
}

static inline void iwl_mvm_wait_for_async_handlers(struct iwl_mvm *mvm)
{
	flush_work(&mvm->async_handlers_wk);
}

/* Statistics */
void iwl_mvm_handle_rx_statistics(struct iwl_mvm *mvm,
				  struct iwl_rx_packet *pkt);
void iwl_mvm_rx_statistics(struct iwl_mvm *mvm,
			   struct iwl_rx_cmd_buffer *rxb);
int iwl_mvm_request_statistics(struct iwl_mvm *mvm, bool clear);
void iwl_mvm_accu_radio_stats(struct iwl_mvm *mvm);

/* NVM */
int iwl_nvm_init(struct iwl_mvm *mvm);
int iwl_mvm_load_nvm_to_nic(struct iwl_mvm *mvm);

static inline u8 iwl_mvm_get_valid_tx_ant(struct iwl_mvm *mvm)
{
	return mvm->nvm_data && mvm->nvm_data->valid_tx_ant ?
	       mvm->fw->valid_tx_ant & mvm->nvm_data->valid_tx_ant :
	       mvm->fw->valid_tx_ant;
}

static inline u8 iwl_mvm_get_valid_rx_ant(struct iwl_mvm *mvm)
{
	return mvm->nvm_data && mvm->nvm_data->valid_rx_ant ?
	       mvm->fw->valid_rx_ant & mvm->nvm_data->valid_rx_ant :
	       mvm->fw->valid_rx_ant;
}

static inline void iwl_mvm_toggle_tx_ant(struct iwl_mvm *mvm, u8 *ant)
{
	*ant = iwl_mvm_next_antenna(mvm, iwl_mvm_get_valid_tx_ant(mvm), *ant);
}

static inline u32 iwl_mvm_get_phy_config(struct iwl_mvm *mvm)
{
	u32 phy_config = ~(FW_PHY_CFG_TX_CHAIN |
			   FW_PHY_CFG_RX_CHAIN);
	u32 valid_rx_ant = iwl_mvm_get_valid_rx_ant(mvm);
	u32 valid_tx_ant = iwl_mvm_get_valid_tx_ant(mvm);

	phy_config |= valid_tx_ant << FW_PHY_CFG_TX_CHAIN_POS |
		      valid_rx_ant << FW_PHY_CFG_RX_CHAIN_POS;

	return mvm->fw->phy_config & phy_config;
}

int iwl_mvm_up(struct iwl_mvm *mvm);
int iwl_mvm_load_d3_fw(struct iwl_mvm *mvm);

int iwl_mvm_mac_setup_register(struct iwl_mvm *mvm);
bool iwl_mvm_bcast_filter_build_cmd(struct iwl_mvm *mvm,
				    struct iwl_bcast_filter_cmd *cmd);

/*
 * FW notifications / CMD responses handlers
 * Convention: iwl_mvm_rx_<NAME OF THE CMD>
 */
void iwl_mvm_rx_mq(struct iwl_op_mode *op_mode,
		   struct napi_struct *napi,
		   struct iwl_rx_cmd_buffer *rxb);
void iwl_mvm_rx_rx_phy_cmd(struct iwl_mvm *mvm, struct iwl_rx_cmd_buffer *rxb);
void iwl_mvm_rx_rx_mpdu(struct iwl_mvm *mvm, struct napi_struct *napi,
			struct iwl_rx_cmd_buffer *rxb);
void iwl_mvm_rx_mpdu_mq(struct iwl_mvm *mvm, struct napi_struct *napi,
			struct iwl_rx_cmd_buffer *rxb, int queue);
void iwl_mvm_rx_monitor_no_data(struct iwl_mvm *mvm, struct napi_struct *napi,
				struct iwl_rx_cmd_buffer *rxb, int queue);
void iwl_mvm_rx_frame_release(struct iwl_mvm *mvm, struct napi_struct *napi,
			      struct iwl_rx_cmd_buffer *rxb, int queue);
void iwl_mvm_rx_bar_frame_release(struct iwl_mvm *mvm, struct napi_struct *napi,
				  struct iwl_rx_cmd_buffer *rxb, int queue);
<<<<<<< HEAD
int iwl_mvm_notify_rx_queue(struct iwl_mvm *mvm, u32 rxq_mask,
			    const u8 *data, u32 count, bool async);
=======
>>>>>>> 7d2a07b7
void iwl_mvm_rx_queue_notif(struct iwl_mvm *mvm, struct napi_struct *napi,
			    struct iwl_rx_cmd_buffer *rxb, int queue);
void iwl_mvm_rx_tx_cmd(struct iwl_mvm *mvm, struct iwl_rx_cmd_buffer *rxb);
void iwl_mvm_mfu_assert_dump_notif(struct iwl_mvm *mvm,
				   struct iwl_rx_cmd_buffer *rxb);
void iwl_mvm_send_recovery_cmd(struct iwl_mvm *mvm, u32 flags);
void iwl_mvm_rx_ba_notif(struct iwl_mvm *mvm, struct iwl_rx_cmd_buffer *rxb);
void iwl_mvm_rx_ant_coupling_notif(struct iwl_mvm *mvm,
				   struct iwl_rx_cmd_buffer *rxb);
void iwl_mvm_rx_fw_error(struct iwl_mvm *mvm, struct iwl_rx_cmd_buffer *rxb);
void iwl_mvm_rx_card_state_notif(struct iwl_mvm *mvm,
				 struct iwl_rx_cmd_buffer *rxb);
void iwl_mvm_rx_mfuart_notif(struct iwl_mvm *mvm,
			     struct iwl_rx_cmd_buffer *rxb);
void iwl_mvm_rx_shared_mem_cfg_notif(struct iwl_mvm *mvm,
				     struct iwl_rx_cmd_buffer *rxb);

/* MVM PHY */
int iwl_mvm_phy_ctxt_add(struct iwl_mvm *mvm, struct iwl_mvm_phy_ctxt *ctxt,
			 struct cfg80211_chan_def *chandef,
			 u8 chains_static, u8 chains_dynamic);
int iwl_mvm_phy_ctxt_changed(struct iwl_mvm *mvm, struct iwl_mvm_phy_ctxt *ctxt,
			     struct cfg80211_chan_def *chandef,
			     u8 chains_static, u8 chains_dynamic);
void iwl_mvm_phy_ctxt_ref(struct iwl_mvm *mvm,
			  struct iwl_mvm_phy_ctxt *ctxt);
void iwl_mvm_phy_ctxt_unref(struct iwl_mvm *mvm,
			    struct iwl_mvm_phy_ctxt *ctxt);
int iwl_mvm_phy_ctx_count(struct iwl_mvm *mvm);
u8 iwl_mvm_get_channel_width(struct cfg80211_chan_def *chandef);
u8 iwl_mvm_get_ctrl_pos(struct cfg80211_chan_def *chandef);

/* MAC (virtual interface) programming */
int iwl_mvm_mac_ctxt_init(struct iwl_mvm *mvm, struct ieee80211_vif *vif);
int iwl_mvm_mac_ctxt_add(struct iwl_mvm *mvm, struct ieee80211_vif *vif);
int iwl_mvm_mac_ctxt_changed(struct iwl_mvm *mvm, struct ieee80211_vif *vif,
			     bool force_assoc_off, const u8 *bssid_override);
int iwl_mvm_mac_ctxt_remove(struct iwl_mvm *mvm, struct ieee80211_vif *vif);
int iwl_mvm_mac_ctxt_beacon_changed(struct iwl_mvm *mvm,
				    struct ieee80211_vif *vif);
int iwl_mvm_mac_ctxt_send_beacon(struct iwl_mvm *mvm,
				 struct ieee80211_vif *vif,
				 struct sk_buff *beacon);
int iwl_mvm_mac_ctxt_send_beacon_cmd(struct iwl_mvm *mvm,
				     struct sk_buff *beacon,
				     void *data, int len);
u8 iwl_mvm_mac_ctxt_get_lowest_rate(struct ieee80211_tx_info *info,
				    struct ieee80211_vif *vif);
void iwl_mvm_mac_ctxt_set_tim(struct iwl_mvm *mvm,
			      __le32 *tim_index, __le32 *tim_size,
			      u8 *beacon, u32 frame_size);
void iwl_mvm_rx_beacon_notif(struct iwl_mvm *mvm,
			     struct iwl_rx_cmd_buffer *rxb);
void iwl_mvm_rx_missed_beacons_notif(struct iwl_mvm *mvm,
				     struct iwl_rx_cmd_buffer *rxb);
void iwl_mvm_rx_stored_beacon_notif(struct iwl_mvm *mvm,
				    struct iwl_rx_cmd_buffer *rxb);
void iwl_mvm_mu_mimo_grp_notif(struct iwl_mvm *mvm,
			       struct iwl_rx_cmd_buffer *rxb);
void iwl_mvm_sta_pm_notif(struct iwl_mvm *mvm, struct iwl_rx_cmd_buffer *rxb);
void iwl_mvm_window_status_notif(struct iwl_mvm *mvm,
				 struct iwl_rx_cmd_buffer *rxb);
void iwl_mvm_mac_ctxt_recalc_tsf_id(struct iwl_mvm *mvm,
				    struct ieee80211_vif *vif);
void iwl_mvm_probe_resp_data_notif(struct iwl_mvm *mvm,
				   struct iwl_rx_cmd_buffer *rxb);
void iwl_mvm_rx_missed_vap_notif(struct iwl_mvm *mvm,
				 struct iwl_rx_cmd_buffer *rxb);
void iwl_mvm_channel_switch_noa_notif(struct iwl_mvm *mvm,
				      struct iwl_rx_cmd_buffer *rxb);
/* Bindings */
int iwl_mvm_binding_add_vif(struct iwl_mvm *mvm, struct ieee80211_vif *vif);
int iwl_mvm_binding_remove_vif(struct iwl_mvm *mvm, struct ieee80211_vif *vif);

/* Quota management */
static inline size_t iwl_mvm_quota_cmd_size(struct iwl_mvm *mvm)
{
	return iwl_mvm_has_quota_low_latency(mvm) ?
		sizeof(struct iwl_time_quota_cmd) :
		sizeof(struct iwl_time_quota_cmd_v1);
}

static inline struct iwl_time_quota_data
*iwl_mvm_quota_cmd_get_quota(struct iwl_mvm *mvm,
			     struct iwl_time_quota_cmd *cmd,
			     int i)
{
	struct iwl_time_quota_data_v1 *quotas;

	if (iwl_mvm_has_quota_low_latency(mvm))
		return &cmd->quotas[i];

	quotas = (struct iwl_time_quota_data_v1 *)cmd->quotas;
	return (struct iwl_time_quota_data *)&quotas[i];
}

int iwl_mvm_update_quotas(struct iwl_mvm *mvm, bool force_upload,
			  struct ieee80211_vif *disabled_vif);

/* Scanning */
int iwl_mvm_reg_scan_start(struct iwl_mvm *mvm, struct ieee80211_vif *vif,
			   struct cfg80211_scan_request *req,
			   struct ieee80211_scan_ies *ies);
int iwl_mvm_scan_size(struct iwl_mvm *mvm);
int iwl_mvm_scan_stop(struct iwl_mvm *mvm, int type, bool notify);
int iwl_mvm_max_scan_ie_len(struct iwl_mvm *mvm);
void iwl_mvm_report_scan_aborted(struct iwl_mvm *mvm);
void iwl_mvm_scan_timeout_wk(struct work_struct *work);

/* Scheduled scan */
void iwl_mvm_rx_lmac_scan_complete_notif(struct iwl_mvm *mvm,
					 struct iwl_rx_cmd_buffer *rxb);
void iwl_mvm_rx_lmac_scan_iter_complete_notif(struct iwl_mvm *mvm,
					      struct iwl_rx_cmd_buffer *rxb);
int iwl_mvm_sched_scan_start(struct iwl_mvm *mvm,
			     struct ieee80211_vif *vif,
			     struct cfg80211_sched_scan_request *req,
			     struct ieee80211_scan_ies *ies,
			     int type);
void iwl_mvm_rx_scan_match_found(struct iwl_mvm *mvm,
				 struct iwl_rx_cmd_buffer *rxb);

/* UMAC scan */
int iwl_mvm_config_scan(struct iwl_mvm *mvm);
void iwl_mvm_rx_umac_scan_complete_notif(struct iwl_mvm *mvm,
					 struct iwl_rx_cmd_buffer *rxb);
void iwl_mvm_rx_umac_scan_iter_complete_notif(struct iwl_mvm *mvm,
					      struct iwl_rx_cmd_buffer *rxb);

/* MVM debugfs */
#ifdef CONFIG_IWLWIFI_DEBUGFS
void iwl_mvm_dbgfs_register(struct iwl_mvm *mvm);
void iwl_mvm_vif_dbgfs_register(struct iwl_mvm *mvm, struct ieee80211_vif *vif);
void iwl_mvm_vif_dbgfs_clean(struct iwl_mvm *mvm, struct ieee80211_vif *vif);
#else
static inline void iwl_mvm_dbgfs_register(struct iwl_mvm *mvm)
{
}
static inline void
iwl_mvm_vif_dbgfs_register(struct iwl_mvm *mvm, struct ieee80211_vif *vif)
{
}
static inline void
iwl_mvm_vif_dbgfs_clean(struct iwl_mvm *mvm, struct ieee80211_vif *vif)
{
}
#endif /* CONFIG_IWLWIFI_DEBUGFS */

/* rate scaling */
int iwl_mvm_send_lq_cmd(struct iwl_mvm *mvm, struct iwl_lq_cmd *lq);
void iwl_mvm_update_frame_stats(struct iwl_mvm *mvm, u32 rate, bool agg);
int rs_pretty_print_rate(char *buf, int bufsz, const u32 rate);
void rs_update_last_rssi(struct iwl_mvm *mvm,
			 struct iwl_mvm_sta *mvmsta,
			 struct ieee80211_rx_status *rx_status);

/* power management */
int iwl_mvm_power_update_device(struct iwl_mvm *mvm);
int iwl_mvm_power_update_mac(struct iwl_mvm *mvm);
int iwl_mvm_power_update_ps(struct iwl_mvm *mvm);
int iwl_mvm_power_mac_dbgfs_read(struct iwl_mvm *mvm, struct ieee80211_vif *vif,
				 char *buf, int bufsz);

void iwl_mvm_power_vif_assoc(struct iwl_mvm *mvm, struct ieee80211_vif *vif);
void iwl_mvm_power_uapsd_misbehaving_ap_notif(struct iwl_mvm *mvm,
					      struct iwl_rx_cmd_buffer *rxb);

#ifdef CONFIG_IWLWIFI_LEDS
int iwl_mvm_leds_init(struct iwl_mvm *mvm);
void iwl_mvm_leds_exit(struct iwl_mvm *mvm);
void iwl_mvm_leds_sync(struct iwl_mvm *mvm);
#else
static inline int iwl_mvm_leds_init(struct iwl_mvm *mvm)
{
	return 0;
}
static inline void iwl_mvm_leds_exit(struct iwl_mvm *mvm)
{
}
static inline void iwl_mvm_leds_sync(struct iwl_mvm *mvm)
{
}
#endif

/* D3 (WoWLAN, NetDetect) */
int iwl_mvm_suspend(struct ieee80211_hw *hw, struct cfg80211_wowlan *wowlan);
int iwl_mvm_resume(struct ieee80211_hw *hw);
void iwl_mvm_set_wakeup(struct ieee80211_hw *hw, bool enabled);
void iwl_mvm_set_rekey_data(struct ieee80211_hw *hw,
			    struct ieee80211_vif *vif,
			    struct cfg80211_gtk_rekey_data *data);
void iwl_mvm_ipv6_addr_change(struct ieee80211_hw *hw,
			      struct ieee80211_vif *vif,
			      struct inet6_dev *idev);
void iwl_mvm_set_default_unicast_key(struct ieee80211_hw *hw,
				     struct ieee80211_vif *vif, int idx);
extern const struct file_operations iwl_dbgfs_d3_test_ops;
#ifdef CONFIG_PM
void iwl_mvm_set_last_nonqos_seq(struct iwl_mvm *mvm,
				 struct ieee80211_vif *vif);
#else
static inline void
iwl_mvm_set_last_nonqos_seq(struct iwl_mvm *mvm, struct ieee80211_vif *vif)
{
}
#endif
void iwl_mvm_set_wowlan_qos_seq(struct iwl_mvm_sta *mvm_ap_sta,
				struct iwl_wowlan_config_cmd *cmd);
int iwl_mvm_send_proto_offload(struct iwl_mvm *mvm,
			       struct ieee80211_vif *vif,
			       bool disable_offloading,
			       bool offload_ns,
			       u32 cmd_flags);

/* BT Coex */
int iwl_mvm_send_bt_init_conf(struct iwl_mvm *mvm);
void iwl_mvm_rx_bt_coex_notif(struct iwl_mvm *mvm,
			      struct iwl_rx_cmd_buffer *rxb);
void iwl_mvm_bt_rssi_event(struct iwl_mvm *mvm, struct ieee80211_vif *vif,
			   enum ieee80211_rssi_event_data);
void iwl_mvm_bt_coex_vif_change(struct iwl_mvm *mvm);
u16 iwl_mvm_coex_agg_time_limit(struct iwl_mvm *mvm,
				struct ieee80211_sta *sta);
bool iwl_mvm_bt_coex_is_mimo_allowed(struct iwl_mvm *mvm,
				     struct ieee80211_sta *sta);
bool iwl_mvm_bt_coex_is_ant_avail(struct iwl_mvm *mvm, u8 ant);
bool iwl_mvm_bt_coex_is_shared_ant_avail(struct iwl_mvm *mvm);
bool iwl_mvm_bt_coex_is_tpc_allowed(struct iwl_mvm *mvm,
				    enum nl80211_band band);
u8 iwl_mvm_bt_coex_get_single_ant_msk(struct iwl_mvm *mvm, u8 enabled_ants);
u8 iwl_mvm_bt_coex_tx_prio(struct iwl_mvm *mvm, struct ieee80211_hdr *hdr,
			   struct ieee80211_tx_info *info, u8 ac);

/* beacon filtering */
#ifdef CONFIG_IWLWIFI_DEBUGFS
void
iwl_mvm_beacon_filter_debugfs_parameters(struct ieee80211_vif *vif,
					 struct iwl_beacon_filter_cmd *cmd);
#else
static inline void
iwl_mvm_beacon_filter_debugfs_parameters(struct ieee80211_vif *vif,
					 struct iwl_beacon_filter_cmd *cmd)
{}
#endif
int iwl_mvm_enable_beacon_filter(struct iwl_mvm *mvm,
				 struct ieee80211_vif *vif,
				 u32 flags);
int iwl_mvm_disable_beacon_filter(struct iwl_mvm *mvm,
				  struct ieee80211_vif *vif,
				  u32 flags);
/* SMPS */
void iwl_mvm_update_smps(struct iwl_mvm *mvm, struct ieee80211_vif *vif,
				enum iwl_mvm_smps_type_request req_type,
				enum ieee80211_smps_mode smps_request);
bool iwl_mvm_rx_diversity_allowed(struct iwl_mvm *mvm,
				  struct iwl_mvm_phy_ctxt *ctxt);
void iwl_mvm_apply_fw_smps_request(struct ieee80211_vif *vif);

/* Low latency */
int iwl_mvm_update_low_latency(struct iwl_mvm *mvm, struct ieee80211_vif *vif,
			      bool low_latency,
			      enum iwl_mvm_low_latency_cause cause);
/* get SystemLowLatencyMode - only needed for beacon threshold? */
bool iwl_mvm_low_latency(struct iwl_mvm *mvm);
bool iwl_mvm_low_latency_band(struct iwl_mvm *mvm, enum nl80211_band band);
void iwl_mvm_send_low_latency_cmd(struct iwl_mvm *mvm, bool low_latency,
				  u16 mac_id);

/* get VMACLowLatencyMode */
static inline bool iwl_mvm_vif_low_latency(struct iwl_mvm_vif *mvmvif)
{
	/*
	 * should this consider associated/active/... state?
	 *
	 * Normally low-latency should only be active on interfaces
	 * that are active, but at least with debugfs it can also be
	 * enabled on interfaces that aren't active. However, when
	 * interface aren't active then they aren't added into the
	 * binding, so this has no real impact. For now, just return
	 * the current desired low-latency state.
	 */
	return mvmvif->low_latency_actual;
}

static inline
void iwl_mvm_vif_set_low_latency(struct iwl_mvm_vif *mvmvif, bool set,
				 enum iwl_mvm_low_latency_cause cause)
{
	u8 new_state;

	if (set)
		mvmvif->low_latency |= cause;
	else
		mvmvif->low_latency &= ~cause;

	/*
	 * if LOW_LATENCY_DEBUGFS_FORCE_ENABLE is enabled no changes are
	 * allowed to actual mode.
	 */
	if (mvmvif->low_latency & LOW_LATENCY_DEBUGFS_FORCE_ENABLE &&
	    cause != LOW_LATENCY_DEBUGFS_FORCE_ENABLE)
		return;

	if (cause == LOW_LATENCY_DEBUGFS_FORCE_ENABLE && set)
		/*
		 * We enter force state
		 */
		new_state = !!(mvmvif->low_latency &
			       LOW_LATENCY_DEBUGFS_FORCE);
	else
		/*
		 * Check if any other one set low latency
		 */
		new_state = !!(mvmvif->low_latency &
				  ~(LOW_LATENCY_DEBUGFS_FORCE_ENABLE |
				    LOW_LATENCY_DEBUGFS_FORCE));

	mvmvif->low_latency_actual = new_state;
}

/* Return a bitmask with all the hw supported queues, except for the
 * command queue, which can't be flushed.
 */
static inline u32 iwl_mvm_flushable_queues(struct iwl_mvm *mvm)
{
	return ((BIT(mvm->trans->trans_cfg->base_params->num_of_queues) - 1) &
		~BIT(IWL_MVM_DQA_CMD_QUEUE));
}

<<<<<<< HEAD
static inline void iwl_mvm_stop_device(struct iwl_mvm *mvm)
{
	lockdep_assert_held(&mvm->mutex);
	iwl_fw_cancel_timestamp(&mvm->fwrt);
	clear_bit(IWL_MVM_STATUS_FIRMWARE_RUNNING, &mvm->status);
	iwl_fw_dbg_stop_sync(&mvm->fwrt);
	iwl_trans_stop_device(mvm->trans);
	iwl_free_fw_paging(&mvm->fwrt);
	iwl_fw_dump_conf_clear(&mvm->fwrt);
}
=======
void iwl_mvm_stop_device(struct iwl_mvm *mvm);
>>>>>>> 7d2a07b7

/* Re-configure the SCD for a queue that has already been configured */
int iwl_mvm_reconfig_scd(struct iwl_mvm *mvm, int queue, int fifo, int sta_id,
			 int tid, int frame_limit, u16 ssn);

/* Thermal management and CT-kill */
void iwl_mvm_tt_tx_backoff(struct iwl_mvm *mvm, u32 backoff);
void iwl_mvm_temp_notif(struct iwl_mvm *mvm,
			struct iwl_rx_cmd_buffer *rxb);
void iwl_mvm_tt_handler(struct iwl_mvm *mvm);
void iwl_mvm_thermal_initialize(struct iwl_mvm *mvm, u32 min_backoff);
void iwl_mvm_thermal_exit(struct iwl_mvm *mvm);
void iwl_mvm_set_hw_ctkill_state(struct iwl_mvm *mvm, bool state);
int iwl_mvm_get_temp(struct iwl_mvm *mvm, s32 *temp);
void iwl_mvm_ct_kill_notif(struct iwl_mvm *mvm, struct iwl_rx_cmd_buffer *rxb);
void iwl_mvm_enter_ctkill(struct iwl_mvm *mvm);
int iwl_mvm_send_temp_report_ths_cmd(struct iwl_mvm *mvm);
int iwl_mvm_ctdp_command(struct iwl_mvm *mvm, u32 op, u32 budget);

/* Location Aware Regulatory */
struct iwl_mcc_update_resp *
iwl_mvm_update_mcc(struct iwl_mvm *mvm, const char *alpha2,
		   enum iwl_mcc_source src_id);
int iwl_mvm_init_mcc(struct iwl_mvm *mvm);
void iwl_mvm_rx_chub_update_mcc(struct iwl_mvm *mvm,
				struct iwl_rx_cmd_buffer *rxb);
struct ieee80211_regdomain *iwl_mvm_get_regdomain(struct wiphy *wiphy,
						  const char *alpha2,
						  enum iwl_mcc_source src_id,
						  bool *changed);
struct ieee80211_regdomain *iwl_mvm_get_current_regdomain(struct iwl_mvm *mvm,
							  bool *changed);
int iwl_mvm_init_fw_regd(struct iwl_mvm *mvm);
void iwl_mvm_update_changed_regdom(struct iwl_mvm *mvm);

/* smart fifo */
int iwl_mvm_sf_update(struct iwl_mvm *mvm, struct ieee80211_vif *vif,
		      bool added_vif);

/* FTM responder */
int iwl_mvm_ftm_start_responder(struct iwl_mvm *mvm, struct ieee80211_vif *vif);
void iwl_mvm_ftm_restart_responder(struct iwl_mvm *mvm,
				   struct ieee80211_vif *vif);
void iwl_mvm_ftm_responder_stats(struct iwl_mvm *mvm,
				 struct iwl_rx_cmd_buffer *rxb);
int iwl_mvm_ftm_resp_remove_pasn_sta(struct iwl_mvm *mvm,
				     struct ieee80211_vif *vif, u8 *addr);
int iwl_mvm_ftm_respoder_add_pasn_sta(struct iwl_mvm *mvm,
				      struct ieee80211_vif *vif,
				      u8 *addr, u32 cipher, u8 *tk, u32 tk_len,
				      u8 *hltk, u32 hltk_len);
void iwl_mvm_ftm_responder_clear(struct iwl_mvm *mvm,
				 struct ieee80211_vif *vif);

/* FTM initiator */
void iwl_mvm_ftm_restart(struct iwl_mvm *mvm);
void iwl_mvm_ftm_range_resp(struct iwl_mvm *mvm,
			    struct iwl_rx_cmd_buffer *rxb);
void iwl_mvm_ftm_lc_notif(struct iwl_mvm *mvm,
			  struct iwl_rx_cmd_buffer *rxb);
int iwl_mvm_ftm_start(struct iwl_mvm *mvm, struct ieee80211_vif *vif,
		      struct cfg80211_pmsr_request *request);
void iwl_mvm_ftm_abort(struct iwl_mvm *mvm, struct cfg80211_pmsr_request *req);
void iwl_mvm_ftm_initiator_smooth_config(struct iwl_mvm *mvm);
void iwl_mvm_ftm_initiator_smooth_stop(struct iwl_mvm *mvm);
int iwl_mvm_ftm_add_pasn_sta(struct iwl_mvm *mvm, struct ieee80211_vif *vif,
			     u8 *addr, u32 cipher, u8 *tk, u32 tk_len,
			     u8 *hltk, u32 hltk_len);
void iwl_mvm_ftm_remove_pasn_sta(struct iwl_mvm *mvm, u8 *addr);

/* TDLS */

/*
 * We use TID 4 (VI) as a FW-used-only TID when TDLS connections are present.
 * This TID is marked as used vs the AP and all connected TDLS peers.
 */
#define IWL_MVM_TDLS_FW_TID 4

int iwl_mvm_tdls_sta_count(struct iwl_mvm *mvm, struct ieee80211_vif *vif);
void iwl_mvm_teardown_tdls_peers(struct iwl_mvm *mvm);
void iwl_mvm_recalc_tdls_state(struct iwl_mvm *mvm, struct ieee80211_vif *vif,
			       bool sta_added);
void iwl_mvm_mac_mgd_protect_tdls_discover(struct ieee80211_hw *hw,
					   struct ieee80211_vif *vif);
int iwl_mvm_tdls_channel_switch(struct ieee80211_hw *hw,
				struct ieee80211_vif *vif,
				struct ieee80211_sta *sta, u8 oper_class,
				struct cfg80211_chan_def *chandef,
				struct sk_buff *tmpl_skb, u32 ch_sw_tm_ie);
void iwl_mvm_tdls_recv_channel_switch(struct ieee80211_hw *hw,
				      struct ieee80211_vif *vif,
				      struct ieee80211_tdls_ch_sw_params *params);
void iwl_mvm_tdls_cancel_channel_switch(struct ieee80211_hw *hw,
					struct ieee80211_vif *vif,
					struct ieee80211_sta *sta);
void iwl_mvm_rx_tdls_notif(struct iwl_mvm *mvm, struct iwl_rx_cmd_buffer *rxb);
void iwl_mvm_tdls_ch_switch_work(struct work_struct *work);

void iwl_mvm_sync_rx_queues_internal(struct iwl_mvm *mvm,
				     enum iwl_mvm_rxq_notif_type type,
				     bool sync,
				     const void *data, u32 size);
void iwl_mvm_reorder_timer_expired(struct timer_list *t);
struct ieee80211_vif *iwl_mvm_get_bss_vif(struct iwl_mvm *mvm);
struct ieee80211_vif *iwl_mvm_get_vif_by_macid(struct iwl_mvm *mvm, u32 macid);
bool iwl_mvm_is_vif_assoc(struct iwl_mvm *mvm);

#define MVM_TCM_PERIOD_MSEC 500
#define MVM_TCM_PERIOD (HZ * MVM_TCM_PERIOD_MSEC / 1000)
#define MVM_LL_PERIOD (10 * HZ)
void iwl_mvm_tcm_work(struct work_struct *work);
void iwl_mvm_recalc_tcm(struct iwl_mvm *mvm);
void iwl_mvm_pause_tcm(struct iwl_mvm *mvm, bool with_cancel);
void iwl_mvm_resume_tcm(struct iwl_mvm *mvm);
void iwl_mvm_tcm_add_vif(struct iwl_mvm *mvm, struct ieee80211_vif *vif);
void iwl_mvm_tcm_rm_vif(struct iwl_mvm *mvm, struct ieee80211_vif *vif);
u8 iwl_mvm_tcm_load_percentage(u32 airtime, u32 elapsed);

void iwl_mvm_nic_restart(struct iwl_mvm *mvm, bool fw_error);
unsigned int iwl_mvm_get_wd_timeout(struct iwl_mvm *mvm,
				    struct ieee80211_vif *vif,
				    bool tdls, bool cmd_q);
void iwl_mvm_connection_loss(struct iwl_mvm *mvm, struct ieee80211_vif *vif,
			     const char *errmsg);
void iwl_mvm_event_frame_timeout_callback(struct iwl_mvm *mvm,
					  struct ieee80211_vif *vif,
					  const struct ieee80211_sta *sta,
					  u16 tid);

int iwl_mvm_sar_select_profile(struct iwl_mvm *mvm, int prof_a, int prof_b);
int iwl_mvm_get_sar_geo_profile(struct iwl_mvm *mvm);
int iwl_mvm_ppag_send_cmd(struct iwl_mvm *mvm);
#ifdef CONFIG_IWLWIFI_DEBUGFS
void iwl_mvm_sta_add_debugfs(struct ieee80211_hw *hw,
			     struct ieee80211_vif *vif,
			     struct ieee80211_sta *sta,
			     struct dentry *dir);
#endif

<<<<<<< HEAD
=======
int iwl_rfi_send_config_cmd(struct iwl_mvm *mvm,
			    struct iwl_rfi_lut_entry *rfi_table);
struct iwl_rfi_freq_table_resp_cmd *iwl_rfi_get_freq_table(struct iwl_mvm *mvm);

>>>>>>> 7d2a07b7
static inline u8 iwl_mvm_phy_band_from_nl80211(enum nl80211_band band)
{
	switch (band) {
	case NL80211_BAND_2GHZ:
		return PHY_BAND_24;
	case NL80211_BAND_5GHZ:
		return PHY_BAND_5;
<<<<<<< HEAD
=======
	case NL80211_BAND_6GHZ:
		return PHY_BAND_6;
>>>>>>> 7d2a07b7
	default:
		WARN_ONCE(1, "Unsupported band (%u)\n", band);
		return PHY_BAND_5;
	}
}

/* Channel info utils */
static inline bool iwl_mvm_has_ultra_hb_channel(struct iwl_mvm *mvm)
{
	return fw_has_capa(&mvm->fw->ucode_capa,
			   IWL_UCODE_TLV_CAPA_ULTRA_HB_CHANNELS);
}

static inline void *iwl_mvm_chan_info_cmd_tail(struct iwl_mvm *mvm,
					       struct iwl_fw_channel_info *ci)
{
	return (u8 *)ci + (iwl_mvm_has_ultra_hb_channel(mvm) ?
			   sizeof(struct iwl_fw_channel_info) :
			   sizeof(struct iwl_fw_channel_info_v1));
}

static inline size_t iwl_mvm_chan_info_padding(struct iwl_mvm *mvm)
{
	return iwl_mvm_has_ultra_hb_channel(mvm) ? 0 :
		sizeof(struct iwl_fw_channel_info) -
		sizeof(struct iwl_fw_channel_info_v1);
}

static inline void iwl_mvm_set_chan_info(struct iwl_mvm *mvm,
					 struct iwl_fw_channel_info *ci,
					 u32 chan, u8 band, u8 width,
					 u8 ctrl_pos)
{
	if (iwl_mvm_has_ultra_hb_channel(mvm)) {
		ci->channel = cpu_to_le32(chan);
		ci->band = band;
		ci->width = width;
		ci->ctrl_pos = ctrl_pos;
	} else {
		struct iwl_fw_channel_info_v1 *ci_v1 =
					(struct iwl_fw_channel_info_v1 *)ci;

		ci_v1->channel = chan;
		ci_v1->band = band;
		ci_v1->width = width;
		ci_v1->ctrl_pos = ctrl_pos;
	}
}

static inline void
iwl_mvm_set_chan_info_chandef(struct iwl_mvm *mvm,
			      struct iwl_fw_channel_info *ci,
			      struct cfg80211_chan_def *chandef)
{
	enum nl80211_band band = chandef->chan->band;

	iwl_mvm_set_chan_info(mvm, ci, chandef->chan->hw_value,
			      iwl_mvm_phy_band_from_nl80211(band),
			      iwl_mvm_get_channel_width(chandef),
			      iwl_mvm_get_ctrl_pos(chandef));
<<<<<<< HEAD
}

static inline int iwl_umac_scan_get_max_profiles(const struct iwl_fw *fw)
{
	u8 ver = iwl_fw_lookup_cmd_ver(fw, IWL_ALWAYS_LONG_GROUP,
				       SCAN_OFFLOAD_UPDATE_PROFILES_CMD,
				       IWL_FW_CMD_VER_UNKNOWN);
	return (ver == IWL_FW_CMD_VER_UNKNOWN || ver < 3) ?
		IWL_SCAN_MAX_PROFILES : IWL_SCAN_MAX_PROFILES_V2;
}

=======
}

static inline int iwl_umac_scan_get_max_profiles(const struct iwl_fw *fw)
{
	u8 ver = iwl_fw_lookup_cmd_ver(fw, IWL_ALWAYS_LONG_GROUP,
				       SCAN_OFFLOAD_UPDATE_PROFILES_CMD,
				       IWL_FW_CMD_VER_UNKNOWN);
	return (ver == IWL_FW_CMD_VER_UNKNOWN || ver < 3) ?
		IWL_SCAN_MAX_PROFILES : IWL_SCAN_MAX_PROFILES_V2;
}

>>>>>>> 7d2a07b7
static inline
enum iwl_location_cipher iwl_mvm_cipher_to_location_cipher(u32 cipher)
{
	switch (cipher) {
	case WLAN_CIPHER_SUITE_CCMP:
		return IWL_LOCATION_CIPHER_CCMP_128;
	case WLAN_CIPHER_SUITE_GCMP:
		return IWL_LOCATION_CIPHER_GCMP_128;
	case WLAN_CIPHER_SUITE_GCMP_256:
		return IWL_LOCATION_CIPHER_GCMP_256;
	default:
		return IWL_LOCATION_CIPHER_INVALID;
	}
}
#endif /* __IWL_MVM_H__ */<|MERGE_RESOLUTION|>--- conflicted
+++ resolved
@@ -1,74 +1,9 @@
-<<<<<<< HEAD
-/******************************************************************************
- *
- * This file is provided under a dual BSD/GPLv2 license.  When using or
- * redistributing this file, you may do so under either license.
- *
- * GPL LICENSE SUMMARY
- *
- * Copyright(c) 2012 - 2014, 2018 - 2020 Intel Corporation. All rights reserved.
- * Copyright(c) 2013 - 2015 Intel Mobile Communications GmbH
- * Copyright(c) 2016 - 2017 Intel Deutschland GmbH
- *
- * This program is free software; you can redistribute it and/or modify
- * it under the terms of version 2 of the GNU General Public License as
- * published by the Free Software Foundation.
- *
- * This program is distributed in the hope that it will be useful, but
- * WITHOUT ANY WARRANTY; without even the implied warranty of
- * MERCHANTABILITY or FITNESS FOR A PARTICULAR PURPOSE.  See the GNU
- * General Public License for more details.
- *
- * The full GNU General Public License is included in this distribution
- * in the file called COPYING.
- *
- * Contact Information:
- *  Intel Linux Wireless <linuxwifi@intel.com>
- * Intel Corporation, 5200 N.E. Elam Young Parkway, Hillsboro, OR 97124-6497
- *
- * BSD LICENSE
- *
- * Copyright(c) 2012 - 2014, 2018 - 2020 Intel Corporation. All rights reserved.
- * Copyright(c) 2013 - 2015 Intel Mobile Communications GmbH
- * Copyright(c) 2016 - 2017 Intel Deutschland GmbH
- * All rights reserved.
- *
- * Redistribution and use in source and binary forms, with or without
- * modification, are permitted provided that the following conditions
- * are met:
- *
- *  * Redistributions of source code must retain the above copyright
- *    notice, this list of conditions and the following disclaimer.
- *  * Redistributions in binary form must reproduce the above copyright
- *    notice, this list of conditions and the following disclaimer in
- *    the documentation and/or other materials provided with the
- *    distribution.
- *  * Neither the name Intel Corporation nor the names of its
- *    contributors may be used to endorse or promote products derived
- *    from this software without specific prior written permission.
- *
- * THIS SOFTWARE IS PROVIDED BY THE COPYRIGHT HOLDERS AND CONTRIBUTORS
- * "AS IS" AND ANY EXPRESS OR IMPLIED WARRANTIES, INCLUDING, BUT NOT
- * LIMITED TO, THE IMPLIED WARRANTIES OF MERCHANTABILITY AND FITNESS FOR
- * A PARTICULAR PURPOSE ARE DISCLAIMED. IN NO EVENT SHALL THE COPYRIGHT
- * OWNER OR CONTRIBUTORS BE LIABLE FOR ANY DIRECT, INDIRECT, INCIDENTAL,
- * SPECIAL, EXEMPLARY, OR CONSEQUENTIAL DAMAGES (INCLUDING, BUT NOT
- * LIMITED TO, PROCUREMENT OF SUBSTITUTE GOODS OR SERVICES; LOSS OF USE,
- * DATA, OR PROFITS; OR BUSINESS INTERRUPTION) HOWEVER CAUSED AND ON ANY
- * THEORY OF LIABILITY, WHETHER IN CONTRACT, STRICT LIABILITY, OR TORT
- * (INCLUDING NEGLIGENCE OR OTHERWISE) ARISING IN ANY WAY OUT OF THE USE
- * OF THIS SOFTWARE, EVEN IF ADVISED OF THE POSSIBILITY OF SUCH DAMAGE.
- *
- *****************************************************************************/
-
-=======
 /* SPDX-License-Identifier: GPL-2.0 OR BSD-3-Clause */
 /*
  * Copyright (C) 2012-2014, 2018-2020 Intel Corporation
  * Copyright (C) 2013-2015 Intel Mobile Communications GmbH
  * Copyright (C) 2016-2017 Intel Deutschland GmbH
  */
->>>>>>> 7d2a07b7
 #ifndef __IWL_MVM_H__
 #define __IWL_MVM_H__
 
@@ -487,13 +422,10 @@
 
 	/* 26-tone RU OFDMA transmissions should be blocked */
 	bool he_ru_2mhz_block;
-<<<<<<< HEAD
-=======
 
 	struct {
 		struct ieee80211_key_conf __rcu *keys[2];
 	} bcn_prot;
->>>>>>> 7d2a07b7
 };
 
 static inline struct iwl_mvm_vif *
@@ -869,11 +801,8 @@
 
 	bool hw_registered;
 	bool rfkill_safe_init_done;
-<<<<<<< HEAD
-=======
 
 	u8 cca_40mhz_workaround;
->>>>>>> 7d2a07b7
 
 	u32 ampdu_ref;
 	bool ampdu_toggle;
@@ -1171,12 +1100,9 @@
 	/* sniffer data to include in radiotap */
 	__le16 cur_aid;
 	u8 cur_bssid[ETH_ALEN];
-<<<<<<< HEAD
-=======
 
 	unsigned long last_6ghz_passive_scan_jiffies;
 	unsigned long last_reset_or_resume_time_jiffies;
->>>>>>> 7d2a07b7
 };
 
 /* Extract MVM priv from op_mode and _hw */
@@ -1433,10 +1359,7 @@
 			  IWL_UCODE_TLV_API_SCAN_EXT_CHAN_VER);
 }
 
-<<<<<<< HEAD
-=======
-
->>>>>>> 7d2a07b7
+
 static inline bool iwl_mvm_is_reduced_config_scan_supported(struct iwl_mvm *mvm)
 {
 	return fw_has_api(&mvm->fw->ucode_capa,
@@ -1571,16 +1494,9 @@
 #else
 static inline const char *iwl_mvm_get_tx_fail_reason(u32 status) { return ""; }
 #endif
-<<<<<<< HEAD
-int iwl_mvm_flush_tx_path(struct iwl_mvm *mvm, u32 tfd_msk, u32 flags);
-int iwl_mvm_flush_sta(struct iwl_mvm *mvm, void *sta, bool internal);
-int iwl_mvm_flush_sta_tids(struct iwl_mvm *mvm, u32 sta_id,
-			   u16 tids, u32 flags);
-=======
 int iwl_mvm_flush_tx_path(struct iwl_mvm *mvm, u32 tfd_msk);
 int iwl_mvm_flush_sta(struct iwl_mvm *mvm, void *sta, bool internal);
 int iwl_mvm_flush_sta_tids(struct iwl_mvm *mvm, u32 sta_id, u16 tids);
->>>>>>> 7d2a07b7
 
 void iwl_mvm_async_handlers_purge(struct iwl_mvm *mvm);
 
@@ -1667,11 +1583,6 @@
 			      struct iwl_rx_cmd_buffer *rxb, int queue);
 void iwl_mvm_rx_bar_frame_release(struct iwl_mvm *mvm, struct napi_struct *napi,
 				  struct iwl_rx_cmd_buffer *rxb, int queue);
-<<<<<<< HEAD
-int iwl_mvm_notify_rx_queue(struct iwl_mvm *mvm, u32 rxq_mask,
-			    const u8 *data, u32 count, bool async);
-=======
->>>>>>> 7d2a07b7
 void iwl_mvm_rx_queue_notif(struct iwl_mvm *mvm, struct napi_struct *napi,
 			    struct iwl_rx_cmd_buffer *rxb, int queue);
 void iwl_mvm_rx_tx_cmd(struct iwl_mvm *mvm, struct iwl_rx_cmd_buffer *rxb);
@@ -2001,20 +1912,7 @@
 		~BIT(IWL_MVM_DQA_CMD_QUEUE));
 }
 
-<<<<<<< HEAD
-static inline void iwl_mvm_stop_device(struct iwl_mvm *mvm)
-{
-	lockdep_assert_held(&mvm->mutex);
-	iwl_fw_cancel_timestamp(&mvm->fwrt);
-	clear_bit(IWL_MVM_STATUS_FIRMWARE_RUNNING, &mvm->status);
-	iwl_fw_dbg_stop_sync(&mvm->fwrt);
-	iwl_trans_stop_device(mvm->trans);
-	iwl_free_fw_paging(&mvm->fwrt);
-	iwl_fw_dump_conf_clear(&mvm->fwrt);
-}
-=======
 void iwl_mvm_stop_device(struct iwl_mvm *mvm);
->>>>>>> 7d2a07b7
 
 /* Re-configure the SCD for a queue that has already been configured */
 int iwl_mvm_reconfig_scd(struct iwl_mvm *mvm, int queue, int fifo, int sta_id,
@@ -2154,13 +2052,10 @@
 			     struct dentry *dir);
 #endif
 
-<<<<<<< HEAD
-=======
 int iwl_rfi_send_config_cmd(struct iwl_mvm *mvm,
 			    struct iwl_rfi_lut_entry *rfi_table);
 struct iwl_rfi_freq_table_resp_cmd *iwl_rfi_get_freq_table(struct iwl_mvm *mvm);
 
->>>>>>> 7d2a07b7
 static inline u8 iwl_mvm_phy_band_from_nl80211(enum nl80211_band band)
 {
 	switch (band) {
@@ -2168,11 +2063,8 @@
 		return PHY_BAND_24;
 	case NL80211_BAND_5GHZ:
 		return PHY_BAND_5;
-<<<<<<< HEAD
-=======
 	case NL80211_BAND_6GHZ:
 		return PHY_BAND_6;
->>>>>>> 7d2a07b7
 	default:
 		WARN_ONCE(1, "Unsupported band (%u)\n", band);
 		return PHY_BAND_5;
@@ -2233,7 +2125,6 @@
 			      iwl_mvm_phy_band_from_nl80211(band),
 			      iwl_mvm_get_channel_width(chandef),
 			      iwl_mvm_get_ctrl_pos(chandef));
-<<<<<<< HEAD
 }
 
 static inline int iwl_umac_scan_get_max_profiles(const struct iwl_fw *fw)
@@ -2245,19 +2136,6 @@
 		IWL_SCAN_MAX_PROFILES : IWL_SCAN_MAX_PROFILES_V2;
 }
 
-=======
-}
-
-static inline int iwl_umac_scan_get_max_profiles(const struct iwl_fw *fw)
-{
-	u8 ver = iwl_fw_lookup_cmd_ver(fw, IWL_ALWAYS_LONG_GROUP,
-				       SCAN_OFFLOAD_UPDATE_PROFILES_CMD,
-				       IWL_FW_CMD_VER_UNKNOWN);
-	return (ver == IWL_FW_CMD_VER_UNKNOWN || ver < 3) ?
-		IWL_SCAN_MAX_PROFILES : IWL_SCAN_MAX_PROFILES_V2;
-}
-
->>>>>>> 7d2a07b7
 static inline
 enum iwl_location_cipher iwl_mvm_cipher_to_location_cipher(u32 cipher)
 {
