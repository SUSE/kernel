--- conflicted
+++ resolved
@@ -1,11 +1,7 @@
 // SPDX-License-Identifier: GPL-2.0 OR BSD-3-Clause
 /*
  * Copyright (C) 2015-2017 Intel Deutschland GmbH
-<<<<<<< HEAD
- * Copyright (C) 2018-2021 Intel Corporation
-=======
  * Copyright (C) 2018-2022 Intel Corporation
->>>>>>> eb3cdb58
  */
 #include <net/cfg80211.h>
 #include <linux/etherdevice.h>
@@ -321,11 +317,8 @@
 		.addr = addr,
 		.hltk = hltk,
 	};
-<<<<<<< HEAD
-=======
 	struct iwl_mvm_pasn_hltk_data *hltk_data_ptr = NULL;
 
->>>>>>> eb3cdb58
 	u8 cmd_ver = iwl_fw_lookup_cmd_ver(mvm->fw,
 					   WIDE_ID(LOCATION_GROUP, TOF_RESPONDER_DYN_CONFIG_CMD),
 					   2);
