// SPDX-License-Identifier: GPL-2.0 OR BSD-3-Clause
/*
 * Copyright (C) 2012-2014, 2018-2024 Intel Corporation
 * Copyright (C) 2013-2015 Intel Mobile Communications GmbH
 * Copyright (C) 2017 Intel Deutschland GmbH
 */
#include <linux/jiffies.h>
#include <net/mac80211.h>

#include "fw/notif-wait.h"
#include "iwl-trans.h"
#include "fw-api.h"
#include "time-event.h"
#include "mvm.h"
#include "iwl-io.h"
#include "iwl-prph.h"

/*
 * For the high priority TE use a time event type that has similar priority to
 * the FW's action scan priority.
 */
#define IWL_MVM_ROC_TE_TYPE_NORMAL TE_P2P_DEVICE_DISCOVERABLE
#define IWL_MVM_ROC_TE_TYPE_MGMT_TX TE_P2P_CLIENT_ASSOC

void iwl_mvm_te_clear_data(struct iwl_mvm *mvm,
			   struct iwl_mvm_time_event_data *te_data)
{
	lockdep_assert_held(&mvm->time_event_lock);

	if (!te_data || !te_data->vif)
		return;

	list_del(&te_data->list);

	/*
	 * the list is only used for AUX ROC events so make sure it is always
	 * initialized
	 */
	INIT_LIST_HEAD(&te_data->list);

	te_data->running = false;
	te_data->uid = 0;
	te_data->id = TE_MAX;
	te_data->vif = NULL;
	te_data->link_id = -1;
}

static void iwl_mvm_cleanup_roc(struct iwl_mvm *mvm)
{
<<<<<<< HEAD
=======
	struct ieee80211_vif *bss_vif = iwl_mvm_get_bss_vif(mvm);
	struct ieee80211_vif *vif = mvm->p2p_device_vif;

	lockdep_assert_held(&mvm->mutex);

>>>>>>> 2d5404ca
	/*
	 * Clear the ROC_P2P_RUNNING status bit.
	 * This will cause the TX path to drop offchannel transmissions.
	 * That would also be done by mac80211, but it is racy, in particular
	 * in the case that the time event actually completed in the firmware.
	 *
	 * Also flush the offchannel queue -- this is called when the time
	 * event finishes or is canceled, so that frames queued for it
	 * won't get stuck on the queue and be transmitted in the next
	 * time event.
	 */
<<<<<<< HEAD
	if (test_and_clear_bit(IWL_MVM_STATUS_ROC_RUNNING, &mvm->status)) {
=======
	if (test_and_clear_bit(IWL_MVM_STATUS_ROC_P2P_RUNNING, &mvm->status)) {
>>>>>>> 2d5404ca
		struct iwl_mvm_vif *mvmvif;

		synchronize_net();

		/*
		 * NB: access to this pointer would be racy, but the flush bit
		 * can only be set when we had a P2P-Device VIF, and we have a
		 * flush of this work in iwl_mvm_prepare_mac_removal() so it's
		 * not really racy.
		 */

<<<<<<< HEAD
		if (!WARN_ON(!mvm->p2p_device_vif)) {
			struct ieee80211_vif *vif = mvm->p2p_device_vif;

=======
		if (!WARN_ON(!vif)) {
>>>>>>> 2d5404ca
			mvmvif = iwl_mvm_vif_from_mac80211(vif);
			iwl_mvm_flush_sta(mvm, mvmvif->deflink.bcast_sta.sta_id,
					  mvmvif->deflink.bcast_sta.tfd_queue_msk);

			if (mvm->mld_api_is_used) {
				iwl_mvm_mld_rm_bcast_sta(mvm, vif,
							 &vif->bss_conf);

				iwl_mvm_link_changed(mvm, vif, &vif->bss_conf,
						     LINK_CONTEXT_MODIFY_ACTIVE,
						     false);
			} else {
				iwl_mvm_rm_p2p_bcast_sta(mvm, vif);
				iwl_mvm_binding_remove_vif(mvm, vif);
			}

			/* Do not remove the PHY context as removing and adding
			 * a PHY context has timing overheads. Leaving it
			 * configured in FW would be useful in case the next ROC
			 * is with the same channel.
			 */
		}
	}

<<<<<<< HEAD
	/* Do the same for AUX ROC */
	if (test_and_clear_bit(IWL_MVM_STATUS_ROC_AUX_RUNNING, &mvm->status)) {
		synchronize_net();

		iwl_mvm_flush_sta(mvm, mvm->aux_sta.sta_id,
				  mvm->aux_sta.tfd_queue_msk);

		if (mvm->mld_api_is_used) {
			iwl_mvm_mld_rm_aux_sta(mvm);
			return;
		}

		/* In newer version of this command an aux station is added only
		 * in cases of dedicated tx queue and need to be removed in end
		 * of use */
		if (iwl_mvm_has_new_station_api(mvm->fw))
=======
	/*
	 * P2P AUX ROC and HS2.0 ROC do not run simultaneously.
	 * Clear the ROC_AUX_RUNNING status bit.
	 * This will cause the TX path to drop offchannel transmissions.
	 * That would also be done by mac80211, but it is racy, in particular
	 * in the case that the time event actually completed in the firmware
	 * (which is handled in iwl_mvm_te_handle_notif).
	 */
	if (test_and_clear_bit(IWL_MVM_STATUS_ROC_AUX_RUNNING, &mvm->status)) {
		synchronize_net();

		iwl_mvm_flush_sta(mvm, mvm->aux_sta.sta_id,
				  mvm->aux_sta.tfd_queue_msk);

		/* In newer version of this command an aux station is added only
		 * in cases of dedicated tx queue and need to be removed in end
		 * of use. For the even newer mld api, use the appropriate
		 * function.
		 */
		if (mvm->mld_api_is_used)
			iwl_mvm_mld_rm_aux_sta(mvm);
		else if (iwl_mvm_has_new_station_api(mvm->fw))
>>>>>>> 2d5404ca
			iwl_mvm_rm_aux_sta(mvm);
	}
}

<<<<<<< HEAD
void iwl_mvm_roc_done_wk(struct work_struct *wk)
{
	struct iwl_mvm *mvm = container_of(wk, struct iwl_mvm, roc_done_wk);

	mutex_lock(&mvm->mutex);
	iwl_mvm_cleanup_roc(mvm);
=======
	if (!IS_ERR_OR_NULL(bss_vif))
		iwl_mvm_unblock_esr(mvm, bss_vif, IWL_MVM_ESR_BLOCKED_ROC);
>>>>>>> 2d5404ca
	mutex_unlock(&mvm->mutex);
}

void iwl_mvm_roc_done_wk(struct work_struct *wk)
{
	struct iwl_mvm *mvm = container_of(wk, struct iwl_mvm, roc_done_wk);

	mutex_lock(&mvm->mutex);
	/* Mutex is released inside */
	iwl_mvm_cleanup_roc(mvm);
}

static void iwl_mvm_roc_finished(struct iwl_mvm *mvm)
{
	/*
	 * Of course, our status bit is just as racy as mac80211, so in
	 * addition, fire off the work struct which will drop all frames
	 * from the hardware queues that made it through the race. First
	 * it will of course synchronize the TX path to make sure that
	 * any *new* TX will be rejected.
	 */
	schedule_work(&mvm->roc_done_wk);
}

static void iwl_mvm_csa_noa_start(struct iwl_mvm *mvm)
{
	struct ieee80211_vif *csa_vif;

	rcu_read_lock();

	csa_vif = rcu_dereference(mvm->csa_vif);
	if (!csa_vif || !csa_vif->bss_conf.csa_active)
		goto out_unlock;

	IWL_DEBUG_TE(mvm, "CSA NOA started\n");

	/*
	 * CSA NoA is started but we still have beacons to
	 * transmit on the current channel.
	 * So we just do nothing here and the switch
	 * will be performed on the last TBTT.
	 */
	if (!ieee80211_beacon_cntdwn_is_complete(csa_vif, 0)) {
		IWL_WARN(mvm, "CSA NOA started too early\n");
		goto out_unlock;
	}

	ieee80211_csa_finish(csa_vif, 0);

	rcu_read_unlock();

	RCU_INIT_POINTER(mvm->csa_vif, NULL);

	return;

out_unlock:
	rcu_read_unlock();
}

static bool iwl_mvm_te_check_disconnect(struct iwl_mvm *mvm,
					struct ieee80211_vif *vif,
					const char *errmsg)
{
	struct iwl_mvm_vif *mvmvif = iwl_mvm_vif_from_mac80211(vif);

	if (vif->type != NL80211_IFTYPE_STATION)
		return false;

	if (!mvmvif->csa_bcn_pending && vif->cfg.assoc &&
	    vif->bss_conf.dtim_period)
		return false;
	if (errmsg)
		IWL_ERR(mvm, "%s\n", errmsg);

	if (mvmvif->csa_bcn_pending) {
		struct iwl_mvm_sta *mvmsta;

		rcu_read_lock();
		mvmsta = iwl_mvm_sta_from_staid_rcu(mvm,
						    mvmvif->deflink.ap_sta_id);
		if (!WARN_ON(!mvmsta))
			iwl_mvm_sta_modify_disable_tx(mvm, mvmsta, false);
		rcu_read_unlock();
	}

	if (vif->cfg.assoc) {
		/*
		 * When not associated, this will be called from
		 * iwl_mvm_event_mlme_callback_ini()
		 */
		iwl_dbg_tlv_time_point(&mvm->fwrt,
				       IWL_FW_INI_TIME_POINT_ASSOC_FAILED,
				       NULL);

		mvmvif->session_prot_connection_loss = true;
	}

	iwl_mvm_connection_loss(mvm, vif, errmsg);
	return true;
}

static void
iwl_mvm_te_handle_notify_csa(struct iwl_mvm *mvm,
			     struct iwl_mvm_time_event_data *te_data,
			     struct iwl_time_event_notif *notif)
{
	struct ieee80211_vif *vif = te_data->vif;
	struct iwl_mvm_vif *mvmvif = iwl_mvm_vif_from_mac80211(vif);

	if (!notif->status)
		IWL_DEBUG_TE(mvm, "CSA time event failed to start\n");

	switch (te_data->vif->type) {
	case NL80211_IFTYPE_AP:
		if (!notif->status)
			mvmvif->csa_failed = true;
		iwl_mvm_csa_noa_start(mvm);
		break;
	case NL80211_IFTYPE_STATION:
		if (!notif->status) {
			iwl_mvm_connection_loss(mvm, vif,
						"CSA TE failed to start");
			break;
		}
		iwl_mvm_csa_client_absent(mvm, te_data->vif);
		cancel_delayed_work(&mvmvif->csa_work);
		ieee80211_chswitch_done(te_data->vif, true, 0);
		break;
	default:
		/* should never happen */
		WARN_ON_ONCE(1);
		break;
	}

	/* we don't need it anymore */
	iwl_mvm_te_clear_data(mvm, te_data);
}

static void iwl_mvm_te_check_trigger(struct iwl_mvm *mvm,
				     struct iwl_time_event_notif *notif,
				     struct iwl_mvm_time_event_data *te_data)
{
	struct iwl_fw_dbg_trigger_tlv *trig;
	struct iwl_fw_dbg_trigger_time_event *te_trig;
	int i;

	trig = iwl_fw_dbg_trigger_on(&mvm->fwrt,
				     ieee80211_vif_to_wdev(te_data->vif),
				     FW_DBG_TRIGGER_TIME_EVENT);
	if (!trig)
		return;

	te_trig = (void *)trig->data;

	for (i = 0; i < ARRAY_SIZE(te_trig->time_events); i++) {
		u32 trig_te_id = le32_to_cpu(te_trig->time_events[i].id);
		u32 trig_action_bitmap =
			le32_to_cpu(te_trig->time_events[i].action_bitmap);
		u32 trig_status_bitmap =
			le32_to_cpu(te_trig->time_events[i].status_bitmap);

		if (trig_te_id != te_data->id ||
		    !(trig_action_bitmap & le32_to_cpu(notif->action)) ||
		    !(trig_status_bitmap & BIT(le32_to_cpu(notif->status))))
			continue;

		iwl_fw_dbg_collect_trig(&mvm->fwrt, trig,
					"Time event %d Action 0x%x received status: %d",
					te_data->id,
					le32_to_cpu(notif->action),
					le32_to_cpu(notif->status));
		break;
	}
}

/*
 * Handles a FW notification for an event that is known to the driver.
 *
 * @mvm: the mvm component
 * @te_data: the time event data
 * @notif: the notification data corresponding the time event data.
 */
static void iwl_mvm_te_handle_notif(struct iwl_mvm *mvm,
				    struct iwl_mvm_time_event_data *te_data,
				    struct iwl_time_event_notif *notif)
{
	lockdep_assert_held(&mvm->time_event_lock);

	IWL_DEBUG_TE(mvm, "Handle time event notif - UID = 0x%x action %d\n",
		     le32_to_cpu(notif->unique_id),
		     le32_to_cpu(notif->action));

	iwl_mvm_te_check_trigger(mvm, notif, te_data);

	/*
	 * The FW sends the start/end time event notifications even for events
	 * that it fails to schedule. This is indicated in the status field of
	 * the notification. This happens in cases that the scheduler cannot
	 * find a schedule that can handle the event (for example requesting a
	 * P2P Device discoveribility, while there are other higher priority
	 * events in the system).
	 */
	if (!le32_to_cpu(notif->status)) {
		const char *msg;

		if (notif->action & cpu_to_le32(TE_V2_NOTIF_HOST_EVENT_START))
			msg = "Time Event start notification failure";
		else
			msg = "Time Event end notification failure";

		IWL_DEBUG_TE(mvm, "%s\n", msg);

		if (iwl_mvm_te_check_disconnect(mvm, te_data->vif, msg)) {
			iwl_mvm_te_clear_data(mvm, te_data);
			return;
		}
	}

	if (le32_to_cpu(notif->action) & TE_V2_NOTIF_HOST_EVENT_END) {
		IWL_DEBUG_TE(mvm,
			     "TE ended - current time %lu, estimated end %lu\n",
			     jiffies, te_data->end_jiffies);

		switch (te_data->vif->type) {
		case NL80211_IFTYPE_P2P_DEVICE:
			ieee80211_remain_on_channel_expired(mvm->hw);
			iwl_mvm_roc_finished(mvm);
			break;
		case NL80211_IFTYPE_STATION:
			/*
			 * If we are switching channel, don't disconnect
			 * if the time event is already done. Beacons can
			 * be delayed a bit after the switch.
			 */
			if (te_data->id == TE_CHANNEL_SWITCH_PERIOD) {
				IWL_DEBUG_TE(mvm,
					     "No beacon heard and the CS time event is over, don't disconnect\n");
				break;
			}

			/*
			 * By now, we should have finished association
			 * and know the dtim period.
			 */
			iwl_mvm_te_check_disconnect(mvm, te_data->vif,
				!te_data->vif->cfg.assoc ?
				"Not associated and the time event is over already..." :
				"No beacon heard and the time event is over already...");
			break;
		default:
			break;
		}

		iwl_mvm_te_clear_data(mvm, te_data);
	} else if (le32_to_cpu(notif->action) & TE_V2_NOTIF_HOST_EVENT_START) {
		te_data->running = true;
		te_data->end_jiffies = TU_TO_EXP_TIME(te_data->duration);

		if (te_data->vif->type == NL80211_IFTYPE_P2P_DEVICE) {
			set_bit(IWL_MVM_STATUS_ROC_P2P_RUNNING, &mvm->status);
			ieee80211_ready_on_channel(mvm->hw);
		} else if (te_data->id == TE_CHANNEL_SWITCH_PERIOD) {
			iwl_mvm_te_handle_notify_csa(mvm, te_data, notif);
		}
	} else {
		IWL_WARN(mvm, "Got TE with unknown action\n");
	}
}

<<<<<<< HEAD
=======
struct iwl_mvm_rx_roc_iterator_data {
	u32 activity;
	bool end_activity;
	bool found;
};

static void iwl_mvm_rx_roc_iterator(void *_data, u8 *mac,
				    struct ieee80211_vif *vif)
{
	struct iwl_mvm_vif *mvmvif = iwl_mvm_vif_from_mac80211(vif);
	struct iwl_mvm_rx_roc_iterator_data *data = _data;

	if (mvmvif->roc_activity == data->activity) {
		data->found = true;
		if (data->end_activity)
			mvmvif->roc_activity = ROC_NUM_ACTIVITIES;
	}
}

>>>>>>> 2d5404ca
void iwl_mvm_rx_roc_notif(struct iwl_mvm *mvm,
			  struct iwl_rx_cmd_buffer *rxb)
{
	struct iwl_rx_packet *pkt = rxb_addr(rxb);
	struct iwl_roc_notif *notif = (void *)pkt->data;
<<<<<<< HEAD

	if (le32_to_cpu(notif->success) && le32_to_cpu(notif->started) &&
	    le32_to_cpu(notif->activity) == ROC_ACTIVITY_HOTSPOT) {
=======
	u32 activity = le32_to_cpu(notif->activity);
	bool started = le32_to_cpu(notif->success) &&
		le32_to_cpu(notif->started);
	struct iwl_mvm_rx_roc_iterator_data data = {
		.activity = activity,
		.end_activity = !started,
	};

	/* Clear vif roc_activity if done (set to ROC_NUM_ACTIVITIES) */
	ieee80211_iterate_active_interfaces_atomic(mvm->hw,
						   IEEE80211_IFACE_ITER_NORMAL,
						   iwl_mvm_rx_roc_iterator,
						   &data);
	/*
	 * It is possible that the ROC was canceled
	 * but the notification was already fired.
	 */
	if (!data.found)
		return;

	if (started) {
>>>>>>> 2d5404ca
		set_bit(IWL_MVM_STATUS_ROC_AUX_RUNNING, &mvm->status);
		ieee80211_ready_on_channel(mvm->hw);
	} else {
		iwl_mvm_roc_finished(mvm);
		ieee80211_remain_on_channel_expired(mvm->hw);
	}
}

/*
 * Handle A Aux ROC time event
 */
static int iwl_mvm_aux_roc_te_handle_notif(struct iwl_mvm *mvm,
					   struct iwl_time_event_notif *notif)
{
	struct iwl_mvm_time_event_data *aux_roc_te = NULL, *te_data;

	list_for_each_entry(te_data, &mvm->aux_roc_te_list, list) {
		if (le32_to_cpu(notif->unique_id) == te_data->uid) {
			aux_roc_te = te_data;
			break;
		}
	}
	if (!aux_roc_te) /* Not a Aux ROC time event */
		return -EINVAL;

	iwl_mvm_te_check_trigger(mvm, notif, te_data);

	IWL_DEBUG_TE(mvm,
		     "Aux ROC time event notification  - UID = 0x%x action %d (error = %d)\n",
		     le32_to_cpu(notif->unique_id),
		     le32_to_cpu(notif->action), le32_to_cpu(notif->status));

	if (!le32_to_cpu(notif->status) ||
	    le32_to_cpu(notif->action) == TE_V2_NOTIF_HOST_EVENT_END) {
		/* End TE, notify mac80211 */
		ieee80211_remain_on_channel_expired(mvm->hw);
		iwl_mvm_roc_finished(mvm); /* flush aux queue */
		list_del(&te_data->list); /* remove from list */
		te_data->running = false;
		te_data->vif = NULL;
		te_data->uid = 0;
		te_data->id = TE_MAX;
	} else if (le32_to_cpu(notif->action) == TE_V2_NOTIF_HOST_EVENT_START) {
		set_bit(IWL_MVM_STATUS_ROC_AUX_RUNNING, &mvm->status);
		te_data->running = true;
		ieee80211_ready_on_channel(mvm->hw); /* Start TE */
	} else {
		IWL_DEBUG_TE(mvm,
			     "ERROR: Unknown Aux ROC Time Event (action = %d)\n",
			     le32_to_cpu(notif->action));
		return -EINVAL;
	}

	return 0;
}

/*
 * The Rx handler for time event notifications
 */
void iwl_mvm_rx_time_event_notif(struct iwl_mvm *mvm,
				 struct iwl_rx_cmd_buffer *rxb)
{
	struct iwl_rx_packet *pkt = rxb_addr(rxb);
	struct iwl_time_event_notif *notif = (void *)pkt->data;
	struct iwl_mvm_time_event_data *te_data, *tmp;

	IWL_DEBUG_TE(mvm, "Time event notification - UID = 0x%x action %d\n",
		     le32_to_cpu(notif->unique_id),
		     le32_to_cpu(notif->action));

	spin_lock_bh(&mvm->time_event_lock);
	/* This time event is triggered for Aux ROC request */
	if (!iwl_mvm_aux_roc_te_handle_notif(mvm, notif))
		goto unlock;

	list_for_each_entry_safe(te_data, tmp, &mvm->time_event_list, list) {
		if (le32_to_cpu(notif->unique_id) == te_data->uid)
			iwl_mvm_te_handle_notif(mvm, te_data, notif);
	}
unlock:
	spin_unlock_bh(&mvm->time_event_lock);
}

static bool iwl_mvm_te_notif(struct iwl_notif_wait_data *notif_wait,
			     struct iwl_rx_packet *pkt, void *data)
{
	struct iwl_mvm *mvm =
		container_of(notif_wait, struct iwl_mvm, notif_wait);
	struct iwl_mvm_time_event_data *te_data = data;
	struct iwl_time_event_notif *resp;
	int resp_len = iwl_rx_packet_payload_len(pkt);

	if (WARN_ON(pkt->hdr.cmd != TIME_EVENT_NOTIFICATION))
		return true;

	if (WARN_ON_ONCE(resp_len != sizeof(*resp))) {
		IWL_ERR(mvm, "Invalid TIME_EVENT_NOTIFICATION response\n");
		return true;
	}

	resp = (void *)pkt->data;

	/* te_data->uid is already set in the TIME_EVENT_CMD response */
	if (le32_to_cpu(resp->unique_id) != te_data->uid)
		return false;

	IWL_DEBUG_TE(mvm, "TIME_EVENT_NOTIFICATION response - UID = 0x%x\n",
		     te_data->uid);
	if (!resp->status)
		IWL_ERR(mvm,
			"TIME_EVENT_NOTIFICATION received but not executed\n");

	return true;
}

static bool iwl_mvm_time_event_response(struct iwl_notif_wait_data *notif_wait,
					struct iwl_rx_packet *pkt, void *data)
{
	struct iwl_mvm *mvm =
		container_of(notif_wait, struct iwl_mvm, notif_wait);
	struct iwl_mvm_time_event_data *te_data = data;
	struct iwl_time_event_resp *resp;
	int resp_len = iwl_rx_packet_payload_len(pkt);

	if (WARN_ON(pkt->hdr.cmd != TIME_EVENT_CMD))
		return true;

	if (WARN_ON_ONCE(resp_len != sizeof(*resp))) {
		IWL_ERR(mvm, "Invalid TIME_EVENT_CMD response\n");
		return true;
	}

	resp = (void *)pkt->data;

	/* we should never get a response to another TIME_EVENT_CMD here */
	if (WARN_ON_ONCE(le32_to_cpu(resp->id) != te_data->id))
		return false;

	te_data->uid = le32_to_cpu(resp->unique_id);
	IWL_DEBUG_TE(mvm, "TIME_EVENT_CMD response - UID = 0x%x\n",
		     te_data->uid);
	return true;
}

static int iwl_mvm_time_event_send_add(struct iwl_mvm *mvm,
				       struct ieee80211_vif *vif,
				       struct iwl_mvm_time_event_data *te_data,
				       struct iwl_time_event_cmd *te_cmd)
{
	static const u16 time_event_response[] = { TIME_EVENT_CMD };
	struct iwl_notification_wait wait_time_event;
	int ret;

	lockdep_assert_held(&mvm->mutex);

	IWL_DEBUG_TE(mvm, "Add new TE, duration %d TU\n",
		     le32_to_cpu(te_cmd->duration));

	spin_lock_bh(&mvm->time_event_lock);
	if (WARN_ON(te_data->id != TE_MAX)) {
		spin_unlock_bh(&mvm->time_event_lock);
		return -EIO;
	}
	te_data->vif = vif;
	te_data->duration = le32_to_cpu(te_cmd->duration);
	te_data->id = le32_to_cpu(te_cmd->id);
	list_add_tail(&te_data->list, &mvm->time_event_list);
	spin_unlock_bh(&mvm->time_event_lock);

	/*
	 * Use a notification wait, which really just processes the
	 * command response and doesn't wait for anything, in order
	 * to be able to process the response and get the UID inside
	 * the RX path. Using CMD_WANT_SKB doesn't work because it
	 * stores the buffer and then wakes up this thread, by which
	 * time another notification (that the time event started)
	 * might already be processed unsuccessfully.
	 */
	iwl_init_notification_wait(&mvm->notif_wait, &wait_time_event,
				   time_event_response,
				   ARRAY_SIZE(time_event_response),
				   iwl_mvm_time_event_response, te_data);

	ret = iwl_mvm_send_cmd_pdu(mvm, TIME_EVENT_CMD, 0,
					    sizeof(*te_cmd), te_cmd);
	if (ret) {
		IWL_ERR(mvm, "Couldn't send TIME_EVENT_CMD: %d\n", ret);
		iwl_remove_notification(&mvm->notif_wait, &wait_time_event);
		goto out_clear_te;
	}

	/* No need to wait for anything, so just pass 1 (0 isn't valid) */
	ret = iwl_wait_notification(&mvm->notif_wait, &wait_time_event, 1);
	/* should never fail */
	WARN_ON_ONCE(ret);

	if (ret) {
 out_clear_te:
		spin_lock_bh(&mvm->time_event_lock);
		iwl_mvm_te_clear_data(mvm, te_data);
		spin_unlock_bh(&mvm->time_event_lock);
	}
	return ret;
}

void iwl_mvm_protect_session(struct iwl_mvm *mvm,
			     struct ieee80211_vif *vif,
			     u32 duration, u32 min_duration,
			     u32 max_delay, bool wait_for_notif)
{
	struct iwl_mvm_vif *mvmvif = iwl_mvm_vif_from_mac80211(vif);
	struct iwl_mvm_time_event_data *te_data = &mvmvif->time_event_data;
	const u16 te_notif_response[] = { TIME_EVENT_NOTIFICATION };
	struct iwl_notification_wait wait_te_notif;
	struct iwl_time_event_cmd time_cmd = {};

	lockdep_assert_held(&mvm->mutex);

	if (te_data->running &&
	    time_after(te_data->end_jiffies, TU_TO_EXP_TIME(min_duration))) {
		IWL_DEBUG_TE(mvm, "We have enough time in the current TE: %u\n",
			     jiffies_to_msecs(te_data->end_jiffies - jiffies));
		return;
	}

	if (te_data->running) {
		IWL_DEBUG_TE(mvm, "extend 0x%x: only %u ms left\n",
			     te_data->uid,
			     jiffies_to_msecs(te_data->end_jiffies - jiffies));
		/*
		 * we don't have enough time
		 * cancel the current TE and issue a new one
		 * Of course it would be better to remove the old one only
		 * when the new one is added, but we don't care if we are off
		 * channel for a bit. All we need to do, is not to return
		 * before we actually begin to be on the channel.
		 */
		iwl_mvm_stop_session_protection(mvm, vif);
	}

	time_cmd.action = cpu_to_le32(FW_CTXT_ACTION_ADD);
	time_cmd.id_and_color =
		cpu_to_le32(FW_CMD_ID_AND_COLOR(mvmvif->id, mvmvif->color));
	time_cmd.id = cpu_to_le32(TE_BSS_STA_AGGRESSIVE_ASSOC);

	time_cmd.apply_time = cpu_to_le32(0);

	time_cmd.max_frags = TE_V2_FRAG_NONE;
	time_cmd.max_delay = cpu_to_le32(max_delay);
	/* TODO: why do we need to interval = bi if it is not periodic? */
	time_cmd.interval = cpu_to_le32(1);
	time_cmd.duration = cpu_to_le32(duration);
	time_cmd.repeat = 1;
	time_cmd.policy = cpu_to_le16(TE_V2_NOTIF_HOST_EVENT_START |
				      TE_V2_NOTIF_HOST_EVENT_END |
				      TE_V2_START_IMMEDIATELY);

	if (!wait_for_notif) {
		iwl_mvm_time_event_send_add(mvm, vif, te_data, &time_cmd);
		return;
	}

	/*
	 * Create notification_wait for the TIME_EVENT_NOTIFICATION to use
	 * right after we send the time event
	 */
	iwl_init_notification_wait(&mvm->notif_wait, &wait_te_notif,
				   te_notif_response,
				   ARRAY_SIZE(te_notif_response),
				   iwl_mvm_te_notif, te_data);

	/* If TE was sent OK - wait for the notification that started */
	if (iwl_mvm_time_event_send_add(mvm, vif, te_data, &time_cmd)) {
		IWL_ERR(mvm, "Failed to add TE to protect session\n");
		iwl_remove_notification(&mvm->notif_wait, &wait_te_notif);
	} else if (iwl_wait_notification(&mvm->notif_wait, &wait_te_notif,
					 TU_TO_JIFFIES(max_delay))) {
		IWL_ERR(mvm, "Failed to protect session until TE\n");
	}
}

/* Determine whether mac or link id should be used, and validate the link id */
static int iwl_mvm_get_session_prot_id(struct iwl_mvm *mvm,
				       struct ieee80211_vif *vif,
				       s8 link_id)
{
	struct iwl_mvm_vif *mvmvif = iwl_mvm_vif_from_mac80211(vif);
	int ver = iwl_fw_lookup_cmd_ver(mvm->fw,
					WIDE_ID(MAC_CONF_GROUP,
						SESSION_PROTECTION_CMD), 1);

	if (ver < 2)
		return mvmvif->id;

	if (WARN(link_id < 0 || !mvmvif->link[link_id],
		 "Invalid link ID for session protection: %u\n", link_id))
		return -EINVAL;

	if (WARN(!mvmvif->link[link_id]->active,
		 "Session Protection on an inactive link: %u\n", link_id))
		return -EINVAL;

	return mvmvif->link[link_id]->fw_link_id;
}

static void iwl_mvm_cancel_session_protection(struct iwl_mvm *mvm,
					      struct ieee80211_vif *vif,
					      u32 id, s8 link_id)
{
	int mac_link_id = iwl_mvm_get_session_prot_id(mvm, vif, link_id);
	struct iwl_mvm_session_prot_cmd cmd = {
		.id_and_color = cpu_to_le32(mac_link_id),
		.action = cpu_to_le32(FW_CTXT_ACTION_REMOVE),
		.conf_id = cpu_to_le32(id),
	};
	int ret;

	if (mac_link_id < 0)
		return;

	ret = iwl_mvm_send_cmd_pdu(mvm,
				   WIDE_ID(MAC_CONF_GROUP, SESSION_PROTECTION_CMD),
				   0, sizeof(cmd), &cmd);
	if (ret)
		IWL_ERR(mvm,
			"Couldn't send the SESSION_PROTECTION_CMD: %d\n", ret);
}

static void iwl_mvm_roc_rm_cmd(struct iwl_mvm *mvm, u32 activity)
{
	struct iwl_roc_req roc_cmd = {
		.action = cpu_to_le32(FW_CTXT_ACTION_REMOVE),
		.activity = cpu_to_le32(activity),
	};
	int ret;

	lockdep_assert_held(&mvm->mutex);
	ret = iwl_mvm_send_cmd_pdu(mvm, WIDE_ID(MAC_CONF_GROUP, ROC_CMD), 0,
				   sizeof(roc_cmd), &roc_cmd);
	if (ret)
		IWL_ERR(mvm, "Couldn't send the ROC_CMD: %d\n", ret);
}

static bool __iwl_mvm_remove_time_event(struct iwl_mvm *mvm,
					struct iwl_mvm_time_event_data *te_data,
					u32 *uid)
{
	u32 id;
	struct ieee80211_vif *vif = te_data->vif;
	struct iwl_mvm_vif *mvmvif;
	enum nl80211_iftype iftype;
	s8 link_id;
<<<<<<< HEAD
=======
	bool p2p_aux = iwl_mvm_has_p2p_over_aux(mvm);
	u8 roc_ver = iwl_fw_lookup_cmd_ver(mvm->fw,
					   WIDE_ID(MAC_CONF_GROUP, ROC_CMD), 0);
>>>>>>> 2d5404ca

	if (!vif)
		return false;

	mvmvif = iwl_mvm_vif_from_mac80211(te_data->vif);
	iftype = te_data->vif->type;

	/*
	 * It is possible that by the time we got to this point the time
	 * event was already removed.
	 */
	spin_lock_bh(&mvm->time_event_lock);

	/* Save time event uid before clearing its data */
	*uid = te_data->uid;
	id = te_data->id;
	link_id = te_data->link_id;

	/*
	 * The clear_data function handles time events that were already removed
	 */
	iwl_mvm_te_clear_data(mvm, te_data);
	spin_unlock_bh(&mvm->time_event_lock);

	if ((p2p_aux && iftype == NL80211_IFTYPE_P2P_DEVICE) ||
	    (roc_ver >= 3 && mvmvif->roc_activity == ROC_ACTIVITY_HOTSPOT)) {
		if (mvmvif->roc_activity < ROC_NUM_ACTIVITIES) {
			iwl_mvm_roc_rm_cmd(mvm, mvmvif->roc_activity);
			mvmvif->roc_activity = ROC_NUM_ACTIVITIES;
			iwl_mvm_roc_finished(mvm);
		}
		return false;
	} else if (fw_has_capa(&mvm->fw->ucode_capa,
			       IWL_UCODE_TLV_CAPA_SESSION_PROT_CMD) &&
		   id != HOT_SPOT_CMD) {
		/* When session protection is used, the te_data->id field
		 * is reused to save session protection's configuration.
		 * For AUX ROC, HOT_SPOT_CMD is used and the te_data->id
		 * field is set to HOT_SPOT_CMD.
		 */
		if (mvmvif && id < SESSION_PROTECT_CONF_MAX_ID) {
			/* Session protection is still ongoing. Cancel it */
			iwl_mvm_cancel_session_protection(mvm, vif, id,
							  link_id);
			if (iftype == NL80211_IFTYPE_P2P_DEVICE) {
				iwl_mvm_roc_finished(mvm);
			}
		}
		return false;
	} else {
		/* It is possible that by the time we try to remove it, the
		 * time event has already ended and removed. In such a case
		 * there is no need to send a removal command.
		 */
		if (id == TE_MAX) {
			IWL_DEBUG_TE(mvm, "TE 0x%x has already ended\n", *uid);
			return false;
		}
	}

	return true;
}

/*
 * Explicit request to remove a aux roc time event. The removal of a time
 * event needs to be synchronized with the flow of a time event's end
 * notification, which also removes the time event from the op mode
 * data structures.
 */
static void iwl_mvm_remove_aux_roc_te(struct iwl_mvm *mvm,
				      struct iwl_mvm_vif *mvmvif,
				      struct iwl_mvm_time_event_data *te_data)
{
	struct iwl_hs20_roc_req aux_cmd = {};
	u16 len = sizeof(aux_cmd) - iwl_mvm_chan_info_padding(mvm);

	u32 uid;
	int ret;

	if (!__iwl_mvm_remove_time_event(mvm, te_data, &uid))
		return;

	aux_cmd.event_unique_id = cpu_to_le32(uid);
	aux_cmd.action = cpu_to_le32(FW_CTXT_ACTION_REMOVE);
	aux_cmd.id_and_color =
		cpu_to_le32(FW_CMD_ID_AND_COLOR(mvmvif->id, mvmvif->color));
	IWL_DEBUG_TE(mvm, "Removing BSS AUX ROC TE 0x%x\n",
		     le32_to_cpu(aux_cmd.event_unique_id));
	ret = iwl_mvm_send_cmd_pdu(mvm, HOT_SPOT_CMD, 0,
				   len, &aux_cmd);

	if (WARN_ON(ret))
		return;
}

/*
 * Explicit request to remove a time event. The removal of a time event needs to
 * be synchronized with the flow of a time event's end notification, which also
 * removes the time event from the op mode data structures.
 */
void iwl_mvm_remove_time_event(struct iwl_mvm *mvm,
			       struct iwl_mvm_vif *mvmvif,
			       struct iwl_mvm_time_event_data *te_data)
{
	struct iwl_time_event_cmd time_cmd = {};
	u32 uid;
	int ret;

	if (!__iwl_mvm_remove_time_event(mvm, te_data, &uid))
		return;

	/* When we remove a TE, the UID is to be set in the id field */
	time_cmd.id = cpu_to_le32(uid);
	time_cmd.action = cpu_to_le32(FW_CTXT_ACTION_REMOVE);
	time_cmd.id_and_color =
		cpu_to_le32(FW_CMD_ID_AND_COLOR(mvmvif->id, mvmvif->color));

	IWL_DEBUG_TE(mvm, "Removing TE 0x%x\n", le32_to_cpu(time_cmd.id));
	ret = iwl_mvm_send_cmd_pdu(mvm, TIME_EVENT_CMD, 0,
				   sizeof(time_cmd), &time_cmd);
	if (ret)
		IWL_ERR(mvm, "Couldn't remove the time event\n");
}

void iwl_mvm_stop_session_protection(struct iwl_mvm *mvm,
				     struct ieee80211_vif *vif)
{
	struct iwl_mvm_vif *mvmvif = iwl_mvm_vif_from_mac80211(vif);
	struct iwl_mvm_time_event_data *te_data = &mvmvif->time_event_data;
	u32 id;

	lockdep_assert_held(&mvm->mutex);

	spin_lock_bh(&mvm->time_event_lock);
	id = te_data->id;
	spin_unlock_bh(&mvm->time_event_lock);

	if (fw_has_capa(&mvm->fw->ucode_capa,
			IWL_UCODE_TLV_CAPA_SESSION_PROT_CMD)) {
		if (id != SESSION_PROTECT_CONF_ASSOC) {
			IWL_DEBUG_TE(mvm,
				     "don't remove session protection id=%u\n",
				     id);
			return;
		}
	} else if (id != TE_BSS_STA_AGGRESSIVE_ASSOC) {
		IWL_DEBUG_TE(mvm,
			     "don't remove TE with id=%u (not session protection)\n",
			     id);
		return;
	}

	iwl_mvm_remove_time_event(mvm, mvmvif, te_data);
}

void iwl_mvm_rx_session_protect_notif(struct iwl_mvm *mvm,
				      struct iwl_rx_cmd_buffer *rxb)
{
	struct iwl_rx_packet *pkt = rxb_addr(rxb);
	struct iwl_mvm_session_prot_notif *notif = (void *)pkt->data;
	unsigned int ver =
		iwl_fw_lookup_notif_ver(mvm->fw, MAC_CONF_GROUP,
					SESSION_PROTECTION_NOTIF, 2);
	int id = le32_to_cpu(notif->mac_link_id);
	struct ieee80211_vif *vif;
	struct iwl_mvm_vif *mvmvif;
	unsigned int notif_link_id;

	rcu_read_lock();

	if (ver <= 2) {
		vif = iwl_mvm_rcu_dereference_vif_id(mvm, id, true);
	} else {
		struct ieee80211_bss_conf *link_conf =
			iwl_mvm_rcu_fw_link_id_to_link_conf(mvm, id, true);

		if (!link_conf)
			goto out_unlock;

		notif_link_id = link_conf->link_id;
		vif = link_conf->vif;
	}

	if (!vif)
		goto out_unlock;

	mvmvif = iwl_mvm_vif_from_mac80211(vif);

	if (WARN(ver > 2 && mvmvif->time_event_data.link_id >= 0 &&
		 mvmvif->time_event_data.link_id != notif_link_id,
		 "SESSION_PROTECTION_NOTIF was received for link %u, while the current time event is on link %u\n",
		 notif_link_id, mvmvif->time_event_data.link_id))
		goto out_unlock;

	/* The vif is not a P2P_DEVICE, maintain its time_event_data */
	if (vif->type != NL80211_IFTYPE_P2P_DEVICE) {
		struct iwl_mvm_time_event_data *te_data =
			&mvmvif->time_event_data;

		if (!le32_to_cpu(notif->status)) {
			iwl_mvm_te_check_disconnect(mvm, vif,
						    "Session protection failure");
			spin_lock_bh(&mvm->time_event_lock);
			iwl_mvm_te_clear_data(mvm, te_data);
			spin_unlock_bh(&mvm->time_event_lock);
		}

		if (le32_to_cpu(notif->start)) {
			spin_lock_bh(&mvm->time_event_lock);
			te_data->running = le32_to_cpu(notif->start);
			te_data->end_jiffies =
				TU_TO_EXP_TIME(te_data->duration);
			spin_unlock_bh(&mvm->time_event_lock);
		} else {
			/*
			 * By now, we should have finished association
			 * and know the dtim period.
			 */
			iwl_mvm_te_check_disconnect(mvm, vif,
						    !vif->cfg.assoc ?
						    "Not associated and the session protection is over already..." :
						    "No beacon heard and the session protection is over already...");
			spin_lock_bh(&mvm->time_event_lock);
			iwl_mvm_te_clear_data(mvm, te_data);
			spin_unlock_bh(&mvm->time_event_lock);
		}

		goto out_unlock;
	}

	if (!le32_to_cpu(notif->status) || !le32_to_cpu(notif->start)) {
		/* End TE, notify mac80211 */
		mvmvif->time_event_data.id = SESSION_PROTECT_CONF_MAX_ID;
		mvmvif->time_event_data.link_id = -1;
		iwl_mvm_roc_finished(mvm);
		ieee80211_remain_on_channel_expired(mvm->hw);
	} else if (le32_to_cpu(notif->start)) {
		if (WARN_ON(mvmvif->time_event_data.id !=
				le32_to_cpu(notif->conf_id)))
			goto out_unlock;
		set_bit(IWL_MVM_STATUS_ROC_P2P_RUNNING, &mvm->status);
		ieee80211_ready_on_channel(mvm->hw); /* Start TE */
	}

 out_unlock:
	rcu_read_unlock();
}

#define AUX_ROC_MIN_DURATION MSEC_TO_TU(100)
#define AUX_ROC_MIN_DELAY MSEC_TO_TU(200)
#define AUX_ROC_MAX_DELAY MSEC_TO_TU(600)
#define AUX_ROC_SAFETY_BUFFER MSEC_TO_TU(20)
#define AUX_ROC_MIN_SAFETY_BUFFER MSEC_TO_TU(10)

void iwl_mvm_roc_duration_and_delay(struct ieee80211_vif *vif,
				    u32 duration_ms,
				    u32 *duration_tu,
				    u32 *delay)
{
<<<<<<< HEAD
	u32 dtim_interval = vif->bss_conf.dtim_period *
		vif->bss_conf.beacon_int;
=======
	struct ieee80211_bss_conf *link_conf;
	unsigned int link_id;
	u32 dtim_interval = 0;
>>>>>>> 2d5404ca

	*delay = AUX_ROC_MIN_DELAY;
	*duration_tu = MSEC_TO_TU(duration_ms);

<<<<<<< HEAD
=======
	rcu_read_lock();
	for_each_vif_active_link(vif, link_conf, link_id) {
		dtim_interval =
			max_t(u32, dtim_interval,
			      link_conf->dtim_period * link_conf->beacon_int);
	}
	rcu_read_unlock();

>>>>>>> 2d5404ca
	/*
	 * If we are associated we want the delay time to be at least one
	 * dtim interval so that the FW can wait until after the DTIM and
	 * then start the time event, this will potentially allow us to
	 * remain off-channel for the max duration.
	 * Since we want to use almost a whole dtim interval we would also
	 * like the delay to be for 2-3 dtim intervals, in case there are
	 * other time events with higher priority.
<<<<<<< HEAD
	 */
	if (vif->cfg.assoc) {
=======
	 * dtim_interval should never be 0, it can be 1 if we don't know it
	 * (we haven't heard any beacon yet).
	 */
	if (vif->cfg.assoc && !WARN_ON(!dtim_interval)) {
>>>>>>> 2d5404ca
		*delay = min_t(u32, dtim_interval * 3, AUX_ROC_MAX_DELAY);
		/* We cannot remain off-channel longer than the DTIM interval */
		if (dtim_interval <= *duration_tu) {
			*duration_tu = dtim_interval - AUX_ROC_SAFETY_BUFFER;
			if (*duration_tu <= AUX_ROC_MIN_DURATION)
				*duration_tu = dtim_interval -
					AUX_ROC_MIN_SAFETY_BUFFER;
		}
	}
}

int iwl_mvm_roc_add_cmd(struct iwl_mvm *mvm,
			struct ieee80211_channel *channel,
			struct ieee80211_vif *vif,
<<<<<<< HEAD
			int duration, u32 activity)
=======
			int duration, enum iwl_roc_activity activity)
>>>>>>> 2d5404ca
{
	int res;
	u32 duration_tu, delay;
	struct iwl_roc_req roc_req = {
		.action = cpu_to_le32(FW_CTXT_ACTION_ADD),
		.activity = cpu_to_le32(activity),
		.sta_id = cpu_to_le32(mvm->aux_sta.sta_id),
	};
<<<<<<< HEAD

	lockdep_assert_held(&mvm->mutex);

=======
	struct iwl_mvm_vif *mvmvif = iwl_mvm_vif_from_mac80211(vif);

	lockdep_assert_held(&mvm->mutex);

	if (WARN_ON(mvmvif->roc_activity != ROC_NUM_ACTIVITIES))
		return -EBUSY;

>>>>>>> 2d5404ca
	/* Set the channel info data */
	iwl_mvm_set_chan_info(mvm, &roc_req.channel_info,
			      channel->hw_value,
			      iwl_mvm_phy_band_from_nl80211(channel->band),
			      IWL_PHY_CHANNEL_MODE20, 0);

	iwl_mvm_roc_duration_and_delay(vif, duration, &duration_tu,
				       &delay);
	roc_req.duration = cpu_to_le32(duration_tu);
	roc_req.max_delay = cpu_to_le32(delay);

	IWL_DEBUG_TE(mvm,
		     "\t(requested = %ums, max_delay = %ums)\n",
		     duration, delay);
	IWL_DEBUG_TE(mvm,
<<<<<<< HEAD
		     "Requesting to remain on channel %u for %utu\n",
		     channel->hw_value, duration_tu);
=======
		     "Requesting to remain on channel %u for %utu. activity %u\n",
		     channel->hw_value, duration_tu, activity);
>>>>>>> 2d5404ca

	/* Set the node address */
	memcpy(roc_req.node_addr, vif->addr, ETH_ALEN);

	res = iwl_mvm_send_cmd_pdu(mvm, WIDE_ID(MAC_CONF_GROUP, ROC_CMD),
				   0, sizeof(roc_req), &roc_req);
<<<<<<< HEAD
=======
	if (!res)
		mvmvif->roc_activity = activity;
>>>>>>> 2d5404ca

	return res;
}

static int
iwl_mvm_start_p2p_roc_session_protection(struct iwl_mvm *mvm,
					 struct ieee80211_vif *vif,
					 int duration,
					 enum ieee80211_roc_type type)
{
	struct iwl_mvm_vif *mvmvif = iwl_mvm_vif_from_mac80211(vif);
	struct iwl_mvm_session_prot_cmd cmd = {
		.id_and_color =
			cpu_to_le32(iwl_mvm_get_session_prot_id(mvm, vif, 0)),
		.action = cpu_to_le32(FW_CTXT_ACTION_ADD),
		.duration_tu = cpu_to_le32(MSEC_TO_TU(duration)),
	};

	lockdep_assert_held(&mvm->mutex);

	/* The time_event_data.id field is reused to save session
	 * protection's configuration.
	 */

	mvmvif->time_event_data.link_id = 0;

	switch (type) {
	case IEEE80211_ROC_TYPE_NORMAL:
		mvmvif->time_event_data.id =
			SESSION_PROTECT_CONF_P2P_DEVICE_DISCOV;
		break;
	case IEEE80211_ROC_TYPE_MGMT_TX:
		mvmvif->time_event_data.id =
			SESSION_PROTECT_CONF_P2P_GO_NEGOTIATION;
		break;
	default:
		WARN_ONCE(1, "Got an invalid ROC type\n");
		return -EINVAL;
	}

	cmd.conf_id = cpu_to_le32(mvmvif->time_event_data.id);
	return iwl_mvm_send_cmd_pdu(mvm,
				    WIDE_ID(MAC_CONF_GROUP, SESSION_PROTECTION_CMD),
				    0, sizeof(cmd), &cmd);
}

int iwl_mvm_start_p2p_roc(struct iwl_mvm *mvm, struct ieee80211_vif *vif,
			  int duration, enum ieee80211_roc_type type)
{
	struct iwl_mvm_vif *mvmvif = iwl_mvm_vif_from_mac80211(vif);
	struct iwl_mvm_time_event_data *te_data = &mvmvif->time_event_data;
	struct iwl_time_event_cmd time_cmd = {};

	lockdep_assert_held(&mvm->mutex);
	if (te_data->running) {
		IWL_WARN(mvm, "P2P_DEVICE remain on channel already running\n");
		return -EBUSY;
	}

	if (fw_has_capa(&mvm->fw->ucode_capa,
			IWL_UCODE_TLV_CAPA_SESSION_PROT_CMD))
		return iwl_mvm_start_p2p_roc_session_protection(mvm, vif,
								duration,
								type);

	time_cmd.action = cpu_to_le32(FW_CTXT_ACTION_ADD);
	time_cmd.id_and_color =
		cpu_to_le32(FW_CMD_ID_AND_COLOR(mvmvif->id, mvmvif->color));

	switch (type) {
	case IEEE80211_ROC_TYPE_NORMAL:
		time_cmd.id = cpu_to_le32(IWL_MVM_ROC_TE_TYPE_NORMAL);
		break;
	case IEEE80211_ROC_TYPE_MGMT_TX:
		time_cmd.id = cpu_to_le32(IWL_MVM_ROC_TE_TYPE_MGMT_TX);
		break;
	default:
		WARN_ONCE(1, "Got an invalid ROC type\n");
		return -EINVAL;
	}

	time_cmd.apply_time = cpu_to_le32(0);
	time_cmd.interval = cpu_to_le32(1);

	/*
	 * The P2P Device TEs can have lower priority than other events
	 * that are being scheduled by the driver/fw, and thus it might not be
	 * scheduled. To improve the chances of it being scheduled, allow them
	 * to be fragmented, and in addition allow them to be delayed.
	 */
	time_cmd.max_frags = min(MSEC_TO_TU(duration)/50, TE_V2_FRAG_ENDLESS);
	time_cmd.max_delay = cpu_to_le32(MSEC_TO_TU(duration/2));
	time_cmd.duration = cpu_to_le32(MSEC_TO_TU(duration));
	time_cmd.repeat = 1;
	time_cmd.policy = cpu_to_le16(TE_V2_NOTIF_HOST_EVENT_START |
				      TE_V2_NOTIF_HOST_EVENT_END |
				      TE_V2_START_IMMEDIATELY);

	return iwl_mvm_time_event_send_add(mvm, vif, te_data, &time_cmd);
}

static struct iwl_mvm_time_event_data *iwl_mvm_get_roc_te(struct iwl_mvm *mvm)
{
	struct iwl_mvm_time_event_data *te_data;

	lockdep_assert_held(&mvm->mutex);

	spin_lock_bh(&mvm->time_event_lock);

	/*
	 * Iterate over the list of time events and find the time event that is
	 * associated with a P2P_DEVICE interface.
	 * This assumes that a P2P_DEVICE interface can have only a single time
	 * event at any given time and this time event coresponds to a ROC
	 * request
	 */
	list_for_each_entry(te_data, &mvm->time_event_list, list) {
		if (te_data->vif->type == NL80211_IFTYPE_P2P_DEVICE)
			goto out;
	}

	/* There can only be at most one AUX ROC time event, we just use the
	 * list to simplify/unify code. Remove it if it exists.
	 */
	te_data = list_first_entry_or_null(&mvm->aux_roc_te_list,
					   struct iwl_mvm_time_event_data,
					   list);
out:
	spin_unlock_bh(&mvm->time_event_lock);
	return te_data;
}

void iwl_mvm_cleanup_roc_te(struct iwl_mvm *mvm)
{
	struct iwl_mvm_time_event_data *te_data;
	u32 uid;

	te_data = iwl_mvm_get_roc_te(mvm);
	if (te_data)
		__iwl_mvm_remove_time_event(mvm, te_data, &uid);
}

static void iwl_mvm_roc_rm_cmd(struct iwl_mvm *mvm, u32 activity)
{
	int ret;
	struct iwl_roc_req roc_cmd = {
		.action = cpu_to_le32(FW_CTXT_ACTION_REMOVE),
		.activity = cpu_to_le32(activity),
	};

	lockdep_assert_held(&mvm->mutex);
	ret = iwl_mvm_send_cmd_pdu(mvm,
				   WIDE_ID(MAC_CONF_GROUP, ROC_CMD),
				   0, sizeof(roc_cmd), &roc_cmd);
	WARN_ON(ret);
}

static void iwl_mvm_roc_station_remove(struct iwl_mvm *mvm,
				       struct iwl_mvm_vif *mvmvif)
{
	u32 cmd_id = WIDE_ID(MAC_CONF_GROUP, ROC_CMD);
	u8 fw_ver = iwl_fw_lookup_cmd_ver(mvm->fw, cmd_id,
					  IWL_FW_CMD_VER_UNKNOWN);

	if (fw_ver == IWL_FW_CMD_VER_UNKNOWN)
		iwl_mvm_remove_aux_roc_te(mvm, mvmvif,
					  &mvmvif->hs_time_event_data);
	else if (fw_ver == 3)
		iwl_mvm_roc_rm_cmd(mvm, ROC_ACTIVITY_HOTSPOT);
	else
		IWL_ERR(mvm, "ROC command version %d mismatch!\n", fw_ver);
}

void iwl_mvm_stop_roc(struct iwl_mvm *mvm, struct ieee80211_vif *vif)
{
	struct iwl_mvm_vif *mvmvif = iwl_mvm_vif_from_mac80211(vif);
	struct iwl_mvm_time_event_data *te_data;
	bool p2p_aux = iwl_mvm_has_p2p_over_aux(mvm);
	u8 roc_ver = iwl_fw_lookup_cmd_ver(mvm->fw,
					   WIDE_ID(MAC_CONF_GROUP, ROC_CMD), 0);
	int iftype = vif->type;

<<<<<<< HEAD
	if (fw_has_capa(&mvm->fw->ucode_capa,
			IWL_UCODE_TLV_CAPA_SESSION_PROT_CMD)) {
		mvmvif = iwl_mvm_vif_from_mac80211(vif);
		te_data = &mvmvif->time_event_data;

		if (vif->type == NL80211_IFTYPE_P2P_DEVICE) {
			if (te_data->id >= SESSION_PROTECT_CONF_MAX_ID) {
				IWL_DEBUG_TE(mvm,
					     "No remain on channel event\n");
				return;
			}

=======
	mutex_lock(&mvm->mutex);

	if (p2p_aux || (roc_ver >= 3 && iftype != NL80211_IFTYPE_P2P_DEVICE)) {
		if (mvmvif->roc_activity < ROC_NUM_ACTIVITIES) {
			iwl_mvm_roc_rm_cmd(mvm, mvmvif->roc_activity);
			mvmvif->roc_activity = ROC_NUM_ACTIVITIES;
		}
		goto cleanup_roc;
	} else if (fw_has_capa(&mvm->fw->ucode_capa,
			       IWL_UCODE_TLV_CAPA_SESSION_PROT_CMD)) {
		te_data = &mvmvif->time_event_data;

		if (iftype == NL80211_IFTYPE_P2P_DEVICE) {
			if (te_data->id >= SESSION_PROTECT_CONF_MAX_ID) {
				IWL_DEBUG_TE(mvm,
					     "No remain on channel event\n");
				mutex_unlock(&mvm->mutex);
				return;
			}
>>>>>>> 2d5404ca
			iwl_mvm_cancel_session_protection(mvm, vif,
							  te_data->id,
							  te_data->link_id);
		} else {
<<<<<<< HEAD
			iwl_mvm_roc_station_remove(mvm, mvmvif);
=======
			iwl_mvm_remove_aux_roc_te(mvm, mvmvif,
						  &mvmvif->hs_time_event_data);
>>>>>>> 2d5404ca
		}
		goto cleanup_roc;
	}

	te_data = iwl_mvm_get_roc_te(mvm);
	if (!te_data) {
		IWL_WARN(mvm, "No remain on channel event\n");
		mutex_unlock(&mvm->mutex);
		return;
	}

	mvmvif = iwl_mvm_vif_from_mac80211(te_data->vif);
<<<<<<< HEAD

	if (te_data->vif->type == NL80211_IFTYPE_P2P_DEVICE)
=======
	iftype = te_data->vif->type;
	if (iftype == NL80211_IFTYPE_P2P_DEVICE)
>>>>>>> 2d5404ca
		iwl_mvm_remove_time_event(mvm, mvmvif, te_data);
	else
		iwl_mvm_remove_aux_roc_te(mvm, mvmvif, te_data);

cleanup_roc:
	/*
	 * In case we get here before the ROC event started,
	 * (so the status bit isn't set) set it here so iwl_mvm_cleanup_roc will
	 * cleanup things properly
	 */
<<<<<<< HEAD
	set_bit(vif->type == NL80211_IFTYPE_P2P_DEVICE ?
		IWL_MVM_STATUS_ROC_RUNNING : IWL_MVM_STATUS_ROC_AUX_RUNNING,
		&mvm->status);
=======
	if (p2p_aux || iftype != NL80211_IFTYPE_P2P_DEVICE)
		set_bit(IWL_MVM_STATUS_ROC_AUX_RUNNING, &mvm->status);
	else
		set_bit(IWL_MVM_STATUS_ROC_P2P_RUNNING, &mvm->status);

	/* Mutex is released inside this function */
>>>>>>> 2d5404ca
	iwl_mvm_cleanup_roc(mvm);
}

void iwl_mvm_remove_csa_period(struct iwl_mvm *mvm,
			       struct ieee80211_vif *vif)
{
	struct iwl_mvm_vif *mvmvif = iwl_mvm_vif_from_mac80211(vif);
	struct iwl_mvm_time_event_data *te_data = &mvmvif->time_event_data;
	u32 id;

	lockdep_assert_held(&mvm->mutex);

	spin_lock_bh(&mvm->time_event_lock);
	id = te_data->id;
	spin_unlock_bh(&mvm->time_event_lock);

	if (id != TE_CHANNEL_SWITCH_PERIOD)
		return;

	iwl_mvm_remove_time_event(mvm, mvmvif, te_data);
}

int iwl_mvm_schedule_csa_period(struct iwl_mvm *mvm,
				struct ieee80211_vif *vif,
				u32 duration, u32 apply_time)
{
	struct iwl_mvm_vif *mvmvif = iwl_mvm_vif_from_mac80211(vif);
	struct iwl_mvm_time_event_data *te_data = &mvmvif->time_event_data;
	struct iwl_time_event_cmd time_cmd = {};

	lockdep_assert_held(&mvm->mutex);

	if (te_data->running) {
		u32 id;

		spin_lock_bh(&mvm->time_event_lock);
		id = te_data->id;
		spin_unlock_bh(&mvm->time_event_lock);

		if (id == TE_CHANNEL_SWITCH_PERIOD) {
			IWL_DEBUG_TE(mvm, "CS period is already scheduled\n");
			return -EBUSY;
		}

		/*
		 * Remove the session protection time event to allow the
		 * channel switch. If we got here, we just heard a beacon so
		 * the session protection is not needed anymore anyway.
		 */
		iwl_mvm_remove_time_event(mvm, mvmvif, te_data);
	}

	time_cmd.action = cpu_to_le32(FW_CTXT_ACTION_ADD);
	time_cmd.id_and_color =
		cpu_to_le32(FW_CMD_ID_AND_COLOR(mvmvif->id, mvmvif->color));
	time_cmd.id = cpu_to_le32(TE_CHANNEL_SWITCH_PERIOD);
	time_cmd.apply_time = cpu_to_le32(apply_time);
	time_cmd.max_frags = TE_V2_FRAG_NONE;
	time_cmd.duration = cpu_to_le32(duration);
	time_cmd.repeat = 1;
	time_cmd.interval = cpu_to_le32(1);
	time_cmd.policy = cpu_to_le16(TE_V2_NOTIF_HOST_EVENT_START |
				      TE_V2_ABSENCE);
	if (!apply_time)
		time_cmd.policy |= cpu_to_le16(TE_V2_START_IMMEDIATELY);

	return iwl_mvm_time_event_send_add(mvm, vif, te_data, &time_cmd);
}

static bool iwl_mvm_session_prot_notif(struct iwl_notif_wait_data *notif_wait,
				       struct iwl_rx_packet *pkt, void *data)
{
	struct iwl_mvm *mvm =
		container_of(notif_wait, struct iwl_mvm, notif_wait);
	struct iwl_mvm_session_prot_notif *resp;
	int resp_len = iwl_rx_packet_payload_len(pkt);

	if (WARN_ON(pkt->hdr.cmd != SESSION_PROTECTION_NOTIF ||
		    pkt->hdr.group_id != MAC_CONF_GROUP))
		return true;

	if (WARN_ON_ONCE(resp_len != sizeof(*resp))) {
		IWL_ERR(mvm, "Invalid SESSION_PROTECTION_NOTIF response\n");
		return true;
	}

	resp = (void *)pkt->data;

	if (!resp->status)
		IWL_ERR(mvm,
			"TIME_EVENT_NOTIFICATION received but not executed\n");

	return true;
}

void iwl_mvm_schedule_session_protection(struct iwl_mvm *mvm,
					 struct ieee80211_vif *vif,
					 u32 duration, u32 min_duration,
					 bool wait_for_notif,
					 unsigned int link_id)
{
	struct iwl_mvm_vif *mvmvif = iwl_mvm_vif_from_mac80211(vif);
	struct iwl_mvm_time_event_data *te_data = &mvmvif->time_event_data;
	const u16 notif[] = { WIDE_ID(MAC_CONF_GROUP, SESSION_PROTECTION_NOTIF) };
	struct iwl_notification_wait wait_notif;
	int mac_link_id = iwl_mvm_get_session_prot_id(mvm, vif, (s8)link_id);
	struct iwl_mvm_session_prot_cmd cmd = {
		.id_and_color = cpu_to_le32(mac_link_id),
		.action = cpu_to_le32(FW_CTXT_ACTION_ADD),
		.conf_id = cpu_to_le32(SESSION_PROTECT_CONF_ASSOC),
		.duration_tu = cpu_to_le32(MSEC_TO_TU(duration)),
	};

	if (mac_link_id < 0)
		return;

	lockdep_assert_held(&mvm->mutex);

	spin_lock_bh(&mvm->time_event_lock);
	if (te_data->running && te_data->link_id == link_id &&
	    time_after(te_data->end_jiffies, TU_TO_EXP_TIME(min_duration))) {
		IWL_DEBUG_TE(mvm, "We have enough time in the current TE: %u\n",
			     jiffies_to_msecs(te_data->end_jiffies - jiffies));
		spin_unlock_bh(&mvm->time_event_lock);

		return;
	}

	iwl_mvm_te_clear_data(mvm, te_data);
	/*
	 * The time_event_data.id field is reused to save session
	 * protection's configuration.
	 */
	te_data->id = le32_to_cpu(cmd.conf_id);
	te_data->duration = le32_to_cpu(cmd.duration_tu);
	te_data->vif = vif;
	te_data->link_id = link_id;
	spin_unlock_bh(&mvm->time_event_lock);

	IWL_DEBUG_TE(mvm, "Add new session protection, duration %d TU\n",
		     le32_to_cpu(cmd.duration_tu));

	if (!wait_for_notif) {
		if (iwl_mvm_send_cmd_pdu(mvm,
					 WIDE_ID(MAC_CONF_GROUP, SESSION_PROTECTION_CMD),
					 0, sizeof(cmd), &cmd)) {
			goto send_cmd_err;
		}

		return;
	}

	iwl_init_notification_wait(&mvm->notif_wait, &wait_notif,
				   notif, ARRAY_SIZE(notif),
				   iwl_mvm_session_prot_notif, NULL);

	if (iwl_mvm_send_cmd_pdu(mvm,
				 WIDE_ID(MAC_CONF_GROUP, SESSION_PROTECTION_CMD),
				 0, sizeof(cmd), &cmd)) {
		iwl_remove_notification(&mvm->notif_wait, &wait_notif);
		goto send_cmd_err;
	} else if (iwl_wait_notification(&mvm->notif_wait, &wait_notif,
					 TU_TO_JIFFIES(100))) {
		IWL_ERR(mvm,
			"Failed to protect session until session protection\n");
	}
	return;

send_cmd_err:
	IWL_ERR(mvm,
		"Couldn't send the SESSION_PROTECTION_CMD\n");
	spin_lock_bh(&mvm->time_event_lock);
	iwl_mvm_te_clear_data(mvm, te_data);
	spin_unlock_bh(&mvm->time_event_lock);
}<|MERGE_RESOLUTION|>--- conflicted
+++ resolved
@@ -47,14 +47,11 @@
 
 static void iwl_mvm_cleanup_roc(struct iwl_mvm *mvm)
 {
-<<<<<<< HEAD
-=======
 	struct ieee80211_vif *bss_vif = iwl_mvm_get_bss_vif(mvm);
 	struct ieee80211_vif *vif = mvm->p2p_device_vif;
 
 	lockdep_assert_held(&mvm->mutex);
 
->>>>>>> 2d5404ca
 	/*
 	 * Clear the ROC_P2P_RUNNING status bit.
 	 * This will cause the TX path to drop offchannel transmissions.
@@ -66,11 +63,7 @@
 	 * won't get stuck on the queue and be transmitted in the next
 	 * time event.
 	 */
-<<<<<<< HEAD
-	if (test_and_clear_bit(IWL_MVM_STATUS_ROC_RUNNING, &mvm->status)) {
-=======
 	if (test_and_clear_bit(IWL_MVM_STATUS_ROC_P2P_RUNNING, &mvm->status)) {
->>>>>>> 2d5404ca
 		struct iwl_mvm_vif *mvmvif;
 
 		synchronize_net();
@@ -82,13 +75,7 @@
 		 * not really racy.
 		 */
 
-<<<<<<< HEAD
-		if (!WARN_ON(!mvm->p2p_device_vif)) {
-			struct ieee80211_vif *vif = mvm->p2p_device_vif;
-
-=======
 		if (!WARN_ON(!vif)) {
->>>>>>> 2d5404ca
 			mvmvif = iwl_mvm_vif_from_mac80211(vif);
 			iwl_mvm_flush_sta(mvm, mvmvif->deflink.bcast_sta.sta_id,
 					  mvmvif->deflink.bcast_sta.tfd_queue_msk);
@@ -113,24 +100,6 @@
 		}
 	}
 
-<<<<<<< HEAD
-	/* Do the same for AUX ROC */
-	if (test_and_clear_bit(IWL_MVM_STATUS_ROC_AUX_RUNNING, &mvm->status)) {
-		synchronize_net();
-
-		iwl_mvm_flush_sta(mvm, mvm->aux_sta.sta_id,
-				  mvm->aux_sta.tfd_queue_msk);
-
-		if (mvm->mld_api_is_used) {
-			iwl_mvm_mld_rm_aux_sta(mvm);
-			return;
-		}
-
-		/* In newer version of this command an aux station is added only
-		 * in cases of dedicated tx queue and need to be removed in end
-		 * of use */
-		if (iwl_mvm_has_new_station_api(mvm->fw))
-=======
 	/*
 	 * P2P AUX ROC and HS2.0 ROC do not run simultaneously.
 	 * Clear the ROC_AUX_RUNNING status bit.
@@ -153,22 +122,11 @@
 		if (mvm->mld_api_is_used)
 			iwl_mvm_mld_rm_aux_sta(mvm);
 		else if (iwl_mvm_has_new_station_api(mvm->fw))
->>>>>>> 2d5404ca
 			iwl_mvm_rm_aux_sta(mvm);
 	}
-}
-
-<<<<<<< HEAD
-void iwl_mvm_roc_done_wk(struct work_struct *wk)
-{
-	struct iwl_mvm *mvm = container_of(wk, struct iwl_mvm, roc_done_wk);
-
-	mutex_lock(&mvm->mutex);
-	iwl_mvm_cleanup_roc(mvm);
-=======
+
 	if (!IS_ERR_OR_NULL(bss_vif))
 		iwl_mvm_unblock_esr(mvm, bss_vif, IWL_MVM_ESR_BLOCKED_ROC);
->>>>>>> 2d5404ca
 	mutex_unlock(&mvm->mutex);
 }
 
@@ -438,8 +396,6 @@
 	}
 }
 
-<<<<<<< HEAD
-=======
 struct iwl_mvm_rx_roc_iterator_data {
 	u32 activity;
 	bool end_activity;
@@ -459,17 +415,11 @@
 	}
 }
 
->>>>>>> 2d5404ca
 void iwl_mvm_rx_roc_notif(struct iwl_mvm *mvm,
 			  struct iwl_rx_cmd_buffer *rxb)
 {
 	struct iwl_rx_packet *pkt = rxb_addr(rxb);
 	struct iwl_roc_notif *notif = (void *)pkt->data;
-<<<<<<< HEAD
-
-	if (le32_to_cpu(notif->success) && le32_to_cpu(notif->started) &&
-	    le32_to_cpu(notif->activity) == ROC_ACTIVITY_HOTSPOT) {
-=======
 	u32 activity = le32_to_cpu(notif->activity);
 	bool started = le32_to_cpu(notif->success) &&
 		le32_to_cpu(notif->started);
@@ -491,7 +441,6 @@
 		return;
 
 	if (started) {
->>>>>>> 2d5404ca
 		set_bit(IWL_MVM_STATUS_ROC_AUX_RUNNING, &mvm->status);
 		ieee80211_ready_on_channel(mvm->hw);
 	} else {
@@ -844,12 +793,9 @@
 	struct iwl_mvm_vif *mvmvif;
 	enum nl80211_iftype iftype;
 	s8 link_id;
-<<<<<<< HEAD
-=======
 	bool p2p_aux = iwl_mvm_has_p2p_over_aux(mvm);
 	u8 roc_ver = iwl_fw_lookup_cmd_ver(mvm->fw,
 					   WIDE_ID(MAC_CONF_GROUP, ROC_CMD), 0);
->>>>>>> 2d5404ca
 
 	if (!vif)
 		return false;
@@ -1109,20 +1055,13 @@
 				    u32 *duration_tu,
 				    u32 *delay)
 {
-<<<<<<< HEAD
-	u32 dtim_interval = vif->bss_conf.dtim_period *
-		vif->bss_conf.beacon_int;
-=======
 	struct ieee80211_bss_conf *link_conf;
 	unsigned int link_id;
 	u32 dtim_interval = 0;
->>>>>>> 2d5404ca
 
 	*delay = AUX_ROC_MIN_DELAY;
 	*duration_tu = MSEC_TO_TU(duration_ms);
 
-<<<<<<< HEAD
-=======
 	rcu_read_lock();
 	for_each_vif_active_link(vif, link_conf, link_id) {
 		dtim_interval =
@@ -1131,7 +1070,6 @@
 	}
 	rcu_read_unlock();
 
->>>>>>> 2d5404ca
 	/*
 	 * If we are associated we want the delay time to be at least one
 	 * dtim interval so that the FW can wait until after the DTIM and
@@ -1140,15 +1078,10 @@
 	 * Since we want to use almost a whole dtim interval we would also
 	 * like the delay to be for 2-3 dtim intervals, in case there are
 	 * other time events with higher priority.
-<<<<<<< HEAD
-	 */
-	if (vif->cfg.assoc) {
-=======
 	 * dtim_interval should never be 0, it can be 1 if we don't know it
 	 * (we haven't heard any beacon yet).
 	 */
 	if (vif->cfg.assoc && !WARN_ON(!dtim_interval)) {
->>>>>>> 2d5404ca
 		*delay = min_t(u32, dtim_interval * 3, AUX_ROC_MAX_DELAY);
 		/* We cannot remain off-channel longer than the DTIM interval */
 		if (dtim_interval <= *duration_tu) {
@@ -1163,11 +1096,7 @@
 int iwl_mvm_roc_add_cmd(struct iwl_mvm *mvm,
 			struct ieee80211_channel *channel,
 			struct ieee80211_vif *vif,
-<<<<<<< HEAD
-			int duration, u32 activity)
-=======
 			int duration, enum iwl_roc_activity activity)
->>>>>>> 2d5404ca
 {
 	int res;
 	u32 duration_tu, delay;
@@ -1176,11 +1105,6 @@
 		.activity = cpu_to_le32(activity),
 		.sta_id = cpu_to_le32(mvm->aux_sta.sta_id),
 	};
-<<<<<<< HEAD
-
-	lockdep_assert_held(&mvm->mutex);
-
-=======
 	struct iwl_mvm_vif *mvmvif = iwl_mvm_vif_from_mac80211(vif);
 
 	lockdep_assert_held(&mvm->mutex);
@@ -1188,7 +1112,6 @@
 	if (WARN_ON(mvmvif->roc_activity != ROC_NUM_ACTIVITIES))
 		return -EBUSY;
 
->>>>>>> 2d5404ca
 	/* Set the channel info data */
 	iwl_mvm_set_chan_info(mvm, &roc_req.channel_info,
 			      channel->hw_value,
@@ -1204,24 +1127,16 @@
 		     "\t(requested = %ums, max_delay = %ums)\n",
 		     duration, delay);
 	IWL_DEBUG_TE(mvm,
-<<<<<<< HEAD
-		     "Requesting to remain on channel %u for %utu\n",
-		     channel->hw_value, duration_tu);
-=======
 		     "Requesting to remain on channel %u for %utu. activity %u\n",
 		     channel->hw_value, duration_tu, activity);
->>>>>>> 2d5404ca
 
 	/* Set the node address */
 	memcpy(roc_req.node_addr, vif->addr, ETH_ALEN);
 
 	res = iwl_mvm_send_cmd_pdu(mvm, WIDE_ID(MAC_CONF_GROUP, ROC_CMD),
 				   0, sizeof(roc_req), &roc_req);
-<<<<<<< HEAD
-=======
 	if (!res)
 		mvmvif->roc_activity = activity;
->>>>>>> 2d5404ca
 
 	return res;
 }
@@ -1364,37 +1279,6 @@
 		__iwl_mvm_remove_time_event(mvm, te_data, &uid);
 }
 
-static void iwl_mvm_roc_rm_cmd(struct iwl_mvm *mvm, u32 activity)
-{
-	int ret;
-	struct iwl_roc_req roc_cmd = {
-		.action = cpu_to_le32(FW_CTXT_ACTION_REMOVE),
-		.activity = cpu_to_le32(activity),
-	};
-
-	lockdep_assert_held(&mvm->mutex);
-	ret = iwl_mvm_send_cmd_pdu(mvm,
-				   WIDE_ID(MAC_CONF_GROUP, ROC_CMD),
-				   0, sizeof(roc_cmd), &roc_cmd);
-	WARN_ON(ret);
-}
-
-static void iwl_mvm_roc_station_remove(struct iwl_mvm *mvm,
-				       struct iwl_mvm_vif *mvmvif)
-{
-	u32 cmd_id = WIDE_ID(MAC_CONF_GROUP, ROC_CMD);
-	u8 fw_ver = iwl_fw_lookup_cmd_ver(mvm->fw, cmd_id,
-					  IWL_FW_CMD_VER_UNKNOWN);
-
-	if (fw_ver == IWL_FW_CMD_VER_UNKNOWN)
-		iwl_mvm_remove_aux_roc_te(mvm, mvmvif,
-					  &mvmvif->hs_time_event_data);
-	else if (fw_ver == 3)
-		iwl_mvm_roc_rm_cmd(mvm, ROC_ACTIVITY_HOTSPOT);
-	else
-		IWL_ERR(mvm, "ROC command version %d mismatch!\n", fw_ver);
-}
-
 void iwl_mvm_stop_roc(struct iwl_mvm *mvm, struct ieee80211_vif *vif)
 {
 	struct iwl_mvm_vif *mvmvif = iwl_mvm_vif_from_mac80211(vif);
@@ -1404,20 +1288,6 @@
 					   WIDE_ID(MAC_CONF_GROUP, ROC_CMD), 0);
 	int iftype = vif->type;
 
-<<<<<<< HEAD
-	if (fw_has_capa(&mvm->fw->ucode_capa,
-			IWL_UCODE_TLV_CAPA_SESSION_PROT_CMD)) {
-		mvmvif = iwl_mvm_vif_from_mac80211(vif);
-		te_data = &mvmvif->time_event_data;
-
-		if (vif->type == NL80211_IFTYPE_P2P_DEVICE) {
-			if (te_data->id >= SESSION_PROTECT_CONF_MAX_ID) {
-				IWL_DEBUG_TE(mvm,
-					     "No remain on channel event\n");
-				return;
-			}
-
-=======
 	mutex_lock(&mvm->mutex);
 
 	if (p2p_aux || (roc_ver >= 3 && iftype != NL80211_IFTYPE_P2P_DEVICE)) {
@@ -1437,17 +1307,12 @@
 				mutex_unlock(&mvm->mutex);
 				return;
 			}
->>>>>>> 2d5404ca
 			iwl_mvm_cancel_session_protection(mvm, vif,
 							  te_data->id,
 							  te_data->link_id);
 		} else {
-<<<<<<< HEAD
-			iwl_mvm_roc_station_remove(mvm, mvmvif);
-=======
 			iwl_mvm_remove_aux_roc_te(mvm, mvmvif,
 						  &mvmvif->hs_time_event_data);
->>>>>>> 2d5404ca
 		}
 		goto cleanup_roc;
 	}
@@ -1460,13 +1325,8 @@
 	}
 
 	mvmvif = iwl_mvm_vif_from_mac80211(te_data->vif);
-<<<<<<< HEAD
-
-	if (te_data->vif->type == NL80211_IFTYPE_P2P_DEVICE)
-=======
 	iftype = te_data->vif->type;
 	if (iftype == NL80211_IFTYPE_P2P_DEVICE)
->>>>>>> 2d5404ca
 		iwl_mvm_remove_time_event(mvm, mvmvif, te_data);
 	else
 		iwl_mvm_remove_aux_roc_te(mvm, mvmvif, te_data);
@@ -1477,18 +1337,12 @@
 	 * (so the status bit isn't set) set it here so iwl_mvm_cleanup_roc will
 	 * cleanup things properly
 	 */
-<<<<<<< HEAD
-	set_bit(vif->type == NL80211_IFTYPE_P2P_DEVICE ?
-		IWL_MVM_STATUS_ROC_RUNNING : IWL_MVM_STATUS_ROC_AUX_RUNNING,
-		&mvm->status);
-=======
 	if (p2p_aux || iftype != NL80211_IFTYPE_P2P_DEVICE)
 		set_bit(IWL_MVM_STATUS_ROC_AUX_RUNNING, &mvm->status);
 	else
 		set_bit(IWL_MVM_STATUS_ROC_P2P_RUNNING, &mvm->status);
 
 	/* Mutex is released inside this function */
->>>>>>> 2d5404ca
 	iwl_mvm_cleanup_roc(mvm);
 }
 
