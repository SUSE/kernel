// SPDX-License-Identifier: GPL-2.0 OR BSD-3-Clause
/*
 * Copyright (C) 2012-2014, 2018-2022 Intel Corporation
 * Copyright (C) 2013-2015 Intel Mobile Communications GmbH
 * Copyright (C) 2016-2017 Intel Deutschland GmbH
 */
#include <linux/etherdevice.h>
#include <linux/ip.h>
#include <linux/fs.h>
#include <net/cfg80211.h>
#include <net/ipv6.h>
#include <net/tcp.h>
#include <net/addrconf.h>
#include "iwl-modparams.h"
#include "fw-api.h"
#include "mvm.h"
#include "fw/img.h"

void iwl_mvm_set_rekey_data(struct ieee80211_hw *hw,
			    struct ieee80211_vif *vif,
			    struct cfg80211_gtk_rekey_data *data)
{
	struct iwl_mvm *mvm = IWL_MAC80211_GET_MVM(hw);
	struct iwl_mvm_vif *mvmvif = iwl_mvm_vif_from_mac80211(vif);

	mutex_lock(&mvm->mutex);

	mvmvif->rekey_data.kek_len = data->kek_len;
	mvmvif->rekey_data.kck_len = data->kck_len;
	memcpy(mvmvif->rekey_data.kek, data->kek, data->kek_len);
	memcpy(mvmvif->rekey_data.kck, data->kck, data->kck_len);
	mvmvif->rekey_data.akm = data->akm & 0xFF;
	mvmvif->rekey_data.replay_ctr =
		cpu_to_le64(be64_to_cpup((const __be64 *)data->replay_ctr));
	mvmvif->rekey_data.valid = true;

	mutex_unlock(&mvm->mutex);
}

#if IS_ENABLED(CONFIG_IPV6)
void iwl_mvm_ipv6_addr_change(struct ieee80211_hw *hw,
			      struct ieee80211_vif *vif,
			      struct inet6_dev *idev)
{
	struct iwl_mvm_vif *mvmvif = iwl_mvm_vif_from_mac80211(vif);
	struct inet6_ifaddr *ifa;
	int idx = 0;

	memset(mvmvif->tentative_addrs, 0, sizeof(mvmvif->tentative_addrs));

	read_lock_bh(&idev->lock);
	list_for_each_entry(ifa, &idev->addr_list, if_list) {
		mvmvif->target_ipv6_addrs[idx] = ifa->addr;
		if (ifa->flags & IFA_F_TENTATIVE)
			__set_bit(idx, mvmvif->tentative_addrs);
		idx++;
		if (idx >= IWL_PROTO_OFFLOAD_NUM_IPV6_ADDRS_MAX)
			break;
	}
	read_unlock_bh(&idev->lock);

	mvmvif->num_target_ipv6_addrs = idx;
}
#endif

void iwl_mvm_set_default_unicast_key(struct ieee80211_hw *hw,
				     struct ieee80211_vif *vif, int idx)
{
	struct iwl_mvm_vif *mvmvif = iwl_mvm_vif_from_mac80211(vif);

	mvmvif->tx_key_idx = idx;
}

static void iwl_mvm_convert_p1k(u16 *p1k, __le16 *out)
{
	int i;

	for (i = 0; i < IWL_P1K_SIZE; i++)
		out[i] = cpu_to_le16(p1k[i]);
}

static const u8 *iwl_mvm_find_max_pn(struct ieee80211_key_conf *key,
				     struct iwl_mvm_key_pn *ptk_pn,
				     struct ieee80211_key_seq *seq,
				     int tid, int queues)
{
	const u8 *ret = seq->ccmp.pn;
	int i;

	/* get the PN from mac80211, used on the default queue */
	ieee80211_get_key_rx_seq(key, tid, seq);

	/* and use the internal data for the other queues */
	for (i = 1; i < queues; i++) {
		const u8 *tmp = ptk_pn->q[i].pn[tid];

		if (memcmp(ret, tmp, IEEE80211_CCMP_PN_LEN) <= 0)
			ret = tmp;
	}

	return ret;
}

struct wowlan_key_reprogram_data {
	bool error;
	int wep_key_idx;
};

static void iwl_mvm_wowlan_program_keys(struct ieee80211_hw *hw,
					struct ieee80211_vif *vif,
					struct ieee80211_sta *sta,
					struct ieee80211_key_conf *key,
					void *_data)
{
	struct iwl_mvm *mvm = IWL_MAC80211_GET_MVM(hw);
	struct iwl_mvm_vif *mvmvif = iwl_mvm_vif_from_mac80211(vif);
	struct wowlan_key_reprogram_data *data = _data;
	int ret;

	switch (key->cipher) {
	case WLAN_CIPHER_SUITE_WEP40:
	case WLAN_CIPHER_SUITE_WEP104: { /* hack it for now */
		struct {
			struct iwl_mvm_wep_key_cmd wep_key_cmd;
			struct iwl_mvm_wep_key wep_key;
		} __packed wkc = {
			.wep_key_cmd.mac_id_n_color =
				cpu_to_le32(FW_CMD_ID_AND_COLOR(mvmvif->id,
								mvmvif->color)),
			.wep_key_cmd.num_keys = 1,
			/* firmware sets STA_KEY_FLG_WEP_13BYTES */
			.wep_key_cmd.decryption_type = STA_KEY_FLG_WEP,
			.wep_key.key_index = key->keyidx,
			.wep_key.key_size = key->keylen,
		};

		/*
		 * This will fail -- the key functions don't set support
		 * pairwise WEP keys. However, that's better than silently
		 * failing WoWLAN. Or maybe not?
		 */
		if (key->flags & IEEE80211_KEY_FLAG_PAIRWISE)
			break;

		memcpy(&wkc.wep_key.key[3], key->key, key->keylen);
		if (key->keyidx == mvmvif->tx_key_idx) {
			/* TX key must be at offset 0 */
			wkc.wep_key.key_offset = 0;
		} else {
			/* others start at 1 */
			data->wep_key_idx++;
			wkc.wep_key.key_offset = data->wep_key_idx;
		}

		mutex_lock(&mvm->mutex);
		ret = iwl_mvm_send_cmd_pdu(mvm, WEP_KEY, 0, sizeof(wkc), &wkc);
		data->error = ret != 0;

		mvm->ptk_ivlen = key->iv_len;
		mvm->ptk_icvlen = key->icv_len;
		mvm->gtk_ivlen = key->iv_len;
		mvm->gtk_icvlen = key->icv_len;
		mutex_unlock(&mvm->mutex);

		/* don't upload key again */
		return;
	}
	default:
		data->error = true;
		return;
	case WLAN_CIPHER_SUITE_BIP_GMAC_256:
	case WLAN_CIPHER_SUITE_BIP_GMAC_128:
		return;
	case WLAN_CIPHER_SUITE_AES_CMAC:
		/*
		 * Ignore CMAC keys -- the WoWLAN firmware doesn't support them
		 * but we also shouldn't abort suspend due to that. It does have
		 * support for the IGTK key renewal, but doesn't really use the
		 * IGTK for anything. This means we could spuriously wake up or
		 * be deauthenticated, but that was considered acceptable.
		 */
		return;
	case WLAN_CIPHER_SUITE_TKIP:
	case WLAN_CIPHER_SUITE_CCMP:
	case WLAN_CIPHER_SUITE_GCMP:
	case WLAN_CIPHER_SUITE_GCMP_256:
		break;
	}

	mutex_lock(&mvm->mutex);
	/*
	 * The D3 firmware hardcodes the key offset 0 as the key it
	 * uses to transmit packets to the AP, i.e. the PTK.
	 */
	if (key->flags & IEEE80211_KEY_FLAG_PAIRWISE) {
		mvm->ptk_ivlen = key->iv_len;
		mvm->ptk_icvlen = key->icv_len;
		ret = iwl_mvm_set_sta_key(mvm, vif, sta, key, 0);
	} else {
		/*
		 * firmware only supports TSC/RSC for a single key,
		 * so if there are multiple keep overwriting them
		 * with new ones -- this relies on mac80211 doing
		 * list_add_tail().
		 */
		mvm->gtk_ivlen = key->iv_len;
		mvm->gtk_icvlen = key->icv_len;
		ret = iwl_mvm_set_sta_key(mvm, vif, sta, key, 1);
	}
	mutex_unlock(&mvm->mutex);
	data->error = ret != 0;
}

struct wowlan_key_rsc_tsc_data {
	struct iwl_wowlan_rsc_tsc_params_cmd_v4 *rsc_tsc;
	bool have_rsc_tsc;
};

static void iwl_mvm_wowlan_get_rsc_tsc_data(struct ieee80211_hw *hw,
					    struct ieee80211_vif *vif,
					    struct ieee80211_sta *sta,
					    struct ieee80211_key_conf *key,
					    void *_data)
{
	struct iwl_mvm *mvm = IWL_MAC80211_GET_MVM(hw);
	struct wowlan_key_rsc_tsc_data *data = _data;
	struct aes_sc *aes_sc;
	struct tkip_sc *tkip_sc, *tkip_tx_sc = NULL;
	struct ieee80211_key_seq seq;
	int i;

	switch (key->cipher) {
	default:
		break;
	case WLAN_CIPHER_SUITE_TKIP:
		if (sta) {
			u64 pn64;

			tkip_sc =
			   data->rsc_tsc->params.all_tsc_rsc.tkip.unicast_rsc;
			tkip_tx_sc =
				&data->rsc_tsc->params.all_tsc_rsc.tkip.tsc;

			pn64 = atomic64_read(&key->tx_pn);
			tkip_tx_sc->iv16 = cpu_to_le16(TKIP_PN_TO_IV16(pn64));
			tkip_tx_sc->iv32 = cpu_to_le32(TKIP_PN_TO_IV32(pn64));
		} else {
			tkip_sc =
			  data->rsc_tsc->params.all_tsc_rsc.tkip.multicast_rsc;
		}

		/*
		 * For non-QoS this relies on the fact that both the uCode and
		 * mac80211 use TID 0 (as they need to to avoid replay attacks)
		 * for checking the IV in the frames.
		 */
		for (i = 0; i < IWL_NUM_RSC; i++) {
			ieee80211_get_key_rx_seq(key, i, &seq);
			tkip_sc[i].iv16 = cpu_to_le16(seq.tkip.iv16);
			tkip_sc[i].iv32 = cpu_to_le32(seq.tkip.iv32);
		}

		data->have_rsc_tsc = true;
		break;
	case WLAN_CIPHER_SUITE_CCMP:
	case WLAN_CIPHER_SUITE_GCMP:
	case WLAN_CIPHER_SUITE_GCMP_256:
		if (sta) {
			struct aes_sc *aes_tx_sc;
			u64 pn64;

			aes_sc =
			   data->rsc_tsc->params.all_tsc_rsc.aes.unicast_rsc;
			aes_tx_sc =
				&data->rsc_tsc->params.all_tsc_rsc.aes.tsc;

			pn64 = atomic64_read(&key->tx_pn);
			aes_tx_sc->pn = cpu_to_le64(pn64);
		} else {
			aes_sc =
			   data->rsc_tsc->params.all_tsc_rsc.aes.multicast_rsc;
		}

		/*
		 * For non-QoS this relies on the fact that both the uCode and
		 * mac80211/our RX code use TID 0 for checking the PN.
		 */
		if (sta && iwl_mvm_has_new_rx_api(mvm)) {
			struct iwl_mvm_sta *mvmsta;
			struct iwl_mvm_key_pn *ptk_pn;
			const u8 *pn;

			mvmsta = iwl_mvm_sta_from_mac80211(sta);
			rcu_read_lock();
			ptk_pn = rcu_dereference(mvmsta->ptk_pn[key->keyidx]);
			if (WARN_ON(!ptk_pn)) {
				rcu_read_unlock();
				break;
			}

			for (i = 0; i < IWL_MAX_TID_COUNT; i++) {
				pn = iwl_mvm_find_max_pn(key, ptk_pn, &seq, i,
						mvm->trans->num_rx_queues);
				aes_sc[i].pn = cpu_to_le64((u64)pn[5] |
							   ((u64)pn[4] << 8) |
							   ((u64)pn[3] << 16) |
							   ((u64)pn[2] << 24) |
							   ((u64)pn[1] << 32) |
							   ((u64)pn[0] << 40));
			}

			rcu_read_unlock();
		} else {
			for (i = 0; i < IWL_NUM_RSC; i++) {
				u8 *pn = seq.ccmp.pn;

				ieee80211_get_key_rx_seq(key, i, &seq);
				aes_sc[i].pn = cpu_to_le64((u64)pn[5] |
							   ((u64)pn[4] << 8) |
							   ((u64)pn[3] << 16) |
							   ((u64)pn[2] << 24) |
							   ((u64)pn[1] << 32) |
							   ((u64)pn[0] << 40));
			}
		}
		data->have_rsc_tsc = true;
		break;
	}
}

struct wowlan_key_rsc_v5_data {
	struct iwl_wowlan_rsc_tsc_params_cmd *rsc;
	bool have_rsc;
	int gtks;
	int gtk_ids[4];
};

static void iwl_mvm_wowlan_get_rsc_v5_data(struct ieee80211_hw *hw,
					   struct ieee80211_vif *vif,
					   struct ieee80211_sta *sta,
					   struct ieee80211_key_conf *key,
					   void *_data)
{
	struct iwl_mvm *mvm = IWL_MAC80211_GET_MVM(hw);
	struct wowlan_key_rsc_v5_data *data = _data;
	struct ieee80211_key_seq seq;
	__le64 *rsc;
	int i;

	/* only for ciphers that can be PTK/GTK */
	switch (key->cipher) {
	default:
		return;
	case WLAN_CIPHER_SUITE_TKIP:
	case WLAN_CIPHER_SUITE_CCMP:
	case WLAN_CIPHER_SUITE_GCMP:
	case WLAN_CIPHER_SUITE_GCMP_256:
		break;
	}

	if (sta) {
		rsc = data->rsc->ucast_rsc;
	} else {
		if (WARN_ON(data->gtks >= ARRAY_SIZE(data->gtk_ids)))
			return;
		data->gtk_ids[data->gtks] = key->keyidx;
		rsc = data->rsc->mcast_rsc[data->gtks % 2];
		if (WARN_ON(key->keyidx >=
				ARRAY_SIZE(data->rsc->mcast_key_id_map)))
			return;
		data->rsc->mcast_key_id_map[key->keyidx] = data->gtks % 2;
		if (data->gtks >= 2) {
			int prev = data->gtks - 2;
			int prev_idx = data->gtk_ids[prev];

			data->rsc->mcast_key_id_map[prev_idx] =
				IWL_MCAST_KEY_MAP_INVALID;
		}
		data->gtks++;
	}

	switch (key->cipher) {
	default:
		WARN_ON(1);
		break;
	case WLAN_CIPHER_SUITE_TKIP:

		/*
		 * For non-QoS this relies on the fact that both the uCode and
		 * mac80211 use TID 0 (as they need to to avoid replay attacks)
		 * for checking the IV in the frames.
		 */
		for (i = 0; i < IWL_MAX_TID_COUNT; i++) {
			ieee80211_get_key_rx_seq(key, i, &seq);

			rsc[i] = cpu_to_le64(((u64)seq.tkip.iv32 << 16) |
					     seq.tkip.iv16);
		}

		data->have_rsc = true;
		break;
	case WLAN_CIPHER_SUITE_CCMP:
	case WLAN_CIPHER_SUITE_GCMP:
	case WLAN_CIPHER_SUITE_GCMP_256:
		/*
		 * For non-QoS this relies on the fact that both the uCode and
		 * mac80211/our RX code use TID 0 for checking the PN.
		 */
		if (sta) {
			struct iwl_mvm_sta *mvmsta;
			struct iwl_mvm_key_pn *ptk_pn;
			const u8 *pn;

			mvmsta = iwl_mvm_sta_from_mac80211(sta);
			rcu_read_lock();
			ptk_pn = rcu_dereference(mvmsta->ptk_pn[key->keyidx]);
			if (WARN_ON(!ptk_pn)) {
				rcu_read_unlock();
				break;
			}

			for (i = 0; i < IWL_MAX_TID_COUNT; i++) {
				pn = iwl_mvm_find_max_pn(key, ptk_pn, &seq, i,
						mvm->trans->num_rx_queues);
				rsc[i] = cpu_to_le64((u64)pn[5] |
						     ((u64)pn[4] << 8) |
						     ((u64)pn[3] << 16) |
						     ((u64)pn[2] << 24) |
						     ((u64)pn[1] << 32) |
						     ((u64)pn[0] << 40));
			}

			rcu_read_unlock();
		} else {
			for (i = 0; i < IWL_MAX_TID_COUNT; i++) {
				u8 *pn = seq.ccmp.pn;

				ieee80211_get_key_rx_seq(key, i, &seq);
				rsc[i] = cpu_to_le64((u64)pn[5] |
						     ((u64)pn[4] << 8) |
						     ((u64)pn[3] << 16) |
						     ((u64)pn[2] << 24) |
						     ((u64)pn[1] << 32) |
						     ((u64)pn[0] << 40));
			}
		}
		data->have_rsc = true;
		break;
	}
}

static int iwl_mvm_wowlan_config_rsc_tsc(struct iwl_mvm *mvm,
					 struct ieee80211_vif *vif)
{
	struct iwl_mvm_vif *mvmvif = iwl_mvm_vif_from_mac80211(vif);
	int ver = iwl_fw_lookup_cmd_ver(mvm->fw, WOWLAN_TSC_RSC_PARAM,
					IWL_FW_CMD_VER_UNKNOWN);
	int ret;

	if (ver == 5) {
		struct wowlan_key_rsc_v5_data data = {};
		int i;

		data.rsc = kmalloc(sizeof(*data.rsc), GFP_KERNEL);
		if (!data.rsc)
			return -ENOMEM;

		memset(data.rsc, 0xff, sizeof(*data.rsc));

		for (i = 0; i < ARRAY_SIZE(data.rsc->mcast_key_id_map); i++)
			data.rsc->mcast_key_id_map[i] =
				IWL_MCAST_KEY_MAP_INVALID;
<<<<<<< HEAD
		data.rsc->sta_id = cpu_to_le32(mvmvif->ap_sta_id);
=======
		data.rsc->sta_id = cpu_to_le32(mvmvif->deflink.ap_sta_id);
>>>>>>> eb3cdb58

		ieee80211_iter_keys(mvm->hw, vif,
				    iwl_mvm_wowlan_get_rsc_v5_data,
				    &data);

		if (data.have_rsc)
			ret = iwl_mvm_send_cmd_pdu(mvm, WOWLAN_TSC_RSC_PARAM,
						   CMD_ASYNC, sizeof(*data.rsc),
						   data.rsc);
		else
			ret = 0;
		kfree(data.rsc);
	} else if (ver == 4 || ver == 2 || ver == IWL_FW_CMD_VER_UNKNOWN) {
		struct wowlan_key_rsc_tsc_data data = {};
		int size;

		data.rsc_tsc = kzalloc(sizeof(*data.rsc_tsc), GFP_KERNEL);
		if (!data.rsc_tsc)
			return -ENOMEM;

		if (ver == 4) {
			size = sizeof(*data.rsc_tsc);
<<<<<<< HEAD
			data.rsc_tsc->sta_id = cpu_to_le32(mvmvif->ap_sta_id);
=======
			data.rsc_tsc->sta_id =
				cpu_to_le32(mvmvif->deflink.ap_sta_id);
>>>>>>> eb3cdb58
		} else {
			/* ver == 2 || ver == IWL_FW_CMD_VER_UNKNOWN */
			size = sizeof(data.rsc_tsc->params);
		}

		ieee80211_iter_keys(mvm->hw, vif,
				    iwl_mvm_wowlan_get_rsc_tsc_data,
				    &data);

		if (data.have_rsc_tsc)
			ret = iwl_mvm_send_cmd_pdu(mvm, WOWLAN_TSC_RSC_PARAM,
						   CMD_ASYNC, size,
						   data.rsc_tsc);
		else
			ret = 0;
		kfree(data.rsc_tsc);
	} else {
		ret = 0;
		WARN_ON_ONCE(1);
	}

	return ret;
}

struct wowlan_key_tkip_data {
	struct iwl_wowlan_tkip_params_cmd tkip;
	bool have_tkip_keys;
};

static void iwl_mvm_wowlan_get_tkip_data(struct ieee80211_hw *hw,
					 struct ieee80211_vif *vif,
					 struct ieee80211_sta *sta,
					 struct ieee80211_key_conf *key,
					 void *_data)
{
	struct wowlan_key_tkip_data *data = _data;
	struct iwl_p1k_cache *rx_p1ks;
	u8 *rx_mic_key;
	struct ieee80211_key_seq seq;
	u32 cur_rx_iv32 = 0;
	u16 p1k[IWL_P1K_SIZE];
	int i;

	switch (key->cipher) {
	default:
		break;
	case WLAN_CIPHER_SUITE_TKIP:
		if (sta) {
			u64 pn64;

			rx_p1ks = data->tkip.rx_uni;

			pn64 = atomic64_read(&key->tx_pn);

			ieee80211_get_tkip_p1k_iv(key, TKIP_PN_TO_IV32(pn64),
						  p1k);
			iwl_mvm_convert_p1k(p1k, data->tkip.tx.p1k);

			memcpy(data->tkip.mic_keys.tx,
			       &key->key[NL80211_TKIP_DATA_OFFSET_TX_MIC_KEY],
			       IWL_MIC_KEY_SIZE);

			rx_mic_key = data->tkip.mic_keys.rx_unicast;
		} else {
			rx_p1ks = data->tkip.rx_multi;
			rx_mic_key = data->tkip.mic_keys.rx_mcast;
		}

		for (i = 0; i < IWL_NUM_RSC; i++) {
			ieee80211_get_key_rx_seq(key, i, &seq);
			/* wrapping isn't allowed, AP must rekey */
			if (seq.tkip.iv32 > cur_rx_iv32)
				cur_rx_iv32 = seq.tkip.iv32;
		}

		ieee80211_get_tkip_rx_p1k(key, vif->bss_conf.bssid,
					  cur_rx_iv32, p1k);
		iwl_mvm_convert_p1k(p1k, rx_p1ks[0].p1k);
		ieee80211_get_tkip_rx_p1k(key, vif->bss_conf.bssid,
					  cur_rx_iv32 + 1, p1k);
		iwl_mvm_convert_p1k(p1k, rx_p1ks[1].p1k);

		memcpy(rx_mic_key,
		       &key->key[NL80211_TKIP_DATA_OFFSET_RX_MIC_KEY],
		       IWL_MIC_KEY_SIZE);

		data->have_tkip_keys = true;
		break;
	}
}

struct wowlan_key_gtk_type_iter {
	struct iwl_wowlan_kek_kck_material_cmd_v4 *kek_kck_cmd;
};

static void iwl_mvm_wowlan_gtk_type_iter(struct ieee80211_hw *hw,
					 struct ieee80211_vif *vif,
					 struct ieee80211_sta *sta,
					 struct ieee80211_key_conf *key,
					 void *_data)
{
	struct wowlan_key_gtk_type_iter *data = _data;

	switch (key->cipher) {
	default:
		return;
<<<<<<< HEAD
=======
	case WLAN_CIPHER_SUITE_TKIP:
		if (!sta)
			data->kek_kck_cmd->gtk_cipher =
				cpu_to_le32(STA_KEY_FLG_TKIP);
		return;
>>>>>>> eb3cdb58
	case WLAN_CIPHER_SUITE_BIP_GMAC_256:
	case WLAN_CIPHER_SUITE_BIP_GMAC_128:
		data->kek_kck_cmd->igtk_cipher = cpu_to_le32(STA_KEY_FLG_GCMP);
		return;
	case WLAN_CIPHER_SUITE_AES_CMAC:
		data->kek_kck_cmd->igtk_cipher = cpu_to_le32(STA_KEY_FLG_CCM);
		return;
	case WLAN_CIPHER_SUITE_CCMP:
		if (!sta)
			data->kek_kck_cmd->gtk_cipher =
				cpu_to_le32(STA_KEY_FLG_CCM);
<<<<<<< HEAD
		break;
=======
		return;
>>>>>>> eb3cdb58
	case WLAN_CIPHER_SUITE_GCMP:
	case WLAN_CIPHER_SUITE_GCMP_256:
		if (!sta)
			data->kek_kck_cmd->gtk_cipher =
				cpu_to_le32(STA_KEY_FLG_GCMP);
<<<<<<< HEAD
		break;
=======
		return;
>>>>>>> eb3cdb58
	}
}

static int iwl_mvm_send_patterns_v1(struct iwl_mvm *mvm,
				    struct cfg80211_wowlan *wowlan)
{
	struct iwl_wowlan_patterns_cmd_v1 *pattern_cmd;
	struct iwl_host_cmd cmd = {
		.id = WOWLAN_PATTERNS,
		.dataflags[0] = IWL_HCMD_DFL_NOCOPY,
	};
	int i, err;

	if (!wowlan->n_patterns)
		return 0;

	cmd.len[0] = struct_size(pattern_cmd, patterns, wowlan->n_patterns);

	pattern_cmd = kmalloc(cmd.len[0], GFP_KERNEL);
	if (!pattern_cmd)
		return -ENOMEM;

	pattern_cmd->n_patterns = cpu_to_le32(wowlan->n_patterns);

	for (i = 0; i < wowlan->n_patterns; i++) {
		int mask_len = DIV_ROUND_UP(wowlan->patterns[i].pattern_len, 8);

		memcpy(&pattern_cmd->patterns[i].mask,
		       wowlan->patterns[i].mask, mask_len);
		memcpy(&pattern_cmd->patterns[i].pattern,
		       wowlan->patterns[i].pattern,
		       wowlan->patterns[i].pattern_len);
		pattern_cmd->patterns[i].mask_size = mask_len;
		pattern_cmd->patterns[i].pattern_size =
			wowlan->patterns[i].pattern_len;
	}

	cmd.data[0] = pattern_cmd;
	err = iwl_mvm_send_cmd(mvm, &cmd);
	kfree(pattern_cmd);
	return err;
}

static int iwl_mvm_send_patterns(struct iwl_mvm *mvm,
				 struct ieee80211_vif *vif,
				 struct cfg80211_wowlan *wowlan)
{
	struct iwl_mvm_vif *mvmvif = iwl_mvm_vif_from_mac80211(vif);
	struct iwl_wowlan_patterns_cmd *pattern_cmd;
	struct iwl_host_cmd cmd = {
		.id = WOWLAN_PATTERNS,
		.dataflags[0] = IWL_HCMD_DFL_NOCOPY,
	};
	int i, err;
	int ver = iwl_fw_lookup_cmd_ver(mvm->fw, cmd.id,
					IWL_FW_CMD_VER_UNKNOWN);

	if (!wowlan->n_patterns)
		return 0;

	cmd.len[0] = sizeof(*pattern_cmd) +
		wowlan->n_patterns * sizeof(struct iwl_wowlan_pattern_v2);

	pattern_cmd = kzalloc(cmd.len[0], GFP_KERNEL);
	if (!pattern_cmd)
		return -ENOMEM;

	pattern_cmd->n_patterns = wowlan->n_patterns;
	if (ver >= 3)
		pattern_cmd->sta_id = mvmvif->deflink.ap_sta_id;

	for (i = 0; i < wowlan->n_patterns; i++) {
		int mask_len = DIV_ROUND_UP(wowlan->patterns[i].pattern_len, 8);

		pattern_cmd->patterns[i].pattern_type =
			WOWLAN_PATTERN_TYPE_BITMASK;

		memcpy(&pattern_cmd->patterns[i].u.bitmask.mask,
		       wowlan->patterns[i].mask, mask_len);
		memcpy(&pattern_cmd->patterns[i].u.bitmask.pattern,
		       wowlan->patterns[i].pattern,
		       wowlan->patterns[i].pattern_len);
		pattern_cmd->patterns[i].u.bitmask.mask_size = mask_len;
		pattern_cmd->patterns[i].u.bitmask.pattern_size =
			wowlan->patterns[i].pattern_len;
	}

	cmd.data[0] = pattern_cmd;
	err = iwl_mvm_send_cmd(mvm, &cmd);
	kfree(pattern_cmd);
	return err;
}

static int iwl_mvm_d3_reprogram(struct iwl_mvm *mvm, struct ieee80211_vif *vif,
				struct ieee80211_sta *ap_sta)
{
	struct iwl_mvm_vif *mvmvif = iwl_mvm_vif_from_mac80211(vif);
	struct ieee80211_chanctx_conf *ctx;
	u8 chains_static, chains_dynamic;
	struct cfg80211_chan_def chandef;
	int ret, i;
	struct iwl_binding_cmd_v1 binding_cmd = {};
	struct iwl_time_quota_cmd quota_cmd = {};
	struct iwl_time_quota_data *quota;
	u32 status;

	if (WARN_ON_ONCE(iwl_mvm_is_cdb_supported(mvm)))
		return -EINVAL;

	/* add back the PHY */
	if (WARN_ON(!mvmvif->deflink.phy_ctxt))
		return -EINVAL;

	rcu_read_lock();
	ctx = rcu_dereference(vif->bss_conf.chanctx_conf);
	if (WARN_ON(!ctx)) {
		rcu_read_unlock();
		return -EINVAL;
	}
	chandef = ctx->def;
	chains_static = ctx->rx_chains_static;
	chains_dynamic = ctx->rx_chains_dynamic;
	rcu_read_unlock();

	ret = iwl_mvm_phy_ctxt_add(mvm, mvmvif->deflink.phy_ctxt, &chandef,
				   chains_static, chains_dynamic);
	if (ret)
		return ret;

	/* add back the MAC */
	mvmvif->uploaded = false;

	if (WARN_ON(!vif->cfg.assoc))
		return -EINVAL;

	ret = iwl_mvm_mac_ctxt_add(mvm, vif);
	if (ret)
		return ret;

	/* add back binding - XXX refactor? */
	binding_cmd.id_and_color =
		cpu_to_le32(FW_CMD_ID_AND_COLOR(mvmvif->deflink.phy_ctxt->id,
						mvmvif->deflink.phy_ctxt->color));
	binding_cmd.action = cpu_to_le32(FW_CTXT_ACTION_ADD);
	binding_cmd.phy =
		cpu_to_le32(FW_CMD_ID_AND_COLOR(mvmvif->deflink.phy_ctxt->id,
						mvmvif->deflink.phy_ctxt->color));
	binding_cmd.macs[0] = cpu_to_le32(FW_CMD_ID_AND_COLOR(mvmvif->id,
							      mvmvif->color));
	for (i = 1; i < MAX_MACS_IN_BINDING; i++)
		binding_cmd.macs[i] = cpu_to_le32(FW_CTXT_INVALID);

	status = 0;
	ret = iwl_mvm_send_cmd_pdu_status(mvm, BINDING_CONTEXT_CMD,
					  IWL_BINDING_CMD_SIZE_V1, &binding_cmd,
					  &status);
	if (ret) {
		IWL_ERR(mvm, "Failed to add binding: %d\n", ret);
		return ret;
	}

	if (status) {
		IWL_ERR(mvm, "Binding command failed: %u\n", status);
		return -EIO;
	}

	ret = iwl_mvm_sta_send_to_fw(mvm, ap_sta, false, 0);
	if (ret)
		return ret;
	rcu_assign_pointer(mvm->fw_id_to_mac_id[mvmvif->deflink.ap_sta_id],
			   ap_sta);

	ret = iwl_mvm_mac_ctxt_changed(mvm, vif, false, NULL);
	if (ret)
		return ret;

	/* and some quota */
	quota = iwl_mvm_quota_cmd_get_quota(mvm, &quota_cmd, 0);
	quota->id_and_color =
		cpu_to_le32(FW_CMD_ID_AND_COLOR(mvmvif->deflink.phy_ctxt->id,
						mvmvif->deflink.phy_ctxt->color));
	quota->quota = cpu_to_le32(IWL_MVM_MAX_QUOTA);
	quota->max_duration = cpu_to_le32(IWL_MVM_MAX_QUOTA);

	for (i = 1; i < MAX_BINDINGS; i++) {
		quota = iwl_mvm_quota_cmd_get_quota(mvm, &quota_cmd, i);
		quota->id_and_color = cpu_to_le32(FW_CTXT_INVALID);
	}

	ret = iwl_mvm_send_cmd_pdu(mvm, TIME_QUOTA_CMD, 0,
				   iwl_mvm_quota_cmd_size(mvm), &quota_cmd);
	if (ret)
		IWL_ERR(mvm, "Failed to send quota: %d\n", ret);

	if (iwl_mvm_is_lar_supported(mvm) && iwl_mvm_init_fw_regd(mvm))
		IWL_ERR(mvm, "Failed to initialize D3 LAR information\n");

	return 0;
}

static int iwl_mvm_get_last_nonqos_seq(struct iwl_mvm *mvm,
				       struct ieee80211_vif *vif)
{
	struct iwl_mvm_vif *mvmvif = iwl_mvm_vif_from_mac80211(vif);
	struct iwl_nonqos_seq_query_cmd query_cmd = {
		.get_set_flag = cpu_to_le32(IWL_NONQOS_SEQ_GET),
		.mac_id_n_color =
			cpu_to_le32(FW_CMD_ID_AND_COLOR(mvmvif->id,
							mvmvif->color)),
	};
	struct iwl_host_cmd cmd = {
		.id = NON_QOS_TX_COUNTER_CMD,
		.flags = CMD_WANT_SKB,
	};
	int err;
	u32 size;

	cmd.data[0] = &query_cmd;
	cmd.len[0] = sizeof(query_cmd);

	err = iwl_mvm_send_cmd(mvm, &cmd);
	if (err)
		return err;

	size = iwl_rx_packet_payload_len(cmd.resp_pkt);
	if (size < sizeof(__le16)) {
		err = -EINVAL;
	} else {
		err = le16_to_cpup((__le16 *)cmd.resp_pkt->data);
		/* firmware returns next, not last-used seqno */
		err = (u16) (err - 0x10);
	}

	iwl_free_resp(&cmd);
	return err;
}

void iwl_mvm_set_last_nonqos_seq(struct iwl_mvm *mvm, struct ieee80211_vif *vif)
{
	struct iwl_mvm_vif *mvmvif = iwl_mvm_vif_from_mac80211(vif);
	struct iwl_nonqos_seq_query_cmd query_cmd = {
		.get_set_flag = cpu_to_le32(IWL_NONQOS_SEQ_SET),
		.mac_id_n_color =
			cpu_to_le32(FW_CMD_ID_AND_COLOR(mvmvif->id,
							mvmvif->color)),
		.value = cpu_to_le16(mvmvif->seqno),
	};

	/* return if called during restart, not resume from D3 */
	if (!mvmvif->seqno_valid)
		return;

	mvmvif->seqno_valid = false;

	if (iwl_mvm_send_cmd_pdu(mvm, NON_QOS_TX_COUNTER_CMD, 0,
				 sizeof(query_cmd), &query_cmd))
		IWL_ERR(mvm, "failed to set non-QoS seqno\n");
}

static int iwl_mvm_switch_to_d3(struct iwl_mvm *mvm)
{
	iwl_mvm_scan_stop(mvm, IWL_MVM_SCAN_REGULAR, true);

	iwl_mvm_stop_device(mvm);
	/*
	 * Set the HW restart bit -- this is mostly true as we're
	 * going to load new firmware and reprogram that, though
	 * the reprogramming is going to be manual to avoid adding
	 * all the MACs that aren't support.
	 * We don't have to clear up everything though because the
	 * reprogramming is manual. When we resume, we'll actually
	 * go through a proper restart sequence again to switch
	 * back to the runtime firmware image.
	 */
	set_bit(IWL_MVM_STATUS_IN_HW_RESTART, &mvm->status);

	/* the fw is reset, so all the keys are cleared */
	memset(mvm->fw_key_table, 0, sizeof(mvm->fw_key_table));

	mvm->ptk_ivlen = 0;
	mvm->ptk_icvlen = 0;
	mvm->ptk_ivlen = 0;
	mvm->ptk_icvlen = 0;

	return iwl_mvm_load_d3_fw(mvm);
}

static int
iwl_mvm_get_wowlan_config(struct iwl_mvm *mvm,
			  struct cfg80211_wowlan *wowlan,
			  struct iwl_wowlan_config_cmd *wowlan_config_cmd,
			  struct ieee80211_vif *vif, struct iwl_mvm_vif *mvmvif,
			  struct ieee80211_sta *ap_sta)
{
	struct iwl_mvm_sta *mvm_ap_sta = iwl_mvm_sta_from_mac80211(ap_sta);

	/* TODO: wowlan_config_cmd->wowlan_ba_teardown_tids */

	wowlan_config_cmd->is_11n_connection =
					ap_sta->deflink.ht_cap.ht_supported;
	wowlan_config_cmd->flags = ENABLE_L3_FILTERING |
		ENABLE_NBNS_FILTERING | ENABLE_DHCP_FILTERING;

	if (iwl_fw_lookup_cmd_ver(mvm->fw, WOWLAN_CONFIGURATION, 0) < 6) {
		/* Query the last used seqno and set it */
		int ret = iwl_mvm_get_last_nonqos_seq(mvm, vif);

		if (ret < 0)
			return ret;

		wowlan_config_cmd->non_qos_seq = cpu_to_le16(ret);
	}

	iwl_mvm_set_wowlan_qos_seq(mvm_ap_sta, wowlan_config_cmd);

	if (wowlan->disconnect)
		wowlan_config_cmd->wakeup_filter |=
			cpu_to_le32(IWL_WOWLAN_WAKEUP_BEACON_MISS |
				    IWL_WOWLAN_WAKEUP_LINK_CHANGE);
	if (wowlan->magic_pkt)
		wowlan_config_cmd->wakeup_filter |=
			cpu_to_le32(IWL_WOWLAN_WAKEUP_MAGIC_PACKET);
	if (wowlan->gtk_rekey_failure)
		wowlan_config_cmd->wakeup_filter |=
			cpu_to_le32(IWL_WOWLAN_WAKEUP_GTK_REKEY_FAIL);
	if (wowlan->eap_identity_req)
		wowlan_config_cmd->wakeup_filter |=
			cpu_to_le32(IWL_WOWLAN_WAKEUP_EAP_IDENT_REQ);
	if (wowlan->four_way_handshake)
		wowlan_config_cmd->wakeup_filter |=
			cpu_to_le32(IWL_WOWLAN_WAKEUP_4WAY_HANDSHAKE);
	if (wowlan->n_patterns)
		wowlan_config_cmd->wakeup_filter |=
			cpu_to_le32(IWL_WOWLAN_WAKEUP_PATTERN_MATCH);

	if (wowlan->rfkill_release)
		wowlan_config_cmd->wakeup_filter |=
			cpu_to_le32(IWL_WOWLAN_WAKEUP_RF_KILL_DEASSERT);

	if (wowlan->tcp) {
		/*
		 * Set the "link change" (really "link lost") flag as well
		 * since that implies losing the TCP connection.
		 */
		wowlan_config_cmd->wakeup_filter |=
			cpu_to_le32(IWL_WOWLAN_WAKEUP_REMOTE_LINK_LOSS |
				    IWL_WOWLAN_WAKEUP_REMOTE_SIGNATURE_TABLE |
				    IWL_WOWLAN_WAKEUP_REMOTE_WAKEUP_PACKET |
				    IWL_WOWLAN_WAKEUP_LINK_CHANGE);
	}

	if (wowlan->any) {
		wowlan_config_cmd->wakeup_filter |=
			cpu_to_le32(IWL_WOWLAN_WAKEUP_BEACON_MISS |
				    IWL_WOWLAN_WAKEUP_LINK_CHANGE |
				    IWL_WOWLAN_WAKEUP_RX_FRAME |
				    IWL_WOWLAN_WAKEUP_BCN_FILTERING);
	}

	return 0;
}

static int iwl_mvm_wowlan_config_key_params(struct iwl_mvm *mvm,
					    struct ieee80211_vif *vif)
{
	bool unified = fw_has_capa(&mvm->fw->ucode_capa,
				   IWL_UCODE_TLV_CAPA_CNSLDTD_D3_D0_IMG);
	struct wowlan_key_reprogram_data key_data = {};
	struct iwl_mvm_vif *mvmvif = iwl_mvm_vif_from_mac80211(vif);
	int ret;
	u8 cmd_ver;
	size_t cmd_size;

	if (!unified) {
		/*
		 * if we have to configure keys, call ieee80211_iter_keys(),
		 * as we need non-atomic context in order to take the
		 * required locks.
		 */
		/*
		 * Note that currently we don't use CMD_ASYNC in the iterator.
		 * In case of key_data.configure_keys, all the configured
		 * commands are SYNC, and iwl_mvm_wowlan_program_keys() will
		 * take care of locking/unlocking mvm->mutex.
		 */
		ieee80211_iter_keys(mvm->hw, vif, iwl_mvm_wowlan_program_keys,
				    &key_data);

		if (key_data.error)
			return -EIO;
	}

	ret = iwl_mvm_wowlan_config_rsc_tsc(mvm, vif);
	if (ret)
		return ret;

	if (!fw_has_api(&mvm->fw->ucode_capa,
			IWL_UCODE_TLV_API_TKIP_MIC_KEYS)) {
		int ver = iwl_fw_lookup_cmd_ver(mvm->fw, WOWLAN_TKIP_PARAM,
						IWL_FW_CMD_VER_UNKNOWN);
		struct wowlan_key_tkip_data tkip_data = {};
		int size;

		if (ver == 2) {
			size = sizeof(tkip_data.tkip);
			tkip_data.tkip.sta_id =
<<<<<<< HEAD
				cpu_to_le32(mvmvif->ap_sta_id);
=======
				cpu_to_le32(mvmvif->deflink.ap_sta_id);
>>>>>>> eb3cdb58
		} else if (ver == 1 || ver == IWL_FW_CMD_VER_UNKNOWN) {
			size = sizeof(struct iwl_wowlan_tkip_params_cmd_ver_1);
		} else {
			WARN_ON_ONCE(1);
			return -EINVAL;
		}

		ieee80211_iter_keys(mvm->hw, vif, iwl_mvm_wowlan_get_tkip_data,
				    &tkip_data);

		if (tkip_data.have_tkip_keys) {
			/* send relevant data according to CMD version */
			ret = iwl_mvm_send_cmd_pdu(mvm,
						   WOWLAN_TKIP_PARAM,
						   CMD_ASYNC, size,
						   &tkip_data.tkip);
			if (ret)
				return ret;
		}
	}

	/* configure rekey data only if offloaded rekey is supported (d3) */
	if (mvmvif->rekey_data.valid) {
		struct iwl_wowlan_kek_kck_material_cmd_v4 kek_kck_cmd = {};
		struct iwl_wowlan_kek_kck_material_cmd_v4 *_kek_kck_cmd =
			&kek_kck_cmd;
		struct wowlan_key_gtk_type_iter gtk_type_data = {
			.kek_kck_cmd = _kek_kck_cmd,
		};

		cmd_ver = iwl_fw_lookup_cmd_ver(mvm->fw,
						WOWLAN_KEK_KCK_MATERIAL,
						IWL_FW_CMD_VER_UNKNOWN);
		if (WARN_ON(cmd_ver != 2 && cmd_ver != 3 && cmd_ver != 4 &&
			    cmd_ver != IWL_FW_CMD_VER_UNKNOWN))
			return -EINVAL;

		ieee80211_iter_keys(mvm->hw, vif, iwl_mvm_wowlan_gtk_type_iter,
				    &gtk_type_data);

		memcpy(kek_kck_cmd.kck, mvmvif->rekey_data.kck,
		       mvmvif->rekey_data.kck_len);
		kek_kck_cmd.kck_len = cpu_to_le16(mvmvif->rekey_data.kck_len);
		memcpy(kek_kck_cmd.kek, mvmvif->rekey_data.kek,
		       mvmvif->rekey_data.kek_len);
		kek_kck_cmd.kek_len = cpu_to_le16(mvmvif->rekey_data.kek_len);
		kek_kck_cmd.replay_ctr = mvmvif->rekey_data.replay_ctr;
		kek_kck_cmd.akm = cpu_to_le32(mvmvif->rekey_data.akm);
		kek_kck_cmd.sta_id = cpu_to_le32(mvmvif->deflink.ap_sta_id);

		if (cmd_ver == 4) {
			cmd_size = sizeof(struct iwl_wowlan_kek_kck_material_cmd_v4);
		} else {
			if (cmd_ver == 3)
				cmd_size =
					sizeof(struct iwl_wowlan_kek_kck_material_cmd_v3);
			else
				cmd_size =
					sizeof(struct iwl_wowlan_kek_kck_material_cmd_v2);
			/* skip the sta_id at the beginning */
			_kek_kck_cmd = (void *)
				((u8 *)_kek_kck_cmd + sizeof(kek_kck_cmd.sta_id));
		}

		IWL_DEBUG_WOWLAN(mvm, "setting akm %d\n",
				 mvmvif->rekey_data.akm);

		ret = iwl_mvm_send_cmd_pdu(mvm, WOWLAN_KEK_KCK_MATERIAL,
					   CMD_ASYNC, cmd_size, _kek_kck_cmd);
		if (ret)
			return ret;
	}

	return 0;
}

static int
iwl_mvm_wowlan_config(struct iwl_mvm *mvm,
		      struct cfg80211_wowlan *wowlan,
		      struct iwl_wowlan_config_cmd *wowlan_config_cmd,
		      struct ieee80211_vif *vif, struct iwl_mvm_vif *mvmvif,
		      struct ieee80211_sta *ap_sta)
{
	int ret;
	bool unified_image = fw_has_capa(&mvm->fw->ucode_capa,
					 IWL_UCODE_TLV_CAPA_CNSLDTD_D3_D0_IMG);

	mvm->offload_tid = wowlan_config_cmd->offloading_tid;

	if (!unified_image) {
		ret = iwl_mvm_switch_to_d3(mvm);
		if (ret)
			return ret;

		ret = iwl_mvm_d3_reprogram(mvm, vif, ap_sta);
		if (ret)
			return ret;
	}

	/*
	 * This needs to be unlocked due to lock ordering
	 * constraints. Since we're in the suspend path
	 * that isn't really a problem though.
	 */
	mutex_unlock(&mvm->mutex);
	ret = iwl_mvm_wowlan_config_key_params(mvm, vif);
	mutex_lock(&mvm->mutex);
	if (ret)
		return ret;

	ret = iwl_mvm_send_cmd_pdu(mvm, WOWLAN_CONFIGURATION, 0,
				   sizeof(*wowlan_config_cmd),
				   wowlan_config_cmd);
	if (ret)
		return ret;

	if (fw_has_api(&mvm->fw->ucode_capa,
		       IWL_UCODE_TLV_API_WOWLAN_TCP_SYN_WAKE))
		ret = iwl_mvm_send_patterns(mvm, vif, wowlan);
	else
		ret = iwl_mvm_send_patterns_v1(mvm, wowlan);
	if (ret)
		return ret;

	return iwl_mvm_send_proto_offload(mvm, vif, false, true, 0);
}

static int
iwl_mvm_netdetect_config(struct iwl_mvm *mvm,
			 struct cfg80211_wowlan *wowlan,
			 struct cfg80211_sched_scan_request *nd_config,
			 struct ieee80211_vif *vif)
{
	int ret;
	bool unified_image = fw_has_capa(&mvm->fw->ucode_capa,
					 IWL_UCODE_TLV_CAPA_CNSLDTD_D3_D0_IMG);

	if (!unified_image) {
		ret = iwl_mvm_switch_to_d3(mvm);
		if (ret)
			return ret;
	} else {
		/* In theory, we wouldn't have to stop a running sched
		 * scan in order to start another one (for
		 * net-detect).  But in practice this doesn't seem to
		 * work properly, so stop any running sched_scan now.
		 */
		ret = iwl_mvm_scan_stop(mvm, IWL_MVM_SCAN_SCHED, true);
		if (ret)
			return ret;
	}

	ret = iwl_mvm_sched_scan_start(mvm, vif, nd_config, &mvm->nd_ies,
				       IWL_MVM_SCAN_NETDETECT);
	if (ret)
		return ret;

	if (WARN_ON(mvm->nd_match_sets || mvm->nd_channels))
		return -EBUSY;

	/* save the sched scan matchsets... */
	if (nd_config->n_match_sets) {
		mvm->nd_match_sets = kmemdup(nd_config->match_sets,
					     sizeof(*nd_config->match_sets) *
					     nd_config->n_match_sets,
					     GFP_KERNEL);
		if (mvm->nd_match_sets)
			mvm->n_nd_match_sets = nd_config->n_match_sets;
	}

	/* ...and the sched scan channels for later reporting */
	mvm->nd_channels = kmemdup(nd_config->channels,
				   sizeof(*nd_config->channels) *
				   nd_config->n_channels,
				   GFP_KERNEL);
	if (mvm->nd_channels)
		mvm->n_nd_channels = nd_config->n_channels;

	return 0;
}

static void iwl_mvm_free_nd(struct iwl_mvm *mvm)
{
	kfree(mvm->nd_match_sets);
	mvm->nd_match_sets = NULL;
	mvm->n_nd_match_sets = 0;
	kfree(mvm->nd_channels);
	mvm->nd_channels = NULL;
	mvm->n_nd_channels = 0;
}

static int __iwl_mvm_suspend(struct ieee80211_hw *hw,
			     struct cfg80211_wowlan *wowlan,
			     bool test)
{
	struct iwl_mvm *mvm = IWL_MAC80211_GET_MVM(hw);
	struct ieee80211_vif *vif = NULL;
	struct iwl_mvm_vif *mvmvif = NULL;
	struct ieee80211_sta *ap_sta = NULL;
	struct iwl_d3_manager_config d3_cfg_cmd_data = {
		/*
		 * Program the minimum sleep time to 10 seconds, as many
		 * platforms have issues processing a wakeup signal while
		 * still being in the process of suspending.
		 */
		.min_sleep_time = cpu_to_le32(10 * 1000 * 1000),
	};
	struct iwl_host_cmd d3_cfg_cmd = {
		.id = D3_CONFIG_CMD,
		.flags = CMD_WANT_SKB | CMD_SEND_IN_D3,
		.data[0] = &d3_cfg_cmd_data,
		.len[0] = sizeof(d3_cfg_cmd_data),
	};
	int ret;
	int len __maybe_unused;
	bool unified_image = fw_has_capa(&mvm->fw->ucode_capa,
					 IWL_UCODE_TLV_CAPA_CNSLDTD_D3_D0_IMG);

	if (!wowlan) {
		/*
		 * mac80211 shouldn't get here, but for D3 test
		 * it doesn't warrant a warning
		 */
		WARN_ON(!test);
		return -EINVAL;
	}

	mutex_lock(&mvm->mutex);

	set_bit(IWL_MVM_STATUS_IN_D3, &mvm->status);

	synchronize_net();

	vif = iwl_mvm_get_bss_vif(mvm);
	if (IS_ERR_OR_NULL(vif)) {
		ret = 1;
		goto out_noreset;
	}

	mvmvif = iwl_mvm_vif_from_mac80211(vif);

	if (mvmvif->deflink.ap_sta_id == IWL_MVM_INVALID_STA) {
		/* if we're not associated, this must be netdetect */
		if (!wowlan->nd_config) {
			ret = 1;
			goto out_noreset;
		}

		ret = iwl_mvm_netdetect_config(
			mvm, wowlan, wowlan->nd_config, vif);
		if (ret)
			goto out;

		mvm->net_detect = true;
	} else {
		struct iwl_wowlan_config_cmd wowlan_config_cmd = {};

		wowlan_config_cmd.sta_id = mvmvif->deflink.ap_sta_id;

		ap_sta = rcu_dereference_protected(
			mvm->fw_id_to_mac_id[mvmvif->deflink.ap_sta_id],
			lockdep_is_held(&mvm->mutex));
		if (IS_ERR_OR_NULL(ap_sta)) {
			ret = -EINVAL;
			goto out_noreset;
		}

		ret = iwl_mvm_get_wowlan_config(mvm, wowlan, &wowlan_config_cmd,
						vif, mvmvif, ap_sta);
		if (ret)
			goto out_noreset;
		ret = iwl_mvm_wowlan_config(mvm, wowlan, &wowlan_config_cmd,
					    vif, mvmvif, ap_sta);
		if (ret)
			goto out;

		mvm->net_detect = false;
	}

	ret = iwl_mvm_power_update_device(mvm);
	if (ret)
		goto out;

	ret = iwl_mvm_power_update_mac(mvm);
	if (ret)
		goto out;

#ifdef CONFIG_IWLWIFI_DEBUGFS
	if (mvm->d3_wake_sysassert)
		d3_cfg_cmd_data.wakeup_flags |=
			cpu_to_le32(IWL_WAKEUP_D3_CONFIG_FW_ERROR);
#endif

	/*
	 * Prior to 9000 device family the driver needs to stop the dbg
	 * recording before entering D3. In later devices the FW stops the
	 * recording automatically.
	 */
	if (mvm->trans->trans_cfg->device_family < IWL_DEVICE_FAMILY_9000)
		iwl_fw_dbg_stop_restart_recording(&mvm->fwrt, NULL, true);

	mvm->trans->system_pm_mode = IWL_PLAT_PM_MODE_D3;

	/* must be last -- this switches firmware state */
	ret = iwl_mvm_send_cmd(mvm, &d3_cfg_cmd);
	if (ret)
		goto out;
#ifdef CONFIG_IWLWIFI_DEBUGFS
	len = iwl_rx_packet_payload_len(d3_cfg_cmd.resp_pkt);
	if (len >= sizeof(u32)) {
		mvm->d3_test_pme_ptr =
			le32_to_cpup((__le32 *)d3_cfg_cmd.resp_pkt->data);
	}
#endif
	iwl_free_resp(&d3_cfg_cmd);

	clear_bit(IWL_MVM_STATUS_IN_HW_RESTART, &mvm->status);

	ret = iwl_trans_d3_suspend(mvm->trans, test, !unified_image);
 out:
	if (ret < 0) {
		iwl_mvm_free_nd(mvm);

		if (!unified_image) {
			if (mvm->fw_restart > 0) {
				mvm->fw_restart--;
				ieee80211_restart_hw(mvm->hw);
			}
		}

		clear_bit(IWL_MVM_STATUS_IN_D3, &mvm->status);
	}
 out_noreset:
	mutex_unlock(&mvm->mutex);

	return ret;
}

int iwl_mvm_suspend(struct ieee80211_hw *hw, struct cfg80211_wowlan *wowlan)
{
	struct iwl_mvm *mvm = IWL_MAC80211_GET_MVM(hw);

	iwl_mvm_pause_tcm(mvm, true);

	iwl_fw_runtime_suspend(&mvm->fwrt);

	return __iwl_mvm_suspend(hw, wowlan, false);
}

/* converted data from the different status responses */
struct iwl_wowlan_status_data {
	u64 replay_ctr;
	u32 num_of_gtk_rekeys;
	u32 received_beacons;
	u32 wakeup_reasons;
	u32 wake_packet_length;
	u32 wake_packet_bufsize;
	u16 pattern_number;
	u16 non_qos_seq_ctr;
	u16 qos_seq_ctr[8];
	u8 tid_tear_down;

	struct {
		/* including RX MIC key for TKIP */
		u8 key[WOWLAN_KEY_MAX_SIZE];
		u8 len;
		u8 flags;
	} gtk;

	struct {
		/*
		 * We store both the TKIP and AES representations
		 * coming from the firmware because we decode the
		 * data from there before we iterate the keys and
		 * know which one we need.
		 */
		struct {
			struct ieee80211_key_seq seq[IWL_MAX_TID_COUNT];
		} tkip, aes;

		/*
		 * We use -1 for when we have valid data but don't know
		 * the key ID from firmware, and thus it needs to be
		 * installed with the last key (depending on rekeying).
		 */
		s8 key_id;
		bool valid;
	} gtk_seq[2];

	struct {
		/* Same as above */
		struct {
			struct ieee80211_key_seq seq[IWL_MAX_TID_COUNT];
			u64 tx_pn;
		} tkip, aes;
	} ptk;

	struct {
		u64 ipn;
		u8 key[WOWLAN_KEY_MAX_SIZE];
		u8 len;
		u8 flags;
	} igtk;

<<<<<<< HEAD
	u8 wake_packet[];
=======
	u8 *wake_packet;
>>>>>>> eb3cdb58
};

static void iwl_mvm_report_wakeup_reasons(struct iwl_mvm *mvm,
					  struct ieee80211_vif *vif,
					  struct iwl_wowlan_status_data *status)
{
	struct sk_buff *pkt = NULL;
	struct cfg80211_wowlan_wakeup wakeup = {
		.pattern_idx = -1,
	};
	struct cfg80211_wowlan_wakeup *wakeup_report = &wakeup;
	u32 reasons = status->wakeup_reasons;

	if (reasons == IWL_WOWLAN_WAKEUP_BY_NON_WIRELESS) {
		wakeup_report = NULL;
		goto report;
	}

	pm_wakeup_event(mvm->dev, 0);

	if (reasons & IWL_WOWLAN_WAKEUP_BY_MAGIC_PACKET)
		wakeup.magic_pkt = true;

	if (reasons & IWL_WOWLAN_WAKEUP_BY_PATTERN)
		wakeup.pattern_idx =
			status->pattern_number;

	if (reasons & (IWL_WOWLAN_WAKEUP_BY_DISCONNECTION_ON_MISSED_BEACON |
		       IWL_WOWLAN_WAKEUP_BY_DISCONNECTION_ON_DEAUTH))
		wakeup.disconnect = true;

	if (reasons & IWL_WOWLAN_WAKEUP_BY_GTK_REKEY_FAILURE)
		wakeup.gtk_rekey_failure = true;

	if (reasons & IWL_WOWLAN_WAKEUP_BY_RFKILL_DEASSERTED)
		wakeup.rfkill_release = true;

	if (reasons & IWL_WOWLAN_WAKEUP_BY_EAPOL_REQUEST)
		wakeup.eap_identity_req = true;

	if (reasons & IWL_WOWLAN_WAKEUP_BY_FOUR_WAY_HANDSHAKE)
		wakeup.four_way_handshake = true;

	if (reasons & IWL_WOWLAN_WAKEUP_BY_REM_WAKE_LINK_LOSS)
		wakeup.tcp_connlost = true;

	if (reasons & IWL_WOWLAN_WAKEUP_BY_REM_WAKE_SIGNATURE_TABLE)
		wakeup.tcp_nomoretokens = true;

	if (reasons & IWL_WOWLAN_WAKEUP_BY_REM_WAKE_WAKEUP_PACKET)
		wakeup.tcp_match = true;

	if (status->wake_packet) {
		int pktsize = status->wake_packet_bufsize;
		int pktlen = status->wake_packet_length;
		const u8 *pktdata = status->wake_packet;
		const struct ieee80211_hdr *hdr = (const void *)pktdata;
		int truncated = pktlen - pktsize;

		/* this would be a firmware bug */
		if (WARN_ON_ONCE(truncated < 0))
			truncated = 0;

		if (ieee80211_is_data(hdr->frame_control)) {
			int hdrlen = ieee80211_hdrlen(hdr->frame_control);
			int ivlen = 0, icvlen = 4; /* also FCS */

			pkt = alloc_skb(pktsize, GFP_KERNEL);
			if (!pkt)
				goto report;

			skb_put_data(pkt, pktdata, hdrlen);
			pktdata += hdrlen;
			pktsize -= hdrlen;

			if (ieee80211_has_protected(hdr->frame_control)) {
				/*
				 * This is unlocked and using gtk_i(c)vlen,
				 * but since everything is under RTNL still
				 * that's not really a problem - changing
				 * it would be difficult.
				 */
				if (is_multicast_ether_addr(hdr->addr1)) {
					ivlen = mvm->gtk_ivlen;
					icvlen += mvm->gtk_icvlen;
				} else {
					ivlen = mvm->ptk_ivlen;
					icvlen += mvm->ptk_icvlen;
				}
			}

			/* if truncated, FCS/ICV is (partially) gone */
			if (truncated >= icvlen) {
				icvlen = 0;
				truncated -= icvlen;
			} else {
				icvlen -= truncated;
				truncated = 0;
			}

			pktsize -= ivlen + icvlen;
			pktdata += ivlen;

			skb_put_data(pkt, pktdata, pktsize);

			if (ieee80211_data_to_8023(pkt, vif->addr, vif->type))
				goto report;
			wakeup.packet = pkt->data;
			wakeup.packet_present_len = pkt->len;
			wakeup.packet_len = pkt->len - truncated;
			wakeup.packet_80211 = false;
		} else {
			int fcslen = 4;

			if (truncated >= 4) {
				truncated -= 4;
				fcslen = 0;
			} else {
				fcslen -= truncated;
				truncated = 0;
			}
			pktsize -= fcslen;
			wakeup.packet = status->wake_packet;
			wakeup.packet_present_len = pktsize;
			wakeup.packet_len = pktlen - truncated;
			wakeup.packet_80211 = true;
		}
	}

 report:
	ieee80211_report_wowlan_wakeup(vif, wakeup_report, GFP_KERNEL);
	kfree_skb(pkt);
}

static void iwl_mvm_le64_to_aes_seq(__le64 le_pn, struct ieee80211_key_seq *seq)
{
	u64 pn = le64_to_cpu(le_pn);

	seq->ccmp.pn[0] = pn >> 40;
	seq->ccmp.pn[1] = pn >> 32;
	seq->ccmp.pn[2] = pn >> 24;
	seq->ccmp.pn[3] = pn >> 16;
	seq->ccmp.pn[4] = pn >> 8;
	seq->ccmp.pn[5] = pn;
}

static void iwl_mvm_aes_sc_to_seq(struct aes_sc *sc,
				  struct ieee80211_key_seq *seq)
{
	iwl_mvm_le64_to_aes_seq(sc->pn, seq);
}

static void iwl_mvm_le64_to_tkip_seq(__le64 le_pn, struct ieee80211_key_seq *seq)
{
	u64 pn = le64_to_cpu(le_pn);

	seq->tkip.iv16 = (u16)pn;
	seq->tkip.iv32 = (u32)(pn >> 16);
}

static void iwl_mvm_tkip_sc_to_seq(struct tkip_sc *sc,
				   struct ieee80211_key_seq *seq)
{
	seq->tkip.iv32 = le32_to_cpu(sc->iv32);
	seq->tkip.iv16 = le16_to_cpu(sc->iv16);
}

static void iwl_mvm_set_key_rx_seq_tids(struct ieee80211_key_conf *key,
					struct ieee80211_key_seq *seq)
{
	int tid;

	for (tid = 0; tid < IWL_MAX_TID_COUNT; tid++)
		ieee80211_set_key_rx_seq(key, tid, &seq[tid]);
}

static void iwl_mvm_set_aes_ptk_rx_seq(struct iwl_mvm *mvm,
				       struct iwl_wowlan_status_data *status,
				       struct ieee80211_sta *sta,
				       struct ieee80211_key_conf *key)
{
	struct iwl_mvm_sta *mvmsta = iwl_mvm_sta_from_mac80211(sta);
	struct iwl_mvm_key_pn *ptk_pn;
	int tid;

	iwl_mvm_set_key_rx_seq_tids(key, status->ptk.aes.seq);

	if (!iwl_mvm_has_new_rx_api(mvm))
		return;


	rcu_read_lock();
	ptk_pn = rcu_dereference(mvmsta->ptk_pn[key->keyidx]);
	if (WARN_ON(!ptk_pn)) {
		rcu_read_unlock();
		return;
	}

	for (tid = 0; tid < IWL_MAX_TID_COUNT; tid++) {
		int i;

		for (i = 1; i < mvm->trans->num_rx_queues; i++)
			memcpy(ptk_pn->q[i].pn[tid],
			       status->ptk.aes.seq[tid].ccmp.pn,
			       IEEE80211_CCMP_PN_LEN);
	}
	rcu_read_unlock();
}

static void iwl_mvm_convert_key_counters(struct iwl_wowlan_status_data *status,
					 union iwl_all_tsc_rsc *sc)
{
	int i;

	BUILD_BUG_ON(IWL_MAX_TID_COUNT > IWL_MAX_TID_COUNT);
	BUILD_BUG_ON(IWL_MAX_TID_COUNT > IWL_NUM_RSC);

	/* GTK RX counters */
	for (i = 0; i < IWL_MAX_TID_COUNT; i++) {
		iwl_mvm_tkip_sc_to_seq(&sc->tkip.multicast_rsc[i],
				       &status->gtk_seq[0].tkip.seq[i]);
		iwl_mvm_aes_sc_to_seq(&sc->aes.multicast_rsc[i],
				      &status->gtk_seq[0].aes.seq[i]);
	}
	status->gtk_seq[0].valid = true;
	status->gtk_seq[0].key_id = -1;

	/* PTK TX counter */
	status->ptk.tkip.tx_pn = (u64)le16_to_cpu(sc->tkip.tsc.iv16) |
				 ((u64)le32_to_cpu(sc->tkip.tsc.iv32) << 16);
	status->ptk.aes.tx_pn = le64_to_cpu(sc->aes.tsc.pn);

	/* PTK RX counters */
	for (i = 0; i < IWL_MAX_TID_COUNT; i++) {
		iwl_mvm_tkip_sc_to_seq(&sc->tkip.unicast_rsc[i],
				       &status->ptk.tkip.seq[i]);
		iwl_mvm_aes_sc_to_seq(&sc->aes.unicast_rsc[i],
				      &status->ptk.aes.seq[i]);
	}
}

static void
iwl_mvm_convert_key_counters_v5_gtk_seq(struct iwl_wowlan_status_data *status,
					struct iwl_wowlan_all_rsc_tsc_v5 *sc,
					unsigned int idx, unsigned int key_id)
<<<<<<< HEAD
{
	int tid;

	for (tid = 0; tid < IWL_MAX_TID_COUNT; tid++) {
		iwl_mvm_le64_to_tkip_seq(sc->mcast_rsc[idx][tid],
					 &status->gtk_seq[idx].tkip.seq[tid]);
		iwl_mvm_le64_to_aes_seq(sc->mcast_rsc[idx][tid],
					&status->gtk_seq[idx].aes.seq[tid]);
	}

	status->gtk_seq[idx].valid = true;
	status->gtk_seq[idx].key_id = key_id;
}

static void
iwl_mvm_convert_key_counters_v5(struct iwl_wowlan_status_data *status,
				struct iwl_wowlan_all_rsc_tsc_v5 *sc)
{
	int i, tid;

=======
{
	int tid;

	for (tid = 0; tid < IWL_MAX_TID_COUNT; tid++) {
		iwl_mvm_le64_to_tkip_seq(sc->mcast_rsc[idx][tid],
					 &status->gtk_seq[idx].tkip.seq[tid]);
		iwl_mvm_le64_to_aes_seq(sc->mcast_rsc[idx][tid],
					&status->gtk_seq[idx].aes.seq[tid]);
	}

	status->gtk_seq[idx].valid = true;
	status->gtk_seq[idx].key_id = key_id;
}

static void
iwl_mvm_convert_key_counters_v5(struct iwl_wowlan_status_data *status,
				struct iwl_wowlan_all_rsc_tsc_v5 *sc)
{
	int i, tid;

>>>>>>> eb3cdb58
	BUILD_BUG_ON(IWL_MAX_TID_COUNT > IWL_MAX_TID_COUNT);
	BUILD_BUG_ON(IWL_MAX_TID_COUNT > IWL_NUM_RSC);
	BUILD_BUG_ON(ARRAY_SIZE(sc->mcast_rsc) != ARRAY_SIZE(status->gtk_seq));

	/* GTK RX counters */
	for (i = 0; i < ARRAY_SIZE(sc->mcast_key_id_map); i++) {
		u8 entry = sc->mcast_key_id_map[i];

		if (entry < ARRAY_SIZE(sc->mcast_rsc))
			iwl_mvm_convert_key_counters_v5_gtk_seq(status, sc,
								entry, i);
	}

	/* PTK TX counters not needed, assigned in device */

	/* PTK RX counters */
	for (tid = 0; tid < IWL_MAX_TID_COUNT; tid++) {
		iwl_mvm_le64_to_tkip_seq(sc->ucast_rsc[tid],
					 &status->ptk.tkip.seq[tid]);
		iwl_mvm_le64_to_aes_seq(sc->ucast_rsc[tid],
					&status->ptk.aes.seq[tid]);
	}
}

static void iwl_mvm_set_key_rx_seq_idx(struct ieee80211_key_conf *key,
				       struct iwl_wowlan_status_data *status,
				       int idx)
{
	switch (key->cipher) {
	case WLAN_CIPHER_SUITE_CCMP:
	case WLAN_CIPHER_SUITE_GCMP:
	case WLAN_CIPHER_SUITE_GCMP_256:
		iwl_mvm_set_key_rx_seq_tids(key, status->gtk_seq[idx].aes.seq);
		break;
	case WLAN_CIPHER_SUITE_TKIP:
		iwl_mvm_set_key_rx_seq_tids(key, status->gtk_seq[idx].tkip.seq);
		break;
	default:
		WARN_ON(1);
	}
}

static void iwl_mvm_set_key_rx_seq(struct ieee80211_key_conf *key,
				   struct iwl_wowlan_status_data *status,
				   bool installed)
{
	int i;

	for (i = 0; i < ARRAY_SIZE(status->gtk_seq); i++) {
		if (!status->gtk_seq[i].valid)
			continue;

		/* Handle the case where we know the key ID */
		if (status->gtk_seq[i].key_id == key->keyidx) {
			s8 new_key_id = -1;

			if (status->num_of_gtk_rekeys)
				new_key_id = status->gtk.flags &
						IWL_WOWLAN_GTK_IDX_MASK;

			/* Don't install a new key's value to an old key */
			if (new_key_id != key->keyidx)
				iwl_mvm_set_key_rx_seq_idx(key, status, i);
			continue;
		}

		/* handle the case where we didn't, last key only */
		if (status->gtk_seq[i].key_id == -1 &&
		    (!status->num_of_gtk_rekeys || installed))
			iwl_mvm_set_key_rx_seq_idx(key, status, i);
	}
}

struct iwl_mvm_d3_gtk_iter_data {
	struct iwl_mvm *mvm;
	struct iwl_wowlan_status_data *status;
	void *last_gtk;
	u32 cipher;
	bool find_phase, unhandled_cipher;
	int num_keys;
};

static void iwl_mvm_d3_update_keys(struct ieee80211_hw *hw,
				   struct ieee80211_vif *vif,
				   struct ieee80211_sta *sta,
				   struct ieee80211_key_conf *key,
				   void *_data)
{
	struct iwl_mvm_d3_gtk_iter_data *data = _data;
	struct iwl_wowlan_status_data *status = data->status;

	if (data->unhandled_cipher)
		return;

	switch (key->cipher) {
	case WLAN_CIPHER_SUITE_WEP40:
	case WLAN_CIPHER_SUITE_WEP104:
		/* ignore WEP completely, nothing to do */
		return;
	case WLAN_CIPHER_SUITE_CCMP:
	case WLAN_CIPHER_SUITE_GCMP:
	case WLAN_CIPHER_SUITE_GCMP_256:
	case WLAN_CIPHER_SUITE_TKIP:
		/* we support these */
		break;
	default:
		/* everything else (even CMAC for MFP) - disconnect from AP */
		data->unhandled_cipher = true;
		return;
	}

	data->num_keys++;

	/*
	 * pairwise key - update sequence counters only;
	 * note that this assumes no TDLS sessions are active
	 */
	if (sta) {
		if (data->find_phase)
			return;

		switch (key->cipher) {
		case WLAN_CIPHER_SUITE_CCMP:
		case WLAN_CIPHER_SUITE_GCMP:
		case WLAN_CIPHER_SUITE_GCMP_256:
			atomic64_set(&key->tx_pn, status->ptk.aes.tx_pn);
			iwl_mvm_set_aes_ptk_rx_seq(data->mvm, status, sta, key);
			break;
		case WLAN_CIPHER_SUITE_TKIP:
			atomic64_set(&key->tx_pn, status->ptk.tkip.tx_pn);
			iwl_mvm_set_key_rx_seq_tids(key, status->ptk.tkip.seq);
			break;
		}

		/* that's it for this key */
		return;
	}

	if (data->find_phase) {
		data->last_gtk = key;
		data->cipher = key->cipher;
		return;
	}

	if (data->status->num_of_gtk_rekeys)
		ieee80211_remove_key(key);

	if (data->last_gtk == key)
		iwl_mvm_set_key_rx_seq(key, data->status, false);
}

static bool iwl_mvm_setup_connection_keep(struct iwl_mvm *mvm,
					  struct ieee80211_vif *vif,
					  struct iwl_wowlan_status_data *status)
{
	struct iwl_mvm_vif *mvmvif = iwl_mvm_vif_from_mac80211(vif);
	struct iwl_mvm_d3_gtk_iter_data gtkdata = {
		.mvm = mvm,
		.status = status,
	};
	u32 disconnection_reasons =
		IWL_WOWLAN_WAKEUP_BY_DISCONNECTION_ON_MISSED_BEACON |
		IWL_WOWLAN_WAKEUP_BY_DISCONNECTION_ON_DEAUTH;

	if (!status || !vif->bss_conf.bssid)
		return false;

	if (status->wakeup_reasons & disconnection_reasons)
		return false;

	/* find last GTK that we used initially, if any */
	gtkdata.find_phase = true;
	ieee80211_iter_keys(mvm->hw, vif,
			    iwl_mvm_d3_update_keys, &gtkdata);
	/* not trying to keep connections with MFP/unhandled ciphers */
	if (gtkdata.unhandled_cipher)
		return false;
	if (!gtkdata.num_keys)
		goto out;
	if (!gtkdata.last_gtk)
		return false;

	/*
	 * invalidate all other GTKs that might still exist and update
	 * the one that we used
	 */
	gtkdata.find_phase = false;
	ieee80211_iter_keys(mvm->hw, vif,
			    iwl_mvm_d3_update_keys, &gtkdata);

	IWL_DEBUG_WOWLAN(mvm, "num of GTK rekeying %d\n",
			 status->num_of_gtk_rekeys);
	if (status->num_of_gtk_rekeys) {
		struct ieee80211_key_conf *key;
		struct {
			struct ieee80211_key_conf conf;
			u8 key[32];
		} conf = {
			.conf.cipher = gtkdata.cipher,
			.conf.keyidx =
				status->gtk.flags & IWL_WOWLAN_GTK_IDX_MASK,
		};
		__be64 replay_ctr;

		IWL_DEBUG_WOWLAN(mvm,
				 "Received from FW GTK cipher %d, key index %d\n",
				 conf.conf.cipher, conf.conf.keyidx);

		BUILD_BUG_ON(WLAN_KEY_LEN_CCMP != WLAN_KEY_LEN_GCMP);
		BUILD_BUG_ON(sizeof(conf.key) < WLAN_KEY_LEN_CCMP);
		BUILD_BUG_ON(sizeof(conf.key) < WLAN_KEY_LEN_GCMP_256);
		BUILD_BUG_ON(sizeof(conf.key) < WLAN_KEY_LEN_TKIP);
		BUILD_BUG_ON(sizeof(conf.key) < sizeof(status->gtk.key));

		memcpy(conf.conf.key, status->gtk.key, sizeof(status->gtk.key));

		switch (gtkdata.cipher) {
		case WLAN_CIPHER_SUITE_CCMP:
		case WLAN_CIPHER_SUITE_GCMP:
			conf.conf.keylen = WLAN_KEY_LEN_CCMP;
			break;
		case WLAN_CIPHER_SUITE_GCMP_256:
			conf.conf.keylen = WLAN_KEY_LEN_GCMP_256;
			break;
		case WLAN_CIPHER_SUITE_TKIP:
			conf.conf.keylen = WLAN_KEY_LEN_TKIP;
			break;
		}

		key = ieee80211_gtk_rekey_add(vif, &conf.conf);
		if (IS_ERR(key))
			return false;
		iwl_mvm_set_key_rx_seq(key, status, true);

		replay_ctr = cpu_to_be64(status->replay_ctr);

		ieee80211_gtk_rekey_notify(vif, vif->bss_conf.bssid,
					   (void *)&replay_ctr, GFP_KERNEL);
	}

out:
	if (iwl_fw_lookup_notif_ver(mvm->fw, LONG_GROUP,
				    WOWLAN_GET_STATUSES, 0) < 10) {
		mvmvif->seqno_valid = true;
		/* +0x10 because the set API expects next-to-use, not last-used */
		mvmvif->seqno = status->non_qos_seq_ctr + 0x10;
	}

	return true;
}

static void iwl_mvm_convert_gtk_v2(struct iwl_wowlan_status_data *status,
				   struct iwl_wowlan_gtk_status_v2 *data)
{
	BUILD_BUG_ON(sizeof(status->gtk.key) < sizeof(data->key));
	BUILD_BUG_ON(NL80211_TKIP_DATA_OFFSET_RX_MIC_KEY +
		     sizeof(data->tkip_mic_key) >
		     sizeof(status->gtk.key));

	status->gtk.len = data->key_len;
	status->gtk.flags = data->key_flags;

	memcpy(status->gtk.key, data->key, sizeof(data->key));

	/* if it's as long as the TKIP encryption key, copy MIC key */
	if (status->gtk.len == NL80211_TKIP_DATA_OFFSET_TX_MIC_KEY)
		memcpy(status->gtk.key + NL80211_TKIP_DATA_OFFSET_RX_MIC_KEY,
		       data->tkip_mic_key, sizeof(data->tkip_mic_key));
}

static void iwl_mvm_convert_gtk_v3(struct iwl_wowlan_status_data *status,
				   struct iwl_wowlan_gtk_status_v3 *data)
{
	/* The parts we need are identical in v2 and v3 */
#define CHECK(_f) do {							\
	BUILD_BUG_ON(offsetof(struct iwl_wowlan_gtk_status_v2, _f) !=	\
		     offsetof(struct iwl_wowlan_gtk_status_v3, _f));	\
	BUILD_BUG_ON(offsetofend(struct iwl_wowlan_gtk_status_v2, _f) !=\
		     offsetofend(struct iwl_wowlan_gtk_status_v3, _f));	\
} while (0)

	CHECK(key);
	CHECK(key_len);
	CHECK(key_flags);
	CHECK(tkip_mic_key);
#undef CHECK

	iwl_mvm_convert_gtk_v2(status, (void *)data);
}

static void iwl_mvm_convert_igtk(struct iwl_wowlan_status_data *status,
				 struct iwl_wowlan_igtk_status *data)
{
	const u8 *ipn = data->ipn;

	BUILD_BUG_ON(sizeof(status->igtk.key) < sizeof(data->key));

	status->igtk.len = data->key_len;
	status->igtk.flags = data->key_flags;

	memcpy(status->igtk.key, data->key, sizeof(data->key));

	status->igtk.ipn = ((u64)ipn[5] <<  0) |
			   ((u64)ipn[4] <<  8) |
			   ((u64)ipn[3] << 16) |
			   ((u64)ipn[2] << 24) |
			   ((u64)ipn[1] << 32) |
			   ((u64)ipn[0] << 40);
}

static void iwl_mvm_parse_wowlan_info_notif(struct iwl_mvm *mvm,
					    struct iwl_wowlan_info_notif *data,
					    struct iwl_wowlan_status_data *status,
					    u32 len)
{
	u32 i;

	if (!data) {
		IWL_ERR(mvm, "iwl_wowlan_info_notif data is NULL\n");
		status = NULL;
		return;
	}

	if (len < sizeof(*data)) {
		IWL_ERR(mvm, "Invalid WoWLAN info notification!\n");
		status = NULL;
		return;
	}

	iwl_mvm_convert_key_counters_v5(status, &data->gtk[0].sc);
	iwl_mvm_convert_gtk_v3(status, &data->gtk[0]);
	iwl_mvm_convert_igtk(status, &data->igtk[0]);

	status->replay_ctr = le64_to_cpu(data->replay_ctr);
	status->pattern_number = le16_to_cpu(data->pattern_number);
	for (i = 0; i < IWL_MAX_TID_COUNT; i++)
		status->qos_seq_ctr[i] =
			le16_to_cpu(data->qos_seq_ctr[i]);
	status->wakeup_reasons = le32_to_cpu(data->wakeup_reasons);
	status->num_of_gtk_rekeys =
		le32_to_cpu(data->num_of_gtk_rekeys);
	status->received_beacons = le32_to_cpu(data->received_beacons);
	status->tid_tear_down = data->tid_tear_down;
}

/* Occasionally, templates would be nice. This is one of those times ... */
#define iwl_mvm_parse_wowlan_status_common(_ver)			\
static struct iwl_wowlan_status_data *					\
iwl_mvm_parse_wowlan_status_common_ ## _ver(struct iwl_mvm *mvm,	\
					    struct iwl_wowlan_status_ ##_ver *data,\
					    int len)			\
{									\
	struct iwl_wowlan_status_data *status;				\
	int data_size, i;						\
									\
	if (len < sizeof(*data)) {					\
		IWL_ERR(mvm, "Invalid WoWLAN status response!\n");	\
		return NULL;						\
	}								\
									\
	data_size = ALIGN(le32_to_cpu(data->wake_packet_bufsize), 4);	\
	if (len != sizeof(*data) + data_size) {				\
		IWL_ERR(mvm, "Invalid WoWLAN status response!\n");	\
		return NULL;						\
	}								\
									\
	status = kzalloc(sizeof(*status), GFP_KERNEL);			\
	if (!status)							\
		return NULL;						\
									\
	/* copy all the common fields */				\
	status->replay_ctr = le64_to_cpu(data->replay_ctr);		\
	status->pattern_number = le16_to_cpu(data->pattern_number);	\
	status->non_qos_seq_ctr = le16_to_cpu(data->non_qos_seq_ctr);	\
	for (i = 0; i < 8; i++)						\
		status->qos_seq_ctr[i] =				\
			le16_to_cpu(data->qos_seq_ctr[i]);		\
	status->wakeup_reasons = le32_to_cpu(data->wakeup_reasons);	\
	status->num_of_gtk_rekeys =					\
		le32_to_cpu(data->num_of_gtk_rekeys);			\
	status->received_beacons = le32_to_cpu(data->received_beacons);	\
	status->wake_packet_length =					\
		le32_to_cpu(data->wake_packet_length);			\
	status->wake_packet_bufsize =					\
		le32_to_cpu(data->wake_packet_bufsize);			\
<<<<<<< HEAD
	memcpy(status->wake_packet, data->wake_packet,			\
	       status->wake_packet_bufsize);				\
=======
	if (status->wake_packet_bufsize) {				\
		status->wake_packet =					\
			kmemdup(data->wake_packet,			\
				status->wake_packet_bufsize,		\
				GFP_KERNEL);				\
		if (!status->wake_packet) {				\
			kfree(status);					\
			return NULL;					\
		}							\
	} else {							\
		status->wake_packet = NULL;				\
	}								\
>>>>>>> eb3cdb58
									\
	return status;							\
}

iwl_mvm_parse_wowlan_status_common(v6)
iwl_mvm_parse_wowlan_status_common(v7)
iwl_mvm_parse_wowlan_status_common(v9)
iwl_mvm_parse_wowlan_status_common(v12)

<<<<<<< HEAD
static void iwl_mvm_convert_gtk_v2(struct iwl_wowlan_status_data *status,
				   struct iwl_wowlan_gtk_status_v2 *data)
{
	BUILD_BUG_ON(sizeof(status->gtk.key) < sizeof(data->key));
	BUILD_BUG_ON(NL80211_TKIP_DATA_OFFSET_RX_MIC_KEY +
		     sizeof(data->tkip_mic_key) >
		     sizeof(status->gtk.key));

	status->gtk.len = data->key_len;
	status->gtk.flags = data->key_flags;

	memcpy(status->gtk.key, data->key, sizeof(data->key));

	/* if it's as long as the TKIP encryption key, copy MIC key */
	if (status->gtk.len == NL80211_TKIP_DATA_OFFSET_TX_MIC_KEY)
		memcpy(status->gtk.key + NL80211_TKIP_DATA_OFFSET_RX_MIC_KEY,
		       data->tkip_mic_key, sizeof(data->tkip_mic_key));
}

static void iwl_mvm_convert_gtk_v3(struct iwl_wowlan_status_data *status,
				   struct iwl_wowlan_gtk_status_v3 *data)
{
	/* The parts we need are identical in v2 and v3 */
#define CHECK(_f) do {							\
	BUILD_BUG_ON(offsetof(struct iwl_wowlan_gtk_status_v2, _f) !=	\
		     offsetof(struct iwl_wowlan_gtk_status_v3, _f));	\
	BUILD_BUG_ON(offsetofend(struct iwl_wowlan_gtk_status_v2, _f) !=\
		     offsetofend(struct iwl_wowlan_gtk_status_v3, _f));	\
} while (0)

	CHECK(key);
	CHECK(key_len);
	CHECK(key_flags);
	CHECK(tkip_mic_key);
#undef CHECK

	iwl_mvm_convert_gtk_v2(status, (void *)data);
}

static void iwl_mvm_convert_igtk(struct iwl_wowlan_status_data *status,
				 struct iwl_wowlan_igtk_status *data)
{
	const u8 *ipn = data->ipn;

	BUILD_BUG_ON(sizeof(status->igtk.key) < sizeof(data->key));

	status->igtk.len = data->key_len;
	status->igtk.flags = data->key_flags;

	memcpy(status->igtk.key, data->key, sizeof(data->key));

	status->igtk.ipn = ((u64)ipn[5] <<  0) |
			   ((u64)ipn[4] <<  8) |
			   ((u64)ipn[3] << 16) |
			   ((u64)ipn[2] << 24) |
			   ((u64)ipn[1] << 32) |
			   ((u64)ipn[0] << 40);
}

=======
>>>>>>> eb3cdb58
static struct iwl_wowlan_status_data *
iwl_mvm_send_wowlan_get_status(struct iwl_mvm *mvm, u8 sta_id)
{
	struct iwl_wowlan_status_data *status;
	struct iwl_wowlan_get_status_cmd get_status_cmd = {
		.sta_id = cpu_to_le32(sta_id),
	};
	struct iwl_host_cmd cmd = {
		.id = WOWLAN_GET_STATUSES,
		.flags = CMD_WANT_SKB,
		.data = { &get_status_cmd, },
		.len = { sizeof(get_status_cmd), },
	};
	int ret, len;
	u8 notif_ver;
	u8 cmd_ver = iwl_fw_lookup_cmd_ver(mvm->fw, cmd.id,
					   IWL_FW_CMD_VER_UNKNOWN);

	if (cmd_ver == IWL_FW_CMD_VER_UNKNOWN)
		cmd.len[0] = 0;

	lockdep_assert_held(&mvm->mutex);

	ret = iwl_mvm_send_cmd(mvm, &cmd);
	if (ret) {
		IWL_ERR(mvm, "failed to query wakeup status (%d)\n", ret);
		return ERR_PTR(ret);
	}

	len = iwl_rx_packet_payload_len(cmd.resp_pkt);

	/* default to 7 (when we have IWL_UCODE_TLV_API_WOWLAN_KEY_MATERIAL) */
	notif_ver = iwl_fw_lookup_notif_ver(mvm->fw, LONG_GROUP,
					    WOWLAN_GET_STATUSES, 0);
	if (!notif_ver)
		notif_ver = iwl_fw_lookup_notif_ver(mvm->fw, LEGACY_GROUP,
						    WOWLAN_GET_STATUSES, 7);

	if (!fw_has_api(&mvm->fw->ucode_capa,
			IWL_UCODE_TLV_API_WOWLAN_KEY_MATERIAL)) {
		struct iwl_wowlan_status_v6 *v6 = (void *)cmd.resp_pkt->data;

		status = iwl_mvm_parse_wowlan_status_common_v6(mvm, v6, len);
<<<<<<< HEAD
		if (IS_ERR(status))
=======
		if (!status)
>>>>>>> eb3cdb58
			goto out_free_resp;

		BUILD_BUG_ON(sizeof(v6->gtk.decrypt_key) >
			     sizeof(status->gtk.key));
		BUILD_BUG_ON(NL80211_TKIP_DATA_OFFSET_RX_MIC_KEY +
			     sizeof(v6->gtk.tkip_mic_key) >
			     sizeof(status->gtk.key));

		/* copy GTK info to the right place */
		memcpy(status->gtk.key, v6->gtk.decrypt_key,
		       sizeof(v6->gtk.decrypt_key));
		memcpy(status->gtk.key + NL80211_TKIP_DATA_OFFSET_RX_MIC_KEY,
		       v6->gtk.tkip_mic_key,
		       sizeof(v6->gtk.tkip_mic_key));

		iwl_mvm_convert_key_counters(status, &v6->gtk.rsc.all_tsc_rsc);

		/* hardcode the key length to 16 since v6 only supports 16 */
		status->gtk.len = 16;

		/*
		 * The key index only uses 2 bits (values 0 to 3) and
		 * we always set bit 7 which means this is the
		 * currently used key.
		 */
		status->gtk.flags = v6->gtk.key_index | BIT(7);
	} else if (notif_ver == 7) {
		struct iwl_wowlan_status_v7 *v7 = (void *)cmd.resp_pkt->data;

		status = iwl_mvm_parse_wowlan_status_common_v7(mvm, v7, len);
<<<<<<< HEAD
		if (IS_ERR(status))
=======
		if (!status)
>>>>>>> eb3cdb58
			goto out_free_resp;

		iwl_mvm_convert_key_counters(status, &v7->gtk[0].rsc.all_tsc_rsc);
		iwl_mvm_convert_gtk_v2(status, &v7->gtk[0]);
		iwl_mvm_convert_igtk(status, &v7->igtk[0]);
	} else if (notif_ver == 9 || notif_ver == 10 || notif_ver == 11) {
		struct iwl_wowlan_status_v9 *v9 = (void *)cmd.resp_pkt->data;

		/* these three command versions have same layout and size, the
		 * difference is only in a few not used (reserved) fields.
		 */
		status = iwl_mvm_parse_wowlan_status_common_v9(mvm, v9, len);
<<<<<<< HEAD
		if (IS_ERR(status))
=======
		if (!status)
>>>>>>> eb3cdb58
			goto out_free_resp;

		iwl_mvm_convert_key_counters(status, &v9->gtk[0].rsc.all_tsc_rsc);
		iwl_mvm_convert_gtk_v2(status, &v9->gtk[0]);
		iwl_mvm_convert_igtk(status, &v9->igtk[0]);

		status->tid_tear_down = v9->tid_tear_down;
	} else if (notif_ver == 12) {
		struct iwl_wowlan_status_v12 *v12 = (void *)cmd.resp_pkt->data;

		status = iwl_mvm_parse_wowlan_status_common_v12(mvm, v12, len);
<<<<<<< HEAD
		if (IS_ERR(status))
=======
		if (!status)
>>>>>>> eb3cdb58
			goto out_free_resp;

		iwl_mvm_convert_key_counters_v5(status, &v12->gtk[0].sc);
		iwl_mvm_convert_gtk_v3(status, &v12->gtk[0]);
		iwl_mvm_convert_igtk(status, &v12->igtk[0]);

		status->tid_tear_down = v12->tid_tear_down;
	} else {
		IWL_ERR(mvm,
			"Firmware advertises unknown WoWLAN status response %d!\n",
			notif_ver);
		status = NULL;
	}

out_free_resp:
	iwl_free_resp(&cmd);
	return status;
}

<<<<<<< HEAD
static struct iwl_wowlan_status_data *
iwl_mvm_get_wakeup_status(struct iwl_mvm *mvm, u8 sta_id)
{
	u8 cmd_ver = iwl_fw_lookup_cmd_ver(mvm->fw, OFFLOADS_QUERY_CMD,
					   IWL_FW_CMD_VER_UNKNOWN);
	__le32 station_id = cpu_to_le32(sta_id);
	u32 cmd_size = cmd_ver != IWL_FW_CMD_VER_UNKNOWN ? sizeof(station_id) : 0;

	if (!mvm->net_detect) {
		/* only for tracing for now */
		int ret = iwl_mvm_send_cmd_pdu(mvm, OFFLOADS_QUERY_CMD, 0,
					       cmd_size, &station_id);
		if (ret)
			IWL_ERR(mvm, "failed to query offload statistics (%d)\n", ret);
	}

	return iwl_mvm_send_wowlan_get_status(mvm, sta_id);
}

=======
>>>>>>> eb3cdb58
/* releases the MVM mutex */
static bool iwl_mvm_query_wakeup_reasons(struct iwl_mvm *mvm,
					 struct ieee80211_vif *vif,
					 struct iwl_wowlan_status_data *status)
{
<<<<<<< HEAD
	struct iwl_mvm_vif *mvmvif = iwl_mvm_vif_from_mac80211(vif);
	struct iwl_wowlan_status_data *status;
=======
>>>>>>> eb3cdb58
	int i;
	bool keep;
	struct iwl_mvm_sta *mvm_ap_sta;

<<<<<<< HEAD
	status = iwl_mvm_get_wakeup_status(mvm, mvmvif->ap_sta_id);
	if (IS_ERR(status))
=======
	if (!status)
>>>>>>> eb3cdb58
		goto out_unlock;

	IWL_DEBUG_WOWLAN(mvm, "wakeup reason 0x%x\n",
			 status->wakeup_reasons);

	/* still at hard-coded place 0 for D3 image */
	mvm_ap_sta = iwl_mvm_sta_from_staid_protected(mvm, 0);
	if (!mvm_ap_sta)
		goto out_unlock;

	for (i = 0; i < IWL_MAX_TID_COUNT; i++) {
		u16 seq = status->qos_seq_ctr[i];
		/* firmware stores last-used value, we store next value */
		seq += 0x10;
		mvm_ap_sta->tid_data[i].seq_number = seq;
	}

	if (mvm->trans->trans_cfg->device_family >= IWL_DEVICE_FAMILY_22000) {
		i = mvm->offload_tid;
		iwl_trans_set_q_ptrs(mvm->trans,
				     mvm_ap_sta->tid_data[i].txq_id,
				     mvm_ap_sta->tid_data[i].seq_number >> 4);
	}

	/* now we have all the data we need, unlock to avoid mac80211 issues */
	mutex_unlock(&mvm->mutex);

	iwl_mvm_report_wakeup_reasons(mvm, vif, status);

	keep = iwl_mvm_setup_connection_keep(mvm, vif, status);

<<<<<<< HEAD
	kfree(status);
	return keep;

out_free:
	kfree(status);
=======
	return keep;

>>>>>>> eb3cdb58
out_unlock:
	mutex_unlock(&mvm->mutex);
	return false;
}

#define ND_QUERY_BUF_LEN (sizeof(struct iwl_scan_offload_profile_match) * \
			  IWL_SCAN_MAX_PROFILES)

struct iwl_mvm_nd_results {
	u32 matched_profiles;
	u8 matches[ND_QUERY_BUF_LEN];
};

static int
iwl_mvm_netdetect_query_results(struct iwl_mvm *mvm,
				struct iwl_mvm_nd_results *results)
{
	struct iwl_scan_offload_match_info *query;
	struct iwl_host_cmd cmd = {
		.id = SCAN_OFFLOAD_PROFILES_QUERY_CMD,
		.flags = CMD_WANT_SKB,
	};
	int ret, len;
	size_t query_len, matches_len;
	int max_profiles = iwl_umac_scan_get_max_profiles(mvm->fw);

	ret = iwl_mvm_send_cmd(mvm, &cmd);
	if (ret) {
		IWL_ERR(mvm, "failed to query matched profiles (%d)\n", ret);
		return ret;
	}

	if (fw_has_api(&mvm->fw->ucode_capa,
		       IWL_UCODE_TLV_API_SCAN_OFFLOAD_CHANS)) {
		query_len = sizeof(struct iwl_scan_offload_match_info);
		matches_len = sizeof(struct iwl_scan_offload_profile_match) *
			max_profiles;
	} else {
		query_len = sizeof(struct iwl_scan_offload_profiles_query_v1);
		matches_len = sizeof(struct iwl_scan_offload_profile_match_v1) *
			max_profiles;
	}

	len = iwl_rx_packet_payload_len(cmd.resp_pkt);
	if (len < query_len) {
		IWL_ERR(mvm, "Invalid scan offload profiles query response!\n");
		ret = -EIO;
		goto out_free_resp;
	}

	query = (void *)cmd.resp_pkt->data;

	results->matched_profiles = le32_to_cpu(query->matched_profiles);
	memcpy(results->matches, query->matches, matches_len);

#ifdef CONFIG_IWLWIFI_DEBUGFS
	mvm->last_netdetect_scans = le32_to_cpu(query->n_scans_done);
#endif

out_free_resp:
	iwl_free_resp(&cmd);
	return ret;
}

static int iwl_mvm_query_num_match_chans(struct iwl_mvm *mvm,
					 struct iwl_mvm_nd_results *results,
					 int idx)
{
	int n_chans = 0, i;

	if (fw_has_api(&mvm->fw->ucode_capa,
		       IWL_UCODE_TLV_API_SCAN_OFFLOAD_CHANS)) {
		struct iwl_scan_offload_profile_match *matches =
			(void *)results->matches;

		for (i = 0; i < SCAN_OFFLOAD_MATCHING_CHANNELS_LEN; i++)
			n_chans += hweight8(matches[idx].matching_channels[i]);
	} else {
		struct iwl_scan_offload_profile_match_v1 *matches =
			(void *)results->matches;

		for (i = 0; i < SCAN_OFFLOAD_MATCHING_CHANNELS_LEN_V1; i++)
			n_chans += hweight8(matches[idx].matching_channels[i]);
	}

	return n_chans;
}

static void iwl_mvm_query_set_freqs(struct iwl_mvm *mvm,
				    struct iwl_mvm_nd_results *results,
				    struct cfg80211_wowlan_nd_match *match,
				    int idx)
{
	int i;

	if (fw_has_api(&mvm->fw->ucode_capa,
		       IWL_UCODE_TLV_API_SCAN_OFFLOAD_CHANS)) {
		struct iwl_scan_offload_profile_match *matches =
			 (void *)results->matches;

		for (i = 0; i < SCAN_OFFLOAD_MATCHING_CHANNELS_LEN * 8; i++)
			if (matches[idx].matching_channels[i / 8] & (BIT(i % 8)))
				match->channels[match->n_channels++] =
					mvm->nd_channels[i]->center_freq;
	} else {
		struct iwl_scan_offload_profile_match_v1 *matches =
			 (void *)results->matches;

		for (i = 0; i < SCAN_OFFLOAD_MATCHING_CHANNELS_LEN_V1 * 8; i++)
			if (matches[idx].matching_channels[i / 8] & (BIT(i % 8)))
				match->channels[match->n_channels++] =
					mvm->nd_channels[i]->center_freq;
	}
}

/**
 * enum iwl_d3_notif - d3 notifications
 * @IWL_D3_NOTIF_WOWLAN_INFO: WOWLAN_INFO_NOTIF was received
 * @IWL_D3_NOTIF_WOWLAN_WAKE_PKT: WOWLAN_WAKE_PKT_NOTIF was received
 * @IWL_D3_NOTIF_PROT_OFFLOAD: PROT_OFFLOAD_NOTIF was received
 * @IWL_D3_ND_MATCH_INFO: OFFLOAD_MATCH_INFO_NOTIF was received
 * @IWL_D3_NOTIF_D3_END_NOTIF: D3_END_NOTIF was received
 */
enum iwl_d3_notif {
	IWL_D3_NOTIF_WOWLAN_INFO =	BIT(0),
	IWL_D3_NOTIF_WOWLAN_WAKE_PKT =	BIT(1),
	IWL_D3_NOTIF_PROT_OFFLOAD =	BIT(2),
	IWL_D3_ND_MATCH_INFO      =     BIT(3),
	IWL_D3_NOTIF_D3_END_NOTIF =	BIT(4)
};

/* manage d3 resume data */
struct iwl_d3_data {
	struct iwl_wowlan_status_data *status;
	bool test;
	u32 d3_end_flags;
	u32 notif_expected;	/* bitmap - see &enum iwl_d3_notif */
	u32 notif_received;	/* bitmap - see &enum iwl_d3_notif */
	struct iwl_mvm_nd_results *nd_results;
	bool nd_results_valid;
};

static void iwl_mvm_query_netdetect_reasons(struct iwl_mvm *mvm,
					    struct ieee80211_vif *vif,
					    struct iwl_d3_data *d3_data)
{
	struct cfg80211_wowlan_nd_info *net_detect = NULL;
	struct cfg80211_wowlan_wakeup wakeup = {
		.pattern_idx = -1,
	};
	struct cfg80211_wowlan_wakeup *wakeup_report = &wakeup;
<<<<<<< HEAD
	struct iwl_wowlan_status_data *status;
	struct iwl_mvm_nd_query_results query;
=======
>>>>>>> eb3cdb58
	unsigned long matched_profiles;
	u32 reasons = 0;
	int i, n_matches, ret;

<<<<<<< HEAD
	status = iwl_mvm_get_wakeup_status(mvm, IWL_MVM_INVALID_STA);
	if (!IS_ERR(status)) {
		reasons = status->wakeup_reasons;
		kfree(status);
	}
=======
	if (WARN_ON(!d3_data || !d3_data->status))
		goto out;

	reasons = d3_data->status->wakeup_reasons;
>>>>>>> eb3cdb58

	if (reasons & IWL_WOWLAN_WAKEUP_BY_RFKILL_DEASSERTED)
		wakeup.rfkill_release = true;

	if (reasons != IWL_WOWLAN_WAKEUP_BY_NON_WIRELESS)
		goto out;

	if (!iwl_fw_lookup_notif_ver(mvm->fw, PROT_OFFLOAD_GROUP,
				     WOWLAN_INFO_NOTIFICATION, 0)) {
		IWL_INFO(mvm, "Query FW for ND results\n");
		ret = iwl_mvm_netdetect_query_results(mvm, d3_data->nd_results);

	} else {
		IWL_INFO(mvm, "Notification based ND results\n");
		ret = d3_data->nd_results_valid ? 0 : -1;
	}

	if (ret || !d3_data->nd_results->matched_profiles) {
		wakeup_report = NULL;
		goto out;
	}

	matched_profiles = d3_data->nd_results->matched_profiles;
	if (mvm->n_nd_match_sets) {
		n_matches = hweight_long(matched_profiles);
	} else {
		IWL_ERR(mvm, "no net detect match information available\n");
		n_matches = 0;
	}

	net_detect = kzalloc(struct_size(net_detect, matches, n_matches),
			     GFP_KERNEL);
	if (!net_detect || !n_matches)
		goto out_report_nd;

	for_each_set_bit(i, &matched_profiles, mvm->n_nd_match_sets) {
		struct cfg80211_wowlan_nd_match *match;
		int idx, n_channels = 0;

		n_channels = iwl_mvm_query_num_match_chans(mvm,
							   d3_data->nd_results,
							   i);

		match = kzalloc(struct_size(match, channels, n_channels),
				GFP_KERNEL);
		if (!match)
			goto out_report_nd;

		net_detect->matches[net_detect->n_matches++] = match;

		/* We inverted the order of the SSIDs in the scan
		 * request, so invert the index here.
		 */
		idx = mvm->n_nd_match_sets - i - 1;
		match->ssid.ssid_len = mvm->nd_match_sets[idx].ssid.ssid_len;
		memcpy(match->ssid.ssid, mvm->nd_match_sets[idx].ssid.ssid,
		       match->ssid.ssid_len);

		if (mvm->n_nd_channels < n_channels)
			continue;

		iwl_mvm_query_set_freqs(mvm, d3_data->nd_results, match, i);
	}

out_report_nd:
	wakeup.net_detect = net_detect;
out:
	iwl_mvm_free_nd(mvm);

	mutex_unlock(&mvm->mutex);
	ieee80211_report_wowlan_wakeup(vif, wakeup_report, GFP_KERNEL);

	if (net_detect) {
		for (i = 0; i < net_detect->n_matches; i++)
			kfree(net_detect->matches[i]);
		kfree(net_detect);
	}
}

static void iwl_mvm_d3_disconnect_iter(void *data, u8 *mac,
				       struct ieee80211_vif *vif)
{
	/* skip the one we keep connection on */
	if (data == vif)
		return;

	if (vif->type == NL80211_IFTYPE_STATION)
		ieee80211_resume_disconnect(vif);
}

static bool iwl_mvm_rt_status(struct iwl_trans *trans, u32 base, u32 *err_id)
{
	struct error_table_start {
		/* cf. struct iwl_error_event_table */
		u32 valid;
		__le32 err_id;
	} err_info;

	if (!base)
		return false;

	iwl_trans_read_mem_bytes(trans, base,
				 &err_info, sizeof(err_info));
	if (err_info.valid && err_id)
		*err_id = le32_to_cpu(err_info.err_id);

	return !!err_info.valid;
}

static bool iwl_mvm_check_rt_status(struct iwl_mvm *mvm,
				   struct ieee80211_vif *vif)
{
	u32 err_id;

	/* check for lmac1 error */
	if (iwl_mvm_rt_status(mvm->trans,
			      mvm->trans->dbg.lmac_error_event_table[0],
			      &err_id)) {
		if (err_id == RF_KILL_INDICATOR_FOR_WOWLAN) {
			struct cfg80211_wowlan_wakeup wakeup = {
				.rfkill_release = true,
			};
			ieee80211_report_wowlan_wakeup(vif, &wakeup,
						       GFP_KERNEL);
		}
		return true;
	}

	/* check if we have lmac2 set and check for error */
	if (iwl_mvm_rt_status(mvm->trans,
			      mvm->trans->dbg.lmac_error_event_table[1], NULL))
		return true;

	/* check for umac error */
	if (iwl_mvm_rt_status(mvm->trans,
			      mvm->trans->dbg.umac_error_event_table, NULL))
		return true;

	return false;
}

/*
 * This function assumes:
 *	1. The mutex is already held.
 *	2. The callee functions unlock the mutex.
 */
static bool
iwl_mvm_choose_query_wakeup_reasons(struct iwl_mvm *mvm,
				    struct ieee80211_vif *vif,
				    struct iwl_d3_data *d3_data)
{
	lockdep_assert_held(&mvm->mutex);

	/* if FW uses status notification, status shouldn't be NULL here */
	if (!d3_data->status) {
		struct iwl_mvm_vif *mvmvif = iwl_mvm_vif_from_mac80211(vif);
		u8 sta_id = mvm->net_detect ? IWL_MVM_INVALID_STA :
					      mvmvif->deflink.ap_sta_id;

		d3_data->status = iwl_mvm_send_wowlan_get_status(mvm, sta_id);
	}

	if (mvm->net_detect) {
		iwl_mvm_query_netdetect_reasons(mvm, vif, d3_data);
	} else {
		bool keep = iwl_mvm_query_wakeup_reasons(mvm, vif,
							 d3_data->status);

#ifdef CONFIG_IWLWIFI_DEBUGFS
		if (keep)
			mvm->keep_vif = vif;
#endif

		return keep;
	}
	return false;
}

#define IWL_WOWLAN_WAKEUP_REASON_HAS_WAKEUP_PKT (IWL_WOWLAN_WAKEUP_BY_MAGIC_PACKET | \
						 IWL_WOWLAN_WAKEUP_BY_PATTERN | \
						 IWL_WAKEUP_BY_PATTERN_IPV4_TCP_SYN |\
						 IWL_WAKEUP_BY_PATTERN_IPV4_TCP_SYN_WILDCARD |\
						 IWL_WAKEUP_BY_PATTERN_IPV6_TCP_SYN |\
						 IWL_WAKEUP_BY_PATTERN_IPV6_TCP_SYN_WILDCARD)

static int iwl_mvm_wowlan_store_wake_pkt(struct iwl_mvm *mvm,
					 struct iwl_wowlan_wake_pkt_notif *notif,
					 struct iwl_wowlan_status_data *status,
					 u32 len)
{
	u32 data_size, packet_len = le32_to_cpu(notif->wake_packet_length);

	if (len < sizeof(*notif)) {
		IWL_ERR(mvm, "Invalid WoWLAN wake packet notification!\n");
		return -EIO;
	}

	if (WARN_ON(!status)) {
		IWL_ERR(mvm, "Got wake packet notification but wowlan status data is NULL\n");
		return -EIO;
	}

	if (WARN_ON(!(status->wakeup_reasons &
		      IWL_WOWLAN_WAKEUP_REASON_HAS_WAKEUP_PKT))) {
		IWL_ERR(mvm, "Got wakeup packet but wakeup reason is %x\n",
			status->wakeup_reasons);
		return -EIO;
	}

	data_size = len - offsetof(struct iwl_wowlan_wake_pkt_notif, wake_packet);

	/* data_size got the padding from the notification, remove it. */
	if (packet_len < data_size)
		data_size = packet_len;

	status->wake_packet = kmemdup(notif->wake_packet, data_size,
				      GFP_ATOMIC);

	if (!status->wake_packet)
		return -ENOMEM;

	status->wake_packet_length = packet_len;
	status->wake_packet_bufsize = data_size;

	return 0;
}

static void iwl_mvm_nd_match_info_handler(struct iwl_mvm *mvm,
					  struct iwl_d3_data *d3_data,
					  struct iwl_scan_offload_match_info *notif,
					  u32 len)
{
	struct iwl_wowlan_status_data *status = d3_data->status;
	struct ieee80211_vif *vif = iwl_mvm_get_bss_vif(mvm);
	struct iwl_mvm_nd_results *results = d3_data->nd_results;
	size_t i, matches_len = sizeof(struct iwl_scan_offload_profile_match) *
		iwl_umac_scan_get_max_profiles(mvm->fw);

	if (IS_ERR_OR_NULL(vif))
		return;

	if (len < sizeof(struct iwl_scan_offload_match_info)) {
		IWL_ERR(mvm, "Invalid scan match info notification\n");
		return;
	}

	if (!mvm->net_detect) {
		IWL_ERR(mvm, "Unexpected scan match info notification\n");
		return;
	}

	if (!status || status->wakeup_reasons != IWL_WOWLAN_WAKEUP_BY_NON_WIRELESS) {
		IWL_ERR(mvm,
			"Ignore scan match info notification: no reason\n");
		return;
	}

#ifdef CONFIG_IWLWIFI_DEBUGFS
	mvm->last_netdetect_scans = le32_to_cpu(notif->n_scans_done);
#endif

	results->matched_profiles = le32_to_cpu(notif->matched_profiles);
	IWL_INFO(mvm, "number of matched profiles=%u\n",
		 results->matched_profiles);

	if (results->matched_profiles) {
		memcpy(results->matches, notif->matches, matches_len);
		d3_data->nd_results_valid = TRUE;
	}

	/* no scan should be active at this point */
	mvm->scan_status = 0;
	for (i = 0; i < mvm->max_scans; i++)
		mvm->scan_uid_status[i] = 0;
}

static bool iwl_mvm_wait_d3_notif(struct iwl_notif_wait_data *notif_wait,
				  struct iwl_rx_packet *pkt, void *data)
{
	struct iwl_mvm *mvm =
		container_of(notif_wait, struct iwl_mvm, notif_wait);
	struct iwl_d3_data *d3_data = data;
	u32 len;
	int ret;
	int wowlan_info_ver = iwl_fw_lookup_notif_ver(mvm->fw,
						      PROT_OFFLOAD_GROUP,
						      WOWLAN_INFO_NOTIFICATION,
						      IWL_FW_CMD_VER_UNKNOWN);


	switch (WIDE_ID(pkt->hdr.group_id, pkt->hdr.cmd)) {
	case WIDE_ID(PROT_OFFLOAD_GROUP, WOWLAN_INFO_NOTIFICATION): {
		struct iwl_wowlan_info_notif *notif;

		if (d3_data->notif_received & IWL_D3_NOTIF_WOWLAN_INFO) {
			/* We might get two notifications due to dual bss */
			IWL_DEBUG_WOWLAN(mvm,
					 "Got additional wowlan info notification\n");
			break;
		}

		if (wowlan_info_ver < 2) {
			struct iwl_wowlan_info_notif_v1 *notif_v1 = (void *)pkt->data;

			notif = kmemdup(notif_v1, sizeof(*notif), GFP_ATOMIC);
			if (!notif)
				return false;

			notif->tid_tear_down = notif_v1->tid_tear_down;
			notif->station_id = notif_v1->station_id;
			memset_after(notif, 0, station_id);
		} else {
			notif = (void *)pkt->data;
		}

		d3_data->notif_received |= IWL_D3_NOTIF_WOWLAN_INFO;
		len = iwl_rx_packet_payload_len(pkt);
		iwl_mvm_parse_wowlan_info_notif(mvm, notif, d3_data->status,
						len);

		if (wowlan_info_ver < 2)
			kfree(notif);

		if (d3_data->status &&
		    d3_data->status->wakeup_reasons & IWL_WOWLAN_WAKEUP_REASON_HAS_WAKEUP_PKT)
			/* We are supposed to get also wake packet notif */
			d3_data->notif_expected |= IWL_D3_NOTIF_WOWLAN_WAKE_PKT;

		break;
	}
	case WIDE_ID(PROT_OFFLOAD_GROUP, WOWLAN_WAKE_PKT_NOTIFICATION): {
		struct iwl_wowlan_wake_pkt_notif *notif = (void *)pkt->data;

		if (d3_data->notif_received & IWL_D3_NOTIF_WOWLAN_WAKE_PKT) {
			/* We shouldn't get two wake packet notifications */
			IWL_ERR(mvm,
				"Got additional wowlan wake packet notification\n");
		} else {
			d3_data->notif_received |= IWL_D3_NOTIF_WOWLAN_WAKE_PKT;
			len =  iwl_rx_packet_payload_len(pkt);
			ret = iwl_mvm_wowlan_store_wake_pkt(mvm, notif,
							    d3_data->status,
							    len);
			if (ret)
				IWL_ERR(mvm,
					"Can't parse WOWLAN_WAKE_PKT_NOTIFICATION\n");
		}

		break;
	}
	case WIDE_ID(SCAN_GROUP, OFFLOAD_MATCH_INFO_NOTIF): {
		struct iwl_scan_offload_match_info *notif = (void *)pkt->data;

		if (d3_data->notif_received & IWL_D3_ND_MATCH_INFO) {
			IWL_ERR(mvm,
				"Got additional netdetect match info\n");
			break;
		}

		d3_data->notif_received |= IWL_D3_ND_MATCH_INFO;

		/* explicitly set this in the 'expected' as well */
		d3_data->notif_expected |= IWL_D3_ND_MATCH_INFO;

		len = iwl_rx_packet_payload_len(pkt);
		iwl_mvm_nd_match_info_handler(mvm, d3_data, notif, len);
		break;
	}
	case WIDE_ID(PROT_OFFLOAD_GROUP, D3_END_NOTIFICATION): {
		struct iwl_mvm_d3_end_notif *notif = (void *)pkt->data;

		d3_data->d3_end_flags = __le32_to_cpu(notif->flags);
		d3_data->notif_received |= IWL_D3_NOTIF_D3_END_NOTIF;

		break;
	}
	default:
		WARN_ON(1);
	}

	return d3_data->notif_received == d3_data->notif_expected;
}

static int iwl_mvm_resume_firmware(struct iwl_mvm *mvm, bool test)
{
	int ret;
	enum iwl_d3_status d3_status;
	struct iwl_host_cmd cmd = {
			.id = D0I3_END_CMD,
			.flags = CMD_WANT_SKB | CMD_SEND_IN_D3,
		};
	bool reset = fw_has_capa(&mvm->fw->ucode_capa,
				 IWL_UCODE_TLV_CAPA_CNSLDTD_D3_D0_IMG);

	ret = iwl_trans_d3_resume(mvm->trans, &d3_status, test, !reset);
	if (ret)
		return ret;

	if (d3_status != IWL_D3_STATUS_ALIVE) {
		IWL_INFO(mvm, "Device was reset during suspend\n");
		return -ENOENT;
	}

	/*
	 * We should trigger resume flow using command only for 22000 family
	 * AX210 and above don't need the command since they have
	 * the doorbell interrupt.
	 */
	if (mvm->trans->trans_cfg->device_family <= IWL_DEVICE_FAMILY_22000 &&
	    fw_has_capa(&mvm->fw->ucode_capa, IWL_UCODE_TLV_CAPA_D0I3_END_FIRST)) {
		ret = iwl_mvm_send_cmd(mvm, &cmd);
		if (ret < 0)
			IWL_ERR(mvm, "Failed to send D0I3_END_CMD first (%d)\n",
				ret);
	}

	return ret;
}

#define IWL_MVM_D3_NOTIF_TIMEOUT (HZ / 5)

static int iwl_mvm_d3_notif_wait(struct iwl_mvm *mvm,
				 struct iwl_d3_data *d3_data)
{
	static const u16 d3_resume_notif[] = {
		WIDE_ID(PROT_OFFLOAD_GROUP, WOWLAN_INFO_NOTIFICATION),
		WIDE_ID(PROT_OFFLOAD_GROUP, WOWLAN_WAKE_PKT_NOTIFICATION),
		WIDE_ID(SCAN_GROUP, OFFLOAD_MATCH_INFO_NOTIF),
		WIDE_ID(PROT_OFFLOAD_GROUP, D3_END_NOTIFICATION)
	};
	struct iwl_notification_wait wait_d3_notif;
	int ret;

	iwl_init_notification_wait(&mvm->notif_wait, &wait_d3_notif,
				   d3_resume_notif, ARRAY_SIZE(d3_resume_notif),
				   iwl_mvm_wait_d3_notif, d3_data);

	ret = iwl_mvm_resume_firmware(mvm, d3_data->test);
	if (ret) {
		iwl_remove_notification(&mvm->notif_wait, &wait_d3_notif);
		return ret;
	}

	return iwl_wait_notification(&mvm->notif_wait, &wait_d3_notif,
				     IWL_MVM_D3_NOTIF_TIMEOUT);
}

static inline bool iwl_mvm_d3_resume_notif_based(struct iwl_mvm *mvm)
{
	return iwl_fw_lookup_notif_ver(mvm->fw, PROT_OFFLOAD_GROUP,
				       WOWLAN_INFO_NOTIFICATION, 0) &&
		iwl_fw_lookup_notif_ver(mvm->fw, PROT_OFFLOAD_GROUP,
					WOWLAN_WAKE_PKT_NOTIFICATION, 0) &&
		iwl_fw_lookup_notif_ver(mvm->fw, PROT_OFFLOAD_GROUP,
					D3_END_NOTIFICATION, 0);
}

static int __iwl_mvm_resume(struct iwl_mvm *mvm, bool test)
{
	struct ieee80211_vif *vif = NULL;
	int ret = 1;
	struct iwl_mvm_nd_results results = {};
	struct iwl_d3_data d3_data = {
		.test = test,
		.notif_expected =
			IWL_D3_NOTIF_WOWLAN_INFO |
			IWL_D3_NOTIF_D3_END_NOTIF,
		.nd_results_valid = false,
		.nd_results = &results,
	};
	bool unified_image = fw_has_capa(&mvm->fw->ucode_capa,
					 IWL_UCODE_TLV_CAPA_CNSLDTD_D3_D0_IMG);
	bool d0i3_first = fw_has_capa(&mvm->fw->ucode_capa,
				      IWL_UCODE_TLV_CAPA_D0I3_END_FIRST);
	bool resume_notif_based = iwl_mvm_d3_resume_notif_based(mvm);
	bool keep = false;

	mutex_lock(&mvm->mutex);

	mvm->last_reset_or_resume_time_jiffies = jiffies;

	/* get the BSS vif pointer again */
	vif = iwl_mvm_get_bss_vif(mvm);
	if (IS_ERR_OR_NULL(vif))
		goto err;

	iwl_fw_dbg_read_d3_debug_data(&mvm->fwrt);

	if (iwl_mvm_check_rt_status(mvm, vif)) {
		set_bit(STATUS_FW_ERROR, &mvm->trans->status);
		iwl_mvm_dump_nic_error_log(mvm);
		iwl_dbg_tlv_time_point(&mvm->fwrt,
				       IWL_FW_INI_TIME_POINT_FW_ASSERT, NULL);
		iwl_fw_dbg_collect_desc(&mvm->fwrt, &iwl_dump_desc_assert,
					false, 0);
		ret = 1;
<<<<<<< HEAD
		goto err;
	}

	ret = iwl_trans_d3_resume(mvm->trans, &d3_status, test, !unified_image);
	if (ret)
		goto err;

	if (d3_status != IWL_D3_STATUS_ALIVE) {
		IWL_INFO(mvm, "Device was reset during suspend\n");
=======
>>>>>>> eb3cdb58
		goto err;
	}

	if (resume_notif_based) {
		d3_data.status = kzalloc(sizeof(*d3_data.status), GFP_KERNEL);
		if (!d3_data.status) {
			IWL_ERR(mvm, "Failed to allocate wowlan status\n");
			ret = -ENOMEM;
			goto err;
		}

		ret = iwl_mvm_d3_notif_wait(mvm, &d3_data);
		if (ret)
			goto err;
	} else {
		ret = iwl_mvm_resume_firmware(mvm, test);
		if (ret < 0)
			goto err;
	}

	/* after the successful handshake, we're out of D3 */
	mvm->trans->system_pm_mode = IWL_PLAT_PM_MODE_DISABLED;

	/* when reset is required we can't send these following commands */
	if (d3_data.d3_end_flags & IWL_D0I3_RESET_REQUIRE)
		goto query_wakeup_reasons;

	/*
	 * Query the current location and source from the D3 firmware so we
	 * can play it back when we re-intiailize the D0 firmware
	 */
	iwl_mvm_update_changed_regdom(mvm);

	/* Re-configure PPAG settings */
	iwl_mvm_ppag_send_cmd(mvm);

	if (!unified_image)
		/*  Re-configure default SAR profile */
		iwl_mvm_sar_select_profile(mvm, 1, 1);

	if (mvm->net_detect && unified_image) {
		/* If this is a non-unified image, we restart the FW,
		 * so no need to stop the netdetect scan.  If that
		 * fails, continue and try to get the wake-up reasons,
		 * but trigger a HW restart by keeping a failure code
		 * in ret.
		 */
		ret = iwl_mvm_scan_stop(mvm, IWL_MVM_SCAN_NETDETECT,
					false);
	}

query_wakeup_reasons:
	keep = iwl_mvm_choose_query_wakeup_reasons(mvm, vif, &d3_data);
	/* has unlocked the mutex, so skip that */
	goto out;

err:
	mutex_unlock(&mvm->mutex);
out:
	if (d3_data.status)
		kfree(d3_data.status->wake_packet);
	kfree(d3_data.status);
	iwl_mvm_free_nd(mvm);

	if (!d3_data.test && !mvm->net_detect)
		ieee80211_iterate_active_interfaces_mtx(mvm->hw,
							IEEE80211_IFACE_ITER_NORMAL,
							iwl_mvm_d3_disconnect_iter,
							keep ? vif : NULL);

	clear_bit(IWL_MVM_STATUS_IN_D3, &mvm->status);

	/* no need to reset the device in unified images, if successful */
	if (unified_image && !ret) {
		/* nothing else to do if we already sent D0I3_END_CMD */
		if (d0i3_first)
			return 0;

		if (!iwl_fw_lookup_notif_ver(mvm->fw, PROT_OFFLOAD_GROUP,
					     D3_END_NOTIFICATION, 0)) {
			ret = iwl_mvm_send_cmd_pdu(mvm, D0I3_END_CMD, 0, 0, NULL);
			if (!ret)
				return 0;
		} else if (!(d3_data.d3_end_flags & IWL_D0I3_RESET_REQUIRE)) {
			return 0;
		}
	}

	/*
	 * Reconfigure the device in one of the following cases:
	 * 1. We are not using a unified image
	 * 2. We are using a unified image but had an error while exiting D3
	 */
	set_bit(IWL_MVM_STATUS_HW_RESTART_REQUESTED, &mvm->status);

	/* regardless of what happened, we're now out of D3 */
	mvm->trans->system_pm_mode = IWL_PLAT_PM_MODE_DISABLED;

	return 1;
}

int iwl_mvm_resume(struct ieee80211_hw *hw)
{
	struct iwl_mvm *mvm = IWL_MAC80211_GET_MVM(hw);
	int ret;

	ret = __iwl_mvm_resume(mvm, false);

	iwl_mvm_resume_tcm(mvm);

	iwl_fw_runtime_resume(&mvm->fwrt);

	return ret;
}

void iwl_mvm_set_wakeup(struct ieee80211_hw *hw, bool enabled)
{
	struct iwl_mvm *mvm = IWL_MAC80211_GET_MVM(hw);

	device_set_wakeup_enable(mvm->trans->dev, enabled);
}

#ifdef CONFIG_IWLWIFI_DEBUGFS
static int iwl_mvm_d3_test_open(struct inode *inode, struct file *file)
{
	struct iwl_mvm *mvm = inode->i_private;
	int err;

	if (mvm->d3_test_active)
		return -EBUSY;

	file->private_data = inode->i_private;

	iwl_mvm_pause_tcm(mvm, true);

	iwl_fw_runtime_suspend(&mvm->fwrt);

	/* start pseudo D3 */
	rtnl_lock();
	wiphy_lock(mvm->hw->wiphy);
	err = __iwl_mvm_suspend(mvm->hw, mvm->hw->wiphy->wowlan_config, true);
	wiphy_unlock(mvm->hw->wiphy);
	rtnl_unlock();
	if (err > 0)
		err = -EINVAL;
	if (err)
		return err;

	mvm->d3_test_active = true;
	mvm->keep_vif = NULL;
	return 0;
}

static ssize_t iwl_mvm_d3_test_read(struct file *file, char __user *user_buf,
				    size_t count, loff_t *ppos)
{
	struct iwl_mvm *mvm = file->private_data;
	u32 pme_asserted;

	while (true) {
		/* read pme_ptr if available */
		if (mvm->d3_test_pme_ptr) {
			pme_asserted = iwl_trans_read_mem32(mvm->trans,
						mvm->d3_test_pme_ptr);
			if (pme_asserted)
				break;
		}

		if (msleep_interruptible(100))
			break;
	}

	return 0;
}

static void iwl_mvm_d3_test_disconn_work_iter(void *_data, u8 *mac,
					      struct ieee80211_vif *vif)
{
	/* skip the one we keep connection on */
	if (_data == vif)
		return;

	if (vif->type == NL80211_IFTYPE_STATION)
		ieee80211_connection_loss(vif);
}

static int iwl_mvm_d3_test_release(struct inode *inode, struct file *file)
{
	struct iwl_mvm *mvm = inode->i_private;
	bool unified_image = fw_has_capa(&mvm->fw->ucode_capa,
					 IWL_UCODE_TLV_CAPA_CNSLDTD_D3_D0_IMG);

	mvm->d3_test_active = false;

	iwl_fw_dbg_read_d3_debug_data(&mvm->fwrt);

	rtnl_lock();
	wiphy_lock(mvm->hw->wiphy);
	__iwl_mvm_resume(mvm, true);
	wiphy_unlock(mvm->hw->wiphy);
	rtnl_unlock();

	iwl_mvm_resume_tcm(mvm);

	iwl_fw_runtime_resume(&mvm->fwrt);

	iwl_abort_notification_waits(&mvm->notif_wait);
	if (!unified_image) {
		int remaining_time = 10;

		ieee80211_restart_hw(mvm->hw);

		/* wait for restart and disconnect all interfaces */
		while (test_bit(IWL_MVM_STATUS_IN_HW_RESTART, &mvm->status) &&
		       remaining_time > 0) {
			remaining_time--;
			msleep(1000);
		}

		if (remaining_time == 0)
			IWL_ERR(mvm, "Timed out waiting for HW restart!\n");
	}

	ieee80211_iterate_active_interfaces_atomic(
		mvm->hw, IEEE80211_IFACE_ITER_NORMAL,
		iwl_mvm_d3_test_disconn_work_iter, mvm->keep_vif);

	return 0;
}

const struct file_operations iwl_dbgfs_d3_test_ops = {
	.llseek = no_llseek,
	.open = iwl_mvm_d3_test_open,
	.read = iwl_mvm_d3_test_read,
	.release = iwl_mvm_d3_test_release,
};
#endif<|MERGE_RESOLUTION|>--- conflicted
+++ resolved
@@ -470,11 +470,7 @@
 		for (i = 0; i < ARRAY_SIZE(data.rsc->mcast_key_id_map); i++)
 			data.rsc->mcast_key_id_map[i] =
 				IWL_MCAST_KEY_MAP_INVALID;
-<<<<<<< HEAD
-		data.rsc->sta_id = cpu_to_le32(mvmvif->ap_sta_id);
-=======
 		data.rsc->sta_id = cpu_to_le32(mvmvif->deflink.ap_sta_id);
->>>>>>> eb3cdb58
 
 		ieee80211_iter_keys(mvm->hw, vif,
 				    iwl_mvm_wowlan_get_rsc_v5_data,
@@ -497,12 +493,8 @@
 
 		if (ver == 4) {
 			size = sizeof(*data.rsc_tsc);
-<<<<<<< HEAD
-			data.rsc_tsc->sta_id = cpu_to_le32(mvmvif->ap_sta_id);
-=======
 			data.rsc_tsc->sta_id =
 				cpu_to_le32(mvmvif->deflink.ap_sta_id);
->>>>>>> eb3cdb58
 		} else {
 			/* ver == 2 || ver == IWL_FW_CMD_VER_UNKNOWN */
 			size = sizeof(data.rsc_tsc->params);
@@ -609,14 +601,11 @@
 	switch (key->cipher) {
 	default:
 		return;
-<<<<<<< HEAD
-=======
 	case WLAN_CIPHER_SUITE_TKIP:
 		if (!sta)
 			data->kek_kck_cmd->gtk_cipher =
 				cpu_to_le32(STA_KEY_FLG_TKIP);
 		return;
->>>>>>> eb3cdb58
 	case WLAN_CIPHER_SUITE_BIP_GMAC_256:
 	case WLAN_CIPHER_SUITE_BIP_GMAC_128:
 		data->kek_kck_cmd->igtk_cipher = cpu_to_le32(STA_KEY_FLG_GCMP);
@@ -628,21 +617,13 @@
 		if (!sta)
 			data->kek_kck_cmd->gtk_cipher =
 				cpu_to_le32(STA_KEY_FLG_CCM);
-<<<<<<< HEAD
-		break;
-=======
 		return;
->>>>>>> eb3cdb58
 	case WLAN_CIPHER_SUITE_GCMP:
 	case WLAN_CIPHER_SUITE_GCMP_256:
 		if (!sta)
 			data->kek_kck_cmd->gtk_cipher =
 				cpu_to_le32(STA_KEY_FLG_GCMP);
-<<<<<<< HEAD
-		break;
-=======
 		return;
->>>>>>> eb3cdb58
 	}
 }
 
@@ -1049,11 +1030,7 @@
 		if (ver == 2) {
 			size = sizeof(tkip_data.tkip);
 			tkip_data.tkip.sta_id =
-<<<<<<< HEAD
-				cpu_to_le32(mvmvif->ap_sta_id);
-=======
 				cpu_to_le32(mvmvif->deflink.ap_sta_id);
->>>>>>> eb3cdb58
 		} else if (ver == 1 || ver == IWL_FW_CMD_VER_UNKNOWN) {
 			size = sizeof(struct iwl_wowlan_tkip_params_cmd_ver_1);
 		} else {
@@ -1458,11 +1435,7 @@
 		u8 flags;
 	} igtk;
 
-<<<<<<< HEAD
-	u8 wake_packet[];
-=======
 	u8 *wake_packet;
->>>>>>> eb3cdb58
 };
 
 static void iwl_mvm_report_wakeup_reasons(struct iwl_mvm *mvm,
@@ -1708,7 +1681,6 @@
 iwl_mvm_convert_key_counters_v5_gtk_seq(struct iwl_wowlan_status_data *status,
 					struct iwl_wowlan_all_rsc_tsc_v5 *sc,
 					unsigned int idx, unsigned int key_id)
-<<<<<<< HEAD
 {
 	int tid;
 
@@ -1729,28 +1701,6 @@
 {
 	int i, tid;
 
-=======
-{
-	int tid;
-
-	for (tid = 0; tid < IWL_MAX_TID_COUNT; tid++) {
-		iwl_mvm_le64_to_tkip_seq(sc->mcast_rsc[idx][tid],
-					 &status->gtk_seq[idx].tkip.seq[tid]);
-		iwl_mvm_le64_to_aes_seq(sc->mcast_rsc[idx][tid],
-					&status->gtk_seq[idx].aes.seq[tid]);
-	}
-
-	status->gtk_seq[idx].valid = true;
-	status->gtk_seq[idx].key_id = key_id;
-}
-
-static void
-iwl_mvm_convert_key_counters_v5(struct iwl_wowlan_status_data *status,
-				struct iwl_wowlan_all_rsc_tsc_v5 *sc)
-{
-	int i, tid;
-
->>>>>>> eb3cdb58
 	BUILD_BUG_ON(IWL_MAX_TID_COUNT > IWL_MAX_TID_COUNT);
 	BUILD_BUG_ON(IWL_MAX_TID_COUNT > IWL_NUM_RSC);
 	BUILD_BUG_ON(ARRAY_SIZE(sc->mcast_rsc) != ARRAY_SIZE(status->gtk_seq));
@@ -2136,10 +2086,6 @@
 		le32_to_cpu(data->wake_packet_length);			\
 	status->wake_packet_bufsize =					\
 		le32_to_cpu(data->wake_packet_bufsize);			\
-<<<<<<< HEAD
-	memcpy(status->wake_packet, data->wake_packet,			\
-	       status->wake_packet_bufsize);				\
-=======
 	if (status->wake_packet_bufsize) {				\
 		status->wake_packet =					\
 			kmemdup(data->wake_packet,			\
@@ -2152,7 +2098,6 @@
 	} else {							\
 		status->wake_packet = NULL;				\
 	}								\
->>>>>>> eb3cdb58
 									\
 	return status;							\
 }
@@ -2162,68 +2107,6 @@
 iwl_mvm_parse_wowlan_status_common(v9)
 iwl_mvm_parse_wowlan_status_common(v12)
 
-<<<<<<< HEAD
-static void iwl_mvm_convert_gtk_v2(struct iwl_wowlan_status_data *status,
-				   struct iwl_wowlan_gtk_status_v2 *data)
-{
-	BUILD_BUG_ON(sizeof(status->gtk.key) < sizeof(data->key));
-	BUILD_BUG_ON(NL80211_TKIP_DATA_OFFSET_RX_MIC_KEY +
-		     sizeof(data->tkip_mic_key) >
-		     sizeof(status->gtk.key));
-
-	status->gtk.len = data->key_len;
-	status->gtk.flags = data->key_flags;
-
-	memcpy(status->gtk.key, data->key, sizeof(data->key));
-
-	/* if it's as long as the TKIP encryption key, copy MIC key */
-	if (status->gtk.len == NL80211_TKIP_DATA_OFFSET_TX_MIC_KEY)
-		memcpy(status->gtk.key + NL80211_TKIP_DATA_OFFSET_RX_MIC_KEY,
-		       data->tkip_mic_key, sizeof(data->tkip_mic_key));
-}
-
-static void iwl_mvm_convert_gtk_v3(struct iwl_wowlan_status_data *status,
-				   struct iwl_wowlan_gtk_status_v3 *data)
-{
-	/* The parts we need are identical in v2 and v3 */
-#define CHECK(_f) do {							\
-	BUILD_BUG_ON(offsetof(struct iwl_wowlan_gtk_status_v2, _f) !=	\
-		     offsetof(struct iwl_wowlan_gtk_status_v3, _f));	\
-	BUILD_BUG_ON(offsetofend(struct iwl_wowlan_gtk_status_v2, _f) !=\
-		     offsetofend(struct iwl_wowlan_gtk_status_v3, _f));	\
-} while (0)
-
-	CHECK(key);
-	CHECK(key_len);
-	CHECK(key_flags);
-	CHECK(tkip_mic_key);
-#undef CHECK
-
-	iwl_mvm_convert_gtk_v2(status, (void *)data);
-}
-
-static void iwl_mvm_convert_igtk(struct iwl_wowlan_status_data *status,
-				 struct iwl_wowlan_igtk_status *data)
-{
-	const u8 *ipn = data->ipn;
-
-	BUILD_BUG_ON(sizeof(status->igtk.key) < sizeof(data->key));
-
-	status->igtk.len = data->key_len;
-	status->igtk.flags = data->key_flags;
-
-	memcpy(status->igtk.key, data->key, sizeof(data->key));
-
-	status->igtk.ipn = ((u64)ipn[5] <<  0) |
-			   ((u64)ipn[4] <<  8) |
-			   ((u64)ipn[3] << 16) |
-			   ((u64)ipn[2] << 24) |
-			   ((u64)ipn[1] << 32) |
-			   ((u64)ipn[0] << 40);
-}
-
-=======
->>>>>>> eb3cdb58
 static struct iwl_wowlan_status_data *
 iwl_mvm_send_wowlan_get_status(struct iwl_mvm *mvm, u8 sta_id)
 {
@@ -2267,11 +2150,7 @@
 		struct iwl_wowlan_status_v6 *v6 = (void *)cmd.resp_pkt->data;
 
 		status = iwl_mvm_parse_wowlan_status_common_v6(mvm, v6, len);
-<<<<<<< HEAD
-		if (IS_ERR(status))
-=======
 		if (!status)
->>>>>>> eb3cdb58
 			goto out_free_resp;
 
 		BUILD_BUG_ON(sizeof(v6->gtk.decrypt_key) >
@@ -2302,11 +2181,7 @@
 		struct iwl_wowlan_status_v7 *v7 = (void *)cmd.resp_pkt->data;
 
 		status = iwl_mvm_parse_wowlan_status_common_v7(mvm, v7, len);
-<<<<<<< HEAD
-		if (IS_ERR(status))
-=======
 		if (!status)
->>>>>>> eb3cdb58
 			goto out_free_resp;
 
 		iwl_mvm_convert_key_counters(status, &v7->gtk[0].rsc.all_tsc_rsc);
@@ -2319,11 +2194,7 @@
 		 * difference is only in a few not used (reserved) fields.
 		 */
 		status = iwl_mvm_parse_wowlan_status_common_v9(mvm, v9, len);
-<<<<<<< HEAD
-		if (IS_ERR(status))
-=======
 		if (!status)
->>>>>>> eb3cdb58
 			goto out_free_resp;
 
 		iwl_mvm_convert_key_counters(status, &v9->gtk[0].rsc.all_tsc_rsc);
@@ -2335,11 +2206,7 @@
 		struct iwl_wowlan_status_v12 *v12 = (void *)cmd.resp_pkt->data;
 
 		status = iwl_mvm_parse_wowlan_status_common_v12(mvm, v12, len);
-<<<<<<< HEAD
-		if (IS_ERR(status))
-=======
 		if (!status)
->>>>>>> eb3cdb58
 			goto out_free_resp;
 
 		iwl_mvm_convert_key_counters_v5(status, &v12->gtk[0].sc);
@@ -2359,48 +2226,16 @@
 	return status;
 }
 
-<<<<<<< HEAD
-static struct iwl_wowlan_status_data *
-iwl_mvm_get_wakeup_status(struct iwl_mvm *mvm, u8 sta_id)
-{
-	u8 cmd_ver = iwl_fw_lookup_cmd_ver(mvm->fw, OFFLOADS_QUERY_CMD,
-					   IWL_FW_CMD_VER_UNKNOWN);
-	__le32 station_id = cpu_to_le32(sta_id);
-	u32 cmd_size = cmd_ver != IWL_FW_CMD_VER_UNKNOWN ? sizeof(station_id) : 0;
-
-	if (!mvm->net_detect) {
-		/* only for tracing for now */
-		int ret = iwl_mvm_send_cmd_pdu(mvm, OFFLOADS_QUERY_CMD, 0,
-					       cmd_size, &station_id);
-		if (ret)
-			IWL_ERR(mvm, "failed to query offload statistics (%d)\n", ret);
-	}
-
-	return iwl_mvm_send_wowlan_get_status(mvm, sta_id);
-}
-
-=======
->>>>>>> eb3cdb58
 /* releases the MVM mutex */
 static bool iwl_mvm_query_wakeup_reasons(struct iwl_mvm *mvm,
 					 struct ieee80211_vif *vif,
 					 struct iwl_wowlan_status_data *status)
 {
-<<<<<<< HEAD
-	struct iwl_mvm_vif *mvmvif = iwl_mvm_vif_from_mac80211(vif);
-	struct iwl_wowlan_status_data *status;
-=======
->>>>>>> eb3cdb58
 	int i;
 	bool keep;
 	struct iwl_mvm_sta *mvm_ap_sta;
 
-<<<<<<< HEAD
-	status = iwl_mvm_get_wakeup_status(mvm, mvmvif->ap_sta_id);
-	if (IS_ERR(status))
-=======
 	if (!status)
->>>>>>> eb3cdb58
 		goto out_unlock;
 
 	IWL_DEBUG_WOWLAN(mvm, "wakeup reason 0x%x\n",
@@ -2432,16 +2267,8 @@
 
 	keep = iwl_mvm_setup_connection_keep(mvm, vif, status);
 
-<<<<<<< HEAD
-	kfree(status);
 	return keep;
 
-out_free:
-	kfree(status);
-=======
-	return keep;
-
->>>>>>> eb3cdb58
 out_unlock:
 	mutex_unlock(&mvm->mutex);
 	return false;
@@ -2593,27 +2420,14 @@
 		.pattern_idx = -1,
 	};
 	struct cfg80211_wowlan_wakeup *wakeup_report = &wakeup;
-<<<<<<< HEAD
-	struct iwl_wowlan_status_data *status;
-	struct iwl_mvm_nd_query_results query;
-=======
->>>>>>> eb3cdb58
 	unsigned long matched_profiles;
 	u32 reasons = 0;
 	int i, n_matches, ret;
 
-<<<<<<< HEAD
-	status = iwl_mvm_get_wakeup_status(mvm, IWL_MVM_INVALID_STA);
-	if (!IS_ERR(status)) {
-		reasons = status->wakeup_reasons;
-		kfree(status);
-	}
-=======
 	if (WARN_ON(!d3_data || !d3_data->status))
 		goto out;
 
 	reasons = d3_data->status->wakeup_reasons;
->>>>>>> eb3cdb58
 
 	if (reasons & IWL_WOWLAN_WAKEUP_BY_RFKILL_DEASSERTED)
 		wakeup.rfkill_release = true;
@@ -3110,18 +2924,6 @@
 		iwl_fw_dbg_collect_desc(&mvm->fwrt, &iwl_dump_desc_assert,
 					false, 0);
 		ret = 1;
-<<<<<<< HEAD
-		goto err;
-	}
-
-	ret = iwl_trans_d3_resume(mvm->trans, &d3_status, test, !unified_image);
-	if (ret)
-		goto err;
-
-	if (d3_status != IWL_D3_STATUS_ALIVE) {
-		IWL_INFO(mvm, "Device was reset during suspend\n");
-=======
->>>>>>> eb3cdb58
 		goto err;
 	}
 
