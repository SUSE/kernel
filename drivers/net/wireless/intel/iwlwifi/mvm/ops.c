--- conflicted
+++ resolved
@@ -376,18 +376,12 @@
 		       iwl_mvm_tlc_update_notif, RX_HANDLER_SYNC,
 		       struct iwl_tlc_update_notif),
 
-<<<<<<< HEAD
-	RX_HANDLER(BT_PROFILE_NOTIFICATION, iwl_mvm_rx_bt_coex_notif,
-		   RX_HANDLER_ASYNC_LOCKED_WIPHY,
-		   struct iwl_bt_coex_profile_notif),
-=======
 	RX_HANDLER(BT_PROFILE_NOTIFICATION, iwl_mvm_rx_bt_coex_old_notif,
 		   RX_HANDLER_ASYNC_LOCKED_WIPHY,
 		   struct iwl_bt_coex_prof_old_notif),
 	RX_HANDLER_GRP(BT_COEX_GROUP, PROFILE_NOTIF, iwl_mvm_rx_bt_coex_notif,
 		       RX_HANDLER_ASYNC_LOCKED_WIPHY,
 		       struct iwl_bt_coex_profile_notif),
->>>>>>> 2d5404ca
 	RX_HANDLER_NO_SIZE(BEACON_NOTIFICATION, iwl_mvm_rx_beacon_notif,
 			   RX_HANDLER_ASYNC_LOCKED),
 	RX_HANDLER_NO_SIZE(STATISTICS_NOTIFICATION, iwl_mvm_rx_statistics,
@@ -524,10 +518,6 @@
 		       iwl_mvm_time_sync_msmt_confirm_event, RX_HANDLER_SYNC,
 		       struct iwl_time_msmt_cfm_notify),
 	RX_HANDLER_GRP(MAC_CONF_GROUP, ROC_NOTIF,
-<<<<<<< HEAD
-		       iwl_mvm_rx_roc_notif, RX_HANDLER_SYNC,
-		       struct iwl_roc_notif),
-=======
 		       iwl_mvm_rx_roc_notif, RX_HANDLER_ASYNC_LOCKED,
 		       struct iwl_roc_notif),
 	RX_HANDLER_GRP(SCAN_GROUP, CHANNEL_SURVEY_NOTIF,
@@ -537,7 +527,6 @@
 		       iwl_mvm_rx_esr_trans_fail_notif,
 		       RX_HANDLER_ASYNC_LOCKED_WIPHY,
 		       struct iwl_esr_trans_fail_notif),
->>>>>>> 2d5404ca
 };
 #undef RX_HANDLER
 #undef RX_HANDLER_GRP
@@ -668,14 +657,10 @@
 	HCMD_NAME(STA_REMOVE_CMD),
 	HCMD_NAME(STA_DISABLE_TX_CMD),
 	HCMD_NAME(ROC_CMD),
-<<<<<<< HEAD
-	HCMD_NAME(ROC_NOTIF),
-=======
 	HCMD_NAME(EMLSR_TRANS_FAIL_NOTIF),
 	HCMD_NAME(ROC_NOTIF),
 	HCMD_NAME(CHANNEL_SWITCH_ERROR_NOTIF),
 	HCMD_NAME(MISSED_VAP_NOTIF),
->>>>>>> 2d5404ca
 	HCMD_NAME(SESSION_PROTECTION_NOTIF),
 	HCMD_NAME(PROBE_RESPONSE_DATA_NOTIF),
 	HCMD_NAME(CHANNEL_SWITCH_START_NOTIF),
@@ -729,8 +714,6 @@
 /* Please keep this array *SORTED* by hex value.
  * Access is done through binary search
  */
-<<<<<<< HEAD
-=======
 static const struct iwl_hcmd_names iwl_mvm_debug_names[] = {
 	HCMD_NAME(LMAC_RD_WR),
 	HCMD_NAME(UMAC_RD_WR),
@@ -746,7 +729,6 @@
 /* Please keep this array *SORTED* by hex value.
  * Access is done through binary search
  */
->>>>>>> 2d5404ca
 static const struct iwl_hcmd_names iwl_mvm_scan_names[] = {
 	HCMD_NAME(CHANNEL_SURVEY_NOTIF),
 	HCMD_NAME(OFFLOAD_MATCH_INFO_NOTIF),
@@ -807,10 +789,7 @@
 	[PROT_OFFLOAD_GROUP] = HCMD_ARR(iwl_mvm_prot_offload_names),
 	[REGULATORY_AND_NVM_GROUP] =
 		HCMD_ARR(iwl_mvm_regulatory_and_nvm_names),
-<<<<<<< HEAD
-=======
 	[DEBUG_GROUP] = HCMD_ARR(iwl_mvm_debug_names),
->>>>>>> 2d5404ca
 	[STATISTICS_GROUP] = HCMD_ARR(iwl_mvm_statistics_names),
 };
 
@@ -955,11 +934,7 @@
 		IWL_ERR(mvm, "Failed to run INIT ucode: %d\n", ret);
 
 	/* no longer need this regardless of failure or not */
-<<<<<<< HEAD
-	mvm->pldr_sync = false;
-=======
 	mvm->fw_product_reset = false;
->>>>>>> 2d5404ca
 
 	return ret;
 }
@@ -1427,13 +1402,10 @@
 
 	wiphy_work_init(&mvm->async_handlers_wiphy_wk,
 			iwl_mvm_async_handlers_wiphy_wk);
-<<<<<<< HEAD
-=======
 
 	wiphy_work_init(&mvm->trig_link_selection_wk,
 			iwl_mvm_trig_link_selection);
 
->>>>>>> 2d5404ca
 	init_waitqueue_head(&mvm->rx_sync_waitq);
 
 	mvm->queue_sync_state = 0;
