--- conflicted
+++ resolved
@@ -520,19 +520,6 @@
 	}
 }
 
-<<<<<<< HEAD
-static void iwl_mvm_copy_hdr(void *cmd, const void *hdr, int hdrlen,
-			     const u8 *addr3_override)
-{
-	struct ieee80211_hdr *out_hdr = cmd;
-
-	memcpy(cmd, hdr, hdrlen);
-	if (addr3_override)
-		memcpy(out_hdr->addr3, addr3_override, ETH_ALEN);
-}
-
-=======
->>>>>>> 2d5404ca
 static bool iwl_mvm_use_host_rate(struct iwl_mvm *mvm,
 				  struct iwl_mvm_sta *mvmsta,
 				  struct ieee80211_hdr *hdr,
@@ -558,8 +545,6 @@
 	return mvm->trans->trans_cfg->device_family < IWL_DEVICE_FAMILY_BZ;
 }
 
-<<<<<<< HEAD
-=======
 static void iwl_mvm_copy_hdr(void *cmd, const void *hdr, int hdrlen,
 			     const u8 *addr3_override)
 {
@@ -570,7 +555,6 @@
 		memcpy(out_hdr->addr3, addr3_override, ETH_ALEN);
 }
 
->>>>>>> 2d5404ca
 /*
  * Allocates and sets the Tx cmd the driver data pointers in the skb
  */
@@ -2229,7 +2213,6 @@
 
 		tfd_cnt = le16_to_cpu(ba_res->tfd_cnt);
 		if (!tfd_cnt)
-<<<<<<< HEAD
 			return;
 
 		if (IWL_FW_CHECK(mvm,
@@ -2238,16 +2221,6 @@
 				 tfd_cnt, pkt_len))
 			return;
 
-=======
-			return;
-
-		if (IWL_FW_CHECK(mvm,
-				 struct_size(ba_res, tfd, tfd_cnt) > pkt_len,
-				 "short BA notification (tfds:%d, size:%d)\n",
-				 tfd_cnt, pkt_len))
-			return;
-
->>>>>>> 2d5404ca
 		IWL_DEBUG_TX_REPLY(mvm,
 				   "BA_NOTIFICATION Received from sta_id = %d, flags %x, sent:%d, acked:%d\n",
 				   sta_id, le32_to_cpu(ba_res->flags),
@@ -2288,13 +2261,10 @@
 		if (mvmsta) {
 			iwl_mvm_tx_airtime(mvm, mvmsta,
 					   le32_to_cpu(ba_res->wireless_time));
-<<<<<<< HEAD
-=======
 
 			iwl_mvm_count_mpdu(mvmsta, sta_id,
 					   le16_to_cpu(ba_res->txed), true, 0);
 		}
->>>>>>> 2d5404ca
 		rcu_read_unlock();
 		return;
 	}
