// SPDX-License-Identifier: GPL-2.0 OR BSD-3-Clause
/*
<<<<<<< HEAD
 * Copyright (C) 2012-2014, 2018-2023 Intel Corporation
=======
 * Copyright (C) 2012-2014, 2018-2024 Intel Corporation
>>>>>>> 2d5404ca
 * Copyright (C) 2013-2015 Intel Mobile Communications GmbH
 * Copyright (C) 2016-2017 Intel Deutschland GmbH
 */
#include <linux/etherdevice.h>
#include <net/mac80211.h>
#include <linux/crc32.h>

#include "mvm.h"
#include "fw/api/scan.h"
#include "iwl-io.h"

#define IWL_DENSE_EBS_SCAN_RATIO 5
#define IWL_SPARSE_EBS_SCAN_RATIO 1

#define IWL_SCAN_DWELL_ACTIVE		10
#define IWL_SCAN_DWELL_PASSIVE		110
#define IWL_SCAN_DWELL_FRAGMENTED	44
#define IWL_SCAN_DWELL_EXTENDED		90
#define IWL_SCAN_NUM_OF_FRAGS		3

/* adaptive dwell max budget time [TU] for full scan */
#define IWL_SCAN_ADWELL_MAX_BUDGET_FULL_SCAN 300
/* adaptive dwell max budget time [TU] for directed scan */
#define IWL_SCAN_ADWELL_MAX_BUDGET_DIRECTED_SCAN 100
/* adaptive dwell default high band APs number */
#define IWL_SCAN_ADWELL_DEFAULT_HB_N_APS 8
/* adaptive dwell default low band APs number */
#define IWL_SCAN_ADWELL_DEFAULT_LB_N_APS 2
/* adaptive dwell default APs number in social channels (1, 6, 11) */
#define IWL_SCAN_ADWELL_DEFAULT_N_APS_SOCIAL 10
/* number of scan channels */
#define IWL_SCAN_NUM_CHANNELS 112
/* adaptive dwell number of APs override mask for p2p friendly GO */
#define IWL_SCAN_ADWELL_N_APS_GO_FRIENDLY_BIT BIT(20)
/* adaptive dwell number of APs override mask for social channels */
#define IWL_SCAN_ADWELL_N_APS_SOCIAL_CHS_BIT BIT(21)
/* adaptive dwell number of APs override for p2p friendly GO channels */
#define IWL_SCAN_ADWELL_N_APS_GO_FRIENDLY 10
/* adaptive dwell number of APs override for social channels */
#define IWL_SCAN_ADWELL_N_APS_SOCIAL_CHS 2

/* minimal number of 2GHz and 5GHz channels in the regular scan request */
#define IWL_MVM_6GHZ_PASSIVE_SCAN_MIN_CHANS 4

/* Number of iterations on the channel for mei filtered scan */
#define IWL_MEI_SCAN_NUM_ITER	5U

#define WFA_TPC_IE_LEN	9

struct iwl_mvm_scan_timing_params {
	u32 suspend_time;
	u32 max_out_time;
};

static struct iwl_mvm_scan_timing_params scan_timing[] = {
	[IWL_SCAN_TYPE_UNASSOC] = {
		.suspend_time = 0,
		.max_out_time = 0,
	},
	[IWL_SCAN_TYPE_WILD] = {
		.suspend_time = 30,
		.max_out_time = 120,
	},
	[IWL_SCAN_TYPE_MILD] = {
		.suspend_time = 120,
		.max_out_time = 120,
	},
	[IWL_SCAN_TYPE_FRAGMENTED] = {
		.suspend_time = 95,
		.max_out_time = 44,
	},
	[IWL_SCAN_TYPE_FAST_BALANCE] = {
		.suspend_time = 30,
		.max_out_time = 37,
	},
};

struct iwl_mvm_scan_params {
	/* For CDB this is low band scan type, for non-CDB - type. */
	enum iwl_mvm_scan_type type;
	enum iwl_mvm_scan_type hb_type;
	u32 n_channels;
	u16 delay;
	int n_ssids;
	struct cfg80211_ssid *ssids;
	struct ieee80211_channel **channels;
	u32 flags;
	u8 *mac_addr;
	u8 *mac_addr_mask;
	bool no_cck;
	bool pass_all;
	int n_match_sets;
	struct iwl_scan_probe_req preq;
	struct cfg80211_match_set *match_sets;
	int n_scan_plans;
	struct cfg80211_sched_scan_plan *scan_plans;
	bool iter_notif;
	struct cfg80211_scan_6ghz_params *scan_6ghz_params;
	u32 n_6ghz_params;
	bool scan_6ghz;
	bool enable_6ghz_passive;
	bool respect_p2p_go, respect_p2p_go_hb;
	s8 tsf_report_link_id;
	u8 bssid[ETH_ALEN] __aligned(2);
};

static inline void *iwl_mvm_get_scan_req_umac_data(struct iwl_mvm *mvm)
{
	struct iwl_scan_req_umac *cmd = mvm->scan_cmd;

	if (iwl_mvm_is_adaptive_dwell_v2_supported(mvm))
		return (void *)&cmd->v8.data;

	if (iwl_mvm_is_adaptive_dwell_supported(mvm))
		return (void *)&cmd->v7.data;

	if (iwl_mvm_cdb_scan_api(mvm))
		return (void *)&cmd->v6.data;

	return (void *)&cmd->v1.data;
}

static inline struct iwl_scan_umac_chan_param *
iwl_mvm_get_scan_req_umac_channel(struct iwl_mvm *mvm)
{
	struct iwl_scan_req_umac *cmd = mvm->scan_cmd;

	if (iwl_mvm_is_adaptive_dwell_v2_supported(mvm))
		return &cmd->v8.channel;

	if (iwl_mvm_is_adaptive_dwell_supported(mvm))
		return &cmd->v7.channel;

	if (iwl_mvm_cdb_scan_api(mvm))
		return &cmd->v6.channel;

	return &cmd->v1.channel;
}

static u8 iwl_mvm_scan_rx_ant(struct iwl_mvm *mvm)
{
	if (mvm->scan_rx_ant != ANT_NONE)
		return mvm->scan_rx_ant;
	return iwl_mvm_get_valid_rx_ant(mvm);
}

static inline __le16 iwl_mvm_scan_rx_chain(struct iwl_mvm *mvm)
{
	u16 rx_chain;
	u8 rx_ant;

	rx_ant = iwl_mvm_scan_rx_ant(mvm);
	rx_chain = rx_ant << PHY_RX_CHAIN_VALID_POS;
	rx_chain |= rx_ant << PHY_RX_CHAIN_FORCE_MIMO_SEL_POS;
	rx_chain |= rx_ant << PHY_RX_CHAIN_FORCE_SEL_POS;
	rx_chain |= 0x1 << PHY_RX_CHAIN_DRIVER_FORCE_POS;
	return cpu_to_le16(rx_chain);
}

static inline __le32
iwl_mvm_scan_rate_n_flags(struct iwl_mvm *mvm, enum nl80211_band band,
			  bool no_cck)
{
	u32 tx_ant;

	iwl_mvm_toggle_tx_ant(mvm, &mvm->scan_last_antenna_idx);
	tx_ant = BIT(mvm->scan_last_antenna_idx) << RATE_MCS_ANT_POS;

	if (band == NL80211_BAND_2GHZ && !no_cck)
		return cpu_to_le32(IWL_RATE_1M_PLCP | RATE_MCS_CCK_MSK_V1 |
				   tx_ant);
	else
		return cpu_to_le32(IWL_RATE_6M_PLCP | tx_ant);
}

static enum iwl_mvm_traffic_load iwl_mvm_get_traffic_load(struct iwl_mvm *mvm)
{
	return mvm->tcm.result.global_load;
}

static enum iwl_mvm_traffic_load
iwl_mvm_get_traffic_load_band(struct iwl_mvm *mvm, enum nl80211_band band)
{
	return mvm->tcm.result.band_load[band];
}

struct iwl_mvm_scan_iter_data {
	u32 global_cnt;
	struct ieee80211_vif *current_vif;
	bool is_dcm_with_p2p_go;
};

static void iwl_mvm_scan_iterator(void *_data, u8 *mac,
				  struct ieee80211_vif *vif)
{
	struct iwl_mvm_vif *mvmvif = iwl_mvm_vif_from_mac80211(vif);
	struct iwl_mvm_scan_iter_data *data = _data;
	struct iwl_mvm_vif *curr_mvmvif;

	if (vif->type != NL80211_IFTYPE_P2P_DEVICE &&
	    mvmvif->deflink.phy_ctxt &&
	    mvmvif->deflink.phy_ctxt->id < NUM_PHY_CTX)
		data->global_cnt += 1;

	if (!data->current_vif || vif == data->current_vif)
		return;

	curr_mvmvif = iwl_mvm_vif_from_mac80211(data->current_vif);

	if (ieee80211_vif_type_p2p(vif) == NL80211_IFTYPE_P2P_GO &&
	    mvmvif->deflink.phy_ctxt && curr_mvmvif->deflink.phy_ctxt &&
	    mvmvif->deflink.phy_ctxt->id != curr_mvmvif->deflink.phy_ctxt->id)
		data->is_dcm_with_p2p_go = true;
}

static enum
iwl_mvm_scan_type _iwl_mvm_get_scan_type(struct iwl_mvm *mvm,
					 struct ieee80211_vif *vif,
					 enum iwl_mvm_traffic_load load,
					 bool low_latency)
{
	struct iwl_mvm_scan_iter_data data = {
		.current_vif = vif,
		.is_dcm_with_p2p_go = false,
		.global_cnt = 0,
	};

	/*
	 * A scanning AP interface probably wants to generate a survey to do
	 * ACS (automatic channel selection).
	 * Force a non-fragmented scan in that case.
	 */
	if (vif && ieee80211_vif_type_p2p(vif) == NL80211_IFTYPE_AP)
		return IWL_SCAN_TYPE_WILD;

	ieee80211_iterate_active_interfaces_atomic(mvm->hw,
						   IEEE80211_IFACE_ITER_NORMAL,
						   iwl_mvm_scan_iterator,
						   &data);

	if (!data.global_cnt)
		return IWL_SCAN_TYPE_UNASSOC;

	if (fw_has_api(&mvm->fw->ucode_capa,
		       IWL_UCODE_TLV_API_FRAGMENTED_SCAN)) {
		if ((load == IWL_MVM_TRAFFIC_HIGH || low_latency) &&
		    (!vif || vif->type != NL80211_IFTYPE_P2P_DEVICE))
			return IWL_SCAN_TYPE_FRAGMENTED;

		/*
		 * in case of DCM with P2P GO set all scan requests as
		 * fast-balance scan
		 */
		if (vif && vif->type == NL80211_IFTYPE_STATION &&
		    data.is_dcm_with_p2p_go)
			return IWL_SCAN_TYPE_FAST_BALANCE;
	}

	if (load >= IWL_MVM_TRAFFIC_MEDIUM || low_latency)
		return IWL_SCAN_TYPE_MILD;

	return IWL_SCAN_TYPE_WILD;
}

static enum
iwl_mvm_scan_type iwl_mvm_get_scan_type(struct iwl_mvm *mvm,
					struct ieee80211_vif *vif)
{
	enum iwl_mvm_traffic_load load;
	bool low_latency;

	load = iwl_mvm_get_traffic_load(mvm);
	low_latency = iwl_mvm_low_latency(mvm);

	return _iwl_mvm_get_scan_type(mvm, vif, load, low_latency);
}

static enum
iwl_mvm_scan_type iwl_mvm_get_scan_type_band(struct iwl_mvm *mvm,
					     struct ieee80211_vif *vif,
					     enum nl80211_band band)
{
	enum iwl_mvm_traffic_load load;
	bool low_latency;

	load = iwl_mvm_get_traffic_load_band(mvm, band);
	low_latency = iwl_mvm_low_latency_band(mvm, band);

	return _iwl_mvm_get_scan_type(mvm, vif, load, low_latency);
}

static inline bool iwl_mvm_rrm_scan_needed(struct iwl_mvm *mvm)
{
	/* require rrm scan whenever the fw supports it */
	return fw_has_capa(&mvm->fw->ucode_capa,
			   IWL_UCODE_TLV_CAPA_DS_PARAM_SET_IE_SUPPORT);
}

static int iwl_mvm_max_scan_ie_fw_cmd_room(struct iwl_mvm *mvm)
{
	int max_probe_len;

	max_probe_len = SCAN_OFFLOAD_PROBE_REQ_SIZE;

	/* we create the 802.11 header SSID element and WFA TPC element */
	max_probe_len -= 24 + 2 + WFA_TPC_IE_LEN;

	/* DS parameter set element is added on 2.4GHZ band if required */
	if (iwl_mvm_rrm_scan_needed(mvm))
		max_probe_len -= 3;

	return max_probe_len;
}

int iwl_mvm_max_scan_ie_len(struct iwl_mvm *mvm)
{
	int max_ie_len = iwl_mvm_max_scan_ie_fw_cmd_room(mvm);

	/* TODO: [BUG] This function should return the maximum allowed size of
	 * scan IEs, however the LMAC scan api contains both 2GHZ and 5GHZ IEs
	 * in the same command. So the correct implementation of this function
	 * is just iwl_mvm_max_scan_ie_fw_cmd_room() / 2. Currently the scan
	 * command has only 512 bytes and it would leave us with about 240
	 * bytes for scan IEs, which is clearly not enough. So meanwhile
	 * we will report an incorrect value. This may result in a failure to
	 * issue a scan in unified_scan_lmac and unified_sched_scan_lmac
	 * functions with -ENOBUFS, if a large enough probe will be provided.
	 */
	return max_ie_len;
}

void iwl_mvm_rx_lmac_scan_iter_complete_notif(struct iwl_mvm *mvm,
					      struct iwl_rx_cmd_buffer *rxb)
{
	struct iwl_rx_packet *pkt = rxb_addr(rxb);
	struct iwl_lmac_scan_complete_notif *notif = (void *)pkt->data;

	IWL_DEBUG_SCAN(mvm,
		       "Scan offload iteration complete: status=0x%x scanned channels=%d\n",
		       notif->status, notif->scanned_channels);

	if (mvm->sched_scan_pass_all == SCHED_SCAN_PASS_ALL_FOUND) {
		IWL_DEBUG_SCAN(mvm, "Pass all scheduled scan results found\n");
		ieee80211_sched_scan_results(mvm->hw);
		mvm->sched_scan_pass_all = SCHED_SCAN_PASS_ALL_ENABLED;
	}
}

void iwl_mvm_rx_scan_match_found(struct iwl_mvm *mvm,
				 struct iwl_rx_cmd_buffer *rxb)
{
	IWL_DEBUG_SCAN(mvm, "Scheduled scan results\n");
	ieee80211_sched_scan_results(mvm->hw);
}

static const char *iwl_mvm_ebs_status_str(enum iwl_scan_ebs_status status)
{
	switch (status) {
	case IWL_SCAN_EBS_SUCCESS:
		return "successful";
	case IWL_SCAN_EBS_INACTIVE:
		return "inactive";
	case IWL_SCAN_EBS_FAILED:
	case IWL_SCAN_EBS_CHAN_NOT_FOUND:
	default:
		return "failed";
	}
}

void iwl_mvm_rx_lmac_scan_complete_notif(struct iwl_mvm *mvm,
					 struct iwl_rx_cmd_buffer *rxb)
{
	struct iwl_rx_packet *pkt = rxb_addr(rxb);
	struct iwl_periodic_scan_complete *scan_notif = (void *)pkt->data;
	bool aborted = (scan_notif->status == IWL_SCAN_OFFLOAD_ABORTED);

	/* If this happens, the firmware has mistakenly sent an LMAC
	 * notification during UMAC scans -- warn and ignore it.
	 */
	if (WARN_ON_ONCE(fw_has_capa(&mvm->fw->ucode_capa,
				     IWL_UCODE_TLV_CAPA_UMAC_SCAN)))
		return;

	/* scan status must be locked for proper checking */
	lockdep_assert_held(&mvm->mutex);

	/* We first check if we were stopping a scan, in which case we
	 * just clear the stopping flag.  Then we check if it was a
	 * firmware initiated stop, in which case we need to inform
	 * mac80211.
	 * Note that we can have a stopping and a running scan
	 * simultaneously, but we can't have two different types of
	 * scans stopping or running at the same time (since LMAC
	 * doesn't support it).
	 */

	if (mvm->scan_status & IWL_MVM_SCAN_STOPPING_SCHED) {
		WARN_ON_ONCE(mvm->scan_status & IWL_MVM_SCAN_STOPPING_REGULAR);

		IWL_DEBUG_SCAN(mvm, "Scheduled scan %s, EBS status %s\n",
			       aborted ? "aborted" : "completed",
			       iwl_mvm_ebs_status_str(scan_notif->ebs_status));
		IWL_DEBUG_SCAN(mvm,
			       "Last line %d, Last iteration %d, Time after last iteration %d\n",
			       scan_notif->last_schedule_line,
			       scan_notif->last_schedule_iteration,
			       __le32_to_cpu(scan_notif->time_after_last_iter));

		mvm->scan_status &= ~IWL_MVM_SCAN_STOPPING_SCHED;
	} else if (mvm->scan_status & IWL_MVM_SCAN_STOPPING_REGULAR) {
		IWL_DEBUG_SCAN(mvm, "Regular scan %s, EBS status %s\n",
			       aborted ? "aborted" : "completed",
			       iwl_mvm_ebs_status_str(scan_notif->ebs_status));

		mvm->scan_status &= ~IWL_MVM_SCAN_STOPPING_REGULAR;
	} else if (mvm->scan_status & IWL_MVM_SCAN_SCHED) {
		WARN_ON_ONCE(mvm->scan_status & IWL_MVM_SCAN_REGULAR);

		IWL_DEBUG_SCAN(mvm, "Scheduled scan %s, EBS status %s\n",
			       aborted ? "aborted" : "completed",
			       iwl_mvm_ebs_status_str(scan_notif->ebs_status));
		IWL_DEBUG_SCAN(mvm,
			       "Last line %d, Last iteration %d, Time after last iteration %d (FW)\n",
			       scan_notif->last_schedule_line,
			       scan_notif->last_schedule_iteration,
			       __le32_to_cpu(scan_notif->time_after_last_iter));

		mvm->scan_status &= ~IWL_MVM_SCAN_SCHED;
		ieee80211_sched_scan_stopped(mvm->hw);
		mvm->sched_scan_pass_all = SCHED_SCAN_PASS_ALL_DISABLED;
	} else if (mvm->scan_status & IWL_MVM_SCAN_REGULAR) {
		struct cfg80211_scan_info info = {
			.aborted = aborted,
		};

		IWL_DEBUG_SCAN(mvm, "Regular scan %s, EBS status %s (FW)\n",
			       aborted ? "aborted" : "completed",
			       iwl_mvm_ebs_status_str(scan_notif->ebs_status));

		mvm->scan_status &= ~IWL_MVM_SCAN_REGULAR;
		ieee80211_scan_completed(mvm->hw, &info);
		cancel_delayed_work(&mvm->scan_timeout_dwork);
		iwl_mvm_resume_tcm(mvm);
	} else {
		IWL_ERR(mvm,
			"got scan complete notification but no scan is running\n");
	}

	mvm->last_ebs_successful =
			scan_notif->ebs_status == IWL_SCAN_EBS_SUCCESS ||
			scan_notif->ebs_status == IWL_SCAN_EBS_INACTIVE;
}

static int iwl_ssid_exist(u8 *ssid, u8 ssid_len, struct iwl_ssid_ie *ssid_list)
{
	int i;

	for (i = 0; i < PROBE_OPTION_MAX; i++) {
		if (!ssid_list[i].len)
			break;
		if (ssid_list[i].len == ssid_len &&
		    !memcmp(ssid_list->ssid, ssid, ssid_len))
			return i;
	}
	return -1;
}

/* We insert the SSIDs in an inverted order, because the FW will
 * invert it back.
 */
static void iwl_scan_build_ssids(struct iwl_mvm_scan_params *params,
				 struct iwl_ssid_ie *ssids,
				 u32 *ssid_bitmap)
{
	int i, j;
	int index;
	u32 tmp_bitmap = 0;

	/*
	 * copy SSIDs from match list.
	 * iwl_config_sched_scan_profiles() uses the order of these ssids to
	 * config match list.
	 */
	for (i = 0, j = params->n_match_sets - 1;
	     j >= 0 && i < PROBE_OPTION_MAX;
	     i++, j--) {
		/* skip empty SSID matchsets */
		if (!params->match_sets[j].ssid.ssid_len)
			continue;
		ssids[i].id = WLAN_EID_SSID;
		ssids[i].len = params->match_sets[j].ssid.ssid_len;
		memcpy(ssids[i].ssid, params->match_sets[j].ssid.ssid,
		       ssids[i].len);
	}

	/* add SSIDs from scan SSID list */
	for (j = params->n_ssids - 1;
	     j >= 0 && i < PROBE_OPTION_MAX;
	     i++, j--) {
		index = iwl_ssid_exist(params->ssids[j].ssid,
				       params->ssids[j].ssid_len,
				       ssids);
		if (index < 0) {
			ssids[i].id = WLAN_EID_SSID;
			ssids[i].len = params->ssids[j].ssid_len;
			memcpy(ssids[i].ssid, params->ssids[j].ssid,
			       ssids[i].len);
			tmp_bitmap |= BIT(i);
		} else {
			tmp_bitmap |= BIT(index);
		}
	}
	if (ssid_bitmap)
		*ssid_bitmap = tmp_bitmap;
}

static int
iwl_mvm_config_sched_scan_profiles(struct iwl_mvm *mvm,
				   struct cfg80211_sched_scan_request *req)
{
	struct iwl_scan_offload_profile *profile;
	struct iwl_scan_offload_profile_cfg_v1 *profile_cfg_v1;
	struct iwl_scan_offload_blocklist *blocklist;
	struct iwl_scan_offload_profile_cfg_data *data;
	int max_profiles = iwl_umac_scan_get_max_profiles(mvm->fw);
	int profile_cfg_size = sizeof(*data) +
		sizeof(*profile) * max_profiles;
	struct iwl_host_cmd cmd = {
		.id = SCAN_OFFLOAD_UPDATE_PROFILES_CMD,
		.len[1] = profile_cfg_size,
		.dataflags[0] = IWL_HCMD_DFL_NOCOPY,
		.dataflags[1] = IWL_HCMD_DFL_NOCOPY,
	};
	int blocklist_len;
	int i;
	int ret;

	if (WARN_ON(req->n_match_sets > max_profiles))
		return -EIO;

	if (mvm->fw->ucode_capa.flags & IWL_UCODE_TLV_FLAGS_SHORT_BL)
		blocklist_len = IWL_SCAN_SHORT_BLACKLIST_LEN;
	else
		blocklist_len = IWL_SCAN_MAX_BLACKLIST_LEN;

	blocklist = kcalloc(blocklist_len, sizeof(*blocklist), GFP_KERNEL);
	if (!blocklist)
		return -ENOMEM;

	profile_cfg_v1 = kzalloc(profile_cfg_size, GFP_KERNEL);
	if (!profile_cfg_v1) {
		ret = -ENOMEM;
		goto free_blocklist;
	}

	cmd.data[0] = blocklist;
	cmd.len[0] = sizeof(*blocklist) * blocklist_len;
	cmd.data[1] = profile_cfg_v1;

	/* if max_profile is MAX_PROFILES_V2, we have the new API */
	if (max_profiles == IWL_SCAN_MAX_PROFILES_V2) {
		struct iwl_scan_offload_profile_cfg *profile_cfg =
			(struct iwl_scan_offload_profile_cfg *)profile_cfg_v1;

		data = &profile_cfg->data;
	} else {
		data = &profile_cfg_v1->data;
	}

	/* No blocklist configuration */
	data->num_profiles = req->n_match_sets;
	data->active_clients = SCAN_CLIENT_SCHED_SCAN;
	data->pass_match = SCAN_CLIENT_SCHED_SCAN;
	data->match_notify = SCAN_CLIENT_SCHED_SCAN;

	if (!req->n_match_sets || !req->match_sets[0].ssid.ssid_len)
		data->any_beacon_notify = SCAN_CLIENT_SCHED_SCAN;

	for (i = 0; i < req->n_match_sets; i++) {
		profile = &profile_cfg_v1->profiles[i];
		profile->ssid_index = i;
		/* Support any cipher and auth algorithm */
		profile->unicast_cipher = 0xff;
		profile->auth_alg = IWL_AUTH_ALGO_UNSUPPORTED |
			IWL_AUTH_ALGO_NONE | IWL_AUTH_ALGO_PSK | IWL_AUTH_ALGO_8021X |
			IWL_AUTH_ALGO_SAE | IWL_AUTH_ALGO_8021X_SHA384 | IWL_AUTH_ALGO_OWE;
		profile->network_type = IWL_NETWORK_TYPE_ANY;
		profile->band_selection = IWL_SCAN_OFFLOAD_SELECT_ANY;
		profile->client_bitmap = SCAN_CLIENT_SCHED_SCAN;
	}

	IWL_DEBUG_SCAN(mvm, "Sending scheduled scan profile config\n");

	ret = iwl_mvm_send_cmd(mvm, &cmd);
	kfree(profile_cfg_v1);
free_blocklist:
	kfree(blocklist);

	return ret;
}

static bool iwl_mvm_scan_pass_all(struct iwl_mvm *mvm,
				  struct cfg80211_sched_scan_request *req)
{
	if (req->n_match_sets && req->match_sets[0].ssid.ssid_len) {
		IWL_DEBUG_SCAN(mvm,
			       "Sending scheduled scan with filtering, n_match_sets %d\n",
			       req->n_match_sets);
		mvm->sched_scan_pass_all = SCHED_SCAN_PASS_ALL_DISABLED;
		return false;
	}

	IWL_DEBUG_SCAN(mvm, "Sending Scheduled scan without filtering\n");

	mvm->sched_scan_pass_all = SCHED_SCAN_PASS_ALL_ENABLED;
	return true;
}

static int iwl_mvm_lmac_scan_abort(struct iwl_mvm *mvm)
{
	int ret;
	struct iwl_host_cmd cmd = {
		.id = SCAN_OFFLOAD_ABORT_CMD,
	};
	u32 status = CAN_ABORT_STATUS;

	ret = iwl_mvm_send_cmd_status(mvm, &cmd, &status);
	if (ret)
		return ret;

	if (status != CAN_ABORT_STATUS) {
		/*
		 * The scan abort will return 1 for success or
		 * 2 for "failure".  A failure condition can be
		 * due to simply not being in an active scan which
		 * can occur if we send the scan abort before the
		 * microcode has notified us that a scan is completed.
		 */
		IWL_DEBUG_SCAN(mvm, "SCAN OFFLOAD ABORT ret %d.\n", status);
		ret = -ENOENT;
	}

	return ret;
}

static void iwl_mvm_scan_fill_tx_cmd(struct iwl_mvm *mvm,
				     struct iwl_scan_req_tx_cmd *tx_cmd,
				     bool no_cck)
{
	tx_cmd[0].tx_flags = cpu_to_le32(TX_CMD_FLG_SEQ_CTL |
					 TX_CMD_FLG_BT_DIS);
	tx_cmd[0].rate_n_flags = iwl_mvm_scan_rate_n_flags(mvm,
							   NL80211_BAND_2GHZ,
							   no_cck);

	if (!iwl_mvm_has_new_station_api(mvm->fw)) {
		tx_cmd[0].sta_id = mvm->aux_sta.sta_id;
		tx_cmd[1].sta_id = mvm->aux_sta.sta_id;

	/*
	 * Fw doesn't use this sta anymore, pending deprecation via HOST API
	 * change
	 */
	} else {
		tx_cmd[0].sta_id = 0xff;
		tx_cmd[1].sta_id = 0xff;
	}

	tx_cmd[1].tx_flags = cpu_to_le32(TX_CMD_FLG_SEQ_CTL |
					 TX_CMD_FLG_BT_DIS);

	tx_cmd[1].rate_n_flags = iwl_mvm_scan_rate_n_flags(mvm,
							   NL80211_BAND_5GHZ,
							   no_cck);
}

static void
iwl_mvm_lmac_scan_cfg_channels(struct iwl_mvm *mvm,
			       struct ieee80211_channel **channels,
			       int n_channels, u32 ssid_bitmap,
			       struct iwl_scan_req_lmac *cmd)
{
	struct iwl_scan_channel_cfg_lmac *channel_cfg = (void *)&cmd->data;
	int i;

	for (i = 0; i < n_channels; i++) {
		channel_cfg[i].channel_num =
			cpu_to_le16(channels[i]->hw_value);
		channel_cfg[i].iter_count = cpu_to_le16(1);
		channel_cfg[i].iter_interval = 0;
		channel_cfg[i].flags =
			cpu_to_le32(IWL_UNIFIED_SCAN_CHANNEL_PARTIAL |
				    ssid_bitmap);
	}
}

static u8 *iwl_mvm_copy_and_insert_ds_elem(struct iwl_mvm *mvm, const u8 *ies,
					   size_t len, u8 *const pos)
{
	static const u8 before_ds_params[] = {
			WLAN_EID_SSID,
			WLAN_EID_SUPP_RATES,
			WLAN_EID_REQUEST,
			WLAN_EID_EXT_SUPP_RATES,
	};
	size_t offs;
	u8 *newpos = pos;

	if (!iwl_mvm_rrm_scan_needed(mvm)) {
		memcpy(newpos, ies, len);
		return newpos + len;
	}

	offs = ieee80211_ie_split(ies, len,
				  before_ds_params,
				  ARRAY_SIZE(before_ds_params),
				  0);

	memcpy(newpos, ies, offs);
	newpos += offs;

	/* Add a placeholder for DS Parameter Set element */
	*newpos++ = WLAN_EID_DS_PARAMS;
	*newpos++ = 1;
	*newpos++ = 0;

	memcpy(newpos, ies + offs, len - offs);
	newpos += len - offs;

	return newpos;
}

static void iwl_mvm_add_tpc_report_ie(u8 *pos)
{
	pos[0] = WLAN_EID_VENDOR_SPECIFIC;
	pos[1] = WFA_TPC_IE_LEN - 2;
	pos[2] = (WLAN_OUI_MICROSOFT >> 16) & 0xff;
	pos[3] = (WLAN_OUI_MICROSOFT >> 8) & 0xff;
	pos[4] = WLAN_OUI_MICROSOFT & 0xff;
	pos[5] = WLAN_OUI_TYPE_MICROSOFT_TPC;
	pos[6] = 0;
	/* pos[7] - tx power will be inserted by the FW */
	pos[7] = 0;
	pos[8] = 0;
}

static void
iwl_mvm_build_scan_probe(struct iwl_mvm *mvm, struct ieee80211_vif *vif,
			 struct ieee80211_scan_ies *ies,
			 struct iwl_mvm_scan_params *params)
{
	struct ieee80211_mgmt *frame = (void *)params->preq.buf;
	u8 *pos, *newpos;
	const u8 *mac_addr = params->flags & NL80211_SCAN_FLAG_RANDOM_ADDR ?
		params->mac_addr : NULL;

	/*
	 * Unfortunately, right now the offload scan doesn't support randomising
	 * within the firmware, so until the firmware API is ready we implement
	 * it in the driver. This means that the scan iterations won't really be
	 * random, only when it's restarted, but at least that helps a bit.
	 */
	if (mac_addr)
		get_random_mask_addr(frame->sa, mac_addr,
				     params->mac_addr_mask);
	else
		memcpy(frame->sa, vif->addr, ETH_ALEN);

	frame->frame_control = cpu_to_le16(IEEE80211_STYPE_PROBE_REQ);
	eth_broadcast_addr(frame->da);
	ether_addr_copy(frame->bssid, params->bssid);
	frame->seq_ctrl = 0;

	pos = frame->u.probe_req.variable;
	*pos++ = WLAN_EID_SSID;
	*pos++ = 0;

	params->preq.mac_header.offset = 0;
	params->preq.mac_header.len = cpu_to_le16(24 + 2);

	/* Insert ds parameter set element on 2.4 GHz band */
	newpos = iwl_mvm_copy_and_insert_ds_elem(mvm,
						 ies->ies[NL80211_BAND_2GHZ],
						 ies->len[NL80211_BAND_2GHZ],
						 pos);
	params->preq.band_data[0].offset = cpu_to_le16(pos - params->preq.buf);
	params->preq.band_data[0].len = cpu_to_le16(newpos - pos);
	pos = newpos;

	memcpy(pos, ies->ies[NL80211_BAND_5GHZ],
	       ies->len[NL80211_BAND_5GHZ]);
	params->preq.band_data[1].offset = cpu_to_le16(pos - params->preq.buf);
	params->preq.band_data[1].len =
		cpu_to_le16(ies->len[NL80211_BAND_5GHZ]);
	pos += ies->len[NL80211_BAND_5GHZ];

	memcpy(pos, ies->ies[NL80211_BAND_6GHZ],
	       ies->len[NL80211_BAND_6GHZ]);
	params->preq.band_data[2].offset = cpu_to_le16(pos - params->preq.buf);
	params->preq.band_data[2].len =
		cpu_to_le16(ies->len[NL80211_BAND_6GHZ]);
	pos += ies->len[NL80211_BAND_6GHZ];
	memcpy(pos, ies->common_ies, ies->common_ie_len);
	params->preq.common_data.offset = cpu_to_le16(pos - params->preq.buf);

	if (iwl_mvm_rrm_scan_needed(mvm) &&
	    !fw_has_capa(&mvm->fw->ucode_capa,
			 IWL_UCODE_TLV_CAPA_WFA_TPC_REP_IE_SUPPORT)) {
		iwl_mvm_add_tpc_report_ie(pos + ies->common_ie_len);
		params->preq.common_data.len = cpu_to_le16(ies->common_ie_len +
							   WFA_TPC_IE_LEN);
	} else {
		params->preq.common_data.len = cpu_to_le16(ies->common_ie_len);
	}
}

static void iwl_mvm_scan_lmac_dwell(struct iwl_mvm *mvm,
				    struct iwl_scan_req_lmac *cmd,
				    struct iwl_mvm_scan_params *params)
{
	cmd->active_dwell = IWL_SCAN_DWELL_ACTIVE;
	cmd->passive_dwell = IWL_SCAN_DWELL_PASSIVE;
	cmd->fragmented_dwell = IWL_SCAN_DWELL_FRAGMENTED;
	cmd->extended_dwell = IWL_SCAN_DWELL_EXTENDED;
	cmd->max_out_time = cpu_to_le32(scan_timing[params->type].max_out_time);
	cmd->suspend_time = cpu_to_le32(scan_timing[params->type].suspend_time);
	cmd->scan_prio = cpu_to_le32(IWL_SCAN_PRIORITY_EXT_6);
}

static inline bool iwl_mvm_scan_fits(struct iwl_mvm *mvm, int n_ssids,
				     struct ieee80211_scan_ies *ies,
				     int n_channels)
{
	return ((n_ssids <= PROBE_OPTION_MAX) &&
		(n_channels <= mvm->fw->ucode_capa.n_scan_channels) &
		(ies->common_ie_len +
		 ies->len[NL80211_BAND_2GHZ] + ies->len[NL80211_BAND_5GHZ] +
		 ies->len[NL80211_BAND_6GHZ] <=
		 iwl_mvm_max_scan_ie_fw_cmd_room(mvm)));
}

static inline bool iwl_mvm_scan_use_ebs(struct iwl_mvm *mvm,
					struct ieee80211_vif *vif)
{
	const struct iwl_ucode_capabilities *capa = &mvm->fw->ucode_capa;
	bool low_latency;

	if (iwl_mvm_is_cdb_supported(mvm))
		low_latency = iwl_mvm_low_latency_band(mvm, NL80211_BAND_5GHZ);
	else
		low_latency = iwl_mvm_low_latency(mvm);

	/* We can only use EBS if:
	 *	1. the feature is supported;
	 *	2. the last EBS was successful;
	 *	3. if only single scan, the single scan EBS API is supported;
	 *	4. it's not a p2p find operation.
	 *	5. we are not in low latency mode,
	 *	   or if fragmented ebs is supported by the FW
	 *	6. the VIF is not an AP interface (scan wants survey results)
	 */
	return ((capa->flags & IWL_UCODE_TLV_FLAGS_EBS_SUPPORT) &&
		mvm->last_ebs_successful && IWL_MVM_ENABLE_EBS &&
		vif->type != NL80211_IFTYPE_P2P_DEVICE &&
		(!low_latency || iwl_mvm_is_frag_ebs_supported(mvm)) &&
		ieee80211_vif_type_p2p(vif) != NL80211_IFTYPE_AP);
}

static inline bool iwl_mvm_is_regular_scan(struct iwl_mvm_scan_params *params)
{
	return params->n_scan_plans == 1 &&
		params->scan_plans[0].iterations == 1;
}

static bool iwl_mvm_is_scan_fragmented(enum iwl_mvm_scan_type type)
{
	return (type == IWL_SCAN_TYPE_FRAGMENTED ||
		type == IWL_SCAN_TYPE_FAST_BALANCE);
}

static int iwl_mvm_scan_lmac_flags(struct iwl_mvm *mvm,
				   struct iwl_mvm_scan_params *params,
				   struct ieee80211_vif *vif)
{
	int flags = 0;

	if (params->n_ssids == 0)
		flags |= IWL_MVM_LMAC_SCAN_FLAG_PASSIVE;

	if (params->n_ssids == 1 && params->ssids[0].ssid_len != 0)
		flags |= IWL_MVM_LMAC_SCAN_FLAG_PRE_CONNECTION;

	if (iwl_mvm_is_scan_fragmented(params->type))
		flags |= IWL_MVM_LMAC_SCAN_FLAG_FRAGMENTED;

	if (iwl_mvm_rrm_scan_needed(mvm) &&
	    fw_has_capa(&mvm->fw->ucode_capa,
			IWL_UCODE_TLV_CAPA_WFA_TPC_REP_IE_SUPPORT))
		flags |= IWL_MVM_LMAC_SCAN_FLAGS_RRM_ENABLED;

	if (params->pass_all)
		flags |= IWL_MVM_LMAC_SCAN_FLAG_PASS_ALL;
	else
		flags |= IWL_MVM_LMAC_SCAN_FLAG_MATCH;

#ifdef CONFIG_IWLWIFI_DEBUGFS
	if (mvm->scan_iter_notif_enabled)
		flags |= IWL_MVM_LMAC_SCAN_FLAG_ITER_COMPLETE;
#endif

	if (mvm->sched_scan_pass_all == SCHED_SCAN_PASS_ALL_ENABLED)
		flags |= IWL_MVM_LMAC_SCAN_FLAG_ITER_COMPLETE;

	if (iwl_mvm_is_regular_scan(params) &&
	    vif->type != NL80211_IFTYPE_P2P_DEVICE &&
	    !iwl_mvm_is_scan_fragmented(params->type))
		flags |= IWL_MVM_LMAC_SCAN_FLAG_EXTENDED_DWELL;

	return flags;
}

static void
iwl_mvm_scan_set_legacy_probe_req(struct iwl_scan_probe_req_v1 *p_req,
				  struct iwl_scan_probe_req *src_p_req)
{
	int i;

	p_req->mac_header = src_p_req->mac_header;
	for (i = 0; i < SCAN_NUM_BAND_PROBE_DATA_V_1; i++)
		p_req->band_data[i] = src_p_req->band_data[i];
	p_req->common_data = src_p_req->common_data;
	memcpy(p_req->buf, src_p_req->buf, sizeof(p_req->buf));
}

static int iwl_mvm_scan_lmac(struct iwl_mvm *mvm, struct ieee80211_vif *vif,
			     struct iwl_mvm_scan_params *params)
{
	struct iwl_scan_req_lmac *cmd = mvm->scan_cmd;
	struct iwl_scan_probe_req_v1 *preq =
		(void *)(cmd->data + sizeof(struct iwl_scan_channel_cfg_lmac) *
			 mvm->fw->ucode_capa.n_scan_channels);
	u32 ssid_bitmap = 0;
	int i;
	u8 band;

	if (WARN_ON(params->n_scan_plans > IWL_MAX_SCHED_SCAN_PLANS))
		return -EINVAL;

	iwl_mvm_scan_lmac_dwell(mvm, cmd, params);

	cmd->rx_chain_select = iwl_mvm_scan_rx_chain(mvm);
	cmd->iter_num = cpu_to_le32(1);
	cmd->n_channels = (u8)params->n_channels;

	cmd->delay = cpu_to_le32(params->delay);

	cmd->scan_flags = cpu_to_le32(iwl_mvm_scan_lmac_flags(mvm, params,
							      vif));

	band = iwl_mvm_phy_band_from_nl80211(params->channels[0]->band);
	cmd->flags = cpu_to_le32(band);
	cmd->filter_flags = cpu_to_le32(MAC_FILTER_ACCEPT_GRP |
					MAC_FILTER_IN_BEACON);
	iwl_mvm_scan_fill_tx_cmd(mvm, cmd->tx_cmd, params->no_cck);
	iwl_scan_build_ssids(params, cmd->direct_scan, &ssid_bitmap);

	/* this API uses bits 1-20 instead of 0-19 */
	ssid_bitmap <<= 1;

	for (i = 0; i < params->n_scan_plans; i++) {
		struct cfg80211_sched_scan_plan *scan_plan =
			&params->scan_plans[i];

		cmd->schedule[i].delay =
			cpu_to_le16(scan_plan->interval);
		cmd->schedule[i].iterations = scan_plan->iterations;
		cmd->schedule[i].full_scan_mul = 1;
	}

	/*
	 * If the number of iterations of the last scan plan is set to
	 * zero, it should run infinitely. However, this is not always the case.
	 * For example, when regular scan is requested the driver sets one scan
	 * plan with one iteration.
	 */
	if (!cmd->schedule[i - 1].iterations)
		cmd->schedule[i - 1].iterations = 0xff;

	if (iwl_mvm_scan_use_ebs(mvm, vif)) {
		cmd->channel_opt[0].flags =
			cpu_to_le16(IWL_SCAN_CHANNEL_FLAG_EBS |
				    IWL_SCAN_CHANNEL_FLAG_EBS_ACCURATE |
				    IWL_SCAN_CHANNEL_FLAG_CACHE_ADD);
		cmd->channel_opt[0].non_ebs_ratio =
			cpu_to_le16(IWL_DENSE_EBS_SCAN_RATIO);
		cmd->channel_opt[1].flags =
			cpu_to_le16(IWL_SCAN_CHANNEL_FLAG_EBS |
				    IWL_SCAN_CHANNEL_FLAG_EBS_ACCURATE |
				    IWL_SCAN_CHANNEL_FLAG_CACHE_ADD);
		cmd->channel_opt[1].non_ebs_ratio =
			cpu_to_le16(IWL_SPARSE_EBS_SCAN_RATIO);
	}

	iwl_mvm_lmac_scan_cfg_channels(mvm, params->channels,
				       params->n_channels, ssid_bitmap, cmd);

	iwl_mvm_scan_set_legacy_probe_req(preq, &params->preq);

	return 0;
}

static int rate_to_scan_rate_flag(unsigned int rate)
{
	static const int rate_to_scan_rate[IWL_RATE_COUNT] = {
		[IWL_RATE_1M_INDEX]	= SCAN_CONFIG_RATE_1M,
		[IWL_RATE_2M_INDEX]	= SCAN_CONFIG_RATE_2M,
		[IWL_RATE_5M_INDEX]	= SCAN_CONFIG_RATE_5M,
		[IWL_RATE_11M_INDEX]	= SCAN_CONFIG_RATE_11M,
		[IWL_RATE_6M_INDEX]	= SCAN_CONFIG_RATE_6M,
		[IWL_RATE_9M_INDEX]	= SCAN_CONFIG_RATE_9M,
		[IWL_RATE_12M_INDEX]	= SCAN_CONFIG_RATE_12M,
		[IWL_RATE_18M_INDEX]	= SCAN_CONFIG_RATE_18M,
		[IWL_RATE_24M_INDEX]	= SCAN_CONFIG_RATE_24M,
		[IWL_RATE_36M_INDEX]	= SCAN_CONFIG_RATE_36M,
		[IWL_RATE_48M_INDEX]	= SCAN_CONFIG_RATE_48M,
		[IWL_RATE_54M_INDEX]	= SCAN_CONFIG_RATE_54M,
	};

	return rate_to_scan_rate[rate];
}

static __le32 iwl_mvm_scan_config_rates(struct iwl_mvm *mvm)
{
	struct ieee80211_supported_band *band;
	unsigned int rates = 0;
	int i;

	band = &mvm->nvm_data->bands[NL80211_BAND_2GHZ];
	for (i = 0; i < band->n_bitrates; i++)
		rates |= rate_to_scan_rate_flag(band->bitrates[i].hw_value);
	band = &mvm->nvm_data->bands[NL80211_BAND_5GHZ];
	for (i = 0; i < band->n_bitrates; i++)
		rates |= rate_to_scan_rate_flag(band->bitrates[i].hw_value);

	/* Set both basic rates and supported rates */
	rates |= SCAN_CONFIG_SUPPORTED_RATE(rates);

	return cpu_to_le32(rates);
}

static void iwl_mvm_fill_scan_dwell(struct iwl_mvm *mvm,
				    struct iwl_scan_dwell *dwell)
{
	dwell->active = IWL_SCAN_DWELL_ACTIVE;
	dwell->passive = IWL_SCAN_DWELL_PASSIVE;
	dwell->fragmented = IWL_SCAN_DWELL_FRAGMENTED;
	dwell->extended = IWL_SCAN_DWELL_EXTENDED;
}

static void iwl_mvm_fill_channels(struct iwl_mvm *mvm, u8 *channels,
				  u32 max_channels)
{
	struct ieee80211_supported_band *band;
	int i, j = 0;

	band = &mvm->nvm_data->bands[NL80211_BAND_2GHZ];
	for (i = 0; i < band->n_channels && j < max_channels; i++, j++)
		channels[j] = band->channels[i].hw_value;
	band = &mvm->nvm_data->bands[NL80211_BAND_5GHZ];
	for (i = 0; i < band->n_channels && j < max_channels; i++, j++)
		channels[j] = band->channels[i].hw_value;
}

static void iwl_mvm_fill_scan_config_v1(struct iwl_mvm *mvm, void *config,
					u32 flags, u8 channel_flags,
					u32 max_channels)
{
	enum iwl_mvm_scan_type type = iwl_mvm_get_scan_type(mvm, NULL);
	struct iwl_scan_config_v1 *cfg = config;

	cfg->flags = cpu_to_le32(flags);
	cfg->tx_chains = cpu_to_le32(iwl_mvm_get_valid_tx_ant(mvm));
	cfg->rx_chains = cpu_to_le32(iwl_mvm_scan_rx_ant(mvm));
	cfg->legacy_rates = iwl_mvm_scan_config_rates(mvm);
	cfg->out_of_channel_time = cpu_to_le32(scan_timing[type].max_out_time);
	cfg->suspend_time = cpu_to_le32(scan_timing[type].suspend_time);

	iwl_mvm_fill_scan_dwell(mvm, &cfg->dwell);

	memcpy(&cfg->mac_addr, &mvm->addresses[0].addr, ETH_ALEN);

	/* This function should not be called when using ADD_STA ver >=12 */
	WARN_ON_ONCE(iwl_mvm_has_new_station_api(mvm->fw));

	cfg->bcast_sta_id = mvm->aux_sta.sta_id;
	cfg->channel_flags = channel_flags;

	iwl_mvm_fill_channels(mvm, cfg->channel_array, max_channels);
}

static void iwl_mvm_fill_scan_config_v2(struct iwl_mvm *mvm, void *config,
					u32 flags, u8 channel_flags,
					u32 max_channels)
{
	struct iwl_scan_config_v2 *cfg = config;

	cfg->flags = cpu_to_le32(flags);
	cfg->tx_chains = cpu_to_le32(iwl_mvm_get_valid_tx_ant(mvm));
	cfg->rx_chains = cpu_to_le32(iwl_mvm_scan_rx_ant(mvm));
	cfg->legacy_rates = iwl_mvm_scan_config_rates(mvm);

	if (iwl_mvm_is_cdb_supported(mvm)) {
		enum iwl_mvm_scan_type lb_type, hb_type;

		lb_type = iwl_mvm_get_scan_type_band(mvm, NULL,
						     NL80211_BAND_2GHZ);
		hb_type = iwl_mvm_get_scan_type_band(mvm, NULL,
						     NL80211_BAND_5GHZ);

		cfg->out_of_channel_time[SCAN_LB_LMAC_IDX] =
			cpu_to_le32(scan_timing[lb_type].max_out_time);
		cfg->suspend_time[SCAN_LB_LMAC_IDX] =
			cpu_to_le32(scan_timing[lb_type].suspend_time);

		cfg->out_of_channel_time[SCAN_HB_LMAC_IDX] =
			cpu_to_le32(scan_timing[hb_type].max_out_time);
		cfg->suspend_time[SCAN_HB_LMAC_IDX] =
			cpu_to_le32(scan_timing[hb_type].suspend_time);
	} else {
		enum iwl_mvm_scan_type type =
			iwl_mvm_get_scan_type(mvm, NULL);

		cfg->out_of_channel_time[SCAN_LB_LMAC_IDX] =
			cpu_to_le32(scan_timing[type].max_out_time);
		cfg->suspend_time[SCAN_LB_LMAC_IDX] =
			cpu_to_le32(scan_timing[type].suspend_time);
	}

	iwl_mvm_fill_scan_dwell(mvm, &cfg->dwell);

	memcpy(&cfg->mac_addr, &mvm->addresses[0].addr, ETH_ALEN);

	/* This function should not be called when using ADD_STA ver >=12 */
	WARN_ON_ONCE(iwl_mvm_has_new_station_api(mvm->fw));

	cfg->bcast_sta_id = mvm->aux_sta.sta_id;
	cfg->channel_flags = channel_flags;

	iwl_mvm_fill_channels(mvm, cfg->channel_array, max_channels);
}

static int iwl_mvm_legacy_config_scan(struct iwl_mvm *mvm)
{
	void *cfg;
	int ret, cmd_size;
	struct iwl_host_cmd cmd = {
		.id = WIDE_ID(IWL_ALWAYS_LONG_GROUP, SCAN_CFG_CMD),
	};
	enum iwl_mvm_scan_type type;
	enum iwl_mvm_scan_type hb_type = IWL_SCAN_TYPE_NOT_SET;
	int num_channels =
		mvm->nvm_data->bands[NL80211_BAND_2GHZ].n_channels +
		mvm->nvm_data->bands[NL80211_BAND_5GHZ].n_channels;
	u32 flags;
	u8 channel_flags;

	if (WARN_ON(num_channels > mvm->fw->ucode_capa.n_scan_channels))
		num_channels = mvm->fw->ucode_capa.n_scan_channels;

	if (iwl_mvm_is_cdb_supported(mvm)) {
		type = iwl_mvm_get_scan_type_band(mvm, NULL,
						  NL80211_BAND_2GHZ);
		hb_type = iwl_mvm_get_scan_type_band(mvm, NULL,
						     NL80211_BAND_5GHZ);
		if (type == mvm->scan_type && hb_type == mvm->hb_scan_type)
			return 0;
	} else {
		type = iwl_mvm_get_scan_type(mvm, NULL);
		if (type == mvm->scan_type)
			return 0;
	}

	if (iwl_mvm_cdb_scan_api(mvm))
		cmd_size = sizeof(struct iwl_scan_config_v2);
	else
		cmd_size = sizeof(struct iwl_scan_config_v1);
	cmd_size += mvm->fw->ucode_capa.n_scan_channels;

	cfg = kzalloc(cmd_size, GFP_KERNEL);
	if (!cfg)
		return -ENOMEM;

	flags = SCAN_CONFIG_FLAG_ACTIVATE |
		 SCAN_CONFIG_FLAG_ALLOW_CHUB_REQS |
		 SCAN_CONFIG_FLAG_SET_TX_CHAINS |
		 SCAN_CONFIG_FLAG_SET_RX_CHAINS |
		 SCAN_CONFIG_FLAG_SET_AUX_STA_ID |
		 SCAN_CONFIG_FLAG_SET_ALL_TIMES |
		 SCAN_CONFIG_FLAG_SET_LEGACY_RATES |
		 SCAN_CONFIG_FLAG_SET_MAC_ADDR |
		 SCAN_CONFIG_FLAG_SET_CHANNEL_FLAGS |
		 SCAN_CONFIG_N_CHANNELS(num_channels) |
		 (iwl_mvm_is_scan_fragmented(type) ?
		  SCAN_CONFIG_FLAG_SET_FRAGMENTED :
		  SCAN_CONFIG_FLAG_CLEAR_FRAGMENTED);

	channel_flags = IWL_CHANNEL_FLAG_EBS |
			IWL_CHANNEL_FLAG_ACCURATE_EBS |
			IWL_CHANNEL_FLAG_EBS_ADD |
			IWL_CHANNEL_FLAG_PRE_SCAN_PASSIVE2ACTIVE;

	/*
	 * Check for fragmented scan on LMAC2 - high band.
	 * LMAC1 - low band is checked above.
	 */
	if (iwl_mvm_cdb_scan_api(mvm)) {
		if (iwl_mvm_is_cdb_supported(mvm))
			flags |= (iwl_mvm_is_scan_fragmented(hb_type)) ?
				 SCAN_CONFIG_FLAG_SET_LMAC2_FRAGMENTED :
				 SCAN_CONFIG_FLAG_CLEAR_LMAC2_FRAGMENTED;
		iwl_mvm_fill_scan_config_v2(mvm, cfg, flags, channel_flags,
					    num_channels);
	} else {
		iwl_mvm_fill_scan_config_v1(mvm, cfg, flags, channel_flags,
					    num_channels);
	}

	cmd.data[0] = cfg;
	cmd.len[0] = cmd_size;
	cmd.dataflags[0] = IWL_HCMD_DFL_NOCOPY;

	IWL_DEBUG_SCAN(mvm, "Sending UMAC scan config\n");

	ret = iwl_mvm_send_cmd(mvm, &cmd);
	if (!ret) {
		mvm->scan_type = type;
		mvm->hb_scan_type = hb_type;
	}

	kfree(cfg);
	return ret;
}

int iwl_mvm_config_scan(struct iwl_mvm *mvm)
{
	struct iwl_scan_config cfg;
	struct iwl_host_cmd cmd = {
		.id = WIDE_ID(IWL_ALWAYS_LONG_GROUP, SCAN_CFG_CMD),
		.len[0] = sizeof(cfg),
		.data[0] = &cfg,
		.dataflags[0] = IWL_HCMD_DFL_NOCOPY,
	};

	if (!iwl_mvm_is_reduced_config_scan_supported(mvm))
		return iwl_mvm_legacy_config_scan(mvm);

	memset(&cfg, 0, sizeof(cfg));

	if (!iwl_mvm_has_new_station_api(mvm->fw)) {
		cfg.bcast_sta_id = mvm->aux_sta.sta_id;
	} else if (iwl_fw_lookup_cmd_ver(mvm->fw, SCAN_CFG_CMD, 0) < 5) {
		/*
		 * Fw doesn't use this sta anymore. Deprecated on SCAN_CFG_CMD
		 * version 5.
		 */
		cfg.bcast_sta_id = 0xff;
	}

	cfg.tx_chains = cpu_to_le32(iwl_mvm_get_valid_tx_ant(mvm));
	cfg.rx_chains = cpu_to_le32(iwl_mvm_scan_rx_ant(mvm));

	IWL_DEBUG_SCAN(mvm, "Sending UMAC scan config\n");

	return iwl_mvm_send_cmd(mvm, &cmd);
}

static int iwl_mvm_scan_uid_by_status(struct iwl_mvm *mvm, int status)
{
	int i;

	for (i = 0; i < mvm->max_scans; i++)
		if (mvm->scan_uid_status[i] == status)
			return i;

	return -ENOENT;
}

static void iwl_mvm_scan_umac_dwell(struct iwl_mvm *mvm,
				    struct iwl_scan_req_umac *cmd,
				    struct iwl_mvm_scan_params *params)
{
	struct iwl_mvm_scan_timing_params *timing, *hb_timing;
	u8 active_dwell, passive_dwell;

	timing = &scan_timing[params->type];
	active_dwell = IWL_SCAN_DWELL_ACTIVE;
	passive_dwell = IWL_SCAN_DWELL_PASSIVE;

	if (iwl_mvm_is_adaptive_dwell_supported(mvm)) {
		cmd->v7.adwell_default_n_aps_social =
			IWL_SCAN_ADWELL_DEFAULT_N_APS_SOCIAL;
		cmd->v7.adwell_default_n_aps =
			IWL_SCAN_ADWELL_DEFAULT_LB_N_APS;

		if (iwl_mvm_is_adwell_hb_ap_num_supported(mvm))
			cmd->v9.adwell_default_hb_n_aps =
				IWL_SCAN_ADWELL_DEFAULT_HB_N_APS;

		/* if custom max budget was configured with debugfs */
		if (IWL_MVM_ADWELL_MAX_BUDGET)
			cmd->v7.adwell_max_budget =
				cpu_to_le16(IWL_MVM_ADWELL_MAX_BUDGET);
		else if (params->n_ssids && params->ssids[0].ssid_len)
			cmd->v7.adwell_max_budget =
				cpu_to_le16(IWL_SCAN_ADWELL_MAX_BUDGET_DIRECTED_SCAN);
		else
			cmd->v7.adwell_max_budget =
				cpu_to_le16(IWL_SCAN_ADWELL_MAX_BUDGET_FULL_SCAN);

		cmd->v7.scan_priority = cpu_to_le32(IWL_SCAN_PRIORITY_EXT_6);
		cmd->v7.max_out_time[SCAN_LB_LMAC_IDX] =
			cpu_to_le32(timing->max_out_time);
		cmd->v7.suspend_time[SCAN_LB_LMAC_IDX] =
			cpu_to_le32(timing->suspend_time);

		if (iwl_mvm_is_cdb_supported(mvm)) {
			hb_timing = &scan_timing[params->hb_type];

			cmd->v7.max_out_time[SCAN_HB_LMAC_IDX] =
				cpu_to_le32(hb_timing->max_out_time);
			cmd->v7.suspend_time[SCAN_HB_LMAC_IDX] =
				cpu_to_le32(hb_timing->suspend_time);
		}

		if (!iwl_mvm_is_adaptive_dwell_v2_supported(mvm)) {
			cmd->v7.active_dwell = active_dwell;
			cmd->v7.passive_dwell = passive_dwell;
			cmd->v7.fragmented_dwell = IWL_SCAN_DWELL_FRAGMENTED;
		} else {
			cmd->v8.active_dwell[SCAN_LB_LMAC_IDX] = active_dwell;
			cmd->v8.passive_dwell[SCAN_LB_LMAC_IDX] = passive_dwell;
			if (iwl_mvm_is_cdb_supported(mvm)) {
				cmd->v8.active_dwell[SCAN_HB_LMAC_IDX] =
					active_dwell;
				cmd->v8.passive_dwell[SCAN_HB_LMAC_IDX] =
					passive_dwell;
			}
		}
	} else {
		cmd->v1.extended_dwell = IWL_SCAN_DWELL_EXTENDED;
		cmd->v1.active_dwell = active_dwell;
		cmd->v1.passive_dwell = passive_dwell;
		cmd->v1.fragmented_dwell = IWL_SCAN_DWELL_FRAGMENTED;

		if (iwl_mvm_is_cdb_supported(mvm)) {
			hb_timing = &scan_timing[params->hb_type];

			cmd->v6.max_out_time[SCAN_HB_LMAC_IDX] =
					cpu_to_le32(hb_timing->max_out_time);
			cmd->v6.suspend_time[SCAN_HB_LMAC_IDX] =
					cpu_to_le32(hb_timing->suspend_time);
		}

		if (iwl_mvm_cdb_scan_api(mvm)) {
			cmd->v6.scan_priority =
				cpu_to_le32(IWL_SCAN_PRIORITY_EXT_6);
			cmd->v6.max_out_time[SCAN_LB_LMAC_IDX] =
				cpu_to_le32(timing->max_out_time);
			cmd->v6.suspend_time[SCAN_LB_LMAC_IDX] =
				cpu_to_le32(timing->suspend_time);
		} else {
			cmd->v1.scan_priority =
				cpu_to_le32(IWL_SCAN_PRIORITY_EXT_6);
			cmd->v1.max_out_time =
				cpu_to_le32(timing->max_out_time);
			cmd->v1.suspend_time =
				cpu_to_le32(timing->suspend_time);
		}
	}

	if (iwl_mvm_is_regular_scan(params))
		cmd->ooc_priority = cpu_to_le32(IWL_SCAN_PRIORITY_EXT_6);
	else
		cmd->ooc_priority = cpu_to_le32(IWL_SCAN_PRIORITY_EXT_2);
}

static u32 iwl_mvm_scan_umac_ooc_priority(int type)
{
	if (type == IWL_MVM_SCAN_REGULAR)
		return IWL_SCAN_PRIORITY_EXT_6;
	if (type == IWL_MVM_SCAN_INT_MLO)
		return IWL_SCAN_PRIORITY_EXT_4;

	return IWL_SCAN_PRIORITY_EXT_2;
}

static void
iwl_mvm_scan_umac_dwell_v11(struct iwl_mvm *mvm,
			    struct iwl_scan_general_params_v11 *general_params,
			    struct iwl_mvm_scan_params *params)
{
	struct iwl_mvm_scan_timing_params *timing, *hb_timing;
	u8 active_dwell, passive_dwell;

	timing = &scan_timing[params->type];
	active_dwell = IWL_SCAN_DWELL_ACTIVE;
	passive_dwell = IWL_SCAN_DWELL_PASSIVE;

	general_params->adwell_default_social_chn =
		IWL_SCAN_ADWELL_DEFAULT_N_APS_SOCIAL;
	general_params->adwell_default_2g = IWL_SCAN_ADWELL_DEFAULT_LB_N_APS;
	general_params->adwell_default_5g = IWL_SCAN_ADWELL_DEFAULT_HB_N_APS;

	/* if custom max budget was configured with debugfs */
	if (IWL_MVM_ADWELL_MAX_BUDGET)
		general_params->adwell_max_budget =
			cpu_to_le16(IWL_MVM_ADWELL_MAX_BUDGET);
	else if (params->n_ssids && params->ssids[0].ssid_len)
		general_params->adwell_max_budget =
			cpu_to_le16(IWL_SCAN_ADWELL_MAX_BUDGET_DIRECTED_SCAN);
	else
		general_params->adwell_max_budget =
			cpu_to_le16(IWL_SCAN_ADWELL_MAX_BUDGET_FULL_SCAN);

	general_params->scan_priority = cpu_to_le32(IWL_SCAN_PRIORITY_EXT_6);
	general_params->max_out_of_time[SCAN_LB_LMAC_IDX] =
		cpu_to_le32(timing->max_out_time);
	general_params->suspend_time[SCAN_LB_LMAC_IDX] =
		cpu_to_le32(timing->suspend_time);

	hb_timing = &scan_timing[params->hb_type];

	general_params->max_out_of_time[SCAN_HB_LMAC_IDX] =
		cpu_to_le32(hb_timing->max_out_time);
	general_params->suspend_time[SCAN_HB_LMAC_IDX] =
		cpu_to_le32(hb_timing->suspend_time);

	general_params->active_dwell[SCAN_LB_LMAC_IDX] = active_dwell;
	general_params->passive_dwell[SCAN_LB_LMAC_IDX] = passive_dwell;
	general_params->active_dwell[SCAN_HB_LMAC_IDX] = active_dwell;
	general_params->passive_dwell[SCAN_HB_LMAC_IDX] = passive_dwell;
}

struct iwl_mvm_scan_channel_segment {
	u8 start_idx;
	u8 end_idx;
	u8 first_channel_id;
	u8 last_channel_id;
	u8 channel_spacing_shift;
	u8 band;
};

static const struct iwl_mvm_scan_channel_segment scan_channel_segments[] = {
	{
		.start_idx = 0,
		.end_idx = 13,
		.first_channel_id = 1,
		.last_channel_id = 14,
		.channel_spacing_shift = 0,
		.band = PHY_BAND_24
	},
	{
		.start_idx = 14,
		.end_idx = 41,
		.first_channel_id = 36,
		.last_channel_id = 144,
		.channel_spacing_shift = 2,
		.band = PHY_BAND_5
	},
	{
		.start_idx = 42,
		.end_idx = 50,
		.first_channel_id = 149,
		.last_channel_id = 181,
		.channel_spacing_shift = 2,
		.band = PHY_BAND_5
	},
	{
		.start_idx = 51,
		.end_idx = 111,
		.first_channel_id = 1,
		.last_channel_id = 241,
		.channel_spacing_shift = 2,
		.band = PHY_BAND_6
	},
};

static int iwl_mvm_scan_ch_and_band_to_idx(u8 channel_id, u8 band)
{
	int i, index;

	if (!channel_id)
		return -EINVAL;

	for (i = 0; i < ARRAY_SIZE(scan_channel_segments); i++) {
		const struct iwl_mvm_scan_channel_segment *ch_segment =
			&scan_channel_segments[i];
		u32 ch_offset;

		if (ch_segment->band != band ||
		    ch_segment->first_channel_id > channel_id ||
		    ch_segment->last_channel_id < channel_id)
			continue;

		ch_offset = (channel_id - ch_segment->first_channel_id) >>
			ch_segment->channel_spacing_shift;

		index = scan_channel_segments[i].start_idx + ch_offset;
		if (index < IWL_SCAN_NUM_CHANNELS)
			return index;

		break;
	}

	return -EINVAL;
}

static const u8 p2p_go_friendly_chs[] = {
	36, 40, 44, 48, 149, 153, 157, 161, 165,
};

static const u8 social_chs[] = {
	1, 6, 11
};

static void iwl_mvm_scan_ch_add_n_aps_override(enum nl80211_iftype vif_type,
					       u8 ch_id, u8 band, u8 *ch_bitmap,
					       size_t bitmap_n_entries)
{
	int i;

	if (vif_type != NL80211_IFTYPE_P2P_DEVICE)
		return;

	for (i = 0; i < ARRAY_SIZE(p2p_go_friendly_chs); i++) {
		if (p2p_go_friendly_chs[i] == ch_id) {
			int ch_idx, bitmap_idx;

			ch_idx = iwl_mvm_scan_ch_and_band_to_idx(ch_id, band);
			if (ch_idx < 0)
				return;

			bitmap_idx = ch_idx / 8;
			if (bitmap_idx >= bitmap_n_entries)
				return;

			ch_idx = ch_idx % 8;
			ch_bitmap[bitmap_idx] |= BIT(ch_idx);

			return;
		}
	}
}

static u32 iwl_mvm_scan_ch_n_aps_flag(enum nl80211_iftype vif_type, u8 ch_id)
{
	int i;
	u32 flags = 0;

	if (vif_type != NL80211_IFTYPE_P2P_DEVICE)
		goto out;

	for (i = 0; i < ARRAY_SIZE(p2p_go_friendly_chs); i++) {
		if (p2p_go_friendly_chs[i] == ch_id) {
			flags |= IWL_SCAN_ADWELL_N_APS_GO_FRIENDLY_BIT;
			break;
		}
	}

	if (flags)
		goto out;

	for (i = 0; i < ARRAY_SIZE(social_chs); i++) {
		if (social_chs[i] == ch_id) {
			flags |= IWL_SCAN_ADWELL_N_APS_SOCIAL_CHS_BIT;
			break;
		}
	}

out:
	return flags;
}

static void
iwl_mvm_umac_scan_cfg_channels(struct iwl_mvm *mvm,
			       struct ieee80211_channel **channels,
			       int n_channels, u32 flags,
			       struct iwl_scan_channel_cfg_umac *channel_cfg)
{
	int i;

	for (i = 0; i < n_channels; i++) {
		channel_cfg[i].flags = cpu_to_le32(flags);
		channel_cfg[i].channel_num = channels[i]->hw_value;
		if (iwl_mvm_is_scan_ext_chan_supported(mvm)) {
			enum nl80211_band band = channels[i]->band;

			channel_cfg[i].v2.band =
				iwl_mvm_phy_band_from_nl80211(band);
			channel_cfg[i].v2.iter_count = 1;
			channel_cfg[i].v2.iter_interval = 0;
		} else {
			channel_cfg[i].v1.iter_count = 1;
			channel_cfg[i].v1.iter_interval = 0;
		}
	}
}

static void
iwl_mvm_umac_scan_cfg_channels_v4(struct iwl_mvm *mvm,
				  struct ieee80211_channel **channels,
				  struct iwl_scan_channel_params_v4 *cp,
				  int n_channels, u32 flags,
				  enum nl80211_iftype vif_type)
{
	u8 *bitmap = cp->adwell_ch_override_bitmap;
	size_t bitmap_n_entries = ARRAY_SIZE(cp->adwell_ch_override_bitmap);
	int i;

	for (i = 0; i < n_channels; i++) {
		enum nl80211_band band = channels[i]->band;
		struct iwl_scan_channel_cfg_umac *cfg =
			&cp->channel_config[i];

		cfg->flags = cpu_to_le32(flags);
		cfg->channel_num = channels[i]->hw_value;
		cfg->v2.band = iwl_mvm_phy_band_from_nl80211(band);
		cfg->v2.iter_count = 1;
		cfg->v2.iter_interval = 0;

		iwl_mvm_scan_ch_add_n_aps_override(vif_type,
						   cfg->channel_num,
						   cfg->v2.band, bitmap,
						   bitmap_n_entries);
	}
}

static void
iwl_mvm_umac_scan_cfg_channels_v7(struct iwl_mvm *mvm,
				  struct ieee80211_channel **channels,
				  struct iwl_scan_channel_params_v7 *cp,
				  int n_channels, u32 flags,
				  enum nl80211_iftype vif_type, u32 version)
{
	int i;

	for (i = 0; i < n_channels; i++) {
		enum nl80211_band band = channels[i]->band;
		struct iwl_scan_channel_cfg_umac *cfg = &cp->channel_config[i];
		u32 n_aps_flag =
			iwl_mvm_scan_ch_n_aps_flag(vif_type,
						   channels[i]->hw_value);
		u8 iwl_band = iwl_mvm_phy_band_from_nl80211(band);

		cfg->flags = cpu_to_le32(flags | n_aps_flag);
<<<<<<< HEAD
		cfg->v2.channel_num = channels[i]->hw_value;
=======
		cfg->channel_num = channels[i]->hw_value;
>>>>>>> 2d5404ca
		if (cfg80211_channel_is_psc(channels[i]))
			cfg->flags = 0;

		if (band == NL80211_BAND_6GHZ) {
			/* 6 GHz channels should only appear in a scan request
			 * that has scan_6ghz set. The only exception is MLO
			 * scan, which has to be passive.
			 */
			WARN_ON_ONCE(cfg->flags != 0);
			cfg->flags =
				cpu_to_le32(IWL_UHB_CHAN_CFG_FLAG_FORCE_PASSIVE);
		}

		cfg->v2.iter_count = 1;
		cfg->v2.iter_interval = 0;
		if (version < 17)
			cfg->v2.band = iwl_band;
		else
			cfg->flags |= cpu_to_le32((iwl_band <<
						   IWL_CHAN_CFG_FLAGS_BAND_POS));
	}
}

static void
iwl_mvm_umac_scan_fill_6g_chan_list(struct iwl_mvm *mvm,
				    struct iwl_mvm_scan_params *params,
				     struct iwl_scan_probe_params_v4 *pp)
{
	int j, idex_s = 0, idex_b = 0;
	struct cfg80211_scan_6ghz_params *scan_6ghz_params =
		params->scan_6ghz_params;
	bool hidden_supported = fw_has_capa(&mvm->fw->ucode_capa,
					    IWL_UCODE_TLV_CAPA_HIDDEN_6GHZ_SCAN);

	for (j = 0; j < params->n_ssids && idex_s < SCAN_SHORT_SSID_MAX_SIZE;
	     j++) {
		if (!params->ssids[j].ssid_len)
			continue;

		pp->short_ssid[idex_s] =
			cpu_to_le32(~crc32_le(~0, params->ssids[j].ssid,
					      params->ssids[j].ssid_len));

		if (hidden_supported) {
			pp->direct_scan[idex_s].id = WLAN_EID_SSID;
			pp->direct_scan[idex_s].len = params->ssids[j].ssid_len;
			memcpy(pp->direct_scan[idex_s].ssid, params->ssids[j].ssid,
			       params->ssids[j].ssid_len);
		}
		idex_s++;
	}

	/*
	 * Populate the arrays of the short SSIDs and the BSSIDs using the 6GHz
	 * collocated parameters. This might not be optimal, as this processing
	 * does not (yet) correspond to the actual channels, so it is possible
	 * that some entries would be left out.
	 *
	 * TODO: improve this logic.
	 */
	for (j = 0; j < params->n_6ghz_params; j++) {
		int k;

		/* First, try to place the short SSID */
		if (scan_6ghz_params[j].short_ssid_valid) {
			for (k = 0; k < idex_s; k++) {
				if (pp->short_ssid[k] ==
				    cpu_to_le32(scan_6ghz_params[j].short_ssid))
					break;
			}

			if (k == idex_s && idex_s < SCAN_SHORT_SSID_MAX_SIZE) {
				pp->short_ssid[idex_s++] =
					cpu_to_le32(scan_6ghz_params[j].short_ssid);
			}
		}

		/* try to place BSSID for the same entry */
		for (k = 0; k < idex_b; k++) {
			if (!memcmp(&pp->bssid_array[k],
				    scan_6ghz_params[j].bssid, ETH_ALEN))
				break;
		}

		if (k == idex_b && idex_b < SCAN_BSSID_MAX_SIZE &&
		    !WARN_ONCE(!is_valid_ether_addr(scan_6ghz_params[j].bssid),
			       "scan: invalid BSSID at index %u, index_b=%u\n",
			       j, idex_b)) {
			memcpy(&pp->bssid_array[idex_b++],
			       scan_6ghz_params[j].bssid, ETH_ALEN);
		}
	}

	pp->short_ssid_num = idex_s;
	pp->bssid_num = idex_b;
}

/* TODO: this function can be merged with iwl_mvm_scan_umac_fill_ch_p_v7 */
static u32
iwl_mvm_umac_scan_cfg_channels_v7_6g(struct iwl_mvm *mvm,
				     struct iwl_mvm_scan_params *params,
				     u32 n_channels,
				     struct iwl_scan_probe_params_v4 *pp,
				     struct iwl_scan_channel_params_v7 *cp,
				     enum nl80211_iftype vif_type,
				     u32 version)
{
	int i;
	struct cfg80211_scan_6ghz_params *scan_6ghz_params =
		params->scan_6ghz_params;
	u32 ch_cnt;

	for (i = 0, ch_cnt = 0; i < params->n_channels; i++) {
		struct iwl_scan_channel_cfg_umac *cfg =
			&cp->channel_config[ch_cnt];

		u32 s_ssid_bitmap = 0, bssid_bitmap = 0, flags = 0;
		u8 k, n_s_ssids = 0, n_bssids = 0;
		u8 max_s_ssids, max_bssids;
		bool force_passive = false, found = false, allow_passive = true,
		     unsolicited_probe_on_chan = false, psc_no_listen = false;
		s8 psd_20 = IEEE80211_RNR_TBTT_PARAMS_PSD_RESERVED;

		/*
		 * Avoid performing passive scan on non PSC channels unless the
		 * scan is specifically a passive scan, i.e., no SSIDs
		 * configured in the scan command.
		 */
		if (!cfg80211_channel_is_psc(params->channels[i]) &&
		    !params->n_6ghz_params && params->n_ssids)
			continue;

<<<<<<< HEAD
		cfg->v1.channel_num = params->channels[i]->hw_value;
=======
		cfg->channel_num = params->channels[i]->hw_value;
>>>>>>> 2d5404ca
		if (version < 17)
			cfg->v2.band = PHY_BAND_6;
		else
			cfg->flags |= cpu_to_le32(PHY_BAND_6 <<
						  IWL_CHAN_CFG_FLAGS_BAND_POS);

		cfg->v5.iter_count = 1;
		cfg->v5.iter_interval = 0;
<<<<<<< HEAD
=======

		for (u32 j = 0; j < params->n_6ghz_params; j++) {
			s8 tmp_psd_20;

			if (!(scan_6ghz_params[j].channel_idx == i))
				continue;

			unsolicited_probe_on_chan |=
				scan_6ghz_params[j].unsolicited_probe;

			/* Use the highest PSD value allowed as advertised by
			 * APs for this channel
			 */
			tmp_psd_20 = scan_6ghz_params[j].psd_20;
			if (tmp_psd_20 !=
			    IEEE80211_RNR_TBTT_PARAMS_PSD_RESERVED &&
			    (psd_20 ==
			     IEEE80211_RNR_TBTT_PARAMS_PSD_RESERVED ||
			     psd_20 < tmp_psd_20))
				psd_20 = tmp_psd_20;

			psc_no_listen |= scan_6ghz_params[j].psc_no_listen;
		}

		/*
		 * In the following cases apply passive scan:
		 * 1. Non fragmented scan:
		 *	- PSC channel with NO_LISTEN_FLAG on should be treated
		 *	  like non PSC channel
		 *	- Non PSC channel with more than 3 short SSIDs or more
		 *	  than 9 BSSIDs.
		 *	- Non PSC Channel with unsolicited probe response and
		 *	  more than 2 short SSIDs or more than 6 BSSIDs.
		 *	- PSC channel with more than 2 short SSIDs or more than
		 *	  6 BSSIDs.
		 * 3. Fragmented scan:
		 *	- PSC channel with more than 1 SSID or 3 BSSIDs.
		 *	- Non PSC channel with more than 2 SSIDs or 6 BSSIDs.
		 *	- Non PSC channel with unsolicited probe response and
		 *	  more than 1 SSID or more than 3 BSSIDs.
		 */
		if (!iwl_mvm_is_scan_fragmented(params->type)) {
			if (!cfg80211_channel_is_psc(params->channels[i]) ||
			    psc_no_listen) {
				if (unsolicited_probe_on_chan) {
					max_s_ssids = 2;
					max_bssids = 6;
				} else {
					max_s_ssids = 3;
					max_bssids = 9;
				}
			} else {
				max_s_ssids = 2;
				max_bssids = 6;
			}
		} else if (cfg80211_channel_is_psc(params->channels[i])) {
			max_s_ssids = 1;
			max_bssids = 3;
		} else {
			if (unsolicited_probe_on_chan) {
				max_s_ssids = 1;
				max_bssids = 3;
			} else {
				max_s_ssids = 2;
				max_bssids = 6;
			}
		}
>>>>>>> 2d5404ca

		/*
		 * The optimize the scan time, i.e., reduce the scan dwell time
		 * on each channel, the below logic tries to set 3 direct BSSID
		 * probe requests for each broadcast probe request with a short
		 * SSID.
		 * TODO: improve this logic
		 */
<<<<<<< HEAD
		n_used_bssid_entries = 3;
		for (j = 0; j < params->n_6ghz_params; j++) {
			s8 tmp_psd_20;

=======
		for (u32 j = 0; j < params->n_6ghz_params; j++) {
>>>>>>> 2d5404ca
			if (!(scan_6ghz_params[j].channel_idx == i))
				continue;

			/* Use the highest PSD value allowed as advertised by
			 * APs for this channel
			 */
			tmp_psd_20 = scan_6ghz_params[j].psd_20;
			if (tmp_psd_20 !=
			    IEEE80211_RNR_TBTT_PARAMS_PSD_RESERVED &&
			    (psd_20 ==
			     IEEE80211_RNR_TBTT_PARAMS_PSD_RESERVED ||
			     psd_20 < tmp_psd_20))
				psd_20 = tmp_psd_20;

			found = false;

			for (k = 0;
			     k < pp->short_ssid_num && n_s_ssids < max_s_ssids;
			     k++) {
				if (!scan_6ghz_params[j].unsolicited_probe &&
				    le32_to_cpu(pp->short_ssid[k]) ==
				    scan_6ghz_params[j].short_ssid) {
					/* Relevant short SSID bit set */
					if (s_ssid_bitmap & BIT(k)) {
						found = true;
						break;
					}

					/*
					 * Prefer creating BSSID entries unless
					 * the short SSID probe can be done in
					 * the same channel dwell iteration.
					 *
					 * We also need to create a short SSID
					 * entry for any hidden AP.
					 */
					if (3 * n_s_ssids > n_bssids &&
					    !pp->direct_scan[k].len)
						break;

					/* Hidden AP, cannot do passive scan */
					if (pp->direct_scan[k].len)
						allow_passive = false;

					s_ssid_bitmap |= BIT(k);
					n_s_ssids++;
					found = true;
					break;
				}
			}

			if (found)
				continue;

			for (k = 0; k < pp->bssid_num; k++) {
				if (!memcmp(&pp->bssid_array[k],
					    scan_6ghz_params[j].bssid,
					    ETH_ALEN)) {
					if (!(bssid_bitmap & BIT(k))) {
						if (n_bssids < max_bssids) {
							bssid_bitmap |= BIT(k);
							n_bssids++;
						} else {
							force_passive = TRUE;
						}
					}
					break;
				}
			}
		}

		if (cfg80211_channel_is_psc(params->channels[i]) &&
		    psc_no_listen)
			flags |= IWL_UHB_CHAN_CFG_FLAG_PSC_CHAN_NO_LISTEN;

		if (unsolicited_probe_on_chan)
			flags |= IWL_UHB_CHAN_CFG_FLAG_UNSOLICITED_PROBE_RES;

		if ((allow_passive && force_passive) ||
		    (!(bssid_bitmap | s_ssid_bitmap) &&
		     !cfg80211_channel_is_psc(params->channels[i])))
			flags |= IWL_UHB_CHAN_CFG_FLAG_FORCE_PASSIVE;
		else
			flags |= bssid_bitmap | (s_ssid_bitmap << 16);

		cfg->flags |= cpu_to_le32(flags);
		if (version >= 17)
			cfg->v5.psd_20 = psd_20;

		ch_cnt++;
	}

	if (params->n_channels > ch_cnt)
		IWL_DEBUG_SCAN(mvm,
			       "6GHz: reducing number channels: (%u->%u)\n",
			       params->n_channels, ch_cnt);

	return ch_cnt;
}

static u8 iwl_mvm_scan_umac_chan_flags_v2(struct iwl_mvm *mvm,
					  struct iwl_mvm_scan_params *params,
					  struct ieee80211_vif *vif)
{
	u8 flags = 0;

	flags |= IWL_SCAN_CHANNEL_FLAG_ENABLE_CHAN_ORDER;

	if (iwl_mvm_scan_use_ebs(mvm, vif))
		flags |= IWL_SCAN_CHANNEL_FLAG_EBS |
			IWL_SCAN_CHANNEL_FLAG_EBS_ACCURATE |
			IWL_SCAN_CHANNEL_FLAG_CACHE_ADD;

	/* set fragmented ebs for fragmented scan on HB channels */
	if ((!iwl_mvm_is_cdb_supported(mvm) &&
	     iwl_mvm_is_scan_fragmented(params->type)) ||
	    (iwl_mvm_is_cdb_supported(mvm) &&
	     iwl_mvm_is_scan_fragmented(params->hb_type)))
		flags |= IWL_SCAN_CHANNEL_FLAG_EBS_FRAG;

	/*
	 * force EBS in case the scan is a fragmented and there is a need to take P2P
	 * GO operation into consideration during scan operation.
	 */
	if ((!iwl_mvm_is_cdb_supported(mvm) &&
	     iwl_mvm_is_scan_fragmented(params->type) && params->respect_p2p_go) ||
	    (iwl_mvm_is_cdb_supported(mvm) &&
	     iwl_mvm_is_scan_fragmented(params->hb_type) &&
	     params->respect_p2p_go_hb)) {
		IWL_DEBUG_SCAN(mvm, "Respect P2P GO. Force EBS\n");
		flags |= IWL_SCAN_CHANNEL_FLAG_FORCE_EBS;
	}

	return flags;
}

static void iwl_mvm_scan_6ghz_passive_scan(struct iwl_mvm *mvm,
					   struct iwl_mvm_scan_params *params,
					   struct ieee80211_vif *vif)
{
	struct ieee80211_supported_band *sband =
		&mvm->nvm_data->bands[NL80211_BAND_6GHZ];
	u32 n_disabled, i;

	params->enable_6ghz_passive = false;

	if (params->scan_6ghz)
		return;

	if (!fw_has_capa(&mvm->fw->ucode_capa,
			 IWL_UCODE_TLV_CAPA_PASSIVE_6GHZ_SCAN)) {
		IWL_DEBUG_SCAN(mvm,
			       "6GHz passive scan: Not supported by FW\n");
		return;
	}

	/* 6GHz passive scan allowed only on station interface  */
	if (vif->type != NL80211_IFTYPE_STATION) {
		IWL_DEBUG_SCAN(mvm,
			       "6GHz passive scan: not station interface\n");
		return;
	}

	/*
	 * 6GHz passive scan is allowed in a defined time interval following HW
	 * reset or resume flow, or while not associated and a large interval
	 * has passed since the last 6GHz passive scan.
	 */
	if ((vif->cfg.assoc ||
	     time_after(mvm->last_6ghz_passive_scan_jiffies +
			(IWL_MVM_6GHZ_PASSIVE_SCAN_TIMEOUT * HZ), jiffies)) &&
	    (time_before(mvm->last_reset_or_resume_time_jiffies +
			 (IWL_MVM_6GHZ_PASSIVE_SCAN_ASSOC_TIMEOUT * HZ),
			 jiffies))) {
		IWL_DEBUG_SCAN(mvm, "6GHz passive scan: %s\n",
			       vif->cfg.assoc ? "associated" :
			       "timeout did not expire");
		return;
	}

	/* not enough channels in the regular scan request */
	if (params->n_channels < IWL_MVM_6GHZ_PASSIVE_SCAN_MIN_CHANS) {
		IWL_DEBUG_SCAN(mvm,
			       "6GHz passive scan: not enough channels\n");
		return;
	}

	for (i = 0; i < params->n_ssids; i++) {
		if (!params->ssids[i].ssid_len)
			break;
	}

	/* not a wildcard scan, so cannot enable passive 6GHz scan */
	if (i == params->n_ssids) {
		IWL_DEBUG_SCAN(mvm,
			       "6GHz passive scan: no wildcard SSID\n");
		return;
	}

	if (!sband || !sband->n_channels) {
		IWL_DEBUG_SCAN(mvm,
			       "6GHz passive scan: no 6GHz channels\n");
		return;
	}

	for (i = 0, n_disabled = 0; i < sband->n_channels; i++) {
		if (sband->channels[i].flags & (IEEE80211_CHAN_DISABLED))
			n_disabled++;
	}

	/*
	 * Not all the 6GHz channels are disabled, so no need for 6GHz passive
	 * scan
	 */
	if (n_disabled != sband->n_channels) {
		IWL_DEBUG_SCAN(mvm,
			       "6GHz passive scan: 6GHz channels enabled\n");
		return;
	}

	/* all conditions to enable 6ghz passive scan are satisfied */
	IWL_DEBUG_SCAN(mvm, "6GHz passive scan: can be enabled\n");
	params->enable_6ghz_passive = true;
}

static u16 iwl_mvm_scan_umac_flags_v2(struct iwl_mvm *mvm,
				      struct iwl_mvm_scan_params *params,
				      struct ieee80211_vif *vif,
				      int type)
{
	u16 flags = 0;

	/*
	 * If no direct SSIDs are provided perform a passive scan. Otherwise,
	 * if there is a single SSID which is not the broadcast SSID, assume
	 * that the scan is intended for roaming purposes and thus enable Rx on
	 * all chains to improve chances of hearing the beacons/probe responses.
	 */
	if (params->n_ssids == 0)
		flags |= IWL_UMAC_SCAN_GEN_FLAGS_V2_FORCE_PASSIVE;
	else if (params->n_ssids == 1 && params->ssids[0].ssid_len)
		flags |= IWL_UMAC_SCAN_GEN_FLAGS_V2_USE_ALL_RX_CHAINS;

	if (iwl_mvm_is_scan_fragmented(params->type))
		flags |= IWL_UMAC_SCAN_GEN_FLAGS_V2_FRAGMENTED_LMAC1;

	if (iwl_mvm_is_scan_fragmented(params->hb_type))
		flags |= IWL_UMAC_SCAN_GEN_FLAGS_V2_FRAGMENTED_LMAC2;

	if (params->pass_all)
		flags |= IWL_UMAC_SCAN_GEN_FLAGS_V2_PASS_ALL;
	else
		flags |= IWL_UMAC_SCAN_GEN_FLAGS_V2_MATCH;

	if (!iwl_mvm_is_regular_scan(params))
		flags |= IWL_UMAC_SCAN_GEN_FLAGS_V2_PERIODIC;

	if (params->iter_notif ||
	    mvm->sched_scan_pass_all == SCHED_SCAN_PASS_ALL_ENABLED)
		flags |= IWL_UMAC_SCAN_GEN_FLAGS_V2_NTFY_ITER_COMPLETE;

	if (IWL_MVM_ADWELL_ENABLE)
		flags |= IWL_UMAC_SCAN_GEN_FLAGS_V2_ADAPTIVE_DWELL;

	if (type == IWL_MVM_SCAN_SCHED || type == IWL_MVM_SCAN_NETDETECT)
		flags |= IWL_UMAC_SCAN_GEN_FLAGS_V2_PREEMPTIVE;

	if ((type == IWL_MVM_SCAN_SCHED || type == IWL_MVM_SCAN_NETDETECT) &&
	    params->flags & NL80211_SCAN_FLAG_COLOCATED_6GHZ)
		flags |= IWL_UMAC_SCAN_GEN_FLAGS_V2_TRIGGER_UHB_SCAN;

	if (params->enable_6ghz_passive)
		flags |= IWL_UMAC_SCAN_GEN_FLAGS_V2_6GHZ_PASSIVE_SCAN;

	if (iwl_mvm_is_oce_supported(mvm) &&
	    (params->flags & (NL80211_SCAN_FLAG_ACCEPT_BCAST_PROBE_RESP |
			      NL80211_SCAN_FLAG_OCE_PROBE_REQ_HIGH_TX_RATE |
			      NL80211_SCAN_FLAG_FILS_MAX_CHANNEL_TIME)))
		flags |= IWL_UMAC_SCAN_GEN_FLAGS_V2_OCE;

	return flags;
}

static u8 iwl_mvm_scan_umac_flags2(struct iwl_mvm *mvm,
				   struct iwl_mvm_scan_params *params,
				   struct ieee80211_vif *vif, int type,
				   u16 gen_flags)
{
	u8 flags = 0;

	if (iwl_mvm_is_cdb_supported(mvm)) {
		if (params->respect_p2p_go)
			flags |= IWL_UMAC_SCAN_GEN_PARAMS_FLAGS2_RESPECT_P2P_GO_LB;
		if (params->respect_p2p_go_hb)
			flags |= IWL_UMAC_SCAN_GEN_PARAMS_FLAGS2_RESPECT_P2P_GO_HB;
	} else {
		if (params->respect_p2p_go)
			flags = IWL_UMAC_SCAN_GEN_PARAMS_FLAGS2_RESPECT_P2P_GO_LB |
				IWL_UMAC_SCAN_GEN_PARAMS_FLAGS2_RESPECT_P2P_GO_HB;
	}

	if (params->scan_6ghz &&
	    fw_has_capa(&mvm->fw->ucode_capa,
			IWL_UCODE_TLV_CAPA_SCAN_DONT_TOGGLE_ANT))
		flags |= IWL_UMAC_SCAN_GEN_PARAMS_FLAGS2_DONT_TOGGLE_ANT;

	/* Passive and AP interface -> ACS (automatic channel selection) */
	if (gen_flags & IWL_UMAC_SCAN_GEN_FLAGS_V2_FORCE_PASSIVE &&
	    ieee80211_vif_type_p2p(vif) == NL80211_IFTYPE_AP &&
	    iwl_fw_lookup_notif_ver(mvm->fw, SCAN_GROUP, CHANNEL_SURVEY_NOTIF,
				    0) >= 1)
		flags |= IWL_UMAC_SCAN_GEN_FLAGS2_COLLECT_CHANNEL_STATS;

	return flags;
}

static u16 iwl_mvm_scan_umac_flags(struct iwl_mvm *mvm,
				   struct iwl_mvm_scan_params *params,
				   struct ieee80211_vif *vif)
{
	u16 flags = 0;

	if (params->n_ssids == 0)
		flags = IWL_UMAC_SCAN_GEN_FLAGS_PASSIVE;

	if (params->n_ssids == 1 && params->ssids[0].ssid_len != 0)
		flags |= IWL_UMAC_SCAN_GEN_FLAGS_PRE_CONNECT;

	if (iwl_mvm_is_scan_fragmented(params->type))
		flags |= IWL_UMAC_SCAN_GEN_FLAGS_FRAGMENTED;

	if (iwl_mvm_is_cdb_supported(mvm) &&
	    iwl_mvm_is_scan_fragmented(params->hb_type))
		flags |= IWL_UMAC_SCAN_GEN_FLAGS_LMAC2_FRAGMENTED;

	if (iwl_mvm_rrm_scan_needed(mvm) &&
	    fw_has_capa(&mvm->fw->ucode_capa,
			IWL_UCODE_TLV_CAPA_WFA_TPC_REP_IE_SUPPORT))
		flags |= IWL_UMAC_SCAN_GEN_FLAGS_RRM_ENABLED;

	if (params->pass_all)
		flags |= IWL_UMAC_SCAN_GEN_FLAGS_PASS_ALL;
	else
		flags |= IWL_UMAC_SCAN_GEN_FLAGS_MATCH;

	if (!iwl_mvm_is_regular_scan(params))
		flags |= IWL_UMAC_SCAN_GEN_FLAGS_PERIODIC;

	if (params->iter_notif)
		flags |= IWL_UMAC_SCAN_GEN_FLAGS_ITER_COMPLETE;

#ifdef CONFIG_IWLWIFI_DEBUGFS
	if (mvm->scan_iter_notif_enabled)
		flags |= IWL_UMAC_SCAN_GEN_FLAGS_ITER_COMPLETE;
#endif

	if (mvm->sched_scan_pass_all == SCHED_SCAN_PASS_ALL_ENABLED)
		flags |= IWL_UMAC_SCAN_GEN_FLAGS_ITER_COMPLETE;

	if (iwl_mvm_is_adaptive_dwell_supported(mvm) && IWL_MVM_ADWELL_ENABLE)
		flags |= IWL_UMAC_SCAN_GEN_FLAGS_ADAPTIVE_DWELL;

	/*
	 * Extended dwell is relevant only for low band to start with, as it is
	 * being used for social channles only (1, 6, 11), so we can check
	 * only scan type on low band also for CDB.
	 */
	if (iwl_mvm_is_regular_scan(params) &&
	    vif->type != NL80211_IFTYPE_P2P_DEVICE &&
	    !iwl_mvm_is_scan_fragmented(params->type) &&
	    !iwl_mvm_is_adaptive_dwell_supported(mvm) &&
	    !iwl_mvm_is_oce_supported(mvm))
		flags |= IWL_UMAC_SCAN_GEN_FLAGS_EXTENDED_DWELL;

	if (iwl_mvm_is_oce_supported(mvm)) {
		if ((params->flags &
		     NL80211_SCAN_FLAG_OCE_PROBE_REQ_HIGH_TX_RATE))
			flags |= IWL_UMAC_SCAN_GEN_FLAGS_PROB_REQ_HIGH_TX_RATE;
		/* Since IWL_UMAC_SCAN_GEN_FLAGS_EXTENDED_DWELL and
		 * NL80211_SCAN_FLAG_OCE_PROBE_REQ_DEFERRAL_SUPPRESSION shares
		 * the same bit, we need to make sure that we use this bit here
		 * only when IWL_UMAC_SCAN_GEN_FLAGS_EXTENDED_DWELL cannot be
		 * used. */
		if ((params->flags &
		     NL80211_SCAN_FLAG_OCE_PROBE_REQ_DEFERRAL_SUPPRESSION) &&
		     !WARN_ON_ONCE(!iwl_mvm_is_adaptive_dwell_supported(mvm)))
			flags |= IWL_UMAC_SCAN_GEN_FLAGS_PROB_REQ_DEFER_SUPP;
		if ((params->flags & NL80211_SCAN_FLAG_FILS_MAX_CHANNEL_TIME))
			flags |= IWL_UMAC_SCAN_GEN_FLAGS_MAX_CHNL_TIME;
	}

	return flags;
}

static int
iwl_mvm_fill_scan_sched_params(struct iwl_mvm_scan_params *params,
			       struct iwl_scan_umac_schedule *schedule,
			       __le16 *delay)
{
	int i;
	if (WARN_ON(!params->n_scan_plans ||
		    params->n_scan_plans > IWL_MAX_SCHED_SCAN_PLANS))
		return -EINVAL;

	for (i = 0; i < params->n_scan_plans; i++) {
		struct cfg80211_sched_scan_plan *scan_plan =
			&params->scan_plans[i];

		schedule[i].iter_count = scan_plan->iterations;
		schedule[i].interval =
			cpu_to_le16(scan_plan->interval);
	}

	/*
	 * If the number of iterations of the last scan plan is set to
	 * zero, it should run infinitely. However, this is not always the case.
	 * For example, when regular scan is requested the driver sets one scan
	 * plan with one iteration.
	 */
	if (!schedule[params->n_scan_plans - 1].iter_count)
		schedule[params->n_scan_plans - 1].iter_count = 0xff;

	*delay = cpu_to_le16(params->delay);

	return 0;
}

static int iwl_mvm_scan_umac(struct iwl_mvm *mvm, struct ieee80211_vif *vif,
			     struct iwl_mvm_scan_params *params,
			     int type, int uid)
{
	struct iwl_scan_req_umac *cmd = mvm->scan_cmd;
	struct iwl_scan_umac_chan_param *chan_param;
	void *cmd_data = iwl_mvm_get_scan_req_umac_data(mvm);
	void *sec_part = (u8 *)cmd_data + sizeof(struct iwl_scan_channel_cfg_umac) *
		mvm->fw->ucode_capa.n_scan_channels;
	struct iwl_scan_req_umac_tail_v2 *tail_v2 =
		(struct iwl_scan_req_umac_tail_v2 *)sec_part;
	struct iwl_scan_req_umac_tail_v1 *tail_v1;
	struct iwl_ssid_ie *direct_scan;
	int ret = 0;
	u32 ssid_bitmap = 0;
	u8 channel_flags = 0;
	u16 gen_flags;
	struct iwl_mvm_vif *scan_vif = iwl_mvm_vif_from_mac80211(vif);

	chan_param = iwl_mvm_get_scan_req_umac_channel(mvm);

	iwl_mvm_scan_umac_dwell(mvm, cmd, params);

	cmd->uid = cpu_to_le32(uid);
	gen_flags = iwl_mvm_scan_umac_flags(mvm, params, vif);
	cmd->general_flags = cpu_to_le16(gen_flags);
	if (iwl_mvm_is_adaptive_dwell_v2_supported(mvm)) {
		if (gen_flags & IWL_UMAC_SCAN_GEN_FLAGS_FRAGMENTED)
			cmd->v8.num_of_fragments[SCAN_LB_LMAC_IDX] =
							IWL_SCAN_NUM_OF_FRAGS;
		if (gen_flags & IWL_UMAC_SCAN_GEN_FLAGS_LMAC2_FRAGMENTED)
			cmd->v8.num_of_fragments[SCAN_HB_LMAC_IDX] =
							IWL_SCAN_NUM_OF_FRAGS;

		cmd->v8.general_flags2 =
			IWL_UMAC_SCAN_GEN_FLAGS2_ALLOW_CHNL_REORDER;
	}

	cmd->scan_start_mac_id = scan_vif->id;

	if (type == IWL_MVM_SCAN_SCHED || type == IWL_MVM_SCAN_NETDETECT)
		cmd->flags = cpu_to_le32(IWL_UMAC_SCAN_FLAG_PREEMPTIVE);

	if (iwl_mvm_scan_use_ebs(mvm, vif)) {
		channel_flags = IWL_SCAN_CHANNEL_FLAG_EBS |
				IWL_SCAN_CHANNEL_FLAG_EBS_ACCURATE |
				IWL_SCAN_CHANNEL_FLAG_CACHE_ADD;

		/* set fragmented ebs for fragmented scan on HB channels */
		if (iwl_mvm_is_frag_ebs_supported(mvm)) {
			if (gen_flags &
			    IWL_UMAC_SCAN_GEN_FLAGS_LMAC2_FRAGMENTED ||
			    (!iwl_mvm_is_cdb_supported(mvm) &&
			     gen_flags & IWL_UMAC_SCAN_GEN_FLAGS_FRAGMENTED))
				channel_flags |= IWL_SCAN_CHANNEL_FLAG_EBS_FRAG;
		}
	}

	chan_param->flags = channel_flags;
	chan_param->count = params->n_channels;

	ret = iwl_mvm_fill_scan_sched_params(params, tail_v2->schedule,
					     &tail_v2->delay);
	if (ret)
		return ret;

	if (iwl_mvm_is_scan_ext_chan_supported(mvm)) {
		tail_v2->preq = params->preq;
		direct_scan = tail_v2->direct_scan;
	} else {
		tail_v1 = (struct iwl_scan_req_umac_tail_v1 *)sec_part;
		iwl_mvm_scan_set_legacy_probe_req(&tail_v1->preq,
						  &params->preq);
		direct_scan = tail_v1->direct_scan;
	}
	iwl_scan_build_ssids(params, direct_scan, &ssid_bitmap);
	iwl_mvm_umac_scan_cfg_channels(mvm, params->channels,
				       params->n_channels, ssid_bitmap,
				       cmd_data);
	return 0;
}

static void
iwl_mvm_scan_umac_fill_general_p_v12(struct iwl_mvm *mvm,
				     struct iwl_mvm_scan_params *params,
				     struct ieee80211_vif *vif,
				     struct iwl_scan_general_params_v11 *gp,
				     u16 gen_flags, u8 gen_flags2,
				     u32 version)
{
	struct iwl_mvm_vif *scan_vif = iwl_mvm_vif_from_mac80211(vif);

	iwl_mvm_scan_umac_dwell_v11(mvm, gp, params);

	IWL_DEBUG_SCAN(mvm, "General: flags=0x%x, flags2=0x%x\n",
		       gen_flags, gen_flags2);

	gp->flags = cpu_to_le16(gen_flags);
	gp->flags2 = gen_flags2;

	if (gen_flags & IWL_UMAC_SCAN_GEN_FLAGS_V2_FRAGMENTED_LMAC1)
		gp->num_of_fragments[SCAN_LB_LMAC_IDX] = IWL_SCAN_NUM_OF_FRAGS;
	if (gen_flags & IWL_UMAC_SCAN_GEN_FLAGS_V2_FRAGMENTED_LMAC2)
		gp->num_of_fragments[SCAN_HB_LMAC_IDX] = IWL_SCAN_NUM_OF_FRAGS;

	mvm->scan_link_id = 0;

	if (version < 16) {
		gp->scan_start_mac_or_link_id = scan_vif->id;
	} else {
		struct iwl_mvm_vif_link_info *link_info =
			scan_vif->link[params->tsf_report_link_id];

		mvm->scan_link_id = params->tsf_report_link_id;
		if (!WARN_ON(!link_info))
			gp->scan_start_mac_or_link_id = link_info->fw_link_id;
	}
}

static void
iwl_mvm_scan_umac_fill_probe_p_v3(struct iwl_mvm_scan_params *params,
				  struct iwl_scan_probe_params_v3 *pp)
{
	pp->preq = params->preq;
	pp->ssid_num = params->n_ssids;
	iwl_scan_build_ssids(params, pp->direct_scan, NULL);
}

static void
iwl_mvm_scan_umac_fill_probe_p_v4(struct iwl_mvm_scan_params *params,
				  struct iwl_scan_probe_params_v4 *pp,
				  u32 *bitmap_ssid)
{
	pp->preq = params->preq;
	iwl_scan_build_ssids(params, pp->direct_scan, bitmap_ssid);
}

static void
iwl_mvm_scan_umac_fill_ch_p_v4(struct iwl_mvm *mvm,
			       struct iwl_mvm_scan_params *params,
			       struct ieee80211_vif *vif,
			       struct iwl_scan_channel_params_v4 *cp,
			       u32 channel_cfg_flags)
{
	cp->flags = iwl_mvm_scan_umac_chan_flags_v2(mvm, params, vif);
	cp->count = params->n_channels;
	cp->num_of_aps_override = IWL_SCAN_ADWELL_N_APS_GO_FRIENDLY;

	iwl_mvm_umac_scan_cfg_channels_v4(mvm, params->channels, cp,
					  params->n_channels,
					  channel_cfg_flags,
					  vif->type);
}

static void
iwl_mvm_scan_umac_fill_ch_p_v7(struct iwl_mvm *mvm,
			       struct iwl_mvm_scan_params *params,
			       struct ieee80211_vif *vif,
			       struct iwl_scan_channel_params_v7 *cp,
			       u32 channel_cfg_flags,
			       u32 version)
{
	cp->flags = iwl_mvm_scan_umac_chan_flags_v2(mvm, params, vif);
	cp->count = params->n_channels;
	cp->n_aps_override[0] = IWL_SCAN_ADWELL_N_APS_GO_FRIENDLY;
	cp->n_aps_override[1] = IWL_SCAN_ADWELL_N_APS_SOCIAL_CHS;

	iwl_mvm_umac_scan_cfg_channels_v7(mvm, params->channels, cp,
					  params->n_channels,
					  channel_cfg_flags,
					  vif->type, version);

	if (params->enable_6ghz_passive) {
		struct ieee80211_supported_band *sband =
			&mvm->nvm_data->bands[NL80211_BAND_6GHZ];
		u32 i;

		for (i = 0; i < sband->n_channels; i++) {
			struct ieee80211_channel *channel =
				&sband->channels[i];

			struct iwl_scan_channel_cfg_umac *cfg =
				&cp->channel_config[cp->count];

			if (!cfg80211_channel_is_psc(channel))
				continue;

<<<<<<< HEAD
			cfg->v5.channel_num = channel->hw_value;
=======
			cfg->channel_num = channel->hw_value;
>>>>>>> 2d5404ca
			cfg->v5.iter_count = 1;
			cfg->v5.iter_interval = 0;

			if (version < 17) {
				cfg->flags = 0;
				cfg->v2.band = PHY_BAND_6;
			} else {
				cfg->flags = cpu_to_le32(PHY_BAND_6 <<
							 IWL_CHAN_CFG_FLAGS_BAND_POS);
				cfg->v5.psd_20 =
					IEEE80211_RNR_TBTT_PARAMS_PSD_RESERVED;
			}
			cp->count++;
		}
	}
}

static int iwl_mvm_scan_umac_v12(struct iwl_mvm *mvm, struct ieee80211_vif *vif,
				 struct iwl_mvm_scan_params *params, int type,
				 int uid)
{
	struct iwl_scan_req_umac_v12 *cmd = mvm->scan_cmd;
	struct iwl_scan_req_params_v12 *scan_p = &cmd->scan_params;
	int ret;
	u16 gen_flags;

	cmd->ooc_priority = cpu_to_le32(iwl_mvm_scan_umac_ooc_priority(type));
	cmd->uid = cpu_to_le32(uid);

	gen_flags = iwl_mvm_scan_umac_flags_v2(mvm, params, vif, type);
	iwl_mvm_scan_umac_fill_general_p_v12(mvm, params, vif,
					     &scan_p->general_params,
					     gen_flags, 0, 12);

	ret = iwl_mvm_fill_scan_sched_params(params,
					     scan_p->periodic_params.schedule,
					     &scan_p->periodic_params.delay);
	if (ret)
		return ret;

	iwl_mvm_scan_umac_fill_probe_p_v3(params, &scan_p->probe_params);
	iwl_mvm_scan_umac_fill_ch_p_v4(mvm, params, vif,
				       &scan_p->channel_params, 0);

	return 0;
}

static int iwl_mvm_scan_umac_v14_and_above(struct iwl_mvm *mvm,
					   struct ieee80211_vif *vif,
					   struct iwl_mvm_scan_params *params,
					   int type, int uid, u32 version)
{
	struct iwl_scan_req_umac_v17 *cmd = mvm->scan_cmd;
	struct iwl_scan_req_params_v17 *scan_p = &cmd->scan_params;
	struct iwl_scan_channel_params_v7 *cp = &scan_p->channel_params;
	struct iwl_scan_probe_params_v4 *pb = &scan_p->probe_params;
	int ret;
	u16 gen_flags;
	u8 gen_flags2;
	u32 bitmap_ssid = 0;

	cmd->ooc_priority = cpu_to_le32(iwl_mvm_scan_umac_ooc_priority(type));
	cmd->uid = cpu_to_le32(uid);

	gen_flags = iwl_mvm_scan_umac_flags_v2(mvm, params, vif, type);

	if (version >= 15)
		gen_flags2 = iwl_mvm_scan_umac_flags2(mvm, params, vif, type,
						      gen_flags);
	else
		gen_flags2 = 0;

	iwl_mvm_scan_umac_fill_general_p_v12(mvm, params, vif,
					     &scan_p->general_params,
					     gen_flags, gen_flags2, version);

	ret = iwl_mvm_fill_scan_sched_params(params,
					     scan_p->periodic_params.schedule,
					     &scan_p->periodic_params.delay);
	if (ret)
		return ret;

	if (!params->scan_6ghz) {
		iwl_mvm_scan_umac_fill_probe_p_v4(params,
						  &scan_p->probe_params,
						  &bitmap_ssid);
		iwl_mvm_scan_umac_fill_ch_p_v7(mvm, params, vif,
					       &scan_p->channel_params,
					       bitmap_ssid,
					       version);
		return 0;
	} else {
		pb->preq = params->preq;
	}

	cp->flags = iwl_mvm_scan_umac_chan_flags_v2(mvm, params, vif);
	cp->n_aps_override[0] = IWL_SCAN_ADWELL_N_APS_GO_FRIENDLY;
	cp->n_aps_override[1] = IWL_SCAN_ADWELL_N_APS_SOCIAL_CHS;

	iwl_mvm_umac_scan_fill_6g_chan_list(mvm, params, pb);

	cp->count = iwl_mvm_umac_scan_cfg_channels_v7_6g(mvm, params,
							 params->n_channels,
							 pb, cp, vif->type,
							 version);
<<<<<<< HEAD
	if (!cp->count) {
		mvm->scan_uid_status[uid] = 0;
=======
	if (!cp->count)
>>>>>>> 2d5404ca
		return -EINVAL;

	if (!params->n_ssids ||
	    (params->n_ssids == 1 && !params->ssids[0].ssid_len))
		cp->flags |= IWL_SCAN_CHANNEL_FLAG_6G_PSC_NO_FILTER;

	return 0;
}

static int iwl_mvm_scan_umac_v14(struct iwl_mvm *mvm, struct ieee80211_vif *vif,
				 struct iwl_mvm_scan_params *params, int type,
				 int uid)
{
	return iwl_mvm_scan_umac_v14_and_above(mvm, vif, params, type, uid, 14);
}

static int iwl_mvm_scan_umac_v15(struct iwl_mvm *mvm, struct ieee80211_vif *vif,
				 struct iwl_mvm_scan_params *params, int type,
				 int uid)
{
	return iwl_mvm_scan_umac_v14_and_above(mvm, vif, params, type, uid, 15);
}

static int iwl_mvm_scan_umac_v16(struct iwl_mvm *mvm, struct ieee80211_vif *vif,
				 struct iwl_mvm_scan_params *params, int type,
				 int uid)
{
	return iwl_mvm_scan_umac_v14_and_above(mvm, vif, params, type, uid, 16);
}

static int iwl_mvm_scan_umac_v17(struct iwl_mvm *mvm, struct ieee80211_vif *vif,
				 struct iwl_mvm_scan_params *params, int type,
				 int uid)
{
	return iwl_mvm_scan_umac_v14_and_above(mvm, vif, params, type, uid, 17);
}

static int iwl_mvm_num_scans(struct iwl_mvm *mvm)
{
	return hweight32(mvm->scan_status & IWL_MVM_SCAN_MASK);
}

static int iwl_mvm_check_running_scans(struct iwl_mvm *mvm, int type)
{
	bool unified_image = fw_has_capa(&mvm->fw->ucode_capa,
					 IWL_UCODE_TLV_CAPA_CNSLDTD_D3_D0_IMG);

	/* This looks a bit arbitrary, but the idea is that if we run
	 * out of possible simultaneous scans and the userspace is
	 * trying to run a scan type that is already running, we
	 * return -EBUSY.  But if the userspace wants to start a
	 * different type of scan, we stop the opposite type to make
	 * space for the new request.  The reason is backwards
	 * compatibility with old wpa_supplicant that wouldn't stop a
	 * scheduled scan before starting a normal scan.
	 */

	/* FW supports only a single periodic scan */
	if ((type == IWL_MVM_SCAN_SCHED || type == IWL_MVM_SCAN_NETDETECT) &&
	    mvm->scan_status & (IWL_MVM_SCAN_SCHED | IWL_MVM_SCAN_NETDETECT))
		return -EBUSY;

	if (iwl_mvm_num_scans(mvm) < mvm->max_scans)
		return 0;

	/* Use a switch, even though this is a bitmask, so that more
	 * than one bits set will fall in default and we will warn.
	 */
	switch (type) {
	case IWL_MVM_SCAN_REGULAR:
		if (mvm->scan_status & IWL_MVM_SCAN_REGULAR_MASK)
			return -EBUSY;
		return iwl_mvm_scan_stop(mvm, IWL_MVM_SCAN_SCHED, true);
	case IWL_MVM_SCAN_SCHED:
		if (mvm->scan_status & IWL_MVM_SCAN_SCHED_MASK)
			return -EBUSY;
		return iwl_mvm_scan_stop(mvm, IWL_MVM_SCAN_REGULAR, true);
	case IWL_MVM_SCAN_NETDETECT:
		/* For non-unified images, there's no need to stop
		 * anything for net-detect since the firmware is
		 * restarted anyway.  This way, any sched scans that
		 * were running will be restarted when we resume.
		 */
		if (!unified_image)
			return 0;

		/* If this is a unified image and we ran out of scans,
		 * we need to stop something.  Prefer stopping regular
		 * scans, because the results are useless at this
		 * point, and we should be able to keep running
		 * another scheduled scan while suspended.
		 */
		if (mvm->scan_status & IWL_MVM_SCAN_REGULAR_MASK)
			return iwl_mvm_scan_stop(mvm, IWL_MVM_SCAN_REGULAR,
						 true);
		if (mvm->scan_status & IWL_MVM_SCAN_SCHED_MASK)
			return iwl_mvm_scan_stop(mvm, IWL_MVM_SCAN_SCHED,
						 true);
		/* Something is wrong if no scan was running but we
		 * ran out of scans.
		 */
		fallthrough;
	default:
		WARN_ON(1);
		break;
	}

	return -EIO;
}

#define SCAN_TIMEOUT 30000

void iwl_mvm_scan_timeout_wk(struct work_struct *work)
{
	struct delayed_work *delayed_work = to_delayed_work(work);
	struct iwl_mvm *mvm = container_of(delayed_work, struct iwl_mvm,
					   scan_timeout_dwork);

	IWL_ERR(mvm, "regular scan timed out\n");

	iwl_force_nmi(mvm->trans);
}

static void iwl_mvm_fill_scan_type(struct iwl_mvm *mvm,
				   struct iwl_mvm_scan_params *params,
				   struct ieee80211_vif *vif)
{
	if (iwl_mvm_is_cdb_supported(mvm)) {
		params->type =
			iwl_mvm_get_scan_type_band(mvm, vif,
						   NL80211_BAND_2GHZ);
		params->hb_type =
			iwl_mvm_get_scan_type_band(mvm, vif,
						   NL80211_BAND_5GHZ);
	} else {
		params->type = iwl_mvm_get_scan_type(mvm, vif);
	}
}

struct iwl_scan_umac_handler {
	u8 version;
	int (*handler)(struct iwl_mvm *mvm, struct ieee80211_vif *vif,
		       struct iwl_mvm_scan_params *params, int type, int uid);
};

#define IWL_SCAN_UMAC_HANDLER(_ver) {		\
	.version = _ver,			\
	.handler = iwl_mvm_scan_umac_v##_ver,	\
}

static const struct iwl_scan_umac_handler iwl_scan_umac_handlers[] = {
	/* set the newest version first to shorten the list traverse time */
	IWL_SCAN_UMAC_HANDLER(17),
	IWL_SCAN_UMAC_HANDLER(16),
	IWL_SCAN_UMAC_HANDLER(15),
	IWL_SCAN_UMAC_HANDLER(14),
	IWL_SCAN_UMAC_HANDLER(12),
};

static void iwl_mvm_mei_scan_work(struct work_struct *wk)
{
	struct iwl_mei_scan_filter *scan_filter =
		container_of(wk, struct iwl_mei_scan_filter, scan_work);
	struct iwl_mvm *mvm =
		container_of(scan_filter, struct iwl_mvm, mei_scan_filter);
	struct iwl_mvm_csme_conn_info *info;
	struct sk_buff *skb;
	u8 bssid[ETH_ALEN];

	mutex_lock(&mvm->mutex);
	info = iwl_mvm_get_csme_conn_info(mvm);
	memcpy(bssid, info->conn_info.bssid, ETH_ALEN);
	mutex_unlock(&mvm->mutex);

	while ((skb = skb_dequeue(&scan_filter->scan_res))) {
		struct ieee80211_mgmt *mgmt = (void *)skb->data;

		if (!memcmp(mgmt->bssid, bssid, ETH_ALEN))
			ieee80211_rx_irqsafe(mvm->hw, skb);
		else
			kfree_skb(skb);
	}
}

void iwl_mvm_mei_scan_filter_init(struct iwl_mei_scan_filter *mei_scan_filter)
{
	skb_queue_head_init(&mei_scan_filter->scan_res);
	INIT_WORK(&mei_scan_filter->scan_work, iwl_mvm_mei_scan_work);
}

/* In case CSME is connected and has link protection set, this function will
 * override the scan request to scan only the associated channel and only for
 * the associated SSID.
 */
static void iwl_mvm_mei_limited_scan(struct iwl_mvm *mvm,
				     struct iwl_mvm_scan_params *params)
{
	struct iwl_mvm_csme_conn_info *info = iwl_mvm_get_csme_conn_info(mvm);
	struct iwl_mei_conn_info *conn_info;
	struct ieee80211_channel *chan;
	int scan_iters, i;

	if (!info) {
		IWL_DEBUG_SCAN(mvm, "mei_limited_scan: no connection info\n");
		return;
	}

	conn_info = &info->conn_info;
	if (!info->conn_info.lp_state || !info->conn_info.ssid_len)
		return;

	if (!params->n_channels || !params->n_ssids)
		return;

	mvm->mei_scan_filter.is_mei_limited_scan = true;

	chan = ieee80211_get_channel(mvm->hw->wiphy,
				     ieee80211_channel_to_frequency(conn_info->channel,
								    conn_info->band));
	if (!chan) {
		IWL_DEBUG_SCAN(mvm,
			       "Failed to get CSME channel (chan=%u band=%u)\n",
			       conn_info->channel, conn_info->band);
		return;
	}

	/* The mei filtered scan must find the AP, otherwise CSME will
	 * take the NIC ownership. Add several iterations on the channel to
	 * make the scan more robust.
	 */
	scan_iters = min(IWL_MEI_SCAN_NUM_ITER, params->n_channels);
	params->n_channels = scan_iters;
	for (i = 0; i < scan_iters; i++)
		params->channels[i] = chan;

	IWL_DEBUG_SCAN(mvm, "Mei scan: num iterations=%u\n", scan_iters);

	params->n_ssids = 1;
	params->ssids[0].ssid_len = conn_info->ssid_len;
	memcpy(params->ssids[0].ssid, conn_info->ssid, conn_info->ssid_len);
}

static int iwl_mvm_build_scan_cmd(struct iwl_mvm *mvm,
				  struct ieee80211_vif *vif,
				  struct iwl_host_cmd *hcmd,
				  struct iwl_mvm_scan_params *params,
				  int type)
{
	int uid, i, err;
	u8 scan_ver;

	lockdep_assert_held(&mvm->mutex);
	memset(mvm->scan_cmd, 0, mvm->scan_cmd_size);

	iwl_mvm_mei_limited_scan(mvm, params);

	if (!fw_has_capa(&mvm->fw->ucode_capa, IWL_UCODE_TLV_CAPA_UMAC_SCAN)) {
		hcmd->id = SCAN_OFFLOAD_REQUEST_CMD;

		return iwl_mvm_scan_lmac(mvm, vif, params);
	}

	uid = iwl_mvm_scan_uid_by_status(mvm, 0);
	if (uid < 0)
		return uid;

	hcmd->id = WIDE_ID(IWL_ALWAYS_LONG_GROUP, SCAN_REQ_UMAC);

	scan_ver = iwl_fw_lookup_cmd_ver(mvm->fw, SCAN_REQ_UMAC,
					 IWL_FW_CMD_VER_UNKNOWN);

	for (i = 0; i < ARRAY_SIZE(iwl_scan_umac_handlers); i++) {
		const struct iwl_scan_umac_handler *ver_handler =
			&iwl_scan_umac_handlers[i];

		if (ver_handler->version != scan_ver)
			continue;

		err = ver_handler->handler(mvm, vif, params, type, uid);
		return err ? : uid;
	}

	err = iwl_mvm_scan_umac(mvm, vif, params, type, uid);
	if (err)
		return err;

	return uid;
}

struct iwl_mvm_scan_respect_p2p_go_iter_data {
	struct ieee80211_vif *current_vif;
	bool p2p_go;
	enum nl80211_band band;
};

static void iwl_mvm_scan_respect_p2p_go_iter(void *_data, u8 *mac,
					     struct ieee80211_vif *vif)
{
	struct iwl_mvm_scan_respect_p2p_go_iter_data *data = _data;
	struct iwl_mvm_vif *mvmvif = iwl_mvm_vif_from_mac80211(vif);

	/* exclude the given vif */
	if (vif == data->current_vif)
		return;

	if (ieee80211_vif_type_p2p(vif) == NL80211_IFTYPE_P2P_GO) {
		u32 link_id;

		for (link_id = 0;
		     link_id < ARRAY_SIZE(mvmvif->link);
		     link_id++) {
			struct iwl_mvm_vif_link_info *link =
				mvmvif->link[link_id];

			if (link && link->phy_ctxt->id < NUM_PHY_CTX &&
			    (data->band == NUM_NL80211_BANDS ||
			     link->phy_ctxt->channel->band == data->band)) {
				data->p2p_go = true;
				break;
			}
		}
	}
}

static bool _iwl_mvm_get_respect_p2p_go(struct iwl_mvm *mvm,
					struct ieee80211_vif *vif,
					bool low_latency,
					enum nl80211_band band)
{
	struct iwl_mvm_scan_respect_p2p_go_iter_data data = {
		.current_vif = vif,
		.p2p_go = false,
		.band = band,
	};

	if (!low_latency)
		return false;

	ieee80211_iterate_active_interfaces_atomic(mvm->hw,
						   IEEE80211_IFACE_ITER_NORMAL,
						   iwl_mvm_scan_respect_p2p_go_iter,
						   &data);

	return data.p2p_go;
}

static bool iwl_mvm_get_respect_p2p_go_band(struct iwl_mvm *mvm,
					    struct ieee80211_vif *vif,
					    enum nl80211_band band)
{
	bool low_latency = iwl_mvm_low_latency_band(mvm, band);

	return _iwl_mvm_get_respect_p2p_go(mvm, vif, low_latency, band);
}

static bool iwl_mvm_get_respect_p2p_go(struct iwl_mvm *mvm,
				       struct ieee80211_vif *vif)
{
	bool low_latency = iwl_mvm_low_latency(mvm);

	return _iwl_mvm_get_respect_p2p_go(mvm, vif, low_latency,
					   NUM_NL80211_BANDS);
}

static void iwl_mvm_fill_respect_p2p_go(struct iwl_mvm *mvm,
					struct iwl_mvm_scan_params *params,
					struct ieee80211_vif *vif)
{
	if (iwl_mvm_is_cdb_supported(mvm)) {
		params->respect_p2p_go =
			iwl_mvm_get_respect_p2p_go_band(mvm, vif,
							NL80211_BAND_2GHZ);
		params->respect_p2p_go_hb =
			iwl_mvm_get_respect_p2p_go_band(mvm, vif,
							NL80211_BAND_5GHZ);
	} else {
		params->respect_p2p_go = iwl_mvm_get_respect_p2p_go(mvm, vif);
	}
}

static int _iwl_mvm_single_scan_start(struct iwl_mvm *mvm,
				      struct ieee80211_vif *vif,
				      struct cfg80211_scan_request *req,
				      struct ieee80211_scan_ies *ies,
				      int type)
{
	struct iwl_host_cmd hcmd = {
		.len = { iwl_mvm_scan_size(mvm), },
		.data = { mvm->scan_cmd, },
		.dataflags = { IWL_HCMD_DFL_NOCOPY, },
	};
	struct iwl_mvm_scan_params params = {};
	int ret, uid;
	struct cfg80211_sched_scan_plan scan_plan = { .iterations = 1 };

	lockdep_assert_held(&mvm->mutex);

	if (iwl_mvm_is_lar_supported(mvm) && !mvm->lar_regdom_set) {
		IWL_ERR(mvm, "scan while LAR regdomain is not set\n");
		return -EBUSY;
	}

	ret = iwl_mvm_check_running_scans(mvm, type);
	if (ret)
		return ret;

	/* we should have failed registration if scan_cmd was NULL */
	if (WARN_ON(!mvm->scan_cmd))
		return -ENOMEM;

	if (!iwl_mvm_scan_fits(mvm, req->n_ssids, ies, req->n_channels))
		return -ENOBUFS;

	params.n_ssids = req->n_ssids;
	params.flags = req->flags;
	params.n_channels = req->n_channels;
	params.delay = 0;
	params.ssids = req->ssids;
	params.channels = req->channels;
	params.mac_addr = req->mac_addr;
	params.mac_addr_mask = req->mac_addr_mask;
	params.no_cck = req->no_cck;
	params.pass_all = true;
	params.n_match_sets = 0;
	params.match_sets = NULL;
	ether_addr_copy(params.bssid, req->bssid);

	params.scan_plans = &scan_plan;
	params.n_scan_plans = 1;

	params.n_6ghz_params = req->n_6ghz_params;
	params.scan_6ghz_params = req->scan_6ghz_params;
	params.scan_6ghz = req->scan_6ghz;
	iwl_mvm_fill_scan_type(mvm, &params, vif);
	iwl_mvm_fill_respect_p2p_go(mvm, &params, vif);

	if (req->duration)
		params.iter_notif = true;

	params.tsf_report_link_id = req->tsf_report_link_id;
	if (params.tsf_report_link_id < 0) {
		if (vif->active_links)
			params.tsf_report_link_id = __ffs(vif->active_links);
		else
			params.tsf_report_link_id = 0;
	}

	iwl_mvm_build_scan_probe(mvm, vif, ies, &params);

	iwl_mvm_scan_6ghz_passive_scan(mvm, &params, vif);

	uid = iwl_mvm_build_scan_cmd(mvm, vif, &hcmd, &params, type);

	if (uid < 0)
		return uid;

	iwl_mvm_pause_tcm(mvm, false);

	ret = iwl_mvm_send_cmd(mvm, &hcmd);
	if (ret) {
		/* If the scan failed, it usually means that the FW was unable
		 * to allocate the time events. Warn on it, but maybe we
		 * should try to send the command again with different params.
		 */
		IWL_ERR(mvm, "Scan failed! ret %d\n", ret);
		iwl_mvm_resume_tcm(mvm);
		return ret;
	}

	IWL_DEBUG_SCAN(mvm, "Scan request send success: type=%u, uid=%u\n",
		       type, uid);

	mvm->scan_uid_status[uid] = type;
	mvm->scan_status |= type;

	if (type == IWL_MVM_SCAN_REGULAR) {
		mvm->scan_vif = iwl_mvm_vif_from_mac80211(vif);
		schedule_delayed_work(&mvm->scan_timeout_dwork,
				      msecs_to_jiffies(SCAN_TIMEOUT));
	}

	if (params.enable_6ghz_passive)
		mvm->last_6ghz_passive_scan_jiffies = jiffies;

	return 0;
}

int iwl_mvm_reg_scan_start(struct iwl_mvm *mvm, struct ieee80211_vif *vif,
			   struct cfg80211_scan_request *req,
			   struct ieee80211_scan_ies *ies)
{
	return _iwl_mvm_single_scan_start(mvm, vif, req, ies,
					  IWL_MVM_SCAN_REGULAR);
}

int iwl_mvm_sched_scan_start(struct iwl_mvm *mvm,
			     struct ieee80211_vif *vif,
			     struct cfg80211_sched_scan_request *req,
			     struct ieee80211_scan_ies *ies,
			     int type)
{
	struct iwl_host_cmd hcmd = {
		.len = { iwl_mvm_scan_size(mvm), },
		.data = { mvm->scan_cmd, },
		.dataflags = { IWL_HCMD_DFL_NOCOPY, },
	};
	struct iwl_mvm_scan_params params = {};
	int ret, uid;
	int i, j;
	bool non_psc_included = false;

	lockdep_assert_held(&mvm->mutex);

	if (iwl_mvm_is_lar_supported(mvm) && !mvm->lar_regdom_set) {
		IWL_ERR(mvm, "sched-scan while LAR regdomain is not set\n");
		return -EBUSY;
	}

	ret = iwl_mvm_check_running_scans(mvm, type);
	if (ret)
		return ret;

	/* we should have failed registration if scan_cmd was NULL */
	if (WARN_ON(!mvm->scan_cmd))
		return -ENOMEM;


	params.n_ssids = req->n_ssids;
	params.flags = req->flags;
	params.n_channels = req->n_channels;
	params.ssids = req->ssids;
	params.channels = req->channels;
	params.mac_addr = req->mac_addr;
	params.mac_addr_mask = req->mac_addr_mask;
	params.no_cck = false;
	params.pass_all =  iwl_mvm_scan_pass_all(mvm, req);
	params.n_match_sets = req->n_match_sets;
	params.match_sets = req->match_sets;
	eth_broadcast_addr(params.bssid);
	if (!req->n_scan_plans)
		return -EINVAL;

	params.n_scan_plans = req->n_scan_plans;
	params.scan_plans = req->scan_plans;

	iwl_mvm_fill_scan_type(mvm, &params, vif);
	iwl_mvm_fill_respect_p2p_go(mvm, &params, vif);

	/* In theory, LMAC scans can handle a 32-bit delay, but since
	 * waiting for over 18 hours to start the scan is a bit silly
	 * and to keep it aligned with UMAC scans (which only support
	 * 16-bit delays), trim it down to 16-bits.
	 */
	if (req->delay > U16_MAX) {
		IWL_DEBUG_SCAN(mvm,
			       "delay value is > 16-bits, set to max possible\n");
		params.delay = U16_MAX;
	} else {
		params.delay = req->delay;
	}

	ret = iwl_mvm_config_sched_scan_profiles(mvm, req);
	if (ret)
		return ret;

	iwl_mvm_build_scan_probe(mvm, vif, ies, &params);

	/* for 6 GHZ band only PSC channels need to be added */
	for (i = 0; i < params.n_channels; i++) {
		struct ieee80211_channel *channel = params.channels[i];

		if (channel->band == NL80211_BAND_6GHZ &&
		    !cfg80211_channel_is_psc(channel)) {
			non_psc_included = true;
			break;
		}
	}

	if (non_psc_included) {
		params.channels = kmemdup(params.channels,
					  sizeof(params.channels[0]) *
					  params.n_channels,
					  GFP_KERNEL);
		if (!params.channels)
			return -ENOMEM;

		for (i = j = 0; i < params.n_channels; i++) {
			if (params.channels[i]->band == NL80211_BAND_6GHZ &&
			    !cfg80211_channel_is_psc(params.channels[i]))
				continue;
			params.channels[j++] = params.channels[i];
		}
		params.n_channels = j;
	}

	if (!iwl_mvm_scan_fits(mvm, req->n_ssids, ies, params.n_channels)) {
		ret = -ENOBUFS;
		goto out;
	}

	uid = iwl_mvm_build_scan_cmd(mvm, vif, &hcmd, &params, type);
	if (uid < 0) {
		ret = uid;
		goto out;
	}

	ret = iwl_mvm_send_cmd(mvm, &hcmd);
	if (!ret) {
		IWL_DEBUG_SCAN(mvm,
			       "Sched scan request send success: type=%u, uid=%u\n",
			       type, uid);
		mvm->scan_uid_status[uid] = type;
		mvm->scan_status |= type;
	} else {
		/* If the scan failed, it usually means that the FW was unable
		 * to allocate the time events. Warn on it, but maybe we
		 * should try to send the command again with different params.
		 */
		IWL_ERR(mvm, "Sched scan failed! ret %d\n", ret);
		mvm->sched_scan_pass_all = SCHED_SCAN_PASS_ALL_DISABLED;
	}

out:
	if (non_psc_included)
		kfree(params.channels);
	return ret;
}

void iwl_mvm_rx_umac_scan_complete_notif(struct iwl_mvm *mvm,
					 struct iwl_rx_cmd_buffer *rxb)
{
	struct iwl_rx_packet *pkt = rxb_addr(rxb);
	struct iwl_umac_scan_complete *notif = (void *)pkt->data;
	u32 uid = __le32_to_cpu(notif->uid);
	bool aborted = (notif->status == IWL_SCAN_OFFLOAD_ABORTED);
	bool select_links = false;

	mvm->mei_scan_filter.is_mei_limited_scan = false;

	IWL_DEBUG_SCAN(mvm,
		       "Scan completed: uid=%u type=%u, status=%s, EBS=%s\n",
		       uid, mvm->scan_uid_status[uid],
		       notif->status == IWL_SCAN_OFFLOAD_COMPLETED ?
				"completed" : "aborted",
		       iwl_mvm_ebs_status_str(notif->ebs_status));

	IWL_DEBUG_SCAN(mvm, "Scan completed: scan_status=0x%x\n",
		       mvm->scan_status);

	IWL_DEBUG_SCAN(mvm,
		       "Scan completed: line=%u, iter=%u, elapsed time=%u\n",
		       notif->last_schedule, notif->last_iter,
		       __le32_to_cpu(notif->time_from_last_iter));

	if (WARN_ON(!(mvm->scan_uid_status[uid] & mvm->scan_status)))
		return;

	/* if the scan is already stopping, we don't need to notify mac80211 */
	if (mvm->scan_uid_status[uid] == IWL_MVM_SCAN_REGULAR) {
		struct cfg80211_scan_info info = {
			.aborted = aborted,
			.scan_start_tsf = mvm->scan_start,
		};
		struct iwl_mvm_vif *scan_vif = mvm->scan_vif;
		struct iwl_mvm_vif_link_info *link_info =
			scan_vif->link[mvm->scan_link_id];

		/* It is possible that by the time the scan is complete the link
		 * was already removed and is not valid.
		 */
		if (link_info)
			memcpy(info.tsf_bssid, link_info->bssid, ETH_ALEN);
		else
			IWL_DEBUG_SCAN(mvm, "Scan link is no longer valid\n");

		ieee80211_scan_completed(mvm->hw, &info);
		mvm->scan_vif = NULL;
		cancel_delayed_work(&mvm->scan_timeout_dwork);
		iwl_mvm_resume_tcm(mvm);
	} else if (mvm->scan_uid_status[uid] == IWL_MVM_SCAN_SCHED) {
		ieee80211_sched_scan_stopped(mvm->hw);
		mvm->sched_scan_pass_all = SCHED_SCAN_PASS_ALL_DISABLED;
	} else if (mvm->scan_uid_status[uid] == IWL_MVM_SCAN_INT_MLO) {
		IWL_DEBUG_SCAN(mvm, "Internal MLO scan completed\n");
		/*
		 * Other scan types won't necessarily scan for the MLD links channels.
		 * Therefore, only select links after successful internal scan.
		 */
		select_links = notif->status == IWL_SCAN_OFFLOAD_COMPLETED;
	}

	mvm->scan_status &= ~mvm->scan_uid_status[uid];

	IWL_DEBUG_SCAN(mvm, "Scan completed: after update: scan_status=0x%x\n",
		       mvm->scan_status);

	if (notif->ebs_status != IWL_SCAN_EBS_SUCCESS &&
	    notif->ebs_status != IWL_SCAN_EBS_INACTIVE)
		mvm->last_ebs_successful = false;

	mvm->scan_uid_status[uid] = 0;

	if (select_links)
		wiphy_work_queue(mvm->hw->wiphy, &mvm->trig_link_selection_wk);
}

void iwl_mvm_rx_umac_scan_iter_complete_notif(struct iwl_mvm *mvm,
					      struct iwl_rx_cmd_buffer *rxb)
{
	struct iwl_rx_packet *pkt = rxb_addr(rxb);
	struct iwl_umac_scan_iter_complete_notif *notif = (void *)pkt->data;

	mvm->scan_start = le64_to_cpu(notif->start_tsf);

	IWL_DEBUG_SCAN(mvm,
		       "UMAC Scan iteration complete: status=0x%x scanned_channels=%d\n",
		       notif->status, notif->scanned_channels);

	if (mvm->sched_scan_pass_all == SCHED_SCAN_PASS_ALL_FOUND) {
		IWL_DEBUG_SCAN(mvm, "Pass all scheduled scan results found\n");
		ieee80211_sched_scan_results(mvm->hw);
		mvm->sched_scan_pass_all = SCHED_SCAN_PASS_ALL_ENABLED;
	}

	IWL_DEBUG_SCAN(mvm,
		       "UMAC Scan iteration complete: scan started at %llu (TSF)\n",
		       mvm->scan_start);
}

static int iwl_mvm_umac_scan_abort(struct iwl_mvm *mvm, int type, bool *wait)
{
	struct iwl_umac_scan_abort abort_cmd = {};
	struct iwl_host_cmd cmd = {
		.id = WIDE_ID(IWL_ALWAYS_LONG_GROUP, SCAN_ABORT_UMAC),
		.len = { sizeof(abort_cmd), },
		.data = { &abort_cmd, },
		.flags = CMD_SEND_IN_RFKILL,
	};

	int uid, ret;
	u32 status = IWL_UMAC_SCAN_ABORT_STATUS_NOT_FOUND;

	lockdep_assert_held(&mvm->mutex);

	*wait = true;

	/* We should always get a valid index here, because we already
	 * checked that this type of scan was running in the generic
	 * code.
	 */
	uid = iwl_mvm_scan_uid_by_status(mvm, type);
	if (WARN_ON_ONCE(uid < 0))
		return uid;

	abort_cmd.uid = cpu_to_le32(uid);

	IWL_DEBUG_SCAN(mvm, "Sending scan abort, uid %u\n", uid);

	ret = iwl_mvm_send_cmd_status(mvm, &cmd, &status);

	IWL_DEBUG_SCAN(mvm, "Scan abort: ret=%d, status=%u\n", ret, status);
	if (!ret)
		mvm->scan_uid_status[uid] = type << IWL_MVM_SCAN_STOPPING_SHIFT;

	/* Handle the case that the FW is no longer familiar with the scan that
	 * is to be stopped. In such a case, it is expected that the scan
	 * complete notification was already received but not yet processed.
	 * In such a case, there is no need to wait for a scan complete
	 * notification and the flow should continue similar to the case that
	 * the scan was really aborted.
	 */
	if (status == IWL_UMAC_SCAN_ABORT_STATUS_NOT_FOUND) {
		mvm->scan_uid_status[uid] = type << IWL_MVM_SCAN_STOPPING_SHIFT;
		*wait = false;
	}

	return ret;
}

static int iwl_mvm_scan_stop_wait(struct iwl_mvm *mvm, int type)
{
	struct iwl_notification_wait wait_scan_done;
	static const u16 scan_done_notif[] = { SCAN_COMPLETE_UMAC,
					      SCAN_OFFLOAD_COMPLETE, };
	int ret;
	bool wait = true;

	lockdep_assert_held(&mvm->mutex);

	iwl_init_notification_wait(&mvm->notif_wait, &wait_scan_done,
				   scan_done_notif,
				   ARRAY_SIZE(scan_done_notif),
				   NULL, NULL);

	IWL_DEBUG_SCAN(mvm, "Preparing to stop scan, type %x\n", type);

	if (fw_has_capa(&mvm->fw->ucode_capa, IWL_UCODE_TLV_CAPA_UMAC_SCAN))
		ret = iwl_mvm_umac_scan_abort(mvm, type, &wait);
	else
		ret = iwl_mvm_lmac_scan_abort(mvm);

	if (ret) {
		IWL_DEBUG_SCAN(mvm, "couldn't stop scan type %d\n", type);
		iwl_remove_notification(&mvm->notif_wait, &wait_scan_done);
		return ret;
	} else if (!wait) {
		IWL_DEBUG_SCAN(mvm, "no need to wait for scan type %d\n", type);
		iwl_remove_notification(&mvm->notif_wait, &wait_scan_done);
		return 0;
	}

	return iwl_wait_notification(&mvm->notif_wait, &wait_scan_done,
				     1 * HZ);
}

static size_t iwl_scan_req_umac_get_size(u8 scan_ver)
{
	switch (scan_ver) {
	case 12:
		return sizeof(struct iwl_scan_req_umac_v12);
	case 14:
	case 15:
	case 16:
	case 17:
		return sizeof(struct iwl_scan_req_umac_v17);
	}

	return 0;
}

size_t iwl_mvm_scan_size(struct iwl_mvm *mvm)
{
	int base_size, tail_size;
	u8 scan_ver = iwl_fw_lookup_cmd_ver(mvm->fw, SCAN_REQ_UMAC,
					    IWL_FW_CMD_VER_UNKNOWN);

	base_size = iwl_scan_req_umac_get_size(scan_ver);
	if (base_size)
		return base_size;


	if (iwl_mvm_is_adaptive_dwell_v2_supported(mvm))
		base_size = IWL_SCAN_REQ_UMAC_SIZE_V8;
	else if (iwl_mvm_is_adaptive_dwell_supported(mvm))
		base_size = IWL_SCAN_REQ_UMAC_SIZE_V7;
	else if (iwl_mvm_cdb_scan_api(mvm))
		base_size = IWL_SCAN_REQ_UMAC_SIZE_V6;
	else
		base_size = IWL_SCAN_REQ_UMAC_SIZE_V1;

	if (fw_has_capa(&mvm->fw->ucode_capa, IWL_UCODE_TLV_CAPA_UMAC_SCAN)) {
		if (iwl_mvm_is_scan_ext_chan_supported(mvm))
			tail_size = sizeof(struct iwl_scan_req_umac_tail_v2);
		else
			tail_size = sizeof(struct iwl_scan_req_umac_tail_v1);

		return base_size +
			sizeof(struct iwl_scan_channel_cfg_umac) *
				mvm->fw->ucode_capa.n_scan_channels +
			tail_size;
	}
	return sizeof(struct iwl_scan_req_lmac) +
		sizeof(struct iwl_scan_channel_cfg_lmac) *
		mvm->fw->ucode_capa.n_scan_channels +
		sizeof(struct iwl_scan_probe_req_v1);
}

/*
 * This function is used in nic restart flow, to inform mac80211 about scans
 * that was aborted by restart flow or by an assert.
 */
void iwl_mvm_report_scan_aborted(struct iwl_mvm *mvm)
{
	if (fw_has_capa(&mvm->fw->ucode_capa, IWL_UCODE_TLV_CAPA_UMAC_SCAN)) {
		int uid, i;

		uid = iwl_mvm_scan_uid_by_status(mvm, IWL_MVM_SCAN_REGULAR);
		if (uid >= 0) {
			struct cfg80211_scan_info info = {
				.aborted = true,
			};

			cancel_delayed_work(&mvm->scan_timeout_dwork);

			ieee80211_scan_completed(mvm->hw, &info);
			mvm->scan_uid_status[uid] = 0;
		}
		uid = iwl_mvm_scan_uid_by_status(mvm, IWL_MVM_SCAN_SCHED);
		if (uid >= 0) {
			/* Sched scan will be restarted by mac80211 in
			 * restart_hw, so do not report if FW is about to be
			 * restarted.
			 */
			if (!mvm->fw_restart)
				ieee80211_sched_scan_stopped(mvm->hw);
			mvm->sched_scan_pass_all = SCHED_SCAN_PASS_ALL_DISABLED;
			mvm->scan_uid_status[uid] = 0;
		}
		uid = iwl_mvm_scan_uid_by_status(mvm, IWL_MVM_SCAN_INT_MLO);
		if (uid >= 0) {
			IWL_DEBUG_SCAN(mvm, "Internal MLO scan aborted\n");
			mvm->scan_uid_status[uid] = 0;
		}

		uid = iwl_mvm_scan_uid_by_status(mvm,
						 IWL_MVM_SCAN_STOPPING_REGULAR);
		if (uid >= 0)
			mvm->scan_uid_status[uid] = 0;

		uid = iwl_mvm_scan_uid_by_status(mvm,
						 IWL_MVM_SCAN_STOPPING_SCHED);
		if (uid >= 0)
			mvm->scan_uid_status[uid] = 0;

		uid = iwl_mvm_scan_uid_by_status(mvm,
						 IWL_MVM_SCAN_STOPPING_INT_MLO);
		if (uid >= 0)
			mvm->scan_uid_status[uid] = 0;

		/* We shouldn't have any UIDs still set.  Loop over all the
		 * UIDs to make sure there's nothing left there and warn if
		 * any is found.
		 */
		for (i = 0; i < mvm->max_scans; i++) {
			if (WARN_ONCE(mvm->scan_uid_status[i],
				      "UMAC scan UID %d status was not cleaned\n",
				      i))
				mvm->scan_uid_status[i] = 0;
		}
	} else {
		if (mvm->scan_status & IWL_MVM_SCAN_REGULAR) {
			struct cfg80211_scan_info info = {
				.aborted = true,
			};

			cancel_delayed_work(&mvm->scan_timeout_dwork);
			ieee80211_scan_completed(mvm->hw, &info);
		}

		/* Sched scan will be restarted by mac80211 in
		 * restart_hw, so do not report if FW is about to be
		 * restarted.
		 */
		if ((mvm->scan_status & IWL_MVM_SCAN_SCHED) &&
		    !mvm->fw_restart) {
			ieee80211_sched_scan_stopped(mvm->hw);
			mvm->sched_scan_pass_all = SCHED_SCAN_PASS_ALL_DISABLED;
		}
	}
}

int iwl_mvm_scan_stop(struct iwl_mvm *mvm, int type, bool notify)
{
	int ret;

	IWL_DEBUG_SCAN(mvm,
		       "Request to stop scan: type=0x%x, status=0x%x\n",
		       type, mvm->scan_status);

	if (!(mvm->scan_status & type))
		return 0;

	if (!test_bit(STATUS_DEVICE_ENABLED, &mvm->trans->status)) {
		ret = 0;
		goto out;
	}

	ret = iwl_mvm_scan_stop_wait(mvm, type);
	if (!ret)
		mvm->scan_status |= type << IWL_MVM_SCAN_STOPPING_SHIFT;
	else
		IWL_DEBUG_SCAN(mvm, "Failed to stop scan\n");

out:
	/* Clear the scan status so the next scan requests will
	 * succeed and mark the scan as stopping, so that the Rx
	 * handler doesn't do anything, as the scan was stopped from
	 * above.
	 */
	mvm->scan_status &= ~type;

	if (type == IWL_MVM_SCAN_REGULAR) {
		cancel_delayed_work(&mvm->scan_timeout_dwork);
		if (notify) {
			struct cfg80211_scan_info info = {
				.aborted = true,
			};

			ieee80211_scan_completed(mvm->hw, &info);
		}
	} else if (notify) {
		ieee80211_sched_scan_stopped(mvm->hw);
		mvm->sched_scan_pass_all = SCHED_SCAN_PASS_ALL_DISABLED;
	}

	return ret;
}

static int iwl_mvm_int_mlo_scan_start(struct iwl_mvm *mvm,
				      struct ieee80211_vif *vif,
				      struct ieee80211_channel **channels,
				      size_t n_channels)
{
	struct cfg80211_scan_request *req = NULL;
	struct ieee80211_scan_ies ies = {};
	size_t size, i;
	int ret;

	lockdep_assert_held(&mvm->mutex);

	IWL_DEBUG_SCAN(mvm, "Starting Internal MLO scan: n_channels=%zu\n",
		       n_channels);

	if (!vif->cfg.assoc || !ieee80211_vif_is_mld(vif))
		return -EINVAL;

	size = struct_size(req, channels, n_channels);
	req = kzalloc(size, GFP_KERNEL);
	if (!req)
		return -ENOMEM;

	/* set the requested channels */
	for (i = 0; i < n_channels; i++)
		req->channels[i] = channels[i];

	req->n_channels = n_channels;

	/* set the rates */
	for (i = 0; i < NUM_NL80211_BANDS; i++)
		if (mvm->hw->wiphy->bands[i])
			req->rates[i] =
				(1 << mvm->hw->wiphy->bands[i]->n_bitrates) - 1;

	req->wdev = ieee80211_vif_to_wdev(vif);
	req->wiphy = mvm->hw->wiphy;
	req->scan_start = jiffies;
	req->tsf_report_link_id = -1;

	ret = _iwl_mvm_single_scan_start(mvm, vif, req, &ies,
					 IWL_MVM_SCAN_INT_MLO);
	kfree(req);

	IWL_DEBUG_SCAN(mvm, "Internal MLO scan: ret=%d\n", ret);
	return ret;
}

int iwl_mvm_int_mlo_scan(struct iwl_mvm *mvm, struct ieee80211_vif *vif)
{
	struct ieee80211_channel *channels[IEEE80211_MLD_MAX_NUM_LINKS];
	unsigned long usable_links = ieee80211_vif_usable_links(vif);
	size_t n_channels = 0;
	u8 link_id;

	lockdep_assert_held(&mvm->mutex);

	if (mvm->scan_status & IWL_MVM_SCAN_INT_MLO) {
		IWL_DEBUG_SCAN(mvm, "Internal MLO scan is already running\n");
		return -EBUSY;
	}

	rcu_read_lock();

	for_each_set_bit(link_id, &usable_links, IEEE80211_MLD_MAX_NUM_LINKS) {
		struct ieee80211_bss_conf *link_conf =
			rcu_dereference(vif->link_conf[link_id]);

		if (WARN_ON_ONCE(!link_conf))
			continue;

		channels[n_channels++] = link_conf->chanreq.oper.chan;
	}

	rcu_read_unlock();

	if (!n_channels)
		return -EINVAL;

	return iwl_mvm_int_mlo_scan_start(mvm, vif, channels, n_channels);
}

static int iwl_mvm_chanidx_from_phy(struct iwl_mvm *mvm,
				    enum nl80211_band band,
				    u16 phy_chan_num)
{
	struct ieee80211_supported_band *sband = mvm->hw->wiphy->bands[band];
	int chan_idx;

	if (WARN_ON_ONCE(!sband))
		return -EINVAL;

	for (chan_idx = 0; chan_idx < sband->n_channels; chan_idx++) {
		struct ieee80211_channel *channel = &sband->channels[chan_idx];

		if (channel->hw_value == phy_chan_num)
			return chan_idx;
	}

	return -EINVAL;
}

static u32 iwl_mvm_div_by_db(u32 value, u8 db)
{
	/*
	 * 2^32 * 10**(i / 10) for i = [1, 10], skipping 0 and simply stopping
	 * at 10 dB and looping instead of using a much larger table.
	 *
	 * Using 64 bit math is overkill, but means the helper does not require
	 * a limit on the input range.
	 */
	static const u32 db_to_val[] = {
		0xcb59185e, 0xa1866ba8, 0x804dce7a, 0x65ea59fe, 0x50f44d89,
		0x404de61f, 0x331426af, 0x2892c18b, 0x203a7e5b, 0x1999999a,
	};

	while (value && db > 0) {
		u8 change = min_t(u8, db, ARRAY_SIZE(db_to_val));

		value = (((u64)value) * db_to_val[change - 1]) >> 32;

		db -= change;
	}

	return value;
}

VISIBLE_IF_IWLWIFI_KUNIT s8
iwl_mvm_average_dbm_values(const struct iwl_umac_scan_channel_survey_notif *notif)
{
	s8 average_magnitude;
	u32 average_factor;
	s8 sum_magnitude = -128;
	u32 sum_factor = 0;
	int i, count = 0;

	/*
	 * To properly average the decibel values (signal values given in dBm)
	 * we need to do the math in linear space.  Doing a linear average of
	 * dB (dBm) values is a bit annoying though due to the large range of
	 * at least -10 to -110 dBm that will not fit into a 32 bit integer.
	 *
	 * A 64 bit integer should be sufficient, but then we still have the
	 * problem that there are no directly usable utility functions
	 * available.
	 *
	 * So, lets not deal with that and instead do much of the calculation
	 * with a 16.16 fixed point integer along with a base in dBm. 16.16 bit
	 * gives us plenty of head-room for adding up a few values and even
	 * doing some math on it. And the tail should be accurate enough too
	 * (1/2^16 is somewhere around -48 dB, so effectively zero).
	 *
	 * i.e. the real value of sum is:
	 *      sum = sum_factor / 2^16 * 10^(sum_magnitude / 10) mW
	 *
	 * However, that does mean we need to be able to bring two values to
	 * a common base, so we need a helper for that.
	 *
	 * Note that this function takes an input with unsigned negative dBm
	 * values but returns a signed dBm (i.e. a negative value).
	 */

	for (i = 0; i < ARRAY_SIZE(notif->noise); i++) {
		s8 val_magnitude;
		u32 val_factor;

		if (notif->noise[i] == 0xff)
			continue;

		val_factor = 0x10000;
		val_magnitude = -notif->noise[i];

		if (val_magnitude <= sum_magnitude) {
			u8 div_db = sum_magnitude - val_magnitude;

			val_factor = iwl_mvm_div_by_db(val_factor, div_db);
			val_magnitude = sum_magnitude;
		} else {
			u8 div_db = val_magnitude - sum_magnitude;

			sum_factor = iwl_mvm_div_by_db(sum_factor, div_db);
			sum_magnitude = val_magnitude;
		}

		sum_factor += val_factor;
		count++;
	}

	/* No valid noise measurement, return a very high noise level */
	if (count == 0)
		return 0;

	average_magnitude = sum_magnitude;
	average_factor = sum_factor / count;

	/*
	 * average_factor will be a number smaller than 1.0 (0x10000) at this
	 * point. What we need to do now is to adjust average_magnitude so that
	 * average_factor is between -0.5 dB and 0.5 dB.
	 *
	 * Just do -1 dB steps and find the point where
	 *   -0.5 dB * -i dB = 0x10000 * 10^(-0.5/10) / i dB
	 *                   = div_by_db(0xe429, i)
	 * is smaller than average_factor.
	 */
	for (i = 0; average_factor < iwl_mvm_div_by_db(0xe429, i); i++) {
		/* nothing */
	}

	return average_magnitude - i;
}
EXPORT_SYMBOL_IF_IWLWIFI_KUNIT(iwl_mvm_average_dbm_values);

void iwl_mvm_rx_channel_survey_notif(struct iwl_mvm *mvm,
				     struct iwl_rx_cmd_buffer *rxb)
{
	struct iwl_rx_packet *pkt = rxb_addr(rxb);
	const struct iwl_umac_scan_channel_survey_notif *notif =
		(void *)pkt->data;
	struct iwl_mvm_acs_survey_channel *info;
	enum nl80211_band band;
	int chan_idx;

	lockdep_assert_held(&mvm->mutex);

	if (!mvm->acs_survey) {
		size_t n_channels = 0;

		for (band = 0; band < NUM_NL80211_BANDS; band++) {
			if (!mvm->hw->wiphy->bands[band])
				continue;

			n_channels += mvm->hw->wiphy->bands[band]->n_channels;
		}

		mvm->acs_survey = kzalloc(struct_size(mvm->acs_survey,
						      channels, n_channels),
					  GFP_KERNEL);

		if (!mvm->acs_survey)
			return;

		mvm->acs_survey->n_channels = n_channels;
		n_channels = 0;
		for (band = 0; band < NUM_NL80211_BANDS; band++) {
			if (!mvm->hw->wiphy->bands[band])
				continue;

			mvm->acs_survey->bands[band] =
				&mvm->acs_survey->channels[n_channels];
			n_channels += mvm->hw->wiphy->bands[band]->n_channels;
		}
	}

	band = iwl_mvm_nl80211_band_from_phy(le32_to_cpu(notif->band));
	chan_idx = iwl_mvm_chanidx_from_phy(mvm, band,
					    le32_to_cpu(notif->channel));
	if (WARN_ON_ONCE(chan_idx < 0))
		return;

	IWL_DEBUG_SCAN(mvm, "channel survey received for freq %d\n",
		       mvm->hw->wiphy->bands[band]->channels[chan_idx].center_freq);

	info = &mvm->acs_survey->bands[band][chan_idx];

	/* Times are all in ms */
	info->time = le32_to_cpu(notif->active_time);
	info->time_busy = le32_to_cpu(notif->busy_time);
	info->time_rx = le32_to_cpu(notif->rx_time);
	info->time_tx = le32_to_cpu(notif->tx_time);
	info->noise = iwl_mvm_average_dbm_values(notif);
}<|MERGE_RESOLUTION|>--- conflicted
+++ resolved
@@ -1,10 +1,6 @@
 // SPDX-License-Identifier: GPL-2.0 OR BSD-3-Clause
 /*
-<<<<<<< HEAD
- * Copyright (C) 2012-2014, 2018-2023 Intel Corporation
-=======
  * Copyright (C) 2012-2014, 2018-2024 Intel Corporation
->>>>>>> 2d5404ca
  * Copyright (C) 2013-2015 Intel Mobile Communications GmbH
  * Copyright (C) 2016-2017 Intel Deutschland GmbH
  */
@@ -1660,11 +1656,7 @@
 		u8 iwl_band = iwl_mvm_phy_band_from_nl80211(band);
 
 		cfg->flags = cpu_to_le32(flags | n_aps_flag);
-<<<<<<< HEAD
-		cfg->v2.channel_num = channels[i]->hw_value;
-=======
 		cfg->channel_num = channels[i]->hw_value;
->>>>>>> 2d5404ca
 		if (cfg80211_channel_is_psc(channels[i]))
 			cfg->flags = 0;
 
@@ -1797,11 +1789,7 @@
 		    !params->n_6ghz_params && params->n_ssids)
 			continue;
 
-<<<<<<< HEAD
-		cfg->v1.channel_num = params->channels[i]->hw_value;
-=======
 		cfg->channel_num = params->channels[i]->hw_value;
->>>>>>> 2d5404ca
 		if (version < 17)
 			cfg->v2.band = PHY_BAND_6;
 		else
@@ -1810,8 +1798,6 @@
 
 		cfg->v5.iter_count = 1;
 		cfg->v5.iter_interval = 0;
-<<<<<<< HEAD
-=======
 
 		for (u32 j = 0; j < params->n_6ghz_params; j++) {
 			s8 tmp_psd_20;
@@ -1879,7 +1865,6 @@
 				max_bssids = 6;
 			}
 		}
->>>>>>> 2d5404ca
 
 		/*
 		 * The optimize the scan time, i.e., reduce the scan dwell time
@@ -1888,27 +1873,9 @@
 		 * SSID.
 		 * TODO: improve this logic
 		 */
-<<<<<<< HEAD
-		n_used_bssid_entries = 3;
-		for (j = 0; j < params->n_6ghz_params; j++) {
-			s8 tmp_psd_20;
-
-=======
 		for (u32 j = 0; j < params->n_6ghz_params; j++) {
->>>>>>> 2d5404ca
 			if (!(scan_6ghz_params[j].channel_idx == i))
 				continue;
-
-			/* Use the highest PSD value allowed as advertised by
-			 * APs for this channel
-			 */
-			tmp_psd_20 = scan_6ghz_params[j].psd_20;
-			if (tmp_psd_20 !=
-			    IEEE80211_RNR_TBTT_PARAMS_PSD_RESERVED &&
-			    (psd_20 ==
-			     IEEE80211_RNR_TBTT_PARAMS_PSD_RESERVED ||
-			     psd_20 < tmp_psd_20))
-				psd_20 = tmp_psd_20;
 
 			found = false;
 
@@ -2510,11 +2477,7 @@
 			if (!cfg80211_channel_is_psc(channel))
 				continue;
 
-<<<<<<< HEAD
-			cfg->v5.channel_num = channel->hw_value;
-=======
 			cfg->channel_num = channel->hw_value;
->>>>>>> 2d5404ca
 			cfg->v5.iter_count = 1;
 			cfg->v5.iter_interval = 0;
 
@@ -2620,12 +2583,7 @@
 							 params->n_channels,
 							 pb, cp, vif->type,
 							 version);
-<<<<<<< HEAD
-	if (!cp->count) {
-		mvm->scan_uid_status[uid] = 0;
-=======
 	if (!cp->count)
->>>>>>> 2d5404ca
 		return -EINVAL;
 
 	if (!params->n_ssids ||
