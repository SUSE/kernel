// SPDX-License-Identifier: GPL-2.0 OR BSD-3-Clause
/*
 * Copyright (C) 2015-2017 Intel Deutschland GmbH
<<<<<<< HEAD
 * Copyright (C) 2018-2023 Intel Corporation
=======
 * Copyright (C) 2018-2024 Intel Corporation
>>>>>>> 2d5404ca
 */
#include <linux/etherdevice.h>
#include <linux/math64.h>
#include <net/cfg80211.h>
#include "mvm.h"
#include "iwl-io.h"
#include "iwl-prph.h"
#include "constants.h"

struct iwl_mvm_loc_entry {
	struct list_head list;
	u8 addr[ETH_ALEN];
	u8 lci_len, civic_len;
	u8 buf[];
};

struct iwl_mvm_smooth_entry {
	struct list_head list;
	u8 addr[ETH_ALEN];
	s64 rtt_avg;
	u64 host_time;
};

enum iwl_mvm_pasn_flags {
	IWL_MVM_PASN_FLAG_HAS_HLTK = BIT(0),
};

struct iwl_mvm_ftm_pasn_entry {
	struct list_head list;
	u8 addr[ETH_ALEN];
	u8 hltk[HLTK_11AZ_LEN];
	u8 tk[TK_11AZ_LEN];
	u8 cipher;
	u8 tx_pn[IEEE80211_CCMP_PN_LEN];
	u8 rx_pn[IEEE80211_CCMP_PN_LEN];
	u32 flags;
};

struct iwl_mvm_ftm_iter_data {
	u8 *cipher;
	u8 *bssid;
	u8 *tk;
};

int iwl_mvm_ftm_add_pasn_sta(struct iwl_mvm *mvm, struct ieee80211_vif *vif,
			     u8 *addr, u32 cipher, u8 *tk, u32 tk_len,
			     u8 *hltk, u32 hltk_len)
{
	struct iwl_mvm_ftm_pasn_entry *pasn = kzalloc(sizeof(*pasn),
						      GFP_KERNEL);
	u32 expected_tk_len;

	lockdep_assert_held(&mvm->mutex);

	if (!pasn)
		return -ENOBUFS;

	iwl_mvm_ftm_remove_pasn_sta(mvm, addr);

	pasn->cipher = iwl_mvm_cipher_to_location_cipher(cipher);

	switch (pasn->cipher) {
	case IWL_LOCATION_CIPHER_CCMP_128:
	case IWL_LOCATION_CIPHER_GCMP_128:
		expected_tk_len = WLAN_KEY_LEN_CCMP;
		break;
	case IWL_LOCATION_CIPHER_GCMP_256:
		expected_tk_len = WLAN_KEY_LEN_GCMP_256;
		break;
	default:
		goto out;
	}

	/*
	 * If associated to this AP and already have security context,
	 * the TK is already configured for this station, so it
	 * shouldn't be set again here.
	 */
	if (vif->cfg.assoc) {
		struct iwl_mvm_vif *mvmvif = iwl_mvm_vif_from_mac80211(vif);
		struct ieee80211_bss_conf *link_conf;
		unsigned int link_id;
		struct ieee80211_sta *sta;
		u8 sta_id;

		rcu_read_lock();
		for_each_vif_active_link(vif, link_conf, link_id) {
			if (memcmp(addr, link_conf->bssid, ETH_ALEN))
				continue;

			sta_id = mvmvif->link[link_id]->ap_sta_id;
			sta = rcu_dereference(mvm->fw_id_to_mac_id[sta_id]);
			if (!IS_ERR_OR_NULL(sta) && sta->mfp)
				expected_tk_len = 0;
			break;
		}
		rcu_read_unlock();
	}

	if (tk_len != expected_tk_len ||
	    (hltk_len && hltk_len != sizeof(pasn->hltk))) {
		IWL_ERR(mvm, "Invalid key length: tk_len=%u hltk_len=%u\n",
			tk_len, hltk_len);
		goto out;
	}

	if (!expected_tk_len && !hltk_len) {
		IWL_ERR(mvm, "TK and HLTK not set\n");
		goto out;
	}

	memcpy(pasn->addr, addr, sizeof(pasn->addr));

	if (hltk_len) {
		memcpy(pasn->hltk, hltk, sizeof(pasn->hltk));
		pasn->flags |= IWL_MVM_PASN_FLAG_HAS_HLTK;
	}

	if (tk && tk_len)
		memcpy(pasn->tk, tk, sizeof(pasn->tk));

	list_add_tail(&pasn->list, &mvm->ftm_initiator.pasn_list);
	return 0;
out:
	kfree(pasn);
	return -EINVAL;
}

void iwl_mvm_ftm_remove_pasn_sta(struct iwl_mvm *mvm, u8 *addr)
{
	struct iwl_mvm_ftm_pasn_entry *entry, *prev;

	lockdep_assert_held(&mvm->mutex);

	list_for_each_entry_safe(entry, prev, &mvm->ftm_initiator.pasn_list,
				 list) {
		if (memcmp(entry->addr, addr, sizeof(entry->addr)))
			continue;

		list_del(&entry->list);
		kfree(entry);
		return;
	}
}

static void iwl_mvm_ftm_reset(struct iwl_mvm *mvm)
{
	struct iwl_mvm_loc_entry *e, *t;

	mvm->ftm_initiator.req = NULL;
	mvm->ftm_initiator.req_wdev = NULL;
	memset(mvm->ftm_initiator.responses, 0,
	       sizeof(mvm->ftm_initiator.responses));

	list_for_each_entry_safe(e, t, &mvm->ftm_initiator.loc_list, list) {
		list_del(&e->list);
		kfree(e);
	}
}

void iwl_mvm_ftm_restart(struct iwl_mvm *mvm)
{
	struct cfg80211_pmsr_result result = {
		.status = NL80211_PMSR_STATUS_FAILURE,
		.final = 1,
		.host_time = ktime_get_boottime_ns(),
		.type = NL80211_PMSR_TYPE_FTM,
	};
	int i;

	lockdep_assert_held(&mvm->mutex);

	if (!mvm->ftm_initiator.req)
		return;

	for (i = 0; i < mvm->ftm_initiator.req->n_peers; i++) {
		memcpy(result.addr, mvm->ftm_initiator.req->peers[i].addr,
		       ETH_ALEN);
		result.ftm.burst_index = mvm->ftm_initiator.responses[i];

		cfg80211_pmsr_report(mvm->ftm_initiator.req_wdev,
				     mvm->ftm_initiator.req,
				     &result, GFP_KERNEL);
	}

	cfg80211_pmsr_complete(mvm->ftm_initiator.req_wdev,
			       mvm->ftm_initiator.req, GFP_KERNEL);
	iwl_mvm_ftm_reset(mvm);
}

void iwl_mvm_ftm_initiator_smooth_config(struct iwl_mvm *mvm)
{
	INIT_LIST_HEAD(&mvm->ftm_initiator.smooth.resp);

	IWL_DEBUG_INFO(mvm,
		       "enable=%u, alpha=%u, age_jiffies=%u, thresh=(%u:%u)\n",
			IWL_MVM_FTM_INITIATOR_ENABLE_SMOOTH,
			IWL_MVM_FTM_INITIATOR_SMOOTH_ALPHA,
			IWL_MVM_FTM_INITIATOR_SMOOTH_AGE_SEC * HZ,
			IWL_MVM_FTM_INITIATOR_SMOOTH_OVERSHOOT,
			IWL_MVM_FTM_INITIATOR_SMOOTH_UNDERSHOOT);
}

void iwl_mvm_ftm_initiator_smooth_stop(struct iwl_mvm *mvm)
{
	struct iwl_mvm_smooth_entry *se, *st;

	list_for_each_entry_safe(se, st, &mvm->ftm_initiator.smooth.resp,
				 list) {
		list_del(&se->list);
		kfree(se);
	}
}

static int
iwl_ftm_range_request_status_to_err(enum iwl_tof_range_request_status s)
{
	switch (s) {
	case IWL_TOF_RANGE_REQUEST_STATUS_SUCCESS:
		return 0;
	case IWL_TOF_RANGE_REQUEST_STATUS_BUSY:
		return -EBUSY;
	default:
		WARN_ON_ONCE(1);
		return -EIO;
	}
}

static void iwl_mvm_ftm_cmd_v5(struct iwl_mvm *mvm, struct ieee80211_vif *vif,
			       struct iwl_tof_range_req_cmd_v5 *cmd,
			       struct cfg80211_pmsr_request *req)
{
	int i;

	cmd->request_id = req->cookie;
	cmd->num_of_ap = req->n_peers;

	/* use maximum for "no timeout" or bigger than what we can do */
	if (!req->timeout || req->timeout > 255 * 100)
		cmd->req_timeout = 255;
	else
		cmd->req_timeout = DIV_ROUND_UP(req->timeout, 100);

	/*
	 * We treat it always as random, since if not we'll
	 * have filled our local address there instead.
	 */
	cmd->macaddr_random = 1;
	memcpy(cmd->macaddr_template, req->mac_addr, ETH_ALEN);
	for (i = 0; i < ETH_ALEN; i++)
		cmd->macaddr_mask[i] = ~req->mac_addr_mask[i];

	if (vif->cfg.assoc)
		memcpy(cmd->range_req_bssid, vif->bss_conf.bssid, ETH_ALEN);
	else
		eth_broadcast_addr(cmd->range_req_bssid);
}

static void iwl_mvm_ftm_cmd_common(struct iwl_mvm *mvm,
				   struct ieee80211_vif *vif,
				   struct iwl_tof_range_req_cmd_v9 *cmd,
				   struct cfg80211_pmsr_request *req)
{
	int i;

	cmd->initiator_flags =
		cpu_to_le32(IWL_TOF_INITIATOR_FLAGS_MACADDR_RANDOM |
			    IWL_TOF_INITIATOR_FLAGS_NON_ASAP_SUPPORT);
	cmd->request_id = req->cookie;
	cmd->num_of_ap = req->n_peers;

	/*
	 * Use a large value for "no timeout". Don't use the maximum value
	 * because of fw limitations.
	 */
	if (req->timeout)
		cmd->req_timeout_ms = cpu_to_le32(req->timeout);
	else
		cmd->req_timeout_ms = cpu_to_le32(0xfffff);

	memcpy(cmd->macaddr_template, req->mac_addr, ETH_ALEN);
	for (i = 0; i < ETH_ALEN; i++)
		cmd->macaddr_mask[i] = ~req->mac_addr_mask[i];

	if (vif->cfg.assoc) {
		memcpy(cmd->range_req_bssid, vif->bss_conf.bssid, ETH_ALEN);

		/* AP's TSF is only relevant if associated */
		for (i = 0; i < req->n_peers; i++) {
			if (req->peers[i].report_ap_tsf) {
				struct iwl_mvm_vif *mvmvif =
					iwl_mvm_vif_from_mac80211(vif);

				cmd->tsf_mac_id = cpu_to_le32(mvmvif->id);
				return;
			}
		}
	} else {
		eth_broadcast_addr(cmd->range_req_bssid);
	}

	/* Don't report AP's TSF */
	cmd->tsf_mac_id = cpu_to_le32(0xff);
}

static void iwl_mvm_ftm_cmd_v8(struct iwl_mvm *mvm, struct ieee80211_vif *vif,
			       struct iwl_tof_range_req_cmd_v8 *cmd,
			       struct cfg80211_pmsr_request *req)
{
	iwl_mvm_ftm_cmd_common(mvm, vif, (void *)cmd, req);
}

static int
iwl_mvm_ftm_target_chandef_v1(struct iwl_mvm *mvm,
			      struct cfg80211_pmsr_request_peer *peer,
			      u8 *channel, u8 *bandwidth,
			      u8 *ctrl_ch_position)
{
	u32 freq = peer->chandef.chan->center_freq;

	*channel = ieee80211_frequency_to_channel(freq);

	switch (peer->chandef.width) {
	case NL80211_CHAN_WIDTH_20_NOHT:
		*bandwidth = IWL_TOF_BW_20_LEGACY;
		break;
	case NL80211_CHAN_WIDTH_20:
		*bandwidth = IWL_TOF_BW_20_HT;
		break;
	case NL80211_CHAN_WIDTH_40:
		*bandwidth = IWL_TOF_BW_40;
		break;
	case NL80211_CHAN_WIDTH_80:
		*bandwidth = IWL_TOF_BW_80;
		break;
	default:
		IWL_ERR(mvm, "Unsupported BW in FTM request (%d)\n",
			peer->chandef.width);
		return -EINVAL;
	}

	*ctrl_ch_position = (peer->chandef.width > NL80211_CHAN_WIDTH_20) ?
		iwl_mvm_get_ctrl_pos(&peer->chandef) : 0;

	return 0;
}

static int
iwl_mvm_ftm_target_chandef_v2(struct iwl_mvm *mvm,
			      struct cfg80211_pmsr_request_peer *peer,
			      u8 *channel, u8 *format_bw,
			      u8 *ctrl_ch_position)
{
	u32 freq = peer->chandef.chan->center_freq;
	u8 cmd_ver;

	*channel = ieee80211_frequency_to_channel(freq);

	switch (peer->chandef.width) {
	case NL80211_CHAN_WIDTH_20_NOHT:
		*format_bw = IWL_LOCATION_FRAME_FORMAT_LEGACY;
		*format_bw |= IWL_LOCATION_BW_20MHZ << LOCATION_BW_POS;
		break;
	case NL80211_CHAN_WIDTH_20:
		*format_bw = IWL_LOCATION_FRAME_FORMAT_HT;
		*format_bw |= IWL_LOCATION_BW_20MHZ << LOCATION_BW_POS;
		break;
	case NL80211_CHAN_WIDTH_40:
		*format_bw = IWL_LOCATION_FRAME_FORMAT_HT;
		*format_bw |= IWL_LOCATION_BW_40MHZ << LOCATION_BW_POS;
		break;
	case NL80211_CHAN_WIDTH_80:
		*format_bw = IWL_LOCATION_FRAME_FORMAT_VHT;
		*format_bw |= IWL_LOCATION_BW_80MHZ << LOCATION_BW_POS;
		break;
	case NL80211_CHAN_WIDTH_160:
		cmd_ver = iwl_fw_lookup_cmd_ver(mvm->fw,
						WIDE_ID(LOCATION_GROUP, TOF_RANGE_REQ_CMD),
						IWL_FW_CMD_VER_UNKNOWN);

		if (cmd_ver >= 13) {
			*format_bw = IWL_LOCATION_FRAME_FORMAT_HE;
			*format_bw |= IWL_LOCATION_BW_160MHZ << LOCATION_BW_POS;
			break;
		}
		fallthrough;
	default:
		IWL_ERR(mvm, "Unsupported BW in FTM request (%d)\n",
			peer->chandef.width);
		return -EINVAL;
	}

	/* non EDCA based measurement must use HE preamble */
	if (peer->ftm.trigger_based || peer->ftm.non_trigger_based)
		*format_bw |= IWL_LOCATION_FRAME_FORMAT_HE;

	*ctrl_ch_position = (peer->chandef.width > NL80211_CHAN_WIDTH_20) ?
		iwl_mvm_get_ctrl_pos(&peer->chandef) : 0;

	return 0;
}

static int
iwl_mvm_ftm_put_target_v2(struct iwl_mvm *mvm,
			  struct cfg80211_pmsr_request_peer *peer,
			  struct iwl_tof_range_req_ap_entry_v2 *target)
{
	int ret;

	ret = iwl_mvm_ftm_target_chandef_v1(mvm, peer, &target->channel_num,
					    &target->bandwidth,
					    &target->ctrl_ch_position);
	if (ret)
		return ret;

	memcpy(target->bssid, peer->addr, ETH_ALEN);
	target->burst_period =
		cpu_to_le16(peer->ftm.burst_period);
	target->samples_per_burst = peer->ftm.ftms_per_burst;
	target->num_of_bursts = peer->ftm.num_bursts_exp;
	target->measure_type = 0; /* regular two-sided FTM */
	target->retries_per_sample = peer->ftm.ftmr_retries;
	target->asap_mode = peer->ftm.asap;
	target->enable_dyn_ack = IWL_MVM_FTM_INITIATOR_DYNACK;

	if (peer->ftm.request_lci)
		target->location_req |= IWL_TOF_LOC_LCI;
	if (peer->ftm.request_civicloc)
		target->location_req |= IWL_TOF_LOC_CIVIC;

	target->algo_type = IWL_MVM_FTM_INITIATOR_ALGO;

	return 0;
}

#define FTM_SET_FLAG(flag)	(*flags |= \
				 cpu_to_le32(IWL_INITIATOR_AP_FLAGS_##flag))

static void
iwl_mvm_ftm_set_target_flags(struct iwl_mvm *mvm,
			     struct cfg80211_pmsr_request_peer *peer,
			     __le32 *flags)
{
	*flags = cpu_to_le32(0);

	if (peer->ftm.asap)
		FTM_SET_FLAG(ASAP);

	if (peer->ftm.request_lci)
		FTM_SET_FLAG(LCI_REQUEST);

	if (peer->ftm.request_civicloc)
		FTM_SET_FLAG(CIVIC_REQUEST);

	if (IWL_MVM_FTM_INITIATOR_DYNACK)
		FTM_SET_FLAG(DYN_ACK);

	if (IWL_MVM_FTM_INITIATOR_ALGO == IWL_TOF_ALGO_TYPE_LINEAR_REG)
		FTM_SET_FLAG(ALGO_LR);
	else if (IWL_MVM_FTM_INITIATOR_ALGO == IWL_TOF_ALGO_TYPE_FFT)
		FTM_SET_FLAG(ALGO_FFT);

	if (peer->ftm.trigger_based)
		FTM_SET_FLAG(TB);
	else if (peer->ftm.non_trigger_based)
		FTM_SET_FLAG(NON_TB);

	if ((peer->ftm.trigger_based || peer->ftm.non_trigger_based) &&
	    peer->ftm.lmr_feedback)
		FTM_SET_FLAG(LMR_FEEDBACK);
}

static void
iwl_mvm_ftm_put_target_common(struct iwl_mvm *mvm,
			      struct cfg80211_pmsr_request_peer *peer,
			      struct iwl_tof_range_req_ap_entry_v6 *target)
{
	memcpy(target->bssid, peer->addr, ETH_ALEN);
	target->burst_period =
		cpu_to_le16(peer->ftm.burst_period);
	target->samples_per_burst = peer->ftm.ftms_per_burst;
	target->num_of_bursts = peer->ftm.num_bursts_exp;
	target->ftmr_max_retries = peer->ftm.ftmr_retries;
	iwl_mvm_ftm_set_target_flags(mvm, peer, &target->initiator_ap_flags);
}

static int
iwl_mvm_ftm_put_target_v3(struct iwl_mvm *mvm,
			  struct cfg80211_pmsr_request_peer *peer,
			  struct iwl_tof_range_req_ap_entry_v3 *target)
{
	int ret;

	ret = iwl_mvm_ftm_target_chandef_v1(mvm, peer, &target->channel_num,
					    &target->bandwidth,
					    &target->ctrl_ch_position);
	if (ret)
		return ret;

	/*
	 * Versions 3 and 4 has some common fields, so
	 * iwl_mvm_ftm_put_target_common() can be used for version 7 too.
	 */
	iwl_mvm_ftm_put_target_common(mvm, peer, (void *)target);

	return 0;
}

static int
iwl_mvm_ftm_put_target_v4(struct iwl_mvm *mvm,
			  struct cfg80211_pmsr_request_peer *peer,
			  struct iwl_tof_range_req_ap_entry_v4 *target)
{
	int ret;

	ret = iwl_mvm_ftm_target_chandef_v2(mvm, peer, &target->channel_num,
					    &target->format_bw,
					    &target->ctrl_ch_position);
	if (ret)
		return ret;

	iwl_mvm_ftm_put_target_common(mvm, peer, (void *)target);

	return 0;
}

static int iwl_mvm_ftm_set_sta(struct iwl_mvm *mvm, struct ieee80211_vif *vif,
			       struct cfg80211_pmsr_request_peer *peer,
			       u8 *sta_id, __le32 *flags)
{
	if (vif->cfg.assoc) {
		struct iwl_mvm_vif *mvmvif = iwl_mvm_vif_from_mac80211(vif);
		struct ieee80211_sta *sta;
		struct ieee80211_bss_conf *link_conf;
		unsigned int link_id;

		rcu_read_lock();
		for_each_vif_active_link(vif, link_conf, link_id) {
			if (memcmp(peer->addr, link_conf->bssid, ETH_ALEN))
				continue;

			*sta_id = mvmvif->link[link_id]->ap_sta_id;
			sta = rcu_dereference(mvm->fw_id_to_mac_id[*sta_id]);
			if (WARN_ON_ONCE(IS_ERR_OR_NULL(sta))) {
				rcu_read_unlock();
				return PTR_ERR_OR_ZERO(sta);
			}

			if (sta->mfp && (peer->ftm.trigger_based ||
					 peer->ftm.non_trigger_based))
				FTM_SET_FLAG(PMF);
			break;
		}
		rcu_read_unlock();

#ifdef CONFIG_IWLWIFI_DEBUGFS
		if (mvmvif->ftm_unprotected) {
			*sta_id = IWL_MVM_INVALID_STA;
			*flags &= ~cpu_to_le32(IWL_INITIATOR_AP_FLAGS_PMF);
		}
#endif
	} else {
		*sta_id = IWL_MVM_INVALID_STA;
	}

	return 0;
}

static int
iwl_mvm_ftm_put_target(struct iwl_mvm *mvm, struct ieee80211_vif *vif,
		       struct cfg80211_pmsr_request_peer *peer,
		       struct iwl_tof_range_req_ap_entry_v6 *target)
{
	int ret;

	ret = iwl_mvm_ftm_target_chandef_v2(mvm, peer, &target->channel_num,
					    &target->format_bw,
					    &target->ctrl_ch_position);
	if (ret)
		return ret;

	iwl_mvm_ftm_put_target_common(mvm, peer, target);

<<<<<<< HEAD
	if (vif->cfg.assoc) {
		struct iwl_mvm_vif *mvmvif = iwl_mvm_vif_from_mac80211(vif);
		struct ieee80211_sta *sta;
		struct ieee80211_bss_conf *link_conf;
		unsigned int link_id;

		rcu_read_lock();
		for_each_vif_active_link(vif, link_conf, link_id) {
			if (memcmp(peer->addr, link_conf->bssid, ETH_ALEN))
				continue;

			target->sta_id = mvmvif->link[link_id]->ap_sta_id;
			sta = rcu_dereference(mvm->fw_id_to_mac_id[target->sta_id]);
			if (WARN_ON_ONCE(IS_ERR_OR_NULL(sta))) {
				rcu_read_unlock();
				return PTR_ERR_OR_ZERO(sta);
			}

			if (sta->mfp && (peer->ftm.trigger_based ||
					 peer->ftm.non_trigger_based))
				FTM_PUT_FLAG(PMF);
			break;
		}
		rcu_read_unlock();
	} else {
		target->sta_id = IWL_MVM_INVALID_STA;
	}
=======
	iwl_mvm_ftm_set_sta(mvm, vif, peer, &target->sta_id,
			    &target->initiator_ap_flags);
>>>>>>> 2d5404ca

	/*
	 * TODO: Beacon interval is currently unknown, so use the common value
	 * of 100 TUs.
	 */
	target->beacon_interval = cpu_to_le16(100);
	return 0;
}

static int iwl_mvm_ftm_send_cmd(struct iwl_mvm *mvm, struct iwl_host_cmd *hcmd)
{
	u32 status;
	int err = iwl_mvm_send_cmd_status(mvm, hcmd, &status);

	if (!err && status) {
		IWL_ERR(mvm, "FTM range request command failure, status: %u\n",
			status);
		err = iwl_ftm_range_request_status_to_err(status);
	}

	return err;
}

static int iwl_mvm_ftm_start_v5(struct iwl_mvm *mvm, struct ieee80211_vif *vif,
				struct cfg80211_pmsr_request *req)
{
	struct iwl_tof_range_req_cmd_v5 cmd_v5;
	struct iwl_host_cmd hcmd = {
		.id = WIDE_ID(LOCATION_GROUP, TOF_RANGE_REQ_CMD),
		.dataflags[0] = IWL_HCMD_DFL_DUP,
		.data[0] = &cmd_v5,
		.len[0] = sizeof(cmd_v5),
	};
	u8 i;
	int err;

	iwl_mvm_ftm_cmd_v5(mvm, vif, &cmd_v5, req);

	for (i = 0; i < cmd_v5.num_of_ap; i++) {
		struct cfg80211_pmsr_request_peer *peer = &req->peers[i];

		err = iwl_mvm_ftm_put_target_v2(mvm, peer, &cmd_v5.ap[i]);
		if (err)
			return err;
	}

	return iwl_mvm_ftm_send_cmd(mvm, &hcmd);
}

static int iwl_mvm_ftm_start_v7(struct iwl_mvm *mvm, struct ieee80211_vif *vif,
				struct cfg80211_pmsr_request *req)
{
	struct iwl_tof_range_req_cmd_v7 cmd_v7;
	struct iwl_host_cmd hcmd = {
		.id = WIDE_ID(LOCATION_GROUP, TOF_RANGE_REQ_CMD),
		.dataflags[0] = IWL_HCMD_DFL_DUP,
		.data[0] = &cmd_v7,
		.len[0] = sizeof(cmd_v7),
	};
	u8 i;
	int err;

	/*
	 * Versions 7 and 8 has the same structure except from the responders
	 * list, so iwl_mvm_ftm_cmd() can be used for version 7 too.
	 */
	iwl_mvm_ftm_cmd_v8(mvm, vif, (void *)&cmd_v7, req);

	for (i = 0; i < cmd_v7.num_of_ap; i++) {
		struct cfg80211_pmsr_request_peer *peer = &req->peers[i];

		err = iwl_mvm_ftm_put_target_v3(mvm, peer, &cmd_v7.ap[i]);
		if (err)
			return err;
	}

	return iwl_mvm_ftm_send_cmd(mvm, &hcmd);
}

static int iwl_mvm_ftm_start_v8(struct iwl_mvm *mvm, struct ieee80211_vif *vif,
				struct cfg80211_pmsr_request *req)
{
	struct iwl_tof_range_req_cmd_v8 cmd;
	struct iwl_host_cmd hcmd = {
		.id = WIDE_ID(LOCATION_GROUP, TOF_RANGE_REQ_CMD),
		.dataflags[0] = IWL_HCMD_DFL_DUP,
		.data[0] = &cmd,
		.len[0] = sizeof(cmd),
	};
	u8 i;
	int err;

	iwl_mvm_ftm_cmd_v8(mvm, vif, (void *)&cmd, req);

	for (i = 0; i < cmd.num_of_ap; i++) {
		struct cfg80211_pmsr_request_peer *peer = &req->peers[i];

		err = iwl_mvm_ftm_put_target_v4(mvm, peer, &cmd.ap[i]);
		if (err)
			return err;
	}

	return iwl_mvm_ftm_send_cmd(mvm, &hcmd);
}

static int iwl_mvm_ftm_start_v9(struct iwl_mvm *mvm, struct ieee80211_vif *vif,
				struct cfg80211_pmsr_request *req)
{
	struct iwl_tof_range_req_cmd_v9 cmd;
	struct iwl_host_cmd hcmd = {
		.id = WIDE_ID(LOCATION_GROUP, TOF_RANGE_REQ_CMD),
		.dataflags[0] = IWL_HCMD_DFL_DUP,
		.data[0] = &cmd,
		.len[0] = sizeof(cmd),
	};
	u8 i;
	int err;

	iwl_mvm_ftm_cmd_common(mvm, vif, &cmd, req);

	for (i = 0; i < cmd.num_of_ap; i++) {
		struct cfg80211_pmsr_request_peer *peer = &req->peers[i];
		struct iwl_tof_range_req_ap_entry_v6 *target = &cmd.ap[i];

		err = iwl_mvm_ftm_put_target(mvm, vif, peer, target);
		if (err)
			return err;
	}

	return iwl_mvm_ftm_send_cmd(mvm, &hcmd);
}

static void iter(struct ieee80211_hw *hw,
		 struct ieee80211_vif *vif,
		 struct ieee80211_sta *sta,
		 struct ieee80211_key_conf *key,
		 void *data)
{
	struct iwl_mvm_ftm_iter_data *target = data;

	if (!sta || memcmp(sta->addr, target->bssid, ETH_ALEN))
		return;

	WARN_ON(!sta->mfp);

	target->tk = key->key;
	*target->cipher = iwl_mvm_cipher_to_location_cipher(key->cipher);
	WARN_ON(*target->cipher == IWL_LOCATION_CIPHER_INVALID);
}

static void
iwl_mvm_ftm_set_secured_ranging(struct iwl_mvm *mvm, struct ieee80211_vif *vif,
				u8 *bssid, u8 *cipher, u8 *hltk, u8 *tk,
				u8 *rx_pn, u8 *tx_pn, __le32 *flags)
{
	struct iwl_mvm_ftm_pasn_entry *entry;
#ifdef CONFIG_IWLWIFI_DEBUGFS
	struct iwl_mvm_vif *mvmvif = iwl_mvm_vif_from_mac80211(vif);

	if (mvmvif->ftm_unprotected)
		return;
#endif

	if (!(le32_to_cpu(*flags) & (IWL_INITIATOR_AP_FLAGS_NON_TB |
		       IWL_INITIATOR_AP_FLAGS_TB)))
		return;

	lockdep_assert_held(&mvm->mutex);

	list_for_each_entry(entry, &mvm->ftm_initiator.pasn_list, list) {
		if (memcmp(entry->addr, bssid, sizeof(entry->addr)))
			continue;

		*cipher = entry->cipher;

		if (entry->flags & IWL_MVM_PASN_FLAG_HAS_HLTK)
			memcpy(hltk, entry->hltk, sizeof(entry->hltk));
		else
			memset(hltk, 0, sizeof(entry->hltk));

		if (vif->cfg.assoc &&
		    !memcmp(vif->bss_conf.bssid, bssid, ETH_ALEN)) {
			struct iwl_mvm_ftm_iter_data target;

			target.bssid = bssid;
			target.cipher = cipher;
			ieee80211_iter_keys(mvm->hw, vif, iter, &target);
		} else {
			memcpy(tk, entry->tk, sizeof(entry->tk));
		}

		memcpy(rx_pn, entry->rx_pn, sizeof(entry->rx_pn));
		memcpy(tx_pn, entry->tx_pn, sizeof(entry->tx_pn));

		FTM_SET_FLAG(SECURED);
		return;
	}
}

static int
iwl_mvm_ftm_put_target_v7(struct iwl_mvm *mvm, struct ieee80211_vif *vif,
			  struct cfg80211_pmsr_request_peer *peer,
			  struct iwl_tof_range_req_ap_entry_v7 *target)
{
	int err = iwl_mvm_ftm_put_target(mvm, vif, peer, (void *)target);
	if (err)
		return err;

	iwl_mvm_ftm_set_secured_ranging(mvm, vif, target->bssid,
					&target->cipher, target->hltk,
					target->tk, target->rx_pn,
					target->tx_pn,
					&target->initiator_ap_flags);
	return err;
}

static int iwl_mvm_ftm_start_v11(struct iwl_mvm *mvm,
				 struct ieee80211_vif *vif,
				 struct cfg80211_pmsr_request *req)
{
	struct iwl_tof_range_req_cmd_v11 cmd;
	struct iwl_host_cmd hcmd = {
		.id = WIDE_ID(LOCATION_GROUP, TOF_RANGE_REQ_CMD),
		.dataflags[0] = IWL_HCMD_DFL_DUP,
		.data[0] = &cmd,
		.len[0] = sizeof(cmd),
	};
	u8 i;
	int err;

	iwl_mvm_ftm_cmd_common(mvm, vif, (void *)&cmd, req);

	for (i = 0; i < cmd.num_of_ap; i++) {
		struct cfg80211_pmsr_request_peer *peer = &req->peers[i];
		struct iwl_tof_range_req_ap_entry_v7 *target = &cmd.ap[i];

		err = iwl_mvm_ftm_put_target_v7(mvm, vif, peer, target);
		if (err)
			return err;
	}

	return iwl_mvm_ftm_send_cmd(mvm, &hcmd);
}

static void
iwl_mvm_ftm_set_ndp_params(struct iwl_mvm *mvm,
			   struct iwl_tof_range_req_ap_entry_v8 *target)
{
	/* Only 2 STS are supported on Tx */
	u32 i2r_max_sts = IWL_MVM_FTM_I2R_MAX_STS > 1 ? 1 :
		IWL_MVM_FTM_I2R_MAX_STS;

	target->r2i_ndp_params = IWL_MVM_FTM_R2I_MAX_REP |
		(IWL_MVM_FTM_R2I_MAX_STS << IWL_LOCATION_MAX_STS_POS);
	target->i2r_ndp_params = IWL_MVM_FTM_I2R_MAX_REP |
		(i2r_max_sts << IWL_LOCATION_MAX_STS_POS);
	target->r2i_max_total_ltf = IWL_MVM_FTM_R2I_MAX_TOTAL_LTF;
	target->i2r_max_total_ltf = IWL_MVM_FTM_I2R_MAX_TOTAL_LTF;
}

static int
iwl_mvm_ftm_put_target_v8(struct iwl_mvm *mvm, struct ieee80211_vif *vif,
			  struct cfg80211_pmsr_request_peer *peer,
			  struct iwl_tof_range_req_ap_entry_v8 *target)
{
	u32 flags;
	int ret = iwl_mvm_ftm_put_target_v7(mvm, vif, peer, (void *)target);

	if (ret)
		return ret;

	iwl_mvm_ftm_set_ndp_params(mvm, target);

	/*
	 * If secure LTF is turned off, replace the flag with PMF only
	 */
	flags = le32_to_cpu(target->initiator_ap_flags);
	if (flags & IWL_INITIATOR_AP_FLAGS_SECURED) {
		if (!IWL_MVM_FTM_INITIATOR_SECURE_LTF)
			flags &= ~IWL_INITIATOR_AP_FLAGS_SECURED;

		flags |= IWL_INITIATOR_AP_FLAGS_PMF;
		target->initiator_ap_flags = cpu_to_le32(flags);
	}

	return 0;
}

static int iwl_mvm_ftm_start_v12(struct iwl_mvm *mvm,
				 struct ieee80211_vif *vif,
				 struct cfg80211_pmsr_request *req)
{
	struct iwl_tof_range_req_cmd_v12 cmd;
	struct iwl_host_cmd hcmd = {
		.id = WIDE_ID(LOCATION_GROUP, TOF_RANGE_REQ_CMD),
		.dataflags[0] = IWL_HCMD_DFL_DUP,
		.data[0] = &cmd,
		.len[0] = sizeof(cmd),
	};
	u8 i;
	int err;

	iwl_mvm_ftm_cmd_common(mvm, vif, (void *)&cmd, req);

	for (i = 0; i < cmd.num_of_ap; i++) {
		struct cfg80211_pmsr_request_peer *peer = &req->peers[i];
		struct iwl_tof_range_req_ap_entry_v8 *target = &cmd.ap[i];

		err = iwl_mvm_ftm_put_target_v8(mvm, vif, peer, target);
		if (err)
			return err;
	}

	return iwl_mvm_ftm_send_cmd(mvm, &hcmd);
}

static int iwl_mvm_ftm_start_v13(struct iwl_mvm *mvm,
				 struct ieee80211_vif *vif,
				 struct cfg80211_pmsr_request *req)
{
	struct iwl_tof_range_req_cmd_v13 cmd;
	struct iwl_host_cmd hcmd = {
		.id = WIDE_ID(LOCATION_GROUP, TOF_RANGE_REQ_CMD),
		.dataflags[0] = IWL_HCMD_DFL_DUP,
		.data[0] = &cmd,
		.len[0] = sizeof(cmd),
	};
	u8 i;
	int err;

	iwl_mvm_ftm_cmd_common(mvm, vif, (void *)&cmd, req);

	for (i = 0; i < cmd.num_of_ap; i++) {
		struct cfg80211_pmsr_request_peer *peer = &req->peers[i];
		struct iwl_tof_range_req_ap_entry_v9 *target = &cmd.ap[i];

		err = iwl_mvm_ftm_put_target_v8(mvm, vif, peer, (void *)target);
		if (err)
			return err;

		if (peer->ftm.trigger_based || peer->ftm.non_trigger_based)
			target->bss_color = peer->ftm.bss_color;

		if (peer->ftm.non_trigger_based) {
			target->min_time_between_msr =
				cpu_to_le16(IWL_MVM_FTM_NON_TB_MIN_TIME_BETWEEN_MSR);
			target->burst_period =
				cpu_to_le16(IWL_MVM_FTM_NON_TB_MAX_TIME_BETWEEN_MSR);
		} else {
			target->min_time_between_msr = cpu_to_le16(0);
		}

		target->band =
			iwl_mvm_phy_band_from_nl80211(peer->chandef.chan->band);
	}

	return iwl_mvm_ftm_send_cmd(mvm, &hcmd);
}

static int
iwl_mvm_ftm_put_target_v10(struct iwl_mvm *mvm, struct ieee80211_vif *vif,
			   struct cfg80211_pmsr_request_peer *peer,
			   struct iwl_tof_range_req_ap_entry_v10 *target)
{
	u32 i2r_max_sts, flags;
	int ret;

	ret = iwl_mvm_ftm_target_chandef_v2(mvm, peer, &target->channel_num,
					    &target->format_bw,
					    &target->ctrl_ch_position);
	if (ret)
		return ret;

	memcpy(target->bssid, peer->addr, ETH_ALEN);
	target->burst_period =
		cpu_to_le16(peer->ftm.burst_period);
	target->samples_per_burst = peer->ftm.ftms_per_burst;
	target->num_of_bursts = peer->ftm.num_bursts_exp;
	iwl_mvm_ftm_set_target_flags(mvm, peer, &target->initiator_ap_flags);
	iwl_mvm_ftm_set_sta(mvm, vif, peer, &target->sta_id,
			    &target->initiator_ap_flags);
	iwl_mvm_ftm_set_secured_ranging(mvm, vif, target->bssid,
					&target->cipher, target->hltk,
					target->tk, target->rx_pn,
					target->tx_pn,
					&target->initiator_ap_flags);

	i2r_max_sts = IWL_MVM_FTM_I2R_MAX_STS > 1 ? 1 :
		IWL_MVM_FTM_I2R_MAX_STS;

	target->r2i_ndp_params = IWL_MVM_FTM_R2I_MAX_REP |
		(IWL_MVM_FTM_R2I_MAX_STS << IWL_LOCATION_MAX_STS_POS) |
		(IWL_MVM_FTM_R2I_MAX_TOTAL_LTF << IWL_LOCATION_TOTAL_LTF_POS);
	target->i2r_ndp_params = IWL_MVM_FTM_I2R_MAX_REP |
		(i2r_max_sts << IWL_LOCATION_MAX_STS_POS) |
		(IWL_MVM_FTM_I2R_MAX_TOTAL_LTF << IWL_LOCATION_TOTAL_LTF_POS);

	if (peer->ftm.non_trigger_based) {
		target->min_time_between_msr =
			cpu_to_le16(IWL_MVM_FTM_NON_TB_MIN_TIME_BETWEEN_MSR);
		target->burst_period =
			cpu_to_le16(IWL_MVM_FTM_NON_TB_MAX_TIME_BETWEEN_MSR);
	} else {
		target->min_time_between_msr = cpu_to_le16(0);
	}

	target->band =
		iwl_mvm_phy_band_from_nl80211(peer->chandef.chan->band);

	/*
	 * TODO: Beacon interval is currently unknown, so use the common value
	 * of 100 TUs.
	 */
	target->beacon_interval = cpu_to_le16(100);

	/*
	 * If secure LTF is turned off, replace the flag with PMF only
	 */
	flags = le32_to_cpu(target->initiator_ap_flags);
	if (flags & IWL_INITIATOR_AP_FLAGS_SECURED) {
		if (!IWL_MVM_FTM_INITIATOR_SECURE_LTF)
			flags &= ~IWL_INITIATOR_AP_FLAGS_SECURED;

		flags |= IWL_INITIATOR_AP_FLAGS_PMF;
		target->initiator_ap_flags = cpu_to_le32(flags);
	}

	return 0;
}

static int iwl_mvm_ftm_start_v14(struct iwl_mvm *mvm,
				 struct ieee80211_vif *vif,
				 struct cfg80211_pmsr_request *req)
{
	struct iwl_tof_range_req_cmd_v14 cmd;
	struct iwl_host_cmd hcmd = {
		.id = WIDE_ID(LOCATION_GROUP, TOF_RANGE_REQ_CMD),
		.dataflags[0] = IWL_HCMD_DFL_DUP,
		.data[0] = &cmd,
		.len[0] = sizeof(cmd),
	};
	u8 i;
	int err;

	iwl_mvm_ftm_cmd_common(mvm, vif, (void *)&cmd, req);

	for (i = 0; i < cmd.num_of_ap; i++) {
		struct cfg80211_pmsr_request_peer *peer = &req->peers[i];
		struct iwl_tof_range_req_ap_entry_v10 *target = &cmd.ap[i];

		err = iwl_mvm_ftm_put_target_v10(mvm, vif, peer, target);
		if (err)
			return err;
	}

	return iwl_mvm_ftm_send_cmd(mvm, &hcmd);
}

int iwl_mvm_ftm_start(struct iwl_mvm *mvm, struct ieee80211_vif *vif,
		      struct cfg80211_pmsr_request *req)
{
	bool new_api = fw_has_api(&mvm->fw->ucode_capa,
				  IWL_UCODE_TLV_API_FTM_NEW_RANGE_REQ);
	int err;

	lockdep_assert_held(&mvm->mutex);

	if (mvm->ftm_initiator.req)
		return -EBUSY;

	if (new_api) {
		u8 cmd_ver = iwl_fw_lookup_cmd_ver(mvm->fw,
						   WIDE_ID(LOCATION_GROUP, TOF_RANGE_REQ_CMD),
						   IWL_FW_CMD_VER_UNKNOWN);

		switch (cmd_ver) {
		case 14:
			err = iwl_mvm_ftm_start_v14(mvm, vif, req);
			break;
		case 13:
			err = iwl_mvm_ftm_start_v13(mvm, vif, req);
			break;
		case 12:
			err = iwl_mvm_ftm_start_v12(mvm, vif, req);
			break;
		case 11:
			err = iwl_mvm_ftm_start_v11(mvm, vif, req);
			break;
		case 9:
		case 10:
			err = iwl_mvm_ftm_start_v9(mvm, vif, req);
			break;
		case 8:
			err = iwl_mvm_ftm_start_v8(mvm, vif, req);
			break;
		default:
			err = iwl_mvm_ftm_start_v7(mvm, vif, req);
			break;
		}
	} else {
		err = iwl_mvm_ftm_start_v5(mvm, vif, req);
	}

	if (!err) {
		mvm->ftm_initiator.req = req;
		mvm->ftm_initiator.req_wdev = ieee80211_vif_to_wdev(vif);
	}

	return err;
}

void iwl_mvm_ftm_abort(struct iwl_mvm *mvm, struct cfg80211_pmsr_request *req)
{
	struct iwl_tof_range_abort_cmd cmd = {
		.request_id = req->cookie,
	};

	lockdep_assert_held(&mvm->mutex);

	if (req != mvm->ftm_initiator.req)
		return;

	iwl_mvm_ftm_reset(mvm);

	if (iwl_mvm_send_cmd_pdu(mvm, WIDE_ID(LOCATION_GROUP, TOF_RANGE_ABORT_CMD),
				 0, sizeof(cmd), &cmd))
		IWL_ERR(mvm, "failed to abort FTM process\n");
}

static int iwl_mvm_ftm_find_peer(struct cfg80211_pmsr_request *req,
				 const u8 *addr)
{
	int i;

	for (i = 0; i < req->n_peers; i++) {
		struct cfg80211_pmsr_request_peer *peer = &req->peers[i];

		if (ether_addr_equal_unaligned(peer->addr, addr))
			return i;
	}

	return -ENOENT;
}

static u64 iwl_mvm_ftm_get_host_time(struct iwl_mvm *mvm, __le32 fw_gp2_ts)
{
	u32 gp2_ts = le32_to_cpu(fw_gp2_ts);
	u32 curr_gp2, diff;
	u64 now_from_boot_ns;

	iwl_mvm_get_sync_time(mvm, CLOCK_BOOTTIME, &curr_gp2,
			      &now_from_boot_ns, NULL);

	if (curr_gp2 >= gp2_ts)
		diff = curr_gp2 - gp2_ts;
	else
		diff = curr_gp2 + (U32_MAX - gp2_ts + 1);

	return now_from_boot_ns - (u64)diff * 1000;
}

static void iwl_mvm_ftm_get_lci_civic(struct iwl_mvm *mvm,
				      struct cfg80211_pmsr_result *res)
{
	struct iwl_mvm_loc_entry *entry;

	list_for_each_entry(entry, &mvm->ftm_initiator.loc_list, list) {
		if (!ether_addr_equal_unaligned(res->addr, entry->addr))
			continue;

		if (entry->lci_len) {
			res->ftm.lci_len = entry->lci_len;
			res->ftm.lci = entry->buf;
		}

		if (entry->civic_len) {
			res->ftm.civicloc_len = entry->civic_len;
			res->ftm.civicloc = entry->buf + entry->lci_len;
		}

		/* we found the entry we needed */
		break;
	}
}

static int iwl_mvm_ftm_range_resp_valid(struct iwl_mvm *mvm, u8 request_id,
					u8 num_of_aps)
{
	lockdep_assert_held(&mvm->mutex);

	if (request_id != (u8)mvm->ftm_initiator.req->cookie) {
		IWL_ERR(mvm, "Request ID mismatch, got %u, active %u\n",
			request_id, (u8)mvm->ftm_initiator.req->cookie);
		return -EINVAL;
	}

	if (num_of_aps > mvm->ftm_initiator.req->n_peers) {
		IWL_ERR(mvm, "FTM range response invalid\n");
		return -EINVAL;
	}

	return 0;
}

static void iwl_mvm_ftm_rtt_smoothing(struct iwl_mvm *mvm,
				      struct cfg80211_pmsr_result *res)
{
	struct iwl_mvm_smooth_entry *resp = NULL, *iter;
	s64 rtt_avg, rtt = res->ftm.rtt_avg;
	u32 undershoot, overshoot;
	u8 alpha;

	if (!IWL_MVM_FTM_INITIATOR_ENABLE_SMOOTH)
		return;

	WARN_ON(rtt < 0);

	if (res->status != NL80211_PMSR_STATUS_SUCCESS) {
		IWL_DEBUG_INFO(mvm,
			       ": %pM: ignore failed measurement. Status=%u\n",
			       res->addr, res->status);
		return;
	}

	list_for_each_entry(iter, &mvm->ftm_initiator.smooth.resp, list) {
		if (!memcmp(res->addr, iter->addr, ETH_ALEN)) {
			resp = iter;
			break;
		}
	}

	if (!resp) {
		resp = kzalloc(sizeof(*resp), GFP_KERNEL);
		if (!resp)
			return;

		memcpy(resp->addr, res->addr, ETH_ALEN);
		list_add_tail(&resp->list, &mvm->ftm_initiator.smooth.resp);

		resp->rtt_avg = rtt;

		IWL_DEBUG_INFO(mvm, "new: %pM: rtt_avg=%lld\n",
			       resp->addr, resp->rtt_avg);
		goto update_time;
	}

	if (res->host_time - resp->host_time >
	    IWL_MVM_FTM_INITIATOR_SMOOTH_AGE_SEC * 1000000000) {
		resp->rtt_avg = rtt;

		IWL_DEBUG_INFO(mvm, "expired: %pM: rtt_avg=%lld\n",
			       resp->addr, resp->rtt_avg);
		goto update_time;
	}

	/* Smooth the results based on the tracked RTT average */
	undershoot = IWL_MVM_FTM_INITIATOR_SMOOTH_UNDERSHOOT;
	overshoot = IWL_MVM_FTM_INITIATOR_SMOOTH_OVERSHOOT;
	alpha = IWL_MVM_FTM_INITIATOR_SMOOTH_ALPHA;

	rtt_avg = div_s64(alpha * rtt + (100 - alpha) * resp->rtt_avg, 100);

	IWL_DEBUG_INFO(mvm,
		       "%pM: prev rtt_avg=%lld, new rtt_avg=%lld, rtt=%lld\n",
		       resp->addr, resp->rtt_avg, rtt_avg, rtt);

	/*
	 * update the responder's average RTT results regardless of
	 * the under/over shoot logic below
	 */
	resp->rtt_avg = rtt_avg;

	/* smooth the results */
	if (rtt_avg > rtt && (rtt_avg - rtt) > undershoot) {
		res->ftm.rtt_avg = rtt_avg;

		IWL_DEBUG_INFO(mvm,
			       "undershoot: val=%lld\n",
			       (rtt_avg - rtt));
	} else if (rtt_avg < rtt && (rtt - rtt_avg) >
		   overshoot) {
		res->ftm.rtt_avg = rtt_avg;
		IWL_DEBUG_INFO(mvm,
			       "overshoot: val=%lld\n",
			       (rtt - rtt_avg));
	}

update_time:
	resp->host_time = res->host_time;
}

static void iwl_mvm_debug_range_resp(struct iwl_mvm *mvm, u8 index,
				     struct cfg80211_pmsr_result *res)
{
	s64 rtt_avg = div_s64(res->ftm.rtt_avg * 100, 6666);

	IWL_DEBUG_INFO(mvm, "entry %d\n", index);
	IWL_DEBUG_INFO(mvm, "\tstatus: %d\n", res->status);
	IWL_DEBUG_INFO(mvm, "\tBSSID: %pM\n", res->addr);
	IWL_DEBUG_INFO(mvm, "\thost time: %llu\n", res->host_time);
	IWL_DEBUG_INFO(mvm, "\tburst index: %d\n", res->ftm.burst_index);
	IWL_DEBUG_INFO(mvm, "\tsuccess num: %u\n", res->ftm.num_ftmr_successes);
	IWL_DEBUG_INFO(mvm, "\trssi: %d\n", res->ftm.rssi_avg);
	IWL_DEBUG_INFO(mvm, "\trssi spread: %d\n", res->ftm.rssi_spread);
	IWL_DEBUG_INFO(mvm, "\trtt: %lld\n", res->ftm.rtt_avg);
	IWL_DEBUG_INFO(mvm, "\trtt var: %llu\n", res->ftm.rtt_variance);
	IWL_DEBUG_INFO(mvm, "\trtt spread: %llu\n", res->ftm.rtt_spread);
	IWL_DEBUG_INFO(mvm, "\tdistance: %lld\n", rtt_avg);
}

static void
iwl_mvm_ftm_pasn_update_pn(struct iwl_mvm *mvm,
			   struct iwl_tof_range_rsp_ap_entry_ntfy_v6 *fw_ap)
{
	struct iwl_mvm_ftm_pasn_entry *entry;

	lockdep_assert_held(&mvm->mutex);

	list_for_each_entry(entry, &mvm->ftm_initiator.pasn_list, list) {
		if (memcmp(fw_ap->bssid, entry->addr, sizeof(entry->addr)))
			continue;

		memcpy(entry->rx_pn, fw_ap->rx_pn, sizeof(entry->rx_pn));
		memcpy(entry->tx_pn, fw_ap->tx_pn, sizeof(entry->tx_pn));
		return;
	}
}

static u8 iwl_mvm_ftm_get_range_resp_ver(struct iwl_mvm *mvm)
{
	if (!fw_has_api(&mvm->fw->ucode_capa,
			IWL_UCODE_TLV_API_FTM_NEW_RANGE_REQ))
		return 5;

	/* Starting from version 8, the FW advertises the version */
	if (mvm->cmd_ver.range_resp >= 8)
		return mvm->cmd_ver.range_resp;
	else if (fw_has_api(&mvm->fw->ucode_capa,
			    IWL_UCODE_TLV_API_FTM_RTT_ACCURACY))
		return 7;

	/* The first version of the new range request API */
	return 6;
}

static bool iwl_mvm_ftm_resp_size_validation(u8 ver, unsigned int pkt_len)
{
	switch (ver) {
	case 9:
	case 8:
		return pkt_len == sizeof(struct iwl_tof_range_rsp_ntfy_v8);
	case 7:
		return pkt_len == sizeof(struct iwl_tof_range_rsp_ntfy_v7);
	case 6:
		return pkt_len == sizeof(struct iwl_tof_range_rsp_ntfy_v6);
	case 5:
		return pkt_len == sizeof(struct iwl_tof_range_rsp_ntfy_v5);
	default:
		WARN_ONCE(1, "FTM: unsupported range response version %u", ver);
		return false;
	}
}

void iwl_mvm_ftm_range_resp(struct iwl_mvm *mvm, struct iwl_rx_cmd_buffer *rxb)
{
	struct iwl_rx_packet *pkt = rxb_addr(rxb);
	unsigned int pkt_len = iwl_rx_packet_payload_len(pkt);
	struct iwl_tof_range_rsp_ntfy_v5 *fw_resp_v5 = (void *)pkt->data;
	struct iwl_tof_range_rsp_ntfy_v6 *fw_resp_v6 = (void *)pkt->data;
	struct iwl_tof_range_rsp_ntfy_v7 *fw_resp_v7 = (void *)pkt->data;
	struct iwl_tof_range_rsp_ntfy_v8 *fw_resp_v8 = (void *)pkt->data;
	int i;
	bool new_api = fw_has_api(&mvm->fw->ucode_capa,
				  IWL_UCODE_TLV_API_FTM_NEW_RANGE_REQ);
	u8 num_of_aps, last_in_batch;
	u8 notif_ver = iwl_mvm_ftm_get_range_resp_ver(mvm);

	lockdep_assert_held(&mvm->mutex);

	if (!mvm->ftm_initiator.req) {
		return;
	}

	if (unlikely(!iwl_mvm_ftm_resp_size_validation(notif_ver, pkt_len)))
		return;

	if (new_api) {
		if (iwl_mvm_ftm_range_resp_valid(mvm, fw_resp_v8->request_id,
						 fw_resp_v8->num_of_aps))
			return;

		num_of_aps = fw_resp_v8->num_of_aps;
		last_in_batch = fw_resp_v8->last_report;
	} else {
		if (iwl_mvm_ftm_range_resp_valid(mvm, fw_resp_v5->request_id,
						 fw_resp_v5->num_of_aps))
			return;

		num_of_aps = fw_resp_v5->num_of_aps;
		last_in_batch = fw_resp_v5->last_in_batch;
	}

	IWL_DEBUG_INFO(mvm, "Range response received\n");
	IWL_DEBUG_INFO(mvm, "request id: %lld, num of entries: %u\n",
		       mvm->ftm_initiator.req->cookie, num_of_aps);

	for (i = 0; i < num_of_aps && i < IWL_MVM_TOF_MAX_APS; i++) {
		struct cfg80211_pmsr_result result = {};
		struct iwl_tof_range_rsp_ap_entry_ntfy_v6 *fw_ap;
		int peer_idx;

		if (new_api) {
			if (notif_ver >= 8) {
				fw_ap = &fw_resp_v8->ap[i];
				iwl_mvm_ftm_pasn_update_pn(mvm, fw_ap);
			} else if (notif_ver == 7) {
				fw_ap = (void *)&fw_resp_v7->ap[i];
			} else {
				fw_ap = (void *)&fw_resp_v6->ap[i];
			}

			result.final = fw_ap->last_burst;
			result.ap_tsf = le32_to_cpu(fw_ap->start_tsf);
			result.ap_tsf_valid = 1;
		} else {
			/* the first part is the same for old and new APIs */
			fw_ap = (void *)&fw_resp_v5->ap[i];
			/*
			 * FIXME: the firmware needs to report this, we don't
			 * even know the number of bursts the responder picked
			 * (if we asked it to)
			 */
			result.final = 0;
		}

		peer_idx = iwl_mvm_ftm_find_peer(mvm->ftm_initiator.req,
						 fw_ap->bssid);
		if (peer_idx < 0) {
			IWL_WARN(mvm,
				 "Unknown address (%pM, target #%d) in FTM response\n",
				 fw_ap->bssid, i);
			continue;
		}

		switch (fw_ap->measure_status) {
		case IWL_TOF_ENTRY_SUCCESS:
			result.status = NL80211_PMSR_STATUS_SUCCESS;
			break;
		case IWL_TOF_ENTRY_TIMING_MEASURE_TIMEOUT:
			result.status = NL80211_PMSR_STATUS_TIMEOUT;
			break;
		case IWL_TOF_ENTRY_NO_RESPONSE:
			result.status = NL80211_PMSR_STATUS_FAILURE;
			result.ftm.failure_reason =
				NL80211_PMSR_FTM_FAILURE_NO_RESPONSE;
			break;
		case IWL_TOF_ENTRY_REQUEST_REJECTED:
			result.status = NL80211_PMSR_STATUS_FAILURE;
			result.ftm.failure_reason =
				NL80211_PMSR_FTM_FAILURE_PEER_BUSY;
			result.ftm.busy_retry_time = fw_ap->refusal_period;
			break;
		default:
			result.status = NL80211_PMSR_STATUS_FAILURE;
			result.ftm.failure_reason =
				NL80211_PMSR_FTM_FAILURE_UNSPECIFIED;
			break;
		}
		memcpy(result.addr, fw_ap->bssid, ETH_ALEN);
		result.host_time = iwl_mvm_ftm_get_host_time(mvm,
							     fw_ap->timestamp);
		result.type = NL80211_PMSR_TYPE_FTM;
		result.ftm.burst_index = mvm->ftm_initiator.responses[peer_idx];
		mvm->ftm_initiator.responses[peer_idx]++;
		result.ftm.rssi_avg = fw_ap->rssi;
		result.ftm.rssi_avg_valid = 1;
		result.ftm.rssi_spread = fw_ap->rssi_spread;
		result.ftm.rssi_spread_valid = 1;
		result.ftm.rtt_avg = (s32)le32_to_cpu(fw_ap->rtt);
		result.ftm.rtt_avg_valid = 1;
		result.ftm.rtt_variance = le32_to_cpu(fw_ap->rtt_variance);
		result.ftm.rtt_variance_valid = 1;
		result.ftm.rtt_spread = le32_to_cpu(fw_ap->rtt_spread);
		result.ftm.rtt_spread_valid = 1;

		iwl_mvm_ftm_get_lci_civic(mvm, &result);

		iwl_mvm_ftm_rtt_smoothing(mvm, &result);

		cfg80211_pmsr_report(mvm->ftm_initiator.req_wdev,
				     mvm->ftm_initiator.req,
				     &result, GFP_KERNEL);

		if (fw_has_api(&mvm->fw->ucode_capa,
			       IWL_UCODE_TLV_API_FTM_RTT_ACCURACY))
			IWL_DEBUG_INFO(mvm, "RTT confidence: %u\n",
				       fw_ap->rttConfidence);

		iwl_mvm_debug_range_resp(mvm, i, &result);
	}

	if (last_in_batch) {
		cfg80211_pmsr_complete(mvm->ftm_initiator.req_wdev,
				       mvm->ftm_initiator.req,
				       GFP_KERNEL);
		iwl_mvm_ftm_reset(mvm);
	}
}

void iwl_mvm_ftm_lc_notif(struct iwl_mvm *mvm, struct iwl_rx_cmd_buffer *rxb)
{
	struct iwl_rx_packet *pkt = rxb_addr(rxb);
	const struct ieee80211_mgmt *mgmt = (void *)pkt->data;
	size_t len = iwl_rx_packet_payload_len(pkt);
	struct iwl_mvm_loc_entry *entry;
	const u8 *ies, *lci, *civic, *msr_ie;
	size_t ies_len, lci_len = 0, civic_len = 0;
	size_t baselen = IEEE80211_MIN_ACTION_SIZE +
			 sizeof(mgmt->u.action.u.ftm);
	static const u8 rprt_type_lci = IEEE80211_SPCT_MSR_RPRT_TYPE_LCI;
	static const u8 rprt_type_civic = IEEE80211_SPCT_MSR_RPRT_TYPE_CIVIC;

	if (len <= baselen)
		return;

	lockdep_assert_held(&mvm->mutex);

	ies = mgmt->u.action.u.ftm.variable;
	ies_len = len - baselen;

	msr_ie = cfg80211_find_ie_match(WLAN_EID_MEASURE_REPORT, ies, ies_len,
					&rprt_type_lci, 1, 4);
	if (msr_ie) {
		lci = msr_ie + 2;
		lci_len = msr_ie[1];
	}

	msr_ie = cfg80211_find_ie_match(WLAN_EID_MEASURE_REPORT, ies, ies_len,
					&rprt_type_civic, 1, 4);
	if (msr_ie) {
		civic = msr_ie + 2;
		civic_len = msr_ie[1];
	}

	entry = kmalloc(sizeof(*entry) + lci_len + civic_len, GFP_KERNEL);
	if (!entry)
		return;

	memcpy(entry->addr, mgmt->bssid, ETH_ALEN);

	entry->lci_len = lci_len;
	if (lci_len)
		memcpy(entry->buf, lci, lci_len);

	entry->civic_len = civic_len;
	if (civic_len)
		memcpy(entry->buf + lci_len, civic, civic_len);

	list_add_tail(&entry->list, &mvm->ftm_initiator.loc_list);
}<|MERGE_RESOLUTION|>--- conflicted
+++ resolved
@@ -1,11 +1,7 @@
 // SPDX-License-Identifier: GPL-2.0 OR BSD-3-Clause
 /*
  * Copyright (C) 2015-2017 Intel Deutschland GmbH
-<<<<<<< HEAD
- * Copyright (C) 2018-2023 Intel Corporation
-=======
  * Copyright (C) 2018-2024 Intel Corporation
->>>>>>> 2d5404ca
  */
 #include <linux/etherdevice.h>
 #include <linux/math64.h>
@@ -589,38 +585,8 @@
 
 	iwl_mvm_ftm_put_target_common(mvm, peer, target);
 
-<<<<<<< HEAD
-	if (vif->cfg.assoc) {
-		struct iwl_mvm_vif *mvmvif = iwl_mvm_vif_from_mac80211(vif);
-		struct ieee80211_sta *sta;
-		struct ieee80211_bss_conf *link_conf;
-		unsigned int link_id;
-
-		rcu_read_lock();
-		for_each_vif_active_link(vif, link_conf, link_id) {
-			if (memcmp(peer->addr, link_conf->bssid, ETH_ALEN))
-				continue;
-
-			target->sta_id = mvmvif->link[link_id]->ap_sta_id;
-			sta = rcu_dereference(mvm->fw_id_to_mac_id[target->sta_id]);
-			if (WARN_ON_ONCE(IS_ERR_OR_NULL(sta))) {
-				rcu_read_unlock();
-				return PTR_ERR_OR_ZERO(sta);
-			}
-
-			if (sta->mfp && (peer->ftm.trigger_based ||
-					 peer->ftm.non_trigger_based))
-				FTM_PUT_FLAG(PMF);
-			break;
-		}
-		rcu_read_unlock();
-	} else {
-		target->sta_id = IWL_MVM_INVALID_STA;
-	}
-=======
 	iwl_mvm_ftm_set_sta(mvm, vif, peer, &target->sta_id,
 			    &target->initiator_ap_flags);
->>>>>>> 2d5404ca
 
 	/*
 	 * TODO: Beacon interval is currently unknown, so use the common value
