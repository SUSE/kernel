--- conflicted
+++ resolved
@@ -566,11 +566,7 @@
 	lockdep_assert_held(&reorder_buf->lock);
 
 	while (ieee80211_sn_less(ssn, nssn)) {
-<<<<<<< HEAD
-		int index = ssn % reorder_buf->buf_size;
-=======
 		int index = ssn % baid_data->buf_size;
->>>>>>> 2d5404ca
 		struct sk_buff_head *skb_list = &entries[index].frames;
 		struct sk_buff *skb;
 
@@ -621,11 +617,7 @@
 	spin_lock_bh(&reorder_buf->lock);
 	iwl_mvm_release_frames(mvm, sta, NULL, ba_data, reorder_buf,
 			       ieee80211_sn_add(reorder_buf->head_sn,
-<<<<<<< HEAD
-						reorder_buf->buf_size));
-=======
 						ba_data->buf_size));
->>>>>>> 2d5404ca
 	spin_unlock_bh(&reorder_buf->lock);
 
 out:
@@ -845,11 +837,7 @@
 	}
 
 	/* put in reorder buffer */
-<<<<<<< HEAD
-	index = sn % buffer->buf_size;
-=======
 	index = sn % baid_data->buf_size;
->>>>>>> 2d5404ca
 	__skb_queue_tail(&entries[index].frames, skb);
 	buffer->num_stored++;
 
@@ -2207,11 +2195,7 @@
 			sta = rcu_dereference(mvm->fw_id_to_mac_id[sta_id]);
 			if (IS_ERR(sta))
 				sta = NULL;
-<<<<<<< HEAD
-			link_sta = rcu_dereference(mvm->fw_id_to_link_sta[id]);
-=======
 			link_sta = rcu_dereference(mvm->fw_id_to_link_sta[sta_id]);
->>>>>>> 2d5404ca
 
 			if (sta && sta->valid_links && link_sta) {
 				rx_status->link_valid = 1;
