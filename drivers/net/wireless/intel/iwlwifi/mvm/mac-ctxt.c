--- conflicted
+++ resolved
@@ -941,11 +941,6 @@
 	bool is_new_rate = iwl_fw_lookup_cmd_ver(fw, BEACON_TEMPLATE_CMD, 0) > 10;
 	u16 flags, cck_flag;
 
-<<<<<<< HEAD
-	if (rate_idx <= IWL_LAST_CCK_RATE)
-		flags |= is_new_rate ? IWL_MAC_BEACON_CCK
-			  : IWL_MAC_BEACON_CCK_V1;
-=======
 	if (is_new_rate) {
 		flags = iwl_mvm_mac80211_idx_to_hwrate(fw, rate_idx);
 		cck_flag = IWL_MAC_BEACON_CCK;
@@ -956,7 +951,6 @@
 
 	if (rate_idx <= IWL_LAST_CCK_RATE)
 		flags |= cck_flag;
->>>>>>> 3f4ee458
 
 	return flags;
 }
