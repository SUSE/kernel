// SPDX-License-Identifier: GPL-2.0 OR BSD-3-Clause
/*
<<<<<<< HEAD
 * Copyright (C) 2012-2014, 2018-2021 Intel Corporation
=======
 * Copyright (C) 2012-2014, 2018-2022 Intel Corporation
>>>>>>> eb3cdb58
 * Copyright (C) 2013-2014 Intel Mobile Communications GmbH
 * Copyright (C) 2015-2017 Intel Deutschland GmbH
 */
#include <linux/etherdevice.h>
#include <linux/crc32.h>
#include <net/mac80211.h>
#include "iwl-io.h"
#include "iwl-prph.h"
#include "fw-api.h"
#include "mvm.h"
#include "time-event.h"

const u8 iwl_mvm_ac_to_tx_fifo[] = {
	IWL_MVM_TX_FIFO_VO,
	IWL_MVM_TX_FIFO_VI,
	IWL_MVM_TX_FIFO_BE,
	IWL_MVM_TX_FIFO_BK,
};

const u8 iwl_mvm_ac_to_gen2_tx_fifo[] = {
	IWL_GEN2_EDCA_TX_FIFO_VO,
	IWL_GEN2_EDCA_TX_FIFO_VI,
	IWL_GEN2_EDCA_TX_FIFO_BE,
	IWL_GEN2_EDCA_TX_FIFO_BK,
	IWL_GEN2_TRIG_TX_FIFO_VO,
	IWL_GEN2_TRIG_TX_FIFO_VI,
	IWL_GEN2_TRIG_TX_FIFO_BE,
	IWL_GEN2_TRIG_TX_FIFO_BK,
};

struct iwl_mvm_mac_iface_iterator_data {
	struct iwl_mvm *mvm;
	struct ieee80211_vif *vif;
	unsigned long available_mac_ids[BITS_TO_LONGS(NUM_MAC_INDEX_DRIVER)];
	unsigned long available_tsf_ids[BITS_TO_LONGS(NUM_TSF_IDS)];
	enum iwl_tsf_id preferred_tsf;
	bool found_vif;
};

static void iwl_mvm_mac_tsf_id_iter(void *_data, u8 *mac,
				    struct ieee80211_vif *vif)
{
	struct iwl_mvm_mac_iface_iterator_data *data = _data;
	struct iwl_mvm_vif *mvmvif = iwl_mvm_vif_from_mac80211(vif);
	u16 min_bi;

	/* Skip the interface for which we are trying to assign a tsf_id  */
	if (vif == data->vif)
		return;

	/*
	 * The TSF is a hardware/firmware resource, there are 4 and
	 * the driver should assign and free them as needed. However,
	 * there are cases where 2 MACs should share the same TSF ID
	 * for the purpose of clock sync, an optimization to avoid
	 * clock drift causing overlapping TBTTs/DTIMs for a GO and
	 * client in the system.
	 *
	 * The firmware will decide according to the MAC type which
	 * will be the leader and follower. Clients that need to sync
	 * with a remote station will be the leader, and an AP or GO
	 * will be the follower.
	 *
	 * Depending on the new interface type it can be following
	 * or become the leader of an existing interface.
	 */
	switch (data->vif->type) {
	case NL80211_IFTYPE_STATION:
		/*
		 * The new interface is a client, so if the one we're iterating
		 * is an AP, and the beacon interval of the AP is a multiple or
		 * divisor of the beacon interval of the client, the same TSF
		 * should be used to avoid drift between the new client and
		 * existing AP. The existing AP will get drift updates from the
		 * new client context in this case.
		 */
		if (vif->type != NL80211_IFTYPE_AP ||
		    data->preferred_tsf != NUM_TSF_IDS ||
		    !test_bit(mvmvif->tsf_id, data->available_tsf_ids))
			break;

		min_bi = min(data->vif->bss_conf.beacon_int,
			     vif->bss_conf.beacon_int);

		if (!min_bi)
			break;

		if ((data->vif->bss_conf.beacon_int -
		     vif->bss_conf.beacon_int) % min_bi == 0) {
			data->preferred_tsf = mvmvif->tsf_id;
			return;
		}
		break;

	case NL80211_IFTYPE_AP:
		/*
		 * The new interface is AP/GO, so if its beacon interval is a
		 * multiple or a divisor of the beacon interval of an existing
		 * interface, it should get drift updates from an existing
		 * client or use the same TSF as an existing GO. There's no
		 * drift between TSFs internally but if they used different
		 * TSFs then a new client MAC could update one of them and
		 * cause drift that way.
		 */
		if ((vif->type != NL80211_IFTYPE_AP &&
		     vif->type != NL80211_IFTYPE_STATION) ||
		    data->preferred_tsf != NUM_TSF_IDS ||
		    !test_bit(mvmvif->tsf_id, data->available_tsf_ids))
			break;

		min_bi = min(data->vif->bss_conf.beacon_int,
			     vif->bss_conf.beacon_int);

		if (!min_bi)
			break;

		if ((data->vif->bss_conf.beacon_int -
		     vif->bss_conf.beacon_int) % min_bi == 0) {
			data->preferred_tsf = mvmvif->tsf_id;
			return;
		}
		break;
	default:
		/*
		 * For all other interface types there's no need to
		 * take drift into account. Either they're exclusive
		 * like IBSS and monitor, or we don't care much about
		 * their TSF (like P2P Device), but we won't be able
		 * to share the TSF resource.
		 */
		break;
	}

	/*
	 * Unless we exited above, we can't share the TSF resource
	 * that the virtual interface we're iterating over is using
	 * with the new one, so clear the available bit and if this
	 * was the preferred one, reset that as well.
	 */
	__clear_bit(mvmvif->tsf_id, data->available_tsf_ids);

	if (data->preferred_tsf == mvmvif->tsf_id)
		data->preferred_tsf = NUM_TSF_IDS;
}

static void iwl_mvm_mac_iface_iterator(void *_data, u8 *mac,
				       struct ieee80211_vif *vif)
{
	struct iwl_mvm_mac_iface_iterator_data *data = _data;
	struct iwl_mvm_vif *mvmvif = iwl_mvm_vif_from_mac80211(vif);

	/* Iterator may already find the interface being added -- skip it */
	if (vif == data->vif) {
		data->found_vif = true;
		return;
	}

	/* Mark MAC IDs as used by clearing the available bit, and
	 * (below) mark TSFs as used if their existing use is not
	 * compatible with the new interface type.
	 * No locking or atomic bit operations are needed since the
	 * data is on the stack of the caller function.
	 */
	__clear_bit(mvmvif->id, data->available_mac_ids);

	/* find a suitable tsf_id */
	iwl_mvm_mac_tsf_id_iter(_data, mac, vif);
}

void iwl_mvm_mac_ctxt_recalc_tsf_id(struct iwl_mvm *mvm,
				    struct ieee80211_vif *vif)
{
	struct iwl_mvm_vif *mvmvif = iwl_mvm_vif_from_mac80211(vif);
	struct iwl_mvm_mac_iface_iterator_data data = {
		.mvm = mvm,
		.vif = vif,
		.available_tsf_ids = { (1 << NUM_TSF_IDS) - 1 },
		/* no preference yet */
		.preferred_tsf = NUM_TSF_IDS,
	};

	ieee80211_iterate_active_interfaces_atomic(
		mvm->hw, IEEE80211_IFACE_ITER_RESUME_ALL,
		iwl_mvm_mac_tsf_id_iter, &data);

	if (data.preferred_tsf != NUM_TSF_IDS)
		mvmvif->tsf_id = data.preferred_tsf;
	else if (!test_bit(mvmvif->tsf_id, data.available_tsf_ids))
		mvmvif->tsf_id = find_first_bit(data.available_tsf_ids,
						NUM_TSF_IDS);
}

int iwl_mvm_mac_ctxt_init(struct iwl_mvm *mvm, struct ieee80211_vif *vif)
{
	struct iwl_mvm_vif *mvmvif = iwl_mvm_vif_from_mac80211(vif);
	struct iwl_mvm_mac_iface_iterator_data data = {
		.mvm = mvm,
		.vif = vif,
		.available_mac_ids = { (1 << NUM_MAC_INDEX_DRIVER) - 1 },
		.available_tsf_ids = { (1 << NUM_TSF_IDS) - 1 },
		/* no preference yet */
		.preferred_tsf = NUM_TSF_IDS,
		.found_vif = false,
	};
	int ret, i;

	lockdep_assert_held(&mvm->mutex);

	/*
	 * Allocate a MAC ID and a TSF for this MAC, along with the queues
	 * and other resources.
	 */

	/*
	 * Before the iterator, we start with all MAC IDs and TSFs available.
	 *
	 * During iteration, all MAC IDs are cleared that are in use by other
	 * virtual interfaces, and all TSF IDs are cleared that can't be used
	 * by this new virtual interface because they're used by an interface
	 * that can't share it with the new one.
	 * At the same time, we check if there's a preferred TSF in the case
	 * that we should share it with another interface.
	 */

	/* MAC ID 0 should be used only for the managed/IBSS vif with non-MLO
	 * FW API
	 */
	if (!mvm->mld_api_is_used) {
		switch (vif->type) {
		case NL80211_IFTYPE_ADHOC:
			break;
		case NL80211_IFTYPE_STATION:
			if (!vif->p2p)
				break;
			fallthrough;
		default:
			__clear_bit(0, data.available_mac_ids);
		}
	}

	ieee80211_iterate_active_interfaces_atomic(
		mvm->hw, IEEE80211_IFACE_ITER_RESUME_ALL,
		iwl_mvm_mac_iface_iterator, &data);

	/*
	 * In the case we're getting here during resume, it's similar to
	 * firmware restart, and with RESUME_ALL the iterator will find
	 * the vif being added already.
	 * We don't want to reassign any IDs in either case since doing
	 * so would probably assign different IDs (as interfaces aren't
	 * necessarily added in the same order), but the old IDs were
	 * preserved anyway, so skip ID assignment for both resume and
	 * recovery.
	 */
	if (data.found_vif)
		return 0;

	/* Therefore, in recovery, we can't get here */
	if (WARN_ON_ONCE(test_bit(IWL_MVM_STATUS_IN_HW_RESTART, &mvm->status)))
		return -EBUSY;

	mvmvif->id = find_first_bit(data.available_mac_ids,
				    NUM_MAC_INDEX_DRIVER);
	if (mvmvif->id == NUM_MAC_INDEX_DRIVER) {
		IWL_ERR(mvm, "Failed to init MAC context - no free ID!\n");
		ret = -EIO;
		goto exit_fail;
	}

	if (data.preferred_tsf != NUM_TSF_IDS)
		mvmvif->tsf_id = data.preferred_tsf;
	else
		mvmvif->tsf_id = find_first_bit(data.available_tsf_ids,
						NUM_TSF_IDS);
	if (mvmvif->tsf_id == NUM_TSF_IDS) {
		IWL_ERR(mvm, "Failed to init MAC context - no free TSF!\n");
		ret = -EIO;
		goto exit_fail;
	}

	mvmvif->color = 0;

	INIT_LIST_HEAD(&mvmvif->time_event_data.list);
	mvmvif->time_event_data.id = TE_MAX;

	/* No need to allocate data queues to P2P Device MAC and NAN.*/
	if (vif->type == NL80211_IFTYPE_P2P_DEVICE)
		return 0;

	/* Allocate the CAB queue for softAP and GO interfaces */
	if (vif->type == NL80211_IFTYPE_AP ||
	    vif->type == NL80211_IFTYPE_ADHOC) {
		/*
		 * For TVQM this will be overwritten later with the FW assigned
		 * queue value (when queue is enabled).
		 */
		mvmvif->deflink.cab_queue = IWL_MVM_DQA_GCAST_QUEUE;
	}

	mvmvif->deflink.bcast_sta.sta_id = IWL_MVM_INVALID_STA;
	mvmvif->deflink.mcast_sta.sta_id = IWL_MVM_INVALID_STA;
	mvmvif->deflink.ap_sta_id = IWL_MVM_INVALID_STA;

	for (i = 0; i < NUM_IWL_MVM_SMPS_REQ; i++)
		mvmvif->deflink.smps_requests[i] = IEEE80211_SMPS_AUTOMATIC;

	return 0;

exit_fail:
	memset(mvmvif, 0, sizeof(struct iwl_mvm_vif));
	return ret;
}

static void iwl_mvm_ack_rates(struct iwl_mvm *mvm,
			      struct ieee80211_vif *vif,
			      enum nl80211_band band,
			      u8 *cck_rates, u8 *ofdm_rates)
{
	struct ieee80211_supported_band *sband;
	unsigned long basic = vif->bss_conf.basic_rates;
	int lowest_present_ofdm = 100;
	int lowest_present_cck = 100;
	u8 cck = 0;
	u8 ofdm = 0;
	int i;

	sband = mvm->hw->wiphy->bands[band];

	for_each_set_bit(i, &basic, BITS_PER_LONG) {
		int hw = sband->bitrates[i].hw_value;
		if (hw >= IWL_FIRST_OFDM_RATE) {
			ofdm |= BIT(hw - IWL_FIRST_OFDM_RATE);
			if (lowest_present_ofdm > hw)
				lowest_present_ofdm = hw;
		} else {
			BUILD_BUG_ON(IWL_FIRST_CCK_RATE != 0);

			cck |= BIT(hw);
			if (lowest_present_cck > hw)
				lowest_present_cck = hw;
		}
	}

	/*
	 * Now we've got the basic rates as bitmaps in the ofdm and cck
	 * variables. This isn't sufficient though, as there might not
	 * be all the right rates in the bitmap. E.g. if the only basic
	 * rates are 5.5 Mbps and 11 Mbps, we still need to add 1 Mbps
	 * and 6 Mbps because the 802.11-2007 standard says in 9.6:
	 *
	 *    [...] a STA responding to a received frame shall transmit
	 *    its Control Response frame [...] at the highest rate in the
	 *    BSSBasicRateSet parameter that is less than or equal to the
	 *    rate of the immediately previous frame in the frame exchange
	 *    sequence ([...]) and that is of the same modulation class
	 *    ([...]) as the received frame. If no rate contained in the
	 *    BSSBasicRateSet parameter meets these conditions, then the
	 *    control frame sent in response to a received frame shall be
	 *    transmitted at the highest mandatory rate of the PHY that is
	 *    less than or equal to the rate of the received frame, and
	 *    that is of the same modulation class as the received frame.
	 *
	 * As a consequence, we need to add all mandatory rates that are
	 * lower than all of the basic rates to these bitmaps.
	 */

	if (IWL_RATE_24M_INDEX < lowest_present_ofdm)
		ofdm |= IWL_RATE_BIT_MSK(24) >> IWL_FIRST_OFDM_RATE;
	if (IWL_RATE_12M_INDEX < lowest_present_ofdm)
		ofdm |= IWL_RATE_BIT_MSK(12) >> IWL_FIRST_OFDM_RATE;
	/* 6M already there or needed so always add */
	ofdm |= IWL_RATE_BIT_MSK(6) >> IWL_FIRST_OFDM_RATE;

	/*
	 * CCK is a bit more complex with DSSS vs. HR/DSSS vs. ERP.
	 * Note, however:
	 *  - if no CCK rates are basic, it must be ERP since there must
	 *    be some basic rates at all, so they're OFDM => ERP PHY
	 *    (or we're in 5 GHz, and the cck bitmap will never be used)
	 *  - if 11M is a basic rate, it must be ERP as well, so add 5.5M
	 *  - if 5.5M is basic, 1M and 2M are mandatory
	 *  - if 2M is basic, 1M is mandatory
	 *  - if 1M is basic, that's the only valid ACK rate.
	 * As a consequence, it's not as complicated as it sounds, just add
	 * any lower rates to the ACK rate bitmap.
	 */
	if (IWL_RATE_11M_INDEX < lowest_present_cck)
		cck |= IWL_RATE_BIT_MSK(11) >> IWL_FIRST_CCK_RATE;
	if (IWL_RATE_5M_INDEX < lowest_present_cck)
		cck |= IWL_RATE_BIT_MSK(5) >> IWL_FIRST_CCK_RATE;
	if (IWL_RATE_2M_INDEX < lowest_present_cck)
		cck |= IWL_RATE_BIT_MSK(2) >> IWL_FIRST_CCK_RATE;
	/* 1M already there or needed so always add */
	cck |= IWL_RATE_BIT_MSK(1) >> IWL_FIRST_CCK_RATE;

	*cck_rates = cck;
	*ofdm_rates = ofdm;
}

void iwl_mvm_set_fw_basic_rates(struct iwl_mvm *mvm, struct ieee80211_vif *vif,
				struct ieee80211_bss_conf *link_conf,
				__le32 *cck_rates, __le32 *ofdm_rates)
{
	struct ieee80211_chanctx_conf *chanctx;
	u8 cck_ack_rates = 0, ofdm_ack_rates = 0;

	rcu_read_lock();
	chanctx = rcu_dereference(link_conf->chanctx_conf);
	iwl_mvm_ack_rates(mvm, vif, chanctx ? chanctx->def.chan->band
					    : NL80211_BAND_2GHZ,
			  &cck_ack_rates, &ofdm_ack_rates);

	rcu_read_unlock();

	*cck_rates = cpu_to_le32((u32)cck_ack_rates);
	*ofdm_rates = cpu_to_le32((u32)ofdm_ack_rates);
}

void iwl_mvm_set_fw_protection_flags(struct iwl_mvm *mvm,
				     struct ieee80211_vif *vif,
				     struct ieee80211_bss_conf *link_conf,
				     __le32 *protection_flags, u32 ht_flag,
				     u32 tgg_flag)
{
	/* for both sta and ap, ht_operation_mode hold the protection_mode */
	u8 protection_mode = link_conf->ht_operation_mode &
				 IEEE80211_HT_OP_MODE_PROTECTION;
	bool ht_enabled = !!(link_conf->ht_operation_mode &
			     IEEE80211_HT_OP_MODE_PROTECTION);

	if (link_conf->use_cts_prot)
		*protection_flags |= cpu_to_le32(tgg_flag);

	IWL_DEBUG_RATE(mvm, "use_cts_prot %d, ht_operation_mode %d\n",
		       link_conf->use_cts_prot,
		       link_conf->ht_operation_mode);

	if (!ht_enabled)
		return;

	IWL_DEBUG_RATE(mvm, "protection mode set to %d\n", protection_mode);
	/*
	 * See section 9.23.3.1 of IEEE 80211-2012.
	 * Nongreenfield HT STAs Present is not supported.
	 */
	switch (protection_mode) {
	case IEEE80211_HT_OP_MODE_PROTECTION_NONE:
		break;
	case IEEE80211_HT_OP_MODE_PROTECTION_NONMEMBER:
	case IEEE80211_HT_OP_MODE_PROTECTION_NONHT_MIXED:
		*protection_flags |= cpu_to_le32(ht_flag);
		break;
	case IEEE80211_HT_OP_MODE_PROTECTION_20MHZ:
		/* Protect when channel wider than 20MHz */
		if (link_conf->chandef.width > NL80211_CHAN_WIDTH_20)
			*protection_flags |= cpu_to_le32(ht_flag);
		break;
	default:
		IWL_ERR(mvm, "Illegal protection mode %d\n",
			protection_mode);
		break;
	}
}

void iwl_mvm_set_fw_qos_params(struct iwl_mvm *mvm, struct ieee80211_vif *vif,
			       struct ieee80211_bss_conf *link_conf,
			       struct iwl_ac_qos *ac, __le32 *qos_flags)
{
	struct iwl_mvm_vif *mvmvif = iwl_mvm_vif_from_mac80211(vif);
	int i;

	for (i = 0; i < IEEE80211_NUM_ACS; i++) {
		u8 txf = iwl_mvm_mac_ac_to_tx_fifo(mvm, i);
		u8 ucode_ac = iwl_mvm_mac80211_ac_to_ucode_ac(i);

		ac[ucode_ac].cw_min =
			cpu_to_le16(mvmvif->deflink.queue_params[i].cw_min);
		ac[ucode_ac].cw_max =
			cpu_to_le16(mvmvif->deflink.queue_params[i].cw_max);
		ac[ucode_ac].edca_txop =
			cpu_to_le16(mvmvif->deflink.queue_params[i].txop * 32);
		ac[ucode_ac].aifsn = mvmvif->deflink.queue_params[i].aifs;
		ac[ucode_ac].fifos_mask = BIT(txf);
	}

	if (link_conf->qos)
		*qos_flags |= cpu_to_le32(MAC_QOS_FLG_UPDATE_EDCA);

	if (link_conf->chandef.width != NL80211_CHAN_WIDTH_20_NOHT)
		*qos_flags |= cpu_to_le32(MAC_QOS_FLG_TGN);
}

int iwl_mvm_get_mac_type(struct ieee80211_vif *vif)
{
	u32 mac_type = FW_MAC_TYPE_BSS_STA;

	switch (vif->type) {
	case NL80211_IFTYPE_STATION:
		if (vif->p2p)
			mac_type = FW_MAC_TYPE_P2P_STA;
		else
			mac_type = FW_MAC_TYPE_BSS_STA;
		break;
	case NL80211_IFTYPE_AP:
		mac_type = FW_MAC_TYPE_GO;
		break;
	case NL80211_IFTYPE_MONITOR:
		mac_type = FW_MAC_TYPE_LISTENER;
		break;
	case NL80211_IFTYPE_P2P_DEVICE:
		mac_type = FW_MAC_TYPE_P2P_DEVICE;
		break;
	case NL80211_IFTYPE_ADHOC:
		mac_type = FW_MAC_TYPE_IBSS;
		break;
	default:
		WARN_ON_ONCE(1);
	}
	return mac_type;
}

static void iwl_mvm_mac_ctxt_cmd_common(struct iwl_mvm *mvm,
					struct ieee80211_vif *vif,
					struct iwl_mac_ctx_cmd *cmd,
					const u8 *bssid_override,
					u32 action)
{
	struct iwl_mvm_vif *mvmvif = iwl_mvm_vif_from_mac80211(vif);
	const u8 *bssid = bssid_override ?: vif->bss_conf.bssid;
	u32 ht_flag;

	cmd->id_and_color = cpu_to_le32(FW_CMD_ID_AND_COLOR(mvmvif->id,
							    mvmvif->color));
	cmd->action = cpu_to_le32(action);
	cmd->mac_type = cpu_to_le32(iwl_mvm_get_mac_type(vif));

	cmd->tsf_id = cpu_to_le32(mvmvif->tsf_id);

	memcpy(cmd->node_addr, vif->addr, ETH_ALEN);

	if (bssid)
		memcpy(cmd->bssid_addr, bssid, ETH_ALEN);
	else
		eth_broadcast_addr(cmd->bssid_addr);

	iwl_mvm_set_fw_basic_rates(mvm, vif, &vif->bss_conf, &cmd->cck_rates,
				   &cmd->ofdm_rates);

	cmd->cck_short_preamble =
		cpu_to_le32(vif->bss_conf.use_short_preamble ?
			    MAC_FLG_SHORT_PREAMBLE : 0);
	cmd->short_slot =
		cpu_to_le32(vif->bss_conf.use_short_slot ?
			    MAC_FLG_SHORT_SLOT : 0);

	cmd->filter_flags = 0;

	iwl_mvm_set_fw_qos_params(mvm, vif, &vif->bss_conf, &cmd->ac[0],
				  &cmd->qos_flags);

	/* The fw does not distinguish between ht and fat */
	ht_flag = MAC_PROT_FLG_HT_PROT | MAC_PROT_FLG_FAT_PROT;
	iwl_mvm_set_fw_protection_flags(mvm, vif, &vif->bss_conf,
					&cmd->protection_flags,
					ht_flag, MAC_PROT_FLG_TGG_PROTECT);
}

static int iwl_mvm_mac_ctxt_send_cmd(struct iwl_mvm *mvm,
				     struct iwl_mac_ctx_cmd *cmd)
{
	int ret = iwl_mvm_send_cmd_pdu(mvm, MAC_CONTEXT_CMD, 0,
				       sizeof(*cmd), cmd);
	if (ret)
		IWL_ERR(mvm, "Failed to send MAC_CONTEXT_CMD (action:%d): %d\n",
			le32_to_cpu(cmd->action), ret);
	return ret;
}

void iwl_mvm_set_fw_dtim_tbtt(struct iwl_mvm *mvm, struct ieee80211_vif *vif,
			      struct ieee80211_bss_conf *link_conf,
			      __le64 *dtim_tsf, __le32 *dtim_time,
			      __le32 *assoc_beacon_arrive_time)
{
	u32 dtim_offs;

	/*
	 * The DTIM count counts down, so when it is N that means N
	 * more beacon intervals happen until the DTIM TBTT. Therefore
	 * add this to the current time. If that ends up being in the
	 * future, the firmware will handle it.
	 *
	 * Also note that the system_timestamp (which we get here as
	 * "sync_device_ts") and TSF timestamp aren't at exactly the
	 * same offset in the frame -- the TSF is at the first symbol
	 * of the TSF, the system timestamp is at signal acquisition
	 * time. This means there's an offset between them of at most
	 * a few hundred microseconds (24 * 8 bits + PLCP time gives
	 * 384us in the longest case), this is currently not relevant
	 * as the firmware wakes up around 2ms before the TBTT.
	 */
	dtim_offs = link_conf->sync_dtim_count *
			link_conf->beacon_int;
	/* convert TU to usecs */
	dtim_offs *= 1024;

	*dtim_tsf =
		cpu_to_le64(link_conf->sync_tsf + dtim_offs);
	*dtim_time =
		cpu_to_le32(link_conf->sync_device_ts + dtim_offs);
	*assoc_beacon_arrive_time =
		cpu_to_le32(link_conf->sync_device_ts);

	IWL_DEBUG_INFO(mvm, "DTIM TBTT is 0x%llx/0x%x, offset %d\n",
		       le64_to_cpu(*dtim_tsf),
		       le32_to_cpu(*dtim_time),
		       dtim_offs);
}

__le32 iwl_mvm_mac_ctxt_cmd_p2p_sta_get_oppps_ctwin(struct iwl_mvm *mvm,
						    struct ieee80211_vif *vif)
{
	struct ieee80211_p2p_noa_attr *noa =
		&vif->bss_conf.p2p_noa_attr;

	return cpu_to_le32(noa->oppps_ctwindow &
			IEEE80211_P2P_OPPPS_CTWINDOW_MASK);
}

__le32 iwl_mvm_mac_ctxt_cmd_sta_get_twt_policy(struct iwl_mvm *mvm,
					       struct ieee80211_vif *vif)
{
	__le32 twt_policy = cpu_to_le32(0);

	if (vif->bss_conf.twt_requester && IWL_MVM_USE_TWT)
		twt_policy |= cpu_to_le32(TWT_SUPPORTED);
	if (vif->bss_conf.twt_protected)
		twt_policy |= cpu_to_le32(PROTECTED_TWT_SUPPORTED);
	if (vif->bss_conf.twt_broadcast)
		twt_policy |= cpu_to_le32(BROADCAST_TWT_SUPPORTED);

	return twt_policy;
}

static int iwl_mvm_mac_ctxt_cmd_sta(struct iwl_mvm *mvm,
				    struct ieee80211_vif *vif,
				    u32 action, bool force_assoc_off,
				    const u8 *bssid_override)
{
	struct iwl_mac_ctx_cmd cmd = {};
	struct iwl_mac_data_sta *ctxt_sta;

	WARN_ON(vif->type != NL80211_IFTYPE_STATION);

	/* Fill the common data for all mac context types */
	iwl_mvm_mac_ctxt_cmd_common(mvm, vif, &cmd, bssid_override, action);

	/*
	 * We always want to hear MCAST frames, if we're not authorized yet,
	 * we'll drop them.
	 */
	cmd.filter_flags |= cpu_to_le32(MAC_FILTER_ACCEPT_GRP);

	if (vif->p2p) {
		cmd.p2p_sta.ctwin =
			iwl_mvm_mac_ctxt_cmd_p2p_sta_get_oppps_ctwin(mvm, vif);

		ctxt_sta = &cmd.p2p_sta.sta;
	} else {
		ctxt_sta = &cmd.sta;
	}

	/* We need the dtim_period to set the MAC as associated */
	if (vif->cfg.assoc && vif->bss_conf.dtim_period &&
	    !force_assoc_off) {
		struct iwl_mvm_vif *mvmvif = iwl_mvm_vif_from_mac80211(vif);

		iwl_mvm_set_fw_dtim_tbtt(mvm, vif, &vif->bss_conf,
					 &ctxt_sta->dtim_tsf,
					 &ctxt_sta->dtim_time,
					 &ctxt_sta->assoc_beacon_arrive_time);

		ctxt_sta->is_assoc = cpu_to_le32(1);

		if (!mvmvif->authorized &&
		    fw_has_capa(&mvm->fw->ucode_capa,
				IWL_UCODE_TLV_CAPA_COEX_HIGH_PRIO))
			ctxt_sta->data_policy |=
				cpu_to_le32(COEX_HIGH_PRIORITY_ENABLE);
<<<<<<< HEAD

		/*
		 * allow multicast data frames only as long as the station is
		 * authorized, i.e., GTK keys are already installed (if needed)
		 */
		if (ap_sta_id < mvm->fw->ucode_capa.num_stations) {
			struct ieee80211_sta *sta;

			rcu_read_lock();

			sta = rcu_dereference(mvm->fw_id_to_mac_id[ap_sta_id]);
			if (!IS_ERR_OR_NULL(sta)) {
				struct iwl_mvm_sta *mvmsta =
					iwl_mvm_sta_from_mac80211(sta);

				if (mvmsta->sta_state ==
				    IEEE80211_STA_AUTHORIZED)
					cmd.filter_flags |=
						cpu_to_le32(MAC_FILTER_ACCEPT_GRP);
			}

			rcu_read_unlock();
		}
=======
>>>>>>> eb3cdb58
	} else {
		ctxt_sta->is_assoc = cpu_to_le32(0);

		/* Allow beacons to pass through as long as we are not
		 * associated, or we do not have dtim period information.
		 */
		cmd.filter_flags |= cpu_to_le32(MAC_FILTER_IN_BEACON);
	}

	ctxt_sta->bi = cpu_to_le32(vif->bss_conf.beacon_int);
	ctxt_sta->dtim_interval = cpu_to_le32(vif->bss_conf.beacon_int *
					      vif->bss_conf.dtim_period);

	ctxt_sta->listen_interval = cpu_to_le32(mvm->hw->conf.listen_interval);
	ctxt_sta->assoc_id = cpu_to_le32(vif->cfg.aid);

	if (vif->probe_req_reg && vif->cfg.assoc && vif->p2p)
		cmd.filter_flags |= cpu_to_le32(MAC_FILTER_IN_PROBE_REQUEST);

	if (vif->bss_conf.he_support && !iwlwifi_mod_params.disable_11ax) {
		cmd.filter_flags |= cpu_to_le32(MAC_FILTER_IN_11AX);
<<<<<<< HEAD
		if (vif->bss_conf.twt_requester && IWL_MVM_USE_TWT)
			ctxt_sta->data_policy |= cpu_to_le32(TWT_SUPPORTED);
		if (vif->bss_conf.twt_protected)
			ctxt_sta->data_policy |=
				cpu_to_le32(PROTECTED_TWT_SUPPORTED);
		if (vif->bss_conf.twt_broadcast)
			ctxt_sta->data_policy |=
				cpu_to_le32(BROADCAST_TWT_SUPPORTED);
=======
		ctxt_sta->data_policy |=
			iwl_mvm_mac_ctxt_cmd_sta_get_twt_policy(mvm, vif);
>>>>>>> eb3cdb58
	}


	return iwl_mvm_mac_ctxt_send_cmd(mvm, &cmd);
}

static int iwl_mvm_mac_ctxt_cmd_listener(struct iwl_mvm *mvm,
					 struct ieee80211_vif *vif,
					 u32 action)
{
	struct iwl_mac_ctx_cmd cmd = {};
	u32 tfd_queue_msk = 0;
	int ret;

	WARN_ON(vif->type != NL80211_IFTYPE_MONITOR);

	iwl_mvm_mac_ctxt_cmd_common(mvm, vif, &cmd, NULL, action);

	cmd.filter_flags = cpu_to_le32(MAC_FILTER_IN_PROMISC |
				       MAC_FILTER_IN_CONTROL_AND_MGMT |
				       MAC_FILTER_IN_BEACON |
				       MAC_FILTER_IN_PROBE_REQUEST |
				       MAC_FILTER_IN_CRC32 |
				       MAC_FILTER_ACCEPT_GRP);
	ieee80211_hw_set(mvm->hw, RX_INCLUDES_FCS);

	/*
	 * the queue mask is only relevant for old TX API, and
	 * mvm->snif_queue isn't set here (it's still set to
	 * IWL_MVM_INVALID_QUEUE so the BIT() of it is UB)
	 */
	if (!iwl_mvm_has_new_tx_api(mvm))
		tfd_queue_msk = BIT(mvm->snif_queue);

	/* Allocate sniffer station */
	ret = iwl_mvm_allocate_int_sta(mvm, &mvm->snif_sta, tfd_queue_msk,
				       vif->type, IWL_STA_GENERAL_PURPOSE);
	if (ret)
		return ret;

	return iwl_mvm_mac_ctxt_send_cmd(mvm, &cmd);
}

static int iwl_mvm_mac_ctxt_cmd_ibss(struct iwl_mvm *mvm,
				     struct ieee80211_vif *vif,
				     u32 action)
{
	struct iwl_mvm_vif *mvmvif = iwl_mvm_vif_from_mac80211(vif);
	struct iwl_mac_ctx_cmd cmd = {};

	WARN_ON(vif->type != NL80211_IFTYPE_ADHOC);

	iwl_mvm_mac_ctxt_cmd_common(mvm, vif, &cmd, NULL, action);

	cmd.filter_flags = cpu_to_le32(MAC_FILTER_IN_BEACON |
				       MAC_FILTER_IN_PROBE_REQUEST |
				       MAC_FILTER_ACCEPT_GRP);

	/* cmd.ibss.beacon_time/cmd.ibss.beacon_tsf are curently ignored */
	cmd.ibss.bi = cpu_to_le32(vif->bss_conf.beacon_int);

	/* TODO: Assumes that the beacon id == mac context id */
	cmd.ibss.beacon_template = cpu_to_le32(mvmvif->id);

	return iwl_mvm_mac_ctxt_send_cmd(mvm, &cmd);
}

struct iwl_mvm_go_iterator_data {
	bool go_active;
};

static void iwl_mvm_go_iterator(void *_data, u8 *mac, struct ieee80211_vif *vif)
{
	struct iwl_mvm_go_iterator_data *data = _data;
	struct iwl_mvm_vif *mvmvif = iwl_mvm_vif_from_mac80211(vif);

	if (vif->type == NL80211_IFTYPE_AP && vif->p2p &&
	    mvmvif->ap_ibss_active)
		data->go_active = true;
}

__le32 iwl_mac_ctxt_p2p_dev_has_extended_disc(struct iwl_mvm *mvm,
					      struct ieee80211_vif *vif)
{
	struct iwl_mvm_go_iterator_data data = {};

	/*
	 * This flag should be set to true when the P2P Device is
	 * discoverable and there is at least another active P2P GO. Settings
	 * this flag will allow the P2P Device to be discoverable on other
	 * channels in addition to its listen channel.
	 * Note that this flag should not be set in other cases as it opens the
	 * Rx filters on all MAC and increases the number of interrupts.
	 */
	ieee80211_iterate_active_interfaces_atomic(
		mvm->hw, IEEE80211_IFACE_ITER_RESUME_ALL,
		iwl_mvm_go_iterator, &data);

	return cpu_to_le32(data.go_active ? 1 : 0);
}

static int iwl_mvm_mac_ctxt_cmd_p2p_device(struct iwl_mvm *mvm,
					   struct ieee80211_vif *vif,
					   u32 action)
{
	struct iwl_mac_ctx_cmd cmd = {};

	WARN_ON(vif->type != NL80211_IFTYPE_P2P_DEVICE);

	iwl_mvm_mac_ctxt_cmd_common(mvm, vif, &cmd, NULL, action);

	cmd.p2p_dev.is_disc_extended =
		iwl_mac_ctxt_p2p_dev_has_extended_disc(mvm, vif);

	/* Override the filter flags to accept only probe requests */
	cmd.filter_flags = cpu_to_le32(MAC_FILTER_IN_PROBE_REQUEST);

	return iwl_mvm_mac_ctxt_send_cmd(mvm, &cmd);
}

void iwl_mvm_mac_ctxt_set_tim(struct iwl_mvm *mvm,
			      __le32 *tim_index, __le32 *tim_size,
			      u8 *beacon, u32 frame_size)
{
	u32 tim_idx;
	struct ieee80211_mgmt *mgmt = (struct ieee80211_mgmt *)beacon;

	/* The index is relative to frame start but we start looking at the
	 * variable-length part of the beacon. */
	tim_idx = mgmt->u.beacon.variable - beacon;

	/* Parse variable-length elements of beacon to find WLAN_EID_TIM */
	while ((tim_idx < (frame_size - 2)) &&
			(beacon[tim_idx] != WLAN_EID_TIM))
		tim_idx += beacon[tim_idx+1] + 2;

	/* If TIM field was found, set variables */
	if ((tim_idx < (frame_size - 1)) && (beacon[tim_idx] == WLAN_EID_TIM)) {
		*tim_index = cpu_to_le32(tim_idx);
		*tim_size = cpu_to_le32((u32)beacon[tim_idx + 1]);
	} else {
		IWL_WARN(mvm, "Unable to find TIM Element in beacon\n");
	}
}

static u32 iwl_mvm_find_ie_offset(u8 *beacon, u8 eid, u32 frame_size)
{
	struct ieee80211_mgmt *mgmt = (void *)beacon;
	const u8 *ie;

	if (WARN_ON_ONCE(frame_size <= (mgmt->u.beacon.variable - beacon)))
		return 0;

	frame_size -= mgmt->u.beacon.variable - beacon;

	ie = cfg80211_find_ie(eid, mgmt->u.beacon.variable, frame_size);
	if (!ie)
		return 0;

	return ie - beacon;
}

u8 iwl_mvm_mac_ctxt_get_lowest_rate(struct iwl_mvm *mvm,
				    struct ieee80211_tx_info *info,
				    struct ieee80211_vif *vif)
{
	struct iwl_mvm_vif *mvmvif = iwl_mvm_vif_from_mac80211(vif);
	struct ieee80211_supported_band *sband;
	unsigned long basic = vif->bss_conf.basic_rates;
	u16 lowest_cck = IWL_RATE_COUNT, lowest_ofdm = IWL_RATE_COUNT;
	u32 link_id = u32_get_bits(info->control.flags,
				   IEEE80211_TX_CTRL_MLO_LINK);
	u8 band = info->band;
	u8 rate;
	u32 i;

	if (link_id == IEEE80211_LINK_UNSPECIFIED && vif->valid_links) {
		for (i = 0; i < ARRAY_SIZE(mvmvif->link); i++) {
			if (!mvmvif->link[i])
				continue;
			/* shouldn't do this when >1 link is active */
			WARN_ON_ONCE(link_id != IEEE80211_LINK_UNSPECIFIED);
			link_id = i;
		}
	}

	if (link_id < IEEE80211_LINK_UNSPECIFIED) {
		struct ieee80211_bss_conf *link_conf;

		rcu_read_lock();
		link_conf = rcu_dereference(vif->link_conf[link_id]);
		if (link_conf) {
			basic = link_conf->basic_rates;
			if (link_conf->chandef.chan)
				band = link_conf->chandef.chan->band;
		}
		rcu_read_unlock();
	}

	sband = mvm->hw->wiphy->bands[band];
	for_each_set_bit(i, &basic, BITS_PER_LONG) {
		u16 hw = sband->bitrates[i].hw_value;

		if (hw >= IWL_FIRST_OFDM_RATE) {
			if (lowest_ofdm > hw)
				lowest_ofdm = hw;
		} else if (lowest_cck > hw) {
			lowest_cck = hw;
		}
	}

	if (band == NL80211_BAND_2GHZ && !vif->p2p &&
	    vif->type != NL80211_IFTYPE_P2P_DEVICE &&
	    !(info->flags & IEEE80211_TX_CTL_NO_CCK_RATE)) {
		if (lowest_cck != IWL_RATE_COUNT)
			rate = lowest_cck;
		else if (lowest_ofdm != IWL_RATE_COUNT)
			rate = lowest_ofdm;
		else
			rate = IWL_RATE_1M_INDEX;
	} else if (lowest_ofdm != IWL_RATE_COUNT) {
		rate = lowest_ofdm;
	} else {
		rate = IWL_RATE_6M_INDEX;
	}

	return rate;
}

u16 iwl_mvm_mac_ctxt_get_beacon_flags(const struct iwl_fw *fw, u8 rate_idx)
{
	u16 flags = iwl_mvm_mac80211_idx_to_hwrate(fw, rate_idx);
	bool is_new_rate = iwl_fw_lookup_cmd_ver(fw, BEACON_TEMPLATE_CMD, 0) > 10;

	if (rate_idx <= IWL_FIRST_CCK_RATE)
		flags |= is_new_rate ? IWL_MAC_BEACON_CCK
			  : IWL_MAC_BEACON_CCK_V1;

	return flags;
}

<<<<<<< HEAD
=======
u8 iwl_mvm_mac_ctxt_get_beacon_rate(struct iwl_mvm *mvm,
				    struct ieee80211_tx_info *info,
				    struct ieee80211_vif *vif)
{
	struct ieee80211_supported_band *sband =
		mvm->hw->wiphy->bands[info->band];
	u32 legacy = vif->bss_conf.beacon_tx_rate.control[info->band].legacy;

	/* if beacon rate was configured try using it */
	if (hweight32(legacy) == 1) {
		u32 rate = ffs(legacy) - 1;

		return sband->bitrates[rate].hw_value;
	}

	return iwl_mvm_mac_ctxt_get_lowest_rate(mvm, info, vif);
}

>>>>>>> eb3cdb58
static void iwl_mvm_mac_ctxt_set_tx(struct iwl_mvm *mvm,
				    struct ieee80211_vif *vif,
				    struct sk_buff *beacon,
				    struct iwl_tx_cmd *tx)
{
	struct iwl_mvm_vif *mvmvif = iwl_mvm_vif_from_mac80211(vif);
	struct ieee80211_tx_info *info;
	u8 rate;
	u32 tx_flags;

	info = IEEE80211_SKB_CB(beacon);

	/* Set up TX command fields */
	tx->len = cpu_to_le16((u16)beacon->len);
	tx->sta_id = mvmvif->deflink.bcast_sta.sta_id;
	tx->life_time = cpu_to_le32(TX_CMD_LIFE_TIME_INFINITE);
	tx_flags = TX_CMD_FLG_SEQ_CTL | TX_CMD_FLG_TSF;
	tx_flags |=
		iwl_mvm_bt_coex_tx_prio(mvm, (void *)beacon->data, info, 0) <<
						TX_CMD_FLG_BT_PRIO_POS;
	tx->tx_flags = cpu_to_le32(tx_flags);

	if (!fw_has_capa(&mvm->fw->ucode_capa,
			 IWL_UCODE_TLV_CAPA_BEACON_ANT_SELECTION))
		iwl_mvm_toggle_tx_ant(mvm, &mvm->mgmt_last_antenna_idx);

	tx->rate_n_flags =
		cpu_to_le32(BIT(mvm->mgmt_last_antenna_idx) <<
			    RATE_MCS_ANT_POS);

	rate = iwl_mvm_mac_ctxt_get_beacon_rate(mvm, info, vif);

	tx->rate_n_flags |=
		cpu_to_le32(iwl_mvm_mac80211_idx_to_hwrate(mvm->fw, rate));
	if (rate == IWL_FIRST_CCK_RATE)
		tx->rate_n_flags |= cpu_to_le32(RATE_MCS_CCK_MSK_V1);

}

int iwl_mvm_mac_ctxt_send_beacon_cmd(struct iwl_mvm *mvm,
				     struct sk_buff *beacon,
				     void *data, int len)
{
	struct iwl_host_cmd cmd = {
		.id = BEACON_TEMPLATE_CMD,
		.flags = CMD_ASYNC,
	};

	cmd.len[0] = len;
	cmd.data[0] = data;
	cmd.dataflags[0] = 0;
	cmd.len[1] = beacon->len;
	cmd.data[1] = beacon->data;
	cmd.dataflags[1] = IWL_HCMD_DFL_DUP;

	return iwl_mvm_send_cmd(mvm, &cmd);
}

static int iwl_mvm_mac_ctxt_send_beacon_v6(struct iwl_mvm *mvm,
					   struct ieee80211_vif *vif,
					   struct sk_buff *beacon)
{
	struct iwl_mvm_vif *mvmvif = iwl_mvm_vif_from_mac80211(vif);
	struct iwl_mac_beacon_cmd_v6 beacon_cmd = {};

	iwl_mvm_mac_ctxt_set_tx(mvm, vif, beacon, &beacon_cmd.tx);

	beacon_cmd.template_id = cpu_to_le32((u32)mvmvif->id);

	if (vif->type == NL80211_IFTYPE_AP)
		iwl_mvm_mac_ctxt_set_tim(mvm, &beacon_cmd.tim_idx,
					 &beacon_cmd.tim_size,
					 beacon->data, beacon->len);

	return iwl_mvm_mac_ctxt_send_beacon_cmd(mvm, beacon, &beacon_cmd,
						sizeof(beacon_cmd));
}

static int iwl_mvm_mac_ctxt_send_beacon_v7(struct iwl_mvm *mvm,
					   struct ieee80211_vif *vif,
					   struct sk_buff *beacon)
{
	struct iwl_mvm_vif *mvmvif = iwl_mvm_vif_from_mac80211(vif);
	struct iwl_mac_beacon_cmd_v7 beacon_cmd = {};

	iwl_mvm_mac_ctxt_set_tx(mvm, vif, beacon, &beacon_cmd.tx);

	beacon_cmd.template_id = cpu_to_le32((u32)mvmvif->id);

	if (vif->type == NL80211_IFTYPE_AP)
		iwl_mvm_mac_ctxt_set_tim(mvm, &beacon_cmd.tim_idx,
					 &beacon_cmd.tim_size,
					 beacon->data, beacon->len);

	beacon_cmd.csa_offset =
		cpu_to_le32(iwl_mvm_find_ie_offset(beacon->data,
						   WLAN_EID_CHANNEL_SWITCH,
						   beacon->len));
	beacon_cmd.ecsa_offset =
		cpu_to_le32(iwl_mvm_find_ie_offset(beacon->data,
						   WLAN_EID_EXT_CHANSWITCH_ANN,
						   beacon->len));

	return iwl_mvm_mac_ctxt_send_beacon_cmd(mvm, beacon, &beacon_cmd,
						sizeof(beacon_cmd));
}

static int iwl_mvm_mac_ctxt_send_beacon_v9(struct iwl_mvm *mvm,
					   struct ieee80211_vif *vif,
					   struct sk_buff *beacon,
					   struct ieee80211_bss_conf *link_conf)
{
	struct iwl_mvm_vif *mvmvif = iwl_mvm_vif_from_mac80211(vif);
	struct ieee80211_tx_info *info = IEEE80211_SKB_CB(beacon);
	struct iwl_mac_beacon_cmd beacon_cmd = {};
	u8 rate = iwl_mvm_mac_ctxt_get_beacon_rate(mvm, info, vif);
	u16 flags;
	struct ieee80211_chanctx_conf *ctx;
	int channel;
	flags = iwl_mvm_mac_ctxt_get_beacon_flags(mvm->fw, rate);

	/* Enable FILS on PSC channels only */
	rcu_read_lock();
	ctx = rcu_dereference(link_conf->chanctx_conf);
	channel = ieee80211_frequency_to_channel(ctx->def.chan->center_freq);
	WARN_ON(channel == 0);
	if (cfg80211_channel_is_psc(ctx->def.chan) &&
	    !IWL_MVM_DISABLE_AP_FILS) {
		flags |= iwl_fw_lookup_cmd_ver(mvm->fw, BEACON_TEMPLATE_CMD,
					       0) > 10 ?
			IWL_MAC_BEACON_FILS :
			IWL_MAC_BEACON_FILS_V1;
		beacon_cmd.short_ssid =
			cpu_to_le32(~crc32_le(~0, vif->cfg.ssid,
					      vif->cfg.ssid_len));
	}
	rcu_read_unlock();

	beacon_cmd.flags = cpu_to_le16(flags);
	beacon_cmd.byte_cnt = cpu_to_le16((u16)beacon->len);
	if (iwl_fw_lookup_cmd_ver(mvm->fw, BEACON_TEMPLATE_CMD, 0) > 12)
		beacon_cmd.link_id =
			cpu_to_le32(mvmvif->link[link_conf->link_id]->fw_link_id);
	else
		beacon_cmd.link_id = cpu_to_le32((u32)mvmvif->id);

	if (vif->type == NL80211_IFTYPE_AP)
		iwl_mvm_mac_ctxt_set_tim(mvm, &beacon_cmd.tim_idx,
					 &beacon_cmd.tim_size,
					 beacon->data, beacon->len);

	beacon_cmd.csa_offset =
		cpu_to_le32(iwl_mvm_find_ie_offset(beacon->data,
						   WLAN_EID_CHANNEL_SWITCH,
						   beacon->len));
	beacon_cmd.ecsa_offset =
		cpu_to_le32(iwl_mvm_find_ie_offset(beacon->data,
						   WLAN_EID_EXT_CHANSWITCH_ANN,
						   beacon->len));

	return iwl_mvm_mac_ctxt_send_beacon_cmd(mvm, beacon, &beacon_cmd,
						sizeof(beacon_cmd));
}

static int iwl_mvm_mac_ctxt_send_beacon(struct iwl_mvm *mvm,
					struct ieee80211_vif *vif,
					struct sk_buff *beacon,
					struct ieee80211_bss_conf *link_conf)
{
	if (WARN_ON(!beacon))
		return -EINVAL;

	if (IWL_MVM_NON_TRANSMITTING_AP)
		return 0;

	if (!fw_has_capa(&mvm->fw->ucode_capa,
			 IWL_UCODE_TLV_CAPA_CSA_AND_TBTT_OFFLOAD))
		return iwl_mvm_mac_ctxt_send_beacon_v6(mvm, vif, beacon);

	if (fw_has_api(&mvm->fw->ucode_capa,
		       IWL_UCODE_TLV_API_NEW_BEACON_TEMPLATE))
		return iwl_mvm_mac_ctxt_send_beacon_v9(mvm, vif, beacon,
						       link_conf);

	return iwl_mvm_mac_ctxt_send_beacon_v7(mvm, vif, beacon);
}

/* The beacon template for the AP/GO/IBSS has changed and needs update */
int iwl_mvm_mac_ctxt_beacon_changed(struct iwl_mvm *mvm,
				    struct ieee80211_vif *vif,
				    struct ieee80211_bss_conf *link_conf)
{
	struct sk_buff *beacon;
	int ret;

	WARN_ON(vif->type != NL80211_IFTYPE_AP &&
		vif->type != NL80211_IFTYPE_ADHOC);

	beacon = ieee80211_beacon_get_template(mvm->hw, vif, NULL,
					       link_conf->link_id);
	if (!beacon)
		return -ENOMEM;

#ifdef CONFIG_IWLWIFI_DEBUGFS
	if (mvm->beacon_inject_active) {
		dev_kfree_skb(beacon);
		return -EBUSY;
	}
#endif

	ret = iwl_mvm_mac_ctxt_send_beacon(mvm, vif, beacon, link_conf);
	dev_kfree_skb(beacon);
	return ret;
}

struct iwl_mvm_mac_ap_iterator_data {
	struct iwl_mvm *mvm;
	struct ieee80211_vif *vif;
	u32 beacon_device_ts;
	u16 beacon_int;
};

/* Find the beacon_device_ts and beacon_int for a managed interface */
static void iwl_mvm_mac_ap_iterator(void *_data, u8 *mac,
				    struct ieee80211_vif *vif)
{
	struct iwl_mvm_mac_ap_iterator_data *data = _data;

	if (vif->type != NL80211_IFTYPE_STATION || !vif->cfg.assoc)
		return;

	/* Station client has higher priority over P2P client*/
	if (vif->p2p && data->beacon_device_ts)
		return;

	data->beacon_device_ts = vif->bss_conf.sync_device_ts;
	data->beacon_int = vif->bss_conf.beacon_int;
}

/*
 * Fill the filter flags for mac context of type AP or P2P GO.
 */
void iwl_mvm_mac_ctxt_cmd_ap_set_filter_flags(struct iwl_mvm *mvm,
					      struct iwl_mvm_vif *mvmvif,
					      __le32 *filter_flags,
					      int accept_probe_req_flag,
					      int accept_beacon_flag)
{
	/*
	 * in AP mode, pass probe requests and beacons from other APs
	 * (needed for ht protection); when there're no any associated
	 * station don't ask FW to pass beacons to prevent unnecessary
	 * wake-ups.
	 */
	*filter_flags |= cpu_to_le32(accept_probe_req_flag);
	if (mvmvif->ap_assoc_sta_count || !mvm->drop_bcn_ap_mode) {
		*filter_flags |= cpu_to_le32(accept_beacon_flag);
		IWL_DEBUG_HC(mvm, "Asking FW to pass beacons\n");
	} else {
		IWL_DEBUG_HC(mvm, "No need to receive beacons\n");
	}
}

/*
 * Fill the specific data for mac context of type AP of P2P GO
 */
static void iwl_mvm_mac_ctxt_cmd_fill_ap(struct iwl_mvm *mvm,
					 struct ieee80211_vif *vif,
					 struct iwl_mac_ctx_cmd *cmd,
					 struct iwl_mac_data_ap *ctxt_ap,
					 bool add)
{
	struct iwl_mvm_vif *mvmvif = iwl_mvm_vif_from_mac80211(vif);
	struct iwl_mvm_mac_ap_iterator_data data = {
		.mvm = mvm,
		.vif = vif,
		.beacon_device_ts = 0
	};

	/* in AP mode, the MCAST FIFO takes the EDCA params from VO */
	cmd->ac[IWL_MVM_TX_FIFO_VO].fifos_mask |= BIT(IWL_MVM_TX_FIFO_MCAST);

	iwl_mvm_mac_ctxt_cmd_ap_set_filter_flags(mvm, mvmvif,
						 &cmd->filter_flags,
						 MAC_FILTER_IN_PROBE_REQUEST,
						 MAC_FILTER_IN_BEACON);

	ctxt_ap->bi = cpu_to_le32(vif->bss_conf.beacon_int);
	ctxt_ap->dtim_interval = cpu_to_le32(vif->bss_conf.beacon_int *
					     vif->bss_conf.dtim_period);

	if (!fw_has_api(&mvm->fw->ucode_capa,
			IWL_UCODE_TLV_API_STA_TYPE))
		ctxt_ap->mcast_qid = cpu_to_le32(mvmvif->deflink.cab_queue);

	/*
	 * Only set the beacon time when the MAC is being added, when we
	 * just modify the MAC then we should keep the time -- the firmware
	 * can otherwise have a "jumping" TBTT.
	 */
	if (add) {
		/*
		 * If there is a station/P2P client interface which is
		 * associated, set the AP's TBTT far enough from the station's
		 * TBTT. Otherwise, set it to the current system time
		 */
		ieee80211_iterate_active_interfaces_atomic(
			mvm->hw, IEEE80211_IFACE_ITER_RESUME_ALL,
			iwl_mvm_mac_ap_iterator, &data);

		if (data.beacon_device_ts) {
			u32 rand = get_random_u32_inclusive(36, 63);
			mvmvif->ap_beacon_time = data.beacon_device_ts +
				ieee80211_tu_to_usec(data.beacon_int * rand /
						     100);
		} else {
			mvmvif->ap_beacon_time = iwl_mvm_get_systime(mvm);
		}
	}

	ctxt_ap->beacon_time = cpu_to_le32(mvmvif->ap_beacon_time);
	ctxt_ap->beacon_tsf = 0; /* unused */

	/* TODO: Assume that the beacon id == mac context id */
	ctxt_ap->beacon_template = cpu_to_le32(mvmvif->id);
}

static int iwl_mvm_mac_ctxt_cmd_ap(struct iwl_mvm *mvm,
				   struct ieee80211_vif *vif,
				   u32 action)
{
	struct iwl_mac_ctx_cmd cmd = {};

	WARN_ON(vif->type != NL80211_IFTYPE_AP || vif->p2p);

	/* Fill the common data for all mac context types */
	iwl_mvm_mac_ctxt_cmd_common(mvm, vif, &cmd, NULL, action);

	/* Fill the data specific for ap mode */
	iwl_mvm_mac_ctxt_cmd_fill_ap(mvm, vif, &cmd, &cmd.ap,
				     action == FW_CTXT_ACTION_ADD);

	return iwl_mvm_mac_ctxt_send_cmd(mvm, &cmd);
}

static int iwl_mvm_mac_ctxt_cmd_go(struct iwl_mvm *mvm,
				   struct ieee80211_vif *vif,
				   u32 action)
{
	struct iwl_mac_ctx_cmd cmd = {};
	struct ieee80211_p2p_noa_attr *noa = &vif->bss_conf.p2p_noa_attr;

	WARN_ON(vif->type != NL80211_IFTYPE_AP || !vif->p2p);

	/* Fill the common data for all mac context types */
	iwl_mvm_mac_ctxt_cmd_common(mvm, vif, &cmd, NULL, action);

	/* Fill the data specific for GO mode */
	iwl_mvm_mac_ctxt_cmd_fill_ap(mvm, vif, &cmd, &cmd.go.ap,
				     action == FW_CTXT_ACTION_ADD);

	cmd.go.ctwin = cpu_to_le32(noa->oppps_ctwindow &
					IEEE80211_P2P_OPPPS_CTWINDOW_MASK);
	cmd.go.opp_ps_enabled =
			cpu_to_le32(!!(noa->oppps_ctwindow &
					IEEE80211_P2P_OPPPS_ENABLE_BIT));

	return iwl_mvm_mac_ctxt_send_cmd(mvm, &cmd);
}

static int iwl_mvm_mac_ctx_send(struct iwl_mvm *mvm, struct ieee80211_vif *vif,
				u32 action, bool force_assoc_off,
				const u8 *bssid_override)
{
	switch (vif->type) {
	case NL80211_IFTYPE_STATION:
		return iwl_mvm_mac_ctxt_cmd_sta(mvm, vif, action,
						force_assoc_off,
						bssid_override);
	case NL80211_IFTYPE_AP:
		if (!vif->p2p)
			return iwl_mvm_mac_ctxt_cmd_ap(mvm, vif, action);
		else
			return iwl_mvm_mac_ctxt_cmd_go(mvm, vif, action);
	case NL80211_IFTYPE_MONITOR:
		return iwl_mvm_mac_ctxt_cmd_listener(mvm, vif, action);
	case NL80211_IFTYPE_P2P_DEVICE:
		return iwl_mvm_mac_ctxt_cmd_p2p_device(mvm, vif, action);
	case NL80211_IFTYPE_ADHOC:
		return iwl_mvm_mac_ctxt_cmd_ibss(mvm, vif, action);
	default:
		break;
	}

	return -EOPNOTSUPP;
}

int iwl_mvm_mac_ctxt_add(struct iwl_mvm *mvm, struct ieee80211_vif *vif)
{
	struct iwl_mvm_vif *mvmvif = iwl_mvm_vif_from_mac80211(vif);
	int ret;

	if (WARN_ONCE(mvmvif->uploaded, "Adding active MAC %pM/%d\n",
		      vif->addr, ieee80211_vif_type_p2p(vif)))
		return -EIO;

	ret = iwl_mvm_mac_ctx_send(mvm, vif, FW_CTXT_ACTION_ADD,
				   true, NULL);
	if (ret)
		return ret;

	/* will only do anything at resume from D3 time */
	iwl_mvm_set_last_nonqos_seq(mvm, vif);

	mvmvif->uploaded = true;
	return 0;
}

int iwl_mvm_mac_ctxt_changed(struct iwl_mvm *mvm, struct ieee80211_vif *vif,
			     bool force_assoc_off, const u8 *bssid_override)
{
	struct iwl_mvm_vif *mvmvif = iwl_mvm_vif_from_mac80211(vif);

	if (WARN_ONCE(!mvmvif->uploaded, "Changing inactive MAC %pM/%d\n",
		      vif->addr, ieee80211_vif_type_p2p(vif)))
		return -EIO;

	return iwl_mvm_mac_ctx_send(mvm, vif, FW_CTXT_ACTION_MODIFY,
				    force_assoc_off, bssid_override);
}

int iwl_mvm_mac_ctxt_remove(struct iwl_mvm *mvm, struct ieee80211_vif *vif)
{
	struct iwl_mvm_vif *mvmvif = iwl_mvm_vif_from_mac80211(vif);
	struct iwl_mac_ctx_cmd cmd;
	int ret;

	if (WARN_ONCE(!mvmvif->uploaded, "Removing inactive MAC %pM/%d\n",
		      vif->addr, ieee80211_vif_type_p2p(vif)))
		return -EIO;

	memset(&cmd, 0, sizeof(cmd));

	cmd.id_and_color = cpu_to_le32(FW_CMD_ID_AND_COLOR(mvmvif->id,
							   mvmvif->color));
	cmd.action = cpu_to_le32(FW_CTXT_ACTION_REMOVE);

	ret = iwl_mvm_mac_ctxt_send_cmd(mvm, &cmd);
	if (ret)
		return ret;

	mvmvif->uploaded = false;

	if (vif->type == NL80211_IFTYPE_MONITOR) {
		__clear_bit(IEEE80211_HW_RX_INCLUDES_FCS, mvm->hw->flags);
		iwl_mvm_dealloc_snif_sta(mvm);
	}

	return 0;
}

static void iwl_mvm_csa_count_down(struct iwl_mvm *mvm,
				   struct ieee80211_vif *csa_vif, u32 gp2,
				   bool tx_success)
{
	struct iwl_mvm_vif *mvmvif =
			iwl_mvm_vif_from_mac80211(csa_vif);

	/* Don't start to countdown from a failed beacon */
	if (!tx_success && !mvmvif->csa_countdown)
		return;

	mvmvif->csa_countdown = true;

	if (!ieee80211_beacon_cntdwn_is_complete(csa_vif)) {
		int c = ieee80211_beacon_update_cntdwn(csa_vif);

		iwl_mvm_mac_ctxt_beacon_changed(mvm, csa_vif,
						&csa_vif->bss_conf);
		if (csa_vif->p2p &&
		    !iwl_mvm_te_scheduled(&mvmvif->time_event_data) && gp2 &&
		    tx_success) {
			u32 rel_time = (c + 1) *
				       csa_vif->bss_conf.beacon_int -
				       IWL_MVM_CHANNEL_SWITCH_TIME_GO;
			u32 apply_time = gp2 + rel_time * 1024;

			iwl_mvm_schedule_csa_period(mvm, csa_vif,
					 IWL_MVM_CHANNEL_SWITCH_TIME_GO -
					 IWL_MVM_CHANNEL_SWITCH_MARGIN,
					 apply_time);
		}
	} else if (!iwl_mvm_te_scheduled(&mvmvif->time_event_data)) {
		/* we don't have CSA NoA scheduled yet, switch now */
		ieee80211_csa_finish(csa_vif);
		RCU_INIT_POINTER(mvm->csa_vif, NULL);
	}
}

void iwl_mvm_rx_beacon_notif(struct iwl_mvm *mvm,
			     struct iwl_rx_cmd_buffer *rxb)
{
	struct iwl_rx_packet *pkt = rxb_addr(rxb);
	unsigned int pkt_len = iwl_rx_packet_payload_len(pkt);
	struct iwl_extended_beacon_notif *beacon = (void *)pkt->data;
	struct iwl_extended_beacon_notif_v5 *beacon_v5 = (void *)pkt->data;
	struct ieee80211_vif *csa_vif;
	struct ieee80211_vif *tx_blocked_vif;
	struct agg_tx_status *agg_status;
	u16 status;

	lockdep_assert_held(&mvm->mutex);

	mvm->ap_last_beacon_gp2 = le32_to_cpu(beacon->gp2);

	if (!iwl_mvm_is_short_beacon_notif_supported(mvm)) {
		struct iwl_mvm_tx_resp *beacon_notify_hdr =
			&beacon_v5->beacon_notify_hdr;

		if (unlikely(pkt_len < sizeof(*beacon_v5)))
			return;

		mvm->ibss_manager = beacon_v5->ibss_mgr_status != 0;
		agg_status = iwl_mvm_get_agg_status(mvm, beacon_notify_hdr);
		status = le16_to_cpu(agg_status->status) & TX_STATUS_MSK;
		IWL_DEBUG_RX(mvm,
			     "beacon status %#x retries:%d tsf:0x%016llX gp2:0x%X rate:%d\n",
			     status, beacon_notify_hdr->failure_frame,
			     le64_to_cpu(beacon->tsf),
			     mvm->ap_last_beacon_gp2,
			     le32_to_cpu(beacon_notify_hdr->initial_rate));
	} else {
		if (unlikely(pkt_len < sizeof(*beacon)))
			return;

		mvm->ibss_manager = beacon->ibss_mgr_status != 0;
		status = le32_to_cpu(beacon->status) & TX_STATUS_MSK;
		IWL_DEBUG_RX(mvm,
			     "beacon status %#x tsf:0x%016llX gp2:0x%X\n",
			     status, le64_to_cpu(beacon->tsf),
			     mvm->ap_last_beacon_gp2);
	}

	csa_vif = rcu_dereference_protected(mvm->csa_vif,
					    lockdep_is_held(&mvm->mutex));
	if (unlikely(csa_vif && csa_vif->bss_conf.csa_active))
		iwl_mvm_csa_count_down(mvm, csa_vif, mvm->ap_last_beacon_gp2,
				       (status == TX_STATUS_SUCCESS));

	tx_blocked_vif = rcu_dereference_protected(mvm->csa_tx_blocked_vif,
						lockdep_is_held(&mvm->mutex));
	if (unlikely(tx_blocked_vif)) {
		struct iwl_mvm_vif *mvmvif =
			iwl_mvm_vif_from_mac80211(tx_blocked_vif);

		/*
		 * The channel switch is started and we have blocked the
		 * stations. If this is the first beacon (the timeout wasn't
		 * set), set the unblock timeout, otherwise countdown
		 */
		if (!mvm->csa_tx_block_bcn_timeout)
			mvm->csa_tx_block_bcn_timeout =
				IWL_MVM_CS_UNBLOCK_TX_TIMEOUT;
		else
			mvm->csa_tx_block_bcn_timeout--;

		/* Check if the timeout is expired, and unblock tx */
		if (mvm->csa_tx_block_bcn_timeout == 0) {
			iwl_mvm_modify_all_sta_disable_tx(mvm, mvmvif, false);
			RCU_INIT_POINTER(mvm->csa_tx_blocked_vif, NULL);
		}
	}
}

void iwl_mvm_rx_missed_beacons_notif(struct iwl_mvm *mvm,
				     struct iwl_rx_cmd_buffer *rxb)
{
	struct iwl_rx_packet *pkt = rxb_addr(rxb);
	struct iwl_missed_beacons_notif *mb = (void *)pkt->data;
	struct iwl_fw_dbg_trigger_missed_bcon *bcon_trig;
	struct iwl_fw_dbg_trigger_tlv *trigger;
	u32 stop_trig_missed_bcon, stop_trig_missed_bcon_since_rx;
	u32 rx_missed_bcon, rx_missed_bcon_since_rx;
	struct ieee80211_vif *vif;
	u32 id = le32_to_cpu(mb->mac_id);
	union iwl_dbg_tlv_tp_data tp_data = { .fw_pkt = pkt };
	u32 mac_type;

	IWL_DEBUG_INFO(mvm,
		       "missed bcn mac_id=%u, consecutive=%u (%u, %u, %u)\n",
		       le32_to_cpu(mb->mac_id),
		       le32_to_cpu(mb->consec_missed_beacons),
		       le32_to_cpu(mb->consec_missed_beacons_since_last_rx),
		       le32_to_cpu(mb->num_recvd_beacons),
		       le32_to_cpu(mb->num_expected_beacons));

	rcu_read_lock();

	vif = iwl_mvm_rcu_dereference_vif_id(mvm, id, true);
	if (!vif)
		goto out;

	mac_type = iwl_mvm_get_mac_type(vif);

	IWL_DEBUG_INFO(mvm, "missed beacon mac_type=%u,\n", mac_type);

	mvm->trans->dbg.dump_file_name_ext_valid = true;
	snprintf(mvm->trans->dbg.dump_file_name_ext, IWL_FW_INI_MAX_NAME,
		 "MacId_%d_MacType_%d", id, mac_type);

	rx_missed_bcon = le32_to_cpu(mb->consec_missed_beacons);
	rx_missed_bcon_since_rx =
		le32_to_cpu(mb->consec_missed_beacons_since_last_rx);
	/*
	 * TODO: the threshold should be adjusted based on latency conditions,
	 * and/or in case of a CS flow on one of the other AP vifs.
	 */
	if (rx_missed_bcon > IWL_MVM_MISSED_BEACONS_THRESHOLD_LONG)
		iwl_mvm_connection_loss(mvm, vif, "missed beacons");
	else if (rx_missed_bcon_since_rx > IWL_MVM_MISSED_BEACONS_THRESHOLD)
		ieee80211_beacon_loss(vif);

	iwl_dbg_tlv_time_point(&mvm->fwrt,
			       IWL_FW_INI_TIME_POINT_MISSED_BEACONS, &tp_data);

	trigger = iwl_fw_dbg_trigger_on(&mvm->fwrt, ieee80211_vif_to_wdev(vif),
					FW_DBG_TRIGGER_MISSED_BEACONS);
	if (!trigger)
		goto out;

	bcon_trig = (void *)trigger->data;
	stop_trig_missed_bcon = le32_to_cpu(bcon_trig->stop_consec_missed_bcon);
	stop_trig_missed_bcon_since_rx =
		le32_to_cpu(bcon_trig->stop_consec_missed_bcon_since_rx);

	/* TODO: implement start trigger */

	if (rx_missed_bcon_since_rx >= stop_trig_missed_bcon_since_rx ||
	    rx_missed_bcon >= stop_trig_missed_bcon)
		iwl_fw_dbg_collect_trig(&mvm->fwrt, trigger, NULL);

out:
	rcu_read_unlock();
}

void iwl_mvm_rx_stored_beacon_notif(struct iwl_mvm *mvm,
				    struct iwl_rx_cmd_buffer *rxb)
{
	struct iwl_rx_packet *pkt = rxb_addr(rxb);
	unsigned int pkt_len = iwl_rx_packet_payload_len(pkt);
	struct iwl_stored_beacon_notif_common *sb = (void *)pkt->data;
	struct ieee80211_rx_status rx_status;
	struct sk_buff *skb;
	u8 *data;
	u32 size = le32_to_cpu(sb->byte_count);
	int ver = iwl_fw_lookup_cmd_ver(mvm->fw,
					WIDE_ID(PROT_OFFLOAD_GROUP, STORED_BEACON_NTF),
					0);

	if (size == 0)
		return;

	/* handle per-version differences */
	if (ver <= 2) {
		struct iwl_stored_beacon_notif_v2 *sb_v2 = (void *)pkt->data;

		if (pkt_len < struct_size(sb_v2, data, size))
			return;

		data = sb_v2->data;
	} else {
		struct iwl_stored_beacon_notif_v3 *sb_v3 = (void *)pkt->data;

		if (pkt_len < struct_size(sb_v3, data, size))
			return;

		data = sb_v3->data;
	}

	skb = alloc_skb(size, GFP_ATOMIC);
	if (!skb) {
		IWL_ERR(mvm, "alloc_skb failed\n");
		return;
	}

	/* update rx_status according to the notification's metadata */
	memset(&rx_status, 0, sizeof(rx_status));
	rx_status.mactime = le64_to_cpu(sb->tsf);
	/* TSF as indicated by the firmware  is at INA time */
	rx_status.flag |= RX_FLAG_MACTIME_PLCP_START;
	rx_status.device_timestamp = le32_to_cpu(sb->system_time);
	rx_status.band =
		(sb->band & cpu_to_le16(RX_RES_PHY_FLAGS_BAND_24)) ?
				NL80211_BAND_2GHZ : NL80211_BAND_5GHZ;
	rx_status.freq =
		ieee80211_channel_to_frequency(le16_to_cpu(sb->channel),
					       rx_status.band);

	/* copy the data */
	skb_put_data(skb, data, size);
	memcpy(IEEE80211_SKB_RXCB(skb), &rx_status, sizeof(rx_status));

	/* pass it as regular rx to mac80211 */
	ieee80211_rx_napi(mvm->hw, NULL, skb, NULL);
}

void iwl_mvm_probe_resp_data_notif(struct iwl_mvm *mvm,
				   struct iwl_rx_cmd_buffer *rxb)
{
	struct iwl_rx_packet *pkt = rxb_addr(rxb);
	struct iwl_probe_resp_data_notif *notif = (void *)pkt->data;
	struct iwl_probe_resp_data *old_data, *new_data;
	u32 id = le32_to_cpu(notif->mac_id);
	struct ieee80211_vif *vif;
	struct iwl_mvm_vif *mvmvif;

	IWL_DEBUG_INFO(mvm, "Probe response data notif: noa %d, csa %d\n",
		       notif->noa_active, notif->csa_counter);

	vif = iwl_mvm_rcu_dereference_vif_id(mvm, id, false);
	if (!vif)
		return;

	mvmvif = iwl_mvm_vif_from_mac80211(vif);

	new_data = kzalloc(sizeof(*new_data), GFP_KERNEL);
	if (!new_data)
		return;

	memcpy(&new_data->notif, notif, sizeof(new_data->notif));

	/* noa_attr contains 1 reserved byte, need to substruct it */
	new_data->noa_len = sizeof(struct ieee80211_vendor_ie) +
			    sizeof(new_data->notif.noa_attr) - 1;

	/*
	 * If it's a one time NoA, only one descriptor is needed,
	 * adjust the length according to len_low.
	 */
	if (new_data->notif.noa_attr.len_low ==
	    sizeof(struct ieee80211_p2p_noa_desc) + 2)
		new_data->noa_len -= sizeof(struct ieee80211_p2p_noa_desc);

	old_data = rcu_dereference_protected(mvmvif->deflink.probe_resp_data,
					     lockdep_is_held(&mvmvif->mvm->mutex));
	rcu_assign_pointer(mvmvif->deflink.probe_resp_data, new_data);

	if (old_data)
		kfree_rcu(old_data, rcu_head);

	if (notif->csa_counter != IWL_PROBE_RESP_DATA_NO_CSA &&
	    notif->csa_counter >= 1)
		ieee80211_beacon_set_cntdwn(vif, notif->csa_counter);
}

void iwl_mvm_channel_switch_start_notif(struct iwl_mvm *mvm,
					struct iwl_rx_cmd_buffer *rxb)
{
	struct iwl_rx_packet *pkt = rxb_addr(rxb);
	struct iwl_channel_switch_start_notif *notif = (void *)pkt->data;
	struct ieee80211_vif *csa_vif, *vif;
	struct iwl_mvm_vif *mvmvif;
	u32 id_n_color, csa_id, mac_id;

	id_n_color = le32_to_cpu(notif->id_and_color);
	mac_id = id_n_color & FW_CTXT_ID_MSK;

	if (WARN_ON_ONCE(mac_id >= NUM_MAC_INDEX_DRIVER))
		return;

	rcu_read_lock();
	vif = rcu_dereference(mvm->vif_id_to_mac[mac_id]);
	mvmvif = iwl_mvm_vif_from_mac80211(vif);

	switch (vif->type) {
	case NL80211_IFTYPE_AP:
		csa_vif = rcu_dereference(mvm->csa_vif);
		if (WARN_ON(!csa_vif || !csa_vif->bss_conf.csa_active ||
			    csa_vif != vif))
			goto out_unlock;

		csa_id = FW_CMD_ID_AND_COLOR(mvmvif->id, mvmvif->color);
		if (WARN(csa_id != id_n_color,
			 "channel switch noa notification on unexpected vif (csa_vif=%d, notif=%d)",
			 csa_id, id_n_color))
			goto out_unlock;

		IWL_DEBUG_INFO(mvm, "Channel Switch Started Notification\n");

		schedule_delayed_work(&mvm->cs_tx_unblock_dwork,
				      msecs_to_jiffies(IWL_MVM_CS_UNBLOCK_TX_TIMEOUT *
						       csa_vif->bss_conf.beacon_int));

		ieee80211_csa_finish(csa_vif);

		rcu_read_unlock();

		RCU_INIT_POINTER(mvm->csa_vif, NULL);
		return;
	case NL80211_IFTYPE_STATION:
		/*
		 * if we don't know about an ongoing channel switch,
		 * make sure FW cancels it
		 */
		if (iwl_fw_lookup_notif_ver(mvm->fw, MAC_CONF_GROUP,
					    CHANNEL_SWITCH_ERROR_NOTIF,
<<<<<<< HEAD
					    0) && !vif->csa_active) {
=======
					    0) && !vif->bss_conf.csa_active) {
>>>>>>> eb3cdb58
			IWL_DEBUG_INFO(mvm, "Channel Switch was canceled\n");
			iwl_mvm_cancel_channel_switch(mvm, vif, mac_id);
			break;
		}

		iwl_mvm_csa_client_absent(mvm, vif);
		cancel_delayed_work(&mvmvif->csa_work);
		ieee80211_chswitch_done(vif, true);
		break;
	default:
		/* should never happen */
		WARN_ON_ONCE(1);
		break;
	}
out_unlock:
	rcu_read_unlock();
}

void iwl_mvm_channel_switch_error_notif(struct iwl_mvm *mvm,
					struct iwl_rx_cmd_buffer *rxb)
{
	struct iwl_rx_packet *pkt = rxb_addr(rxb);
	struct iwl_channel_switch_error_notif *notif = (void *)pkt->data;
	struct ieee80211_vif *vif;
	u32 id = le32_to_cpu(notif->mac_id);
	u32 csa_err_mask = le32_to_cpu(notif->csa_err_mask);

	rcu_read_lock();
	vif = iwl_mvm_rcu_dereference_vif_id(mvm, id, true);
	if (!vif) {
		rcu_read_unlock();
		return;
	}

	IWL_DEBUG_INFO(mvm, "FW reports CSA error: mac_id=%u, csa_err_mask=%u\n",
		       id, csa_err_mask);
	if (csa_err_mask & (CS_ERR_COUNT_ERROR |
			    CS_ERR_LONG_DELAY_AFTER_CS |
			    CS_ERR_TX_BLOCK_TIMER_EXPIRED))
		ieee80211_channel_switch_disconnect(vif, true);
	rcu_read_unlock();
}

void iwl_mvm_rx_missed_vap_notif(struct iwl_mvm *mvm,
				 struct iwl_rx_cmd_buffer *rxb)
{
	struct iwl_rx_packet *pkt = rxb_addr(rxb);
	struct iwl_missed_vap_notif *mb = (void *)pkt->data;
	struct ieee80211_vif *vif;
	u32 id = le32_to_cpu(mb->mac_id);

	IWL_DEBUG_INFO(mvm,
		       "missed_vap notify mac_id=%u, num_beacon_intervals_elapsed=%u, profile_periodicity=%u\n",
		       le32_to_cpu(mb->mac_id),
		       mb->num_beacon_intervals_elapsed,
		       mb->profile_periodicity);

	rcu_read_lock();

	vif = iwl_mvm_rcu_dereference_vif_id(mvm, id, true);
	if (vif)
		iwl_mvm_connection_loss(mvm, vif, "missed vap beacon");

	rcu_read_unlock();
}<|MERGE_RESOLUTION|>--- conflicted
+++ resolved
@@ -1,10 +1,6 @@
 // SPDX-License-Identifier: GPL-2.0 OR BSD-3-Clause
 /*
-<<<<<<< HEAD
- * Copyright (C) 2012-2014, 2018-2021 Intel Corporation
-=======
  * Copyright (C) 2012-2014, 2018-2022 Intel Corporation
->>>>>>> eb3cdb58
  * Copyright (C) 2013-2014 Intel Mobile Communications GmbH
  * Copyright (C) 2015-2017 Intel Deutschland GmbH
  */
@@ -693,32 +689,6 @@
 				IWL_UCODE_TLV_CAPA_COEX_HIGH_PRIO))
 			ctxt_sta->data_policy |=
 				cpu_to_le32(COEX_HIGH_PRIORITY_ENABLE);
-<<<<<<< HEAD
-
-		/*
-		 * allow multicast data frames only as long as the station is
-		 * authorized, i.e., GTK keys are already installed (if needed)
-		 */
-		if (ap_sta_id < mvm->fw->ucode_capa.num_stations) {
-			struct ieee80211_sta *sta;
-
-			rcu_read_lock();
-
-			sta = rcu_dereference(mvm->fw_id_to_mac_id[ap_sta_id]);
-			if (!IS_ERR_OR_NULL(sta)) {
-				struct iwl_mvm_sta *mvmsta =
-					iwl_mvm_sta_from_mac80211(sta);
-
-				if (mvmsta->sta_state ==
-				    IEEE80211_STA_AUTHORIZED)
-					cmd.filter_flags |=
-						cpu_to_le32(MAC_FILTER_ACCEPT_GRP);
-			}
-
-			rcu_read_unlock();
-		}
-=======
->>>>>>> eb3cdb58
 	} else {
 		ctxt_sta->is_assoc = cpu_to_le32(0);
 
@@ -740,19 +710,8 @@
 
 	if (vif->bss_conf.he_support && !iwlwifi_mod_params.disable_11ax) {
 		cmd.filter_flags |= cpu_to_le32(MAC_FILTER_IN_11AX);
-<<<<<<< HEAD
-		if (vif->bss_conf.twt_requester && IWL_MVM_USE_TWT)
-			ctxt_sta->data_policy |= cpu_to_le32(TWT_SUPPORTED);
-		if (vif->bss_conf.twt_protected)
-			ctxt_sta->data_policy |=
-				cpu_to_le32(PROTECTED_TWT_SUPPORTED);
-		if (vif->bss_conf.twt_broadcast)
-			ctxt_sta->data_policy |=
-				cpu_to_le32(BROADCAST_TWT_SUPPORTED);
-=======
 		ctxt_sta->data_policy |=
 			iwl_mvm_mac_ctxt_cmd_sta_get_twt_policy(mvm, vif);
->>>>>>> eb3cdb58
 	}
 
 
@@ -994,8 +953,6 @@
 	return flags;
 }
 
-<<<<<<< HEAD
-=======
 u8 iwl_mvm_mac_ctxt_get_beacon_rate(struct iwl_mvm *mvm,
 				    struct ieee80211_tx_info *info,
 				    struct ieee80211_vif *vif)
@@ -1014,7 +971,6 @@
 	return iwl_mvm_mac_ctxt_get_lowest_rate(mvm, info, vif);
 }
 
->>>>>>> eb3cdb58
 static void iwl_mvm_mac_ctxt_set_tx(struct iwl_mvm *mvm,
 				    struct ieee80211_vif *vif,
 				    struct sk_buff *beacon,
@@ -1821,11 +1777,7 @@
 		 */
 		if (iwl_fw_lookup_notif_ver(mvm->fw, MAC_CONF_GROUP,
 					    CHANNEL_SWITCH_ERROR_NOTIF,
-<<<<<<< HEAD
-					    0) && !vif->csa_active) {
-=======
 					    0) && !vif->bss_conf.csa_active) {
->>>>>>> eb3cdb58
 			IWL_DEBUG_INFO(mvm, "Channel Switch was canceled\n");
 			iwl_mvm_cancel_channel_switch(mvm, vif, mac_id);
 			break;
