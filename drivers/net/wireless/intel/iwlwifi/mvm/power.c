// SPDX-License-Identifier: GPL-2.0 OR BSD-3-Clause
/*
 * Copyright (C) 2012-2014, 2018-2019, 2021-2024 Intel Corporation
 * Copyright (C) 2013-2014 Intel Mobile Communications GmbH
 * Copyright (C) 2015-2017 Intel Deutschland GmbH
 */
#include <linux/kernel.h>
#include <linux/module.h>
#include <linux/slab.h>
#include <linux/etherdevice.h>

#include <net/mac80211.h>

#include "iwl-debug.h"
#include "mvm.h"
#include "iwl-modparams.h"
#include "fw/api/power.h"

#define POWER_KEEP_ALIVE_PERIOD_SEC    25

static
int iwl_mvm_beacon_filter_send_cmd(struct iwl_mvm *mvm,
				   struct iwl_beacon_filter_cmd *cmd)
{
	u16 len;

	IWL_DEBUG_POWER(mvm, "ba_enable_beacon_abort is: %d\n",
			le32_to_cpu(cmd->ba_enable_beacon_abort));
	IWL_DEBUG_POWER(mvm, "ba_escape_timer is: %d\n",
			le32_to_cpu(cmd->ba_escape_timer));
	IWL_DEBUG_POWER(mvm, "bf_debug_flag is: %d\n",
			le32_to_cpu(cmd->bf_debug_flag));
	IWL_DEBUG_POWER(mvm, "bf_enable_beacon_filter is: %d\n",
			le32_to_cpu(cmd->bf_enable_beacon_filter));
	IWL_DEBUG_POWER(mvm, "bf_energy_delta is: %d\n",
			le32_to_cpu(cmd->bf_energy_delta));
	IWL_DEBUG_POWER(mvm, "bf_escape_timer is: %d\n",
			le32_to_cpu(cmd->bf_escape_timer));
	IWL_DEBUG_POWER(mvm, "bf_roaming_energy_delta is: %d\n",
			le32_to_cpu(cmd->bf_roaming_energy_delta));
	IWL_DEBUG_POWER(mvm, "bf_roaming_state is: %d\n",
			le32_to_cpu(cmd->bf_roaming_state));
	IWL_DEBUG_POWER(mvm, "bf_temp_threshold is: %d\n",
			le32_to_cpu(cmd->bf_temp_threshold));
	IWL_DEBUG_POWER(mvm, "bf_temp_fast_filter is: %d\n",
			le32_to_cpu(cmd->bf_temp_fast_filter));
	IWL_DEBUG_POWER(mvm, "bf_temp_slow_filter is: %d\n",
			le32_to_cpu(cmd->bf_temp_slow_filter));
	IWL_DEBUG_POWER(mvm, "bf_threshold_absolute_low is: %d, %d\n",
			le32_to_cpu(cmd->bf_threshold_absolute_low[0]),
			le32_to_cpu(cmd->bf_threshold_absolute_low[1]));

	IWL_DEBUG_POWER(mvm, "bf_threshold_absolute_high is: %d, %d\n",
			le32_to_cpu(cmd->bf_threshold_absolute_high[0]),
			le32_to_cpu(cmd->bf_threshold_absolute_high[1]));

	if (fw_has_api(&mvm->fw->ucode_capa,
		       IWL_UCODE_TLV_API_BEACON_FILTER_V4))
		len = sizeof(struct iwl_beacon_filter_cmd);
	else
		len = offsetof(struct iwl_beacon_filter_cmd,
			       bf_threshold_absolute_low);

	return iwl_mvm_send_cmd_pdu(mvm, REPLY_BEACON_FILTERING_CMD, 0,
				    len, cmd);
}

static
void iwl_mvm_beacon_filter_set_cqm_params(struct iwl_mvm *mvm,
					  struct ieee80211_vif *vif,
					  struct iwl_beacon_filter_cmd *cmd)
{
	struct iwl_mvm_vif *mvmvif = iwl_mvm_vif_from_mac80211(vif);

	if (vif->bss_conf.cqm_rssi_thold) {
		cmd->bf_energy_delta =
			cpu_to_le32(vif->bss_conf.cqm_rssi_hyst);
		/* fw uses an absolute value for this */
		cmd->bf_roaming_state =
			cpu_to_le32(-vif->bss_conf.cqm_rssi_thold);
	}
	cmd->ba_enable_beacon_abort = cpu_to_le32(mvmvif->ba_enabled);
}

static void iwl_mvm_power_log(struct iwl_mvm *mvm,
			      struct iwl_mac_power_cmd *cmd)
{
	IWL_DEBUG_POWER(mvm,
			"Sending power table command on mac id 0x%X for power level %d, flags = 0x%X\n",
			cmd->id_and_color, iwlmvm_mod_params.power_scheme,
			le16_to_cpu(cmd->flags));
	IWL_DEBUG_POWER(mvm, "Keep alive = %u sec\n",
			le16_to_cpu(cmd->keep_alive_seconds));

	if (!(cmd->flags & cpu_to_le16(POWER_FLAGS_POWER_MANAGEMENT_ENA_MSK))) {
		IWL_DEBUG_POWER(mvm, "Disable power management\n");
		return;
	}

	IWL_DEBUG_POWER(mvm, "Rx timeout = %u usec\n",
			le32_to_cpu(cmd->rx_data_timeout));
	IWL_DEBUG_POWER(mvm, "Tx timeout = %u usec\n",
			le32_to_cpu(cmd->tx_data_timeout));
	if (cmd->flags & cpu_to_le16(POWER_FLAGS_SKIP_OVER_DTIM_MSK))
		IWL_DEBUG_POWER(mvm, "DTIM periods to skip = %u\n",
				cmd->skip_dtim_periods);
	if (cmd->flags & cpu_to_le16(POWER_FLAGS_LPRX_ENA_MSK))
		IWL_DEBUG_POWER(mvm, "LP RX RSSI threshold = %u\n",
				cmd->lprx_rssi_threshold);
	if (cmd->flags & cpu_to_le16(POWER_FLAGS_ADVANCE_PM_ENA_MSK)) {
		IWL_DEBUG_POWER(mvm, "uAPSD enabled\n");
		IWL_DEBUG_POWER(mvm, "Rx timeout (uAPSD) = %u usec\n",
				le32_to_cpu(cmd->rx_data_timeout_uapsd));
		IWL_DEBUG_POWER(mvm, "Tx timeout (uAPSD) = %u usec\n",
				le32_to_cpu(cmd->tx_data_timeout_uapsd));
		IWL_DEBUG_POWER(mvm, "QNDP TID = %d\n", cmd->qndp_tid);
		IWL_DEBUG_POWER(mvm, "ACs flags = 0x%x\n", cmd->uapsd_ac_flags);
		IWL_DEBUG_POWER(mvm, "Max SP = %d\n", cmd->uapsd_max_sp);
	}
}

static void iwl_mvm_power_configure_uapsd(struct iwl_mvm *mvm,
					  struct ieee80211_vif *vif,
					  struct iwl_mac_power_cmd *cmd)
{
	struct iwl_mvm_vif *mvmvif = iwl_mvm_vif_from_mac80211(vif);
	enum ieee80211_ac_numbers ac;
	bool tid_found = false;

	if (test_bit(IWL_MVM_STATUS_IN_D3, &mvm->status) ||
	    cmd->flags & cpu_to_le16(POWER_FLAGS_SNOOZE_ENA_MSK)) {
		cmd->rx_data_timeout_uapsd =
			cpu_to_le32(IWL_MVM_WOWLAN_PS_RX_DATA_TIMEOUT);
		cmd->tx_data_timeout_uapsd =
			cpu_to_le32(IWL_MVM_WOWLAN_PS_TX_DATA_TIMEOUT);
	} else {
		cmd->rx_data_timeout_uapsd =
			cpu_to_le32(IWL_MVM_UAPSD_RX_DATA_TIMEOUT);
		cmd->tx_data_timeout_uapsd =
			cpu_to_le32(IWL_MVM_UAPSD_TX_DATA_TIMEOUT);
	}

#ifdef CONFIG_IWLWIFI_DEBUGFS
	/* set advanced pm flag with no uapsd ACs to enable ps-poll */
	if (mvmvif->dbgfs_pm.use_ps_poll) {
		cmd->flags |= cpu_to_le16(POWER_FLAGS_ADVANCE_PM_ENA_MSK);
		return;
	}
#endif

	for (ac = IEEE80211_AC_VO; ac <= IEEE80211_AC_BK; ac++) {
		if (!mvmvif->deflink.queue_params[ac].uapsd)
			continue;

		if (!test_bit(IWL_MVM_STATUS_IN_D3, &mvm->status))
			cmd->flags |=
				cpu_to_le16(POWER_FLAGS_ADVANCE_PM_ENA_MSK);

		cmd->uapsd_ac_flags |= BIT(ac);

		/* QNDP TID - the highest TID with no admission control */
		if (!tid_found && !mvmvif->deflink.queue_params[ac].acm) {
			tid_found = true;
			switch (ac) {
			case IEEE80211_AC_VO:
				cmd->qndp_tid = 6;
				break;
			case IEEE80211_AC_VI:
				cmd->qndp_tid = 5;
				break;
			case IEEE80211_AC_BE:
				cmd->qndp_tid = 0;
				break;
			case IEEE80211_AC_BK:
				cmd->qndp_tid = 1;
				break;
			}
		}
	}

	cmd->flags |= cpu_to_le16(POWER_FLAGS_UAPSD_MISBEHAVING_ENA_MSK);

	if (cmd->uapsd_ac_flags == (BIT(IEEE80211_AC_VO) |
				    BIT(IEEE80211_AC_VI) |
				    BIT(IEEE80211_AC_BE) |
				    BIT(IEEE80211_AC_BK))) {
		cmd->flags |= cpu_to_le16(POWER_FLAGS_SNOOZE_ENA_MSK);
		cmd->snooze_interval = cpu_to_le16(IWL_MVM_PS_SNOOZE_INTERVAL);
		cmd->snooze_window =
			test_bit(IWL_MVM_STATUS_IN_D3, &mvm->status) ?
				cpu_to_le16(IWL_MVM_WOWLAN_PS_SNOOZE_WINDOW) :
				cpu_to_le16(IWL_MVM_PS_SNOOZE_WINDOW);
	}

	cmd->uapsd_max_sp = mvm->hw->uapsd_max_sp_len;

	if (cmd->flags & cpu_to_le16(POWER_FLAGS_SNOOZE_ENA_MSK)) {
		cmd->heavy_tx_thld_packets =
			IWL_MVM_PS_SNOOZE_HEAVY_TX_THLD_PACKETS;
		cmd->heavy_rx_thld_packets =
			IWL_MVM_PS_SNOOZE_HEAVY_RX_THLD_PACKETS;
	} else {
		cmd->heavy_tx_thld_packets =
			IWL_MVM_PS_HEAVY_TX_THLD_PACKETS;
		cmd->heavy_rx_thld_packets =
			IWL_MVM_PS_HEAVY_RX_THLD_PACKETS;
	}
	cmd->heavy_tx_thld_percentage =
		IWL_MVM_PS_HEAVY_TX_THLD_PERCENT;
	cmd->heavy_rx_thld_percentage =
		IWL_MVM_PS_HEAVY_RX_THLD_PERCENT;
}

struct iwl_allow_uapsd_iface_iterator_data {
	struct ieee80211_vif *current_vif;
	bool allow_uapsd;
};

static void iwl_mvm_allow_uapsd_iterator(void *_data, u8 *mac,
					 struct ieee80211_vif *vif)
{
	struct iwl_allow_uapsd_iface_iterator_data *data = _data;
	struct iwl_mvm_vif *other_mvmvif = iwl_mvm_vif_from_mac80211(vif);
	struct iwl_mvm_vif *curr_mvmvif =
		iwl_mvm_vif_from_mac80211(data->current_vif);

	/* exclude the given vif */
	if (vif == data->current_vif)
		return;

	switch (vif->type) {
	case NL80211_IFTYPE_AP:
	case NL80211_IFTYPE_ADHOC:
	case NL80211_IFTYPE_NAN:
		data->allow_uapsd = false;
		break;
	case NL80211_IFTYPE_STATION:
		/* allow UAPSD if P2P interface and BSS station interface share
		 * the same channel.
		 */
		if (vif->cfg.assoc && other_mvmvif->deflink.phy_ctxt &&
		    curr_mvmvif->deflink.phy_ctxt &&
		    other_mvmvif->deflink.phy_ctxt->id != curr_mvmvif->deflink.phy_ctxt->id)
			data->allow_uapsd = false;
		break;

	default:
		break;
	}
}

static bool iwl_mvm_power_allow_uapsd(struct iwl_mvm *mvm,
				       struct ieee80211_vif *vif)
{
	struct iwl_mvm_vif *mvmvif = iwl_mvm_vif_from_mac80211(vif);
	struct iwl_allow_uapsd_iface_iterator_data data = {
		.current_vif = vif,
		.allow_uapsd = true,
	};

	if (ether_addr_equal(mvmvif->uapsd_misbehaving_ap_addr,
			     vif->cfg.ap_addr))
		return false;

	/*
	 * Avoid using uAPSD if P2P client is associated to GO that uses
	 * opportunistic power save. This is due to current FW limitation.
	 */
	if (vif->p2p &&
	    (vif->bss_conf.p2p_noa_attr.oppps_ctwindow &
	    IEEE80211_P2P_OPPPS_ENABLE_BIT))
		return false;

	if (vif->p2p && !iwl_mvm_is_p2p_scm_uapsd_supported(mvm))
		return false;

	ieee80211_iterate_active_interfaces_atomic(mvm->hw,
				IEEE80211_IFACE_ITER_NORMAL,
				iwl_mvm_allow_uapsd_iterator,
				&data);

	return data.allow_uapsd;
}

static bool iwl_mvm_power_is_radar(struct ieee80211_bss_conf *link_conf)
{
	struct ieee80211_chanctx_conf *chanctx_conf;

	chanctx_conf = rcu_dereference(link_conf->chanctx_conf);

	/* this happens on link switching, just ignore inactive ones */
	if (!chanctx_conf)
		return false;

	return chanctx_conf->def.chan->flags & IEEE80211_CHAN_RADAR;
}

static void iwl_mvm_power_config_skip_dtim(struct iwl_mvm *mvm,
					   struct ieee80211_vif *vif,
					   struct iwl_mac_power_cmd *cmd)
{
	struct ieee80211_bss_conf *link_conf;
	unsigned int min_link_skip = ~0;
	unsigned int link_id;

	/* disable, in case we're supposed to override */
	cmd->skip_dtim_periods = 0;
	cmd->flags &= ~cpu_to_le16(POWER_FLAGS_SKIP_OVER_DTIM_MSK);

	if (!test_bit(IWL_MVM_STATUS_IN_D3, &mvm->status)) {
		if (iwlmvm_mod_params.power_scheme != IWL_POWER_SCHEME_LP)
			return;
		cmd->skip_dtim_periods = 2;
		cmd->flags |= cpu_to_le16(POWER_FLAGS_SKIP_OVER_DTIM_MSK);
		return;
	}

	rcu_read_lock();
	for_each_vif_active_link(vif, link_conf, link_id) {
		unsigned int dtimper = link_conf->dtim_period ?: 1;
		unsigned int dtimper_tu = dtimper * link_conf->beacon_int;
		unsigned int skip;

		if (dtimper >= 10 || iwl_mvm_power_is_radar(link_conf)) {
			rcu_read_unlock();
			return;
		}

		if (WARN_ON(!dtimper_tu))
<<<<<<< HEAD
			return;
		/* configure skip over dtim up to 900 TU DTIM interval */
		skip = max_t(u8, 1, 900 / dtimper_tu);
=======
			continue;

		/* configure skip over dtim up to 900 TU DTIM interval */
		skip = max_t(int, 1, 900 / dtimper_tu);
		min_link_skip = min(min_link_skip, skip);
>>>>>>> 2d5404ca
	}
	rcu_read_unlock();

<<<<<<< HEAD
	cmd->skip_dtim_periods = skip;
=======
	/* no WARN_ON, can only happen with WARN_ON above */
	if (min_link_skip == ~0)
		return;

	cmd->skip_dtim_periods = min_link_skip;
>>>>>>> 2d5404ca
	cmd->flags |= cpu_to_le16(POWER_FLAGS_SKIP_OVER_DTIM_MSK);
}

static void iwl_mvm_power_build_cmd(struct iwl_mvm *mvm,
				    struct ieee80211_vif *vif,
				    struct iwl_mac_power_cmd *cmd)
{
	int dtimper, bi;
	int keep_alive;
	struct iwl_mvm_vif *mvmvif __maybe_unused =
		iwl_mvm_vif_from_mac80211(vif);

	cmd->id_and_color = cpu_to_le32(FW_CMD_ID_AND_COLOR(mvmvif->id,
							    mvmvif->color));
	dtimper = vif->bss_conf.dtim_period;
	bi = vif->bss_conf.beacon_int;

	/*
	 * Regardless of power management state the driver must set
	 * keep alive period. FW will use it for sending keep alive NDPs
	 * immediately after association. Check that keep alive period
	 * is at least 3 * DTIM
	 */
	keep_alive = DIV_ROUND_UP(ieee80211_tu_to_usec(3 * dtimper * bi),
				  USEC_PER_SEC);
	keep_alive = max(keep_alive, POWER_KEEP_ALIVE_PERIOD_SEC);
	cmd->keep_alive_seconds = cpu_to_le16(keep_alive);

	if (mvm->ps_disabled)
		return;

	cmd->flags |= cpu_to_le16(POWER_FLAGS_POWER_SAVE_ENA_MSK);

	if (!vif->cfg.ps || !mvmvif->pm_enabled)
		return;

	if (iwl_mvm_vif_low_latency(mvmvif) && vif->p2p &&
	    (!fw_has_capa(&mvm->fw->ucode_capa,
			 IWL_UCODE_TLV_CAPA_SHORT_PM_TIMEOUTS) ||
	     !IWL_MVM_P2P_LOWLATENCY_PS_ENABLE))
		return;

	cmd->flags |= cpu_to_le16(POWER_FLAGS_POWER_MANAGEMENT_ENA_MSK);

	if (vif->bss_conf.beacon_rate &&
	    (vif->bss_conf.beacon_rate->bitrate == 10 ||
	     vif->bss_conf.beacon_rate->bitrate == 60)) {
		cmd->flags |= cpu_to_le16(POWER_FLAGS_LPRX_ENA_MSK);
		cmd->lprx_rssi_threshold = POWER_LPRX_RSSI_THRESHOLD;
	}

	iwl_mvm_power_config_skip_dtim(mvm, vif, cmd);

	if (test_bit(IWL_MVM_STATUS_IN_D3, &mvm->status)) {
		cmd->rx_data_timeout =
			cpu_to_le32(IWL_MVM_WOWLAN_PS_RX_DATA_TIMEOUT);
		cmd->tx_data_timeout =
			cpu_to_le32(IWL_MVM_WOWLAN_PS_TX_DATA_TIMEOUT);
	} else if (iwl_mvm_vif_low_latency(mvmvif) && vif->p2p &&
		   fw_has_capa(&mvm->fw->ucode_capa,
			       IWL_UCODE_TLV_CAPA_SHORT_PM_TIMEOUTS)) {
		cmd->tx_data_timeout =
			cpu_to_le32(IWL_MVM_SHORT_PS_TX_DATA_TIMEOUT);
		cmd->rx_data_timeout =
			cpu_to_le32(IWL_MVM_SHORT_PS_RX_DATA_TIMEOUT);
	} else {
		cmd->rx_data_timeout =
			cpu_to_le32(IWL_MVM_DEFAULT_PS_RX_DATA_TIMEOUT);
		cmd->tx_data_timeout =
			cpu_to_le32(IWL_MVM_DEFAULT_PS_TX_DATA_TIMEOUT);
	}

	if (iwl_mvm_power_allow_uapsd(mvm, vif))
		iwl_mvm_power_configure_uapsd(mvm, vif, cmd);

#ifdef CONFIG_IWLWIFI_DEBUGFS
	if (mvmvif->dbgfs_pm.mask & MVM_DEBUGFS_PM_KEEP_ALIVE)
		cmd->keep_alive_seconds =
			cpu_to_le16(mvmvif->dbgfs_pm.keep_alive_seconds);
	if (mvmvif->dbgfs_pm.mask & MVM_DEBUGFS_PM_SKIP_OVER_DTIM) {
		if (mvmvif->dbgfs_pm.skip_over_dtim)
			cmd->flags |=
				cpu_to_le16(POWER_FLAGS_SKIP_OVER_DTIM_MSK);
		else
			cmd->flags &=
				cpu_to_le16(~POWER_FLAGS_SKIP_OVER_DTIM_MSK);
	}
	if (mvmvif->dbgfs_pm.mask & MVM_DEBUGFS_PM_RX_DATA_TIMEOUT)
		cmd->rx_data_timeout =
			cpu_to_le32(mvmvif->dbgfs_pm.rx_data_timeout);
	if (mvmvif->dbgfs_pm.mask & MVM_DEBUGFS_PM_TX_DATA_TIMEOUT)
		cmd->tx_data_timeout =
			cpu_to_le32(mvmvif->dbgfs_pm.tx_data_timeout);
	if (mvmvif->dbgfs_pm.mask & MVM_DEBUGFS_PM_SKIP_DTIM_PERIODS)
		cmd->skip_dtim_periods = mvmvif->dbgfs_pm.skip_dtim_periods;
	if (mvmvif->dbgfs_pm.mask & MVM_DEBUGFS_PM_LPRX_ENA) {
		if (mvmvif->dbgfs_pm.lprx_ena)
			cmd->flags |= cpu_to_le16(POWER_FLAGS_LPRX_ENA_MSK);
		else
			cmd->flags &= cpu_to_le16(~POWER_FLAGS_LPRX_ENA_MSK);
	}
	if (mvmvif->dbgfs_pm.mask & MVM_DEBUGFS_PM_LPRX_RSSI_THRESHOLD)
		cmd->lprx_rssi_threshold = mvmvif->dbgfs_pm.lprx_rssi_threshold;
	if (mvmvif->dbgfs_pm.mask & MVM_DEBUGFS_PM_SNOOZE_ENABLE) {
		if (mvmvif->dbgfs_pm.snooze_ena)
			cmd->flags |=
				cpu_to_le16(POWER_FLAGS_SNOOZE_ENA_MSK);
		else
			cmd->flags &=
				cpu_to_le16(~POWER_FLAGS_SNOOZE_ENA_MSK);
	}
	if (mvmvif->dbgfs_pm.mask & MVM_DEBUGFS_PM_UAPSD_MISBEHAVING) {
		u16 flag = POWER_FLAGS_UAPSD_MISBEHAVING_ENA_MSK;
		if (mvmvif->dbgfs_pm.uapsd_misbehaving)
			cmd->flags |= cpu_to_le16(flag);
		else
			cmd->flags &= cpu_to_le16(flag);
	}
#endif /* CONFIG_IWLWIFI_DEBUGFS */
}

static int iwl_mvm_power_send_cmd(struct iwl_mvm *mvm,
					 struct ieee80211_vif *vif)
{
	struct iwl_mac_power_cmd cmd = {};

	iwl_mvm_power_build_cmd(mvm, vif, &cmd);
	iwl_mvm_power_log(mvm, &cmd);
#ifdef CONFIG_IWLWIFI_DEBUGFS
	memcpy(&iwl_mvm_vif_from_mac80211(vif)->mac_pwr_cmd, &cmd, sizeof(cmd));
#endif

	return iwl_mvm_send_cmd_pdu(mvm, MAC_PM_POWER_TABLE, 0,
				    sizeof(cmd), &cmd);
}

int iwl_mvm_power_update_device(struct iwl_mvm *mvm)
{
	struct iwl_device_power_cmd cmd = {
		.flags = 0,
	};

	if (iwlmvm_mod_params.power_scheme == IWL_POWER_SCHEME_CAM)
		mvm->ps_disabled = true;

	if (!mvm->ps_disabled)
		cmd.flags |= cpu_to_le16(DEVICE_POWER_FLAGS_POWER_SAVE_ENA_MSK);

#ifdef CONFIG_IWLWIFI_DEBUGFS
	if (test_bit(IWL_MVM_STATUS_IN_D3, &mvm->status) ?
			mvm->disable_power_off_d3 : mvm->disable_power_off)
		cmd.flags &=
			cpu_to_le16(~DEVICE_POWER_FLAGS_POWER_SAVE_ENA_MSK);
#endif
	if (mvm->ext_clock_valid)
		cmd.flags |= cpu_to_le16(DEVICE_POWER_FLAGS_32K_CLK_VALID_MSK);

	if (iwl_fw_lookup_cmd_ver(mvm->fw, POWER_TABLE_CMD, 0) >= 7 &&
	    test_bit(IWL_MVM_STATUS_IN_D3, &mvm->status))
		cmd.flags |=
			cpu_to_le16(DEVICE_POWER_FLAGS_NO_SLEEP_TILL_D3_MSK);

	IWL_DEBUG_POWER(mvm,
			"Sending device power command with flags = 0x%X\n",
			cmd.flags);

	return iwl_mvm_send_cmd_pdu(mvm, POWER_TABLE_CMD, 0, sizeof(cmd),
				    &cmd);
}

void iwl_mvm_power_vif_assoc(struct iwl_mvm *mvm, struct ieee80211_vif *vif)
{
	struct iwl_mvm_vif *mvmvif = iwl_mvm_vif_from_mac80211(vif);

	if (!ether_addr_equal(mvmvif->uapsd_misbehaving_ap_addr,
			      vif->cfg.ap_addr))
		eth_zero_addr(mvmvif->uapsd_misbehaving_ap_addr);
}

static void iwl_mvm_power_uapsd_misbehav_ap_iterator(void *_data, u8 *mac,
						     struct ieee80211_vif *vif)
{
	u8 *ap_sta_id = _data;
	struct iwl_mvm_vif *mvmvif = iwl_mvm_vif_from_mac80211(vif);
	struct ieee80211_bss_conf *link_conf;
	unsigned int link_id;

	rcu_read_lock();
	for_each_vif_active_link(vif, link_conf, link_id) {
		struct iwl_mvm_vif_link_info *link_info = mvmvif->link[link_id];

		/* The ap_sta_id is not expected to change during current
		 * association so no explicit protection is needed
		 */
		if (link_info->ap_sta_id == *ap_sta_id) {
			ether_addr_copy(mvmvif->uapsd_misbehaving_ap_addr,
					vif->cfg.ap_addr);
			break;
		}
	}
	rcu_read_unlock();
}

void iwl_mvm_power_uapsd_misbehaving_ap_notif(struct iwl_mvm *mvm,
					      struct iwl_rx_cmd_buffer *rxb)
{
	struct iwl_rx_packet *pkt = rxb_addr(rxb);
	struct iwl_uapsd_misbehaving_ap_notif *notif = (void *)pkt->data;
	u8 ap_sta_id = le32_to_cpu(notif->sta_id);

	ieee80211_iterate_active_interfaces_atomic(
		mvm->hw, IEEE80211_IFACE_ITER_NORMAL,
		iwl_mvm_power_uapsd_misbehav_ap_iterator, &ap_sta_id);
}

struct iwl_power_vifs {
	struct iwl_mvm *mvm;
	struct ieee80211_vif *bss_vif;
	struct ieee80211_vif *p2p_vif;
	struct ieee80211_vif *ap_vif;
	struct ieee80211_vif *monitor_vif;
	bool p2p_active;
	bool bss_active;
	bool ap_active;
	bool monitor_active;
};

static void iwl_mvm_power_disable_pm_iterator(void *_data, u8* mac,
					      struct ieee80211_vif *vif)
{
	struct iwl_mvm_vif *mvmvif = iwl_mvm_vif_from_mac80211(vif);

	mvmvif->pm_enabled = false;
}

static void iwl_mvm_power_ps_disabled_iterator(void *_data, u8* mac,
					       struct ieee80211_vif *vif)
{
	struct iwl_mvm_vif *mvmvif = iwl_mvm_vif_from_mac80211(vif);
	bool *disable_ps = _data;

	if (iwl_mvm_vif_is_active(mvmvif))
		*disable_ps |= mvmvif->ps_disabled;
}

static void iwl_mvm_power_get_vifs_iterator(void *_data, u8 *mac,
					    struct ieee80211_vif *vif)
{
	struct iwl_mvm_vif *mvmvif = iwl_mvm_vif_from_mac80211(vif);
	struct iwl_power_vifs *power_iterator = _data;
	bool active;

	if (!mvmvif->uploaded)
		return;

	active = iwl_mvm_vif_is_active(mvmvif);

	switch (ieee80211_vif_type_p2p(vif)) {
	case NL80211_IFTYPE_P2P_DEVICE:
		break;

	case NL80211_IFTYPE_P2P_GO:
	case NL80211_IFTYPE_AP:
		/* only a single MAC of the same type */
		WARN_ON(power_iterator->ap_vif);
		power_iterator->ap_vif = vif;
		if (active)
			power_iterator->ap_active = true;
		break;

	case NL80211_IFTYPE_MONITOR:
		/* only a single MAC of the same type */
		WARN_ON(power_iterator->monitor_vif);
		power_iterator->monitor_vif = vif;
		if (active)
			power_iterator->monitor_active = true;
		break;

	case NL80211_IFTYPE_P2P_CLIENT:
		/* only a single MAC of the same type */
		WARN_ON(power_iterator->p2p_vif);
		power_iterator->p2p_vif = vif;
		if (active)
			power_iterator->p2p_active = true;
		break;

	case NL80211_IFTYPE_STATION:
		power_iterator->bss_vif = vif;
		if (active)
			power_iterator->bss_active = true;
		break;

	default:
		break;
	}
}

static void iwl_mvm_power_set_pm(struct iwl_mvm *mvm,
				 struct iwl_power_vifs *vifs)
{
	struct iwl_mvm_vif *bss_mvmvif = NULL;
	struct iwl_mvm_vif *p2p_mvmvif = NULL;
	struct iwl_mvm_vif *ap_mvmvif = NULL;
	bool client_same_channel = false;
	bool ap_same_channel = false;

	lockdep_assert_held(&mvm->mutex);

	/* set pm_enable to false */
	ieee80211_iterate_active_interfaces_atomic(mvm->hw,
					IEEE80211_IFACE_ITER_NORMAL,
					iwl_mvm_power_disable_pm_iterator,
					NULL);

	if (vifs->bss_vif)
		bss_mvmvif = iwl_mvm_vif_from_mac80211(vifs->bss_vif);

	if (vifs->p2p_vif)
		p2p_mvmvif = iwl_mvm_vif_from_mac80211(vifs->p2p_vif);

	if (vifs->ap_vif)
		ap_mvmvif = iwl_mvm_vif_from_mac80211(vifs->ap_vif);

	/* don't allow PM if any TDLS stations exist */
	if (iwl_mvm_tdls_sta_count(mvm, NULL))
		return;

	/* enable PM on bss if bss stand alone */
	if (bss_mvmvif && vifs->bss_active && !vifs->p2p_active &&
	    !vifs->ap_active) {
		bss_mvmvif->pm_enabled = true;
		return;
	}

	/* enable PM on p2p if p2p stand alone */
	if (p2p_mvmvif && vifs->p2p_active && !vifs->bss_active &&
	    !vifs->ap_active) {
		p2p_mvmvif->pm_enabled = true;
		return;
	}

	if (p2p_mvmvif && bss_mvmvif && vifs->bss_active && vifs->p2p_active)
		client_same_channel =
			iwl_mvm_have_links_same_channel(bss_mvmvif, p2p_mvmvif);

	if (bss_mvmvif && ap_mvmvif && vifs->bss_active && vifs->ap_active)
		ap_same_channel =
			iwl_mvm_have_links_same_channel(bss_mvmvif, ap_mvmvif);

	/* clients are not stand alone: enable PM if DCM */
	if (!(client_same_channel || ap_same_channel)) {
		if (bss_mvmvif && vifs->bss_active)
			bss_mvmvif->pm_enabled = true;
		if (p2p_mvmvif && vifs->p2p_active)
			p2p_mvmvif->pm_enabled = true;
		return;
	}

	/*
	 * There is only one channel in the system and there are only
	 * bss and p2p clients that share it
	 */
	if (client_same_channel && !vifs->ap_active) {
		/* share same channel*/
		bss_mvmvif->pm_enabled = true;
		p2p_mvmvif->pm_enabled = true;
	}
}

#ifdef CONFIG_IWLWIFI_DEBUGFS
int iwl_mvm_power_mac_dbgfs_read(struct iwl_mvm *mvm,
				 struct ieee80211_vif *vif, char *buf,
				 int bufsz)
{
	struct iwl_mvm_vif *mvmvif = iwl_mvm_vif_from_mac80211(vif);
	struct iwl_mac_power_cmd cmd = {};
	int pos = 0;

	mutex_lock(&mvm->mutex);
	memcpy(&cmd, &mvmvif->mac_pwr_cmd, sizeof(cmd));
	mutex_unlock(&mvm->mutex);

	pos += scnprintf(buf+pos, bufsz-pos, "power_scheme = %d\n",
			 iwlmvm_mod_params.power_scheme);
	pos += scnprintf(buf+pos, bufsz-pos, "flags = 0x%x\n",
			 le16_to_cpu(cmd.flags));
	pos += scnprintf(buf+pos, bufsz-pos, "keep_alive = %d\n",
			 le16_to_cpu(cmd.keep_alive_seconds));

	if (!(cmd.flags & cpu_to_le16(POWER_FLAGS_POWER_MANAGEMENT_ENA_MSK)))
		return pos;

	pos += scnprintf(buf+pos, bufsz-pos, "skip_over_dtim = %d\n",
			 (cmd.flags &
			 cpu_to_le16(POWER_FLAGS_SKIP_OVER_DTIM_MSK)) ? 1 : 0);
	pos += scnprintf(buf+pos, bufsz-pos, "skip_dtim_periods = %d\n",
			 cmd.skip_dtim_periods);
	if (!(cmd.flags & cpu_to_le16(POWER_FLAGS_ADVANCE_PM_ENA_MSK))) {
		pos += scnprintf(buf+pos, bufsz-pos, "rx_data_timeout = %d\n",
				 le32_to_cpu(cmd.rx_data_timeout));
		pos += scnprintf(buf+pos, bufsz-pos, "tx_data_timeout = %d\n",
				 le32_to_cpu(cmd.tx_data_timeout));
	}
	if (cmd.flags & cpu_to_le16(POWER_FLAGS_LPRX_ENA_MSK))
		pos += scnprintf(buf+pos, bufsz-pos,
				 "lprx_rssi_threshold = %d\n",
				 cmd.lprx_rssi_threshold);

	if (!(cmd.flags & cpu_to_le16(POWER_FLAGS_ADVANCE_PM_ENA_MSK)))
		return pos;

	pos += scnprintf(buf+pos, bufsz-pos, "rx_data_timeout_uapsd = %d\n",
			 le32_to_cpu(cmd.rx_data_timeout_uapsd));
	pos += scnprintf(buf+pos, bufsz-pos, "tx_data_timeout_uapsd = %d\n",
			 le32_to_cpu(cmd.tx_data_timeout_uapsd));
	pos += scnprintf(buf+pos, bufsz-pos, "qndp_tid = %d\n", cmd.qndp_tid);
	pos += scnprintf(buf+pos, bufsz-pos, "uapsd_ac_flags = 0x%x\n",
			 cmd.uapsd_ac_flags);
	pos += scnprintf(buf+pos, bufsz-pos, "uapsd_max_sp = %d\n",
			 cmd.uapsd_max_sp);
	pos += scnprintf(buf+pos, bufsz-pos, "heavy_tx_thld_packets = %d\n",
			 cmd.heavy_tx_thld_packets);
	pos += scnprintf(buf+pos, bufsz-pos, "heavy_rx_thld_packets = %d\n",
			 cmd.heavy_rx_thld_packets);
	pos += scnprintf(buf+pos, bufsz-pos, "heavy_tx_thld_percentage = %d\n",
			 cmd.heavy_tx_thld_percentage);
	pos += scnprintf(buf+pos, bufsz-pos, "heavy_rx_thld_percentage = %d\n",
			 cmd.heavy_rx_thld_percentage);
	pos += scnprintf(buf+pos, bufsz-pos, "uapsd_misbehaving_enable = %d\n",
			 (cmd.flags &
			  cpu_to_le16(POWER_FLAGS_UAPSD_MISBEHAVING_ENA_MSK)) ?
			 1 : 0);

	if (!(cmd.flags & cpu_to_le16(POWER_FLAGS_SNOOZE_ENA_MSK)))
		return pos;

	pos += scnprintf(buf+pos, bufsz-pos, "snooze_interval = %d\n",
			 cmd.snooze_interval);
	pos += scnprintf(buf+pos, bufsz-pos, "snooze_window = %d\n",
			 cmd.snooze_window);

	return pos;
}

void
iwl_mvm_beacon_filter_debugfs_parameters(struct ieee80211_vif *vif,
					 struct iwl_beacon_filter_cmd *cmd)
{
	struct iwl_mvm_vif *mvmvif = iwl_mvm_vif_from_mac80211(vif);
	struct iwl_dbgfs_bf *dbgfs_bf = &mvmvif->dbgfs_bf;

	if (dbgfs_bf->mask & MVM_DEBUGFS_BF_ENERGY_DELTA)
		cmd->bf_energy_delta = cpu_to_le32(dbgfs_bf->bf_energy_delta);
	if (dbgfs_bf->mask & MVM_DEBUGFS_BF_ROAMING_ENERGY_DELTA)
		cmd->bf_roaming_energy_delta =
				cpu_to_le32(dbgfs_bf->bf_roaming_energy_delta);
	if (dbgfs_bf->mask & MVM_DEBUGFS_BF_ROAMING_STATE)
		cmd->bf_roaming_state = cpu_to_le32(dbgfs_bf->bf_roaming_state);
	if (dbgfs_bf->mask & MVM_DEBUGFS_BF_TEMP_THRESHOLD)
		cmd->bf_temp_threshold =
				cpu_to_le32(dbgfs_bf->bf_temp_threshold);
	if (dbgfs_bf->mask & MVM_DEBUGFS_BF_TEMP_FAST_FILTER)
		cmd->bf_temp_fast_filter =
				cpu_to_le32(dbgfs_bf->bf_temp_fast_filter);
	if (dbgfs_bf->mask & MVM_DEBUGFS_BF_TEMP_SLOW_FILTER)
		cmd->bf_temp_slow_filter =
				cpu_to_le32(dbgfs_bf->bf_temp_slow_filter);
	if (dbgfs_bf->mask & MVM_DEBUGFS_BF_DEBUG_FLAG)
		cmd->bf_debug_flag = cpu_to_le32(dbgfs_bf->bf_debug_flag);
	if (dbgfs_bf->mask & MVM_DEBUGFS_BF_ESCAPE_TIMER)
		cmd->bf_escape_timer = cpu_to_le32(dbgfs_bf->bf_escape_timer);
	if (dbgfs_bf->mask & MVM_DEBUGFS_BA_ESCAPE_TIMER)
		cmd->ba_escape_timer = cpu_to_le32(dbgfs_bf->ba_escape_timer);
	if (dbgfs_bf->mask & MVM_DEBUGFS_BA_ENABLE_BEACON_ABORT)
		cmd->ba_enable_beacon_abort =
				cpu_to_le32(dbgfs_bf->ba_enable_beacon_abort);
}
#endif

static int _iwl_mvm_enable_beacon_filter(struct iwl_mvm *mvm,
					 struct ieee80211_vif *vif,
					 struct iwl_beacon_filter_cmd *cmd)
{
	struct iwl_mvm_vif *mvmvif = iwl_mvm_vif_from_mac80211(vif);
	int ret;

	if (mvmvif != mvm->bf_allowed_vif || !vif->bss_conf.dtim_period ||
	    vif->type != NL80211_IFTYPE_STATION || vif->p2p)
		return 0;

	iwl_mvm_beacon_filter_set_cqm_params(mvm, vif, cmd);
	iwl_mvm_beacon_filter_debugfs_parameters(vif, cmd);
	ret = iwl_mvm_beacon_filter_send_cmd(mvm, cmd);

	if (!ret)
		mvmvif->bf_enabled = true;

	return ret;
}

int iwl_mvm_enable_beacon_filter(struct iwl_mvm *mvm,
				 struct ieee80211_vif *vif)
{
	struct iwl_beacon_filter_cmd cmd = {
		IWL_BF_CMD_CONFIG_DEFAULTS,
		.bf_enable_beacon_filter = cpu_to_le32(1),
	};

	return _iwl_mvm_enable_beacon_filter(mvm, vif, &cmd);
}

static int _iwl_mvm_disable_beacon_filter(struct iwl_mvm *mvm,
					  struct ieee80211_vif *vif)
{
	struct iwl_beacon_filter_cmd cmd = {};
	struct iwl_mvm_vif *mvmvif = iwl_mvm_vif_from_mac80211(vif);
	int ret;

	if (vif->type != NL80211_IFTYPE_STATION || vif->p2p)
		return 0;

	ret = iwl_mvm_beacon_filter_send_cmd(mvm, &cmd);

	if (!ret)
		mvmvif->bf_enabled = false;

	return ret;
}

int iwl_mvm_disable_beacon_filter(struct iwl_mvm *mvm,
				  struct ieee80211_vif *vif)
{
	return _iwl_mvm_disable_beacon_filter(mvm, vif);
}

static int iwl_mvm_power_set_ps(struct iwl_mvm *mvm)
{
	bool disable_ps;
	int ret;

	/* disable PS if CAM */
	disable_ps = (iwlmvm_mod_params.power_scheme == IWL_POWER_SCHEME_CAM);
	/* ...or if any of the vifs require PS to be off */
	ieee80211_iterate_active_interfaces_atomic(mvm->hw,
					IEEE80211_IFACE_ITER_NORMAL,
					iwl_mvm_power_ps_disabled_iterator,
					&disable_ps);

	/* update device power state if it has changed */
	if (mvm->ps_disabled != disable_ps) {
		bool old_ps_disabled = mvm->ps_disabled;

		mvm->ps_disabled = disable_ps;
		ret = iwl_mvm_power_update_device(mvm);
		if (ret) {
			mvm->ps_disabled = old_ps_disabled;
			return ret;
		}
	}

	return 0;
}

static int iwl_mvm_power_set_ba(struct iwl_mvm *mvm,
				struct ieee80211_vif *vif)
{
	struct iwl_mvm_vif *mvmvif = iwl_mvm_vif_from_mac80211(vif);
	struct iwl_beacon_filter_cmd cmd = {
		IWL_BF_CMD_CONFIG_DEFAULTS,
		.bf_enable_beacon_filter = cpu_to_le32(1),
	};

	if (!mvmvif->bf_enabled)
		return 0;

	if (test_bit(IWL_MVM_STATUS_IN_D3, &mvm->status))
		cmd.ba_escape_timer = cpu_to_le32(IWL_BA_ESCAPE_TIMER_D3);

	mvmvif->ba_enabled = !(!mvmvif->pm_enabled ||
			       mvm->ps_disabled ||
			       !vif->cfg.ps ||
			       iwl_mvm_vif_low_latency(mvmvif));

	return _iwl_mvm_enable_beacon_filter(mvm, vif, &cmd);
}

int iwl_mvm_power_update_ps(struct iwl_mvm *mvm)
{
	struct iwl_power_vifs vifs = {
		.mvm = mvm,
	};
	int ret;

	lockdep_assert_held(&mvm->mutex);

	/* get vifs info */
	ieee80211_iterate_active_interfaces_atomic(mvm->hw,
					IEEE80211_IFACE_ITER_NORMAL,
					iwl_mvm_power_get_vifs_iterator, &vifs);

	ret = iwl_mvm_power_set_ps(mvm);
	if (ret)
		return ret;

	if (vifs.bss_vif)
		return iwl_mvm_power_set_ba(mvm, vifs.bss_vif);

	return 0;
}

int iwl_mvm_power_update_mac(struct iwl_mvm *mvm)
{
	struct iwl_power_vifs vifs = {
		.mvm = mvm,
	};
	int ret;

	lockdep_assert_held(&mvm->mutex);

	/* get vifs info */
	ieee80211_iterate_active_interfaces_atomic(mvm->hw,
					IEEE80211_IFACE_ITER_NORMAL,
					iwl_mvm_power_get_vifs_iterator, &vifs);

	iwl_mvm_power_set_pm(mvm, &vifs);

	ret = iwl_mvm_power_set_ps(mvm);
	if (ret)
		return ret;

	if (vifs.bss_vif) {
		ret = iwl_mvm_power_send_cmd(mvm, vifs.bss_vif);
		if (ret)
			return ret;
	}

	if (vifs.p2p_vif) {
		ret = iwl_mvm_power_send_cmd(mvm, vifs.p2p_vif);
		if (ret)
			return ret;
	}

	if (vifs.bss_vif)
		return iwl_mvm_power_set_ba(mvm, vifs.bss_vif);

	return 0;
}<|MERGE_RESOLUTION|>--- conflicted
+++ resolved
@@ -327,29 +327,19 @@
 		}
 
 		if (WARN_ON(!dtimper_tu))
-<<<<<<< HEAD
-			return;
-		/* configure skip over dtim up to 900 TU DTIM interval */
-		skip = max_t(u8, 1, 900 / dtimper_tu);
-=======
 			continue;
 
 		/* configure skip over dtim up to 900 TU DTIM interval */
 		skip = max_t(int, 1, 900 / dtimper_tu);
 		min_link_skip = min(min_link_skip, skip);
->>>>>>> 2d5404ca
 	}
 	rcu_read_unlock();
 
-<<<<<<< HEAD
-	cmd->skip_dtim_periods = skip;
-=======
 	/* no WARN_ON, can only happen with WARN_ON above */
 	if (min_link_skip == ~0)
 		return;
 
 	cmd->skip_dtim_periods = min_link_skip;
->>>>>>> 2d5404ca
 	cmd->flags |= cpu_to_le16(POWER_FLAGS_SKIP_OVER_DTIM_MSK);
 }
 
