// SPDX-License-Identifier: GPL-2.0 OR BSD-3-Clause
/*
 * Copyright (C) 2012-2014, 2018-2024 Intel Corporation
 * Copyright (C) 2013-2015 Intel Mobile Communications GmbH
 * Copyright (C) 2016-2017 Intel Deutschland GmbH
 */
#include "mvm.h"
#include "debugfs.h"

static void iwl_dbgfs_update_pm(struct iwl_mvm *mvm,
				 struct ieee80211_vif *vif,
				 enum iwl_dbgfs_pm_mask param, int val)
{
	struct iwl_mvm_vif *mvmvif = iwl_mvm_vif_from_mac80211(vif);
	struct iwl_dbgfs_pm *dbgfs_pm = &mvmvif->dbgfs_pm;

	dbgfs_pm->mask |= param;

	switch (param) {
	case MVM_DEBUGFS_PM_KEEP_ALIVE: {
		int dtimper = vif->bss_conf.dtim_period ?: 1;
		int dtimper_msec = dtimper * vif->bss_conf.beacon_int;

		IWL_DEBUG_POWER(mvm, "debugfs: set keep_alive= %d sec\n", val);
		if (val * MSEC_PER_SEC < 3 * dtimper_msec)
			IWL_WARN(mvm,
				 "debugfs: keep alive period (%ld msec) is less than minimum required (%d msec)\n",
				 val * MSEC_PER_SEC, 3 * dtimper_msec);
		dbgfs_pm->keep_alive_seconds = val;
		break;
	}
	case MVM_DEBUGFS_PM_SKIP_OVER_DTIM:
		IWL_DEBUG_POWER(mvm, "skip_over_dtim %s\n",
				val ? "enabled" : "disabled");
		dbgfs_pm->skip_over_dtim = val;
		break;
	case MVM_DEBUGFS_PM_SKIP_DTIM_PERIODS:
		IWL_DEBUG_POWER(mvm, "skip_dtim_periods=%d\n", val);
		dbgfs_pm->skip_dtim_periods = val;
		break;
	case MVM_DEBUGFS_PM_RX_DATA_TIMEOUT:
		IWL_DEBUG_POWER(mvm, "rx_data_timeout=%d\n", val);
		dbgfs_pm->rx_data_timeout = val;
		break;
	case MVM_DEBUGFS_PM_TX_DATA_TIMEOUT:
		IWL_DEBUG_POWER(mvm, "tx_data_timeout=%d\n", val);
		dbgfs_pm->tx_data_timeout = val;
		break;
	case MVM_DEBUGFS_PM_LPRX_ENA:
		IWL_DEBUG_POWER(mvm, "lprx %s\n", val ? "enabled" : "disabled");
		dbgfs_pm->lprx_ena = val;
		break;
	case MVM_DEBUGFS_PM_LPRX_RSSI_THRESHOLD:
		IWL_DEBUG_POWER(mvm, "lprx_rssi_threshold=%d\n", val);
		dbgfs_pm->lprx_rssi_threshold = val;
		break;
	case MVM_DEBUGFS_PM_SNOOZE_ENABLE:
		IWL_DEBUG_POWER(mvm, "snooze_enable=%d\n", val);
		dbgfs_pm->snooze_ena = val;
		break;
	case MVM_DEBUGFS_PM_UAPSD_MISBEHAVING:
		IWL_DEBUG_POWER(mvm, "uapsd_misbehaving_enable=%d\n", val);
		dbgfs_pm->uapsd_misbehaving = val;
		break;
	case MVM_DEBUGFS_PM_USE_PS_POLL:
		IWL_DEBUG_POWER(mvm, "use_ps_poll=%d\n", val);
		dbgfs_pm->use_ps_poll = val;
		break;
	}
}

static ssize_t iwl_dbgfs_pm_params_write(struct ieee80211_vif *vif, char *buf,
					 size_t count, loff_t *ppos)
{
	struct iwl_mvm_vif *mvmvif = iwl_mvm_vif_from_mac80211(vif);
	struct iwl_mvm *mvm = mvmvif->mvm;
	enum iwl_dbgfs_pm_mask param;
	int val, ret;

	if (!strncmp("keep_alive=", buf, 11)) {
		if (sscanf(buf + 11, "%d", &val) != 1)
			return -EINVAL;
		param = MVM_DEBUGFS_PM_KEEP_ALIVE;
	} else if (!strncmp("skip_over_dtim=", buf, 15)) {
		if (sscanf(buf + 15, "%d", &val) != 1)
			return -EINVAL;
		param = MVM_DEBUGFS_PM_SKIP_OVER_DTIM;
	} else if (!strncmp("skip_dtim_periods=", buf, 18)) {
		if (sscanf(buf + 18, "%d", &val) != 1)
			return -EINVAL;
		param = MVM_DEBUGFS_PM_SKIP_DTIM_PERIODS;
	} else if (!strncmp("rx_data_timeout=", buf, 16)) {
		if (sscanf(buf + 16, "%d", &val) != 1)
			return -EINVAL;
		param = MVM_DEBUGFS_PM_RX_DATA_TIMEOUT;
	} else if (!strncmp("tx_data_timeout=", buf, 16)) {
		if (sscanf(buf + 16, "%d", &val) != 1)
			return -EINVAL;
		param = MVM_DEBUGFS_PM_TX_DATA_TIMEOUT;
	} else if (!strncmp("lprx=", buf, 5)) {
		if (sscanf(buf + 5, "%d", &val) != 1)
			return -EINVAL;
		param = MVM_DEBUGFS_PM_LPRX_ENA;
	} else if (!strncmp("lprx_rssi_threshold=", buf, 20)) {
		if (sscanf(buf + 20, "%d", &val) != 1)
			return -EINVAL;
		if (val > POWER_LPRX_RSSI_THRESHOLD_MAX || val <
		    POWER_LPRX_RSSI_THRESHOLD_MIN)
			return -EINVAL;
		param = MVM_DEBUGFS_PM_LPRX_RSSI_THRESHOLD;
	} else if (!strncmp("snooze_enable=", buf, 14)) {
		if (sscanf(buf + 14, "%d", &val) != 1)
			return -EINVAL;
		param = MVM_DEBUGFS_PM_SNOOZE_ENABLE;
	} else if (!strncmp("uapsd_misbehaving=", buf, 18)) {
		if (sscanf(buf + 18, "%d", &val) != 1)
			return -EINVAL;
		param = MVM_DEBUGFS_PM_UAPSD_MISBEHAVING;
	} else if (!strncmp("use_ps_poll=", buf, 12)) {
		if (sscanf(buf + 12, "%d", &val) != 1)
			return -EINVAL;
		param = MVM_DEBUGFS_PM_USE_PS_POLL;
	} else {
		return -EINVAL;
	}

	mutex_lock(&mvm->mutex);
	iwl_dbgfs_update_pm(mvm, vif, param, val);
	ret = iwl_mvm_power_update_mac(mvm);
	mutex_unlock(&mvm->mutex);

	return ret ?: count;
}

static ssize_t iwl_dbgfs_tx_pwr_lmt_read(struct file *file,
					 char __user *user_buf,
					 size_t count, loff_t *ppos)
{
	struct ieee80211_vif *vif = file->private_data;
	char buf[64];
	int bufsz = sizeof(buf);
	int pos;

	pos = scnprintf(buf, bufsz, "bss limit = %d\n",
			vif->bss_conf.txpower);

	return simple_read_from_buffer(user_buf, count, ppos, buf, pos);
}

static ssize_t iwl_dbgfs_pm_params_read(struct file *file,
					char __user *user_buf,
					size_t count, loff_t *ppos)
{
	struct ieee80211_vif *vif = file->private_data;
	struct iwl_mvm_vif *mvmvif = iwl_mvm_vif_from_mac80211(vif);
	struct iwl_mvm *mvm = mvmvif->mvm;
	char buf[512];
	int bufsz = sizeof(buf);
	int pos;

	pos = iwl_mvm_power_mac_dbgfs_read(mvm, vif, buf, bufsz);

	return simple_read_from_buffer(user_buf, count, ppos, buf, pos);
}

static ssize_t iwl_dbgfs_mac_params_read(struct file *file,
					 char __user *user_buf,
					 size_t count, loff_t *ppos)
{
	struct ieee80211_vif *vif = file->private_data;
	struct iwl_mvm_vif *mvmvif = iwl_mvm_vif_from_mac80211(vif);
	struct iwl_mvm *mvm = mvmvif->mvm;
	u8 ap_sta_id;
	struct ieee80211_chanctx_conf *chanctx_conf;
	char buf[512];
	int bufsz = sizeof(buf);
	int pos = 0;
	int i;

	mutex_lock(&mvm->mutex);

	ap_sta_id = mvmvif->deflink.ap_sta_id;

	switch (ieee80211_vif_type_p2p(vif)) {
	case NL80211_IFTYPE_ADHOC:
		pos += scnprintf(buf+pos, bufsz-pos, "type: ibss\n");
		break;
	case NL80211_IFTYPE_STATION:
		pos += scnprintf(buf+pos, bufsz-pos, "type: bss\n");
		break;
	case NL80211_IFTYPE_AP:
		pos += scnprintf(buf+pos, bufsz-pos, "type: ap\n");
		break;
	case NL80211_IFTYPE_P2P_CLIENT:
		pos += scnprintf(buf+pos, bufsz-pos, "type: p2p client\n");
		break;
	case NL80211_IFTYPE_P2P_GO:
		pos += scnprintf(buf+pos, bufsz-pos, "type: p2p go\n");
		break;
	case NL80211_IFTYPE_P2P_DEVICE:
		pos += scnprintf(buf+pos, bufsz-pos, "type: p2p dev\n");
		break;
	default:
		break;
	}

	pos += scnprintf(buf+pos, bufsz-pos, "mac id/color: %d / %d\n",
			 mvmvif->id, mvmvif->color);
	pos += scnprintf(buf+pos, bufsz-pos, "bssid: %pM\n",
			 vif->bss_conf.bssid);
	pos += scnprintf(buf+pos, bufsz-pos, "Load: %d\n",
			 mvm->tcm.result.load[mvmvif->id]);
	pos += scnprintf(buf+pos, bufsz-pos, "QoS:\n");
	for (i = 0; i < ARRAY_SIZE(mvmvif->deflink.queue_params); i++)
		pos += scnprintf(buf+pos, bufsz-pos,
				 "\t%d: txop:%d - cw_min:%d - cw_max = %d - aifs = %d upasd = %d\n",
				 i, mvmvif->deflink.queue_params[i].txop,
				 mvmvif->deflink.queue_params[i].cw_min,
				 mvmvif->deflink.queue_params[i].cw_max,
				 mvmvif->deflink.queue_params[i].aifs,
				 mvmvif->deflink.queue_params[i].uapsd);

	if (vif->type == NL80211_IFTYPE_STATION &&
	    ap_sta_id != IWL_MVM_INVALID_STA) {
		struct iwl_mvm_sta *mvm_sta;

		mvm_sta = iwl_mvm_sta_from_staid_protected(mvm, ap_sta_id);
		if (mvm_sta) {
			pos += scnprintf(buf+pos, bufsz-pos,
					 "ap_sta_id %d - reduced Tx power %d\n",
					 ap_sta_id,
					 mvm_sta->bt_reduced_txpower);
		}
	}

	rcu_read_lock();
	chanctx_conf = rcu_dereference(vif->bss_conf.chanctx_conf);
	if (chanctx_conf)
		pos += scnprintf(buf+pos, bufsz-pos,
				 "idle rx chains %d, active rx chains: %d\n",
				 chanctx_conf->rx_chains_static,
				 chanctx_conf->rx_chains_dynamic);
	rcu_read_unlock();

	mutex_unlock(&mvm->mutex);

	return simple_read_from_buffer(user_buf, count, ppos, buf, pos);
}

static void iwl_dbgfs_update_bf(struct ieee80211_vif *vif,
				enum iwl_dbgfs_bf_mask param, int value)
{
	struct iwl_mvm_vif *mvmvif = iwl_mvm_vif_from_mac80211(vif);
	struct iwl_dbgfs_bf *dbgfs_bf = &mvmvif->dbgfs_bf;

	dbgfs_bf->mask |= param;

	switch (param) {
	case MVM_DEBUGFS_BF_ENERGY_DELTA:
		dbgfs_bf->bf_energy_delta = value;
		break;
	case MVM_DEBUGFS_BF_ROAMING_ENERGY_DELTA:
		dbgfs_bf->bf_roaming_energy_delta = value;
		break;
	case MVM_DEBUGFS_BF_ROAMING_STATE:
		dbgfs_bf->bf_roaming_state = value;
		break;
	case MVM_DEBUGFS_BF_TEMP_THRESHOLD:
		dbgfs_bf->bf_temp_threshold = value;
		break;
	case MVM_DEBUGFS_BF_TEMP_FAST_FILTER:
		dbgfs_bf->bf_temp_fast_filter = value;
		break;
	case MVM_DEBUGFS_BF_TEMP_SLOW_FILTER:
		dbgfs_bf->bf_temp_slow_filter = value;
		break;
	case MVM_DEBUGFS_BF_ENABLE_BEACON_FILTER:
		dbgfs_bf->bf_enable_beacon_filter = value;
		break;
	case MVM_DEBUGFS_BF_DEBUG_FLAG:
		dbgfs_bf->bf_debug_flag = value;
		break;
	case MVM_DEBUGFS_BF_ESCAPE_TIMER:
		dbgfs_bf->bf_escape_timer = value;
		break;
	case MVM_DEBUGFS_BA_ENABLE_BEACON_ABORT:
		dbgfs_bf->ba_enable_beacon_abort = value;
		break;
	case MVM_DEBUGFS_BA_ESCAPE_TIMER:
		dbgfs_bf->ba_escape_timer = value;
		break;
	}
}

static ssize_t iwl_dbgfs_bf_params_write(struct ieee80211_vif *vif, char *buf,
					 size_t count, loff_t *ppos)
{
	struct iwl_mvm_vif *mvmvif = iwl_mvm_vif_from_mac80211(vif);
	struct iwl_mvm *mvm = mvmvif->mvm;
	enum iwl_dbgfs_bf_mask param;
	int value, ret = 0;

	if (!strncmp("bf_energy_delta=", buf, 16)) {
		if (sscanf(buf+16, "%d", &value) != 1)
			return -EINVAL;
		if (value < IWL_BF_ENERGY_DELTA_MIN ||
		    value > IWL_BF_ENERGY_DELTA_MAX)
			return -EINVAL;
		param = MVM_DEBUGFS_BF_ENERGY_DELTA;
	} else if (!strncmp("bf_roaming_energy_delta=", buf, 24)) {
		if (sscanf(buf+24, "%d", &value) != 1)
			return -EINVAL;
		if (value < IWL_BF_ROAMING_ENERGY_DELTA_MIN ||
		    value > IWL_BF_ROAMING_ENERGY_DELTA_MAX)
			return -EINVAL;
		param = MVM_DEBUGFS_BF_ROAMING_ENERGY_DELTA;
	} else if (!strncmp("bf_roaming_state=", buf, 17)) {
		if (sscanf(buf+17, "%d", &value) != 1)
			return -EINVAL;
		if (value < IWL_BF_ROAMING_STATE_MIN ||
		    value > IWL_BF_ROAMING_STATE_MAX)
			return -EINVAL;
		param = MVM_DEBUGFS_BF_ROAMING_STATE;
	} else if (!strncmp("bf_temp_threshold=", buf, 18)) {
		if (sscanf(buf+18, "%d", &value) != 1)
			return -EINVAL;
		if (value < IWL_BF_TEMP_THRESHOLD_MIN ||
		    value > IWL_BF_TEMP_THRESHOLD_MAX)
			return -EINVAL;
		param = MVM_DEBUGFS_BF_TEMP_THRESHOLD;
	} else if (!strncmp("bf_temp_fast_filter=", buf, 20)) {
		if (sscanf(buf+20, "%d", &value) != 1)
			return -EINVAL;
		if (value < IWL_BF_TEMP_FAST_FILTER_MIN ||
		    value > IWL_BF_TEMP_FAST_FILTER_MAX)
			return -EINVAL;
		param = MVM_DEBUGFS_BF_TEMP_FAST_FILTER;
	} else if (!strncmp("bf_temp_slow_filter=", buf, 20)) {
		if (sscanf(buf+20, "%d", &value) != 1)
			return -EINVAL;
		if (value < IWL_BF_TEMP_SLOW_FILTER_MIN ||
		    value > IWL_BF_TEMP_SLOW_FILTER_MAX)
			return -EINVAL;
		param = MVM_DEBUGFS_BF_TEMP_SLOW_FILTER;
	} else if (!strncmp("bf_enable_beacon_filter=", buf, 24)) {
		if (sscanf(buf+24, "%d", &value) != 1)
			return -EINVAL;
		if (value < 0 || value > 1)
			return -EINVAL;
		param = MVM_DEBUGFS_BF_ENABLE_BEACON_FILTER;
	} else if (!strncmp("bf_debug_flag=", buf, 14)) {
		if (sscanf(buf+14, "%d", &value) != 1)
			return -EINVAL;
		if (value < 0 || value > 1)
			return -EINVAL;
		param = MVM_DEBUGFS_BF_DEBUG_FLAG;
	} else if (!strncmp("bf_escape_timer=", buf, 16)) {
		if (sscanf(buf+16, "%d", &value) != 1)
			return -EINVAL;
		if (value < IWL_BF_ESCAPE_TIMER_MIN ||
		    value > IWL_BF_ESCAPE_TIMER_MAX)
			return -EINVAL;
		param = MVM_DEBUGFS_BF_ESCAPE_TIMER;
	} else if (!strncmp("ba_escape_timer=", buf, 16)) {
		if (sscanf(buf+16, "%d", &value) != 1)
			return -EINVAL;
		if (value < IWL_BA_ESCAPE_TIMER_MIN ||
		    value > IWL_BA_ESCAPE_TIMER_MAX)
			return -EINVAL;
		param = MVM_DEBUGFS_BA_ESCAPE_TIMER;
	} else if (!strncmp("ba_enable_beacon_abort=", buf, 23)) {
		if (sscanf(buf+23, "%d", &value) != 1)
			return -EINVAL;
		if (value < 0 || value > 1)
			return -EINVAL;
		param = MVM_DEBUGFS_BA_ENABLE_BEACON_ABORT;
	} else {
		return -EINVAL;
	}

	mutex_lock(&mvm->mutex);
	iwl_dbgfs_update_bf(vif, param, value);
	if (param == MVM_DEBUGFS_BF_ENABLE_BEACON_FILTER && !value)
		ret = iwl_mvm_disable_beacon_filter(mvm, vif);
	else
		ret = iwl_mvm_enable_beacon_filter(mvm, vif);
	mutex_unlock(&mvm->mutex);

	return ret ?: count;
}

static ssize_t iwl_dbgfs_bf_params_read(struct file *file,
					char __user *user_buf,
					size_t count, loff_t *ppos)
{
	struct ieee80211_vif *vif = file->private_data;
	struct iwl_mvm_vif *mvmvif = iwl_mvm_vif_from_mac80211(vif);
	char buf[256];
	int pos = 0;
	const size_t bufsz = sizeof(buf);
	struct iwl_beacon_filter_cmd cmd = {
		IWL_BF_CMD_CONFIG_DEFAULTS,
		.bf_enable_beacon_filter =
			cpu_to_le32(IWL_BF_ENABLE_BEACON_FILTER_DEFAULT),
		.ba_enable_beacon_abort =
			cpu_to_le32(IWL_BA_ENABLE_BEACON_ABORT_DEFAULT),
	};

	iwl_mvm_beacon_filter_debugfs_parameters(vif, &cmd);
	if (mvmvif->bf_enabled)
		cmd.bf_enable_beacon_filter = cpu_to_le32(1);
	else
		cmd.bf_enable_beacon_filter = 0;

	pos += scnprintf(buf+pos, bufsz-pos, "bf_energy_delta = %d\n",
			 le32_to_cpu(cmd.bf_energy_delta));
	pos += scnprintf(buf+pos, bufsz-pos, "bf_roaming_energy_delta = %d\n",
			 le32_to_cpu(cmd.bf_roaming_energy_delta));
	pos += scnprintf(buf+pos, bufsz-pos, "bf_roaming_state = %d\n",
			 le32_to_cpu(cmd.bf_roaming_state));
	pos += scnprintf(buf+pos, bufsz-pos, "bf_temp_threshold = %d\n",
			 le32_to_cpu(cmd.bf_temp_threshold));
	pos += scnprintf(buf+pos, bufsz-pos, "bf_temp_fast_filter = %d\n",
			 le32_to_cpu(cmd.bf_temp_fast_filter));
	pos += scnprintf(buf+pos, bufsz-pos, "bf_temp_slow_filter = %d\n",
			 le32_to_cpu(cmd.bf_temp_slow_filter));
	pos += scnprintf(buf+pos, bufsz-pos, "bf_enable_beacon_filter = %d\n",
			 le32_to_cpu(cmd.bf_enable_beacon_filter));
	pos += scnprintf(buf+pos, bufsz-pos, "bf_debug_flag = %d\n",
			 le32_to_cpu(cmd.bf_debug_flag));
	pos += scnprintf(buf+pos, bufsz-pos, "bf_escape_timer = %d\n",
			 le32_to_cpu(cmd.bf_escape_timer));
	pos += scnprintf(buf+pos, bufsz-pos, "ba_escape_timer = %d\n",
			 le32_to_cpu(cmd.ba_escape_timer));
	pos += scnprintf(buf+pos, bufsz-pos, "ba_enable_beacon_abort = %d\n",
			 le32_to_cpu(cmd.ba_enable_beacon_abort));

	return simple_read_from_buffer(user_buf, count, ppos, buf, pos);
}

static ssize_t iwl_dbgfs_os_device_timediff_read(struct file *file,
						 char __user *user_buf,
						 size_t count, loff_t *ppos)
{
	struct ieee80211_vif *vif = file->private_data;
	struct iwl_mvm_vif *mvmvif = iwl_mvm_vif_from_mac80211(vif);
	struct iwl_mvm *mvm = mvmvif->mvm;
	u32 curr_gp2;
	u64 curr_os;
	s64 diff;
	char buf[64];
	const size_t bufsz = sizeof(buf);
	int pos = 0;

	mutex_lock(&mvm->mutex);
	iwl_mvm_get_sync_time(mvm, CLOCK_BOOTTIME, &curr_gp2, &curr_os, NULL);
	mutex_unlock(&mvm->mutex);

	do_div(curr_os, NSEC_PER_USEC);
	diff = curr_os - curr_gp2;
	pos += scnprintf(buf + pos, bufsz - pos, "diff=%lld\n", diff);

	return simple_read_from_buffer(user_buf, count, ppos, buf, pos);
}

static ssize_t iwl_dbgfs_low_latency_write(struct ieee80211_vif *vif, char *buf,
					   size_t count, loff_t *ppos)
{
	struct iwl_mvm_vif *mvmvif = iwl_mvm_vif_from_mac80211(vif);
	struct iwl_mvm *mvm = mvmvif->mvm;
	u8 value;
	int ret;

	ret = kstrtou8(buf, 0, &value);
	if (ret)
		return ret;
	if (value > 1)
		return -EINVAL;

	mutex_lock(&mvm->mutex);
	iwl_mvm_update_low_latency(mvm, vif, value, LOW_LATENCY_DEBUGFS);
	mutex_unlock(&mvm->mutex);

	return count;
}

static ssize_t
iwl_dbgfs_low_latency_force_write(struct ieee80211_vif *vif, char *buf,
				  size_t count, loff_t *ppos)
{
	struct iwl_mvm_vif *mvmvif = iwl_mvm_vif_from_mac80211(vif);
	struct iwl_mvm *mvm = mvmvif->mvm;
	u8 value;
	int ret;

	ret = kstrtou8(buf, 0, &value);
	if (ret)
		return ret;

	if (value > NUM_LOW_LATENCY_FORCE)
		return -EINVAL;

	mutex_lock(&mvm->mutex);
	if (value == LOW_LATENCY_FORCE_UNSET) {
		iwl_mvm_update_low_latency(mvm, vif, false,
					   LOW_LATENCY_DEBUGFS_FORCE);
		iwl_mvm_update_low_latency(mvm, vif, false,
					   LOW_LATENCY_DEBUGFS_FORCE_ENABLE);
	} else {
		iwl_mvm_update_low_latency(mvm, vif,
					   value == LOW_LATENCY_FORCE_ON,
					   LOW_LATENCY_DEBUGFS_FORCE);
		iwl_mvm_update_low_latency(mvm, vif, true,
					   LOW_LATENCY_DEBUGFS_FORCE_ENABLE);
	}
	mutex_unlock(&mvm->mutex);
	return count;
}

static ssize_t iwl_dbgfs_low_latency_read(struct file *file,
					  char __user *user_buf,
					  size_t count, loff_t *ppos)
{
	struct ieee80211_vif *vif = file->private_data;
	struct iwl_mvm_vif *mvmvif = iwl_mvm_vif_from_mac80211(vif);
	char format[] = "traffic=%d\ndbgfs=%d\nvcmd=%d\nvif_type=%d\n"
			"dbgfs_force_enable=%d\ndbgfs_force=%d\nactual=%d\n";

	/*
	 * all values in format are boolean so the size of format is enough
	 * for holding the result string
	 */
	char buf[sizeof(format) + 1] = {};
	int len;

	len = scnprintf(buf, sizeof(buf) - 1, format,
			!!(mvmvif->low_latency & LOW_LATENCY_TRAFFIC),
			!!(mvmvif->low_latency & LOW_LATENCY_DEBUGFS),
			!!(mvmvif->low_latency & LOW_LATENCY_VCMD),
			!!(mvmvif->low_latency & LOW_LATENCY_VIF_TYPE),
			!!(mvmvif->low_latency &
			   LOW_LATENCY_DEBUGFS_FORCE_ENABLE),
			!!(mvmvif->low_latency & LOW_LATENCY_DEBUGFS_FORCE),
			!!(mvmvif->low_latency_actual));
	return simple_read_from_buffer(user_buf, count, ppos, buf, len);
}

static ssize_t iwl_dbgfs_uapsd_misbehaving_read(struct file *file,
						char __user *user_buf,
						size_t count, loff_t *ppos)
{
	struct ieee80211_vif *vif = file->private_data;
	struct iwl_mvm_vif *mvmvif = iwl_mvm_vif_from_mac80211(vif);
	char buf[20];
	int len;

	len = sprintf(buf, "%pM\n", mvmvif->uapsd_misbehaving_ap_addr);
	return simple_read_from_buffer(user_buf, count, ppos, buf, len);
}

static ssize_t iwl_dbgfs_uapsd_misbehaving_write(struct ieee80211_vif *vif,
						 char *buf, size_t count,
						 loff_t *ppos)
{
	struct iwl_mvm_vif *mvmvif = iwl_mvm_vif_from_mac80211(vif);
	struct iwl_mvm *mvm = mvmvif->mvm;
	bool ret;

	mutex_lock(&mvm->mutex);
	ret = mac_pton(buf, mvmvif->uapsd_misbehaving_ap_addr);
	mutex_unlock(&mvm->mutex);

	return ret ? count : -EINVAL;
}

static ssize_t iwl_dbgfs_rx_phyinfo_write(struct ieee80211_vif *vif, char *buf,
					  size_t count, loff_t *ppos)
{
	struct iwl_mvm_vif *mvmvif = iwl_mvm_vif_from_mac80211(vif);
	struct iwl_mvm *mvm = mvmvif->mvm;
	struct ieee80211_bss_conf *link_conf;
	u16 value;
	int link_id, ret = -EINVAL;

	ret = kstrtou16(buf, 0, &value);
	if (ret)
		return ret;

	mutex_lock(&mvm->mutex);

	mvm->dbgfs_rx_phyinfo = value;

	for_each_vif_active_link(vif, link_conf, link_id) {
		struct ieee80211_chanctx_conf *chanctx_conf;
<<<<<<< HEAD
		struct cfg80211_chan_def min_def;
=======
		struct cfg80211_chan_def min_def, ap_def;
>>>>>>> 2d5404ca
		struct iwl_mvm_phy_ctxt *phy_ctxt;
		u8 chains_static, chains_dynamic;

		rcu_read_lock();
		chanctx_conf = rcu_dereference(link_conf->chanctx_conf);
		if (!chanctx_conf) {
			rcu_read_unlock();
			continue;
		}
		/* A command can't be sent with RCU lock held, so copy
		 * everything here and use it after unlocking
		 */
		min_def = chanctx_conf->min_def;
<<<<<<< HEAD
=======
		ap_def = chanctx_conf->ap;
>>>>>>> 2d5404ca
		chains_static = chanctx_conf->rx_chains_static;
		chains_dynamic = chanctx_conf->rx_chains_dynamic;
		rcu_read_unlock();

		phy_ctxt = mvmvif->link[link_id]->phy_ctxt;
		if (!phy_ctxt)
			continue;

<<<<<<< HEAD
		ret = iwl_mvm_phy_ctxt_changed(mvm, phy_ctxt, &min_def,
=======
		ret = iwl_mvm_phy_ctxt_changed(mvm, phy_ctxt, &min_def, &ap_def,
>>>>>>> 2d5404ca
					       chains_static, chains_dynamic);
	}

	mutex_unlock(&mvm->mutex);

	return ret ?: count;
}

static ssize_t iwl_dbgfs_rx_phyinfo_read(struct file *file,
					 char __user *user_buf,
					 size_t count, loff_t *ppos)
{
	struct ieee80211_vif *vif = file->private_data;
	struct iwl_mvm_vif *mvmvif = iwl_mvm_vif_from_mac80211(vif);
	char buf[8];
	int len;

	len = scnprintf(buf, sizeof(buf), "0x%04x\n",
			mvmvif->mvm->dbgfs_rx_phyinfo);

	return simple_read_from_buffer(user_buf, count, ppos, buf, len);
}

static void iwl_dbgfs_quota_check(void *data, u8 *mac,
				  struct ieee80211_vif *vif)
{
	struct iwl_mvm_vif *mvmvif = iwl_mvm_vif_from_mac80211(vif);
	int *ret = data;

	if (mvmvif->dbgfs_quota_min)
		*ret = -EINVAL;
}

static ssize_t iwl_dbgfs_quota_min_write(struct ieee80211_vif *vif, char *buf,
					 size_t count, loff_t *ppos)
{
	struct iwl_mvm_vif *mvmvif = iwl_mvm_vif_from_mac80211(vif);
	struct iwl_mvm *mvm = mvmvif->mvm;
	u16 value;
	int ret;

	ret = kstrtou16(buf, 0, &value);
	if (ret)
		return ret;

	if (value > 95)
		return -EINVAL;

	mutex_lock(&mvm->mutex);

	mvmvif->dbgfs_quota_min = 0;
	ieee80211_iterate_interfaces(mvm->hw, IEEE80211_IFACE_ITER_NORMAL,
				     iwl_dbgfs_quota_check, &ret);
	if (ret == 0) {
		mvmvif->dbgfs_quota_min = value;
		iwl_mvm_update_quotas(mvm, false, NULL);
	}
	mutex_unlock(&mvm->mutex);

	return ret ?: count;
}

static ssize_t iwl_dbgfs_quota_min_read(struct file *file,
					char __user *user_buf,
					size_t count, loff_t *ppos)
{
	struct ieee80211_vif *vif = file->private_data;
	struct iwl_mvm_vif *mvmvif = iwl_mvm_vif_from_mac80211(vif);
	char buf[10];
	int len;

	len = scnprintf(buf, sizeof(buf), "%d\n", mvmvif->dbgfs_quota_min);

	return simple_read_from_buffer(user_buf, count, ppos, buf, len);
}

static ssize_t iwl_dbgfs_max_tx_op_write(struct ieee80211_vif *vif, char *buf,
					 size_t count, loff_t *ppos)
{
	struct iwl_mvm_vif *mvmvif = iwl_mvm_vif_from_mac80211(vif);
	struct iwl_mvm *mvm = mvmvif->mvm;
	u16 value;
	int ret;

	ret = kstrtou16(buf, 0, &value);
	if (ret)
		return ret;

	mutex_lock(&mvm->mutex);
	mvmvif->max_tx_op = value;
	mutex_unlock(&mvm->mutex);

	return count;
}

static ssize_t iwl_dbgfs_max_tx_op_read(struct file *file,
					char __user *user_buf,
					size_t count, loff_t *ppos)
{
	struct ieee80211_vif *vif = file->private_data;
	struct iwl_mvm_vif *mvmvif = iwl_mvm_vif_from_mac80211(vif);
	struct iwl_mvm *mvm = mvmvif->mvm;
	char buf[10];
	int len;

	mutex_lock(&mvm->mutex);
	len = scnprintf(buf, sizeof(buf), "%hu\n", mvmvif->max_tx_op);
	mutex_unlock(&mvm->mutex);

	return simple_read_from_buffer(user_buf, count, ppos, buf, len);
}

static ssize_t iwl_dbgfs_int_mlo_scan_write(struct ieee80211_vif *vif,
					    char *buf, size_t count,
					    loff_t *ppos)
{
	struct iwl_mvm_vif *mvmvif = iwl_mvm_vif_from_mac80211(vif);
	struct iwl_mvm *mvm = mvmvif->mvm;
	u32 action;
	int ret;

	if (!vif->cfg.assoc || !ieee80211_vif_is_mld(vif))
		return -EINVAL;

	if (kstrtou32(buf, 0, &action))
		return -EINVAL;

	mutex_lock(&mvm->mutex);

	if (!action) {
		ret = iwl_mvm_scan_stop(mvm, IWL_MVM_SCAN_INT_MLO, false);
	} else if (action == 1) {
		ret = iwl_mvm_int_mlo_scan(mvm, vif);
	} else {
		ret = -EINVAL;
	}

	mutex_unlock(&mvm->mutex);

	return ret ?: count;
}

static ssize_t iwl_dbgfs_esr_disable_reason_read(struct file *file,
						 char __user *user_buf,
						 size_t count, loff_t *ppos)
{
	struct ieee80211_vif *vif = file->private_data;
	struct iwl_mvm_vif *mvmvif = iwl_mvm_vif_from_mac80211(vif);
	struct iwl_mvm *mvm = mvmvif->mvm;
	unsigned long esr_mask;
	char *buf;
	int bufsz, pos, i;
	ssize_t rv;

	mutex_lock(&mvm->mutex);
	esr_mask = mvmvif->esr_disable_reason;
	mutex_unlock(&mvm->mutex);

	bufsz = hweight32(esr_mask) * 32 + 40;
	buf = kmalloc(bufsz, GFP_KERNEL);
	if (!buf)
		return -ENOMEM;

	pos = scnprintf(buf, bufsz, "EMLSR state: '0x%lx'\nreasons:\n",
			esr_mask);
	for_each_set_bit(i, &esr_mask, BITS_PER_LONG)
		pos += scnprintf(buf + pos, bufsz - pos, " - %s\n",
				 iwl_get_esr_state_string(BIT(i)));

	rv = simple_read_from_buffer(user_buf, count, ppos, buf, pos);
	kfree(buf);
	return rv;
}

static ssize_t iwl_dbgfs_esr_disable_reason_write(struct ieee80211_vif *vif,
						  char *buf, size_t count,
						  loff_t *ppos)
{
	struct iwl_mvm_vif *mvmvif = iwl_mvm_vif_from_mac80211(vif);
	struct iwl_mvm *mvm = mvmvif->mvm;
	u32 reason;
	u8 block;
	int ret;

	ret = sscanf(buf, "%u %hhu", &reason, &block);
	if (ret < 0)
		return ret;

	if (hweight16(reason) != 1 || !(reason & IWL_MVM_BLOCK_ESR_REASONS))
		return -EINVAL;

	mutex_lock(&mvm->mutex);
	if (block)
		iwl_mvm_block_esr(mvm, vif, reason,
				  iwl_mvm_get_primary_link(vif));
	else
		iwl_mvm_unblock_esr(mvm, vif, reason);
	mutex_unlock(&mvm->mutex);

	return count;
}

#define MVM_DEBUGFS_WRITE_FILE_OPS(name, bufsz) \
	_MVM_DEBUGFS_WRITE_FILE_OPS(name, bufsz, struct ieee80211_vif)
#define MVM_DEBUGFS_READ_WRITE_FILE_OPS(name, bufsz) \
	_MVM_DEBUGFS_READ_WRITE_FILE_OPS(name, bufsz, struct ieee80211_vif)
#define MVM_DEBUGFS_ADD_FILE_VIF(name, parent, mode) do {		\
		debugfs_create_file(#name, mode, parent, vif,		\
				    &iwl_dbgfs_##name##_ops);		\
	} while (0)

MVM_DEBUGFS_READ_FILE_OPS(mac_params);
MVM_DEBUGFS_READ_FILE_OPS(tx_pwr_lmt);
MVM_DEBUGFS_READ_WRITE_FILE_OPS(pm_params, 32);
MVM_DEBUGFS_READ_WRITE_FILE_OPS(bf_params, 256);
MVM_DEBUGFS_READ_WRITE_FILE_OPS(low_latency, 10);
MVM_DEBUGFS_WRITE_FILE_OPS(low_latency_force, 10);
MVM_DEBUGFS_READ_WRITE_FILE_OPS(uapsd_misbehaving, 20);
MVM_DEBUGFS_READ_WRITE_FILE_OPS(rx_phyinfo, 10);
MVM_DEBUGFS_READ_WRITE_FILE_OPS(quota_min, 32);
MVM_DEBUGFS_READ_FILE_OPS(os_device_timediff);
MVM_DEBUGFS_READ_WRITE_FILE_OPS(max_tx_op, 10);
MVM_DEBUGFS_WRITE_FILE_OPS(int_mlo_scan, 32);
MVM_DEBUGFS_READ_WRITE_FILE_OPS(esr_disable_reason, 32);

void iwl_mvm_vif_add_debugfs(struct ieee80211_hw *hw, struct ieee80211_vif *vif)
{
	struct iwl_mvm *mvm = IWL_MAC80211_GET_MVM(hw);
	struct dentry *dbgfs_dir = vif->debugfs_dir;
	struct iwl_mvm_vif *mvmvif = iwl_mvm_vif_from_mac80211(vif);

	mvmvif->dbgfs_dir = debugfs_create_dir("iwlmvm", dbgfs_dir);
	if (IS_ERR_OR_NULL(mvmvif->dbgfs_dir)) {
		IWL_ERR(mvm, "Failed to create debugfs directory under %pd\n",
			dbgfs_dir);
		return;
	}

	if (iwlmvm_mod_params.power_scheme != IWL_POWER_SCHEME_CAM &&
	    ((vif->type == NL80211_IFTYPE_STATION && !vif->p2p) ||
	     (vif->type == NL80211_IFTYPE_STATION && vif->p2p)))
		MVM_DEBUGFS_ADD_FILE_VIF(pm_params, mvmvif->dbgfs_dir, 0600);

	MVM_DEBUGFS_ADD_FILE_VIF(tx_pwr_lmt, mvmvif->dbgfs_dir, 0400);
	MVM_DEBUGFS_ADD_FILE_VIF(mac_params, mvmvif->dbgfs_dir, 0400);
	MVM_DEBUGFS_ADD_FILE_VIF(low_latency, mvmvif->dbgfs_dir, 0600);
	MVM_DEBUGFS_ADD_FILE_VIF(low_latency_force, mvmvif->dbgfs_dir, 0600);
	MVM_DEBUGFS_ADD_FILE_VIF(uapsd_misbehaving, mvmvif->dbgfs_dir, 0600);
	MVM_DEBUGFS_ADD_FILE_VIF(rx_phyinfo, mvmvif->dbgfs_dir, 0600);
	MVM_DEBUGFS_ADD_FILE_VIF(quota_min, mvmvif->dbgfs_dir, 0600);
	MVM_DEBUGFS_ADD_FILE_VIF(os_device_timediff, mvmvif->dbgfs_dir, 0400);
	MVM_DEBUGFS_ADD_FILE_VIF(max_tx_op, mvmvif->dbgfs_dir, 0600);
	debugfs_create_bool("ftm_unprotected", 0200, mvmvif->dbgfs_dir,
			    &mvmvif->ftm_unprotected);
	MVM_DEBUGFS_ADD_FILE_VIF(int_mlo_scan, mvmvif->dbgfs_dir, 0200);
	MVM_DEBUGFS_ADD_FILE_VIF(esr_disable_reason, mvmvif->dbgfs_dir, 0600);

	if (vif->type == NL80211_IFTYPE_STATION && !vif->p2p &&
	    mvmvif == mvm->bf_allowed_vif)
		MVM_DEBUGFS_ADD_FILE_VIF(bf_params, mvmvif->dbgfs_dir, 0600);
}

void iwl_mvm_vif_dbgfs_add_link(struct iwl_mvm *mvm, struct ieee80211_vif *vif)
{
	struct dentry *dbgfs_dir = vif->debugfs_dir;
	struct iwl_mvm_vif *mvmvif = iwl_mvm_vif_from_mac80211(vif);
	char buf[3 * 3 + 11 + (NL80211_WIPHY_NAME_MAXLEN + 1) +
		 (7 + IFNAMSIZ + 1) + 6 + 1];
	char name[7 + IFNAMSIZ + 1];

	/* this will happen in monitor mode */
	if (!dbgfs_dir)
		return;

	/*
	 * Create symlink for convenience pointing to interface specific
	 * debugfs entries for the driver. For example, under
	 * /sys/kernel/debug/iwlwifi/0000\:02\:00.0/iwlmvm/
	 * find
	 * netdev:wlan0 -> ../../../ieee80211/phy0/netdev:wlan0/iwlmvm/
	 */
	snprintf(name, sizeof(name), "%pd", dbgfs_dir);
	snprintf(buf, sizeof(buf), "../../../%pd3/iwlmvm", dbgfs_dir);

	mvmvif->dbgfs_slink =
		debugfs_create_symlink(name, mvm->debugfs_dir, buf);
}

void iwl_mvm_vif_dbgfs_rm_link(struct iwl_mvm *mvm, struct ieee80211_vif *vif)
{
	struct iwl_mvm_vif *mvmvif = iwl_mvm_vif_from_mac80211(vif);

	debugfs_remove(mvmvif->dbgfs_slink);
	mvmvif->dbgfs_slink = NULL;
}

#define MVM_DEBUGFS_WRITE_LINK_FILE_OPS(name, bufsz)			\
	_MVM_DEBUGFS_WRITE_FILE_OPS(link_##name, bufsz,			\
				    struct ieee80211_bss_conf)
#define MVM_DEBUGFS_READ_WRITE_LINK_FILE_OPS(name, bufsz)		\
	_MVM_DEBUGFS_READ_WRITE_FILE_OPS(link_##name, bufsz,		\
					 struct ieee80211_bss_conf)
#define MVM_DEBUGFS_ADD_LINK_FILE(name, parent, mode)			\
	debugfs_create_file(#name, mode, parent, link_conf,		\
			    &iwl_dbgfs_link_##name##_ops)

static void iwl_mvm_debugfs_add_link_files(struct ieee80211_vif *vif,
					   struct ieee80211_bss_conf *link_conf,
					   struct dentry *mvm_dir)
{
	/* Add per-link files here*/
}

void iwl_mvm_link_add_debugfs(struct ieee80211_hw *hw,
			      struct ieee80211_vif *vif,
			      struct ieee80211_bss_conf *link_conf,
			      struct dentry *dir)
{
	struct iwl_mvm_vif *mvmvif = iwl_mvm_vif_from_mac80211(vif);
	struct iwl_mvm *mvm = mvmvif->mvm;
	unsigned int link_id = link_conf->link_id;
	struct iwl_mvm_vif_link_info *link_info = mvmvif->link[link_id];
	struct dentry *mvm_dir;

	if (WARN_ON(!link_info) || !dir)
		return;

	if (dir == vif->debugfs_dir) {
		WARN_ON(!mvmvif->dbgfs_dir);
		mvm_dir = mvmvif->dbgfs_dir;
	} else {
		mvm_dir = debugfs_create_dir("iwlmvm", dir);
		if (IS_ERR_OR_NULL(mvm_dir)) {
			IWL_ERR(mvm, "Failed to create debugfs directory under %pd\n",
				dir);
			return;
		}
	}

	iwl_mvm_debugfs_add_link_files(vif, link_conf, mvm_dir);
}<|MERGE_RESOLUTION|>--- conflicted
+++ resolved
@@ -592,11 +592,7 @@
 
 	for_each_vif_active_link(vif, link_conf, link_id) {
 		struct ieee80211_chanctx_conf *chanctx_conf;
-<<<<<<< HEAD
-		struct cfg80211_chan_def min_def;
-=======
 		struct cfg80211_chan_def min_def, ap_def;
->>>>>>> 2d5404ca
 		struct iwl_mvm_phy_ctxt *phy_ctxt;
 		u8 chains_static, chains_dynamic;
 
@@ -610,10 +606,7 @@
 		 * everything here and use it after unlocking
 		 */
 		min_def = chanctx_conf->min_def;
-<<<<<<< HEAD
-=======
 		ap_def = chanctx_conf->ap;
->>>>>>> 2d5404ca
 		chains_static = chanctx_conf->rx_chains_static;
 		chains_dynamic = chanctx_conf->rx_chains_dynamic;
 		rcu_read_unlock();
@@ -622,11 +615,7 @@
 		if (!phy_ctxt)
 			continue;
 
-<<<<<<< HEAD
-		ret = iwl_mvm_phy_ctxt_changed(mvm, phy_ctxt, &min_def,
-=======
 		ret = iwl_mvm_phy_ctxt_changed(mvm, phy_ctxt, &min_def, &ap_def,
->>>>>>> 2d5404ca
 					       chains_static, chains_dynamic);
 	}
 
