// SPDX-License-Identifier: GPL-2.0 OR BSD-3-Clause
/*
 * Copyright (C) 2012-2014, 2019-2022, 2024 Intel Corporation
 * Copyright (C) 2013-2014 Intel Mobile Communications GmbH
 * Copyright (C) 2015-2016 Intel Deutschland GmbH
 */
#include <linux/sort.h>

#include "mvm.h"

#define IWL_MVM_TEMP_NOTIF_WAIT_TIMEOUT	HZ

void iwl_mvm_enter_ctkill(struct iwl_mvm *mvm)
{
	struct iwl_mvm_tt_mgmt *tt = &mvm->thermal_throttle;
	u32 duration = tt->params.ct_kill_duration;

	if (test_bit(IWL_MVM_STATUS_HW_CTKILL, &mvm->status))
		return;

	IWL_ERR(mvm, "Enter CT Kill\n");
	iwl_mvm_set_hw_ctkill_state(mvm, true);

	if (!iwl_mvm_is_tt_in_fw(mvm)) {
		tt->throttle = false;
		tt->dynamic_smps = false;
	}

	/* Don't schedule an exit work if we're in test mode, since
	 * the temperature will not change unless we manually set it
	 * again (or disable testing).
	 */
	if (!mvm->temperature_test)
		schedule_delayed_work(&tt->ct_kill_exit,
				      round_jiffies_relative(duration * HZ));
}

static void iwl_mvm_exit_ctkill(struct iwl_mvm *mvm)
{
	if (!test_bit(IWL_MVM_STATUS_HW_CTKILL, &mvm->status))
		return;

	IWL_ERR(mvm, "Exit CT Kill\n");
	iwl_mvm_set_hw_ctkill_state(mvm, false);
}

static void iwl_mvm_tt_temp_changed(struct iwl_mvm *mvm, u32 temp)
{
	/* ignore the notification if we are in test mode */
	if (mvm->temperature_test)
		return;

	if (mvm->temperature == temp)
		return;

	mvm->temperature = temp;
	iwl_mvm_tt_handler(mvm);
}

static int iwl_mvm_temp_notif_parse(struct iwl_mvm *mvm,
				    struct iwl_rx_packet *pkt)
{
	struct iwl_dts_measurement_notif_v1 *notif_v1;
	int len = iwl_rx_packet_payload_len(pkt);
	int temp;

	/* we can use notif_v1 only, because v2 only adds an additional
	 * parameter, which is not used in this function.
	*/
	if (WARN_ON_ONCE(len < sizeof(*notif_v1))) {
		IWL_ERR(mvm, "Invalid DTS_MEASUREMENT_NOTIFICATION\n");
		return -EINVAL;
	}

	notif_v1 = (void *)pkt->data;

	temp = le32_to_cpu(notif_v1->temp);

	/* shouldn't be negative, but since it's s32, make sure it isn't */
	if (WARN_ON_ONCE(temp < 0))
		temp = 0;

	IWL_DEBUG_TEMP(mvm, "DTS_MEASUREMENT_NOTIFICATION - %d\n", temp);

	return temp;
}

static bool iwl_mvm_temp_notif_wait(struct iwl_notif_wait_data *notif_wait,
				    struct iwl_rx_packet *pkt, void *data)
{
	struct iwl_mvm *mvm =
		container_of(notif_wait, struct iwl_mvm, notif_wait);
	int *temp = data;
	int ret;

	ret = iwl_mvm_temp_notif_parse(mvm, pkt);
	if (ret < 0)
		return true;

	*temp = ret;

	return true;
}

void iwl_mvm_temp_notif(struct iwl_mvm *mvm, struct iwl_rx_cmd_buffer *rxb)
{
	struct iwl_rx_packet *pkt = rxb_addr(rxb);
	struct iwl_dts_measurement_notif_v2 *notif_v2;
	int len = iwl_rx_packet_payload_len(pkt);
	int temp;
	u32 ths_crossed;

	/* the notification is handled synchronously in ctkill, so skip here */
	if (test_bit(IWL_MVM_STATUS_HW_CTKILL, &mvm->status))
		return;

	temp = iwl_mvm_temp_notif_parse(mvm, pkt);

	if (!iwl_mvm_is_tt_in_fw(mvm)) {
		if (temp >= 0)
			iwl_mvm_tt_temp_changed(mvm, temp);
		return;
	}

	if (WARN_ON_ONCE(len < sizeof(*notif_v2))) {
		IWL_ERR(mvm, "Invalid DTS_MEASUREMENT_NOTIFICATION\n");
		return;
	}

	notif_v2 = (void *)pkt->data;
	ths_crossed = le32_to_cpu(notif_v2->threshold_idx);

	/* 0xFF in ths_crossed means the notification is not related
	 * to a trip, so we can ignore it here.
	 */
	if (ths_crossed == 0xFF)
		return;

	IWL_DEBUG_TEMP(mvm, "Temp = %d Threshold crossed = %d\n",
		       temp, ths_crossed);

#ifdef CONFIG_THERMAL
	if (WARN_ON(ths_crossed >= IWL_MAX_DTS_TRIPS))
		return;

	if (mvm->tz_device.tzone) {
		struct iwl_mvm_thermal_device *tz_dev = &mvm->tz_device;

		thermal_zone_device_update(tz_dev->tzone,
					   THERMAL_TRIP_VIOLATED);
	}
#endif /* CONFIG_THERMAL */
}

void iwl_mvm_ct_kill_notif(struct iwl_mvm *mvm, struct iwl_rx_cmd_buffer *rxb)
{
	struct iwl_rx_packet *pkt = rxb_addr(rxb);
	struct ct_kill_notif *notif;

	notif = (struct ct_kill_notif *)pkt->data;
	IWL_DEBUG_TEMP(mvm, "CT Kill notification temperature = %d\n",
		       notif->temperature);
	if (iwl_fw_lookup_notif_ver(mvm->fw, PHY_OPS_GROUP,
				    CT_KILL_NOTIFICATION, 0) > 1)
		IWL_DEBUG_TEMP(mvm,
			       "CT kill notification DTS bitmap = 0x%x, Scheme = %d\n",
			       notif->dts, notif->scheme);

	iwl_mvm_enter_ctkill(mvm);
}

/*
 * send the DTS_MEASUREMENT_TRIGGER command with or without waiting for a
 * response. If we get a response then the measurement is stored in 'temp'
 */
static int iwl_mvm_send_temp_cmd(struct iwl_mvm *mvm, bool response, s32 *temp)
{
	struct iwl_host_cmd cmd = {};
	struct iwl_dts_measurement_cmd dts_cmd = {
		.flags = cpu_to_le32(DTS_TRIGGER_CMD_FLAGS_TEMP),
	};
	struct iwl_ext_dts_measurement_cmd ext_cmd = {
		.control_mode = cpu_to_le32(DTS_DIRECT_WITHOUT_MEASURE),
	};
	struct iwl_dts_measurement_resp *resp;
	void *cmd_ptr;
	int ret;
	u32 cmd_flags = 0;
	u16 len;

	/* Check which command format is used (regular/extended) */
	if (fw_has_capa(&mvm->fw->ucode_capa,
			IWL_UCODE_TLV_CAPA_EXTENDED_DTS_MEASURE)) {
		len = sizeof(ext_cmd);
		cmd_ptr = &ext_cmd;
	} else {
		len = sizeof(dts_cmd);
		cmd_ptr = &dts_cmd;
	}
	/* The command version where we get a response is zero length */
	if (response) {
		cmd_flags = CMD_WANT_SKB;
		len = 0;
	}

	cmd.id =  WIDE_ID(PHY_OPS_GROUP, CMD_DTS_MEASUREMENT_TRIGGER_WIDE);
	cmd.len[0] = len;
	cmd.flags = cmd_flags;
	cmd.data[0] = cmd_ptr;

	IWL_DEBUG_TEMP(mvm,
		       "Sending temperature measurement command - %s response\n",
		       response ? "with" : "without");
	ret = iwl_mvm_send_cmd(mvm, &cmd);

	if (ret) {
		IWL_ERR(mvm,
			"Failed to send the temperature measurement command (err=%d)\n",
			ret);
		return ret;
	}

	if (response) {
		resp = (void *)cmd.resp_pkt->data;
		*temp = le32_to_cpu(resp->temp);
		IWL_DEBUG_TEMP(mvm,
			       "Got temperature measurement response: temp=%d\n",
			       *temp);
		iwl_free_resp(&cmd);
	}

	return ret;
}

int iwl_mvm_get_temp(struct iwl_mvm *mvm, s32 *temp)
{
	struct iwl_notification_wait wait_temp_notif;
	static u16 temp_notif[] = { WIDE_ID(PHY_OPS_GROUP,
					    DTS_MEASUREMENT_NOTIF_WIDE) };
	int ret;
	u8 cmd_ver;

	/*
	 * If command version is 1 we send the command and immediately get
	 * a response. For older versions we send the command and wait for a
	 * notification (no command TLV for previous versions).
	 */
	cmd_ver = iwl_fw_lookup_cmd_ver(mvm->fw,
					WIDE_ID(PHY_OPS_GROUP, CMD_DTS_MEASUREMENT_TRIGGER_WIDE),
					IWL_FW_CMD_VER_UNKNOWN);
	if (cmd_ver == 1)
		return iwl_mvm_send_temp_cmd(mvm, true, temp);

	lockdep_assert_held(&mvm->mutex);

	iwl_init_notification_wait(&mvm->notif_wait, &wait_temp_notif,
				   temp_notif, ARRAY_SIZE(temp_notif),
				   iwl_mvm_temp_notif_wait, temp);

	ret = iwl_mvm_send_temp_cmd(mvm, false, temp);
	if (ret) {
		iwl_remove_notification(&mvm->notif_wait, &wait_temp_notif);
		return ret;
	}

	ret = iwl_wait_notification(&mvm->notif_wait, &wait_temp_notif,
				    IWL_MVM_TEMP_NOTIF_WAIT_TIMEOUT);
	if (ret)
		IWL_WARN(mvm, "Getting the temperature timed out\n");

	return ret;
}

static void check_exit_ctkill(struct work_struct *work)
{
	struct iwl_mvm_tt_mgmt *tt;
	struct iwl_mvm *mvm;
	u32 duration;
	s32 temp;
	int ret;

	tt = container_of(work, struct iwl_mvm_tt_mgmt, ct_kill_exit.work);
	mvm = container_of(tt, struct iwl_mvm, thermal_throttle);

	if (iwl_mvm_is_tt_in_fw(mvm)) {
		iwl_mvm_exit_ctkill(mvm);

		return;
	}

	duration = tt->params.ct_kill_duration;

	flush_work(&mvm->roc_done_wk);

	mutex_lock(&mvm->mutex);

	if (__iwl_mvm_mac_start(mvm))
		goto reschedule;

	ret = iwl_mvm_get_temp(mvm, &temp);

	__iwl_mvm_mac_stop(mvm, false);

	if (ret)
		goto reschedule;

	IWL_DEBUG_TEMP(mvm, "NIC temperature: %d\n", temp);

	if (temp <= tt->params.ct_kill_exit) {
		mutex_unlock(&mvm->mutex);
		iwl_mvm_exit_ctkill(mvm);
		return;
	}

reschedule:
	mutex_unlock(&mvm->mutex);
	schedule_delayed_work(&mvm->thermal_throttle.ct_kill_exit,
			      round_jiffies(duration * HZ));
}

static void iwl_mvm_tt_smps_iterator(void *_data, u8 *mac,
				     struct ieee80211_vif *vif)
{
	struct iwl_mvm *mvm = _data;
	enum ieee80211_smps_mode smps_mode;

	lockdep_assert_held(&mvm->mutex);

	if (mvm->thermal_throttle.dynamic_smps)
		smps_mode = IEEE80211_SMPS_DYNAMIC;
	else
		smps_mode = IEEE80211_SMPS_AUTOMATIC;

	if (vif->type != NL80211_IFTYPE_STATION)
		return;

	iwl_mvm_update_smps(mvm, vif, IWL_MVM_SMPS_REQ_TT, smps_mode, 0);
}

static void iwl_mvm_tt_tx_protection(struct iwl_mvm *mvm, bool enable)
{
	struct iwl_mvm_sta *mvmsta;
	int i, err;

	for (i = 0; i < mvm->fw->ucode_capa.num_stations; i++) {
		mvmsta = iwl_mvm_sta_from_staid_protected(mvm, i);
		if (!mvmsta)
			continue;

		if (enable == mvmsta->tt_tx_protection)
			continue;
		err = iwl_mvm_tx_protection(mvm, mvmsta, enable);
		if (err) {
			IWL_ERR(mvm, "Failed to %s Tx protection\n",
				enable ? "enable" : "disable");
		} else {
			IWL_DEBUG_TEMP(mvm, "%s Tx protection\n",
				       enable ? "Enable" : "Disable");
			mvmsta->tt_tx_protection = enable;
		}
	}
}

void iwl_mvm_tt_tx_backoff(struct iwl_mvm *mvm, u32 backoff)
{
	struct iwl_host_cmd cmd = {
		.id = REPLY_THERMAL_MNG_BACKOFF,
		.len = { sizeof(u32), },
		.data = { &backoff, },
	};

	backoff = max(backoff, mvm->thermal_throttle.min_backoff);

	if (iwl_mvm_send_cmd(mvm, &cmd) == 0) {
		IWL_DEBUG_TEMP(mvm, "Set Thermal Tx backoff to: %u\n",
			       backoff);
		mvm->thermal_throttle.tx_backoff = backoff;
	} else {
		IWL_ERR(mvm, "Failed to change Thermal Tx backoff\n");
	}
}

void iwl_mvm_tt_handler(struct iwl_mvm *mvm)
{
	struct iwl_tt_params *params = &mvm->thermal_throttle.params;
	struct iwl_mvm_tt_mgmt *tt = &mvm->thermal_throttle;
	s32 temperature = mvm->temperature;
	bool throttle_enable = false;
	int i;
	u32 tx_backoff;

	IWL_DEBUG_TEMP(mvm, "NIC temperature: %d\n", mvm->temperature);

	if (params->support_ct_kill && temperature >= params->ct_kill_entry) {
		iwl_mvm_enter_ctkill(mvm);
		return;
	}

	if (params->support_ct_kill &&
	    temperature <= params->ct_kill_exit) {
		iwl_mvm_exit_ctkill(mvm);
		return;
	}

	if (params->support_dynamic_smps) {
		if (!tt->dynamic_smps &&
		    temperature >= params->dynamic_smps_entry) {
			IWL_DEBUG_TEMP(mvm, "Enable dynamic SMPS\n");
			tt->dynamic_smps = true;
			ieee80211_iterate_active_interfaces_atomic(
					mvm->hw, IEEE80211_IFACE_ITER_NORMAL,
					iwl_mvm_tt_smps_iterator, mvm);
			throttle_enable = true;
		} else if (tt->dynamic_smps &&
			   temperature <= params->dynamic_smps_exit) {
			IWL_DEBUG_TEMP(mvm, "Disable dynamic SMPS\n");
			tt->dynamic_smps = false;
			ieee80211_iterate_active_interfaces_atomic(
					mvm->hw, IEEE80211_IFACE_ITER_NORMAL,
					iwl_mvm_tt_smps_iterator, mvm);
		}
	}

	if (params->support_tx_protection) {
		if (temperature >= params->tx_protection_entry) {
			iwl_mvm_tt_tx_protection(mvm, true);
			throttle_enable = true;
		} else if (temperature <= params->tx_protection_exit) {
			iwl_mvm_tt_tx_protection(mvm, false);
		}
	}

	if (params->support_tx_backoff) {
		tx_backoff = tt->min_backoff;
		for (i = 0; i < TT_TX_BACKOFF_SIZE; i++) {
			if (temperature < params->tx_backoff[i].temperature)
				break;
			tx_backoff = max(tt->min_backoff,
					 params->tx_backoff[i].backoff);
		}
		if (tx_backoff != tt->min_backoff)
			throttle_enable = true;
		if (tt->tx_backoff != tx_backoff)
			iwl_mvm_tt_tx_backoff(mvm, tx_backoff);
	}

	if (!tt->throttle && throttle_enable) {
		IWL_WARN(mvm,
			 "Due to high temperature thermal throttling initiated\n");
		tt->throttle = true;
	} else if (tt->throttle && !tt->dynamic_smps &&
		   tt->tx_backoff == tt->min_backoff &&
		   temperature <= params->tx_protection_exit) {
		IWL_WARN(mvm,
			 "Temperature is back to normal thermal throttling stopped\n");
		tt->throttle = false;
	}
}

static const struct iwl_tt_params iwl_mvm_default_tt_params = {
	.ct_kill_entry = 118,
	.ct_kill_exit = 96,
	.ct_kill_duration = 5,
	.dynamic_smps_entry = 114,
	.dynamic_smps_exit = 110,
	.tx_protection_entry = 114,
	.tx_protection_exit = 108,
	.tx_backoff = {
		{.temperature = 112, .backoff = 200},
		{.temperature = 113, .backoff = 600},
		{.temperature = 114, .backoff = 1200},
		{.temperature = 115, .backoff = 2000},
		{.temperature = 116, .backoff = 4000},
		{.temperature = 117, .backoff = 10000},
	},
	.support_ct_kill = true,
	.support_dynamic_smps = true,
	.support_tx_protection = true,
	.support_tx_backoff = true,
};

/* budget in mWatt */
static const u32 iwl_mvm_cdev_budgets[] = {
	2400,	/* cooling state 0 */
	2000,	/* cooling state 1 */
	1800,	/* cooling state 2 */
	1600,	/* cooling state 3 */
	1400,	/* cooling state 4 */
	1200,	/* cooling state 5 */
	1000,	/* cooling state 6 */
	900,	/* cooling state 7 */
	800,	/* cooling state 8 */
	700,	/* cooling state 9 */
	650,	/* cooling state 10 */
	600,	/* cooling state 11 */
	550,	/* cooling state 12 */
	500,	/* cooling state 13 */
	450,	/* cooling state 14 */
	400,	/* cooling state 15 */
	350,	/* cooling state 16 */
	300,	/* cooling state 17 */
	250,	/* cooling state 18 */
	200,	/* cooling state 19 */
	150,	/* cooling state 20 */
};

int iwl_mvm_ctdp_command(struct iwl_mvm *mvm, u32 op, u32 state)
{
	struct iwl_mvm_ctdp_cmd cmd = {
		.operation = cpu_to_le32(op),
		.budget = cpu_to_le32(iwl_mvm_cdev_budgets[state]),
		.window_size = 0,
	};
	int ret;
	u32 status;

	lockdep_assert_held(&mvm->mutex);

	status = 0;
	ret = iwl_mvm_send_cmd_pdu_status(mvm, WIDE_ID(PHY_OPS_GROUP,
						       CTDP_CONFIG_CMD),
					  sizeof(cmd), &cmd, &status);

	if (ret) {
		IWL_ERR(mvm, "cTDP command failed (err=%d)\n", ret);
		return ret;
	}

	switch (op) {
	case CTDP_CMD_OPERATION_START:
#ifdef CONFIG_THERMAL
		mvm->cooling_dev.cur_state = state;
#endif /* CONFIG_THERMAL */
		break;
	case CTDP_CMD_OPERATION_REPORT:
		IWL_DEBUG_TEMP(mvm, "cTDP avg energy in mWatt = %d\n", status);
		/* when the function is called with CTDP_CMD_OPERATION_REPORT
		 * option the function should return the average budget value
		 * that is received from the FW.
		 * The budget can't be less or equal to 0, so it's possible
		 * to distinguish between error values and budgets.
		 */
		return status;
	case CTDP_CMD_OPERATION_STOP:
		IWL_DEBUG_TEMP(mvm, "cTDP stopped successfully\n");
		break;
	}

	return 0;
}

#ifdef CONFIG_THERMAL
static int compare_temps(const void *a, const void *b)
{
	return ((s16)le16_to_cpu(*(__le16 *)a) -
		(s16)le16_to_cpu(*(__le16 *)b));
}

struct iwl_trip_walk_data {
	__le16 *thresholds;
	int count;
};

static int iwl_trip_temp_cb(struct thermal_trip *trip, void *arg)
{
	struct iwl_trip_walk_data *twd = arg;

	if (trip->temperature == THERMAL_TEMP_INVALID)
		return 0;

	twd->thresholds[twd->count++] = cpu_to_le16((s16)(trip->temperature / 1000));
	return 0;
}
#endif

int iwl_mvm_send_temp_report_ths_cmd(struct iwl_mvm *mvm)
{
	struct temp_report_ths_cmd cmd = {0};
	int ret;
#ifdef CONFIG_THERMAL
	struct iwl_trip_walk_data twd = { .thresholds = cmd.thresholds, .count = 0 };

	lockdep_assert_held(&mvm->mutex);

	if (!mvm->tz_device.tzone)
		goto send;

	/*
	 * The thermal core holds an array of temperature trips that are
	 * unsorted and uncompressed, the FW should get it compressed and
	 * sorted.
	 */

	/* compress trips to cmd array, remove uninitialized values*/
	for_each_thermal_trip(mvm->tz_device.tzone, iwl_trip_temp_cb, &twd);

	cmd.num_temps = cpu_to_le32(twd.count);
	if (twd.count)
		sort(cmd.thresholds, twd.count, sizeof(s16), compare_temps, NULL);

send:
#endif
	ret = iwl_mvm_send_cmd_pdu(mvm, WIDE_ID(PHY_OPS_GROUP,
						TEMP_REPORTING_THRESHOLDS_CMD),
				   0, sizeof(cmd), &cmd);
	if (ret)
		IWL_ERR(mvm, "TEMP_REPORT_THS_CMD command failed (err=%d)\n",
			ret);

	return ret;
}

#ifdef CONFIG_THERMAL
static int iwl_mvm_tzone_get_temp(struct thermal_zone_device *device,
				  int *temperature)
{
	struct iwl_mvm *mvm = thermal_zone_device_priv(device);
	int ret;
	int temp;

	guard(mvm)(mvm);

	if (!iwl_mvm_firmware_running(mvm) ||
	    mvm->fwrt.cur_fw_img != IWL_UCODE_REGULAR) {
		/*
		 * Tell the core that there is no valid temperature value to
		 * return, but it need not worry about this.
		 */
		*temperature = THERMAL_TEMP_INVALID;
<<<<<<< HEAD
		ret = 0;
		goto out;
=======
		return 0;
>>>>>>> 8400291e
	}

	ret = iwl_mvm_get_temp(mvm, &temp);
	if (ret)
		return ret;

	*temperature = temp * 1000;
	return 0;
}

static int iwl_mvm_tzone_set_trip_temp(struct thermal_zone_device *device,
				       const struct thermal_trip *trip, int temp)
{
	struct iwl_mvm *mvm = thermal_zone_device_priv(device);

	guard(mvm)(mvm);

	if (!iwl_mvm_firmware_running(mvm) ||
	    mvm->fwrt.cur_fw_img != IWL_UCODE_REGULAR)
		return -EIO;

	if ((temp / 1000) > S16_MAX)
		return -EINVAL;

	return iwl_mvm_send_temp_report_ths_cmd(mvm);
}

static  struct thermal_zone_device_ops tzone_ops = {
	.get_temp = iwl_mvm_tzone_get_temp,
	.set_trip_temp = iwl_mvm_tzone_set_trip_temp,
};

static void iwl_mvm_thermal_zone_register(struct iwl_mvm *mvm)
{
	int i, ret;
	char name[16];
	static atomic_t counter = ATOMIC_INIT(0);

	if (!iwl_mvm_is_tt_in_fw(mvm)) {
		mvm->tz_device.tzone = NULL;

		return;
	}

	BUILD_BUG_ON(ARRAY_SIZE(name) >= THERMAL_NAME_LENGTH);

	sprintf(name, "iwlwifi_%u", atomic_inc_return(&counter) & 0xFF);
	/*
	 * 0 is a valid temperature,
	 * so initialize the array with S16_MIN which invalid temperature
	 */
	for (i = 0 ; i < IWL_MAX_DTS_TRIPS; i++) {
		mvm->tz_device.trips[i].temperature = THERMAL_TEMP_INVALID;
		mvm->tz_device.trips[i].type = THERMAL_TRIP_PASSIVE;
		mvm->tz_device.trips[i].flags = THERMAL_TRIP_FLAG_RW_TEMP;
	}
	mvm->tz_device.tzone = thermal_zone_device_register_with_trips(name,
							mvm->tz_device.trips,
							IWL_MAX_DTS_TRIPS,
							mvm, &tzone_ops,
							NULL, 0, 0);
	if (IS_ERR(mvm->tz_device.tzone)) {
		IWL_DEBUG_TEMP(mvm,
			       "Failed to register to thermal zone (err = %ld)\n",
			       PTR_ERR(mvm->tz_device.tzone));
		mvm->tz_device.tzone = NULL;
		return;
	}

	ret = thermal_zone_device_enable(mvm->tz_device.tzone);
	if (ret) {
		IWL_DEBUG_TEMP(mvm, "Failed to enable thermal zone\n");
		thermal_zone_device_unregister(mvm->tz_device.tzone);
	}
}

static int iwl_mvm_tcool_get_max_state(struct thermal_cooling_device *cdev,
				       unsigned long *state)
{
	*state = ARRAY_SIZE(iwl_mvm_cdev_budgets) - 1;

	return 0;
}

static int iwl_mvm_tcool_get_cur_state(struct thermal_cooling_device *cdev,
				       unsigned long *state)
{
	struct iwl_mvm *mvm = (struct iwl_mvm *)(cdev->devdata);

	*state = mvm->cooling_dev.cur_state;

	return 0;
}

static int iwl_mvm_tcool_set_cur_state(struct thermal_cooling_device *cdev,
				       unsigned long new_state)
{
	struct iwl_mvm *mvm = (struct iwl_mvm *)(cdev->devdata);

	guard(mvm)(mvm);

	if (!iwl_mvm_firmware_running(mvm) ||
	    mvm->fwrt.cur_fw_img != IWL_UCODE_REGULAR)
		return -EIO;

	if (new_state >= ARRAY_SIZE(iwl_mvm_cdev_budgets))
		return -EINVAL;

	return iwl_mvm_ctdp_command(mvm, CTDP_CMD_OPERATION_START,
				    new_state);
}

static const struct thermal_cooling_device_ops tcooling_ops = {
	.get_max_state = iwl_mvm_tcool_get_max_state,
	.get_cur_state = iwl_mvm_tcool_get_cur_state,
	.set_cur_state = iwl_mvm_tcool_set_cur_state,
};

static void iwl_mvm_cooling_device_register(struct iwl_mvm *mvm)
{
	char name[] = "iwlwifi";

	if (!iwl_mvm_is_ctdp_supported(mvm))
		return;

	BUILD_BUG_ON(ARRAY_SIZE(name) >= THERMAL_NAME_LENGTH);

	mvm->cooling_dev.cdev =
		thermal_cooling_device_register(name,
						mvm,
						&tcooling_ops);

	if (IS_ERR(mvm->cooling_dev.cdev)) {
		IWL_DEBUG_TEMP(mvm,
			       "Failed to register to cooling device (err = %ld)\n",
			       PTR_ERR(mvm->cooling_dev.cdev));
		mvm->cooling_dev.cdev = NULL;
		return;
	}
}

static void iwl_mvm_thermal_zone_unregister(struct iwl_mvm *mvm)
{
	if (!iwl_mvm_is_tt_in_fw(mvm) || !mvm->tz_device.tzone)
		return;

	IWL_DEBUG_TEMP(mvm, "Thermal zone device unregister\n");
	if (mvm->tz_device.tzone) {
		thermal_zone_device_unregister(mvm->tz_device.tzone);
		mvm->tz_device.tzone = NULL;
	}
}

static void iwl_mvm_cooling_device_unregister(struct iwl_mvm *mvm)
{
	if (!iwl_mvm_is_ctdp_supported(mvm) || !mvm->cooling_dev.cdev)
		return;

	IWL_DEBUG_TEMP(mvm, "Cooling device unregister\n");
	if (mvm->cooling_dev.cdev) {
		thermal_cooling_device_unregister(mvm->cooling_dev.cdev);
		mvm->cooling_dev.cdev = NULL;
	}
}
#endif /* CONFIG_THERMAL */

void iwl_mvm_thermal_initialize(struct iwl_mvm *mvm, u32 min_backoff)
{
	struct iwl_mvm_tt_mgmt *tt = &mvm->thermal_throttle;

	IWL_DEBUG_TEMP(mvm, "Initialize Thermal Throttling\n");

	if (mvm->cfg->thermal_params)
		tt->params = *mvm->cfg->thermal_params;
	else
		tt->params = iwl_mvm_default_tt_params;

	tt->throttle = false;
	tt->dynamic_smps = false;
	tt->min_backoff = min_backoff;
	INIT_DELAYED_WORK(&tt->ct_kill_exit, check_exit_ctkill);

#ifdef CONFIG_THERMAL
	iwl_mvm_cooling_device_register(mvm);
	iwl_mvm_thermal_zone_register(mvm);
#endif
	mvm->init_status |= IWL_MVM_INIT_STATUS_THERMAL_INIT_COMPLETE;
}

void iwl_mvm_thermal_exit(struct iwl_mvm *mvm)
{
	if (!(mvm->init_status & IWL_MVM_INIT_STATUS_THERMAL_INIT_COMPLETE))
		return;

	cancel_delayed_work_sync(&mvm->thermal_throttle.ct_kill_exit);
	IWL_DEBUG_TEMP(mvm, "Exit Thermal Throttling\n");

#ifdef CONFIG_THERMAL
	iwl_mvm_cooling_device_unregister(mvm);
	iwl_mvm_thermal_zone_unregister(mvm);
#endif
	mvm->init_status &= ~IWL_MVM_INIT_STATUS_THERMAL_INIT_COMPLETE;
}<|MERGE_RESOLUTION|>--- conflicted
+++ resolved
@@ -627,12 +627,7 @@
 		 * return, but it need not worry about this.
 		 */
 		*temperature = THERMAL_TEMP_INVALID;
-<<<<<<< HEAD
-		ret = 0;
-		goto out;
-=======
 		return 0;
->>>>>>> 8400291e
 	}
 
 	ret = iwl_mvm_get_temp(mvm, &temp);
