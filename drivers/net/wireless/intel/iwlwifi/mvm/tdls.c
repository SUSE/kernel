--- conflicted
+++ resolved
@@ -2,11 +2,7 @@
 /*
  * Copyright (C) 2014 Intel Mobile Communications GmbH
  * Copyright (C) 2017 Intel Deutschland GmbH
-<<<<<<< HEAD
- * Copyright (C) 2018-2020, 2022-2023 Intel Corporation
-=======
  * Copyright (C) 2018-2020, 2022-2024 Intel Corporation
->>>>>>> 2d5404ca
  */
 #include <linux/etherdevice.h>
 #include "mvm.h"
