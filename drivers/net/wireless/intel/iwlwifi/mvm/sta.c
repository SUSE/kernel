--- conflicted
+++ resolved
@@ -71,11 +71,7 @@
 		mpdu_dens = link_sta->ht_cap.ampdu_density;
 	}
 
-<<<<<<< HEAD
-	if (link_conf->chandef.chan->band == NL80211_BAND_6GHZ) {
-=======
 	if (link_conf->chanreq.oper.chan->band == NL80211_BAND_6GHZ) {
->>>>>>> 2d5404ca
 		/* overwrite HT values on 6 GHz */
 		mpdu_dens = le16_get_bits(link_sta->he_6ghz_capa.capa,
 					  IEEE80211_HE_6GHZ_CAP_MIN_MPDU_START);
@@ -2747,11 +2743,7 @@
 		 */
 		WARN_ON(1);
 
-<<<<<<< HEAD
-		for (j = 0; j < reorder_buf->buf_size; j++)
-=======
 		for (j = 0; j < data->buf_size; j++)
->>>>>>> 2d5404ca
 			__skb_queue_purge(&entries[j].frames);
 
 		spin_unlock_bh(&reorder_buf->lock);
@@ -2773,18 +2765,10 @@
 
 		reorder_buf->num_stored = 0;
 		reorder_buf->head_sn = ssn;
-<<<<<<< HEAD
-		reorder_buf->buf_size = buf_size;
-=======
->>>>>>> 2d5404ca
 		spin_lock_init(&reorder_buf->lock);
 		reorder_buf->queue = i;
 		reorder_buf->valid = false;
-<<<<<<< HEAD
-		for (j = 0; j < reorder_buf->buf_size; j++)
-=======
 		for (j = 0; j < data->buf_size; j++)
->>>>>>> 2d5404ca
 			__skb_queue_head_init(&entries[j].frames);
 	}
 }
@@ -4342,11 +4326,7 @@
 	u16 queue;
 	struct iwl_mvm_vif *mvmvif = iwl_mvm_vif_from_mac80211(vif);
 	unsigned int wdg_timeout =
-<<<<<<< HEAD
-		iwl_mvm_get_wd_timeout(mvm, vif, false, false);
-=======
 		iwl_mvm_get_wd_timeout(mvm, vif);
->>>>>>> 2d5404ca
 	bool mld = iwl_mvm_has_mld_api(mvm->fw);
 	u32 type = mld ? STATION_TYPE_PEER : IWL_STA_LINK;
 
