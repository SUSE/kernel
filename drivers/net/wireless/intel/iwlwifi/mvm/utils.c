// SPDX-License-Identifier: GPL-2.0 OR BSD-3-Clause
/*
<<<<<<< HEAD
 * Copyright (C) 2012-2014, 2018-2023 Intel Corporation
=======
 * Copyright (C) 2012-2014, 2018-2024 Intel Corporation
>>>>>>> 2d5404ca
 * Copyright (C) 2013-2014 Intel Mobile Communications GmbH
 * Copyright (C) 2015-2017 Intel Deutschland GmbH
 */
#include <net/mac80211.h>

#include "iwl-debug.h"
#include "iwl-io.h"
#include "iwl-prph.h"
#include "iwl-csr.h"
#include "mvm.h"
#include "fw/api/rs.h"
#include "fw/img.h"

/*
 * Will return 0 even if the cmd failed when RFKILL is asserted unless
 * CMD_WANT_SKB is set in cmd->flags.
 */
int iwl_mvm_send_cmd(struct iwl_mvm *mvm, struct iwl_host_cmd *cmd)
{
	int ret;

#if defined(CONFIG_IWLWIFI_DEBUGFS) && defined(CONFIG_PM_SLEEP)
	if (WARN_ON(mvm->d3_test_active))
		return -EIO;
#endif

	/*
	 * Synchronous commands from this op-mode must hold
	 * the mutex, this ensures we don't try to send two
	 * (or more) synchronous commands at a time.
	 */
	if (!(cmd->flags & CMD_ASYNC))
		lockdep_assert_held(&mvm->mutex);

	ret = iwl_trans_send_cmd(mvm->trans, cmd);

	/*
	 * If the caller wants the SKB, then don't hide any problems, the
	 * caller might access the response buffer which will be NULL if
	 * the command failed.
	 */
	if (cmd->flags & CMD_WANT_SKB)
		return ret;

	/*
	 * Silently ignore failures if RFKILL is asserted or
	 * we are in suspend\resume process
	 */
	if (!ret || ret == -ERFKILL || ret == -EHOSTDOWN)
		return 0;
	return ret;
}

int iwl_mvm_send_cmd_pdu(struct iwl_mvm *mvm, u32 id,
			 u32 flags, u16 len, const void *data)
{
	struct iwl_host_cmd cmd = {
		.id = id,
		.len = { len, },
		.data = { data, },
		.flags = flags,
	};

	return iwl_mvm_send_cmd(mvm, &cmd);
}

/*
 * We assume that the caller set the status to the success value
 */
int iwl_mvm_send_cmd_status(struct iwl_mvm *mvm, struct iwl_host_cmd *cmd,
			    u32 *status)
{
	struct iwl_rx_packet *pkt;
	struct iwl_cmd_response *resp;
	int ret, resp_len;

	lockdep_assert_held(&mvm->mutex);

#if defined(CONFIG_IWLWIFI_DEBUGFS) && defined(CONFIG_PM_SLEEP)
	if (WARN_ON(mvm->d3_test_active))
		return -EIO;
#endif

	/*
	 * Only synchronous commands can wait for status,
	 * we use WANT_SKB so the caller can't.
	 */
	if (WARN_ONCE(cmd->flags & (CMD_ASYNC | CMD_WANT_SKB),
		      "cmd flags %x", cmd->flags))
		return -EINVAL;

	cmd->flags |= CMD_WANT_SKB;

	ret = iwl_trans_send_cmd(mvm->trans, cmd);
	if (ret == -ERFKILL) {
		/*
		 * The command failed because of RFKILL, don't update
		 * the status, leave it as success and return 0.
		 */
		return 0;
	} else if (ret) {
		return ret;
	}

	pkt = cmd->resp_pkt;

	resp_len = iwl_rx_packet_payload_len(pkt);
	if (WARN_ON_ONCE(resp_len != sizeof(*resp))) {
		ret = -EIO;
		goto out_free_resp;
	}

	resp = (void *)pkt->data;
	*status = le32_to_cpu(resp->status);
 out_free_resp:
	iwl_free_resp(cmd);
	return ret;
}

/*
 * We assume that the caller set the status to the sucess value
 */
int iwl_mvm_send_cmd_pdu_status(struct iwl_mvm *mvm, u32 id, u16 len,
				const void *data, u32 *status)
{
	struct iwl_host_cmd cmd = {
		.id = id,
		.len = { len, },
		.data = { data, },
	};

	return iwl_mvm_send_cmd_status(mvm, &cmd, status);
}

int iwl_mvm_legacy_hw_idx_to_mac80211_idx(u32 rate_n_flags,
					  enum nl80211_band band)
{
	int format = rate_n_flags & RATE_MCS_MOD_TYPE_MSK;
	int rate = rate_n_flags & RATE_LEGACY_RATE_MSK;
	bool is_LB = band == NL80211_BAND_2GHZ;

	if (format == RATE_MCS_LEGACY_OFDM_MSK)
		return is_LB ? rate + IWL_FIRST_OFDM_RATE :
			rate;

	/* CCK is not allowed in HB */
	return is_LB ? rate : -1;
}

int iwl_mvm_legacy_rate_to_mac80211_idx(u32 rate_n_flags,
					enum nl80211_band band)
{
	int rate = rate_n_flags & RATE_LEGACY_RATE_MSK_V1;
	int idx;
	int band_offset = 0;

	/* Legacy rate format, search for match in table */
	if (band != NL80211_BAND_2GHZ)
		band_offset = IWL_FIRST_OFDM_RATE;
	for (idx = band_offset; idx < IWL_RATE_COUNT_LEGACY; idx++)
		if (iwl_fw_rate_idx_to_plcp(idx) == rate)
			return idx - band_offset;

	return -1;
}

u8 iwl_mvm_mac80211_idx_to_hwrate(const struct iwl_fw *fw, int rate_idx)
{
	if (iwl_fw_lookup_cmd_ver(fw, TX_CMD, 0) > 8)
		/* In the new rate legacy rates are indexed:
		 * 0 - 3 for CCK and 0 - 7 for OFDM.
		 */
		return (rate_idx >= IWL_FIRST_OFDM_RATE ?
			rate_idx - IWL_FIRST_OFDM_RATE :
			rate_idx);

	return iwl_fw_rate_idx_to_plcp(rate_idx);
}

u8 iwl_mvm_mac80211_ac_to_ucode_ac(enum ieee80211_ac_numbers ac)
{
	static const u8 mac80211_ac_to_ucode_ac[] = {
		AC_VO,
		AC_VI,
		AC_BE,
		AC_BK
	};

	return mac80211_ac_to_ucode_ac[ac];
}

void iwl_mvm_rx_fw_error(struct iwl_mvm *mvm, struct iwl_rx_cmd_buffer *rxb)
{
	struct iwl_rx_packet *pkt = rxb_addr(rxb);
	struct iwl_error_resp *err_resp = (void *)pkt->data;

	IWL_ERR(mvm, "FW Error notification: type 0x%08X cmd_id 0x%02X\n",
		le32_to_cpu(err_resp->error_type), err_resp->cmd_id);
	IWL_ERR(mvm, "FW Error notification: seq 0x%04X service 0x%08X\n",
		le16_to_cpu(err_resp->bad_cmd_seq_num),
		le32_to_cpu(err_resp->error_service));
	IWL_ERR(mvm, "FW Error notification: timestamp 0x%016llX\n",
		le64_to_cpu(err_resp->timestamp));
}

/*
 * Returns the first antenna as ANT_[ABC], as defined in iwl-config.h.
 * The parameter should also be a combination of ANT_[ABC].
 */
u8 first_antenna(u8 mask)
{
	BUILD_BUG_ON(ANT_A != BIT(0)); /* using ffs is wrong if not */
	if (WARN_ON_ONCE(!mask)) /* ffs will return 0 if mask is zeroed */
		return BIT(0);
	return BIT(ffs(mask) - 1);
}

#define MAX_ANT_NUM 2
/*
 * Toggles between TX antennas to send the probe request on.
 * Receives the bitmask of valid TX antennas and the *index* used
 * for the last TX, and returns the next valid *index* to use.
 * In order to set it in the tx_cmd, must do BIT(idx).
 */
u8 iwl_mvm_next_antenna(struct iwl_mvm *mvm, u8 valid, u8 last_idx)
{
	u8 ind = last_idx;
	int i;

	for (i = 0; i < MAX_ANT_NUM; i++) {
		ind = (ind + 1) % MAX_ANT_NUM;
		if (valid & BIT(ind))
			return ind;
	}

	WARN_ONCE(1, "Failed to toggle between antennas 0x%x", valid);
	return last_idx;
}

/**
 * iwl_mvm_send_lq_cmd() - Send link quality command
 * @mvm: Driver data.
 * @lq: Link quality command to send.
 *
 * The link quality command is sent as the last step of station creation.
 * This is the special case in which init is set and we call a callback in
 * this case to clear the state indicating that station creation is in
 * progress.
 *
 * Returns: an error code indicating success or failure
 */
int iwl_mvm_send_lq_cmd(struct iwl_mvm *mvm, struct iwl_lq_cmd *lq)
{
	struct iwl_host_cmd cmd = {
		.id = LQ_CMD,
		.len = { sizeof(struct iwl_lq_cmd), },
		.flags = CMD_ASYNC,
		.data = { lq, },
	};

	if (WARN_ON(lq->sta_id == IWL_MVM_INVALID_STA ||
		    iwl_mvm_has_tlc_offload(mvm)))
		return -EINVAL;

	return iwl_mvm_send_cmd(mvm, &cmd);
}

/**
 * iwl_mvm_update_smps - Get a request to change the SMPS mode
 * @mvm: Driver data.
 * @vif: Pointer to the ieee80211_vif structure
 * @req_type: The part of the driver who call for a change.
 * @smps_request: The request to change the SMPS mode.
 * @link_id: for MLO link_id, otherwise 0 (deflink)
 *
 * Get a requst to change the SMPS mode,
 * and change it according to all other requests in the driver.
 */
void iwl_mvm_update_smps(struct iwl_mvm *mvm, struct ieee80211_vif *vif,
			 enum iwl_mvm_smps_type_request req_type,
			 enum ieee80211_smps_mode smps_request,
			 unsigned int link_id)
{
	struct iwl_mvm_vif *mvmvif;
	enum ieee80211_smps_mode smps_mode = IEEE80211_SMPS_AUTOMATIC;
	int i;

	lockdep_assert_held(&mvm->mutex);

	/* SMPS is irrelevant for NICs that don't have at least 2 RX antenna */
	if (num_of_ant(iwl_mvm_get_valid_rx_ant(mvm)) == 1)
		return;

	if (vif->type != NL80211_IFTYPE_STATION)
		return;

	/* SMPS is handled by firmware */
	if (iwl_mvm_has_rlc_offload(mvm))
		return;

	mvmvif = iwl_mvm_vif_from_mac80211(vif);

	if (WARN_ON_ONCE(!mvmvif->link[link_id]))
		return;

	mvmvif->link[link_id]->smps_requests[req_type] = smps_request;
	for (i = 0; i < NUM_IWL_MVM_SMPS_REQ; i++) {
		if (mvmvif->link[link_id]->smps_requests[i] ==
		    IEEE80211_SMPS_STATIC) {
			smps_mode = IEEE80211_SMPS_STATIC;
			break;
		}
		if (mvmvif->link[link_id]->smps_requests[i] ==
		    IEEE80211_SMPS_DYNAMIC)
			smps_mode = IEEE80211_SMPS_DYNAMIC;
	}

	/* SMPS is disabled in eSR */
	if (mvmvif->esr_active)
		smps_mode = IEEE80211_SMPS_OFF;

	ieee80211_request_smps(vif, link_id, smps_mode);
}

void iwl_mvm_update_smps_on_active_links(struct iwl_mvm *mvm,
					 struct ieee80211_vif *vif,
					 enum iwl_mvm_smps_type_request req_type,
					 enum ieee80211_smps_mode smps_request)
{
	struct ieee80211_bss_conf *link_conf;
	unsigned int link_id;

	rcu_read_lock();
	for_each_vif_active_link(vif, link_conf, link_id)
		iwl_mvm_update_smps(mvm, vif, req_type, smps_request,
				    link_id);
	rcu_read_unlock();
}

static bool iwl_wait_stats_complete(struct iwl_notif_wait_data *notif_wait,
				    struct iwl_rx_packet *pkt, void *data)
{
	WARN_ON(pkt->hdr.cmd != STATISTICS_NOTIFICATION);

	return true;
}

<<<<<<< HEAD
=======
#define PERIODIC_STAT_RATE 5

int iwl_mvm_request_periodic_system_statistics(struct iwl_mvm *mvm, bool enable)
{
	u32 flags = enable ? 0 : IWL_STATS_CFG_FLG_DISABLE_NTFY_MSK;
	u32 type = enable ? (IWL_STATS_NTFY_TYPE_ID_OPER |
			     IWL_STATS_NTFY_TYPE_ID_OPER_PART1) : 0;
	struct iwl_system_statistics_cmd system_cmd = {
		.cfg_mask = cpu_to_le32(flags),
		.config_time_sec = cpu_to_le32(enable ?
					       PERIODIC_STAT_RATE : 0),
		.type_id_mask = cpu_to_le32(type),
	};

	return iwl_mvm_send_cmd_pdu(mvm,
				    WIDE_ID(SYSTEM_GROUP,
					    SYSTEM_STATISTICS_CMD),
				    0, sizeof(system_cmd), &system_cmd);
}

>>>>>>> 2d5404ca
static int iwl_mvm_request_system_statistics(struct iwl_mvm *mvm, bool clear,
					     u8 cmd_ver)
{
	struct iwl_system_statistics_cmd system_cmd = {
		.cfg_mask = clear ?
			    cpu_to_le32(IWL_STATS_CFG_FLG_ON_DEMAND_NTFY_MSK) :
			    cpu_to_le32(IWL_STATS_CFG_FLG_RESET_MSK |
					IWL_STATS_CFG_FLG_ON_DEMAND_NTFY_MSK),
		.type_id_mask = cpu_to_le32(IWL_STATS_NTFY_TYPE_ID_OPER |
					    IWL_STATS_NTFY_TYPE_ID_OPER_PART1),
	};
	struct iwl_host_cmd cmd = {
		.id = WIDE_ID(SYSTEM_GROUP, SYSTEM_STATISTICS_CMD),
		.len[0] = sizeof(system_cmd),
		.data[0] = &system_cmd,
	};
	struct iwl_notification_wait stats_wait;
	static const u16 stats_complete[] = {
		WIDE_ID(SYSTEM_GROUP, SYSTEM_STATISTICS_END_NOTIF),
	};
	int ret;

	if (cmd_ver != 1) {
		IWL_FW_CHECK_FAILED(mvm,
				    "Invalid system statistics command version:%d\n",
				    cmd_ver);
		return -EOPNOTSUPP;
	}

	iwl_init_notification_wait(&mvm->notif_wait, &stats_wait,
				   stats_complete, ARRAY_SIZE(stats_complete),
				   NULL, NULL);

	mvm->statistics_clear = clear;
	ret = iwl_mvm_send_cmd(mvm, &cmd);
	if (ret) {
		iwl_remove_notification(&mvm->notif_wait, &stats_wait);
		return ret;
	}

	/* 500ms for OPERATIONAL, PART1 and END notification should be enough
	 * for FW to collect data from all LMACs and send
	 * STATISTICS_NOTIFICATION to host
	 */
	ret = iwl_wait_notification(&mvm->notif_wait, &stats_wait, HZ / 2);
	if (ret)
		return ret;

	if (clear)
		iwl_mvm_accu_radio_stats(mvm);

	return ret;
}

int iwl_mvm_request_statistics(struct iwl_mvm *mvm, bool clear)
{
	struct iwl_statistics_cmd scmd = {
		.flags = clear ? cpu_to_le32(IWL_STATISTICS_FLG_CLEAR) : 0,
	};

	struct iwl_host_cmd cmd = {
		.id = STATISTICS_CMD,
		.len[0] = sizeof(scmd),
		.data[0] = &scmd,
	};
	u8 cmd_ver = iwl_fw_lookup_cmd_ver(mvm->fw,
					   WIDE_ID(SYSTEM_GROUP,
						   SYSTEM_STATISTICS_CMD),
					   IWL_FW_CMD_VER_UNKNOWN);
	int ret;

<<<<<<< HEAD
=======
	/*
	 * Don't request statistics during restart, they'll not have any useful
	 * information right after restart, nor is clearing needed
	 */
	if (test_bit(IWL_MVM_STATUS_IN_HW_RESTART, &mvm->status))
		return 0;

>>>>>>> 2d5404ca
	if (cmd_ver != IWL_FW_CMD_VER_UNKNOWN)
		return iwl_mvm_request_system_statistics(mvm, clear, cmd_ver);

	/* From version 15 - STATISTICS_NOTIFICATION, the reply for
	 * STATISTICS_CMD is empty, and the response is with
	 * STATISTICS_NOTIFICATION notification
	 */
	if (iwl_fw_lookup_notif_ver(mvm->fw, LEGACY_GROUP,
				    STATISTICS_NOTIFICATION, 0) < 15) {
		cmd.flags = CMD_WANT_SKB;

		ret = iwl_mvm_send_cmd(mvm, &cmd);
		if (ret)
			return ret;

		iwl_mvm_handle_rx_statistics(mvm, cmd.resp_pkt);
		iwl_free_resp(&cmd);
	} else {
		struct iwl_notification_wait stats_wait;
		static const u16 stats_complete[] = {
			STATISTICS_NOTIFICATION,
		};

		iwl_init_notification_wait(&mvm->notif_wait, &stats_wait,
					   stats_complete, ARRAY_SIZE(stats_complete),
					   iwl_wait_stats_complete, NULL);

		ret = iwl_mvm_send_cmd(mvm, &cmd);
		if (ret) {
			iwl_remove_notification(&mvm->notif_wait, &stats_wait);
			return ret;
		}

		/* 200ms should be enough for FW to collect data from all
		 * LMACs and send STATISTICS_NOTIFICATION to host
		 */
		ret = iwl_wait_notification(&mvm->notif_wait, &stats_wait, HZ / 5);
		if (ret)
			return ret;
	}

	if (clear)
		iwl_mvm_accu_radio_stats(mvm);

	return 0;
}

void iwl_mvm_accu_radio_stats(struct iwl_mvm *mvm)
{
	mvm->accu_radio_stats.rx_time += mvm->radio_stats.rx_time;
	mvm->accu_radio_stats.tx_time += mvm->radio_stats.tx_time;
	mvm->accu_radio_stats.on_time_rf += mvm->radio_stats.on_time_rf;
	mvm->accu_radio_stats.on_time_scan += mvm->radio_stats.on_time_scan;
}

struct iwl_mvm_diversity_iter_data {
	struct iwl_mvm_phy_ctxt *ctxt;
	bool result;
};

static void iwl_mvm_diversity_iter(void *_data, u8 *mac,
				   struct ieee80211_vif *vif)
{
	struct iwl_mvm_vif *mvmvif = iwl_mvm_vif_from_mac80211(vif);
	struct iwl_mvm_diversity_iter_data *data = _data;
	int i, link_id;

	for_each_mvm_vif_valid_link(mvmvif, link_id) {
		struct iwl_mvm_vif_link_info *link_info = mvmvif->link[link_id];

		if (link_info->phy_ctxt != data->ctxt)
			continue;

		for (i = 0; i < NUM_IWL_MVM_SMPS_REQ; i++) {
			if (link_info->smps_requests[i] == IEEE80211_SMPS_STATIC ||
			    link_info->smps_requests[i] == IEEE80211_SMPS_DYNAMIC) {
				data->result = false;
				break;
			}
		}
	}
}

bool iwl_mvm_rx_diversity_allowed(struct iwl_mvm *mvm,
				  struct iwl_mvm_phy_ctxt *ctxt)
{
	struct iwl_mvm_diversity_iter_data data = {
		.ctxt = ctxt,
		.result = true,
	};

	lockdep_assert_held(&mvm->mutex);

	if (iwlmvm_mod_params.power_scheme != IWL_POWER_SCHEME_CAM)
		return false;

	if (num_of_ant(iwl_mvm_get_valid_rx_ant(mvm)) == 1)
		return false;

	if (mvm->cfg->rx_with_siso_diversity)
		return false;

	ieee80211_iterate_active_interfaces_atomic(
			mvm->hw, IEEE80211_IFACE_ITER_NORMAL,
			iwl_mvm_diversity_iter, &data);

	return data.result;
}

void iwl_mvm_send_low_latency_cmd(struct iwl_mvm *mvm,
				  bool low_latency, u16 mac_id)
{
	struct iwl_mac_low_latency_cmd cmd = {
		.mac_id = cpu_to_le32(mac_id)
	};

	if (!fw_has_capa(&mvm->fw->ucode_capa,
			 IWL_UCODE_TLV_CAPA_DYNAMIC_QUOTA))
		return;

	if (low_latency) {
		/* currently we don't care about the direction */
		cmd.low_latency_rx = 1;
		cmd.low_latency_tx = 1;
	}

	if (iwl_mvm_send_cmd_pdu(mvm, WIDE_ID(MAC_CONF_GROUP, LOW_LATENCY_CMD),
				 0, sizeof(cmd), &cmd))
		IWL_ERR(mvm, "Failed to send low latency command\n");
}

int iwl_mvm_update_low_latency(struct iwl_mvm *mvm, struct ieee80211_vif *vif,
			       bool low_latency,
			       enum iwl_mvm_low_latency_cause cause)
{
	struct iwl_mvm_vif *mvmvif = iwl_mvm_vif_from_mac80211(vif);
	int res;
	bool prev;

	lockdep_assert_held(&mvm->mutex);

	prev = iwl_mvm_vif_low_latency(mvmvif);
	iwl_mvm_vif_set_low_latency(mvmvif, low_latency, cause);

	low_latency = iwl_mvm_vif_low_latency(mvmvif);

	if (low_latency == prev)
		return 0;

	iwl_mvm_send_low_latency_cmd(mvm, low_latency, mvmvif->id);

	res = iwl_mvm_update_quotas(mvm, false, NULL);
	if (res)
		return res;

	iwl_mvm_bt_coex_vif_change(mvm);

	return iwl_mvm_power_update_mac(mvm);
}

struct iwl_mvm_low_latency_iter {
	bool result;
	bool result_per_band[NUM_NL80211_BANDS];
};

static void iwl_mvm_ll_iter(void *_data, u8 *mac, struct ieee80211_vif *vif)
{
	struct iwl_mvm_low_latency_iter *result = _data;
	struct iwl_mvm_vif *mvmvif = iwl_mvm_vif_from_mac80211(vif);
	enum nl80211_band band;

	if (iwl_mvm_vif_low_latency(mvmvif)) {
		result->result = true;

		if (!mvmvif->deflink.phy_ctxt)
			return;

		band = mvmvif->deflink.phy_ctxt->channel->band;
		result->result_per_band[band] = true;
	}
}

bool iwl_mvm_low_latency(struct iwl_mvm *mvm)
{
	struct iwl_mvm_low_latency_iter data = {};

	ieee80211_iterate_active_interfaces_atomic(
			mvm->hw, IEEE80211_IFACE_ITER_NORMAL,
			iwl_mvm_ll_iter, &data);

	return data.result;
}

bool iwl_mvm_low_latency_band(struct iwl_mvm *mvm, enum nl80211_band band)
{
	struct iwl_mvm_low_latency_iter data = {};

	ieee80211_iterate_active_interfaces_atomic(
			mvm->hw, IEEE80211_IFACE_ITER_NORMAL,
			iwl_mvm_ll_iter, &data);

	return data.result_per_band[band];
}

struct iwl_bss_iter_data {
	struct ieee80211_vif *vif;
	bool error;
};

static void iwl_mvm_bss_iface_iterator(void *_data, u8 *mac,
				       struct ieee80211_vif *vif)
{
	struct iwl_bss_iter_data *data = _data;

	if (vif->type != NL80211_IFTYPE_STATION || vif->p2p)
		return;

	if (data->vif) {
		data->error = true;
		return;
	}

	data->vif = vif;
}

struct ieee80211_vif *iwl_mvm_get_bss_vif(struct iwl_mvm *mvm)
{
	struct iwl_bss_iter_data bss_iter_data = {};

	ieee80211_iterate_active_interfaces_atomic(
		mvm->hw, IEEE80211_IFACE_ITER_NORMAL,
		iwl_mvm_bss_iface_iterator, &bss_iter_data);

	if (bss_iter_data.error) {
		IWL_ERR(mvm, "More than one managed interface active!\n");
		return ERR_PTR(-EINVAL);
	}

	return bss_iter_data.vif;
}

struct iwl_bss_find_iter_data {
	struct ieee80211_vif *vif;
	u32 macid;
};

static void iwl_mvm_bss_find_iface_iterator(void *_data, u8 *mac,
					    struct ieee80211_vif *vif)
{
	struct iwl_bss_find_iter_data *data = _data;
	struct iwl_mvm_vif *mvmvif = iwl_mvm_vif_from_mac80211(vif);

	if (mvmvif->id == data->macid)
		data->vif = vif;
}

struct ieee80211_vif *iwl_mvm_get_vif_by_macid(struct iwl_mvm *mvm, u32 macid)
{
	struct iwl_bss_find_iter_data data = {
		.macid = macid,
	};

	lockdep_assert_held(&mvm->mutex);

	ieee80211_iterate_active_interfaces_atomic(
		mvm->hw, IEEE80211_IFACE_ITER_NORMAL,
		iwl_mvm_bss_find_iface_iterator, &data);

	return data.vif;
}

struct iwl_sta_iter_data {
	bool assoc;
};

static void iwl_mvm_sta_iface_iterator(void *_data, u8 *mac,
				       struct ieee80211_vif *vif)
{
	struct iwl_sta_iter_data *data = _data;

	if (vif->type != NL80211_IFTYPE_STATION)
		return;

	if (vif->cfg.assoc)
		data->assoc = true;
}

bool iwl_mvm_is_vif_assoc(struct iwl_mvm *mvm)
{
	struct iwl_sta_iter_data data = {
		.assoc = false,
	};

	ieee80211_iterate_active_interfaces_atomic(mvm->hw,
						   IEEE80211_IFACE_ITER_NORMAL,
						   iwl_mvm_sta_iface_iterator,
						   &data);
	return data.assoc;
}

unsigned int iwl_mvm_get_wd_timeout(struct iwl_mvm *mvm,
				    struct ieee80211_vif *vif)
{
	unsigned int default_timeout =
		mvm->trans->trans_cfg->base_params->wd_timeout;

	/*
	 * We can't know when the station is asleep or awake, so we
	 * must disable the queue hang detection.
	 */
	if (fw_has_capa(&mvm->fw->ucode_capa,
			IWL_UCODE_TLV_CAPA_STA_PM_NOTIF) &&
	    vif->type == NL80211_IFTYPE_AP)
		return IWL_WATCHDOG_DISABLED;
	return default_timeout;
}

void iwl_mvm_connection_loss(struct iwl_mvm *mvm, struct ieee80211_vif *vif,
			     const char *errmsg)
{
	struct iwl_fw_dbg_trigger_tlv *trig;
	struct iwl_fw_dbg_trigger_mlme *trig_mlme;

	trig = iwl_fw_dbg_trigger_on(&mvm->fwrt, ieee80211_vif_to_wdev(vif),
				     FW_DBG_TRIGGER_MLME);
	if (!trig)
		goto out;

	trig_mlme = (void *)trig->data;

	if (trig_mlme->stop_connection_loss &&
	    --trig_mlme->stop_connection_loss)
		goto out;

	iwl_fw_dbg_collect_trig(&mvm->fwrt, trig, "%s", errmsg);

out:
	ieee80211_connection_loss(vif);
}

void iwl_mvm_event_frame_timeout_callback(struct iwl_mvm *mvm,
					  struct ieee80211_vif *vif,
					  const struct ieee80211_sta *sta,
					  u16 tid)
{
	struct iwl_fw_dbg_trigger_tlv *trig;
	struct iwl_fw_dbg_trigger_ba *ba_trig;

	trig = iwl_fw_dbg_trigger_on(&mvm->fwrt, ieee80211_vif_to_wdev(vif),
				     FW_DBG_TRIGGER_BA);
	if (!trig)
		return;

	ba_trig = (void *)trig->data;

	if (!(le16_to_cpu(ba_trig->frame_timeout) & BIT(tid)))
		return;

	iwl_fw_dbg_collect_trig(&mvm->fwrt, trig,
				"Frame from %pM timed out, tid %d",
				sta->addr, tid);
}

u8 iwl_mvm_tcm_load_percentage(u32 airtime, u32 elapsed)
{
	if (!elapsed)
		return 0;

	return (100 * airtime / elapsed) / USEC_PER_MSEC;
}

static enum iwl_mvm_traffic_load
iwl_mvm_tcm_load(struct iwl_mvm *mvm, u32 airtime, unsigned long elapsed)
{
	u8 load = iwl_mvm_tcm_load_percentage(airtime, elapsed);

	if (load > IWL_MVM_TCM_LOAD_HIGH_THRESH)
		return IWL_MVM_TRAFFIC_HIGH;
	if (load > IWL_MVM_TCM_LOAD_MEDIUM_THRESH)
		return IWL_MVM_TRAFFIC_MEDIUM;

	return IWL_MVM_TRAFFIC_LOW;
}

static void iwl_mvm_tcm_iter(void *_data, u8 *mac, struct ieee80211_vif *vif)
{
	struct iwl_mvm *mvm = _data;
	struct iwl_mvm_vif *mvmvif = iwl_mvm_vif_from_mac80211(vif);
	bool low_latency, prev = mvmvif->low_latency & LOW_LATENCY_TRAFFIC;

	if (mvmvif->id >= NUM_MAC_INDEX_DRIVER)
		return;

	low_latency = mvm->tcm.result.low_latency[mvmvif->id];

	if (!mvm->tcm.result.change[mvmvif->id] &&
	    prev == low_latency) {
		iwl_mvm_update_quotas(mvm, false, NULL);
		return;
	}

	if (prev != low_latency) {
		/* this sends traffic load and updates quota as well */
		iwl_mvm_update_low_latency(mvm, vif, low_latency,
					   LOW_LATENCY_TRAFFIC);
	} else {
		iwl_mvm_update_quotas(mvm, false, NULL);
	}
}

static void iwl_mvm_tcm_results(struct iwl_mvm *mvm)
{
	guard(mvm)(mvm);

	ieee80211_iterate_active_interfaces(
		mvm->hw, IEEE80211_IFACE_ITER_NORMAL,
		iwl_mvm_tcm_iter, mvm);

	if (fw_has_capa(&mvm->fw->ucode_capa, IWL_UCODE_TLV_CAPA_UMAC_SCAN))
		iwl_mvm_config_scan(mvm);
}

static void iwl_mvm_tcm_uapsd_nonagg_detected_wk(struct work_struct *wk)
{
	struct iwl_mvm *mvm;
	struct iwl_mvm_vif *mvmvif;
	struct ieee80211_vif *vif;

	mvmvif = container_of(wk, struct iwl_mvm_vif,
			      uapsd_nonagg_detected_wk.work);
	vif = container_of((void *)mvmvif, struct ieee80211_vif, drv_priv);
	mvm = mvmvif->mvm;

	if (mvm->tcm.data[mvmvif->id].opened_rx_ba_sessions)
		return;

	/* remember that this AP is broken */
	memcpy(mvm->uapsd_noagg_bssids[mvm->uapsd_noagg_bssid_write_idx].addr,
	       vif->bss_conf.bssid, ETH_ALEN);
	mvm->uapsd_noagg_bssid_write_idx++;
	if (mvm->uapsd_noagg_bssid_write_idx >= IWL_MVM_UAPSD_NOAGG_LIST_LEN)
		mvm->uapsd_noagg_bssid_write_idx = 0;

	iwl_mvm_connection_loss(mvm, vif,
				"AP isn't using AMPDU with uAPSD enabled");
}

static void iwl_mvm_uapsd_agg_disconnect(struct iwl_mvm *mvm,
					 struct ieee80211_vif *vif)
{
	struct iwl_mvm_vif *mvmvif = iwl_mvm_vif_from_mac80211(vif);

	if (vif->type != NL80211_IFTYPE_STATION)
		return;

	if (!vif->cfg.assoc)
		return;

	if (!mvmvif->deflink.queue_params[IEEE80211_AC_VO].uapsd &&
	    !mvmvif->deflink.queue_params[IEEE80211_AC_VI].uapsd &&
	    !mvmvif->deflink.queue_params[IEEE80211_AC_BE].uapsd &&
	    !mvmvif->deflink.queue_params[IEEE80211_AC_BK].uapsd)
		return;

	if (mvm->tcm.data[mvmvif->id].uapsd_nonagg_detect.detected)
		return;

	mvm->tcm.data[mvmvif->id].uapsd_nonagg_detect.detected = true;
	IWL_INFO(mvm,
		 "detected AP should do aggregation but isn't, likely due to U-APSD\n");
	schedule_delayed_work(&mvmvif->uapsd_nonagg_detected_wk,
			      15 * HZ);
}

static void iwl_mvm_check_uapsd_agg_expected_tpt(struct iwl_mvm *mvm,
						 unsigned int elapsed,
						 int mac)
{
	u64 bytes = mvm->tcm.data[mac].uapsd_nonagg_detect.rx_bytes;
	u64 tpt;
	unsigned long rate;
	struct ieee80211_vif *vif;

	rate = ewma_rate_read(&mvm->tcm.data[mac].uapsd_nonagg_detect.rate);

	if (!rate || mvm->tcm.data[mac].opened_rx_ba_sessions ||
	    mvm->tcm.data[mac].uapsd_nonagg_detect.detected)
		return;

	if (iwl_mvm_has_new_rx_api(mvm)) {
		tpt = 8 * bytes; /* kbps */
		do_div(tpt, elapsed);
		rate *= 1000; /* kbps */
		if (tpt < 22 * rate / 100)
			return;
	} else {
		/*
		 * the rate here is actually the threshold, in 100Kbps units,
		 * so do the needed conversion from bytes to 100Kbps:
		 * 100kb = bits / (100 * 1000),
		 * 100kbps = 100kb / (msecs / 1000) ==
		 *           (bits / (100 * 1000)) / (msecs / 1000) ==
		 *           bits / (100 * msecs)
		 */
		tpt = (8 * bytes);
		do_div(tpt, elapsed * 100);
		if (tpt < rate)
			return;
	}

	rcu_read_lock();
	vif = rcu_dereference(mvm->vif_id_to_mac[mac]);
	if (vif)
		iwl_mvm_uapsd_agg_disconnect(mvm, vif);
	rcu_read_unlock();
}

static void iwl_mvm_tcm_iterator(void *_data, u8 *mac,
				 struct ieee80211_vif *vif)
{
	struct iwl_mvm_vif *mvmvif = iwl_mvm_vif_from_mac80211(vif);
	u32 *band = _data;

	if (!mvmvif->deflink.phy_ctxt)
		return;

	band[mvmvif->id] = mvmvif->deflink.phy_ctxt->channel->band;
}

static unsigned long iwl_mvm_calc_tcm_stats(struct iwl_mvm *mvm,
					    unsigned long ts,
					    bool handle_uapsd)
{
	unsigned int elapsed = jiffies_to_msecs(ts - mvm->tcm.ts);
	unsigned int uapsd_elapsed =
		jiffies_to_msecs(ts - mvm->tcm.uapsd_nonagg_ts);
	u32 total_airtime = 0;
	u32 band_airtime[NUM_NL80211_BANDS] = {0};
	u32 band[NUM_MAC_INDEX_DRIVER] = {0};
	int ac, mac, i;
	bool low_latency = false;
	enum iwl_mvm_traffic_load load, band_load;
	bool handle_ll = time_after(ts, mvm->tcm.ll_ts + MVM_LL_PERIOD);

	if (handle_ll)
		mvm->tcm.ll_ts = ts;
	if (handle_uapsd)
		mvm->tcm.uapsd_nonagg_ts = ts;

	mvm->tcm.result.elapsed = elapsed;

	ieee80211_iterate_active_interfaces_atomic(mvm->hw,
						   IEEE80211_IFACE_ITER_NORMAL,
						   iwl_mvm_tcm_iterator,
						   &band);

	for (mac = 0; mac < NUM_MAC_INDEX_DRIVER; mac++) {
		struct iwl_mvm_tcm_mac *mdata = &mvm->tcm.data[mac];
		u32 vo_vi_pkts = 0;
		u32 airtime = mdata->rx.airtime + mdata->tx.airtime;

		total_airtime += airtime;
		band_airtime[band[mac]] += airtime;

		load = iwl_mvm_tcm_load(mvm, airtime, elapsed);
		mvm->tcm.result.change[mac] = load != mvm->tcm.result.load[mac];
		mvm->tcm.result.load[mac] = load;
		mvm->tcm.result.airtime[mac] = airtime;

		for (ac = IEEE80211_AC_VO; ac <= IEEE80211_AC_VI; ac++)
			vo_vi_pkts += mdata->rx.pkts[ac] +
				      mdata->tx.pkts[ac];

		/* enable immediately with enough packets but defer disabling */
		if (vo_vi_pkts > IWL_MVM_TCM_LOWLAT_ENABLE_THRESH)
			mvm->tcm.result.low_latency[mac] = true;
		else if (handle_ll)
			mvm->tcm.result.low_latency[mac] = false;

		if (handle_ll) {
			/* clear old data */
			memset(&mdata->rx.pkts, 0, sizeof(mdata->rx.pkts));
			memset(&mdata->tx.pkts, 0, sizeof(mdata->tx.pkts));
		}
		low_latency |= mvm->tcm.result.low_latency[mac];

		if (!mvm->tcm.result.low_latency[mac] && handle_uapsd)
			iwl_mvm_check_uapsd_agg_expected_tpt(mvm, uapsd_elapsed,
							     mac);
		/* clear old data */
		if (handle_uapsd)
			mdata->uapsd_nonagg_detect.rx_bytes = 0;
		memset(&mdata->rx.airtime, 0, sizeof(mdata->rx.airtime));
		memset(&mdata->tx.airtime, 0, sizeof(mdata->tx.airtime));
	}

	load = iwl_mvm_tcm_load(mvm, total_airtime, elapsed);
	mvm->tcm.result.global_load = load;

	for (i = 0; i < NUM_NL80211_BANDS; i++) {
		band_load = iwl_mvm_tcm_load(mvm, band_airtime[i], elapsed);
		mvm->tcm.result.band_load[i] = band_load;
	}

	/*
	 * If the current load isn't low we need to force re-evaluation
	 * in the TCM period, so that we can return to low load if there
	 * was no traffic at all (and thus iwl_mvm_recalc_tcm didn't get
	 * triggered by traffic).
	 */
	if (load != IWL_MVM_TRAFFIC_LOW)
		return MVM_TCM_PERIOD;
	/*
	 * If low-latency is active we need to force re-evaluation after
	 * (the longer) MVM_LL_PERIOD, so that we can disable low-latency
	 * when there's no traffic at all.
	 */
	if (low_latency)
		return MVM_LL_PERIOD;
	/*
	 * Otherwise, we don't need to run the work struct because we're
	 * in the default "idle" state - traffic indication is low (which
	 * also covers the "no traffic" case) and low-latency is disabled
	 * so there's no state that may need to be disabled when there's
	 * no traffic at all.
	 *
	 * Note that this has no impact on the regular scheduling of the
	 * updates triggered by traffic - those happen whenever one of the
	 * two timeouts expire (if there's traffic at all.)
	 */
	return 0;
}

void iwl_mvm_recalc_tcm(struct iwl_mvm *mvm)
{
	unsigned long ts = jiffies;
	bool handle_uapsd =
		time_after(ts, mvm->tcm.uapsd_nonagg_ts +
			       msecs_to_jiffies(IWL_MVM_UAPSD_NONAGG_PERIOD));

	spin_lock(&mvm->tcm.lock);
	if (mvm->tcm.paused || !time_after(ts, mvm->tcm.ts + MVM_TCM_PERIOD)) {
		spin_unlock(&mvm->tcm.lock);
		return;
	}
	spin_unlock(&mvm->tcm.lock);

	if (handle_uapsd && iwl_mvm_has_new_rx_api(mvm)) {
		guard(mvm)(mvm);
		if (iwl_mvm_request_statistics(mvm, true))
			handle_uapsd = false;
	}

	spin_lock(&mvm->tcm.lock);
	/* re-check if somebody else won the recheck race */
	if (!mvm->tcm.paused && time_after(ts, mvm->tcm.ts + MVM_TCM_PERIOD)) {
		/* calculate statistics */
		unsigned long work_delay = iwl_mvm_calc_tcm_stats(mvm, ts,
								  handle_uapsd);

		/* the memset needs to be visible before the timestamp */
		smp_mb();
		mvm->tcm.ts = ts;
		if (work_delay)
			schedule_delayed_work(&mvm->tcm.work, work_delay);
	}
	spin_unlock(&mvm->tcm.lock);

	iwl_mvm_tcm_results(mvm);
}

void iwl_mvm_tcm_work(struct work_struct *work)
{
	struct delayed_work *delayed_work = to_delayed_work(work);
	struct iwl_mvm *mvm = container_of(delayed_work, struct iwl_mvm,
					   tcm.work);

	iwl_mvm_recalc_tcm(mvm);
}

void iwl_mvm_pause_tcm(struct iwl_mvm *mvm, bool with_cancel)
{
	spin_lock_bh(&mvm->tcm.lock);
	mvm->tcm.paused = true;
	spin_unlock_bh(&mvm->tcm.lock);
	if (with_cancel)
		cancel_delayed_work_sync(&mvm->tcm.work);
}

void iwl_mvm_resume_tcm(struct iwl_mvm *mvm)
{
	int mac;
	bool low_latency = false;

	spin_lock_bh(&mvm->tcm.lock);
	mvm->tcm.ts = jiffies;
	mvm->tcm.ll_ts = jiffies;
	for (mac = 0; mac < NUM_MAC_INDEX_DRIVER; mac++) {
		struct iwl_mvm_tcm_mac *mdata = &mvm->tcm.data[mac];

		memset(&mdata->rx.pkts, 0, sizeof(mdata->rx.pkts));
		memset(&mdata->tx.pkts, 0, sizeof(mdata->tx.pkts));
		memset(&mdata->rx.airtime, 0, sizeof(mdata->rx.airtime));
		memset(&mdata->tx.airtime, 0, sizeof(mdata->tx.airtime));

		if (mvm->tcm.result.low_latency[mac])
			low_latency = true;
	}
	/* The TCM data needs to be reset before "paused" flag changes */
	smp_mb();
	mvm->tcm.paused = false;

	/*
	 * if the current load is not low or low latency is active, force
	 * re-evaluation to cover the case of no traffic.
	 */
	if (mvm->tcm.result.global_load > IWL_MVM_TRAFFIC_LOW)
		schedule_delayed_work(&mvm->tcm.work, MVM_TCM_PERIOD);
	else if (low_latency)
		schedule_delayed_work(&mvm->tcm.work, MVM_LL_PERIOD);

	spin_unlock_bh(&mvm->tcm.lock);
}

void iwl_mvm_tcm_add_vif(struct iwl_mvm *mvm, struct ieee80211_vif *vif)
{
	struct iwl_mvm_vif *mvmvif = iwl_mvm_vif_from_mac80211(vif);

	INIT_DELAYED_WORK(&mvmvif->uapsd_nonagg_detected_wk,
			  iwl_mvm_tcm_uapsd_nonagg_detected_wk);
}

void iwl_mvm_tcm_rm_vif(struct iwl_mvm *mvm, struct ieee80211_vif *vif)
{
	struct iwl_mvm_vif *mvmvif = iwl_mvm_vif_from_mac80211(vif);

	cancel_delayed_work_sync(&mvmvif->uapsd_nonagg_detected_wk);
}

u32 iwl_mvm_get_systime(struct iwl_mvm *mvm)
{
	u32 reg_addr = DEVICE_SYSTEM_TIME_REG;

	if (mvm->trans->trans_cfg->device_family >= IWL_DEVICE_FAMILY_22000 &&
	    mvm->trans->cfg->gp2_reg_addr)
		reg_addr = mvm->trans->cfg->gp2_reg_addr;

	return iwl_read_prph(mvm->trans, reg_addr);
}

void iwl_mvm_get_sync_time(struct iwl_mvm *mvm, int clock_type,
			   u32 *gp2, u64 *boottime, ktime_t *realtime)
{
	bool ps_disabled;

	lockdep_assert_held(&mvm->mutex);

	/* Disable power save when reading GP2 */
	ps_disabled = mvm->ps_disabled;
	if (!ps_disabled) {
		mvm->ps_disabled = true;
		iwl_mvm_power_update_device(mvm);
	}

	*gp2 = iwl_mvm_get_systime(mvm);

	if (clock_type == CLOCK_BOOTTIME && boottime)
		*boottime = ktime_get_boottime_ns();
	else if (clock_type == CLOCK_REALTIME && realtime)
		*realtime = ktime_get_real();

	if (!ps_disabled) {
		mvm->ps_disabled = ps_disabled;
		iwl_mvm_power_update_device(mvm);
	}
}

/* Find if at least two links from different vifs use same channel
 * FIXME: consider having a refcount array in struct iwl_mvm_vif for
 * used phy_ctxt ids.
 */
bool iwl_mvm_have_links_same_channel(struct iwl_mvm_vif *vif1,
				     struct iwl_mvm_vif *vif2)
{
	unsigned int i, j;

	for_each_mvm_vif_valid_link(vif1, i) {
		for_each_mvm_vif_valid_link(vif2, j) {
			if (vif1->link[i]->phy_ctxt == vif2->link[j]->phy_ctxt)
				return true;
		}
	}

	return false;
}

bool iwl_mvm_vif_is_active(struct iwl_mvm_vif *mvmvif)
{
	unsigned int i;

	/* FIXME: can it fail when phy_ctxt is assigned? */
	for_each_mvm_vif_valid_link(mvmvif, i) {
		if (mvmvif->link[i]->phy_ctxt &&
		    mvmvif->link[i]->phy_ctxt->id < NUM_PHY_CTX)
			return true;
	}

	return false;
}<|MERGE_RESOLUTION|>--- conflicted
+++ resolved
@@ -1,10 +1,6 @@
 // SPDX-License-Identifier: GPL-2.0 OR BSD-3-Clause
 /*
-<<<<<<< HEAD
- * Copyright (C) 2012-2014, 2018-2023 Intel Corporation
-=======
  * Copyright (C) 2012-2014, 2018-2024 Intel Corporation
->>>>>>> 2d5404ca
  * Copyright (C) 2013-2014 Intel Mobile Communications GmbH
  * Copyright (C) 2015-2017 Intel Deutschland GmbH
  */
@@ -352,8 +348,6 @@
 	return true;
 }
 
-<<<<<<< HEAD
-=======
 #define PERIODIC_STAT_RATE 5
 
 int iwl_mvm_request_periodic_system_statistics(struct iwl_mvm *mvm, bool enable)
@@ -374,7 +368,6 @@
 				    0, sizeof(system_cmd), &system_cmd);
 }
 
->>>>>>> 2d5404ca
 static int iwl_mvm_request_system_statistics(struct iwl_mvm *mvm, bool clear,
 					     u8 cmd_ver)
 {
@@ -446,8 +439,6 @@
 					   IWL_FW_CMD_VER_UNKNOWN);
 	int ret;
 
-<<<<<<< HEAD
-=======
 	/*
 	 * Don't request statistics during restart, they'll not have any useful
 	 * information right after restart, nor is clearing needed
@@ -455,7 +446,6 @@
 	if (test_bit(IWL_MVM_STATUS_IN_HW_RESTART, &mvm->status))
 		return 0;
 
->>>>>>> 2d5404ca
 	if (cmd_ver != IWL_FW_CMD_VER_UNKNOWN)
 		return iwl_mvm_request_system_statistics(mvm, clear, cmd_ver);
 
