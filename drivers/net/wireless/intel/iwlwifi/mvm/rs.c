// SPDX-License-Identifier: GPL-2.0-only
/******************************************************************************
 *
<<<<<<< HEAD
 * Copyright(c) 2005 - 2014, 2018 - 2020 Intel Corporation. All rights reserved.
=======
 * Copyright(c) 2005 - 2014, 2018 - 2021 Intel Corporation. All rights reserved.
>>>>>>> 7d2a07b7
 * Copyright(c) 2013 - 2015 Intel Mobile Communications GmbH
 * Copyright(c) 2016 - 2017 Intel Deutschland GmbH
 *
 * Contact Information:
 *  Intel Linux Wireless <linuxwifi@intel.com>
 * Intel Corporation, 5200 N.E. Elam Young Parkway, Hillsboro, OR 97124-6497
 *
 *****************************************************************************/
#include <linux/kernel.h>
#include <linux/skbuff.h>
#include <linux/slab.h>
#include <net/mac80211.h>

#include <linux/netdevice.h>
#include <linux/etherdevice.h>
#include <linux/delay.h>

#include <linux/workqueue.h>
#include "rs.h"
#include "fw-api.h"
#include "sta.h"
#include "iwl-op-mode.h"
#include "mvm.h"
#include "debugfs.h"

#define IWL_RATE_MAX_WINDOW		62	/* # tx in history window */

/* Calculations of success ratio are done in fixed point where 12800 is 100%.
 * Use this macro when dealing with thresholds consts set as a percentage
 */
#define RS_PERCENT(x) (128 * x)

static u8 rs_ht_to_legacy[] = {
	[IWL_RATE_MCS_0_INDEX] = IWL_RATE_6M_INDEX,
	[IWL_RATE_MCS_1_INDEX] = IWL_RATE_9M_INDEX,
	[IWL_RATE_MCS_2_INDEX] = IWL_RATE_12M_INDEX,
	[IWL_RATE_MCS_3_INDEX] = IWL_RATE_18M_INDEX,
	[IWL_RATE_MCS_4_INDEX] = IWL_RATE_24M_INDEX,
	[IWL_RATE_MCS_5_INDEX] = IWL_RATE_36M_INDEX,
	[IWL_RATE_MCS_6_INDEX] = IWL_RATE_48M_INDEX,
	[IWL_RATE_MCS_7_INDEX] = IWL_RATE_54M_INDEX,
	[IWL_RATE_MCS_8_INDEX] = IWL_RATE_54M_INDEX,
	[IWL_RATE_MCS_9_INDEX] = IWL_RATE_54M_INDEX,
};

static const u8 ant_toggle_lookup[] = {
	[ANT_NONE] = ANT_NONE,
	[ANT_A] = ANT_B,
	[ANT_B] = ANT_A,
	[ANT_AB] = ANT_AB,
};

#define IWL_DECLARE_RATE_INFO(r, s, rp, rn)			      \
	[IWL_RATE_##r##M_INDEX] = { IWL_RATE_##r##M_PLCP,	      \
				    IWL_RATE_HT_SISO_MCS_##s##_PLCP,  \
				    IWL_RATE_HT_MIMO2_MCS_##s##_PLCP, \
				    IWL_RATE_VHT_SISO_MCS_##s##_PLCP, \
				    IWL_RATE_VHT_MIMO2_MCS_##s##_PLCP,\
				    IWL_RATE_##rp##M_INDEX,	      \
				    IWL_RATE_##rn##M_INDEX }

#define IWL_DECLARE_MCS_RATE(s)						  \
	[IWL_RATE_MCS_##s##_INDEX] = { IWL_RATE_INVM_PLCP,		  \
				       IWL_RATE_HT_SISO_MCS_##s##_PLCP,	  \
				       IWL_RATE_HT_MIMO2_MCS_##s##_PLCP,  \
				       IWL_RATE_VHT_SISO_MCS_##s##_PLCP,  \
				       IWL_RATE_VHT_MIMO2_MCS_##s##_PLCP, \
				       IWL_RATE_INVM_INDEX,	          \
				       IWL_RATE_INVM_INDEX }

/*
 * Parameter order:
 *   rate, ht rate, prev rate, next rate
 *
 * If there isn't a valid next or previous rate then INV is used which
 * maps to IWL_RATE_INVALID
 *
 */
static const struct iwl_rs_rate_info iwl_rates[IWL_RATE_COUNT] = {
	IWL_DECLARE_RATE_INFO(1, INV, INV, 2),   /*  1mbps */
	IWL_DECLARE_RATE_INFO(2, INV, 1, 5),     /*  2mbps */
	IWL_DECLARE_RATE_INFO(5, INV, 2, 11),    /*5.5mbps */
	IWL_DECLARE_RATE_INFO(11, INV, 9, 12),   /* 11mbps */
	IWL_DECLARE_RATE_INFO(6, 0, 5, 11),      /*  6mbps ; MCS 0 */
	IWL_DECLARE_RATE_INFO(9, INV, 6, 11),    /*  9mbps */
	IWL_DECLARE_RATE_INFO(12, 1, 11, 18),    /* 12mbps ; MCS 1 */
	IWL_DECLARE_RATE_INFO(18, 2, 12, 24),    /* 18mbps ; MCS 2 */
	IWL_DECLARE_RATE_INFO(24, 3, 18, 36),    /* 24mbps ; MCS 3 */
	IWL_DECLARE_RATE_INFO(36, 4, 24, 48),    /* 36mbps ; MCS 4 */
	IWL_DECLARE_RATE_INFO(48, 5, 36, 54),    /* 48mbps ; MCS 5 */
	IWL_DECLARE_RATE_INFO(54, 6, 48, INV),   /* 54mbps ; MCS 6 */
	IWL_DECLARE_MCS_RATE(7),                 /* MCS 7 */
	IWL_DECLARE_MCS_RATE(8),                 /* MCS 8 */
	IWL_DECLARE_MCS_RATE(9),                 /* MCS 9 */
};

enum rs_action {
	RS_ACTION_STAY = 0,
	RS_ACTION_DOWNSCALE = -1,
	RS_ACTION_UPSCALE = 1,
};

enum rs_column_mode {
	RS_INVALID = 0,
	RS_LEGACY,
	RS_SISO,
	RS_MIMO2,
};

#define MAX_NEXT_COLUMNS 7
#define MAX_COLUMN_CHECKS 3

struct rs_tx_column;

typedef bool (*allow_column_func_t) (struct iwl_mvm *mvm,
				     struct ieee80211_sta *sta,
				     struct rs_rate *rate,
				     const struct rs_tx_column *next_col);

struct rs_tx_column {
	enum rs_column_mode mode;
	u8 ant;
	bool sgi;
	enum rs_column next_columns[MAX_NEXT_COLUMNS];
	allow_column_func_t checks[MAX_COLUMN_CHECKS];
};

static bool rs_ant_allow(struct iwl_mvm *mvm, struct ieee80211_sta *sta,
			 struct rs_rate *rate,
			 const struct rs_tx_column *next_col)
{
	return iwl_mvm_bt_coex_is_ant_avail(mvm, next_col->ant);
}

static bool rs_mimo_allow(struct iwl_mvm *mvm, struct ieee80211_sta *sta,
			  struct rs_rate *rate,
			  const struct rs_tx_column *next_col)
{
	if (!sta->ht_cap.ht_supported)
		return false;

	if (sta->smps_mode == IEEE80211_SMPS_STATIC)
		return false;

	if (num_of_ant(iwl_mvm_get_valid_tx_ant(mvm)) < 2)
		return false;

	if (!iwl_mvm_bt_coex_is_mimo_allowed(mvm, sta))
		return false;

	if (mvm->nvm_data->sku_cap_mimo_disabled)
		return false;

	return true;
}

static bool rs_siso_allow(struct iwl_mvm *mvm, struct ieee80211_sta *sta,
			  struct rs_rate *rate,
			  const struct rs_tx_column *next_col)
{
	if (!sta->ht_cap.ht_supported)
		return false;

	return true;
}

static bool rs_sgi_allow(struct iwl_mvm *mvm, struct ieee80211_sta *sta,
			 struct rs_rate *rate,
			 const struct rs_tx_column *next_col)
{
	struct ieee80211_sta_ht_cap *ht_cap = &sta->ht_cap;
	struct ieee80211_sta_vht_cap *vht_cap = &sta->vht_cap;

	if (is_ht20(rate) && (ht_cap->cap &
			     IEEE80211_HT_CAP_SGI_20))
		return true;
	if (is_ht40(rate) && (ht_cap->cap &
			     IEEE80211_HT_CAP_SGI_40))
		return true;
	if (is_ht80(rate) && (vht_cap->cap &
			     IEEE80211_VHT_CAP_SHORT_GI_80))
		return true;
	if (is_ht160(rate) && (vht_cap->cap &
			     IEEE80211_VHT_CAP_SHORT_GI_160))
		return true;

	return false;
}

static const struct rs_tx_column rs_tx_columns[] = {
	[RS_COLUMN_LEGACY_ANT_A] = {
		.mode = RS_LEGACY,
		.ant = ANT_A,
		.next_columns = {
			RS_COLUMN_LEGACY_ANT_B,
			RS_COLUMN_SISO_ANT_A,
			RS_COLUMN_MIMO2,
			RS_COLUMN_INVALID,
			RS_COLUMN_INVALID,
			RS_COLUMN_INVALID,
			RS_COLUMN_INVALID,
		},
		.checks = {
			rs_ant_allow,
		},
	},
	[RS_COLUMN_LEGACY_ANT_B] = {
		.mode = RS_LEGACY,
		.ant = ANT_B,
		.next_columns = {
			RS_COLUMN_LEGACY_ANT_A,
			RS_COLUMN_SISO_ANT_B,
			RS_COLUMN_MIMO2,
			RS_COLUMN_INVALID,
			RS_COLUMN_INVALID,
			RS_COLUMN_INVALID,
			RS_COLUMN_INVALID,
		},
		.checks = {
			rs_ant_allow,
		},
	},
	[RS_COLUMN_SISO_ANT_A] = {
		.mode = RS_SISO,
		.ant = ANT_A,
		.next_columns = {
			RS_COLUMN_SISO_ANT_B,
			RS_COLUMN_MIMO2,
			RS_COLUMN_SISO_ANT_A_SGI,
			RS_COLUMN_LEGACY_ANT_A,
			RS_COLUMN_LEGACY_ANT_B,
			RS_COLUMN_INVALID,
			RS_COLUMN_INVALID,
		},
		.checks = {
			rs_siso_allow,
			rs_ant_allow,
		},
	},
	[RS_COLUMN_SISO_ANT_B] = {
		.mode = RS_SISO,
		.ant = ANT_B,
		.next_columns = {
			RS_COLUMN_SISO_ANT_A,
			RS_COLUMN_MIMO2,
			RS_COLUMN_SISO_ANT_B_SGI,
			RS_COLUMN_LEGACY_ANT_A,
			RS_COLUMN_LEGACY_ANT_B,
			RS_COLUMN_INVALID,
			RS_COLUMN_INVALID,
		},
		.checks = {
			rs_siso_allow,
			rs_ant_allow,
		},
	},
	[RS_COLUMN_SISO_ANT_A_SGI] = {
		.mode = RS_SISO,
		.ant = ANT_A,
		.sgi = true,
		.next_columns = {
			RS_COLUMN_SISO_ANT_B_SGI,
			RS_COLUMN_MIMO2_SGI,
			RS_COLUMN_SISO_ANT_A,
			RS_COLUMN_LEGACY_ANT_A,
			RS_COLUMN_LEGACY_ANT_B,
			RS_COLUMN_INVALID,
			RS_COLUMN_INVALID,
		},
		.checks = {
			rs_siso_allow,
			rs_ant_allow,
			rs_sgi_allow,
		},
	},
	[RS_COLUMN_SISO_ANT_B_SGI] = {
		.mode = RS_SISO,
		.ant = ANT_B,
		.sgi = true,
		.next_columns = {
			RS_COLUMN_SISO_ANT_A_SGI,
			RS_COLUMN_MIMO2_SGI,
			RS_COLUMN_SISO_ANT_B,
			RS_COLUMN_LEGACY_ANT_A,
			RS_COLUMN_LEGACY_ANT_B,
			RS_COLUMN_INVALID,
			RS_COLUMN_INVALID,
		},
		.checks = {
			rs_siso_allow,
			rs_ant_allow,
			rs_sgi_allow,
		},
	},
	[RS_COLUMN_MIMO2] = {
		.mode = RS_MIMO2,
		.ant = ANT_AB,
		.next_columns = {
			RS_COLUMN_SISO_ANT_A,
			RS_COLUMN_MIMO2_SGI,
			RS_COLUMN_LEGACY_ANT_A,
			RS_COLUMN_LEGACY_ANT_B,
			RS_COLUMN_INVALID,
			RS_COLUMN_INVALID,
			RS_COLUMN_INVALID,
		},
		.checks = {
			rs_mimo_allow,
		},
	},
	[RS_COLUMN_MIMO2_SGI] = {
		.mode = RS_MIMO2,
		.ant = ANT_AB,
		.sgi = true,
		.next_columns = {
			RS_COLUMN_SISO_ANT_A_SGI,
			RS_COLUMN_MIMO2,
			RS_COLUMN_LEGACY_ANT_A,
			RS_COLUMN_LEGACY_ANT_B,
			RS_COLUMN_INVALID,
			RS_COLUMN_INVALID,
			RS_COLUMN_INVALID,
		},
		.checks = {
			rs_mimo_allow,
			rs_sgi_allow,
		},
	},
};

static inline u8 rs_extract_rate(u32 rate_n_flags)
{
	/* also works for HT because bits 7:6 are zero there */
	return (u8)(rate_n_flags & RATE_LEGACY_RATE_MSK);
}

static int iwl_hwrate_to_plcp_idx(u32 rate_n_flags)
{
	int idx = 0;

	if (rate_n_flags & RATE_MCS_HT_MSK) {
		idx = rate_n_flags & RATE_HT_MCS_RATE_CODE_MSK;
		idx += IWL_RATE_MCS_0_INDEX;

		/* skip 9M not supported in HT*/
		if (idx >= IWL_RATE_9M_INDEX)
			idx += 1;
		if ((idx >= IWL_FIRST_HT_RATE) && (idx <= IWL_LAST_HT_RATE))
			return idx;
	} else if (rate_n_flags & RATE_MCS_VHT_MSK ||
		   rate_n_flags & RATE_MCS_HE_MSK) {
		idx = rate_n_flags & RATE_VHT_MCS_RATE_CODE_MSK;
		idx += IWL_RATE_MCS_0_INDEX;

		/* skip 9M not supported in VHT*/
		if (idx >= IWL_RATE_9M_INDEX)
			idx++;
		if ((idx >= IWL_FIRST_VHT_RATE) && (idx <= IWL_LAST_VHT_RATE))
			return idx;
		if ((rate_n_flags & RATE_MCS_HE_MSK) &&
		    (idx <= IWL_LAST_HE_RATE))
			return idx;
	} else {
		/* legacy rate format, search for match in table */

		u8 legacy_rate = rs_extract_rate(rate_n_flags);
		for (idx = 0; idx < ARRAY_SIZE(iwl_rates); idx++)
			if (iwl_rates[idx].plcp == legacy_rate)
				return idx;
	}

	return IWL_RATE_INVALID;
}

static void rs_rate_scale_perform(struct iwl_mvm *mvm,
				  struct ieee80211_sta *sta,
				  struct iwl_lq_sta *lq_sta,
				  int tid, bool ndp);
static void rs_fill_lq_cmd(struct iwl_mvm *mvm,
			   struct ieee80211_sta *sta,
			   struct iwl_lq_sta *lq_sta,
			   const struct rs_rate *initial_rate);
static void rs_stay_in_table(struct iwl_lq_sta *lq_sta, bool force_search);

/*
 * The following tables contain the expected throughput metrics for all rates
 *
 *	1, 2, 5.5, 11, 6, 9, 12, 18, 24, 36, 48, 54, 60 MBits
 *
 * where invalid entries are zeros.
 *
 * CCK rates are only valid in legacy table and will only be used in G
 * (2.4 GHz) band.
 */
static const u16 expected_tpt_legacy[IWL_RATE_COUNT] = {
	7, 13, 35, 58, 40, 57, 72, 98, 121, 154, 177, 186, 0, 0, 0
};

/* Expected TpT tables. 4 indexes:
 * 0 - NGI, 1 - SGI, 2 - AGG+NGI, 3 - AGG+SGI
 */
static const u16 expected_tpt_siso_20MHz[4][IWL_RATE_COUNT] = {
	{0, 0, 0, 0, 42, 0,  76, 102, 124, 159, 183, 193, 202, 216, 0},
	{0, 0, 0, 0, 46, 0,  82, 110, 132, 168, 192, 202, 210, 225, 0},
	{0, 0, 0, 0, 49, 0,  97, 145, 192, 285, 375, 420, 464, 551, 0},
	{0, 0, 0, 0, 54, 0, 108, 160, 213, 315, 415, 465, 513, 608, 0},
};

static const u16 expected_tpt_siso_40MHz[4][IWL_RATE_COUNT] = {
	{0, 0, 0, 0,  77, 0, 127, 160, 184, 220, 242, 250,  257,  269,  275},
	{0, 0, 0, 0,  83, 0, 135, 169, 193, 229, 250, 257,  264,  275,  280},
	{0, 0, 0, 0, 101, 0, 199, 295, 389, 570, 744, 828,  911, 1070, 1173},
	{0, 0, 0, 0, 112, 0, 220, 326, 429, 629, 819, 912, 1000, 1173, 1284},
};

static const u16 expected_tpt_siso_80MHz[4][IWL_RATE_COUNT] = {
	{0, 0, 0, 0, 130, 0, 191, 223, 244,  273,  288,  294,  298,  305,  308},
	{0, 0, 0, 0, 138, 0, 200, 231, 251,  279,  293,  298,  302,  308,  312},
	{0, 0, 0, 0, 217, 0, 429, 634, 834, 1220, 1585, 1760, 1931, 2258, 2466},
	{0, 0, 0, 0, 241, 0, 475, 701, 921, 1343, 1741, 1931, 2117, 2468, 2691},
};

static const u16 expected_tpt_siso_160MHz[4][IWL_RATE_COUNT] = {
	{0, 0, 0, 0, 191, 0, 244, 288,  298,  308,  313,  318,  323,  328,  330},
	{0, 0, 0, 0, 200, 0, 251, 293,  302,  312,  317,  322,  327,  332,  334},
	{0, 0, 0, 0, 439, 0, 875, 1307, 1736, 2584, 3419, 3831, 4240, 5049, 5581},
	{0, 0, 0, 0, 488, 0, 972, 1451, 1925, 2864, 3785, 4240, 4691, 5581, 6165},
};

static const u16 expected_tpt_mimo2_20MHz[4][IWL_RATE_COUNT] = {
	{0, 0, 0, 0,  74, 0, 123, 155, 179, 213, 235, 243, 250,  261, 0},
	{0, 0, 0, 0,  81, 0, 131, 164, 187, 221, 242, 250, 256,  267, 0},
	{0, 0, 0, 0,  98, 0, 193, 286, 375, 550, 718, 799, 878, 1032, 0},
	{0, 0, 0, 0, 109, 0, 214, 316, 414, 607, 790, 879, 965, 1132, 0},
};

static const u16 expected_tpt_mimo2_40MHz[4][IWL_RATE_COUNT] = {
	{0, 0, 0, 0, 123, 0, 182, 214, 235,  264,  279,  285,  289,  296,  300},
	{0, 0, 0, 0, 131, 0, 191, 222, 242,  270,  284,  289,  293,  300,  303},
	{0, 0, 0, 0, 200, 0, 390, 571, 741, 1067, 1365, 1505, 1640, 1894, 2053},
	{0, 0, 0, 0, 221, 0, 430, 630, 816, 1169, 1490, 1641, 1784, 2053, 2221},
};

static const u16 expected_tpt_mimo2_80MHz[4][IWL_RATE_COUNT] = {
	{0, 0, 0, 0, 182, 0, 240,  264,  278,  299,  308,  311,  313,  317,  319},
	{0, 0, 0, 0, 190, 0, 247,  269,  282,  302,  310,  313,  315,  319,  320},
	{0, 0, 0, 0, 428, 0, 833, 1215, 1577, 2254, 2863, 3147, 3418, 3913, 4219},
	{0, 0, 0, 0, 474, 0, 920, 1338, 1732, 2464, 3116, 3418, 3705, 4225, 4545},
};

static const u16 expected_tpt_mimo2_160MHz[4][IWL_RATE_COUNT] = {
	{0, 0, 0, 0, 240, 0, 278,  308,  313,  319,  322,  324,  328,  330,   334},
	{0, 0, 0, 0, 247, 0, 282,  310,  315,  320,  323,  325,  329,  332,   338},
	{0, 0, 0, 0, 875, 0, 1735, 2582, 3414, 5043, 6619, 7389, 8147, 9629,  10592},
	{0, 0, 0, 0, 971, 0, 1925, 2861, 3779, 5574, 7304, 8147, 8976, 10592, 11640},
};

/* mbps, mcs */
static const struct iwl_rate_mcs_info iwl_rate_mcs[IWL_RATE_COUNT] = {
	{  "1", "BPSK DSSS"},
	{  "2", "QPSK DSSS"},
	{"5.5", "BPSK CCK"},
	{ "11", "QPSK CCK"},
	{  "6", "BPSK 1/2"},
	{  "9", "BPSK 1/2"},
	{ "12", "QPSK 1/2"},
	{ "18", "QPSK 3/4"},
	{ "24", "16QAM 1/2"},
	{ "36", "16QAM 3/4"},
	{ "48", "64QAM 2/3"},
	{ "54", "64QAM 3/4"},
	{ "60", "64QAM 5/6"},
};

#define MCS_INDEX_PER_STREAM	(8)

static const char *rs_pretty_ant(u8 ant)
{
	static const char * const ant_name[] = {
		[ANT_NONE] = "None",
		[ANT_A]    = "A",
		[ANT_B]    = "B",
		[ANT_AB]   = "AB",
		[ANT_C]    = "C",
		[ANT_AC]   = "AC",
		[ANT_BC]   = "BC",
		[ANT_ABC]  = "ABC",
	};

	if (ant > ANT_ABC)
		return "UNKNOWN";

	return ant_name[ant];
}

static const char *rs_pretty_lq_type(enum iwl_table_type type)
{
	static const char * const lq_types[] = {
		[LQ_NONE] = "NONE",
		[LQ_LEGACY_A] = "LEGACY_A",
		[LQ_LEGACY_G] = "LEGACY_G",
		[LQ_HT_SISO] = "HT SISO",
		[LQ_HT_MIMO2] = "HT MIMO",
		[LQ_VHT_SISO] = "VHT SISO",
		[LQ_VHT_MIMO2] = "VHT MIMO",
		[LQ_HE_SISO] = "HE SISO",
		[LQ_HE_MIMO2] = "HE MIMO",
	};

	if (type < LQ_NONE || type >= LQ_MAX)
		return "UNKNOWN";

	return lq_types[type];
}

static char *rs_pretty_rate(const struct rs_rate *rate)
{
	static char buf[40];
	static const char * const legacy_rates[] = {
		[IWL_RATE_1M_INDEX] = "1M",
		[IWL_RATE_2M_INDEX] = "2M",
		[IWL_RATE_5M_INDEX] = "5.5M",
		[IWL_RATE_11M_INDEX] = "11M",
		[IWL_RATE_6M_INDEX] = "6M",
		[IWL_RATE_9M_INDEX] = "9M",
		[IWL_RATE_12M_INDEX] = "12M",
		[IWL_RATE_18M_INDEX] = "18M",
		[IWL_RATE_24M_INDEX] = "24M",
		[IWL_RATE_36M_INDEX] = "36M",
		[IWL_RATE_48M_INDEX] = "48M",
		[IWL_RATE_54M_INDEX] = "54M",
	};
	static const char *const ht_vht_rates[] = {
		[IWL_RATE_MCS_0_INDEX] = "MCS0",
		[IWL_RATE_MCS_1_INDEX] = "MCS1",
		[IWL_RATE_MCS_2_INDEX] = "MCS2",
		[IWL_RATE_MCS_3_INDEX] = "MCS3",
		[IWL_RATE_MCS_4_INDEX] = "MCS4",
		[IWL_RATE_MCS_5_INDEX] = "MCS5",
		[IWL_RATE_MCS_6_INDEX] = "MCS6",
		[IWL_RATE_MCS_7_INDEX] = "MCS7",
		[IWL_RATE_MCS_8_INDEX] = "MCS8",
		[IWL_RATE_MCS_9_INDEX] = "MCS9",
	};
	const char *rate_str;

	if (is_type_legacy(rate->type) && (rate->index <= IWL_RATE_54M_INDEX))
		rate_str = legacy_rates[rate->index];
	else if ((is_type_ht(rate->type) || is_type_vht(rate->type)) &&
		 (rate->index >= IWL_RATE_MCS_0_INDEX) &&
		 (rate->index <= IWL_RATE_MCS_9_INDEX))
		rate_str = ht_vht_rates[rate->index];
	else
		rate_str = "BAD_RATE";

	sprintf(buf, "(%s|%s|%s)", rs_pretty_lq_type(rate->type),
		rs_pretty_ant(rate->ant), rate_str);
	return buf;
}

static inline void rs_dump_rate(struct iwl_mvm *mvm, const struct rs_rate *rate,
				const char *prefix)
{
	IWL_DEBUG_RATE(mvm,
		       "%s: %s BW: %d SGI: %d LDPC: %d STBC: %d\n",
		       prefix, rs_pretty_rate(rate), rate->bw,
		       rate->sgi, rate->ldpc, rate->stbc);
}

static void rs_rate_scale_clear_window(struct iwl_rate_scale_data *window)
{
	window->data = 0;
	window->success_counter = 0;
	window->success_ratio = IWL_INVALID_VALUE;
	window->counter = 0;
	window->average_tpt = IWL_INVALID_VALUE;
}

static void rs_rate_scale_clear_tbl_windows(struct iwl_mvm *mvm,
					    struct iwl_scale_tbl_info *tbl)
{
	int i;

	IWL_DEBUG_RATE(mvm, "Clearing up window stats\n");
	for (i = 0; i < IWL_RATE_COUNT; i++)
		rs_rate_scale_clear_window(&tbl->win[i]);

	for (i = 0; i < ARRAY_SIZE(tbl->tpc_win); i++)
		rs_rate_scale_clear_window(&tbl->tpc_win[i]);
}

static inline u8 rs_is_valid_ant(u8 valid_antenna, u8 ant_type)
{
	return (ant_type & valid_antenna) == ant_type;
}

static int rs_tl_turn_on_agg_for_tid(struct iwl_mvm *mvm,
				     struct iwl_lq_sta *lq_data, u8 tid,
				     struct ieee80211_sta *sta)
{
	int ret;

	IWL_DEBUG_HT(mvm, "Starting Tx agg: STA: %pM tid: %d\n",
		     sta->addr, tid);

	/* start BA session until the peer sends del BA */
	ret = ieee80211_start_tx_ba_session(sta, tid, 0);
	if (ret == -EAGAIN) {
		/*
		 * driver and mac80211 is out of sync
		 * this might be cause by reloading firmware
		 * stop the tx ba session here
		 */
		IWL_ERR(mvm, "Fail start Tx agg on tid: %d\n",
			tid);
		ieee80211_stop_tx_ba_session(sta, tid);
	}
	return ret;
}

static void rs_tl_turn_on_agg(struct iwl_mvm *mvm, struct iwl_mvm_sta *mvmsta,
			      u8 tid, struct iwl_lq_sta *lq_sta,
			      struct ieee80211_sta *sta)
{
	struct iwl_mvm_tid_data *tid_data;

	/*
	 * In AP mode, tid can be equal to IWL_MAX_TID_COUNT
	 * when the frame is not QoS
	 */
	if (WARN_ON_ONCE(tid > IWL_MAX_TID_COUNT)) {
		IWL_ERR(mvm, "tid exceeds max TID count: %d/%d\n",
			tid, IWL_MAX_TID_COUNT);
		return;
	} else if (tid == IWL_MAX_TID_COUNT) {
		return;
	}

	tid_data = &mvmsta->tid_data[tid];
	if (mvmsta->sta_state >= IEEE80211_STA_AUTHORIZED &&
	    tid_data->state == IWL_AGG_OFF &&
	    (lq_sta->tx_agg_tid_en & BIT(tid)) &&
	    tid_data->tx_count_last >= IWL_MVM_RS_AGG_START_THRESHOLD) {
		IWL_DEBUG_RATE(mvm, "try to aggregate tid %d\n", tid);
		if (rs_tl_turn_on_agg_for_tid(mvm, lq_sta, tid, sta) == 0)
			tid_data->state = IWL_AGG_QUEUED;
	}
}

static inline int get_num_of_ant_from_rate(u32 rate_n_flags)
{
	return !!(rate_n_flags & RATE_MCS_ANT_A_MSK) +
	       !!(rate_n_flags & RATE_MCS_ANT_B_MSK) +
	       !!(rate_n_flags & RATE_MCS_ANT_C_MSK);
}

/*
 * Static function to get the expected throughput from an iwl_scale_tbl_info
 * that wraps a NULL pointer check
 */
static s32 get_expected_tpt(struct iwl_scale_tbl_info *tbl, int rs_index)
{
	if (tbl->expected_tpt)
		return tbl->expected_tpt[rs_index];
	return 0;
}

/*
 * rs_collect_tx_data - Update the success/failure sliding window
 *
 * We keep a sliding window of the last 62 packets transmitted
 * at this rate.  window->data contains the bitmask of successful
 * packets.
 */
static int _rs_collect_tx_data(struct iwl_mvm *mvm,
			       struct iwl_scale_tbl_info *tbl,
			       int scale_index, int attempts, int successes,
			       struct iwl_rate_scale_data *window)
{
	static const u64 mask = (((u64)1) << (IWL_RATE_MAX_WINDOW - 1));
	s32 fail_count, tpt;

	/* Get expected throughput */
	tpt = get_expected_tpt(tbl, scale_index);

	/*
	 * Keep track of only the latest 62 tx frame attempts in this rate's
	 * history window; anything older isn't really relevant any more.
	 * If we have filled up the sliding window, drop the oldest attempt;
	 * if the oldest attempt (highest bit in bitmap) shows "success",
	 * subtract "1" from the success counter (this is the main reason
	 * we keep these bitmaps!).
	 */
	while (attempts > 0) {
		if (window->counter >= IWL_RATE_MAX_WINDOW) {
			/* remove earliest */
			window->counter = IWL_RATE_MAX_WINDOW - 1;

			if (window->data & mask) {
				window->data &= ~mask;
				window->success_counter--;
			}
		}

		/* Increment frames-attempted counter */
		window->counter++;

		/* Shift bitmap by one frame to throw away oldest history */
		window->data <<= 1;

		/* Mark the most recent #successes attempts as successful */
		if (successes > 0) {
			window->success_counter++;
			window->data |= 0x1;
			successes--;
		}

		attempts--;
	}

	/* Calculate current success ratio, avoid divide-by-0! */
	if (window->counter > 0)
		window->success_ratio = 128 * (100 * window->success_counter)
					/ window->counter;
	else
		window->success_ratio = IWL_INVALID_VALUE;

	fail_count = window->counter - window->success_counter;

	/* Calculate average throughput, if we have enough history. */
	if ((fail_count >= IWL_MVM_RS_RATE_MIN_FAILURE_TH) ||
	    (window->success_counter >= IWL_MVM_RS_RATE_MIN_SUCCESS_TH))
		window->average_tpt = (window->success_ratio * tpt + 64) / 128;
	else
		window->average_tpt = IWL_INVALID_VALUE;

	return 0;
}

static int rs_collect_tpc_data(struct iwl_mvm *mvm,
			       struct iwl_lq_sta *lq_sta,
			       struct iwl_scale_tbl_info *tbl,
			       int scale_index, int attempts, int successes,
			       u8 reduced_txp)
{
	struct iwl_rate_scale_data *window = NULL;

	if (WARN_ON_ONCE(reduced_txp > TPC_MAX_REDUCTION))
		return -EINVAL;

	window = &tbl->tpc_win[reduced_txp];
	return  _rs_collect_tx_data(mvm, tbl, scale_index, attempts, successes,
				    window);
}

static void rs_update_tid_tpt_stats(struct iwl_mvm *mvm,
				    struct iwl_mvm_sta *mvmsta,
				    u8 tid, int successes)
{
	struct iwl_mvm_tid_data *tid_data;

	if (tid >= IWL_MAX_TID_COUNT)
		return;

	tid_data = &mvmsta->tid_data[tid];

	/*
	 * Measure if there're enough successful transmits per second.
	 * These statistics are used only to decide if we can start a
	 * BA session, so it should be updated only when A-MPDU is
	 * off.
	 */
	if (tid_data->state != IWL_AGG_OFF)
		return;

	if (time_is_before_jiffies(tid_data->tpt_meas_start + HZ) ||
	    (tid_data->tx_count >= IWL_MVM_RS_AGG_START_THRESHOLD)) {
		tid_data->tx_count_last = tid_data->tx_count;
		tid_data->tx_count = 0;
		tid_data->tpt_meas_start = jiffies;
	} else {
		tid_data->tx_count += successes;
	}
}

static int rs_collect_tlc_data(struct iwl_mvm *mvm,
			       struct iwl_mvm_sta *mvmsta, u8 tid,
			       struct iwl_scale_tbl_info *tbl,
			       int scale_index, int attempts, int successes)
{
	struct iwl_rate_scale_data *window = NULL;

	if (scale_index < 0 || scale_index >= IWL_RATE_COUNT)
		return -EINVAL;

	if (tbl->column != RS_COLUMN_INVALID) {
		struct lq_sta_pers *pers = &mvmsta->lq_sta.rs_drv.pers;

		pers->tx_stats[tbl->column][scale_index].total += attempts;
		pers->tx_stats[tbl->column][scale_index].success += successes;
	}

	rs_update_tid_tpt_stats(mvm, mvmsta, tid, successes);

	/* Select window for current tx bit rate */
	window = &(tbl->win[scale_index]);
	return _rs_collect_tx_data(mvm, tbl, scale_index, attempts, successes,
				   window);
}

/* Convert rs_rate object into ucode rate bitmask */
static u32 ucode_rate_from_rs_rate(struct iwl_mvm *mvm,
				  struct rs_rate *rate)
{
	u32 ucode_rate = 0;
	int index = rate->index;

	ucode_rate |= ((rate->ant << RATE_MCS_ANT_POS) &
			 RATE_MCS_ANT_ABC_MSK);

	if (is_legacy(rate)) {
		ucode_rate |= iwl_rates[index].plcp;
		if (index >= IWL_FIRST_CCK_RATE && index <= IWL_LAST_CCK_RATE)
			ucode_rate |= RATE_MCS_CCK_MSK;
		return ucode_rate;
	}

	/* set RTS protection for all non legacy rates
	 * This helps with congested environments reducing the conflict cost to
	 * RTS retries only, instead of the entire BA packet.
	 */
	ucode_rate |= RATE_MCS_RTS_REQUIRED_MSK;

	if (is_ht(rate)) {
		if (index < IWL_FIRST_HT_RATE || index > IWL_LAST_HT_RATE) {
			IWL_ERR(mvm, "Invalid HT rate index %d\n", index);
			index = IWL_LAST_HT_RATE;
		}
		ucode_rate |= RATE_MCS_HT_MSK;

		if (is_ht_siso(rate))
			ucode_rate |= iwl_rates[index].plcp_ht_siso;
		else if (is_ht_mimo2(rate))
			ucode_rate |= iwl_rates[index].plcp_ht_mimo2;
		else
			WARN_ON_ONCE(1);
	} else if (is_vht(rate)) {
		if (index < IWL_FIRST_VHT_RATE || index > IWL_LAST_VHT_RATE) {
			IWL_ERR(mvm, "Invalid VHT rate index %d\n", index);
			index = IWL_LAST_VHT_RATE;
		}
		ucode_rate |= RATE_MCS_VHT_MSK;
		if (is_vht_siso(rate))
			ucode_rate |= iwl_rates[index].plcp_vht_siso;
		else if (is_vht_mimo2(rate))
			ucode_rate |= iwl_rates[index].plcp_vht_mimo2;
		else
			WARN_ON_ONCE(1);

	} else {
		IWL_ERR(mvm, "Invalid rate->type %d\n", rate->type);
	}

	if (is_siso(rate) && rate->stbc) {
		/* To enable STBC we need to set both a flag and ANT_AB */
		ucode_rate |= RATE_MCS_ANT_AB_MSK;
		ucode_rate |= RATE_MCS_STBC_MSK;
	}

	ucode_rate |= rate->bw;
	if (rate->sgi)
		ucode_rate |= RATE_MCS_SGI_MSK;
	if (rate->ldpc)
		ucode_rate |= RATE_MCS_LDPC_MSK;

	return ucode_rate;
}

/* Convert a ucode rate into an rs_rate object */
static int rs_rate_from_ucode_rate(const u32 ucode_rate,
				   enum nl80211_band band,
				   struct rs_rate *rate)
{
	u32 ant_msk = ucode_rate & RATE_MCS_ANT_ABC_MSK;
	u8 num_of_ant = get_num_of_ant_from_rate(ucode_rate);
	u8 nss;

	memset(rate, 0, sizeof(*rate));
	rate->index = iwl_hwrate_to_plcp_idx(ucode_rate);

	if (rate->index == IWL_RATE_INVALID)
		return -EINVAL;

	rate->ant = (ant_msk >> RATE_MCS_ANT_POS);

	/* Legacy */
	if (!(ucode_rate & RATE_MCS_HT_MSK) &&
	    !(ucode_rate & RATE_MCS_VHT_MSK) &&
	    !(ucode_rate & RATE_MCS_HE_MSK)) {
		if (num_of_ant == 1) {
			if (band == NL80211_BAND_5GHZ)
				rate->type = LQ_LEGACY_A;
			else
				rate->type = LQ_LEGACY_G;
		}

		return 0;
	}

	/* HT, VHT or HE */
	if (ucode_rate & RATE_MCS_SGI_MSK)
		rate->sgi = true;
	if (ucode_rate & RATE_MCS_LDPC_MSK)
		rate->ldpc = true;
	if (ucode_rate & RATE_MCS_STBC_MSK)
		rate->stbc = true;
	if (ucode_rate & RATE_MCS_BF_MSK)
		rate->bfer = true;

	rate->bw = ucode_rate & RATE_MCS_CHAN_WIDTH_MSK;

	if (ucode_rate & RATE_MCS_HT_MSK) {
		nss = ((ucode_rate & RATE_HT_MCS_NSS_MSK) >>
		       RATE_HT_MCS_NSS_POS) + 1;

		if (nss == 1) {
			rate->type = LQ_HT_SISO;
			WARN_ONCE(!rate->stbc && !rate->bfer && num_of_ant != 1,
				  "stbc %d bfer %d",
				  rate->stbc, rate->bfer);
		} else if (nss == 2) {
			rate->type = LQ_HT_MIMO2;
			WARN_ON_ONCE(num_of_ant != 2);
		} else {
			WARN_ON_ONCE(1);
		}
	} else if (ucode_rate & RATE_MCS_VHT_MSK) {
		nss = ((ucode_rate & RATE_VHT_MCS_NSS_MSK) >>
		       RATE_VHT_MCS_NSS_POS) + 1;

		if (nss == 1) {
			rate->type = LQ_VHT_SISO;
			WARN_ONCE(!rate->stbc && !rate->bfer && num_of_ant != 1,
				  "stbc %d bfer %d",
				  rate->stbc, rate->bfer);
		} else if (nss == 2) {
			rate->type = LQ_VHT_MIMO2;
			WARN_ON_ONCE(num_of_ant != 2);
		} else {
			WARN_ON_ONCE(1);
		}
	} else if (ucode_rate & RATE_MCS_HE_MSK) {
		nss = ((ucode_rate & RATE_VHT_MCS_NSS_MSK) >>
		      RATE_VHT_MCS_NSS_POS) + 1;

		if (nss == 1) {
			rate->type = LQ_HE_SISO;
			WARN_ONCE(!rate->stbc && !rate->bfer && num_of_ant != 1,
				  "stbc %d bfer %d", rate->stbc, rate->bfer);
		} else if (nss == 2) {
			rate->type = LQ_HE_MIMO2;
			WARN_ON_ONCE(num_of_ant != 2);
		} else {
			WARN_ON_ONCE(1);
		}
	}

	WARN_ON_ONCE(rate->bw == RATE_MCS_CHAN_WIDTH_80 &&
		     !is_he(rate) && !is_vht(rate));

	return 0;
}

/* switch to another antenna/antennas and return 1 */
/* if no other valid antenna found, return 0 */
static int rs_toggle_antenna(u32 valid_ant, struct rs_rate *rate)
{
	u8 new_ant_type;

	if (!rate->ant || WARN_ON_ONCE(rate->ant & ANT_C))
		return 0;

	if (!rs_is_valid_ant(valid_ant, rate->ant))
		return 0;

	new_ant_type = ant_toggle_lookup[rate->ant];

	while ((new_ant_type != rate->ant) &&
	       !rs_is_valid_ant(valid_ant, new_ant_type))
		new_ant_type = ant_toggle_lookup[new_ant_type];

	if (new_ant_type == rate->ant)
		return 0;

	rate->ant = new_ant_type;

	return 1;
}

static u16 rs_get_supported_rates(struct iwl_lq_sta *lq_sta,
				  struct rs_rate *rate)
{
	if (is_legacy(rate))
		return lq_sta->active_legacy_rate;
	else if (is_siso(rate))
		return lq_sta->active_siso_rate;
	else if (is_mimo2(rate))
		return lq_sta->active_mimo2_rate;

	WARN_ON_ONCE(1);
	return 0;
}

static u16 rs_get_adjacent_rate(struct iwl_mvm *mvm, u8 index, u16 rate_mask,
				int rate_type)
{
	u8 high = IWL_RATE_INVALID;
	u8 low = IWL_RATE_INVALID;

	/* 802.11A or ht walks to the next literal adjacent rate in
	 * the rate table */
	if (is_type_a_band(rate_type) || !is_type_legacy(rate_type)) {
		int i;
		u32 mask;

		/* Find the previous rate that is in the rate mask */
		i = index - 1;
		if (i >= 0)
			mask = BIT(i);
		for (; i >= 0; i--, mask >>= 1) {
			if (rate_mask & mask) {
				low = i;
				break;
			}
		}

		/* Find the next rate that is in the rate mask */
		i = index + 1;
		for (mask = (1 << i); i < IWL_RATE_COUNT; i++, mask <<= 1) {
			if (rate_mask & mask) {
				high = i;
				break;
			}
		}

		return (high << 8) | low;
	}

	low = index;
	while (low != IWL_RATE_INVALID) {
		low = iwl_rates[low].prev_rs;
		if (low == IWL_RATE_INVALID)
			break;
		if (rate_mask & (1 << low))
			break;
	}

	high = index;
	while (high != IWL_RATE_INVALID) {
		high = iwl_rates[high].next_rs;
		if (high == IWL_RATE_INVALID)
			break;
		if (rate_mask & (1 << high))
			break;
	}

	return (high << 8) | low;
}

static inline bool rs_rate_supported(struct iwl_lq_sta *lq_sta,
				     struct rs_rate *rate)
{
	return BIT(rate->index) & rs_get_supported_rates(lq_sta, rate);
}

/* Get the next supported lower rate in the current column.
 * Return true if bottom rate in the current column was reached
 */
static bool rs_get_lower_rate_in_column(struct iwl_lq_sta *lq_sta,
					struct rs_rate *rate)
{
	u8 low;
	u16 high_low;
	u16 rate_mask;
	struct iwl_mvm *mvm = lq_sta->pers.drv;

	rate_mask = rs_get_supported_rates(lq_sta, rate);
	high_low = rs_get_adjacent_rate(mvm, rate->index, rate_mask,
					rate->type);
	low = high_low & 0xff;

	/* Bottom rate of column reached */
	if (low == IWL_RATE_INVALID)
		return true;

	rate->index = low;
	return false;
}

/* Get the next rate to use following a column downgrade */
static void rs_get_lower_rate_down_column(struct iwl_lq_sta *lq_sta,
					  struct rs_rate *rate)
{
	struct iwl_mvm *mvm = lq_sta->pers.drv;

	if (is_legacy(rate)) {
		/* No column to downgrade from Legacy */
		return;
	} else if (is_siso(rate)) {
		/* Downgrade to Legacy if we were in SISO */
		if (lq_sta->band == NL80211_BAND_5GHZ)
			rate->type = LQ_LEGACY_A;
		else
			rate->type = LQ_LEGACY_G;

		rate->bw = RATE_MCS_CHAN_WIDTH_20;

		WARN_ON_ONCE(rate->index < IWL_RATE_MCS_0_INDEX ||
			     rate->index > IWL_RATE_MCS_9_INDEX);

		rate->index = rs_ht_to_legacy[rate->index];
		rate->ldpc = false;
	} else {
		/* Downgrade to SISO with same MCS if in MIMO  */
		rate->type = is_vht_mimo2(rate) ?
			LQ_VHT_SISO : LQ_HT_SISO;
	}

	if (num_of_ant(rate->ant) > 1)
		rate->ant = first_antenna(iwl_mvm_get_valid_tx_ant(mvm));

	/* Relevant in both switching to SISO or Legacy */
	rate->sgi = false;

	if (!rs_rate_supported(lq_sta, rate))
		rs_get_lower_rate_in_column(lq_sta, rate);
}

/* Check if both rates share the same column */
static inline bool rs_rate_column_match(struct rs_rate *a,
					struct rs_rate *b)
{
	bool ant_match;

	if (a->stbc || a->bfer)
		ant_match = (b->ant == ANT_A || b->ant == ANT_B);
	else
		ant_match = (a->ant == b->ant);

	return (a->type == b->type) && (a->bw == b->bw) && (a->sgi == b->sgi)
		&& ant_match;
}

static inline enum rs_column rs_get_column_from_rate(struct rs_rate *rate)
{
	if (is_legacy(rate)) {
		if (rate->ant == ANT_A)
			return RS_COLUMN_LEGACY_ANT_A;

		if (rate->ant == ANT_B)
			return RS_COLUMN_LEGACY_ANT_B;

		goto err;
	}

	if (is_siso(rate)) {
		if (rate->ant == ANT_A || rate->stbc || rate->bfer)
			return rate->sgi ? RS_COLUMN_SISO_ANT_A_SGI :
				RS_COLUMN_SISO_ANT_A;

		if (rate->ant == ANT_B)
			return rate->sgi ? RS_COLUMN_SISO_ANT_B_SGI :
				RS_COLUMN_SISO_ANT_B;

		goto err;
	}

	if (is_mimo(rate))
		return rate->sgi ? RS_COLUMN_MIMO2_SGI : RS_COLUMN_MIMO2;

err:
	return RS_COLUMN_INVALID;
}

static u8 rs_get_tid(struct ieee80211_hdr *hdr)
{
	u8 tid = IWL_MAX_TID_COUNT;

	if (ieee80211_is_data_qos(hdr->frame_control)) {
		u8 *qc = ieee80211_get_qos_ctl(hdr);
		tid = qc[0] & 0xf;
	}

	if (unlikely(tid > IWL_MAX_TID_COUNT))
		tid = IWL_MAX_TID_COUNT;

	return tid;
}

/*
 * mac80211 sends us Tx status
 */
static void rs_drv_mac80211_tx_status(void *mvm_r,
				      struct ieee80211_supported_band *sband,
				      struct ieee80211_sta *sta, void *priv_sta,
				      struct sk_buff *skb)
{
	struct ieee80211_hdr *hdr = (struct ieee80211_hdr *)skb->data;
	struct iwl_op_mode *op_mode = mvm_r;
	struct iwl_mvm *mvm = IWL_OP_MODE_GET_MVM(op_mode);
	struct ieee80211_tx_info *info = IEEE80211_SKB_CB(skb);
	struct iwl_mvm_sta *mvmsta = iwl_mvm_sta_from_mac80211(sta);

	if (!mvmsta->vif)
		return;

	if (!ieee80211_is_data(hdr->frame_control) ||
	    info->flags & IEEE80211_TX_CTL_NO_ACK)
		return;

	iwl_mvm_rs_tx_status(mvm, sta, rs_get_tid(hdr), info,
			     ieee80211_is_qos_nullfunc(hdr->frame_control));
}

/*
 * Begin a period of staying with a selected modulation mode.
 * Set "stay_in_tbl" flag to prevent any mode switches.
 * Set frame tx success limits according to legacy vs. high-throughput,
 * and reset overall (spanning all rates) tx success history statistics.
 * These control how long we stay using same modulation mode before
 * searching for a new mode.
 */
static void rs_set_stay_in_table(struct iwl_mvm *mvm, u8 is_legacy,
				 struct iwl_lq_sta *lq_sta)
{
	IWL_DEBUG_RATE(mvm, "Moving to RS_STATE_STAY_IN_COLUMN\n");
	lq_sta->rs_state = RS_STATE_STAY_IN_COLUMN;
	if (is_legacy) {
		lq_sta->table_count_limit = IWL_MVM_RS_LEGACY_TABLE_COUNT;
		lq_sta->max_failure_limit = IWL_MVM_RS_LEGACY_FAILURE_LIMIT;
		lq_sta->max_success_limit = IWL_MVM_RS_LEGACY_SUCCESS_LIMIT;
	} else {
		lq_sta->table_count_limit = IWL_MVM_RS_NON_LEGACY_TABLE_COUNT;
		lq_sta->max_failure_limit = IWL_MVM_RS_NON_LEGACY_FAILURE_LIMIT;
		lq_sta->max_success_limit = IWL_MVM_RS_NON_LEGACY_SUCCESS_LIMIT;
	}
	lq_sta->table_count = 0;
	lq_sta->total_failed = 0;
	lq_sta->total_success = 0;
	lq_sta->flush_timer = jiffies;
	lq_sta->visited_columns = 0;
}

static inline int rs_get_max_rate_from_mask(unsigned long rate_mask)
{
	if (rate_mask)
		return find_last_bit(&rate_mask, BITS_PER_LONG);
	return IWL_RATE_INVALID;
}

static int rs_get_max_allowed_rate(struct iwl_lq_sta *lq_sta,
				   const struct rs_tx_column *column)
{
	switch (column->mode) {
	case RS_LEGACY:
		return lq_sta->max_legacy_rate_idx;
	case RS_SISO:
		return lq_sta->max_siso_rate_idx;
	case RS_MIMO2:
		return lq_sta->max_mimo2_rate_idx;
	default:
		WARN_ON_ONCE(1);
	}

	return lq_sta->max_legacy_rate_idx;
}

static const u16 *rs_get_expected_tpt_table(struct iwl_lq_sta *lq_sta,
					    const struct rs_tx_column *column,
					    u32 bw)
{
	/* Used to choose among HT tables */
	const u16 (*ht_tbl_pointer)[IWL_RATE_COUNT];

	if (WARN_ON_ONCE(column->mode != RS_LEGACY &&
			 column->mode != RS_SISO &&
			 column->mode != RS_MIMO2))
		return expected_tpt_legacy;

	/* Legacy rates have only one table */
	if (column->mode == RS_LEGACY)
		return expected_tpt_legacy;

	ht_tbl_pointer = expected_tpt_mimo2_20MHz;
	/* Choose among many HT tables depending on number of streams
	 * (SISO/MIMO2), channel width (20/40/80), SGI, and aggregation
	 * status */
	if (column->mode == RS_SISO) {
		switch (bw) {
		case RATE_MCS_CHAN_WIDTH_20:
			ht_tbl_pointer = expected_tpt_siso_20MHz;
			break;
		case RATE_MCS_CHAN_WIDTH_40:
			ht_tbl_pointer = expected_tpt_siso_40MHz;
			break;
		case RATE_MCS_CHAN_WIDTH_80:
			ht_tbl_pointer = expected_tpt_siso_80MHz;
			break;
		case RATE_MCS_CHAN_WIDTH_160:
			ht_tbl_pointer = expected_tpt_siso_160MHz;
			break;
		default:
			WARN_ON_ONCE(1);
		}
	} else if (column->mode == RS_MIMO2) {
		switch (bw) {
		case RATE_MCS_CHAN_WIDTH_20:
			ht_tbl_pointer = expected_tpt_mimo2_20MHz;
			break;
		case RATE_MCS_CHAN_WIDTH_40:
			ht_tbl_pointer = expected_tpt_mimo2_40MHz;
			break;
		case RATE_MCS_CHAN_WIDTH_80:
			ht_tbl_pointer = expected_tpt_mimo2_80MHz;
			break;
		case RATE_MCS_CHAN_WIDTH_160:
			ht_tbl_pointer = expected_tpt_mimo2_160MHz;
			break;
		default:
			WARN_ON_ONCE(1);
		}
	} else {
		WARN_ON_ONCE(1);
	}

	if (!column->sgi && !lq_sta->is_agg)		/* Normal */
		return ht_tbl_pointer[0];
	else if (column->sgi && !lq_sta->is_agg)        /* SGI */
		return ht_tbl_pointer[1];
	else if (!column->sgi && lq_sta->is_agg)        /* AGG */
		return ht_tbl_pointer[2];
	else						/* AGG+SGI */
		return ht_tbl_pointer[3];
}

static void rs_set_expected_tpt_table(struct iwl_lq_sta *lq_sta,
				      struct iwl_scale_tbl_info *tbl)
{
	struct rs_rate *rate = &tbl->rate;
	const struct rs_tx_column *column = &rs_tx_columns[tbl->column];

	tbl->expected_tpt = rs_get_expected_tpt_table(lq_sta, column, rate->bw);
}

/* rs uses two tables, one is active and the second is for searching better
 * configuration. This function, according to the index of the currently
 * active table returns the search table, which is located at the
 * index complementary to 1 according to the active table (active = 1,
 * search = 0 or active = 0, search = 1).
 * Since lq_info is an arary of size 2, make sure index cannot be out of bounds.
 */
static inline u8 rs_search_tbl(u8 active_tbl)
{
	return (active_tbl ^ 1) & 1;
}

static s32 rs_get_best_rate(struct iwl_mvm *mvm,
			    struct iwl_lq_sta *lq_sta,
			    struct iwl_scale_tbl_info *tbl,	/* "search" */
			    unsigned long rate_mask, s8 index)
{
	struct iwl_scale_tbl_info *active_tbl =
	    &(lq_sta->lq_info[lq_sta->active_tbl]);
	s32 success_ratio = active_tbl->win[index].success_ratio;
	u16 expected_current_tpt = active_tbl->expected_tpt[index];
	const u16 *tpt_tbl = tbl->expected_tpt;
	u16 high_low;
	u32 target_tpt;
	int rate_idx;

	if (success_ratio >= RS_PERCENT(IWL_MVM_RS_SR_NO_DECREASE)) {
		target_tpt = 100 * expected_current_tpt;
		IWL_DEBUG_RATE(mvm,
			       "SR %d high. Find rate exceeding EXPECTED_CURRENT %d\n",
			       success_ratio, target_tpt);
	} else {
		target_tpt = lq_sta->last_tpt;
		IWL_DEBUG_RATE(mvm,
			       "SR %d not that good. Find rate exceeding ACTUAL_TPT %d\n",
			       success_ratio, target_tpt);
	}

	rate_idx = find_first_bit(&rate_mask, BITS_PER_LONG);

	while (rate_idx != IWL_RATE_INVALID) {
		if (target_tpt < (100 * tpt_tbl[rate_idx]))
			break;

		high_low = rs_get_adjacent_rate(mvm, rate_idx, rate_mask,
						tbl->rate.type);

		rate_idx = (high_low >> 8) & 0xff;
	}

	IWL_DEBUG_RATE(mvm, "Best rate found %d target_tp %d expected_new %d\n",
		       rate_idx, target_tpt,
		       rate_idx != IWL_RATE_INVALID ?
		       100 * tpt_tbl[rate_idx] : IWL_INVALID_VALUE);

	return rate_idx;
}

static u32 rs_bw_from_sta_bw(struct ieee80211_sta *sta)
{
	struct ieee80211_sta_vht_cap *sta_vht_cap = &sta->vht_cap;
	struct ieee80211_vht_cap vht_cap = {
		.vht_cap_info = cpu_to_le32(sta_vht_cap->cap),
		.supp_mcs = sta_vht_cap->vht_mcs,
	};

	switch (sta->bandwidth) {
	case IEEE80211_STA_RX_BW_160:
		/*
		 * Don't use 160 MHz if VHT extended NSS support
		 * says we cannot use 2 streams, we don't want to
		 * deal with this.
		 * We only check MCS 0 - they will support that if
		 * we got here at all and we don't care which MCS,
		 * we want to determine a more global state.
		 */
		if (ieee80211_get_vht_max_nss(&vht_cap,
					      IEEE80211_VHT_CHANWIDTH_160MHZ,
					      0, true,
					      sta->rx_nss) < sta->rx_nss)
			return RATE_MCS_CHAN_WIDTH_80;
		return RATE_MCS_CHAN_WIDTH_160;
	case IEEE80211_STA_RX_BW_80:
		return RATE_MCS_CHAN_WIDTH_80;
	case IEEE80211_STA_RX_BW_40:
		return RATE_MCS_CHAN_WIDTH_40;
	case IEEE80211_STA_RX_BW_20:
	default:
		return RATE_MCS_CHAN_WIDTH_20;
	}
}

/*
 * Check whether we should continue using same modulation mode, or
 * begin search for a new mode, based on:
 * 1) # tx successes or failures while using this mode
 * 2) # times calling this function
 * 3) elapsed time in this mode (not used, for now)
 */
static void rs_stay_in_table(struct iwl_lq_sta *lq_sta, bool force_search)
{
	struct iwl_scale_tbl_info *tbl;
	int active_tbl;
	int flush_interval_passed = 0;
	struct iwl_mvm *mvm;

	mvm = lq_sta->pers.drv;
	active_tbl = lq_sta->active_tbl;

	tbl = &(lq_sta->lq_info[active_tbl]);

	/* If we've been disallowing search, see if we should now allow it */
	if (lq_sta->rs_state == RS_STATE_STAY_IN_COLUMN) {
		/* Elapsed time using current modulation mode */
		if (lq_sta->flush_timer)
			flush_interval_passed =
				time_after(jiffies,
					   (unsigned long)(lq_sta->flush_timer +
							   (IWL_MVM_RS_STAY_IN_COLUMN_TIMEOUT * HZ)));

		/*
		 * Check if we should allow search for new modulation mode.
		 * If many frames have failed or succeeded, or we've used
		 * this same modulation for a long time, allow search, and
		 * reset history stats that keep track of whether we should
		 * allow a new search.  Also (below) reset all bitmaps and
		 * stats in active history.
		 */
		if (force_search ||
		    (lq_sta->total_failed > lq_sta->max_failure_limit) ||
		    (lq_sta->total_success > lq_sta->max_success_limit) ||
		    ((!lq_sta->search_better_tbl) &&
		     (lq_sta->flush_timer) && (flush_interval_passed))) {
			IWL_DEBUG_RATE(mvm,
				       "LQ: stay is expired %d %d %d\n",
				     lq_sta->total_failed,
				     lq_sta->total_success,
				     flush_interval_passed);

			/* Allow search for new mode */
			lq_sta->rs_state = RS_STATE_SEARCH_CYCLE_STARTED;
			IWL_DEBUG_RATE(mvm,
				       "Moving to RS_STATE_SEARCH_CYCLE_STARTED\n");
			lq_sta->total_failed = 0;
			lq_sta->total_success = 0;
			lq_sta->flush_timer = 0;
			/* mark the current column as visited */
			lq_sta->visited_columns = BIT(tbl->column);
		/*
		 * Else if we've used this modulation mode enough repetitions
		 * (regardless of elapsed time or success/failure), reset
		 * history bitmaps and rate-specific stats for all rates in
		 * active table.
		 */
		} else {
			lq_sta->table_count++;
			if (lq_sta->table_count >=
			    lq_sta->table_count_limit) {
				lq_sta->table_count = 0;

				IWL_DEBUG_RATE(mvm,
					       "LQ: stay in table clear win\n");
				rs_rate_scale_clear_tbl_windows(mvm, tbl);
			}
		}

		/* If transitioning to allow "search", reset all history
		 * bitmaps and stats in active table (this will become the new
		 * "search" table). */
		if (lq_sta->rs_state == RS_STATE_SEARCH_CYCLE_STARTED) {
			rs_rate_scale_clear_tbl_windows(mvm, tbl);
		}
	}
}

static void rs_set_amsdu_len(struct iwl_mvm *mvm, struct ieee80211_sta *sta,
			     struct iwl_scale_tbl_info *tbl,
			     enum rs_action scale_action)
{
	struct iwl_mvm_sta *mvmsta = iwl_mvm_sta_from_mac80211(sta);
	int i;

	sta->max_amsdu_len = rs_fw_get_max_amsdu_len(sta);

	/*
	 * In case TLC offload is not active amsdu_enabled is either 0xFFFF
	 * or 0, since there is no per-TID alg.
	 */
	if ((!is_vht(&tbl->rate) && !is_ht(&tbl->rate)) ||
	    tbl->rate.index < IWL_RATE_MCS_5_INDEX ||
	    scale_action == RS_ACTION_DOWNSCALE)
		mvmsta->amsdu_enabled = 0;
	else
		mvmsta->amsdu_enabled = 0xFFFF;

	if (mvmsta->vif->bss_conf.he_support &&
	    !iwlwifi_mod_params.disable_11ax)
		mvmsta->max_amsdu_len = sta->max_amsdu_len;
	else
		mvmsta->max_amsdu_len = min_t(int, sta->max_amsdu_len, 8500);

	sta->max_rc_amsdu_len = mvmsta->max_amsdu_len;

	for (i = 0; i < IWL_MAX_TID_COUNT; i++) {
		if (mvmsta->amsdu_enabled)
			sta->max_tid_amsdu_len[i] =
				iwl_mvm_max_amsdu_size(mvm, sta, i);
		else
			/*
			 * Not so elegant, but this will effectively
			 * prevent AMSDU on this TID
			 */
			sta->max_tid_amsdu_len[i] = 1;
	}
}

/*
 * setup rate table in uCode
 */
static void rs_update_rate_tbl(struct iwl_mvm *mvm,
			       struct ieee80211_sta *sta,
			       struct iwl_lq_sta *lq_sta,
			       struct iwl_scale_tbl_info *tbl)
{
	rs_fill_lq_cmd(mvm, sta, lq_sta, &tbl->rate);
	iwl_mvm_send_lq_cmd(mvm, &lq_sta->lq);
}

static bool rs_tweak_rate_tbl(struct iwl_mvm *mvm,
			      struct ieee80211_sta *sta,
			      struct iwl_lq_sta *lq_sta,
			      struct iwl_scale_tbl_info *tbl,
			      enum rs_action scale_action)
{
	if (rs_bw_from_sta_bw(sta) != RATE_MCS_CHAN_WIDTH_80)
		return false;

	if (!is_vht_siso(&tbl->rate))
		return false;

	if ((tbl->rate.bw == RATE_MCS_CHAN_WIDTH_80) &&
	    (tbl->rate.index == IWL_RATE_MCS_0_INDEX) &&
	    (scale_action == RS_ACTION_DOWNSCALE)) {
		tbl->rate.bw = RATE_MCS_CHAN_WIDTH_20;
		tbl->rate.index = IWL_RATE_MCS_4_INDEX;
		IWL_DEBUG_RATE(mvm, "Switch 80Mhz SISO MCS0 -> 20Mhz MCS4\n");
		goto tweaked;
	}

	/* Go back to 80Mhz MCS1 only if we've established that 20Mhz MCS5 is
	 * sustainable, i.e. we're past the test window. We can't go back
	 * if MCS5 is just tested as this will happen always after switching
	 * to 20Mhz MCS4 because the rate stats are cleared.
	 */
	if ((tbl->rate.bw == RATE_MCS_CHAN_WIDTH_20) &&
	    (((tbl->rate.index == IWL_RATE_MCS_5_INDEX) &&
	     (scale_action == RS_ACTION_STAY)) ||
	     ((tbl->rate.index > IWL_RATE_MCS_5_INDEX) &&
	      (scale_action == RS_ACTION_UPSCALE)))) {
		tbl->rate.bw = RATE_MCS_CHAN_WIDTH_80;
		tbl->rate.index = IWL_RATE_MCS_1_INDEX;
		IWL_DEBUG_RATE(mvm, "Switch 20Mhz SISO MCS5 -> 80Mhz MCS1\n");
		goto tweaked;
	}

	return false;

tweaked:
	rs_set_expected_tpt_table(lq_sta, tbl);
	rs_rate_scale_clear_tbl_windows(mvm, tbl);
	return true;
}

static enum rs_column rs_get_next_column(struct iwl_mvm *mvm,
					 struct iwl_lq_sta *lq_sta,
					 struct ieee80211_sta *sta,
					 struct iwl_scale_tbl_info *tbl)
{
	int i, j, max_rate;
	enum rs_column next_col_id;
	const struct rs_tx_column *curr_col = &rs_tx_columns[tbl->column];
	const struct rs_tx_column *next_col;
	allow_column_func_t allow_func;
	u8 valid_ants = iwl_mvm_get_valid_tx_ant(mvm);
	const u16 *expected_tpt_tbl;
	u16 tpt, max_expected_tpt;

	for (i = 0; i < MAX_NEXT_COLUMNS; i++) {
		next_col_id = curr_col->next_columns[i];

		if (next_col_id == RS_COLUMN_INVALID)
			continue;

		if (lq_sta->visited_columns & BIT(next_col_id)) {
			IWL_DEBUG_RATE(mvm, "Skip already visited column %d\n",
				       next_col_id);
			continue;
		}

		next_col = &rs_tx_columns[next_col_id];

		if (!rs_is_valid_ant(valid_ants, next_col->ant)) {
			IWL_DEBUG_RATE(mvm,
				       "Skip column %d as ANT config isn't supported by chip. valid_ants 0x%x column ant 0x%x\n",
				       next_col_id, valid_ants, next_col->ant);
			continue;
		}

		for (j = 0; j < MAX_COLUMN_CHECKS; j++) {
			allow_func = next_col->checks[j];
			if (allow_func && !allow_func(mvm, sta, &tbl->rate,
						      next_col))
				break;
		}

		if (j != MAX_COLUMN_CHECKS) {
			IWL_DEBUG_RATE(mvm,
				       "Skip column %d: not allowed (check %d failed)\n",
				       next_col_id, j);

			continue;
		}

		tpt = lq_sta->last_tpt / 100;
		expected_tpt_tbl = rs_get_expected_tpt_table(lq_sta, next_col,
						     rs_bw_from_sta_bw(sta));
		if (WARN_ON_ONCE(!expected_tpt_tbl))
			continue;

		max_rate = rs_get_max_allowed_rate(lq_sta, next_col);
		if (max_rate == IWL_RATE_INVALID) {
			IWL_DEBUG_RATE(mvm,
				       "Skip column %d: no rate is allowed in this column\n",
				       next_col_id);
			continue;
		}

		max_expected_tpt = expected_tpt_tbl[max_rate];
		if (tpt >= max_expected_tpt) {
			IWL_DEBUG_RATE(mvm,
				       "Skip column %d: can't beat current TPT. Max expected %d current %d\n",
				       next_col_id, max_expected_tpt, tpt);
			continue;
		}

		IWL_DEBUG_RATE(mvm,
			       "Found potential column %d. Max expected %d current %d\n",
			       next_col_id, max_expected_tpt, tpt);
		break;
	}

	if (i == MAX_NEXT_COLUMNS)
		return RS_COLUMN_INVALID;

	return next_col_id;
}

static int rs_switch_to_column(struct iwl_mvm *mvm,
			       struct iwl_lq_sta *lq_sta,
			       struct ieee80211_sta *sta,
			       enum rs_column col_id)
{
	struct iwl_scale_tbl_info *tbl = &lq_sta->lq_info[lq_sta->active_tbl];
	struct iwl_scale_tbl_info *search_tbl =
		&lq_sta->lq_info[rs_search_tbl(lq_sta->active_tbl)];
	struct rs_rate *rate = &search_tbl->rate;
	const struct rs_tx_column *column = &rs_tx_columns[col_id];
	const struct rs_tx_column *curr_column = &rs_tx_columns[tbl->column];
	unsigned long rate_mask = 0;
	u32 rate_idx = 0;

	memcpy(search_tbl, tbl, offsetof(struct iwl_scale_tbl_info, win));

	rate->sgi = column->sgi;
	rate->ant = column->ant;

	if (column->mode == RS_LEGACY) {
		if (lq_sta->band == NL80211_BAND_5GHZ)
			rate->type = LQ_LEGACY_A;
		else
			rate->type = LQ_LEGACY_G;

		rate->bw = RATE_MCS_CHAN_WIDTH_20;
		rate->ldpc = false;
		rate_mask = lq_sta->active_legacy_rate;
	} else if (column->mode == RS_SISO) {
		rate->type = lq_sta->is_vht ? LQ_VHT_SISO : LQ_HT_SISO;
		rate_mask = lq_sta->active_siso_rate;
	} else if (column->mode == RS_MIMO2) {
		rate->type = lq_sta->is_vht ? LQ_VHT_MIMO2 : LQ_HT_MIMO2;
		rate_mask = lq_sta->active_mimo2_rate;
	} else {
		WARN_ONCE(1, "Bad column mode");
	}

	if (column->mode != RS_LEGACY) {
		rate->bw = rs_bw_from_sta_bw(sta);
		rate->ldpc = lq_sta->ldpc;
	}

	search_tbl->column = col_id;
	rs_set_expected_tpt_table(lq_sta, search_tbl);

	lq_sta->visited_columns |= BIT(col_id);

	/* Get the best matching rate if we're changing modes. e.g.
	 * SISO->MIMO, LEGACY->SISO, MIMO->SISO
	 */
	if (curr_column->mode != column->mode) {
		rate_idx = rs_get_best_rate(mvm, lq_sta, search_tbl,
					    rate_mask, rate->index);

		if ((rate_idx == IWL_RATE_INVALID) ||
		    !(BIT(rate_idx) & rate_mask)) {
			IWL_DEBUG_RATE(mvm,
				       "can not switch with index %d"
				       " rate mask %lx\n",
				       rate_idx, rate_mask);

			goto err;
		}

		rate->index = rate_idx;
	}

	IWL_DEBUG_RATE(mvm, "Switched to column %d: Index %d\n",
		       col_id, rate->index);

	return 0;

err:
	rate->type = LQ_NONE;
	return -1;
}

static enum rs_action rs_get_rate_action(struct iwl_mvm *mvm,
					 struct iwl_scale_tbl_info *tbl,
					 s32 sr, int low, int high,
					 int current_tpt,
					 int low_tpt, int high_tpt)
{
	enum rs_action action = RS_ACTION_STAY;

	if ((sr <= RS_PERCENT(IWL_MVM_RS_SR_FORCE_DECREASE)) ||
	    (current_tpt == 0)) {
		IWL_DEBUG_RATE(mvm,
			       "Decrease rate because of low SR\n");
		return RS_ACTION_DOWNSCALE;
	}

	if ((low_tpt == IWL_INVALID_VALUE) &&
	    (high_tpt == IWL_INVALID_VALUE) &&
	    (high != IWL_RATE_INVALID)) {
		IWL_DEBUG_RATE(mvm,
			       "No data about high/low rates. Increase rate\n");
		return RS_ACTION_UPSCALE;
	}

	if ((high_tpt == IWL_INVALID_VALUE) &&
	    (high != IWL_RATE_INVALID) &&
	    (low_tpt != IWL_INVALID_VALUE) &&
	    (low_tpt < current_tpt)) {
		IWL_DEBUG_RATE(mvm,
			       "No data about high rate and low rate is worse. Increase rate\n");
		return RS_ACTION_UPSCALE;
	}

	if ((high_tpt != IWL_INVALID_VALUE) &&
	    (high_tpt > current_tpt)) {
		IWL_DEBUG_RATE(mvm,
			       "Higher rate is better. Increate rate\n");
		return RS_ACTION_UPSCALE;
	}

	if ((low_tpt != IWL_INVALID_VALUE) &&
	    (high_tpt != IWL_INVALID_VALUE) &&
	    (low_tpt < current_tpt) &&
	    (high_tpt < current_tpt)) {
		IWL_DEBUG_RATE(mvm,
			       "Both high and low are worse. Maintain rate\n");
		return RS_ACTION_STAY;
	}

	if ((low_tpt != IWL_INVALID_VALUE) &&
	    (low_tpt > current_tpt)) {
		IWL_DEBUG_RATE(mvm,
			       "Lower rate is better\n");
		action = RS_ACTION_DOWNSCALE;
		goto out;
	}

	if ((low_tpt == IWL_INVALID_VALUE) &&
	    (low != IWL_RATE_INVALID)) {
		IWL_DEBUG_RATE(mvm,
			       "No data about lower rate\n");
		action = RS_ACTION_DOWNSCALE;
		goto out;
	}

	IWL_DEBUG_RATE(mvm, "Maintain rate\n");

out:
	if ((action == RS_ACTION_DOWNSCALE) && (low != IWL_RATE_INVALID)) {
		if (sr >= RS_PERCENT(IWL_MVM_RS_SR_NO_DECREASE)) {
			IWL_DEBUG_RATE(mvm,
				       "SR is above NO DECREASE. Avoid downscale\n");
			action = RS_ACTION_STAY;
		} else if (current_tpt > (100 * tbl->expected_tpt[low])) {
			IWL_DEBUG_RATE(mvm,
				       "Current TPT is higher than max expected in low rate. Avoid downscale\n");
			action = RS_ACTION_STAY;
		} else {
			IWL_DEBUG_RATE(mvm, "Decrease rate\n");
		}
	}

	return action;
}

static bool rs_stbc_allow(struct iwl_mvm *mvm, struct ieee80211_sta *sta,
			  struct iwl_lq_sta *lq_sta)
{
	/* Our chip supports Tx STBC and the peer is an HT/VHT STA which
	 * supports STBC of at least 1*SS
	 */
	if (!lq_sta->stbc_capable)
		return false;

	if (!iwl_mvm_bt_coex_is_mimo_allowed(mvm, sta))
		return false;

	return true;
}

static void rs_get_adjacent_txp(struct iwl_mvm *mvm, int index,
				int *weaker, int *stronger)
{
	*weaker = index + IWL_MVM_RS_TPC_TX_POWER_STEP;
	if (*weaker > TPC_MAX_REDUCTION)
		*weaker = TPC_INVALID;

	*stronger = index - IWL_MVM_RS_TPC_TX_POWER_STEP;
	if (*stronger < 0)
		*stronger = TPC_INVALID;
}

static bool rs_tpc_allowed(struct iwl_mvm *mvm, struct ieee80211_vif *vif,
			   struct rs_rate *rate, enum nl80211_band band)
{
	int index = rate->index;
	bool cam = (iwlmvm_mod_params.power_scheme == IWL_POWER_SCHEME_CAM);
	bool sta_ps_disabled = (vif->type == NL80211_IFTYPE_STATION &&
				!vif->bss_conf.ps);

	IWL_DEBUG_RATE(mvm, "cam: %d sta_ps_disabled %d\n",
		       cam, sta_ps_disabled);
	/*
	 * allow tpc only if power management is enabled, or bt coex
	 * activity grade allows it and we are on 2.4Ghz.
	 */
	if ((cam || sta_ps_disabled) &&
	    !iwl_mvm_bt_coex_is_tpc_allowed(mvm, band))
		return false;

	IWL_DEBUG_RATE(mvm, "check rate, table type: %d\n", rate->type);
	if (is_legacy(rate))
		return index == IWL_RATE_54M_INDEX;
	if (is_ht(rate))
		return index == IWL_RATE_MCS_7_INDEX;
	if (is_vht(rate))
		return index == IWL_RATE_MCS_9_INDEX;

	WARN_ON_ONCE(1);
	return false;
}

enum tpc_action {
	TPC_ACTION_STAY,
	TPC_ACTION_DECREASE,
	TPC_ACTION_INCREASE,
	TPC_ACTION_NO_RESTIRCTION,
};

static enum tpc_action rs_get_tpc_action(struct iwl_mvm *mvm,
					 s32 sr, int weak, int strong,
					 int current_tpt,
					 int weak_tpt, int strong_tpt)
{
	/* stay until we have valid tpt */
	if (current_tpt == IWL_INVALID_VALUE) {
		IWL_DEBUG_RATE(mvm, "no current tpt. stay.\n");
		return TPC_ACTION_STAY;
	}

	/* Too many failures, increase txp */
	if (sr <= RS_PERCENT(IWL_MVM_RS_TPC_SR_FORCE_INCREASE) ||
	    current_tpt == 0) {
		IWL_DEBUG_RATE(mvm, "increase txp because of weak SR\n");
		return TPC_ACTION_NO_RESTIRCTION;
	}

	/* try decreasing first if applicable */
	if (sr >= RS_PERCENT(IWL_MVM_RS_TPC_SR_NO_INCREASE) &&
	    weak != TPC_INVALID) {
		if (weak_tpt == IWL_INVALID_VALUE &&
		    (strong_tpt == IWL_INVALID_VALUE ||
		     current_tpt >= strong_tpt)) {
			IWL_DEBUG_RATE(mvm,
				       "no weak txp measurement. decrease txp\n");
			return TPC_ACTION_DECREASE;
		}

		if (weak_tpt > current_tpt) {
			IWL_DEBUG_RATE(mvm,
				       "lower txp has better tpt. decrease txp\n");
			return TPC_ACTION_DECREASE;
		}
	}

	/* next, increase if needed */
	if (sr < RS_PERCENT(IWL_MVM_RS_TPC_SR_NO_INCREASE) &&
	    strong != TPC_INVALID) {
		if (weak_tpt == IWL_INVALID_VALUE &&
		    strong_tpt != IWL_INVALID_VALUE &&
		    current_tpt < strong_tpt) {
			IWL_DEBUG_RATE(mvm,
				       "higher txp has better tpt. increase txp\n");
			return TPC_ACTION_INCREASE;
		}

		if (weak_tpt < current_tpt &&
		    (strong_tpt == IWL_INVALID_VALUE ||
		     strong_tpt > current_tpt)) {
			IWL_DEBUG_RATE(mvm,
				       "lower txp has worse tpt. increase txp\n");
			return TPC_ACTION_INCREASE;
		}
	}

	IWL_DEBUG_RATE(mvm, "no need to increase or decrease txp - stay\n");
	return TPC_ACTION_STAY;
}

static bool rs_tpc_perform(struct iwl_mvm *mvm,
			   struct ieee80211_sta *sta,
			   struct iwl_lq_sta *lq_sta,
			   struct iwl_scale_tbl_info *tbl)
{
	struct iwl_mvm_sta *mvm_sta = iwl_mvm_sta_from_mac80211(sta);
	struct ieee80211_vif *vif = mvm_sta->vif;
	struct ieee80211_chanctx_conf *chanctx_conf;
	enum nl80211_band band;
	struct iwl_rate_scale_data *window;
	struct rs_rate *rate = &tbl->rate;
	enum tpc_action action;
	s32 sr;
	u8 cur = lq_sta->lq.reduced_tpc;
	int current_tpt;
	int weak, strong;
	int weak_tpt = IWL_INVALID_VALUE, strong_tpt = IWL_INVALID_VALUE;

#ifdef CONFIG_MAC80211_DEBUGFS
	if (lq_sta->pers.dbg_fixed_txp_reduction <= TPC_MAX_REDUCTION) {
		IWL_DEBUG_RATE(mvm, "fixed tpc: %d\n",
			       lq_sta->pers.dbg_fixed_txp_reduction);
		lq_sta->lq.reduced_tpc = lq_sta->pers.dbg_fixed_txp_reduction;
		return cur != lq_sta->pers.dbg_fixed_txp_reduction;
	}
#endif

	rcu_read_lock();
	chanctx_conf = rcu_dereference(vif->chanctx_conf);
	if (WARN_ON(!chanctx_conf))
		band = NUM_NL80211_BANDS;
	else
		band = chanctx_conf->def.chan->band;
	rcu_read_unlock();

	if (!rs_tpc_allowed(mvm, vif, rate, band)) {
		IWL_DEBUG_RATE(mvm,
			       "tpc is not allowed. remove txp restrictions\n");
		lq_sta->lq.reduced_tpc = TPC_NO_REDUCTION;
		return cur != TPC_NO_REDUCTION;
	}

	rs_get_adjacent_txp(mvm, cur, &weak, &strong);

	/* Collect measured throughputs for current and adjacent rates */
	window = tbl->tpc_win;
	sr = window[cur].success_ratio;
	current_tpt = window[cur].average_tpt;
	if (weak != TPC_INVALID)
		weak_tpt = window[weak].average_tpt;
	if (strong != TPC_INVALID)
		strong_tpt = window[strong].average_tpt;

	IWL_DEBUG_RATE(mvm,
		       "(TPC: %d): cur_tpt %d SR %d weak %d strong %d weak_tpt %d strong_tpt %d\n",
		       cur, current_tpt, sr, weak, strong,
		       weak_tpt, strong_tpt);

	action = rs_get_tpc_action(mvm, sr, weak, strong,
				   current_tpt, weak_tpt, strong_tpt);

	/* override actions if we are on the edge */
	if (weak == TPC_INVALID && action == TPC_ACTION_DECREASE) {
		IWL_DEBUG_RATE(mvm, "already in lowest txp, stay\n");
		action = TPC_ACTION_STAY;
	} else if (strong == TPC_INVALID &&
		   (action == TPC_ACTION_INCREASE ||
		    action == TPC_ACTION_NO_RESTIRCTION)) {
		IWL_DEBUG_RATE(mvm, "already in highest txp, stay\n");
		action = TPC_ACTION_STAY;
	}

	switch (action) {
	case TPC_ACTION_DECREASE:
		lq_sta->lq.reduced_tpc = weak;
		return true;
	case TPC_ACTION_INCREASE:
		lq_sta->lq.reduced_tpc = strong;
		return true;
	case TPC_ACTION_NO_RESTIRCTION:
		lq_sta->lq.reduced_tpc = TPC_NO_REDUCTION;
		return true;
	case TPC_ACTION_STAY:
		/* do nothing */
		break;
	}
	return false;
}

/*
 * Do rate scaling and search for new modulation mode.
 */
static void rs_rate_scale_perform(struct iwl_mvm *mvm,
				  struct ieee80211_sta *sta,
				  struct iwl_lq_sta *lq_sta,
				  int tid, bool ndp)
{
	int low = IWL_RATE_INVALID;
	int high = IWL_RATE_INVALID;
	int index;
	struct iwl_rate_scale_data *window = NULL;
	int current_tpt = IWL_INVALID_VALUE;
	int low_tpt = IWL_INVALID_VALUE;
	int high_tpt = IWL_INVALID_VALUE;
	u32 fail_count;
	enum rs_action scale_action = RS_ACTION_STAY;
	u16 rate_mask;
	u8 update_lq = 0;
	struct iwl_scale_tbl_info *tbl, *tbl1;
	u8 active_tbl = 0;
	u8 done_search = 0;
	u16 high_low;
	s32 sr;
	u8 prev_agg = lq_sta->is_agg;
	struct iwl_mvm_sta *mvmsta = iwl_mvm_sta_from_mac80211(sta);
	struct rs_rate *rate;

	lq_sta->is_agg = !!mvmsta->agg_tids;

	/*
	 * Select rate-scale / modulation-mode table to work with in
	 * the rest of this function:  "search" if searching for better
	 * modulation mode, or "active" if doing rate scaling within a mode.
	 */
	if (!lq_sta->search_better_tbl)
		active_tbl = lq_sta->active_tbl;
	else
		active_tbl = rs_search_tbl(lq_sta->active_tbl);

	tbl = &(lq_sta->lq_info[active_tbl]);
	rate = &tbl->rate;

	if (prev_agg != lq_sta->is_agg) {
		IWL_DEBUG_RATE(mvm,
			       "Aggregation changed: prev %d current %d. Update expected TPT table\n",
			       prev_agg, lq_sta->is_agg);
		rs_set_expected_tpt_table(lq_sta, tbl);
		rs_rate_scale_clear_tbl_windows(mvm, tbl);
	}

	/* current tx rate */
	index = rate->index;

	/* rates available for this association, and for modulation mode */
	rate_mask = rs_get_supported_rates(lq_sta, rate);

	if (!(BIT(index) & rate_mask)) {
		IWL_ERR(mvm, "Current Rate is not valid\n");
		if (lq_sta->search_better_tbl) {
			/* revert to active table if search table is not valid*/
			rate->type = LQ_NONE;
			lq_sta->search_better_tbl = 0;
			tbl = &(lq_sta->lq_info[lq_sta->active_tbl]);
			rs_update_rate_tbl(mvm, sta, lq_sta, tbl);
		}
		return;
	}

	/* Get expected throughput table and history window for current rate */
	if (!tbl->expected_tpt) {
		IWL_ERR(mvm, "tbl->expected_tpt is NULL\n");
		return;
	}

	/* TODO: handle rate_idx_mask and rate_idx_mcs_mask */
	window = &(tbl->win[index]);

	/*
	 * If there is not enough history to calculate actual average
	 * throughput, keep analyzing results of more tx frames, without
	 * changing rate or mode (bypass most of the rest of this function).
	 * Set up new rate table in uCode only if old rate is not supported
	 * in current association (use new rate found above).
	 */
	fail_count = window->counter - window->success_counter;
	if ((fail_count < IWL_MVM_RS_RATE_MIN_FAILURE_TH) &&
	    (window->success_counter < IWL_MVM_RS_RATE_MIN_SUCCESS_TH)) {
		IWL_DEBUG_RATE(mvm,
			       "%s: Test Window: succ %d total %d\n",
			       rs_pretty_rate(rate),
			       window->success_counter, window->counter);

		/* Can't calculate this yet; not enough history */
		window->average_tpt = IWL_INVALID_VALUE;

		/* Should we stay with this modulation mode,
		 * or search for a new one? */
		rs_stay_in_table(lq_sta, false);

		return;
	}

	/* If we are searching for better modulation mode, check success. */
	if (lq_sta->search_better_tbl) {
		/* If good success, continue using the "search" mode;
		 * no need to send new link quality command, since we're
		 * continuing to use the setup that we've been trying. */
		if (window->average_tpt > lq_sta->last_tpt) {
			IWL_DEBUG_RATE(mvm,
				       "SWITCHING TO NEW TABLE SR: %d "
				       "cur-tpt %d old-tpt %d\n",
				       window->success_ratio,
				       window->average_tpt,
				       lq_sta->last_tpt);

			/* Swap tables; "search" becomes "active" */
			lq_sta->active_tbl = active_tbl;
			current_tpt = window->average_tpt;
		/* Else poor success; go back to mode in "active" table */
		} else {
			IWL_DEBUG_RATE(mvm,
				       "GOING BACK TO THE OLD TABLE: SR %d "
				       "cur-tpt %d old-tpt %d\n",
				       window->success_ratio,
				       window->average_tpt,
				       lq_sta->last_tpt);

			/* Nullify "search" table */
			rate->type = LQ_NONE;

			/* Revert to "active" table */
			active_tbl = lq_sta->active_tbl;
			tbl = &(lq_sta->lq_info[active_tbl]);

			/* Revert to "active" rate and throughput info */
			index = tbl->rate.index;
			current_tpt = lq_sta->last_tpt;

			/* Need to set up a new rate table in uCode */
			update_lq = 1;
		}

		/* Either way, we've made a decision; modulation mode
		 * search is done, allow rate adjustment next time. */
		lq_sta->search_better_tbl = 0;
		done_search = 1;	/* Don't switch modes below! */
		goto lq_update;
	}

	/* (Else) not in search of better modulation mode, try for better
	 * starting rate, while staying in this mode. */
	high_low = rs_get_adjacent_rate(mvm, index, rate_mask, rate->type);
	low = high_low & 0xff;
	high = (high_low >> 8) & 0xff;

	/* TODO: handle rate_idx_mask and rate_idx_mcs_mask */

	sr = window->success_ratio;

	/* Collect measured throughputs for current and adjacent rates */
	current_tpt = window->average_tpt;
	if (low != IWL_RATE_INVALID)
		low_tpt = tbl->win[low].average_tpt;
	if (high != IWL_RATE_INVALID)
		high_tpt = tbl->win[high].average_tpt;

	IWL_DEBUG_RATE(mvm,
		       "%s: cur_tpt %d SR %d low %d high %d low_tpt %d high_tpt %d\n",
		       rs_pretty_rate(rate), current_tpt, sr,
		       low, high, low_tpt, high_tpt);

	scale_action = rs_get_rate_action(mvm, tbl, sr, low, high,
					  current_tpt, low_tpt, high_tpt);

	/* Force a search in case BT doesn't like us being in MIMO */
	if (is_mimo(rate) &&
	    !iwl_mvm_bt_coex_is_mimo_allowed(mvm, sta)) {
		IWL_DEBUG_RATE(mvm,
			       "BT Coex forbids MIMO. Search for new config\n");
		rs_stay_in_table(lq_sta, true);
		goto lq_update;
	}

	switch (scale_action) {
	case RS_ACTION_DOWNSCALE:
		/* Decrease starting rate, update uCode's rate table */
		if (low != IWL_RATE_INVALID) {
			update_lq = 1;
			index = low;
		} else {
			IWL_DEBUG_RATE(mvm,
				       "At the bottom rate. Can't decrease\n");
		}

		break;
	case RS_ACTION_UPSCALE:
		/* Increase starting rate, update uCode's rate table */
		if (high != IWL_RATE_INVALID) {
			update_lq = 1;
			index = high;
		} else {
			IWL_DEBUG_RATE(mvm,
				       "At the top rate. Can't increase\n");
		}

		break;
	case RS_ACTION_STAY:
		/* No change */
		if (lq_sta->rs_state == RS_STATE_STAY_IN_COLUMN)
			update_lq = rs_tpc_perform(mvm, sta, lq_sta, tbl);
		break;
	default:
		break;
	}

lq_update:
	/* Replace uCode's rate table for the destination station. */
	if (update_lq) {
		tbl->rate.index = index;
		if (IWL_MVM_RS_80_20_FAR_RANGE_TWEAK)
			rs_tweak_rate_tbl(mvm, sta, lq_sta, tbl, scale_action);
		rs_set_amsdu_len(mvm, sta, tbl, scale_action);
		rs_update_rate_tbl(mvm, sta, lq_sta, tbl);
	}

	rs_stay_in_table(lq_sta, false);

	/*
	 * Search for new modulation mode if we're:
	 * 1)  Not changing rates right now
	 * 2)  Not just finishing up a search
	 * 3)  Allowing a new search
	 */
	if (!update_lq && !done_search &&
	    lq_sta->rs_state == RS_STATE_SEARCH_CYCLE_STARTED
	    && window->counter) {
		enum rs_column next_column;

		/* Save current throughput to compare with "search" throughput*/
		lq_sta->last_tpt = current_tpt;

		IWL_DEBUG_RATE(mvm,
			       "Start Search: update_lq %d done_search %d rs_state %d win->counter %d\n",
			       update_lq, done_search, lq_sta->rs_state,
			       window->counter);

		next_column = rs_get_next_column(mvm, lq_sta, sta, tbl);
		if (next_column != RS_COLUMN_INVALID) {
			int ret = rs_switch_to_column(mvm, lq_sta, sta,
						      next_column);
			if (!ret)
				lq_sta->search_better_tbl = 1;
		} else {
			IWL_DEBUG_RATE(mvm,
				       "No more columns to explore in search cycle. Go to RS_STATE_SEARCH_CYCLE_ENDED\n");
			lq_sta->rs_state = RS_STATE_SEARCH_CYCLE_ENDED;
		}

		/* If new "search" mode was selected, set up in uCode table */
		if (lq_sta->search_better_tbl) {
			/* Access the "search" table, clear its history. */
			tbl = &lq_sta->lq_info[rs_search_tbl(lq_sta->active_tbl)];
			rs_rate_scale_clear_tbl_windows(mvm, tbl);

			/* Use new "search" start rate */
			index = tbl->rate.index;

			rs_dump_rate(mvm, &tbl->rate,
				     "Switch to SEARCH TABLE:");
			rs_update_rate_tbl(mvm, sta, lq_sta, tbl);
		} else {
			done_search = 1;
		}
	}

	if (!ndp)
		rs_tl_turn_on_agg(mvm, mvmsta, tid, lq_sta, sta);

	if (done_search && lq_sta->rs_state == RS_STATE_SEARCH_CYCLE_ENDED) {
		tbl1 = &(lq_sta->lq_info[lq_sta->active_tbl]);
		rs_set_stay_in_table(mvm, is_legacy(&tbl1->rate), lq_sta);
	}
}

struct rs_init_rate_info {
	s8 rssi;
	u8 rate_idx;
};

static const struct rs_init_rate_info rs_optimal_rates_24ghz_legacy[] = {
	{ -60, IWL_RATE_54M_INDEX },
	{ -64, IWL_RATE_48M_INDEX },
	{ -68, IWL_RATE_36M_INDEX },
	{ -80, IWL_RATE_24M_INDEX },
	{ -84, IWL_RATE_18M_INDEX },
	{ -85, IWL_RATE_12M_INDEX },
	{ -86, IWL_RATE_11M_INDEX },
	{ -88, IWL_RATE_5M_INDEX  },
	{ -90, IWL_RATE_2M_INDEX  },
	{ S8_MIN, IWL_RATE_1M_INDEX },
};

static const struct rs_init_rate_info rs_optimal_rates_5ghz_legacy[] = {
	{ -60, IWL_RATE_54M_INDEX },
	{ -64, IWL_RATE_48M_INDEX },
	{ -72, IWL_RATE_36M_INDEX },
	{ -80, IWL_RATE_24M_INDEX },
	{ -84, IWL_RATE_18M_INDEX },
	{ -85, IWL_RATE_12M_INDEX },
	{ -87, IWL_RATE_9M_INDEX  },
	{ S8_MIN, IWL_RATE_6M_INDEX },
};

static const struct rs_init_rate_info rs_optimal_rates_ht[] = {
	{ -60, IWL_RATE_MCS_7_INDEX },
	{ -64, IWL_RATE_MCS_6_INDEX },
	{ -68, IWL_RATE_MCS_5_INDEX },
	{ -72, IWL_RATE_MCS_4_INDEX },
	{ -80, IWL_RATE_MCS_3_INDEX },
	{ -84, IWL_RATE_MCS_2_INDEX },
	{ -85, IWL_RATE_MCS_1_INDEX },
	{ S8_MIN, IWL_RATE_MCS_0_INDEX},
};

/* MCS index 9 is not valid for 20MHz VHT channel width,
 * but is ok for 40, 80 and 160MHz channels.
 */
static const struct rs_init_rate_info rs_optimal_rates_vht_20mhz[] = {
	{ -60, IWL_RATE_MCS_8_INDEX },
	{ -64, IWL_RATE_MCS_7_INDEX },
	{ -68, IWL_RATE_MCS_6_INDEX },
	{ -72, IWL_RATE_MCS_5_INDEX },
	{ -80, IWL_RATE_MCS_4_INDEX },
	{ -84, IWL_RATE_MCS_3_INDEX },
	{ -85, IWL_RATE_MCS_2_INDEX },
	{ -87, IWL_RATE_MCS_1_INDEX },
	{ S8_MIN, IWL_RATE_MCS_0_INDEX},
};

static const struct rs_init_rate_info rs_optimal_rates_vht[] = {
	{ -60, IWL_RATE_MCS_9_INDEX },
	{ -64, IWL_RATE_MCS_8_INDEX },
	{ -68, IWL_RATE_MCS_7_INDEX },
	{ -72, IWL_RATE_MCS_6_INDEX },
	{ -80, IWL_RATE_MCS_5_INDEX },
	{ -84, IWL_RATE_MCS_4_INDEX },
	{ -85, IWL_RATE_MCS_3_INDEX },
	{ -87, IWL_RATE_MCS_2_INDEX },
	{ -88, IWL_RATE_MCS_1_INDEX },
	{ S8_MIN, IWL_RATE_MCS_0_INDEX },
};

#define IWL_RS_LOW_RSSI_THRESHOLD (-76) /* dBm */

/* Init the optimal rate based on STA caps
 * This combined with rssi is used to report the last tx rate
 * to userspace when we haven't transmitted enough frames.
 */
static void rs_init_optimal_rate(struct iwl_mvm *mvm,
				 struct ieee80211_sta *sta,
				 struct iwl_lq_sta *lq_sta)
{
	struct rs_rate *rate = &lq_sta->optimal_rate;

	if (lq_sta->max_mimo2_rate_idx != IWL_RATE_INVALID)
		rate->type = lq_sta->is_vht ? LQ_VHT_MIMO2 : LQ_HT_MIMO2;
	else if (lq_sta->max_siso_rate_idx != IWL_RATE_INVALID)
		rate->type = lq_sta->is_vht ? LQ_VHT_SISO : LQ_HT_SISO;
	else if (lq_sta->band == NL80211_BAND_5GHZ)
		rate->type = LQ_LEGACY_A;
	else
		rate->type = LQ_LEGACY_G;

	rate->bw = rs_bw_from_sta_bw(sta);
	rate->sgi = rs_sgi_allow(mvm, sta, rate, NULL);

	/* ANT/LDPC/STBC aren't relevant for the rate reported to userspace */

	if (is_mimo(rate)) {
		lq_sta->optimal_rate_mask = lq_sta->active_mimo2_rate;
	} else if (is_siso(rate)) {
		lq_sta->optimal_rate_mask = lq_sta->active_siso_rate;
	} else {
		lq_sta->optimal_rate_mask = lq_sta->active_legacy_rate;

		if (lq_sta->band == NL80211_BAND_5GHZ) {
			lq_sta->optimal_rates = rs_optimal_rates_5ghz_legacy;
			lq_sta->optimal_nentries =
				ARRAY_SIZE(rs_optimal_rates_5ghz_legacy);
		} else {
			lq_sta->optimal_rates = rs_optimal_rates_24ghz_legacy;
			lq_sta->optimal_nentries =
				ARRAY_SIZE(rs_optimal_rates_24ghz_legacy);
		}
	}

	if (is_vht(rate)) {
		if (rate->bw == RATE_MCS_CHAN_WIDTH_20) {
			lq_sta->optimal_rates = rs_optimal_rates_vht_20mhz;
			lq_sta->optimal_nentries =
				ARRAY_SIZE(rs_optimal_rates_vht_20mhz);
		} else {
			lq_sta->optimal_rates = rs_optimal_rates_vht;
			lq_sta->optimal_nentries =
				ARRAY_SIZE(rs_optimal_rates_vht);
		}
	} else if (is_ht(rate)) {
		lq_sta->optimal_rates = rs_optimal_rates_ht;
		lq_sta->optimal_nentries = ARRAY_SIZE(rs_optimal_rates_ht);
	}
}

/* Compute the optimal rate index based on RSSI */
static struct rs_rate *rs_get_optimal_rate(struct iwl_mvm *mvm,
					   struct iwl_lq_sta *lq_sta)
{
	struct rs_rate *rate = &lq_sta->optimal_rate;
	int i;

	rate->index = find_first_bit(&lq_sta->optimal_rate_mask,
				     BITS_PER_LONG);

	for (i = 0; i < lq_sta->optimal_nentries; i++) {
		int rate_idx = lq_sta->optimal_rates[i].rate_idx;

		if ((lq_sta->pers.last_rssi >= lq_sta->optimal_rates[i].rssi) &&
		    (BIT(rate_idx) & lq_sta->optimal_rate_mask)) {
			rate->index = rate_idx;
			break;
		}
	}

	return rate;
}

/* Choose an initial legacy rate and antenna to use based on the RSSI
 * of last Rx
 */
static void rs_get_initial_rate(struct iwl_mvm *mvm,
				struct ieee80211_sta *sta,
				struct iwl_lq_sta *lq_sta,
				enum nl80211_band band,
				struct rs_rate *rate)
{
	struct iwl_mvm_sta *mvmsta = iwl_mvm_sta_from_mac80211(sta);
	int i, nentries;
	unsigned long active_rate;
	s8 best_rssi = S8_MIN;
	u8 best_ant = ANT_NONE;
	u8 valid_tx_ant = iwl_mvm_get_valid_tx_ant(mvm);
	const struct rs_init_rate_info *initial_rates;

	for (i = 0; i < ARRAY_SIZE(lq_sta->pers.chain_signal); i++) {
		if (!(lq_sta->pers.chains & BIT(i)))
			continue;

		if (lq_sta->pers.chain_signal[i] > best_rssi) {
			best_rssi = lq_sta->pers.chain_signal[i];
			best_ant = BIT(i);
		}
	}

	IWL_DEBUG_RATE(mvm, "Best ANT: %s Best RSSI: %d\n",
		       rs_pretty_ant(best_ant), best_rssi);

	if (best_ant != ANT_A && best_ant != ANT_B)
		rate->ant = first_antenna(valid_tx_ant);
	else
		rate->ant = best_ant;

	rate->sgi = false;
	rate->ldpc = false;
	rate->bw = RATE_MCS_CHAN_WIDTH_20;

	rate->index = find_first_bit(&lq_sta->active_legacy_rate,
				     BITS_PER_LONG);

	if (band == NL80211_BAND_5GHZ) {
		rate->type = LQ_LEGACY_A;
		initial_rates = rs_optimal_rates_5ghz_legacy;
		nentries = ARRAY_SIZE(rs_optimal_rates_5ghz_legacy);
	} else {
		rate->type = LQ_LEGACY_G;
		initial_rates = rs_optimal_rates_24ghz_legacy;
		nentries = ARRAY_SIZE(rs_optimal_rates_24ghz_legacy);
	}

	if (!IWL_MVM_RS_RSSI_BASED_INIT_RATE)
		goto out;

	/* Start from a higher rate if the corresponding debug capability
	 * is enabled. The rate is chosen according to AP capabilities.
	 * In case of VHT/HT when the rssi is low fallback to the case of
	 * legacy rates.
	 */
	if (sta->vht_cap.vht_supported &&
	    best_rssi > IWL_RS_LOW_RSSI_THRESHOLD) {
		/*
		 * In AP mode, when a new station associates, rs is initialized
		 * immediately upon association completion, before the phy
		 * context is updated with the association parameters, so the
		 * sta bandwidth might be wider than the phy context allows.
		 * To avoid this issue, always initialize rs with 20mhz
		 * bandwidth rate, and after authorization, when the phy context
		 * is already up-to-date, re-init rs with the correct bw.
		 */
		u32 bw = mvmsta->sta_state < IEEE80211_STA_AUTHORIZED ?
				RATE_MCS_CHAN_WIDTH_20 : rs_bw_from_sta_bw(sta);

		switch (bw) {
		case RATE_MCS_CHAN_WIDTH_40:
		case RATE_MCS_CHAN_WIDTH_80:
		case RATE_MCS_CHAN_WIDTH_160:
			initial_rates = rs_optimal_rates_vht;
			nentries = ARRAY_SIZE(rs_optimal_rates_vht);
			break;
		case RATE_MCS_CHAN_WIDTH_20:
			initial_rates = rs_optimal_rates_vht_20mhz;
			nentries = ARRAY_SIZE(rs_optimal_rates_vht_20mhz);
			break;
		default:
			IWL_ERR(mvm, "Invalid BW %d\n", sta->bandwidth);
			goto out;
		}

		active_rate = lq_sta->active_siso_rate;
		rate->type = LQ_VHT_SISO;
		rate->bw = bw;
	} else if (sta->ht_cap.ht_supported &&
		   best_rssi > IWL_RS_LOW_RSSI_THRESHOLD) {
		initial_rates = rs_optimal_rates_ht;
		nentries = ARRAY_SIZE(rs_optimal_rates_ht);
		active_rate = lq_sta->active_siso_rate;
		rate->type = LQ_HT_SISO;
	} else {
		active_rate = lq_sta->active_legacy_rate;
	}

	for (i = 0; i < nentries; i++) {
		int rate_idx = initial_rates[i].rate_idx;

		if ((best_rssi >= initial_rates[i].rssi) &&
		    (BIT(rate_idx) & active_rate)) {
			rate->index = rate_idx;
			break;
		}
	}

out:
	rs_dump_rate(mvm, rate, "INITIAL");
}

/* Save info about RSSI of last Rx */
void rs_update_last_rssi(struct iwl_mvm *mvm,
			 struct iwl_mvm_sta *mvmsta,
			 struct ieee80211_rx_status *rx_status)
{
	struct iwl_lq_sta *lq_sta = &mvmsta->lq_sta.rs_drv;
	int i;

	lq_sta->pers.chains = rx_status->chains;
	lq_sta->pers.chain_signal[0] = rx_status->chain_signal[0];
	lq_sta->pers.chain_signal[1] = rx_status->chain_signal[1];
	lq_sta->pers.chain_signal[2] = rx_status->chain_signal[2];
	lq_sta->pers.last_rssi = S8_MIN;

	for (i = 0; i < ARRAY_SIZE(lq_sta->pers.chain_signal); i++) {
		if (!(lq_sta->pers.chains & BIT(i)))
			continue;

		if (lq_sta->pers.chain_signal[i] > lq_sta->pers.last_rssi)
			lq_sta->pers.last_rssi = lq_sta->pers.chain_signal[i];
	}
}

/*
 * rs_initialize_lq - Initialize a station's hardware rate table
 *
 * The uCode's station table contains a table of fallback rates
 * for automatic fallback during transmission.
 *
 * NOTE: This sets up a default set of values.  These will be replaced later
 *       if the driver's iwl-agn-rs rate scaling algorithm is used, instead of
 *       rc80211_simple.
 *
 * NOTE: Run REPLY_ADD_STA command to set up station table entry, before
 *       calling this function (which runs REPLY_TX_LINK_QUALITY_CMD,
 *       which requires station table entry to exist).
 */
static void rs_initialize_lq(struct iwl_mvm *mvm,
			     struct ieee80211_sta *sta,
			     struct iwl_lq_sta *lq_sta,
			     enum nl80211_band band)
{
	struct iwl_scale_tbl_info *tbl;
	struct rs_rate *rate;
	u8 active_tbl = 0;

	if (!sta || !lq_sta)
		return;

	if (!lq_sta->search_better_tbl)
		active_tbl = lq_sta->active_tbl;
	else
		active_tbl = rs_search_tbl(lq_sta->active_tbl);

	tbl = &(lq_sta->lq_info[active_tbl]);
	rate = &tbl->rate;

	rs_get_initial_rate(mvm, sta, lq_sta, band, rate);
	rs_init_optimal_rate(mvm, sta, lq_sta);

	WARN_ONCE(rate->ant != ANT_A && rate->ant != ANT_B,
		  "ant: 0x%x, chains 0x%x, fw tx ant: 0x%x, nvm tx ant: 0x%x\n",
		  rate->ant, lq_sta->pers.chains, mvm->fw->valid_tx_ant,
		  mvm->nvm_data ? mvm->nvm_data->valid_tx_ant : ANT_INVALID);

	tbl->column = rs_get_column_from_rate(rate);

	rs_set_expected_tpt_table(lq_sta, tbl);
	rs_fill_lq_cmd(mvm, sta, lq_sta, rate);
	/* TODO restore station should remember the lq cmd */
	iwl_mvm_send_lq_cmd(mvm, &lq_sta->lq);
}

static void rs_drv_get_rate(void *mvm_r, struct ieee80211_sta *sta,
			    void *mvm_sta,
			    struct ieee80211_tx_rate_control *txrc)
{
	struct iwl_op_mode *op_mode = mvm_r;
	struct iwl_mvm *mvm __maybe_unused = IWL_OP_MODE_GET_MVM(op_mode);
	struct sk_buff *skb = txrc->skb;
	struct ieee80211_tx_info *info = IEEE80211_SKB_CB(skb);
	struct iwl_lq_sta *lq_sta;
	struct rs_rate *optimal_rate;
	u32 last_ucode_rate;

	if (sta && !iwl_mvm_sta_from_mac80211(sta)->vif) {
		/* if vif isn't initialized mvm doesn't know about
		 * this station, so don't do anything with the it
		 */
		sta = NULL;
		mvm_sta = NULL;
	}

	if (!mvm_sta)
		return;

	lq_sta = mvm_sta;
	iwl_mvm_hwrate_to_tx_rate(lq_sta->last_rate_n_flags,
				  info->band, &info->control.rates[0]);
	info->control.rates[0].count = 1;

	/* Report the optimal rate based on rssi and STA caps if we haven't
	 * converged yet (too little traffic) or exploring other modulations
	 */
	if (lq_sta->rs_state != RS_STATE_STAY_IN_COLUMN) {
		optimal_rate = rs_get_optimal_rate(mvm, lq_sta);
		last_ucode_rate = ucode_rate_from_rs_rate(mvm,
							  optimal_rate);
		iwl_mvm_hwrate_to_tx_rate(last_ucode_rate, info->band,
					  &txrc->reported_rate);
	}
}

static void *rs_drv_alloc_sta(void *mvm_rate, struct ieee80211_sta *sta,
			      gfp_t gfp)
{
	struct iwl_mvm_sta *mvmsta = iwl_mvm_sta_from_mac80211(sta);
	struct iwl_op_mode *op_mode = (struct iwl_op_mode *)mvm_rate;
	struct iwl_mvm *mvm  = IWL_OP_MODE_GET_MVM(op_mode);
	struct iwl_lq_sta *lq_sta = &mvmsta->lq_sta.rs_drv;

	IWL_DEBUG_RATE(mvm, "create station rate scale window\n");

	lq_sta->pers.drv = mvm;
#ifdef CONFIG_MAC80211_DEBUGFS
	lq_sta->pers.dbg_fixed_rate = 0;
	lq_sta->pers.dbg_fixed_txp_reduction = TPC_INVALID;
	lq_sta->pers.ss_force = RS_SS_FORCE_NONE;
#endif
	lq_sta->pers.chains = 0;
	memset(lq_sta->pers.chain_signal, 0, sizeof(lq_sta->pers.chain_signal));
	lq_sta->pers.last_rssi = S8_MIN;

	return lq_sta;
}

static int rs_vht_highest_rx_mcs_index(struct ieee80211_sta_vht_cap *vht_cap,
				       int nss)
{
	u16 rx_mcs = le16_to_cpu(vht_cap->vht_mcs.rx_mcs_map) &
		(0x3 << (2 * (nss - 1)));
	rx_mcs >>= (2 * (nss - 1));

	if (rx_mcs == IEEE80211_VHT_MCS_SUPPORT_0_7)
		return IWL_RATE_MCS_7_INDEX;
	else if (rx_mcs == IEEE80211_VHT_MCS_SUPPORT_0_8)
		return IWL_RATE_MCS_8_INDEX;
	else if (rx_mcs == IEEE80211_VHT_MCS_SUPPORT_0_9)
		return IWL_RATE_MCS_9_INDEX;

	WARN_ON_ONCE(rx_mcs != IEEE80211_VHT_MCS_NOT_SUPPORTED);
	return -1;
}

static void rs_vht_set_enabled_rates(struct ieee80211_sta *sta,
				     struct ieee80211_sta_vht_cap *vht_cap,
				     struct iwl_lq_sta *lq_sta)
{
	int i;
	int highest_mcs = rs_vht_highest_rx_mcs_index(vht_cap, 1);

	if (highest_mcs >= IWL_RATE_MCS_0_INDEX) {
		for (i = IWL_RATE_MCS_0_INDEX; i <= highest_mcs; i++) {
			if (i == IWL_RATE_9M_INDEX)
				continue;

			/* VHT MCS9 isn't valid for 20Mhz for NSS=1,2 */
			if (i == IWL_RATE_MCS_9_INDEX &&
			    sta->bandwidth == IEEE80211_STA_RX_BW_20)
				continue;

			lq_sta->active_siso_rate |= BIT(i);
		}
	}

	if (sta->rx_nss < 2)
		return;

	highest_mcs = rs_vht_highest_rx_mcs_index(vht_cap, 2);
	if (highest_mcs >= IWL_RATE_MCS_0_INDEX) {
		for (i = IWL_RATE_MCS_0_INDEX; i <= highest_mcs; i++) {
			if (i == IWL_RATE_9M_INDEX)
				continue;

			/* VHT MCS9 isn't valid for 20Mhz for NSS=1,2 */
			if (i == IWL_RATE_MCS_9_INDEX &&
			    sta->bandwidth == IEEE80211_STA_RX_BW_20)
				continue;

			lq_sta->active_mimo2_rate |= BIT(i);
		}
	}
}

static void rs_ht_init(struct iwl_mvm *mvm,
		       struct ieee80211_sta *sta,
		       struct iwl_lq_sta *lq_sta,
		       struct ieee80211_sta_ht_cap *ht_cap)
{
	/* active_siso_rate mask includes 9 MBits (bit 5),
	 * and CCK (bits 0-3), supp_rates[] does not;
	 * shift to convert format, force 9 MBits off.
	 */
	lq_sta->active_siso_rate = ht_cap->mcs.rx_mask[0] << 1;
	lq_sta->active_siso_rate |= ht_cap->mcs.rx_mask[0] & 0x1;
	lq_sta->active_siso_rate &= ~((u16)0x2);
	lq_sta->active_siso_rate <<= IWL_FIRST_OFDM_RATE;

	lq_sta->active_mimo2_rate = ht_cap->mcs.rx_mask[1] << 1;
	lq_sta->active_mimo2_rate |= ht_cap->mcs.rx_mask[1] & 0x1;
	lq_sta->active_mimo2_rate &= ~((u16)0x2);
	lq_sta->active_mimo2_rate <<= IWL_FIRST_OFDM_RATE;

	if (mvm->cfg->ht_params->ldpc &&
	    (ht_cap->cap & IEEE80211_HT_CAP_LDPC_CODING))
		lq_sta->ldpc = true;

	if (mvm->cfg->ht_params->stbc &&
	    (num_of_ant(iwl_mvm_get_valid_tx_ant(mvm)) > 1) &&
	    (ht_cap->cap & IEEE80211_HT_CAP_RX_STBC))
		lq_sta->stbc_capable = true;

	lq_sta->is_vht = false;
}

static void rs_vht_init(struct iwl_mvm *mvm,
			struct ieee80211_sta *sta,
			struct iwl_lq_sta *lq_sta,
			struct ieee80211_sta_vht_cap *vht_cap)
{
	rs_vht_set_enabled_rates(sta, vht_cap, lq_sta);

	if (mvm->cfg->ht_params->ldpc &&
	    (vht_cap->cap & IEEE80211_VHT_CAP_RXLDPC))
		lq_sta->ldpc = true;

	if (mvm->cfg->ht_params->stbc &&
	    (num_of_ant(iwl_mvm_get_valid_tx_ant(mvm)) > 1) &&
	    (vht_cap->cap & IEEE80211_VHT_CAP_RXSTBC_MASK))
		lq_sta->stbc_capable = true;

	if (fw_has_capa(&mvm->fw->ucode_capa, IWL_UCODE_TLV_CAPA_BEAMFORMER) &&
	    (num_of_ant(iwl_mvm_get_valid_tx_ant(mvm)) > 1) &&
	    (vht_cap->cap & IEEE80211_VHT_CAP_SU_BEAMFORMEE_CAPABLE))
		lq_sta->bfer_capable = true;

	lq_sta->is_vht = true;
}

#ifdef CONFIG_IWLWIFI_DEBUGFS
void iwl_mvm_reset_frame_stats(struct iwl_mvm *mvm)
{
	spin_lock_bh(&mvm->drv_stats_lock);
	memset(&mvm->drv_rx_stats, 0, sizeof(mvm->drv_rx_stats));
	spin_unlock_bh(&mvm->drv_stats_lock);
}

void iwl_mvm_update_frame_stats(struct iwl_mvm *mvm, u32 rate, bool agg)
{
	u8 nss = 0;

	spin_lock(&mvm->drv_stats_lock);

	if (agg)
		mvm->drv_rx_stats.agg_frames++;

	mvm->drv_rx_stats.success_frames++;

	switch (rate & RATE_MCS_CHAN_WIDTH_MSK) {
	case RATE_MCS_CHAN_WIDTH_20:
		mvm->drv_rx_stats.bw_20_frames++;
		break;
	case RATE_MCS_CHAN_WIDTH_40:
		mvm->drv_rx_stats.bw_40_frames++;
		break;
	case RATE_MCS_CHAN_WIDTH_80:
		mvm->drv_rx_stats.bw_80_frames++;
		break;
	case RATE_MCS_CHAN_WIDTH_160:
		mvm->drv_rx_stats.bw_160_frames++;
		break;
	default:
		WARN_ONCE(1, "bad BW. rate 0x%x", rate);
	}

	if (rate & RATE_MCS_HT_MSK) {
		mvm->drv_rx_stats.ht_frames++;
		nss = ((rate & RATE_HT_MCS_NSS_MSK) >> RATE_HT_MCS_NSS_POS) + 1;
	} else if (rate & RATE_MCS_VHT_MSK) {
		mvm->drv_rx_stats.vht_frames++;
		nss = ((rate & RATE_VHT_MCS_NSS_MSK) >>
		       RATE_VHT_MCS_NSS_POS) + 1;
	} else {
		mvm->drv_rx_stats.legacy_frames++;
	}

	if (nss == 1)
		mvm->drv_rx_stats.siso_frames++;
	else if (nss == 2)
		mvm->drv_rx_stats.mimo2_frames++;

	if (rate & RATE_MCS_SGI_MSK)
		mvm->drv_rx_stats.sgi_frames++;
	else
		mvm->drv_rx_stats.ngi_frames++;

	mvm->drv_rx_stats.last_rates[mvm->drv_rx_stats.last_frame_idx] = rate;
	mvm->drv_rx_stats.last_frame_idx =
		(mvm->drv_rx_stats.last_frame_idx + 1) %
			ARRAY_SIZE(mvm->drv_rx_stats.last_rates);

	spin_unlock(&mvm->drv_stats_lock);
}
#endif

/*
 * Called after adding a new station to initialize rate scaling
 */
static void rs_drv_rate_init(struct iwl_mvm *mvm, struct ieee80211_sta *sta,
			     enum nl80211_band band)
{
	int i, j;
	struct ieee80211_hw *hw = mvm->hw;
	struct ieee80211_sta_ht_cap *ht_cap = &sta->ht_cap;
	struct ieee80211_sta_vht_cap *vht_cap = &sta->vht_cap;
	struct iwl_mvm_sta *mvmsta = iwl_mvm_sta_from_mac80211(sta);
	struct iwl_lq_sta *lq_sta = &mvmsta->lq_sta.rs_drv;
	struct ieee80211_supported_band *sband;
	unsigned long supp; /* must be unsigned long for for_each_set_bit */

	lockdep_assert_held(&mvmsta->lq_sta.rs_drv.pers.lock);

	/* clear all non-persistent lq data */
	memset(lq_sta, 0, offsetof(typeof(*lq_sta), pers));

	sband = hw->wiphy->bands[band];

	lq_sta->lq.sta_id = mvmsta->sta_id;
	mvmsta->amsdu_enabled = 0;
	mvmsta->max_amsdu_len = sta->max_amsdu_len;

	for (j = 0; j < LQ_SIZE; j++)
		rs_rate_scale_clear_tbl_windows(mvm, &lq_sta->lq_info[j]);

	lq_sta->flush_timer = 0;
	lq_sta->last_tx = jiffies;

	IWL_DEBUG_RATE(mvm,
		       "LQ: *** rate scale station global init for station %d ***\n",
		       mvmsta->sta_id);
	/* TODO: what is a good starting rate for STA? About middle? Maybe not
	 * the lowest or the highest rate.. Could consider using RSSI from
	 * previous packets? Need to have IEEE 802.1X auth succeed immediately
	 * after assoc.. */

	lq_sta->missed_rate_counter = IWL_MVM_RS_MISSED_RATE_MAX;
	lq_sta->band = sband->band;
	/*
	 * active legacy rates as per supported rates bitmap
	 */
	supp = sta->supp_rates[sband->band];
	lq_sta->active_legacy_rate = 0;
	for_each_set_bit(i, &supp, BITS_PER_LONG)
		lq_sta->active_legacy_rate |= BIT(sband->bitrates[i].hw_value);

	/* TODO: should probably account for rx_highest for both HT/VHT */
	if (!vht_cap || !vht_cap->vht_supported)
		rs_ht_init(mvm, sta, lq_sta, ht_cap);
	else
		rs_vht_init(mvm, sta, lq_sta, vht_cap);

	lq_sta->max_legacy_rate_idx =
		rs_get_max_rate_from_mask(lq_sta->active_legacy_rate);
	lq_sta->max_siso_rate_idx =
		rs_get_max_rate_from_mask(lq_sta->active_siso_rate);
	lq_sta->max_mimo2_rate_idx =
		rs_get_max_rate_from_mask(lq_sta->active_mimo2_rate);

	IWL_DEBUG_RATE(mvm,
		       "LEGACY=%lX SISO=%lX MIMO2=%lX VHT=%d LDPC=%d STBC=%d BFER=%d\n",
		       lq_sta->active_legacy_rate,
		       lq_sta->active_siso_rate,
		       lq_sta->active_mimo2_rate,
		       lq_sta->is_vht, lq_sta->ldpc, lq_sta->stbc_capable,
		       lq_sta->bfer_capable);
	IWL_DEBUG_RATE(mvm, "MAX RATE: LEGACY=%d SISO=%d MIMO2=%d\n",
		       lq_sta->max_legacy_rate_idx,
		       lq_sta->max_siso_rate_idx,
		       lq_sta->max_mimo2_rate_idx);

	/* These values will be overridden later */
	lq_sta->lq.single_stream_ant_msk =
		iwl_mvm_bt_coex_get_single_ant_msk(mvm, iwl_mvm_get_valid_tx_ant(mvm));
	lq_sta->lq.dual_stream_ant_msk = ANT_AB;

	/* as default allow aggregation for all tids */
	lq_sta->tx_agg_tid_en = IWL_AGG_ALL_TID;
	lq_sta->is_agg = 0;
#ifdef CONFIG_IWLWIFI_DEBUGFS
	iwl_mvm_reset_frame_stats(mvm);
#endif
	rs_initialize_lq(mvm, sta, lq_sta, band);
}

static void rs_drv_rate_update(void *mvm_r,
			       struct ieee80211_supported_band *sband,
			       struct cfg80211_chan_def *chandef,
			       struct ieee80211_sta *sta,
			       void *priv_sta, u32 changed)
{
	struct iwl_op_mode *op_mode = mvm_r;
	struct iwl_mvm *mvm __maybe_unused = IWL_OP_MODE_GET_MVM(op_mode);
	u8 tid;

	if (!iwl_mvm_sta_from_mac80211(sta)->vif)
		return;

	/* Stop any ongoing aggregations as rs starts off assuming no agg */
	for (tid = 0; tid < IWL_MAX_TID_COUNT; tid++)
		ieee80211_stop_tx_ba_session(sta, tid);

	iwl_mvm_rs_rate_init(mvm, sta, sband->band, true);
}

static void __iwl_mvm_rs_tx_status(struct iwl_mvm *mvm,
				   struct ieee80211_sta *sta,
				   int tid, struct ieee80211_tx_info *info,
				   bool ndp)
{
	int legacy_success;
	int retries;
	int i;
	struct iwl_lq_cmd *table;
	u32 lq_hwrate;
	struct rs_rate lq_rate, tx_resp_rate;
	struct iwl_scale_tbl_info *curr_tbl, *other_tbl, *tmp_tbl;
	u32 tlc_info = (uintptr_t)info->status.status_driver_data[0];
	u8 reduced_txp = tlc_info & RS_DRV_DATA_TXP_MSK;
	u8 lq_color = RS_DRV_DATA_LQ_COLOR_GET(tlc_info);
	u32 tx_resp_hwrate = (uintptr_t)info->status.status_driver_data[1];
	struct iwl_mvm_sta *mvmsta = iwl_mvm_sta_from_mac80211(sta);
	struct iwl_lq_sta *lq_sta = &mvmsta->lq_sta.rs_drv;

	if (!lq_sta->pers.drv) {
		IWL_DEBUG_RATE(mvm, "Rate scaling not initialized yet.\n");
		return;
	}

	/* This packet was aggregated but doesn't carry status info */
	if ((info->flags & IEEE80211_TX_CTL_AMPDU) &&
	    !(info->flags & IEEE80211_TX_STAT_AMPDU))
		return;

	if (rs_rate_from_ucode_rate(tx_resp_hwrate, info->band,
				    &tx_resp_rate)) {
		WARN_ON_ONCE(1);
		return;
	}

#ifdef CONFIG_MAC80211_DEBUGFS
	/* Disable last tx check if we are debugging with fixed rate but
	 * update tx stats
	 */
	if (lq_sta->pers.dbg_fixed_rate) {
		int index = tx_resp_rate.index;
		enum rs_column column;
		int attempts, success;

		column = rs_get_column_from_rate(&tx_resp_rate);
		if (WARN_ONCE(column == RS_COLUMN_INVALID,
			      "Can't map rate 0x%x to column",
			      tx_resp_hwrate))
			return;

		if (info->flags & IEEE80211_TX_STAT_AMPDU) {
			attempts = info->status.ampdu_len;
			success = info->status.ampdu_ack_len;
		} else {
			attempts = info->status.rates[0].count;
			success = !!(info->flags & IEEE80211_TX_STAT_ACK);
		}

		lq_sta->pers.tx_stats[column][index].total += attempts;
		lq_sta->pers.tx_stats[column][index].success += success;

		IWL_DEBUG_RATE(mvm, "Fixed rate 0x%x success %d attempts %d\n",
			       tx_resp_hwrate, success, attempts);
		return;
	}
#endif

	if (time_after(jiffies,
		       (unsigned long)(lq_sta->last_tx +
				       (IWL_MVM_RS_IDLE_TIMEOUT * HZ)))) {
		IWL_DEBUG_RATE(mvm, "Tx idle for too long. reinit rs\n");
		/* reach here only in case of driver RS, call directly
		 * the unlocked version
		 */
		rs_drv_rate_init(mvm, sta, info->band);
		return;
	}
	lq_sta->last_tx = jiffies;

	/* Ignore this Tx frame response if its initial rate doesn't match
	 * that of latest Link Quality command.  There may be stragglers
	 * from a previous Link Quality command, but we're no longer interested
	 * in those; they're either from the "active" mode while we're trying
	 * to check "search" mode, or a prior "search" mode after we've moved
	 * to a new "search" mode (which might become the new "active" mode).
	 */
	table = &lq_sta->lq;
	lq_hwrate = le32_to_cpu(table->rs_table[0]);
	if (rs_rate_from_ucode_rate(lq_hwrate, info->band, &lq_rate)) {
		WARN_ON_ONCE(1);
		return;
	}

	/* Here we actually compare this rate to the latest LQ command */
	if (lq_color != LQ_FLAG_COLOR_GET(table->flags)) {
		IWL_DEBUG_RATE(mvm,
			       "tx resp color 0x%x does not match 0x%x\n",
			       lq_color, LQ_FLAG_COLOR_GET(table->flags));

		/* Since rates mis-match, the last LQ command may have failed.
		 * After IWL_MISSED_RATE_MAX mis-matches, resync the uCode with
		 * ... driver.
		 */
		lq_sta->missed_rate_counter++;
		if (lq_sta->missed_rate_counter > IWL_MVM_RS_MISSED_RATE_MAX) {
			lq_sta->missed_rate_counter = 0;
			IWL_DEBUG_RATE(mvm,
				       "Too many rates mismatch. Send sync LQ. rs_state %d\n",
				       lq_sta->rs_state);
			iwl_mvm_send_lq_cmd(mvm, &lq_sta->lq);
		}
		/* Regardless, ignore this status info for outdated rate */
		return;
	}

	/* Rate did match, so reset the missed_rate_counter */
	lq_sta->missed_rate_counter = 0;

	if (!lq_sta->search_better_tbl) {
		curr_tbl = &lq_sta->lq_info[lq_sta->active_tbl];
		other_tbl = &lq_sta->lq_info[rs_search_tbl(lq_sta->active_tbl)];
	} else {
		curr_tbl = &lq_sta->lq_info[rs_search_tbl(lq_sta->active_tbl)];
		other_tbl = &lq_sta->lq_info[lq_sta->active_tbl];
	}

	if (WARN_ON_ONCE(!rs_rate_column_match(&lq_rate, &curr_tbl->rate))) {
		IWL_DEBUG_RATE(mvm,
			       "Neither active nor search matches tx rate\n");
		tmp_tbl = &lq_sta->lq_info[lq_sta->active_tbl];
		rs_dump_rate(mvm, &tmp_tbl->rate, "ACTIVE");
		tmp_tbl = &lq_sta->lq_info[rs_search_tbl(lq_sta->active_tbl)];
		rs_dump_rate(mvm, &tmp_tbl->rate, "SEARCH");
		rs_dump_rate(mvm, &lq_rate, "ACTUAL");

		/* no matching table found, let's by-pass the data collection
		 * and continue to perform rate scale to find the rate table
		 */
		rs_stay_in_table(lq_sta, true);
		goto done;
	}

	/* Updating the frame history depends on whether packets were
	 * aggregated.
	 *
	 * For aggregation, all packets were transmitted at the same rate, the
	 * first index into rate scale table.
	 */
	if (info->flags & IEEE80211_TX_STAT_AMPDU) {
		rs_collect_tpc_data(mvm, lq_sta, curr_tbl, tx_resp_rate.index,
				    info->status.ampdu_len,
				    info->status.ampdu_ack_len,
				    reduced_txp);

		/* ampdu_ack_len = 0 marks no BA was received. For TLC, treat
		 * it as a single frame loss as we don't want the success ratio
		 * to dip too quickly because a BA wasn't received.
		 * For TPC, there's no need for this optimisation since we want
		 * to recover very quickly from a bad power reduction and,
		 * therefore we'd like the success ratio to get an immediate hit
		 * when failing to get a BA, so we'd switch back to a lower or
		 * zero power reduction. When FW transmits agg with a rate
		 * different from the initial rate, it will not use reduced txp
		 * and will send BA notification twice (one empty with reduced
		 * txp equal to the value from LQ and one with reduced txp 0).
		 * We need to update counters for each txp level accordingly.
		 */
		if (info->status.ampdu_ack_len == 0)
			info->status.ampdu_len = 1;

		rs_collect_tlc_data(mvm, mvmsta, tid, curr_tbl,
				    tx_resp_rate.index,
				    info->status.ampdu_len,
				    info->status.ampdu_ack_len);

		/* Update success/fail counts if not searching for new mode */
		if (lq_sta->rs_state == RS_STATE_STAY_IN_COLUMN) {
			lq_sta->total_success += info->status.ampdu_ack_len;
			lq_sta->total_failed += (info->status.ampdu_len -
					info->status.ampdu_ack_len);
		}
	} else {
		/* For legacy, update frame history with for each Tx retry. */
		retries = info->status.rates[0].count - 1;
		/* HW doesn't send more than 15 retries */
		retries = min(retries, 15);

		/* The last transmission may have been successful */
		legacy_success = !!(info->flags & IEEE80211_TX_STAT_ACK);
		/* Collect data for each rate used during failed TX attempts */
		for (i = 0; i <= retries; ++i) {
			lq_hwrate = le32_to_cpu(table->rs_table[i]);
			if (rs_rate_from_ucode_rate(lq_hwrate, info->band,
						    &lq_rate)) {
				WARN_ON_ONCE(1);
				return;
			}

			/* Only collect stats if retried rate is in the same RS
			 * table as active/search.
			 */
			if (rs_rate_column_match(&lq_rate, &curr_tbl->rate))
				tmp_tbl = curr_tbl;
			else if (rs_rate_column_match(&lq_rate,
						      &other_tbl->rate))
				tmp_tbl = other_tbl;
			else
				continue;

			rs_collect_tpc_data(mvm, lq_sta, tmp_tbl,
					    tx_resp_rate.index, 1,
					    i < retries ? 0 : legacy_success,
					    reduced_txp);
			rs_collect_tlc_data(mvm, mvmsta, tid, tmp_tbl,
					    tx_resp_rate.index, 1,
					    i < retries ? 0 : legacy_success);
		}

		/* Update success/fail counts if not searching for new mode */
		if (lq_sta->rs_state == RS_STATE_STAY_IN_COLUMN) {
			lq_sta->total_success += legacy_success;
			lq_sta->total_failed += retries + (1 - legacy_success);
		}
	}
	/* The last TX rate is cached in lq_sta; it's set in if/else above */
	lq_sta->last_rate_n_flags = lq_hwrate;
	IWL_DEBUG_RATE(mvm, "reduced txpower: %d\n", reduced_txp);
done:
	/* See if there's a better rate or modulation mode to try. */
	if (sta->supp_rates[info->band])
		rs_rate_scale_perform(mvm, sta, lq_sta, tid, ndp);
}

void iwl_mvm_rs_tx_status(struct iwl_mvm *mvm, struct ieee80211_sta *sta,
			  int tid, struct ieee80211_tx_info *info, bool ndp)
{
	struct iwl_mvm_sta *mvmsta = iwl_mvm_sta_from_mac80211(sta);

	/* If it's locked we are in middle of init flow
	 * just wait for next tx status to update the lq_sta data
	 */
	if (!spin_trylock(&mvmsta->lq_sta.rs_drv.pers.lock))
		return;

	__iwl_mvm_rs_tx_status(mvm, sta, tid, info, ndp);
	spin_unlock(&mvmsta->lq_sta.rs_drv.pers.lock);
}

#ifdef CONFIG_MAC80211_DEBUGFS
static void rs_build_rates_table_from_fixed(struct iwl_mvm *mvm,
					    struct iwl_lq_cmd *lq_cmd,
					    enum nl80211_band band,
					    u32 ucode_rate)
{
	struct rs_rate rate;
	int i;
	int num_rates = ARRAY_SIZE(lq_cmd->rs_table);
	__le32 ucode_rate_le32 = cpu_to_le32(ucode_rate);
	u8 ant = (ucode_rate & RATE_MCS_ANT_ABC_MSK) >> RATE_MCS_ANT_POS;

	for (i = 0; i < num_rates; i++)
		lq_cmd->rs_table[i] = ucode_rate_le32;

	if (rs_rate_from_ucode_rate(ucode_rate, band, &rate)) {
		WARN_ON_ONCE(1);
		return;
	}

	if (is_mimo(&rate))
		lq_cmd->mimo_delim = num_rates - 1;
	else
		lq_cmd->mimo_delim = 0;

	lq_cmd->reduced_tpc = 0;

	if (num_of_ant(ant) == 1)
		lq_cmd->single_stream_ant_msk = ant;

	if (!mvm->trans->trans_cfg->gen2)
		lq_cmd->agg_frame_cnt_limit = LINK_QUAL_AGG_FRAME_LIMIT_DEF;
	else
		lq_cmd->agg_frame_cnt_limit =
			LINK_QUAL_AGG_FRAME_LIMIT_GEN2_DEF;
}
#endif /* CONFIG_MAC80211_DEBUGFS */

static void rs_fill_rates_for_column(struct iwl_mvm *mvm,
				     struct iwl_lq_sta *lq_sta,
				     struct rs_rate *rate,
				     __le32 *rs_table, int *rs_table_index,
				     int num_rates, int num_retries,
				     u8 valid_tx_ant, bool toggle_ant)
{
	int i, j;
	__le32 ucode_rate;
	bool bottom_reached = false;
	int prev_rate_idx = rate->index;
	int end = LINK_QUAL_MAX_RETRY_NUM;
	int index = *rs_table_index;

	for (i = 0; i < num_rates && index < end; i++) {
		for (j = 0; j < num_retries && index < end; j++, index++) {
			ucode_rate = cpu_to_le32(ucode_rate_from_rs_rate(mvm,
									 rate));
			rs_table[index] = ucode_rate;
			if (toggle_ant)
				rs_toggle_antenna(valid_tx_ant, rate);
		}

		prev_rate_idx = rate->index;
		bottom_reached = rs_get_lower_rate_in_column(lq_sta, rate);
		if (bottom_reached && !is_legacy(rate))
			break;
	}

	if (!bottom_reached && !is_legacy(rate))
		rate->index = prev_rate_idx;

	*rs_table_index = index;
}

/* Building the rate table is non trivial. When we're in MIMO2/VHT/80Mhz/SGI
 * column the rate table should look like this:
 *
 * rate[0] 0x400F019 VHT | ANT: AB BW: 80Mhz MCS: 9 NSS: 2 SGI
 * rate[1] 0x400F019 VHT | ANT: AB BW: 80Mhz MCS: 9 NSS: 2 SGI
 * rate[2] 0x400F018 VHT | ANT: AB BW: 80Mhz MCS: 8 NSS: 2 SGI
 * rate[3] 0x400F018 VHT | ANT: AB BW: 80Mhz MCS: 8 NSS: 2 SGI
 * rate[4] 0x400F017 VHT | ANT: AB BW: 80Mhz MCS: 7 NSS: 2 SGI
 * rate[5] 0x400F017 VHT | ANT: AB BW: 80Mhz MCS: 7 NSS: 2 SGI
 * rate[6] 0x4005007 VHT | ANT: A BW: 80Mhz MCS: 7 NSS: 1 NGI
 * rate[7] 0x4009006 VHT | ANT: B BW: 80Mhz MCS: 6 NSS: 1 NGI
 * rate[8] 0x4005005 VHT | ANT: A BW: 80Mhz MCS: 5 NSS: 1 NGI
 * rate[9] 0x800B Legacy | ANT: B Rate: 36 Mbps
 * rate[10] 0x4009 Legacy | ANT: A Rate: 24 Mbps
 * rate[11] 0x8007 Legacy | ANT: B Rate: 18 Mbps
 * rate[12] 0x4005 Legacy | ANT: A Rate: 12 Mbps
 * rate[13] 0x800F Legacy | ANT: B Rate: 9 Mbps
 * rate[14] 0x400D Legacy | ANT: A Rate: 6 Mbps
 * rate[15] 0x800D Legacy | ANT: B Rate: 6 Mbps
 */
static void rs_build_rates_table(struct iwl_mvm *mvm,
				 struct ieee80211_sta *sta,
				 struct iwl_lq_sta *lq_sta,
				 const struct rs_rate *initial_rate)
{
	struct rs_rate rate;
	int num_rates, num_retries, index = 0;
	u8 valid_tx_ant = 0;
	struct iwl_lq_cmd *lq_cmd = &lq_sta->lq;
	bool toggle_ant = false;
	u32 color;

	memcpy(&rate, initial_rate, sizeof(rate));

	valid_tx_ant = iwl_mvm_get_valid_tx_ant(mvm);

	/* TODO: remove old API when min FW API hits 14 */
	if (!fw_has_api(&mvm->fw->ucode_capa, IWL_UCODE_TLV_API_LQ_SS_PARAMS) &&
	    rs_stbc_allow(mvm, sta, lq_sta))
		rate.stbc = true;

	if (is_siso(&rate)) {
		num_rates = IWL_MVM_RS_INITIAL_SISO_NUM_RATES;
		num_retries = IWL_MVM_RS_HT_VHT_RETRIES_PER_RATE;
	} else if (is_mimo(&rate)) {
		num_rates = IWL_MVM_RS_INITIAL_MIMO_NUM_RATES;
		num_retries = IWL_MVM_RS_HT_VHT_RETRIES_PER_RATE;
	} else {
		num_rates = IWL_MVM_RS_INITIAL_LEGACY_NUM_RATES;
		num_retries = IWL_MVM_RS_INITIAL_LEGACY_RETRIES;
		toggle_ant = true;
	}

	rs_fill_rates_for_column(mvm, lq_sta, &rate, lq_cmd->rs_table, &index,
				 num_rates, num_retries, valid_tx_ant,
				 toggle_ant);

	rs_get_lower_rate_down_column(lq_sta, &rate);

	if (is_siso(&rate)) {
		num_rates = IWL_MVM_RS_SECONDARY_SISO_NUM_RATES;
		num_retries = IWL_MVM_RS_SECONDARY_SISO_RETRIES;
		lq_cmd->mimo_delim = index;
	} else if (is_legacy(&rate)) {
		num_rates = IWL_MVM_RS_SECONDARY_LEGACY_NUM_RATES;
		num_retries = IWL_MVM_RS_SECONDARY_LEGACY_RETRIES;
	} else {
		WARN_ON_ONCE(1);
	}

	toggle_ant = true;

	rs_fill_rates_for_column(mvm, lq_sta, &rate, lq_cmd->rs_table, &index,
				 num_rates, num_retries, valid_tx_ant,
				 toggle_ant);

	rs_get_lower_rate_down_column(lq_sta, &rate);

	num_rates = IWL_MVM_RS_SECONDARY_LEGACY_NUM_RATES;
	num_retries = IWL_MVM_RS_SECONDARY_LEGACY_RETRIES;

	rs_fill_rates_for_column(mvm, lq_sta, &rate, lq_cmd->rs_table, &index,
				 num_rates, num_retries, valid_tx_ant,
				 toggle_ant);

	/* update the color of the LQ command (as a counter at bits 1-3) */
	color = LQ_FLAGS_COLOR_INC(LQ_FLAG_COLOR_GET(lq_cmd->flags));
	lq_cmd->flags = LQ_FLAG_COLOR_SET(lq_cmd->flags, color);
}

struct rs_bfer_active_iter_data {
	struct ieee80211_sta *exclude_sta;
	struct iwl_mvm_sta *bfer_mvmsta;
};

static void rs_bfer_active_iter(void *_data,
				struct ieee80211_sta *sta)
{
	struct rs_bfer_active_iter_data *data = _data;
	struct iwl_mvm_sta *mvmsta = iwl_mvm_sta_from_mac80211(sta);
	struct iwl_lq_cmd *lq_cmd = &mvmsta->lq_sta.rs_drv.lq;
	u32 ss_params = le32_to_cpu(lq_cmd->ss_params);

	if (sta == data->exclude_sta)
		return;

	/* The current sta has BFER allowed */
	if (ss_params & LQ_SS_BFER_ALLOWED) {
		WARN_ON_ONCE(data->bfer_mvmsta != NULL);

		data->bfer_mvmsta = mvmsta;
	}
}

static int rs_bfer_priority(struct iwl_mvm_sta *sta)
{
	int prio = -1;
	enum nl80211_iftype viftype = ieee80211_vif_type_p2p(sta->vif);

	switch (viftype) {
	case NL80211_IFTYPE_AP:
	case NL80211_IFTYPE_P2P_GO:
		prio = 3;
		break;
	case NL80211_IFTYPE_P2P_CLIENT:
		prio = 2;
		break;
	case NL80211_IFTYPE_STATION:
		prio = 1;
		break;
	default:
		WARN_ONCE(true, "viftype %d sta_id %d", viftype, sta->sta_id);
		prio = -1;
	}

	return prio;
}

/* Returns >0 if sta1 has a higher BFER priority compared to sta2 */
static int rs_bfer_priority_cmp(struct iwl_mvm_sta *sta1,
				struct iwl_mvm_sta *sta2)
{
	int prio1 = rs_bfer_priority(sta1);
	int prio2 = rs_bfer_priority(sta2);

	if (prio1 > prio2)
		return 1;
	if (prio1 < prio2)
		return -1;
	return 0;
}

static void rs_set_lq_ss_params(struct iwl_mvm *mvm,
				struct ieee80211_sta *sta,
				struct iwl_lq_sta *lq_sta,
				const struct rs_rate *initial_rate)
{
	struct iwl_lq_cmd *lq_cmd = &lq_sta->lq;
	struct iwl_mvm_sta *mvmsta = iwl_mvm_sta_from_mac80211(sta);
	struct rs_bfer_active_iter_data data = {
		.exclude_sta = sta,
		.bfer_mvmsta = NULL,
	};
	struct iwl_mvm_sta *bfer_mvmsta = NULL;
	u32 ss_params = LQ_SS_PARAMS_VALID;

	if (!iwl_mvm_bt_coex_is_mimo_allowed(mvm, sta))
		goto out;

#ifdef CONFIG_MAC80211_DEBUGFS
	/* Check if forcing the decision is configured.
	 * Note that SISO is forced by not allowing STBC or BFER
	 */
	if (lq_sta->pers.ss_force == RS_SS_FORCE_STBC)
		ss_params |= (LQ_SS_STBC_1SS_ALLOWED | LQ_SS_FORCE);
	else if (lq_sta->pers.ss_force == RS_SS_FORCE_BFER)
		ss_params |= (LQ_SS_BFER_ALLOWED | LQ_SS_FORCE);

	if (lq_sta->pers.ss_force != RS_SS_FORCE_NONE) {
		IWL_DEBUG_RATE(mvm, "Forcing single stream Tx decision %d\n",
			       lq_sta->pers.ss_force);
		goto out;
	}
#endif

	if (lq_sta->stbc_capable)
		ss_params |= LQ_SS_STBC_1SS_ALLOWED;

	if (!lq_sta->bfer_capable)
		goto out;

	ieee80211_iterate_stations_atomic(mvm->hw,
					  rs_bfer_active_iter,
					  &data);
	bfer_mvmsta = data.bfer_mvmsta;

	/* This code is safe as it doesn't run concurrently for different
	 * stations. This is guaranteed by the fact that calls to
	 * ieee80211_tx_status wouldn't run concurrently for a single HW.
	 */
	if (!bfer_mvmsta) {
		IWL_DEBUG_RATE(mvm, "No sta with BFER allowed found. Allow\n");

		ss_params |= LQ_SS_BFER_ALLOWED;
		goto out;
	}

	IWL_DEBUG_RATE(mvm, "Found existing sta %d with BFER activated\n",
		       bfer_mvmsta->sta_id);

	/* Disallow BFER on another STA if active and we're a higher priority */
	if (rs_bfer_priority_cmp(mvmsta, bfer_mvmsta) > 0) {
		struct iwl_lq_cmd *bfersta_lq_cmd =
			&bfer_mvmsta->lq_sta.rs_drv.lq;
		u32 bfersta_ss_params = le32_to_cpu(bfersta_lq_cmd->ss_params);

		bfersta_ss_params &= ~LQ_SS_BFER_ALLOWED;
		bfersta_lq_cmd->ss_params = cpu_to_le32(bfersta_ss_params);
		iwl_mvm_send_lq_cmd(mvm, bfersta_lq_cmd);

		ss_params |= LQ_SS_BFER_ALLOWED;
		IWL_DEBUG_RATE(mvm,
			       "Lower priority BFER sta found (%d). Switch BFER\n",
			       bfer_mvmsta->sta_id);
	}
out:
	lq_cmd->ss_params = cpu_to_le32(ss_params);
}

static void rs_fill_lq_cmd(struct iwl_mvm *mvm,
			   struct ieee80211_sta *sta,
			   struct iwl_lq_sta *lq_sta,
			   const struct rs_rate *initial_rate)
{
	struct iwl_lq_cmd *lq_cmd = &lq_sta->lq;
	struct iwl_mvm_sta *mvmsta;
	struct iwl_mvm_vif *mvmvif;

	lq_cmd->agg_disable_start_th = IWL_MVM_RS_AGG_DISABLE_START;
	lq_cmd->agg_time_limit =
		cpu_to_le16(IWL_MVM_RS_AGG_TIME_LIMIT);

#ifdef CONFIG_MAC80211_DEBUGFS
	if (lq_sta->pers.dbg_fixed_rate) {
		rs_build_rates_table_from_fixed(mvm, lq_cmd,
						lq_sta->band,
						lq_sta->pers.dbg_fixed_rate);
		return;
	}
#endif
	if (WARN_ON_ONCE(!sta || !initial_rate))
		return;

	rs_build_rates_table(mvm, sta, lq_sta, initial_rate);

	if (fw_has_api(&mvm->fw->ucode_capa, IWL_UCODE_TLV_API_LQ_SS_PARAMS))
		rs_set_lq_ss_params(mvm, sta, lq_sta, initial_rate);

	mvmsta = iwl_mvm_sta_from_mac80211(sta);
	mvmvif = iwl_mvm_vif_from_mac80211(mvmsta->vif);

	if (!fw_has_capa(&mvm->fw->ucode_capa, IWL_UCODE_TLV_CAPA_COEX_SCHEMA_2) &&
	    num_of_ant(initial_rate->ant) == 1)
		lq_cmd->single_stream_ant_msk = initial_rate->ant;

	lq_cmd->agg_frame_cnt_limit = mvmsta->max_agg_bufsize;

	/*
	 * In case of low latency, tell the firmware to leave a frame in the
	 * Tx Fifo so that it can start a transaction in the same TxOP. This
	 * basically allows the firmware to send bursts.
	 */
	if (iwl_mvm_vif_low_latency(mvmvif))
		lq_cmd->agg_frame_cnt_limit--;

	if (mvmsta->vif->p2p)
		lq_cmd->flags |= LQ_FLAG_USE_RTS_MSK;

	lq_cmd->agg_time_limit =
			cpu_to_le16(iwl_mvm_coex_agg_time_limit(mvm, sta));
}

static void *rs_alloc(struct ieee80211_hw *hw)
{
	return hw->priv;
}

/* rate scale requires free function to be implemented */
static void rs_free(void *mvm_rate)
{
	return;
}

static void rs_free_sta(void *mvm_r, struct ieee80211_sta *sta, void *mvm_sta)
{
	struct iwl_op_mode *op_mode __maybe_unused = mvm_r;
	struct iwl_mvm *mvm __maybe_unused = IWL_OP_MODE_GET_MVM(op_mode);

	IWL_DEBUG_RATE(mvm, "enter\n");
	IWL_DEBUG_RATE(mvm, "leave\n");
}

int rs_pretty_print_rate(char *buf, int bufsz, const u32 rate)
{

	char *type, *bw;
	u8 mcs = 0, nss = 0;
	u8 ant = (rate & RATE_MCS_ANT_ABC_MSK) >> RATE_MCS_ANT_POS;

	if (!(rate & RATE_MCS_HT_MSK) &&
	    !(rate & RATE_MCS_VHT_MSK) &&
	    !(rate & RATE_MCS_HE_MSK)) {
		int index = iwl_hwrate_to_plcp_idx(rate);

		return scnprintf(buf, bufsz, "Legacy | ANT: %s Rate: %s Mbps",
				 rs_pretty_ant(ant),
				 index == IWL_RATE_INVALID ? "BAD" :
				 iwl_rate_mcs[index].mbps);
	}

	if (rate & RATE_MCS_VHT_MSK) {
		type = "VHT";
		mcs = rate & RATE_VHT_MCS_RATE_CODE_MSK;
		nss = ((rate & RATE_VHT_MCS_NSS_MSK)
		       >> RATE_VHT_MCS_NSS_POS) + 1;
	} else if (rate & RATE_MCS_HT_MSK) {
		type = "HT";
		mcs = rate & RATE_HT_MCS_INDEX_MSK;
		nss = ((rate & RATE_HT_MCS_NSS_MSK)
		       >> RATE_HT_MCS_NSS_POS) + 1;
	} else if (rate & RATE_MCS_HE_MSK) {
		type = "HE";
		mcs = rate & RATE_VHT_MCS_RATE_CODE_MSK;
		nss = ((rate & RATE_VHT_MCS_NSS_MSK)
		       >> RATE_VHT_MCS_NSS_POS) + 1;
	} else {
		type = "Unknown"; /* shouldn't happen */
	}

	switch (rate & RATE_MCS_CHAN_WIDTH_MSK) {
	case RATE_MCS_CHAN_WIDTH_20:
		bw = "20Mhz";
		break;
	case RATE_MCS_CHAN_WIDTH_40:
		bw = "40Mhz";
		break;
	case RATE_MCS_CHAN_WIDTH_80:
		bw = "80Mhz";
		break;
	case RATE_MCS_CHAN_WIDTH_160:
		bw = "160Mhz";
		break;
	default:
		bw = "BAD BW";
	}

	return scnprintf(buf, bufsz,
			 "0x%x: %s | ANT: %s BW: %s MCS: %d NSS: %d %s%s%s%s%s",
			 rate, type, rs_pretty_ant(ant), bw, mcs, nss,
			 (rate & RATE_MCS_SGI_MSK) ? "SGI " : "NGI ",
			 (rate & RATE_MCS_STBC_MSK) ? "STBC " : "",
			 (rate & RATE_MCS_LDPC_MSK) ? "LDPC " : "",
			 (rate & RATE_HE_DUAL_CARRIER_MODE_MSK) ? "DCM " : "",
			 (rate & RATE_MCS_BF_MSK) ? "BF " : "");
}

#ifdef CONFIG_MAC80211_DEBUGFS
<<<<<<< HEAD
/**
=======
/*
>>>>>>> 7d2a07b7
 * Program the device to use fixed rate for frame transmit
 * This is for debugging/testing only
 * once the device start use fixed rate, we need to reload the module
 * to being back the normal operation.
 */
static void rs_program_fix_rate(struct iwl_mvm *mvm,
				struct iwl_lq_sta *lq_sta)
{
	lq_sta->active_legacy_rate = 0x0FFF;	/* 1 - 54 MBits, includes CCK */
	lq_sta->active_siso_rate   = 0x1FD0;	/* 6 - 60 MBits, no 9, no CCK */
	lq_sta->active_mimo2_rate  = 0x1FD0;	/* 6 - 60 MBits, no 9, no CCK */

	IWL_DEBUG_RATE(mvm, "sta_id %d rate 0x%X\n",
		       lq_sta->lq.sta_id, lq_sta->pers.dbg_fixed_rate);

	if (lq_sta->pers.dbg_fixed_rate) {
		rs_fill_lq_cmd(mvm, NULL, lq_sta, NULL);
		iwl_mvm_send_lq_cmd(lq_sta->pers.drv, &lq_sta->lq);
	}
}

static ssize_t rs_sta_dbgfs_scale_table_write(struct file *file,
			const char __user *user_buf, size_t count, loff_t *ppos)
{
	struct iwl_lq_sta *lq_sta = file->private_data;
	struct iwl_mvm *mvm;
	char buf[64];
	size_t buf_size;
	u32 parsed_rate;

	mvm = lq_sta->pers.drv;
	memset(buf, 0, sizeof(buf));
	buf_size = min(count, sizeof(buf) -  1);
	if (copy_from_user(buf, user_buf, buf_size))
		return -EFAULT;

	if (sscanf(buf, "%x", &parsed_rate) == 1)
		lq_sta->pers.dbg_fixed_rate = parsed_rate;
	else
		lq_sta->pers.dbg_fixed_rate = 0;

	rs_program_fix_rate(mvm, lq_sta);

	return count;
}

static ssize_t rs_sta_dbgfs_scale_table_read(struct file *file,
			char __user *user_buf, size_t count, loff_t *ppos)
{
	char *buff;
	int desc = 0;
	int i = 0;
	ssize_t ret;
	static const size_t bufsz = 2048;

	struct iwl_lq_sta *lq_sta = file->private_data;
	struct iwl_mvm_sta *mvmsta =
		container_of(lq_sta, struct iwl_mvm_sta, lq_sta.rs_drv);
	struct iwl_mvm *mvm;
	struct iwl_scale_tbl_info *tbl = &(lq_sta->lq_info[lq_sta->active_tbl]);
	struct rs_rate *rate = &tbl->rate;
	u32 ss_params;

	mvm = lq_sta->pers.drv;
	buff = kmalloc(bufsz, GFP_KERNEL);
	if (!buff)
		return -ENOMEM;

	desc += scnprintf(buff + desc, bufsz - desc,
			  "sta_id %d\n", lq_sta->lq.sta_id);
	desc += scnprintf(buff + desc, bufsz - desc,
			  "failed=%d success=%d rate=0%lX\n",
			  lq_sta->total_failed, lq_sta->total_success,
			  lq_sta->active_legacy_rate);
	desc += scnprintf(buff + desc, bufsz - desc, "fixed rate 0x%X\n",
			  lq_sta->pers.dbg_fixed_rate);
	desc += scnprintf(buff + desc, bufsz - desc, "valid_tx_ant %s%s%s\n",
	    (iwl_mvm_get_valid_tx_ant(mvm) & ANT_A) ? "ANT_A," : "",
	    (iwl_mvm_get_valid_tx_ant(mvm) & ANT_B) ? "ANT_B," : "",
	    (iwl_mvm_get_valid_tx_ant(mvm) & ANT_C) ? "ANT_C" : "");
	desc += scnprintf(buff + desc, bufsz - desc, "lq type %s\n",
			  (is_legacy(rate)) ? "legacy" :
			  is_vht(rate) ? "VHT" : "HT");
	if (!is_legacy(rate)) {
		desc += scnprintf(buff + desc, bufsz - desc, " %s",
		   (is_siso(rate)) ? "SISO" : "MIMO2");
		desc += scnprintf(buff + desc, bufsz - desc, " %s",
				(is_ht20(rate)) ? "20MHz" :
				(is_ht40(rate)) ? "40MHz" :
				(is_ht80(rate)) ? "80MHz" :
				(is_ht160(rate)) ? "160MHz" : "BAD BW");
		desc += scnprintf(buff + desc, bufsz - desc, " %s %s %s %s\n",
				(rate->sgi) ? "SGI" : "NGI",
				(rate->ldpc) ? "LDPC" : "BCC",
				(lq_sta->is_agg) ? "AGG on" : "",
				(mvmsta->amsdu_enabled) ? "AMSDU on" : "");
	}
	desc += scnprintf(buff + desc, bufsz - desc, "last tx rate=0x%X\n",
			lq_sta->last_rate_n_flags);
	desc += scnprintf(buff + desc, bufsz - desc,
			"general: flags=0x%X mimo-d=%d s-ant=0x%x d-ant=0x%x\n",
			lq_sta->lq.flags,
			lq_sta->lq.mimo_delim,
			lq_sta->lq.single_stream_ant_msk,
			lq_sta->lq.dual_stream_ant_msk);

	desc += scnprintf(buff + desc, bufsz - desc,
			"agg: time_limit=%d dist_start_th=%d frame_cnt_limit=%d\n",
			le16_to_cpu(lq_sta->lq.agg_time_limit),
			lq_sta->lq.agg_disable_start_th,
			lq_sta->lq.agg_frame_cnt_limit);

	desc += scnprintf(buff + desc, bufsz - desc, "reduced tpc=%d\n",
			  lq_sta->lq.reduced_tpc);
	ss_params = le32_to_cpu(lq_sta->lq.ss_params);
	desc += scnprintf(buff + desc, bufsz - desc,
			"single stream params: %s%s%s%s\n",
			(ss_params & LQ_SS_PARAMS_VALID) ?
			"VALID" : "INVALID",
			(ss_params & LQ_SS_BFER_ALLOWED) ?
			", BFER" : "",
			(ss_params & LQ_SS_STBC_1SS_ALLOWED) ?
			", STBC" : "",
			(ss_params & LQ_SS_FORCE) ?
			", FORCE" : "");
	desc += scnprintf(buff + desc, bufsz - desc,
			"Start idx [0]=0x%x [1]=0x%x [2]=0x%x [3]=0x%x\n",
			lq_sta->lq.initial_rate_index[0],
			lq_sta->lq.initial_rate_index[1],
			lq_sta->lq.initial_rate_index[2],
			lq_sta->lq.initial_rate_index[3]);

	for (i = 0; i < LINK_QUAL_MAX_RETRY_NUM; i++) {
		u32 r = le32_to_cpu(lq_sta->lq.rs_table[i]);

		desc += scnprintf(buff + desc, bufsz - desc,
				  " rate[%d] 0x%X ", i, r);
		desc += rs_pretty_print_rate(buff + desc, bufsz - desc, r);
		if (desc < bufsz - 1)
			buff[desc++] = '\n';
	}

	ret = simple_read_from_buffer(user_buf, count, ppos, buff, desc);
	kfree(buff);
	return ret;
}

static const struct file_operations rs_sta_dbgfs_scale_table_ops = {
	.write = rs_sta_dbgfs_scale_table_write,
	.read = rs_sta_dbgfs_scale_table_read,
	.open = simple_open,
	.llseek = default_llseek,
};
static ssize_t rs_sta_dbgfs_stats_table_read(struct file *file,
			char __user *user_buf, size_t count, loff_t *ppos)
{
	char *buff;
	int desc = 0;
	int i, j;
	ssize_t ret;
	struct iwl_scale_tbl_info *tbl;
	struct rs_rate *rate;
	struct iwl_lq_sta *lq_sta = file->private_data;

	buff = kmalloc(1024, GFP_KERNEL);
	if (!buff)
		return -ENOMEM;

	for (i = 0; i < LQ_SIZE; i++) {
		tbl = &(lq_sta->lq_info[i]);
		rate = &tbl->rate;
		desc += sprintf(buff+desc,
				"%s type=%d SGI=%d BW=%s DUP=0\n"
				"index=%d\n",
				lq_sta->active_tbl == i ? "*" : "x",
				rate->type,
				rate->sgi,
				is_ht20(rate) ? "20MHz" :
				is_ht40(rate) ? "40MHz" :
				is_ht80(rate) ? "80MHz" :
				is_ht160(rate) ? "160MHz" : "ERR",
				rate->index);
		for (j = 0; j < IWL_RATE_COUNT; j++) {
			desc += sprintf(buff+desc,
				"counter=%d success=%d %%=%d\n",
				tbl->win[j].counter,
				tbl->win[j].success_counter,
				tbl->win[j].success_ratio);
		}
	}
	ret = simple_read_from_buffer(user_buf, count, ppos, buff, desc);
	kfree(buff);
	return ret;
}

static const struct file_operations rs_sta_dbgfs_stats_table_ops = {
	.read = rs_sta_dbgfs_stats_table_read,
	.open = simple_open,
	.llseek = default_llseek,
};

static ssize_t rs_sta_dbgfs_drv_tx_stats_read(struct file *file,
					      char __user *user_buf,
					      size_t count, loff_t *ppos)
{
	static const char * const column_name[] = {
		[RS_COLUMN_LEGACY_ANT_A] = "LEGACY_ANT_A",
		[RS_COLUMN_LEGACY_ANT_B] = "LEGACY_ANT_B",
		[RS_COLUMN_SISO_ANT_A] = "SISO_ANT_A",
		[RS_COLUMN_SISO_ANT_B] = "SISO_ANT_B",
		[RS_COLUMN_SISO_ANT_A_SGI] = "SISO_ANT_A_SGI",
		[RS_COLUMN_SISO_ANT_B_SGI] = "SISO_ANT_B_SGI",
		[RS_COLUMN_MIMO2] = "MIMO2",
		[RS_COLUMN_MIMO2_SGI] = "MIMO2_SGI",
	};

	static const char * const rate_name[] = {
		[IWL_RATE_1M_INDEX] = "1M",
		[IWL_RATE_2M_INDEX] = "2M",
		[IWL_RATE_5M_INDEX] = "5.5M",
		[IWL_RATE_11M_INDEX] = "11M",
		[IWL_RATE_6M_INDEX] = "6M|MCS0",
		[IWL_RATE_9M_INDEX] = "9M",
		[IWL_RATE_12M_INDEX] = "12M|MCS1",
		[IWL_RATE_18M_INDEX] = "18M|MCS2",
		[IWL_RATE_24M_INDEX] = "24M|MCS3",
		[IWL_RATE_36M_INDEX] = "36M|MCS4",
		[IWL_RATE_48M_INDEX] = "48M|MCS5",
		[IWL_RATE_54M_INDEX] = "54M|MCS6",
		[IWL_RATE_MCS_7_INDEX] = "MCS7",
		[IWL_RATE_MCS_8_INDEX] = "MCS8",
		[IWL_RATE_MCS_9_INDEX] = "MCS9",
		[IWL_RATE_MCS_10_INDEX] = "MCS10",
		[IWL_RATE_MCS_11_INDEX] = "MCS11",
	};

	char *buff, *pos, *endpos;
	int col, rate;
	ssize_t ret;
	struct iwl_lq_sta *lq_sta = file->private_data;
	struct rs_rate_stats *stats;
	static const size_t bufsz = 1024;

	buff = kmalloc(bufsz, GFP_KERNEL);
	if (!buff)
		return -ENOMEM;

	pos = buff;
	endpos = pos + bufsz;

	pos += scnprintf(pos, endpos - pos, "COLUMN,");
	for (rate = 0; rate < IWL_RATE_COUNT; rate++)
		pos += scnprintf(pos, endpos - pos, "%s,", rate_name[rate]);
	pos += scnprintf(pos, endpos - pos, "\n");

	for (col = 0; col < RS_COLUMN_COUNT; col++) {
		pos += scnprintf(pos, endpos - pos,
				 "%s,", column_name[col]);

		for (rate = 0; rate < IWL_RATE_COUNT; rate++) {
			stats = &(lq_sta->pers.tx_stats[col][rate]);
			pos += scnprintf(pos, endpos - pos,
					 "%llu/%llu,",
					 stats->success,
					 stats->total);
		}
		pos += scnprintf(pos, endpos - pos, "\n");
	}

	ret = simple_read_from_buffer(user_buf, count, ppos, buff, pos - buff);
	kfree(buff);
	return ret;
}

static ssize_t rs_sta_dbgfs_drv_tx_stats_write(struct file *file,
					       const char __user *user_buf,
					       size_t count, loff_t *ppos)
{
	struct iwl_lq_sta *lq_sta = file->private_data;
	memset(lq_sta->pers.tx_stats, 0, sizeof(lq_sta->pers.tx_stats));

	return count;
}

static const struct file_operations rs_sta_dbgfs_drv_tx_stats_ops = {
	.read = rs_sta_dbgfs_drv_tx_stats_read,
	.write = rs_sta_dbgfs_drv_tx_stats_write,
	.open = simple_open,
	.llseek = default_llseek,
};

static ssize_t iwl_dbgfs_ss_force_read(struct file *file,
				       char __user *user_buf,
				       size_t count, loff_t *ppos)
{
	struct iwl_lq_sta *lq_sta = file->private_data;
	char buf[12];
	int bufsz = sizeof(buf);
	int pos = 0;
	static const char * const ss_force_name[] = {
		[RS_SS_FORCE_NONE] = "none",
		[RS_SS_FORCE_STBC] = "stbc",
		[RS_SS_FORCE_BFER] = "bfer",
		[RS_SS_FORCE_SISO] = "siso",
	};

	pos += scnprintf(buf+pos, bufsz-pos, "%s\n",
			 ss_force_name[lq_sta->pers.ss_force]);
	return simple_read_from_buffer(user_buf, count, ppos, buf, pos);
}

static ssize_t iwl_dbgfs_ss_force_write(struct iwl_lq_sta *lq_sta, char *buf,
					size_t count, loff_t *ppos)
{
	struct iwl_mvm *mvm = lq_sta->pers.drv;
	int ret = 0;

	if (!strncmp("none", buf, 4)) {
		lq_sta->pers.ss_force = RS_SS_FORCE_NONE;
	} else if (!strncmp("siso", buf, 4)) {
		lq_sta->pers.ss_force = RS_SS_FORCE_SISO;
	} else if (!strncmp("stbc", buf, 4)) {
		if (lq_sta->stbc_capable) {
			lq_sta->pers.ss_force = RS_SS_FORCE_STBC;
		} else {
			IWL_ERR(mvm,
				"can't force STBC. peer doesn't support\n");
			ret = -EINVAL;
		}
	} else if (!strncmp("bfer", buf, 4)) {
		if (lq_sta->bfer_capable) {
			lq_sta->pers.ss_force = RS_SS_FORCE_BFER;
		} else {
			IWL_ERR(mvm,
				"can't force BFER. peer doesn't support\n");
			ret = -EINVAL;
		}
	} else {
		IWL_ERR(mvm, "valid values none|siso|stbc|bfer\n");
		ret = -EINVAL;
	}
	return ret ?: count;
}

#define MVM_DEBUGFS_READ_WRITE_FILE_OPS(name, bufsz) \
	_MVM_DEBUGFS_READ_WRITE_FILE_OPS(name, bufsz, struct iwl_lq_sta)
#define MVM_DEBUGFS_ADD_FILE_RS(name, parent, mode) do {		\
		debugfs_create_file(#name, mode, parent, lq_sta,	\
				    &iwl_dbgfs_##name##_ops);		\
	} while (0)

MVM_DEBUGFS_READ_WRITE_FILE_OPS(ss_force, 32);

static void rs_drv_add_sta_debugfs(void *mvm, void *priv_sta,
				   struct dentry *dir)
{
	struct iwl_lq_sta *lq_sta = priv_sta;
	struct iwl_mvm_sta *mvmsta;

	mvmsta = container_of(lq_sta, struct iwl_mvm_sta, lq_sta.rs_drv);

	if (!mvmsta->vif)
		return;

	debugfs_create_file("rate_scale_table", 0600, dir,
			    lq_sta, &rs_sta_dbgfs_scale_table_ops);
	debugfs_create_file("rate_stats_table", 0400, dir,
			    lq_sta, &rs_sta_dbgfs_stats_table_ops);
	debugfs_create_file("drv_tx_stats", 0600, dir,
			    lq_sta, &rs_sta_dbgfs_drv_tx_stats_ops);
	debugfs_create_u8("tx_agg_tid_enable", 0600, dir,
			  &lq_sta->tx_agg_tid_en);
	debugfs_create_u8("reduced_tpc", 0600, dir,
			  &lq_sta->pers.dbg_fixed_txp_reduction);

	MVM_DEBUGFS_ADD_FILE_RS(ss_force, dir, 0600);
}
#endif

/*
 * Initialization of rate scaling information is done by driver after
 * the station is added. Since mac80211 calls this function before a
 * station is added we ignore it.
 */
static void rs_rate_init_ops(void *mvm_r,
			     struct ieee80211_supported_band *sband,
			     struct cfg80211_chan_def *chandef,
			     struct ieee80211_sta *sta, void *mvm_sta)
{
}

/* ops for rate scaling implemented in the driver */
static const struct rate_control_ops rs_mvm_ops_drv = {
	.name = RS_NAME,
	.tx_status = rs_drv_mac80211_tx_status,
	.get_rate = rs_drv_get_rate,
	.rate_init = rs_rate_init_ops,
	.alloc = rs_alloc,
	.free = rs_free,
	.alloc_sta = rs_drv_alloc_sta,
	.free_sta = rs_free_sta,
	.rate_update = rs_drv_rate_update,
#ifdef CONFIG_MAC80211_DEBUGFS
	.add_sta_debugfs = rs_drv_add_sta_debugfs,
#endif
	.capa = RATE_CTRL_CAPA_VHT_EXT_NSS_BW,
};

void iwl_mvm_rs_rate_init(struct iwl_mvm *mvm, struct ieee80211_sta *sta,
			  enum nl80211_band band, bool update)
{
	if (iwl_mvm_has_tlc_offload(mvm)) {
		rs_fw_rate_init(mvm, sta, band, update);
	} else {
		struct iwl_mvm_sta *mvmsta = iwl_mvm_sta_from_mac80211(sta);

		spin_lock(&mvmsta->lq_sta.rs_drv.pers.lock);
		rs_drv_rate_init(mvm, sta, band);
		spin_unlock(&mvmsta->lq_sta.rs_drv.pers.lock);
	}
}

int iwl_mvm_rate_control_register(void)
{
	return ieee80211_rate_control_register(&rs_mvm_ops_drv);
}

void iwl_mvm_rate_control_unregister(void)
{
	ieee80211_rate_control_unregister(&rs_mvm_ops_drv);
}

static int rs_drv_tx_protection(struct iwl_mvm *mvm, struct iwl_mvm_sta *mvmsta,
				bool enable)
{
	struct iwl_lq_cmd *lq = &mvmsta->lq_sta.rs_drv.lq;

	lockdep_assert_held(&mvm->mutex);

	if (enable) {
		if (mvmsta->tx_protection == 0)
			lq->flags |= LQ_FLAG_USE_RTS_MSK;
		mvmsta->tx_protection++;
	} else {
		mvmsta->tx_protection--;
		if (mvmsta->tx_protection == 0)
			lq->flags &= ~LQ_FLAG_USE_RTS_MSK;
	}

	return iwl_mvm_send_lq_cmd(mvm, lq);
}

/**
 * iwl_mvm_tx_protection - ask FW to enable RTS/CTS protection
 * @mvm: The mvm component
 * @mvmsta: The station
 * @enable: Enable Tx protection?
 */
int iwl_mvm_tx_protection(struct iwl_mvm *mvm, struct iwl_mvm_sta *mvmsta,
			  bool enable)
{
	if (iwl_mvm_has_tlc_offload(mvm))
		return rs_fw_tx_protection(mvm, mvmsta, enable);
	else
		return rs_drv_tx_protection(mvm, mvmsta, enable);
}<|MERGE_RESOLUTION|>--- conflicted
+++ resolved
@@ -1,11 +1,7 @@
 // SPDX-License-Identifier: GPL-2.0-only
 /******************************************************************************
  *
-<<<<<<< HEAD
- * Copyright(c) 2005 - 2014, 2018 - 2020 Intel Corporation. All rights reserved.
-=======
  * Copyright(c) 2005 - 2014, 2018 - 2021 Intel Corporation. All rights reserved.
->>>>>>> 7d2a07b7
  * Copyright(c) 2013 - 2015 Intel Mobile Communications GmbH
  * Copyright(c) 2016 - 2017 Intel Deutschland GmbH
  *
@@ -3757,11 +3753,7 @@
 }
 
 #ifdef CONFIG_MAC80211_DEBUGFS
-<<<<<<< HEAD
-/**
-=======
 /*
->>>>>>> 7d2a07b7
  * Program the device to use fixed rate for frame transmit
  * This is for debugging/testing only
  * once the device start use fixed rate, we need to reload the module
