--- conflicted
+++ resolved
@@ -326,20 +326,12 @@
 		pos += scnprintf(buf + pos, bufsz - pos,
 				 "Use geographic profile %d\n", tbl_idx);
 		pos += scnprintf(buf + pos, bufsz - pos,
-<<<<<<< HEAD
-				 "2.4GHz:\n\tChain A offset: %hhu dBm\n\tChain B offset: %hhu dBm\n\tmax tx power: %hhu dBm\n",
-=======
 				 "2.4GHz:\n\tChain A offset: %u dBm\n\tChain B offset: %u dBm\n\tmax tx power: %u dBm\n",
->>>>>>> eb3cdb58
 				 mvm->fwrt.geo_profiles[tbl_idx - 1].bands[0].chains[0],
 				 mvm->fwrt.geo_profiles[tbl_idx - 1].bands[0].chains[1],
 				 mvm->fwrt.geo_profiles[tbl_idx - 1].bands[0].max);
 		pos += scnprintf(buf + pos, bufsz - pos,
-<<<<<<< HEAD
-				 "5.2GHz:\n\tChain A offset: %hhu dBm\n\tChain B offset: %hhu dBm\n\tmax tx power: %hhu dBm\n",
-=======
 				 "5.2GHz:\n\tChain A offset: %u dBm\n\tChain B offset: %u dBm\n\tmax tx power: %u dBm\n",
->>>>>>> eb3cdb58
 				 mvm->fwrt.geo_profiles[tbl_idx - 1].bands[1].chains[0],
 				 mvm->fwrt.geo_profiles[tbl_idx - 1].bands[1].chains[1],
 				 mvm->fwrt.geo_profiles[tbl_idx - 1].bands[1].max);
@@ -1283,11 +1275,7 @@
 		pos += scnprintf(buf + pos, bufsz - pos, "A");
 	if (mvm->scan_rx_ant & ANT_B)
 		pos += scnprintf(buf + pos, bufsz - pos, "B");
-<<<<<<< HEAD
-	pos += scnprintf(buf + pos, bufsz - pos, " (%hhx)\n", mvm->scan_rx_ant);
-=======
 	pos += scnprintf(buf + pos, bufsz - pos, " (%x)\n", mvm->scan_rx_ant);
->>>>>>> eb3cdb58
 
 	return simple_read_from_buffer(user_buf, count, ppos, buf, pos);
 }
@@ -1467,14 +1455,6 @@
 
 	mvmvif = iwl_mvm_vif_from_mac80211(vif);
 	info = IEEE80211_SKB_CB(beacon);
-<<<<<<< HEAD
-	rate = iwl_mvm_mac_ctxt_get_lowest_rate(info, vif);
-
-	beacon_cmd.flags =
-		cpu_to_le16(iwl_mvm_mac_ctxt_get_beacon_flags(mvm->fw, rate));
-	beacon_cmd.byte_cnt = cpu_to_le16((u16)beacon->len);
-	beacon_cmd.template_id = cpu_to_le32((u32)mvmvif->id);
-=======
 	rate = iwl_mvm_mac_ctxt_get_beacon_rate(mvm, info, vif);
 
 	for_each_mvm_vif_valid_link(mvmvif, link_id) {
@@ -1487,7 +1467,6 @@
 				cpu_to_le32(mvmvif->link[link_id]->fw_link_id);
 		else
 			beacon_cmd.link_id = cpu_to_le32((u32)mvmvif->id);
->>>>>>> eb3cdb58
 
 		iwl_mvm_mac_ctxt_set_tim(mvm, &beacon_cmd.tim_idx,
 					 &beacon_cmd.tim_size,
