--- conflicted
+++ resolved
@@ -3,11 +3,7 @@
  *
  * Copyright(c) 2015 Intel Mobile Communications GmbH
  * Copyright(c) 2017 Intel Deutschland GmbH
-<<<<<<< HEAD
- * Copyright (C) 2003 - 2014, 2018 - 2023 Intel Corporation
-=======
  * Copyright (C) 2003 - 2014, 2018 - 2024 Intel Corporation
->>>>>>> 2d5404ca
  *****************************************************************************/
 
 #ifndef __rs_h__
@@ -202,20 +198,12 @@
 /**
  * struct iwl_lq_sta_rs_fw - rate and related statistics for RS in FW
  * @last_rate_n_flags: last rate reported by FW
-<<<<<<< HEAD
- * @pers.sta_id: the id of the station
- * @chains: bitmask of chains reported in %chain_signal
- * @chain_signal: per chain signal strength
- * @last_rssi: last rssi reported
- * @drv: pointer back to the driver data
-=======
  * @pers: persistent fields
  * @pers.sta_id: the id of the station
  * @pers.chains: bitmask of chains reported in %chain_signal
  * @pers.chain_signal: per chain signal strength
  * @pers.last_rssi: last rssi reported
  * @pers.drv: pointer back to the driver data
->>>>>>> 2d5404ca
  */
 struct iwl_lq_sta_rs_fw {
 	/* last tx rate_n_flags */
@@ -226,19 +214,11 @@
 		u32 sta_id;
 #ifdef CONFIG_MAC80211_DEBUGFS
 		/**
-<<<<<<< HEAD
-		 * @dbg_fixed_rate: for debug, use fixed rate if not 0
-		 */
-		u32 dbg_fixed_rate;
-		/**
-		 * @dbg_agg_frame_count_lim: for debug, max number of
-=======
 		 * @pers.dbg_fixed_rate: for debug, use fixed rate if not 0
 		 */
 		u32 dbg_fixed_rate;
 		/**
 		 * @pers.dbg_agg_frame_count_lim: for debug, max number of
->>>>>>> 2d5404ca
 		 *	frames in A-MPDU
 		 */
 		u16 dbg_agg_frame_count_lim;
