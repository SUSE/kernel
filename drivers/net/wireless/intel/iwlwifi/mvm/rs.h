--- conflicted
+++ resolved
@@ -3,11 +3,7 @@
  *
  * Copyright(c) 2015 Intel Mobile Communications GmbH
  * Copyright(c) 2017 Intel Deutschland GmbH
-<<<<<<< HEAD
- * Copyright(c) 2018 - 2019 Intel Corporation
-=======
  * Copyright (C) 2003 - 2014, 2018 - 2022 Intel Corporation
->>>>>>> eb3cdb58
  *****************************************************************************/
 
 #ifndef __rs_h__
