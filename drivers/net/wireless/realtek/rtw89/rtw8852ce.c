--- conflicted
+++ resolved
@@ -55,10 +55,7 @@
 	.rpwm_addr		= R_AX_PCIE_HRPWM_V1,
 	.cpwm_addr		= R_AX_PCIE_CRPWM,
 	.mit_addr		= R_AX_INT_MIT_RX_V1,
-<<<<<<< HEAD
-=======
 	.wp_sel_addr		= R_AX_WP_ADDR_H_SEL0_3,
->>>>>>> 2d5404ca
 	.tx_dma_ch_mask		= 0,
 	.bd_idx_addr_low_power	= &rtw8852c_bd_idx_addr_low_power,
 	.dma_addr_set		= &rtw89_pci_ch_dma_addr_set_v1,
