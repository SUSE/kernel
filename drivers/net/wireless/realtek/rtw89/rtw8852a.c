--- conflicted
+++ resolved
@@ -2113,10 +2113,7 @@
 	.get_thermal		= rtw8852a_get_thermal,
 	.ctrl_btg_bt_rx		= rtw8852a_ctrl_btg_bt_rx,
 	.query_ppdu		= rtw8852a_query_ppdu,
-<<<<<<< HEAD
-=======
 	.convert_rpl_to_rssi	= NULL,
->>>>>>> 2d5404ca
 	.ctrl_nbtg_bt_tx	= rtw8852a_ctrl_nbtg_bt_tx,
 	.cfg_txrx_path		= NULL,
 	.set_txpwr_ul_tb_offset	= rtw8852a_set_txpwr_ul_tb_offset,
@@ -2251,11 +2248,7 @@
 	.c2h_regs		= rtw8852a_c2h_regs,
 	.c2h_counter_reg	= {R_AX_UDM1 + 1, B_AX_UDM1_HALMAC_C2H_ENQ_CNT_MASK >> 8},
 	.page_regs		= &rtw8852a_page_regs,
-<<<<<<< HEAD
-	.wow_reason_reg		= R_AX_C2HREG_DATA3 + 3,
-=======
 	.wow_reason_reg		= rtw8852a_wow_wakeup_regs,
->>>>>>> 2d5404ca
 	.cfo_src_fd		= false,
 	.cfo_hw_comp            = false,
 	.dcfo_comp		= &rtw8852a_dcfo_comp,
