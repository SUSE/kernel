// SPDX-License-Identifier: GPL-2.0 OR BSD-3-Clause
/* Copyright(c) 2019-2020  Realtek Corporation
 */

#include "cam.h"
#include "chan.h"
#include "debug.h"
#include "efuse.h"
#include "fw.h"
#include "mac.h"
#include "pci.h"
#include "ps.h"
#include "reg.h"
#include "util.h"

static const u32 rtw89_mac_mem_base_addrs_ax[RTW89_MAC_MEM_NUM] = {
	[RTW89_MAC_MEM_AXIDMA]	        = AXIDMA_BASE_ADDR,
	[RTW89_MAC_MEM_SHARED_BUF]	= SHARED_BUF_BASE_ADDR,
	[RTW89_MAC_MEM_DMAC_TBL]	= DMAC_TBL_BASE_ADDR,
	[RTW89_MAC_MEM_SHCUT_MACHDR]	= SHCUT_MACHDR_BASE_ADDR,
	[RTW89_MAC_MEM_STA_SCHED]	= STA_SCHED_BASE_ADDR,
	[RTW89_MAC_MEM_RXPLD_FLTR_CAM]	= RXPLD_FLTR_CAM_BASE_ADDR,
	[RTW89_MAC_MEM_SECURITY_CAM]	= SECURITY_CAM_BASE_ADDR,
	[RTW89_MAC_MEM_WOW_CAM]		= WOW_CAM_BASE_ADDR,
	[RTW89_MAC_MEM_CMAC_TBL]	= CMAC_TBL_BASE_ADDR,
	[RTW89_MAC_MEM_ADDR_CAM]	= ADDR_CAM_BASE_ADDR,
	[RTW89_MAC_MEM_BA_CAM]		= BA_CAM_BASE_ADDR,
	[RTW89_MAC_MEM_BCN_IE_CAM0]	= BCN_IE_CAM0_BASE_ADDR,
	[RTW89_MAC_MEM_BCN_IE_CAM1]	= BCN_IE_CAM1_BASE_ADDR,
	[RTW89_MAC_MEM_TXD_FIFO_0]	= TXD_FIFO_0_BASE_ADDR,
	[RTW89_MAC_MEM_TXD_FIFO_1]	= TXD_FIFO_1_BASE_ADDR,
	[RTW89_MAC_MEM_TXDATA_FIFO_0]	= TXDATA_FIFO_0_BASE_ADDR,
	[RTW89_MAC_MEM_TXDATA_FIFO_1]	= TXDATA_FIFO_1_BASE_ADDR,
	[RTW89_MAC_MEM_CPU_LOCAL]	= CPU_LOCAL_BASE_ADDR,
	[RTW89_MAC_MEM_BSSID_CAM]	= BSSID_CAM_BASE_ADDR,
	[RTW89_MAC_MEM_TXD_FIFO_0_V1]	= TXD_FIFO_0_BASE_ADDR_V1,
	[RTW89_MAC_MEM_TXD_FIFO_1_V1]	= TXD_FIFO_1_BASE_ADDR_V1,
};

static void rtw89_mac_mem_write(struct rtw89_dev *rtwdev, u32 offset,
				u32 val, enum rtw89_mac_mem_sel sel)
{
	const struct rtw89_mac_gen_def *mac = rtwdev->chip->mac_def;
	u32 addr = mac->mem_base_addrs[sel] + offset;

	rtw89_write32(rtwdev, mac->filter_model_addr, addr);
	rtw89_write32(rtwdev, mac->indir_access_addr, val);
}

static u32 rtw89_mac_mem_read(struct rtw89_dev *rtwdev, u32 offset,
			      enum rtw89_mac_mem_sel sel)
{
	const struct rtw89_mac_gen_def *mac = rtwdev->chip->mac_def;
	u32 addr = mac->mem_base_addrs[sel] + offset;

	rtw89_write32(rtwdev, mac->filter_model_addr, addr);
	return rtw89_read32(rtwdev, mac->indir_access_addr);
}

static int rtw89_mac_check_mac_en_ax(struct rtw89_dev *rtwdev, u8 mac_idx,
				     enum rtw89_mac_hwmod_sel sel)
{
	u32 val, r_val;

	if (sel == RTW89_DMAC_SEL) {
		r_val = rtw89_read32(rtwdev, R_AX_DMAC_FUNC_EN);
		val = (B_AX_MAC_FUNC_EN | B_AX_DMAC_FUNC_EN);
	} else if (sel == RTW89_CMAC_SEL && mac_idx == 0) {
		r_val = rtw89_read32(rtwdev, R_AX_CMAC_FUNC_EN);
		val = B_AX_CMAC_EN;
	} else if (sel == RTW89_CMAC_SEL && mac_idx == 1) {
		r_val = rtw89_read32(rtwdev, R_AX_SYS_ISO_CTRL_EXTEND);
		val = B_AX_CMAC1_FEN;
	} else {
		return -EINVAL;
	}
	if (r_val == RTW89_R32_EA || r_val == RTW89_R32_DEAD ||
	    (val & r_val) != val)
		return -EFAULT;

	return 0;
}

int rtw89_mac_write_lte(struct rtw89_dev *rtwdev, const u32 offset, u32 val)
{
	u8 lte_ctrl;
	int ret;

	ret = read_poll_timeout(rtw89_read8, lte_ctrl, (lte_ctrl & BIT(5)) != 0,
				50, 50000, false, rtwdev, R_AX_LTE_CTRL + 3);
	if (ret)
		rtw89_err(rtwdev, "[ERR]lte not ready(W)\n");

	rtw89_write32(rtwdev, R_AX_LTE_WDATA, val);
	rtw89_write32(rtwdev, R_AX_LTE_CTRL, 0xC00F0000 | offset);

	return ret;
}

int rtw89_mac_read_lte(struct rtw89_dev *rtwdev, const u32 offset, u32 *val)
{
	u8 lte_ctrl;
	int ret;

	ret = read_poll_timeout(rtw89_read8, lte_ctrl, (lte_ctrl & BIT(5)) != 0,
				50, 50000, false, rtwdev, R_AX_LTE_CTRL + 3);
	if (ret)
		rtw89_err(rtwdev, "[ERR]lte not ready(W)\n");

	rtw89_write32(rtwdev, R_AX_LTE_CTRL, 0x800F0000 | offset);
	*val = rtw89_read32(rtwdev, R_AX_LTE_RDATA);

	return ret;
}

int rtw89_mac_dle_dfi_cfg(struct rtw89_dev *rtwdev, struct rtw89_mac_dle_dfi_ctrl *ctrl)
{
	u32 ctrl_reg, data_reg, ctrl_data;
	u32 val;
	int ret;

	switch (ctrl->type) {
	case DLE_CTRL_TYPE_WDE:
		ctrl_reg = R_AX_WDE_DBG_FUN_INTF_CTL;
		data_reg = R_AX_WDE_DBG_FUN_INTF_DATA;
		ctrl_data = FIELD_PREP(B_AX_WDE_DFI_TRGSEL_MASK, ctrl->target) |
			    FIELD_PREP(B_AX_WDE_DFI_ADDR_MASK, ctrl->addr) |
			    B_AX_WDE_DFI_ACTIVE;
		break;
	case DLE_CTRL_TYPE_PLE:
		ctrl_reg = R_AX_PLE_DBG_FUN_INTF_CTL;
		data_reg = R_AX_PLE_DBG_FUN_INTF_DATA;
		ctrl_data = FIELD_PREP(B_AX_PLE_DFI_TRGSEL_MASK, ctrl->target) |
			    FIELD_PREP(B_AX_PLE_DFI_ADDR_MASK, ctrl->addr) |
			    B_AX_PLE_DFI_ACTIVE;
		break;
	default:
		rtw89_warn(rtwdev, "[ERR] dfi ctrl type %d\n", ctrl->type);
		return -EINVAL;
	}

	rtw89_write32(rtwdev, ctrl_reg, ctrl_data);

	ret = read_poll_timeout_atomic(rtw89_read32, val, !(val & B_AX_WDE_DFI_ACTIVE),
				       1, 1000, false, rtwdev, ctrl_reg);
	if (ret) {
		rtw89_warn(rtwdev, "[ERR] dle dfi ctrl 0x%X set 0x%X timeout\n",
			   ctrl_reg, ctrl_data);
		return ret;
	}

	ctrl->out_data = rtw89_read32(rtwdev, data_reg);
	return 0;
}

int rtw89_mac_dle_dfi_quota_cfg(struct rtw89_dev *rtwdev,
				struct rtw89_mac_dle_dfi_quota *quota)
{
	struct rtw89_mac_dle_dfi_ctrl ctrl;
	int ret;

	ctrl.type = quota->dle_type;
	ctrl.target = DLE_DFI_TYPE_QUOTA;
	ctrl.addr = quota->qtaid;
	ret = rtw89_mac_dle_dfi_cfg(rtwdev, &ctrl);
	if (ret) {
		rtw89_warn(rtwdev, "[ERR] dle dfi quota %d\n", ret);
		return ret;
	}

	quota->rsv_pgnum = FIELD_GET(B_AX_DLE_RSV_PGNUM, ctrl.out_data);
	quota->use_pgnum = FIELD_GET(B_AX_DLE_USE_PGNUM, ctrl.out_data);
	return 0;
}

int rtw89_mac_dle_dfi_qempty_cfg(struct rtw89_dev *rtwdev,
				 struct rtw89_mac_dle_dfi_qempty *qempty)
{
	struct rtw89_mac_dle_dfi_ctrl ctrl;
	u32 ret;

	ctrl.type = qempty->dle_type;
	ctrl.target = DLE_DFI_TYPE_QEMPTY;
	ctrl.addr = qempty->grpsel;
	ret = rtw89_mac_dle_dfi_cfg(rtwdev, &ctrl);
	if (ret) {
		rtw89_warn(rtwdev, "[ERR] dle dfi qempty %d\n", ret);
		return ret;
	}

	qempty->qempty = FIELD_GET(B_AX_DLE_QEMPTY_GRP, ctrl.out_data);
	return 0;
}

static void dump_err_status_dispatcher_ax(struct rtw89_dev *rtwdev)
{
	rtw89_info(rtwdev, "R_AX_HOST_DISPATCHER_ALWAYS_IMR=0x%08x ",
		   rtw89_read32(rtwdev, R_AX_HOST_DISPATCHER_ERR_IMR));
	rtw89_info(rtwdev, "R_AX_HOST_DISPATCHER_ALWAYS_ISR=0x%08x\n",
		   rtw89_read32(rtwdev, R_AX_HOST_DISPATCHER_ERR_ISR));
	rtw89_info(rtwdev, "R_AX_CPU_DISPATCHER_ALWAYS_IMR=0x%08x ",
		   rtw89_read32(rtwdev, R_AX_CPU_DISPATCHER_ERR_IMR));
	rtw89_info(rtwdev, "R_AX_CPU_DISPATCHER_ALWAYS_ISR=0x%08x\n",
		   rtw89_read32(rtwdev, R_AX_CPU_DISPATCHER_ERR_ISR));
	rtw89_info(rtwdev, "R_AX_OTHER_DISPATCHER_ALWAYS_IMR=0x%08x ",
		   rtw89_read32(rtwdev, R_AX_OTHER_DISPATCHER_ERR_IMR));
	rtw89_info(rtwdev, "R_AX_OTHER_DISPATCHER_ALWAYS_ISR=0x%08x\n",
		   rtw89_read32(rtwdev, R_AX_OTHER_DISPATCHER_ERR_ISR));
}

static void rtw89_mac_dump_qta_lost_ax(struct rtw89_dev *rtwdev)
{
	struct rtw89_mac_dle_dfi_qempty qempty;
	struct rtw89_mac_dle_dfi_quota quota;
	struct rtw89_mac_dle_dfi_ctrl ctrl;
	u32 val, not_empty, i;
	int ret;

	qempty.dle_type = DLE_CTRL_TYPE_PLE;
	qempty.grpsel = 0;
	qempty.qempty = ~(u32)0;
	ret = rtw89_mac_dle_dfi_qempty_cfg(rtwdev, &qempty);
	if (ret)
		rtw89_warn(rtwdev, "%s: query DLE fail\n", __func__);
	else
		rtw89_info(rtwdev, "DLE group0 empty: 0x%x\n", qempty.qempty);

	for (not_empty = ~qempty.qempty, i = 0; not_empty != 0; not_empty >>= 1, i++) {
		if (!(not_empty & BIT(0)))
			continue;
		ctrl.type = DLE_CTRL_TYPE_PLE;
		ctrl.target = DLE_DFI_TYPE_QLNKTBL;
		ctrl.addr = (QLNKTBL_ADDR_INFO_SEL_0 ? QLNKTBL_ADDR_INFO_SEL : 0) |
			    u32_encode_bits(i, QLNKTBL_ADDR_TBL_IDX_MASK);
		ret = rtw89_mac_dle_dfi_cfg(rtwdev, &ctrl);
		if (ret)
			rtw89_warn(rtwdev, "%s: query DLE fail\n", __func__);
		else
			rtw89_info(rtwdev, "qidx%d pktcnt = %d\n", i,
				   u32_get_bits(ctrl.out_data,
						QLNKTBL_DATA_SEL1_PKT_CNT_MASK));
	}

	quota.dle_type = DLE_CTRL_TYPE_PLE;
	quota.qtaid = 6;
	ret = rtw89_mac_dle_dfi_quota_cfg(rtwdev, &quota);
	if (ret)
		rtw89_warn(rtwdev, "%s: query DLE fail\n", __func__);
	else
		rtw89_info(rtwdev, "quota6 rsv/use: 0x%x/0x%x\n",
			   quota.rsv_pgnum, quota.use_pgnum);

	val = rtw89_read32(rtwdev, R_AX_PLE_QTA6_CFG);
	rtw89_info(rtwdev, "[PLE][CMAC0_RX]min_pgnum=0x%x\n",
		   u32_get_bits(val, B_AX_PLE_Q6_MIN_SIZE_MASK));
	rtw89_info(rtwdev, "[PLE][CMAC0_RX]max_pgnum=0x%x\n",
		   u32_get_bits(val, B_AX_PLE_Q6_MAX_SIZE_MASK));
	val = rtw89_read32(rtwdev, R_AX_RX_FLTR_OPT);
	rtw89_info(rtwdev, "[PLE][CMAC0_RX]B_AX_RX_MPDU_MAX_LEN=0x%x\n",
		   u32_get_bits(val, B_AX_RX_MPDU_MAX_LEN_MASK));
	rtw89_info(rtwdev, "R_AX_RSP_CHK_SIG=0x%08x\n",
		   rtw89_read32(rtwdev, R_AX_RSP_CHK_SIG));
	rtw89_info(rtwdev, "R_AX_TRXPTCL_RESP_0=0x%08x\n",
		   rtw89_read32(rtwdev, R_AX_TRXPTCL_RESP_0));
	rtw89_info(rtwdev, "R_AX_CCA_CONTROL=0x%08x\n",
		   rtw89_read32(rtwdev, R_AX_CCA_CONTROL));

	if (!rtw89_mac_check_mac_en(rtwdev, RTW89_MAC_1, RTW89_CMAC_SEL)) {
		quota.dle_type = DLE_CTRL_TYPE_PLE;
		quota.qtaid = 7;
		ret = rtw89_mac_dle_dfi_quota_cfg(rtwdev, &quota);
		if (ret)
			rtw89_warn(rtwdev, "%s: query DLE fail\n", __func__);
		else
			rtw89_info(rtwdev, "quota7 rsv/use: 0x%x/0x%x\n",
				   quota.rsv_pgnum, quota.use_pgnum);

		val = rtw89_read32(rtwdev, R_AX_PLE_QTA7_CFG);
		rtw89_info(rtwdev, "[PLE][CMAC1_RX]min_pgnum=0x%x\n",
			   u32_get_bits(val, B_AX_PLE_Q7_MIN_SIZE_MASK));
		rtw89_info(rtwdev, "[PLE][CMAC1_RX]max_pgnum=0x%x\n",
			   u32_get_bits(val, B_AX_PLE_Q7_MAX_SIZE_MASK));
		val = rtw89_read32(rtwdev, R_AX_RX_FLTR_OPT_C1);
		rtw89_info(rtwdev, "[PLE][CMAC1_RX]B_AX_RX_MPDU_MAX_LEN=0x%x\n",
			   u32_get_bits(val, B_AX_RX_MPDU_MAX_LEN_MASK));
		rtw89_info(rtwdev, "R_AX_RSP_CHK_SIG_C1=0x%08x\n",
			   rtw89_read32(rtwdev, R_AX_RSP_CHK_SIG_C1));
		rtw89_info(rtwdev, "R_AX_TRXPTCL_RESP_0_C1=0x%08x\n",
			   rtw89_read32(rtwdev, R_AX_TRXPTCL_RESP_0_C1));
		rtw89_info(rtwdev, "R_AX_CCA_CONTROL_C1=0x%08x\n",
			   rtw89_read32(rtwdev, R_AX_CCA_CONTROL_C1));
	}

	rtw89_info(rtwdev, "R_AX_DLE_EMPTY0=0x%08x\n",
		   rtw89_read32(rtwdev, R_AX_DLE_EMPTY0));
	rtw89_info(rtwdev, "R_AX_DLE_EMPTY1=0x%08x\n",
		   rtw89_read32(rtwdev, R_AX_DLE_EMPTY1));

	dump_err_status_dispatcher_ax(rtwdev);
}

void rtw89_mac_dump_l0_to_l1(struct rtw89_dev *rtwdev,
			     enum mac_ax_err_info err)
{
	const struct rtw89_mac_gen_def *mac = rtwdev->chip->mac_def;
	u32 dbg, event;

	dbg = rtw89_read32(rtwdev, R_AX_SER_DBG_INFO);
	event = u32_get_bits(dbg, B_AX_L0_TO_L1_EVENT_MASK);

	switch (event) {
	case MAC_AX_L0_TO_L1_RX_QTA_LOST:
		rtw89_info(rtwdev, "quota lost!\n");
		mac->dump_qta_lost(rtwdev);
		break;
	default:
		break;
	}
}

void rtw89_mac_dump_dmac_err_status(struct rtw89_dev *rtwdev)
{
	const struct rtw89_chip_info *chip = rtwdev->chip;
	u32 dmac_err;
	int i, ret;

	ret = rtw89_mac_check_mac_en(rtwdev, 0, RTW89_DMAC_SEL);
	if (ret) {
		rtw89_warn(rtwdev, "[DMAC] : DMAC not enabled\n");
		return;
	}

	dmac_err = rtw89_read32(rtwdev, R_AX_DMAC_ERR_ISR);
	rtw89_info(rtwdev, "R_AX_DMAC_ERR_ISR=0x%08x\n", dmac_err);
	rtw89_info(rtwdev, "R_AX_DMAC_ERR_IMR=0x%08x\n",
		   rtw89_read32(rtwdev, R_AX_DMAC_ERR_IMR));

	if (dmac_err) {
		rtw89_info(rtwdev, "R_AX_WDE_ERR_FLAG_CFG=0x%08x\n",
			   rtw89_read32(rtwdev, R_AX_WDE_ERR_FLAG_CFG_NUM1));
		rtw89_info(rtwdev, "R_AX_PLE_ERR_FLAG_CFG=0x%08x\n",
			   rtw89_read32(rtwdev, R_AX_PLE_ERR_FLAG_CFG_NUM1));
		if (chip->chip_id == RTL8852C) {
			rtw89_info(rtwdev, "R_AX_PLE_ERRFLAG_MSG=0x%08x\n",
				   rtw89_read32(rtwdev, R_AX_PLE_ERRFLAG_MSG));
			rtw89_info(rtwdev, "R_AX_WDE_ERRFLAG_MSG=0x%08x\n",
				   rtw89_read32(rtwdev, R_AX_WDE_ERRFLAG_MSG));
			rtw89_info(rtwdev, "R_AX_PLE_DBGERR_LOCKEN=0x%08x\n",
				   rtw89_read32(rtwdev, R_AX_PLE_DBGERR_LOCKEN));
			rtw89_info(rtwdev, "R_AX_PLE_DBGERR_STS=0x%08x\n",
				   rtw89_read32(rtwdev, R_AX_PLE_DBGERR_STS));
		}
	}

	if (dmac_err & B_AX_WDRLS_ERR_FLAG) {
		rtw89_info(rtwdev, "R_AX_WDRLS_ERR_IMR=0x%08x\n",
			   rtw89_read32(rtwdev, R_AX_WDRLS_ERR_IMR));
		rtw89_info(rtwdev, "R_AX_WDRLS_ERR_ISR=0x%08x\n",
			   rtw89_read32(rtwdev, R_AX_WDRLS_ERR_ISR));
		if (chip->chip_id == RTL8852C)
			rtw89_info(rtwdev, "R_AX_RPQ_RXBD_IDX=0x%08x\n",
				   rtw89_read32(rtwdev, R_AX_RPQ_RXBD_IDX_V1));
		else
			rtw89_info(rtwdev, "R_AX_RPQ_RXBD_IDX=0x%08x\n",
				   rtw89_read32(rtwdev, R_AX_RPQ_RXBD_IDX));
	}

	if (dmac_err & B_AX_WSEC_ERR_FLAG) {
		if (chip->chip_id == RTL8852C) {
			rtw89_info(rtwdev, "R_AX_SEC_ERR_IMR=0x%08x\n",
				   rtw89_read32(rtwdev, R_AX_SEC_ERROR_FLAG_IMR));
			rtw89_info(rtwdev, "R_AX_SEC_ERR_ISR=0x%08x\n",
				   rtw89_read32(rtwdev, R_AX_SEC_ERROR_FLAG));
			rtw89_info(rtwdev, "R_AX_SEC_ENG_CTRL=0x%08x\n",
				   rtw89_read32(rtwdev, R_AX_SEC_ENG_CTRL));
			rtw89_info(rtwdev, "R_AX_SEC_MPDU_PROC=0x%08x\n",
				   rtw89_read32(rtwdev, R_AX_SEC_MPDU_PROC));
			rtw89_info(rtwdev, "R_AX_SEC_CAM_ACCESS=0x%08x\n",
				   rtw89_read32(rtwdev, R_AX_SEC_CAM_ACCESS));
			rtw89_info(rtwdev, "R_AX_SEC_CAM_RDATA=0x%08x\n",
				   rtw89_read32(rtwdev, R_AX_SEC_CAM_RDATA));
			rtw89_info(rtwdev, "R_AX_SEC_DEBUG1=0x%08x\n",
				   rtw89_read32(rtwdev, R_AX_SEC_DEBUG1));
			rtw89_info(rtwdev, "R_AX_SEC_TX_DEBUG=0x%08x\n",
				   rtw89_read32(rtwdev, R_AX_SEC_TX_DEBUG));
			rtw89_info(rtwdev, "R_AX_SEC_RX_DEBUG=0x%08x\n",
				   rtw89_read32(rtwdev, R_AX_SEC_RX_DEBUG));

			rtw89_write32_mask(rtwdev, R_AX_DBG_CTRL,
					   B_AX_DBG_SEL0, 0x8B);
			rtw89_write32_mask(rtwdev, R_AX_DBG_CTRL,
					   B_AX_DBG_SEL1, 0x8B);
			rtw89_write32_mask(rtwdev, R_AX_SYS_STATUS1,
					   B_AX_SEL_0XC0_MASK, 1);
			for (i = 0; i < 0x10; i++) {
				rtw89_write32_mask(rtwdev, R_AX_SEC_ENG_CTRL,
						   B_AX_SEC_DBG_PORT_FIELD_MASK, i);
				rtw89_info(rtwdev, "sel=%x,R_AX_SEC_DEBUG2=0x%08x\n",
					   i, rtw89_read32(rtwdev, R_AX_SEC_DEBUG2));
			}
		} else if (chip->chip_id == RTL8922A) {
			rtw89_info(rtwdev, "R_BE_SEC_ERROR_FLAG=0x%08x\n",
				   rtw89_read32(rtwdev, R_BE_SEC_ERROR_FLAG));
			rtw89_info(rtwdev, "R_BE_SEC_ERROR_IMR=0x%08x\n",
				   rtw89_read32(rtwdev, R_BE_SEC_ERROR_IMR));
			rtw89_info(rtwdev, "R_BE_SEC_ENG_CTRL=0x%08x\n",
				   rtw89_read32(rtwdev, R_BE_SEC_ENG_CTRL));
			rtw89_info(rtwdev, "R_BE_SEC_MPDU_PROC=0x%08x\n",
				   rtw89_read32(rtwdev, R_BE_SEC_MPDU_PROC));
			rtw89_info(rtwdev, "R_BE_SEC_CAM_ACCESS=0x%08x\n",
				   rtw89_read32(rtwdev, R_BE_SEC_CAM_ACCESS));
			rtw89_info(rtwdev, "R_BE_SEC_CAM_RDATA=0x%08x\n",
				   rtw89_read32(rtwdev, R_BE_SEC_CAM_RDATA));
			rtw89_info(rtwdev, "R_BE_SEC_DEBUG2=0x%08x\n",
				   rtw89_read32(rtwdev, R_BE_SEC_DEBUG2));
		} else {
			rtw89_info(rtwdev, "R_AX_SEC_ERR_IMR_ISR=0x%08x\n",
				   rtw89_read32(rtwdev, R_AX_SEC_DEBUG));
			rtw89_info(rtwdev, "R_AX_SEC_ENG_CTRL=0x%08x\n",
				   rtw89_read32(rtwdev, R_AX_SEC_ENG_CTRL));
			rtw89_info(rtwdev, "R_AX_SEC_MPDU_PROC=0x%08x\n",
				   rtw89_read32(rtwdev, R_AX_SEC_MPDU_PROC));
			rtw89_info(rtwdev, "R_AX_SEC_CAM_ACCESS=0x%08x\n",
				   rtw89_read32(rtwdev, R_AX_SEC_CAM_ACCESS));
			rtw89_info(rtwdev, "R_AX_SEC_CAM_RDATA=0x%08x\n",
				   rtw89_read32(rtwdev, R_AX_SEC_CAM_RDATA));
			rtw89_info(rtwdev, "R_AX_SEC_CAM_WDATA=0x%08x\n",
				   rtw89_read32(rtwdev, R_AX_SEC_CAM_WDATA));
			rtw89_info(rtwdev, "R_AX_SEC_TX_DEBUG=0x%08x\n",
				   rtw89_read32(rtwdev, R_AX_SEC_TX_DEBUG));
			rtw89_info(rtwdev, "R_AX_SEC_RX_DEBUG=0x%08x\n",
				   rtw89_read32(rtwdev, R_AX_SEC_RX_DEBUG));
			rtw89_info(rtwdev, "R_AX_SEC_TRX_PKT_CNT=0x%08x\n",
				   rtw89_read32(rtwdev, R_AX_SEC_TRX_PKT_CNT));
			rtw89_info(rtwdev, "R_AX_SEC_TRX_BLK_CNT=0x%08x\n",
				   rtw89_read32(rtwdev, R_AX_SEC_TRX_BLK_CNT));
		}
	}

	if (dmac_err & B_AX_MPDU_ERR_FLAG) {
		rtw89_info(rtwdev, "R_AX_MPDU_TX_ERR_IMR=0x%08x\n",
			   rtw89_read32(rtwdev, R_AX_MPDU_TX_ERR_IMR));
		rtw89_info(rtwdev, "R_AX_MPDU_TX_ERR_ISR=0x%08x\n",
			   rtw89_read32(rtwdev, R_AX_MPDU_TX_ERR_ISR));
		rtw89_info(rtwdev, "R_AX_MPDU_RX_ERR_IMR=0x%08x\n",
			   rtw89_read32(rtwdev, R_AX_MPDU_RX_ERR_IMR));
		rtw89_info(rtwdev, "R_AX_MPDU_RX_ERR_ISR=0x%08x\n",
			   rtw89_read32(rtwdev, R_AX_MPDU_RX_ERR_ISR));
	}

	if (dmac_err & B_AX_STA_SCHEDULER_ERR_FLAG) {
		if (chip->chip_id == RTL8922A) {
			rtw89_info(rtwdev, "R_BE_INTERRUPT_MASK_REG=0x%08x\n",
				   rtw89_read32(rtwdev, R_BE_INTERRUPT_MASK_REG));
			rtw89_info(rtwdev, "R_BE_INTERRUPT_STS_REG=0x%08x\n",
				   rtw89_read32(rtwdev, R_BE_INTERRUPT_STS_REG));
		} else {
			rtw89_info(rtwdev, "R_AX_STA_SCHEDULER_ERR_IMR=0x%08x\n",
				   rtw89_read32(rtwdev, R_AX_STA_SCHEDULER_ERR_IMR));
			rtw89_info(rtwdev, "R_AX_STA_SCHEDULER_ERR_ISR=0x%08x\n",
				   rtw89_read32(rtwdev, R_AX_STA_SCHEDULER_ERR_ISR));
		}
	}

	if (dmac_err & B_AX_WDE_DLE_ERR_FLAG) {
		rtw89_info(rtwdev, "R_AX_WDE_ERR_IMR=0x%08x\n",
			   rtw89_read32(rtwdev, R_AX_WDE_ERR_IMR));
		rtw89_info(rtwdev, "R_AX_WDE_ERR_ISR=0x%08x\n",
			   rtw89_read32(rtwdev, R_AX_WDE_ERR_ISR));
		rtw89_info(rtwdev, "R_AX_PLE_ERR_IMR=0x%08x\n",
			   rtw89_read32(rtwdev, R_AX_PLE_ERR_IMR));
		rtw89_info(rtwdev, "R_AX_PLE_ERR_FLAG_ISR=0x%08x\n",
			   rtw89_read32(rtwdev, R_AX_PLE_ERR_FLAG_ISR));
	}

	if (dmac_err & B_AX_TXPKTCTRL_ERR_FLAG) {
		if (chip->chip_id == RTL8852C || chip->chip_id == RTL8922A) {
			rtw89_info(rtwdev, "R_AX_TXPKTCTL_B0_ERRFLAG_IMR=0x%08x\n",
				   rtw89_read32(rtwdev, R_AX_TXPKTCTL_B0_ERRFLAG_IMR));
			rtw89_info(rtwdev, "R_AX_TXPKTCTL_B0_ERRFLAG_ISR=0x%08x\n",
				   rtw89_read32(rtwdev, R_AX_TXPKTCTL_B0_ERRFLAG_ISR));
			rtw89_info(rtwdev, "R_AX_TXPKTCTL_B1_ERRFLAG_IMR=0x%08x\n",
				   rtw89_read32(rtwdev, R_AX_TXPKTCTL_B1_ERRFLAG_IMR));
			rtw89_info(rtwdev, "R_AX_TXPKTCTL_B1_ERRFLAG_ISR=0x%08x\n",
				   rtw89_read32(rtwdev, R_AX_TXPKTCTL_B1_ERRFLAG_ISR));
		} else {
			rtw89_info(rtwdev, "R_AX_TXPKTCTL_ERR_IMR_ISR=0x%08x\n",
				   rtw89_read32(rtwdev, R_AX_TXPKTCTL_ERR_IMR_ISR));
			rtw89_info(rtwdev, "R_AX_TXPKTCTL_ERR_IMR_ISR_B1=0x%08x\n",
				   rtw89_read32(rtwdev, R_AX_TXPKTCTL_ERR_IMR_ISR_B1));
		}
	}

	if (dmac_err & B_AX_PLE_DLE_ERR_FLAG) {
		rtw89_info(rtwdev, "R_AX_WDE_ERR_IMR=0x%08x\n",
			   rtw89_read32(rtwdev, R_AX_WDE_ERR_IMR));
		rtw89_info(rtwdev, "R_AX_WDE_ERR_ISR=0x%08x\n",
			   rtw89_read32(rtwdev, R_AX_WDE_ERR_ISR));
		rtw89_info(rtwdev, "R_AX_PLE_ERR_IMR=0x%08x\n",
			   rtw89_read32(rtwdev, R_AX_PLE_ERR_IMR));
		rtw89_info(rtwdev, "R_AX_PLE_ERR_FLAG_ISR=0x%08x\n",
			   rtw89_read32(rtwdev, R_AX_PLE_ERR_FLAG_ISR));
		rtw89_info(rtwdev, "R_AX_WD_CPUQ_OP_0=0x%08x\n",
			   rtw89_read32(rtwdev, R_AX_WD_CPUQ_OP_0));
		rtw89_info(rtwdev, "R_AX_WD_CPUQ_OP_1=0x%08x\n",
			   rtw89_read32(rtwdev, R_AX_WD_CPUQ_OP_1));
		rtw89_info(rtwdev, "R_AX_WD_CPUQ_OP_2=0x%08x\n",
			   rtw89_read32(rtwdev, R_AX_WD_CPUQ_OP_2));
		rtw89_info(rtwdev, "R_AX_PL_CPUQ_OP_0=0x%08x\n",
			   rtw89_read32(rtwdev, R_AX_PL_CPUQ_OP_0));
		rtw89_info(rtwdev, "R_AX_PL_CPUQ_OP_1=0x%08x\n",
			   rtw89_read32(rtwdev, R_AX_PL_CPUQ_OP_1));
		rtw89_info(rtwdev, "R_AX_PL_CPUQ_OP_2=0x%08x\n",
			   rtw89_read32(rtwdev, R_AX_PL_CPUQ_OP_2));
		if (chip->chip_id == RTL8922A) {
			rtw89_info(rtwdev, "R_BE_WD_CPUQ_OP_3=0x%08x\n",
				   rtw89_read32(rtwdev, R_BE_WD_CPUQ_OP_3));
			rtw89_info(rtwdev, "R_BE_WD_CPUQ_OP_STATUS=0x%08x\n",
				   rtw89_read32(rtwdev, R_BE_WD_CPUQ_OP_STATUS));
			rtw89_info(rtwdev, "R_BE_PLE_CPUQ_OP_3=0x%08x\n",
				   rtw89_read32(rtwdev, R_BE_PL_CPUQ_OP_3));
			rtw89_info(rtwdev, "R_BE_PL_CPUQ_OP_STATUS=0x%08x\n",
				   rtw89_read32(rtwdev, R_BE_PL_CPUQ_OP_STATUS));
		} else {
			rtw89_info(rtwdev, "R_AX_WD_CPUQ_OP_STATUS=0x%08x\n",
				   rtw89_read32(rtwdev, R_AX_WD_CPUQ_OP_STATUS));
			rtw89_info(rtwdev, "R_AX_PL_CPUQ_OP_STATUS=0x%08x\n",
				   rtw89_read32(rtwdev, R_AX_PL_CPUQ_OP_STATUS));
			if (chip->chip_id == RTL8852C) {
				rtw89_info(rtwdev, "R_AX_RX_CTRL0=0x%08x\n",
					   rtw89_read32(rtwdev, R_AX_RX_CTRL0));
				rtw89_info(rtwdev, "R_AX_RX_CTRL1=0x%08x\n",
					   rtw89_read32(rtwdev, R_AX_RX_CTRL1));
				rtw89_info(rtwdev, "R_AX_RX_CTRL2=0x%08x\n",
					   rtw89_read32(rtwdev, R_AX_RX_CTRL2));
			} else {
				rtw89_info(rtwdev, "R_AX_RXDMA_PKT_INFO_0=0x%08x\n",
					   rtw89_read32(rtwdev, R_AX_RXDMA_PKT_INFO_0));
				rtw89_info(rtwdev, "R_AX_RXDMA_PKT_INFO_1=0x%08x\n",
					   rtw89_read32(rtwdev, R_AX_RXDMA_PKT_INFO_1));
				rtw89_info(rtwdev, "R_AX_RXDMA_PKT_INFO_2=0x%08x\n",
					   rtw89_read32(rtwdev, R_AX_RXDMA_PKT_INFO_2));
			}
		}
	}

	if (dmac_err & B_AX_PKTIN_ERR_FLAG) {
		rtw89_info(rtwdev, "R_AX_PKTIN_ERR_IMR=0x%08x\n",
			   rtw89_read32(rtwdev, R_AX_PKTIN_ERR_IMR));
		rtw89_info(rtwdev, "R_AX_PKTIN_ERR_ISR=0x%08x\n",
			   rtw89_read32(rtwdev, R_AX_PKTIN_ERR_ISR));
	}

	if (dmac_err & B_AX_DISPATCH_ERR_FLAG) {
		if (chip->chip_id == RTL8922A) {
			rtw89_info(rtwdev, "R_BE_DISP_HOST_IMR=0x%08x\n",
				   rtw89_read32(rtwdev, R_BE_DISP_HOST_IMR));
			rtw89_info(rtwdev, "R_BE_DISP_ERROR_ISR1=0x%08x\n",
				   rtw89_read32(rtwdev, R_BE_DISP_ERROR_ISR1));
			rtw89_info(rtwdev, "R_BE_DISP_CPU_IMR=0x%08x\n",
				   rtw89_read32(rtwdev, R_BE_DISP_CPU_IMR));
			rtw89_info(rtwdev, "R_BE_DISP_ERROR_ISR2=0x%08x\n",
				   rtw89_read32(rtwdev, R_BE_DISP_ERROR_ISR2));
			rtw89_info(rtwdev, "R_BE_DISP_OTHER_IMR=0x%08x\n",
				   rtw89_read32(rtwdev, R_BE_DISP_OTHER_IMR));
			rtw89_info(rtwdev, "R_BE_DISP_ERROR_ISR0=0x%08x\n",
				   rtw89_read32(rtwdev, R_BE_DISP_ERROR_ISR0));
		} else {
			rtw89_info(rtwdev, "R_AX_HOST_DISPATCHER_ERR_IMR=0x%08x\n",
				   rtw89_read32(rtwdev, R_AX_HOST_DISPATCHER_ERR_IMR));
			rtw89_info(rtwdev, "R_AX_HOST_DISPATCHER_ERR_ISR=0x%08x\n",
				   rtw89_read32(rtwdev, R_AX_HOST_DISPATCHER_ERR_ISR));
			rtw89_info(rtwdev, "R_AX_CPU_DISPATCHER_ERR_IMR=0x%08x\n",
				   rtw89_read32(rtwdev, R_AX_CPU_DISPATCHER_ERR_IMR));
			rtw89_info(rtwdev, "R_AX_CPU_DISPATCHER_ERR_ISR=0x%08x\n",
				   rtw89_read32(rtwdev, R_AX_CPU_DISPATCHER_ERR_ISR));
			rtw89_info(rtwdev, "R_AX_OTHER_DISPATCHER_ERR_IMR=0x%08x\n",
				   rtw89_read32(rtwdev, R_AX_OTHER_DISPATCHER_ERR_IMR));
			rtw89_info(rtwdev, "R_AX_OTHER_DISPATCHER_ERR_ISR=0x%08x\n",
				   rtw89_read32(rtwdev, R_AX_OTHER_DISPATCHER_ERR_ISR));
		}
	}

	if (dmac_err & B_AX_BBRPT_ERR_FLAG) {
		if (chip->chip_id == RTL8852C || chip->chip_id == RTL8922A) {
			rtw89_info(rtwdev, "R_AX_BBRPT_COM_ERR_IMR=0x%08x\n",
				   rtw89_read32(rtwdev, R_AX_BBRPT_COM_ERR_IMR));
			rtw89_info(rtwdev, "R_AX_BBRPT_COM_ERR_ISR=0x%08x\n",
				   rtw89_read32(rtwdev, R_AX_BBRPT_COM_ERR_ISR));
			rtw89_info(rtwdev, "R_AX_BBRPT_CHINFO_ERR_ISR=0x%08x\n",
				   rtw89_read32(rtwdev, R_AX_BBRPT_CHINFO_ERR_ISR));
			rtw89_info(rtwdev, "R_AX_BBRPT_CHINFO_ERR_IMR=0x%08x\n",
				   rtw89_read32(rtwdev, R_AX_BBRPT_CHINFO_ERR_IMR));
			rtw89_info(rtwdev, "R_AX_BBRPT_DFS_ERR_IMR=0x%08x\n",
				   rtw89_read32(rtwdev, R_AX_BBRPT_DFS_ERR_IMR));
			rtw89_info(rtwdev, "R_AX_BBRPT_DFS_ERR_ISR=0x%08x\n",
				   rtw89_read32(rtwdev, R_AX_BBRPT_DFS_ERR_ISR));
		} else {
			rtw89_info(rtwdev, "R_AX_BBRPT_COM_ERR_IMR_ISR=0x%08x\n",
				   rtw89_read32(rtwdev, R_AX_BBRPT_COM_ERR_IMR_ISR));
			rtw89_info(rtwdev, "R_AX_BBRPT_CHINFO_ERR_ISR=0x%08x\n",
				   rtw89_read32(rtwdev, R_AX_BBRPT_CHINFO_ERR_ISR));
			rtw89_info(rtwdev, "R_AX_BBRPT_CHINFO_ERR_IMR=0x%08x\n",
				   rtw89_read32(rtwdev, R_AX_BBRPT_CHINFO_ERR_IMR));
			rtw89_info(rtwdev, "R_AX_BBRPT_DFS_ERR_IMR=0x%08x\n",
				   rtw89_read32(rtwdev, R_AX_BBRPT_DFS_ERR_IMR));
			rtw89_info(rtwdev, "R_AX_BBRPT_DFS_ERR_ISR=0x%08x\n",
				   rtw89_read32(rtwdev, R_AX_BBRPT_DFS_ERR_ISR));
		}
		if (chip->chip_id == RTL8922A) {
			rtw89_info(rtwdev, "R_BE_LA_ERRFLAG_IMR=0x%08x\n",
				   rtw89_read32(rtwdev, R_BE_LA_ERRFLAG_IMR));
			rtw89_info(rtwdev, "R_BE_LA_ERRFLAG_ISR=0x%08x\n",
				   rtw89_read32(rtwdev, R_BE_LA_ERRFLAG_ISR));
		}
	}

	if (dmac_err & B_AX_HAXIDMA_ERR_FLAG) {
		if (chip->chip_id == RTL8922A) {
			rtw89_info(rtwdev, "R_BE_HAXI_IDCT_MSK=0x%08x\n",
				   rtw89_read32(rtwdev, R_BE_HAXI_IDCT_MSK));
			rtw89_info(rtwdev, "R_BE_HAXI_IDCT=0x%08x\n",
				   rtw89_read32(rtwdev, R_BE_HAXI_IDCT));
		} else if (chip->chip_id == RTL8852C) {
			rtw89_info(rtwdev, "R_AX_HAXIDMA_ERR_IMR=0x%08x\n",
				   rtw89_read32(rtwdev, R_AX_HAXI_IDCT_MSK));
			rtw89_info(rtwdev, "R_AX_HAXIDMA_ERR_ISR=0x%08x\n",
				   rtw89_read32(rtwdev, R_AX_HAXI_IDCT));
		}
	}

	if (dmac_err & B_BE_P_AXIDMA_ERR_INT) {
		rtw89_info(rtwdev, "R_BE_PL_AXIDMA_IDCT_MSK=0x%08x\n",
			   rtw89_mac_mem_read(rtwdev, R_BE_PL_AXIDMA_IDCT_MSK,
					      RTW89_MAC_MEM_AXIDMA));
		rtw89_info(rtwdev, "R_BE_PL_AXIDMA_IDCT=0x%08x\n",
			   rtw89_mac_mem_read(rtwdev, R_BE_PL_AXIDMA_IDCT,
					      RTW89_MAC_MEM_AXIDMA));
	}

	if (dmac_err & B_BE_MLO_ERR_INT) {
		rtw89_info(rtwdev, "R_BE_MLO_ERR_IDCT_IMR=0x%08x\n",
			   rtw89_read32(rtwdev, R_BE_MLO_ERR_IDCT_IMR));
		rtw89_info(rtwdev, "R_BE_PKTIN_ERR_ISR=0x%08x\n",
			   rtw89_read32(rtwdev, R_BE_MLO_ERR_IDCT_ISR));
	}

	if (dmac_err & B_BE_PLRLS_ERR_INT) {
		rtw89_info(rtwdev, "R_BE_PLRLS_ERR_IMR=0x%08x\n",
			   rtw89_read32(rtwdev, R_BE_PLRLS_ERR_IMR));
		rtw89_info(rtwdev, "R_BE_PLRLS_ERR_ISR=0x%08x\n",
			   rtw89_read32(rtwdev, R_BE_PLRLS_ERR_ISR));
	}
}

static void rtw89_mac_dump_cmac_err_status_ax(struct rtw89_dev *rtwdev,
					      u8 band)
{
	const struct rtw89_chip_info *chip = rtwdev->chip;
	u32 offset = 0;
	u32 cmac_err;
	int ret;

	ret = rtw89_mac_check_mac_en(rtwdev, band, RTW89_CMAC_SEL);
	if (ret) {
		if (band)
			rtw89_warn(rtwdev, "[CMAC] : CMAC1 not enabled\n");
		else
			rtw89_warn(rtwdev, "[CMAC] : CMAC0 not enabled\n");
		return;
	}

	if (band)
		offset = RTW89_MAC_AX_BAND_REG_OFFSET;

	cmac_err = rtw89_read32(rtwdev, R_AX_CMAC_ERR_ISR + offset);
	rtw89_info(rtwdev, "R_AX_CMAC_ERR_ISR [%d]=0x%08x\n", band,
		   rtw89_read32(rtwdev, R_AX_CMAC_ERR_ISR + offset));
	rtw89_info(rtwdev, "R_AX_CMAC_FUNC_EN [%d]=0x%08x\n", band,
		   rtw89_read32(rtwdev, R_AX_CMAC_FUNC_EN + offset));
	rtw89_info(rtwdev, "R_AX_CK_EN [%d]=0x%08x\n", band,
		   rtw89_read32(rtwdev, R_AX_CK_EN + offset));

	if (cmac_err & B_AX_SCHEDULE_TOP_ERR_IND) {
		rtw89_info(rtwdev, "R_AX_SCHEDULE_ERR_IMR [%d]=0x%08x\n", band,
			   rtw89_read32(rtwdev, R_AX_SCHEDULE_ERR_IMR + offset));
		rtw89_info(rtwdev, "R_AX_SCHEDULE_ERR_ISR [%d]=0x%08x\n", band,
			   rtw89_read32(rtwdev, R_AX_SCHEDULE_ERR_ISR + offset));
	}

	if (cmac_err & B_AX_PTCL_TOP_ERR_IND) {
		rtw89_info(rtwdev, "R_AX_PTCL_IMR0 [%d]=0x%08x\n", band,
			   rtw89_read32(rtwdev, R_AX_PTCL_IMR0 + offset));
		rtw89_info(rtwdev, "R_AX_PTCL_ISR0 [%d]=0x%08x\n", band,
			   rtw89_read32(rtwdev, R_AX_PTCL_ISR0 + offset));
	}

	if (cmac_err & B_AX_DMA_TOP_ERR_IND) {
		if (chip->chip_id == RTL8852C) {
			rtw89_info(rtwdev, "R_AX_RX_ERR_FLAG [%d]=0x%08x\n", band,
				   rtw89_read32(rtwdev, R_AX_RX_ERR_FLAG + offset));
			rtw89_info(rtwdev, "R_AX_RX_ERR_FLAG_IMR [%d]=0x%08x\n", band,
				   rtw89_read32(rtwdev, R_AX_RX_ERR_FLAG_IMR + offset));
		} else {
			rtw89_info(rtwdev, "R_AX_DLE_CTRL [%d]=0x%08x\n", band,
				   rtw89_read32(rtwdev, R_AX_DLE_CTRL + offset));
		}
	}

	if (cmac_err & B_AX_DMA_TOP_ERR_IND || cmac_err & B_AX_WMAC_RX_ERR_IND) {
		if (chip->chip_id == RTL8852C) {
			rtw89_info(rtwdev, "R_AX_PHYINFO_ERR_ISR [%d]=0x%08x\n", band,
				   rtw89_read32(rtwdev, R_AX_PHYINFO_ERR_ISR + offset));
			rtw89_info(rtwdev, "R_AX_PHYINFO_ERR_IMR [%d]=0x%08x\n", band,
				   rtw89_read32(rtwdev, R_AX_PHYINFO_ERR_IMR + offset));
		} else {
			rtw89_info(rtwdev, "R_AX_PHYINFO_ERR_IMR [%d]=0x%08x\n", band,
				   rtw89_read32(rtwdev, R_AX_PHYINFO_ERR_IMR + offset));
		}
	}

	if (cmac_err & B_AX_TXPWR_CTRL_ERR_IND) {
		rtw89_info(rtwdev, "R_AX_TXPWR_IMR [%d]=0x%08x\n", band,
			   rtw89_read32(rtwdev, R_AX_TXPWR_IMR + offset));
		rtw89_info(rtwdev, "R_AX_TXPWR_ISR [%d]=0x%08x\n", band,
			   rtw89_read32(rtwdev, R_AX_TXPWR_ISR + offset));
	}

	if (cmac_err & B_AX_WMAC_TX_ERR_IND) {
		if (chip->chip_id == RTL8852C) {
			rtw89_info(rtwdev, "R_AX_TRXPTCL_ERROR_INDICA [%d]=0x%08x\n", band,
				   rtw89_read32(rtwdev, R_AX_TRXPTCL_ERROR_INDICA + offset));
			rtw89_info(rtwdev, "R_AX_TRXPTCL_ERROR_INDICA_MASK [%d]=0x%08x\n", band,
				   rtw89_read32(rtwdev, R_AX_TRXPTCL_ERROR_INDICA_MASK + offset));
		} else {
			rtw89_info(rtwdev, "R_AX_TMAC_ERR_IMR_ISR [%d]=0x%08x\n", band,
				   rtw89_read32(rtwdev, R_AX_TMAC_ERR_IMR_ISR + offset));
		}
		rtw89_info(rtwdev, "R_AX_DBGSEL_TRXPTCL [%d]=0x%08x\n", band,
			   rtw89_read32(rtwdev, R_AX_DBGSEL_TRXPTCL + offset));
	}

	rtw89_info(rtwdev, "R_AX_CMAC_ERR_IMR [%d]=0x%08x\n", band,
		   rtw89_read32(rtwdev, R_AX_CMAC_ERR_IMR + offset));
}

static void rtw89_mac_dump_err_status_ax(struct rtw89_dev *rtwdev,
					 enum mac_ax_err_info err)
{
	if (err != MAC_AX_ERR_L1_ERR_DMAC &&
	    err != MAC_AX_ERR_L0_PROMOTE_TO_L1 &&
	    err != MAC_AX_ERR_L0_ERR_CMAC0 &&
	    err != MAC_AX_ERR_L0_ERR_CMAC1 &&
	    err != MAC_AX_ERR_RXI300)
		return;

	rtw89_info(rtwdev, "--->\nerr=0x%x\n", err);
	rtw89_info(rtwdev, "R_AX_SER_DBG_INFO =0x%08x\n",
		   rtw89_read32(rtwdev, R_AX_SER_DBG_INFO));
	rtw89_info(rtwdev, "R_AX_SER_DBG_INFO =0x%08x\n",
		   rtw89_read32(rtwdev, R_AX_SER_DBG_INFO));
	rtw89_info(rtwdev, "DBG Counter 1 (R_AX_DRV_FW_HSK_4)=0x%08x\n",
		   rtw89_read32(rtwdev, R_AX_DRV_FW_HSK_4));
	rtw89_info(rtwdev, "DBG Counter 2 (R_AX_DRV_FW_HSK_5)=0x%08x\n",
		   rtw89_read32(rtwdev, R_AX_DRV_FW_HSK_5));

	rtw89_mac_dump_dmac_err_status(rtwdev);
	rtw89_mac_dump_cmac_err_status_ax(rtwdev, RTW89_MAC_0);
	rtw89_mac_dump_cmac_err_status_ax(rtwdev, RTW89_MAC_1);

	rtwdev->hci.ops->dump_err_status(rtwdev);

	if (err == MAC_AX_ERR_L0_PROMOTE_TO_L1)
		rtw89_mac_dump_l0_to_l1(rtwdev, err);

	rtw89_info(rtwdev, "<---\n");
}

static bool rtw89_mac_suppress_log(struct rtw89_dev *rtwdev, u32 err)
{
	struct rtw89_ser *ser = &rtwdev->ser;
	u32 dmac_err, imr, isr;
	int ret;

	if (rtwdev->chip->chip_id == RTL8852C) {
		ret = rtw89_mac_check_mac_en(rtwdev, 0, RTW89_DMAC_SEL);
		if (ret)
			return true;

		if (err == MAC_AX_ERR_L1_ERR_DMAC) {
			dmac_err = rtw89_read32(rtwdev, R_AX_DMAC_ERR_ISR);
			imr = rtw89_read32(rtwdev, R_AX_TXPKTCTL_B0_ERRFLAG_IMR);
			isr = rtw89_read32(rtwdev, R_AX_TXPKTCTL_B0_ERRFLAG_ISR);

			if ((dmac_err & B_AX_TXPKTCTRL_ERR_FLAG) &&
			    ((isr & imr) & B_AX_B0_ISR_ERR_CMDPSR_FRZTO)) {
				set_bit(RTW89_SER_SUPPRESS_LOG, ser->flags);
				return true;
			}
		} else if (err == MAC_AX_ERR_L1_RESET_DISABLE_DMAC_DONE) {
			if (test_bit(RTW89_SER_SUPPRESS_LOG, ser->flags))
				return true;
		} else if (err == MAC_AX_ERR_L1_RESET_RECOVERY_DONE) {
			if (test_and_clear_bit(RTW89_SER_SUPPRESS_LOG, ser->flags))
				return true;
		}
	}

	return false;
}

u32 rtw89_mac_get_err_status(struct rtw89_dev *rtwdev)
{
	const struct rtw89_mac_gen_def *mac = rtwdev->chip->mac_def;
	u32 err, err_scnr;
	int ret;

	ret = read_poll_timeout(rtw89_read32, err, (err != 0), 1000, 100000,
				false, rtwdev, R_AX_HALT_C2H_CTRL);
	if (ret) {
		rtw89_warn(rtwdev, "Polling FW err status fail\n");
		return ret;
	}

	err = rtw89_read32(rtwdev, R_AX_HALT_C2H);
	rtw89_write32(rtwdev, R_AX_HALT_C2H_CTRL, 0);

	err_scnr = RTW89_ERROR_SCENARIO(err);
	if (err_scnr == RTW89_WCPU_CPU_EXCEPTION)
		err = MAC_AX_ERR_CPU_EXCEPTION;
	else if (err_scnr == RTW89_WCPU_ASSERTION)
		err = MAC_AX_ERR_ASSERTION;
	else if (err_scnr == RTW89_RXI300_ERROR)
		err = MAC_AX_ERR_RXI300;

	if (rtw89_mac_suppress_log(rtwdev, err))
		return err;

	rtw89_fw_st_dbg_dump(rtwdev);
	mac->dump_err_status(rtwdev, err);

	return err;
}
EXPORT_SYMBOL(rtw89_mac_get_err_status);

int rtw89_mac_set_err_status(struct rtw89_dev *rtwdev, u32 err)
{
	struct rtw89_ser *ser = &rtwdev->ser;
	u32 halt;
	int ret = 0;

	if (err > MAC_AX_SET_ERR_MAX) {
		rtw89_err(rtwdev, "Bad set-err-status value 0x%08x\n", err);
		return -EINVAL;
	}

	ret = read_poll_timeout(rtw89_read32, halt, (halt == 0x0), 1000,
				100000, false, rtwdev, R_AX_HALT_H2C_CTRL);
	if (ret) {
		rtw89_err(rtwdev, "FW doesn't receive previous msg\n");
		return -EFAULT;
	}

	rtw89_write32(rtwdev, R_AX_HALT_H2C, err);

	if (ser->prehandle_l1 &&
	    (err == MAC_AX_ERR_L1_DISABLE_EN || err == MAC_AX_ERR_L1_RCVY_EN))
		return 0;

	rtw89_write32(rtwdev, R_AX_HALT_H2C_CTRL, B_AX_HALT_H2C_TRIGGER);

	return 0;
}
EXPORT_SYMBOL(rtw89_mac_set_err_status);

static int hfc_reset_param(struct rtw89_dev *rtwdev)
{
	struct rtw89_hfc_param *param = &rtwdev->mac.hfc_param;
	struct rtw89_hfc_param_ini param_ini = {NULL};
	u8 qta_mode = rtwdev->mac.dle_info.qta_mode;

	switch (rtwdev->hci.type) {
	case RTW89_HCI_TYPE_PCIE:
		param_ini = rtwdev->chip->hfc_param_ini[qta_mode];
		param->en = 0;
		break;
	default:
		return -EINVAL;
	}

	if (param_ini.pub_cfg)
		param->pub_cfg = *param_ini.pub_cfg;

	if (param_ini.prec_cfg)
		param->prec_cfg = *param_ini.prec_cfg;

	if (param_ini.ch_cfg)
		param->ch_cfg = param_ini.ch_cfg;

	memset(&param->ch_info, 0, sizeof(param->ch_info));
	memset(&param->pub_info, 0, sizeof(param->pub_info));
	param->mode = param_ini.mode;

	return 0;
}

static int hfc_ch_cfg_chk(struct rtw89_dev *rtwdev, u8 ch)
{
	struct rtw89_hfc_param *param = &rtwdev->mac.hfc_param;
	const struct rtw89_hfc_ch_cfg *ch_cfg = param->ch_cfg;
	const struct rtw89_hfc_pub_cfg *pub_cfg = &param->pub_cfg;
	const struct rtw89_hfc_prec_cfg *prec_cfg = &param->prec_cfg;

	if (ch >= RTW89_DMA_CH_NUM)
		return -EINVAL;

	if ((ch_cfg[ch].min && ch_cfg[ch].min < prec_cfg->ch011_prec) ||
	    ch_cfg[ch].max > pub_cfg->pub_max)
		return -EINVAL;
	if (ch_cfg[ch].grp >= grp_num)
		return -EINVAL;

	return 0;
}

static int hfc_pub_info_chk(struct rtw89_dev *rtwdev)
{
	struct rtw89_hfc_param *param = &rtwdev->mac.hfc_param;
	const struct rtw89_hfc_pub_cfg *cfg = &param->pub_cfg;
	struct rtw89_hfc_pub_info *info = &param->pub_info;

	if (info->g0_used + info->g1_used + info->pub_aval != cfg->pub_max) {
		if (rtwdev->chip->chip_id == RTL8852A)
			return 0;
		else
			return -EFAULT;
	}

	return 0;
}

static int hfc_pub_cfg_chk(struct rtw89_dev *rtwdev)
{
	struct rtw89_hfc_param *param = &rtwdev->mac.hfc_param;
	const struct rtw89_hfc_pub_cfg *pub_cfg = &param->pub_cfg;

	if (pub_cfg->grp0 + pub_cfg->grp1 != pub_cfg->pub_max)
		return -EFAULT;

	return 0;
}

static int hfc_ch_ctrl(struct rtw89_dev *rtwdev, u8 ch)
{
	const struct rtw89_chip_info *chip = rtwdev->chip;
	const struct rtw89_page_regs *regs = chip->page_regs;
	struct rtw89_hfc_param *param = &rtwdev->mac.hfc_param;
	const struct rtw89_hfc_ch_cfg *cfg = param->ch_cfg;
	int ret = 0;
	u32 val = 0;

	ret = rtw89_mac_check_mac_en(rtwdev, RTW89_MAC_0, RTW89_DMAC_SEL);
	if (ret)
		return ret;

	ret = hfc_ch_cfg_chk(rtwdev, ch);
	if (ret)
		return ret;

	if (ch > RTW89_DMA_B1HI)
		return -EINVAL;

	val = u32_encode_bits(cfg[ch].min, B_AX_MIN_PG_MASK) |
	      u32_encode_bits(cfg[ch].max, B_AX_MAX_PG_MASK) |
	      (cfg[ch].grp ? B_AX_GRP : 0);
	rtw89_write32(rtwdev, regs->ach_page_ctrl + ch * 4, val);

	return 0;
}

static int hfc_upd_ch_info(struct rtw89_dev *rtwdev, u8 ch)
{
	const struct rtw89_chip_info *chip = rtwdev->chip;
	const struct rtw89_page_regs *regs = chip->page_regs;
	struct rtw89_hfc_param *param = &rtwdev->mac.hfc_param;
	struct rtw89_hfc_ch_info *info = param->ch_info;
	const struct rtw89_hfc_ch_cfg *cfg = param->ch_cfg;
	u32 val;
	u32 ret;

	ret = rtw89_mac_check_mac_en(rtwdev, RTW89_MAC_0, RTW89_DMAC_SEL);
	if (ret)
		return ret;

	if (ch > RTW89_DMA_H2C)
		return -EINVAL;

	val = rtw89_read32(rtwdev, regs->ach_page_info + ch * 4);
	info[ch].aval = u32_get_bits(val, B_AX_AVAL_PG_MASK);
	if (ch < RTW89_DMA_H2C)
		info[ch].used = u32_get_bits(val, B_AX_USE_PG_MASK);
	else
		info[ch].used = cfg[ch].min - info[ch].aval;

	return 0;
}

static int hfc_pub_ctrl(struct rtw89_dev *rtwdev)
{
	const struct rtw89_chip_info *chip = rtwdev->chip;
	const struct rtw89_page_regs *regs = chip->page_regs;
	const struct rtw89_hfc_pub_cfg *cfg = &rtwdev->mac.hfc_param.pub_cfg;
	u32 val;
	int ret;

	ret = rtw89_mac_check_mac_en(rtwdev, RTW89_MAC_0, RTW89_DMAC_SEL);
	if (ret)
		return ret;

	ret = hfc_pub_cfg_chk(rtwdev);
	if (ret)
		return ret;

	val = u32_encode_bits(cfg->grp0, B_AX_PUBPG_G0_MASK) |
	      u32_encode_bits(cfg->grp1, B_AX_PUBPG_G1_MASK);
	rtw89_write32(rtwdev, regs->pub_page_ctrl1, val);

	val = u32_encode_bits(cfg->wp_thrd, B_AX_WP_THRD_MASK);
	rtw89_write32(rtwdev, regs->wp_page_ctrl2, val);

	return 0;
}

static void hfc_get_mix_info_ax(struct rtw89_dev *rtwdev)
{
	const struct rtw89_chip_info *chip = rtwdev->chip;
	const struct rtw89_page_regs *regs = chip->page_regs;
	struct rtw89_hfc_param *param = &rtwdev->mac.hfc_param;
	struct rtw89_hfc_pub_cfg *pub_cfg = &param->pub_cfg;
	struct rtw89_hfc_prec_cfg *prec_cfg = &param->prec_cfg;
	struct rtw89_hfc_pub_info *info = &param->pub_info;
	u32 val;

	val = rtw89_read32(rtwdev, regs->pub_page_info1);
	info->g0_used = u32_get_bits(val, B_AX_G0_USE_PG_MASK);
	info->g1_used = u32_get_bits(val, B_AX_G1_USE_PG_MASK);
	val = rtw89_read32(rtwdev, regs->pub_page_info3);
	info->g0_aval = u32_get_bits(val, B_AX_G0_AVAL_PG_MASK);
	info->g1_aval = u32_get_bits(val, B_AX_G1_AVAL_PG_MASK);
	info->pub_aval =
		u32_get_bits(rtw89_read32(rtwdev, regs->pub_page_info2),
			     B_AX_PUB_AVAL_PG_MASK);
	info->wp_aval =
		u32_get_bits(rtw89_read32(rtwdev, regs->wp_page_info1),
			     B_AX_WP_AVAL_PG_MASK);

	val = rtw89_read32(rtwdev, regs->hci_fc_ctrl);
	param->en = val & B_AX_HCI_FC_EN ? 1 : 0;
	param->h2c_en = val & B_AX_HCI_FC_CH12_EN ? 1 : 0;
	param->mode = u32_get_bits(val, B_AX_HCI_FC_MODE_MASK);
	prec_cfg->ch011_full_cond =
		u32_get_bits(val, B_AX_HCI_FC_WD_FULL_COND_MASK);
	prec_cfg->h2c_full_cond =
		u32_get_bits(val, B_AX_HCI_FC_CH12_FULL_COND_MASK);
	prec_cfg->wp_ch07_full_cond =
		u32_get_bits(val, B_AX_HCI_FC_WP_CH07_FULL_COND_MASK);
	prec_cfg->wp_ch811_full_cond =
		u32_get_bits(val, B_AX_HCI_FC_WP_CH811_FULL_COND_MASK);

	val = rtw89_read32(rtwdev, regs->ch_page_ctrl);
	prec_cfg->ch011_prec = u32_get_bits(val, B_AX_PREC_PAGE_CH011_MASK);
	prec_cfg->h2c_prec = u32_get_bits(val, B_AX_PREC_PAGE_CH12_MASK);

	val = rtw89_read32(rtwdev, regs->pub_page_ctrl2);
	pub_cfg->pub_max = u32_get_bits(val, B_AX_PUBPG_ALL_MASK);

	val = rtw89_read32(rtwdev, regs->wp_page_ctrl1);
	prec_cfg->wp_ch07_prec = u32_get_bits(val, B_AX_PREC_PAGE_WP_CH07_MASK);
	prec_cfg->wp_ch811_prec = u32_get_bits(val, B_AX_PREC_PAGE_WP_CH811_MASK);

	val = rtw89_read32(rtwdev, regs->wp_page_ctrl2);
	pub_cfg->wp_thrd = u32_get_bits(val, B_AX_WP_THRD_MASK);

	val = rtw89_read32(rtwdev, regs->pub_page_ctrl1);
	pub_cfg->grp0 = u32_get_bits(val, B_AX_PUBPG_G0_MASK);
	pub_cfg->grp1 = u32_get_bits(val, B_AX_PUBPG_G1_MASK);
}

static int hfc_upd_mix_info(struct rtw89_dev *rtwdev)
{
	const struct rtw89_mac_gen_def *mac = rtwdev->chip->mac_def;
	struct rtw89_hfc_param *param = &rtwdev->mac.hfc_param;
	int ret;

	ret = rtw89_mac_check_mac_en(rtwdev, RTW89_MAC_0, RTW89_DMAC_SEL);
	if (ret)
		return ret;

	mac->hfc_get_mix_info(rtwdev);

	ret = hfc_pub_info_chk(rtwdev);
	if (param->en && ret)
		return ret;

	return 0;
}

static void hfc_h2c_cfg_ax(struct rtw89_dev *rtwdev)
{
	const struct rtw89_chip_info *chip = rtwdev->chip;
	const struct rtw89_page_regs *regs = chip->page_regs;
	struct rtw89_hfc_param *param = &rtwdev->mac.hfc_param;
	const struct rtw89_hfc_prec_cfg *prec_cfg = &param->prec_cfg;
	u32 val;

	val = u32_encode_bits(prec_cfg->h2c_prec, B_AX_PREC_PAGE_CH12_MASK);
	rtw89_write32(rtwdev, regs->ch_page_ctrl, val);

	rtw89_write32_mask(rtwdev, regs->hci_fc_ctrl,
			   B_AX_HCI_FC_CH12_FULL_COND_MASK,
			   prec_cfg->h2c_full_cond);
}

static void hfc_mix_cfg_ax(struct rtw89_dev *rtwdev)
{
	const struct rtw89_chip_info *chip = rtwdev->chip;
	const struct rtw89_page_regs *regs = chip->page_regs;
	struct rtw89_hfc_param *param = &rtwdev->mac.hfc_param;
	const struct rtw89_hfc_pub_cfg *pub_cfg = &param->pub_cfg;
	const struct rtw89_hfc_prec_cfg *prec_cfg = &param->prec_cfg;
	u32 val;

	val = u32_encode_bits(prec_cfg->ch011_prec, B_AX_PREC_PAGE_CH011_MASK) |
	      u32_encode_bits(prec_cfg->h2c_prec, B_AX_PREC_PAGE_CH12_MASK);
	rtw89_write32(rtwdev, regs->ch_page_ctrl, val);

	val = u32_encode_bits(pub_cfg->pub_max, B_AX_PUBPG_ALL_MASK);
	rtw89_write32(rtwdev, regs->pub_page_ctrl2, val);

	val = u32_encode_bits(prec_cfg->wp_ch07_prec,
			      B_AX_PREC_PAGE_WP_CH07_MASK) |
	      u32_encode_bits(prec_cfg->wp_ch811_prec,
			      B_AX_PREC_PAGE_WP_CH811_MASK);
	rtw89_write32(rtwdev, regs->wp_page_ctrl1, val);

	val = u32_replace_bits(rtw89_read32(rtwdev, regs->hci_fc_ctrl),
			       param->mode, B_AX_HCI_FC_MODE_MASK);
	val = u32_replace_bits(val, prec_cfg->ch011_full_cond,
			       B_AX_HCI_FC_WD_FULL_COND_MASK);
	val = u32_replace_bits(val, prec_cfg->h2c_full_cond,
			       B_AX_HCI_FC_CH12_FULL_COND_MASK);
	val = u32_replace_bits(val, prec_cfg->wp_ch07_full_cond,
			       B_AX_HCI_FC_WP_CH07_FULL_COND_MASK);
	val = u32_replace_bits(val, prec_cfg->wp_ch811_full_cond,
			       B_AX_HCI_FC_WP_CH811_FULL_COND_MASK);
	rtw89_write32(rtwdev, regs->hci_fc_ctrl, val);
}

static void hfc_func_en_ax(struct rtw89_dev *rtwdev, bool en, bool h2c_en)
{
	const struct rtw89_chip_info *chip = rtwdev->chip;
	const struct rtw89_page_regs *regs = chip->page_regs;
	struct rtw89_hfc_param *param = &rtwdev->mac.hfc_param;
	u32 val;

	val = rtw89_read32(rtwdev, regs->hci_fc_ctrl);
	param->en = en;
	param->h2c_en = h2c_en;
	val = en ? (val | B_AX_HCI_FC_EN) : (val & ~B_AX_HCI_FC_EN);
	val = h2c_en ? (val | B_AX_HCI_FC_CH12_EN) :
			 (val & ~B_AX_HCI_FC_CH12_EN);
	rtw89_write32(rtwdev, regs->hci_fc_ctrl, val);
}

int rtw89_mac_hfc_init(struct rtw89_dev *rtwdev, bool reset, bool en, bool h2c_en)
{
	const struct rtw89_mac_gen_def *mac = rtwdev->chip->mac_def;
	const struct rtw89_chip_info *chip = rtwdev->chip;
	u32 dma_ch_mask = chip->dma_ch_mask;
	u8 ch;
	u32 ret = 0;

	if (reset)
		ret = hfc_reset_param(rtwdev);
	if (ret)
		return ret;

	ret = rtw89_mac_check_mac_en(rtwdev, RTW89_MAC_0, RTW89_DMAC_SEL);
	if (ret)
		return ret;

	mac->hfc_func_en(rtwdev, false, false);

	if (!en && h2c_en) {
		mac->hfc_h2c_cfg(rtwdev);
		mac->hfc_func_en(rtwdev, en, h2c_en);
		return ret;
	}

	for (ch = RTW89_DMA_ACH0; ch < RTW89_DMA_H2C; ch++) {
		if (dma_ch_mask & BIT(ch))
			continue;
		ret = hfc_ch_ctrl(rtwdev, ch);
		if (ret)
			return ret;
	}

	ret = hfc_pub_ctrl(rtwdev);
	if (ret)
		return ret;

	mac->hfc_mix_cfg(rtwdev);
	if (en || h2c_en) {
		mac->hfc_func_en(rtwdev, en, h2c_en);
		udelay(10);
	}
	for (ch = RTW89_DMA_ACH0; ch < RTW89_DMA_H2C; ch++) {
		if (dma_ch_mask & BIT(ch))
			continue;
		ret = hfc_upd_ch_info(rtwdev, ch);
		if (ret)
			return ret;
	}
	ret = hfc_upd_mix_info(rtwdev);

	return ret;
}

#define PWR_POLL_CNT	2000
static int pwr_cmd_poll(struct rtw89_dev *rtwdev,
			const struct rtw89_pwr_cfg *cfg)
{
	u8 val = 0;
	int ret;
	u32 addr = cfg->base == PWR_INTF_MSK_SDIO ?
		   cfg->addr | SDIO_LOCAL_BASE_ADDR : cfg->addr;

	ret = read_poll_timeout(rtw89_read8, val, !((val ^ cfg->val) & cfg->msk),
				1000, 1000 * PWR_POLL_CNT, false, rtwdev, addr);

	if (!ret)
		return 0;

	rtw89_warn(rtwdev, "[ERR] Polling timeout\n");
	rtw89_warn(rtwdev, "[ERR] addr: %X, %X\n", addr, cfg->addr);
	rtw89_warn(rtwdev, "[ERR] val: %X, %X\n", val, cfg->val);

	return -EBUSY;
}

static int rtw89_mac_sub_pwr_seq(struct rtw89_dev *rtwdev, u8 cv_msk,
				 u8 intf_msk, const struct rtw89_pwr_cfg *cfg)
{
	const struct rtw89_pwr_cfg *cur_cfg;
	u32 addr;
	u8 val;

	for (cur_cfg = cfg; cur_cfg->cmd != PWR_CMD_END; cur_cfg++) {
		if (!(cur_cfg->intf_msk & intf_msk) ||
		    !(cur_cfg->cv_msk & cv_msk))
			continue;

		switch (cur_cfg->cmd) {
		case PWR_CMD_WRITE:
			addr = cur_cfg->addr;

			if (cur_cfg->base == PWR_BASE_SDIO)
				addr |= SDIO_LOCAL_BASE_ADDR;

			val = rtw89_read8(rtwdev, addr);
			val &= ~(cur_cfg->msk);
			val |= (cur_cfg->val & cur_cfg->msk);

			rtw89_write8(rtwdev, addr, val);
			break;
		case PWR_CMD_POLL:
			if (pwr_cmd_poll(rtwdev, cur_cfg))
				return -EBUSY;
			break;
		case PWR_CMD_DELAY:
			if (cur_cfg->val == PWR_DELAY_US)
				udelay(cur_cfg->addr);
			else
				fsleep(cur_cfg->addr * 1000);
			break;
		default:
			return -EINVAL;
		}
	}

	return 0;
}

static int rtw89_mac_pwr_seq(struct rtw89_dev *rtwdev,
			     const struct rtw89_pwr_cfg * const *cfg_seq)
{
	int ret;

	for (; *cfg_seq; cfg_seq++) {
		ret = rtw89_mac_sub_pwr_seq(rtwdev, BIT(rtwdev->hal.cv),
					    PWR_INTF_MSK_PCIE, *cfg_seq);
		if (ret)
			return -EBUSY;
	}

	return 0;
}

static enum rtw89_rpwm_req_pwr_state
rtw89_mac_get_req_pwr_state(struct rtw89_dev *rtwdev)
{
	enum rtw89_rpwm_req_pwr_state state;

	switch (rtwdev->ps_mode) {
	case RTW89_PS_MODE_RFOFF:
		state = RTW89_MAC_RPWM_REQ_PWR_STATE_BAND0_RFOFF;
		break;
	case RTW89_PS_MODE_CLK_GATED:
		state = RTW89_MAC_RPWM_REQ_PWR_STATE_CLK_GATED;
		break;
	case RTW89_PS_MODE_PWR_GATED:
		state = RTW89_MAC_RPWM_REQ_PWR_STATE_PWR_GATED;
		break;
	default:
		state = RTW89_MAC_RPWM_REQ_PWR_STATE_ACTIVE;
		break;
	}
	return state;
}

static void rtw89_mac_send_rpwm(struct rtw89_dev *rtwdev,
				enum rtw89_rpwm_req_pwr_state req_pwr_state,
				bool notify_wake)
{
	u16 request;

	spin_lock_bh(&rtwdev->rpwm_lock);

	request = rtw89_read16(rtwdev, R_AX_RPWM);
	request ^= request | PS_RPWM_TOGGLE;
	request |= req_pwr_state;

	if (notify_wake) {
		request |= PS_RPWM_NOTIFY_WAKE;
	} else {
		rtwdev->mac.rpwm_seq_num = (rtwdev->mac.rpwm_seq_num + 1) &
					    RPWM_SEQ_NUM_MAX;
		request |= FIELD_PREP(PS_RPWM_SEQ_NUM,
				      rtwdev->mac.rpwm_seq_num);

		if (req_pwr_state < RTW89_MAC_RPWM_REQ_PWR_STATE_CLK_GATED)
			request |= PS_RPWM_ACK;
	}
	rtw89_write16(rtwdev, rtwdev->hci.rpwm_addr, request);

	spin_unlock_bh(&rtwdev->rpwm_lock);
}

static int rtw89_mac_check_cpwm_state(struct rtw89_dev *rtwdev,
				      enum rtw89_rpwm_req_pwr_state req_pwr_state)
{
	bool request_deep_mode;
	bool in_deep_mode;
	u8 rpwm_req_num;
	u8 cpwm_rsp_seq;
	u8 cpwm_seq;
	u8 cpwm_status;

	if (req_pwr_state >= RTW89_MAC_RPWM_REQ_PWR_STATE_CLK_GATED)
		request_deep_mode = true;
	else
		request_deep_mode = false;

	if (rtw89_read32_mask(rtwdev, R_AX_LDM, B_AX_EN_32K))
		in_deep_mode = true;
	else
		in_deep_mode = false;

	if (request_deep_mode != in_deep_mode)
		return -EPERM;

	if (request_deep_mode)
		return 0;

	rpwm_req_num = rtwdev->mac.rpwm_seq_num;
	cpwm_rsp_seq = rtw89_read16_mask(rtwdev, rtwdev->hci.cpwm_addr,
					 PS_CPWM_RSP_SEQ_NUM);

	if (rpwm_req_num != cpwm_rsp_seq)
		return -EPERM;

	rtwdev->mac.cpwm_seq_num = (rtwdev->mac.cpwm_seq_num + 1) &
				    CPWM_SEQ_NUM_MAX;

	cpwm_seq = rtw89_read16_mask(rtwdev, rtwdev->hci.cpwm_addr, PS_CPWM_SEQ_NUM);
	if (cpwm_seq != rtwdev->mac.cpwm_seq_num)
		return -EPERM;

	cpwm_status = rtw89_read16_mask(rtwdev, rtwdev->hci.cpwm_addr, PS_CPWM_STATE);
	if (cpwm_status != req_pwr_state)
		return -EPERM;

	return 0;
}

void rtw89_mac_power_mode_change(struct rtw89_dev *rtwdev, bool enter)
{
	enum rtw89_rpwm_req_pwr_state state;
	unsigned long delay = enter ? 10 : 150;
	int ret;
	int i;

	if (enter)
		state = rtw89_mac_get_req_pwr_state(rtwdev);
	else
		state = RTW89_MAC_RPWM_REQ_PWR_STATE_ACTIVE;

	for (i = 0; i < RPWM_TRY_CNT; i++) {
		rtw89_mac_send_rpwm(rtwdev, state, false);
		ret = read_poll_timeout_atomic(rtw89_mac_check_cpwm_state, ret,
					       !ret, delay, 15000, false,
					       rtwdev, state);
		if (!ret)
			break;

		if (i == RPWM_TRY_CNT - 1)
			rtw89_err(rtwdev, "firmware failed to ack for %s ps mode\n",
				  enter ? "entering" : "leaving");
		else
			rtw89_debug(rtwdev, RTW89_DBG_UNEXP,
				    "%d time firmware failed to ack for %s ps mode\n",
				    i + 1, enter ? "entering" : "leaving");
	}
}

void rtw89_mac_notify_wake(struct rtw89_dev *rtwdev)
{
	enum rtw89_rpwm_req_pwr_state state;

	state = rtw89_mac_get_req_pwr_state(rtwdev);
	rtw89_mac_send_rpwm(rtwdev, state, true);
}

static int rtw89_mac_power_switch(struct rtw89_dev *rtwdev, bool on)
{
#define PWR_ACT 1
	const struct rtw89_mac_gen_def *mac = rtwdev->chip->mac_def;
	const struct rtw89_chip_info *chip = rtwdev->chip;
	const struct rtw89_pwr_cfg * const *cfg_seq;
	int (*cfg_func)(struct rtw89_dev *rtwdev);
	int ret;
	u8 val;

	if (on) {
		cfg_seq = chip->pwr_on_seq;
		cfg_func = chip->ops->pwr_on_func;
	} else {
		cfg_seq = chip->pwr_off_seq;
		cfg_func = chip->ops->pwr_off_func;
	}

	if (test_bit(RTW89_FLAG_FW_RDY, rtwdev->flags))
		__rtw89_leave_ps_mode(rtwdev);

	val = rtw89_read32_mask(rtwdev, R_AX_IC_PWR_STATE, B_AX_WLMAC_PWR_STE_MASK);
	if (on && val == PWR_ACT) {
		rtw89_err(rtwdev, "MAC has already powered on\n");
		return -EBUSY;
	}

	ret = cfg_func ? cfg_func(rtwdev) : rtw89_mac_pwr_seq(rtwdev, cfg_seq);
	if (ret)
		return ret;

	if (on) {
		if (!test_bit(RTW89_FLAG_PROBE_DONE, rtwdev->flags))
			mac->efuse_read_fw_secure(rtwdev);

		set_bit(RTW89_FLAG_POWERON, rtwdev->flags);
		set_bit(RTW89_FLAG_DMAC_FUNC, rtwdev->flags);
		set_bit(RTW89_FLAG_CMAC0_FUNC, rtwdev->flags);
		rtw89_write8(rtwdev, R_AX_SCOREBOARD + 3, MAC_AX_NOTIFY_TP_MAJOR);
	} else {
		clear_bit(RTW89_FLAG_POWERON, rtwdev->flags);
		clear_bit(RTW89_FLAG_DMAC_FUNC, rtwdev->flags);
		clear_bit(RTW89_FLAG_CMAC0_FUNC, rtwdev->flags);
		clear_bit(RTW89_FLAG_CMAC1_FUNC, rtwdev->flags);
		clear_bit(RTW89_FLAG_FW_RDY, rtwdev->flags);
		rtw89_write8(rtwdev, R_AX_SCOREBOARD + 3, MAC_AX_NOTIFY_PWR_MAJOR);
		rtw89_set_entity_state(rtwdev, RTW89_PHY_0, false);
		rtw89_set_entity_state(rtwdev, RTW89_PHY_1, false);
	}

	return 0;
#undef PWR_ACT
}

void rtw89_mac_pwr_off(struct rtw89_dev *rtwdev)
{
	rtw89_mac_power_switch(rtwdev, false);
}

static int cmac_func_en_ax(struct rtw89_dev *rtwdev, u8 mac_idx, bool en)
{
	u32 func_en = 0;
	u32 ck_en = 0;
	u32 c1pc_en = 0;
	u32 addrl_func_en[] = {R_AX_CMAC_FUNC_EN, R_AX_CMAC_FUNC_EN_C1};
	u32 addrl_ck_en[] = {R_AX_CK_EN, R_AX_CK_EN_C1};

	func_en = B_AX_CMAC_EN | B_AX_CMAC_TXEN | B_AX_CMAC_RXEN |
			B_AX_PHYINTF_EN | B_AX_CMAC_DMA_EN | B_AX_PTCLTOP_EN |
			B_AX_SCHEDULER_EN | B_AX_TMAC_EN | B_AX_RMAC_EN |
			B_AX_CMAC_CRPRT;
	ck_en = B_AX_CMAC_CKEN | B_AX_PHYINTF_CKEN | B_AX_CMAC_DMA_CKEN |
		      B_AX_PTCLTOP_CKEN | B_AX_SCHEDULER_CKEN | B_AX_TMAC_CKEN |
		      B_AX_RMAC_CKEN;
	c1pc_en = B_AX_R_SYM_WLCMAC1_PC_EN |
			B_AX_R_SYM_WLCMAC1_P1_PC_EN |
			B_AX_R_SYM_WLCMAC1_P2_PC_EN |
			B_AX_R_SYM_WLCMAC1_P3_PC_EN |
			B_AX_R_SYM_WLCMAC1_P4_PC_EN;

	if (en) {
		if (mac_idx == RTW89_MAC_1) {
			rtw89_write32_set(rtwdev, R_AX_AFE_CTRL1, c1pc_en);
			rtw89_write32_clr(rtwdev, R_AX_SYS_ISO_CTRL_EXTEND,
					  B_AX_R_SYM_ISO_CMAC12PP);
			rtw89_write32_set(rtwdev, R_AX_SYS_ISO_CTRL_EXTEND,
					  B_AX_CMAC1_FEN);
		}
		rtw89_write32_set(rtwdev, addrl_ck_en[mac_idx], ck_en);
		rtw89_write32_set(rtwdev, addrl_func_en[mac_idx], func_en);
	} else {
		rtw89_write32_clr(rtwdev, addrl_func_en[mac_idx], func_en);
		rtw89_write32_clr(rtwdev, addrl_ck_en[mac_idx], ck_en);
		if (mac_idx == RTW89_MAC_1) {
			rtw89_write32_clr(rtwdev, R_AX_SYS_ISO_CTRL_EXTEND,
					  B_AX_CMAC1_FEN);
			rtw89_write32_set(rtwdev, R_AX_SYS_ISO_CTRL_EXTEND,
					  B_AX_R_SYM_ISO_CMAC12PP);
			rtw89_write32_clr(rtwdev, R_AX_AFE_CTRL1, c1pc_en);
		}
	}

	return 0;
}

static int dmac_func_en_ax(struct rtw89_dev *rtwdev)
{
	enum rtw89_core_chip_id chip_id = rtwdev->chip->chip_id;
	u32 val32;

	if (chip_id == RTL8852C)
		val32 = (B_AX_MAC_FUNC_EN | B_AX_DMAC_FUNC_EN |
			 B_AX_MAC_SEC_EN | B_AX_DISPATCHER_EN |
			 B_AX_DLE_CPUIO_EN | B_AX_PKT_IN_EN |
			 B_AX_DMAC_TBL_EN | B_AX_PKT_BUF_EN |
			 B_AX_STA_SCH_EN | B_AX_TXPKT_CTRL_EN |
			 B_AX_WD_RLS_EN | B_AX_MPDU_PROC_EN |
			 B_AX_DMAC_CRPRT | B_AX_H_AXIDMA_EN);
	else
		val32 = (B_AX_MAC_FUNC_EN | B_AX_DMAC_FUNC_EN |
			 B_AX_MAC_SEC_EN | B_AX_DISPATCHER_EN |
			 B_AX_DLE_CPUIO_EN | B_AX_PKT_IN_EN |
			 B_AX_DMAC_TBL_EN | B_AX_PKT_BUF_EN |
			 B_AX_STA_SCH_EN | B_AX_TXPKT_CTRL_EN |
			 B_AX_WD_RLS_EN | B_AX_MPDU_PROC_EN |
			 B_AX_DMAC_CRPRT);
	rtw89_write32(rtwdev, R_AX_DMAC_FUNC_EN, val32);

	val32 = (B_AX_MAC_SEC_CLK_EN | B_AX_DISPATCHER_CLK_EN |
		 B_AX_DLE_CPUIO_CLK_EN | B_AX_PKT_IN_CLK_EN |
		 B_AX_STA_SCH_CLK_EN | B_AX_TXPKT_CTRL_CLK_EN |
		 B_AX_WD_RLS_CLK_EN | B_AX_BBRPT_CLK_EN);
	if (chip_id == RTL8852BT)
		val32 |= B_AX_AXIDMA_CLK_EN;
	rtw89_write32(rtwdev, R_AX_DMAC_CLK_EN, val32);

	return 0;
}

static int chip_func_en_ax(struct rtw89_dev *rtwdev)
{
	enum rtw89_core_chip_id chip_id = rtwdev->chip->chip_id;

	if (chip_id == RTL8852A || rtw89_is_rtl885xb(rtwdev))
		rtw89_write32_set(rtwdev, R_AX_SPS_DIG_ON_CTRL0,
				  B_AX_OCP_L1_MASK);

	return 0;
}

static int sys_init_ax(struct rtw89_dev *rtwdev)
{
	int ret;

	ret = dmac_func_en_ax(rtwdev);
	if (ret)
		return ret;

	ret = cmac_func_en_ax(rtwdev, 0, true);
	if (ret)
		return ret;

	ret = chip_func_en_ax(rtwdev);
	if (ret)
		return ret;

	return ret;
}

const struct rtw89_mac_size_set rtw89_mac_size = {
	.hfc_preccfg_pcie = {2, 40, 0, 0, 1, 0, 0, 0},
	.hfc_prec_cfg_c0 = {2, 32, 0, 0, 0, 0, 0, 0},
	.hfc_prec_cfg_c2 = {0, 256, 0, 0, 0, 0, 0, 0},
	/* PCIE 64 */
	.wde_size0 = {RTW89_WDE_PG_64, 4095, 1,},
	.wde_size0_v1 = {RTW89_WDE_PG_64, 3328, 0, 0,},
	/* DLFW */
	.wde_size4 = {RTW89_WDE_PG_64, 0, 4096,},
	.wde_size4_v1 = {RTW89_WDE_PG_64, 0, 3328, 0,},
	/* PCIE 64 */
	.wde_size6 = {RTW89_WDE_PG_64, 512, 0,},
	/* 8852B PCIE SCC */
	.wde_size7 = {RTW89_WDE_PG_64, 510, 2,},
	/* DLFW */
	.wde_size9 = {RTW89_WDE_PG_64, 0, 1024,},
	/* 8852C DLFW */
	.wde_size18 = {RTW89_WDE_PG_64, 0, 2048,},
	/* 8852C PCIE SCC */
	.wde_size19 = {RTW89_WDE_PG_64, 3328, 0,},
	.wde_size23 = {RTW89_WDE_PG_64, 1022, 2,},
	/* PCIE */
	.ple_size0 = {RTW89_PLE_PG_128, 1520, 16,},
	.ple_size0_v1 = {RTW89_PLE_PG_128, 2688, 240, 212992,},
	.ple_size3_v1 = {RTW89_PLE_PG_128, 2928, 0, 212992,},
	/* DLFW */
	.ple_size4 = {RTW89_PLE_PG_128, 64, 1472,},
	/* PCIE 64 */
	.ple_size6 = {RTW89_PLE_PG_128, 496, 16,},
	/* DLFW */
	.ple_size8 = {RTW89_PLE_PG_128, 64, 960,},
	.ple_size9 = {RTW89_PLE_PG_128, 2288, 16,},
	/* 8852C DLFW */
	.ple_size18 = {RTW89_PLE_PG_128, 2544, 16,},
	/* 8852C PCIE SCC */
	.ple_size19 = {RTW89_PLE_PG_128, 1904, 16,},
	/* PCIE 64 */
	.wde_qt0 = {3792, 196, 0, 107,},
	.wde_qt0_v1 = {3302, 6, 0, 20,},
	/* DLFW */
	.wde_qt4 = {0, 0, 0, 0,},
	/* PCIE 64 */
	.wde_qt6 = {448, 48, 0, 16,},
	/* 8852B PCIE SCC */
	.wde_qt7 = {446, 48, 0, 16,},
	/* 8852C DLFW */
	.wde_qt17 = {0, 0, 0,  0,},
	/* 8852C PCIE SCC */
	.wde_qt18 = {3228, 60, 0, 40,},
	.wde_qt23 = {958, 48, 0, 16,},
	.ple_qt0 = {320, 320, 32, 16, 13, 13, 292, 292, 64, 18, 1, 4, 0,},
	.ple_qt1 = {320, 320, 32, 16, 1316, 1316, 1595, 1595, 1367, 1321, 1, 1307, 0,},
	/* PCIE SCC */
	.ple_qt4 = {264, 0, 16, 20, 26, 13, 356, 0, 32, 40, 8,},
	/* PCIE SCC */
	.ple_qt5 = {264, 0, 32, 20, 64, 13, 1101, 0, 64, 128, 120,},
	.ple_qt9 = {0, 0, 32, 256, 0, 0, 0, 0, 0, 0, 1, 0, 0,},
	/* DLFW */
	.ple_qt13 = {0, 0, 16, 48, 0, 0, 0, 0, 0, 0, 0,},
	/* PCIE 64 */
	.ple_qt18 = {147, 0, 16, 20, 17, 13, 89, 0, 32, 14, 8, 0,},
	/* DLFW 52C */
	.ple_qt44 = {0, 0, 16, 256, 0, 0, 0, 0, 0, 0, 0, 0,},
	/* DLFW 52C */
	.ple_qt45 = {0, 0, 32, 256, 0, 0, 0, 0, 0, 0, 0, 0,},
	/* 8852C PCIE SCC */
	.ple_qt46 = {525, 0, 16, 20, 13, 13, 178, 0, 32, 62, 8, 16,},
	/* 8852C PCIE SCC */
	.ple_qt47 = {525, 0, 32, 20, 1034, 13, 1199, 0, 1053, 62, 160, 1037,},
	.ple_qt57 = {147, 0, 16, 20, 13, 13, 178, 0, 32, 14, 8, 0,},
	/* PCIE 64 */
	.ple_qt58 = {147, 0, 16, 20, 157, 13, 229, 0, 172, 14, 24, 0,},
	.ple_qt59 = {147, 0, 32, 20, 1860, 13, 2025, 0, 1879, 14, 24, 0,},
	/* 8852A PCIE WOW */
	.ple_qt_52a_wow = {264, 0, 32, 20, 64, 13, 1005, 0, 64, 128, 120,},
	/* 8852B PCIE WOW */
	.ple_qt_52b_wow = {147, 0, 16, 20, 157, 13, 133, 0, 172, 14, 24, 0,},
	/* 8852BT PCIE WOW */
	.ple_qt_52bt_wow = {147, 0, 32, 20, 1860, 13, 1929, 0, 1879, 14, 24, 0,},
	/* 8851B PCIE WOW */
	.ple_qt_51b_wow = {147, 0, 16, 20, 157, 13, 133, 0, 172, 14, 24, 0,},
	.ple_rsvd_qt0 = {2, 107, 107, 6, 6, 6, 6, 0, 0, 0,},
	.ple_rsvd_qt1 = {0, 0, 0, 0, 0, 0, 0, 0, 0, 0,},
	.rsvd0_size0 = {212992, 0,},
	.rsvd1_size0 = {587776, 2048,},
};
EXPORT_SYMBOL(rtw89_mac_size);

static const struct rtw89_dle_mem *get_dle_mem_cfg(struct rtw89_dev *rtwdev,
						   enum rtw89_qta_mode mode)
{
	struct rtw89_mac_info *mac = &rtwdev->mac;
	const struct rtw89_dle_mem *cfg;

	cfg = &rtwdev->chip->dle_mem[mode];
	if (!cfg)
		return NULL;

	if (cfg->mode != mode) {
		rtw89_warn(rtwdev, "qta mode unmatch!\n");
		return NULL;
	}

	mac->dle_info.rsvd_qt = cfg->rsvd_qt;
	mac->dle_info.ple_pg_size = cfg->ple_size->pge_size;
	mac->dle_info.ple_free_pg = cfg->ple_size->lnk_pge_num;
	mac->dle_info.qta_mode = mode;
	mac->dle_info.c0_rx_qta = cfg->ple_min_qt->cma0_dma;
	mac->dle_info.c1_rx_qta = cfg->ple_min_qt->cma1_dma;

	return cfg;
}

int rtw89_mac_get_dle_rsvd_qt_cfg(struct rtw89_dev *rtwdev,
				  enum rtw89_mac_dle_rsvd_qt_type type,
				  struct rtw89_mac_dle_rsvd_qt_cfg *cfg)
{
	struct rtw89_dle_info *dle_info = &rtwdev->mac.dle_info;
	const struct rtw89_rsvd_quota *rsvd_qt = dle_info->rsvd_qt;

	switch (type) {
	case DLE_RSVD_QT_MPDU_INFO:
		cfg->pktid = dle_info->ple_free_pg;
		cfg->pg_num = rsvd_qt->mpdu_info_tbl;
		break;
	case DLE_RSVD_QT_B0_CSI:
		cfg->pktid = dle_info->ple_free_pg + rsvd_qt->mpdu_info_tbl;
		cfg->pg_num = rsvd_qt->b0_csi;
		break;
	case DLE_RSVD_QT_B1_CSI:
		cfg->pktid = dle_info->ple_free_pg +
			     rsvd_qt->mpdu_info_tbl + rsvd_qt->b0_csi;
		cfg->pg_num = rsvd_qt->b1_csi;
		break;
	case DLE_RSVD_QT_B0_LMR:
		cfg->pktid = dle_info->ple_free_pg +
			     rsvd_qt->mpdu_info_tbl + rsvd_qt->b0_csi + rsvd_qt->b1_csi;
		cfg->pg_num = rsvd_qt->b0_lmr;
		break;
	case DLE_RSVD_QT_B1_LMR:
		cfg->pktid = dle_info->ple_free_pg +
			     rsvd_qt->mpdu_info_tbl + rsvd_qt->b0_csi + rsvd_qt->b1_csi +
			     rsvd_qt->b0_lmr;
		cfg->pg_num = rsvd_qt->b1_lmr;
		break;
	case DLE_RSVD_QT_B0_FTM:
		cfg->pktid = dle_info->ple_free_pg +
			     rsvd_qt->mpdu_info_tbl + rsvd_qt->b0_csi + rsvd_qt->b1_csi +
			     rsvd_qt->b0_lmr + rsvd_qt->b1_lmr;
		cfg->pg_num = rsvd_qt->b0_ftm;
		break;
	case DLE_RSVD_QT_B1_FTM:
		cfg->pktid = dle_info->ple_free_pg +
			     rsvd_qt->mpdu_info_tbl + rsvd_qt->b0_csi + rsvd_qt->b1_csi +
			     rsvd_qt->b0_lmr + rsvd_qt->b1_lmr + rsvd_qt->b0_ftm;
		cfg->pg_num = rsvd_qt->b1_ftm;
		break;
	default:
		return -EINVAL;
	}

	cfg->size = (u32)cfg->pg_num * dle_info->ple_pg_size;

	return 0;
}

static bool mac_is_txq_empty_ax(struct rtw89_dev *rtwdev)
{
	struct rtw89_mac_dle_dfi_qempty qempty;
	u32 grpnum, qtmp, val32, msk32;
	int i, j, ret;

	grpnum = rtwdev->chip->wde_qempty_acq_grpnum;
	qempty.dle_type = DLE_CTRL_TYPE_WDE;

	for (i = 0; i < grpnum; i++) {
		qempty.grpsel = i;
		ret = rtw89_mac_dle_dfi_qempty_cfg(rtwdev, &qempty);
		if (ret) {
			rtw89_warn(rtwdev, "dle dfi acq empty %d\n", ret);
			return false;
		}
		qtmp = qempty.qempty;
		for (j = 0 ; j < QEMP_ACQ_GRP_MACID_NUM; j++) {
			val32 = u32_get_bits(qtmp, QEMP_ACQ_GRP_QSEL_MASK);
			if (val32 != QEMP_ACQ_GRP_QSEL_MASK)
				return false;
			qtmp >>= QEMP_ACQ_GRP_QSEL_SH;
		}
	}

	qempty.grpsel = rtwdev->chip->wde_qempty_mgq_grpsel;
	ret = rtw89_mac_dle_dfi_qempty_cfg(rtwdev, &qempty);
	if (ret) {
		rtw89_warn(rtwdev, "dle dfi mgq empty %d\n", ret);
		return false;
	}
	msk32 = B_CMAC0_MGQ_NORMAL | B_CMAC0_MGQ_NO_PWRSAV | B_CMAC0_CPUMGQ;
	if ((qempty.qempty & msk32) != msk32)
		return false;

	if (rtwdev->dbcc_en) {
		msk32 |= B_CMAC1_MGQ_NORMAL | B_CMAC1_MGQ_NO_PWRSAV | B_CMAC1_CPUMGQ;
		if ((qempty.qempty & msk32) != msk32)
			return false;
	}

	msk32 = B_AX_WDE_EMPTY_QTA_DMAC_WLAN_CPU | B_AX_WDE_EMPTY_QTA_DMAC_DATA_CPU |
		B_AX_PLE_EMPTY_QTA_DMAC_WLAN_CPU | B_AX_PLE_EMPTY_QTA_DMAC_H2C |
		B_AX_WDE_EMPTY_QUE_OTHERS | B_AX_PLE_EMPTY_QUE_DMAC_MPDU_TX |
		B_AX_WDE_EMPTY_QTA_DMAC_CPUIO | B_AX_PLE_EMPTY_QTA_DMAC_CPUIO |
		B_AX_WDE_EMPTY_QUE_DMAC_PKTIN | B_AX_WDE_EMPTY_QTA_DMAC_HIF |
		B_AX_PLE_EMPTY_QUE_DMAC_SEC_TX | B_AX_WDE_EMPTY_QTA_DMAC_PKTIN |
		B_AX_PLE_EMPTY_QTA_DMAC_B0_TXPL | B_AX_PLE_EMPTY_QTA_DMAC_B1_TXPL |
		B_AX_PLE_EMPTY_QTA_DMAC_MPDU_TX;
	val32 = rtw89_read32(rtwdev, R_AX_DLE_EMPTY0);

	return (val32 & msk32) == msk32;
}

static inline u32 dle_used_size(const struct rtw89_dle_mem *cfg)
{
	const struct rtw89_dle_size *wde = cfg->wde_size;
	const struct rtw89_dle_size *ple = cfg->ple_size;
	u32 used;

	used = wde->pge_size * (wde->lnk_pge_num + wde->unlnk_pge_num) +
	       ple->pge_size * (ple->lnk_pge_num + ple->unlnk_pge_num);

	if (cfg->rsvd0_size && cfg->rsvd1_size) {
		used += cfg->rsvd0_size->size;
		used += cfg->rsvd1_size->size;
	}

	return used;
}

static u32 dle_expected_used_size(struct rtw89_dev *rtwdev,
				  enum rtw89_qta_mode mode)
{
	u32 size = rtwdev->chip->fifo_size;

	if (mode == RTW89_QTA_SCC)
		size -= rtwdev->chip->dle_scc_rsvd_size;

	return size;
}

static void dle_func_en_ax(struct rtw89_dev *rtwdev, bool enable)
{
	if (enable)
		rtw89_write32_set(rtwdev, R_AX_DMAC_FUNC_EN,
				  B_AX_DLE_WDE_EN | B_AX_DLE_PLE_EN);
	else
		rtw89_write32_clr(rtwdev, R_AX_DMAC_FUNC_EN,
				  B_AX_DLE_WDE_EN | B_AX_DLE_PLE_EN);
}

static void dle_clk_en_ax(struct rtw89_dev *rtwdev, bool enable)
{
	u32 val = B_AX_DLE_WDE_CLK_EN | B_AX_DLE_PLE_CLK_EN;

	if (enable) {
		if (rtwdev->chip->chip_id == RTL8851B)
			val |= B_AX_AXIDMA_CLK_EN;
		rtw89_write32_set(rtwdev, R_AX_DMAC_CLK_EN, val);
	} else {
		rtw89_write32_clr(rtwdev, R_AX_DMAC_CLK_EN, val);
	}
}

static int dle_mix_cfg_ax(struct rtw89_dev *rtwdev, const struct rtw89_dle_mem *cfg)
{
	const struct rtw89_dle_size *size_cfg;
	u32 val;
	u8 bound = 0;

	val = rtw89_read32(rtwdev, R_AX_WDE_PKTBUF_CFG);
	size_cfg = cfg->wde_size;

	switch (size_cfg->pge_size) {
	default:
	case RTW89_WDE_PG_64:
		val = u32_replace_bits(val, S_AX_WDE_PAGE_SEL_64,
				       B_AX_WDE_PAGE_SEL_MASK);
		break;
	case RTW89_WDE_PG_128:
		val = u32_replace_bits(val, S_AX_WDE_PAGE_SEL_128,
				       B_AX_WDE_PAGE_SEL_MASK);
		break;
	case RTW89_WDE_PG_256:
		rtw89_err(rtwdev, "[ERR]WDE DLE doesn't support 256 byte!\n");
		return -EINVAL;
	}

	val = u32_replace_bits(val, bound, B_AX_WDE_START_BOUND_MASK);
	val = u32_replace_bits(val, size_cfg->lnk_pge_num,
			       B_AX_WDE_FREE_PAGE_NUM_MASK);
	rtw89_write32(rtwdev, R_AX_WDE_PKTBUF_CFG, val);

	val = rtw89_read32(rtwdev, R_AX_PLE_PKTBUF_CFG);
	bound = (size_cfg->lnk_pge_num + size_cfg->unlnk_pge_num)
				* size_cfg->pge_size / DLE_BOUND_UNIT;
	size_cfg = cfg->ple_size;

	switch (size_cfg->pge_size) {
	default:
	case RTW89_PLE_PG_64:
		rtw89_err(rtwdev, "[ERR]PLE DLE doesn't support 64 byte!\n");
		return -EINVAL;
	case RTW89_PLE_PG_128:
		val = u32_replace_bits(val, S_AX_PLE_PAGE_SEL_128,
				       B_AX_PLE_PAGE_SEL_MASK);
		break;
	case RTW89_PLE_PG_256:
		val = u32_replace_bits(val, S_AX_PLE_PAGE_SEL_256,
				       B_AX_PLE_PAGE_SEL_MASK);
		break;
	}

	val = u32_replace_bits(val, bound, B_AX_PLE_START_BOUND_MASK);
	val = u32_replace_bits(val, size_cfg->lnk_pge_num,
			       B_AX_PLE_FREE_PAGE_NUM_MASK);
	rtw89_write32(rtwdev, R_AX_PLE_PKTBUF_CFG, val);

	return 0;
}

static int chk_dle_rdy_ax(struct rtw89_dev *rtwdev, bool wde_or_ple)
{
	u32 reg, mask;
	u32 ini;

	if (wde_or_ple) {
		reg = R_AX_WDE_INI_STATUS;
		mask = WDE_MGN_INI_RDY;
	} else {
		reg = R_AX_PLE_INI_STATUS;
		mask = PLE_MGN_INI_RDY;
	}

	return read_poll_timeout(rtw89_read32, ini, (ini & mask) == mask, 1,
				2000, false, rtwdev, reg);
}

#define INVALID_QT_WCPU U16_MAX
#define SET_QUOTA_VAL(_min_x, _max_x, _module, _idx)			\
	do {								\
		val = u32_encode_bits(_min_x, B_AX_ ## _module ## _MIN_SIZE_MASK) | \
		      u32_encode_bits(_max_x, B_AX_ ## _module ## _MAX_SIZE_MASK);  \
		rtw89_write32(rtwdev,					\
			      R_AX_ ## _module ## _QTA ## _idx ## _CFG,	\
			      val);					\
	} while (0)
#define SET_QUOTA(_x, _module, _idx)					\
	SET_QUOTA_VAL(min_cfg->_x, max_cfg->_x, _module, _idx)

static void wde_quota_cfg_ax(struct rtw89_dev *rtwdev,
			     const struct rtw89_wde_quota *min_cfg,
			     const struct rtw89_wde_quota *max_cfg,
			     u16 ext_wde_min_qt_wcpu)
{
	u16 min_qt_wcpu = ext_wde_min_qt_wcpu != INVALID_QT_WCPU ?
			  ext_wde_min_qt_wcpu : min_cfg->wcpu;
	u32 val;

	SET_QUOTA(hif, WDE, 0);
	SET_QUOTA_VAL(min_qt_wcpu, max_cfg->wcpu, WDE, 1);
	SET_QUOTA(pkt_in, WDE, 3);
	SET_QUOTA(cpu_io, WDE, 4);
}

static void ple_quota_cfg_ax(struct rtw89_dev *rtwdev,
			     const struct rtw89_ple_quota *min_cfg,
			     const struct rtw89_ple_quota *max_cfg)
{
	u32 val;

	SET_QUOTA(cma0_tx, PLE, 0);
	SET_QUOTA(cma1_tx, PLE, 1);
	SET_QUOTA(c2h, PLE, 2);
	SET_QUOTA(h2c, PLE, 3);
	SET_QUOTA(wcpu, PLE, 4);
	SET_QUOTA(mpdu_proc, PLE, 5);
	SET_QUOTA(cma0_dma, PLE, 6);
	SET_QUOTA(cma1_dma, PLE, 7);
	SET_QUOTA(bb_rpt, PLE, 8);
	SET_QUOTA(wd_rel, PLE, 9);
	SET_QUOTA(cpu_io, PLE, 10);
	if (rtwdev->chip->chip_id == RTL8852C)
		SET_QUOTA(tx_rpt, PLE, 11);
}

int rtw89_mac_resize_ple_rx_quota(struct rtw89_dev *rtwdev, bool wow)
{
	const struct rtw89_ple_quota *min_cfg, *max_cfg;
	const struct rtw89_dle_mem *cfg;
	u32 val;

	if (rtwdev->chip->chip_id == RTL8852C)
		return 0;

	if (rtwdev->mac.qta_mode != RTW89_QTA_SCC) {
		rtw89_err(rtwdev, "[ERR]support SCC mode only\n");
		return -EINVAL;
	}

	if (wow)
		cfg = get_dle_mem_cfg(rtwdev, RTW89_QTA_WOW);
	else
		cfg = get_dle_mem_cfg(rtwdev, RTW89_QTA_SCC);
	if (!cfg) {
		rtw89_err(rtwdev, "[ERR]get_dle_mem_cfg\n");
		return -EINVAL;
	}

	min_cfg = cfg->ple_min_qt;
	max_cfg = cfg->ple_max_qt;
	SET_QUOTA(cma0_dma, PLE, 6);
	SET_QUOTA(cma1_dma, PLE, 7);

	return 0;
}
#undef SET_QUOTA

void rtw89_mac_hw_mgnt_sec(struct rtw89_dev *rtwdev, bool enable)
{
	const struct rtw89_chip_info *chip = rtwdev->chip;
	u32 msk32 = B_AX_UC_MGNT_DEC | B_AX_BMC_MGNT_DEC;

	if (rtwdev->chip->chip_gen != RTW89_CHIP_AX)
		return;

	/* 8852C enable B_AX_UC_MGNT_DEC by default */
	if (chip->chip_id == RTL8852C)
		msk32 = B_AX_BMC_MGNT_DEC;

	if (enable)
		rtw89_write32_set(rtwdev, R_AX_SEC_ENG_CTRL, msk32);
	else
		rtw89_write32_clr(rtwdev, R_AX_SEC_ENG_CTRL, msk32);
}

static void dle_quota_cfg(struct rtw89_dev *rtwdev,
			  const struct rtw89_dle_mem *cfg,
			  u16 ext_wde_min_qt_wcpu)
{
	const struct rtw89_mac_gen_def *mac = rtwdev->chip->mac_def;

	mac->wde_quota_cfg(rtwdev, cfg->wde_min_qt, cfg->wde_max_qt, ext_wde_min_qt_wcpu);
	mac->ple_quota_cfg(rtwdev, cfg->ple_min_qt, cfg->ple_max_qt);
}

int rtw89_mac_dle_init(struct rtw89_dev *rtwdev, enum rtw89_qta_mode mode,
		       enum rtw89_qta_mode ext_mode)
{
	const struct rtw89_mac_gen_def *mac = rtwdev->chip->mac_def;
	const struct rtw89_dle_mem *cfg, *ext_cfg;
	u16 ext_wde_min_qt_wcpu = INVALID_QT_WCPU;
	int ret;

	ret = rtw89_mac_check_mac_en(rtwdev, RTW89_MAC_0, RTW89_DMAC_SEL);
	if (ret)
		return ret;

	cfg = get_dle_mem_cfg(rtwdev, mode);
	if (!cfg) {
		rtw89_err(rtwdev, "[ERR]get_dle_mem_cfg\n");
		ret = -EINVAL;
		goto error;
	}

	if (mode == RTW89_QTA_DLFW) {
		ext_cfg = get_dle_mem_cfg(rtwdev, ext_mode);
		if (!ext_cfg) {
			rtw89_err(rtwdev, "[ERR]get_dle_ext_mem_cfg %d\n",
				  ext_mode);
			ret = -EINVAL;
			goto error;
		}
		ext_wde_min_qt_wcpu = ext_cfg->wde_min_qt->wcpu;
	}

	if (dle_used_size(cfg) != dle_expected_used_size(rtwdev, mode)) {
		rtw89_err(rtwdev, "[ERR]wd/dle mem cfg\n");
		ret = -EINVAL;
		goto error;
	}

	mac->dle_func_en(rtwdev, false);
	mac->dle_clk_en(rtwdev, true);

	ret = mac->dle_mix_cfg(rtwdev, cfg);
	if (ret) {
		rtw89_err(rtwdev, "[ERR] dle mix cfg\n");
		goto error;
	}
	dle_quota_cfg(rtwdev, cfg, ext_wde_min_qt_wcpu);

	mac->dle_func_en(rtwdev, true);

	ret = mac->chk_dle_rdy(rtwdev, true);
	if (ret) {
		rtw89_err(rtwdev, "[ERR]WDE cfg ready\n");
		return ret;
	}

	ret = mac->chk_dle_rdy(rtwdev, false);
	if (ret) {
		rtw89_err(rtwdev, "[ERR]PLE cfg ready\n");
		return ret;
	}

	return 0;
error:
	mac->dle_func_en(rtwdev, false);
	rtw89_err(rtwdev, "[ERR]trxcfg wde 0x8900 = %x\n",
		  rtw89_read32(rtwdev, R_AX_WDE_INI_STATUS));
	rtw89_err(rtwdev, "[ERR]trxcfg ple 0x8D00 = %x\n",
		  rtw89_read32(rtwdev, R_AX_PLE_INI_STATUS));

	return ret;
}

static int preload_init_set(struct rtw89_dev *rtwdev, enum rtw89_mac_idx mac_idx,
			    enum rtw89_qta_mode mode)
{
	u32 reg, max_preld_size, min_rsvd_size;

	max_preld_size = (mac_idx == RTW89_MAC_0 ?
			  PRELD_B0_ENT_NUM : PRELD_B1_ENT_NUM) * PRELD_AMSDU_SIZE;
	reg = mac_idx == RTW89_MAC_0 ?
	      R_AX_TXPKTCTL_B0_PRELD_CFG0 : R_AX_TXPKTCTL_B1_PRELD_CFG0;
	rtw89_write32_mask(rtwdev, reg, B_AX_B0_PRELD_USEMAXSZ_MASK, max_preld_size);
	rtw89_write32_set(rtwdev, reg, B_AX_B0_PRELD_FEN);

	min_rsvd_size = PRELD_AMSDU_SIZE;
	reg = mac_idx == RTW89_MAC_0 ?
	      R_AX_TXPKTCTL_B0_PRELD_CFG1 : R_AX_TXPKTCTL_B1_PRELD_CFG1;
	rtw89_write32_mask(rtwdev, reg, B_AX_B0_PRELD_NXT_TXENDWIN_MASK, PRELD_NEXT_WND);
	rtw89_write32_mask(rtwdev, reg, B_AX_B0_PRELD_NXT_RSVMINSZ_MASK, min_rsvd_size);

	return 0;
}

static bool is_qta_poh(struct rtw89_dev *rtwdev)
{
	return rtwdev->hci.type == RTW89_HCI_TYPE_PCIE;
}

int rtw89_mac_preload_init(struct rtw89_dev *rtwdev, enum rtw89_mac_idx mac_idx,
			   enum rtw89_qta_mode mode)
{
	const struct rtw89_chip_info *chip = rtwdev->chip;

	if (chip->chip_id == RTL8852A || rtw89_is_rtl885xb(rtwdev) ||
	    !is_qta_poh(rtwdev))
		return 0;

	return preload_init_set(rtwdev, mac_idx, mode);
}

static bool dle_is_txq_empty(struct rtw89_dev *rtwdev)
{
	u32 msk32;
	u32 val32;

	msk32 = B_AX_WDE_EMPTY_QUE_CMAC0_ALL_AC | B_AX_WDE_EMPTY_QUE_CMAC0_MBH |
		B_AX_WDE_EMPTY_QUE_CMAC1_MBH | B_AX_WDE_EMPTY_QUE_CMAC0_WMM0 |
		B_AX_WDE_EMPTY_QUE_CMAC0_WMM1 | B_AX_WDE_EMPTY_QUE_OTHERS |
		B_AX_PLE_EMPTY_QUE_DMAC_MPDU_TX | B_AX_PLE_EMPTY_QTA_DMAC_H2C |
		B_AX_PLE_EMPTY_QUE_DMAC_SEC_TX | B_AX_WDE_EMPTY_QUE_DMAC_PKTIN |
		B_AX_WDE_EMPTY_QTA_DMAC_HIF | B_AX_WDE_EMPTY_QTA_DMAC_WLAN_CPU |
		B_AX_WDE_EMPTY_QTA_DMAC_PKTIN | B_AX_WDE_EMPTY_QTA_DMAC_CPUIO |
		B_AX_PLE_EMPTY_QTA_DMAC_B0_TXPL |
		B_AX_PLE_EMPTY_QTA_DMAC_B1_TXPL |
		B_AX_PLE_EMPTY_QTA_DMAC_MPDU_TX |
		B_AX_PLE_EMPTY_QTA_DMAC_CPUIO |
		B_AX_WDE_EMPTY_QTA_DMAC_DATA_CPU |
		B_AX_PLE_EMPTY_QTA_DMAC_WLAN_CPU;
	val32 = rtw89_read32(rtwdev, R_AX_DLE_EMPTY0);

	if ((val32 & msk32) == msk32)
		return true;

	return false;
}

static void _patch_ss2f_path(struct rtw89_dev *rtwdev)
{
	const struct rtw89_chip_info *chip = rtwdev->chip;

	if (chip->chip_id == RTL8852A || rtw89_is_rtl885xb(rtwdev))
		return;

	rtw89_write32_mask(rtwdev, R_AX_SS2FINFO_PATH, B_AX_SS_DEST_QUEUE_MASK,
			   SS2F_PATH_WLCPU);
}

static int sta_sch_init_ax(struct rtw89_dev *rtwdev)
{
	u32 p_val;
	u8 val;
	int ret;

	ret = rtw89_mac_check_mac_en(rtwdev, RTW89_MAC_0, RTW89_DMAC_SEL);
	if (ret)
		return ret;

	val = rtw89_read8(rtwdev, R_AX_SS_CTRL);
	val |= B_AX_SS_EN;
	rtw89_write8(rtwdev, R_AX_SS_CTRL, val);

	ret = read_poll_timeout(rtw89_read32, p_val, p_val & B_AX_SS_INIT_DONE_1,
				1, TRXCFG_WAIT_CNT, false, rtwdev, R_AX_SS_CTRL);
	if (ret) {
		rtw89_err(rtwdev, "[ERR]STA scheduler init\n");
		return ret;
	}

	rtw89_write32_set(rtwdev, R_AX_SS_CTRL, B_AX_SS_WARM_INIT_FLG);
	rtw89_write32_clr(rtwdev, R_AX_SS_CTRL, B_AX_SS_NONEMPTY_SS2FINFO_EN);

	_patch_ss2f_path(rtwdev);

	return 0;
}

static int mpdu_proc_init_ax(struct rtw89_dev *rtwdev)
{
	int ret;

	ret = rtw89_mac_check_mac_en(rtwdev, RTW89_MAC_0, RTW89_DMAC_SEL);
	if (ret)
		return ret;

	rtw89_write32(rtwdev, R_AX_ACTION_FWD0, TRXCFG_MPDU_PROC_ACT_FRWD);
	rtw89_write32(rtwdev, R_AX_TF_FWD, TRXCFG_MPDU_PROC_TF_FRWD);
	rtw89_write32_set(rtwdev, R_AX_MPDU_PROC,
			  B_AX_APPEND_FCS | B_AX_A_ICV_ERR);
	rtw89_write32(rtwdev, R_AX_CUT_AMSDU_CTRL, TRXCFG_MPDU_PROC_CUT_CTRL);

	return 0;
}

static int sec_eng_init_ax(struct rtw89_dev *rtwdev)
{
	const struct rtw89_chip_info *chip = rtwdev->chip;
	u32 val = 0;
	int ret;

	ret = rtw89_mac_check_mac_en(rtwdev, RTW89_MAC_0, RTW89_DMAC_SEL);
	if (ret)
		return ret;

	val = rtw89_read32(rtwdev, R_AX_SEC_ENG_CTRL);
	/* init clock */
	val |= (B_AX_CLK_EN_CGCMP | B_AX_CLK_EN_WAPI | B_AX_CLK_EN_WEP_TKIP);
	/* init TX encryption */
	val |= (B_AX_SEC_TX_ENC | B_AX_SEC_RX_DEC);
	val |= (B_AX_MC_DEC | B_AX_BC_DEC);
	if (chip->chip_id == RTL8852C)
		val |= B_AX_UC_MGNT_DEC;
	if (chip->chip_id == RTL8852A || chip->chip_id == RTL8852B ||
	    chip->chip_id == RTL8851B)
		val &= ~B_AX_TX_PARTIAL_MODE;
	rtw89_write32(rtwdev, R_AX_SEC_ENG_CTRL, val);

	/* init MIC ICV append */
	val = rtw89_read32(rtwdev, R_AX_SEC_MPDU_PROC);
	val |= (B_AX_APPEND_ICV | B_AX_APPEND_MIC);

	/* option init */
	rtw89_write32(rtwdev, R_AX_SEC_MPDU_PROC, val);

	if (chip->chip_id == RTL8852C)
		rtw89_write32_mask(rtwdev, R_AX_SEC_DEBUG1,
				   B_AX_TX_TIMEOUT_SEL_MASK, AX_TX_TO_VAL);

	return 0;
}

static int dmac_init_ax(struct rtw89_dev *rtwdev, u8 mac_idx)
{
	int ret;

	ret = rtw89_mac_dle_init(rtwdev, rtwdev->mac.qta_mode, RTW89_QTA_INVALID);
	if (ret) {
		rtw89_err(rtwdev, "[ERR]DLE init %d\n", ret);
		return ret;
	}

	ret = rtw89_mac_preload_init(rtwdev, RTW89_MAC_0, rtwdev->mac.qta_mode);
	if (ret) {
		rtw89_err(rtwdev, "[ERR]preload init %d\n", ret);
		return ret;
	}

	ret = rtw89_mac_hfc_init(rtwdev, true, true, true);
	if (ret) {
		rtw89_err(rtwdev, "[ERR]HCI FC init %d\n", ret);
		return ret;
	}

	ret = sta_sch_init_ax(rtwdev);
	if (ret) {
		rtw89_err(rtwdev, "[ERR]STA SCH init %d\n", ret);
		return ret;
	}

	ret = mpdu_proc_init_ax(rtwdev);
	if (ret) {
		rtw89_err(rtwdev, "[ERR]MPDU Proc init %d\n", ret);
		return ret;
	}

	ret = sec_eng_init_ax(rtwdev);
	if (ret) {
		rtw89_err(rtwdev, "[ERR]Security Engine init %d\n", ret);
		return ret;
	}

	return ret;
}

static int addr_cam_init_ax(struct rtw89_dev *rtwdev, u8 mac_idx)
{
	u32 val, reg;
	u16 p_val;
	int ret;

	ret = rtw89_mac_check_mac_en(rtwdev, mac_idx, RTW89_CMAC_SEL);
	if (ret)
		return ret;

	reg = rtw89_mac_reg_by_idx(rtwdev, R_AX_ADDR_CAM_CTRL, mac_idx);

	val = rtw89_read32(rtwdev, reg);
	val |= u32_encode_bits(0x7f, B_AX_ADDR_CAM_RANGE_MASK) |
	       B_AX_ADDR_CAM_CLR | B_AX_ADDR_CAM_EN;
	rtw89_write32(rtwdev, reg, val);

	ret = read_poll_timeout(rtw89_read16, p_val, !(p_val & B_AX_ADDR_CAM_CLR),
				1, TRXCFG_WAIT_CNT, false, rtwdev, reg);
	if (ret) {
		rtw89_err(rtwdev, "[ERR]ADDR_CAM reset\n");
		return ret;
	}

	return 0;
}

static int scheduler_init_ax(struct rtw89_dev *rtwdev, u8 mac_idx)
{
	u32 ret;
	u32 reg;
	u32 val;

	ret = rtw89_mac_check_mac_en(rtwdev, mac_idx, RTW89_CMAC_SEL);
	if (ret)
		return ret;

	reg = rtw89_mac_reg_by_idx(rtwdev, R_AX_PREBKF_CFG_1, mac_idx);
	if (rtwdev->chip->chip_id == RTL8852C)
		rtw89_write32_mask(rtwdev, reg, B_AX_SIFS_MACTXEN_T1_MASK,
				   SIFS_MACTXEN_T1_V1);
	else
		rtw89_write32_mask(rtwdev, reg, B_AX_SIFS_MACTXEN_T1_MASK,
				   SIFS_MACTXEN_T1);

	if (rtw89_is_rtl885xb(rtwdev)) {
		reg = rtw89_mac_reg_by_idx(rtwdev, R_AX_SCH_EXT_CTRL, mac_idx);
		rtw89_write32_set(rtwdev, reg, B_AX_PORT_RST_TSF_ADV);
	}

	reg = rtw89_mac_reg_by_idx(rtwdev, R_AX_CCA_CFG_0, mac_idx);
	rtw89_write32_clr(rtwdev, reg, B_AX_BTCCA_EN);

	reg = rtw89_mac_reg_by_idx(rtwdev, R_AX_PREBKF_CFG_0, mac_idx);
	if (rtwdev->chip->chip_id == RTL8852C) {
		val = rtw89_read32_mask(rtwdev, R_AX_SEC_ENG_CTRL,
					B_AX_TX_PARTIAL_MODE);
		if (!val)
			rtw89_write32_mask(rtwdev, reg, B_AX_PREBKF_TIME_MASK,
					   SCH_PREBKF_24US);
	} else {
		rtw89_write32_mask(rtwdev, reg, B_AX_PREBKF_TIME_MASK,
				   SCH_PREBKF_24US);
	}

	return 0;
}

static int rtw89_mac_typ_fltr_opt_ax(struct rtw89_dev *rtwdev,
				     enum rtw89_machdr_frame_type type,
				     enum rtw89_mac_fwd_target fwd_target,
				     u8 mac_idx)
{
	u32 reg;
	u32 val;

	switch (fwd_target) {
	case RTW89_FWD_DONT_CARE:
		val = RX_FLTR_FRAME_DROP;
		break;
	case RTW89_FWD_TO_HOST:
		val = RX_FLTR_FRAME_TO_HOST;
		break;
	case RTW89_FWD_TO_WLAN_CPU:
		val = RX_FLTR_FRAME_TO_WLCPU;
		break;
	default:
		rtw89_err(rtwdev, "[ERR]set rx filter fwd target err\n");
		return -EINVAL;
	}

	switch (type) {
	case RTW89_MGNT:
		reg = rtw89_mac_reg_by_idx(rtwdev, R_AX_MGNT_FLTR, mac_idx);
		break;
	case RTW89_CTRL:
		reg = rtw89_mac_reg_by_idx(rtwdev, R_AX_CTRL_FLTR, mac_idx);
		break;
	case RTW89_DATA:
		reg = rtw89_mac_reg_by_idx(rtwdev, R_AX_DATA_FLTR, mac_idx);
		break;
	default:
		rtw89_err(rtwdev, "[ERR]set rx filter type err\n");
		return -EINVAL;
	}
	rtw89_write32(rtwdev, reg, val);

	return 0;
}

static int rx_fltr_init_ax(struct rtw89_dev *rtwdev, u8 mac_idx)
{
	int ret, i;
	u32 mac_ftlr, plcp_ftlr;

	ret = rtw89_mac_check_mac_en(rtwdev, mac_idx, RTW89_CMAC_SEL);
	if (ret)
		return ret;

	for (i = RTW89_MGNT; i <= RTW89_DATA; i++) {
		ret = rtw89_mac_typ_fltr_opt_ax(rtwdev, i, RTW89_FWD_TO_HOST,
						mac_idx);
		if (ret)
			return ret;
	}
	mac_ftlr = rtwdev->hal.rx_fltr;
	plcp_ftlr = B_AX_CCK_CRC_CHK | B_AX_CCK_SIG_CHK |
		    B_AX_LSIG_PARITY_CHK_EN | B_AX_SIGA_CRC_CHK |
		    B_AX_VHT_SU_SIGB_CRC_CHK | B_AX_VHT_MU_SIGB_CRC_CHK |
		    B_AX_HE_SIGB_CRC_CHK;
	rtw89_write32(rtwdev, rtw89_mac_reg_by_idx(rtwdev, R_AX_RX_FLTR_OPT, mac_idx),
		      mac_ftlr);
	rtw89_write16(rtwdev, rtw89_mac_reg_by_idx(rtwdev, R_AX_PLCP_HDR_FLTR, mac_idx),
		      plcp_ftlr);

	return 0;
}

static void _patch_dis_resp_chk(struct rtw89_dev *rtwdev, u8 mac_idx)
{
	u32 reg, val32;
	u32 b_rsp_chk_nav, b_rsp_chk_cca;

	b_rsp_chk_nav = B_AX_RSP_CHK_TXNAV | B_AX_RSP_CHK_INTRA_NAV |
			B_AX_RSP_CHK_BASIC_NAV;
	b_rsp_chk_cca = B_AX_RSP_CHK_SEC_CCA_80 | B_AX_RSP_CHK_SEC_CCA_40 |
			B_AX_RSP_CHK_SEC_CCA_20 | B_AX_RSP_CHK_BTCCA |
			B_AX_RSP_CHK_EDCCA | B_AX_RSP_CHK_CCA;

	switch (rtwdev->chip->chip_id) {
	case RTL8852A:
	case RTL8852B:
		reg = rtw89_mac_reg_by_idx(rtwdev, R_AX_RSP_CHK_SIG, mac_idx);
		val32 = rtw89_read32(rtwdev, reg) & ~b_rsp_chk_nav;
		rtw89_write32(rtwdev, reg, val32);

		reg = rtw89_mac_reg_by_idx(rtwdev, R_AX_TRXPTCL_RESP_0, mac_idx);
		val32 = rtw89_read32(rtwdev, reg) & ~b_rsp_chk_cca;
		rtw89_write32(rtwdev, reg, val32);
		break;
	default:
		reg = rtw89_mac_reg_by_idx(rtwdev, R_AX_RSP_CHK_SIG, mac_idx);
		val32 = rtw89_read32(rtwdev, reg) | b_rsp_chk_nav;
		rtw89_write32(rtwdev, reg, val32);

		reg = rtw89_mac_reg_by_idx(rtwdev, R_AX_TRXPTCL_RESP_0, mac_idx);
		val32 = rtw89_read32(rtwdev, reg) | b_rsp_chk_cca;
		rtw89_write32(rtwdev, reg, val32);
		break;
	}
}

static int cca_ctrl_init_ax(struct rtw89_dev *rtwdev, u8 mac_idx)
{
	u32 val, reg;
	int ret;

	ret = rtw89_mac_check_mac_en(rtwdev, mac_idx, RTW89_CMAC_SEL);
	if (ret)
		return ret;

	reg = rtw89_mac_reg_by_idx(rtwdev, R_AX_CCA_CONTROL, mac_idx);
	val = rtw89_read32(rtwdev, reg);
	val |= (B_AX_TB_CHK_BASIC_NAV | B_AX_TB_CHK_BTCCA |
		B_AX_TB_CHK_EDCCA | B_AX_TB_CHK_CCA_P20 |
		B_AX_SIFS_CHK_BTCCA | B_AX_SIFS_CHK_CCA_P20 |
		B_AX_CTN_CHK_INTRA_NAV |
		B_AX_CTN_CHK_BASIC_NAV | B_AX_CTN_CHK_BTCCA |
		B_AX_CTN_CHK_EDCCA | B_AX_CTN_CHK_CCA_S80 |
		B_AX_CTN_CHK_CCA_S40 | B_AX_CTN_CHK_CCA_S20 |
		B_AX_CTN_CHK_CCA_P20);
	val &= ~(B_AX_TB_CHK_TX_NAV | B_AX_TB_CHK_CCA_S80 |
		 B_AX_TB_CHK_CCA_S40 | B_AX_TB_CHK_CCA_S20 |
		 B_AX_SIFS_CHK_CCA_S80 | B_AX_SIFS_CHK_CCA_S40 |
		 B_AX_SIFS_CHK_CCA_S20 | B_AX_CTN_CHK_TXNAV |
		 B_AX_SIFS_CHK_EDCCA);

	rtw89_write32(rtwdev, reg, val);

	_patch_dis_resp_chk(rtwdev, mac_idx);

	return 0;
}

static int nav_ctrl_init_ax(struct rtw89_dev *rtwdev)
{
	rtw89_write32_set(rtwdev, R_AX_WMAC_NAV_CTL, B_AX_WMAC_PLCP_UP_NAV_EN |
						     B_AX_WMAC_TF_UP_NAV_EN |
						     B_AX_WMAC_NAV_UPPER_EN);
	rtw89_write32_mask(rtwdev, R_AX_WMAC_NAV_CTL, B_AX_WMAC_NAV_UPPER_MASK, NAV_25MS);

	return 0;
}

static int spatial_reuse_init_ax(struct rtw89_dev *rtwdev, u8 mac_idx)
{
	u32 reg;
	int ret;

	ret = rtw89_mac_check_mac_en(rtwdev, mac_idx, RTW89_CMAC_SEL);
	if (ret)
		return ret;
	reg = rtw89_mac_reg_by_idx(rtwdev, R_AX_RX_SR_CTRL, mac_idx);
	rtw89_write8_clr(rtwdev, reg, B_AX_SR_EN);

	reg = rtw89_mac_reg_by_idx(rtwdev, R_AX_BSSID_SRC_CTRL, mac_idx);
	rtw89_write8_set(rtwdev, reg, B_AX_PLCP_SRC_EN);

	return 0;
}

static int tmac_init_ax(struct rtw89_dev *rtwdev, u8 mac_idx)
{
	u32 reg;
	int ret;

	ret = rtw89_mac_check_mac_en(rtwdev, mac_idx, RTW89_CMAC_SEL);
	if (ret)
		return ret;

	reg = rtw89_mac_reg_by_idx(rtwdev, R_AX_MAC_LOOPBACK, mac_idx);
	rtw89_write32_clr(rtwdev, reg, B_AX_MACLBK_EN);

	reg = rtw89_mac_reg_by_idx(rtwdev, R_AX_TCR0, mac_idx);
	rtw89_write32_mask(rtwdev, reg, B_AX_TCR_UDF_THSD_MASK, TCR_UDF_THSD);

	reg = rtw89_mac_reg_by_idx(rtwdev, R_AX_TXD_FIFO_CTRL, mac_idx);
	rtw89_write32_mask(rtwdev, reg, B_AX_TXDFIFO_HIGH_MCS_THRE_MASK, TXDFIFO_HIGH_MCS_THRE);
	rtw89_write32_mask(rtwdev, reg, B_AX_TXDFIFO_LOW_MCS_THRE_MASK, TXDFIFO_LOW_MCS_THRE);

	return 0;
}

static int trxptcl_init_ax(struct rtw89_dev *rtwdev, u8 mac_idx)
{
	const struct rtw89_chip_info *chip = rtwdev->chip;
	const struct rtw89_rrsr_cfgs *rrsr = chip->rrsr_cfgs;
	u32 reg, val, sifs;
	int ret;

	ret = rtw89_mac_check_mac_en(rtwdev, mac_idx, RTW89_CMAC_SEL);
	if (ret)
		return ret;

	reg = rtw89_mac_reg_by_idx(rtwdev, R_AX_TRXPTCL_RESP_0, mac_idx);
	val = rtw89_read32(rtwdev, reg);
	val &= ~B_AX_WMAC_SPEC_SIFS_CCK_MASK;
	val |= FIELD_PREP(B_AX_WMAC_SPEC_SIFS_CCK_MASK, WMAC_SPEC_SIFS_CCK);

	switch (rtwdev->chip->chip_id) {
	case RTL8852A:
		sifs = WMAC_SPEC_SIFS_OFDM_52A;
		break;
	case RTL8851B:
	case RTL8852B:
	case RTL8852BT:
		sifs = WMAC_SPEC_SIFS_OFDM_52B;
		break;
	default:
		sifs = WMAC_SPEC_SIFS_OFDM_52C;
		break;
	}
	val &= ~B_AX_WMAC_SPEC_SIFS_OFDM_MASK;
	val |= FIELD_PREP(B_AX_WMAC_SPEC_SIFS_OFDM_MASK, sifs);
	rtw89_write32(rtwdev, reg, val);

	reg = rtw89_mac_reg_by_idx(rtwdev, R_AX_RXTRIG_TEST_USER_2, mac_idx);
	rtw89_write32_set(rtwdev, reg, B_AX_RXTRIG_FCSCHK_EN);

	reg = rtw89_mac_reg_by_idx(rtwdev, rrsr->ref_rate.addr, mac_idx);
	rtw89_write32_mask(rtwdev, reg, rrsr->ref_rate.mask, rrsr->ref_rate.data);
	reg = rtw89_mac_reg_by_idx(rtwdev, rrsr->rsc.addr, mac_idx);
	rtw89_write32_mask(rtwdev, reg, rrsr->rsc.mask, rrsr->rsc.data);

	return 0;
}

static void rst_bacam(struct rtw89_dev *rtwdev)
{
	u32 val32;
	int ret;

	rtw89_write32_mask(rtwdev, R_AX_RESPBA_CAM_CTRL, B_AX_BACAM_RST_MASK,
			   S_AX_BACAM_RST_ALL);

	ret = read_poll_timeout_atomic(rtw89_read32_mask, val32, val32 == 0,
				       1, 1000, false,
				       rtwdev, R_AX_RESPBA_CAM_CTRL, B_AX_BACAM_RST_MASK);
	if (ret)
		rtw89_warn(rtwdev, "failed to reset BA CAM\n");
}

static int rmac_init_ax(struct rtw89_dev *rtwdev, u8 mac_idx)
{
#define TRXCFG_RMAC_CCA_TO	32
#define TRXCFG_RMAC_DATA_TO	15
#define RX_MAX_LEN_UNIT 512
#define PLD_RLS_MAX_PG 127
#define RX_SPEC_MAX_LEN (11454 + RX_MAX_LEN_UNIT)
	enum rtw89_core_chip_id chip_id = rtwdev->chip->chip_id;
	int ret;
	u32 reg, rx_max_len, rx_qta;
	u16 val;

	ret = rtw89_mac_check_mac_en(rtwdev, mac_idx, RTW89_CMAC_SEL);
	if (ret)
		return ret;

	if (mac_idx == RTW89_MAC_0)
		rst_bacam(rtwdev);

	reg = rtw89_mac_reg_by_idx(rtwdev, R_AX_RESPBA_CAM_CTRL, mac_idx);
	rtw89_write8_set(rtwdev, reg, B_AX_SSN_SEL);

	reg = rtw89_mac_reg_by_idx(rtwdev, R_AX_DLK_PROTECT_CTL, mac_idx);
	val = rtw89_read16(rtwdev, reg);
	val = u16_replace_bits(val, TRXCFG_RMAC_DATA_TO,
			       B_AX_RX_DLK_DATA_TIME_MASK);
	val = u16_replace_bits(val, TRXCFG_RMAC_CCA_TO,
			       B_AX_RX_DLK_CCA_TIME_MASK);
	if (chip_id == RTL8852BT)
		val |= B_AX_RX_DLK_RST_EN;
	rtw89_write16(rtwdev, reg, val);

	reg = rtw89_mac_reg_by_idx(rtwdev, R_AX_RCR, mac_idx);
	rtw89_write8_mask(rtwdev, reg, B_AX_CH_EN_MASK, 0x1);

	reg = rtw89_mac_reg_by_idx(rtwdev, R_AX_RX_FLTR_OPT, mac_idx);
	if (mac_idx == RTW89_MAC_0)
		rx_qta = rtwdev->mac.dle_info.c0_rx_qta;
	else
		rx_qta = rtwdev->mac.dle_info.c1_rx_qta;
	rx_qta = min_t(u32, rx_qta, PLD_RLS_MAX_PG);
	rx_max_len = rx_qta * rtwdev->mac.dle_info.ple_pg_size;
	rx_max_len = min_t(u32, rx_max_len, RX_SPEC_MAX_LEN);
	rx_max_len /= RX_MAX_LEN_UNIT;
	rtw89_write32_mask(rtwdev, reg, B_AX_RX_MPDU_MAX_LEN_MASK, rx_max_len);

	if (chip_id == RTL8852A && rtwdev->hal.cv == CHIP_CBV) {
		rtw89_write16_mask(rtwdev,
				   rtw89_mac_reg_by_idx(rtwdev, R_AX_DLK_PROTECT_CTL, mac_idx),
				   B_AX_RX_DLK_CCA_TIME_MASK, 0);
		rtw89_write16_set(rtwdev, rtw89_mac_reg_by_idx(rtwdev, R_AX_RCR, mac_idx),
				  BIT(12));
	}

	reg = rtw89_mac_reg_by_idx(rtwdev, R_AX_PLCP_HDR_FLTR, mac_idx);
	rtw89_write8_clr(rtwdev, reg, B_AX_VHT_SU_SIGB_CRC_CHK);

	return ret;
}

static int cmac_com_init_ax(struct rtw89_dev *rtwdev, u8 mac_idx)
{
	enum rtw89_core_chip_id chip_id = rtwdev->chip->chip_id;
	u32 val, reg;
	int ret;

	ret = rtw89_mac_check_mac_en(rtwdev, mac_idx, RTW89_CMAC_SEL);
	if (ret)
		return ret;

	reg = rtw89_mac_reg_by_idx(rtwdev, R_AX_TX_SUB_CARRIER_VALUE, mac_idx);
	val = rtw89_read32(rtwdev, reg);
	val = u32_replace_bits(val, 0, B_AX_TXSC_20M_MASK);
	val = u32_replace_bits(val, 0, B_AX_TXSC_40M_MASK);
	val = u32_replace_bits(val, 0, B_AX_TXSC_80M_MASK);
	rtw89_write32(rtwdev, reg, val);

	if (chip_id == RTL8852A || rtw89_is_rtl885xb(rtwdev)) {
		reg = rtw89_mac_reg_by_idx(rtwdev, R_AX_PTCL_RRSR1, mac_idx);
		rtw89_write32_mask(rtwdev, reg, B_AX_RRSR_RATE_EN_MASK, RRSR_OFDM_CCK_EN);
	}

	return 0;
}

bool rtw89_mac_is_qta_dbcc(struct rtw89_dev *rtwdev, enum rtw89_qta_mode mode)
{
	const struct rtw89_dle_mem *cfg;

	cfg = get_dle_mem_cfg(rtwdev, mode);
	if (!cfg) {
		rtw89_err(rtwdev, "[ERR]get_dle_mem_cfg\n");
		return false;
	}

	return (cfg->ple_min_qt->cma1_dma && cfg->ple_max_qt->cma1_dma);
}

static int ptcl_init_ax(struct rtw89_dev *rtwdev, u8 mac_idx)
{
	enum rtw89_core_chip_id chip_id = rtwdev->chip->chip_id;
	u32 val, reg;
	int ret;

	ret = rtw89_mac_check_mac_en(rtwdev, mac_idx, RTW89_CMAC_SEL);
	if (ret)
		return ret;

	if (rtwdev->hci.type == RTW89_HCI_TYPE_PCIE) {
		reg = rtw89_mac_reg_by_idx(rtwdev, R_AX_SIFS_SETTING, mac_idx);
		val = rtw89_read32(rtwdev, reg);
		val = u32_replace_bits(val, S_AX_CTS2S_TH_1K,
				       B_AX_HW_CTS2SELF_PKT_LEN_TH_MASK);
		val = u32_replace_bits(val, S_AX_CTS2S_TH_SEC_256B,
				       B_AX_HW_CTS2SELF_PKT_LEN_TH_TWW_MASK);
		val |= B_AX_HW_CTS2SELF_EN;
		rtw89_write32(rtwdev, reg, val);

		reg = rtw89_mac_reg_by_idx(rtwdev, R_AX_PTCL_FSM_MON, mac_idx);
		val = rtw89_read32(rtwdev, reg);
		val = u32_replace_bits(val, S_AX_PTCL_TO_2MS, B_AX_PTCL_TX_ARB_TO_THR_MASK);
		val &= ~B_AX_PTCL_TX_ARB_TO_MODE;
		rtw89_write32(rtwdev, reg, val);
	}

	if (mac_idx == RTW89_MAC_0) {
		rtw89_write8_set(rtwdev, R_AX_PTCL_COMMON_SETTING_0,
				 B_AX_CMAC_TX_MODE_0 | B_AX_CMAC_TX_MODE_1);
		rtw89_write8_clr(rtwdev, R_AX_PTCL_COMMON_SETTING_0,
				 B_AX_PTCL_TRIGGER_SS_EN_0 |
				 B_AX_PTCL_TRIGGER_SS_EN_1 |
				 B_AX_PTCL_TRIGGER_SS_EN_UL);
		rtw89_write8_mask(rtwdev, R_AX_PTCLRPT_FULL_HDL,
				  B_AX_SPE_RPT_PATH_MASK, FWD_TO_WLCPU);
	} else if (mac_idx == RTW89_MAC_1) {
		rtw89_write8_mask(rtwdev, R_AX_PTCLRPT_FULL_HDL_C1,
				  B_AX_SPE_RPT_PATH_MASK, FWD_TO_WLCPU);
	}

	if (chip_id == RTL8852A || rtw89_is_rtl885xb(rtwdev)) {
		reg = rtw89_mac_reg_by_idx(rtwdev, R_AX_AGG_LEN_VHT_0, mac_idx);
		rtw89_write32_mask(rtwdev, reg,
				   B_AX_AMPDU_MAX_LEN_VHT_MASK, 0x3FF80);
	}

	return 0;
}

static int cmac_dma_init_ax(struct rtw89_dev *rtwdev, u8 mac_idx)
{
	u32 reg;
	int ret;

	if (!rtw89_is_rtl885xb(rtwdev))
		return 0;

	ret = rtw89_mac_check_mac_en(rtwdev, mac_idx, RTW89_CMAC_SEL);
	if (ret)
		return ret;

	reg = rtw89_mac_reg_by_idx(rtwdev, R_AX_RXDMA_CTRL_0, mac_idx);
	rtw89_write8_clr(rtwdev, reg, RX_FULL_MODE);

	return 0;
}

static int cmac_init_ax(struct rtw89_dev *rtwdev, u8 mac_idx)
{
	int ret;

	ret = scheduler_init_ax(rtwdev, mac_idx);
	if (ret) {
		rtw89_err(rtwdev, "[ERR]CMAC%d SCH init %d\n", mac_idx, ret);
		return ret;
	}

	ret = addr_cam_init_ax(rtwdev, mac_idx);
	if (ret) {
		rtw89_err(rtwdev, "[ERR]CMAC%d ADDR_CAM reset %d\n", mac_idx,
			  ret);
		return ret;
	}

	ret = rx_fltr_init_ax(rtwdev, mac_idx);
	if (ret) {
		rtw89_err(rtwdev, "[ERR]CMAC%d RX filter init %d\n", mac_idx,
			  ret);
		return ret;
	}

	ret = cca_ctrl_init_ax(rtwdev, mac_idx);
	if (ret) {
		rtw89_err(rtwdev, "[ERR]CMAC%d CCA CTRL init %d\n", mac_idx,
			  ret);
		return ret;
	}

	ret = nav_ctrl_init_ax(rtwdev);
	if (ret) {
		rtw89_err(rtwdev, "[ERR]CMAC%d NAV CTRL init %d\n", mac_idx,
			  ret);
		return ret;
	}

	ret = spatial_reuse_init_ax(rtwdev, mac_idx);
	if (ret) {
		rtw89_err(rtwdev, "[ERR]CMAC%d Spatial Reuse init %d\n",
			  mac_idx, ret);
		return ret;
	}

	ret = tmac_init_ax(rtwdev, mac_idx);
	if (ret) {
		rtw89_err(rtwdev, "[ERR]CMAC%d TMAC init %d\n", mac_idx, ret);
		return ret;
	}

	ret = trxptcl_init_ax(rtwdev, mac_idx);
	if (ret) {
		rtw89_err(rtwdev, "[ERR]CMAC%d TRXPTCL init %d\n", mac_idx, ret);
		return ret;
	}

	ret = rmac_init_ax(rtwdev, mac_idx);
	if (ret) {
		rtw89_err(rtwdev, "[ERR]CMAC%d RMAC init %d\n", mac_idx, ret);
		return ret;
	}

	ret = cmac_com_init_ax(rtwdev, mac_idx);
	if (ret) {
		rtw89_err(rtwdev, "[ERR]CMAC%d Com init %d\n", mac_idx, ret);
		return ret;
	}

	ret = ptcl_init_ax(rtwdev, mac_idx);
	if (ret) {
		rtw89_err(rtwdev, "[ERR]CMAC%d PTCL init %d\n", mac_idx, ret);
		return ret;
	}

	ret = cmac_dma_init_ax(rtwdev, mac_idx);
	if (ret) {
		rtw89_err(rtwdev, "[ERR]CMAC%d DMA init %d\n", mac_idx, ret);
		return ret;
	}

	return ret;
}

static int rtw89_mac_read_phycap(struct rtw89_dev *rtwdev,
				 struct rtw89_mac_c2h_info *c2h_info)
{
	const struct rtw89_mac_gen_def *mac = rtwdev->chip->mac_def;
	struct rtw89_mac_h2c_info h2c_info = {0};
	u32 ret;

	mac->cnv_efuse_state(rtwdev, false);

	h2c_info.id = RTW89_FWCMD_H2CREG_FUNC_GET_FEATURE;
	h2c_info.content_len = 0;

	ret = rtw89_fw_msg_reg(rtwdev, &h2c_info, c2h_info);
	if (ret)
		goto out;

	if (c2h_info->id != RTW89_FWCMD_C2HREG_FUNC_PHY_CAP)
		ret = -EINVAL;

out:
	mac->cnv_efuse_state(rtwdev, true);

	return ret;
}

int rtw89_mac_setup_phycap(struct rtw89_dev *rtwdev)
{
	struct rtw89_efuse *efuse = &rtwdev->efuse;
	struct rtw89_hal *hal = &rtwdev->hal;
	const struct rtw89_chip_info *chip = rtwdev->chip;
	struct rtw89_mac_c2h_info c2h_info = {0};
	const struct rtw89_c2hreg_phycap *phycap;
	u8 tx_nss;
	u8 rx_nss;
	u8 tx_ant;
	u8 rx_ant;
	u32 ret;

	ret = rtw89_mac_read_phycap(rtwdev, &c2h_info);
	if (ret)
		return ret;

	phycap = &c2h_info.u.phycap;

	tx_nss = u32_get_bits(phycap->w1, RTW89_C2HREG_PHYCAP_W1_TX_NSS);
	rx_nss = u32_get_bits(phycap->w0, RTW89_C2HREG_PHYCAP_W0_RX_NSS);
	tx_ant = u32_get_bits(phycap->w3, RTW89_C2HREG_PHYCAP_W3_ANT_TX_NUM);
	rx_ant = u32_get_bits(phycap->w3, RTW89_C2HREG_PHYCAP_W3_ANT_RX_NUM);

	hal->tx_nss = tx_nss ? min_t(u8, tx_nss, chip->tx_nss) : chip->tx_nss;
	hal->rx_nss = rx_nss ? min_t(u8, rx_nss, chip->rx_nss) : chip->rx_nss;

	if (tx_ant == 1)
		hal->antenna_tx = RF_B;
	if (rx_ant == 1)
		hal->antenna_rx = RF_B;

	if (tx_nss == 1 && tx_ant == 2 && rx_ant == 2) {
		hal->antenna_tx = RF_B;
		hal->tx_path_diversity = true;
	}

	if (chip->rf_path_num == 1) {
		hal->antenna_tx = RF_A;
		hal->antenna_rx = RF_A;
		if ((efuse->rfe_type % 3) == 2)
			hal->ant_diversity = true;
	}

	rtw89_debug(rtwdev, RTW89_DBG_FW,
		    "phycap hal/phy/chip: tx_nss=0x%x/0x%x/0x%x rx_nss=0x%x/0x%x/0x%x\n",
		    hal->tx_nss, tx_nss, chip->tx_nss,
		    hal->rx_nss, rx_nss, chip->rx_nss);
	rtw89_debug(rtwdev, RTW89_DBG_FW,
		    "ant num/bitmap: tx=%d/0x%x rx=%d/0x%x\n",
		    tx_ant, hal->antenna_tx, rx_ant, hal->antenna_rx);
	rtw89_debug(rtwdev, RTW89_DBG_FW, "TX path diversity=%d\n", hal->tx_path_diversity);
	rtw89_debug(rtwdev, RTW89_DBG_FW, "Antenna diversity=%d\n", hal->ant_diversity);

	return 0;
}

static int rtw89_hw_sch_tx_en_h2c(struct rtw89_dev *rtwdev, u8 band,
				  u16 tx_en_u16, u16 mask_u16)
{
	u32 ret;
	struct rtw89_mac_c2h_info c2h_info = {0};
	struct rtw89_mac_h2c_info h2c_info = {0};
	struct rtw89_h2creg_sch_tx_en *sch_tx_en = &h2c_info.u.sch_tx_en;

	h2c_info.id = RTW89_FWCMD_H2CREG_FUNC_SCH_TX_EN;
	h2c_info.content_len = sizeof(*sch_tx_en) - RTW89_H2CREG_HDR_LEN;

	u32p_replace_bits(&sch_tx_en->w0, tx_en_u16, RTW89_H2CREG_SCH_TX_EN_W0_EN);
	u32p_replace_bits(&sch_tx_en->w1, mask_u16, RTW89_H2CREG_SCH_TX_EN_W1_MASK);
	u32p_replace_bits(&sch_tx_en->w1, band, RTW89_H2CREG_SCH_TX_EN_W1_BAND);

	ret = rtw89_fw_msg_reg(rtwdev, &h2c_info, &c2h_info);
	if (ret)
		return ret;

	if (c2h_info.id != RTW89_FWCMD_C2HREG_FUNC_TX_PAUSE_RPT)
		return -EINVAL;

	return 0;
}

static int rtw89_set_hw_sch_tx_en(struct rtw89_dev *rtwdev, u8 mac_idx,
				  u16 tx_en, u16 tx_en_mask)
{
	u32 reg = rtw89_mac_reg_by_idx(rtwdev, R_AX_CTN_TXEN, mac_idx);
	u16 val;
	int ret;

	ret = rtw89_mac_check_mac_en(rtwdev, mac_idx, RTW89_CMAC_SEL);
	if (ret)
		return ret;

	if (test_bit(RTW89_FLAG_FW_RDY, rtwdev->flags))
		return rtw89_hw_sch_tx_en_h2c(rtwdev, mac_idx,
					      tx_en, tx_en_mask);

	val = rtw89_read16(rtwdev, reg);
	val = (val & ~tx_en_mask) | (tx_en & tx_en_mask);
	rtw89_write16(rtwdev, reg, val);

	return 0;
}

static int rtw89_set_hw_sch_tx_en_v1(struct rtw89_dev *rtwdev, u8 mac_idx,
				     u32 tx_en, u32 tx_en_mask)
{
	u32 reg = rtw89_mac_reg_by_idx(rtwdev, R_AX_CTN_DRV_TXEN, mac_idx);
	u32 val;
	int ret;

	ret = rtw89_mac_check_mac_en(rtwdev, mac_idx, RTW89_CMAC_SEL);
	if (ret)
		return ret;

	val = rtw89_read32(rtwdev, reg);
	val = (val & ~tx_en_mask) | (tx_en & tx_en_mask);
	rtw89_write32(rtwdev, reg, val);

	return 0;
}

int rtw89_mac_stop_sch_tx(struct rtw89_dev *rtwdev, u8 mac_idx,
			  u32 *tx_en, enum rtw89_sch_tx_sel sel)
{
	int ret;

	*tx_en = rtw89_read16(rtwdev,
			      rtw89_mac_reg_by_idx(rtwdev, R_AX_CTN_TXEN, mac_idx));

	switch (sel) {
	case RTW89_SCH_TX_SEL_ALL:
		ret = rtw89_set_hw_sch_tx_en(rtwdev, mac_idx, 0,
					     B_AX_CTN_TXEN_ALL_MASK);
		if (ret)
			return ret;
		break;
	case RTW89_SCH_TX_SEL_HIQ:
		ret = rtw89_set_hw_sch_tx_en(rtwdev, mac_idx,
					     0, B_AX_CTN_TXEN_HGQ);
		if (ret)
			return ret;
		break;
	case RTW89_SCH_TX_SEL_MG0:
		ret = rtw89_set_hw_sch_tx_en(rtwdev, mac_idx,
					     0, B_AX_CTN_TXEN_MGQ);
		if (ret)
			return ret;
		break;
	case RTW89_SCH_TX_SEL_MACID:
		ret = rtw89_set_hw_sch_tx_en(rtwdev, mac_idx, 0,
					     B_AX_CTN_TXEN_ALL_MASK);
		if (ret)
			return ret;
		break;
	default:
		return 0;
	}

	return 0;
}
EXPORT_SYMBOL(rtw89_mac_stop_sch_tx);

int rtw89_mac_stop_sch_tx_v1(struct rtw89_dev *rtwdev, u8 mac_idx,
			     u32 *tx_en, enum rtw89_sch_tx_sel sel)
{
	int ret;

	*tx_en = rtw89_read32(rtwdev,
			      rtw89_mac_reg_by_idx(rtwdev, R_AX_CTN_DRV_TXEN, mac_idx));

	switch (sel) {
	case RTW89_SCH_TX_SEL_ALL:
		ret = rtw89_set_hw_sch_tx_en_v1(rtwdev, mac_idx, 0,
						B_AX_CTN_TXEN_ALL_MASK_V1);
		if (ret)
			return ret;
		break;
	case RTW89_SCH_TX_SEL_HIQ:
		ret = rtw89_set_hw_sch_tx_en_v1(rtwdev, mac_idx,
						0, B_AX_CTN_TXEN_HGQ);
		if (ret)
			return ret;
		break;
	case RTW89_SCH_TX_SEL_MG0:
		ret = rtw89_set_hw_sch_tx_en_v1(rtwdev, mac_idx,
						0, B_AX_CTN_TXEN_MGQ);
		if (ret)
			return ret;
		break;
	case RTW89_SCH_TX_SEL_MACID:
		ret = rtw89_set_hw_sch_tx_en_v1(rtwdev, mac_idx, 0,
						B_AX_CTN_TXEN_ALL_MASK_V1);
		if (ret)
			return ret;
		break;
	default:
		return 0;
	}

	return 0;
}
EXPORT_SYMBOL(rtw89_mac_stop_sch_tx_v1);

int rtw89_mac_resume_sch_tx(struct rtw89_dev *rtwdev, u8 mac_idx, u32 tx_en)
{
	int ret;

	ret = rtw89_set_hw_sch_tx_en(rtwdev, mac_idx, tx_en, B_AX_CTN_TXEN_ALL_MASK);
	if (ret)
		return ret;

	return 0;
}
EXPORT_SYMBOL(rtw89_mac_resume_sch_tx);

int rtw89_mac_resume_sch_tx_v1(struct rtw89_dev *rtwdev, u8 mac_idx, u32 tx_en)
{
	int ret;

	ret = rtw89_set_hw_sch_tx_en_v1(rtwdev, mac_idx, tx_en,
					B_AX_CTN_TXEN_ALL_MASK_V1);
	if (ret)
		return ret;

	return 0;
}
EXPORT_SYMBOL(rtw89_mac_resume_sch_tx_v1);

static int dle_buf_req_ax(struct rtw89_dev *rtwdev, u16 buf_len, bool wd, u16 *pkt_id)
{
	u32 val, reg;
	int ret;

	reg = wd ? R_AX_WD_BUF_REQ : R_AX_PL_BUF_REQ;
	val = buf_len;
	val |= B_AX_WD_BUF_REQ_EXEC;
	rtw89_write32(rtwdev, reg, val);

	reg = wd ? R_AX_WD_BUF_STATUS : R_AX_PL_BUF_STATUS;

	ret = read_poll_timeout(rtw89_read32, val, val & B_AX_WD_BUF_STAT_DONE,
				1, 2000, false, rtwdev, reg);
	if (ret)
		return ret;

	*pkt_id = FIELD_GET(B_AX_WD_BUF_STAT_PKTID_MASK, val);
	if (*pkt_id == S_WD_BUF_STAT_PKTID_INVALID)
		return -ENOENT;

	return 0;
}

static int set_cpuio_ax(struct rtw89_dev *rtwdev,
			struct rtw89_cpuio_ctrl *ctrl_para, bool wd)
{
	u32 val, cmd_type, reg;
	int ret;

	cmd_type = ctrl_para->cmd_type;

	reg = wd ? R_AX_WD_CPUQ_OP_2 : R_AX_PL_CPUQ_OP_2;
	val = 0;
	val = u32_replace_bits(val, ctrl_para->start_pktid,
			       B_AX_WD_CPUQ_OP_STRT_PKTID_MASK);
	val = u32_replace_bits(val, ctrl_para->end_pktid,
			       B_AX_WD_CPUQ_OP_END_PKTID_MASK);
	rtw89_write32(rtwdev, reg, val);

	reg = wd ? R_AX_WD_CPUQ_OP_1 : R_AX_PL_CPUQ_OP_1;
	val = 0;
	val = u32_replace_bits(val, ctrl_para->src_pid,
			       B_AX_CPUQ_OP_SRC_PID_MASK);
	val = u32_replace_bits(val, ctrl_para->src_qid,
			       B_AX_CPUQ_OP_SRC_QID_MASK);
	val = u32_replace_bits(val, ctrl_para->dst_pid,
			       B_AX_CPUQ_OP_DST_PID_MASK);
	val = u32_replace_bits(val, ctrl_para->dst_qid,
			       B_AX_CPUQ_OP_DST_QID_MASK);
	rtw89_write32(rtwdev, reg, val);

	reg = wd ? R_AX_WD_CPUQ_OP_0 : R_AX_PL_CPUQ_OP_0;
	val = 0;
	val = u32_replace_bits(val, cmd_type,
			       B_AX_CPUQ_OP_CMD_TYPE_MASK);
	val = u32_replace_bits(val, ctrl_para->macid,
			       B_AX_CPUQ_OP_MACID_MASK);
	val = u32_replace_bits(val, ctrl_para->pkt_num,
			       B_AX_CPUQ_OP_PKTNUM_MASK);
	val |= B_AX_WD_CPUQ_OP_EXEC;
	rtw89_write32(rtwdev, reg, val);

	reg = wd ? R_AX_WD_CPUQ_OP_STATUS : R_AX_PL_CPUQ_OP_STATUS;

	ret = read_poll_timeout(rtw89_read32, val, val & B_AX_WD_CPUQ_OP_STAT_DONE,
				1, 2000, false, rtwdev, reg);
	if (ret)
		return ret;

	if (cmd_type == CPUIO_OP_CMD_GET_1ST_PID ||
	    cmd_type == CPUIO_OP_CMD_GET_NEXT_PID)
		ctrl_para->pktid = FIELD_GET(B_AX_WD_CPUQ_OP_PKTID_MASK, val);

	return 0;
}

int rtw89_mac_dle_quota_change(struct rtw89_dev *rtwdev, enum rtw89_qta_mode mode,
			       bool band1_en)
{
	const struct rtw89_mac_gen_def *mac = rtwdev->chip->mac_def;
	const struct rtw89_dle_mem *cfg;

	cfg = get_dle_mem_cfg(rtwdev, mode);
	if (!cfg) {
		rtw89_err(rtwdev, "[ERR]wd/dle mem cfg\n");
		return -EINVAL;
	}

	if (dle_used_size(cfg) != dle_expected_used_size(rtwdev, mode)) {
		rtw89_err(rtwdev, "[ERR]wd/dle mem cfg\n");
		return -EINVAL;
	}

	dle_quota_cfg(rtwdev, cfg, INVALID_QT_WCPU);

	return mac->dle_quota_change(rtwdev, band1_en);
}

static int dle_quota_change_ax(struct rtw89_dev *rtwdev, bool band1_en)
{
	const struct rtw89_mac_gen_def *mac = rtwdev->chip->mac_def;
	struct rtw89_cpuio_ctrl ctrl_para = {0};
	u16 pkt_id;
	int ret;

	ret = mac->dle_buf_req(rtwdev, 0x20, true, &pkt_id);
	if (ret) {
		rtw89_err(rtwdev, "[ERR]WDE DLE buf req\n");
		return ret;
	}

	ctrl_para.cmd_type = CPUIO_OP_CMD_ENQ_TO_HEAD;
	ctrl_para.start_pktid = pkt_id;
	ctrl_para.end_pktid = pkt_id;
	ctrl_para.pkt_num = 0;
	ctrl_para.dst_pid = WDE_DLE_PORT_ID_WDRLS;
	ctrl_para.dst_qid = WDE_DLE_QUEID_NO_REPORT;
	ret = mac->set_cpuio(rtwdev, &ctrl_para, true);
	if (ret) {
		rtw89_err(rtwdev, "[ERR]WDE DLE enqueue to head\n");
		return -EFAULT;
	}

	ret = mac->dle_buf_req(rtwdev, 0x20, false, &pkt_id);
	if (ret) {
		rtw89_err(rtwdev, "[ERR]PLE DLE buf req\n");
		return ret;
	}

	ctrl_para.cmd_type = CPUIO_OP_CMD_ENQ_TO_HEAD;
	ctrl_para.start_pktid = pkt_id;
	ctrl_para.end_pktid = pkt_id;
	ctrl_para.pkt_num = 0;
	ctrl_para.dst_pid = PLE_DLE_PORT_ID_PLRLS;
	ctrl_para.dst_qid = PLE_DLE_QUEID_NO_REPORT;
	ret = mac->set_cpuio(rtwdev, &ctrl_para, false);
	if (ret) {
		rtw89_err(rtwdev, "[ERR]PLE DLE enqueue to head\n");
		return -EFAULT;
	}

	return 0;
}

static int band_idle_ck_b(struct rtw89_dev *rtwdev, u8 mac_idx)
{
	int ret;
	u32 reg;
	u8 val;

	ret = rtw89_mac_check_mac_en(rtwdev, mac_idx, RTW89_CMAC_SEL);
	if (ret)
		return ret;

	reg = rtw89_mac_reg_by_idx(rtwdev, R_AX_PTCL_TX_CTN_SEL, mac_idx);

	ret = read_poll_timeout(rtw89_read8, val,
				(val & B_AX_PTCL_TX_ON_STAT) == 0,
				SW_CVR_DUR_US,
				SW_CVR_DUR_US * PTCL_IDLE_POLL_CNT,
				false, rtwdev, reg);
	if (ret)
		return ret;

	return 0;
}

static int band1_enable_ax(struct rtw89_dev *rtwdev)
{
	int ret, i;
	u32 sleep_bak[4] = {0};
	u32 pause_bak[4] = {0};
	u32 tx_en;

	ret = rtw89_chip_stop_sch_tx(rtwdev, 0, &tx_en, RTW89_SCH_TX_SEL_ALL);
	if (ret) {
		rtw89_err(rtwdev, "[ERR]stop sch tx %d\n", ret);
		return ret;
	}

	for (i = 0; i < 4; i++) {
		sleep_bak[i] = rtw89_read32(rtwdev, R_AX_MACID_SLEEP_0 + i * 4);
		pause_bak[i] = rtw89_read32(rtwdev, R_AX_SS_MACID_PAUSE_0 + i * 4);
		rtw89_write32(rtwdev, R_AX_MACID_SLEEP_0 + i * 4, U32_MAX);
		rtw89_write32(rtwdev, R_AX_SS_MACID_PAUSE_0 + i * 4, U32_MAX);
	}

	ret = band_idle_ck_b(rtwdev, 0);
	if (ret) {
		rtw89_err(rtwdev, "[ERR]tx idle poll %d\n", ret);
		return ret;
	}

	ret = rtw89_mac_dle_quota_change(rtwdev, rtwdev->mac.qta_mode, true);
	if (ret) {
		rtw89_err(rtwdev, "[ERR]DLE quota change %d\n", ret);
		return ret;
	}

	for (i = 0; i < 4; i++) {
		rtw89_write32(rtwdev, R_AX_MACID_SLEEP_0 + i * 4, sleep_bak[i]);
		rtw89_write32(rtwdev, R_AX_SS_MACID_PAUSE_0 + i * 4, pause_bak[i]);
	}

	ret = rtw89_chip_resume_sch_tx(rtwdev, 0, tx_en);
	if (ret) {
		rtw89_err(rtwdev, "[ERR]CMAC1 resume sch tx %d\n", ret);
		return ret;
	}

	ret = cmac_func_en_ax(rtwdev, 1, true);
	if (ret) {
		rtw89_err(rtwdev, "[ERR]CMAC1 func en %d\n", ret);
		return ret;
	}

	ret = cmac_init_ax(rtwdev, 1);
	if (ret) {
		rtw89_err(rtwdev, "[ERR]CMAC1 init %d\n", ret);
		return ret;
	}

	rtw89_write32_set(rtwdev, R_AX_SYS_ISO_CTRL_EXTEND,
			  B_AX_R_SYM_FEN_WLBBFUN_1 | B_AX_R_SYM_FEN_WLBBGLB_1);

	return 0;
}

static void rtw89_wdrls_imr_enable(struct rtw89_dev *rtwdev)
{
	const struct rtw89_imr_info *imr = rtwdev->chip->imr_info;

	rtw89_write32_clr(rtwdev, R_AX_WDRLS_ERR_IMR, B_AX_WDRLS_IMR_EN_CLR);
	rtw89_write32_set(rtwdev, R_AX_WDRLS_ERR_IMR, imr->wdrls_imr_set);
}

static void rtw89_wsec_imr_enable(struct rtw89_dev *rtwdev)
{
	const struct rtw89_imr_info *imr = rtwdev->chip->imr_info;

	rtw89_write32_set(rtwdev, imr->wsec_imr_reg, imr->wsec_imr_set);
}

static void rtw89_mpdu_trx_imr_enable(struct rtw89_dev *rtwdev)
{
	enum rtw89_core_chip_id chip_id = rtwdev->chip->chip_id;
	const struct rtw89_imr_info *imr = rtwdev->chip->imr_info;

	rtw89_write32_clr(rtwdev, R_AX_MPDU_TX_ERR_IMR,
			  B_AX_TX_GET_ERRPKTID_INT_EN |
			  B_AX_TX_NXT_ERRPKTID_INT_EN |
			  B_AX_TX_MPDU_SIZE_ZERO_INT_EN |
			  B_AX_TX_OFFSET_ERR_INT_EN |
			  B_AX_TX_HDR3_SIZE_ERR_INT_EN);
	if (chip_id == RTL8852C)
		rtw89_write32_clr(rtwdev, R_AX_MPDU_TX_ERR_IMR,
				  B_AX_TX_ETH_TYPE_ERR_EN |
				  B_AX_TX_LLC_PRE_ERR_EN |
				  B_AX_TX_NW_TYPE_ERR_EN |
				  B_AX_TX_KSRCH_ERR_EN);
	rtw89_write32_set(rtwdev, R_AX_MPDU_TX_ERR_IMR,
			  imr->mpdu_tx_imr_set);

	rtw89_write32_clr(rtwdev, R_AX_MPDU_RX_ERR_IMR,
			  B_AX_GETPKTID_ERR_INT_EN |
			  B_AX_MHDRLEN_ERR_INT_EN |
			  B_AX_RPT_ERR_INT_EN);
	rtw89_write32_set(rtwdev, R_AX_MPDU_RX_ERR_IMR,
			  imr->mpdu_rx_imr_set);
}

static void rtw89_sta_sch_imr_enable(struct rtw89_dev *rtwdev)
{
	const struct rtw89_imr_info *imr = rtwdev->chip->imr_info;

	rtw89_write32_clr(rtwdev, R_AX_STA_SCHEDULER_ERR_IMR,
			  B_AX_SEARCH_HANG_TIMEOUT_INT_EN |
			  B_AX_RPT_HANG_TIMEOUT_INT_EN |
			  B_AX_PLE_B_PKTID_ERR_INT_EN);
	rtw89_write32_set(rtwdev, R_AX_STA_SCHEDULER_ERR_IMR,
			  imr->sta_sch_imr_set);
}

static void rtw89_txpktctl_imr_enable(struct rtw89_dev *rtwdev)
{
	const struct rtw89_imr_info *imr = rtwdev->chip->imr_info;

	rtw89_write32_clr(rtwdev, imr->txpktctl_imr_b0_reg,
			  imr->txpktctl_imr_b0_clr);
	rtw89_write32_set(rtwdev, imr->txpktctl_imr_b0_reg,
			  imr->txpktctl_imr_b0_set);
	rtw89_write32_clr(rtwdev, imr->txpktctl_imr_b1_reg,
			  imr->txpktctl_imr_b1_clr);
	rtw89_write32_set(rtwdev, imr->txpktctl_imr_b1_reg,
			  imr->txpktctl_imr_b1_set);
}

static void rtw89_wde_imr_enable(struct rtw89_dev *rtwdev)
{
	const struct rtw89_imr_info *imr = rtwdev->chip->imr_info;

	rtw89_write32_clr(rtwdev, R_AX_WDE_ERR_IMR, imr->wde_imr_clr);
	rtw89_write32_set(rtwdev, R_AX_WDE_ERR_IMR, imr->wde_imr_set);
}

static void rtw89_ple_imr_enable(struct rtw89_dev *rtwdev)
{
	const struct rtw89_imr_info *imr = rtwdev->chip->imr_info;

	rtw89_write32_clr(rtwdev, R_AX_PLE_ERR_IMR, imr->ple_imr_clr);
	rtw89_write32_set(rtwdev, R_AX_PLE_ERR_IMR, imr->ple_imr_set);
}

static void rtw89_pktin_imr_enable(struct rtw89_dev *rtwdev)
{
	rtw89_write32_set(rtwdev, R_AX_PKTIN_ERR_IMR,
			  B_AX_PKTIN_GETPKTID_ERR_INT_EN);
}

static void rtw89_dispatcher_imr_enable(struct rtw89_dev *rtwdev)
{
	const struct rtw89_imr_info *imr = rtwdev->chip->imr_info;

	rtw89_write32_clr(rtwdev, R_AX_HOST_DISPATCHER_ERR_IMR,
			  imr->host_disp_imr_clr);
	rtw89_write32_set(rtwdev, R_AX_HOST_DISPATCHER_ERR_IMR,
			  imr->host_disp_imr_set);
	rtw89_write32_clr(rtwdev, R_AX_CPU_DISPATCHER_ERR_IMR,
			  imr->cpu_disp_imr_clr);
	rtw89_write32_set(rtwdev, R_AX_CPU_DISPATCHER_ERR_IMR,
			  imr->cpu_disp_imr_set);
	rtw89_write32_clr(rtwdev, R_AX_OTHER_DISPATCHER_ERR_IMR,
			  imr->other_disp_imr_clr);
	rtw89_write32_set(rtwdev, R_AX_OTHER_DISPATCHER_ERR_IMR,
			  imr->other_disp_imr_set);
}

static void rtw89_cpuio_imr_enable(struct rtw89_dev *rtwdev)
{
	rtw89_write32_clr(rtwdev, R_AX_CPUIO_ERR_IMR, B_AX_CPUIO_IMR_CLR);
	rtw89_write32_set(rtwdev, R_AX_CPUIO_ERR_IMR, B_AX_CPUIO_IMR_SET);
}

static void rtw89_bbrpt_imr_enable(struct rtw89_dev *rtwdev)
{
	const struct rtw89_imr_info *imr = rtwdev->chip->imr_info;

	rtw89_write32_set(rtwdev, imr->bbrpt_com_err_imr_reg,
			  B_AX_BBRPT_COM_NULL_PLPKTID_ERR_INT_EN);
	rtw89_write32_clr(rtwdev, imr->bbrpt_chinfo_err_imr_reg,
			  B_AX_BBRPT_CHINFO_IMR_CLR);
	rtw89_write32_set(rtwdev, imr->bbrpt_chinfo_err_imr_reg,
			  imr->bbrpt_err_imr_set);
	rtw89_write32_set(rtwdev, imr->bbrpt_dfs_err_imr_reg,
			  B_AX_BBRPT_DFS_TO_ERR_INT_EN);
	rtw89_write32_set(rtwdev, R_AX_LA_ERRFLAG, B_AX_LA_IMR_DATA_LOSS_ERR);
}

static void rtw89_scheduler_imr_enable(struct rtw89_dev *rtwdev, u8 mac_idx)
{
	u32 reg;

	reg = rtw89_mac_reg_by_idx(rtwdev, R_AX_SCHEDULE_ERR_IMR, mac_idx);
	rtw89_write32_clr(rtwdev, reg, B_AX_SORT_NON_IDLE_ERR_INT_EN |
				       B_AX_FSM_TIMEOUT_ERR_INT_EN);
	rtw89_write32_set(rtwdev, reg, B_AX_FSM_TIMEOUT_ERR_INT_EN);
}

static void rtw89_ptcl_imr_enable(struct rtw89_dev *rtwdev, u8 mac_idx)
{
	const struct rtw89_imr_info *imr = rtwdev->chip->imr_info;
	u32 reg;

	reg = rtw89_mac_reg_by_idx(rtwdev, R_AX_PTCL_IMR0, mac_idx);
	rtw89_write32_clr(rtwdev, reg, imr->ptcl_imr_clr);
	rtw89_write32_set(rtwdev, reg, imr->ptcl_imr_set);
}

static void rtw89_cdma_imr_enable(struct rtw89_dev *rtwdev, u8 mac_idx)
{
	const struct rtw89_imr_info *imr = rtwdev->chip->imr_info;
	enum rtw89_core_chip_id chip_id = rtwdev->chip->chip_id;
	u32 reg;

	reg = rtw89_mac_reg_by_idx(rtwdev, imr->cdma_imr_0_reg, mac_idx);
	rtw89_write32_clr(rtwdev, reg, imr->cdma_imr_0_clr);
	rtw89_write32_set(rtwdev, reg, imr->cdma_imr_0_set);

	if (chip_id == RTL8852C) {
		reg = rtw89_mac_reg_by_idx(rtwdev, imr->cdma_imr_1_reg, mac_idx);
		rtw89_write32_clr(rtwdev, reg, imr->cdma_imr_1_clr);
		rtw89_write32_set(rtwdev, reg, imr->cdma_imr_1_set);
	}
}

static void rtw89_phy_intf_imr_enable(struct rtw89_dev *rtwdev, u8 mac_idx)
{
	const struct rtw89_imr_info *imr = rtwdev->chip->imr_info;
	u32 reg;

	reg = rtw89_mac_reg_by_idx(rtwdev, imr->phy_intf_imr_reg, mac_idx);
	rtw89_write32_clr(rtwdev, reg, imr->phy_intf_imr_clr);
	rtw89_write32_set(rtwdev, reg, imr->phy_intf_imr_set);
}

static void rtw89_rmac_imr_enable(struct rtw89_dev *rtwdev, u8 mac_idx)
{
	const struct rtw89_imr_info *imr = rtwdev->chip->imr_info;
	u32 reg;

	reg = rtw89_mac_reg_by_idx(rtwdev, imr->rmac_imr_reg, mac_idx);
	rtw89_write32_clr(rtwdev, reg, imr->rmac_imr_clr);
	rtw89_write32_set(rtwdev, reg, imr->rmac_imr_set);
}

static void rtw89_tmac_imr_enable(struct rtw89_dev *rtwdev, u8 mac_idx)
{
	const struct rtw89_imr_info *imr = rtwdev->chip->imr_info;
	u32 reg;

	reg = rtw89_mac_reg_by_idx(rtwdev, imr->tmac_imr_reg, mac_idx);
	rtw89_write32_clr(rtwdev, reg, imr->tmac_imr_clr);
	rtw89_write32_set(rtwdev, reg, imr->tmac_imr_set);
}

static int enable_imr_ax(struct rtw89_dev *rtwdev, u8 mac_idx,
			 enum rtw89_mac_hwmod_sel sel)
{
	int ret;

	ret = rtw89_mac_check_mac_en(rtwdev, mac_idx, sel);
	if (ret) {
		rtw89_err(rtwdev, "MAC%d mac_idx%d is not ready\n",
			  sel, mac_idx);
		return ret;
	}

	if (sel == RTW89_DMAC_SEL) {
		rtw89_wdrls_imr_enable(rtwdev);
		rtw89_wsec_imr_enable(rtwdev);
		rtw89_mpdu_trx_imr_enable(rtwdev);
		rtw89_sta_sch_imr_enable(rtwdev);
		rtw89_txpktctl_imr_enable(rtwdev);
		rtw89_wde_imr_enable(rtwdev);
		rtw89_ple_imr_enable(rtwdev);
		rtw89_pktin_imr_enable(rtwdev);
		rtw89_dispatcher_imr_enable(rtwdev);
		rtw89_cpuio_imr_enable(rtwdev);
		rtw89_bbrpt_imr_enable(rtwdev);
	} else if (sel == RTW89_CMAC_SEL) {
		rtw89_scheduler_imr_enable(rtwdev, mac_idx);
		rtw89_ptcl_imr_enable(rtwdev, mac_idx);
		rtw89_cdma_imr_enable(rtwdev, mac_idx);
		rtw89_phy_intf_imr_enable(rtwdev, mac_idx);
		rtw89_rmac_imr_enable(rtwdev, mac_idx);
		rtw89_tmac_imr_enable(rtwdev, mac_idx);
	} else {
		return -EINVAL;
	}

	return 0;
}

static void err_imr_ctrl_ax(struct rtw89_dev *rtwdev, bool en)
{
	rtw89_write32(rtwdev, R_AX_DMAC_ERR_IMR,
		      en ? DMAC_ERR_IMR_EN : DMAC_ERR_IMR_DIS);
	rtw89_write32(rtwdev, R_AX_CMAC_ERR_IMR,
		      en ? CMAC0_ERR_IMR_EN : CMAC0_ERR_IMR_DIS);
	if (!rtw89_is_rtl885xb(rtwdev) && rtwdev->mac.dle_info.c1_rx_qta)
		rtw89_write32(rtwdev, R_AX_CMAC_ERR_IMR_C1,
			      en ? CMAC1_ERR_IMR_EN : CMAC1_ERR_IMR_DIS);
}

static int dbcc_enable_ax(struct rtw89_dev *rtwdev, bool enable)
{
	int ret = 0;

	if (enable) {
		ret = band1_enable_ax(rtwdev);
		if (ret) {
			rtw89_err(rtwdev, "[ERR] band1_enable %d\n", ret);
			return ret;
		}

		ret = enable_imr_ax(rtwdev, RTW89_MAC_1, RTW89_CMAC_SEL);
		if (ret) {
			rtw89_err(rtwdev, "[ERR] enable CMAC1 IMR %d\n", ret);
			return ret;
		}
	} else {
		rtw89_err(rtwdev, "[ERR] disable dbcc is not implemented not\n");
		return -EINVAL;
	}

	return 0;
}

static int set_host_rpr_ax(struct rtw89_dev *rtwdev)
{
	if (rtwdev->hci.type == RTW89_HCI_TYPE_PCIE) {
		rtw89_write32_mask(rtwdev, R_AX_WDRLS_CFG,
				   B_AX_WDRLS_MODE_MASK, RTW89_RPR_MODE_POH);
		rtw89_write32_set(rtwdev, R_AX_RLSRPT0_CFG0,
				  B_AX_RLSRPT0_FLTR_MAP_MASK);
	} else {
		rtw89_write32_mask(rtwdev, R_AX_WDRLS_CFG,
				   B_AX_WDRLS_MODE_MASK, RTW89_RPR_MODE_STF);
		rtw89_write32_clr(rtwdev, R_AX_RLSRPT0_CFG0,
				  B_AX_RLSRPT0_FLTR_MAP_MASK);
	}

	rtw89_write32_mask(rtwdev, R_AX_RLSRPT0_CFG1, B_AX_RLSRPT0_AGGNUM_MASK, 30);
	rtw89_write32_mask(rtwdev, R_AX_RLSRPT0_CFG1, B_AX_RLSRPT0_TO_MASK, 255);

	return 0;
}

static int trx_init_ax(struct rtw89_dev *rtwdev)
{
	enum rtw89_core_chip_id chip_id = rtwdev->chip->chip_id;
	enum rtw89_qta_mode qta_mode = rtwdev->mac.qta_mode;
	int ret;

	ret = dmac_init_ax(rtwdev, 0);
	if (ret) {
		rtw89_err(rtwdev, "[ERR]DMAC init %d\n", ret);
		return ret;
	}

	ret = cmac_init_ax(rtwdev, 0);
	if (ret) {
		rtw89_err(rtwdev, "[ERR]CMAC%d init %d\n", 0, ret);
		return ret;
	}

	if (rtw89_mac_is_qta_dbcc(rtwdev, qta_mode)) {
		ret = dbcc_enable_ax(rtwdev, true);
		if (ret) {
			rtw89_err(rtwdev, "[ERR]dbcc_enable init %d\n", ret);
			return ret;
		}
	}

	ret = enable_imr_ax(rtwdev, RTW89_MAC_0, RTW89_DMAC_SEL);
	if (ret) {
		rtw89_err(rtwdev, "[ERR] enable DMAC IMR %d\n", ret);
		return ret;
	}

	ret = enable_imr_ax(rtwdev, RTW89_MAC_0, RTW89_CMAC_SEL);
	if (ret) {
		rtw89_err(rtwdev, "[ERR] to enable CMAC0 IMR %d\n", ret);
		return ret;
	}

	err_imr_ctrl_ax(rtwdev, true);

	ret = set_host_rpr_ax(rtwdev);
	if (ret) {
		rtw89_err(rtwdev, "[ERR] set host rpr %d\n", ret);
		return ret;
	}

	if (chip_id == RTL8852C)
		rtw89_write32_clr(rtwdev, R_AX_RSP_CHK_SIG,
				  B_AX_RSP_STATIC_RTS_CHK_SERV_BW_EN);

	return 0;
}

static int rtw89_mac_feat_init(struct rtw89_dev *rtwdev)
{
#define BACAM_1024BMP_OCC_ENTRY 4
#define BACAM_MAX_RU_SUPPORT_B0_STA 1
#define BACAM_MAX_RU_SUPPORT_B1_STA 1
	const struct rtw89_chip_info *chip = rtwdev->chip;
	u8 users, offset;

	if (chip->bacam_ver != RTW89_BACAM_V1)
		return 0;

	offset = 0;
	users = BACAM_MAX_RU_SUPPORT_B0_STA;
	rtw89_fw_h2c_init_ba_cam_users(rtwdev, users, offset, RTW89_MAC_0);

	offset += users * BACAM_1024BMP_OCC_ENTRY;
	users = BACAM_MAX_RU_SUPPORT_B1_STA;
	rtw89_fw_h2c_init_ba_cam_users(rtwdev, users, offset, RTW89_MAC_1);

	return 0;
}

static void rtw89_disable_fw_watchdog(struct rtw89_dev *rtwdev)
{
	u32 val32;

	if (rtw89_is_rtl885xb(rtwdev)) {
		rtw89_write32_clr(rtwdev, R_AX_PLATFORM_ENABLE, B_AX_APB_WRAP_EN);
		rtw89_write32_set(rtwdev, R_AX_PLATFORM_ENABLE, B_AX_APB_WRAP_EN);
		return;
	}

	rtw89_mac_mem_write(rtwdev, R_AX_WDT_CTRL,
			    WDT_CTRL_ALL_DIS, RTW89_MAC_MEM_CPU_LOCAL);

	val32 = rtw89_mac_mem_read(rtwdev, R_AX_WDT_STATUS, RTW89_MAC_MEM_CPU_LOCAL);
	val32 |= B_AX_FS_WDT_INT;
	val32 &= ~B_AX_FS_WDT_INT_MSK;
	rtw89_mac_mem_write(rtwdev, R_AX_WDT_STATUS, val32, RTW89_MAC_MEM_CPU_LOCAL);
}

static void rtw89_mac_disable_cpu_ax(struct rtw89_dev *rtwdev)
{
	clear_bit(RTW89_FLAG_FW_RDY, rtwdev->flags);

	rtw89_write32_clr(rtwdev, R_AX_PLATFORM_ENABLE, B_AX_WCPU_EN);
	rtw89_write32_clr(rtwdev, R_AX_WCPU_FW_CTRL, B_AX_WCPU_FWDL_EN |
			  B_AX_H2C_PATH_RDY | B_AX_FWDL_PATH_RDY);
	rtw89_write32_clr(rtwdev, R_AX_SYS_CLK_CTRL, B_AX_CPU_CLK_EN);

	rtw89_disable_fw_watchdog(rtwdev);

	rtw89_write32_clr(rtwdev, R_AX_PLATFORM_ENABLE, B_AX_PLATFORM_EN);
	rtw89_write32_set(rtwdev, R_AX_PLATFORM_ENABLE, B_AX_PLATFORM_EN);
}

static int rtw89_mac_enable_cpu_ax(struct rtw89_dev *rtwdev, u8 boot_reason,
				   bool dlfw, bool include_bb)
{
	u32 val;
	int ret;

	if (rtw89_read32(rtwdev, R_AX_PLATFORM_ENABLE) & B_AX_WCPU_EN)
		return -EFAULT;

	rtw89_write32(rtwdev, R_AX_UDM1, 0);
	rtw89_write32(rtwdev, R_AX_UDM2, 0);
	rtw89_write32(rtwdev, R_AX_HALT_H2C_CTRL, 0);
	rtw89_write32(rtwdev, R_AX_HALT_C2H_CTRL, 0);
	rtw89_write32(rtwdev, R_AX_HALT_H2C, 0);
	rtw89_write32(rtwdev, R_AX_HALT_C2H, 0);

	rtw89_write32_set(rtwdev, R_AX_SYS_CLK_CTRL, B_AX_CPU_CLK_EN);

	val = rtw89_read32(rtwdev, R_AX_WCPU_FW_CTRL);
	val &= ~(B_AX_WCPU_FWDL_EN | B_AX_H2C_PATH_RDY | B_AX_FWDL_PATH_RDY);
	val = u32_replace_bits(val, RTW89_FWDL_INITIAL_STATE,
			       B_AX_WCPU_FWDL_STS_MASK);

	if (dlfw)
		val |= B_AX_WCPU_FWDL_EN;

	rtw89_write32(rtwdev, R_AX_WCPU_FW_CTRL, val);

	if (rtw89_is_rtl885xb(rtwdev))
		rtw89_write32_mask(rtwdev, R_AX_SEC_CTRL,
				   B_AX_SEC_IDMEM_SIZE_CONFIG_MASK, 0x2);

	rtw89_write16_mask(rtwdev, R_AX_BOOT_REASON, B_AX_BOOT_REASON_MASK,
			   boot_reason);
	rtw89_write32_set(rtwdev, R_AX_PLATFORM_ENABLE, B_AX_WCPU_EN);

	if (!dlfw) {
		mdelay(5);

		ret = rtw89_fw_check_rdy(rtwdev, RTW89_FWDL_CHECK_FREERTOS_DONE);
		if (ret)
			return ret;
	}

	return 0;
}

static void rtw89_mac_hci_func_en_ax(struct rtw89_dev *rtwdev)
{
	enum rtw89_core_chip_id chip_id = rtwdev->chip->chip_id;
	u32 val;

	if (chip_id == RTL8852C)
		val = B_AX_MAC_FUNC_EN | B_AX_DMAC_FUNC_EN | B_AX_DISPATCHER_EN |
		      B_AX_PKT_BUF_EN | B_AX_H_AXIDMA_EN;
	else
		val = B_AX_MAC_FUNC_EN | B_AX_DMAC_FUNC_EN | B_AX_DISPATCHER_EN |
		      B_AX_PKT_BUF_EN;
	rtw89_write32(rtwdev, R_AX_DMAC_FUNC_EN, val);
}

static void rtw89_mac_dmac_func_pre_en_ax(struct rtw89_dev *rtwdev)
{
	enum rtw89_core_chip_id chip_id = rtwdev->chip->chip_id;
	u32 val;

	if (chip_id == RTL8851B || chip_id == RTL8852BT)
		val = B_AX_DISPATCHER_CLK_EN | B_AX_AXIDMA_CLK_EN;
	else
		val = B_AX_DISPATCHER_CLK_EN;
	rtw89_write32(rtwdev, R_AX_DMAC_CLK_EN, val);

	if (chip_id != RTL8852C)
		return;

	val = rtw89_read32(rtwdev, R_AX_HAXI_INIT_CFG1);
	val &= ~(B_AX_DMA_MODE_MASK | B_AX_STOP_AXI_MST);
	val |= FIELD_PREP(B_AX_DMA_MODE_MASK, DMA_MOD_PCIE_1B) |
	       B_AX_TXHCI_EN_V1 | B_AX_RXHCI_EN_V1;
	rtw89_write32(rtwdev, R_AX_HAXI_INIT_CFG1, val);

	rtw89_write32_clr(rtwdev, R_AX_HAXI_DMA_STOP1,
			  B_AX_STOP_ACH0 | B_AX_STOP_ACH1 | B_AX_STOP_ACH3 |
			  B_AX_STOP_ACH4 | B_AX_STOP_ACH5 | B_AX_STOP_ACH6 |
			  B_AX_STOP_ACH7 | B_AX_STOP_CH8 | B_AX_STOP_CH9 |
			  B_AX_STOP_CH12 | B_AX_STOP_ACH2);
	rtw89_write32_clr(rtwdev, R_AX_HAXI_DMA_STOP2, B_AX_STOP_CH10 | B_AX_STOP_CH11);
	rtw89_write32_set(rtwdev, R_AX_PLATFORM_ENABLE, B_AX_AXIDMA_EN);
}

static int rtw89_mac_dmac_pre_init(struct rtw89_dev *rtwdev)
{
	const struct rtw89_mac_gen_def *mac = rtwdev->chip->mac_def;
	int ret;

	mac->hci_func_en(rtwdev);
	mac->dmac_func_pre_en(rtwdev);

	ret = rtw89_mac_dle_init(rtwdev, RTW89_QTA_DLFW, rtwdev->mac.qta_mode);
	if (ret) {
		rtw89_err(rtwdev, "[ERR]DLE pre init %d\n", ret);
		return ret;
	}

	ret = rtw89_mac_hfc_init(rtwdev, true, false, true);
	if (ret) {
		rtw89_err(rtwdev, "[ERR]HCI FC pre init %d\n", ret);
		return ret;
	}

	return ret;
}

int rtw89_mac_enable_bb_rf(struct rtw89_dev *rtwdev)
{
	rtw89_write8_set(rtwdev, R_AX_SYS_FUNC_EN,
			 B_AX_FEN_BBRSTB | B_AX_FEN_BB_GLB_RSTN);
	rtw89_write32_set(rtwdev, R_AX_WLRF_CTRL,
			  B_AX_WLRF1_CTRL_7 | B_AX_WLRF1_CTRL_1 |
			  B_AX_WLRF_CTRL_7 | B_AX_WLRF_CTRL_1);
	rtw89_write8_set(rtwdev, R_AX_PHYREG_SET, PHYREG_SET_ALL_CYCLE);

	return 0;
}
EXPORT_SYMBOL(rtw89_mac_enable_bb_rf);

int rtw89_mac_disable_bb_rf(struct rtw89_dev *rtwdev)
{
	rtw89_write8_clr(rtwdev, R_AX_SYS_FUNC_EN,
			 B_AX_FEN_BBRSTB | B_AX_FEN_BB_GLB_RSTN);
	rtw89_write32_clr(rtwdev, R_AX_WLRF_CTRL,
			  B_AX_WLRF1_CTRL_7 | B_AX_WLRF1_CTRL_1 |
			  B_AX_WLRF_CTRL_7 | B_AX_WLRF_CTRL_1);
	rtw89_write8_clr(rtwdev, R_AX_PHYREG_SET, PHYREG_SET_ALL_CYCLE);

	return 0;
}
EXPORT_SYMBOL(rtw89_mac_disable_bb_rf);

int rtw89_mac_partial_init(struct rtw89_dev *rtwdev, bool include_bb)
{
	int ret;

	ret = rtw89_mac_power_switch(rtwdev, true);
	if (ret) {
		rtw89_mac_power_switch(rtwdev, false);
		ret = rtw89_mac_power_switch(rtwdev, true);
		if (ret)
			return ret;
	}

	rtw89_mac_ctrl_hci_dma_trx(rtwdev, true);

	if (include_bb) {
		rtw89_chip_bb_preinit(rtwdev, RTW89_PHY_0);
		if (rtwdev->dbcc_en)
			rtw89_chip_bb_preinit(rtwdev, RTW89_PHY_1);
	}

	ret = rtw89_mac_dmac_pre_init(rtwdev);
	if (ret)
		return ret;

	if (rtwdev->hci.ops->mac_pre_init) {
		ret = rtwdev->hci.ops->mac_pre_init(rtwdev);
		if (ret)
			return ret;
	}

	ret = rtw89_fw_download(rtwdev, RTW89_FW_NORMAL, include_bb);
	if (ret)
		return ret;

	return 0;
}

int rtw89_mac_init(struct rtw89_dev *rtwdev)
{
	const struct rtw89_mac_gen_def *mac = rtwdev->chip->mac_def;
	const struct rtw89_chip_info *chip = rtwdev->chip;
	bool include_bb = !!chip->bbmcu_nr;
	int ret;

	ret = rtw89_mac_partial_init(rtwdev, include_bb);
	if (ret)
		goto fail;

	ret = rtw89_chip_enable_bb_rf(rtwdev);
	if (ret)
		goto fail;

	ret = mac->sys_init(rtwdev);
	if (ret)
		goto fail;

	ret = mac->trx_init(rtwdev);
	if (ret)
		goto fail;

	ret = rtw89_mac_feat_init(rtwdev);
	if (ret)
		goto fail;

	if (rtwdev->hci.ops->mac_post_init) {
		ret = rtwdev->hci.ops->mac_post_init(rtwdev);
		if (ret)
			goto fail;
	}

	rtw89_fw_send_all_early_h2c(rtwdev);
	rtw89_fw_h2c_set_ofld_cfg(rtwdev);

	return ret;
fail:
	rtw89_mac_power_switch(rtwdev, false);

	return ret;
}

static void rtw89_mac_dmac_tbl_init(struct rtw89_dev *rtwdev, u8 macid)
{
	struct rtw89_fw_secure *sec = &rtwdev->fw.sec;
	u8 i;

	if (rtwdev->chip->chip_gen != RTW89_CHIP_AX || sec->secure_boot)
		return;

	for (i = 0; i < 4; i++) {
		rtw89_write32(rtwdev, R_AX_FILTER_MODEL_ADDR,
			      DMAC_TBL_BASE_ADDR + (macid << 4) + (i << 2));
		rtw89_write32(rtwdev, R_AX_INDIR_ACCESS_ENTRY, 0);
	}
}

static void rtw89_mac_cmac_tbl_init(struct rtw89_dev *rtwdev, u8 macid)
{
	struct rtw89_fw_secure *sec = &rtwdev->fw.sec;

	if (rtwdev->chip->chip_gen != RTW89_CHIP_AX || sec->secure_boot)
		return;

	rtw89_write32(rtwdev, R_AX_FILTER_MODEL_ADDR,
		      CMAC_TBL_BASE_ADDR + macid * CCTL_INFO_SIZE);
	rtw89_write32(rtwdev, R_AX_INDIR_ACCESS_ENTRY, 0x4);
	rtw89_write32(rtwdev, R_AX_INDIR_ACCESS_ENTRY + 4, 0x400A0004);
	rtw89_write32(rtwdev, R_AX_INDIR_ACCESS_ENTRY + 8, 0);
	rtw89_write32(rtwdev, R_AX_INDIR_ACCESS_ENTRY + 12, 0);
	rtw89_write32(rtwdev, R_AX_INDIR_ACCESS_ENTRY + 16, 0);
	rtw89_write32(rtwdev, R_AX_INDIR_ACCESS_ENTRY + 20, 0xE43000B);
	rtw89_write32(rtwdev, R_AX_INDIR_ACCESS_ENTRY + 24, 0);
	rtw89_write32(rtwdev, R_AX_INDIR_ACCESS_ENTRY + 28, 0xB8109);
}

int rtw89_mac_set_macid_pause(struct rtw89_dev *rtwdev, u8 macid, bool pause)
{
	u8 sh =  FIELD_GET(GENMASK(4, 0), macid);
	u8 grp = macid >> 5;
	int ret;

	/* If this is called by change_interface() in the case of P2P, it could
	 * be power-off, so ignore this operation.
	 */
	if (test_bit(RTW89_FLAG_CHANGING_INTERFACE, rtwdev->flags) &&
	    !test_bit(RTW89_FLAG_POWERON, rtwdev->flags))
		return 0;

	ret = rtw89_mac_check_mac_en(rtwdev, RTW89_MAC_0, RTW89_CMAC_SEL);
	if (ret)
		return ret;

	rtw89_fw_h2c_macid_pause(rtwdev, sh, grp, pause);

	return 0;
}

static const struct rtw89_port_reg rtw89_port_base_ax = {
	.port_cfg = R_AX_PORT_CFG_P0,
	.tbtt_prohib = R_AX_TBTT_PROHIB_P0,
	.bcn_area = R_AX_BCN_AREA_P0,
	.bcn_early = R_AX_BCNERLYINT_CFG_P0,
	.tbtt_early = R_AX_TBTTERLYINT_CFG_P0,
	.tbtt_agg = R_AX_TBTT_AGG_P0,
	.bcn_space = R_AX_BCN_SPACE_CFG_P0,
	.bcn_forcetx = R_AX_BCN_FORCETX_P0,
	.bcn_err_cnt = R_AX_BCN_ERR_CNT_P0,
	.bcn_err_flag = R_AX_BCN_ERR_FLAG_P0,
	.dtim_ctrl = R_AX_DTIM_CTRL_P0,
	.tbtt_shift = R_AX_TBTT_SHIFT_P0,
	.bcn_cnt_tmr = R_AX_BCN_CNT_TMR_P0,
	.tsftr_l = R_AX_TSFTR_LOW_P0,
	.tsftr_h = R_AX_TSFTR_HIGH_P0,
	.md_tsft = R_AX_MD_TSFT_STMP_CTL,
	.bss_color = R_AX_PTCL_BSS_COLOR_0,
	.mbssid = R_AX_MBSSID_CTRL,
	.mbssid_drop = R_AX_MBSSID_DROP_0,
	.tsf_sync = R_AX_PORT0_TSF_SYNC,
	.ptcl_dbg = R_AX_PTCL_DBG,
	.ptcl_dbg_info = R_AX_PTCL_DBG_INFO,
	.bcn_drop_all = R_AX_BCN_DROP_ALL0,
	.hiq_win = {R_AX_P0MB_HGQ_WINDOW_CFG_0, R_AX_PORT_HGQ_WINDOW_CFG,
		    R_AX_PORT_HGQ_WINDOW_CFG + 1, R_AX_PORT_HGQ_WINDOW_CFG + 2,
		    R_AX_PORT_HGQ_WINDOW_CFG + 3},
};

static void rtw89_mac_check_packet_ctrl(struct rtw89_dev *rtwdev,
					struct rtw89_vif_link *rtwvif_link, u8 type)
{
	const struct rtw89_mac_gen_def *mac = rtwdev->chip->mac_def;
	const struct rtw89_port_reg *p = mac->port_base;
	u8 mask = B_AX_PTCL_DBG_INFO_MASK_BY_PORT(rtwvif_link->port);
	u32 reg_info, reg_ctrl;
	u32 val;
	int ret;

	reg_info = rtw89_mac_reg_by_idx(rtwdev, p->ptcl_dbg_info, rtwvif_link->mac_idx);
	reg_ctrl = rtw89_mac_reg_by_idx(rtwdev, p->ptcl_dbg, rtwvif_link->mac_idx);

	rtw89_write32_mask(rtwdev, reg_ctrl, B_AX_PTCL_DBG_SEL_MASK, type);
	rtw89_write32_set(rtwdev, reg_ctrl, B_AX_PTCL_DBG_EN);
	fsleep(100);

	ret = read_poll_timeout(rtw89_read32_mask, val, val == 0, 1000, 100000,
				true, rtwdev, reg_info, mask);
	if (ret)
		rtw89_warn(rtwdev, "Polling beacon packet empty fail\n");
}

static void rtw89_mac_bcn_drop(struct rtw89_dev *rtwdev,
			       struct rtw89_vif_link *rtwvif_link)
{
	const struct rtw89_mac_gen_def *mac = rtwdev->chip->mac_def;
	const struct rtw89_port_reg *p = mac->port_base;

	rtw89_write32_set(rtwdev, p->bcn_drop_all, BIT(rtwvif_link->port));
	rtw89_write32_port_mask(rtwdev, rtwvif_link, p->tbtt_prohib, B_AX_TBTT_SETUP_MASK,
				1);
	rtw89_write32_port_mask(rtwdev, rtwvif_link, p->bcn_area, B_AX_BCN_MSK_AREA_MASK,
				0);
	rtw89_write32_port_mask(rtwdev, rtwvif_link, p->tbtt_prohib, B_AX_TBTT_HOLD_MASK,
				0);
	rtw89_write32_port_mask(rtwdev, rtwvif_link, p->bcn_early, B_AX_BCNERLY_MASK, 2);
	rtw89_write16_port_mask(rtwdev, rtwvif_link, p->tbtt_early,
				B_AX_TBTTERLY_MASK, 1);
	rtw89_write32_port_mask(rtwdev, rtwvif_link, p->bcn_space,
				B_AX_BCN_SPACE_MASK, 1);
	rtw89_write32_port_set(rtwdev, rtwvif_link, p->port_cfg, B_AX_BCNTX_EN);

	rtw89_mac_check_packet_ctrl(rtwdev, rtwvif_link, AX_PTCL_DBG_BCNQ_NUM0);
	if (rtwvif_link->port == RTW89_PORT_0)
		rtw89_mac_check_packet_ctrl(rtwdev, rtwvif_link, AX_PTCL_DBG_BCNQ_NUM1);

	rtw89_write32_clr(rtwdev, p->bcn_drop_all, BIT(rtwvif_link->port));
	rtw89_write32_port_clr(rtwdev, rtwvif_link, p->port_cfg, B_AX_TBTT_PROHIB_EN);
	fsleep(2000);
}

#define BCN_INTERVAL 100
#define BCN_ERLY_DEF 160
#define BCN_SETUP_DEF 2
#define BCN_HOLD_DEF 200
#define BCN_MASK_DEF 0
#define TBTT_ERLY_DEF 5
#define BCN_SET_UNIT 32
#define BCN_ERLY_SET_DLY (10 * 2)

static void rtw89_mac_port_cfg_func_sw(struct rtw89_dev *rtwdev,
				       struct rtw89_vif_link *rtwvif_link)
{
	const struct rtw89_mac_gen_def *mac = rtwdev->chip->mac_def;
	const struct rtw89_port_reg *p = mac->port_base;
	const struct rtw89_chip_info *chip = rtwdev->chip;
	struct ieee80211_bss_conf *bss_conf;
	bool need_backup = false;
	u32 backup_val;
	u16 beacon_int;

	if (!rtw89_read32_port_mask(rtwdev, rtwvif_link, p->port_cfg, B_AX_PORT_FUNC_EN))
		return;

	if (chip->chip_id == RTL8852A && rtwvif_link->port != RTW89_PORT_0) {
		need_backup = true;
		backup_val = rtw89_read32_port(rtwdev, rtwvif_link, p->tbtt_prohib);
	}

	if (rtwvif_link->net_type == RTW89_NET_TYPE_AP_MODE)
		rtw89_mac_bcn_drop(rtwdev, rtwvif_link);

	if (chip->chip_id == RTL8852A) {
		rtw89_write32_port_clr(rtwdev, rtwvif_link, p->tbtt_prohib,
				       B_AX_TBTT_SETUP_MASK);
		rtw89_write32_port_mask(rtwdev, rtwvif_link, p->tbtt_prohib,
					B_AX_TBTT_HOLD_MASK, 1);
		rtw89_write16_port_clr(rtwdev, rtwvif_link, p->tbtt_early,
				       B_AX_TBTTERLY_MASK);
		rtw89_write16_port_clr(rtwdev, rtwvif_link, p->bcn_early,
				       B_AX_BCNERLY_MASK);
	}

	rcu_read_lock();

	bss_conf = rtw89_vif_rcu_dereference_link(rtwvif_link, true);
	beacon_int = bss_conf->beacon_int;

	rcu_read_unlock();

	msleep(beacon_int + 1);
	rtw89_write32_port_clr(rtwdev, rtwvif_link, p->port_cfg, B_AX_PORT_FUNC_EN |
							    B_AX_BRK_SETUP);
	rtw89_write32_port_set(rtwdev, rtwvif_link, p->port_cfg, B_AX_TSFTR_RST);
	rtw89_write32_port(rtwdev, rtwvif_link, p->bcn_cnt_tmr, 0);

	if (need_backup)
		rtw89_write32_port(rtwdev, rtwvif_link, p->tbtt_prohib, backup_val);
}

static void rtw89_mac_port_cfg_tx_rpt(struct rtw89_dev *rtwdev,
				      struct rtw89_vif_link *rtwvif_link, bool en)
{
	const struct rtw89_mac_gen_def *mac = rtwdev->chip->mac_def;
	const struct rtw89_port_reg *p = mac->port_base;

	if (en)
		rtw89_write32_port_set(rtwdev, rtwvif_link, p->port_cfg,
				       B_AX_TXBCN_RPT_EN);
	else
		rtw89_write32_port_clr(rtwdev, rtwvif_link, p->port_cfg,
				       B_AX_TXBCN_RPT_EN);
}

static void rtw89_mac_port_cfg_rx_rpt(struct rtw89_dev *rtwdev,
				      struct rtw89_vif_link *rtwvif_link, bool en)
{
	const struct rtw89_mac_gen_def *mac = rtwdev->chip->mac_def;
	const struct rtw89_port_reg *p = mac->port_base;

	if (en)
		rtw89_write32_port_set(rtwdev, rtwvif_link, p->port_cfg,
				       B_AX_RXBCN_RPT_EN);
	else
		rtw89_write32_port_clr(rtwdev, rtwvif_link, p->port_cfg,
				       B_AX_RXBCN_RPT_EN);
}

static void rtw89_mac_port_cfg_net_type(struct rtw89_dev *rtwdev,
					struct rtw89_vif_link *rtwvif_link)
{
	const struct rtw89_mac_gen_def *mac = rtwdev->chip->mac_def;
	const struct rtw89_port_reg *p = mac->port_base;

	rtw89_write32_port_mask(rtwdev, rtwvif_link, p->port_cfg, B_AX_NET_TYPE_MASK,
				rtwvif_link->net_type);
}

static void rtw89_mac_port_cfg_bcn_prct(struct rtw89_dev *rtwdev,
					struct rtw89_vif_link *rtwvif_link)
{
	const struct rtw89_mac_gen_def *mac = rtwdev->chip->mac_def;
	const struct rtw89_port_reg *p = mac->port_base;
	bool en = rtwvif_link->net_type != RTW89_NET_TYPE_NO_LINK;
	u32 bits = B_AX_TBTT_PROHIB_EN | B_AX_BRK_SETUP;

	if (en)
		rtw89_write32_port_set(rtwdev, rtwvif_link, p->port_cfg, bits);
	else
		rtw89_write32_port_clr(rtwdev, rtwvif_link, p->port_cfg, bits);
}

static void rtw89_mac_port_cfg_rx_sw(struct rtw89_dev *rtwdev,
				     struct rtw89_vif_link *rtwvif_link)
{
	const struct rtw89_mac_gen_def *mac = rtwdev->chip->mac_def;
	const struct rtw89_port_reg *p = mac->port_base;
	bool en = rtwvif_link->net_type == RTW89_NET_TYPE_INFRA ||
		  rtwvif_link->net_type == RTW89_NET_TYPE_AD_HOC;
	u32 bit = B_AX_RX_BSSID_FIT_EN;

	if (en)
		rtw89_write32_port_set(rtwdev, rtwvif_link, p->port_cfg, bit);
	else
		rtw89_write32_port_clr(rtwdev, rtwvif_link, p->port_cfg, bit);
}

void rtw89_mac_port_cfg_rx_sync(struct rtw89_dev *rtwdev,
				struct rtw89_vif_link *rtwvif_link, bool en)
{
	const struct rtw89_mac_gen_def *mac = rtwdev->chip->mac_def;
	const struct rtw89_port_reg *p = mac->port_base;

	if (en)
		rtw89_write32_port_set(rtwdev, rtwvif_link, p->port_cfg, B_AX_TSF_UDT_EN);
	else
		rtw89_write32_port_clr(rtwdev, rtwvif_link, p->port_cfg, B_AX_TSF_UDT_EN);
}

static void rtw89_mac_port_cfg_rx_sync_by_nettype(struct rtw89_dev *rtwdev,
						  struct rtw89_vif_link *rtwvif_link)
{
	bool en = rtwvif_link->net_type == RTW89_NET_TYPE_INFRA ||
		  rtwvif_link->net_type == RTW89_NET_TYPE_AD_HOC;

	rtw89_mac_port_cfg_rx_sync(rtwdev, rtwvif_link, en);
}

static void rtw89_mac_port_cfg_tx_sw(struct rtw89_dev *rtwdev,
				     struct rtw89_vif_link *rtwvif_link, bool en)
{
	const struct rtw89_mac_gen_def *mac = rtwdev->chip->mac_def;
	const struct rtw89_port_reg *p = mac->port_base;

	if (en)
		rtw89_write32_port_set(rtwdev, rtwvif_link, p->port_cfg, B_AX_BCNTX_EN);
	else
		rtw89_write32_port_clr(rtwdev, rtwvif_link, p->port_cfg, B_AX_BCNTX_EN);
}

static void rtw89_mac_port_cfg_tx_sw_by_nettype(struct rtw89_dev *rtwdev,
						struct rtw89_vif_link *rtwvif_link)
{
	bool en = rtwvif_link->net_type == RTW89_NET_TYPE_AP_MODE ||
		  rtwvif_link->net_type == RTW89_NET_TYPE_AD_HOC;

	rtw89_mac_port_cfg_tx_sw(rtwdev, rtwvif_link, en);
}

void rtw89_mac_enable_beacon_for_ap_vifs(struct rtw89_dev *rtwdev, bool en)
{
	struct rtw89_vif_link *rtwvif_link;
	struct rtw89_vif *rtwvif;
	unsigned int link_id;

	rtw89_for_each_rtwvif(rtwdev, rtwvif)
		rtw89_vif_for_each_link(rtwvif, rtwvif_link, link_id)
			if (rtwvif_link->net_type == RTW89_NET_TYPE_AP_MODE)
				rtw89_mac_port_cfg_tx_sw(rtwdev, rtwvif_link, en);
}

static void rtw89_mac_port_cfg_bcn_intv(struct rtw89_dev *rtwdev,
					struct rtw89_vif_link *rtwvif_link)
{
	const struct rtw89_mac_gen_def *mac = rtwdev->chip->mac_def;
	const struct rtw89_port_reg *p = mac->port_base;
	struct ieee80211_bss_conf *bss_conf;
	u16 bcn_int;

	rcu_read_lock();

	bss_conf = rtw89_vif_rcu_dereference_link(rtwvif_link, true);
	if (bss_conf->beacon_int)
		bcn_int = bss_conf->beacon_int;
	else
		bcn_int = BCN_INTERVAL;
<<<<<<< HEAD

	rcu_read_unlock();

=======

	rcu_read_unlock();

>>>>>>> b5de2a2a
	rtw89_write32_port_mask(rtwdev, rtwvif_link, p->bcn_space, B_AX_BCN_SPACE_MASK,
				bcn_int);
}

static void rtw89_mac_port_cfg_hiq_win(struct rtw89_dev *rtwdev,
				       struct rtw89_vif_link *rtwvif_link)
{
	u8 win = rtwvif_link->net_type == RTW89_NET_TYPE_AP_MODE ? 16 : 0;
	const struct rtw89_mac_gen_def *mac = rtwdev->chip->mac_def;
	const struct rtw89_port_reg *p = mac->port_base;
	u8 port = rtwvif_link->port;
	u32 reg;

	reg = rtw89_mac_reg_by_idx(rtwdev, p->hiq_win[port], rtwvif_link->mac_idx);
	rtw89_write8(rtwdev, reg, win);
}

static void rtw89_mac_port_cfg_hiq_dtim(struct rtw89_dev *rtwdev,
					struct rtw89_vif_link *rtwvif_link)
{
	const struct rtw89_mac_gen_def *mac = rtwdev->chip->mac_def;
	const struct rtw89_port_reg *p = mac->port_base;
	struct ieee80211_bss_conf *bss_conf;
	u8 dtim_period;
	u32 addr;

	rcu_read_lock();

	bss_conf = rtw89_vif_rcu_dereference_link(rtwvif_link, true);
	dtim_period = bss_conf->dtim_period;

	rcu_read_unlock();

	addr = rtw89_mac_reg_by_idx(rtwdev, p->md_tsft, rtwvif_link->mac_idx);
	rtw89_write8_set(rtwdev, addr, B_AX_UPD_HGQMD | B_AX_UPD_TIMIE);

	rtw89_write16_port_mask(rtwdev, rtwvif_link, p->dtim_ctrl, B_AX_DTIM_NUM_MASK,
				dtim_period);
}

static void rtw89_mac_port_cfg_bcn_setup_time(struct rtw89_dev *rtwdev,
					      struct rtw89_vif_link *rtwvif_link)
{
	const struct rtw89_mac_gen_def *mac = rtwdev->chip->mac_def;
	const struct rtw89_port_reg *p = mac->port_base;

	rtw89_write32_port_mask(rtwdev, rtwvif_link, p->tbtt_prohib,
				B_AX_TBTT_SETUP_MASK, BCN_SETUP_DEF);
}

static void rtw89_mac_port_cfg_bcn_hold_time(struct rtw89_dev *rtwdev,
					     struct rtw89_vif_link *rtwvif_link)
{
	const struct rtw89_mac_gen_def *mac = rtwdev->chip->mac_def;
	const struct rtw89_port_reg *p = mac->port_base;

	rtw89_write32_port_mask(rtwdev, rtwvif_link, p->tbtt_prohib,
				B_AX_TBTT_HOLD_MASK, BCN_HOLD_DEF);
}

static void rtw89_mac_port_cfg_bcn_mask_area(struct rtw89_dev *rtwdev,
					     struct rtw89_vif_link *rtwvif_link)
{
	const struct rtw89_mac_gen_def *mac = rtwdev->chip->mac_def;
	const struct rtw89_port_reg *p = mac->port_base;

	rtw89_write32_port_mask(rtwdev, rtwvif_link, p->bcn_area,
				B_AX_BCN_MSK_AREA_MASK, BCN_MASK_DEF);
}

static void rtw89_mac_port_cfg_tbtt_early(struct rtw89_dev *rtwdev,
					  struct rtw89_vif_link *rtwvif_link)
{
	const struct rtw89_mac_gen_def *mac = rtwdev->chip->mac_def;
	const struct rtw89_port_reg *p = mac->port_base;

	rtw89_write16_port_mask(rtwdev, rtwvif_link, p->tbtt_early,
				B_AX_TBTTERLY_MASK, TBTT_ERLY_DEF);
}

static void rtw89_mac_port_cfg_bss_color(struct rtw89_dev *rtwdev,
					 struct rtw89_vif_link *rtwvif_link)
{
	const struct rtw89_mac_gen_def *mac = rtwdev->chip->mac_def;
	const struct rtw89_port_reg *p = mac->port_base;
	static const u32 masks[RTW89_PORT_NUM] = {
		B_AX_BSS_COLOB_AX_PORT_0_MASK, B_AX_BSS_COLOB_AX_PORT_1_MASK,
		B_AX_BSS_COLOB_AX_PORT_2_MASK, B_AX_BSS_COLOB_AX_PORT_3_MASK,
		B_AX_BSS_COLOB_AX_PORT_4_MASK,
	};
	struct ieee80211_bss_conf *bss_conf;
	u8 port = rtwvif_link->port;
	u32 reg_base;
	u32 reg;
	u8 bss_color;

	rcu_read_lock();

	bss_conf = rtw89_vif_rcu_dereference_link(rtwvif_link, true);
	bss_color = bss_conf->he_bss_color.color;

	rcu_read_unlock();

	reg_base = port >= 4 ? p->bss_color + 4 : p->bss_color;
	reg = rtw89_mac_reg_by_idx(rtwdev, reg_base, rtwvif_link->mac_idx);
	rtw89_write32_mask(rtwdev, reg, masks[port], bss_color);
}

static void rtw89_mac_port_cfg_mbssid(struct rtw89_dev *rtwdev,
				      struct rtw89_vif_link *rtwvif_link)
{
	const struct rtw89_mac_gen_def *mac = rtwdev->chip->mac_def;
	const struct rtw89_port_reg *p = mac->port_base;
	u8 port = rtwvif_link->port;
	u32 reg;

	if (rtwvif_link->net_type == RTW89_NET_TYPE_AP_MODE)
		return;

	if (port == 0) {
		reg = rtw89_mac_reg_by_idx(rtwdev, p->mbssid, rtwvif_link->mac_idx);
		rtw89_write32_clr(rtwdev, reg, B_AX_P0MB_ALL_MASK);
	}
}

static void rtw89_mac_port_cfg_hiq_drop(struct rtw89_dev *rtwdev,
					struct rtw89_vif_link *rtwvif_link)
{
	const struct rtw89_mac_gen_def *mac = rtwdev->chip->mac_def;
	const struct rtw89_port_reg *p = mac->port_base;
	u8 port = rtwvif_link->port;
	u32 reg;
	u32 val;

	reg = rtw89_mac_reg_by_idx(rtwdev, p->mbssid_drop, rtwvif_link->mac_idx);
	val = rtw89_read32(rtwdev, reg);
	val &= ~FIELD_PREP(B_AX_PORT_DROP_4_0_MASK, BIT(port));
	if (port == 0)
		val &= ~BIT(0);
	rtw89_write32(rtwdev, reg, val);
}

static void rtw89_mac_port_cfg_func_en(struct rtw89_dev *rtwdev,
				       struct rtw89_vif_link *rtwvif_link, bool enable)
{
	const struct rtw89_mac_gen_def *mac = rtwdev->chip->mac_def;
	const struct rtw89_port_reg *p = mac->port_base;

	if (enable)
		rtw89_write32_port_set(rtwdev, rtwvif_link, p->port_cfg,
				       B_AX_PORT_FUNC_EN);
	else
		rtw89_write32_port_clr(rtwdev, rtwvif_link, p->port_cfg,
				       B_AX_PORT_FUNC_EN);
}

static void rtw89_mac_port_cfg_bcn_early(struct rtw89_dev *rtwdev,
					 struct rtw89_vif_link *rtwvif_link)
{
	const struct rtw89_mac_gen_def *mac = rtwdev->chip->mac_def;
	const struct rtw89_port_reg *p = mac->port_base;

	rtw89_write32_port_mask(rtwdev, rtwvif_link, p->bcn_early, B_AX_BCNERLY_MASK,
				BCN_ERLY_DEF);
}

static void rtw89_mac_port_cfg_tbtt_shift(struct rtw89_dev *rtwdev,
					  struct rtw89_vif_link *rtwvif_link)
{
	const struct rtw89_mac_gen_def *mac = rtwdev->chip->mac_def;
	const struct rtw89_port_reg *p = mac->port_base;
	u16 val;

	if (rtwdev->chip->chip_id != RTL8852C)
		return;

	if (rtwvif_link->wifi_role != RTW89_WIFI_ROLE_P2P_CLIENT &&
	    rtwvif_link->wifi_role != RTW89_WIFI_ROLE_STATION)
		return;

	val = FIELD_PREP(B_AX_TBTT_SHIFT_OFST_MAG, 1) |
			 B_AX_TBTT_SHIFT_OFST_SIGN;

	rtw89_write16_port_mask(rtwdev, rtwvif_link, p->tbtt_shift,
				B_AX_TBTT_SHIFT_OFST_MASK, val);
}

void rtw89_mac_port_tsf_sync(struct rtw89_dev *rtwdev,
			     struct rtw89_vif_link *rtwvif_link,
			     struct rtw89_vif_link *rtwvif_src,
			     u16 offset_tu)
{
	const struct rtw89_mac_gen_def *mac = rtwdev->chip->mac_def;
	const struct rtw89_port_reg *p = mac->port_base;
	u32 val, reg;

	val = RTW89_PORT_OFFSET_TU_TO_32US(offset_tu);
	reg = rtw89_mac_reg_by_idx(rtwdev, p->tsf_sync + rtwvif_link->port * 4,
				   rtwvif_link->mac_idx);

	rtw89_write32_mask(rtwdev, reg, B_AX_SYNC_PORT_SRC, rtwvif_src->port);
	rtw89_write32_mask(rtwdev, reg, B_AX_SYNC_PORT_OFFSET_VAL, val);
	rtw89_write32_set(rtwdev, reg, B_AX_SYNC_NOW);
}

static void rtw89_mac_port_tsf_sync_rand(struct rtw89_dev *rtwdev,
					 struct rtw89_vif_link *rtwvif_link,
					 struct rtw89_vif_link *rtwvif_src,
					 u8 offset, int *n_offset)
{
	if (rtwvif_link->net_type != RTW89_NET_TYPE_AP_MODE || rtwvif_link == rtwvif_src)
		return;

	/* adjust offset randomly to avoid beacon conflict */
	offset = offset - offset / 4 + get_random_u32() % (offset / 2);
	rtw89_mac_port_tsf_sync(rtwdev, rtwvif_link, rtwvif_src,
				(*n_offset) * offset);

	(*n_offset)++;
}

static void rtw89_mac_port_tsf_resync_all(struct rtw89_dev *rtwdev)
{
	struct rtw89_vif_link *src = NULL, *tmp;
	u8 offset = 100, vif_aps = 0;
	struct rtw89_vif *rtwvif;
	unsigned int link_id;
	int n_offset = 1;

	rtw89_for_each_rtwvif(rtwdev, rtwvif) {
		rtw89_vif_for_each_link(rtwvif, tmp, link_id) {
			if (!src || tmp->net_type == RTW89_NET_TYPE_INFRA)
				src = tmp;
			if (tmp->net_type == RTW89_NET_TYPE_AP_MODE)
				vif_aps++;
		}
	}

	if (vif_aps == 0)
		return;

	offset /= (vif_aps + 1);

	rtw89_for_each_rtwvif(rtwdev, rtwvif)
		rtw89_vif_for_each_link(rtwvif, tmp, link_id)
			rtw89_mac_port_tsf_sync_rand(rtwdev, tmp, src, offset,
						     &n_offset);
}

int rtw89_mac_vif_init(struct rtw89_dev *rtwdev, struct rtw89_vif_link *rtwvif_link)
{
	int ret;

	ret = rtw89_mac_port_update(rtwdev, rtwvif_link);
	if (ret)
		return ret;

	rtw89_mac_dmac_tbl_init(rtwdev, rtwvif_link->mac_id);
	rtw89_mac_cmac_tbl_init(rtwdev, rtwvif_link->mac_id);

	ret = rtw89_mac_set_macid_pause(rtwdev, rtwvif_link->mac_id, false);
	if (ret)
		return ret;

	ret = rtw89_fw_h2c_role_maintain(rtwdev, rtwvif_link, NULL, RTW89_ROLE_CREATE);
	if (ret)
		return ret;

	ret = rtw89_fw_h2c_join_info(rtwdev, rtwvif_link, NULL, true);
	if (ret)
		return ret;

	ret = rtw89_cam_init(rtwdev, rtwvif_link);
	if (ret)
		return ret;

	ret = rtw89_fw_h2c_cam(rtwdev, rtwvif_link, NULL, NULL);
	if (ret)
		return ret;

	ret = rtw89_chip_h2c_default_cmac_tbl(rtwdev, rtwvif_link, NULL);
	if (ret)
		return ret;

	ret = rtw89_chip_h2c_default_dmac_tbl(rtwdev, rtwvif_link, NULL);
	if (ret)
		return ret;

	return 0;
}

int rtw89_mac_vif_deinit(struct rtw89_dev *rtwdev, struct rtw89_vif_link *rtwvif_link)
{
	int ret;

	ret = rtw89_fw_h2c_role_maintain(rtwdev, rtwvif_link, NULL, RTW89_ROLE_REMOVE);
	if (ret)
		return ret;

	rtw89_cam_deinit(rtwdev, rtwvif_link);

	ret = rtw89_fw_h2c_cam(rtwdev, rtwvif_link, NULL, NULL);
	if (ret)
		return ret;

	return 0;
}

int rtw89_mac_port_update(struct rtw89_dev *rtwdev, struct rtw89_vif_link *rtwvif_link)
{
	u8 port = rtwvif_link->port;

	if (port >= RTW89_PORT_NUM)
		return -EINVAL;

	rtw89_mac_port_cfg_func_sw(rtwdev, rtwvif_link);
	rtw89_mac_port_cfg_tx_rpt(rtwdev, rtwvif_link, false);
	rtw89_mac_port_cfg_rx_rpt(rtwdev, rtwvif_link, false);
	rtw89_mac_port_cfg_net_type(rtwdev, rtwvif_link);
	rtw89_mac_port_cfg_bcn_prct(rtwdev, rtwvif_link);
	rtw89_mac_port_cfg_rx_sw(rtwdev, rtwvif_link);
	rtw89_mac_port_cfg_rx_sync_by_nettype(rtwdev, rtwvif_link);
	rtw89_mac_port_cfg_tx_sw_by_nettype(rtwdev, rtwvif_link);
	rtw89_mac_port_cfg_bcn_intv(rtwdev, rtwvif_link);
	rtw89_mac_port_cfg_hiq_win(rtwdev, rtwvif_link);
	rtw89_mac_port_cfg_hiq_dtim(rtwdev, rtwvif_link);
	rtw89_mac_port_cfg_hiq_drop(rtwdev, rtwvif_link);
	rtw89_mac_port_cfg_bcn_setup_time(rtwdev, rtwvif_link);
	rtw89_mac_port_cfg_bcn_hold_time(rtwdev, rtwvif_link);
	rtw89_mac_port_cfg_bcn_mask_area(rtwdev, rtwvif_link);
	rtw89_mac_port_cfg_tbtt_early(rtwdev, rtwvif_link);
	rtw89_mac_port_cfg_tbtt_shift(rtwdev, rtwvif_link);
	rtw89_mac_port_cfg_bss_color(rtwdev, rtwvif_link);
	rtw89_mac_port_cfg_mbssid(rtwdev, rtwvif_link);
	rtw89_mac_port_cfg_func_en(rtwdev, rtwvif_link, true);
	rtw89_mac_port_tsf_resync_all(rtwdev);
	fsleep(BCN_ERLY_SET_DLY);
	rtw89_mac_port_cfg_bcn_early(rtwdev, rtwvif_link);

	return 0;
}

int rtw89_mac_port_get_tsf(struct rtw89_dev *rtwdev, struct rtw89_vif_link *rtwvif_link,
			   u64 *tsf)
{
	const struct rtw89_mac_gen_def *mac = rtwdev->chip->mac_def;
	const struct rtw89_port_reg *p = mac->port_base;
	u32 tsf_low, tsf_high;
	int ret;

	ret = rtw89_mac_check_mac_en(rtwdev, rtwvif_link->mac_idx, RTW89_CMAC_SEL);
	if (ret)
		return ret;

	tsf_low = rtw89_read32_port(rtwdev, rtwvif_link, p->tsftr_l);
	tsf_high = rtw89_read32_port(rtwdev, rtwvif_link, p->tsftr_h);
	*tsf = (u64)tsf_high << 32 | tsf_low;

	return 0;
}

static void rtw89_mac_check_he_obss_narrow_bw_ru_iter(struct wiphy *wiphy,
						      struct cfg80211_bss *bss,
						      void *data)
{
	const struct cfg80211_bss_ies *ies;
	const struct element *elem;
	bool *tolerated = data;

	rcu_read_lock();
	ies = rcu_dereference(bss->ies);
	elem = cfg80211_find_elem(WLAN_EID_EXT_CAPABILITY, ies->data,
				  ies->len);

	if (!elem || elem->datalen < 10 ||
	    !(elem->data[10] & WLAN_EXT_CAPA10_OBSS_NARROW_BW_RU_TOLERANCE_SUPPORT))
		*tolerated = false;
	rcu_read_unlock();
}

void rtw89_mac_set_he_obss_narrow_bw_ru(struct rtw89_dev *rtwdev,
					struct rtw89_vif_link *rtwvif_link)
{
	struct ieee80211_vif *vif = rtwvif_link_to_vif(rtwvif_link);
	const struct rtw89_mac_gen_def *mac = rtwdev->chip->mac_def;
	struct ieee80211_hw *hw = rtwdev->hw;
	struct ieee80211_bss_conf *bss_conf;
	struct cfg80211_chan_def oper;
	bool tolerated = true;
	u32 reg;

	rcu_read_lock();

	bss_conf = rtw89_vif_rcu_dereference_link(rtwvif_link, true);
	if (!bss_conf->he_support || vif->type != NL80211_IFTYPE_STATION) {
		rcu_read_unlock();
		return;
	}

	oper = bss_conf->chanreq.oper;
	if (!(oper.chan->flags & IEEE80211_CHAN_RADAR)) {
		rcu_read_unlock();
		return;
	}
<<<<<<< HEAD

	rcu_read_unlock();

=======

	rcu_read_unlock();

>>>>>>> b5de2a2a
	cfg80211_bss_iter(hw->wiphy, &oper,
			  rtw89_mac_check_he_obss_narrow_bw_ru_iter,
			  &tolerated);

	reg = rtw89_mac_reg_by_idx(rtwdev, mac->narrow_bw_ru_dis.addr,
				   rtwvif_link->mac_idx);
	if (tolerated)
		rtw89_write32_clr(rtwdev, reg, mac->narrow_bw_ru_dis.mask);
	else
		rtw89_write32_set(rtwdev, reg, mac->narrow_bw_ru_dis.mask);
}

void rtw89_mac_stop_ap(struct rtw89_dev *rtwdev, struct rtw89_vif_link *rtwvif_link)
{
	rtw89_mac_port_cfg_func_sw(rtwdev, rtwvif_link);
}

int rtw89_mac_add_vif(struct rtw89_dev *rtwdev, struct rtw89_vif_link *rtwvif_link)
{
	return rtw89_mac_vif_init(rtwdev, rtwvif_link);
}

int rtw89_mac_remove_vif(struct rtw89_dev *rtwdev, struct rtw89_vif_link *rtwvif_link)
{
	return rtw89_mac_vif_deinit(rtwdev, rtwvif_link);
}

static void
rtw89_mac_c2h_macid_pause(struct rtw89_dev *rtwdev, struct sk_buff *c2h, u32 len)
{
}

static bool rtw89_is_op_chan(struct rtw89_dev *rtwdev, u8 band, u8 channel)
{
	const struct rtw89_chan *op = &rtwdev->scan_info.op_chan;

	return band == op->band_type && channel == op->primary_channel;
}

static void
rtw89_mac_c2h_scanofld_rsp(struct rtw89_dev *rtwdev, struct sk_buff *skb,
			   u32 len)
{
	const struct rtw89_c2h_scanofld *c2h =
		(const struct rtw89_c2h_scanofld *)skb->data;
	struct rtw89_vif_link *rtwvif_link = rtwdev->scan_info.scanning_vif;
	struct rtw89_vif *rtwvif;
	struct rtw89_chan new;
	u8 reason, status, tx_fail, band, actual_period, expect_period;
	u32 last_chan = rtwdev->scan_info.last_chan_idx, report_tsf;
	u8 mac_idx, sw_def, fw_def;
	u16 chan;
	int ret;

	if (!rtwvif_link)
		return;

	rtwvif = rtwvif_link->rtwvif;

	tx_fail = le32_get_bits(c2h->w5, RTW89_C2H_SCANOFLD_W5_TX_FAIL);
	status = le32_get_bits(c2h->w2, RTW89_C2H_SCANOFLD_W2_STATUS);
	chan = le32_get_bits(c2h->w2, RTW89_C2H_SCANOFLD_W2_PRI_CH);
	reason = le32_get_bits(c2h->w2, RTW89_C2H_SCANOFLD_W2_RSN);
	band = le32_get_bits(c2h->w5, RTW89_C2H_SCANOFLD_W5_BAND);
	actual_period = le32_get_bits(c2h->w2, RTW89_C2H_SCANOFLD_W2_PERIOD);
	mac_idx = le32_get_bits(c2h->w5, RTW89_C2H_SCANOFLD_W5_MAC_IDX);


	if (!(rtwdev->chip->support_bands & BIT(NL80211_BAND_6GHZ)))
		band = chan > 14 ? RTW89_BAND_5G : RTW89_BAND_2G;

	rtw89_debug(rtwdev, RTW89_DBG_HW_SCAN,
		    "mac_idx[%d] band: %d, chan: %d, reason: %d, status: %d, tx_fail: %d, actual: %d\n",
		    mac_idx, band, chan, reason, status, tx_fail, actual_period);

	if (rtwdev->chip->chip_gen == RTW89_CHIP_BE) {
		sw_def = le32_get_bits(c2h->w6, RTW89_C2H_SCANOFLD_W6_SW_DEF);
		expect_period = le32_get_bits(c2h->w6, RTW89_C2H_SCANOFLD_W6_EXPECT_PERIOD);
		fw_def = le32_get_bits(c2h->w6, RTW89_C2H_SCANOFLD_W6_FW_DEF);
		report_tsf = le32_get_bits(c2h->w7, RTW89_C2H_SCANOFLD_W7_REPORT_TSF);

		rtw89_debug(rtwdev, RTW89_DBG_HW_SCAN,
			    "sw_def: %d, fw_def: %d, tsf: %x, expect: %d\n",
			    sw_def, fw_def, report_tsf, expect_period);
	}

	switch (reason) {
	case RTW89_SCAN_LEAVE_OP_NOTIFY:
	case RTW89_SCAN_LEAVE_CH_NOTIFY:
		if (rtw89_is_op_chan(rtwdev, band, chan)) {
			rtw89_mac_enable_beacon_for_ap_vifs(rtwdev, false);
			ieee80211_stop_queues(rtwdev->hw);
		}
		return;
	case RTW89_SCAN_END_SCAN_NOTIFY:
		if (rtwdev->scan_info.abort)
			return;

		if (rtwvif_link && rtwvif->scan_req &&
		    last_chan < rtwvif->scan_req->n_channels) {
			ret = rtw89_hw_scan_offload(rtwdev, rtwvif_link, true);
			if (ret) {
				rtw89_hw_scan_abort(rtwdev, rtwvif_link);
				rtw89_warn(rtwdev, "HW scan failed: %d\n", ret);
			}
		} else {
			rtw89_hw_scan_complete(rtwdev, rtwvif_link, false);
		}
		break;
	case RTW89_SCAN_ENTER_OP_NOTIFY:
	case RTW89_SCAN_ENTER_CH_NOTIFY:
		if (rtw89_is_op_chan(rtwdev, band, chan)) {
			rtw89_assign_entity_chan(rtwdev, rtwvif_link->chanctx_idx,
						 &rtwdev->scan_info.op_chan);
			rtw89_mac_enable_beacon_for_ap_vifs(rtwdev, true);
			ieee80211_wake_queues(rtwdev->hw);
		} else {
			rtw89_chan_create(&new, chan, chan, band,
					  RTW89_CHANNEL_WIDTH_20);
			rtw89_assign_entity_chan(rtwdev, rtwvif_link->chanctx_idx,
						 &new);
		}
		break;
	default:
		return;
	}
}

static void
rtw89_mac_bcn_fltr_rpt(struct rtw89_dev *rtwdev, struct rtw89_vif_link *rtwvif_link,
		       struct sk_buff *skb)
{
	struct ieee80211_vif *vif = rtwvif_link_to_vif(rtwvif_link);
	struct rtw89_vif *rtwvif = rtwvif_link->rtwvif;
	enum nl80211_cqm_rssi_threshold_event nl_event;
	const struct rtw89_c2h_mac_bcnfltr_rpt *c2h =
		(const struct rtw89_c2h_mac_bcnfltr_rpt *)skb->data;
	u8 type, event, mac_id;
	s8 sig;

	type = le32_get_bits(c2h->w2, RTW89_C2H_MAC_BCNFLTR_RPT_W2_TYPE);
	sig = le32_get_bits(c2h->w2, RTW89_C2H_MAC_BCNFLTR_RPT_W2_MA) - MAX_RSSI;
	event = le32_get_bits(c2h->w2, RTW89_C2H_MAC_BCNFLTR_RPT_W2_EVENT);
	mac_id = le32_get_bits(c2h->w2, RTW89_C2H_MAC_BCNFLTR_RPT_W2_MACID);

	if (mac_id != rtwvif_link->mac_id)
		return;

	rtw89_debug(rtwdev, RTW89_DBG_FW,
		    "C2H bcnfltr rpt macid: %d, type: %d, ma: %d, event: %d\n",
		    mac_id, type, sig, event);

	switch (type) {
	case RTW89_BCN_FLTR_BEACON_LOSS:
		if (!rtwdev->scanning && !rtwvif->offchan)
			ieee80211_connection_loss(vif);
		else
			rtw89_fw_h2c_set_bcn_fltr_cfg(rtwdev, rtwvif_link, true);
		return;
	case RTW89_BCN_FLTR_NOTIFY:
		nl_event = NL80211_CQM_RSSI_THRESHOLD_EVENT_HIGH;
		break;
	case RTW89_BCN_FLTR_RSSI:
		if (event == RTW89_BCN_FLTR_RSSI_LOW)
			nl_event = NL80211_CQM_RSSI_THRESHOLD_EVENT_LOW;
		else if (event == RTW89_BCN_FLTR_RSSI_HIGH)
			nl_event = NL80211_CQM_RSSI_THRESHOLD_EVENT_HIGH;
		else
			return;
		break;
	default:
		return;
	}

	ieee80211_cqm_rssi_notify(vif, nl_event, sig, GFP_KERNEL);
}

static void
rtw89_mac_c2h_bcn_fltr_rpt(struct rtw89_dev *rtwdev, struct sk_buff *c2h,
			   u32 len)
{
	struct rtw89_vif_link *rtwvif_link;
	struct rtw89_vif *rtwvif;
	unsigned int link_id;

	rtw89_for_each_rtwvif(rtwdev, rtwvif)
		rtw89_vif_for_each_link(rtwvif, rtwvif_link, link_id)
			rtw89_mac_bcn_fltr_rpt(rtwdev, rtwvif_link, c2h);
}

static void
rtw89_mac_c2h_rec_ack(struct rtw89_dev *rtwdev, struct sk_buff *c2h, u32 len)
{
	/* N.B. This will run in interrupt context. */

	rtw89_debug(rtwdev, RTW89_DBG_FW,
		    "C2H rev ack recv, cat: %d, class: %d, func: %d, seq : %d\n",
		    RTW89_GET_MAC_C2H_REV_ACK_CAT(c2h->data),
		    RTW89_GET_MAC_C2H_REV_ACK_CLASS(c2h->data),
		    RTW89_GET_MAC_C2H_REV_ACK_FUNC(c2h->data),
		    RTW89_GET_MAC_C2H_REV_ACK_H2C_SEQ(c2h->data));
}

static void
rtw89_mac_c2h_done_ack(struct rtw89_dev *rtwdev, struct sk_buff *skb_c2h, u32 len)
{
	/* N.B. This will run in interrupt context. */
	struct rtw89_wait_info *fw_ofld_wait = &rtwdev->mac.fw_ofld_wait;
	struct rtw89_wait_info *ps_wait = &rtwdev->mac.ps_wait;
	const struct rtw89_c2h_done_ack *c2h =
		(const struct rtw89_c2h_done_ack *)skb_c2h->data;
	u8 h2c_cat = le32_get_bits(c2h->w2, RTW89_C2H_DONE_ACK_W2_CAT);
	u8 h2c_class = le32_get_bits(c2h->w2, RTW89_C2H_DONE_ACK_W2_CLASS);
	u8 h2c_func = le32_get_bits(c2h->w2, RTW89_C2H_DONE_ACK_W2_FUNC);
	u8 h2c_return = le32_get_bits(c2h->w2, RTW89_C2H_DONE_ACK_W2_H2C_RETURN);
	u8 h2c_seq = le32_get_bits(c2h->w2, RTW89_C2H_DONE_ACK_W2_H2C_SEQ);
	struct rtw89_completion_data data = {};
	unsigned int cond;

	rtw89_debug(rtwdev, RTW89_DBG_FW,
		    "C2H done ack recv, cat: %d, class: %d, func: %d, ret: %d, seq : %d\n",
		    h2c_cat, h2c_class, h2c_func, h2c_return, h2c_seq);

	if (h2c_cat != H2C_CAT_MAC)
		return;

	switch (h2c_class) {
	default:
		return;
	case H2C_CL_MAC_PS:
		switch (h2c_func) {
		default:
			return;
		case H2C_FUNC_IPS_CFG:
			cond = RTW89_PS_WAIT_COND_IPS_CFG;
			break;
		}

		data.err = !!h2c_return;
		rtw89_complete_cond(ps_wait, cond, &data);
		return;
	case H2C_CL_MAC_FW_OFLD:
		switch (h2c_func) {
		default:
			return;
		case H2C_FUNC_ADD_SCANOFLD_CH:
			cond = RTW89_SCANOFLD_WAIT_COND_ADD_CH;
			break;
		case H2C_FUNC_SCANOFLD:
			cond = RTW89_SCANOFLD_WAIT_COND_START;
			break;
		case H2C_FUNC_SCANOFLD_BE:
			cond = RTW89_SCANOFLD_BE_WAIT_COND_START;
			break;
		}

		data.err = !!h2c_return;
		rtw89_complete_cond(fw_ofld_wait, cond, &data);
		return;
	}
}

static void
rtw89_mac_c2h_log(struct rtw89_dev *rtwdev, struct sk_buff *c2h, u32 len)
{
	rtw89_fw_log_dump(rtwdev, c2h->data, len);
}

static void
rtw89_mac_c2h_bcn_cnt(struct rtw89_dev *rtwdev, struct sk_buff *c2h, u32 len)
{
}

static void
rtw89_mac_c2h_pkt_ofld_rsp(struct rtw89_dev *rtwdev, struct sk_buff *skb_c2h,
			   u32 len)
{
	struct rtw89_wait_info *wait = &rtwdev->mac.fw_ofld_wait;
	const struct rtw89_c2h_pkt_ofld_rsp *c2h =
		(const struct rtw89_c2h_pkt_ofld_rsp *)skb_c2h->data;
	u16 pkt_len = le32_get_bits(c2h->w2, RTW89_C2H_PKT_OFLD_RSP_W2_PTK_LEN);
	u8 pkt_id = le32_get_bits(c2h->w2, RTW89_C2H_PKT_OFLD_RSP_W2_PTK_ID);
	u8 pkt_op = le32_get_bits(c2h->w2, RTW89_C2H_PKT_OFLD_RSP_W2_PTK_OP);
	struct rtw89_completion_data data = {};
	unsigned int cond;

	rtw89_debug(rtwdev, RTW89_DBG_FW, "pkt ofld rsp: id %d op %d len %d\n",
		    pkt_id, pkt_op, pkt_len);

	data.err = !pkt_len;
	cond = RTW89_FW_OFLD_WAIT_COND_PKT_OFLD(pkt_id, pkt_op);

	rtw89_complete_cond(wait, cond, &data);
}

static void
rtw89_mac_c2h_tx_duty_rpt(struct rtw89_dev *rtwdev, struct sk_buff *skb_c2h, u32 len)
{
	struct rtw89_c2h_tx_duty_rpt *c2h =
		(struct rtw89_c2h_tx_duty_rpt *)skb_c2h->data;
	u8 err;

	err = le32_get_bits(c2h->w2, RTW89_C2H_TX_DUTY_RPT_W2_TIMER_ERR);

	rtw89_debug(rtwdev, RTW89_DBG_RFK_TRACK, "C2H TX duty rpt with err=%d\n", err);
}

static void
rtw89_mac_c2h_tsf32_toggle_rpt(struct rtw89_dev *rtwdev, struct sk_buff *c2h,
			       u32 len)
{
	rtw89_queue_chanctx_change(rtwdev, RTW89_CHANCTX_TSF32_TOGGLE_CHANGE);
}

static void
rtw89_mac_c2h_mcc_rcv_ack(struct rtw89_dev *rtwdev, struct sk_buff *c2h, u32 len)
{
	u8 group = RTW89_GET_MAC_C2H_MCC_RCV_ACK_GROUP(c2h->data);
	u8 func = RTW89_GET_MAC_C2H_MCC_RCV_ACK_H2C_FUNC(c2h->data);

	switch (func) {
	case H2C_FUNC_ADD_MCC:
	case H2C_FUNC_START_MCC:
	case H2C_FUNC_STOP_MCC:
	case H2C_FUNC_DEL_MCC_GROUP:
	case H2C_FUNC_RESET_MCC_GROUP:
	case H2C_FUNC_MCC_REQ_TSF:
	case H2C_FUNC_MCC_MACID_BITMAP:
	case H2C_FUNC_MCC_SYNC:
	case H2C_FUNC_MCC_SET_DURATION:
		break;
	default:
		rtw89_debug(rtwdev, RTW89_DBG_CHAN,
			    "invalid MCC C2H RCV ACK: func %d\n", func);
		return;
	}

	rtw89_debug(rtwdev, RTW89_DBG_CHAN,
		    "MCC C2H RCV ACK: group %d, func %d\n", group, func);
}

static void
rtw89_mac_c2h_mcc_req_ack(struct rtw89_dev *rtwdev, struct sk_buff *c2h, u32 len)
{
	u8 group = RTW89_GET_MAC_C2H_MCC_REQ_ACK_GROUP(c2h->data);
	u8 func = RTW89_GET_MAC_C2H_MCC_REQ_ACK_H2C_FUNC(c2h->data);
	u8 retcode = RTW89_GET_MAC_C2H_MCC_REQ_ACK_H2C_RETURN(c2h->data);
	struct rtw89_completion_data data = {};
	unsigned int cond;
	bool next = false;

	switch (func) {
	case H2C_FUNC_MCC_REQ_TSF:
		next = true;
		break;
	case H2C_FUNC_MCC_MACID_BITMAP:
	case H2C_FUNC_MCC_SYNC:
	case H2C_FUNC_MCC_SET_DURATION:
		break;
	case H2C_FUNC_ADD_MCC:
	case H2C_FUNC_START_MCC:
	case H2C_FUNC_STOP_MCC:
	case H2C_FUNC_DEL_MCC_GROUP:
	case H2C_FUNC_RESET_MCC_GROUP:
	default:
		rtw89_debug(rtwdev, RTW89_DBG_CHAN,
			    "invalid MCC C2H REQ ACK: func %d\n", func);
		return;
	}

	rtw89_debug(rtwdev, RTW89_DBG_CHAN,
		    "MCC C2H REQ ACK: group %d, func %d, return code %d\n",
		    group, func, retcode);

	if (!retcode && next)
		return;

	data.err = !!retcode;
	cond = RTW89_MCC_WAIT_COND(group, func);
	rtw89_complete_cond(&rtwdev->mcc.wait, cond, &data);
}

static void
rtw89_mac_c2h_mcc_tsf_rpt(struct rtw89_dev *rtwdev, struct sk_buff *c2h, u32 len)
{
	u8 group = RTW89_GET_MAC_C2H_MCC_TSF_RPT_GROUP(c2h->data);
	struct rtw89_completion_data data = {};
	struct rtw89_mac_mcc_tsf_rpt *rpt;
	unsigned int cond;

	rpt = (struct rtw89_mac_mcc_tsf_rpt *)data.buf;
	rpt->macid_x = RTW89_GET_MAC_C2H_MCC_TSF_RPT_MACID_X(c2h->data);
	rpt->macid_y = RTW89_GET_MAC_C2H_MCC_TSF_RPT_MACID_Y(c2h->data);
	rpt->tsf_x_low = RTW89_GET_MAC_C2H_MCC_TSF_RPT_TSF_LOW_X(c2h->data);
	rpt->tsf_x_high = RTW89_GET_MAC_C2H_MCC_TSF_RPT_TSF_HIGH_X(c2h->data);
	rpt->tsf_y_low = RTW89_GET_MAC_C2H_MCC_TSF_RPT_TSF_LOW_Y(c2h->data);
	rpt->tsf_y_high = RTW89_GET_MAC_C2H_MCC_TSF_RPT_TSF_HIGH_Y(c2h->data);

	rtw89_debug(rtwdev, RTW89_DBG_CHAN,
		    "MCC C2H TSF RPT: macid %d> %llu, macid %d> %llu\n",
		    rpt->macid_x, (u64)rpt->tsf_x_high << 32 | rpt->tsf_x_low,
		    rpt->macid_y, (u64)rpt->tsf_y_high << 32 | rpt->tsf_y_low);

	cond = RTW89_MCC_WAIT_COND(group, H2C_FUNC_MCC_REQ_TSF);
	rtw89_complete_cond(&rtwdev->mcc.wait, cond, &data);
}

static void
rtw89_mac_c2h_mcc_status_rpt(struct rtw89_dev *rtwdev, struct sk_buff *c2h, u32 len)
{
	u8 group = RTW89_GET_MAC_C2H_MCC_STATUS_RPT_GROUP(c2h->data);
	u8 macid = RTW89_GET_MAC_C2H_MCC_STATUS_RPT_MACID(c2h->data);
	u8 status = RTW89_GET_MAC_C2H_MCC_STATUS_RPT_STATUS(c2h->data);
	u32 tsf_low = RTW89_GET_MAC_C2H_MCC_STATUS_RPT_TSF_LOW(c2h->data);
	u32 tsf_high = RTW89_GET_MAC_C2H_MCC_STATUS_RPT_TSF_HIGH(c2h->data);
	struct rtw89_completion_data data = {};
	unsigned int cond;
	bool rsp = true;
	bool err;
	u8 func;

	switch (status) {
	case RTW89_MAC_MCC_ADD_ROLE_OK:
	case RTW89_MAC_MCC_ADD_ROLE_FAIL:
		func = H2C_FUNC_ADD_MCC;
		err = status == RTW89_MAC_MCC_ADD_ROLE_FAIL;
		break;
	case RTW89_MAC_MCC_START_GROUP_OK:
	case RTW89_MAC_MCC_START_GROUP_FAIL:
		func = H2C_FUNC_START_MCC;
		err = status == RTW89_MAC_MCC_START_GROUP_FAIL;
		break;
	case RTW89_MAC_MCC_STOP_GROUP_OK:
	case RTW89_MAC_MCC_STOP_GROUP_FAIL:
		func = H2C_FUNC_STOP_MCC;
		err = status == RTW89_MAC_MCC_STOP_GROUP_FAIL;
		break;
	case RTW89_MAC_MCC_DEL_GROUP_OK:
	case RTW89_MAC_MCC_DEL_GROUP_FAIL:
		func = H2C_FUNC_DEL_MCC_GROUP;
		err = status == RTW89_MAC_MCC_DEL_GROUP_FAIL;
		break;
	case RTW89_MAC_MCC_RESET_GROUP_OK:
	case RTW89_MAC_MCC_RESET_GROUP_FAIL:
		func = H2C_FUNC_RESET_MCC_GROUP;
		err = status == RTW89_MAC_MCC_RESET_GROUP_FAIL;
		break;
	case RTW89_MAC_MCC_SWITCH_CH_OK:
	case RTW89_MAC_MCC_SWITCH_CH_FAIL:
	case RTW89_MAC_MCC_TXNULL0_OK:
	case RTW89_MAC_MCC_TXNULL0_FAIL:
	case RTW89_MAC_MCC_TXNULL1_OK:
	case RTW89_MAC_MCC_TXNULL1_FAIL:
	case RTW89_MAC_MCC_SWITCH_EARLY:
	case RTW89_MAC_MCC_TBTT:
	case RTW89_MAC_MCC_DURATION_START:
	case RTW89_MAC_MCC_DURATION_END:
		rsp = false;
		break;
	default:
		rtw89_debug(rtwdev, RTW89_DBG_CHAN,
			    "invalid MCC C2H STS RPT: status %d\n", status);
		return;
	}

	rtw89_debug(rtwdev, RTW89_DBG_CHAN,
		    "MCC C2H STS RPT: group %d, macid %d, status %d, tsf %llu\n",
		     group, macid, status, (u64)tsf_high << 32 | tsf_low);

	if (!rsp)
		return;

	data.err = err;
	cond = RTW89_MCC_WAIT_COND(group, func);
	rtw89_complete_cond(&rtwdev->mcc.wait, cond, &data);
}

static void
rtw89_mac_c2h_mrc_tsf_rpt(struct rtw89_dev *rtwdev, struct sk_buff *c2h, u32 len)
{
	struct rtw89_wait_info *wait = &rtwdev->mcc.wait;
	const struct rtw89_c2h_mrc_tsf_rpt *c2h_rpt;
	struct rtw89_completion_data data = {};
	struct rtw89_mac_mrc_tsf_rpt *rpt;
	unsigned int i;

	c2h_rpt = (const struct rtw89_c2h_mrc_tsf_rpt *)c2h->data;
	rpt = (struct rtw89_mac_mrc_tsf_rpt *)data.buf;
	rpt->num = min_t(u8, RTW89_MAC_MRC_MAX_REQ_TSF_NUM,
			 le32_get_bits(c2h_rpt->w2,
				       RTW89_C2H_MRC_TSF_RPT_W2_REQ_TSF_NUM));

	for (i = 0; i < rpt->num; i++) {
		u32 tsf_high = le32_to_cpu(c2h_rpt->infos[i].tsf_high);
		u32 tsf_low = le32_to_cpu(c2h_rpt->infos[i].tsf_low);

		rpt->tsfs[i] = (u64)tsf_high << 32 | tsf_low;

		rtw89_debug(rtwdev, RTW89_DBG_CHAN,
			    "MRC C2H TSF RPT: index %u> %llu\n",
			    i, rpt->tsfs[i]);
	}

	rtw89_complete_cond(wait, RTW89_MRC_WAIT_COND_REQ_TSF, &data);
}

static void
rtw89_mac_c2h_wow_aoac_rpt(struct rtw89_dev *rtwdev, struct sk_buff *skb, u32 len)
{
	struct rtw89_wow_param *rtw_wow = &rtwdev->wow;
	struct rtw89_wow_aoac_report *aoac_rpt = &rtw_wow->aoac_rpt;
	struct rtw89_wait_info *wait = &rtw_wow->wait;
	const struct rtw89_c2h_wow_aoac_report *c2h =
		(const struct rtw89_c2h_wow_aoac_report *)skb->data;
	struct rtw89_completion_data data = {};

	aoac_rpt->rpt_ver = c2h->rpt_ver;
	aoac_rpt->sec_type = c2h->sec_type;
	aoac_rpt->key_idx = c2h->key_idx;
	aoac_rpt->pattern_idx = c2h->pattern_idx;
	aoac_rpt->rekey_ok = u8_get_bits(c2h->rekey_ok,
					 RTW89_C2H_WOW_AOAC_RPT_REKEY_IDX);
	memcpy(aoac_rpt->ptk_tx_iv, c2h->ptk_tx_iv, sizeof(aoac_rpt->ptk_tx_iv));
	memcpy(aoac_rpt->eapol_key_replay_count, c2h->eapol_key_replay_count,
	       sizeof(aoac_rpt->eapol_key_replay_count));
	memcpy(aoac_rpt->gtk, c2h->gtk, sizeof(aoac_rpt->gtk));
	memcpy(aoac_rpt->ptk_rx_iv, c2h->ptk_rx_iv, sizeof(aoac_rpt->ptk_rx_iv));
	memcpy(aoac_rpt->gtk_rx_iv, c2h->gtk_rx_iv, sizeof(aoac_rpt->gtk_rx_iv));
	aoac_rpt->igtk_key_id = le64_to_cpu(c2h->igtk_key_id);
	aoac_rpt->igtk_ipn = le64_to_cpu(c2h->igtk_ipn);
	memcpy(aoac_rpt->igtk, c2h->igtk, sizeof(aoac_rpt->igtk));

	rtw89_complete_cond(wait, RTW89_WOW_WAIT_COND_AOAC, &data);
}

static void
rtw89_mac_c2h_mrc_status_rpt(struct rtw89_dev *rtwdev, struct sk_buff *c2h, u32 len)
{
	struct rtw89_wait_info *wait = &rtwdev->mcc.wait;
	const struct rtw89_c2h_mrc_status_rpt *c2h_rpt;
	struct rtw89_completion_data data = {};
	enum rtw89_mac_mrc_status status;
	unsigned int cond;
	bool next = false;
	u32 tsf_high;
	u32 tsf_low;
	u8 sch_idx;
	u8 func;

	c2h_rpt = (const struct rtw89_c2h_mrc_status_rpt *)c2h->data;
	sch_idx = le32_get_bits(c2h_rpt->w2, RTW89_C2H_MRC_STATUS_RPT_W2_SCH_IDX);
	status = le32_get_bits(c2h_rpt->w2, RTW89_C2H_MRC_STATUS_RPT_W2_STATUS);
	tsf_high = le32_to_cpu(c2h_rpt->tsf_high);
	tsf_low = le32_to_cpu(c2h_rpt->tsf_low);

	switch (status) {
	case RTW89_MAC_MRC_START_SCH_OK:
		func = H2C_FUNC_START_MRC;
		break;
	case RTW89_MAC_MRC_STOP_SCH_OK:
		/* H2C_FUNC_DEL_MRC without STOP_ONLY, so wait for DEL_SCH_OK */
		func = H2C_FUNC_DEL_MRC;
		next = true;
		break;
	case RTW89_MAC_MRC_DEL_SCH_OK:
		func = H2C_FUNC_DEL_MRC;
		break;
	case RTW89_MAC_MRC_EMPTY_SCH_FAIL:
		rtw89_debug(rtwdev, RTW89_DBG_CHAN,
			    "MRC C2H STS RPT: empty sch fail\n");
		return;
	case RTW89_MAC_MRC_ROLE_NOT_EXIST_FAIL:
		rtw89_debug(rtwdev, RTW89_DBG_CHAN,
			    "MRC C2H STS RPT: role not exist fail\n");
		return;
	case RTW89_MAC_MRC_DATA_NOT_FOUND_FAIL:
		rtw89_debug(rtwdev, RTW89_DBG_CHAN,
			    "MRC C2H STS RPT: data not found fail\n");
		return;
	case RTW89_MAC_MRC_GET_NEXT_SLOT_FAIL:
		rtw89_debug(rtwdev, RTW89_DBG_CHAN,
			    "MRC C2H STS RPT: get next slot fail\n");
		return;
	case RTW89_MAC_MRC_ALT_ROLE_FAIL:
		rtw89_debug(rtwdev, RTW89_DBG_CHAN,
			    "MRC C2H STS RPT: alt role fail\n");
		return;
	case RTW89_MAC_MRC_ADD_PSTIMER_FAIL:
		rtw89_debug(rtwdev, RTW89_DBG_CHAN,
			    "MRC C2H STS RPT: add ps timer fail\n");
		return;
	case RTW89_MAC_MRC_MALLOC_FAIL:
		rtw89_debug(rtwdev, RTW89_DBG_CHAN,
			    "MRC C2H STS RPT: malloc fail\n");
		return;
	case RTW89_MAC_MRC_SWITCH_CH_FAIL:
		rtw89_debug(rtwdev, RTW89_DBG_CHAN,
			    "MRC C2H STS RPT: switch ch fail\n");
		return;
	case RTW89_MAC_MRC_TXNULL0_FAIL:
		rtw89_debug(rtwdev, RTW89_DBG_CHAN,
			    "MRC C2H STS RPT: tx null-0 fail\n");
		return;
	case RTW89_MAC_MRC_PORT_FUNC_EN_FAIL:
		rtw89_debug(rtwdev, RTW89_DBG_CHAN,
			    "MRC C2H STS RPT: port func en fail\n");
		return;
	default:
		rtw89_debug(rtwdev, RTW89_DBG_CHAN,
			    "invalid MRC C2H STS RPT: status %d\n", status);
		return;
	}

	rtw89_debug(rtwdev, RTW89_DBG_CHAN,
		    "MRC C2H STS RPT: sch_idx %d, status %d, tsf %llu\n",
		    sch_idx, status, (u64)tsf_high << 32 | tsf_low);

	if (next)
		return;

	cond = RTW89_MRC_WAIT_COND(sch_idx, func);
	rtw89_complete_cond(wait, cond, &data);
}

static
void (* const rtw89_mac_c2h_ofld_handler[])(struct rtw89_dev *rtwdev,
					    struct sk_buff *c2h, u32 len) = {
	[RTW89_MAC_C2H_FUNC_EFUSE_DUMP] = NULL,
	[RTW89_MAC_C2H_FUNC_READ_RSP] = NULL,
	[RTW89_MAC_C2H_FUNC_PKT_OFLD_RSP] = rtw89_mac_c2h_pkt_ofld_rsp,
	[RTW89_MAC_C2H_FUNC_BCN_RESEND] = NULL,
	[RTW89_MAC_C2H_FUNC_MACID_PAUSE] = rtw89_mac_c2h_macid_pause,
	[RTW89_MAC_C2H_FUNC_SCANOFLD_RSP] = rtw89_mac_c2h_scanofld_rsp,
	[RTW89_MAC_C2H_FUNC_TX_DUTY_RPT] = rtw89_mac_c2h_tx_duty_rpt,
	[RTW89_MAC_C2H_FUNC_TSF32_TOGL_RPT] = rtw89_mac_c2h_tsf32_toggle_rpt,
	[RTW89_MAC_C2H_FUNC_BCNFLTR_RPT] = rtw89_mac_c2h_bcn_fltr_rpt,
};

static
void (* const rtw89_mac_c2h_info_handler[])(struct rtw89_dev *rtwdev,
					    struct sk_buff *c2h, u32 len) = {
	[RTW89_MAC_C2H_FUNC_REC_ACK] = rtw89_mac_c2h_rec_ack,
	[RTW89_MAC_C2H_FUNC_DONE_ACK] = rtw89_mac_c2h_done_ack,
	[RTW89_MAC_C2H_FUNC_C2H_LOG] = rtw89_mac_c2h_log,
	[RTW89_MAC_C2H_FUNC_BCN_CNT] = rtw89_mac_c2h_bcn_cnt,
};

static
void (* const rtw89_mac_c2h_mcc_handler[])(struct rtw89_dev *rtwdev,
					   struct sk_buff *c2h, u32 len) = {
	[RTW89_MAC_C2H_FUNC_MCC_RCV_ACK] = rtw89_mac_c2h_mcc_rcv_ack,
	[RTW89_MAC_C2H_FUNC_MCC_REQ_ACK] = rtw89_mac_c2h_mcc_req_ack,
	[RTW89_MAC_C2H_FUNC_MCC_TSF_RPT] = rtw89_mac_c2h_mcc_tsf_rpt,
	[RTW89_MAC_C2H_FUNC_MCC_STATUS_RPT] = rtw89_mac_c2h_mcc_status_rpt,
};

static
void (* const rtw89_mac_c2h_mrc_handler[])(struct rtw89_dev *rtwdev,
					   struct sk_buff *c2h, u32 len) = {
	[RTW89_MAC_C2H_FUNC_MRC_TSF_RPT] = rtw89_mac_c2h_mrc_tsf_rpt,
	[RTW89_MAC_C2H_FUNC_MRC_STATUS_RPT] = rtw89_mac_c2h_mrc_status_rpt,
};

static
void (* const rtw89_mac_c2h_wow_handler[])(struct rtw89_dev *rtwdev,
					   struct sk_buff *c2h, u32 len) = {
	[RTW89_MAC_C2H_FUNC_AOAC_REPORT] = rtw89_mac_c2h_wow_aoac_rpt,
};

static void rtw89_mac_c2h_scanofld_rsp_atomic(struct rtw89_dev *rtwdev,
					      struct sk_buff *skb)
{
	const struct rtw89_c2h_scanofld *c2h =
		(const struct rtw89_c2h_scanofld *)skb->data;
	struct rtw89_wait_info *fw_ofld_wait = &rtwdev->mac.fw_ofld_wait;
	struct rtw89_completion_data data = {};
	unsigned int cond;
	u8 status, reason;

	status = le32_get_bits(c2h->w2, RTW89_C2H_SCANOFLD_W2_STATUS);
	reason = le32_get_bits(c2h->w2, RTW89_C2H_SCANOFLD_W2_RSN);
	data.err = status != RTW89_SCAN_STATUS_SUCCESS;

	if (reason == RTW89_SCAN_END_SCAN_NOTIFY) {
		if (rtwdev->chip->chip_gen == RTW89_CHIP_BE)
			cond = RTW89_SCANOFLD_BE_WAIT_COND_STOP;
		else
			cond = RTW89_SCANOFLD_WAIT_COND_STOP;

		rtw89_complete_cond(fw_ofld_wait, cond, &data);
	}
}

bool rtw89_mac_c2h_chk_atomic(struct rtw89_dev *rtwdev, struct sk_buff *c2h,
			      u8 class, u8 func)
{
	switch (class) {
	default:
		return false;
	case RTW89_MAC_C2H_CLASS_INFO:
		switch (func) {
		default:
			return false;
		case RTW89_MAC_C2H_FUNC_REC_ACK:
		case RTW89_MAC_C2H_FUNC_DONE_ACK:
			return true;
		}
	case RTW89_MAC_C2H_CLASS_OFLD:
		switch (func) {
		default:
			return false;
		case RTW89_MAC_C2H_FUNC_SCANOFLD_RSP:
			rtw89_mac_c2h_scanofld_rsp_atomic(rtwdev, c2h);
			return false;
		case RTW89_MAC_C2H_FUNC_PKT_OFLD_RSP:
			return true;
		}
	case RTW89_MAC_C2H_CLASS_MCC:
		return true;
	case RTW89_MAC_C2H_CLASS_MRC:
		return true;
	case RTW89_MAC_C2H_CLASS_WOW:
		return true;
	}
}

void rtw89_mac_c2h_handle(struct rtw89_dev *rtwdev, struct sk_buff *skb,
			  u32 len, u8 class, u8 func)
{
	void (*handler)(struct rtw89_dev *rtwdev,
			struct sk_buff *c2h, u32 len) = NULL;

	switch (class) {
	case RTW89_MAC_C2H_CLASS_INFO:
		if (func < RTW89_MAC_C2H_FUNC_INFO_MAX)
			handler = rtw89_mac_c2h_info_handler[func];
		break;
	case RTW89_MAC_C2H_CLASS_OFLD:
		if (func < RTW89_MAC_C2H_FUNC_OFLD_MAX)
			handler = rtw89_mac_c2h_ofld_handler[func];
		break;
	case RTW89_MAC_C2H_CLASS_MCC:
		if (func < NUM_OF_RTW89_MAC_C2H_FUNC_MCC)
			handler = rtw89_mac_c2h_mcc_handler[func];
		break;
	case RTW89_MAC_C2H_CLASS_MRC:
		if (func < NUM_OF_RTW89_MAC_C2H_FUNC_MRC)
			handler = rtw89_mac_c2h_mrc_handler[func];
		break;
	case RTW89_MAC_C2H_CLASS_WOW:
		if (func < NUM_OF_RTW89_MAC_C2H_FUNC_WOW)
			handler = rtw89_mac_c2h_wow_handler[func];
		break;
	case RTW89_MAC_C2H_CLASS_FWDBG:
		return;
	default:
		rtw89_info(rtwdev, "c2h class %d not support\n", class);
		return;
	}
	if (!handler) {
		rtw89_info(rtwdev, "c2h class %d func %d not support\n", class,
			   func);
		return;
	}
	handler(rtwdev, skb, len);
}

static
bool rtw89_mac_get_txpwr_cr_ax(struct rtw89_dev *rtwdev,
			       enum rtw89_phy_idx phy_idx,
			       u32 reg_base, u32 *cr)
{
	enum rtw89_qta_mode mode = rtwdev->mac.qta_mode;
	u32 addr = rtw89_mac_reg_by_idx(rtwdev, reg_base, phy_idx);

	if (addr < R_AX_PWR_RATE_CTRL || addr > CMAC1_END_ADDR_AX) {
		rtw89_err(rtwdev, "[TXPWR] addr=0x%x exceed txpwr cr\n",
			  addr);
		goto error;
	}

	if (addr >= CMAC1_START_ADDR_AX && addr <= CMAC1_END_ADDR_AX)
		if (mode == RTW89_QTA_SCC) {
			rtw89_err(rtwdev,
				  "[TXPWR] addr=0x%x but hw not enable\n",
				  addr);
			goto error;
		}

	*cr = addr;
	return true;

error:
	rtw89_err(rtwdev, "[TXPWR] check txpwr cr 0x%x(phy%d) fail\n",
		  addr, phy_idx);

	return false;
}

static
int rtw89_mac_cfg_ppdu_status_ax(struct rtw89_dev *rtwdev, u8 mac_idx, bool enable)
{
	u32 reg = rtw89_mac_reg_by_idx(rtwdev, R_AX_PPDU_STAT, mac_idx);
	int ret;

	ret = rtw89_mac_check_mac_en(rtwdev, mac_idx, RTW89_CMAC_SEL);
	if (ret)
		return ret;

	if (!enable) {
		rtw89_write32_clr(rtwdev, reg, B_AX_PPDU_STAT_RPT_EN);
		return 0;
	}

	rtw89_write32(rtwdev, reg, B_AX_PPDU_STAT_RPT_EN |
				   B_AX_APP_MAC_INFO_RPT |
				   B_AX_APP_RX_CNT_RPT | B_AX_APP_PLCP_HDR_RPT |
				   B_AX_PPDU_STAT_RPT_CRC32);
	rtw89_write32_mask(rtwdev, R_AX_HW_RPT_FWD, B_AX_FWD_PPDU_STAT_MASK,
			   RTW89_PRPT_DEST_HOST);

	return 0;
}

static
void __rtw89_mac_update_rts_threshold(struct rtw89_dev *rtwdev, u8 mac_idx)
{
#define MAC_AX_TIME_TH_SH  5
#define MAC_AX_LEN_TH_SH   4
#define MAC_AX_TIME_TH_MAX 255
#define MAC_AX_LEN_TH_MAX  255
#define MAC_AX_TIME_TH_DEF 88
#define MAC_AX_LEN_TH_DEF  4080
	const struct rtw89_mac_gen_def *mac = rtwdev->chip->mac_def;
	struct ieee80211_hw *hw = rtwdev->hw;
	u32 rts_threshold = hw->wiphy->rts_threshold;
	u32 time_th, len_th;
	u32 reg;

	if (rts_threshold == (u32)-1) {
		time_th = MAC_AX_TIME_TH_DEF;
		len_th = MAC_AX_LEN_TH_DEF;
	} else {
		time_th = MAC_AX_TIME_TH_MAX << MAC_AX_TIME_TH_SH;
		len_th = rts_threshold;
	}

	time_th = min_t(u32, time_th >> MAC_AX_TIME_TH_SH, MAC_AX_TIME_TH_MAX);
	len_th = min_t(u32, len_th >> MAC_AX_LEN_TH_SH, MAC_AX_LEN_TH_MAX);

	reg = rtw89_mac_reg_by_idx(rtwdev, mac->agg_len_ht, mac_idx);
	rtw89_write16_mask(rtwdev, reg, B_AX_RTS_TXTIME_TH_MASK, time_th);
	rtw89_write16_mask(rtwdev, reg, B_AX_RTS_LEN_TH_MASK, len_th);
}

void rtw89_mac_update_rts_threshold(struct rtw89_dev *rtwdev)
{
	__rtw89_mac_update_rts_threshold(rtwdev, RTW89_MAC_0);
	if (rtwdev->dbcc_en)
		__rtw89_mac_update_rts_threshold(rtwdev, RTW89_MAC_1);
}

void rtw89_mac_flush_txq(struct rtw89_dev *rtwdev, u32 queues, bool drop)
{
	bool empty;
	int ret;

	if (!test_bit(RTW89_FLAG_POWERON, rtwdev->flags))
		return;

	ret = read_poll_timeout(dle_is_txq_empty, empty, empty,
				10000, 200000, false, rtwdev);
	if (ret && !drop && (rtwdev->total_sta_assoc || rtwdev->scanning))
		rtw89_info(rtwdev, "timed out to flush queues\n");
}

int rtw89_mac_coex_init(struct rtw89_dev *rtwdev, const struct rtw89_mac_ax_coex *coex)
{
	enum rtw89_core_chip_id chip_id = rtwdev->chip->chip_id;
	u8 val;
	u16 val16;
	u32 val32;
	int ret;

	rtw89_write8_set(rtwdev, R_AX_GPIO_MUXCFG, B_AX_ENBT);
	if (chip_id != RTL8851B && chip_id != RTL8852BT)
		rtw89_write8_set(rtwdev, R_AX_BTC_FUNC_EN, B_AX_PTA_WL_TX_EN);
	rtw89_write8_set(rtwdev, R_AX_BT_COEX_CFG_2 + 1, B_AX_GNT_BT_POLARITY >> 8);
	rtw89_write8_set(rtwdev, R_AX_CSR_MODE, B_AX_STATIS_BT_EN | B_AX_WL_ACT_MSK);
	rtw89_write8_set(rtwdev, R_AX_CSR_MODE + 2, B_AX_BT_CNT_RST >> 16);
	if (chip_id != RTL8851B && chip_id != RTL8852BT)
		rtw89_write8_clr(rtwdev, R_AX_TRXPTCL_RESP_0 + 3, B_AX_RSP_CHK_BTCCA >> 24);

	val16 = rtw89_read16(rtwdev, R_AX_CCA_CFG_0);
	val16 = (val16 | B_AX_BTCCA_EN) & ~B_AX_BTCCA_BRK_TXOP_EN;
	rtw89_write16(rtwdev, R_AX_CCA_CFG_0, val16);

	ret = rtw89_mac_read_lte(rtwdev, R_AX_LTE_SW_CFG_2, &val32);
	if (ret) {
		rtw89_err(rtwdev, "Read R_AX_LTE_SW_CFG_2 fail!\n");
		return ret;
	}
	val32 = val32 & B_AX_WL_RX_CTRL;
	ret = rtw89_mac_write_lte(rtwdev, R_AX_LTE_SW_CFG_2, val32);
	if (ret) {
		rtw89_err(rtwdev, "Write R_AX_LTE_SW_CFG_2 fail!\n");
		return ret;
	}

	switch (coex->pta_mode) {
	case RTW89_MAC_AX_COEX_RTK_MODE:
		val = rtw89_read8(rtwdev, R_AX_GPIO_MUXCFG);
		val &= ~B_AX_BTMODE_MASK;
		val |= FIELD_PREP(B_AX_BTMODE_MASK, MAC_AX_BT_MODE_0_3);
		rtw89_write8(rtwdev, R_AX_GPIO_MUXCFG, val);

		val = rtw89_read8(rtwdev, R_AX_TDMA_MODE);
		rtw89_write8(rtwdev, R_AX_TDMA_MODE, val | B_AX_RTK_BT_ENABLE);

		val = rtw89_read8(rtwdev, R_AX_BT_COEX_CFG_5);
		val &= ~B_AX_BT_RPT_SAMPLE_RATE_MASK;
		val |= FIELD_PREP(B_AX_BT_RPT_SAMPLE_RATE_MASK, MAC_AX_RTK_RATE);
		rtw89_write8(rtwdev, R_AX_BT_COEX_CFG_5, val);
		break;
	case RTW89_MAC_AX_COEX_CSR_MODE:
		val = rtw89_read8(rtwdev, R_AX_GPIO_MUXCFG);
		val &= ~B_AX_BTMODE_MASK;
		val |= FIELD_PREP(B_AX_BTMODE_MASK, MAC_AX_BT_MODE_2);
		rtw89_write8(rtwdev, R_AX_GPIO_MUXCFG, val);

		val16 = rtw89_read16(rtwdev, R_AX_CSR_MODE);
		val16 &= ~B_AX_BT_PRI_DETECT_TO_MASK;
		val16 |= FIELD_PREP(B_AX_BT_PRI_DETECT_TO_MASK, MAC_AX_CSR_PRI_TO);
		val16 &= ~B_AX_BT_TRX_INIT_DETECT_MASK;
		val16 |= FIELD_PREP(B_AX_BT_TRX_INIT_DETECT_MASK, MAC_AX_CSR_TRX_TO);
		val16 &= ~B_AX_BT_STAT_DELAY_MASK;
		val16 |= FIELD_PREP(B_AX_BT_STAT_DELAY_MASK, MAC_AX_CSR_DELAY);
		val16 |= B_AX_ENHANCED_BT;
		rtw89_write16(rtwdev, R_AX_CSR_MODE, val16);

		rtw89_write8(rtwdev, R_AX_BT_COEX_CFG_2, MAC_AX_CSR_RATE);
		break;
	default:
		return -EINVAL;
	}

	switch (coex->direction) {
	case RTW89_MAC_AX_COEX_INNER:
		val = rtw89_read8(rtwdev, R_AX_GPIO_MUXCFG + 1);
		val = (val & ~BIT(2)) | BIT(1);
		rtw89_write8(rtwdev, R_AX_GPIO_MUXCFG + 1, val);
		break;
	case RTW89_MAC_AX_COEX_OUTPUT:
		val = rtw89_read8(rtwdev, R_AX_GPIO_MUXCFG + 1);
		val = val | BIT(1) | BIT(0);
		rtw89_write8(rtwdev, R_AX_GPIO_MUXCFG + 1, val);
		break;
	case RTW89_MAC_AX_COEX_INPUT:
		val = rtw89_read8(rtwdev, R_AX_GPIO_MUXCFG + 1);
		val = val & ~(BIT(2) | BIT(1));
		rtw89_write8(rtwdev, R_AX_GPIO_MUXCFG + 1, val);
		break;
	default:
		return -EINVAL;
	}

	return 0;
}
EXPORT_SYMBOL(rtw89_mac_coex_init);

int rtw89_mac_coex_init_v1(struct rtw89_dev *rtwdev,
			   const struct rtw89_mac_ax_coex *coex)
{
	rtw89_write32_set(rtwdev, R_AX_BTC_CFG,
			  B_AX_BTC_EN | B_AX_BTG_LNA1_GAIN_SEL);
	rtw89_write32_set(rtwdev, R_AX_BT_CNT_CFG, B_AX_BT_CNT_EN);
	rtw89_write16_set(rtwdev, R_AX_CCA_CFG_0, B_AX_BTCCA_EN);
	rtw89_write16_clr(rtwdev, R_AX_CCA_CFG_0, B_AX_BTCCA_BRK_TXOP_EN);

	switch (coex->pta_mode) {
	case RTW89_MAC_AX_COEX_RTK_MODE:
		rtw89_write32_mask(rtwdev, R_AX_BTC_CFG, B_AX_BTC_MODE_MASK,
				   MAC_AX_RTK_MODE);
		rtw89_write32_mask(rtwdev, R_AX_RTK_MODE_CFG_V1,
				   B_AX_SAMPLE_CLK_MASK, MAC_AX_RTK_RATE);
		break;
	case RTW89_MAC_AX_COEX_CSR_MODE:
		rtw89_write32_mask(rtwdev, R_AX_BTC_CFG, B_AX_BTC_MODE_MASK,
				   MAC_AX_CSR_MODE);
		break;
	default:
		return -EINVAL;
	}

	return 0;
}
EXPORT_SYMBOL(rtw89_mac_coex_init_v1);

int rtw89_mac_cfg_gnt(struct rtw89_dev *rtwdev,
		      const struct rtw89_mac_ax_coex_gnt *gnt_cfg)
{
	u32 val = 0, ret;

	if (gnt_cfg->band[0].gnt_bt)
		val |= B_AX_GNT_BT_RFC_S0_SW_VAL | B_AX_GNT_BT_BB_S0_SW_VAL;

	if (gnt_cfg->band[0].gnt_bt_sw_en)
		val |= B_AX_GNT_BT_RFC_S0_SW_CTRL | B_AX_GNT_BT_BB_S0_SW_CTRL;

	if (gnt_cfg->band[0].gnt_wl)
		val |= B_AX_GNT_WL_RFC_S0_SW_VAL | B_AX_GNT_WL_BB_S0_SW_VAL;

	if (gnt_cfg->band[0].gnt_wl_sw_en)
		val |= B_AX_GNT_WL_RFC_S0_SW_CTRL | B_AX_GNT_WL_BB_S0_SW_CTRL;

	if (gnt_cfg->band[1].gnt_bt)
		val |= B_AX_GNT_BT_RFC_S1_SW_VAL | B_AX_GNT_BT_BB_S1_SW_VAL;

	if (gnt_cfg->band[1].gnt_bt_sw_en)
		val |= B_AX_GNT_BT_RFC_S1_SW_CTRL | B_AX_GNT_BT_BB_S1_SW_CTRL;

	if (gnt_cfg->band[1].gnt_wl)
		val |= B_AX_GNT_WL_RFC_S1_SW_VAL | B_AX_GNT_WL_BB_S1_SW_VAL;

	if (gnt_cfg->band[1].gnt_wl_sw_en)
		val |= B_AX_GNT_WL_RFC_S1_SW_CTRL | B_AX_GNT_WL_BB_S1_SW_CTRL;

	ret = rtw89_mac_write_lte(rtwdev, R_AX_LTE_SW_CFG_1, val);
	if (ret) {
		rtw89_err(rtwdev, "Write LTE fail!\n");
		return ret;
	}

	return 0;
}
EXPORT_SYMBOL(rtw89_mac_cfg_gnt);

int rtw89_mac_cfg_gnt_v1(struct rtw89_dev *rtwdev,
			 const struct rtw89_mac_ax_coex_gnt *gnt_cfg)
{
	u32 val = 0;

	if (gnt_cfg->band[0].gnt_bt)
		val |= B_AX_GNT_BT_RFC_S0_VAL | B_AX_GNT_BT_RX_VAL |
		       B_AX_GNT_BT_TX_VAL;
	else
		val |= B_AX_WL_ACT_VAL;

	if (gnt_cfg->band[0].gnt_bt_sw_en)
		val |= B_AX_GNT_BT_RFC_S0_SWCTRL | B_AX_GNT_BT_RX_SWCTRL |
		       B_AX_GNT_BT_TX_SWCTRL | B_AX_WL_ACT_SWCTRL;

	if (gnt_cfg->band[0].gnt_wl)
		val |= B_AX_GNT_WL_RFC_S0_VAL | B_AX_GNT_WL_RX_VAL |
		       B_AX_GNT_WL_TX_VAL | B_AX_GNT_WL_BB_VAL;

	if (gnt_cfg->band[0].gnt_wl_sw_en)
		val |= B_AX_GNT_WL_RFC_S0_SWCTRL | B_AX_GNT_WL_RX_SWCTRL |
		       B_AX_GNT_WL_TX_SWCTRL | B_AX_GNT_WL_BB_SWCTRL;

	if (gnt_cfg->band[1].gnt_bt)
		val |= B_AX_GNT_BT_RFC_S1_VAL | B_AX_GNT_BT_RX_VAL |
		       B_AX_GNT_BT_TX_VAL;
	else
		val |= B_AX_WL_ACT_VAL;

	if (gnt_cfg->band[1].gnt_bt_sw_en)
		val |= B_AX_GNT_BT_RFC_S1_SWCTRL | B_AX_GNT_BT_RX_SWCTRL |
		       B_AX_GNT_BT_TX_SWCTRL | B_AX_WL_ACT_SWCTRL;

	if (gnt_cfg->band[1].gnt_wl)
		val |= B_AX_GNT_WL_RFC_S1_VAL | B_AX_GNT_WL_RX_VAL |
		       B_AX_GNT_WL_TX_VAL | B_AX_GNT_WL_BB_VAL;

	if (gnt_cfg->band[1].gnt_wl_sw_en)
		val |= B_AX_GNT_WL_RFC_S1_SWCTRL | B_AX_GNT_WL_RX_SWCTRL |
		       B_AX_GNT_WL_TX_SWCTRL | B_AX_GNT_WL_BB_SWCTRL;

	rtw89_write32(rtwdev, R_AX_GNT_SW_CTRL, val);

	return 0;
}
EXPORT_SYMBOL(rtw89_mac_cfg_gnt_v1);

static
int rtw89_mac_cfg_plt_ax(struct rtw89_dev *rtwdev, struct rtw89_mac_ax_plt *plt)
{
	u32 reg;
	u16 val;
	int ret;

	ret = rtw89_mac_check_mac_en(rtwdev, plt->band, RTW89_CMAC_SEL);
	if (ret)
		return ret;

	reg = rtw89_mac_reg_by_idx(rtwdev, R_AX_BT_PLT, plt->band);
	val = (plt->tx & RTW89_MAC_AX_PLT_LTE_RX ? B_AX_TX_PLT_GNT_LTE_RX : 0) |
	      (plt->tx & RTW89_MAC_AX_PLT_GNT_BT_TX ? B_AX_TX_PLT_GNT_BT_TX : 0) |
	      (plt->tx & RTW89_MAC_AX_PLT_GNT_BT_RX ? B_AX_TX_PLT_GNT_BT_RX : 0) |
	      (plt->tx & RTW89_MAC_AX_PLT_GNT_WL ? B_AX_TX_PLT_GNT_WL : 0) |
	      (plt->rx & RTW89_MAC_AX_PLT_LTE_RX ? B_AX_RX_PLT_GNT_LTE_RX : 0) |
	      (plt->rx & RTW89_MAC_AX_PLT_GNT_BT_TX ? B_AX_RX_PLT_GNT_BT_TX : 0) |
	      (plt->rx & RTW89_MAC_AX_PLT_GNT_BT_RX ? B_AX_RX_PLT_GNT_BT_RX : 0) |
	      (plt->rx & RTW89_MAC_AX_PLT_GNT_WL ? B_AX_RX_PLT_GNT_WL : 0) |
	      B_AX_PLT_EN;
	rtw89_write16(rtwdev, reg, val);

	return 0;
}

void rtw89_mac_cfg_sb(struct rtw89_dev *rtwdev, u32 val)
{
	u32 fw_sb;

	fw_sb = rtw89_read32(rtwdev, R_AX_SCOREBOARD);
	fw_sb = FIELD_GET(B_MAC_AX_SB_FW_MASK, fw_sb);
	fw_sb = fw_sb & ~B_MAC_AX_BTGS1_NOTIFY;
	if (!test_bit(RTW89_FLAG_POWERON, rtwdev->flags))
		fw_sb = fw_sb | MAC_AX_NOTIFY_PWR_MAJOR;
	else
		fw_sb = fw_sb | MAC_AX_NOTIFY_TP_MAJOR;
	val = FIELD_GET(B_MAC_AX_SB_DRV_MASK, val);
	val = B_AX_TOGGLE |
	      FIELD_PREP(B_MAC_AX_SB_DRV_MASK, val) |
	      FIELD_PREP(B_MAC_AX_SB_FW_MASK, fw_sb);
	rtw89_write32(rtwdev, R_AX_SCOREBOARD, val);
	fsleep(1000); /* avoid BT FW loss information */
}

u32 rtw89_mac_get_sb(struct rtw89_dev *rtwdev)
{
	return rtw89_read32(rtwdev, R_AX_SCOREBOARD);
}

int rtw89_mac_cfg_ctrl_path(struct rtw89_dev *rtwdev, bool wl)
{
	u8 val = rtw89_read8(rtwdev, R_AX_SYS_SDIO_CTRL + 3);

	val = wl ? val | BIT(2) : val & ~BIT(2);
	rtw89_write8(rtwdev, R_AX_SYS_SDIO_CTRL + 3, val);

	return 0;
}
EXPORT_SYMBOL(rtw89_mac_cfg_ctrl_path);

int rtw89_mac_cfg_ctrl_path_v1(struct rtw89_dev *rtwdev, bool wl)
{
	struct rtw89_btc *btc = &rtwdev->btc;
	struct rtw89_btc_dm *dm = &btc->dm;
	struct rtw89_mac_ax_gnt *g = dm->gnt.band;
	int i;

	if (wl)
		return 0;

	for (i = 0; i < RTW89_PHY_MAX; i++) {
		g[i].gnt_bt_sw_en = 1;
		g[i].gnt_bt = 1;
		g[i].gnt_wl_sw_en = 1;
		g[i].gnt_wl = 0;
	}

	return rtw89_mac_cfg_gnt_v1(rtwdev, &dm->gnt);
}
EXPORT_SYMBOL(rtw89_mac_cfg_ctrl_path_v1);

bool rtw89_mac_get_ctrl_path(struct rtw89_dev *rtwdev)
{
	const struct rtw89_chip_info *chip = rtwdev->chip;
	u8 val = 0;

	if (chip->chip_id == RTL8852C || chip->chip_id == RTL8922A)
		return false;
	else if (chip->chip_id == RTL8852A || rtw89_is_rtl885xb(rtwdev))
		val = rtw89_read8_mask(rtwdev, R_AX_SYS_SDIO_CTRL + 3,
				       B_AX_LTE_MUX_CTRL_PATH >> 24);

	return !!val;
}

static u16 rtw89_mac_get_plt_cnt_ax(struct rtw89_dev *rtwdev, u8 band)
{
	u32 reg;
	u16 cnt;

	reg = rtw89_mac_reg_by_idx(rtwdev, R_AX_BT_PLT, band);
	cnt = rtw89_read32_mask(rtwdev, reg, B_AX_BT_PLT_PKT_CNT_MASK);
	rtw89_write16_set(rtwdev, reg, B_AX_BT_PLT_RST);

	return cnt;
}

static void rtw89_mac_bfee_standby_timer(struct rtw89_dev *rtwdev, u8 mac_idx,
					 bool keep)
{
	u32 reg;

	if (rtwdev->chip->chip_gen != RTW89_CHIP_AX)
		return;

	rtw89_debug(rtwdev, RTW89_DBG_BF, "set bfee standby_timer to %d\n", keep);
	reg = rtw89_mac_reg_by_idx(rtwdev, R_AX_BFMEE_RESP_OPTION, mac_idx);
	if (keep) {
		set_bit(RTW89_FLAG_BFEE_TIMER_KEEP, rtwdev->flags);
		rtw89_write32_mask(rtwdev, reg, B_AX_BFMEE_BFRP_RX_STANDBY_TIMER_MASK,
				   BFRP_RX_STANDBY_TIMER_KEEP);
	} else {
		clear_bit(RTW89_FLAG_BFEE_TIMER_KEEP, rtwdev->flags);
		rtw89_write32_mask(rtwdev, reg, B_AX_BFMEE_BFRP_RX_STANDBY_TIMER_MASK,
				   BFRP_RX_STANDBY_TIMER_RELEASE);
	}
}

void rtw89_mac_bfee_ctrl(struct rtw89_dev *rtwdev, u8 mac_idx, bool en)
{
	const struct rtw89_mac_gen_def *mac = rtwdev->chip->mac_def;
	u32 reg;
	u32 mask = mac->bfee_ctrl.mask;

	rtw89_debug(rtwdev, RTW89_DBG_BF, "set bfee ndpa_en to %d\n", en);
	reg = rtw89_mac_reg_by_idx(rtwdev, mac->bfee_ctrl.addr, mac_idx);
	if (en) {
		set_bit(RTW89_FLAG_BFEE_EN, rtwdev->flags);
		rtw89_write32_set(rtwdev, reg, mask);
	} else {
		clear_bit(RTW89_FLAG_BFEE_EN, rtwdev->flags);
		rtw89_write32_clr(rtwdev, reg, mask);
	}
}

static int rtw89_mac_init_bfee_ax(struct rtw89_dev *rtwdev, u8 mac_idx)
{
	u32 reg;
	u32 val32;
	int ret;

	ret = rtw89_mac_check_mac_en(rtwdev, mac_idx, RTW89_CMAC_SEL);
	if (ret)
		return ret;

	/* AP mode set tx gid to 63 */
	/* STA mode set tx gid to 0(default) */
	reg = rtw89_mac_reg_by_idx(rtwdev, R_AX_BFMER_CTRL_0, mac_idx);
	rtw89_write32_set(rtwdev, reg, B_AX_BFMER_NDP_BFEN);

	reg = rtw89_mac_reg_by_idx(rtwdev, R_AX_TRXPTCL_RESP_CSI_RRSC, mac_idx);
	rtw89_write32(rtwdev, reg, CSI_RRSC_BMAP);

	reg = rtw89_mac_reg_by_idx(rtwdev, R_AX_BFMEE_RESP_OPTION, mac_idx);
	val32 = FIELD_PREP(B_AX_BFMEE_NDP_RX_STANDBY_TIMER_MASK, NDP_RX_STANDBY_TIMER);
	rtw89_write32(rtwdev, reg, val32);
	rtw89_mac_bfee_standby_timer(rtwdev, mac_idx, true);
	rtw89_mac_bfee_ctrl(rtwdev, mac_idx, true);

	reg = rtw89_mac_reg_by_idx(rtwdev, R_AX_TRXPTCL_RESP_CSI_CTRL_0, mac_idx);
	rtw89_write32_set(rtwdev, reg, B_AX_BFMEE_BFPARAM_SEL |
				       B_AX_BFMEE_USE_NSTS |
				       B_AX_BFMEE_CSI_GID_SEL |
				       B_AX_BFMEE_CSI_FORCE_RETE_EN);
	reg = rtw89_mac_reg_by_idx(rtwdev, R_AX_TRXPTCL_RESP_CSI_RATE, mac_idx);
	rtw89_write32(rtwdev, reg,
		      u32_encode_bits(CSI_INIT_RATE_HT, B_AX_BFMEE_HT_CSI_RATE_MASK) |
		      u32_encode_bits(CSI_INIT_RATE_VHT, B_AX_BFMEE_VHT_CSI_RATE_MASK) |
		      u32_encode_bits(CSI_INIT_RATE_HE, B_AX_BFMEE_HE_CSI_RATE_MASK));

	reg = rtw89_mac_reg_by_idx(rtwdev, R_AX_CSIRPT_OPTION, mac_idx);
	rtw89_write32_set(rtwdev, reg,
			  B_AX_CSIPRT_VHTSU_AID_EN | B_AX_CSIPRT_HESU_AID_EN);

	return 0;
}

static int rtw89_mac_set_csi_para_reg_ax(struct rtw89_dev *rtwdev,
					 struct rtw89_vif_link *rtwvif_link,
					 struct rtw89_sta_link *rtwsta_link)
{
	u8 nc = 1, nr = 3, ng = 0, cb = 1, cs = 1, ldpc_en = 1, stbc_en = 1;
	struct ieee80211_link_sta *link_sta;
	u8 mac_idx = rtwvif_link->mac_idx;
	u8 port_sel = rtwvif_link->port;
	u8 sound_dim = 3, t;
	u8 *phy_cap;
	u32 reg;
	u16 val;
	int ret;

	ret = rtw89_mac_check_mac_en(rtwdev, mac_idx, RTW89_CMAC_SEL);
	if (ret)
		return ret;

	rcu_read_lock();

	link_sta = rtw89_sta_rcu_dereference_link(rtwsta_link, true);
	phy_cap = link_sta->he_cap.he_cap_elem.phy_cap_info;

	if ((phy_cap[3] & IEEE80211_HE_PHY_CAP3_SU_BEAMFORMER) ||
	    (phy_cap[4] & IEEE80211_HE_PHY_CAP4_MU_BEAMFORMER)) {
		ldpc_en &= !!(phy_cap[1] & IEEE80211_HE_PHY_CAP1_LDPC_CODING_IN_PAYLOAD);
		stbc_en &= !!(phy_cap[2] & IEEE80211_HE_PHY_CAP2_STBC_RX_UNDER_80MHZ);
		t = FIELD_GET(IEEE80211_HE_PHY_CAP5_BEAMFORMEE_NUM_SND_DIM_UNDER_80MHZ_MASK,
			      phy_cap[5]);
		sound_dim = min(sound_dim, t);
	}
	if ((link_sta->vht_cap.cap & IEEE80211_VHT_CAP_MU_BEAMFORMER_CAPABLE) ||
	    (link_sta->vht_cap.cap & IEEE80211_VHT_CAP_SU_BEAMFORMER_CAPABLE)) {
		ldpc_en &= !!(link_sta->vht_cap.cap & IEEE80211_VHT_CAP_RXLDPC);
		stbc_en &= !!(link_sta->vht_cap.cap & IEEE80211_VHT_CAP_RXSTBC_MASK);
		t = FIELD_GET(IEEE80211_VHT_CAP_SOUNDING_DIMENSIONS_MASK,
			      link_sta->vht_cap.cap);
		sound_dim = min(sound_dim, t);
	}
	nc = min(nc, sound_dim);
	nr = min(nr, sound_dim);

	rcu_read_unlock();

	reg = rtw89_mac_reg_by_idx(rtwdev, R_AX_TRXPTCL_RESP_CSI_CTRL_0, mac_idx);
	rtw89_write32_set(rtwdev, reg, B_AX_BFMEE_BFPARAM_SEL);

	val = FIELD_PREP(B_AX_BFMEE_CSIINFO0_NC_MASK, nc) |
	      FIELD_PREP(B_AX_BFMEE_CSIINFO0_NR_MASK, nr) |
	      FIELD_PREP(B_AX_BFMEE_CSIINFO0_NG_MASK, ng) |
	      FIELD_PREP(B_AX_BFMEE_CSIINFO0_CB_MASK, cb) |
	      FIELD_PREP(B_AX_BFMEE_CSIINFO0_CS_MASK, cs) |
	      FIELD_PREP(B_AX_BFMEE_CSIINFO0_LDPC_EN, ldpc_en) |
	      FIELD_PREP(B_AX_BFMEE_CSIINFO0_STBC_EN, stbc_en);

	if (port_sel == 0)
		reg = rtw89_mac_reg_by_idx(rtwdev, R_AX_TRXPTCL_RESP_CSI_CTRL_0, mac_idx);
	else
		reg = rtw89_mac_reg_by_idx(rtwdev, R_AX_TRXPTCL_RESP_CSI_CTRL_1, mac_idx);

	rtw89_write16(rtwdev, reg, val);

	return 0;
}

static int rtw89_mac_csi_rrsc_ax(struct rtw89_dev *rtwdev,
				 struct rtw89_vif_link *rtwvif_link,
				 struct rtw89_sta_link *rtwsta_link)
{
	u32 rrsc = BIT(RTW89_MAC_BF_RRSC_6M) | BIT(RTW89_MAC_BF_RRSC_24M);
	struct ieee80211_link_sta *link_sta;
	u8 mac_idx = rtwvif_link->mac_idx;
	u32 reg;
	int ret;

	ret = rtw89_mac_check_mac_en(rtwdev, mac_idx, RTW89_CMAC_SEL);
	if (ret)
		return ret;

	rcu_read_lock();

	link_sta = rtw89_sta_rcu_dereference_link(rtwsta_link, true);

	if (link_sta->he_cap.has_he) {
		rrsc |= (BIT(RTW89_MAC_BF_RRSC_HE_MSC0) |
			 BIT(RTW89_MAC_BF_RRSC_HE_MSC3) |
			 BIT(RTW89_MAC_BF_RRSC_HE_MSC5));
	}
	if (link_sta->vht_cap.vht_supported) {
		rrsc |= (BIT(RTW89_MAC_BF_RRSC_VHT_MSC0) |
			 BIT(RTW89_MAC_BF_RRSC_VHT_MSC3) |
			 BIT(RTW89_MAC_BF_RRSC_VHT_MSC5));
	}
	if (link_sta->ht_cap.ht_supported) {
		rrsc |= (BIT(RTW89_MAC_BF_RRSC_HT_MSC0) |
			 BIT(RTW89_MAC_BF_RRSC_HT_MSC3) |
			 BIT(RTW89_MAC_BF_RRSC_HT_MSC5));
	}

	rcu_read_unlock();

	reg = rtw89_mac_reg_by_idx(rtwdev, R_AX_TRXPTCL_RESP_CSI_CTRL_0, mac_idx);
	rtw89_write32_set(rtwdev, reg, B_AX_BFMEE_BFPARAM_SEL);
	rtw89_write32_clr(rtwdev, reg, B_AX_BFMEE_CSI_FORCE_RETE_EN);
	rtw89_write32(rtwdev,
		      rtw89_mac_reg_by_idx(rtwdev, R_AX_TRXPTCL_RESP_CSI_RRSC, mac_idx),
		      rrsc);

	return 0;
}

static void rtw89_mac_bf_assoc_ax(struct rtw89_dev *rtwdev,
				  struct rtw89_vif_link *rtwvif_link,
				  struct rtw89_sta_link *rtwsta_link)
{
	struct ieee80211_link_sta *link_sta;
	bool has_beamformer_cap;

	rcu_read_lock();

	link_sta = rtw89_sta_rcu_dereference_link(rtwsta_link, true);
	has_beamformer_cap = rtw89_sta_has_beamformer_cap(link_sta);
<<<<<<< HEAD

	rcu_read_unlock();

=======

	rcu_read_unlock();

>>>>>>> b5de2a2a
	if (has_beamformer_cap) {
		rtw89_debug(rtwdev, RTW89_DBG_BF,
			    "initialize bfee for new association\n");
		rtw89_mac_init_bfee_ax(rtwdev, rtwvif_link->mac_idx);
		rtw89_mac_set_csi_para_reg_ax(rtwdev, rtwvif_link, rtwsta_link);
		rtw89_mac_csi_rrsc_ax(rtwdev, rtwvif_link, rtwsta_link);
	}
}

void rtw89_mac_bf_disassoc(struct rtw89_dev *rtwdev,
			   struct rtw89_vif_link *rtwvif_link,
			   struct rtw89_sta_link *rtwsta_link)
{
	rtw89_mac_bfee_ctrl(rtwdev, rtwvif_link->mac_idx, false);
}

void rtw89_mac_bf_set_gid_table(struct rtw89_dev *rtwdev, struct ieee80211_vif *vif,
				struct ieee80211_bss_conf *conf)
{
	struct rtw89_vif *rtwvif = vif_to_rtwvif(vif);
	struct rtw89_vif_link *rtwvif_link;
	u8 mac_idx;
	__le32 *p;

	rtwvif_link = rtwvif->links[conf->link_id];
	if (unlikely(!rtwvif_link)) {
		rtw89_err(rtwdev,
			  "%s: rtwvif link (link_id %u) is not active\n",
			  __func__, conf->link_id);
		return;
	}

	mac_idx = rtwvif_link->mac_idx;

	rtw89_debug(rtwdev, RTW89_DBG_BF, "update bf GID table\n");

	p = (__le32 *)conf->mu_group.membership;
	rtw89_write32(rtwdev,
		      rtw89_mac_reg_by_idx(rtwdev, R_AX_GID_POSITION_EN0, mac_idx),
		      le32_to_cpu(p[0]));
	rtw89_write32(rtwdev,
		      rtw89_mac_reg_by_idx(rtwdev, R_AX_GID_POSITION_EN1, mac_idx),
		      le32_to_cpu(p[1]));

	p = (__le32 *)conf->mu_group.position;
	rtw89_write32(rtwdev, rtw89_mac_reg_by_idx(rtwdev, R_AX_GID_POSITION0, mac_idx),
		      le32_to_cpu(p[0]));
	rtw89_write32(rtwdev, rtw89_mac_reg_by_idx(rtwdev, R_AX_GID_POSITION1, mac_idx),
		      le32_to_cpu(p[1]));
	rtw89_write32(rtwdev, rtw89_mac_reg_by_idx(rtwdev, R_AX_GID_POSITION2, mac_idx),
		      le32_to_cpu(p[2]));
	rtw89_write32(rtwdev, rtw89_mac_reg_by_idx(rtwdev, R_AX_GID_POSITION3, mac_idx),
		      le32_to_cpu(p[3]));
}

struct rtw89_mac_bf_monitor_iter_data {
	struct rtw89_dev *rtwdev;
	struct rtw89_sta_link *down_rtwsta_link;
	int count;
};

static
void rtw89_mac_bf_monitor_calc_iter(void *data, struct ieee80211_sta *sta)
{
	struct rtw89_mac_bf_monitor_iter_data *iter_data =
				(struct rtw89_mac_bf_monitor_iter_data *)data;
	struct rtw89_sta_link *down_rtwsta_link = iter_data->down_rtwsta_link;
	struct rtw89_sta *rtwsta = sta_to_rtwsta(sta);
	struct ieee80211_link_sta *link_sta;
	struct rtw89_sta_link *rtwsta_link;
	bool has_beamformer_cap = false;
	int *count = &iter_data->count;
	unsigned int link_id;

	rcu_read_lock();
<<<<<<< HEAD

	rtw89_sta_for_each_link(rtwsta, rtwsta_link, link_id) {
		if (rtwsta_link == down_rtwsta_link)
			continue;

=======

	rtw89_sta_for_each_link(rtwsta, rtwsta_link, link_id) {
		if (rtwsta_link == down_rtwsta_link)
			continue;

>>>>>>> b5de2a2a
		link_sta = rtw89_sta_rcu_dereference_link(rtwsta_link, false);
		if (rtw89_sta_has_beamformer_cap(link_sta)) {
			has_beamformer_cap = true;
			break;
		}
	}

	if (has_beamformer_cap)
		(*count)++;

	rcu_read_unlock();
}

void rtw89_mac_bf_monitor_calc(struct rtw89_dev *rtwdev,
			       struct rtw89_sta_link *rtwsta_link,
			       bool disconnect)
{
	struct rtw89_mac_bf_monitor_iter_data data;

	data.rtwdev = rtwdev;
	data.down_rtwsta_link = disconnect ? rtwsta_link : NULL;
	data.count = 0;
	ieee80211_iterate_stations_atomic(rtwdev->hw,
					  rtw89_mac_bf_monitor_calc_iter,
					  &data);

	rtw89_debug(rtwdev, RTW89_DBG_BF, "bfee STA count=%d\n", data.count);
	if (data.count)
		set_bit(RTW89_FLAG_BFEE_MON, rtwdev->flags);
	else
		clear_bit(RTW89_FLAG_BFEE_MON, rtwdev->flags);
}

void _rtw89_mac_bf_monitor_track(struct rtw89_dev *rtwdev)
{
	struct rtw89_traffic_stats *stats = &rtwdev->stats;
	struct rtw89_vif_link *rtwvif_link;
	bool en = stats->tx_tfc_lv <= stats->rx_tfc_lv;
	bool old = test_bit(RTW89_FLAG_BFEE_EN, rtwdev->flags);
	struct rtw89_vif *rtwvif;
	bool keep_timer = true;
	unsigned int link_id;
	bool old_keep_timer;

	old_keep_timer = test_bit(RTW89_FLAG_BFEE_TIMER_KEEP, rtwdev->flags);

	if (stats->tx_tfc_lv <= RTW89_TFC_LOW && stats->rx_tfc_lv <= RTW89_TFC_LOW)
		keep_timer = false;

	if (keep_timer != old_keep_timer) {
		rtw89_for_each_rtwvif(rtwdev, rtwvif)
			rtw89_vif_for_each_link(rtwvif, rtwvif_link, link_id)
				rtw89_mac_bfee_standby_timer(rtwdev, rtwvif_link->mac_idx,
							     keep_timer);
	}

	if (en == old)
		return;

	rtw89_for_each_rtwvif(rtwdev, rtwvif)
		rtw89_vif_for_each_link(rtwvif, rtwvif_link, link_id)
			rtw89_mac_bfee_ctrl(rtwdev, rtwvif_link->mac_idx, en);
}

static int
__rtw89_mac_set_tx_time(struct rtw89_dev *rtwdev, struct rtw89_sta_link *rtwsta_link,
			u32 tx_time)
{
#define MAC_AX_DFLT_TX_TIME 5280
	u8 mac_idx = rtwsta_link->rtwvif_link->mac_idx;
	u32 max_tx_time = tx_time == 0 ? MAC_AX_DFLT_TX_TIME : tx_time;
	u32 reg;
	int ret = 0;

	if (rtwsta_link->cctl_tx_time) {
		rtwsta_link->ampdu_max_time = (max_tx_time - 512) >> 9;
		ret = rtw89_fw_h2c_txtime_cmac_tbl(rtwdev, rtwsta_link);
	} else {
		ret = rtw89_mac_check_mac_en(rtwdev, mac_idx, RTW89_CMAC_SEL);
		if (ret) {
			rtw89_warn(rtwdev, "failed to check cmac in set txtime\n");
			return ret;
		}

		reg = rtw89_mac_reg_by_idx(rtwdev, R_AX_AMPDU_AGG_LIMIT, mac_idx);
		rtw89_write32_mask(rtwdev, reg, B_AX_AMPDU_MAX_TIME_MASK,
				   max_tx_time >> 5);
	}

	return ret;
}

int rtw89_mac_set_tx_time(struct rtw89_dev *rtwdev, struct rtw89_sta_link *rtwsta_link,
			  bool resume, u32 tx_time)
{
	int ret = 0;

	if (!resume) {
		rtwsta_link->cctl_tx_time = true;
		ret = __rtw89_mac_set_tx_time(rtwdev, rtwsta_link, tx_time);
	} else {
		ret = __rtw89_mac_set_tx_time(rtwdev, rtwsta_link, tx_time);
		rtwsta_link->cctl_tx_time = false;
	}

	return ret;
}

int rtw89_mac_get_tx_time(struct rtw89_dev *rtwdev, struct rtw89_sta_link *rtwsta_link,
			  u32 *tx_time)
{
	u8 mac_idx = rtwsta_link->rtwvif_link->mac_idx;
	u32 reg;
	int ret = 0;

	if (rtwsta_link->cctl_tx_time) {
		*tx_time = (rtwsta_link->ampdu_max_time + 1) << 9;
	} else {
		ret = rtw89_mac_check_mac_en(rtwdev, mac_idx, RTW89_CMAC_SEL);
		if (ret) {
			rtw89_warn(rtwdev, "failed to check cmac in tx_time\n");
			return ret;
		}

		reg = rtw89_mac_reg_by_idx(rtwdev, R_AX_AMPDU_AGG_LIMIT, mac_idx);
		*tx_time = rtw89_read32_mask(rtwdev, reg, B_AX_AMPDU_MAX_TIME_MASK) << 5;
	}

	return ret;
}

int rtw89_mac_set_tx_retry_limit(struct rtw89_dev *rtwdev,
				 struct rtw89_sta_link *rtwsta_link,
				 bool resume, u8 tx_retry)
{
	int ret = 0;

	rtwsta_link->data_tx_cnt_lmt = tx_retry;

	if (!resume) {
		rtwsta_link->cctl_tx_retry_limit = true;
		ret = rtw89_fw_h2c_txtime_cmac_tbl(rtwdev, rtwsta_link);
	} else {
		ret = rtw89_fw_h2c_txtime_cmac_tbl(rtwdev, rtwsta_link);
		rtwsta_link->cctl_tx_retry_limit = false;
	}

	return ret;
}

int rtw89_mac_get_tx_retry_limit(struct rtw89_dev *rtwdev,
				 struct rtw89_sta_link *rtwsta_link, u8 *tx_retry)
{
	u8 mac_idx = rtwsta_link->rtwvif_link->mac_idx;
	u32 reg;
	int ret = 0;

	if (rtwsta_link->cctl_tx_retry_limit) {
		*tx_retry = rtwsta_link->data_tx_cnt_lmt;
	} else {
		ret = rtw89_mac_check_mac_en(rtwdev, mac_idx, RTW89_CMAC_SEL);
		if (ret) {
			rtw89_warn(rtwdev, "failed to check cmac in rty_lmt\n");
			return ret;
		}

		reg = rtw89_mac_reg_by_idx(rtwdev, R_AX_TXCNT, mac_idx);
		*tx_retry = rtw89_read32_mask(rtwdev, reg, B_AX_L_TXCNT_LMT_MASK);
	}

	return ret;
}

int rtw89_mac_set_hw_muedca_ctrl(struct rtw89_dev *rtwdev,
				 struct rtw89_vif_link *rtwvif_link, bool en)
{
	const struct rtw89_mac_gen_def *mac = rtwdev->chip->mac_def;
	u8 mac_idx = rtwvif_link->mac_idx;
	u16 set = mac->muedca_ctrl.mask;
	u32 reg;
	u32 ret;

	ret = rtw89_mac_check_mac_en(rtwdev, mac_idx, RTW89_CMAC_SEL);
	if (ret)
		return ret;

	reg = rtw89_mac_reg_by_idx(rtwdev, mac->muedca_ctrl.addr, mac_idx);
	if (en)
		rtw89_write16_set(rtwdev, reg, set);
	else
		rtw89_write16_clr(rtwdev, reg, set);

	return 0;
}

static
int rtw89_mac_write_xtal_si_ax(struct rtw89_dev *rtwdev, u8 offset, u8 val, u8 mask)
{
	u32 val32;
	int ret;

	val32 = FIELD_PREP(B_AX_WL_XTAL_SI_ADDR_MASK, offset) |
		FIELD_PREP(B_AX_WL_XTAL_SI_DATA_MASK, val) |
		FIELD_PREP(B_AX_WL_XTAL_SI_BITMASK_MASK, mask) |
		FIELD_PREP(B_AX_WL_XTAL_SI_MODE_MASK, XTAL_SI_NORMAL_WRITE) |
		FIELD_PREP(B_AX_WL_XTAL_SI_CMD_POLL, 1);
	rtw89_write32(rtwdev, R_AX_WLAN_XTAL_SI_CTRL, val32);

	ret = read_poll_timeout(rtw89_read32, val32, !(val32 & B_AX_WL_XTAL_SI_CMD_POLL),
				50, 50000, false, rtwdev, R_AX_WLAN_XTAL_SI_CTRL);
	if (ret) {
		rtw89_warn(rtwdev, "xtal si not ready(W): offset=%x val=%x mask=%x\n",
			   offset, val, mask);
		return ret;
	}

	return 0;
}

static
int rtw89_mac_read_xtal_si_ax(struct rtw89_dev *rtwdev, u8 offset, u8 *val)
{
	u32 val32;
	int ret;

	val32 = FIELD_PREP(B_AX_WL_XTAL_SI_ADDR_MASK, offset) |
		FIELD_PREP(B_AX_WL_XTAL_SI_DATA_MASK, 0x00) |
		FIELD_PREP(B_AX_WL_XTAL_SI_BITMASK_MASK, 0x00) |
		FIELD_PREP(B_AX_WL_XTAL_SI_MODE_MASK, XTAL_SI_NORMAL_READ) |
		FIELD_PREP(B_AX_WL_XTAL_SI_CMD_POLL, 1);
	rtw89_write32(rtwdev, R_AX_WLAN_XTAL_SI_CTRL, val32);

	ret = read_poll_timeout(rtw89_read32, val32, !(val32 & B_AX_WL_XTAL_SI_CMD_POLL),
				50, 50000, false, rtwdev, R_AX_WLAN_XTAL_SI_CTRL);
	if (ret) {
		rtw89_warn(rtwdev, "xtal si not ready(R): offset=%x\n", offset);
		return ret;
	}

	*val = rtw89_read8(rtwdev, R_AX_WLAN_XTAL_SI_CTRL + 1);

	return 0;
}

static
void rtw89_mac_pkt_drop_sta(struct rtw89_dev *rtwdev,
			    struct rtw89_vif_link *rtwvif_link,
			    struct rtw89_sta_link *rtwsta_link)
{
	static const enum rtw89_pkt_drop_sel sels[] = {
		RTW89_PKT_DROP_SEL_MACID_BE_ONCE,
		RTW89_PKT_DROP_SEL_MACID_BK_ONCE,
		RTW89_PKT_DROP_SEL_MACID_VI_ONCE,
		RTW89_PKT_DROP_SEL_MACID_VO_ONCE,
	};
	struct rtw89_pkt_drop_params params = {0};
	int i;

<<<<<<< HEAD
	params.mac_band = RTW89_MAC_0;
=======
	params.mac_band = rtwvif_link->mac_idx;
>>>>>>> b5de2a2a
	params.macid = rtwsta_link->mac_id;
	params.port = rtwvif_link->port;
	params.mbssid = 0;
	params.tf_trs = rtwvif_link->trigger;

	for (i = 0; i < ARRAY_SIZE(sels); i++) {
		params.sel = sels[i];
		rtw89_fw_h2c_pkt_drop(rtwdev, &params);
	}
}

static void rtw89_mac_pkt_drop_vif_iter(void *data, struct ieee80211_sta *sta)
{
	struct rtw89_sta *rtwsta = sta_to_rtwsta(sta);
	struct rtw89_vif *rtwvif = rtwsta->rtwvif;
	struct rtw89_dev *rtwdev = rtwsta->rtwdev;
	struct rtw89_vif_link *rtwvif_link;
	struct rtw89_sta_link *rtwsta_link;
	struct rtw89_vif *target = data;
	unsigned int link_id;

	if (rtwvif != target)
		return;

	rtw89_sta_for_each_link(rtwsta, rtwsta_link, link_id) {
		rtwvif_link = rtwsta_link->rtwvif_link;
		rtw89_mac_pkt_drop_sta(rtwdev, rtwvif_link, rtwsta_link);
	}
}

void rtw89_mac_pkt_drop_vif(struct rtw89_dev *rtwdev, struct rtw89_vif *rtwvif)
{
	ieee80211_iterate_stations_atomic(rtwdev->hw,
					  rtw89_mac_pkt_drop_vif_iter,
					  rtwvif);
}

int rtw89_mac_ptk_drop_by_band_and_wait(struct rtw89_dev *rtwdev,
					enum rtw89_mac_idx band)
{
	const struct rtw89_mac_gen_def *mac = rtwdev->chip->mac_def;
	struct rtw89_pkt_drop_params params = {0};
	bool empty;
	int i, ret = 0, try_cnt = 3;

	params.mac_band = band;
	params.sel = RTW89_PKT_DROP_SEL_BAND_ONCE;

	for (i = 0; i < try_cnt; i++) {
		ret = read_poll_timeout(mac->is_txq_empty, empty, empty, 50,
					50000, false, rtwdev);
		if (ret && !RTW89_CHK_FW_FEATURE(NO_PACKET_DROP, &rtwdev->fw))
			rtw89_fw_h2c_pkt_drop(rtwdev, &params);
		else
			return 0;
	}
	return ret;
}

int rtw89_mac_cpu_io_rx(struct rtw89_dev *rtwdev, bool wow_enable)
{
	struct rtw89_mac_h2c_info h2c_info = {};
	struct rtw89_mac_c2h_info c2h_info = {};
	u32 ret;

	if (RTW89_CHK_FW_FEATURE(NO_WOW_CPU_IO_RX, &rtwdev->fw))
		return 0;

	h2c_info.id = RTW89_FWCMD_H2CREG_FUNC_WOW_CPUIO_RX_CTRL;
	h2c_info.content_len = sizeof(h2c_info.u.hdr);
	h2c_info.u.hdr.w0 = u32_encode_bits(wow_enable, RTW89_H2CREG_WOW_CPUIO_RX_CTRL_EN);

	ret = rtw89_fw_msg_reg(rtwdev, &h2c_info, &c2h_info);
	if (ret)
		return ret;

	if (c2h_info.id != RTW89_FWCMD_C2HREG_FUNC_WOW_CPUIO_RX_ACK)
		ret = -EINVAL;

	return ret;
}

static int rtw89_wow_config_mac_ax(struct rtw89_dev *rtwdev, bool enable_wow)
{
	const struct rtw89_mac_gen_def *mac = rtwdev->chip->mac_def;
	const struct rtw89_chip_info *chip = rtwdev->chip;
	int ret;

	if (enable_wow) {
		ret = rtw89_mac_resize_ple_rx_quota(rtwdev, true);
		if (ret) {
			rtw89_err(rtwdev, "[ERR]patch rx qta %d\n", ret);
			return ret;
		}

		rtw89_write32_set(rtwdev, R_AX_RX_FUNCTION_STOP, B_AX_HDR_RX_STOP);
		rtw89_mac_cpu_io_rx(rtwdev, enable_wow);
		rtw89_write32_clr(rtwdev, mac->rx_fltr, B_AX_SNIFFER_MODE);
		rtw89_mac_cfg_ppdu_status(rtwdev, RTW89_MAC_0, false);
		rtw89_write32(rtwdev, R_AX_ACTION_FWD0, 0);
		rtw89_write32(rtwdev, R_AX_ACTION_FWD1, 0);
		rtw89_write32(rtwdev, R_AX_TF_FWD, 0);
		rtw89_write32(rtwdev, R_AX_HW_RPT_FWD, 0);

		if (RTW89_CHK_FW_FEATURE(NO_WOW_CPU_IO_RX, &rtwdev->fw))
			return 0;

		if (chip->chip_id == RTL8852A || rtw89_is_rtl885xb(rtwdev))
			rtw89_write8(rtwdev, R_BE_DBG_WOW_READY, WOWLAN_NOT_READY);
		else
			rtw89_write32_set(rtwdev, R_AX_DBG_WOW,
					  B_AX_DBG_WOW_CPU_IO_RX_EN);
	} else {
		ret = rtw89_mac_resize_ple_rx_quota(rtwdev, false);
		if (ret) {
			rtw89_err(rtwdev, "[ERR]patch rx qta %d\n", ret);
			return ret;
		}

		rtw89_mac_cpu_io_rx(rtwdev, enable_wow);
		rtw89_write32_clr(rtwdev, R_AX_RX_FUNCTION_STOP, B_AX_HDR_RX_STOP);
		rtw89_mac_cfg_ppdu_status(rtwdev, RTW89_MAC_0, true);
		rtw89_write32(rtwdev, R_AX_ACTION_FWD0, TRXCFG_MPDU_PROC_ACT_FRWD);
		rtw89_write32(rtwdev, R_AX_TF_FWD, TRXCFG_MPDU_PROC_TF_FRWD);
	}

	return 0;
}

static u8 rtw89_fw_get_rdy_ax(struct rtw89_dev *rtwdev, enum rtw89_fwdl_check_type type)
{
	u8 val = rtw89_read8(rtwdev, R_AX_WCPU_FW_CTRL);

	return FIELD_GET(B_AX_WCPU_FWDL_STS_MASK, val);
}

static
int rtw89_fwdl_check_path_ready_ax(struct rtw89_dev *rtwdev,
				   bool h2c_or_fwdl)
{
	u8 check = h2c_or_fwdl ? B_AX_H2C_PATH_RDY : B_AX_FWDL_PATH_RDY;
	u8 val;

	return read_poll_timeout_atomic(rtw89_read8, val, val & check,
					1, FWDL_WAIT_CNT, false,
					rtwdev, R_AX_WCPU_FW_CTRL);
}

static
void rtw89_fwdl_secure_idmem_share_mode_ax(struct rtw89_dev *rtwdev, u8 mode)
{
	struct rtw89_fw_secure *sec = &rtwdev->fw.sec;

	if (!sec->secure_boot)
		return;

	rtw89_write32_mask(rtwdev, R_AX_WCPU_FW_CTRL,
			   B_AX_IDMEM_SHARE_MODE_RECORD_MASK, mode);
	rtw89_write32_set(rtwdev, R_AX_WCPU_FW_CTRL,
			  B_AX_IDMEM_SHARE_MODE_RECORD_VALID);
}

const struct rtw89_mac_gen_def rtw89_mac_gen_ax = {
	.band1_offset = RTW89_MAC_AX_BAND_REG_OFFSET,
	.filter_model_addr = R_AX_FILTER_MODEL_ADDR,
	.indir_access_addr = R_AX_INDIR_ACCESS_ENTRY,
	.mem_base_addrs = rtw89_mac_mem_base_addrs_ax,
	.rx_fltr = R_AX_RX_FLTR_OPT,
	.port_base = &rtw89_port_base_ax,
	.agg_len_ht = R_AX_AGG_LEN_HT_0,
	.ps_status = R_AX_PPWRBIT_SETTING,

	.muedca_ctrl = {
		.addr = R_AX_MUEDCA_EN,
		.mask = B_AX_MUEDCA_EN_0 | B_AX_SET_MUEDCATIMER_TF_0,
	},
	.bfee_ctrl = {
		.addr = R_AX_BFMEE_RESP_OPTION,
		.mask = B_AX_BFMEE_HT_NDPA_EN | B_AX_BFMEE_VHT_NDPA_EN |
			B_AX_BFMEE_HE_NDPA_EN,
	},
	.narrow_bw_ru_dis = {
		.addr = R_AX_RXTRIG_TEST_USER_2,
		.mask = B_AX_RXTRIG_RU26_DIS,
	},
	.wow_ctrl = {.addr = R_AX_WOW_CTRL, .mask = B_AX_WOW_WOWEN,},

	.check_mac_en = rtw89_mac_check_mac_en_ax,
	.sys_init = sys_init_ax,
	.trx_init = trx_init_ax,
	.hci_func_en = rtw89_mac_hci_func_en_ax,
	.dmac_func_pre_en = rtw89_mac_dmac_func_pre_en_ax,
	.dle_func_en = dle_func_en_ax,
	.dle_clk_en = dle_clk_en_ax,
	.bf_assoc = rtw89_mac_bf_assoc_ax,

	.typ_fltr_opt = rtw89_mac_typ_fltr_opt_ax,
	.cfg_ppdu_status = rtw89_mac_cfg_ppdu_status_ax,

	.dle_mix_cfg = dle_mix_cfg_ax,
	.chk_dle_rdy = chk_dle_rdy_ax,
	.dle_buf_req = dle_buf_req_ax,
	.hfc_func_en = hfc_func_en_ax,
	.hfc_h2c_cfg = hfc_h2c_cfg_ax,
	.hfc_mix_cfg = hfc_mix_cfg_ax,
	.hfc_get_mix_info = hfc_get_mix_info_ax,
	.wde_quota_cfg = wde_quota_cfg_ax,
	.ple_quota_cfg = ple_quota_cfg_ax,
	.set_cpuio = set_cpuio_ax,
	.dle_quota_change = dle_quota_change_ax,

	.disable_cpu = rtw89_mac_disable_cpu_ax,
	.fwdl_enable_wcpu = rtw89_mac_enable_cpu_ax,
	.fwdl_get_status = rtw89_fw_get_rdy_ax,
	.fwdl_check_path_ready = rtw89_fwdl_check_path_ready_ax,
	.fwdl_secure_idmem_share_mode = rtw89_fwdl_secure_idmem_share_mode_ax,
	.parse_efuse_map = rtw89_parse_efuse_map_ax,
	.parse_phycap_map = rtw89_parse_phycap_map_ax,
	.cnv_efuse_state = rtw89_cnv_efuse_state_ax,
	.efuse_read_fw_secure = rtw89_efuse_read_fw_secure_ax,

	.cfg_plt = rtw89_mac_cfg_plt_ax,
	.get_plt_cnt = rtw89_mac_get_plt_cnt_ax,

	.get_txpwr_cr = rtw89_mac_get_txpwr_cr_ax,

	.write_xtal_si = rtw89_mac_write_xtal_si_ax,
	.read_xtal_si = rtw89_mac_read_xtal_si_ax,

	.dump_qta_lost = rtw89_mac_dump_qta_lost_ax,
	.dump_err_status = rtw89_mac_dump_err_status_ax,

	.is_txq_empty = mac_is_txq_empty_ax,

	.add_chan_list = rtw89_hw_scan_add_chan_list_ax,
	.add_chan_list_pno = rtw89_pno_scan_add_chan_list_ax,
	.scan_offload = rtw89_fw_h2c_scan_offload_ax,

	.wow_config_mac = rtw89_wow_config_mac_ax,
};
EXPORT_SYMBOL(rtw89_mac_gen_ax);<|MERGE_RESOLUTION|>--- conflicted
+++ resolved
@@ -4330,15 +4330,9 @@
 		bcn_int = bss_conf->beacon_int;
 	else
 		bcn_int = BCN_INTERVAL;
-<<<<<<< HEAD
 
 	rcu_read_unlock();
 
-=======
-
-	rcu_read_unlock();
-
->>>>>>> b5de2a2a
 	rtw89_write32_port_mask(rtwdev, rtwvif_link, p->bcn_space, B_AX_BCN_SPACE_MASK,
 				bcn_int);
 }
@@ -4743,15 +4737,9 @@
 		rcu_read_unlock();
 		return;
 	}
-<<<<<<< HEAD
 
 	rcu_read_unlock();
 
-=======
-
-	rcu_read_unlock();
-
->>>>>>> b5de2a2a
 	cfg80211_bss_iter(hw->wiphy, &oper,
 			  rtw89_mac_check_he_obss_narrow_bw_ru_iter,
 			  &tolerated);
@@ -6146,15 +6134,9 @@
 
 	link_sta = rtw89_sta_rcu_dereference_link(rtwsta_link, true);
 	has_beamformer_cap = rtw89_sta_has_beamformer_cap(link_sta);
-<<<<<<< HEAD
 
 	rcu_read_unlock();
 
-=======
-
-	rcu_read_unlock();
-
->>>>>>> b5de2a2a
 	if (has_beamformer_cap) {
 		rtw89_debug(rtwdev, RTW89_DBG_BF,
 			    "initialize bfee for new association\n");
@@ -6230,19 +6212,11 @@
 	unsigned int link_id;
 
 	rcu_read_lock();
-<<<<<<< HEAD
 
 	rtw89_sta_for_each_link(rtwsta, rtwsta_link, link_id) {
 		if (rtwsta_link == down_rtwsta_link)
 			continue;
 
-=======
-
-	rtw89_sta_for_each_link(rtwsta, rtwsta_link, link_id) {
-		if (rtwsta_link == down_rtwsta_link)
-			continue;
-
->>>>>>> b5de2a2a
 		link_sta = rtw89_sta_rcu_dereference_link(rtwsta_link, false);
 		if (rtw89_sta_has_beamformer_cap(link_sta)) {
 			has_beamformer_cap = true;
@@ -6501,11 +6475,7 @@
 	struct rtw89_pkt_drop_params params = {0};
 	int i;
 
-<<<<<<< HEAD
-	params.mac_band = RTW89_MAC_0;
-=======
 	params.mac_band = rtwvif_link->mac_idx;
->>>>>>> b5de2a2a
 	params.macid = rtwsta_link->mac_id;
 	params.port = rtwvif_link->port;
 	params.mbssid = 0;
