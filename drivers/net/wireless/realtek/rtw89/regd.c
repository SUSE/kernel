--- conflicted
+++ resolved
@@ -341,22 +341,6 @@
 static void rtw89_regd_setup_unii4(struct rtw89_dev *rtwdev,
 				   struct wiphy *wiphy)
 {
-<<<<<<< HEAD
-	const struct rtw89_chip_info *chip = rtwdev->chip;
-	bool regd_allow_unii_4 = chip->support_unii4;
-	struct ieee80211_supported_band *sband;
-	struct rtw89_acpi_dsm_result res = {};
-	int ret;
-	u8 val;
-
-	if (!chip->support_unii4)
-		goto bottom;
-
-	ret = rtw89_acpi_evaluate_dsm(rtwdev, RTW89_ACPI_DSM_FUNC_59G_EN, &res);
-	if (ret) {
-		rtw89_debug(rtwdev, RTW89_DBG_REGD,
-			    "acpi: cannot eval unii 4: %d\n", ret);
-=======
 	struct rtw89_regulatory_info *regulatory = &rtwdev->regulatory;
 	const struct rtw89_chip_info *chip = rtwdev->chip;
 	struct ieee80211_supported_band *sband;
@@ -384,40 +368,10 @@
 			    "acpi: cannot eval unii 4: %d\n", ret);
 		enable_by_fcc = true;
 		enable_by_ic = false;
->>>>>>> 2d5404ca
 		goto bottom;
 	}
 
 	val = res.u.value;
-<<<<<<< HEAD
-
-	rtw89_debug(rtwdev, RTW89_DBG_REGD,
-		    "acpi: eval if allow unii 4: %d\n", val);
-
-	switch (val) {
-	case 0:
-		regd_allow_unii_4 = false;
-		break;
-	case 1:
-		regd_allow_unii_4 = true;
-		break;
-	default:
-		break;
-	}
-
-bottom:
-	rtw89_debug(rtwdev, RTW89_DBG_REGD, "regd: allow unii 4: %d\n",
-		    regd_allow_unii_4);
-
-	if (regd_allow_unii_4)
-		return;
-
-	sband = wiphy->bands[NL80211_BAND_5GHZ];
-	if (!sband)
-		return;
-
-	sband->n_channels -= 3;
-=======
 	enable_by_fcc = u8_get_bits(val, RTW89_ACPI_CONF_UNII4_FCC);
 	enable_by_ic = u8_get_bits(val, RTW89_ACPI_CONF_UNII4_IC);
 
@@ -441,7 +395,6 @@
 			break;
 		}
 	}
->>>>>>> 2d5404ca
 }
 
 static void __rtw89_regd_setup_policy_6ghz(struct rtw89_dev *rtwdev, bool block,
@@ -515,8 +468,6 @@
 	kfree(ptr);
 }
 
-<<<<<<< HEAD
-=======
 static void rtw89_regd_setup_policy_6ghz_sp(struct rtw89_dev *rtwdev)
 {
 	struct rtw89_regulatory_info *regulatory = &rtwdev->regulatory;
@@ -562,7 +513,6 @@
 	kfree(ptr);
 }
 
->>>>>>> 2d5404ca
 static void rtw89_regd_setup_6ghz(struct rtw89_dev *rtwdev, struct wiphy *wiphy)
 {
 	const struct rtw89_chip_info *chip = rtwdev->chip;
@@ -605,10 +555,7 @@
 
 	if (regd_allow_6ghz) {
 		rtw89_regd_setup_policy_6ghz(rtwdev);
-<<<<<<< HEAD
-=======
 		rtw89_regd_setup_policy_6ghz_sp(rtwdev);
->>>>>>> 2d5404ca
 		return;
 	}
 
@@ -617,11 +564,7 @@
 		return;
 
 	wiphy->bands[NL80211_BAND_6GHZ] = NULL;
-<<<<<<< HEAD
-	kfree(sband->iftype_data);
-=======
 	kfree((__force void *)sband->iftype_data);
->>>>>>> 2d5404ca
 	kfree(sband);
 }
 
@@ -674,30 +617,16 @@
 	return 0;
 }
 
-<<<<<<< HEAD
-static void rtw89_regd_apply_policy_6ghz(struct rtw89_dev *rtwdev,
-					 struct wiphy *wiphy)
-{
-	struct rtw89_regulatory_info *regulatory = &rtwdev->regulatory;
-=======
 static void rtw89_regd_apply_policy_unii4(struct rtw89_dev *rtwdev,
 					  struct wiphy *wiphy)
 {
 	struct rtw89_regulatory_info *regulatory = &rtwdev->regulatory;
 	const struct rtw89_chip_info *chip = rtwdev->chip;
->>>>>>> 2d5404ca
 	const struct rtw89_regd *regd = regulatory->regd;
 	struct ieee80211_supported_band *sband;
 	u8 index;
 	int i;
 
-<<<<<<< HEAD
-	index = rtw89_regd_get_index(regd);
-	if (index == RTW89_REGD_MAX_COUNTRY_NUM)
-		return;
-
-	if (!test_bit(index, regulatory->block_6ghz))
-=======
 	sband = wiphy->bands[NL80211_BAND_5GHZ];
 	if (!sband)
 		return;
@@ -729,7 +658,6 @@
 	index = rtw89_regd_get_index(regd);
 	if (index != RTW89_REGD_MAX_COUNTRY_NUM &&
 	    !test_bit(index, regulatory->block_6ghz))
->>>>>>> 2d5404ca
 		return;
 
 	rtw89_debug(rtwdev, RTW89_DBG_REGD, "%c%c 6 GHz is blocked by policy\n",
@@ -758,10 +686,7 @@
 	else
 		wiphy->regulatory_flags &= ~REGULATORY_COUNTRY_IE_IGNORE;
 
-<<<<<<< HEAD
-=======
 	rtw89_regd_apply_policy_unii4(rtwdev, wiphy);
->>>>>>> 2d5404ca
 	rtw89_regd_apply_policy_6ghz(rtwdev, wiphy);
 }
 
@@ -789,11 +714,6 @@
 	mutex_unlock(&rtwdev->mutex);
 }
 
-<<<<<<< HEAD
-static void __rtw89_reg_6ghz_power_recalc(struct rtw89_dev *rtwdev)
-{
-	struct rtw89_regulatory_info *regulatory = &rtwdev->regulatory;
-=======
 /* Maximum Transmit Power field (@raw) can be EIRP or PSD.
  * Both units are 0.5 dB-based. Return a constraint in dB.
  */
@@ -945,21 +865,14 @@
 {
 	struct rtw89_regulatory_info *regulatory = &rtwdev->regulatory;
 	const struct rtw89_regd *regd = regulatory->regd;
->>>>>>> 2d5404ca
 	enum rtw89_reg_6ghz_power sel;
 	const struct rtw89_chan *chan;
 	struct rtw89_vif *rtwvif;
 	int count = 0;
-<<<<<<< HEAD
-
-	rtw89_for_each_rtwvif(rtwdev, rtwvif) {
-		chan = rtw89_chan_get(rtwdev, rtwvif->sub_entity_idx);
-=======
 	u8 index;
 
 	rtw89_for_each_rtwvif(rtwdev, rtwvif) {
 		chan = rtw89_chan_get(rtwdev, rtwvif->chanctx_idx);
->>>>>>> 2d5404ca
 		if (chan->band_type != RTW89_BAND_6G)
 			continue;
 
@@ -973,10 +886,6 @@
 	if (count != 1)
 		sel = RTW89_REG_6GHZ_POWER_DFLT;
 
-<<<<<<< HEAD
-	if (regulatory->reg_6ghz_power == sel)
-		return;
-=======
 	if (sel == RTW89_REG_6GHZ_POWER_STD) {
 		index = rtw89_regd_get_index(regd);
 		if (index == RTW89_REGD_MAX_COUNTRY_NUM ||
@@ -990,25 +899,11 @@
 
 	if (regulatory->reg_6ghz_power == sel)
 		return false;
->>>>>>> 2d5404ca
 
 	rtw89_debug(rtwdev, RTW89_DBG_REGD,
 		    "recalc 6 GHz reg power type to %d\n", sel);
 
 	regulatory->reg_6ghz_power = sel;
-<<<<<<< HEAD
-
-	rtw89_core_set_chip_txpwr(rtwdev);
-}
-
-void rtw89_reg_6ghz_power_recalc(struct rtw89_dev *rtwdev,
-				 struct rtw89_vif *rtwvif, bool active)
-{
-	struct ieee80211_vif *vif = rtwvif_to_vif(rtwvif);
-
-	lockdep_assert_held(&rtwdev->mutex);
-
-=======
 	return true;
 }
 
@@ -1018,7 +913,6 @@
 {
 	struct ieee80211_vif *vif = rtwvif_to_vif(rtwvif);
 
->>>>>>> 2d5404ca
 	if (active) {
 		switch (vif->bss_conf.power_type) {
 		case IEEE80211_REG_VLP_AP:
@@ -1038,9 +932,6 @@
 		rtwvif->reg_6ghz_power = RTW89_REG_6GHZ_POWER_DFLT;
 	}
 
-<<<<<<< HEAD
-	__rtw89_reg_6ghz_power_recalc(rtwdev);
-=======
 	*changed += __rtw89_reg_6ghz_power_recalc(rtwdev);
 	return 0;
 }
@@ -1069,5 +960,4 @@
 		rtw89_core_set_chip_txpwr(rtwdev);
 
 	return 0;
->>>>>>> 2d5404ca
 }