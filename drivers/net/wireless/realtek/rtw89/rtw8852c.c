--- conflicted
+++ resolved
@@ -2890,10 +2890,7 @@
 	.get_thermal		= rtw8852c_get_thermal,
 	.ctrl_btg_bt_rx		= rtw8852c_ctrl_btg_bt_rx,
 	.query_ppdu		= rtw8852c_query_ppdu,
-<<<<<<< HEAD
-=======
 	.convert_rpl_to_rssi	= NULL,
->>>>>>> 2d5404ca
 	.ctrl_nbtg_bt_tx	= rtw8852c_ctrl_nbtg_bt_tx,
 	.cfg_txrx_path		= rtw8852c_bb_cfg_txrx_path,
 	.set_txpwr_ul_tb_offset	= rtw8852c_set_txpwr_ul_tb_offset,
@@ -2964,14 +2961,10 @@
 	.dig_table		= NULL,
 	.dig_regs		= &rtw8852c_dig_regs,
 	.tssi_dbw_table		= &rtw89_8852c_tssi_dbw_table,
-<<<<<<< HEAD
-	.support_chanctx_num	= 2,
-=======
 	.support_macid_num	= RTW89_MAX_MAC_ID_NUM,
 	.support_link_num	= 0,
 	.support_chanctx_num	= 2,
 	.support_rnr		= false,
->>>>>>> 2d5404ca
 	.support_bands		= BIT(NL80211_BAND_2GHZ) |
 				  BIT(NL80211_BAND_5GHZ) |
 				  BIT(NL80211_BAND_6GHZ),
@@ -3036,11 +3029,7 @@
 	.c2h_counter_reg	= {R_AX_UDM1 + 1, B_AX_UDM1_HALMAC_C2H_ENQ_CNT_MASK >> 8},
 	.c2h_regs		= rtw8852c_c2h_regs,
 	.page_regs		= &rtw8852c_page_regs,
-<<<<<<< HEAD
-	.wow_reason_reg		= R_AX_C2HREG_DATA3_V1 + 3,
-=======
 	.wow_reason_reg		= rtw8852c_wow_wakeup_regs,
->>>>>>> 2d5404ca
 	.cfo_src_fd		= false,
 	.cfo_hw_comp            = false,
 	.dcfo_comp		= &rtw8852c_dcfo_comp,
