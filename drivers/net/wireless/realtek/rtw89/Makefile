# SPDX-License-Identifier: GPL-2.0 OR BSD-3-Clause

obj-$(CONFIG_RTW89_CORE) += rtw89_core.o
rtw89_core-y += core.o \
		mac80211.o \
		mac.o \
		mac_be.o \
		phy.o \
		phy_be.o \
		fw.o \
		cam.o \
		efuse.o \
		efuse_be.o \
		regd.o \
		sar.o \
		coex.o \
		ps.o \
		chan.o \
		ser.o \
<<<<<<< HEAD
		acpi.o
=======
		acpi.o \
		util.o
>>>>>>> 2d5404ca

rtw89_core-$(CONFIG_PM) += wow.o

obj-$(CONFIG_RTW89_8851B) += rtw89_8851b.o
rtw89_8851b-objs := rtw8851b.o \
		    rtw8851b_table.o \
		    rtw8851b_rfk.o \
		    rtw8851b_rfk_table.o

obj-$(CONFIG_RTW89_8851BE) += rtw89_8851be.o
rtw89_8851be-objs := rtw8851be.o

obj-$(CONFIG_RTW89_8852A) += rtw89_8852a.o
rtw89_8852a-objs := rtw8852a.o \
		    rtw8852a_table.o \
		    rtw8852a_rfk.o \
		    rtw8852a_rfk_table.o

obj-$(CONFIG_RTW89_8852AE) += rtw89_8852ae.o
rtw89_8852ae-objs := rtw8852ae.o

obj-$(CONFIG_RTW89_8852B_COMMON) += rtw89_8852b_common.o
rtw89_8852b_common-objs := rtw8852b_common.o

obj-$(CONFIG_RTW89_8852B) += rtw89_8852b.o
rtw89_8852b-objs := rtw8852b.o \
		    rtw8852b_table.o \
		    rtw8852b_rfk.o \
		    rtw8852b_rfk_table.o

obj-$(CONFIG_RTW89_8852BE) += rtw89_8852be.o
rtw89_8852be-objs := rtw8852be.o

obj-$(CONFIG_RTW89_8852BT) += rtw89_8852bt.o
rtw89_8852bt-objs := rtw8852bt.o \
		    rtw8852bt_rfk.o \
		    rtw8852bt_rfk_table.o

obj-$(CONFIG_RTW89_8852BTE) += rtw89_8852bte.o
rtw89_8852bte-objs := rtw8852bte.o

obj-$(CONFIG_RTW89_8852C) += rtw89_8852c.o
rtw89_8852c-objs := rtw8852c.o \
		    rtw8852c_table.o \
		    rtw8852c_rfk.o \
		    rtw8852c_rfk_table.o

obj-$(CONFIG_RTW89_8852CE) += rtw89_8852ce.o
rtw89_8852ce-objs := rtw8852ce.o

obj-$(CONFIG_RTW89_8922A) += rtw89_8922a.o
rtw89_8922a-objs := rtw8922a.o \
		    rtw8922a_rfk.o

obj-$(CONFIG_RTW89_8922AE) += rtw89_8922ae.o
rtw89_8922ae-objs := rtw8922ae.o

rtw89_core-$(CONFIG_RTW89_DEBUG) += debug.o

obj-$(CONFIG_RTW89_PCI) += rtw89_pci.o
rtw89_pci-y := pci.o pci_be.o
<|MERGE_RESOLUTION|>--- conflicted
+++ resolved
@@ -17,12 +17,8 @@
 		ps.o \
 		chan.o \
 		ser.o \
-<<<<<<< HEAD
-		acpi.o
-=======
 		acpi.o \
 		util.o
->>>>>>> 2d5404ca
 
 rtw89_core-$(CONFIG_PM) += wow.o
 
