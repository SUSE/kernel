--- conflicted
+++ resolved
@@ -5657,10 +5657,7 @@
 struct rtw89_vif {
 	struct rtw89_dev *rtwdev;
 	struct list_head list;
-<<<<<<< HEAD
-=======
 	struct list_head mgnt_entry;
->>>>>>> b5de2a2a
 
 	u8 mac_addr[ETH_ALEN];
 	__be32 ip_addr;
@@ -6191,7 +6188,6 @@
 static inline struct rtw89_sta *sta_to_rtwsta_safe(struct ieee80211_sta *sta)
 {
 	return sta ? sta_to_rtwsta(sta) : NULL;
-<<<<<<< HEAD
 }
 
 static inline struct ieee80211_bss_conf *
@@ -6240,56 +6236,6 @@
 	return link_sta;
 }
 
-=======
-}
-
-static inline struct ieee80211_bss_conf *
-__rtw89_vif_rcu_dereference_link(struct rtw89_vif_link *rtwvif_link, bool *nolink)
-{
-	struct ieee80211_vif *vif = rtwvif_link_to_vif(rtwvif_link);
-	struct ieee80211_bss_conf *bss_conf;
-
-	bss_conf = rcu_dereference(vif->link_conf[rtwvif_link->link_id]);
-	if (unlikely(!bss_conf)) {
-		*nolink = true;
-		return &vif->bss_conf;
-	}
-
-	*nolink = false;
-	return bss_conf;
-}
-
-#define rtw89_vif_rcu_dereference_link(rtwvif_link, assert)		\
-({									\
-	typeof(rtwvif_link) p = rtwvif_link;				\
-	struct ieee80211_bss_conf *bss_conf;				\
-	bool nolink;							\
-									\
-	bss_conf = __rtw89_vif_rcu_dereference_link(p, &nolink);	\
-	if (unlikely(nolink) && (assert))				\
-		rtw89_err(p->rtwvif->rtwdev,				\
-			  "%s: cannot find exact bss_conf for link_id %u\n",\
-			  __func__, p->link_id);			\
-	bss_conf;							\
-})
-
-static inline struct ieee80211_link_sta *
-__rtw89_sta_rcu_dereference_link(struct rtw89_sta_link *rtwsta_link, bool *nolink)
-{
-	struct ieee80211_sta *sta = rtwsta_link_to_sta(rtwsta_link);
-	struct ieee80211_link_sta *link_sta;
-
-	link_sta = rcu_dereference(sta->link[rtwsta_link->link_id]);
-	if (unlikely(!link_sta)) {
-		*nolink = true;
-		return &sta->deflink;
-	}
-
-	*nolink = false;
-	return link_sta;
-}
-
->>>>>>> b5de2a2a
 #define rtw89_sta_rcu_dereference_link(rtwsta_link, assert)		\
 ({									\
 	typeof(rtwsta_link) p = rtwsta_link;				\
