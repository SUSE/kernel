--- conflicted
+++ resolved
@@ -2902,10 +2902,6 @@
 static void _tssi_set_sys(struct rtw89_dev *rtwdev, enum rtw89_phy_idx phy,
 			  enum rtw89_rf_path path, const struct rtw89_chan *chan)
 {
-<<<<<<< HEAD
-	const struct rtw89_chan *chan = rtw89_chan_get(rtwdev, RTW89_SUB_ENTITY_0);
-=======
->>>>>>> 2d5404ca
 	enum rtw89_bandwidth bw = chan->band_width;
 	enum rtw89_band band = chan->band_type;
 	u32 clk = 0x0;
@@ -4110,57 +4106,11 @@
 void rtw8852c_mcc_get_ch_info(struct rtw89_dev *rtwdev, enum rtw89_phy_idx phy_idx)
 {
 	struct rtw89_rfk_mcc_info *rfk_mcc = &rtwdev->rfk_mcc;
-<<<<<<< HEAD
-	DECLARE_BITMAP(map, RTW89_IQK_CHS_NR) = {};
-=======
 	struct rtw89_rfk_chan_desc desc[__RTW89_RFK_CHS_NR_V0] = {};
->>>>>>> 2d5404ca
 	const struct rtw89_chan *chan;
 	enum rtw89_entity_mode mode;
 	u8 chan_idx;
 	u8 idx;
-<<<<<<< HEAD
-	u8 i;
-
-	mode = rtw89_get_entity_mode(rtwdev);
-	switch (mode) {
-	case RTW89_ENTITY_MODE_MCC_PREPARE:
-		chan_idx = RTW89_SUB_ENTITY_1;
-		break;
-	default:
-		chan_idx = RTW89_SUB_ENTITY_0;
-		break;
-	}
-
-	for (i = 0; i <= chan_idx; i++) {
-		chan = rtw89_chan_get(rtwdev, i);
-
-		for (idx = 0; idx < RTW89_IQK_CHS_NR; idx++) {
-			if (rfk_mcc->ch[idx] == chan->channel &&
-			    rfk_mcc->band[idx] == chan->band_type) {
-				if (i != chan_idx) {
-					set_bit(idx, map);
-					break;
-				}
-
-				goto bottom;
-			}
-		}
-	}
-
-	idx = find_first_zero_bit(map, RTW89_IQK_CHS_NR);
-	if (idx == RTW89_IQK_CHS_NR) {
-		rtw89_debug(rtwdev, RTW89_DBG_RFK,
-			    "%s: no empty rfk table; force replace the first\n",
-			    __func__);
-		idx = 0;
-	}
-
-	rfk_mcc->ch[idx] = chan->channel;
-	rfk_mcc->band[idx] = chan->band_type;
-
-bottom:
-=======
 
 	mode = rtw89_get_entity_mode(rtwdev);
 	switch (mode) {
@@ -4187,7 +4137,6 @@
 
 	rfk_mcc->ch[idx] = chan->channel;
 	rfk_mcc->band[idx] = chan->band_type;
->>>>>>> 2d5404ca
 	rfk_mcc->table_idx = idx;
 }
 
@@ -4348,12 +4297,8 @@
 	dpk->is_dpk_reload_en = false;
 }
 
-<<<<<<< HEAD
-void rtw8852c_dpk(struct rtw89_dev *rtwdev, enum rtw89_phy_idx phy_idx)
-=======
 void rtw8852c_dpk(struct rtw89_dev *rtwdev, enum rtw89_phy_idx phy_idx,
 		  enum rtw89_chanctx_idx chanctx_idx)
->>>>>>> 2d5404ca
 {
 	u32 tx_en;
 	u8 phy_map = rtw89_btc_phymap(rtwdev, phy_idx, 0, chanctx_idx);
@@ -4362,11 +4307,7 @@
 	rtw89_chip_stop_sch_tx(rtwdev, phy_idx, &tx_en, RTW89_SCH_TX_SEL_ALL);
 	_wait_rx_mode(rtwdev, _kpath(rtwdev, phy_idx));
 
-<<<<<<< HEAD
-	_dpk(rtwdev, phy_idx, false);
-=======
 	_dpk(rtwdev, phy_idx, false, chanctx_idx);
->>>>>>> 2d5404ca
 
 	rtw89_chip_resume_sch_tx(rtwdev, phy_idx, tx_en);
 	rtw89_btc_ntfy_wl_rfk(rtwdev, phy_map, BTC_WRFKT_DPK, BTC_WRFK_STOP);
@@ -4523,11 +4464,7 @@
 		dpk->is_dpk_enable = true;
 		for (path = 0; path < RTW8852C_DPK_RF_PATH; path++)
 			_dpk_onoff(rtwdev, path, false);
-<<<<<<< HEAD
-		rtw8852c_dpk(rtwdev, RTW89_PHY_0);
-=======
 		rtw8852c_dpk(rtwdev, RTW89_PHY_0, RTW89_CHANCTX_0);
->>>>>>> 2d5404ca
 		break;
 	default:
 		break;
