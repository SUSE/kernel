// SPDX-License-Identifier: GPL-2.0 OR BSD-3-Clause
/* Copyright(c) 2019-2022  Realtek Corporation
 */

#include "coex.h"
#include "fw.h"
#include "mac.h"
#include "phy.h"
#include "reg.h"
#include "rtw8852b.h"
#include "rtw8852b_common.h"
#include "rtw8852b_rfk.h"
#include "rtw8852b_table.h"
#include "txrx.h"

#define RTW8852B_FW_FORMAT_MAX 1
#define RTW8852B_FW_BASENAME "rtw89/rtw8852b_fw"
#define RTW8852B_MODULE_FIRMWARE \
	RTW8852B_FW_BASENAME "-" __stringify(RTW8852B_FW_FORMAT_MAX) ".bin"

static const struct rtw89_hfc_ch_cfg rtw8852b_hfc_chcfg_pcie[] = {
	{5, 341, grp_0}, /* ACH 0 */
	{5, 341, grp_0}, /* ACH 1 */
	{4, 342, grp_0}, /* ACH 2 */
	{4, 342, grp_0}, /* ACH 3 */
	{0, 0, grp_0}, /* ACH 4 */
	{0, 0, grp_0}, /* ACH 5 */
	{0, 0, grp_0}, /* ACH 6 */
	{0, 0, grp_0}, /* ACH 7 */
	{4, 342, grp_0}, /* B0MGQ */
	{4, 342, grp_0}, /* B0HIQ */
	{0, 0, grp_0}, /* B1MGQ */
	{0, 0, grp_0}, /* B1HIQ */
	{40, 0, 0} /* FWCMDQ */
};

static const struct rtw89_hfc_pub_cfg rtw8852b_hfc_pubcfg_pcie = {
	446, /* Group 0 */
	0, /* Group 1 */
	446, /* Public Max */
	0 /* WP threshold */
};

static const struct rtw89_hfc_param_ini rtw8852b_hfc_param_ini_pcie[] = {
	[RTW89_QTA_SCC] = {rtw8852b_hfc_chcfg_pcie, &rtw8852b_hfc_pubcfg_pcie,
			   &rtw89_mac_size.hfc_preccfg_pcie, RTW89_HCIFC_POH},
	[RTW89_QTA_DLFW] = {NULL, NULL, &rtw89_mac_size.hfc_preccfg_pcie,
			    RTW89_HCIFC_POH},
	[RTW89_QTA_INVALID] = {NULL},
};

static const struct rtw89_dle_mem rtw8852b_dle_mem_pcie[] = {
	[RTW89_QTA_SCC] = {RTW89_QTA_SCC, &rtw89_mac_size.wde_size7,
			   &rtw89_mac_size.ple_size6, &rtw89_mac_size.wde_qt7,
			   &rtw89_mac_size.wde_qt7, &rtw89_mac_size.ple_qt18,
			   &rtw89_mac_size.ple_qt58},
	[RTW89_QTA_WOW] = {RTW89_QTA_WOW, &rtw89_mac_size.wde_size7,
			   &rtw89_mac_size.ple_size6, &rtw89_mac_size.wde_qt7,
			   &rtw89_mac_size.wde_qt7, &rtw89_mac_size.ple_qt18,
			   &rtw89_mac_size.ple_qt_52b_wow},
	[RTW89_QTA_DLFW] = {RTW89_QTA_DLFW, &rtw89_mac_size.wde_size9,
			    &rtw89_mac_size.ple_size8, &rtw89_mac_size.wde_qt4,
			    &rtw89_mac_size.wde_qt4, &rtw89_mac_size.ple_qt13,
			    &rtw89_mac_size.ple_qt13},
	[RTW89_QTA_INVALID] = {RTW89_QTA_INVALID, NULL, NULL, NULL, NULL, NULL,
			       NULL},
};

static const u32 rtw8852b_h2c_regs[RTW89_H2CREG_MAX] = {
	R_AX_H2CREG_DATA0, R_AX_H2CREG_DATA1,  R_AX_H2CREG_DATA2,
	R_AX_H2CREG_DATA3
};

static const u32 rtw8852b_c2h_regs[RTW89_C2HREG_MAX] = {
	R_AX_C2HREG_DATA0, R_AX_C2HREG_DATA1, R_AX_C2HREG_DATA2,
	R_AX_C2HREG_DATA3
};

static const u32 rtw8852b_wow_wakeup_regs[RTW89_WOW_REASON_NUM] = {
	R_AX_C2HREG_DATA3 + 3, R_AX_C2HREG_DATA3 + 3,
};

static const struct rtw89_page_regs rtw8852b_page_regs = {
	.hci_fc_ctrl	= R_AX_HCI_FC_CTRL,
	.ch_page_ctrl	= R_AX_CH_PAGE_CTRL,
	.ach_page_ctrl	= R_AX_ACH0_PAGE_CTRL,
	.ach_page_info	= R_AX_ACH0_PAGE_INFO,
	.pub_page_info3	= R_AX_PUB_PAGE_INFO3,
	.pub_page_ctrl1	= R_AX_PUB_PAGE_CTRL1,
	.pub_page_ctrl2	= R_AX_PUB_PAGE_CTRL2,
	.pub_page_info1	= R_AX_PUB_PAGE_INFO1,
	.pub_page_info2 = R_AX_PUB_PAGE_INFO2,
	.wp_page_ctrl1	= R_AX_WP_PAGE_CTRL1,
	.wp_page_ctrl2	= R_AX_WP_PAGE_CTRL2,
	.wp_page_info1	= R_AX_WP_PAGE_INFO1,
};

static const struct rtw89_reg_def rtw8852b_dcfo_comp = {
	R_DCFO_COMP_S0, B_DCFO_COMP_S0_MSK
};

static const struct rtw89_imr_info rtw8852b_imr_info = {
	.wdrls_imr_set		= B_AX_WDRLS_IMR_SET,
	.wsec_imr_reg		= R_AX_SEC_DEBUG,
	.wsec_imr_set		= B_AX_IMR_ERROR,
	.mpdu_tx_imr_set	= 0,
	.mpdu_rx_imr_set	= 0,
	.sta_sch_imr_set	= B_AX_STA_SCHEDULER_IMR_SET,
	.txpktctl_imr_b0_reg	= R_AX_TXPKTCTL_ERR_IMR_ISR,
	.txpktctl_imr_b0_clr	= B_AX_TXPKTCTL_IMR_B0_CLR,
	.txpktctl_imr_b0_set	= B_AX_TXPKTCTL_IMR_B0_SET,
	.txpktctl_imr_b1_reg	= R_AX_TXPKTCTL_ERR_IMR_ISR_B1,
	.txpktctl_imr_b1_clr	= B_AX_TXPKTCTL_IMR_B1_CLR,
	.txpktctl_imr_b1_set	= B_AX_TXPKTCTL_IMR_B1_SET,
	.wde_imr_clr		= B_AX_WDE_IMR_CLR,
	.wde_imr_set		= B_AX_WDE_IMR_SET,
	.ple_imr_clr		= B_AX_PLE_IMR_CLR,
	.ple_imr_set		= B_AX_PLE_IMR_SET,
	.host_disp_imr_clr	= B_AX_HOST_DISP_IMR_CLR,
	.host_disp_imr_set	= B_AX_HOST_DISP_IMR_SET,
	.cpu_disp_imr_clr	= B_AX_CPU_DISP_IMR_CLR,
	.cpu_disp_imr_set	= B_AX_CPU_DISP_IMR_SET,
	.other_disp_imr_clr	= B_AX_OTHER_DISP_IMR_CLR,
	.other_disp_imr_set	= 0,
	.bbrpt_com_err_imr_reg	= R_AX_BBRPT_COM_ERR_IMR_ISR,
	.bbrpt_chinfo_err_imr_reg = R_AX_BBRPT_CHINFO_ERR_IMR_ISR,
	.bbrpt_err_imr_set	= 0,
	.bbrpt_dfs_err_imr_reg	= R_AX_BBRPT_DFS_ERR_IMR_ISR,
	.ptcl_imr_clr		= B_AX_PTCL_IMR_CLR_ALL,
	.ptcl_imr_set		= B_AX_PTCL_IMR_SET,
	.cdma_imr_0_reg		= R_AX_DLE_CTRL,
	.cdma_imr_0_clr		= B_AX_DLE_IMR_CLR,
	.cdma_imr_0_set		= B_AX_DLE_IMR_SET,
	.cdma_imr_1_reg		= 0,
	.cdma_imr_1_clr		= 0,
	.cdma_imr_1_set		= 0,
	.phy_intf_imr_reg	= R_AX_PHYINFO_ERR_IMR,
	.phy_intf_imr_clr	= 0,
	.phy_intf_imr_set	= 0,
	.rmac_imr_reg		= R_AX_RMAC_ERR_ISR,
	.rmac_imr_clr		= B_AX_RMAC_IMR_CLR,
	.rmac_imr_set		= B_AX_RMAC_IMR_SET,
	.tmac_imr_reg		= R_AX_TMAC_ERR_IMR_ISR,
	.tmac_imr_clr		= B_AX_TMAC_IMR_CLR,
	.tmac_imr_set		= B_AX_TMAC_IMR_SET,
};

static const struct rtw89_rrsr_cfgs rtw8852b_rrsr_cfgs = {
	.ref_rate = {R_AX_TRXPTCL_RRSR_CTL_0, B_AX_WMAC_RESP_REF_RATE_SEL, 0},
	.rsc = {R_AX_TRXPTCL_RRSR_CTL_0, B_AX_WMAC_RESP_RSC_MASK, 2},
};

static const struct rtw89_rfkill_regs rtw8852b_rfkill_regs = {
	.pinmux = {R_AX_GPIO8_15_FUNC_SEL,
		   B_AX_PINMUX_GPIO9_FUNC_SEL_MASK,
		   0xf},
	.mode = {R_AX_GPIO_EXT_CTRL + 2,
		 (B_AX_GPIO_MOD_9 | B_AX_GPIO_IO_SEL_9) >> 16,
		 0x0},
};

static const struct rtw89_dig_regs rtw8852b_dig_regs = {
	.seg0_pd_reg = R_SEG0R_PD_V1,
	.pd_lower_bound_mask = B_SEG0R_PD_LOWER_BOUND_MSK,
	.pd_spatial_reuse_en = B_SEG0R_PD_SPATIAL_REUSE_EN_MSK_V1,
	.bmode_pd_reg = R_BMODE_PDTH_EN_V1,
	.bmode_cca_rssi_limit_en = B_BMODE_PDTH_LIMIT_EN_MSK_V1,
	.bmode_pd_lower_bound_reg = R_BMODE_PDTH_V1,
	.bmode_rssi_nocca_low_th_mask = B_BMODE_PDTH_LOWER_BOUND_MSK_V1,
	.p0_lna_init = {R_PATH0_LNA_INIT_V1, B_PATH0_LNA_INIT_IDX_MSK},
	.p1_lna_init = {R_PATH1_LNA_INIT_V1, B_PATH1_LNA_INIT_IDX_MSK},
	.p0_tia_init = {R_PATH0_TIA_INIT_V1, B_PATH0_TIA_INIT_IDX_MSK_V1},
	.p1_tia_init = {R_PATH1_TIA_INIT_V1, B_PATH1_TIA_INIT_IDX_MSK_V1},
	.p0_rxb_init = {R_PATH0_RXB_INIT_V1, B_PATH0_RXB_INIT_IDX_MSK_V1},
	.p1_rxb_init = {R_PATH1_RXB_INIT_V1, B_PATH1_RXB_INIT_IDX_MSK_V1},
	.p0_p20_pagcugc_en = {R_PATH0_P20_FOLLOW_BY_PAGCUGC_V2,
			      B_PATH0_P20_FOLLOW_BY_PAGCUGC_EN_MSK},
	.p0_s20_pagcugc_en = {R_PATH0_S20_FOLLOW_BY_PAGCUGC_V2,
			      B_PATH0_S20_FOLLOW_BY_PAGCUGC_EN_MSK},
	.p1_p20_pagcugc_en = {R_PATH1_P20_FOLLOW_BY_PAGCUGC_V2,
			      B_PATH1_P20_FOLLOW_BY_PAGCUGC_EN_MSK},
	.p1_s20_pagcugc_en = {R_PATH1_S20_FOLLOW_BY_PAGCUGC_V2,
			      B_PATH1_S20_FOLLOW_BY_PAGCUGC_EN_MSK},
};

static const struct rtw89_edcca_regs rtw8852b_edcca_regs = {
	.edcca_level			= R_SEG0R_EDCCA_LVL_V1,
	.edcca_mask			= B_EDCCA_LVL_MSK0,
	.edcca_p_mask			= B_EDCCA_LVL_MSK1,
	.ppdu_level			= R_SEG0R_EDCCA_LVL_V1,
	.ppdu_mask			= B_EDCCA_LVL_MSK3,
	.rpt_a				= R_EDCCA_RPT_A,
	.rpt_b				= R_EDCCA_RPT_B,
	.rpt_sel			= R_EDCCA_RPT_SEL,
	.rpt_sel_mask			= B_EDCCA_RPT_SEL_MSK,
	.tx_collision_t2r_st		= R_TX_COLLISION_T2R_ST,
	.tx_collision_t2r_st_mask	= B_TX_COLLISION_T2R_ST_M,
};

static const struct rtw89_btc_rf_trx_para rtw89_btc_8852b_rf_ul[] = {
	{255, 0, 0, 7}, /* 0 -> original */
	{255, 2, 0, 7}, /* 1 -> for BT-connected ACI issue && BTG co-rx */
	{255, 0, 0, 7}, /* 2 ->reserved for shared-antenna */
	{255, 0, 0, 7}, /* 3- >reserved for shared-antenna */
	{255, 0, 0, 7}, /* 4 ->reserved for shared-antenna */
	{255, 1, 0, 7}, /* the below id is for non-shared-antenna free-run */
	{6, 1, 0, 7},
	{13, 1, 0, 7},
	{13, 1, 0, 7}
};

static const struct rtw89_btc_rf_trx_para rtw89_btc_8852b_rf_dl[] = {
	{255, 0, 0, 7}, /* 0 -> original */
	{255, 2, 0, 7}, /* 1 -> reserved for shared-antenna */
	{255, 0, 0, 7}, /* 2 ->reserved for shared-antenna */
	{255, 0, 0, 7}, /* 3- >reserved for shared-antenna */
	{255, 0, 0, 7}, /* 4 ->reserved for shared-antenna */
	{255, 1, 0, 7}, /* the below id is for non-shared-antenna free-run */
	{255, 1, 0, 7},
	{255, 1, 0, 7},
	{255, 1, 0, 7}
};

static const struct rtw89_btc_fbtc_mreg rtw89_btc_8852b_mon_reg[] = {
	RTW89_DEF_FBTC_MREG(REG_MAC, 4, 0xda24),
	RTW89_DEF_FBTC_MREG(REG_MAC, 4, 0xda28),
	RTW89_DEF_FBTC_MREG(REG_MAC, 4, 0xda2c),
	RTW89_DEF_FBTC_MREG(REG_MAC, 4, 0xda30),
	RTW89_DEF_FBTC_MREG(REG_MAC, 4, 0xda4c),
	RTW89_DEF_FBTC_MREG(REG_MAC, 4, 0xda10),
	RTW89_DEF_FBTC_MREG(REG_MAC, 4, 0xda20),
	RTW89_DEF_FBTC_MREG(REG_MAC, 4, 0xda34),
	RTW89_DEF_FBTC_MREG(REG_MAC, 4, 0xcef4),
	RTW89_DEF_FBTC_MREG(REG_MAC, 4, 0x8424),
	RTW89_DEF_FBTC_MREG(REG_MAC, 4, 0xd200),
	RTW89_DEF_FBTC_MREG(REG_MAC, 4, 0xd220),
	RTW89_DEF_FBTC_MREG(REG_BB, 4, 0x980),
	RTW89_DEF_FBTC_MREG(REG_BB, 4, 0x4738),
	RTW89_DEF_FBTC_MREG(REG_BB, 4, 0x4688),
	RTW89_DEF_FBTC_MREG(REG_BB, 4, 0x4694),
};

static const u8 rtw89_btc_8852b_wl_rssi_thres[BTC_WL_RSSI_THMAX] = {70, 60, 50, 40};
static const u8 rtw89_btc_8852b_bt_rssi_thres[BTC_BT_RSSI_THMAX] = {50, 40, 30, 20};

static void rtw8852b_pwr_sps_ana(struct rtw89_dev *rtwdev)
{
	struct rtw89_efuse *efuse = &rtwdev->efuse;

	if (efuse->rfe_type == 0x5)
		rtw89_write16(rtwdev, R_AX_SPS_ANA_ON_CTRL2, RTL8852B_RFE_05_SPS_ANA);
}

static int rtw8852b_pwr_on_func(struct rtw89_dev *rtwdev)
{
	u32 val32;
	u32 ret;

	rtw8852b_pwr_sps_ana(rtwdev);

	rtw89_write32_clr(rtwdev, R_AX_SYS_PW_CTRL, B_AX_AFSM_WLSUS_EN |
						    B_AX_AFSM_PCIE_SUS_EN);
	rtw89_write32_set(rtwdev, R_AX_SYS_PW_CTRL, B_AX_DIS_WLBT_PDNSUSEN_SOPC);
	rtw89_write32_set(rtwdev, R_AX_WLLPS_CTRL, B_AX_DIS_WLBT_LPSEN_LOPC);
	rtw89_write32_clr(rtwdev, R_AX_SYS_PW_CTRL, B_AX_APDM_HPDN);
	rtw89_write32_clr(rtwdev, R_AX_SYS_PW_CTRL, B_AX_APFM_SWLPS);

	ret = read_poll_timeout(rtw89_read32, val32, val32 & B_AX_RDY_SYSPWR,
				1000, 20000, false, rtwdev, R_AX_SYS_PW_CTRL);
	if (ret)
		return ret;

	rtw89_write32_set(rtwdev, R_AX_AFE_LDO_CTRL, B_AX_AON_OFF_PC_EN);
	ret = read_poll_timeout(rtw89_read32, val32, val32 & B_AX_AON_OFF_PC_EN,
				1000, 20000, false, rtwdev, R_AX_AFE_LDO_CTRL);
	if (ret)
		return ret;

	rtw89_write32_mask(rtwdev, R_AX_SPS_DIG_OFF_CTRL0, B_AX_C1_L1_MASK, 0x1);
	rtw89_write32_mask(rtwdev, R_AX_SPS_DIG_OFF_CTRL0, B_AX_C3_L1_MASK, 0x3);
	rtw89_write32_set(rtwdev, R_AX_SYS_PW_CTRL, B_AX_EN_WLON);
	rtw89_write32_set(rtwdev, R_AX_SYS_PW_CTRL, B_AX_APFN_ONMAC);

	ret = read_poll_timeout(rtw89_read32, val32, !(val32 & B_AX_APFN_ONMAC),
				1000, 20000, false, rtwdev, R_AX_SYS_PW_CTRL);
	if (ret)
		return ret;

	rtw89_write8_set(rtwdev, R_AX_PLATFORM_ENABLE, B_AX_PLATFORM_EN);
	rtw89_write8_clr(rtwdev, R_AX_PLATFORM_ENABLE, B_AX_PLATFORM_EN);
	rtw89_write8_set(rtwdev, R_AX_PLATFORM_ENABLE, B_AX_PLATFORM_EN);
	rtw89_write8_clr(rtwdev, R_AX_PLATFORM_ENABLE, B_AX_PLATFORM_EN);

	rtw89_write8_set(rtwdev, R_AX_PLATFORM_ENABLE, B_AX_PLATFORM_EN);
	rtw89_write32_clr(rtwdev, R_AX_SYS_SDIO_CTRL, B_AX_PCIE_CALIB_EN_V1);

	rtw89_write32_set(rtwdev, R_AX_SYS_ADIE_PAD_PWR_CTRL, B_AX_SYM_PADPDN_WL_PTA_1P3);

	ret = rtw89_mac_write_xtal_si(rtwdev, XTAL_SI_ANAPAR_WL,
				      XTAL_SI_GND_SHDN_WL, XTAL_SI_GND_SHDN_WL);
	if (ret)
		return ret;

	rtw89_write32_set(rtwdev, R_AX_SYS_ADIE_PAD_PWR_CTRL, B_AX_SYM_PADPDN_WL_RFC_1P3);

	ret = rtw89_mac_write_xtal_si(rtwdev, XTAL_SI_ANAPAR_WL,
				      XTAL_SI_SHDN_WL, XTAL_SI_SHDN_WL);
	if (ret)
		return ret;
	ret = rtw89_mac_write_xtal_si(rtwdev, XTAL_SI_ANAPAR_WL, XTAL_SI_OFF_WEI,
				      XTAL_SI_OFF_WEI);
	if (ret)
		return ret;
	ret = rtw89_mac_write_xtal_si(rtwdev, XTAL_SI_ANAPAR_WL, XTAL_SI_OFF_EI,
				      XTAL_SI_OFF_EI);
	if (ret)
		return ret;
	ret = rtw89_mac_write_xtal_si(rtwdev, XTAL_SI_ANAPAR_WL, 0, XTAL_SI_RFC2RF);
	if (ret)
		return ret;
	ret = rtw89_mac_write_xtal_si(rtwdev, XTAL_SI_ANAPAR_WL, XTAL_SI_PON_WEI,
				      XTAL_SI_PON_WEI);
	if (ret)
		return ret;
	ret = rtw89_mac_write_xtal_si(rtwdev, XTAL_SI_ANAPAR_WL, XTAL_SI_PON_EI,
				      XTAL_SI_PON_EI);
	if (ret)
		return ret;
	ret = rtw89_mac_write_xtal_si(rtwdev, XTAL_SI_ANAPAR_WL, 0, XTAL_SI_SRAM2RFC);
	if (ret)
		return ret;
	ret = rtw89_mac_write_xtal_si(rtwdev, XTAL_SI_SRAM_CTRL, 0, XTAL_SI_SRAM_DIS);
	if (ret)
		return ret;
	ret = rtw89_mac_write_xtal_si(rtwdev, XTAL_SI_XTAL_XMD_2, 0, XTAL_SI_LDO_LPS);
	if (ret)
		return ret;
	ret = rtw89_mac_write_xtal_si(rtwdev, XTAL_SI_XTAL_XMD_4, 0, XTAL_SI_LPS_CAP);
	if (ret)
		return ret;

	rtw89_write32_set(rtwdev, R_AX_PMC_DBG_CTRL2, B_AX_SYSON_DIS_PMCR_AX_WRMSK);
	rtw89_write32_set(rtwdev, R_AX_SYS_ISO_CTRL, B_AX_ISO_EB2CORE);
	rtw89_write32_clr(rtwdev, R_AX_SYS_ISO_CTRL, B_AX_PWC_EV2EF_B15);

	fsleep(1000);

	rtw89_write32_clr(rtwdev, R_AX_SYS_ISO_CTRL, B_AX_PWC_EV2EF_B14);
	rtw89_write32_clr(rtwdev, R_AX_PMC_DBG_CTRL2, B_AX_SYSON_DIS_PMCR_AX_WRMSK);

	if (!rtwdev->efuse.valid || rtwdev->efuse.power_k_valid)
		goto func_en;

	rtw89_write32_mask(rtwdev, R_AX_SPS_DIG_ON_CTRL0, B_AX_VOL_L1_MASK, 0x9);
	rtw89_write32_mask(rtwdev, R_AX_SPS_DIG_ON_CTRL0, B_AX_VREFPFM_L_MASK, 0xA);

	if (rtwdev->hal.cv == CHIP_CBV) {
		rtw89_write32_set(rtwdev, R_AX_PMC_DBG_CTRL2, B_AX_SYSON_DIS_PMCR_AX_WRMSK);
		rtw89_write16_mask(rtwdev, R_AX_HCI_LDO_CTRL, B_AX_R_AX_VADJ_MASK, 0xA);
		rtw89_write32_clr(rtwdev, R_AX_PMC_DBG_CTRL2, B_AX_SYSON_DIS_PMCR_AX_WRMSK);
	}

func_en:
	rtw89_write32_set(rtwdev, R_AX_DMAC_FUNC_EN,
			  B_AX_MAC_FUNC_EN | B_AX_DMAC_FUNC_EN | B_AX_MPDU_PROC_EN |
			  B_AX_WD_RLS_EN | B_AX_DLE_WDE_EN | B_AX_TXPKT_CTRL_EN |
			  B_AX_STA_SCH_EN | B_AX_DLE_PLE_EN | B_AX_PKT_BUF_EN |
			  B_AX_DMAC_TBL_EN | B_AX_PKT_IN_EN | B_AX_DLE_CPUIO_EN |
			  B_AX_DISPATCHER_EN | B_AX_BBRPT_EN | B_AX_MAC_SEC_EN |
			  B_AX_DMACREG_GCKEN);
	rtw89_write32_set(rtwdev, R_AX_CMAC_FUNC_EN,
			  B_AX_CMAC_EN | B_AX_CMAC_TXEN | B_AX_CMAC_RXEN |
			  B_AX_FORCE_CMACREG_GCKEN | B_AX_PHYINTF_EN | B_AX_CMAC_DMA_EN |
			  B_AX_PTCLTOP_EN | B_AX_SCHEDULER_EN | B_AX_TMAC_EN |
			  B_AX_RMAC_EN);

	rtw89_write32_mask(rtwdev, R_AX_EECS_EESK_FUNC_SEL, B_AX_PINMUX_EESK_FUNC_SEL_MASK,
			   PINMUX_EESK_FUNC_SEL_BT_LOG);

	return 0;
}

static int rtw8852b_pwr_off_func(struct rtw89_dev *rtwdev)
{
	u32 val32;
	u32 ret;

	rtw8852b_pwr_sps_ana(rtwdev);

	ret = rtw89_mac_write_xtal_si(rtwdev, XTAL_SI_ANAPAR_WL, XTAL_SI_RFC2RF,
				      XTAL_SI_RFC2RF);
	if (ret)
		return ret;
	ret = rtw89_mac_write_xtal_si(rtwdev, XTAL_SI_ANAPAR_WL, 0, XTAL_SI_OFF_EI);
	if (ret)
		return ret;
	ret = rtw89_mac_write_xtal_si(rtwdev, XTAL_SI_ANAPAR_WL, 0, XTAL_SI_OFF_WEI);
	if (ret)
		return ret;
	ret = rtw89_mac_write_xtal_si(rtwdev, XTAL_SI_WL_RFC_S0, 0, XTAL_SI_RF00);
	if (ret)
		return ret;
	ret = rtw89_mac_write_xtal_si(rtwdev, XTAL_SI_WL_RFC_S1, 0, XTAL_SI_RF10);
	if (ret)
		return ret;
	ret = rtw89_mac_write_xtal_si(rtwdev, XTAL_SI_ANAPAR_WL, XTAL_SI_SRAM2RFC,
				      XTAL_SI_SRAM2RFC);
	if (ret)
		return ret;
	ret = rtw89_mac_write_xtal_si(rtwdev, XTAL_SI_ANAPAR_WL, 0, XTAL_SI_PON_EI);
	if (ret)
		return ret;
	ret = rtw89_mac_write_xtal_si(rtwdev, XTAL_SI_ANAPAR_WL, 0, XTAL_SI_PON_WEI);
	if (ret)
		return ret;

	rtw89_write32_set(rtwdev, R_AX_SYS_PW_CTRL, B_AX_EN_WLON);
	rtw89_write32_clr(rtwdev, R_AX_WLRF_CTRL, B_AX_AFC_AFEDIG);
	rtw89_write8_clr(rtwdev, R_AX_SYS_FUNC_EN, B_AX_FEN_BB_GLB_RSTN | B_AX_FEN_BBRSTB);
	rtw89_write32_clr(rtwdev, R_AX_SYS_ADIE_PAD_PWR_CTRL, B_AX_SYM_PADPDN_WL_RFC_1P3);

	ret = rtw89_mac_write_xtal_si(rtwdev, XTAL_SI_ANAPAR_WL, 0, XTAL_SI_SHDN_WL);
	if (ret)
		return ret;

	rtw89_write32_clr(rtwdev, R_AX_SYS_ADIE_PAD_PWR_CTRL, B_AX_SYM_PADPDN_WL_PTA_1P3);

	ret = rtw89_mac_write_xtal_si(rtwdev, XTAL_SI_ANAPAR_WL, 0, XTAL_SI_GND_SHDN_WL);
	if (ret)
		return ret;

	rtw89_write32_set(rtwdev, R_AX_SYS_PW_CTRL, B_AX_APFM_OFFMAC);

	ret = read_poll_timeout(rtw89_read32, val32, !(val32 & B_AX_APFM_OFFMAC),
				1000, 20000, false, rtwdev, R_AX_SYS_PW_CTRL);
	if (ret)
		return ret;

	rtw89_write32(rtwdev, R_AX_WLLPS_CTRL, SW_LPS_OPTION);
	rtw89_write32_set(rtwdev, R_AX_SYS_SWR_CTRL1, B_AX_SYM_CTRL_SPS_PWMFREQ);
	rtw89_write32_mask(rtwdev, R_AX_SPS_DIG_ON_CTRL0, B_AX_REG_ZCDC_H_MASK, 0x3);
	rtw89_write32_set(rtwdev, R_AX_SYS_PW_CTRL, B_AX_APFM_SWLPS);

	return 0;
}

<<<<<<< HEAD
static void rtw8852be_efuse_parsing(struct rtw89_efuse *efuse,
				    struct rtw8852b_efuse *map)
{
	ether_addr_copy(efuse->addr, map->e.mac_addr);
	efuse->rfe_type = map->rfe_type;
	efuse->xtal_cap = map->xtal_k;
}

static void rtw8852b_efuse_parsing_tssi(struct rtw89_dev *rtwdev,
					struct rtw8852b_efuse *map)
{
	struct rtw89_tssi_info *tssi = &rtwdev->tssi;
	struct rtw8852b_tssi_offset *ofst[] = {&map->path_a_tssi, &map->path_b_tssi};
	u8 i, j;

	tssi->thermal[RF_PATH_A] = map->path_a_therm;
	tssi->thermal[RF_PATH_B] = map->path_b_therm;

	for (i = 0; i < RF_PATH_NUM_8852B; i++) {
		memcpy(tssi->tssi_cck[i], ofst[i]->cck_tssi,
		       sizeof(ofst[i]->cck_tssi));

		for (j = 0; j < TSSI_CCK_CH_GROUP_NUM; j++)
			rtw89_debug(rtwdev, RTW89_DBG_TSSI,
				    "[TSSI][EFUSE] path=%d cck[%d]=0x%x\n",
				    i, j, tssi->tssi_cck[i][j]);

		memcpy(tssi->tssi_mcs[i], ofst[i]->bw40_tssi,
		       sizeof(ofst[i]->bw40_tssi));
		memcpy(tssi->tssi_mcs[i] + TSSI_MCS_2G_CH_GROUP_NUM,
		       ofst[i]->bw40_1s_tssi_5g, sizeof(ofst[i]->bw40_1s_tssi_5g));

		for (j = 0; j < TSSI_MCS_CH_GROUP_NUM; j++)
			rtw89_debug(rtwdev, RTW89_DBG_TSSI,
				    "[TSSI][EFUSE] path=%d mcs[%d]=0x%x\n",
				    i, j, tssi->tssi_mcs[i][j]);
	}
}

static bool _decode_efuse_gain(u8 data, s8 *high, s8 *low)
{
	if (high)
		*high = sign_extend32(FIELD_GET(GENMASK(7,  4), data), 3);
	if (low)
		*low = sign_extend32(FIELD_GET(GENMASK(3,  0), data), 3);

	return data != 0xff;
}

static void rtw8852b_efuse_parsing_gain_offset(struct rtw89_dev *rtwdev,
					       struct rtw8852b_efuse *map)
{
	struct rtw89_phy_efuse_gain *gain = &rtwdev->efuse_gain;
	bool valid = false;

	valid |= _decode_efuse_gain(map->rx_gain_2g_cck,
				    &gain->offset[RF_PATH_A][RTW89_GAIN_OFFSET_2G_CCK],
				    &gain->offset[RF_PATH_B][RTW89_GAIN_OFFSET_2G_CCK]);
	valid |= _decode_efuse_gain(map->rx_gain_2g_ofdm,
				    &gain->offset[RF_PATH_A][RTW89_GAIN_OFFSET_2G_OFDM],
				    &gain->offset[RF_PATH_B][RTW89_GAIN_OFFSET_2G_OFDM]);
	valid |= _decode_efuse_gain(map->rx_gain_5g_low,
				    &gain->offset[RF_PATH_A][RTW89_GAIN_OFFSET_5G_LOW],
				    &gain->offset[RF_PATH_B][RTW89_GAIN_OFFSET_5G_LOW]);
	valid |= _decode_efuse_gain(map->rx_gain_5g_mid,
				    &gain->offset[RF_PATH_A][RTW89_GAIN_OFFSET_5G_MID],
				    &gain->offset[RF_PATH_B][RTW89_GAIN_OFFSET_5G_MID]);
	valid |= _decode_efuse_gain(map->rx_gain_5g_high,
				    &gain->offset[RF_PATH_A][RTW89_GAIN_OFFSET_5G_HIGH],
				    &gain->offset[RF_PATH_B][RTW89_GAIN_OFFSET_5G_HIGH]);

	gain->offset_valid = valid;
}

static int rtw8852b_read_efuse(struct rtw89_dev *rtwdev, u8 *log_map,
			       enum rtw89_efuse_block block)
{
	struct rtw89_efuse *efuse = &rtwdev->efuse;
	struct rtw8852b_efuse *map;

	map = (struct rtw8852b_efuse *)log_map;

	efuse->country_code[0] = map->country_code[0];
	efuse->country_code[1] = map->country_code[1];
	rtw8852b_efuse_parsing_tssi(rtwdev, map);
	rtw8852b_efuse_parsing_gain_offset(rtwdev, map);

	switch (rtwdev->hci.type) {
	case RTW89_HCI_TYPE_PCIE:
		rtw8852be_efuse_parsing(efuse, map);
		break;
	default:
		return -EOPNOTSUPP;
	}

	rtw89_info(rtwdev, "chip rfe_type is %d\n", efuse->rfe_type);

	return 0;
}

static void rtw8852b_phycap_parsing_power_cal(struct rtw89_dev *rtwdev, u8 *phycap_map)
{
#define PWR_K_CHK_OFFSET 0x5E9
#define PWR_K_CHK_VALUE 0xAA
	u32 offset = PWR_K_CHK_OFFSET - rtwdev->chip->phycap_addr;

	if (phycap_map[offset] == PWR_K_CHK_VALUE)
		rtwdev->efuse.power_k_valid = true;
}

static void rtw8852b_phycap_parsing_tssi(struct rtw89_dev *rtwdev, u8 *phycap_map)
{
	struct rtw89_tssi_info *tssi = &rtwdev->tssi;
	static const u32 tssi_trim_addr[RF_PATH_NUM_8852B] = {0x5D6, 0x5AB};
	u32 addr = rtwdev->chip->phycap_addr;
	bool pg = false;
	u32 ofst;
	u8 i, j;

	for (i = 0; i < RF_PATH_NUM_8852B; i++) {
		for (j = 0; j < TSSI_TRIM_CH_GROUP_NUM; j++) {
			/* addrs are in decreasing order */
			ofst = tssi_trim_addr[i] - addr - j;
			tssi->tssi_trim[i][j] = phycap_map[ofst];

			if (phycap_map[ofst] != 0xff)
				pg = true;
		}
	}

	if (!pg) {
		memset(tssi->tssi_trim, 0, sizeof(tssi->tssi_trim));
		rtw89_debug(rtwdev, RTW89_DBG_TSSI,
			    "[TSSI][TRIM] no PG, set all trim info to 0\n");
	}

	for (i = 0; i < RF_PATH_NUM_8852B; i++)
		for (j = 0; j < TSSI_TRIM_CH_GROUP_NUM; j++)
			rtw89_debug(rtwdev, RTW89_DBG_TSSI,
				    "[TSSI] path=%d idx=%d trim=0x%x addr=0x%x\n",
				    i, j, tssi->tssi_trim[i][j],
				    tssi_trim_addr[i] - j);
}

static void rtw8852b_phycap_parsing_thermal_trim(struct rtw89_dev *rtwdev,
						 u8 *phycap_map)
{
	struct rtw89_power_trim_info *info = &rtwdev->pwr_trim;
	static const u32 thm_trim_addr[RF_PATH_NUM_8852B] = {0x5DF, 0x5DC};
	u32 addr = rtwdev->chip->phycap_addr;
	u8 i;

	for (i = 0; i < RF_PATH_NUM_8852B; i++) {
		info->thermal_trim[i] = phycap_map[thm_trim_addr[i] - addr];

		rtw89_debug(rtwdev, RTW89_DBG_RFK,
			    "[THERMAL][TRIM] path=%d thermal_trim=0x%x\n",
			    i, info->thermal_trim[i]);

		if (info->thermal_trim[i] != 0xff)
			info->pg_thermal_trim = true;
	}
}

static void rtw8852b_thermal_trim(struct rtw89_dev *rtwdev)
{
#define __thm_setting(raw)				\
({							\
	u8 __v = (raw);					\
	((__v & 0x1) << 3) | ((__v & 0x1f) >> 1);	\
})
	struct rtw89_power_trim_info *info = &rtwdev->pwr_trim;
	u8 i, val;

	if (!info->pg_thermal_trim) {
		rtw89_debug(rtwdev, RTW89_DBG_RFK,
			    "[THERMAL][TRIM] no PG, do nothing\n");

		return;
	}

	for (i = 0; i < RF_PATH_NUM_8852B; i++) {
		val = __thm_setting(info->thermal_trim[i]);
		rtw89_write_rf(rtwdev, i, RR_TM2, RR_TM2_OFF, val);

		rtw89_debug(rtwdev, RTW89_DBG_RFK,
			    "[THERMAL][TRIM] path=%d thermal_setting=0x%x\n",
			    i, val);
	}
#undef __thm_setting
}

static void rtw8852b_phycap_parsing_pa_bias_trim(struct rtw89_dev *rtwdev,
						 u8 *phycap_map)
{
	struct rtw89_power_trim_info *info = &rtwdev->pwr_trim;
	static const u32 pabias_trim_addr[RF_PATH_NUM_8852B] = {0x5DE, 0x5DB};
	u32 addr = rtwdev->chip->phycap_addr;
	u8 i;

	for (i = 0; i < RF_PATH_NUM_8852B; i++) {
		info->pa_bias_trim[i] = phycap_map[pabias_trim_addr[i] - addr];

		rtw89_debug(rtwdev, RTW89_DBG_RFK,
			    "[PA_BIAS][TRIM] path=%d pa_bias_trim=0x%x\n",
			    i, info->pa_bias_trim[i]);

		if (info->pa_bias_trim[i] != 0xff)
			info->pg_pa_bias_trim = true;
	}
}

static void rtw8852b_pa_bias_trim(struct rtw89_dev *rtwdev)
{
	struct rtw89_power_trim_info *info = &rtwdev->pwr_trim;
	u8 pabias_2g, pabias_5g;
	u8 i;

	if (!info->pg_pa_bias_trim) {
		rtw89_debug(rtwdev, RTW89_DBG_RFK,
			    "[PA_BIAS][TRIM] no PG, do nothing\n");

		return;
	}

	for (i = 0; i < RF_PATH_NUM_8852B; i++) {
		pabias_2g = FIELD_GET(GENMASK(3, 0), info->pa_bias_trim[i]);
		pabias_5g = FIELD_GET(GENMASK(7, 4), info->pa_bias_trim[i]);

		rtw89_debug(rtwdev, RTW89_DBG_RFK,
			    "[PA_BIAS][TRIM] path=%d 2G=0x%x 5G=0x%x\n",
			    i, pabias_2g, pabias_5g);

		rtw89_write_rf(rtwdev, i, RR_BIASA, RR_BIASA_TXG, pabias_2g);
		rtw89_write_rf(rtwdev, i, RR_BIASA, RR_BIASA_TXA, pabias_5g);
	}
}

static void rtw8852b_phycap_parsing_gain_comp(struct rtw89_dev *rtwdev, u8 *phycap_map)
{
	static const u32 comp_addrs[][RTW89_SUBBAND_2GHZ_5GHZ_NR] = {
		{0x5BB, 0x5BA, 0, 0x5B9, 0x5B8},
		{0x590, 0x58F, 0, 0x58E, 0x58D},
	};
	struct rtw89_phy_efuse_gain *gain = &rtwdev->efuse_gain;
	u32 phycap_addr = rtwdev->chip->phycap_addr;
	bool valid = false;
	int path, i;
	u8 data;

	for (path = 0; path < 2; path++)
		for (i = 0; i < RTW89_SUBBAND_2GHZ_5GHZ_NR; i++) {
			if (comp_addrs[path][i] == 0)
				continue;

			data = phycap_map[comp_addrs[path][i] - phycap_addr];
			valid |= _decode_efuse_gain(data, NULL,
						    &gain->comp[path][i]);
		}

	gain->comp_valid = valid;
}

static int rtw8852b_read_phycap(struct rtw89_dev *rtwdev, u8 *phycap_map)
{
	rtw8852b_phycap_parsing_power_cal(rtwdev, phycap_map);
	rtw8852b_phycap_parsing_tssi(rtwdev, phycap_map);
	rtw8852b_phycap_parsing_thermal_trim(rtwdev, phycap_map);
	rtw8852b_phycap_parsing_pa_bias_trim(rtwdev, phycap_map);
	rtw8852b_phycap_parsing_gain_comp(rtwdev, phycap_map);

	return 0;
}

static void rtw8852b_power_trim(struct rtw89_dev *rtwdev)
{
	rtw8852b_thermal_trim(rtwdev);
	rtw8852b_pa_bias_trim(rtwdev);
}

static void rtw8852b_set_channel_mac(struct rtw89_dev *rtwdev,
				     const struct rtw89_chan *chan,
				     u8 mac_idx)
{
	u32 rf_mod = rtw89_mac_reg_by_idx(rtwdev, R_AX_WMAC_RFMOD, mac_idx);
	u32 sub_carr = rtw89_mac_reg_by_idx(rtwdev, R_AX_TX_SUB_CARRIER_VALUE, mac_idx);
	u32 chk_rate = rtw89_mac_reg_by_idx(rtwdev, R_AX_TXRATE_CHK, mac_idx);
	u8 txsc20 = 0, txsc40 = 0;

	switch (chan->band_width) {
	case RTW89_CHANNEL_WIDTH_80:
		txsc40 = rtw89_phy_get_txsc(rtwdev, chan, RTW89_CHANNEL_WIDTH_40);
		fallthrough;
	case RTW89_CHANNEL_WIDTH_40:
		txsc20 = rtw89_phy_get_txsc(rtwdev, chan, RTW89_CHANNEL_WIDTH_20);
		break;
	default:
		break;
	}

	switch (chan->band_width) {
	case RTW89_CHANNEL_WIDTH_80:
		rtw89_write8_mask(rtwdev, rf_mod, B_AX_WMAC_RFMOD_MASK, BIT(1));
		rtw89_write32(rtwdev, sub_carr, txsc20 | (txsc40 << 4));
		break;
	case RTW89_CHANNEL_WIDTH_40:
		rtw89_write8_mask(rtwdev, rf_mod, B_AX_WMAC_RFMOD_MASK, BIT(0));
		rtw89_write32(rtwdev, sub_carr, txsc20);
		break;
	case RTW89_CHANNEL_WIDTH_20:
		rtw89_write8_clr(rtwdev, rf_mod, B_AX_WMAC_RFMOD_MASK);
		rtw89_write32(rtwdev, sub_carr, 0);
		break;
	default:
		break;
	}

	if (chan->channel > 14) {
		rtw89_write8_clr(rtwdev, chk_rate, B_AX_BAND_MODE);
		rtw89_write8_set(rtwdev, chk_rate,
				 B_AX_CHECK_CCK_EN | B_AX_RTS_LIMIT_IN_OFDM6);
	} else {
		rtw89_write8_set(rtwdev, chk_rate, B_AX_BAND_MODE);
		rtw89_write8_clr(rtwdev, chk_rate,
				 B_AX_CHECK_CCK_EN | B_AX_RTS_LIMIT_IN_OFDM6);
	}
}

static const u32 rtw8852b_sco_barker_threshold[14] = {
	0x1cfea, 0x1d0e1, 0x1d1d7, 0x1d2cd, 0x1d3c3, 0x1d4b9, 0x1d5b0, 0x1d6a6,
	0x1d79c, 0x1d892, 0x1d988, 0x1da7f, 0x1db75, 0x1ddc4
};

static const u32 rtw8852b_sco_cck_threshold[14] = {
	0x27de3, 0x27f35, 0x28088, 0x281da, 0x2832d, 0x2847f, 0x285d2, 0x28724,
	0x28877, 0x289c9, 0x28b1c, 0x28c6e, 0x28dc1, 0x290ed
};

static void rtw8852b_ctrl_sco_cck(struct rtw89_dev *rtwdev, u8 primary_ch)
{
	u8 ch_element = primary_ch - 1;

	rtw89_phy_write32_mask(rtwdev, R_RXSCOBC, B_RXSCOBC_TH,
			       rtw8852b_sco_barker_threshold[ch_element]);
	rtw89_phy_write32_mask(rtwdev, R_RXSCOCCK, B_RXSCOCCK_TH,
			       rtw8852b_sco_cck_threshold[ch_element]);
}

static u8 rtw8852b_sco_mapping(u8 central_ch)
{
	if (central_ch == 1)
		return 109;
	else if (central_ch >= 2 && central_ch <= 6)
		return 108;
	else if (central_ch >= 7 && central_ch <= 10)
		return 107;
	else if (central_ch >= 11 && central_ch <= 14)
		return 106;
	else if (central_ch == 36 || central_ch == 38)
		return 51;
	else if (central_ch >= 40 && central_ch <= 58)
		return 50;
	else if (central_ch >= 60 && central_ch <= 64)
		return 49;
	else if (central_ch == 100 || central_ch == 102)
		return 48;
	else if (central_ch >= 104 && central_ch <= 126)
		return 47;
	else if (central_ch >= 128 && central_ch <= 151)
		return 46;
	else if (central_ch >= 153 && central_ch <= 177)
		return 45;
	else
		return 0;
}

struct rtw8852b_bb_gain {
	u32 gain_g[BB_PATH_NUM_8852B];
	u32 gain_a[BB_PATH_NUM_8852B];
	u32 gain_mask;
};

static const struct rtw8852b_bb_gain bb_gain_lna[LNA_GAIN_NUM] = {
	{ .gain_g = {0x4678, 0x475C}, .gain_a = {0x45DC, 0x4740},
	  .gain_mask = 0x00ff0000 },
	{ .gain_g = {0x4678, 0x475C}, .gain_a = {0x45DC, 0x4740},
	  .gain_mask = 0xff000000 },
	{ .gain_g = {0x467C, 0x4760}, .gain_a = {0x4660, 0x4744},
	  .gain_mask = 0x000000ff },
	{ .gain_g = {0x467C, 0x4760}, .gain_a = {0x4660, 0x4744},
	  .gain_mask = 0x0000ff00 },
	{ .gain_g = {0x467C, 0x4760}, .gain_a = {0x4660, 0x4744},
	  .gain_mask = 0x00ff0000 },
	{ .gain_g = {0x467C, 0x4760}, .gain_a = {0x4660, 0x4744},
	  .gain_mask = 0xff000000 },
	{ .gain_g = {0x4680, 0x4764}, .gain_a = {0x4664, 0x4748},
	  .gain_mask = 0x000000ff },
};

static const struct rtw8852b_bb_gain bb_gain_tia[TIA_GAIN_NUM] = {
	{ .gain_g = {0x4680, 0x4764}, .gain_a = {0x4664, 0x4748},
	  .gain_mask = 0x00ff0000 },
	{ .gain_g = {0x4680, 0x4764}, .gain_a = {0x4664, 0x4748},
	  .gain_mask = 0xff000000 },
};

static void rtw8852b_set_gain_error(struct rtw89_dev *rtwdev,
				    enum rtw89_subband subband,
				    enum rtw89_rf_path path)
{
	const struct rtw89_phy_bb_gain_info *gain = &rtwdev->bb_gain.ax;
	u8 gain_band = rtw89_subband_to_bb_gain_band(subband);
	s32 val;
	u32 reg;
	u32 mask;
	int i;

	for (i = 0; i < LNA_GAIN_NUM; i++) {
		if (subband == RTW89_CH_2G)
			reg = bb_gain_lna[i].gain_g[path];
		else
			reg = bb_gain_lna[i].gain_a[path];

		mask = bb_gain_lna[i].gain_mask;
		val = gain->lna_gain[gain_band][path][i];
		rtw89_phy_write32_mask(rtwdev, reg, mask, val);
	}

	for (i = 0; i < TIA_GAIN_NUM; i++) {
		if (subband == RTW89_CH_2G)
			reg = bb_gain_tia[i].gain_g[path];
		else
			reg = bb_gain_tia[i].gain_a[path];

		mask = bb_gain_tia[i].gain_mask;
		val = gain->tia_gain[gain_band][path][i];
		rtw89_phy_write32_mask(rtwdev, reg, mask, val);
	}
}

static void rtw8852b_set_gain_offset(struct rtw89_dev *rtwdev,
				     enum rtw89_subband subband,
				     enum rtw89_phy_idx phy_idx)
{
	static const u32 gain_err_addr[2] = {R_P0_AGC_RSVD, R_P1_AGC_RSVD};
	static const u32 rssi_ofst_addr[2] = {R_PATH0_G_TIA1_LNA6_OP1DB_V1,
					      R_PATH1_G_TIA1_LNA6_OP1DB_V1};
	struct rtw89_hal *hal = &rtwdev->hal;
	struct rtw89_phy_efuse_gain *efuse_gain = &rtwdev->efuse_gain;
	enum rtw89_gain_offset gain_ofdm_band;
	s32 offset_a, offset_b;
	s32 offset_ofdm, offset_cck;
	s32 tmp;
	u8 path;

	if (!efuse_gain->comp_valid)
		goto next;

	for (path = RF_PATH_A; path < BB_PATH_NUM_8852B; path++) {
		tmp = efuse_gain->comp[path][subband];
		tmp = clamp_t(s32, tmp << 2, S8_MIN, S8_MAX);
		rtw89_phy_write32_mask(rtwdev, gain_err_addr[path], MASKBYTE0, tmp);
	}

next:
	if (!efuse_gain->offset_valid)
		return;

	gain_ofdm_band = rtw89_subband_to_gain_offset_band_of_ofdm(subband);

	offset_a = -efuse_gain->offset[RF_PATH_A][gain_ofdm_band];
	offset_b = -efuse_gain->offset[RF_PATH_B][gain_ofdm_band];

	tmp = -((offset_a << 2) + (efuse_gain->offset_base[RTW89_PHY_0] >> 2));
	tmp = clamp_t(s32, tmp, S8_MIN, S8_MAX);
	rtw89_phy_write32_mask(rtwdev, rssi_ofst_addr[RF_PATH_A], B_PATH0_R_G_OFST_MASK, tmp);

	tmp = -((offset_b << 2) + (efuse_gain->offset_base[RTW89_PHY_0] >> 2));
	tmp = clamp_t(s32, tmp, S8_MIN, S8_MAX);
	rtw89_phy_write32_mask(rtwdev, rssi_ofst_addr[RF_PATH_B], B_PATH0_R_G_OFST_MASK, tmp);

	if (hal->antenna_rx == RF_B) {
		offset_ofdm = -efuse_gain->offset[RF_PATH_B][gain_ofdm_band];
		offset_cck = -efuse_gain->offset[RF_PATH_B][0];
	} else {
		offset_ofdm = -efuse_gain->offset[RF_PATH_A][gain_ofdm_band];
		offset_cck = -efuse_gain->offset[RF_PATH_A][0];
	}

	tmp = (offset_ofdm << 4) + efuse_gain->offset_base[RTW89_PHY_0];
	tmp = clamp_t(s32, tmp, S8_MIN, S8_MAX);
	rtw89_phy_write32_idx(rtwdev, R_P0_RPL1, B_P0_RPL1_BIAS_MASK, tmp, phy_idx);

	tmp = (offset_ofdm << 4) + efuse_gain->rssi_base[RTW89_PHY_0];
	tmp = clamp_t(s32, tmp, S8_MIN, S8_MAX);
	rtw89_phy_write32_idx(rtwdev, R_P1_RPL1, B_P0_RPL1_BIAS_MASK, tmp, phy_idx);

	if (subband == RTW89_CH_2G) {
		tmp = (offset_cck << 3) + (efuse_gain->offset_base[RTW89_PHY_0] >> 1);
		tmp = clamp_t(s32, tmp, S8_MIN >> 1, S8_MAX >> 1);
		rtw89_phy_write32_mask(rtwdev, R_RX_RPL_OFST,
				       B_RX_RPL_OFST_CCK_MASK, tmp);
	}
}

static
void rtw8852b_set_rxsc_rpl_comp(struct rtw89_dev *rtwdev, enum rtw89_subband subband)
{
	const struct rtw89_phy_bb_gain_info *gain = &rtwdev->bb_gain.ax;
	u8 band = rtw89_subband_to_bb_gain_band(subband);
	u32 val;

	val = FIELD_PREP(B_P0_RPL1_20_MASK, (gain->rpl_ofst_20[band][RF_PATH_A] +
					     gain->rpl_ofst_20[band][RF_PATH_B]) / 2) |
	      FIELD_PREP(B_P0_RPL1_40_MASK, (gain->rpl_ofst_40[band][RF_PATH_A][0] +
					     gain->rpl_ofst_40[band][RF_PATH_B][0]) / 2) |
	      FIELD_PREP(B_P0_RPL1_41_MASK, (gain->rpl_ofst_40[band][RF_PATH_A][1] +
					     gain->rpl_ofst_40[band][RF_PATH_B][1]) / 2);
	val >>= B_P0_RPL1_SHIFT;
	rtw89_phy_write32_mask(rtwdev, R_P0_RPL1, B_P0_RPL1_MASK, val);
	rtw89_phy_write32_mask(rtwdev, R_P1_RPL1, B_P0_RPL1_MASK, val);

	val = FIELD_PREP(B_P0_RTL2_42_MASK, (gain->rpl_ofst_40[band][RF_PATH_A][2] +
					     gain->rpl_ofst_40[band][RF_PATH_B][2]) / 2) |
	      FIELD_PREP(B_P0_RTL2_80_MASK, (gain->rpl_ofst_80[band][RF_PATH_A][0] +
					     gain->rpl_ofst_80[band][RF_PATH_B][0]) / 2) |
	      FIELD_PREP(B_P0_RTL2_81_MASK, (gain->rpl_ofst_80[band][RF_PATH_A][1] +
					     gain->rpl_ofst_80[band][RF_PATH_B][1]) / 2) |
	      FIELD_PREP(B_P0_RTL2_8A_MASK, (gain->rpl_ofst_80[band][RF_PATH_A][10] +
					     gain->rpl_ofst_80[band][RF_PATH_B][10]) / 2);
	rtw89_phy_write32(rtwdev, R_P0_RPL2, val);
	rtw89_phy_write32(rtwdev, R_P1_RPL2, val);

	val = FIELD_PREP(B_P0_RTL3_82_MASK, (gain->rpl_ofst_80[band][RF_PATH_A][2] +
					     gain->rpl_ofst_80[band][RF_PATH_B][2]) / 2) |
	      FIELD_PREP(B_P0_RTL3_83_MASK, (gain->rpl_ofst_80[band][RF_PATH_A][3] +
					     gain->rpl_ofst_80[band][RF_PATH_B][3]) / 2) |
	      FIELD_PREP(B_P0_RTL3_84_MASK, (gain->rpl_ofst_80[band][RF_PATH_A][4] +
					     gain->rpl_ofst_80[band][RF_PATH_B][4]) / 2) |
	      FIELD_PREP(B_P0_RTL3_89_MASK, (gain->rpl_ofst_80[band][RF_PATH_A][9] +
					     gain->rpl_ofst_80[band][RF_PATH_B][9]) / 2);
	rtw89_phy_write32(rtwdev, R_P0_RPL3, val);
	rtw89_phy_write32(rtwdev, R_P1_RPL3, val);
}

static void rtw8852b_ctrl_ch(struct rtw89_dev *rtwdev,
			     const struct rtw89_chan *chan,
			     enum rtw89_phy_idx phy_idx)
{
	u8 central_ch = chan->channel;
	u8 subband = chan->subband_type;
	u8 sco_comp;
	bool is_2g = central_ch <= 14;

	/* Path A */
	if (is_2g)
		rtw89_phy_write32_idx(rtwdev, R_PATH0_BAND_SEL_V1,
				      B_PATH0_BAND_SEL_MSK_V1, 1, phy_idx);
	else
		rtw89_phy_write32_idx(rtwdev, R_PATH0_BAND_SEL_V1,
				      B_PATH0_BAND_SEL_MSK_V1, 0, phy_idx);

	/* Path B */
	if (is_2g)
		rtw89_phy_write32_idx(rtwdev, R_PATH1_BAND_SEL_V1,
				      B_PATH1_BAND_SEL_MSK_V1, 1, phy_idx);
	else
		rtw89_phy_write32_idx(rtwdev, R_PATH1_BAND_SEL_V1,
				      B_PATH1_BAND_SEL_MSK_V1, 0, phy_idx);

	/* SCO compensate FC setting */
	sco_comp = rtw8852b_sco_mapping(central_ch);
	rtw89_phy_write32_idx(rtwdev, R_FC0_BW_V1, B_FC0_BW_INV, sco_comp, phy_idx);

	if (chan->band_type == RTW89_BAND_6G)
		return;

	/* CCK parameters */
	if (central_ch == 14) {
		rtw89_phy_write32_mask(rtwdev, R_TXFIR0, B_TXFIR_C01, 0x3b13ff);
		rtw89_phy_write32_mask(rtwdev, R_TXFIR2, B_TXFIR_C23, 0x1c42de);
		rtw89_phy_write32_mask(rtwdev, R_TXFIR4, B_TXFIR_C45, 0xfdb0ad);
		rtw89_phy_write32_mask(rtwdev, R_TXFIR6, B_TXFIR_C67, 0xf60f6e);
		rtw89_phy_write32_mask(rtwdev, R_TXFIR8, B_TXFIR_C89, 0xfd8f92);
		rtw89_phy_write32_mask(rtwdev, R_TXFIRA, B_TXFIR_CAB, 0x2d011);
		rtw89_phy_write32_mask(rtwdev, R_TXFIRC, B_TXFIR_CCD, 0x1c02c);
		rtw89_phy_write32_mask(rtwdev, R_TXFIRE, B_TXFIR_CEF, 0xfff00a);
	} else {
		rtw89_phy_write32_mask(rtwdev, R_TXFIR0, B_TXFIR_C01, 0x3d23ff);
		rtw89_phy_write32_mask(rtwdev, R_TXFIR2, B_TXFIR_C23, 0x29b354);
		rtw89_phy_write32_mask(rtwdev, R_TXFIR4, B_TXFIR_C45, 0xfc1c8);
		rtw89_phy_write32_mask(rtwdev, R_TXFIR6, B_TXFIR_C67, 0xfdb053);
		rtw89_phy_write32_mask(rtwdev, R_TXFIR8, B_TXFIR_C89, 0xf86f9a);
		rtw89_phy_write32_mask(rtwdev, R_TXFIRA, B_TXFIR_CAB, 0xfaef92);
		rtw89_phy_write32_mask(rtwdev, R_TXFIRC, B_TXFIR_CCD, 0xfe5fcc);
		rtw89_phy_write32_mask(rtwdev, R_TXFIRE, B_TXFIR_CEF, 0xffdff5);
	}

	rtw8852b_set_gain_error(rtwdev, subband, RF_PATH_A);
	rtw8852b_set_gain_error(rtwdev, subband, RF_PATH_B);
	rtw8852b_set_gain_offset(rtwdev, subband, phy_idx);
	rtw8852b_set_rxsc_rpl_comp(rtwdev, subband);
}

static void rtw8852b_bw_setting(struct rtw89_dev *rtwdev, u8 bw, u8 path)
{
	static const u32 adc_sel[2] = {0xC0EC, 0xC1EC};
	static const u32 wbadc_sel[2] = {0xC0E4, 0xC1E4};

	switch (bw) {
	case RTW89_CHANNEL_WIDTH_5:
		rtw89_phy_write32_mask(rtwdev, adc_sel[path], 0x6000, 0x1);
		rtw89_phy_write32_mask(rtwdev, wbadc_sel[path], 0x30, 0x0);
		break;
	case RTW89_CHANNEL_WIDTH_10:
		rtw89_phy_write32_mask(rtwdev, adc_sel[path], 0x6000, 0x2);
		rtw89_phy_write32_mask(rtwdev, wbadc_sel[path], 0x30, 0x1);
		break;
	case RTW89_CHANNEL_WIDTH_20:
		rtw89_phy_write32_mask(rtwdev, adc_sel[path], 0x6000, 0x0);
		rtw89_phy_write32_mask(rtwdev, wbadc_sel[path], 0x30, 0x2);
		break;
	case RTW89_CHANNEL_WIDTH_40:
		rtw89_phy_write32_mask(rtwdev, adc_sel[path], 0x6000, 0x0);
		rtw89_phy_write32_mask(rtwdev, wbadc_sel[path], 0x30, 0x2);
		break;
	case RTW89_CHANNEL_WIDTH_80:
		rtw89_phy_write32_mask(rtwdev, adc_sel[path], 0x6000, 0x0);
		rtw89_phy_write32_mask(rtwdev, wbadc_sel[path], 0x30, 0x2);
		break;
	default:
		rtw89_warn(rtwdev, "Fail to set ADC\n");
	}
}

static void rtw8852b_ctrl_bw(struct rtw89_dev *rtwdev, u8 pri_ch, u8 bw,
			     enum rtw89_phy_idx phy_idx)
{
	u32 rx_path_0;

	switch (bw) {
	case RTW89_CHANNEL_WIDTH_5:
		rtw89_phy_write32_idx(rtwdev, R_FC0_BW_V1, B_FC0_BW_SET, 0x0, phy_idx);
		rtw89_phy_write32_idx(rtwdev, R_CHBW_MOD_V1, B_CHBW_MOD_SBW, 0x1, phy_idx);
		rtw89_phy_write32_idx(rtwdev, R_CHBW_MOD_V1, B_CHBW_MOD_PRICH, 0x0, phy_idx);

		/*Set RF mode at 3 */
		rtw89_phy_write32_idx(rtwdev, R_P0_RFMODE_ORI_RX,
				      B_P0_RFMODE_ORI_RX_ALL, 0x333, phy_idx);
		rtw89_phy_write32_idx(rtwdev, R_P1_RFMODE_ORI_RX,
				      B_P1_RFMODE_ORI_RX_ALL, 0x333, phy_idx);
		break;
	case RTW89_CHANNEL_WIDTH_10:
		rtw89_phy_write32_idx(rtwdev, R_FC0_BW_V1, B_FC0_BW_SET, 0x0, phy_idx);
		rtw89_phy_write32_idx(rtwdev, R_CHBW_MOD_V1, B_CHBW_MOD_SBW, 0x2, phy_idx);
		rtw89_phy_write32_idx(rtwdev, R_CHBW_MOD_V1, B_CHBW_MOD_PRICH, 0x0, phy_idx);

		/*Set RF mode at 3 */
		rtw89_phy_write32_idx(rtwdev, R_P0_RFMODE_ORI_RX,
				      B_P0_RFMODE_ORI_RX_ALL, 0x333, phy_idx);
		rtw89_phy_write32_idx(rtwdev, R_P1_RFMODE_ORI_RX,
				      B_P1_RFMODE_ORI_RX_ALL, 0x333, phy_idx);
		break;
	case RTW89_CHANNEL_WIDTH_20:
		rtw89_phy_write32_idx(rtwdev, R_FC0_BW_V1, B_FC0_BW_SET, 0x0, phy_idx);
		rtw89_phy_write32_idx(rtwdev, R_CHBW_MOD_V1, B_CHBW_MOD_SBW, 0x0, phy_idx);
		rtw89_phy_write32_idx(rtwdev, R_CHBW_MOD_V1, B_CHBW_MOD_PRICH, 0x0, phy_idx);

		/*Set RF mode at 3 */
		rtw89_phy_write32_idx(rtwdev, R_P0_RFMODE_ORI_RX,
				      B_P0_RFMODE_ORI_RX_ALL, 0x333, phy_idx);
		rtw89_phy_write32_idx(rtwdev, R_P1_RFMODE_ORI_RX,
				      B_P1_RFMODE_ORI_RX_ALL, 0x333, phy_idx);
		break;
	case RTW89_CHANNEL_WIDTH_40:
		rtw89_phy_write32_idx(rtwdev, R_FC0_BW_V1, B_FC0_BW_SET, 0x1, phy_idx);
		rtw89_phy_write32_idx(rtwdev, R_CHBW_MOD_V1, B_CHBW_MOD_SBW, 0x0, phy_idx);
		rtw89_phy_write32_idx(rtwdev, R_CHBW_MOD_V1, B_CHBW_MOD_PRICH,
				      pri_ch, phy_idx);

		/*Set RF mode at 3 */
		rtw89_phy_write32_idx(rtwdev, R_P0_RFMODE_ORI_RX,
				      B_P0_RFMODE_ORI_RX_ALL, 0x333, phy_idx);
		rtw89_phy_write32_idx(rtwdev, R_P1_RFMODE_ORI_RX,
				      B_P1_RFMODE_ORI_RX_ALL, 0x333, phy_idx);
		/*CCK primary channel */
		if (pri_ch == RTW89_SC_20_UPPER)
			rtw89_phy_write32_mask(rtwdev, R_RXSC, B_RXSC_EN, 1);
		else
			rtw89_phy_write32_mask(rtwdev, R_RXSC, B_RXSC_EN, 0);

		break;
	case RTW89_CHANNEL_WIDTH_80:
		rtw89_phy_write32_idx(rtwdev, R_FC0_BW_V1, B_FC0_BW_SET, 0x2, phy_idx);
		rtw89_phy_write32_idx(rtwdev, R_CHBW_MOD_V1, B_CHBW_MOD_SBW, 0x0, phy_idx);
		rtw89_phy_write32_idx(rtwdev, R_CHBW_MOD_V1, B_CHBW_MOD_PRICH,
				      pri_ch, phy_idx);

		/*Set RF mode at A */
		rtw89_phy_write32_idx(rtwdev, R_P0_RFMODE_ORI_RX,
				      B_P0_RFMODE_ORI_RX_ALL, 0xaaa, phy_idx);
		rtw89_phy_write32_idx(rtwdev, R_P1_RFMODE_ORI_RX,
				      B_P1_RFMODE_ORI_RX_ALL, 0xaaa, phy_idx);
		break;
	default:
		rtw89_warn(rtwdev, "Fail to switch bw (bw:%d, pri ch:%d)\n", bw,
			   pri_ch);
	}

	rtw8852b_bw_setting(rtwdev, bw, RF_PATH_A);
	rtw8852b_bw_setting(rtwdev, bw, RF_PATH_B);

	rx_path_0 = rtw89_phy_read32_idx(rtwdev, R_CHBW_MOD_V1, B_ANT_RX_SEG0,
					 phy_idx);
	if (rx_path_0 == 0x1)
		rtw89_phy_write32_idx(rtwdev, R_P1_RFMODE_ORI_RX,
				      B_P1_RFMODE_ORI_RX_ALL, 0x111, phy_idx);
	else if (rx_path_0 == 0x2)
		rtw89_phy_write32_idx(rtwdev, R_P0_RFMODE_ORI_RX,
				      B_P0_RFMODE_ORI_RX_ALL, 0x111, phy_idx);
}

static void rtw8852b_ctrl_cck_en(struct rtw89_dev *rtwdev, bool cck_en)
{
	if (cck_en) {
		rtw89_phy_write32_mask(rtwdev, R_UPD_CLK_ADC, B_ENABLE_CCK, 1);
		rtw89_phy_write32_mask(rtwdev, R_RXCCA, B_RXCCA_DIS, 0);
	} else {
		rtw89_phy_write32_mask(rtwdev, R_UPD_CLK_ADC, B_ENABLE_CCK, 0);
		rtw89_phy_write32_mask(rtwdev, R_RXCCA, B_RXCCA_DIS, 1);
	}
}

static void rtw8852b_5m_mask(struct rtw89_dev *rtwdev, const struct rtw89_chan *chan,
			     enum rtw89_phy_idx phy_idx)
{
	u8 pri_ch = chan->pri_ch_idx;
	bool mask_5m_low;
	bool mask_5m_en;

	switch (chan->band_width) {
	case RTW89_CHANNEL_WIDTH_40:
		/* Prich=1: Mask 5M High, Prich=2: Mask 5M Low */
		mask_5m_en = true;
		mask_5m_low = pri_ch == RTW89_SC_20_LOWER;
		break;
	case RTW89_CHANNEL_WIDTH_80:
		/* Prich=3: Mask 5M High, Prich=4: Mask 5M Low, Else: Disable */
		mask_5m_en = pri_ch == RTW89_SC_20_UPMOST ||
			     pri_ch == RTW89_SC_20_LOWEST;
		mask_5m_low = pri_ch == RTW89_SC_20_LOWEST;
		break;
	default:
		mask_5m_en = false;
		break;
	}

	if (!mask_5m_en) {
		rtw89_phy_write32_mask(rtwdev, R_PATH0_5MDET_V1, B_PATH0_5MDET_EN, 0x0);
		rtw89_phy_write32_mask(rtwdev, R_PATH1_5MDET_V1, B_PATH1_5MDET_EN, 0x0);
		rtw89_phy_write32_idx(rtwdev, R_ASSIGN_SBD_OPT_V1,
				      B_ASSIGN_SBD_OPT_EN_V1, 0x0, phy_idx);
		return;
	}

	if (mask_5m_low) {
		rtw89_phy_write32_mask(rtwdev, R_PATH0_5MDET_V1, B_PATH0_5MDET_TH, 0x4);
		rtw89_phy_write32_mask(rtwdev, R_PATH0_5MDET_V1, B_PATH0_5MDET_EN, 0x1);
		rtw89_phy_write32_mask(rtwdev, R_PATH0_5MDET_V1, B_PATH0_5MDET_SB2, 0x0);
		rtw89_phy_write32_mask(rtwdev, R_PATH0_5MDET_V1, B_PATH0_5MDET_SB0, 0x1);
		rtw89_phy_write32_mask(rtwdev, R_PATH1_5MDET_V1, B_PATH1_5MDET_TH, 0x4);
		rtw89_phy_write32_mask(rtwdev, R_PATH1_5MDET_V1, B_PATH1_5MDET_EN, 0x1);
		rtw89_phy_write32_mask(rtwdev, R_PATH1_5MDET_V1, B_PATH1_5MDET_SB2, 0x0);
		rtw89_phy_write32_mask(rtwdev, R_PATH1_5MDET_V1, B_PATH1_5MDET_SB0, 0x1);
	} else {
		rtw89_phy_write32_mask(rtwdev, R_PATH0_5MDET_V1, B_PATH0_5MDET_TH, 0x4);
		rtw89_phy_write32_mask(rtwdev, R_PATH0_5MDET_V1, B_PATH0_5MDET_EN, 0x1);
		rtw89_phy_write32_mask(rtwdev, R_PATH0_5MDET_V1, B_PATH0_5MDET_SB2, 0x1);
		rtw89_phy_write32_mask(rtwdev, R_PATH0_5MDET_V1, B_PATH0_5MDET_SB0, 0x0);
		rtw89_phy_write32_mask(rtwdev, R_PATH1_5MDET_V1, B_PATH1_5MDET_TH, 0x4);
		rtw89_phy_write32_mask(rtwdev, R_PATH1_5MDET_V1, B_PATH1_5MDET_EN, 0x1);
		rtw89_phy_write32_mask(rtwdev, R_PATH1_5MDET_V1, B_PATH1_5MDET_SB2, 0x1);
		rtw89_phy_write32_mask(rtwdev, R_PATH1_5MDET_V1, B_PATH1_5MDET_SB0, 0x0);
	}
	rtw89_phy_write32_idx(rtwdev, R_ASSIGN_SBD_OPT_V1,
			      B_ASSIGN_SBD_OPT_EN_V1, 0x1, phy_idx);
}

static void rtw8852b_bb_reset_all(struct rtw89_dev *rtwdev, enum rtw89_phy_idx phy_idx)
{
	rtw89_phy_write32_idx(rtwdev, R_S0_HW_SI_DIS, B_S0_HW_SI_DIS_W_R_TRIG, 0x7, phy_idx);
	rtw89_phy_write32_idx(rtwdev, R_S1_HW_SI_DIS, B_S1_HW_SI_DIS_W_R_TRIG, 0x7, phy_idx);
	fsleep(1);
	rtw89_phy_write32_idx(rtwdev, R_RSTB_ASYNC, B_RSTB_ASYNC_ALL, 1, phy_idx);
	rtw89_phy_write32_idx(rtwdev, R_RSTB_ASYNC, B_RSTB_ASYNC_ALL, 0, phy_idx);
	rtw89_phy_write32_idx(rtwdev, R_S0_HW_SI_DIS, B_S0_HW_SI_DIS_W_R_TRIG, 0x0, phy_idx);
	rtw89_phy_write32_idx(rtwdev, R_S1_HW_SI_DIS, B_S1_HW_SI_DIS_W_R_TRIG, 0x0, phy_idx);
	rtw89_phy_write32_idx(rtwdev, R_RSTB_ASYNC, B_RSTB_ASYNC_ALL, 1, phy_idx);
}

=======
>>>>>>> 2d5404ca
static void rtw8852b_bb_reset_en(struct rtw89_dev *rtwdev, enum rtw89_band band,
				 enum rtw89_phy_idx phy_idx, bool en)
{
	if (en) {
		rtw89_phy_write32_idx(rtwdev, R_S0_HW_SI_DIS,
				      B_S0_HW_SI_DIS_W_R_TRIG, 0x0, phy_idx);
		rtw89_phy_write32_idx(rtwdev, R_S1_HW_SI_DIS,
				      B_S1_HW_SI_DIS_W_R_TRIG, 0x0, phy_idx);
		rtw89_phy_write32_idx(rtwdev, R_RSTB_ASYNC, B_RSTB_ASYNC_ALL, 1, phy_idx);
		if (band == RTW89_BAND_2G)
			rtw89_phy_write32_mask(rtwdev, R_RXCCA, B_RXCCA_DIS, 0x0);
		rtw89_phy_write32_mask(rtwdev, R_PD_CTRL, B_PD_HIT_DIS, 0x0);
	} else {
		rtw89_phy_write32_mask(rtwdev, R_RXCCA, B_RXCCA_DIS, 0x1);
		rtw89_phy_write32_mask(rtwdev, R_PD_CTRL, B_PD_HIT_DIS, 0x1);
		rtw89_phy_write32_idx(rtwdev, R_S0_HW_SI_DIS,
				      B_S0_HW_SI_DIS_W_R_TRIG, 0x7, phy_idx);
		rtw89_phy_write32_idx(rtwdev, R_S1_HW_SI_DIS,
				      B_S1_HW_SI_DIS_W_R_TRIG, 0x7, phy_idx);
		fsleep(1);
		rtw89_phy_write32_idx(rtwdev, R_RSTB_ASYNC, B_RSTB_ASYNC_ALL, 0, phy_idx);
	}
}

static void rtw8852b_bb_reset(struct rtw89_dev *rtwdev,
			      enum rtw89_phy_idx phy_idx)
{
	rtw89_phy_write32_set(rtwdev, R_P0_TXPW_RSTB, B_P0_TXPW_RSTB_MANON);
	rtw89_phy_write32_set(rtwdev, R_P0_TSSI_TRK, B_P0_TSSI_TRK_EN);
	rtw89_phy_write32_set(rtwdev, R_P1_TXPW_RSTB, B_P1_TXPW_RSTB_MANON);
	rtw89_phy_write32_set(rtwdev, R_P1_TSSI_TRK, B_P1_TSSI_TRK_EN);
	rtw8852bx_bb_reset_all(rtwdev, phy_idx);
	rtw89_phy_write32_clr(rtwdev, R_P0_TXPW_RSTB, B_P0_TXPW_RSTB_MANON);
	rtw89_phy_write32_clr(rtwdev, R_P0_TSSI_TRK, B_P0_TSSI_TRK_EN);
	rtw89_phy_write32_clr(rtwdev, R_P1_TXPW_RSTB, B_P1_TXPW_RSTB_MANON);
	rtw89_phy_write32_clr(rtwdev, R_P1_TSSI_TRK, B_P1_TSSI_TRK_EN);
}

static void rtw8852b_set_channel(struct rtw89_dev *rtwdev,
				 const struct rtw89_chan *chan,
				 enum rtw89_mac_idx mac_idx,
				 enum rtw89_phy_idx phy_idx)
{
	rtw8852bx_set_channel_mac(rtwdev, chan, mac_idx);
	rtw8852bx_set_channel_bb(rtwdev, chan, phy_idx);
	rtw8852b_set_channel_rf(rtwdev, chan, phy_idx);
}

static void rtw8852b_tssi_cont_en(struct rtw89_dev *rtwdev, bool en,
				  enum rtw89_rf_path path)
{
	static const u32 tssi_trk[2] = {R_P0_TSSI_TRK, R_P1_TSSI_TRK};
	static const u32 ctrl_bbrst[2] = {R_P0_TXPW_RSTB, R_P1_TXPW_RSTB};

	if (en) {
		rtw89_phy_write32_mask(rtwdev, ctrl_bbrst[path], B_P0_TXPW_RSTB_MANON, 0x0);
		rtw89_phy_write32_mask(rtwdev, tssi_trk[path], B_P0_TSSI_TRK_EN, 0x0);
	} else {
		rtw89_phy_write32_mask(rtwdev, ctrl_bbrst[path], B_P0_TXPW_RSTB_MANON, 0x1);
		rtw89_phy_write32_mask(rtwdev, tssi_trk[path], B_P0_TSSI_TRK_EN, 0x1);
	}
}

static void rtw8852b_tssi_cont_en_phyidx(struct rtw89_dev *rtwdev, bool en,
					 u8 phy_idx)
{
	if (!rtwdev->dbcc_en) {
		rtw8852b_tssi_cont_en(rtwdev, en, RF_PATH_A);
		rtw8852b_tssi_cont_en(rtwdev, en, RF_PATH_B);
	} else {
		if (phy_idx == RTW89_PHY_0)
			rtw8852b_tssi_cont_en(rtwdev, en, RF_PATH_A);
		else
			rtw8852b_tssi_cont_en(rtwdev, en, RF_PATH_B);
	}
}

static void rtw8852b_adc_en(struct rtw89_dev *rtwdev, bool en)
{
	if (en)
		rtw89_phy_write32_mask(rtwdev, R_ADC_FIFO, B_ADC_FIFO_RST, 0x0);
	else
		rtw89_phy_write32_mask(rtwdev, R_ADC_FIFO, B_ADC_FIFO_RST, 0xf);
}

static void rtw8852b_set_channel_help(struct rtw89_dev *rtwdev, bool enter,
				      struct rtw89_channel_help_params *p,
				      const struct rtw89_chan *chan,
				      enum rtw89_mac_idx mac_idx,
				      enum rtw89_phy_idx phy_idx)
{
	if (enter) {
		rtw89_chip_stop_sch_tx(rtwdev, RTW89_MAC_0, &p->tx_en, RTW89_SCH_TX_SEL_ALL);
		rtw89_mac_cfg_ppdu_status(rtwdev, RTW89_MAC_0, false);
		rtw8852b_tssi_cont_en_phyidx(rtwdev, false, RTW89_PHY_0);
		rtw8852b_adc_en(rtwdev, false);
		fsleep(40);
		rtw8852b_bb_reset_en(rtwdev, chan->band_type, phy_idx, false);
	} else {
		rtw89_mac_cfg_ppdu_status(rtwdev, RTW89_MAC_0, true);
		rtw8852b_adc_en(rtwdev, true);
		rtw8852b_tssi_cont_en_phyidx(rtwdev, true, RTW89_PHY_0);
		rtw8852b_bb_reset_en(rtwdev, chan->band_type, phy_idx, true);
		rtw89_chip_resume_sch_tx(rtwdev, RTW89_MAC_0, p->tx_en);
	}
}

static void rtw8852b_rfk_init(struct rtw89_dev *rtwdev)
{
	rtwdev->is_tssi_mode[RF_PATH_A] = false;
	rtwdev->is_tssi_mode[RF_PATH_B] = false;

	rtw8852b_dpk_init(rtwdev);
	rtw8852b_rck(rtwdev);
	rtw8852b_dack(rtwdev, RTW89_CHANCTX_0);
	rtw8852b_rx_dck(rtwdev, RTW89_PHY_0, RTW89_CHANCTX_0);
}

static void rtw8852b_rfk_channel(struct rtw89_dev *rtwdev, struct rtw89_vif *rtwvif)
{
	enum rtw89_chanctx_idx chanctx_idx = rtwvif->chanctx_idx;
	enum rtw89_phy_idx phy_idx = rtwvif->phy_idx;

	rtw8852b_rx_dck(rtwdev, phy_idx, chanctx_idx);
	rtw8852b_iqk(rtwdev, phy_idx, chanctx_idx);
	rtw8852b_tssi(rtwdev, phy_idx, true, chanctx_idx);
	rtw8852b_dpk(rtwdev, phy_idx, chanctx_idx);
}

static void rtw8852b_rfk_band_changed(struct rtw89_dev *rtwdev,
				      enum rtw89_phy_idx phy_idx,
				      const struct rtw89_chan *chan)
{
	rtw8852b_tssi_scan(rtwdev, phy_idx, chan);
}

static void rtw8852b_rfk_scan(struct rtw89_dev *rtwdev, struct rtw89_vif *rtwvif,
			      bool start)
{
	rtw8852b_wifi_scan_notify(rtwdev, start, rtwvif->phy_idx, rtwvif->chanctx_idx);
}

static void rtw8852b_rfk_track(struct rtw89_dev *rtwdev)
{
	rtw8852b_dpk_track(rtwdev);
}

<<<<<<< HEAD
static u32 rtw8852b_bb_cal_txpwr_ref(struct rtw89_dev *rtwdev,
				     enum rtw89_phy_idx phy_idx, s16 ref)
{
	const u16 tssi_16dbm_cw = 0x12c;
	const u8 base_cw_0db = 0x27;
	const s8 ofst_int = 0;
	s16 pwr_s10_3;
	s16 rf_pwr_cw;
	u16 bb_pwr_cw;
	u32 pwr_cw;
	u32 tssi_ofst_cw;

	pwr_s10_3 = (ref << 1) + (s16)(ofst_int) + (s16)(base_cw_0db << 3);
	bb_pwr_cw = FIELD_GET(GENMASK(2, 0), pwr_s10_3);
	rf_pwr_cw = FIELD_GET(GENMASK(8, 3), pwr_s10_3);
	rf_pwr_cw = clamp_t(s16, rf_pwr_cw, 15, 63);
	pwr_cw = (rf_pwr_cw << 3) | bb_pwr_cw;

	tssi_ofst_cw = (u32)((s16)tssi_16dbm_cw + (ref << 1) - (16 << 3));
	rtw89_debug(rtwdev, RTW89_DBG_TXPWR,
		    "[TXPWR] tssi_ofst_cw=%d rf_cw=0x%x bb_cw=0x%x\n",
		    tssi_ofst_cw, rf_pwr_cw, bb_pwr_cw);

	return FIELD_PREP(B_DPD_TSSI_CW, tssi_ofst_cw) |
	       FIELD_PREP(B_DPD_PWR_CW, pwr_cw) |
	       FIELD_PREP(B_DPD_REF, ref);
}

static void rtw8852b_set_txpwr_ref(struct rtw89_dev *rtwdev,
				   enum rtw89_phy_idx phy_idx)
{
	static const u32 addr[RF_PATH_NUM_8852B] = {0x5800, 0x7800};
	const u32 mask = B_DPD_TSSI_CW | B_DPD_PWR_CW | B_DPD_REF;
	const u8 ofst_ofdm = 0x4;
	const u8 ofst_cck = 0x8;
	const s16 ref_ofdm = 0;
	const s16 ref_cck = 0;
	u32 val;
	u8 i;

	rtw89_debug(rtwdev, RTW89_DBG_TXPWR, "[TXPWR] set txpwr reference\n");

	rtw89_mac_txpwr_write32_mask(rtwdev, phy_idx, R_AX_PWR_RATE_CTRL,
				     B_AX_PWR_REF, 0x0);

	rtw89_debug(rtwdev, RTW89_DBG_TXPWR, "[TXPWR] set bb ofdm txpwr ref\n");
	val = rtw8852b_bb_cal_txpwr_ref(rtwdev, phy_idx, ref_ofdm);

	for (i = 0; i < RF_PATH_NUM_8852B; i++)
		rtw89_phy_write32_idx(rtwdev, addr[i] + ofst_ofdm, mask, val,
				      phy_idx);

	rtw89_debug(rtwdev, RTW89_DBG_TXPWR, "[TXPWR] set bb cck txpwr ref\n");
	val = rtw8852b_bb_cal_txpwr_ref(rtwdev, phy_idx, ref_cck);

	for (i = 0; i < RF_PATH_NUM_8852B; i++)
		rtw89_phy_write32_idx(rtwdev, addr[i] + ofst_cck, mask, val,
				      phy_idx);
}

static void rtw8852b_bb_set_tx_shape_dfir(struct rtw89_dev *rtwdev,
					  const struct rtw89_chan *chan,
					  u8 tx_shape_idx,
					  enum rtw89_phy_idx phy_idx)
{
#define __DFIR_CFG_ADDR(i) (R_TXFIR0 + ((i) << 2))
#define __DFIR_CFG_MASK 0xffffffff
#define __DFIR_CFG_NR 8
#define __DECL_DFIR_PARAM(_name, _val...) \
	static const u32 param_ ## _name[] = {_val}; \
	static_assert(ARRAY_SIZE(param_ ## _name) == __DFIR_CFG_NR)

	__DECL_DFIR_PARAM(flat,
			  0x023D23FF, 0x0029B354, 0x000FC1C8, 0x00FDB053,
			  0x00F86F9A, 0x06FAEF92, 0x00FE5FCC, 0x00FFDFF5);
	__DECL_DFIR_PARAM(sharp,
			  0x023D83FF, 0x002C636A, 0x0013F204, 0x00008090,
			  0x00F87FB0, 0x06F99F83, 0x00FDBFBA, 0x00003FF5);
	__DECL_DFIR_PARAM(sharp_14,
			  0x023B13FF, 0x001C42DE, 0x00FDB0AD, 0x00F60F6E,
			  0x00FD8F92, 0x0602D011, 0x0001C02C, 0x00FFF00A);
	u8 ch = chan->channel;
	const u32 *param;
	u32 addr;
	int i;

	if (ch > 14) {
		rtw89_warn(rtwdev,
			   "set tx shape dfir by unknown ch: %d on 2G\n", ch);
		return;
	}

	if (ch == 14)
		param = param_sharp_14;
	else
		param = tx_shape_idx == 0 ? param_flat : param_sharp;

	for (i = 0; i < __DFIR_CFG_NR; i++) {
		addr = __DFIR_CFG_ADDR(i);
		rtw89_debug(rtwdev, RTW89_DBG_TXPWR,
			    "set tx shape dfir: 0x%x: 0x%x\n", addr, param[i]);
		rtw89_phy_write32_idx(rtwdev, addr, __DFIR_CFG_MASK, param[i],
				      phy_idx);
	}

#undef __DECL_DFIR_PARAM
#undef __DFIR_CFG_NR
#undef __DFIR_CFG_MASK
#undef __DECL_CFG_ADDR
}

static void rtw8852b_set_tx_shape(struct rtw89_dev *rtwdev,
				  const struct rtw89_chan *chan,
				  enum rtw89_phy_idx phy_idx)
{
	const struct rtw89_rfe_parms *rfe_parms = rtwdev->rfe_parms;
	u8 band = chan->band_type;
	u8 regd = rtw89_regd_get(rtwdev, band);
	u8 tx_shape_cck = (*rfe_parms->tx_shape.lmt)[band][RTW89_RS_CCK][regd];
	u8 tx_shape_ofdm = (*rfe_parms->tx_shape.lmt)[band][RTW89_RS_OFDM][regd];

	if (band == RTW89_BAND_2G)
		rtw8852b_bb_set_tx_shape_dfir(rtwdev, chan, tx_shape_cck, phy_idx);

	rtw89_phy_write32_mask(rtwdev, R_DCFO_OPT, B_TXSHAPE_TRIANGULAR_CFG,
			       tx_shape_ofdm);
}

static void rtw8852b_set_txpwr(struct rtw89_dev *rtwdev,
			       const struct rtw89_chan *chan,
			       enum rtw89_phy_idx phy_idx)
{
	rtw89_phy_set_txpwr_byrate(rtwdev, chan, phy_idx);
	rtw89_phy_set_txpwr_offset(rtwdev, chan, phy_idx);
	rtw8852b_set_tx_shape(rtwdev, chan, phy_idx);
	rtw89_phy_set_txpwr_limit(rtwdev, chan, phy_idx);
	rtw89_phy_set_txpwr_limit_ru(rtwdev, chan, phy_idx);
}

static void rtw8852b_set_txpwr_ctrl(struct rtw89_dev *rtwdev,
				    enum rtw89_phy_idx phy_idx)
{
	rtw8852b_set_txpwr_ref(rtwdev, phy_idx);
}

static
void rtw8852b_set_txpwr_ul_tb_offset(struct rtw89_dev *rtwdev,
				     s8 pw_ofst, enum rtw89_mac_idx mac_idx)
{
	u32 reg;

	if (pw_ofst < -16 || pw_ofst > 15) {
		rtw89_warn(rtwdev, "[ULTB] Err pwr_offset=%d\n", pw_ofst);
		return;
	}

	reg = rtw89_mac_reg_by_idx(rtwdev, R_AX_PWR_UL_TB_CTRL, mac_idx);
	rtw89_write32_set(rtwdev, reg, B_AX_PWR_UL_TB_CTRL_EN);

	reg = rtw89_mac_reg_by_idx(rtwdev, R_AX_PWR_UL_TB_1T, mac_idx);
	rtw89_write32_mask(rtwdev, reg, B_AX_PWR_UL_TB_1T_MASK, pw_ofst);

	pw_ofst = max_t(s8, pw_ofst - 3, -16);
	reg = rtw89_mac_reg_by_idx(rtwdev, R_AX_PWR_UL_TB_2T, mac_idx);
	rtw89_write32_mask(rtwdev, reg, B_AX_PWR_UL_TB_2T_MASK, pw_ofst);
}

static int
rtw8852b_init_txpwr_unit(struct rtw89_dev *rtwdev, enum rtw89_phy_idx phy_idx)
{
	int ret;

	ret = rtw89_mac_txpwr_write32(rtwdev, phy_idx, R_AX_PWR_UL_CTRL2, 0x07763333);
	if (ret)
		return ret;

	ret = rtw89_mac_txpwr_write32(rtwdev, phy_idx, R_AX_PWR_COEXT_CTRL, 0x01ebf000);
	if (ret)
		return ret;

	ret = rtw89_mac_txpwr_write32(rtwdev, phy_idx, R_AX_PWR_UL_CTRL0, 0x0002f8ff);
	if (ret)
		return ret;

	rtw8852b_set_txpwr_ul_tb_offset(rtwdev, 0, phy_idx == RTW89_PHY_1 ?
						   RTW89_MAC_1 : RTW89_MAC_0);

	return 0;
}

void rtw8852b_bb_set_plcp_tx(struct rtw89_dev *rtwdev)
{
	const struct rtw89_reg3_def *def = rtw8852b_pmac_ht20_mcs7_tbl;
	u8 i;

	for (i = 0; i < ARRAY_SIZE(rtw8852b_pmac_ht20_mcs7_tbl); i++, def++)
		rtw89_phy_write32_mask(rtwdev, def->addr, def->mask, def->data);
}

static void rtw8852b_stop_pmac_tx(struct rtw89_dev *rtwdev,
				  struct rtw8852b_bb_pmac_info *tx_info,
				  enum rtw89_phy_idx idx)
{
	rtw89_debug(rtwdev, RTW89_DBG_TSSI, "PMAC Stop Tx");
	if (tx_info->mode == CONT_TX)
		rtw89_phy_write32_idx(rtwdev, R_PMAC_TX_PRD, B_PMAC_CTX_EN, 0, idx);
	else if (tx_info->mode == PKTS_TX)
		rtw89_phy_write32_idx(rtwdev, R_PMAC_TX_PRD, B_PMAC_PTX_EN, 0, idx);
}

static void rtw8852b_start_pmac_tx(struct rtw89_dev *rtwdev,
				   struct rtw8852b_bb_pmac_info *tx_info,
				   enum rtw89_phy_idx idx)
{
	enum rtw8852b_pmac_mode mode = tx_info->mode;
	u32 pkt_cnt = tx_info->tx_cnt;
	u16 period = tx_info->period;

	if (mode == CONT_TX && !tx_info->is_cck) {
		rtw89_phy_write32_idx(rtwdev, R_PMAC_TX_PRD, B_PMAC_CTX_EN, 1, idx);
		rtw89_debug(rtwdev, RTW89_DBG_TSSI, "PMAC CTx Start");
	} else if (mode == PKTS_TX) {
		rtw89_phy_write32_idx(rtwdev, R_PMAC_TX_PRD, B_PMAC_PTX_EN, 1, idx);
		rtw89_phy_write32_idx(rtwdev, R_PMAC_TX_PRD,
				      B_PMAC_TX_PRD_MSK, period, idx);
		rtw89_phy_write32_idx(rtwdev, R_PMAC_TX_CNT, B_PMAC_TX_CNT_MSK,
				      pkt_cnt, idx);
		rtw89_debug(rtwdev, RTW89_DBG_TSSI, "PMAC PTx Start");
	}

	rtw89_phy_write32_idx(rtwdev, R_PMAC_TX_CTRL, B_PMAC_TXEN_DIS, 1, idx);
	rtw89_phy_write32_idx(rtwdev, R_PMAC_TX_CTRL, B_PMAC_TXEN_DIS, 0, idx);
}

void rtw8852b_bb_set_pmac_tx(struct rtw89_dev *rtwdev,
			     struct rtw8852b_bb_pmac_info *tx_info,
			     enum rtw89_phy_idx idx)
{
	const struct rtw89_chan *chan = rtw89_chan_get(rtwdev, RTW89_SUB_ENTITY_0);

	if (!tx_info->en_pmac_tx) {
		rtw8852b_stop_pmac_tx(rtwdev, tx_info, idx);
		rtw89_phy_write32_idx(rtwdev, R_PD_CTRL, B_PD_HIT_DIS, 0, idx);
		if (chan->band_type == RTW89_BAND_2G)
			rtw89_phy_write32_clr(rtwdev, R_RXCCA, B_RXCCA_DIS);
		return;
	}

	rtw89_debug(rtwdev, RTW89_DBG_TSSI, "PMAC Tx Enable");

	rtw89_phy_write32_idx(rtwdev, R_PMAC_GNT, B_PMAC_GNT_TXEN, 1, idx);
	rtw89_phy_write32_idx(rtwdev, R_PMAC_GNT, B_PMAC_GNT_RXEN, 1, idx);
	rtw89_phy_write32_idx(rtwdev, R_PMAC_RX_CFG1, B_PMAC_OPT1_MSK, 0x3f, idx);
	rtw89_phy_write32_idx(rtwdev, R_RSTB_ASYNC, B_RSTB_ASYNC_ALL, 0, idx);
	rtw89_phy_write32_idx(rtwdev, R_PD_CTRL, B_PD_HIT_DIS, 1, idx);
	rtw89_phy_write32_set(rtwdev, R_RXCCA, B_RXCCA_DIS);
	rtw89_phy_write32_idx(rtwdev, R_RSTB_ASYNC, B_RSTB_ASYNC_ALL, 1, idx);

	rtw8852b_start_pmac_tx(rtwdev, tx_info, idx);
}

void rtw8852b_bb_set_pmac_pkt_tx(struct rtw89_dev *rtwdev, u8 enable,
				 u16 tx_cnt, u16 period, u16 tx_time,
				 enum rtw89_phy_idx idx)
{
	struct rtw8852b_bb_pmac_info tx_info = {0};

	tx_info.en_pmac_tx = enable;
	tx_info.is_cck = 0;
	tx_info.mode = PKTS_TX;
	tx_info.tx_cnt = tx_cnt;
	tx_info.period = period;
	tx_info.tx_time = tx_time;

	rtw8852b_bb_set_pmac_tx(rtwdev, &tx_info, idx);
}

void rtw8852b_bb_set_power(struct rtw89_dev *rtwdev, s16 pwr_dbm,
			   enum rtw89_phy_idx idx)
{
	rtw89_debug(rtwdev, RTW89_DBG_TSSI, "PMAC CFG Tx PWR = %d", pwr_dbm);

	rtw89_phy_write32_idx(rtwdev, R_MAC_SEL, B_MAC_SEL_PWR_EN, 1, idx);
	rtw89_phy_write32_idx(rtwdev, R_TXPWR, B_TXPWR_MSK, pwr_dbm, idx);
}

void rtw8852b_bb_cfg_tx_path(struct rtw89_dev *rtwdev, u8 tx_path)
{
	rtw89_phy_write32_idx(rtwdev, R_MAC_SEL, B_MAC_SEL_MOD, 7, RTW89_PHY_0);

	rtw89_debug(rtwdev, RTW89_DBG_TSSI, "PMAC CFG Tx Path = %d", tx_path);

	if (tx_path == RF_PATH_A) {
		rtw89_phy_write32_mask(rtwdev, R_TXPATH_SEL, B_TXPATH_SEL_MSK, 1);
		rtw89_phy_write32_mask(rtwdev, R_TXNSS_MAP, B_TXNSS_MAP_MSK, 0);
	} else if (tx_path == RF_PATH_B) {
		rtw89_phy_write32_mask(rtwdev, R_TXPATH_SEL, B_TXPATH_SEL_MSK, 2);
		rtw89_phy_write32_mask(rtwdev, R_TXNSS_MAP, B_TXNSS_MAP_MSK, 0);
	} else if (tx_path == RF_PATH_AB) {
		rtw89_phy_write32_mask(rtwdev, R_TXPATH_SEL, B_TXPATH_SEL_MSK, 3);
		rtw89_phy_write32_mask(rtwdev, R_TXNSS_MAP, B_TXNSS_MAP_MSK, 4);
	} else {
		rtw89_debug(rtwdev, RTW89_DBG_TSSI, "Error Tx Path");
	}
}

void rtw8852b_bb_tx_mode_switch(struct rtw89_dev *rtwdev,
				enum rtw89_phy_idx idx, u8 mode)
{
	if (mode != 0)
		return;

	rtw89_debug(rtwdev, RTW89_DBG_TSSI, "Tx mode switch");

	rtw89_phy_write32_idx(rtwdev, R_PMAC_GNT, B_PMAC_GNT_TXEN, 0, idx);
	rtw89_phy_write32_idx(rtwdev, R_PMAC_GNT, B_PMAC_GNT_RXEN, 0, idx);
	rtw89_phy_write32_idx(rtwdev, R_PMAC_RX_CFG1, B_PMAC_OPT1_MSK, 0, idx);
	rtw89_phy_write32_idx(rtwdev, R_PMAC_RXMOD, B_PMAC_RXMOD_MSK, 0, idx);
	rtw89_phy_write32_idx(rtwdev, R_MAC_SEL, B_MAC_SEL_DPD_EN, 0, idx);
	rtw89_phy_write32_idx(rtwdev, R_MAC_SEL, B_MAC_SEL_MOD, 0, idx);
	rtw89_phy_write32_idx(rtwdev, R_MAC_SEL, B_MAC_SEL_PWR_EN, 0, idx);
}

void rtw8852b_bb_backup_tssi(struct rtw89_dev *rtwdev, enum rtw89_phy_idx idx,
			     struct rtw8852b_bb_tssi_bak *bak)
{
	s32 tmp;

	bak->tx_path = rtw89_phy_read32_idx(rtwdev, R_TXPATH_SEL, B_TXPATH_SEL_MSK, idx);
	bak->rx_path = rtw89_phy_read32_idx(rtwdev, R_CHBW_MOD_V1, B_ANT_RX_SEG0, idx);
	bak->p0_rfmode = rtw89_phy_read32_idx(rtwdev, R_P0_RFMODE, MASKDWORD, idx);
	bak->p0_rfmode_ftm = rtw89_phy_read32_idx(rtwdev, R_P0_RFMODE_FTM_RX, MASKDWORD, idx);
	bak->p1_rfmode = rtw89_phy_read32_idx(rtwdev, R_P1_RFMODE, MASKDWORD, idx);
	bak->p1_rfmode_ftm = rtw89_phy_read32_idx(rtwdev, R_P1_RFMODE_FTM_RX, MASKDWORD, idx);
	tmp = rtw89_phy_read32_idx(rtwdev, R_TXPWR, B_TXPWR_MSK, idx);
	bak->tx_pwr = sign_extend32(tmp, 8);
}

void rtw8852b_bb_restore_tssi(struct rtw89_dev *rtwdev, enum rtw89_phy_idx idx,
			      const struct rtw8852b_bb_tssi_bak *bak)
{
	rtw89_phy_write32_idx(rtwdev, R_TXPATH_SEL, B_TXPATH_SEL_MSK, bak->tx_path, idx);
	if (bak->tx_path == RF_AB)
		rtw89_phy_write32_mask(rtwdev, R_TXNSS_MAP, B_TXNSS_MAP_MSK, 0x4);
	else
		rtw89_phy_write32_mask(rtwdev, R_TXNSS_MAP, B_TXNSS_MAP_MSK, 0x0);
	rtw89_phy_write32_idx(rtwdev, R_CHBW_MOD_V1, B_ANT_RX_SEG0, bak->rx_path, idx);
	rtw89_phy_write32_idx(rtwdev, R_MAC_SEL, B_MAC_SEL_PWR_EN, 1, idx);
	rtw89_phy_write32_idx(rtwdev, R_P0_RFMODE, MASKDWORD, bak->p0_rfmode, idx);
	rtw89_phy_write32_idx(rtwdev, R_P0_RFMODE_FTM_RX, MASKDWORD, bak->p0_rfmode_ftm, idx);
	rtw89_phy_write32_idx(rtwdev, R_P1_RFMODE, MASKDWORD, bak->p1_rfmode, idx);
	rtw89_phy_write32_idx(rtwdev, R_P1_RFMODE_FTM_RX, MASKDWORD, bak->p1_rfmode_ftm, idx);
	rtw89_phy_write32_idx(rtwdev, R_TXPWR, B_TXPWR_MSK, bak->tx_pwr, idx);
}

static void rtw8852b_ctrl_nbtg_bt_tx(struct rtw89_dev *rtwdev, bool en,
				     enum rtw89_phy_idx phy_idx)
{
	rtw89_phy_write_reg3_tbl(rtwdev, en ? &rtw8852b_btc_preagc_en_defs_tbl :
						 &rtw8852b_btc_preagc_dis_defs_tbl);
}

static void rtw8852b_ctrl_btg_bt_rx(struct rtw89_dev *rtwdev, bool en,
				    enum rtw89_phy_idx phy_idx)
{
	if (en) {
		rtw89_phy_write32_mask(rtwdev, R_PATH0_BT_SHARE_V1,
				       B_PATH0_BT_SHARE_V1, 0x1);
		rtw89_phy_write32_mask(rtwdev, R_PATH0_BTG_PATH_V1,
				       B_PATH0_BTG_PATH_V1, 0x0);
		rtw89_phy_write32_mask(rtwdev, R_PATH1_G_LNA6_OP1DB_V1,
				       B_PATH1_G_LNA6_OP1DB_V1, 0x20);
		rtw89_phy_write32_mask(rtwdev, R_PATH1_G_TIA0_LNA6_OP1DB_V1,
				       B_PATH1_G_TIA0_LNA6_OP1DB_V1, 0x30);
		rtw89_phy_write32_mask(rtwdev, R_PATH1_BT_SHARE_V1,
				       B_PATH1_BT_SHARE_V1, 0x1);
		rtw89_phy_write32_mask(rtwdev, R_PATH1_BTG_PATH_V1,
				       B_PATH1_BTG_PATH_V1, 0x1);
		rtw89_phy_write32_mask(rtwdev, R_PMAC_GNT, B_PMAC_GNT_P1, 0x0);
		rtw89_phy_write32_mask(rtwdev, R_CHBW_MOD_V1, B_BT_SHARE, 0x1);
		rtw89_phy_write32_mask(rtwdev, R_FC0_BW_V1, B_ANT_RX_BT_SEG0, 0x2);
		rtw89_phy_write32_mask(rtwdev, R_BT_DYN_DC_EST_EN_V1,
				       B_BT_DYN_DC_EST_EN_MSK, 0x1);
		rtw89_phy_write32_mask(rtwdev, R_GNT_BT_WGT_EN, B_GNT_BT_WGT_EN, 0x1);
	} else {
		rtw89_phy_write32_mask(rtwdev, R_PATH0_BT_SHARE_V1,
				       B_PATH0_BT_SHARE_V1, 0x0);
		rtw89_phy_write32_mask(rtwdev, R_PATH0_BTG_PATH_V1,
				       B_PATH0_BTG_PATH_V1, 0x0);
		rtw89_phy_write32_mask(rtwdev, R_PATH1_G_LNA6_OP1DB_V1,
				       B_PATH1_G_LNA6_OP1DB_V1, 0x1a);
		rtw89_phy_write32_mask(rtwdev, R_PATH1_G_TIA0_LNA6_OP1DB_V1,
				       B_PATH1_G_TIA0_LNA6_OP1DB_V1, 0x2a);
		rtw89_phy_write32_mask(rtwdev, R_PATH1_BT_SHARE_V1,
				       B_PATH1_BT_SHARE_V1, 0x0);
		rtw89_phy_write32_mask(rtwdev, R_PATH1_BTG_PATH_V1,
				       B_PATH1_BTG_PATH_V1, 0x0);
		rtw89_phy_write32_mask(rtwdev, R_PMAC_GNT, B_PMAC_GNT_P1, 0xc);
		rtw89_phy_write32_mask(rtwdev, R_CHBW_MOD_V1, B_BT_SHARE, 0x0);
		rtw89_phy_write32_mask(rtwdev, R_FC0_BW_V1, B_ANT_RX_BT_SEG0, 0x0);
		rtw89_phy_write32_mask(rtwdev, R_BT_DYN_DC_EST_EN_V1,
				       B_BT_DYN_DC_EST_EN_MSK, 0x1);
		rtw89_phy_write32_mask(rtwdev, R_GNT_BT_WGT_EN, B_GNT_BT_WGT_EN, 0x0);
	}
}

void rtw8852b_bb_ctrl_rx_path(struct rtw89_dev *rtwdev,
			      enum rtw89_rf_path_bit rx_path)
{
	const struct rtw89_chan *chan = rtw89_chan_get(rtwdev, RTW89_SUB_ENTITY_0);
	u32 rst_mask0;
	u32 rst_mask1;

	if (rx_path == RF_A) {
		rtw89_phy_write32_mask(rtwdev, R_CHBW_MOD_V1, B_ANT_RX_SEG0, 1);
		rtw89_phy_write32_mask(rtwdev, R_FC0_BW_V1, B_ANT_RX_1RCCA_SEG0, 1);
		rtw89_phy_write32_mask(rtwdev, R_FC0_BW_V1, B_ANT_RX_1RCCA_SEG1, 1);
		rtw89_phy_write32_mask(rtwdev, R_RXHT_MCS_LIMIT, B_RXHT_MCS_LIMIT, 0);
		rtw89_phy_write32_mask(rtwdev, R_RXVHT_MCS_LIMIT, B_RXVHT_MCS_LIMIT, 0);
		rtw89_phy_write32_mask(rtwdev, R_RXHE, B_RXHE_USER_MAX, 4);
		rtw89_phy_write32_mask(rtwdev, R_RXHE, B_RXHE_MAX_NSS, 0);
		rtw89_phy_write32_mask(rtwdev, R_RXHE, B_RXHETB_MAX_NSS, 0);
	} else if (rx_path == RF_B) {
		rtw89_phy_write32_mask(rtwdev, R_CHBW_MOD_V1, B_ANT_RX_SEG0, 2);
		rtw89_phy_write32_mask(rtwdev, R_FC0_BW_V1, B_ANT_RX_1RCCA_SEG0, 2);
		rtw89_phy_write32_mask(rtwdev, R_FC0_BW_V1, B_ANT_RX_1RCCA_SEG1, 2);
		rtw89_phy_write32_mask(rtwdev, R_RXHT_MCS_LIMIT, B_RXHT_MCS_LIMIT, 0);
		rtw89_phy_write32_mask(rtwdev, R_RXVHT_MCS_LIMIT, B_RXVHT_MCS_LIMIT, 0);
		rtw89_phy_write32_mask(rtwdev, R_RXHE, B_RXHE_USER_MAX, 4);
		rtw89_phy_write32_mask(rtwdev, R_RXHE, B_RXHE_MAX_NSS, 0);
		rtw89_phy_write32_mask(rtwdev, R_RXHE, B_RXHETB_MAX_NSS, 0);
	} else if (rx_path == RF_AB) {
		rtw89_phy_write32_mask(rtwdev, R_CHBW_MOD_V1, B_ANT_RX_SEG0, 3);
		rtw89_phy_write32_mask(rtwdev, R_FC0_BW_V1, B_ANT_RX_1RCCA_SEG0, 3);
		rtw89_phy_write32_mask(rtwdev, R_FC0_BW_V1, B_ANT_RX_1RCCA_SEG1, 3);
		rtw89_phy_write32_mask(rtwdev, R_RXHT_MCS_LIMIT, B_RXHT_MCS_LIMIT, 1);
		rtw89_phy_write32_mask(rtwdev, R_RXVHT_MCS_LIMIT, B_RXVHT_MCS_LIMIT, 1);
		rtw89_phy_write32_mask(rtwdev, R_RXHE, B_RXHE_USER_MAX, 4);
		rtw89_phy_write32_mask(rtwdev, R_RXHE, B_RXHE_MAX_NSS, 1);
		rtw89_phy_write32_mask(rtwdev, R_RXHE, B_RXHETB_MAX_NSS, 1);
	}

	rtw8852b_set_gain_offset(rtwdev, chan->subband_type, RTW89_PHY_0);

	if (chan->band_type == RTW89_BAND_2G &&
	    (rx_path == RF_B || rx_path == RF_AB))
		rtw8852b_ctrl_btg_bt_rx(rtwdev, true, RTW89_PHY_0);
	else
		rtw8852b_ctrl_btg_bt_rx(rtwdev, false, RTW89_PHY_0);

	rst_mask0 = B_P0_TXPW_RSTB_MANON | B_P0_TXPW_RSTB_TSSI;
	rst_mask1 = B_P1_TXPW_RSTB_MANON | B_P1_TXPW_RSTB_TSSI;
	if (rx_path == RF_A) {
		rtw89_phy_write32_mask(rtwdev, R_P0_TXPW_RSTB, rst_mask0, 1);
		rtw89_phy_write32_mask(rtwdev, R_P0_TXPW_RSTB, rst_mask0, 3);
	} else {
		rtw89_phy_write32_mask(rtwdev, R_P1_TXPW_RSTB, rst_mask1, 1);
		rtw89_phy_write32_mask(rtwdev, R_P1_TXPW_RSTB, rst_mask1, 3);
	}
}

static void rtw8852b_bb_ctrl_rf_mode_rx_path(struct rtw89_dev *rtwdev,
					     enum rtw89_rf_path_bit rx_path)
{
	if (rx_path == RF_A) {
		rtw89_phy_write32_mask(rtwdev, R_P0_RFMODE,
				       B_P0_RFMODE_ORI_TXRX_FTM_TX, 0x1233312);
		rtw89_phy_write32_mask(rtwdev, R_P0_RFMODE_FTM_RX,
				       B_P0_RFMODE_FTM_RX, 0x333);
		rtw89_phy_write32_mask(rtwdev, R_P1_RFMODE,
				       B_P1_RFMODE_ORI_TXRX_FTM_TX, 0x1111111);
		rtw89_phy_write32_mask(rtwdev, R_P1_RFMODE_FTM_RX,
				       B_P1_RFMODE_FTM_RX, 0x111);
	} else if (rx_path == RF_B) {
		rtw89_phy_write32_mask(rtwdev, R_P0_RFMODE,
				       B_P0_RFMODE_ORI_TXRX_FTM_TX, 0x1111111);
		rtw89_phy_write32_mask(rtwdev, R_P0_RFMODE_FTM_RX,
				       B_P0_RFMODE_FTM_RX, 0x111);
		rtw89_phy_write32_mask(rtwdev, R_P1_RFMODE,
				       B_P1_RFMODE_ORI_TXRX_FTM_TX, 0x1233312);
		rtw89_phy_write32_mask(rtwdev, R_P1_RFMODE_FTM_RX,
				       B_P1_RFMODE_FTM_RX, 0x333);
	} else if (rx_path == RF_AB) {
		rtw89_phy_write32_mask(rtwdev, R_P0_RFMODE,
				       B_P0_RFMODE_ORI_TXRX_FTM_TX, 0x1233312);
		rtw89_phy_write32_mask(rtwdev, R_P0_RFMODE_FTM_RX,
				       B_P0_RFMODE_FTM_RX, 0x333);
		rtw89_phy_write32_mask(rtwdev, R_P1_RFMODE,
				       B_P1_RFMODE_ORI_TXRX_FTM_TX, 0x1233312);
		rtw89_phy_write32_mask(rtwdev, R_P1_RFMODE_FTM_RX,
				       B_P1_RFMODE_FTM_RX, 0x333);
	}
}

static void rtw8852b_bb_cfg_txrx_path(struct rtw89_dev *rtwdev)
{
	struct rtw89_hal *hal = &rtwdev->hal;
	enum rtw89_rf_path_bit rx_path = hal->antenna_rx ? hal->antenna_rx : RF_AB;

	rtw8852b_bb_ctrl_rx_path(rtwdev, rx_path);
	rtw8852b_bb_ctrl_rf_mode_rx_path(rtwdev, rx_path);

	if (rtwdev->hal.rx_nss == 1) {
		rtw89_phy_write32_mask(rtwdev, R_RXHT_MCS_LIMIT, B_RXHT_MCS_LIMIT, 0);
		rtw89_phy_write32_mask(rtwdev, R_RXVHT_MCS_LIMIT, B_RXVHT_MCS_LIMIT, 0);
		rtw89_phy_write32_mask(rtwdev, R_RXHE, B_RXHE_MAX_NSS, 0);
		rtw89_phy_write32_mask(rtwdev, R_RXHE, B_RXHETB_MAX_NSS, 0);
	} else {
		rtw89_phy_write32_mask(rtwdev, R_RXHT_MCS_LIMIT, B_RXHT_MCS_LIMIT, 1);
		rtw89_phy_write32_mask(rtwdev, R_RXVHT_MCS_LIMIT, B_RXVHT_MCS_LIMIT, 1);
		rtw89_phy_write32_mask(rtwdev, R_RXHE, B_RXHE_MAX_NSS, 1);
		rtw89_phy_write32_mask(rtwdev, R_RXHE, B_RXHETB_MAX_NSS, 1);
	}

	rtw89_phy_write32_idx(rtwdev, R_MAC_SEL, B_MAC_SEL_MOD, 0x0, RTW89_PHY_0);
}

static u8 rtw8852b_get_thermal(struct rtw89_dev *rtwdev, enum rtw89_rf_path rf_path)
{
	if (rtwdev->is_tssi_mode[rf_path]) {
		u32 addr = 0x1c10 + (rf_path << 13);

		return rtw89_phy_read32_mask(rtwdev, addr, 0x3F000000);
	}

	rtw89_write_rf(rtwdev, rf_path, RR_TM, RR_TM_TRI, 0x1);
	rtw89_write_rf(rtwdev, rf_path, RR_TM, RR_TM_TRI, 0x0);
	rtw89_write_rf(rtwdev, rf_path, RR_TM, RR_TM_TRI, 0x1);

	fsleep(200);

	return rtw89_read_rf(rtwdev, rf_path, RR_TM, RR_TM_VAL);
}

=======
>>>>>>> 2d5404ca
static void rtw8852b_btc_set_rfe(struct rtw89_dev *rtwdev)
{
	const struct rtw89_btc_ver *ver = rtwdev->btc.ver;
	union rtw89_btc_module_info *md = &rtwdev->btc.mdinfo;

	if (ver->fcxinit == 7) {
		md->md_v7.rfe_type = rtwdev->efuse.rfe_type;
		md->md_v7.kt_ver = rtwdev->hal.cv;
		md->md_v7.bt_solo = 0;
		md->md_v7.switch_type = BTC_SWITCH_INTERNAL;

		if (md->md_v7.rfe_type > 0)
			md->md_v7.ant.num = (md->md_v7.rfe_type % 2 ? 2 : 3);
		else
			md->md_v7.ant.num = 2;

		md->md_v7.ant.diversity = 0;
		md->md_v7.ant.isolation = 10;

		if (md->md_v7.ant.num == 3) {
			md->md_v7.ant.type = BTC_ANT_DEDICATED;
			md->md_v7.bt_pos = BTC_BT_ALONE;
		} else {
			md->md_v7.ant.type = BTC_ANT_SHARED;
			md->md_v7.bt_pos = BTC_BT_BTG;
		}
		rtwdev->btc.btg_pos = md->md_v7.ant.btg_pos;
		rtwdev->btc.ant_type = md->md_v7.ant.type;
	} else {
		md->md.rfe_type = rtwdev->efuse.rfe_type;
		md->md.cv = rtwdev->hal.cv;
		md->md.bt_solo = 0;
		md->md.switch_type = BTC_SWITCH_INTERNAL;
<<<<<<< HEAD

		if (md->md.rfe_type > 0)
			md->md.ant.num = (md->md.rfe_type % 2 ? 2 : 3);
		else
			md->md.ant.num = 2;

		md->md.ant.diversity = 0;
		md->md.ant.isolation = 10;

		if (md->md.ant.num == 3) {
			md->md.ant.type = BTC_ANT_DEDICATED;
			md->md.bt_pos = BTC_BT_ALONE;
		} else {
			md->md.ant.type = BTC_ANT_SHARED;
			md->md.bt_pos = BTC_BT_BTG;
		}
		rtwdev->btc.btg_pos = md->md.ant.btg_pos;
		rtwdev->btc.ant_type = md->md.ant.type;
	}
}

static
void rtw8852b_set_trx_mask(struct rtw89_dev *rtwdev, u8 path, u8 group, u32 val)
{
	rtw89_write_rf(rtwdev, path, RR_LUTWE, RFREG_MASK, 0x20000);
	rtw89_write_rf(rtwdev, path, RR_LUTWA, RFREG_MASK, group);
	rtw89_write_rf(rtwdev, path, RR_LUTWD0, RFREG_MASK, val);
	rtw89_write_rf(rtwdev, path, RR_LUTWE, RFREG_MASK, 0x0);
}

static void rtw8852b_btc_init_cfg(struct rtw89_dev *rtwdev)
{
	struct rtw89_btc *btc = &rtwdev->btc;
	const struct rtw89_chip_info *chip = rtwdev->chip;
	const struct rtw89_mac_ax_coex coex_params = {
		.pta_mode = RTW89_MAC_AX_COEX_RTK_MODE,
		.direction = RTW89_MAC_AX_COEX_INNER,
	};

	/* PTA init  */
	rtw89_mac_coex_init(rtwdev, &coex_params);

	/* set WL Tx response = Hi-Pri */
	chip->ops->btc_set_wl_pri(rtwdev, BTC_PRI_MASK_TX_RESP, true);
	chip->ops->btc_set_wl_pri(rtwdev, BTC_PRI_MASK_BEACON, true);

	/* set rf gnt debug off */
	rtw89_write_rf(rtwdev, RF_PATH_A, RR_WLSEL, RFREG_MASK, 0x0);
	rtw89_write_rf(rtwdev, RF_PATH_B, RR_WLSEL, RFREG_MASK, 0x0);

	/* set WL Tx thru in TRX mask table if GNT_WL = 0 && BT_S1 = ss group */
	if (btc->ant_type == BTC_ANT_SHARED) {
		rtw8852b_set_trx_mask(rtwdev, RF_PATH_A, BTC_BT_SS_GROUP, 0x5ff);
		rtw8852b_set_trx_mask(rtwdev, RF_PATH_B, BTC_BT_SS_GROUP, 0x5ff);
		/* set path-A(S0) Tx/Rx no-mask if GNT_WL=0 && BT_S1=tx group */
		rtw8852b_set_trx_mask(rtwdev, RF_PATH_A, BTC_BT_TX_GROUP, 0x5ff);
		rtw8852b_set_trx_mask(rtwdev, RF_PATH_B, BTC_BT_TX_GROUP, 0x55f);
	} else { /* set WL Tx stb if GNT_WL = 0 && BT_S1 = ss group for 3-ant */
		rtw8852b_set_trx_mask(rtwdev, RF_PATH_A, BTC_BT_SS_GROUP, 0x5df);
		rtw8852b_set_trx_mask(rtwdev, RF_PATH_B, BTC_BT_SS_GROUP, 0x5df);
		rtw8852b_set_trx_mask(rtwdev, RF_PATH_A, BTC_BT_TX_GROUP, 0x5ff);
		rtw8852b_set_trx_mask(rtwdev, RF_PATH_B, BTC_BT_TX_GROUP, 0x5ff);
	}

	/* set PTA break table */
	rtw89_write32(rtwdev, R_BTC_BREAK_TABLE, BTC_BREAK_PARAM);
=======

		if (md->md.rfe_type > 0)
			md->md.ant.num = (md->md.rfe_type % 2 ? 2 : 3);
		else
			md->md.ant.num = 2;
>>>>>>> 2d5404ca

		md->md.ant.diversity = 0;
		md->md.ant.isolation = 10;

		if (md->md.ant.num == 3) {
			md->md.ant.type = BTC_ANT_DEDICATED;
			md->md.bt_pos = BTC_BT_ALONE;
		} else {
			md->md.ant.type = BTC_ANT_SHARED;
			md->md.bt_pos = BTC_BT_BTG;
		}
		rtwdev->btc.btg_pos = md->md.ant.btg_pos;
		rtwdev->btc.ant_type = md->md.ant.type;
	}
}

union rtw8852b_btc_wl_txpwr_ctrl {
	u32 txpwr_val;
	struct {
		union {
			u16 ctrl_all_time;
			struct {
				s16 data:9;
				u16 rsvd:6;
				u16 flag:1;
			} all_time;
		};
		union {
			u16 ctrl_gnt_bt;
			struct {
				s16 data:9;
				u16 rsvd:7;
			} gnt_bt;
		};
	};
} __packed;

static void
rtw8852b_btc_set_wl_txpwr_ctrl(struct rtw89_dev *rtwdev, u32 txpwr_val)
{
	union rtw8852b_btc_wl_txpwr_ctrl arg = { .txpwr_val = txpwr_val };
	s32 val;

#define __write_ctrl(_reg, _msk, _val, _en, _cond)		\
do {								\
	u32 _wrt = FIELD_PREP(_msk, _val);			\
	BUILD_BUG_ON(!!(_msk & _en));				\
	if (_cond)						\
		_wrt |= _en;					\
	else							\
		_wrt &= ~_en;					\
	rtw89_mac_txpwr_write32_mask(rtwdev, RTW89_PHY_0, _reg,	\
				     _msk | _en, _wrt);		\
} while (0)

	switch (arg.ctrl_all_time) {
	case 0xffff:
		val = 0;
		break;
	default:
		val = arg.all_time.data;
		break;
	}

	__write_ctrl(R_AX_PWR_RATE_CTRL, B_AX_FORCE_PWR_BY_RATE_VALUE_MASK,
		     val, B_AX_FORCE_PWR_BY_RATE_EN,
		     arg.ctrl_all_time != 0xffff);

	switch (arg.ctrl_gnt_bt) {
	case 0xffff:
		val = 0;
		break;
	default:
		val = arg.gnt_bt.data;
		break;
	}

	__write_ctrl(R_AX_PWR_COEXT_CTRL, B_AX_TXAGC_BT_MASK, val,
		     B_AX_TXAGC_BT_EN, arg.ctrl_gnt_bt != 0xffff);

#undef __write_ctrl
}

<<<<<<< HEAD
static
s8 rtw8852b_btc_get_bt_rssi(struct rtw89_dev *rtwdev, s8 val)
{
	/* +6 for compensate offset */
	return clamp_t(s8, val + 6, -100, 0) + 100;
}

static
void rtw8852b_btc_update_bt_cnt(struct rtw89_dev *rtwdev)
{
	/* Feature move to firmware */
}

static void rtw8852b_btc_wl_s1_standby(struct rtw89_dev *rtwdev, bool state)
{
	rtw89_write_rf(rtwdev, RF_PATH_B, RR_LUTWE, RFREG_MASK, 0x80000);
	rtw89_write_rf(rtwdev, RF_PATH_B, RR_LUTWA, RFREG_MASK, 0x1);
	rtw89_write_rf(rtwdev, RF_PATH_B, RR_LUTWD1, RFREG_MASK, 0x31);

	/* set WL standby = Rx for GNT_BT_Tx = 1->0 settle issue */
	if (state)
		rtw89_write_rf(rtwdev, RF_PATH_B, RR_LUTWD0, RFREG_MASK, 0x179);
	else
		rtw89_write_rf(rtwdev, RF_PATH_B, RR_LUTWD0, RFREG_MASK, 0x20);

	rtw89_write_rf(rtwdev, RF_PATH_B, RR_LUTWE, RFREG_MASK, 0x0);
}

static void rtw8852b_btc_set_wl_lna2(struct rtw89_dev *rtwdev, u8 level)
{
	switch (level) {
	case 0: /* default */
		rtw89_write_rf(rtwdev, RF_PATH_B, RR_LUTWE, RFREG_MASK, 0x1000);
		rtw89_write_rf(rtwdev, RF_PATH_B, RR_LUTWA, RFREG_MASK, 0x0);
		rtw89_write_rf(rtwdev, RF_PATH_B, RR_LUTWD0, RFREG_MASK, 0x15);
		rtw89_write_rf(rtwdev, RF_PATH_B, RR_LUTWA, RFREG_MASK, 0x1);
		rtw89_write_rf(rtwdev, RF_PATH_B, RR_LUTWD0, RFREG_MASK, 0x17);
		rtw89_write_rf(rtwdev, RF_PATH_B, RR_LUTWA, RFREG_MASK, 0x2);
		rtw89_write_rf(rtwdev, RF_PATH_B, RR_LUTWD0, RFREG_MASK, 0x15);
		rtw89_write_rf(rtwdev, RF_PATH_B, RR_LUTWA, RFREG_MASK, 0x3);
		rtw89_write_rf(rtwdev, RF_PATH_B, RR_LUTWD0, RFREG_MASK, 0x17);
		rtw89_write_rf(rtwdev, RF_PATH_B, RR_LUTWE, RFREG_MASK, 0x0);
		break;
	case 1: /* Fix LNA2=5  */
		rtw89_write_rf(rtwdev, RF_PATH_B, RR_LUTWE, RFREG_MASK, 0x1000);
		rtw89_write_rf(rtwdev, RF_PATH_B, RR_LUTWA, RFREG_MASK, 0x0);
		rtw89_write_rf(rtwdev, RF_PATH_B, RR_LUTWD0, RFREG_MASK, 0x15);
		rtw89_write_rf(rtwdev, RF_PATH_B, RR_LUTWA, RFREG_MASK, 0x1);
		rtw89_write_rf(rtwdev, RF_PATH_B, RR_LUTWD0, RFREG_MASK, 0x5);
		rtw89_write_rf(rtwdev, RF_PATH_B, RR_LUTWA, RFREG_MASK, 0x2);
		rtw89_write_rf(rtwdev, RF_PATH_B, RR_LUTWD0, RFREG_MASK, 0x15);
		rtw89_write_rf(rtwdev, RF_PATH_B, RR_LUTWA, RFREG_MASK, 0x3);
		rtw89_write_rf(rtwdev, RF_PATH_B, RR_LUTWD0, RFREG_MASK, 0x5);
		rtw89_write_rf(rtwdev, RF_PATH_B, RR_LUTWE, RFREG_MASK, 0x0);
		break;
	}
}

static void rtw8852b_btc_set_wl_rx_gain(struct rtw89_dev *rtwdev, u32 level)
{
	struct rtw89_btc *btc = &rtwdev->btc;

	switch (level) {
	case 0: /* original */
	default:
		rtw8852b_ctrl_nbtg_bt_tx(rtwdev, false, RTW89_PHY_0);
		btc->dm.wl_lna2 = 0;
		break;
	case 1: /* for FDD free-run */
		rtw8852b_ctrl_nbtg_bt_tx(rtwdev, true, RTW89_PHY_0);
		btc->dm.wl_lna2 = 0;
		break;
	case 2: /* for BTG Co-Rx*/
		rtw8852b_ctrl_nbtg_bt_tx(rtwdev, false, RTW89_PHY_0);
		btc->dm.wl_lna2 = 1;
		break;
	}

	rtw8852b_btc_set_wl_lna2(rtwdev, btc->dm.wl_lna2);
}

static void rtw8852b_fill_freq_with_ppdu(struct rtw89_dev *rtwdev,
					 struct rtw89_rx_phy_ppdu *phy_ppdu,
					 struct ieee80211_rx_status *status)
{
	u16 chan = phy_ppdu->chan_idx;
	enum nl80211_band band;
	u8 ch;

	if (chan == 0)
		return;

	rtw89_decode_chan_idx(rtwdev, chan, &ch, &band);
	status->freq = ieee80211_channel_to_frequency(ch, band);
	status->band = band;
}

static void rtw8852b_query_ppdu(struct rtw89_dev *rtwdev,
				struct rtw89_rx_phy_ppdu *phy_ppdu,
				struct ieee80211_rx_status *status)
{
	u8 path;
	u8 *rx_power = phy_ppdu->rssi;

	status->signal = RTW89_RSSI_RAW_TO_DBM(max(rx_power[RF_PATH_A], rx_power[RF_PATH_B]));
	for (path = 0; path < rtwdev->chip->rf_path_num; path++) {
		status->chains |= BIT(path);
		status->chain_signal[path] = RTW89_RSSI_RAW_TO_DBM(rx_power[path]);
	}
	if (phy_ppdu->valid)
		rtw8852b_fill_freq_with_ppdu(rtwdev, phy_ppdu, status);
}

static int rtw8852b_mac_enable_bb_rf(struct rtw89_dev *rtwdev)
{
	int ret;

	rtw89_write8_set(rtwdev, R_AX_SYS_FUNC_EN,
			 B_AX_FEN_BBRSTB | B_AX_FEN_BB_GLB_RSTN);
	rtw89_write32_mask(rtwdev, R_AX_SPS_DIG_ON_CTRL0, B_AX_REG_ZCDC_H_MASK, 0x1);
	rtw89_write32_set(rtwdev, R_AX_WLRF_CTRL, B_AX_AFC_AFEDIG);
	rtw89_write32_clr(rtwdev, R_AX_WLRF_CTRL, B_AX_AFC_AFEDIG);
	rtw89_write32_set(rtwdev, R_AX_WLRF_CTRL, B_AX_AFC_AFEDIG);

	ret = rtw89_mac_write_xtal_si(rtwdev, XTAL_SI_WL_RFC_S0, 0xC7,
				      FULL_BIT_MASK);
	if (ret)
		return ret;

	ret = rtw89_mac_write_xtal_si(rtwdev, XTAL_SI_WL_RFC_S1, 0xC7,
				      FULL_BIT_MASK);
	if (ret)
		return ret;

	rtw89_write8(rtwdev, R_AX_PHYREG_SET, PHYREG_SET_XYN_CYCLE);

	return 0;
}

static int rtw8852b_mac_disable_bb_rf(struct rtw89_dev *rtwdev)
{
	u8 wl_rfc_s0;
	u8 wl_rfc_s1;
	int ret;

	rtw89_write8_clr(rtwdev, R_AX_SYS_FUNC_EN,
			 B_AX_FEN_BBRSTB | B_AX_FEN_BB_GLB_RSTN);

	ret = rtw89_mac_read_xtal_si(rtwdev, XTAL_SI_WL_RFC_S0, &wl_rfc_s0);
	if (ret)
		return ret;
	wl_rfc_s0 &= ~XTAL_SI_RF00S_EN;
	ret = rtw89_mac_write_xtal_si(rtwdev, XTAL_SI_WL_RFC_S0, wl_rfc_s0,
				      FULL_BIT_MASK);
	if (ret)
		return ret;

	ret = rtw89_mac_read_xtal_si(rtwdev, XTAL_SI_WL_RFC_S1, &wl_rfc_s1);
	if (ret)
		return ret;
	wl_rfc_s1 &= ~XTAL_SI_RF10S_EN;
	ret = rtw89_mac_write_xtal_si(rtwdev, XTAL_SI_WL_RFC_S1, wl_rfc_s1,
				      FULL_BIT_MASK);
	return ret;
}

static const struct rtw89_chip_ops rtw8852b_chip_ops = {
	.enable_bb_rf		= rtw8852b_mac_enable_bb_rf,
	.disable_bb_rf		= rtw8852b_mac_disable_bb_rf,
=======
static const struct rtw89_chip_ops rtw8852b_chip_ops = {
	.enable_bb_rf		= rtw8852bx_mac_enable_bb_rf,
	.disable_bb_rf		= rtw8852bx_mac_disable_bb_rf,
>>>>>>> 2d5404ca
	.bb_preinit		= NULL,
	.bb_postinit		= NULL,
	.bb_reset		= rtw8852b_bb_reset,
	.bb_sethw		= rtw8852bx_bb_sethw,
	.read_rf		= rtw89_phy_read_rf_v1,
	.write_rf		= rtw89_phy_write_rf_v1,
	.set_channel		= rtw8852b_set_channel,
	.set_channel_help	= rtw8852b_set_channel_help,
	.read_efuse		= rtw8852bx_read_efuse,
	.read_phycap		= rtw8852bx_read_phycap,
	.fem_setup		= NULL,
	.rfe_gpio		= NULL,
	.rfk_hw_init		= NULL,
	.rfk_init		= rtw8852b_rfk_init,
	.rfk_init_late		= NULL,
	.rfk_channel		= rtw8852b_rfk_channel,
	.rfk_band_changed	= rtw8852b_rfk_band_changed,
	.rfk_scan		= rtw8852b_rfk_scan,
	.rfk_track		= rtw8852b_rfk_track,
<<<<<<< HEAD
	.power_trim		= rtw8852b_power_trim,
	.set_txpwr		= rtw8852b_set_txpwr,
	.set_txpwr_ctrl		= rtw8852b_set_txpwr_ctrl,
	.init_txpwr_unit	= rtw8852b_init_txpwr_unit,
	.get_thermal		= rtw8852b_get_thermal,
	.ctrl_btg_bt_rx		= rtw8852b_ctrl_btg_bt_rx,
	.query_ppdu		= rtw8852b_query_ppdu,
	.ctrl_nbtg_bt_tx	= rtw8852b_ctrl_nbtg_bt_tx,
	.cfg_txrx_path		= rtw8852b_bb_cfg_txrx_path,
	.set_txpwr_ul_tb_offset	= rtw8852b_set_txpwr_ul_tb_offset,
=======
	.power_trim		= rtw8852bx_power_trim,
	.set_txpwr		= rtw8852bx_set_txpwr,
	.set_txpwr_ctrl		= rtw8852bx_set_txpwr_ctrl,
	.init_txpwr_unit	= rtw8852bx_init_txpwr_unit,
	.get_thermal		= rtw8852bx_get_thermal,
	.ctrl_btg_bt_rx		= rtw8852bx_ctrl_btg_bt_rx,
	.query_ppdu		= rtw8852bx_query_ppdu,
	.convert_rpl_to_rssi	= rtw8852bx_convert_rpl_to_rssi,
	.ctrl_nbtg_bt_tx	= rtw8852bx_ctrl_nbtg_bt_tx,
	.cfg_txrx_path		= rtw8852bx_bb_cfg_txrx_path,
	.set_txpwr_ul_tb_offset	= rtw8852bx_set_txpwr_ul_tb_offset,
	.digital_pwr_comp	= NULL,
>>>>>>> 2d5404ca
	.pwr_on_func		= rtw8852b_pwr_on_func,
	.pwr_off_func		= rtw8852b_pwr_off_func,
	.query_rxdesc		= rtw89_core_query_rxdesc,
	.fill_txdesc		= rtw89_core_fill_txdesc,
	.fill_txdesc_fwcmd	= rtw89_core_fill_txdesc,
	.cfg_ctrl_path		= rtw89_mac_cfg_ctrl_path,
	.mac_cfg_gnt		= rtw89_mac_cfg_gnt,
	.stop_sch_tx		= rtw89_mac_stop_sch_tx,
	.resume_sch_tx		= rtw89_mac_resume_sch_tx,
	.h2c_dctl_sec_cam	= NULL,
	.h2c_default_cmac_tbl	= rtw89_fw_h2c_default_cmac_tbl,
	.h2c_assoc_cmac_tbl	= rtw89_fw_h2c_assoc_cmac_tbl,
	.h2c_ampdu_cmac_tbl	= NULL,
	.h2c_default_dmac_tbl	= NULL,
	.h2c_update_beacon	= rtw89_fw_h2c_update_beacon,
	.h2c_ba_cam		= rtw89_fw_h2c_ba_cam,

	.btc_set_rfe		= rtw8852b_btc_set_rfe,
	.btc_init_cfg		= rtw8852bx_btc_init_cfg,
	.btc_set_wl_pri		= rtw8852bx_btc_set_wl_pri,
	.btc_set_wl_txpwr_ctrl	= rtw8852b_btc_set_wl_txpwr_ctrl,
	.btc_get_bt_rssi	= rtw8852bx_btc_get_bt_rssi,
	.btc_update_bt_cnt	= rtw8852bx_btc_update_bt_cnt,
	.btc_wl_s1_standby	= rtw8852bx_btc_wl_s1_standby,
	.btc_set_wl_rx_gain	= rtw8852bx_btc_set_wl_rx_gain,
	.btc_set_policy		= rtw89_btc_set_policy_v1,
};

#ifdef CONFIG_PM
static const struct wiphy_wowlan_support rtw_wowlan_stub_8852b = {
	.flags = WIPHY_WOWLAN_MAGIC_PKT | WIPHY_WOWLAN_DISCONNECT,
	.n_patterns = RTW89_MAX_PATTERN_NUM,
	.pattern_max_len = RTW89_MAX_PATTERN_SIZE,
	.pattern_min_len = 1,
};
#endif

const struct rtw89_chip_info rtw8852b_chip_info = {
	.chip_id		= RTL8852B,
	.chip_gen		= RTW89_CHIP_AX,
	.ops			= &rtw8852b_chip_ops,
	.mac_def		= &rtw89_mac_gen_ax,
	.phy_def		= &rtw89_phy_gen_ax,
	.fw_basename		= RTW8852B_FW_BASENAME,
	.fw_format_max		= RTW8852B_FW_FORMAT_MAX,
	.try_ce_fw		= true,
	.bbmcu_nr		= 0,
	.needed_fw_elms		= 0,
	.fifo_size		= 196608,
	.small_fifo_size	= true,
	.dle_scc_rsvd_size	= 98304,
	.max_amsdu_limit	= 5000,
	.dis_2g_40m_ul_ofdma	= true,
	.rsvd_ple_ofst		= 0x2f800,
	.hfc_param_ini		= rtw8852b_hfc_param_ini_pcie,
	.dle_mem		= rtw8852b_dle_mem_pcie,
	.wde_qempty_acq_grpnum	= 4,
	.wde_qempty_mgq_grpsel	= 4,
	.rf_base_addr		= {0xe000, 0xf000},
	.pwr_on_seq		= NULL,
	.pwr_off_seq		= NULL,
	.bb_table		= &rtw89_8852b_phy_bb_table,
	.bb_gain_table		= &rtw89_8852b_phy_bb_gain_table,
	.rf_table		= {&rtw89_8852b_phy_radioa_table,
				   &rtw89_8852b_phy_radiob_table,},
	.nctl_table		= &rtw89_8852b_phy_nctl_table,
	.nctl_post_table	= NULL,
	.dflt_parms		= &rtw89_8852b_dflt_parms,
	.rfe_parms_conf		= NULL,
	.txpwr_factor_rf	= 2,
	.txpwr_factor_mac	= 1,
	.dig_table		= NULL,
	.dig_regs		= &rtw8852b_dig_regs,
	.tssi_dbw_table		= NULL,
	.support_macid_num	= RTW89_MAX_MAC_ID_NUM,
	.support_link_num	= 0,
	.support_chanctx_num	= 0,
	.support_rnr		= false,
	.support_bands		= BIT(NL80211_BAND_2GHZ) |
				  BIT(NL80211_BAND_5GHZ),
	.support_bandwidths	= BIT(NL80211_CHAN_WIDTH_20) |
				  BIT(NL80211_CHAN_WIDTH_40) |
				  BIT(NL80211_CHAN_WIDTH_80),
	.support_unii4		= true,
	.ul_tb_waveform_ctrl	= true,
	.ul_tb_pwr_diff		= false,
	.hw_sec_hdr		= false,
	.hw_mgmt_tx_encrypt	= false,
	.rf_path_num		= 2,
	.tx_nss			= 2,
	.rx_nss			= 2,
	.acam_num		= 128,
	.bcam_num		= 10,
	.scam_num		= 128,
	.bacam_num		= 2,
	.bacam_dynamic_num	= 4,
	.bacam_ver		= RTW89_BACAM_V0,
	.ppdu_max_usr		= 4,
	.sec_ctrl_efuse_size	= 4,
	.physical_efuse_size	= 1216,
	.logical_efuse_size	= 2048,
	.limit_efuse_size	= 1280,
	.dav_phy_efuse_size	= 96,
	.dav_log_efuse_size	= 16,
	.efuse_blocks		= NULL,
	.phycap_addr		= 0x580,
	.phycap_size		= 128,
	.para_ver		= 0,
	.wlcx_desired		= 0x05050000,
	.btcx_desired		= 0x5,
	.scbd			= 0x1,
	.mailbox		= 0x1,

	.afh_guard_ch		= 6,
	.wl_rssi_thres		= rtw89_btc_8852b_wl_rssi_thres,
	.bt_rssi_thres		= rtw89_btc_8852b_bt_rssi_thres,
	.rssi_tol		= 2,
	.mon_reg_num		= ARRAY_SIZE(rtw89_btc_8852b_mon_reg),
	.mon_reg		= rtw89_btc_8852b_mon_reg,
	.rf_para_ulink_num	= ARRAY_SIZE(rtw89_btc_8852b_rf_ul),
	.rf_para_ulink		= rtw89_btc_8852b_rf_ul,
	.rf_para_dlink_num	= ARRAY_SIZE(rtw89_btc_8852b_rf_dl),
	.rf_para_dlink		= rtw89_btc_8852b_rf_dl,
	.ps_mode_supported	= BIT(RTW89_PS_MODE_RFOFF) |
				  BIT(RTW89_PS_MODE_CLK_GATED) |
				  BIT(RTW89_PS_MODE_PWR_GATED),
	.low_power_hci_modes	= 0,
	.h2c_cctl_func_id	= H2C_FUNC_MAC_CCTLINFO_UD,
	.hci_func_en_addr	= R_AX_HCI_FUNC_EN,
	.h2c_desc_size		= sizeof(struct rtw89_txwd_body),
	.txwd_body_size		= sizeof(struct rtw89_txwd_body),
	.txwd_info_size		= sizeof(struct rtw89_txwd_info),
	.h2c_ctrl_reg		= R_AX_H2CREG_CTRL,
	.h2c_counter_reg	= {R_AX_UDM1 + 1, B_AX_UDM1_HALMAC_H2C_DEQ_CNT_MASK >> 8},
	.h2c_regs		= rtw8852b_h2c_regs,
	.c2h_ctrl_reg		= R_AX_C2HREG_CTRL,
	.c2h_counter_reg	= {R_AX_UDM1 + 1, B_AX_UDM1_HALMAC_C2H_ENQ_CNT_MASK >> 8},
	.c2h_regs		= rtw8852b_c2h_regs,
	.page_regs		= &rtw8852b_page_regs,
<<<<<<< HEAD
	.wow_reason_reg		= R_AX_C2HREG_DATA3 + 3,
=======
	.wow_reason_reg		= rtw8852b_wow_wakeup_regs,
>>>>>>> 2d5404ca
	.cfo_src_fd		= true,
	.cfo_hw_comp		= true,
	.dcfo_comp		= &rtw8852b_dcfo_comp,
	.dcfo_comp_sft		= 10,
	.imr_info		= &rtw8852b_imr_info,
	.imr_dmac_table		= NULL,
	.imr_cmac_table		= NULL,
	.rrsr_cfgs		= &rtw8852b_rrsr_cfgs,
	.bss_clr_vld		= {R_BSS_CLR_MAP_V1, B_BSS_CLR_MAP_VLD0},
	.bss_clr_map_reg	= R_BSS_CLR_MAP_V1,
	.rfkill_init		= &rtw8852b_rfkill_regs,
	.rfkill_get		= {R_AX_GPIO_EXT_CTRL, B_AX_GPIO_IN_9},
	.dma_ch_mask		= BIT(RTW89_DMA_ACH4) | BIT(RTW89_DMA_ACH5) |
				  BIT(RTW89_DMA_ACH6) | BIT(RTW89_DMA_ACH7) |
				  BIT(RTW89_DMA_B1MG) | BIT(RTW89_DMA_B1HI),
	.edcca_regs		= &rtw8852b_edcca_regs,
#ifdef CONFIG_PM
	.wowlan_stub		= &rtw_wowlan_stub_8852b,
#endif
	.xtal_info		= NULL,
};
EXPORT_SYMBOL(rtw8852b_chip_info);

MODULE_FIRMWARE(RTW8852B_MODULE_FIRMWARE);
MODULE_AUTHOR("Realtek Corporation");
MODULE_DESCRIPTION("Realtek 802.11ax wireless 8852B driver");
MODULE_LICENSE("Dual BSD/GPL");<|MERGE_RESOLUTION|>--- conflicted
+++ resolved
@@ -444,809 +444,6 @@
 	return 0;
 }
 
-<<<<<<< HEAD
-static void rtw8852be_efuse_parsing(struct rtw89_efuse *efuse,
-				    struct rtw8852b_efuse *map)
-{
-	ether_addr_copy(efuse->addr, map->e.mac_addr);
-	efuse->rfe_type = map->rfe_type;
-	efuse->xtal_cap = map->xtal_k;
-}
-
-static void rtw8852b_efuse_parsing_tssi(struct rtw89_dev *rtwdev,
-					struct rtw8852b_efuse *map)
-{
-	struct rtw89_tssi_info *tssi = &rtwdev->tssi;
-	struct rtw8852b_tssi_offset *ofst[] = {&map->path_a_tssi, &map->path_b_tssi};
-	u8 i, j;
-
-	tssi->thermal[RF_PATH_A] = map->path_a_therm;
-	tssi->thermal[RF_PATH_B] = map->path_b_therm;
-
-	for (i = 0; i < RF_PATH_NUM_8852B; i++) {
-		memcpy(tssi->tssi_cck[i], ofst[i]->cck_tssi,
-		       sizeof(ofst[i]->cck_tssi));
-
-		for (j = 0; j < TSSI_CCK_CH_GROUP_NUM; j++)
-			rtw89_debug(rtwdev, RTW89_DBG_TSSI,
-				    "[TSSI][EFUSE] path=%d cck[%d]=0x%x\n",
-				    i, j, tssi->tssi_cck[i][j]);
-
-		memcpy(tssi->tssi_mcs[i], ofst[i]->bw40_tssi,
-		       sizeof(ofst[i]->bw40_tssi));
-		memcpy(tssi->tssi_mcs[i] + TSSI_MCS_2G_CH_GROUP_NUM,
-		       ofst[i]->bw40_1s_tssi_5g, sizeof(ofst[i]->bw40_1s_tssi_5g));
-
-		for (j = 0; j < TSSI_MCS_CH_GROUP_NUM; j++)
-			rtw89_debug(rtwdev, RTW89_DBG_TSSI,
-				    "[TSSI][EFUSE] path=%d mcs[%d]=0x%x\n",
-				    i, j, tssi->tssi_mcs[i][j]);
-	}
-}
-
-static bool _decode_efuse_gain(u8 data, s8 *high, s8 *low)
-{
-	if (high)
-		*high = sign_extend32(FIELD_GET(GENMASK(7,  4), data), 3);
-	if (low)
-		*low = sign_extend32(FIELD_GET(GENMASK(3,  0), data), 3);
-
-	return data != 0xff;
-}
-
-static void rtw8852b_efuse_parsing_gain_offset(struct rtw89_dev *rtwdev,
-					       struct rtw8852b_efuse *map)
-{
-	struct rtw89_phy_efuse_gain *gain = &rtwdev->efuse_gain;
-	bool valid = false;
-
-	valid |= _decode_efuse_gain(map->rx_gain_2g_cck,
-				    &gain->offset[RF_PATH_A][RTW89_GAIN_OFFSET_2G_CCK],
-				    &gain->offset[RF_PATH_B][RTW89_GAIN_OFFSET_2G_CCK]);
-	valid |= _decode_efuse_gain(map->rx_gain_2g_ofdm,
-				    &gain->offset[RF_PATH_A][RTW89_GAIN_OFFSET_2G_OFDM],
-				    &gain->offset[RF_PATH_B][RTW89_GAIN_OFFSET_2G_OFDM]);
-	valid |= _decode_efuse_gain(map->rx_gain_5g_low,
-				    &gain->offset[RF_PATH_A][RTW89_GAIN_OFFSET_5G_LOW],
-				    &gain->offset[RF_PATH_B][RTW89_GAIN_OFFSET_5G_LOW]);
-	valid |= _decode_efuse_gain(map->rx_gain_5g_mid,
-				    &gain->offset[RF_PATH_A][RTW89_GAIN_OFFSET_5G_MID],
-				    &gain->offset[RF_PATH_B][RTW89_GAIN_OFFSET_5G_MID]);
-	valid |= _decode_efuse_gain(map->rx_gain_5g_high,
-				    &gain->offset[RF_PATH_A][RTW89_GAIN_OFFSET_5G_HIGH],
-				    &gain->offset[RF_PATH_B][RTW89_GAIN_OFFSET_5G_HIGH]);
-
-	gain->offset_valid = valid;
-}
-
-static int rtw8852b_read_efuse(struct rtw89_dev *rtwdev, u8 *log_map,
-			       enum rtw89_efuse_block block)
-{
-	struct rtw89_efuse *efuse = &rtwdev->efuse;
-	struct rtw8852b_efuse *map;
-
-	map = (struct rtw8852b_efuse *)log_map;
-
-	efuse->country_code[0] = map->country_code[0];
-	efuse->country_code[1] = map->country_code[1];
-	rtw8852b_efuse_parsing_tssi(rtwdev, map);
-	rtw8852b_efuse_parsing_gain_offset(rtwdev, map);
-
-	switch (rtwdev->hci.type) {
-	case RTW89_HCI_TYPE_PCIE:
-		rtw8852be_efuse_parsing(efuse, map);
-		break;
-	default:
-		return -EOPNOTSUPP;
-	}
-
-	rtw89_info(rtwdev, "chip rfe_type is %d\n", efuse->rfe_type);
-
-	return 0;
-}
-
-static void rtw8852b_phycap_parsing_power_cal(struct rtw89_dev *rtwdev, u8 *phycap_map)
-{
-#define PWR_K_CHK_OFFSET 0x5E9
-#define PWR_K_CHK_VALUE 0xAA
-	u32 offset = PWR_K_CHK_OFFSET - rtwdev->chip->phycap_addr;
-
-	if (phycap_map[offset] == PWR_K_CHK_VALUE)
-		rtwdev->efuse.power_k_valid = true;
-}
-
-static void rtw8852b_phycap_parsing_tssi(struct rtw89_dev *rtwdev, u8 *phycap_map)
-{
-	struct rtw89_tssi_info *tssi = &rtwdev->tssi;
-	static const u32 tssi_trim_addr[RF_PATH_NUM_8852B] = {0x5D6, 0x5AB};
-	u32 addr = rtwdev->chip->phycap_addr;
-	bool pg = false;
-	u32 ofst;
-	u8 i, j;
-
-	for (i = 0; i < RF_PATH_NUM_8852B; i++) {
-		for (j = 0; j < TSSI_TRIM_CH_GROUP_NUM; j++) {
-			/* addrs are in decreasing order */
-			ofst = tssi_trim_addr[i] - addr - j;
-			tssi->tssi_trim[i][j] = phycap_map[ofst];
-
-			if (phycap_map[ofst] != 0xff)
-				pg = true;
-		}
-	}
-
-	if (!pg) {
-		memset(tssi->tssi_trim, 0, sizeof(tssi->tssi_trim));
-		rtw89_debug(rtwdev, RTW89_DBG_TSSI,
-			    "[TSSI][TRIM] no PG, set all trim info to 0\n");
-	}
-
-	for (i = 0; i < RF_PATH_NUM_8852B; i++)
-		for (j = 0; j < TSSI_TRIM_CH_GROUP_NUM; j++)
-			rtw89_debug(rtwdev, RTW89_DBG_TSSI,
-				    "[TSSI] path=%d idx=%d trim=0x%x addr=0x%x\n",
-				    i, j, tssi->tssi_trim[i][j],
-				    tssi_trim_addr[i] - j);
-}
-
-static void rtw8852b_phycap_parsing_thermal_trim(struct rtw89_dev *rtwdev,
-						 u8 *phycap_map)
-{
-	struct rtw89_power_trim_info *info = &rtwdev->pwr_trim;
-	static const u32 thm_trim_addr[RF_PATH_NUM_8852B] = {0x5DF, 0x5DC};
-	u32 addr = rtwdev->chip->phycap_addr;
-	u8 i;
-
-	for (i = 0; i < RF_PATH_NUM_8852B; i++) {
-		info->thermal_trim[i] = phycap_map[thm_trim_addr[i] - addr];
-
-		rtw89_debug(rtwdev, RTW89_DBG_RFK,
-			    "[THERMAL][TRIM] path=%d thermal_trim=0x%x\n",
-			    i, info->thermal_trim[i]);
-
-		if (info->thermal_trim[i] != 0xff)
-			info->pg_thermal_trim = true;
-	}
-}
-
-static void rtw8852b_thermal_trim(struct rtw89_dev *rtwdev)
-{
-#define __thm_setting(raw)				\
-({							\
-	u8 __v = (raw);					\
-	((__v & 0x1) << 3) | ((__v & 0x1f) >> 1);	\
-})
-	struct rtw89_power_trim_info *info = &rtwdev->pwr_trim;
-	u8 i, val;
-
-	if (!info->pg_thermal_trim) {
-		rtw89_debug(rtwdev, RTW89_DBG_RFK,
-			    "[THERMAL][TRIM] no PG, do nothing\n");
-
-		return;
-	}
-
-	for (i = 0; i < RF_PATH_NUM_8852B; i++) {
-		val = __thm_setting(info->thermal_trim[i]);
-		rtw89_write_rf(rtwdev, i, RR_TM2, RR_TM2_OFF, val);
-
-		rtw89_debug(rtwdev, RTW89_DBG_RFK,
-			    "[THERMAL][TRIM] path=%d thermal_setting=0x%x\n",
-			    i, val);
-	}
-#undef __thm_setting
-}
-
-static void rtw8852b_phycap_parsing_pa_bias_trim(struct rtw89_dev *rtwdev,
-						 u8 *phycap_map)
-{
-	struct rtw89_power_trim_info *info = &rtwdev->pwr_trim;
-	static const u32 pabias_trim_addr[RF_PATH_NUM_8852B] = {0x5DE, 0x5DB};
-	u32 addr = rtwdev->chip->phycap_addr;
-	u8 i;
-
-	for (i = 0; i < RF_PATH_NUM_8852B; i++) {
-		info->pa_bias_trim[i] = phycap_map[pabias_trim_addr[i] - addr];
-
-		rtw89_debug(rtwdev, RTW89_DBG_RFK,
-			    "[PA_BIAS][TRIM] path=%d pa_bias_trim=0x%x\n",
-			    i, info->pa_bias_trim[i]);
-
-		if (info->pa_bias_trim[i] != 0xff)
-			info->pg_pa_bias_trim = true;
-	}
-}
-
-static void rtw8852b_pa_bias_trim(struct rtw89_dev *rtwdev)
-{
-	struct rtw89_power_trim_info *info = &rtwdev->pwr_trim;
-	u8 pabias_2g, pabias_5g;
-	u8 i;
-
-	if (!info->pg_pa_bias_trim) {
-		rtw89_debug(rtwdev, RTW89_DBG_RFK,
-			    "[PA_BIAS][TRIM] no PG, do nothing\n");
-
-		return;
-	}
-
-	for (i = 0; i < RF_PATH_NUM_8852B; i++) {
-		pabias_2g = FIELD_GET(GENMASK(3, 0), info->pa_bias_trim[i]);
-		pabias_5g = FIELD_GET(GENMASK(7, 4), info->pa_bias_trim[i]);
-
-		rtw89_debug(rtwdev, RTW89_DBG_RFK,
-			    "[PA_BIAS][TRIM] path=%d 2G=0x%x 5G=0x%x\n",
-			    i, pabias_2g, pabias_5g);
-
-		rtw89_write_rf(rtwdev, i, RR_BIASA, RR_BIASA_TXG, pabias_2g);
-		rtw89_write_rf(rtwdev, i, RR_BIASA, RR_BIASA_TXA, pabias_5g);
-	}
-}
-
-static void rtw8852b_phycap_parsing_gain_comp(struct rtw89_dev *rtwdev, u8 *phycap_map)
-{
-	static const u32 comp_addrs[][RTW89_SUBBAND_2GHZ_5GHZ_NR] = {
-		{0x5BB, 0x5BA, 0, 0x5B9, 0x5B8},
-		{0x590, 0x58F, 0, 0x58E, 0x58D},
-	};
-	struct rtw89_phy_efuse_gain *gain = &rtwdev->efuse_gain;
-	u32 phycap_addr = rtwdev->chip->phycap_addr;
-	bool valid = false;
-	int path, i;
-	u8 data;
-
-	for (path = 0; path < 2; path++)
-		for (i = 0; i < RTW89_SUBBAND_2GHZ_5GHZ_NR; i++) {
-			if (comp_addrs[path][i] == 0)
-				continue;
-
-			data = phycap_map[comp_addrs[path][i] - phycap_addr];
-			valid |= _decode_efuse_gain(data, NULL,
-						    &gain->comp[path][i]);
-		}
-
-	gain->comp_valid = valid;
-}
-
-static int rtw8852b_read_phycap(struct rtw89_dev *rtwdev, u8 *phycap_map)
-{
-	rtw8852b_phycap_parsing_power_cal(rtwdev, phycap_map);
-	rtw8852b_phycap_parsing_tssi(rtwdev, phycap_map);
-	rtw8852b_phycap_parsing_thermal_trim(rtwdev, phycap_map);
-	rtw8852b_phycap_parsing_pa_bias_trim(rtwdev, phycap_map);
-	rtw8852b_phycap_parsing_gain_comp(rtwdev, phycap_map);
-
-	return 0;
-}
-
-static void rtw8852b_power_trim(struct rtw89_dev *rtwdev)
-{
-	rtw8852b_thermal_trim(rtwdev);
-	rtw8852b_pa_bias_trim(rtwdev);
-}
-
-static void rtw8852b_set_channel_mac(struct rtw89_dev *rtwdev,
-				     const struct rtw89_chan *chan,
-				     u8 mac_idx)
-{
-	u32 rf_mod = rtw89_mac_reg_by_idx(rtwdev, R_AX_WMAC_RFMOD, mac_idx);
-	u32 sub_carr = rtw89_mac_reg_by_idx(rtwdev, R_AX_TX_SUB_CARRIER_VALUE, mac_idx);
-	u32 chk_rate = rtw89_mac_reg_by_idx(rtwdev, R_AX_TXRATE_CHK, mac_idx);
-	u8 txsc20 = 0, txsc40 = 0;
-
-	switch (chan->band_width) {
-	case RTW89_CHANNEL_WIDTH_80:
-		txsc40 = rtw89_phy_get_txsc(rtwdev, chan, RTW89_CHANNEL_WIDTH_40);
-		fallthrough;
-	case RTW89_CHANNEL_WIDTH_40:
-		txsc20 = rtw89_phy_get_txsc(rtwdev, chan, RTW89_CHANNEL_WIDTH_20);
-		break;
-	default:
-		break;
-	}
-
-	switch (chan->band_width) {
-	case RTW89_CHANNEL_WIDTH_80:
-		rtw89_write8_mask(rtwdev, rf_mod, B_AX_WMAC_RFMOD_MASK, BIT(1));
-		rtw89_write32(rtwdev, sub_carr, txsc20 | (txsc40 << 4));
-		break;
-	case RTW89_CHANNEL_WIDTH_40:
-		rtw89_write8_mask(rtwdev, rf_mod, B_AX_WMAC_RFMOD_MASK, BIT(0));
-		rtw89_write32(rtwdev, sub_carr, txsc20);
-		break;
-	case RTW89_CHANNEL_WIDTH_20:
-		rtw89_write8_clr(rtwdev, rf_mod, B_AX_WMAC_RFMOD_MASK);
-		rtw89_write32(rtwdev, sub_carr, 0);
-		break;
-	default:
-		break;
-	}
-
-	if (chan->channel > 14) {
-		rtw89_write8_clr(rtwdev, chk_rate, B_AX_BAND_MODE);
-		rtw89_write8_set(rtwdev, chk_rate,
-				 B_AX_CHECK_CCK_EN | B_AX_RTS_LIMIT_IN_OFDM6);
-	} else {
-		rtw89_write8_set(rtwdev, chk_rate, B_AX_BAND_MODE);
-		rtw89_write8_clr(rtwdev, chk_rate,
-				 B_AX_CHECK_CCK_EN | B_AX_RTS_LIMIT_IN_OFDM6);
-	}
-}
-
-static const u32 rtw8852b_sco_barker_threshold[14] = {
-	0x1cfea, 0x1d0e1, 0x1d1d7, 0x1d2cd, 0x1d3c3, 0x1d4b9, 0x1d5b0, 0x1d6a6,
-	0x1d79c, 0x1d892, 0x1d988, 0x1da7f, 0x1db75, 0x1ddc4
-};
-
-static const u32 rtw8852b_sco_cck_threshold[14] = {
-	0x27de3, 0x27f35, 0x28088, 0x281da, 0x2832d, 0x2847f, 0x285d2, 0x28724,
-	0x28877, 0x289c9, 0x28b1c, 0x28c6e, 0x28dc1, 0x290ed
-};
-
-static void rtw8852b_ctrl_sco_cck(struct rtw89_dev *rtwdev, u8 primary_ch)
-{
-	u8 ch_element = primary_ch - 1;
-
-	rtw89_phy_write32_mask(rtwdev, R_RXSCOBC, B_RXSCOBC_TH,
-			       rtw8852b_sco_barker_threshold[ch_element]);
-	rtw89_phy_write32_mask(rtwdev, R_RXSCOCCK, B_RXSCOCCK_TH,
-			       rtw8852b_sco_cck_threshold[ch_element]);
-}
-
-static u8 rtw8852b_sco_mapping(u8 central_ch)
-{
-	if (central_ch == 1)
-		return 109;
-	else if (central_ch >= 2 && central_ch <= 6)
-		return 108;
-	else if (central_ch >= 7 && central_ch <= 10)
-		return 107;
-	else if (central_ch >= 11 && central_ch <= 14)
-		return 106;
-	else if (central_ch == 36 || central_ch == 38)
-		return 51;
-	else if (central_ch >= 40 && central_ch <= 58)
-		return 50;
-	else if (central_ch >= 60 && central_ch <= 64)
-		return 49;
-	else if (central_ch == 100 || central_ch == 102)
-		return 48;
-	else if (central_ch >= 104 && central_ch <= 126)
-		return 47;
-	else if (central_ch >= 128 && central_ch <= 151)
-		return 46;
-	else if (central_ch >= 153 && central_ch <= 177)
-		return 45;
-	else
-		return 0;
-}
-
-struct rtw8852b_bb_gain {
-	u32 gain_g[BB_PATH_NUM_8852B];
-	u32 gain_a[BB_PATH_NUM_8852B];
-	u32 gain_mask;
-};
-
-static const struct rtw8852b_bb_gain bb_gain_lna[LNA_GAIN_NUM] = {
-	{ .gain_g = {0x4678, 0x475C}, .gain_a = {0x45DC, 0x4740},
-	  .gain_mask = 0x00ff0000 },
-	{ .gain_g = {0x4678, 0x475C}, .gain_a = {0x45DC, 0x4740},
-	  .gain_mask = 0xff000000 },
-	{ .gain_g = {0x467C, 0x4760}, .gain_a = {0x4660, 0x4744},
-	  .gain_mask = 0x000000ff },
-	{ .gain_g = {0x467C, 0x4760}, .gain_a = {0x4660, 0x4744},
-	  .gain_mask = 0x0000ff00 },
-	{ .gain_g = {0x467C, 0x4760}, .gain_a = {0x4660, 0x4744},
-	  .gain_mask = 0x00ff0000 },
-	{ .gain_g = {0x467C, 0x4760}, .gain_a = {0x4660, 0x4744},
-	  .gain_mask = 0xff000000 },
-	{ .gain_g = {0x4680, 0x4764}, .gain_a = {0x4664, 0x4748},
-	  .gain_mask = 0x000000ff },
-};
-
-static const struct rtw8852b_bb_gain bb_gain_tia[TIA_GAIN_NUM] = {
-	{ .gain_g = {0x4680, 0x4764}, .gain_a = {0x4664, 0x4748},
-	  .gain_mask = 0x00ff0000 },
-	{ .gain_g = {0x4680, 0x4764}, .gain_a = {0x4664, 0x4748},
-	  .gain_mask = 0xff000000 },
-};
-
-static void rtw8852b_set_gain_error(struct rtw89_dev *rtwdev,
-				    enum rtw89_subband subband,
-				    enum rtw89_rf_path path)
-{
-	const struct rtw89_phy_bb_gain_info *gain = &rtwdev->bb_gain.ax;
-	u8 gain_band = rtw89_subband_to_bb_gain_band(subband);
-	s32 val;
-	u32 reg;
-	u32 mask;
-	int i;
-
-	for (i = 0; i < LNA_GAIN_NUM; i++) {
-		if (subband == RTW89_CH_2G)
-			reg = bb_gain_lna[i].gain_g[path];
-		else
-			reg = bb_gain_lna[i].gain_a[path];
-
-		mask = bb_gain_lna[i].gain_mask;
-		val = gain->lna_gain[gain_band][path][i];
-		rtw89_phy_write32_mask(rtwdev, reg, mask, val);
-	}
-
-	for (i = 0; i < TIA_GAIN_NUM; i++) {
-		if (subband == RTW89_CH_2G)
-			reg = bb_gain_tia[i].gain_g[path];
-		else
-			reg = bb_gain_tia[i].gain_a[path];
-
-		mask = bb_gain_tia[i].gain_mask;
-		val = gain->tia_gain[gain_band][path][i];
-		rtw89_phy_write32_mask(rtwdev, reg, mask, val);
-	}
-}
-
-static void rtw8852b_set_gain_offset(struct rtw89_dev *rtwdev,
-				     enum rtw89_subband subband,
-				     enum rtw89_phy_idx phy_idx)
-{
-	static const u32 gain_err_addr[2] = {R_P0_AGC_RSVD, R_P1_AGC_RSVD};
-	static const u32 rssi_ofst_addr[2] = {R_PATH0_G_TIA1_LNA6_OP1DB_V1,
-					      R_PATH1_G_TIA1_LNA6_OP1DB_V1};
-	struct rtw89_hal *hal = &rtwdev->hal;
-	struct rtw89_phy_efuse_gain *efuse_gain = &rtwdev->efuse_gain;
-	enum rtw89_gain_offset gain_ofdm_band;
-	s32 offset_a, offset_b;
-	s32 offset_ofdm, offset_cck;
-	s32 tmp;
-	u8 path;
-
-	if (!efuse_gain->comp_valid)
-		goto next;
-
-	for (path = RF_PATH_A; path < BB_PATH_NUM_8852B; path++) {
-		tmp = efuse_gain->comp[path][subband];
-		tmp = clamp_t(s32, tmp << 2, S8_MIN, S8_MAX);
-		rtw89_phy_write32_mask(rtwdev, gain_err_addr[path], MASKBYTE0, tmp);
-	}
-
-next:
-	if (!efuse_gain->offset_valid)
-		return;
-
-	gain_ofdm_band = rtw89_subband_to_gain_offset_band_of_ofdm(subband);
-
-	offset_a = -efuse_gain->offset[RF_PATH_A][gain_ofdm_band];
-	offset_b = -efuse_gain->offset[RF_PATH_B][gain_ofdm_band];
-
-	tmp = -((offset_a << 2) + (efuse_gain->offset_base[RTW89_PHY_0] >> 2));
-	tmp = clamp_t(s32, tmp, S8_MIN, S8_MAX);
-	rtw89_phy_write32_mask(rtwdev, rssi_ofst_addr[RF_PATH_A], B_PATH0_R_G_OFST_MASK, tmp);
-
-	tmp = -((offset_b << 2) + (efuse_gain->offset_base[RTW89_PHY_0] >> 2));
-	tmp = clamp_t(s32, tmp, S8_MIN, S8_MAX);
-	rtw89_phy_write32_mask(rtwdev, rssi_ofst_addr[RF_PATH_B], B_PATH0_R_G_OFST_MASK, tmp);
-
-	if (hal->antenna_rx == RF_B) {
-		offset_ofdm = -efuse_gain->offset[RF_PATH_B][gain_ofdm_band];
-		offset_cck = -efuse_gain->offset[RF_PATH_B][0];
-	} else {
-		offset_ofdm = -efuse_gain->offset[RF_PATH_A][gain_ofdm_band];
-		offset_cck = -efuse_gain->offset[RF_PATH_A][0];
-	}
-
-	tmp = (offset_ofdm << 4) + efuse_gain->offset_base[RTW89_PHY_0];
-	tmp = clamp_t(s32, tmp, S8_MIN, S8_MAX);
-	rtw89_phy_write32_idx(rtwdev, R_P0_RPL1, B_P0_RPL1_BIAS_MASK, tmp, phy_idx);
-
-	tmp = (offset_ofdm << 4) + efuse_gain->rssi_base[RTW89_PHY_0];
-	tmp = clamp_t(s32, tmp, S8_MIN, S8_MAX);
-	rtw89_phy_write32_idx(rtwdev, R_P1_RPL1, B_P0_RPL1_BIAS_MASK, tmp, phy_idx);
-
-	if (subband == RTW89_CH_2G) {
-		tmp = (offset_cck << 3) + (efuse_gain->offset_base[RTW89_PHY_0] >> 1);
-		tmp = clamp_t(s32, tmp, S8_MIN >> 1, S8_MAX >> 1);
-		rtw89_phy_write32_mask(rtwdev, R_RX_RPL_OFST,
-				       B_RX_RPL_OFST_CCK_MASK, tmp);
-	}
-}
-
-static
-void rtw8852b_set_rxsc_rpl_comp(struct rtw89_dev *rtwdev, enum rtw89_subband subband)
-{
-	const struct rtw89_phy_bb_gain_info *gain = &rtwdev->bb_gain.ax;
-	u8 band = rtw89_subband_to_bb_gain_band(subband);
-	u32 val;
-
-	val = FIELD_PREP(B_P0_RPL1_20_MASK, (gain->rpl_ofst_20[band][RF_PATH_A] +
-					     gain->rpl_ofst_20[band][RF_PATH_B]) / 2) |
-	      FIELD_PREP(B_P0_RPL1_40_MASK, (gain->rpl_ofst_40[band][RF_PATH_A][0] +
-					     gain->rpl_ofst_40[band][RF_PATH_B][0]) / 2) |
-	      FIELD_PREP(B_P0_RPL1_41_MASK, (gain->rpl_ofst_40[band][RF_PATH_A][1] +
-					     gain->rpl_ofst_40[band][RF_PATH_B][1]) / 2);
-	val >>= B_P0_RPL1_SHIFT;
-	rtw89_phy_write32_mask(rtwdev, R_P0_RPL1, B_P0_RPL1_MASK, val);
-	rtw89_phy_write32_mask(rtwdev, R_P1_RPL1, B_P0_RPL1_MASK, val);
-
-	val = FIELD_PREP(B_P0_RTL2_42_MASK, (gain->rpl_ofst_40[band][RF_PATH_A][2] +
-					     gain->rpl_ofst_40[band][RF_PATH_B][2]) / 2) |
-	      FIELD_PREP(B_P0_RTL2_80_MASK, (gain->rpl_ofst_80[band][RF_PATH_A][0] +
-					     gain->rpl_ofst_80[band][RF_PATH_B][0]) / 2) |
-	      FIELD_PREP(B_P0_RTL2_81_MASK, (gain->rpl_ofst_80[band][RF_PATH_A][1] +
-					     gain->rpl_ofst_80[band][RF_PATH_B][1]) / 2) |
-	      FIELD_PREP(B_P0_RTL2_8A_MASK, (gain->rpl_ofst_80[band][RF_PATH_A][10] +
-					     gain->rpl_ofst_80[band][RF_PATH_B][10]) / 2);
-	rtw89_phy_write32(rtwdev, R_P0_RPL2, val);
-	rtw89_phy_write32(rtwdev, R_P1_RPL2, val);
-
-	val = FIELD_PREP(B_P0_RTL3_82_MASK, (gain->rpl_ofst_80[band][RF_PATH_A][2] +
-					     gain->rpl_ofst_80[band][RF_PATH_B][2]) / 2) |
-	      FIELD_PREP(B_P0_RTL3_83_MASK, (gain->rpl_ofst_80[band][RF_PATH_A][3] +
-					     gain->rpl_ofst_80[band][RF_PATH_B][3]) / 2) |
-	      FIELD_PREP(B_P0_RTL3_84_MASK, (gain->rpl_ofst_80[band][RF_PATH_A][4] +
-					     gain->rpl_ofst_80[band][RF_PATH_B][4]) / 2) |
-	      FIELD_PREP(B_P0_RTL3_89_MASK, (gain->rpl_ofst_80[band][RF_PATH_A][9] +
-					     gain->rpl_ofst_80[band][RF_PATH_B][9]) / 2);
-	rtw89_phy_write32(rtwdev, R_P0_RPL3, val);
-	rtw89_phy_write32(rtwdev, R_P1_RPL3, val);
-}
-
-static void rtw8852b_ctrl_ch(struct rtw89_dev *rtwdev,
-			     const struct rtw89_chan *chan,
-			     enum rtw89_phy_idx phy_idx)
-{
-	u8 central_ch = chan->channel;
-	u8 subband = chan->subband_type;
-	u8 sco_comp;
-	bool is_2g = central_ch <= 14;
-
-	/* Path A */
-	if (is_2g)
-		rtw89_phy_write32_idx(rtwdev, R_PATH0_BAND_SEL_V1,
-				      B_PATH0_BAND_SEL_MSK_V1, 1, phy_idx);
-	else
-		rtw89_phy_write32_idx(rtwdev, R_PATH0_BAND_SEL_V1,
-				      B_PATH0_BAND_SEL_MSK_V1, 0, phy_idx);
-
-	/* Path B */
-	if (is_2g)
-		rtw89_phy_write32_idx(rtwdev, R_PATH1_BAND_SEL_V1,
-				      B_PATH1_BAND_SEL_MSK_V1, 1, phy_idx);
-	else
-		rtw89_phy_write32_idx(rtwdev, R_PATH1_BAND_SEL_V1,
-				      B_PATH1_BAND_SEL_MSK_V1, 0, phy_idx);
-
-	/* SCO compensate FC setting */
-	sco_comp = rtw8852b_sco_mapping(central_ch);
-	rtw89_phy_write32_idx(rtwdev, R_FC0_BW_V1, B_FC0_BW_INV, sco_comp, phy_idx);
-
-	if (chan->band_type == RTW89_BAND_6G)
-		return;
-
-	/* CCK parameters */
-	if (central_ch == 14) {
-		rtw89_phy_write32_mask(rtwdev, R_TXFIR0, B_TXFIR_C01, 0x3b13ff);
-		rtw89_phy_write32_mask(rtwdev, R_TXFIR2, B_TXFIR_C23, 0x1c42de);
-		rtw89_phy_write32_mask(rtwdev, R_TXFIR4, B_TXFIR_C45, 0xfdb0ad);
-		rtw89_phy_write32_mask(rtwdev, R_TXFIR6, B_TXFIR_C67, 0xf60f6e);
-		rtw89_phy_write32_mask(rtwdev, R_TXFIR8, B_TXFIR_C89, 0xfd8f92);
-		rtw89_phy_write32_mask(rtwdev, R_TXFIRA, B_TXFIR_CAB, 0x2d011);
-		rtw89_phy_write32_mask(rtwdev, R_TXFIRC, B_TXFIR_CCD, 0x1c02c);
-		rtw89_phy_write32_mask(rtwdev, R_TXFIRE, B_TXFIR_CEF, 0xfff00a);
-	} else {
-		rtw89_phy_write32_mask(rtwdev, R_TXFIR0, B_TXFIR_C01, 0x3d23ff);
-		rtw89_phy_write32_mask(rtwdev, R_TXFIR2, B_TXFIR_C23, 0x29b354);
-		rtw89_phy_write32_mask(rtwdev, R_TXFIR4, B_TXFIR_C45, 0xfc1c8);
-		rtw89_phy_write32_mask(rtwdev, R_TXFIR6, B_TXFIR_C67, 0xfdb053);
-		rtw89_phy_write32_mask(rtwdev, R_TXFIR8, B_TXFIR_C89, 0xf86f9a);
-		rtw89_phy_write32_mask(rtwdev, R_TXFIRA, B_TXFIR_CAB, 0xfaef92);
-		rtw89_phy_write32_mask(rtwdev, R_TXFIRC, B_TXFIR_CCD, 0xfe5fcc);
-		rtw89_phy_write32_mask(rtwdev, R_TXFIRE, B_TXFIR_CEF, 0xffdff5);
-	}
-
-	rtw8852b_set_gain_error(rtwdev, subband, RF_PATH_A);
-	rtw8852b_set_gain_error(rtwdev, subband, RF_PATH_B);
-	rtw8852b_set_gain_offset(rtwdev, subband, phy_idx);
-	rtw8852b_set_rxsc_rpl_comp(rtwdev, subband);
-}
-
-static void rtw8852b_bw_setting(struct rtw89_dev *rtwdev, u8 bw, u8 path)
-{
-	static const u32 adc_sel[2] = {0xC0EC, 0xC1EC};
-	static const u32 wbadc_sel[2] = {0xC0E4, 0xC1E4};
-
-	switch (bw) {
-	case RTW89_CHANNEL_WIDTH_5:
-		rtw89_phy_write32_mask(rtwdev, adc_sel[path], 0x6000, 0x1);
-		rtw89_phy_write32_mask(rtwdev, wbadc_sel[path], 0x30, 0x0);
-		break;
-	case RTW89_CHANNEL_WIDTH_10:
-		rtw89_phy_write32_mask(rtwdev, adc_sel[path], 0x6000, 0x2);
-		rtw89_phy_write32_mask(rtwdev, wbadc_sel[path], 0x30, 0x1);
-		break;
-	case RTW89_CHANNEL_WIDTH_20:
-		rtw89_phy_write32_mask(rtwdev, adc_sel[path], 0x6000, 0x0);
-		rtw89_phy_write32_mask(rtwdev, wbadc_sel[path], 0x30, 0x2);
-		break;
-	case RTW89_CHANNEL_WIDTH_40:
-		rtw89_phy_write32_mask(rtwdev, adc_sel[path], 0x6000, 0x0);
-		rtw89_phy_write32_mask(rtwdev, wbadc_sel[path], 0x30, 0x2);
-		break;
-	case RTW89_CHANNEL_WIDTH_80:
-		rtw89_phy_write32_mask(rtwdev, adc_sel[path], 0x6000, 0x0);
-		rtw89_phy_write32_mask(rtwdev, wbadc_sel[path], 0x30, 0x2);
-		break;
-	default:
-		rtw89_warn(rtwdev, "Fail to set ADC\n");
-	}
-}
-
-static void rtw8852b_ctrl_bw(struct rtw89_dev *rtwdev, u8 pri_ch, u8 bw,
-			     enum rtw89_phy_idx phy_idx)
-{
-	u32 rx_path_0;
-
-	switch (bw) {
-	case RTW89_CHANNEL_WIDTH_5:
-		rtw89_phy_write32_idx(rtwdev, R_FC0_BW_V1, B_FC0_BW_SET, 0x0, phy_idx);
-		rtw89_phy_write32_idx(rtwdev, R_CHBW_MOD_V1, B_CHBW_MOD_SBW, 0x1, phy_idx);
-		rtw89_phy_write32_idx(rtwdev, R_CHBW_MOD_V1, B_CHBW_MOD_PRICH, 0x0, phy_idx);
-
-		/*Set RF mode at 3 */
-		rtw89_phy_write32_idx(rtwdev, R_P0_RFMODE_ORI_RX,
-				      B_P0_RFMODE_ORI_RX_ALL, 0x333, phy_idx);
-		rtw89_phy_write32_idx(rtwdev, R_P1_RFMODE_ORI_RX,
-				      B_P1_RFMODE_ORI_RX_ALL, 0x333, phy_idx);
-		break;
-	case RTW89_CHANNEL_WIDTH_10:
-		rtw89_phy_write32_idx(rtwdev, R_FC0_BW_V1, B_FC0_BW_SET, 0x0, phy_idx);
-		rtw89_phy_write32_idx(rtwdev, R_CHBW_MOD_V1, B_CHBW_MOD_SBW, 0x2, phy_idx);
-		rtw89_phy_write32_idx(rtwdev, R_CHBW_MOD_V1, B_CHBW_MOD_PRICH, 0x0, phy_idx);
-
-		/*Set RF mode at 3 */
-		rtw89_phy_write32_idx(rtwdev, R_P0_RFMODE_ORI_RX,
-				      B_P0_RFMODE_ORI_RX_ALL, 0x333, phy_idx);
-		rtw89_phy_write32_idx(rtwdev, R_P1_RFMODE_ORI_RX,
-				      B_P1_RFMODE_ORI_RX_ALL, 0x333, phy_idx);
-		break;
-	case RTW89_CHANNEL_WIDTH_20:
-		rtw89_phy_write32_idx(rtwdev, R_FC0_BW_V1, B_FC0_BW_SET, 0x0, phy_idx);
-		rtw89_phy_write32_idx(rtwdev, R_CHBW_MOD_V1, B_CHBW_MOD_SBW, 0x0, phy_idx);
-		rtw89_phy_write32_idx(rtwdev, R_CHBW_MOD_V1, B_CHBW_MOD_PRICH, 0x0, phy_idx);
-
-		/*Set RF mode at 3 */
-		rtw89_phy_write32_idx(rtwdev, R_P0_RFMODE_ORI_RX,
-				      B_P0_RFMODE_ORI_RX_ALL, 0x333, phy_idx);
-		rtw89_phy_write32_idx(rtwdev, R_P1_RFMODE_ORI_RX,
-				      B_P1_RFMODE_ORI_RX_ALL, 0x333, phy_idx);
-		break;
-	case RTW89_CHANNEL_WIDTH_40:
-		rtw89_phy_write32_idx(rtwdev, R_FC0_BW_V1, B_FC0_BW_SET, 0x1, phy_idx);
-		rtw89_phy_write32_idx(rtwdev, R_CHBW_MOD_V1, B_CHBW_MOD_SBW, 0x0, phy_idx);
-		rtw89_phy_write32_idx(rtwdev, R_CHBW_MOD_V1, B_CHBW_MOD_PRICH,
-				      pri_ch, phy_idx);
-
-		/*Set RF mode at 3 */
-		rtw89_phy_write32_idx(rtwdev, R_P0_RFMODE_ORI_RX,
-				      B_P0_RFMODE_ORI_RX_ALL, 0x333, phy_idx);
-		rtw89_phy_write32_idx(rtwdev, R_P1_RFMODE_ORI_RX,
-				      B_P1_RFMODE_ORI_RX_ALL, 0x333, phy_idx);
-		/*CCK primary channel */
-		if (pri_ch == RTW89_SC_20_UPPER)
-			rtw89_phy_write32_mask(rtwdev, R_RXSC, B_RXSC_EN, 1);
-		else
-			rtw89_phy_write32_mask(rtwdev, R_RXSC, B_RXSC_EN, 0);
-
-		break;
-	case RTW89_CHANNEL_WIDTH_80:
-		rtw89_phy_write32_idx(rtwdev, R_FC0_BW_V1, B_FC0_BW_SET, 0x2, phy_idx);
-		rtw89_phy_write32_idx(rtwdev, R_CHBW_MOD_V1, B_CHBW_MOD_SBW, 0x0, phy_idx);
-		rtw89_phy_write32_idx(rtwdev, R_CHBW_MOD_V1, B_CHBW_MOD_PRICH,
-				      pri_ch, phy_idx);
-
-		/*Set RF mode at A */
-		rtw89_phy_write32_idx(rtwdev, R_P0_RFMODE_ORI_RX,
-				      B_P0_RFMODE_ORI_RX_ALL, 0xaaa, phy_idx);
-		rtw89_phy_write32_idx(rtwdev, R_P1_RFMODE_ORI_RX,
-				      B_P1_RFMODE_ORI_RX_ALL, 0xaaa, phy_idx);
-		break;
-	default:
-		rtw89_warn(rtwdev, "Fail to switch bw (bw:%d, pri ch:%d)\n", bw,
-			   pri_ch);
-	}
-
-	rtw8852b_bw_setting(rtwdev, bw, RF_PATH_A);
-	rtw8852b_bw_setting(rtwdev, bw, RF_PATH_B);
-
-	rx_path_0 = rtw89_phy_read32_idx(rtwdev, R_CHBW_MOD_V1, B_ANT_RX_SEG0,
-					 phy_idx);
-	if (rx_path_0 == 0x1)
-		rtw89_phy_write32_idx(rtwdev, R_P1_RFMODE_ORI_RX,
-				      B_P1_RFMODE_ORI_RX_ALL, 0x111, phy_idx);
-	else if (rx_path_0 == 0x2)
-		rtw89_phy_write32_idx(rtwdev, R_P0_RFMODE_ORI_RX,
-				      B_P0_RFMODE_ORI_RX_ALL, 0x111, phy_idx);
-}
-
-static void rtw8852b_ctrl_cck_en(struct rtw89_dev *rtwdev, bool cck_en)
-{
-	if (cck_en) {
-		rtw89_phy_write32_mask(rtwdev, R_UPD_CLK_ADC, B_ENABLE_CCK, 1);
-		rtw89_phy_write32_mask(rtwdev, R_RXCCA, B_RXCCA_DIS, 0);
-	} else {
-		rtw89_phy_write32_mask(rtwdev, R_UPD_CLK_ADC, B_ENABLE_CCK, 0);
-		rtw89_phy_write32_mask(rtwdev, R_RXCCA, B_RXCCA_DIS, 1);
-	}
-}
-
-static void rtw8852b_5m_mask(struct rtw89_dev *rtwdev, const struct rtw89_chan *chan,
-			     enum rtw89_phy_idx phy_idx)
-{
-	u8 pri_ch = chan->pri_ch_idx;
-	bool mask_5m_low;
-	bool mask_5m_en;
-
-	switch (chan->band_width) {
-	case RTW89_CHANNEL_WIDTH_40:
-		/* Prich=1: Mask 5M High, Prich=2: Mask 5M Low */
-		mask_5m_en = true;
-		mask_5m_low = pri_ch == RTW89_SC_20_LOWER;
-		break;
-	case RTW89_CHANNEL_WIDTH_80:
-		/* Prich=3: Mask 5M High, Prich=4: Mask 5M Low, Else: Disable */
-		mask_5m_en = pri_ch == RTW89_SC_20_UPMOST ||
-			     pri_ch == RTW89_SC_20_LOWEST;
-		mask_5m_low = pri_ch == RTW89_SC_20_LOWEST;
-		break;
-	default:
-		mask_5m_en = false;
-		break;
-	}
-
-	if (!mask_5m_en) {
-		rtw89_phy_write32_mask(rtwdev, R_PATH0_5MDET_V1, B_PATH0_5MDET_EN, 0x0);
-		rtw89_phy_write32_mask(rtwdev, R_PATH1_5MDET_V1, B_PATH1_5MDET_EN, 0x0);
-		rtw89_phy_write32_idx(rtwdev, R_ASSIGN_SBD_OPT_V1,
-				      B_ASSIGN_SBD_OPT_EN_V1, 0x0, phy_idx);
-		return;
-	}
-
-	if (mask_5m_low) {
-		rtw89_phy_write32_mask(rtwdev, R_PATH0_5MDET_V1, B_PATH0_5MDET_TH, 0x4);
-		rtw89_phy_write32_mask(rtwdev, R_PATH0_5MDET_V1, B_PATH0_5MDET_EN, 0x1);
-		rtw89_phy_write32_mask(rtwdev, R_PATH0_5MDET_V1, B_PATH0_5MDET_SB2, 0x0);
-		rtw89_phy_write32_mask(rtwdev, R_PATH0_5MDET_V1, B_PATH0_5MDET_SB0, 0x1);
-		rtw89_phy_write32_mask(rtwdev, R_PATH1_5MDET_V1, B_PATH1_5MDET_TH, 0x4);
-		rtw89_phy_write32_mask(rtwdev, R_PATH1_5MDET_V1, B_PATH1_5MDET_EN, 0x1);
-		rtw89_phy_write32_mask(rtwdev, R_PATH1_5MDET_V1, B_PATH1_5MDET_SB2, 0x0);
-		rtw89_phy_write32_mask(rtwdev, R_PATH1_5MDET_V1, B_PATH1_5MDET_SB0, 0x1);
-	} else {
-		rtw89_phy_write32_mask(rtwdev, R_PATH0_5MDET_V1, B_PATH0_5MDET_TH, 0x4);
-		rtw89_phy_write32_mask(rtwdev, R_PATH0_5MDET_V1, B_PATH0_5MDET_EN, 0x1);
-		rtw89_phy_write32_mask(rtwdev, R_PATH0_5MDET_V1, B_PATH0_5MDET_SB2, 0x1);
-		rtw89_phy_write32_mask(rtwdev, R_PATH0_5MDET_V1, B_PATH0_5MDET_SB0, 0x0);
-		rtw89_phy_write32_mask(rtwdev, R_PATH1_5MDET_V1, B_PATH1_5MDET_TH, 0x4);
-		rtw89_phy_write32_mask(rtwdev, R_PATH1_5MDET_V1, B_PATH1_5MDET_EN, 0x1);
-		rtw89_phy_write32_mask(rtwdev, R_PATH1_5MDET_V1, B_PATH1_5MDET_SB2, 0x1);
-		rtw89_phy_write32_mask(rtwdev, R_PATH1_5MDET_V1, B_PATH1_5MDET_SB0, 0x0);
-	}
-	rtw89_phy_write32_idx(rtwdev, R_ASSIGN_SBD_OPT_V1,
-			      B_ASSIGN_SBD_OPT_EN_V1, 0x1, phy_idx);
-}
-
-static void rtw8852b_bb_reset_all(struct rtw89_dev *rtwdev, enum rtw89_phy_idx phy_idx)
-{
-	rtw89_phy_write32_idx(rtwdev, R_S0_HW_SI_DIS, B_S0_HW_SI_DIS_W_R_TRIG, 0x7, phy_idx);
-	rtw89_phy_write32_idx(rtwdev, R_S1_HW_SI_DIS, B_S1_HW_SI_DIS_W_R_TRIG, 0x7, phy_idx);
-	fsleep(1);
-	rtw89_phy_write32_idx(rtwdev, R_RSTB_ASYNC, B_RSTB_ASYNC_ALL, 1, phy_idx);
-	rtw89_phy_write32_idx(rtwdev, R_RSTB_ASYNC, B_RSTB_ASYNC_ALL, 0, phy_idx);
-	rtw89_phy_write32_idx(rtwdev, R_S0_HW_SI_DIS, B_S0_HW_SI_DIS_W_R_TRIG, 0x0, phy_idx);
-	rtw89_phy_write32_idx(rtwdev, R_S1_HW_SI_DIS, B_S1_HW_SI_DIS_W_R_TRIG, 0x0, phy_idx);
-	rtw89_phy_write32_idx(rtwdev, R_RSTB_ASYNC, B_RSTB_ASYNC_ALL, 1, phy_idx);
-}
-
-=======
->>>>>>> 2d5404ca
 static void rtw8852b_bb_reset_en(struct rtw89_dev *rtwdev, enum rtw89_band band,
 				 enum rtw89_phy_idx phy_idx, bool en)
 {
@@ -1394,543 +591,6 @@
 	rtw8852b_dpk_track(rtwdev);
 }
 
-<<<<<<< HEAD
-static u32 rtw8852b_bb_cal_txpwr_ref(struct rtw89_dev *rtwdev,
-				     enum rtw89_phy_idx phy_idx, s16 ref)
-{
-	const u16 tssi_16dbm_cw = 0x12c;
-	const u8 base_cw_0db = 0x27;
-	const s8 ofst_int = 0;
-	s16 pwr_s10_3;
-	s16 rf_pwr_cw;
-	u16 bb_pwr_cw;
-	u32 pwr_cw;
-	u32 tssi_ofst_cw;
-
-	pwr_s10_3 = (ref << 1) + (s16)(ofst_int) + (s16)(base_cw_0db << 3);
-	bb_pwr_cw = FIELD_GET(GENMASK(2, 0), pwr_s10_3);
-	rf_pwr_cw = FIELD_GET(GENMASK(8, 3), pwr_s10_3);
-	rf_pwr_cw = clamp_t(s16, rf_pwr_cw, 15, 63);
-	pwr_cw = (rf_pwr_cw << 3) | bb_pwr_cw;
-
-	tssi_ofst_cw = (u32)((s16)tssi_16dbm_cw + (ref << 1) - (16 << 3));
-	rtw89_debug(rtwdev, RTW89_DBG_TXPWR,
-		    "[TXPWR] tssi_ofst_cw=%d rf_cw=0x%x bb_cw=0x%x\n",
-		    tssi_ofst_cw, rf_pwr_cw, bb_pwr_cw);
-
-	return FIELD_PREP(B_DPD_TSSI_CW, tssi_ofst_cw) |
-	       FIELD_PREP(B_DPD_PWR_CW, pwr_cw) |
-	       FIELD_PREP(B_DPD_REF, ref);
-}
-
-static void rtw8852b_set_txpwr_ref(struct rtw89_dev *rtwdev,
-				   enum rtw89_phy_idx phy_idx)
-{
-	static const u32 addr[RF_PATH_NUM_8852B] = {0x5800, 0x7800};
-	const u32 mask = B_DPD_TSSI_CW | B_DPD_PWR_CW | B_DPD_REF;
-	const u8 ofst_ofdm = 0x4;
-	const u8 ofst_cck = 0x8;
-	const s16 ref_ofdm = 0;
-	const s16 ref_cck = 0;
-	u32 val;
-	u8 i;
-
-	rtw89_debug(rtwdev, RTW89_DBG_TXPWR, "[TXPWR] set txpwr reference\n");
-
-	rtw89_mac_txpwr_write32_mask(rtwdev, phy_idx, R_AX_PWR_RATE_CTRL,
-				     B_AX_PWR_REF, 0x0);
-
-	rtw89_debug(rtwdev, RTW89_DBG_TXPWR, "[TXPWR] set bb ofdm txpwr ref\n");
-	val = rtw8852b_bb_cal_txpwr_ref(rtwdev, phy_idx, ref_ofdm);
-
-	for (i = 0; i < RF_PATH_NUM_8852B; i++)
-		rtw89_phy_write32_idx(rtwdev, addr[i] + ofst_ofdm, mask, val,
-				      phy_idx);
-
-	rtw89_debug(rtwdev, RTW89_DBG_TXPWR, "[TXPWR] set bb cck txpwr ref\n");
-	val = rtw8852b_bb_cal_txpwr_ref(rtwdev, phy_idx, ref_cck);
-
-	for (i = 0; i < RF_PATH_NUM_8852B; i++)
-		rtw89_phy_write32_idx(rtwdev, addr[i] + ofst_cck, mask, val,
-				      phy_idx);
-}
-
-static void rtw8852b_bb_set_tx_shape_dfir(struct rtw89_dev *rtwdev,
-					  const struct rtw89_chan *chan,
-					  u8 tx_shape_idx,
-					  enum rtw89_phy_idx phy_idx)
-{
-#define __DFIR_CFG_ADDR(i) (R_TXFIR0 + ((i) << 2))
-#define __DFIR_CFG_MASK 0xffffffff
-#define __DFIR_CFG_NR 8
-#define __DECL_DFIR_PARAM(_name, _val...) \
-	static const u32 param_ ## _name[] = {_val}; \
-	static_assert(ARRAY_SIZE(param_ ## _name) == __DFIR_CFG_NR)
-
-	__DECL_DFIR_PARAM(flat,
-			  0x023D23FF, 0x0029B354, 0x000FC1C8, 0x00FDB053,
-			  0x00F86F9A, 0x06FAEF92, 0x00FE5FCC, 0x00FFDFF5);
-	__DECL_DFIR_PARAM(sharp,
-			  0x023D83FF, 0x002C636A, 0x0013F204, 0x00008090,
-			  0x00F87FB0, 0x06F99F83, 0x00FDBFBA, 0x00003FF5);
-	__DECL_DFIR_PARAM(sharp_14,
-			  0x023B13FF, 0x001C42DE, 0x00FDB0AD, 0x00F60F6E,
-			  0x00FD8F92, 0x0602D011, 0x0001C02C, 0x00FFF00A);
-	u8 ch = chan->channel;
-	const u32 *param;
-	u32 addr;
-	int i;
-
-	if (ch > 14) {
-		rtw89_warn(rtwdev,
-			   "set tx shape dfir by unknown ch: %d on 2G\n", ch);
-		return;
-	}
-
-	if (ch == 14)
-		param = param_sharp_14;
-	else
-		param = tx_shape_idx == 0 ? param_flat : param_sharp;
-
-	for (i = 0; i < __DFIR_CFG_NR; i++) {
-		addr = __DFIR_CFG_ADDR(i);
-		rtw89_debug(rtwdev, RTW89_DBG_TXPWR,
-			    "set tx shape dfir: 0x%x: 0x%x\n", addr, param[i]);
-		rtw89_phy_write32_idx(rtwdev, addr, __DFIR_CFG_MASK, param[i],
-				      phy_idx);
-	}
-
-#undef __DECL_DFIR_PARAM
-#undef __DFIR_CFG_NR
-#undef __DFIR_CFG_MASK
-#undef __DECL_CFG_ADDR
-}
-
-static void rtw8852b_set_tx_shape(struct rtw89_dev *rtwdev,
-				  const struct rtw89_chan *chan,
-				  enum rtw89_phy_idx phy_idx)
-{
-	const struct rtw89_rfe_parms *rfe_parms = rtwdev->rfe_parms;
-	u8 band = chan->band_type;
-	u8 regd = rtw89_regd_get(rtwdev, band);
-	u8 tx_shape_cck = (*rfe_parms->tx_shape.lmt)[band][RTW89_RS_CCK][regd];
-	u8 tx_shape_ofdm = (*rfe_parms->tx_shape.lmt)[band][RTW89_RS_OFDM][regd];
-
-	if (band == RTW89_BAND_2G)
-		rtw8852b_bb_set_tx_shape_dfir(rtwdev, chan, tx_shape_cck, phy_idx);
-
-	rtw89_phy_write32_mask(rtwdev, R_DCFO_OPT, B_TXSHAPE_TRIANGULAR_CFG,
-			       tx_shape_ofdm);
-}
-
-static void rtw8852b_set_txpwr(struct rtw89_dev *rtwdev,
-			       const struct rtw89_chan *chan,
-			       enum rtw89_phy_idx phy_idx)
-{
-	rtw89_phy_set_txpwr_byrate(rtwdev, chan, phy_idx);
-	rtw89_phy_set_txpwr_offset(rtwdev, chan, phy_idx);
-	rtw8852b_set_tx_shape(rtwdev, chan, phy_idx);
-	rtw89_phy_set_txpwr_limit(rtwdev, chan, phy_idx);
-	rtw89_phy_set_txpwr_limit_ru(rtwdev, chan, phy_idx);
-}
-
-static void rtw8852b_set_txpwr_ctrl(struct rtw89_dev *rtwdev,
-				    enum rtw89_phy_idx phy_idx)
-{
-	rtw8852b_set_txpwr_ref(rtwdev, phy_idx);
-}
-
-static
-void rtw8852b_set_txpwr_ul_tb_offset(struct rtw89_dev *rtwdev,
-				     s8 pw_ofst, enum rtw89_mac_idx mac_idx)
-{
-	u32 reg;
-
-	if (pw_ofst < -16 || pw_ofst > 15) {
-		rtw89_warn(rtwdev, "[ULTB] Err pwr_offset=%d\n", pw_ofst);
-		return;
-	}
-
-	reg = rtw89_mac_reg_by_idx(rtwdev, R_AX_PWR_UL_TB_CTRL, mac_idx);
-	rtw89_write32_set(rtwdev, reg, B_AX_PWR_UL_TB_CTRL_EN);
-
-	reg = rtw89_mac_reg_by_idx(rtwdev, R_AX_PWR_UL_TB_1T, mac_idx);
-	rtw89_write32_mask(rtwdev, reg, B_AX_PWR_UL_TB_1T_MASK, pw_ofst);
-
-	pw_ofst = max_t(s8, pw_ofst - 3, -16);
-	reg = rtw89_mac_reg_by_idx(rtwdev, R_AX_PWR_UL_TB_2T, mac_idx);
-	rtw89_write32_mask(rtwdev, reg, B_AX_PWR_UL_TB_2T_MASK, pw_ofst);
-}
-
-static int
-rtw8852b_init_txpwr_unit(struct rtw89_dev *rtwdev, enum rtw89_phy_idx phy_idx)
-{
-	int ret;
-
-	ret = rtw89_mac_txpwr_write32(rtwdev, phy_idx, R_AX_PWR_UL_CTRL2, 0x07763333);
-	if (ret)
-		return ret;
-
-	ret = rtw89_mac_txpwr_write32(rtwdev, phy_idx, R_AX_PWR_COEXT_CTRL, 0x01ebf000);
-	if (ret)
-		return ret;
-
-	ret = rtw89_mac_txpwr_write32(rtwdev, phy_idx, R_AX_PWR_UL_CTRL0, 0x0002f8ff);
-	if (ret)
-		return ret;
-
-	rtw8852b_set_txpwr_ul_tb_offset(rtwdev, 0, phy_idx == RTW89_PHY_1 ?
-						   RTW89_MAC_1 : RTW89_MAC_0);
-
-	return 0;
-}
-
-void rtw8852b_bb_set_plcp_tx(struct rtw89_dev *rtwdev)
-{
-	const struct rtw89_reg3_def *def = rtw8852b_pmac_ht20_mcs7_tbl;
-	u8 i;
-
-	for (i = 0; i < ARRAY_SIZE(rtw8852b_pmac_ht20_mcs7_tbl); i++, def++)
-		rtw89_phy_write32_mask(rtwdev, def->addr, def->mask, def->data);
-}
-
-static void rtw8852b_stop_pmac_tx(struct rtw89_dev *rtwdev,
-				  struct rtw8852b_bb_pmac_info *tx_info,
-				  enum rtw89_phy_idx idx)
-{
-	rtw89_debug(rtwdev, RTW89_DBG_TSSI, "PMAC Stop Tx");
-	if (tx_info->mode == CONT_TX)
-		rtw89_phy_write32_idx(rtwdev, R_PMAC_TX_PRD, B_PMAC_CTX_EN, 0, idx);
-	else if (tx_info->mode == PKTS_TX)
-		rtw89_phy_write32_idx(rtwdev, R_PMAC_TX_PRD, B_PMAC_PTX_EN, 0, idx);
-}
-
-static void rtw8852b_start_pmac_tx(struct rtw89_dev *rtwdev,
-				   struct rtw8852b_bb_pmac_info *tx_info,
-				   enum rtw89_phy_idx idx)
-{
-	enum rtw8852b_pmac_mode mode = tx_info->mode;
-	u32 pkt_cnt = tx_info->tx_cnt;
-	u16 period = tx_info->period;
-
-	if (mode == CONT_TX && !tx_info->is_cck) {
-		rtw89_phy_write32_idx(rtwdev, R_PMAC_TX_PRD, B_PMAC_CTX_EN, 1, idx);
-		rtw89_debug(rtwdev, RTW89_DBG_TSSI, "PMAC CTx Start");
-	} else if (mode == PKTS_TX) {
-		rtw89_phy_write32_idx(rtwdev, R_PMAC_TX_PRD, B_PMAC_PTX_EN, 1, idx);
-		rtw89_phy_write32_idx(rtwdev, R_PMAC_TX_PRD,
-				      B_PMAC_TX_PRD_MSK, period, idx);
-		rtw89_phy_write32_idx(rtwdev, R_PMAC_TX_CNT, B_PMAC_TX_CNT_MSK,
-				      pkt_cnt, idx);
-		rtw89_debug(rtwdev, RTW89_DBG_TSSI, "PMAC PTx Start");
-	}
-
-	rtw89_phy_write32_idx(rtwdev, R_PMAC_TX_CTRL, B_PMAC_TXEN_DIS, 1, idx);
-	rtw89_phy_write32_idx(rtwdev, R_PMAC_TX_CTRL, B_PMAC_TXEN_DIS, 0, idx);
-}
-
-void rtw8852b_bb_set_pmac_tx(struct rtw89_dev *rtwdev,
-			     struct rtw8852b_bb_pmac_info *tx_info,
-			     enum rtw89_phy_idx idx)
-{
-	const struct rtw89_chan *chan = rtw89_chan_get(rtwdev, RTW89_SUB_ENTITY_0);
-
-	if (!tx_info->en_pmac_tx) {
-		rtw8852b_stop_pmac_tx(rtwdev, tx_info, idx);
-		rtw89_phy_write32_idx(rtwdev, R_PD_CTRL, B_PD_HIT_DIS, 0, idx);
-		if (chan->band_type == RTW89_BAND_2G)
-			rtw89_phy_write32_clr(rtwdev, R_RXCCA, B_RXCCA_DIS);
-		return;
-	}
-
-	rtw89_debug(rtwdev, RTW89_DBG_TSSI, "PMAC Tx Enable");
-
-	rtw89_phy_write32_idx(rtwdev, R_PMAC_GNT, B_PMAC_GNT_TXEN, 1, idx);
-	rtw89_phy_write32_idx(rtwdev, R_PMAC_GNT, B_PMAC_GNT_RXEN, 1, idx);
-	rtw89_phy_write32_idx(rtwdev, R_PMAC_RX_CFG1, B_PMAC_OPT1_MSK, 0x3f, idx);
-	rtw89_phy_write32_idx(rtwdev, R_RSTB_ASYNC, B_RSTB_ASYNC_ALL, 0, idx);
-	rtw89_phy_write32_idx(rtwdev, R_PD_CTRL, B_PD_HIT_DIS, 1, idx);
-	rtw89_phy_write32_set(rtwdev, R_RXCCA, B_RXCCA_DIS);
-	rtw89_phy_write32_idx(rtwdev, R_RSTB_ASYNC, B_RSTB_ASYNC_ALL, 1, idx);
-
-	rtw8852b_start_pmac_tx(rtwdev, tx_info, idx);
-}
-
-void rtw8852b_bb_set_pmac_pkt_tx(struct rtw89_dev *rtwdev, u8 enable,
-				 u16 tx_cnt, u16 period, u16 tx_time,
-				 enum rtw89_phy_idx idx)
-{
-	struct rtw8852b_bb_pmac_info tx_info = {0};
-
-	tx_info.en_pmac_tx = enable;
-	tx_info.is_cck = 0;
-	tx_info.mode = PKTS_TX;
-	tx_info.tx_cnt = tx_cnt;
-	tx_info.period = period;
-	tx_info.tx_time = tx_time;
-
-	rtw8852b_bb_set_pmac_tx(rtwdev, &tx_info, idx);
-}
-
-void rtw8852b_bb_set_power(struct rtw89_dev *rtwdev, s16 pwr_dbm,
-			   enum rtw89_phy_idx idx)
-{
-	rtw89_debug(rtwdev, RTW89_DBG_TSSI, "PMAC CFG Tx PWR = %d", pwr_dbm);
-
-	rtw89_phy_write32_idx(rtwdev, R_MAC_SEL, B_MAC_SEL_PWR_EN, 1, idx);
-	rtw89_phy_write32_idx(rtwdev, R_TXPWR, B_TXPWR_MSK, pwr_dbm, idx);
-}
-
-void rtw8852b_bb_cfg_tx_path(struct rtw89_dev *rtwdev, u8 tx_path)
-{
-	rtw89_phy_write32_idx(rtwdev, R_MAC_SEL, B_MAC_SEL_MOD, 7, RTW89_PHY_0);
-
-	rtw89_debug(rtwdev, RTW89_DBG_TSSI, "PMAC CFG Tx Path = %d", tx_path);
-
-	if (tx_path == RF_PATH_A) {
-		rtw89_phy_write32_mask(rtwdev, R_TXPATH_SEL, B_TXPATH_SEL_MSK, 1);
-		rtw89_phy_write32_mask(rtwdev, R_TXNSS_MAP, B_TXNSS_MAP_MSK, 0);
-	} else if (tx_path == RF_PATH_B) {
-		rtw89_phy_write32_mask(rtwdev, R_TXPATH_SEL, B_TXPATH_SEL_MSK, 2);
-		rtw89_phy_write32_mask(rtwdev, R_TXNSS_MAP, B_TXNSS_MAP_MSK, 0);
-	} else if (tx_path == RF_PATH_AB) {
-		rtw89_phy_write32_mask(rtwdev, R_TXPATH_SEL, B_TXPATH_SEL_MSK, 3);
-		rtw89_phy_write32_mask(rtwdev, R_TXNSS_MAP, B_TXNSS_MAP_MSK, 4);
-	} else {
-		rtw89_debug(rtwdev, RTW89_DBG_TSSI, "Error Tx Path");
-	}
-}
-
-void rtw8852b_bb_tx_mode_switch(struct rtw89_dev *rtwdev,
-				enum rtw89_phy_idx idx, u8 mode)
-{
-	if (mode != 0)
-		return;
-
-	rtw89_debug(rtwdev, RTW89_DBG_TSSI, "Tx mode switch");
-
-	rtw89_phy_write32_idx(rtwdev, R_PMAC_GNT, B_PMAC_GNT_TXEN, 0, idx);
-	rtw89_phy_write32_idx(rtwdev, R_PMAC_GNT, B_PMAC_GNT_RXEN, 0, idx);
-	rtw89_phy_write32_idx(rtwdev, R_PMAC_RX_CFG1, B_PMAC_OPT1_MSK, 0, idx);
-	rtw89_phy_write32_idx(rtwdev, R_PMAC_RXMOD, B_PMAC_RXMOD_MSK, 0, idx);
-	rtw89_phy_write32_idx(rtwdev, R_MAC_SEL, B_MAC_SEL_DPD_EN, 0, idx);
-	rtw89_phy_write32_idx(rtwdev, R_MAC_SEL, B_MAC_SEL_MOD, 0, idx);
-	rtw89_phy_write32_idx(rtwdev, R_MAC_SEL, B_MAC_SEL_PWR_EN, 0, idx);
-}
-
-void rtw8852b_bb_backup_tssi(struct rtw89_dev *rtwdev, enum rtw89_phy_idx idx,
-			     struct rtw8852b_bb_tssi_bak *bak)
-{
-	s32 tmp;
-
-	bak->tx_path = rtw89_phy_read32_idx(rtwdev, R_TXPATH_SEL, B_TXPATH_SEL_MSK, idx);
-	bak->rx_path = rtw89_phy_read32_idx(rtwdev, R_CHBW_MOD_V1, B_ANT_RX_SEG0, idx);
-	bak->p0_rfmode = rtw89_phy_read32_idx(rtwdev, R_P0_RFMODE, MASKDWORD, idx);
-	bak->p0_rfmode_ftm = rtw89_phy_read32_idx(rtwdev, R_P0_RFMODE_FTM_RX, MASKDWORD, idx);
-	bak->p1_rfmode = rtw89_phy_read32_idx(rtwdev, R_P1_RFMODE, MASKDWORD, idx);
-	bak->p1_rfmode_ftm = rtw89_phy_read32_idx(rtwdev, R_P1_RFMODE_FTM_RX, MASKDWORD, idx);
-	tmp = rtw89_phy_read32_idx(rtwdev, R_TXPWR, B_TXPWR_MSK, idx);
-	bak->tx_pwr = sign_extend32(tmp, 8);
-}
-
-void rtw8852b_bb_restore_tssi(struct rtw89_dev *rtwdev, enum rtw89_phy_idx idx,
-			      const struct rtw8852b_bb_tssi_bak *bak)
-{
-	rtw89_phy_write32_idx(rtwdev, R_TXPATH_SEL, B_TXPATH_SEL_MSK, bak->tx_path, idx);
-	if (bak->tx_path == RF_AB)
-		rtw89_phy_write32_mask(rtwdev, R_TXNSS_MAP, B_TXNSS_MAP_MSK, 0x4);
-	else
-		rtw89_phy_write32_mask(rtwdev, R_TXNSS_MAP, B_TXNSS_MAP_MSK, 0x0);
-	rtw89_phy_write32_idx(rtwdev, R_CHBW_MOD_V1, B_ANT_RX_SEG0, bak->rx_path, idx);
-	rtw89_phy_write32_idx(rtwdev, R_MAC_SEL, B_MAC_SEL_PWR_EN, 1, idx);
-	rtw89_phy_write32_idx(rtwdev, R_P0_RFMODE, MASKDWORD, bak->p0_rfmode, idx);
-	rtw89_phy_write32_idx(rtwdev, R_P0_RFMODE_FTM_RX, MASKDWORD, bak->p0_rfmode_ftm, idx);
-	rtw89_phy_write32_idx(rtwdev, R_P1_RFMODE, MASKDWORD, bak->p1_rfmode, idx);
-	rtw89_phy_write32_idx(rtwdev, R_P1_RFMODE_FTM_RX, MASKDWORD, bak->p1_rfmode_ftm, idx);
-	rtw89_phy_write32_idx(rtwdev, R_TXPWR, B_TXPWR_MSK, bak->tx_pwr, idx);
-}
-
-static void rtw8852b_ctrl_nbtg_bt_tx(struct rtw89_dev *rtwdev, bool en,
-				     enum rtw89_phy_idx phy_idx)
-{
-	rtw89_phy_write_reg3_tbl(rtwdev, en ? &rtw8852b_btc_preagc_en_defs_tbl :
-						 &rtw8852b_btc_preagc_dis_defs_tbl);
-}
-
-static void rtw8852b_ctrl_btg_bt_rx(struct rtw89_dev *rtwdev, bool en,
-				    enum rtw89_phy_idx phy_idx)
-{
-	if (en) {
-		rtw89_phy_write32_mask(rtwdev, R_PATH0_BT_SHARE_V1,
-				       B_PATH0_BT_SHARE_V1, 0x1);
-		rtw89_phy_write32_mask(rtwdev, R_PATH0_BTG_PATH_V1,
-				       B_PATH0_BTG_PATH_V1, 0x0);
-		rtw89_phy_write32_mask(rtwdev, R_PATH1_G_LNA6_OP1DB_V1,
-				       B_PATH1_G_LNA6_OP1DB_V1, 0x20);
-		rtw89_phy_write32_mask(rtwdev, R_PATH1_G_TIA0_LNA6_OP1DB_V1,
-				       B_PATH1_G_TIA0_LNA6_OP1DB_V1, 0x30);
-		rtw89_phy_write32_mask(rtwdev, R_PATH1_BT_SHARE_V1,
-				       B_PATH1_BT_SHARE_V1, 0x1);
-		rtw89_phy_write32_mask(rtwdev, R_PATH1_BTG_PATH_V1,
-				       B_PATH1_BTG_PATH_V1, 0x1);
-		rtw89_phy_write32_mask(rtwdev, R_PMAC_GNT, B_PMAC_GNT_P1, 0x0);
-		rtw89_phy_write32_mask(rtwdev, R_CHBW_MOD_V1, B_BT_SHARE, 0x1);
-		rtw89_phy_write32_mask(rtwdev, R_FC0_BW_V1, B_ANT_RX_BT_SEG0, 0x2);
-		rtw89_phy_write32_mask(rtwdev, R_BT_DYN_DC_EST_EN_V1,
-				       B_BT_DYN_DC_EST_EN_MSK, 0x1);
-		rtw89_phy_write32_mask(rtwdev, R_GNT_BT_WGT_EN, B_GNT_BT_WGT_EN, 0x1);
-	} else {
-		rtw89_phy_write32_mask(rtwdev, R_PATH0_BT_SHARE_V1,
-				       B_PATH0_BT_SHARE_V1, 0x0);
-		rtw89_phy_write32_mask(rtwdev, R_PATH0_BTG_PATH_V1,
-				       B_PATH0_BTG_PATH_V1, 0x0);
-		rtw89_phy_write32_mask(rtwdev, R_PATH1_G_LNA6_OP1DB_V1,
-				       B_PATH1_G_LNA6_OP1DB_V1, 0x1a);
-		rtw89_phy_write32_mask(rtwdev, R_PATH1_G_TIA0_LNA6_OP1DB_V1,
-				       B_PATH1_G_TIA0_LNA6_OP1DB_V1, 0x2a);
-		rtw89_phy_write32_mask(rtwdev, R_PATH1_BT_SHARE_V1,
-				       B_PATH1_BT_SHARE_V1, 0x0);
-		rtw89_phy_write32_mask(rtwdev, R_PATH1_BTG_PATH_V1,
-				       B_PATH1_BTG_PATH_V1, 0x0);
-		rtw89_phy_write32_mask(rtwdev, R_PMAC_GNT, B_PMAC_GNT_P1, 0xc);
-		rtw89_phy_write32_mask(rtwdev, R_CHBW_MOD_V1, B_BT_SHARE, 0x0);
-		rtw89_phy_write32_mask(rtwdev, R_FC0_BW_V1, B_ANT_RX_BT_SEG0, 0x0);
-		rtw89_phy_write32_mask(rtwdev, R_BT_DYN_DC_EST_EN_V1,
-				       B_BT_DYN_DC_EST_EN_MSK, 0x1);
-		rtw89_phy_write32_mask(rtwdev, R_GNT_BT_WGT_EN, B_GNT_BT_WGT_EN, 0x0);
-	}
-}
-
-void rtw8852b_bb_ctrl_rx_path(struct rtw89_dev *rtwdev,
-			      enum rtw89_rf_path_bit rx_path)
-{
-	const struct rtw89_chan *chan = rtw89_chan_get(rtwdev, RTW89_SUB_ENTITY_0);
-	u32 rst_mask0;
-	u32 rst_mask1;
-
-	if (rx_path == RF_A) {
-		rtw89_phy_write32_mask(rtwdev, R_CHBW_MOD_V1, B_ANT_RX_SEG0, 1);
-		rtw89_phy_write32_mask(rtwdev, R_FC0_BW_V1, B_ANT_RX_1RCCA_SEG0, 1);
-		rtw89_phy_write32_mask(rtwdev, R_FC0_BW_V1, B_ANT_RX_1RCCA_SEG1, 1);
-		rtw89_phy_write32_mask(rtwdev, R_RXHT_MCS_LIMIT, B_RXHT_MCS_LIMIT, 0);
-		rtw89_phy_write32_mask(rtwdev, R_RXVHT_MCS_LIMIT, B_RXVHT_MCS_LIMIT, 0);
-		rtw89_phy_write32_mask(rtwdev, R_RXHE, B_RXHE_USER_MAX, 4);
-		rtw89_phy_write32_mask(rtwdev, R_RXHE, B_RXHE_MAX_NSS, 0);
-		rtw89_phy_write32_mask(rtwdev, R_RXHE, B_RXHETB_MAX_NSS, 0);
-	} else if (rx_path == RF_B) {
-		rtw89_phy_write32_mask(rtwdev, R_CHBW_MOD_V1, B_ANT_RX_SEG0, 2);
-		rtw89_phy_write32_mask(rtwdev, R_FC0_BW_V1, B_ANT_RX_1RCCA_SEG0, 2);
-		rtw89_phy_write32_mask(rtwdev, R_FC0_BW_V1, B_ANT_RX_1RCCA_SEG1, 2);
-		rtw89_phy_write32_mask(rtwdev, R_RXHT_MCS_LIMIT, B_RXHT_MCS_LIMIT, 0);
-		rtw89_phy_write32_mask(rtwdev, R_RXVHT_MCS_LIMIT, B_RXVHT_MCS_LIMIT, 0);
-		rtw89_phy_write32_mask(rtwdev, R_RXHE, B_RXHE_USER_MAX, 4);
-		rtw89_phy_write32_mask(rtwdev, R_RXHE, B_RXHE_MAX_NSS, 0);
-		rtw89_phy_write32_mask(rtwdev, R_RXHE, B_RXHETB_MAX_NSS, 0);
-	} else if (rx_path == RF_AB) {
-		rtw89_phy_write32_mask(rtwdev, R_CHBW_MOD_V1, B_ANT_RX_SEG0, 3);
-		rtw89_phy_write32_mask(rtwdev, R_FC0_BW_V1, B_ANT_RX_1RCCA_SEG0, 3);
-		rtw89_phy_write32_mask(rtwdev, R_FC0_BW_V1, B_ANT_RX_1RCCA_SEG1, 3);
-		rtw89_phy_write32_mask(rtwdev, R_RXHT_MCS_LIMIT, B_RXHT_MCS_LIMIT, 1);
-		rtw89_phy_write32_mask(rtwdev, R_RXVHT_MCS_LIMIT, B_RXVHT_MCS_LIMIT, 1);
-		rtw89_phy_write32_mask(rtwdev, R_RXHE, B_RXHE_USER_MAX, 4);
-		rtw89_phy_write32_mask(rtwdev, R_RXHE, B_RXHE_MAX_NSS, 1);
-		rtw89_phy_write32_mask(rtwdev, R_RXHE, B_RXHETB_MAX_NSS, 1);
-	}
-
-	rtw8852b_set_gain_offset(rtwdev, chan->subband_type, RTW89_PHY_0);
-
-	if (chan->band_type == RTW89_BAND_2G &&
-	    (rx_path == RF_B || rx_path == RF_AB))
-		rtw8852b_ctrl_btg_bt_rx(rtwdev, true, RTW89_PHY_0);
-	else
-		rtw8852b_ctrl_btg_bt_rx(rtwdev, false, RTW89_PHY_0);
-
-	rst_mask0 = B_P0_TXPW_RSTB_MANON | B_P0_TXPW_RSTB_TSSI;
-	rst_mask1 = B_P1_TXPW_RSTB_MANON | B_P1_TXPW_RSTB_TSSI;
-	if (rx_path == RF_A) {
-		rtw89_phy_write32_mask(rtwdev, R_P0_TXPW_RSTB, rst_mask0, 1);
-		rtw89_phy_write32_mask(rtwdev, R_P0_TXPW_RSTB, rst_mask0, 3);
-	} else {
-		rtw89_phy_write32_mask(rtwdev, R_P1_TXPW_RSTB, rst_mask1, 1);
-		rtw89_phy_write32_mask(rtwdev, R_P1_TXPW_RSTB, rst_mask1, 3);
-	}
-}
-
-static void rtw8852b_bb_ctrl_rf_mode_rx_path(struct rtw89_dev *rtwdev,
-					     enum rtw89_rf_path_bit rx_path)
-{
-	if (rx_path == RF_A) {
-		rtw89_phy_write32_mask(rtwdev, R_P0_RFMODE,
-				       B_P0_RFMODE_ORI_TXRX_FTM_TX, 0x1233312);
-		rtw89_phy_write32_mask(rtwdev, R_P0_RFMODE_FTM_RX,
-				       B_P0_RFMODE_FTM_RX, 0x333);
-		rtw89_phy_write32_mask(rtwdev, R_P1_RFMODE,
-				       B_P1_RFMODE_ORI_TXRX_FTM_TX, 0x1111111);
-		rtw89_phy_write32_mask(rtwdev, R_P1_RFMODE_FTM_RX,
-				       B_P1_RFMODE_FTM_RX, 0x111);
-	} else if (rx_path == RF_B) {
-		rtw89_phy_write32_mask(rtwdev, R_P0_RFMODE,
-				       B_P0_RFMODE_ORI_TXRX_FTM_TX, 0x1111111);
-		rtw89_phy_write32_mask(rtwdev, R_P0_RFMODE_FTM_RX,
-				       B_P0_RFMODE_FTM_RX, 0x111);
-		rtw89_phy_write32_mask(rtwdev, R_P1_RFMODE,
-				       B_P1_RFMODE_ORI_TXRX_FTM_TX, 0x1233312);
-		rtw89_phy_write32_mask(rtwdev, R_P1_RFMODE_FTM_RX,
-				       B_P1_RFMODE_FTM_RX, 0x333);
-	} else if (rx_path == RF_AB) {
-		rtw89_phy_write32_mask(rtwdev, R_P0_RFMODE,
-				       B_P0_RFMODE_ORI_TXRX_FTM_TX, 0x1233312);
-		rtw89_phy_write32_mask(rtwdev, R_P0_RFMODE_FTM_RX,
-				       B_P0_RFMODE_FTM_RX, 0x333);
-		rtw89_phy_write32_mask(rtwdev, R_P1_RFMODE,
-				       B_P1_RFMODE_ORI_TXRX_FTM_TX, 0x1233312);
-		rtw89_phy_write32_mask(rtwdev, R_P1_RFMODE_FTM_RX,
-				       B_P1_RFMODE_FTM_RX, 0x333);
-	}
-}
-
-static void rtw8852b_bb_cfg_txrx_path(struct rtw89_dev *rtwdev)
-{
-	struct rtw89_hal *hal = &rtwdev->hal;
-	enum rtw89_rf_path_bit rx_path = hal->antenna_rx ? hal->antenna_rx : RF_AB;
-
-	rtw8852b_bb_ctrl_rx_path(rtwdev, rx_path);
-	rtw8852b_bb_ctrl_rf_mode_rx_path(rtwdev, rx_path);
-
-	if (rtwdev->hal.rx_nss == 1) {
-		rtw89_phy_write32_mask(rtwdev, R_RXHT_MCS_LIMIT, B_RXHT_MCS_LIMIT, 0);
-		rtw89_phy_write32_mask(rtwdev, R_RXVHT_MCS_LIMIT, B_RXVHT_MCS_LIMIT, 0);
-		rtw89_phy_write32_mask(rtwdev, R_RXHE, B_RXHE_MAX_NSS, 0);
-		rtw89_phy_write32_mask(rtwdev, R_RXHE, B_RXHETB_MAX_NSS, 0);
-	} else {
-		rtw89_phy_write32_mask(rtwdev, R_RXHT_MCS_LIMIT, B_RXHT_MCS_LIMIT, 1);
-		rtw89_phy_write32_mask(rtwdev, R_RXVHT_MCS_LIMIT, B_RXVHT_MCS_LIMIT, 1);
-		rtw89_phy_write32_mask(rtwdev, R_RXHE, B_RXHE_MAX_NSS, 1);
-		rtw89_phy_write32_mask(rtwdev, R_RXHE, B_RXHETB_MAX_NSS, 1);
-	}
-
-	rtw89_phy_write32_idx(rtwdev, R_MAC_SEL, B_MAC_SEL_MOD, 0x0, RTW89_PHY_0);
-}
-
-static u8 rtw8852b_get_thermal(struct rtw89_dev *rtwdev, enum rtw89_rf_path rf_path)
-{
-	if (rtwdev->is_tssi_mode[rf_path]) {
-		u32 addr = 0x1c10 + (rf_path << 13);
-
-		return rtw89_phy_read32_mask(rtwdev, addr, 0x3F000000);
-	}
-
-	rtw89_write_rf(rtwdev, rf_path, RR_TM, RR_TM_TRI, 0x1);
-	rtw89_write_rf(rtwdev, rf_path, RR_TM, RR_TM_TRI, 0x0);
-	rtw89_write_rf(rtwdev, rf_path, RR_TM, RR_TM_TRI, 0x1);
-
-	fsleep(200);
-
-	return rtw89_read_rf(rtwdev, rf_path, RR_TM, RR_TM_VAL);
-}
-
-=======
->>>>>>> 2d5404ca
 static void rtw8852b_btc_set_rfe(struct rtw89_dev *rtwdev)
 {
 	const struct rtw89_btc_ver *ver = rtwdev->btc.ver;
@@ -1964,80 +624,11 @@
 		md->md.cv = rtwdev->hal.cv;
 		md->md.bt_solo = 0;
 		md->md.switch_type = BTC_SWITCH_INTERNAL;
-<<<<<<< HEAD
 
 		if (md->md.rfe_type > 0)
 			md->md.ant.num = (md->md.rfe_type % 2 ? 2 : 3);
 		else
 			md->md.ant.num = 2;
-
-		md->md.ant.diversity = 0;
-		md->md.ant.isolation = 10;
-
-		if (md->md.ant.num == 3) {
-			md->md.ant.type = BTC_ANT_DEDICATED;
-			md->md.bt_pos = BTC_BT_ALONE;
-		} else {
-			md->md.ant.type = BTC_ANT_SHARED;
-			md->md.bt_pos = BTC_BT_BTG;
-		}
-		rtwdev->btc.btg_pos = md->md.ant.btg_pos;
-		rtwdev->btc.ant_type = md->md.ant.type;
-	}
-}
-
-static
-void rtw8852b_set_trx_mask(struct rtw89_dev *rtwdev, u8 path, u8 group, u32 val)
-{
-	rtw89_write_rf(rtwdev, path, RR_LUTWE, RFREG_MASK, 0x20000);
-	rtw89_write_rf(rtwdev, path, RR_LUTWA, RFREG_MASK, group);
-	rtw89_write_rf(rtwdev, path, RR_LUTWD0, RFREG_MASK, val);
-	rtw89_write_rf(rtwdev, path, RR_LUTWE, RFREG_MASK, 0x0);
-}
-
-static void rtw8852b_btc_init_cfg(struct rtw89_dev *rtwdev)
-{
-	struct rtw89_btc *btc = &rtwdev->btc;
-	const struct rtw89_chip_info *chip = rtwdev->chip;
-	const struct rtw89_mac_ax_coex coex_params = {
-		.pta_mode = RTW89_MAC_AX_COEX_RTK_MODE,
-		.direction = RTW89_MAC_AX_COEX_INNER,
-	};
-
-	/* PTA init  */
-	rtw89_mac_coex_init(rtwdev, &coex_params);
-
-	/* set WL Tx response = Hi-Pri */
-	chip->ops->btc_set_wl_pri(rtwdev, BTC_PRI_MASK_TX_RESP, true);
-	chip->ops->btc_set_wl_pri(rtwdev, BTC_PRI_MASK_BEACON, true);
-
-	/* set rf gnt debug off */
-	rtw89_write_rf(rtwdev, RF_PATH_A, RR_WLSEL, RFREG_MASK, 0x0);
-	rtw89_write_rf(rtwdev, RF_PATH_B, RR_WLSEL, RFREG_MASK, 0x0);
-
-	/* set WL Tx thru in TRX mask table if GNT_WL = 0 && BT_S1 = ss group */
-	if (btc->ant_type == BTC_ANT_SHARED) {
-		rtw8852b_set_trx_mask(rtwdev, RF_PATH_A, BTC_BT_SS_GROUP, 0x5ff);
-		rtw8852b_set_trx_mask(rtwdev, RF_PATH_B, BTC_BT_SS_GROUP, 0x5ff);
-		/* set path-A(S0) Tx/Rx no-mask if GNT_WL=0 && BT_S1=tx group */
-		rtw8852b_set_trx_mask(rtwdev, RF_PATH_A, BTC_BT_TX_GROUP, 0x5ff);
-		rtw8852b_set_trx_mask(rtwdev, RF_PATH_B, BTC_BT_TX_GROUP, 0x55f);
-	} else { /* set WL Tx stb if GNT_WL = 0 && BT_S1 = ss group for 3-ant */
-		rtw8852b_set_trx_mask(rtwdev, RF_PATH_A, BTC_BT_SS_GROUP, 0x5df);
-		rtw8852b_set_trx_mask(rtwdev, RF_PATH_B, BTC_BT_SS_GROUP, 0x5df);
-		rtw8852b_set_trx_mask(rtwdev, RF_PATH_A, BTC_BT_TX_GROUP, 0x5ff);
-		rtw8852b_set_trx_mask(rtwdev, RF_PATH_B, BTC_BT_TX_GROUP, 0x5ff);
-	}
-
-	/* set PTA break table */
-	rtw89_write32(rtwdev, R_BTC_BREAK_TABLE, BTC_BREAK_PARAM);
-=======
-
-		if (md->md.rfe_type > 0)
-			md->md.ant.num = (md->md.rfe_type % 2 ? 2 : 3);
-		else
-			md->md.ant.num = 2;
->>>>>>> 2d5404ca
 
 		md->md.ant.diversity = 0;
 		md->md.ant.isolation = 10;
@@ -2121,181 +712,9 @@
 #undef __write_ctrl
 }
 
-<<<<<<< HEAD
-static
-s8 rtw8852b_btc_get_bt_rssi(struct rtw89_dev *rtwdev, s8 val)
-{
-	/* +6 for compensate offset */
-	return clamp_t(s8, val + 6, -100, 0) + 100;
-}
-
-static
-void rtw8852b_btc_update_bt_cnt(struct rtw89_dev *rtwdev)
-{
-	/* Feature move to firmware */
-}
-
-static void rtw8852b_btc_wl_s1_standby(struct rtw89_dev *rtwdev, bool state)
-{
-	rtw89_write_rf(rtwdev, RF_PATH_B, RR_LUTWE, RFREG_MASK, 0x80000);
-	rtw89_write_rf(rtwdev, RF_PATH_B, RR_LUTWA, RFREG_MASK, 0x1);
-	rtw89_write_rf(rtwdev, RF_PATH_B, RR_LUTWD1, RFREG_MASK, 0x31);
-
-	/* set WL standby = Rx for GNT_BT_Tx = 1->0 settle issue */
-	if (state)
-		rtw89_write_rf(rtwdev, RF_PATH_B, RR_LUTWD0, RFREG_MASK, 0x179);
-	else
-		rtw89_write_rf(rtwdev, RF_PATH_B, RR_LUTWD0, RFREG_MASK, 0x20);
-
-	rtw89_write_rf(rtwdev, RF_PATH_B, RR_LUTWE, RFREG_MASK, 0x0);
-}
-
-static void rtw8852b_btc_set_wl_lna2(struct rtw89_dev *rtwdev, u8 level)
-{
-	switch (level) {
-	case 0: /* default */
-		rtw89_write_rf(rtwdev, RF_PATH_B, RR_LUTWE, RFREG_MASK, 0x1000);
-		rtw89_write_rf(rtwdev, RF_PATH_B, RR_LUTWA, RFREG_MASK, 0x0);
-		rtw89_write_rf(rtwdev, RF_PATH_B, RR_LUTWD0, RFREG_MASK, 0x15);
-		rtw89_write_rf(rtwdev, RF_PATH_B, RR_LUTWA, RFREG_MASK, 0x1);
-		rtw89_write_rf(rtwdev, RF_PATH_B, RR_LUTWD0, RFREG_MASK, 0x17);
-		rtw89_write_rf(rtwdev, RF_PATH_B, RR_LUTWA, RFREG_MASK, 0x2);
-		rtw89_write_rf(rtwdev, RF_PATH_B, RR_LUTWD0, RFREG_MASK, 0x15);
-		rtw89_write_rf(rtwdev, RF_PATH_B, RR_LUTWA, RFREG_MASK, 0x3);
-		rtw89_write_rf(rtwdev, RF_PATH_B, RR_LUTWD0, RFREG_MASK, 0x17);
-		rtw89_write_rf(rtwdev, RF_PATH_B, RR_LUTWE, RFREG_MASK, 0x0);
-		break;
-	case 1: /* Fix LNA2=5  */
-		rtw89_write_rf(rtwdev, RF_PATH_B, RR_LUTWE, RFREG_MASK, 0x1000);
-		rtw89_write_rf(rtwdev, RF_PATH_B, RR_LUTWA, RFREG_MASK, 0x0);
-		rtw89_write_rf(rtwdev, RF_PATH_B, RR_LUTWD0, RFREG_MASK, 0x15);
-		rtw89_write_rf(rtwdev, RF_PATH_B, RR_LUTWA, RFREG_MASK, 0x1);
-		rtw89_write_rf(rtwdev, RF_PATH_B, RR_LUTWD0, RFREG_MASK, 0x5);
-		rtw89_write_rf(rtwdev, RF_PATH_B, RR_LUTWA, RFREG_MASK, 0x2);
-		rtw89_write_rf(rtwdev, RF_PATH_B, RR_LUTWD0, RFREG_MASK, 0x15);
-		rtw89_write_rf(rtwdev, RF_PATH_B, RR_LUTWA, RFREG_MASK, 0x3);
-		rtw89_write_rf(rtwdev, RF_PATH_B, RR_LUTWD0, RFREG_MASK, 0x5);
-		rtw89_write_rf(rtwdev, RF_PATH_B, RR_LUTWE, RFREG_MASK, 0x0);
-		break;
-	}
-}
-
-static void rtw8852b_btc_set_wl_rx_gain(struct rtw89_dev *rtwdev, u32 level)
-{
-	struct rtw89_btc *btc = &rtwdev->btc;
-
-	switch (level) {
-	case 0: /* original */
-	default:
-		rtw8852b_ctrl_nbtg_bt_tx(rtwdev, false, RTW89_PHY_0);
-		btc->dm.wl_lna2 = 0;
-		break;
-	case 1: /* for FDD free-run */
-		rtw8852b_ctrl_nbtg_bt_tx(rtwdev, true, RTW89_PHY_0);
-		btc->dm.wl_lna2 = 0;
-		break;
-	case 2: /* for BTG Co-Rx*/
-		rtw8852b_ctrl_nbtg_bt_tx(rtwdev, false, RTW89_PHY_0);
-		btc->dm.wl_lna2 = 1;
-		break;
-	}
-
-	rtw8852b_btc_set_wl_lna2(rtwdev, btc->dm.wl_lna2);
-}
-
-static void rtw8852b_fill_freq_with_ppdu(struct rtw89_dev *rtwdev,
-					 struct rtw89_rx_phy_ppdu *phy_ppdu,
-					 struct ieee80211_rx_status *status)
-{
-	u16 chan = phy_ppdu->chan_idx;
-	enum nl80211_band band;
-	u8 ch;
-
-	if (chan == 0)
-		return;
-
-	rtw89_decode_chan_idx(rtwdev, chan, &ch, &band);
-	status->freq = ieee80211_channel_to_frequency(ch, band);
-	status->band = band;
-}
-
-static void rtw8852b_query_ppdu(struct rtw89_dev *rtwdev,
-				struct rtw89_rx_phy_ppdu *phy_ppdu,
-				struct ieee80211_rx_status *status)
-{
-	u8 path;
-	u8 *rx_power = phy_ppdu->rssi;
-
-	status->signal = RTW89_RSSI_RAW_TO_DBM(max(rx_power[RF_PATH_A], rx_power[RF_PATH_B]));
-	for (path = 0; path < rtwdev->chip->rf_path_num; path++) {
-		status->chains |= BIT(path);
-		status->chain_signal[path] = RTW89_RSSI_RAW_TO_DBM(rx_power[path]);
-	}
-	if (phy_ppdu->valid)
-		rtw8852b_fill_freq_with_ppdu(rtwdev, phy_ppdu, status);
-}
-
-static int rtw8852b_mac_enable_bb_rf(struct rtw89_dev *rtwdev)
-{
-	int ret;
-
-	rtw89_write8_set(rtwdev, R_AX_SYS_FUNC_EN,
-			 B_AX_FEN_BBRSTB | B_AX_FEN_BB_GLB_RSTN);
-	rtw89_write32_mask(rtwdev, R_AX_SPS_DIG_ON_CTRL0, B_AX_REG_ZCDC_H_MASK, 0x1);
-	rtw89_write32_set(rtwdev, R_AX_WLRF_CTRL, B_AX_AFC_AFEDIG);
-	rtw89_write32_clr(rtwdev, R_AX_WLRF_CTRL, B_AX_AFC_AFEDIG);
-	rtw89_write32_set(rtwdev, R_AX_WLRF_CTRL, B_AX_AFC_AFEDIG);
-
-	ret = rtw89_mac_write_xtal_si(rtwdev, XTAL_SI_WL_RFC_S0, 0xC7,
-				      FULL_BIT_MASK);
-	if (ret)
-		return ret;
-
-	ret = rtw89_mac_write_xtal_si(rtwdev, XTAL_SI_WL_RFC_S1, 0xC7,
-				      FULL_BIT_MASK);
-	if (ret)
-		return ret;
-
-	rtw89_write8(rtwdev, R_AX_PHYREG_SET, PHYREG_SET_XYN_CYCLE);
-
-	return 0;
-}
-
-static int rtw8852b_mac_disable_bb_rf(struct rtw89_dev *rtwdev)
-{
-	u8 wl_rfc_s0;
-	u8 wl_rfc_s1;
-	int ret;
-
-	rtw89_write8_clr(rtwdev, R_AX_SYS_FUNC_EN,
-			 B_AX_FEN_BBRSTB | B_AX_FEN_BB_GLB_RSTN);
-
-	ret = rtw89_mac_read_xtal_si(rtwdev, XTAL_SI_WL_RFC_S0, &wl_rfc_s0);
-	if (ret)
-		return ret;
-	wl_rfc_s0 &= ~XTAL_SI_RF00S_EN;
-	ret = rtw89_mac_write_xtal_si(rtwdev, XTAL_SI_WL_RFC_S0, wl_rfc_s0,
-				      FULL_BIT_MASK);
-	if (ret)
-		return ret;
-
-	ret = rtw89_mac_read_xtal_si(rtwdev, XTAL_SI_WL_RFC_S1, &wl_rfc_s1);
-	if (ret)
-		return ret;
-	wl_rfc_s1 &= ~XTAL_SI_RF10S_EN;
-	ret = rtw89_mac_write_xtal_si(rtwdev, XTAL_SI_WL_RFC_S1, wl_rfc_s1,
-				      FULL_BIT_MASK);
-	return ret;
-}
-
-static const struct rtw89_chip_ops rtw8852b_chip_ops = {
-	.enable_bb_rf		= rtw8852b_mac_enable_bb_rf,
-	.disable_bb_rf		= rtw8852b_mac_disable_bb_rf,
-=======
 static const struct rtw89_chip_ops rtw8852b_chip_ops = {
 	.enable_bb_rf		= rtw8852bx_mac_enable_bb_rf,
 	.disable_bb_rf		= rtw8852bx_mac_disable_bb_rf,
->>>>>>> 2d5404ca
 	.bb_preinit		= NULL,
 	.bb_postinit		= NULL,
 	.bb_reset		= rtw8852b_bb_reset,
@@ -2315,18 +734,6 @@
 	.rfk_band_changed	= rtw8852b_rfk_band_changed,
 	.rfk_scan		= rtw8852b_rfk_scan,
 	.rfk_track		= rtw8852b_rfk_track,
-<<<<<<< HEAD
-	.power_trim		= rtw8852b_power_trim,
-	.set_txpwr		= rtw8852b_set_txpwr,
-	.set_txpwr_ctrl		= rtw8852b_set_txpwr_ctrl,
-	.init_txpwr_unit	= rtw8852b_init_txpwr_unit,
-	.get_thermal		= rtw8852b_get_thermal,
-	.ctrl_btg_bt_rx		= rtw8852b_ctrl_btg_bt_rx,
-	.query_ppdu		= rtw8852b_query_ppdu,
-	.ctrl_nbtg_bt_tx	= rtw8852b_ctrl_nbtg_bt_tx,
-	.cfg_txrx_path		= rtw8852b_bb_cfg_txrx_path,
-	.set_txpwr_ul_tb_offset	= rtw8852b_set_txpwr_ul_tb_offset,
-=======
 	.power_trim		= rtw8852bx_power_trim,
 	.set_txpwr		= rtw8852bx_set_txpwr,
 	.set_txpwr_ctrl		= rtw8852bx_set_txpwr_ctrl,
@@ -2339,7 +746,6 @@
 	.cfg_txrx_path		= rtw8852bx_bb_cfg_txrx_path,
 	.set_txpwr_ul_tb_offset	= rtw8852bx_set_txpwr_ul_tb_offset,
 	.digital_pwr_comp	= NULL,
->>>>>>> 2d5404ca
 	.pwr_on_func		= rtw8852b_pwr_on_func,
 	.pwr_off_func		= rtw8852b_pwr_off_func,
 	.query_rxdesc		= rtw89_core_query_rxdesc,
@@ -2479,11 +885,7 @@
 	.c2h_counter_reg	= {R_AX_UDM1 + 1, B_AX_UDM1_HALMAC_C2H_ENQ_CNT_MASK >> 8},
 	.c2h_regs		= rtw8852b_c2h_regs,
 	.page_regs		= &rtw8852b_page_regs,
-<<<<<<< HEAD
-	.wow_reason_reg		= R_AX_C2HREG_DATA3 + 3,
-=======
 	.wow_reason_reg		= rtw8852b_wow_wakeup_regs,
->>>>>>> 2d5404ca
 	.cfo_src_fd		= true,
 	.cfo_hw_comp		= true,
 	.dcfo_comp		= &rtw8852b_dcfo_comp,
