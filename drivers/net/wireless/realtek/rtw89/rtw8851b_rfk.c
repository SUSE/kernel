--- conflicted
+++ resolved
@@ -18,12 +18,8 @@
 #define DPK_KSET_NUM 4
 #define RTW8851B_RXK_GROUP_NR 4
 #define RTW8851B_RXK_GROUP_IDX_NR 4
-<<<<<<< HEAD
-#define RTW8851B_TXK_GROUP_NR 1
-=======
 #define RTW8851B_A_TXK_GROUP_NR 2
 #define RTW8851B_G_TXK_GROUP_NR 1
->>>>>>> b35fc656
 #define RTW8851B_IQK_VER 0x14
 #define RTW8851B_IQK_SS 1
 #define RTW8851B_LOK_GRAM 10
@@ -122,18 +118,6 @@
 static const u32 a_idxrxgain[RTW8851B_RXK_GROUP_IDX_NR] = {0x10C, 0x112, 0x28c, 0x292};
 static const u32 a_idxattc2[RTW8851B_RXK_GROUP_IDX_NR] = {0xf, 0xf, 0xf, 0xf};
 static const u32 a_idxrxagc[RTW8851B_RXK_GROUP_IDX_NR] = {0x4, 0x5, 0x6, 0x7};
-<<<<<<< HEAD
-static const u32 a_power_range[RTW8851B_TXK_GROUP_NR] = {0x0};
-static const u32 a_track_range[RTW8851B_TXK_GROUP_NR] = {0x6};
-static const u32 a_gain_bb[RTW8851B_TXK_GROUP_NR] = {0x0a};
-static const u32 a_itqt[RTW8851B_TXK_GROUP_NR] = {0x12};
-static const u32 g_power_range[RTW8851B_TXK_GROUP_NR] = {0x0};
-static const u32 g_track_range[RTW8851B_TXK_GROUP_NR] = {0x6};
-static const u32 g_gain_bb[RTW8851B_TXK_GROUP_NR] = {0x10};
-static const u32 g_itqt[RTW8851B_TXK_GROUP_NR] = {0x12};
-
-static const u32 rtw8851b_backup_bb_regs[] = {0xc0d4, 0xc0d8, 0xc0c4, 0xc0ec, 0xc0e8};
-=======
 static const u32 a_power_range[RTW8851B_A_TXK_GROUP_NR] = {0x0, 0x0};
 static const u32 a_track_range[RTW8851B_A_TXK_GROUP_NR] = {0x7, 0x7};
 static const u32 a_gain_bb[RTW8851B_A_TXK_GROUP_NR] = {0x08, 0x0d};
@@ -146,7 +130,6 @@
 
 static const u32 rtw8851b_backup_bb_regs[] = {
 	0xc0d4, 0xc0d8, 0xc0c4, 0xc0ec, 0xc0e8, 0x12a0, 0xc0f0};
->>>>>>> b35fc656
 static const u32 rtw8851b_backup_rf_regs[] = {
 	0xef, 0xde, 0x0, 0x1e, 0x2, 0x85, 0x90, 0x5};
 
@@ -925,17 +908,10 @@
 	rtw89_write_rf(rtwdev, RF_PATH_A, RR_LUTWA, RFREG_MASK, 0x5);
 	rtw89_write_rf(rtwdev, RF_PATH_A, RR_LUTWD0, RFREG_MASK, 0x27);
 	rtw89_write_rf(rtwdev, RF_PATH_A, RR_LUTWE, RFREG_MASK, 0x0);
-<<<<<<< HEAD
 
 	val = rtw89_read_rf(rtwdev, RF_PATH_A, RR_RXA2, 0x20);
 	rtw89_write_rf(rtwdev, RF_PATH_A, RR_MOD, RR_MOD_MASK, 0xc);
 
-=======
-
-	val = rtw89_read_rf(rtwdev, RF_PATH_A, RR_RXA2, 0x20);
-	rtw89_write_rf(rtwdev, RF_PATH_A, RR_MOD, RR_MOD_MASK, 0xc);
-
->>>>>>> b35fc656
 	for (gp = 0; gp < RTW8851B_RXK_GROUP_IDX_NR; gp++) {
 		rtw89_debug(rtwdev, RTW89_DBG_RFK, "[IQK]S%x, gp = %x\n", path, gp);
 
