// SPDX-License-Identifier: GPL-2.0 OR BSD-3-Clause
/* Copyright(c) 2020  Realtek Corporation
 */

#include <linux/pci.h>

#include "mac.h"
#include "pci.h"
#include "reg.h"
#include "ser.h"

static bool rtw89_pci_disable_clkreq;
static bool rtw89_pci_disable_aspm_l1;
static bool rtw89_pci_disable_l1ss;
module_param_named(disable_clkreq, rtw89_pci_disable_clkreq, bool, 0644);
module_param_named(disable_aspm_l1, rtw89_pci_disable_aspm_l1, bool, 0644);
module_param_named(disable_aspm_l1ss, rtw89_pci_disable_l1ss, bool, 0644);
MODULE_PARM_DESC(disable_clkreq, "Set Y to disable PCI clkreq support");
MODULE_PARM_DESC(disable_aspm_l1, "Set Y to disable PCI ASPM L1 support");
MODULE_PARM_DESC(disable_aspm_l1ss, "Set Y to disable PCI L1SS support");

<<<<<<< HEAD
static int rtw89_pci_rst_bdram_ax(struct rtw89_dev *rtwdev)
=======
static int rtw89_pci_get_phy_offset_by_link_speed(struct rtw89_dev *rtwdev,
						  u32 *phy_offset)
>>>>>>> 2d5404ca
{
	struct rtw89_pci *rtwpci = (struct rtw89_pci *)rtwdev->priv;
	struct pci_dev *pdev = rtwpci->pdev;
	u32 val;
	int ret;

<<<<<<< HEAD
=======
	ret = pci_read_config_dword(pdev, RTW89_PCIE_L1_STS_V1, &val);
	if (ret)
		return ret;

	val = u32_get_bits(val, RTW89_BCFG_LINK_SPEED_MASK);
	if (val == RTW89_PCIE_GEN1_SPEED) {
		*phy_offset = R_RAC_DIRECT_OFFSET_G1;
	} else if (val == RTW89_PCIE_GEN2_SPEED) {
		*phy_offset = R_RAC_DIRECT_OFFSET_G2;
	} else {
		rtw89_warn(rtwdev, "Unknown PCI link speed %d\n", val);
		return -EFAULT;
	}

	return 0;
}

static int rtw89_pci_rst_bdram_ax(struct rtw89_dev *rtwdev)
{
	u32 val;
	int ret;

>>>>>>> 2d5404ca
	rtw89_write32_set(rtwdev, R_AX_PCIE_INIT_CFG1, B_AX_RST_BDRAM);

	ret = read_poll_timeout_atomic(rtw89_read32, val, !(val & B_AX_RST_BDRAM),
				       1, RTW89_PCI_POLL_BDRAM_RST_CNT, false,
				       rtwdev, R_AX_PCIE_INIT_CFG1);

	return ret;
}

static u32 rtw89_pci_dma_recalc(struct rtw89_dev *rtwdev,
				struct rtw89_pci_dma_ring *bd_ring,
				u32 cur_idx, bool tx)
{
	const struct rtw89_pci_info *info = rtwdev->pci_info;
	u32 cnt, cur_rp, wp, rp, len;

	rp = bd_ring->rp;
	wp = bd_ring->wp;
	len = bd_ring->len;

	cur_rp = FIELD_GET(TXBD_HW_IDX_MASK, cur_idx);
	if (tx) {
		cnt = cur_rp >= rp ? cur_rp - rp : len - (rp - cur_rp);
	} else {
		if (info->rx_ring_eq_is_full)
			wp += 1;

		cnt = cur_rp >= wp ? cur_rp - wp : len - (wp - cur_rp);
	}

	bd_ring->rp = cur_rp;

	return cnt;
}

static u32 rtw89_pci_txbd_recalc(struct rtw89_dev *rtwdev,
				 struct rtw89_pci_tx_ring *tx_ring)
{
	struct rtw89_pci_dma_ring *bd_ring = &tx_ring->bd_ring;
	u32 addr_idx = bd_ring->addr.idx;
	u32 cnt, idx;

	idx = rtw89_read32(rtwdev, addr_idx);
	cnt = rtw89_pci_dma_recalc(rtwdev, bd_ring, idx, true);

	return cnt;
}

static void rtw89_pci_release_fwcmd(struct rtw89_dev *rtwdev,
				    struct rtw89_pci *rtwpci,
				    u32 cnt, bool release_all)
{
	struct rtw89_pci_tx_data *tx_data;
	struct sk_buff *skb;
	u32 qlen;

	while (cnt--) {
		skb = skb_dequeue(&rtwpci->h2c_queue);
		if (!skb) {
			rtw89_err(rtwdev, "failed to pre-release fwcmd\n");
			return;
		}
		skb_queue_tail(&rtwpci->h2c_release_queue, skb);
	}

	qlen = skb_queue_len(&rtwpci->h2c_release_queue);
	if (!release_all)
	       qlen = qlen > RTW89_PCI_MULTITAG ? qlen - RTW89_PCI_MULTITAG : 0;

	while (qlen--) {
		skb = skb_dequeue(&rtwpci->h2c_release_queue);
		if (!skb) {
			rtw89_err(rtwdev, "failed to release fwcmd\n");
			return;
		}
		tx_data = RTW89_PCI_TX_SKB_CB(skb);
		dma_unmap_single(&rtwpci->pdev->dev, tx_data->dma, skb->len,
				 DMA_TO_DEVICE);
		dev_kfree_skb_any(skb);
	}
}

static void rtw89_pci_reclaim_tx_fwcmd(struct rtw89_dev *rtwdev,
				       struct rtw89_pci *rtwpci)
{
	struct rtw89_pci_tx_ring *tx_ring = &rtwpci->tx_rings[RTW89_TXCH_CH12];
	u32 cnt;

	cnt = rtw89_pci_txbd_recalc(rtwdev, tx_ring);
	if (!cnt)
		return;
	rtw89_pci_release_fwcmd(rtwdev, rtwpci, cnt, false);
}

static u32 rtw89_pci_rxbd_recalc(struct rtw89_dev *rtwdev,
				 struct rtw89_pci_rx_ring *rx_ring)
{
	struct rtw89_pci_dma_ring *bd_ring = &rx_ring->bd_ring;
	u32 addr_idx = bd_ring->addr.idx;
	u32 cnt, idx;

	idx = rtw89_read32(rtwdev, addr_idx);
	cnt = rtw89_pci_dma_recalc(rtwdev, bd_ring, idx, false);

	return cnt;
}

static void rtw89_pci_sync_skb_for_cpu(struct rtw89_dev *rtwdev,
				       struct sk_buff *skb)
{
	struct rtw89_pci_rx_info *rx_info;
	dma_addr_t dma;

	rx_info = RTW89_PCI_RX_SKB_CB(skb);
	dma = rx_info->dma;
	dma_sync_single_for_cpu(rtwdev->dev, dma, RTW89_PCI_RX_BUF_SIZE,
				DMA_FROM_DEVICE);
}

static void rtw89_pci_sync_skb_for_device(struct rtw89_dev *rtwdev,
					  struct sk_buff *skb)
{
	struct rtw89_pci_rx_info *rx_info;
	dma_addr_t dma;

	rx_info = RTW89_PCI_RX_SKB_CB(skb);
	dma = rx_info->dma;
	dma_sync_single_for_device(rtwdev->dev, dma, RTW89_PCI_RX_BUF_SIZE,
				   DMA_FROM_DEVICE);
}

static void rtw89_pci_rxbd_info_update(struct rtw89_dev *rtwdev,
				       struct sk_buff *skb)
{
	struct rtw89_pci_rx_info *rx_info = RTW89_PCI_RX_SKB_CB(skb);
	struct rtw89_pci_rxbd_info *rxbd_info;
	__le32 info;

	rxbd_info = (struct rtw89_pci_rxbd_info *)skb->data;
<<<<<<< HEAD
	rx_info->fs = le32_get_bits(rxbd_info->dword, RTW89_PCI_RXBD_FS);
	rx_info->ls = le32_get_bits(rxbd_info->dword, RTW89_PCI_RXBD_LS);
	rx_info->len = le32_get_bits(rxbd_info->dword, RTW89_PCI_RXBD_WRITE_SIZE);
	rx_info->tag = le32_get_bits(rxbd_info->dword, RTW89_PCI_RXBD_TAG);
=======
	info = rxbd_info->dword;

	rx_info->fs = le32_get_bits(info, RTW89_PCI_RXBD_FS);
	rx_info->ls = le32_get_bits(info, RTW89_PCI_RXBD_LS);
	rx_info->len = le32_get_bits(info, RTW89_PCI_RXBD_WRITE_SIZE);
	rx_info->tag = le32_get_bits(info, RTW89_PCI_RXBD_TAG);
>>>>>>> 2d5404ca
}

static int rtw89_pci_validate_rx_tag(struct rtw89_dev *rtwdev,
				     struct rtw89_pci_rx_ring *rx_ring,
				     struct sk_buff *skb)
{
	struct rtw89_pci_rx_info *rx_info = RTW89_PCI_RX_SKB_CB(skb);
	const struct rtw89_pci_info *info = rtwdev->pci_info;
	u32 target_rx_tag;

	if (!info->check_rx_tag)
		return 0;

	/* valid range is 1 ~ 0x1FFF */
	if (rx_ring->target_rx_tag == 0)
		target_rx_tag = 1;
	else
		target_rx_tag = rx_ring->target_rx_tag;

	if (rx_info->tag != target_rx_tag) {
		rtw89_debug(rtwdev, RTW89_DBG_UNEXP, "mismatch RX tag 0x%x 0x%x\n",
			    rx_info->tag, target_rx_tag);
		return -EAGAIN;
	}

	return 0;
}

static
int rtw89_pci_sync_skb_for_device_and_validate_rx_info(struct rtw89_dev *rtwdev,
						       struct rtw89_pci_rx_ring *rx_ring,
						       struct sk_buff *skb)
{
	struct rtw89_pci_rx_info *rx_info = RTW89_PCI_RX_SKB_CB(skb);
	int rx_tag_retry = 100;
	int ret;

	do {
		rtw89_pci_sync_skb_for_cpu(rtwdev, skb);
		rtw89_pci_rxbd_info_update(rtwdev, skb);

		ret = rtw89_pci_validate_rx_tag(rtwdev, rx_ring, skb);
		if (ret != -EAGAIN)
			break;
	} while (rx_tag_retry--);

	/* update target rx_tag for next RX */
	rx_ring->target_rx_tag = rx_info->tag + 1;

	return ret;
}

static void rtw89_pci_ctrl_txdma_ch_ax(struct rtw89_dev *rtwdev, bool enable)
{
	const struct rtw89_pci_info *info = rtwdev->pci_info;
	const struct rtw89_reg_def *dma_stop1 = &info->dma_stop1;
	const struct rtw89_reg_def *dma_stop2 = &info->dma_stop2;

	if (enable) {
		rtw89_write32_clr(rtwdev, dma_stop1->addr, dma_stop1->mask);
		if (dma_stop2->addr)
			rtw89_write32_clr(rtwdev, dma_stop2->addr, dma_stop2->mask);
	} else {
		rtw89_write32_set(rtwdev, dma_stop1->addr, dma_stop1->mask);
		if (dma_stop2->addr)
			rtw89_write32_set(rtwdev, dma_stop2->addr, dma_stop2->mask);
	}
}

static void rtw89_pci_ctrl_txdma_fw_ch_ax(struct rtw89_dev *rtwdev, bool enable)
{
	const struct rtw89_pci_info *info = rtwdev->pci_info;
	const struct rtw89_reg_def *dma_stop1 = &info->dma_stop1;

	if (enable)
		rtw89_write32_clr(rtwdev, dma_stop1->addr, B_AX_STOP_CH12);
	else
		rtw89_write32_set(rtwdev, dma_stop1->addr, B_AX_STOP_CH12);
}

static bool
rtw89_skb_put_rx_data(struct rtw89_dev *rtwdev, bool fs, bool ls,
		      struct sk_buff *new,
		      const struct sk_buff *skb, u32 offset,
		      const struct rtw89_pci_rx_info *rx_info,
		      const struct rtw89_rx_desc_info *desc_info)
{
	u32 copy_len = rx_info->len - offset;

	if (unlikely(skb_tailroom(new) < copy_len)) {
		rtw89_debug(rtwdev, RTW89_DBG_TXRX,
			    "invalid rx data length bd_len=%d desc_len=%d offset=%d (fs=%d ls=%d)\n",
			    rx_info->len, desc_info->pkt_size, offset, fs, ls);
		rtw89_hex_dump(rtwdev, RTW89_DBG_TXRX, "rx_data: ",
			       skb->data, rx_info->len);
		/* length of a single segment skb is desc_info->pkt_size */
		if (fs && ls) {
			copy_len = desc_info->pkt_size;
		} else {
			rtw89_info(rtwdev, "drop rx data due to invalid length\n");
			return false;
		}
	}

	skb_put_data(new, skb->data + offset, copy_len);

	return true;
}

static u32 rtw89_pci_get_rx_skb_idx(struct rtw89_dev *rtwdev,
				    struct rtw89_pci_dma_ring *bd_ring)
{
	const struct rtw89_pci_info *info = rtwdev->pci_info;
	u32 wp = bd_ring->wp;

	if (!info->rx_ring_eq_is_full)
		return wp;

	if (++wp >= bd_ring->len)
		wp = 0;

	return wp;
}

static u32 rtw89_pci_rxbd_deliver_skbs(struct rtw89_dev *rtwdev,
				       struct rtw89_pci_rx_ring *rx_ring)
{
	struct rtw89_pci_dma_ring *bd_ring = &rx_ring->bd_ring;
	struct rtw89_pci_rx_info *rx_info;
	struct rtw89_rx_desc_info *desc_info = &rx_ring->diliver_desc;
	struct sk_buff *new = rx_ring->diliver_skb;
	struct sk_buff *skb;
	u32 rxinfo_size = sizeof(struct rtw89_pci_rxbd_info);
	u32 skb_idx;
	u32 offset;
	u32 cnt = 1;
	bool fs, ls;
	int ret;

	skb_idx = rtw89_pci_get_rx_skb_idx(rtwdev, bd_ring);
	skb = rx_ring->buf[skb_idx];

	ret = rtw89_pci_sync_skb_for_device_and_validate_rx_info(rtwdev, rx_ring, skb);
	if (ret) {
		rtw89_err(rtwdev, "failed to update %d RXBD info: %d\n",
			  bd_ring->wp, ret);
		goto err_sync_device;
	}

	rx_info = RTW89_PCI_RX_SKB_CB(skb);
	fs = rx_info->fs;
	ls = rx_info->ls;

	if (fs) {
		if (new) {
			rtw89_debug(rtwdev, RTW89_DBG_UNEXP,
				    "skb should not be ready before first segment start\n");
			goto err_sync_device;
		}
		if (desc_info->ready) {
			rtw89_warn(rtwdev, "desc info should not be ready before first segment start\n");
			goto err_sync_device;
		}

		rtw89_chip_query_rxdesc(rtwdev, desc_info, skb->data, rxinfo_size);

		new = rtw89_alloc_skb_for_rx(rtwdev, desc_info->pkt_size);
		if (!new)
			goto err_sync_device;

		rx_ring->diliver_skb = new;

		/* first segment has RX desc */
		offset = desc_info->offset + desc_info->rxd_len;
	} else {
		offset = sizeof(struct rtw89_pci_rxbd_info);
		if (!new) {
			rtw89_debug(rtwdev, RTW89_DBG_UNEXP, "no last skb\n");
			goto err_sync_device;
		}
	}
	if (!rtw89_skb_put_rx_data(rtwdev, fs, ls, new, skb, offset, rx_info, desc_info))
		goto err_sync_device;
	rtw89_pci_sync_skb_for_device(rtwdev, skb);
	rtw89_pci_rxbd_increase(rx_ring, 1);

	if (!desc_info->ready) {
		rtw89_warn(rtwdev, "no rx desc information\n");
		goto err_free_resource;
	}
	if (ls) {
		rtw89_core_rx(rtwdev, desc_info, new);
		rx_ring->diliver_skb = NULL;
		desc_info->ready = false;
	}

	return cnt;

err_sync_device:
	rtw89_pci_sync_skb_for_device(rtwdev, skb);
	rtw89_pci_rxbd_increase(rx_ring, 1);
err_free_resource:
	if (new)
		dev_kfree_skb_any(new);
	rx_ring->diliver_skb = NULL;
	desc_info->ready = false;

	return cnt;
}

static void rtw89_pci_rxbd_deliver(struct rtw89_dev *rtwdev,
				   struct rtw89_pci_rx_ring *rx_ring,
				   u32 cnt)
{
	struct rtw89_pci_dma_ring *bd_ring = &rx_ring->bd_ring;
	u32 rx_cnt;

	while (cnt && rtwdev->napi_budget_countdown > 0) {
		rx_cnt = rtw89_pci_rxbd_deliver_skbs(rtwdev, rx_ring);
		if (!rx_cnt) {
			rtw89_err(rtwdev, "failed to deliver RXBD skb\n");

			/* skip the rest RXBD bufs */
			rtw89_pci_rxbd_increase(rx_ring, cnt);
			break;
		}

		cnt -= rx_cnt;
	}

	rtw89_write16(rtwdev, bd_ring->addr.idx, bd_ring->wp);
}

static int rtw89_pci_poll_rxq_dma(struct rtw89_dev *rtwdev,
				  struct rtw89_pci *rtwpci, int budget)
{
	struct rtw89_pci_rx_ring *rx_ring;
	int countdown = rtwdev->napi_budget_countdown;
	u32 cnt;

	rx_ring = &rtwpci->rx_rings[RTW89_RXCH_RXQ];

	cnt = rtw89_pci_rxbd_recalc(rtwdev, rx_ring);
	if (!cnt)
		return 0;

	cnt = min_t(u32, budget, cnt);

	rtw89_pci_rxbd_deliver(rtwdev, rx_ring, cnt);

	/* In case of flushing pending SKBs, the countdown may exceed. */
	if (rtwdev->napi_budget_countdown <= 0)
		return budget;

	return budget - countdown;
}

static void rtw89_pci_tx_status(struct rtw89_dev *rtwdev,
				struct rtw89_pci_tx_ring *tx_ring,
				struct sk_buff *skb, u8 tx_status)
{
	struct rtw89_tx_skb_data *skb_data = RTW89_TX_SKB_CB(skb);
	struct ieee80211_tx_info *info;

	rtw89_core_tx_wait_complete(rtwdev, skb_data, tx_status == RTW89_TX_DONE);

	info = IEEE80211_SKB_CB(skb);
	ieee80211_tx_info_clear_status(info);

	if (info->flags & IEEE80211_TX_CTL_NO_ACK)
		info->flags |= IEEE80211_TX_STAT_NOACK_TRANSMITTED;
	if (tx_status == RTW89_TX_DONE) {
		info->flags |= IEEE80211_TX_STAT_ACK;
		tx_ring->tx_acked++;
	} else {
		if (info->flags & IEEE80211_TX_CTL_REQ_TX_STATUS)
			rtw89_debug(rtwdev, RTW89_DBG_FW,
				    "failed to TX of status %x\n", tx_status);
		switch (tx_status) {
		case RTW89_TX_RETRY_LIMIT:
			tx_ring->tx_retry_lmt++;
			break;
		case RTW89_TX_LIFE_TIME:
			tx_ring->tx_life_time++;
			break;
		case RTW89_TX_MACID_DROP:
			tx_ring->tx_mac_id_drop++;
			break;
		default:
			rtw89_warn(rtwdev, "invalid TX status %x\n", tx_status);
			break;
		}
	}

	ieee80211_tx_status_ni(rtwdev->hw, skb);
}

static void rtw89_pci_reclaim_txbd(struct rtw89_dev *rtwdev, struct rtw89_pci_tx_ring *tx_ring)
{
	struct rtw89_pci_tx_wd *txwd;
	u32 cnt;

	cnt = rtw89_pci_txbd_recalc(rtwdev, tx_ring);
	while (cnt--) {
		txwd = list_first_entry_or_null(&tx_ring->busy_pages, struct rtw89_pci_tx_wd, list);
		if (!txwd) {
			rtw89_warn(rtwdev, "No busy txwd pages available\n");
			break;
		}

		list_del_init(&txwd->list);

		/* this skb has been freed by RPP */
		if (skb_queue_len(&txwd->queue) == 0)
			rtw89_pci_enqueue_txwd(tx_ring, txwd);
	}
}

static void rtw89_pci_release_busy_txwd(struct rtw89_dev *rtwdev,
					struct rtw89_pci_tx_ring *tx_ring)
{
	struct rtw89_pci_tx_wd_ring *wd_ring = &tx_ring->wd_ring;
	struct rtw89_pci_tx_wd *txwd;
	int i;

	for (i = 0; i < wd_ring->page_num; i++) {
		txwd = list_first_entry_or_null(&tx_ring->busy_pages, struct rtw89_pci_tx_wd, list);
		if (!txwd)
			break;

		list_del_init(&txwd->list);
	}
}

static void rtw89_pci_release_txwd_skb(struct rtw89_dev *rtwdev,
				       struct rtw89_pci_tx_ring *tx_ring,
				       struct rtw89_pci_tx_wd *txwd, u16 seq,
				       u8 tx_status)
{
	struct rtw89_pci *rtwpci = (struct rtw89_pci *)rtwdev->priv;
	struct rtw89_pci_tx_data *tx_data;
	struct sk_buff *skb, *tmp;
	u8 txch = tx_ring->txch;

	if (!list_empty(&txwd->list)) {
		rtw89_pci_reclaim_txbd(rtwdev, tx_ring);
		/* In low power mode, RPP can receive before updating of TX BD.
		 * In normal mode, it should not happen so give it a warning.
		 */
		if (!rtwpci->low_power && !list_empty(&txwd->list))
			rtw89_warn(rtwdev, "queue %d txwd %d is not idle\n",
				   txch, seq);
	}

	skb_queue_walk_safe(&txwd->queue, skb, tmp) {
		skb_unlink(skb, &txwd->queue);

		tx_data = RTW89_PCI_TX_SKB_CB(skb);
		dma_unmap_single(&rtwpci->pdev->dev, tx_data->dma, skb->len,
				 DMA_TO_DEVICE);

		rtw89_pci_tx_status(rtwdev, tx_ring, skb, tx_status);
	}

	if (list_empty(&txwd->list))
		rtw89_pci_enqueue_txwd(tx_ring, txwd);
}

static void rtw89_pci_release_rpp(struct rtw89_dev *rtwdev,
				  struct rtw89_pci_rpp_fmt *rpp)
{
	struct rtw89_pci *rtwpci = (struct rtw89_pci *)rtwdev->priv;
	struct rtw89_pci_tx_ring *tx_ring;
	struct rtw89_pci_tx_wd_ring *wd_ring;
	struct rtw89_pci_tx_wd *txwd;
	u16 seq;
	u8 qsel, tx_status, txch;

	seq = le32_get_bits(rpp->dword, RTW89_PCI_RPP_SEQ);
	qsel = le32_get_bits(rpp->dword, RTW89_PCI_RPP_QSEL);
	tx_status = le32_get_bits(rpp->dword, RTW89_PCI_RPP_TX_STATUS);
	txch = rtw89_core_get_ch_dma(rtwdev, qsel);

	if (txch == RTW89_TXCH_CH12) {
		rtw89_warn(rtwdev, "should no fwcmd release report\n");
		return;
	}

	tx_ring = &rtwpci->tx_rings[txch];
	wd_ring = &tx_ring->wd_ring;
	txwd = &wd_ring->pages[seq];

	rtw89_pci_release_txwd_skb(rtwdev, tx_ring, txwd, seq, tx_status);
}

static void rtw89_pci_release_pending_txwd_skb(struct rtw89_dev *rtwdev,
					       struct rtw89_pci_tx_ring *tx_ring)
{
	struct rtw89_pci_tx_wd_ring *wd_ring = &tx_ring->wd_ring;
	struct rtw89_pci_tx_wd *txwd;
	int i;

	for (i = 0; i < wd_ring->page_num; i++) {
		txwd = &wd_ring->pages[i];

		if (!list_empty(&txwd->list))
			continue;

		rtw89_pci_release_txwd_skb(rtwdev, tx_ring, txwd, i, RTW89_TX_MACID_DROP);
	}
}

static u32 rtw89_pci_release_tx_skbs(struct rtw89_dev *rtwdev,
				     struct rtw89_pci_rx_ring *rx_ring,
				     u32 max_cnt)
{
	struct rtw89_pci_dma_ring *bd_ring = &rx_ring->bd_ring;
	struct rtw89_pci_rx_info *rx_info;
	struct rtw89_pci_rpp_fmt *rpp;
	struct rtw89_rx_desc_info desc_info = {};
	struct sk_buff *skb;
	u32 cnt = 0;
	u32 rpp_size = sizeof(struct rtw89_pci_rpp_fmt);
	u32 rxinfo_size = sizeof(struct rtw89_pci_rxbd_info);
	u32 skb_idx;
	u32 offset;
	int ret;

	skb_idx = rtw89_pci_get_rx_skb_idx(rtwdev, bd_ring);
	skb = rx_ring->buf[skb_idx];

	ret = rtw89_pci_sync_skb_for_device_and_validate_rx_info(rtwdev, rx_ring, skb);
	if (ret) {
		rtw89_err(rtwdev, "failed to update %d RXBD info: %d\n",
			  bd_ring->wp, ret);
		goto err_sync_device;
	}

	rx_info = RTW89_PCI_RX_SKB_CB(skb);
	if (!rx_info->fs || !rx_info->ls) {
		rtw89_err(rtwdev, "cannot process RP frame not set FS/LS\n");
		return cnt;
	}

	rtw89_chip_query_rxdesc(rtwdev, &desc_info, skb->data, rxinfo_size);

	/* first segment has RX desc */
	offset = desc_info.offset + desc_info.rxd_len;
	for (; offset + rpp_size <= rx_info->len; offset += rpp_size) {
		rpp = (struct rtw89_pci_rpp_fmt *)(skb->data + offset);
		rtw89_pci_release_rpp(rtwdev, rpp);
	}

	rtw89_pci_sync_skb_for_device(rtwdev, skb);
	rtw89_pci_rxbd_increase(rx_ring, 1);
	cnt++;

	return cnt;

err_sync_device:
	rtw89_pci_sync_skb_for_device(rtwdev, skb);
	return 0;
}

static void rtw89_pci_release_tx(struct rtw89_dev *rtwdev,
				 struct rtw89_pci_rx_ring *rx_ring,
				 u32 cnt)
{
	struct rtw89_pci_dma_ring *bd_ring = &rx_ring->bd_ring;
	u32 release_cnt;

	while (cnt) {
		release_cnt = rtw89_pci_release_tx_skbs(rtwdev, rx_ring, cnt);
		if (!release_cnt) {
			rtw89_err(rtwdev, "failed to release TX skbs\n");

			/* skip the rest RXBD bufs */
			rtw89_pci_rxbd_increase(rx_ring, cnt);
			break;
		}

		cnt -= release_cnt;
	}

	rtw89_write16(rtwdev, bd_ring->addr.idx, bd_ring->wp);
}

static int rtw89_pci_poll_rpq_dma(struct rtw89_dev *rtwdev,
				  struct rtw89_pci *rtwpci, int budget)
{
	struct rtw89_pci_rx_ring *rx_ring;
	u32 cnt;
	int work_done;

	rx_ring = &rtwpci->rx_rings[RTW89_RXCH_RPQ];

	spin_lock_bh(&rtwpci->trx_lock);

	cnt = rtw89_pci_rxbd_recalc(rtwdev, rx_ring);
	if (cnt == 0)
		goto out_unlock;

	rtw89_pci_release_tx(rtwdev, rx_ring, cnt);

out_unlock:
	spin_unlock_bh(&rtwpci->trx_lock);

	/* always release all RPQ */
	work_done = min_t(int, cnt, budget);
	rtwdev->napi_budget_countdown -= work_done;

	return work_done;
}

static void rtw89_pci_isr_rxd_unavail(struct rtw89_dev *rtwdev,
				      struct rtw89_pci *rtwpci)
{
	struct rtw89_pci_rx_ring *rx_ring;
	struct rtw89_pci_dma_ring *bd_ring;
	u32 reg_idx;
	u16 hw_idx, hw_idx_next, host_idx;
	int i;

	for (i = 0; i < RTW89_RXCH_NUM; i++) {
		rx_ring = &rtwpci->rx_rings[i];
		bd_ring = &rx_ring->bd_ring;

		reg_idx = rtw89_read32(rtwdev, bd_ring->addr.idx);
		hw_idx = FIELD_GET(TXBD_HW_IDX_MASK, reg_idx);
		host_idx = FIELD_GET(TXBD_HOST_IDX_MASK, reg_idx);
		hw_idx_next = (hw_idx + 1) % bd_ring->len;

		if (hw_idx_next == host_idx)
			rtw89_debug(rtwdev, RTW89_DBG_UNEXP, "%d RXD unavailable\n", i);

		rtw89_debug(rtwdev, RTW89_DBG_TXRX,
			    "%d RXD unavailable, idx=0x%08x, len=%d\n",
			    i, reg_idx, bd_ring->len);
	}
}

void rtw89_pci_recognize_intrs(struct rtw89_dev *rtwdev,
			       struct rtw89_pci *rtwpci,
			       struct rtw89_pci_isrs *isrs)
{
	isrs->halt_c2h_isrs = rtw89_read32(rtwdev, R_AX_HISR0) & rtwpci->halt_c2h_intrs;
	isrs->isrs[0] = rtw89_read32(rtwdev, R_AX_PCIE_HISR00) & rtwpci->intrs[0];
	isrs->isrs[1] = rtw89_read32(rtwdev, R_AX_PCIE_HISR10) & rtwpci->intrs[1];

	rtw89_write32(rtwdev, R_AX_HISR0, isrs->halt_c2h_isrs);
	rtw89_write32(rtwdev, R_AX_PCIE_HISR00, isrs->isrs[0]);
	rtw89_write32(rtwdev, R_AX_PCIE_HISR10, isrs->isrs[1]);
}
EXPORT_SYMBOL(rtw89_pci_recognize_intrs);

void rtw89_pci_recognize_intrs_v1(struct rtw89_dev *rtwdev,
				  struct rtw89_pci *rtwpci,
				  struct rtw89_pci_isrs *isrs)
{
	isrs->ind_isrs = rtw89_read32(rtwdev, R_AX_PCIE_HISR00_V1) & rtwpci->ind_intrs;
	isrs->halt_c2h_isrs = isrs->ind_isrs & B_AX_HS0ISR_IND_INT_EN ?
			      rtw89_read32(rtwdev, R_AX_HISR0) & rtwpci->halt_c2h_intrs : 0;
	isrs->isrs[0] = isrs->ind_isrs & B_AX_HCI_AXIDMA_INT_EN ?
			rtw89_read32(rtwdev, R_AX_HAXI_HISR00) & rtwpci->intrs[0] : 0;
	isrs->isrs[1] = isrs->ind_isrs & B_AX_HS1ISR_IND_INT_EN ?
			rtw89_read32(rtwdev, R_AX_HISR1) & rtwpci->intrs[1] : 0;

	if (isrs->halt_c2h_isrs)
		rtw89_write32(rtwdev, R_AX_HISR0, isrs->halt_c2h_isrs);
	if (isrs->isrs[0])
		rtw89_write32(rtwdev, R_AX_HAXI_HISR00, isrs->isrs[0]);
	if (isrs->isrs[1])
		rtw89_write32(rtwdev, R_AX_HISR1, isrs->isrs[1]);
}
EXPORT_SYMBOL(rtw89_pci_recognize_intrs_v1);

void rtw89_pci_recognize_intrs_v2(struct rtw89_dev *rtwdev,
				  struct rtw89_pci *rtwpci,
				  struct rtw89_pci_isrs *isrs)
{
	isrs->ind_isrs = rtw89_read32(rtwdev, R_BE_PCIE_HISR) & rtwpci->ind_intrs;
	isrs->halt_c2h_isrs = isrs->ind_isrs & B_BE_HS0ISR_IND_INT ?
			      rtw89_read32(rtwdev, R_BE_HISR0) & rtwpci->halt_c2h_intrs : 0;
	isrs->isrs[0] = isrs->ind_isrs & B_BE_HCI_AXIDMA_INT ?
			rtw89_read32(rtwdev, R_BE_HAXI_HISR00) & rtwpci->intrs[0] : 0;
	isrs->isrs[1] = rtw89_read32(rtwdev, R_BE_PCIE_DMA_ISR) & rtwpci->intrs[1];

	if (isrs->halt_c2h_isrs)
		rtw89_write32(rtwdev, R_BE_HISR0, isrs->halt_c2h_isrs);
	if (isrs->isrs[0])
		rtw89_write32(rtwdev, R_BE_HAXI_HISR00, isrs->isrs[0]);
	if (isrs->isrs[1])
		rtw89_write32(rtwdev, R_BE_PCIE_DMA_ISR, isrs->isrs[1]);
	rtw89_write32(rtwdev, R_BE_PCIE_HISR, isrs->ind_isrs);
}
EXPORT_SYMBOL(rtw89_pci_recognize_intrs_v2);

void rtw89_pci_enable_intr(struct rtw89_dev *rtwdev, struct rtw89_pci *rtwpci)
{
	rtw89_write32(rtwdev, R_AX_HIMR0, rtwpci->halt_c2h_intrs);
	rtw89_write32(rtwdev, R_AX_PCIE_HIMR00, rtwpci->intrs[0]);
	rtw89_write32(rtwdev, R_AX_PCIE_HIMR10, rtwpci->intrs[1]);
}
EXPORT_SYMBOL(rtw89_pci_enable_intr);

void rtw89_pci_disable_intr(struct rtw89_dev *rtwdev, struct rtw89_pci *rtwpci)
{
	rtw89_write32(rtwdev, R_AX_HIMR0, 0);
	rtw89_write32(rtwdev, R_AX_PCIE_HIMR00, 0);
	rtw89_write32(rtwdev, R_AX_PCIE_HIMR10, 0);
}
EXPORT_SYMBOL(rtw89_pci_disable_intr);

void rtw89_pci_enable_intr_v1(struct rtw89_dev *rtwdev, struct rtw89_pci *rtwpci)
{
	rtw89_write32(rtwdev, R_AX_PCIE_HIMR00_V1, rtwpci->ind_intrs);
	rtw89_write32(rtwdev, R_AX_HIMR0, rtwpci->halt_c2h_intrs);
	rtw89_write32(rtwdev, R_AX_HAXI_HIMR00, rtwpci->intrs[0]);
	rtw89_write32(rtwdev, R_AX_HIMR1, rtwpci->intrs[1]);
}
EXPORT_SYMBOL(rtw89_pci_enable_intr_v1);

void rtw89_pci_disable_intr_v1(struct rtw89_dev *rtwdev, struct rtw89_pci *rtwpci)
{
	rtw89_write32(rtwdev, R_AX_PCIE_HIMR00_V1, 0);
}
EXPORT_SYMBOL(rtw89_pci_disable_intr_v1);

void rtw89_pci_enable_intr_v2(struct rtw89_dev *rtwdev, struct rtw89_pci *rtwpci)
{
	rtw89_write32(rtwdev, R_BE_HIMR0, rtwpci->halt_c2h_intrs);
	rtw89_write32(rtwdev, R_BE_HAXI_HIMR00, rtwpci->intrs[0]);
	rtw89_write32(rtwdev, R_BE_PCIE_DMA_IMR_0_V1, rtwpci->intrs[1]);
	rtw89_write32(rtwdev, R_BE_PCIE_HIMR0, rtwpci->ind_intrs);
}
EXPORT_SYMBOL(rtw89_pci_enable_intr_v2);

void rtw89_pci_disable_intr_v2(struct rtw89_dev *rtwdev, struct rtw89_pci *rtwpci)
{
	rtw89_write32(rtwdev, R_BE_PCIE_HIMR0, 0);
	rtw89_write32(rtwdev, R_BE_PCIE_DMA_IMR_0_V1, 0);
}
EXPORT_SYMBOL(rtw89_pci_disable_intr_v2);

static void rtw89_pci_ops_recovery_start(struct rtw89_dev *rtwdev)
{
	struct rtw89_pci *rtwpci = (struct rtw89_pci *)rtwdev->priv;
	unsigned long flags;

	spin_lock_irqsave(&rtwpci->irq_lock, flags);
	rtw89_chip_disable_intr(rtwdev, rtwpci);
	rtw89_chip_config_intr_mask(rtwdev, RTW89_PCI_INTR_MASK_RECOVERY_START);
	rtw89_chip_enable_intr(rtwdev, rtwpci);
	spin_unlock_irqrestore(&rtwpci->irq_lock, flags);
}

static void rtw89_pci_ops_recovery_complete(struct rtw89_dev *rtwdev)
{
	struct rtw89_pci *rtwpci = (struct rtw89_pci *)rtwdev->priv;
	unsigned long flags;

	spin_lock_irqsave(&rtwpci->irq_lock, flags);
	rtw89_chip_disable_intr(rtwdev, rtwpci);
	rtw89_chip_config_intr_mask(rtwdev, RTW89_PCI_INTR_MASK_RECOVERY_COMPLETE);
	rtw89_chip_enable_intr(rtwdev, rtwpci);
	spin_unlock_irqrestore(&rtwpci->irq_lock, flags);
}

static void rtw89_pci_low_power_interrupt_handler(struct rtw89_dev *rtwdev)
{
	struct rtw89_pci *rtwpci = (struct rtw89_pci *)rtwdev->priv;
	int budget = NAPI_POLL_WEIGHT;

	/* To prevent RXQ get stuck due to run out of budget. */
	rtwdev->napi_budget_countdown = budget;

	rtw89_pci_poll_rpq_dma(rtwdev, rtwpci, budget);
	rtw89_pci_poll_rxq_dma(rtwdev, rtwpci, budget);
}

static irqreturn_t rtw89_pci_interrupt_threadfn(int irq, void *dev)
{
	struct rtw89_dev *rtwdev = dev;
	struct rtw89_pci *rtwpci = (struct rtw89_pci *)rtwdev->priv;
	const struct rtw89_pci_info *info = rtwdev->pci_info;
	const struct rtw89_pci_gen_def *gen_def = info->gen_def;
	struct rtw89_pci_isrs isrs;
	unsigned long flags;

	spin_lock_irqsave(&rtwpci->irq_lock, flags);
	rtw89_chip_recognize_intrs(rtwdev, rtwpci, &isrs);
	spin_unlock_irqrestore(&rtwpci->irq_lock, flags);

	if (unlikely(isrs.isrs[0] & gen_def->isr_rdu))
		rtw89_pci_isr_rxd_unavail(rtwdev, rtwpci);

	if (unlikely(isrs.halt_c2h_isrs & gen_def->isr_halt_c2h))
		rtw89_ser_notify(rtwdev, rtw89_mac_get_err_status(rtwdev));

	if (unlikely(isrs.halt_c2h_isrs & gen_def->isr_wdt_timeout))
		rtw89_ser_notify(rtwdev, MAC_AX_ERR_L2_ERR_WDT_TIMEOUT_INT);

	if (unlikely(rtwpci->under_recovery))
		goto enable_intr;

	if (unlikely(rtwpci->low_power)) {
		rtw89_pci_low_power_interrupt_handler(rtwdev);
		goto enable_intr;
	}

	if (likely(rtwpci->running)) {
		local_bh_disable();
		napi_schedule(&rtwdev->napi);
		local_bh_enable();
	}

	return IRQ_HANDLED;

enable_intr:
	spin_lock_irqsave(&rtwpci->irq_lock, flags);
	if (likely(rtwpci->running))
		rtw89_chip_enable_intr(rtwdev, rtwpci);
	spin_unlock_irqrestore(&rtwpci->irq_lock, flags);
	return IRQ_HANDLED;
}

static irqreturn_t rtw89_pci_interrupt_handler(int irq, void *dev)
{
	struct rtw89_dev *rtwdev = dev;
	struct rtw89_pci *rtwpci = (struct rtw89_pci *)rtwdev->priv;
	unsigned long flags;
	irqreturn_t irqret = IRQ_WAKE_THREAD;

	spin_lock_irqsave(&rtwpci->irq_lock, flags);

	/* If interrupt event is on the road, it is still trigger interrupt
	 * even we have done pci_stop() to turn off IMR.
	 */
	if (unlikely(!rtwpci->running)) {
		irqret = IRQ_HANDLED;
		goto exit;
	}

	rtw89_chip_disable_intr(rtwdev, rtwpci);
exit:
	spin_unlock_irqrestore(&rtwpci->irq_lock, flags);

	return irqret;
}

#define DEF_TXCHADDRS_TYPE2(gen, ch_idx, txch, v...) \
	[RTW89_TXCH_##ch_idx] = { \
		.num = R_##gen##_##txch##_TXBD_NUM ##v, \
		.idx = R_##gen##_##txch##_TXBD_IDX ##v, \
		.bdram = 0, \
		.desa_l = R_##gen##_##txch##_TXBD_DESA_L ##v, \
		.desa_h = R_##gen##_##txch##_TXBD_DESA_H ##v, \
	}

#define DEF_TXCHADDRS_TYPE1(info, txch, v...) \
	[RTW89_TXCH_##txch] = { \
		.num = R_AX_##txch##_TXBD_NUM ##v, \
		.idx = R_AX_##txch##_TXBD_IDX ##v, \
		.bdram = R_AX_##txch##_BDRAM_CTRL ##v, \
		.desa_l = R_AX_##txch##_TXBD_DESA_L ##v, \
		.desa_h = R_AX_##txch##_TXBD_DESA_H ##v, \
	}

#define DEF_TXCHADDRS(info, txch, v...) \
	[RTW89_TXCH_##txch] = { \
		.num = R_AX_##txch##_TXBD_NUM, \
		.idx = R_AX_##txch##_TXBD_IDX, \
		.bdram = R_AX_##txch##_BDRAM_CTRL ##v, \
		.desa_l = R_AX_##txch##_TXBD_DESA_L ##v, \
		.desa_h = R_AX_##txch##_TXBD_DESA_H ##v, \
	}

#define DEF_RXCHADDRS(gen, ch_idx, rxch, v...) \
	[RTW89_RXCH_##ch_idx] = { \
		.num = R_##gen##_##rxch##_RXBD_NUM ##v, \
		.idx = R_##gen##_##rxch##_RXBD_IDX ##v, \
		.desa_l = R_##gen##_##rxch##_RXBD_DESA_L ##v, \
		.desa_h = R_##gen##_##rxch##_RXBD_DESA_H ##v, \
	}

const struct rtw89_pci_ch_dma_addr_set rtw89_pci_ch_dma_addr_set = {
	.tx = {
		DEF_TXCHADDRS(info, ACH0),
		DEF_TXCHADDRS(info, ACH1),
		DEF_TXCHADDRS(info, ACH2),
		DEF_TXCHADDRS(info, ACH3),
		DEF_TXCHADDRS(info, ACH4),
		DEF_TXCHADDRS(info, ACH5),
		DEF_TXCHADDRS(info, ACH6),
		DEF_TXCHADDRS(info, ACH7),
		DEF_TXCHADDRS(info, CH8),
		DEF_TXCHADDRS(info, CH9),
		DEF_TXCHADDRS_TYPE1(info, CH10),
		DEF_TXCHADDRS_TYPE1(info, CH11),
		DEF_TXCHADDRS(info, CH12),
	},
	.rx = {
		DEF_RXCHADDRS(AX, RXQ, RXQ),
		DEF_RXCHADDRS(AX, RPQ, RPQ),
	},
};
EXPORT_SYMBOL(rtw89_pci_ch_dma_addr_set);

const struct rtw89_pci_ch_dma_addr_set rtw89_pci_ch_dma_addr_set_v1 = {
	.tx = {
		DEF_TXCHADDRS(info, ACH0, _V1),
		DEF_TXCHADDRS(info, ACH1, _V1),
		DEF_TXCHADDRS(info, ACH2, _V1),
		DEF_TXCHADDRS(info, ACH3, _V1),
		DEF_TXCHADDRS(info, ACH4, _V1),
		DEF_TXCHADDRS(info, ACH5, _V1),
		DEF_TXCHADDRS(info, ACH6, _V1),
		DEF_TXCHADDRS(info, ACH7, _V1),
		DEF_TXCHADDRS(info, CH8, _V1),
		DEF_TXCHADDRS(info, CH9, _V1),
		DEF_TXCHADDRS_TYPE1(info, CH10, _V1),
		DEF_TXCHADDRS_TYPE1(info, CH11, _V1),
		DEF_TXCHADDRS(info, CH12, _V1),
	},
	.rx = {
		DEF_RXCHADDRS(AX, RXQ, RXQ, _V1),
		DEF_RXCHADDRS(AX, RPQ, RPQ, _V1),
	},
};
EXPORT_SYMBOL(rtw89_pci_ch_dma_addr_set_v1);

const struct rtw89_pci_ch_dma_addr_set rtw89_pci_ch_dma_addr_set_be = {
	.tx = {
		DEF_TXCHADDRS_TYPE2(BE, ACH0, CH0, _V1),
		DEF_TXCHADDRS_TYPE2(BE, ACH1, CH1, _V1),
		DEF_TXCHADDRS_TYPE2(BE, ACH2, CH2, _V1),
		DEF_TXCHADDRS_TYPE2(BE, ACH3, CH3, _V1),
		DEF_TXCHADDRS_TYPE2(BE, ACH4, CH4, _V1),
		DEF_TXCHADDRS_TYPE2(BE, ACH5, CH5, _V1),
		DEF_TXCHADDRS_TYPE2(BE, ACH6, CH6, _V1),
		DEF_TXCHADDRS_TYPE2(BE, ACH7, CH7, _V1),
		DEF_TXCHADDRS_TYPE2(BE, CH8, CH8, _V1),
		DEF_TXCHADDRS_TYPE2(BE, CH9, CH9, _V1),
		DEF_TXCHADDRS_TYPE2(BE, CH10, CH10, _V1),
		DEF_TXCHADDRS_TYPE2(BE, CH11, CH11, _V1),
		DEF_TXCHADDRS_TYPE2(BE, CH12, CH12, _V1),
	},
	.rx = {
		DEF_RXCHADDRS(BE, RXQ, RXQ0, _V1),
		DEF_RXCHADDRS(BE, RPQ, RPQ0, _V1),
	},
};
EXPORT_SYMBOL(rtw89_pci_ch_dma_addr_set_be);

#undef DEF_TXCHADDRS_TYPE1
#undef DEF_TXCHADDRS
#undef DEF_RXCHADDRS

static int rtw89_pci_get_txch_addrs(struct rtw89_dev *rtwdev,
				    enum rtw89_tx_channel txch,
				    const struct rtw89_pci_ch_dma_addr **addr)
{
	const struct rtw89_pci_info *info = rtwdev->pci_info;

	if (txch >= RTW89_TXCH_NUM)
		return -EINVAL;

	*addr = &info->dma_addr_set->tx[txch];

	return 0;
}

static int rtw89_pci_get_rxch_addrs(struct rtw89_dev *rtwdev,
				    enum rtw89_rx_channel rxch,
				    const struct rtw89_pci_ch_dma_addr **addr)
{
	const struct rtw89_pci_info *info = rtwdev->pci_info;

	if (rxch >= RTW89_RXCH_NUM)
		return -EINVAL;

	*addr = &info->dma_addr_set->rx[rxch];

	return 0;
}

static u32 rtw89_pci_get_avail_txbd_num(struct rtw89_pci_tx_ring *ring)
{
	struct rtw89_pci_dma_ring *bd_ring = &ring->bd_ring;

	/* reserved 1 desc check ring is full or not */
	if (bd_ring->rp > bd_ring->wp)
		return bd_ring->rp - bd_ring->wp - 1;

	return bd_ring->len - (bd_ring->wp - bd_ring->rp) - 1;
}

static
u32 __rtw89_pci_check_and_reclaim_tx_fwcmd_resource(struct rtw89_dev *rtwdev)
{
	struct rtw89_pci *rtwpci = (struct rtw89_pci *)rtwdev->priv;
	struct rtw89_pci_tx_ring *tx_ring = &rtwpci->tx_rings[RTW89_TXCH_CH12];
	u32 cnt;

	spin_lock_bh(&rtwpci->trx_lock);
	rtw89_pci_reclaim_tx_fwcmd(rtwdev, rtwpci);
	cnt = rtw89_pci_get_avail_txbd_num(tx_ring);
	spin_unlock_bh(&rtwpci->trx_lock);

	return cnt;
}

static
u32 __rtw89_pci_check_and_reclaim_tx_resource_noio(struct rtw89_dev *rtwdev,
						   u8 txch)
{
	struct rtw89_pci *rtwpci = (struct rtw89_pci *)rtwdev->priv;
	struct rtw89_pci_tx_ring *tx_ring = &rtwpci->tx_rings[txch];
	struct rtw89_pci_tx_wd_ring *wd_ring = &tx_ring->wd_ring;
	u32 cnt;

	spin_lock_bh(&rtwpci->trx_lock);
	cnt = rtw89_pci_get_avail_txbd_num(tx_ring);
	if (txch != RTW89_TXCH_CH12)
		cnt = min(cnt, wd_ring->curr_num);
	spin_unlock_bh(&rtwpci->trx_lock);

	return cnt;
}

static u32 __rtw89_pci_check_and_reclaim_tx_resource(struct rtw89_dev *rtwdev,
						     u8 txch)
{
	struct rtw89_pci *rtwpci = (struct rtw89_pci *)rtwdev->priv;
	struct rtw89_pci_tx_ring *tx_ring = &rtwpci->tx_rings[txch];
	struct rtw89_pci_tx_wd_ring *wd_ring = &tx_ring->wd_ring;
	const struct rtw89_chip_info *chip = rtwdev->chip;
	u32 bd_cnt, wd_cnt, min_cnt = 0;
	struct rtw89_pci_rx_ring *rx_ring;
	enum rtw89_debug_mask debug_mask;
	u32 cnt;

	rx_ring = &rtwpci->rx_rings[RTW89_RXCH_RPQ];

	spin_lock_bh(&rtwpci->trx_lock);
	bd_cnt = rtw89_pci_get_avail_txbd_num(tx_ring);
	wd_cnt = wd_ring->curr_num;

	if (wd_cnt == 0 || bd_cnt == 0) {
		cnt = rtw89_pci_rxbd_recalc(rtwdev, rx_ring);
		if (cnt)
			rtw89_pci_release_tx(rtwdev, rx_ring, cnt);
		else if (wd_cnt == 0)
			goto out_unlock;

		bd_cnt = rtw89_pci_get_avail_txbd_num(tx_ring);
		if (bd_cnt == 0)
			rtw89_pci_reclaim_txbd(rtwdev, tx_ring);
	}

	bd_cnt = rtw89_pci_get_avail_txbd_num(tx_ring);
	wd_cnt = wd_ring->curr_num;
	min_cnt = min(bd_cnt, wd_cnt);
	if (min_cnt == 0) {
		/* This message can be frequently shown in low power mode or
		 * high traffic with small FIFO chips, and we have recognized it as normal
		 * behavior, so print with mask RTW89_DBG_TXRX in these situations.
		 */
		if (rtwpci->low_power || chip->small_fifo_size)
			debug_mask = RTW89_DBG_TXRX;
		else
			debug_mask = RTW89_DBG_UNEXP;

		rtw89_debug(rtwdev, debug_mask,
			    "still no tx resource after reclaim: wd_cnt=%d bd_cnt=%d\n",
			    wd_cnt, bd_cnt);
	}

out_unlock:
	spin_unlock_bh(&rtwpci->trx_lock);

	return min_cnt;
}

static u32 rtw89_pci_check_and_reclaim_tx_resource(struct rtw89_dev *rtwdev,
						   u8 txch)
{
	if (rtwdev->hci.paused)
		return __rtw89_pci_check_and_reclaim_tx_resource_noio(rtwdev, txch);

	if (txch == RTW89_TXCH_CH12)
		return __rtw89_pci_check_and_reclaim_tx_fwcmd_resource(rtwdev);

	return __rtw89_pci_check_and_reclaim_tx_resource(rtwdev, txch);
}

static void __rtw89_pci_tx_kick_off(struct rtw89_dev *rtwdev, struct rtw89_pci_tx_ring *tx_ring)
{
	struct rtw89_pci *rtwpci = (struct rtw89_pci *)rtwdev->priv;
	struct rtw89_pci_dma_ring *bd_ring = &tx_ring->bd_ring;
	u32 host_idx, addr;

	spin_lock_bh(&rtwpci->trx_lock);

	addr = bd_ring->addr.idx;
	host_idx = bd_ring->wp;
	rtw89_write16(rtwdev, addr, host_idx);

	spin_unlock_bh(&rtwpci->trx_lock);
}

static void rtw89_pci_tx_bd_ring_update(struct rtw89_dev *rtwdev, struct rtw89_pci_tx_ring *tx_ring,
					int n_txbd)
{
	struct rtw89_pci_dma_ring *bd_ring = &tx_ring->bd_ring;
	u32 host_idx, len;

	len = bd_ring->len;
	host_idx = bd_ring->wp + n_txbd;
	host_idx = host_idx < len ? host_idx : host_idx - len;

	bd_ring->wp = host_idx;
}

static void rtw89_pci_ops_tx_kick_off(struct rtw89_dev *rtwdev, u8 txch)
{
	struct rtw89_pci *rtwpci = (struct rtw89_pci *)rtwdev->priv;
	struct rtw89_pci_tx_ring *tx_ring = &rtwpci->tx_rings[txch];

	if (rtwdev->hci.paused) {
		set_bit(txch, rtwpci->kick_map);
		return;
	}

	__rtw89_pci_tx_kick_off(rtwdev, tx_ring);
}

static void rtw89_pci_tx_kick_off_pending(struct rtw89_dev *rtwdev)
{
	struct rtw89_pci *rtwpci = (struct rtw89_pci *)rtwdev->priv;
	struct rtw89_pci_tx_ring *tx_ring;
	int txch;

	for (txch = 0; txch < RTW89_TXCH_NUM; txch++) {
		if (!test_and_clear_bit(txch, rtwpci->kick_map))
			continue;

		tx_ring = &rtwpci->tx_rings[txch];
		__rtw89_pci_tx_kick_off(rtwdev, tx_ring);
	}
}

static void __pci_flush_txch(struct rtw89_dev *rtwdev, u8 txch, bool drop)
{
	struct rtw89_pci *rtwpci = (struct rtw89_pci *)rtwdev->priv;
	struct rtw89_pci_tx_ring *tx_ring = &rtwpci->tx_rings[txch];
	struct rtw89_pci_dma_ring *bd_ring = &tx_ring->bd_ring;
	u32 cur_idx, cur_rp;
	u8 i;

	/* Because the time taked by the I/O is a bit dynamic, it's hard to
	 * define a reasonable fixed total timeout to use read_poll_timeout*
	 * helper. Instead, we can ensure a reasonable polling times, so we
	 * just use for loop with udelay here.
	 */
	for (i = 0; i < 60; i++) {
		cur_idx = rtw89_read32(rtwdev, bd_ring->addr.idx);
		cur_rp = FIELD_GET(TXBD_HW_IDX_MASK, cur_idx);
		if (cur_rp == bd_ring->wp)
			return;

		udelay(1);
	}

	if (!drop)
		rtw89_info(rtwdev, "timed out to flush pci txch: %d\n", txch);
}

static void __rtw89_pci_ops_flush_txchs(struct rtw89_dev *rtwdev, u32 txchs,
					bool drop)
{
	const struct rtw89_pci_info *info = rtwdev->pci_info;
	u8 i;

	for (i = 0; i < RTW89_TXCH_NUM; i++) {
		/* It may be unnecessary to flush FWCMD queue. */
		if (i == RTW89_TXCH_CH12)
			continue;
		if (info->tx_dma_ch_mask & BIT(i))
			continue;

		if (txchs & BIT(i))
			__pci_flush_txch(rtwdev, i, drop);
	}
}

static void rtw89_pci_ops_flush_queues(struct rtw89_dev *rtwdev, u32 queues,
				       bool drop)
{
	__rtw89_pci_ops_flush_txchs(rtwdev, BIT(RTW89_TXCH_NUM) - 1, drop);
}

u32 rtw89_pci_fill_txaddr_info(struct rtw89_dev *rtwdev,
			       void *txaddr_info_addr, u32 total_len,
			       dma_addr_t dma, u8 *add_info_nr)
{
	struct rtw89_pci_tx_addr_info_32 *txaddr_info = txaddr_info_addr;
	__le16 option;

	txaddr_info->length = cpu_to_le16(total_len);
	option = cpu_to_le16(RTW89_PCI_ADDR_MSDU_LS | RTW89_PCI_ADDR_NUM(1));
	option |= le16_encode_bits(upper_32_bits(dma), RTW89_PCI_ADDR_HIGH_MASK);
	txaddr_info->option = option;
	txaddr_info->dma = cpu_to_le32(dma);

	*add_info_nr = 1;

	return sizeof(*txaddr_info);
}
EXPORT_SYMBOL(rtw89_pci_fill_txaddr_info);

u32 rtw89_pci_fill_txaddr_info_v1(struct rtw89_dev *rtwdev,
				  void *txaddr_info_addr, u32 total_len,
				  dma_addr_t dma, u8 *add_info_nr)
{
	struct rtw89_pci_tx_addr_info_32_v1 *txaddr_info = txaddr_info_addr;
	u32 remain = total_len;
	u32 len;
	u16 length_option;
	int n;

	for (n = 0; n < RTW89_TXADDR_INFO_NR_V1 && remain; n++) {
		len = remain >= TXADDR_INFO_LENTHG_V1_MAX ?
		      TXADDR_INFO_LENTHG_V1_MAX : remain;
		remain -= len;

		length_option = FIELD_PREP(B_PCIADDR_LEN_V1_MASK, len) |
				FIELD_PREP(B_PCIADDR_HIGH_SEL_V1_MASK, 0) |
				FIELD_PREP(B_PCIADDR_LS_V1_MASK, remain == 0);
		length_option |= u16_encode_bits(upper_32_bits(dma),
						 B_PCIADDR_HIGH_SEL_V1_MASK);
		txaddr_info->length_opt = cpu_to_le16(length_option);
		txaddr_info->dma_low_lsb = cpu_to_le16(FIELD_GET(GENMASK(15, 0), dma));
		txaddr_info->dma_low_msb = cpu_to_le16(FIELD_GET(GENMASK(31, 16), dma));

		dma += len;
		txaddr_info++;
	}

	WARN_ONCE(remain, "length overflow remain=%u total_len=%u",
		  remain, total_len);

	*add_info_nr = n;

	return n * sizeof(*txaddr_info);
}
EXPORT_SYMBOL(rtw89_pci_fill_txaddr_info_v1);

static int rtw89_pci_txwd_submit(struct rtw89_dev *rtwdev,
				 struct rtw89_pci_tx_ring *tx_ring,
				 struct rtw89_pci_tx_wd *txwd,
				 struct rtw89_core_tx_request *tx_req)
{
	struct rtw89_pci *rtwpci = (struct rtw89_pci *)rtwdev->priv;
	const struct rtw89_chip_info *chip = rtwdev->chip;
	struct rtw89_tx_desc_info *desc_info = &tx_req->desc_info;
	struct rtw89_pci_tx_wp_info *txwp_info;
	void *txaddr_info_addr;
	struct pci_dev *pdev = rtwpci->pdev;
	struct sk_buff *skb = tx_req->skb;
	struct rtw89_pci_tx_data *tx_data = RTW89_PCI_TX_SKB_CB(skb);
	struct rtw89_tx_skb_data *skb_data = RTW89_TX_SKB_CB(skb);
	bool en_wd_info = desc_info->en_wd_info;
	u32 txwd_len;
	u32 txwp_len;
	u32 txaddr_info_len;
	dma_addr_t dma;
	int ret;

	dma = dma_map_single(&pdev->dev, skb->data, skb->len, DMA_TO_DEVICE);
	if (dma_mapping_error(&pdev->dev, dma)) {
		rtw89_err(rtwdev, "failed to map skb dma data\n");
		ret = -EBUSY;
		goto err;
	}

	tx_data->dma = dma;
	rcu_assign_pointer(skb_data->wait, NULL);

	txwp_len = sizeof(*txwp_info);
	txwd_len = chip->txwd_body_size;
	txwd_len += en_wd_info ? chip->txwd_info_size : 0;

	txwp_info = txwd->vaddr + txwd_len;
	txwp_info->seq0 = cpu_to_le16(txwd->seq | RTW89_PCI_TXWP_VALID);
	txwp_info->seq1 = 0;
	txwp_info->seq2 = 0;
	txwp_info->seq3 = 0;

	tx_ring->tx_cnt++;
	txaddr_info_addr = txwd->vaddr + txwd_len + txwp_len;
	txaddr_info_len =
		rtw89_chip_fill_txaddr_info(rtwdev, txaddr_info_addr, skb->len,
					    dma, &desc_info->addr_info_nr);

	txwd->len = txwd_len + txwp_len + txaddr_info_len;

	rtw89_chip_fill_txdesc(rtwdev, desc_info, txwd->vaddr);

	skb_queue_tail(&txwd->queue, skb);

	return 0;

err:
	return ret;
}

static int rtw89_pci_fwcmd_submit(struct rtw89_dev *rtwdev,
				  struct rtw89_pci_tx_ring *tx_ring,
				  struct rtw89_pci_tx_bd_32 *txbd,
				  struct rtw89_core_tx_request *tx_req)
{
	struct rtw89_pci *rtwpci = (struct rtw89_pci *)rtwdev->priv;
	const struct rtw89_chip_info *chip = rtwdev->chip;
	struct rtw89_tx_desc_info *desc_info = &tx_req->desc_info;
	void *txdesc;
	int txdesc_size = chip->h2c_desc_size;
	struct pci_dev *pdev = rtwpci->pdev;
	struct sk_buff *skb = tx_req->skb;
	struct rtw89_pci_tx_data *tx_data = RTW89_PCI_TX_SKB_CB(skb);
	dma_addr_t dma;
	__le16 opt;

	txdesc = skb_push(skb, txdesc_size);
	memset(txdesc, 0, txdesc_size);
	rtw89_chip_fill_txdesc_fwcmd(rtwdev, desc_info, txdesc);

	dma = dma_map_single(&pdev->dev, skb->data, skb->len, DMA_TO_DEVICE);
	if (dma_mapping_error(&pdev->dev, dma)) {
		rtw89_err(rtwdev, "failed to map fwcmd dma data\n");
		return -EBUSY;
	}

	tx_data->dma = dma;
	opt = cpu_to_le16(RTW89_PCI_TXBD_OPT_LS);
	opt |= le16_encode_bits(upper_32_bits(dma), RTW89_PCI_TXBD_OPT_DMA_HI);
	txbd->opt = opt;
	txbd->length = cpu_to_le16(skb->len);
	txbd->dma = cpu_to_le32(tx_data->dma);
	skb_queue_tail(&rtwpci->h2c_queue, skb);

	rtw89_pci_tx_bd_ring_update(rtwdev, tx_ring, 1);

	return 0;
}

static int rtw89_pci_txbd_submit(struct rtw89_dev *rtwdev,
				 struct rtw89_pci_tx_ring *tx_ring,
				 struct rtw89_pci_tx_bd_32 *txbd,
				 struct rtw89_core_tx_request *tx_req)
{
	struct rtw89_pci_tx_wd *txwd;
	__le16 opt;
	int ret;

	/* FWCMD queue doesn't have wd pages. Instead, it submits the CMD
	 * buffer with WD BODY only. So here we don't need to check the free
	 * pages of the wd ring.
	 */
	if (tx_ring->txch == RTW89_TXCH_CH12)
		return rtw89_pci_fwcmd_submit(rtwdev, tx_ring, txbd, tx_req);

	txwd = rtw89_pci_dequeue_txwd(tx_ring);
	if (!txwd) {
		rtw89_err(rtwdev, "no available TXWD\n");
		ret = -ENOSPC;
		goto err;
	}

	ret = rtw89_pci_txwd_submit(rtwdev, tx_ring, txwd, tx_req);
	if (ret) {
		rtw89_err(rtwdev, "failed to submit TXWD %d\n", txwd->seq);
		goto err_enqueue_wd;
	}

	list_add_tail(&txwd->list, &tx_ring->busy_pages);

	opt = cpu_to_le16(RTW89_PCI_TXBD_OPT_LS);
	opt |= le16_encode_bits(upper_32_bits(txwd->paddr), RTW89_PCI_TXBD_OPT_DMA_HI);
	txbd->opt = opt;
	txbd->length = cpu_to_le16(txwd->len);
	txbd->dma = cpu_to_le32(txwd->paddr);

	rtw89_pci_tx_bd_ring_update(rtwdev, tx_ring, 1);

	return 0;

err_enqueue_wd:
	rtw89_pci_enqueue_txwd(tx_ring, txwd);
err:
	return ret;
}

static int rtw89_pci_tx_write(struct rtw89_dev *rtwdev, struct rtw89_core_tx_request *tx_req,
			      u8 txch)
{
	struct rtw89_pci *rtwpci = (struct rtw89_pci *)rtwdev->priv;
	struct rtw89_pci_tx_ring *tx_ring;
	struct rtw89_pci_tx_bd_32 *txbd;
	u32 n_avail_txbd;
	int ret = 0;

	/* check the tx type and dma channel for fw cmd queue */
	if ((txch == RTW89_TXCH_CH12 ||
	     tx_req->tx_type == RTW89_CORE_TX_TYPE_FWCMD) &&
	    (txch != RTW89_TXCH_CH12 ||
	     tx_req->tx_type != RTW89_CORE_TX_TYPE_FWCMD)) {
		rtw89_err(rtwdev, "only fw cmd uses dma channel 12\n");
		return -EINVAL;
	}

	tx_ring = &rtwpci->tx_rings[txch];
	spin_lock_bh(&rtwpci->trx_lock);

	n_avail_txbd = rtw89_pci_get_avail_txbd_num(tx_ring);
	if (n_avail_txbd == 0) {
		rtw89_err(rtwdev, "no available TXBD\n");
		ret = -ENOSPC;
		goto err_unlock;
	}

	txbd = rtw89_pci_get_next_txbd(tx_ring);
	ret = rtw89_pci_txbd_submit(rtwdev, tx_ring, txbd, tx_req);
	if (ret) {
		rtw89_err(rtwdev, "failed to submit TXBD\n");
		goto err_unlock;
	}

	spin_unlock_bh(&rtwpci->trx_lock);
	return 0;

err_unlock:
	spin_unlock_bh(&rtwpci->trx_lock);
	return ret;
}

static int rtw89_pci_ops_tx_write(struct rtw89_dev *rtwdev, struct rtw89_core_tx_request *tx_req)
{
	struct rtw89_tx_desc_info *desc_info = &tx_req->desc_info;
	int ret;

	ret = rtw89_pci_tx_write(rtwdev, tx_req, desc_info->ch_dma);
	if (ret) {
		rtw89_err(rtwdev, "failed to TX Queue %d\n", desc_info->ch_dma);
		return ret;
	}

	return 0;
}

const struct rtw89_pci_bd_ram rtw89_bd_ram_table_dual[RTW89_TXCH_NUM] = {
	[RTW89_TXCH_ACH0] = {.start_idx = 0,  .max_num = 5, .min_num = 2},
	[RTW89_TXCH_ACH1] = {.start_idx = 5,  .max_num = 5, .min_num = 2},
	[RTW89_TXCH_ACH2] = {.start_idx = 10, .max_num = 5, .min_num = 2},
	[RTW89_TXCH_ACH3] = {.start_idx = 15, .max_num = 5, .min_num = 2},
	[RTW89_TXCH_ACH4] = {.start_idx = 20, .max_num = 5, .min_num = 2},
	[RTW89_TXCH_ACH5] = {.start_idx = 25, .max_num = 5, .min_num = 2},
	[RTW89_TXCH_ACH6] = {.start_idx = 30, .max_num = 5, .min_num = 2},
	[RTW89_TXCH_ACH7] = {.start_idx = 35, .max_num = 5, .min_num = 2},
	[RTW89_TXCH_CH8]  = {.start_idx = 40, .max_num = 5, .min_num = 1},
	[RTW89_TXCH_CH9]  = {.start_idx = 45, .max_num = 5, .min_num = 1},
	[RTW89_TXCH_CH10] = {.start_idx = 50, .max_num = 5, .min_num = 1},
	[RTW89_TXCH_CH11] = {.start_idx = 55, .max_num = 5, .min_num = 1},
	[RTW89_TXCH_CH12] = {.start_idx = 60, .max_num = 4, .min_num = 1},
};
EXPORT_SYMBOL(rtw89_bd_ram_table_dual);

const struct rtw89_pci_bd_ram rtw89_bd_ram_table_single[RTW89_TXCH_NUM] = {
	[RTW89_TXCH_ACH0] = {.start_idx = 0,  .max_num = 5, .min_num = 2},
	[RTW89_TXCH_ACH1] = {.start_idx = 5,  .max_num = 5, .min_num = 2},
	[RTW89_TXCH_ACH2] = {.start_idx = 10, .max_num = 5, .min_num = 2},
	[RTW89_TXCH_ACH3] = {.start_idx = 15, .max_num = 5, .min_num = 2},
	[RTW89_TXCH_CH8]  = {.start_idx = 20, .max_num = 4, .min_num = 1},
	[RTW89_TXCH_CH9]  = {.start_idx = 24, .max_num = 4, .min_num = 1},
	[RTW89_TXCH_CH12] = {.start_idx = 28, .max_num = 4, .min_num = 1},
};
EXPORT_SYMBOL(rtw89_bd_ram_table_single);

static void rtw89_pci_init_wp_16sel(struct rtw89_dev *rtwdev)
{
	const struct rtw89_pci_info *info = rtwdev->pci_info;
	u32 addr = info->wp_sel_addr;
	u32 val;
	int i;

	if (!info->wp_sel_addr)
		return;

	for (i = 0; i < 16; i += 4) {
		val = u32_encode_bits(i + 0, MASKBYTE0) |
		      u32_encode_bits(i + 1, MASKBYTE1) |
		      u32_encode_bits(i + 2, MASKBYTE2) |
		      u32_encode_bits(i + 3, MASKBYTE3);
		rtw89_write32(rtwdev, addr + i, val);
	}
}

static void rtw89_pci_reset_trx_rings(struct rtw89_dev *rtwdev)
{
	struct rtw89_pci *rtwpci = (struct rtw89_pci *)rtwdev->priv;
	const struct rtw89_pci_info *info = rtwdev->pci_info;
	const struct rtw89_pci_bd_ram *bd_ram_table = *info->bd_ram_table;
	struct rtw89_pci_tx_ring *tx_ring;
	struct rtw89_pci_rx_ring *rx_ring;
	struct rtw89_pci_dma_ring *bd_ring;
	const struct rtw89_pci_bd_ram *bd_ram;
	u32 addr_num;
	u32 addr_idx;
	u32 addr_bdram;
	u32 addr_desa_l;
	u32 val32;
	int i;

	for (i = 0; i < RTW89_TXCH_NUM; i++) {
		if (info->tx_dma_ch_mask & BIT(i))
			continue;

		tx_ring = &rtwpci->tx_rings[i];
		bd_ring = &tx_ring->bd_ring;
		bd_ram = bd_ram_table ? &bd_ram_table[i] : NULL;
		addr_num = bd_ring->addr.num;
		addr_bdram = bd_ring->addr.bdram;
		addr_desa_l = bd_ring->addr.desa_l;
		bd_ring->wp = 0;
		bd_ring->rp = 0;

		rtw89_write16(rtwdev, addr_num, bd_ring->len);
		if (addr_bdram && bd_ram) {
			val32 = FIELD_PREP(BDRAM_SIDX_MASK, bd_ram->start_idx) |
				FIELD_PREP(BDRAM_MAX_MASK, bd_ram->max_num) |
				FIELD_PREP(BDRAM_MIN_MASK, bd_ram->min_num);

			rtw89_write32(rtwdev, addr_bdram, val32);
		}
		rtw89_write32(rtwdev, addr_desa_l, bd_ring->dma);
		rtw89_write32(rtwdev, addr_desa_l + 4, upper_32_bits(bd_ring->dma));
	}

	for (i = 0; i < RTW89_RXCH_NUM; i++) {
		rx_ring = &rtwpci->rx_rings[i];
		bd_ring = &rx_ring->bd_ring;
		addr_num = bd_ring->addr.num;
		addr_idx = bd_ring->addr.idx;
		addr_desa_l = bd_ring->addr.desa_l;
		if (info->rx_ring_eq_is_full)
			bd_ring->wp = bd_ring->len - 1;
		else
			bd_ring->wp = 0;
		bd_ring->rp = 0;
		rx_ring->diliver_skb = NULL;
		rx_ring->diliver_desc.ready = false;
		rx_ring->target_rx_tag = 0;

		rtw89_write16(rtwdev, addr_num, bd_ring->len);
		rtw89_write32(rtwdev, addr_desa_l, bd_ring->dma);
<<<<<<< HEAD
=======
		rtw89_write32(rtwdev, addr_desa_l + 4, upper_32_bits(bd_ring->dma));
>>>>>>> 2d5404ca

		if (info->rx_ring_eq_is_full)
			rtw89_write16(rtwdev, addr_idx, bd_ring->wp);
	}

	rtw89_pci_init_wp_16sel(rtwdev);
}

static void rtw89_pci_release_tx_ring(struct rtw89_dev *rtwdev,
				      struct rtw89_pci_tx_ring *tx_ring)
{
	rtw89_pci_release_busy_txwd(rtwdev, tx_ring);
	rtw89_pci_release_pending_txwd_skb(rtwdev, tx_ring);
}

void rtw89_pci_ops_reset(struct rtw89_dev *rtwdev)
{
	struct rtw89_pci *rtwpci = (struct rtw89_pci *)rtwdev->priv;
	const struct rtw89_pci_info *info = rtwdev->pci_info;
	int txch;

	rtw89_pci_reset_trx_rings(rtwdev);

	spin_lock_bh(&rtwpci->trx_lock);
	for (txch = 0; txch < RTW89_TXCH_NUM; txch++) {
		if (info->tx_dma_ch_mask & BIT(txch))
			continue;
		if (txch == RTW89_TXCH_CH12) {
			rtw89_pci_release_fwcmd(rtwdev, rtwpci,
						skb_queue_len(&rtwpci->h2c_queue), true);
			continue;
		}
		rtw89_pci_release_tx_ring(rtwdev, &rtwpci->tx_rings[txch]);
	}
	spin_unlock_bh(&rtwpci->trx_lock);
}

static void rtw89_pci_enable_intr_lock(struct rtw89_dev *rtwdev)
{
	struct rtw89_pci *rtwpci = (struct rtw89_pci *)rtwdev->priv;
	unsigned long flags;

	spin_lock_irqsave(&rtwpci->irq_lock, flags);
	rtwpci->running = true;
	rtw89_chip_enable_intr(rtwdev, rtwpci);
	spin_unlock_irqrestore(&rtwpci->irq_lock, flags);
}

static void rtw89_pci_disable_intr_lock(struct rtw89_dev *rtwdev)
{
	struct rtw89_pci *rtwpci = (struct rtw89_pci *)rtwdev->priv;
	unsigned long flags;

	spin_lock_irqsave(&rtwpci->irq_lock, flags);
	rtwpci->running = false;
	rtw89_chip_disable_intr(rtwdev, rtwpci);
	spin_unlock_irqrestore(&rtwpci->irq_lock, flags);
}

static int rtw89_pci_ops_start(struct rtw89_dev *rtwdev)
{
	rtw89_core_napi_start(rtwdev);
	rtw89_pci_enable_intr_lock(rtwdev);

	return 0;
}

static void rtw89_pci_ops_stop(struct rtw89_dev *rtwdev)
{
	struct rtw89_pci *rtwpci = (struct rtw89_pci *)rtwdev->priv;
	struct pci_dev *pdev = rtwpci->pdev;

	rtw89_pci_disable_intr_lock(rtwdev);
	synchronize_irq(pdev->irq);
	rtw89_core_napi_stop(rtwdev);
}

static void rtw89_pci_ops_pause(struct rtw89_dev *rtwdev, bool pause)
{
	struct rtw89_pci *rtwpci = (struct rtw89_pci *)rtwdev->priv;
	struct pci_dev *pdev = rtwpci->pdev;

	if (pause) {
		rtw89_pci_disable_intr_lock(rtwdev);
		synchronize_irq(pdev->irq);
		if (test_bit(RTW89_FLAG_NAPI_RUNNING, rtwdev->flags))
			napi_synchronize(&rtwdev->napi);
	} else {
		rtw89_pci_enable_intr_lock(rtwdev);
		rtw89_pci_tx_kick_off_pending(rtwdev);
	}
}

static
void rtw89_pci_switch_bd_idx_addr(struct rtw89_dev *rtwdev, bool low_power)
{
	struct rtw89_pci *rtwpci = (struct rtw89_pci *)rtwdev->priv;
	const struct rtw89_pci_info *info = rtwdev->pci_info;
	const struct rtw89_pci_bd_idx_addr *bd_idx_addr = info->bd_idx_addr_low_power;
	const struct rtw89_pci_ch_dma_addr_set *dma_addr_set = info->dma_addr_set;
	struct rtw89_pci_tx_ring *tx_ring;
	struct rtw89_pci_rx_ring *rx_ring;
	int i;

	if (WARN(!bd_idx_addr, "only HCI with low power mode needs this\n"))
		return;

	for (i = 0; i < RTW89_TXCH_NUM; i++) {
		tx_ring = &rtwpci->tx_rings[i];
		tx_ring->bd_ring.addr.idx = low_power ?
					    bd_idx_addr->tx_bd_addrs[i] :
					    dma_addr_set->tx[i].idx;
	}

	for (i = 0; i < RTW89_RXCH_NUM; i++) {
		rx_ring = &rtwpci->rx_rings[i];
		rx_ring->bd_ring.addr.idx = low_power ?
					    bd_idx_addr->rx_bd_addrs[i] :
					    dma_addr_set->rx[i].idx;
	}
}

static void rtw89_pci_ops_switch_mode(struct rtw89_dev *rtwdev, bool low_power)
{
	enum rtw89_pci_intr_mask_cfg cfg;

	WARN(!rtwdev->hci.paused, "HCI isn't paused\n");

	cfg = low_power ? RTW89_PCI_INTR_MASK_LOW_POWER : RTW89_PCI_INTR_MASK_NORMAL;
	rtw89_chip_config_intr_mask(rtwdev, cfg);
	rtw89_pci_switch_bd_idx_addr(rtwdev, low_power);
}

static void rtw89_pci_ops_write32(struct rtw89_dev *rtwdev, u32 addr, u32 data);

static u32 rtw89_pci_ops_read32_cmac(struct rtw89_dev *rtwdev, u32 addr)
{
	struct rtw89_pci *rtwpci = (struct rtw89_pci *)rtwdev->priv;
	u32 val = readl(rtwpci->mmap + addr);
	int count;

	for (count = 0; ; count++) {
		if (val != RTW89_R32_DEAD)
			return val;
		if (count >= MAC_REG_POOL_COUNT) {
			rtw89_warn(rtwdev, "addr %#x = %#x\n", addr, val);
			return RTW89_R32_DEAD;
		}
		rtw89_pci_ops_write32(rtwdev, R_AX_CK_EN, B_AX_CMAC_ALLCKEN);
		val = readl(rtwpci->mmap + addr);
	}

	return val;
}

static u8 rtw89_pci_ops_read8(struct rtw89_dev *rtwdev, u32 addr)
{
	struct rtw89_pci *rtwpci = (struct rtw89_pci *)rtwdev->priv;
	u32 addr32, val32, shift;

	if (!ACCESS_CMAC(addr))
		return readb(rtwpci->mmap + addr);

	addr32 = addr & ~0x3;
	shift = (addr & 0x3) * 8;
	val32 = rtw89_pci_ops_read32_cmac(rtwdev, addr32);
	return val32 >> shift;
}

static u16 rtw89_pci_ops_read16(struct rtw89_dev *rtwdev, u32 addr)
{
	struct rtw89_pci *rtwpci = (struct rtw89_pci *)rtwdev->priv;
	u32 addr32, val32, shift;

	if (!ACCESS_CMAC(addr))
		return readw(rtwpci->mmap + addr);

	addr32 = addr & ~0x3;
	shift = (addr & 0x3) * 8;
	val32 = rtw89_pci_ops_read32_cmac(rtwdev, addr32);
	return val32 >> shift;
}

static u32 rtw89_pci_ops_read32(struct rtw89_dev *rtwdev, u32 addr)
{
	struct rtw89_pci *rtwpci = (struct rtw89_pci *)rtwdev->priv;

	if (!ACCESS_CMAC(addr))
		return readl(rtwpci->mmap + addr);

	return rtw89_pci_ops_read32_cmac(rtwdev, addr);
}

static void rtw89_pci_ops_write8(struct rtw89_dev *rtwdev, u32 addr, u8 data)
{
	struct rtw89_pci *rtwpci = (struct rtw89_pci *)rtwdev->priv;

	writeb(data, rtwpci->mmap + addr);
}

static void rtw89_pci_ops_write16(struct rtw89_dev *rtwdev, u32 addr, u16 data)
{
	struct rtw89_pci *rtwpci = (struct rtw89_pci *)rtwdev->priv;

	writew(data, rtwpci->mmap + addr);
}

static void rtw89_pci_ops_write32(struct rtw89_dev *rtwdev, u32 addr, u32 data)
{
	struct rtw89_pci *rtwpci = (struct rtw89_pci *)rtwdev->priv;

	writel(data, rtwpci->mmap + addr);
}

static void rtw89_pci_ctrl_dma_trx(struct rtw89_dev *rtwdev, bool enable)
{
	const struct rtw89_pci_info *info = rtwdev->pci_info;

	if (enable)
		rtw89_write32_set(rtwdev, info->init_cfg_reg,
				  info->rxhci_en_bit | info->txhci_en_bit);
	else
		rtw89_write32_clr(rtwdev, info->init_cfg_reg,
				  info->rxhci_en_bit | info->txhci_en_bit);
}

static void rtw89_pci_ctrl_dma_io(struct rtw89_dev *rtwdev, bool enable)
{
	const struct rtw89_pci_info *info = rtwdev->pci_info;
	const struct rtw89_reg_def *reg = &info->dma_io_stop;

	if (enable)
		rtw89_write32_clr(rtwdev, reg->addr, reg->mask);
	else
		rtw89_write32_set(rtwdev, reg->addr, reg->mask);
}

void rtw89_pci_ctrl_dma_all(struct rtw89_dev *rtwdev, bool enable)
{
	rtw89_pci_ctrl_dma_io(rtwdev, enable);
	rtw89_pci_ctrl_dma_trx(rtwdev, enable);
}

static int rtw89_pci_check_mdio(struct rtw89_dev *rtwdev, u8 addr, u8 speed, u16 rw_bit)
{
	u16 val;

	rtw89_write8(rtwdev, R_AX_MDIO_CFG, addr & 0x1F);

	val = rtw89_read16(rtwdev, R_AX_MDIO_CFG);
	switch (speed) {
	case PCIE_PHY_GEN1:
		if (addr < 0x20)
			val = u16_replace_bits(val, MDIO_PG0_G1, B_AX_MDIO_PHY_ADDR_MASK);
		else
			val = u16_replace_bits(val, MDIO_PG1_G1, B_AX_MDIO_PHY_ADDR_MASK);
		break;
	case PCIE_PHY_GEN2:
		if (addr < 0x20)
			val = u16_replace_bits(val, MDIO_PG0_G2, B_AX_MDIO_PHY_ADDR_MASK);
		else
			val = u16_replace_bits(val, MDIO_PG1_G2, B_AX_MDIO_PHY_ADDR_MASK);
		break;
	default:
		rtw89_err(rtwdev, "[ERR]Error Speed %d!\n", speed);
		return -EINVAL;
	}
	rtw89_write16(rtwdev, R_AX_MDIO_CFG, val);
	rtw89_write16_set(rtwdev, R_AX_MDIO_CFG, rw_bit);

	return read_poll_timeout(rtw89_read16, val, !(val & rw_bit), 10, 2000,
				 false, rtwdev, R_AX_MDIO_CFG);
}

static int
rtw89_read16_mdio(struct rtw89_dev *rtwdev, u8 addr, u8 speed, u16 *val)
{
	int ret;

	ret = rtw89_pci_check_mdio(rtwdev, addr, speed, B_AX_MDIO_RFLAG);
	if (ret) {
		rtw89_err(rtwdev, "[ERR]MDIO R16 0x%X fail ret=%d!\n", addr, ret);
		return ret;
	}
	*val = rtw89_read16(rtwdev, R_AX_MDIO_RDATA);

	return 0;
}

static int
rtw89_write16_mdio(struct rtw89_dev *rtwdev, u8 addr, u16 data, u8 speed)
{
	int ret;

	rtw89_write16(rtwdev, R_AX_MDIO_WDATA, data);
	ret = rtw89_pci_check_mdio(rtwdev, addr, speed, B_AX_MDIO_WFLAG);
	if (ret) {
		rtw89_err(rtwdev, "[ERR]MDIO W16 0x%X = %x fail ret=%d!\n", addr, data, ret);
		return ret;
	}

	return 0;
}

static int
rtw89_write16_mdio_mask(struct rtw89_dev *rtwdev, u8 addr, u16 mask, u16 data, u8 speed)
{
	u32 shift;
	int ret;
	u16 val;

	ret = rtw89_read16_mdio(rtwdev, addr, speed, &val);
	if (ret)
		return ret;

	shift = __ffs(mask);
	val &= ~mask;
	val |= ((data << shift) & mask);

	ret = rtw89_write16_mdio(rtwdev, addr, val, speed);
	if (ret)
		return ret;

	return 0;
}

static int rtw89_write16_mdio_set(struct rtw89_dev *rtwdev, u8 addr, u16 mask, u8 speed)
{
	int ret;
	u16 val;

	ret = rtw89_read16_mdio(rtwdev, addr, speed, &val);
	if (ret)
		return ret;
	ret = rtw89_write16_mdio(rtwdev, addr, val | mask, speed);
	if (ret)
		return ret;

	return 0;
}

static int rtw89_write16_mdio_clr(struct rtw89_dev *rtwdev, u8 addr, u16 mask, u8 speed)
{
	int ret;
	u16 val;

	ret = rtw89_read16_mdio(rtwdev, addr, speed, &val);
	if (ret)
		return ret;
	ret = rtw89_write16_mdio(rtwdev, addr, val & ~mask, speed);
	if (ret)
		return ret;

	return 0;
}

static int rtw89_dbi_write8(struct rtw89_dev *rtwdev, u16 addr, u8 data)
{
	u16 addr_2lsb = addr & B_AX_DBI_2LSB;
	u16 write_addr;
	u8 flag;
	int ret;

	write_addr = addr & B_AX_DBI_ADDR_MSK;
	write_addr |= u16_encode_bits(BIT(addr_2lsb), B_AX_DBI_WREN_MSK);
	rtw89_write8(rtwdev, R_AX_DBI_WDATA + addr_2lsb, data);
	rtw89_write16(rtwdev, R_AX_DBI_FLAG, write_addr);
	rtw89_write8(rtwdev, R_AX_DBI_FLAG + 2, B_AX_DBI_WFLAG >> 16);

	ret = read_poll_timeout_atomic(rtw89_read8, flag, !flag, 10,
				       10 * RTW89_PCI_WR_RETRY_CNT, false,
				       rtwdev, R_AX_DBI_FLAG + 2);
	if (ret)
		rtw89_err(rtwdev, "failed to write DBI register, addr=0x%X\n",
			  addr);

	return ret;
}

static int rtw89_dbi_read8(struct rtw89_dev *rtwdev, u16 addr, u8 *value)
{
	u16 read_addr = addr & B_AX_DBI_ADDR_MSK;
	u8 flag;
	int ret;

	rtw89_write16(rtwdev, R_AX_DBI_FLAG, read_addr);
	rtw89_write8(rtwdev, R_AX_DBI_FLAG + 2, B_AX_DBI_RFLAG >> 16);

	ret = read_poll_timeout_atomic(rtw89_read8, flag, !flag, 10,
				       10 * RTW89_PCI_WR_RETRY_CNT, false,
				       rtwdev, R_AX_DBI_FLAG + 2);
	if (ret) {
		rtw89_err(rtwdev, "failed to read DBI register, addr=0x%X\n",
			  addr);
		return ret;
	}

	read_addr = R_AX_DBI_RDATA + (addr & 3);
	*value = rtw89_read8(rtwdev, read_addr);

	return 0;
}

static int rtw89_pci_write_config_byte(struct rtw89_dev *rtwdev, u16 addr,
				       u8 data)
{
	struct rtw89_pci *rtwpci = (struct rtw89_pci *)rtwdev->priv;
	enum rtw89_core_chip_id chip_id = rtwdev->chip->chip_id;
	struct pci_dev *pdev = rtwpci->pdev;
	int ret;

	ret = pci_write_config_byte(pdev, addr, data);
	if (!ret)
		return 0;

<<<<<<< HEAD
	if (chip_id == RTL8852A || chip_id == RTL8852B || chip_id == RTL8851B)
=======
	if (chip_id == RTL8852A || rtw89_is_rtl885xb(rtwdev))
>>>>>>> 2d5404ca
		ret = rtw89_dbi_write8(rtwdev, addr, data);

	return ret;
}

static int rtw89_pci_read_config_byte(struct rtw89_dev *rtwdev, u16 addr,
				      u8 *value)
{
	struct rtw89_pci *rtwpci = (struct rtw89_pci *)rtwdev->priv;
	enum rtw89_core_chip_id chip_id = rtwdev->chip->chip_id;
	struct pci_dev *pdev = rtwpci->pdev;
	int ret;
<<<<<<< HEAD

	ret = pci_read_config_byte(pdev, addr, value);
	if (!ret)
		return 0;

	if (chip_id == RTL8852A || chip_id == RTL8852B || chip_id == RTL8851B)
		ret = rtw89_dbi_read8(rtwdev, addr, value);

=======

	ret = pci_read_config_byte(pdev, addr, value);
	if (!ret)
		return 0;

	if (chip_id == RTL8852A || rtw89_is_rtl885xb(rtwdev))
		ret = rtw89_dbi_read8(rtwdev, addr, value);

>>>>>>> 2d5404ca
	return ret;
}

static int rtw89_pci_config_byte_set(struct rtw89_dev *rtwdev, u16 addr,
				     u8 bit)
{
	u8 value;
	int ret;

	ret = rtw89_pci_read_config_byte(rtwdev, addr, &value);
	if (ret)
		return ret;

	value |= bit;
	ret = rtw89_pci_write_config_byte(rtwdev, addr, value);

	return ret;
}

static int rtw89_pci_config_byte_clr(struct rtw89_dev *rtwdev, u16 addr,
				     u8 bit)
{
	u8 value;
	int ret;

	ret = rtw89_pci_read_config_byte(rtwdev, addr, &value);
	if (ret)
		return ret;

	value &= ~bit;
	ret = rtw89_pci_write_config_byte(rtwdev, addr, value);

	return ret;
}

static int
__get_target(struct rtw89_dev *rtwdev, u16 *target, enum rtw89_pcie_phy phy_rate)
{
	u16 val, tar;
	int ret;

	/* Enable counter */
	ret = rtw89_read16_mdio(rtwdev, RAC_CTRL_PPR_V1, phy_rate, &val);
	if (ret)
		return ret;
	ret = rtw89_write16_mdio(rtwdev, RAC_CTRL_PPR_V1, val & ~B_AX_CLK_CALIB_EN,
				 phy_rate);
	if (ret)
		return ret;
	ret = rtw89_write16_mdio(rtwdev, RAC_CTRL_PPR_V1, val | B_AX_CLK_CALIB_EN,
				 phy_rate);
	if (ret)
		return ret;

	fsleep(300);

	ret = rtw89_read16_mdio(rtwdev, RAC_CTRL_PPR_V1, phy_rate, &tar);
	if (ret)
		return ret;
	ret = rtw89_write16_mdio(rtwdev, RAC_CTRL_PPR_V1, val & ~B_AX_CLK_CALIB_EN,
				 phy_rate);
	if (ret)
		return ret;

	tar = tar & 0x0FFF;
	if (tar == 0 || tar == 0x0FFF) {
		rtw89_err(rtwdev, "[ERR]Get target failed.\n");
		return -EINVAL;
	}

	*target = tar;

	return 0;
}

static int rtw89_pci_autok_x(struct rtw89_dev *rtwdev)
{
	int ret;

	if (!rtw89_is_rtl885xb(rtwdev))
		return 0;

	ret = rtw89_write16_mdio_mask(rtwdev, RAC_REG_FLD_0, BAC_AUTOK_N_MASK,
				      PCIE_AUTOK_4, PCIE_PHY_GEN1);
	return ret;
}

static int rtw89_pci_auto_refclk_cal(struct rtw89_dev *rtwdev, bool autook_en)
{
	enum rtw89_pcie_phy phy_rate;
	u16 val16, mgn_set, div_set, tar;
	u8 val8, bdr_ori;
	bool l1_flag = false;
	int ret = 0;

	if (!rtw89_is_rtl885xb(rtwdev))
		return 0;

	ret = rtw89_pci_read_config_byte(rtwdev, RTW89_PCIE_PHY_RATE, &val8);
	if (ret) {
		rtw89_err(rtwdev, "[ERR]pci config read %X\n",
			  RTW89_PCIE_PHY_RATE);
		return ret;
	}

	if (FIELD_GET(RTW89_PCIE_PHY_RATE_MASK, val8) == 0x1) {
		phy_rate = PCIE_PHY_GEN1;
	} else if (FIELD_GET(RTW89_PCIE_PHY_RATE_MASK, val8) == 0x2) {
		phy_rate = PCIE_PHY_GEN2;
	} else {
		rtw89_err(rtwdev, "[ERR]PCIe PHY rate %#x not support\n", val8);
		return -EOPNOTSUPP;
	}
	/* Disable L1BD */
	ret = rtw89_pci_read_config_byte(rtwdev, RTW89_PCIE_L1_CTRL, &bdr_ori);
	if (ret) {
		rtw89_err(rtwdev, "[ERR]pci config read %X\n", RTW89_PCIE_L1_CTRL);
		return ret;
	}

	if (bdr_ori & RTW89_PCIE_BIT_L1) {
		ret = rtw89_pci_write_config_byte(rtwdev, RTW89_PCIE_L1_CTRL,
						  bdr_ori & ~RTW89_PCIE_BIT_L1);
		if (ret) {
			rtw89_err(rtwdev, "[ERR]pci config write %X\n",
				  RTW89_PCIE_L1_CTRL);
			return ret;
		}
		l1_flag = true;
	}

	ret = rtw89_read16_mdio(rtwdev, RAC_CTRL_PPR_V1, phy_rate, &val16);
	if (ret) {
		rtw89_err(rtwdev, "[ERR]mdio_r16_pcie %X\n", RAC_CTRL_PPR_V1);
		goto end;
	}

	if (val16 & B_AX_CALIB_EN) {
		ret = rtw89_write16_mdio(rtwdev, RAC_CTRL_PPR_V1,
					 val16 & ~B_AX_CALIB_EN, phy_rate);
		if (ret) {
			rtw89_err(rtwdev, "[ERR]mdio_w16_pcie %X\n", RAC_CTRL_PPR_V1);
			goto end;
		}
	}

	if (!autook_en)
		goto end;
	/* Set div */
	ret = rtw89_write16_mdio_clr(rtwdev, RAC_CTRL_PPR_V1, B_AX_DIV, phy_rate);
	if (ret) {
		rtw89_err(rtwdev, "[ERR]mdio_w16_pcie %X\n", RAC_CTRL_PPR_V1);
		goto end;
	}

	/* Obtain div and margin */
	ret = __get_target(rtwdev, &tar, phy_rate);
	if (ret) {
		rtw89_err(rtwdev, "[ERR]1st get target fail %d\n", ret);
		goto end;
	}

	mgn_set = tar * INTF_INTGRA_HOSTREF_V1 / INTF_INTGRA_MINREF_V1 - tar;

	if (mgn_set >= 128) {
		div_set = 0x0003;
		mgn_set = 0x000F;
	} else if (mgn_set >= 64) {
		div_set = 0x0003;
		mgn_set >>= 3;
	} else if (mgn_set >= 32) {
		div_set = 0x0002;
		mgn_set >>= 2;
	} else if (mgn_set >= 16) {
		div_set = 0x0001;
		mgn_set >>= 1;
	} else if (mgn_set == 0) {
		rtw89_err(rtwdev, "[ERR]cal mgn is 0,tar = %d\n", tar);
		goto end;
	} else {
		div_set = 0x0000;
	}

	ret = rtw89_read16_mdio(rtwdev, RAC_CTRL_PPR_V1, phy_rate, &val16);
	if (ret) {
		rtw89_err(rtwdev, "[ERR]mdio_r16_pcie %X\n", RAC_CTRL_PPR_V1);
		goto end;
	}

	val16 |= u16_encode_bits(div_set, B_AX_DIV);

	ret = rtw89_write16_mdio(rtwdev, RAC_CTRL_PPR_V1, val16, phy_rate);
	if (ret) {
		rtw89_err(rtwdev, "[ERR]mdio_w16_pcie %X\n", RAC_CTRL_PPR_V1);
		goto end;
	}

	ret = __get_target(rtwdev, &tar, phy_rate);
	if (ret) {
		rtw89_err(rtwdev, "[ERR]2nd get target fail %d\n", ret);
		goto end;
	}

	rtw89_debug(rtwdev, RTW89_DBG_HCI, "[TRACE]target = 0x%X, div = 0x%X, margin = 0x%X\n",
		    tar, div_set, mgn_set);
	ret = rtw89_write16_mdio(rtwdev, RAC_SET_PPR_V1,
				 (tar & 0x0FFF) | (mgn_set << 12), phy_rate);
	if (ret) {
		rtw89_err(rtwdev, "[ERR]mdio_w16_pcie %X\n", RAC_SET_PPR_V1);
		goto end;
	}

	/* Enable function */
	ret = rtw89_write16_mdio_set(rtwdev, RAC_CTRL_PPR_V1, B_AX_CALIB_EN, phy_rate);
	if (ret) {
		rtw89_err(rtwdev, "[ERR]mdio_w16_pcie %X\n", RAC_CTRL_PPR_V1);
		goto end;
	}

	/* CLK delay = 0 */
	ret = rtw89_pci_write_config_byte(rtwdev, RTW89_PCIE_CLK_CTRL,
					  PCIE_CLKDLY_HW_0);

end:
	/* Set L1BD to ori */
	if (l1_flag) {
		ret = rtw89_pci_write_config_byte(rtwdev, RTW89_PCIE_L1_CTRL,
						  bdr_ori);
		if (ret) {
			rtw89_err(rtwdev, "[ERR]pci config write %X\n",
				  RTW89_PCIE_L1_CTRL);
			return ret;
		}
	}

	return ret;
}

static int rtw89_pci_deglitch_setting(struct rtw89_dev *rtwdev)
{
	enum rtw89_core_chip_id chip_id = rtwdev->chip->chip_id;
	int ret;

	if (chip_id == RTL8852A) {
		ret = rtw89_write16_mdio_clr(rtwdev, RAC_ANA24, B_AX_DEGLITCH,
					     PCIE_PHY_GEN1);
		if (ret)
			return ret;
		ret = rtw89_write16_mdio_clr(rtwdev, RAC_ANA24, B_AX_DEGLITCH,
					     PCIE_PHY_GEN2);
		if (ret)
			return ret;
	} else if (chip_id == RTL8852C) {
		rtw89_write16_clr(rtwdev, R_RAC_DIRECT_OFFSET_G1 + RAC_ANA24 * 2,
				  B_AX_DEGLITCH);
		rtw89_write16_clr(rtwdev, R_RAC_DIRECT_OFFSET_G2 + RAC_ANA24 * 2,
				  B_AX_DEGLITCH);
	}

	return 0;
}

<<<<<<< HEAD
=======
static void rtw89_pci_disable_eq(struct rtw89_dev *rtwdev)
{
	u16 g1_oobs, g2_oobs;
	u32 backup_aspm;
	u32 phy_offset;
	u16 oobs_val;
	int ret;

	if (rtwdev->chip->chip_id != RTL8852C)
		return;

	g1_oobs = rtw89_read16_mask(rtwdev, R_RAC_DIRECT_OFFSET_G1 +
					    RAC_ANA09 * RAC_MULT, BAC_OOBS_SEL);
	g2_oobs = rtw89_read16_mask(rtwdev, R_RAC_DIRECT_OFFSET_G2 +
					    RAC_ANA09 * RAC_MULT, BAC_OOBS_SEL);
	if (g1_oobs && g2_oobs)
		return;

	backup_aspm = rtw89_read32(rtwdev, R_AX_PCIE_MIX_CFG_V1);
	rtw89_write32_clr(rtwdev, R_AX_PCIE_MIX_CFG_V1, B_AX_ASPM_CTRL_MASK);

	ret = rtw89_pci_get_phy_offset_by_link_speed(rtwdev, &phy_offset);
	if (ret)
		goto out;

	rtw89_write16_set(rtwdev, phy_offset + RAC_ANA0D * RAC_MULT, BAC_RX_TEST_EN);
	rtw89_write16(rtwdev, phy_offset + RAC_ANA10 * RAC_MULT, ADDR_SEL_PINOUT_DIS_VAL);
	rtw89_write16_set(rtwdev, phy_offset + RAC_ANA19 * RAC_MULT, B_PCIE_BIT_RD_SEL);

	oobs_val = rtw89_read16_mask(rtwdev, phy_offset + RAC_ANA1F * RAC_MULT,
				     OOBS_LEVEL_MASK);

	rtw89_write16_mask(rtwdev, R_RAC_DIRECT_OFFSET_G1 + RAC_ANA03 * RAC_MULT,
			   OOBS_SEN_MASK, oobs_val);
	rtw89_write16_set(rtwdev, R_RAC_DIRECT_OFFSET_G1 + RAC_ANA09 * RAC_MULT,
			  BAC_OOBS_SEL);

	rtw89_write16_mask(rtwdev, R_RAC_DIRECT_OFFSET_G2 + RAC_ANA03 * RAC_MULT,
			   OOBS_SEN_MASK, oobs_val);
	rtw89_write16_set(rtwdev, R_RAC_DIRECT_OFFSET_G2 + RAC_ANA09 * RAC_MULT,
			  BAC_OOBS_SEL);

out:
	rtw89_write32(rtwdev, R_AX_PCIE_MIX_CFG_V1, backup_aspm);
}

>>>>>>> 2d5404ca
static void rtw89_pci_ber(struct rtw89_dev *rtwdev)
{
	u32 phy_offset;

	if (!test_bit(RTW89_QUIRK_PCI_BER, rtwdev->quirks))
		return;

	phy_offset = R_RAC_DIRECT_OFFSET_G1;
	rtw89_write16(rtwdev, phy_offset + RAC_ANA1E * RAC_MULT, RAC_ANA1E_G1_VAL);
	rtw89_write16(rtwdev, phy_offset + RAC_ANA2E * RAC_MULT, RAC_ANA2E_VAL);

	phy_offset = R_RAC_DIRECT_OFFSET_G2;
	rtw89_write16(rtwdev, phy_offset + RAC_ANA1E * RAC_MULT, RAC_ANA1E_G2_VAL);
	rtw89_write16(rtwdev, phy_offset + RAC_ANA2E * RAC_MULT, RAC_ANA2E_VAL);
}

static void rtw89_pci_rxdma_prefth(struct rtw89_dev *rtwdev)
{
	if (rtwdev->chip->chip_id != RTL8852A)
		return;

	rtw89_write32_set(rtwdev, R_AX_PCIE_INIT_CFG1, B_AX_DIS_RXDMA_PRE);
}

static void rtw89_pci_l1off_pwroff(struct rtw89_dev *rtwdev)
{
	enum rtw89_core_chip_id chip_id = rtwdev->chip->chip_id;

	if (chip_id != RTL8852A && !rtw89_is_rtl885xb(rtwdev))
		return;

	rtw89_write32_clr(rtwdev, R_AX_PCIE_PS_CTRL, B_AX_L1OFF_PWR_OFF_EN);
}

static u32 rtw89_pci_l2_rxen_lat(struct rtw89_dev *rtwdev)
{
	int ret;

	if (rtwdev->chip->chip_id != RTL8852A)
		return 0;

	ret = rtw89_write16_mdio_clr(rtwdev, RAC_ANA26, B_AX_RXEN,
				     PCIE_PHY_GEN1);
	if (ret)
		return ret;

	ret = rtw89_write16_mdio_clr(rtwdev, RAC_ANA26, B_AX_RXEN,
				     PCIE_PHY_GEN2);
	if (ret)
		return ret;

	return 0;
}

static void rtw89_pci_aphy_pwrcut(struct rtw89_dev *rtwdev)
{
	enum rtw89_core_chip_id chip_id = rtwdev->chip->chip_id;

	if (chip_id != RTL8852A && !rtw89_is_rtl885xb(rtwdev))
		return;

	rtw89_write32_clr(rtwdev, R_AX_SYS_PW_CTRL, B_AX_PSUS_OFF_CAPC_EN);
}

static void rtw89_pci_hci_ldo(struct rtw89_dev *rtwdev)
{
	enum rtw89_core_chip_id chip_id = rtwdev->chip->chip_id;

	if (chip_id == RTL8852A || rtw89_is_rtl885xb(rtwdev)) {
		rtw89_write32_set(rtwdev, R_AX_SYS_SDIO_CTRL,
				  B_AX_PCIE_DIS_L2_CTRL_LDO_HCI);
		rtw89_write32_clr(rtwdev, R_AX_SYS_SDIO_CTRL,
				  B_AX_PCIE_DIS_WLSUS_AFT_PDN);
	} else if (rtwdev->chip->chip_id == RTL8852C) {
		rtw89_write32_clr(rtwdev, R_AX_SYS_SDIO_CTRL,
				  B_AX_PCIE_DIS_L2_CTRL_LDO_HCI);
	}
}

static int rtw89_pci_dphy_delay(struct rtw89_dev *rtwdev)
{
	if (!rtw89_is_rtl885xb(rtwdev))
		return 0;

	return rtw89_write16_mdio_mask(rtwdev, RAC_REG_REV2, BAC_CMU_EN_DLY_MASK,
				       PCIE_DPHY_DLY_25US, PCIE_PHY_GEN1);
}

static void rtw89_pci_power_wake(struct rtw89_dev *rtwdev, bool pwr_up)
{
	if (pwr_up)
		rtw89_write32_set(rtwdev, R_AX_HCI_OPT_CTRL, BIT_WAKE_CTRL);
	else
		rtw89_write32_clr(rtwdev, R_AX_HCI_OPT_CTRL, BIT_WAKE_CTRL);
}

static void rtw89_pci_autoload_hang(struct rtw89_dev *rtwdev)
{
	if (rtwdev->chip->chip_id != RTL8852C)
		return;

	rtw89_write32_set(rtwdev, R_AX_PCIE_BG_CLR, B_AX_BG_CLR_ASYNC_M3);
	rtw89_write32_clr(rtwdev, R_AX_PCIE_BG_CLR, B_AX_BG_CLR_ASYNC_M3);
}

static void rtw89_pci_l12_vmain(struct rtw89_dev *rtwdev)
{
	if (!(rtwdev->chip->chip_id == RTL8852C && rtwdev->hal.cv == CHIP_CAV))
		return;

	rtw89_write32_set(rtwdev, R_AX_SYS_SDIO_CTRL, B_AX_PCIE_FORCE_PWR_NGAT);
}

static void rtw89_pci_gen2_force_ib(struct rtw89_dev *rtwdev)
{
	if (!(rtwdev->chip->chip_id == RTL8852C && rtwdev->hal.cv == CHIP_CAV))
		return;

	rtw89_write32_set(rtwdev, R_AX_PMC_DBG_CTRL2,
			  B_AX_SYSON_DIS_PMCR_AX_WRMSK);
	rtw89_write32_set(rtwdev, R_AX_HCI_BG_CTRL, B_AX_BG_CLR_ASYNC_M3);
	rtw89_write32_clr(rtwdev, R_AX_PMC_DBG_CTRL2,
			  B_AX_SYSON_DIS_PMCR_AX_WRMSK);
}

static void rtw89_pci_l1_ent_lat(struct rtw89_dev *rtwdev)
{
	if (rtwdev->chip->chip_id != RTL8852C)
		return;

	rtw89_write32_clr(rtwdev, R_AX_PCIE_PS_CTRL_V1, B_AX_SEL_REQ_ENTR_L1);
}

static void rtw89_pci_wd_exit_l1(struct rtw89_dev *rtwdev)
{
	if (rtwdev->chip->chip_id != RTL8852C)
		return;

	rtw89_write32_set(rtwdev, R_AX_PCIE_PS_CTRL_V1, B_AX_DMAC0_EXIT_L1_EN);
}

static void rtw89_pci_set_sic(struct rtw89_dev *rtwdev)
{
	if (rtwdev->chip->chip_id == RTL8852C)
		return;

	rtw89_write32_clr(rtwdev, R_AX_PCIE_EXP_CTRL,
			  B_AX_SIC_EN_FORCE_CLKREQ);
}

static void rtw89_pci_set_lbc(struct rtw89_dev *rtwdev)
{
	const struct rtw89_pci_info *info = rtwdev->pci_info;
	u32 lbc;

	if (rtwdev->chip->chip_id == RTL8852C)
		return;

	lbc = rtw89_read32(rtwdev, R_AX_LBC_WATCHDOG);
	if (info->lbc_en == MAC_AX_PCIE_ENABLE) {
		lbc = u32_replace_bits(lbc, info->lbc_tmr, B_AX_LBC_TIMER);
		lbc |= B_AX_LBC_FLAG | B_AX_LBC_EN;
		rtw89_write32(rtwdev, R_AX_LBC_WATCHDOG, lbc);
	} else {
		lbc &= ~B_AX_LBC_EN;
	}
	rtw89_write32_set(rtwdev, R_AX_LBC_WATCHDOG, lbc);
}

static void rtw89_pci_set_io_rcy(struct rtw89_dev *rtwdev)
{
	const struct rtw89_pci_info *info = rtwdev->pci_info;
	u32 val32;

	if (rtwdev->chip->chip_id != RTL8852C)
		return;

	if (info->io_rcy_en == MAC_AX_PCIE_ENABLE) {
		val32 = FIELD_PREP(B_AX_PCIE_WDT_TIMER_M1_MASK,
				   info->io_rcy_tmr);
		rtw89_write32(rtwdev, R_AX_PCIE_WDT_TIMER_M1, val32);
		rtw89_write32(rtwdev, R_AX_PCIE_WDT_TIMER_M2, val32);
		rtw89_write32(rtwdev, R_AX_PCIE_WDT_TIMER_E0, val32);

		rtw89_write32_set(rtwdev, R_AX_PCIE_IO_RCY_M1, B_AX_PCIE_IO_RCY_WDT_MODE_M1);
		rtw89_write32_set(rtwdev, R_AX_PCIE_IO_RCY_M2, B_AX_PCIE_IO_RCY_WDT_MODE_M2);
		rtw89_write32_set(rtwdev, R_AX_PCIE_IO_RCY_E0, B_AX_PCIE_IO_RCY_WDT_MODE_E0);
	} else {
		rtw89_write32_clr(rtwdev, R_AX_PCIE_IO_RCY_M1, B_AX_PCIE_IO_RCY_WDT_MODE_M1);
		rtw89_write32_clr(rtwdev, R_AX_PCIE_IO_RCY_M2, B_AX_PCIE_IO_RCY_WDT_MODE_M2);
		rtw89_write32_clr(rtwdev, R_AX_PCIE_IO_RCY_E0, B_AX_PCIE_IO_RCY_WDT_MODE_E0);
	}

	rtw89_write32_clr(rtwdev, R_AX_PCIE_IO_RCY_S1, B_AX_PCIE_IO_RCY_WDT_MODE_S1);
}

static void rtw89_pci_set_dbg(struct rtw89_dev *rtwdev)
{
	if (rtwdev->chip->chip_id == RTL8852C)
		return;

	rtw89_write32_set(rtwdev, R_AX_PCIE_DBG_CTRL,
			  B_AX_ASFF_FULL_NO_STK | B_AX_EN_STUCK_DBG);

	if (rtwdev->chip->chip_id == RTL8852A)
		rtw89_write32_set(rtwdev, R_AX_PCIE_EXP_CTRL,
				  B_AX_EN_CHKDSC_NO_RX_STUCK);
}

static void rtw89_pci_set_keep_reg(struct rtw89_dev *rtwdev)
{
	if (rtwdev->chip->chip_id == RTL8852C)
		return;

	rtw89_write32_set(rtwdev, R_AX_PCIE_INIT_CFG1,
			  B_AX_PCIE_TXRST_KEEP_REG | B_AX_PCIE_RXRST_KEEP_REG);
}

static void rtw89_pci_clr_idx_all_ax(struct rtw89_dev *rtwdev)
{
	const struct rtw89_pci_info *info = rtwdev->pci_info;
	enum rtw89_core_chip_id chip_id = rtwdev->chip->chip_id;
	u32 val = B_AX_CLR_ACH0_IDX | B_AX_CLR_ACH1_IDX | B_AX_CLR_ACH2_IDX |
		  B_AX_CLR_ACH3_IDX | B_AX_CLR_CH8_IDX | B_AX_CLR_CH9_IDX |
		  B_AX_CLR_CH12_IDX;
	u32 rxbd_rwptr_clr = info->rxbd_rwptr_clr_reg;
	u32 txbd_rwptr_clr2 = info->txbd_rwptr_clr2_reg;

	if (chip_id == RTL8852A || chip_id == RTL8852C)
		val |= B_AX_CLR_ACH4_IDX | B_AX_CLR_ACH5_IDX |
		       B_AX_CLR_ACH6_IDX | B_AX_CLR_ACH7_IDX;
	/* clear DMA indexes */
	rtw89_write32_set(rtwdev, R_AX_TXBD_RWPTR_CLR1, val);
	if (chip_id == RTL8852A || chip_id == RTL8852C)
		rtw89_write32_set(rtwdev, txbd_rwptr_clr2,
				  B_AX_CLR_CH10_IDX | B_AX_CLR_CH11_IDX);
	rtw89_write32_set(rtwdev, rxbd_rwptr_clr,
			  B_AX_CLR_RXQ_IDX | B_AX_CLR_RPQ_IDX);
}

static int rtw89_pci_poll_txdma_ch_idle_ax(struct rtw89_dev *rtwdev)
{
	const struct rtw89_pci_info *info = rtwdev->pci_info;
	u32 ret, check, dma_busy;
	u32 dma_busy1 = info->dma_busy1.addr;
	u32 dma_busy2 = info->dma_busy2_reg;

	check = info->dma_busy1.mask;

	ret = read_poll_timeout(rtw89_read32, dma_busy, (dma_busy & check) == 0,
				10, 100, false, rtwdev, dma_busy1);
	if (ret)
		return ret;

	if (!dma_busy2)
		return 0;

	check = B_AX_CH10_BUSY | B_AX_CH11_BUSY;

	ret = read_poll_timeout(rtw89_read32, dma_busy, (dma_busy & check) == 0,
				10, 100, false, rtwdev, dma_busy2);
	if (ret)
		return ret;

	return 0;
}

static int rtw89_pci_poll_rxdma_ch_idle_ax(struct rtw89_dev *rtwdev)
{
	const struct rtw89_pci_info *info = rtwdev->pci_info;
	u32 ret, check, dma_busy;
	u32 dma_busy3 = info->dma_busy3_reg;

	check = B_AX_RXQ_BUSY | B_AX_RPQ_BUSY;

	ret = read_poll_timeout(rtw89_read32, dma_busy, (dma_busy & check) == 0,
				10, 100, false, rtwdev, dma_busy3);
	if (ret)
		return ret;

	return 0;
}

static int rtw89_pci_poll_dma_all_idle(struct rtw89_dev *rtwdev)
{
	u32 ret;

	ret = rtw89_pci_poll_txdma_ch_idle_ax(rtwdev);
	if (ret) {
		rtw89_err(rtwdev, "txdma ch busy\n");
		return ret;
	}

	ret = rtw89_pci_poll_rxdma_ch_idle_ax(rtwdev);
	if (ret) {
		rtw89_err(rtwdev, "rxdma ch busy\n");
		return ret;
	}

	return 0;
}

static int rtw89_pci_mode_op(struct rtw89_dev *rtwdev)
{
	const struct rtw89_pci_info *info = rtwdev->pci_info;
	enum mac_ax_bd_trunc_mode txbd_trunc_mode = info->txbd_trunc_mode;
	enum mac_ax_bd_trunc_mode rxbd_trunc_mode = info->rxbd_trunc_mode;
	enum mac_ax_rxbd_mode rxbd_mode = info->rxbd_mode;
	enum mac_ax_tag_mode tag_mode = info->tag_mode;
	enum mac_ax_wd_dma_intvl wd_dma_idle_intvl = info->wd_dma_idle_intvl;
	enum mac_ax_wd_dma_intvl wd_dma_act_intvl = info->wd_dma_act_intvl;
	enum mac_ax_tx_burst tx_burst = info->tx_burst;
	enum mac_ax_rx_burst rx_burst = info->rx_burst;
	enum rtw89_core_chip_id chip_id = rtwdev->chip->chip_id;
	u8 cv = rtwdev->hal.cv;
	u32 val32;

	if (txbd_trunc_mode == MAC_AX_BD_TRUNC) {
		if (chip_id == RTL8852A && cv == CHIP_CBV)
			rtw89_write32_set(rtwdev, R_AX_PCIE_INIT_CFG1, B_AX_TX_TRUNC_MODE);
	} else if (txbd_trunc_mode == MAC_AX_BD_NORM) {
		if (chip_id == RTL8852A || chip_id == RTL8852B)
			rtw89_write32_clr(rtwdev, R_AX_PCIE_INIT_CFG1, B_AX_TX_TRUNC_MODE);
	}

	if (rxbd_trunc_mode == MAC_AX_BD_TRUNC) {
		if (chip_id == RTL8852A && cv == CHIP_CBV)
			rtw89_write32_set(rtwdev, R_AX_PCIE_INIT_CFG1, B_AX_RX_TRUNC_MODE);
	} else if (rxbd_trunc_mode == MAC_AX_BD_NORM) {
		if (chip_id == RTL8852A || chip_id == RTL8852B)
			rtw89_write32_clr(rtwdev, R_AX_PCIE_INIT_CFG1, B_AX_RX_TRUNC_MODE);
	}

	if (rxbd_mode == MAC_AX_RXBD_PKT) {
		rtw89_write32_clr(rtwdev, info->init_cfg_reg, info->rxbd_mode_bit);
	} else if (rxbd_mode == MAC_AX_RXBD_SEP) {
		rtw89_write32_set(rtwdev, info->init_cfg_reg, info->rxbd_mode_bit);

		if (chip_id == RTL8852A || chip_id == RTL8852B)
			rtw89_write32_mask(rtwdev, R_AX_PCIE_INIT_CFG2,
					   B_AX_PCIE_RX_APPLEN_MASK, 0);
	}

	if (chip_id == RTL8852A || rtw89_is_rtl885xb(rtwdev)) {
		rtw89_write32_mask(rtwdev, R_AX_PCIE_INIT_CFG1, B_AX_PCIE_MAX_TXDMA_MASK, tx_burst);
		rtw89_write32_mask(rtwdev, R_AX_PCIE_INIT_CFG1, B_AX_PCIE_MAX_RXDMA_MASK, rx_burst);
	} else if (chip_id == RTL8852C) {
		rtw89_write32_mask(rtwdev, R_AX_HAXI_INIT_CFG1, B_AX_HAXI_MAX_TXDMA_MASK, tx_burst);
		rtw89_write32_mask(rtwdev, R_AX_HAXI_INIT_CFG1, B_AX_HAXI_MAX_RXDMA_MASK, rx_burst);
	}

	if (chip_id == RTL8852A || rtw89_is_rtl885xb(rtwdev)) {
		if (tag_mode == MAC_AX_TAG_SGL) {
			val32 = rtw89_read32(rtwdev, R_AX_PCIE_INIT_CFG1) &
					    ~B_AX_LATENCY_CONTROL;
			rtw89_write32(rtwdev, R_AX_PCIE_INIT_CFG1, val32);
		} else if (tag_mode == MAC_AX_TAG_MULTI) {
			val32 = rtw89_read32(rtwdev, R_AX_PCIE_INIT_CFG1) |
					    B_AX_LATENCY_CONTROL;
			rtw89_write32(rtwdev, R_AX_PCIE_INIT_CFG1, val32);
		}
	}

	rtw89_write32_mask(rtwdev, info->exp_ctrl_reg, info->max_tag_num_mask,
			   info->multi_tag_num);

	if (chip_id == RTL8852A || rtw89_is_rtl885xb(rtwdev)) {
		rtw89_write32_mask(rtwdev, R_AX_PCIE_INIT_CFG2, B_AX_WD_ITVL_IDLE,
				   wd_dma_idle_intvl);
		rtw89_write32_mask(rtwdev, R_AX_PCIE_INIT_CFG2, B_AX_WD_ITVL_ACT,
				   wd_dma_act_intvl);
	} else if (chip_id == RTL8852C) {
		rtw89_write32_mask(rtwdev, R_AX_HAXI_INIT_CFG1, B_AX_WD_ITVL_IDLE_V1_MASK,
				   wd_dma_idle_intvl);
		rtw89_write32_mask(rtwdev, R_AX_HAXI_INIT_CFG1, B_AX_WD_ITVL_ACT_V1_MASK,
				   wd_dma_act_intvl);
	}

	if (txbd_trunc_mode == MAC_AX_BD_TRUNC) {
		rtw89_write32_set(rtwdev, R_AX_TX_ADDRESS_INFO_MODE_SETTING,
				  B_AX_HOST_ADDR_INFO_8B_SEL);
		rtw89_write32_clr(rtwdev, R_AX_PKTIN_SETTING, B_AX_WD_ADDR_INFO_LENGTH);
	} else if (txbd_trunc_mode == MAC_AX_BD_NORM) {
		rtw89_write32_clr(rtwdev, R_AX_TX_ADDRESS_INFO_MODE_SETTING,
				  B_AX_HOST_ADDR_INFO_8B_SEL);
		rtw89_write32_set(rtwdev, R_AX_PKTIN_SETTING, B_AX_WD_ADDR_INFO_LENGTH);
	}

	return 0;
}

static int rtw89_pci_ops_deinit(struct rtw89_dev *rtwdev)
{
	const struct rtw89_pci_info *info = rtwdev->pci_info;

	if (rtwdev->chip->chip_id == RTL8852A) {
		/* ltr sw trigger */
		rtw89_write32_set(rtwdev, R_AX_LTR_CTRL_0, B_AX_APP_LTR_IDLE);
	}
	info->ltr_set(rtwdev, false);
	rtw89_pci_ctrl_dma_all(rtwdev, false);
	rtw89_pci_clr_idx_all(rtwdev);

	return 0;
}

static int rtw89_pci_ops_mac_pre_init_ax(struct rtw89_dev *rtwdev)
{
	const struct rtw89_pci_info *info = rtwdev->pci_info;
	int ret;

	rtw89_pci_ber(rtwdev);
	rtw89_pci_rxdma_prefth(rtwdev);
	rtw89_pci_l1off_pwroff(rtwdev);
	rtw89_pci_deglitch_setting(rtwdev);
	ret = rtw89_pci_l2_rxen_lat(rtwdev);
	if (ret) {
		rtw89_err(rtwdev, "[ERR] pcie l2 rxen lat %d\n", ret);
		return ret;
	}

	rtw89_pci_aphy_pwrcut(rtwdev);
	rtw89_pci_hci_ldo(rtwdev);
	rtw89_pci_dphy_delay(rtwdev);

	ret = rtw89_pci_autok_x(rtwdev);
	if (ret) {
		rtw89_err(rtwdev, "[ERR] pcie autok_x fail %d\n", ret);
		return ret;
	}

	ret = rtw89_pci_auto_refclk_cal(rtwdev, false);
	if (ret) {
		rtw89_err(rtwdev, "[ERR] pcie autok fail %d\n", ret);
		return ret;
	}

	rtw89_pci_power_wake(rtwdev, true);
	rtw89_pci_autoload_hang(rtwdev);
	rtw89_pci_l12_vmain(rtwdev);
	rtw89_pci_gen2_force_ib(rtwdev);
	rtw89_pci_l1_ent_lat(rtwdev);
	rtw89_pci_wd_exit_l1(rtwdev);
	rtw89_pci_set_sic(rtwdev);
	rtw89_pci_set_lbc(rtwdev);
	rtw89_pci_set_io_rcy(rtwdev);
	rtw89_pci_set_dbg(rtwdev);
	rtw89_pci_set_keep_reg(rtwdev);

	rtw89_write32_set(rtwdev, info->dma_stop1.addr, B_AX_STOP_WPDMA);

	/* stop DMA activities */
	rtw89_pci_ctrl_dma_all(rtwdev, false);

	ret = rtw89_pci_poll_dma_all_idle(rtwdev);
	if (ret) {
		rtw89_err(rtwdev, "[ERR] poll pcie dma all idle\n");
		return ret;
	}

	rtw89_pci_clr_idx_all(rtwdev);
	rtw89_pci_mode_op(rtwdev);

	/* fill TRX BD indexes */
	rtw89_pci_ops_reset(rtwdev);

	ret = rtw89_pci_rst_bdram_ax(rtwdev);
	if (ret) {
		rtw89_warn(rtwdev, "reset bdram busy\n");
		return ret;
	}

	/* disable all channels except to FW CMD channel to download firmware */
	rtw89_pci_ctrl_txdma_ch_ax(rtwdev, false);
	rtw89_pci_ctrl_txdma_fw_ch_ax(rtwdev, true);

	/* start DMA activities */
	rtw89_pci_ctrl_dma_all(rtwdev, true);

	return 0;
}

int rtw89_pci_ltr_set(struct rtw89_dev *rtwdev, bool en)
{
	u32 val;

	if (!en)
		return 0;

	val = rtw89_read32(rtwdev, R_AX_LTR_CTRL_0);
	if (rtw89_pci_ltr_is_err_reg_val(val))
		return -EINVAL;
	val = rtw89_read32(rtwdev, R_AX_LTR_CTRL_1);
	if (rtw89_pci_ltr_is_err_reg_val(val))
		return -EINVAL;
	val = rtw89_read32(rtwdev, R_AX_LTR_IDLE_LATENCY);
	if (rtw89_pci_ltr_is_err_reg_val(val))
		return -EINVAL;
	val = rtw89_read32(rtwdev, R_AX_LTR_ACTIVE_LATENCY);
	if (rtw89_pci_ltr_is_err_reg_val(val))
		return -EINVAL;

	rtw89_write32_set(rtwdev, R_AX_LTR_CTRL_0, B_AX_LTR_HW_EN | B_AX_LTR_EN |
						   B_AX_LTR_WD_NOEMP_CHK);
	rtw89_write32_mask(rtwdev, R_AX_LTR_CTRL_0, B_AX_LTR_SPACE_IDX_MASK,
			   PCI_LTR_SPC_500US);
	rtw89_write32_mask(rtwdev, R_AX_LTR_CTRL_0, B_AX_LTR_IDLE_TIMER_IDX_MASK,
			   PCI_LTR_IDLE_TIMER_3_2MS);
	rtw89_write32_mask(rtwdev, R_AX_LTR_CTRL_1, B_AX_LTR_RX0_TH_MASK, 0x28);
	rtw89_write32_mask(rtwdev, R_AX_LTR_CTRL_1, B_AX_LTR_RX1_TH_MASK, 0x28);
	rtw89_write32(rtwdev, R_AX_LTR_IDLE_LATENCY, 0x90039003);
	rtw89_write32(rtwdev, R_AX_LTR_ACTIVE_LATENCY, 0x880b880b);

	return 0;
}
EXPORT_SYMBOL(rtw89_pci_ltr_set);

int rtw89_pci_ltr_set_v1(struct rtw89_dev *rtwdev, bool en)
{
	u32 dec_ctrl;
	u32 val32;

	val32 = rtw89_read32(rtwdev, R_AX_LTR_CTRL_0);
	if (rtw89_pci_ltr_is_err_reg_val(val32))
		return -EINVAL;
	val32 = rtw89_read32(rtwdev, R_AX_LTR_CTRL_1);
	if (rtw89_pci_ltr_is_err_reg_val(val32))
		return -EINVAL;
	dec_ctrl = rtw89_read32(rtwdev, R_AX_LTR_DEC_CTRL);
	if (rtw89_pci_ltr_is_err_reg_val(dec_ctrl))
		return -EINVAL;
	val32 = rtw89_read32(rtwdev, R_AX_LTR_LATENCY_IDX3);
	if (rtw89_pci_ltr_is_err_reg_val(val32))
		return -EINVAL;
	val32 = rtw89_read32(rtwdev, R_AX_LTR_LATENCY_IDX0);
	if (rtw89_pci_ltr_is_err_reg_val(val32))
		return -EINVAL;

	if (!en) {
		dec_ctrl &= ~(LTR_EN_BITS | B_AX_LTR_IDX_DRV_MASK | B_AX_LTR_HW_DEC_EN);
		dec_ctrl |= FIELD_PREP(B_AX_LTR_IDX_DRV_MASK, PCIE_LTR_IDX_IDLE) |
			    B_AX_LTR_REQ_DRV;
	} else {
		dec_ctrl |= B_AX_LTR_HW_DEC_EN;
	}

	dec_ctrl &= ~B_AX_LTR_SPACE_IDX_V1_MASK;
	dec_ctrl |= FIELD_PREP(B_AX_LTR_SPACE_IDX_V1_MASK, PCI_LTR_SPC_500US);

	if (en)
		rtw89_write32_set(rtwdev, R_AX_LTR_CTRL_0,
				  B_AX_LTR_WD_NOEMP_CHK_V1 | B_AX_LTR_HW_EN);
	rtw89_write32_mask(rtwdev, R_AX_LTR_CTRL_0, B_AX_LTR_IDLE_TIMER_IDX_MASK,
			   PCI_LTR_IDLE_TIMER_3_2MS);
	rtw89_write32_mask(rtwdev, R_AX_LTR_CTRL_1, B_AX_LTR_RX0_TH_MASK, 0x28);
	rtw89_write32_mask(rtwdev, R_AX_LTR_CTRL_1, B_AX_LTR_RX1_TH_MASK, 0x28);
	rtw89_write32(rtwdev, R_AX_LTR_DEC_CTRL, dec_ctrl);
	rtw89_write32(rtwdev, R_AX_LTR_LATENCY_IDX3, 0x90039003);
	rtw89_write32(rtwdev, R_AX_LTR_LATENCY_IDX0, 0x880b880b);

	return 0;
}
EXPORT_SYMBOL(rtw89_pci_ltr_set_v1);

static int rtw89_pci_ops_mac_post_init_ax(struct rtw89_dev *rtwdev)
{
	const struct rtw89_pci_info *info = rtwdev->pci_info;
	enum rtw89_core_chip_id chip_id = rtwdev->chip->chip_id;
	int ret;

	ret = info->ltr_set(rtwdev, true);
	if (ret) {
		rtw89_err(rtwdev, "pci ltr set fail\n");
		return ret;
	}
	if (chip_id == RTL8852A) {
		/* ltr sw trigger */
		rtw89_write32_set(rtwdev, R_AX_LTR_CTRL_0, B_AX_APP_LTR_ACT);
	}
	if (chip_id == RTL8852A || rtw89_is_rtl885xb(rtwdev)) {
		/* ADDR info 8-byte mode */
		rtw89_write32_set(rtwdev, R_AX_TX_ADDRESS_INFO_MODE_SETTING,
				  B_AX_HOST_ADDR_INFO_8B_SEL);
		rtw89_write32_clr(rtwdev, R_AX_PKTIN_SETTING, B_AX_WD_ADDR_INFO_LENGTH);
	}

	/* enable DMA for all queues */
	rtw89_pci_ctrl_txdma_ch_ax(rtwdev, true);

	/* Release PCI IO */
	rtw89_write32_clr(rtwdev, info->dma_stop1.addr,
			  B_AX_STOP_WPDMA | B_AX_STOP_PCIEIO);

	return 0;
}

static int rtw89_pci_claim_device(struct rtw89_dev *rtwdev,
				  struct pci_dev *pdev)
{
	struct rtw89_pci *rtwpci = (struct rtw89_pci *)rtwdev->priv;
	int ret;

	ret = pci_enable_device(pdev);
	if (ret) {
		rtw89_err(rtwdev, "failed to enable pci device\n");
		return ret;
	}

	pci_set_master(pdev);
	pci_set_drvdata(pdev, rtwdev->hw);

	rtwpci->pdev = pdev;

	return 0;
}

static void rtw89_pci_declaim_device(struct rtw89_dev *rtwdev,
				     struct pci_dev *pdev)
{
	pci_disable_device(pdev);
}

static bool rtw89_pci_chip_is_manual_dac(struct rtw89_dev *rtwdev)
{
	const struct rtw89_chip_info *chip = rtwdev->chip;

	switch (chip->chip_id) {
	case RTL8852A:
	case RTL8852B:
	case RTL8851B:
	case RTL8852BT:
		return true;
	default:
		return false;
	}
}

static bool rtw89_pci_is_dac_compatible_bridge(struct rtw89_dev *rtwdev)
{
	struct rtw89_pci *rtwpci = (struct rtw89_pci *)rtwdev->priv;
	struct pci_dev *bridge = pci_upstream_bridge(rtwpci->pdev);

	if (!rtw89_pci_chip_is_manual_dac(rtwdev))
		return true;

	if (!bridge)
		return false;

	switch (bridge->vendor) {
	case PCI_VENDOR_ID_INTEL:
		return true;
	case PCI_VENDOR_ID_ASMEDIA:
		if (bridge->device == 0x2806)
			return true;
		break;
	}

	return false;
}

static void rtw89_pci_cfg_dac(struct rtw89_dev *rtwdev)
{
	struct rtw89_pci *rtwpci = (struct rtw89_pci *)rtwdev->priv;

	if (!rtwpci->enable_dac)
		return;

	if (!rtw89_pci_chip_is_manual_dac(rtwdev))
		return;

	rtw89_pci_config_byte_set(rtwdev, RTW89_PCIE_L1_CTRL, RTW89_PCIE_BIT_EN_64BITS);
}

static int rtw89_pci_setup_mapping(struct rtw89_dev *rtwdev,
				   struct pci_dev *pdev)
{
	struct rtw89_pci *rtwpci = (struct rtw89_pci *)rtwdev->priv;
	unsigned long resource_len;
	u8 bar_id = 2;
	int ret;

	ret = pci_request_regions(pdev, KBUILD_MODNAME);
	if (ret) {
		rtw89_err(rtwdev, "failed to request pci regions\n");
		goto err;
	}

	if (!rtw89_pci_is_dac_compatible_bridge(rtwdev))
		goto no_dac;

	ret = dma_set_mask_and_coherent(&pdev->dev, DMA_BIT_MASK(36));
	if (!ret) {
		rtwpci->enable_dac = true;
		rtw89_pci_cfg_dac(rtwdev);
	} else {
		ret = dma_set_mask_and_coherent(&pdev->dev, DMA_BIT_MASK(32));
		if (ret) {
			rtw89_err(rtwdev,
				  "failed to set dma and consistent mask to 32/36-bit\n");
			goto err_release_regions;
		}
	}
no_dac:

	resource_len = pci_resource_len(pdev, bar_id);
	rtwpci->mmap = pci_iomap(pdev, bar_id, resource_len);
	if (!rtwpci->mmap) {
		rtw89_err(rtwdev, "failed to map pci io\n");
		ret = -EIO;
		goto err_release_regions;
	}

	return 0;

err_release_regions:
	pci_release_regions(pdev);
err:
	return ret;
}

static void rtw89_pci_clear_mapping(struct rtw89_dev *rtwdev,
				    struct pci_dev *pdev)
{
	struct rtw89_pci *rtwpci = (struct rtw89_pci *)rtwdev->priv;

	if (rtwpci->mmap) {
		pci_iounmap(pdev, rtwpci->mmap);
		pci_release_regions(pdev);
	}
}

static void rtw89_pci_free_tx_wd_ring(struct rtw89_dev *rtwdev,
				      struct pci_dev *pdev,
				      struct rtw89_pci_tx_ring *tx_ring)
{
	struct rtw89_pci_tx_wd_ring *wd_ring = &tx_ring->wd_ring;
	u8 *head = wd_ring->head;
	dma_addr_t dma = wd_ring->dma;
	u32 page_size = wd_ring->page_size;
	u32 page_num = wd_ring->page_num;
	u32 ring_sz = page_size * page_num;

	dma_free_coherent(&pdev->dev, ring_sz, head, dma);
	wd_ring->head = NULL;
}

static void rtw89_pci_free_tx_ring(struct rtw89_dev *rtwdev,
				   struct pci_dev *pdev,
				   struct rtw89_pci_tx_ring *tx_ring)
{
	int ring_sz;
	u8 *head;
	dma_addr_t dma;

	head = tx_ring->bd_ring.head;
	dma = tx_ring->bd_ring.dma;
	ring_sz = tx_ring->bd_ring.desc_size * tx_ring->bd_ring.len;
	dma_free_coherent(&pdev->dev, ring_sz, head, dma);

	tx_ring->bd_ring.head = NULL;
}

static void rtw89_pci_free_tx_rings(struct rtw89_dev *rtwdev,
				    struct pci_dev *pdev)
{
	struct rtw89_pci *rtwpci = (struct rtw89_pci *)rtwdev->priv;
	const struct rtw89_pci_info *info = rtwdev->pci_info;
	struct rtw89_pci_tx_ring *tx_ring;
	int i;

	for (i = 0; i < RTW89_TXCH_NUM; i++) {
		if (info->tx_dma_ch_mask & BIT(i))
			continue;
		tx_ring = &rtwpci->tx_rings[i];
		rtw89_pci_free_tx_wd_ring(rtwdev, pdev, tx_ring);
		rtw89_pci_free_tx_ring(rtwdev, pdev, tx_ring);
	}
}

static void rtw89_pci_free_rx_ring(struct rtw89_dev *rtwdev,
				   struct pci_dev *pdev,
				   struct rtw89_pci_rx_ring *rx_ring)
{
	struct rtw89_pci_rx_info *rx_info;
	struct sk_buff *skb;
	dma_addr_t dma;
	u32 buf_sz;
	u8 *head;
	int ring_sz = rx_ring->bd_ring.desc_size * rx_ring->bd_ring.len;
	int i;

	buf_sz = rx_ring->buf_sz;
	for (i = 0; i < rx_ring->bd_ring.len; i++) {
		skb = rx_ring->buf[i];
		if (!skb)
			continue;

		rx_info = RTW89_PCI_RX_SKB_CB(skb);
		dma = rx_info->dma;
		dma_unmap_single(&pdev->dev, dma, buf_sz, DMA_FROM_DEVICE);
		dev_kfree_skb(skb);
		rx_ring->buf[i] = NULL;
	}

	head = rx_ring->bd_ring.head;
	dma = rx_ring->bd_ring.dma;
	dma_free_coherent(&pdev->dev, ring_sz, head, dma);

	rx_ring->bd_ring.head = NULL;
}

static void rtw89_pci_free_rx_rings(struct rtw89_dev *rtwdev,
				    struct pci_dev *pdev)
{
	struct rtw89_pci *rtwpci = (struct rtw89_pci *)rtwdev->priv;
	struct rtw89_pci_rx_ring *rx_ring;
	int i;

	for (i = 0; i < RTW89_RXCH_NUM; i++) {
		rx_ring = &rtwpci->rx_rings[i];
		rtw89_pci_free_rx_ring(rtwdev, pdev, rx_ring);
	}
}

static void rtw89_pci_free_trx_rings(struct rtw89_dev *rtwdev,
				     struct pci_dev *pdev)
{
	rtw89_pci_free_rx_rings(rtwdev, pdev);
	rtw89_pci_free_tx_rings(rtwdev, pdev);
}

static int rtw89_pci_init_rx_bd(struct rtw89_dev *rtwdev, struct pci_dev *pdev,
				struct rtw89_pci_rx_ring *rx_ring,
				struct sk_buff *skb, int buf_sz, u32 idx)
{
	struct rtw89_pci_rx_info *rx_info;
	struct rtw89_pci_rx_bd_32 *rx_bd;
	dma_addr_t dma;

	if (!skb)
		return -EINVAL;

	dma = dma_map_single(&pdev->dev, skb->data, buf_sz, DMA_FROM_DEVICE);
	if (dma_mapping_error(&pdev->dev, dma))
		return -EBUSY;

	rx_info = RTW89_PCI_RX_SKB_CB(skb);
	rx_bd = RTW89_PCI_RX_BD(rx_ring, idx);

	memset(rx_bd, 0, sizeof(*rx_bd));
	rx_bd->buf_size = cpu_to_le16(buf_sz);
	rx_bd->dma = cpu_to_le32(dma);
	rx_bd->opt = le16_encode_bits(upper_32_bits(dma), RTW89_PCI_RXBD_OPT_DMA_HI);
	rx_info->dma = dma;

	return 0;
}

static int rtw89_pci_alloc_tx_wd_ring(struct rtw89_dev *rtwdev,
				      struct pci_dev *pdev,
				      struct rtw89_pci_tx_ring *tx_ring,
				      enum rtw89_tx_channel txch)
{
	struct rtw89_pci_tx_wd_ring *wd_ring = &tx_ring->wd_ring;
	struct rtw89_pci_tx_wd *txwd;
	dma_addr_t dma;
	dma_addr_t cur_paddr;
	u8 *head;
	u8 *cur_vaddr;
	u32 page_size = RTW89_PCI_TXWD_PAGE_SIZE;
	u32 page_num = RTW89_PCI_TXWD_NUM_MAX;
	u32 ring_sz = page_size * page_num;
	u32 page_offset;
	int i;

	/* FWCMD queue doesn't use txwd as pages */
	if (txch == RTW89_TXCH_CH12)
		return 0;

	head = dma_alloc_coherent(&pdev->dev, ring_sz, &dma, GFP_KERNEL);
	if (!head)
		return -ENOMEM;

	INIT_LIST_HEAD(&wd_ring->free_pages);
	wd_ring->head = head;
	wd_ring->dma = dma;
	wd_ring->page_size = page_size;
	wd_ring->page_num = page_num;

	page_offset = 0;
	for (i = 0; i < page_num; i++) {
		txwd = &wd_ring->pages[i];
		cur_paddr = dma + page_offset;
		cur_vaddr = head + page_offset;

		skb_queue_head_init(&txwd->queue);
		INIT_LIST_HEAD(&txwd->list);
		txwd->paddr = cur_paddr;
		txwd->vaddr = cur_vaddr;
		txwd->len = page_size;
		txwd->seq = i;
		rtw89_pci_enqueue_txwd(tx_ring, txwd);

		page_offset += page_size;
	}

	return 0;
}

static int rtw89_pci_alloc_tx_ring(struct rtw89_dev *rtwdev,
				   struct pci_dev *pdev,
				   struct rtw89_pci_tx_ring *tx_ring,
				   u32 desc_size, u32 len,
				   enum rtw89_tx_channel txch)
{
	const struct rtw89_pci_ch_dma_addr *txch_addr;
	int ring_sz = desc_size * len;
	u8 *head;
	dma_addr_t dma;
	int ret;

	ret = rtw89_pci_alloc_tx_wd_ring(rtwdev, pdev, tx_ring, txch);
	if (ret) {
		rtw89_err(rtwdev, "failed to alloc txwd ring of txch %d\n", txch);
		goto err;
	}

	ret = rtw89_pci_get_txch_addrs(rtwdev, txch, &txch_addr);
	if (ret) {
		rtw89_err(rtwdev, "failed to get address of txch %d", txch);
		goto err_free_wd_ring;
	}

	head = dma_alloc_coherent(&pdev->dev, ring_sz, &dma, GFP_KERNEL);
	if (!head) {
		ret = -ENOMEM;
		goto err_free_wd_ring;
	}

	INIT_LIST_HEAD(&tx_ring->busy_pages);
	tx_ring->bd_ring.head = head;
	tx_ring->bd_ring.dma = dma;
	tx_ring->bd_ring.len = len;
	tx_ring->bd_ring.desc_size = desc_size;
	tx_ring->bd_ring.addr = *txch_addr;
	tx_ring->bd_ring.wp = 0;
	tx_ring->bd_ring.rp = 0;
	tx_ring->txch = txch;

	return 0;

err_free_wd_ring:
	rtw89_pci_free_tx_wd_ring(rtwdev, pdev, tx_ring);
err:
	return ret;
}

static int rtw89_pci_alloc_tx_rings(struct rtw89_dev *rtwdev,
				    struct pci_dev *pdev)
{
	struct rtw89_pci *rtwpci = (struct rtw89_pci *)rtwdev->priv;
	const struct rtw89_pci_info *info = rtwdev->pci_info;
	struct rtw89_pci_tx_ring *tx_ring;
	u32 desc_size;
	u32 len;
	u32 i, tx_allocated;
	int ret;

	for (i = 0; i < RTW89_TXCH_NUM; i++) {
		if (info->tx_dma_ch_mask & BIT(i))
			continue;
		tx_ring = &rtwpci->tx_rings[i];
		desc_size = sizeof(struct rtw89_pci_tx_bd_32);
		len = RTW89_PCI_TXBD_NUM_MAX;
		ret = rtw89_pci_alloc_tx_ring(rtwdev, pdev, tx_ring,
					      desc_size, len, i);
		if (ret) {
			rtw89_err(rtwdev, "failed to alloc tx ring %d\n", i);
			goto err_free;
		}
	}

	return 0;

err_free:
	tx_allocated = i;
	for (i = 0; i < tx_allocated; i++) {
		tx_ring = &rtwpci->tx_rings[i];
		rtw89_pci_free_tx_ring(rtwdev, pdev, tx_ring);
	}

	return ret;
}

static int rtw89_pci_alloc_rx_ring(struct rtw89_dev *rtwdev,
				   struct pci_dev *pdev,
				   struct rtw89_pci_rx_ring *rx_ring,
				   u32 desc_size, u32 len, u32 rxch)
{
	const struct rtw89_pci_info *info = rtwdev->pci_info;
	const struct rtw89_pci_ch_dma_addr *rxch_addr;
	struct sk_buff *skb;
	u8 *head;
	dma_addr_t dma;
	int ring_sz = desc_size * len;
	int buf_sz = RTW89_PCI_RX_BUF_SIZE;
	int i, allocated;
	int ret;

	ret = rtw89_pci_get_rxch_addrs(rtwdev, rxch, &rxch_addr);
	if (ret) {
		rtw89_err(rtwdev, "failed to get address of rxch %d", rxch);
		return ret;
	}

	head = dma_alloc_coherent(&pdev->dev, ring_sz, &dma, GFP_KERNEL);
	if (!head) {
		ret = -ENOMEM;
		goto err;
	}

	rx_ring->bd_ring.head = head;
	rx_ring->bd_ring.dma = dma;
	rx_ring->bd_ring.len = len;
	rx_ring->bd_ring.desc_size = desc_size;
	rx_ring->bd_ring.addr = *rxch_addr;
	if (info->rx_ring_eq_is_full)
		rx_ring->bd_ring.wp = len - 1;
	else
		rx_ring->bd_ring.wp = 0;
	rx_ring->bd_ring.rp = 0;
	rx_ring->buf_sz = buf_sz;
	rx_ring->diliver_skb = NULL;
	rx_ring->diliver_desc.ready = false;
	rx_ring->target_rx_tag = 0;

	for (i = 0; i < len; i++) {
		skb = dev_alloc_skb(buf_sz);
		if (!skb) {
			ret = -ENOMEM;
			goto err_free;
		}

		memset(skb->data, 0, buf_sz);
		rx_ring->buf[i] = skb;
		ret = rtw89_pci_init_rx_bd(rtwdev, pdev, rx_ring, skb,
					   buf_sz, i);
		if (ret) {
			rtw89_err(rtwdev, "failed to init rx buf %d\n", i);
			dev_kfree_skb_any(skb);
			rx_ring->buf[i] = NULL;
			goto err_free;
		}
	}

	return 0;

err_free:
	allocated = i;
	for (i = 0; i < allocated; i++) {
		skb = rx_ring->buf[i];
		if (!skb)
			continue;
		dma = *((dma_addr_t *)skb->cb);
		dma_unmap_single(&pdev->dev, dma, buf_sz, DMA_FROM_DEVICE);
		dev_kfree_skb(skb);
		rx_ring->buf[i] = NULL;
	}

	head = rx_ring->bd_ring.head;
	dma = rx_ring->bd_ring.dma;
	dma_free_coherent(&pdev->dev, ring_sz, head, dma);

	rx_ring->bd_ring.head = NULL;
err:
	return ret;
}

static int rtw89_pci_alloc_rx_rings(struct rtw89_dev *rtwdev,
				    struct pci_dev *pdev)
{
	struct rtw89_pci *rtwpci = (struct rtw89_pci *)rtwdev->priv;
	struct rtw89_pci_rx_ring *rx_ring;
	u32 desc_size;
	u32 len;
	int i, rx_allocated;
	int ret;

	for (i = 0; i < RTW89_RXCH_NUM; i++) {
		rx_ring = &rtwpci->rx_rings[i];
		desc_size = sizeof(struct rtw89_pci_rx_bd_32);
		len = RTW89_PCI_RXBD_NUM_MAX;
		ret = rtw89_pci_alloc_rx_ring(rtwdev, pdev, rx_ring,
					      desc_size, len, i);
		if (ret) {
			rtw89_err(rtwdev, "failed to alloc rx ring %d\n", i);
			goto err_free;
		}
	}

	return 0;

err_free:
	rx_allocated = i;
	for (i = 0; i < rx_allocated; i++) {
		rx_ring = &rtwpci->rx_rings[i];
		rtw89_pci_free_rx_ring(rtwdev, pdev, rx_ring);
	}

	return ret;
}

static int rtw89_pci_alloc_trx_rings(struct rtw89_dev *rtwdev,
				     struct pci_dev *pdev)
{
	int ret;

	ret = rtw89_pci_alloc_tx_rings(rtwdev, pdev);
	if (ret) {
		rtw89_err(rtwdev, "failed to alloc dma tx rings\n");
		goto err;
	}

	ret = rtw89_pci_alloc_rx_rings(rtwdev, pdev);
	if (ret) {
		rtw89_err(rtwdev, "failed to alloc dma rx rings\n");
		goto err_free_tx_rings;
	}

	return 0;

err_free_tx_rings:
	rtw89_pci_free_tx_rings(rtwdev, pdev);
err:
	return ret;
}

static void rtw89_pci_h2c_init(struct rtw89_dev *rtwdev,
			       struct rtw89_pci *rtwpci)
{
	skb_queue_head_init(&rtwpci->h2c_queue);
	skb_queue_head_init(&rtwpci->h2c_release_queue);
}

static int rtw89_pci_setup_resource(struct rtw89_dev *rtwdev,
				    struct pci_dev *pdev)
{
	struct rtw89_pci *rtwpci = (struct rtw89_pci *)rtwdev->priv;
	int ret;

	ret = rtw89_pci_setup_mapping(rtwdev, pdev);
	if (ret) {
		rtw89_err(rtwdev, "failed to setup pci mapping\n");
		goto err;
	}

	ret = rtw89_pci_alloc_trx_rings(rtwdev, pdev);
	if (ret) {
		rtw89_err(rtwdev, "failed to alloc pci trx rings\n");
		goto err_pci_unmap;
	}

	rtw89_pci_h2c_init(rtwdev, rtwpci);

	spin_lock_init(&rtwpci->irq_lock);
	spin_lock_init(&rtwpci->trx_lock);

	return 0;

err_pci_unmap:
	rtw89_pci_clear_mapping(rtwdev, pdev);
err:
	return ret;
}

static void rtw89_pci_clear_resource(struct rtw89_dev *rtwdev,
				     struct pci_dev *pdev)
{
	struct rtw89_pci *rtwpci = (struct rtw89_pci *)rtwdev->priv;

	rtw89_pci_free_trx_rings(rtwdev, pdev);
	rtw89_pci_clear_mapping(rtwdev, pdev);
	rtw89_pci_release_fwcmd(rtwdev, rtwpci,
				skb_queue_len(&rtwpci->h2c_queue), true);
}

void rtw89_pci_config_intr_mask(struct rtw89_dev *rtwdev)
{
	struct rtw89_pci *rtwpci = (struct rtw89_pci *)rtwdev->priv;
	const struct rtw89_chip_info *chip = rtwdev->chip;
	u32 hs0isr_ind_int_en = B_AX_HS0ISR_IND_INT_EN;

	if (chip->chip_id == RTL8851B)
		hs0isr_ind_int_en = B_AX_HS0ISR_IND_INT_EN_WKARND;

	rtwpci->halt_c2h_intrs = B_AX_HALT_C2H_INT_EN | 0;

	if (rtwpci->under_recovery) {
		rtwpci->intrs[0] = hs0isr_ind_int_en;
		rtwpci->intrs[1] = 0;
	} else {
		rtwpci->intrs[0] = B_AX_TXDMA_STUCK_INT_EN |
				   B_AX_RXDMA_INT_EN |
				   B_AX_RXP1DMA_INT_EN |
				   B_AX_RPQDMA_INT_EN |
				   B_AX_RXDMA_STUCK_INT_EN |
				   B_AX_RDU_INT_EN |
				   B_AX_RPQBD_FULL_INT_EN |
				   hs0isr_ind_int_en;

		rtwpci->intrs[1] = B_AX_HC10ISR_IND_INT_EN;
	}
}
EXPORT_SYMBOL(rtw89_pci_config_intr_mask);

static void rtw89_pci_recovery_intr_mask_v1(struct rtw89_dev *rtwdev)
{
	struct rtw89_pci *rtwpci = (struct rtw89_pci *)rtwdev->priv;

	rtwpci->ind_intrs = B_AX_HS0ISR_IND_INT_EN;
	rtwpci->halt_c2h_intrs = B_AX_HALT_C2H_INT_EN | B_AX_WDT_TIMEOUT_INT_EN;
	rtwpci->intrs[0] = 0;
	rtwpci->intrs[1] = 0;
}

static void rtw89_pci_default_intr_mask_v1(struct rtw89_dev *rtwdev)
{
	struct rtw89_pci *rtwpci = (struct rtw89_pci *)rtwdev->priv;

	rtwpci->ind_intrs = B_AX_HCI_AXIDMA_INT_EN |
			    B_AX_HS1ISR_IND_INT_EN |
			    B_AX_HS0ISR_IND_INT_EN;
	rtwpci->halt_c2h_intrs = B_AX_HALT_C2H_INT_EN | B_AX_WDT_TIMEOUT_INT_EN;
	rtwpci->intrs[0] = B_AX_TXDMA_STUCK_INT_EN |
			   B_AX_RXDMA_INT_EN |
			   B_AX_RXP1DMA_INT_EN |
			   B_AX_RPQDMA_INT_EN |
			   B_AX_RXDMA_STUCK_INT_EN |
			   B_AX_RDU_INT_EN |
			   B_AX_RPQBD_FULL_INT_EN;
	rtwpci->intrs[1] = B_AX_GPIO18_INT_EN;
}

static void rtw89_pci_low_power_intr_mask_v1(struct rtw89_dev *rtwdev)
{
	struct rtw89_pci *rtwpci = (struct rtw89_pci *)rtwdev->priv;

	rtwpci->ind_intrs = B_AX_HS1ISR_IND_INT_EN |
			    B_AX_HS0ISR_IND_INT_EN;
	rtwpci->halt_c2h_intrs = B_AX_HALT_C2H_INT_EN | B_AX_WDT_TIMEOUT_INT_EN;
	rtwpci->intrs[0] = 0;
	rtwpci->intrs[1] = B_AX_GPIO18_INT_EN;
}

void rtw89_pci_config_intr_mask_v1(struct rtw89_dev *rtwdev)
{
	struct rtw89_pci *rtwpci = (struct rtw89_pci *)rtwdev->priv;

	if (rtwpci->under_recovery)
		rtw89_pci_recovery_intr_mask_v1(rtwdev);
	else if (rtwpci->low_power)
		rtw89_pci_low_power_intr_mask_v1(rtwdev);
	else
		rtw89_pci_default_intr_mask_v1(rtwdev);
}
EXPORT_SYMBOL(rtw89_pci_config_intr_mask_v1);

static void rtw89_pci_recovery_intr_mask_v2(struct rtw89_dev *rtwdev)
{
	struct rtw89_pci *rtwpci = (struct rtw89_pci *)rtwdev->priv;

	rtwpci->ind_intrs = B_BE_HS0_IND_INT_EN0;
	rtwpci->halt_c2h_intrs = B_BE_HALT_C2H_INT_EN | B_BE_WDT_TIMEOUT_INT_EN;
	rtwpci->intrs[0] = 0;
	rtwpci->intrs[1] = 0;
}

static void rtw89_pci_default_intr_mask_v2(struct rtw89_dev *rtwdev)
{
	struct rtw89_pci *rtwpci = (struct rtw89_pci *)rtwdev->priv;

	rtwpci->ind_intrs = B_BE_HCI_AXIDMA_INT_EN0 |
			    B_BE_HS0_IND_INT_EN0;
	rtwpci->halt_c2h_intrs = B_BE_HALT_C2H_INT_EN | B_BE_WDT_TIMEOUT_INT_EN;
	rtwpci->intrs[0] = B_BE_RDU_CH1_INT_IMR_V1 |
			   B_BE_RDU_CH0_INT_IMR_V1;
	rtwpci->intrs[1] = B_BE_PCIE_RX_RX0P2_IMR0_V1 |
			   B_BE_PCIE_RX_RPQ0_IMR0_V1;
}

static void rtw89_pci_low_power_intr_mask_v2(struct rtw89_dev *rtwdev)
{
	struct rtw89_pci *rtwpci = (struct rtw89_pci *)rtwdev->priv;

	rtwpci->ind_intrs = B_BE_HS0_IND_INT_EN0 |
			    B_BE_HS1_IND_INT_EN0;
	rtwpci->halt_c2h_intrs = B_BE_HALT_C2H_INT_EN | B_BE_WDT_TIMEOUT_INT_EN;
	rtwpci->intrs[0] = 0;
	rtwpci->intrs[1] = B_BE_PCIE_RX_RX0P2_IMR0_V1 |
			   B_BE_PCIE_RX_RPQ0_IMR0_V1;
}

void rtw89_pci_config_intr_mask_v2(struct rtw89_dev *rtwdev)
{
	struct rtw89_pci *rtwpci = (struct rtw89_pci *)rtwdev->priv;

	if (rtwpci->under_recovery)
		rtw89_pci_recovery_intr_mask_v2(rtwdev);
	else if (rtwpci->low_power)
		rtw89_pci_low_power_intr_mask_v2(rtwdev);
	else
		rtw89_pci_default_intr_mask_v2(rtwdev);
}
EXPORT_SYMBOL(rtw89_pci_config_intr_mask_v2);

static int rtw89_pci_request_irq(struct rtw89_dev *rtwdev,
				 struct pci_dev *pdev)
{
	unsigned long flags = 0;
	int ret;

	flags |= PCI_IRQ_INTX | PCI_IRQ_MSI;
	ret = pci_alloc_irq_vectors(pdev, 1, 1, flags);
	if (ret < 0) {
		rtw89_err(rtwdev, "failed to alloc irq vectors, ret %d\n", ret);
		goto err;
	}

	ret = devm_request_threaded_irq(rtwdev->dev, pdev->irq,
					rtw89_pci_interrupt_handler,
					rtw89_pci_interrupt_threadfn,
					IRQF_SHARED, KBUILD_MODNAME, rtwdev);
	if (ret) {
		rtw89_err(rtwdev, "failed to request threaded irq\n");
		goto err_free_vector;
	}

	rtw89_chip_config_intr_mask(rtwdev, RTW89_PCI_INTR_MASK_RESET);

	return 0;

err_free_vector:
	pci_free_irq_vectors(pdev);
err:
	return ret;
}

static void rtw89_pci_free_irq(struct rtw89_dev *rtwdev,
			       struct pci_dev *pdev)
{
	devm_free_irq(rtwdev->dev, pdev->irq, rtwdev);
	pci_free_irq_vectors(pdev);
}

static u16 gray_code_to_bin(u16 gray_code, u32 bit_num)
{
	u16 bin = 0, gray_bit;
	u32 bit_idx;

	for (bit_idx = 0; bit_idx < bit_num; bit_idx++) {
		gray_bit = (gray_code >> bit_idx) & 0x1;
		if (bit_num - bit_idx > 1)
			gray_bit ^= (gray_code >> (bit_idx + 1)) & 0x1;
		bin |= (gray_bit << bit_idx);
	}

	return bin;
}

static int rtw89_pci_filter_out(struct rtw89_dev *rtwdev)
{
	struct rtw89_pci *rtwpci = (struct rtw89_pci *)rtwdev->priv;
	struct pci_dev *pdev = rtwpci->pdev;
	u16 val16, filter_out_val;
	u32 val, phy_offset;
	int ret;

	if (rtwdev->chip->chip_id != RTL8852C)
		return 0;

	val = rtw89_read32_mask(rtwdev, R_AX_PCIE_MIX_CFG_V1, B_AX_ASPM_CTRL_MASK);
	if (val == B_AX_ASPM_CTRL_L1)
		return 0;

	ret = pci_read_config_dword(pdev, RTW89_PCIE_L1_STS_V1, &val);
	if (ret)
		return ret;

	val = FIELD_GET(RTW89_BCFG_LINK_SPEED_MASK, val);
	if (val == RTW89_PCIE_GEN1_SPEED) {
		phy_offset = R_RAC_DIRECT_OFFSET_G1;
	} else if (val == RTW89_PCIE_GEN2_SPEED) {
		phy_offset = R_RAC_DIRECT_OFFSET_G2;
		val16 = rtw89_read16(rtwdev, phy_offset + RAC_ANA10 * RAC_MULT);
		rtw89_write16_set(rtwdev, phy_offset + RAC_ANA10 * RAC_MULT,
				  val16 | B_PCIE_BIT_PINOUT_DIS);
		rtw89_write16_set(rtwdev, phy_offset + RAC_ANA19 * RAC_MULT,
				  val16 & ~B_PCIE_BIT_RD_SEL);

		val16 = rtw89_read16_mask(rtwdev,
					  phy_offset + RAC_ANA1F * RAC_MULT,
					  FILTER_OUT_EQ_MASK);
		val16 = gray_code_to_bin(val16, hweight16(val16));
		filter_out_val = rtw89_read16(rtwdev, phy_offset + RAC_ANA24 *
					      RAC_MULT);
		filter_out_val &= ~REG_FILTER_OUT_MASK;
		filter_out_val |= FIELD_PREP(REG_FILTER_OUT_MASK, val16);

		rtw89_write16(rtwdev, phy_offset + RAC_ANA24 * RAC_MULT,
			      filter_out_val);
		rtw89_write16_set(rtwdev, phy_offset + RAC_ANA0A * RAC_MULT,
				  B_BAC_EQ_SEL);
		rtw89_write16_set(rtwdev,
				  R_RAC_DIRECT_OFFSET_G1 + RAC_ANA0C * RAC_MULT,
				  B_PCIE_BIT_PSAVE);
	} else {
		return -EOPNOTSUPP;
	}
	rtw89_write16_set(rtwdev, phy_offset + RAC_ANA0C * RAC_MULT,
			  B_PCIE_BIT_PSAVE);

	return 0;
}

static void rtw89_pci_clkreq_set(struct rtw89_dev *rtwdev, bool enable)
{
	const struct rtw89_pci_info *info = rtwdev->pci_info;
	const struct rtw89_pci_gen_def *gen_def = info->gen_def;

	if (rtw89_pci_disable_clkreq)
		return;

	gen_def->clkreq_set(rtwdev, enable);
}

static void rtw89_pci_clkreq_set_ax(struct rtw89_dev *rtwdev, bool enable)
{
	enum rtw89_core_chip_id chip_id = rtwdev->chip->chip_id;
	int ret;

	ret = rtw89_pci_write_config_byte(rtwdev, RTW89_PCIE_CLK_CTRL,
					  PCIE_CLKDLY_HW_30US);
	if (ret)
		rtw89_err(rtwdev, "failed to set CLKREQ Delay\n");

	if (chip_id == RTL8852A || rtw89_is_rtl885xb(rtwdev)) {
		if (enable)
			ret = rtw89_pci_config_byte_set(rtwdev,
							RTW89_PCIE_L1_CTRL,
							RTW89_PCIE_BIT_CLK);
		else
			ret = rtw89_pci_config_byte_clr(rtwdev,
							RTW89_PCIE_L1_CTRL,
							RTW89_PCIE_BIT_CLK);
		if (ret)
			rtw89_err(rtwdev, "failed to %s CLKREQ_L1, ret=%d",
				  enable ? "set" : "unset", ret);
	} else if (chip_id == RTL8852C) {
		rtw89_write32_set(rtwdev, R_AX_PCIE_LAT_CTRL,
				  B_AX_CLK_REQ_SEL_OPT | B_AX_CLK_REQ_SEL);
		if (enable)
			rtw89_write32_set(rtwdev, R_AX_L1_CLK_CTRL,
					  B_AX_CLK_REQ_N);
		else
			rtw89_write32_clr(rtwdev, R_AX_L1_CLK_CTRL,
					  B_AX_CLK_REQ_N);
	}
}

static void rtw89_pci_aspm_set(struct rtw89_dev *rtwdev, bool enable)
{
	const struct rtw89_pci_info *info = rtwdev->pci_info;
	const struct rtw89_pci_gen_def *gen_def = info->gen_def;

	if (rtw89_pci_disable_aspm_l1)
		return;

	gen_def->aspm_set(rtwdev, enable);
}

static void rtw89_pci_aspm_set_ax(struct rtw89_dev *rtwdev, bool enable)
{
	enum rtw89_core_chip_id chip_id = rtwdev->chip->chip_id;
	u8 value = 0;
	int ret;

	ret = rtw89_pci_read_config_byte(rtwdev, RTW89_PCIE_ASPM_CTRL, &value);
	if (ret)
		rtw89_warn(rtwdev, "failed to read ASPM Delay\n");

	u8p_replace_bits(&value, PCIE_L1DLY_16US, RTW89_L1DLY_MASK);
	u8p_replace_bits(&value, PCIE_L0SDLY_4US, RTW89_L0DLY_MASK);

	ret = rtw89_pci_write_config_byte(rtwdev, RTW89_PCIE_ASPM_CTRL, value);
	if (ret)
		rtw89_warn(rtwdev, "failed to read ASPM Delay\n");

	if (chip_id == RTL8852A || rtw89_is_rtl885xb(rtwdev)) {
		if (enable)
			ret = rtw89_pci_config_byte_set(rtwdev,
							RTW89_PCIE_L1_CTRL,
							RTW89_PCIE_BIT_L1);
		else
			ret = rtw89_pci_config_byte_clr(rtwdev,
							RTW89_PCIE_L1_CTRL,
							RTW89_PCIE_BIT_L1);
	} else if (chip_id == RTL8852C) {
		if (enable)
			rtw89_write32_set(rtwdev, R_AX_PCIE_MIX_CFG_V1,
					  B_AX_ASPM_CTRL_L1);
		else
			rtw89_write32_clr(rtwdev, R_AX_PCIE_MIX_CFG_V1,
					  B_AX_ASPM_CTRL_L1);
	}
	if (ret)
		rtw89_err(rtwdev, "failed to %s ASPM L1, ret=%d",
			  enable ? "set" : "unset", ret);
}

static void rtw89_pci_recalc_int_mit(struct rtw89_dev *rtwdev)
{
	enum rtw89_chip_gen chip_gen = rtwdev->chip->chip_gen;
	const struct rtw89_pci_info *info = rtwdev->pci_info;
	struct rtw89_traffic_stats *stats = &rtwdev->stats;
	enum rtw89_tfc_lv tx_tfc_lv = stats->tx_tfc_lv;
	enum rtw89_tfc_lv rx_tfc_lv = stats->rx_tfc_lv;
	u32 val = 0;

	if (rtwdev->scanning ||
	    (tx_tfc_lv < RTW89_TFC_HIGH && rx_tfc_lv < RTW89_TFC_HIGH))
		goto out;

	if (chip_gen == RTW89_CHIP_BE)
		val = B_BE_PCIE_MIT_RX0P2_EN | B_BE_PCIE_MIT_RX0P1_EN;
	else
		val = B_AX_RXMIT_RXP2_SEL | B_AX_RXMIT_RXP1_SEL |
		      FIELD_PREP(B_AX_RXCOUNTER_MATCH_MASK, RTW89_PCI_RXBD_NUM_MAX / 2) |
		      FIELD_PREP(B_AX_RXTIMER_UNIT_MASK, AX_RXTIMER_UNIT_64US) |
		      FIELD_PREP(B_AX_RXTIMER_MATCH_MASK, 2048 / 64);

out:
	rtw89_write32(rtwdev, info->mit_addr, val);
}

static void rtw89_pci_link_cfg(struct rtw89_dev *rtwdev)
{
	struct rtw89_pci *rtwpci = (struct rtw89_pci *)rtwdev->priv;
	struct pci_dev *pdev = rtwpci->pdev;
	u16 link_ctrl;
	int ret;

	/* Though there is standard PCIE configuration space to set the
	 * link control register, but by Realtek's design, driver should
	 * check if host supports CLKREQ/ASPM to enable the HW module.
	 *
	 * These functions are implemented by two HW modules associated,
	 * one is responsible to access PCIE configuration space to
	 * follow the host settings, and another is in charge of doing
	 * CLKREQ/ASPM mechanisms, it is default disabled. Because sometimes
	 * the host does not support it, and due to some reasons or wrong
	 * settings (ex. CLKREQ# not Bi-Direction), it could lead to device
	 * loss if HW misbehaves on the link.
	 *
	 * Hence it's designed that driver should first check the PCIE
	 * configuration space is sync'ed and enabled, then driver can turn
	 * on the other module that is actually working on the mechanism.
	 */
	ret = pcie_capability_read_word(pdev, PCI_EXP_LNKCTL, &link_ctrl);
	if (ret) {
		rtw89_err(rtwdev, "failed to read PCI cap, ret=%d\n", ret);
		return;
	}

	if (link_ctrl & PCI_EXP_LNKCTL_CLKREQ_EN)
		rtw89_pci_clkreq_set(rtwdev, true);

	if (link_ctrl & PCI_EXP_LNKCTL_ASPM_L1)
		rtw89_pci_aspm_set(rtwdev, true);
}

static void rtw89_pci_l1ss_set(struct rtw89_dev *rtwdev, bool enable)
{
	const struct rtw89_pci_info *info = rtwdev->pci_info;
	const struct rtw89_pci_gen_def *gen_def = info->gen_def;

	if (rtw89_pci_disable_l1ss)
		return;

	gen_def->l1ss_set(rtwdev, enable);
}

static void rtw89_pci_l1ss_set_ax(struct rtw89_dev *rtwdev, bool enable)
{
	enum rtw89_core_chip_id chip_id = rtwdev->chip->chip_id;
	int ret;

	if (chip_id == RTL8852A || rtw89_is_rtl885xb(rtwdev)) {
		if (enable)
			ret = rtw89_pci_config_byte_set(rtwdev,
							RTW89_PCIE_TIMER_CTRL,
							RTW89_PCIE_BIT_L1SUB);
		else
			ret = rtw89_pci_config_byte_clr(rtwdev,
							RTW89_PCIE_TIMER_CTRL,
							RTW89_PCIE_BIT_L1SUB);
		if (ret)
			rtw89_err(rtwdev, "failed to %s L1SS, ret=%d",
				  enable ? "set" : "unset", ret);
	} else if (chip_id == RTL8852C) {
		ret = rtw89_pci_config_byte_clr(rtwdev, RTW89_PCIE_L1SS_STS_V1,
						RTW89_PCIE_BIT_ASPM_L11 |
						RTW89_PCIE_BIT_PCI_L11);
		if (ret)
			rtw89_warn(rtwdev, "failed to unset ASPM L1.1, ret=%d", ret);
		if (enable)
			rtw89_write32_clr(rtwdev, R_AX_PCIE_MIX_CFG_V1,
					  B_AX_L1SUB_DISABLE);
		else
			rtw89_write32_set(rtwdev, R_AX_PCIE_MIX_CFG_V1,
					  B_AX_L1SUB_DISABLE);
	}
}

static void rtw89_pci_l1ss_cfg(struct rtw89_dev *rtwdev)
{
	struct rtw89_pci *rtwpci = (struct rtw89_pci *)rtwdev->priv;
	struct pci_dev *pdev = rtwpci->pdev;
	u32 l1ss_cap_ptr, l1ss_ctrl;

	if (rtw89_pci_disable_l1ss)
		return;

	l1ss_cap_ptr = pci_find_ext_capability(pdev, PCI_EXT_CAP_ID_L1SS);
	if (!l1ss_cap_ptr)
		return;

	pci_read_config_dword(pdev, l1ss_cap_ptr + PCI_L1SS_CTL1, &l1ss_ctrl);

	if (l1ss_ctrl & PCI_L1SS_CTL1_L1SS_MASK)
		rtw89_pci_l1ss_set(rtwdev, true);
}

static int rtw89_pci_poll_io_idle_ax(struct rtw89_dev *rtwdev)
{
	int ret = 0;
	u32 sts;
	u32 busy = B_AX_PCIEIO_BUSY | B_AX_PCIEIO_TX_BUSY | B_AX_PCIEIO_RX_BUSY;

	ret = read_poll_timeout_atomic(rtw89_read32, sts, (sts & busy) == 0x0,
				       10, 1000, false, rtwdev,
				       R_AX_PCIE_DMA_BUSY1);
	if (ret) {
		rtw89_err(rtwdev, "pci dmach busy1 0x%X\n",
			  rtw89_read32(rtwdev, R_AX_PCIE_DMA_BUSY1));
		return -EINVAL;
	}
	return ret;
}

static int rtw89_pci_lv1rst_stop_dma_ax(struct rtw89_dev *rtwdev)
{
	u32 val;
	int ret;

	if (rtwdev->chip->chip_id == RTL8852C)
		return 0;

	rtw89_pci_ctrl_dma_all(rtwdev, false);
	ret = rtw89_pci_poll_io_idle_ax(rtwdev);
	if (ret) {
		val = rtw89_read32(rtwdev, R_AX_DBG_ERR_FLAG);
		rtw89_debug(rtwdev, RTW89_DBG_HCI,
			    "[PCIe] poll_io_idle fail, before 0x%08x: 0x%08x\n",
			    R_AX_DBG_ERR_FLAG, val);
		if (val & B_AX_TX_STUCK || val & B_AX_PCIE_TXBD_LEN0)
			rtw89_mac_ctrl_hci_dma_tx(rtwdev, false);
		if (val & B_AX_RX_STUCK)
			rtw89_mac_ctrl_hci_dma_rx(rtwdev, false);
		rtw89_mac_ctrl_hci_dma_trx(rtwdev, true);
		ret = rtw89_pci_poll_io_idle_ax(rtwdev);
		val = rtw89_read32(rtwdev, R_AX_DBG_ERR_FLAG);
		rtw89_debug(rtwdev, RTW89_DBG_HCI,
			    "[PCIe] poll_io_idle fail, after 0x%08x: 0x%08x\n",
			    R_AX_DBG_ERR_FLAG, val);
	}

	return ret;
}

static int rtw89_pci_lv1rst_start_dma_ax(struct rtw89_dev *rtwdev)
{
	u32 ret;

	if (rtwdev->chip->chip_id == RTL8852C)
		return 0;

	rtw89_mac_ctrl_hci_dma_trx(rtwdev, false);
	rtw89_mac_ctrl_hci_dma_trx(rtwdev, true);
	rtw89_pci_clr_idx_all(rtwdev);

	ret = rtw89_pci_rst_bdram_ax(rtwdev);
	if (ret)
		return ret;

	rtw89_pci_ctrl_dma_all(rtwdev, true);
	return ret;
}

static int rtw89_pci_ops_mac_lv1_recovery(struct rtw89_dev *rtwdev,
					  enum rtw89_lv1_rcvy_step step)
{
	const struct rtw89_pci_info *info = rtwdev->pci_info;
	const struct rtw89_pci_gen_def *gen_def = info->gen_def;
	int ret;

	switch (step) {
	case RTW89_LV1_RCVY_STEP_1:
		ret = gen_def->lv1rst_stop_dma(rtwdev);
		if (ret)
			rtw89_err(rtwdev, "lv1 rcvy pci stop dma fail\n");

		break;

	case RTW89_LV1_RCVY_STEP_2:
		ret = gen_def->lv1rst_start_dma(rtwdev);
		if (ret)
			rtw89_err(rtwdev, "lv1 rcvy pci start dma fail\n");
		break;

	default:
		return -EINVAL;
	}

	return ret;
}

static void rtw89_pci_ops_dump_err_status(struct rtw89_dev *rtwdev)
{
	if (rtwdev->chip->chip_gen == RTW89_CHIP_BE)
		return;

	if (rtwdev->chip->chip_id == RTL8852C) {
		rtw89_info(rtwdev, "R_AX_DBG_ERR_FLAG=0x%08x\n",
			   rtw89_read32(rtwdev, R_AX_DBG_ERR_FLAG_V1));
		rtw89_info(rtwdev, "R_AX_LBC_WATCHDOG=0x%08x\n",
			   rtw89_read32(rtwdev, R_AX_LBC_WATCHDOG_V1));
	} else {
		rtw89_info(rtwdev, "R_AX_RPQ_RXBD_IDX =0x%08x\n",
			   rtw89_read32(rtwdev, R_AX_RPQ_RXBD_IDX));
		rtw89_info(rtwdev, "R_AX_DBG_ERR_FLAG=0x%08x\n",
			   rtw89_read32(rtwdev, R_AX_DBG_ERR_FLAG));
		rtw89_info(rtwdev, "R_AX_LBC_WATCHDOG=0x%08x\n",
			   rtw89_read32(rtwdev, R_AX_LBC_WATCHDOG));
	}
}

static int rtw89_pci_napi_poll(struct napi_struct *napi, int budget)
{
	struct rtw89_dev *rtwdev = container_of(napi, struct rtw89_dev, napi);
	struct rtw89_pci *rtwpci = (struct rtw89_pci *)rtwdev->priv;
	const struct rtw89_pci_info *info = rtwdev->pci_info;
	const struct rtw89_pci_gen_def *gen_def = info->gen_def;
	unsigned long flags;
	int work_done;

	rtwdev->napi_budget_countdown = budget;

	rtw89_write32(rtwdev, gen_def->isr_clear_rpq.addr, gen_def->isr_clear_rpq.data);
	work_done = rtw89_pci_poll_rpq_dma(rtwdev, rtwpci, rtwdev->napi_budget_countdown);
	if (work_done == budget)
		return budget;

	rtw89_write32(rtwdev, gen_def->isr_clear_rxq.addr, gen_def->isr_clear_rxq.data);
	work_done += rtw89_pci_poll_rxq_dma(rtwdev, rtwpci, rtwdev->napi_budget_countdown);
	if (work_done < budget && napi_complete_done(napi, work_done)) {
		spin_lock_irqsave(&rtwpci->irq_lock, flags);
		if (likely(rtwpci->running))
			rtw89_chip_enable_intr(rtwdev, rtwpci);
		spin_unlock_irqrestore(&rtwpci->irq_lock, flags);
	}

	return work_done;
}

static int __maybe_unused rtw89_pci_suspend(struct device *dev)
{
	struct ieee80211_hw *hw = dev_get_drvdata(dev);
	struct rtw89_dev *rtwdev = hw->priv;
	enum rtw89_core_chip_id chip_id = rtwdev->chip->chip_id;

	rtw89_write32_set(rtwdev, R_AX_RSV_CTRL, B_AX_WLOCK_1C_BIT6);
	rtw89_write32_set(rtwdev, R_AX_RSV_CTRL, B_AX_R_DIS_PRST);
	rtw89_write32_clr(rtwdev, R_AX_RSV_CTRL, B_AX_WLOCK_1C_BIT6);
	if (chip_id == RTL8852A || rtw89_is_rtl885xb(rtwdev)) {
		rtw89_write32_clr(rtwdev, R_AX_SYS_SDIO_CTRL,
				  B_AX_PCIE_DIS_L2_CTRL_LDO_HCI);
		rtw89_write32_set(rtwdev, R_AX_PCIE_INIT_CFG1,
				  B_AX_PCIE_PERST_KEEP_REG | B_AX_PCIE_TRAIN_KEEP_REG);
	} else {
		rtw89_write32_clr(rtwdev, R_AX_PCIE_PS_CTRL_V1,
				  B_AX_CMAC_EXIT_L1_EN | B_AX_DMAC0_EXIT_L1_EN);
	}

	return 0;
}

static void rtw89_pci_l2_hci_ldo(struct rtw89_dev *rtwdev)
{
	if (rtwdev->chip->chip_id == RTL8852C)
		return;

	/* Hardware need write the reg twice to ensure the setting work */
	rtw89_pci_write_config_byte(rtwdev, RTW89_PCIE_RST_MSTATE,
				    RTW89_PCIE_BIT_CFG_RST_MSTATE);
	rtw89_pci_write_config_byte(rtwdev, RTW89_PCIE_RST_MSTATE,
				    RTW89_PCIE_BIT_CFG_RST_MSTATE);
}

static int __maybe_unused rtw89_pci_resume(struct device *dev)
{
	struct ieee80211_hw *hw = dev_get_drvdata(dev);
	struct rtw89_dev *rtwdev = hw->priv;
	enum rtw89_core_chip_id chip_id = rtwdev->chip->chip_id;

	rtw89_write32_set(rtwdev, R_AX_RSV_CTRL, B_AX_WLOCK_1C_BIT6);
	rtw89_write32_clr(rtwdev, R_AX_RSV_CTRL, B_AX_R_DIS_PRST);
	rtw89_write32_clr(rtwdev, R_AX_RSV_CTRL, B_AX_WLOCK_1C_BIT6);
	if (chip_id == RTL8852A || rtw89_is_rtl885xb(rtwdev)) {
		rtw89_write32_set(rtwdev, R_AX_SYS_SDIO_CTRL,
				  B_AX_PCIE_DIS_L2_CTRL_LDO_HCI);
		rtw89_write32_clr(rtwdev, R_AX_PCIE_INIT_CFG1,
				  B_AX_PCIE_PERST_KEEP_REG | B_AX_PCIE_TRAIN_KEEP_REG);
	} else {
		rtw89_write32_set(rtwdev, R_AX_PCIE_PS_CTRL_V1,
				  B_AX_CMAC_EXIT_L1_EN | B_AX_DMAC0_EXIT_L1_EN);
		rtw89_write32_clr(rtwdev, R_AX_PCIE_PS_CTRL_V1,
				  B_AX_SEL_REQ_ENTR_L1);
	}
	rtw89_pci_l2_hci_ldo(rtwdev);
	rtw89_pci_disable_eq(rtwdev);
	rtw89_pci_cfg_dac(rtwdev);
	rtw89_pci_filter_out(rtwdev);
	rtw89_pci_link_cfg(rtwdev);
	rtw89_pci_l1ss_cfg(rtwdev);

	return 0;
}

SIMPLE_DEV_PM_OPS(rtw89_pm_ops, rtw89_pci_suspend, rtw89_pci_resume);
EXPORT_SYMBOL(rtw89_pm_ops);

const struct rtw89_pci_gen_def rtw89_pci_gen_ax = {
	.isr_rdu = B_AX_RDU_INT,
	.isr_halt_c2h = B_AX_HALT_C2H_INT_EN,
	.isr_wdt_timeout = B_AX_WDT_TIMEOUT_INT_EN,
	.isr_clear_rpq = {R_AX_PCIE_HISR00, B_AX_RPQDMA_INT | B_AX_RPQBD_FULL_INT},
	.isr_clear_rxq = {R_AX_PCIE_HISR00, B_AX_RXP1DMA_INT | B_AX_RXDMA_INT |
					    B_AX_RDU_INT},

	.mac_pre_init = rtw89_pci_ops_mac_pre_init_ax,
	.mac_pre_deinit = NULL,
	.mac_post_init = rtw89_pci_ops_mac_post_init_ax,

	.clr_idx_all = rtw89_pci_clr_idx_all_ax,
	.rst_bdram = rtw89_pci_rst_bdram_ax,

	.lv1rst_stop_dma = rtw89_pci_lv1rst_stop_dma_ax,
	.lv1rst_start_dma = rtw89_pci_lv1rst_start_dma_ax,

	.ctrl_txdma_ch = rtw89_pci_ctrl_txdma_ch_ax,
	.ctrl_txdma_fw_ch = rtw89_pci_ctrl_txdma_fw_ch_ax,
	.poll_txdma_ch_idle = rtw89_pci_poll_txdma_ch_idle_ax,

	.aspm_set = rtw89_pci_aspm_set_ax,
	.clkreq_set = rtw89_pci_clkreq_set_ax,
	.l1ss_set = rtw89_pci_l1ss_set_ax,
};
EXPORT_SYMBOL(rtw89_pci_gen_ax);

static const struct rtw89_hci_ops rtw89_pci_ops = {
	.tx_write	= rtw89_pci_ops_tx_write,
	.tx_kick_off	= rtw89_pci_ops_tx_kick_off,
	.flush_queues	= rtw89_pci_ops_flush_queues,
	.reset		= rtw89_pci_ops_reset,
	.start		= rtw89_pci_ops_start,
	.stop		= rtw89_pci_ops_stop,
	.pause		= rtw89_pci_ops_pause,
	.switch_mode	= rtw89_pci_ops_switch_mode,
	.recalc_int_mit = rtw89_pci_recalc_int_mit,

	.read8		= rtw89_pci_ops_read8,
	.read16		= rtw89_pci_ops_read16,
	.read32		= rtw89_pci_ops_read32,
	.write8		= rtw89_pci_ops_write8,
	.write16	= rtw89_pci_ops_write16,
	.write32	= rtw89_pci_ops_write32,

	.mac_pre_init	= rtw89_pci_ops_mac_pre_init,
	.mac_pre_deinit	= rtw89_pci_ops_mac_pre_deinit,
	.mac_post_init	= rtw89_pci_ops_mac_post_init,
	.deinit		= rtw89_pci_ops_deinit,

	.check_and_reclaim_tx_resource = rtw89_pci_check_and_reclaim_tx_resource,
	.mac_lv1_rcvy	= rtw89_pci_ops_mac_lv1_recovery,
	.dump_err_status = rtw89_pci_ops_dump_err_status,
	.napi_poll	= rtw89_pci_napi_poll,

	.recovery_start = rtw89_pci_ops_recovery_start,
	.recovery_complete = rtw89_pci_ops_recovery_complete,

	.ctrl_txdma_ch	= rtw89_pci_ctrl_txdma_ch,
	.ctrl_txdma_fw_ch = rtw89_pci_ctrl_txdma_fw_ch,
	.ctrl_trxhci	= rtw89_pci_ctrl_dma_trx,
	.poll_txdma_ch_idle = rtw89_pci_poll_txdma_ch_idle,

	.clr_idx_all	= rtw89_pci_clr_idx_all,
	.clear		= rtw89_pci_clear_resource,
	.disable_intr	= rtw89_pci_disable_intr_lock,
	.enable_intr	= rtw89_pci_enable_intr_lock,
	.rst_bdram	= rtw89_pci_reset_bdram,
};

int rtw89_pci_probe(struct pci_dev *pdev, const struct pci_device_id *id)
{
	struct rtw89_dev *rtwdev;
	const struct rtw89_driver_info *info;
	const struct rtw89_pci_info *pci_info;
	int ret;

	info = (const struct rtw89_driver_info *)id->driver_data;

	rtwdev = rtw89_alloc_ieee80211_hw(&pdev->dev,
					  sizeof(struct rtw89_pci),
					  info->chip);
	if (!rtwdev) {
		dev_err(&pdev->dev, "failed to allocate hw\n");
		return -ENOMEM;
	}

	pci_info = info->bus.pci;

	rtwdev->pci_info = info->bus.pci;
	rtwdev->hci.ops = &rtw89_pci_ops;
	rtwdev->hci.type = RTW89_HCI_TYPE_PCIE;
	rtwdev->hci.rpwm_addr = pci_info->rpwm_addr;
	rtwdev->hci.cpwm_addr = pci_info->cpwm_addr;

	rtw89_check_quirks(rtwdev, info->quirks);

	SET_IEEE80211_DEV(rtwdev->hw, &pdev->dev);

	ret = rtw89_core_init(rtwdev);
	if (ret) {
		rtw89_err(rtwdev, "failed to initialise core\n");
		goto err_release_hw;
	}

	ret = rtw89_pci_claim_device(rtwdev, pdev);
	if (ret) {
		rtw89_err(rtwdev, "failed to claim pci device\n");
		goto err_core_deinit;
	}

	ret = rtw89_pci_setup_resource(rtwdev, pdev);
	if (ret) {
		rtw89_err(rtwdev, "failed to setup pci resource\n");
		goto err_declaim_pci;
	}

	ret = rtw89_chip_info_setup(rtwdev);
	if (ret) {
		rtw89_err(rtwdev, "failed to setup chip information\n");
		goto err_clear_resource;
	}

	rtw89_pci_disable_eq(rtwdev);
	rtw89_pci_filter_out(rtwdev);
	rtw89_pci_link_cfg(rtwdev);
	rtw89_pci_l1ss_cfg(rtwdev);

	ret = rtw89_core_napi_init(rtwdev);
	if (ret) {
		rtw89_err(rtwdev, "failed to init napi\n");
		goto err_clear_resource;
	}

	ret = rtw89_pci_request_irq(rtwdev, pdev);
	if (ret) {
		rtw89_err(rtwdev, "failed to request pci irq\n");
		goto err_deinit_napi;
	}

	ret = rtw89_core_register(rtwdev);
	if (ret) {
		rtw89_err(rtwdev, "failed to register core\n");
		goto err_free_irq;
	}

	set_bit(RTW89_FLAG_PROBE_DONE, rtwdev->flags);

	return 0;

err_free_irq:
	rtw89_pci_free_irq(rtwdev, pdev);
err_deinit_napi:
	rtw89_core_napi_deinit(rtwdev);
err_clear_resource:
	rtw89_pci_clear_resource(rtwdev, pdev);
err_declaim_pci:
	rtw89_pci_declaim_device(rtwdev, pdev);
err_core_deinit:
	rtw89_core_deinit(rtwdev);
err_release_hw:
	rtw89_free_ieee80211_hw(rtwdev);

	return ret;
}
EXPORT_SYMBOL(rtw89_pci_probe);

void rtw89_pci_remove(struct pci_dev *pdev)
{
	struct ieee80211_hw *hw = pci_get_drvdata(pdev);
	struct rtw89_dev *rtwdev;

	rtwdev = hw->priv;

	rtw89_pci_free_irq(rtwdev, pdev);
	rtw89_core_napi_deinit(rtwdev);
	rtw89_core_unregister(rtwdev);
	rtw89_pci_clear_resource(rtwdev, pdev);
	rtw89_pci_declaim_device(rtwdev, pdev);
	rtw89_core_deinit(rtwdev);
	rtw89_free_ieee80211_hw(rtwdev);
}
EXPORT_SYMBOL(rtw89_pci_remove);

MODULE_AUTHOR("Realtek Corporation");
MODULE_DESCRIPTION("Realtek PCI 802.11ax wireless driver");
MODULE_LICENSE("Dual BSD/GPL");<|MERGE_RESOLUTION|>--- conflicted
+++ resolved
@@ -19,20 +19,14 @@
 MODULE_PARM_DESC(disable_aspm_l1, "Set Y to disable PCI ASPM L1 support");
 MODULE_PARM_DESC(disable_aspm_l1ss, "Set Y to disable PCI L1SS support");
 
-<<<<<<< HEAD
-static int rtw89_pci_rst_bdram_ax(struct rtw89_dev *rtwdev)
-=======
 static int rtw89_pci_get_phy_offset_by_link_speed(struct rtw89_dev *rtwdev,
 						  u32 *phy_offset)
->>>>>>> 2d5404ca
 {
 	struct rtw89_pci *rtwpci = (struct rtw89_pci *)rtwdev->priv;
 	struct pci_dev *pdev = rtwpci->pdev;
 	u32 val;
 	int ret;
 
-<<<<<<< HEAD
-=======
 	ret = pci_read_config_dword(pdev, RTW89_PCIE_L1_STS_V1, &val);
 	if (ret)
 		return ret;
@@ -55,7 +49,6 @@
 	u32 val;
 	int ret;
 
->>>>>>> 2d5404ca
 	rtw89_write32_set(rtwdev, R_AX_PCIE_INIT_CFG1, B_AX_RST_BDRAM);
 
 	ret = read_poll_timeout_atomic(rtw89_read32, val, !(val & B_AX_RST_BDRAM),
@@ -195,19 +188,12 @@
 	__le32 info;
 
 	rxbd_info = (struct rtw89_pci_rxbd_info *)skb->data;
-<<<<<<< HEAD
-	rx_info->fs = le32_get_bits(rxbd_info->dword, RTW89_PCI_RXBD_FS);
-	rx_info->ls = le32_get_bits(rxbd_info->dword, RTW89_PCI_RXBD_LS);
-	rx_info->len = le32_get_bits(rxbd_info->dword, RTW89_PCI_RXBD_WRITE_SIZE);
-	rx_info->tag = le32_get_bits(rxbd_info->dword, RTW89_PCI_RXBD_TAG);
-=======
 	info = rxbd_info->dword;
 
 	rx_info->fs = le32_get_bits(info, RTW89_PCI_RXBD_FS);
 	rx_info->ls = le32_get_bits(info, RTW89_PCI_RXBD_LS);
 	rx_info->len = le32_get_bits(info, RTW89_PCI_RXBD_WRITE_SIZE);
 	rx_info->tag = le32_get_bits(info, RTW89_PCI_RXBD_TAG);
->>>>>>> 2d5404ca
 }
 
 static int rtw89_pci_validate_rx_tag(struct rtw89_dev *rtwdev,
@@ -1673,10 +1659,7 @@
 
 		rtw89_write16(rtwdev, addr_num, bd_ring->len);
 		rtw89_write32(rtwdev, addr_desa_l, bd_ring->dma);
-<<<<<<< HEAD
-=======
 		rtw89_write32(rtwdev, addr_desa_l + 4, upper_32_bits(bd_ring->dma));
->>>>>>> 2d5404ca
 
 		if (info->rx_ring_eq_is_full)
 			rtw89_write16(rtwdev, addr_idx, bd_ring->wp);
@@ -2092,11 +2075,7 @@
 	if (!ret)
 		return 0;
 
-<<<<<<< HEAD
-	if (chip_id == RTL8852A || chip_id == RTL8852B || chip_id == RTL8851B)
-=======
 	if (chip_id == RTL8852A || rtw89_is_rtl885xb(rtwdev))
->>>>>>> 2d5404ca
 		ret = rtw89_dbi_write8(rtwdev, addr, data);
 
 	return ret;
@@ -2109,25 +2088,14 @@
 	enum rtw89_core_chip_id chip_id = rtwdev->chip->chip_id;
 	struct pci_dev *pdev = rtwpci->pdev;
 	int ret;
-<<<<<<< HEAD
 
 	ret = pci_read_config_byte(pdev, addr, value);
 	if (!ret)
 		return 0;
 
-	if (chip_id == RTL8852A || chip_id == RTL8852B || chip_id == RTL8851B)
-		ret = rtw89_dbi_read8(rtwdev, addr, value);
-
-=======
-
-	ret = pci_read_config_byte(pdev, addr, value);
-	if (!ret)
-		return 0;
-
 	if (chip_id == RTL8852A || rtw89_is_rtl885xb(rtwdev))
 		ret = rtw89_dbi_read8(rtwdev, addr, value);
 
->>>>>>> 2d5404ca
 	return ret;
 }
 
@@ -2390,8 +2358,6 @@
 	return 0;
 }
 
-<<<<<<< HEAD
-=======
 static void rtw89_pci_disable_eq(struct rtw89_dev *rtwdev)
 {
 	u16 g1_oobs, g2_oobs;
@@ -2438,7 +2404,6 @@
 	rtw89_write32(rtwdev, R_AX_PCIE_MIX_CFG_V1, backup_aspm);
 }
 
->>>>>>> 2d5404ca
 static void rtw89_pci_ber(struct rtw89_dev *rtwdev)
 {
 	u32 phy_offset;
