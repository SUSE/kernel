// SPDX-License-Identifier: GPL-2.0 OR BSD-3-Clause
/* Copyright(c) 2019-2020  Realtek Corporation
 */

#include <linux/vmalloc.h>

#include "coex.h"
#include "debug.h"
#include "fw.h"
#include "mac.h"
#include "pci.h"
#include "ps.h"
#include "reg.h"
#include "sar.h"

#ifdef CONFIG_RTW89_DEBUGMSG
unsigned int rtw89_debug_mask;
EXPORT_SYMBOL(rtw89_debug_mask);
module_param_named(debug_mask, rtw89_debug_mask, uint, 0644);
MODULE_PARM_DESC(debug_mask, "Debugging mask");
#endif

#ifdef CONFIG_RTW89_DEBUGFS
struct rtw89_debugfs_priv {
	struct rtw89_dev *rtwdev;
	int (*cb_read)(struct seq_file *m, void *v);
	ssize_t (*cb_write)(struct file *filp, const char __user *buffer,
			    size_t count, loff_t *loff);
	union {
		u32 cb_data;
		struct {
			u32 addr;
			u32 len;
		} read_reg;
		struct {
			u32 addr;
			u32 mask;
			u8 path;
		} read_rf;
		struct {
			u8 ss_dbg:1;
			u8 dle_dbg:1;
			u8 dmac_dbg:1;
			u8 cmac_dbg:1;
			u8 dbg_port:1;
		} dbgpkg_en;
		struct {
			u32 start;
			u32 len;
			u8 sel;
		} mac_mem;
	};
};

struct rtw89_debugfs {
	struct rtw89_debugfs_priv read_reg;
	struct rtw89_debugfs_priv write_reg;
	struct rtw89_debugfs_priv read_rf;
	struct rtw89_debugfs_priv write_rf;
	struct rtw89_debugfs_priv rf_reg_dump;
	struct rtw89_debugfs_priv txpwr_table;
	struct rtw89_debugfs_priv mac_reg_dump;
	struct rtw89_debugfs_priv mac_mem_dump;
	struct rtw89_debugfs_priv mac_dbg_port_dump;
	struct rtw89_debugfs_priv send_h2c;
	struct rtw89_debugfs_priv early_h2c;
	struct rtw89_debugfs_priv fw_crash;
	struct rtw89_debugfs_priv btc_info;
	struct rtw89_debugfs_priv btc_manual;
	struct rtw89_debugfs_priv fw_log_manual;
	struct rtw89_debugfs_priv phy_info;
	struct rtw89_debugfs_priv stations;
	struct rtw89_debugfs_priv disable_dm;
};

static const u16 rtw89_rate_info_bw_to_mhz_map[] = {
	[RATE_INFO_BW_20] = 20,
	[RATE_INFO_BW_40] = 40,
	[RATE_INFO_BW_80] = 80,
	[RATE_INFO_BW_160] = 160,
	[RATE_INFO_BW_320] = 320,
};

static u16 rtw89_rate_info_bw_to_mhz(enum rate_info_bw bw)
{
	if (bw < ARRAY_SIZE(rtw89_rate_info_bw_to_mhz_map))
		return rtw89_rate_info_bw_to_mhz_map[bw];

	return 0;
}

static int rtw89_debugfs_single_show(struct seq_file *m, void *v)
{
	struct rtw89_debugfs_priv *debugfs_priv = m->private;

	return debugfs_priv->cb_read(m, v);
}

static ssize_t rtw89_debugfs_single_write(struct file *filp,
					  const char __user *buffer,
					  size_t count, loff_t *loff)
{
	struct rtw89_debugfs_priv *debugfs_priv = filp->private_data;

	return debugfs_priv->cb_write(filp, buffer, count, loff);
}

static ssize_t rtw89_debugfs_seq_file_write(struct file *filp,
					    const char __user *buffer,
					    size_t count, loff_t *loff)
{
	struct seq_file *seqpriv = (struct seq_file *)filp->private_data;
	struct rtw89_debugfs_priv *debugfs_priv = seqpriv->private;

	return debugfs_priv->cb_write(filp, buffer, count, loff);
}

static int rtw89_debugfs_single_open(struct inode *inode, struct file *filp)
{
	return single_open(filp, rtw89_debugfs_single_show, inode->i_private);
}

static int rtw89_debugfs_close(struct inode *inode, struct file *filp)
{
	return 0;
}

static const struct file_operations file_ops_single_r = {
	.owner = THIS_MODULE,
	.open = rtw89_debugfs_single_open,
	.read = seq_read,
	.llseek = seq_lseek,
	.release = single_release,
};

static const struct file_operations file_ops_common_rw = {
	.owner = THIS_MODULE,
	.open = rtw89_debugfs_single_open,
	.release = single_release,
	.read = seq_read,
	.llseek = seq_lseek,
	.write = rtw89_debugfs_seq_file_write,
};

static const struct file_operations file_ops_single_w = {
	.owner = THIS_MODULE,
	.write = rtw89_debugfs_single_write,
	.open = simple_open,
	.release = rtw89_debugfs_close,
};

static ssize_t
rtw89_debug_priv_read_reg_select(struct file *filp,
				 const char __user *user_buf,
				 size_t count, loff_t *loff)
{
	struct seq_file *m = (struct seq_file *)filp->private_data;
	struct rtw89_debugfs_priv *debugfs_priv = m->private;
	struct rtw89_dev *rtwdev = debugfs_priv->rtwdev;
	char buf[32];
	size_t buf_size;
	u32 addr, len;
	int num;

	buf_size = min(count, sizeof(buf) - 1);
	if (copy_from_user(buf, user_buf, buf_size))
		return -EFAULT;

	buf[buf_size] = '\0';
	num = sscanf(buf, "%x %x", &addr, &len);
	if (num != 2) {
		rtw89_info(rtwdev, "invalid format: <addr> <len>\n");
		return -EINVAL;
	}

	debugfs_priv->read_reg.addr = addr;
	debugfs_priv->read_reg.len = len;

	rtw89_info(rtwdev, "select read %d bytes from 0x%08x\n", len, addr);

	return count;
}

static int rtw89_debug_priv_read_reg_get(struct seq_file *m, void *v)
{
	struct rtw89_debugfs_priv *debugfs_priv = m->private;
	struct rtw89_dev *rtwdev = debugfs_priv->rtwdev;
	u32 addr, end, data, k;
	u32 len;

	len = debugfs_priv->read_reg.len;
	addr = debugfs_priv->read_reg.addr;

	if (len > 4)
		goto ndata;

	switch (len) {
	case 1:
		data = rtw89_read8(rtwdev, addr);
		break;
	case 2:
		data = rtw89_read16(rtwdev, addr);
		break;
	case 4:
		data = rtw89_read32(rtwdev, addr);
		break;
	default:
		rtw89_info(rtwdev, "invalid read reg len %d\n", len);
		return -EINVAL;
	}

	seq_printf(m, "get %d bytes at 0x%08x=0x%08x\n", len, addr, data);

	return 0;

ndata:
	end = addr + len;

	for (; addr < end; addr += 16) {
		seq_printf(m, "%08xh : ", 0x18600000 + addr);
		for (k = 0; k < 16; k += 4) {
			data = rtw89_read32(rtwdev, addr + k);
			seq_printf(m, "%08x ", data);
		}
		seq_puts(m, "\n");
	}

	return 0;
}

static ssize_t rtw89_debug_priv_write_reg_set(struct file *filp,
					      const char __user *user_buf,
					      size_t count, loff_t *loff)
{
	struct rtw89_debugfs_priv *debugfs_priv = filp->private_data;
	struct rtw89_dev *rtwdev = debugfs_priv->rtwdev;
	char buf[32];
	size_t buf_size;
	u32 addr, val, len;
	int num;

	buf_size = min(count, sizeof(buf) - 1);
	if (copy_from_user(buf, user_buf, buf_size))
		return -EFAULT;

	buf[buf_size] = '\0';
	num = sscanf(buf, "%x %x %x", &addr, &val, &len);
	if (num !=  3) {
		rtw89_info(rtwdev, "invalid format: <addr> <val> <len>\n");
		return -EINVAL;
	}

	switch (len) {
	case 1:
		rtw89_info(rtwdev, "reg write8 0x%08x: 0x%02x\n", addr, val);
		rtw89_write8(rtwdev, addr, (u8)val);
		break;
	case 2:
		rtw89_info(rtwdev, "reg write16 0x%08x: 0x%04x\n", addr, val);
		rtw89_write16(rtwdev, addr, (u16)val);
		break;
	case 4:
		rtw89_info(rtwdev, "reg write32 0x%08x: 0x%08x\n", addr, val);
		rtw89_write32(rtwdev, addr, (u32)val);
		break;
	default:
		rtw89_info(rtwdev, "invalid read write len %d\n", len);
		break;
	}

	return count;
}

static ssize_t
rtw89_debug_priv_read_rf_select(struct file *filp,
				const char __user *user_buf,
				size_t count, loff_t *loff)
{
	struct seq_file *m = (struct seq_file *)filp->private_data;
	struct rtw89_debugfs_priv *debugfs_priv = m->private;
	struct rtw89_dev *rtwdev = debugfs_priv->rtwdev;
	char buf[32];
	size_t buf_size;
	u32 addr, mask;
	u8 path;
	int num;

	buf_size = min(count, sizeof(buf) - 1);
	if (copy_from_user(buf, user_buf, buf_size))
		return -EFAULT;

	buf[buf_size] = '\0';
	num = sscanf(buf, "%hhd %x %x", &path, &addr, &mask);
	if (num != 3) {
		rtw89_info(rtwdev, "invalid format: <path> <addr> <mask>\n");
		return -EINVAL;
	}

	if (path >= rtwdev->chip->rf_path_num) {
		rtw89_info(rtwdev, "wrong rf path\n");
		return -EINVAL;
	}
	debugfs_priv->read_rf.addr = addr;
	debugfs_priv->read_rf.mask = mask;
	debugfs_priv->read_rf.path = path;

	rtw89_info(rtwdev, "select read rf path %d from 0x%08x\n", path, addr);

	return count;
}

static int rtw89_debug_priv_read_rf_get(struct seq_file *m, void *v)
{
	struct rtw89_debugfs_priv *debugfs_priv = m->private;
	struct rtw89_dev *rtwdev = debugfs_priv->rtwdev;
	u32 addr, data, mask;
	u8 path;

	addr = debugfs_priv->read_rf.addr;
	mask = debugfs_priv->read_rf.mask;
	path = debugfs_priv->read_rf.path;

	data = rtw89_read_rf(rtwdev, path, addr, mask);

	seq_printf(m, "path %d, rf register 0x%08x=0x%08x\n", path, addr, data);

	return 0;
}

static ssize_t rtw89_debug_priv_write_rf_set(struct file *filp,
					     const char __user *user_buf,
					     size_t count, loff_t *loff)
{
	struct rtw89_debugfs_priv *debugfs_priv = filp->private_data;
	struct rtw89_dev *rtwdev = debugfs_priv->rtwdev;
	char buf[32];
	size_t buf_size;
	u32 addr, val, mask;
	u8 path;
	int num;

	buf_size = min(count, sizeof(buf) - 1);
	if (copy_from_user(buf, user_buf, buf_size))
		return -EFAULT;

	buf[buf_size] = '\0';
	num = sscanf(buf, "%hhd %x %x %x", &path, &addr, &mask, &val);
	if (num != 4) {
		rtw89_info(rtwdev, "invalid format: <path> <addr> <mask> <val>\n");
		return -EINVAL;
	}

	if (path >= rtwdev->chip->rf_path_num) {
		rtw89_info(rtwdev, "wrong rf path\n");
		return -EINVAL;
	}

	rtw89_info(rtwdev, "path %d, rf register write 0x%08x=0x%08x (mask = 0x%08x)\n",
		   path, addr, val, mask);
	rtw89_write_rf(rtwdev, path, addr, mask, val);

	return count;
}

static int rtw89_debug_priv_rf_reg_dump_get(struct seq_file *m, void *v)
{
	struct rtw89_debugfs_priv *debugfs_priv = m->private;
	struct rtw89_dev *rtwdev = debugfs_priv->rtwdev;
	const struct rtw89_chip_info *chip = rtwdev->chip;
	u32 addr, offset, data;
	u8 path;

	for (path = 0; path < chip->rf_path_num; path++) {
		seq_printf(m, "RF path %d:\n\n", path);
		for (addr = 0; addr < 0x100; addr += 4) {
			seq_printf(m, "0x%08x: ", addr);
			for (offset = 0; offset < 4; offset++) {
				data = rtw89_read_rf(rtwdev, path,
						     addr + offset, RFREG_MASK);
				seq_printf(m, "0x%05x  ", data);
			}
			seq_puts(m, "\n");
		}
		seq_puts(m, "\n");
	}

	return 0;
}

struct txpwr_ent {
	bool nested;
	union {
		const char *txt;
		const struct txpwr_ent *ptr;
	};
	u8 len;
};

struct txpwr_map {
	const struct txpwr_ent *ent;
	u8 size;
	u32 addr_from;
	u32 addr_to;
	u32 addr_to_1ss;
};

#define __GEN_TXPWR_ENT_NESTED(_e) \
	{ .nested = true, .ptr = __txpwr_ent_##_e, \
	  .len = ARRAY_SIZE(__txpwr_ent_##_e) }

#define __GEN_TXPWR_ENT0(_t) { .len = 0, .txt = _t }

#define __GEN_TXPWR_ENT2(_t, _e0, _e1) \
	{ .len = 2, .txt = _t "\t-  " _e0 "  " _e1 }

#define __GEN_TXPWR_ENT4(_t, _e0, _e1, _e2, _e3) \
	{ .len = 4, .txt = _t "\t-  " _e0 "  " _e1 "  " _e2 "  " _e3 }

#define __GEN_TXPWR_ENT8(_t, _e0, _e1, _e2, _e3, _e4, _e5, _e6, _e7) \
	{ .len = 8, .txt = _t "\t-  " \
	  _e0 "  " _e1 "  " _e2 "  " _e3 "  " \
	  _e4 "  " _e5 "  " _e6 "  " _e7 }

static const struct txpwr_ent __txpwr_ent_byr_ax[] = {
	__GEN_TXPWR_ENT4("CCK       ", "1M   ", "2M   ", "5.5M ", "11M  "),
	__GEN_TXPWR_ENT4("LEGACY    ", "6M   ", "9M   ", "12M  ", "18M  "),
	__GEN_TXPWR_ENT4("LEGACY    ", "24M  ", "36M  ", "48M  ", "54M  "),
	/* 1NSS */
	__GEN_TXPWR_ENT4("MCS_1NSS  ", "MCS0 ", "MCS1 ", "MCS2 ", "MCS3 "),
	__GEN_TXPWR_ENT4("MCS_1NSS  ", "MCS4 ", "MCS5 ", "MCS6 ", "MCS7 "),
	__GEN_TXPWR_ENT4("MCS_1NSS  ", "MCS8 ", "MCS9 ", "MCS10", "MCS11"),
	__GEN_TXPWR_ENT4("HEDCM_1NSS", "MCS0 ", "MCS1 ", "MCS3 ", "MCS4 "),
	/* 2NSS */
	__GEN_TXPWR_ENT4("MCS_2NSS  ", "MCS0 ", "MCS1 ", "MCS2 ", "MCS3 "),
	__GEN_TXPWR_ENT4("MCS_2NSS  ", "MCS4 ", "MCS5 ", "MCS6 ", "MCS7 "),
	__GEN_TXPWR_ENT4("MCS_2NSS  ", "MCS8 ", "MCS9 ", "MCS10", "MCS11"),
	__GEN_TXPWR_ENT4("HEDCM_2NSS", "MCS0 ", "MCS1 ", "MCS3 ", "MCS4 "),
};

static_assert((ARRAY_SIZE(__txpwr_ent_byr_ax) * 4) ==
	(R_AX_PWR_BY_RATE_MAX - R_AX_PWR_BY_RATE + 4));

static const struct txpwr_map __txpwr_map_byr_ax = {
	.ent = __txpwr_ent_byr_ax,
	.size = ARRAY_SIZE(__txpwr_ent_byr_ax),
	.addr_from = R_AX_PWR_BY_RATE,
	.addr_to = R_AX_PWR_BY_RATE_MAX,
	.addr_to_1ss = R_AX_PWR_BY_RATE_1SS_MAX,
};

static const struct txpwr_ent __txpwr_ent_lmt_ax[] = {
	/* 1TX */
	__GEN_TXPWR_ENT2("CCK_1TX_20M    ", "NON_BF", "BF"),
	__GEN_TXPWR_ENT2("CCK_1TX_40M    ", "NON_BF", "BF"),
	__GEN_TXPWR_ENT2("OFDM_1TX       ", "NON_BF", "BF"),
	__GEN_TXPWR_ENT2("MCS_1TX_20M_0  ", "NON_BF", "BF"),
	__GEN_TXPWR_ENT2("MCS_1TX_20M_1  ", "NON_BF", "BF"),
	__GEN_TXPWR_ENT2("MCS_1TX_20M_2  ", "NON_BF", "BF"),
	__GEN_TXPWR_ENT2("MCS_1TX_20M_3  ", "NON_BF", "BF"),
	__GEN_TXPWR_ENT2("MCS_1TX_20M_4  ", "NON_BF", "BF"),
	__GEN_TXPWR_ENT2("MCS_1TX_20M_5  ", "NON_BF", "BF"),
	__GEN_TXPWR_ENT2("MCS_1TX_20M_6  ", "NON_BF", "BF"),
	__GEN_TXPWR_ENT2("MCS_1TX_20M_7  ", "NON_BF", "BF"),
	__GEN_TXPWR_ENT2("MCS_1TX_40M_0  ", "NON_BF", "BF"),
	__GEN_TXPWR_ENT2("MCS_1TX_40M_1  ", "NON_BF", "BF"),
	__GEN_TXPWR_ENT2("MCS_1TX_40M_2  ", "NON_BF", "BF"),
	__GEN_TXPWR_ENT2("MCS_1TX_40M_3  ", "NON_BF", "BF"),
	__GEN_TXPWR_ENT2("MCS_1TX_80M_0  ", "NON_BF", "BF"),
	__GEN_TXPWR_ENT2("MCS_1TX_80M_1  ", "NON_BF", "BF"),
	__GEN_TXPWR_ENT2("MCS_1TX_160M   ", "NON_BF", "BF"),
	__GEN_TXPWR_ENT2("MCS_1TX_40M_0p5", "NON_BF", "BF"),
	__GEN_TXPWR_ENT2("MCS_1TX_40M_2p5", "NON_BF", "BF"),
	/* 2TX */
	__GEN_TXPWR_ENT2("CCK_2TX_20M    ", "NON_BF", "BF"),
	__GEN_TXPWR_ENT2("CCK_2TX_40M    ", "NON_BF", "BF"),
	__GEN_TXPWR_ENT2("OFDM_2TX       ", "NON_BF", "BF"),
	__GEN_TXPWR_ENT2("MCS_2TX_20M_0  ", "NON_BF", "BF"),
	__GEN_TXPWR_ENT2("MCS_2TX_20M_1  ", "NON_BF", "BF"),
	__GEN_TXPWR_ENT2("MCS_2TX_20M_2  ", "NON_BF", "BF"),
	__GEN_TXPWR_ENT2("MCS_2TX_20M_3  ", "NON_BF", "BF"),
	__GEN_TXPWR_ENT2("MCS_2TX_20M_4  ", "NON_BF", "BF"),
	__GEN_TXPWR_ENT2("MCS_2TX_20M_5  ", "NON_BF", "BF"),
	__GEN_TXPWR_ENT2("MCS_2TX_20M_6  ", "NON_BF", "BF"),
	__GEN_TXPWR_ENT2("MCS_2TX_20M_7  ", "NON_BF", "BF"),
	__GEN_TXPWR_ENT2("MCS_2TX_40M_0  ", "NON_BF", "BF"),
	__GEN_TXPWR_ENT2("MCS_2TX_40M_1  ", "NON_BF", "BF"),
	__GEN_TXPWR_ENT2("MCS_2TX_40M_2  ", "NON_BF", "BF"),
	__GEN_TXPWR_ENT2("MCS_2TX_40M_3  ", "NON_BF", "BF"),
	__GEN_TXPWR_ENT2("MCS_2TX_80M_0  ", "NON_BF", "BF"),
	__GEN_TXPWR_ENT2("MCS_2TX_80M_1  ", "NON_BF", "BF"),
	__GEN_TXPWR_ENT2("MCS_2TX_160M   ", "NON_BF", "BF"),
	__GEN_TXPWR_ENT2("MCS_2TX_40M_0p5", "NON_BF", "BF"),
	__GEN_TXPWR_ENT2("MCS_2TX_40M_2p5", "NON_BF", "BF"),
};

static_assert((ARRAY_SIZE(__txpwr_ent_lmt_ax) * 2) ==
	(R_AX_PWR_LMT_MAX - R_AX_PWR_LMT + 4));

static const struct txpwr_map __txpwr_map_lmt_ax = {
	.ent = __txpwr_ent_lmt_ax,
	.size = ARRAY_SIZE(__txpwr_ent_lmt_ax),
	.addr_from = R_AX_PWR_LMT,
	.addr_to = R_AX_PWR_LMT_MAX,
	.addr_to_1ss = R_AX_PWR_LMT_1SS_MAX,
};

static const struct txpwr_ent __txpwr_ent_lmt_ru_ax[] = {
	/* 1TX */
	__GEN_TXPWR_ENT8("1TX", "RU26__0", "RU26__1", "RU26__2", "RU26__3",
			 "RU26__4", "RU26__5", "RU26__6", "RU26__7"),
	__GEN_TXPWR_ENT8("1TX", "RU52__0", "RU52__1", "RU52__2", "RU52__3",
			 "RU52__4", "RU52__5", "RU52__6", "RU52__7"),
	__GEN_TXPWR_ENT8("1TX", "RU106_0", "RU106_1", "RU106_2", "RU106_3",
			 "RU106_4", "RU106_5", "RU106_6", "RU106_7"),
	/* 2TX */
	__GEN_TXPWR_ENT8("2TX", "RU26__0", "RU26__1", "RU26__2", "RU26__3",
			 "RU26__4", "RU26__5", "RU26__6", "RU26__7"),
	__GEN_TXPWR_ENT8("2TX", "RU52__0", "RU52__1", "RU52__2", "RU52__3",
			 "RU52__4", "RU52__5", "RU52__6", "RU52__7"),
	__GEN_TXPWR_ENT8("2TX", "RU106_0", "RU106_1", "RU106_2", "RU106_3",
			 "RU106_4", "RU106_5", "RU106_6", "RU106_7"),
};

static_assert((ARRAY_SIZE(__txpwr_ent_lmt_ru_ax) * 8) ==
	(R_AX_PWR_RU_LMT_MAX - R_AX_PWR_RU_LMT + 4));

static const struct txpwr_map __txpwr_map_lmt_ru_ax = {
	.ent = __txpwr_ent_lmt_ru_ax,
	.size = ARRAY_SIZE(__txpwr_ent_lmt_ru_ax),
	.addr_from = R_AX_PWR_RU_LMT,
	.addr_to = R_AX_PWR_RU_LMT_MAX,
	.addr_to_1ss = R_AX_PWR_RU_LMT_1SS_MAX,
};

static const struct txpwr_ent __txpwr_ent_byr_mcs_be[] = {
	__GEN_TXPWR_ENT4("MCS_1SS       ", "MCS0  ", "MCS1  ", "MCS2 ", "MCS3 "),
	__GEN_TXPWR_ENT4("MCS_1SS       ", "MCS4  ", "MCS5  ", "MCS6 ", "MCS7 "),
	__GEN_TXPWR_ENT4("MCS_1SS       ", "MCS8  ", "MCS9  ", "MCS10", "MCS11"),
	__GEN_TXPWR_ENT2("MCS_1SS       ", "MCS12 ", "MCS13 \t"),
	__GEN_TXPWR_ENT4("HEDCM_1SS     ", "MCS0  ", "MCS1  ", "MCS3 ", "MCS4 "),
	__GEN_TXPWR_ENT4("DLRU_MCS_1SS  ", "MCS0  ", "MCS1  ", "MCS2 ", "MCS3 "),
	__GEN_TXPWR_ENT4("DLRU_MCS_1SS  ", "MCS4  ", "MCS5  ", "MCS6 ", "MCS7 "),
	__GEN_TXPWR_ENT4("DLRU_MCS_1SS  ", "MCS8  ", "MCS9  ", "MCS10", "MCS11"),
	__GEN_TXPWR_ENT2("DLRU_MCS_1SS  ", "MCS12 ", "MCS13 \t"),
	__GEN_TXPWR_ENT4("DLRU_HEDCM_1SS", "MCS0  ", "MCS1  ", "MCS3 ", "MCS4 "),
	__GEN_TXPWR_ENT4("MCS_2SS       ", "MCS0  ", "MCS1  ", "MCS2 ", "MCS3 "),
	__GEN_TXPWR_ENT4("MCS_2SS       ", "MCS4  ", "MCS5  ", "MCS6 ", "MCS7 "),
	__GEN_TXPWR_ENT4("MCS_2SS       ", "MCS8  ", "MCS9  ", "MCS10", "MCS11"),
	__GEN_TXPWR_ENT2("MCS_2SS       ", "MCS12 ", "MCS13 \t"),
	__GEN_TXPWR_ENT4("HEDCM_2SS     ", "MCS0  ", "MCS1  ", "MCS3 ", "MCS4 "),
	__GEN_TXPWR_ENT4("DLRU_MCS_2SS  ", "MCS0  ", "MCS1  ", "MCS2 ", "MCS3 "),
	__GEN_TXPWR_ENT4("DLRU_MCS_2SS  ", "MCS4  ", "MCS5  ", "MCS6 ", "MCS7 "),
	__GEN_TXPWR_ENT4("DLRU_MCS_2SS  ", "MCS8  ", "MCS9  ", "MCS10", "MCS11"),
	__GEN_TXPWR_ENT2("DLRU_MCS_2SS  ", "MCS12 ", "MCS13 \t"),
	__GEN_TXPWR_ENT4("DLRU_HEDCM_2SS", "MCS0  ", "MCS1  ", "MCS3 ", "MCS4 "),
};

static const struct txpwr_ent __txpwr_ent_byr_be[] = {
	__GEN_TXPWR_ENT0("BW20"),
	__GEN_TXPWR_ENT4("CCK       ", "1M    ", "2M    ", "5.5M ", "11M  "),
	__GEN_TXPWR_ENT4("LEGACY    ", "6M    ", "9M    ", "12M  ", "18M  "),
	__GEN_TXPWR_ENT4("LEGACY    ", "24M   ", "36M   ", "48M  ", "54M  "),
	__GEN_TXPWR_ENT2("EHT       ", "MCS14 ", "MCS15 \t"),
	__GEN_TXPWR_ENT2("DLRU_EHT  ", "MCS14 ", "MCS15 \t"),
	__GEN_TXPWR_ENT_NESTED(byr_mcs_be),

	__GEN_TXPWR_ENT0("BW40"),
	__GEN_TXPWR_ENT4("CCK       ", "1M    ", "2M    ", "5.5M ", "11M  "),
	__GEN_TXPWR_ENT4("LEGACY    ", "6M    ", "9M    ", "12M  ", "18M  "),
	__GEN_TXPWR_ENT4("LEGACY    ", "24M   ", "36M   ", "48M  ", "54M  "),
	__GEN_TXPWR_ENT2("EHT       ", "MCS14 ", "MCS15 \t"),
	__GEN_TXPWR_ENT2("DLRU_EHT  ", "MCS14 ", "MCS15 \t"),
	__GEN_TXPWR_ENT_NESTED(byr_mcs_be),

	/* there is no CCK section after BW80 */
	__GEN_TXPWR_ENT0("BW80"),
	__GEN_TXPWR_ENT4("LEGACY    ", "6M    ", "9M    ", "12M  ", "18M  "),
	__GEN_TXPWR_ENT4("LEGACY    ", "24M   ", "36M   ", "48M  ", "54M  "),
	__GEN_TXPWR_ENT2("EHT       ", "MCS14 ", "MCS15 \t"),
	__GEN_TXPWR_ENT2("DLRU_EHT  ", "MCS14 ", "MCS15 \t"),
	__GEN_TXPWR_ENT_NESTED(byr_mcs_be),

	__GEN_TXPWR_ENT0("BW160"),
	__GEN_TXPWR_ENT4("LEGACY    ", "6M    ", "9M    ", "12M  ", "18M  "),
	__GEN_TXPWR_ENT4("LEGACY    ", "24M   ", "36M   ", "48M  ", "54M  "),
	__GEN_TXPWR_ENT2("EHT       ", "MCS14 ", "MCS15 \t"),
	__GEN_TXPWR_ENT2("DLRU_EHT  ", "MCS14 ", "MCS15 \t"),
	__GEN_TXPWR_ENT_NESTED(byr_mcs_be),

	__GEN_TXPWR_ENT0("BW320"),
	__GEN_TXPWR_ENT4("LEGACY    ", "6M    ", "9M    ", "12M  ", "18M  "),
	__GEN_TXPWR_ENT4("LEGACY    ", "24M   ", "36M   ", "48M  ", "54M  "),
	__GEN_TXPWR_ENT2("EHT       ", "MCS14 ", "MCS15 \t"),
	__GEN_TXPWR_ENT2("DLRU_EHT  ", "MCS14 ", "MCS15 \t"),
	__GEN_TXPWR_ENT_NESTED(byr_mcs_be),
};

static const struct txpwr_map __txpwr_map_byr_be = {
	.ent = __txpwr_ent_byr_be,
	.size = ARRAY_SIZE(__txpwr_ent_byr_be),
	.addr_from = R_BE_PWR_BY_RATE,
	.addr_to = R_BE_PWR_BY_RATE_MAX,
	.addr_to_1ss = 0, /* not support */
};

static const struct txpwr_ent __txpwr_ent_lmt_mcs_be[] = {
	__GEN_TXPWR_ENT2("MCS_20M_0  ", "NON_BF", "BF"),
	__GEN_TXPWR_ENT2("MCS_20M_1  ", "NON_BF", "BF"),
	__GEN_TXPWR_ENT2("MCS_20M_2  ", "NON_BF", "BF"),
	__GEN_TXPWR_ENT2("MCS_20M_3  ", "NON_BF", "BF"),
	__GEN_TXPWR_ENT2("MCS_20M_4  ", "NON_BF", "BF"),
	__GEN_TXPWR_ENT2("MCS_20M_5  ", "NON_BF", "BF"),
	__GEN_TXPWR_ENT2("MCS_20M_6  ", "NON_BF", "BF"),
	__GEN_TXPWR_ENT2("MCS_20M_7  ", "NON_BF", "BF"),
	__GEN_TXPWR_ENT2("MCS_20M_8  ", "NON_BF", "BF"),
	__GEN_TXPWR_ENT2("MCS_20M_9  ", "NON_BF", "BF"),
	__GEN_TXPWR_ENT2("MCS_20M_10 ", "NON_BF", "BF"),
	__GEN_TXPWR_ENT2("MCS_20M_11 ", "NON_BF", "BF"),
	__GEN_TXPWR_ENT2("MCS_20M_12 ", "NON_BF", "BF"),
	__GEN_TXPWR_ENT2("MCS_20M_13 ", "NON_BF", "BF"),
	__GEN_TXPWR_ENT2("MCS_20M_14 ", "NON_BF", "BF"),
	__GEN_TXPWR_ENT2("MCS_20M_15 ", "NON_BF", "BF"),
	__GEN_TXPWR_ENT2("MCS_40M_0  ", "NON_BF", "BF"),
	__GEN_TXPWR_ENT2("MCS_40M_1  ", "NON_BF", "BF"),
	__GEN_TXPWR_ENT2("MCS_40M_2  ", "NON_BF", "BF"),
	__GEN_TXPWR_ENT2("MCS_40M_3  ", "NON_BF", "BF"),
	__GEN_TXPWR_ENT2("MCS_40M_4  ", "NON_BF", "BF"),
	__GEN_TXPWR_ENT2("MCS_40M_5  ", "NON_BF", "BF"),
	__GEN_TXPWR_ENT2("MCS_40M_6  ", "NON_BF", "BF"),
	__GEN_TXPWR_ENT2("MCS_40M_7  ", "NON_BF", "BF"),
	__GEN_TXPWR_ENT2("MCS_80M_0  ", "NON_BF", "BF"),
	__GEN_TXPWR_ENT2("MCS_80M_1  ", "NON_BF", "BF"),
	__GEN_TXPWR_ENT2("MCS_80M_2  ", "NON_BF", "BF"),
	__GEN_TXPWR_ENT2("MCS_80M_3  ", "NON_BF", "BF"),
	__GEN_TXPWR_ENT2("MCS_160M_0 ", "NON_BF", "BF"),
	__GEN_TXPWR_ENT2("MCS_160M_1 ", "NON_BF", "BF"),
	__GEN_TXPWR_ENT2("MCS_320M   ", "NON_BF", "BF"),
	__GEN_TXPWR_ENT2("MCS_40M_0p5", "NON_BF", "BF"),
	__GEN_TXPWR_ENT2("MCS_40M_2p5", "NON_BF", "BF"),
	__GEN_TXPWR_ENT2("MCS_40M_4p5", "NON_BF", "BF"),
	__GEN_TXPWR_ENT2("MCS_40M_6p5", "NON_BF", "BF"),
};

static const struct txpwr_ent __txpwr_ent_lmt_be[] = {
	__GEN_TXPWR_ENT0("1TX"),
	__GEN_TXPWR_ENT2("CCK_20M    ", "NON_BF", "BF"),
	__GEN_TXPWR_ENT2("CCK_40M    ", "NON_BF", "BF"),
	__GEN_TXPWR_ENT2("OFDM       ", "NON_BF", "BF"),
	__GEN_TXPWR_ENT_NESTED(lmt_mcs_be),

	__GEN_TXPWR_ENT0("2TX"),
	__GEN_TXPWR_ENT2("CCK_20M    ", "NON_BF", "BF"),
	__GEN_TXPWR_ENT2("CCK_40M    ", "NON_BF", "BF"),
	__GEN_TXPWR_ENT2("OFDM       ", "NON_BF", "BF"),
	__GEN_TXPWR_ENT_NESTED(lmt_mcs_be),
};

static const struct txpwr_map __txpwr_map_lmt_be = {
	.ent = __txpwr_ent_lmt_be,
	.size = ARRAY_SIZE(__txpwr_ent_lmt_be),
	.addr_from = R_BE_PWR_LMT,
	.addr_to = R_BE_PWR_LMT_MAX,
	.addr_to_1ss = 0, /* not support */
};

static const struct txpwr_ent __txpwr_ent_lmt_ru_indexes_be[] = {
	__GEN_TXPWR_ENT8("RU26    ", "IDX_0 ", "IDX_1 ", "IDX_2 ", "IDX_3 ",
			 "IDX_4 ", "IDX_5 ", "IDX_6 ", "IDX_7 "),
	__GEN_TXPWR_ENT8("RU26    ", "IDX_8 ", "IDX_9 ", "IDX_10", "IDX_11",
			 "IDX_12", "IDX_13", "IDX_14", "IDX_15"),
	__GEN_TXPWR_ENT8("RU52    ", "IDX_0 ", "IDX_1 ", "IDX_2 ", "IDX_3 ",
			 "IDX_4 ", "IDX_5 ", "IDX_6 ", "IDX_7 "),
	__GEN_TXPWR_ENT8("RU52    ", "IDX_8 ", "IDX_9 ", "IDX_10", "IDX_11",
			 "IDX_12", "IDX_13", "IDX_14", "IDX_15"),
	__GEN_TXPWR_ENT8("RU106   ", "IDX_0 ", "IDX_1 ", "IDX_2 ", "IDX_3 ",
			 "IDX_4 ", "IDX_5 ", "IDX_6 ", "IDX_7 "),
	__GEN_TXPWR_ENT8("RU106   ", "IDX_8 ", "IDX_9 ", "IDX_10", "IDX_11",
			 "IDX_12", "IDX_13", "IDX_14", "IDX_15"),
	__GEN_TXPWR_ENT8("RU52_26 ", "IDX_0 ", "IDX_1 ", "IDX_2 ", "IDX_3 ",
			 "IDX_4 ", "IDX_5 ", "IDX_6 ", "IDX_7 "),
	__GEN_TXPWR_ENT8("RU52_26 ", "IDX_8 ", "IDX_9 ", "IDX_10", "IDX_11",
			 "IDX_12", "IDX_13", "IDX_14", "IDX_15"),
	__GEN_TXPWR_ENT8("RU106_26", "IDX_0 ", "IDX_1 ", "IDX_2 ", "IDX_3 ",
			 "IDX_4 ", "IDX_5 ", "IDX_6 ", "IDX_7 "),
	__GEN_TXPWR_ENT8("RU106_26", "IDX_8 ", "IDX_9 ", "IDX_10", "IDX_11",
			 "IDX_12", "IDX_13", "IDX_14", "IDX_15"),
};

static const struct txpwr_ent __txpwr_ent_lmt_ru_be[] = {
	__GEN_TXPWR_ENT0("1TX"),
	__GEN_TXPWR_ENT_NESTED(lmt_ru_indexes_be),

	__GEN_TXPWR_ENT0("2TX"),
	__GEN_TXPWR_ENT_NESTED(lmt_ru_indexes_be),
};

static const struct txpwr_map __txpwr_map_lmt_ru_be = {
	.ent = __txpwr_ent_lmt_ru_be,
	.size = ARRAY_SIZE(__txpwr_ent_lmt_ru_be),
	.addr_from = R_BE_PWR_RU_LMT,
	.addr_to = R_BE_PWR_RU_LMT_MAX,
	.addr_to_1ss = 0, /* not support */
};

static unsigned int
__print_txpwr_ent(struct seq_file *m, const struct txpwr_ent *ent,
		  const s8 *buf, const unsigned int cur)
{
	unsigned int cnt, i;
	char *fmt;

	if (ent->nested) {
		for (cnt = 0, i = 0; i < ent->len; i++)
			cnt += __print_txpwr_ent(m, ent->ptr + i, buf,
						 cur + cnt);
		return cnt;
	}

	switch (ent->len) {
	case 0:
		seq_printf(m, "\t<< %s >>\n", ent->txt);
		return 0;
	case 2:
		fmt = "%s\t| %3d, %3d,\t\tdBm\n";
		seq_printf(m, fmt, ent->txt, buf[cur], buf[cur + 1]);
		return 2;
	case 4:
		fmt = "%s\t| %3d, %3d, %3d, %3d,\tdBm\n";
		seq_printf(m, fmt, ent->txt, buf[cur], buf[cur + 1],
			   buf[cur + 2], buf[cur + 3]);
		return 4;
	case 8:
		fmt = "%s\t| %3d, %3d, %3d, %3d, %3d, %3d, %3d, %3d,\tdBm\n";
		seq_printf(m, fmt, ent->txt, buf[cur], buf[cur + 1],
			   buf[cur + 2], buf[cur + 3], buf[cur + 4],
			   buf[cur + 5], buf[cur + 6], buf[cur + 7]);
		return 8;
	default:
		return 0;
	}
}

static int __print_txpwr_map(struct seq_file *m, struct rtw89_dev *rtwdev,
			     const struct txpwr_map *map)
{
	u8 fct = rtwdev->chip->txpwr_factor_mac;
	u8 path_num = rtwdev->chip->rf_path_num;
	unsigned int cur, i;
	u32 max_valid_addr;
	u32 val, addr;
	s8 *buf, tmp;
	int ret;

	buf = vzalloc(map->addr_to - map->addr_from + 4);
	if (!buf)
		return -ENOMEM;

	if (path_num == 1)
		max_valid_addr = map->addr_to_1ss;
	else
		max_valid_addr = map->addr_to;

	if (max_valid_addr == 0)
		return -EOPNOTSUPP;

	for (addr = map->addr_from; addr <= max_valid_addr; addr += 4) {
		ret = rtw89_mac_txpwr_read32(rtwdev, RTW89_PHY_0, addr, &val);
		if (ret)
			val = MASKDWORD;

		cur = addr - map->addr_from;
		for (i = 0; i < 4; i++, val >>= 8) {
			/* signed 7 bits, and reserved BIT(7) */
			tmp = sign_extend32(val, 6);
			buf[cur + i] = tmp >> fct;
		}
	}

	for (cur = 0, i = 0; i < map->size; i++)
		cur += __print_txpwr_ent(m, &map->ent[i], buf, cur);

	vfree(buf);
	return 0;
}

#define case_REGD(_regd) \
	case RTW89_ ## _regd: \
		seq_puts(m, #_regd "\n"); \
		break

static void __print_regd(struct seq_file *m, struct rtw89_dev *rtwdev,
			 const struct rtw89_chan *chan)
{
	u8 band = chan->band_type;
	u8 regd = rtw89_regd_get(rtwdev, band);

	switch (regd) {
	default:
		seq_printf(m, "UNKNOWN: %d\n", regd);
		break;
	case_REGD(WW);
	case_REGD(ETSI);
	case_REGD(FCC);
	case_REGD(MKK);
	case_REGD(NA);
	case_REGD(IC);
	case_REGD(KCC);
	case_REGD(NCC);
	case_REGD(CHILE);
	case_REGD(ACMA);
	case_REGD(MEXICO);
	case_REGD(UKRAINE);
	case_REGD(CN);
	}
}

#undef case_REGD

struct dbgfs_txpwr_table {
	const struct txpwr_map *byr;
	const struct txpwr_map *lmt;
	const struct txpwr_map *lmt_ru;
};

static const struct dbgfs_txpwr_table dbgfs_txpwr_table_ax = {
	.byr = &__txpwr_map_byr_ax,
	.lmt = &__txpwr_map_lmt_ax,
	.lmt_ru = &__txpwr_map_lmt_ru_ax,
};

static const struct dbgfs_txpwr_table dbgfs_txpwr_table_be = {
	.byr = &__txpwr_map_byr_be,
	.lmt = &__txpwr_map_lmt_be,
	.lmt_ru = &__txpwr_map_lmt_ru_be,
};

static const struct dbgfs_txpwr_table *dbgfs_txpwr_tables[RTW89_CHIP_GEN_NUM] = {
	[RTW89_CHIP_AX] = &dbgfs_txpwr_table_ax,
	[RTW89_CHIP_BE] = &dbgfs_txpwr_table_be,
};

<<<<<<< HEAD
=======
static
void rtw89_debug_priv_txpwr_table_get_regd(struct seq_file *m,
					   struct rtw89_dev *rtwdev,
					   const struct rtw89_chan *chan)
{
	const struct rtw89_regulatory_info *regulatory = &rtwdev->regulatory;
	const struct rtw89_reg_6ghz_tpe *tpe6 = &regulatory->reg_6ghz_tpe;

	seq_printf(m, "[Chanctx] band %u, ch %u, bw %u\n",
		   chan->band_type, chan->channel, chan->band_width);

	seq_puts(m, "[Regulatory] ");
	__print_regd(m, rtwdev, chan);

	if (chan->band_type == RTW89_BAND_6G) {
		seq_printf(m, "[reg6_pwr_type] %u\n", regulatory->reg_6ghz_power);

		if (tpe6->valid)
			seq_printf(m, "[TPE] %d dBm\n", tpe6->constraint);
	}
}

>>>>>>> 2d5404ca
static int rtw89_debug_priv_txpwr_table_get(struct seq_file *m, void *v)
{
	struct rtw89_debugfs_priv *debugfs_priv = m->private;
	struct rtw89_dev *rtwdev = debugfs_priv->rtwdev;
	enum rtw89_chip_gen chip_gen = rtwdev->chip->chip_gen;
	const struct dbgfs_txpwr_table *tbl;
	const struct rtw89_chan *chan;
	int ret = 0;

	mutex_lock(&rtwdev->mutex);
	rtw89_leave_ps_mode(rtwdev);
<<<<<<< HEAD
	chan = rtw89_chan_get(rtwdev, RTW89_SUB_ENTITY_0);

	seq_puts(m, "[Regulatory] ");
	__print_regd(m, rtwdev, chan);
=======
	chan = rtw89_chan_get(rtwdev, RTW89_CHANCTX_0);

	rtw89_debug_priv_txpwr_table_get_regd(m, rtwdev, chan);
>>>>>>> 2d5404ca

	seq_puts(m, "[SAR]\n");
	rtw89_print_sar(m, rtwdev, chan->freq);

	seq_puts(m, "[TAS]\n");
	rtw89_print_tas(m, rtwdev);

	tbl = dbgfs_txpwr_tables[chip_gen];
	if (!tbl) {
		ret = -EOPNOTSUPP;
		goto err;
	}

	seq_puts(m, "\n[TX power byrate]\n");
	ret = __print_txpwr_map(m, rtwdev, tbl->byr);
	if (ret)
		goto err;

	seq_puts(m, "\n[TX power limit]\n");
	ret = __print_txpwr_map(m, rtwdev, tbl->lmt);
	if (ret)
		goto err;

	seq_puts(m, "\n[TX power limit_ru]\n");
	ret = __print_txpwr_map(m, rtwdev, tbl->lmt_ru);
	if (ret)
		goto err;

err:
	mutex_unlock(&rtwdev->mutex);
	return ret;
}

static ssize_t
rtw89_debug_priv_mac_reg_dump_select(struct file *filp,
				     const char __user *user_buf,
				     size_t count, loff_t *loff)
{
	struct seq_file *m = (struct seq_file *)filp->private_data;
	struct rtw89_debugfs_priv *debugfs_priv = m->private;
	struct rtw89_dev *rtwdev = debugfs_priv->rtwdev;
	const struct rtw89_chip_info *chip = rtwdev->chip;
	char buf[32];
	size_t buf_size;
	int sel;
	int ret;

	buf_size = min(count, sizeof(buf) - 1);
	if (copy_from_user(buf, user_buf, buf_size))
		return -EFAULT;

	buf[buf_size] = '\0';
	ret = kstrtoint(buf, 0, &sel);
	if (ret)
		return ret;

	if (sel < RTW89_DBG_SEL_MAC_00 || sel > RTW89_DBG_SEL_RFC) {
		rtw89_info(rtwdev, "invalid args: %d\n", sel);
		return -EINVAL;
	}

	if (sel == RTW89_DBG_SEL_MAC_30 && chip->chip_id != RTL8852C) {
		rtw89_info(rtwdev, "sel %d is address hole on chip %d\n", sel,
			   chip->chip_id);
		return -EINVAL;
	}

	debugfs_priv->cb_data = sel;
	rtw89_info(rtwdev, "select mac page dump %d\n", debugfs_priv->cb_data);

	return count;
}

#define RTW89_MAC_PAGE_SIZE		0x100

static int rtw89_debug_priv_mac_reg_dump_get(struct seq_file *m, void *v)
{
	struct rtw89_debugfs_priv *debugfs_priv = m->private;
	struct rtw89_dev *rtwdev = debugfs_priv->rtwdev;
	enum rtw89_debug_mac_reg_sel reg_sel = debugfs_priv->cb_data;
	u32 start, end;
	u32 i, j, k, page;
	u32 val;

	switch (reg_sel) {
	case RTW89_DBG_SEL_MAC_00:
		seq_puts(m, "Debug selected MAC page 0x00\n");
		start = 0x000;
		end = 0x014;
		break;
	case RTW89_DBG_SEL_MAC_30:
		seq_puts(m, "Debug selected MAC page 0x30\n");
		start = 0x030;
		end = 0x033;
		break;
	case RTW89_DBG_SEL_MAC_40:
		seq_puts(m, "Debug selected MAC page 0x40\n");
		start = 0x040;
		end = 0x07f;
		break;
	case RTW89_DBG_SEL_MAC_80:
		seq_puts(m, "Debug selected MAC page 0x80\n");
		start = 0x080;
		end = 0x09f;
		break;
	case RTW89_DBG_SEL_MAC_C0:
		seq_puts(m, "Debug selected MAC page 0xc0\n");
		start = 0x0c0;
		end = 0x0df;
		break;
	case RTW89_DBG_SEL_MAC_E0:
		seq_puts(m, "Debug selected MAC page 0xe0\n");
		start = 0x0e0;
		end = 0x0ff;
		break;
	case RTW89_DBG_SEL_BB:
		seq_puts(m, "Debug selected BB register\n");
		start = 0x100;
		end = 0x17f;
		break;
	case RTW89_DBG_SEL_IQK:
		seq_puts(m, "Debug selected IQK register\n");
		start = 0x180;
		end = 0x1bf;
		break;
	case RTW89_DBG_SEL_RFC:
		seq_puts(m, "Debug selected RFC register\n");
		start = 0x1c0;
		end = 0x1ff;
		break;
	default:
		seq_puts(m, "Selected invalid register page\n");
		return -EINVAL;
	}

	for (i = start; i <= end; i++) {
		page = i << 8;
		for (j = page; j < page + RTW89_MAC_PAGE_SIZE; j += 16) {
			seq_printf(m, "%08xh : ", 0x18600000 + j);
			for (k = 0; k < 4; k++) {
				val = rtw89_read32(rtwdev, j + (k << 2));
				seq_printf(m, "%08x ", val);
			}
			seq_puts(m, "\n");
		}
	}

	return 0;
}

static ssize_t
rtw89_debug_priv_mac_mem_dump_select(struct file *filp,
				     const char __user *user_buf,
				     size_t count, loff_t *loff)
{
	struct seq_file *m = (struct seq_file *)filp->private_data;
	struct rtw89_debugfs_priv *debugfs_priv = m->private;
	struct rtw89_dev *rtwdev = debugfs_priv->rtwdev;
	char buf[32];
	size_t buf_size;
	u32 sel, start_addr, len;
	int num;

	buf_size = min(count, sizeof(buf) - 1);
	if (copy_from_user(buf, user_buf, buf_size))
		return -EFAULT;

	buf[buf_size] = '\0';
	num = sscanf(buf, "%x %x %x", &sel, &start_addr, &len);
	if (num != 3) {
		rtw89_info(rtwdev, "invalid format: <sel> <start> <len>\n");
		return -EINVAL;
	}

	debugfs_priv->mac_mem.sel = sel;
	debugfs_priv->mac_mem.start = start_addr;
	debugfs_priv->mac_mem.len = len;

	rtw89_info(rtwdev, "select mem %d start %d len %d\n",
		   sel, start_addr, len);

	return count;
}

static void rtw89_debug_dump_mac_mem(struct seq_file *m,
				     struct rtw89_dev *rtwdev,
				     u8 sel, u32 start_addr, u32 len)
{
	const struct rtw89_mac_gen_def *mac = rtwdev->chip->mac_def;
	u32 filter_model_addr = mac->filter_model_addr;
	u32 indir_access_addr = mac->indir_access_addr;
	u32 base_addr, start_page, residue;
	u32 i, j, p, pages;
	u32 dump_len, remain;
	u32 val;

	remain = len;
	pages = len / MAC_MEM_DUMP_PAGE_SIZE + 1;
	start_page = start_addr / MAC_MEM_DUMP_PAGE_SIZE;
	residue = start_addr % MAC_MEM_DUMP_PAGE_SIZE;
	base_addr = mac->mem_base_addrs[sel];
	base_addr += start_page * MAC_MEM_DUMP_PAGE_SIZE;

	for (p = 0; p < pages; p++) {
		dump_len = min_t(u32, remain, MAC_MEM_DUMP_PAGE_SIZE);
		rtw89_write32(rtwdev, filter_model_addr, base_addr);
		for (i = indir_access_addr + residue;
		     i < indir_access_addr + dump_len;) {
			seq_printf(m, "%08xh:", i);
			for (j = 0;
			     j < 4 && i < indir_access_addr + dump_len;
			     j++, i += 4) {
				val = rtw89_read32(rtwdev, i);
				seq_printf(m, "  %08x", val);
				remain -= 4;
			}
			seq_puts(m, "\n");
		}
		base_addr += MAC_MEM_DUMP_PAGE_SIZE;
	}
}

static int
rtw89_debug_priv_mac_mem_dump_get(struct seq_file *m, void *v)
{
	struct rtw89_debugfs_priv *debugfs_priv = m->private;
	struct rtw89_dev *rtwdev = debugfs_priv->rtwdev;
	bool grant_read = false;

	if (debugfs_priv->mac_mem.sel >= RTW89_MAC_MEM_NUM)
		return -ENOENT;

	if (rtwdev->chip->chip_id == RTL8852C) {
		switch (debugfs_priv->mac_mem.sel) {
		case RTW89_MAC_MEM_TXD_FIFO_0_V1:
		case RTW89_MAC_MEM_TXD_FIFO_1_V1:
		case RTW89_MAC_MEM_TXDATA_FIFO_0:
		case RTW89_MAC_MEM_TXDATA_FIFO_1:
			grant_read = true;
			break;
		default:
			break;
		}
	}

	mutex_lock(&rtwdev->mutex);
	rtw89_leave_ps_mode(rtwdev);
	if (grant_read)
		rtw89_write32_set(rtwdev, R_AX_TCR1, B_AX_TCR_FORCE_READ_TXDFIFO);
	rtw89_debug_dump_mac_mem(m, rtwdev,
				 debugfs_priv->mac_mem.sel,
				 debugfs_priv->mac_mem.start,
				 debugfs_priv->mac_mem.len);
	if (grant_read)
		rtw89_write32_clr(rtwdev, R_AX_TCR1, B_AX_TCR_FORCE_READ_TXDFIFO);
	mutex_unlock(&rtwdev->mutex);

	return 0;
}

static ssize_t
rtw89_debug_priv_mac_dbg_port_dump_select(struct file *filp,
					  const char __user *user_buf,
					  size_t count, loff_t *loff)
{
	struct seq_file *m = (struct seq_file *)filp->private_data;
	struct rtw89_debugfs_priv *debugfs_priv = m->private;
	struct rtw89_dev *rtwdev = debugfs_priv->rtwdev;
	char buf[32];
	size_t buf_size;
	int sel, set;
	int num;
	bool enable;

	buf_size = min(count, sizeof(buf) - 1);
	if (copy_from_user(buf, user_buf, buf_size))
		return -EFAULT;

	buf[buf_size] = '\0';
	num = sscanf(buf, "%d %d", &sel, &set);
	if (num != 2) {
		rtw89_info(rtwdev, "invalid format: <sel> <set>\n");
		return -EINVAL;
	}

	enable = set != 0;
	switch (sel) {
	case 0:
		debugfs_priv->dbgpkg_en.ss_dbg = enable;
		break;
	case 1:
		debugfs_priv->dbgpkg_en.dle_dbg = enable;
		break;
	case 2:
		debugfs_priv->dbgpkg_en.dmac_dbg = enable;
		break;
	case 3:
		debugfs_priv->dbgpkg_en.cmac_dbg = enable;
		break;
	case 4:
		debugfs_priv->dbgpkg_en.dbg_port = enable;
		break;
	default:
		rtw89_info(rtwdev, "invalid args: sel %d set %d\n", sel, set);
		return -EINVAL;
	}

	rtw89_info(rtwdev, "%s debug port dump %d\n",
		   enable ? "Enable" : "Disable", sel);

	return count;
}

static int rtw89_debug_mac_dump_ss_dbg(struct rtw89_dev *rtwdev,
				       struct seq_file *m)
{
	return 0;
}

static int rtw89_debug_mac_dump_dle_dbg(struct rtw89_dev *rtwdev,
					struct seq_file *m)
{
#define DLE_DFI_DUMP(__type, __target, __sel)				\
({									\
	u32 __ctrl;							\
	u32 __reg_ctrl = R_AX_##__type##_DBG_FUN_INTF_CTL;		\
	u32 __reg_data = R_AX_##__type##_DBG_FUN_INTF_DATA;		\
	u32 __data, __val32;						\
	int __ret;							\
									\
	__ctrl = FIELD_PREP(B_AX_##__type##_DFI_TRGSEL_MASK,		\
			    DLE_DFI_TYPE_##__target) |			\
		 FIELD_PREP(B_AX_##__type##_DFI_ADDR_MASK, __sel) |	\
		 B_AX_WDE_DFI_ACTIVE;					\
	rtw89_write32(rtwdev, __reg_ctrl, __ctrl);			\
	__ret = read_poll_timeout(rtw89_read32, __val32,		\
			!(__val32 & B_AX_##__type##_DFI_ACTIVE),	\
			1000, 50000, false,				\
			rtwdev, __reg_ctrl);				\
	if (__ret) {							\
		rtw89_err(rtwdev, "failed to dump DLE %s %s %d\n",	\
			  #__type, #__target, __sel);			\
		return __ret;						\
	}								\
									\
	__data = rtw89_read32(rtwdev, __reg_data);			\
	__data;								\
})

#define DLE_DFI_FREE_PAGE_DUMP(__m, __type)				\
({									\
	u32 __freepg, __pubpg;						\
	u32 __freepg_head, __freepg_tail, __pubpg_num;			\
									\
	__freepg = DLE_DFI_DUMP(__type, FREEPG, 0);			\
	__pubpg = DLE_DFI_DUMP(__type, FREEPG, 1);			\
	__freepg_head = FIELD_GET(B_AX_DLE_FREE_HEADPG, __freepg);	\
	__freepg_tail = FIELD_GET(B_AX_DLE_FREE_TAILPG, __freepg);	\
	__pubpg_num = FIELD_GET(B_AX_DLE_PUB_PGNUM, __pubpg);		\
	seq_printf(__m, "[%s] freepg head: %d\n",			\
		   #__type, __freepg_head);				\
	seq_printf(__m, "[%s] freepg tail: %d\n",			\
		   #__type, __freepg_tail);				\
	seq_printf(__m, "[%s] pubpg num  : %d\n",			\
		  #__type, __pubpg_num);				\
})

#define case_QUOTA(__m, __type, __id)					\
	case __type##_QTAID_##__id:					\
		val32 = DLE_DFI_DUMP(__type, QUOTA, __type##_QTAID_##__id);	\
		rsv_pgnum = FIELD_GET(B_AX_DLE_RSV_PGNUM, val32);	\
		use_pgnum = FIELD_GET(B_AX_DLE_USE_PGNUM, val32);	\
		seq_printf(__m, "[%s][%s] rsv_pgnum: %d\n",		\
			   #__type, #__id, rsv_pgnum);			\
		seq_printf(__m, "[%s][%s] use_pgnum: %d\n",		\
			   #__type, #__id, use_pgnum);			\
		break
	u32 quota_id;
	u32 val32;
	u16 rsv_pgnum, use_pgnum;
	int ret;

	ret = rtw89_mac_check_mac_en(rtwdev, 0, RTW89_DMAC_SEL);
	if (ret) {
		seq_puts(m, "[DLE]  : DMAC not enabled\n");
		return ret;
	}

	DLE_DFI_FREE_PAGE_DUMP(m, WDE);
	DLE_DFI_FREE_PAGE_DUMP(m, PLE);
	for (quota_id = 0; quota_id <= WDE_QTAID_CPUIO; quota_id++) {
		switch (quota_id) {
		case_QUOTA(m, WDE, HOST_IF);
		case_QUOTA(m, WDE, WLAN_CPU);
		case_QUOTA(m, WDE, DATA_CPU);
		case_QUOTA(m, WDE, PKTIN);
		case_QUOTA(m, WDE, CPUIO);
		}
	}
	for (quota_id = 0; quota_id <= PLE_QTAID_CPUIO; quota_id++) {
		switch (quota_id) {
		case_QUOTA(m, PLE, B0_TXPL);
		case_QUOTA(m, PLE, B1_TXPL);
		case_QUOTA(m, PLE, C2H);
		case_QUOTA(m, PLE, H2C);
		case_QUOTA(m, PLE, WLAN_CPU);
		case_QUOTA(m, PLE, MPDU);
		case_QUOTA(m, PLE, CMAC0_RX);
		case_QUOTA(m, PLE, CMAC1_RX);
		case_QUOTA(m, PLE, CMAC1_BBRPT);
		case_QUOTA(m, PLE, WDRLS);
		case_QUOTA(m, PLE, CPUIO);
		}
	}

	return 0;

#undef case_QUOTA
#undef DLE_DFI_DUMP
#undef DLE_DFI_FREE_PAGE_DUMP
}

static int rtw89_debug_mac_dump_dmac_dbg(struct rtw89_dev *rtwdev,
					 struct seq_file *m)
{
	const struct rtw89_chip_info *chip = rtwdev->chip;
	u32 dmac_err;
	int i, ret;

	ret = rtw89_mac_check_mac_en(rtwdev, 0, RTW89_DMAC_SEL);
	if (ret) {
		seq_puts(m, "[DMAC] : DMAC not enabled\n");
		return ret;
	}

	dmac_err = rtw89_read32(rtwdev, R_AX_DMAC_ERR_ISR);
	seq_printf(m, "R_AX_DMAC_ERR_ISR=0x%08x\n", dmac_err);
	seq_printf(m, "R_AX_DMAC_ERR_IMR=0x%08x\n",
		   rtw89_read32(rtwdev, R_AX_DMAC_ERR_IMR));

	if (dmac_err) {
		seq_printf(m, "R_AX_WDE_ERR_FLAG_CFG=0x%08x\n",
			   rtw89_read32(rtwdev, R_AX_WDE_ERR_FLAG_CFG_NUM1));
		seq_printf(m, "R_AX_PLE_ERR_FLAG_CFG=0x%08x\n",
			   rtw89_read32(rtwdev, R_AX_PLE_ERR_FLAG_CFG_NUM1));
		if (chip->chip_id == RTL8852C) {
			seq_printf(m, "R_AX_PLE_ERRFLAG_MSG=0x%08x\n",
				   rtw89_read32(rtwdev, R_AX_PLE_ERRFLAG_MSG));
			seq_printf(m, "R_AX_WDE_ERRFLAG_MSG=0x%08x\n",
				   rtw89_read32(rtwdev, R_AX_WDE_ERRFLAG_MSG));
			seq_printf(m, "R_AX_PLE_DBGERR_LOCKEN=0x%08x\n",
				   rtw89_read32(rtwdev, R_AX_PLE_DBGERR_LOCKEN));
			seq_printf(m, "R_AX_PLE_DBGERR_STS=0x%08x\n",
				   rtw89_read32(rtwdev, R_AX_PLE_DBGERR_STS));
		}
	}

	if (dmac_err & B_AX_WDRLS_ERR_FLAG) {
		seq_printf(m, "R_AX_WDRLS_ERR_IMR=0x%08x\n",
			   rtw89_read32(rtwdev, R_AX_WDRLS_ERR_IMR));
		seq_printf(m, "R_AX_WDRLS_ERR_ISR=0x%08x\n",
			   rtw89_read32(rtwdev, R_AX_WDRLS_ERR_ISR));
		if (chip->chip_id == RTL8852C)
			seq_printf(m, "R_AX_RPQ_RXBD_IDX=0x%08x\n",
				   rtw89_read32(rtwdev, R_AX_RPQ_RXBD_IDX_V1));
		else
			seq_printf(m, "R_AX_RPQ_RXBD_IDX=0x%08x\n",
				   rtw89_read32(rtwdev, R_AX_RPQ_RXBD_IDX));
	}

	if (dmac_err & B_AX_WSEC_ERR_FLAG) {
		if (chip->chip_id == RTL8852C) {
			seq_printf(m, "R_AX_SEC_ERR_IMR=0x%08x\n",
				   rtw89_read32(rtwdev, R_AX_SEC_ERROR_FLAG_IMR));
			seq_printf(m, "R_AX_SEC_ERR_ISR=0x%08x\n",
				   rtw89_read32(rtwdev, R_AX_SEC_ERROR_FLAG));
			seq_printf(m, "R_AX_SEC_ENG_CTRL=0x%08x\n",
				   rtw89_read32(rtwdev, R_AX_SEC_ENG_CTRL));
			seq_printf(m, "R_AX_SEC_MPDU_PROC=0x%08x\n",
				   rtw89_read32(rtwdev, R_AX_SEC_MPDU_PROC));
			seq_printf(m, "R_AX_SEC_CAM_ACCESS=0x%08x\n",
				   rtw89_read32(rtwdev, R_AX_SEC_CAM_ACCESS));
			seq_printf(m, "R_AX_SEC_CAM_RDATA=0x%08x\n",
				   rtw89_read32(rtwdev, R_AX_SEC_CAM_RDATA));
			seq_printf(m, "R_AX_SEC_DEBUG1=0x%08x\n",
				   rtw89_read32(rtwdev, R_AX_SEC_DEBUG1));
			seq_printf(m, "R_AX_SEC_TX_DEBUG=0x%08x\n",
				   rtw89_read32(rtwdev, R_AX_SEC_TX_DEBUG));
			seq_printf(m, "R_AX_SEC_RX_DEBUG=0x%08x\n",
				   rtw89_read32(rtwdev, R_AX_SEC_RX_DEBUG));

			rtw89_write32_mask(rtwdev, R_AX_DBG_CTRL,
					   B_AX_DBG_SEL0, 0x8B);
			rtw89_write32_mask(rtwdev, R_AX_DBG_CTRL,
					   B_AX_DBG_SEL1, 0x8B);
			rtw89_write32_mask(rtwdev, R_AX_SYS_STATUS1,
					   B_AX_SEL_0XC0_MASK, 1);
			for (i = 0; i < 0x10; i++) {
				rtw89_write32_mask(rtwdev, R_AX_SEC_ENG_CTRL,
						   B_AX_SEC_DBG_PORT_FIELD_MASK, i);
				seq_printf(m, "sel=%x,R_AX_SEC_DEBUG2=0x%08x\n",
					   i, rtw89_read32(rtwdev, R_AX_SEC_DEBUG2));
			}
		} else {
			seq_printf(m, "R_AX_SEC_ERR_IMR_ISR=0x%08x\n",
				   rtw89_read32(rtwdev, R_AX_SEC_DEBUG));
			seq_printf(m, "R_AX_SEC_ENG_CTRL=0x%08x\n",
				   rtw89_read32(rtwdev, R_AX_SEC_ENG_CTRL));
			seq_printf(m, "R_AX_SEC_MPDU_PROC=0x%08x\n",
				   rtw89_read32(rtwdev, R_AX_SEC_MPDU_PROC));
			seq_printf(m, "R_AX_SEC_CAM_ACCESS=0x%08x\n",
				   rtw89_read32(rtwdev, R_AX_SEC_CAM_ACCESS));
			seq_printf(m, "R_AX_SEC_CAM_RDATA=0x%08x\n",
				   rtw89_read32(rtwdev, R_AX_SEC_CAM_RDATA));
			seq_printf(m, "R_AX_SEC_CAM_WDATA=0x%08x\n",
				   rtw89_read32(rtwdev, R_AX_SEC_CAM_WDATA));
			seq_printf(m, "R_AX_SEC_TX_DEBUG=0x%08x\n",
				   rtw89_read32(rtwdev, R_AX_SEC_TX_DEBUG));
			seq_printf(m, "R_AX_SEC_RX_DEBUG=0x%08x\n",
				   rtw89_read32(rtwdev, R_AX_SEC_RX_DEBUG));
			seq_printf(m, "R_AX_SEC_TRX_PKT_CNT=0x%08x\n",
				   rtw89_read32(rtwdev, R_AX_SEC_TRX_PKT_CNT));
			seq_printf(m, "R_AX_SEC_TRX_BLK_CNT=0x%08x\n",
				   rtw89_read32(rtwdev, R_AX_SEC_TRX_BLK_CNT));
		}
	}

	if (dmac_err & B_AX_MPDU_ERR_FLAG) {
		seq_printf(m, "R_AX_MPDU_TX_ERR_IMR=0x%08x\n",
			   rtw89_read32(rtwdev, R_AX_MPDU_TX_ERR_IMR));
		seq_printf(m, "R_AX_MPDU_TX_ERR_ISR=0x%08x\n",
			   rtw89_read32(rtwdev, R_AX_MPDU_TX_ERR_ISR));
		seq_printf(m, "R_AX_MPDU_RX_ERR_IMR=0x%08x\n",
			   rtw89_read32(rtwdev, R_AX_MPDU_RX_ERR_IMR));
		seq_printf(m, "R_AX_MPDU_RX_ERR_ISR=0x%08x\n",
			   rtw89_read32(rtwdev, R_AX_MPDU_RX_ERR_ISR));
	}

	if (dmac_err & B_AX_STA_SCHEDULER_ERR_FLAG) {
		seq_printf(m, "R_AX_STA_SCHEDULER_ERR_IMR=0x%08x\n",
			   rtw89_read32(rtwdev, R_AX_STA_SCHEDULER_ERR_IMR));
		seq_printf(m, "R_AX_STA_SCHEDULER_ERR_ISR=0x%08x\n",
			   rtw89_read32(rtwdev, R_AX_STA_SCHEDULER_ERR_ISR));
	}

	if (dmac_err & B_AX_WDE_DLE_ERR_FLAG) {
		seq_printf(m, "R_AX_WDE_ERR_IMR=0x%08x\n",
			   rtw89_read32(rtwdev, R_AX_WDE_ERR_IMR));
		seq_printf(m, "R_AX_WDE_ERR_ISR=0x%08x\n",
			   rtw89_read32(rtwdev, R_AX_WDE_ERR_ISR));
		seq_printf(m, "R_AX_PLE_ERR_IMR=0x%08x\n",
			   rtw89_read32(rtwdev, R_AX_PLE_ERR_IMR));
		seq_printf(m, "R_AX_PLE_ERR_FLAG_ISR=0x%08x\n",
			   rtw89_read32(rtwdev, R_AX_PLE_ERR_FLAG_ISR));
	}

	if (dmac_err & B_AX_TXPKTCTRL_ERR_FLAG) {
		if (chip->chip_id == RTL8852C) {
			seq_printf(m, "R_AX_TXPKTCTL_B0_ERRFLAG_IMR=0x%08x\n",
				   rtw89_read32(rtwdev, R_AX_TXPKTCTL_B0_ERRFLAG_IMR));
			seq_printf(m, "R_AX_TXPKTCTL_B0_ERRFLAG_ISR=0x%08x\n",
				   rtw89_read32(rtwdev, R_AX_TXPKTCTL_B0_ERRFLAG_ISR));
			seq_printf(m, "R_AX_TXPKTCTL_B1_ERRFLAG_IMR=0x%08x\n",
				   rtw89_read32(rtwdev, R_AX_TXPKTCTL_B1_ERRFLAG_IMR));
			seq_printf(m, "R_AX_TXPKTCTL_B1_ERRFLAG_ISR=0x%08x\n",
				   rtw89_read32(rtwdev, R_AX_TXPKTCTL_B1_ERRFLAG_ISR));
		} else {
			seq_printf(m, "R_AX_TXPKTCTL_ERR_IMR_ISR=0x%08x\n",
				   rtw89_read32(rtwdev, R_AX_TXPKTCTL_ERR_IMR_ISR));
			seq_printf(m, "R_AX_TXPKTCTL_ERR_IMR_ISR_B1=0x%08x\n",
				   rtw89_read32(rtwdev, R_AX_TXPKTCTL_ERR_IMR_ISR_B1));
		}
	}

	if (dmac_err & B_AX_PLE_DLE_ERR_FLAG) {
		seq_printf(m, "R_AX_WDE_ERR_IMR=0x%08x\n",
			   rtw89_read32(rtwdev, R_AX_WDE_ERR_IMR));
		seq_printf(m, "R_AX_WDE_ERR_ISR=0x%08x\n",
			   rtw89_read32(rtwdev, R_AX_WDE_ERR_ISR));
		seq_printf(m, "R_AX_PLE_ERR_IMR=0x%08x\n",
			   rtw89_read32(rtwdev, R_AX_PLE_ERR_IMR));
		seq_printf(m, "R_AX_PLE_ERR_FLAG_ISR=0x%08x\n",
			   rtw89_read32(rtwdev, R_AX_PLE_ERR_FLAG_ISR));
		seq_printf(m, "R_AX_WD_CPUQ_OP_0=0x%08x\n",
			   rtw89_read32(rtwdev, R_AX_WD_CPUQ_OP_0));
		seq_printf(m, "R_AX_WD_CPUQ_OP_1=0x%08x\n",
			   rtw89_read32(rtwdev, R_AX_WD_CPUQ_OP_1));
		seq_printf(m, "R_AX_WD_CPUQ_OP_2=0x%08x\n",
			   rtw89_read32(rtwdev, R_AX_WD_CPUQ_OP_2));
		seq_printf(m, "R_AX_WD_CPUQ_OP_STATUS=0x%08x\n",
			   rtw89_read32(rtwdev, R_AX_WD_CPUQ_OP_STATUS));
		seq_printf(m, "R_AX_PL_CPUQ_OP_0=0x%08x\n",
			   rtw89_read32(rtwdev, R_AX_PL_CPUQ_OP_0));
		seq_printf(m, "R_AX_PL_CPUQ_OP_1=0x%08x\n",
			   rtw89_read32(rtwdev, R_AX_PL_CPUQ_OP_1));
		seq_printf(m, "R_AX_PL_CPUQ_OP_2=0x%08x\n",
			   rtw89_read32(rtwdev, R_AX_PL_CPUQ_OP_2));
		seq_printf(m, "R_AX_PL_CPUQ_OP_STATUS=0x%08x\n",
			   rtw89_read32(rtwdev, R_AX_PL_CPUQ_OP_STATUS));
		if (chip->chip_id == RTL8852C) {
			seq_printf(m, "R_AX_RX_CTRL0=0x%08x\n",
				   rtw89_read32(rtwdev, R_AX_RX_CTRL0));
			seq_printf(m, "R_AX_RX_CTRL1=0x%08x\n",
				   rtw89_read32(rtwdev, R_AX_RX_CTRL1));
			seq_printf(m, "R_AX_RX_CTRL2=0x%08x\n",
				   rtw89_read32(rtwdev, R_AX_RX_CTRL2));
		} else {
			seq_printf(m, "R_AX_RXDMA_PKT_INFO_0=0x%08x\n",
				   rtw89_read32(rtwdev, R_AX_RXDMA_PKT_INFO_0));
			seq_printf(m, "R_AX_RXDMA_PKT_INFO_1=0x%08x\n",
				   rtw89_read32(rtwdev, R_AX_RXDMA_PKT_INFO_1));
			seq_printf(m, "R_AX_RXDMA_PKT_INFO_2=0x%08x\n",
				   rtw89_read32(rtwdev, R_AX_RXDMA_PKT_INFO_2));
		}
	}

	if (dmac_err & B_AX_PKTIN_ERR_FLAG) {
		seq_printf(m, "R_AX_PKTIN_ERR_IMR=0x%08x\n",
			   rtw89_read32(rtwdev, R_AX_PKTIN_ERR_IMR));
		seq_printf(m, "R_AX_PKTIN_ERR_ISR=0x%08x\n",
			   rtw89_read32(rtwdev, R_AX_PKTIN_ERR_ISR));
	}

	if (dmac_err & B_AX_DISPATCH_ERR_FLAG) {
		seq_printf(m, "R_AX_HOST_DISPATCHER_ERR_IMR=0x%08x\n",
			   rtw89_read32(rtwdev, R_AX_HOST_DISPATCHER_ERR_IMR));
		seq_printf(m, "R_AX_HOST_DISPATCHER_ERR_ISR=0x%08x\n",
			   rtw89_read32(rtwdev, R_AX_HOST_DISPATCHER_ERR_ISR));
		seq_printf(m, "R_AX_CPU_DISPATCHER_ERR_IMR=0x%08x\n",
			   rtw89_read32(rtwdev, R_AX_CPU_DISPATCHER_ERR_IMR));
		seq_printf(m, "R_AX_CPU_DISPATCHER_ERR_ISR=0x%08x\n",
			   rtw89_read32(rtwdev, R_AX_CPU_DISPATCHER_ERR_ISR));
		seq_printf(m, "R_AX_OTHER_DISPATCHER_ERR_IMR=0x%08x\n",
			   rtw89_read32(rtwdev, R_AX_OTHER_DISPATCHER_ERR_IMR));
		seq_printf(m, "R_AX_OTHER_DISPATCHER_ERR_ISR=0x%08x\n",
			   rtw89_read32(rtwdev, R_AX_OTHER_DISPATCHER_ERR_ISR));
	}

	if (dmac_err & B_AX_BBRPT_ERR_FLAG) {
		if (chip->chip_id == RTL8852C) {
			seq_printf(m, "R_AX_BBRPT_COM_ERR_IMR=0x%08x\n",
				   rtw89_read32(rtwdev, R_AX_BBRPT_COM_ERR_IMR));
			seq_printf(m, "R_AX_BBRPT_COM_ERR_ISR=0x%08x\n",
				   rtw89_read32(rtwdev, R_AX_BBRPT_COM_ERR_ISR));
			seq_printf(m, "R_AX_BBRPT_CHINFO_ERR_ISR=0x%08x\n",
				   rtw89_read32(rtwdev, R_AX_BBRPT_CHINFO_ERR_ISR));
			seq_printf(m, "R_AX_BBRPT_CHINFO_ERR_IMR=0x%08x\n",
				   rtw89_read32(rtwdev, R_AX_BBRPT_CHINFO_ERR_IMR));
			seq_printf(m, "R_AX_BBRPT_DFS_ERR_IMR=0x%08x\n",
				   rtw89_read32(rtwdev, R_AX_BBRPT_DFS_ERR_IMR));
			seq_printf(m, "R_AX_BBRPT_DFS_ERR_ISR=0x%08x\n",
				   rtw89_read32(rtwdev, R_AX_BBRPT_DFS_ERR_ISR));
		} else {
			seq_printf(m, "R_AX_BBRPT_COM_ERR_IMR_ISR=0x%08x\n",
				   rtw89_read32(rtwdev, R_AX_BBRPT_COM_ERR_IMR_ISR));
			seq_printf(m, "R_AX_BBRPT_CHINFO_ERR_ISR=0x%08x\n",
				   rtw89_read32(rtwdev, R_AX_BBRPT_CHINFO_ERR_ISR));
			seq_printf(m, "R_AX_BBRPT_CHINFO_ERR_IMR=0x%08x\n",
				   rtw89_read32(rtwdev, R_AX_BBRPT_CHINFO_ERR_IMR));
			seq_printf(m, "R_AX_BBRPT_DFS_ERR_IMR=0x%08x\n",
				   rtw89_read32(rtwdev, R_AX_BBRPT_DFS_ERR_IMR));
			seq_printf(m, "R_AX_BBRPT_DFS_ERR_ISR=0x%08x\n",
				   rtw89_read32(rtwdev, R_AX_BBRPT_DFS_ERR_ISR));
		}
	}

	if (dmac_err & B_AX_HAXIDMA_ERR_FLAG && chip->chip_id == RTL8852C) {
		seq_printf(m, "R_AX_HAXIDMA_ERR_IMR=0x%08x\n",
			   rtw89_read32(rtwdev, R_AX_HAXI_IDCT_MSK));
		seq_printf(m, "R_AX_HAXIDMA_ERR_ISR=0x%08x\n",
			   rtw89_read32(rtwdev, R_AX_HAXI_IDCT));
	}

	return 0;
}

static int rtw89_debug_mac_dump_cmac_err(struct rtw89_dev *rtwdev,
					 struct seq_file *m,
					 enum rtw89_mac_idx band)
{
	const struct rtw89_chip_info *chip = rtwdev->chip;
	u32 offset = 0;
	u32 cmac_err;
	int ret;

	ret = rtw89_mac_check_mac_en(rtwdev, band, RTW89_CMAC_SEL);
	if (ret) {
		if (band)
			seq_puts(m, "[CMAC] : CMAC1 not enabled\n");
		else
			seq_puts(m, "[CMAC] : CMAC0 not enabled\n");
		return ret;
	}

	if (band)
		offset = RTW89_MAC_AX_BAND_REG_OFFSET;

	cmac_err = rtw89_read32(rtwdev, R_AX_CMAC_ERR_ISR + offset);
	seq_printf(m, "R_AX_CMAC_ERR_ISR [%d]=0x%08x\n", band,
		   rtw89_read32(rtwdev, R_AX_CMAC_ERR_ISR + offset));
	seq_printf(m, "R_AX_CMAC_FUNC_EN [%d]=0x%08x\n", band,
		   rtw89_read32(rtwdev, R_AX_CMAC_FUNC_EN + offset));
	seq_printf(m, "R_AX_CK_EN [%d]=0x%08x\n", band,
		   rtw89_read32(rtwdev, R_AX_CK_EN + offset));

	if (cmac_err & B_AX_SCHEDULE_TOP_ERR_IND) {
		seq_printf(m, "R_AX_SCHEDULE_ERR_IMR [%d]=0x%08x\n", band,
			   rtw89_read32(rtwdev, R_AX_SCHEDULE_ERR_IMR + offset));
		seq_printf(m, "R_AX_SCHEDULE_ERR_ISR [%d]=0x%08x\n", band,
			   rtw89_read32(rtwdev, R_AX_SCHEDULE_ERR_ISR + offset));
	}

	if (cmac_err & B_AX_PTCL_TOP_ERR_IND) {
		seq_printf(m, "R_AX_PTCL_IMR0 [%d]=0x%08x\n", band,
			   rtw89_read32(rtwdev, R_AX_PTCL_IMR0 + offset));
		seq_printf(m, "R_AX_PTCL_ISR0 [%d]=0x%08x\n", band,
			   rtw89_read32(rtwdev, R_AX_PTCL_ISR0 + offset));
	}

	if (cmac_err & B_AX_DMA_TOP_ERR_IND) {
		if (chip->chip_id == RTL8852C) {
			seq_printf(m, "R_AX_RX_ERR_FLAG [%d]=0x%08x\n", band,
				   rtw89_read32(rtwdev, R_AX_RX_ERR_FLAG + offset));
			seq_printf(m, "R_AX_RX_ERR_FLAG_IMR [%d]=0x%08x\n", band,
				   rtw89_read32(rtwdev, R_AX_RX_ERR_FLAG_IMR + offset));
		} else {
			seq_printf(m, "R_AX_DLE_CTRL [%d]=0x%08x\n", band,
				   rtw89_read32(rtwdev, R_AX_DLE_CTRL + offset));
		}
	}

	if (cmac_err & B_AX_DMA_TOP_ERR_IND || cmac_err & B_AX_WMAC_RX_ERR_IND) {
		if (chip->chip_id == RTL8852C) {
			seq_printf(m, "R_AX_PHYINFO_ERR_ISR [%d]=0x%08x\n", band,
				   rtw89_read32(rtwdev, R_AX_PHYINFO_ERR_ISR + offset));
			seq_printf(m, "R_AX_PHYINFO_ERR_IMR [%d]=0x%08x\n", band,
				   rtw89_read32(rtwdev, R_AX_PHYINFO_ERR_IMR + offset));
		} else {
			seq_printf(m, "R_AX_PHYINFO_ERR_IMR [%d]=0x%08x\n", band,
				   rtw89_read32(rtwdev, R_AX_PHYINFO_ERR_IMR + offset));
		}
	}

	if (cmac_err & B_AX_TXPWR_CTRL_ERR_IND) {
		seq_printf(m, "R_AX_TXPWR_IMR [%d]=0x%08x\n", band,
			   rtw89_read32(rtwdev, R_AX_TXPWR_IMR + offset));
		seq_printf(m, "R_AX_TXPWR_ISR [%d]=0x%08x\n", band,
			   rtw89_read32(rtwdev, R_AX_TXPWR_ISR + offset));
	}

	if (cmac_err & B_AX_WMAC_TX_ERR_IND) {
		if (chip->chip_id == RTL8852C) {
			seq_printf(m, "R_AX_TRXPTCL_ERROR_INDICA [%d]=0x%08x\n", band,
				   rtw89_read32(rtwdev, R_AX_TRXPTCL_ERROR_INDICA + offset));
			seq_printf(m, "R_AX_TRXPTCL_ERROR_INDICA_MASK [%d]=0x%08x\n", band,
				   rtw89_read32(rtwdev, R_AX_TRXPTCL_ERROR_INDICA_MASK + offset));
		} else {
			seq_printf(m, "R_AX_TMAC_ERR_IMR_ISR [%d]=0x%08x\n", band,
				   rtw89_read32(rtwdev, R_AX_TMAC_ERR_IMR_ISR + offset));
		}
		seq_printf(m, "R_AX_DBGSEL_TRXPTCL [%d]=0x%08x\n", band,
			   rtw89_read32(rtwdev, R_AX_DBGSEL_TRXPTCL + offset));
	}

	seq_printf(m, "R_AX_CMAC_ERR_IMR [%d]=0x%08x\n", band,
		   rtw89_read32(rtwdev, R_AX_CMAC_ERR_IMR + offset));

	return 0;
}

static int rtw89_debug_mac_dump_cmac_dbg(struct rtw89_dev *rtwdev,
					 struct seq_file *m)
{
	rtw89_debug_mac_dump_cmac_err(rtwdev, m, RTW89_MAC_0);
	if (rtwdev->dbcc_en)
		rtw89_debug_mac_dump_cmac_err(rtwdev, m, RTW89_MAC_1);

	return 0;
}

static const struct rtw89_mac_dbg_port_info dbg_port_ptcl_c0 = {
	.sel_addr = R_AX_PTCL_DBG,
	.sel_byte = 1,
	.sel_msk = B_AX_PTCL_DBG_SEL_MASK,
	.srt = 0x00,
	.end = 0x3F,
	.rd_addr = R_AX_PTCL_DBG_INFO,
	.rd_byte = 4,
	.rd_msk = B_AX_PTCL_DBG_INFO_MASK
};

static const struct rtw89_mac_dbg_port_info dbg_port_ptcl_c1 = {
	.sel_addr = R_AX_PTCL_DBG_C1,
	.sel_byte = 1,
	.sel_msk = B_AX_PTCL_DBG_SEL_MASK,
	.srt = 0x00,
	.end = 0x3F,
	.rd_addr = R_AX_PTCL_DBG_INFO_C1,
	.rd_byte = 4,
	.rd_msk = B_AX_PTCL_DBG_INFO_MASK
};

static const struct rtw89_mac_dbg_port_info dbg_port_dspt_hdt_tx0_5 = {
	.sel_addr = R_AX_DISPATCHER_DBG_PORT,
	.sel_byte = 2,
	.sel_msk = B_AX_DISPATCHER_DBG_SEL_MASK,
	.srt = 0x0,
	.end = 0xD,
	.rd_addr = R_AX_DBG_PORT_SEL,
	.rd_byte = 4,
	.rd_msk = B_AX_DEBUG_ST_MASK
};

static const struct rtw89_mac_dbg_port_info dbg_port_dspt_hdt_tx6 = {
	.sel_addr = R_AX_DISPATCHER_DBG_PORT,
	.sel_byte = 2,
	.sel_msk = B_AX_DISPATCHER_DBG_SEL_MASK,
	.srt = 0x0,
	.end = 0x5,
	.rd_addr = R_AX_DBG_PORT_SEL,
	.rd_byte = 4,
	.rd_msk = B_AX_DEBUG_ST_MASK
};

static const struct rtw89_mac_dbg_port_info dbg_port_dspt_hdt_tx7 = {
	.sel_addr = R_AX_DISPATCHER_DBG_PORT,
	.sel_byte = 2,
	.sel_msk = B_AX_DISPATCHER_DBG_SEL_MASK,
	.srt = 0x0,
	.end = 0x9,
	.rd_addr = R_AX_DBG_PORT_SEL,
	.rd_byte = 4,
	.rd_msk = B_AX_DEBUG_ST_MASK
};

static const struct rtw89_mac_dbg_port_info dbg_port_dspt_hdt_tx8 = {
	.sel_addr = R_AX_DISPATCHER_DBG_PORT,
	.sel_byte = 2,
	.sel_msk = B_AX_DISPATCHER_DBG_SEL_MASK,
	.srt = 0x0,
	.end = 0x3,
	.rd_addr = R_AX_DBG_PORT_SEL,
	.rd_byte = 4,
	.rd_msk = B_AX_DEBUG_ST_MASK
};

static const struct rtw89_mac_dbg_port_info dbg_port_dspt_hdt_tx9_C = {
	.sel_addr = R_AX_DISPATCHER_DBG_PORT,
	.sel_byte = 2,
	.sel_msk = B_AX_DISPATCHER_DBG_SEL_MASK,
	.srt = 0x0,
	.end = 0x1,
	.rd_addr = R_AX_DBG_PORT_SEL,
	.rd_byte = 4,
	.rd_msk = B_AX_DEBUG_ST_MASK
};

static const struct rtw89_mac_dbg_port_info dbg_port_dspt_hdt_txD = {
	.sel_addr = R_AX_DISPATCHER_DBG_PORT,
	.sel_byte = 2,
	.sel_msk = B_AX_DISPATCHER_DBG_SEL_MASK,
	.srt = 0x0,
	.end = 0x0,
	.rd_addr = R_AX_DBG_PORT_SEL,
	.rd_byte = 4,
	.rd_msk = B_AX_DEBUG_ST_MASK
};

static const struct rtw89_mac_dbg_port_info dbg_port_dspt_cdt_tx0 = {
	.sel_addr = R_AX_DISPATCHER_DBG_PORT,
	.sel_byte = 2,
	.sel_msk = B_AX_DISPATCHER_DBG_SEL_MASK,
	.srt = 0x0,
	.end = 0xB,
	.rd_addr = R_AX_DBG_PORT_SEL,
	.rd_byte = 4,
	.rd_msk = B_AX_DEBUG_ST_MASK
};

static const struct rtw89_mac_dbg_port_info dbg_port_dspt_cdt_tx1 = {
	.sel_addr = R_AX_DISPATCHER_DBG_PORT,
	.sel_byte = 2,
	.sel_msk = B_AX_DISPATCHER_DBG_SEL_MASK,
	.srt = 0x0,
	.end = 0x4,
	.rd_addr = R_AX_DBG_PORT_SEL,
	.rd_byte = 4,
	.rd_msk = B_AX_DEBUG_ST_MASK
};

static const struct rtw89_mac_dbg_port_info dbg_port_dspt_cdt_tx3 = {
	.sel_addr = R_AX_DISPATCHER_DBG_PORT,
	.sel_byte = 2,
	.sel_msk = B_AX_DISPATCHER_DBG_SEL_MASK,
	.srt = 0x0,
	.end = 0x8,
	.rd_addr = R_AX_DBG_PORT_SEL,
	.rd_byte = 4,
	.rd_msk = B_AX_DEBUG_ST_MASK
};

static const struct rtw89_mac_dbg_port_info dbg_port_dspt_cdt_tx4 = {
	.sel_addr = R_AX_DISPATCHER_DBG_PORT,
	.sel_byte = 2,
	.sel_msk = B_AX_DISPATCHER_DBG_SEL_MASK,
	.srt = 0x0,
	.end = 0x7,
	.rd_addr = R_AX_DBG_PORT_SEL,
	.rd_byte = 4,
	.rd_msk = B_AX_DEBUG_ST_MASK
};

static const struct rtw89_mac_dbg_port_info dbg_port_dspt_cdt_tx5_8 = {
	.sel_addr = R_AX_DISPATCHER_DBG_PORT,
	.sel_byte = 2,
	.sel_msk = B_AX_DISPATCHER_DBG_SEL_MASK,
	.srt = 0x0,
	.end = 0x1,
	.rd_addr = R_AX_DBG_PORT_SEL,
	.rd_byte = 4,
	.rd_msk = B_AX_DEBUG_ST_MASK
};

static const struct rtw89_mac_dbg_port_info dbg_port_dspt_cdt_tx9 = {
	.sel_addr = R_AX_DISPATCHER_DBG_PORT,
	.sel_byte = 2,
	.sel_msk = B_AX_DISPATCHER_DBG_SEL_MASK,
	.srt = 0x0,
	.end = 0x3,
	.rd_addr = R_AX_DBG_PORT_SEL,
	.rd_byte = 4,
	.rd_msk = B_AX_DEBUG_ST_MASK
};

static const struct rtw89_mac_dbg_port_info dbg_port_dspt_cdt_txA_C = {
	.sel_addr = R_AX_DISPATCHER_DBG_PORT,
	.sel_byte = 2,
	.sel_msk = B_AX_DISPATCHER_DBG_SEL_MASK,
	.srt = 0x0,
	.end = 0x0,
	.rd_addr = R_AX_DBG_PORT_SEL,
	.rd_byte = 4,
	.rd_msk = B_AX_DEBUG_ST_MASK
};

static const struct rtw89_mac_dbg_port_info dbg_port_dspt_hdt_rx0 = {
	.sel_addr = R_AX_DISPATCHER_DBG_PORT,
	.sel_byte = 2,
	.sel_msk = B_AX_DISPATCHER_DBG_SEL_MASK,
	.srt = 0x0,
	.end = 0x8,
	.rd_addr = R_AX_DBG_PORT_SEL,
	.rd_byte = 4,
	.rd_msk = B_AX_DEBUG_ST_MASK
};

static const struct rtw89_mac_dbg_port_info dbg_port_dspt_hdt_rx1_2 = {
	.sel_addr = R_AX_DISPATCHER_DBG_PORT,
	.sel_byte = 2,
	.sel_msk = B_AX_DISPATCHER_DBG_SEL_MASK,
	.srt = 0x0,
	.end = 0x0,
	.rd_addr = R_AX_DBG_PORT_SEL,
	.rd_byte = 4,
	.rd_msk = B_AX_DEBUG_ST_MASK
};

static const struct rtw89_mac_dbg_port_info dbg_port_dspt_hdt_rx3 = {
	.sel_addr = R_AX_DISPATCHER_DBG_PORT,
	.sel_byte = 2,
	.sel_msk = B_AX_DISPATCHER_DBG_SEL_MASK,
	.srt = 0x0,
	.end = 0x6,
	.rd_addr = R_AX_DBG_PORT_SEL,
	.rd_byte = 4,
	.rd_msk = B_AX_DEBUG_ST_MASK
};

static const struct rtw89_mac_dbg_port_info dbg_port_dspt_hdt_rx4 = {
	.sel_addr = R_AX_DISPATCHER_DBG_PORT,
	.sel_byte = 2,
	.sel_msk = B_AX_DISPATCHER_DBG_SEL_MASK,
	.srt = 0x0,
	.end = 0x0,
	.rd_addr = R_AX_DBG_PORT_SEL,
	.rd_byte = 4,
	.rd_msk = B_AX_DEBUG_ST_MASK
};

static const struct rtw89_mac_dbg_port_info dbg_port_dspt_hdt_rx5 = {
	.sel_addr = R_AX_DISPATCHER_DBG_PORT,
	.sel_byte = 2,
	.sel_msk = B_AX_DISPATCHER_DBG_SEL_MASK,
	.srt = 0x0,
	.end = 0x0,
	.rd_addr = R_AX_DBG_PORT_SEL,
	.rd_byte = 4,
	.rd_msk = B_AX_DEBUG_ST_MASK
};

static const struct rtw89_mac_dbg_port_info dbg_port_dspt_cdt_rx_p0_0 = {
	.sel_addr = R_AX_DISPATCHER_DBG_PORT,
	.sel_byte = 1,
	.sel_msk = B_AX_DISPATCHER_CH_SEL_MASK,
	.srt = 0x0,
	.end = 0x3,
	.rd_addr = R_AX_DBG_PORT_SEL,
	.rd_byte = 4,
	.rd_msk = B_AX_DEBUG_ST_MASK
};

static const struct rtw89_mac_dbg_port_info dbg_port_dspt_cdt_rx_p0_1 = {
	.sel_addr = R_AX_DISPATCHER_DBG_PORT,
	.sel_byte = 1,
	.sel_msk = B_AX_DISPATCHER_CH_SEL_MASK,
	.srt = 0x0,
	.end = 0x6,
	.rd_addr = R_AX_DBG_PORT_SEL,
	.rd_byte = 4,
	.rd_msk = B_AX_DEBUG_ST_MASK
};

static const struct rtw89_mac_dbg_port_info dbg_port_dspt_cdt_rx_p0_2 = {
	.sel_addr = R_AX_DISPATCHER_DBG_PORT,
	.sel_byte = 1,
	.sel_msk = B_AX_DISPATCHER_CH_SEL_MASK,
	.srt = 0x0,
	.end = 0x0,
	.rd_addr = R_AX_DBG_PORT_SEL,
	.rd_byte = 4,
	.rd_msk = B_AX_DEBUG_ST_MASK
};

static const struct rtw89_mac_dbg_port_info dbg_port_dspt_cdt_rx_p1 = {
	.sel_addr = R_AX_DISPATCHER_DBG_PORT,
	.sel_byte = 1,
	.sel_msk = B_AX_DISPATCHER_CH_SEL_MASK,
	.srt = 0x8,
	.end = 0xE,
	.rd_addr = R_AX_DBG_PORT_SEL,
	.rd_byte = 4,
	.rd_msk = B_AX_DEBUG_ST_MASK
};

static const struct rtw89_mac_dbg_port_info dbg_port_dspt_stf_ctrl = {
	.sel_addr = R_AX_DISPATCHER_DBG_PORT,
	.sel_byte = 1,
	.sel_msk = B_AX_DISPATCHER_CH_SEL_MASK,
	.srt = 0x0,
	.end = 0x5,
	.rd_addr = R_AX_DBG_PORT_SEL,
	.rd_byte = 4,
	.rd_msk = B_AX_DEBUG_ST_MASK
};

static const struct rtw89_mac_dbg_port_info dbg_port_dspt_addr_ctrl = {
	.sel_addr = R_AX_DISPATCHER_DBG_PORT,
	.sel_byte = 1,
	.sel_msk = B_AX_DISPATCHER_CH_SEL_MASK,
	.srt = 0x0,
	.end = 0x6,
	.rd_addr = R_AX_DBG_PORT_SEL,
	.rd_byte = 4,
	.rd_msk = B_AX_DEBUG_ST_MASK
};

static const struct rtw89_mac_dbg_port_info dbg_port_dspt_wde_intf = {
	.sel_addr = R_AX_DISPATCHER_DBG_PORT,
	.sel_byte = 1,
	.sel_msk = B_AX_DISPATCHER_CH_SEL_MASK,
	.srt = 0x0,
	.end = 0xF,
	.rd_addr = R_AX_DBG_PORT_SEL,
	.rd_byte = 4,
	.rd_msk = B_AX_DEBUG_ST_MASK
};

static const struct rtw89_mac_dbg_port_info dbg_port_dspt_ple_intf = {
	.sel_addr = R_AX_DISPATCHER_DBG_PORT,
	.sel_byte = 1,
	.sel_msk = B_AX_DISPATCHER_CH_SEL_MASK,
	.srt = 0x0,
	.end = 0x9,
	.rd_addr = R_AX_DBG_PORT_SEL,
	.rd_byte = 4,
	.rd_msk = B_AX_DEBUG_ST_MASK
};

static const struct rtw89_mac_dbg_port_info dbg_port_dspt_flow_ctrl = {
	.sel_addr = R_AX_DISPATCHER_DBG_PORT,
	.sel_byte = 1,
	.sel_msk = B_AX_DISPATCHER_CH_SEL_MASK,
	.srt = 0x0,
	.end = 0x3,
	.rd_addr = R_AX_DBG_PORT_SEL,
	.rd_byte = 4,
	.rd_msk = B_AX_DEBUG_ST_MASK
};

static const struct rtw89_mac_dbg_port_info dbg_port_sch_c0 = {
	.sel_addr = R_AX_SCH_DBG_SEL,
	.sel_byte = 1,
	.sel_msk = B_AX_SCH_DBG_SEL_MASK,
	.srt = 0x00,
	.end = 0x2F,
	.rd_addr = R_AX_SCH_DBG,
	.rd_byte = 4,
	.rd_msk = B_AX_SCHEDULER_DBG_MASK
};

static const struct rtw89_mac_dbg_port_info dbg_port_sch_c1 = {
	.sel_addr = R_AX_SCH_DBG_SEL_C1,
	.sel_byte = 1,
	.sel_msk = B_AX_SCH_DBG_SEL_MASK,
	.srt = 0x00,
	.end = 0x2F,
	.rd_addr = R_AX_SCH_DBG_C1,
	.rd_byte = 4,
	.rd_msk = B_AX_SCHEDULER_DBG_MASK
};

static const struct rtw89_mac_dbg_port_info dbg_port_tmac_c0 = {
	.sel_addr = R_AX_MACTX_DBG_SEL_CNT,
	.sel_byte = 1,
	.sel_msk = B_AX_DBGSEL_MACTX_MASK,
	.srt = 0x00,
	.end = 0x19,
	.rd_addr = R_AX_DBG_PORT_SEL,
	.rd_byte = 4,
	.rd_msk = B_AX_DEBUG_ST_MASK
};

static const struct rtw89_mac_dbg_port_info dbg_port_tmac_c1 = {
	.sel_addr = R_AX_MACTX_DBG_SEL_CNT_C1,
	.sel_byte = 1,
	.sel_msk = B_AX_DBGSEL_MACTX_MASK,
	.srt = 0x00,
	.end = 0x19,
	.rd_addr = R_AX_DBG_PORT_SEL,
	.rd_byte = 4,
	.rd_msk = B_AX_DEBUG_ST_MASK
};

static const struct rtw89_mac_dbg_port_info dbg_port_rmac_c0 = {
	.sel_addr = R_AX_RX_DEBUG_SELECT,
	.sel_byte = 1,
	.sel_msk = B_AX_DEBUG_SEL_MASK,
	.srt = 0x00,
	.end = 0x58,
	.rd_addr = R_AX_DBG_PORT_SEL,
	.rd_byte = 4,
	.rd_msk = B_AX_DEBUG_ST_MASK
};

static const struct rtw89_mac_dbg_port_info dbg_port_rmac_c1 = {
	.sel_addr = R_AX_RX_DEBUG_SELECT_C1,
	.sel_byte = 1,
	.sel_msk = B_AX_DEBUG_SEL_MASK,
	.srt = 0x00,
	.end = 0x58,
	.rd_addr = R_AX_DBG_PORT_SEL,
	.rd_byte = 4,
	.rd_msk = B_AX_DEBUG_ST_MASK
};

static const struct rtw89_mac_dbg_port_info dbg_port_rmacst_c0 = {
	.sel_addr = R_AX_RX_STATE_MONITOR,
	.sel_byte = 1,
	.sel_msk = B_AX_STATE_SEL_MASK,
	.srt = 0x00,
	.end = 0x17,
	.rd_addr = R_AX_RX_STATE_MONITOR,
	.rd_byte = 4,
	.rd_msk = B_AX_RX_STATE_MONITOR_MASK
};

static const struct rtw89_mac_dbg_port_info dbg_port_rmacst_c1 = {
	.sel_addr = R_AX_RX_STATE_MONITOR_C1,
	.sel_byte = 1,
	.sel_msk = B_AX_STATE_SEL_MASK,
	.srt = 0x00,
	.end = 0x17,
	.rd_addr = R_AX_RX_STATE_MONITOR_C1,
	.rd_byte = 4,
	.rd_msk = B_AX_RX_STATE_MONITOR_MASK
};

static const struct rtw89_mac_dbg_port_info dbg_port_rmac_plcp_c0 = {
	.sel_addr = R_AX_RMAC_PLCP_MON,
	.sel_byte = 4,
	.sel_msk = B_AX_PCLP_MON_SEL_MASK,
	.srt = 0x0,
	.end = 0xF,
	.rd_addr = R_AX_RMAC_PLCP_MON,
	.rd_byte = 4,
	.rd_msk = B_AX_RMAC_PLCP_MON_MASK
};

static const struct rtw89_mac_dbg_port_info dbg_port_rmac_plcp_c1 = {
	.sel_addr = R_AX_RMAC_PLCP_MON_C1,
	.sel_byte = 4,
	.sel_msk = B_AX_PCLP_MON_SEL_MASK,
	.srt = 0x0,
	.end = 0xF,
	.rd_addr = R_AX_RMAC_PLCP_MON_C1,
	.rd_byte = 4,
	.rd_msk = B_AX_RMAC_PLCP_MON_MASK
};

static const struct rtw89_mac_dbg_port_info dbg_port_trxptcl_c0 = {
	.sel_addr = R_AX_DBGSEL_TRXPTCL,
	.sel_byte = 1,
	.sel_msk = B_AX_DBGSEL_TRXPTCL_MASK,
	.srt = 0x08,
	.end = 0x10,
	.rd_addr = R_AX_DBG_PORT_SEL,
	.rd_byte = 4,
	.rd_msk = B_AX_DEBUG_ST_MASK
};

static const struct rtw89_mac_dbg_port_info dbg_port_trxptcl_c1 = {
	.sel_addr = R_AX_DBGSEL_TRXPTCL_C1,
	.sel_byte = 1,
	.sel_msk = B_AX_DBGSEL_TRXPTCL_MASK,
	.srt = 0x08,
	.end = 0x10,
	.rd_addr = R_AX_DBG_PORT_SEL,
	.rd_byte = 4,
	.rd_msk = B_AX_DEBUG_ST_MASK
};

static const struct rtw89_mac_dbg_port_info dbg_port_tx_infol_c0 = {
	.sel_addr = R_AX_WMAC_TX_CTRL_DEBUG,
	.sel_byte = 1,
	.sel_msk = B_AX_TX_CTRL_DEBUG_SEL_MASK,
	.srt = 0x00,
	.end = 0x07,
	.rd_addr = R_AX_WMAC_TX_INFO0_DEBUG,
	.rd_byte = 4,
	.rd_msk = B_AX_TX_CTRL_INFO_P0_MASK
};

static const struct rtw89_mac_dbg_port_info dbg_port_tx_infoh_c0 = {
	.sel_addr = R_AX_WMAC_TX_CTRL_DEBUG,
	.sel_byte = 1,
	.sel_msk = B_AX_TX_CTRL_DEBUG_SEL_MASK,
	.srt = 0x00,
	.end = 0x07,
	.rd_addr = R_AX_WMAC_TX_INFO1_DEBUG,
	.rd_byte = 4,
	.rd_msk = B_AX_TX_CTRL_INFO_P1_MASK
};

static const struct rtw89_mac_dbg_port_info dbg_port_tx_infol_c1 = {
	.sel_addr = R_AX_WMAC_TX_CTRL_DEBUG_C1,
	.sel_byte = 1,
	.sel_msk = B_AX_TX_CTRL_DEBUG_SEL_MASK,
	.srt = 0x00,
	.end = 0x07,
	.rd_addr = R_AX_WMAC_TX_INFO0_DEBUG_C1,
	.rd_byte = 4,
	.rd_msk = B_AX_TX_CTRL_INFO_P0_MASK
};

static const struct rtw89_mac_dbg_port_info dbg_port_tx_infoh_c1 = {
	.sel_addr = R_AX_WMAC_TX_CTRL_DEBUG_C1,
	.sel_byte = 1,
	.sel_msk = B_AX_TX_CTRL_DEBUG_SEL_MASK,
	.srt = 0x00,
	.end = 0x07,
	.rd_addr = R_AX_WMAC_TX_INFO1_DEBUG_C1,
	.rd_byte = 4,
	.rd_msk = B_AX_TX_CTRL_INFO_P1_MASK
};

static const struct rtw89_mac_dbg_port_info dbg_port_txtf_infol_c0 = {
	.sel_addr = R_AX_WMAC_TX_TF_INFO_0,
	.sel_byte = 1,
	.sel_msk = B_AX_WMAC_TX_TF_INFO_SEL_MASK,
	.srt = 0x00,
	.end = 0x04,
	.rd_addr = R_AX_WMAC_TX_TF_INFO_1,
	.rd_byte = 4,
	.rd_msk = B_AX_WMAC_TX_TF_INFO_P0_MASK
};

static const struct rtw89_mac_dbg_port_info dbg_port_txtf_infoh_c0 = {
	.sel_addr = R_AX_WMAC_TX_TF_INFO_0,
	.sel_byte = 1,
	.sel_msk = B_AX_WMAC_TX_TF_INFO_SEL_MASK,
	.srt = 0x00,
	.end = 0x04,
	.rd_addr = R_AX_WMAC_TX_TF_INFO_2,
	.rd_byte = 4,
	.rd_msk = B_AX_WMAC_TX_TF_INFO_P1_MASK
};

static const struct rtw89_mac_dbg_port_info dbg_port_txtf_infol_c1 = {
	.sel_addr = R_AX_WMAC_TX_TF_INFO_0_C1,
	.sel_byte = 1,
	.sel_msk = B_AX_WMAC_TX_TF_INFO_SEL_MASK,
	.srt = 0x00,
	.end = 0x04,
	.rd_addr = R_AX_WMAC_TX_TF_INFO_1_C1,
	.rd_byte = 4,
	.rd_msk = B_AX_WMAC_TX_TF_INFO_P0_MASK
};

static const struct rtw89_mac_dbg_port_info dbg_port_txtf_infoh_c1 = {
	.sel_addr = R_AX_WMAC_TX_TF_INFO_0_C1,
	.sel_byte = 1,
	.sel_msk = B_AX_WMAC_TX_TF_INFO_SEL_MASK,
	.srt = 0x00,
	.end = 0x04,
	.rd_addr = R_AX_WMAC_TX_TF_INFO_2_C1,
	.rd_byte = 4,
	.rd_msk = B_AX_WMAC_TX_TF_INFO_P1_MASK
};

static const struct rtw89_mac_dbg_port_info dbg_port_wde_bufmgn_freepg = {
	.sel_addr = R_AX_WDE_DBG_FUN_INTF_CTL,
	.sel_byte = 4,
	.sel_msk = B_AX_WDE_DFI_DATA_MASK,
	.srt = 0x80000000,
	.end = 0x80000001,
	.rd_addr = R_AX_WDE_DBG_FUN_INTF_DATA,
	.rd_byte = 4,
	.rd_msk = B_AX_WDE_DFI_DATA_MASK
};

static const struct rtw89_mac_dbg_port_info dbg_port_wde_bufmgn_quota = {
	.sel_addr = R_AX_WDE_DBG_FUN_INTF_CTL,
	.sel_byte = 4,
	.sel_msk = B_AX_WDE_DFI_DATA_MASK,
	.srt = 0x80010000,
	.end = 0x80010004,
	.rd_addr = R_AX_WDE_DBG_FUN_INTF_DATA,
	.rd_byte = 4,
	.rd_msk = B_AX_WDE_DFI_DATA_MASK
};

static const struct rtw89_mac_dbg_port_info dbg_port_wde_bufmgn_pagellt = {
	.sel_addr = R_AX_WDE_DBG_FUN_INTF_CTL,
	.sel_byte = 4,
	.sel_msk = B_AX_WDE_DFI_DATA_MASK,
	.srt = 0x80020000,
	.end = 0x80020FFF,
	.rd_addr = R_AX_WDE_DBG_FUN_INTF_DATA,
	.rd_byte = 4,
	.rd_msk = B_AX_WDE_DFI_DATA_MASK
};

static const struct rtw89_mac_dbg_port_info dbg_port_wde_bufmgn_pktinfo = {
	.sel_addr = R_AX_WDE_DBG_FUN_INTF_CTL,
	.sel_byte = 4,
	.sel_msk = B_AX_WDE_DFI_DATA_MASK,
	.srt = 0x80030000,
	.end = 0x80030FFF,
	.rd_addr = R_AX_WDE_DBG_FUN_INTF_DATA,
	.rd_byte = 4,
	.rd_msk = B_AX_WDE_DFI_DATA_MASK
};

static const struct rtw89_mac_dbg_port_info dbg_port_wde_quemgn_prepkt = {
	.sel_addr = R_AX_WDE_DBG_FUN_INTF_CTL,
	.sel_byte = 4,
	.sel_msk = B_AX_WDE_DFI_DATA_MASK,
	.srt = 0x80040000,
	.end = 0x80040FFF,
	.rd_addr = R_AX_WDE_DBG_FUN_INTF_DATA,
	.rd_byte = 4,
	.rd_msk = B_AX_WDE_DFI_DATA_MASK
};

static const struct rtw89_mac_dbg_port_info dbg_port_wde_quemgn_nxtpkt = {
	.sel_addr = R_AX_WDE_DBG_FUN_INTF_CTL,
	.sel_byte = 4,
	.sel_msk = B_AX_WDE_DFI_DATA_MASK,
	.srt = 0x80050000,
	.end = 0x80050FFF,
	.rd_addr = R_AX_WDE_DBG_FUN_INTF_DATA,
	.rd_byte = 4,
	.rd_msk = B_AX_WDE_DFI_DATA_MASK
};

static const struct rtw89_mac_dbg_port_info dbg_port_wde_quemgn_qlnktbl = {
	.sel_addr = R_AX_WDE_DBG_FUN_INTF_CTL,
	.sel_byte = 4,
	.sel_msk = B_AX_WDE_DFI_DATA_MASK,
	.srt = 0x80060000,
	.end = 0x80060453,
	.rd_addr = R_AX_WDE_DBG_FUN_INTF_DATA,
	.rd_byte = 4,
	.rd_msk = B_AX_WDE_DFI_DATA_MASK
};

static const struct rtw89_mac_dbg_port_info dbg_port_wde_quemgn_qempty = {
	.sel_addr = R_AX_WDE_DBG_FUN_INTF_CTL,
	.sel_byte = 4,
	.sel_msk = B_AX_WDE_DFI_DATA_MASK,
	.srt = 0x80070000,
	.end = 0x80070011,
	.rd_addr = R_AX_WDE_DBG_FUN_INTF_DATA,
	.rd_byte = 4,
	.rd_msk = B_AX_WDE_DFI_DATA_MASK
};

static const struct rtw89_mac_dbg_port_info dbg_port_ple_bufmgn_freepg = {
	.sel_addr = R_AX_PLE_DBG_FUN_INTF_CTL,
	.sel_byte = 4,
	.sel_msk = B_AX_PLE_DFI_DATA_MASK,
	.srt = 0x80000000,
	.end = 0x80000001,
	.rd_addr = R_AX_PLE_DBG_FUN_INTF_DATA,
	.rd_byte = 4,
	.rd_msk = B_AX_PLE_DFI_DATA_MASK
};

static const struct rtw89_mac_dbg_port_info dbg_port_ple_bufmgn_quota = {
	.sel_addr = R_AX_PLE_DBG_FUN_INTF_CTL,
	.sel_byte = 4,
	.sel_msk = B_AX_PLE_DFI_DATA_MASK,
	.srt = 0x80010000,
	.end = 0x8001000A,
	.rd_addr = R_AX_PLE_DBG_FUN_INTF_DATA,
	.rd_byte = 4,
	.rd_msk = B_AX_PLE_DFI_DATA_MASK
};

static const struct rtw89_mac_dbg_port_info dbg_port_ple_bufmgn_pagellt = {
	.sel_addr = R_AX_PLE_DBG_FUN_INTF_CTL,
	.sel_byte = 4,
	.sel_msk = B_AX_PLE_DFI_DATA_MASK,
	.srt = 0x80020000,
	.end = 0x80020DBF,
	.rd_addr = R_AX_PLE_DBG_FUN_INTF_DATA,
	.rd_byte = 4,
	.rd_msk = B_AX_PLE_DFI_DATA_MASK
};

static const struct rtw89_mac_dbg_port_info dbg_port_ple_bufmgn_pktinfo = {
	.sel_addr = R_AX_PLE_DBG_FUN_INTF_CTL,
	.sel_byte = 4,
	.sel_msk = B_AX_PLE_DFI_DATA_MASK,
	.srt = 0x80030000,
	.end = 0x80030DBF,
	.rd_addr = R_AX_PLE_DBG_FUN_INTF_DATA,
	.rd_byte = 4,
	.rd_msk = B_AX_PLE_DFI_DATA_MASK
};

static const struct rtw89_mac_dbg_port_info dbg_port_ple_quemgn_prepkt = {
	.sel_addr = R_AX_PLE_DBG_FUN_INTF_CTL,
	.sel_byte = 4,
	.sel_msk = B_AX_PLE_DFI_DATA_MASK,
	.srt = 0x80040000,
	.end = 0x80040DBF,
	.rd_addr = R_AX_PLE_DBG_FUN_INTF_DATA,
	.rd_byte = 4,
	.rd_msk = B_AX_PLE_DFI_DATA_MASK
};

static const struct rtw89_mac_dbg_port_info dbg_port_ple_quemgn_nxtpkt = {
	.sel_addr = R_AX_PLE_DBG_FUN_INTF_CTL,
	.sel_byte = 4,
	.sel_msk = B_AX_PLE_DFI_DATA_MASK,
	.srt = 0x80050000,
	.end = 0x80050DBF,
	.rd_addr = R_AX_PLE_DBG_FUN_INTF_DATA,
	.rd_byte = 4,
	.rd_msk = B_AX_PLE_DFI_DATA_MASK
};

static const struct rtw89_mac_dbg_port_info dbg_port_ple_quemgn_qlnktbl = {
	.sel_addr = R_AX_PLE_DBG_FUN_INTF_CTL,
	.sel_byte = 4,
	.sel_msk = B_AX_PLE_DFI_DATA_MASK,
	.srt = 0x80060000,
	.end = 0x80060041,
	.rd_addr = R_AX_PLE_DBG_FUN_INTF_DATA,
	.rd_byte = 4,
	.rd_msk = B_AX_PLE_DFI_DATA_MASK
};

static const struct rtw89_mac_dbg_port_info dbg_port_ple_quemgn_qempty = {
	.sel_addr = R_AX_PLE_DBG_FUN_INTF_CTL,
	.sel_byte = 4,
	.sel_msk = B_AX_PLE_DFI_DATA_MASK,
	.srt = 0x80070000,
	.end = 0x80070001,
	.rd_addr = R_AX_PLE_DBG_FUN_INTF_DATA,
	.rd_byte = 4,
	.rd_msk = B_AX_PLE_DFI_DATA_MASK
};

static const struct rtw89_mac_dbg_port_info dbg_port_pktinfo = {
	.sel_addr = R_AX_DBG_FUN_INTF_CTL,
	.sel_byte = 4,
	.sel_msk = B_AX_DFI_DATA_MASK,
	.srt = 0x80000000,
	.end = 0x8000017f,
	.rd_addr = R_AX_DBG_FUN_INTF_DATA,
	.rd_byte = 4,
	.rd_msk = B_AX_DFI_DATA_MASK
};

static const struct rtw89_mac_dbg_port_info dbg_port_pcie_txdma = {
	.sel_addr = R_AX_PCIE_DBG_CTRL,
	.sel_byte = 2,
	.sel_msk = B_AX_PCIE_DBG_SEL_MASK,
	.srt = 0x00,
	.end = 0x03,
	.rd_addr = R_AX_DBG_PORT_SEL,
	.rd_byte = 4,
	.rd_msk = B_AX_DEBUG_ST_MASK
};

static const struct rtw89_mac_dbg_port_info dbg_port_pcie_rxdma = {
	.sel_addr = R_AX_PCIE_DBG_CTRL,
	.sel_byte = 2,
	.sel_msk = B_AX_PCIE_DBG_SEL_MASK,
	.srt = 0x00,
	.end = 0x04,
	.rd_addr = R_AX_DBG_PORT_SEL,
	.rd_byte = 4,
	.rd_msk = B_AX_DEBUG_ST_MASK
};

static const struct rtw89_mac_dbg_port_info dbg_port_pcie_cvt = {
	.sel_addr = R_AX_PCIE_DBG_CTRL,
	.sel_byte = 2,
	.sel_msk = B_AX_PCIE_DBG_SEL_MASK,
	.srt = 0x00,
	.end = 0x01,
	.rd_addr = R_AX_DBG_PORT_SEL,
	.rd_byte = 4,
	.rd_msk = B_AX_DEBUG_ST_MASK
};

static const struct rtw89_mac_dbg_port_info dbg_port_pcie_cxpl = {
	.sel_addr = R_AX_PCIE_DBG_CTRL,
	.sel_byte = 2,
	.sel_msk = B_AX_PCIE_DBG_SEL_MASK,
	.srt = 0x00,
	.end = 0x05,
	.rd_addr = R_AX_DBG_PORT_SEL,
	.rd_byte = 4,
	.rd_msk = B_AX_DEBUG_ST_MASK
};

static const struct rtw89_mac_dbg_port_info dbg_port_pcie_io = {
	.sel_addr = R_AX_PCIE_DBG_CTRL,
	.sel_byte = 2,
	.sel_msk = B_AX_PCIE_DBG_SEL_MASK,
	.srt = 0x00,
	.end = 0x05,
	.rd_addr = R_AX_DBG_PORT_SEL,
	.rd_byte = 4,
	.rd_msk = B_AX_DEBUG_ST_MASK
};

static const struct rtw89_mac_dbg_port_info dbg_port_pcie_misc = {
	.sel_addr = R_AX_PCIE_DBG_CTRL,
	.sel_byte = 2,
	.sel_msk = B_AX_PCIE_DBG_SEL_MASK,
	.srt = 0x00,
	.end = 0x06,
	.rd_addr = R_AX_DBG_PORT_SEL,
	.rd_byte = 4,
	.rd_msk = B_AX_DEBUG_ST_MASK
};

static const struct rtw89_mac_dbg_port_info dbg_port_pcie_misc2 = {
	.sel_addr = R_AX_DBG_CTRL,
	.sel_byte = 1,
	.sel_msk = B_AX_DBG_SEL0,
	.srt = 0x34,
	.end = 0x3C,
	.rd_addr = R_AX_DBG_PORT_SEL,
	.rd_byte = 4,
	.rd_msk = B_AX_DEBUG_ST_MASK
};

static const struct rtw89_mac_dbg_port_info *
rtw89_debug_mac_dbg_port_sel(struct seq_file *m,
			     struct rtw89_dev *rtwdev, u32 sel)
{
	const struct rtw89_mac_dbg_port_info *info;
	u32 index;
	u32 val32;
	u16 val16;
	u8 val8;

	switch (sel) {
	case RTW89_DBG_PORT_SEL_PTCL_C0:
		info = &dbg_port_ptcl_c0;
		val16 = rtw89_read16(rtwdev, R_AX_PTCL_DBG);
		val16 |= B_AX_PTCL_DBG_EN;
		rtw89_write16(rtwdev, R_AX_PTCL_DBG, val16);
		seq_puts(m, "Enable PTCL C0 dbgport.\n");
		break;
	case RTW89_DBG_PORT_SEL_PTCL_C1:
		info = &dbg_port_ptcl_c1;
		val16 = rtw89_read16(rtwdev, R_AX_PTCL_DBG_C1);
		val16 |= B_AX_PTCL_DBG_EN;
		rtw89_write16(rtwdev, R_AX_PTCL_DBG_C1, val16);
		seq_puts(m, "Enable PTCL C1 dbgport.\n");
		break;
	case RTW89_DBG_PORT_SEL_SCH_C0:
		info = &dbg_port_sch_c0;
		val32 = rtw89_read32(rtwdev, R_AX_SCH_DBG_SEL);
		val32 |= B_AX_SCH_DBG_EN;
		rtw89_write32(rtwdev, R_AX_SCH_DBG_SEL, val32);
		seq_puts(m, "Enable SCH C0 dbgport.\n");
		break;
	case RTW89_DBG_PORT_SEL_SCH_C1:
		info = &dbg_port_sch_c1;
		val32 = rtw89_read32(rtwdev, R_AX_SCH_DBG_SEL_C1);
		val32 |= B_AX_SCH_DBG_EN;
		rtw89_write32(rtwdev, R_AX_SCH_DBG_SEL_C1, val32);
		seq_puts(m, "Enable SCH C1 dbgport.\n");
		break;
	case RTW89_DBG_PORT_SEL_TMAC_C0:
		info = &dbg_port_tmac_c0;
		val32 = rtw89_read32(rtwdev, R_AX_DBGSEL_TRXPTCL);
		val32 = u32_replace_bits(val32, TRXPTRL_DBG_SEL_TMAC,
					 B_AX_DBGSEL_TRXPTCL_MASK);
		rtw89_write32(rtwdev, R_AX_DBGSEL_TRXPTCL, val32);

		val32 = rtw89_read32(rtwdev, R_AX_DBG_CTRL);
		val32 = u32_replace_bits(val32, TMAC_DBG_SEL_C0, B_AX_DBG_SEL0);
		val32 = u32_replace_bits(val32, TMAC_DBG_SEL_C0, B_AX_DBG_SEL1);
		rtw89_write32(rtwdev, R_AX_DBG_CTRL, val32);

		val32 = rtw89_read32(rtwdev, R_AX_SYS_STATUS1);
		val32 = u32_replace_bits(val32, MAC_DBG_SEL, B_AX_SEL_0XC0_MASK);
		rtw89_write32(rtwdev, R_AX_SYS_STATUS1, val32);
		seq_puts(m, "Enable TMAC C0 dbgport.\n");
		break;
	case RTW89_DBG_PORT_SEL_TMAC_C1:
		info = &dbg_port_tmac_c1;
		val32 = rtw89_read32(rtwdev, R_AX_DBGSEL_TRXPTCL_C1);
		val32 = u32_replace_bits(val32, TRXPTRL_DBG_SEL_TMAC,
					 B_AX_DBGSEL_TRXPTCL_MASK);
		rtw89_write32(rtwdev, R_AX_DBGSEL_TRXPTCL_C1, val32);

		val32 = rtw89_read32(rtwdev, R_AX_DBG_CTRL);
		val32 = u32_replace_bits(val32, TMAC_DBG_SEL_C1, B_AX_DBG_SEL0);
		val32 = u32_replace_bits(val32, TMAC_DBG_SEL_C1, B_AX_DBG_SEL1);
		rtw89_write32(rtwdev, R_AX_DBG_CTRL, val32);

		val32 = rtw89_read32(rtwdev, R_AX_SYS_STATUS1);
		val32 = u32_replace_bits(val32, MAC_DBG_SEL, B_AX_SEL_0XC0_MASK);
		rtw89_write32(rtwdev, R_AX_SYS_STATUS1, val32);
		seq_puts(m, "Enable TMAC C1 dbgport.\n");
		break;
	case RTW89_DBG_PORT_SEL_RMAC_C0:
		info = &dbg_port_rmac_c0;
		val32 = rtw89_read32(rtwdev, R_AX_DBGSEL_TRXPTCL);
		val32 = u32_replace_bits(val32, TRXPTRL_DBG_SEL_RMAC,
					 B_AX_DBGSEL_TRXPTCL_MASK);
		rtw89_write32(rtwdev, R_AX_DBGSEL_TRXPTCL, val32);

		val32 = rtw89_read32(rtwdev, R_AX_DBG_CTRL);
		val32 = u32_replace_bits(val32, RMAC_DBG_SEL_C0, B_AX_DBG_SEL0);
		val32 = u32_replace_bits(val32, RMAC_DBG_SEL_C0, B_AX_DBG_SEL1);
		rtw89_write32(rtwdev, R_AX_DBG_CTRL, val32);

		val32 = rtw89_read32(rtwdev, R_AX_SYS_STATUS1);
		val32 = u32_replace_bits(val32, MAC_DBG_SEL, B_AX_SEL_0XC0_MASK);
		rtw89_write32(rtwdev, R_AX_SYS_STATUS1, val32);

		val8 = rtw89_read8(rtwdev, R_AX_DBGSEL_TRXPTCL);
		val8 = u8_replace_bits(val8, RMAC_CMAC_DBG_SEL,
				       B_AX_DBGSEL_TRXPTCL_MASK);
		rtw89_write8(rtwdev, R_AX_DBGSEL_TRXPTCL, val8);
		seq_puts(m, "Enable RMAC C0 dbgport.\n");
		break;
	case RTW89_DBG_PORT_SEL_RMAC_C1:
		info = &dbg_port_rmac_c1;
		val32 = rtw89_read32(rtwdev, R_AX_DBGSEL_TRXPTCL_C1);
		val32 = u32_replace_bits(val32, TRXPTRL_DBG_SEL_RMAC,
					 B_AX_DBGSEL_TRXPTCL_MASK);
		rtw89_write32(rtwdev, R_AX_DBGSEL_TRXPTCL_C1, val32);

		val32 = rtw89_read32(rtwdev, R_AX_DBG_CTRL);
		val32 = u32_replace_bits(val32, RMAC_DBG_SEL_C1, B_AX_DBG_SEL0);
		val32 = u32_replace_bits(val32, RMAC_DBG_SEL_C1, B_AX_DBG_SEL1);
		rtw89_write32(rtwdev, R_AX_DBG_CTRL, val32);

		val32 = rtw89_read32(rtwdev, R_AX_SYS_STATUS1);
		val32 = u32_replace_bits(val32, MAC_DBG_SEL, B_AX_SEL_0XC0_MASK);
		rtw89_write32(rtwdev, R_AX_SYS_STATUS1, val32);

		val8 = rtw89_read8(rtwdev, R_AX_DBGSEL_TRXPTCL_C1);
		val8 = u8_replace_bits(val8, RMAC_CMAC_DBG_SEL,
				       B_AX_DBGSEL_TRXPTCL_MASK);
		rtw89_write8(rtwdev, R_AX_DBGSEL_TRXPTCL_C1, val8);
		seq_puts(m, "Enable RMAC C1 dbgport.\n");
		break;
	case RTW89_DBG_PORT_SEL_RMACST_C0:
		info = &dbg_port_rmacst_c0;
		seq_puts(m, "Enable RMAC state C0 dbgport.\n");
		break;
	case RTW89_DBG_PORT_SEL_RMACST_C1:
		info = &dbg_port_rmacst_c1;
		seq_puts(m, "Enable RMAC state C1 dbgport.\n");
		break;
	case RTW89_DBG_PORT_SEL_RMAC_PLCP_C0:
		info = &dbg_port_rmac_plcp_c0;
		seq_puts(m, "Enable RMAC PLCP C0 dbgport.\n");
		break;
	case RTW89_DBG_PORT_SEL_RMAC_PLCP_C1:
		info = &dbg_port_rmac_plcp_c1;
		seq_puts(m, "Enable RMAC PLCP C1 dbgport.\n");
		break;
	case RTW89_DBG_PORT_SEL_TRXPTCL_C0:
		info = &dbg_port_trxptcl_c0;
		val32 = rtw89_read32(rtwdev, R_AX_DBG_CTRL);
		val32 = u32_replace_bits(val32, TRXPTCL_DBG_SEL_C0, B_AX_DBG_SEL0);
		val32 = u32_replace_bits(val32, TRXPTCL_DBG_SEL_C0, B_AX_DBG_SEL1);
		rtw89_write32(rtwdev, R_AX_DBG_CTRL, val32);

		val32 = rtw89_read32(rtwdev, R_AX_SYS_STATUS1);
		val32 = u32_replace_bits(val32, MAC_DBG_SEL, B_AX_SEL_0XC0_MASK);
		rtw89_write32(rtwdev, R_AX_SYS_STATUS1, val32);
		seq_puts(m, "Enable TRXPTCL C0 dbgport.\n");
		break;
	case RTW89_DBG_PORT_SEL_TRXPTCL_C1:
		info = &dbg_port_trxptcl_c1;
		val32 = rtw89_read32(rtwdev, R_AX_DBG_CTRL);
		val32 = u32_replace_bits(val32, TRXPTCL_DBG_SEL_C1, B_AX_DBG_SEL0);
		val32 = u32_replace_bits(val32, TRXPTCL_DBG_SEL_C1, B_AX_DBG_SEL1);
		rtw89_write32(rtwdev, R_AX_DBG_CTRL, val32);

		val32 = rtw89_read32(rtwdev, R_AX_SYS_STATUS1);
		val32 = u32_replace_bits(val32, MAC_DBG_SEL, B_AX_SEL_0XC0_MASK);
		rtw89_write32(rtwdev, R_AX_SYS_STATUS1, val32);
		seq_puts(m, "Enable TRXPTCL C1 dbgport.\n");
		break;
	case RTW89_DBG_PORT_SEL_TX_INFOL_C0:
		info = &dbg_port_tx_infol_c0;
		val32 = rtw89_read32(rtwdev, R_AX_TCR1);
		val32 |= B_AX_TCR_FORCE_READ_TXDFIFO;
		rtw89_write32(rtwdev, R_AX_TCR1, val32);
		seq_puts(m, "Enable tx infol dump.\n");
		break;
	case RTW89_DBG_PORT_SEL_TX_INFOH_C0:
		info = &dbg_port_tx_infoh_c0;
		val32 = rtw89_read32(rtwdev, R_AX_TCR1);
		val32 |= B_AX_TCR_FORCE_READ_TXDFIFO;
		rtw89_write32(rtwdev, R_AX_TCR1, val32);
		seq_puts(m, "Enable tx infoh dump.\n");
		break;
	case RTW89_DBG_PORT_SEL_TX_INFOL_C1:
		info = &dbg_port_tx_infol_c1;
		val32 = rtw89_read32(rtwdev, R_AX_TCR1_C1);
		val32 |= B_AX_TCR_FORCE_READ_TXDFIFO;
		rtw89_write32(rtwdev, R_AX_TCR1_C1, val32);
		seq_puts(m, "Enable tx infol dump.\n");
		break;
	case RTW89_DBG_PORT_SEL_TX_INFOH_C1:
		info = &dbg_port_tx_infoh_c1;
		val32 = rtw89_read32(rtwdev, R_AX_TCR1_C1);
		val32 |= B_AX_TCR_FORCE_READ_TXDFIFO;
		rtw89_write32(rtwdev, R_AX_TCR1_C1, val32);
		seq_puts(m, "Enable tx infoh dump.\n");
		break;
	case RTW89_DBG_PORT_SEL_TXTF_INFOL_C0:
		info = &dbg_port_txtf_infol_c0;
		val32 = rtw89_read32(rtwdev, R_AX_TCR1);
		val32 |= B_AX_TCR_FORCE_READ_TXDFIFO;
		rtw89_write32(rtwdev, R_AX_TCR1, val32);
		seq_puts(m, "Enable tx tf infol dump.\n");
		break;
	case RTW89_DBG_PORT_SEL_TXTF_INFOH_C0:
		info = &dbg_port_txtf_infoh_c0;
		val32 = rtw89_read32(rtwdev, R_AX_TCR1);
		val32 |= B_AX_TCR_FORCE_READ_TXDFIFO;
		rtw89_write32(rtwdev, R_AX_TCR1, val32);
		seq_puts(m, "Enable tx tf infoh dump.\n");
		break;
	case RTW89_DBG_PORT_SEL_TXTF_INFOL_C1:
		info = &dbg_port_txtf_infol_c1;
		val32 = rtw89_read32(rtwdev, R_AX_TCR1_C1);
		val32 |= B_AX_TCR_FORCE_READ_TXDFIFO;
		rtw89_write32(rtwdev, R_AX_TCR1_C1, val32);
		seq_puts(m, "Enable tx tf infol dump.\n");
		break;
	case RTW89_DBG_PORT_SEL_TXTF_INFOH_C1:
		info = &dbg_port_txtf_infoh_c1;
		val32 = rtw89_read32(rtwdev, R_AX_TCR1_C1);
		val32 |= B_AX_TCR_FORCE_READ_TXDFIFO;
		rtw89_write32(rtwdev, R_AX_TCR1_C1, val32);
		seq_puts(m, "Enable tx tf infoh dump.\n");
		break;
	case RTW89_DBG_PORT_SEL_WDE_BUFMGN_FREEPG:
		info = &dbg_port_wde_bufmgn_freepg;
		seq_puts(m, "Enable wde bufmgn freepg dump.\n");
		break;
	case RTW89_DBG_PORT_SEL_WDE_BUFMGN_QUOTA:
		info = &dbg_port_wde_bufmgn_quota;
		seq_puts(m, "Enable wde bufmgn quota dump.\n");
		break;
	case RTW89_DBG_PORT_SEL_WDE_BUFMGN_PAGELLT:
		info = &dbg_port_wde_bufmgn_pagellt;
		seq_puts(m, "Enable wde bufmgn pagellt dump.\n");
		break;
	case RTW89_DBG_PORT_SEL_WDE_BUFMGN_PKTINFO:
		info = &dbg_port_wde_bufmgn_pktinfo;
		seq_puts(m, "Enable wde bufmgn pktinfo dump.\n");
		break;
	case RTW89_DBG_PORT_SEL_WDE_QUEMGN_PREPKT:
		info = &dbg_port_wde_quemgn_prepkt;
		seq_puts(m, "Enable wde quemgn prepkt dump.\n");
		break;
	case RTW89_DBG_PORT_SEL_WDE_QUEMGN_NXTPKT:
		info = &dbg_port_wde_quemgn_nxtpkt;
		seq_puts(m, "Enable wde quemgn nxtpkt dump.\n");
		break;
	case RTW89_DBG_PORT_SEL_WDE_QUEMGN_QLNKTBL:
		info = &dbg_port_wde_quemgn_qlnktbl;
		seq_puts(m, "Enable wde quemgn qlnktbl dump.\n");
		break;
	case RTW89_DBG_PORT_SEL_WDE_QUEMGN_QEMPTY:
		info = &dbg_port_wde_quemgn_qempty;
		seq_puts(m, "Enable wde quemgn qempty dump.\n");
		break;
	case RTW89_DBG_PORT_SEL_PLE_BUFMGN_FREEPG:
		info = &dbg_port_ple_bufmgn_freepg;
		seq_puts(m, "Enable ple bufmgn freepg dump.\n");
		break;
	case RTW89_DBG_PORT_SEL_PLE_BUFMGN_QUOTA:
		info = &dbg_port_ple_bufmgn_quota;
		seq_puts(m, "Enable ple bufmgn quota dump.\n");
		break;
	case RTW89_DBG_PORT_SEL_PLE_BUFMGN_PAGELLT:
		info = &dbg_port_ple_bufmgn_pagellt;
		seq_puts(m, "Enable ple bufmgn pagellt dump.\n");
		break;
	case RTW89_DBG_PORT_SEL_PLE_BUFMGN_PKTINFO:
		info = &dbg_port_ple_bufmgn_pktinfo;
		seq_puts(m, "Enable ple bufmgn pktinfo dump.\n");
		break;
	case RTW89_DBG_PORT_SEL_PLE_QUEMGN_PREPKT:
		info = &dbg_port_ple_quemgn_prepkt;
		seq_puts(m, "Enable ple quemgn prepkt dump.\n");
		break;
	case RTW89_DBG_PORT_SEL_PLE_QUEMGN_NXTPKT:
		info = &dbg_port_ple_quemgn_nxtpkt;
		seq_puts(m, "Enable ple quemgn nxtpkt dump.\n");
		break;
	case RTW89_DBG_PORT_SEL_PLE_QUEMGN_QLNKTBL:
		info = &dbg_port_ple_quemgn_qlnktbl;
		seq_puts(m, "Enable ple quemgn qlnktbl dump.\n");
		break;
	case RTW89_DBG_PORT_SEL_PLE_QUEMGN_QEMPTY:
		info = &dbg_port_ple_quemgn_qempty;
		seq_puts(m, "Enable ple quemgn qempty dump.\n");
		break;
	case RTW89_DBG_PORT_SEL_PKTINFO:
		info = &dbg_port_pktinfo;
		seq_puts(m, "Enable pktinfo dump.\n");
		break;
	case RTW89_DBG_PORT_SEL_DSPT_HDT_TX0:
		rtw89_write32_mask(rtwdev, R_AX_DBG_CTRL,
				   B_AX_DBG_SEL0, 0x80);
		rtw89_write32_mask(rtwdev, R_AX_SYS_STATUS1,
				   B_AX_SEL_0XC0_MASK, 1);
		fallthrough;
	case RTW89_DBG_PORT_SEL_DSPT_HDT_TX1:
	case RTW89_DBG_PORT_SEL_DSPT_HDT_TX2:
	case RTW89_DBG_PORT_SEL_DSPT_HDT_TX3:
	case RTW89_DBG_PORT_SEL_DSPT_HDT_TX4:
	case RTW89_DBG_PORT_SEL_DSPT_HDT_TX5:
		info = &dbg_port_dspt_hdt_tx0_5;
		index = sel - RTW89_DBG_PORT_SEL_DSPT_HDT_TX0;
		rtw89_write16_mask(rtwdev, info->sel_addr,
				   B_AX_DISPATCHER_INTN_SEL_MASK, 0);
		rtw89_write16_mask(rtwdev, info->sel_addr,
				   B_AX_DISPATCHER_CH_SEL_MASK, index);
		seq_printf(m, "Enable Dispatcher hdt tx%x dump.\n", index);
		break;
	case RTW89_DBG_PORT_SEL_DSPT_HDT_TX6:
		info = &dbg_port_dspt_hdt_tx6;
		rtw89_write16_mask(rtwdev, info->sel_addr,
				   B_AX_DISPATCHER_INTN_SEL_MASK, 0);
		rtw89_write16_mask(rtwdev, info->sel_addr,
				   B_AX_DISPATCHER_CH_SEL_MASK, 6);
		seq_puts(m, "Enable Dispatcher hdt tx6 dump.\n");
		break;
	case RTW89_DBG_PORT_SEL_DSPT_HDT_TX7:
		info = &dbg_port_dspt_hdt_tx7;
		rtw89_write16_mask(rtwdev, info->sel_addr,
				   B_AX_DISPATCHER_INTN_SEL_MASK, 0);
		rtw89_write16_mask(rtwdev, info->sel_addr,
				   B_AX_DISPATCHER_CH_SEL_MASK, 7);
		seq_puts(m, "Enable Dispatcher hdt tx7 dump.\n");
		break;
	case RTW89_DBG_PORT_SEL_DSPT_HDT_TX8:
		info = &dbg_port_dspt_hdt_tx8;
		rtw89_write16_mask(rtwdev, info->sel_addr,
				   B_AX_DISPATCHER_INTN_SEL_MASK, 0);
		rtw89_write16_mask(rtwdev, info->sel_addr,
				   B_AX_DISPATCHER_CH_SEL_MASK, 8);
		seq_puts(m, "Enable Dispatcher hdt tx8 dump.\n");
		break;
	case RTW89_DBG_PORT_SEL_DSPT_HDT_TX9:
	case RTW89_DBG_PORT_SEL_DSPT_HDT_TXA:
	case RTW89_DBG_PORT_SEL_DSPT_HDT_TXB:
	case RTW89_DBG_PORT_SEL_DSPT_HDT_TXC:
		info = &dbg_port_dspt_hdt_tx9_C;
		index = sel + 9 - RTW89_DBG_PORT_SEL_DSPT_HDT_TX9;
		rtw89_write16_mask(rtwdev, info->sel_addr,
				   B_AX_DISPATCHER_INTN_SEL_MASK, 0);
		rtw89_write16_mask(rtwdev, info->sel_addr,
				   B_AX_DISPATCHER_CH_SEL_MASK, index);
		seq_printf(m, "Enable Dispatcher hdt tx%x dump.\n", index);
		break;
	case RTW89_DBG_PORT_SEL_DSPT_HDT_TXD:
		info = &dbg_port_dspt_hdt_txD;
		rtw89_write16_mask(rtwdev, info->sel_addr,
				   B_AX_DISPATCHER_INTN_SEL_MASK, 0);
		rtw89_write16_mask(rtwdev, info->sel_addr,
				   B_AX_DISPATCHER_CH_SEL_MASK, 0xD);
		seq_puts(m, "Enable Dispatcher hdt txD dump.\n");
		break;
	case RTW89_DBG_PORT_SEL_DSPT_CDT_TX0:
		info = &dbg_port_dspt_cdt_tx0;
		rtw89_write16_mask(rtwdev, info->sel_addr,
				   B_AX_DISPATCHER_INTN_SEL_MASK, 1);
		rtw89_write16_mask(rtwdev, info->sel_addr,
				   B_AX_DISPATCHER_CH_SEL_MASK, 0);
		seq_puts(m, "Enable Dispatcher cdt tx0 dump.\n");
		break;
	case RTW89_DBG_PORT_SEL_DSPT_CDT_TX1:
		info = &dbg_port_dspt_cdt_tx1;
		rtw89_write16_mask(rtwdev, info->sel_addr,
				   B_AX_DISPATCHER_INTN_SEL_MASK, 1);
		rtw89_write16_mask(rtwdev, info->sel_addr,
				   B_AX_DISPATCHER_CH_SEL_MASK, 1);
		seq_puts(m, "Enable Dispatcher cdt tx1 dump.\n");
		break;
	case RTW89_DBG_PORT_SEL_DSPT_CDT_TX3:
		info = &dbg_port_dspt_cdt_tx3;
		rtw89_write16_mask(rtwdev, info->sel_addr,
				   B_AX_DISPATCHER_INTN_SEL_MASK, 1);
		rtw89_write16_mask(rtwdev, info->sel_addr,
				   B_AX_DISPATCHER_CH_SEL_MASK, 3);
		seq_puts(m, "Enable Dispatcher cdt tx3 dump.\n");
		break;
	case RTW89_DBG_PORT_SEL_DSPT_CDT_TX4:
		info = &dbg_port_dspt_cdt_tx4;
		rtw89_write16_mask(rtwdev, info->sel_addr,
				   B_AX_DISPATCHER_INTN_SEL_MASK, 1);
		rtw89_write16_mask(rtwdev, info->sel_addr,
				   B_AX_DISPATCHER_CH_SEL_MASK, 4);
		seq_puts(m, "Enable Dispatcher cdt tx4 dump.\n");
		break;
	case RTW89_DBG_PORT_SEL_DSPT_CDT_TX5:
	case RTW89_DBG_PORT_SEL_DSPT_CDT_TX6:
	case RTW89_DBG_PORT_SEL_DSPT_CDT_TX7:
	case RTW89_DBG_PORT_SEL_DSPT_CDT_TX8:
		info = &dbg_port_dspt_cdt_tx5_8;
		index = sel + 5 - RTW89_DBG_PORT_SEL_DSPT_CDT_TX5;
		rtw89_write16_mask(rtwdev, info->sel_addr,
				   B_AX_DISPATCHER_INTN_SEL_MASK, 1);
		rtw89_write16_mask(rtwdev, info->sel_addr,
				   B_AX_DISPATCHER_CH_SEL_MASK, index);
		seq_printf(m, "Enable Dispatcher cdt tx%x dump.\n", index);
		break;
	case RTW89_DBG_PORT_SEL_DSPT_CDT_TX9:
		info = &dbg_port_dspt_cdt_tx9;
		rtw89_write16_mask(rtwdev, info->sel_addr,
				   B_AX_DISPATCHER_INTN_SEL_MASK, 1);
		rtw89_write16_mask(rtwdev, info->sel_addr,
				   B_AX_DISPATCHER_CH_SEL_MASK, 9);
		seq_puts(m, "Enable Dispatcher cdt tx9 dump.\n");
		break;
	case RTW89_DBG_PORT_SEL_DSPT_CDT_TXA:
	case RTW89_DBG_PORT_SEL_DSPT_CDT_TXB:
	case RTW89_DBG_PORT_SEL_DSPT_CDT_TXC:
		info = &dbg_port_dspt_cdt_txA_C;
		index = sel + 0xA - RTW89_DBG_PORT_SEL_DSPT_CDT_TXA;
		rtw89_write16_mask(rtwdev, info->sel_addr,
				   B_AX_DISPATCHER_INTN_SEL_MASK, 1);
		rtw89_write16_mask(rtwdev, info->sel_addr,
				   B_AX_DISPATCHER_CH_SEL_MASK, index);
		seq_printf(m, "Enable Dispatcher cdt tx%x dump.\n", index);
		break;
	case RTW89_DBG_PORT_SEL_DSPT_HDT_RX0:
		info = &dbg_port_dspt_hdt_rx0;
		rtw89_write16_mask(rtwdev, info->sel_addr,
				   B_AX_DISPATCHER_INTN_SEL_MASK, 2);
		rtw89_write16_mask(rtwdev, info->sel_addr,
				   B_AX_DISPATCHER_CH_SEL_MASK, 0);
		seq_puts(m, "Enable Dispatcher hdt rx0 dump.\n");
		break;
	case RTW89_DBG_PORT_SEL_DSPT_HDT_RX1:
	case RTW89_DBG_PORT_SEL_DSPT_HDT_RX2:
		info = &dbg_port_dspt_hdt_rx1_2;
		index = sel + 1 - RTW89_DBG_PORT_SEL_DSPT_HDT_RX1;
		rtw89_write16_mask(rtwdev, info->sel_addr,
				   B_AX_DISPATCHER_INTN_SEL_MASK, 2);
		rtw89_write16_mask(rtwdev, info->sel_addr,
				   B_AX_DISPATCHER_CH_SEL_MASK, index);
		seq_printf(m, "Enable Dispatcher hdt rx%x dump.\n", index);
		break;
	case RTW89_DBG_PORT_SEL_DSPT_HDT_RX3:
		info = &dbg_port_dspt_hdt_rx3;
		rtw89_write16_mask(rtwdev, info->sel_addr,
				   B_AX_DISPATCHER_INTN_SEL_MASK, 2);
		rtw89_write16_mask(rtwdev, info->sel_addr,
				   B_AX_DISPATCHER_CH_SEL_MASK, 3);
		seq_puts(m, "Enable Dispatcher hdt rx3 dump.\n");
		break;
	case RTW89_DBG_PORT_SEL_DSPT_HDT_RX4:
		info = &dbg_port_dspt_hdt_rx4;
		rtw89_write16_mask(rtwdev, info->sel_addr,
				   B_AX_DISPATCHER_INTN_SEL_MASK, 2);
		rtw89_write16_mask(rtwdev, info->sel_addr,
				   B_AX_DISPATCHER_CH_SEL_MASK, 4);
		seq_puts(m, "Enable Dispatcher hdt rx4 dump.\n");
		break;
	case RTW89_DBG_PORT_SEL_DSPT_HDT_RX5:
		info = &dbg_port_dspt_hdt_rx5;
		rtw89_write16_mask(rtwdev, info->sel_addr,
				   B_AX_DISPATCHER_INTN_SEL_MASK, 2);
		rtw89_write16_mask(rtwdev, info->sel_addr,
				   B_AX_DISPATCHER_CH_SEL_MASK, 5);
		seq_puts(m, "Enable Dispatcher hdt rx5 dump.\n");
		break;
	case RTW89_DBG_PORT_SEL_DSPT_CDT_RX_P0_0:
		info = &dbg_port_dspt_cdt_rx_p0_0;
		rtw89_write16_mask(rtwdev, info->sel_addr,
				   B_AX_DISPATCHER_INTN_SEL_MASK, 3);
		rtw89_write16_mask(rtwdev, info->sel_addr,
				   B_AX_DISPATCHER_CH_SEL_MASK, 0);
		seq_puts(m, "Enable Dispatcher cdt rx part0 0 dump.\n");
		break;
	case RTW89_DBG_PORT_SEL_DSPT_CDT_RX_P0:
	case RTW89_DBG_PORT_SEL_DSPT_CDT_RX_P0_1:
		info = &dbg_port_dspt_cdt_rx_p0_1;
		rtw89_write16_mask(rtwdev, info->sel_addr,
				   B_AX_DISPATCHER_INTN_SEL_MASK, 3);
		rtw89_write16_mask(rtwdev, info->sel_addr,
				   B_AX_DISPATCHER_CH_SEL_MASK, 1);
		seq_puts(m, "Enable Dispatcher cdt rx part0 1 dump.\n");
		break;
	case RTW89_DBG_PORT_SEL_DSPT_CDT_RX_P0_2:
		info = &dbg_port_dspt_cdt_rx_p0_2;
		rtw89_write16_mask(rtwdev, info->sel_addr,
				   B_AX_DISPATCHER_INTN_SEL_MASK, 3);
		rtw89_write16_mask(rtwdev, info->sel_addr,
				   B_AX_DISPATCHER_CH_SEL_MASK, 2);
		seq_puts(m, "Enable Dispatcher cdt rx part0 2 dump.\n");
		break;
	case RTW89_DBG_PORT_SEL_DSPT_CDT_RX_P1:
		info = &dbg_port_dspt_cdt_rx_p1;
		rtw89_write8_mask(rtwdev, info->sel_addr,
				  B_AX_DISPATCHER_INTN_SEL_MASK, 3);
		seq_puts(m, "Enable Dispatcher cdt rx part1 dump.\n");
		break;
	case RTW89_DBG_PORT_SEL_DSPT_STF_CTRL:
		info = &dbg_port_dspt_stf_ctrl;
		rtw89_write8_mask(rtwdev, info->sel_addr,
				  B_AX_DISPATCHER_INTN_SEL_MASK, 4);
		seq_puts(m, "Enable Dispatcher stf control dump.\n");
		break;
	case RTW89_DBG_PORT_SEL_DSPT_ADDR_CTRL:
		info = &dbg_port_dspt_addr_ctrl;
		rtw89_write8_mask(rtwdev, info->sel_addr,
				  B_AX_DISPATCHER_INTN_SEL_MASK, 5);
		seq_puts(m, "Enable Dispatcher addr control dump.\n");
		break;
	case RTW89_DBG_PORT_SEL_DSPT_WDE_INTF:
		info = &dbg_port_dspt_wde_intf;
		rtw89_write8_mask(rtwdev, info->sel_addr,
				  B_AX_DISPATCHER_INTN_SEL_MASK, 6);
		seq_puts(m, "Enable Dispatcher wde interface dump.\n");
		break;
	case RTW89_DBG_PORT_SEL_DSPT_PLE_INTF:
		info = &dbg_port_dspt_ple_intf;
		rtw89_write8_mask(rtwdev, info->sel_addr,
				  B_AX_DISPATCHER_INTN_SEL_MASK, 7);
		seq_puts(m, "Enable Dispatcher ple interface dump.\n");
		break;
	case RTW89_DBG_PORT_SEL_DSPT_FLOW_CTRL:
		info = &dbg_port_dspt_flow_ctrl;
		rtw89_write8_mask(rtwdev, info->sel_addr,
				  B_AX_DISPATCHER_INTN_SEL_MASK, 8);
		seq_puts(m, "Enable Dispatcher flow control dump.\n");
		break;
	case RTW89_DBG_PORT_SEL_PCIE_TXDMA:
		info = &dbg_port_pcie_txdma;
		val32 = rtw89_read32(rtwdev, R_AX_DBG_CTRL);
		val32 = u32_replace_bits(val32, PCIE_TXDMA_DBG_SEL, B_AX_DBG_SEL0);
		val32 = u32_replace_bits(val32, PCIE_TXDMA_DBG_SEL, B_AX_DBG_SEL1);
		rtw89_write32(rtwdev, R_AX_DBG_CTRL, val32);
		seq_puts(m, "Enable pcie txdma dump.\n");
		break;
	case RTW89_DBG_PORT_SEL_PCIE_RXDMA:
		info = &dbg_port_pcie_rxdma;
		val32 = rtw89_read32(rtwdev, R_AX_DBG_CTRL);
		val32 = u32_replace_bits(val32, PCIE_RXDMA_DBG_SEL, B_AX_DBG_SEL0);
		val32 = u32_replace_bits(val32, PCIE_RXDMA_DBG_SEL, B_AX_DBG_SEL1);
		rtw89_write32(rtwdev, R_AX_DBG_CTRL, val32);
		seq_puts(m, "Enable pcie rxdma dump.\n");
		break;
	case RTW89_DBG_PORT_SEL_PCIE_CVT:
		info = &dbg_port_pcie_cvt;
		val32 = rtw89_read32(rtwdev, R_AX_DBG_CTRL);
		val32 = u32_replace_bits(val32, PCIE_CVT_DBG_SEL, B_AX_DBG_SEL0);
		val32 = u32_replace_bits(val32, PCIE_CVT_DBG_SEL, B_AX_DBG_SEL1);
		rtw89_write32(rtwdev, R_AX_DBG_CTRL, val32);
		seq_puts(m, "Enable pcie cvt dump.\n");
		break;
	case RTW89_DBG_PORT_SEL_PCIE_CXPL:
		info = &dbg_port_pcie_cxpl;
		val32 = rtw89_read32(rtwdev, R_AX_DBG_CTRL);
		val32 = u32_replace_bits(val32, PCIE_CXPL_DBG_SEL, B_AX_DBG_SEL0);
		val32 = u32_replace_bits(val32, PCIE_CXPL_DBG_SEL, B_AX_DBG_SEL1);
		rtw89_write32(rtwdev, R_AX_DBG_CTRL, val32);
		seq_puts(m, "Enable pcie cxpl dump.\n");
		break;
	case RTW89_DBG_PORT_SEL_PCIE_IO:
		info = &dbg_port_pcie_io;
		val32 = rtw89_read32(rtwdev, R_AX_DBG_CTRL);
		val32 = u32_replace_bits(val32, PCIE_IO_DBG_SEL, B_AX_DBG_SEL0);
		val32 = u32_replace_bits(val32, PCIE_IO_DBG_SEL, B_AX_DBG_SEL1);
		rtw89_write32(rtwdev, R_AX_DBG_CTRL, val32);
		seq_puts(m, "Enable pcie io dump.\n");
		break;
	case RTW89_DBG_PORT_SEL_PCIE_MISC:
		info = &dbg_port_pcie_misc;
		val32 = rtw89_read32(rtwdev, R_AX_DBG_CTRL);
		val32 = u32_replace_bits(val32, PCIE_MISC_DBG_SEL, B_AX_DBG_SEL0);
		val32 = u32_replace_bits(val32, PCIE_MISC_DBG_SEL, B_AX_DBG_SEL1);
		rtw89_write32(rtwdev, R_AX_DBG_CTRL, val32);
		seq_puts(m, "Enable pcie misc dump.\n");
		break;
	case RTW89_DBG_PORT_SEL_PCIE_MISC2:
		info = &dbg_port_pcie_misc2;
		val16 = rtw89_read16(rtwdev, R_AX_PCIE_DBG_CTRL);
		val16 = u16_replace_bits(val16, PCIE_MISC2_DBG_SEL,
					 B_AX_PCIE_DBG_SEL_MASK);
		rtw89_write16(rtwdev, R_AX_PCIE_DBG_CTRL, val16);
		seq_puts(m, "Enable pcie misc2 dump.\n");
		break;
	default:
		seq_puts(m, "Dbg port select err\n");
		return NULL;
	}

	return info;
}

static bool is_dbg_port_valid(struct rtw89_dev *rtwdev, u32 sel)
{
	if (rtwdev->hci.type != RTW89_HCI_TYPE_PCIE &&
	    sel >= RTW89_DBG_PORT_SEL_PCIE_TXDMA &&
	    sel <= RTW89_DBG_PORT_SEL_PCIE_MISC2)
		return false;
	if (rtw89_is_rtl885xb(rtwdev) &&
	    sel >= RTW89_DBG_PORT_SEL_PTCL_C1 &&
	    sel <= RTW89_DBG_PORT_SEL_TXTF_INFOH_C1)
		return false;
	if (rtw89_mac_check_mac_en(rtwdev, 0, RTW89_DMAC_SEL) &&
	    sel >= RTW89_DBG_PORT_SEL_WDE_BUFMGN_FREEPG &&
	    sel <= RTW89_DBG_PORT_SEL_PKTINFO)
		return false;
	if (rtw89_mac_check_mac_en(rtwdev, 0, RTW89_DMAC_SEL) &&
	    sel >= RTW89_DBG_PORT_SEL_DSPT_HDT_TX0 &&
	    sel <= RTW89_DBG_PORT_SEL_DSPT_FLOW_CTRL)
		return false;
	if (rtw89_mac_check_mac_en(rtwdev, 0, RTW89_CMAC_SEL) &&
	    sel >= RTW89_DBG_PORT_SEL_PTCL_C0 &&
	    sel <= RTW89_DBG_PORT_SEL_TXTF_INFOH_C0)
		return false;
	if (rtw89_mac_check_mac_en(rtwdev, 1, RTW89_CMAC_SEL) &&
	    sel >= RTW89_DBG_PORT_SEL_PTCL_C1 &&
	    sel <= RTW89_DBG_PORT_SEL_TXTF_INFOH_C1)
		return false;

	return true;
}

static int rtw89_debug_mac_dbg_port_dump(struct rtw89_dev *rtwdev,
					 struct seq_file *m, u32 sel)
{
	const struct rtw89_mac_dbg_port_info *info;
	u8 val8;
	u16 val16;
	u32 val32;
	u32 i;

	info = rtw89_debug_mac_dbg_port_sel(m, rtwdev, sel);
	if (!info) {
		rtw89_err(rtwdev, "failed to select debug port %d\n", sel);
		return -EINVAL;
	}

#define case_DBG_SEL(__sel) \
	case RTW89_DBG_PORT_SEL_##__sel: \
		seq_puts(m, "Dump debug port " #__sel ":\n"); \
		break

	switch (sel) {
	case_DBG_SEL(PTCL_C0);
	case_DBG_SEL(PTCL_C1);
	case_DBG_SEL(SCH_C0);
	case_DBG_SEL(SCH_C1);
	case_DBG_SEL(TMAC_C0);
	case_DBG_SEL(TMAC_C1);
	case_DBG_SEL(RMAC_C0);
	case_DBG_SEL(RMAC_C1);
	case_DBG_SEL(RMACST_C0);
	case_DBG_SEL(RMACST_C1);
	case_DBG_SEL(TRXPTCL_C0);
	case_DBG_SEL(TRXPTCL_C1);
	case_DBG_SEL(TX_INFOL_C0);
	case_DBG_SEL(TX_INFOH_C0);
	case_DBG_SEL(TX_INFOL_C1);
	case_DBG_SEL(TX_INFOH_C1);
	case_DBG_SEL(TXTF_INFOL_C0);
	case_DBG_SEL(TXTF_INFOH_C0);
	case_DBG_SEL(TXTF_INFOL_C1);
	case_DBG_SEL(TXTF_INFOH_C1);
	case_DBG_SEL(WDE_BUFMGN_FREEPG);
	case_DBG_SEL(WDE_BUFMGN_QUOTA);
	case_DBG_SEL(WDE_BUFMGN_PAGELLT);
	case_DBG_SEL(WDE_BUFMGN_PKTINFO);
	case_DBG_SEL(WDE_QUEMGN_PREPKT);
	case_DBG_SEL(WDE_QUEMGN_NXTPKT);
	case_DBG_SEL(WDE_QUEMGN_QLNKTBL);
	case_DBG_SEL(WDE_QUEMGN_QEMPTY);
	case_DBG_SEL(PLE_BUFMGN_FREEPG);
	case_DBG_SEL(PLE_BUFMGN_QUOTA);
	case_DBG_SEL(PLE_BUFMGN_PAGELLT);
	case_DBG_SEL(PLE_BUFMGN_PKTINFO);
	case_DBG_SEL(PLE_QUEMGN_PREPKT);
	case_DBG_SEL(PLE_QUEMGN_NXTPKT);
	case_DBG_SEL(PLE_QUEMGN_QLNKTBL);
	case_DBG_SEL(PLE_QUEMGN_QEMPTY);
	case_DBG_SEL(PKTINFO);
	case_DBG_SEL(DSPT_HDT_TX0);
	case_DBG_SEL(DSPT_HDT_TX1);
	case_DBG_SEL(DSPT_HDT_TX2);
	case_DBG_SEL(DSPT_HDT_TX3);
	case_DBG_SEL(DSPT_HDT_TX4);
	case_DBG_SEL(DSPT_HDT_TX5);
	case_DBG_SEL(DSPT_HDT_TX6);
	case_DBG_SEL(DSPT_HDT_TX7);
	case_DBG_SEL(DSPT_HDT_TX8);
	case_DBG_SEL(DSPT_HDT_TX9);
	case_DBG_SEL(DSPT_HDT_TXA);
	case_DBG_SEL(DSPT_HDT_TXB);
	case_DBG_SEL(DSPT_HDT_TXC);
	case_DBG_SEL(DSPT_HDT_TXD);
	case_DBG_SEL(DSPT_HDT_TXE);
	case_DBG_SEL(DSPT_HDT_TXF);
	case_DBG_SEL(DSPT_CDT_TX0);
	case_DBG_SEL(DSPT_CDT_TX1);
	case_DBG_SEL(DSPT_CDT_TX3);
	case_DBG_SEL(DSPT_CDT_TX4);
	case_DBG_SEL(DSPT_CDT_TX5);
	case_DBG_SEL(DSPT_CDT_TX6);
	case_DBG_SEL(DSPT_CDT_TX7);
	case_DBG_SEL(DSPT_CDT_TX8);
	case_DBG_SEL(DSPT_CDT_TX9);
	case_DBG_SEL(DSPT_CDT_TXA);
	case_DBG_SEL(DSPT_CDT_TXB);
	case_DBG_SEL(DSPT_CDT_TXC);
	case_DBG_SEL(DSPT_HDT_RX0);
	case_DBG_SEL(DSPT_HDT_RX1);
	case_DBG_SEL(DSPT_HDT_RX2);
	case_DBG_SEL(DSPT_HDT_RX3);
	case_DBG_SEL(DSPT_HDT_RX4);
	case_DBG_SEL(DSPT_HDT_RX5);
	case_DBG_SEL(DSPT_CDT_RX_P0);
	case_DBG_SEL(DSPT_CDT_RX_P0_0);
	case_DBG_SEL(DSPT_CDT_RX_P0_1);
	case_DBG_SEL(DSPT_CDT_RX_P0_2);
	case_DBG_SEL(DSPT_CDT_RX_P1);
	case_DBG_SEL(DSPT_STF_CTRL);
	case_DBG_SEL(DSPT_ADDR_CTRL);
	case_DBG_SEL(DSPT_WDE_INTF);
	case_DBG_SEL(DSPT_PLE_INTF);
	case_DBG_SEL(DSPT_FLOW_CTRL);
	case_DBG_SEL(PCIE_TXDMA);
	case_DBG_SEL(PCIE_RXDMA);
	case_DBG_SEL(PCIE_CVT);
	case_DBG_SEL(PCIE_CXPL);
	case_DBG_SEL(PCIE_IO);
	case_DBG_SEL(PCIE_MISC);
	case_DBG_SEL(PCIE_MISC2);
	}

#undef case_DBG_SEL

	seq_printf(m, "Sel addr = 0x%X\n", info->sel_addr);
	seq_printf(m, "Read addr = 0x%X\n", info->rd_addr);

	for (i = info->srt; i <= info->end; i++) {
		switch (info->sel_byte) {
		case 1:
		default:
			rtw89_write8_mask(rtwdev, info->sel_addr,
					  info->sel_msk, i);
			seq_printf(m, "0x%02X: ", i);
			break;
		case 2:
			rtw89_write16_mask(rtwdev, info->sel_addr,
					   info->sel_msk, i);
			seq_printf(m, "0x%04X: ", i);
			break;
		case 4:
			rtw89_write32_mask(rtwdev, info->sel_addr,
					   info->sel_msk, i);
			seq_printf(m, "0x%04X: ", i);
			break;
		}

		udelay(10);

		switch (info->rd_byte) {
		case 1:
		default:
			val8 = rtw89_read8_mask(rtwdev,
						info->rd_addr, info->rd_msk);
			seq_printf(m, "0x%02X\n", val8);
			break;
		case 2:
			val16 = rtw89_read16_mask(rtwdev,
						  info->rd_addr, info->rd_msk);
			seq_printf(m, "0x%04X\n", val16);
			break;
		case 4:
			val32 = rtw89_read32_mask(rtwdev,
						  info->rd_addr, info->rd_msk);
			seq_printf(m, "0x%08X\n", val32);
			break;
		}
	}

	return 0;
}

static int rtw89_debug_mac_dump_dbg_port(struct rtw89_dev *rtwdev,
					 struct seq_file *m)
{
	u32 sel;
	int ret = 0;

	for (sel = RTW89_DBG_PORT_SEL_PTCL_C0;
	     sel < RTW89_DBG_PORT_SEL_LAST; sel++) {
		if (!is_dbg_port_valid(rtwdev, sel))
			continue;
		ret = rtw89_debug_mac_dbg_port_dump(rtwdev, m, sel);
		if (ret) {
			rtw89_err(rtwdev,
				  "failed to dump debug port %d\n", sel);
			break;
		}
	}

	return ret;
}

static int
rtw89_debug_priv_mac_dbg_port_dump_get(struct seq_file *m, void *v)
{
	struct rtw89_debugfs_priv *debugfs_priv = m->private;
	struct rtw89_dev *rtwdev = debugfs_priv->rtwdev;

	if (debugfs_priv->dbgpkg_en.ss_dbg)
		rtw89_debug_mac_dump_ss_dbg(rtwdev, m);
	if (debugfs_priv->dbgpkg_en.dle_dbg)
		rtw89_debug_mac_dump_dle_dbg(rtwdev, m);
	if (debugfs_priv->dbgpkg_en.dmac_dbg)
		rtw89_debug_mac_dump_dmac_dbg(rtwdev, m);
	if (debugfs_priv->dbgpkg_en.cmac_dbg)
		rtw89_debug_mac_dump_cmac_dbg(rtwdev, m);
	if (debugfs_priv->dbgpkg_en.dbg_port)
		rtw89_debug_mac_dump_dbg_port(rtwdev, m);

	return 0;
};

static u8 *rtw89_hex2bin_user(struct rtw89_dev *rtwdev,
			      const char __user *user_buf, size_t count)
{
	char *buf;
	u8 *bin;
	int num;
	int err = 0;

	buf = memdup_user(user_buf, count);
	if (IS_ERR(buf))
		return buf;

	num = count / 2;
	bin = kmalloc(num, GFP_KERNEL);
	if (!bin) {
		err = -EFAULT;
		goto out;
	}

	if (hex2bin(bin, buf, num)) {
		rtw89_info(rtwdev, "valid format: H1H2H3...\n");
		kfree(bin);
		err = -EINVAL;
	}

out:
	kfree(buf);

	return err ? ERR_PTR(err) : bin;
}

static ssize_t rtw89_debug_priv_send_h2c_set(struct file *filp,
					     const char __user *user_buf,
					     size_t count, loff_t *loff)
{
	struct rtw89_debugfs_priv *debugfs_priv = filp->private_data;
	struct rtw89_dev *rtwdev = debugfs_priv->rtwdev;
	u8 *h2c;
	int ret;
	u16 h2c_len = count / 2;

	h2c = rtw89_hex2bin_user(rtwdev, user_buf, count);
	if (IS_ERR(h2c))
		return -EFAULT;

	ret = rtw89_fw_h2c_raw(rtwdev, h2c, h2c_len);

	kfree(h2c);

	return ret ? ret : count;
}

static int
rtw89_debug_priv_early_h2c_get(struct seq_file *m, void *v)
{
	struct rtw89_debugfs_priv *debugfs_priv = m->private;
	struct rtw89_dev *rtwdev = debugfs_priv->rtwdev;
	struct rtw89_early_h2c *early_h2c;
	int seq = 0;

	mutex_lock(&rtwdev->mutex);
	list_for_each_entry(early_h2c, &rtwdev->early_h2c_list, list)
		seq_printf(m, "%d: %*ph\n", ++seq, early_h2c->h2c_len, early_h2c->h2c);
	mutex_unlock(&rtwdev->mutex);

	return 0;
}

static ssize_t
rtw89_debug_priv_early_h2c_set(struct file *filp, const char __user *user_buf,
			       size_t count, loff_t *loff)
{
	struct seq_file *m = (struct seq_file *)filp->private_data;
	struct rtw89_debugfs_priv *debugfs_priv = m->private;
	struct rtw89_dev *rtwdev = debugfs_priv->rtwdev;
	struct rtw89_early_h2c *early_h2c;
	u8 *h2c;
	u16 h2c_len = count / 2;

	h2c = rtw89_hex2bin_user(rtwdev, user_buf, count);
	if (IS_ERR(h2c))
		return -EFAULT;

	if (h2c_len >= 2 && h2c[0] == 0x00 && h2c[1] == 0x00) {
		kfree(h2c);
		rtw89_fw_free_all_early_h2c(rtwdev);
		goto out;
	}

	early_h2c = kmalloc(sizeof(*early_h2c), GFP_KERNEL);
	if (!early_h2c) {
		kfree(h2c);
		return -EFAULT;
	}

	early_h2c->h2c = h2c;
	early_h2c->h2c_len = h2c_len;

	mutex_lock(&rtwdev->mutex);
	list_add_tail(&early_h2c->list, &rtwdev->early_h2c_list);
	mutex_unlock(&rtwdev->mutex);

out:
	return count;
}

static int rtw89_dbg_trigger_ctrl_error(struct rtw89_dev *rtwdev)
{
	const struct rtw89_mac_gen_def *mac = rtwdev->chip->mac_def;
	struct rtw89_cpuio_ctrl ctrl_para = {0};
	u16 pkt_id;
	int ret;

	rtw89_leave_ps_mode(rtwdev);

	ret = mac->dle_buf_req(rtwdev, 0x20, true, &pkt_id);
	if (ret)
		return ret;

	/* intentionally, enqueue two pkt, but has only one pkt id */
	ctrl_para.cmd_type = CPUIO_OP_CMD_ENQ_TO_HEAD;
	ctrl_para.start_pktid = pkt_id;
	ctrl_para.end_pktid = pkt_id;
	ctrl_para.pkt_num = 1; /* start from 0 */
	ctrl_para.dst_pid = WDE_DLE_PORT_ID_WDRLS;
	ctrl_para.dst_qid = WDE_DLE_QUEID_NO_REPORT;

	if (mac->set_cpuio(rtwdev, &ctrl_para, true))
		return -EFAULT;

	return 0;
}

static int
rtw89_debug_priv_fw_crash_get(struct seq_file *m, void *v)
{
	struct rtw89_debugfs_priv *debugfs_priv = m->private;
	struct rtw89_dev *rtwdev = debugfs_priv->rtwdev;

	seq_printf(m, "%d\n",
		   test_bit(RTW89_FLAG_CRASH_SIMULATING, rtwdev->flags));
	return 0;
}

enum rtw89_dbg_crash_simulation_type {
	RTW89_DBG_SIM_CPU_EXCEPTION = 1,
	RTW89_DBG_SIM_CTRL_ERROR = 2,
};

static ssize_t
rtw89_debug_priv_fw_crash_set(struct file *filp, const char __user *user_buf,
			      size_t count, loff_t *loff)
{
	struct seq_file *m = (struct seq_file *)filp->private_data;
	struct rtw89_debugfs_priv *debugfs_priv = m->private;
	struct rtw89_dev *rtwdev = debugfs_priv->rtwdev;
	int (*sim)(struct rtw89_dev *rtwdev);
	u8 crash_type;
	int ret;

	ret = kstrtou8_from_user(user_buf, count, 0, &crash_type);
	if (ret)
		return -EINVAL;

	switch (crash_type) {
	case RTW89_DBG_SIM_CPU_EXCEPTION:
		if (!RTW89_CHK_FW_FEATURE(CRASH_TRIGGER, &rtwdev->fw))
			return -EOPNOTSUPP;
		sim = rtw89_fw_h2c_trigger_cpu_exception;
		break;
	case RTW89_DBG_SIM_CTRL_ERROR:
		sim = rtw89_dbg_trigger_ctrl_error;
		break;
	default:
		return -EINVAL;
	}

	mutex_lock(&rtwdev->mutex);
	set_bit(RTW89_FLAG_CRASH_SIMULATING, rtwdev->flags);
	ret = sim(rtwdev);
	mutex_unlock(&rtwdev->mutex);

	if (ret)
		return ret;

	return count;
}

static int rtw89_debug_priv_btc_info_get(struct seq_file *m, void *v)
{
	struct rtw89_debugfs_priv *debugfs_priv = m->private;
	struct rtw89_dev *rtwdev = debugfs_priv->rtwdev;

	rtw89_btc_dump_info(rtwdev, m);

	return 0;
}

static ssize_t rtw89_debug_priv_btc_manual_set(struct file *filp,
					       const char __user *user_buf,
					       size_t count, loff_t *loff)
{
	struct rtw89_debugfs_priv *debugfs_priv = filp->private_data;
	struct rtw89_dev *rtwdev = debugfs_priv->rtwdev;
	struct rtw89_btc *btc = &rtwdev->btc;
	const struct rtw89_btc_ver *ver = btc->ver;
	int ret;

	ret = kstrtobool_from_user(user_buf, count, &btc->manual_ctrl);
	if (ret)
		return ret;

	if (ver->fcxctrl == 7)
		btc->ctrl.ctrl_v7.manual = btc->manual_ctrl;
	else
		btc->ctrl.ctrl.manual = btc->manual_ctrl;

	return count;
}

<<<<<<< HEAD
static ssize_t rtw89_debug_fw_log_manual_set(struct file *filp,
					     const char __user *user_buf,
					     size_t count, loff_t *loff)
=======
static ssize_t rtw89_debug_priv_fw_log_manual_set(struct file *filp,
						  const char __user *user_buf,
						  size_t count, loff_t *loff)
>>>>>>> 2d5404ca
{
	struct rtw89_debugfs_priv *debugfs_priv = filp->private_data;
	struct rtw89_dev *rtwdev = debugfs_priv->rtwdev;
	struct rtw89_fw_log *log = &rtwdev->fw.log;
	bool fw_log_manual;

	if (kstrtobool_from_user(user_buf, count, &fw_log_manual))
		goto out;

	mutex_lock(&rtwdev->mutex);
	log->enable = fw_log_manual;
	if (log->enable)
		rtw89_fw_log_prepare(rtwdev);
	rtw89_fw_h2c_fw_log(rtwdev, fw_log_manual);
	mutex_unlock(&rtwdev->mutex);
out:
	return count;
}

static void rtw89_sta_info_get_iter(void *data, struct ieee80211_sta *sta)
{
	static const char * const he_gi_str[] = {
		[NL80211_RATE_INFO_HE_GI_0_8] = "0.8",
		[NL80211_RATE_INFO_HE_GI_1_6] = "1.6",
		[NL80211_RATE_INFO_HE_GI_3_2] = "3.2",
	};
	static const char * const eht_gi_str[] = {
		[NL80211_RATE_INFO_EHT_GI_0_8] = "0.8",
		[NL80211_RATE_INFO_EHT_GI_1_6] = "1.6",
		[NL80211_RATE_INFO_EHT_GI_3_2] = "3.2",
	};
	struct rtw89_sta *rtwsta = (struct rtw89_sta *)sta->drv_priv;
	struct rate_info *rate = &rtwsta->ra_report.txrate;
	struct ieee80211_rx_status *status = &rtwsta->rx_status;
	struct seq_file *m = (struct seq_file *)data;
	struct rtw89_dev *rtwdev = rtwsta->rtwdev;
	struct rtw89_hal *hal = &rtwdev->hal;
	u8 ant_num = hal->ant_diversity ? 2 : rtwdev->chip->rf_path_num;
	bool ant_asterisk = hal->tx_path_diversity || hal->ant_diversity;
<<<<<<< HEAD
	u8 evm_min, evm_max;
=======
	u8 evm_min, evm_max, evm_1ss;
>>>>>>> 2d5404ca
	u8 rssi;
	u8 snr;
	int i;

	seq_printf(m, "TX rate [%d]: ", rtwsta->mac_id);

	if (rate->flags & RATE_INFO_FLAGS_MCS)
		seq_printf(m, "HT MCS-%d%s", rate->mcs,
			   rate->flags & RATE_INFO_FLAGS_SHORT_GI ? " SGI" : "");
	else if (rate->flags & RATE_INFO_FLAGS_VHT_MCS)
		seq_printf(m, "VHT %dSS MCS-%d%s", rate->nss, rate->mcs,
			   rate->flags & RATE_INFO_FLAGS_SHORT_GI ? " SGI" : "");
	else if (rate->flags & RATE_INFO_FLAGS_HE_MCS)
		seq_printf(m, "HE %dSS MCS-%d GI:%s", rate->nss, rate->mcs,
			   rate->he_gi <= NL80211_RATE_INFO_HE_GI_3_2 ?
			   he_gi_str[rate->he_gi] : "N/A");
	else if (rate->flags & RATE_INFO_FLAGS_EHT_MCS)
		seq_printf(m, "EHT %dSS MCS-%d GI:%s", rate->nss, rate->mcs,
			   rate->eht_gi < ARRAY_SIZE(eht_gi_str) ?
			   eht_gi_str[rate->eht_gi] : "N/A");
	else
		seq_printf(m, "Legacy %d", rate->legacy);
	seq_printf(m, "%s", rtwsta->ra_report.might_fallback_legacy ? " FB_G" : "");
	seq_printf(m, " BW:%u", rtw89_rate_info_bw_to_mhz(rate->bw));
	seq_printf(m, "\t(hw_rate=0x%x)", rtwsta->ra_report.hw_rate);
	seq_printf(m, "\t==> agg_wait=%d (%d)\n", rtwsta->max_agg_wait,
		   sta->deflink.agg.max_rc_amsdu_len);

	seq_printf(m, "RX rate [%d]: ", rtwsta->mac_id);

	switch (status->encoding) {
	case RX_ENC_LEGACY:
		seq_printf(m, "Legacy %d", status->rate_idx +
			   (status->band != NL80211_BAND_2GHZ ? 4 : 0));
		break;
	case RX_ENC_HT:
		seq_printf(m, "HT MCS-%d%s", status->rate_idx,
			   status->enc_flags & RX_ENC_FLAG_SHORT_GI ? " SGI" : "");
		break;
	case RX_ENC_VHT:
		seq_printf(m, "VHT %dSS MCS-%d%s", status->nss, status->rate_idx,
			   status->enc_flags & RX_ENC_FLAG_SHORT_GI ? " SGI" : "");
		break;
	case RX_ENC_HE:
		seq_printf(m, "HE %dSS MCS-%d GI:%s", status->nss, status->rate_idx,
			   status->he_gi <= NL80211_RATE_INFO_HE_GI_3_2 ?
			   he_gi_str[status->he_gi] : "N/A");
		break;
	case RX_ENC_EHT:
		seq_printf(m, "EHT %dSS MCS-%d GI:%s", status->nss, status->rate_idx,
			   status->eht.gi < ARRAY_SIZE(eht_gi_str) ?
			   eht_gi_str[status->eht.gi] : "N/A");
		break;
	}
	seq_printf(m, " BW:%u", rtw89_rate_info_bw_to_mhz(status->bw));
	seq_printf(m, "\t(hw_rate=0x%x)\n", rtwsta->rx_hw_rate);

	rssi = ewma_rssi_read(&rtwsta->avg_rssi);
	seq_printf(m, "RSSI: %d dBm (raw=%d, prev=%d) [",
		   RTW89_RSSI_RAW_TO_DBM(rssi), rssi, rtwsta->prev_rssi);
	for (i = 0; i < ant_num; i++) {
		rssi = ewma_rssi_read(&rtwsta->rssi[i]);
		seq_printf(m, "%d%s%s", RTW89_RSSI_RAW_TO_DBM(rssi),
			   ant_asterisk && (hal->antenna_tx & BIT(i)) ? "*" : "",
			   i + 1 == ant_num ? "" : ", ");
	}
	seq_puts(m, "]\n");

<<<<<<< HEAD
	seq_puts(m, "EVM: [");
=======
	evm_1ss = ewma_evm_read(&rtwsta->evm_1ss);
	seq_printf(m, "EVM: [%2u.%02u, ", evm_1ss >> 2, (evm_1ss & 0x3) * 25);
>>>>>>> 2d5404ca
	for (i = 0; i < (hal->ant_diversity ? 2 : 1); i++) {
		evm_min = ewma_evm_read(&rtwsta->evm_min[i]);
		evm_max = ewma_evm_read(&rtwsta->evm_max[i]);

		seq_printf(m, "%s(%2u.%02u, %2u.%02u)", i == 0 ? "" : " ",
			   evm_min >> 2, (evm_min & 0x3) * 25,
			   evm_max >> 2, (evm_max & 0x3) * 25);
	}
	seq_puts(m, "]\t");

	snr = ewma_snr_read(&rtwsta->avg_snr);
	seq_printf(m, "SNR: %u\n", snr);
}

static void
rtw89_debug_append_rx_rate(struct seq_file *m, struct rtw89_pkt_stat *pkt_stat,
			   enum rtw89_hw_rate first_rate, int len)
{
	int i;

	for (i = 0; i < len; i++)
		seq_printf(m, "%s%u", i == 0 ? "" : ", ",
			   pkt_stat->rx_rate_cnt[first_rate + i]);
}

#define FIRST_RATE_SAME(rate) {RTW89_HW_RATE_ ## rate, RTW89_HW_RATE_ ## rate}
#define FIRST_RATE_ENUM(rate) {RTW89_HW_RATE_ ## rate, RTW89_HW_RATE_V1_ ## rate}
#define FIRST_RATE_GEV1(rate) {RTW89_HW_RATE_INVAL, RTW89_HW_RATE_V1_ ## rate}

static const struct rtw89_rx_rate_cnt_info {
	enum rtw89_hw_rate first_rate[RTW89_CHIP_GEN_NUM];
	int len;
	int ext;
	const char *rate_mode;
} rtw89_rx_rate_cnt_infos[] = {
	{FIRST_RATE_SAME(CCK1), 4, 0, "Legacy:"},
	{FIRST_RATE_SAME(OFDM6), 8, 0, "OFDM:"},
	{FIRST_RATE_ENUM(MCS0), 8, 0, "HT 0:"},
	{FIRST_RATE_ENUM(MCS8), 8, 0, "HT 1:"},
	{FIRST_RATE_ENUM(VHT_NSS1_MCS0), 10, 2, "VHT 1SS:"},
	{FIRST_RATE_ENUM(VHT_NSS2_MCS0), 10, 2, "VHT 2SS:"},
	{FIRST_RATE_ENUM(HE_NSS1_MCS0), 12, 0, "HE 1SS:"},
	{FIRST_RATE_ENUM(HE_NSS2_MCS0), 12, 0, "HE 2SS:"},
	{FIRST_RATE_GEV1(EHT_NSS1_MCS0), 14, 2, "EHT 1SS:"},
	{FIRST_RATE_GEV1(EHT_NSS2_MCS0), 14, 0, "EHT 2SS:"},
};

static int rtw89_debug_priv_phy_info_get(struct seq_file *m, void *v)
{
	struct rtw89_debugfs_priv *debugfs_priv = m->private;
	struct rtw89_dev *rtwdev = debugfs_priv->rtwdev;
	struct rtw89_traffic_stats *stats = &rtwdev->stats;
	struct rtw89_pkt_stat *pkt_stat = &rtwdev->phystat.last_pkt_stat;
	const struct rtw89_chip_info *chip = rtwdev->chip;
	const struct rtw89_rx_rate_cnt_info *info;
	enum rtw89_hw_rate first_rate;
	int i;

	seq_printf(m, "TP TX: %u [%u] Mbps (lv: %d), RX: %u [%u] Mbps (lv: %d)\n",
		   stats->tx_throughput, stats->tx_throughput_raw, stats->tx_tfc_lv,
		   stats->rx_throughput, stats->rx_throughput_raw, stats->rx_tfc_lv);
	seq_printf(m, "Beacon: %u, TF: %u\n", pkt_stat->beacon_nr,
		   stats->rx_tf_periodic);
	seq_printf(m, "Avg packet length: TX=%u, RX=%u\n", stats->tx_avg_len,
		   stats->rx_avg_len);

	seq_puts(m, "RX count:\n");

	for (i = 0; i < ARRAY_SIZE(rtw89_rx_rate_cnt_infos); i++) {
		info = &rtw89_rx_rate_cnt_infos[i];
		first_rate = info->first_rate[chip->chip_gen];
		if (first_rate >= RTW89_HW_RATE_NR)
			continue;

		seq_printf(m, "%10s [", info->rate_mode);
		rtw89_debug_append_rx_rate(m, pkt_stat,
					   first_rate, info->len);
		if (info->ext) {
			seq_puts(m, "][");
			rtw89_debug_append_rx_rate(m, pkt_stat,
						   first_rate + info->len, info->ext);
		}
		seq_puts(m, "]\n");
	}

	ieee80211_iterate_stations_atomic(rtwdev->hw, rtw89_sta_info_get_iter, m);

	return 0;
}

static void rtw89_dump_addr_cam(struct seq_file *m,
				struct rtw89_dev *rtwdev,
				struct rtw89_addr_cam_entry *addr_cam)
{
	struct rtw89_cam_info *cam_info = &rtwdev->cam_info;
	const struct rtw89_sec_cam_entry *sec_entry;
	u8 sec_cam_idx;
	int i;

	seq_printf(m, "\taddr_cam_idx=%u\n", addr_cam->addr_cam_idx);
	seq_printf(m, "\t-> bssid_cam_idx=%u\n", addr_cam->bssid_cam_idx);
	seq_printf(m, "\tsec_cam_bitmap=%*ph\n", (int)sizeof(addr_cam->sec_cam_map),
		   addr_cam->sec_cam_map);
	for_each_set_bit(i, addr_cam->sec_cam_map, RTW89_SEC_CAM_IN_ADDR_CAM) {
		sec_cam_idx = addr_cam->sec_ent[i];
		sec_entry = cam_info->sec_entries[sec_cam_idx];
		if (!sec_entry)
			continue;
		seq_printf(m, "\tsec[%d]: sec_cam_idx %u", i, sec_entry->sec_cam_idx);
		if (sec_entry->ext_key)
			seq_printf(m, ", %u", sec_entry->sec_cam_idx + 1);
		seq_puts(m, "\n");
	}
}

__printf(3, 4)
static void rtw89_dump_pkt_offload(struct seq_file *m, struct list_head *pkt_list,
				   const char *fmt, ...)
{
	struct rtw89_pktofld_info *info;
	struct va_format vaf;
	va_list args;

	if (list_empty(pkt_list))
		return;

	va_start(args, fmt);
	vaf.va = &args;
	vaf.fmt = fmt;

	seq_printf(m, "%pV", &vaf);

	va_end(args);

	list_for_each_entry(info, pkt_list, list)
		seq_printf(m, "%d ", info->id);

	seq_puts(m, "\n");
}

static
void rtw89_vif_ids_get_iter(void *data, u8 *mac, struct ieee80211_vif *vif)
{
	struct rtw89_vif *rtwvif = (struct rtw89_vif *)vif->drv_priv;
	struct rtw89_dev *rtwdev = rtwvif->rtwdev;
	struct seq_file *m = (struct seq_file *)data;
	struct rtw89_bssid_cam_entry *bssid_cam = &rtwvif->bssid_cam;

	seq_printf(m, "VIF [%d] %pM\n", rtwvif->mac_id, rtwvif->mac_addr);
	seq_printf(m, "\tbssid_cam_idx=%u\n", bssid_cam->bssid_cam_idx);
	rtw89_dump_addr_cam(m, rtwdev, &rtwvif->addr_cam);
	rtw89_dump_pkt_offload(m, &rtwvif->general_pkt_list, "\tpkt_ofld[GENERAL]: ");
}

static void rtw89_dump_ba_cam(struct seq_file *m, struct rtw89_sta *rtwsta)
{
	struct rtw89_vif *rtwvif = rtwsta->rtwvif;
	struct rtw89_dev *rtwdev = rtwvif->rtwdev;
	struct rtw89_ba_cam_entry *entry;
	bool first = true;

	list_for_each_entry(entry, &rtwsta->ba_cam_list, list) {
		if (first) {
			seq_puts(m, "\tba_cam ");
			first = false;
		} else {
			seq_puts(m, ", ");
		}
		seq_printf(m, "tid[%u]=%d", entry->tid,
			   (int)(entry - rtwdev->cam_info.ba_cam_entry));
	}
	seq_puts(m, "\n");
}

static void rtw89_sta_ids_get_iter(void *data, struct ieee80211_sta *sta)
{
	struct rtw89_sta *rtwsta = (struct rtw89_sta *)sta->drv_priv;
	struct rtw89_dev *rtwdev = rtwsta->rtwdev;
	struct seq_file *m = (struct seq_file *)data;

	seq_printf(m, "STA [%d] %pM %s\n", rtwsta->mac_id, sta->addr,
		   sta->tdls ? "(TDLS)" : "");
	rtw89_dump_addr_cam(m, rtwdev, &rtwsta->addr_cam);
	rtw89_dump_ba_cam(m, rtwsta);
}

static int rtw89_debug_priv_stations_get(struct seq_file *m, void *v)
{
	struct rtw89_debugfs_priv *debugfs_priv = m->private;
	struct rtw89_dev *rtwdev = debugfs_priv->rtwdev;
	struct rtw89_cam_info *cam_info = &rtwdev->cam_info;
	u8 idx;

	mutex_lock(&rtwdev->mutex);

	seq_puts(m, "map:\n");
	seq_printf(m, "\tmac_id:    %*ph\n", (int)sizeof(rtwdev->mac_id_map),
		   rtwdev->mac_id_map);
	seq_printf(m, "\taddr_cam:  %*ph\n", (int)sizeof(cam_info->addr_cam_map),
		   cam_info->addr_cam_map);
	seq_printf(m, "\tbssid_cam: %*ph\n", (int)sizeof(cam_info->bssid_cam_map),
		   cam_info->bssid_cam_map);
	seq_printf(m, "\tsec_cam:   %*ph\n", (int)sizeof(cam_info->sec_cam_map),
		   cam_info->sec_cam_map);
	seq_printf(m, "\tba_cam:    %*ph\n", (int)sizeof(cam_info->ba_cam_map),
		   cam_info->ba_cam_map);
	seq_printf(m, "\tpkt_ofld:  %*ph\n", (int)sizeof(rtwdev->pkt_offload),
		   rtwdev->pkt_offload);

	for (idx = NL80211_BAND_2GHZ; idx < NUM_NL80211_BANDS; idx++) {
		if (!(rtwdev->chip->support_bands & BIT(idx)))
			continue;
		rtw89_dump_pkt_offload(m, &rtwdev->scan_info.pkt_list[idx],
				       "\t\t[SCAN %u]: ", idx);
	}

	ieee80211_iterate_active_interfaces_atomic(rtwdev->hw,
		IEEE80211_IFACE_ITER_NORMAL, rtw89_vif_ids_get_iter, m);

	ieee80211_iterate_stations_atomic(rtwdev->hw, rtw89_sta_ids_get_iter, m);

	mutex_unlock(&rtwdev->mutex);

	return 0;
}

#define DM_INFO(type) {RTW89_DM_ ## type, #type}
<<<<<<< HEAD

static const struct rtw89_disabled_dm_info {
	enum rtw89_dm_type type;
	const char *name;
} rtw89_disabled_dm_infos[] = {
	DM_INFO(DYNAMIC_EDCCA),
};

static int
rtw89_debug_priv_disable_dm_get(struct seq_file *m, void *v)
{
	struct rtw89_debugfs_priv *debugfs_priv = m->private;
	struct rtw89_dev *rtwdev = debugfs_priv->rtwdev;
	const struct rtw89_disabled_dm_info *info;
	struct rtw89_hal *hal = &rtwdev->hal;
	u32 disabled;
	int i;

	seq_printf(m, "Disabled DM: 0x%x\n", hal->disabled_dm_bitmap);

	for (i = 0; i < ARRAY_SIZE(rtw89_disabled_dm_infos); i++) {
		info = &rtw89_disabled_dm_infos[i];
		disabled = BIT(info->type) & hal->disabled_dm_bitmap;

		seq_printf(m, "[%d] %s: %c\n", info->type, info->name,
			   disabled ? 'X' : 'O');
	}

	return 0;
}

static ssize_t
rtw89_debug_priv_disable_dm_set(struct file *filp, const char __user *user_buf,
				size_t count, loff_t *loff)
{
	struct seq_file *m = (struct seq_file *)filp->private_data;
	struct rtw89_debugfs_priv *debugfs_priv = m->private;
	struct rtw89_dev *rtwdev = debugfs_priv->rtwdev;
	struct rtw89_hal *hal = &rtwdev->hal;
	u32 conf;
	int ret;

	ret = kstrtou32_from_user(user_buf, count, 0, &conf);
	if (ret)
		return -EINVAL;

	hal->disabled_dm_bitmap = conf;

	return count;
}

static struct rtw89_debugfs_priv rtw89_debug_priv_read_reg = {
	.cb_read = rtw89_debug_priv_read_reg_get,
	.cb_write = rtw89_debug_priv_read_reg_select,
};
=======
>>>>>>> 2d5404ca

static const struct rtw89_disabled_dm_info {
	enum rtw89_dm_type type;
	const char *name;
} rtw89_disabled_dm_infos[] = {
	DM_INFO(DYNAMIC_EDCCA),
};

static int
rtw89_debug_priv_disable_dm_get(struct seq_file *m, void *v)
{
	struct rtw89_debugfs_priv *debugfs_priv = m->private;
	struct rtw89_dev *rtwdev = debugfs_priv->rtwdev;
	const struct rtw89_disabled_dm_info *info;
	struct rtw89_hal *hal = &rtwdev->hal;
	u32 disabled;
	int i;

	seq_printf(m, "Disabled DM: 0x%x\n", hal->disabled_dm_bitmap);

	for (i = 0; i < ARRAY_SIZE(rtw89_disabled_dm_infos); i++) {
		info = &rtw89_disabled_dm_infos[i];
		disabled = BIT(info->type) & hal->disabled_dm_bitmap;

		seq_printf(m, "[%d] %s: %c\n", info->type, info->name,
			   disabled ? 'X' : 'O');
	}

	return 0;
}

static ssize_t
rtw89_debug_priv_disable_dm_set(struct file *filp, const char __user *user_buf,
				size_t count, loff_t *loff)
{
	struct seq_file *m = (struct seq_file *)filp->private_data;
	struct rtw89_debugfs_priv *debugfs_priv = m->private;
	struct rtw89_dev *rtwdev = debugfs_priv->rtwdev;
	struct rtw89_hal *hal = &rtwdev->hal;
	u32 conf;
	int ret;

	ret = kstrtou32_from_user(user_buf, count, 0, &conf);
	if (ret)
		return -EINVAL;

	hal->disabled_dm_bitmap = conf;

	return count;
}

#define rtw89_debug_priv_get(name)				\
{								\
	.cb_read = rtw89_debug_priv_ ##name## _get,		\
}

#define rtw89_debug_priv_set(name)				\
{								\
	.cb_write = rtw89_debug_priv_ ##name## _set,		\
}

<<<<<<< HEAD
static struct rtw89_debugfs_priv rtw89_debug_priv_fw_log_manual = {
	.cb_write = rtw89_debug_fw_log_manual_set,
};
=======
#define rtw89_debug_priv_select_and_get(name)			\
{								\
	.cb_write = rtw89_debug_priv_ ##name## _select,		\
	.cb_read = rtw89_debug_priv_ ##name## _get,		\
}
>>>>>>> 2d5404ca

#define rtw89_debug_priv_set_and_get(name)			\
{								\
	.cb_write = rtw89_debug_priv_ ##name## _set,		\
	.cb_read = rtw89_debug_priv_ ##name## _get,		\
}

static const struct rtw89_debugfs rtw89_debugfs_templ = {
	.read_reg = rtw89_debug_priv_select_and_get(read_reg),
	.write_reg = rtw89_debug_priv_set(write_reg),
	.read_rf = rtw89_debug_priv_select_and_get(read_rf),
	.write_rf = rtw89_debug_priv_set(write_rf),
	.rf_reg_dump = rtw89_debug_priv_get(rf_reg_dump),
	.txpwr_table = rtw89_debug_priv_get(txpwr_table),
	.mac_reg_dump = rtw89_debug_priv_select_and_get(mac_reg_dump),
	.mac_mem_dump = rtw89_debug_priv_select_and_get(mac_mem_dump),
	.mac_dbg_port_dump = rtw89_debug_priv_select_and_get(mac_dbg_port_dump),
	.send_h2c = rtw89_debug_priv_set(send_h2c),
	.early_h2c = rtw89_debug_priv_set_and_get(early_h2c),
	.fw_crash = rtw89_debug_priv_set_and_get(fw_crash),
	.btc_info = rtw89_debug_priv_get(btc_info),
	.btc_manual = rtw89_debug_priv_set(btc_manual),
	.fw_log_manual = rtw89_debug_priv_set(fw_log_manual),
	.phy_info = rtw89_debug_priv_get(phy_info),
	.stations = rtw89_debug_priv_get(stations),
	.disable_dm = rtw89_debug_priv_set_and_get(disable_dm),
};

static struct rtw89_debugfs_priv rtw89_debug_priv_disable_dm = {
	.cb_read = rtw89_debug_priv_disable_dm_get,
	.cb_write = rtw89_debug_priv_disable_dm_set,
};

#define rtw89_debugfs_add(name, mode, fopname, parent)				\
	do {									\
		struct rtw89_debugfs_priv *priv = &rtwdev->debugfs->name;	\
		priv->rtwdev = rtwdev;						\
		if (IS_ERR(debugfs_create_file(#name, mode, parent, priv,	\
					       &file_ops_ ##fopname)))		\
			pr_debug("Unable to initialize debugfs:%s\n", #name);	\
	} while (0)

#define rtw89_debugfs_add_w(name)						\
	rtw89_debugfs_add(name, S_IFREG | 0222, single_w, debugfs_topdir)
#define rtw89_debugfs_add_rw(name)						\
	rtw89_debugfs_add(name, S_IFREG | 0666, common_rw, debugfs_topdir)
#define rtw89_debugfs_add_r(name)						\
	rtw89_debugfs_add(name, S_IFREG | 0444, single_r, debugfs_topdir)

static
void rtw89_debugfs_add_sec0(struct rtw89_dev *rtwdev, struct dentry *debugfs_topdir)
{
	rtw89_debugfs_add_rw(read_reg);
	rtw89_debugfs_add_w(write_reg);
	rtw89_debugfs_add_rw(read_rf);
	rtw89_debugfs_add_w(write_rf);
	rtw89_debugfs_add_r(rf_reg_dump);
	rtw89_debugfs_add_r(txpwr_table);
	rtw89_debugfs_add_rw(mac_reg_dump);
	rtw89_debugfs_add_rw(mac_mem_dump);
	rtw89_debugfs_add_rw(mac_dbg_port_dump);
}

static
void rtw89_debugfs_add_sec1(struct rtw89_dev *rtwdev, struct dentry *debugfs_topdir)
{
	rtw89_debugfs_add_w(send_h2c);
	rtw89_debugfs_add_rw(early_h2c);
	rtw89_debugfs_add_rw(fw_crash);
	rtw89_debugfs_add_r(btc_info);
	rtw89_debugfs_add_w(btc_manual);
	rtw89_debugfs_add_w(fw_log_manual);
	rtw89_debugfs_add_r(phy_info);
	rtw89_debugfs_add_r(stations);
	rtw89_debugfs_add_rw(disable_dm);
<<<<<<< HEAD
=======
}

void rtw89_debugfs_init(struct rtw89_dev *rtwdev)
{
	struct dentry *debugfs_topdir;

	rtwdev->debugfs = kmemdup(&rtw89_debugfs_templ,
				  sizeof(rtw89_debugfs_templ), GFP_KERNEL);
	if (!rtwdev->debugfs)
		return;

	debugfs_topdir = debugfs_create_dir("rtw89",
					    rtwdev->hw->wiphy->debugfsdir);

	rtw89_debugfs_add_sec0(rtwdev, debugfs_topdir);
	rtw89_debugfs_add_sec1(rtwdev, debugfs_topdir);
}

void rtw89_debugfs_deinit(struct rtw89_dev *rtwdev)
{
	kfree(rtwdev->debugfs);
>>>>>>> 2d5404ca
}
#endif

#ifdef CONFIG_RTW89_DEBUGMSG
void rtw89_debug(struct rtw89_dev *rtwdev, enum rtw89_debug_mask mask,
		 const char *fmt, ...)
{
	struct va_format vaf = {
	.fmt = fmt,
	};

	va_list args;

	va_start(args, fmt);
	vaf.va = &args;

	if (rtw89_debug_mask & mask)
		dev_printk(KERN_DEBUG, rtwdev->dev, "%pV", &vaf);

	va_end(args);
}
EXPORT_SYMBOL(rtw89_debug);
#endif<|MERGE_RESOLUTION|>--- conflicted
+++ resolved
@@ -839,8 +839,6 @@
 	[RTW89_CHIP_BE] = &dbgfs_txpwr_table_be,
 };
 
-<<<<<<< HEAD
-=======
 static
 void rtw89_debug_priv_txpwr_table_get_regd(struct seq_file *m,
 					   struct rtw89_dev *rtwdev,
@@ -863,7 +861,6 @@
 	}
 }
 
->>>>>>> 2d5404ca
 static int rtw89_debug_priv_txpwr_table_get(struct seq_file *m, void *v)
 {
 	struct rtw89_debugfs_priv *debugfs_priv = m->private;
@@ -875,16 +872,9 @@
 
 	mutex_lock(&rtwdev->mutex);
 	rtw89_leave_ps_mode(rtwdev);
-<<<<<<< HEAD
-	chan = rtw89_chan_get(rtwdev, RTW89_SUB_ENTITY_0);
-
-	seq_puts(m, "[Regulatory] ");
-	__print_regd(m, rtwdev, chan);
-=======
 	chan = rtw89_chan_get(rtwdev, RTW89_CHANCTX_0);
 
 	rtw89_debug_priv_txpwr_table_get_regd(m, rtwdev, chan);
->>>>>>> 2d5404ca
 
 	seq_puts(m, "[SAR]\n");
 	rtw89_print_sar(m, rtwdev, chan->freq);
@@ -3494,15 +3484,9 @@
 	return count;
 }
 
-<<<<<<< HEAD
-static ssize_t rtw89_debug_fw_log_manual_set(struct file *filp,
-					     const char __user *user_buf,
-					     size_t count, loff_t *loff)
-=======
 static ssize_t rtw89_debug_priv_fw_log_manual_set(struct file *filp,
 						  const char __user *user_buf,
 						  size_t count, loff_t *loff)
->>>>>>> 2d5404ca
 {
 	struct rtw89_debugfs_priv *debugfs_priv = filp->private_data;
 	struct rtw89_dev *rtwdev = debugfs_priv->rtwdev;
@@ -3542,11 +3526,7 @@
 	struct rtw89_hal *hal = &rtwdev->hal;
 	u8 ant_num = hal->ant_diversity ? 2 : rtwdev->chip->rf_path_num;
 	bool ant_asterisk = hal->tx_path_diversity || hal->ant_diversity;
-<<<<<<< HEAD
-	u8 evm_min, evm_max;
-=======
 	u8 evm_min, evm_max, evm_1ss;
->>>>>>> 2d5404ca
 	u8 rssi;
 	u8 snr;
 	int i;
@@ -3615,12 +3595,8 @@
 	}
 	seq_puts(m, "]\n");
 
-<<<<<<< HEAD
-	seq_puts(m, "EVM: [");
-=======
 	evm_1ss = ewma_evm_read(&rtwsta->evm_1ss);
 	seq_printf(m, "EVM: [%2u.%02u, ", evm_1ss >> 2, (evm_1ss & 0x3) * 25);
->>>>>>> 2d5404ca
 	for (i = 0; i < (hal->ant_diversity ? 2 : 1); i++) {
 		evm_min = ewma_evm_read(&rtwsta->evm_min[i]);
 		evm_max = ewma_evm_read(&rtwsta->evm_max[i]);
@@ -3848,7 +3824,6 @@
 }
 
 #define DM_INFO(type) {RTW89_DM_ ## type, #type}
-<<<<<<< HEAD
 
 static const struct rtw89_disabled_dm_info {
 	enum rtw89_dm_type type;
@@ -3900,63 +3875,6 @@
 	return count;
 }
 
-static struct rtw89_debugfs_priv rtw89_debug_priv_read_reg = {
-	.cb_read = rtw89_debug_priv_read_reg_get,
-	.cb_write = rtw89_debug_priv_read_reg_select,
-};
-=======
->>>>>>> 2d5404ca
-
-static const struct rtw89_disabled_dm_info {
-	enum rtw89_dm_type type;
-	const char *name;
-} rtw89_disabled_dm_infos[] = {
-	DM_INFO(DYNAMIC_EDCCA),
-};
-
-static int
-rtw89_debug_priv_disable_dm_get(struct seq_file *m, void *v)
-{
-	struct rtw89_debugfs_priv *debugfs_priv = m->private;
-	struct rtw89_dev *rtwdev = debugfs_priv->rtwdev;
-	const struct rtw89_disabled_dm_info *info;
-	struct rtw89_hal *hal = &rtwdev->hal;
-	u32 disabled;
-	int i;
-
-	seq_printf(m, "Disabled DM: 0x%x\n", hal->disabled_dm_bitmap);
-
-	for (i = 0; i < ARRAY_SIZE(rtw89_disabled_dm_infos); i++) {
-		info = &rtw89_disabled_dm_infos[i];
-		disabled = BIT(info->type) & hal->disabled_dm_bitmap;
-
-		seq_printf(m, "[%d] %s: %c\n", info->type, info->name,
-			   disabled ? 'X' : 'O');
-	}
-
-	return 0;
-}
-
-static ssize_t
-rtw89_debug_priv_disable_dm_set(struct file *filp, const char __user *user_buf,
-				size_t count, loff_t *loff)
-{
-	struct seq_file *m = (struct seq_file *)filp->private_data;
-	struct rtw89_debugfs_priv *debugfs_priv = m->private;
-	struct rtw89_dev *rtwdev = debugfs_priv->rtwdev;
-	struct rtw89_hal *hal = &rtwdev->hal;
-	u32 conf;
-	int ret;
-
-	ret = kstrtou32_from_user(user_buf, count, 0, &conf);
-	if (ret)
-		return -EINVAL;
-
-	hal->disabled_dm_bitmap = conf;
-
-	return count;
-}
-
 #define rtw89_debug_priv_get(name)				\
 {								\
 	.cb_read = rtw89_debug_priv_ ##name## _get,		\
@@ -3967,17 +3885,11 @@
 	.cb_write = rtw89_debug_priv_ ##name## _set,		\
 }
 
-<<<<<<< HEAD
-static struct rtw89_debugfs_priv rtw89_debug_priv_fw_log_manual = {
-	.cb_write = rtw89_debug_fw_log_manual_set,
-};
-=======
 #define rtw89_debug_priv_select_and_get(name)			\
 {								\
 	.cb_write = rtw89_debug_priv_ ##name## _select,		\
 	.cb_read = rtw89_debug_priv_ ##name## _get,		\
 }
->>>>>>> 2d5404ca
 
 #define rtw89_debug_priv_set_and_get(name)			\
 {								\
@@ -4006,11 +3918,6 @@
 	.disable_dm = rtw89_debug_priv_set_and_get(disable_dm),
 };
 
-static struct rtw89_debugfs_priv rtw89_debug_priv_disable_dm = {
-	.cb_read = rtw89_debug_priv_disable_dm_get,
-	.cb_write = rtw89_debug_priv_disable_dm_set,
-};
-
 #define rtw89_debugfs_add(name, mode, fopname, parent)				\
 	do {									\
 		struct rtw89_debugfs_priv *priv = &rtwdev->debugfs->name;	\
@@ -4053,8 +3960,6 @@
 	rtw89_debugfs_add_r(phy_info);
 	rtw89_debugfs_add_r(stations);
 	rtw89_debugfs_add_rw(disable_dm);
-<<<<<<< HEAD
-=======
 }
 
 void rtw89_debugfs_init(struct rtw89_dev *rtwdev)
@@ -4076,7 +3981,6 @@
 void rtw89_debugfs_deinit(struct rtw89_dev *rtwdev)
 {
 	kfree(rtwdev->debugfs);
->>>>>>> 2d5404ca
 }
 #endif
 
