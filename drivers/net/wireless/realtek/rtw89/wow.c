--- conflicted
+++ resolved
@@ -568,11 +568,6 @@
 
 static int rtw89_wow_get_aoac_rpt(struct rtw89_dev *rtwdev, bool rx_ready)
 {
-<<<<<<< HEAD
-	const struct rtw89_mac_gen_def *mac = rtwdev->chip->mac_def;
-
-	return mac->wow_config_mac(rtwdev, enable_wow);
-=======
 	struct rtw89_wow_param *rtw_wow = &rtwdev->wow;
 	int ret;
 
@@ -596,7 +591,6 @@
 	rtw89_wow_debug_aoac_rpt(rtwdev);
 
 	return 0;
->>>>>>> 2d5404ca
 }
 
 static struct ieee80211_key_conf *rtw89_wow_gtk_rekey(struct rtw89_dev *rtwdev,
@@ -740,26 +734,20 @@
 
 static void rtw89_wow_show_wakeup_reason(struct rtw89_dev *rtwdev)
 {
-<<<<<<< HEAD
-	u32 wow_reason_reg = rtwdev->chip->wow_reason_reg;
-=======
 	struct rtw89_wow_param *rtw_wow = &rtwdev->wow;
 	struct rtw89_wow_aoac_report *aoac_rpt = &rtw_wow->aoac_rpt;
->>>>>>> 2d5404ca
 	struct cfg80211_wowlan_nd_info nd_info;
 	struct cfg80211_wowlan_wakeup wakeup = {
 		.pattern_idx = -1,
 	};
+	u32 wow_reason_reg;
 	u8 reason;
 
-<<<<<<< HEAD
-=======
 	if (RTW89_CHK_FW_FEATURE(WOW_REASON_V1, &rtwdev->fw))
 		wow_reason_reg = rtwdev->chip->wow_reason_reg[RTW89_WOW_REASON_V1];
 	else
 		wow_reason_reg = rtwdev->chip->wow_reason_reg[RTW89_WOW_REASON_V0];
 
->>>>>>> 2d5404ca
 	reason = rtw89_read8(rtwdev, wow_reason_reg);
 	switch (reason) {
 	case RTW89_WOW_RSN_RX_DEAUTH:
@@ -1607,10 +1595,6 @@
 		rtw89_fw_release_general_pkt_list(rtwdev, true);
 	}
 
-<<<<<<< HEAD
-	rtw89_fw_release_general_pkt_list(rtwdev, true);
-=======
->>>>>>> 2d5404ca
 
 	ret = rtw89_wow_cfg_wake(rtwdev, false);
 	if (ret) {
