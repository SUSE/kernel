// SPDX-License-Identifier: GPL-2.0 OR BSD-3-Clause
/* Copyright(c) 2020-2022  Realtek Corporation
 */

#include "chan.h"
#include "coex.h"
#include "debug.h"
#include "fw.h"
#include "mac.h"
#include "ps.h"
#include "util.h"

static enum rtw89_subband rtw89_get_subband_type(enum rtw89_band band,
						 u8 center_chan)
{
	switch (band) {
	default:
	case RTW89_BAND_2G:
		switch (center_chan) {
		default:
		case 1 ... 14:
			return RTW89_CH_2G;
		}
	case RTW89_BAND_5G:
		switch (center_chan) {
		default:
		case 36 ... 64:
			return RTW89_CH_5G_BAND_1;
		case 100 ... 144:
			return RTW89_CH_5G_BAND_3;
		case 149 ... 177:
			return RTW89_CH_5G_BAND_4;
		}
	case RTW89_BAND_6G:
		switch (center_chan) {
		default:
		case 1 ... 29:
			return RTW89_CH_6G_BAND_IDX0;
		case 33 ... 61:
			return RTW89_CH_6G_BAND_IDX1;
		case 65 ... 93:
			return RTW89_CH_6G_BAND_IDX2;
		case 97 ... 125:
			return RTW89_CH_6G_BAND_IDX3;
		case 129 ... 157:
			return RTW89_CH_6G_BAND_IDX4;
		case 161 ... 189:
			return RTW89_CH_6G_BAND_IDX5;
		case 193 ... 221:
			return RTW89_CH_6G_BAND_IDX6;
		case 225 ... 253:
			return RTW89_CH_6G_BAND_IDX7;
		}
	}
}

static enum rtw89_sc_offset rtw89_get_primary_chan_idx(enum rtw89_bandwidth bw,
						       u32 center_freq,
						       u32 primary_freq)
{
	u8 primary_chan_idx;
	u32 offset;

	switch (bw) {
	default:
	case RTW89_CHANNEL_WIDTH_20:
		primary_chan_idx = RTW89_SC_DONT_CARE;
		break;
	case RTW89_CHANNEL_WIDTH_40:
		if (primary_freq > center_freq)
			primary_chan_idx = RTW89_SC_20_UPPER;
		else
			primary_chan_idx = RTW89_SC_20_LOWER;
		break;
	case RTW89_CHANNEL_WIDTH_80:
	case RTW89_CHANNEL_WIDTH_160:
		if (primary_freq > center_freq) {
			offset = (primary_freq - center_freq - 10) / 20;
			primary_chan_idx = RTW89_SC_20_UPPER + offset * 2;
		} else {
			offset = (center_freq - primary_freq - 10) / 20;
			primary_chan_idx = RTW89_SC_20_LOWER + offset * 2;
		}
		break;
	}

	return primary_chan_idx;
}

static u8 rtw89_get_primary_sb_idx(u8 central_ch, u8 pri_ch,
				   enum rtw89_bandwidth bw)
{
	static const u8 prisb_cal_ofst[RTW89_CHANNEL_WIDTH_ORDINARY_NUM] = {
		0, 2, 6, 14, 30
	};

	if (bw >= RTW89_CHANNEL_WIDTH_ORDINARY_NUM)
		return 0;

	return (prisb_cal_ofst[bw] + pri_ch - central_ch) / 4;
}

void rtw89_chan_create(struct rtw89_chan *chan, u8 center_chan, u8 primary_chan,
		       enum rtw89_band band, enum rtw89_bandwidth bandwidth)
{
	enum nl80211_band nl_band = rtw89_hw_to_nl80211_band(band);
	u32 center_freq, primary_freq;

	memset(chan, 0, sizeof(*chan));
	chan->channel = center_chan;
	chan->primary_channel = primary_chan;
	chan->band_type = band;
	chan->band_width = bandwidth;

	center_freq = ieee80211_channel_to_frequency(center_chan, nl_band);
	primary_freq = ieee80211_channel_to_frequency(primary_chan, nl_band);

	chan->freq = center_freq;
	chan->subband_type = rtw89_get_subband_type(band, center_chan);
	chan->pri_ch_idx = rtw89_get_primary_chan_idx(bandwidth, center_freq,
						      primary_freq);
	chan->pri_sb_idx = rtw89_get_primary_sb_idx(center_chan, primary_chan,
						    bandwidth);
}

bool rtw89_assign_entity_chan(struct rtw89_dev *rtwdev,
			      enum rtw89_chanctx_idx idx,
			      const struct rtw89_chan *new)
{
	struct rtw89_hal *hal = &rtwdev->hal;
	struct rtw89_chan *chan = &hal->chanctx[idx].chan;
	struct rtw89_chan_rcd *rcd = &hal->chanctx[idx].rcd;
	bool band_changed;

	rcd->prev_primary_channel = chan->primary_channel;
	rcd->prev_band_type = chan->band_type;
	band_changed = new->band_type != chan->band_type;
	rcd->band_changed = band_changed;

	*chan = *new;
	return band_changed;
}

int rtw89_iterate_entity_chan(struct rtw89_dev *rtwdev,
			      int (*iterator)(const struct rtw89_chan *chan,
					      void *data),
			      void *data)
{
	struct rtw89_hal *hal = &rtwdev->hal;
	const struct rtw89_chan *chan;
	int ret;
	u8 idx;

	lockdep_assert_held(&rtwdev->mutex);

	for_each_set_bit(idx,  hal->entity_map, NUM_OF_RTW89_CHANCTX) {
		chan = rtw89_chan_get(rtwdev, idx);
		ret = iterator(chan, data);
		if (ret)
			return ret;
	}

	return 0;
}

static void __rtw89_config_entity_chandef(struct rtw89_dev *rtwdev,
					  enum rtw89_chanctx_idx idx,
					  const struct cfg80211_chan_def *chandef,
					  bool from_stack)
{
	struct rtw89_hal *hal = &rtwdev->hal;

	hal->chanctx[idx].chandef = *chandef;

	if (from_stack)
		set_bit(idx, hal->entity_map);
}

void rtw89_config_entity_chandef(struct rtw89_dev *rtwdev,
				 enum rtw89_chanctx_idx idx,
				 const struct cfg80211_chan_def *chandef)
{
	__rtw89_config_entity_chandef(rtwdev, idx, chandef, true);
}

void rtw89_config_roc_chandef(struct rtw89_dev *rtwdev,
			      enum rtw89_chanctx_idx idx,
			      const struct cfg80211_chan_def *chandef)
{
	struct rtw89_hal *hal = &rtwdev->hal;
	enum rtw89_chanctx_idx cur;

	if (chandef) {
		cur = atomic_cmpxchg(&hal->roc_chanctx_idx,
				     RTW89_CHANCTX_IDLE, idx);
		if (cur != RTW89_CHANCTX_IDLE) {
			rtw89_debug(rtwdev, RTW89_DBG_TXRX,
				    "ROC still processing on entity %d\n", idx);
			return;
		}

		hal->roc_chandef = *chandef;
	} else {
		cur = atomic_cmpxchg(&hal->roc_chanctx_idx, idx,
				     RTW89_CHANCTX_IDLE);
		if (cur == idx)
			return;

		if (cur == RTW89_CHANCTX_IDLE)
			rtw89_debug(rtwdev, RTW89_DBG_TXRX,
				    "ROC already finished on entity %d\n", idx);
		else
			rtw89_debug(rtwdev, RTW89_DBG_TXRX,
				    "ROC is processing on entity %d\n", cur);
	}
}

static void rtw89_config_default_chandef(struct rtw89_dev *rtwdev)
{
	struct cfg80211_chan_def chandef = {0};

	rtw89_get_default_chandef(&chandef);
	__rtw89_config_entity_chandef(rtwdev, RTW89_CHANCTX_0, &chandef, false);
}

void rtw89_entity_init(struct rtw89_dev *rtwdev)
{
	struct rtw89_hal *hal = &rtwdev->hal;

	hal->entity_pause = false;
<<<<<<< HEAD
	bitmap_zero(hal->entity_map, NUM_OF_RTW89_SUB_ENTITY);
	bitmap_zero(hal->changes, NUM_OF_RTW89_CHANCTX_CHANGES);
	atomic_set(&hal->roc_entity_idx, RTW89_SUB_ENTITY_IDLE);
=======
	bitmap_zero(hal->entity_map, NUM_OF_RTW89_CHANCTX);
	bitmap_zero(hal->changes, NUM_OF_RTW89_CHANCTX_CHANGES);
	atomic_set(&hal->roc_chanctx_idx, RTW89_CHANCTX_IDLE);
>>>>>>> 2d5404ca
	rtw89_config_default_chandef(rtwdev);
}

static void rtw89_entity_calculate_weight(struct rtw89_dev *rtwdev,
					  struct rtw89_entity_weight *w)
{
	struct rtw89_hal *hal = &rtwdev->hal;
	const struct rtw89_chanctx_cfg *cfg;
	struct rtw89_vif *rtwvif;
	int idx;

<<<<<<< HEAD
	for_each_set_bit(idx, hal->entity_map, NUM_OF_RTW89_SUB_ENTITY) {
		cfg = hal->sub[idx].cfg;
=======
	for_each_set_bit(idx, hal->entity_map, NUM_OF_RTW89_CHANCTX) {
		cfg = hal->chanctx[idx].cfg;
>>>>>>> 2d5404ca
		if (!cfg) {
			/* doesn't run with chanctx ops; one channel at most */
			w->active_chanctxs = 1;
			break;
		}

		if (cfg->ref_count > 0)
			w->active_chanctxs++;
	}

	rtw89_for_each_rtwvif(rtwdev, rtwvif) {
		if (rtwvif->chanctx_assigned)
			w->active_roles++;
	}
}

enum rtw89_entity_mode rtw89_entity_recalc(struct rtw89_dev *rtwdev)
{
<<<<<<< HEAD
	DECLARE_BITMAP(recalc_map, NUM_OF_RTW89_SUB_ENTITY) = {};
=======
	DECLARE_BITMAP(recalc_map, NUM_OF_RTW89_CHANCTX) = {};
>>>>>>> 2d5404ca
	struct rtw89_hal *hal = &rtwdev->hal;
	const struct cfg80211_chan_def *chandef;
	struct rtw89_entity_weight w = {};
	enum rtw89_entity_mode mode;
	struct rtw89_chan chan;
	u8 idx;
<<<<<<< HEAD

	lockdep_assert_held(&rtwdev->mutex);

	bitmap_copy(recalc_map, hal->entity_map, NUM_OF_RTW89_SUB_ENTITY);

=======

	lockdep_assert_held(&rtwdev->mutex);

	bitmap_copy(recalc_map, hal->entity_map, NUM_OF_RTW89_CHANCTX);

>>>>>>> 2d5404ca
	rtw89_entity_calculate_weight(rtwdev, &w);
	switch (w.active_chanctxs) {
	default:
		rtw89_warn(rtwdev, "unknown ent chanctxs weight: %d\n",
			   w.active_chanctxs);
<<<<<<< HEAD
		bitmap_zero(recalc_map, NUM_OF_RTW89_SUB_ENTITY);
		fallthrough;
	case 0:
		rtw89_config_default_chandef(rtwdev);
		set_bit(RTW89_SUB_ENTITY_0, recalc_map);
=======
		bitmap_zero(recalc_map, NUM_OF_RTW89_CHANCTX);
		fallthrough;
	case 0:
		rtw89_config_default_chandef(rtwdev);
		set_bit(RTW89_CHANCTX_0, recalc_map);
>>>>>>> 2d5404ca
		fallthrough;
	case 1:
		mode = RTW89_ENTITY_MODE_SCC;
		break;
<<<<<<< HEAD
	case 2 ... NUM_OF_RTW89_SUB_ENTITY:
=======
	case 2 ... NUM_OF_RTW89_CHANCTX:
>>>>>>> 2d5404ca
		if (w.active_roles != NUM_OF_RTW89_MCC_ROLES) {
			rtw89_debug(rtwdev, RTW89_DBG_CHAN,
				    "unhandled ent: %d chanctxs %d roles\n",
				    w.active_chanctxs, w.active_roles);
			return RTW89_ENTITY_MODE_UNHANDLED;
		}

		mode = rtw89_get_entity_mode(rtwdev);
		if (mode == RTW89_ENTITY_MODE_MCC)
			break;

		mode = RTW89_ENTITY_MODE_MCC_PREPARE;
		break;
<<<<<<< HEAD
	}

	for_each_set_bit(idx, recalc_map, NUM_OF_RTW89_SUB_ENTITY) {
		chandef = rtw89_chandef_get(rtwdev, idx);
		rtw89_get_channel_params(chandef, &chan);
		if (chan.channel == 0) {
			WARN(1, "Invalid channel on chanctx %d\n", idx);
			return RTW89_ENTITY_MODE_INVALID;
		}

		rtw89_assign_entity_chan(rtwdev, idx, &chan);
	}

=======
	}

	for_each_set_bit(idx, recalc_map, NUM_OF_RTW89_CHANCTX) {
		chandef = rtw89_chandef_get(rtwdev, idx);
		rtw89_get_channel_params(chandef, &chan);
		if (chan.channel == 0) {
			WARN(1, "Invalid channel on chanctx %d\n", idx);
			return RTW89_ENTITY_MODE_INVALID;
		}

		rtw89_assign_entity_chan(rtwdev, idx, &chan);
	}

>>>>>>> 2d5404ca
	if (hal->entity_pause)
		return rtw89_get_entity_mode(rtwdev);

	rtw89_set_entity_mode(rtwdev, mode);
	return mode;
}

static void rtw89_chanctx_notify(struct rtw89_dev *rtwdev,
				 enum rtw89_chanctx_state state)
{
	const struct rtw89_chip_info *chip = rtwdev->chip;
	const struct rtw89_chanctx_listener *listener = chip->chanctx_listener;
	int i;

	if (!listener)
		return;

	for (i = 0; i < NUM_OF_RTW89_CHANCTX_CALLBACKS; i++) {
		if (!listener->callbacks[i])
			continue;

		rtw89_debug(rtwdev, RTW89_DBG_CHAN,
			    "chanctx notify listener: cb %d, state %d\n",
			    i, state);

		listener->callbacks[i](rtwdev, state);
	}
}

static bool rtw89_concurrent_via_mrc(struct rtw89_dev *rtwdev)
{
	enum rtw89_chip_gen chip_gen = rtwdev->chip->chip_gen;

	return chip_gen == RTW89_CHIP_BE;
}

/* This function centrally manages how MCC roles are sorted and iterated.
 * And, it guarantees that ordered_idx is less than NUM_OF_RTW89_MCC_ROLES.
 * So, if data needs to pass an array for ordered_idx, the array can declare
 * with NUM_OF_RTW89_MCC_ROLES. Besides, the entire iteration will stop
 * immediately as long as iterator returns a non-zero value.
 */
static
int rtw89_iterate_mcc_roles(struct rtw89_dev *rtwdev,
			    int (*iterator)(struct rtw89_dev *rtwdev,
					    struct rtw89_mcc_role *mcc_role,
					    unsigned int ordered_idx,
					    void *data),
			    void *data)
{
	struct rtw89_mcc_info *mcc = &rtwdev->mcc;
	struct rtw89_mcc_role * const roles[] = {
		&mcc->role_ref,
		&mcc->role_aux,
	};
	unsigned int idx;
	int ret;

	BUILD_BUG_ON(ARRAY_SIZE(roles) != NUM_OF_RTW89_MCC_ROLES);

	for (idx = 0; idx < NUM_OF_RTW89_MCC_ROLES; idx++) {
		ret = iterator(rtwdev, roles[idx], idx, data);
		if (ret)
			return ret;
	}

	return 0;
}

static u32 rtw89_mcc_get_tbtt_ofst(struct rtw89_dev *rtwdev,
				   struct rtw89_mcc_role *role, u64 tsf)
{
	struct rtw89_vif *rtwvif = role->rtwvif;
	u32 bcn_intvl_us = ieee80211_tu_to_usec(role->beacon_interval);
	u64 sync_tsf = READ_ONCE(rtwvif->sync_bcn_tsf);
	u32 remainder;

	if (tsf < sync_tsf) {
		rtw89_debug(rtwdev, RTW89_DBG_CHAN,
			    "MCC get tbtt ofst: tsf might not update yet\n");
		sync_tsf = 0;
	}

	div_u64_rem(tsf - sync_tsf, bcn_intvl_us, &remainder);

	return remainder;
}

static int __mcc_fw_req_tsf(struct rtw89_dev *rtwdev, u64 *tsf_ref, u64 *tsf_aux)
{
	struct rtw89_mcc_info *mcc = &rtwdev->mcc;
	struct rtw89_mcc_role *ref = &mcc->role_ref;
	struct rtw89_mcc_role *aux = &mcc->role_aux;
	struct rtw89_mac_mcc_tsf_rpt rpt = {};
	struct rtw89_fw_mcc_tsf_req req = {};
	int ret;

	req.group = mcc->group;
	req.macid_x = ref->rtwvif->mac_id;
	req.macid_y = aux->rtwvif->mac_id;
	ret = rtw89_fw_h2c_mcc_req_tsf(rtwdev, &req, &rpt);
	if (ret) {
		rtw89_debug(rtwdev, RTW89_DBG_CHAN,
			    "MCC h2c failed to request tsf: %d\n", ret);
		return ret;
	}

	*tsf_ref = (u64)rpt.tsf_x_high << 32 | rpt.tsf_x_low;
	*tsf_aux = (u64)rpt.tsf_y_high << 32 | rpt.tsf_y_low;

	return 0;
}

static int __mrc_fw_req_tsf(struct rtw89_dev *rtwdev, u64 *tsf_ref, u64 *tsf_aux)
{
	struct rtw89_mcc_info *mcc = &rtwdev->mcc;
	struct rtw89_mcc_role *ref = &mcc->role_ref;
	struct rtw89_mcc_role *aux = &mcc->role_aux;
	struct rtw89_fw_mrc_req_tsf_arg arg = {};
	struct rtw89_mac_mrc_tsf_rpt rpt = {};
	int ret;

	BUILD_BUG_ON(RTW89_MAC_MRC_MAX_REQ_TSF_NUM < NUM_OF_RTW89_MCC_ROLES);

	arg.num = 2;
	arg.infos[0].band = ref->rtwvif->mac_idx;
	arg.infos[0].port = ref->rtwvif->port;
	arg.infos[1].band = aux->rtwvif->mac_idx;
	arg.infos[1].port = aux->rtwvif->port;

	ret = rtw89_fw_h2c_mrc_req_tsf(rtwdev, &arg, &rpt);
	if (ret) {
		rtw89_debug(rtwdev, RTW89_DBG_CHAN,
			    "MRC h2c failed to request tsf: %d\n", ret);
		return ret;
	}

	*tsf_ref = rpt.tsfs[0];
	*tsf_aux = rpt.tsfs[1];

	return 0;
}

static u16 rtw89_mcc_get_bcn_ofst(struct rtw89_dev *rtwdev)
{
	struct rtw89_mcc_info *mcc = &rtwdev->mcc;
	struct rtw89_mcc_role *ref = &mcc->role_ref;
	struct rtw89_mcc_role *aux = &mcc->role_aux;
	u32 bcn_intvl_ref_us = ieee80211_tu_to_usec(ref->beacon_interval);
	u32 tbtt_ofst_ref, tbtt_ofst_aux;
	u64 tsf_ref, tsf_aux;
	int ret;

	if (rtw89_concurrent_via_mrc(rtwdev))
		ret = __mrc_fw_req_tsf(rtwdev, &tsf_ref, &tsf_aux);
	else
		ret = __mcc_fw_req_tsf(rtwdev, &tsf_ref, &tsf_aux);

	if (ret)
		return RTW89_MCC_DFLT_BCN_OFST_TIME;

	tbtt_ofst_ref = rtw89_mcc_get_tbtt_ofst(rtwdev, ref, tsf_ref);
	tbtt_ofst_aux = rtw89_mcc_get_tbtt_ofst(rtwdev, aux, tsf_aux);

	while (tbtt_ofst_ref < tbtt_ofst_aux)
		tbtt_ofst_ref += bcn_intvl_ref_us;
<<<<<<< HEAD

	return (tbtt_ofst_ref - tbtt_ofst_aux) / 1024;
}

static
void rtw89_mcc_role_fw_macid_bitmap_set_bit(struct rtw89_mcc_role *mcc_role,
					    unsigned int bit)
{
	unsigned int idx = bit / 8;
	unsigned int pos = bit % 8;

	if (idx >= ARRAY_SIZE(mcc_role->macid_bitmap))
		return;

=======

	return (tbtt_ofst_ref - tbtt_ofst_aux) / 1024;
}

static
void rtw89_mcc_role_fw_macid_bitmap_set_bit(struct rtw89_mcc_role *mcc_role,
					    unsigned int bit)
{
	unsigned int idx = bit / 8;
	unsigned int pos = bit % 8;

	if (idx >= ARRAY_SIZE(mcc_role->macid_bitmap))
		return;

>>>>>>> 2d5404ca
	mcc_role->macid_bitmap[idx] |= BIT(pos);
}

static
u32 rtw89_mcc_role_fw_macid_bitmap_to_u32(struct rtw89_mcc_role *mcc_role)
{
	unsigned int macid;
	unsigned int i, j;
	u32 bitmap = 0;

	for (i = 0; i < ARRAY_SIZE(mcc_role->macid_bitmap); i++) {
		for (j = 0; j < 8; j++) {
			macid = i * 8 + j;
			if (macid >= 32)
				goto out;

			if (mcc_role->macid_bitmap[i] & BIT(j))
				bitmap |= BIT(macid);
		}
	}

out:
	return bitmap;
}

static void rtw89_mcc_role_macid_sta_iter(void *data, struct ieee80211_sta *sta)
{
	struct rtw89_sta *rtwsta = (struct rtw89_sta *)sta->drv_priv;
	struct rtw89_vif *rtwvif = rtwsta->rtwvif;
	struct rtw89_mcc_role *mcc_role = data;
	struct rtw89_vif *target = mcc_role->rtwvif;

	if (rtwvif != target)
		return;

	rtw89_mcc_role_fw_macid_bitmap_set_bit(mcc_role, rtwsta->mac_id);
}

static void rtw89_mcc_fill_role_macid_bitmap(struct rtw89_dev *rtwdev,
					     struct rtw89_mcc_role *mcc_role)
{
	struct rtw89_vif *rtwvif = mcc_role->rtwvif;

	rtw89_mcc_role_fw_macid_bitmap_set_bit(mcc_role, rtwvif->mac_id);
	ieee80211_iterate_stations_atomic(rtwdev->hw,
					  rtw89_mcc_role_macid_sta_iter,
					  mcc_role);
}

static void rtw89_mcc_fill_role_policy(struct rtw89_dev *rtwdev,
				       struct rtw89_mcc_role *mcc_role)
{
	struct rtw89_mcc_policy *policy = &mcc_role->policy;

	policy->c2h_rpt = RTW89_FW_MCC_C2H_RPT_ALL;
	policy->tx_null_early = RTW89_MCC_DFLT_TX_NULL_EARLY;
	policy->in_curr_ch = false;
	policy->dis_sw_retry = true;
	policy->sw_retry_count = false;

	if (mcc_role->is_go)
		policy->dis_tx_null = true;
	else
		policy->dis_tx_null = false;
}

static void rtw89_mcc_fill_role_limit(struct rtw89_dev *rtwdev,
				      struct rtw89_mcc_role *mcc_role)
{
	struct ieee80211_vif *vif = rtwvif_to_vif(mcc_role->rtwvif);
	struct ieee80211_p2p_noa_desc *noa_desc;
	u32 bcn_intvl_us = ieee80211_tu_to_usec(mcc_role->beacon_interval);
	u32 max_toa_us, max_tob_us, max_dur_us;
	u32 start_time, interval, duration;
	u64 tsf, tsf_lmt;
	int ret;
	int i;

	if (!mcc_role->is_go && !mcc_role->is_gc)
		return;

	/* find the first periodic NoA */
	for (i = 0; i < RTW89_P2P_MAX_NOA_NUM; i++) {
		noa_desc = &vif->bss_conf.p2p_noa_attr.desc[i];
		if (noa_desc->count == 255)
			goto fill;
	}

	return;

fill:
	start_time = le32_to_cpu(noa_desc->start_time);
	interval = le32_to_cpu(noa_desc->interval);
	duration = le32_to_cpu(noa_desc->duration);

	if (interval != bcn_intvl_us) {
		rtw89_debug(rtwdev, RTW89_DBG_CHAN,
			    "MCC role limit: mismatch interval: %d vs. %d\n",
			    interval, bcn_intvl_us);
		return;
<<<<<<< HEAD
	}

	ret = rtw89_mac_port_get_tsf(rtwdev, mcc_role->rtwvif, &tsf);
	if (ret) {
		rtw89_warn(rtwdev, "MCC failed to get port tsf: %d\n", ret);
		return;
	}

	tsf_lmt = (tsf & GENMASK_ULL(63, 32)) | start_time;
	max_toa_us = rtw89_mcc_get_tbtt_ofst(rtwdev, mcc_role, tsf_lmt);
	max_dur_us = interval - duration;
	max_tob_us = max_dur_us - max_toa_us;

	if (!max_toa_us || !max_tob_us) {
		rtw89_debug(rtwdev, RTW89_DBG_CHAN,
			    "MCC role limit: hit boundary\n");
		return;
	}

=======
	}

	ret = rtw89_mac_port_get_tsf(rtwdev, mcc_role->rtwvif, &tsf);
	if (ret) {
		rtw89_warn(rtwdev, "MCC failed to get port tsf: %d\n", ret);
		return;
	}

	tsf_lmt = (tsf & GENMASK_ULL(63, 32)) | start_time;
	max_toa_us = rtw89_mcc_get_tbtt_ofst(rtwdev, mcc_role, tsf_lmt);
	max_dur_us = interval - duration;
	max_tob_us = max_dur_us - max_toa_us;

	if (!max_toa_us || !max_tob_us) {
		rtw89_debug(rtwdev, RTW89_DBG_CHAN,
			    "MCC role limit: hit boundary\n");
		return;
	}

>>>>>>> 2d5404ca
	if (max_dur_us < max_toa_us) {
		rtw89_debug(rtwdev, RTW89_DBG_CHAN,
			    "MCC role limit: insufficient duration\n");
		return;
	}

	mcc_role->limit.max_toa = max_toa_us / 1024;
	mcc_role->limit.max_tob = max_tob_us / 1024;
	mcc_role->limit.max_dur = max_dur_us / 1024;
	mcc_role->limit.enable = true;

	rtw89_debug(rtwdev, RTW89_DBG_CHAN,
		    "MCC role limit: max_toa %d, max_tob %d, max_dur %d\n",
		    mcc_role->limit.max_toa, mcc_role->limit.max_tob,
		    mcc_role->limit.max_dur);
}

static int rtw89_mcc_fill_role(struct rtw89_dev *rtwdev,
			       struct rtw89_vif *rtwvif,
			       struct rtw89_mcc_role *role)
{
	struct ieee80211_vif *vif = rtwvif_to_vif(rtwvif);
	const struct rtw89_chan *chan;
<<<<<<< HEAD

	memset(role, 0, sizeof(*role));
	role->rtwvif = rtwvif;
	role->beacon_interval = vif->bss_conf.beacon_int;

	if (!role->beacon_interval) {
		rtw89_warn(rtwdev,
			   "cannot handle MCC role without beacon interval\n");
		return -EINVAL;
	}

	role->duration = role->beacon_interval / 2;

	chan = rtw89_chan_get(rtwdev, rtwvif->sub_entity_idx);
=======

	memset(role, 0, sizeof(*role));
	role->rtwvif = rtwvif;
	role->beacon_interval = vif->bss_conf.beacon_int;

	if (!role->beacon_interval) {
		rtw89_warn(rtwdev,
			   "cannot handle MCC role without beacon interval\n");
		return -EINVAL;
	}

	role->duration = role->beacon_interval / 2;

	chan = rtw89_chan_get(rtwdev, rtwvif->chanctx_idx);
>>>>>>> 2d5404ca
	role->is_2ghz = chan->band_type == RTW89_BAND_2G;
	role->is_go = rtwvif->wifi_role == RTW89_WIFI_ROLE_P2P_GO;
	role->is_gc = rtwvif->wifi_role == RTW89_WIFI_ROLE_P2P_CLIENT;

	rtw89_mcc_fill_role_macid_bitmap(rtwdev, role);
	rtw89_mcc_fill_role_policy(rtwdev, role);
	rtw89_mcc_fill_role_limit(rtwdev, role);

	rtw89_debug(rtwdev, RTW89_DBG_CHAN,
		    "MCC role: bcn_intvl %d, is_2ghz %d, is_go %d, is_gc %d\n",
		    role->beacon_interval, role->is_2ghz, role->is_go, role->is_gc);
	return 0;
}

static void rtw89_mcc_fill_bt_role(struct rtw89_dev *rtwdev)
<<<<<<< HEAD
{
	struct rtw89_mcc_info *mcc = &rtwdev->mcc;
	struct rtw89_mcc_bt_role *bt_role = &mcc->bt_role;

	memset(bt_role, 0, sizeof(*bt_role));
	bt_role->duration = rtw89_coex_query_bt_req_len(rtwdev, RTW89_PHY_0);

	rtw89_debug(rtwdev, RTW89_DBG_CHAN, "MCC bt role: dur %d\n",
		    bt_role->duration);
}

struct rtw89_mcc_fill_role_selector {
	struct rtw89_vif *bind_vif[NUM_OF_RTW89_SUB_ENTITY];
};

static_assert((u8)NUM_OF_RTW89_SUB_ENTITY >= NUM_OF_RTW89_MCC_ROLES);

static int rtw89_mcc_fill_role_iterator(struct rtw89_dev *rtwdev,
					struct rtw89_mcc_role *mcc_role,
					unsigned int ordered_idx,
					void *data)
{
	struct rtw89_mcc_fill_role_selector *sel = data;
	struct rtw89_vif *role_vif = sel->bind_vif[ordered_idx];
	int ret;

	if (!role_vif) {
		rtw89_warn(rtwdev, "cannot handle MCC without role[%d]\n",
			   ordered_idx);
		return -EINVAL;
	}

	rtw89_debug(rtwdev, RTW89_DBG_CHAN,
		    "MCC fill role[%d] with vif <macid %d>\n",
		    ordered_idx, role_vif->mac_id);

	ret = rtw89_mcc_fill_role(rtwdev, role_vif, mcc_role);
	if (ret)
		return ret;

	return 0;
}

static int rtw89_mcc_fill_all_roles(struct rtw89_dev *rtwdev)
{
	struct rtw89_mcc_fill_role_selector sel = {};
	struct rtw89_vif *rtwvif;
	int ret;

	rtw89_for_each_rtwvif(rtwdev, rtwvif) {
		if (!rtwvif->chanctx_assigned)
			continue;

		if (sel.bind_vif[rtwvif->sub_entity_idx]) {
			rtw89_warn(rtwdev,
				   "MCC skip extra vif <macid %d> on chanctx[%d]\n",
				   rtwvif->mac_id, rtwvif->sub_entity_idx);
			continue;
		}

		sel.bind_vif[rtwvif->sub_entity_idx] = rtwvif;
	}

	ret = rtw89_iterate_mcc_roles(rtwdev, rtw89_mcc_fill_role_iterator, &sel);
	if (ret)
		return ret;

	rtw89_mcc_fill_bt_role(rtwdev);
	return 0;
}

static void rtw89_mcc_assign_pattern(struct rtw89_dev *rtwdev,
				     const struct rtw89_mcc_pattern *new)
{
	struct rtw89_mcc_info *mcc = &rtwdev->mcc;
	struct rtw89_mcc_role *ref = &mcc->role_ref;
	struct rtw89_mcc_role *aux = &mcc->role_aux;
	struct rtw89_mcc_config *config = &mcc->config;
	struct rtw89_mcc_pattern *pattern = &config->pattern;

	rtw89_debug(rtwdev, RTW89_DBG_CHAN,
		    "MCC assign pattern: ref {%d | %d}, aux {%d | %d}\n",
		    new->tob_ref, new->toa_ref, new->tob_aux, new->toa_aux);

	*pattern = *new;
	memset(&pattern->courtesy, 0, sizeof(pattern->courtesy));

	if (pattern->tob_aux <= 0 || pattern->toa_aux <= 0) {
		pattern->courtesy.macid_tgt = aux->rtwvif->mac_id;
		pattern->courtesy.macid_src = ref->rtwvif->mac_id;
		pattern->courtesy.slot_num = RTW89_MCC_DFLT_COURTESY_SLOT;
		pattern->courtesy.enable = true;
	} else if (pattern->tob_ref <= 0 || pattern->toa_ref <= 0) {
		pattern->courtesy.macid_tgt = ref->rtwvif->mac_id;
		pattern->courtesy.macid_src = aux->rtwvif->mac_id;
		pattern->courtesy.slot_num = RTW89_MCC_DFLT_COURTESY_SLOT;
		pattern->courtesy.enable = true;
	}

	rtw89_debug(rtwdev, RTW89_DBG_CHAN,
		    "MCC pattern flags: plan %d, courtesy_en %d\n",
		    pattern->plan, pattern->courtesy.enable);

	if (!pattern->courtesy.enable)
		return;

	rtw89_debug(rtwdev, RTW89_DBG_CHAN,
		    "MCC pattern courtesy: tgt %d, src %d, slot %d\n",
		    pattern->courtesy.macid_tgt, pattern->courtesy.macid_src,
		    pattern->courtesy.slot_num);
}

/* The follow-up roughly shows the relationship between the parameters
 * for pattern calculation.
 *
 * |<    duration ref     >| (if mid bt) |<    duration aux     >|
 * |< tob ref >|< toa ref >|     ...     |< tob aux >|< toa aux >|
 *             V                                     V
 *         tbtt ref                              tbtt aux
 *             |<           beacon offset           >|
 *
 * In loose pattern calculation, we only ensure at least tob_ref and
 * toa_ref have positive results. If tob_aux or toa_aux is negative
 * unfortunately, FW will be notified to handle it with courtesy
 * mechanism.
 */
static void __rtw89_mcc_calc_pattern_loose(struct rtw89_dev *rtwdev,
					   struct rtw89_mcc_pattern *ptrn,
					   bool hdl_bt)
{
	struct rtw89_mcc_info *mcc = &rtwdev->mcc;
	struct rtw89_mcc_role *ref = &mcc->role_ref;
	struct rtw89_mcc_role *aux = &mcc->role_aux;
	struct rtw89_mcc_config *config = &mcc->config;
	u16 bcn_ofst = config->beacon_offset;
	u16 bt_dur_in_mid = 0;
	u16 max_bcn_ofst;
	s16 upper, lower;
	u16 res;

	*ptrn = (typeof(*ptrn)){
		.plan = hdl_bt ? RTW89_MCC_PLAN_TAIL_BT : RTW89_MCC_PLAN_NO_BT,
	};

	if (!hdl_bt)
		goto calc;

	max_bcn_ofst = ref->duration + aux->duration;
	if (ref->limit.enable)
		max_bcn_ofst = min_t(u16, max_bcn_ofst,
				     ref->limit.max_toa + aux->duration);
	else if (aux->limit.enable)
		max_bcn_ofst = min_t(u16, max_bcn_ofst,
				     ref->duration + aux->limit.max_tob);

	if (bcn_ofst > max_bcn_ofst && bcn_ofst >= mcc->bt_role.duration) {
		bt_dur_in_mid = mcc->bt_role.duration;
		ptrn->plan = RTW89_MCC_PLAN_MID_BT;
	}

calc:
	rtw89_debug(rtwdev, RTW89_DBG_CHAN,
		    "MCC calc ptrn_ls: plan %d, bcn_ofst %d\n",
		    ptrn->plan, bcn_ofst);

	res = bcn_ofst - bt_dur_in_mid;
	upper = min_t(s16, ref->duration, res);
	lower = 0;

	if (ref->limit.enable) {
		upper = min_t(s16, upper, ref->limit.max_toa);
		lower = max_t(s16, lower, ref->duration - ref->limit.max_tob);
	} else if (aux->limit.enable) {
		upper = min_t(s16, upper,
			      res - (aux->duration - aux->limit.max_toa));
		lower = max_t(s16, lower, res - aux->limit.max_tob);
	}

	if (lower < upper)
		ptrn->toa_ref = (upper + lower) / 2;
	else
		ptrn->toa_ref = lower;

	ptrn->tob_ref = ref->duration - ptrn->toa_ref;
	ptrn->tob_aux = res - ptrn->toa_ref;
	ptrn->toa_aux = aux->duration - ptrn->tob_aux;
}

/* In strict pattern calculation, we consider timing that might need
 * for HW stuffs, i.e. min_tob and min_toa.
 */
static int __rtw89_mcc_calc_pattern_strict(struct rtw89_dev *rtwdev,
					   struct rtw89_mcc_pattern *ptrn)
{
	struct rtw89_mcc_info *mcc = &rtwdev->mcc;
	struct rtw89_mcc_role *ref = &mcc->role_ref;
	struct rtw89_mcc_role *aux = &mcc->role_aux;
	struct rtw89_mcc_config *config = &mcc->config;
	u16 min_tob = RTW89_MCC_EARLY_RX_BCN_TIME;
	u16 min_toa = RTW89_MCC_MIN_RX_BCN_TIME;
	u16 bcn_ofst = config->beacon_offset;
	s16 upper_toa_ref, lower_toa_ref;
	s16 upper_tob_aux, lower_tob_aux;
	u16 bt_dur_in_mid;
	s16 res;

	rtw89_debug(rtwdev, RTW89_DBG_CHAN,
		    "MCC calc ptrn_st: plan %d, bcn_ofst %d\n",
		    ptrn->plan, bcn_ofst);

	if (ptrn->plan == RTW89_MCC_PLAN_MID_BT)
		bt_dur_in_mid = mcc->bt_role.duration;
	else
		bt_dur_in_mid = 0;

	if (ref->duration < min_tob + min_toa) {
		rtw89_debug(rtwdev, RTW89_DBG_CHAN,
			    "MCC calc ptrn_st: not meet ref dur cond\n");
		return -EINVAL;
	}

	if (aux->duration < min_tob + min_toa) {
		rtw89_debug(rtwdev, RTW89_DBG_CHAN,
			    "MCC calc ptrn_st: not meet aux dur cond\n");
		return -EINVAL;
	}

	res = bcn_ofst - min_toa - min_tob - bt_dur_in_mid;
	if (res < 0) {
		rtw89_debug(rtwdev, RTW89_DBG_CHAN,
			    "MCC calc ptrn_st: not meet bcn_ofst cond\n");
		return -EINVAL;
	}

	upper_toa_ref = min_t(s16, min_toa + res, ref->duration - min_tob);
	lower_toa_ref = min_toa;
	upper_tob_aux = min_t(s16, min_tob + res, aux->duration - min_toa);
	lower_tob_aux = min_tob;

	if (ref->limit.enable) {
		if (min_tob > ref->limit.max_tob || min_toa > ref->limit.max_toa) {
			rtw89_debug(rtwdev, RTW89_DBG_CHAN,
				    "MCC calc ptrn_st: conflict ref limit\n");
			return -EINVAL;
		}

		upper_toa_ref = min_t(s16, upper_toa_ref, ref->limit.max_toa);
		lower_toa_ref = max_t(s16, lower_toa_ref,
				      ref->duration - ref->limit.max_tob);
	} else if (aux->limit.enable) {
		if (min_tob > aux->limit.max_tob || min_toa > aux->limit.max_toa) {
			rtw89_debug(rtwdev, RTW89_DBG_CHAN,
				    "MCC calc ptrn_st: conflict aux limit\n");
			return -EINVAL;
		}

		upper_tob_aux = min_t(s16, upper_tob_aux, aux->limit.max_tob);
		lower_tob_aux = max_t(s16, lower_tob_aux,
				      aux->duration - aux->limit.max_toa);
	}

	upper_toa_ref = min_t(s16, upper_toa_ref,
			      bcn_ofst - bt_dur_in_mid - lower_tob_aux);
	lower_toa_ref = max_t(s16, lower_toa_ref,
			      bcn_ofst - bt_dur_in_mid - upper_tob_aux);
	if (lower_toa_ref > upper_toa_ref) {
		rtw89_debug(rtwdev, RTW89_DBG_CHAN,
			    "MCC calc ptrn_st: conflict boundary\n");
		return -EINVAL;
	}

	ptrn->toa_ref = (upper_toa_ref + lower_toa_ref) / 2;
	ptrn->tob_ref = ref->duration - ptrn->toa_ref;
	ptrn->tob_aux = bcn_ofst - ptrn->toa_ref - bt_dur_in_mid;
	ptrn->toa_aux = aux->duration - ptrn->tob_aux;
	return 0;
}

static int rtw89_mcc_calc_pattern(struct rtw89_dev *rtwdev, bool hdl_bt)
{
	struct rtw89_mcc_info *mcc = &rtwdev->mcc;
	struct rtw89_mcc_role *ref = &mcc->role_ref;
	struct rtw89_mcc_role *aux = &mcc->role_aux;
	bool sel_plan[NUM_OF_RTW89_MCC_PLAN] = {};
	struct rtw89_mcc_pattern ptrn;
	int ret;
	int i;

	if (ref->limit.enable && aux->limit.enable) {
		rtw89_debug(rtwdev, RTW89_DBG_CHAN,
			    "MCC calc ptrn: not support dual limited roles\n");
		return -EINVAL;
	}

	if (ref->limit.enable &&
	    ref->duration > ref->limit.max_tob + ref->limit.max_toa) {
		rtw89_debug(rtwdev, RTW89_DBG_CHAN,
			    "MCC calc ptrn: not fit ref limit\n");
		return -EINVAL;
	}

	if (aux->limit.enable &&
	    aux->duration > aux->limit.max_tob + aux->limit.max_toa) {
		rtw89_debug(rtwdev, RTW89_DBG_CHAN,
			    "MCC calc ptrn: not fit aux limit\n");
		return -EINVAL;
	}

	if (hdl_bt) {
		sel_plan[RTW89_MCC_PLAN_TAIL_BT] = true;
		sel_plan[RTW89_MCC_PLAN_MID_BT] = true;
	} else {
		sel_plan[RTW89_MCC_PLAN_NO_BT] = true;
	}

	for (i = 0; i < NUM_OF_RTW89_MCC_PLAN; i++) {
		if (!sel_plan[i])
			continue;

		ptrn = (typeof(ptrn)){
			.plan = i,
		};

		ret = __rtw89_mcc_calc_pattern_strict(rtwdev, &ptrn);
		if (ret)
			rtw89_debug(rtwdev, RTW89_DBG_CHAN,
				    "MCC calc ptrn_st with plan %d: fail\n", i);
		else
			goto done;
	}

	__rtw89_mcc_calc_pattern_loose(rtwdev, &ptrn, hdl_bt);

done:
	rtw89_mcc_assign_pattern(rtwdev, &ptrn);
	return 0;
}

static void rtw89_mcc_set_default_pattern(struct rtw89_dev *rtwdev)
{
	struct rtw89_mcc_info *mcc = &rtwdev->mcc;
=======
{
	struct rtw89_mcc_info *mcc = &rtwdev->mcc;
	struct rtw89_mcc_bt_role *bt_role = &mcc->bt_role;

	memset(bt_role, 0, sizeof(*bt_role));
	bt_role->duration = rtw89_coex_query_bt_req_len(rtwdev, RTW89_PHY_0);

	rtw89_debug(rtwdev, RTW89_DBG_CHAN, "MCC bt role: dur %d\n",
		    bt_role->duration);
}

struct rtw89_mcc_fill_role_selector {
	struct rtw89_vif *bind_vif[NUM_OF_RTW89_CHANCTX];
};

static_assert((u8)NUM_OF_RTW89_CHANCTX >= NUM_OF_RTW89_MCC_ROLES);

static int rtw89_mcc_fill_role_iterator(struct rtw89_dev *rtwdev,
					struct rtw89_mcc_role *mcc_role,
					unsigned int ordered_idx,
					void *data)
{
	struct rtw89_mcc_fill_role_selector *sel = data;
	struct rtw89_vif *role_vif = sel->bind_vif[ordered_idx];
	int ret;

	if (!role_vif) {
		rtw89_warn(rtwdev, "cannot handle MCC without role[%d]\n",
			   ordered_idx);
		return -EINVAL;
	}

	rtw89_debug(rtwdev, RTW89_DBG_CHAN,
		    "MCC fill role[%d] with vif <macid %d>\n",
		    ordered_idx, role_vif->mac_id);

	ret = rtw89_mcc_fill_role(rtwdev, role_vif, mcc_role);
	if (ret)
		return ret;

	return 0;
}

static int rtw89_mcc_fill_all_roles(struct rtw89_dev *rtwdev)
{
	struct rtw89_mcc_fill_role_selector sel = {};
	struct rtw89_vif *rtwvif;
	int ret;

	rtw89_for_each_rtwvif(rtwdev, rtwvif) {
		if (!rtwvif->chanctx_assigned)
			continue;

		if (sel.bind_vif[rtwvif->chanctx_idx]) {
			rtw89_warn(rtwdev,
				   "MCC skip extra vif <macid %d> on chanctx[%d]\n",
				   rtwvif->mac_id, rtwvif->chanctx_idx);
			continue;
		}

		sel.bind_vif[rtwvif->chanctx_idx] = rtwvif;
	}

	ret = rtw89_iterate_mcc_roles(rtwdev, rtw89_mcc_fill_role_iterator, &sel);
	if (ret)
		return ret;

	rtw89_mcc_fill_bt_role(rtwdev);
	return 0;
}

static void rtw89_mcc_assign_pattern(struct rtw89_dev *rtwdev,
				     const struct rtw89_mcc_pattern *new)
{
	struct rtw89_mcc_info *mcc = &rtwdev->mcc;
	struct rtw89_mcc_role *ref = &mcc->role_ref;
	struct rtw89_mcc_role *aux = &mcc->role_aux;
	struct rtw89_mcc_config *config = &mcc->config;
	struct rtw89_mcc_pattern *pattern = &config->pattern;

	rtw89_debug(rtwdev, RTW89_DBG_CHAN,
		    "MCC assign pattern: ref {%d | %d}, aux {%d | %d}\n",
		    new->tob_ref, new->toa_ref, new->tob_aux, new->toa_aux);

	*pattern = *new;
	memset(&pattern->courtesy, 0, sizeof(pattern->courtesy));

	if (pattern->tob_aux <= 0 || pattern->toa_aux <= 0) {
		pattern->courtesy.macid_tgt = aux->rtwvif->mac_id;
		pattern->courtesy.macid_src = ref->rtwvif->mac_id;
		pattern->courtesy.slot_num = RTW89_MCC_DFLT_COURTESY_SLOT;
		pattern->courtesy.enable = true;
	} else if (pattern->tob_ref <= 0 || pattern->toa_ref <= 0) {
		pattern->courtesy.macid_tgt = ref->rtwvif->mac_id;
		pattern->courtesy.macid_src = aux->rtwvif->mac_id;
		pattern->courtesy.slot_num = RTW89_MCC_DFLT_COURTESY_SLOT;
		pattern->courtesy.enable = true;
	}

	rtw89_debug(rtwdev, RTW89_DBG_CHAN,
		    "MCC pattern flags: plan %d, courtesy_en %d\n",
		    pattern->plan, pattern->courtesy.enable);

	if (!pattern->courtesy.enable)
		return;

	rtw89_debug(rtwdev, RTW89_DBG_CHAN,
		    "MCC pattern courtesy: tgt %d, src %d, slot %d\n",
		    pattern->courtesy.macid_tgt, pattern->courtesy.macid_src,
		    pattern->courtesy.slot_num);
}

/* The follow-up roughly shows the relationship between the parameters
 * for pattern calculation.
 *
 * |<    duration ref     >| (if mid bt) |<    duration aux     >|
 * |< tob ref >|< toa ref >|     ...     |< tob aux >|< toa aux >|
 *             V                                     V
 *         tbtt ref                              tbtt aux
 *             |<           beacon offset           >|
 *
 * In loose pattern calculation, we only ensure at least tob_ref and
 * toa_ref have positive results. If tob_aux or toa_aux is negative
 * unfortunately, FW will be notified to handle it with courtesy
 * mechanism.
 */
static void __rtw89_mcc_calc_pattern_loose(struct rtw89_dev *rtwdev,
					   struct rtw89_mcc_pattern *ptrn,
					   bool hdl_bt)
{
	struct rtw89_mcc_info *mcc = &rtwdev->mcc;
	struct rtw89_mcc_role *ref = &mcc->role_ref;
	struct rtw89_mcc_role *aux = &mcc->role_aux;
	struct rtw89_mcc_config *config = &mcc->config;
	u16 bcn_ofst = config->beacon_offset;
	u16 bt_dur_in_mid = 0;
	u16 max_bcn_ofst;
	s16 upper, lower;
	u16 res;

	*ptrn = (typeof(*ptrn)){
		.plan = hdl_bt ? RTW89_MCC_PLAN_TAIL_BT : RTW89_MCC_PLAN_NO_BT,
	};

	if (!hdl_bt)
		goto calc;

	max_bcn_ofst = ref->duration + aux->duration;
	if (ref->limit.enable)
		max_bcn_ofst = min_t(u16, max_bcn_ofst,
				     ref->limit.max_toa + aux->duration);
	else if (aux->limit.enable)
		max_bcn_ofst = min_t(u16, max_bcn_ofst,
				     ref->duration + aux->limit.max_tob);

	if (bcn_ofst > max_bcn_ofst && bcn_ofst >= mcc->bt_role.duration) {
		bt_dur_in_mid = mcc->bt_role.duration;
		ptrn->plan = RTW89_MCC_PLAN_MID_BT;
	}

calc:
	rtw89_debug(rtwdev, RTW89_DBG_CHAN,
		    "MCC calc ptrn_ls: plan %d, bcn_ofst %d\n",
		    ptrn->plan, bcn_ofst);

	res = bcn_ofst - bt_dur_in_mid;
	upper = min_t(s16, ref->duration, res);
	lower = 0;

	if (ref->limit.enable) {
		upper = min_t(s16, upper, ref->limit.max_toa);
		lower = max_t(s16, lower, ref->duration - ref->limit.max_tob);
	} else if (aux->limit.enable) {
		upper = min_t(s16, upper,
			      res - (aux->duration - aux->limit.max_toa));
		lower = max_t(s16, lower, res - aux->limit.max_tob);
	}

	if (lower < upper)
		ptrn->toa_ref = (upper + lower) / 2;
	else
		ptrn->toa_ref = lower;

	ptrn->tob_ref = ref->duration - ptrn->toa_ref;
	ptrn->tob_aux = res - ptrn->toa_ref;
	ptrn->toa_aux = aux->duration - ptrn->tob_aux;
}

/* In strict pattern calculation, we consider timing that might need
 * for HW stuffs, i.e. min_tob and min_toa.
 */
static int __rtw89_mcc_calc_pattern_strict(struct rtw89_dev *rtwdev,
					   struct rtw89_mcc_pattern *ptrn)
{
	struct rtw89_mcc_info *mcc = &rtwdev->mcc;
	struct rtw89_mcc_role *ref = &mcc->role_ref;
	struct rtw89_mcc_role *aux = &mcc->role_aux;
	struct rtw89_mcc_config *config = &mcc->config;
	u16 min_tob = RTW89_MCC_EARLY_RX_BCN_TIME;
	u16 min_toa = RTW89_MCC_MIN_RX_BCN_TIME;
	u16 bcn_ofst = config->beacon_offset;
	s16 upper_toa_ref, lower_toa_ref;
	s16 upper_tob_aux, lower_tob_aux;
	u16 bt_dur_in_mid;
	s16 res;

	rtw89_debug(rtwdev, RTW89_DBG_CHAN,
		    "MCC calc ptrn_st: plan %d, bcn_ofst %d\n",
		    ptrn->plan, bcn_ofst);

	if (ptrn->plan == RTW89_MCC_PLAN_MID_BT)
		bt_dur_in_mid = mcc->bt_role.duration;
	else
		bt_dur_in_mid = 0;

	if (ref->duration < min_tob + min_toa) {
		rtw89_debug(rtwdev, RTW89_DBG_CHAN,
			    "MCC calc ptrn_st: not meet ref dur cond\n");
		return -EINVAL;
	}

	if (aux->duration < min_tob + min_toa) {
		rtw89_debug(rtwdev, RTW89_DBG_CHAN,
			    "MCC calc ptrn_st: not meet aux dur cond\n");
		return -EINVAL;
	}

	res = bcn_ofst - min_toa - min_tob - bt_dur_in_mid;
	if (res < 0) {
		rtw89_debug(rtwdev, RTW89_DBG_CHAN,
			    "MCC calc ptrn_st: not meet bcn_ofst cond\n");
		return -EINVAL;
	}

	upper_toa_ref = min_t(s16, min_toa + res, ref->duration - min_tob);
	lower_toa_ref = min_toa;
	upper_tob_aux = min_t(s16, min_tob + res, aux->duration - min_toa);
	lower_tob_aux = min_tob;

	if (ref->limit.enable) {
		if (min_tob > ref->limit.max_tob || min_toa > ref->limit.max_toa) {
			rtw89_debug(rtwdev, RTW89_DBG_CHAN,
				    "MCC calc ptrn_st: conflict ref limit\n");
			return -EINVAL;
		}

		upper_toa_ref = min_t(s16, upper_toa_ref, ref->limit.max_toa);
		lower_toa_ref = max_t(s16, lower_toa_ref,
				      ref->duration - ref->limit.max_tob);
	} else if (aux->limit.enable) {
		if (min_tob > aux->limit.max_tob || min_toa > aux->limit.max_toa) {
			rtw89_debug(rtwdev, RTW89_DBG_CHAN,
				    "MCC calc ptrn_st: conflict aux limit\n");
			return -EINVAL;
		}

		upper_tob_aux = min_t(s16, upper_tob_aux, aux->limit.max_tob);
		lower_tob_aux = max_t(s16, lower_tob_aux,
				      aux->duration - aux->limit.max_toa);
	}

	upper_toa_ref = min_t(s16, upper_toa_ref,
			      bcn_ofst - bt_dur_in_mid - lower_tob_aux);
	lower_toa_ref = max_t(s16, lower_toa_ref,
			      bcn_ofst - bt_dur_in_mid - upper_tob_aux);
	if (lower_toa_ref > upper_toa_ref) {
		rtw89_debug(rtwdev, RTW89_DBG_CHAN,
			    "MCC calc ptrn_st: conflict boundary\n");
		return -EINVAL;
	}

	ptrn->toa_ref = (upper_toa_ref + lower_toa_ref) / 2;
	ptrn->tob_ref = ref->duration - ptrn->toa_ref;
	ptrn->tob_aux = bcn_ofst - ptrn->toa_ref - bt_dur_in_mid;
	ptrn->toa_aux = aux->duration - ptrn->tob_aux;
	return 0;
}

static int rtw89_mcc_calc_pattern(struct rtw89_dev *rtwdev, bool hdl_bt)
{
	struct rtw89_mcc_info *mcc = &rtwdev->mcc;
	struct rtw89_mcc_role *ref = &mcc->role_ref;
	struct rtw89_mcc_role *aux = &mcc->role_aux;
	bool sel_plan[NUM_OF_RTW89_MCC_PLAN] = {};
	struct rtw89_mcc_pattern ptrn;
	int ret;
	int i;

	if (ref->limit.enable && aux->limit.enable) {
		rtw89_debug(rtwdev, RTW89_DBG_CHAN,
			    "MCC calc ptrn: not support dual limited roles\n");
		return -EINVAL;
	}

	if (ref->limit.enable &&
	    ref->duration > ref->limit.max_tob + ref->limit.max_toa) {
		rtw89_debug(rtwdev, RTW89_DBG_CHAN,
			    "MCC calc ptrn: not fit ref limit\n");
		return -EINVAL;
	}

	if (aux->limit.enable &&
	    aux->duration > aux->limit.max_tob + aux->limit.max_toa) {
		rtw89_debug(rtwdev, RTW89_DBG_CHAN,
			    "MCC calc ptrn: not fit aux limit\n");
		return -EINVAL;
	}

	if (hdl_bt) {
		sel_plan[RTW89_MCC_PLAN_TAIL_BT] = true;
		sel_plan[RTW89_MCC_PLAN_MID_BT] = true;
	} else {
		sel_plan[RTW89_MCC_PLAN_NO_BT] = true;
	}

	for (i = 0; i < NUM_OF_RTW89_MCC_PLAN; i++) {
		if (!sel_plan[i])
			continue;

		ptrn = (typeof(ptrn)){
			.plan = i,
		};

		ret = __rtw89_mcc_calc_pattern_strict(rtwdev, &ptrn);
		if (ret)
			rtw89_debug(rtwdev, RTW89_DBG_CHAN,
				    "MCC calc ptrn_st with plan %d: fail\n", i);
		else
			goto done;
	}

	__rtw89_mcc_calc_pattern_loose(rtwdev, &ptrn, hdl_bt);

done:
	rtw89_mcc_assign_pattern(rtwdev, &ptrn);
	return 0;
}

static void rtw89_mcc_set_default_pattern(struct rtw89_dev *rtwdev)
{
	struct rtw89_mcc_info *mcc = &rtwdev->mcc;
>>>>>>> 2d5404ca
	struct rtw89_mcc_role *ref = &mcc->role_ref;
	struct rtw89_mcc_role *aux = &mcc->role_aux;
	struct rtw89_mcc_pattern tmp = {};

	rtw89_debug(rtwdev, RTW89_DBG_CHAN,
		    "MCC use default pattern unexpectedly\n");

	tmp.plan = RTW89_MCC_PLAN_NO_BT;
	tmp.tob_ref = ref->duration / 2;
	tmp.toa_ref = ref->duration - tmp.tob_ref;
	tmp.tob_aux = aux->duration / 2;
	tmp.toa_aux = aux->duration - tmp.tob_aux;

	rtw89_mcc_assign_pattern(rtwdev, &tmp);
}

static void rtw89_mcc_set_duration_go_sta(struct rtw89_dev *rtwdev,
					  struct rtw89_mcc_role *role_go,
					  struct rtw89_mcc_role *role_sta)
{
	struct rtw89_mcc_info *mcc = &rtwdev->mcc;
	struct rtw89_mcc_config *config = &mcc->config;
	u16 mcc_intvl = config->mcc_interval;
	u16 dur_go, dur_sta;

	dur_go = clamp_t(u16, role_go->duration, RTW89_MCC_MIN_GO_DURATION,
			 mcc_intvl - RTW89_MCC_MIN_STA_DURATION);
	if (role_go->limit.enable)
		dur_go = min(dur_go, role_go->limit.max_dur);
	dur_sta = mcc_intvl - dur_go;

	rtw89_debug(rtwdev, RTW89_DBG_CHAN,
		    "MCC set dur: (go, sta) {%d, %d} -> {%d, %d}\n",
		    role_go->duration, role_sta->duration, dur_go, dur_sta);

	role_go->duration = dur_go;
	role_sta->duration = dur_sta;
}

static void rtw89_mcc_set_duration_gc_sta(struct rtw89_dev *rtwdev)
{
	struct rtw89_mcc_info *mcc = &rtwdev->mcc;
	struct rtw89_mcc_role *ref = &mcc->role_ref;
	struct rtw89_mcc_role *aux = &mcc->role_aux;
	struct rtw89_mcc_config *config = &mcc->config;
	u16 mcc_intvl = config->mcc_interval;
	u16 dur_ref, dur_aux;

	if (ref->duration < RTW89_MCC_MIN_STA_DURATION) {
		dur_ref = RTW89_MCC_MIN_STA_DURATION;
		dur_aux = mcc_intvl - dur_ref;
	} else if (aux->duration < RTW89_MCC_MIN_STA_DURATION) {
		dur_aux = RTW89_MCC_MIN_STA_DURATION;
		dur_ref = mcc_intvl - dur_aux;
	} else {
		dur_ref = ref->duration;
		dur_aux = mcc_intvl - dur_ref;
	}

	if (ref->limit.enable) {
		dur_ref = min(dur_ref, ref->limit.max_dur);
		dur_aux = mcc_intvl - dur_ref;
	} else if (aux->limit.enable) {
		dur_aux = min(dur_aux, aux->limit.max_dur);
		dur_ref = mcc_intvl - dur_aux;
	}

	rtw89_debug(rtwdev, RTW89_DBG_CHAN,
		    "MCC set dur: (ref, aux) {%d ~ %d} -> {%d ~ %d}\n",
		    ref->duration, aux->duration, dur_ref, dur_aux);

	ref->duration = dur_ref;
	aux->duration = dur_aux;
}

struct rtw89_mcc_mod_dur_data {
	u16 available;
	struct {
		u16 dur;
		u16 room;
	} parm[NUM_OF_RTW89_MCC_ROLES];
};

static int rtw89_mcc_mod_dur_get_iterator(struct rtw89_dev *rtwdev,
					  struct rtw89_mcc_role *mcc_role,
					  unsigned int ordered_idx,
					  void *data)
{
	struct rtw89_mcc_mod_dur_data *p = data;
	u16 min;

	p->parm[ordered_idx].dur = mcc_role->duration;

	if (mcc_role->is_go)
		min = RTW89_MCC_MIN_GO_DURATION;
	else
		min = RTW89_MCC_MIN_STA_DURATION;

	p->parm[ordered_idx].room = max_t(s32, p->parm[ordered_idx].dur - min, 0);

	rtw89_debug(rtwdev, RTW89_DBG_CHAN,
		    "MCC mod dur: chk role[%u]: dur %u, min %u, room %u\n",
		    ordered_idx, p->parm[ordered_idx].dur, min,
		    p->parm[ordered_idx].room);

	p->available += p->parm[ordered_idx].room;
	return 0;
}

static int rtw89_mcc_mod_dur_put_iterator(struct rtw89_dev *rtwdev,
					  struct rtw89_mcc_role *mcc_role,
					  unsigned int ordered_idx,
					  void *data)
{
	struct rtw89_mcc_mod_dur_data *p = data;

	mcc_role->duration = p->parm[ordered_idx].dur;

	rtw89_debug(rtwdev, RTW89_DBG_CHAN,
		    "MCC mod dur: set role[%u]: dur %u\n",
		    ordered_idx, p->parm[ordered_idx].dur);
	return 0;
}

static void rtw89_mcc_mod_duration_dual_2ghz_with_bt(struct rtw89_dev *rtwdev)
{
	struct rtw89_mcc_info *mcc = &rtwdev->mcc;
	struct rtw89_mcc_config *config = &mcc->config;
	struct rtw89_mcc_mod_dur_data data = {};
	u16 mcc_intvl = config->mcc_interval;
	u16 bt_dur = mcc->bt_role.duration;
	u16 wifi_dur;

	rtw89_debug(rtwdev, RTW89_DBG_CHAN,
		    "MCC mod dur (dual 2ghz): mcc_intvl %u, raw bt_dur %u\n",
		    mcc_intvl, bt_dur);

	rtw89_iterate_mcc_roles(rtwdev, rtw89_mcc_mod_dur_get_iterator, &data);

	bt_dur = clamp_t(u16, bt_dur, 1, data.available / 3);
	wifi_dur = mcc_intvl - bt_dur;

	if (data.parm[0].room <= data.parm[1].room) {
		data.parm[0].dur -= min_t(u16, bt_dur / 2, data.parm[0].room);
		data.parm[1].dur = wifi_dur - data.parm[0].dur;
	} else {
		data.parm[1].dur -= min_t(u16, bt_dur / 2, data.parm[1].room);
		data.parm[0].dur = wifi_dur - data.parm[1].dur;
	}

	rtw89_iterate_mcc_roles(rtwdev, rtw89_mcc_mod_dur_put_iterator, &data);

	rtw89_debug(rtwdev, RTW89_DBG_CHAN, "MCC mod dur: set bt: dur %u\n", bt_dur);
	mcc->bt_role.duration = bt_dur;
}

static
void rtw89_mcc_mod_duration_diff_band_with_bt(struct rtw89_dev *rtwdev,
					      struct rtw89_mcc_role *role_2ghz,
					      struct rtw89_mcc_role *role_non_2ghz)
{
	struct rtw89_mcc_info *mcc = &rtwdev->mcc;
	struct rtw89_mcc_config *config = &mcc->config;
	u16 dur_2ghz, dur_non_2ghz;
	u16 bt_dur, mcc_intvl;

	dur_2ghz = role_2ghz->duration;
	dur_non_2ghz = role_non_2ghz->duration;
	mcc_intvl = config->mcc_interval;
	bt_dur = mcc->bt_role.duration;

	rtw89_debug(rtwdev, RTW89_DBG_CHAN,
		    "MCC mod dur (diff band): mcc_intvl %u, bt_dur %u\n",
		    mcc_intvl, bt_dur);

	rtw89_debug(rtwdev, RTW89_DBG_CHAN,
		    "MCC mod dur: check dur_2ghz %u, dur_non_2ghz %u\n",
		    dur_2ghz, dur_non_2ghz);

	if (dur_non_2ghz >= bt_dur) {
		rtw89_debug(rtwdev, RTW89_DBG_CHAN,
			    "MCC mod dur: dur_non_2ghz is enough for bt\n");
		return;
	}

	dur_non_2ghz = bt_dur;
	dur_2ghz = mcc_intvl - dur_non_2ghz;

	if (role_non_2ghz->limit.enable) {
		rtw89_debug(rtwdev, RTW89_DBG_CHAN,
			    "MCC mod dur: dur_non_2ghz is limited with max %u\n",
			    role_non_2ghz->limit.max_dur);

		dur_non_2ghz = min(dur_non_2ghz, role_non_2ghz->limit.max_dur);
		dur_2ghz = mcc_intvl - dur_non_2ghz;
	}

	rtw89_debug(rtwdev, RTW89_DBG_CHAN,
		    "MCC mod dur: set dur_2ghz %u, dur_non_2ghz %u\n",
		    dur_2ghz, dur_non_2ghz);

	role_2ghz->duration = dur_2ghz;
	role_non_2ghz->duration = dur_non_2ghz;
}

static bool rtw89_mcc_duration_decision_on_bt(struct rtw89_dev *rtwdev)
{
	struct rtw89_mcc_info *mcc = &rtwdev->mcc;
	struct rtw89_mcc_role *ref = &mcc->role_ref;
	struct rtw89_mcc_role *aux = &mcc->role_aux;
	struct rtw89_mcc_bt_role *bt_role = &mcc->bt_role;

	if (!bt_role->duration)
		return false;

	if (ref->is_2ghz && aux->is_2ghz) {
		rtw89_debug(rtwdev, RTW89_DBG_CHAN,
			    "MCC dual roles are on 2GHz; consider BT duration\n");

		rtw89_mcc_mod_duration_dual_2ghz_with_bt(rtwdev);
		return true;
	}

	if (!ref->is_2ghz && !aux->is_2ghz) {
		rtw89_debug(rtwdev, RTW89_DBG_CHAN,
			    "MCC dual roles are not on 2GHz; ignore BT duration\n");
		return false;
	}

	rtw89_debug(rtwdev, RTW89_DBG_CHAN,
		    "MCC one role is on 2GHz; modify another for BT duration\n");

	if (ref->is_2ghz)
		rtw89_mcc_mod_duration_diff_band_with_bt(rtwdev, ref, aux);
	else
		rtw89_mcc_mod_duration_diff_band_with_bt(rtwdev, aux, ref);

	return false;
}

static void rtw89_mcc_sync_tbtt(struct rtw89_dev *rtwdev,
				struct rtw89_mcc_role *tgt,
				struct rtw89_mcc_role *src,
				bool ref_is_src)
{
	struct rtw89_mcc_info *mcc = &rtwdev->mcc;
	struct rtw89_mcc_config *config = &mcc->config;
	u16 beacon_offset_us = ieee80211_tu_to_usec(config->beacon_offset);
	u32 bcn_intvl_src_us = ieee80211_tu_to_usec(src->beacon_interval);
	u32 cur_tbtt_ofst_src;
	u32 tsf_ofst_tgt;
	u32 remainder;
	u64 tbtt_tgt;
	u64 tsf_src;
	int ret;

	ret = rtw89_mac_port_get_tsf(rtwdev, src->rtwvif, &tsf_src);
	if (ret) {
		rtw89_warn(rtwdev, "MCC failed to get port tsf: %d\n", ret);
		return;
	}

	cur_tbtt_ofst_src = rtw89_mcc_get_tbtt_ofst(rtwdev, src, tsf_src);

	if (ref_is_src)
		tbtt_tgt = tsf_src - cur_tbtt_ofst_src + beacon_offset_us;
	else
		tbtt_tgt = tsf_src - cur_tbtt_ofst_src +
			   (bcn_intvl_src_us - beacon_offset_us);

	div_u64_rem(tbtt_tgt, bcn_intvl_src_us, &remainder);
	tsf_ofst_tgt = bcn_intvl_src_us - remainder;

	config->sync.macid_tgt = tgt->rtwvif->mac_id;
	config->sync.band_tgt = tgt->rtwvif->mac_idx;
	config->sync.port_tgt = tgt->rtwvif->port;
	config->sync.macid_src = src->rtwvif->mac_id;
	config->sync.band_src = src->rtwvif->mac_idx;
	config->sync.port_src = src->rtwvif->port;
	config->sync.offset = tsf_ofst_tgt / 1024;
	config->sync.enable = true;

	rtw89_debug(rtwdev, RTW89_DBG_CHAN,
		    "MCC sync tbtt: tgt %d, src %d, offset %d\n",
		    config->sync.macid_tgt, config->sync.macid_src,
		    config->sync.offset);

	rtw89_mac_port_tsf_sync(rtwdev, tgt->rtwvif, src->rtwvif,
				config->sync.offset);
}

static int rtw89_mcc_fill_start_tsf(struct rtw89_dev *rtwdev)
{
	struct rtw89_mcc_info *mcc = &rtwdev->mcc;
	struct rtw89_mcc_role *ref = &mcc->role_ref;
	struct rtw89_mcc_config *config = &mcc->config;
	u32 bcn_intvl_ref_us = ieee80211_tu_to_usec(ref->beacon_interval);
	u32 tob_ref_us = ieee80211_tu_to_usec(config->pattern.tob_ref);
	struct rtw89_vif *rtwvif = ref->rtwvif;
	u64 tsf, start_tsf;
	u32 cur_tbtt_ofst;
	u64 min_time;
	int ret;

	ret = rtw89_mac_port_get_tsf(rtwdev, rtwvif, &tsf);
	if (ret) {
		rtw89_warn(rtwdev, "MCC failed to get port tsf: %d\n", ret);
		return ret;
	}

	min_time = tsf;
	if (ref->is_go)
		min_time += ieee80211_tu_to_usec(RTW89_MCC_SHORT_TRIGGER_TIME);
	else
		min_time += ieee80211_tu_to_usec(RTW89_MCC_LONG_TRIGGER_TIME);

	cur_tbtt_ofst = rtw89_mcc_get_tbtt_ofst(rtwdev, ref, tsf);
	start_tsf = tsf - cur_tbtt_ofst + bcn_intvl_ref_us - tob_ref_us;
	while (start_tsf < min_time)
		start_tsf += bcn_intvl_ref_us;

	config->start_tsf = start_tsf;
	return 0;
}

static int rtw89_mcc_fill_config(struct rtw89_dev *rtwdev)
{
	struct rtw89_mcc_info *mcc = &rtwdev->mcc;
	struct rtw89_mcc_role *ref = &mcc->role_ref;
	struct rtw89_mcc_role *aux = &mcc->role_aux;
	struct rtw89_mcc_config *config = &mcc->config;
	bool hdl_bt;
	int ret;

	memset(config, 0, sizeof(*config));

	switch (mcc->mode) {
	case RTW89_MCC_MODE_GO_STA:
		config->beacon_offset = RTW89_MCC_DFLT_BCN_OFST_TIME;
		if (ref->is_go) {
			rtw89_mcc_sync_tbtt(rtwdev, ref, aux, false);
			config->mcc_interval = ref->beacon_interval;
			rtw89_mcc_set_duration_go_sta(rtwdev, ref, aux);
		} else {
			rtw89_mcc_sync_tbtt(rtwdev, aux, ref, true);
			config->mcc_interval = aux->beacon_interval;
			rtw89_mcc_set_duration_go_sta(rtwdev, aux, ref);
		}
		break;
	case RTW89_MCC_MODE_GC_STA:
		config->beacon_offset = rtw89_mcc_get_bcn_ofst(rtwdev);
		config->mcc_interval = ref->beacon_interval;
		rtw89_mcc_set_duration_gc_sta(rtwdev);
		break;
	default:
		rtw89_warn(rtwdev, "MCC unknown mode: %d\n", mcc->mode);
		return -EFAULT;
	}

	hdl_bt = rtw89_mcc_duration_decision_on_bt(rtwdev);
	rtw89_debug(rtwdev, RTW89_DBG_CHAN, "MCC handle bt: %d\n", hdl_bt);

	ret = rtw89_mcc_calc_pattern(rtwdev, hdl_bt);
	if (!ret)
		goto bottom;

	rtw89_mcc_set_default_pattern(rtwdev);

bottom:
	return rtw89_mcc_fill_start_tsf(rtwdev);
}

static int __mcc_fw_add_role(struct rtw89_dev *rtwdev, struct rtw89_mcc_role *role)
{
	struct rtw89_mcc_info *mcc = &rtwdev->mcc;
	struct rtw89_mcc_config *config = &mcc->config;
	struct rtw89_mcc_pattern *pattern = &config->pattern;
	struct rtw89_mcc_courtesy *courtesy = &pattern->courtesy;
	struct rtw89_mcc_policy *policy = &role->policy;
	struct rtw89_fw_mcc_add_req req = {};
	const struct rtw89_chan *chan;
	int ret;

<<<<<<< HEAD
	chan = rtw89_chan_get(rtwdev, role->rtwvif->sub_entity_idx);
=======
	chan = rtw89_chan_get(rtwdev, role->rtwvif->chanctx_idx);
>>>>>>> 2d5404ca
	req.central_ch_seg0 = chan->channel;
	req.primary_ch = chan->primary_channel;
	req.bandwidth = chan->band_width;
	req.ch_band_type = chan->band_type;

	req.macid = role->rtwvif->mac_id;
	req.group = mcc->group;
	req.c2h_rpt = policy->c2h_rpt;
	req.tx_null_early = policy->tx_null_early;
	req.dis_tx_null = policy->dis_tx_null;
	req.in_curr_ch = policy->in_curr_ch;
	req.sw_retry_count = policy->sw_retry_count;
	req.dis_sw_retry = policy->dis_sw_retry;
	req.duration = role->duration;
	req.btc_in_2g = false;

	if (courtesy->enable && courtesy->macid_src == req.macid) {
		req.courtesy_target = courtesy->macid_tgt;
		req.courtesy_num = courtesy->slot_num;
		req.courtesy_en = true;
	}

	ret = rtw89_fw_h2c_add_mcc(rtwdev, &req);
	if (ret) {
		rtw89_debug(rtwdev, RTW89_DBG_CHAN,
			    "MCC h2c failed to add wifi role: %d\n", ret);
		return ret;
	}

	ret = rtw89_fw_h2c_mcc_macid_bitmap(rtwdev, mcc->group,
					    role->rtwvif->mac_id,
					    role->macid_bitmap);
	if (ret) {
		rtw89_debug(rtwdev, RTW89_DBG_CHAN,
			    "MCC h2c failed to set macid bitmap: %d\n", ret);
		return ret;
	}

	return 0;
}

static
void __mrc_fw_add_role(struct rtw89_dev *rtwdev, struct rtw89_mcc_role *role,
		       struct rtw89_fw_mrc_add_arg *arg, u8 slot_idx)
{
	struct rtw89_mcc_info *mcc = &rtwdev->mcc;
	struct rtw89_mcc_role *ref = &mcc->role_ref;
	struct rtw89_mcc_policy *policy = &role->policy;
	struct rtw89_fw_mrc_add_slot_arg *slot_arg;
	const struct rtw89_chan *chan;

	slot_arg = &arg->slots[slot_idx];
	role->slot_idx = slot_idx;

	slot_arg->duration = role->duration;
	slot_arg->role_num = 1;

<<<<<<< HEAD
	chan = rtw89_chan_get(rtwdev, role->rtwvif->sub_entity_idx);
=======
	chan = rtw89_chan_get(rtwdev, role->rtwvif->chanctx_idx);
>>>>>>> 2d5404ca

	slot_arg->roles[0].role_type = RTW89_H2C_MRC_ROLE_WIFI;
	slot_arg->roles[0].is_master = role == ref;
	slot_arg->roles[0].band = chan->band_type;
	slot_arg->roles[0].bw = chan->band_width;
	slot_arg->roles[0].central_ch = chan->channel;
	slot_arg->roles[0].primary_ch = chan->primary_channel;
	slot_arg->roles[0].en_tx_null = !policy->dis_tx_null;
	slot_arg->roles[0].null_early = policy->tx_null_early;
	slot_arg->roles[0].macid = role->rtwvif->mac_id;
	slot_arg->roles[0].macid_main_bitmap =
		rtw89_mcc_role_fw_macid_bitmap_to_u32(role);
}

static int __mcc_fw_add_bt_role(struct rtw89_dev *rtwdev)
{
	struct rtw89_mcc_info *mcc = &rtwdev->mcc;
	struct rtw89_mcc_bt_role *bt_role = &mcc->bt_role;
	struct rtw89_fw_mcc_add_req req = {};
	int ret;

	req.group = mcc->group;
	req.duration = bt_role->duration;
	req.btc_in_2g = true;

	ret = rtw89_fw_h2c_add_mcc(rtwdev, &req);
	if (ret) {
		rtw89_debug(rtwdev, RTW89_DBG_CHAN,
			    "MCC h2c failed to add bt role: %d\n", ret);
		return ret;
	}

	return 0;
}

static
void __mrc_fw_add_bt_role(struct rtw89_dev *rtwdev,
			  struct rtw89_fw_mrc_add_arg *arg, u8 slot_idx)
{
	struct rtw89_mcc_info *mcc = &rtwdev->mcc;
	struct rtw89_mcc_bt_role *bt_role = &mcc->bt_role;
	struct rtw89_fw_mrc_add_slot_arg *slot_arg = &arg->slots[slot_idx];

	slot_arg->duration = bt_role->duration;
	slot_arg->role_num = 1;

	slot_arg->roles[0].role_type = RTW89_H2C_MRC_ROLE_BT;
}

static int __mcc_fw_start(struct rtw89_dev *rtwdev, bool replace)
{
	struct rtw89_mcc_info *mcc = &rtwdev->mcc;
	struct rtw89_mcc_role *ref = &mcc->role_ref;
	struct rtw89_mcc_role *aux = &mcc->role_aux;
	struct rtw89_mcc_config *config = &mcc->config;
	struct rtw89_mcc_pattern *pattern = &config->pattern;
	struct rtw89_mcc_sync *sync = &config->sync;
	struct rtw89_fw_mcc_start_req req = {};
	int ret;

	if (replace) {
		req.old_group = mcc->group;
		req.old_group_action = RTW89_FW_MCC_OLD_GROUP_ACT_REPLACE;
		mcc->group = RTW89_MCC_NEXT_GROUP(mcc->group);
	}

	req.group = mcc->group;

	switch (pattern->plan) {
	case RTW89_MCC_PLAN_TAIL_BT:
		ret = __mcc_fw_add_role(rtwdev, ref);
		if (ret)
			return ret;
		ret = __mcc_fw_add_role(rtwdev, aux);
		if (ret)
			return ret;
		ret = __mcc_fw_add_bt_role(rtwdev);
		if (ret)
			return ret;

		req.btc_in_group = true;
		break;
	case RTW89_MCC_PLAN_MID_BT:
		ret = __mcc_fw_add_role(rtwdev, ref);
		if (ret)
			return ret;
		ret = __mcc_fw_add_bt_role(rtwdev);
		if (ret)
			return ret;
		ret = __mcc_fw_add_role(rtwdev, aux);
		if (ret)
			return ret;

		req.btc_in_group = true;
		break;
	case RTW89_MCC_PLAN_NO_BT:
		ret = __mcc_fw_add_role(rtwdev, ref);
		if (ret)
			return ret;
		ret = __mcc_fw_add_role(rtwdev, aux);
		if (ret)
			return ret;

		req.btc_in_group = false;
		break;
	default:
		rtw89_warn(rtwdev, "MCC unknown plan: %d\n", pattern->plan);
		return -EFAULT;
	}

	if (sync->enable) {
		ret = rtw89_fw_h2c_mcc_sync(rtwdev, req.group, sync->macid_src,
					    sync->macid_tgt, sync->offset);
		if (ret) {
			rtw89_debug(rtwdev, RTW89_DBG_CHAN,
				    "MCC h2c failed to trigger sync: %d\n", ret);
			return ret;
		}
	}

	req.macid = ref->rtwvif->mac_id;
	req.tsf_high = config->start_tsf >> 32;
	req.tsf_low = config->start_tsf;

	ret = rtw89_fw_h2c_start_mcc(rtwdev, &req);
	if (ret) {
		rtw89_debug(rtwdev, RTW89_DBG_CHAN,
			    "MCC h2c failed to trigger start: %d\n", ret);
		return ret;
	}

	return 0;
}

static void __mrc_fw_add_courtesy(struct rtw89_dev *rtwdev,
				  struct rtw89_fw_mrc_add_arg *arg)
{
	struct rtw89_mcc_info *mcc = &rtwdev->mcc;
	struct rtw89_mcc_role *ref = &mcc->role_ref;
	struct rtw89_mcc_role *aux = &mcc->role_aux;
	struct rtw89_mcc_config *config = &mcc->config;
	struct rtw89_mcc_pattern *pattern = &config->pattern;
	struct rtw89_mcc_courtesy *courtesy = &pattern->courtesy;
	struct rtw89_fw_mrc_add_slot_arg *slot_arg_src;
	u8 slot_idx_tgt;

	if (!courtesy->enable)
		return;

	if (courtesy->macid_src == ref->rtwvif->mac_id) {
		slot_arg_src = &arg->slots[ref->slot_idx];
		slot_idx_tgt = aux->slot_idx;
	} else {
		slot_arg_src = &arg->slots[aux->slot_idx];
		slot_idx_tgt = ref->slot_idx;
	}

	slot_arg_src->courtesy_target = slot_idx_tgt;
	slot_arg_src->courtesy_period = courtesy->slot_num;
	slot_arg_src->courtesy_en = true;
}

static int __mrc_fw_start(struct rtw89_dev *rtwdev, bool replace)
{
	struct rtw89_mcc_info *mcc = &rtwdev->mcc;
	struct rtw89_mcc_role *ref = &mcc->role_ref;
	struct rtw89_mcc_role *aux = &mcc->role_aux;
	struct rtw89_mcc_config *config = &mcc->config;
	struct rtw89_mcc_pattern *pattern = &config->pattern;
	struct rtw89_mcc_sync *sync = &config->sync;
	struct rtw89_fw_mrc_start_arg start_arg = {};
	struct rtw89_fw_mrc_add_arg add_arg = {};
	int ret;

	BUILD_BUG_ON(RTW89_MAC_MRC_MAX_ADD_SLOT_NUM <
		     NUM_OF_RTW89_MCC_ROLES + 1 /* bt role */);

	if (replace) {
		start_arg.old_sch_idx = mcc->group;
		start_arg.action = RTW89_H2C_MRC_START_ACTION_REPLACE_OLD;
		mcc->group = RTW89_MCC_NEXT_GROUP(mcc->group);
	}

	add_arg.sch_idx = mcc->group;
	add_arg.sch_type = RTW89_H2C_MRC_SCH_BAND0_ONLY;

	switch (pattern->plan) {
	case RTW89_MCC_PLAN_TAIL_BT:
		__mrc_fw_add_role(rtwdev, ref, &add_arg, 0);
		__mrc_fw_add_role(rtwdev, aux, &add_arg, 1);
		__mrc_fw_add_bt_role(rtwdev, &add_arg, 2);

		add_arg.slot_num = 3;
		add_arg.btc_in_sch = true;
		break;
	case RTW89_MCC_PLAN_MID_BT:
		__mrc_fw_add_role(rtwdev, ref, &add_arg, 0);
		__mrc_fw_add_bt_role(rtwdev, &add_arg, 1);
		__mrc_fw_add_role(rtwdev, aux, &add_arg, 2);

		add_arg.slot_num = 3;
		add_arg.btc_in_sch = true;
		break;
	case RTW89_MCC_PLAN_NO_BT:
		__mrc_fw_add_role(rtwdev, ref, &add_arg, 0);
		__mrc_fw_add_role(rtwdev, aux, &add_arg, 1);

		add_arg.slot_num = 2;
		add_arg.btc_in_sch = false;
		break;
	default:
		rtw89_warn(rtwdev, "MCC unknown plan: %d\n", pattern->plan);
		return -EFAULT;
	}

	__mrc_fw_add_courtesy(rtwdev, &add_arg);

	ret = rtw89_fw_h2c_mrc_add(rtwdev, &add_arg);
	if (ret) {
		rtw89_debug(rtwdev, RTW89_DBG_CHAN,
			    "MRC h2c failed to trigger add: %d\n", ret);
		return ret;
	}

	if (sync->enable) {
		struct rtw89_fw_mrc_sync_arg sync_arg = {
			.offset = sync->offset,
			.src = {
				.band = sync->band_src,
				.port = sync->port_src,
			},
			.dest = {
				.band = sync->band_tgt,
				.port = sync->port_tgt,
			},
		};

		ret = rtw89_fw_h2c_mrc_sync(rtwdev, &sync_arg);
		if (ret) {
			rtw89_debug(rtwdev, RTW89_DBG_CHAN,
				    "MRC h2c failed to trigger sync: %d\n", ret);
			return ret;
		}
	}

	start_arg.sch_idx = mcc->group;
	start_arg.start_tsf = config->start_tsf;

	ret = rtw89_fw_h2c_mrc_start(rtwdev, &start_arg);
	if (ret) {
		rtw89_debug(rtwdev, RTW89_DBG_CHAN,
			    "MRC h2c failed to trigger start: %d\n", ret);
		return ret;
	}

	return 0;
}

static int __mcc_fw_set_duration_no_bt(struct rtw89_dev *rtwdev, bool sync_changed)
{
	struct rtw89_mcc_info *mcc = &rtwdev->mcc;
	struct rtw89_mcc_config *config = &mcc->config;
	struct rtw89_mcc_sync *sync = &config->sync;
	struct rtw89_mcc_role *ref = &mcc->role_ref;
	struct rtw89_mcc_role *aux = &mcc->role_aux;
	struct rtw89_fw_mcc_duration req = {
		.group = mcc->group,
		.btc_in_group = false,
		.start_macid = ref->rtwvif->mac_id,
		.macid_x = ref->rtwvif->mac_id,
		.macid_y = aux->rtwvif->mac_id,
		.duration_x = ref->duration,
		.duration_y = aux->duration,
		.start_tsf_high = config->start_tsf >> 32,
		.start_tsf_low = config->start_tsf,
	};
	int ret;

	ret = rtw89_fw_h2c_mcc_set_duration(rtwdev, &req);
	if (ret) {
		rtw89_debug(rtwdev, RTW89_DBG_CHAN,
			    "MCC h2c failed to set duration: %d\n", ret);
		return ret;
	}

	if (!sync->enable || !sync_changed)
		return 0;

	ret = rtw89_fw_h2c_mcc_sync(rtwdev, mcc->group, sync->macid_src,
				    sync->macid_tgt, sync->offset);
	if (ret) {
		rtw89_debug(rtwdev, RTW89_DBG_CHAN,
			    "MCC h2c failed to trigger sync: %d\n", ret);
		return ret;
	}

	return 0;
}

static int __mrc_fw_set_duration_no_bt(struct rtw89_dev *rtwdev, bool sync_changed)
{
	struct rtw89_mcc_info *mcc = &rtwdev->mcc;
	struct rtw89_mcc_config *config = &mcc->config;
	struct rtw89_mcc_sync *sync = &config->sync;
	struct rtw89_mcc_role *ref = &mcc->role_ref;
	struct rtw89_mcc_role *aux = &mcc->role_aux;
	struct rtw89_fw_mrc_upd_duration_arg dur_arg = {
		.sch_idx = mcc->group,
		.start_tsf = config->start_tsf,
		.slot_num = 2,
		.slots[0] = {
			.slot_idx = ref->slot_idx,
			.duration = ref->duration,
		},
		.slots[1] = {
			.slot_idx = aux->slot_idx,
			.duration = aux->duration,
		},
	};
	struct rtw89_fw_mrc_sync_arg sync_arg = {
		.offset = sync->offset,
		.src = {
			.band = sync->band_src,
			.port = sync->port_src,
		},
		.dest = {
			.band = sync->band_tgt,
			.port = sync->port_tgt,
		},

	};
	int ret;

	ret = rtw89_fw_h2c_mrc_upd_duration(rtwdev, &dur_arg);
	if (ret) {
		rtw89_debug(rtwdev, RTW89_DBG_CHAN,
			    "MRC h2c failed to update duration: %d\n", ret);
		return ret;
	}

	if (!sync->enable || !sync_changed)
		return 0;

	ret = rtw89_fw_h2c_mrc_sync(rtwdev, &sync_arg);
	if (ret) {
		rtw89_debug(rtwdev, RTW89_DBG_CHAN,
			    "MRC h2c failed to trigger sync: %d\n", ret);
		return ret;
	}

	return 0;
}

static void rtw89_mcc_handle_beacon_noa(struct rtw89_dev *rtwdev, bool enable)
{
	struct rtw89_mcc_info *mcc = &rtwdev->mcc;
	struct rtw89_mcc_role *ref = &mcc->role_ref;
	struct rtw89_mcc_role *aux = &mcc->role_aux;
	struct rtw89_mcc_config *config = &mcc->config;
	struct rtw89_mcc_pattern *pattern = &config->pattern;
	struct rtw89_mcc_sync *sync = &config->sync;
	struct ieee80211_p2p_noa_desc noa_desc = {};
	u64 start_time = config->start_tsf;
	u32 interval = config->mcc_interval;
	struct rtw89_vif *rtwvif_go;
	u32 duration;

	if (mcc->mode != RTW89_MCC_MODE_GO_STA)
		return;

	if (ref->is_go) {
		rtwvif_go = ref->rtwvif;
		start_time += ieee80211_tu_to_usec(ref->duration);
		duration = config->mcc_interval - ref->duration;
	} else if (aux->is_go) {
		rtwvif_go = aux->rtwvif;
		start_time += ieee80211_tu_to_usec(pattern->tob_ref) +
			      ieee80211_tu_to_usec(config->beacon_offset) +
			      ieee80211_tu_to_usec(pattern->toa_aux);
		duration = config->mcc_interval - aux->duration;

		/* convert time domain from sta(ref) to GO(aux) */
		start_time += ieee80211_tu_to_usec(sync->offset);
	} else {
		rtw89_debug(rtwdev, RTW89_DBG_CHAN,
			    "MCC find no GO: skip updating beacon NoA\n");
		return;
	}

	rtw89_p2p_noa_renew(rtwvif_go);

	if (enable) {
		noa_desc.start_time = cpu_to_le32(start_time);
		noa_desc.interval = cpu_to_le32(ieee80211_tu_to_usec(interval));
		noa_desc.duration = cpu_to_le32(ieee80211_tu_to_usec(duration));
		noa_desc.count = 255;
		rtw89_p2p_noa_append(rtwvif_go, &noa_desc);
	}

	/* without chanctx, we cannot get beacon from mac80211 stack */
	if (!rtwvif_go->chanctx_assigned)
		return;

	rtw89_chip_h2c_update_beacon(rtwdev, rtwvif_go);
}

static void rtw89_mcc_start_beacon_noa(struct rtw89_dev *rtwdev)
{
	struct rtw89_mcc_info *mcc = &rtwdev->mcc;
	struct rtw89_mcc_role *ref = &mcc->role_ref;
	struct rtw89_mcc_role *aux = &mcc->role_aux;

	if (mcc->mode != RTW89_MCC_MODE_GO_STA)
		return;

	if (ref->is_go)
		rtw89_fw_h2c_tsf32_toggle(rtwdev, ref->rtwvif, true);
	else if (aux->is_go)
		rtw89_fw_h2c_tsf32_toggle(rtwdev, aux->rtwvif, true);

	rtw89_mcc_handle_beacon_noa(rtwdev, true);
}

static void rtw89_mcc_stop_beacon_noa(struct rtw89_dev *rtwdev)
{
	struct rtw89_mcc_info *mcc = &rtwdev->mcc;
	struct rtw89_mcc_role *ref = &mcc->role_ref;
	struct rtw89_mcc_role *aux = &mcc->role_aux;

	if (mcc->mode != RTW89_MCC_MODE_GO_STA)
		return;

	if (ref->is_go)
		rtw89_fw_h2c_tsf32_toggle(rtwdev, ref->rtwvif, false);
	else if (aux->is_go)
		rtw89_fw_h2c_tsf32_toggle(rtwdev, aux->rtwvif, false);

	rtw89_mcc_handle_beacon_noa(rtwdev, false);
}

static int rtw89_mcc_start(struct rtw89_dev *rtwdev)
{
	struct rtw89_mcc_info *mcc = &rtwdev->mcc;
	struct rtw89_mcc_role *ref = &mcc->role_ref;
	struct rtw89_mcc_role *aux = &mcc->role_aux;
	int ret;

	if (rtwdev->scanning)
		rtw89_hw_scan_abort(rtwdev, rtwdev->scan_info.scanning_vif);

	rtw89_leave_lps(rtwdev);

	rtw89_debug(rtwdev, RTW89_DBG_CHAN, "MCC start\n");

	ret = rtw89_mcc_fill_all_roles(rtwdev);
	if (ret)
		return ret;

	if (ref->is_go || aux->is_go)
		mcc->mode = RTW89_MCC_MODE_GO_STA;
	else
		mcc->mode = RTW89_MCC_MODE_GC_STA;

	rtw89_debug(rtwdev, RTW89_DBG_CHAN, "MCC sel mode: %d\n", mcc->mode);

	mcc->group = RTW89_MCC_DFLT_GROUP;

	ret = rtw89_mcc_fill_config(rtwdev);
	if (ret)
		return ret;

	if (rtw89_concurrent_via_mrc(rtwdev))
		ret = __mrc_fw_start(rtwdev, false);
	else
		ret = __mcc_fw_start(rtwdev, false);

	if (ret)
		return ret;

	rtw89_chanctx_notify(rtwdev, RTW89_CHANCTX_STATE_MCC_START);

	rtw89_mcc_start_beacon_noa(rtwdev);
	return 0;
}

<<<<<<< HEAD
=======
struct rtw89_mcc_stop_sel {
	u8 mac_id;
	u8 slot_idx;
};

static void rtw89_mcc_stop_sel_fill(struct rtw89_mcc_stop_sel *sel,
				    const struct rtw89_mcc_role *mcc_role)
{
	sel->mac_id = mcc_role->rtwvif->mac_id;
	sel->slot_idx = mcc_role->slot_idx;
}

static int rtw89_mcc_stop_sel_iterator(struct rtw89_dev *rtwdev,
				       struct rtw89_mcc_role *mcc_role,
				       unsigned int ordered_idx,
				       void *data)
{
	struct rtw89_mcc_stop_sel *sel = data;

	if (!mcc_role->rtwvif->chanctx_assigned)
		return 0;

	rtw89_mcc_stop_sel_fill(sel, mcc_role);
	return 1; /* break iteration */
}

>>>>>>> 2d5404ca
static void rtw89_mcc_stop(struct rtw89_dev *rtwdev)
{
	struct rtw89_mcc_info *mcc = &rtwdev->mcc;
	struct rtw89_mcc_role *ref = &mcc->role_ref;
<<<<<<< HEAD
	int ret;

	rtw89_debug(rtwdev, RTW89_DBG_CHAN, "MCC stop\n");

	if (rtw89_concurrent_via_mrc(rtwdev)) {
		ret = rtw89_fw_h2c_mrc_del(rtwdev, mcc->group);
=======
	struct rtw89_mcc_stop_sel sel;
	int ret;

	/* by default, stop at ref */
	rtw89_mcc_stop_sel_fill(&sel, ref);
	rtw89_iterate_mcc_roles(rtwdev, rtw89_mcc_stop_sel_iterator, &sel);

	rtw89_debug(rtwdev, RTW89_DBG_CHAN, "MCC stop at <macid %d>\n", sel.mac_id);

	if (rtw89_concurrent_via_mrc(rtwdev)) {
		ret = rtw89_fw_h2c_mrc_del(rtwdev, mcc->group, sel.slot_idx);
>>>>>>> 2d5404ca
		if (ret)
			rtw89_debug(rtwdev, RTW89_DBG_CHAN,
				    "MRC h2c failed to trigger del: %d\n", ret);
	} else {
		ret = rtw89_fw_h2c_stop_mcc(rtwdev, mcc->group,
<<<<<<< HEAD
					    ref->rtwvif->mac_id, true);
=======
					    sel.mac_id, true);
>>>>>>> 2d5404ca
		if (ret)
			rtw89_debug(rtwdev, RTW89_DBG_CHAN,
				    "MCC h2c failed to trigger stop: %d\n", ret);

		ret = rtw89_fw_h2c_del_mcc_group(rtwdev, mcc->group, true);
		if (ret)
			rtw89_debug(rtwdev, RTW89_DBG_CHAN,
				    "MCC h2c failed to delete group: %d\n", ret);
	}

	rtw89_chanctx_notify(rtwdev, RTW89_CHANCTX_STATE_MCC_STOP);

	rtw89_mcc_stop_beacon_noa(rtwdev);
}

static int rtw89_mcc_update(struct rtw89_dev *rtwdev)
{
	struct rtw89_mcc_info *mcc = &rtwdev->mcc;
	struct rtw89_mcc_config *config = &mcc->config;
	struct rtw89_mcc_config old_cfg = *config;
	bool sync_changed;
	int ret;

	if (rtwdev->scanning)
		rtw89_hw_scan_abort(rtwdev, rtwdev->scan_info.scanning_vif);

	rtw89_debug(rtwdev, RTW89_DBG_CHAN, "MCC update\n");

	ret = rtw89_mcc_fill_config(rtwdev);
	if (ret)
		return ret;

	if (old_cfg.pattern.plan != RTW89_MCC_PLAN_NO_BT ||
	    config->pattern.plan != RTW89_MCC_PLAN_NO_BT) {
		if (rtw89_concurrent_via_mrc(rtwdev))
			ret = __mrc_fw_start(rtwdev, true);
		else
			ret = __mcc_fw_start(rtwdev, true);

		if (ret)
			return ret;
	} else {
		if (memcmp(&old_cfg.sync, &config->sync, sizeof(old_cfg.sync)) == 0)
			sync_changed = false;
		else
			sync_changed = true;

		if (rtw89_concurrent_via_mrc(rtwdev))
			ret = __mrc_fw_set_duration_no_bt(rtwdev, sync_changed);
		else
			ret = __mcc_fw_set_duration_no_bt(rtwdev, sync_changed);

		if (ret)
			return ret;
	}

	rtw89_mcc_handle_beacon_noa(rtwdev, true);
	return 0;
}

static void rtw89_mcc_track(struct rtw89_dev *rtwdev)
{
	struct rtw89_mcc_info *mcc = &rtwdev->mcc;
	struct rtw89_mcc_config *config = &mcc->config;
	struct rtw89_mcc_pattern *pattern = &config->pattern;
	s16 tolerance;
	u16 bcn_ofst;
	u16 diff;

	if (mcc->mode != RTW89_MCC_MODE_GC_STA)
		return;

	bcn_ofst = rtw89_mcc_get_bcn_ofst(rtwdev);
	if (bcn_ofst > config->beacon_offset) {
		diff = bcn_ofst - config->beacon_offset;
		if (pattern->tob_aux < 0)
			tolerance = -pattern->tob_aux;
		else
			tolerance = pattern->toa_aux;
	} else {
		diff = config->beacon_offset - bcn_ofst;
		if (pattern->toa_aux < 0)
			tolerance = -pattern->toa_aux;
		else
			tolerance = pattern->tob_aux;
	}

	if (diff <= tolerance)
		return;

	rtw89_queue_chanctx_change(rtwdev, RTW89_CHANCTX_BCN_OFFSET_CHANGE);
}

static int __mcc_fw_upd_macid_bitmap(struct rtw89_dev *rtwdev,
				     struct rtw89_mcc_role *upd)
{
	struct rtw89_mcc_info *mcc = &rtwdev->mcc;
	int ret;

	ret = rtw89_fw_h2c_mcc_macid_bitmap(rtwdev, mcc->group,
					    upd->rtwvif->mac_id,
					    upd->macid_bitmap);
	if (ret) {
		rtw89_debug(rtwdev, RTW89_DBG_CHAN,
			    "MCC h2c failed to update macid bitmap: %d\n", ret);
		return ret;
	}

	return 0;
}

static int __mrc_fw_upd_macid_bitmap(struct rtw89_dev *rtwdev,
				     struct rtw89_mcc_role *cur,
				     struct rtw89_mcc_role *upd)
{
	struct rtw89_mcc_info *mcc = &rtwdev->mcc;
	struct rtw89_fw_mrc_upd_bitmap_arg arg = {};
	u32 old = rtw89_mcc_role_fw_macid_bitmap_to_u32(cur);
	u32 new = rtw89_mcc_role_fw_macid_bitmap_to_u32(upd);
	u32 add = new & ~old;
	u32 del = old & ~new;
	int ret;
	int i;

	arg.sch_idx = mcc->group;
	arg.macid = upd->rtwvif->mac_id;

	for (i = 0; i < 32; i++) {
		if (add & BIT(i)) {
			arg.client_macid = i;
			arg.action = RTW89_H2C_MRC_UPD_BITMAP_ACTION_ADD;

			ret = rtw89_fw_h2c_mrc_upd_bitmap(rtwdev, &arg);
			if (ret)
				goto err;
		}
	}

	for (i = 0; i < 32; i++) {
		if (del & BIT(i)) {
			arg.client_macid = i;
			arg.action = RTW89_H2C_MRC_UPD_BITMAP_ACTION_DEL;

			ret = rtw89_fw_h2c_mrc_upd_bitmap(rtwdev, &arg);
			if (ret)
				goto err;
		}
	}

	return 0;

err:
	rtw89_debug(rtwdev, RTW89_DBG_CHAN,
		    "MRC h2c failed to update bitmap: %d\n", ret);
	return ret;
}

static int rtw89_mcc_upd_map_iterator(struct rtw89_dev *rtwdev,
				      struct rtw89_mcc_role *mcc_role,
				      unsigned int ordered_idx,
				      void *data)
{
	struct rtw89_mcc_role upd = {
		.rtwvif = mcc_role->rtwvif,
	};
	int ret;

	if (!mcc_role->is_go)
		return 0;

	rtw89_mcc_fill_role_macid_bitmap(rtwdev, &upd);
	if (memcmp(mcc_role->macid_bitmap, upd.macid_bitmap,
		   sizeof(mcc_role->macid_bitmap)) == 0)
		return 0;

	if (rtw89_concurrent_via_mrc(rtwdev))
		ret = __mrc_fw_upd_macid_bitmap(rtwdev, mcc_role, &upd);
	else
		ret = __mcc_fw_upd_macid_bitmap(rtwdev, &upd);

	if (ret)
		return ret;

	memcpy(mcc_role->macid_bitmap, upd.macid_bitmap,
	       sizeof(mcc_role->macid_bitmap));
	return 0;
}

static void rtw89_mcc_update_macid_bitmap(struct rtw89_dev *rtwdev)
{
	struct rtw89_mcc_info *mcc = &rtwdev->mcc;

	if (mcc->mode != RTW89_MCC_MODE_GO_STA)
		return;

	rtw89_iterate_mcc_roles(rtwdev, rtw89_mcc_upd_map_iterator, NULL);
}

static int rtw89_mcc_upd_lmt_iterator(struct rtw89_dev *rtwdev,
				      struct rtw89_mcc_role *mcc_role,
				      unsigned int ordered_idx,
				      void *data)
{
	memset(&mcc_role->limit, 0, sizeof(mcc_role->limit));
	rtw89_mcc_fill_role_limit(rtwdev, mcc_role);
	return 0;
}

static void rtw89_mcc_update_limit(struct rtw89_dev *rtwdev)
{
	struct rtw89_mcc_info *mcc = &rtwdev->mcc;

	if (mcc->mode != RTW89_MCC_MODE_GC_STA)
		return;

	rtw89_iterate_mcc_roles(rtwdev, rtw89_mcc_upd_lmt_iterator, NULL);
}

void rtw89_chanctx_work(struct work_struct *work)
{
	struct rtw89_dev *rtwdev = container_of(work, struct rtw89_dev,
						chanctx_work.work);
	struct rtw89_hal *hal = &rtwdev->hal;
	bool update_mcc_pattern = false;
	enum rtw89_entity_mode mode;
	u32 changed = 0;
	int ret;
	int i;

	mutex_lock(&rtwdev->mutex);

	if (hal->entity_pause) {
		mutex_unlock(&rtwdev->mutex);
		return;
	}

	for (i = 0; i < NUM_OF_RTW89_CHANCTX_CHANGES; i++) {
		if (test_and_clear_bit(i, hal->changes))
			changed |= BIT(i);
	}

	mode = rtw89_get_entity_mode(rtwdev);
	switch (mode) {
	case RTW89_ENTITY_MODE_MCC_PREPARE:
		rtw89_set_entity_mode(rtwdev, RTW89_ENTITY_MODE_MCC);
		rtw89_set_channel(rtwdev);

		ret = rtw89_mcc_start(rtwdev);
		if (ret)
			rtw89_warn(rtwdev, "failed to start MCC: %d\n", ret);
		break;
	case RTW89_ENTITY_MODE_MCC:
		if (changed & BIT(RTW89_CHANCTX_BCN_OFFSET_CHANGE) ||
		    changed & BIT(RTW89_CHANCTX_P2P_PS_CHANGE) ||
		    changed & BIT(RTW89_CHANCTX_BT_SLOT_CHANGE) ||
		    changed & BIT(RTW89_CHANCTX_TSF32_TOGGLE_CHANGE))
			update_mcc_pattern = true;
		if (changed & BIT(RTW89_CHANCTX_REMOTE_STA_CHANGE))
			rtw89_mcc_update_macid_bitmap(rtwdev);
		if (changed & BIT(RTW89_CHANCTX_P2P_PS_CHANGE))
			rtw89_mcc_update_limit(rtwdev);
		if (changed & BIT(RTW89_CHANCTX_BT_SLOT_CHANGE))
			rtw89_mcc_fill_bt_role(rtwdev);
		if (update_mcc_pattern) {
			ret = rtw89_mcc_update(rtwdev);
			if (ret)
				rtw89_warn(rtwdev, "failed to update MCC: %d\n",
					   ret);
		}
		break;
	default:
		break;
	}

	mutex_unlock(&rtwdev->mutex);
}

void rtw89_queue_chanctx_change(struct rtw89_dev *rtwdev,
				enum rtw89_chanctx_changes change)
{
	struct rtw89_hal *hal = &rtwdev->hal;
	enum rtw89_entity_mode mode;
	u32 delay;

	mode = rtw89_get_entity_mode(rtwdev);
	switch (mode) {
	default:
		return;
	case RTW89_ENTITY_MODE_MCC_PREPARE:
		delay = ieee80211_tu_to_usec(RTW89_CHANCTX_TIME_MCC_PREPARE);
		break;
	case RTW89_ENTITY_MODE_MCC:
		delay = ieee80211_tu_to_usec(RTW89_CHANCTX_TIME_MCC);
		break;
	}

	if (change != RTW89_CHANCTX_CHANGE_DFLT) {
		rtw89_debug(rtwdev, RTW89_DBG_CHAN, "set chanctx change %d\n",
			    change);
		set_bit(change, hal->changes);
	}

	rtw89_debug(rtwdev, RTW89_DBG_CHAN,
		    "queue chanctx work for mode %d with delay %d us\n",
		    mode, delay);
	ieee80211_queue_delayed_work(rtwdev->hw, &rtwdev->chanctx_work,
				     usecs_to_jiffies(delay));
}

void rtw89_queue_chanctx_work(struct rtw89_dev *rtwdev)
{
	rtw89_queue_chanctx_change(rtwdev, RTW89_CHANCTX_CHANGE_DFLT);
}

void rtw89_chanctx_track(struct rtw89_dev *rtwdev)
{
	struct rtw89_hal *hal = &rtwdev->hal;
	enum rtw89_entity_mode mode;

	lockdep_assert_held(&rtwdev->mutex);

	if (hal->entity_pause)
		return;

	mode = rtw89_get_entity_mode(rtwdev);
	switch (mode) {
	case RTW89_ENTITY_MODE_MCC:
		rtw89_mcc_track(rtwdev);
		break;
	default:
		break;
	}
}

void rtw89_chanctx_pause(struct rtw89_dev *rtwdev,
			 enum rtw89_chanctx_pause_reasons rsn)
{
	struct rtw89_hal *hal = &rtwdev->hal;
	enum rtw89_entity_mode mode;

	lockdep_assert_held(&rtwdev->mutex);

	if (hal->entity_pause)
		return;

	rtw89_debug(rtwdev, RTW89_DBG_CHAN, "chanctx pause (rsn: %d)\n", rsn);

	mode = rtw89_get_entity_mode(rtwdev);
	switch (mode) {
	case RTW89_ENTITY_MODE_MCC:
		rtw89_mcc_stop(rtwdev);
		break;
	default:
		break;
	}

	hal->entity_pause = true;
}

void rtw89_chanctx_proceed(struct rtw89_dev *rtwdev)
{
	struct rtw89_hal *hal = &rtwdev->hal;
	enum rtw89_entity_mode mode;
	int ret;

	lockdep_assert_held(&rtwdev->mutex);

	if (!hal->entity_pause)
		return;

	rtw89_debug(rtwdev, RTW89_DBG_CHAN, "chanctx proceed\n");

	hal->entity_pause = false;
	rtw89_set_channel(rtwdev);

	mode = rtw89_get_entity_mode(rtwdev);
	switch (mode) {
	case RTW89_ENTITY_MODE_MCC:
		ret = rtw89_mcc_start(rtwdev);
		if (ret)
			rtw89_warn(rtwdev, "failed to start MCC: %d\n", ret);
		break;
	default:
		break;
	}

	rtw89_queue_chanctx_work(rtwdev);
}

<<<<<<< HEAD
static void rtw89_swap_sub_entity(struct rtw89_dev *rtwdev,
				  enum rtw89_sub_entity_idx idx1,
				  enum rtw89_sub_entity_idx idx2)
{
	struct rtw89_hal *hal = &rtwdev->hal;
	struct rtw89_sub_entity tmp;
=======
static void rtw89_swap_chanctx(struct rtw89_dev *rtwdev,
			       enum rtw89_chanctx_idx idx1,
			       enum rtw89_chanctx_idx idx2)
{
	struct rtw89_hal *hal = &rtwdev->hal;
>>>>>>> 2d5404ca
	struct rtw89_vif *rtwvif;
	u8 cur;

	if (idx1 == idx2)
		return;

<<<<<<< HEAD
	hal->sub[idx1].cfg->idx = idx2;
	hal->sub[idx2].cfg->idx = idx1;

	tmp = hal->sub[idx1];
	hal->sub[idx1] = hal->sub[idx2];
	hal->sub[idx2] = tmp;
=======
	hal->chanctx[idx1].cfg->idx = idx2;
	hal->chanctx[idx2].cfg->idx = idx1;

	swap(hal->chanctx[idx1], hal->chanctx[idx2]);
>>>>>>> 2d5404ca

	rtw89_for_each_rtwvif(rtwdev, rtwvif) {
		if (!rtwvif->chanctx_assigned)
			continue;
<<<<<<< HEAD
		if (rtwvif->sub_entity_idx == idx1)
			rtwvif->sub_entity_idx = idx2;
		else if (rtwvif->sub_entity_idx == idx2)
			rtwvif->sub_entity_idx = idx1;
	}

	cur = atomic_read(&hal->roc_entity_idx);
	if (cur == idx1)
		atomic_set(&hal->roc_entity_idx, idx2);
	else if (cur == idx2)
		atomic_set(&hal->roc_entity_idx, idx1);
=======
		if (rtwvif->chanctx_idx == idx1)
			rtwvif->chanctx_idx = idx2;
		else if (rtwvif->chanctx_idx == idx2)
			rtwvif->chanctx_idx = idx1;
	}

	cur = atomic_read(&hal->roc_chanctx_idx);
	if (cur == idx1)
		atomic_set(&hal->roc_chanctx_idx, idx2);
	else if (cur == idx2)
		atomic_set(&hal->roc_chanctx_idx, idx1);
>>>>>>> 2d5404ca
}

int rtw89_chanctx_ops_add(struct rtw89_dev *rtwdev,
			  struct ieee80211_chanctx_conf *ctx)
{
	struct rtw89_hal *hal = &rtwdev->hal;
	struct rtw89_chanctx_cfg *cfg = (struct rtw89_chanctx_cfg *)ctx->drv_priv;
	const struct rtw89_chip_info *chip = rtwdev->chip;
	u8 idx;

<<<<<<< HEAD
	idx = find_first_zero_bit(hal->entity_map, NUM_OF_RTW89_SUB_ENTITY);
=======
	idx = find_first_zero_bit(hal->entity_map, NUM_OF_RTW89_CHANCTX);
>>>>>>> 2d5404ca
	if (idx >= chip->support_chanctx_num)
		return -ENOENT;

	rtw89_config_entity_chandef(rtwdev, idx, &ctx->def);
	cfg->idx = idx;
	cfg->ref_count = 0;
<<<<<<< HEAD
	hal->sub[idx].cfg = cfg;
=======
	hal->chanctx[idx].cfg = cfg;
>>>>>>> 2d5404ca
	return 0;
}

void rtw89_chanctx_ops_remove(struct rtw89_dev *rtwdev,
			      struct ieee80211_chanctx_conf *ctx)
{
	struct rtw89_hal *hal = &rtwdev->hal;
	struct rtw89_chanctx_cfg *cfg = (struct rtw89_chanctx_cfg *)ctx->drv_priv;

	clear_bit(cfg->idx, hal->entity_map);
}

void rtw89_chanctx_ops_change(struct rtw89_dev *rtwdev,
			      struct ieee80211_chanctx_conf *ctx,
			      u32 changed)
{
	struct rtw89_chanctx_cfg *cfg = (struct rtw89_chanctx_cfg *)ctx->drv_priv;
	u8 idx = cfg->idx;

	if (changed & IEEE80211_CHANCTX_CHANGE_WIDTH) {
		rtw89_config_entity_chandef(rtwdev, idx, &ctx->def);
		rtw89_set_channel(rtwdev);
	}
}

int rtw89_chanctx_ops_assign_vif(struct rtw89_dev *rtwdev,
				 struct rtw89_vif *rtwvif,
				 struct ieee80211_chanctx_conf *ctx)
{
	struct rtw89_chanctx_cfg *cfg = (struct rtw89_chanctx_cfg *)ctx->drv_priv;
	struct rtw89_entity_weight w = {};

<<<<<<< HEAD
	rtwvif->sub_entity_idx = cfg->idx;
	rtwvif->chanctx_assigned = true;
	cfg->ref_count++;

	if (cfg->idx == RTW89_SUB_ENTITY_0)
=======
	rtwvif->chanctx_idx = cfg->idx;
	rtwvif->chanctx_assigned = true;
	cfg->ref_count++;

	if (cfg->idx == RTW89_CHANCTX_0)
>>>>>>> 2d5404ca
		goto out;

	rtw89_entity_calculate_weight(rtwdev, &w);
	if (w.active_chanctxs != 1)
		goto out;

<<<<<<< HEAD
	/* put the first active chanctx at RTW89_SUB_ENTITY_0 */
	rtw89_swap_sub_entity(rtwdev, cfg->idx, RTW89_SUB_ENTITY_0);
=======
	/* put the first active chanctx at RTW89_CHANCTX_0 */
	rtw89_swap_chanctx(rtwdev, cfg->idx, RTW89_CHANCTX_0);
>>>>>>> 2d5404ca

out:
	return rtw89_set_channel(rtwdev);
}

void rtw89_chanctx_ops_unassign_vif(struct rtw89_dev *rtwdev,
				    struct rtw89_vif *rtwvif,
				    struct ieee80211_chanctx_conf *ctx)
{
	struct rtw89_chanctx_cfg *cfg = (struct rtw89_chanctx_cfg *)ctx->drv_priv;
	struct rtw89_hal *hal = &rtwdev->hal;
<<<<<<< HEAD
	struct rtw89_entity_weight w = {};
	enum rtw89_sub_entity_idx roll;
	enum rtw89_entity_mode cur;

	rtwvif->sub_entity_idx = RTW89_SUB_ENTITY_0;
=======
	enum rtw89_chanctx_idx roll;
	enum rtw89_entity_mode cur;
	enum rtw89_entity_mode new;
	int ret;

	rtwvif->chanctx_idx = RTW89_CHANCTX_0;
>>>>>>> 2d5404ca
	rtwvif->chanctx_assigned = false;
	cfg->ref_count--;

	if (cfg->ref_count != 0)
		goto out;

<<<<<<< HEAD
	if (cfg->idx != RTW89_SUB_ENTITY_0)
		goto out;

	roll = find_next_bit(hal->entity_map, NUM_OF_RTW89_SUB_ENTITY,
			     cfg->idx + 1);
	/* Follow rtw89_config_default_chandef() when rtw89_entity_recalc(). */
	if (roll == NUM_OF_RTW89_SUB_ENTITY)
		goto out;

	/* RTW89_SUB_ENTITY_0 is going to release, and another exists.
	 * Make another roll down to RTW89_SUB_ENTITY_0 to replace.
	 */
	rtw89_swap_sub_entity(rtwdev, cfg->idx, roll);

out:
	rtw89_entity_calculate_weight(rtwdev, &w);

	cur = rtw89_get_entity_mode(rtwdev);
	switch (cur) {
	case RTW89_ENTITY_MODE_MCC:
		/* If still multi-roles, re-plan MCC for chanctx changes.
		 * Otherwise, just stop MCC.
		 */
		rtw89_mcc_stop(rtwdev);
		if (w.active_roles == NUM_OF_RTW89_MCC_ROLES)
			rtw89_mcc_start(rtwdev);
=======
	if (cfg->idx != RTW89_CHANCTX_0)
		goto out;

	roll = find_next_bit(hal->entity_map, NUM_OF_RTW89_CHANCTX,
			     cfg->idx + 1);
	/* Follow rtw89_config_default_chandef() when rtw89_entity_recalc(). */
	if (roll == NUM_OF_RTW89_CHANCTX)
		goto out;

	/* RTW89_CHANCTX_0 is going to release, and another exists.
	 * Make another roll down to RTW89_CHANCTX_0 to replace.
	 */
	rtw89_swap_chanctx(rtwdev, cfg->idx, roll);

out:
	if (!hal->entity_pause) {
		cur = rtw89_get_entity_mode(rtwdev);
		switch (cur) {
		case RTW89_ENTITY_MODE_MCC:
			rtw89_mcc_stop(rtwdev);
			break;
		default:
			break;
		}
	}

	ret = rtw89_set_channel(rtwdev);
	if (ret)
		return;

	if (hal->entity_pause)
		return;

	new = rtw89_get_entity_mode(rtwdev);
	switch (new) {
	case RTW89_ENTITY_MODE_MCC:
		/* re-plan MCC for chanctx changes. */
		ret = rtw89_mcc_start(rtwdev);
		if (ret)
			rtw89_warn(rtwdev, "failed to start MCC: %d\n", ret);
>>>>>>> 2d5404ca
		break;
	default:
		break;
	}
<<<<<<< HEAD

	rtw89_set_channel(rtwdev);
=======
>>>>>>> 2d5404ca
}<|MERGE_RESOLUTION|>--- conflicted
+++ resolved
@@ -228,15 +228,9 @@
 	struct rtw89_hal *hal = &rtwdev->hal;
 
 	hal->entity_pause = false;
-<<<<<<< HEAD
-	bitmap_zero(hal->entity_map, NUM_OF_RTW89_SUB_ENTITY);
-	bitmap_zero(hal->changes, NUM_OF_RTW89_CHANCTX_CHANGES);
-	atomic_set(&hal->roc_entity_idx, RTW89_SUB_ENTITY_IDLE);
-=======
 	bitmap_zero(hal->entity_map, NUM_OF_RTW89_CHANCTX);
 	bitmap_zero(hal->changes, NUM_OF_RTW89_CHANCTX_CHANGES);
 	atomic_set(&hal->roc_chanctx_idx, RTW89_CHANCTX_IDLE);
->>>>>>> 2d5404ca
 	rtw89_config_default_chandef(rtwdev);
 }
 
@@ -248,13 +242,8 @@
 	struct rtw89_vif *rtwvif;
 	int idx;
 
-<<<<<<< HEAD
-	for_each_set_bit(idx, hal->entity_map, NUM_OF_RTW89_SUB_ENTITY) {
-		cfg = hal->sub[idx].cfg;
-=======
 	for_each_set_bit(idx, hal->entity_map, NUM_OF_RTW89_CHANCTX) {
 		cfg = hal->chanctx[idx].cfg;
->>>>>>> 2d5404ca
 		if (!cfg) {
 			/* doesn't run with chanctx ops; one channel at most */
 			w->active_chanctxs = 1;
@@ -273,57 +262,33 @@
 
 enum rtw89_entity_mode rtw89_entity_recalc(struct rtw89_dev *rtwdev)
 {
-<<<<<<< HEAD
-	DECLARE_BITMAP(recalc_map, NUM_OF_RTW89_SUB_ENTITY) = {};
-=======
 	DECLARE_BITMAP(recalc_map, NUM_OF_RTW89_CHANCTX) = {};
->>>>>>> 2d5404ca
 	struct rtw89_hal *hal = &rtwdev->hal;
 	const struct cfg80211_chan_def *chandef;
 	struct rtw89_entity_weight w = {};
 	enum rtw89_entity_mode mode;
 	struct rtw89_chan chan;
 	u8 idx;
-<<<<<<< HEAD
 
 	lockdep_assert_held(&rtwdev->mutex);
 
-	bitmap_copy(recalc_map, hal->entity_map, NUM_OF_RTW89_SUB_ENTITY);
-
-=======
-
-	lockdep_assert_held(&rtwdev->mutex);
-
 	bitmap_copy(recalc_map, hal->entity_map, NUM_OF_RTW89_CHANCTX);
 
->>>>>>> 2d5404ca
 	rtw89_entity_calculate_weight(rtwdev, &w);
 	switch (w.active_chanctxs) {
 	default:
 		rtw89_warn(rtwdev, "unknown ent chanctxs weight: %d\n",
 			   w.active_chanctxs);
-<<<<<<< HEAD
-		bitmap_zero(recalc_map, NUM_OF_RTW89_SUB_ENTITY);
-		fallthrough;
-	case 0:
-		rtw89_config_default_chandef(rtwdev);
-		set_bit(RTW89_SUB_ENTITY_0, recalc_map);
-=======
 		bitmap_zero(recalc_map, NUM_OF_RTW89_CHANCTX);
 		fallthrough;
 	case 0:
 		rtw89_config_default_chandef(rtwdev);
 		set_bit(RTW89_CHANCTX_0, recalc_map);
->>>>>>> 2d5404ca
 		fallthrough;
 	case 1:
 		mode = RTW89_ENTITY_MODE_SCC;
 		break;
-<<<<<<< HEAD
-	case 2 ... NUM_OF_RTW89_SUB_ENTITY:
-=======
 	case 2 ... NUM_OF_RTW89_CHANCTX:
->>>>>>> 2d5404ca
 		if (w.active_roles != NUM_OF_RTW89_MCC_ROLES) {
 			rtw89_debug(rtwdev, RTW89_DBG_CHAN,
 				    "unhandled ent: %d chanctxs %d roles\n",
@@ -337,21 +302,6 @@
 
 		mode = RTW89_ENTITY_MODE_MCC_PREPARE;
 		break;
-<<<<<<< HEAD
-	}
-
-	for_each_set_bit(idx, recalc_map, NUM_OF_RTW89_SUB_ENTITY) {
-		chandef = rtw89_chandef_get(rtwdev, idx);
-		rtw89_get_channel_params(chandef, &chan);
-		if (chan.channel == 0) {
-			WARN(1, "Invalid channel on chanctx %d\n", idx);
-			return RTW89_ENTITY_MODE_INVALID;
-		}
-
-		rtw89_assign_entity_chan(rtwdev, idx, &chan);
-	}
-
-=======
 	}
 
 	for_each_set_bit(idx, recalc_map, NUM_OF_RTW89_CHANCTX) {
@@ -365,7 +315,6 @@
 		rtw89_assign_entity_chan(rtwdev, idx, &chan);
 	}
 
->>>>>>> 2d5404ca
 	if (hal->entity_pause)
 		return rtw89_get_entity_mode(rtwdev);
 
@@ -532,7 +481,6 @@
 
 	while (tbtt_ofst_ref < tbtt_ofst_aux)
 		tbtt_ofst_ref += bcn_intvl_ref_us;
-<<<<<<< HEAD
 
 	return (tbtt_ofst_ref - tbtt_ofst_aux) / 1024;
 }
@@ -547,22 +495,6 @@
 	if (idx >= ARRAY_SIZE(mcc_role->macid_bitmap))
 		return;
 
-=======
-
-	return (tbtt_ofst_ref - tbtt_ofst_aux) / 1024;
-}
-
-static
-void rtw89_mcc_role_fw_macid_bitmap_set_bit(struct rtw89_mcc_role *mcc_role,
-					    unsigned int bit)
-{
-	unsigned int idx = bit / 8;
-	unsigned int pos = bit % 8;
-
-	if (idx >= ARRAY_SIZE(mcc_role->macid_bitmap))
-		return;
-
->>>>>>> 2d5404ca
 	mcc_role->macid_bitmap[idx] |= BIT(pos);
 }
 
@@ -663,7 +595,6 @@
 			    "MCC role limit: mismatch interval: %d vs. %d\n",
 			    interval, bcn_intvl_us);
 		return;
-<<<<<<< HEAD
 	}
 
 	ret = rtw89_mac_port_get_tsf(rtwdev, mcc_role->rtwvif, &tsf);
@@ -683,27 +614,6 @@
 		return;
 	}
 
-=======
-	}
-
-	ret = rtw89_mac_port_get_tsf(rtwdev, mcc_role->rtwvif, &tsf);
-	if (ret) {
-		rtw89_warn(rtwdev, "MCC failed to get port tsf: %d\n", ret);
-		return;
-	}
-
-	tsf_lmt = (tsf & GENMASK_ULL(63, 32)) | start_time;
-	max_toa_us = rtw89_mcc_get_tbtt_ofst(rtwdev, mcc_role, tsf_lmt);
-	max_dur_us = interval - duration;
-	max_tob_us = max_dur_us - max_toa_us;
-
-	if (!max_toa_us || !max_tob_us) {
-		rtw89_debug(rtwdev, RTW89_DBG_CHAN,
-			    "MCC role limit: hit boundary\n");
-		return;
-	}
-
->>>>>>> 2d5404ca
 	if (max_dur_us < max_toa_us) {
 		rtw89_debug(rtwdev, RTW89_DBG_CHAN,
 			    "MCC role limit: insufficient duration\n");
@@ -727,7 +637,6 @@
 {
 	struct ieee80211_vif *vif = rtwvif_to_vif(rtwvif);
 	const struct rtw89_chan *chan;
-<<<<<<< HEAD
 
 	memset(role, 0, sizeof(*role));
 	role->rtwvif = rtwvif;
@@ -741,23 +650,7 @@
 
 	role->duration = role->beacon_interval / 2;
 
-	chan = rtw89_chan_get(rtwdev, rtwvif->sub_entity_idx);
-=======
-
-	memset(role, 0, sizeof(*role));
-	role->rtwvif = rtwvif;
-	role->beacon_interval = vif->bss_conf.beacon_int;
-
-	if (!role->beacon_interval) {
-		rtw89_warn(rtwdev,
-			   "cannot handle MCC role without beacon interval\n");
-		return -EINVAL;
-	}
-
-	role->duration = role->beacon_interval / 2;
-
 	chan = rtw89_chan_get(rtwdev, rtwvif->chanctx_idx);
->>>>>>> 2d5404ca
 	role->is_2ghz = chan->band_type == RTW89_BAND_2G;
 	role->is_go = rtwvif->wifi_role == RTW89_WIFI_ROLE_P2P_GO;
 	role->is_gc = rtwvif->wifi_role == RTW89_WIFI_ROLE_P2P_CLIENT;
@@ -773,7 +666,6 @@
 }
 
 static void rtw89_mcc_fill_bt_role(struct rtw89_dev *rtwdev)
-<<<<<<< HEAD
 {
 	struct rtw89_mcc_info *mcc = &rtwdev->mcc;
 	struct rtw89_mcc_bt_role *bt_role = &mcc->bt_role;
@@ -786,10 +678,10 @@
 }
 
 struct rtw89_mcc_fill_role_selector {
-	struct rtw89_vif *bind_vif[NUM_OF_RTW89_SUB_ENTITY];
+	struct rtw89_vif *bind_vif[NUM_OF_RTW89_CHANCTX];
 };
 
-static_assert((u8)NUM_OF_RTW89_SUB_ENTITY >= NUM_OF_RTW89_MCC_ROLES);
+static_assert((u8)NUM_OF_RTW89_CHANCTX >= NUM_OF_RTW89_MCC_ROLES);
 
 static int rtw89_mcc_fill_role_iterator(struct rtw89_dev *rtwdev,
 					struct rtw89_mcc_role *mcc_role,
@@ -827,14 +719,14 @@
 		if (!rtwvif->chanctx_assigned)
 			continue;
 
-		if (sel.bind_vif[rtwvif->sub_entity_idx]) {
+		if (sel.bind_vif[rtwvif->chanctx_idx]) {
 			rtw89_warn(rtwdev,
 				   "MCC skip extra vif <macid %d> on chanctx[%d]\n",
-				   rtwvif->mac_id, rtwvif->sub_entity_idx);
+				   rtwvif->mac_id, rtwvif->chanctx_idx);
 			continue;
 		}
 
-		sel.bind_vif[rtwvif->sub_entity_idx] = rtwvif;
+		sel.bind_vif[rtwvif->chanctx_idx] = rtwvif;
 	}
 
 	ret = rtw89_iterate_mcc_roles(rtwdev, rtw89_mcc_fill_role_iterator, &sel);
@@ -1115,349 +1007,6 @@
 static void rtw89_mcc_set_default_pattern(struct rtw89_dev *rtwdev)
 {
 	struct rtw89_mcc_info *mcc = &rtwdev->mcc;
-=======
-{
-	struct rtw89_mcc_info *mcc = &rtwdev->mcc;
-	struct rtw89_mcc_bt_role *bt_role = &mcc->bt_role;
-
-	memset(bt_role, 0, sizeof(*bt_role));
-	bt_role->duration = rtw89_coex_query_bt_req_len(rtwdev, RTW89_PHY_0);
-
-	rtw89_debug(rtwdev, RTW89_DBG_CHAN, "MCC bt role: dur %d\n",
-		    bt_role->duration);
-}
-
-struct rtw89_mcc_fill_role_selector {
-	struct rtw89_vif *bind_vif[NUM_OF_RTW89_CHANCTX];
-};
-
-static_assert((u8)NUM_OF_RTW89_CHANCTX >= NUM_OF_RTW89_MCC_ROLES);
-
-static int rtw89_mcc_fill_role_iterator(struct rtw89_dev *rtwdev,
-					struct rtw89_mcc_role *mcc_role,
-					unsigned int ordered_idx,
-					void *data)
-{
-	struct rtw89_mcc_fill_role_selector *sel = data;
-	struct rtw89_vif *role_vif = sel->bind_vif[ordered_idx];
-	int ret;
-
-	if (!role_vif) {
-		rtw89_warn(rtwdev, "cannot handle MCC without role[%d]\n",
-			   ordered_idx);
-		return -EINVAL;
-	}
-
-	rtw89_debug(rtwdev, RTW89_DBG_CHAN,
-		    "MCC fill role[%d] with vif <macid %d>\n",
-		    ordered_idx, role_vif->mac_id);
-
-	ret = rtw89_mcc_fill_role(rtwdev, role_vif, mcc_role);
-	if (ret)
-		return ret;
-
-	return 0;
-}
-
-static int rtw89_mcc_fill_all_roles(struct rtw89_dev *rtwdev)
-{
-	struct rtw89_mcc_fill_role_selector sel = {};
-	struct rtw89_vif *rtwvif;
-	int ret;
-
-	rtw89_for_each_rtwvif(rtwdev, rtwvif) {
-		if (!rtwvif->chanctx_assigned)
-			continue;
-
-		if (sel.bind_vif[rtwvif->chanctx_idx]) {
-			rtw89_warn(rtwdev,
-				   "MCC skip extra vif <macid %d> on chanctx[%d]\n",
-				   rtwvif->mac_id, rtwvif->chanctx_idx);
-			continue;
-		}
-
-		sel.bind_vif[rtwvif->chanctx_idx] = rtwvif;
-	}
-
-	ret = rtw89_iterate_mcc_roles(rtwdev, rtw89_mcc_fill_role_iterator, &sel);
-	if (ret)
-		return ret;
-
-	rtw89_mcc_fill_bt_role(rtwdev);
-	return 0;
-}
-
-static void rtw89_mcc_assign_pattern(struct rtw89_dev *rtwdev,
-				     const struct rtw89_mcc_pattern *new)
-{
-	struct rtw89_mcc_info *mcc = &rtwdev->mcc;
-	struct rtw89_mcc_role *ref = &mcc->role_ref;
-	struct rtw89_mcc_role *aux = &mcc->role_aux;
-	struct rtw89_mcc_config *config = &mcc->config;
-	struct rtw89_mcc_pattern *pattern = &config->pattern;
-
-	rtw89_debug(rtwdev, RTW89_DBG_CHAN,
-		    "MCC assign pattern: ref {%d | %d}, aux {%d | %d}\n",
-		    new->tob_ref, new->toa_ref, new->tob_aux, new->toa_aux);
-
-	*pattern = *new;
-	memset(&pattern->courtesy, 0, sizeof(pattern->courtesy));
-
-	if (pattern->tob_aux <= 0 || pattern->toa_aux <= 0) {
-		pattern->courtesy.macid_tgt = aux->rtwvif->mac_id;
-		pattern->courtesy.macid_src = ref->rtwvif->mac_id;
-		pattern->courtesy.slot_num = RTW89_MCC_DFLT_COURTESY_SLOT;
-		pattern->courtesy.enable = true;
-	} else if (pattern->tob_ref <= 0 || pattern->toa_ref <= 0) {
-		pattern->courtesy.macid_tgt = ref->rtwvif->mac_id;
-		pattern->courtesy.macid_src = aux->rtwvif->mac_id;
-		pattern->courtesy.slot_num = RTW89_MCC_DFLT_COURTESY_SLOT;
-		pattern->courtesy.enable = true;
-	}
-
-	rtw89_debug(rtwdev, RTW89_DBG_CHAN,
-		    "MCC pattern flags: plan %d, courtesy_en %d\n",
-		    pattern->plan, pattern->courtesy.enable);
-
-	if (!pattern->courtesy.enable)
-		return;
-
-	rtw89_debug(rtwdev, RTW89_DBG_CHAN,
-		    "MCC pattern courtesy: tgt %d, src %d, slot %d\n",
-		    pattern->courtesy.macid_tgt, pattern->courtesy.macid_src,
-		    pattern->courtesy.slot_num);
-}
-
-/* The follow-up roughly shows the relationship between the parameters
- * for pattern calculation.
- *
- * |<    duration ref     >| (if mid bt) |<    duration aux     >|
- * |< tob ref >|< toa ref >|     ...     |< tob aux >|< toa aux >|
- *             V                                     V
- *         tbtt ref                              tbtt aux
- *             |<           beacon offset           >|
- *
- * In loose pattern calculation, we only ensure at least tob_ref and
- * toa_ref have positive results. If tob_aux or toa_aux is negative
- * unfortunately, FW will be notified to handle it with courtesy
- * mechanism.
- */
-static void __rtw89_mcc_calc_pattern_loose(struct rtw89_dev *rtwdev,
-					   struct rtw89_mcc_pattern *ptrn,
-					   bool hdl_bt)
-{
-	struct rtw89_mcc_info *mcc = &rtwdev->mcc;
-	struct rtw89_mcc_role *ref = &mcc->role_ref;
-	struct rtw89_mcc_role *aux = &mcc->role_aux;
-	struct rtw89_mcc_config *config = &mcc->config;
-	u16 bcn_ofst = config->beacon_offset;
-	u16 bt_dur_in_mid = 0;
-	u16 max_bcn_ofst;
-	s16 upper, lower;
-	u16 res;
-
-	*ptrn = (typeof(*ptrn)){
-		.plan = hdl_bt ? RTW89_MCC_PLAN_TAIL_BT : RTW89_MCC_PLAN_NO_BT,
-	};
-
-	if (!hdl_bt)
-		goto calc;
-
-	max_bcn_ofst = ref->duration + aux->duration;
-	if (ref->limit.enable)
-		max_bcn_ofst = min_t(u16, max_bcn_ofst,
-				     ref->limit.max_toa + aux->duration);
-	else if (aux->limit.enable)
-		max_bcn_ofst = min_t(u16, max_bcn_ofst,
-				     ref->duration + aux->limit.max_tob);
-
-	if (bcn_ofst > max_bcn_ofst && bcn_ofst >= mcc->bt_role.duration) {
-		bt_dur_in_mid = mcc->bt_role.duration;
-		ptrn->plan = RTW89_MCC_PLAN_MID_BT;
-	}
-
-calc:
-	rtw89_debug(rtwdev, RTW89_DBG_CHAN,
-		    "MCC calc ptrn_ls: plan %d, bcn_ofst %d\n",
-		    ptrn->plan, bcn_ofst);
-
-	res = bcn_ofst - bt_dur_in_mid;
-	upper = min_t(s16, ref->duration, res);
-	lower = 0;
-
-	if (ref->limit.enable) {
-		upper = min_t(s16, upper, ref->limit.max_toa);
-		lower = max_t(s16, lower, ref->duration - ref->limit.max_tob);
-	} else if (aux->limit.enable) {
-		upper = min_t(s16, upper,
-			      res - (aux->duration - aux->limit.max_toa));
-		lower = max_t(s16, lower, res - aux->limit.max_tob);
-	}
-
-	if (lower < upper)
-		ptrn->toa_ref = (upper + lower) / 2;
-	else
-		ptrn->toa_ref = lower;
-
-	ptrn->tob_ref = ref->duration - ptrn->toa_ref;
-	ptrn->tob_aux = res - ptrn->toa_ref;
-	ptrn->toa_aux = aux->duration - ptrn->tob_aux;
-}
-
-/* In strict pattern calculation, we consider timing that might need
- * for HW stuffs, i.e. min_tob and min_toa.
- */
-static int __rtw89_mcc_calc_pattern_strict(struct rtw89_dev *rtwdev,
-					   struct rtw89_mcc_pattern *ptrn)
-{
-	struct rtw89_mcc_info *mcc = &rtwdev->mcc;
-	struct rtw89_mcc_role *ref = &mcc->role_ref;
-	struct rtw89_mcc_role *aux = &mcc->role_aux;
-	struct rtw89_mcc_config *config = &mcc->config;
-	u16 min_tob = RTW89_MCC_EARLY_RX_BCN_TIME;
-	u16 min_toa = RTW89_MCC_MIN_RX_BCN_TIME;
-	u16 bcn_ofst = config->beacon_offset;
-	s16 upper_toa_ref, lower_toa_ref;
-	s16 upper_tob_aux, lower_tob_aux;
-	u16 bt_dur_in_mid;
-	s16 res;
-
-	rtw89_debug(rtwdev, RTW89_DBG_CHAN,
-		    "MCC calc ptrn_st: plan %d, bcn_ofst %d\n",
-		    ptrn->plan, bcn_ofst);
-
-	if (ptrn->plan == RTW89_MCC_PLAN_MID_BT)
-		bt_dur_in_mid = mcc->bt_role.duration;
-	else
-		bt_dur_in_mid = 0;
-
-	if (ref->duration < min_tob + min_toa) {
-		rtw89_debug(rtwdev, RTW89_DBG_CHAN,
-			    "MCC calc ptrn_st: not meet ref dur cond\n");
-		return -EINVAL;
-	}
-
-	if (aux->duration < min_tob + min_toa) {
-		rtw89_debug(rtwdev, RTW89_DBG_CHAN,
-			    "MCC calc ptrn_st: not meet aux dur cond\n");
-		return -EINVAL;
-	}
-
-	res = bcn_ofst - min_toa - min_tob - bt_dur_in_mid;
-	if (res < 0) {
-		rtw89_debug(rtwdev, RTW89_DBG_CHAN,
-			    "MCC calc ptrn_st: not meet bcn_ofst cond\n");
-		return -EINVAL;
-	}
-
-	upper_toa_ref = min_t(s16, min_toa + res, ref->duration - min_tob);
-	lower_toa_ref = min_toa;
-	upper_tob_aux = min_t(s16, min_tob + res, aux->duration - min_toa);
-	lower_tob_aux = min_tob;
-
-	if (ref->limit.enable) {
-		if (min_tob > ref->limit.max_tob || min_toa > ref->limit.max_toa) {
-			rtw89_debug(rtwdev, RTW89_DBG_CHAN,
-				    "MCC calc ptrn_st: conflict ref limit\n");
-			return -EINVAL;
-		}
-
-		upper_toa_ref = min_t(s16, upper_toa_ref, ref->limit.max_toa);
-		lower_toa_ref = max_t(s16, lower_toa_ref,
-				      ref->duration - ref->limit.max_tob);
-	} else if (aux->limit.enable) {
-		if (min_tob > aux->limit.max_tob || min_toa > aux->limit.max_toa) {
-			rtw89_debug(rtwdev, RTW89_DBG_CHAN,
-				    "MCC calc ptrn_st: conflict aux limit\n");
-			return -EINVAL;
-		}
-
-		upper_tob_aux = min_t(s16, upper_tob_aux, aux->limit.max_tob);
-		lower_tob_aux = max_t(s16, lower_tob_aux,
-				      aux->duration - aux->limit.max_toa);
-	}
-
-	upper_toa_ref = min_t(s16, upper_toa_ref,
-			      bcn_ofst - bt_dur_in_mid - lower_tob_aux);
-	lower_toa_ref = max_t(s16, lower_toa_ref,
-			      bcn_ofst - bt_dur_in_mid - upper_tob_aux);
-	if (lower_toa_ref > upper_toa_ref) {
-		rtw89_debug(rtwdev, RTW89_DBG_CHAN,
-			    "MCC calc ptrn_st: conflict boundary\n");
-		return -EINVAL;
-	}
-
-	ptrn->toa_ref = (upper_toa_ref + lower_toa_ref) / 2;
-	ptrn->tob_ref = ref->duration - ptrn->toa_ref;
-	ptrn->tob_aux = bcn_ofst - ptrn->toa_ref - bt_dur_in_mid;
-	ptrn->toa_aux = aux->duration - ptrn->tob_aux;
-	return 0;
-}
-
-static int rtw89_mcc_calc_pattern(struct rtw89_dev *rtwdev, bool hdl_bt)
-{
-	struct rtw89_mcc_info *mcc = &rtwdev->mcc;
-	struct rtw89_mcc_role *ref = &mcc->role_ref;
-	struct rtw89_mcc_role *aux = &mcc->role_aux;
-	bool sel_plan[NUM_OF_RTW89_MCC_PLAN] = {};
-	struct rtw89_mcc_pattern ptrn;
-	int ret;
-	int i;
-
-	if (ref->limit.enable && aux->limit.enable) {
-		rtw89_debug(rtwdev, RTW89_DBG_CHAN,
-			    "MCC calc ptrn: not support dual limited roles\n");
-		return -EINVAL;
-	}
-
-	if (ref->limit.enable &&
-	    ref->duration > ref->limit.max_tob + ref->limit.max_toa) {
-		rtw89_debug(rtwdev, RTW89_DBG_CHAN,
-			    "MCC calc ptrn: not fit ref limit\n");
-		return -EINVAL;
-	}
-
-	if (aux->limit.enable &&
-	    aux->duration > aux->limit.max_tob + aux->limit.max_toa) {
-		rtw89_debug(rtwdev, RTW89_DBG_CHAN,
-			    "MCC calc ptrn: not fit aux limit\n");
-		return -EINVAL;
-	}
-
-	if (hdl_bt) {
-		sel_plan[RTW89_MCC_PLAN_TAIL_BT] = true;
-		sel_plan[RTW89_MCC_PLAN_MID_BT] = true;
-	} else {
-		sel_plan[RTW89_MCC_PLAN_NO_BT] = true;
-	}
-
-	for (i = 0; i < NUM_OF_RTW89_MCC_PLAN; i++) {
-		if (!sel_plan[i])
-			continue;
-
-		ptrn = (typeof(ptrn)){
-			.plan = i,
-		};
-
-		ret = __rtw89_mcc_calc_pattern_strict(rtwdev, &ptrn);
-		if (ret)
-			rtw89_debug(rtwdev, RTW89_DBG_CHAN,
-				    "MCC calc ptrn_st with plan %d: fail\n", i);
-		else
-			goto done;
-	}
-
-	__rtw89_mcc_calc_pattern_loose(rtwdev, &ptrn, hdl_bt);
-
-done:
-	rtw89_mcc_assign_pattern(rtwdev, &ptrn);
-	return 0;
-}
-
-static void rtw89_mcc_set_default_pattern(struct rtw89_dev *rtwdev)
-{
-	struct rtw89_mcc_info *mcc = &rtwdev->mcc;
->>>>>>> 2d5404ca
 	struct rtw89_mcc_role *ref = &mcc->role_ref;
 	struct rtw89_mcc_role *aux = &mcc->role_aux;
 	struct rtw89_mcc_pattern tmp = {};
@@ -1841,11 +1390,7 @@
 	const struct rtw89_chan *chan;
 	int ret;
 
-<<<<<<< HEAD
-	chan = rtw89_chan_get(rtwdev, role->rtwvif->sub_entity_idx);
-=======
 	chan = rtw89_chan_get(rtwdev, role->rtwvif->chanctx_idx);
->>>>>>> 2d5404ca
 	req.central_ch_seg0 = chan->channel;
 	req.primary_ch = chan->primary_channel;
 	req.bandwidth = chan->band_width;
@@ -1903,11 +1448,7 @@
 	slot_arg->duration = role->duration;
 	slot_arg->role_num = 1;
 
-<<<<<<< HEAD
-	chan = rtw89_chan_get(rtwdev, role->rtwvif->sub_entity_idx);
-=======
 	chan = rtw89_chan_get(rtwdev, role->rtwvif->chanctx_idx);
->>>>>>> 2d5404ca
 
 	slot_arg->roles[0].role_type = RTW89_H2C_MRC_ROLE_WIFI;
 	slot_arg->roles[0].is_master = role == ref;
@@ -2393,8 +1934,6 @@
 	return 0;
 }
 
-<<<<<<< HEAD
-=======
 struct rtw89_mcc_stop_sel {
 	u8 mac_id;
 	u8 slot_idx;
@@ -2421,19 +1960,10 @@
 	return 1; /* break iteration */
 }
 
->>>>>>> 2d5404ca
 static void rtw89_mcc_stop(struct rtw89_dev *rtwdev)
 {
 	struct rtw89_mcc_info *mcc = &rtwdev->mcc;
 	struct rtw89_mcc_role *ref = &mcc->role_ref;
-<<<<<<< HEAD
-	int ret;
-
-	rtw89_debug(rtwdev, RTW89_DBG_CHAN, "MCC stop\n");
-
-	if (rtw89_concurrent_via_mrc(rtwdev)) {
-		ret = rtw89_fw_h2c_mrc_del(rtwdev, mcc->group);
-=======
 	struct rtw89_mcc_stop_sel sel;
 	int ret;
 
@@ -2445,17 +1975,12 @@
 
 	if (rtw89_concurrent_via_mrc(rtwdev)) {
 		ret = rtw89_fw_h2c_mrc_del(rtwdev, mcc->group, sel.slot_idx);
->>>>>>> 2d5404ca
 		if (ret)
 			rtw89_debug(rtwdev, RTW89_DBG_CHAN,
 				    "MRC h2c failed to trigger del: %d\n", ret);
 	} else {
 		ret = rtw89_fw_h2c_stop_mcc(rtwdev, mcc->group,
-<<<<<<< HEAD
-					    ref->rtwvif->mac_id, true);
-=======
 					    sel.mac_id, true);
->>>>>>> 2d5404ca
 		if (ret)
 			rtw89_debug(rtwdev, RTW89_DBG_CHAN,
 				    "MCC h2c failed to trigger stop: %d\n", ret);
@@ -2845,56 +2370,25 @@
 	rtw89_queue_chanctx_work(rtwdev);
 }
 
-<<<<<<< HEAD
-static void rtw89_swap_sub_entity(struct rtw89_dev *rtwdev,
-				  enum rtw89_sub_entity_idx idx1,
-				  enum rtw89_sub_entity_idx idx2)
-{
-	struct rtw89_hal *hal = &rtwdev->hal;
-	struct rtw89_sub_entity tmp;
-=======
 static void rtw89_swap_chanctx(struct rtw89_dev *rtwdev,
 			       enum rtw89_chanctx_idx idx1,
 			       enum rtw89_chanctx_idx idx2)
 {
 	struct rtw89_hal *hal = &rtwdev->hal;
->>>>>>> 2d5404ca
 	struct rtw89_vif *rtwvif;
 	u8 cur;
 
 	if (idx1 == idx2)
 		return;
 
-<<<<<<< HEAD
-	hal->sub[idx1].cfg->idx = idx2;
-	hal->sub[idx2].cfg->idx = idx1;
-
-	tmp = hal->sub[idx1];
-	hal->sub[idx1] = hal->sub[idx2];
-	hal->sub[idx2] = tmp;
-=======
 	hal->chanctx[idx1].cfg->idx = idx2;
 	hal->chanctx[idx2].cfg->idx = idx1;
 
 	swap(hal->chanctx[idx1], hal->chanctx[idx2]);
->>>>>>> 2d5404ca
 
 	rtw89_for_each_rtwvif(rtwdev, rtwvif) {
 		if (!rtwvif->chanctx_assigned)
 			continue;
-<<<<<<< HEAD
-		if (rtwvif->sub_entity_idx == idx1)
-			rtwvif->sub_entity_idx = idx2;
-		else if (rtwvif->sub_entity_idx == idx2)
-			rtwvif->sub_entity_idx = idx1;
-	}
-
-	cur = atomic_read(&hal->roc_entity_idx);
-	if (cur == idx1)
-		atomic_set(&hal->roc_entity_idx, idx2);
-	else if (cur == idx2)
-		atomic_set(&hal->roc_entity_idx, idx1);
-=======
 		if (rtwvif->chanctx_idx == idx1)
 			rtwvif->chanctx_idx = idx2;
 		else if (rtwvif->chanctx_idx == idx2)
@@ -2906,7 +2400,6 @@
 		atomic_set(&hal->roc_chanctx_idx, idx2);
 	else if (cur == idx2)
 		atomic_set(&hal->roc_chanctx_idx, idx1);
->>>>>>> 2d5404ca
 }
 
 int rtw89_chanctx_ops_add(struct rtw89_dev *rtwdev,
@@ -2917,22 +2410,14 @@
 	const struct rtw89_chip_info *chip = rtwdev->chip;
 	u8 idx;
 
-<<<<<<< HEAD
-	idx = find_first_zero_bit(hal->entity_map, NUM_OF_RTW89_SUB_ENTITY);
-=======
 	idx = find_first_zero_bit(hal->entity_map, NUM_OF_RTW89_CHANCTX);
->>>>>>> 2d5404ca
 	if (idx >= chip->support_chanctx_num)
 		return -ENOENT;
 
 	rtw89_config_entity_chandef(rtwdev, idx, &ctx->def);
 	cfg->idx = idx;
 	cfg->ref_count = 0;
-<<<<<<< HEAD
-	hal->sub[idx].cfg = cfg;
-=======
 	hal->chanctx[idx].cfg = cfg;
->>>>>>> 2d5404ca
 	return 0;
 }
 
@@ -2965,32 +2450,19 @@
 	struct rtw89_chanctx_cfg *cfg = (struct rtw89_chanctx_cfg *)ctx->drv_priv;
 	struct rtw89_entity_weight w = {};
 
-<<<<<<< HEAD
-	rtwvif->sub_entity_idx = cfg->idx;
-	rtwvif->chanctx_assigned = true;
-	cfg->ref_count++;
-
-	if (cfg->idx == RTW89_SUB_ENTITY_0)
-=======
 	rtwvif->chanctx_idx = cfg->idx;
 	rtwvif->chanctx_assigned = true;
 	cfg->ref_count++;
 
 	if (cfg->idx == RTW89_CHANCTX_0)
->>>>>>> 2d5404ca
 		goto out;
 
 	rtw89_entity_calculate_weight(rtwdev, &w);
 	if (w.active_chanctxs != 1)
 		goto out;
 
-<<<<<<< HEAD
-	/* put the first active chanctx at RTW89_SUB_ENTITY_0 */
-	rtw89_swap_sub_entity(rtwdev, cfg->idx, RTW89_SUB_ENTITY_0);
-=======
 	/* put the first active chanctx at RTW89_CHANCTX_0 */
 	rtw89_swap_chanctx(rtwdev, cfg->idx, RTW89_CHANCTX_0);
->>>>>>> 2d5404ca
 
 out:
 	return rtw89_set_channel(rtwdev);
@@ -3002,54 +2474,18 @@
 {
 	struct rtw89_chanctx_cfg *cfg = (struct rtw89_chanctx_cfg *)ctx->drv_priv;
 	struct rtw89_hal *hal = &rtwdev->hal;
-<<<<<<< HEAD
-	struct rtw89_entity_weight w = {};
-	enum rtw89_sub_entity_idx roll;
-	enum rtw89_entity_mode cur;
-
-	rtwvif->sub_entity_idx = RTW89_SUB_ENTITY_0;
-=======
 	enum rtw89_chanctx_idx roll;
 	enum rtw89_entity_mode cur;
 	enum rtw89_entity_mode new;
 	int ret;
 
 	rtwvif->chanctx_idx = RTW89_CHANCTX_0;
->>>>>>> 2d5404ca
 	rtwvif->chanctx_assigned = false;
 	cfg->ref_count--;
 
 	if (cfg->ref_count != 0)
 		goto out;
 
-<<<<<<< HEAD
-	if (cfg->idx != RTW89_SUB_ENTITY_0)
-		goto out;
-
-	roll = find_next_bit(hal->entity_map, NUM_OF_RTW89_SUB_ENTITY,
-			     cfg->idx + 1);
-	/* Follow rtw89_config_default_chandef() when rtw89_entity_recalc(). */
-	if (roll == NUM_OF_RTW89_SUB_ENTITY)
-		goto out;
-
-	/* RTW89_SUB_ENTITY_0 is going to release, and another exists.
-	 * Make another roll down to RTW89_SUB_ENTITY_0 to replace.
-	 */
-	rtw89_swap_sub_entity(rtwdev, cfg->idx, roll);
-
-out:
-	rtw89_entity_calculate_weight(rtwdev, &w);
-
-	cur = rtw89_get_entity_mode(rtwdev);
-	switch (cur) {
-	case RTW89_ENTITY_MODE_MCC:
-		/* If still multi-roles, re-plan MCC for chanctx changes.
-		 * Otherwise, just stop MCC.
-		 */
-		rtw89_mcc_stop(rtwdev);
-		if (w.active_roles == NUM_OF_RTW89_MCC_ROLES)
-			rtw89_mcc_start(rtwdev);
-=======
 	if (cfg->idx != RTW89_CHANCTX_0)
 		goto out;
 
@@ -3090,14 +2526,8 @@
 		ret = rtw89_mcc_start(rtwdev);
 		if (ret)
 			rtw89_warn(rtwdev, "failed to start MCC: %d\n", ret);
->>>>>>> 2d5404ca
 		break;
 	default:
 		break;
 	}
-<<<<<<< HEAD
-
-	rtw89_set_channel(rtwdev);
-=======
->>>>>>> 2d5404ca
 }