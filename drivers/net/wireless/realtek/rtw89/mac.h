/* SPDX-License-Identifier: GPL-2.0 OR BSD-3-Clause */
/* Copyright(c) 2019-2020  Realtek Corporation
 */

#ifndef __RTW89_MAC_H__
#define __RTW89_MAC_H__

#include "core.h"
#include "reg.h"

#define MAC_MEM_DUMP_PAGE_SIZE 0x40000
#define ADDR_CAM_ENT_SIZE  0x40
#define ADDR_CAM_ENT_SHORT_SIZE 0x20
#define BSSID_CAM_ENT_SIZE 0x08
#define HFC_PAGE_UNIT 64
#define RPWM_TRY_CNT 3

enum rtw89_mac_hwmod_sel {
	RTW89_DMAC_SEL = 0,
	RTW89_CMAC_SEL = 1,

	RTW89_MAC_INVALID,
};

enum rtw89_mac_fwd_target {
	RTW89_FWD_DONT_CARE    = 0,
	RTW89_FWD_TO_HOST      = 1,
	RTW89_FWD_TO_WLAN_CPU  = 2
};

enum rtw89_mac_wd_dma_intvl {
	RTW89_MAC_WD_DMA_INTVL_0S,
	RTW89_MAC_WD_DMA_INTVL_256NS,
	RTW89_MAC_WD_DMA_INTVL_512NS,
	RTW89_MAC_WD_DMA_INTVL_768NS,
	RTW89_MAC_WD_DMA_INTVL_1US,
	RTW89_MAC_WD_DMA_INTVL_1_5US,
	RTW89_MAC_WD_DMA_INTVL_2US,
	RTW89_MAC_WD_DMA_INTVL_4US,
	RTW89_MAC_WD_DMA_INTVL_8US,
	RTW89_MAC_WD_DMA_INTVL_16US,
	RTW89_MAC_WD_DMA_INTVL_DEF = 0xFE
};

enum rtw89_mac_multi_tag_num {
	RTW89_MAC_TAG_NUM_1,
	RTW89_MAC_TAG_NUM_2,
	RTW89_MAC_TAG_NUM_3,
	RTW89_MAC_TAG_NUM_4,
	RTW89_MAC_TAG_NUM_5,
	RTW89_MAC_TAG_NUM_6,
	RTW89_MAC_TAG_NUM_7,
	RTW89_MAC_TAG_NUM_8,
	RTW89_MAC_TAG_NUM_DEF = 0xFE
};

enum rtw89_mac_lbc_tmr {
	RTW89_MAC_LBC_TMR_8US = 0,
	RTW89_MAC_LBC_TMR_16US,
	RTW89_MAC_LBC_TMR_32US,
	RTW89_MAC_LBC_TMR_64US,
	RTW89_MAC_LBC_TMR_128US,
	RTW89_MAC_LBC_TMR_256US,
	RTW89_MAC_LBC_TMR_512US,
	RTW89_MAC_LBC_TMR_1MS,
	RTW89_MAC_LBC_TMR_2MS,
	RTW89_MAC_LBC_TMR_4MS,
	RTW89_MAC_LBC_TMR_8MS,
	RTW89_MAC_LBC_TMR_DEF = 0xFE
};

enum rtw89_mac_cpuio_op_cmd_type {
	CPUIO_OP_CMD_GET_1ST_PID = 0,
	CPUIO_OP_CMD_GET_NEXT_PID = 1,
	CPUIO_OP_CMD_ENQ_TO_TAIL = 4,
	CPUIO_OP_CMD_ENQ_TO_HEAD = 5,
	CPUIO_OP_CMD_DEQ = 8,
	CPUIO_OP_CMD_DEQ_ENQ_ALL = 9,
	CPUIO_OP_CMD_DEQ_ENQ_TO_TAIL = 12
};

enum rtw89_mac_wde_dle_port_id {
	WDE_DLE_PORT_ID_DISPATCH = 0,
	WDE_DLE_PORT_ID_PKTIN = 1,
	WDE_DLE_PORT_ID_CMAC0 = 3,
	WDE_DLE_PORT_ID_CMAC1 = 4,
	WDE_DLE_PORT_ID_CPU_IO = 6,
	WDE_DLE_PORT_ID_WDRLS = 7,
	WDE_DLE_PORT_ID_END = 8
};

enum rtw89_mac_wde_dle_queid_wdrls {
	WDE_DLE_QUEID_TXOK = 0,
	WDE_DLE_QUEID_DROP_RETRY_LIMIT = 1,
	WDE_DLE_QUEID_DROP_LIFETIME_TO = 2,
	WDE_DLE_QUEID_DROP_MACID_DROP = 3,
	WDE_DLE_QUEID_NO_REPORT = 4
};

enum rtw89_mac_ple_dle_port_id {
	PLE_DLE_PORT_ID_DISPATCH = 0,
	PLE_DLE_PORT_ID_MPDU = 1,
	PLE_DLE_PORT_ID_SEC = 2,
	PLE_DLE_PORT_ID_CMAC0 = 3,
	PLE_DLE_PORT_ID_CMAC1 = 4,
	PLE_DLE_PORT_ID_WDRLS = 5,
	PLE_DLE_PORT_ID_CPU_IO = 6,
	PLE_DLE_PORT_ID_PLRLS = 7,
	PLE_DLE_PORT_ID_END = 8
};

enum rtw89_mac_ple_dle_queid_plrls {
	PLE_DLE_QUEID_NO_REPORT = 0x0
};

enum rtw89_machdr_frame_type {
	RTW89_MGNT = 0,
	RTW89_CTRL = 1,
	RTW89_DATA = 2,
};

enum rtw89_mac_dle_dfi_type {
	DLE_DFI_TYPE_FREEPG	= 0,
	DLE_DFI_TYPE_QUOTA	= 1,
	DLE_DFI_TYPE_PAGELLT	= 2,
	DLE_DFI_TYPE_PKTINFO	= 3,
	DLE_DFI_TYPE_PREPKTLLT	= 4,
	DLE_DFI_TYPE_NXTPKTLLT	= 5,
	DLE_DFI_TYPE_QLNKTBL	= 6,
	DLE_DFI_TYPE_QEMPTY	= 7,
};

enum rtw89_mac_dle_wde_quota_id {
	WDE_QTAID_HOST_IF = 0,
	WDE_QTAID_WLAN_CPU = 1,
	WDE_QTAID_DATA_CPU = 2,
	WDE_QTAID_PKTIN = 3,
	WDE_QTAID_CPUIO = 4,
};

enum rtw89_mac_dle_ple_quota_id {
	PLE_QTAID_B0_TXPL = 0,
	PLE_QTAID_B1_TXPL = 1,
	PLE_QTAID_C2H = 2,
	PLE_QTAID_H2C = 3,
	PLE_QTAID_WLAN_CPU = 4,
	PLE_QTAID_MPDU = 5,
	PLE_QTAID_CMAC0_RX = 6,
	PLE_QTAID_CMAC1_RX = 7,
	PLE_QTAID_CMAC1_BBRPT = 8,
	PLE_QTAID_WDRLS = 9,
	PLE_QTAID_CPUIO = 10,
};

enum rtw89_mac_dle_ctrl_type {
	DLE_CTRL_TYPE_WDE = 0,
	DLE_CTRL_TYPE_PLE = 1,
	DLE_CTRL_TYPE_NUM = 2,
};

enum rtw89_mac_ax_l0_to_l1_event {
	MAC_AX_L0_TO_L1_CHIF_IDLE = 0,
	MAC_AX_L0_TO_L1_CMAC_DMA_IDLE = 1,
	MAC_AX_L0_TO_L1_RLS_PKID = 2,
	MAC_AX_L0_TO_L1_PTCL_IDLE = 3,
	MAC_AX_L0_TO_L1_RX_QTA_LOST = 4,
	MAC_AX_L0_TO_L1_DLE_STAT_HANG = 5,
	MAC_AX_L0_TO_L1_PCIE_STUCK = 6,
	MAC_AX_L0_TO_L1_EVENT_MAX = 15,
};

enum rtw89_mac_wow_fw_status {
	WOWLAN_NOT_READY = 0x00,
	WOWLAN_SLEEP_READY = 0x01,
	WOWLAN_RESUME_READY = 0x02,
};

#define RTW89_PORT_OFFSET_TU_TO_32US(shift_tu) ((shift_tu) * 1024 / 32)

enum rtw89_mac_dbg_port_sel {
	/* CMAC 0 related */
	RTW89_DBG_PORT_SEL_PTCL_C0 = 0,
	RTW89_DBG_PORT_SEL_SCH_C0,
	RTW89_DBG_PORT_SEL_TMAC_C0,
	RTW89_DBG_PORT_SEL_RMAC_C0,
	RTW89_DBG_PORT_SEL_RMACST_C0,
	RTW89_DBG_PORT_SEL_RMAC_PLCP_C0,
	RTW89_DBG_PORT_SEL_TRXPTCL_C0,
	RTW89_DBG_PORT_SEL_TX_INFOL_C0,
	RTW89_DBG_PORT_SEL_TX_INFOH_C0,
	RTW89_DBG_PORT_SEL_TXTF_INFOL_C0,
	RTW89_DBG_PORT_SEL_TXTF_INFOH_C0,
	/* CMAC 1 related */
	RTW89_DBG_PORT_SEL_PTCL_C1,
	RTW89_DBG_PORT_SEL_SCH_C1,
	RTW89_DBG_PORT_SEL_TMAC_C1,
	RTW89_DBG_PORT_SEL_RMAC_C1,
	RTW89_DBG_PORT_SEL_RMACST_C1,
	RTW89_DBG_PORT_SEL_RMAC_PLCP_C1,
	RTW89_DBG_PORT_SEL_TRXPTCL_C1,
	RTW89_DBG_PORT_SEL_TX_INFOL_C1,
	RTW89_DBG_PORT_SEL_TX_INFOH_C1,
	RTW89_DBG_PORT_SEL_TXTF_INFOL_C1,
	RTW89_DBG_PORT_SEL_TXTF_INFOH_C1,
	/* DLE related */
	RTW89_DBG_PORT_SEL_WDE_BUFMGN_FREEPG,
	RTW89_DBG_PORT_SEL_WDE_BUFMGN_QUOTA,
	RTW89_DBG_PORT_SEL_WDE_BUFMGN_PAGELLT,
	RTW89_DBG_PORT_SEL_WDE_BUFMGN_PKTINFO,
	RTW89_DBG_PORT_SEL_WDE_QUEMGN_PREPKT,
	RTW89_DBG_PORT_SEL_WDE_QUEMGN_NXTPKT,
	RTW89_DBG_PORT_SEL_WDE_QUEMGN_QLNKTBL,
	RTW89_DBG_PORT_SEL_WDE_QUEMGN_QEMPTY,
	RTW89_DBG_PORT_SEL_PLE_BUFMGN_FREEPG,
	RTW89_DBG_PORT_SEL_PLE_BUFMGN_QUOTA,
	RTW89_DBG_PORT_SEL_PLE_BUFMGN_PAGELLT,
	RTW89_DBG_PORT_SEL_PLE_BUFMGN_PKTINFO,
	RTW89_DBG_PORT_SEL_PLE_QUEMGN_PREPKT,
	RTW89_DBG_PORT_SEL_PLE_QUEMGN_NXTPKT,
	RTW89_DBG_PORT_SEL_PLE_QUEMGN_QLNKTBL,
	RTW89_DBG_PORT_SEL_PLE_QUEMGN_QEMPTY,
	RTW89_DBG_PORT_SEL_PKTINFO,
	/* DISPATCHER related */
	RTW89_DBG_PORT_SEL_DSPT_HDT_TX0,
	RTW89_DBG_PORT_SEL_DSPT_HDT_TX1,
	RTW89_DBG_PORT_SEL_DSPT_HDT_TX2,
	RTW89_DBG_PORT_SEL_DSPT_HDT_TX3,
	RTW89_DBG_PORT_SEL_DSPT_HDT_TX4,
	RTW89_DBG_PORT_SEL_DSPT_HDT_TX5,
	RTW89_DBG_PORT_SEL_DSPT_HDT_TX6,
	RTW89_DBG_PORT_SEL_DSPT_HDT_TX7,
	RTW89_DBG_PORT_SEL_DSPT_HDT_TX8,
	RTW89_DBG_PORT_SEL_DSPT_HDT_TX9,
	RTW89_DBG_PORT_SEL_DSPT_HDT_TXA,
	RTW89_DBG_PORT_SEL_DSPT_HDT_TXB,
	RTW89_DBG_PORT_SEL_DSPT_HDT_TXC,
	RTW89_DBG_PORT_SEL_DSPT_HDT_TXD,
	RTW89_DBG_PORT_SEL_DSPT_HDT_TXE,
	RTW89_DBG_PORT_SEL_DSPT_HDT_TXF,
	RTW89_DBG_PORT_SEL_DSPT_CDT_TX0,
	RTW89_DBG_PORT_SEL_DSPT_CDT_TX1,
	RTW89_DBG_PORT_SEL_DSPT_CDT_TX3,
	RTW89_DBG_PORT_SEL_DSPT_CDT_TX4,
	RTW89_DBG_PORT_SEL_DSPT_CDT_TX5,
	RTW89_DBG_PORT_SEL_DSPT_CDT_TX6,
	RTW89_DBG_PORT_SEL_DSPT_CDT_TX7,
	RTW89_DBG_PORT_SEL_DSPT_CDT_TX8,
	RTW89_DBG_PORT_SEL_DSPT_CDT_TX9,
	RTW89_DBG_PORT_SEL_DSPT_CDT_TXA,
	RTW89_DBG_PORT_SEL_DSPT_CDT_TXB,
	RTW89_DBG_PORT_SEL_DSPT_CDT_TXC,
	RTW89_DBG_PORT_SEL_DSPT_HDT_RX0,
	RTW89_DBG_PORT_SEL_DSPT_HDT_RX1,
	RTW89_DBG_PORT_SEL_DSPT_HDT_RX2,
	RTW89_DBG_PORT_SEL_DSPT_HDT_RX3,
	RTW89_DBG_PORT_SEL_DSPT_HDT_RX4,
	RTW89_DBG_PORT_SEL_DSPT_HDT_RX5,
	RTW89_DBG_PORT_SEL_DSPT_CDT_RX_P0,
	RTW89_DBG_PORT_SEL_DSPT_CDT_RX_P0_0,
	RTW89_DBG_PORT_SEL_DSPT_CDT_RX_P0_1,
	RTW89_DBG_PORT_SEL_DSPT_CDT_RX_P0_2,
	RTW89_DBG_PORT_SEL_DSPT_CDT_RX_P1,
	RTW89_DBG_PORT_SEL_DSPT_STF_CTRL,
	RTW89_DBG_PORT_SEL_DSPT_ADDR_CTRL,
	RTW89_DBG_PORT_SEL_DSPT_WDE_INTF,
	RTW89_DBG_PORT_SEL_DSPT_PLE_INTF,
	RTW89_DBG_PORT_SEL_DSPT_FLOW_CTRL,
	/* PCIE related */
	RTW89_DBG_PORT_SEL_PCIE_TXDMA,
	RTW89_DBG_PORT_SEL_PCIE_RXDMA,
	RTW89_DBG_PORT_SEL_PCIE_CVT,
	RTW89_DBG_PORT_SEL_PCIE_CXPL,
	RTW89_DBG_PORT_SEL_PCIE_IO,
	RTW89_DBG_PORT_SEL_PCIE_MISC,
	RTW89_DBG_PORT_SEL_PCIE_MISC2,

	/* keep last */
	RTW89_DBG_PORT_SEL_LAST,
	RTW89_DBG_PORT_SEL_MAX = RTW89_DBG_PORT_SEL_LAST,
	RTW89_DBG_PORT_SEL_INVALID = RTW89_DBG_PORT_SEL_LAST,
};

/* SRAM mem dump */
#define R_AX_INDIR_ACCESS_ENTRY 0x40000
#define R_BE_INDIR_ACCESS_ENTRY 0x80000

#define	AXIDMA_BASE_ADDR		0x18006000
#define	STA_SCHED_BASE_ADDR		0x18808000
#define	RXPLD_FLTR_CAM_BASE_ADDR	0x18813000
#define	SECURITY_CAM_BASE_ADDR		0x18814000
#define	WOW_CAM_BASE_ADDR		0x18815000
#define	CMAC_TBL_BASE_ADDR		0x18840000
#define	ADDR_CAM_BASE_ADDR		0x18850000
#define	BSSID_CAM_BASE_ADDR		0x18853000
#define	BA_CAM_BASE_ADDR		0x18854000
#define	BCN_IE_CAM0_BASE_ADDR		0x18855000
#define	SHARED_BUF_BASE_ADDR		0x18700000
#define	DMAC_TBL_BASE_ADDR		0x18800000
#define	SHCUT_MACHDR_BASE_ADDR		0x18800800
#define	BCN_IE_CAM1_BASE_ADDR		0x188A0000
#define	TXD_FIFO_0_BASE_ADDR		0x18856200
#define	TXD_FIFO_1_BASE_ADDR		0x188A1080
#define	TXD_FIFO_0_BASE_ADDR_V1		0x18856400 /* for 8852C */
#define	TXD_FIFO_1_BASE_ADDR_V1		0x188A1080 /* for 8852C */
#define	TXDATA_FIFO_0_BASE_ADDR		0x18856000
#define	TXDATA_FIFO_1_BASE_ADDR		0x188A1000
#define	CPU_LOCAL_BASE_ADDR		0x18003000

#define WD_PAGE_BASE_ADDR_BE		0x0
#define CPU_LOCAL_BASE_ADDR_BE		0x18003000
#define AXIDMA_BASE_ADDR_BE		0x18006000
#define SHARED_BUF_BASE_ADDR_BE		0x18700000
#define DMAC_TBL_BASE_ADDR_BE		0x18800000
#define SHCUT_MACHDR_BASE_ADDR_BE	0x18800800
#define STA_SCHED_BASE_ADDR_BE		0x18818000
#define NAT25_CAM_BASE_ADDR_BE		0x18820000
#define RXPLD_FLTR_CAM_BASE_ADDR_BE	0x18823000
#define SEC_CAM_BASE_ADDR_BE		0x18824000
#define WOW_CAM_BASE_ADDR_BE		0x18828000
#define MLD_TBL_BASE_ADDR_BE		0x18829000
#define RX_CLSF_CAM_BASE_ADDR_BE	0x1882A000
#define CMAC_TBL_BASE_ADDR_BE		0x18840000
#define ADDR_CAM_BASE_ADDR_BE		0x18850000
#define BSSID_CAM_BASE_ADDR_BE		0x18858000
#define BA_CAM_BASE_ADDR_BE		0x18859000
#define BCN_IE_CAM0_BASE_ADDR_BE	0x18860000
#define TXDATA_FIFO_0_BASE_ADDR_BE	0x18861000
#define TXD_FIFO_0_BASE_ADDR_BE		0x18862000
#define BCN_IE_CAM1_BASE_ADDR_BE	0x18880000
#define TXDATA_FIFO_1_BASE_ADDR_BE	0x18881000
#define TXD_FIFO_1_BASE_ADDR_BE		0x18881800
#define DCPU_LOCAL_BASE_ADDR_BE		0x19C02000

#define CCTL_INFO_SIZE		32

enum rtw89_mac_mem_sel {
	RTW89_MAC_MEM_AXIDMA,
	RTW89_MAC_MEM_SHARED_BUF,
	RTW89_MAC_MEM_DMAC_TBL,
	RTW89_MAC_MEM_SHCUT_MACHDR,
	RTW89_MAC_MEM_STA_SCHED,
	RTW89_MAC_MEM_RXPLD_FLTR_CAM,
	RTW89_MAC_MEM_SECURITY_CAM,
	RTW89_MAC_MEM_WOW_CAM,
	RTW89_MAC_MEM_CMAC_TBL,
	RTW89_MAC_MEM_ADDR_CAM,
	RTW89_MAC_MEM_BA_CAM,
	RTW89_MAC_MEM_BCN_IE_CAM0,
	RTW89_MAC_MEM_BCN_IE_CAM1,
	RTW89_MAC_MEM_TXD_FIFO_0,
	RTW89_MAC_MEM_TXD_FIFO_1,
	RTW89_MAC_MEM_TXDATA_FIFO_0,
	RTW89_MAC_MEM_TXDATA_FIFO_1,
	RTW89_MAC_MEM_CPU_LOCAL,
	RTW89_MAC_MEM_BSSID_CAM,
	RTW89_MAC_MEM_TXD_FIFO_0_V1,
	RTW89_MAC_MEM_TXD_FIFO_1_V1,
	RTW89_MAC_MEM_WD_PAGE,

	/* keep last */
	RTW89_MAC_MEM_NUM,
};

enum rtw89_rpwm_req_pwr_state {
	RTW89_MAC_RPWM_REQ_PWR_STATE_ACTIVE = 0,
	RTW89_MAC_RPWM_REQ_PWR_STATE_BAND0_RFON = 1,
	RTW89_MAC_RPWM_REQ_PWR_STATE_BAND1_RFON = 2,
	RTW89_MAC_RPWM_REQ_PWR_STATE_BAND0_RFOFF = 3,
	RTW89_MAC_RPWM_REQ_PWR_STATE_BAND1_RFOFF = 4,
	RTW89_MAC_RPWM_REQ_PWR_STATE_CLK_GATED = 5,
	RTW89_MAC_RPWM_REQ_PWR_STATE_PWR_GATED = 6,
	RTW89_MAC_RPWM_REQ_PWR_STATE_HIOE_PWR_GATED = 7,
	RTW89_MAC_RPWM_REQ_PWR_STATE_MAX,
};

struct rtw89_pwr_cfg {
	u16 addr;
	u8 cv_msk;
	u8 intf_msk;
	u8 base:4;
	u8 cmd:4;
	u8 msk;
	u8 val;
};

enum rtw89_mac_c2h_ofld_func {
	RTW89_MAC_C2H_FUNC_EFUSE_DUMP,
	RTW89_MAC_C2H_FUNC_READ_RSP,
	RTW89_MAC_C2H_FUNC_PKT_OFLD_RSP,
	RTW89_MAC_C2H_FUNC_BCN_RESEND,
	RTW89_MAC_C2H_FUNC_MACID_PAUSE,
	RTW89_MAC_C2H_FUNC_TSF32_TOGL_RPT = 0x6,
	RTW89_MAC_C2H_FUNC_SCANOFLD_RSP = 0x9,
	RTW89_MAC_C2H_FUNC_BCNFLTR_RPT = 0xd,
	RTW89_MAC_C2H_FUNC_OFLD_MAX,
};

enum rtw89_mac_c2h_info_func {
	RTW89_MAC_C2H_FUNC_REC_ACK,
	RTW89_MAC_C2H_FUNC_DONE_ACK,
	RTW89_MAC_C2H_FUNC_C2H_LOG,
	RTW89_MAC_C2H_FUNC_BCN_CNT,
	RTW89_MAC_C2H_FUNC_INFO_MAX,
};

enum rtw89_mac_c2h_mcc_func {
	RTW89_MAC_C2H_FUNC_MCC_RCV_ACK = 0,
	RTW89_MAC_C2H_FUNC_MCC_REQ_ACK = 1,
	RTW89_MAC_C2H_FUNC_MCC_TSF_RPT = 2,
	RTW89_MAC_C2H_FUNC_MCC_STATUS_RPT = 3,

	NUM_OF_RTW89_MAC_C2H_FUNC_MCC,
};

enum rtw89_mac_c2h_mrc_func {
	RTW89_MAC_C2H_FUNC_MRC_TSF_RPT = 0,
	RTW89_MAC_C2H_FUNC_MRC_STATUS_RPT = 1,

	NUM_OF_RTW89_MAC_C2H_FUNC_MRC,
};

<<<<<<< HEAD
=======
enum rtw89_mac_c2h_wow_func {
	RTW89_MAC_C2H_FUNC_AOAC_REPORT,

	NUM_OF_RTW89_MAC_C2H_FUNC_WOW,
};

>>>>>>> 2d5404ca
enum rtw89_mac_c2h_class {
	RTW89_MAC_C2H_CLASS_INFO = 0x0,
	RTW89_MAC_C2H_CLASS_OFLD = 0x1,
	RTW89_MAC_C2H_CLASS_TWT = 0x2,
	RTW89_MAC_C2H_CLASS_WOW = 0x3,
	RTW89_MAC_C2H_CLASS_MCC = 0x4,
	RTW89_MAC_C2H_CLASS_FWDBG = 0x5,
	RTW89_MAC_C2H_CLASS_MRC = 0xe,
	RTW89_MAC_C2H_CLASS_MAX,
};

enum rtw89_mac_mcc_status {
	RTW89_MAC_MCC_ADD_ROLE_OK = 0,
	RTW89_MAC_MCC_START_GROUP_OK = 1,
	RTW89_MAC_MCC_STOP_GROUP_OK = 2,
	RTW89_MAC_MCC_DEL_GROUP_OK = 3,
	RTW89_MAC_MCC_RESET_GROUP_OK = 4,
	RTW89_MAC_MCC_SWITCH_CH_OK = 5,
	RTW89_MAC_MCC_TXNULL0_OK = 6,
	RTW89_MAC_MCC_TXNULL1_OK = 7,

	RTW89_MAC_MCC_SWITCH_EARLY = 10,
	RTW89_MAC_MCC_TBTT = 11,
	RTW89_MAC_MCC_DURATION_START = 12,
	RTW89_MAC_MCC_DURATION_END = 13,

	RTW89_MAC_MCC_ADD_ROLE_FAIL = 20,
	RTW89_MAC_MCC_START_GROUP_FAIL = 21,
	RTW89_MAC_MCC_STOP_GROUP_FAIL = 22,
	RTW89_MAC_MCC_DEL_GROUP_FAIL = 23,
	RTW89_MAC_MCC_RESET_GROUP_FAIL = 24,
	RTW89_MAC_MCC_SWITCH_CH_FAIL = 25,
	RTW89_MAC_MCC_TXNULL0_FAIL = 26,
	RTW89_MAC_MCC_TXNULL1_FAIL = 27,
};

enum rtw89_mac_mrc_status {
	RTW89_MAC_MRC_START_SCH_OK = 0,
	RTW89_MAC_MRC_STOP_SCH_OK = 1,
	RTW89_MAC_MRC_DEL_SCH_OK = 2,
<<<<<<< HEAD
=======
	RTW89_MAC_MRC_EMPTY_SCH_FAIL = 16,
	RTW89_MAC_MRC_ROLE_NOT_EXIST_FAIL = 17,
	RTW89_MAC_MRC_DATA_NOT_FOUND_FAIL = 18,
	RTW89_MAC_MRC_GET_NEXT_SLOT_FAIL = 19,
	RTW89_MAC_MRC_ALT_ROLE_FAIL = 20,
	RTW89_MAC_MRC_ADD_PSTIMER_FAIL = 21,
	RTW89_MAC_MRC_MALLOC_FAIL = 22,
	RTW89_MAC_MRC_SWITCH_CH_FAIL = 23,
	RTW89_MAC_MRC_TXNULL0_FAIL = 24,
	RTW89_MAC_MRC_PORT_FUNC_EN_FAIL = 25,
>>>>>>> 2d5404ca
};

struct rtw89_mac_ax_coex {
#define RTW89_MAC_AX_COEX_RTK_MODE 0
#define RTW89_MAC_AX_COEX_CSR_MODE 1
	u8 pta_mode;
#define RTW89_MAC_AX_COEX_INNER 0
#define RTW89_MAC_AX_COEX_OUTPUT 1
#define RTW89_MAC_AX_COEX_INPUT 2
	u8 direction;
};

struct rtw89_mac_ax_plt {
#define RTW89_MAC_AX_PLT_LTE_RX BIT(0)
#define RTW89_MAC_AX_PLT_GNT_BT_TX BIT(1)
#define RTW89_MAC_AX_PLT_GNT_BT_RX BIT(2)
#define RTW89_MAC_AX_PLT_GNT_WL BIT(3)
	u8 band;
	u8 tx;
	u8 rx;
};

enum rtw89_mac_bf_rrsc_rate {
	RTW89_MAC_BF_RRSC_6M = 0,
	RTW89_MAC_BF_RRSC_9M = 1,
	RTW89_MAC_BF_RRSC_12M,
	RTW89_MAC_BF_RRSC_18M,
	RTW89_MAC_BF_RRSC_24M,
	RTW89_MAC_BF_RRSC_36M,
	RTW89_MAC_BF_RRSC_48M,
	RTW89_MAC_BF_RRSC_54M,
	RTW89_MAC_BF_RRSC_HT_MSC0,
	RTW89_MAC_BF_RRSC_HT_MSC1,
	RTW89_MAC_BF_RRSC_HT_MSC2,
	RTW89_MAC_BF_RRSC_HT_MSC3,
	RTW89_MAC_BF_RRSC_HT_MSC4,
	RTW89_MAC_BF_RRSC_HT_MSC5,
	RTW89_MAC_BF_RRSC_HT_MSC6,
	RTW89_MAC_BF_RRSC_HT_MSC7,
	RTW89_MAC_BF_RRSC_VHT_MSC0,
	RTW89_MAC_BF_RRSC_VHT_MSC1,
	RTW89_MAC_BF_RRSC_VHT_MSC2,
	RTW89_MAC_BF_RRSC_VHT_MSC3,
	RTW89_MAC_BF_RRSC_VHT_MSC4,
	RTW89_MAC_BF_RRSC_VHT_MSC5,
	RTW89_MAC_BF_RRSC_VHT_MSC6,
	RTW89_MAC_BF_RRSC_VHT_MSC7,
	RTW89_MAC_BF_RRSC_HE_MSC0,
	RTW89_MAC_BF_RRSC_HE_MSC1,
	RTW89_MAC_BF_RRSC_HE_MSC2,
	RTW89_MAC_BF_RRSC_HE_MSC3,
	RTW89_MAC_BF_RRSC_HE_MSC4,
	RTW89_MAC_BF_RRSC_HE_MSC5,
	RTW89_MAC_BF_RRSC_HE_MSC6,
	RTW89_MAC_BF_RRSC_HE_MSC7 = 31,
	RTW89_MAC_BF_RRSC_MAX = 32
};

#define RTW89_R32_EA		0xEAEAEAEA
#define RTW89_R32_DEAD		0xDEADBEEF
#define MAC_REG_POOL_COUNT	10
#define ACCESS_CMAC(_addr) \
	({typeof(_addr) __addr = (_addr); \
	  __addr >= R_AX_CMAC_REG_START && __addr <= R_AX_CMAC_REG_END; })
#define RTW89_MAC_AX_BAND_REG_OFFSET 0x2000
#define RTW89_MAC_BE_BAND_REG_OFFSET 0x4000

#define PTCL_IDLE_POLL_CNT	10000
#define SW_CVR_DUR_US	8
#define SW_CVR_CNT	8

#define DLE_BOUND_UNIT (8 * 1024)
#define DLE_WAIT_CNT 2000
#define TRXCFG_WAIT_CNT	2000

#define RTW89_WDE_PG_64		64
#define RTW89_WDE_PG_128	128
#define RTW89_WDE_PG_256	256

#define S_AX_WDE_PAGE_SEL_64	0
#define S_AX_WDE_PAGE_SEL_128	1
#define S_AX_WDE_PAGE_SEL_256	2

#define RTW89_PLE_PG_64		64
#define RTW89_PLE_PG_128	128
#define RTW89_PLE_PG_256	256

#define S_AX_PLE_PAGE_SEL_64	0
#define S_AX_PLE_PAGE_SEL_128	1
#define S_AX_PLE_PAGE_SEL_256	2

#define B_CMAC0_MGQ_NORMAL	BIT(2)
#define B_CMAC0_MGQ_NO_PWRSAV	BIT(3)
#define B_CMAC0_CPUMGQ		BIT(4)
#define B_CMAC1_MGQ_NORMAL	BIT(10)
#define B_CMAC1_MGQ_NO_PWRSAV	BIT(11)
#define B_CMAC1_CPUMGQ		BIT(12)

#define B_CMAC0_MGQ_NORMAL_BE	BIT(2)
#define B_CMAC1_MGQ_NORMAL_BE	BIT(30)

#define QEMP_ACQ_GRP_MACID_NUM	8
#define QEMP_ACQ_GRP_QSEL_SH	4
#define QEMP_ACQ_GRP_QSEL_MASK	0xF

#define SDIO_LOCAL_BASE_ADDR    0x80000000

#define	PWR_CMD_WRITE		0
#define	PWR_CMD_POLL		1
#define	PWR_CMD_DELAY		2
#define	PWR_CMD_END		3

#define	PWR_INTF_MSK_SDIO	BIT(0)
#define	PWR_INTF_MSK_USB	BIT(1)
#define	PWR_INTF_MSK_PCIE	BIT(2)
#define	PWR_INTF_MSK_ALL	0x7

#define PWR_BASE_MAC		0
#define PWR_BASE_USB		1
#define PWR_BASE_PCIE		2
#define PWR_BASE_SDIO		3

#define	PWR_CV_MSK_A		BIT(0)
#define	PWR_CV_MSK_B		BIT(1)
#define	PWR_CV_MSK_C		BIT(2)
#define	PWR_CV_MSK_D		BIT(3)
#define	PWR_CV_MSK_E		BIT(4)
#define	PWR_CV_MSK_F		BIT(5)
#define	PWR_CV_MSK_G		BIT(6)
#define	PWR_CV_MSK_TEST		BIT(7)
#define	PWR_CV_MSK_ALL		0xFF

#define	PWR_DELAY_US		0
#define	PWR_DELAY_MS		1

/* STA scheduler */
#define SS_MACID_SH		8
#define SS_TX_LEN_MSK		0x1FFFFF
#define SS_CTRL1_R_TX_LEN	5
#define SS_CTRL1_R_NEXT_LINK	20
#define SS_LINK_SIZE		256

/* MAC debug port */
#define TMAC_DBG_SEL_C0 0xA5
#define RMAC_DBG_SEL_C0 0xA6
#define TRXPTCL_DBG_SEL_C0 0xA7
#define TMAC_DBG_SEL_C1 0xB5
#define RMAC_DBG_SEL_C1 0xB6
#define TRXPTCL_DBG_SEL_C1 0xB7
#define FW_PROG_CNTR_DBG_SEL 0xF2
#define PCIE_TXDMA_DBG_SEL 0x30
#define PCIE_RXDMA_DBG_SEL 0x31
#define PCIE_CVT_DBG_SEL 0x32
#define PCIE_CXPL_DBG_SEL 0x33
#define PCIE_IO_DBG_SEL 0x37
#define PCIE_MISC_DBG_SEL 0x38
#define PCIE_MISC2_DBG_SEL 0x00
#define MAC_DBG_SEL 1
#define RMAC_CMAC_DBG_SEL 1

/* TRXPTCL dbg port sel */
#define TRXPTRL_DBG_SEL_TMAC 0
#define TRXPTRL_DBG_SEL_RMAC 1

struct rtw89_cpuio_ctrl {
	u16 pkt_num;
	u16 start_pktid;
	u16 end_pktid;
	u8 cmd_type;
	u8 macid;
	u8 src_pid;
	u8 src_qid;
	u8 dst_pid;
	u8 dst_qid;
	u16 pktid;
};

struct rtw89_mac_dbg_port_info {
	u32 sel_addr;
	u8 sel_byte;
	u32 sel_msk;
	u32 srt;
	u32 end;
	u32 rd_addr;
	u8 rd_byte;
	u32 rd_msk;
};

#define QLNKTBL_ADDR_INFO_SEL BIT(0)
#define QLNKTBL_ADDR_INFO_SEL_0 0
#define QLNKTBL_ADDR_INFO_SEL_1 1
#define QLNKTBL_ADDR_TBL_IDX_MASK GENMASK(10, 1)
#define QLNKTBL_DATA_SEL1_PKT_CNT_MASK GENMASK(11, 0)

struct rtw89_mac_dle_dfi_ctrl {
	enum rtw89_mac_dle_ctrl_type type;
	u32 target;
	u32 addr;
	u32 out_data;
};

struct rtw89_mac_dle_dfi_quota {
	enum rtw89_mac_dle_ctrl_type dle_type;
	u32 qtaid;
	u16 rsv_pgnum;
	u16 use_pgnum;
};

struct rtw89_mac_dle_dfi_qempty {
	enum rtw89_mac_dle_ctrl_type dle_type;
	u32 grpsel;
	u32 qempty;
};

enum rtw89_mac_dle_rsvd_qt_type {
	DLE_RSVD_QT_MPDU_INFO,
	DLE_RSVD_QT_B0_CSI,
	DLE_RSVD_QT_B1_CSI,
	DLE_RSVD_QT_B0_LMR,
	DLE_RSVD_QT_B1_LMR,
	DLE_RSVD_QT_B0_FTM,
	DLE_RSVD_QT_B1_FTM,
};

struct rtw89_mac_dle_rsvd_qt_cfg {
	u16 pktid;
	u16 pg_num;
	u32 size;
};

enum rtw89_mac_error_scenario {
	RTW89_RXI300_ERROR		= 1,
	RTW89_WCPU_CPU_EXCEPTION	= 2,
	RTW89_WCPU_ASSERTION		= 3,
};

#define RTW89_ERROR_SCENARIO(__err) ((__err) >> 28)

/* Define DBG and recovery enum */
enum mac_ax_err_info {
	/* Get error info */

	/* L0 */
	MAC_AX_ERR_L0_ERR_CMAC0 = 0x0001,
	MAC_AX_ERR_L0_ERR_CMAC1 = 0x0002,
	MAC_AX_ERR_L0_RESET_DONE = 0x0003,
	MAC_AX_ERR_L0_PROMOTE_TO_L1 = 0x0010,

	/* L1 */
	MAC_AX_ERR_L1_PREERR_DMAC = 0x999,
	MAC_AX_ERR_L1_ERR_DMAC = 0x1000,
	MAC_AX_ERR_L1_RESET_DISABLE_DMAC_DONE = 0x1001,
	MAC_AX_ERR_L1_RESET_RECOVERY_DONE = 0x1002,
	MAC_AX_ERR_L1_PROMOTE_TO_L2 = 0x1010,
	MAC_AX_ERR_L1_RCVY_STOP_DONE = 0x1011,

	/* L2 */
	/* address hole (master) */
	MAC_AX_ERR_L2_ERR_AH_DMA = 0x2000,
	MAC_AX_ERR_L2_ERR_AH_HCI = 0x2010,
	MAC_AX_ERR_L2_ERR_AH_RLX4081 = 0x2020,
	MAC_AX_ERR_L2_ERR_AH_IDDMA = 0x2030,
	MAC_AX_ERR_L2_ERR_AH_HIOE = 0x2040,
	MAC_AX_ERR_L2_ERR_AH_IPSEC = 0x2050,
	MAC_AX_ERR_L2_ERR_AH_RX4281 = 0x2060,
	MAC_AX_ERR_L2_ERR_AH_OTHERS = 0x2070,

	/* AHB bridge timeout (master) */
	MAC_AX_ERR_L2_ERR_AHB_TO_DMA = 0x2100,
	MAC_AX_ERR_L2_ERR_AHB_TO_HCI = 0x2110,
	MAC_AX_ERR_L2_ERR_AHB_TO_RLX4081 = 0x2120,
	MAC_AX_ERR_L2_ERR_AHB_TO_IDDMA = 0x2130,
	MAC_AX_ERR_L2_ERR_AHB_TO_HIOE = 0x2140,
	MAC_AX_ERR_L2_ERR_AHB_TO_IPSEC = 0x2150,
	MAC_AX_ERR_L2_ERR_AHB_TO_RX4281 = 0x2160,
	MAC_AX_ERR_L2_ERR_AHB_TO_OTHERS = 0x2170,

	/* APB_SA bridge timeout (master + slave) */
	MAC_AX_ERR_L2_ERR_APB_SA_TO_DMA_WVA = 0x2200,
	MAC_AX_ERR_L2_ERR_APB_SA_TO_DMA_UART = 0x2201,
	MAC_AX_ERR_L2_ERR_APB_SA_TO_DMA_CPULOCAL = 0x2202,
	MAC_AX_ERR_L2_ERR_APB_SA_TO_DMA_AXIDMA = 0x2203,
	MAC_AX_ERR_L2_ERR_APB_SA_TO_DMA_HIOE = 0x2204,
	MAC_AX_ERR_L2_ERR_APB_SA_TO_DMA_IDDMA = 0x2205,
	MAC_AX_ERR_L2_ERR_APB_SA_TO_DMA_IPSEC = 0x2206,
	MAC_AX_ERR_L2_ERR_APB_SA_TO_DMA_WON = 0x2207,
	MAC_AX_ERR_L2_ERR_APB_SA_TO_DMA_WDMAC = 0x2208,
	MAC_AX_ERR_L2_ERR_APB_SA_TO_DMA_WCMAC = 0x2209,
	MAC_AX_ERR_L2_ERR_APB_SA_TO_DMA_OTHERS = 0x220A,
	MAC_AX_ERR_L2_ERR_APB_SA_TO_HCI_WVA = 0x2210,
	MAC_AX_ERR_L2_ERR_APB_SA_TO_HCI_UART = 0x2211,
	MAC_AX_ERR_L2_ERR_APB_SA_TO_HCI_CPULOCAL = 0x2212,
	MAC_AX_ERR_L2_ERR_APB_SA_TO_HCI_AXIDMA = 0x2213,
	MAC_AX_ERR_L2_ERR_APB_SA_TO_HCI_HIOE = 0x2214,
	MAC_AX_ERR_L2_ERR_APB_SA_TO_HCI_IDDMA = 0x2215,
	MAC_AX_ERR_L2_ERR_APB_SA_TO_HCI_IPSEC = 0x2216,
	MAC_AX_ERR_L2_ERR_APB_SA_TO_HCI_WDMAC = 0x2218,
	MAC_AX_ERR_L2_ERR_APB_SA_TO_HCI_WCMAC = 0x2219,
	MAC_AX_ERR_L2_ERR_APB_SA_TO_HCI_OTHERS = 0x221A,
	MAC_AX_ERR_L2_ERR_APB_SA_TO_RLX4081_WVA = 0x2220,
	MAC_AX_ERR_L2_ERR_APB_SA_TO_RLX4081_UART = 0x2221,
	MAC_AX_ERR_L2_ERR_APB_SA_TO_RLX4081_CPULOCAL = 0x2222,
	MAC_AX_ERR_L2_ERR_APB_SA_TO_RLX4081_AXIDMA = 0x2223,
	MAC_AX_ERR_L2_ERR_APB_SA_TO_RLX4081_HIOE = 0x2224,
	MAC_AX_ERR_L2_ERR_APB_SA_TO_RLX4081_IDDMA = 0x2225,
	MAC_AX_ERR_L2_ERR_APB_SA_TO_RLX4081_IPSEC = 0x2226,
	MAC_AX_ERR_L2_ERR_APB_SA_TO_RLX4081_WON = 0x2227,
	MAC_AX_ERR_L2_ERR_APB_SA_TO_RLX4081_WDMAC = 0x2228,
	MAC_AX_ERR_L2_ERR_APB_SA_TO_RLX4081_WCMAC = 0x2229,
	MAC_AX_ERR_L2_ERR_APB_SA_TO_RLX4081_OTHERS = 0x222A,
	MAC_AX_ERR_L2_ERR_APB_SA_TO_IDDMA_WVA = 0x2230,
	MAC_AX_ERR_L2_ERR_APB_SA_TO_IDDMA_UART = 0x2231,
	MAC_AX_ERR_L2_ERR_APB_SA_TO_IDDMA_CPULOCAL = 0x2232,
	MAC_AX_ERR_L2_ERR_APB_SA_TO_IDDMA_AXIDMA = 0x2233,
	MAC_AX_ERR_L2_ERR_APB_SA_TO_IDDMA_HIOE = 0x2234,
	MAC_AX_ERR_L2_ERR_APB_SA_TO_IDDMA_IDDMA = 0x2235,
	MAC_AX_ERR_L2_ERR_APB_SA_TO_IDDMA_IPSEC = 0x2236,
	MAC_AX_ERR_L2_ERR_APB_SA_TO_IDDMA_WON = 0x2237,
	MAC_AX_ERR_L2_ERR_APB_SA_TO_IDDMA_WDMAC = 0x2238,
	MAC_AX_ERR_L2_ERR_APB_SA_TO_IDDMA_WCMAC = 0x2239,
	MAC_AX_ERR_L2_ERR_APB_SA_TO_IDDMA_OTHERS = 0x223A,
	MAC_AX_ERR_L2_ERR_APB_SA_TO_HIOE_WVA = 0x2240,
	MAC_AX_ERR_L2_ERR_APB_SA_TO_HIOE_UART = 0x2241,
	MAC_AX_ERR_L2_ERR_APB_SA_TO_HIOE_CPULOCAL = 0x2242,
	MAC_AX_ERR_L2_ERR_APB_SA_TO_HIOE_AXIDMA = 0x2243,
	MAC_AX_ERR_L2_ERR_APB_SA_TO_HIOE_HIOE = 0x2244,
	MAC_AX_ERR_L2_ERR_APB_SA_TO_HIOE_IDDMA = 0x2245,
	MAC_AX_ERR_L2_ERR_APB_SA_TO_HIOE_IPSEC = 0x2246,
	MAC_AX_ERR_L2_ERR_APB_SA_TO_HIOE_WON = 0x2247,
	MAC_AX_ERR_L2_ERR_APB_SA_TO_HIOE_WDMAC = 0x2248,
	MAC_AX_ERR_L2_ERR_APB_SA_TO_HIOE_WCMAC = 0x2249,
	MAC_AX_ERR_L2_ERR_APB_SA_TO_HIOE_OTHERS = 0x224A,
	MAC_AX_ERR_L2_ERR_APB_SA_TO_IPSEC_WVA = 0x2250,
	MAC_AX_ERR_L2_ERR_APB_SA_TO_IPSEC_UART = 0x2251,
	MAC_AX_ERR_L2_ERR_APB_SA_TO_IPSEC_CPULOCAL = 0x2252,
	MAC_AX_ERR_L2_ERR_APB_SA_TO_IPSEC_AXIDMA = 0x2253,
	MAC_AX_ERR_L2_ERR_APB_SA_TO_IPSEC_HIOE = 0x2254,
	MAC_AX_ERR_L2_ERR_APB_SA_TO_IPSEC_IDDMA = 0x2255,
	MAC_AX_ERR_L2_ERR_APB_SA_TO_IPSEC_IPSEC = 0x2256,
	MAC_AX_ERR_L2_ERR_APB_SA_TO_IPSEC_WON = 0x2257,
	MAC_AX_ERR_L2_ERR_APB_SA_TO_IPSEC_WDMAC = 0x2258,
	MAC_AX_ERR_L2_ERR_APB_SA_TO_IPSEC_WCMAC = 0x2259,
	MAC_AX_ERR_L2_ERR_APB_SA_TO_IPSEC_OTHERS = 0x225A,
	MAC_AX_ERR_L2_ERR_APB_SA_TO_RX4281_WVA = 0x2260,
	MAC_AX_ERR_L2_ERR_APB_SA_TO_RX4281_UART = 0x2261,
	MAC_AX_ERR_L2_ERR_APB_SA_TO_RX4281_CPULOCAL = 0x2262,
	MAC_AX_ERR_L2_ERR_APB_SA_TO_RX4281_AXIDMA = 0x2263,
	MAC_AX_ERR_L2_ERR_APB_SA_TO_RX4281_HIOE = 0x2264,
	MAC_AX_ERR_L2_ERR_APB_SA_TO_RX4281_IDDMA = 0x2265,
	MAC_AX_ERR_L2_ERR_APB_SA_TO_RX4281_IPSEC = 0x2266,
	MAC_AX_ERR_L2_ERR_APB_SA_TO_RX4281_WON = 0x2267,
	MAC_AX_ERR_L2_ERR_APB_SA_TO_RX4281_WDMAC = 0x2268,
	MAC_AX_ERR_L2_ERR_APB_SA_TO_RX4281_WCMAC = 0x2269,
	MAC_AX_ERR_L2_ERR_APB_SA_TO_RX4281_OTHERS = 0x226A,
	MAC_AX_ERR_L2_ERR_APB_SA_TO_OTHERS_WVA = 0x2270,
	MAC_AX_ERR_L2_ERR_APB_SA_TO_OTHERS_UART = 0x2271,
	MAC_AX_ERR_L2_ERR_APB_SA_TO_OTHERS_CPULOCAL = 0x2272,
	MAC_AX_ERR_L2_ERR_APB_SA_TO_OTHERS_AXIDMA = 0x2273,
	MAC_AX_ERR_L2_ERR_APB_SA_TO_OTHERS_HIOE = 0x2274,
	MAC_AX_ERR_L2_ERR_APB_SA_TO_OTHERS_IDDMA = 0x2275,
	MAC_AX_ERR_L2_ERR_APB_SA_TO_OTHERS_IPSEC = 0x2276,
	MAC_AX_ERR_L2_ERR_APB_SA_TO_OTHERS_WON = 0x2277,
	MAC_AX_ERR_L2_ERR_APB_SA_TO_OTHERS_WDMAC = 0x2278,
	MAC_AX_ERR_L2_ERR_APB_SA_TO_OTHERS_WCMAC = 0x2279,
	MAC_AX_ERR_L2_ERR_APB_SA_TO_OTHERS_OTHERS = 0x227A,

	/* APB_BBRF bridge timeout (master) */
	MAC_AX_ERR_L2_ERR_APB_BBRF_TO_DMA = 0x2300,
	MAC_AX_ERR_L2_ERR_APB_BBRF_TO_HCI = 0x2310,
	MAC_AX_ERR_L2_ERR_APB_BBRF_TO_RLX4081 = 0x2320,
	MAC_AX_ERR_L2_ERR_APB_BBRF_TO_IDDMA = 0x2330,
	MAC_AX_ERR_L2_ERR_APB_BBRF_TO_HIOE = 0x2340,
	MAC_AX_ERR_L2_ERR_APB_BBRF_TO_IPSEC = 0x2350,
	MAC_AX_ERR_L2_ERR_APB_BBRF_TO_RX4281 = 0x2360,
	MAC_AX_ERR_L2_ERR_APB_BBRF_TO_OTHERS = 0x2370,
	MAC_AX_ERR_L2_RESET_DONE = 0x2400,
	MAC_AX_ERR_L2_ERR_WDT_TIMEOUT_INT = 0x2599,
	MAC_AX_ERR_CPU_EXCEPTION = 0x3000,
	MAC_AX_ERR_ASSERTION = 0x4000,
	MAC_AX_ERR_RXI300 = 0x5000,
	MAC_AX_GET_ERR_MAX,
	MAC_AX_DUMP_SHAREBUFF_INDICATOR = 0x80000000,

	/* set error info */
	MAC_AX_ERR_L1_DISABLE_EN = 0x0001,
	MAC_AX_ERR_L1_RCVY_EN = 0x0002,
	MAC_AX_ERR_L1_RCVY_STOP_REQ = 0x0003,
	MAC_AX_ERR_L1_RCVY_START_REQ = 0x0004,
	MAC_AX_ERR_L1_RESET_START_DMAC = 0x000A,
	MAC_AX_ERR_L0_CFG_NOTIFY = 0x0010,
	MAC_AX_ERR_L0_CFG_DIS_NOTIFY = 0x0011,
	MAC_AX_ERR_L0_CFG_HANDSHAKE = 0x0012,
	MAC_AX_ERR_L0_RCVY_EN = 0x0013,
	MAC_AX_SET_ERR_MAX,
};

struct rtw89_mac_size_set {
	const struct rtw89_hfc_prec_cfg hfc_preccfg_pcie;
	const struct rtw89_hfc_prec_cfg hfc_prec_cfg_c0;
	const struct rtw89_hfc_prec_cfg hfc_prec_cfg_c2;
	const struct rtw89_dle_size wde_size0;
	const struct rtw89_dle_size wde_size0_v1;
	const struct rtw89_dle_size wde_size4;
	const struct rtw89_dle_size wde_size4_v1;
	const struct rtw89_dle_size wde_size6;
	const struct rtw89_dle_size wde_size7;
	const struct rtw89_dle_size wde_size9;
	const struct rtw89_dle_size wde_size18;
	const struct rtw89_dle_size wde_size19;
	const struct rtw89_dle_size wde_size23;
	const struct rtw89_dle_size ple_size0;
	const struct rtw89_dle_size ple_size0_v1;
	const struct rtw89_dle_size ple_size3_v1;
	const struct rtw89_dle_size ple_size4;
	const struct rtw89_dle_size ple_size6;
	const struct rtw89_dle_size ple_size8;
	const struct rtw89_dle_size ple_size9;
	const struct rtw89_dle_size ple_size18;
	const struct rtw89_dle_size ple_size19;
	const struct rtw89_wde_quota wde_qt0;
	const struct rtw89_wde_quota wde_qt0_v1;
	const struct rtw89_wde_quota wde_qt4;
	const struct rtw89_wde_quota wde_qt6;
	const struct rtw89_wde_quota wde_qt7;
	const struct rtw89_wde_quota wde_qt17;
	const struct rtw89_wde_quota wde_qt18;
<<<<<<< HEAD
=======
	const struct rtw89_wde_quota wde_qt23;
>>>>>>> 2d5404ca
	const struct rtw89_ple_quota ple_qt0;
	const struct rtw89_ple_quota ple_qt1;
	const struct rtw89_ple_quota ple_qt4;
	const struct rtw89_ple_quota ple_qt5;
	const struct rtw89_ple_quota ple_qt9;
	const struct rtw89_ple_quota ple_qt13;
	const struct rtw89_ple_quota ple_qt18;
	const struct rtw89_ple_quota ple_qt44;
	const struct rtw89_ple_quota ple_qt45;
	const struct rtw89_ple_quota ple_qt46;
	const struct rtw89_ple_quota ple_qt47;
	const struct rtw89_ple_quota ple_qt57;
	const struct rtw89_ple_quota ple_qt58;
	const struct rtw89_ple_quota ple_qt59;
	const struct rtw89_ple_quota ple_qt_52a_wow;
	const struct rtw89_ple_quota ple_qt_52b_wow;
<<<<<<< HEAD
=======
	const struct rtw89_ple_quota ple_qt_52bt_wow;
>>>>>>> 2d5404ca
	const struct rtw89_ple_quota ple_qt_51b_wow;
	const struct rtw89_rsvd_quota ple_rsvd_qt0;
	const struct rtw89_rsvd_quota ple_rsvd_qt1;
	const struct rtw89_dle_rsvd_size rsvd0_size0;
	const struct rtw89_dle_rsvd_size rsvd1_size0;
};

extern const struct rtw89_mac_size_set rtw89_mac_size;

struct rtw89_mac_gen_def {
	u32 band1_offset;
	u32 filter_model_addr;
	u32 indir_access_addr;
	const u32 *mem_base_addrs;
	u32 rx_fltr;
	const struct rtw89_port_reg *port_base;
	u32 agg_len_ht;
	u32 ps_status;

	struct rtw89_reg_def muedca_ctrl;
	struct rtw89_reg_def bfee_ctrl;
	struct rtw89_reg_def narrow_bw_ru_dis;
	struct rtw89_reg_def wow_ctrl;

	int (*check_mac_en)(struct rtw89_dev *rtwdev, u8 band,
			    enum rtw89_mac_hwmod_sel sel);
	int (*sys_init)(struct rtw89_dev *rtwdev);
	int (*trx_init)(struct rtw89_dev *rtwdev);
	void (*hci_func_en)(struct rtw89_dev *rtwdev);
	void (*dmac_func_pre_en)(struct rtw89_dev *rtwdev);
	void (*dle_func_en)(struct rtw89_dev *rtwdev, bool enable);
	void (*dle_clk_en)(struct rtw89_dev *rtwdev, bool enable);
	void (*bf_assoc)(struct rtw89_dev *rtwdev, struct ieee80211_vif *vif,
			 struct ieee80211_sta *sta);

	int (*typ_fltr_opt)(struct rtw89_dev *rtwdev,
			    enum rtw89_machdr_frame_type type,
			    enum rtw89_mac_fwd_target fwd_target,
			    u8 mac_idx);
	int (*cfg_ppdu_status)(struct rtw89_dev *rtwdev, u8 mac_idx, bool enable);

	int (*dle_mix_cfg)(struct rtw89_dev *rtwdev, const struct rtw89_dle_mem *cfg);
	int (*chk_dle_rdy)(struct rtw89_dev *rtwdev, bool wde_or_ple);
	int (*dle_buf_req)(struct rtw89_dev *rtwdev, u16 buf_len, bool wd, u16 *pkt_id);
	void (*hfc_func_en)(struct rtw89_dev *rtwdev, bool en, bool h2c_en);
	void (*hfc_h2c_cfg)(struct rtw89_dev *rtwdev);
	void (*hfc_mix_cfg)(struct rtw89_dev *rtwdev);
	void (*hfc_get_mix_info)(struct rtw89_dev *rtwdev);
	void (*wde_quota_cfg)(struct rtw89_dev *rtwdev,
			      const struct rtw89_wde_quota *min_cfg,
			      const struct rtw89_wde_quota *max_cfg,
			      u16 ext_wde_min_qt_wcpu);
	void (*ple_quota_cfg)(struct rtw89_dev *rtwdev,
			      const struct rtw89_ple_quota *min_cfg,
			      const struct rtw89_ple_quota *max_cfg);
	int (*set_cpuio)(struct rtw89_dev *rtwdev,
			 struct rtw89_cpuio_ctrl *ctrl_para, bool wd);
	int (*dle_quota_change)(struct rtw89_dev *rtwdev, bool band1_en);

	void (*disable_cpu)(struct rtw89_dev *rtwdev);
	int (*fwdl_enable_wcpu)(struct rtw89_dev *rtwdev, u8 boot_reason,
				bool dlfw, bool include_bb);
	u8 (*fwdl_get_status)(struct rtw89_dev *rtwdev, enum rtw89_fwdl_check_type type);
	int (*fwdl_check_path_ready)(struct rtw89_dev *rtwdev, bool h2c_or_fwdl);
	int (*parse_efuse_map)(struct rtw89_dev *rtwdev);
	int (*parse_phycap_map)(struct rtw89_dev *rtwdev);
	int (*cnv_efuse_state)(struct rtw89_dev *rtwdev, bool idle);

	int (*cfg_plt)(struct rtw89_dev *rtwdev, struct rtw89_mac_ax_plt *plt);
	u16 (*get_plt_cnt)(struct rtw89_dev *rtwdev, u8 band);

	bool (*get_txpwr_cr)(struct rtw89_dev *rtwdev,
			     enum rtw89_phy_idx phy_idx,
			     u32 reg_base, u32 *cr);

	int (*write_xtal_si)(struct rtw89_dev *rtwdev, u8 offset, u8 val, u8 mask);
	int (*read_xtal_si)(struct rtw89_dev *rtwdev, u8 offset, u8 *val);

	void (*dump_qta_lost)(struct rtw89_dev *rtwdev);
	void (*dump_err_status)(struct rtw89_dev *rtwdev,
				enum mac_ax_err_info err);

	bool (*is_txq_empty)(struct rtw89_dev *rtwdev);

	int (*add_chan_list)(struct rtw89_dev *rtwdev,
			     struct rtw89_vif *rtwvif, bool connected);
<<<<<<< HEAD
	int (*scan_offload)(struct rtw89_dev *rtwdev,
			    struct rtw89_scan_option *option,
			    struct rtw89_vif *rtwvif);
=======
	int (*add_chan_list_pno)(struct rtw89_dev *rtwdev,
				 struct rtw89_vif *rtwvif);
	int (*scan_offload)(struct rtw89_dev *rtwdev,
			    struct rtw89_scan_option *option,
			    struct rtw89_vif *rtwvif,
			    bool wowlan);
>>>>>>> 2d5404ca

	int (*wow_config_mac)(struct rtw89_dev *rtwdev, bool enable_wow);
};

extern const struct rtw89_mac_gen_def rtw89_mac_gen_ax;
extern const struct rtw89_mac_gen_def rtw89_mac_gen_be;

static inline
u32 rtw89_mac_reg_by_idx(struct rtw89_dev *rtwdev, u32 reg_base, u8 band)
{
	const struct rtw89_mac_gen_def *mac = rtwdev->chip->mac_def;

	return band == 0 ? reg_base : (reg_base + mac->band1_offset);
}

static inline
u32 rtw89_mac_reg_by_port(struct rtw89_dev *rtwdev, u32 base, u8 port, u8 mac_idx)
{
	return rtw89_mac_reg_by_idx(rtwdev, base + port * 0x40, mac_idx);
}

static inline u32
rtw89_read32_port(struct rtw89_dev *rtwdev, struct rtw89_vif *rtwvif, u32 base)
{
	u32 reg;

	reg = rtw89_mac_reg_by_port(rtwdev, base, rtwvif->port, rtwvif->mac_idx);
	return rtw89_read32(rtwdev, reg);
}

static inline u32
rtw89_read32_port_mask(struct rtw89_dev *rtwdev, struct rtw89_vif *rtwvif,
		       u32 base, u32 mask)
{
	u32 reg;

	reg = rtw89_mac_reg_by_port(rtwdev, base, rtwvif->port, rtwvif->mac_idx);
	return rtw89_read32_mask(rtwdev, reg, mask);
}

static inline void
rtw89_write32_port(struct rtw89_dev *rtwdev, struct rtw89_vif *rtwvif, u32 base,
		   u32 data)
{
	u32 reg;

	reg = rtw89_mac_reg_by_port(rtwdev, base, rtwvif->port, rtwvif->mac_idx);
	rtw89_write32(rtwdev, reg, data);
}

static inline void
rtw89_write32_port_mask(struct rtw89_dev *rtwdev, struct rtw89_vif *rtwvif,
			u32 base, u32 mask, u32 data)
{
	u32 reg;

	reg = rtw89_mac_reg_by_port(rtwdev, base, rtwvif->port, rtwvif->mac_idx);
	rtw89_write32_mask(rtwdev, reg, mask, data);
}

static inline void
rtw89_write16_port_mask(struct rtw89_dev *rtwdev, struct rtw89_vif *rtwvif,
			u32 base, u32 mask, u16 data)
{
	u32 reg;

	reg = rtw89_mac_reg_by_port(rtwdev, base, rtwvif->port, rtwvif->mac_idx);
	rtw89_write16_mask(rtwdev, reg, mask, data);
}

static inline void
rtw89_write32_port_clr(struct rtw89_dev *rtwdev, struct rtw89_vif *rtwvif,
		       u32 base, u32 bit)
{
	u32 reg;

	reg = rtw89_mac_reg_by_port(rtwdev, base, rtwvif->port, rtwvif->mac_idx);
	rtw89_write32_clr(rtwdev, reg, bit);
}

static inline void
rtw89_write16_port_clr(struct rtw89_dev *rtwdev, struct rtw89_vif *rtwvif,
		       u32 base, u16 bit)
{
	u32 reg;

	reg = rtw89_mac_reg_by_port(rtwdev, base, rtwvif->port, rtwvif->mac_idx);
	rtw89_write16_clr(rtwdev, reg, bit);
}

static inline void
rtw89_write32_port_set(struct rtw89_dev *rtwdev, struct rtw89_vif *rtwvif,
		       u32 base, u32 bit)
{
	u32 reg;

	reg = rtw89_mac_reg_by_port(rtwdev, base, rtwvif->port, rtwvif->mac_idx);
	rtw89_write32_set(rtwdev, reg, bit);
}

void rtw89_mac_pwr_off(struct rtw89_dev *rtwdev);
int rtw89_mac_partial_init(struct rtw89_dev *rtwdev, bool include_bb);
int rtw89_mac_init(struct rtw89_dev *rtwdev);
int rtw89_mac_dle_init(struct rtw89_dev *rtwdev, enum rtw89_qta_mode mode,
		       enum rtw89_qta_mode ext_mode);
int rtw89_mac_hfc_init(struct rtw89_dev *rtwdev, bool reset, bool en, bool h2c_en);
int rtw89_mac_preload_init(struct rtw89_dev *rtwdev, enum rtw89_mac_idx mac_idx,
			   enum rtw89_qta_mode mode);
bool rtw89_mac_is_qta_dbcc(struct rtw89_dev *rtwdev, enum rtw89_qta_mode mode);
static inline
int rtw89_mac_check_mac_en(struct rtw89_dev *rtwdev, u8 band,
			   enum rtw89_mac_hwmod_sel sel)
{
	const struct rtw89_mac_gen_def *mac = rtwdev->chip->mac_def;

	return mac->check_mac_en(rtwdev, band, sel);
}

int rtw89_mac_write_lte(struct rtw89_dev *rtwdev, const u32 offset, u32 val);
int rtw89_mac_read_lte(struct rtw89_dev *rtwdev, const u32 offset, u32 *val);
int rtw89_mac_dle_dfi_cfg(struct rtw89_dev *rtwdev, struct rtw89_mac_dle_dfi_ctrl *ctrl);
int rtw89_mac_dle_dfi_quota_cfg(struct rtw89_dev *rtwdev,
				struct rtw89_mac_dle_dfi_quota *quota);
void rtw89_mac_dump_dmac_err_status(struct rtw89_dev *rtwdev);
int rtw89_mac_dle_dfi_qempty_cfg(struct rtw89_dev *rtwdev,
				 struct rtw89_mac_dle_dfi_qempty *qempty);
void rtw89_mac_dump_l0_to_l1(struct rtw89_dev *rtwdev,
			     enum mac_ax_err_info err);
int rtw89_mac_add_vif(struct rtw89_dev *rtwdev, struct rtw89_vif *vif);
int rtw89_mac_port_update(struct rtw89_dev *rtwdev, struct rtw89_vif *rtwvif);
void rtw89_mac_port_tsf_sync(struct rtw89_dev *rtwdev,
			     struct rtw89_vif *rtwvif,
			     struct rtw89_vif *rtwvif_src,
			     u16 offset_tu);
int rtw89_mac_port_get_tsf(struct rtw89_dev *rtwdev, struct rtw89_vif *rtwvif,
			   u64 *tsf);
void rtw89_mac_port_cfg_rx_sync(struct rtw89_dev *rtwdev,
				struct rtw89_vif *rtwvif, bool en);
void rtw89_mac_set_he_obss_narrow_bw_ru(struct rtw89_dev *rtwdev,
					struct ieee80211_vif *vif);
void rtw89_mac_stop_ap(struct rtw89_dev *rtwdev, struct rtw89_vif *rtwvif);
void rtw89_mac_enable_beacon_for_ap_vifs(struct rtw89_dev *rtwdev, bool en);
int rtw89_mac_remove_vif(struct rtw89_dev *rtwdev, struct rtw89_vif *vif);
int rtw89_mac_enable_bb_rf(struct rtw89_dev *rtwdev);
int rtw89_mac_disable_bb_rf(struct rtw89_dev *rtwdev);

static inline int rtw89_chip_enable_bb_rf(struct rtw89_dev *rtwdev)
{
	const struct rtw89_chip_info *chip = rtwdev->chip;

	return chip->ops->enable_bb_rf(rtwdev);
}

static inline int rtw89_chip_disable_bb_rf(struct rtw89_dev *rtwdev)
{
	const struct rtw89_chip_info *chip = rtwdev->chip;

	return chip->ops->disable_bb_rf(rtwdev);
}

static inline int rtw89_chip_reset_bb_rf(struct rtw89_dev *rtwdev)
{
	int ret;

	if (rtwdev->chip->chip_gen != RTW89_CHIP_AX)
		return 0;

	ret = rtw89_chip_disable_bb_rf(rtwdev);
	if (ret)
		return ret;
	ret = rtw89_chip_enable_bb_rf(rtwdev);
	if (ret)
		return ret;

	return 0;
}

u32 rtw89_mac_get_err_status(struct rtw89_dev *rtwdev);
int rtw89_mac_set_err_status(struct rtw89_dev *rtwdev, u32 err);
bool rtw89_mac_c2h_chk_atomic(struct rtw89_dev *rtwdev, struct sk_buff *c2h,
			      u8 class, u8 func);
void rtw89_mac_c2h_handle(struct rtw89_dev *rtwdev, struct sk_buff *skb,
			  u32 len, u8 class, u8 func);
int rtw89_mac_setup_phycap(struct rtw89_dev *rtwdev);
int rtw89_mac_stop_sch_tx(struct rtw89_dev *rtwdev, u8 mac_idx,
			  u32 *tx_en, enum rtw89_sch_tx_sel sel);
int rtw89_mac_stop_sch_tx_v1(struct rtw89_dev *rtwdev, u8 mac_idx,
			     u32 *tx_en, enum rtw89_sch_tx_sel sel);
int rtw89_mac_stop_sch_tx_v2(struct rtw89_dev *rtwdev, u8 mac_idx,
			     u32 *tx_en, enum rtw89_sch_tx_sel sel);
int rtw89_mac_resume_sch_tx(struct rtw89_dev *rtwdev, u8 mac_idx, u32 tx_en);
int rtw89_mac_resume_sch_tx_v1(struct rtw89_dev *rtwdev, u8 mac_idx, u32 tx_en);
int rtw89_mac_resume_sch_tx_v2(struct rtw89_dev *rtwdev, u8 mac_idx, u32 tx_en);

static inline
int rtw89_mac_cfg_ppdu_status(struct rtw89_dev *rtwdev, u8 mac_idx, bool enable)
{
	const struct rtw89_mac_gen_def *mac = rtwdev->chip->mac_def;

	return mac->cfg_ppdu_status(rtwdev, mac_idx, enable);
}

void rtw89_mac_update_rts_threshold(struct rtw89_dev *rtwdev, u8 mac_idx);
void rtw89_mac_flush_txq(struct rtw89_dev *rtwdev, u32 queues, bool drop);
int rtw89_mac_coex_init(struct rtw89_dev *rtwdev, const struct rtw89_mac_ax_coex *coex);
int rtw89_mac_coex_init_v1(struct rtw89_dev *rtwdev,
			   const struct rtw89_mac_ax_coex *coex);
int rtw89_mac_cfg_gnt(struct rtw89_dev *rtwdev,
		      const struct rtw89_mac_ax_coex_gnt *gnt_cfg);
int rtw89_mac_cfg_gnt_v1(struct rtw89_dev *rtwdev,
			 const struct rtw89_mac_ax_coex_gnt *gnt_cfg);
int rtw89_mac_cfg_gnt_v2(struct rtw89_dev *rtwdev,
			 const struct rtw89_mac_ax_coex_gnt *gnt_cfg);

static inline
int rtw89_mac_cfg_plt(struct rtw89_dev *rtwdev, struct rtw89_mac_ax_plt *plt)
{
	const struct rtw89_mac_gen_def *mac = rtwdev->chip->mac_def;

	return mac->cfg_plt(rtwdev, plt);
}

static inline
u16 rtw89_mac_get_plt_cnt(struct rtw89_dev *rtwdev, u8 band)
{
	const struct rtw89_mac_gen_def *mac = rtwdev->chip->mac_def;

	return mac->get_plt_cnt(rtwdev, band);
}

void rtw89_mac_cfg_sb(struct rtw89_dev *rtwdev, u32 val);
u32 rtw89_mac_get_sb(struct rtw89_dev *rtwdev);
bool rtw89_mac_get_ctrl_path(struct rtw89_dev *rtwdev);
int rtw89_mac_cfg_ctrl_path(struct rtw89_dev *rtwdev, bool wl);
int rtw89_mac_cfg_ctrl_path_v1(struct rtw89_dev *rtwdev, bool wl);
int rtw89_mac_cfg_ctrl_path_v2(struct rtw89_dev *rtwdev, bool wl);
void rtw89_mac_power_mode_change(struct rtw89_dev *rtwdev, bool enter);
void rtw89_mac_notify_wake(struct rtw89_dev *rtwdev);

static inline
void rtw89_mac_bf_assoc(struct rtw89_dev *rtwdev, struct ieee80211_vif *vif,
			struct ieee80211_sta *sta)
{
	const struct rtw89_mac_gen_def *mac = rtwdev->chip->mac_def;

	if (mac->bf_assoc)
		mac->bf_assoc(rtwdev, vif, sta);
}

void rtw89_mac_bf_disassoc(struct rtw89_dev *rtwdev, struct ieee80211_vif *vif,
			   struct ieee80211_sta *sta);
void rtw89_mac_bf_set_gid_table(struct rtw89_dev *rtwdev, struct ieee80211_vif *vif,
				struct ieee80211_bss_conf *conf);
void rtw89_mac_bf_monitor_calc(struct rtw89_dev *rtwdev,
			       struct ieee80211_sta *sta, bool disconnect);
void _rtw89_mac_bf_monitor_track(struct rtw89_dev *rtwdev);
void rtw89_mac_bfee_ctrl(struct rtw89_dev *rtwdev, u8 mac_idx, bool en);
int rtw89_mac_vif_init(struct rtw89_dev *rtwdev, struct rtw89_vif *rtwvif);
int rtw89_mac_vif_deinit(struct rtw89_dev *rtwdev, struct rtw89_vif *rtwvif);
int rtw89_mac_set_hw_muedca_ctrl(struct rtw89_dev *rtwdev,
				 struct rtw89_vif *rtwvif, bool en);
int rtw89_mac_set_macid_pause(struct rtw89_dev *rtwdev, u8 macid, bool pause);

static inline void rtw89_mac_bf_monitor_track(struct rtw89_dev *rtwdev)
{
	if (rtwdev->chip->chip_gen != RTW89_CHIP_AX)
		return;

	if (!test_bit(RTW89_FLAG_BFEE_MON, rtwdev->flags))
		return;

	_rtw89_mac_bf_monitor_track(rtwdev);
}

static inline int rtw89_mac_txpwr_read32(struct rtw89_dev *rtwdev,
					 enum rtw89_phy_idx phy_idx,
					 u32 reg_base, u32 *val)
{
	const struct rtw89_mac_gen_def *mac = rtwdev->chip->mac_def;
	u32 cr;

	if (!mac->get_txpwr_cr(rtwdev, phy_idx, reg_base, &cr))
		return -EINVAL;

	*val = rtw89_read32(rtwdev, cr);
	return 0;
}

static inline int rtw89_mac_txpwr_write32(struct rtw89_dev *rtwdev,
					  enum rtw89_phy_idx phy_idx,
					  u32 reg_base, u32 val)
{
	const struct rtw89_mac_gen_def *mac = rtwdev->chip->mac_def;
	u32 cr;

	if (!mac->get_txpwr_cr(rtwdev, phy_idx, reg_base, &cr))
		return -EINVAL;

	rtw89_write32(rtwdev, cr, val);
	return 0;
}

static inline int rtw89_mac_txpwr_write32_mask(struct rtw89_dev *rtwdev,
					       enum rtw89_phy_idx phy_idx,
					       u32 reg_base, u32 mask, u32 val)
{
	const struct rtw89_mac_gen_def *mac = rtwdev->chip->mac_def;
	u32 cr;

	if (!mac->get_txpwr_cr(rtwdev, phy_idx, reg_base, &cr))
		return -EINVAL;

	rtw89_write32_mask(rtwdev, cr, mask, val);
	return 0;
}

static inline void rtw89_mac_ctrl_hci_dma_tx(struct rtw89_dev *rtwdev,
					     bool enable)
{
	const struct rtw89_chip_info *chip = rtwdev->chip;

	if (enable)
		rtw89_write32_set(rtwdev, chip->hci_func_en_addr,
				  B_AX_HCI_TXDMA_EN);
	else
		rtw89_write32_clr(rtwdev, chip->hci_func_en_addr,
				  B_AX_HCI_TXDMA_EN);
}

static inline void rtw89_mac_ctrl_hci_dma_rx(struct rtw89_dev *rtwdev,
					     bool enable)
{
	const struct rtw89_chip_info *chip = rtwdev->chip;

	if (enable)
		rtw89_write32_set(rtwdev, chip->hci_func_en_addr,
				  B_AX_HCI_RXDMA_EN);
	else
		rtw89_write32_clr(rtwdev, chip->hci_func_en_addr,
				  B_AX_HCI_RXDMA_EN);
}

static inline void rtw89_mac_ctrl_hci_dma_trx(struct rtw89_dev *rtwdev,
					      bool enable)
{
	const struct rtw89_chip_info *chip = rtwdev->chip;

	if (enable)
		rtw89_write32_set(rtwdev, chip->hci_func_en_addr,
				  B_AX_HCI_TXDMA_EN | B_AX_HCI_RXDMA_EN);
	else
		rtw89_write32_clr(rtwdev, chip->hci_func_en_addr,
				  B_AX_HCI_TXDMA_EN | B_AX_HCI_RXDMA_EN);
}

static inline bool rtw89_mac_get_power_state(struct rtw89_dev *rtwdev)
{
	u32 val;

	val = rtw89_read32_mask(rtwdev, R_AX_IC_PWR_STATE,
				B_AX_WLMAC_PWR_STE_MASK);

	return !!val;
}

int rtw89_mac_set_tx_time(struct rtw89_dev *rtwdev, struct rtw89_sta *rtwsta,
			  bool resume, u32 tx_time);
int rtw89_mac_get_tx_time(struct rtw89_dev *rtwdev, struct rtw89_sta *rtwsta,
			  u32 *tx_time);
int rtw89_mac_set_tx_retry_limit(struct rtw89_dev *rtwdev,
				 struct rtw89_sta *rtwsta,
				 bool resume, u8 tx_retry);
int rtw89_mac_get_tx_retry_limit(struct rtw89_dev *rtwdev,
				 struct rtw89_sta *rtwsta, u8 *tx_retry);

enum rtw89_mac_xtal_si_offset {
	XTAL0 = 0x0,
	XTAL3 = 0x3,
	XTAL_SI_XTAL_SC_XI = 0x04,
#define XTAL_SC_XI_MASK		GENMASK(7, 0)
	XTAL_SI_XTAL_SC_XO = 0x05,
#define XTAL_SC_XO_MASK		GENMASK(7, 0)
	XTAL_SI_XREF_MODE = 0x0B,
	XTAL_SI_PWR_CUT = 0x10,
#define XTAL_SI_SMALL_PWR_CUT	BIT(0)
#define XTAL_SI_BIG_PWR_CUT	BIT(1)
	XTAL_SI_XTAL_DRV = 0x15,
#define XTAL_SI_DRV_LATCH	BIT(4)
	XTAL_SI_XTAL_PLL = 0x16,
	XTAL_SI_XTAL_XMD_2 = 0x24,
#define XTAL_SI_LDO_LPS		GENMASK(6, 4)
	XTAL_SI_XTAL_XMD_4 = 0x26,
#define XTAL_SI_LPS_CAP		GENMASK(3, 0)
	XTAL_SI_XREF_RF1 = 0x2D,
	XTAL_SI_XREF_RF2 = 0x2E,
	XTAL_SI_CV = 0x41,
#define XTAL_SI_ACV_MASK	GENMASK(3, 0)
	XTAL_SI_LOW_ADDR = 0x62,
#define XTAL_SI_LOW_ADDR_MASK	GENMASK(7, 0)
	XTAL_SI_CTRL = 0x63,
#define XTAL_SI_MODE_SEL_MASK	GENMASK(7, 6)
#define XTAL_SI_RDY		BIT(5)
#define XTAL_SI_HIGH_ADDR_MASK	GENMASK(2, 0)
	XTAL_SI_READ_VAL = 0x7A,
	XTAL_SI_WL_RFC_S0 = 0x80,
#define XTAL_SI_RF00S_EN	GENMASK(2, 0)
#define XTAL_SI_RF00		BIT(0)
	XTAL_SI_WL_RFC_S1 = 0x81,
#define XTAL_SI_RF10S_EN	GENMASK(2, 0)
#define XTAL_SI_RF10		BIT(0)
	XTAL_SI_ANAPAR_WL = 0x90,
#define XTAL_SI_SRAM2RFC	BIT(7)
#define XTAL_SI_GND_SHDN_WL	BIT(6)
#define XTAL_SI_SHDN_WL		BIT(5)
#define XTAL_SI_RFC2RF		BIT(4)
#define XTAL_SI_OFF_EI		BIT(3)
#define XTAL_SI_OFF_WEI		BIT(2)
#define XTAL_SI_PON_EI		BIT(1)
#define XTAL_SI_PON_WEI		BIT(0)
	XTAL_SI_SRAM_CTRL = 0xA1,
#define XTAL_SI_SRAM_DIS	BIT(1)
#define FULL_BIT_MASK		GENMASK(7, 0)
	XTAL_SI_APBT = 0xD1,
	XTAL_SI_PLL = 0xE0,
	XTAL_SI_PLL_1 = 0xE1,
};

static inline
int rtw89_mac_write_xtal_si(struct rtw89_dev *rtwdev, u8 offset, u8 val, u8 mask)
{
	const struct rtw89_mac_gen_def *mac = rtwdev->chip->mac_def;

	return mac->write_xtal_si(rtwdev, offset, val, mask);
}

static inline
int rtw89_mac_read_xtal_si(struct rtw89_dev *rtwdev, u8 offset, u8 *val)
{
	const struct rtw89_mac_gen_def *mac = rtwdev->chip->mac_def;

	return mac->read_xtal_si(rtwdev, offset, val);
}

void rtw89_mac_pkt_drop_vif(struct rtw89_dev *rtwdev, struct rtw89_vif *rtwvif);
int rtw89_mac_resize_ple_rx_quota(struct rtw89_dev *rtwdev, bool wow);
int rtw89_mac_ptk_drop_by_band_and_wait(struct rtw89_dev *rtwdev,
					enum rtw89_mac_idx band);
void rtw89_mac_hw_mgnt_sec(struct rtw89_dev *rtwdev, bool wow);
int rtw89_mac_dle_quota_change(struct rtw89_dev *rtwdev, enum rtw89_qta_mode mode,
			       bool band1_en);
int rtw89_mac_get_dle_rsvd_qt_cfg(struct rtw89_dev *rtwdev,
				  enum rtw89_mac_dle_rsvd_qt_type type,
				  struct rtw89_mac_dle_rsvd_qt_cfg *cfg);
<<<<<<< HEAD
=======
int rtw89_mac_cpu_io_rx(struct rtw89_dev *rtwdev, bool wow_enable);
>>>>>>> 2d5404ca

#endif<|MERGE_RESOLUTION|>--- conflicted
+++ resolved
@@ -419,15 +419,12 @@
 	NUM_OF_RTW89_MAC_C2H_FUNC_MRC,
 };
 
-<<<<<<< HEAD
-=======
 enum rtw89_mac_c2h_wow_func {
 	RTW89_MAC_C2H_FUNC_AOAC_REPORT,
 
 	NUM_OF_RTW89_MAC_C2H_FUNC_WOW,
 };
 
->>>>>>> 2d5404ca
 enum rtw89_mac_c2h_class {
 	RTW89_MAC_C2H_CLASS_INFO = 0x0,
 	RTW89_MAC_C2H_CLASS_OFLD = 0x1,
@@ -468,8 +465,6 @@
 	RTW89_MAC_MRC_START_SCH_OK = 0,
 	RTW89_MAC_MRC_STOP_SCH_OK = 1,
 	RTW89_MAC_MRC_DEL_SCH_OK = 2,
-<<<<<<< HEAD
-=======
 	RTW89_MAC_MRC_EMPTY_SCH_FAIL = 16,
 	RTW89_MAC_MRC_ROLE_NOT_EXIST_FAIL = 17,
 	RTW89_MAC_MRC_DATA_NOT_FOUND_FAIL = 18,
@@ -480,7 +475,6 @@
 	RTW89_MAC_MRC_SWITCH_CH_FAIL = 23,
 	RTW89_MAC_MRC_TXNULL0_FAIL = 24,
 	RTW89_MAC_MRC_PORT_FUNC_EN_FAIL = 25,
->>>>>>> 2d5404ca
 };
 
 struct rtw89_mac_ax_coex {
@@ -907,10 +901,7 @@
 	const struct rtw89_wde_quota wde_qt7;
 	const struct rtw89_wde_quota wde_qt17;
 	const struct rtw89_wde_quota wde_qt18;
-<<<<<<< HEAD
-=======
 	const struct rtw89_wde_quota wde_qt23;
->>>>>>> 2d5404ca
 	const struct rtw89_ple_quota ple_qt0;
 	const struct rtw89_ple_quota ple_qt1;
 	const struct rtw89_ple_quota ple_qt4;
@@ -927,10 +918,7 @@
 	const struct rtw89_ple_quota ple_qt59;
 	const struct rtw89_ple_quota ple_qt_52a_wow;
 	const struct rtw89_ple_quota ple_qt_52b_wow;
-<<<<<<< HEAD
-=======
 	const struct rtw89_ple_quota ple_qt_52bt_wow;
->>>>>>> 2d5404ca
 	const struct rtw89_ple_quota ple_qt_51b_wow;
 	const struct rtw89_rsvd_quota ple_rsvd_qt0;
 	const struct rtw89_rsvd_quota ple_rsvd_qt1;
@@ -1017,18 +1005,12 @@
 
 	int (*add_chan_list)(struct rtw89_dev *rtwdev,
 			     struct rtw89_vif *rtwvif, bool connected);
-<<<<<<< HEAD
-	int (*scan_offload)(struct rtw89_dev *rtwdev,
-			    struct rtw89_scan_option *option,
-			    struct rtw89_vif *rtwvif);
-=======
 	int (*add_chan_list_pno)(struct rtw89_dev *rtwdev,
 				 struct rtw89_vif *rtwvif);
 	int (*scan_offload)(struct rtw89_dev *rtwdev,
 			    struct rtw89_scan_option *option,
 			    struct rtw89_vif *rtwvif,
 			    bool wowlan);
->>>>>>> 2d5404ca
 
 	int (*wow_config_mac)(struct rtw89_dev *rtwdev, bool enable_wow);
 };
@@ -1482,9 +1464,6 @@
 int rtw89_mac_get_dle_rsvd_qt_cfg(struct rtw89_dev *rtwdev,
 				  enum rtw89_mac_dle_rsvd_qt_type type,
 				  struct rtw89_mac_dle_rsvd_qt_cfg *cfg);
-<<<<<<< HEAD
-=======
 int rtw89_mac_cpu_io_rx(struct rtw89_dev *rtwdev, bool wow_enable);
->>>>>>> 2d5404ca
 
 #endif