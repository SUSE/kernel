--- conflicted
+++ resolved
@@ -48,8 +48,6 @@
 #define RTW89_C2HREG_PHYCAP_W3_ANT_TX_NUM GENMASK(15, 8)
 #define RTW89_C2HREG_PHYCAP_W3_ANT_RX_NUM GENMASK(23, 16)
 
-<<<<<<< HEAD
-=======
 #define RTW89_C2HREG_AOAC_RPT_1_W0_KEY_IDX GENMASK(23, 16)
 #define RTW89_C2HREG_AOAC_RPT_1_W1_IV_0 GENMASK(7, 0)
 #define RTW89_C2HREG_AOAC_RPT_1_W1_IV_1 GENMASK(15, 8)
@@ -76,7 +74,6 @@
 #define RTW89_C2HREG_AOAC_RPT_2_W3_IGTK_IPN_IV_6 GENMASK(7, 0)
 #define RTW89_C2HREG_AOAC_RPT_2_W3_IGTK_IPN_IV_7 GENMASK(15, 8)
 
->>>>>>> 2d5404ca
 struct rtw89_h2creg_hdr {
 	u32 w0;
 };
@@ -127,16 +124,11 @@
 	RTW89_FWCMD_H2CREG_FUNC_GET_FEATURE,
 	RTW89_FWCMD_H2CREG_FUNC_GETPKT_INFORM,
 	RTW89_FWCMD_H2CREG_FUNC_SCH_TX_EN,
-<<<<<<< HEAD
-	RTW89_FWCMD_H2CREG_FUNC_WOW_TRX_STOP = 0x6,
-	RTW89_FWCMD_H2CREG_FUNC_WOW_CPUIO_RX_CTRL = 0xA,
-=======
 	RTW89_FWCMD_H2CREG_FUNC_WOW_TRX_STOP,
 	RTW89_FWCMD_H2CREG_FUNC_AOAC_RPT_1,
 	RTW89_FWCMD_H2CREG_FUNC_AOAC_RPT_2,
 	RTW89_FWCMD_H2CREG_FUNC_AOAC_RPT_3_REQ,
 	RTW89_FWCMD_H2CREG_FUNC_WOW_CPUIO_RX_CTRL,
->>>>>>> 2d5404ca
 };
 
 enum rtw89_mac_c2h_type {
@@ -1362,7 +1354,6 @@
 	__le32 m14;
 	__le32 m15;
 } __packed;
-<<<<<<< HEAD
 
 #define CCTLINFO_G7_C0_MACID GENMASK(6, 0)
 #define CCTLINFO_G7_C0_OP BIT(7)
@@ -1471,120 +1462,6 @@
 #define CCTLINFO_G7_W15_MGNT_CURR_RATE GENMASK(27, 16)
 #define CCTLINFO_G7_W15_ALL GENMASK(27, 0)
 
-static inline void SET_DCTL_MACID_V1(void *table, u32 val)
-{
-	le32p_replace_bits((__le32 *)(table) + 0, val, GENMASK(6, 0));
-}
-=======
->>>>>>> 2d5404ca
-
-#define CCTLINFO_G7_C0_MACID GENMASK(6, 0)
-#define CCTLINFO_G7_C0_OP BIT(7)
-
-#define CCTLINFO_G7_W0_DATARATE GENMASK(11, 0)
-#define CCTLINFO_G7_W0_DATA_GI_LTF GENMASK(14, 12)
-#define CCTLINFO_G7_W0_TRYRATE BIT(15)
-#define CCTLINFO_G7_W0_ARFR_CTRL GENMASK(17, 16)
-#define CCTLINFO_G7_W0_DIS_HE1SS_STBC BIT(18)
-#define CCTLINFO_G7_W0_ACQ_RPT_EN BIT(20)
-#define CCTLINFO_G7_W0_MGQ_RPT_EN BIT(21)
-#define CCTLINFO_G7_W0_ULQ_RPT_EN BIT(22)
-#define CCTLINFO_G7_W0_TWTQ_RPT_EN BIT(23)
-#define CCTLINFO_G7_W0_FORCE_TXOP BIT(24)
-#define CCTLINFO_G7_W0_DISRTSFB BIT(25)
-#define CCTLINFO_G7_W0_DISDATAFB BIT(26)
-#define CCTLINFO_G7_W0_NSTR_EN BIT(27)
-#define CCTLINFO_G7_W0_AMPDU_DENSITY GENMASK(31, 28)
-#define CCTLINFO_G7_W0_ALL (GENMASK(31, 20) | GENMASK(18, 0))
-#define CCTLINFO_G7_W1_DATA_RTY_LOWEST_RATE GENMASK(11, 0)
-#define CCTLINFO_G7_W1_RTS_TXCNT_LMT GENMASK(15, 12)
-#define CCTLINFO_G7_W1_RTSRATE GENMASK(27, 16)
-#define CCTLINFO_G7_W1_RTS_RTY_LOWEST_RATE GENMASK(31, 28)
-#define CCTLINFO_G7_W1_ALL GENMASK(31, 0)
-#define CCTLINFO_G7_W2_DATA_TX_CNT_LMT GENMASK(5, 0)
-#define CCTLINFO_G7_W2_DATA_TXCNT_LMT_SEL BIT(6)
-#define CCTLINFO_G7_W2_MAX_AGG_NUM_SEL BIT(7)
-#define CCTLINFO_G7_W2_RTS_EN BIT(8)
-#define CCTLINFO_G7_W2_CTS2SELF_EN BIT(9)
-#define CCTLINFO_G7_W2_CCA_RTS GENMASK(11, 10)
-#define CCTLINFO_G7_W2_HW_RTS_EN BIT(12)
-#define CCTLINFO_G7_W2_RTS_DROP_DATA_MODE GENMASK(14, 13)
-#define CCTLINFO_G7_W2_PRELD_EN BIT(15)
-#define CCTLINFO_G7_W2_AMPDU_MAX_LEN GENMASK(26, 16)
-#define CCTLINFO_G7_W2_UL_MU_DIS BIT(27)
-#define CCTLINFO_G7_W2_AMPDU_MAX_TIME GENMASK(31, 28)
-#define CCTLINFO_G7_W2_ALL GENMASK(31, 0)
-#define CCTLINFO_G7_W3_MAX_AGG_NUM GENMASK(7, 0)
-#define CCTLINFO_G7_W3_DATA_BW GENMASK(10, 8)
-#define CCTLINFO_G7_W3_DATA_BW_ER BIT(11)
-#define CCTLINFO_G7_W3_BA_BMAP GENMASK(14, 12)
-#define CCTLINFO_G7_W3_VCS_STBC BIT(15)
-#define CCTLINFO_G7_W3_VO_LFTIME_SEL GENMASK(18, 16)
-#define CCTLINFO_G7_W3_VI_LFTIME_SEL GENMASK(21, 19)
-#define CCTLINFO_G7_W3_BE_LFTIME_SEL GENMASK(24, 22)
-#define CCTLINFO_G7_W3_BK_LFTIME_SEL GENMASK(27, 25)
-#define CCTLINFO_G7_W3_AMPDU_TIME_SEL BIT(28)
-#define CCTLINFO_G7_W3_AMPDU_LEN_SEL BIT(29)
-#define CCTLINFO_G7_W3_RTS_TXCNT_LMT_SEL BIT(30)
-#define CCTLINFO_G7_W3_LSIG_TXOP_EN BIT(31)
-#define CCTLINFO_G7_W3_ALL GENMASK(31, 0)
-#define CCTLINFO_G7_W4_MULTI_PORT_ID GENMASK(2, 0)
-#define CCTLINFO_G7_W4_BYPASS_PUNC BIT(3)
-#define CCTLINFO_G7_W4_MBSSID GENMASK(7, 4)
-#define CCTLINFO_G7_W4_DATA_DCM BIT(8)
-#define CCTLINFO_G7_W4_DATA_ER BIT(9)
-#define CCTLINFO_G7_W4_DATA_LDPC BIT(10)
-#define CCTLINFO_G7_W4_DATA_STBC BIT(11)
-#define CCTLINFO_G7_W4_A_CTRL_BQR BIT(12)
-#define CCTLINFO_G7_W4_A_CTRL_BSR BIT(14)
-#define CCTLINFO_G7_W4_A_CTRL_CAS BIT(15)
-#define CCTLINFO_G7_W4_ACT_SUBCH_CBW GENMASK(31, 16)
-#define CCTLINFO_G7_W4_ALL (GENMASK(31, 14) | GENMASK(12, 0))
-#define CCTLINFO_G7_W5_NOMINAL_PKT_PADDING0 GENMASK(1, 0)
-#define CCTLINFO_G7_W5_NOMINAL_PKT_PADDING1 GENMASK(3, 2)
-#define CCTLINFO_G7_W5_NOMINAL_PKT_PADDING2 GENMASK(5, 4)
-#define CCTLINFO_G7_W5_NOMINAL_PKT_PADDING3 GENMASK(7, 6)
-#define CCTLINFO_G7_W5_NOMINAL_PKT_PADDING4 GENMASK(9, 8)
-#define CCTLINFO_G7_W5_SR_RATE GENMASK(14, 10)
-#define CCTLINFO_G7_W5_TID_DISABLE GENMASK(23, 16)
-#define CCTLINFO_G7_W5_ADDR_CAM_INDEX GENMASK(31, 24)
-#define CCTLINFO_G7_W5_ALL (GENMASK(31, 16) | GENMASK(14, 0))
-#define CCTLINFO_G7_W6_AID12_PAID GENMASK(11, 0)
-#define CCTLINFO_G7_W6_RESP_REF_RATE GENMASK(23, 12)
-#define CCTLINFO_G7_W6_ULDL BIT(31)
-#define CCTLINFO_G7_W6_ALL (BIT(31) | GENMASK(23, 0))
-#define CCTLINFO_G7_W7_NC GENMASK(2, 0)
-#define CCTLINFO_G7_W7_NR GENMASK(5, 3)
-#define CCTLINFO_G7_W7_NG GENMASK(7, 6)
-#define CCTLINFO_G7_W7_CB GENMASK(9, 8)
-#define CCTLINFO_G7_W7_CS GENMASK(11, 10)
-#define CCTLINFO_G7_W7_CSI_STBC_EN BIT(13)
-#define CCTLINFO_G7_W7_CSI_LDPC_EN BIT(14)
-#define CCTLINFO_G7_W7_CSI_PARA_EN BIT(15)
-#define CCTLINFO_G7_W7_CSI_FIX_RATE GENMASK(27, 16)
-#define CCTLINFO_G7_W7_CSI_BW GENMASK(31, 29)
-#define CCTLINFO_G7_W7_ALL (GENMASK(31, 29) | GENMASK(27, 13) | GENMASK(11, 0))
-#define CCTLINFO_G7_W8_ALL_ACK_SUPPORT BIT(0)
-#define CCTLINFO_G7_W8_BSR_QUEUE_SIZE_FORMAT BIT(1)
-#define CCTLINFO_G7_W8_BSR_OM_UPD_EN BIT(2)
-#define CCTLINFO_G7_W8_MACID_FWD_IDC BIT(3)
-#define CCTLINFO_G7_W8_AZ_SEC_EN BIT(4)
-#define CCTLINFO_G7_W8_CSI_SEC_EN BIT(5)
-#define CCTLINFO_G7_W8_FIX_UL_ADDRCAM_IDX BIT(6)
-#define CCTLINFO_G7_W8_CTRL_CNT_VLD BIT(7)
-#define CCTLINFO_G7_W8_CTRL_CNT GENMASK(11, 8)
-#define CCTLINFO_G7_W8_RESP_SEC_TYPE GENMASK(15, 12)
-#define CCTLINFO_G7_W8_ALL GENMASK(15, 0)
-/* W9~13 are reserved */
-#define CCTLINFO_G7_W14_VO_CURR_RATE GENMASK(11, 0)
-#define CCTLINFO_G7_W14_VI_CURR_RATE GENMASK(23, 12)
-#define CCTLINFO_G7_W14_BE_CURR_RATE_L GENMASK(31, 24)
-#define CCTLINFO_G7_W14_ALL GENMASK(31, 0)
-#define CCTLINFO_G7_W15_BE_CURR_RATE_H GENMASK(3, 0)
-#define CCTLINFO_G7_W15_BK_CURR_RATE GENMASK(15, 4)
-#define CCTLINFO_G7_W15_MGNT_CURR_RATE GENMASK(27, 16)
-#define CCTLINFO_G7_W15_ALL GENMASK(27, 0)
-
 struct rtw89_h2c_bcn_upd {
 	__le32 w0;
 	__le32 w1;
@@ -1795,343 +1672,6 @@
 	le32p_replace_bits((__le32 *)(h2c) + 2, val, GENMASK(31, 0));
 }
 
-<<<<<<< HEAD
-#define SET_DCTL_MASK_WAPI BIT(0)
-static inline void SET_DCTL_WAPI_V1(void *table, u32 val)
-{
-	le32p_replace_bits((__le32 *)(table) + 5, val, BIT(15));
-	le32p_replace_bits((__le32 *)(table) + 13, SET_DCTL_MASK_WAPI,
-			   BIT(15));
-}
-
-#define SET_DCTL_MASK_SEC_ENT_MODE GENMASK(1, 0)
-static inline void SET_DCTL_SEC_ENT_MODE_V1(void *table, u32 val)
-{
-	le32p_replace_bits((__le32 *)(table) + 5, val, GENMASK(17, 16));
-	le32p_replace_bits((__le32 *)(table) + 13, SET_DCTL_MASK_SEC_ENT_MODE,
-			   GENMASK(17, 16));
-}
-
-#define SET_DCTL_MASK_SEC_ENTX_KEYID GENMASK(1, 0)
-static inline void SET_DCTL_SEC_ENT0_KEYID_V1(void *table, u32 val)
-{
-	le32p_replace_bits((__le32 *)(table) + 5, val, GENMASK(19, 18));
-	le32p_replace_bits((__le32 *)(table) + 13, SET_DCTL_MASK_SEC_ENTX_KEYID,
-			   GENMASK(19, 18));
-}
-
-static inline void SET_DCTL_SEC_ENT1_KEYID_V1(void *table, u32 val)
-{
-	le32p_replace_bits((__le32 *)(table) + 5, val, GENMASK(21, 20));
-	le32p_replace_bits((__le32 *)(table) + 13, SET_DCTL_MASK_SEC_ENTX_KEYID,
-			   GENMASK(21, 20));
-}
-
-static inline void SET_DCTL_SEC_ENT2_KEYID_V1(void *table, u32 val)
-{
-	le32p_replace_bits((__le32 *)(table) + 5, val, GENMASK(23, 22));
-	le32p_replace_bits((__le32 *)(table) + 13, SET_DCTL_MASK_SEC_ENTX_KEYID,
-			   GENMASK(23, 22));
-}
-
-static inline void SET_DCTL_SEC_ENT3_KEYID_V1(void *table, u32 val)
-{
-	le32p_replace_bits((__le32 *)(table) + 5, val, GENMASK(25, 24));
-	le32p_replace_bits((__le32 *)(table) + 13, SET_DCTL_MASK_SEC_ENTX_KEYID,
-			   GENMASK(25, 24));
-}
-
-static inline void SET_DCTL_SEC_ENT4_KEYID_V1(void *table, u32 val)
-{
-	le32p_replace_bits((__le32 *)(table) + 5, val, GENMASK(27, 26));
-	le32p_replace_bits((__le32 *)(table) + 13, SET_DCTL_MASK_SEC_ENTX_KEYID,
-			   GENMASK(27, 26));
-}
-
-static inline void SET_DCTL_SEC_ENT5_KEYID_V1(void *table, u32 val)
-{
-	le32p_replace_bits((__le32 *)(table) + 5, val, GENMASK(29, 28));
-	le32p_replace_bits((__le32 *)(table) + 13, SET_DCTL_MASK_SEC_ENTX_KEYID,
-			   GENMASK(29, 28));
-}
-
-static inline void SET_DCTL_SEC_ENT6_KEYID_V1(void *table, u32 val)
-{
-	le32p_replace_bits((__le32 *)(table) + 5, val, GENMASK(31, 30));
-	le32p_replace_bits((__le32 *)(table) + 13, SET_DCTL_MASK_SEC_ENTX_KEYID,
-			   GENMASK(31, 30));
-}
-
-#define SET_DCTL_MASK_SEC_ENT_VALID GENMASK(7, 0)
-static inline void SET_DCTL_SEC_ENT_VALID_V1(void *table, u32 val)
-{
-	le32p_replace_bits((__le32 *)(table) + 6, val, GENMASK(7, 0));
-	le32p_replace_bits((__le32 *)(table) + 14, SET_DCTL_MASK_SEC_ENT_VALID,
-			   GENMASK(7, 0));
-}
-
-#define SET_DCTL_MASK_SEC_ENTX GENMASK(7, 0)
-static inline void SET_DCTL_SEC_ENT0_V1(void *table, u32 val)
-{
-	le32p_replace_bits((__le32 *)(table) + 6, val, GENMASK(15, 8));
-	le32p_replace_bits((__le32 *)(table) + 14, SET_DCTL_MASK_SEC_ENTX,
-			   GENMASK(15, 8));
-}
-
-static inline void SET_DCTL_SEC_ENT1_V1(void *table, u32 val)
-{
-	le32p_replace_bits((__le32 *)(table) + 6, val, GENMASK(23, 16));
-	le32p_replace_bits((__le32 *)(table) + 14, SET_DCTL_MASK_SEC_ENTX,
-			   GENMASK(23, 16));
-}
-
-static inline void SET_DCTL_SEC_ENT2_V1(void *table, u32 val)
-{
-	le32p_replace_bits((__le32 *)(table) + 6, val, GENMASK(31, 24));
-	le32p_replace_bits((__le32 *)(table) + 14, SET_DCTL_MASK_SEC_ENTX,
-			   GENMASK(31, 24));
-}
-
-static inline void SET_DCTL_SEC_ENT3_V1(void *table, u32 val)
-{
-	le32p_replace_bits((__le32 *)(table) + 7, val, GENMASK(7, 0));
-	le32p_replace_bits((__le32 *)(table) + 15, SET_DCTL_MASK_SEC_ENTX,
-			   GENMASK(7, 0));
-}
-
-static inline void SET_DCTL_SEC_ENT4_V1(void *table, u32 val)
-{
-	le32p_replace_bits((__le32 *)(table) + 7, val, GENMASK(15, 8));
-	le32p_replace_bits((__le32 *)(table) + 15, SET_DCTL_MASK_SEC_ENTX,
-			   GENMASK(15, 8));
-}
-
-static inline void SET_DCTL_SEC_ENT5_V1(void *table, u32 val)
-{
-	le32p_replace_bits((__le32 *)(table) + 7, val, GENMASK(23, 16));
-	le32p_replace_bits((__le32 *)(table) + 15, SET_DCTL_MASK_SEC_ENTX,
-			   GENMASK(23, 16));
-}
-
-static inline void SET_DCTL_SEC_ENT6_V1(void *table, u32 val)
-{
-	le32p_replace_bits((__le32 *)(table) + 7, val, GENMASK(31, 24));
-	le32p_replace_bits((__le32 *)(table) + 15, SET_DCTL_MASK_SEC_ENTX,
-			   GENMASK(31, 24));
-}
-
-struct rtw89_h2c_bcn_upd {
-	__le32 w0;
-	__le32 w1;
-	__le32 w2;
-} __packed;
-
-#define RTW89_H2C_BCN_UPD_W0_PORT GENMASK(7, 0)
-#define RTW89_H2C_BCN_UPD_W0_MBSSID GENMASK(15, 8)
-#define RTW89_H2C_BCN_UPD_W0_BAND GENMASK(23, 16)
-#define RTW89_H2C_BCN_UPD_W0_GRP_IE_OFST GENMASK(31, 24)
-#define RTW89_H2C_BCN_UPD_W1_MACID GENMASK(7, 0)
-#define RTW89_H2C_BCN_UPD_W1_SSN_SEL GENMASK(9, 8)
-#define RTW89_H2C_BCN_UPD_W1_SSN_MODE GENMASK(11, 10)
-#define RTW89_H2C_BCN_UPD_W1_RATE GENMASK(20, 12)
-#define RTW89_H2C_BCN_UPD_W1_TXPWR GENMASK(23, 21)
-#define RTW89_H2C_BCN_UPD_W2_TXINFO_CTRL_EN BIT(0)
-#define RTW89_H2C_BCN_UPD_W2_NTX_PATH_EN GENMASK(4, 1)
-#define RTW89_H2C_BCN_UPD_W2_PATH_MAP_A GENMASK(6, 5)
-#define RTW89_H2C_BCN_UPD_W2_PATH_MAP_B GENMASK(8, 7)
-#define RTW89_H2C_BCN_UPD_W2_PATH_MAP_C GENMASK(10, 9)
-#define RTW89_H2C_BCN_UPD_W2_PATH_MAP_D GENMASK(12, 11)
-#define RTW89_H2C_BCN_UPD_W2_PATH_ANTSEL_A BIT(13)
-#define RTW89_H2C_BCN_UPD_W2_PATH_ANTSEL_B BIT(14)
-#define RTW89_H2C_BCN_UPD_W2_PATH_ANTSEL_C BIT(15)
-#define RTW89_H2C_BCN_UPD_W2_PATH_ANTSEL_D BIT(16)
-#define RTW89_H2C_BCN_UPD_W2_CSA_OFST GENMASK(31, 17)
-
-struct rtw89_h2c_bcn_upd_be {
-	__le32 w0;
-	__le32 w1;
-	__le32 w2;
-	__le32 w3;
-	__le32 w4;
-	__le32 w5;
-	__le32 w6;
-	__le32 w7;
-	__le32 w8;
-	__le32 w9;
-	__le32 w10;
-	__le32 w11;
-	__le32 w12;
-	__le32 w13;
-	__le32 w14;
-	__le32 w15;
-	__le32 w16;
-	__le32 w17;
-	__le32 w18;
-	__le32 w19;
-	__le32 w20;
-	__le32 w21;
-	__le32 w22;
-	__le32 w23;
-	__le32 w24;
-	__le32 w25;
-	__le32 w26;
-	__le32 w27;
-	__le32 w28;
-	__le32 w29;
-} __packed;
-
-#define RTW89_H2C_BCN_UPD_BE_W0_PORT GENMASK(7, 0)
-#define RTW89_H2C_BCN_UPD_BE_W0_MBSSID GENMASK(15, 8)
-#define RTW89_H2C_BCN_UPD_BE_W0_BAND GENMASK(23, 16)
-#define RTW89_H2C_BCN_UPD_BE_W0_GRP_IE_OFST GENMASK(31, 24)
-#define RTW89_H2C_BCN_UPD_BE_W1_MACID GENMASK(7, 0)
-#define RTW89_H2C_BCN_UPD_BE_W1_SSN_SEL GENMASK(9, 8)
-#define RTW89_H2C_BCN_UPD_BE_W1_SSN_MODE GENMASK(11, 10)
-#define RTW89_H2C_BCN_UPD_BE_W1_RATE GENMASK(20, 12)
-#define RTW89_H2C_BCN_UPD_BE_W1_TXPWR GENMASK(23, 21)
-#define RTW89_H2C_BCN_UPD_BE_W1_MACID_EXT GENMASK(31, 24)
-#define RTW89_H2C_BCN_UPD_BE_W2_TXINFO_CTRL_EN BIT(0)
-#define RTW89_H2C_BCN_UPD_BE_W2_NTX_PATH_EN GENMASK(4, 1)
-#define RTW89_H2C_BCN_UPD_BE_W2_PATH_MAP_A GENMASK(6, 5)
-#define RTW89_H2C_BCN_UPD_BE_W2_PATH_MAP_B GENMASK(8, 7)
-#define RTW89_H2C_BCN_UPD_BE_W2_PATH_MAP_C GENMASK(10, 9)
-#define RTW89_H2C_BCN_UPD_BE_W2_PATH_MAP_D GENMASK(12, 11)
-#define RTW89_H2C_BCN_UPD_BE_W2_ANTSEL_A BIT(13)
-#define RTW89_H2C_BCN_UPD_BE_W2_ANTSEL_B BIT(14)
-#define RTW89_H2C_BCN_UPD_BE_W2_ANTSEL_C BIT(15)
-#define RTW89_H2C_BCN_UPD_BE_W2_ANTSEL_D BIT(16)
-#define RTW89_H2C_BCN_UPD_BE_W2_CSA_OFST GENMASK(31, 17)
-#define RTW89_H2C_BCN_UPD_BE_W3_MLIE_CSA_OFST GENMASK(15, 0)
-#define RTW89_H2C_BCN_UPD_BE_W3_CRITICAL_UPD_FLAG_OFST GENMASK(31, 16)
-#define RTW89_H2C_BCN_UPD_BE_W4_VAP1_DTIM_CNT_OFST GENMASK(15, 0)
-#define RTW89_H2C_BCN_UPD_BE_W4_VAP2_DTIM_CNT_OFST GENMASK(31, 16)
-#define RTW89_H2C_BCN_UPD_BE_W5_VAP3_DTIM_CNT_OFST GENMASK(15, 0)
-#define RTW89_H2C_BCN_UPD_BE_W5_VAP4_DTIM_CNT_OFST GENMASK(31, 16)
-#define RTW89_H2C_BCN_UPD_BE_W6_VAP5_DTIM_CNT_OFST GENMASK(15, 0)
-#define RTW89_H2C_BCN_UPD_BE_W6_VAP6_DTIM_CNT_OFST GENMASK(31, 16)
-#define RTW89_H2C_BCN_UPD_BE_W7_VAP7_DTIM_CNT_OFST GENMASK(15, 0)
-#define RTW89_H2C_BCN_UPD_BE_W7_ECSA_OFST GENMASK(30, 16)
-#define RTW89_H2C_BCN_UPD_BE_W7_PROTECTION_KEY_ID BIT(31)
-
-static inline void SET_FWROLE_MAINTAIN_MACID(void *h2c, u32 val)
-{
-	le32p_replace_bits((__le32 *)h2c, val, GENMASK(7, 0));
-}
-
-static inline void SET_FWROLE_MAINTAIN_SELF_ROLE(void *h2c, u32 val)
-{
-	le32p_replace_bits((__le32 *)h2c, val, GENMASK(9, 8));
-}
-
-static inline void SET_FWROLE_MAINTAIN_UPD_MODE(void *h2c, u32 val)
-{
-	le32p_replace_bits((__le32 *)h2c, val, GENMASK(12, 10));
-}
-
-static inline void SET_FWROLE_MAINTAIN_WIFI_ROLE(void *h2c, u32 val)
-{
-	le32p_replace_bits((__le32 *)h2c, val, GENMASK(16, 13));
-}
-
-enum rtw89_fw_sta_type { /* value of RTW89_H2C_JOININFO_W1_STA_TYPE */
-	RTW89_FW_N_AC_STA = 0,
-	RTW89_FW_AX_STA = 1,
-	RTW89_FW_BE_STA = 2,
-};
-
-struct rtw89_h2c_join {
-	__le32 w0;
-} __packed;
-
-struct rtw89_h2c_join_v1 {
-	__le32 w0;
-	__le32 w1;
-	__le32 w2;
-} __packed;
-
-#define RTW89_H2C_JOININFO_W0_MACID GENMASK(7, 0)
-#define RTW89_H2C_JOININFO_W0_OP BIT(8)
-#define RTW89_H2C_JOININFO_W0_BAND BIT(9)
-#define RTW89_H2C_JOININFO_W0_WMM GENMASK(11, 10)
-#define RTW89_H2C_JOININFO_W0_TGR BIT(12)
-#define RTW89_H2C_JOININFO_W0_ISHESTA BIT(13)
-#define RTW89_H2C_JOININFO_W0_DLBW GENMASK(15, 14)
-#define RTW89_H2C_JOININFO_W0_TF_MAC_PAD GENMASK(17, 16)
-#define RTW89_H2C_JOININFO_W0_DL_T_PE GENMASK(20, 18)
-#define RTW89_H2C_JOININFO_W0_PORT_ID GENMASK(23, 21)
-#define RTW89_H2C_JOININFO_W0_NET_TYPE GENMASK(25, 24)
-#define RTW89_H2C_JOININFO_W0_WIFI_ROLE GENMASK(29, 26)
-#define RTW89_H2C_JOININFO_W0_SELF_ROLE GENMASK(31, 30)
-#define RTW89_H2C_JOININFO_W1_STA_TYPE GENMASK(2, 0)
-#define RTW89_H2C_JOININFO_W1_IS_MLD BIT(3)
-#define RTW89_H2C_JOININFO_W1_MAIN_MACID GENMASK(11, 4)
-#define RTW89_H2C_JOININFO_W1_MLO_MODE BIT(12)
-#define RTW89_H2C_JOININFO_W1_EMLSR_CAB BIT(13)
-#define RTW89_H2C_JOININFO_W1_NSTR_EN BIT(14)
-#define RTW89_H2C_JOININFO_W1_INIT_PWR_STATE BIT(15)
-#define RTW89_H2C_JOININFO_W1_EMLSR_PADDING GENMASK(18, 16)
-#define RTW89_H2C_JOININFO_W1_EMLSR_TRANS_DELAY GENMASK(21, 19)
-#define RTW89_H2C_JOININFO_W2_MACID_EXT GENMASK(7, 0)
-#define RTW89_H2C_JOININFO_W2_MAIN_MACID_EXT GENMASK(15, 8)
-
-struct rtw89_h2c_notify_dbcc {
-	__le32 w0;
-} __packed;
-
-#define RTW89_H2C_NOTIFY_DBCC_EN BIT(0)
-
-static inline void SET_GENERAL_PKT_MACID(void *h2c, u32 val)
-{
-	le32p_replace_bits((__le32 *)h2c, val, GENMASK(7, 0));
-}
-
-static inline void SET_GENERAL_PKT_PROBRSP_ID(void *h2c, u32 val)
-{
-	le32p_replace_bits((__le32 *)h2c, val, GENMASK(15, 8));
-}
-
-static inline void SET_GENERAL_PKT_PSPOLL_ID(void *h2c, u32 val)
-{
-	le32p_replace_bits((__le32 *)h2c, val, GENMASK(23, 16));
-}
-
-static inline void SET_GENERAL_PKT_NULL_ID(void *h2c, u32 val)
-{
-	le32p_replace_bits((__le32 *)h2c, val, GENMASK(31, 24));
-}
-
-static inline void SET_GENERAL_PKT_QOS_NULL_ID(void *h2c, u32 val)
-{
-	le32p_replace_bits((__le32 *)(h2c) + 1, val, GENMASK(7, 0));
-}
-
-static inline void SET_GENERAL_PKT_CTS2SELF_ID(void *h2c, u32 val)
-{
-	le32p_replace_bits((__le32 *)(h2c) + 1, val, GENMASK(15, 8));
-}
-
-static inline void SET_LOG_CFG_LEVEL(void *h2c, u32 val)
-{
-	le32p_replace_bits((__le32 *)h2c, val, GENMASK(7, 0));
-}
-
-static inline void SET_LOG_CFG_PATH(void *h2c, u32 val)
-{
-	le32p_replace_bits((__le32 *)h2c, val, GENMASK(15, 8));
-}
-
-static inline void SET_LOG_CFG_COMP(void *h2c, u32 val)
-{
-	le32p_replace_bits((__le32 *)(h2c) + 1, val, GENMASK(31, 0));
-}
-
-static inline void SET_LOG_CFG_COMP_EXT(void *h2c, u32 val)
-{
-	le32p_replace_bits((__le32 *)(h2c) + 2, val, GENMASK(31, 0));
-}
-
-=======
->>>>>>> 2d5404ca
 struct rtw89_h2c_ba_cam {
 	__le32 w0;
 	__le32 w1;
@@ -2606,8 +2146,6 @@
 
 #define H2C_LEN_CXDRVHDR sizeof(struct rtw89_h2c_cxhdr)
 #define H2C_LEN_CXDRVHDR_V7 sizeof(struct rtw89_h2c_cxhdr_v7)
-<<<<<<< HEAD
-=======
 
 struct rtw89_btc_wl_role_info_v7_u8 {
 	u8 connect_cnt;
@@ -2658,7 +2196,6 @@
 	struct rtw89_btc_wl_role_info_v8_u8 _u8;
 	struct rtw89_btc_wl_role_info_v8_u32 _u32;
 } __packed;
->>>>>>> 2d5404ca
 
 struct rtw89_h2c_cxinit {
 	struct rtw89_h2c_cxhdr hdr;
@@ -3267,79 +2804,6 @@
 #define RTW89_H2C_FW_IPS_W0_MACID GENMASK(7, 0)
 #define RTW89_H2C_FW_IPS_W0_ENABLE BIT(8)
 
-struct rtw89_h2c_scanofld_be_macc_role {
-	__le32 w0;
-} __packed;
-
-#define RTW89_H2C_SCANOFLD_BE_MACC_ROLE_W0_BAND GENMASK(1, 0)
-#define RTW89_H2C_SCANOFLD_BE_MACC_ROLE_W0_PORT GENMASK(4, 2)
-#define RTW89_H2C_SCANOFLD_BE_MACC_ROLE_W0_MACID GENMASK(23, 8)
-#define RTW89_H2C_SCANOFLD_BE_MACC_ROLE_W0_OPCH_END GENMASK(31, 24)
-
-struct rtw89_h2c_scanofld_be_opch {
-	__le32 w0;
-	__le32 w1;
-	__le32 w2;
-	__le32 w3;
-} __packed;
-
-#define RTW89_H2C_SCANOFLD_BE_OPCH_W0_MACID GENMASK(15, 0)
-#define RTW89_H2C_SCANOFLD_BE_OPCH_W0_BAND GENMASK(17, 16)
-#define RTW89_H2C_SCANOFLD_BE_OPCH_W0_PORT GENMASK(20, 18)
-#define RTW89_H2C_SCANOFLD_BE_OPCH_W0_POLICY GENMASK(22, 21)
-#define RTW89_H2C_SCANOFLD_BE_OPCH_W0_TXNULL BIT(23)
-#define RTW89_H2C_SCANOFLD_BE_OPCH_W0_POLICY_VAL GENMASK(31, 24)
-#define RTW89_H2C_SCANOFLD_BE_OPCH_W1_DURATION GENMASK(7, 0)
-#define RTW89_H2C_SCANOFLD_BE_OPCH_W1_CH_BAND GENMASK(9, 8)
-#define RTW89_H2C_SCANOFLD_BE_OPCH_W1_BW GENMASK(12, 10)
-#define RTW89_H2C_SCANOFLD_BE_OPCH_W1_NOTIFY GENMASK(14, 13)
-#define RTW89_H2C_SCANOFLD_BE_OPCH_W1_PRI_CH GENMASK(23, 16)
-#define RTW89_H2C_SCANOFLD_BE_OPCH_W1_CENTRAL_CH GENMASK(31, 24)
-#define RTW89_H2C_SCANOFLD_BE_OPCH_W2_PKTS_CTRL GENMASK(7, 0)
-#define RTW89_H2C_SCANOFLD_BE_OPCH_W2_SW_DEF GENMASK(15, 8)
-#define RTW89_H2C_SCANOFLD_BE_OPCH_W2_SS GENMASK(18, 16)
-#define RTW89_H2C_SCANOFLD_BE_OPCH_W3_PKT0 GENMASK(7, 0)
-#define RTW89_H2C_SCANOFLD_BE_OPCH_W3_PKT1 GENMASK(15, 8)
-#define RTW89_H2C_SCANOFLD_BE_OPCH_W3_PKT2 GENMASK(23, 16)
-#define RTW89_H2C_SCANOFLD_BE_OPCH_W3_PKT3 GENMASK(31, 24)
-
-struct rtw89_h2c_scanofld_be {
-	__le32 w0;
-	__le32 w1;
-	__le32 w2;
-	__le32 w3;
-	__le32 w4;
-	__le32 w5;
-	__le32 w6;
-	__le32 w7;
-	struct rtw89_h2c_scanofld_be_macc_role role[];
-} __packed;
-
-#define RTW89_H2C_SCANOFLD_BE_W0_OP GENMASK(1, 0)
-#define RTW89_H2C_SCANOFLD_BE_W0_SCAN_MODE GENMASK(3, 2)
-#define RTW89_H2C_SCANOFLD_BE_W0_REPEAT GENMASK(5, 4)
-#define RTW89_H2C_SCANOFLD_BE_W0_NOTIFY_END BIT(6)
-#define RTW89_H2C_SCANOFLD_BE_W0_LEARN_CH BIT(7)
-#define RTW89_H2C_SCANOFLD_BE_W0_MACID GENMASK(23, 8)
-#define RTW89_H2C_SCANOFLD_BE_W0_PORT GENMASK(26, 24)
-#define RTW89_H2C_SCANOFLD_BE_W0_BAND GENMASK(28, 27)
-#define RTW89_H2C_SCANOFLD_BE_W1_NUM_MACC_ROLE GENMASK(7, 0)
-#define RTW89_H2C_SCANOFLD_BE_W1_NUM_OP GENMASK(15, 8)
-#define RTW89_H2C_SCANOFLD_BE_W1_NORM_PD GENMASK(31, 16)
-#define RTW89_H2C_SCANOFLD_BE_W2_SLOW_PD GENMASK(15, 0)
-#define RTW89_H2C_SCANOFLD_BE_W2_NORM_CY GENMASK(23, 16)
-#define RTW89_H2C_SCANOFLD_BE_W2_OPCH_END GENMASK(31, 24)
-#define RTW89_H2C_SCANOFLD_BE_W3_NUM_SSID GENMASK(7, 0)
-#define RTW89_H2C_SCANOFLD_BE_W3_NUM_SHORT_SSID GENMASK(15, 8)
-#define RTW89_H2C_SCANOFLD_BE_W3_NUM_BSSID GENMASK(23, 16)
-#define RTW89_H2C_SCANOFLD_BE_W3_PROBEID GENMASK(31, 24)
-#define RTW89_H2C_SCANOFLD_BE_W4_PROBE_5G GENMASK(7, 0)
-#define RTW89_H2C_SCANOFLD_BE_W4_PROBE_6G GENMASK(15, 8)
-#define RTW89_H2C_SCANOFLD_BE_W4_DELAY_START GENMASK(31, 16)
-#define RTW89_H2C_SCANOFLD_BE_W5_MLO_MODE GENMASK(31, 0)
-#define RTW89_H2C_SCANOFLD_BE_W6_CHAN_PROHIB_LOW GENMASK(31, 0)
-#define RTW89_H2C_SCANOFLD_BE_W7_CHAN_PROHIB_HIGH GENMASK(31, 0)
-
 static inline void RTW89_SET_FWCMD_P2P_MACID(void *cmd, u32 val)
 {
 	le32p_replace_bits((__le32 *)cmd, val, GENMASK(7, 0));
@@ -3997,225 +3461,6 @@
 	__le32 w0;
 } __packed;
 
-enum rtw89_h2c_mrc_sch_types {
-	RTW89_H2C_MRC_SCH_BAND0_ONLY = 0,
-	RTW89_H2C_MRC_SCH_BAND1_ONLY = 1,
-	RTW89_H2C_MRC_SCH_DUAL_BAND = 2,
-};
-
-enum rtw89_h2c_mrc_role_types {
-	RTW89_H2C_MRC_ROLE_WIFI = 0,
-	RTW89_H2C_MRC_ROLE_BT = 1,
-	RTW89_H2C_MRC_ROLE_EMPTY = 2,
-};
-
-#define RTW89_MAC_MRC_MAX_ADD_SLOT_NUM 3
-#define RTW89_MAC_MRC_MAX_ADD_ROLE_NUM_PER_SLOT 1 /* before MLO */
-
-struct rtw89_fw_mrc_add_slot_arg {
-	u16 duration; /* unit: TU */
-	bool courtesy_en;
-	u8 courtesy_period;
-	u8 courtesy_target; /* slot idx */
-
-	unsigned int role_num;
-	struct {
-		enum rtw89_h2c_mrc_role_types role_type;
-		bool is_master;
-		bool en_tx_null;
-		enum rtw89_band band;
-		enum rtw89_bandwidth bw;
-		u8 macid;
-		u8 central_ch;
-		u8 primary_ch;
-		u8 null_early; /* unit: TU */
-
-		/* if MLD, for macid: [0, chip::support_mld_num)
-		 * otherwise, for macid: [0, 32)
-		 */
-		u32 macid_main_bitmap;
-		/* for MLD, bit X maps to macid: X + chip::support_mld_num */
-		u32 macid_paired_bitmap;
-	} roles[RTW89_MAC_MRC_MAX_ADD_ROLE_NUM_PER_SLOT];
-};
-
-struct rtw89_fw_mrc_add_arg {
-	u8 sch_idx;
-	enum rtw89_h2c_mrc_sch_types sch_type;
-	bool btc_in_sch;
-
-	unsigned int slot_num;
-	struct rtw89_fw_mrc_add_slot_arg slots[RTW89_MAC_MRC_MAX_ADD_SLOT_NUM];
-};
-
-struct rtw89_h2c_mrc_add_role {
-	__le32 w0;
-	__le32 w1;
-	__le32 w2;
-	__le32 macid_main_bitmap;
-	__le32 macid_paired_bitmap;
-} __packed;
-
-#define RTW89_H2C_MRC_ADD_ROLE_W0_MACID GENMASK(15, 0)
-#define RTW89_H2C_MRC_ADD_ROLE_W0_ROLE_TYPE GENMASK(23, 16)
-#define RTW89_H2C_MRC_ADD_ROLE_W0_IS_MASTER BIT(24)
-#define RTW89_H2C_MRC_ADD_ROLE_W0_IS_ALT_ROLE BIT(25)
-#define RTW89_H2C_MRC_ADD_ROLE_W0_TX_NULL_EN BIT(26)
-#define RTW89_H2C_MRC_ADD_ROLE_W0_ROLE_ALT_EN BIT(27)
-#define RTW89_H2C_MRC_ADD_ROLE_W1_CENTRAL_CH_SEG GENMASK(7, 0)
-#define RTW89_H2C_MRC_ADD_ROLE_W1_PRI_CH GENMASK(15, 8)
-#define RTW89_H2C_MRC_ADD_ROLE_W1_BW GENMASK(19, 16)
-#define RTW89_H2C_MRC_ADD_ROLE_W1_CH_BAND_TYPE GENMASK(21, 20)
-#define RTW89_H2C_MRC_ADD_ROLE_W1_RFK_BY_PASS BIT(22)
-#define RTW89_H2C_MRC_ADD_ROLE_W1_CAN_BTC BIT(23)
-#define RTW89_H2C_MRC_ADD_ROLE_W1_NULL_EARLY GENMASK(31, 24)
-#define RTW89_H2C_MRC_ADD_ROLE_W2_ALT_PERIOD GENMASK(7, 0)
-#define RTW89_H2C_MRC_ADD_ROLE_W2_ALT_ROLE_TYPE GENMASK(15, 8)
-#define RTW89_H2C_MRC_ADD_ROLE_W2_ALT_ROLE_MACID GENMASK(23, 16)
-
-struct rtw89_h2c_mrc_add_slot {
-	__le32 w0;
-	__le32 w1;
-	struct rtw89_h2c_mrc_add_role roles[];
-} __packed;
-
-#define RTW89_H2C_MRC_ADD_SLOT_W0_DURATION GENMASK(15, 0)
-#define RTW89_H2C_MRC_ADD_SLOT_W0_COURTESY_EN BIT(17)
-#define RTW89_H2C_MRC_ADD_SLOT_W0_ROLE_NUM GENMASK(31, 24)
-#define RTW89_H2C_MRC_ADD_SLOT_W1_COURTESY_PERIOD GENMASK(7, 0)
-#define RTW89_H2C_MRC_ADD_SLOT_W1_COURTESY_TARGET GENMASK(15, 8)
-
-struct rtw89_h2c_mrc_add {
-	__le32 w0;
-	/* Logically append flexible struct rtw89_h2c_mrc_add_slot, but there
-	 * are other flexible array inside it. We cannot access them correctly
-	 * through this struct. So, in case misusing, we don't really declare
-	 * it here.
-	 */
-} __packed;
-
-#define RTW89_H2C_MRC_ADD_W0_SCH_IDX GENMASK(3, 0)
-#define RTW89_H2C_MRC_ADD_W0_SCH_TYPE GENMASK(7, 4)
-#define RTW89_H2C_MRC_ADD_W0_SLOT_NUM GENMASK(15, 8)
-#define RTW89_H2C_MRC_ADD_W0_BTC_IN_SCH BIT(16)
-
-enum rtw89_h2c_mrc_start_actions {
-	RTW89_H2C_MRC_START_ACTION_START_NEW = 0,
-	RTW89_H2C_MRC_START_ACTION_REPLACE_OLD = 1,
-};
-
-struct rtw89_fw_mrc_start_arg {
-	u8 sch_idx;
-	u8 old_sch_idx;
-	u64 start_tsf;
-	enum rtw89_h2c_mrc_start_actions action;
-};
-
-struct rtw89_h2c_mrc_start {
-	__le32 w0;
-	__le32 start_tsf_low;
-	__le32 start_tsf_high;
-} __packed;
-
-#define RTW89_H2C_MRC_START_W0_SCH_IDX GENMASK(3, 0)
-#define RTW89_H2C_MRC_START_W0_OLD_SCH_IDX GENMASK(7, 4)
-#define RTW89_H2C_MRC_START_W0_ACTION GENMASK(15, 8)
-
-struct rtw89_h2c_mrc_del {
-	__le32 w0;
-} __packed;
-
-#define RTW89_H2C_MRC_DEL_W0_SCH_IDX GENMASK(3, 0)
-#define RTW89_H2C_MRC_DEL_W0_DEL_ALL BIT(4)
-#define RTW89_H2C_MRC_DEL_W0_STOP_ONLY BIT(5)
-#define RTW89_H2C_MRC_DEL_W0_SPECIFIC_ROLE_EN BIT(6)
-#define RTW89_H2C_MRC_DEL_W0_STOP_SLOT_IDX GENMASK(15, 8)
-#define RTW89_H2C_MRC_DEL_W0_SPECIFIC_ROLE_MACID GENMASK(31, 16)
-
-#define RTW89_MAC_MRC_MAX_REQ_TSF_NUM 2
-
-struct rtw89_fw_mrc_req_tsf_arg {
-	unsigned int num;
-	struct {
-		u8 band;
-		u8 port;
-	} infos[RTW89_MAC_MRC_MAX_REQ_TSF_NUM];
-};
-
-struct rtw89_h2c_mrc_req_tsf {
-	u8 req_tsf_num;
-	u8 infos[] __counted_by(req_tsf_num);
-} __packed;
-
-#define RTW89_H2C_MRC_REQ_TSF_INFO_BAND GENMASK(3, 0)
-#define RTW89_H2C_MRC_REQ_TSF_INFO_PORT GENMASK(7, 4)
-
-enum rtw89_h2c_mrc_upd_bitmap_actions {
-	RTW89_H2C_MRC_UPD_BITMAP_ACTION_DEL = 0,
-	RTW89_H2C_MRC_UPD_BITMAP_ACTION_ADD = 1,
-};
-
-struct rtw89_fw_mrc_upd_bitmap_arg {
-	u8 sch_idx;
-	u8 macid;
-	u8 client_macid;
-	enum rtw89_h2c_mrc_upd_bitmap_actions action;
-};
-
-struct rtw89_h2c_mrc_upd_bitmap {
-	__le32 w0;
-	__le32 w1;
-} __packed;
-
-#define RTW89_H2C_MRC_UPD_BITMAP_W0_SCH_IDX GENMASK(3, 0)
-#define RTW89_H2C_MRC_UPD_BITMAP_W0_ACTION BIT(4)
-#define RTW89_H2C_MRC_UPD_BITMAP_W0_MACID GENMASK(31, 16)
-#define RTW89_H2C_MRC_UPD_BITMAP_W1_CLIENT_MACID GENMASK(15, 0)
-
-struct rtw89_fw_mrc_sync_arg {
-	u8 offset; /* unit: TU */
-	struct {
-		u8 band;
-		u8 port;
-	} src, dest;
-};
-
-struct rtw89_h2c_mrc_sync {
-	__le32 w0;
-	__le32 w1;
-} __packed;
-
-#define RTW89_H2C_MRC_SYNC_W0_SYNC_EN BIT(0)
-#define RTW89_H2C_MRC_SYNC_W0_SRC_PORT GENMASK(11, 8)
-#define RTW89_H2C_MRC_SYNC_W0_SRC_BAND GENMASK(15, 12)
-#define RTW89_H2C_MRC_SYNC_W0_DEST_PORT GENMASK(19, 16)
-#define RTW89_H2C_MRC_SYNC_W0_DEST_BAND GENMASK(23, 20)
-#define RTW89_H2C_MRC_SYNC_W1_OFFSET GENMASK(15, 0)
-
-struct rtw89_fw_mrc_upd_duration_arg {
-	u8 sch_idx;
-	u64 start_tsf;
-
-	unsigned int slot_num;
-	struct {
-		u8 slot_idx;
-		u16 duration; /* unit: TU */
-	} slots[RTW89_MAC_MRC_MAX_ADD_SLOT_NUM];
-};
-
-struct rtw89_h2c_mrc_upd_duration {
-	__le32 w0;
-	__le32 start_tsf_low;
-	__le32 start_tsf_high;
-	__le32 slots[];
-} __packed;
-
-#define RTW89_H2C_MRC_UPD_DURATION_W0_SCH_IDX GENMASK(3, 0)
-#define RTW89_H2C_MRC_UPD_DURATION_W0_SLOT_NUM GENMASK(15, 8)
-#define RTW89_H2C_MRC_UPD_DURATION_W0_BTC_IN_SCH BIT(16)
-#define RTW89_H2C_MRC_UPD_DURATION_SLOT_SLOT_IDX GENMASK(7, 0)
-#define RTW89_H2C_MRC_UPD_DURATION_SLOT_DURATION GENMASK(31, 16)
-
 #define RTW89_C2H_HEADER_LEN 8
 
 struct rtw89_c2h_hdr {
@@ -4444,8 +3689,6 @@
 #define RTW89_C2H_PKT_OFLD_RSP_W2_PTK_OP GENMASK(10, 8)
 #define RTW89_C2H_PKT_OFLD_RSP_W2_PTK_LEN GENMASK(31, 16)
 
-<<<<<<< HEAD
-=======
 struct rtw89_c2h_wow_aoac_report {
 	struct rtw89_c2h_hdr c2h_hdr;
 	u8 rpt_ver;
@@ -4470,7 +3713,6 @@
 
 #define RTW89_C2H_WOW_AOAC_RPT_REKEY_IDX BIT(0)
 
->>>>>>> 2d5404ca
 struct rtw89_h2c_bcnfltr {
 	__le32 w0;
 } __packed;
@@ -4560,19 +3802,6 @@
 	RTW89_FW_ELEMENT_ID_NUM,
 };
 
-<<<<<<< HEAD
-#define BITS_OF_RTW89_TXPWR_FW_ELEMENTS \
-	(BIT(RTW89_FW_ELEMENT_ID_TXPWR_BYRATE) | \
-	 BIT(RTW89_FW_ELEMENT_ID_TXPWR_LMT_2GHZ) | \
-	 BIT(RTW89_FW_ELEMENT_ID_TXPWR_LMT_5GHZ) | \
-	 BIT(RTW89_FW_ELEMENT_ID_TXPWR_LMT_6GHZ) | \
-	 BIT(RTW89_FW_ELEMENT_ID_TXPWR_LMT_RU_2GHZ) | \
-	 BIT(RTW89_FW_ELEMENT_ID_TXPWR_LMT_RU_5GHZ) | \
-	 BIT(RTW89_FW_ELEMENT_ID_TXPWR_LMT_RU_6GHZ) | \
-	 BIT(RTW89_FW_ELEMENT_ID_TX_SHAPE_LMT) | \
-	 BIT(RTW89_FW_ELEMENT_ID_TX_SHAPE_LMT_RU))
-
-=======
 #define BITS_OF_RTW89_TXPWR_FW_ELEMENTS_NO_6GHZ \
 	(BIT(RTW89_FW_ELEMENT_ID_TXPWR_BYRATE) | \
 	 BIT(RTW89_FW_ELEMENT_ID_TXPWR_LMT_2GHZ) | \
@@ -4595,7 +3824,6 @@
 	 BIT(RTW89_FW_ELEMENT_ID_TXPWR_TRK) | \
 	 BITS_OF_RTW89_TXPWR_FW_ELEMENTS_NO_6GHZ)
 
->>>>>>> 2d5404ca
 #define RTW89_BE_GEN_DEF_NEEDED_FW_ELEMENTS (BIT(RTW89_FW_ELEMENT_ID_BBMCU0) | \
 					     BIT(RTW89_FW_ELEMENT_ID_BB_REG) | \
 					     BIT(RTW89_FW_ELEMENT_ID_RADIO_A) | \
@@ -4954,11 +4182,7 @@
 #define NUM_OF_RTW89_FW_RFK_PATH 2
 #define NUM_OF_RTW89_FW_RFK_TBL 3
 
-<<<<<<< HEAD
-struct rtw89_fw_h2c_rfk_pre_info {
-=======
 struct rtw89_fw_h2c_rfk_pre_info_common {
->>>>>>> 2d5404ca
 	struct {
 		__le32 ch[NUM_OF_RTW89_FW_RFK_PATH][NUM_OF_RTW89_FW_RFK_TBL];
 		__le32 band[NUM_OF_RTW89_FW_RFK_PATH][NUM_OF_RTW89_FW_RFK_TBL];
@@ -4971,14 +4195,11 @@
 	} __packed tbl;
 
 	__le32 phy_idx;
-<<<<<<< HEAD
-=======
 } __packed;
 
 struct rtw89_fw_h2c_rfk_pre_info_v0 {
 	struct rtw89_fw_h2c_rfk_pre_info_common common;
 
->>>>>>> 2d5404ca
 	__le32 cur_band;
 	__le32 cur_bw;
 	__le32 cur_center_ch;
@@ -4998,14 +4219,11 @@
 	} __packed mlo;
 } __packed;
 
-<<<<<<< HEAD
-=======
 struct rtw89_fw_h2c_rfk_pre_info {
 	struct rtw89_fw_h2c_rfk_pre_info_common common;
 	__le32 mlo_1_1;
 } __packed;
 
->>>>>>> 2d5404ca
 struct rtw89_h2c_rf_tssi {
 	__le16 len;
 	u8 phy;
@@ -5130,7 +4348,6 @@
 	u8 adgaink_timeout;
 	u8 dack_fail;
 } __packed;
-<<<<<<< HEAD
 
 struct rtw89_c2h_rf_rxdck_rpt_log {
 	u8 ver;
@@ -5140,17 +4357,6 @@
 	u8 timeout[2];
 } __packed;
 
-=======
-
-struct rtw89_c2h_rf_rxdck_rpt_log {
-	u8 ver;
-	u8 band[2];
-	u8 bw[2];
-	u8 ch[2];
-	u8 timeout[2];
-} __packed;
-
->>>>>>> 2d5404ca
 struct rtw89_c2h_rf_txgapk_rpt_log {
 	__le32 r0x8010[2];
 	__le32 chk_cnt;
@@ -5257,11 +4463,8 @@
 int rtw89_fw_h2c_cxdrv_role(struct rtw89_dev *rtwdev, u8 type);
 int rtw89_fw_h2c_cxdrv_role_v1(struct rtw89_dev *rtwdev, u8 type);
 int rtw89_fw_h2c_cxdrv_role_v2(struct rtw89_dev *rtwdev, u8 type);
-<<<<<<< HEAD
-=======
 int rtw89_fw_h2c_cxdrv_role_v7(struct rtw89_dev *rtwdev, u8 type);
 int rtw89_fw_h2c_cxdrv_role_v8(struct rtw89_dev *rtwdev, u8 type);
->>>>>>> 2d5404ca
 int rtw89_fw_h2c_cxdrv_ctrl(struct rtw89_dev *rtwdev, u8 type);
 int rtw89_fw_h2c_cxdrv_ctrl_v7(struct rtw89_dev *rtwdev, u8 type);
 int rtw89_fw_h2c_cxdrv_trx(struct rtw89_dev *rtwdev, u8 type);
@@ -5273,14 +4476,6 @@
 				   struct list_head *chan_list);
 int rtw89_fw_h2c_scan_list_offload_be(struct rtw89_dev *rtwdev, int ch_num,
 				      struct list_head *chan_list);
-<<<<<<< HEAD
-int rtw89_fw_h2c_scan_offload(struct rtw89_dev *rtwdev,
-			      struct rtw89_scan_option *opt,
-			      struct rtw89_vif *vif);
-int rtw89_fw_h2c_scan_offload_be(struct rtw89_dev *rtwdev,
-				 struct rtw89_scan_option *opt,
-				 struct rtw89_vif *vif);
-=======
 int rtw89_fw_h2c_scan_offload_ax(struct rtw89_dev *rtwdev,
 				 struct rtw89_scan_option *opt,
 				 struct rtw89_vif *vif,
@@ -5289,7 +4484,6 @@
 				 struct rtw89_scan_option *opt,
 				 struct rtw89_vif *vif,
 				 bool wowlan);
->>>>>>> 2d5404ca
 int rtw89_fw_h2c_rf_reg(struct rtw89_dev *rtwdev,
 			struct rtw89_fw_h2c_rf_reg_info *info,
 			u16 len, u8 page);
@@ -5297,14 +4491,6 @@
 int rtw89_fw_h2c_rf_pre_ntfy(struct rtw89_dev *rtwdev,
 			     enum rtw89_phy_idx phy_idx);
 int rtw89_fw_h2c_rf_tssi(struct rtw89_dev *rtwdev, enum rtw89_phy_idx phy_idx,
-<<<<<<< HEAD
-			 enum rtw89_tssi_mode tssi_mode);
-int rtw89_fw_h2c_rf_iqk(struct rtw89_dev *rtwdev, enum rtw89_phy_idx phy_idx);
-int rtw89_fw_h2c_rf_dpk(struct rtw89_dev *rtwdev, enum rtw89_phy_idx phy_idx);
-int rtw89_fw_h2c_rf_txgapk(struct rtw89_dev *rtwdev, enum rtw89_phy_idx phy_idx);
-int rtw89_fw_h2c_rf_dack(struct rtw89_dev *rtwdev, enum rtw89_phy_idx phy_idx);
-int rtw89_fw_h2c_rf_rxdck(struct rtw89_dev *rtwdev, enum rtw89_phy_idx phy_idx);
-=======
 			 const struct rtw89_chan *chan, enum rtw89_tssi_mode tssi_mode);
 int rtw89_fw_h2c_rf_iqk(struct rtw89_dev *rtwdev, enum rtw89_phy_idx phy_idx,
 			const struct rtw89_chan *chan);
@@ -5316,7 +4502,6 @@
 			 const struct rtw89_chan *chan);
 int rtw89_fw_h2c_rf_rxdck(struct rtw89_dev *rtwdev, enum rtw89_phy_idx phy_idx,
 			  const struct rtw89_chan *chan);
->>>>>>> 2d5404ca
 int rtw89_fw_h2c_raw_with_hdr(struct rtw89_dev *rtwdev,
 			      u8 h2c_class, u8 h2c_func, u8 *buf, u16 len,
 			      bool rack, bool dack);
@@ -5340,11 +4525,8 @@
 			  struct rtw89_lps_parm *lps_param);
 int rtw89_fw_h2c_lps_ch_info(struct rtw89_dev *rtwdev,
 			     struct rtw89_vif *rtwvif);
-<<<<<<< HEAD
-=======
 int rtw89_fw_h2c_fwips(struct rtw89_dev *rtwdev, struct rtw89_vif *rtwvif,
 		       bool enable);
->>>>>>> 2d5404ca
 struct sk_buff *rtw89_fw_h2c_alloc_skb_with_hdr(struct rtw89_dev *rtwdev, u32 len);
 struct sk_buff *rtw89_fw_h2c_alloc_skb_no_hdr(struct rtw89_dev *rtwdev, u32 len);
 int rtw89_fw_msg_reg(struct rtw89_dev *rtwdev,
@@ -5359,12 +4541,6 @@
 int rtw89_hw_scan_offload(struct rtw89_dev *rtwdev, struct ieee80211_vif *vif,
 			  bool enable);
 void rtw89_hw_scan_abort(struct rtw89_dev *rtwdev, struct ieee80211_vif *vif);
-<<<<<<< HEAD
-int rtw89_hw_scan_add_chan_list(struct rtw89_dev *rtwdev,
-				struct rtw89_vif *rtwvif, bool connected);
-int rtw89_hw_scan_add_chan_list_be(struct rtw89_dev *rtwdev,
-				   struct rtw89_vif *rtwvif, bool connected);
-=======
 int rtw89_hw_scan_add_chan_list_ax(struct rtw89_dev *rtwdev,
 				   struct rtw89_vif *rtwvif, bool connected);
 int rtw89_pno_scan_add_chan_list_ax(struct rtw89_dev *rtwdev,
@@ -5373,7 +4549,6 @@
 				   struct rtw89_vif *rtwvif, bool connected);
 int rtw89_pno_scan_add_chan_list_be(struct rtw89_dev *rtwdev,
 				    struct rtw89_vif *rtwvif);
->>>>>>> 2d5404ca
 int rtw89_fw_h2c_trigger_cpu_exception(struct rtw89_dev *rtwdev);
 int rtw89_fw_h2c_pkt_drop(struct rtw89_dev *rtwdev,
 			  const struct rtw89_pkt_drop_params *params);
@@ -5426,11 +4601,7 @@
 			 const struct rtw89_fw_mrc_add_arg *arg);
 int rtw89_fw_h2c_mrc_start(struct rtw89_dev *rtwdev,
 			   const struct rtw89_fw_mrc_start_arg *arg);
-<<<<<<< HEAD
-int rtw89_fw_h2c_mrc_del(struct rtw89_dev *rtwdev, u8 sch_idx);
-=======
 int rtw89_fw_h2c_mrc_del(struct rtw89_dev *rtwdev, u8 sch_idx, u8 slot_idx);
->>>>>>> 2d5404ca
 int rtw89_fw_h2c_mrc_req_tsf(struct rtw89_dev *rtwdev,
 			     const struct rtw89_fw_mrc_req_tsf_arg *arg,
 			     struct rtw89_mac_mrc_tsf_rpt *rpt);
@@ -5601,13 +4772,10 @@
 rtw89_load_rfe_data_from_fw(struct rtw89_dev *rtwdev,
 			    const struct rtw89_rfe_parms *init);
 
-<<<<<<< HEAD
-=======
 enum rtw89_wow_wakeup_ver {
 	RTW89_WOW_REASON_V0,
 	RTW89_WOW_REASON_V1,
 	RTW89_WOW_REASON_NUM,
 };
 
->>>>>>> 2d5404ca
 #endif