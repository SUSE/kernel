--- conflicted
+++ resolved
@@ -8,15 +8,10 @@
 #include "core.h"
 
 void rtw8852a_rck(struct rtw89_dev *rtwdev);
-<<<<<<< HEAD
-void rtw8852a_dack(struct rtw89_dev *rtwdev);
-void rtw8852a_iqk(struct rtw89_dev *rtwdev, enum rtw89_phy_idx phy_idx);
-=======
 void rtw8852a_dack(struct rtw89_dev *rtwdev,
 		   enum rtw89_chanctx_idx chanctx_idx);
 void rtw8852a_iqk(struct rtw89_dev *rtwdev, enum rtw89_phy_idx phy_idx,
 		  enum rtw89_chanctx_idx chanctx_idx);
->>>>>>> 2d5404ca
 void rtw8852a_rx_dck(struct rtw89_dev *rtwdev, enum rtw89_phy_idx phy_idx,
 		     bool is_afe, enum rtw89_chanctx_idx chanctx_idx);
 void rtw8852a_dpk(struct rtw89_dev *rtwdev, enum rtw89_phy_idx phy_idx,
