--- conflicted
+++ resolved
@@ -46,10 +46,7 @@
 	.rpwm_addr		= R_AX_PCIE_HRPWM,
 	.cpwm_addr		= R_AX_CPWM,
 	.mit_addr		= R_AX_INT_MIT_RX,
-<<<<<<< HEAD
-=======
 	.wp_sel_addr		= 0,
->>>>>>> 2d5404ca
 	.tx_dma_ch_mask		= 0,
 	.bd_idx_addr_low_power	= NULL,
 	.dma_addr_set		= &rtw89_pci_ch_dma_addr_set,
