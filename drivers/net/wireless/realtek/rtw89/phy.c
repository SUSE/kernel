// SPDX-License-Identifier: GPL-2.0 OR BSD-3-Clause
/* Copyright(c) 2019-2020  Realtek Corporation
 */

#include "chan.h"
#include "coex.h"
#include "debug.h"
#include "fw.h"
#include "mac.h"
#include "phy.h"
#include "ps.h"
#include "reg.h"
#include "sar.h"
#include "txrx.h"
#include "util.h"

static u32 rtw89_phy0_phy1_offset(struct rtw89_dev *rtwdev, u32 addr)
{
	const struct rtw89_phy_gen_def *phy = rtwdev->chip->phy_def;

	return phy->phy0_phy1_offset(rtwdev, addr);
}

static u16 get_max_amsdu_len(struct rtw89_dev *rtwdev,
			     const struct rtw89_ra_report *report)
{
	u32 bit_rate = report->bit_rate;

	/* lower than ofdm, do not aggregate */
	if (bit_rate < 550)
		return 1;

	/* avoid AMSDU for legacy rate */
	if (report->might_fallback_legacy)
		return 1;

	/* lower than 20M vht 2ss mcs8, make it small */
	if (bit_rate < 1800)
		return 1200;

	/* lower than 40M vht 2ss mcs9, make it medium */
	if (bit_rate < 4000)
		return 2600;

	/* not yet 80M vht 2ss mcs8/9, make it twice regular packet size */
	if (bit_rate < 7000)
		return 3500;

	return rtwdev->chip->max_amsdu_limit;
}

static u64 get_mcs_ra_mask(u16 mcs_map, u8 highest_mcs, u8 gap)
{
	u64 ra_mask = 0;
	u8 mcs_cap;
	int i, nss;

	for (i = 0, nss = 12; i < 4; i++, mcs_map >>= 2, nss += 12) {
		mcs_cap = mcs_map & 0x3;
		switch (mcs_cap) {
		case 2:
			ra_mask |= GENMASK_ULL(highest_mcs, 0) << nss;
			break;
		case 1:
			ra_mask |= GENMASK_ULL(highest_mcs - gap, 0) << nss;
			break;
		case 0:
			ra_mask |= GENMASK_ULL(highest_mcs - gap * 2, 0) << nss;
			break;
		default:
			break;
		}
	}

	return ra_mask;
}

static u64 get_he_ra_mask(struct ieee80211_sta *sta)
{
	struct ieee80211_sta_he_cap cap = sta->deflink.he_cap;
	u16 mcs_map;

	switch (sta->deflink.bandwidth) {
	case IEEE80211_STA_RX_BW_160:
		if (cap.he_cap_elem.phy_cap_info[0] &
		    IEEE80211_HE_PHY_CAP0_CHANNEL_WIDTH_SET_80PLUS80_MHZ_IN_5G)
			mcs_map = le16_to_cpu(cap.he_mcs_nss_supp.rx_mcs_80p80);
		else
			mcs_map = le16_to_cpu(cap.he_mcs_nss_supp.rx_mcs_160);
		break;
	default:
		mcs_map = le16_to_cpu(cap.he_mcs_nss_supp.rx_mcs_80);
	}

	/* MCS11, MCS9, MCS7 */
	return get_mcs_ra_mask(mcs_map, 11, 2);
}

static u64 get_eht_mcs_ra_mask(u8 *max_nss, u8 start_mcs, u8 n_nss)
{
	u64 nss_mcs_shift;
	u64 nss_mcs_val;
	u64 mask = 0;
	int i, j;
	u8 nss;

	for (i = 0; i < n_nss; i++) {
		nss = u8_get_bits(max_nss[i], IEEE80211_EHT_MCS_NSS_RX);
		if (!nss)
			continue;

		nss_mcs_val = GENMASK_ULL(start_mcs + i * 2, 0);

		for (j = 0, nss_mcs_shift = 12; j < nss; j++, nss_mcs_shift += 16)
			mask |= nss_mcs_val << nss_mcs_shift;
	}

	return mask;
}

static u64 get_eht_ra_mask(struct ieee80211_sta *sta)
{
	struct ieee80211_sta_eht_cap *eht_cap = &sta->deflink.eht_cap;
	struct ieee80211_eht_mcs_nss_supp_20mhz_only *mcs_nss_20mhz;
	struct ieee80211_eht_mcs_nss_supp_bw *mcs_nss;
<<<<<<< HEAD
=======
	u8 *he_phy_cap = sta->deflink.he_cap.he_cap_elem.phy_cap_info;
>>>>>>> 2d5404ca

	switch (sta->deflink.bandwidth) {
	case IEEE80211_STA_RX_BW_320:
		mcs_nss = &eht_cap->eht_mcs_nss_supp.bw._320;
		/* MCS 9, 11, 13 */
		return get_eht_mcs_ra_mask(mcs_nss->rx_tx_max_nss, 9, 3);
	case IEEE80211_STA_RX_BW_160:
		mcs_nss = &eht_cap->eht_mcs_nss_supp.bw._160;
		/* MCS 9, 11, 13 */
		return get_eht_mcs_ra_mask(mcs_nss->rx_tx_max_nss, 9, 3);
<<<<<<< HEAD
=======
	case IEEE80211_STA_RX_BW_20:
		if (!(he_phy_cap[0] &
		      IEEE80211_HE_PHY_CAP0_CHANNEL_WIDTH_SET_MASK_ALL)) {
			mcs_nss_20mhz = &eht_cap->eht_mcs_nss_supp.only_20mhz;
			/* MCS 7, 9, 11, 13 */
			return get_eht_mcs_ra_mask(mcs_nss_20mhz->rx_tx_max_nss, 7, 4);
		}
		fallthrough;
>>>>>>> 2d5404ca
	case IEEE80211_STA_RX_BW_80:
	default:
		mcs_nss = &eht_cap->eht_mcs_nss_supp.bw._80;
		/* MCS 9, 11, 13 */
		return get_eht_mcs_ra_mask(mcs_nss->rx_tx_max_nss, 9, 3);
<<<<<<< HEAD
	case IEEE80211_STA_RX_BW_20:
		mcs_nss_20mhz = &eht_cap->eht_mcs_nss_supp.only_20mhz;
		/* MCS 7, 9, 11, 13 */
		return get_eht_mcs_ra_mask(mcs_nss_20mhz->rx_tx_max_nss, 7, 4);
=======
>>>>>>> 2d5404ca
	}
}

#define RA_FLOOR_TABLE_SIZE	7
#define RA_FLOOR_UP_GAP		3
static u64 rtw89_phy_ra_mask_rssi(struct rtw89_dev *rtwdev, u8 rssi,
				  u8 ratr_state)
{
	u8 rssi_lv_t[RA_FLOOR_TABLE_SIZE] = {30, 44, 48, 52, 56, 60, 100};
	u8 rssi_lv = 0;
	u8 i;

	rssi >>= 1;
	for (i = 0; i < RA_FLOOR_TABLE_SIZE; i++) {
		if (i >= ratr_state)
			rssi_lv_t[i] += RA_FLOOR_UP_GAP;
		if (rssi < rssi_lv_t[i]) {
			rssi_lv = i;
			break;
		}
	}
	if (rssi_lv == 0)
		return 0xffffffffffffffffULL;
	else if (rssi_lv == 1)
		return 0xfffffffffffffff0ULL;
	else if (rssi_lv == 2)
		return 0xffffffffffffefe0ULL;
	else if (rssi_lv == 3)
		return 0xffffffffffffcfc0ULL;
	else if (rssi_lv == 4)
		return 0xffffffffffff8f80ULL;
	else if (rssi_lv >= 5)
		return 0xffffffffffff0f00ULL;

	return 0xffffffffffffffffULL;
}

static u64 rtw89_phy_ra_mask_recover(u64 ra_mask, u64 ra_mask_bak)
{
	if ((ra_mask & ~(RA_MASK_CCK_RATES | RA_MASK_OFDM_RATES)) == 0)
		ra_mask |= (ra_mask_bak & ~(RA_MASK_CCK_RATES | RA_MASK_OFDM_RATES));

	if (ra_mask == 0)
		ra_mask |= (ra_mask_bak & (RA_MASK_CCK_RATES | RA_MASK_OFDM_RATES));

	return ra_mask;
}

static u64 rtw89_phy_ra_mask_cfg(struct rtw89_dev *rtwdev, struct rtw89_sta *rtwsta,
				 const struct rtw89_chan *chan)
{
	struct ieee80211_sta *sta = rtwsta_to_sta(rtwsta);
	struct cfg80211_bitrate_mask *mask = &rtwsta->mask;
	enum nl80211_band band;
	u64 cfg_mask;

	if (!rtwsta->use_cfg_mask)
		return -1;

	switch (chan->band_type) {
	case RTW89_BAND_2G:
		band = NL80211_BAND_2GHZ;
		cfg_mask = u64_encode_bits(mask->control[NL80211_BAND_2GHZ].legacy,
					   RA_MASK_CCK_RATES | RA_MASK_OFDM_RATES);
		break;
	case RTW89_BAND_5G:
		band = NL80211_BAND_5GHZ;
		cfg_mask = u64_encode_bits(mask->control[NL80211_BAND_5GHZ].legacy,
					   RA_MASK_OFDM_RATES);
		break;
	case RTW89_BAND_6G:
		band = NL80211_BAND_6GHZ;
		cfg_mask = u64_encode_bits(mask->control[NL80211_BAND_6GHZ].legacy,
					   RA_MASK_OFDM_RATES);
		break;
	default:
		rtw89_warn(rtwdev, "unhandled band type %d\n", chan->band_type);
		return -1;
	}

	if (sta->deflink.he_cap.has_he) {
		cfg_mask |= u64_encode_bits(mask->control[band].he_mcs[0],
					    RA_MASK_HE_1SS_RATES);
		cfg_mask |= u64_encode_bits(mask->control[band].he_mcs[1],
					    RA_MASK_HE_2SS_RATES);
	} else if (sta->deflink.vht_cap.vht_supported) {
		cfg_mask |= u64_encode_bits(mask->control[band].vht_mcs[0],
					    RA_MASK_VHT_1SS_RATES);
		cfg_mask |= u64_encode_bits(mask->control[band].vht_mcs[1],
					    RA_MASK_VHT_2SS_RATES);
	} else if (sta->deflink.ht_cap.ht_supported) {
		cfg_mask |= u64_encode_bits(mask->control[band].ht_mcs[0],
					    RA_MASK_HT_1SS_RATES);
		cfg_mask |= u64_encode_bits(mask->control[band].ht_mcs[1],
					    RA_MASK_HT_2SS_RATES);
	}

	return cfg_mask;
}

static const u64
rtw89_ra_mask_ht_rates[4] = {RA_MASK_HT_1SS_RATES, RA_MASK_HT_2SS_RATES,
			     RA_MASK_HT_3SS_RATES, RA_MASK_HT_4SS_RATES};
static const u64
rtw89_ra_mask_vht_rates[4] = {RA_MASK_VHT_1SS_RATES, RA_MASK_VHT_2SS_RATES,
			      RA_MASK_VHT_3SS_RATES, RA_MASK_VHT_4SS_RATES};
static const u64
rtw89_ra_mask_he_rates[4] = {RA_MASK_HE_1SS_RATES, RA_MASK_HE_2SS_RATES,
			     RA_MASK_HE_3SS_RATES, RA_MASK_HE_4SS_RATES};
static const u64
rtw89_ra_mask_eht_rates[4] = {RA_MASK_EHT_1SS_RATES, RA_MASK_EHT_2SS_RATES,
			      RA_MASK_EHT_3SS_RATES, RA_MASK_EHT_4SS_RATES};

static void rtw89_phy_ra_gi_ltf(struct rtw89_dev *rtwdev,
				struct rtw89_sta *rtwsta,
				const struct rtw89_chan *chan,
				bool *fix_giltf_en, u8 *fix_giltf)
{
	struct cfg80211_bitrate_mask *mask = &rtwsta->mask;
	u8 band = chan->band_type;
	enum nl80211_band nl_band = rtw89_hw_to_nl80211_band(band);
	u8 he_gi = mask->control[nl_band].he_gi;
	u8 he_ltf = mask->control[nl_band].he_ltf;

	if (!rtwsta->use_cfg_mask)
		return;

	if (he_ltf == 2 && he_gi == 2) {
		*fix_giltf = RTW89_GILTF_LGI_4XHE32;
	} else if (he_ltf == 2 && he_gi == 0) {
		*fix_giltf = RTW89_GILTF_SGI_4XHE08;
	} else if (he_ltf == 1 && he_gi == 1) {
		*fix_giltf = RTW89_GILTF_2XHE16;
	} else if (he_ltf == 1 && he_gi == 0) {
		*fix_giltf = RTW89_GILTF_2XHE08;
	} else if (he_ltf == 0 && he_gi == 1) {
		*fix_giltf = RTW89_GILTF_1XHE16;
	} else if (he_ltf == 0 && he_gi == 0) {
		*fix_giltf = RTW89_GILTF_1XHE08;
	} else {
		*fix_giltf_en = false;
		return;
	}

	*fix_giltf_en = true;
}

static void rtw89_phy_ra_sta_update(struct rtw89_dev *rtwdev,
				    struct ieee80211_sta *sta, bool csi)
{
	struct rtw89_sta *rtwsta = (struct rtw89_sta *)sta->drv_priv;
	struct rtw89_vif *rtwvif = rtwsta->rtwvif;
	struct rtw89_phy_rate_pattern *rate_pattern = &rtwvif->rate_pattern;
	struct rtw89_ra_info *ra = &rtwsta->ra;
	const struct rtw89_chan *chan = rtw89_chan_get(rtwdev,
<<<<<<< HEAD
						       rtwvif->sub_entity_idx);
=======
						       rtwvif->chanctx_idx);
>>>>>>> 2d5404ca
	struct ieee80211_vif *vif = rtwvif_to_vif(rtwsta->rtwvif);
	const u64 *high_rate_masks = rtw89_ra_mask_ht_rates;
	u8 rssi = ewma_rssi_read(&rtwsta->avg_rssi);
	u64 ra_mask = 0;
	u64 ra_mask_bak;
	u8 mode = 0;
	u8 csi_mode = RTW89_RA_RPT_MODE_LEGACY;
	u8 bw_mode = 0;
	u8 stbc_en = 0;
	u8 ldpc_en = 0;
	u8 fix_giltf = 0;
	u8 i;
	bool sgi = false;
	bool fix_giltf_en = false;

	memset(ra, 0, sizeof(*ra));
	/* Set the ra mask from sta's capability */
	if (sta->deflink.eht_cap.has_eht) {
		mode |= RTW89_RA_MODE_EHT;
		ra_mask |= get_eht_ra_mask(sta);
		high_rate_masks = rtw89_ra_mask_eht_rates;
	} else if (sta->deflink.he_cap.has_he) {
		mode |= RTW89_RA_MODE_HE;
		csi_mode = RTW89_RA_RPT_MODE_HE;
		ra_mask |= get_he_ra_mask(sta);
		high_rate_masks = rtw89_ra_mask_he_rates;
		if (sta->deflink.he_cap.he_cap_elem.phy_cap_info[2] &
		    IEEE80211_HE_PHY_CAP2_STBC_RX_UNDER_80MHZ)
			stbc_en = 1;
		if (sta->deflink.he_cap.he_cap_elem.phy_cap_info[1] &
		    IEEE80211_HE_PHY_CAP1_LDPC_CODING_IN_PAYLOAD)
			ldpc_en = 1;
		rtw89_phy_ra_gi_ltf(rtwdev, rtwsta, chan, &fix_giltf_en, &fix_giltf);
	} else if (sta->deflink.vht_cap.vht_supported) {
		u16 mcs_map = le16_to_cpu(sta->deflink.vht_cap.vht_mcs.rx_mcs_map);

		mode |= RTW89_RA_MODE_VHT;
		csi_mode = RTW89_RA_RPT_MODE_VHT;
		/* MCS9 (non-20MHz), MCS8, MCS7 */
		if (sta->deflink.bandwidth == IEEE80211_STA_RX_BW_20)
			ra_mask |= get_mcs_ra_mask(mcs_map, 8, 1);
		else
			ra_mask |= get_mcs_ra_mask(mcs_map, 9, 1);
		high_rate_masks = rtw89_ra_mask_vht_rates;
		if (sta->deflink.vht_cap.cap & IEEE80211_VHT_CAP_RXSTBC_MASK)
			stbc_en = 1;
		if (sta->deflink.vht_cap.cap & IEEE80211_VHT_CAP_RXLDPC)
			ldpc_en = 1;
	} else if (sta->deflink.ht_cap.ht_supported) {
		mode |= RTW89_RA_MODE_HT;
		csi_mode = RTW89_RA_RPT_MODE_HT;
		ra_mask |= ((u64)sta->deflink.ht_cap.mcs.rx_mask[3] << 48) |
			   ((u64)sta->deflink.ht_cap.mcs.rx_mask[2] << 36) |
			   ((u64)sta->deflink.ht_cap.mcs.rx_mask[1] << 24) |
			   ((u64)sta->deflink.ht_cap.mcs.rx_mask[0] << 12);
		high_rate_masks = rtw89_ra_mask_ht_rates;
		if (sta->deflink.ht_cap.cap & IEEE80211_HT_CAP_RX_STBC)
			stbc_en = 1;
		if (sta->deflink.ht_cap.cap & IEEE80211_HT_CAP_LDPC_CODING)
			ldpc_en = 1;
	}

	switch (chan->band_type) {
	case RTW89_BAND_2G:
		ra_mask |= sta->deflink.supp_rates[NL80211_BAND_2GHZ];
		if (sta->deflink.supp_rates[NL80211_BAND_2GHZ] & 0xf)
			mode |= RTW89_RA_MODE_CCK;
		if (sta->deflink.supp_rates[NL80211_BAND_2GHZ] & 0xff0)
			mode |= RTW89_RA_MODE_OFDM;
		break;
	case RTW89_BAND_5G:
		ra_mask |= (u64)sta->deflink.supp_rates[NL80211_BAND_5GHZ] << 4;
		mode |= RTW89_RA_MODE_OFDM;
		break;
	case RTW89_BAND_6G:
		ra_mask |= (u64)sta->deflink.supp_rates[NL80211_BAND_6GHZ] << 4;
		mode |= RTW89_RA_MODE_OFDM;
		break;
	default:
		rtw89_err(rtwdev, "Unknown band type\n");
		break;
	}

	ra_mask_bak = ra_mask;

	if (mode >= RTW89_RA_MODE_HT) {
		u64 mask = 0;
		for (i = 0; i < rtwdev->hal.tx_nss; i++)
			mask |= high_rate_masks[i];
		if (mode & RTW89_RA_MODE_OFDM)
			mask |= RA_MASK_SUBOFDM_RATES;
		if (mode & RTW89_RA_MODE_CCK)
			mask |= RA_MASK_SUBCCK_RATES;
		ra_mask &= mask;
	} else if (mode & RTW89_RA_MODE_OFDM) {
		ra_mask &= (RA_MASK_OFDM_RATES | RA_MASK_SUBCCK_RATES);
	}

	if (mode != RTW89_RA_MODE_CCK)
		ra_mask &= rtw89_phy_ra_mask_rssi(rtwdev, rssi, 0);

	ra_mask = rtw89_phy_ra_mask_recover(ra_mask, ra_mask_bak);
	ra_mask &= rtw89_phy_ra_mask_cfg(rtwdev, rtwsta, chan);

	switch (sta->deflink.bandwidth) {
	case IEEE80211_STA_RX_BW_160:
		bw_mode = RTW89_CHANNEL_WIDTH_160;
		sgi = sta->deflink.vht_cap.vht_supported &&
		      (sta->deflink.vht_cap.cap & IEEE80211_VHT_CAP_SHORT_GI_160);
		break;
	case IEEE80211_STA_RX_BW_80:
		bw_mode = RTW89_CHANNEL_WIDTH_80;
		sgi = sta->deflink.vht_cap.vht_supported &&
		      (sta->deflink.vht_cap.cap & IEEE80211_VHT_CAP_SHORT_GI_80);
		break;
	case IEEE80211_STA_RX_BW_40:
		bw_mode = RTW89_CHANNEL_WIDTH_40;
		sgi = sta->deflink.ht_cap.ht_supported &&
		      (sta->deflink.ht_cap.cap & IEEE80211_HT_CAP_SGI_40);
		break;
	default:
		bw_mode = RTW89_CHANNEL_WIDTH_20;
		sgi = sta->deflink.ht_cap.ht_supported &&
		      (sta->deflink.ht_cap.cap & IEEE80211_HT_CAP_SGI_20);
		break;
	}

	if (sta->deflink.he_cap.he_cap_elem.phy_cap_info[3] &
	    IEEE80211_HE_PHY_CAP3_DCM_MAX_CONST_RX_16_QAM)
		ra->dcm_cap = 1;

	if (rate_pattern->enable && !vif->p2p) {
		ra_mask = rtw89_phy_ra_mask_cfg(rtwdev, rtwsta, chan);
		ra_mask &= rate_pattern->ra_mask;
		mode = rate_pattern->ra_mode;
	}

	ra->bw_cap = bw_mode;
	ra->er_cap = rtwsta->er_cap;
	ra->mode_ctrl = mode;
	ra->macid = rtwsta->mac_id;
	ra->stbc_cap = stbc_en;
	ra->ldpc_cap = ldpc_en;
	ra->ss_num = min(sta->deflink.rx_nss, rtwdev->hal.tx_nss) - 1;
	ra->en_sgi = sgi;
	ra->ra_mask = ra_mask;
	ra->fix_giltf_en = fix_giltf_en;
	ra->fix_giltf = fix_giltf;

	if (!csi)
		return;

	ra->fixed_csi_rate_en = false;
	ra->ra_csi_rate_en = true;
	ra->cr_tbl_sel = false;
	ra->band_num = rtwvif->phy_idx;
	ra->csi_bw = bw_mode;
	ra->csi_gi_ltf = RTW89_GILTF_LGI_4XHE32;
	ra->csi_mcs_ss_idx = 5;
	ra->csi_mode = csi_mode;
}

void rtw89_phy_ra_update_sta(struct rtw89_dev *rtwdev, struct ieee80211_sta *sta,
			     u32 changed)
{
	struct rtw89_sta *rtwsta = (struct rtw89_sta *)sta->drv_priv;
	struct rtw89_ra_info *ra = &rtwsta->ra;

	rtw89_phy_ra_sta_update(rtwdev, sta, false);

	if (changed & IEEE80211_RC_SUPP_RATES_CHANGED)
		ra->upd_mask = 1;
	if (changed & (IEEE80211_RC_BW_CHANGED | IEEE80211_RC_NSS_CHANGED))
		ra->upd_bw_nss_mask = 1;

	rtw89_debug(rtwdev, RTW89_DBG_RA,
		    "ra updat: macid = %d, bw = %d, nss = %d, gi = %d %d",
		    ra->macid,
		    ra->bw_cap,
		    ra->ss_num,
		    ra->en_sgi,
		    ra->giltf);

	rtw89_fw_h2c_ra(rtwdev, ra, false);
}

static bool __check_rate_pattern(struct rtw89_phy_rate_pattern *next,
				 u16 rate_base, u64 ra_mask, u8 ra_mode,
				 u32 rate_ctrl, u32 ctrl_skip, bool force)
{
	u8 n, c;

	if (rate_ctrl == ctrl_skip)
		return true;

	n = hweight32(rate_ctrl);
	if (n == 0)
		return true;

	if (force && n != 1)
		return false;

	if (next->enable)
		return false;

	c = __fls(rate_ctrl);
	next->rate = rate_base + c;
	next->ra_mode = ra_mode;
	next->ra_mask = ra_mask;
	next->enable = true;

	return true;
}

#define RTW89_HW_RATE_BY_CHIP_GEN(rate) \
	{ \
		[RTW89_CHIP_AX] = RTW89_HW_RATE_ ## rate, \
		[RTW89_CHIP_BE] = RTW89_HW_RATE_V1_ ## rate, \
	}

void rtw89_phy_rate_pattern_vif(struct rtw89_dev *rtwdev,
				struct ieee80211_vif *vif,
				const struct cfg80211_bitrate_mask *mask)
{
	struct ieee80211_supported_band *sband;
	struct rtw89_vif *rtwvif = (struct rtw89_vif *)vif->drv_priv;
	struct rtw89_phy_rate_pattern next_pattern = {0};
	const struct rtw89_chan *chan = rtw89_chan_get(rtwdev,
<<<<<<< HEAD
						       rtwvif->sub_entity_idx);
=======
						       rtwvif->chanctx_idx);
>>>>>>> 2d5404ca
	static const u16 hw_rate_he[][RTW89_CHIP_GEN_NUM] = {
		RTW89_HW_RATE_BY_CHIP_GEN(HE_NSS1_MCS0),
		RTW89_HW_RATE_BY_CHIP_GEN(HE_NSS2_MCS0),
		RTW89_HW_RATE_BY_CHIP_GEN(HE_NSS3_MCS0),
		RTW89_HW_RATE_BY_CHIP_GEN(HE_NSS4_MCS0),
	};
	static const u16 hw_rate_vht[][RTW89_CHIP_GEN_NUM] = {
		RTW89_HW_RATE_BY_CHIP_GEN(VHT_NSS1_MCS0),
		RTW89_HW_RATE_BY_CHIP_GEN(VHT_NSS2_MCS0),
		RTW89_HW_RATE_BY_CHIP_GEN(VHT_NSS3_MCS0),
		RTW89_HW_RATE_BY_CHIP_GEN(VHT_NSS4_MCS0),
	};
	static const u16 hw_rate_ht[][RTW89_CHIP_GEN_NUM] = {
		RTW89_HW_RATE_BY_CHIP_GEN(MCS0),
		RTW89_HW_RATE_BY_CHIP_GEN(MCS8),
		RTW89_HW_RATE_BY_CHIP_GEN(MCS16),
		RTW89_HW_RATE_BY_CHIP_GEN(MCS24),
	};
	u8 band = chan->band_type;
	enum nl80211_band nl_band = rtw89_hw_to_nl80211_band(band);
	enum rtw89_chip_gen chip_gen = rtwdev->chip->chip_gen;
	u8 tx_nss = rtwdev->hal.tx_nss;
	u8 i;

	for (i = 0; i < tx_nss; i++)
		if (!__check_rate_pattern(&next_pattern, hw_rate_he[i][chip_gen],
					  RA_MASK_HE_RATES, RTW89_RA_MODE_HE,
					  mask->control[nl_band].he_mcs[i],
					  0, true))
			goto out;

	for (i = 0; i < tx_nss; i++)
		if (!__check_rate_pattern(&next_pattern, hw_rate_vht[i][chip_gen],
					  RA_MASK_VHT_RATES, RTW89_RA_MODE_VHT,
					  mask->control[nl_band].vht_mcs[i],
					  0, true))
			goto out;

	for (i = 0; i < tx_nss; i++)
		if (!__check_rate_pattern(&next_pattern, hw_rate_ht[i][chip_gen],
					  RA_MASK_HT_RATES, RTW89_RA_MODE_HT,
					  mask->control[nl_band].ht_mcs[i],
					  0, true))
			goto out;

	/* lagacy cannot be empty for nl80211_parse_tx_bitrate_mask, and
	 * require at least one basic rate for ieee80211_set_bitrate_mask,
	 * so the decision just depends on if all bitrates are set or not.
	 */
	sband = rtwdev->hw->wiphy->bands[nl_band];
	if (band == RTW89_BAND_2G) {
		if (!__check_rate_pattern(&next_pattern, RTW89_HW_RATE_CCK1,
					  RA_MASK_CCK_RATES | RA_MASK_OFDM_RATES,
					  RTW89_RA_MODE_CCK | RTW89_RA_MODE_OFDM,
					  mask->control[nl_band].legacy,
					  BIT(sband->n_bitrates) - 1, false))
			goto out;
	} else {
		if (!__check_rate_pattern(&next_pattern, RTW89_HW_RATE_OFDM6,
					  RA_MASK_OFDM_RATES, RTW89_RA_MODE_OFDM,
					  mask->control[nl_band].legacy,
					  BIT(sband->n_bitrates) - 1, false))
			goto out;
	}

	if (!next_pattern.enable)
		goto out;

	rtwvif->rate_pattern = next_pattern;
	rtw89_debug(rtwdev, RTW89_DBG_RA,
		    "configure pattern: rate 0x%x, mask 0x%llx, mode 0x%x\n",
		    next_pattern.rate,
		    next_pattern.ra_mask,
		    next_pattern.ra_mode);
	return;

out:
	rtwvif->rate_pattern.enable = false;
	rtw89_debug(rtwdev, RTW89_DBG_RA, "unset rate pattern\n");
}

static void rtw89_phy_ra_update_sta_iter(void *data, struct ieee80211_sta *sta)
{
	struct rtw89_dev *rtwdev = (struct rtw89_dev *)data;

	rtw89_phy_ra_update_sta(rtwdev, sta, IEEE80211_RC_SUPP_RATES_CHANGED);
}

void rtw89_phy_ra_update(struct rtw89_dev *rtwdev)
{
	ieee80211_iterate_stations_atomic(rtwdev->hw,
					  rtw89_phy_ra_update_sta_iter,
					  rtwdev);
}

void rtw89_phy_ra_assoc(struct rtw89_dev *rtwdev, struct ieee80211_sta *sta)
{
	struct rtw89_sta *rtwsta = (struct rtw89_sta *)sta->drv_priv;
	struct rtw89_ra_info *ra = &rtwsta->ra;
	u8 rssi = ewma_rssi_read(&rtwsta->avg_rssi) >> RSSI_FACTOR;
	bool csi = rtw89_sta_has_beamformer_cap(sta);

	rtw89_phy_ra_sta_update(rtwdev, sta, csi);

	if (rssi > 40)
		ra->init_rate_lv = 1;
	else if (rssi > 20)
		ra->init_rate_lv = 2;
	else if (rssi > 1)
		ra->init_rate_lv = 3;
	else
		ra->init_rate_lv = 0;
	ra->upd_all = 1;
	rtw89_debug(rtwdev, RTW89_DBG_RA,
		    "ra assoc: macid = %d, mode = %d, bw = %d, nss = %d, lv = %d",
		    ra->macid,
		    ra->mode_ctrl,
		    ra->bw_cap,
		    ra->ss_num,
		    ra->init_rate_lv);
	rtw89_debug(rtwdev, RTW89_DBG_RA,
		    "ra assoc: dcm = %d, er = %d, ldpc = %d, stbc = %d, gi = %d %d",
		    ra->dcm_cap,
		    ra->er_cap,
		    ra->ldpc_cap,
		    ra->stbc_cap,
		    ra->en_sgi,
		    ra->giltf);

	rtw89_fw_h2c_ra(rtwdev, ra, csi);
}

u8 rtw89_phy_get_txsc(struct rtw89_dev *rtwdev,
		      const struct rtw89_chan *chan,
		      enum rtw89_bandwidth dbw)
{
	enum rtw89_bandwidth cbw = chan->band_width;
	u8 pri_ch = chan->primary_channel;
	u8 central_ch = chan->channel;
	u8 txsc_idx = 0;
	u8 tmp = 0;

	if (cbw == dbw || cbw == RTW89_CHANNEL_WIDTH_20)
		return txsc_idx;

	switch (cbw) {
	case RTW89_CHANNEL_WIDTH_40:
		txsc_idx = pri_ch > central_ch ? 1 : 2;
		break;
	case RTW89_CHANNEL_WIDTH_80:
		if (dbw == RTW89_CHANNEL_WIDTH_20) {
			if (pri_ch > central_ch)
				txsc_idx = (pri_ch - central_ch) >> 1;
			else
				txsc_idx = ((central_ch - pri_ch) >> 1) + 1;
		} else {
			txsc_idx = pri_ch > central_ch ? 9 : 10;
		}
		break;
	case RTW89_CHANNEL_WIDTH_160:
		if (pri_ch > central_ch)
			tmp = (pri_ch - central_ch) >> 1;
		else
			tmp = ((central_ch - pri_ch) >> 1) + 1;

		if (dbw == RTW89_CHANNEL_WIDTH_20) {
			txsc_idx = tmp;
		} else if (dbw == RTW89_CHANNEL_WIDTH_40) {
			if (tmp == 1 || tmp == 3)
				txsc_idx = 9;
			else if (tmp == 5 || tmp == 7)
				txsc_idx = 11;
			else if (tmp == 2 || tmp == 4)
				txsc_idx = 10;
			else if (tmp == 6 || tmp == 8)
				txsc_idx = 12;
			else
				return 0xff;
		} else {
			txsc_idx = pri_ch > central_ch ? 13 : 14;
		}
		break;
	case RTW89_CHANNEL_WIDTH_80_80:
		if (dbw == RTW89_CHANNEL_WIDTH_20) {
			if (pri_ch > central_ch)
				txsc_idx = (10 - (pri_ch - central_ch)) >> 1;
			else
				txsc_idx = ((central_ch - pri_ch) >> 1) + 5;
		} else if (dbw == RTW89_CHANNEL_WIDTH_40) {
			txsc_idx = pri_ch > central_ch ? 10 : 12;
		} else {
			txsc_idx = 14;
		}
		break;
	default:
		break;
	}

	return txsc_idx;
}
EXPORT_SYMBOL(rtw89_phy_get_txsc);

u8 rtw89_phy_get_txsb(struct rtw89_dev *rtwdev, const struct rtw89_chan *chan,
		      enum rtw89_bandwidth dbw)
{
	enum rtw89_bandwidth cbw = chan->band_width;
	u8 pri_ch = chan->primary_channel;
	u8 central_ch = chan->channel;
	u8 txsb_idx = 0;

	if (cbw == dbw || cbw == RTW89_CHANNEL_WIDTH_20)
		return txsb_idx;

	switch (cbw) {
	case RTW89_CHANNEL_WIDTH_40:
		txsb_idx = pri_ch > central_ch ? 1 : 0;
		break;
	case RTW89_CHANNEL_WIDTH_80:
		if (dbw == RTW89_CHANNEL_WIDTH_20)
			txsb_idx = (pri_ch - central_ch + 6) / 4;
		else
			txsb_idx = pri_ch > central_ch ? 1 : 0;
		break;
	case RTW89_CHANNEL_WIDTH_160:
		if (dbw == RTW89_CHANNEL_WIDTH_20)
			txsb_idx = (pri_ch - central_ch + 14) / 4;
		else if (dbw == RTW89_CHANNEL_WIDTH_40)
			txsb_idx = (pri_ch - central_ch + 12) / 8;
		else
			txsb_idx = pri_ch > central_ch ? 1 : 0;
		break;
	case RTW89_CHANNEL_WIDTH_320:
		if (dbw == RTW89_CHANNEL_WIDTH_20)
			txsb_idx = (pri_ch - central_ch + 30) / 4;
		else if (dbw == RTW89_CHANNEL_WIDTH_40)
			txsb_idx = (pri_ch - central_ch + 28) / 8;
		else if (dbw == RTW89_CHANNEL_WIDTH_80)
			txsb_idx = (pri_ch - central_ch + 24) / 16;
		else
			txsb_idx = pri_ch > central_ch ? 1 : 0;
		break;
	default:
		break;
	}

	return txsb_idx;
}
EXPORT_SYMBOL(rtw89_phy_get_txsb);

static bool rtw89_phy_check_swsi_busy(struct rtw89_dev *rtwdev)
{
	return !!rtw89_phy_read32_mask(rtwdev, R_SWSI_V1, B_SWSI_W_BUSY_V1) ||
	       !!rtw89_phy_read32_mask(rtwdev, R_SWSI_V1, B_SWSI_R_BUSY_V1);
}

u32 rtw89_phy_read_rf(struct rtw89_dev *rtwdev, enum rtw89_rf_path rf_path,
		      u32 addr, u32 mask)
{
	const struct rtw89_chip_info *chip = rtwdev->chip;
	const u32 *base_addr = chip->rf_base_addr;
	u32 val, direct_addr;

	if (rf_path >= rtwdev->chip->rf_path_num) {
		rtw89_err(rtwdev, "unsupported rf path (%d)\n", rf_path);
		return INV_RF_DATA;
	}

	addr &= 0xff;
	direct_addr = base_addr[rf_path] + (addr << 2);
	mask &= RFREG_MASK;

	val = rtw89_phy_read32_mask(rtwdev, direct_addr, mask);

	return val;
}
EXPORT_SYMBOL(rtw89_phy_read_rf);

static u32 rtw89_phy_read_rf_a(struct rtw89_dev *rtwdev,
			       enum rtw89_rf_path rf_path, u32 addr, u32 mask)
{
	bool busy;
	bool done;
	u32 val;
	int ret;

	ret = read_poll_timeout_atomic(rtw89_phy_check_swsi_busy, busy, !busy,
				       1, 30, false, rtwdev);
	if (ret) {
		rtw89_err(rtwdev, "read rf busy swsi\n");
		return INV_RF_DATA;
	}

	mask &= RFREG_MASK;

	val = FIELD_PREP(B_SWSI_READ_ADDR_PATH_V1, rf_path) |
	      FIELD_PREP(B_SWSI_READ_ADDR_ADDR_V1, addr);
	rtw89_phy_write32_mask(rtwdev, R_SWSI_READ_ADDR_V1, B_SWSI_READ_ADDR_V1, val);
	udelay(2);

	ret = read_poll_timeout_atomic(rtw89_phy_read32_mask, done, done, 1,
				       30, false, rtwdev, R_SWSI_V1,
				       B_SWSI_R_DATA_DONE_V1);
	if (ret) {
		rtw89_err(rtwdev, "read swsi busy\n");
		return INV_RF_DATA;
	}

	return rtw89_phy_read32_mask(rtwdev, R_SWSI_V1, mask);
}

u32 rtw89_phy_read_rf_v1(struct rtw89_dev *rtwdev, enum rtw89_rf_path rf_path,
			 u32 addr, u32 mask)
{
	bool ad_sel = FIELD_GET(RTW89_RF_ADDR_ADSEL_MASK, addr);

	if (rf_path >= rtwdev->chip->rf_path_num) {
		rtw89_err(rtwdev, "unsupported rf path (%d)\n", rf_path);
		return INV_RF_DATA;
	}

	if (ad_sel)
		return rtw89_phy_read_rf(rtwdev, rf_path, addr, mask);
	else
		return rtw89_phy_read_rf_a(rtwdev, rf_path, addr, mask);
}
EXPORT_SYMBOL(rtw89_phy_read_rf_v1);

static u32 rtw89_phy_read_full_rf_v2_a(struct rtw89_dev *rtwdev,
				       enum rtw89_rf_path rf_path, u32 addr)
{
	static const u16 r_addr_ofst[2] = {0x2C24, 0x2D24};
	static const u16 addr_ofst[2] = {0x2ADC, 0x2BDC};
	bool busy, done;
	int ret;
	u32 val;

	rtw89_phy_write32_mask(rtwdev, addr_ofst[rf_path], B_HWSI_ADD_CTL_MASK, 0x1);
	ret = read_poll_timeout_atomic(rtw89_phy_read32_mask, busy, !busy,
				       1, 3800, false,
				       rtwdev, r_addr_ofst[rf_path], B_HWSI_VAL_BUSY);
	if (ret) {
		rtw89_warn(rtwdev, "poll HWSI is busy\n");
		return INV_RF_DATA;
	}

	rtw89_phy_write32_mask(rtwdev, addr_ofst[rf_path], B_HWSI_ADD_MASK, addr);
	rtw89_phy_write32_mask(rtwdev, addr_ofst[rf_path], B_HWSI_ADD_RD, 0x1);
	udelay(2);

	ret = read_poll_timeout_atomic(rtw89_phy_read32_mask, done, done,
				       1, 3800, false,
				       rtwdev, r_addr_ofst[rf_path], B_HWSI_VAL_RDONE);
	if (ret) {
		rtw89_warn(rtwdev, "read HWSI is busy\n");
		val = INV_RF_DATA;
		goto out;
	}

	val = rtw89_phy_read32_mask(rtwdev, r_addr_ofst[rf_path], RFREG_MASK);
out:
	rtw89_phy_write32_mask(rtwdev, addr_ofst[rf_path], B_HWSI_ADD_POLL_MASK, 0);

	return val;
}

static u32 rtw89_phy_read_rf_v2_a(struct rtw89_dev *rtwdev,
				  enum rtw89_rf_path rf_path, u32 addr, u32 mask)
{
	u32 val;

	val = rtw89_phy_read_full_rf_v2_a(rtwdev, rf_path, addr);

	return (val & mask) >> __ffs(mask);
}

u32 rtw89_phy_read_rf_v2(struct rtw89_dev *rtwdev, enum rtw89_rf_path rf_path,
			 u32 addr, u32 mask)
{
	bool ad_sel = u32_get_bits(addr, RTW89_RF_ADDR_ADSEL_MASK);

	if (rf_path >= rtwdev->chip->rf_path_num) {
		rtw89_err(rtwdev, "unsupported rf path (%d)\n", rf_path);
		return INV_RF_DATA;
	}

	if (ad_sel)
		return rtw89_phy_read_rf(rtwdev, rf_path, addr, mask);
	else
		return rtw89_phy_read_rf_v2_a(rtwdev, rf_path, addr, mask);
}
EXPORT_SYMBOL(rtw89_phy_read_rf_v2);

bool rtw89_phy_write_rf(struct rtw89_dev *rtwdev, enum rtw89_rf_path rf_path,
			u32 addr, u32 mask, u32 data)
{
	const struct rtw89_chip_info *chip = rtwdev->chip;
	const u32 *base_addr = chip->rf_base_addr;
	u32 direct_addr;

	if (rf_path >= rtwdev->chip->rf_path_num) {
		rtw89_err(rtwdev, "unsupported rf path (%d)\n", rf_path);
		return false;
	}

	addr &= 0xff;
	direct_addr = base_addr[rf_path] + (addr << 2);
	mask &= RFREG_MASK;

	rtw89_phy_write32_mask(rtwdev, direct_addr, mask, data);

	/* delay to ensure writing properly */
	udelay(1);

	return true;
}
EXPORT_SYMBOL(rtw89_phy_write_rf);

static bool rtw89_phy_write_rf_a(struct rtw89_dev *rtwdev,
				 enum rtw89_rf_path rf_path, u32 addr, u32 mask,
				 u32 data)
{
	u8 bit_shift;
	u32 val;
	bool busy, b_msk_en = false;
	int ret;

	ret = read_poll_timeout_atomic(rtw89_phy_check_swsi_busy, busy, !busy,
				       1, 30, false, rtwdev);
	if (ret) {
		rtw89_err(rtwdev, "write rf busy swsi\n");
		return false;
	}

	data &= RFREG_MASK;
	mask &= RFREG_MASK;

	if (mask != RFREG_MASK) {
		b_msk_en = true;
		rtw89_phy_write32_mask(rtwdev, R_SWSI_BIT_MASK_V1, RFREG_MASK,
				       mask);
		bit_shift = __ffs(mask);
		data = (data << bit_shift) & RFREG_MASK;
	}

	val = FIELD_PREP(B_SWSI_DATA_BIT_MASK_EN_V1, b_msk_en) |
	      FIELD_PREP(B_SWSI_DATA_PATH_V1, rf_path) |
	      FIELD_PREP(B_SWSI_DATA_ADDR_V1, addr) |
	      FIELD_PREP(B_SWSI_DATA_VAL_V1, data);

	rtw89_phy_write32_mask(rtwdev, R_SWSI_DATA_V1, MASKDWORD, val);

	return true;
}

bool rtw89_phy_write_rf_v1(struct rtw89_dev *rtwdev, enum rtw89_rf_path rf_path,
			   u32 addr, u32 mask, u32 data)
{
	bool ad_sel = FIELD_GET(RTW89_RF_ADDR_ADSEL_MASK, addr);

	if (rf_path >= rtwdev->chip->rf_path_num) {
		rtw89_err(rtwdev, "unsupported rf path (%d)\n", rf_path);
		return false;
	}

	if (ad_sel)
		return rtw89_phy_write_rf(rtwdev, rf_path, addr, mask, data);
	else
		return rtw89_phy_write_rf_a(rtwdev, rf_path, addr, mask, data);
}
EXPORT_SYMBOL(rtw89_phy_write_rf_v1);

static
bool rtw89_phy_write_full_rf_v2_a(struct rtw89_dev *rtwdev, enum rtw89_rf_path rf_path,
				  u32 addr, u32 data)
{
	static const u32 addr_is_idle[2] = {0x2C24, 0x2D24};
	static const u32 addr_ofst[2] = {0x2AE0, 0x2BE0};
	bool busy;
	u32 val;
	int ret;

	ret = read_poll_timeout_atomic(rtw89_phy_read32_mask, busy, !busy,
				       1, 3800, false,
				       rtwdev, addr_is_idle[rf_path], BIT(29));
	if (ret) {
		rtw89_warn(rtwdev, "[%s] HWSI is busy\n", __func__);
		return false;
	}

	val = u32_encode_bits(addr, B_HWSI_DATA_ADDR) |
	      u32_encode_bits(data, B_HWSI_DATA_VAL);

	rtw89_phy_write32(rtwdev, addr_ofst[rf_path], val);

	return true;
}

static
bool rtw89_phy_write_rf_a_v2(struct rtw89_dev *rtwdev, enum rtw89_rf_path rf_path,
			     u32 addr, u32 mask, u32 data)
{
	u32 val;

	if (mask == RFREG_MASK) {
		val = data;
	} else {
		val = rtw89_phy_read_full_rf_v2_a(rtwdev, rf_path, addr);
		val &= ~mask;
		val |= (data << __ffs(mask)) & mask;
	}

	return rtw89_phy_write_full_rf_v2_a(rtwdev, rf_path, addr, val);
}

bool rtw89_phy_write_rf_v2(struct rtw89_dev *rtwdev, enum rtw89_rf_path rf_path,
			   u32 addr, u32 mask, u32 data)
{
	bool ad_sel = u32_get_bits(addr, RTW89_RF_ADDR_ADSEL_MASK);

	if (rf_path >= rtwdev->chip->rf_path_num) {
		rtw89_err(rtwdev, "unsupported rf path (%d)\n", rf_path);
		return INV_RF_DATA;
	}

	if (ad_sel)
		return rtw89_phy_write_rf(rtwdev, rf_path, addr, mask, data);
	else
		return rtw89_phy_write_rf_a_v2(rtwdev, rf_path, addr, mask, data);
}
EXPORT_SYMBOL(rtw89_phy_write_rf_v2);

static bool rtw89_chip_rf_v1(struct rtw89_dev *rtwdev)
{
	return rtwdev->chip->ops->write_rf == rtw89_phy_write_rf_v1;
}

static void rtw89_phy_bb_reset(struct rtw89_dev *rtwdev,
			       enum rtw89_phy_idx phy_idx)
{
	const struct rtw89_chip_info *chip = rtwdev->chip;

	chip->ops->bb_reset(rtwdev, phy_idx);
}

static void rtw89_phy_config_bb_reg(struct rtw89_dev *rtwdev,
				    const struct rtw89_reg2_def *reg,
				    enum rtw89_rf_path rf_path,
				    void *extra_data)
{
	u32 addr;

	if (reg->addr == 0xfe) {
		mdelay(50);
	} else if (reg->addr == 0xfd) {
		mdelay(5);
	} else if (reg->addr == 0xfc) {
		mdelay(1);
	} else if (reg->addr == 0xfb) {
		udelay(50);
	} else if (reg->addr == 0xfa) {
		udelay(5);
	} else if (reg->addr == 0xf9) {
		udelay(1);
	} else if (reg->data == BYPASS_CR_DATA) {
		rtw89_debug(rtwdev, RTW89_DBG_PHY_TRACK, "Bypass CR 0x%x\n", reg->addr);
	} else {
		addr = reg->addr;

		if ((uintptr_t)extra_data == RTW89_PHY_1)
			addr += rtw89_phy0_phy1_offset(rtwdev, reg->addr);

		rtw89_phy_write32(rtwdev, addr, reg->data);
	}
}

union rtw89_phy_bb_gain_arg {
	u32 addr;
	struct {
		union {
			u8 type;
			struct {
				u8 rxsc_start:4;
				u8 bw:4;
			};
		};
		u8 path;
		u8 gain_band;
		u8 cfg_type;
	};
} __packed;

static void
rtw89_phy_cfg_bb_gain_error(struct rtw89_dev *rtwdev,
			    union rtw89_phy_bb_gain_arg arg, u32 data)
{
	struct rtw89_phy_bb_gain_info *gain = &rtwdev->bb_gain.ax;
	u8 type = arg.type;
	u8 path = arg.path;
	u8 gband = arg.gain_band;
	int i;

	switch (type) {
	case 0:
		for (i = 0; i < 4; i++, data >>= 8)
			gain->lna_gain[gband][path][i] = data & 0xff;
		break;
	case 1:
		for (i = 4; i < 7; i++, data >>= 8)
			gain->lna_gain[gband][path][i] = data & 0xff;
		break;
	case 2:
		for (i = 0; i < 2; i++, data >>= 8)
			gain->tia_gain[gband][path][i] = data & 0xff;
		break;
	default:
		rtw89_warn(rtwdev,
			   "bb gain error {0x%x:0x%x} with unknown type: %d\n",
			   arg.addr, data, type);
		break;
	}
}

enum rtw89_phy_bb_rxsc_start_idx {
	RTW89_BB_RXSC_START_IDX_FULL = 0,
	RTW89_BB_RXSC_START_IDX_20 = 1,
	RTW89_BB_RXSC_START_IDX_20_1 = 5,
	RTW89_BB_RXSC_START_IDX_40 = 9,
	RTW89_BB_RXSC_START_IDX_80 = 13,
};

static void
rtw89_phy_cfg_bb_rpl_ofst(struct rtw89_dev *rtwdev,
			  union rtw89_phy_bb_gain_arg arg, u32 data)
{
	struct rtw89_phy_bb_gain_info *gain = &rtwdev->bb_gain.ax;
	u8 rxsc_start = arg.rxsc_start;
	u8 bw = arg.bw;
	u8 path = arg.path;
	u8 gband = arg.gain_band;
	u8 rxsc;
	s8 ofst;
	int i;

	switch (bw) {
	case RTW89_CHANNEL_WIDTH_20:
		gain->rpl_ofst_20[gband][path] = (s8)data;
		break;
	case RTW89_CHANNEL_WIDTH_40:
		if (rxsc_start == RTW89_BB_RXSC_START_IDX_FULL) {
			gain->rpl_ofst_40[gband][path][0] = (s8)data;
		} else if (rxsc_start == RTW89_BB_RXSC_START_IDX_20) {
			for (i = 0; i < 2; i++, data >>= 8) {
				rxsc = RTW89_BB_RXSC_START_IDX_20 + i;
				ofst = (s8)(data & 0xff);
				gain->rpl_ofst_40[gband][path][rxsc] = ofst;
			}
		}
		break;
	case RTW89_CHANNEL_WIDTH_80:
		if (rxsc_start == RTW89_BB_RXSC_START_IDX_FULL) {
			gain->rpl_ofst_80[gband][path][0] = (s8)data;
		} else if (rxsc_start == RTW89_BB_RXSC_START_IDX_20) {
			for (i = 0; i < 4; i++, data >>= 8) {
				rxsc = RTW89_BB_RXSC_START_IDX_20 + i;
				ofst = (s8)(data & 0xff);
				gain->rpl_ofst_80[gband][path][rxsc] = ofst;
			}
		} else if (rxsc_start == RTW89_BB_RXSC_START_IDX_40) {
			for (i = 0; i < 2; i++, data >>= 8) {
				rxsc = RTW89_BB_RXSC_START_IDX_40 + i;
				ofst = (s8)(data & 0xff);
				gain->rpl_ofst_80[gband][path][rxsc] = ofst;
			}
		}
		break;
	case RTW89_CHANNEL_WIDTH_160:
		if (rxsc_start == RTW89_BB_RXSC_START_IDX_FULL) {
			gain->rpl_ofst_160[gband][path][0] = (s8)data;
		} else if (rxsc_start == RTW89_BB_RXSC_START_IDX_20) {
			for (i = 0; i < 4; i++, data >>= 8) {
				rxsc = RTW89_BB_RXSC_START_IDX_20 + i;
				ofst = (s8)(data & 0xff);
				gain->rpl_ofst_160[gband][path][rxsc] = ofst;
			}
		} else if (rxsc_start == RTW89_BB_RXSC_START_IDX_20_1) {
			for (i = 0; i < 4; i++, data >>= 8) {
				rxsc = RTW89_BB_RXSC_START_IDX_20_1 + i;
				ofst = (s8)(data & 0xff);
				gain->rpl_ofst_160[gband][path][rxsc] = ofst;
			}
		} else if (rxsc_start == RTW89_BB_RXSC_START_IDX_40) {
			for (i = 0; i < 4; i++, data >>= 8) {
				rxsc = RTW89_BB_RXSC_START_IDX_40 + i;
				ofst = (s8)(data & 0xff);
				gain->rpl_ofst_160[gband][path][rxsc] = ofst;
			}
		} else if (rxsc_start == RTW89_BB_RXSC_START_IDX_80) {
			for (i = 0; i < 2; i++, data >>= 8) {
				rxsc = RTW89_BB_RXSC_START_IDX_80 + i;
				ofst = (s8)(data & 0xff);
				gain->rpl_ofst_160[gband][path][rxsc] = ofst;
			}
		}
		break;
	default:
		rtw89_warn(rtwdev,
			   "bb rpl ofst {0x%x:0x%x} with unknown bw: %d\n",
			   arg.addr, data, bw);
		break;
	}
}

static void
rtw89_phy_cfg_bb_gain_bypass(struct rtw89_dev *rtwdev,
			     union rtw89_phy_bb_gain_arg arg, u32 data)
{
	struct rtw89_phy_bb_gain_info *gain = &rtwdev->bb_gain.ax;
	u8 type = arg.type;
	u8 path = arg.path;
	u8 gband = arg.gain_band;
	int i;

	switch (type) {
	case 0:
		for (i = 0; i < 4; i++, data >>= 8)
			gain->lna_gain_bypass[gband][path][i] = data & 0xff;
		break;
	case 1:
		for (i = 4; i < 7; i++, data >>= 8)
			gain->lna_gain_bypass[gband][path][i] = data & 0xff;
		break;
	default:
		rtw89_warn(rtwdev,
			   "bb gain bypass {0x%x:0x%x} with unknown type: %d\n",
			   arg.addr, data, type);
		break;
	}
}

static void
rtw89_phy_cfg_bb_gain_op1db(struct rtw89_dev *rtwdev,
			    union rtw89_phy_bb_gain_arg arg, u32 data)
{
	struct rtw89_phy_bb_gain_info *gain = &rtwdev->bb_gain.ax;
	u8 type = arg.type;
	u8 path = arg.path;
	u8 gband = arg.gain_band;
	int i;

	switch (type) {
	case 0:
		for (i = 0; i < 4; i++, data >>= 8)
			gain->lna_op1db[gband][path][i] = data & 0xff;
		break;
	case 1:
		for (i = 4; i < 7; i++, data >>= 8)
			gain->lna_op1db[gband][path][i] = data & 0xff;
		break;
	case 2:
		for (i = 0; i < 4; i++, data >>= 8)
			gain->tia_lna_op1db[gband][path][i] = data & 0xff;
		break;
	case 3:
		for (i = 4; i < 8; i++, data >>= 8)
			gain->tia_lna_op1db[gband][path][i] = data & 0xff;
		break;
	default:
		rtw89_warn(rtwdev,
			   "bb gain op1db {0x%x:0x%x} with unknown type: %d\n",
			   arg.addr, data, type);
		break;
	}
}

static void rtw89_phy_config_bb_gain_ax(struct rtw89_dev *rtwdev,
					const struct rtw89_reg2_def *reg,
					enum rtw89_rf_path rf_path,
					void *extra_data)
{
	const struct rtw89_chip_info *chip = rtwdev->chip;
	union rtw89_phy_bb_gain_arg arg = { .addr = reg->addr };
	struct rtw89_efuse *efuse = &rtwdev->efuse;

	if (arg.gain_band >= RTW89_BB_GAIN_BAND_NR)
		return;

	if (arg.path >= chip->rf_path_num)
		return;

	if (arg.addr >= 0xf9 && arg.addr <= 0xfe) {
		rtw89_warn(rtwdev, "bb gain table with flow ctrl\n");
		return;
	}

	switch (arg.cfg_type) {
	case 0:
		rtw89_phy_cfg_bb_gain_error(rtwdev, arg, reg->data);
		break;
	case 1:
		rtw89_phy_cfg_bb_rpl_ofst(rtwdev, arg, reg->data);
		break;
	case 2:
		rtw89_phy_cfg_bb_gain_bypass(rtwdev, arg, reg->data);
		break;
	case 3:
		rtw89_phy_cfg_bb_gain_op1db(rtwdev, arg, reg->data);
		break;
	case 4:
		/* This cfg_type is only used by rfe_type >= 50 with eFEM */
		if (efuse->rfe_type < 50)
			break;
		fallthrough;
	default:
		rtw89_warn(rtwdev,
			   "bb gain {0x%x:0x%x} with unknown cfg type: %d\n",
			   arg.addr, reg->data, arg.cfg_type);
		break;
	}
}

static void
rtw89_phy_cofig_rf_reg_store(struct rtw89_dev *rtwdev,
			     const struct rtw89_reg2_def *reg,
			     enum rtw89_rf_path rf_path,
			     struct rtw89_fw_h2c_rf_reg_info *info)
{
	u16 idx = info->curr_idx % RTW89_H2C_RF_PAGE_SIZE;
	u8 page = info->curr_idx / RTW89_H2C_RF_PAGE_SIZE;

	if (page >= RTW89_H2C_RF_PAGE_NUM) {
		rtw89_warn(rtwdev, "RF parameters exceed size. path=%d, idx=%d",
			   rf_path, info->curr_idx);
		return;
	}

	info->rtw89_phy_config_rf_h2c[page][idx] =
		cpu_to_le32((reg->addr << 20) | reg->data);
	info->curr_idx++;
}

static int rtw89_phy_config_rf_reg_fw(struct rtw89_dev *rtwdev,
				      struct rtw89_fw_h2c_rf_reg_info *info)
{
	u16 remain = info->curr_idx;
	u16 len = 0;
	u8 i;
	int ret = 0;

	if (remain > RTW89_H2C_RF_PAGE_NUM * RTW89_H2C_RF_PAGE_SIZE) {
		rtw89_warn(rtwdev,
			   "rf reg h2c total len %d larger than %d\n",
			   remain, RTW89_H2C_RF_PAGE_NUM * RTW89_H2C_RF_PAGE_SIZE);
		ret = -EINVAL;
		goto out;
	}

	for (i = 0; i < RTW89_H2C_RF_PAGE_NUM && remain; i++, remain -= len) {
		len = remain > RTW89_H2C_RF_PAGE_SIZE ? RTW89_H2C_RF_PAGE_SIZE : remain;
		ret = rtw89_fw_h2c_rf_reg(rtwdev, info, len * 4, i);
		if (ret)
			goto out;
	}
out:
	info->curr_idx = 0;

	return ret;
}

static void rtw89_phy_config_rf_reg_noio(struct rtw89_dev *rtwdev,
					 const struct rtw89_reg2_def *reg,
					 enum rtw89_rf_path rf_path,
					 void *extra_data)
{
	u32 addr = reg->addr;

	if (addr == 0xfe || addr == 0xfd || addr == 0xfc || addr == 0xfb ||
	    addr == 0xfa || addr == 0xf9)
		return;

	if (rtw89_chip_rf_v1(rtwdev) && addr < 0x100)
		return;

	rtw89_phy_cofig_rf_reg_store(rtwdev, reg, rf_path,
				     (struct rtw89_fw_h2c_rf_reg_info *)extra_data);
}

static void rtw89_phy_config_rf_reg(struct rtw89_dev *rtwdev,
				    const struct rtw89_reg2_def *reg,
				    enum rtw89_rf_path rf_path,
				    void *extra_data)
{
	if (reg->addr == 0xfe) {
		mdelay(50);
	} else if (reg->addr == 0xfd) {
		mdelay(5);
	} else if (reg->addr == 0xfc) {
		mdelay(1);
	} else if (reg->addr == 0xfb) {
		udelay(50);
	} else if (reg->addr == 0xfa) {
		udelay(5);
	} else if (reg->addr == 0xf9) {
		udelay(1);
	} else {
		rtw89_write_rf(rtwdev, rf_path, reg->addr, 0xfffff, reg->data);
		rtw89_phy_cofig_rf_reg_store(rtwdev, reg, rf_path,
					     (struct rtw89_fw_h2c_rf_reg_info *)extra_data);
	}
}

void rtw89_phy_config_rf_reg_v1(struct rtw89_dev *rtwdev,
				const struct rtw89_reg2_def *reg,
				enum rtw89_rf_path rf_path,
				void *extra_data)
{
	rtw89_write_rf(rtwdev, rf_path, reg->addr, RFREG_MASK, reg->data);

	if (reg->addr < 0x100)
		return;

	rtw89_phy_cofig_rf_reg_store(rtwdev, reg, rf_path,
				     (struct rtw89_fw_h2c_rf_reg_info *)extra_data);
}
EXPORT_SYMBOL(rtw89_phy_config_rf_reg_v1);

static int rtw89_phy_sel_headline(struct rtw89_dev *rtwdev,
				  const struct rtw89_phy_table *table,
				  u32 *headline_size, u32 *headline_idx,
				  u8 rfe, u8 cv)
{
	const struct rtw89_reg2_def *reg;
	u32 headline;
	u32 compare, target;
	u8 rfe_para, cv_para;
	u8 cv_max = 0;
	bool case_matched = false;
	u32 i;

	for (i = 0; i < table->n_regs; i++) {
		reg = &table->regs[i];
		headline = get_phy_headline(reg->addr);
		if (headline != PHY_HEADLINE_VALID)
			break;
	}
	*headline_size = i;
	if (*headline_size == 0)
		return 0;

	/* case 1: RFE match, CV match */
	compare = get_phy_compare(rfe, cv);
	for (i = 0; i < *headline_size; i++) {
		reg = &table->regs[i];
		target = get_phy_target(reg->addr);
		if (target == compare) {
			*headline_idx = i;
			return 0;
		}
	}

	/* case 2: RFE match, CV don't care */
	compare = get_phy_compare(rfe, PHY_COND_DONT_CARE);
	for (i = 0; i < *headline_size; i++) {
		reg = &table->regs[i];
		target = get_phy_target(reg->addr);
		if (target == compare) {
			*headline_idx = i;
			return 0;
		}
	}

	/* case 3: RFE match, CV max in table */
	for (i = 0; i < *headline_size; i++) {
		reg = &table->regs[i];
		rfe_para = get_phy_cond_rfe(reg->addr);
		cv_para = get_phy_cond_cv(reg->addr);
		if (rfe_para == rfe) {
			if (cv_para >= cv_max) {
				cv_max = cv_para;
				*headline_idx = i;
				case_matched = true;
			}
		}
	}

	if (case_matched)
		return 0;

	/* case 4: RFE don't care, CV max in table */
	for (i = 0; i < *headline_size; i++) {
		reg = &table->regs[i];
		rfe_para = get_phy_cond_rfe(reg->addr);
		cv_para = get_phy_cond_cv(reg->addr);
		if (rfe_para == PHY_COND_DONT_CARE) {
			if (cv_para >= cv_max) {
				cv_max = cv_para;
				*headline_idx = i;
				case_matched = true;
			}
		}
	}

	if (case_matched)
		return 0;

	return -EINVAL;
}

static void rtw89_phy_init_reg(struct rtw89_dev *rtwdev,
			       const struct rtw89_phy_table *table,
			       void (*config)(struct rtw89_dev *rtwdev,
					      const struct rtw89_reg2_def *reg,
					      enum rtw89_rf_path rf_path,
					      void *data),
			       void *extra_data)
{
	const struct rtw89_reg2_def *reg;
	enum rtw89_rf_path rf_path = table->rf_path;
	u8 rfe = rtwdev->efuse.rfe_type;
	u8 cv = rtwdev->hal.cv;
	u32 i;
	u32 headline_size = 0, headline_idx = 0;
	u32 target = 0, cfg_target;
	u8 cond;
	bool is_matched = true;
	bool target_found = false;
	int ret;

	ret = rtw89_phy_sel_headline(rtwdev, table, &headline_size,
				     &headline_idx, rfe, cv);
	if (ret) {
		rtw89_err(rtwdev, "invalid PHY package: %d/%d\n", rfe, cv);
		return;
	}

	cfg_target = get_phy_target(table->regs[headline_idx].addr);
	for (i = headline_size; i < table->n_regs; i++) {
		reg = &table->regs[i];
		cond = get_phy_cond(reg->addr);
		switch (cond) {
		case PHY_COND_BRANCH_IF:
		case PHY_COND_BRANCH_ELIF:
			target = get_phy_target(reg->addr);
			break;
		case PHY_COND_BRANCH_ELSE:
			is_matched = false;
			if (!target_found) {
				rtw89_warn(rtwdev, "failed to load CR %x/%x\n",
					   reg->addr, reg->data);
				return;
			}
			break;
		case PHY_COND_BRANCH_END:
			is_matched = true;
			target_found = false;
			break;
		case PHY_COND_CHECK:
			if (target_found) {
				is_matched = false;
				break;
			}

			if (target == cfg_target) {
				is_matched = true;
				target_found = true;
			} else {
				is_matched = false;
				target_found = false;
			}
			break;
		default:
			if (is_matched)
				config(rtwdev, reg, rf_path, extra_data);
			break;
		}
	}
}

void rtw89_phy_init_bb_reg(struct rtw89_dev *rtwdev)
{
	struct rtw89_fw_elm_info *elm_info = &rtwdev->fw.elm_info;
	const struct rtw89_chip_info *chip = rtwdev->chip;
	const struct rtw89_phy_table *bb_table;
	const struct rtw89_phy_table *bb_gain_table;

	bb_table = elm_info->bb_tbl ? elm_info->bb_tbl : chip->bb_table;
	rtw89_phy_init_reg(rtwdev, bb_table, rtw89_phy_config_bb_reg, NULL);
	if (rtwdev->dbcc_en)
		rtw89_phy_init_reg(rtwdev, bb_table, rtw89_phy_config_bb_reg,
				   (void *)RTW89_PHY_1);
	rtw89_chip_init_txpwr_unit(rtwdev, RTW89_PHY_0);

	bb_gain_table = elm_info->bb_gain ? elm_info->bb_gain : chip->bb_gain_table;
	if (bb_gain_table)
		rtw89_phy_init_reg(rtwdev, bb_gain_table,
				   chip->phy_def->config_bb_gain, NULL);
	rtw89_phy_bb_reset(rtwdev, RTW89_PHY_0);
}

static u32 rtw89_phy_nctl_poll(struct rtw89_dev *rtwdev)
{
	rtw89_phy_write32(rtwdev, 0x8080, 0x4);
	udelay(1);
	return rtw89_phy_read32(rtwdev, 0x8080);
}

void rtw89_phy_init_rf_reg(struct rtw89_dev *rtwdev, bool noio)
{
	void (*config)(struct rtw89_dev *rtwdev, const struct rtw89_reg2_def *reg,
		       enum rtw89_rf_path rf_path, void *data);
	struct rtw89_fw_elm_info *elm_info = &rtwdev->fw.elm_info;
	const struct rtw89_chip_info *chip = rtwdev->chip;
	const struct rtw89_phy_table *rf_table;
	struct rtw89_fw_h2c_rf_reg_info *rf_reg_info;
	u8 path;

	rf_reg_info = kzalloc(sizeof(*rf_reg_info), GFP_KERNEL);
	if (!rf_reg_info)
		return;

	for (path = RF_PATH_A; path < chip->rf_path_num; path++) {
		rf_table = elm_info->rf_radio[path] ?
			   elm_info->rf_radio[path] : chip->rf_table[path];
		rf_reg_info->rf_path = rf_table->rf_path;
		if (noio)
			config = rtw89_phy_config_rf_reg_noio;
		else
			config = rf_table->config ? rf_table->config :
				 rtw89_phy_config_rf_reg;
		rtw89_phy_init_reg(rtwdev, rf_table, config, (void *)rf_reg_info);
		if (rtw89_phy_config_rf_reg_fw(rtwdev, rf_reg_info))
			rtw89_warn(rtwdev, "rf path %d reg h2c config failed\n",
				   rf_reg_info->rf_path);
	}
	kfree(rf_reg_info);
}

static void rtw89_phy_preinit_rf_nctl_ax(struct rtw89_dev *rtwdev)
{
	const struct rtw89_chip_info *chip = rtwdev->chip;
	u32 val;
	int ret;

	/* IQK/DPK clock & reset */
	rtw89_phy_write32_set(rtwdev, R_IOQ_IQK_DPK, 0x3);
	rtw89_phy_write32_set(rtwdev, R_GNT_BT_WGT_EN, 0x1);
	rtw89_phy_write32_set(rtwdev, R_P0_PATH_RST, 0x8000000);
	if (chip->chip_id != RTL8851B)
		rtw89_phy_write32_set(rtwdev, R_P1_PATH_RST, 0x8000000);
<<<<<<< HEAD
	if (chip->chip_id == RTL8852B)
=======
	if (chip->chip_id == RTL8852B || chip->chip_id == RTL8852BT)
>>>>>>> 2d5404ca
		rtw89_phy_write32_set(rtwdev, R_IOQ_IQK_DPK, 0x2);

	/* check 0x8080 */
	rtw89_phy_write32(rtwdev, R_NCTL_CFG, 0x8);

	ret = read_poll_timeout(rtw89_phy_nctl_poll, val, val == 0x4, 10,
				1000, false, rtwdev);
	if (ret)
		rtw89_err(rtwdev, "failed to poll nctl block\n");
}
<<<<<<< HEAD

static void rtw89_phy_init_rf_nctl(struct rtw89_dev *rtwdev)
{
	struct rtw89_fw_elm_info *elm_info = &rtwdev->fw.elm_info;
	const struct rtw89_chip_info *chip = rtwdev->chip;
	const struct rtw89_phy_table *nctl_table;

=======

static void rtw89_phy_init_rf_nctl(struct rtw89_dev *rtwdev)
{
	struct rtw89_fw_elm_info *elm_info = &rtwdev->fw.elm_info;
	const struct rtw89_chip_info *chip = rtwdev->chip;
	const struct rtw89_phy_table *nctl_table;

>>>>>>> 2d5404ca
	rtw89_phy_preinit_rf_nctl(rtwdev);

	nctl_table = elm_info->rf_nctl ? elm_info->rf_nctl : chip->nctl_table;
	rtw89_phy_init_reg(rtwdev, nctl_table, rtw89_phy_config_bb_reg, NULL);

	if (chip->nctl_post_table)
		rtw89_rfk_parser(rtwdev, chip->nctl_post_table);
}

static u32 rtw89_phy0_phy1_offset_ax(struct rtw89_dev *rtwdev, u32 addr)
{
	u32 phy_page = addr >> 8;
	u32 ofst = 0;

	switch (phy_page) {
	case 0x6:
	case 0x7:
	case 0x8:
	case 0x9:
	case 0xa:
	case 0xb:
	case 0xc:
	case 0xd:
	case 0x19:
	case 0x1a:
	case 0x1b:
		ofst = 0x2000;
		break;
	default:
		/* warning case */
		ofst = 0;
		break;
	}

	if (phy_page >= 0x40 && phy_page <= 0x4f)
		ofst = 0x2000;

	return ofst;
}

void rtw89_phy_write32_idx(struct rtw89_dev *rtwdev, u32 addr, u32 mask,
			   u32 data, enum rtw89_phy_idx phy_idx)
{
	if (rtwdev->dbcc_en && phy_idx == RTW89_PHY_1)
		addr += rtw89_phy0_phy1_offset(rtwdev, addr);
	rtw89_phy_write32_mask(rtwdev, addr, mask, data);
}
EXPORT_SYMBOL(rtw89_phy_write32_idx);

u32 rtw89_phy_read32_idx(struct rtw89_dev *rtwdev, u32 addr, u32 mask,
			 enum rtw89_phy_idx phy_idx)
{
	if (rtwdev->dbcc_en && phy_idx == RTW89_PHY_1)
		addr += rtw89_phy0_phy1_offset(rtwdev, addr);
	return rtw89_phy_read32_mask(rtwdev, addr, mask);
}
EXPORT_SYMBOL(rtw89_phy_read32_idx);

void rtw89_phy_set_phy_regs(struct rtw89_dev *rtwdev, u32 addr, u32 mask,
			    u32 val)
{
	rtw89_phy_write32_idx(rtwdev, addr, mask, val, RTW89_PHY_0);

	if (!rtwdev->dbcc_en)
		return;

	rtw89_phy_write32_idx(rtwdev, addr, mask, val, RTW89_PHY_1);
}
EXPORT_SYMBOL(rtw89_phy_set_phy_regs);

void rtw89_phy_write_reg3_tbl(struct rtw89_dev *rtwdev,
			      const struct rtw89_phy_reg3_tbl *tbl)
{
	const struct rtw89_reg3_def *reg3;
	int i;

	for (i = 0; i < tbl->size; i++) {
		reg3 = &tbl->reg3[i];
		rtw89_phy_write32_mask(rtwdev, reg3->addr, reg3->mask, reg3->data);
	}
}
EXPORT_SYMBOL(rtw89_phy_write_reg3_tbl);

static const u8 rtw89_rs_idx_num_ax[] = {
	[RTW89_RS_CCK] = RTW89_RATE_CCK_NUM,
	[RTW89_RS_OFDM] = RTW89_RATE_OFDM_NUM,
	[RTW89_RS_MCS] = RTW89_RATE_MCS_NUM_AX,
	[RTW89_RS_HEDCM] = RTW89_RATE_HEDCM_NUM,
	[RTW89_RS_OFFSET] = RTW89_RATE_OFFSET_NUM_AX,
};

static const u8 rtw89_rs_nss_num_ax[] = {
	[RTW89_RS_CCK] = 1,
	[RTW89_RS_OFDM] = 1,
	[RTW89_RS_MCS] = RTW89_NSS_NUM,
	[RTW89_RS_HEDCM] = RTW89_NSS_HEDCM_NUM,
	[RTW89_RS_OFFSET] = 1,
};

s8 *rtw89_phy_raw_byr_seek(struct rtw89_dev *rtwdev,
			   struct rtw89_txpwr_byrate *head,
			   const struct rtw89_rate_desc *desc)
{
	switch (desc->rs) {
	case RTW89_RS_CCK:
		return &head->cck[desc->idx];
	case RTW89_RS_OFDM:
		return &head->ofdm[desc->idx];
	case RTW89_RS_MCS:
		return &head->mcs[desc->ofdma][desc->nss][desc->idx];
	case RTW89_RS_HEDCM:
		return &head->hedcm[desc->ofdma][desc->nss][desc->idx];
	case RTW89_RS_OFFSET:
		return &head->offset[desc->idx];
	default:
		rtw89_warn(rtwdev, "unrecognized byr rs: %d\n", desc->rs);
		return &head->trap;
	}
}

void rtw89_phy_load_txpwr_byrate(struct rtw89_dev *rtwdev,
				 const struct rtw89_txpwr_table *tbl)
{
	const struct rtw89_txpwr_byrate_cfg *cfg = tbl->data;
	const struct rtw89_txpwr_byrate_cfg *end = cfg + tbl->size;
	struct rtw89_txpwr_byrate *byr_head;
	struct rtw89_rate_desc desc = {};
	s8 *byr;
	u32 data;
	u8 i;

	for (; cfg < end; cfg++) {
		byr_head = &rtwdev->byr[cfg->band][0];
		desc.rs = cfg->rs;
		desc.nss = cfg->nss;
		data = cfg->data;

		for (i = 0; i < cfg->len; i++, data >>= 8) {
			desc.idx = cfg->shf + i;
			byr = rtw89_phy_raw_byr_seek(rtwdev, byr_head, &desc);
			*byr = data & 0xff;
		}
	}
}
EXPORT_SYMBOL(rtw89_phy_load_txpwr_byrate);

static s8 rtw89_phy_txpwr_rf_to_mac(struct rtw89_dev *rtwdev, s8 txpwr_rf)
{
	const struct rtw89_chip_info *chip = rtwdev->chip;
<<<<<<< HEAD

	return txpwr_rf >> (chip->txpwr_factor_rf - chip->txpwr_factor_mac);
}

=======

	return txpwr_rf >> (chip->txpwr_factor_rf - chip->txpwr_factor_mac);
}

static s8 rtw89_phy_txpwr_dbm_to_mac(struct rtw89_dev *rtwdev, s8 dbm)
{
	const struct rtw89_chip_info *chip = rtwdev->chip;

	return clamp_t(s16, dbm << chip->txpwr_factor_mac, -64, 63);
}

static s8 rtw89_phy_txpwr_dbm_without_tolerance(s8 dbm)
{
	const u8 tssi_deviation_point = 0;
	const u8 tssi_max_deviation = 2;

	if (dbm <= tssi_deviation_point)
		dbm -= tssi_max_deviation;

	return dbm;
}

static s8 rtw89_phy_get_tpe_constraint(struct rtw89_dev *rtwdev, u8 band)
{
	struct rtw89_regulatory_info *regulatory = &rtwdev->regulatory;
	const struct rtw89_reg_6ghz_tpe *tpe = &regulatory->reg_6ghz_tpe;
	s8 cstr = S8_MAX;

	if (band == RTW89_BAND_6G && tpe->valid)
		cstr = rtw89_phy_txpwr_dbm_without_tolerance(tpe->constraint);

	return rtw89_phy_txpwr_dbm_to_mac(rtwdev, cstr);
}

>>>>>>> 2d5404ca
s8 rtw89_phy_read_txpwr_byrate(struct rtw89_dev *rtwdev, u8 band, u8 bw,
			       const struct rtw89_rate_desc *rate_desc)
{
	struct rtw89_txpwr_byrate *byr_head;
	s8 *byr;

	if (rate_desc->rs == RTW89_RS_CCK)
		band = RTW89_BAND_2G;

	byr_head = &rtwdev->byr[band][bw];
	byr = rtw89_phy_raw_byr_seek(rtwdev, byr_head, rate_desc);

	return rtw89_phy_txpwr_rf_to_mac(rtwdev, *byr);
}

static u8 rtw89_channel_6g_to_idx(struct rtw89_dev *rtwdev, u8 channel_6g)
{
	switch (channel_6g) {
	case 1 ... 29:
		return (channel_6g - 1) / 2;
	case 33 ... 61:
		return (channel_6g - 3) / 2;
	case 65 ... 93:
		return (channel_6g - 5) / 2;
	case 97 ... 125:
		return (channel_6g - 7) / 2;
	case 129 ... 157:
		return (channel_6g - 9) / 2;
	case 161 ... 189:
		return (channel_6g - 11) / 2;
	case 193 ... 221:
		return (channel_6g - 13) / 2;
	case 225 ... 253:
		return (channel_6g - 15) / 2;
	default:
		rtw89_warn(rtwdev, "unknown 6g channel: %d\n", channel_6g);
		return 0;
	}
}

static u8 rtw89_channel_to_idx(struct rtw89_dev *rtwdev, u8 band, u8 channel)
{
	if (band == RTW89_BAND_6G)
		return rtw89_channel_6g_to_idx(rtwdev, channel);

	switch (channel) {
	case 1 ... 14:
		return channel - 1;
	case 36 ... 64:
		return (channel - 36) / 2;
	case 100 ... 144:
		return ((channel - 100) / 2) + 15;
	case 149 ... 177:
		return ((channel - 149) / 2) + 38;
	default:
		rtw89_warn(rtwdev, "unknown channel: %d\n", channel);
		return 0;
	}
}

s8 rtw89_phy_read_txpwr_limit(struct rtw89_dev *rtwdev, u8 band,
			      u8 bw, u8 ntx, u8 rs, u8 bf, u8 ch)
{
	const struct rtw89_rfe_parms *rfe_parms = rtwdev->rfe_parms;
	const struct rtw89_txpwr_rule_2ghz *rule_2ghz = &rfe_parms->rule_2ghz;
	const struct rtw89_txpwr_rule_5ghz *rule_5ghz = &rfe_parms->rule_5ghz;
	const struct rtw89_txpwr_rule_6ghz *rule_6ghz = &rfe_parms->rule_6ghz;
	struct rtw89_regulatory_info *regulatory = &rtwdev->regulatory;
	enum nl80211_band nl_band = rtw89_hw_to_nl80211_band(band);
	u32 freq = ieee80211_channel_to_frequency(ch, nl_band);
	u8 ch_idx = rtw89_channel_to_idx(rtwdev, band, ch);
	u8 regd = rtw89_regd_get(rtwdev, band);
	u8 reg6 = regulatory->reg_6ghz_power;
	s8 lmt = 0, sar;
	s8 cstr;

	switch (band) {
	case RTW89_BAND_2G:
		lmt = (*rule_2ghz->lmt)[bw][ntx][rs][bf][regd][ch_idx];
		if (lmt)
			break;

		lmt = (*rule_2ghz->lmt)[bw][ntx][rs][bf][RTW89_WW][ch_idx];
		break;
	case RTW89_BAND_5G:
		lmt = (*rule_5ghz->lmt)[bw][ntx][rs][bf][regd][ch_idx];
		if (lmt)
			break;

		lmt = (*rule_5ghz->lmt)[bw][ntx][rs][bf][RTW89_WW][ch_idx];
		break;
	case RTW89_BAND_6G:
		lmt = (*rule_6ghz->lmt)[bw][ntx][rs][bf][regd][reg6][ch_idx];
		if (lmt)
			break;

		lmt = (*rule_6ghz->lmt)[bw][ntx][rs][bf][RTW89_WW]
				       [RTW89_REG_6GHZ_POWER_DFLT]
				       [ch_idx];
		break;
	default:
		rtw89_warn(rtwdev, "unknown band type: %d\n", band);
		return 0;
	}

	lmt = rtw89_phy_txpwr_rf_to_mac(rtwdev, lmt);
	sar = rtw89_query_sar(rtwdev, freq);
<<<<<<< HEAD
=======
	cstr = rtw89_phy_get_tpe_constraint(rtwdev, band);
>>>>>>> 2d5404ca

	return min3(lmt, sar, cstr);
}
EXPORT_SYMBOL(rtw89_phy_read_txpwr_limit);

#define __fill_txpwr_limit_nonbf_bf(ptr, band, bw, ntx, rs, ch)		\
	do {								\
		u8 __i;							\
		for (__i = 0; __i < RTW89_BF_NUM; __i++)		\
			ptr[__i] = rtw89_phy_read_txpwr_limit(rtwdev,	\
							      band,	\
							      bw, ntx,	\
							      rs, __i,	\
							      (ch));	\
	} while (0)

static void rtw89_phy_fill_txpwr_limit_20m_ax(struct rtw89_dev *rtwdev,
					      struct rtw89_txpwr_limit_ax *lmt,
					      u8 band, u8 ntx, u8 ch)
{
	__fill_txpwr_limit_nonbf_bf(lmt->cck_20m, band, RTW89_CHANNEL_WIDTH_20,
				    ntx, RTW89_RS_CCK, ch);
	__fill_txpwr_limit_nonbf_bf(lmt->cck_40m, band, RTW89_CHANNEL_WIDTH_40,
				    ntx, RTW89_RS_CCK, ch);
	__fill_txpwr_limit_nonbf_bf(lmt->ofdm, band, RTW89_CHANNEL_WIDTH_20,
				    ntx, RTW89_RS_OFDM, ch);
	__fill_txpwr_limit_nonbf_bf(lmt->mcs_20m[0], band,
				    RTW89_CHANNEL_WIDTH_20,
				    ntx, RTW89_RS_MCS, ch);
}

static void rtw89_phy_fill_txpwr_limit_40m_ax(struct rtw89_dev *rtwdev,
					      struct rtw89_txpwr_limit_ax *lmt,
					      u8 band, u8 ntx, u8 ch, u8 pri_ch)
{
	__fill_txpwr_limit_nonbf_bf(lmt->cck_20m, band, RTW89_CHANNEL_WIDTH_20,
				    ntx, RTW89_RS_CCK, ch - 2);
	__fill_txpwr_limit_nonbf_bf(lmt->cck_40m, band, RTW89_CHANNEL_WIDTH_40,
				    ntx, RTW89_RS_CCK, ch);
	__fill_txpwr_limit_nonbf_bf(lmt->ofdm, band, RTW89_CHANNEL_WIDTH_20,
				    ntx, RTW89_RS_OFDM, pri_ch);
	__fill_txpwr_limit_nonbf_bf(lmt->mcs_20m[0], band,
				    RTW89_CHANNEL_WIDTH_20,
				    ntx, RTW89_RS_MCS, ch - 2);
	__fill_txpwr_limit_nonbf_bf(lmt->mcs_20m[1], band,
				    RTW89_CHANNEL_WIDTH_20,
				    ntx, RTW89_RS_MCS, ch + 2);
	__fill_txpwr_limit_nonbf_bf(lmt->mcs_40m[0], band,
				    RTW89_CHANNEL_WIDTH_40,
				    ntx, RTW89_RS_MCS, ch);
}

static void rtw89_phy_fill_txpwr_limit_80m_ax(struct rtw89_dev *rtwdev,
					      struct rtw89_txpwr_limit_ax *lmt,
					      u8 band, u8 ntx, u8 ch, u8 pri_ch)
{
	s8 val_0p5_n[RTW89_BF_NUM];
	s8 val_0p5_p[RTW89_BF_NUM];
	u8 i;

	__fill_txpwr_limit_nonbf_bf(lmt->ofdm, band, RTW89_CHANNEL_WIDTH_20,
				    ntx, RTW89_RS_OFDM, pri_ch);
	__fill_txpwr_limit_nonbf_bf(lmt->mcs_20m[0], band,
				    RTW89_CHANNEL_WIDTH_20,
				    ntx, RTW89_RS_MCS, ch - 6);
	__fill_txpwr_limit_nonbf_bf(lmt->mcs_20m[1], band,
				    RTW89_CHANNEL_WIDTH_20,
				    ntx, RTW89_RS_MCS, ch - 2);
	__fill_txpwr_limit_nonbf_bf(lmt->mcs_20m[2], band,
				    RTW89_CHANNEL_WIDTH_20,
				    ntx, RTW89_RS_MCS, ch + 2);
	__fill_txpwr_limit_nonbf_bf(lmt->mcs_20m[3], band,
				    RTW89_CHANNEL_WIDTH_20,
				    ntx, RTW89_RS_MCS, ch + 6);
	__fill_txpwr_limit_nonbf_bf(lmt->mcs_40m[0], band,
				    RTW89_CHANNEL_WIDTH_40,
				    ntx, RTW89_RS_MCS, ch - 4);
	__fill_txpwr_limit_nonbf_bf(lmt->mcs_40m[1], band,
				    RTW89_CHANNEL_WIDTH_40,
				    ntx, RTW89_RS_MCS, ch + 4);
	__fill_txpwr_limit_nonbf_bf(lmt->mcs_80m[0], band,
				    RTW89_CHANNEL_WIDTH_80,
				    ntx, RTW89_RS_MCS, ch);

	__fill_txpwr_limit_nonbf_bf(val_0p5_n, band, RTW89_CHANNEL_WIDTH_40,
				    ntx, RTW89_RS_MCS, ch - 4);
	__fill_txpwr_limit_nonbf_bf(val_0p5_p, band, RTW89_CHANNEL_WIDTH_40,
				    ntx, RTW89_RS_MCS, ch + 4);

	for (i = 0; i < RTW89_BF_NUM; i++)
		lmt->mcs_40m_0p5[i] = min_t(s8, val_0p5_n[i], val_0p5_p[i]);
}

static void rtw89_phy_fill_txpwr_limit_160m_ax(struct rtw89_dev *rtwdev,
					       struct rtw89_txpwr_limit_ax *lmt,
					       u8 band, u8 ntx, u8 ch, u8 pri_ch)
{
	s8 val_0p5_n[RTW89_BF_NUM];
	s8 val_0p5_p[RTW89_BF_NUM];
	s8 val_2p5_n[RTW89_BF_NUM];
	s8 val_2p5_p[RTW89_BF_NUM];
	u8 i;

	/* fill ofdm section */
	__fill_txpwr_limit_nonbf_bf(lmt->ofdm, band, RTW89_CHANNEL_WIDTH_20,
				    ntx, RTW89_RS_OFDM, pri_ch);

	/* fill mcs 20m section */
	__fill_txpwr_limit_nonbf_bf(lmt->mcs_20m[0], band,
				    RTW89_CHANNEL_WIDTH_20,
				    ntx, RTW89_RS_MCS, ch - 14);
	__fill_txpwr_limit_nonbf_bf(lmt->mcs_20m[1], band,
				    RTW89_CHANNEL_WIDTH_20,
				    ntx, RTW89_RS_MCS, ch - 10);
	__fill_txpwr_limit_nonbf_bf(lmt->mcs_20m[2], band,
				    RTW89_CHANNEL_WIDTH_20,
				    ntx, RTW89_RS_MCS, ch - 6);
	__fill_txpwr_limit_nonbf_bf(lmt->mcs_20m[3], band,
				    RTW89_CHANNEL_WIDTH_20,
				    ntx, RTW89_RS_MCS, ch - 2);
	__fill_txpwr_limit_nonbf_bf(lmt->mcs_20m[4], band,
				    RTW89_CHANNEL_WIDTH_20,
				    ntx, RTW89_RS_MCS, ch + 2);
	__fill_txpwr_limit_nonbf_bf(lmt->mcs_20m[5], band,
				    RTW89_CHANNEL_WIDTH_20,
				    ntx, RTW89_RS_MCS, ch + 6);
	__fill_txpwr_limit_nonbf_bf(lmt->mcs_20m[6], band,
				    RTW89_CHANNEL_WIDTH_20,
				    ntx, RTW89_RS_MCS, ch + 10);
	__fill_txpwr_limit_nonbf_bf(lmt->mcs_20m[7], band,
				    RTW89_CHANNEL_WIDTH_20,
				    ntx, RTW89_RS_MCS, ch + 14);

	/* fill mcs 40m section */
	__fill_txpwr_limit_nonbf_bf(lmt->mcs_40m[0], band,
				    RTW89_CHANNEL_WIDTH_40,
				    ntx, RTW89_RS_MCS, ch - 12);
	__fill_txpwr_limit_nonbf_bf(lmt->mcs_40m[1], band,
				    RTW89_CHANNEL_WIDTH_40,
				    ntx, RTW89_RS_MCS, ch - 4);
	__fill_txpwr_limit_nonbf_bf(lmt->mcs_40m[2], band,
				    RTW89_CHANNEL_WIDTH_40,
				    ntx, RTW89_RS_MCS, ch + 4);
	__fill_txpwr_limit_nonbf_bf(lmt->mcs_40m[3], band,
				    RTW89_CHANNEL_WIDTH_40,
				    ntx, RTW89_RS_MCS, ch + 12);

	/* fill mcs 80m section */
	__fill_txpwr_limit_nonbf_bf(lmt->mcs_80m[0], band,
				    RTW89_CHANNEL_WIDTH_80,
				    ntx, RTW89_RS_MCS, ch - 8);
	__fill_txpwr_limit_nonbf_bf(lmt->mcs_80m[1], band,
				    RTW89_CHANNEL_WIDTH_80,
				    ntx, RTW89_RS_MCS, ch + 8);

	/* fill mcs 160m section */
	__fill_txpwr_limit_nonbf_bf(lmt->mcs_160m, band,
				    RTW89_CHANNEL_WIDTH_160,
				    ntx, RTW89_RS_MCS, ch);

	/* fill mcs 40m 0p5 section */
	__fill_txpwr_limit_nonbf_bf(val_0p5_n, band, RTW89_CHANNEL_WIDTH_40,
				    ntx, RTW89_RS_MCS, ch - 4);
	__fill_txpwr_limit_nonbf_bf(val_0p5_p, band, RTW89_CHANNEL_WIDTH_40,
				    ntx, RTW89_RS_MCS, ch + 4);

	for (i = 0; i < RTW89_BF_NUM; i++)
		lmt->mcs_40m_0p5[i] = min_t(s8, val_0p5_n[i], val_0p5_p[i]);

	/* fill mcs 40m 2p5 section */
	__fill_txpwr_limit_nonbf_bf(val_2p5_n, band, RTW89_CHANNEL_WIDTH_40,
				    ntx, RTW89_RS_MCS, ch - 8);
	__fill_txpwr_limit_nonbf_bf(val_2p5_p, band, RTW89_CHANNEL_WIDTH_40,
				    ntx, RTW89_RS_MCS, ch + 8);

	for (i = 0; i < RTW89_BF_NUM; i++)
		lmt->mcs_40m_2p5[i] = min_t(s8, val_2p5_n[i], val_2p5_p[i]);
}

static
void rtw89_phy_fill_txpwr_limit_ax(struct rtw89_dev *rtwdev,
				   const struct rtw89_chan *chan,
				   struct rtw89_txpwr_limit_ax *lmt,
				   u8 ntx)
{
	u8 band = chan->band_type;
	u8 pri_ch = chan->primary_channel;
	u8 ch = chan->channel;
	u8 bw = chan->band_width;

	memset(lmt, 0, sizeof(*lmt));

	switch (bw) {
	case RTW89_CHANNEL_WIDTH_20:
		rtw89_phy_fill_txpwr_limit_20m_ax(rtwdev, lmt, band, ntx, ch);
		break;
	case RTW89_CHANNEL_WIDTH_40:
		rtw89_phy_fill_txpwr_limit_40m_ax(rtwdev, lmt, band, ntx, ch,
						  pri_ch);
		break;
	case RTW89_CHANNEL_WIDTH_80:
		rtw89_phy_fill_txpwr_limit_80m_ax(rtwdev, lmt, band, ntx, ch,
						  pri_ch);
		break;
	case RTW89_CHANNEL_WIDTH_160:
		rtw89_phy_fill_txpwr_limit_160m_ax(rtwdev, lmt, band, ntx, ch,
						   pri_ch);
		break;
	}
}

s8 rtw89_phy_read_txpwr_limit_ru(struct rtw89_dev *rtwdev, u8 band,
				 u8 ru, u8 ntx, u8 ch)
{
	const struct rtw89_rfe_parms *rfe_parms = rtwdev->rfe_parms;
	const struct rtw89_txpwr_rule_2ghz *rule_2ghz = &rfe_parms->rule_2ghz;
	const struct rtw89_txpwr_rule_5ghz *rule_5ghz = &rfe_parms->rule_5ghz;
	const struct rtw89_txpwr_rule_6ghz *rule_6ghz = &rfe_parms->rule_6ghz;
	struct rtw89_regulatory_info *regulatory = &rtwdev->regulatory;
	enum nl80211_band nl_band = rtw89_hw_to_nl80211_band(band);
	u32 freq = ieee80211_channel_to_frequency(ch, nl_band);
	u8 ch_idx = rtw89_channel_to_idx(rtwdev, band, ch);
	u8 regd = rtw89_regd_get(rtwdev, band);
	u8 reg6 = regulatory->reg_6ghz_power;
	s8 lmt_ru = 0, sar;
	s8 cstr;

	switch (band) {
	case RTW89_BAND_2G:
		lmt_ru = (*rule_2ghz->lmt_ru)[ru][ntx][regd][ch_idx];
		if (lmt_ru)
			break;

		lmt_ru = (*rule_2ghz->lmt_ru)[ru][ntx][RTW89_WW][ch_idx];
		break;
	case RTW89_BAND_5G:
		lmt_ru = (*rule_5ghz->lmt_ru)[ru][ntx][regd][ch_idx];
		if (lmt_ru)
			break;

		lmt_ru = (*rule_5ghz->lmt_ru)[ru][ntx][RTW89_WW][ch_idx];
		break;
	case RTW89_BAND_6G:
		lmt_ru = (*rule_6ghz->lmt_ru)[ru][ntx][regd][reg6][ch_idx];
		if (lmt_ru)
			break;

		lmt_ru = (*rule_6ghz->lmt_ru)[ru][ntx][RTW89_WW]
					     [RTW89_REG_6GHZ_POWER_DFLT]
					     [ch_idx];
		break;
	default:
		rtw89_warn(rtwdev, "unknown band type: %d\n", band);
		return 0;
	}

	lmt_ru = rtw89_phy_txpwr_rf_to_mac(rtwdev, lmt_ru);
	sar = rtw89_query_sar(rtwdev, freq);
<<<<<<< HEAD
=======
	cstr = rtw89_phy_get_tpe_constraint(rtwdev, band);
>>>>>>> 2d5404ca

	return min3(lmt_ru, sar, cstr);
}

static void
rtw89_phy_fill_txpwr_limit_ru_20m_ax(struct rtw89_dev *rtwdev,
				     struct rtw89_txpwr_limit_ru_ax *lmt_ru,
				     u8 band, u8 ntx, u8 ch)
{
	lmt_ru->ru26[0] = rtw89_phy_read_txpwr_limit_ru(rtwdev, band,
							RTW89_RU26,
							ntx, ch);
	lmt_ru->ru52[0] = rtw89_phy_read_txpwr_limit_ru(rtwdev, band,
							RTW89_RU52,
							ntx, ch);
	lmt_ru->ru106[0] = rtw89_phy_read_txpwr_limit_ru(rtwdev, band,
							 RTW89_RU106,
							 ntx, ch);
}

static void
rtw89_phy_fill_txpwr_limit_ru_40m_ax(struct rtw89_dev *rtwdev,
				     struct rtw89_txpwr_limit_ru_ax *lmt_ru,
				     u8 band, u8 ntx, u8 ch)
{
	lmt_ru->ru26[0] = rtw89_phy_read_txpwr_limit_ru(rtwdev, band,
							RTW89_RU26,
							ntx, ch - 2);
	lmt_ru->ru26[1] = rtw89_phy_read_txpwr_limit_ru(rtwdev, band,
							RTW89_RU26,
							ntx, ch + 2);
	lmt_ru->ru52[0] = rtw89_phy_read_txpwr_limit_ru(rtwdev, band,
							RTW89_RU52,
							ntx, ch - 2);
	lmt_ru->ru52[1] = rtw89_phy_read_txpwr_limit_ru(rtwdev, band,
							RTW89_RU52,
							ntx, ch + 2);
	lmt_ru->ru106[0] = rtw89_phy_read_txpwr_limit_ru(rtwdev, band,
							 RTW89_RU106,
							 ntx, ch - 2);
	lmt_ru->ru106[1] = rtw89_phy_read_txpwr_limit_ru(rtwdev, band,
							 RTW89_RU106,
							 ntx, ch + 2);
}

static void
rtw89_phy_fill_txpwr_limit_ru_80m_ax(struct rtw89_dev *rtwdev,
				     struct rtw89_txpwr_limit_ru_ax *lmt_ru,
				     u8 band, u8 ntx, u8 ch)
{
	lmt_ru->ru26[0] = rtw89_phy_read_txpwr_limit_ru(rtwdev, band,
							RTW89_RU26,
							ntx, ch - 6);
	lmt_ru->ru26[1] = rtw89_phy_read_txpwr_limit_ru(rtwdev, band,
							RTW89_RU26,
							ntx, ch - 2);
	lmt_ru->ru26[2] = rtw89_phy_read_txpwr_limit_ru(rtwdev, band,
							RTW89_RU26,
							ntx, ch + 2);
	lmt_ru->ru26[3] = rtw89_phy_read_txpwr_limit_ru(rtwdev, band,
							RTW89_RU26,
							ntx, ch + 6);
	lmt_ru->ru52[0] = rtw89_phy_read_txpwr_limit_ru(rtwdev, band,
							RTW89_RU52,
							ntx, ch - 6);
	lmt_ru->ru52[1] = rtw89_phy_read_txpwr_limit_ru(rtwdev, band,
							RTW89_RU52,
							ntx, ch - 2);
	lmt_ru->ru52[2] = rtw89_phy_read_txpwr_limit_ru(rtwdev, band,
							RTW89_RU52,
							ntx, ch + 2);
	lmt_ru->ru52[3] = rtw89_phy_read_txpwr_limit_ru(rtwdev, band,
							RTW89_RU52,
							ntx, ch + 6);
	lmt_ru->ru106[0] = rtw89_phy_read_txpwr_limit_ru(rtwdev, band,
							 RTW89_RU106,
							 ntx, ch - 6);
	lmt_ru->ru106[1] = rtw89_phy_read_txpwr_limit_ru(rtwdev, band,
							 RTW89_RU106,
							 ntx, ch - 2);
	lmt_ru->ru106[2] = rtw89_phy_read_txpwr_limit_ru(rtwdev, band,
							 RTW89_RU106,
							 ntx, ch + 2);
	lmt_ru->ru106[3] = rtw89_phy_read_txpwr_limit_ru(rtwdev, band,
							 RTW89_RU106,
							 ntx, ch + 6);
}

static void
rtw89_phy_fill_txpwr_limit_ru_160m_ax(struct rtw89_dev *rtwdev,
				      struct rtw89_txpwr_limit_ru_ax *lmt_ru,
				      u8 band, u8 ntx, u8 ch)
{
	static const int ofst[] = { -14, -10, -6, -2, 2, 6, 10, 14 };
	int i;

	static_assert(ARRAY_SIZE(ofst) == RTW89_RU_SEC_NUM_AX);
	for (i = 0; i < RTW89_RU_SEC_NUM_AX; i++) {
		lmt_ru->ru26[i] = rtw89_phy_read_txpwr_limit_ru(rtwdev, band,
								RTW89_RU26,
								ntx,
								ch + ofst[i]);
		lmt_ru->ru52[i] = rtw89_phy_read_txpwr_limit_ru(rtwdev, band,
								RTW89_RU52,
								ntx,
								ch + ofst[i]);
		lmt_ru->ru106[i] = rtw89_phy_read_txpwr_limit_ru(rtwdev, band,
								 RTW89_RU106,
								 ntx,
								 ch + ofst[i]);
	}
}

static
void rtw89_phy_fill_txpwr_limit_ru_ax(struct rtw89_dev *rtwdev,
				      const struct rtw89_chan *chan,
				      struct rtw89_txpwr_limit_ru_ax *lmt_ru,
				      u8 ntx)
{
	u8 band = chan->band_type;
	u8 ch = chan->channel;
	u8 bw = chan->band_width;

	memset(lmt_ru, 0, sizeof(*lmt_ru));

	switch (bw) {
	case RTW89_CHANNEL_WIDTH_20:
		rtw89_phy_fill_txpwr_limit_ru_20m_ax(rtwdev, lmt_ru, band, ntx,
						     ch);
		break;
	case RTW89_CHANNEL_WIDTH_40:
		rtw89_phy_fill_txpwr_limit_ru_40m_ax(rtwdev, lmt_ru, band, ntx,
						     ch);
		break;
	case RTW89_CHANNEL_WIDTH_80:
		rtw89_phy_fill_txpwr_limit_ru_80m_ax(rtwdev, lmt_ru, band, ntx,
						     ch);
		break;
	case RTW89_CHANNEL_WIDTH_160:
		rtw89_phy_fill_txpwr_limit_ru_160m_ax(rtwdev, lmt_ru, band, ntx,
						      ch);
		break;
	}
}

static void rtw89_phy_set_txpwr_byrate_ax(struct rtw89_dev *rtwdev,
					  const struct rtw89_chan *chan,
					  enum rtw89_phy_idx phy_idx)
{
	u8 max_nss_num = rtwdev->chip->rf_path_num;
	static const u8 rs[] = {
		RTW89_RS_CCK,
		RTW89_RS_OFDM,
		RTW89_RS_MCS,
		RTW89_RS_HEDCM,
	};
	struct rtw89_rate_desc cur = {};
	u8 band = chan->band_type;
	u8 ch = chan->channel;
	u32 addr, val;
	s8 v[4] = {};
	u8 i;

	rtw89_debug(rtwdev, RTW89_DBG_TXPWR,
		    "[TXPWR] set txpwr byrate with ch=%d\n", ch);

	BUILD_BUG_ON(rtw89_rs_idx_num_ax[RTW89_RS_CCK] % 4);
	BUILD_BUG_ON(rtw89_rs_idx_num_ax[RTW89_RS_OFDM] % 4);
	BUILD_BUG_ON(rtw89_rs_idx_num_ax[RTW89_RS_MCS] % 4);
	BUILD_BUG_ON(rtw89_rs_idx_num_ax[RTW89_RS_HEDCM] % 4);

	addr = R_AX_PWR_BY_RATE;
	for (cur.nss = 0; cur.nss < max_nss_num; cur.nss++) {
		for (i = 0; i < ARRAY_SIZE(rs); i++) {
			if (cur.nss >= rtw89_rs_nss_num_ax[rs[i]])
				continue;

			cur.rs = rs[i];
			for (cur.idx = 0; cur.idx < rtw89_rs_idx_num_ax[rs[i]];
			     cur.idx++) {
				v[cur.idx % 4] =
					rtw89_phy_read_txpwr_byrate(rtwdev,
								    band, 0,
								    &cur);

				if ((cur.idx + 1) % 4)
					continue;

				val = FIELD_PREP(GENMASK(7, 0), v[0]) |
				      FIELD_PREP(GENMASK(15, 8), v[1]) |
				      FIELD_PREP(GENMASK(23, 16), v[2]) |
				      FIELD_PREP(GENMASK(31, 24), v[3]);

				rtw89_mac_txpwr_write32(rtwdev, phy_idx, addr,
							val);
				addr += 4;
			}
		}
	}
}

static
void rtw89_phy_set_txpwr_offset_ax(struct rtw89_dev *rtwdev,
				   const struct rtw89_chan *chan,
				   enum rtw89_phy_idx phy_idx)
{
	struct rtw89_rate_desc desc = {
		.nss = RTW89_NSS_1,
		.rs = RTW89_RS_OFFSET,
	};
	u8 band = chan->band_type;
	s8 v[RTW89_RATE_OFFSET_NUM_AX] = {};
	u32 val;

	rtw89_debug(rtwdev, RTW89_DBG_TXPWR, "[TXPWR] set txpwr offset\n");

	for (desc.idx = 0; desc.idx < RTW89_RATE_OFFSET_NUM_AX; desc.idx++)
		v[desc.idx] = rtw89_phy_read_txpwr_byrate(rtwdev, band, 0, &desc);

	BUILD_BUG_ON(RTW89_RATE_OFFSET_NUM_AX != 5);
	val = FIELD_PREP(GENMASK(3, 0), v[0]) |
	      FIELD_PREP(GENMASK(7, 4), v[1]) |
	      FIELD_PREP(GENMASK(11, 8), v[2]) |
	      FIELD_PREP(GENMASK(15, 12), v[3]) |
	      FIELD_PREP(GENMASK(19, 16), v[4]);

	rtw89_mac_txpwr_write32_mask(rtwdev, phy_idx, R_AX_PWR_RATE_OFST_CTRL,
				     GENMASK(19, 0), val);
}

static void rtw89_phy_set_txpwr_limit_ax(struct rtw89_dev *rtwdev,
					 const struct rtw89_chan *chan,
					 enum rtw89_phy_idx phy_idx)
{
	u8 max_ntx_num = rtwdev->chip->rf_path_num;
	struct rtw89_txpwr_limit_ax lmt;
	u8 ch = chan->channel;
	u8 bw = chan->band_width;
	const s8 *ptr;
	u32 addr, val;
	u8 i, j;

	rtw89_debug(rtwdev, RTW89_DBG_TXPWR,
		    "[TXPWR] set txpwr limit with ch=%d bw=%d\n", ch, bw);

	BUILD_BUG_ON(sizeof(struct rtw89_txpwr_limit_ax) !=
		     RTW89_TXPWR_LMT_PAGE_SIZE_AX);

	addr = R_AX_PWR_LMT;
	for (i = 0; i < max_ntx_num; i++) {
		rtw89_phy_fill_txpwr_limit_ax(rtwdev, chan, &lmt, i);

		ptr = (s8 *)&lmt;
		for (j = 0; j < RTW89_TXPWR_LMT_PAGE_SIZE_AX;
		     j += 4, addr += 4, ptr += 4) {
			val = FIELD_PREP(GENMASK(7, 0), ptr[0]) |
			      FIELD_PREP(GENMASK(15, 8), ptr[1]) |
			      FIELD_PREP(GENMASK(23, 16), ptr[2]) |
			      FIELD_PREP(GENMASK(31, 24), ptr[3]);

			rtw89_mac_txpwr_write32(rtwdev, phy_idx, addr, val);
		}
	}
}

static void rtw89_phy_set_txpwr_limit_ru_ax(struct rtw89_dev *rtwdev,
					    const struct rtw89_chan *chan,
					    enum rtw89_phy_idx phy_idx)
{
	u8 max_ntx_num = rtwdev->chip->rf_path_num;
	struct rtw89_txpwr_limit_ru_ax lmt_ru;
	u8 ch = chan->channel;
	u8 bw = chan->band_width;
	const s8 *ptr;
	u32 addr, val;
	u8 i, j;

	rtw89_debug(rtwdev, RTW89_DBG_TXPWR,
		    "[TXPWR] set txpwr limit ru with ch=%d bw=%d\n", ch, bw);

	BUILD_BUG_ON(sizeof(struct rtw89_txpwr_limit_ru_ax) !=
		     RTW89_TXPWR_LMT_RU_PAGE_SIZE_AX);

	addr = R_AX_PWR_RU_LMT;
	for (i = 0; i < max_ntx_num; i++) {
		rtw89_phy_fill_txpwr_limit_ru_ax(rtwdev, chan, &lmt_ru, i);

		ptr = (s8 *)&lmt_ru;
		for (j = 0; j < RTW89_TXPWR_LMT_RU_PAGE_SIZE_AX;
		     j += 4, addr += 4, ptr += 4) {
			val = FIELD_PREP(GENMASK(7, 0), ptr[0]) |
			      FIELD_PREP(GENMASK(15, 8), ptr[1]) |
			      FIELD_PREP(GENMASK(23, 16), ptr[2]) |
			      FIELD_PREP(GENMASK(31, 24), ptr[3]);

			rtw89_mac_txpwr_write32(rtwdev, phy_idx, addr, val);
		}
	}
}

struct rtw89_phy_iter_ra_data {
	struct rtw89_dev *rtwdev;
	struct sk_buff *c2h;
};

static void rtw89_phy_c2h_ra_rpt_iter(void *data, struct ieee80211_sta *sta)
{
	struct rtw89_phy_iter_ra_data *ra_data = (struct rtw89_phy_iter_ra_data *)data;
	struct rtw89_dev *rtwdev = ra_data->rtwdev;
	struct rtw89_sta *rtwsta = (struct rtw89_sta *)sta->drv_priv;
	const struct rtw89_c2h_ra_rpt *c2h =
		(const struct rtw89_c2h_ra_rpt *)ra_data->c2h->data;
	struct rtw89_ra_report *ra_report = &rtwsta->ra_report;
	const struct rtw89_chip_info *chip = rtwdev->chip;
	bool format_v1 = chip->chip_gen == RTW89_CHIP_BE;
	u8 mode, rate, bw, giltf, mac_id;
	u16 legacy_bitrate;
	bool valid;
	u8 mcs = 0;
	u8 t;

	mac_id = le32_get_bits(c2h->w2, RTW89_C2H_RA_RPT_W2_MACID);
	if (mac_id != rtwsta->mac_id)
		return;

	rate = le32_get_bits(c2h->w3, RTW89_C2H_RA_RPT_W3_MCSNSS);
	bw = le32_get_bits(c2h->w3, RTW89_C2H_RA_RPT_W3_BW);
	giltf = le32_get_bits(c2h->w3, RTW89_C2H_RA_RPT_W3_GILTF);
	mode = le32_get_bits(c2h->w3, RTW89_C2H_RA_RPT_W3_MD_SEL);

	if (format_v1) {
		t = le32_get_bits(c2h->w2, RTW89_C2H_RA_RPT_W2_MCSNSS_B7);
		rate |= u8_encode_bits(t, BIT(7));
		t = le32_get_bits(c2h->w3, RTW89_C2H_RA_RPT_W3_BW_B2);
		bw |= u8_encode_bits(t, BIT(2));
		t = le32_get_bits(c2h->w3, RTW89_C2H_RA_RPT_W3_MD_SEL_B2);
		mode |= u8_encode_bits(t, BIT(2));
	}

	if (mode == RTW89_RA_RPT_MODE_LEGACY) {
		valid = rtw89_ra_report_to_bitrate(rtwdev, rate, &legacy_bitrate);
		if (!valid)
			return;
	}

	memset(&ra_report->txrate, 0, sizeof(ra_report->txrate));

	switch (mode) {
	case RTW89_RA_RPT_MODE_LEGACY:
		ra_report->txrate.legacy = legacy_bitrate;
		break;
	case RTW89_RA_RPT_MODE_HT:
		ra_report->txrate.flags |= RATE_INFO_FLAGS_MCS;
		if (RTW89_CHK_FW_FEATURE(OLD_HT_RA_FORMAT, &rtwdev->fw))
			rate = RTW89_MK_HT_RATE(FIELD_GET(RTW89_RA_RATE_MASK_NSS, rate),
						FIELD_GET(RTW89_RA_RATE_MASK_MCS, rate));
		else
			rate = FIELD_GET(RTW89_RA_RATE_MASK_HT_MCS, rate);
		ra_report->txrate.mcs = rate;
		if (giltf)
			ra_report->txrate.flags |= RATE_INFO_FLAGS_SHORT_GI;
		mcs = ra_report->txrate.mcs & 0x07;
		break;
	case RTW89_RA_RPT_MODE_VHT:
		ra_report->txrate.flags |= RATE_INFO_FLAGS_VHT_MCS;
		ra_report->txrate.mcs = format_v1 ?
			u8_get_bits(rate, RTW89_RA_RATE_MASK_MCS_V1) :
			u8_get_bits(rate, RTW89_RA_RATE_MASK_MCS);
		ra_report->txrate.nss = format_v1 ?
			u8_get_bits(rate, RTW89_RA_RATE_MASK_NSS_V1) + 1 :
			u8_get_bits(rate, RTW89_RA_RATE_MASK_NSS) + 1;
		if (giltf)
			ra_report->txrate.flags |= RATE_INFO_FLAGS_SHORT_GI;
		mcs = ra_report->txrate.mcs;
		break;
	case RTW89_RA_RPT_MODE_HE:
		ra_report->txrate.flags |= RATE_INFO_FLAGS_HE_MCS;
		ra_report->txrate.mcs = format_v1 ?
			u8_get_bits(rate, RTW89_RA_RATE_MASK_MCS_V1) :
			u8_get_bits(rate, RTW89_RA_RATE_MASK_MCS);
		ra_report->txrate.nss  = format_v1 ?
			u8_get_bits(rate, RTW89_RA_RATE_MASK_NSS_V1) + 1 :
			u8_get_bits(rate, RTW89_RA_RATE_MASK_NSS) + 1;
		if (giltf == RTW89_GILTF_2XHE08 || giltf == RTW89_GILTF_1XHE08)
			ra_report->txrate.he_gi = NL80211_RATE_INFO_HE_GI_0_8;
		else if (giltf == RTW89_GILTF_2XHE16 || giltf == RTW89_GILTF_1XHE16)
			ra_report->txrate.he_gi = NL80211_RATE_INFO_HE_GI_1_6;
		else
			ra_report->txrate.he_gi = NL80211_RATE_INFO_HE_GI_3_2;
		mcs = ra_report->txrate.mcs;
		break;
	case RTW89_RA_RPT_MODE_EHT:
		ra_report->txrate.flags |= RATE_INFO_FLAGS_EHT_MCS;
		ra_report->txrate.mcs = u8_get_bits(rate, RTW89_RA_RATE_MASK_MCS_V1);
		ra_report->txrate.nss = u8_get_bits(rate, RTW89_RA_RATE_MASK_NSS_V1) + 1;
		if (giltf == RTW89_GILTF_2XHE08 || giltf == RTW89_GILTF_1XHE08)
			ra_report->txrate.eht_gi = NL80211_RATE_INFO_EHT_GI_0_8;
		else if (giltf == RTW89_GILTF_2XHE16 || giltf == RTW89_GILTF_1XHE16)
			ra_report->txrate.eht_gi = NL80211_RATE_INFO_EHT_GI_1_6;
		else
			ra_report->txrate.eht_gi = NL80211_RATE_INFO_EHT_GI_3_2;
		mcs = ra_report->txrate.mcs;
		break;
	}

	ra_report->txrate.bw = rtw89_hw_to_rate_info_bw(bw);
	ra_report->bit_rate = cfg80211_calculate_bitrate(&ra_report->txrate);
	ra_report->hw_rate = format_v1 ?
			     u16_encode_bits(mode, RTW89_HW_RATE_V1_MASK_MOD) |
			     u16_encode_bits(rate, RTW89_HW_RATE_V1_MASK_VAL) :
			     u16_encode_bits(mode, RTW89_HW_RATE_MASK_MOD) |
			     u16_encode_bits(rate, RTW89_HW_RATE_MASK_VAL);
	ra_report->might_fallback_legacy = mcs <= 2;
	sta->deflink.agg.max_rc_amsdu_len = get_max_amsdu_len(rtwdev, ra_report);
	rtwsta->max_agg_wait = sta->deflink.agg.max_rc_amsdu_len / 1500 - 1;
}

static void
rtw89_phy_c2h_ra_rpt(struct rtw89_dev *rtwdev, struct sk_buff *c2h, u32 len)
{
	struct rtw89_phy_iter_ra_data ra_data;

	ra_data.rtwdev = rtwdev;
	ra_data.c2h = c2h;
	ieee80211_iterate_stations_atomic(rtwdev->hw,
					  rtw89_phy_c2h_ra_rpt_iter,
					  &ra_data);
}

static
void (* const rtw89_phy_c2h_ra_handler[])(struct rtw89_dev *rtwdev,
					  struct sk_buff *c2h, u32 len) = {
	[RTW89_PHY_C2H_FUNC_STS_RPT] = rtw89_phy_c2h_ra_rpt,
	[RTW89_PHY_C2H_FUNC_MU_GPTBL_RPT] = NULL,
	[RTW89_PHY_C2H_FUNC_TXSTS] = NULL,
};

static void rtw89_phy_c2h_rfk_rpt_log(struct rtw89_dev *rtwdev,
				      enum rtw89_phy_c2h_rfk_log_func func,
				      void *content, u16 len)
{
	struct rtw89_c2h_rf_txgapk_rpt_log *txgapk;
	struct rtw89_c2h_rf_rxdck_rpt_log *rxdck;
	struct rtw89_c2h_rf_dack_rpt_log *dack;
	struct rtw89_c2h_rf_dpk_rpt_log *dpk;

	switch (func) {
	case RTW89_PHY_C2H_RFK_LOG_FUNC_DPK:
		if (len != sizeof(*dpk))
			goto out;

		dpk = content;
		rtw89_debug(rtwdev, RTW89_DBG_RFK,
			    "DPK ver:%d idx:%2ph band:%2ph bw:%2ph ch:%2ph path:%2ph\n",
			    dpk->ver, dpk->idx, dpk->band, dpk->bw, dpk->ch, dpk->path_ok);
		rtw89_debug(rtwdev, RTW89_DBG_RFK,
			    "DPK txagc:%2ph ther:%2ph gs:%2ph dc_i:%4ph dc_q:%4ph\n",
			    dpk->txagc, dpk->ther, dpk->gs, dpk->dc_i, dpk->dc_q);
		rtw89_debug(rtwdev, RTW89_DBG_RFK,
			    "DPK corr_v:%2ph corr_i:%2ph to:%2ph ov:%2ph\n",
			    dpk->corr_val, dpk->corr_idx, dpk->is_timeout, dpk->rxbb_ov);
		return;
	case RTW89_PHY_C2H_RFK_LOG_FUNC_DACK:
		if (len != sizeof(*dack))
			goto out;

		dack = content;

		rtw89_debug(rtwdev, RTW89_DBG_RFK, "[DACK]ver=0x%x 0x%x\n",
			    dack->fwdack_ver, dack->fwdack_rpt_ver);
		rtw89_debug(rtwdev, RTW89_DBG_RFK, "[DACK]S0 CDACK ic = [0x%x, 0x%x]\n",
			    dack->cdack_d[0][0][0], dack->cdack_d[0][0][1]);
		rtw89_debug(rtwdev, RTW89_DBG_RFK, "[DACK]S0 CDACK qc = [0x%x, 0x%x]\n",
			    dack->cdack_d[0][1][0], dack->cdack_d[0][1][1]);
		rtw89_debug(rtwdev, RTW89_DBG_RFK, "[DACK]S1 CDACK ic = [0x%x, 0x%x]\n",
			    dack->cdack_d[1][0][0], dack->cdack_d[1][0][1]);
		rtw89_debug(rtwdev, RTW89_DBG_RFK, "[DACK]S1 CDACK qc = [0x%x, 0x%x]\n",
			    dack->cdack_d[1][1][0], dack->cdack_d[1][1][1]);

		rtw89_debug(rtwdev, RTW89_DBG_RFK, "[DACK]S0 ADC_DCK ic = [0x%x, 0x%x]\n",
			    dack->addck2_d[0][0][0], dack->addck2_d[0][0][1]);
		rtw89_debug(rtwdev, RTW89_DBG_RFK, "[DACK]S0 ADC_DCK qc = [0x%x, 0x%x]\n",
			    dack->addck2_d[0][1][0], dack->addck2_d[0][1][1]);
		rtw89_debug(rtwdev, RTW89_DBG_RFK, "[DACK]S1 ADC_DCK ic = [0x%x, 0x%x]\n",
			    dack->addck2_d[1][0][0], dack->addck2_d[1][0][1]);
		rtw89_debug(rtwdev, RTW89_DBG_RFK, "[DACK]S1 ADC_DCK qc = [0x%x, 0x%x]\n",
			    dack->addck2_d[1][1][0], dack->addck2_d[1][1][1]);

		rtw89_debug(rtwdev, RTW89_DBG_RFK, "[DACK]S0 ADC_GAINK ic = 0x%x, qc = 0x%x\n",
			    dack->adgaink_d[0][0], dack->adgaink_d[0][1]);
		rtw89_debug(rtwdev, RTW89_DBG_RFK, "[DACK]S1 ADC_GAINK ic = 0x%x, qc = 0x%x\n",
			    dack->adgaink_d[1][0], dack->adgaink_d[1][1]);

		rtw89_debug(rtwdev, RTW89_DBG_RFK, "[DACK]S0 DAC_DCK ic = 0x%x, qc = 0x%x\n",
			    dack->dadck_d[0][0], dack->dadck_d[0][1]);
		rtw89_debug(rtwdev, RTW89_DBG_RFK, "[DACK]S1 DAC_DCK ic = 0x%x, qc = 0x%x\n",
			    dack->dadck_d[1][0], dack->dadck_d[1][1]);

		rtw89_debug(rtwdev, RTW89_DBG_RFK, "[DACK]S0 biask iqc = 0x%x\n",
			    dack->biask_d[0][0]);
		rtw89_debug(rtwdev, RTW89_DBG_RFK, "[DACK]S1 biask iqc = 0x%x\n",
			    dack->biask_d[1][0]);

		rtw89_debug(rtwdev, RTW89_DBG_RFK, "[DACK]S0 MSBK ic: %*ph\n",
			    (int)sizeof(dack->msbk_d[0][0]), dack->msbk_d[0][0]);
		rtw89_debug(rtwdev, RTW89_DBG_RFK, "[DACK]S0 MSBK qc: %*ph\n",
			    (int)sizeof(dack->msbk_d[0][1]), dack->msbk_d[0][1]);
		rtw89_debug(rtwdev, RTW89_DBG_RFK, "[DACK]S1 MSBK ic: %*ph\n",
			    (int)sizeof(dack->msbk_d[1][0]), dack->msbk_d[1][0]);
		rtw89_debug(rtwdev, RTW89_DBG_RFK, "[DACK]S1 MSBK qc: %*ph\n",
			    (int)sizeof(dack->msbk_d[1][1]), dack->msbk_d[1][1]);
<<<<<<< HEAD
		return;
	case RTW89_PHY_C2H_RFK_LOG_FUNC_RXDCK:
		if (len != sizeof(*rxdck))
			goto out;

		rxdck = content;
		rtw89_debug(rtwdev, RTW89_DBG_RFK,
			    "RXDCK ver:%d band:%2ph bw:%2ph ch:%2ph to:%2ph\n",
			    rxdck->ver, rxdck->band, rxdck->bw, rxdck->ch,
			    rxdck->timeout);
		return;
	case RTW89_PHY_C2H_RFK_LOG_FUNC_TXGAPK:
		if (len != sizeof(*txgapk))
			goto out;

		txgapk = content;
		rtw89_debug(rtwdev, RTW89_DBG_RFK,
			    "[TXGAPK]rpt r0x8010[0]=0x%x, r0x8010[1]=0x%x\n",
			    le32_to_cpu(txgapk->r0x8010[0]),
			    le32_to_cpu(txgapk->r0x8010[1]));
		rtw89_debug(rtwdev, RTW89_DBG_RFK, "[TXGAPK]rpt chk_id = %d\n",
			    txgapk->chk_id);
		rtw89_debug(rtwdev, RTW89_DBG_RFK, "[TXGAPK]rpt chk_cnt = %d\n",
			    le32_to_cpu(txgapk->chk_cnt));
		rtw89_debug(rtwdev, RTW89_DBG_RFK, "[TXGAPK]rpt ver = 0x%x\n",
			    txgapk->ver);
		rtw89_debug(rtwdev, RTW89_DBG_RFK, "[TXGAPK]rpt rsv1 = %d\n",
			    txgapk->rsv1);

		rtw89_debug(rtwdev, RTW89_DBG_RFK, "[TXGAPK]rpt track_d[0] = %*ph\n",
			    (int)sizeof(txgapk->track_d[0]), txgapk->track_d[0]);
		rtw89_debug(rtwdev, RTW89_DBG_RFK, "[TXGAPK]rpt power_d[0] = %*ph\n",
			    (int)sizeof(txgapk->power_d[0]), txgapk->power_d[0]);
		rtw89_debug(rtwdev, RTW89_DBG_RFK, "[TXGAPK]rpt track_d[1] = %*ph\n",
			    (int)sizeof(txgapk->track_d[1]), txgapk->track_d[1]);
		rtw89_debug(rtwdev, RTW89_DBG_RFK, "[TXGAPK]rpt power_d[1] = %*ph\n",
			    (int)sizeof(txgapk->power_d[1]), txgapk->power_d[1]);
		return;
	default:
		break;
	}

out:
	rtw89_debug(rtwdev, RTW89_DBG_RFK,
		    "unexpected RFK func %d report log with length %d\n", func, len);
}

static bool rtw89_phy_c2h_rfk_run_log(struct rtw89_dev *rtwdev,
				      enum rtw89_phy_c2h_rfk_log_func func,
				      void *content, u16 len)
{
	struct rtw89_fw_elm_info *elm_info = &rtwdev->fw.elm_info;
	const struct rtw89_c2h_rf_run_log *log = content;
	const struct rtw89_fw_element_hdr *elm;
	u32 fmt_idx;
	u16 offset;

	if (sizeof(*log) != len)
		return false;

	if (!elm_info->rfk_log_fmt)
		return false;

	elm = elm_info->rfk_log_fmt->elm[func];
	fmt_idx = le32_to_cpu(log->fmt_idx);
	if (!elm || fmt_idx >= elm->u.rfk_log_fmt.nr)
		return false;

	offset = le16_to_cpu(elm->u.rfk_log_fmt.offset[fmt_idx]);
	if (offset == 0)
		return false;

	rtw89_debug(rtwdev, RTW89_DBG_RFK, &elm->u.common.contents[offset],
		    le32_to_cpu(log->arg[0]), le32_to_cpu(log->arg[1]),
		    le32_to_cpu(log->arg[2]), le32_to_cpu(log->arg[3]));

	return true;
=======
		return;
	case RTW89_PHY_C2H_RFK_LOG_FUNC_RXDCK:
		if (len != sizeof(*rxdck))
			goto out;

		rxdck = content;
		rtw89_debug(rtwdev, RTW89_DBG_RFK,
			    "RXDCK ver:%d band:%2ph bw:%2ph ch:%2ph to:%2ph\n",
			    rxdck->ver, rxdck->band, rxdck->bw, rxdck->ch,
			    rxdck->timeout);
		return;
	case RTW89_PHY_C2H_RFK_LOG_FUNC_TXGAPK:
		if (len != sizeof(*txgapk))
			goto out;

		txgapk = content;
		rtw89_debug(rtwdev, RTW89_DBG_RFK,
			    "[TXGAPK]rpt r0x8010[0]=0x%x, r0x8010[1]=0x%x\n",
			    le32_to_cpu(txgapk->r0x8010[0]),
			    le32_to_cpu(txgapk->r0x8010[1]));
		rtw89_debug(rtwdev, RTW89_DBG_RFK, "[TXGAPK]rpt chk_id = %d\n",
			    txgapk->chk_id);
		rtw89_debug(rtwdev, RTW89_DBG_RFK, "[TXGAPK]rpt chk_cnt = %d\n",
			    le32_to_cpu(txgapk->chk_cnt));
		rtw89_debug(rtwdev, RTW89_DBG_RFK, "[TXGAPK]rpt ver = 0x%x\n",
			    txgapk->ver);
		rtw89_debug(rtwdev, RTW89_DBG_RFK, "[TXGAPK]rpt rsv1 = %d\n",
			    txgapk->rsv1);

		rtw89_debug(rtwdev, RTW89_DBG_RFK, "[TXGAPK]rpt track_d[0] = %*ph\n",
			    (int)sizeof(txgapk->track_d[0]), txgapk->track_d[0]);
		rtw89_debug(rtwdev, RTW89_DBG_RFK, "[TXGAPK]rpt power_d[0] = %*ph\n",
			    (int)sizeof(txgapk->power_d[0]), txgapk->power_d[0]);
		rtw89_debug(rtwdev, RTW89_DBG_RFK, "[TXGAPK]rpt track_d[1] = %*ph\n",
			    (int)sizeof(txgapk->track_d[1]), txgapk->track_d[1]);
		rtw89_debug(rtwdev, RTW89_DBG_RFK, "[TXGAPK]rpt power_d[1] = %*ph\n",
			    (int)sizeof(txgapk->power_d[1]), txgapk->power_d[1]);
		return;
	default:
		break;
	}

out:
	rtw89_debug(rtwdev, RTW89_DBG_RFK,
		    "unexpected RFK func %d report log with length %d\n", func, len);
}

static bool rtw89_phy_c2h_rfk_run_log(struct rtw89_dev *rtwdev,
				      enum rtw89_phy_c2h_rfk_log_func func,
				      void *content, u16 len)
{
	struct rtw89_fw_elm_info *elm_info = &rtwdev->fw.elm_info;
	const struct rtw89_c2h_rf_run_log *log = content;
	const struct rtw89_fw_element_hdr *elm;
	u32 fmt_idx;
	u16 offset;

	if (sizeof(*log) != len)
		return false;

	if (!elm_info->rfk_log_fmt)
		return false;

	elm = elm_info->rfk_log_fmt->elm[func];
	fmt_idx = le32_to_cpu(log->fmt_idx);
	if (!elm || fmt_idx >= elm->u.rfk_log_fmt.nr)
		return false;

	offset = le16_to_cpu(elm->u.rfk_log_fmt.offset[fmt_idx]);
	if (offset == 0)
		return false;

	rtw89_debug(rtwdev, RTW89_DBG_RFK, &elm->u.common.contents[offset],
		    le32_to_cpu(log->arg[0]), le32_to_cpu(log->arg[1]),
		    le32_to_cpu(log->arg[2]), le32_to_cpu(log->arg[3]));

	return true;
}

static void rtw89_phy_c2h_rfk_log(struct rtw89_dev *rtwdev, struct sk_buff *c2h,
				  u32 len, enum rtw89_phy_c2h_rfk_log_func func,
				  const char *rfk_name)
{
	struct rtw89_c2h_hdr *c2h_hdr = (struct rtw89_c2h_hdr *)c2h->data;
	struct rtw89_c2h_rf_log_hdr *log_hdr;
	void *log_ptr = c2h_hdr;
	u16 content_len;
	u16 chunk_len;
	bool handled;

	if (!rtw89_debug_is_enabled(rtwdev, RTW89_DBG_RFK))
		return;

	log_ptr += sizeof(*c2h_hdr);
	len -= sizeof(*c2h_hdr);

	while (len > sizeof(*log_hdr)) {
		log_hdr = log_ptr;
		content_len = le16_to_cpu(log_hdr->len);
		chunk_len = content_len + sizeof(*log_hdr);

		if (chunk_len > len)
			break;

		switch (log_hdr->type) {
		case RTW89_RF_RUN_LOG:
			handled = rtw89_phy_c2h_rfk_run_log(rtwdev, func,
							    log_hdr->content, content_len);
			if (handled)
				break;

			rtw89_debug(rtwdev, RTW89_DBG_RFK, "%s run: %*ph\n",
				    rfk_name, content_len, log_hdr->content);
			break;
		case RTW89_RF_RPT_LOG:
			rtw89_phy_c2h_rfk_rpt_log(rtwdev, func,
						  log_hdr->content, content_len);
			break;
		default:
			return;
		}

		log_ptr += chunk_len;
		len -= chunk_len;
	}
}

static void
rtw89_phy_c2h_rfk_log_iqk(struct rtw89_dev *rtwdev, struct sk_buff *c2h, u32 len)
{
	rtw89_phy_c2h_rfk_log(rtwdev, c2h, len,
			      RTW89_PHY_C2H_RFK_LOG_FUNC_IQK, "IQK");
}

static void
rtw89_phy_c2h_rfk_log_dpk(struct rtw89_dev *rtwdev, struct sk_buff *c2h, u32 len)
{
	rtw89_phy_c2h_rfk_log(rtwdev, c2h, len,
			      RTW89_PHY_C2H_RFK_LOG_FUNC_DPK, "DPK");
}

static void
rtw89_phy_c2h_rfk_log_dack(struct rtw89_dev *rtwdev, struct sk_buff *c2h, u32 len)
{
	rtw89_phy_c2h_rfk_log(rtwdev, c2h, len,
			      RTW89_PHY_C2H_RFK_LOG_FUNC_DACK, "DACK");
}

static void
rtw89_phy_c2h_rfk_log_rxdck(struct rtw89_dev *rtwdev, struct sk_buff *c2h, u32 len)
{
	rtw89_phy_c2h_rfk_log(rtwdev, c2h, len,
			      RTW89_PHY_C2H_RFK_LOG_FUNC_RXDCK, "RX_DCK");
}

static void
rtw89_phy_c2h_rfk_log_tssi(struct rtw89_dev *rtwdev, struct sk_buff *c2h, u32 len)
{
	rtw89_phy_c2h_rfk_log(rtwdev, c2h, len,
			      RTW89_PHY_C2H_RFK_LOG_FUNC_TSSI, "TSSI");
}

static void
rtw89_phy_c2h_rfk_log_txgapk(struct rtw89_dev *rtwdev, struct sk_buff *c2h, u32 len)
{
	rtw89_phy_c2h_rfk_log(rtwdev, c2h, len,
			      RTW89_PHY_C2H_RFK_LOG_FUNC_TXGAPK, "TXGAPK");
}

static
void (* const rtw89_phy_c2h_rfk_log_handler[])(struct rtw89_dev *rtwdev,
					       struct sk_buff *c2h, u32 len) = {
	[RTW89_PHY_C2H_RFK_LOG_FUNC_IQK] = rtw89_phy_c2h_rfk_log_iqk,
	[RTW89_PHY_C2H_RFK_LOG_FUNC_DPK] = rtw89_phy_c2h_rfk_log_dpk,
	[RTW89_PHY_C2H_RFK_LOG_FUNC_DACK] = rtw89_phy_c2h_rfk_log_dack,
	[RTW89_PHY_C2H_RFK_LOG_FUNC_RXDCK] = rtw89_phy_c2h_rfk_log_rxdck,
	[RTW89_PHY_C2H_RFK_LOG_FUNC_TSSI] = rtw89_phy_c2h_rfk_log_tssi,
	[RTW89_PHY_C2H_RFK_LOG_FUNC_TXGAPK] = rtw89_phy_c2h_rfk_log_txgapk,
};

static
void rtw89_phy_rfk_report_prep(struct rtw89_dev *rtwdev)
{
	struct rtw89_rfk_wait_info *wait = &rtwdev->rfk_wait;

	wait->state = RTW89_RFK_STATE_START;
	wait->start_time = ktime_get();
	reinit_completion(&wait->completion);
}

static
int rtw89_phy_rfk_report_wait(struct rtw89_dev *rtwdev, const char *rfk_name,
			      unsigned int ms)
{
	struct rtw89_rfk_wait_info *wait = &rtwdev->rfk_wait;
	unsigned long time_left;

	/* Since we can't receive C2H event during SER, use a fixed delay. */
	if (test_bit(RTW89_FLAG_SER_HANDLING, rtwdev->flags)) {
		fsleep(1000 * ms / 2);
		goto out;
	}

	time_left = wait_for_completion_timeout(&wait->completion,
						msecs_to_jiffies(ms));
	if (time_left == 0) {
		rtw89_warn(rtwdev, "failed to wait RF %s\n", rfk_name);
		return -ETIMEDOUT;
	} else if (wait->state != RTW89_RFK_STATE_OK) {
		rtw89_warn(rtwdev, "failed to do RF %s result from state %d\n",
			   rfk_name, wait->state);
		return -EFAULT;
	}

out:
	rtw89_debug(rtwdev, RTW89_DBG_RFK, "RF %s takes %lld ms to complete\n",
		    rfk_name, ktime_ms_delta(ktime_get(), wait->start_time));

	return 0;
}

static void
rtw89_phy_c2h_rfk_report_state(struct rtw89_dev *rtwdev, struct sk_buff *c2h, u32 len)
{
	const struct rtw89_c2h_rfk_report *report =
		(const struct rtw89_c2h_rfk_report *)c2h->data;
	struct rtw89_rfk_wait_info *wait = &rtwdev->rfk_wait;

	wait->state = report->state;
	wait->version = report->version;

	complete(&wait->completion);

	rtw89_debug(rtwdev, RTW89_DBG_RFK,
		    "RFK report state %d with version %d (%*ph)\n",
		    wait->state, wait->version,
		    (int)(len - sizeof(report->hdr)), &report->state);
}

static
void (* const rtw89_phy_c2h_rfk_report_handler[])(struct rtw89_dev *rtwdev,
						  struct sk_buff *c2h, u32 len) = {
	[RTW89_PHY_C2H_RFK_REPORT_FUNC_STATE] = rtw89_phy_c2h_rfk_report_state,
};

bool rtw89_phy_c2h_chk_atomic(struct rtw89_dev *rtwdev, u8 class, u8 func)
{
	switch (class) {
	case RTW89_PHY_C2H_RFK_LOG:
		switch (func) {
		case RTW89_PHY_C2H_RFK_LOG_FUNC_IQK:
		case RTW89_PHY_C2H_RFK_LOG_FUNC_DPK:
		case RTW89_PHY_C2H_RFK_LOG_FUNC_DACK:
		case RTW89_PHY_C2H_RFK_LOG_FUNC_RXDCK:
		case RTW89_PHY_C2H_RFK_LOG_FUNC_TSSI:
		case RTW89_PHY_C2H_RFK_LOG_FUNC_TXGAPK:
			return true;
		default:
			return false;
		}
	case RTW89_PHY_C2H_RFK_REPORT:
		switch (func) {
		case RTW89_PHY_C2H_RFK_REPORT_FUNC_STATE:
			return true;
		default:
			return false;
		}
	default:
		return false;
	}
}

void rtw89_phy_c2h_handle(struct rtw89_dev *rtwdev, struct sk_buff *skb,
			  u32 len, u8 class, u8 func)
{
	void (*handler)(struct rtw89_dev *rtwdev,
			struct sk_buff *c2h, u32 len) = NULL;

	switch (class) {
	case RTW89_PHY_C2H_CLASS_RA:
		if (func < RTW89_PHY_C2H_FUNC_RA_MAX)
			handler = rtw89_phy_c2h_ra_handler[func];
		break;
	case RTW89_PHY_C2H_RFK_LOG:
		if (func < ARRAY_SIZE(rtw89_phy_c2h_rfk_log_handler))
			handler = rtw89_phy_c2h_rfk_log_handler[func];
		break;
	case RTW89_PHY_C2H_RFK_REPORT:
		if (func < ARRAY_SIZE(rtw89_phy_c2h_rfk_report_handler))
			handler = rtw89_phy_c2h_rfk_report_handler[func];
		break;
	case RTW89_PHY_C2H_CLASS_DM:
		if (func == RTW89_PHY_C2H_DM_FUNC_LOWRT_RTY)
			return;
		fallthrough;
	default:
		rtw89_info(rtwdev, "c2h class %d not support\n", class);
		return;
	}
	if (!handler) {
		rtw89_info(rtwdev, "c2h class %d func %d not support\n", class,
			   func);
		return;
	}
	handler(rtwdev, skb, len);
}

int rtw89_phy_rfk_pre_ntfy_and_wait(struct rtw89_dev *rtwdev,
				    enum rtw89_phy_idx phy_idx,
				    unsigned int ms)
{
	int ret;

	rtw89_phy_rfk_report_prep(rtwdev);

	ret = rtw89_fw_h2c_rf_pre_ntfy(rtwdev, phy_idx);
	if (ret)
		return ret;

	return rtw89_phy_rfk_report_wait(rtwdev, "PRE_NTFY", ms);
}
EXPORT_SYMBOL(rtw89_phy_rfk_pre_ntfy_and_wait);

int rtw89_phy_rfk_tssi_and_wait(struct rtw89_dev *rtwdev,
				enum rtw89_phy_idx phy_idx,
				const struct rtw89_chan *chan,
				enum rtw89_tssi_mode tssi_mode,
				unsigned int ms)
{
	int ret;

	rtw89_phy_rfk_report_prep(rtwdev);

	ret = rtw89_fw_h2c_rf_tssi(rtwdev, phy_idx, chan, tssi_mode);
	if (ret)
		return ret;

	return rtw89_phy_rfk_report_wait(rtwdev, "TSSI", ms);
}
EXPORT_SYMBOL(rtw89_phy_rfk_tssi_and_wait);

int rtw89_phy_rfk_iqk_and_wait(struct rtw89_dev *rtwdev,
			       enum rtw89_phy_idx phy_idx,
			       const struct rtw89_chan *chan,
			       unsigned int ms)
{
	int ret;

	rtw89_phy_rfk_report_prep(rtwdev);

	ret = rtw89_fw_h2c_rf_iqk(rtwdev, phy_idx, chan);
	if (ret)
		return ret;

	return rtw89_phy_rfk_report_wait(rtwdev, "IQK", ms);
}
EXPORT_SYMBOL(rtw89_phy_rfk_iqk_and_wait);

int rtw89_phy_rfk_dpk_and_wait(struct rtw89_dev *rtwdev,
			       enum rtw89_phy_idx phy_idx,
			       const struct rtw89_chan *chan,
			       unsigned int ms)
{
	int ret;

	rtw89_phy_rfk_report_prep(rtwdev);

	ret = rtw89_fw_h2c_rf_dpk(rtwdev, phy_idx, chan);
	if (ret)
		return ret;

	return rtw89_phy_rfk_report_wait(rtwdev, "DPK", ms);
}
EXPORT_SYMBOL(rtw89_phy_rfk_dpk_and_wait);

int rtw89_phy_rfk_txgapk_and_wait(struct rtw89_dev *rtwdev,
				  enum rtw89_phy_idx phy_idx,
				  const struct rtw89_chan *chan,
				  unsigned int ms)
{
	int ret;

	rtw89_phy_rfk_report_prep(rtwdev);

	ret = rtw89_fw_h2c_rf_txgapk(rtwdev, phy_idx, chan);
	if (ret)
		return ret;

	return rtw89_phy_rfk_report_wait(rtwdev, "TXGAPK", ms);
}
EXPORT_SYMBOL(rtw89_phy_rfk_txgapk_and_wait);

int rtw89_phy_rfk_dack_and_wait(struct rtw89_dev *rtwdev,
				enum rtw89_phy_idx phy_idx,
				const struct rtw89_chan *chan,
				unsigned int ms)
{
	int ret;

	rtw89_phy_rfk_report_prep(rtwdev);

	ret = rtw89_fw_h2c_rf_dack(rtwdev, phy_idx, chan);
	if (ret)
		return ret;

	return rtw89_phy_rfk_report_wait(rtwdev, "DACK", ms);
}
EXPORT_SYMBOL(rtw89_phy_rfk_dack_and_wait);

int rtw89_phy_rfk_rxdck_and_wait(struct rtw89_dev *rtwdev,
				 enum rtw89_phy_idx phy_idx,
				 const struct rtw89_chan *chan,
				 unsigned int ms)
{
	int ret;

	rtw89_phy_rfk_report_prep(rtwdev);

	ret = rtw89_fw_h2c_rf_rxdck(rtwdev, phy_idx, chan);
	if (ret)
		return ret;

	return rtw89_phy_rfk_report_wait(rtwdev, "RX_DCK", ms);
}
EXPORT_SYMBOL(rtw89_phy_rfk_rxdck_and_wait);

static u32 phy_tssi_get_cck_group(u8 ch)
{
	switch (ch) {
	case 1 ... 2:
		return 0;
	case 3 ... 5:
		return 1;
	case 6 ... 8:
		return 2;
	case 9 ... 11:
		return 3;
	case 12 ... 13:
		return 4;
	case 14:
		return 5;
	}

	return 0;
}

#define PHY_TSSI_EXTRA_GROUP_BIT BIT(31)
#define PHY_TSSI_EXTRA_GROUP(idx) (PHY_TSSI_EXTRA_GROUP_BIT | (idx))
#define PHY_IS_TSSI_EXTRA_GROUP(group) ((group) & PHY_TSSI_EXTRA_GROUP_BIT)
#define PHY_TSSI_EXTRA_GET_GROUP_IDX1(group) \
	((group) & ~PHY_TSSI_EXTRA_GROUP_BIT)
#define PHY_TSSI_EXTRA_GET_GROUP_IDX2(group) \
	(PHY_TSSI_EXTRA_GET_GROUP_IDX1(group) + 1)

static u32 phy_tssi_get_ofdm_group(u8 ch)
{
	switch (ch) {
	case 1 ... 2:
		return 0;
	case 3 ... 5:
		return 1;
	case 6 ... 8:
		return 2;
	case 9 ... 11:
		return 3;
	case 12 ... 14:
		return 4;
	case 36 ... 40:
		return 5;
	case 41 ... 43:
		return PHY_TSSI_EXTRA_GROUP(5);
	case 44 ... 48:
		return 6;
	case 49 ... 51:
		return PHY_TSSI_EXTRA_GROUP(6);
	case 52 ... 56:
		return 7;
	case 57 ... 59:
		return PHY_TSSI_EXTRA_GROUP(7);
	case 60 ... 64:
		return 8;
	case 100 ... 104:
		return 9;
	case 105 ... 107:
		return PHY_TSSI_EXTRA_GROUP(9);
	case 108 ... 112:
		return 10;
	case 113 ... 115:
		return PHY_TSSI_EXTRA_GROUP(10);
	case 116 ... 120:
		return 11;
	case 121 ... 123:
		return PHY_TSSI_EXTRA_GROUP(11);
	case 124 ... 128:
		return 12;
	case 129 ... 131:
		return PHY_TSSI_EXTRA_GROUP(12);
	case 132 ... 136:
		return 13;
	case 137 ... 139:
		return PHY_TSSI_EXTRA_GROUP(13);
	case 140 ... 144:
		return 14;
	case 149 ... 153:
		return 15;
	case 154 ... 156:
		return PHY_TSSI_EXTRA_GROUP(15);
	case 157 ... 161:
		return 16;
	case 162 ... 164:
		return PHY_TSSI_EXTRA_GROUP(16);
	case 165 ... 169:
		return 17;
	case 170 ... 172:
		return PHY_TSSI_EXTRA_GROUP(17);
	case 173 ... 177:
		return 18;
	}

	return 0;
}

static u32 phy_tssi_get_6g_ofdm_group(u8 ch)
{
	switch (ch) {
	case 1 ... 5:
		return 0;
	case 6 ... 8:
		return PHY_TSSI_EXTRA_GROUP(0);
	case 9 ... 13:
		return 1;
	case 14 ... 16:
		return PHY_TSSI_EXTRA_GROUP(1);
	case 17 ... 21:
		return 2;
	case 22 ... 24:
		return PHY_TSSI_EXTRA_GROUP(2);
	case 25 ... 29:
		return 3;
	case 33 ... 37:
		return 4;
	case 38 ... 40:
		return PHY_TSSI_EXTRA_GROUP(4);
	case 41 ... 45:
		return 5;
	case 46 ... 48:
		return PHY_TSSI_EXTRA_GROUP(5);
	case 49 ... 53:
		return 6;
	case 54 ... 56:
		return PHY_TSSI_EXTRA_GROUP(6);
	case 57 ... 61:
		return 7;
	case 65 ... 69:
		return 8;
	case 70 ... 72:
		return PHY_TSSI_EXTRA_GROUP(8);
	case 73 ... 77:
		return 9;
	case 78 ... 80:
		return PHY_TSSI_EXTRA_GROUP(9);
	case 81 ... 85:
		return 10;
	case 86 ... 88:
		return PHY_TSSI_EXTRA_GROUP(10);
	case 89 ... 93:
		return 11;
	case 97 ... 101:
		return 12;
	case 102 ... 104:
		return PHY_TSSI_EXTRA_GROUP(12);
	case 105 ... 109:
		return 13;
	case 110 ... 112:
		return PHY_TSSI_EXTRA_GROUP(13);
	case 113 ... 117:
		return 14;
	case 118 ... 120:
		return PHY_TSSI_EXTRA_GROUP(14);
	case 121 ... 125:
		return 15;
	case 129 ... 133:
		return 16;
	case 134 ... 136:
		return PHY_TSSI_EXTRA_GROUP(16);
	case 137 ... 141:
		return 17;
	case 142 ... 144:
		return PHY_TSSI_EXTRA_GROUP(17);
	case 145 ... 149:
		return 18;
	case 150 ... 152:
		return PHY_TSSI_EXTRA_GROUP(18);
	case 153 ... 157:
		return 19;
	case 161 ... 165:
		return 20;
	case 166 ... 168:
		return PHY_TSSI_EXTRA_GROUP(20);
	case 169 ... 173:
		return 21;
	case 174 ... 176:
		return PHY_TSSI_EXTRA_GROUP(21);
	case 177 ... 181:
		return 22;
	case 182 ... 184:
		return PHY_TSSI_EXTRA_GROUP(22);
	case 185 ... 189:
		return 23;
	case 193 ... 197:
		return 24;
	case 198 ... 200:
		return PHY_TSSI_EXTRA_GROUP(24);
	case 201 ... 205:
		return 25;
	case 206 ... 208:
		return PHY_TSSI_EXTRA_GROUP(25);
	case 209 ... 213:
		return 26;
	case 214 ... 216:
		return PHY_TSSI_EXTRA_GROUP(26);
	case 217 ... 221:
		return 27;
	case 225 ... 229:
		return 28;
	case 230 ... 232:
		return PHY_TSSI_EXTRA_GROUP(28);
	case 233 ... 237:
		return 29;
	case 238 ... 240:
		return PHY_TSSI_EXTRA_GROUP(29);
	case 241 ... 245:
		return 30;
	case 246 ... 248:
		return PHY_TSSI_EXTRA_GROUP(30);
	case 249 ... 253:
		return 31;
	}

	return 0;
}

static u32 phy_tssi_get_trim_group(u8 ch)
{
	switch (ch) {
	case 1 ... 8:
		return 0;
	case 9 ... 14:
		return 1;
	case 36 ... 48:
		return 2;
	case 49 ... 51:
		return PHY_TSSI_EXTRA_GROUP(2);
	case 52 ... 64:
		return 3;
	case 100 ... 112:
		return 4;
	case 113 ... 115:
		return PHY_TSSI_EXTRA_GROUP(4);
	case 116 ... 128:
		return 5;
	case 132 ... 144:
		return 6;
	case 149 ... 177:
		return 7;
	}

	return 0;
}

static u32 phy_tssi_get_6g_trim_group(u8 ch)
{
	switch (ch) {
	case 1 ... 13:
		return 0;
	case 14 ... 16:
		return PHY_TSSI_EXTRA_GROUP(0);
	case 17 ... 29:
		return 1;
	case 33 ... 45:
		return 2;
	case 46 ... 48:
		return PHY_TSSI_EXTRA_GROUP(2);
	case 49 ... 61:
		return 3;
	case 65 ... 77:
		return 4;
	case 78 ... 80:
		return PHY_TSSI_EXTRA_GROUP(4);
	case 81 ... 93:
		return 5;
	case 97 ... 109:
		return 6;
	case 110 ... 112:
		return PHY_TSSI_EXTRA_GROUP(6);
	case 113 ... 125:
		return 7;
	case 129 ... 141:
		return 8;
	case 142 ... 144:
		return PHY_TSSI_EXTRA_GROUP(8);
	case 145 ... 157:
		return 9;
	case 161 ... 173:
		return 10;
	case 174 ... 176:
		return PHY_TSSI_EXTRA_GROUP(10);
	case 177 ... 189:
		return 11;
	case 193 ... 205:
		return 12;
	case 206 ... 208:
		return PHY_TSSI_EXTRA_GROUP(12);
	case 209 ... 221:
		return 13;
	case 225 ... 237:
		return 14;
	case 238 ... 240:
		return PHY_TSSI_EXTRA_GROUP(14);
	case 241 ... 253:
		return 15;
	}

	return 0;
}

static s8 phy_tssi_get_ofdm_de(struct rtw89_dev *rtwdev,
			       enum rtw89_phy_idx phy,
			       const struct rtw89_chan *chan,
			       enum rtw89_rf_path path)
{
	struct rtw89_tssi_info *tssi_info = &rtwdev->tssi;
	enum rtw89_band band = chan->band_type;
	u8 ch = chan->channel;
	u32 gidx_1st;
	u32 gidx_2nd;
	s8 de_1st;
	s8 de_2nd;
	u32 gidx;
	s8 val;

	if (band == RTW89_BAND_6G)
		goto calc_6g;

	gidx = phy_tssi_get_ofdm_group(ch);

	rtw89_debug(rtwdev, RTW89_DBG_TSSI,
		    "[TSSI][TRIM]: path=%d mcs group_idx=0x%x\n",
		    path, gidx);

	if (PHY_IS_TSSI_EXTRA_GROUP(gidx)) {
		gidx_1st = PHY_TSSI_EXTRA_GET_GROUP_IDX1(gidx);
		gidx_2nd = PHY_TSSI_EXTRA_GET_GROUP_IDX2(gidx);
		de_1st = tssi_info->tssi_mcs[path][gidx_1st];
		de_2nd = tssi_info->tssi_mcs[path][gidx_2nd];
		val = (de_1st + de_2nd) / 2;

		rtw89_debug(rtwdev, RTW89_DBG_TSSI,
			    "[TSSI][TRIM]: path=%d mcs de=%d 1st=%d 2nd=%d\n",
			    path, val, de_1st, de_2nd);
	} else {
		val = tssi_info->tssi_mcs[path][gidx];

		rtw89_debug(rtwdev, RTW89_DBG_TSSI,
			    "[TSSI][TRIM]: path=%d mcs de=%d\n", path, val);
	}

	return val;

calc_6g:
	gidx = phy_tssi_get_6g_ofdm_group(ch);

	rtw89_debug(rtwdev, RTW89_DBG_TSSI,
		    "[TSSI][TRIM]: path=%d mcs group_idx=0x%x\n",
		    path, gidx);

	if (PHY_IS_TSSI_EXTRA_GROUP(gidx)) {
		gidx_1st = PHY_TSSI_EXTRA_GET_GROUP_IDX1(gidx);
		gidx_2nd = PHY_TSSI_EXTRA_GET_GROUP_IDX2(gidx);
		de_1st = tssi_info->tssi_6g_mcs[path][gidx_1st];
		de_2nd = tssi_info->tssi_6g_mcs[path][gidx_2nd];
		val = (de_1st + de_2nd) / 2;

		rtw89_debug(rtwdev, RTW89_DBG_TSSI,
			    "[TSSI][TRIM]: path=%d mcs de=%d 1st=%d 2nd=%d\n",
			    path, val, de_1st, de_2nd);
	} else {
		val = tssi_info->tssi_6g_mcs[path][gidx];

		rtw89_debug(rtwdev, RTW89_DBG_TSSI,
			    "[TSSI][TRIM]: path=%d mcs de=%d\n", path, val);
	}

	return val;
}

static s8 phy_tssi_get_ofdm_trim_de(struct rtw89_dev *rtwdev,
				    enum rtw89_phy_idx phy,
				    const struct rtw89_chan *chan,
				    enum rtw89_rf_path path)
{
	struct rtw89_tssi_info *tssi_info = &rtwdev->tssi;
	enum rtw89_band band = chan->band_type;
	u8 ch = chan->channel;
	u32 tgidx_1st;
	u32 tgidx_2nd;
	s8 tde_1st;
	s8 tde_2nd;
	u32 tgidx;
	s8 val;

	if (band == RTW89_BAND_6G)
		goto calc_6g;

	tgidx = phy_tssi_get_trim_group(ch);

	rtw89_debug(rtwdev, RTW89_DBG_TSSI,
		    "[TSSI][TRIM]: path=%d mcs trim_group_idx=0x%x\n",
		    path, tgidx);

	if (PHY_IS_TSSI_EXTRA_GROUP(tgidx)) {
		tgidx_1st = PHY_TSSI_EXTRA_GET_GROUP_IDX1(tgidx);
		tgidx_2nd = PHY_TSSI_EXTRA_GET_GROUP_IDX2(tgidx);
		tde_1st = tssi_info->tssi_trim[path][tgidx_1st];
		tde_2nd = tssi_info->tssi_trim[path][tgidx_2nd];
		val = (tde_1st + tde_2nd) / 2;

		rtw89_debug(rtwdev, RTW89_DBG_TSSI,
			    "[TSSI][TRIM]: path=%d mcs trim_de=%d 1st=%d 2nd=%d\n",
			    path, val, tde_1st, tde_2nd);
	} else {
		val = tssi_info->tssi_trim[path][tgidx];

		rtw89_debug(rtwdev, RTW89_DBG_TSSI,
			    "[TSSI][TRIM]: path=%d mcs trim_de=%d\n",
			    path, val);
	}

	return val;

calc_6g:
	tgidx = phy_tssi_get_6g_trim_group(ch);

	rtw89_debug(rtwdev, RTW89_DBG_TSSI,
		    "[TSSI][TRIM]: path=%d mcs trim_group_idx=0x%x\n",
		    path, tgidx);

	if (PHY_IS_TSSI_EXTRA_GROUP(tgidx)) {
		tgidx_1st = PHY_TSSI_EXTRA_GET_GROUP_IDX1(tgidx);
		tgidx_2nd = PHY_TSSI_EXTRA_GET_GROUP_IDX2(tgidx);
		tde_1st = tssi_info->tssi_trim_6g[path][tgidx_1st];
		tde_2nd = tssi_info->tssi_trim_6g[path][tgidx_2nd];
		val = (tde_1st + tde_2nd) / 2;

		rtw89_debug(rtwdev, RTW89_DBG_TSSI,
			    "[TSSI][TRIM]: path=%d mcs trim_de=%d 1st=%d 2nd=%d\n",
			    path, val, tde_1st, tde_2nd);
	} else {
		val = tssi_info->tssi_trim_6g[path][tgidx];

		rtw89_debug(rtwdev, RTW89_DBG_TSSI,
			    "[TSSI][TRIM]: path=%d mcs trim_de=%d\n",
			    path, val);
	}

	return val;
}

void rtw89_phy_rfk_tssi_fill_fwcmd_efuse_to_de(struct rtw89_dev *rtwdev,
					       enum rtw89_phy_idx phy,
					       const struct rtw89_chan *chan,
					       struct rtw89_h2c_rf_tssi *h2c)
{
	struct rtw89_tssi_info *tssi_info = &rtwdev->tssi;
	u8 ch = chan->channel;
	s8 trim_de;
	s8 ofdm_de;
	s8 cck_de;
	u8 gidx;
	s8 val;
	int i;

	rtw89_debug(rtwdev, RTW89_DBG_TSSI, "[TSSI][TRIM]: phy=%d ch=%d\n",
		    phy, ch);

	for (i = RF_PATH_A; i <= RF_PATH_B; i++) {
		trim_de = phy_tssi_get_ofdm_trim_de(rtwdev, phy, chan, i);
		h2c->curr_tssi_trim_de[i] = trim_de;

		rtw89_debug(rtwdev, RTW89_DBG_TSSI,
			    "[TSSI][TRIM]: path=%d trim_de=0x%x\n", i, trim_de);

		gidx = phy_tssi_get_cck_group(ch);
		cck_de = tssi_info->tssi_cck[i][gidx];
		val = u32_get_bits(cck_de + trim_de, 0xff);

		h2c->curr_tssi_cck_de[i] = 0x0;
		h2c->curr_tssi_cck_de_20m[i] = val;
		h2c->curr_tssi_cck_de_40m[i] = val;
		h2c->curr_tssi_efuse_cck_de[i] = cck_de;

		rtw89_debug(rtwdev, RTW89_DBG_TSSI,
			    "[TSSI][TRIM]: path=%d cck_de=0x%x\n", i, cck_de);

		ofdm_de = phy_tssi_get_ofdm_de(rtwdev, phy, chan, i);
		val = u32_get_bits(ofdm_de + trim_de, 0xff);

		h2c->curr_tssi_ofdm_de[i] = 0x0;
		h2c->curr_tssi_ofdm_de_20m[i] = val;
		h2c->curr_tssi_ofdm_de_40m[i] = val;
		h2c->curr_tssi_ofdm_de_80m[i] = val;
		h2c->curr_tssi_ofdm_de_160m[i] = val;
		h2c->curr_tssi_ofdm_de_320m[i] = val;
		h2c->curr_tssi_efuse_ofdm_de[i] = ofdm_de;

		rtw89_debug(rtwdev, RTW89_DBG_TSSI,
			    "[TSSI][TRIM]: path=%d ofdm_de=0x%x\n", i, ofdm_de);
	}
}

void rtw89_phy_rfk_tssi_fill_fwcmd_tmeter_tbl(struct rtw89_dev *rtwdev,
					      enum rtw89_phy_idx phy,
					      const struct rtw89_chan *chan,
					      struct rtw89_h2c_rf_tssi *h2c)
{
	struct rtw89_fw_txpwr_track_cfg *trk = rtwdev->fw.elm_info.txpwr_trk;
	struct rtw89_tssi_info *tssi_info = &rtwdev->tssi;
	const s8 *thm_up[RF_PATH_B + 1] = {};
	const s8 *thm_down[RF_PATH_B + 1] = {};
	u8 subband = chan->subband_type;
	s8 thm_ofst[128] = {0};
	u8 thermal;
	u8 path;
	u8 i, j;

	switch (subband) {
	default:
	case RTW89_CH_2G:
		thm_up[RF_PATH_A] = trk->delta[RTW89_FW_TXPWR_TRK_TYPE_2GA_P][0];
		thm_down[RF_PATH_A] = trk->delta[RTW89_FW_TXPWR_TRK_TYPE_2GA_N][0];
		thm_up[RF_PATH_B] = trk->delta[RTW89_FW_TXPWR_TRK_TYPE_2GB_P][0];
		thm_down[RF_PATH_B] = trk->delta[RTW89_FW_TXPWR_TRK_TYPE_2GB_N][0];
		break;
	case RTW89_CH_5G_BAND_1:
		thm_up[RF_PATH_A] = trk->delta[RTW89_FW_TXPWR_TRK_TYPE_5GA_P][0];
		thm_down[RF_PATH_A] = trk->delta[RTW89_FW_TXPWR_TRK_TYPE_5GA_N][0];
		thm_up[RF_PATH_B] = trk->delta[RTW89_FW_TXPWR_TRK_TYPE_5GB_P][0];
		thm_down[RF_PATH_B] = trk->delta[RTW89_FW_TXPWR_TRK_TYPE_5GB_N][0];
		break;
	case RTW89_CH_5G_BAND_3:
		thm_up[RF_PATH_A] = trk->delta[RTW89_FW_TXPWR_TRK_TYPE_5GA_P][1];
		thm_down[RF_PATH_A] = trk->delta[RTW89_FW_TXPWR_TRK_TYPE_5GA_N][1];
		thm_up[RF_PATH_B] = trk->delta[RTW89_FW_TXPWR_TRK_TYPE_5GB_P][1];
		thm_down[RF_PATH_B] = trk->delta[RTW89_FW_TXPWR_TRK_TYPE_5GB_N][1];
		break;
	case RTW89_CH_5G_BAND_4:
		thm_up[RF_PATH_A] = trk->delta[RTW89_FW_TXPWR_TRK_TYPE_5GA_P][2];
		thm_down[RF_PATH_A] = trk->delta[RTW89_FW_TXPWR_TRK_TYPE_5GA_N][2];
		thm_up[RF_PATH_B] = trk->delta[RTW89_FW_TXPWR_TRK_TYPE_5GB_P][2];
		thm_down[RF_PATH_B] = trk->delta[RTW89_FW_TXPWR_TRK_TYPE_5GB_N][2];
		break;
	case RTW89_CH_6G_BAND_IDX0:
	case RTW89_CH_6G_BAND_IDX1:
		thm_up[RF_PATH_A] = trk->delta[RTW89_FW_TXPWR_TRK_TYPE_6GA_P][0];
		thm_down[RF_PATH_A] = trk->delta[RTW89_FW_TXPWR_TRK_TYPE_6GA_N][0];
		thm_up[RF_PATH_B] = trk->delta[RTW89_FW_TXPWR_TRK_TYPE_6GB_P][0];
		thm_down[RF_PATH_B] = trk->delta[RTW89_FW_TXPWR_TRK_TYPE_6GB_N][0];
		break;
	case RTW89_CH_6G_BAND_IDX2:
	case RTW89_CH_6G_BAND_IDX3:
		thm_up[RF_PATH_A] = trk->delta[RTW89_FW_TXPWR_TRK_TYPE_6GA_P][1];
		thm_down[RF_PATH_A] = trk->delta[RTW89_FW_TXPWR_TRK_TYPE_6GA_N][1];
		thm_up[RF_PATH_B] = trk->delta[RTW89_FW_TXPWR_TRK_TYPE_6GB_P][1];
		thm_down[RF_PATH_B] = trk->delta[RTW89_FW_TXPWR_TRK_TYPE_6GB_N][1];
		break;
	case RTW89_CH_6G_BAND_IDX4:
	case RTW89_CH_6G_BAND_IDX5:
		thm_up[RF_PATH_A] = trk->delta[RTW89_FW_TXPWR_TRK_TYPE_6GA_P][2];
		thm_down[RF_PATH_A] = trk->delta[RTW89_FW_TXPWR_TRK_TYPE_6GA_N][2];
		thm_up[RF_PATH_B] = trk->delta[RTW89_FW_TXPWR_TRK_TYPE_6GB_P][2];
		thm_down[RF_PATH_B] = trk->delta[RTW89_FW_TXPWR_TRK_TYPE_6GB_N][2];
		break;
	case RTW89_CH_6G_BAND_IDX6:
	case RTW89_CH_6G_BAND_IDX7:
		thm_up[RF_PATH_A] = trk->delta[RTW89_FW_TXPWR_TRK_TYPE_6GA_P][3];
		thm_down[RF_PATH_A] = trk->delta[RTW89_FW_TXPWR_TRK_TYPE_6GA_N][3];
		thm_up[RF_PATH_B] = trk->delta[RTW89_FW_TXPWR_TRK_TYPE_6GB_P][3];
		thm_down[RF_PATH_B] = trk->delta[RTW89_FW_TXPWR_TRK_TYPE_6GB_N][3];
		break;
	}

	rtw89_debug(rtwdev, RTW89_DBG_TSSI,
		    "[TSSI] tmeter tbl on subband: %u\n", subband);

	for (path = RF_PATH_A; path <= RF_PATH_B; path++) {
		thermal = tssi_info->thermal[path];
		rtw89_debug(rtwdev, RTW89_DBG_TSSI,
			    "path: %u, pg thermal: 0x%x\n", path, thermal);

		if (thermal == 0xff) {
			h2c->pg_thermal[path] = 0x38;
			memset(h2c->ftable[path], 0, sizeof(h2c->ftable[path]));
			continue;
		}

		h2c->pg_thermal[path] = thermal;

		i = 0;
		for (j = 0; j < 64; j++)
			thm_ofst[j] = i < DELTA_SWINGIDX_SIZE ?
				      thm_up[path][i++] :
				      thm_up[path][DELTA_SWINGIDX_SIZE - 1];

		i = 1;
		for (j = 127; j >= 64; j--)
			thm_ofst[j] = i < DELTA_SWINGIDX_SIZE ?
				      -thm_down[path][i++] :
				      -thm_down[path][DELTA_SWINGIDX_SIZE - 1];

		for (i = 0; i < 128; i += 4) {
			h2c->ftable[path][i + 0] = thm_ofst[i + 3];
			h2c->ftable[path][i + 1] = thm_ofst[i + 2];
			h2c->ftable[path][i + 2] = thm_ofst[i + 1];
			h2c->ftable[path][i + 3] = thm_ofst[i + 0];

			rtw89_debug(rtwdev, RTW89_DBG_TSSI,
				    "thm ofst [%x]: %02x %02x %02x %02x\n",
				    i, thm_ofst[i], thm_ofst[i + 1],
				    thm_ofst[i + 2], thm_ofst[i + 3]);
		}
	}
}

static u8 rtw89_phy_cfo_get_xcap_reg(struct rtw89_dev *rtwdev, bool sc_xo)
{
	const struct rtw89_xtal_info *xtal = rtwdev->chip->xtal_info;
	u32 reg_mask;

	if (sc_xo)
		reg_mask = xtal->sc_xo_mask;
	else
		reg_mask = xtal->sc_xi_mask;

	return (u8)rtw89_read32_mask(rtwdev, xtal->xcap_reg, reg_mask);
}

static void rtw89_phy_cfo_set_xcap_reg(struct rtw89_dev *rtwdev, bool sc_xo,
				       u8 val)
{
	const struct rtw89_xtal_info *xtal = rtwdev->chip->xtal_info;
	u32 reg_mask;

	if (sc_xo)
		reg_mask = xtal->sc_xo_mask;
	else
		reg_mask = xtal->sc_xi_mask;

	rtw89_write32_mask(rtwdev, xtal->xcap_reg, reg_mask, val);
>>>>>>> 2d5404ca
}

static void rtw89_phy_c2h_rfk_log(struct rtw89_dev *rtwdev, struct sk_buff *c2h,
				  u32 len, enum rtw89_phy_c2h_rfk_log_func func,
				  const char *rfk_name)
{
	struct rtw89_c2h_hdr *c2h_hdr = (struct rtw89_c2h_hdr *)c2h->data;
	struct rtw89_c2h_rf_log_hdr *log_hdr;
	void *log_ptr = c2h_hdr;
	u16 content_len;
	u16 chunk_len;
	bool handled;

	if (!rtw89_debug_is_enabled(rtwdev, RTW89_DBG_RFK))
		return;
<<<<<<< HEAD

	log_ptr += sizeof(*c2h_hdr);
	len -= sizeof(*c2h_hdr);

	while (len > sizeof(*log_hdr)) {
		log_hdr = log_ptr;
		content_len = le16_to_cpu(log_hdr->len);
		chunk_len = content_len + sizeof(*log_hdr);

		if (chunk_len > len)
			break;

		switch (log_hdr->type) {
		case RTW89_RF_RUN_LOG:
			handled = rtw89_phy_c2h_rfk_run_log(rtwdev, func,
							    log_hdr->content, content_len);
			if (handled)
				break;

			rtw89_debug(rtwdev, RTW89_DBG_RFK, "%s run: %*ph\n",
				    rfk_name, content_len, log_hdr->content);
			break;
		case RTW89_RF_RPT_LOG:
			rtw89_phy_c2h_rfk_rpt_log(rtwdev, func,
						  log_hdr->content, content_len);
			break;
		default:
			return;
		}

		log_ptr += chunk_len;
		len -= chunk_len;
	}
}

static void
rtw89_phy_c2h_rfk_log_iqk(struct rtw89_dev *rtwdev, struct sk_buff *c2h, u32 len)
{
	rtw89_phy_c2h_rfk_log(rtwdev, c2h, len,
			      RTW89_PHY_C2H_RFK_LOG_FUNC_IQK, "IQK");
}

static void
rtw89_phy_c2h_rfk_log_dpk(struct rtw89_dev *rtwdev, struct sk_buff *c2h, u32 len)
{
	rtw89_phy_c2h_rfk_log(rtwdev, c2h, len,
			      RTW89_PHY_C2H_RFK_LOG_FUNC_DPK, "DPK");
}

static void
rtw89_phy_c2h_rfk_log_dack(struct rtw89_dev *rtwdev, struct sk_buff *c2h, u32 len)
{
	rtw89_phy_c2h_rfk_log(rtwdev, c2h, len,
			      RTW89_PHY_C2H_RFK_LOG_FUNC_DACK, "DACK");
}

static void
rtw89_phy_c2h_rfk_log_rxdck(struct rtw89_dev *rtwdev, struct sk_buff *c2h, u32 len)
{
	rtw89_phy_c2h_rfk_log(rtwdev, c2h, len,
			      RTW89_PHY_C2H_RFK_LOG_FUNC_RXDCK, "RX_DCK");
}

static void
rtw89_phy_c2h_rfk_log_tssi(struct rtw89_dev *rtwdev, struct sk_buff *c2h, u32 len)
{
	rtw89_phy_c2h_rfk_log(rtwdev, c2h, len,
			      RTW89_PHY_C2H_RFK_LOG_FUNC_TSSI, "TSSI");
}

static void
rtw89_phy_c2h_rfk_log_txgapk(struct rtw89_dev *rtwdev, struct sk_buff *c2h, u32 len)
{
	rtw89_phy_c2h_rfk_log(rtwdev, c2h, len,
			      RTW89_PHY_C2H_RFK_LOG_FUNC_TXGAPK, "TXGAPK");
}

static
void (* const rtw89_phy_c2h_rfk_log_handler[])(struct rtw89_dev *rtwdev,
					       struct sk_buff *c2h, u32 len) = {
	[RTW89_PHY_C2H_RFK_LOG_FUNC_IQK] = rtw89_phy_c2h_rfk_log_iqk,
	[RTW89_PHY_C2H_RFK_LOG_FUNC_DPK] = rtw89_phy_c2h_rfk_log_dpk,
	[RTW89_PHY_C2H_RFK_LOG_FUNC_DACK] = rtw89_phy_c2h_rfk_log_dack,
	[RTW89_PHY_C2H_RFK_LOG_FUNC_RXDCK] = rtw89_phy_c2h_rfk_log_rxdck,
	[RTW89_PHY_C2H_RFK_LOG_FUNC_TSSI] = rtw89_phy_c2h_rfk_log_tssi,
	[RTW89_PHY_C2H_RFK_LOG_FUNC_TXGAPK] = rtw89_phy_c2h_rfk_log_txgapk,
};

static
void rtw89_phy_rfk_report_prep(struct rtw89_dev *rtwdev)
{
	struct rtw89_rfk_wait_info *wait = &rtwdev->rfk_wait;

	wait->state = RTW89_RFK_STATE_START;
	wait->start_time = ktime_get();
	reinit_completion(&wait->completion);
}

static
int rtw89_phy_rfk_report_wait(struct rtw89_dev *rtwdev, const char *rfk_name,
			      unsigned int ms)
{
	struct rtw89_rfk_wait_info *wait = &rtwdev->rfk_wait;
	unsigned long time_left;

	/* Since we can't receive C2H event during SER, use a fixed delay. */
	if (test_bit(RTW89_FLAG_SER_HANDLING, rtwdev->flags)) {
		fsleep(1000 * ms / 2);
		goto out;
	}

	time_left = wait_for_completion_timeout(&wait->completion,
						msecs_to_jiffies(ms));
	if (time_left == 0) {
		rtw89_warn(rtwdev, "failed to wait RF %s\n", rfk_name);
		return -ETIMEDOUT;
	} else if (wait->state != RTW89_RFK_STATE_OK) {
		rtw89_warn(rtwdev, "failed to do RF %s result from state %d\n",
			   rfk_name, wait->state);
		return -EFAULT;
	}

out:
	rtw89_debug(rtwdev, RTW89_DBG_RFK, "RF %s takes %lld ms to complete\n",
		    rfk_name, ktime_ms_delta(ktime_get(), wait->start_time));

	return 0;
}

static void
rtw89_phy_c2h_rfk_report_state(struct rtw89_dev *rtwdev, struct sk_buff *c2h, u32 len)
{
	const struct rtw89_c2h_rfk_report *report =
		(const struct rtw89_c2h_rfk_report *)c2h->data;
	struct rtw89_rfk_wait_info *wait = &rtwdev->rfk_wait;

	wait->state = report->state;
	wait->version = report->version;

	complete(&wait->completion);

	rtw89_debug(rtwdev, RTW89_DBG_RFK,
		    "RFK report state %d with version %d (%*ph)\n",
		    wait->state, wait->version,
		    (int)(len - sizeof(report->hdr)), &report->state);
}

static
void (* const rtw89_phy_c2h_rfk_report_handler[])(struct rtw89_dev *rtwdev,
						  struct sk_buff *c2h, u32 len) = {
	[RTW89_PHY_C2H_RFK_REPORT_FUNC_STATE] = rtw89_phy_c2h_rfk_report_state,
};

bool rtw89_phy_c2h_chk_atomic(struct rtw89_dev *rtwdev, u8 class, u8 func)
{
	switch (class) {
	case RTW89_PHY_C2H_RFK_LOG:
		switch (func) {
		case RTW89_PHY_C2H_RFK_LOG_FUNC_IQK:
		case RTW89_PHY_C2H_RFK_LOG_FUNC_DPK:
		case RTW89_PHY_C2H_RFK_LOG_FUNC_DACK:
		case RTW89_PHY_C2H_RFK_LOG_FUNC_RXDCK:
		case RTW89_PHY_C2H_RFK_LOG_FUNC_TSSI:
		case RTW89_PHY_C2H_RFK_LOG_FUNC_TXGAPK:
			return true;
		default:
			return false;
		}
	case RTW89_PHY_C2H_RFK_REPORT:
		switch (func) {
		case RTW89_PHY_C2H_RFK_REPORT_FUNC_STATE:
			return true;
		default:
			return false;
		}
	default:
		return false;
	}
}

void rtw89_phy_c2h_handle(struct rtw89_dev *rtwdev, struct sk_buff *skb,
			  u32 len, u8 class, u8 func)
{
	void (*handler)(struct rtw89_dev *rtwdev,
			struct sk_buff *c2h, u32 len) = NULL;

	switch (class) {
	case RTW89_PHY_C2H_CLASS_RA:
		if (func < RTW89_PHY_C2H_FUNC_RA_MAX)
			handler = rtw89_phy_c2h_ra_handler[func];
		break;
	case RTW89_PHY_C2H_RFK_LOG:
		if (func < ARRAY_SIZE(rtw89_phy_c2h_rfk_log_handler))
			handler = rtw89_phy_c2h_rfk_log_handler[func];
		break;
	case RTW89_PHY_C2H_RFK_REPORT:
		if (func < ARRAY_SIZE(rtw89_phy_c2h_rfk_report_handler))
			handler = rtw89_phy_c2h_rfk_report_handler[func];
		break;
	case RTW89_PHY_C2H_CLASS_DM:
		if (func == RTW89_PHY_C2H_DM_FUNC_LOWRT_RTY)
			return;
		fallthrough;
	default:
		rtw89_info(rtwdev, "c2h class %d not support\n", class);
		return;
	}
	if (!handler) {
		rtw89_info(rtwdev, "c2h class %d func %d not support\n", class,
			   func);
		return;
	}
	handler(rtwdev, skb, len);
}

int rtw89_phy_rfk_pre_ntfy_and_wait(struct rtw89_dev *rtwdev,
				    enum rtw89_phy_idx phy_idx,
				    unsigned int ms)
{
	int ret;

	rtw89_phy_rfk_report_prep(rtwdev);

	ret = rtw89_fw_h2c_rf_pre_ntfy(rtwdev, phy_idx);
	if (ret)
		return ret;

	return rtw89_phy_rfk_report_wait(rtwdev, "PRE_NTFY", ms);
}
EXPORT_SYMBOL(rtw89_phy_rfk_pre_ntfy_and_wait);

int rtw89_phy_rfk_tssi_and_wait(struct rtw89_dev *rtwdev,
				enum rtw89_phy_idx phy_idx,
				enum rtw89_tssi_mode tssi_mode,
				unsigned int ms)
{
	int ret;

	rtw89_phy_rfk_report_prep(rtwdev);

	ret = rtw89_fw_h2c_rf_tssi(rtwdev, phy_idx, tssi_mode);
	if (ret)
		return ret;

	return rtw89_phy_rfk_report_wait(rtwdev, "TSSI", ms);
}
EXPORT_SYMBOL(rtw89_phy_rfk_tssi_and_wait);

int rtw89_phy_rfk_iqk_and_wait(struct rtw89_dev *rtwdev,
			       enum rtw89_phy_idx phy_idx,
			       unsigned int ms)
{
	int ret;

	rtw89_phy_rfk_report_prep(rtwdev);

	ret = rtw89_fw_h2c_rf_iqk(rtwdev, phy_idx);
	if (ret)
		return ret;

	return rtw89_phy_rfk_report_wait(rtwdev, "IQK", ms);
}
EXPORT_SYMBOL(rtw89_phy_rfk_iqk_and_wait);

int rtw89_phy_rfk_dpk_and_wait(struct rtw89_dev *rtwdev,
			       enum rtw89_phy_idx phy_idx,
			       unsigned int ms)
{
	int ret;

	rtw89_phy_rfk_report_prep(rtwdev);

	ret = rtw89_fw_h2c_rf_dpk(rtwdev, phy_idx);
	if (ret)
		return ret;

	return rtw89_phy_rfk_report_wait(rtwdev, "DPK", ms);
}
EXPORT_SYMBOL(rtw89_phy_rfk_dpk_and_wait);

int rtw89_phy_rfk_txgapk_and_wait(struct rtw89_dev *rtwdev,
				  enum rtw89_phy_idx phy_idx,
				  unsigned int ms)
{
	int ret;

	rtw89_phy_rfk_report_prep(rtwdev);

	ret = rtw89_fw_h2c_rf_txgapk(rtwdev, phy_idx);
	if (ret)
		return ret;

	return rtw89_phy_rfk_report_wait(rtwdev, "TXGAPK", ms);
}
EXPORT_SYMBOL(rtw89_phy_rfk_txgapk_and_wait);

int rtw89_phy_rfk_dack_and_wait(struct rtw89_dev *rtwdev,
				enum rtw89_phy_idx phy_idx,
				unsigned int ms)
{
	int ret;

	rtw89_phy_rfk_report_prep(rtwdev);

	ret = rtw89_fw_h2c_rf_dack(rtwdev, phy_idx);
	if (ret)
		return ret;

	return rtw89_phy_rfk_report_wait(rtwdev, "DACK", ms);
}
EXPORT_SYMBOL(rtw89_phy_rfk_dack_and_wait);

int rtw89_phy_rfk_rxdck_and_wait(struct rtw89_dev *rtwdev,
				 enum rtw89_phy_idx phy_idx,
				 unsigned int ms)
{
	int ret;

	rtw89_phy_rfk_report_prep(rtwdev);

	ret = rtw89_fw_h2c_rf_rxdck(rtwdev, phy_idx);
	if (ret)
		return ret;

	return rtw89_phy_rfk_report_wait(rtwdev, "RX_DCK", ms);
}
EXPORT_SYMBOL(rtw89_phy_rfk_rxdck_and_wait);

static u32 phy_tssi_get_cck_group(u8 ch)
{
	switch (ch) {
	case 1 ... 2:
		return 0;
	case 3 ... 5:
		return 1;
	case 6 ... 8:
		return 2;
	case 9 ... 11:
		return 3;
	case 12 ... 13:
		return 4;
	case 14:
		return 5;
	}

	return 0;
}

#define PHY_TSSI_EXTRA_GROUP_BIT BIT(31)
#define PHY_TSSI_EXTRA_GROUP(idx) (PHY_TSSI_EXTRA_GROUP_BIT | (idx))
#define PHY_IS_TSSI_EXTRA_GROUP(group) ((group) & PHY_TSSI_EXTRA_GROUP_BIT)
#define PHY_TSSI_EXTRA_GET_GROUP_IDX1(group) \
	((group) & ~PHY_TSSI_EXTRA_GROUP_BIT)
#define PHY_TSSI_EXTRA_GET_GROUP_IDX2(group) \
	(PHY_TSSI_EXTRA_GET_GROUP_IDX1(group) + 1)

static u32 phy_tssi_get_ofdm_group(u8 ch)
{
	switch (ch) {
	case 1 ... 2:
		return 0;
	case 3 ... 5:
		return 1;
	case 6 ... 8:
		return 2;
	case 9 ... 11:
		return 3;
	case 12 ... 14:
		return 4;
	case 36 ... 40:
		return 5;
	case 41 ... 43:
		return PHY_TSSI_EXTRA_GROUP(5);
	case 44 ... 48:
		return 6;
	case 49 ... 51:
		return PHY_TSSI_EXTRA_GROUP(6);
	case 52 ... 56:
		return 7;
	case 57 ... 59:
		return PHY_TSSI_EXTRA_GROUP(7);
	case 60 ... 64:
		return 8;
	case 100 ... 104:
		return 9;
	case 105 ... 107:
		return PHY_TSSI_EXTRA_GROUP(9);
	case 108 ... 112:
		return 10;
	case 113 ... 115:
		return PHY_TSSI_EXTRA_GROUP(10);
	case 116 ... 120:
		return 11;
	case 121 ... 123:
		return PHY_TSSI_EXTRA_GROUP(11);
	case 124 ... 128:
		return 12;
	case 129 ... 131:
		return PHY_TSSI_EXTRA_GROUP(12);
	case 132 ... 136:
		return 13;
	case 137 ... 139:
		return PHY_TSSI_EXTRA_GROUP(13);
	case 140 ... 144:
		return 14;
	case 149 ... 153:
		return 15;
	case 154 ... 156:
		return PHY_TSSI_EXTRA_GROUP(15);
	case 157 ... 161:
		return 16;
	case 162 ... 164:
		return PHY_TSSI_EXTRA_GROUP(16);
	case 165 ... 169:
		return 17;
	case 170 ... 172:
		return PHY_TSSI_EXTRA_GROUP(17);
	case 173 ... 177:
		return 18;
	}

	return 0;
}

static u32 phy_tssi_get_6g_ofdm_group(u8 ch)
{
	switch (ch) {
	case 1 ... 5:
		return 0;
	case 6 ... 8:
		return PHY_TSSI_EXTRA_GROUP(0);
	case 9 ... 13:
		return 1;
	case 14 ... 16:
		return PHY_TSSI_EXTRA_GROUP(1);
	case 17 ... 21:
		return 2;
	case 22 ... 24:
		return PHY_TSSI_EXTRA_GROUP(2);
	case 25 ... 29:
		return 3;
	case 33 ... 37:
		return 4;
	case 38 ... 40:
		return PHY_TSSI_EXTRA_GROUP(4);
	case 41 ... 45:
		return 5;
	case 46 ... 48:
		return PHY_TSSI_EXTRA_GROUP(5);
	case 49 ... 53:
		return 6;
	case 54 ... 56:
		return PHY_TSSI_EXTRA_GROUP(6);
	case 57 ... 61:
		return 7;
	case 65 ... 69:
		return 8;
	case 70 ... 72:
		return PHY_TSSI_EXTRA_GROUP(8);
	case 73 ... 77:
		return 9;
	case 78 ... 80:
		return PHY_TSSI_EXTRA_GROUP(9);
	case 81 ... 85:
		return 10;
	case 86 ... 88:
		return PHY_TSSI_EXTRA_GROUP(10);
	case 89 ... 93:
		return 11;
	case 97 ... 101:
		return 12;
	case 102 ... 104:
		return PHY_TSSI_EXTRA_GROUP(12);
	case 105 ... 109:
		return 13;
	case 110 ... 112:
		return PHY_TSSI_EXTRA_GROUP(13);
	case 113 ... 117:
		return 14;
	case 118 ... 120:
		return PHY_TSSI_EXTRA_GROUP(14);
	case 121 ... 125:
		return 15;
	case 129 ... 133:
		return 16;
	case 134 ... 136:
		return PHY_TSSI_EXTRA_GROUP(16);
	case 137 ... 141:
		return 17;
	case 142 ... 144:
		return PHY_TSSI_EXTRA_GROUP(17);
	case 145 ... 149:
		return 18;
	case 150 ... 152:
		return PHY_TSSI_EXTRA_GROUP(18);
	case 153 ... 157:
		return 19;
	case 161 ... 165:
		return 20;
	case 166 ... 168:
		return PHY_TSSI_EXTRA_GROUP(20);
	case 169 ... 173:
		return 21;
	case 174 ... 176:
		return PHY_TSSI_EXTRA_GROUP(21);
	case 177 ... 181:
		return 22;
	case 182 ... 184:
		return PHY_TSSI_EXTRA_GROUP(22);
	case 185 ... 189:
		return 23;
	case 193 ... 197:
		return 24;
	case 198 ... 200:
		return PHY_TSSI_EXTRA_GROUP(24);
	case 201 ... 205:
		return 25;
	case 206 ... 208:
		return PHY_TSSI_EXTRA_GROUP(25);
	case 209 ... 213:
		return 26;
	case 214 ... 216:
		return PHY_TSSI_EXTRA_GROUP(26);
	case 217 ... 221:
		return 27;
	case 225 ... 229:
		return 28;
	case 230 ... 232:
		return PHY_TSSI_EXTRA_GROUP(28);
	case 233 ... 237:
		return 29;
	case 238 ... 240:
		return PHY_TSSI_EXTRA_GROUP(29);
	case 241 ... 245:
		return 30;
	case 246 ... 248:
		return PHY_TSSI_EXTRA_GROUP(30);
	case 249 ... 253:
		return 31;
	}

	return 0;
}

static u32 phy_tssi_get_trim_group(u8 ch)
{
	switch (ch) {
	case 1 ... 8:
		return 0;
	case 9 ... 14:
		return 1;
	case 36 ... 48:
		return 2;
	case 49 ... 51:
		return PHY_TSSI_EXTRA_GROUP(2);
	case 52 ... 64:
		return 3;
	case 100 ... 112:
		return 4;
	case 113 ... 115:
		return PHY_TSSI_EXTRA_GROUP(4);
	case 116 ... 128:
		return 5;
	case 132 ... 144:
		return 6;
	case 149 ... 177:
		return 7;
	}

	return 0;
}

static u32 phy_tssi_get_6g_trim_group(u8 ch)
{
	switch (ch) {
	case 1 ... 13:
		return 0;
	case 14 ... 16:
		return PHY_TSSI_EXTRA_GROUP(0);
	case 17 ... 29:
		return 1;
	case 33 ... 45:
		return 2;
	case 46 ... 48:
		return PHY_TSSI_EXTRA_GROUP(2);
	case 49 ... 61:
		return 3;
	case 65 ... 77:
		return 4;
	case 78 ... 80:
		return PHY_TSSI_EXTRA_GROUP(4);
	case 81 ... 93:
		return 5;
	case 97 ... 109:
		return 6;
	case 110 ... 112:
		return PHY_TSSI_EXTRA_GROUP(6);
	case 113 ... 125:
		return 7;
	case 129 ... 141:
		return 8;
	case 142 ... 144:
		return PHY_TSSI_EXTRA_GROUP(8);
	case 145 ... 157:
		return 9;
	case 161 ... 173:
		return 10;
	case 174 ... 176:
		return PHY_TSSI_EXTRA_GROUP(10);
	case 177 ... 189:
		return 11;
	case 193 ... 205:
		return 12;
	case 206 ... 208:
		return PHY_TSSI_EXTRA_GROUP(12);
	case 209 ... 221:
		return 13;
	case 225 ... 237:
		return 14;
	case 238 ... 240:
		return PHY_TSSI_EXTRA_GROUP(14);
	case 241 ... 253:
		return 15;
	}

	return 0;
}

static s8 phy_tssi_get_ofdm_de(struct rtw89_dev *rtwdev,
			       enum rtw89_phy_idx phy,
			       const struct rtw89_chan *chan,
			       enum rtw89_rf_path path)
{
	struct rtw89_tssi_info *tssi_info = &rtwdev->tssi;
	enum rtw89_band band = chan->band_type;
	u8 ch = chan->channel;
	u32 gidx_1st;
	u32 gidx_2nd;
	s8 de_1st;
	s8 de_2nd;
	u32 gidx;
	s8 val;

	if (band == RTW89_BAND_6G)
		goto calc_6g;

	gidx = phy_tssi_get_ofdm_group(ch);

	rtw89_debug(rtwdev, RTW89_DBG_TSSI,
		    "[TSSI][TRIM]: path=%d mcs group_idx=0x%x\n",
		    path, gidx);

	if (PHY_IS_TSSI_EXTRA_GROUP(gidx)) {
		gidx_1st = PHY_TSSI_EXTRA_GET_GROUP_IDX1(gidx);
		gidx_2nd = PHY_TSSI_EXTRA_GET_GROUP_IDX2(gidx);
		de_1st = tssi_info->tssi_mcs[path][gidx_1st];
		de_2nd = tssi_info->tssi_mcs[path][gidx_2nd];
		val = (de_1st + de_2nd) / 2;

		rtw89_debug(rtwdev, RTW89_DBG_TSSI,
			    "[TSSI][TRIM]: path=%d mcs de=%d 1st=%d 2nd=%d\n",
			    path, val, de_1st, de_2nd);
	} else {
		val = tssi_info->tssi_mcs[path][gidx];

		rtw89_debug(rtwdev, RTW89_DBG_TSSI,
			    "[TSSI][TRIM]: path=%d mcs de=%d\n", path, val);
	}

	return val;

calc_6g:
	gidx = phy_tssi_get_6g_ofdm_group(ch);

	rtw89_debug(rtwdev, RTW89_DBG_TSSI,
		    "[TSSI][TRIM]: path=%d mcs group_idx=0x%x\n",
		    path, gidx);

	if (PHY_IS_TSSI_EXTRA_GROUP(gidx)) {
		gidx_1st = PHY_TSSI_EXTRA_GET_GROUP_IDX1(gidx);
		gidx_2nd = PHY_TSSI_EXTRA_GET_GROUP_IDX2(gidx);
		de_1st = tssi_info->tssi_6g_mcs[path][gidx_1st];
		de_2nd = tssi_info->tssi_6g_mcs[path][gidx_2nd];
		val = (de_1st + de_2nd) / 2;

		rtw89_debug(rtwdev, RTW89_DBG_TSSI,
			    "[TSSI][TRIM]: path=%d mcs de=%d 1st=%d 2nd=%d\n",
			    path, val, de_1st, de_2nd);
	} else {
		val = tssi_info->tssi_6g_mcs[path][gidx];

		rtw89_debug(rtwdev, RTW89_DBG_TSSI,
			    "[TSSI][TRIM]: path=%d mcs de=%d\n", path, val);
	}

	return val;
}

static s8 phy_tssi_get_ofdm_trim_de(struct rtw89_dev *rtwdev,
				    enum rtw89_phy_idx phy,
				    const struct rtw89_chan *chan,
				    enum rtw89_rf_path path)
{
	struct rtw89_tssi_info *tssi_info = &rtwdev->tssi;
	enum rtw89_band band = chan->band_type;
	u8 ch = chan->channel;
	u32 tgidx_1st;
	u32 tgidx_2nd;
	s8 tde_1st;
	s8 tde_2nd;
	u32 tgidx;
	s8 val;

	if (band == RTW89_BAND_6G)
		goto calc_6g;

	tgidx = phy_tssi_get_trim_group(ch);

	rtw89_debug(rtwdev, RTW89_DBG_TSSI,
		    "[TSSI][TRIM]: path=%d mcs trim_group_idx=0x%x\n",
		    path, tgidx);

	if (PHY_IS_TSSI_EXTRA_GROUP(tgidx)) {
		tgidx_1st = PHY_TSSI_EXTRA_GET_GROUP_IDX1(tgidx);
		tgidx_2nd = PHY_TSSI_EXTRA_GET_GROUP_IDX2(tgidx);
		tde_1st = tssi_info->tssi_trim[path][tgidx_1st];
		tde_2nd = tssi_info->tssi_trim[path][tgidx_2nd];
		val = (tde_1st + tde_2nd) / 2;

		rtw89_debug(rtwdev, RTW89_DBG_TSSI,
			    "[TSSI][TRIM]: path=%d mcs trim_de=%d 1st=%d 2nd=%d\n",
			    path, val, tde_1st, tde_2nd);
	} else {
		val = tssi_info->tssi_trim[path][tgidx];

		rtw89_debug(rtwdev, RTW89_DBG_TSSI,
			    "[TSSI][TRIM]: path=%d mcs trim_de=%d\n",
			    path, val);
	}

	return val;

calc_6g:
	tgidx = phy_tssi_get_6g_trim_group(ch);

	rtw89_debug(rtwdev, RTW89_DBG_TSSI,
		    "[TSSI][TRIM]: path=%d mcs trim_group_idx=0x%x\n",
		    path, tgidx);

	if (PHY_IS_TSSI_EXTRA_GROUP(tgidx)) {
		tgidx_1st = PHY_TSSI_EXTRA_GET_GROUP_IDX1(tgidx);
		tgidx_2nd = PHY_TSSI_EXTRA_GET_GROUP_IDX2(tgidx);
		tde_1st = tssi_info->tssi_trim_6g[path][tgidx_1st];
		tde_2nd = tssi_info->tssi_trim_6g[path][tgidx_2nd];
		val = (tde_1st + tde_2nd) / 2;

		rtw89_debug(rtwdev, RTW89_DBG_TSSI,
			    "[TSSI][TRIM]: path=%d mcs trim_de=%d 1st=%d 2nd=%d\n",
			    path, val, tde_1st, tde_2nd);
	} else {
		val = tssi_info->tssi_trim_6g[path][tgidx];

		rtw89_debug(rtwdev, RTW89_DBG_TSSI,
			    "[TSSI][TRIM]: path=%d mcs trim_de=%d\n",
			    path, val);
	}

	return val;
}

void rtw89_phy_rfk_tssi_fill_fwcmd_efuse_to_de(struct rtw89_dev *rtwdev,
					       enum rtw89_phy_idx phy,
					       const struct rtw89_chan *chan,
					       struct rtw89_h2c_rf_tssi *h2c)
{
	struct rtw89_tssi_info *tssi_info = &rtwdev->tssi;
	u8 ch = chan->channel;
	s8 trim_de;
	s8 ofdm_de;
	s8 cck_de;
	u8 gidx;
	s8 val;
	int i;

	rtw89_debug(rtwdev, RTW89_DBG_TSSI, "[TSSI][TRIM]: phy=%d ch=%d\n",
		    phy, ch);

	for (i = RF_PATH_A; i <= RF_PATH_B; i++) {
		trim_de = phy_tssi_get_ofdm_trim_de(rtwdev, phy, chan, i);
		h2c->curr_tssi_trim_de[i] = trim_de;

		rtw89_debug(rtwdev, RTW89_DBG_TSSI,
			    "[TSSI][TRIM]: path=%d trim_de=0x%x\n", i, trim_de);

		gidx = phy_tssi_get_cck_group(ch);
		cck_de = tssi_info->tssi_cck[i][gidx];
		val = u32_get_bits(cck_de + trim_de, 0xff);

		h2c->curr_tssi_cck_de[i] = 0x0;
		h2c->curr_tssi_cck_de_20m[i] = val;
		h2c->curr_tssi_cck_de_40m[i] = val;
		h2c->curr_tssi_efuse_cck_de[i] = cck_de;

		rtw89_debug(rtwdev, RTW89_DBG_TSSI,
			    "[TSSI][TRIM]: path=%d cck_de=0x%x\n", i, cck_de);

		ofdm_de = phy_tssi_get_ofdm_de(rtwdev, phy, chan, i);
		val = u32_get_bits(ofdm_de + trim_de, 0xff);

		h2c->curr_tssi_ofdm_de[i] = 0x0;
		h2c->curr_tssi_ofdm_de_20m[i] = val;
		h2c->curr_tssi_ofdm_de_40m[i] = val;
		h2c->curr_tssi_ofdm_de_80m[i] = val;
		h2c->curr_tssi_ofdm_de_160m[i] = val;
		h2c->curr_tssi_ofdm_de_320m[i] = val;
		h2c->curr_tssi_efuse_ofdm_de[i] = ofdm_de;

		rtw89_debug(rtwdev, RTW89_DBG_TSSI,
			    "[TSSI][TRIM]: path=%d ofdm_de=0x%x\n", i, ofdm_de);
	}
}

void rtw89_phy_rfk_tssi_fill_fwcmd_tmeter_tbl(struct rtw89_dev *rtwdev,
					      enum rtw89_phy_idx phy,
					      const struct rtw89_chan *chan,
					      struct rtw89_h2c_rf_tssi *h2c)
{
	struct rtw89_fw_txpwr_track_cfg *trk = rtwdev->fw.elm_info.txpwr_trk;
	struct rtw89_tssi_info *tssi_info = &rtwdev->tssi;
	const s8 *thm_up[RF_PATH_B + 1] = {};
	const s8 *thm_down[RF_PATH_B + 1] = {};
	u8 subband = chan->subband_type;
	s8 thm_ofst[128] = {0};
	u8 thermal;
	u8 path;
	u8 i, j;

	switch (subband) {
	default:
	case RTW89_CH_2G:
		thm_up[RF_PATH_A] = trk->delta[RTW89_FW_TXPWR_TRK_TYPE_2GA_P][0];
		thm_down[RF_PATH_A] = trk->delta[RTW89_FW_TXPWR_TRK_TYPE_2GA_N][0];
		thm_up[RF_PATH_B] = trk->delta[RTW89_FW_TXPWR_TRK_TYPE_2GB_P][0];
		thm_down[RF_PATH_B] = trk->delta[RTW89_FW_TXPWR_TRK_TYPE_2GB_N][0];
		break;
	case RTW89_CH_5G_BAND_1:
		thm_up[RF_PATH_A] = trk->delta[RTW89_FW_TXPWR_TRK_TYPE_5GA_P][0];
		thm_down[RF_PATH_A] = trk->delta[RTW89_FW_TXPWR_TRK_TYPE_5GA_N][0];
		thm_up[RF_PATH_B] = trk->delta[RTW89_FW_TXPWR_TRK_TYPE_5GB_P][0];
		thm_down[RF_PATH_B] = trk->delta[RTW89_FW_TXPWR_TRK_TYPE_5GB_N][0];
		break;
	case RTW89_CH_5G_BAND_3:
		thm_up[RF_PATH_A] = trk->delta[RTW89_FW_TXPWR_TRK_TYPE_5GA_P][1];
		thm_down[RF_PATH_A] = trk->delta[RTW89_FW_TXPWR_TRK_TYPE_5GA_N][1];
		thm_up[RF_PATH_B] = trk->delta[RTW89_FW_TXPWR_TRK_TYPE_5GB_P][1];
		thm_down[RF_PATH_B] = trk->delta[RTW89_FW_TXPWR_TRK_TYPE_5GB_N][1];
		break;
	case RTW89_CH_5G_BAND_4:
		thm_up[RF_PATH_A] = trk->delta[RTW89_FW_TXPWR_TRK_TYPE_5GA_P][2];
		thm_down[RF_PATH_A] = trk->delta[RTW89_FW_TXPWR_TRK_TYPE_5GA_N][2];
		thm_up[RF_PATH_B] = trk->delta[RTW89_FW_TXPWR_TRK_TYPE_5GB_P][2];
		thm_down[RF_PATH_B] = trk->delta[RTW89_FW_TXPWR_TRK_TYPE_5GB_N][2];
		break;
	case RTW89_CH_6G_BAND_IDX0:
	case RTW89_CH_6G_BAND_IDX1:
		thm_up[RF_PATH_A] = trk->delta[RTW89_FW_TXPWR_TRK_TYPE_6GA_P][0];
		thm_down[RF_PATH_A] = trk->delta[RTW89_FW_TXPWR_TRK_TYPE_6GA_N][0];
		thm_up[RF_PATH_B] = trk->delta[RTW89_FW_TXPWR_TRK_TYPE_6GB_P][0];
		thm_down[RF_PATH_B] = trk->delta[RTW89_FW_TXPWR_TRK_TYPE_6GB_N][0];
		break;
	case RTW89_CH_6G_BAND_IDX2:
	case RTW89_CH_6G_BAND_IDX3:
		thm_up[RF_PATH_A] = trk->delta[RTW89_FW_TXPWR_TRK_TYPE_6GA_P][1];
		thm_down[RF_PATH_A] = trk->delta[RTW89_FW_TXPWR_TRK_TYPE_6GA_N][1];
		thm_up[RF_PATH_B] = trk->delta[RTW89_FW_TXPWR_TRK_TYPE_6GB_P][1];
		thm_down[RF_PATH_B] = trk->delta[RTW89_FW_TXPWR_TRK_TYPE_6GB_N][1];
		break;
	case RTW89_CH_6G_BAND_IDX4:
	case RTW89_CH_6G_BAND_IDX5:
		thm_up[RF_PATH_A] = trk->delta[RTW89_FW_TXPWR_TRK_TYPE_6GA_P][2];
		thm_down[RF_PATH_A] = trk->delta[RTW89_FW_TXPWR_TRK_TYPE_6GA_N][2];
		thm_up[RF_PATH_B] = trk->delta[RTW89_FW_TXPWR_TRK_TYPE_6GB_P][2];
		thm_down[RF_PATH_B] = trk->delta[RTW89_FW_TXPWR_TRK_TYPE_6GB_N][2];
		break;
	case RTW89_CH_6G_BAND_IDX6:
	case RTW89_CH_6G_BAND_IDX7:
		thm_up[RF_PATH_A] = trk->delta[RTW89_FW_TXPWR_TRK_TYPE_6GA_P][3];
		thm_down[RF_PATH_A] = trk->delta[RTW89_FW_TXPWR_TRK_TYPE_6GA_N][3];
		thm_up[RF_PATH_B] = trk->delta[RTW89_FW_TXPWR_TRK_TYPE_6GB_P][3];
		thm_down[RF_PATH_B] = trk->delta[RTW89_FW_TXPWR_TRK_TYPE_6GB_N][3];
		break;
	}

	rtw89_debug(rtwdev, RTW89_DBG_TSSI,
		    "[TSSI] tmeter tbl on subband: %u\n", subband);

	for (path = RF_PATH_A; path <= RF_PATH_B; path++) {
		thermal = tssi_info->thermal[path];
		rtw89_debug(rtwdev, RTW89_DBG_TSSI,
			    "path: %u, pg thermal: 0x%x\n", path, thermal);

		if (thermal == 0xff) {
			h2c->pg_thermal[path] = 0x38;
			memset(h2c->ftable[path], 0, sizeof(h2c->ftable[path]));
			continue;
		}

		h2c->pg_thermal[path] = thermal;

		i = 0;
		for (j = 0; j < 64; j++)
			thm_ofst[j] = i < DELTA_SWINGIDX_SIZE ?
				      thm_up[path][i++] :
				      thm_up[path][DELTA_SWINGIDX_SIZE - 1];

		i = 1;
		for (j = 127; j >= 64; j--)
			thm_ofst[j] = i < DELTA_SWINGIDX_SIZE ?
				      -thm_down[path][i++] :
				      -thm_down[path][DELTA_SWINGIDX_SIZE - 1];

		for (i = 0; i < 128; i += 4) {
			h2c->ftable[path][i + 0] = thm_ofst[i + 3];
			h2c->ftable[path][i + 1] = thm_ofst[i + 2];
			h2c->ftable[path][i + 2] = thm_ofst[i + 1];
			h2c->ftable[path][i + 3] = thm_ofst[i + 0];

			rtw89_debug(rtwdev, RTW89_DBG_TSSI,
				    "thm ofst [%x]: %02x %02x %02x %02x\n",
				    i, thm_ofst[i], thm_ofst[i + 1],
				    thm_ofst[i + 2], thm_ofst[i + 3]);
		}
	}
}

static u8 rtw89_phy_cfo_get_xcap_reg(struct rtw89_dev *rtwdev, bool sc_xo)
{
	const struct rtw89_xtal_info *xtal = rtwdev->chip->xtal_info;
	u32 reg_mask;

	if (sc_xo)
		reg_mask = xtal->sc_xo_mask;
	else
		reg_mask = xtal->sc_xi_mask;

	return (u8)rtw89_read32_mask(rtwdev, xtal->xcap_reg, reg_mask);
}

static void rtw89_phy_cfo_set_xcap_reg(struct rtw89_dev *rtwdev, bool sc_xo,
				       u8 val)
{
	const struct rtw89_xtal_info *xtal = rtwdev->chip->xtal_info;
	u32 reg_mask;

	if (sc_xo)
		reg_mask = xtal->sc_xo_mask;
	else
		reg_mask = xtal->sc_xi_mask;

	rtw89_write32_mask(rtwdev, xtal->xcap_reg, reg_mask, val);
}

static void rtw89_phy_cfo_set_crystal_cap(struct rtw89_dev *rtwdev,
					  u8 crystal_cap, bool force)
{
	struct rtw89_cfo_tracking_info *cfo = &rtwdev->cfo_tracking;
	const struct rtw89_chip_info *chip = rtwdev->chip;
	u8 sc_xi_val, sc_xo_val;

	if (!force && cfo->crystal_cap == crystal_cap)
		return;
=======
>>>>>>> 2d5404ca
	crystal_cap = clamp_t(u8, crystal_cap, 0, 127);
	if (chip->chip_id == RTL8852A || chip->chip_id == RTL8851B) {
		rtw89_phy_cfo_set_xcap_reg(rtwdev, true, crystal_cap);
		rtw89_phy_cfo_set_xcap_reg(rtwdev, false, crystal_cap);
		sc_xo_val = rtw89_phy_cfo_get_xcap_reg(rtwdev, true);
		sc_xi_val = rtw89_phy_cfo_get_xcap_reg(rtwdev, false);
	} else {
		rtw89_mac_write_xtal_si(rtwdev, XTAL_SI_XTAL_SC_XO,
					crystal_cap, XTAL_SC_XO_MASK);
		rtw89_mac_write_xtal_si(rtwdev, XTAL_SI_XTAL_SC_XI,
					crystal_cap, XTAL_SC_XI_MASK);
		rtw89_mac_read_xtal_si(rtwdev, XTAL_SI_XTAL_SC_XO, &sc_xo_val);
		rtw89_mac_read_xtal_si(rtwdev, XTAL_SI_XTAL_SC_XI, &sc_xi_val);
	}
	cfo->crystal_cap = sc_xi_val;
	cfo->x_cap_ofst = (s8)((int)cfo->crystal_cap - cfo->def_x_cap);

	rtw89_debug(rtwdev, RTW89_DBG_CFO, "Set sc_xi=0x%x\n", sc_xi_val);
	rtw89_debug(rtwdev, RTW89_DBG_CFO, "Set sc_xo=0x%x\n", sc_xo_val);
	rtw89_debug(rtwdev, RTW89_DBG_CFO, "Get xcap_ofst=%d\n",
		    cfo->x_cap_ofst);
	rtw89_debug(rtwdev, RTW89_DBG_CFO, "Set xcap OK\n");
}

static void rtw89_phy_cfo_reset(struct rtw89_dev *rtwdev)
{
	struct rtw89_cfo_tracking_info *cfo = &rtwdev->cfo_tracking;
	u8 cap;

	cfo->def_x_cap = cfo->crystal_cap_default & B_AX_XTAL_SC_MASK;
	cfo->is_adjust = false;
	if (cfo->crystal_cap == cfo->def_x_cap)
		return;
	cap = cfo->crystal_cap;
	cap += (cap > cfo->def_x_cap ? -1 : 1);
	rtw89_phy_cfo_set_crystal_cap(rtwdev, cap, false);
	rtw89_debug(rtwdev, RTW89_DBG_CFO,
		    "(0x%x) approach to dflt_val=(0x%x)\n", cfo->crystal_cap,
		    cfo->def_x_cap);
}

static void rtw89_dcfo_comp(struct rtw89_dev *rtwdev, s32 curr_cfo)
{
	const struct rtw89_reg_def *dcfo_comp = rtwdev->chip->dcfo_comp;
	bool is_linked = rtwdev->total_sta_assoc > 0;
	s32 cfo_avg_312;
	s32 dcfo_comp_val;
	int sign;

	if (rtwdev->chip->chip_id == RTL8922A)
		return;

	if (!is_linked) {
		rtw89_debug(rtwdev, RTW89_DBG_CFO, "DCFO: is_linked=%d\n",
			    is_linked);
		return;
	}
	rtw89_debug(rtwdev, RTW89_DBG_CFO, "DCFO: curr_cfo=%d\n", curr_cfo);
	if (curr_cfo == 0)
		return;
	dcfo_comp_val = rtw89_phy_read32_mask(rtwdev, R_DCFO, B_DCFO);
	sign = curr_cfo > 0 ? 1 : -1;
	cfo_avg_312 = curr_cfo / 625 + sign * dcfo_comp_val;
	rtw89_debug(rtwdev, RTW89_DBG_CFO, "avg_cfo_312=%d step\n", cfo_avg_312);
	if (rtwdev->chip->chip_id == RTL8852A && rtwdev->hal.cv == CHIP_CBV)
		cfo_avg_312 = -cfo_avg_312;
	rtw89_phy_set_phy_regs(rtwdev, dcfo_comp->addr, dcfo_comp->mask,
			       cfo_avg_312);
}

static void rtw89_dcfo_comp_init(struct rtw89_dev *rtwdev)
{
	const struct rtw89_phy_gen_def *phy = rtwdev->chip->phy_def;
	const struct rtw89_chip_info *chip = rtwdev->chip;
	const struct rtw89_cfo_regs *cfo = phy->cfo;

	rtw89_phy_set_phy_regs(rtwdev, cfo->comp_seg0, cfo->valid_0_mask, 1);
	rtw89_phy_set_phy_regs(rtwdev, cfo->comp, cfo->weighting_mask, 8);

	if (chip->chip_gen == RTW89_CHIP_AX) {
		if (chip->cfo_hw_comp) {
			rtw89_write32_mask(rtwdev, R_AX_PWR_UL_CTRL2,
					   B_AX_PWR_UL_CFO_MASK, 0x6);
		} else {
			rtw89_phy_set_phy_regs(rtwdev, R_DCFO, B_DCFO, 1);
			rtw89_write32_clr(rtwdev, R_AX_PWR_UL_CTRL2,
					  B_AX_PWR_UL_CFO_MASK);
		}
	}
}

static void rtw89_phy_cfo_init(struct rtw89_dev *rtwdev)
{
	struct rtw89_cfo_tracking_info *cfo = &rtwdev->cfo_tracking;
	struct rtw89_efuse *efuse = &rtwdev->efuse;

	cfo->crystal_cap_default = efuse->xtal_cap & B_AX_XTAL_SC_MASK;
	cfo->crystal_cap = cfo->crystal_cap_default;
	cfo->def_x_cap = cfo->crystal_cap;
	cfo->x_cap_ub = min_t(int, cfo->def_x_cap + CFO_BOUND, 0x7f);
	cfo->x_cap_lb = max_t(int, cfo->def_x_cap - CFO_BOUND, 0x1);
	cfo->is_adjust = false;
	cfo->divergence_lock_en = false;
	cfo->x_cap_ofst = 0;
	cfo->lock_cnt = 0;
	cfo->rtw89_multi_cfo_mode = RTW89_TP_BASED_AVG_MODE;
	cfo->apply_compensation = false;
	cfo->residual_cfo_acc = 0;
	rtw89_debug(rtwdev, RTW89_DBG_CFO, "Default xcap=%0x\n",
		    cfo->crystal_cap_default);
	rtw89_phy_cfo_set_crystal_cap(rtwdev, cfo->crystal_cap_default, true);
	rtw89_dcfo_comp_init(rtwdev);
	cfo->cfo_timer_ms = 2000;
	cfo->cfo_trig_by_timer_en = false;
	cfo->phy_cfo_trk_cnt = 0;
	cfo->phy_cfo_status = RTW89_PHY_DCFO_STATE_NORMAL;
	cfo->cfo_ul_ofdma_acc_mode = RTW89_CFO_UL_OFDMA_ACC_ENABLE;
}

static void rtw89_phy_cfo_crystal_cap_adjust(struct rtw89_dev *rtwdev,
					     s32 curr_cfo)
{
	struct rtw89_cfo_tracking_info *cfo = &rtwdev->cfo_tracking;
	s8 crystal_cap = cfo->crystal_cap;
	s32 cfo_abs = abs(curr_cfo);
	int sign;

	if (curr_cfo == 0) {
		rtw89_debug(rtwdev, RTW89_DBG_CFO, "curr_cfo=0\n");
		return;
	}
	if (!cfo->is_adjust) {
		if (cfo_abs > CFO_TRK_ENABLE_TH)
			cfo->is_adjust = true;
	} else {
		if (cfo_abs <= CFO_TRK_STOP_TH)
			cfo->is_adjust = false;
	}
	if (!cfo->is_adjust) {
		rtw89_debug(rtwdev, RTW89_DBG_CFO, "Stop CFO tracking\n");
		return;
	}
	sign = curr_cfo > 0 ? 1 : -1;
	if (cfo_abs > CFO_TRK_STOP_TH_4)
		crystal_cap += 7 * sign;
	else if (cfo_abs > CFO_TRK_STOP_TH_3)
		crystal_cap += 5 * sign;
	else if (cfo_abs > CFO_TRK_STOP_TH_2)
		crystal_cap += 3 * sign;
	else if (cfo_abs > CFO_TRK_STOP_TH_1)
		crystal_cap += 1 * sign;
	else
		return;
	rtw89_phy_cfo_set_crystal_cap(rtwdev, (u8)crystal_cap, false);
	rtw89_debug(rtwdev, RTW89_DBG_CFO,
		    "X_cap{Curr,Default}={0x%x,0x%x}\n",
		    cfo->crystal_cap, cfo->def_x_cap);
}

static s32 rtw89_phy_average_cfo_calc(struct rtw89_dev *rtwdev)
{
	const struct rtw89_chip_info *chip = rtwdev->chip;
	struct rtw89_cfo_tracking_info *cfo = &rtwdev->cfo_tracking;
	s32 cfo_khz_all = 0;
	s32 cfo_cnt_all = 0;
	s32 cfo_all_avg = 0;
	u8 i;

	if (rtwdev->total_sta_assoc != 1)
		return 0;
	rtw89_debug(rtwdev, RTW89_DBG_CFO, "one_entry_only\n");
	for (i = 0; i < CFO_TRACK_MAX_USER; i++) {
		if (cfo->cfo_cnt[i] == 0)
			continue;
		cfo_khz_all += cfo->cfo_tail[i];
		cfo_cnt_all += cfo->cfo_cnt[i];
		cfo_all_avg = phy_div(cfo_khz_all, cfo_cnt_all);
		cfo->pre_cfo_avg[i] = cfo->cfo_avg[i];
		cfo->dcfo_avg = phy_div(cfo_khz_all << chip->dcfo_comp_sft,
					cfo_cnt_all);
	}
	rtw89_debug(rtwdev, RTW89_DBG_CFO,
		    "CFO track for macid = %d\n", i);
	rtw89_debug(rtwdev, RTW89_DBG_CFO,
		    "Total cfo=%dK, pkt_cnt=%d, avg_cfo=%dK\n",
		    cfo_khz_all, cfo_cnt_all, cfo_all_avg);
	return cfo_all_avg;
}

static s32 rtw89_phy_multi_sta_cfo_calc(struct rtw89_dev *rtwdev)
{
	struct rtw89_cfo_tracking_info *cfo = &rtwdev->cfo_tracking;
	struct rtw89_traffic_stats *stats = &rtwdev->stats;
	s32 target_cfo = 0;
	s32 cfo_khz_all = 0;
	s32 cfo_khz_all_tp_wgt = 0;
	s32 cfo_avg = 0;
	s32 max_cfo_lb = BIT(31);
	s32 min_cfo_ub = GENMASK(30, 0);
	u16 cfo_cnt_all = 0;
	u8 active_entry_cnt = 0;
	u8 sta_cnt = 0;
	u32 tp_all = 0;
	u8 i;
	u8 cfo_tol = 0;

	rtw89_debug(rtwdev, RTW89_DBG_CFO, "Multi entry cfo_trk\n");
	if (cfo->rtw89_multi_cfo_mode == RTW89_PKT_BASED_AVG_MODE) {
		rtw89_debug(rtwdev, RTW89_DBG_CFO, "Pkt based avg mode\n");
		for (i = 0; i < CFO_TRACK_MAX_USER; i++) {
			if (cfo->cfo_cnt[i] == 0)
				continue;
			cfo_khz_all += cfo->cfo_tail[i];
			cfo_cnt_all += cfo->cfo_cnt[i];
			cfo_avg = phy_div(cfo_khz_all, (s32)cfo_cnt_all);
			rtw89_debug(rtwdev, RTW89_DBG_CFO,
				    "Msta cfo=%d, pkt_cnt=%d, avg_cfo=%d\n",
				    cfo_khz_all, cfo_cnt_all, cfo_avg);
			target_cfo = cfo_avg;
		}
	} else if (cfo->rtw89_multi_cfo_mode == RTW89_ENTRY_BASED_AVG_MODE) {
		rtw89_debug(rtwdev, RTW89_DBG_CFO, "Entry based avg mode\n");
		for (i = 0; i < CFO_TRACK_MAX_USER; i++) {
			if (cfo->cfo_cnt[i] == 0)
				continue;
			cfo->cfo_avg[i] = phy_div(cfo->cfo_tail[i],
						  (s32)cfo->cfo_cnt[i]);
			cfo_khz_all += cfo->cfo_avg[i];
			rtw89_debug(rtwdev, RTW89_DBG_CFO,
				    "Macid=%d, cfo_avg=%d\n", i,
				    cfo->cfo_avg[i]);
		}
		sta_cnt = rtwdev->total_sta_assoc;
		cfo_avg = phy_div(cfo_khz_all, (s32)sta_cnt);
		rtw89_debug(rtwdev, RTW89_DBG_CFO,
			    "Msta cfo_acc=%d, ent_cnt=%d, avg_cfo=%d\n",
			    cfo_khz_all, sta_cnt, cfo_avg);
		target_cfo = cfo_avg;
	} else if (cfo->rtw89_multi_cfo_mode == RTW89_TP_BASED_AVG_MODE) {
		rtw89_debug(rtwdev, RTW89_DBG_CFO, "TP based avg mode\n");
		cfo_tol = cfo->sta_cfo_tolerance;
		for (i = 0; i < CFO_TRACK_MAX_USER; i++) {
			sta_cnt++;
			if (cfo->cfo_cnt[i] != 0) {
				cfo->cfo_avg[i] = phy_div(cfo->cfo_tail[i],
							  (s32)cfo->cfo_cnt[i]);
				active_entry_cnt++;
			} else {
				cfo->cfo_avg[i] = cfo->pre_cfo_avg[i];
			}
			max_cfo_lb = max(cfo->cfo_avg[i] - cfo_tol, max_cfo_lb);
			min_cfo_ub = min(cfo->cfo_avg[i] + cfo_tol, min_cfo_ub);
			cfo_khz_all += cfo->cfo_avg[i];
			/* need tp for each entry */
			rtw89_debug(rtwdev, RTW89_DBG_CFO,
				    "[%d] cfo_avg=%d, tp=tbd\n",
				    i, cfo->cfo_avg[i]);
			if (sta_cnt >= rtwdev->total_sta_assoc)
				break;
		}
		tp_all = stats->rx_throughput; /* need tp for each entry */
		cfo_avg =  phy_div(cfo_khz_all_tp_wgt, (s32)tp_all);

		rtw89_debug(rtwdev, RTW89_DBG_CFO, "Assoc sta cnt=%d\n",
			    sta_cnt);
		rtw89_debug(rtwdev, RTW89_DBG_CFO, "Active sta cnt=%d\n",
			    active_entry_cnt);
		rtw89_debug(rtwdev, RTW89_DBG_CFO,
			    "Msta cfo with tp_wgt=%d, avg_cfo=%d\n",
			    cfo_khz_all_tp_wgt, cfo_avg);
		rtw89_debug(rtwdev, RTW89_DBG_CFO, "cfo_lb=%d,cfo_ub=%d\n",
			    max_cfo_lb, min_cfo_ub);
		if (max_cfo_lb <= min_cfo_ub) {
			rtw89_debug(rtwdev, RTW89_DBG_CFO,
				    "cfo win_size=%d\n",
				    min_cfo_ub - max_cfo_lb);
			target_cfo = clamp(cfo_avg, max_cfo_lb, min_cfo_ub);
		} else {
			rtw89_debug(rtwdev, RTW89_DBG_CFO,
				    "No intersection of cfo tolerance windows\n");
			target_cfo = phy_div(cfo_khz_all, (s32)sta_cnt);
		}
		for (i = 0; i < CFO_TRACK_MAX_USER; i++)
			cfo->pre_cfo_avg[i] = cfo->cfo_avg[i];
	}
	rtw89_debug(rtwdev, RTW89_DBG_CFO, "Target cfo=%d\n", target_cfo);
	return target_cfo;
}

static void rtw89_phy_cfo_statistics_reset(struct rtw89_dev *rtwdev)
{
	struct rtw89_cfo_tracking_info *cfo = &rtwdev->cfo_tracking;

	memset(&cfo->cfo_tail, 0, sizeof(cfo->cfo_tail));
	memset(&cfo->cfo_cnt, 0, sizeof(cfo->cfo_cnt));
	cfo->packet_count = 0;
	cfo->packet_count_pre = 0;
	cfo->cfo_avg_pre = 0;
}

static void rtw89_phy_cfo_dm(struct rtw89_dev *rtwdev)
{
	struct rtw89_cfo_tracking_info *cfo = &rtwdev->cfo_tracking;
	s32 new_cfo = 0;
	bool x_cap_update = false;
	u8 pre_x_cap = cfo->crystal_cap;
	u8 dcfo_comp_sft = rtwdev->chip->dcfo_comp_sft;

	cfo->dcfo_avg = 0;
	rtw89_debug(rtwdev, RTW89_DBG_CFO, "CFO:total_sta_assoc=%d\n",
		    rtwdev->total_sta_assoc);
	if (rtwdev->total_sta_assoc == 0) {
		rtw89_phy_cfo_reset(rtwdev);
		return;
	}
	if (cfo->packet_count == 0) {
		rtw89_debug(rtwdev, RTW89_DBG_CFO, "Pkt cnt = 0\n");
		return;
	}
	if (cfo->packet_count == cfo->packet_count_pre) {
		rtw89_debug(rtwdev, RTW89_DBG_CFO, "Pkt cnt doesn't change\n");
		return;
	}
	if (rtwdev->total_sta_assoc == 1)
		new_cfo = rtw89_phy_average_cfo_calc(rtwdev);
	else
		new_cfo = rtw89_phy_multi_sta_cfo_calc(rtwdev);
	if (cfo->divergence_lock_en) {
		cfo->lock_cnt++;
		if (cfo->lock_cnt > CFO_PERIOD_CNT) {
			cfo->divergence_lock_en = false;
			cfo->lock_cnt = 0;
		} else {
			rtw89_phy_cfo_reset(rtwdev);
		}
		return;
	}
	if (cfo->crystal_cap >= cfo->x_cap_ub ||
	    cfo->crystal_cap <= cfo->x_cap_lb) {
		cfo->divergence_lock_en = true;
		rtw89_phy_cfo_reset(rtwdev);
		return;
	}

	rtw89_phy_cfo_crystal_cap_adjust(rtwdev, new_cfo);
	cfo->cfo_avg_pre = new_cfo;
	cfo->dcfo_avg_pre = cfo->dcfo_avg;
	x_cap_update =  cfo->crystal_cap != pre_x_cap;
	rtw89_debug(rtwdev, RTW89_DBG_CFO, "Xcap_up=%d\n", x_cap_update);
	rtw89_debug(rtwdev, RTW89_DBG_CFO, "Xcap: D:%x C:%x->%x, ofst=%d\n",
		    cfo->def_x_cap, pre_x_cap, cfo->crystal_cap,
		    cfo->x_cap_ofst);
	if (x_cap_update) {
		if (cfo->dcfo_avg > 0)
			cfo->dcfo_avg -= CFO_SW_COMP_FINE_TUNE << dcfo_comp_sft;
		else
			cfo->dcfo_avg += CFO_SW_COMP_FINE_TUNE << dcfo_comp_sft;
	}
	rtw89_dcfo_comp(rtwdev, cfo->dcfo_avg);
	rtw89_phy_cfo_statistics_reset(rtwdev);
}

void rtw89_phy_cfo_track_work(struct work_struct *work)
{
	struct rtw89_dev *rtwdev = container_of(work, struct rtw89_dev,
						cfo_track_work.work);
	struct rtw89_cfo_tracking_info *cfo = &rtwdev->cfo_tracking;

	mutex_lock(&rtwdev->mutex);
	if (!cfo->cfo_trig_by_timer_en)
		goto out;
	rtw89_leave_ps_mode(rtwdev);
	rtw89_phy_cfo_dm(rtwdev);
	ieee80211_queue_delayed_work(rtwdev->hw, &rtwdev->cfo_track_work,
				     msecs_to_jiffies(cfo->cfo_timer_ms));
out:
	mutex_unlock(&rtwdev->mutex);
}

static void rtw89_phy_cfo_start_work(struct rtw89_dev *rtwdev)
{
	struct rtw89_cfo_tracking_info *cfo = &rtwdev->cfo_tracking;

	ieee80211_queue_delayed_work(rtwdev->hw, &rtwdev->cfo_track_work,
				     msecs_to_jiffies(cfo->cfo_timer_ms));
}

void rtw89_phy_cfo_track(struct rtw89_dev *rtwdev)
{
	struct rtw89_cfo_tracking_info *cfo = &rtwdev->cfo_tracking;
	struct rtw89_traffic_stats *stats = &rtwdev->stats;
	bool is_ul_ofdma = false, ofdma_acc_en = false;

	if (stats->rx_tf_periodic > CFO_TF_CNT_TH)
		is_ul_ofdma = true;
	if (cfo->cfo_ul_ofdma_acc_mode == RTW89_CFO_UL_OFDMA_ACC_ENABLE &&
	    is_ul_ofdma)
		ofdma_acc_en = true;

	switch (cfo->phy_cfo_status) {
	case RTW89_PHY_DCFO_STATE_NORMAL:
		if (stats->tx_throughput >= CFO_TP_UPPER) {
			cfo->phy_cfo_status = RTW89_PHY_DCFO_STATE_ENHANCE;
			cfo->cfo_trig_by_timer_en = true;
			cfo->cfo_timer_ms = CFO_COMP_PERIOD;
			rtw89_phy_cfo_start_work(rtwdev);
		}
		break;
	case RTW89_PHY_DCFO_STATE_ENHANCE:
		if (stats->tx_throughput <= CFO_TP_LOWER)
			cfo->phy_cfo_status = RTW89_PHY_DCFO_STATE_NORMAL;
		else if (ofdma_acc_en &&
			 cfo->phy_cfo_trk_cnt >= CFO_PERIOD_CNT)
			cfo->phy_cfo_status = RTW89_PHY_DCFO_STATE_HOLD;
		else
			cfo->phy_cfo_trk_cnt++;

		if (cfo->phy_cfo_status == RTW89_PHY_DCFO_STATE_NORMAL) {
			cfo->phy_cfo_trk_cnt = 0;
			cfo->cfo_trig_by_timer_en = false;
		}
		break;
	case RTW89_PHY_DCFO_STATE_HOLD:
		if (stats->tx_throughput <= CFO_TP_LOWER) {
			cfo->phy_cfo_status = RTW89_PHY_DCFO_STATE_NORMAL;
			cfo->phy_cfo_trk_cnt = 0;
			cfo->cfo_trig_by_timer_en = false;
		} else {
			cfo->phy_cfo_trk_cnt++;
		}
		break;
	default:
		cfo->phy_cfo_status = RTW89_PHY_DCFO_STATE_NORMAL;
		cfo->phy_cfo_trk_cnt = 0;
		break;
	}
	rtw89_debug(rtwdev, RTW89_DBG_CFO,
		    "[CFO]WatchDog tp=%d,state=%d,timer_en=%d,trk_cnt=%d,thermal=%ld\n",
		    stats->tx_throughput, cfo->phy_cfo_status,
		    cfo->cfo_trig_by_timer_en, cfo->phy_cfo_trk_cnt,
		    ewma_thermal_read(&rtwdev->phystat.avg_thermal[0]));
	if (cfo->cfo_trig_by_timer_en)
		return;
	rtw89_phy_cfo_dm(rtwdev);
}

void rtw89_phy_cfo_parse(struct rtw89_dev *rtwdev, s16 cfo_val,
			 struct rtw89_rx_phy_ppdu *phy_ppdu)
{
	struct rtw89_cfo_tracking_info *cfo = &rtwdev->cfo_tracking;
	u8 macid = phy_ppdu->mac_id;

	if (macid >= CFO_TRACK_MAX_USER) {
		rtw89_warn(rtwdev, "mac_id %d is out of range\n", macid);
		return;
	}

	cfo->cfo_tail[macid] += cfo_val;
	cfo->cfo_cnt[macid]++;
	cfo->packet_count++;
}

void rtw89_phy_ul_tb_assoc(struct rtw89_dev *rtwdev, struct rtw89_vif *rtwvif)
{
	const struct rtw89_chip_info *chip = rtwdev->chip;
	const struct rtw89_chan *chan = rtw89_chan_get(rtwdev,
<<<<<<< HEAD
						       rtwvif->sub_entity_idx);
=======
						       rtwvif->chanctx_idx);
>>>>>>> 2d5404ca
	struct rtw89_phy_ul_tb_info *ul_tb_info = &rtwdev->ul_tb_info;

	if (!chip->ul_tb_waveform_ctrl)
		return;

	rtwvif->def_tri_idx =
		rtw89_phy_read32_mask(rtwdev, R_DCFO_OPT, B_TXSHAPE_TRIANGULAR_CFG);

	if (chip->chip_id == RTL8852B && rtwdev->hal.cv > CHIP_CBV)
		rtwvif->dyn_tb_bedge_en = false;
	else if (chan->band_type >= RTW89_BAND_5G &&
		 chan->band_width >= RTW89_CHANNEL_WIDTH_40)
		rtwvif->dyn_tb_bedge_en = true;
	else
		rtwvif->dyn_tb_bedge_en = false;

	rtw89_debug(rtwdev, RTW89_DBG_UL_TB,
		    "[ULTB] def_if_bandedge=%d, def_tri_idx=%d\n",
		    ul_tb_info->def_if_bandedge, rtwvif->def_tri_idx);
	rtw89_debug(rtwdev, RTW89_DBG_UL_TB,
		    "[ULTB] dyn_tb_begde_en=%d, dyn_tb_tri_en=%d\n",
		    rtwvif->dyn_tb_bedge_en, ul_tb_info->dyn_tb_tri_en);
}

struct rtw89_phy_ul_tb_check_data {
	bool valid;
	bool high_tf_client;
	bool low_tf_client;
	bool dyn_tb_bedge_en;
	u8 def_tri_idx;
};

struct rtw89_phy_power_diff {
	u32 q_00;
	u32 q_11;
	u32 q_matrix_en;
	u32 ultb_1t_norm_160;
	u32 ultb_2t_norm_160;
	u32 com1_norm_1sts;
	u32 com2_resp_1sts_path;
};

static void rtw89_phy_ofdma_power_diff(struct rtw89_dev *rtwdev,
				       struct rtw89_vif *rtwvif)
{
	static const struct rtw89_phy_power_diff table[2] = {
		{0x0, 0x0, 0x0, 0x0, 0xf4, 0x3, 0x3},
		{0xb50, 0xb50, 0x1, 0xc, 0x0, 0x1, 0x1},
	};
	const struct rtw89_phy_power_diff *param;
	u32 reg;

	if (!rtwdev->chip->ul_tb_pwr_diff)
		return;

	if (rtwvif->pwr_diff_en == rtwvif->pre_pwr_diff_en) {
		rtwvif->pwr_diff_en = false;
		return;
	}

	rtwvif->pre_pwr_diff_en = rtwvif->pwr_diff_en;
	param = &table[rtwvif->pwr_diff_en];

	rtw89_phy_write32_mask(rtwdev, R_Q_MATRIX_00, B_Q_MATRIX_00_REAL,
			       param->q_00);
	rtw89_phy_write32_mask(rtwdev, R_Q_MATRIX_11, B_Q_MATRIX_11_REAL,
			       param->q_11);
	rtw89_phy_write32_mask(rtwdev, R_CUSTOMIZE_Q_MATRIX,
			       B_CUSTOMIZE_Q_MATRIX_EN, param->q_matrix_en);

	reg = rtw89_mac_reg_by_idx(rtwdev, R_AX_PWR_UL_TB_1T, rtwvif->mac_idx);
	rtw89_write32_mask(rtwdev, reg, B_AX_PWR_UL_TB_1T_NORM_BW160,
			   param->ultb_1t_norm_160);

	reg = rtw89_mac_reg_by_idx(rtwdev, R_AX_PWR_UL_TB_2T, rtwvif->mac_idx);
	rtw89_write32_mask(rtwdev, reg, B_AX_PWR_UL_TB_2T_NORM_BW160,
			   param->ultb_2t_norm_160);

	reg = rtw89_mac_reg_by_idx(rtwdev, R_AX_PATH_COM1, rtwvif->mac_idx);
	rtw89_write32_mask(rtwdev, reg, B_AX_PATH_COM1_NORM_1STS,
			   param->com1_norm_1sts);

	reg = rtw89_mac_reg_by_idx(rtwdev, R_AX_PATH_COM2, rtwvif->mac_idx);
	rtw89_write32_mask(rtwdev, reg, B_AX_PATH_COM2_RESP_1STS_PATH,
			   param->com2_resp_1sts_path);
}

static
void rtw89_phy_ul_tb_ctrl_check(struct rtw89_dev *rtwdev,
				struct rtw89_vif *rtwvif,
				struct rtw89_phy_ul_tb_check_data *ul_tb_data)
{
	struct rtw89_traffic_stats *stats = &rtwdev->stats;
	struct ieee80211_vif *vif = rtwvif_to_vif(rtwvif);

	if (rtwvif->wifi_role != RTW89_WIFI_ROLE_STATION)
		return;

	if (!vif->cfg.assoc)
		return;

	if (rtwdev->chip->ul_tb_waveform_ctrl) {
		if (stats->rx_tf_periodic > UL_TB_TF_CNT_L2H_TH)
			ul_tb_data->high_tf_client = true;
		else if (stats->rx_tf_periodic < UL_TB_TF_CNT_H2L_TH)
			ul_tb_data->low_tf_client = true;
<<<<<<< HEAD

		ul_tb_data->valid = true;
		ul_tb_data->def_tri_idx = rtwvif->def_tri_idx;
		ul_tb_data->dyn_tb_bedge_en = rtwvif->dyn_tb_bedge_en;
	}

	rtw89_phy_ofdma_power_diff(rtwdev, rtwvif);
}

=======

		ul_tb_data->valid = true;
		ul_tb_data->def_tri_idx = rtwvif->def_tri_idx;
		ul_tb_data->dyn_tb_bedge_en = rtwvif->dyn_tb_bedge_en;
	}

	rtw89_phy_ofdma_power_diff(rtwdev, rtwvif);
}

>>>>>>> 2d5404ca
static void rtw89_phy_ul_tb_waveform_ctrl(struct rtw89_dev *rtwdev,
					  struct rtw89_phy_ul_tb_check_data *ul_tb_data)
{
	struct rtw89_phy_ul_tb_info *ul_tb_info = &rtwdev->ul_tb_info;

	if (!rtwdev->chip->ul_tb_waveform_ctrl)
		return;

	if (ul_tb_data->dyn_tb_bedge_en) {
		if (ul_tb_data->high_tf_client) {
			rtw89_phy_write32_mask(rtwdev, R_BANDEDGE, B_BANDEDGE_EN, 0);
			rtw89_debug(rtwdev, RTW89_DBG_UL_TB,
				    "[ULTB] Turn off if_bandedge\n");
		} else if (ul_tb_data->low_tf_client) {
			rtw89_phy_write32_mask(rtwdev, R_BANDEDGE, B_BANDEDGE_EN,
					       ul_tb_info->def_if_bandedge);
			rtw89_debug(rtwdev, RTW89_DBG_UL_TB,
				    "[ULTB] Set to default if_bandedge = %d\n",
				    ul_tb_info->def_if_bandedge);
		}
	}

	if (ul_tb_info->dyn_tb_tri_en) {
		if (ul_tb_data->high_tf_client) {
			rtw89_phy_write32_mask(rtwdev, R_DCFO_OPT,
					       B_TXSHAPE_TRIANGULAR_CFG, 0);
			rtw89_debug(rtwdev, RTW89_DBG_UL_TB,
				    "[ULTB] Turn off Tx triangle\n");
		} else if (ul_tb_data->low_tf_client) {
			rtw89_phy_write32_mask(rtwdev, R_DCFO_OPT,
					       B_TXSHAPE_TRIANGULAR_CFG,
					       ul_tb_data->def_tri_idx);
			rtw89_debug(rtwdev, RTW89_DBG_UL_TB,
				    "[ULTB] Set to default tx_shap_idx = %d\n",
				    ul_tb_data->def_tri_idx);
		}
	}
}

void rtw89_phy_ul_tb_ctrl_track(struct rtw89_dev *rtwdev)
{
	const struct rtw89_chip_info *chip = rtwdev->chip;
	struct rtw89_phy_ul_tb_check_data ul_tb_data = {};
	struct rtw89_vif *rtwvif;

	if (!chip->ul_tb_waveform_ctrl && !chip->ul_tb_pwr_diff)
		return;

	if (rtwdev->total_sta_assoc != 1)
		return;

	rtw89_for_each_rtwvif(rtwdev, rtwvif)
		rtw89_phy_ul_tb_ctrl_check(rtwdev, rtwvif, &ul_tb_data);

	if (!ul_tb_data.valid)
		return;

	rtw89_phy_ul_tb_waveform_ctrl(rtwdev, &ul_tb_data);
}

static void rtw89_phy_ul_tb_info_init(struct rtw89_dev *rtwdev)
{
	const struct rtw89_chip_info *chip = rtwdev->chip;
	struct rtw89_phy_ul_tb_info *ul_tb_info = &rtwdev->ul_tb_info;

	if (!chip->ul_tb_waveform_ctrl)
		return;

	ul_tb_info->dyn_tb_tri_en = true;
	ul_tb_info->def_if_bandedge =
		rtw89_phy_read32_mask(rtwdev, R_BANDEDGE, B_BANDEDGE_EN);
}

static
void rtw89_phy_antdiv_sts_instance_reset(struct rtw89_antdiv_stats *antdiv_sts)
{
	ewma_rssi_init(&antdiv_sts->cck_rssi_avg);
	ewma_rssi_init(&antdiv_sts->ofdm_rssi_avg);
	ewma_rssi_init(&antdiv_sts->non_legacy_rssi_avg);
	antdiv_sts->pkt_cnt_cck = 0;
	antdiv_sts->pkt_cnt_ofdm = 0;
	antdiv_sts->pkt_cnt_non_legacy = 0;
	antdiv_sts->evm = 0;
}

static void rtw89_phy_antdiv_sts_instance_add(struct rtw89_dev *rtwdev,
					      struct rtw89_rx_phy_ppdu *phy_ppdu,
					      struct rtw89_antdiv_stats *stats)
{
	if (rtw89_get_data_rate_mode(rtwdev, phy_ppdu->rate) == DATA_RATE_MODE_NON_HT) {
		if (phy_ppdu->rate < RTW89_HW_RATE_OFDM6) {
			ewma_rssi_add(&stats->cck_rssi_avg, phy_ppdu->rssi_avg);
			stats->pkt_cnt_cck++;
		} else {
			ewma_rssi_add(&stats->ofdm_rssi_avg, phy_ppdu->rssi_avg);
			stats->pkt_cnt_ofdm++;
			stats->evm += phy_ppdu->ofdm.evm_min;
		}
	} else {
		ewma_rssi_add(&stats->non_legacy_rssi_avg, phy_ppdu->rssi_avg);
		stats->pkt_cnt_non_legacy++;
		stats->evm += phy_ppdu->ofdm.evm_min;
	}
}

static u8 rtw89_phy_antdiv_sts_instance_get_rssi(struct rtw89_antdiv_stats *stats)
{
	if (stats->pkt_cnt_non_legacy >= stats->pkt_cnt_cck &&
	    stats->pkt_cnt_non_legacy >= stats->pkt_cnt_ofdm)
		return ewma_rssi_read(&stats->non_legacy_rssi_avg);
	else if (stats->pkt_cnt_ofdm >= stats->pkt_cnt_cck &&
		 stats->pkt_cnt_ofdm >= stats->pkt_cnt_non_legacy)
		return ewma_rssi_read(&stats->ofdm_rssi_avg);
	else
		return ewma_rssi_read(&stats->cck_rssi_avg);
}

static u8 rtw89_phy_antdiv_sts_instance_get_evm(struct rtw89_antdiv_stats *stats)
{
	return phy_div(stats->evm, stats->pkt_cnt_non_legacy + stats->pkt_cnt_ofdm);
}

void rtw89_phy_antdiv_parse(struct rtw89_dev *rtwdev,
			    struct rtw89_rx_phy_ppdu *phy_ppdu)
{
	struct rtw89_antdiv_info *antdiv = &rtwdev->antdiv;
	struct rtw89_hal *hal = &rtwdev->hal;

	if (!hal->ant_diversity || hal->ant_diversity_fixed)
		return;

	rtw89_phy_antdiv_sts_instance_add(rtwdev, phy_ppdu, &antdiv->target_stats);

	if (!antdiv->get_stats)
		return;

	if (hal->antenna_rx == RF_A)
		rtw89_phy_antdiv_sts_instance_add(rtwdev, phy_ppdu, &antdiv->main_stats);
	else if (hal->antenna_rx == RF_B)
		rtw89_phy_antdiv_sts_instance_add(rtwdev, phy_ppdu, &antdiv->aux_stats);
}

static void rtw89_phy_antdiv_reg_init(struct rtw89_dev *rtwdev)
{
	rtw89_phy_write32_idx(rtwdev, R_P0_TRSW, B_P0_ANT_TRAIN_EN,
			      0x0, RTW89_PHY_0);
	rtw89_phy_write32_idx(rtwdev, R_P0_TRSW, B_P0_TX_ANT_SEL,
			      0x0, RTW89_PHY_0);

	rtw89_phy_write32_idx(rtwdev, R_P0_ANT_SW, B_P0_TRSW_TX_EXTEND,
			      0x0, RTW89_PHY_0);
	rtw89_phy_write32_idx(rtwdev, R_P0_ANT_SW, B_P0_HW_ANTSW_DIS_BY_GNT_BT,
			      0x0, RTW89_PHY_0);

	rtw89_phy_write32_idx(rtwdev, R_P0_TRSW, B_P0_BT_FORCE_ANTIDX_EN,
			      0x0, RTW89_PHY_0);

	rtw89_phy_write32_idx(rtwdev, R_RFSW_CTRL_ANT0_BASE, B_RFSW_CTRL_ANT_MAPPING,
			      0x0100, RTW89_PHY_0);

	rtw89_phy_write32_idx(rtwdev, R_P0_ANTSEL, B_P0_ANTSEL_BTG_TRX,
			      0x1, RTW89_PHY_0);
	rtw89_phy_write32_idx(rtwdev, R_P0_ANTSEL, B_P0_ANTSEL_HW_CTRL,
			      0x0, RTW89_PHY_0);
	rtw89_phy_write32_idx(rtwdev, R_P0_ANTSEL, B_P0_ANTSEL_SW_2G,
			      0x0, RTW89_PHY_0);
	rtw89_phy_write32_idx(rtwdev, R_P0_ANTSEL, B_P0_ANTSEL_SW_5G,
			      0x0, RTW89_PHY_0);
}

static void rtw89_phy_antdiv_sts_reset(struct rtw89_dev *rtwdev)
{
	struct rtw89_antdiv_info *antdiv = &rtwdev->antdiv;

	rtw89_phy_antdiv_sts_instance_reset(&antdiv->target_stats);
	rtw89_phy_antdiv_sts_instance_reset(&antdiv->main_stats);
	rtw89_phy_antdiv_sts_instance_reset(&antdiv->aux_stats);
}

static void rtw89_phy_antdiv_init(struct rtw89_dev *rtwdev)
{
	struct rtw89_antdiv_info *antdiv = &rtwdev->antdiv;
	struct rtw89_hal *hal = &rtwdev->hal;

	if (!hal->ant_diversity)
		return;

	antdiv->get_stats = false;
	antdiv->rssi_pre = 0;
	rtw89_phy_antdiv_sts_reset(rtwdev);
	rtw89_phy_antdiv_reg_init(rtwdev);
}

static void rtw89_phy_stat_thermal_update(struct rtw89_dev *rtwdev)
{
	struct rtw89_phy_stat *phystat = &rtwdev->phystat;
	int i;
	u8 th;

	for (i = 0; i < rtwdev->chip->rf_path_num; i++) {
		th = rtw89_chip_get_thermal(rtwdev, i);
		if (th)
			ewma_thermal_add(&phystat->avg_thermal[i], th);

		rtw89_debug(rtwdev, RTW89_DBG_RFK_TRACK,
			    "path(%d) thermal cur=%u avg=%ld", i, th,
			    ewma_thermal_read(&phystat->avg_thermal[i]));
	}
}

struct rtw89_phy_iter_rssi_data {
	struct rtw89_dev *rtwdev;
	struct rtw89_phy_ch_info *ch_info;
	bool rssi_changed;
};

static void rtw89_phy_stat_rssi_update_iter(void *data,
					    struct ieee80211_sta *sta)
{
	struct rtw89_sta *rtwsta = (struct rtw89_sta *)sta->drv_priv;
	struct rtw89_phy_iter_rssi_data *rssi_data =
					(struct rtw89_phy_iter_rssi_data *)data;
	struct rtw89_phy_ch_info *ch_info = rssi_data->ch_info;
	unsigned long rssi_curr;

	rssi_curr = ewma_rssi_read(&rtwsta->avg_rssi);

	if (rssi_curr < ch_info->rssi_min) {
		ch_info->rssi_min = rssi_curr;
		ch_info->rssi_min_macid = rtwsta->mac_id;
	}

	if (rtwsta->prev_rssi == 0) {
		rtwsta->prev_rssi = rssi_curr;
	} else if (abs((int)rtwsta->prev_rssi - (int)rssi_curr) > (3 << RSSI_FACTOR)) {
		rtwsta->prev_rssi = rssi_curr;
		rssi_data->rssi_changed = true;
	}
}

static void rtw89_phy_stat_rssi_update(struct rtw89_dev *rtwdev)
{
	struct rtw89_phy_iter_rssi_data rssi_data = {0};

	rssi_data.rtwdev = rtwdev;
	rssi_data.ch_info = &rtwdev->ch_info;
	rssi_data.ch_info->rssi_min = U8_MAX;
	ieee80211_iterate_stations_atomic(rtwdev->hw,
					  rtw89_phy_stat_rssi_update_iter,
					  &rssi_data);
	if (rssi_data.rssi_changed)
		rtw89_btc_ntfy_wl_sta(rtwdev);
}

static void rtw89_phy_stat_init(struct rtw89_dev *rtwdev)
{
	struct rtw89_phy_stat *phystat = &rtwdev->phystat;
	int i;

	for (i = 0; i < rtwdev->chip->rf_path_num; i++)
		ewma_thermal_init(&phystat->avg_thermal[i]);

	rtw89_phy_stat_thermal_update(rtwdev);

	memset(&phystat->cur_pkt_stat, 0, sizeof(phystat->cur_pkt_stat));
	memset(&phystat->last_pkt_stat, 0, sizeof(phystat->last_pkt_stat));
}

void rtw89_phy_stat_track(struct rtw89_dev *rtwdev)
{
	struct rtw89_phy_stat *phystat = &rtwdev->phystat;

	rtw89_phy_stat_thermal_update(rtwdev);
	rtw89_phy_stat_rssi_update(rtwdev);

	phystat->last_pkt_stat = phystat->cur_pkt_stat;
	memset(&phystat->cur_pkt_stat, 0, sizeof(phystat->cur_pkt_stat));
}

static u16 rtw89_phy_ccx_us_to_idx(struct rtw89_dev *rtwdev, u32 time_us)
{
	struct rtw89_env_monitor_info *env = &rtwdev->env_monitor;

	return time_us >> (ilog2(CCX_US_BASE_RATIO) + env->ccx_unit_idx);
}

static u32 rtw89_phy_ccx_idx_to_us(struct rtw89_dev *rtwdev, u16 idx)
{
	struct rtw89_env_monitor_info *env = &rtwdev->env_monitor;

	return idx << (ilog2(CCX_US_BASE_RATIO) + env->ccx_unit_idx);
}

static void rtw89_phy_ccx_top_setting_init(struct rtw89_dev *rtwdev)
{
	const struct rtw89_phy_gen_def *phy = rtwdev->chip->phy_def;
	struct rtw89_env_monitor_info *env = &rtwdev->env_monitor;
	const struct rtw89_ccx_regs *ccx = phy->ccx;

	env->ccx_manual_ctrl = false;
	env->ccx_ongoing = false;
	env->ccx_rac_lv = RTW89_RAC_RELEASE;
	env->ccx_period = 0;
	env->ccx_unit_idx = RTW89_CCX_32_US;

	rtw89_phy_set_phy_regs(rtwdev, ccx->setting_addr, ccx->en_mask, 1);
	rtw89_phy_set_phy_regs(rtwdev, ccx->setting_addr, ccx->trig_opt_mask, 1);
	rtw89_phy_set_phy_regs(rtwdev, ccx->setting_addr, ccx->measurement_trig_mask, 1);
	rtw89_phy_set_phy_regs(rtwdev, ccx->setting_addr, ccx->edcca_opt_mask,
			       RTW89_CCX_EDCCA_BW20_0);
}

static u16 rtw89_phy_ccx_get_report(struct rtw89_dev *rtwdev, u16 report,
				    u16 score)
{
	struct rtw89_env_monitor_info *env = &rtwdev->env_monitor;
	u32 numer = 0;
	u16 ret = 0;

	numer = report * score + (env->ccx_period >> 1);
	if (env->ccx_period)
		ret = numer / env->ccx_period;

	return ret >= score ? score - 1 : ret;
}

static void rtw89_phy_ccx_ms_to_period_unit(struct rtw89_dev *rtwdev,
					    u16 time_ms, u32 *period,
					    u32 *unit_idx)
{
	u32 idx;
	u8 quotient;

	if (time_ms >= CCX_MAX_PERIOD)
		time_ms = CCX_MAX_PERIOD;

	quotient = CCX_MAX_PERIOD_UNIT * time_ms / CCX_MAX_PERIOD;

	if (quotient < 4)
		idx = RTW89_CCX_4_US;
	else if (quotient < 8)
		idx = RTW89_CCX_8_US;
	else if (quotient < 16)
		idx = RTW89_CCX_16_US;
	else
		idx = RTW89_CCX_32_US;

	*unit_idx = idx;
	*period = (time_ms * MS_TO_4US_RATIO) >> idx;

	rtw89_debug(rtwdev, RTW89_DBG_PHY_TRACK,
		    "[Trigger Time] period:%d, unit_idx:%d\n",
		    *period, *unit_idx);
}

static void rtw89_phy_ccx_racing_release(struct rtw89_dev *rtwdev)
{
	struct rtw89_env_monitor_info *env = &rtwdev->env_monitor;

	rtw89_debug(rtwdev, RTW89_DBG_PHY_TRACK,
		    "lv:(%d)->(0)\n", env->ccx_rac_lv);

	env->ccx_ongoing = false;
	env->ccx_rac_lv = RTW89_RAC_RELEASE;
	env->ifs_clm_app = RTW89_IFS_CLM_BACKGROUND;
}

static bool rtw89_phy_ifs_clm_th_update_check(struct rtw89_dev *rtwdev,
					      struct rtw89_ccx_para_info *para)
{
	struct rtw89_env_monitor_info *env = &rtwdev->env_monitor;
	bool is_update = env->ifs_clm_app != para->ifs_clm_app;
	u8 i = 0;
	u16 *ifs_th_l = env->ifs_clm_th_l;
	u16 *ifs_th_h = env->ifs_clm_th_h;
	u32 ifs_th0_us = 0, ifs_th_times = 0;
	u32 ifs_th_h_us[RTW89_IFS_CLM_NUM] = {0};

	if (!is_update)
		goto ifs_update_finished;

	switch (para->ifs_clm_app) {
	case RTW89_IFS_CLM_INIT:
	case RTW89_IFS_CLM_BACKGROUND:
	case RTW89_IFS_CLM_ACS:
	case RTW89_IFS_CLM_DBG:
	case RTW89_IFS_CLM_DIG:
	case RTW89_IFS_CLM_TDMA_DIG:
		ifs_th0_us = IFS_CLM_TH0_UPPER;
		ifs_th_times = IFS_CLM_TH_MUL;
		break;
	case RTW89_IFS_CLM_DBG_MANUAL:
		ifs_th0_us = para->ifs_clm_manual_th0;
		ifs_th_times = para->ifs_clm_manual_th_times;
		break;
	default:
		break;
	}

	/* Set sampling threshold for 4 different regions, unit in idx_cnt.
	 * low[i] = high[i-1] + 1
	 * high[i] = high[i-1] * ifs_th_times
	 */
	ifs_th_l[IFS_CLM_TH_START_IDX] = 0;
	ifs_th_h_us[IFS_CLM_TH_START_IDX] = ifs_th0_us;
	ifs_th_h[IFS_CLM_TH_START_IDX] = rtw89_phy_ccx_us_to_idx(rtwdev,
								 ifs_th0_us);
	for (i = 1; i < RTW89_IFS_CLM_NUM; i++) {
		ifs_th_l[i] = ifs_th_h[i - 1] + 1;
		ifs_th_h_us[i] = ifs_th_h_us[i - 1] * ifs_th_times;
		ifs_th_h[i] = rtw89_phy_ccx_us_to_idx(rtwdev, ifs_th_h_us[i]);
	}

ifs_update_finished:
	if (!is_update)
		rtw89_debug(rtwdev, RTW89_DBG_PHY_TRACK,
			    "No need to update IFS_TH\n");

	return is_update;
}

static void rtw89_phy_ifs_clm_set_th_reg(struct rtw89_dev *rtwdev)
{
	const struct rtw89_phy_gen_def *phy = rtwdev->chip->phy_def;
	struct rtw89_env_monitor_info *env = &rtwdev->env_monitor;
	const struct rtw89_ccx_regs *ccx = phy->ccx;
	u8 i = 0;

	rtw89_phy_set_phy_regs(rtwdev, ccx->ifs_t1_addr, ccx->ifs_t1_th_l_mask,
			       env->ifs_clm_th_l[0]);
	rtw89_phy_set_phy_regs(rtwdev, ccx->ifs_t2_addr, ccx->ifs_t2_th_l_mask,
			       env->ifs_clm_th_l[1]);
	rtw89_phy_set_phy_regs(rtwdev, ccx->ifs_t3_addr, ccx->ifs_t3_th_l_mask,
			       env->ifs_clm_th_l[2]);
	rtw89_phy_set_phy_regs(rtwdev, ccx->ifs_t4_addr, ccx->ifs_t4_th_l_mask,
			       env->ifs_clm_th_l[3]);

	rtw89_phy_set_phy_regs(rtwdev, ccx->ifs_t1_addr, ccx->ifs_t1_th_h_mask,
			       env->ifs_clm_th_h[0]);
	rtw89_phy_set_phy_regs(rtwdev, ccx->ifs_t2_addr, ccx->ifs_t2_th_h_mask,
			       env->ifs_clm_th_h[1]);
	rtw89_phy_set_phy_regs(rtwdev, ccx->ifs_t3_addr, ccx->ifs_t3_th_h_mask,
			       env->ifs_clm_th_h[2]);
	rtw89_phy_set_phy_regs(rtwdev, ccx->ifs_t4_addr, ccx->ifs_t4_th_h_mask,
			       env->ifs_clm_th_h[3]);

	for (i = 0; i < RTW89_IFS_CLM_NUM; i++)
		rtw89_debug(rtwdev, RTW89_DBG_PHY_TRACK,
			    "Update IFS_T%d_th{low, high} : {%d, %d}\n",
			    i + 1, env->ifs_clm_th_l[i], env->ifs_clm_th_h[i]);
}

static void rtw89_phy_ifs_clm_setting_init(struct rtw89_dev *rtwdev)
{
	const struct rtw89_phy_gen_def *phy = rtwdev->chip->phy_def;
	struct rtw89_env_monitor_info *env = &rtwdev->env_monitor;
	const struct rtw89_ccx_regs *ccx = phy->ccx;
	struct rtw89_ccx_para_info para = {0};

	env->ifs_clm_app = RTW89_IFS_CLM_BACKGROUND;
	env->ifs_clm_mntr_time = 0;

	para.ifs_clm_app = RTW89_IFS_CLM_INIT;
	if (rtw89_phy_ifs_clm_th_update_check(rtwdev, &para))
		rtw89_phy_ifs_clm_set_th_reg(rtwdev);

	rtw89_phy_set_phy_regs(rtwdev, ccx->ifs_cnt_addr, ccx->ifs_collect_en_mask, true);
	rtw89_phy_set_phy_regs(rtwdev, ccx->ifs_t1_addr, ccx->ifs_t1_en_mask, true);
	rtw89_phy_set_phy_regs(rtwdev, ccx->ifs_t2_addr, ccx->ifs_t2_en_mask, true);
	rtw89_phy_set_phy_regs(rtwdev, ccx->ifs_t3_addr, ccx->ifs_t3_en_mask, true);
	rtw89_phy_set_phy_regs(rtwdev, ccx->ifs_t4_addr, ccx->ifs_t4_en_mask, true);
}

static int rtw89_phy_ccx_racing_ctrl(struct rtw89_dev *rtwdev,
				     enum rtw89_env_racing_lv level)
{
	struct rtw89_env_monitor_info *env = &rtwdev->env_monitor;
	int ret = 0;

	if (level >= RTW89_RAC_MAX_NUM) {
		rtw89_debug(rtwdev, RTW89_DBG_PHY_TRACK,
			    "[WARNING] Wrong LV=%d\n", level);
		return -EINVAL;
	}

	rtw89_debug(rtwdev, RTW89_DBG_PHY_TRACK,
		    "ccx_ongoing=%d, level:(%d)->(%d)\n", env->ccx_ongoing,
		    env->ccx_rac_lv, level);

	if (env->ccx_ongoing) {
		if (level <= env->ccx_rac_lv)
			ret = -EINVAL;
		else
			env->ccx_ongoing = false;
	}

	if (ret == 0)
		env->ccx_rac_lv = level;

	rtw89_debug(rtwdev, RTW89_DBG_PHY_TRACK, "ccx racing success=%d\n",
		    !ret);

	return ret;
}

static void rtw89_phy_ccx_trigger(struct rtw89_dev *rtwdev)
{
	const struct rtw89_phy_gen_def *phy = rtwdev->chip->phy_def;
	struct rtw89_env_monitor_info *env = &rtwdev->env_monitor;
	const struct rtw89_ccx_regs *ccx = phy->ccx;

	rtw89_phy_set_phy_regs(rtwdev, ccx->ifs_cnt_addr, ccx->ifs_clm_cnt_clear_mask, 0);
	rtw89_phy_set_phy_regs(rtwdev, ccx->setting_addr, ccx->measurement_trig_mask, 0);
	rtw89_phy_set_phy_regs(rtwdev, ccx->ifs_cnt_addr, ccx->ifs_clm_cnt_clear_mask, 1);
	rtw89_phy_set_phy_regs(rtwdev, ccx->setting_addr, ccx->measurement_trig_mask, 1);

	env->ccx_ongoing = true;
}

static void rtw89_phy_ifs_clm_get_utility(struct rtw89_dev *rtwdev)
{
	struct rtw89_env_monitor_info *env = &rtwdev->env_monitor;
	u8 i = 0;
	u32 res = 0;

	env->ifs_clm_tx_ratio =
		rtw89_phy_ccx_get_report(rtwdev, env->ifs_clm_tx, PERCENT);
	env->ifs_clm_edcca_excl_cca_ratio =
		rtw89_phy_ccx_get_report(rtwdev, env->ifs_clm_edcca_excl_cca,
					 PERCENT);
	env->ifs_clm_cck_fa_ratio =
		rtw89_phy_ccx_get_report(rtwdev, env->ifs_clm_cckfa, PERCENT);
	env->ifs_clm_ofdm_fa_ratio =
		rtw89_phy_ccx_get_report(rtwdev, env->ifs_clm_ofdmfa, PERCENT);
	env->ifs_clm_cck_cca_excl_fa_ratio =
		rtw89_phy_ccx_get_report(rtwdev, env->ifs_clm_cckcca_excl_fa,
					 PERCENT);
	env->ifs_clm_ofdm_cca_excl_fa_ratio =
		rtw89_phy_ccx_get_report(rtwdev, env->ifs_clm_ofdmcca_excl_fa,
					 PERCENT);
	env->ifs_clm_cck_fa_permil =
		rtw89_phy_ccx_get_report(rtwdev, env->ifs_clm_cckfa, PERMIL);
	env->ifs_clm_ofdm_fa_permil =
		rtw89_phy_ccx_get_report(rtwdev, env->ifs_clm_ofdmfa, PERMIL);

	for (i = 0; i < RTW89_IFS_CLM_NUM; i++) {
		if (env->ifs_clm_his[i] > ENV_MNTR_IFSCLM_HIS_MAX) {
			env->ifs_clm_ifs_avg[i] = ENV_MNTR_FAIL_DWORD;
		} else {
			env->ifs_clm_ifs_avg[i] =
				rtw89_phy_ccx_idx_to_us(rtwdev,
							env->ifs_clm_avg[i]);
		}

		res = rtw89_phy_ccx_idx_to_us(rtwdev, env->ifs_clm_cca[i]);
		res += env->ifs_clm_his[i] >> 1;
		if (env->ifs_clm_his[i])
			res /= env->ifs_clm_his[i];
		else
			res = 0;
		env->ifs_clm_cca_avg[i] = res;
	}

	rtw89_debug(rtwdev, RTW89_DBG_PHY_TRACK,
		    "IFS-CLM ratio {Tx, EDCCA_exclu_cca} = {%d, %d}\n",
		    env->ifs_clm_tx_ratio, env->ifs_clm_edcca_excl_cca_ratio);
	rtw89_debug(rtwdev, RTW89_DBG_PHY_TRACK,
		    "IFS-CLM FA ratio {CCK, OFDM} = {%d, %d}\n",
		    env->ifs_clm_cck_fa_ratio, env->ifs_clm_ofdm_fa_ratio);
	rtw89_debug(rtwdev, RTW89_DBG_PHY_TRACK,
		    "IFS-CLM FA permil {CCK, OFDM} = {%d, %d}\n",
		    env->ifs_clm_cck_fa_permil, env->ifs_clm_ofdm_fa_permil);
	rtw89_debug(rtwdev, RTW89_DBG_PHY_TRACK,
		    "IFS-CLM CCA_exclu_FA ratio {CCK, OFDM} = {%d, %d}\n",
		    env->ifs_clm_cck_cca_excl_fa_ratio,
		    env->ifs_clm_ofdm_cca_excl_fa_ratio);
	rtw89_debug(rtwdev, RTW89_DBG_PHY_TRACK,
		    "Time:[his, ifs_avg(us), cca_avg(us)]\n");
	for (i = 0; i < RTW89_IFS_CLM_NUM; i++)
		rtw89_debug(rtwdev, RTW89_DBG_PHY_TRACK, "T%d:[%d, %d, %d]\n",
			    i + 1, env->ifs_clm_his[i], env->ifs_clm_ifs_avg[i],
			    env->ifs_clm_cca_avg[i]);
}

static bool rtw89_phy_ifs_clm_get_result(struct rtw89_dev *rtwdev)
{
	const struct rtw89_phy_gen_def *phy = rtwdev->chip->phy_def;
	struct rtw89_env_monitor_info *env = &rtwdev->env_monitor;
	const struct rtw89_ccx_regs *ccx = phy->ccx;
	u8 i = 0;

	if (rtw89_phy_read32_mask(rtwdev, ccx->ifs_total_addr,
				  ccx->ifs_cnt_done_mask) == 0) {
		rtw89_debug(rtwdev, RTW89_DBG_PHY_TRACK,
			    "Get IFS_CLM report Fail\n");
		return false;
	}

	env->ifs_clm_tx =
		rtw89_phy_read32_mask(rtwdev, ccx->ifs_clm_tx_cnt_addr,
				      ccx->ifs_clm_tx_cnt_msk);
	env->ifs_clm_edcca_excl_cca =
		rtw89_phy_read32_mask(rtwdev, ccx->ifs_clm_tx_cnt_addr,
				      ccx->ifs_clm_edcca_excl_cca_fa_mask);
	env->ifs_clm_cckcca_excl_fa =
		rtw89_phy_read32_mask(rtwdev, ccx->ifs_clm_cca_addr,
				      ccx->ifs_clm_cckcca_excl_fa_mask);
	env->ifs_clm_ofdmcca_excl_fa =
		rtw89_phy_read32_mask(rtwdev, ccx->ifs_clm_cca_addr,
				      ccx->ifs_clm_ofdmcca_excl_fa_mask);
	env->ifs_clm_cckfa =
		rtw89_phy_read32_mask(rtwdev, ccx->ifs_clm_fa_addr,
				      ccx->ifs_clm_cck_fa_mask);
	env->ifs_clm_ofdmfa =
		rtw89_phy_read32_mask(rtwdev, ccx->ifs_clm_fa_addr,
				      ccx->ifs_clm_ofdm_fa_mask);

	env->ifs_clm_his[0] =
		rtw89_phy_read32_mask(rtwdev, ccx->ifs_his_addr,
				      ccx->ifs_t1_his_mask);
	env->ifs_clm_his[1] =
		rtw89_phy_read32_mask(rtwdev, ccx->ifs_his_addr,
				      ccx->ifs_t2_his_mask);
	env->ifs_clm_his[2] =
		rtw89_phy_read32_mask(rtwdev, ccx->ifs_his_addr,
				      ccx->ifs_t3_his_mask);
	env->ifs_clm_his[3] =
		rtw89_phy_read32_mask(rtwdev, ccx->ifs_his_addr,
				      ccx->ifs_t4_his_mask);

	env->ifs_clm_avg[0] =
		rtw89_phy_read32_mask(rtwdev, ccx->ifs_avg_l_addr,
				      ccx->ifs_t1_avg_mask);
	env->ifs_clm_avg[1] =
		rtw89_phy_read32_mask(rtwdev, ccx->ifs_avg_l_addr,
				      ccx->ifs_t2_avg_mask);
	env->ifs_clm_avg[2] =
		rtw89_phy_read32_mask(rtwdev, ccx->ifs_avg_h_addr,
				      ccx->ifs_t3_avg_mask);
	env->ifs_clm_avg[3] =
		rtw89_phy_read32_mask(rtwdev, ccx->ifs_avg_h_addr,
				      ccx->ifs_t4_avg_mask);

	env->ifs_clm_cca[0] =
		rtw89_phy_read32_mask(rtwdev, ccx->ifs_cca_l_addr,
				      ccx->ifs_t1_cca_mask);
	env->ifs_clm_cca[1] =
		rtw89_phy_read32_mask(rtwdev, ccx->ifs_cca_l_addr,
				      ccx->ifs_t2_cca_mask);
	env->ifs_clm_cca[2] =
		rtw89_phy_read32_mask(rtwdev, ccx->ifs_cca_h_addr,
				      ccx->ifs_t3_cca_mask);
	env->ifs_clm_cca[3] =
		rtw89_phy_read32_mask(rtwdev, ccx->ifs_cca_h_addr,
				      ccx->ifs_t4_cca_mask);

	env->ifs_clm_total_ifs =
		rtw89_phy_read32_mask(rtwdev, ccx->ifs_total_addr,
				      ccx->ifs_total_mask);

	rtw89_debug(rtwdev, RTW89_DBG_PHY_TRACK, "IFS-CLM total_ifs = %d\n",
		    env->ifs_clm_total_ifs);
	rtw89_debug(rtwdev, RTW89_DBG_PHY_TRACK,
		    "{Tx, EDCCA_exclu_cca} = {%d, %d}\n",
		    env->ifs_clm_tx, env->ifs_clm_edcca_excl_cca);
	rtw89_debug(rtwdev, RTW89_DBG_PHY_TRACK,
		    "IFS-CLM FA{CCK, OFDM} = {%d, %d}\n",
		    env->ifs_clm_cckfa, env->ifs_clm_ofdmfa);
	rtw89_debug(rtwdev, RTW89_DBG_PHY_TRACK,
		    "IFS-CLM CCA_exclu_FA{CCK, OFDM} = {%d, %d}\n",
		    env->ifs_clm_cckcca_excl_fa, env->ifs_clm_ofdmcca_excl_fa);

	rtw89_debug(rtwdev, RTW89_DBG_PHY_TRACK, "Time:[his, avg, cca]\n");
	for (i = 0; i < RTW89_IFS_CLM_NUM; i++)
		rtw89_debug(rtwdev, RTW89_DBG_PHY_TRACK,
			    "T%d:[%d, %d, %d]\n", i + 1, env->ifs_clm_his[i],
			    env->ifs_clm_avg[i], env->ifs_clm_cca[i]);

	rtw89_phy_ifs_clm_get_utility(rtwdev);

	return true;
}

static int rtw89_phy_ifs_clm_set(struct rtw89_dev *rtwdev,
				 struct rtw89_ccx_para_info *para)
{
	const struct rtw89_phy_gen_def *phy = rtwdev->chip->phy_def;
	struct rtw89_env_monitor_info *env = &rtwdev->env_monitor;
	const struct rtw89_ccx_regs *ccx = phy->ccx;
	u32 period = 0;
	u32 unit_idx = 0;

	if (para->mntr_time == 0) {
		rtw89_debug(rtwdev, RTW89_DBG_PHY_TRACK,
			    "[WARN] MNTR_TIME is 0\n");
		return -EINVAL;
	}

	if (rtw89_phy_ccx_racing_ctrl(rtwdev, para->rac_lv))
		return -EINVAL;

	if (para->mntr_time != env->ifs_clm_mntr_time) {
		rtw89_phy_ccx_ms_to_period_unit(rtwdev, para->mntr_time,
						&period, &unit_idx);
		rtw89_phy_set_phy_regs(rtwdev, ccx->ifs_cnt_addr,
				       ccx->ifs_clm_period_mask, period);
		rtw89_phy_set_phy_regs(rtwdev, ccx->ifs_cnt_addr,
				       ccx->ifs_clm_cnt_unit_mask,
				       unit_idx);

		rtw89_debug(rtwdev, RTW89_DBG_PHY_TRACK,
			    "Update IFS-CLM time ((%d)) -> ((%d))\n",
			    env->ifs_clm_mntr_time, para->mntr_time);

		env->ifs_clm_mntr_time = para->mntr_time;
		env->ccx_period = (u16)period;
		env->ccx_unit_idx = (u8)unit_idx;
	}

	if (rtw89_phy_ifs_clm_th_update_check(rtwdev, para)) {
		env->ifs_clm_app = para->ifs_clm_app;
		rtw89_phy_ifs_clm_set_th_reg(rtwdev);
	}

	return 0;
}

void rtw89_phy_env_monitor_track(struct rtw89_dev *rtwdev)
{
	struct rtw89_env_monitor_info *env = &rtwdev->env_monitor;
	struct rtw89_ccx_para_info para = {0};
	u8 chk_result = RTW89_PHY_ENV_MON_CCX_FAIL;

	env->ccx_watchdog_result = RTW89_PHY_ENV_MON_CCX_FAIL;
	if (env->ccx_manual_ctrl) {
		rtw89_debug(rtwdev, RTW89_DBG_PHY_TRACK,
			    "CCX in manual ctrl\n");
		return;
	}

	/* only ifs_clm for now */
	if (rtw89_phy_ifs_clm_get_result(rtwdev))
		env->ccx_watchdog_result |= RTW89_PHY_ENV_MON_IFS_CLM;

	rtw89_phy_ccx_racing_release(rtwdev);
	para.mntr_time = 1900;
	para.rac_lv = RTW89_RAC_LV_1;
	para.ifs_clm_app = RTW89_IFS_CLM_BACKGROUND;

	if (rtw89_phy_ifs_clm_set(rtwdev, &para) == 0)
		chk_result |= RTW89_PHY_ENV_MON_IFS_CLM;
	if (chk_result)
		rtw89_phy_ccx_trigger(rtwdev);

	rtw89_debug(rtwdev, RTW89_DBG_PHY_TRACK,
		    "get_result=0x%x, chk_result:0x%x\n",
		    env->ccx_watchdog_result, chk_result);
}

static bool rtw89_physts_ie_page_valid(enum rtw89_phy_status_bitmap *ie_page)
{
	if (*ie_page >= RTW89_PHYSTS_BITMAP_NUM ||
	    *ie_page == RTW89_RSVD_9)
		return false;
	else if (*ie_page > RTW89_RSVD_9)
		*ie_page -= 1;

	return true;
}

static u32 rtw89_phy_get_ie_bitmap_addr(enum rtw89_phy_status_bitmap ie_page)
{
	static const u8 ie_page_shift = 2;

	return R_PHY_STS_BITMAP_ADDR_START + (ie_page << ie_page_shift);
}

static u32 rtw89_physts_get_ie_bitmap(struct rtw89_dev *rtwdev,
				      enum rtw89_phy_status_bitmap ie_page)
{
	u32 addr;

	if (!rtw89_physts_ie_page_valid(&ie_page))
		return 0;

	addr = rtw89_phy_get_ie_bitmap_addr(ie_page);

	return rtw89_phy_read32(rtwdev, addr);
}

static void rtw89_physts_set_ie_bitmap(struct rtw89_dev *rtwdev,
				       enum rtw89_phy_status_bitmap ie_page,
				       u32 val)
{
	const struct rtw89_chip_info *chip = rtwdev->chip;
	u32 addr;

	if (!rtw89_physts_ie_page_valid(&ie_page))
		return;

	if (chip->chip_id == RTL8852A)
		val &= B_PHY_STS_BITMAP_MSK_52A;

	addr = rtw89_phy_get_ie_bitmap_addr(ie_page);
	rtw89_phy_write32(rtwdev, addr, val);
}

static void rtw89_physts_enable_ie_bitmap(struct rtw89_dev *rtwdev,
					  enum rtw89_phy_status_bitmap bitmap,
					  enum rtw89_phy_status_ie_type ie,
					  bool enable)
{
	u32 val = rtw89_physts_get_ie_bitmap(rtwdev, bitmap);

	if (enable)
		val |= BIT(ie);
	else
		val &= ~BIT(ie);

	rtw89_physts_set_ie_bitmap(rtwdev, bitmap, val);
}

static void rtw89_physts_enable_fail_report(struct rtw89_dev *rtwdev,
					    bool enable,
					    enum rtw89_phy_idx phy_idx)
{
	const struct rtw89_phy_gen_def *phy = rtwdev->chip->phy_def;
	const struct rtw89_physts_regs *physts = phy->physts;

	if (enable) {
		rtw89_phy_write32_clr(rtwdev, physts->setting_addr,
				      physts->dis_trigger_fail_mask);
		rtw89_phy_write32_clr(rtwdev, physts->setting_addr,
				      physts->dis_trigger_brk_mask);
	} else {
		rtw89_phy_write32_set(rtwdev, physts->setting_addr,
				      physts->dis_trigger_fail_mask);
		rtw89_phy_write32_set(rtwdev, physts->setting_addr,
				      physts->dis_trigger_brk_mask);
	}
}

static void rtw89_physts_parsing_init(struct rtw89_dev *rtwdev)
{
	u8 i;

	rtw89_physts_enable_fail_report(rtwdev, false, RTW89_PHY_0);

	for (i = 0; i < RTW89_PHYSTS_BITMAP_NUM; i++) {
		if (i >= RTW89_CCK_PKT)
			rtw89_physts_enable_ie_bitmap(rtwdev, i,
						      RTW89_PHYSTS_IE09_FTR_0,
						      true);
		if ((i >= RTW89_CCK_BRK && i <= RTW89_VHT_MU) ||
		    (i >= RTW89_RSVD_9 && i <= RTW89_CCK_PKT))
			continue;
		rtw89_physts_enable_ie_bitmap(rtwdev, i,
					      RTW89_PHYSTS_IE24_OFDM_TD_PATH_A,
					      true);
	}
	rtw89_physts_enable_ie_bitmap(rtwdev, RTW89_VHT_PKT,
				      RTW89_PHYSTS_IE13_DL_MU_DEF, true);
	rtw89_physts_enable_ie_bitmap(rtwdev, RTW89_HE_PKT,
				      RTW89_PHYSTS_IE13_DL_MU_DEF, true);

	/* force IE01 for channel index, only channel field is valid */
	rtw89_physts_enable_ie_bitmap(rtwdev, RTW89_CCK_PKT,
				      RTW89_PHYSTS_IE01_CMN_OFDM, true);
}

static void rtw89_phy_dig_read_gain_table(struct rtw89_dev *rtwdev, int type)
{
	const struct rtw89_chip_info *chip = rtwdev->chip;
	struct rtw89_dig_info *dig = &rtwdev->dig;
	const struct rtw89_phy_dig_gain_cfg *cfg;
	const char *msg;
	u8 i;
	s8 gain_base;
	s8 *gain_arr;
	u32 tmp;

	switch (type) {
	case RTW89_DIG_GAIN_LNA_G:
		gain_arr = dig->lna_gain_g;
		gain_base = LNA0_GAIN;
		cfg = chip->dig_table->cfg_lna_g;
		msg = "lna_gain_g";
		break;
	case RTW89_DIG_GAIN_TIA_G:
		gain_arr = dig->tia_gain_g;
		gain_base = TIA0_GAIN_G;
		cfg = chip->dig_table->cfg_tia_g;
		msg = "tia_gain_g";
		break;
	case RTW89_DIG_GAIN_LNA_A:
		gain_arr = dig->lna_gain_a;
		gain_base = LNA0_GAIN;
		cfg = chip->dig_table->cfg_lna_a;
		msg = "lna_gain_a";
		break;
	case RTW89_DIG_GAIN_TIA_A:
		gain_arr = dig->tia_gain_a;
		gain_base = TIA0_GAIN_A;
		cfg = chip->dig_table->cfg_tia_a;
		msg = "tia_gain_a";
		break;
	default:
		return;
	}

	for (i = 0; i < cfg->size; i++) {
		tmp = rtw89_phy_read32_mask(rtwdev, cfg->table[i].addr,
					    cfg->table[i].mask);
		tmp >>= DIG_GAIN_SHIFT;
		gain_arr[i] = sign_extend32(tmp, U4_MAX_BIT) + gain_base;
		gain_base += DIG_GAIN;

		rtw89_debug(rtwdev, RTW89_DBG_DIG, "%s[%d]=%d\n",
			    msg, i, gain_arr[i]);
	}
}

static void rtw89_phy_dig_update_gain_para(struct rtw89_dev *rtwdev)
{
	struct rtw89_dig_info *dig = &rtwdev->dig;
	u32 tmp;
	u8 i;

	if (!rtwdev->hal.support_igi)
		return;

	tmp = rtw89_phy_read32_mask(rtwdev, R_PATH0_IB_PKPW,
				    B_PATH0_IB_PKPW_MSK);
	dig->ib_pkpwr = sign_extend32(tmp >> DIG_GAIN_SHIFT, U8_MAX_BIT);
	dig->ib_pbk = rtw89_phy_read32_mask(rtwdev, R_PATH0_IB_PBK,
					    B_PATH0_IB_PBK_MSK);
	rtw89_debug(rtwdev, RTW89_DBG_DIG, "ib_pkpwr=%d, ib_pbk=%d\n",
		    dig->ib_pkpwr, dig->ib_pbk);

	for (i = RTW89_DIG_GAIN_LNA_G; i < RTW89_DIG_GAIN_MAX; i++)
		rtw89_phy_dig_read_gain_table(rtwdev, i);
}

static const u8 rssi_nolink = 22;
static const u8 igi_rssi_th[IGI_RSSI_TH_NUM] = {68, 84, 90, 98, 104};
static const u16 fa_th_2g[FA_TH_NUM] = {22, 44, 66, 88};
static const u16 fa_th_5g[FA_TH_NUM] = {4, 8, 12, 16};
static const u16 fa_th_nolink[FA_TH_NUM] = {196, 352, 440, 528};

static void rtw89_phy_dig_update_rssi_info(struct rtw89_dev *rtwdev)
{
	struct rtw89_phy_ch_info *ch_info = &rtwdev->ch_info;
	struct rtw89_dig_info *dig = &rtwdev->dig;
	bool is_linked = rtwdev->total_sta_assoc > 0;

	if (is_linked) {
		dig->igi_rssi = ch_info->rssi_min >> 1;
	} else {
		rtw89_debug(rtwdev, RTW89_DBG_DIG, "RSSI update : NO Link\n");
		dig->igi_rssi = rssi_nolink;
	}
}

static void rtw89_phy_dig_update_para(struct rtw89_dev *rtwdev)
{
	struct rtw89_dig_info *dig = &rtwdev->dig;
	const struct rtw89_chan *chan = rtw89_chan_get(rtwdev, RTW89_CHANCTX_0);
	bool is_linked = rtwdev->total_sta_assoc > 0;
	const u16 *fa_th_src = NULL;

	switch (chan->band_type) {
	case RTW89_BAND_2G:
		dig->lna_gain = dig->lna_gain_g;
		dig->tia_gain = dig->tia_gain_g;
		fa_th_src = is_linked ? fa_th_2g : fa_th_nolink;
		dig->force_gaincode_idx_en = false;
		dig->dyn_pd_th_en = true;
		break;
	case RTW89_BAND_5G:
	default:
		dig->lna_gain = dig->lna_gain_a;
		dig->tia_gain = dig->tia_gain_a;
		fa_th_src = is_linked ? fa_th_5g : fa_th_nolink;
		dig->force_gaincode_idx_en = true;
		dig->dyn_pd_th_en = true;
		break;
	}
	memcpy(dig->fa_th, fa_th_src, sizeof(dig->fa_th));
	memcpy(dig->igi_rssi_th, igi_rssi_th, sizeof(dig->igi_rssi_th));
}

static const u8 pd_low_th_offset = 16, dynamic_igi_min = 0x20;
static const u8 igi_max_performance_mode = 0x5a;
static const u8 dynamic_pd_threshold_max;

static void rtw89_phy_dig_para_reset(struct rtw89_dev *rtwdev)
{
	struct rtw89_dig_info *dig = &rtwdev->dig;

	dig->cur_gaincode.lna_idx = LNA_IDX_MAX;
	dig->cur_gaincode.tia_idx = TIA_IDX_MAX;
	dig->cur_gaincode.rxb_idx = RXB_IDX_MAX;
	dig->force_gaincode.lna_idx = LNA_IDX_MAX;
	dig->force_gaincode.tia_idx = TIA_IDX_MAX;
	dig->force_gaincode.rxb_idx = RXB_IDX_MAX;

	dig->dyn_igi_max = igi_max_performance_mode;
	dig->dyn_igi_min = dynamic_igi_min;
	dig->dyn_pd_th_max = dynamic_pd_threshold_max;
	dig->pd_low_th_ofst = pd_low_th_offset;
	dig->is_linked_pre = false;
}

static void rtw89_phy_dig_init(struct rtw89_dev *rtwdev)
{
	rtw89_phy_dig_update_gain_para(rtwdev);
	rtw89_phy_dig_reset(rtwdev);
}

static u8 rtw89_phy_dig_lna_idx_by_rssi(struct rtw89_dev *rtwdev, u8 rssi)
{
	struct rtw89_dig_info *dig = &rtwdev->dig;
	u8 lna_idx;

	if (rssi < dig->igi_rssi_th[0])
		lna_idx = RTW89_DIG_GAIN_LNA_IDX6;
	else if (rssi < dig->igi_rssi_th[1])
		lna_idx = RTW89_DIG_GAIN_LNA_IDX5;
	else if (rssi < dig->igi_rssi_th[2])
		lna_idx = RTW89_DIG_GAIN_LNA_IDX4;
	else if (rssi < dig->igi_rssi_th[3])
		lna_idx = RTW89_DIG_GAIN_LNA_IDX3;
	else if (rssi < dig->igi_rssi_th[4])
		lna_idx = RTW89_DIG_GAIN_LNA_IDX2;
	else
		lna_idx = RTW89_DIG_GAIN_LNA_IDX1;

	return lna_idx;
}

static u8 rtw89_phy_dig_tia_idx_by_rssi(struct rtw89_dev *rtwdev, u8 rssi)
{
	struct rtw89_dig_info *dig = &rtwdev->dig;
	u8 tia_idx;

	if (rssi < dig->igi_rssi_th[0])
		tia_idx = RTW89_DIG_GAIN_TIA_IDX1;
	else
		tia_idx = RTW89_DIG_GAIN_TIA_IDX0;

	return tia_idx;
}

#define IB_PBK_BASE 110
#define WB_RSSI_BASE 10
static u8 rtw89_phy_dig_rxb_idx_by_rssi(struct rtw89_dev *rtwdev, u8 rssi,
					struct rtw89_agc_gaincode_set *set)
{
	struct rtw89_dig_info *dig = &rtwdev->dig;
	s8 lna_gain = dig->lna_gain[set->lna_idx];
	s8 tia_gain = dig->tia_gain[set->tia_idx];
	s32 wb_rssi = rssi + lna_gain + tia_gain;
	s32 rxb_idx_tmp = IB_PBK_BASE + WB_RSSI_BASE;
	u8 rxb_idx;

	rxb_idx_tmp += dig->ib_pkpwr - dig->ib_pbk - wb_rssi;
	rxb_idx = clamp_t(s32, rxb_idx_tmp, RXB_IDX_MIN, RXB_IDX_MAX);

	rtw89_debug(rtwdev, RTW89_DBG_DIG, "wb_rssi=%03d, rxb_idx_tmp=%03d\n",
		    wb_rssi, rxb_idx_tmp);

	return rxb_idx;
}

static void rtw89_phy_dig_gaincode_by_rssi(struct rtw89_dev *rtwdev, u8 rssi,
					   struct rtw89_agc_gaincode_set *set)
{
	set->lna_idx = rtw89_phy_dig_lna_idx_by_rssi(rtwdev, rssi);
	set->tia_idx = rtw89_phy_dig_tia_idx_by_rssi(rtwdev, rssi);
	set->rxb_idx = rtw89_phy_dig_rxb_idx_by_rssi(rtwdev, rssi, set);

	rtw89_debug(rtwdev, RTW89_DBG_DIG,
		    "final_rssi=%03d, (lna,tia,rab)=(%d,%d,%02d)\n",
		    rssi, set->lna_idx, set->tia_idx, set->rxb_idx);
}

#define IGI_OFFSET_MAX 25
#define IGI_OFFSET_MUL 2
static void rtw89_phy_dig_igi_offset_by_env(struct rtw89_dev *rtwdev)
{
	struct rtw89_dig_info *dig = &rtwdev->dig;
	struct rtw89_env_monitor_info *env = &rtwdev->env_monitor;
	enum rtw89_dig_noisy_level noisy_lv;
	u8 igi_offset = dig->fa_rssi_ofst;
	u16 fa_ratio = 0;

	fa_ratio = env->ifs_clm_cck_fa_permil + env->ifs_clm_ofdm_fa_permil;

	if (fa_ratio < dig->fa_th[0])
		noisy_lv = RTW89_DIG_NOISY_LEVEL0;
	else if (fa_ratio < dig->fa_th[1])
		noisy_lv = RTW89_DIG_NOISY_LEVEL1;
	else if (fa_ratio < dig->fa_th[2])
		noisy_lv = RTW89_DIG_NOISY_LEVEL2;
	else if (fa_ratio < dig->fa_th[3])
		noisy_lv = RTW89_DIG_NOISY_LEVEL3;
	else
		noisy_lv = RTW89_DIG_NOISY_LEVEL_MAX;

	if (noisy_lv == RTW89_DIG_NOISY_LEVEL0 && igi_offset < 2)
		igi_offset = 0;
	else
		igi_offset += noisy_lv * IGI_OFFSET_MUL;

	igi_offset = min_t(u8, igi_offset, IGI_OFFSET_MAX);
	dig->fa_rssi_ofst = igi_offset;

	rtw89_debug(rtwdev, RTW89_DBG_DIG,
		    "fa_th: [+6 (%d) +4 (%d) +2 (%d) 0 (%d) -2 ]\n",
		    dig->fa_th[3], dig->fa_th[2], dig->fa_th[1], dig->fa_th[0]);

	rtw89_debug(rtwdev, RTW89_DBG_DIG,
		    "fa(CCK,OFDM,ALL)=(%d,%d,%d)%%, noisy_lv=%d, ofst=%d\n",
		    env->ifs_clm_cck_fa_permil, env->ifs_clm_ofdm_fa_permil,
		    env->ifs_clm_cck_fa_permil + env->ifs_clm_ofdm_fa_permil,
		    noisy_lv, igi_offset);
}

static void rtw89_phy_dig_set_lna_idx(struct rtw89_dev *rtwdev, u8 lna_idx)
{
	const struct rtw89_dig_regs *dig_regs = rtwdev->chip->dig_regs;

	rtw89_phy_write32_mask(rtwdev, dig_regs->p0_lna_init.addr,
			       dig_regs->p0_lna_init.mask, lna_idx);
	rtw89_phy_write32_mask(rtwdev, dig_regs->p1_lna_init.addr,
			       dig_regs->p1_lna_init.mask, lna_idx);
}

static void rtw89_phy_dig_set_tia_idx(struct rtw89_dev *rtwdev, u8 tia_idx)
{
	const struct rtw89_dig_regs *dig_regs = rtwdev->chip->dig_regs;

	rtw89_phy_write32_mask(rtwdev, dig_regs->p0_tia_init.addr,
			       dig_regs->p0_tia_init.mask, tia_idx);
	rtw89_phy_write32_mask(rtwdev, dig_regs->p1_tia_init.addr,
			       dig_regs->p1_tia_init.mask, tia_idx);
}

static void rtw89_phy_dig_set_rxb_idx(struct rtw89_dev *rtwdev, u8 rxb_idx)
{
	const struct rtw89_dig_regs *dig_regs = rtwdev->chip->dig_regs;

	rtw89_phy_write32_mask(rtwdev, dig_regs->p0_rxb_init.addr,
			       dig_regs->p0_rxb_init.mask, rxb_idx);
	rtw89_phy_write32_mask(rtwdev, dig_regs->p1_rxb_init.addr,
			       dig_regs->p1_rxb_init.mask, rxb_idx);
}

static void rtw89_phy_dig_set_igi_cr(struct rtw89_dev *rtwdev,
				     const struct rtw89_agc_gaincode_set set)
{
	if (!rtwdev->hal.support_igi)
		return;

	rtw89_phy_dig_set_lna_idx(rtwdev, set.lna_idx);
	rtw89_phy_dig_set_tia_idx(rtwdev, set.tia_idx);
	rtw89_phy_dig_set_rxb_idx(rtwdev, set.rxb_idx);

	rtw89_debug(rtwdev, RTW89_DBG_DIG, "Set (lna,tia,rxb)=((%d,%d,%02d))\n",
		    set.lna_idx, set.tia_idx, set.rxb_idx);
}

static void rtw89_phy_dig_sdagc_follow_pagc_config(struct rtw89_dev *rtwdev,
						   bool enable)
{
	const struct rtw89_dig_regs *dig_regs = rtwdev->chip->dig_regs;

	rtw89_phy_write32_mask(rtwdev, dig_regs->p0_p20_pagcugc_en.addr,
			       dig_regs->p0_p20_pagcugc_en.mask, enable);
	rtw89_phy_write32_mask(rtwdev, dig_regs->p0_s20_pagcugc_en.addr,
			       dig_regs->p0_s20_pagcugc_en.mask, enable);
	rtw89_phy_write32_mask(rtwdev, dig_regs->p1_p20_pagcugc_en.addr,
			       dig_regs->p1_p20_pagcugc_en.mask, enable);
	rtw89_phy_write32_mask(rtwdev, dig_regs->p1_s20_pagcugc_en.addr,
			       dig_regs->p1_s20_pagcugc_en.mask, enable);

	rtw89_debug(rtwdev, RTW89_DBG_DIG, "sdagc_follow_pagc=%d\n", enable);
}

static void rtw89_phy_dig_config_igi(struct rtw89_dev *rtwdev)
{
	struct rtw89_dig_info *dig = &rtwdev->dig;

	if (!rtwdev->hal.support_igi)
		return;

	if (dig->force_gaincode_idx_en) {
		rtw89_phy_dig_set_igi_cr(rtwdev, dig->force_gaincode);
		rtw89_debug(rtwdev, RTW89_DBG_DIG,
			    "Force gaincode index enabled.\n");
	} else {
		rtw89_phy_dig_gaincode_by_rssi(rtwdev, dig->igi_fa_rssi,
					       &dig->cur_gaincode);
		rtw89_phy_dig_set_igi_cr(rtwdev, dig->cur_gaincode);
	}
}

static void rtw89_phy_dig_dyn_pd_th(struct rtw89_dev *rtwdev, u8 rssi,
				    bool enable)
{
	const struct rtw89_chan *chan = rtw89_chan_get(rtwdev, RTW89_CHANCTX_0);
	const struct rtw89_dig_regs *dig_regs = rtwdev->chip->dig_regs;
	enum rtw89_bandwidth cbw = chan->band_width;
	struct rtw89_dig_info *dig = &rtwdev->dig;
	u8 final_rssi = 0, under_region = dig->pd_low_th_ofst;
	u8 ofdm_cca_th;
	s8 cck_cca_th;
	u32 pd_val = 0;

	if (rtwdev->chip->chip_gen == RTW89_CHIP_AX)
		under_region += PD_TH_SB_FLTR_CMP_VAL;

	switch (cbw) {
	case RTW89_CHANNEL_WIDTH_40:
		under_region += PD_TH_BW40_CMP_VAL;
		break;
	case RTW89_CHANNEL_WIDTH_80:
		under_region += PD_TH_BW80_CMP_VAL;
		break;
	case RTW89_CHANNEL_WIDTH_160:
		under_region += PD_TH_BW160_CMP_VAL;
		break;
	case RTW89_CHANNEL_WIDTH_20:
		fallthrough;
	default:
		under_region += PD_TH_BW20_CMP_VAL;
		break;
	}

	dig->dyn_pd_th_max = dig->igi_rssi;

	final_rssi = min_t(u8, rssi, dig->igi_rssi);
	ofdm_cca_th = clamp_t(u8, final_rssi, PD_TH_MIN_RSSI + under_region,
			      PD_TH_MAX_RSSI + under_region);

	if (enable) {
		pd_val = (ofdm_cca_th - under_region - PD_TH_MIN_RSSI) >> 1;
		rtw89_debug(rtwdev, RTW89_DBG_DIG,
			    "igi=%d, ofdm_ccaTH=%d, backoff=%d, PD_low=%d\n",
			    final_rssi, ofdm_cca_th, under_region, pd_val);
	} else {
		rtw89_debug(rtwdev, RTW89_DBG_DIG,
			    "Dynamic PD th disabled, Set PD_low_bd=0\n");
	}

	rtw89_phy_write32_mask(rtwdev, dig_regs->seg0_pd_reg,
			       dig_regs->pd_lower_bound_mask, pd_val);
	rtw89_phy_write32_mask(rtwdev, dig_regs->seg0_pd_reg,
			       dig_regs->pd_spatial_reuse_en, enable);

	if (!rtwdev->hal.support_cckpd)
		return;

	cck_cca_th = max_t(s8, final_rssi - under_region, CCKPD_TH_MIN_RSSI);
	pd_val = (u32)(cck_cca_th - IGI_RSSI_MAX);

	rtw89_debug(rtwdev, RTW89_DBG_DIG,
		    "igi=%d, cck_ccaTH=%d, backoff=%d, cck_PD_low=((%d))dB\n",
		    final_rssi, cck_cca_th, under_region, pd_val);

	rtw89_phy_write32_mask(rtwdev, dig_regs->bmode_pd_reg,
			       dig_regs->bmode_cca_rssi_limit_en, enable);
	rtw89_phy_write32_mask(rtwdev, dig_regs->bmode_pd_lower_bound_reg,
			       dig_regs->bmode_rssi_nocca_low_th_mask, pd_val);
}

void rtw89_phy_dig_reset(struct rtw89_dev *rtwdev)
{
	struct rtw89_dig_info *dig = &rtwdev->dig;

	dig->bypass_dig = false;
	rtw89_phy_dig_para_reset(rtwdev);
	rtw89_phy_dig_set_igi_cr(rtwdev, dig->force_gaincode);
	rtw89_phy_dig_dyn_pd_th(rtwdev, rssi_nolink, false);
	rtw89_phy_dig_sdagc_follow_pagc_config(rtwdev, false);
	rtw89_phy_dig_update_para(rtwdev);
}

#define IGI_RSSI_MIN 10
#define ABS_IGI_MIN 0xc
void rtw89_phy_dig(struct rtw89_dev *rtwdev)
{
	struct rtw89_dig_info *dig = &rtwdev->dig;
	bool is_linked = rtwdev->total_sta_assoc > 0;
	u8 igi_min;

	if (unlikely(dig->bypass_dig)) {
		dig->bypass_dig = false;
		return;
	}

	rtw89_phy_dig_update_rssi_info(rtwdev);

	if (!dig->is_linked_pre && is_linked) {
		rtw89_debug(rtwdev, RTW89_DBG_DIG, "First connected\n");
		rtw89_phy_dig_update_para(rtwdev);
		dig->igi_fa_rssi = dig->igi_rssi;
	} else if (dig->is_linked_pre && !is_linked) {
		rtw89_debug(rtwdev, RTW89_DBG_DIG, "First disconnected\n");
		rtw89_phy_dig_update_para(rtwdev);
		dig->igi_fa_rssi = dig->igi_rssi;
	}
	dig->is_linked_pre = is_linked;

	rtw89_phy_dig_igi_offset_by_env(rtwdev);

	igi_min = max_t(int, dig->igi_rssi - IGI_RSSI_MIN, 0);
	dig->dyn_igi_max = min(igi_min + IGI_OFFSET_MAX, igi_max_performance_mode);
	dig->dyn_igi_min = max(igi_min, ABS_IGI_MIN);

	if (dig->dyn_igi_max >= dig->dyn_igi_min) {
		dig->igi_fa_rssi += dig->fa_rssi_ofst;
		dig->igi_fa_rssi = clamp(dig->igi_fa_rssi, dig->dyn_igi_min,
					 dig->dyn_igi_max);
	} else {
		dig->igi_fa_rssi = dig->dyn_igi_max;
	}

	rtw89_debug(rtwdev, RTW89_DBG_DIG,
		    "rssi=%03d, dyn_joint(max,min)=(%d,%d), final_rssi=%d\n",
		    dig->igi_rssi, dig->dyn_igi_max, dig->dyn_igi_min,
		    dig->igi_fa_rssi);

	rtw89_phy_dig_config_igi(rtwdev);

	rtw89_phy_dig_dyn_pd_th(rtwdev, dig->igi_fa_rssi, dig->dyn_pd_th_en);

	if (dig->dyn_pd_th_en && dig->igi_fa_rssi > dig->dyn_pd_th_max)
		rtw89_phy_dig_sdagc_follow_pagc_config(rtwdev, true);
	else
		rtw89_phy_dig_sdagc_follow_pagc_config(rtwdev, false);
}

static void rtw89_phy_tx_path_div_sta_iter(void *data, struct ieee80211_sta *sta)
{
	struct rtw89_sta *rtwsta = (struct rtw89_sta *)sta->drv_priv;
	struct rtw89_dev *rtwdev = rtwsta->rtwdev;
	struct rtw89_vif *rtwvif = rtwsta->rtwvif;
	struct rtw89_hal *hal = &rtwdev->hal;
	bool *done = data;
	u8 rssi_a, rssi_b;
	u32 candidate;

	if (rtwvif->wifi_role != RTW89_WIFI_ROLE_STATION || sta->tdls)
		return;

	if (*done)
		return;

	*done = true;

	rssi_a = ewma_rssi_read(&rtwsta->rssi[RF_PATH_A]);
	rssi_b = ewma_rssi_read(&rtwsta->rssi[RF_PATH_B]);

	if (rssi_a > rssi_b + RTW89_TX_DIV_RSSI_RAW_TH)
		candidate = RF_A;
	else if (rssi_b > rssi_a + RTW89_TX_DIV_RSSI_RAW_TH)
		candidate = RF_B;
	else
		return;

	if (hal->antenna_tx == candidate)
		return;

	hal->antenna_tx = candidate;
	rtw89_fw_h2c_txpath_cmac_tbl(rtwdev, rtwsta);

	if (hal->antenna_tx == RF_A) {
		rtw89_phy_write32_mask(rtwdev, R_P0_RFMODE, B_P0_RFMODE_MUX, 0x12);
		rtw89_phy_write32_mask(rtwdev, R_P1_RFMODE, B_P1_RFMODE_MUX, 0x11);
	} else if (hal->antenna_tx == RF_B) {
		rtw89_phy_write32_mask(rtwdev, R_P0_RFMODE, B_P0_RFMODE_MUX, 0x11);
		rtw89_phy_write32_mask(rtwdev, R_P1_RFMODE, B_P1_RFMODE_MUX, 0x12);
	}
}

void rtw89_phy_tx_path_div_track(struct rtw89_dev *rtwdev)
{
	struct rtw89_hal *hal = &rtwdev->hal;
	bool done = false;

	if (!hal->tx_path_diversity)
		return;

	ieee80211_iterate_stations_atomic(rtwdev->hw,
					  rtw89_phy_tx_path_div_sta_iter,
					  &done);
}

#define ANTDIV_MAIN 0
#define ANTDIV_AUX 1

static void rtw89_phy_antdiv_set_ant(struct rtw89_dev *rtwdev)
{
	struct rtw89_hal *hal = &rtwdev->hal;
	u8 default_ant, optional_ant;

	if (!hal->ant_diversity || hal->antenna_tx == 0)
		return;

	if (hal->antenna_tx == RF_B) {
		default_ant = ANTDIV_AUX;
		optional_ant = ANTDIV_MAIN;
	} else {
		default_ant = ANTDIV_MAIN;
		optional_ant = ANTDIV_AUX;
	}

	rtw89_phy_write32_idx(rtwdev, R_P0_ANTSEL, B_P0_ANTSEL_CGCS_CTRL,
			      default_ant, RTW89_PHY_0);
	rtw89_phy_write32_idx(rtwdev, R_P0_ANTSEL, B_P0_ANTSEL_RX_ORI,
			      default_ant, RTW89_PHY_0);
	rtw89_phy_write32_idx(rtwdev, R_P0_ANTSEL, B_P0_ANTSEL_RX_ALT,
			      optional_ant, RTW89_PHY_0);
	rtw89_phy_write32_idx(rtwdev, R_P0_ANTSEL, B_P0_ANTSEL_TX_ORI,
			      default_ant, RTW89_PHY_0);
}

static void rtw89_phy_swap_hal_antenna(struct rtw89_dev *rtwdev)
{
	struct rtw89_hal *hal = &rtwdev->hal;

	hal->antenna_rx = hal->antenna_rx == RF_A ? RF_B : RF_A;
	hal->antenna_tx = hal->antenna_rx;
}

static void rtw89_phy_antdiv_decision_state(struct rtw89_dev *rtwdev)
{
	struct rtw89_antdiv_info *antdiv = &rtwdev->antdiv;
	struct rtw89_hal *hal = &rtwdev->hal;
	bool no_change = false;
	u8 main_rssi, aux_rssi;
	u8 main_evm, aux_evm;
	u32 candidate;

	antdiv->get_stats = false;
	antdiv->training_count = 0;

	main_rssi = rtw89_phy_antdiv_sts_instance_get_rssi(&antdiv->main_stats);
	main_evm = rtw89_phy_antdiv_sts_instance_get_evm(&antdiv->main_stats);
	aux_rssi = rtw89_phy_antdiv_sts_instance_get_rssi(&antdiv->aux_stats);
	aux_evm = rtw89_phy_antdiv_sts_instance_get_evm(&antdiv->aux_stats);

	if (main_evm > aux_evm + ANTDIV_EVM_DIFF_TH)
		candidate = RF_A;
	else if (aux_evm > main_evm + ANTDIV_EVM_DIFF_TH)
		candidate = RF_B;
	else if (main_rssi > aux_rssi + RTW89_TX_DIV_RSSI_RAW_TH)
		candidate = RF_A;
	else if (aux_rssi > main_rssi + RTW89_TX_DIV_RSSI_RAW_TH)
		candidate = RF_B;
	else
		no_change = true;

	if (no_change) {
		/* swap back from training antenna to original */
		rtw89_phy_swap_hal_antenna(rtwdev);
		return;
	}

	hal->antenna_tx = candidate;
	hal->antenna_rx = candidate;
}

static void rtw89_phy_antdiv_training_state(struct rtw89_dev *rtwdev)
{
	struct rtw89_antdiv_info *antdiv = &rtwdev->antdiv;
	u64 state_period;

	if (antdiv->training_count % 2 == 0) {
		if (antdiv->training_count == 0)
			rtw89_phy_antdiv_sts_reset(rtwdev);

		antdiv->get_stats = true;
		state_period = msecs_to_jiffies(ANTDIV_TRAINNING_INTVL);
	} else {
		antdiv->get_stats = false;
		state_period = msecs_to_jiffies(ANTDIV_DELAY);

		rtw89_phy_swap_hal_antenna(rtwdev);
		rtw89_phy_antdiv_set_ant(rtwdev);
	}

	antdiv->training_count++;
	ieee80211_queue_delayed_work(rtwdev->hw, &rtwdev->antdiv_work,
				     state_period);
}

void rtw89_phy_antdiv_work(struct work_struct *work)
{
	struct rtw89_dev *rtwdev = container_of(work, struct rtw89_dev,
						antdiv_work.work);
	struct rtw89_antdiv_info *antdiv = &rtwdev->antdiv;

	mutex_lock(&rtwdev->mutex);

	if (antdiv->training_count <= ANTDIV_TRAINNING_CNT) {
		rtw89_phy_antdiv_training_state(rtwdev);
	} else {
		rtw89_phy_antdiv_decision_state(rtwdev);
		rtw89_phy_antdiv_set_ant(rtwdev);
	}

	mutex_unlock(&rtwdev->mutex);
}

void rtw89_phy_antdiv_track(struct rtw89_dev *rtwdev)
{
	struct rtw89_antdiv_info *antdiv = &rtwdev->antdiv;
	struct rtw89_hal *hal = &rtwdev->hal;
	u8 rssi, rssi_pre;

	if (!hal->ant_diversity || hal->ant_diversity_fixed)
		return;

	rssi = rtw89_phy_antdiv_sts_instance_get_rssi(&antdiv->target_stats);
	rssi_pre = antdiv->rssi_pre;
	antdiv->rssi_pre = rssi;
	rtw89_phy_antdiv_sts_instance_reset(&antdiv->target_stats);

	if (abs((int)rssi - (int)rssi_pre) < ANTDIV_RSSI_DIFF_TH)
		return;

	antdiv->training_count = 0;
	ieee80211_queue_delayed_work(rtwdev->hw, &rtwdev->antdiv_work, 0);
}

static void rtw89_phy_env_monitor_init(struct rtw89_dev *rtwdev)
{
	rtw89_phy_ccx_top_setting_init(rtwdev);
	rtw89_phy_ifs_clm_setting_init(rtwdev);
}

static void rtw89_phy_edcca_init(struct rtw89_dev *rtwdev)
{
	const struct rtw89_edcca_regs *edcca_regs = rtwdev->chip->edcca_regs;
	struct rtw89_edcca_bak *edcca_bak = &rtwdev->hal.edcca_bak;

	memset(edcca_bak, 0, sizeof(*edcca_bak));

	if (rtwdev->chip->chip_id == RTL8922A && rtwdev->hal.cv == CHIP_CAV) {
		rtw89_phy_set_phy_regs(rtwdev, R_TXGATING, B_TXGATING_EN, 0);
		rtw89_phy_set_phy_regs(rtwdev, R_CTLTOP, B_CTLTOP_VAL, 2);
		rtw89_phy_set_phy_regs(rtwdev, R_CTLTOP, B_CTLTOP_ON, 1);
		rtw89_phy_set_phy_regs(rtwdev, R_SPOOF_CG, B_SPOOF_CG_EN, 0);
		rtw89_phy_set_phy_regs(rtwdev, R_DFS_FFT_CG, B_DFS_CG_EN, 0);
		rtw89_phy_set_phy_regs(rtwdev, R_DFS_FFT_CG, B_DFS_FFT_EN, 0);
		rtw89_phy_set_phy_regs(rtwdev, R_SEGSND, B_SEGSND_EN, 0);
		rtw89_phy_set_phy_regs(rtwdev, R_SEGSND, B_SEGSND_EN, 1);
		rtw89_phy_set_phy_regs(rtwdev, R_DFS_FFT_CG, B_DFS_FFT_EN, 1);
	}

	rtw89_phy_write32_mask(rtwdev, edcca_regs->tx_collision_t2r_st,
			       edcca_regs->tx_collision_t2r_st_mask, 0x29);
}

void rtw89_phy_dm_init(struct rtw89_dev *rtwdev)
{
	rtw89_phy_stat_init(rtwdev);

	rtw89_chip_bb_sethw(rtwdev);

	rtw89_phy_env_monitor_init(rtwdev);
	rtw89_physts_parsing_init(rtwdev);
	rtw89_phy_dig_init(rtwdev);
	rtw89_phy_cfo_init(rtwdev);
	rtw89_phy_bb_wrap_init(rtwdev);
	rtw89_phy_edcca_init(rtwdev);
	rtw89_phy_ch_info_init(rtwdev);
	rtw89_phy_ul_tb_info_init(rtwdev);
	rtw89_phy_antdiv_init(rtwdev);
	rtw89_chip_rfe_gpio(rtwdev);
	rtw89_phy_antdiv_set_ant(rtwdev);

	rtw89_chip_rfk_hw_init(rtwdev);
	rtw89_phy_init_rf_nctl(rtwdev);
	rtw89_chip_rfk_init(rtwdev);
	rtw89_chip_set_txpwr_ctrl(rtwdev);
	rtw89_chip_power_trim(rtwdev);
	rtw89_chip_cfg_txrx_path(rtwdev);
}

void rtw89_phy_set_bss_color(struct rtw89_dev *rtwdev, struct ieee80211_vif *vif)
{
	const struct rtw89_chip_info *chip = rtwdev->chip;
	const struct rtw89_reg_def *bss_clr_vld = &chip->bss_clr_vld;
	enum rtw89_phy_idx phy_idx = RTW89_PHY_0;
	u8 bss_color;

	if (!vif->bss_conf.he_support || !vif->cfg.assoc)
		return;

	bss_color = vif->bss_conf.he_bss_color.color;

	rtw89_phy_write32_idx(rtwdev, bss_clr_vld->addr, bss_clr_vld->mask, 0x1,
			      phy_idx);
	rtw89_phy_write32_idx(rtwdev, chip->bss_clr_map_reg, B_BSS_CLR_MAP_TGT,
			      bss_color, phy_idx);
	rtw89_phy_write32_idx(rtwdev, chip->bss_clr_map_reg, B_BSS_CLR_MAP_STAID,
			      vif->cfg.aid, phy_idx);
}

static bool rfk_chan_validate_desc(const struct rtw89_rfk_chan_desc *desc)
{
	return desc->ch != 0;
}

static bool rfk_chan_is_equivalent(const struct rtw89_rfk_chan_desc *desc,
				   const struct rtw89_chan *chan)
{
	if (!rfk_chan_validate_desc(desc))
		return false;

	if (desc->ch != chan->channel)
		return false;

	if (desc->has_band && desc->band != chan->band_type)
		return false;

	if (desc->has_bw && desc->bw != chan->band_width)
		return false;

	return true;
}

struct rfk_chan_iter_data {
	const struct rtw89_rfk_chan_desc desc;
	unsigned int found;
};

static int rfk_chan_iter_search(const struct rtw89_chan *chan, void *data)
{
	struct rfk_chan_iter_data *iter_data = data;

	if (rfk_chan_is_equivalent(&iter_data->desc, chan))
		iter_data->found++;

	return 0;
}

u8 rtw89_rfk_chan_lookup(struct rtw89_dev *rtwdev,
			 const struct rtw89_rfk_chan_desc *desc, u8 desc_nr,
			 const struct rtw89_chan *target_chan)
{
	int sel = -1;
	u8 i;

	for (i = 0; i < desc_nr; i++) {
		struct rfk_chan_iter_data iter_data = {
			.desc = desc[i],
		};

		if (rfk_chan_is_equivalent(&desc[i], target_chan))
			return i;

		rtw89_iterate_entity_chan(rtwdev, rfk_chan_iter_search, &iter_data);
		if (!iter_data.found && sel == -1)
			sel = i;
	}

	if (sel == -1) {
		rtw89_debug(rtwdev, RTW89_DBG_RFK,
			    "no idle rfk entry; force replace the first\n");
		sel = 0;
	}

	return sel;
}
EXPORT_SYMBOL(rtw89_rfk_chan_lookup);

static void
_rfk_write_rf(struct rtw89_dev *rtwdev, const struct rtw89_reg5_def *def)
{
	rtw89_write_rf(rtwdev, def->path, def->addr, def->mask, def->data);
}

static void
_rfk_write32_mask(struct rtw89_dev *rtwdev, const struct rtw89_reg5_def *def)
{
	rtw89_phy_write32_mask(rtwdev, def->addr, def->mask, def->data);
}

static void
_rfk_write32_set(struct rtw89_dev *rtwdev, const struct rtw89_reg5_def *def)
{
	rtw89_phy_write32_set(rtwdev, def->addr, def->mask);
}

static void
_rfk_write32_clr(struct rtw89_dev *rtwdev, const struct rtw89_reg5_def *def)
{
	rtw89_phy_write32_clr(rtwdev, def->addr, def->mask);
}

static void
_rfk_delay(struct rtw89_dev *rtwdev, const struct rtw89_reg5_def *def)
{
	udelay(def->data);
}

static void
(*_rfk_handler[])(struct rtw89_dev *rtwdev, const struct rtw89_reg5_def *def) = {
	[RTW89_RFK_F_WRF] = _rfk_write_rf,
	[RTW89_RFK_F_WM] = _rfk_write32_mask,
	[RTW89_RFK_F_WS] = _rfk_write32_set,
	[RTW89_RFK_F_WC] = _rfk_write32_clr,
	[RTW89_RFK_F_DELAY] = _rfk_delay,
};

static_assert(ARRAY_SIZE(_rfk_handler) == RTW89_RFK_F_NUM);

void
rtw89_rfk_parser(struct rtw89_dev *rtwdev, const struct rtw89_rfk_tbl *tbl)
{
	const struct rtw89_reg5_def *p = tbl->defs;
	const struct rtw89_reg5_def *end = tbl->defs + tbl->size;

	for (; p < end; p++)
		_rfk_handler[p->flag](rtwdev, p);
}
EXPORT_SYMBOL(rtw89_rfk_parser);

#define RTW89_TSSI_FAST_MODE_NUM 4

static const struct rtw89_reg_def rtw89_tssi_fastmode_regs_flat[RTW89_TSSI_FAST_MODE_NUM] = {
	{0xD934, 0xff0000},
	{0xD934, 0xff000000},
	{0xD938, 0xff},
	{0xD934, 0xff00},
};

static const struct rtw89_reg_def rtw89_tssi_fastmode_regs_level[RTW89_TSSI_FAST_MODE_NUM] = {
	{0xD930, 0xff0000},
	{0xD930, 0xff000000},
	{0xD934, 0xff},
	{0xD930, 0xff00},
};

static
void rtw89_phy_tssi_ctrl_set_fast_mode_cfg(struct rtw89_dev *rtwdev,
					   enum rtw89_mac_idx mac_idx,
					   enum rtw89_tssi_bandedge_cfg bandedge_cfg,
					   u32 val)
{
	const struct rtw89_reg_def *regs;
	u32 reg;
	int i;

	if (bandedge_cfg == RTW89_TSSI_BANDEDGE_FLAT)
		regs = rtw89_tssi_fastmode_regs_flat;
	else
		regs = rtw89_tssi_fastmode_regs_level;

	for (i = 0; i < RTW89_TSSI_FAST_MODE_NUM; i++) {
		reg = rtw89_mac_reg_by_idx(rtwdev, regs[i].addr, mac_idx);
		rtw89_write32_mask(rtwdev, reg, regs[i].mask, val);
	}
}

static const struct rtw89_reg_def rtw89_tssi_bandedge_regs_flat[RTW89_TSSI_SBW_NUM] = {
	{0xD91C, 0xff000000},
	{0xD920, 0xff},
	{0xD920, 0xff00},
	{0xD920, 0xff0000},
	{0xD920, 0xff000000},
	{0xD924, 0xff},
	{0xD924, 0xff00},
	{0xD914, 0xff000000},
	{0xD918, 0xff},
	{0xD918, 0xff00},
	{0xD918, 0xff0000},
	{0xD918, 0xff000000},
	{0xD91C, 0xff},
	{0xD91C, 0xff00},
	{0xD91C, 0xff0000},
};

static const struct rtw89_reg_def rtw89_tssi_bandedge_regs_level[RTW89_TSSI_SBW_NUM] = {
	{0xD910, 0xff},
	{0xD910, 0xff00},
	{0xD910, 0xff0000},
	{0xD910, 0xff000000},
	{0xD914, 0xff},
	{0xD914, 0xff00},
	{0xD914, 0xff0000},
	{0xD908, 0xff},
	{0xD908, 0xff00},
	{0xD908, 0xff0000},
	{0xD908, 0xff000000},
	{0xD90C, 0xff},
	{0xD90C, 0xff00},
	{0xD90C, 0xff0000},
	{0xD90C, 0xff000000},
};

void rtw89_phy_tssi_ctrl_set_bandedge_cfg(struct rtw89_dev *rtwdev,
					  enum rtw89_mac_idx mac_idx,
					  enum rtw89_tssi_bandedge_cfg bandedge_cfg)
{
	const struct rtw89_chip_info *chip = rtwdev->chip;
	const struct rtw89_reg_def *regs;
	const u32 *data;
	u32 reg;
	int i;

	if (bandedge_cfg >= RTW89_TSSI_CFG_NUM)
		return;

	if (bandedge_cfg == RTW89_TSSI_BANDEDGE_FLAT)
		regs = rtw89_tssi_bandedge_regs_flat;
	else
		regs = rtw89_tssi_bandedge_regs_level;

	data = chip->tssi_dbw_table->data[bandedge_cfg];

	for (i = 0; i < RTW89_TSSI_SBW_NUM; i++) {
		reg = rtw89_mac_reg_by_idx(rtwdev, regs[i].addr, mac_idx);
		rtw89_write32_mask(rtwdev, reg, regs[i].mask, data[i]);
	}

	reg = rtw89_mac_reg_by_idx(rtwdev, R_AX_BANDEDGE_CFG, mac_idx);
	rtw89_write32_mask(rtwdev, reg, B_AX_BANDEDGE_CFG_IDX_MASK, bandedge_cfg);

	rtw89_phy_tssi_ctrl_set_fast_mode_cfg(rtwdev, mac_idx, bandedge_cfg,
					      data[RTW89_TSSI_SBW20]);
}
EXPORT_SYMBOL(rtw89_phy_tssi_ctrl_set_bandedge_cfg);

static
const u8 rtw89_ch_base_table[16] = {1, 0xff,
				    36, 100, 132, 149, 0xff,
				    1, 33, 65, 97, 129, 161, 193, 225, 0xff};
#define RTW89_CH_BASE_IDX_2G		0
#define RTW89_CH_BASE_IDX_5G_FIRST	2
#define RTW89_CH_BASE_IDX_5G_LAST	5
#define RTW89_CH_BASE_IDX_6G_FIRST	7
#define RTW89_CH_BASE_IDX_6G_LAST	14

#define RTW89_CH_BASE_IDX_MASK		GENMASK(7, 4)
#define RTW89_CH_OFFSET_MASK		GENMASK(3, 0)

u8 rtw89_encode_chan_idx(struct rtw89_dev *rtwdev, u8 central_ch, u8 band)
{
	u8 chan_idx;
	u8 last, first;
	u8 idx;

	switch (band) {
	case RTW89_BAND_2G:
		chan_idx = FIELD_PREP(RTW89_CH_BASE_IDX_MASK, RTW89_CH_BASE_IDX_2G) |
			   FIELD_PREP(RTW89_CH_OFFSET_MASK, central_ch);
		return chan_idx;
	case RTW89_BAND_5G:
		first = RTW89_CH_BASE_IDX_5G_FIRST;
		last = RTW89_CH_BASE_IDX_5G_LAST;
		break;
	case RTW89_BAND_6G:
		first = RTW89_CH_BASE_IDX_6G_FIRST;
		last = RTW89_CH_BASE_IDX_6G_LAST;
		break;
	default:
		rtw89_warn(rtwdev, "Unsupported band %d\n", band);
		return 0;
	}

	for (idx = last; idx >= first; idx--)
		if (central_ch >= rtw89_ch_base_table[idx])
			break;

	if (idx < first) {
		rtw89_warn(rtwdev, "Unknown band %d channel %d\n", band, central_ch);
		return 0;
	}

	chan_idx = FIELD_PREP(RTW89_CH_BASE_IDX_MASK, idx) |
		   FIELD_PREP(RTW89_CH_OFFSET_MASK,
			      (central_ch - rtw89_ch_base_table[idx]) >> 1);
	return chan_idx;
}
EXPORT_SYMBOL(rtw89_encode_chan_idx);

void rtw89_decode_chan_idx(struct rtw89_dev *rtwdev, u8 chan_idx,
			   u8 *ch, enum nl80211_band *band)
{
	u8 idx, offset;

	idx = FIELD_GET(RTW89_CH_BASE_IDX_MASK, chan_idx);
	offset = FIELD_GET(RTW89_CH_OFFSET_MASK, chan_idx);

	if (idx == RTW89_CH_BASE_IDX_2G) {
		*band = NL80211_BAND_2GHZ;
		*ch = offset;
		return;
	}

	*band = idx <= RTW89_CH_BASE_IDX_5G_LAST ? NL80211_BAND_5GHZ : NL80211_BAND_6GHZ;
	*ch = rtw89_ch_base_table[idx] + (offset << 1);
}
EXPORT_SYMBOL(rtw89_decode_chan_idx);

void rtw89_phy_config_edcca(struct rtw89_dev *rtwdev, bool scan)
{
	const struct rtw89_edcca_regs *edcca_regs = rtwdev->chip->edcca_regs;
	struct rtw89_edcca_bak *edcca_bak = &rtwdev->hal.edcca_bak;

	if (scan) {
		edcca_bak->a =
			rtw89_phy_read32_mask(rtwdev, edcca_regs->edcca_level,
					      edcca_regs->edcca_mask);
		edcca_bak->p =
			rtw89_phy_read32_mask(rtwdev, edcca_regs->edcca_level,
					      edcca_regs->edcca_p_mask);
		edcca_bak->ppdu =
			rtw89_phy_read32_mask(rtwdev, edcca_regs->ppdu_level,
					      edcca_regs->ppdu_mask);

		rtw89_phy_write32_mask(rtwdev, edcca_regs->edcca_level,
				       edcca_regs->edcca_mask, EDCCA_MAX);
		rtw89_phy_write32_mask(rtwdev, edcca_regs->edcca_level,
				       edcca_regs->edcca_p_mask, EDCCA_MAX);
		rtw89_phy_write32_mask(rtwdev, edcca_regs->ppdu_level,
				       edcca_regs->ppdu_mask, EDCCA_MAX);
	} else {
		rtw89_phy_write32_mask(rtwdev, edcca_regs->edcca_level,
				       edcca_regs->edcca_mask,
				       edcca_bak->a);
		rtw89_phy_write32_mask(rtwdev, edcca_regs->edcca_level,
				       edcca_regs->edcca_p_mask,
				       edcca_bak->p);
		rtw89_phy_write32_mask(rtwdev, edcca_regs->ppdu_level,
				       edcca_regs->ppdu_mask,
				       edcca_bak->ppdu);
	}
}

static void rtw89_phy_edcca_log(struct rtw89_dev *rtwdev)
{
	const struct rtw89_edcca_regs *edcca_regs = rtwdev->chip->edcca_regs;
	bool flag_fb, flag_p20, flag_s20, flag_s40, flag_s80;
	s8 pwdb_fb, pwdb_p20, pwdb_s20, pwdb_s40, pwdb_s80;
	u8 path, per20_bitmap;
	u8 pwdb[8];
	u32 tmp;

	if (!rtw89_debug_is_enabled(rtwdev, RTW89_DBG_EDCCA))
		return;

	if (rtwdev->chip->chip_id == RTL8922A)
		rtw89_phy_write32_mask(rtwdev, edcca_regs->rpt_sel_be,
				       edcca_regs->rpt_sel_be_mask, 0);

	rtw89_phy_write32_mask(rtwdev, edcca_regs->rpt_sel,
			       edcca_regs->rpt_sel_mask, 0);
	tmp = rtw89_phy_read32(rtwdev, edcca_regs->rpt_b);
	path = u32_get_bits(tmp, B_EDCCA_RPT_B_PATH_MASK);
	flag_s80 = u32_get_bits(tmp, B_EDCCA_RPT_B_S80);
	flag_s40 = u32_get_bits(tmp, B_EDCCA_RPT_B_S40);
	flag_s20 = u32_get_bits(tmp, B_EDCCA_RPT_B_S20);
	flag_p20 = u32_get_bits(tmp, B_EDCCA_RPT_B_P20);
	flag_fb = u32_get_bits(tmp, B_EDCCA_RPT_B_FB);
	pwdb_s20 = u32_get_bits(tmp, MASKBYTE1);
	pwdb_p20 = u32_get_bits(tmp, MASKBYTE2);
	pwdb_fb = u32_get_bits(tmp, MASKBYTE3);

	rtw89_phy_write32_mask(rtwdev, edcca_regs->rpt_sel,
			       edcca_regs->rpt_sel_mask, 4);
	tmp = rtw89_phy_read32(rtwdev, edcca_regs->rpt_b);
	pwdb_s80 = u32_get_bits(tmp, MASKBYTE1);
	pwdb_s40 = u32_get_bits(tmp, MASKBYTE2);

	per20_bitmap = rtw89_phy_read32_mask(rtwdev, edcca_regs->rpt_a,
					     MASKBYTE0);

	if (rtwdev->chip->chip_id == RTL8922A) {
		rtw89_phy_write32_mask(rtwdev, edcca_regs->rpt_sel_be,
				       edcca_regs->rpt_sel_be_mask, 4);
		tmp = rtw89_phy_read32(rtwdev, edcca_regs->rpt_b);
		pwdb[0] = u32_get_bits(tmp, MASKBYTE3);
		pwdb[1] = u32_get_bits(tmp, MASKBYTE2);
		pwdb[2] = u32_get_bits(tmp, MASKBYTE1);
		pwdb[3] = u32_get_bits(tmp, MASKBYTE0);

		rtw89_phy_write32_mask(rtwdev, edcca_regs->rpt_sel_be,
				       edcca_regs->rpt_sel_be_mask, 5);
		tmp = rtw89_phy_read32(rtwdev, edcca_regs->rpt_b);
		pwdb[4] = u32_get_bits(tmp, MASKBYTE3);
		pwdb[5] = u32_get_bits(tmp, MASKBYTE2);
		pwdb[6] = u32_get_bits(tmp, MASKBYTE1);
		pwdb[7] = u32_get_bits(tmp, MASKBYTE0);
	} else {
		rtw89_phy_write32_mask(rtwdev, edcca_regs->rpt_sel,
				       edcca_regs->rpt_sel_mask, 0);
		tmp = rtw89_phy_read32(rtwdev, edcca_regs->rpt_a);
		pwdb[0] = u32_get_bits(tmp, MASKBYTE3);
		pwdb[1] = u32_get_bits(tmp, MASKBYTE2);

		rtw89_phy_write32_mask(rtwdev, edcca_regs->rpt_sel,
				       edcca_regs->rpt_sel_mask, 1);
		tmp = rtw89_phy_read32(rtwdev, edcca_regs->rpt_a);
		pwdb[2] = u32_get_bits(tmp, MASKBYTE3);
		pwdb[3] = u32_get_bits(tmp, MASKBYTE2);

		rtw89_phy_write32_mask(rtwdev, edcca_regs->rpt_sel,
				       edcca_regs->rpt_sel_mask, 2);
		tmp = rtw89_phy_read32(rtwdev, edcca_regs->rpt_a);
		pwdb[4] = u32_get_bits(tmp, MASKBYTE3);
		pwdb[5] = u32_get_bits(tmp, MASKBYTE2);

		rtw89_phy_write32_mask(rtwdev, edcca_regs->rpt_sel,
				       edcca_regs->rpt_sel_mask, 3);
		tmp = rtw89_phy_read32(rtwdev, edcca_regs->rpt_a);
		pwdb[6] = u32_get_bits(tmp, MASKBYTE3);
		pwdb[7] = u32_get_bits(tmp, MASKBYTE2);
	}

	rtw89_debug(rtwdev, RTW89_DBG_EDCCA,
		    "[EDCCA]: edcca_bitmap = %04x\n", per20_bitmap);

	rtw89_debug(rtwdev, RTW89_DBG_EDCCA,
		    "[EDCCA]: pwdb per20{0,1,2,3,4,5,6,7} = {%d,%d,%d,%d,%d,%d,%d,%d}(dBm)\n",
		    pwdb[0], pwdb[1], pwdb[2], pwdb[3], pwdb[4], pwdb[5],
		    pwdb[6], pwdb[7]);

	rtw89_debug(rtwdev, RTW89_DBG_EDCCA,
		    "[EDCCA]: path=%d, flag {FB,p20,s20,s40,s80} = {%d,%d,%d,%d,%d}\n",
		    path, flag_fb, flag_p20, flag_s20, flag_s40, flag_s80);

	rtw89_debug(rtwdev, RTW89_DBG_EDCCA,
		    "[EDCCA]: pwdb {FB,p20,s20,s40,s80} = {%d,%d,%d,%d,%d}(dBm)\n",
		    pwdb_fb, pwdb_p20, pwdb_s20, pwdb_s40, pwdb_s80);
}

static u8 rtw89_phy_edcca_get_thre_by_rssi(struct rtw89_dev *rtwdev)
{
	struct rtw89_phy_ch_info *ch_info = &rtwdev->ch_info;
	bool is_linked = rtwdev->total_sta_assoc > 0;
	u8 rssi_min = ch_info->rssi_min >> 1;
	u8 edcca_thre;

	if (!is_linked) {
		edcca_thre = EDCCA_MAX;
	} else {
		edcca_thre = rssi_min - RSSI_UNIT_CONVER + EDCCA_UNIT_CONVER -
			     EDCCA_TH_REF;
		edcca_thre = max_t(u8, edcca_thre, EDCCA_TH_L2H_LB);
	}

	return edcca_thre;
}

void rtw89_phy_edcca_thre_calc(struct rtw89_dev *rtwdev)
{
	const struct rtw89_edcca_regs *edcca_regs = rtwdev->chip->edcca_regs;
	struct rtw89_edcca_bak *edcca_bak = &rtwdev->hal.edcca_bak;
	u8 th;

	th = rtw89_phy_edcca_get_thre_by_rssi(rtwdev);
	if (th == edcca_bak->th_old)
		return;

	edcca_bak->th_old = th;

	rtw89_debug(rtwdev, RTW89_DBG_EDCCA,
		    "[EDCCA]: Normal Mode, EDCCA_th = %d\n", th);

	rtw89_phy_write32_mask(rtwdev, edcca_regs->edcca_level,
			       edcca_regs->edcca_mask, th);
	rtw89_phy_write32_mask(rtwdev, edcca_regs->edcca_level,
			       edcca_regs->edcca_p_mask, th);
	rtw89_phy_write32_mask(rtwdev, edcca_regs->ppdu_level,
			       edcca_regs->ppdu_mask, th);
}

void rtw89_phy_edcca_track(struct rtw89_dev *rtwdev)
{
	struct rtw89_hal *hal = &rtwdev->hal;

	if (hal->disabled_dm_bitmap & BIT(RTW89_DM_DYNAMIC_EDCCA))
		return;

	rtw89_phy_edcca_thre_calc(rtwdev);
	rtw89_phy_edcca_log(rtwdev);
}

enum rtw89_rf_path_bit rtw89_phy_get_kpath(struct rtw89_dev *rtwdev,
					   enum rtw89_phy_idx phy_idx)
{
	rtw89_debug(rtwdev, RTW89_DBG_RFK,
		    "[RFK] kpath dbcc_en: 0x%x, mode=0x%x, PHY%d\n",
		    rtwdev->dbcc_en, rtwdev->mlo_dbcc_mode, phy_idx);

	switch (rtwdev->mlo_dbcc_mode) {
	case MLO_1_PLUS_1_1RF:
		if (phy_idx == RTW89_PHY_0)
			return RF_A;
		else
			return RF_B;
	case MLO_1_PLUS_1_2RF:
		if (phy_idx == RTW89_PHY_0)
			return RF_A;
		else
			return RF_D;
	case MLO_0_PLUS_2_1RF:
	case MLO_2_PLUS_0_1RF:
<<<<<<< HEAD
		if (phy_idx == RTW89_PHY_0)
			return RF_AB;
		else
			return RF_AB;
=======
		/* for both PHY 0/1 */
		return RF_AB;
>>>>>>> 2d5404ca
	case MLO_0_PLUS_2_2RF:
	case MLO_2_PLUS_0_2RF:
	case MLO_2_PLUS_2_2RF:
	default:
		if (phy_idx == RTW89_PHY_0)
			return RF_AB;
		else
			return RF_CD;
	}
}
EXPORT_SYMBOL(rtw89_phy_get_kpath);

enum rtw89_rf_path rtw89_phy_get_syn_sel(struct rtw89_dev *rtwdev,
					 enum rtw89_phy_idx phy_idx)
{
	rtw89_debug(rtwdev, RTW89_DBG_RFK,
		    "[RFK] kpath dbcc_en: 0x%x, mode=0x%x, PHY%d\n",
		    rtwdev->dbcc_en, rtwdev->mlo_dbcc_mode, phy_idx);

	switch (rtwdev->mlo_dbcc_mode) {
	case MLO_1_PLUS_1_1RF:
		if (phy_idx == RTW89_PHY_0)
			return RF_PATH_A;
		else
			return RF_PATH_B;
	case MLO_1_PLUS_1_2RF:
		if (phy_idx == RTW89_PHY_0)
			return RF_PATH_A;
		else
			return RF_PATH_D;
	case MLO_0_PLUS_2_1RF:
	case MLO_2_PLUS_0_1RF:
		if (phy_idx == RTW89_PHY_0)
			return RF_PATH_A;
		else
			return RF_PATH_B;
	case MLO_0_PLUS_2_2RF:
	case MLO_2_PLUS_0_2RF:
	case MLO_2_PLUS_2_2RF:
	default:
		if (phy_idx == RTW89_PHY_0)
			return RF_PATH_A;
		else
			return RF_PATH_C;
	}
}
EXPORT_SYMBOL(rtw89_phy_get_syn_sel);

static const struct rtw89_ccx_regs rtw89_ccx_regs_ax = {
	.setting_addr = R_CCX,
	.edcca_opt_mask = B_CCX_EDCCA_OPT_MSK,
	.measurement_trig_mask = B_MEASUREMENT_TRIG_MSK,
	.trig_opt_mask = B_CCX_TRIG_OPT_MSK,
	.en_mask = B_CCX_EN_MSK,
	.ifs_cnt_addr = R_IFS_COUNTER,
	.ifs_clm_period_mask = B_IFS_CLM_PERIOD_MSK,
	.ifs_clm_cnt_unit_mask = B_IFS_CLM_COUNTER_UNIT_MSK,
	.ifs_clm_cnt_clear_mask = B_IFS_COUNTER_CLR_MSK,
	.ifs_collect_en_mask = B_IFS_COLLECT_EN,
	.ifs_t1_addr = R_IFS_T1,
	.ifs_t1_th_h_mask = B_IFS_T1_TH_HIGH_MSK,
	.ifs_t1_en_mask = B_IFS_T1_EN_MSK,
	.ifs_t1_th_l_mask = B_IFS_T1_TH_LOW_MSK,
	.ifs_t2_addr = R_IFS_T2,
	.ifs_t2_th_h_mask = B_IFS_T2_TH_HIGH_MSK,
	.ifs_t2_en_mask = B_IFS_T2_EN_MSK,
	.ifs_t2_th_l_mask = B_IFS_T2_TH_LOW_MSK,
	.ifs_t3_addr = R_IFS_T3,
	.ifs_t3_th_h_mask = B_IFS_T3_TH_HIGH_MSK,
	.ifs_t3_en_mask = B_IFS_T3_EN_MSK,
	.ifs_t3_th_l_mask = B_IFS_T3_TH_LOW_MSK,
	.ifs_t4_addr = R_IFS_T4,
	.ifs_t4_th_h_mask = B_IFS_T4_TH_HIGH_MSK,
	.ifs_t4_en_mask = B_IFS_T4_EN_MSK,
	.ifs_t4_th_l_mask = B_IFS_T4_TH_LOW_MSK,
	.ifs_clm_tx_cnt_addr = R_IFS_CLM_TX_CNT,
	.ifs_clm_edcca_excl_cca_fa_mask = B_IFS_CLM_EDCCA_EXCLUDE_CCA_FA_MSK,
	.ifs_clm_tx_cnt_msk = B_IFS_CLM_TX_CNT_MSK,
	.ifs_clm_cca_addr = R_IFS_CLM_CCA,
	.ifs_clm_ofdmcca_excl_fa_mask = B_IFS_CLM_OFDMCCA_EXCLUDE_FA_MSK,
	.ifs_clm_cckcca_excl_fa_mask = B_IFS_CLM_CCKCCA_EXCLUDE_FA_MSK,
	.ifs_clm_fa_addr = R_IFS_CLM_FA,
	.ifs_clm_ofdm_fa_mask = B_IFS_CLM_OFDM_FA_MSK,
	.ifs_clm_cck_fa_mask = B_IFS_CLM_CCK_FA_MSK,
	.ifs_his_addr = R_IFS_HIS,
	.ifs_t4_his_mask = B_IFS_T4_HIS_MSK,
	.ifs_t3_his_mask = B_IFS_T3_HIS_MSK,
	.ifs_t2_his_mask = B_IFS_T2_HIS_MSK,
	.ifs_t1_his_mask = B_IFS_T1_HIS_MSK,
	.ifs_avg_l_addr = R_IFS_AVG_L,
	.ifs_t2_avg_mask = B_IFS_T2_AVG_MSK,
	.ifs_t1_avg_mask = B_IFS_T1_AVG_MSK,
	.ifs_avg_h_addr = R_IFS_AVG_H,
	.ifs_t4_avg_mask = B_IFS_T4_AVG_MSK,
	.ifs_t3_avg_mask = B_IFS_T3_AVG_MSK,
	.ifs_cca_l_addr = R_IFS_CCA_L,
	.ifs_t2_cca_mask = B_IFS_T2_CCA_MSK,
	.ifs_t1_cca_mask = B_IFS_T1_CCA_MSK,
	.ifs_cca_h_addr = R_IFS_CCA_H,
	.ifs_t4_cca_mask = B_IFS_T4_CCA_MSK,
	.ifs_t3_cca_mask = B_IFS_T3_CCA_MSK,
	.ifs_total_addr = R_IFSCNT,
	.ifs_cnt_done_mask = B_IFSCNT_DONE_MSK,
	.ifs_total_mask = B_IFSCNT_TOTAL_CNT_MSK,
};

static const struct rtw89_physts_regs rtw89_physts_regs_ax = {
	.setting_addr = R_PLCP_HISTOGRAM,
	.dis_trigger_fail_mask = B_STS_DIS_TRIG_BY_FAIL,
	.dis_trigger_brk_mask = B_STS_DIS_TRIG_BY_BRK,
};

static const struct rtw89_cfo_regs rtw89_cfo_regs_ax = {
	.comp = R_DCFO_WEIGHT,
	.weighting_mask = B_DCFO_WEIGHT_MSK,
	.comp_seg0 = R_DCFO_OPT,
	.valid_0_mask = B_DCFO_OPT_EN,
};

const struct rtw89_phy_gen_def rtw89_phy_gen_ax = {
	.cr_base = 0x10000,
	.ccx = &rtw89_ccx_regs_ax,
	.physts = &rtw89_physts_regs_ax,
	.cfo = &rtw89_cfo_regs_ax,
	.phy0_phy1_offset = rtw89_phy0_phy1_offset_ax,
	.config_bb_gain = rtw89_phy_config_bb_gain_ax,
	.preinit_rf_nctl = rtw89_phy_preinit_rf_nctl_ax,
	.bb_wrap_init = NULL,
	.ch_info_init = NULL,

	.set_txpwr_byrate = rtw89_phy_set_txpwr_byrate_ax,
	.set_txpwr_offset = rtw89_phy_set_txpwr_offset_ax,
	.set_txpwr_limit = rtw89_phy_set_txpwr_limit_ax,
	.set_txpwr_limit_ru = rtw89_phy_set_txpwr_limit_ru_ax,
};
EXPORT_SYMBOL(rtw89_phy_gen_ax);<|MERGE_RESOLUTION|>--- conflicted
+++ resolved
@@ -123,10 +123,7 @@
 	struct ieee80211_sta_eht_cap *eht_cap = &sta->deflink.eht_cap;
 	struct ieee80211_eht_mcs_nss_supp_20mhz_only *mcs_nss_20mhz;
 	struct ieee80211_eht_mcs_nss_supp_bw *mcs_nss;
-<<<<<<< HEAD
-=======
 	u8 *he_phy_cap = sta->deflink.he_cap.he_cap_elem.phy_cap_info;
->>>>>>> 2d5404ca
 
 	switch (sta->deflink.bandwidth) {
 	case IEEE80211_STA_RX_BW_320:
@@ -137,8 +134,6 @@
 		mcs_nss = &eht_cap->eht_mcs_nss_supp.bw._160;
 		/* MCS 9, 11, 13 */
 		return get_eht_mcs_ra_mask(mcs_nss->rx_tx_max_nss, 9, 3);
-<<<<<<< HEAD
-=======
 	case IEEE80211_STA_RX_BW_20:
 		if (!(he_phy_cap[0] &
 		      IEEE80211_HE_PHY_CAP0_CHANNEL_WIDTH_SET_MASK_ALL)) {
@@ -147,19 +142,11 @@
 			return get_eht_mcs_ra_mask(mcs_nss_20mhz->rx_tx_max_nss, 7, 4);
 		}
 		fallthrough;
->>>>>>> 2d5404ca
 	case IEEE80211_STA_RX_BW_80:
 	default:
 		mcs_nss = &eht_cap->eht_mcs_nss_supp.bw._80;
 		/* MCS 9, 11, 13 */
 		return get_eht_mcs_ra_mask(mcs_nss->rx_tx_max_nss, 9, 3);
-<<<<<<< HEAD
-	case IEEE80211_STA_RX_BW_20:
-		mcs_nss_20mhz = &eht_cap->eht_mcs_nss_supp.only_20mhz;
-		/* MCS 7, 9, 11, 13 */
-		return get_eht_mcs_ra_mask(mcs_nss_20mhz->rx_tx_max_nss, 7, 4);
-=======
->>>>>>> 2d5404ca
 	}
 }
 
@@ -315,11 +302,7 @@
 	struct rtw89_phy_rate_pattern *rate_pattern = &rtwvif->rate_pattern;
 	struct rtw89_ra_info *ra = &rtwsta->ra;
 	const struct rtw89_chan *chan = rtw89_chan_get(rtwdev,
-<<<<<<< HEAD
-						       rtwvif->sub_entity_idx);
-=======
 						       rtwvif->chanctx_idx);
->>>>>>> 2d5404ca
 	struct ieee80211_vif *vif = rtwvif_to_vif(rtwsta->rtwvif);
 	const u64 *high_rate_masks = rtw89_ra_mask_ht_rates;
 	u8 rssi = ewma_rssi_read(&rtwsta->avg_rssi);
@@ -548,11 +531,7 @@
 	struct rtw89_vif *rtwvif = (struct rtw89_vif *)vif->drv_priv;
 	struct rtw89_phy_rate_pattern next_pattern = {0};
 	const struct rtw89_chan *chan = rtw89_chan_get(rtwdev,
-<<<<<<< HEAD
-						       rtwvif->sub_entity_idx);
-=======
 						       rtwvif->chanctx_idx);
->>>>>>> 2d5404ca
 	static const u16 hw_rate_he[][RTW89_CHIP_GEN_NUM] = {
 		RTW89_HW_RATE_BY_CHIP_GEN(HE_NSS1_MCS0),
 		RTW89_HW_RATE_BY_CHIP_GEN(HE_NSS2_MCS0),
@@ -1701,11 +1680,7 @@
 	rtw89_phy_write32_set(rtwdev, R_P0_PATH_RST, 0x8000000);
 	if (chip->chip_id != RTL8851B)
 		rtw89_phy_write32_set(rtwdev, R_P1_PATH_RST, 0x8000000);
-<<<<<<< HEAD
-	if (chip->chip_id == RTL8852B)
-=======
 	if (chip->chip_id == RTL8852B || chip->chip_id == RTL8852BT)
->>>>>>> 2d5404ca
 		rtw89_phy_write32_set(rtwdev, R_IOQ_IQK_DPK, 0x2);
 
 	/* check 0x8080 */
@@ -1716,7 +1691,6 @@
 	if (ret)
 		rtw89_err(rtwdev, "failed to poll nctl block\n");
 }
-<<<<<<< HEAD
 
 static void rtw89_phy_init_rf_nctl(struct rtw89_dev *rtwdev)
 {
@@ -1724,15 +1698,6 @@
 	const struct rtw89_chip_info *chip = rtwdev->chip;
 	const struct rtw89_phy_table *nctl_table;
 
-=======
-
-static void rtw89_phy_init_rf_nctl(struct rtw89_dev *rtwdev)
-{
-	struct rtw89_fw_elm_info *elm_info = &rtwdev->fw.elm_info;
-	const struct rtw89_chip_info *chip = rtwdev->chip;
-	const struct rtw89_phy_table *nctl_table;
-
->>>>>>> 2d5404ca
 	rtw89_phy_preinit_rf_nctl(rtwdev);
 
 	nctl_table = elm_info->rf_nctl ? elm_info->rf_nctl : chip->nctl_table;
@@ -1882,12 +1847,6 @@
 static s8 rtw89_phy_txpwr_rf_to_mac(struct rtw89_dev *rtwdev, s8 txpwr_rf)
 {
 	const struct rtw89_chip_info *chip = rtwdev->chip;
-<<<<<<< HEAD
-
-	return txpwr_rf >> (chip->txpwr_factor_rf - chip->txpwr_factor_mac);
-}
-
-=======
 
 	return txpwr_rf >> (chip->txpwr_factor_rf - chip->txpwr_factor_mac);
 }
@@ -1922,7 +1881,6 @@
 	return rtw89_phy_txpwr_dbm_to_mac(rtwdev, cstr);
 }
 
->>>>>>> 2d5404ca
 s8 rtw89_phy_read_txpwr_byrate(struct rtw89_dev *rtwdev, u8 band, u8 bw,
 			       const struct rtw89_rate_desc *rate_desc)
 {
@@ -2030,10 +1988,7 @@
 
 	lmt = rtw89_phy_txpwr_rf_to_mac(rtwdev, lmt);
 	sar = rtw89_query_sar(rtwdev, freq);
-<<<<<<< HEAD
-=======
 	cstr = rtw89_phy_get_tpe_constraint(rtwdev, band);
->>>>>>> 2d5404ca
 
 	return min3(lmt, sar, cstr);
 }
@@ -2292,10 +2247,7 @@
 
 	lmt_ru = rtw89_phy_txpwr_rf_to_mac(rtwdev, lmt_ru);
 	sar = rtw89_query_sar(rtwdev, freq);
-<<<<<<< HEAD
-=======
 	cstr = rtw89_phy_get_tpe_constraint(rtwdev, band);
->>>>>>> 2d5404ca
 
 	return min3(lmt_ru, sar, cstr);
 }
@@ -2807,85 +2759,6 @@
 			    (int)sizeof(dack->msbk_d[1][0]), dack->msbk_d[1][0]);
 		rtw89_debug(rtwdev, RTW89_DBG_RFK, "[DACK]S1 MSBK qc: %*ph\n",
 			    (int)sizeof(dack->msbk_d[1][1]), dack->msbk_d[1][1]);
-<<<<<<< HEAD
-		return;
-	case RTW89_PHY_C2H_RFK_LOG_FUNC_RXDCK:
-		if (len != sizeof(*rxdck))
-			goto out;
-
-		rxdck = content;
-		rtw89_debug(rtwdev, RTW89_DBG_RFK,
-			    "RXDCK ver:%d band:%2ph bw:%2ph ch:%2ph to:%2ph\n",
-			    rxdck->ver, rxdck->band, rxdck->bw, rxdck->ch,
-			    rxdck->timeout);
-		return;
-	case RTW89_PHY_C2H_RFK_LOG_FUNC_TXGAPK:
-		if (len != sizeof(*txgapk))
-			goto out;
-
-		txgapk = content;
-		rtw89_debug(rtwdev, RTW89_DBG_RFK,
-			    "[TXGAPK]rpt r0x8010[0]=0x%x, r0x8010[1]=0x%x\n",
-			    le32_to_cpu(txgapk->r0x8010[0]),
-			    le32_to_cpu(txgapk->r0x8010[1]));
-		rtw89_debug(rtwdev, RTW89_DBG_RFK, "[TXGAPK]rpt chk_id = %d\n",
-			    txgapk->chk_id);
-		rtw89_debug(rtwdev, RTW89_DBG_RFK, "[TXGAPK]rpt chk_cnt = %d\n",
-			    le32_to_cpu(txgapk->chk_cnt));
-		rtw89_debug(rtwdev, RTW89_DBG_RFK, "[TXGAPK]rpt ver = 0x%x\n",
-			    txgapk->ver);
-		rtw89_debug(rtwdev, RTW89_DBG_RFK, "[TXGAPK]rpt rsv1 = %d\n",
-			    txgapk->rsv1);
-
-		rtw89_debug(rtwdev, RTW89_DBG_RFK, "[TXGAPK]rpt track_d[0] = %*ph\n",
-			    (int)sizeof(txgapk->track_d[0]), txgapk->track_d[0]);
-		rtw89_debug(rtwdev, RTW89_DBG_RFK, "[TXGAPK]rpt power_d[0] = %*ph\n",
-			    (int)sizeof(txgapk->power_d[0]), txgapk->power_d[0]);
-		rtw89_debug(rtwdev, RTW89_DBG_RFK, "[TXGAPK]rpt track_d[1] = %*ph\n",
-			    (int)sizeof(txgapk->track_d[1]), txgapk->track_d[1]);
-		rtw89_debug(rtwdev, RTW89_DBG_RFK, "[TXGAPK]rpt power_d[1] = %*ph\n",
-			    (int)sizeof(txgapk->power_d[1]), txgapk->power_d[1]);
-		return;
-	default:
-		break;
-	}
-
-out:
-	rtw89_debug(rtwdev, RTW89_DBG_RFK,
-		    "unexpected RFK func %d report log with length %d\n", func, len);
-}
-
-static bool rtw89_phy_c2h_rfk_run_log(struct rtw89_dev *rtwdev,
-				      enum rtw89_phy_c2h_rfk_log_func func,
-				      void *content, u16 len)
-{
-	struct rtw89_fw_elm_info *elm_info = &rtwdev->fw.elm_info;
-	const struct rtw89_c2h_rf_run_log *log = content;
-	const struct rtw89_fw_element_hdr *elm;
-	u32 fmt_idx;
-	u16 offset;
-
-	if (sizeof(*log) != len)
-		return false;
-
-	if (!elm_info->rfk_log_fmt)
-		return false;
-
-	elm = elm_info->rfk_log_fmt->elm[func];
-	fmt_idx = le32_to_cpu(log->fmt_idx);
-	if (!elm || fmt_idx >= elm->u.rfk_log_fmt.nr)
-		return false;
-
-	offset = le16_to_cpu(elm->u.rfk_log_fmt.offset[fmt_idx]);
-	if (offset == 0)
-		return false;
-
-	rtw89_debug(rtwdev, RTW89_DBG_RFK, &elm->u.common.contents[offset],
-		    le32_to_cpu(log->arg[0]), le32_to_cpu(log->arg[1]),
-		    le32_to_cpu(log->arg[2]), le32_to_cpu(log->arg[3]));
-
-	return true;
-=======
 		return;
 	case RTW89_PHY_C2H_RFK_LOG_FUNC_RXDCK:
 		if (len != sizeof(*rxdck))
@@ -3944,983 +3817,6 @@
 		reg_mask = xtal->sc_xi_mask;
 
 	rtw89_write32_mask(rtwdev, xtal->xcap_reg, reg_mask, val);
->>>>>>> 2d5404ca
-}
-
-static void rtw89_phy_c2h_rfk_log(struct rtw89_dev *rtwdev, struct sk_buff *c2h,
-				  u32 len, enum rtw89_phy_c2h_rfk_log_func func,
-				  const char *rfk_name)
-{
-	struct rtw89_c2h_hdr *c2h_hdr = (struct rtw89_c2h_hdr *)c2h->data;
-	struct rtw89_c2h_rf_log_hdr *log_hdr;
-	void *log_ptr = c2h_hdr;
-	u16 content_len;
-	u16 chunk_len;
-	bool handled;
-
-	if (!rtw89_debug_is_enabled(rtwdev, RTW89_DBG_RFK))
-		return;
-<<<<<<< HEAD
-
-	log_ptr += sizeof(*c2h_hdr);
-	len -= sizeof(*c2h_hdr);
-
-	while (len > sizeof(*log_hdr)) {
-		log_hdr = log_ptr;
-		content_len = le16_to_cpu(log_hdr->len);
-		chunk_len = content_len + sizeof(*log_hdr);
-
-		if (chunk_len > len)
-			break;
-
-		switch (log_hdr->type) {
-		case RTW89_RF_RUN_LOG:
-			handled = rtw89_phy_c2h_rfk_run_log(rtwdev, func,
-							    log_hdr->content, content_len);
-			if (handled)
-				break;
-
-			rtw89_debug(rtwdev, RTW89_DBG_RFK, "%s run: %*ph\n",
-				    rfk_name, content_len, log_hdr->content);
-			break;
-		case RTW89_RF_RPT_LOG:
-			rtw89_phy_c2h_rfk_rpt_log(rtwdev, func,
-						  log_hdr->content, content_len);
-			break;
-		default:
-			return;
-		}
-
-		log_ptr += chunk_len;
-		len -= chunk_len;
-	}
-}
-
-static void
-rtw89_phy_c2h_rfk_log_iqk(struct rtw89_dev *rtwdev, struct sk_buff *c2h, u32 len)
-{
-	rtw89_phy_c2h_rfk_log(rtwdev, c2h, len,
-			      RTW89_PHY_C2H_RFK_LOG_FUNC_IQK, "IQK");
-}
-
-static void
-rtw89_phy_c2h_rfk_log_dpk(struct rtw89_dev *rtwdev, struct sk_buff *c2h, u32 len)
-{
-	rtw89_phy_c2h_rfk_log(rtwdev, c2h, len,
-			      RTW89_PHY_C2H_RFK_LOG_FUNC_DPK, "DPK");
-}
-
-static void
-rtw89_phy_c2h_rfk_log_dack(struct rtw89_dev *rtwdev, struct sk_buff *c2h, u32 len)
-{
-	rtw89_phy_c2h_rfk_log(rtwdev, c2h, len,
-			      RTW89_PHY_C2H_RFK_LOG_FUNC_DACK, "DACK");
-}
-
-static void
-rtw89_phy_c2h_rfk_log_rxdck(struct rtw89_dev *rtwdev, struct sk_buff *c2h, u32 len)
-{
-	rtw89_phy_c2h_rfk_log(rtwdev, c2h, len,
-			      RTW89_PHY_C2H_RFK_LOG_FUNC_RXDCK, "RX_DCK");
-}
-
-static void
-rtw89_phy_c2h_rfk_log_tssi(struct rtw89_dev *rtwdev, struct sk_buff *c2h, u32 len)
-{
-	rtw89_phy_c2h_rfk_log(rtwdev, c2h, len,
-			      RTW89_PHY_C2H_RFK_LOG_FUNC_TSSI, "TSSI");
-}
-
-static void
-rtw89_phy_c2h_rfk_log_txgapk(struct rtw89_dev *rtwdev, struct sk_buff *c2h, u32 len)
-{
-	rtw89_phy_c2h_rfk_log(rtwdev, c2h, len,
-			      RTW89_PHY_C2H_RFK_LOG_FUNC_TXGAPK, "TXGAPK");
-}
-
-static
-void (* const rtw89_phy_c2h_rfk_log_handler[])(struct rtw89_dev *rtwdev,
-					       struct sk_buff *c2h, u32 len) = {
-	[RTW89_PHY_C2H_RFK_LOG_FUNC_IQK] = rtw89_phy_c2h_rfk_log_iqk,
-	[RTW89_PHY_C2H_RFK_LOG_FUNC_DPK] = rtw89_phy_c2h_rfk_log_dpk,
-	[RTW89_PHY_C2H_RFK_LOG_FUNC_DACK] = rtw89_phy_c2h_rfk_log_dack,
-	[RTW89_PHY_C2H_RFK_LOG_FUNC_RXDCK] = rtw89_phy_c2h_rfk_log_rxdck,
-	[RTW89_PHY_C2H_RFK_LOG_FUNC_TSSI] = rtw89_phy_c2h_rfk_log_tssi,
-	[RTW89_PHY_C2H_RFK_LOG_FUNC_TXGAPK] = rtw89_phy_c2h_rfk_log_txgapk,
-};
-
-static
-void rtw89_phy_rfk_report_prep(struct rtw89_dev *rtwdev)
-{
-	struct rtw89_rfk_wait_info *wait = &rtwdev->rfk_wait;
-
-	wait->state = RTW89_RFK_STATE_START;
-	wait->start_time = ktime_get();
-	reinit_completion(&wait->completion);
-}
-
-static
-int rtw89_phy_rfk_report_wait(struct rtw89_dev *rtwdev, const char *rfk_name,
-			      unsigned int ms)
-{
-	struct rtw89_rfk_wait_info *wait = &rtwdev->rfk_wait;
-	unsigned long time_left;
-
-	/* Since we can't receive C2H event during SER, use a fixed delay. */
-	if (test_bit(RTW89_FLAG_SER_HANDLING, rtwdev->flags)) {
-		fsleep(1000 * ms / 2);
-		goto out;
-	}
-
-	time_left = wait_for_completion_timeout(&wait->completion,
-						msecs_to_jiffies(ms));
-	if (time_left == 0) {
-		rtw89_warn(rtwdev, "failed to wait RF %s\n", rfk_name);
-		return -ETIMEDOUT;
-	} else if (wait->state != RTW89_RFK_STATE_OK) {
-		rtw89_warn(rtwdev, "failed to do RF %s result from state %d\n",
-			   rfk_name, wait->state);
-		return -EFAULT;
-	}
-
-out:
-	rtw89_debug(rtwdev, RTW89_DBG_RFK, "RF %s takes %lld ms to complete\n",
-		    rfk_name, ktime_ms_delta(ktime_get(), wait->start_time));
-
-	return 0;
-}
-
-static void
-rtw89_phy_c2h_rfk_report_state(struct rtw89_dev *rtwdev, struct sk_buff *c2h, u32 len)
-{
-	const struct rtw89_c2h_rfk_report *report =
-		(const struct rtw89_c2h_rfk_report *)c2h->data;
-	struct rtw89_rfk_wait_info *wait = &rtwdev->rfk_wait;
-
-	wait->state = report->state;
-	wait->version = report->version;
-
-	complete(&wait->completion);
-
-	rtw89_debug(rtwdev, RTW89_DBG_RFK,
-		    "RFK report state %d with version %d (%*ph)\n",
-		    wait->state, wait->version,
-		    (int)(len - sizeof(report->hdr)), &report->state);
-}
-
-static
-void (* const rtw89_phy_c2h_rfk_report_handler[])(struct rtw89_dev *rtwdev,
-						  struct sk_buff *c2h, u32 len) = {
-	[RTW89_PHY_C2H_RFK_REPORT_FUNC_STATE] = rtw89_phy_c2h_rfk_report_state,
-};
-
-bool rtw89_phy_c2h_chk_atomic(struct rtw89_dev *rtwdev, u8 class, u8 func)
-{
-	switch (class) {
-	case RTW89_PHY_C2H_RFK_LOG:
-		switch (func) {
-		case RTW89_PHY_C2H_RFK_LOG_FUNC_IQK:
-		case RTW89_PHY_C2H_RFK_LOG_FUNC_DPK:
-		case RTW89_PHY_C2H_RFK_LOG_FUNC_DACK:
-		case RTW89_PHY_C2H_RFK_LOG_FUNC_RXDCK:
-		case RTW89_PHY_C2H_RFK_LOG_FUNC_TSSI:
-		case RTW89_PHY_C2H_RFK_LOG_FUNC_TXGAPK:
-			return true;
-		default:
-			return false;
-		}
-	case RTW89_PHY_C2H_RFK_REPORT:
-		switch (func) {
-		case RTW89_PHY_C2H_RFK_REPORT_FUNC_STATE:
-			return true;
-		default:
-			return false;
-		}
-	default:
-		return false;
-	}
-}
-
-void rtw89_phy_c2h_handle(struct rtw89_dev *rtwdev, struct sk_buff *skb,
-			  u32 len, u8 class, u8 func)
-{
-	void (*handler)(struct rtw89_dev *rtwdev,
-			struct sk_buff *c2h, u32 len) = NULL;
-
-	switch (class) {
-	case RTW89_PHY_C2H_CLASS_RA:
-		if (func < RTW89_PHY_C2H_FUNC_RA_MAX)
-			handler = rtw89_phy_c2h_ra_handler[func];
-		break;
-	case RTW89_PHY_C2H_RFK_LOG:
-		if (func < ARRAY_SIZE(rtw89_phy_c2h_rfk_log_handler))
-			handler = rtw89_phy_c2h_rfk_log_handler[func];
-		break;
-	case RTW89_PHY_C2H_RFK_REPORT:
-		if (func < ARRAY_SIZE(rtw89_phy_c2h_rfk_report_handler))
-			handler = rtw89_phy_c2h_rfk_report_handler[func];
-		break;
-	case RTW89_PHY_C2H_CLASS_DM:
-		if (func == RTW89_PHY_C2H_DM_FUNC_LOWRT_RTY)
-			return;
-		fallthrough;
-	default:
-		rtw89_info(rtwdev, "c2h class %d not support\n", class);
-		return;
-	}
-	if (!handler) {
-		rtw89_info(rtwdev, "c2h class %d func %d not support\n", class,
-			   func);
-		return;
-	}
-	handler(rtwdev, skb, len);
-}
-
-int rtw89_phy_rfk_pre_ntfy_and_wait(struct rtw89_dev *rtwdev,
-				    enum rtw89_phy_idx phy_idx,
-				    unsigned int ms)
-{
-	int ret;
-
-	rtw89_phy_rfk_report_prep(rtwdev);
-
-	ret = rtw89_fw_h2c_rf_pre_ntfy(rtwdev, phy_idx);
-	if (ret)
-		return ret;
-
-	return rtw89_phy_rfk_report_wait(rtwdev, "PRE_NTFY", ms);
-}
-EXPORT_SYMBOL(rtw89_phy_rfk_pre_ntfy_and_wait);
-
-int rtw89_phy_rfk_tssi_and_wait(struct rtw89_dev *rtwdev,
-				enum rtw89_phy_idx phy_idx,
-				enum rtw89_tssi_mode tssi_mode,
-				unsigned int ms)
-{
-	int ret;
-
-	rtw89_phy_rfk_report_prep(rtwdev);
-
-	ret = rtw89_fw_h2c_rf_tssi(rtwdev, phy_idx, tssi_mode);
-	if (ret)
-		return ret;
-
-	return rtw89_phy_rfk_report_wait(rtwdev, "TSSI", ms);
-}
-EXPORT_SYMBOL(rtw89_phy_rfk_tssi_and_wait);
-
-int rtw89_phy_rfk_iqk_and_wait(struct rtw89_dev *rtwdev,
-			       enum rtw89_phy_idx phy_idx,
-			       unsigned int ms)
-{
-	int ret;
-
-	rtw89_phy_rfk_report_prep(rtwdev);
-
-	ret = rtw89_fw_h2c_rf_iqk(rtwdev, phy_idx);
-	if (ret)
-		return ret;
-
-	return rtw89_phy_rfk_report_wait(rtwdev, "IQK", ms);
-}
-EXPORT_SYMBOL(rtw89_phy_rfk_iqk_and_wait);
-
-int rtw89_phy_rfk_dpk_and_wait(struct rtw89_dev *rtwdev,
-			       enum rtw89_phy_idx phy_idx,
-			       unsigned int ms)
-{
-	int ret;
-
-	rtw89_phy_rfk_report_prep(rtwdev);
-
-	ret = rtw89_fw_h2c_rf_dpk(rtwdev, phy_idx);
-	if (ret)
-		return ret;
-
-	return rtw89_phy_rfk_report_wait(rtwdev, "DPK", ms);
-}
-EXPORT_SYMBOL(rtw89_phy_rfk_dpk_and_wait);
-
-int rtw89_phy_rfk_txgapk_and_wait(struct rtw89_dev *rtwdev,
-				  enum rtw89_phy_idx phy_idx,
-				  unsigned int ms)
-{
-	int ret;
-
-	rtw89_phy_rfk_report_prep(rtwdev);
-
-	ret = rtw89_fw_h2c_rf_txgapk(rtwdev, phy_idx);
-	if (ret)
-		return ret;
-
-	return rtw89_phy_rfk_report_wait(rtwdev, "TXGAPK", ms);
-}
-EXPORT_SYMBOL(rtw89_phy_rfk_txgapk_and_wait);
-
-int rtw89_phy_rfk_dack_and_wait(struct rtw89_dev *rtwdev,
-				enum rtw89_phy_idx phy_idx,
-				unsigned int ms)
-{
-	int ret;
-
-	rtw89_phy_rfk_report_prep(rtwdev);
-
-	ret = rtw89_fw_h2c_rf_dack(rtwdev, phy_idx);
-	if (ret)
-		return ret;
-
-	return rtw89_phy_rfk_report_wait(rtwdev, "DACK", ms);
-}
-EXPORT_SYMBOL(rtw89_phy_rfk_dack_and_wait);
-
-int rtw89_phy_rfk_rxdck_and_wait(struct rtw89_dev *rtwdev,
-				 enum rtw89_phy_idx phy_idx,
-				 unsigned int ms)
-{
-	int ret;
-
-	rtw89_phy_rfk_report_prep(rtwdev);
-
-	ret = rtw89_fw_h2c_rf_rxdck(rtwdev, phy_idx);
-	if (ret)
-		return ret;
-
-	return rtw89_phy_rfk_report_wait(rtwdev, "RX_DCK", ms);
-}
-EXPORT_SYMBOL(rtw89_phy_rfk_rxdck_and_wait);
-
-static u32 phy_tssi_get_cck_group(u8 ch)
-{
-	switch (ch) {
-	case 1 ... 2:
-		return 0;
-	case 3 ... 5:
-		return 1;
-	case 6 ... 8:
-		return 2;
-	case 9 ... 11:
-		return 3;
-	case 12 ... 13:
-		return 4;
-	case 14:
-		return 5;
-	}
-
-	return 0;
-}
-
-#define PHY_TSSI_EXTRA_GROUP_BIT BIT(31)
-#define PHY_TSSI_EXTRA_GROUP(idx) (PHY_TSSI_EXTRA_GROUP_BIT | (idx))
-#define PHY_IS_TSSI_EXTRA_GROUP(group) ((group) & PHY_TSSI_EXTRA_GROUP_BIT)
-#define PHY_TSSI_EXTRA_GET_GROUP_IDX1(group) \
-	((group) & ~PHY_TSSI_EXTRA_GROUP_BIT)
-#define PHY_TSSI_EXTRA_GET_GROUP_IDX2(group) \
-	(PHY_TSSI_EXTRA_GET_GROUP_IDX1(group) + 1)
-
-static u32 phy_tssi_get_ofdm_group(u8 ch)
-{
-	switch (ch) {
-	case 1 ... 2:
-		return 0;
-	case 3 ... 5:
-		return 1;
-	case 6 ... 8:
-		return 2;
-	case 9 ... 11:
-		return 3;
-	case 12 ... 14:
-		return 4;
-	case 36 ... 40:
-		return 5;
-	case 41 ... 43:
-		return PHY_TSSI_EXTRA_GROUP(5);
-	case 44 ... 48:
-		return 6;
-	case 49 ... 51:
-		return PHY_TSSI_EXTRA_GROUP(6);
-	case 52 ... 56:
-		return 7;
-	case 57 ... 59:
-		return PHY_TSSI_EXTRA_GROUP(7);
-	case 60 ... 64:
-		return 8;
-	case 100 ... 104:
-		return 9;
-	case 105 ... 107:
-		return PHY_TSSI_EXTRA_GROUP(9);
-	case 108 ... 112:
-		return 10;
-	case 113 ... 115:
-		return PHY_TSSI_EXTRA_GROUP(10);
-	case 116 ... 120:
-		return 11;
-	case 121 ... 123:
-		return PHY_TSSI_EXTRA_GROUP(11);
-	case 124 ... 128:
-		return 12;
-	case 129 ... 131:
-		return PHY_TSSI_EXTRA_GROUP(12);
-	case 132 ... 136:
-		return 13;
-	case 137 ... 139:
-		return PHY_TSSI_EXTRA_GROUP(13);
-	case 140 ... 144:
-		return 14;
-	case 149 ... 153:
-		return 15;
-	case 154 ... 156:
-		return PHY_TSSI_EXTRA_GROUP(15);
-	case 157 ... 161:
-		return 16;
-	case 162 ... 164:
-		return PHY_TSSI_EXTRA_GROUP(16);
-	case 165 ... 169:
-		return 17;
-	case 170 ... 172:
-		return PHY_TSSI_EXTRA_GROUP(17);
-	case 173 ... 177:
-		return 18;
-	}
-
-	return 0;
-}
-
-static u32 phy_tssi_get_6g_ofdm_group(u8 ch)
-{
-	switch (ch) {
-	case 1 ... 5:
-		return 0;
-	case 6 ... 8:
-		return PHY_TSSI_EXTRA_GROUP(0);
-	case 9 ... 13:
-		return 1;
-	case 14 ... 16:
-		return PHY_TSSI_EXTRA_GROUP(1);
-	case 17 ... 21:
-		return 2;
-	case 22 ... 24:
-		return PHY_TSSI_EXTRA_GROUP(2);
-	case 25 ... 29:
-		return 3;
-	case 33 ... 37:
-		return 4;
-	case 38 ... 40:
-		return PHY_TSSI_EXTRA_GROUP(4);
-	case 41 ... 45:
-		return 5;
-	case 46 ... 48:
-		return PHY_TSSI_EXTRA_GROUP(5);
-	case 49 ... 53:
-		return 6;
-	case 54 ... 56:
-		return PHY_TSSI_EXTRA_GROUP(6);
-	case 57 ... 61:
-		return 7;
-	case 65 ... 69:
-		return 8;
-	case 70 ... 72:
-		return PHY_TSSI_EXTRA_GROUP(8);
-	case 73 ... 77:
-		return 9;
-	case 78 ... 80:
-		return PHY_TSSI_EXTRA_GROUP(9);
-	case 81 ... 85:
-		return 10;
-	case 86 ... 88:
-		return PHY_TSSI_EXTRA_GROUP(10);
-	case 89 ... 93:
-		return 11;
-	case 97 ... 101:
-		return 12;
-	case 102 ... 104:
-		return PHY_TSSI_EXTRA_GROUP(12);
-	case 105 ... 109:
-		return 13;
-	case 110 ... 112:
-		return PHY_TSSI_EXTRA_GROUP(13);
-	case 113 ... 117:
-		return 14;
-	case 118 ... 120:
-		return PHY_TSSI_EXTRA_GROUP(14);
-	case 121 ... 125:
-		return 15;
-	case 129 ... 133:
-		return 16;
-	case 134 ... 136:
-		return PHY_TSSI_EXTRA_GROUP(16);
-	case 137 ... 141:
-		return 17;
-	case 142 ... 144:
-		return PHY_TSSI_EXTRA_GROUP(17);
-	case 145 ... 149:
-		return 18;
-	case 150 ... 152:
-		return PHY_TSSI_EXTRA_GROUP(18);
-	case 153 ... 157:
-		return 19;
-	case 161 ... 165:
-		return 20;
-	case 166 ... 168:
-		return PHY_TSSI_EXTRA_GROUP(20);
-	case 169 ... 173:
-		return 21;
-	case 174 ... 176:
-		return PHY_TSSI_EXTRA_GROUP(21);
-	case 177 ... 181:
-		return 22;
-	case 182 ... 184:
-		return PHY_TSSI_EXTRA_GROUP(22);
-	case 185 ... 189:
-		return 23;
-	case 193 ... 197:
-		return 24;
-	case 198 ... 200:
-		return PHY_TSSI_EXTRA_GROUP(24);
-	case 201 ... 205:
-		return 25;
-	case 206 ... 208:
-		return PHY_TSSI_EXTRA_GROUP(25);
-	case 209 ... 213:
-		return 26;
-	case 214 ... 216:
-		return PHY_TSSI_EXTRA_GROUP(26);
-	case 217 ... 221:
-		return 27;
-	case 225 ... 229:
-		return 28;
-	case 230 ... 232:
-		return PHY_TSSI_EXTRA_GROUP(28);
-	case 233 ... 237:
-		return 29;
-	case 238 ... 240:
-		return PHY_TSSI_EXTRA_GROUP(29);
-	case 241 ... 245:
-		return 30;
-	case 246 ... 248:
-		return PHY_TSSI_EXTRA_GROUP(30);
-	case 249 ... 253:
-		return 31;
-	}
-
-	return 0;
-}
-
-static u32 phy_tssi_get_trim_group(u8 ch)
-{
-	switch (ch) {
-	case 1 ... 8:
-		return 0;
-	case 9 ... 14:
-		return 1;
-	case 36 ... 48:
-		return 2;
-	case 49 ... 51:
-		return PHY_TSSI_EXTRA_GROUP(2);
-	case 52 ... 64:
-		return 3;
-	case 100 ... 112:
-		return 4;
-	case 113 ... 115:
-		return PHY_TSSI_EXTRA_GROUP(4);
-	case 116 ... 128:
-		return 5;
-	case 132 ... 144:
-		return 6;
-	case 149 ... 177:
-		return 7;
-	}
-
-	return 0;
-}
-
-static u32 phy_tssi_get_6g_trim_group(u8 ch)
-{
-	switch (ch) {
-	case 1 ... 13:
-		return 0;
-	case 14 ... 16:
-		return PHY_TSSI_EXTRA_GROUP(0);
-	case 17 ... 29:
-		return 1;
-	case 33 ... 45:
-		return 2;
-	case 46 ... 48:
-		return PHY_TSSI_EXTRA_GROUP(2);
-	case 49 ... 61:
-		return 3;
-	case 65 ... 77:
-		return 4;
-	case 78 ... 80:
-		return PHY_TSSI_EXTRA_GROUP(4);
-	case 81 ... 93:
-		return 5;
-	case 97 ... 109:
-		return 6;
-	case 110 ... 112:
-		return PHY_TSSI_EXTRA_GROUP(6);
-	case 113 ... 125:
-		return 7;
-	case 129 ... 141:
-		return 8;
-	case 142 ... 144:
-		return PHY_TSSI_EXTRA_GROUP(8);
-	case 145 ... 157:
-		return 9;
-	case 161 ... 173:
-		return 10;
-	case 174 ... 176:
-		return PHY_TSSI_EXTRA_GROUP(10);
-	case 177 ... 189:
-		return 11;
-	case 193 ... 205:
-		return 12;
-	case 206 ... 208:
-		return PHY_TSSI_EXTRA_GROUP(12);
-	case 209 ... 221:
-		return 13;
-	case 225 ... 237:
-		return 14;
-	case 238 ... 240:
-		return PHY_TSSI_EXTRA_GROUP(14);
-	case 241 ... 253:
-		return 15;
-	}
-
-	return 0;
-}
-
-static s8 phy_tssi_get_ofdm_de(struct rtw89_dev *rtwdev,
-			       enum rtw89_phy_idx phy,
-			       const struct rtw89_chan *chan,
-			       enum rtw89_rf_path path)
-{
-	struct rtw89_tssi_info *tssi_info = &rtwdev->tssi;
-	enum rtw89_band band = chan->band_type;
-	u8 ch = chan->channel;
-	u32 gidx_1st;
-	u32 gidx_2nd;
-	s8 de_1st;
-	s8 de_2nd;
-	u32 gidx;
-	s8 val;
-
-	if (band == RTW89_BAND_6G)
-		goto calc_6g;
-
-	gidx = phy_tssi_get_ofdm_group(ch);
-
-	rtw89_debug(rtwdev, RTW89_DBG_TSSI,
-		    "[TSSI][TRIM]: path=%d mcs group_idx=0x%x\n",
-		    path, gidx);
-
-	if (PHY_IS_TSSI_EXTRA_GROUP(gidx)) {
-		gidx_1st = PHY_TSSI_EXTRA_GET_GROUP_IDX1(gidx);
-		gidx_2nd = PHY_TSSI_EXTRA_GET_GROUP_IDX2(gidx);
-		de_1st = tssi_info->tssi_mcs[path][gidx_1st];
-		de_2nd = tssi_info->tssi_mcs[path][gidx_2nd];
-		val = (de_1st + de_2nd) / 2;
-
-		rtw89_debug(rtwdev, RTW89_DBG_TSSI,
-			    "[TSSI][TRIM]: path=%d mcs de=%d 1st=%d 2nd=%d\n",
-			    path, val, de_1st, de_2nd);
-	} else {
-		val = tssi_info->tssi_mcs[path][gidx];
-
-		rtw89_debug(rtwdev, RTW89_DBG_TSSI,
-			    "[TSSI][TRIM]: path=%d mcs de=%d\n", path, val);
-	}
-
-	return val;
-
-calc_6g:
-	gidx = phy_tssi_get_6g_ofdm_group(ch);
-
-	rtw89_debug(rtwdev, RTW89_DBG_TSSI,
-		    "[TSSI][TRIM]: path=%d mcs group_idx=0x%x\n",
-		    path, gidx);
-
-	if (PHY_IS_TSSI_EXTRA_GROUP(gidx)) {
-		gidx_1st = PHY_TSSI_EXTRA_GET_GROUP_IDX1(gidx);
-		gidx_2nd = PHY_TSSI_EXTRA_GET_GROUP_IDX2(gidx);
-		de_1st = tssi_info->tssi_6g_mcs[path][gidx_1st];
-		de_2nd = tssi_info->tssi_6g_mcs[path][gidx_2nd];
-		val = (de_1st + de_2nd) / 2;
-
-		rtw89_debug(rtwdev, RTW89_DBG_TSSI,
-			    "[TSSI][TRIM]: path=%d mcs de=%d 1st=%d 2nd=%d\n",
-			    path, val, de_1st, de_2nd);
-	} else {
-		val = tssi_info->tssi_6g_mcs[path][gidx];
-
-		rtw89_debug(rtwdev, RTW89_DBG_TSSI,
-			    "[TSSI][TRIM]: path=%d mcs de=%d\n", path, val);
-	}
-
-	return val;
-}
-
-static s8 phy_tssi_get_ofdm_trim_de(struct rtw89_dev *rtwdev,
-				    enum rtw89_phy_idx phy,
-				    const struct rtw89_chan *chan,
-				    enum rtw89_rf_path path)
-{
-	struct rtw89_tssi_info *tssi_info = &rtwdev->tssi;
-	enum rtw89_band band = chan->band_type;
-	u8 ch = chan->channel;
-	u32 tgidx_1st;
-	u32 tgidx_2nd;
-	s8 tde_1st;
-	s8 tde_2nd;
-	u32 tgidx;
-	s8 val;
-
-	if (band == RTW89_BAND_6G)
-		goto calc_6g;
-
-	tgidx = phy_tssi_get_trim_group(ch);
-
-	rtw89_debug(rtwdev, RTW89_DBG_TSSI,
-		    "[TSSI][TRIM]: path=%d mcs trim_group_idx=0x%x\n",
-		    path, tgidx);
-
-	if (PHY_IS_TSSI_EXTRA_GROUP(tgidx)) {
-		tgidx_1st = PHY_TSSI_EXTRA_GET_GROUP_IDX1(tgidx);
-		tgidx_2nd = PHY_TSSI_EXTRA_GET_GROUP_IDX2(tgidx);
-		tde_1st = tssi_info->tssi_trim[path][tgidx_1st];
-		tde_2nd = tssi_info->tssi_trim[path][tgidx_2nd];
-		val = (tde_1st + tde_2nd) / 2;
-
-		rtw89_debug(rtwdev, RTW89_DBG_TSSI,
-			    "[TSSI][TRIM]: path=%d mcs trim_de=%d 1st=%d 2nd=%d\n",
-			    path, val, tde_1st, tde_2nd);
-	} else {
-		val = tssi_info->tssi_trim[path][tgidx];
-
-		rtw89_debug(rtwdev, RTW89_DBG_TSSI,
-			    "[TSSI][TRIM]: path=%d mcs trim_de=%d\n",
-			    path, val);
-	}
-
-	return val;
-
-calc_6g:
-	tgidx = phy_tssi_get_6g_trim_group(ch);
-
-	rtw89_debug(rtwdev, RTW89_DBG_TSSI,
-		    "[TSSI][TRIM]: path=%d mcs trim_group_idx=0x%x\n",
-		    path, tgidx);
-
-	if (PHY_IS_TSSI_EXTRA_GROUP(tgidx)) {
-		tgidx_1st = PHY_TSSI_EXTRA_GET_GROUP_IDX1(tgidx);
-		tgidx_2nd = PHY_TSSI_EXTRA_GET_GROUP_IDX2(tgidx);
-		tde_1st = tssi_info->tssi_trim_6g[path][tgidx_1st];
-		tde_2nd = tssi_info->tssi_trim_6g[path][tgidx_2nd];
-		val = (tde_1st + tde_2nd) / 2;
-
-		rtw89_debug(rtwdev, RTW89_DBG_TSSI,
-			    "[TSSI][TRIM]: path=%d mcs trim_de=%d 1st=%d 2nd=%d\n",
-			    path, val, tde_1st, tde_2nd);
-	} else {
-		val = tssi_info->tssi_trim_6g[path][tgidx];
-
-		rtw89_debug(rtwdev, RTW89_DBG_TSSI,
-			    "[TSSI][TRIM]: path=%d mcs trim_de=%d\n",
-			    path, val);
-	}
-
-	return val;
-}
-
-void rtw89_phy_rfk_tssi_fill_fwcmd_efuse_to_de(struct rtw89_dev *rtwdev,
-					       enum rtw89_phy_idx phy,
-					       const struct rtw89_chan *chan,
-					       struct rtw89_h2c_rf_tssi *h2c)
-{
-	struct rtw89_tssi_info *tssi_info = &rtwdev->tssi;
-	u8 ch = chan->channel;
-	s8 trim_de;
-	s8 ofdm_de;
-	s8 cck_de;
-	u8 gidx;
-	s8 val;
-	int i;
-
-	rtw89_debug(rtwdev, RTW89_DBG_TSSI, "[TSSI][TRIM]: phy=%d ch=%d\n",
-		    phy, ch);
-
-	for (i = RF_PATH_A; i <= RF_PATH_B; i++) {
-		trim_de = phy_tssi_get_ofdm_trim_de(rtwdev, phy, chan, i);
-		h2c->curr_tssi_trim_de[i] = trim_de;
-
-		rtw89_debug(rtwdev, RTW89_DBG_TSSI,
-			    "[TSSI][TRIM]: path=%d trim_de=0x%x\n", i, trim_de);
-
-		gidx = phy_tssi_get_cck_group(ch);
-		cck_de = tssi_info->tssi_cck[i][gidx];
-		val = u32_get_bits(cck_de + trim_de, 0xff);
-
-		h2c->curr_tssi_cck_de[i] = 0x0;
-		h2c->curr_tssi_cck_de_20m[i] = val;
-		h2c->curr_tssi_cck_de_40m[i] = val;
-		h2c->curr_tssi_efuse_cck_de[i] = cck_de;
-
-		rtw89_debug(rtwdev, RTW89_DBG_TSSI,
-			    "[TSSI][TRIM]: path=%d cck_de=0x%x\n", i, cck_de);
-
-		ofdm_de = phy_tssi_get_ofdm_de(rtwdev, phy, chan, i);
-		val = u32_get_bits(ofdm_de + trim_de, 0xff);
-
-		h2c->curr_tssi_ofdm_de[i] = 0x0;
-		h2c->curr_tssi_ofdm_de_20m[i] = val;
-		h2c->curr_tssi_ofdm_de_40m[i] = val;
-		h2c->curr_tssi_ofdm_de_80m[i] = val;
-		h2c->curr_tssi_ofdm_de_160m[i] = val;
-		h2c->curr_tssi_ofdm_de_320m[i] = val;
-		h2c->curr_tssi_efuse_ofdm_de[i] = ofdm_de;
-
-		rtw89_debug(rtwdev, RTW89_DBG_TSSI,
-			    "[TSSI][TRIM]: path=%d ofdm_de=0x%x\n", i, ofdm_de);
-	}
-}
-
-void rtw89_phy_rfk_tssi_fill_fwcmd_tmeter_tbl(struct rtw89_dev *rtwdev,
-					      enum rtw89_phy_idx phy,
-					      const struct rtw89_chan *chan,
-					      struct rtw89_h2c_rf_tssi *h2c)
-{
-	struct rtw89_fw_txpwr_track_cfg *trk = rtwdev->fw.elm_info.txpwr_trk;
-	struct rtw89_tssi_info *tssi_info = &rtwdev->tssi;
-	const s8 *thm_up[RF_PATH_B + 1] = {};
-	const s8 *thm_down[RF_PATH_B + 1] = {};
-	u8 subband = chan->subband_type;
-	s8 thm_ofst[128] = {0};
-	u8 thermal;
-	u8 path;
-	u8 i, j;
-
-	switch (subband) {
-	default:
-	case RTW89_CH_2G:
-		thm_up[RF_PATH_A] = trk->delta[RTW89_FW_TXPWR_TRK_TYPE_2GA_P][0];
-		thm_down[RF_PATH_A] = trk->delta[RTW89_FW_TXPWR_TRK_TYPE_2GA_N][0];
-		thm_up[RF_PATH_B] = trk->delta[RTW89_FW_TXPWR_TRK_TYPE_2GB_P][0];
-		thm_down[RF_PATH_B] = trk->delta[RTW89_FW_TXPWR_TRK_TYPE_2GB_N][0];
-		break;
-	case RTW89_CH_5G_BAND_1:
-		thm_up[RF_PATH_A] = trk->delta[RTW89_FW_TXPWR_TRK_TYPE_5GA_P][0];
-		thm_down[RF_PATH_A] = trk->delta[RTW89_FW_TXPWR_TRK_TYPE_5GA_N][0];
-		thm_up[RF_PATH_B] = trk->delta[RTW89_FW_TXPWR_TRK_TYPE_5GB_P][0];
-		thm_down[RF_PATH_B] = trk->delta[RTW89_FW_TXPWR_TRK_TYPE_5GB_N][0];
-		break;
-	case RTW89_CH_5G_BAND_3:
-		thm_up[RF_PATH_A] = trk->delta[RTW89_FW_TXPWR_TRK_TYPE_5GA_P][1];
-		thm_down[RF_PATH_A] = trk->delta[RTW89_FW_TXPWR_TRK_TYPE_5GA_N][1];
-		thm_up[RF_PATH_B] = trk->delta[RTW89_FW_TXPWR_TRK_TYPE_5GB_P][1];
-		thm_down[RF_PATH_B] = trk->delta[RTW89_FW_TXPWR_TRK_TYPE_5GB_N][1];
-		break;
-	case RTW89_CH_5G_BAND_4:
-		thm_up[RF_PATH_A] = trk->delta[RTW89_FW_TXPWR_TRK_TYPE_5GA_P][2];
-		thm_down[RF_PATH_A] = trk->delta[RTW89_FW_TXPWR_TRK_TYPE_5GA_N][2];
-		thm_up[RF_PATH_B] = trk->delta[RTW89_FW_TXPWR_TRK_TYPE_5GB_P][2];
-		thm_down[RF_PATH_B] = trk->delta[RTW89_FW_TXPWR_TRK_TYPE_5GB_N][2];
-		break;
-	case RTW89_CH_6G_BAND_IDX0:
-	case RTW89_CH_6G_BAND_IDX1:
-		thm_up[RF_PATH_A] = trk->delta[RTW89_FW_TXPWR_TRK_TYPE_6GA_P][0];
-		thm_down[RF_PATH_A] = trk->delta[RTW89_FW_TXPWR_TRK_TYPE_6GA_N][0];
-		thm_up[RF_PATH_B] = trk->delta[RTW89_FW_TXPWR_TRK_TYPE_6GB_P][0];
-		thm_down[RF_PATH_B] = trk->delta[RTW89_FW_TXPWR_TRK_TYPE_6GB_N][0];
-		break;
-	case RTW89_CH_6G_BAND_IDX2:
-	case RTW89_CH_6G_BAND_IDX3:
-		thm_up[RF_PATH_A] = trk->delta[RTW89_FW_TXPWR_TRK_TYPE_6GA_P][1];
-		thm_down[RF_PATH_A] = trk->delta[RTW89_FW_TXPWR_TRK_TYPE_6GA_N][1];
-		thm_up[RF_PATH_B] = trk->delta[RTW89_FW_TXPWR_TRK_TYPE_6GB_P][1];
-		thm_down[RF_PATH_B] = trk->delta[RTW89_FW_TXPWR_TRK_TYPE_6GB_N][1];
-		break;
-	case RTW89_CH_6G_BAND_IDX4:
-	case RTW89_CH_6G_BAND_IDX5:
-		thm_up[RF_PATH_A] = trk->delta[RTW89_FW_TXPWR_TRK_TYPE_6GA_P][2];
-		thm_down[RF_PATH_A] = trk->delta[RTW89_FW_TXPWR_TRK_TYPE_6GA_N][2];
-		thm_up[RF_PATH_B] = trk->delta[RTW89_FW_TXPWR_TRK_TYPE_6GB_P][2];
-		thm_down[RF_PATH_B] = trk->delta[RTW89_FW_TXPWR_TRK_TYPE_6GB_N][2];
-		break;
-	case RTW89_CH_6G_BAND_IDX6:
-	case RTW89_CH_6G_BAND_IDX7:
-		thm_up[RF_PATH_A] = trk->delta[RTW89_FW_TXPWR_TRK_TYPE_6GA_P][3];
-		thm_down[RF_PATH_A] = trk->delta[RTW89_FW_TXPWR_TRK_TYPE_6GA_N][3];
-		thm_up[RF_PATH_B] = trk->delta[RTW89_FW_TXPWR_TRK_TYPE_6GB_P][3];
-		thm_down[RF_PATH_B] = trk->delta[RTW89_FW_TXPWR_TRK_TYPE_6GB_N][3];
-		break;
-	}
-
-	rtw89_debug(rtwdev, RTW89_DBG_TSSI,
-		    "[TSSI] tmeter tbl on subband: %u\n", subband);
-
-	for (path = RF_PATH_A; path <= RF_PATH_B; path++) {
-		thermal = tssi_info->thermal[path];
-		rtw89_debug(rtwdev, RTW89_DBG_TSSI,
-			    "path: %u, pg thermal: 0x%x\n", path, thermal);
-
-		if (thermal == 0xff) {
-			h2c->pg_thermal[path] = 0x38;
-			memset(h2c->ftable[path], 0, sizeof(h2c->ftable[path]));
-			continue;
-		}
-
-		h2c->pg_thermal[path] = thermal;
-
-		i = 0;
-		for (j = 0; j < 64; j++)
-			thm_ofst[j] = i < DELTA_SWINGIDX_SIZE ?
-				      thm_up[path][i++] :
-				      thm_up[path][DELTA_SWINGIDX_SIZE - 1];
-
-		i = 1;
-		for (j = 127; j >= 64; j--)
-			thm_ofst[j] = i < DELTA_SWINGIDX_SIZE ?
-				      -thm_down[path][i++] :
-				      -thm_down[path][DELTA_SWINGIDX_SIZE - 1];
-
-		for (i = 0; i < 128; i += 4) {
-			h2c->ftable[path][i + 0] = thm_ofst[i + 3];
-			h2c->ftable[path][i + 1] = thm_ofst[i + 2];
-			h2c->ftable[path][i + 2] = thm_ofst[i + 1];
-			h2c->ftable[path][i + 3] = thm_ofst[i + 0];
-
-			rtw89_debug(rtwdev, RTW89_DBG_TSSI,
-				    "thm ofst [%x]: %02x %02x %02x %02x\n",
-				    i, thm_ofst[i], thm_ofst[i + 1],
-				    thm_ofst[i + 2], thm_ofst[i + 3]);
-		}
-	}
-}
-
-static u8 rtw89_phy_cfo_get_xcap_reg(struct rtw89_dev *rtwdev, bool sc_xo)
-{
-	const struct rtw89_xtal_info *xtal = rtwdev->chip->xtal_info;
-	u32 reg_mask;
-
-	if (sc_xo)
-		reg_mask = xtal->sc_xo_mask;
-	else
-		reg_mask = xtal->sc_xi_mask;
-
-	return (u8)rtw89_read32_mask(rtwdev, xtal->xcap_reg, reg_mask);
-}
-
-static void rtw89_phy_cfo_set_xcap_reg(struct rtw89_dev *rtwdev, bool sc_xo,
-				       u8 val)
-{
-	const struct rtw89_xtal_info *xtal = rtwdev->chip->xtal_info;
-	u32 reg_mask;
-
-	if (sc_xo)
-		reg_mask = xtal->sc_xo_mask;
-	else
-		reg_mask = xtal->sc_xi_mask;
-
-	rtw89_write32_mask(rtwdev, xtal->xcap_reg, reg_mask, val);
 }
 
 static void rtw89_phy_cfo_set_crystal_cap(struct rtw89_dev *rtwdev,
@@ -4932,8 +3828,6 @@
 
 	if (!force && cfo->crystal_cap == crystal_cap)
 		return;
-=======
->>>>>>> 2d5404ca
 	crystal_cap = clamp_t(u8, crystal_cap, 0, 127);
 	if (chip->chip_id == RTL8852A || chip->chip_id == RTL8851B) {
 		rtw89_phy_cfo_set_xcap_reg(rtwdev, true, crystal_cap);
@@ -5400,11 +4294,7 @@
 {
 	const struct rtw89_chip_info *chip = rtwdev->chip;
 	const struct rtw89_chan *chan = rtw89_chan_get(rtwdev,
-<<<<<<< HEAD
-						       rtwvif->sub_entity_idx);
-=======
 						       rtwvif->chanctx_idx);
->>>>>>> 2d5404ca
 	struct rtw89_phy_ul_tb_info *ul_tb_info = &rtwdev->ul_tb_info;
 
 	if (!chip->ul_tb_waveform_ctrl)
@@ -5511,7 +4401,6 @@
 			ul_tb_data->high_tf_client = true;
 		else if (stats->rx_tf_periodic < UL_TB_TF_CNT_H2L_TH)
 			ul_tb_data->low_tf_client = true;
-<<<<<<< HEAD
 
 		ul_tb_data->valid = true;
 		ul_tb_data->def_tri_idx = rtwvif->def_tri_idx;
@@ -5521,17 +4410,6 @@
 	rtw89_phy_ofdma_power_diff(rtwdev, rtwvif);
 }
 
-=======
-
-		ul_tb_data->valid = true;
-		ul_tb_data->def_tri_idx = rtwvif->def_tri_idx;
-		ul_tb_data->dyn_tb_bedge_en = rtwvif->dyn_tb_bedge_en;
-	}
-
-	rtw89_phy_ofdma_power_diff(rtwdev, rtwvif);
-}
-
->>>>>>> 2d5404ca
 static void rtw89_phy_ul_tb_waveform_ctrl(struct rtw89_dev *rtwdev,
 					  struct rtw89_phy_ul_tb_check_data *ul_tb_data)
 {
@@ -7646,15 +6524,8 @@
 			return RF_D;
 	case MLO_0_PLUS_2_1RF:
 	case MLO_2_PLUS_0_1RF:
-<<<<<<< HEAD
-		if (phy_idx == RTW89_PHY_0)
-			return RF_AB;
-		else
-			return RF_AB;
-=======
 		/* for both PHY 0/1 */
 		return RF_AB;
->>>>>>> 2d5404ca
 	case MLO_0_PLUS_2_2RF:
 	case MLO_2_PLUS_0_2RF:
 	case MLO_2_PLUS_2_2RF:
