--- conflicted
+++ resolved
@@ -4597,8 +4597,6 @@
 		h2c.media_status_rpt.parm &= ~BIT(0);
 
 	rtl8xxxu_gen2_h2c_cmd(priv, &h2c, sizeof(h2c.media_status_rpt));
-<<<<<<< HEAD
-=======
 }
 
 void rtl8xxxu_gen1_report_rssi(struct rtl8xxxu_priv *priv, u8 macid, u8 rssi)
@@ -4630,7 +4628,6 @@
 	h2c.rssi_report.rssi = rssi;
 
 	rtl8xxxu_gen2_h2c_cmd(priv, &h2c, h2c_size);
->>>>>>> eb3cdb58
 }
 
 void rtl8xxxu_gen1_init_aggregation(struct rtl8xxxu_priv *priv)
@@ -4830,8 +4827,6 @@
 	}
 }
 
-<<<<<<< HEAD
-=======
 void rtl8xxxu_update_ra_report(struct rtl8xxxu_ra_report *rarpt,
 			       u8 rate, u8 sgi, u8 bw)
 {
@@ -4858,7 +4853,6 @@
 	rarpt->desc_rate = rate;
 }
 
->>>>>>> eb3cdb58
 static void
 rtl8xxxu_bss_info_changed(struct ieee80211_hw *hw, struct ieee80211_vif *vif,
 			  struct ieee80211_bss_conf *bss_conf, u64 changed)
@@ -5986,34 +5980,6 @@
 			rtl8723bu_handle_bt_info(priv);
 			break;
 		case C2H_8723B_RA_REPORT:
-<<<<<<< HEAD
-			rarpt->txrate.flags = 0;
-			rate = c2h->ra_report.rate;
-			sgi = c2h->ra_report.sgi;
-
-			if (rate < DESC_RATE_MCS0) {
-				rarpt->txrate.legacy =
-					rtl8xxxu_legacy_ratetable[rate].bitrate;
-			} else {
-				rtl8xxxu_desc_to_mcsrate(rate, &mcs, &nss);
-				rarpt->txrate.flags |= RATE_INFO_FLAGS_MCS;
-
-				rarpt->txrate.mcs = mcs;
-				rarpt->txrate.nss = nss;
-
-				if (sgi) {
-					rarpt->txrate.flags |=
-						RATE_INFO_FLAGS_SHORT_GI;
-				}
-
-				if (skb->len >= offsetofend(typeof(*c2h), ra_report.bw)) {
-					if (c2h->ra_report.bw == RTL8XXXU_CHANNEL_WIDTH_40)
-						bw = RATE_INFO_BW_40;
-					else
-						bw = RATE_INFO_BW_20;
-					rarpt->txrate.bw = bw;
-				}
-=======
 			bw = rarpt->txrate.bw;
 
 			if (skb->len >= offsetofend(typeof(*c2h), ra_report.bw)) {
@@ -6021,7 +5987,6 @@
 					bw = RATE_INFO_BW_40;
 				else
 					bw = RATE_INFO_BW_20;
->>>>>>> eb3cdb58
 			}
 
 			rtl8xxxu_update_ra_report(rarpt, c2h->ra_report.rate,
