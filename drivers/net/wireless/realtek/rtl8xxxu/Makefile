--- conflicted
+++ resolved
@@ -1,12 +1,6 @@
 # SPDX-License-Identifier: GPL-2.0-only
 obj-$(CONFIG_RTL8XXXU)	+= rtl8xxxu.o
 
-<<<<<<< HEAD
-rtl8xxxu-y	:= rtl8xxxu_core.o rtl8xxxu_8192e.o rtl8xxxu_8723b.o \
-		   rtl8xxxu_8723a.o rtl8xxxu_8192c.o rtl8xxxu_8188f.o \
-		   rtl8xxxu_8188e.o rtl8xxxu_8710b.o rtl8xxxu_8192f.o
-=======
 rtl8xxxu-y	:= core.o 8192e.o 8723b.o \
 		   8723a.o 8192c.o 8188f.o \
-		   8188e.o 8710b.o 8192f.o
->>>>>>> 2d5404ca
+		   8188e.o 8710b.o 8192f.o