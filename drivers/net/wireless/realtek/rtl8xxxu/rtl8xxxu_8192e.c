--- conflicted
+++ resolved
@@ -1686,8 +1686,6 @@
 	 * Fix transmission failure of rtl8192e.
 	 */
 	rtl8xxxu_write8(priv, REG_TXPAUSE, 0x00);
-<<<<<<< HEAD
-=======
 }
 
 static s8 rtl8192e_cck_rssi(struct rtl8xxxu_priv *priv, struct rtl8723au_phy_stats *phy_stats)
@@ -1734,7 +1732,6 @@
 	rtl8xxxu_write8(priv, REG_LEDCFG1, ledcfg);
 
 	return 0;
->>>>>>> eb3cdb58
 }
 
 struct rtl8xxxu_fileops rtl8192eu_fops = {
