--- conflicted
+++ resolved
@@ -219,13 +219,8 @@
 	.get_desc = rtl92d_get_desc,
 	.is_tx_desc_closed = rtl92de_is_tx_desc_closed,
 	.tx_polling = rtl92de_tx_polling,
-<<<<<<< HEAD
-	.enable_hw_sec = rtl92de_enable_hw_security_config,
-	.set_key = rtl92de_set_key,
-=======
 	.enable_hw_sec = rtl92d_enable_hw_security_config,
 	.set_key = rtl92d_set_key,
->>>>>>> 2d5404ca
 	.get_bbreg = rtl92d_phy_query_bb_reg,
 	.set_bbreg = rtl92d_phy_set_bb_reg,
 	.get_rfreg = rtl92d_phy_query_rf_reg,
