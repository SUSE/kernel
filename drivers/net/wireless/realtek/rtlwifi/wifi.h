--- conflicted
+++ resolved
@@ -1048,36 +1048,6 @@
 	u16 length;
 };
 
-<<<<<<< HEAD
-struct rtl_hdr_3addr {
-	__le16 frame_ctl;
-	__le16 duration_id;
-	u8 addr1[ETH_ALEN];
-	u8 addr2[ETH_ALEN];
-	u8 addr3[ETH_ALEN];
-	__le16 seq_ctl;
-	u8 payload[];
-} __packed;
-
-struct rtl_info_element {
-	u8 id;
-	u8 len;
-	u8 data[];
-} __packed;
-
-struct rtl_probe_rsp {
-	struct rtl_hdr_3addr header;
-	u32 time_stamp[2];
-	__le16 beacon_interval;
-	__le16 capability;
-	/*SSID, supported rates, FH params, DS params,
-	 * CF params, IBSS params, TIM (if beacon), RSN
-	 */
-	struct rtl_info_element info_element[];
-} __packed;
-
-=======
->>>>>>> 2d5404ca
 struct rtl_led_ctl {
 	bool led_opendrain;
 	enum rtl_led_pin sw_led0;
@@ -2725,8 +2695,6 @@
 
 	struct rtl_rate_priv *rate_priv;
 
-	void *suse_kabi_padding;
-
 	/* sta entry list for ap adhoc or mesh */
 	struct list_head entry_list;
 
