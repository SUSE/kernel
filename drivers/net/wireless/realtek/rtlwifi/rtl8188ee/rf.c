--- conflicted
+++ resolved
@@ -474,13 +474,8 @@
 		}
 
 		if (!rtstatus) {
-<<<<<<< HEAD
-			RT_TRACE(rtlpriv, COMP_INIT, DBG_TRACE,
-				 "Radio[%d] Fail!!\n", rfpath);
-=======
 			rtl_dbg(rtlpriv, COMP_INIT, DBG_TRACE,
 				"Radio[%d] Fail!!\n", rfpath);
->>>>>>> 7d2a07b7
 			return false;
 		}
 
