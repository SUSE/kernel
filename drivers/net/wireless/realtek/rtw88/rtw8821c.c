--- conflicted
+++ resolved
@@ -341,14 +341,7 @@
 	}
 
 	if (channel <= 14) {
-<<<<<<< HEAD
-		if (rtwdev->efuse.rfe_option == 0)
-			rtw8821c_switch_rf_set(rtwdev, SWITCH_TO_WLG);
-		else if (rtwdev->efuse.rfe_option == 2 ||
-			 rtwdev->efuse.rfe_option == 4)
-=======
 		if (hal->rfe_btg)
->>>>>>> eb3cdb58
 			rtw8821c_switch_rf_set(rtwdev, SWITCH_TO_BTG);
 		else
 			rtw8821c_switch_rf_set(rtwdev, SWITCH_TO_WLG);
