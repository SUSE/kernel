--- conflicted
+++ resolved
@@ -15,10 +15,7 @@
 	   ps.o \
 	   sec.o \
 	   bf.o \
-<<<<<<< HEAD
-=======
 	   sar.o \
->>>>>>> eb3cdb58
 	   regd.o
 
 rtw88_core-$(CONFIG_PM) += wow.o
