--- conflicted
+++ resolved
@@ -153,70 +153,6 @@
 	rtw8723d_pwrtrack_init(rtwdev);
 }
 
-<<<<<<< HEAD
-static void rtw8723de_efuse_parsing(struct rtw_efuse *efuse,
-				    struct rtw8723d_efuse *map)
-{
-	ether_addr_copy(efuse->addr, map->e.mac_addr);
-}
-
-static void rtw8723du_efuse_parsing(struct rtw_efuse *efuse,
-				    struct rtw8723d_efuse *map)
-{
-	ether_addr_copy(efuse->addr, map->u.mac_addr);
-}
-
-static void rtw8723ds_efuse_parsing(struct rtw_efuse *efuse,
-				    struct rtw8723d_efuse *map)
-{
-	ether_addr_copy(efuse->addr, map->s.mac_addr);
-}
-
-static int rtw8723d_read_efuse(struct rtw_dev *rtwdev, u8 *log_map)
-{
-	struct rtw_efuse *efuse = &rtwdev->efuse;
-	struct rtw8723d_efuse *map;
-	int i;
-
-	map = (struct rtw8723d_efuse *)log_map;
-
-	efuse->rfe_option = 0;
-	efuse->rf_board_option = map->rf_board_option;
-	efuse->crystal_cap = map->xtal_k;
-	efuse->pa_type_2g = map->pa_type;
-	efuse->lna_type_2g = map->lna_type_2g[0];
-	efuse->channel_plan = map->channel_plan;
-	efuse->country_code[0] = map->country_code[0];
-	efuse->country_code[1] = map->country_code[1];
-	efuse->bt_setting = map->rf_bt_setting;
-	efuse->regd = map->rf_board_option & 0x7;
-	efuse->thermal_meter[0] = map->thermal_meter;
-	efuse->thermal_meter_k = map->thermal_meter;
-	efuse->afe = map->afe;
-
-	for (i = 0; i < 4; i++)
-		efuse->txpwr_idx_table[i] = map->txpwr_idx_table[i];
-
-	switch (rtw_hci_type(rtwdev)) {
-	case RTW_HCI_TYPE_PCIE:
-		rtw8723de_efuse_parsing(efuse, map);
-		break;
-	case RTW_HCI_TYPE_USB:
-		rtw8723du_efuse_parsing(efuse, map);
-		break;
-	case RTW_HCI_TYPE_SDIO:
-		rtw8723ds_efuse_parsing(efuse, map);
-		break;
-	default:
-		/* unsupported now */
-		return -ENOTSUPP;
-	}
-
-	return 0;
-}
-
-=======
->>>>>>> 2d5404ca
 static void query_phy_status_page0(struct rtw_dev *rtwdev, u8 *phy_status,
 				   struct rtw_rx_pkt_stat *pkt_stat)
 {
@@ -1494,29 +1430,6 @@
 	dm_info->pwr_trk_triggered = false;
 }
 
-<<<<<<< HEAD
-static void rtw8723d_fill_txdesc_checksum(struct rtw_dev *rtwdev,
-					  struct rtw_tx_pkt_info *pkt_info,
-					  u8 *txdesc)
-{
-	size_t words = 32 / 2; /* calculate the first 32 bytes (16 words) */
-	__le16 chksum = 0;
-	__le16 *data = (__le16 *)(txdesc);
-	struct rtw_tx_desc *tx_desc = (struct rtw_tx_desc *)txdesc;
-
-	le32p_replace_bits(&tx_desc->w7, 0, RTW_TX_DESC_W7_TXDESC_CHECKSUM);
-
-	while (words--)
-		chksum ^= *data++;
-
-	chksum = ~chksum;
-
-	le32p_replace_bits(&tx_desc->w7, __le16_to_cpu(chksum),
-			   RTW_TX_DESC_W7_TXDESC_CHECKSUM);
-}
-
-=======
->>>>>>> 2d5404ca
 static struct rtw_chip_ops rtw8723d_ops = {
 	.phy_set_param		= rtw8723d_phy_set_param,
 	.read_efuse		= rtw8723x_read_efuse,
