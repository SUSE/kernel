// SPDX-License-Identifier: GPL-2.0 OR BSD-3-Clause
/* Copyright(c) 2018-2019  Realtek Corporation
 */

#include <linux/devcoredump.h>

#include "main.h"
#include "regd.h"
#include "fw.h"
#include "ps.h"
#include "sec.h"
#include "mac.h"
#include "coex.h"
#include "phy.h"
#include "reg.h"
#include "efuse.h"
#include "tx.h"
#include "debug.h"
#include "bf.h"

<<<<<<< HEAD
unsigned int rtw_fw_lps_deep_mode;
EXPORT_SYMBOL(rtw_fw_lps_deep_mode);
=======
bool rtw_disable_lps_deep_mode;
EXPORT_SYMBOL(rtw_disable_lps_deep_mode);
>>>>>>> 7d2a07b7
bool rtw_bf_support = true;
unsigned int rtw_debug_mask;
EXPORT_SYMBOL(rtw_debug_mask);

<<<<<<< HEAD
module_param_named(lps_deep_mode, rtw_fw_lps_deep_mode, uint, 0644);
module_param_named(support_bf, rtw_bf_support, bool, 0644);
module_param_named(debug_mask, rtw_debug_mask, uint, 0644);

MODULE_PARM_DESC(lps_deep_mode, "Deeper PS mode. If 0, deep PS is disabled");
=======
module_param_named(disable_lps_deep, rtw_disable_lps_deep_mode, bool, 0644);
module_param_named(support_bf, rtw_bf_support, bool, 0644);
module_param_named(debug_mask, rtw_debug_mask, uint, 0644);

MODULE_PARM_DESC(disable_lps_deep, "Set Y to disable Deep PS");
>>>>>>> 7d2a07b7
MODULE_PARM_DESC(support_bf, "Set Y to enable beamformee support");
MODULE_PARM_DESC(debug_mask, "Debugging mask");

static struct ieee80211_channel rtw_channeltable_2g[] = {
	{.center_freq = 2412, .hw_value = 1,},
	{.center_freq = 2417, .hw_value = 2,},
	{.center_freq = 2422, .hw_value = 3,},
	{.center_freq = 2427, .hw_value = 4,},
	{.center_freq = 2432, .hw_value = 5,},
	{.center_freq = 2437, .hw_value = 6,},
	{.center_freq = 2442, .hw_value = 7,},
	{.center_freq = 2447, .hw_value = 8,},
	{.center_freq = 2452, .hw_value = 9,},
	{.center_freq = 2457, .hw_value = 10,},
	{.center_freq = 2462, .hw_value = 11,},
	{.center_freq = 2467, .hw_value = 12,},
	{.center_freq = 2472, .hw_value = 13,},
	{.center_freq = 2484, .hw_value = 14,},
};

static struct ieee80211_channel rtw_channeltable_5g[] = {
	{.center_freq = 5180, .hw_value = 36,},
	{.center_freq = 5200, .hw_value = 40,},
	{.center_freq = 5220, .hw_value = 44,},
	{.center_freq = 5240, .hw_value = 48,},
	{.center_freq = 5260, .hw_value = 52,},
	{.center_freq = 5280, .hw_value = 56,},
	{.center_freq = 5300, .hw_value = 60,},
	{.center_freq = 5320, .hw_value = 64,},
	{.center_freq = 5500, .hw_value = 100,},
	{.center_freq = 5520, .hw_value = 104,},
	{.center_freq = 5540, .hw_value = 108,},
	{.center_freq = 5560, .hw_value = 112,},
	{.center_freq = 5580, .hw_value = 116,},
	{.center_freq = 5600, .hw_value = 120,},
	{.center_freq = 5620, .hw_value = 124,},
	{.center_freq = 5640, .hw_value = 128,},
	{.center_freq = 5660, .hw_value = 132,},
	{.center_freq = 5680, .hw_value = 136,},
	{.center_freq = 5700, .hw_value = 140,},
	{.center_freq = 5720, .hw_value = 144,},
	{.center_freq = 5745, .hw_value = 149,},
	{.center_freq = 5765, .hw_value = 153,},
	{.center_freq = 5785, .hw_value = 157,},
	{.center_freq = 5805, .hw_value = 161,},
	{.center_freq = 5825, .hw_value = 165,
	 .flags = IEEE80211_CHAN_NO_HT40MINUS},
};

static struct ieee80211_rate rtw_ratetable[] = {
	{.bitrate = 10, .hw_value = 0x00,},
	{.bitrate = 20, .hw_value = 0x01,},
	{.bitrate = 55, .hw_value = 0x02,},
	{.bitrate = 110, .hw_value = 0x03,},
	{.bitrate = 60, .hw_value = 0x04,},
	{.bitrate = 90, .hw_value = 0x05,},
	{.bitrate = 120, .hw_value = 0x06,},
	{.bitrate = 180, .hw_value = 0x07,},
	{.bitrate = 240, .hw_value = 0x08,},
	{.bitrate = 360, .hw_value = 0x09,},
	{.bitrate = 480, .hw_value = 0x0a,},
	{.bitrate = 540, .hw_value = 0x0b,},
};

u16 rtw_desc_to_bitrate(u8 desc_rate)
{
	struct ieee80211_rate rate;

	if (WARN(desc_rate >= ARRAY_SIZE(rtw_ratetable), "invalid desc rate\n"))
		return 0;

	rate = rtw_ratetable[desc_rate];

	return rate.bitrate;
}

static struct ieee80211_supported_band rtw_band_2ghz = {
	.band = NL80211_BAND_2GHZ,

	.channels = rtw_channeltable_2g,
	.n_channels = ARRAY_SIZE(rtw_channeltable_2g),

	.bitrates = rtw_ratetable,
	.n_bitrates = ARRAY_SIZE(rtw_ratetable),

	.ht_cap = {0},
	.vht_cap = {0},
};

static struct ieee80211_supported_band rtw_band_5ghz = {
	.band = NL80211_BAND_5GHZ,

	.channels = rtw_channeltable_5g,
	.n_channels = ARRAY_SIZE(rtw_channeltable_5g),

	/* 5G has no CCK rates */
	.bitrates = rtw_ratetable + 4,
	.n_bitrates = ARRAY_SIZE(rtw_ratetable) - 4,

	.ht_cap = {0},
	.vht_cap = {0},
};

struct rtw_watch_dog_iter_data {
	struct rtw_dev *rtwdev;
	struct rtw_vif *rtwvif;
};

static void rtw_dynamic_csi_rate(struct rtw_dev *rtwdev, struct rtw_vif *rtwvif)
{
	struct rtw_bf_info *bf_info = &rtwdev->bf_info;
	u8 fix_rate_enable = 0;
	u8 new_csi_rate_idx;

	if (rtwvif->bfee.role != RTW_BFEE_SU &&
	    rtwvif->bfee.role != RTW_BFEE_MU)
		return;

	rtw_chip_cfg_csi_rate(rtwdev, rtwdev->dm_info.min_rssi,
			      bf_info->cur_csi_rpt_rate,
			      fix_rate_enable, &new_csi_rate_idx);

	if (new_csi_rate_idx != bf_info->cur_csi_rpt_rate)
		bf_info->cur_csi_rpt_rate = new_csi_rate_idx;
}

static void rtw_vif_watch_dog_iter(void *data, u8 *mac,
				   struct ieee80211_vif *vif)
{
	struct rtw_watch_dog_iter_data *iter_data = data;
	struct rtw_vif *rtwvif = (struct rtw_vif *)vif->drv_priv;

	if (vif->type == NL80211_IFTYPE_STATION)
		if (vif->bss_conf.assoc)
			iter_data->rtwvif = rtwvif;

	rtw_dynamic_csi_rate(iter_data->rtwdev, rtwvif);

	rtwvif->stats.tx_unicast = 0;
	rtwvif->stats.rx_unicast = 0;
	rtwvif->stats.tx_cnt = 0;
	rtwvif->stats.rx_cnt = 0;
}

/* process TX/RX statistics periodically for hardware,
 * the information helps hardware to enhance performance
 */
static void rtw_watch_dog_work(struct work_struct *work)
{
	struct rtw_dev *rtwdev = container_of(work, struct rtw_dev,
					      watch_dog_work.work);
	struct rtw_traffic_stats *stats = &rtwdev->stats;
	struct rtw_watch_dog_iter_data data = {};
	bool busy_traffic = test_bit(RTW_FLAG_BUSY_TRAFFIC, rtwdev->flags);
	bool ps_active;

	mutex_lock(&rtwdev->mutex);

	if (!test_bit(RTW_FLAG_RUNNING, rtwdev->flags))
		goto unlock;

	ieee80211_queue_delayed_work(rtwdev->hw, &rtwdev->watch_dog_work,
				     RTW_WATCH_DOG_DELAY_TIME);

	if (rtwdev->stats.tx_cnt > 100 || rtwdev->stats.rx_cnt > 100)
		set_bit(RTW_FLAG_BUSY_TRAFFIC, rtwdev->flags);
	else
		clear_bit(RTW_FLAG_BUSY_TRAFFIC, rtwdev->flags);

	if (busy_traffic != test_bit(RTW_FLAG_BUSY_TRAFFIC, rtwdev->flags))
<<<<<<< HEAD
		rtw_coex_wl_status_change_notify(rtwdev);
=======
		rtw_coex_wl_status_change_notify(rtwdev, 0);
>>>>>>> 7d2a07b7

	if (stats->tx_cnt > RTW_LPS_THRESHOLD ||
	    stats->rx_cnt > RTW_LPS_THRESHOLD)
		ps_active = true;
	else
		ps_active = false;

	ewma_tp_add(&stats->tx_ewma_tp,
		    (u32)(stats->tx_unicast >> RTW_TP_SHIFT));
	ewma_tp_add(&stats->rx_ewma_tp,
		    (u32)(stats->rx_unicast >> RTW_TP_SHIFT));
	stats->tx_throughput = ewma_tp_read(&stats->tx_ewma_tp);
	stats->rx_throughput = ewma_tp_read(&stats->rx_ewma_tp);

	/* reset tx/rx statictics */
	stats->tx_unicast = 0;
	stats->rx_unicast = 0;
	stats->tx_cnt = 0;
	stats->rx_cnt = 0;
<<<<<<< HEAD

	if (test_bit(RTW_FLAG_SCANNING, rtwdev->flags))
		goto unlock;

	/* make sure BB/RF is working for dynamic mech */
	rtw_leave_lps(rtwdev);

=======

	if (test_bit(RTW_FLAG_SCANNING, rtwdev->flags))
		goto unlock;

	/* make sure BB/RF is working for dynamic mech */
	rtw_leave_lps(rtwdev);

>>>>>>> 7d2a07b7
	rtw_phy_dynamic_mechanism(rtwdev);

	data.rtwdev = rtwdev;
	/* use atomic version to avoid taking local->iflist_mtx mutex */
	rtw_iterate_vifs_atomic(rtwdev, rtw_vif_watch_dog_iter, &data);

	/* fw supports only one station associated to enter lps, if there are
	 * more than two stations associated to the AP, then we can not enter
	 * lps, because fw does not handle the overlapped beacon interval
	 *
	 * mac80211 should iterate vifs and determine if driver can enter
	 * ps by passing IEEE80211_CONF_PS to us, all we need to do is to
	 * get that vif and check if device is having traffic more than the
	 * threshold.
	 */
<<<<<<< HEAD
	if (rtwdev->ps_enabled && data.rtwvif && !ps_active)
=======
	if (rtwdev->ps_enabled && data.rtwvif && !ps_active &&
	    !rtwdev->beacon_loss)
>>>>>>> 7d2a07b7
		rtw_enter_lps(rtwdev, data.rtwvif->port);

	rtwdev->watch_dog_cnt++;

unlock:
	mutex_unlock(&rtwdev->mutex);
}

static void rtw_c2h_work(struct work_struct *work)
{
	struct rtw_dev *rtwdev = container_of(work, struct rtw_dev, c2h_work);
	struct sk_buff *skb, *tmp;

	skb_queue_walk_safe(&rtwdev->c2h_queue, skb, tmp) {
		skb_unlink(skb, &rtwdev->c2h_queue);
		rtw_fw_c2h_cmd_handle(rtwdev, skb);
		dev_kfree_skb_any(skb);
	}
}

<<<<<<< HEAD
=======
static u8 rtw_acquire_macid(struct rtw_dev *rtwdev)
{
	unsigned long mac_id;

	mac_id = find_first_zero_bit(rtwdev->mac_id_map, RTW_MAX_MAC_ID_NUM);
	if (mac_id < RTW_MAX_MAC_ID_NUM)
		set_bit(mac_id, rtwdev->mac_id_map);

	return mac_id;
}

int rtw_sta_add(struct rtw_dev *rtwdev, struct ieee80211_sta *sta,
		struct ieee80211_vif *vif)
{
	struct rtw_sta_info *si = (struct rtw_sta_info *)sta->drv_priv;
	int i;

	si->mac_id = rtw_acquire_macid(rtwdev);
	if (si->mac_id >= RTW_MAX_MAC_ID_NUM)
		return -ENOSPC;

	si->sta = sta;
	si->vif = vif;
	si->init_ra_lv = 1;
	ewma_rssi_init(&si->avg_rssi);
	for (i = 0; i < ARRAY_SIZE(sta->txq); i++)
		rtw_txq_init(rtwdev, sta->txq[i]);

	rtw_update_sta_info(rtwdev, si);
	rtw_fw_media_status_report(rtwdev, si->mac_id, true);

	rtwdev->sta_cnt++;
	rtwdev->beacon_loss = false;
	rtw_info(rtwdev, "sta %pM joined with macid %d\n",
		 sta->addr, si->mac_id);

	return 0;
}

void rtw_sta_remove(struct rtw_dev *rtwdev, struct ieee80211_sta *sta,
		    bool fw_exist)
{
	struct rtw_sta_info *si = (struct rtw_sta_info *)sta->drv_priv;
	int i;

	rtw_release_macid(rtwdev, si->mac_id);
	if (fw_exist)
		rtw_fw_media_status_report(rtwdev, si->mac_id, false);

	for (i = 0; i < ARRAY_SIZE(sta->txq); i++)
		rtw_txq_cleanup(rtwdev, sta->txq[i]);

	kfree(si->mask);

	rtwdev->sta_cnt--;
	rtw_info(rtwdev, "sta %pM with macid %d left\n",
		 sta->addr, si->mac_id);
}

struct rtw_fwcd_hdr {
	u32 item;
	u32 size;
	u32 padding1;
	u32 padding2;
} __packed;

static int rtw_fwcd_prep(struct rtw_dev *rtwdev)
{
	struct rtw_chip_info *chip = rtwdev->chip;
	struct rtw_fwcd_desc *desc = &rtwdev->fw.fwcd_desc;
	const struct rtw_fwcd_segs *segs = chip->fwcd_segs;
	u32 prep_size = chip->fw_rxff_size + sizeof(struct rtw_fwcd_hdr);
	u8 i;

	if (segs) {
		prep_size += segs->num * sizeof(struct rtw_fwcd_hdr);

		for (i = 0; i < segs->num; i++)
			prep_size += segs->segs[i];
	}

	desc->data = vmalloc(prep_size);
	if (!desc->data)
		return -ENOMEM;

	desc->size = prep_size;
	desc->next = desc->data;

	return 0;
}

static u8 *rtw_fwcd_next(struct rtw_dev *rtwdev, u32 item, u32 size)
{
	struct rtw_fwcd_desc *desc = &rtwdev->fw.fwcd_desc;
	struct rtw_fwcd_hdr *hdr;
	u8 *next;

	if (!desc->data) {
		rtw_dbg(rtwdev, RTW_DBG_FW, "fwcd isn't prepared successfully\n");
		return NULL;
	}

	next = desc->next + sizeof(struct rtw_fwcd_hdr);
	if (next - desc->data + size > desc->size) {
		rtw_dbg(rtwdev, RTW_DBG_FW, "fwcd isn't prepared enough\n");
		return NULL;
	}

	hdr = (struct rtw_fwcd_hdr *)(desc->next);
	hdr->item = item;
	hdr->size = size;
	hdr->padding1 = 0x01234567;
	hdr->padding2 = 0x89abcdef;
	desc->next = next + size;

	return next;
}

static void rtw_fwcd_dump(struct rtw_dev *rtwdev)
{
	struct rtw_fwcd_desc *desc = &rtwdev->fw.fwcd_desc;

	rtw_dbg(rtwdev, RTW_DBG_FW, "dump fwcd\n");

	/* Data will be freed after lifetime of device coredump. After calling
	 * dev_coredump, data is supposed to be handled by the device coredump
	 * framework. Note that a new dump will be discarded if a previous one
	 * hasn't been released yet.
	 */
	dev_coredumpv(rtwdev->dev, desc->data, desc->size, GFP_KERNEL);
}

static void rtw_fwcd_free(struct rtw_dev *rtwdev, bool free_self)
{
	struct rtw_fwcd_desc *desc = &rtwdev->fw.fwcd_desc;

	if (free_self) {
		rtw_dbg(rtwdev, RTW_DBG_FW, "free fwcd by self\n");
		vfree(desc->data);
	}

	desc->data = NULL;
	desc->next = NULL;
}

static int rtw_fw_dump_crash_log(struct rtw_dev *rtwdev)
{
	u32 size = rtwdev->chip->fw_rxff_size;
	u32 *buf;
	u8 seq;

	buf = (u32 *)rtw_fwcd_next(rtwdev, RTW_FWCD_TLV, size);
	if (!buf)
		return -ENOMEM;

	if (rtw_fw_dump_fifo(rtwdev, RTW_FW_FIFO_SEL_RXBUF_FW, 0, size, buf)) {
		rtw_dbg(rtwdev, RTW_DBG_FW, "dump fw fifo fail\n");
		return -EINVAL;
	}

	if (GET_FW_DUMP_LEN(buf) == 0) {
		rtw_dbg(rtwdev, RTW_DBG_FW, "fw crash dump's length is 0\n");
		return -EINVAL;
	}

	seq = GET_FW_DUMP_SEQ(buf);
	if (seq > 0) {
		rtw_dbg(rtwdev, RTW_DBG_FW,
			"fw crash dump's seq is wrong: %d\n", seq);
		return -EINVAL;
	}

	return 0;
}

int rtw_dump_fw(struct rtw_dev *rtwdev, const u32 ocp_src, u32 size,
		u32 fwcd_item)
{
	u32 rxff = rtwdev->chip->fw_rxff_size;
	u32 dump_size, done_size = 0;
	u8 *buf;
	int ret;

	buf = rtw_fwcd_next(rtwdev, fwcd_item, size);
	if (!buf)
		return -ENOMEM;

	while (size) {
		dump_size = size > rxff ? rxff : size;

		ret = rtw_ddma_to_fw_fifo(rtwdev, ocp_src + done_size,
					  dump_size);
		if (ret) {
			rtw_err(rtwdev,
				"ddma fw 0x%x [+0x%x] to fw fifo fail\n",
				ocp_src, done_size);
			return ret;
		}

		ret = rtw_fw_dump_fifo(rtwdev, RTW_FW_FIFO_SEL_RXBUF_FW, 0,
				       dump_size, (u32 *)(buf + done_size));
		if (ret) {
			rtw_err(rtwdev,
				"dump fw 0x%x [+0x%x] from fw fifo fail\n",
				ocp_src, done_size);
			return ret;
		}

		size -= dump_size;
		done_size += dump_size;
	}

	return 0;
}
EXPORT_SYMBOL(rtw_dump_fw);

int rtw_dump_reg(struct rtw_dev *rtwdev, const u32 addr, const u32 size)
{
	u8 *buf;
	u32 i;

	if (addr & 0x3) {
		WARN(1, "should be 4-byte aligned, addr = 0x%08x\n", addr);
		return -EINVAL;
	}

	buf = rtw_fwcd_next(rtwdev, RTW_FWCD_REG, size);
	if (!buf)
		return -ENOMEM;

	for (i = 0; i < size; i += 4)
		*(u32 *)(buf + i) = rtw_read32(rtwdev, addr + i);

	return 0;
}
EXPORT_SYMBOL(rtw_dump_reg);

void rtw_vif_assoc_changed(struct rtw_vif *rtwvif,
			   struct ieee80211_bss_conf *conf)
{
	if (conf && conf->assoc) {
		rtwvif->aid = conf->aid;
		rtwvif->net_type = RTW_NET_MGD_LINKED;
	} else {
		rtwvif->aid = 0;
		rtwvif->net_type = RTW_NET_NO_LINK;
	}
}

static void rtw_reset_key_iter(struct ieee80211_hw *hw,
			       struct ieee80211_vif *vif,
			       struct ieee80211_sta *sta,
			       struct ieee80211_key_conf *key,
			       void *data)
{
	struct rtw_dev *rtwdev = (struct rtw_dev *)data;
	struct rtw_sec_desc *sec = &rtwdev->sec;

	rtw_sec_clear_cam(rtwdev, sec, key->hw_key_idx);
}

static void rtw_reset_sta_iter(void *data, struct ieee80211_sta *sta)
{
	struct rtw_dev *rtwdev = (struct rtw_dev *)data;

	if (rtwdev->sta_cnt == 0) {
		rtw_warn(rtwdev, "sta count before reset should not be 0\n");
		return;
	}
	rtw_sta_remove(rtwdev, sta, false);
}

static void rtw_reset_vif_iter(void *data, u8 *mac, struct ieee80211_vif *vif)
{
	struct rtw_dev *rtwdev = (struct rtw_dev *)data;
	struct rtw_vif *rtwvif = (struct rtw_vif *)vif->drv_priv;

	rtw_bf_disassoc(rtwdev, vif, NULL);
	rtw_vif_assoc_changed(rtwvif, NULL);
	rtw_txq_cleanup(rtwdev, vif->txq);
}

void rtw_fw_recovery(struct rtw_dev *rtwdev)
{
	if (!test_bit(RTW_FLAG_RESTARTING, rtwdev->flags))
		ieee80211_queue_work(rtwdev->hw, &rtwdev->fw_recovery_work);
}

static void __fw_recovery_work(struct rtw_dev *rtwdev)
{
	int ret = 0;

	set_bit(RTW_FLAG_RESTARTING, rtwdev->flags);

	ret = rtw_fwcd_prep(rtwdev);
	if (ret)
		goto free;
	ret = rtw_fw_dump_crash_log(rtwdev);
	if (ret)
		goto free;
	ret = rtw_chip_dump_fw_crash(rtwdev);
	if (ret)
		goto free;

	rtw_fwcd_dump(rtwdev);
free:
	rtw_fwcd_free(rtwdev, !!ret);
	rtw_write8(rtwdev, REG_MCU_TST_CFG, 0);

	WARN(1, "firmware crash, start reset and recover\n");

	rcu_read_lock();
	rtw_iterate_keys_rcu(rtwdev, NULL, rtw_reset_key_iter, rtwdev);
	rcu_read_unlock();
	rtw_iterate_stas_atomic(rtwdev, rtw_reset_sta_iter, rtwdev);
	rtw_iterate_vifs_atomic(rtwdev, rtw_reset_vif_iter, rtwdev);
	rtw_enter_ips(rtwdev);
}

static void rtw_fw_recovery_work(struct work_struct *work)
{
	struct rtw_dev *rtwdev = container_of(work, struct rtw_dev,
					      fw_recovery_work);

	mutex_lock(&rtwdev->mutex);
	__fw_recovery_work(rtwdev);
	mutex_unlock(&rtwdev->mutex);

	ieee80211_restart_hw(rtwdev->hw);
}

>>>>>>> 7d2a07b7
struct rtw_txq_ba_iter_data {
};

static void rtw_txq_ba_iter(void *data, struct ieee80211_sta *sta)
{
	struct rtw_sta_info *si = (struct rtw_sta_info *)sta->drv_priv;
	int ret;
	u8 tid;

	tid = find_first_bit(si->tid_ba, IEEE80211_NUM_TIDS);
	while (tid != IEEE80211_NUM_TIDS) {
		clear_bit(tid, si->tid_ba);
		ret = ieee80211_start_tx_ba_session(sta, tid, 0);
		if (ret == -EINVAL) {
			struct ieee80211_txq *txq;
			struct rtw_txq *rtwtxq;

			txq = sta->txq[tid];
			rtwtxq = (struct rtw_txq *)txq->drv_priv;
			set_bit(RTW_TXQ_BLOCK_BA, &rtwtxq->flags);
		}

		tid = find_first_bit(si->tid_ba, IEEE80211_NUM_TIDS);
	}
}

static void rtw_txq_ba_work(struct work_struct *work)
{
	struct rtw_dev *rtwdev = container_of(work, struct rtw_dev, ba_work);
	struct rtw_txq_ba_iter_data data;

	rtw_iterate_stas_atomic(rtwdev, rtw_txq_ba_iter, &data);
}

void rtw_get_channel_params(struct cfg80211_chan_def *chandef,
			    struct rtw_channel_params *chan_params)
{
	struct ieee80211_channel *channel = chandef->chan;
	enum nl80211_chan_width width = chandef->width;
	u8 *cch_by_bw = chan_params->cch_by_bw;
	u32 primary_freq, center_freq;
	u8 center_chan;
	u8 bandwidth = RTW_CHANNEL_WIDTH_20;
	u8 primary_chan_idx = 0;
	u8 i;

	center_chan = channel->hw_value;
	primary_freq = channel->center_freq;
	center_freq = chandef->center_freq1;

	/* assign the center channel used while 20M bw is selected */
	cch_by_bw[RTW_CHANNEL_WIDTH_20] = channel->hw_value;

	switch (width) {
	case NL80211_CHAN_WIDTH_20_NOHT:
	case NL80211_CHAN_WIDTH_20:
		bandwidth = RTW_CHANNEL_WIDTH_20;
		primary_chan_idx = RTW_SC_DONT_CARE;
		break;
	case NL80211_CHAN_WIDTH_40:
		bandwidth = RTW_CHANNEL_WIDTH_40;
		if (primary_freq > center_freq) {
			primary_chan_idx = RTW_SC_20_UPPER;
			center_chan -= 2;
		} else {
			primary_chan_idx = RTW_SC_20_LOWER;
			center_chan += 2;
		}
		break;
	case NL80211_CHAN_WIDTH_80:
		bandwidth = RTW_CHANNEL_WIDTH_80;
		if (primary_freq > center_freq) {
			if (primary_freq - center_freq == 10) {
				primary_chan_idx = RTW_SC_20_UPPER;
				center_chan -= 2;
			} else {
				primary_chan_idx = RTW_SC_20_UPMOST;
				center_chan -= 6;
			}
			/* assign the center channel used
			 * while 40M bw is selected
			 */
			cch_by_bw[RTW_CHANNEL_WIDTH_40] = center_chan + 4;
		} else {
			if (center_freq - primary_freq == 10) {
				primary_chan_idx = RTW_SC_20_LOWER;
				center_chan += 2;
			} else {
				primary_chan_idx = RTW_SC_20_LOWEST;
				center_chan += 6;
			}
			/* assign the center channel used
			 * while 40M bw is selected
			 */
			cch_by_bw[RTW_CHANNEL_WIDTH_40] = center_chan - 4;
		}
		break;
	default:
		center_chan = 0;
		break;
	}

	chan_params->center_chan = center_chan;
	chan_params->bandwidth = bandwidth;
	chan_params->primary_chan_idx = primary_chan_idx;

	/* assign the center channel used while current bw is selected */
	cch_by_bw[bandwidth] = center_chan;

	for (i = bandwidth + 1; i <= RTW_MAX_CHANNEL_WIDTH; i++)
		cch_by_bw[i] = 0;
}

void rtw_set_channel(struct rtw_dev *rtwdev)
{
	struct ieee80211_hw *hw = rtwdev->hw;
	struct rtw_hal *hal = &rtwdev->hal;
	struct rtw_chip_info *chip = rtwdev->chip;
	struct rtw_channel_params ch_param;
	u8 center_chan, bandwidth, primary_chan_idx;
	u8 i;

	rtw_get_channel_params(&hw->conf.chandef, &ch_param);
	if (WARN(ch_param.center_chan == 0, "Invalid channel\n"))
		return;

	center_chan = ch_param.center_chan;
	bandwidth = ch_param.bandwidth;
	primary_chan_idx = ch_param.primary_chan_idx;

	hal->current_band_width = bandwidth;
	hal->current_channel = center_chan;
	hal->current_band_type = center_chan > 14 ? RTW_BAND_5G : RTW_BAND_2G;

	for (i = RTW_CHANNEL_WIDTH_20; i <= RTW_MAX_CHANNEL_WIDTH; i++)
		hal->cch_by_bw[i] = ch_param.cch_by_bw[i];

	chip->ops->set_channel(rtwdev, center_chan, bandwidth, primary_chan_idx);

	if (hal->current_band_type == RTW_BAND_5G) {
		rtw_coex_switchband_notify(rtwdev, COEX_SWITCH_TO_5G);
	} else {
		if (test_bit(RTW_FLAG_SCANNING, rtwdev->flags))
			rtw_coex_switchband_notify(rtwdev, COEX_SWITCH_TO_24G);
		else
			rtw_coex_switchband_notify(rtwdev, COEX_SWITCH_TO_24G_NOFORSCAN);
	}

	rtw_phy_set_tx_power_level(rtwdev, center_chan);

	/* if the channel isn't set for scanning, we will do RF calibration
	 * in ieee80211_ops::mgd_prepare_tx(). Performing the calibration
	 * during scanning on each channel takes too long.
	 */
	if (!test_bit(RTW_FLAG_SCANNING, rtwdev->flags))
		rtwdev->need_rfk = true;
}

void rtw_chip_prepare_tx(struct rtw_dev *rtwdev)
{
	struct rtw_chip_info *chip = rtwdev->chip;

	if (rtwdev->need_rfk) {
		rtwdev->need_rfk = false;
		chip->ops->phy_calibration(rtwdev);
	}
}

static void rtw_vif_write_addr(struct rtw_dev *rtwdev, u32 start, u8 *addr)
{
	int i;

	for (i = 0; i < ETH_ALEN; i++)
		rtw_write8(rtwdev, start + i, addr[i]);
}

void rtw_vif_port_config(struct rtw_dev *rtwdev,
			 struct rtw_vif *rtwvif,
			 u32 config)
{
	u32 addr, mask;

	if (config & PORT_SET_MAC_ADDR) {
		addr = rtwvif->conf->mac_addr.addr;
		rtw_vif_write_addr(rtwdev, addr, rtwvif->mac_addr);
	}
	if (config & PORT_SET_BSSID) {
		addr = rtwvif->conf->bssid.addr;
		rtw_vif_write_addr(rtwdev, addr, rtwvif->bssid);
	}
	if (config & PORT_SET_NET_TYPE) {
		addr = rtwvif->conf->net_type.addr;
		mask = rtwvif->conf->net_type.mask;
		rtw_write32_mask(rtwdev, addr, mask, rtwvif->net_type);
	}
	if (config & PORT_SET_AID) {
		addr = rtwvif->conf->aid.addr;
		mask = rtwvif->conf->aid.mask;
		rtw_write32_mask(rtwdev, addr, mask, rtwvif->aid);
	}
	if (config & PORT_SET_BCN_CTRL) {
		addr = rtwvif->conf->bcn_ctrl.addr;
		mask = rtwvif->conf->bcn_ctrl.mask;
		rtw_write8_mask(rtwdev, addr, mask, rtwvif->bcn_ctrl);
	}
}

static u8 hw_bw_cap_to_bitamp(u8 bw_cap)
{
	u8 bw = 0;

	switch (bw_cap) {
	case EFUSE_HW_CAP_IGNORE:
	case EFUSE_HW_CAP_SUPP_BW80:
		bw |= BIT(RTW_CHANNEL_WIDTH_80);
		fallthrough;
	case EFUSE_HW_CAP_SUPP_BW40:
		bw |= BIT(RTW_CHANNEL_WIDTH_40);
		fallthrough;
	default:
		bw |= BIT(RTW_CHANNEL_WIDTH_20);
		break;
	}

	return bw;
}

static void rtw_hw_config_rf_ant_num(struct rtw_dev *rtwdev, u8 hw_ant_num)
{
	struct rtw_hal *hal = &rtwdev->hal;
	struct rtw_chip_info *chip = rtwdev->chip;

	if (hw_ant_num == EFUSE_HW_CAP_IGNORE ||
	    hw_ant_num >= hal->rf_path_num)
		return;

	switch (hw_ant_num) {
	case 1:
		hal->rf_type = RF_1T1R;
		hal->rf_path_num = 1;
		if (!chip->fix_rf_phy_num)
			hal->rf_phy_num = hal->rf_path_num;
		hal->antenna_tx = BB_PATH_A;
		hal->antenna_rx = BB_PATH_A;
		break;
	default:
		WARN(1, "invalid hw configuration from efuse\n");
		break;
	}
}

static u64 get_vht_ra_mask(struct ieee80211_sta *sta)
{
	u64 ra_mask = 0;
	u16 mcs_map = le16_to_cpu(sta->vht_cap.vht_mcs.rx_mcs_map);
	u8 vht_mcs_cap;
	int i, nss;

	/* 4SS, every two bits for MCS7/8/9 */
	for (i = 0, nss = 12; i < 4; i++, mcs_map >>= 2, nss += 10) {
		vht_mcs_cap = mcs_map & 0x3;
		switch (vht_mcs_cap) {
		case 2: /* MCS9 */
			ra_mask |= 0x3ffULL << nss;
			break;
		case 1: /* MCS8 */
			ra_mask |= 0x1ffULL << nss;
			break;
		case 0: /* MCS7 */
			ra_mask |= 0x0ffULL << nss;
			break;
		default:
			break;
		}
	}

	return ra_mask;
}

static u8 get_rate_id(u8 wireless_set, enum rtw_bandwidth bw_mode, u8 tx_num)
{
	u8 rate_id = 0;

	switch (wireless_set) {
	case WIRELESS_CCK:
		rate_id = RTW_RATEID_B_20M;
		break;
	case WIRELESS_OFDM:
		rate_id = RTW_RATEID_G;
		break;
	case WIRELESS_CCK | WIRELESS_OFDM:
		rate_id = RTW_RATEID_BG;
		break;
	case WIRELESS_OFDM | WIRELESS_HT:
		if (tx_num == 1)
			rate_id = RTW_RATEID_GN_N1SS;
		else if (tx_num == 2)
			rate_id = RTW_RATEID_GN_N2SS;
		else if (tx_num == 3)
			rate_id = RTW_RATEID_ARFR5_N_3SS;
		break;
	case WIRELESS_CCK | WIRELESS_OFDM | WIRELESS_HT:
		if (bw_mode == RTW_CHANNEL_WIDTH_40) {
			if (tx_num == 1)
				rate_id = RTW_RATEID_BGN_40M_1SS;
			else if (tx_num == 2)
				rate_id = RTW_RATEID_BGN_40M_2SS;
			else if (tx_num == 3)
				rate_id = RTW_RATEID_ARFR5_N_3SS;
			else if (tx_num == 4)
				rate_id = RTW_RATEID_ARFR7_N_4SS;
		} else {
			if (tx_num == 1)
				rate_id = RTW_RATEID_BGN_20M_1SS;
			else if (tx_num == 2)
				rate_id = RTW_RATEID_BGN_20M_2SS;
			else if (tx_num == 3)
				rate_id = RTW_RATEID_ARFR5_N_3SS;
			else if (tx_num == 4)
				rate_id = RTW_RATEID_ARFR7_N_4SS;
		}
		break;
	case WIRELESS_OFDM | WIRELESS_VHT:
		if (tx_num == 1)
			rate_id = RTW_RATEID_ARFR1_AC_1SS;
		else if (tx_num == 2)
			rate_id = RTW_RATEID_ARFR0_AC_2SS;
		else if (tx_num == 3)
			rate_id = RTW_RATEID_ARFR4_AC_3SS;
		else if (tx_num == 4)
			rate_id = RTW_RATEID_ARFR6_AC_4SS;
		break;
	case WIRELESS_CCK | WIRELESS_OFDM | WIRELESS_VHT:
		if (bw_mode >= RTW_CHANNEL_WIDTH_80) {
			if (tx_num == 1)
				rate_id = RTW_RATEID_ARFR1_AC_1SS;
			else if (tx_num == 2)
				rate_id = RTW_RATEID_ARFR0_AC_2SS;
			else if (tx_num == 3)
				rate_id = RTW_RATEID_ARFR4_AC_3SS;
			else if (tx_num == 4)
				rate_id = RTW_RATEID_ARFR6_AC_4SS;
		} else {
			if (tx_num == 1)
				rate_id = RTW_RATEID_ARFR2_AC_2G_1SS;
			else if (tx_num == 2)
				rate_id = RTW_RATEID_ARFR3_AC_2G_2SS;
			else if (tx_num == 3)
				rate_id = RTW_RATEID_ARFR4_AC_3SS;
			else if (tx_num == 4)
				rate_id = RTW_RATEID_ARFR6_AC_4SS;
		}
		break;
	default:
		break;
	}

	return rate_id;
}

#define RA_MASK_CCK_RATES	0x0000f
#define RA_MASK_OFDM_RATES	0x00ff0
#define RA_MASK_HT_RATES_1SS	(0xff000ULL << 0)
#define RA_MASK_HT_RATES_2SS	(0xff000ULL << 8)
#define RA_MASK_HT_RATES_3SS	(0xff000ULL << 16)
#define RA_MASK_HT_RATES	(RA_MASK_HT_RATES_1SS | \
				 RA_MASK_HT_RATES_2SS | \
				 RA_MASK_HT_RATES_3SS)
#define RA_MASK_VHT_RATES_1SS	(0x3ff000ULL << 0)
#define RA_MASK_VHT_RATES_2SS	(0x3ff000ULL << 10)
#define RA_MASK_VHT_RATES_3SS	(0x3ff000ULL << 20)
#define RA_MASK_VHT_RATES	(RA_MASK_VHT_RATES_1SS | \
				 RA_MASK_VHT_RATES_2SS | \
				 RA_MASK_VHT_RATES_3SS)
#define RA_MASK_CCK_IN_HT	0x00005
#define RA_MASK_CCK_IN_VHT	0x00005
#define RA_MASK_OFDM_IN_VHT	0x00010
#define RA_MASK_OFDM_IN_HT_2G	0x00010
#define RA_MASK_OFDM_IN_HT_5G	0x00030

static u64 rtw_update_rate_mask(struct rtw_dev *rtwdev,
				struct rtw_sta_info *si,
				u64 ra_mask, bool is_vht_enable,
				u8 wireless_set)
{
	struct rtw_hal *hal = &rtwdev->hal;
	const struct cfg80211_bitrate_mask *mask = si->mask;
	u64 cfg_mask = GENMASK_ULL(63, 0);
	u8 rssi_level, band;

	if (wireless_set != WIRELESS_CCK) {
		rssi_level = si->rssi_level;
		if (rssi_level == 0)
			ra_mask &= 0xffffffffffffffffULL;
		else if (rssi_level == 1)
			ra_mask &= 0xfffffffffffffff0ULL;
		else if (rssi_level == 2)
			ra_mask &= 0xffffffffffffefe0ULL;
		else if (rssi_level == 3)
			ra_mask &= 0xffffffffffffcfc0ULL;
		else if (rssi_level == 4)
			ra_mask &= 0xffffffffffff8f80ULL;
		else if (rssi_level >= 5)
			ra_mask &= 0xffffffffffff0f00ULL;
	}

	if (!si->use_cfg_mask)
		return ra_mask;

	band = hal->current_band_type;
	if (band == RTW_BAND_2G) {
		band = NL80211_BAND_2GHZ;
		cfg_mask = mask->control[band].legacy;
	} else if (band == RTW_BAND_5G) {
		band = NL80211_BAND_5GHZ;
		cfg_mask = u64_encode_bits(mask->control[band].legacy,
					   RA_MASK_OFDM_RATES);
	}

	if (!is_vht_enable) {
		if (ra_mask & RA_MASK_HT_RATES_1SS)
			cfg_mask |= u64_encode_bits(mask->control[band].ht_mcs[0],
						    RA_MASK_HT_RATES_1SS);
		if (ra_mask & RA_MASK_HT_RATES_2SS)
			cfg_mask |= u64_encode_bits(mask->control[band].ht_mcs[1],
						    RA_MASK_HT_RATES_2SS);
	} else {
		if (ra_mask & RA_MASK_VHT_RATES_1SS)
			cfg_mask |= u64_encode_bits(mask->control[band].vht_mcs[0],
						    RA_MASK_VHT_RATES_1SS);
		if (ra_mask & RA_MASK_VHT_RATES_2SS)
			cfg_mask |= u64_encode_bits(mask->control[band].vht_mcs[1],
						    RA_MASK_VHT_RATES_2SS);
	}

	ra_mask &= cfg_mask;

	return ra_mask;
}

void rtw_update_sta_info(struct rtw_dev *rtwdev, struct rtw_sta_info *si)
{
	struct rtw_dm_info *dm_info = &rtwdev->dm_info;
	struct ieee80211_sta *sta = si->sta;
	struct rtw_efuse *efuse = &rtwdev->efuse;
	struct rtw_hal *hal = &rtwdev->hal;
	u8 wireless_set;
	u8 bw_mode;
	u8 rate_id;
	u8 rf_type = RF_1T1R;
	u8 stbc_en = 0;
	u8 ldpc_en = 0;
	u8 tx_num = 1;
	u64 ra_mask = 0;
	bool is_vht_enable = false;
	bool is_support_sgi = false;

	if (sta->vht_cap.vht_supported) {
		is_vht_enable = true;
		ra_mask |= get_vht_ra_mask(sta);
		if (sta->vht_cap.cap & IEEE80211_VHT_CAP_RXSTBC_MASK)
			stbc_en = VHT_STBC_EN;
		if (sta->vht_cap.cap & IEEE80211_VHT_CAP_RXLDPC)
			ldpc_en = VHT_LDPC_EN;
	} else if (sta->ht_cap.ht_supported) {
		ra_mask |= (sta->ht_cap.mcs.rx_mask[1] << 20) |
			   (sta->ht_cap.mcs.rx_mask[0] << 12);
		if (sta->ht_cap.cap & IEEE80211_HT_CAP_RX_STBC)
			stbc_en = HT_STBC_EN;
		if (sta->ht_cap.cap & IEEE80211_HT_CAP_LDPC_CODING)
			ldpc_en = HT_LDPC_EN;
	}

	if (efuse->hw_cap.nss == 1)
		ra_mask &= RA_MASK_VHT_RATES_1SS | RA_MASK_HT_RATES_1SS;

	if (hal->current_band_type == RTW_BAND_5G) {
		ra_mask |= (u64)sta->supp_rates[NL80211_BAND_5GHZ] << 4;
		if (sta->vht_cap.vht_supported) {
			ra_mask &= RA_MASK_VHT_RATES | RA_MASK_OFDM_IN_VHT;
			wireless_set = WIRELESS_OFDM | WIRELESS_VHT;
		} else if (sta->ht_cap.ht_supported) {
			ra_mask &= RA_MASK_HT_RATES | RA_MASK_OFDM_IN_HT_5G;
			wireless_set = WIRELESS_OFDM | WIRELESS_HT;
		} else {
			wireless_set = WIRELESS_OFDM;
		}
		dm_info->rrsr_val_init = RRSR_INIT_5G;
	} else if (hal->current_band_type == RTW_BAND_2G) {
		ra_mask |= sta->supp_rates[NL80211_BAND_2GHZ];
		if (sta->vht_cap.vht_supported) {
			ra_mask &= RA_MASK_VHT_RATES | RA_MASK_CCK_IN_VHT |
				   RA_MASK_OFDM_IN_VHT;
			wireless_set = WIRELESS_CCK | WIRELESS_OFDM |
				       WIRELESS_HT | WIRELESS_VHT;
		} else if (sta->ht_cap.ht_supported) {
			ra_mask &= RA_MASK_HT_RATES | RA_MASK_CCK_IN_HT |
				   RA_MASK_OFDM_IN_HT_2G;
			wireless_set = WIRELESS_CCK | WIRELESS_OFDM |
				       WIRELESS_HT;
		} else if (sta->supp_rates[0] <= 0xf) {
			wireless_set = WIRELESS_CCK;
		} else {
			wireless_set = WIRELESS_CCK | WIRELESS_OFDM;
		}
		dm_info->rrsr_val_init = RRSR_INIT_2G;
	} else {
		rtw_err(rtwdev, "Unknown band type\n");
		wireless_set = 0;
	}

	switch (sta->bandwidth) {
	case IEEE80211_STA_RX_BW_80:
		bw_mode = RTW_CHANNEL_WIDTH_80;
		is_support_sgi = sta->vht_cap.vht_supported &&
				 (sta->vht_cap.cap & IEEE80211_VHT_CAP_SHORT_GI_80);
		break;
	case IEEE80211_STA_RX_BW_40:
		bw_mode = RTW_CHANNEL_WIDTH_40;
		is_support_sgi = sta->ht_cap.ht_supported &&
				 (sta->ht_cap.cap & IEEE80211_HT_CAP_SGI_40);
		break;
	default:
		bw_mode = RTW_CHANNEL_WIDTH_20;
		is_support_sgi = sta->ht_cap.ht_supported &&
				 (sta->ht_cap.cap & IEEE80211_HT_CAP_SGI_20);
		break;
	}

	if (sta->vht_cap.vht_supported && ra_mask & 0xffc00000) {
		tx_num = 2;
		rf_type = RF_2T2R;
	} else if (sta->ht_cap.ht_supported && ra_mask & 0xfff00000) {
		tx_num = 2;
		rf_type = RF_2T2R;
	}

	rate_id = get_rate_id(wireless_set, bw_mode, tx_num);

	ra_mask = rtw_update_rate_mask(rtwdev, si, ra_mask, is_vht_enable,
				       wireless_set);

	si->bw_mode = bw_mode;
	si->stbc_en = stbc_en;
	si->ldpc_en = ldpc_en;
	si->rf_type = rf_type;
	si->wireless_set = wireless_set;
	si->sgi_enable = is_support_sgi;
	si->vht_enable = is_vht_enable;
	si->ra_mask = ra_mask;
	si->rate_id = rate_id;

	rtw_fw_send_ra_info(rtwdev, si);
}

static int rtw_wait_firmware_completion(struct rtw_dev *rtwdev)
{
	struct rtw_chip_info *chip = rtwdev->chip;
	struct rtw_fw_state *fw;

	fw = &rtwdev->fw;
	wait_for_completion(&fw->completion);
	if (!fw->firmware)
		return -EINVAL;

	if (chip->wow_fw_name) {
		fw = &rtwdev->wow_fw;
		wait_for_completion(&fw->completion);
		if (!fw->firmware)
			return -EINVAL;
	}

	return 0;
}

<<<<<<< HEAD
=======
static enum rtw_lps_deep_mode rtw_update_lps_deep_mode(struct rtw_dev *rtwdev,
						       struct rtw_fw_state *fw)
{
	struct rtw_chip_info *chip = rtwdev->chip;

	if (rtw_disable_lps_deep_mode || !chip->lps_deep_mode_supported ||
	    !fw->feature)
		return LPS_DEEP_MODE_NONE;

	if ((chip->lps_deep_mode_supported & BIT(LPS_DEEP_MODE_PG)) &&
	    rtw_fw_feature_check(fw, FW_FEATURE_PG))
		return LPS_DEEP_MODE_PG;

	if ((chip->lps_deep_mode_supported & BIT(LPS_DEEP_MODE_LCLK)) &&
	    rtw_fw_feature_check(fw, FW_FEATURE_LCLK))
		return LPS_DEEP_MODE_LCLK;

	return LPS_DEEP_MODE_NONE;
}

>>>>>>> 7d2a07b7
static int rtw_power_on(struct rtw_dev *rtwdev)
{
	struct rtw_chip_info *chip = rtwdev->chip;
	struct rtw_fw_state *fw = &rtwdev->fw;
	bool wifi_only;
	int ret;

	ret = rtw_hci_setup(rtwdev);
	if (ret) {
		rtw_err(rtwdev, "failed to setup hci\n");
		goto err;
	}

	/* power on MAC before firmware downloaded */
	ret = rtw_mac_power_on(rtwdev);
	if (ret) {
		rtw_err(rtwdev, "failed to power on mac\n");
		goto err;
	}

	ret = rtw_wait_firmware_completion(rtwdev);
	if (ret) {
		rtw_err(rtwdev, "failed to wait firmware completion\n");
		goto err_off;
	}

	ret = rtw_download_firmware(rtwdev, fw);
	if (ret) {
		rtw_err(rtwdev, "failed to download firmware\n");
		goto err_off;
	}

	/* config mac after firmware downloaded */
	ret = rtw_mac_init(rtwdev);
	if (ret) {
		rtw_err(rtwdev, "failed to configure mac\n");
		goto err_off;
	}

	chip->ops->phy_set_param(rtwdev);

	ret = rtw_hci_start(rtwdev);
	if (ret) {
		rtw_err(rtwdev, "failed to start hci\n");
		goto err_off;
	}

	/* send H2C after HCI has started */
	rtw_fw_send_general_info(rtwdev);
	rtw_fw_send_phydm_info(rtwdev);

	wifi_only = !rtwdev->efuse.btcoex;
	rtw_coex_power_on_setting(rtwdev);
	rtw_coex_init_hw_config(rtwdev, wifi_only);

	return 0;

err_off:
	rtw_mac_power_off(rtwdev);

err:
	return ret;
}

void rtw_core_fw_scan_notify(struct rtw_dev *rtwdev, bool start)
{
	if (!rtw_fw_feature_check(&rtwdev->fw, FW_FEATURE_NOTIFY_SCAN))
		return;

	if (start) {
		rtw_fw_scan_notify(rtwdev, true);
	} else {
		reinit_completion(&rtwdev->fw_scan_density);
		rtw_fw_scan_notify(rtwdev, false);
		if (!wait_for_completion_timeout(&rtwdev->fw_scan_density,
						 SCAN_NOTIFY_TIMEOUT))
			rtw_warn(rtwdev, "firmware failed to report density after scan\n");
	}
}

int rtw_core_start(struct rtw_dev *rtwdev)
{
	int ret;

	ret = rtw_power_on(rtwdev);
	if (ret)
		return ret;

	rtw_sec_enable_sec_engine(rtwdev);

	rtwdev->lps_conf.deep_mode = rtw_update_lps_deep_mode(rtwdev, &rtwdev->fw);
	rtwdev->lps_conf.wow_deep_mode = rtw_update_lps_deep_mode(rtwdev, &rtwdev->wow_fw);

	/* rcr reset after powered on */
	rtw_write32(rtwdev, REG_RCR, rtwdev->hal.rcr);

	ieee80211_queue_delayed_work(rtwdev->hw, &rtwdev->watch_dog_work,
				     RTW_WATCH_DOG_DELAY_TIME);

	set_bit(RTW_FLAG_RUNNING, rtwdev->flags);

	return 0;
}

static void rtw_power_off(struct rtw_dev *rtwdev)
{
	rtw_hci_stop(rtwdev);
<<<<<<< HEAD
=======
	rtw_coex_power_off_setting(rtwdev);
>>>>>>> 7d2a07b7
	rtw_mac_power_off(rtwdev);
}

void rtw_core_stop(struct rtw_dev *rtwdev)
{
	struct rtw_coex *coex = &rtwdev->coex;

	clear_bit(RTW_FLAG_RUNNING, rtwdev->flags);
	clear_bit(RTW_FLAG_FW_RUNNING, rtwdev->flags);
<<<<<<< HEAD

	mutex_unlock(&rtwdev->mutex);

=======

	mutex_unlock(&rtwdev->mutex);

>>>>>>> 7d2a07b7
	cancel_work_sync(&rtwdev->c2h_work);
	cancel_delayed_work_sync(&rtwdev->watch_dog_work);
	cancel_delayed_work_sync(&coex->bt_relink_work);
	cancel_delayed_work_sync(&coex->bt_reenable_work);
	cancel_delayed_work_sync(&coex->defreeze_work);
	cancel_delayed_work_sync(&coex->wl_remain_work);
	cancel_delayed_work_sync(&coex->bt_remain_work);
<<<<<<< HEAD
=======
	cancel_delayed_work_sync(&coex->wl_connecting_work);
	cancel_delayed_work_sync(&coex->bt_multi_link_remain_work);
	cancel_delayed_work_sync(&coex->wl_ccklock_work);
>>>>>>> 7d2a07b7

	mutex_lock(&rtwdev->mutex);

	rtw_power_off(rtwdev);
}

static void rtw_init_ht_cap(struct rtw_dev *rtwdev,
			    struct ieee80211_sta_ht_cap *ht_cap)
{
	struct rtw_efuse *efuse = &rtwdev->efuse;

	ht_cap->ht_supported = true;
	ht_cap->cap = 0;
	ht_cap->cap |= IEEE80211_HT_CAP_SGI_20 |
			IEEE80211_HT_CAP_MAX_AMSDU |
			(1 << IEEE80211_HT_CAP_RX_STBC_SHIFT);

	if (rtw_chip_has_rx_ldpc(rtwdev))
		ht_cap->cap |= IEEE80211_HT_CAP_LDPC_CODING;

	if (efuse->hw_cap.bw & BIT(RTW_CHANNEL_WIDTH_40))
		ht_cap->cap |= IEEE80211_HT_CAP_SUP_WIDTH_20_40 |
				IEEE80211_HT_CAP_DSSSCCK40 |
				IEEE80211_HT_CAP_SGI_40;
	ht_cap->ampdu_factor = IEEE80211_HT_MAX_AMPDU_64K;
	ht_cap->ampdu_density = IEEE80211_HT_MPDU_DENSITY_16;
	ht_cap->mcs.tx_params = IEEE80211_HT_MCS_TX_DEFINED;
	if (efuse->hw_cap.nss > 1) {
		ht_cap->mcs.rx_mask[0] = 0xFF;
		ht_cap->mcs.rx_mask[1] = 0xFF;
		ht_cap->mcs.rx_mask[4] = 0x01;
		ht_cap->mcs.rx_highest = cpu_to_le16(300);
	} else {
		ht_cap->mcs.rx_mask[0] = 0xFF;
		ht_cap->mcs.rx_mask[1] = 0x00;
		ht_cap->mcs.rx_mask[4] = 0x01;
		ht_cap->mcs.rx_highest = cpu_to_le16(150);
	}
}

static void rtw_init_vht_cap(struct rtw_dev *rtwdev,
			     struct ieee80211_sta_vht_cap *vht_cap)
{
	struct rtw_efuse *efuse = &rtwdev->efuse;
	u16 mcs_map;
	__le16 highest;

	if (efuse->hw_cap.ptcl != EFUSE_HW_CAP_IGNORE &&
	    efuse->hw_cap.ptcl != EFUSE_HW_CAP_PTCL_VHT)
		return;

	vht_cap->vht_supported = true;
	vht_cap->cap = IEEE80211_VHT_CAP_MAX_MPDU_LENGTH_11454 |
		       IEEE80211_VHT_CAP_SHORT_GI_80 |
		       IEEE80211_VHT_CAP_RXSTBC_1 |
		       IEEE80211_VHT_CAP_HTC_VHT |
		       IEEE80211_VHT_CAP_MAX_A_MPDU_LENGTH_EXPONENT_MASK |
		       0;
	if (rtwdev->hal.rf_path_num > 1)
		vht_cap->cap |= IEEE80211_VHT_CAP_TXSTBC;
	vht_cap->cap |= IEEE80211_VHT_CAP_MU_BEAMFORMEE_CAPABLE |
			IEEE80211_VHT_CAP_SU_BEAMFORMEE_CAPABLE;
	vht_cap->cap |= (rtwdev->hal.bfee_sts_cap <<
			IEEE80211_VHT_CAP_BEAMFORMEE_STS_SHIFT);

	if (rtw_chip_has_rx_ldpc(rtwdev))
		vht_cap->cap |= IEEE80211_VHT_CAP_RXLDPC;

	mcs_map = IEEE80211_VHT_MCS_SUPPORT_0_9 << 0 |
		  IEEE80211_VHT_MCS_NOT_SUPPORTED << 4 |
		  IEEE80211_VHT_MCS_NOT_SUPPORTED << 6 |
		  IEEE80211_VHT_MCS_NOT_SUPPORTED << 8 |
		  IEEE80211_VHT_MCS_NOT_SUPPORTED << 10 |
		  IEEE80211_VHT_MCS_NOT_SUPPORTED << 12 |
		  IEEE80211_VHT_MCS_NOT_SUPPORTED << 14;
	if (efuse->hw_cap.nss > 1) {
		highest = cpu_to_le16(780);
		mcs_map |= IEEE80211_VHT_MCS_SUPPORT_0_9 << 2;
	} else {
		highest = cpu_to_le16(390);
		mcs_map |= IEEE80211_VHT_MCS_NOT_SUPPORTED << 2;
	}

	vht_cap->vht_mcs.rx_mcs_map = cpu_to_le16(mcs_map);
	vht_cap->vht_mcs.tx_mcs_map = cpu_to_le16(mcs_map);
	vht_cap->vht_mcs.rx_highest = highest;
	vht_cap->vht_mcs.tx_highest = highest;
}

static void rtw_set_supported_band(struct ieee80211_hw *hw,
				   struct rtw_chip_info *chip)
{
	struct rtw_dev *rtwdev = hw->priv;
	struct ieee80211_supported_band *sband;

	if (chip->band & RTW_BAND_2G) {
		sband = kmemdup(&rtw_band_2ghz, sizeof(*sband), GFP_KERNEL);
		if (!sband)
			goto err_out;
		if (chip->ht_supported)
			rtw_init_ht_cap(rtwdev, &sband->ht_cap);
		hw->wiphy->bands[NL80211_BAND_2GHZ] = sband;
	}

	if (chip->band & RTW_BAND_5G) {
		sband = kmemdup(&rtw_band_5ghz, sizeof(*sband), GFP_KERNEL);
		if (!sband)
			goto err_out;
		if (chip->ht_supported)
			rtw_init_ht_cap(rtwdev, &sband->ht_cap);
		if (chip->vht_supported)
			rtw_init_vht_cap(rtwdev, &sband->vht_cap);
		hw->wiphy->bands[NL80211_BAND_5GHZ] = sband;
	}

	return;

err_out:
	rtw_err(rtwdev, "failed to set supported band\n");
}

static void rtw_unset_supported_band(struct ieee80211_hw *hw,
				     struct rtw_chip_info *chip)
{
	kfree(hw->wiphy->bands[NL80211_BAND_2GHZ]);
	kfree(hw->wiphy->bands[NL80211_BAND_5GHZ]);
}

<<<<<<< HEAD
=======
static void __update_firmware_feature(struct rtw_dev *rtwdev,
				      struct rtw_fw_state *fw)
{
	u32 feature;
	const struct rtw_fw_hdr *fw_hdr =
				(const struct rtw_fw_hdr *)fw->firmware->data;

	feature = le32_to_cpu(fw_hdr->feature);
	fw->feature = feature & FW_FEATURE_SIG ? feature : 0;
}

>>>>>>> 7d2a07b7
static void __update_firmware_info(struct rtw_dev *rtwdev,
				   struct rtw_fw_state *fw)
{
	const struct rtw_fw_hdr *fw_hdr =
				(const struct rtw_fw_hdr *)fw->firmware->data;

	fw->h2c_version = le16_to_cpu(fw_hdr->h2c_fmt_ver);
	fw->version = le16_to_cpu(fw_hdr->version);
	fw->sub_version = fw_hdr->subversion;
	fw->sub_index = fw_hdr->subindex;
<<<<<<< HEAD
=======

	__update_firmware_feature(rtwdev, fw);
>>>>>>> 7d2a07b7
}

static void __update_firmware_info_legacy(struct rtw_dev *rtwdev,
					  struct rtw_fw_state *fw)
{
	struct rtw_fw_hdr_legacy *legacy =
				(struct rtw_fw_hdr_legacy *)fw->firmware->data;

	fw->h2c_version = 0;
	fw->version = le16_to_cpu(legacy->version);
	fw->sub_version = legacy->subversion1;
	fw->sub_index = legacy->subversion2;
}

static void update_firmware_info(struct rtw_dev *rtwdev,
				 struct rtw_fw_state *fw)
{
	if (rtw_chip_wcpu_11n(rtwdev))
		__update_firmware_info_legacy(rtwdev, fw);
	else
		__update_firmware_info(rtwdev, fw);
}

static void rtw_load_firmware_cb(const struct firmware *firmware, void *context)
{
	struct rtw_fw_state *fw = context;
	struct rtw_dev *rtwdev = fw->rtwdev;

	if (!firmware || !firmware->data) {
		rtw_err(rtwdev, "failed to request firmware\n");
		complete_all(&fw->completion);
		return;
	}

	fw->firmware = firmware;
	update_firmware_info(rtwdev, fw);
	complete_all(&fw->completion);

	rtw_info(rtwdev, "Firmware version %u.%u.%u, H2C version %u\n",
		 fw->version, fw->sub_version, fw->sub_index, fw->h2c_version);
}

static int rtw_load_firmware(struct rtw_dev *rtwdev, enum rtw_fw_type type)
{
	const char *fw_name;
	struct rtw_fw_state *fw;
	int ret;

	switch (type) {
	case RTW_WOWLAN_FW:
		fw = &rtwdev->wow_fw;
		fw_name = rtwdev->chip->wow_fw_name;
		break;

	case RTW_NORMAL_FW:
		fw = &rtwdev->fw;
		fw_name = rtwdev->chip->fw_name;
		break;

	default:
		rtw_warn(rtwdev, "unsupported firmware type\n");
		return -ENOENT;
	}

	fw->rtwdev = rtwdev;
	init_completion(&fw->completion);

	ret = request_firmware_nowait(THIS_MODULE, true, fw_name, rtwdev->dev,
				      GFP_KERNEL, fw, rtw_load_firmware_cb);
	if (ret) {
		rtw_err(rtwdev, "failed to async firmware request\n");
		return ret;
	}

	return 0;
}

static int rtw_chip_parameter_setup(struct rtw_dev *rtwdev)
{
	struct rtw_chip_info *chip = rtwdev->chip;
	struct rtw_hal *hal = &rtwdev->hal;
	struct rtw_efuse *efuse = &rtwdev->efuse;
<<<<<<< HEAD
	int ret = 0;
=======
>>>>>>> 7d2a07b7

	switch (rtw_hci_type(rtwdev)) {
	case RTW_HCI_TYPE_PCIE:
		rtwdev->hci.rpwm_addr = 0x03d9;
		rtwdev->hci.cpwm_addr = 0x03da;
		break;
	default:
		rtw_err(rtwdev, "unsupported hci type\n");
		return -EINVAL;
	}

	hal->chip_version = rtw_read32(rtwdev, REG_SYS_CFG1);
	hal->cut_version = BIT_GET_CHIP_VER(hal->chip_version);
	hal->mp_chip = (hal->chip_version & BIT_RTL_ID) ? 0 : 1;
	if (hal->chip_version & BIT_RF_TYPE_ID) {
		hal->rf_type = RF_2T2R;
		hal->rf_path_num = 2;
		hal->antenna_tx = BB_PATH_AB;
		hal->antenna_rx = BB_PATH_AB;
	} else {
		hal->rf_type = RF_1T1R;
		hal->rf_path_num = 1;
		hal->antenna_tx = BB_PATH_A;
		hal->antenna_rx = BB_PATH_A;
	}
	hal->rf_phy_num = chip->fix_rf_phy_num ? chip->fix_rf_phy_num :
			  hal->rf_path_num;

	efuse->physical_size = chip->phy_efuse_size;
	efuse->logical_size = chip->log_efuse_size;
	efuse->protect_size = chip->ptct_efuse_size;

	/* default use ack */
	rtwdev->hal.rcr |= BIT_VHT_DACK;

	hal->bfee_sts_cap = 3;

<<<<<<< HEAD
	return ret;
=======
	return 0;
>>>>>>> 7d2a07b7
}

static int rtw_chip_efuse_enable(struct rtw_dev *rtwdev)
{
	struct rtw_fw_state *fw = &rtwdev->fw;
	int ret;

	ret = rtw_hci_setup(rtwdev);
	if (ret) {
		rtw_err(rtwdev, "failed to setup hci\n");
		goto err;
	}

	ret = rtw_mac_power_on(rtwdev);
	if (ret) {
		rtw_err(rtwdev, "failed to power on mac\n");
		goto err;
	}

	rtw_write8(rtwdev, REG_C2HEVT, C2H_HW_FEATURE_DUMP);

	wait_for_completion(&fw->completion);
	if (!fw->firmware) {
		ret = -EINVAL;
		rtw_err(rtwdev, "failed to load firmware\n");
		goto err;
	}

	ret = rtw_download_firmware(rtwdev, fw);
	if (ret) {
		rtw_err(rtwdev, "failed to download firmware\n");
		goto err_off;
	}

	return 0;

err_off:
	rtw_mac_power_off(rtwdev);

err:
	return ret;
}

static int rtw_dump_hw_feature(struct rtw_dev *rtwdev)
{
	struct rtw_efuse *efuse = &rtwdev->efuse;
	u8 hw_feature[HW_FEATURE_LEN];
	u8 id;
	u8 bw;
	int i;

	id = rtw_read8(rtwdev, REG_C2HEVT);
	if (id != C2H_HW_FEATURE_REPORT) {
		rtw_err(rtwdev, "failed to read hw feature report\n");
		return -EBUSY;
	}

	for (i = 0; i < HW_FEATURE_LEN; i++)
		hw_feature[i] = rtw_read8(rtwdev, REG_C2HEVT + 2 + i);

	rtw_write8(rtwdev, REG_C2HEVT, 0);

	bw = GET_EFUSE_HW_CAP_BW(hw_feature);
	efuse->hw_cap.bw = hw_bw_cap_to_bitamp(bw);
	efuse->hw_cap.hci = GET_EFUSE_HW_CAP_HCI(hw_feature);
	efuse->hw_cap.nss = GET_EFUSE_HW_CAP_NSS(hw_feature);
	efuse->hw_cap.ptcl = GET_EFUSE_HW_CAP_PTCL(hw_feature);
	efuse->hw_cap.ant_num = GET_EFUSE_HW_CAP_ANT_NUM(hw_feature);

	rtw_hw_config_rf_ant_num(rtwdev, efuse->hw_cap.ant_num);

	if (efuse->hw_cap.nss == EFUSE_HW_CAP_IGNORE ||
	    efuse->hw_cap.nss > rtwdev->hal.rf_path_num)
		efuse->hw_cap.nss = rtwdev->hal.rf_path_num;

	rtw_dbg(rtwdev, RTW_DBG_EFUSE,
		"hw cap: hci=0x%02x, bw=0x%02x, ptcl=0x%02x, ant_num=%d, nss=%d\n",
		efuse->hw_cap.hci, efuse->hw_cap.bw, efuse->hw_cap.ptcl,
		efuse->hw_cap.ant_num, efuse->hw_cap.nss);

	return 0;
}

static void rtw_chip_efuse_disable(struct rtw_dev *rtwdev)
{
	rtw_hci_stop(rtwdev);
	rtw_mac_power_off(rtwdev);
}

static int rtw_chip_efuse_info_setup(struct rtw_dev *rtwdev)
{
	struct rtw_efuse *efuse = &rtwdev->efuse;
	int ret;

	mutex_lock(&rtwdev->mutex);

	/* power on mac to read efuse */
	ret = rtw_chip_efuse_enable(rtwdev);
	if (ret)
		goto out_unlock;

	ret = rtw_parse_efuse_map(rtwdev);
	if (ret)
		goto out_disable;

	ret = rtw_dump_hw_feature(rtwdev);
	if (ret)
		goto out_disable;

	ret = rtw_check_supported_rfe(rtwdev);
	if (ret)
		goto out_disable;

	if (efuse->crystal_cap == 0xff)
		efuse->crystal_cap = 0;
	if (efuse->pa_type_2g == 0xff)
		efuse->pa_type_2g = 0;
	if (efuse->pa_type_5g == 0xff)
		efuse->pa_type_5g = 0;
	if (efuse->lna_type_2g == 0xff)
		efuse->lna_type_2g = 0;
	if (efuse->lna_type_5g == 0xff)
		efuse->lna_type_5g = 0;
	if (efuse->channel_plan == 0xff)
		efuse->channel_plan = 0x7f;
	if (efuse->rf_board_option == 0xff)
		efuse->rf_board_option = 0;
	if (efuse->bt_setting & BIT(0))
		efuse->share_ant = true;
	if (efuse->regd == 0xff)
		efuse->regd = 0;
	if (efuse->tx_bb_swing_setting_2g == 0xff)
		efuse->tx_bb_swing_setting_2g = 0;
	if (efuse->tx_bb_swing_setting_5g == 0xff)
		efuse->tx_bb_swing_setting_5g = 0;

	efuse->btcoex = (efuse->rf_board_option & 0xe0) == 0x20;
	efuse->ext_pa_2g = efuse->pa_type_2g & BIT(4) ? 1 : 0;
	efuse->ext_lna_2g = efuse->lna_type_2g & BIT(3) ? 1 : 0;
	efuse->ext_pa_5g = efuse->pa_type_5g & BIT(0) ? 1 : 0;
	efuse->ext_lna_2g = efuse->lna_type_5g & BIT(3) ? 1 : 0;

out_disable:
	rtw_chip_efuse_disable(rtwdev);

out_unlock:
	mutex_unlock(&rtwdev->mutex);
	return ret;
}

static int rtw_chip_board_info_setup(struct rtw_dev *rtwdev)
{
	struct rtw_hal *hal = &rtwdev->hal;
	const struct rtw_rfe_def *rfe_def = rtw_get_rfe_def(rtwdev);

	if (!rfe_def)
		return -ENODEV;

	rtw_phy_setup_phy_cond(rtwdev, 0);

	rtw_phy_init_tx_power(rtwdev);
	if (rfe_def->agc_btg_tbl)
		rtw_load_table(rtwdev, rfe_def->agc_btg_tbl);
	rtw_load_table(rtwdev, rfe_def->phy_pg_tbl);
	rtw_load_table(rtwdev, rfe_def->txpwr_lmt_tbl);
	rtw_phy_tx_power_by_rate_config(hal);
	rtw_phy_tx_power_limit_config(hal);

	return 0;
}

int rtw_chip_info_setup(struct rtw_dev *rtwdev)
{
	int ret;

	ret = rtw_chip_parameter_setup(rtwdev);
	if (ret) {
		rtw_err(rtwdev, "failed to setup chip parameters\n");
		goto err_out;
	}

	ret = rtw_chip_efuse_info_setup(rtwdev);
	if (ret) {
		rtw_err(rtwdev, "failed to setup chip efuse info\n");
		goto err_out;
	}

	ret = rtw_chip_board_info_setup(rtwdev);
	if (ret) {
		rtw_err(rtwdev, "failed to setup chip board info\n");
		goto err_out;
	}

	return 0;

err_out:
	return ret;
}
EXPORT_SYMBOL(rtw_chip_info_setup);

static void rtw_stats_init(struct rtw_dev *rtwdev)
{
	struct rtw_traffic_stats *stats = &rtwdev->stats;
	struct rtw_dm_info *dm_info = &rtwdev->dm_info;
	int i;

	ewma_tp_init(&stats->tx_ewma_tp);
	ewma_tp_init(&stats->rx_ewma_tp);

	for (i = 0; i < RTW_EVM_NUM; i++)
		ewma_evm_init(&dm_info->ewma_evm[i]);
	for (i = 0; i < RTW_SNR_NUM; i++)
		ewma_snr_init(&dm_info->ewma_snr[i]);
}

int rtw_core_init(struct rtw_dev *rtwdev)
{
	struct rtw_chip_info *chip = rtwdev->chip;
	struct rtw_coex *coex = &rtwdev->coex;
	int ret;

	INIT_LIST_HEAD(&rtwdev->rsvd_page_list);
	INIT_LIST_HEAD(&rtwdev->txqs);

	timer_setup(&rtwdev->tx_report.purge_timer,
		    rtw_tx_report_purge_timer, 0);
<<<<<<< HEAD
	tasklet_init(&rtwdev->tx_tasklet, rtw_tx_tasklet,
		     (unsigned long)rtwdev);
=======
	rtwdev->tx_wq = alloc_workqueue("rtw_tx_wq", WQ_UNBOUND | WQ_HIGHPRI, 0);
>>>>>>> 7d2a07b7

	INIT_DELAYED_WORK(&rtwdev->watch_dog_work, rtw_watch_dog_work);
	INIT_DELAYED_WORK(&coex->bt_relink_work, rtw_coex_bt_relink_work);
	INIT_DELAYED_WORK(&coex->bt_reenable_work, rtw_coex_bt_reenable_work);
	INIT_DELAYED_WORK(&coex->defreeze_work, rtw_coex_defreeze_work);
	INIT_DELAYED_WORK(&coex->wl_remain_work, rtw_coex_wl_remain_work);
	INIT_DELAYED_WORK(&coex->bt_remain_work, rtw_coex_bt_remain_work);
<<<<<<< HEAD
	INIT_WORK(&rtwdev->c2h_work, rtw_c2h_work);
=======
	INIT_DELAYED_WORK(&coex->wl_connecting_work, rtw_coex_wl_connecting_work);
	INIT_DELAYED_WORK(&coex->bt_multi_link_remain_work,
			  rtw_coex_bt_multi_link_remain_work);
	INIT_DELAYED_WORK(&coex->wl_ccklock_work, rtw_coex_wl_ccklock_work);
	INIT_WORK(&rtwdev->tx_work, rtw_tx_work);
	INIT_WORK(&rtwdev->c2h_work, rtw_c2h_work);
	INIT_WORK(&rtwdev->fw_recovery_work, rtw_fw_recovery_work);
>>>>>>> 7d2a07b7
	INIT_WORK(&rtwdev->ba_work, rtw_txq_ba_work);
	skb_queue_head_init(&rtwdev->c2h_queue);
	skb_queue_head_init(&rtwdev->coex.queue);
	skb_queue_head_init(&rtwdev->tx_report.queue);

	spin_lock_init(&rtwdev->rf_lock);
	spin_lock_init(&rtwdev->h2c.lock);
	spin_lock_init(&rtwdev->txq_lock);
	spin_lock_init(&rtwdev->tx_report.q_lock);

	mutex_init(&rtwdev->mutex);
	mutex_init(&rtwdev->coex.mutex);
	mutex_init(&rtwdev->hal.tx_power_mutex);

	init_waitqueue_head(&rtwdev->coex.wait);
<<<<<<< HEAD
=======
	init_completion(&rtwdev->lps_leave_check);
	init_completion(&rtwdev->fw_scan_density);
>>>>>>> 7d2a07b7

	rtwdev->sec.total_cam_num = 32;
	rtwdev->hal.current_channel = 1;
	set_bit(RTW_BC_MC_MACID, rtwdev->mac_id_map);
	if (!(BIT(rtw_fw_lps_deep_mode) & chip->lps_deep_mode_supported))
		rtwdev->lps_conf.deep_mode = LPS_DEEP_MODE_NONE;
	else
		rtwdev->lps_conf.deep_mode = rtw_fw_lps_deep_mode;

	rtw_stats_init(rtwdev);

	/* default rx filter setting */
	rtwdev->hal.rcr = BIT_APP_FCS | BIT_APP_MIC | BIT_APP_ICV |
			  BIT_HTC_LOC_CTRL | BIT_APP_PHYSTS |
			  BIT_AB | BIT_AM | BIT_APM;

	ret = rtw_load_firmware(rtwdev, RTW_NORMAL_FW);
	if (ret) {
		rtw_warn(rtwdev, "no firmware loaded\n");
		return ret;
	}

	if (chip->wow_fw_name) {
		ret = rtw_load_firmware(rtwdev, RTW_WOWLAN_FW);
		if (ret) {
			rtw_warn(rtwdev, "no wow firmware loaded\n");
			wait_for_completion(&rtwdev->fw.completion);
			if (rtwdev->fw.firmware)
				release_firmware(rtwdev->fw.firmware);
			return ret;
		}
	}
<<<<<<< HEAD
=======

>>>>>>> 7d2a07b7
	return 0;
}
EXPORT_SYMBOL(rtw_core_init);

void rtw_core_deinit(struct rtw_dev *rtwdev)
{
	struct rtw_fw_state *fw = &rtwdev->fw;
	struct rtw_fw_state *wow_fw = &rtwdev->wow_fw;
	struct rtw_rsvd_page *rsvd_pkt, *tmp;
	unsigned long flags;

	rtw_wait_firmware_completion(rtwdev);

	if (fw->firmware)
		release_firmware(fw->firmware);

	if (wow_fw->firmware)
		release_firmware(wow_fw->firmware);

<<<<<<< HEAD
	tasklet_kill(&rtwdev->tx_tasklet);
=======
	destroy_workqueue(rtwdev->tx_wq);
>>>>>>> 7d2a07b7
	spin_lock_irqsave(&rtwdev->tx_report.q_lock, flags);
	skb_queue_purge(&rtwdev->tx_report.queue);
	skb_queue_purge(&rtwdev->coex.queue);
	spin_unlock_irqrestore(&rtwdev->tx_report.q_lock, flags);

	list_for_each_entry_safe(rsvd_pkt, tmp, &rtwdev->rsvd_page_list,
				 build_list) {
		list_del(&rsvd_pkt->build_list);
		kfree(rsvd_pkt);
	}

	mutex_destroy(&rtwdev->mutex);
	mutex_destroy(&rtwdev->coex.mutex);
	mutex_destroy(&rtwdev->hal.tx_power_mutex);
}
EXPORT_SYMBOL(rtw_core_deinit);

int rtw_register_hw(struct rtw_dev *rtwdev, struct ieee80211_hw *hw)
{
	struct rtw_hal *hal = &rtwdev->hal;
	int max_tx_headroom = 0;
	int ret;

	/* TODO: USB & SDIO may need extra room? */
	max_tx_headroom = rtwdev->chip->tx_pkt_desc_sz;

	hw->extra_tx_headroom = max_tx_headroom;
	hw->queues = IEEE80211_NUM_ACS;
	hw->txq_data_size = sizeof(struct rtw_txq);
	hw->sta_data_size = sizeof(struct rtw_sta_info);
	hw->vif_data_size = sizeof(struct rtw_vif);

	ieee80211_hw_set(hw, SIGNAL_DBM);
	ieee80211_hw_set(hw, RX_INCLUDES_FCS);
	ieee80211_hw_set(hw, AMPDU_AGGREGATION);
	ieee80211_hw_set(hw, MFP_CAPABLE);
	ieee80211_hw_set(hw, REPORTS_TX_ACK_STATUS);
	ieee80211_hw_set(hw, SUPPORTS_PS);
	ieee80211_hw_set(hw, SUPPORTS_DYNAMIC_PS);
	ieee80211_hw_set(hw, SUPPORT_FAST_XMIT);
	ieee80211_hw_set(hw, SUPPORTS_AMSDU_IN_AMPDU);
	ieee80211_hw_set(hw, HAS_RATE_CONTROL);
	ieee80211_hw_set(hw, TX_AMSDU);

	hw->wiphy->interface_modes = BIT(NL80211_IFTYPE_STATION) |
				     BIT(NL80211_IFTYPE_AP) |
				     BIT(NL80211_IFTYPE_ADHOC) |
				     BIT(NL80211_IFTYPE_MESH_POINT);
	hw->wiphy->available_antennas_tx = hal->antenna_tx;
	hw->wiphy->available_antennas_rx = hal->antenna_rx;

	hw->wiphy->flags |= WIPHY_FLAG_SUPPORTS_TDLS |
			    WIPHY_FLAG_TDLS_EXTERNAL_SETUP;

	hw->wiphy->features |= NL80211_FEATURE_SCAN_RANDOM_MAC_ADDR;

	wiphy_ext_feature_set(hw->wiphy, NL80211_EXT_FEATURE_CAN_REPLACE_PTK0);

#ifdef CONFIG_PM
	hw->wiphy->wowlan = rtwdev->chip->wowlan_stub;
	hw->wiphy->max_sched_scan_ssids = rtwdev->chip->max_sched_scan_ssids;
#endif
	rtw_set_supported_band(hw, rtwdev->chip);
	SET_IEEE80211_PERM_ADDR(hw, rtwdev->efuse.addr);

	rtw_regd_init(rtwdev, rtw_regd_notifier);

	ret = ieee80211_register_hw(hw);
	if (ret) {
		rtw_err(rtwdev, "failed to register hw\n");
		return ret;
	}

	if (regulatory_hint(hw->wiphy, rtwdev->regd.alpha2))
		rtw_err(rtwdev, "regulatory_hint fail\n");

	rtw_debugfs_init(rtwdev);

	rtwdev->bf_info.bfer_mu_cnt = 0;
	rtwdev->bf_info.bfer_su_cnt = 0;

	return 0;
}
EXPORT_SYMBOL(rtw_register_hw);

void rtw_unregister_hw(struct rtw_dev *rtwdev, struct ieee80211_hw *hw)
{
	struct rtw_chip_info *chip = rtwdev->chip;

	ieee80211_unregister_hw(hw);
	rtw_unset_supported_band(hw, chip);
}
EXPORT_SYMBOL(rtw_unregister_hw);

MODULE_AUTHOR("Realtek Corporation");
MODULE_DESCRIPTION("Realtek 802.11ac wireless core module");
MODULE_LICENSE("Dual BSD/GPL");<|MERGE_RESOLUTION|>--- conflicted
+++ resolved
@@ -18,30 +18,17 @@
 #include "debug.h"
 #include "bf.h"
 
-<<<<<<< HEAD
-unsigned int rtw_fw_lps_deep_mode;
-EXPORT_SYMBOL(rtw_fw_lps_deep_mode);
-=======
 bool rtw_disable_lps_deep_mode;
 EXPORT_SYMBOL(rtw_disable_lps_deep_mode);
->>>>>>> 7d2a07b7
 bool rtw_bf_support = true;
 unsigned int rtw_debug_mask;
 EXPORT_SYMBOL(rtw_debug_mask);
 
-<<<<<<< HEAD
-module_param_named(lps_deep_mode, rtw_fw_lps_deep_mode, uint, 0644);
-module_param_named(support_bf, rtw_bf_support, bool, 0644);
-module_param_named(debug_mask, rtw_debug_mask, uint, 0644);
-
-MODULE_PARM_DESC(lps_deep_mode, "Deeper PS mode. If 0, deep PS is disabled");
-=======
 module_param_named(disable_lps_deep, rtw_disable_lps_deep_mode, bool, 0644);
 module_param_named(support_bf, rtw_bf_support, bool, 0644);
 module_param_named(debug_mask, rtw_debug_mask, uint, 0644);
 
 MODULE_PARM_DESC(disable_lps_deep, "Set Y to disable Deep PS");
->>>>>>> 7d2a07b7
 MODULE_PARM_DESC(support_bf, "Set Y to enable beamformee support");
 MODULE_PARM_DESC(debug_mask, "Debugging mask");
 
@@ -212,11 +199,7 @@
 		clear_bit(RTW_FLAG_BUSY_TRAFFIC, rtwdev->flags);
 
 	if (busy_traffic != test_bit(RTW_FLAG_BUSY_TRAFFIC, rtwdev->flags))
-<<<<<<< HEAD
-		rtw_coex_wl_status_change_notify(rtwdev);
-=======
 		rtw_coex_wl_status_change_notify(rtwdev, 0);
->>>>>>> 7d2a07b7
 
 	if (stats->tx_cnt > RTW_LPS_THRESHOLD ||
 	    stats->rx_cnt > RTW_LPS_THRESHOLD)
@@ -236,7 +219,6 @@
 	stats->rx_unicast = 0;
 	stats->tx_cnt = 0;
 	stats->rx_cnt = 0;
-<<<<<<< HEAD
 
 	if (test_bit(RTW_FLAG_SCANNING, rtwdev->flags))
 		goto unlock;
@@ -244,15 +226,6 @@
 	/* make sure BB/RF is working for dynamic mech */
 	rtw_leave_lps(rtwdev);
 
-=======
-
-	if (test_bit(RTW_FLAG_SCANNING, rtwdev->flags))
-		goto unlock;
-
-	/* make sure BB/RF is working for dynamic mech */
-	rtw_leave_lps(rtwdev);
-
->>>>>>> 7d2a07b7
 	rtw_phy_dynamic_mechanism(rtwdev);
 
 	data.rtwdev = rtwdev;
@@ -268,12 +241,8 @@
 	 * get that vif and check if device is having traffic more than the
 	 * threshold.
 	 */
-<<<<<<< HEAD
-	if (rtwdev->ps_enabled && data.rtwvif && !ps_active)
-=======
 	if (rtwdev->ps_enabled && data.rtwvif && !ps_active &&
 	    !rtwdev->beacon_loss)
->>>>>>> 7d2a07b7
 		rtw_enter_lps(rtwdev, data.rtwvif->port);
 
 	rtwdev->watch_dog_cnt++;
@@ -294,8 +263,6 @@
 	}
 }
 
-<<<<<<< HEAD
-=======
 static u8 rtw_acquire_macid(struct rtw_dev *rtwdev)
 {
 	unsigned long mac_id;
@@ -627,7 +594,6 @@
 	ieee80211_restart_hw(rtwdev->hw);
 }
 
->>>>>>> 7d2a07b7
 struct rtw_txq_ba_iter_data {
 };
 
@@ -1203,8 +1169,6 @@
 	return 0;
 }
 
-<<<<<<< HEAD
-=======
 static enum rtw_lps_deep_mode rtw_update_lps_deep_mode(struct rtw_dev *rtwdev,
 						       struct rtw_fw_state *fw)
 {
@@ -1225,7 +1189,6 @@
 	return LPS_DEEP_MODE_NONE;
 }
 
->>>>>>> 7d2a07b7
 static int rtw_power_on(struct rtw_dev *rtwdev)
 {
 	struct rtw_chip_info *chip = rtwdev->chip;
@@ -1333,10 +1296,7 @@
 static void rtw_power_off(struct rtw_dev *rtwdev)
 {
 	rtw_hci_stop(rtwdev);
-<<<<<<< HEAD
-=======
 	rtw_coex_power_off_setting(rtwdev);
->>>>>>> 7d2a07b7
 	rtw_mac_power_off(rtwdev);
 }
 
@@ -1346,15 +1306,9 @@
 
 	clear_bit(RTW_FLAG_RUNNING, rtwdev->flags);
 	clear_bit(RTW_FLAG_FW_RUNNING, rtwdev->flags);
-<<<<<<< HEAD
 
 	mutex_unlock(&rtwdev->mutex);
 
-=======
-
-	mutex_unlock(&rtwdev->mutex);
-
->>>>>>> 7d2a07b7
 	cancel_work_sync(&rtwdev->c2h_work);
 	cancel_delayed_work_sync(&rtwdev->watch_dog_work);
 	cancel_delayed_work_sync(&coex->bt_relink_work);
@@ -1362,12 +1316,9 @@
 	cancel_delayed_work_sync(&coex->defreeze_work);
 	cancel_delayed_work_sync(&coex->wl_remain_work);
 	cancel_delayed_work_sync(&coex->bt_remain_work);
-<<<<<<< HEAD
-=======
 	cancel_delayed_work_sync(&coex->wl_connecting_work);
 	cancel_delayed_work_sync(&coex->bt_multi_link_remain_work);
 	cancel_delayed_work_sync(&coex->wl_ccklock_work);
->>>>>>> 7d2a07b7
 
 	mutex_lock(&rtwdev->mutex);
 
@@ -1496,8 +1447,6 @@
 	kfree(hw->wiphy->bands[NL80211_BAND_5GHZ]);
 }
 
-<<<<<<< HEAD
-=======
 static void __update_firmware_feature(struct rtw_dev *rtwdev,
 				      struct rtw_fw_state *fw)
 {
@@ -1509,7 +1458,6 @@
 	fw->feature = feature & FW_FEATURE_SIG ? feature : 0;
 }
 
->>>>>>> 7d2a07b7
 static void __update_firmware_info(struct rtw_dev *rtwdev,
 				   struct rtw_fw_state *fw)
 {
@@ -1520,11 +1468,8 @@
 	fw->version = le16_to_cpu(fw_hdr->version);
 	fw->sub_version = fw_hdr->subversion;
 	fw->sub_index = fw_hdr->subindex;
-<<<<<<< HEAD
-=======
 
 	__update_firmware_feature(rtwdev, fw);
->>>>>>> 7d2a07b7
 }
 
 static void __update_firmware_info_legacy(struct rtw_dev *rtwdev,
@@ -1607,10 +1552,6 @@
 	struct rtw_chip_info *chip = rtwdev->chip;
 	struct rtw_hal *hal = &rtwdev->hal;
 	struct rtw_efuse *efuse = &rtwdev->efuse;
-<<<<<<< HEAD
-	int ret = 0;
-=======
->>>>>>> 7d2a07b7
 
 	switch (rtw_hci_type(rtwdev)) {
 	case RTW_HCI_TYPE_PCIE:
@@ -1648,11 +1589,7 @@
 
 	hal->bfee_sts_cap = 3;
 
-<<<<<<< HEAD
-	return ret;
-=======
 	return 0;
->>>>>>> 7d2a07b7
 }
 
 static int rtw_chip_efuse_enable(struct rtw_dev *rtwdev)
@@ -1879,12 +1816,7 @@
 
 	timer_setup(&rtwdev->tx_report.purge_timer,
 		    rtw_tx_report_purge_timer, 0);
-<<<<<<< HEAD
-	tasklet_init(&rtwdev->tx_tasklet, rtw_tx_tasklet,
-		     (unsigned long)rtwdev);
-=======
 	rtwdev->tx_wq = alloc_workqueue("rtw_tx_wq", WQ_UNBOUND | WQ_HIGHPRI, 0);
->>>>>>> 7d2a07b7
 
 	INIT_DELAYED_WORK(&rtwdev->watch_dog_work, rtw_watch_dog_work);
 	INIT_DELAYED_WORK(&coex->bt_relink_work, rtw_coex_bt_relink_work);
@@ -1892,9 +1824,6 @@
 	INIT_DELAYED_WORK(&coex->defreeze_work, rtw_coex_defreeze_work);
 	INIT_DELAYED_WORK(&coex->wl_remain_work, rtw_coex_wl_remain_work);
 	INIT_DELAYED_WORK(&coex->bt_remain_work, rtw_coex_bt_remain_work);
-<<<<<<< HEAD
-	INIT_WORK(&rtwdev->c2h_work, rtw_c2h_work);
-=======
 	INIT_DELAYED_WORK(&coex->wl_connecting_work, rtw_coex_wl_connecting_work);
 	INIT_DELAYED_WORK(&coex->bt_multi_link_remain_work,
 			  rtw_coex_bt_multi_link_remain_work);
@@ -1902,7 +1831,6 @@
 	INIT_WORK(&rtwdev->tx_work, rtw_tx_work);
 	INIT_WORK(&rtwdev->c2h_work, rtw_c2h_work);
 	INIT_WORK(&rtwdev->fw_recovery_work, rtw_fw_recovery_work);
->>>>>>> 7d2a07b7
 	INIT_WORK(&rtwdev->ba_work, rtw_txq_ba_work);
 	skb_queue_head_init(&rtwdev->c2h_queue);
 	skb_queue_head_init(&rtwdev->coex.queue);
@@ -1918,19 +1846,12 @@
 	mutex_init(&rtwdev->hal.tx_power_mutex);
 
 	init_waitqueue_head(&rtwdev->coex.wait);
-<<<<<<< HEAD
-=======
 	init_completion(&rtwdev->lps_leave_check);
 	init_completion(&rtwdev->fw_scan_density);
->>>>>>> 7d2a07b7
 
 	rtwdev->sec.total_cam_num = 32;
 	rtwdev->hal.current_channel = 1;
 	set_bit(RTW_BC_MC_MACID, rtwdev->mac_id_map);
-	if (!(BIT(rtw_fw_lps_deep_mode) & chip->lps_deep_mode_supported))
-		rtwdev->lps_conf.deep_mode = LPS_DEEP_MODE_NONE;
-	else
-		rtwdev->lps_conf.deep_mode = rtw_fw_lps_deep_mode;
 
 	rtw_stats_init(rtwdev);
 
@@ -1955,10 +1876,7 @@
 			return ret;
 		}
 	}
-<<<<<<< HEAD
-=======
-
->>>>>>> 7d2a07b7
+
 	return 0;
 }
 EXPORT_SYMBOL(rtw_core_init);
@@ -1978,11 +1896,7 @@
 	if (wow_fw->firmware)
 		release_firmware(wow_fw->firmware);
 
-<<<<<<< HEAD
-	tasklet_kill(&rtwdev->tx_tasklet);
-=======
 	destroy_workqueue(rtwdev->tx_wq);
->>>>>>> 7d2a07b7
 	spin_lock_irqsave(&rtwdev->tx_report.q_lock, flags);
 	skb_queue_purge(&rtwdev->tx_report.queue);
 	skb_queue_purge(&rtwdev->coex.queue);
