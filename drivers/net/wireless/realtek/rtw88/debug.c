// SPDX-License-Identifier: GPL-2.0 OR BSD-3-Clause
/* Copyright(c) 2018-2019  Realtek Corporation
 */

#include <linux/debugfs.h>
#include <linux/seq_file.h>
#include "main.h"
#include "coex.h"
#include "sec.h"
#include "fw.h"
#include "debug.h"
#include "phy.h"
<<<<<<< HEAD
=======
#include "reg.h"
#include "ps.h"
>>>>>>> 7d2a07b7

#ifdef CONFIG_RTW88_DEBUGFS

struct rtw_debugfs_priv {
	struct rtw_dev *rtwdev;
	int (*cb_read)(struct seq_file *m, void *v);
	ssize_t (*cb_write)(struct file *filp, const char __user *buffer,
			    size_t count, loff_t *loff);
	union {
		u32 cb_data;
		u8 *buf;
		struct {
			u32 page_offset;
			u32 page_num;
		} rsvd_page;
		struct {
			u8 rf_path;
			u32 rf_addr;
			u32 rf_mask;
		};
		struct {
			u32 addr;
			u32 len;
		} read_reg;
		struct {
			u8 bit;
		} dm_cap;
	};
};

static const char * const rtw_dm_cap_strs[] = {
	[RTW_DM_CAP_NA] = "NA",
	[RTW_DM_CAP_TXGAPK] = "TXGAPK",
};

static int rtw_debugfs_single_show(struct seq_file *m, void *v)
{
	struct rtw_debugfs_priv *debugfs_priv = m->private;

	return debugfs_priv->cb_read(m, v);
}

static ssize_t rtw_debugfs_common_write(struct file *filp,
					const char __user *buffer,
					size_t count, loff_t *loff)
{
	struct rtw_debugfs_priv *debugfs_priv = filp->private_data;

	return debugfs_priv->cb_write(filp, buffer, count, loff);
}

static ssize_t rtw_debugfs_single_write(struct file *filp,
					const char __user *buffer,
					size_t count, loff_t *loff)
{
	struct seq_file *seqpriv = (struct seq_file *)filp->private_data;
	struct rtw_debugfs_priv *debugfs_priv = seqpriv->private;

	return debugfs_priv->cb_write(filp, buffer, count, loff);
}

static int rtw_debugfs_single_open_rw(struct inode *inode, struct file *filp)
{
	return single_open(filp, rtw_debugfs_single_show, inode->i_private);
}

static int rtw_debugfs_close(struct inode *inode, struct file *filp)
{
	return 0;
}

static const struct file_operations file_ops_single_r = {
	.owner = THIS_MODULE,
	.open = rtw_debugfs_single_open_rw,
	.read = seq_read,
	.llseek = seq_lseek,
	.release = single_release,
};

static const struct file_operations file_ops_single_rw = {
	.owner = THIS_MODULE,
	.open = rtw_debugfs_single_open_rw,
	.release = single_release,
	.read = seq_read,
	.llseek = seq_lseek,
	.write = rtw_debugfs_single_write,
};

static const struct file_operations file_ops_common_write = {
	.owner = THIS_MODULE,
	.write = rtw_debugfs_common_write,
	.open = simple_open,
	.release = rtw_debugfs_close,
};

static int rtw_debugfs_get_read_reg(struct seq_file *m, void *v)
{
	struct rtw_debugfs_priv *debugfs_priv = m->private;
	struct rtw_dev *rtwdev = debugfs_priv->rtwdev;
	u32 val, len, addr;

	len = debugfs_priv->read_reg.len;
	addr = debugfs_priv->read_reg.addr;
	switch (len) {
	case 1:
		val = rtw_read8(rtwdev, addr);
		seq_printf(m, "reg 0x%03x: 0x%02x\n", addr, val);
		break;
	case 2:
		val = rtw_read16(rtwdev, addr);
		seq_printf(m, "reg 0x%03x: 0x%04x\n", addr, val);
		break;
	case 4:
		val = rtw_read32(rtwdev, addr);
		seq_printf(m, "reg 0x%03x: 0x%08x\n", addr, val);
		break;
	}
	return 0;
}

static int rtw_debugfs_get_rf_read(struct seq_file *m, void *v)
{
	struct rtw_debugfs_priv *debugfs_priv = m->private;
	struct rtw_dev *rtwdev = debugfs_priv->rtwdev;
	u32 val, addr, mask;
	u8 path;

	path = debugfs_priv->rf_path;
	addr = debugfs_priv->rf_addr;
	mask = debugfs_priv->rf_mask;

	val = rtw_read_rf(rtwdev, path, addr, mask);

	seq_printf(m, "rf_read path:%d addr:0x%08x mask:0x%08x val=0x%08x\n",
		   path, addr, mask, val);

	return 0;
}

static int rtw_debugfs_copy_from_user(char tmp[], int size,
				      const char __user *buffer, size_t count,
				      int num)
{
	int tmp_len;

	memset(tmp, 0, size);

	if (count < num)
		return -EFAULT;

	tmp_len = (count > size - 1 ? size - 1 : count);

	if (!buffer || copy_from_user(tmp, buffer, tmp_len))
		return count;

	tmp[tmp_len] = '\0';

	return 0;
}

static ssize_t rtw_debugfs_set_read_reg(struct file *filp,
					const char __user *buffer,
					size_t count, loff_t *loff)
{
	struct seq_file *seqpriv = (struct seq_file *)filp->private_data;
	struct rtw_debugfs_priv *debugfs_priv = seqpriv->private;
	struct rtw_dev *rtwdev = debugfs_priv->rtwdev;
	char tmp[32 + 1];
	u32 addr, len;
	int num;

	rtw_debugfs_copy_from_user(tmp, sizeof(tmp), buffer, count, 2);

	num = sscanf(tmp, "%x %x", &addr, &len);

	if (num !=  2)
		return count;

	if (len != 1 && len != 2 && len != 4) {
		rtw_warn(rtwdev, "read reg setting wrong len\n");
		return -EINVAL;
	}
	debugfs_priv->read_reg.addr = addr;
	debugfs_priv->read_reg.len = len;

	return count;
}

static int rtw_debugfs_get_dump_cam(struct seq_file *m, void *v)
{
	struct rtw_debugfs_priv *debugfs_priv = m->private;
	struct rtw_dev *rtwdev = debugfs_priv->rtwdev;
	u32 val, command;
	u32 hw_key_idx = debugfs_priv->cb_data << RTW_SEC_CAM_ENTRY_SHIFT;
	u32 read_cmd = RTW_SEC_CMD_POLLING;
	int i;

	seq_printf(m, "cam entry%d\n", debugfs_priv->cb_data);
	seq_puts(m, "0x0      0x1      0x2     0x3     ");
	seq_puts(m, "0x4     0x5\n");
	mutex_lock(&rtwdev->mutex);
	for (i = 0; i <= 5; i++) {
		command = read_cmd | (hw_key_idx + i);
		rtw_write32(rtwdev, RTW_SEC_CMD_REG, command);
		val = rtw_read32(rtwdev, RTW_SEC_READ_REG);
		seq_printf(m, "%8.8x", val);
		if (i < 2)
			seq_puts(m, " ");
	}
	seq_puts(m, "\n");
	mutex_unlock(&rtwdev->mutex);
	return 0;
}

static int rtw_debugfs_get_rsvd_page(struct seq_file *m, void *v)
{
	struct rtw_debugfs_priv *debugfs_priv = m->private;
	struct rtw_dev *rtwdev = debugfs_priv->rtwdev;
	u8 page_size = rtwdev->chip->page_size;
	u32 buf_size = debugfs_priv->rsvd_page.page_num * page_size;
	u32 offset = debugfs_priv->rsvd_page.page_offset * page_size;
	u8 *buf;
	int i;
	int ret;

	buf = vzalloc(buf_size);
	if (!buf)
		return -ENOMEM;

	ret = rtw_fw_dump_fifo(rtwdev, RTW_FW_FIFO_SEL_RSVD_PAGE, offset,
			       buf_size, (u32 *)buf);
	if (ret) {
		rtw_err(rtwdev, "failed to dump rsvd page\n");
		vfree(buf);
		return ret;
	}

	for (i = 0 ; i < buf_size ; i += 8) {
		if (i % page_size == 0)
			seq_printf(m, "PAGE %d\n", (i + offset) / page_size);
		seq_printf(m, "%2.2x %2.2x %2.2x %2.2x %2.2x %2.2x %2.2x %2.2x\n",
			   *(buf + i), *(buf + i + 1),
			   *(buf + i + 2), *(buf + i + 3),
			   *(buf + i + 4), *(buf + i + 5),
			   *(buf + i + 6), *(buf + i + 7));
	}
	vfree(buf);

	return 0;
}

static ssize_t rtw_debugfs_set_rsvd_page(struct file *filp,
					 const char __user *buffer,
					 size_t count, loff_t *loff)
{
	struct seq_file *seqpriv = (struct seq_file *)filp->private_data;
	struct rtw_debugfs_priv *debugfs_priv = seqpriv->private;
	struct rtw_dev *rtwdev = debugfs_priv->rtwdev;
	char tmp[32 + 1];
	u32 offset, page_num;
	int num;

	rtw_debugfs_copy_from_user(tmp, sizeof(tmp), buffer, count, 2);

	num = sscanf(tmp, "%d %d", &offset, &page_num);

	if (num != 2) {
		rtw_warn(rtwdev, "invalid arguments\n");
		return -EINVAL;
	}

	debugfs_priv->rsvd_page.page_offset = offset;
	debugfs_priv->rsvd_page.page_num = page_num;

	return count;
}

static ssize_t rtw_debugfs_set_single_input(struct file *filp,
					    const char __user *buffer,
					    size_t count, loff_t *loff)
{
	struct seq_file *seqpriv = (struct seq_file *)filp->private_data;
	struct rtw_debugfs_priv *debugfs_priv = seqpriv->private;
	struct rtw_dev *rtwdev = debugfs_priv->rtwdev;
	char tmp[32 + 1];
	u32 input;
	int num;

	rtw_debugfs_copy_from_user(tmp, sizeof(tmp), buffer, count, 1);

	num = kstrtoint(tmp, 0, &input);

	if (num) {
		rtw_warn(rtwdev, "kstrtoint failed\n");
		return num;
	}

	debugfs_priv->cb_data = input;

	return count;
}

static ssize_t rtw_debugfs_set_write_reg(struct file *filp,
					 const char __user *buffer,
					 size_t count, loff_t *loff)
{
	struct rtw_debugfs_priv *debugfs_priv = filp->private_data;
	struct rtw_dev *rtwdev = debugfs_priv->rtwdev;
	char tmp[32 + 1];
	u32 addr, val, len;
	int num;

	rtw_debugfs_copy_from_user(tmp, sizeof(tmp), buffer, count, 3);

	/* write BB/MAC register */
	num = sscanf(tmp, "%x %x %x", &addr, &val, &len);

	if (num !=  3)
		return count;

	switch (len) {
	case 1:
		rtw_dbg(rtwdev, RTW_DBG_DEBUGFS,
			"reg write8 0x%03x: 0x%08x\n", addr, val);
		rtw_write8(rtwdev, addr, (u8)val);
		break;
	case 2:
		rtw_dbg(rtwdev, RTW_DBG_DEBUGFS,
			"reg write16 0x%03x: 0x%08x\n", addr, val);
		rtw_write16(rtwdev, addr, (u16)val);
		break;
	case 4:
		rtw_dbg(rtwdev, RTW_DBG_DEBUGFS,
			"reg write32 0x%03x: 0x%08x\n", addr, val);
		rtw_write32(rtwdev, addr, (u32)val);
		break;
	default:
		rtw_dbg(rtwdev, RTW_DBG_DEBUGFS,
			"error write length = %d\n", len);
		break;
	}

	return count;
}

static ssize_t rtw_debugfs_set_h2c(struct file *filp,
				   const char __user *buffer,
				   size_t count, loff_t *loff)
{
	struct rtw_debugfs_priv *debugfs_priv = filp->private_data;
	struct rtw_dev *rtwdev = debugfs_priv->rtwdev;
	char tmp[32 + 1];
	u8 param[8];
	int num;

	rtw_debugfs_copy_from_user(tmp, sizeof(tmp), buffer, count, 3);

	num = sscanf(tmp, "%hhx,%hhx,%hhx,%hhx,%hhx,%hhx,%hhx,%hhx",
		     &param[0], &param[1], &param[2], &param[3],
		     &param[4], &param[5], &param[6], &param[7]);
	if (num != 8) {
		rtw_info(rtwdev, "invalid H2C command format for debug\n");
		return -EINVAL;
	}

	rtw_fw_h2c_cmd_dbg(rtwdev, param);

	return count;
}

static ssize_t rtw_debugfs_set_rf_write(struct file *filp,
					const char __user *buffer,
					size_t count, loff_t *loff)
{
	struct rtw_debugfs_priv *debugfs_priv = filp->private_data;
	struct rtw_dev *rtwdev = debugfs_priv->rtwdev;
	char tmp[32 + 1];
	u32 path, addr, mask, val;
	int num;

	rtw_debugfs_copy_from_user(tmp, sizeof(tmp), buffer, count, 4);

	num = sscanf(tmp, "%x %x %x %x", &path, &addr, &mask, &val);

	if (num !=  4) {
		rtw_warn(rtwdev, "invalid args, [path] [addr] [mask] [val]\n");
		return count;
	}

	rtw_write_rf(rtwdev, path, addr, mask, val);
	rtw_dbg(rtwdev, RTW_DBG_DEBUGFS,
		"write_rf path:%d addr:0x%08x mask:0x%08x, val:0x%08x\n",
		path, addr, mask, val);

	return count;
}

static ssize_t rtw_debugfs_set_rf_read(struct file *filp,
				       const char __user *buffer,
				       size_t count, loff_t *loff)
{
	struct seq_file *seqpriv = (struct seq_file *)filp->private_data;
	struct rtw_debugfs_priv *debugfs_priv = seqpriv->private;
	struct rtw_dev *rtwdev = debugfs_priv->rtwdev;
	char tmp[32 + 1];
	u32 path, addr, mask;
	int num;

	rtw_debugfs_copy_from_user(tmp, sizeof(tmp), buffer, count, 3);

	num = sscanf(tmp, "%x %x %x", &path, &addr, &mask);

	if (num !=  3) {
		rtw_warn(rtwdev, "invalid args, [path] [addr] [mask] [val]\n");
		return count;
	}

	debugfs_priv->rf_path = path;
	debugfs_priv->rf_addr = addr;
	debugfs_priv->rf_mask = mask;

	return count;
}

static int rtw_debug_get_mac_page(struct seq_file *m, void *v)
{
	struct rtw_debugfs_priv *debugfs_priv = m->private;
	struct rtw_dev *rtwdev = debugfs_priv->rtwdev;
	u32 page = debugfs_priv->cb_data;
	int i, n;
	int max = 0xff;

	rtw_read32(rtwdev, debugfs_priv->cb_data);
	for (n = 0; n <= max; ) {
		seq_printf(m, "\n%8.8x  ", n + page);
		for (i = 0; i < 4 && n <= max; i++, n += 4)
			seq_printf(m, "%8.8x    ",
				   rtw_read32(rtwdev, (page | n)));
	}
	seq_puts(m, "\n");
	return 0;
}

static int rtw_debug_get_bb_page(struct seq_file *m, void *v)
{
	struct rtw_debugfs_priv *debugfs_priv = m->private;
	struct rtw_dev *rtwdev = debugfs_priv->rtwdev;
	u32 page = debugfs_priv->cb_data;
	int i, n;
	int max = 0xff;

	rtw_read32(rtwdev, debugfs_priv->cb_data);
	for (n = 0; n <= max; ) {
		seq_printf(m, "\n%8.8x  ", n + page);
		for (i = 0; i < 4 && n <= max; i++, n += 4)
			seq_printf(m, "%8.8x    ",
				   rtw_read32(rtwdev, (page | n)));
	}
	seq_puts(m, "\n");
	return 0;
}

static int rtw_debug_get_rf_dump(struct seq_file *m, void *v)
{
	struct rtw_debugfs_priv *debugfs_priv = m->private;
	struct rtw_dev *rtwdev = debugfs_priv->rtwdev;
	u32 addr, offset, data;
	u8 path;

	for (path = 0; path < rtwdev->hal.rf_path_num; path++) {
		seq_printf(m, "RF path:%d\n", path);
		for (addr = 0; addr < 0x100; addr += 4) {
			seq_printf(m, "%8.8x  ", addr);
			for (offset = 0; offset < 4; offset++) {
				data = rtw_read_rf(rtwdev, path, addr + offset,
						   0xffffffff);
				seq_printf(m, "%8.8x    ", data);
			}
			seq_puts(m, "\n");
		}
		seq_puts(m, "\n");
	}

	return 0;
}

static void rtw_print_cck_rate_txt(struct seq_file *m, u8 rate)
{
	static const char * const
	cck_rate[] = {"1M", "2M", "5.5M", "11M"};
	u8 idx = rate - DESC_RATE1M;

	seq_printf(m, " CCK_%-5s", cck_rate[idx]);
}

static void rtw_print_ofdm_rate_txt(struct seq_file *m, u8 rate)
{
	static const char * const
	ofdm_rate[] = {"6M", "9M", "12M", "18M", "24M", "36M", "48M", "54M"};
	u8 idx = rate - DESC_RATE6M;

	seq_printf(m, " OFDM_%-4s", ofdm_rate[idx]);
}

static void rtw_print_ht_rate_txt(struct seq_file *m, u8 rate)
{
	u8 mcs_n = rate - DESC_RATEMCS0;

	seq_printf(m, " MCS%-6u", mcs_n);
}

static void rtw_print_vht_rate_txt(struct seq_file *m, u8 rate)
{
	u8 idx = rate - DESC_RATEVHT1SS_MCS0;
	u8 n_ss, mcs_n;

	/* n spatial stream */
	n_ss = 1 + idx / 10;
	/* MCS n */
	mcs_n = idx % 10;
	seq_printf(m, " VHT%uSMCS%u", n_ss, mcs_n);
}

static void rtw_print_rate(struct seq_file *m, u8 rate)
{
	switch (rate) {
	case DESC_RATE1M...DESC_RATE11M:
		rtw_print_cck_rate_txt(m, rate);
		break;
	case DESC_RATE6M...DESC_RATE54M:
		rtw_print_ofdm_rate_txt(m, rate);
		break;
	case DESC_RATEMCS0...DESC_RATEMCS15:
		rtw_print_ht_rate_txt(m, rate);
		break;
	case DESC_RATEVHT1SS_MCS0...DESC_RATEVHT2SS_MCS9:
		rtw_print_vht_rate_txt(m, rate);
		break;
	default:
		seq_printf(m, " Unknown rate=0x%x\n", rate);
		break;
	}
}

<<<<<<< HEAD
=======
#define case_REGD(src) \
	case RTW_REGD_##src: return #src

static const char *rtw_get_regd_string(u8 regd)
{
	switch (regd) {
	case_REGD(FCC);
	case_REGD(MKK);
	case_REGD(ETSI);
	case_REGD(IC);
	case_REGD(KCC);
	case_REGD(ACMA);
	case_REGD(CHILE);
	case_REGD(UKRAINE);
	case_REGD(MEXICO);
	case_REGD(CN);
	case_REGD(WW);
	default:
		return "Unknown";
	}
}

>>>>>>> 7d2a07b7
static int rtw_debugfs_get_tx_pwr_tbl(struct seq_file *m, void *v)
{
	struct rtw_debugfs_priv *debugfs_priv = m->private;
	struct rtw_dev *rtwdev = debugfs_priv->rtwdev;
	struct rtw_hal *hal = &rtwdev->hal;
	u8 path, rate;
	struct rtw_power_params pwr_param = {0};
	u8 bw = hal->current_band_width;
	u8 ch = hal->current_channel;
	u8 regd = rtwdev->regd.txpwr_regd;

<<<<<<< HEAD
=======
	seq_printf(m, "regulatory: %s\n", rtw_get_regd_string(regd));
>>>>>>> 7d2a07b7
	seq_printf(m, "%-4s %-10s %-3s%6s %-4s %4s (%-4s %-4s) %-4s\n",
		   "path", "rate", "pwr", "", "base", "", "byr", "lmt", "rem");

	mutex_lock(&hal->tx_power_mutex);
	for (path = RF_PATH_A; path <= RF_PATH_B; path++) {
		/* there is no CCK rates used in 5G */
		if (hal->current_band_type == RTW_BAND_5G)
			rate = DESC_RATE6M;
		else
			rate = DESC_RATE1M;

		/* now, not support vht 3ss and vht 4ss*/
		for (; rate <= DESC_RATEVHT2SS_MCS9; rate++) {
			/* now, not support ht 3ss and ht 4ss*/
			if (rate > DESC_RATEMCS15 &&
			    rate < DESC_RATEVHT1SS_MCS0)
				continue;

			rtw_get_tx_power_params(rtwdev, path, rate, bw,
						ch, regd, &pwr_param);

			seq_printf(m, "%4c ", path + 'A');
			rtw_print_rate(m, rate);
			seq_printf(m, " %3u(0x%02x) %4u %4d (%4d %4d) %4d\n",
				   hal->tx_pwr_tbl[path][rate],
				   hal->tx_pwr_tbl[path][rate],
				   pwr_param.pwr_base,
				   min_t(s8, pwr_param.pwr_offset,
					 pwr_param.pwr_limit),
				   pwr_param.pwr_offset, pwr_param.pwr_limit,
				   pwr_param.pwr_remnant);
		}
	}

	mutex_unlock(&hal->tx_power_mutex);

	return 0;
}

<<<<<<< HEAD
=======
void rtw_debugfs_get_simple_phy_info(struct seq_file *m)
{
	struct rtw_debugfs_priv *debugfs_priv = m->private;
	struct rtw_dev *rtwdev = debugfs_priv->rtwdev;
	struct rtw_hal *hal = &rtwdev->hal;
	struct rtw_dm_info *dm_info = &rtwdev->dm_info;
	struct rtw_traffic_stats *stats = &rtwdev->stats;

	seq_printf(m, "%-40s = %ddBm/ %d\n", "RSSI/ STA Channel",
		   dm_info->rssi[RF_PATH_A] - 100, hal->current_channel);

	seq_printf(m, "TP {Tx, Rx} = {%u, %u}Mbps\n",
		   stats->tx_throughput, stats->rx_throughput);

	seq_puts(m, "[Tx Rate] = ");
	rtw_print_rate(m, dm_info->tx_rate);
	seq_printf(m, "(0x%x)\n", dm_info->tx_rate);

	seq_puts(m, "[Rx Rate] = ");
	rtw_print_rate(m, dm_info->curr_rx_rate);
	seq_printf(m, "(0x%x)\n", dm_info->curr_rx_rate);
}

>>>>>>> 7d2a07b7
static int rtw_debugfs_get_phy_info(struct seq_file *m, void *v)
{
	struct rtw_debugfs_priv *debugfs_priv = m->private;
	struct rtw_dev *rtwdev = debugfs_priv->rtwdev;
	struct rtw_dm_info *dm_info = &rtwdev->dm_info;
	struct rtw_traffic_stats *stats = &rtwdev->stats;
	struct rtw_pkt_count *last_cnt = &dm_info->last_pkt_count;
	struct rtw_efuse *efuse = &rtwdev->efuse;
	struct ewma_evm *ewma_evm = dm_info->ewma_evm;
	struct ewma_snr *ewma_snr = dm_info->ewma_snr;
	u8 ss, rate_id;

	seq_puts(m, "==========[Common Info]========\n");
	seq_printf(m, "Is link = %c\n", rtw_is_assoc(rtwdev) ? 'Y' : 'N');
	seq_printf(m, "Current CH(fc) = %u\n", rtwdev->hal.current_channel);
	seq_printf(m, "Current BW = %u\n", rtwdev->hal.current_band_width);
	seq_printf(m, "Current IGI = 0x%x\n", dm_info->igi_history[0]);
	seq_printf(m, "TP {Tx, Rx} = {%u, %u}Mbps\n\n",
		   stats->tx_throughput, stats->rx_throughput);

	seq_puts(m, "==========[Tx Phy Info]========\n");
	seq_puts(m, "[Tx Rate] = ");
	rtw_print_rate(m, dm_info->tx_rate);
	seq_printf(m, "(0x%x)\n\n", dm_info->tx_rate);

	seq_puts(m, "==========[Rx Phy Info]========\n");
	seq_printf(m, "[Rx Beacon Count] = %u\n", last_cnt->num_bcn_pkt);
	seq_puts(m, "[Rx Rate] = ");
	rtw_print_rate(m, dm_info->curr_rx_rate);
	seq_printf(m, "(0x%x)\n", dm_info->curr_rx_rate);

	seq_puts(m, "[Rx Rate Count]:\n");
	seq_printf(m, " * CCK = {%u, %u, %u, %u}\n",
		   last_cnt->num_qry_pkt[DESC_RATE1M],
		   last_cnt->num_qry_pkt[DESC_RATE2M],
		   last_cnt->num_qry_pkt[DESC_RATE5_5M],
		   last_cnt->num_qry_pkt[DESC_RATE11M]);

	seq_printf(m, " * OFDM = {%u, %u, %u, %u, %u, %u, %u, %u}\n",
		   last_cnt->num_qry_pkt[DESC_RATE6M],
		   last_cnt->num_qry_pkt[DESC_RATE9M],
		   last_cnt->num_qry_pkt[DESC_RATE12M],
		   last_cnt->num_qry_pkt[DESC_RATE18M],
		   last_cnt->num_qry_pkt[DESC_RATE24M],
		   last_cnt->num_qry_pkt[DESC_RATE36M],
		   last_cnt->num_qry_pkt[DESC_RATE48M],
		   last_cnt->num_qry_pkt[DESC_RATE54M]);

	for (ss = 0; ss < efuse->hw_cap.nss; ss++) {
		rate_id = DESC_RATEMCS0 + ss * 8;
		seq_printf(m, " * HT_MCS[%u:%u] = {%u, %u, %u, %u, %u, %u, %u, %u}\n",
			   ss * 8, ss * 8 + 7,
			   last_cnt->num_qry_pkt[rate_id],
			   last_cnt->num_qry_pkt[rate_id + 1],
			   last_cnt->num_qry_pkt[rate_id + 2],
			   last_cnt->num_qry_pkt[rate_id + 3],
			   last_cnt->num_qry_pkt[rate_id + 4],
			   last_cnt->num_qry_pkt[rate_id + 5],
			   last_cnt->num_qry_pkt[rate_id + 6],
			   last_cnt->num_qry_pkt[rate_id + 7]);
	}

	for (ss = 0; ss < efuse->hw_cap.nss; ss++) {
		rate_id = DESC_RATEVHT1SS_MCS0 + ss * 10;
		seq_printf(m, " * VHT_MCS-%uss MCS[0:9] = {%u, %u, %u, %u, %u, %u, %u, %u, %u, %u}\n",
			   ss + 1,
			   last_cnt->num_qry_pkt[rate_id],
			   last_cnt->num_qry_pkt[rate_id + 1],
			   last_cnt->num_qry_pkt[rate_id + 2],
			   last_cnt->num_qry_pkt[rate_id + 3],
			   last_cnt->num_qry_pkt[rate_id + 4],
			   last_cnt->num_qry_pkt[rate_id + 5],
			   last_cnt->num_qry_pkt[rate_id + 6],
			   last_cnt->num_qry_pkt[rate_id + 7],
			   last_cnt->num_qry_pkt[rate_id + 8],
			   last_cnt->num_qry_pkt[rate_id + 9]);
	}

	seq_printf(m, "[RSSI(dBm)] = {%d, %d}\n",
		   dm_info->rssi[RF_PATH_A] - 100,
		   dm_info->rssi[RF_PATH_B] - 100);
	seq_printf(m, "[Rx EVM(dB)] = {-%d, -%d}\n",
		   dm_info->rx_evm_dbm[RF_PATH_A],
		   dm_info->rx_evm_dbm[RF_PATH_B]);
	seq_printf(m, "[Rx SNR] = {%d, %d}\n",
		   dm_info->rx_snr[RF_PATH_A],
		   dm_info->rx_snr[RF_PATH_B]);
	seq_printf(m, "[CFO_tail(KHz)] = {%d, %d}\n",
		   dm_info->cfo_tail[RF_PATH_A],
		   dm_info->cfo_tail[RF_PATH_B]);

	if (dm_info->curr_rx_rate >= DESC_RATE11M) {
		seq_puts(m, "[Rx Average Status]:\n");
		seq_printf(m, " * OFDM, EVM: {-%d}, SNR: {%d}\n",
			   (u8)ewma_evm_read(&ewma_evm[RTW_EVM_OFDM]),
			   (u8)ewma_snr_read(&ewma_snr[RTW_SNR_OFDM_A]));
		seq_printf(m, " * 1SS, EVM: {-%d}, SNR: {%d}\n",
			   (u8)ewma_evm_read(&ewma_evm[RTW_EVM_1SS]),
			   (u8)ewma_snr_read(&ewma_snr[RTW_SNR_1SS_A]));
		seq_printf(m, " * 2SS, EVM: {-%d, -%d}, SNR: {%d, %d}\n",
			   (u8)ewma_evm_read(&ewma_evm[RTW_EVM_2SS_A]),
			   (u8)ewma_evm_read(&ewma_evm[RTW_EVM_2SS_B]),
			   (u8)ewma_snr_read(&ewma_snr[RTW_SNR_2SS_A]),
			   (u8)ewma_snr_read(&ewma_snr[RTW_SNR_2SS_B]));
	}

	seq_puts(m, "[Rx Counter]:\n");
	seq_printf(m, " * CCA (CCK, OFDM, Total) = (%u, %u, %u)\n",
		   dm_info->cck_cca_cnt,
		   dm_info->ofdm_cca_cnt,
		   dm_info->total_cca_cnt);
	seq_printf(m, " * False Alarm (CCK, OFDM, Total) = (%u, %u, %u)\n",
		   dm_info->cck_fa_cnt,
		   dm_info->ofdm_fa_cnt,
		   dm_info->total_fa_cnt);
	seq_printf(m, " * CCK cnt (ok, err) = (%u, %u)\n",
		   dm_info->cck_ok_cnt, dm_info->cck_err_cnt);
	seq_printf(m, " * OFDM cnt (ok, err) = (%u, %u)\n",
		   dm_info->ofdm_ok_cnt, dm_info->ofdm_err_cnt);
	seq_printf(m, " * HT cnt (ok, err) = (%u, %u)\n",
		   dm_info->ht_ok_cnt, dm_info->ht_err_cnt);
	seq_printf(m, " * VHT cnt (ok, err) = (%u, %u)\n",
		   dm_info->vht_ok_cnt, dm_info->vht_err_cnt);

	return 0;
}

static int rtw_debugfs_get_coex_info(struct seq_file *m, void *v)
{
	struct rtw_debugfs_priv *debugfs_priv = m->private;
	struct rtw_dev *rtwdev = debugfs_priv->rtwdev;

	rtw_coex_display_coex_info(rtwdev, m);

	return 0;
}

static ssize_t rtw_debugfs_set_coex_enable(struct file *filp,
					   const char __user *buffer,
					   size_t count, loff_t *loff)
{
	struct seq_file *seqpriv = (struct seq_file *)filp->private_data;
	struct rtw_debugfs_priv *debugfs_priv = seqpriv->private;
	struct rtw_dev *rtwdev = debugfs_priv->rtwdev;
	struct rtw_coex *coex = &rtwdev->coex;
	char tmp[32 + 1];
	bool enable;
	int ret;

	rtw_debugfs_copy_from_user(tmp, sizeof(tmp), buffer, count, 1);

	ret = kstrtobool(tmp, &enable);
	if (ret) {
		rtw_warn(rtwdev, "invalid arguments\n");
		return ret;
	}

	mutex_lock(&rtwdev->mutex);
<<<<<<< HEAD
	coex->stop_dm = enable == 0;
=======
	coex->manual_control = !enable;
>>>>>>> 7d2a07b7
	mutex_unlock(&rtwdev->mutex);

	return count;
}

static int rtw_debugfs_get_coex_enable(struct seq_file *m, void *v)
{
	struct rtw_debugfs_priv *debugfs_priv = m->private;
	struct rtw_dev *rtwdev = debugfs_priv->rtwdev;
	struct rtw_coex *coex = &rtwdev->coex;

	seq_printf(m, "coex mechanism %s\n",
<<<<<<< HEAD
		   coex->stop_dm ? "disabled" : "enabled");

=======
		   coex->manual_control ? "disabled" : "enabled");

	return 0;
}

static ssize_t rtw_debugfs_set_fw_crash(struct file *filp,
					const char __user *buffer,
					size_t count, loff_t *loff)
{
	struct seq_file *seqpriv = (struct seq_file *)filp->private_data;
	struct rtw_debugfs_priv *debugfs_priv = seqpriv->private;
	struct rtw_dev *rtwdev = debugfs_priv->rtwdev;
	char tmp[32 + 1];
	bool input;
	int ret;

	rtw_debugfs_copy_from_user(tmp, sizeof(tmp), buffer, count, 1);

	ret = kstrtobool(tmp, &input);
	if (ret)
		return -EINVAL;

	if (!input)
		return -EINVAL;

	if (test_bit(RTW_FLAG_RESTARTING, rtwdev->flags))
		return -EINPROGRESS;

	mutex_lock(&rtwdev->mutex);
	rtw_leave_lps_deep(rtwdev);
	rtw_write8(rtwdev, REG_HRCV_MSG, 1);
	mutex_unlock(&rtwdev->mutex);

	return count;
}

static int rtw_debugfs_get_fw_crash(struct seq_file *m, void *v)
{
	struct rtw_debugfs_priv *debugfs_priv = m->private;
	struct rtw_dev *rtwdev = debugfs_priv->rtwdev;

	seq_printf(m, "%d\n", test_bit(RTW_FLAG_RESTARTING, rtwdev->flags));
	return 0;
}

static ssize_t rtw_debugfs_set_dm_cap(struct file *filp,
				      const char __user *buffer,
				      size_t count, loff_t *loff)
{
	struct seq_file *seqpriv = (struct seq_file *)filp->private_data;
	struct rtw_debugfs_priv *debugfs_priv = seqpriv->private;
	struct rtw_dev *rtwdev = debugfs_priv->rtwdev;
	struct rtw_dm_info *dm_info = &rtwdev->dm_info;
	int bit;
	bool en;

	if (kstrtoint_from_user(buffer, count, 10, &bit))
		return -EINVAL;

	en = bit > 0;
	bit = abs(bit);

	if (bit >= RTW_DM_CAP_NUM) {
		rtw_warn(rtwdev, "unknown DM CAP %d\n", bit);
		return -EINVAL;
	}

	if (en)
		dm_info->dm_flags &= ~BIT(bit);
	else
		dm_info->dm_flags |= BIT(bit);

	debugfs_priv->dm_cap.bit = bit;

	return count;
}

static void dump_gapk_status(struct rtw_dev *rtwdev, struct seq_file *m)
{
	struct rtw_dm_info *dm_info = &rtwdev->dm_info;
	struct rtw_gapk_info *txgapk = &rtwdev->dm_info.gapk;
	int i, path;
	u32 val;

	seq_printf(m, "\n(%2d) %c%s\n\n", RTW_DM_CAP_TXGAPK,
		   dm_info->dm_flags & BIT(RTW_DM_CAP_TXGAPK) ? '-' : '+',
		   rtw_dm_cap_strs[RTW_DM_CAP_TXGAPK]);

	for (path = 0; path < rtwdev->hal.rf_path_num; path++) {
		val = rtw_read_rf(rtwdev, path, RF_GAINTX, RFREG_MASK);
		seq_printf(m, "path %d:\n0x%x = 0x%x\n", path, RF_GAINTX, val);

		for (i = 0; i < RF_HW_OFFSET_NUM; i++)
			seq_printf(m, "[TXGAPK] offset %d %d\n",
				   txgapk->rf3f_fs[path][i], i);
		seq_puts(m, "\n");
	}
}

static int rtw_debugfs_get_dm_cap(struct seq_file *m, void *v)
{
	struct rtw_debugfs_priv *debugfs_priv = m->private;
	struct rtw_dev *rtwdev = debugfs_priv->rtwdev;
	struct rtw_dm_info *dm_info = &rtwdev->dm_info;
	int i;

	switch (debugfs_priv->dm_cap.bit) {
	case RTW_DM_CAP_TXGAPK:
		dump_gapk_status(rtwdev, m);
		break;
	default:
		for (i = 1; i < RTW_DM_CAP_NUM; i++) {
			seq_printf(m, "(%2d) %c%s\n", i,
				   dm_info->dm_flags & BIT(i) ? '-' : '+',
				   rtw_dm_cap_strs[i]);
		}
		break;
	}
	debugfs_priv->dm_cap.bit = RTW_DM_CAP_NA;
>>>>>>> 7d2a07b7
	return 0;
}

#define rtw_debug_impl_mac(page, addr)				\
static struct rtw_debugfs_priv rtw_debug_priv_mac_ ##page = {	\
	.cb_read = rtw_debug_get_mac_page,			\
	.cb_data = addr,					\
}

rtw_debug_impl_mac(0, 0x0000);
rtw_debug_impl_mac(1, 0x0100);
rtw_debug_impl_mac(2, 0x0200);
rtw_debug_impl_mac(3, 0x0300);
rtw_debug_impl_mac(4, 0x0400);
rtw_debug_impl_mac(5, 0x0500);
rtw_debug_impl_mac(6, 0x0600);
rtw_debug_impl_mac(7, 0x0700);
rtw_debug_impl_mac(10, 0x1000);
rtw_debug_impl_mac(11, 0x1100);
rtw_debug_impl_mac(12, 0x1200);
rtw_debug_impl_mac(13, 0x1300);
rtw_debug_impl_mac(14, 0x1400);
rtw_debug_impl_mac(15, 0x1500);
rtw_debug_impl_mac(16, 0x1600);
rtw_debug_impl_mac(17, 0x1700);

#define rtw_debug_impl_bb(page, addr)			\
static struct rtw_debugfs_priv rtw_debug_priv_bb_ ##page = {	\
	.cb_read = rtw_debug_get_bb_page,			\
	.cb_data = addr,					\
}

rtw_debug_impl_bb(8, 0x0800);
rtw_debug_impl_bb(9, 0x0900);
rtw_debug_impl_bb(a, 0x0a00);
rtw_debug_impl_bb(b, 0x0b00);
rtw_debug_impl_bb(c, 0x0c00);
rtw_debug_impl_bb(d, 0x0d00);
rtw_debug_impl_bb(e, 0x0e00);
rtw_debug_impl_bb(f, 0x0f00);
rtw_debug_impl_bb(18, 0x1800);
rtw_debug_impl_bb(19, 0x1900);
rtw_debug_impl_bb(1a, 0x1a00);
rtw_debug_impl_bb(1b, 0x1b00);
rtw_debug_impl_bb(1c, 0x1c00);
rtw_debug_impl_bb(1d, 0x1d00);
rtw_debug_impl_bb(1e, 0x1e00);
rtw_debug_impl_bb(1f, 0x1f00);
rtw_debug_impl_bb(2c, 0x2c00);
rtw_debug_impl_bb(2d, 0x2d00);
rtw_debug_impl_bb(40, 0x4000);
rtw_debug_impl_bb(41, 0x4100);

static struct rtw_debugfs_priv rtw_debug_priv_rf_dump = {
	.cb_read = rtw_debug_get_rf_dump,
};

static struct rtw_debugfs_priv rtw_debug_priv_tx_pwr_tbl = {
	.cb_read = rtw_debugfs_get_tx_pwr_tbl,
};

static struct rtw_debugfs_priv rtw_debug_priv_write_reg = {
	.cb_write = rtw_debugfs_set_write_reg,
};

static struct rtw_debugfs_priv rtw_debug_priv_h2c = {
	.cb_write = rtw_debugfs_set_h2c,
};

static struct rtw_debugfs_priv rtw_debug_priv_rf_write = {
	.cb_write = rtw_debugfs_set_rf_write,
};

static struct rtw_debugfs_priv rtw_debug_priv_rf_read = {
	.cb_write = rtw_debugfs_set_rf_read,
	.cb_read = rtw_debugfs_get_rf_read,
};

static struct rtw_debugfs_priv rtw_debug_priv_read_reg = {
	.cb_write = rtw_debugfs_set_read_reg,
	.cb_read = rtw_debugfs_get_read_reg,
};

static struct rtw_debugfs_priv rtw_debug_priv_dump_cam = {
	.cb_write = rtw_debugfs_set_single_input,
	.cb_read = rtw_debugfs_get_dump_cam,
};

static struct rtw_debugfs_priv rtw_debug_priv_rsvd_page = {
	.cb_write = rtw_debugfs_set_rsvd_page,
	.cb_read = rtw_debugfs_get_rsvd_page,
};

static struct rtw_debugfs_priv rtw_debug_priv_phy_info = {
	.cb_read = rtw_debugfs_get_phy_info,
};

static struct rtw_debugfs_priv rtw_debug_priv_coex_enable = {
	.cb_write = rtw_debugfs_set_coex_enable,
	.cb_read = rtw_debugfs_get_coex_enable,
};

static struct rtw_debugfs_priv rtw_debug_priv_coex_info = {
	.cb_read = rtw_debugfs_get_coex_info,
};

<<<<<<< HEAD
=======
static struct rtw_debugfs_priv rtw_debug_priv_fw_crash = {
	.cb_write = rtw_debugfs_set_fw_crash,
	.cb_read = rtw_debugfs_get_fw_crash,
};

static struct rtw_debugfs_priv rtw_debug_priv_dm_cap = {
	.cb_write = rtw_debugfs_set_dm_cap,
	.cb_read = rtw_debugfs_get_dm_cap,
};

>>>>>>> 7d2a07b7
#define rtw_debugfs_add_core(name, mode, fopname, parent)		\
	do {								\
		rtw_debug_priv_ ##name.rtwdev = rtwdev;			\
		if (!debugfs_create_file(#name, mode,			\
					 parent, &rtw_debug_priv_ ##name,\
					 &file_ops_ ##fopname))		\
			pr_debug("Unable to initialize debugfs:%s\n",	\
			       #name);					\
	} while (0)

#define rtw_debugfs_add_w(name)						\
	rtw_debugfs_add_core(name, S_IFREG | 0222, common_write, debugfs_topdir)
#define rtw_debugfs_add_rw(name)					\
	rtw_debugfs_add_core(name, S_IFREG | 0666, single_rw, debugfs_topdir)
#define rtw_debugfs_add_r(name)						\
	rtw_debugfs_add_core(name, S_IFREG | 0444, single_r, debugfs_topdir)

void rtw_debugfs_init(struct rtw_dev *rtwdev)
{
	struct dentry *debugfs_topdir;

	debugfs_topdir = debugfs_create_dir("rtw88",
					    rtwdev->hw->wiphy->debugfsdir);
	rtw_debugfs_add_w(write_reg);
	rtw_debugfs_add_rw(read_reg);
	rtw_debugfs_add_w(rf_write);
	rtw_debugfs_add_rw(rf_read);
	rtw_debugfs_add_rw(dump_cam);
	rtw_debugfs_add_rw(rsvd_page);
	rtw_debugfs_add_r(phy_info);
	rtw_debugfs_add_r(coex_info);
	rtw_debugfs_add_rw(coex_enable);
	rtw_debugfs_add_w(h2c);
	rtw_debugfs_add_r(mac_0);
	rtw_debugfs_add_r(mac_1);
	rtw_debugfs_add_r(mac_2);
	rtw_debugfs_add_r(mac_3);
	rtw_debugfs_add_r(mac_4);
	rtw_debugfs_add_r(mac_5);
	rtw_debugfs_add_r(mac_6);
	rtw_debugfs_add_r(mac_7);
	rtw_debugfs_add_r(bb_8);
	rtw_debugfs_add_r(bb_9);
	rtw_debugfs_add_r(bb_a);
	rtw_debugfs_add_r(bb_b);
	rtw_debugfs_add_r(bb_c);
	rtw_debugfs_add_r(bb_d);
	rtw_debugfs_add_r(bb_e);
	rtw_debugfs_add_r(bb_f);
	rtw_debugfs_add_r(mac_10);
	rtw_debugfs_add_r(mac_11);
	rtw_debugfs_add_r(mac_12);
	rtw_debugfs_add_r(mac_13);
	rtw_debugfs_add_r(mac_14);
	rtw_debugfs_add_r(mac_15);
	rtw_debugfs_add_r(mac_16);
	rtw_debugfs_add_r(mac_17);
	rtw_debugfs_add_r(bb_18);
	rtw_debugfs_add_r(bb_19);
	rtw_debugfs_add_r(bb_1a);
	rtw_debugfs_add_r(bb_1b);
	rtw_debugfs_add_r(bb_1c);
	rtw_debugfs_add_r(bb_1d);
	rtw_debugfs_add_r(bb_1e);
	rtw_debugfs_add_r(bb_1f);
	if (rtwdev->chip->id == RTW_CHIP_TYPE_8822C) {
		rtw_debugfs_add_r(bb_2c);
		rtw_debugfs_add_r(bb_2d);
		rtw_debugfs_add_r(bb_40);
		rtw_debugfs_add_r(bb_41);
	}
	rtw_debugfs_add_r(rf_dump);
	rtw_debugfs_add_r(tx_pwr_tbl);
<<<<<<< HEAD
=======
	rtw_debugfs_add_rw(fw_crash);
	rtw_debugfs_add_rw(dm_cap);
>>>>>>> 7d2a07b7
}

#endif /* CONFIG_RTW88_DEBUGFS */

#ifdef CONFIG_RTW88_DEBUG

void __rtw_dbg(struct rtw_dev *rtwdev, enum rtw_debug_mask mask,
	       const char *fmt, ...)
{
	struct va_format vaf = {
		.fmt = fmt,
	};
	va_list args;

	va_start(args, fmt);
	vaf.va = &args;

	if (rtw_debug_mask & mask)
		dev_printk(KERN_DEBUG, rtwdev->dev, "%pV", &vaf);

	va_end(args);
}
EXPORT_SYMBOL(__rtw_dbg);

#endif /* CONFIG_RTW88_DEBUG */<|MERGE_RESOLUTION|>--- conflicted
+++ resolved
@@ -10,11 +10,8 @@
 #include "fw.h"
 #include "debug.h"
 #include "phy.h"
-<<<<<<< HEAD
-=======
 #include "reg.h"
 #include "ps.h"
->>>>>>> 7d2a07b7
 
 #ifdef CONFIG_RTW88_DEBUGFS
 
@@ -559,8 +556,6 @@
 	}
 }
 
-<<<<<<< HEAD
-=======
 #define case_REGD(src) \
 	case RTW_REGD_##src: return #src
 
@@ -583,7 +578,6 @@
 	}
 }
 
->>>>>>> 7d2a07b7
 static int rtw_debugfs_get_tx_pwr_tbl(struct seq_file *m, void *v)
 {
 	struct rtw_debugfs_priv *debugfs_priv = m->private;
@@ -595,10 +589,7 @@
 	u8 ch = hal->current_channel;
 	u8 regd = rtwdev->regd.txpwr_regd;
 
-<<<<<<< HEAD
-=======
 	seq_printf(m, "regulatory: %s\n", rtw_get_regd_string(regd));
->>>>>>> 7d2a07b7
 	seq_printf(m, "%-4s %-10s %-3s%6s %-4s %4s (%-4s %-4s) %-4s\n",
 		   "path", "rate", "pwr", "", "base", "", "byr", "lmt", "rem");
 
@@ -638,8 +629,6 @@
 	return 0;
 }
 
-<<<<<<< HEAD
-=======
 void rtw_debugfs_get_simple_phy_info(struct seq_file *m)
 {
 	struct rtw_debugfs_priv *debugfs_priv = m->private;
@@ -663,7 +652,6 @@
 	seq_printf(m, "(0x%x)\n", dm_info->curr_rx_rate);
 }
 
->>>>>>> 7d2a07b7
 static int rtw_debugfs_get_phy_info(struct seq_file *m, void *v)
 {
 	struct rtw_debugfs_priv *debugfs_priv = m->private;
@@ -822,11 +810,7 @@
 	}
 
 	mutex_lock(&rtwdev->mutex);
-<<<<<<< HEAD
-	coex->stop_dm = enable == 0;
-=======
 	coex->manual_control = !enable;
->>>>>>> 7d2a07b7
 	mutex_unlock(&rtwdev->mutex);
 
 	return count;
@@ -839,10 +823,6 @@
 	struct rtw_coex *coex = &rtwdev->coex;
 
 	seq_printf(m, "coex mechanism %s\n",
-<<<<<<< HEAD
-		   coex->stop_dm ? "disabled" : "enabled");
-
-=======
 		   coex->manual_control ? "disabled" : "enabled");
 
 	return 0;
@@ -962,7 +942,6 @@
 		break;
 	}
 	debugfs_priv->dm_cap.bit = RTW_DM_CAP_NA;
->>>>>>> 7d2a07b7
 	return 0;
 }
 
@@ -1069,8 +1048,6 @@
 	.cb_read = rtw_debugfs_get_coex_info,
 };
 
-<<<<<<< HEAD
-=======
 static struct rtw_debugfs_priv rtw_debug_priv_fw_crash = {
 	.cb_write = rtw_debugfs_set_fw_crash,
 	.cb_read = rtw_debugfs_get_fw_crash,
@@ -1081,7 +1058,6 @@
 	.cb_read = rtw_debugfs_get_dm_cap,
 };
 
->>>>>>> 7d2a07b7
 #define rtw_debugfs_add_core(name, mode, fopname, parent)		\
 	do {								\
 		rtw_debug_priv_ ##name.rtwdev = rtwdev;			\
@@ -1155,11 +1131,8 @@
 	}
 	rtw_debugfs_add_r(rf_dump);
 	rtw_debugfs_add_r(tx_pwr_tbl);
-<<<<<<< HEAD
-=======
 	rtw_debugfs_add_rw(fw_crash);
 	rtw_debugfs_add_rw(dm_cap);
->>>>>>> 7d2a07b7
 }
 
 #endif /* CONFIG_RTW88_DEBUGFS */
