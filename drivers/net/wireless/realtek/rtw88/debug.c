--- conflicted
+++ resolved
@@ -1222,16 +1222,10 @@
 
 #define rtw_debugfs_add_core(name, mode, fopname, parent)		\
 	do {								\
-<<<<<<< HEAD
-		rtw_debug_priv_ ##name.rtwdev = rtwdev;			\
-		if (IS_ERR(debugfs_create_file(#name, mode,		\
-					 parent, &rtw_debug_priv_ ##name,\
-=======
 		struct rtw_debugfs_priv *priv = &rtwdev->debugfs->name;	\
 		priv->rtwdev = rtwdev;					\
 		if (IS_ERR(debugfs_create_file(#name, mode,		\
 					 parent, priv,			\
->>>>>>> 2d5404ca
 					 &file_ops_ ##fopname)))	\
 			pr_debug("Unable to initialize debugfs:%s\n",	\
 			       #name);					\
