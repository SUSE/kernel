--- conflicted
+++ resolved
@@ -68,50 +68,6 @@
 void rtw_power_mode_change(struct rtw_dev *rtwdev, bool enter)
 {
 	u8 request, confirm, polling;
-<<<<<<< HEAD
-	u8 polling_cnt;
-	u8 retry_cnt = 0;
-
-	for (retry_cnt = 0; retry_cnt < 3; retry_cnt++) {
-		request = rtw_read8(rtwdev, rtwdev->hci.rpwm_addr);
-		confirm = rtw_read8(rtwdev, rtwdev->hci.cpwm_addr);
-
-		/* toggle to request power mode, others remain 0 */
-		request ^= request | BIT_RPWM_TOGGLE;
-		if (!enter) {
-			request |= POWER_MODE_ACK;
-		} else {
-			request |= POWER_MODE_LCLK;
-			if (rtw_fw_lps_deep_mode == LPS_DEEP_MODE_PG)
-				request |= POWER_MODE_PG;
-		}
-
-		rtw_write8(rtwdev, rtwdev->hci.rpwm_addr, request);
-
-		if (enter)
-			return;
-
-		/* check confirm power mode has left power save state */
-		for (polling_cnt = 0; polling_cnt < 50; polling_cnt++) {
-			polling = rtw_read8(rtwdev, rtwdev->hci.cpwm_addr);
-			if ((polling ^ confirm) & BIT_RPWM_TOGGLE)
-				return;
-			udelay(100);
-		}
-
-		/* in case of fw/hw missed the request, retry */
-		rtw_warn(rtwdev, "failed to leave deep PS, retry=%d\n",
-			 retry_cnt);
-	}
-
-	/* Hit here means that driver failed to change hardware power mode to
-	 * active state after retry 3 times. If the power state is locked at
-	 * Deep sleep, most of the hardware circuits is not working, even
-	 * register read/write. It should be treated as fatal error and
-	 * requires an entire analysis about the firmware/hardware
-	 */
-	WARN(1, "Hardware power state locked\n");
-=======
 	int ret;
 
 	request = rtw_read8(rtwdev, rtwdev->hci.rpwm_addr);
@@ -145,7 +101,6 @@
 		WARN(1, "firmware failed to ack driver for %s Deep Power mode\n",
 		     enter ? "entering" : "leaving");
 	}
->>>>>>> 7d2a07b7
 }
 EXPORT_SYMBOL(rtw_power_mode_change);
 
@@ -154,11 +109,7 @@
 	rtw_hci_deep_ps(rtwdev, false);
 }
 
-<<<<<<< HEAD
-static void rtw_fw_leave_lps_state_check(struct rtw_dev *rtwdev)
-=======
 static int __rtw_fw_leave_lps_check_reg(struct rtw_dev *rtwdev)
->>>>>>> 7d2a07b7
 {
 	int i;
 
@@ -176,14 +127,6 @@
 	 */
 	for (i = 0 ; i < LEAVE_LPS_TRY_CNT; i++) {
 		if (rtw_read32_mask(rtwdev, REG_TCR, BIT_PWRMGT_HWDATA_EN) == 0)
-<<<<<<< HEAD
-			return;
-		msleep(20);
-	}
-
-	rtw_write32_mask(rtwdev, REG_TCR, BIT_PWRMGT_HWDATA_EN, 0);
-	rtw_warn(rtwdev, "firmware failed to restore hardware setting\n");
-=======
 			return 0;
 		msleep(20);
 	}
@@ -231,7 +174,6 @@
 
 	if (rtw_fw_feature_check(fw, FW_FEATURE_LPS_C2H))
 		reinit_completion(&rtwdev->lps_leave_check);
->>>>>>> 7d2a07b7
 }
 
 static void rtw_leave_lps_core(struct rtw_dev *rtwdev)
@@ -244,25 +186,15 @@
 	conf->smart_ps = 0;
 
 	rtw_hci_link_ps(rtwdev, false);
-<<<<<<< HEAD
-	rtw_fw_set_pwr_mode(rtwdev);
-	rtw_fw_leave_lps_state_check(rtwdev);
-=======
 	rtw_fw_leave_lps_check_prepare(rtwdev);
 	rtw_fw_set_pwr_mode(rtwdev);
 	rtw_fw_leave_lps_check(rtwdev);
->>>>>>> 7d2a07b7
 
 	clear_bit(RTW_FLAG_LEISURE_PS, rtwdev->flags);
 
 	rtw_coex_lps_notify(rtwdev, COEX_LPS_DISABLE);
 }
 
-<<<<<<< HEAD
-static void __rtw_enter_lps_deep(struct rtw_dev *rtwdev)
-{
-	if (rtwdev->lps_conf.deep_mode == LPS_DEEP_MODE_NONE)
-=======
 enum rtw_lps_deep_mode rtw_get_lps_deep_mode(struct rtw_dev *rtwdev)
 {
 	if (test_bit(RTW_FLAG_WOWLAN, rtwdev->flags))
@@ -274,7 +206,6 @@
 static void __rtw_enter_lps_deep(struct rtw_dev *rtwdev)
 {
 	if (rtw_get_lps_deep_mode(rtwdev) == LPS_DEEP_MODE_NONE)
->>>>>>> 7d2a07b7
 		return;
 
 	if (!test_bit(RTW_FLAG_LEISURE_PS, rtwdev->flags)) {
@@ -283,11 +214,7 @@
 		return;
 	}
 
-<<<<<<< HEAD
-	if (rtw_fw_lps_deep_mode == LPS_DEEP_MODE_PG)
-=======
 	if (rtw_get_lps_deep_mode(rtwdev) == LPS_DEEP_MODE_PG)
->>>>>>> 7d2a07b7
 		rtw_fw_set_pg_info(rtwdev);
 
 	rtw_hci_deep_ps(rtwdev, true);
