/*
	Copyright (C) 2010 Willow Garage <http://www.willowgarage.com>
	Copyright (C) 2010 Ivo van Doorn <IvDoorn@gmail.com>
	Copyright (C) 2009 Bartlomiej Zolnierkiewicz <bzolnier@gmail.com>
	Copyright (C) 2009 Gertjan van Wingerde <gwingerde@gmail.com>

	Based on the original rt2800pci.c and rt2800usb.c.
	  Copyright (C) 2009 Alban Browaeys <prahal@yahoo.com>
	  Copyright (C) 2009 Felix Fietkau <nbd@openwrt.org>
	  Copyright (C) 2009 Luis Correia <luis.f.correia@gmail.com>
	  Copyright (C) 2009 Mattias Nissler <mattias.nissler@gmx.de>
	  Copyright (C) 2009 Mark Asselstine <asselsm@gmail.com>
	  Copyright (C) 2009 Xose Vazquez Perez <xose.vazquez@gmail.com>
	  <http://rt2x00.serialmonkey.com>

	This program is free software; you can redistribute it and/or modify
	it under the terms of the GNU General Public License as published by
	the Free Software Foundation; either version 2 of the License, or
	(at your option) any later version.

	This program is distributed in the hope that it will be useful,
	but WITHOUT ANY WARRANTY; without even the implied warranty of
	MERCHANTABILITY or FITNESS FOR A PARTICULAR PURPOSE. See the
	GNU General Public License for more details.

	You should have received a copy of the GNU General Public License
	along with this program; if not, write to the
	Free Software Foundation, Inc.,
	59 Temple Place - Suite 330, Boston, MA 02111-1307, USA.
 */

/*
	Module: rt2800lib
	Abstract: rt2800 generic device routines.
 */

#include <linux/crc-ccitt.h>
#include <linux/kernel.h>
#include <linux/module.h>
#include <linux/slab.h>

#include "rt2x00.h"
#include "rt2800lib.h"
#include "rt2800.h"

/*
 * Register access.
 * All access to the CSR registers will go through the methods
 * rt2800_register_read and rt2800_register_write.
 * BBP and RF register require indirect register access,
 * and use the CSR registers BBPCSR and RFCSR to achieve this.
 * These indirect registers work with busy bits,
 * and we will try maximal REGISTER_BUSY_COUNT times to access
 * the register while taking a REGISTER_BUSY_DELAY us delay
 * between each attampt. When the busy bit is still set at that time,
 * the access attempt is considered to have failed,
 * and we will print an error.
 * The _lock versions must be used if you already hold the csr_mutex
 */
#define WAIT_FOR_BBP(__dev, __reg) \
	rt2800_regbusy_read((__dev), BBP_CSR_CFG, BBP_CSR_CFG_BUSY, (__reg))
#define WAIT_FOR_RFCSR(__dev, __reg) \
	rt2800_regbusy_read((__dev), RF_CSR_CFG, RF_CSR_CFG_BUSY, (__reg))
#define WAIT_FOR_RF(__dev, __reg) \
	rt2800_regbusy_read((__dev), RF_CSR_CFG0, RF_CSR_CFG0_BUSY, (__reg))
#define WAIT_FOR_MCU(__dev, __reg) \
	rt2800_regbusy_read((__dev), H2M_MAILBOX_CSR, \
			    H2M_MAILBOX_CSR_OWNER, (__reg))

static inline bool rt2800_is_305x_soc(struct rt2x00_dev *rt2x00dev)
{
	/* check for rt2872 on SoC */
	if (!rt2x00_is_soc(rt2x00dev) ||
	    !rt2x00_rt(rt2x00dev, RT2872))
		return false;

	/* we know for sure that these rf chipsets are used on rt305x boards */
	if (rt2x00_rf(rt2x00dev, RF3020) ||
	    rt2x00_rf(rt2x00dev, RF3021) ||
	    rt2x00_rf(rt2x00dev, RF3022))
		return true;

	rt2x00_warn(rt2x00dev, "Unknown RF chipset on rt305x\n");
	return false;
}

static void rt2800_bbp_write(struct rt2x00_dev *rt2x00dev,
			     const unsigned int word, const u8 value)
{
	u32 reg;

	mutex_lock(&rt2x00dev->csr_mutex);

	/*
	 * Wait until the BBP becomes available, afterwards we
	 * can safely write the new data into the register.
	 */
	if (WAIT_FOR_BBP(rt2x00dev, &reg)) {
		reg = 0;
		rt2x00_set_field32(&reg, BBP_CSR_CFG_VALUE, value);
		rt2x00_set_field32(&reg, BBP_CSR_CFG_REGNUM, word);
		rt2x00_set_field32(&reg, BBP_CSR_CFG_BUSY, 1);
		rt2x00_set_field32(&reg, BBP_CSR_CFG_READ_CONTROL, 0);
		rt2x00_set_field32(&reg, BBP_CSR_CFG_BBP_RW_MODE, 1);

		rt2800_register_write_lock(rt2x00dev, BBP_CSR_CFG, reg);
	}

	mutex_unlock(&rt2x00dev->csr_mutex);
}

static void rt2800_bbp_read(struct rt2x00_dev *rt2x00dev,
			    const unsigned int word, u8 *value)
{
	u32 reg;

	mutex_lock(&rt2x00dev->csr_mutex);

	/*
	 * Wait until the BBP becomes available, afterwards we
	 * can safely write the read request into the register.
	 * After the data has been written, we wait until hardware
	 * returns the correct value, if at any time the register
	 * doesn't become available in time, reg will be 0xffffffff
	 * which means we return 0xff to the caller.
	 */
	if (WAIT_FOR_BBP(rt2x00dev, &reg)) {
		reg = 0;
		rt2x00_set_field32(&reg, BBP_CSR_CFG_REGNUM, word);
		rt2x00_set_field32(&reg, BBP_CSR_CFG_BUSY, 1);
		rt2x00_set_field32(&reg, BBP_CSR_CFG_READ_CONTROL, 1);
		rt2x00_set_field32(&reg, BBP_CSR_CFG_BBP_RW_MODE, 1);

		rt2800_register_write_lock(rt2x00dev, BBP_CSR_CFG, reg);

		WAIT_FOR_BBP(rt2x00dev, &reg);
	}

	*value = rt2x00_get_field32(reg, BBP_CSR_CFG_VALUE);

	mutex_unlock(&rt2x00dev->csr_mutex);
}

static void rt2800_rfcsr_write(struct rt2x00_dev *rt2x00dev,
			       const unsigned int word, const u8 value)
{
	u32 reg;

	mutex_lock(&rt2x00dev->csr_mutex);

	/*
	 * Wait until the RFCSR becomes available, afterwards we
	 * can safely write the new data into the register.
	 */
	if (WAIT_FOR_RFCSR(rt2x00dev, &reg)) {
		reg = 0;
		rt2x00_set_field32(&reg, RF_CSR_CFG_DATA, value);
		rt2x00_set_field32(&reg, RF_CSR_CFG_REGNUM, word);
		rt2x00_set_field32(&reg, RF_CSR_CFG_WRITE, 1);
		rt2x00_set_field32(&reg, RF_CSR_CFG_BUSY, 1);

		rt2800_register_write_lock(rt2x00dev, RF_CSR_CFG, reg);
	}

	mutex_unlock(&rt2x00dev->csr_mutex);
}

static void rt2800_rfcsr_read(struct rt2x00_dev *rt2x00dev,
			      const unsigned int word, u8 *value)
{
	u32 reg;

	mutex_lock(&rt2x00dev->csr_mutex);

	/*
	 * Wait until the RFCSR becomes available, afterwards we
	 * can safely write the read request into the register.
	 * After the data has been written, we wait until hardware
	 * returns the correct value, if at any time the register
	 * doesn't become available in time, reg will be 0xffffffff
	 * which means we return 0xff to the caller.
	 */
	if (WAIT_FOR_RFCSR(rt2x00dev, &reg)) {
		reg = 0;
		rt2x00_set_field32(&reg, RF_CSR_CFG_REGNUM, word);
		rt2x00_set_field32(&reg, RF_CSR_CFG_WRITE, 0);
		rt2x00_set_field32(&reg, RF_CSR_CFG_BUSY, 1);

		rt2800_register_write_lock(rt2x00dev, RF_CSR_CFG, reg);

		WAIT_FOR_RFCSR(rt2x00dev, &reg);
	}

	*value = rt2x00_get_field32(reg, RF_CSR_CFG_DATA);

	mutex_unlock(&rt2x00dev->csr_mutex);
}

static void rt2800_rf_write(struct rt2x00_dev *rt2x00dev,
			    const unsigned int word, const u32 value)
{
	u32 reg;

	mutex_lock(&rt2x00dev->csr_mutex);

	/*
	 * Wait until the RF becomes available, afterwards we
	 * can safely write the new data into the register.
	 */
	if (WAIT_FOR_RF(rt2x00dev, &reg)) {
		reg = 0;
		rt2x00_set_field32(&reg, RF_CSR_CFG0_REG_VALUE_BW, value);
		rt2x00_set_field32(&reg, RF_CSR_CFG0_STANDBYMODE, 0);
		rt2x00_set_field32(&reg, RF_CSR_CFG0_SEL, 0);
		rt2x00_set_field32(&reg, RF_CSR_CFG0_BUSY, 1);

		rt2800_register_write_lock(rt2x00dev, RF_CSR_CFG0, reg);
		rt2x00_rf_write(rt2x00dev, word, value);
	}

	mutex_unlock(&rt2x00dev->csr_mutex);
}

static int rt2800_enable_wlan_rt3290(struct rt2x00_dev *rt2x00dev)
{
	u32 reg;
	int i, count;

	rt2800_register_read(rt2x00dev, WLAN_FUN_CTRL, &reg);
	if (rt2x00_get_field32(reg, WLAN_EN))
		return 0;

	rt2x00_set_field32(&reg, WLAN_GPIO_OUT_OE_BIT_ALL, 0xff);
	rt2x00_set_field32(&reg, FRC_WL_ANT_SET, 1);
	rt2x00_set_field32(&reg, WLAN_CLK_EN, 0);
	rt2x00_set_field32(&reg, WLAN_EN, 1);
	rt2800_register_write(rt2x00dev, WLAN_FUN_CTRL, reg);

	udelay(REGISTER_BUSY_DELAY);

	count = 0;
	do {
		/*
		 * Check PLL_LD & XTAL_RDY.
		 */
		for (i = 0; i < REGISTER_BUSY_COUNT; i++) {
			rt2800_register_read(rt2x00dev, CMB_CTRL, &reg);
			if (rt2x00_get_field32(reg, PLL_LD) &&
			    rt2x00_get_field32(reg, XTAL_RDY))
				break;
			udelay(REGISTER_BUSY_DELAY);
		}

		if (i >= REGISTER_BUSY_COUNT) {

			if (count >= 10)
				return -EIO;

			rt2800_register_write(rt2x00dev, 0x58, 0x018);
			udelay(REGISTER_BUSY_DELAY);
			rt2800_register_write(rt2x00dev, 0x58, 0x418);
			udelay(REGISTER_BUSY_DELAY);
			rt2800_register_write(rt2x00dev, 0x58, 0x618);
			udelay(REGISTER_BUSY_DELAY);
			count++;
		} else {
			count = 0;
		}

		rt2800_register_read(rt2x00dev, WLAN_FUN_CTRL, &reg);
		rt2x00_set_field32(&reg, PCIE_APP0_CLK_REQ, 0);
		rt2x00_set_field32(&reg, WLAN_CLK_EN, 1);
		rt2x00_set_field32(&reg, WLAN_RESET, 1);
		rt2800_register_write(rt2x00dev, WLAN_FUN_CTRL, reg);
		udelay(10);
		rt2x00_set_field32(&reg, WLAN_RESET, 0);
		rt2800_register_write(rt2x00dev, WLAN_FUN_CTRL, reg);
		udelay(10);
		rt2800_register_write(rt2x00dev, INT_SOURCE_CSR, 0x7fffffff);
	} while (count != 0);

	return 0;
}

void rt2800_mcu_request(struct rt2x00_dev *rt2x00dev,
			const u8 command, const u8 token,
			const u8 arg0, const u8 arg1)
{
	u32 reg;

	/*
	 * SOC devices don't support MCU requests.
	 */
	if (rt2x00_is_soc(rt2x00dev))
		return;

	mutex_lock(&rt2x00dev->csr_mutex);

	/*
	 * Wait until the MCU becomes available, afterwards we
	 * can safely write the new data into the register.
	 */
	if (WAIT_FOR_MCU(rt2x00dev, &reg)) {
		rt2x00_set_field32(&reg, H2M_MAILBOX_CSR_OWNER, 1);
		rt2x00_set_field32(&reg, H2M_MAILBOX_CSR_CMD_TOKEN, token);
		rt2x00_set_field32(&reg, H2M_MAILBOX_CSR_ARG0, arg0);
		rt2x00_set_field32(&reg, H2M_MAILBOX_CSR_ARG1, arg1);
		rt2800_register_write_lock(rt2x00dev, H2M_MAILBOX_CSR, reg);

		reg = 0;
		rt2x00_set_field32(&reg, HOST_CMD_CSR_HOST_COMMAND, command);
		rt2800_register_write_lock(rt2x00dev, HOST_CMD_CSR, reg);
	}

	mutex_unlock(&rt2x00dev->csr_mutex);
}
EXPORT_SYMBOL_GPL(rt2800_mcu_request);

int rt2800_wait_csr_ready(struct rt2x00_dev *rt2x00dev)
{
	unsigned int i = 0;
	u32 reg;

	for (i = 0; i < REGISTER_BUSY_COUNT; i++) {
		rt2800_register_read(rt2x00dev, MAC_CSR0, &reg);
		if (reg && reg != ~0)
			return 0;
		msleep(1);
	}

	rt2x00_err(rt2x00dev, "Unstable hardware\n");
	return -EBUSY;
}
EXPORT_SYMBOL_GPL(rt2800_wait_csr_ready);

int rt2800_wait_wpdma_ready(struct rt2x00_dev *rt2x00dev)
{
	unsigned int i;
	u32 reg;

	/*
	 * Some devices are really slow to respond here. Wait a whole second
	 * before timing out.
	 */
	for (i = 0; i < REGISTER_BUSY_COUNT; i++) {
		rt2800_register_read(rt2x00dev, WPDMA_GLO_CFG, &reg);
		if (!rt2x00_get_field32(reg, WPDMA_GLO_CFG_TX_DMA_BUSY) &&
		    !rt2x00_get_field32(reg, WPDMA_GLO_CFG_RX_DMA_BUSY))
			return 0;

		msleep(10);
	}

	rt2x00_err(rt2x00dev, "WPDMA TX/RX busy [0x%08x]\n", reg);
	return -EACCES;
}
EXPORT_SYMBOL_GPL(rt2800_wait_wpdma_ready);

void rt2800_disable_wpdma(struct rt2x00_dev *rt2x00dev)
{
	u32 reg;

	rt2800_register_read(rt2x00dev, WPDMA_GLO_CFG, &reg);
	rt2x00_set_field32(&reg, WPDMA_GLO_CFG_ENABLE_TX_DMA, 0);
	rt2x00_set_field32(&reg, WPDMA_GLO_CFG_TX_DMA_BUSY, 0);
	rt2x00_set_field32(&reg, WPDMA_GLO_CFG_ENABLE_RX_DMA, 0);
	rt2x00_set_field32(&reg, WPDMA_GLO_CFG_RX_DMA_BUSY, 0);
	rt2x00_set_field32(&reg, WPDMA_GLO_CFG_TX_WRITEBACK_DONE, 1);
	rt2800_register_write(rt2x00dev, WPDMA_GLO_CFG, reg);
}
EXPORT_SYMBOL_GPL(rt2800_disable_wpdma);

static bool rt2800_check_firmware_crc(const u8 *data, const size_t len)
{
	u16 fw_crc;
	u16 crc;

	/*
	 * The last 2 bytes in the firmware array are the crc checksum itself,
	 * this means that we should never pass those 2 bytes to the crc
	 * algorithm.
	 */
	fw_crc = (data[len - 2] << 8 | data[len - 1]);

	/*
	 * Use the crc ccitt algorithm.
	 * This will return the same value as the legacy driver which
	 * used bit ordering reversion on the both the firmware bytes
	 * before input input as well as on the final output.
	 * Obviously using crc ccitt directly is much more efficient.
	 */
	crc = crc_ccitt(~0, data, len - 2);

	/*
	 * There is a small difference between the crc-itu-t + bitrev and
	 * the crc-ccitt crc calculation. In the latter method the 2 bytes
	 * will be swapped, use swab16 to convert the crc to the correct
	 * value.
	 */
	crc = swab16(crc);

	return fw_crc == crc;
}

int rt2800_check_firmware(struct rt2x00_dev *rt2x00dev,
			  const u8 *data, const size_t len)
{
	size_t offset = 0;
	size_t fw_len;
	bool multiple;

	/*
	 * PCI(e) & SOC devices require firmware with a length
	 * of 8kb. USB devices require firmware files with a length
	 * of 4kb. Certain USB chipsets however require different firmware,
	 * which Ralink only provides attached to the original firmware
	 * file. Thus for USB devices, firmware files have a length
	 * which is a multiple of 4kb. The firmware for rt3290 chip also
	 * have a length which is a multiple of 4kb.
	 */
	if (rt2x00_is_usb(rt2x00dev) || rt2x00_rt(rt2x00dev, RT3290))
		fw_len = 4096;
	else
		fw_len = 8192;

	multiple = true;
	/*
	 * Validate the firmware length
	 */
	if (len != fw_len && (!multiple || (len % fw_len) != 0))
		return FW_BAD_LENGTH;

	/*
	 * Check if the chipset requires one of the upper parts
	 * of the firmware.
	 */
	if (rt2x00_is_usb(rt2x00dev) &&
	    !rt2x00_rt(rt2x00dev, RT2860) &&
	    !rt2x00_rt(rt2x00dev, RT2872) &&
	    !rt2x00_rt(rt2x00dev, RT3070) &&
	    ((len / fw_len) == 1))
		return FW_BAD_VERSION;

	/*
	 * 8kb firmware files must be checked as if it were
	 * 2 separate firmware files.
	 */
	while (offset < len) {
		if (!rt2800_check_firmware_crc(data + offset, fw_len))
			return FW_BAD_CRC;

		offset += fw_len;
	}

	return FW_OK;
}
EXPORT_SYMBOL_GPL(rt2800_check_firmware);

int rt2800_load_firmware(struct rt2x00_dev *rt2x00dev,
			 const u8 *data, const size_t len)
{
	unsigned int i;
	u32 reg;
	int retval;

	if (rt2x00_rt(rt2x00dev, RT3290)) {
		retval = rt2800_enable_wlan_rt3290(rt2x00dev);
		if (retval)
			return -EBUSY;
	}

	/*
	 * If driver doesn't wake up firmware here,
	 * rt2800_load_firmware will hang forever when interface is up again.
	 */
	rt2800_register_write(rt2x00dev, AUTOWAKEUP_CFG, 0x00000000);

	/*
	 * Wait for stable hardware.
	 */
	if (rt2800_wait_csr_ready(rt2x00dev))
		return -EBUSY;

	if (rt2x00_is_pci(rt2x00dev)) {
		if (rt2x00_rt(rt2x00dev, RT3290) ||
		    rt2x00_rt(rt2x00dev, RT3572) ||
		    rt2x00_rt(rt2x00dev, RT5390) ||
		    rt2x00_rt(rt2x00dev, RT5392)) {
			rt2800_register_read(rt2x00dev, AUX_CTRL, &reg);
			rt2x00_set_field32(&reg, AUX_CTRL_FORCE_PCIE_CLK, 1);
			rt2x00_set_field32(&reg, AUX_CTRL_WAKE_PCIE_EN, 1);
			rt2800_register_write(rt2x00dev, AUX_CTRL, reg);
		}
		rt2800_register_write(rt2x00dev, PWR_PIN_CFG, 0x00000002);
	}

	rt2800_disable_wpdma(rt2x00dev);

	/*
	 * Write firmware to the device.
	 */
	rt2800_drv_write_firmware(rt2x00dev, data, len);

	/*
	 * Wait for device to stabilize.
	 */
	for (i = 0; i < REGISTER_BUSY_COUNT; i++) {
		rt2800_register_read(rt2x00dev, PBF_SYS_CTRL, &reg);
		if (rt2x00_get_field32(reg, PBF_SYS_CTRL_READY))
			break;
		msleep(1);
	}

	if (i == REGISTER_BUSY_COUNT) {
		rt2x00_err(rt2x00dev, "PBF system register not ready\n");
		return -EBUSY;
	}

	/*
	 * Disable DMA, will be reenabled later when enabling
	 * the radio.
	 */
	rt2800_disable_wpdma(rt2x00dev);

	/*
	 * Initialize firmware.
	 */
	rt2800_register_write(rt2x00dev, H2M_BBP_AGENT, 0);
	rt2800_register_write(rt2x00dev, H2M_MAILBOX_CSR, 0);
	if (rt2x00_is_usb(rt2x00dev)) {
		rt2800_register_write(rt2x00dev, H2M_INT_SRC, 0);
		rt2800_mcu_request(rt2x00dev, MCU_BOOT_SIGNAL, 0, 0, 0);
	}
	msleep(1);

	return 0;
}
EXPORT_SYMBOL_GPL(rt2800_load_firmware);

void rt2800_write_tx_data(struct queue_entry *entry,
			  struct txentry_desc *txdesc)
{
	__le32 *txwi = rt2800_drv_get_txwi(entry);
	u32 word;
	int i;

	/*
	 * Initialize TX Info descriptor
	 */
	rt2x00_desc_read(txwi, 0, &word);
	rt2x00_set_field32(&word, TXWI_W0_FRAG,
			   test_bit(ENTRY_TXD_MORE_FRAG, &txdesc->flags));
	rt2x00_set_field32(&word, TXWI_W0_MIMO_PS,
			   test_bit(ENTRY_TXD_HT_MIMO_PS, &txdesc->flags));
	rt2x00_set_field32(&word, TXWI_W0_CF_ACK, 0);
	rt2x00_set_field32(&word, TXWI_W0_TS,
			   test_bit(ENTRY_TXD_REQ_TIMESTAMP, &txdesc->flags));
	rt2x00_set_field32(&word, TXWI_W0_AMPDU,
			   test_bit(ENTRY_TXD_HT_AMPDU, &txdesc->flags));
	rt2x00_set_field32(&word, TXWI_W0_MPDU_DENSITY,
			   txdesc->u.ht.mpdu_density);
	rt2x00_set_field32(&word, TXWI_W0_TX_OP, txdesc->u.ht.txop);
	rt2x00_set_field32(&word, TXWI_W0_MCS, txdesc->u.ht.mcs);
	rt2x00_set_field32(&word, TXWI_W0_BW,
			   test_bit(ENTRY_TXD_HT_BW_40, &txdesc->flags));
	rt2x00_set_field32(&word, TXWI_W0_SHORT_GI,
			   test_bit(ENTRY_TXD_HT_SHORT_GI, &txdesc->flags));
	rt2x00_set_field32(&word, TXWI_W0_STBC, txdesc->u.ht.stbc);
	rt2x00_set_field32(&word, TXWI_W0_PHYMODE, txdesc->rate_mode);
	rt2x00_desc_write(txwi, 0, word);

	rt2x00_desc_read(txwi, 1, &word);
	rt2x00_set_field32(&word, TXWI_W1_ACK,
			   test_bit(ENTRY_TXD_ACK, &txdesc->flags));
	rt2x00_set_field32(&word, TXWI_W1_NSEQ,
			   test_bit(ENTRY_TXD_GENERATE_SEQ, &txdesc->flags));
	rt2x00_set_field32(&word, TXWI_W1_BW_WIN_SIZE, txdesc->u.ht.ba_size);
	rt2x00_set_field32(&word, TXWI_W1_WIRELESS_CLI_ID,
			   test_bit(ENTRY_TXD_ENCRYPT, &txdesc->flags) ?
			   txdesc->key_idx : txdesc->u.ht.wcid);
	rt2x00_set_field32(&word, TXWI_W1_MPDU_TOTAL_BYTE_COUNT,
			   txdesc->length);
	rt2x00_set_field32(&word, TXWI_W1_PACKETID_QUEUE, entry->queue->qid);
	rt2x00_set_field32(&word, TXWI_W1_PACKETID_ENTRY, (entry->entry_idx % 3) + 1);
	rt2x00_desc_write(txwi, 1, word);

	/*
	 * Always write 0 to IV/EIV fields (word 2 and 3), hardware will insert
	 * the IV from the IVEIV register when TXD_W3_WIV is set to 0.
	 * When TXD_W3_WIV is set to 1 it will use the IV data
	 * from the descriptor. The TXWI_W1_WIRELESS_CLI_ID indicates which
	 * crypto entry in the registers should be used to encrypt the frame.
	 *
	 * Nulify all remaining words as well, we don't know how to program them.
	 */
	for (i = 2; i < entry->queue->winfo_size / sizeof(__le32); i++)
		_rt2x00_desc_write(txwi, i, 0);
}
EXPORT_SYMBOL_GPL(rt2800_write_tx_data);

static int rt2800_agc_to_rssi(struct rt2x00_dev *rt2x00dev, u32 rxwi_w2)
{
	s8 rssi0 = rt2x00_get_field32(rxwi_w2, RXWI_W2_RSSI0);
	s8 rssi1 = rt2x00_get_field32(rxwi_w2, RXWI_W2_RSSI1);
	s8 rssi2 = rt2x00_get_field32(rxwi_w2, RXWI_W2_RSSI2);
	u16 eeprom;
	u8 offset0;
	u8 offset1;
	u8 offset2;

	if (rt2x00dev->curr_band == IEEE80211_BAND_2GHZ) {
		rt2x00_eeprom_read(rt2x00dev, EEPROM_RSSI_BG, &eeprom);
		offset0 = rt2x00_get_field16(eeprom, EEPROM_RSSI_BG_OFFSET0);
		offset1 = rt2x00_get_field16(eeprom, EEPROM_RSSI_BG_OFFSET1);
		rt2x00_eeprom_read(rt2x00dev, EEPROM_RSSI_BG2, &eeprom);
		offset2 = rt2x00_get_field16(eeprom, EEPROM_RSSI_BG2_OFFSET2);
	} else {
		rt2x00_eeprom_read(rt2x00dev, EEPROM_RSSI_A, &eeprom);
		offset0 = rt2x00_get_field16(eeprom, EEPROM_RSSI_A_OFFSET0);
		offset1 = rt2x00_get_field16(eeprom, EEPROM_RSSI_A_OFFSET1);
		rt2x00_eeprom_read(rt2x00dev, EEPROM_RSSI_A2, &eeprom);
		offset2 = rt2x00_get_field16(eeprom, EEPROM_RSSI_A2_OFFSET2);
	}

	/*
	 * Convert the value from the descriptor into the RSSI value
	 * If the value in the descriptor is 0, it is considered invalid
	 * and the default (extremely low) rssi value is assumed
	 */
	rssi0 = (rssi0) ? (-12 - offset0 - rt2x00dev->lna_gain - rssi0) : -128;
	rssi1 = (rssi1) ? (-12 - offset1 - rt2x00dev->lna_gain - rssi1) : -128;
	rssi2 = (rssi2) ? (-12 - offset2 - rt2x00dev->lna_gain - rssi2) : -128;

	/*
	 * mac80211 only accepts a single RSSI value. Calculating the
	 * average doesn't deliver a fair answer either since -60:-60 would
	 * be considered equally good as -50:-70 while the second is the one
	 * which gives less energy...
	 */
	rssi0 = max(rssi0, rssi1);
	return (int)max(rssi0, rssi2);
}

void rt2800_process_rxwi(struct queue_entry *entry,
			 struct rxdone_entry_desc *rxdesc)
{
	__le32 *rxwi = (__le32 *) entry->skb->data;
	u32 word;

	rt2x00_desc_read(rxwi, 0, &word);

	rxdesc->cipher = rt2x00_get_field32(word, RXWI_W0_UDF);
	rxdesc->size = rt2x00_get_field32(word, RXWI_W0_MPDU_TOTAL_BYTE_COUNT);

	rt2x00_desc_read(rxwi, 1, &word);

	if (rt2x00_get_field32(word, RXWI_W1_SHORT_GI))
		rxdesc->flags |= RX_FLAG_SHORT_GI;

	if (rt2x00_get_field32(word, RXWI_W1_BW))
		rxdesc->flags |= RX_FLAG_40MHZ;

	/*
	 * Detect RX rate, always use MCS as signal type.
	 */
	rxdesc->dev_flags |= RXDONE_SIGNAL_MCS;
	rxdesc->signal = rt2x00_get_field32(word, RXWI_W1_MCS);
	rxdesc->rate_mode = rt2x00_get_field32(word, RXWI_W1_PHYMODE);

	/*
	 * Mask of 0x8 bit to remove the short preamble flag.
	 */
	if (rxdesc->rate_mode == RATE_MODE_CCK)
		rxdesc->signal &= ~0x8;

	rt2x00_desc_read(rxwi, 2, &word);

	/*
	 * Convert descriptor AGC value to RSSI value.
	 */
	rxdesc->rssi = rt2800_agc_to_rssi(entry->queue->rt2x00dev, word);
	/*
	 * Remove RXWI descriptor from start of the buffer.
	 */
	skb_pull(entry->skb, entry->queue->winfo_size);
}
EXPORT_SYMBOL_GPL(rt2800_process_rxwi);

void rt2800_txdone_entry(struct queue_entry *entry, u32 status, __le32 *txwi)
{
	struct rt2x00_dev *rt2x00dev = entry->queue->rt2x00dev;
	struct skb_frame_desc *skbdesc = get_skb_frame_desc(entry->skb);
	struct txdone_entry_desc txdesc;
	u32 word;
	u16 mcs, real_mcs;
	int aggr, ampdu;

	/*
	 * Obtain the status about this packet.
	 */
	txdesc.flags = 0;
	rt2x00_desc_read(txwi, 0, &word);

	mcs = rt2x00_get_field32(word, TXWI_W0_MCS);
	ampdu = rt2x00_get_field32(word, TXWI_W0_AMPDU);

	real_mcs = rt2x00_get_field32(status, TX_STA_FIFO_MCS);
	aggr = rt2x00_get_field32(status, TX_STA_FIFO_TX_AGGRE);

	/*
	 * If a frame was meant to be sent as a single non-aggregated MPDU
	 * but ended up in an aggregate the used tx rate doesn't correlate
	 * with the one specified in the TXWI as the whole aggregate is sent
	 * with the same rate.
	 *
	 * For example: two frames are sent to rt2x00, the first one sets
	 * AMPDU=1 and requests MCS7 whereas the second frame sets AMDPU=0
	 * and requests MCS15. If the hw aggregates both frames into one
	 * AMDPU the tx status for both frames will contain MCS7 although
	 * the frame was sent successfully.
	 *
	 * Hence, replace the requested rate with the real tx rate to not
	 * confuse the rate control algortihm by providing clearly wrong
	 * data.
	 */
	if (unlikely(aggr == 1 && ampdu == 0 && real_mcs != mcs)) {
		skbdesc->tx_rate_idx = real_mcs;
		mcs = real_mcs;
	}

	if (aggr == 1 || ampdu == 1)
		__set_bit(TXDONE_AMPDU, &txdesc.flags);

	/*
	 * Ralink has a retry mechanism using a global fallback
	 * table. We setup this fallback table to try the immediate
	 * lower rate for all rates. In the TX_STA_FIFO, the MCS field
	 * always contains the MCS used for the last transmission, be
	 * it successful or not.
	 */
	if (rt2x00_get_field32(status, TX_STA_FIFO_TX_SUCCESS)) {
		/*
		 * Transmission succeeded. The number of retries is
		 * mcs - real_mcs
		 */
		__set_bit(TXDONE_SUCCESS, &txdesc.flags);
		txdesc.retry = ((mcs > real_mcs) ? mcs - real_mcs : 0);
	} else {
		/*
		 * Transmission failed. The number of retries is
		 * always 7 in this case (for a total number of 8
		 * frames sent).
		 */
		__set_bit(TXDONE_FAILURE, &txdesc.flags);
		txdesc.retry = rt2x00dev->long_retry;
	}

	/*
	 * the frame was retried at least once
	 * -> hw used fallback rates
	 */
	if (txdesc.retry)
		__set_bit(TXDONE_FALLBACK, &txdesc.flags);

	rt2x00lib_txdone(entry, &txdesc);
}
EXPORT_SYMBOL_GPL(rt2800_txdone_entry);

void rt2800_write_beacon(struct queue_entry *entry, struct txentry_desc *txdesc)
{
	struct rt2x00_dev *rt2x00dev = entry->queue->rt2x00dev;
	struct skb_frame_desc *skbdesc = get_skb_frame_desc(entry->skb);
	unsigned int beacon_base;
	unsigned int padding_len;
	u32 orig_reg, reg;
	const int txwi_desc_size = entry->queue->winfo_size;

	/*
	 * Disable beaconing while we are reloading the beacon data,
	 * otherwise we might be sending out invalid data.
	 */
	rt2800_register_read(rt2x00dev, BCN_TIME_CFG, &reg);
	orig_reg = reg;
	rt2x00_set_field32(&reg, BCN_TIME_CFG_BEACON_GEN, 0);
	rt2800_register_write(rt2x00dev, BCN_TIME_CFG, reg);

	/*
	 * Add space for the TXWI in front of the skb.
	 */
	memset(skb_push(entry->skb, txwi_desc_size), 0, txwi_desc_size);

	/*
	 * Register descriptor details in skb frame descriptor.
	 */
	skbdesc->flags |= SKBDESC_DESC_IN_SKB;
	skbdesc->desc = entry->skb->data;
	skbdesc->desc_len = txwi_desc_size;

	/*
	 * Add the TXWI for the beacon to the skb.
	 */
	rt2800_write_tx_data(entry, txdesc);

	/*
	 * Dump beacon to userspace through debugfs.
	 */
	rt2x00debug_dump_frame(rt2x00dev, DUMP_FRAME_BEACON, entry->skb);

	/*
	 * Write entire beacon with TXWI and padding to register.
	 */
	padding_len = roundup(entry->skb->len, 4) - entry->skb->len;
	if (padding_len && skb_pad(entry->skb, padding_len)) {
		rt2x00_err(rt2x00dev, "Failure padding beacon, aborting\n");
		/* skb freed by skb_pad() on failure */
		entry->skb = NULL;
		rt2800_register_write(rt2x00dev, BCN_TIME_CFG, orig_reg);
		return;
	}

	beacon_base = HW_BEACON_OFFSET(entry->entry_idx);
	rt2800_register_multiwrite(rt2x00dev, beacon_base, entry->skb->data,
				   entry->skb->len + padding_len);

	/*
	 * Enable beaconing again.
	 */
	rt2x00_set_field32(&reg, BCN_TIME_CFG_BEACON_GEN, 1);
	rt2800_register_write(rt2x00dev, BCN_TIME_CFG, reg);

	/*
	 * Clean up beacon skb.
	 */
	dev_kfree_skb_any(entry->skb);
	entry->skb = NULL;
}
EXPORT_SYMBOL_GPL(rt2800_write_beacon);

static inline void rt2800_clear_beacon_register(struct rt2x00_dev *rt2x00dev,
						unsigned int beacon_base)
{
	int i;
	const int txwi_desc_size = rt2x00dev->ops->bcn->winfo_size;

	/*
	 * For the Beacon base registers we only need to clear
	 * the whole TXWI which (when set to 0) will invalidate
	 * the entire beacon.
	 */
	for (i = 0; i < txwi_desc_size; i += sizeof(__le32))
		rt2800_register_write(rt2x00dev, beacon_base + i, 0);
}

void rt2800_clear_beacon(struct queue_entry *entry)
{
	struct rt2x00_dev *rt2x00dev = entry->queue->rt2x00dev;
	u32 reg;

	/*
	 * Disable beaconing while we are reloading the beacon data,
	 * otherwise we might be sending out invalid data.
	 */
	rt2800_register_read(rt2x00dev, BCN_TIME_CFG, &reg);
	rt2x00_set_field32(&reg, BCN_TIME_CFG_BEACON_GEN, 0);
	rt2800_register_write(rt2x00dev, BCN_TIME_CFG, reg);

	/*
	 * Clear beacon.
	 */
	rt2800_clear_beacon_register(rt2x00dev,
				     HW_BEACON_OFFSET(entry->entry_idx));

	/*
	 * Enabled beaconing again.
	 */
	rt2x00_set_field32(&reg, BCN_TIME_CFG_BEACON_GEN, 1);
	rt2800_register_write(rt2x00dev, BCN_TIME_CFG, reg);
}
EXPORT_SYMBOL_GPL(rt2800_clear_beacon);

#ifdef CONFIG_RT2X00_LIB_DEBUGFS
const struct rt2x00debug rt2800_rt2x00debug = {
	.owner	= THIS_MODULE,
	.csr	= {
		.read		= rt2800_register_read,
		.write		= rt2800_register_write,
		.flags		= RT2X00DEBUGFS_OFFSET,
		.word_base	= CSR_REG_BASE,
		.word_size	= sizeof(u32),
		.word_count	= CSR_REG_SIZE / sizeof(u32),
	},
	.eeprom	= {
		.read		= rt2x00_eeprom_read,
		.write		= rt2x00_eeprom_write,
		.word_base	= EEPROM_BASE,
		.word_size	= sizeof(u16),
		.word_count	= EEPROM_SIZE / sizeof(u16),
	},
	.bbp	= {
		.read		= rt2800_bbp_read,
		.write		= rt2800_bbp_write,
		.word_base	= BBP_BASE,
		.word_size	= sizeof(u8),
		.word_count	= BBP_SIZE / sizeof(u8),
	},
	.rf	= {
		.read		= rt2x00_rf_read,
		.write		= rt2800_rf_write,
		.word_base	= RF_BASE,
		.word_size	= sizeof(u32),
		.word_count	= RF_SIZE / sizeof(u32),
	},
	.rfcsr	= {
		.read		= rt2800_rfcsr_read,
		.write		= rt2800_rfcsr_write,
		.word_base	= RFCSR_BASE,
		.word_size	= sizeof(u8),
		.word_count	= RFCSR_SIZE / sizeof(u8),
	},
};
EXPORT_SYMBOL_GPL(rt2800_rt2x00debug);
#endif /* CONFIG_RT2X00_LIB_DEBUGFS */

int rt2800_rfkill_poll(struct rt2x00_dev *rt2x00dev)
{
	u32 reg;

	if (rt2x00_rt(rt2x00dev, RT3290)) {
		rt2800_register_read(rt2x00dev, WLAN_FUN_CTRL, &reg);
		return rt2x00_get_field32(reg, WLAN_GPIO_IN_BIT0);
	} else {
		rt2800_register_read(rt2x00dev, GPIO_CTRL, &reg);
		return rt2x00_get_field32(reg, GPIO_CTRL_VAL2);
	}
}
EXPORT_SYMBOL_GPL(rt2800_rfkill_poll);

#ifdef CONFIG_RT2X00_LIB_LEDS
static void rt2800_brightness_set(struct led_classdev *led_cdev,
				  enum led_brightness brightness)
{
	struct rt2x00_led *led =
	    container_of(led_cdev, struct rt2x00_led, led_dev);
	unsigned int enabled = brightness != LED_OFF;
	unsigned int bg_mode =
	    (enabled && led->rt2x00dev->curr_band == IEEE80211_BAND_2GHZ);
	unsigned int polarity =
		rt2x00_get_field16(led->rt2x00dev->led_mcu_reg,
				   EEPROM_FREQ_LED_POLARITY);
	unsigned int ledmode =
		rt2x00_get_field16(led->rt2x00dev->led_mcu_reg,
				   EEPROM_FREQ_LED_MODE);
	u32 reg;

	/* Check for SoC (SOC devices don't support MCU requests) */
	if (rt2x00_is_soc(led->rt2x00dev)) {
		rt2800_register_read(led->rt2x00dev, LED_CFG, &reg);

		/* Set LED Polarity */
		rt2x00_set_field32(&reg, LED_CFG_LED_POLAR, polarity);

		/* Set LED Mode */
		if (led->type == LED_TYPE_RADIO) {
			rt2x00_set_field32(&reg, LED_CFG_G_LED_MODE,
					   enabled ? 3 : 0);
		} else if (led->type == LED_TYPE_ASSOC) {
			rt2x00_set_field32(&reg, LED_CFG_Y_LED_MODE,
					   enabled ? 3 : 0);
		} else if (led->type == LED_TYPE_QUALITY) {
			rt2x00_set_field32(&reg, LED_CFG_R_LED_MODE,
					   enabled ? 3 : 0);
		}

		rt2800_register_write(led->rt2x00dev, LED_CFG, reg);

	} else {
		if (led->type == LED_TYPE_RADIO) {
			rt2800_mcu_request(led->rt2x00dev, MCU_LED, 0xff, ledmode,
					      enabled ? 0x20 : 0);
		} else if (led->type == LED_TYPE_ASSOC) {
			rt2800_mcu_request(led->rt2x00dev, MCU_LED, 0xff, ledmode,
					      enabled ? (bg_mode ? 0x60 : 0xa0) : 0x20);
		} else if (led->type == LED_TYPE_QUALITY) {
			/*
			 * The brightness is divided into 6 levels (0 - 5),
			 * The specs tell us the following levels:
			 *	0, 1 ,3, 7, 15, 31
			 * to determine the level in a simple way we can simply
			 * work with bitshifting:
			 *	(1 << level) - 1
			 */
			rt2800_mcu_request(led->rt2x00dev, MCU_LED_STRENGTH, 0xff,
					      (1 << brightness / (LED_FULL / 6)) - 1,
					      polarity);
		}
	}
}

static void rt2800_init_led(struct rt2x00_dev *rt2x00dev,
		     struct rt2x00_led *led, enum led_type type)
{
	led->rt2x00dev = rt2x00dev;
	led->type = type;
	led->led_dev.brightness_set = rt2800_brightness_set;
	led->flags = LED_INITIALIZED;
}
#endif /* CONFIG_RT2X00_LIB_LEDS */

/*
 * Configuration handlers.
 */
static void rt2800_config_wcid(struct rt2x00_dev *rt2x00dev,
			       const u8 *address,
			       int wcid)
{
	struct mac_wcid_entry wcid_entry;
	u32 offset;

	offset = MAC_WCID_ENTRY(wcid);

	memset(&wcid_entry, 0xff, sizeof(wcid_entry));
	if (address)
		memcpy(wcid_entry.mac, address, ETH_ALEN);

	rt2800_register_multiwrite(rt2x00dev, offset,
				      &wcid_entry, sizeof(wcid_entry));
}

static void rt2800_delete_wcid_attr(struct rt2x00_dev *rt2x00dev, int wcid)
{
	u32 offset;
	offset = MAC_WCID_ATTR_ENTRY(wcid);
	rt2800_register_write(rt2x00dev, offset, 0);
}

static void rt2800_config_wcid_attr_bssidx(struct rt2x00_dev *rt2x00dev,
					   int wcid, u32 bssidx)
{
	u32 offset = MAC_WCID_ATTR_ENTRY(wcid);
	u32 reg;

	/*
	 * The BSS Idx numbers is split in a main value of 3 bits,
	 * and a extended field for adding one additional bit to the value.
	 */
	rt2800_register_read(rt2x00dev, offset, &reg);
	rt2x00_set_field32(&reg, MAC_WCID_ATTRIBUTE_BSS_IDX, (bssidx & 0x7));
	rt2x00_set_field32(&reg, MAC_WCID_ATTRIBUTE_BSS_IDX_EXT,
			   (bssidx & 0x8) >> 3);
	rt2800_register_write(rt2x00dev, offset, reg);
}

static void rt2800_config_wcid_attr_cipher(struct rt2x00_dev *rt2x00dev,
					   struct rt2x00lib_crypto *crypto,
					   struct ieee80211_key_conf *key)
{
	struct mac_iveiv_entry iveiv_entry;
	u32 offset;
	u32 reg;

	offset = MAC_WCID_ATTR_ENTRY(key->hw_key_idx);

	if (crypto->cmd == SET_KEY) {
		rt2800_register_read(rt2x00dev, offset, &reg);
		rt2x00_set_field32(&reg, MAC_WCID_ATTRIBUTE_KEYTAB,
				   !!(key->flags & IEEE80211_KEY_FLAG_PAIRWISE));
		/*
		 * Both the cipher as the BSS Idx numbers are split in a main
		 * value of 3 bits, and a extended field for adding one additional
		 * bit to the value.
		 */
		rt2x00_set_field32(&reg, MAC_WCID_ATTRIBUTE_CIPHER,
				   (crypto->cipher & 0x7));
		rt2x00_set_field32(&reg, MAC_WCID_ATTRIBUTE_CIPHER_EXT,
				   (crypto->cipher & 0x8) >> 3);
		rt2x00_set_field32(&reg, MAC_WCID_ATTRIBUTE_RX_WIUDF, crypto->cipher);
		rt2800_register_write(rt2x00dev, offset, reg);
	} else {
		/* Delete the cipher without touching the bssidx */
		rt2800_register_read(rt2x00dev, offset, &reg);
		rt2x00_set_field32(&reg, MAC_WCID_ATTRIBUTE_KEYTAB, 0);
		rt2x00_set_field32(&reg, MAC_WCID_ATTRIBUTE_CIPHER, 0);
		rt2x00_set_field32(&reg, MAC_WCID_ATTRIBUTE_CIPHER_EXT, 0);
		rt2x00_set_field32(&reg, MAC_WCID_ATTRIBUTE_RX_WIUDF, 0);
		rt2800_register_write(rt2x00dev, offset, reg);
	}

	offset = MAC_IVEIV_ENTRY(key->hw_key_idx);

	memset(&iveiv_entry, 0, sizeof(iveiv_entry));
	if ((crypto->cipher == CIPHER_TKIP) ||
	    (crypto->cipher == CIPHER_TKIP_NO_MIC) ||
	    (crypto->cipher == CIPHER_AES))
		iveiv_entry.iv[3] |= 0x20;
	iveiv_entry.iv[3] |= key->keyidx << 6;
	rt2800_register_multiwrite(rt2x00dev, offset,
				      &iveiv_entry, sizeof(iveiv_entry));
}

int rt2800_config_shared_key(struct rt2x00_dev *rt2x00dev,
			     struct rt2x00lib_crypto *crypto,
			     struct ieee80211_key_conf *key)
{
	struct hw_key_entry key_entry;
	struct rt2x00_field32 field;
	u32 offset;
	u32 reg;

	if (crypto->cmd == SET_KEY) {
		key->hw_key_idx = (4 * crypto->bssidx) + key->keyidx;

		memcpy(key_entry.key, crypto->key,
		       sizeof(key_entry.key));
		memcpy(key_entry.tx_mic, crypto->tx_mic,
		       sizeof(key_entry.tx_mic));
		memcpy(key_entry.rx_mic, crypto->rx_mic,
		       sizeof(key_entry.rx_mic));

		offset = SHARED_KEY_ENTRY(key->hw_key_idx);
		rt2800_register_multiwrite(rt2x00dev, offset,
					      &key_entry, sizeof(key_entry));
	}

	/*
	 * The cipher types are stored over multiple registers
	 * starting with SHARED_KEY_MODE_BASE each word will have
	 * 32 bits and contains the cipher types for 2 bssidx each.
	 * Using the correct defines correctly will cause overhead,
	 * so just calculate the correct offset.
	 */
	field.bit_offset = 4 * (key->hw_key_idx % 8);
	field.bit_mask = 0x7 << field.bit_offset;

	offset = SHARED_KEY_MODE_ENTRY(key->hw_key_idx / 8);

	rt2800_register_read(rt2x00dev, offset, &reg);
	rt2x00_set_field32(&reg, field,
			   (crypto->cmd == SET_KEY) * crypto->cipher);
	rt2800_register_write(rt2x00dev, offset, reg);

	/*
	 * Update WCID information
	 */
	rt2800_config_wcid(rt2x00dev, crypto->address, key->hw_key_idx);
	rt2800_config_wcid_attr_bssidx(rt2x00dev, key->hw_key_idx,
				       crypto->bssidx);
	rt2800_config_wcid_attr_cipher(rt2x00dev, crypto, key);

	return 0;
}
EXPORT_SYMBOL_GPL(rt2800_config_shared_key);

static inline int rt2800_find_wcid(struct rt2x00_dev *rt2x00dev)
{
	struct mac_wcid_entry wcid_entry;
	int idx;
	u32 offset;

	/*
	 * Search for the first free WCID entry and return the corresponding
	 * index.
	 *
	 * Make sure the WCID starts _after_ the last possible shared key
	 * entry (>32).
	 *
	 * Since parts of the pairwise key table might be shared with
	 * the beacon frame buffers 6 & 7 we should only write into the
	 * first 222 entries.
	 */
	for (idx = 33; idx <= 222; idx++) {
		offset = MAC_WCID_ENTRY(idx);
		rt2800_register_multiread(rt2x00dev, offset, &wcid_entry,
					  sizeof(wcid_entry));
		if (is_broadcast_ether_addr(wcid_entry.mac))
			return idx;
	}

	/*
	 * Use -1 to indicate that we don't have any more space in the WCID
	 * table.
	 */
	return -1;
}

int rt2800_config_pairwise_key(struct rt2x00_dev *rt2x00dev,
			       struct rt2x00lib_crypto *crypto,
			       struct ieee80211_key_conf *key)
{
	struct hw_key_entry key_entry;
	u32 offset;

	if (crypto->cmd == SET_KEY) {
		/*
		 * Allow key configuration only for STAs that are
		 * known by the hw.
		 */
		if (crypto->wcid < 0)
			return -ENOSPC;
		key->hw_key_idx = crypto->wcid;

		memcpy(key_entry.key, crypto->key,
		       sizeof(key_entry.key));
		memcpy(key_entry.tx_mic, crypto->tx_mic,
		       sizeof(key_entry.tx_mic));
		memcpy(key_entry.rx_mic, crypto->rx_mic,
		       sizeof(key_entry.rx_mic));

		offset = PAIRWISE_KEY_ENTRY(key->hw_key_idx);
		rt2800_register_multiwrite(rt2x00dev, offset,
					      &key_entry, sizeof(key_entry));
	}

	/*
	 * Update WCID information
	 */
	rt2800_config_wcid_attr_cipher(rt2x00dev, crypto, key);

	return 0;
}
EXPORT_SYMBOL_GPL(rt2800_config_pairwise_key);

int rt2800_sta_add(struct rt2x00_dev *rt2x00dev, struct ieee80211_vif *vif,
		   struct ieee80211_sta *sta)
{
	int wcid;
	struct rt2x00_sta *sta_priv = sta_to_rt2x00_sta(sta);

	/*
	 * Find next free WCID.
	 */
	wcid = rt2800_find_wcid(rt2x00dev);

	/*
	 * Store selected wcid even if it is invalid so that we can
	 * later decide if the STA is uploaded into the hw.
	 */
	sta_priv->wcid = wcid;

	/*
	 * No space left in the device, however, we can still communicate
	 * with the STA -> No error.
	 */
	if (wcid < 0)
		return 0;

	/*
	 * Clean up WCID attributes and write STA address to the device.
	 */
	rt2800_delete_wcid_attr(rt2x00dev, wcid);
	rt2800_config_wcid(rt2x00dev, sta->addr, wcid);
	rt2800_config_wcid_attr_bssidx(rt2x00dev, wcid,
				       rt2x00lib_get_bssidx(rt2x00dev, vif));
	return 0;
}
EXPORT_SYMBOL_GPL(rt2800_sta_add);

int rt2800_sta_remove(struct rt2x00_dev *rt2x00dev, int wcid)
{
	/*
	 * Remove WCID entry, no need to clean the attributes as they will
	 * get renewed when the WCID is reused.
	 */
	rt2800_config_wcid(rt2x00dev, NULL, wcid);

	return 0;
}
EXPORT_SYMBOL_GPL(rt2800_sta_remove);

void rt2800_config_filter(struct rt2x00_dev *rt2x00dev,
			  const unsigned int filter_flags)
{
	u32 reg;

	/*
	 * Start configuration steps.
	 * Note that the version error will always be dropped
	 * and broadcast frames will always be accepted since
	 * there is no filter for it at this time.
	 */
	rt2800_register_read(rt2x00dev, RX_FILTER_CFG, &reg);
	rt2x00_set_field32(&reg, RX_FILTER_CFG_DROP_CRC_ERROR,
			   !(filter_flags & FIF_FCSFAIL));
	rt2x00_set_field32(&reg, RX_FILTER_CFG_DROP_PHY_ERROR,
			   !(filter_flags & FIF_PLCPFAIL));
	rt2x00_set_field32(&reg, RX_FILTER_CFG_DROP_NOT_TO_ME,
			   !(filter_flags & FIF_PROMISC_IN_BSS));
	rt2x00_set_field32(&reg, RX_FILTER_CFG_DROP_NOT_MY_BSSD, 0);
	rt2x00_set_field32(&reg, RX_FILTER_CFG_DROP_VER_ERROR, 1);
	rt2x00_set_field32(&reg, RX_FILTER_CFG_DROP_MULTICAST,
			   !(filter_flags & FIF_ALLMULTI));
	rt2x00_set_field32(&reg, RX_FILTER_CFG_DROP_BROADCAST, 0);
	rt2x00_set_field32(&reg, RX_FILTER_CFG_DROP_DUPLICATE, 1);
	rt2x00_set_field32(&reg, RX_FILTER_CFG_DROP_CF_END_ACK,
			   !(filter_flags & FIF_CONTROL));
	rt2x00_set_field32(&reg, RX_FILTER_CFG_DROP_CF_END,
			   !(filter_flags & FIF_CONTROL));
	rt2x00_set_field32(&reg, RX_FILTER_CFG_DROP_ACK,
			   !(filter_flags & FIF_CONTROL));
	rt2x00_set_field32(&reg, RX_FILTER_CFG_DROP_CTS,
			   !(filter_flags & FIF_CONTROL));
	rt2x00_set_field32(&reg, RX_FILTER_CFG_DROP_RTS,
			   !(filter_flags & FIF_CONTROL));
	rt2x00_set_field32(&reg, RX_FILTER_CFG_DROP_PSPOLL,
			   !(filter_flags & FIF_PSPOLL));
	rt2x00_set_field32(&reg, RX_FILTER_CFG_DROP_BA, 0);
	rt2x00_set_field32(&reg, RX_FILTER_CFG_DROP_BAR,
			   !(filter_flags & FIF_CONTROL));
	rt2x00_set_field32(&reg, RX_FILTER_CFG_DROP_CNTL,
			   !(filter_flags & FIF_CONTROL));
	rt2800_register_write(rt2x00dev, RX_FILTER_CFG, reg);
}
EXPORT_SYMBOL_GPL(rt2800_config_filter);

void rt2800_config_intf(struct rt2x00_dev *rt2x00dev, struct rt2x00_intf *intf,
			struct rt2x00intf_conf *conf, const unsigned int flags)
{
	u32 reg;
	bool update_bssid = false;

	if (flags & CONFIG_UPDATE_TYPE) {
		/*
		 * Enable synchronisation.
		 */
		rt2800_register_read(rt2x00dev, BCN_TIME_CFG, &reg);
		rt2x00_set_field32(&reg, BCN_TIME_CFG_TSF_SYNC, conf->sync);
		rt2800_register_write(rt2x00dev, BCN_TIME_CFG, reg);

		if (conf->sync == TSF_SYNC_AP_NONE) {
			/*
			 * Tune beacon queue transmit parameters for AP mode
			 */
			rt2800_register_read(rt2x00dev, TBTT_SYNC_CFG, &reg);
			rt2x00_set_field32(&reg, TBTT_SYNC_CFG_BCN_CWMIN, 0);
			rt2x00_set_field32(&reg, TBTT_SYNC_CFG_BCN_AIFSN, 1);
			rt2x00_set_field32(&reg, TBTT_SYNC_CFG_BCN_EXP_WIN, 32);
			rt2x00_set_field32(&reg, TBTT_SYNC_CFG_TBTT_ADJUST, 0);
			rt2800_register_write(rt2x00dev, TBTT_SYNC_CFG, reg);
		} else {
			rt2800_register_read(rt2x00dev, TBTT_SYNC_CFG, &reg);
			rt2x00_set_field32(&reg, TBTT_SYNC_CFG_BCN_CWMIN, 4);
			rt2x00_set_field32(&reg, TBTT_SYNC_CFG_BCN_AIFSN, 2);
			rt2x00_set_field32(&reg, TBTT_SYNC_CFG_BCN_EXP_WIN, 32);
			rt2x00_set_field32(&reg, TBTT_SYNC_CFG_TBTT_ADJUST, 16);
			rt2800_register_write(rt2x00dev, TBTT_SYNC_CFG, reg);
		}
	}

	if (flags & CONFIG_UPDATE_MAC) {
		if (flags & CONFIG_UPDATE_TYPE &&
		    conf->sync == TSF_SYNC_AP_NONE) {
			/*
			 * The BSSID register has to be set to our own mac
			 * address in AP mode.
			 */
			memcpy(conf->bssid, conf->mac, sizeof(conf->mac));
			update_bssid = true;
		}

		if (!is_zero_ether_addr((const u8 *)conf->mac)) {
			reg = le32_to_cpu(conf->mac[1]);
			rt2x00_set_field32(&reg, MAC_ADDR_DW1_UNICAST_TO_ME_MASK, 0xff);
			conf->mac[1] = cpu_to_le32(reg);
		}

		rt2800_register_multiwrite(rt2x00dev, MAC_ADDR_DW0,
					      conf->mac, sizeof(conf->mac));
	}

	if ((flags & CONFIG_UPDATE_BSSID) || update_bssid) {
		if (!is_zero_ether_addr((const u8 *)conf->bssid)) {
			reg = le32_to_cpu(conf->bssid[1]);
			rt2x00_set_field32(&reg, MAC_BSSID_DW1_BSS_ID_MASK, 3);
			rt2x00_set_field32(&reg, MAC_BSSID_DW1_BSS_BCN_NUM, 7);
			conf->bssid[1] = cpu_to_le32(reg);
		}

		rt2800_register_multiwrite(rt2x00dev, MAC_BSSID_DW0,
					      conf->bssid, sizeof(conf->bssid));
	}
}
EXPORT_SYMBOL_GPL(rt2800_config_intf);

static void rt2800_config_ht_opmode(struct rt2x00_dev *rt2x00dev,
				    struct rt2x00lib_erp *erp)
{
	bool any_sta_nongf = !!(erp->ht_opmode &
				IEEE80211_HT_OP_MODE_NON_GF_STA_PRSNT);
	u8 protection = erp->ht_opmode & IEEE80211_HT_OP_MODE_PROTECTION;
	u8 mm20_mode, mm40_mode, gf20_mode, gf40_mode;
	u16 mm20_rate, mm40_rate, gf20_rate, gf40_rate;
	u32 reg;

	/* default protection rate for HT20: OFDM 24M */
	mm20_rate = gf20_rate = 0x4004;

	/* default protection rate for HT40: duplicate OFDM 24M */
	mm40_rate = gf40_rate = 0x4084;

	switch (protection) {
	case IEEE80211_HT_OP_MODE_PROTECTION_NONE:
		/*
		 * All STAs in this BSS are HT20/40 but there might be
		 * STAs not supporting greenfield mode.
		 * => Disable protection for HT transmissions.
		 */
		mm20_mode = mm40_mode = gf20_mode = gf40_mode = 0;

		break;
	case IEEE80211_HT_OP_MODE_PROTECTION_20MHZ:
		/*
		 * All STAs in this BSS are HT20 or HT20/40 but there
		 * might be STAs not supporting greenfield mode.
		 * => Protect all HT40 transmissions.
		 */
		mm20_mode = gf20_mode = 0;
		mm40_mode = gf40_mode = 2;

		break;
	case IEEE80211_HT_OP_MODE_PROTECTION_NONMEMBER:
		/*
		 * Nonmember protection:
		 * According to 802.11n we _should_ protect all
		 * HT transmissions (but we don't have to).
		 *
		 * But if cts_protection is enabled we _shall_ protect
		 * all HT transmissions using a CCK rate.
		 *
		 * And if any station is non GF we _shall_ protect
		 * GF transmissions.
		 *
		 * We decide to protect everything
		 * -> fall through to mixed mode.
		 */
	case IEEE80211_HT_OP_MODE_PROTECTION_NONHT_MIXED:
		/*
		 * Legacy STAs are present
		 * => Protect all HT transmissions.
		 */
		mm20_mode = mm40_mode = gf20_mode = gf40_mode = 2;

		/*
		 * If erp protection is needed we have to protect HT
		 * transmissions with CCK 11M long preamble.
		 */
		if (erp->cts_protection) {
			/* don't duplicate RTS/CTS in CCK mode */
			mm20_rate = mm40_rate = 0x0003;
			gf20_rate = gf40_rate = 0x0003;
		}
		break;
	}

	/* check for STAs not supporting greenfield mode */
	if (any_sta_nongf)
		gf20_mode = gf40_mode = 2;

	/* Update HT protection config */
	rt2800_register_read(rt2x00dev, MM20_PROT_CFG, &reg);
	rt2x00_set_field32(&reg, MM20_PROT_CFG_PROTECT_RATE, mm20_rate);
	rt2x00_set_field32(&reg, MM20_PROT_CFG_PROTECT_CTRL, mm20_mode);
	rt2800_register_write(rt2x00dev, MM20_PROT_CFG, reg);

	rt2800_register_read(rt2x00dev, MM40_PROT_CFG, &reg);
	rt2x00_set_field32(&reg, MM40_PROT_CFG_PROTECT_RATE, mm40_rate);
	rt2x00_set_field32(&reg, MM40_PROT_CFG_PROTECT_CTRL, mm40_mode);
	rt2800_register_write(rt2x00dev, MM40_PROT_CFG, reg);

	rt2800_register_read(rt2x00dev, GF20_PROT_CFG, &reg);
	rt2x00_set_field32(&reg, GF20_PROT_CFG_PROTECT_RATE, gf20_rate);
	rt2x00_set_field32(&reg, GF20_PROT_CFG_PROTECT_CTRL, gf20_mode);
	rt2800_register_write(rt2x00dev, GF20_PROT_CFG, reg);

	rt2800_register_read(rt2x00dev, GF40_PROT_CFG, &reg);
	rt2x00_set_field32(&reg, GF40_PROT_CFG_PROTECT_RATE, gf40_rate);
	rt2x00_set_field32(&reg, GF40_PROT_CFG_PROTECT_CTRL, gf40_mode);
	rt2800_register_write(rt2x00dev, GF40_PROT_CFG, reg);
}

void rt2800_config_erp(struct rt2x00_dev *rt2x00dev, struct rt2x00lib_erp *erp,
		       u32 changed)
{
	u32 reg;

	if (changed & BSS_CHANGED_ERP_PREAMBLE) {
		rt2800_register_read(rt2x00dev, AUTO_RSP_CFG, &reg);
		rt2x00_set_field32(&reg, AUTO_RSP_CFG_BAC_ACK_POLICY,
				   !!erp->short_preamble);
		rt2x00_set_field32(&reg, AUTO_RSP_CFG_AR_PREAMBLE,
				   !!erp->short_preamble);
		rt2800_register_write(rt2x00dev, AUTO_RSP_CFG, reg);
	}

	if (changed & BSS_CHANGED_ERP_CTS_PROT) {
		rt2800_register_read(rt2x00dev, OFDM_PROT_CFG, &reg);
		rt2x00_set_field32(&reg, OFDM_PROT_CFG_PROTECT_CTRL,
				   erp->cts_protection ? 2 : 0);
		rt2800_register_write(rt2x00dev, OFDM_PROT_CFG, reg);
	}

	if (changed & BSS_CHANGED_BASIC_RATES) {
		rt2800_register_write(rt2x00dev, LEGACY_BASIC_RATE,
					 erp->basic_rates);
		rt2800_register_write(rt2x00dev, HT_BASIC_RATE, 0x00008003);
	}

	if (changed & BSS_CHANGED_ERP_SLOT) {
		rt2800_register_read(rt2x00dev, BKOFF_SLOT_CFG, &reg);
		rt2x00_set_field32(&reg, BKOFF_SLOT_CFG_SLOT_TIME,
				   erp->slot_time);
		rt2800_register_write(rt2x00dev, BKOFF_SLOT_CFG, reg);

		rt2800_register_read(rt2x00dev, XIFS_TIME_CFG, &reg);
		rt2x00_set_field32(&reg, XIFS_TIME_CFG_EIFS, erp->eifs);
		rt2800_register_write(rt2x00dev, XIFS_TIME_CFG, reg);
	}

	if (changed & BSS_CHANGED_BEACON_INT) {
		rt2800_register_read(rt2x00dev, BCN_TIME_CFG, &reg);
		rt2x00_set_field32(&reg, BCN_TIME_CFG_BEACON_INTERVAL,
				   erp->beacon_int * 16);
		rt2800_register_write(rt2x00dev, BCN_TIME_CFG, reg);
	}

	if (changed & BSS_CHANGED_HT)
		rt2800_config_ht_opmode(rt2x00dev, erp);
}
EXPORT_SYMBOL_GPL(rt2800_config_erp);

static void rt2800_config_3572bt_ant(struct rt2x00_dev *rt2x00dev)
{
	u32 reg;
	u16 eeprom;
	u8 led_ctrl, led_g_mode, led_r_mode;

	rt2800_register_read(rt2x00dev, GPIO_SWITCH, &reg);
	if (rt2x00dev->curr_band == IEEE80211_BAND_5GHZ) {
		rt2x00_set_field32(&reg, GPIO_SWITCH_0, 1);
		rt2x00_set_field32(&reg, GPIO_SWITCH_1, 1);
	} else {
		rt2x00_set_field32(&reg, GPIO_SWITCH_0, 0);
		rt2x00_set_field32(&reg, GPIO_SWITCH_1, 0);
	}
	rt2800_register_write(rt2x00dev, GPIO_SWITCH, reg);

	rt2800_register_read(rt2x00dev, LED_CFG, &reg);
	led_g_mode = rt2x00_get_field32(reg, LED_CFG_LED_POLAR) ? 3 : 0;
	led_r_mode = rt2x00_get_field32(reg, LED_CFG_LED_POLAR) ? 0 : 3;
	if (led_g_mode != rt2x00_get_field32(reg, LED_CFG_G_LED_MODE) ||
	    led_r_mode != rt2x00_get_field32(reg, LED_CFG_R_LED_MODE)) {
		rt2x00_eeprom_read(rt2x00dev, EEPROM_FREQ, &eeprom);
		led_ctrl = rt2x00_get_field16(eeprom, EEPROM_FREQ_LED_MODE);
		if (led_ctrl == 0 || led_ctrl > 0x40) {
			rt2x00_set_field32(&reg, LED_CFG_G_LED_MODE, led_g_mode);
			rt2x00_set_field32(&reg, LED_CFG_R_LED_MODE, led_r_mode);
			rt2800_register_write(rt2x00dev, LED_CFG, reg);
		} else {
			rt2800_mcu_request(rt2x00dev, MCU_BAND_SELECT, 0xff,
					   (led_g_mode << 2) | led_r_mode, 1);
		}
	}
}

static void rt2800_set_ant_diversity(struct rt2x00_dev *rt2x00dev,
				     enum antenna ant)
{
	u32 reg;
	u8 eesk_pin = (ant == ANTENNA_A) ? 1 : 0;
	u8 gpio_bit3 = (ant == ANTENNA_A) ? 0 : 1;

	if (rt2x00_is_pci(rt2x00dev)) {
		rt2800_register_read(rt2x00dev, E2PROM_CSR, &reg);
		rt2x00_set_field32(&reg, E2PROM_CSR_DATA_CLOCK, eesk_pin);
		rt2800_register_write(rt2x00dev, E2PROM_CSR, reg);
	} else if (rt2x00_is_usb(rt2x00dev))
		rt2800_mcu_request(rt2x00dev, MCU_ANT_SELECT, 0xff,
				   eesk_pin, 0);

	rt2800_register_read(rt2x00dev, GPIO_CTRL, &reg);
	rt2x00_set_field32(&reg, GPIO_CTRL_DIR3, 0);
	rt2x00_set_field32(&reg, GPIO_CTRL_VAL3, gpio_bit3);
	rt2800_register_write(rt2x00dev, GPIO_CTRL, reg);
}

void rt2800_config_ant(struct rt2x00_dev *rt2x00dev, struct antenna_setup *ant)
{
	u8 r1;
	u8 r3;
	u16 eeprom;

	rt2800_bbp_read(rt2x00dev, 1, &r1);
	rt2800_bbp_read(rt2x00dev, 3, &r3);

	if (rt2x00_rt(rt2x00dev, RT3572) &&
	    test_bit(CAPABILITY_BT_COEXIST, &rt2x00dev->cap_flags))
		rt2800_config_3572bt_ant(rt2x00dev);

	/*
	 * Configure the TX antenna.
	 */
	switch (ant->tx_chain_num) {
	case 1:
		rt2x00_set_field8(&r1, BBP1_TX_ANTENNA, 0);
		break;
	case 2:
		if (rt2x00_rt(rt2x00dev, RT3572) &&
		    test_bit(CAPABILITY_BT_COEXIST, &rt2x00dev->cap_flags))
			rt2x00_set_field8(&r1, BBP1_TX_ANTENNA, 1);
		else
			rt2x00_set_field8(&r1, BBP1_TX_ANTENNA, 2);
		break;
	case 3:
		rt2x00_set_field8(&r1, BBP1_TX_ANTENNA, 0);
		break;
	}

	/*
	 * Configure the RX antenna.
	 */
	switch (ant->rx_chain_num) {
	case 1:
		if (rt2x00_rt(rt2x00dev, RT3070) ||
		    rt2x00_rt(rt2x00dev, RT3090) ||
		    rt2x00_rt(rt2x00dev, RT3352) ||
		    rt2x00_rt(rt2x00dev, RT3390)) {
			rt2x00_eeprom_read(rt2x00dev,
					   EEPROM_NIC_CONF1, &eeprom);
			if (rt2x00_get_field16(eeprom,
						EEPROM_NIC_CONF1_ANT_DIVERSITY))
				rt2800_set_ant_diversity(rt2x00dev,
						rt2x00dev->default_ant.rx);
		}
		rt2x00_set_field8(&r3, BBP3_RX_ANTENNA, 0);
		break;
	case 2:
		if (rt2x00_rt(rt2x00dev, RT3572) &&
		    test_bit(CAPABILITY_BT_COEXIST, &rt2x00dev->cap_flags)) {
			rt2x00_set_field8(&r3, BBP3_RX_ADC, 1);
			rt2x00_set_field8(&r3, BBP3_RX_ANTENNA,
				rt2x00dev->curr_band == IEEE80211_BAND_5GHZ);
			rt2800_set_ant_diversity(rt2x00dev, ANTENNA_B);
		} else {
			rt2x00_set_field8(&r3, BBP3_RX_ANTENNA, 1);
		}
		break;
	case 3:
		rt2x00_set_field8(&r3, BBP3_RX_ANTENNA, 2);
		break;
	}

	rt2800_bbp_write(rt2x00dev, 3, r3);
	rt2800_bbp_write(rt2x00dev, 1, r1);
}
EXPORT_SYMBOL_GPL(rt2800_config_ant);

static void rt2800_config_lna_gain(struct rt2x00_dev *rt2x00dev,
				   struct rt2x00lib_conf *libconf)
{
	u16 eeprom;
	short lna_gain;

	if (libconf->rf.channel <= 14) {
		rt2x00_eeprom_read(rt2x00dev, EEPROM_LNA, &eeprom);
		lna_gain = rt2x00_get_field16(eeprom, EEPROM_LNA_BG);
	} else if (libconf->rf.channel <= 64) {
		rt2x00_eeprom_read(rt2x00dev, EEPROM_LNA, &eeprom);
		lna_gain = rt2x00_get_field16(eeprom, EEPROM_LNA_A0);
	} else if (libconf->rf.channel <= 128) {
		rt2x00_eeprom_read(rt2x00dev, EEPROM_RSSI_BG2, &eeprom);
		lna_gain = rt2x00_get_field16(eeprom, EEPROM_RSSI_BG2_LNA_A1);
	} else {
		rt2x00_eeprom_read(rt2x00dev, EEPROM_RSSI_A2, &eeprom);
		lna_gain = rt2x00_get_field16(eeprom, EEPROM_RSSI_A2_LNA_A2);
	}

	rt2x00dev->lna_gain = lna_gain;
}

static void rt2800_config_channel_rf2xxx(struct rt2x00_dev *rt2x00dev,
					 struct ieee80211_conf *conf,
					 struct rf_channel *rf,
					 struct channel_info *info)
{
	rt2x00_set_field32(&rf->rf4, RF4_FREQ_OFFSET, rt2x00dev->freq_offset);

	if (rt2x00dev->default_ant.tx_chain_num == 1)
		rt2x00_set_field32(&rf->rf2, RF2_ANTENNA_TX1, 1);

	if (rt2x00dev->default_ant.rx_chain_num == 1) {
		rt2x00_set_field32(&rf->rf2, RF2_ANTENNA_RX1, 1);
		rt2x00_set_field32(&rf->rf2, RF2_ANTENNA_RX2, 1);
	} else if (rt2x00dev->default_ant.rx_chain_num == 2)
		rt2x00_set_field32(&rf->rf2, RF2_ANTENNA_RX2, 1);

	if (rf->channel > 14) {
		/*
		 * When TX power is below 0, we should increase it by 7 to
		 * make it a positive value (Minimum value is -7).
		 * However this means that values between 0 and 7 have
		 * double meaning, and we should set a 7DBm boost flag.
		 */
		rt2x00_set_field32(&rf->rf3, RF3_TXPOWER_A_7DBM_BOOST,
				   (info->default_power1 >= 0));

		if (info->default_power1 < 0)
			info->default_power1 += 7;

		rt2x00_set_field32(&rf->rf3, RF3_TXPOWER_A, info->default_power1);

		rt2x00_set_field32(&rf->rf4, RF4_TXPOWER_A_7DBM_BOOST,
				   (info->default_power2 >= 0));

		if (info->default_power2 < 0)
			info->default_power2 += 7;

		rt2x00_set_field32(&rf->rf4, RF4_TXPOWER_A, info->default_power2);
	} else {
		rt2x00_set_field32(&rf->rf3, RF3_TXPOWER_G, info->default_power1);
		rt2x00_set_field32(&rf->rf4, RF4_TXPOWER_G, info->default_power2);
	}

	rt2x00_set_field32(&rf->rf4, RF4_HT40, conf_is_ht40(conf));

	rt2800_rf_write(rt2x00dev, 1, rf->rf1);
	rt2800_rf_write(rt2x00dev, 2, rf->rf2);
	rt2800_rf_write(rt2x00dev, 3, rf->rf3 & ~0x00000004);
	rt2800_rf_write(rt2x00dev, 4, rf->rf4);

	udelay(200);

	rt2800_rf_write(rt2x00dev, 1, rf->rf1);
	rt2800_rf_write(rt2x00dev, 2, rf->rf2);
	rt2800_rf_write(rt2x00dev, 3, rf->rf3 | 0x00000004);
	rt2800_rf_write(rt2x00dev, 4, rf->rf4);

	udelay(200);

	rt2800_rf_write(rt2x00dev, 1, rf->rf1);
	rt2800_rf_write(rt2x00dev, 2, rf->rf2);
	rt2800_rf_write(rt2x00dev, 3, rf->rf3 & ~0x00000004);
	rt2800_rf_write(rt2x00dev, 4, rf->rf4);
}

static void rt2800_config_channel_rf3xxx(struct rt2x00_dev *rt2x00dev,
					 struct ieee80211_conf *conf,
					 struct rf_channel *rf,
					 struct channel_info *info)
{
	struct rt2800_drv_data *drv_data = rt2x00dev->drv_data;
	u8 rfcsr, calib_tx, calib_rx;

	rt2800_rfcsr_write(rt2x00dev, 2, rf->rf1);

	rt2800_rfcsr_read(rt2x00dev, 3, &rfcsr);
	rt2x00_set_field8(&rfcsr, RFCSR3_K, rf->rf3);
	rt2800_rfcsr_write(rt2x00dev, 3, rfcsr);

	rt2800_rfcsr_read(rt2x00dev, 6, &rfcsr);
	rt2x00_set_field8(&rfcsr, RFCSR6_R1, rf->rf2);
	rt2800_rfcsr_write(rt2x00dev, 6, rfcsr);

	rt2800_rfcsr_read(rt2x00dev, 12, &rfcsr);
	rt2x00_set_field8(&rfcsr, RFCSR12_TX_POWER, info->default_power1);
	rt2800_rfcsr_write(rt2x00dev, 12, rfcsr);

	rt2800_rfcsr_read(rt2x00dev, 13, &rfcsr);
	rt2x00_set_field8(&rfcsr, RFCSR13_TX_POWER, info->default_power2);
	rt2800_rfcsr_write(rt2x00dev, 13, rfcsr);

	rt2800_rfcsr_read(rt2x00dev, 1, &rfcsr);
	rt2x00_set_field8(&rfcsr, RFCSR1_RX0_PD, 0);
	rt2x00_set_field8(&rfcsr, RFCSR1_RX1_PD,
			  rt2x00dev->default_ant.rx_chain_num <= 1);
	rt2x00_set_field8(&rfcsr, RFCSR1_RX2_PD,
			  rt2x00dev->default_ant.rx_chain_num <= 2);
	rt2x00_set_field8(&rfcsr, RFCSR1_TX0_PD, 0);
	rt2x00_set_field8(&rfcsr, RFCSR1_TX1_PD,
			  rt2x00dev->default_ant.tx_chain_num <= 1);
	rt2x00_set_field8(&rfcsr, RFCSR1_TX2_PD,
			  rt2x00dev->default_ant.tx_chain_num <= 2);
	rt2800_rfcsr_write(rt2x00dev, 1, rfcsr);

	rt2800_rfcsr_read(rt2x00dev, 30, &rfcsr);
	rt2x00_set_field8(&rfcsr, RFCSR30_RF_CALIBRATION, 1);
	rt2800_rfcsr_write(rt2x00dev, 30, rfcsr);
	msleep(1);
	rt2x00_set_field8(&rfcsr, RFCSR30_RF_CALIBRATION, 0);
	rt2800_rfcsr_write(rt2x00dev, 30, rfcsr);

	rt2800_rfcsr_read(rt2x00dev, 23, &rfcsr);
	rt2x00_set_field8(&rfcsr, RFCSR23_FREQ_OFFSET, rt2x00dev->freq_offset);
	rt2800_rfcsr_write(rt2x00dev, 23, rfcsr);

	if (rt2x00_rt(rt2x00dev, RT3390)) {
		calib_tx = conf_is_ht40(conf) ? 0x68 : 0x4f;
		calib_rx = conf_is_ht40(conf) ? 0x6f : 0x4f;
	} else {
		if (conf_is_ht40(conf)) {
			calib_tx = drv_data->calibration_bw40;
			calib_rx = drv_data->calibration_bw40;
		} else {
			calib_tx = drv_data->calibration_bw20;
			calib_rx = drv_data->calibration_bw20;
		}
	}

	rt2800_rfcsr_read(rt2x00dev, 24, &rfcsr);
	rt2x00_set_field8(&rfcsr, RFCSR24_TX_CALIB, calib_tx);
	rt2800_rfcsr_write(rt2x00dev, 24, rfcsr);

	rt2800_rfcsr_read(rt2x00dev, 31, &rfcsr);
	rt2x00_set_field8(&rfcsr, RFCSR31_RX_CALIB, calib_rx);
	rt2800_rfcsr_write(rt2x00dev, 31, rfcsr);

	rt2800_rfcsr_read(rt2x00dev, 7, &rfcsr);
	rt2x00_set_field8(&rfcsr, RFCSR7_RF_TUNING, 1);
	rt2800_rfcsr_write(rt2x00dev, 7, rfcsr);

	rt2800_rfcsr_read(rt2x00dev, 30, &rfcsr);
	rt2x00_set_field8(&rfcsr, RFCSR30_RF_CALIBRATION, 1);
	rt2800_rfcsr_write(rt2x00dev, 30, rfcsr);
	msleep(1);
	rt2x00_set_field8(&rfcsr, RFCSR30_RF_CALIBRATION, 0);
	rt2800_rfcsr_write(rt2x00dev, 30, rfcsr);
}

static void rt2800_config_channel_rf3052(struct rt2x00_dev *rt2x00dev,
					 struct ieee80211_conf *conf,
					 struct rf_channel *rf,
					 struct channel_info *info)
{
	struct rt2800_drv_data *drv_data = rt2x00dev->drv_data;
	u8 rfcsr;
	u32 reg;

	if (rf->channel <= 14) {
		rt2800_bbp_write(rt2x00dev, 25, drv_data->bbp25);
		rt2800_bbp_write(rt2x00dev, 26, drv_data->bbp26);
	} else {
		rt2800_bbp_write(rt2x00dev, 25, 0x09);
		rt2800_bbp_write(rt2x00dev, 26, 0xff);
	}

	rt2800_rfcsr_write(rt2x00dev, 2, rf->rf1);
	rt2800_rfcsr_write(rt2x00dev, 3, rf->rf3);

	rt2800_rfcsr_read(rt2x00dev, 6, &rfcsr);
	rt2x00_set_field8(&rfcsr, RFCSR6_R1, rf->rf2);
	if (rf->channel <= 14)
		rt2x00_set_field8(&rfcsr, RFCSR6_TXDIV, 2);
	else
		rt2x00_set_field8(&rfcsr, RFCSR6_TXDIV, 1);
	rt2800_rfcsr_write(rt2x00dev, 6, rfcsr);

	rt2800_rfcsr_read(rt2x00dev, 5, &rfcsr);
	if (rf->channel <= 14)
		rt2x00_set_field8(&rfcsr, RFCSR5_R1, 1);
	else
		rt2x00_set_field8(&rfcsr, RFCSR5_R1, 2);
	rt2800_rfcsr_write(rt2x00dev, 5, rfcsr);

	rt2800_rfcsr_read(rt2x00dev, 12, &rfcsr);
	if (rf->channel <= 14) {
		rt2x00_set_field8(&rfcsr, RFCSR12_DR0, 3);
		rt2x00_set_field8(&rfcsr, RFCSR12_TX_POWER,
				  info->default_power1);
	} else {
		rt2x00_set_field8(&rfcsr, RFCSR12_DR0, 7);
		rt2x00_set_field8(&rfcsr, RFCSR12_TX_POWER,
				(info->default_power1 & 0x3) |
				((info->default_power1 & 0xC) << 1));
	}
	rt2800_rfcsr_write(rt2x00dev, 12, rfcsr);

	rt2800_rfcsr_read(rt2x00dev, 13, &rfcsr);
	if (rf->channel <= 14) {
		rt2x00_set_field8(&rfcsr, RFCSR13_DR0, 3);
		rt2x00_set_field8(&rfcsr, RFCSR13_TX_POWER,
				  info->default_power2);
	} else {
		rt2x00_set_field8(&rfcsr, RFCSR13_DR0, 7);
		rt2x00_set_field8(&rfcsr, RFCSR13_TX_POWER,
				(info->default_power2 & 0x3) |
				((info->default_power2 & 0xC) << 1));
	}
	rt2800_rfcsr_write(rt2x00dev, 13, rfcsr);

	rt2800_rfcsr_read(rt2x00dev, 1, &rfcsr);
	rt2x00_set_field8(&rfcsr, RFCSR1_RX0_PD, 0);
	rt2x00_set_field8(&rfcsr, RFCSR1_TX0_PD, 0);
	rt2x00_set_field8(&rfcsr, RFCSR1_RX1_PD, 0);
	rt2x00_set_field8(&rfcsr, RFCSR1_TX1_PD, 0);
	rt2x00_set_field8(&rfcsr, RFCSR1_RX2_PD, 0);
	rt2x00_set_field8(&rfcsr, RFCSR1_TX2_PD, 0);
	if (test_bit(CAPABILITY_BT_COEXIST, &rt2x00dev->cap_flags)) {
		if (rf->channel <= 14) {
			rt2x00_set_field8(&rfcsr, RFCSR1_RX0_PD, 1);
			rt2x00_set_field8(&rfcsr, RFCSR1_TX0_PD, 1);
		}
		rt2x00_set_field8(&rfcsr, RFCSR1_RX2_PD, 1);
		rt2x00_set_field8(&rfcsr, RFCSR1_TX2_PD, 1);
	} else {
		switch (rt2x00dev->default_ant.tx_chain_num) {
		case 1:
			rt2x00_set_field8(&rfcsr, RFCSR1_TX1_PD, 1);
		case 2:
			rt2x00_set_field8(&rfcsr, RFCSR1_TX2_PD, 1);
			break;
		}

		switch (rt2x00dev->default_ant.rx_chain_num) {
		case 1:
			rt2x00_set_field8(&rfcsr, RFCSR1_RX1_PD, 1);
		case 2:
			rt2x00_set_field8(&rfcsr, RFCSR1_RX2_PD, 1);
			break;
		}
	}
	rt2800_rfcsr_write(rt2x00dev, 1, rfcsr);

	rt2800_rfcsr_read(rt2x00dev, 23, &rfcsr);
	rt2x00_set_field8(&rfcsr, RFCSR23_FREQ_OFFSET, rt2x00dev->freq_offset);
	rt2800_rfcsr_write(rt2x00dev, 23, rfcsr);

	if (conf_is_ht40(conf)) {
		rt2800_rfcsr_write(rt2x00dev, 24, drv_data->calibration_bw40);
		rt2800_rfcsr_write(rt2x00dev, 31, drv_data->calibration_bw40);
	} else {
		rt2800_rfcsr_write(rt2x00dev, 24, drv_data->calibration_bw20);
		rt2800_rfcsr_write(rt2x00dev, 31, drv_data->calibration_bw20);
	}

	if (rf->channel <= 14) {
		rt2800_rfcsr_write(rt2x00dev, 7, 0xd8);
		rt2800_rfcsr_write(rt2x00dev, 9, 0xc3);
		rt2800_rfcsr_write(rt2x00dev, 10, 0xf1);
		rt2800_rfcsr_write(rt2x00dev, 11, 0xb9);
		rt2800_rfcsr_write(rt2x00dev, 15, 0x53);
		rfcsr = 0x4c;
		rt2x00_set_field8(&rfcsr, RFCSR16_TXMIXER_GAIN,
				  drv_data->txmixer_gain_24g);
		rt2800_rfcsr_write(rt2x00dev, 16, rfcsr);
		rt2800_rfcsr_write(rt2x00dev, 17, 0x23);
		rt2800_rfcsr_write(rt2x00dev, 19, 0x93);
		rt2800_rfcsr_write(rt2x00dev, 20, 0xb3);
		rt2800_rfcsr_write(rt2x00dev, 25, 0x15);
		rt2800_rfcsr_write(rt2x00dev, 26, 0x85);
		rt2800_rfcsr_write(rt2x00dev, 27, 0x00);
		rt2800_rfcsr_write(rt2x00dev, 29, 0x9b);
	} else {
		rt2800_rfcsr_read(rt2x00dev, 7, &rfcsr);
		rt2x00_set_field8(&rfcsr, RFCSR7_BIT2, 1);
		rt2x00_set_field8(&rfcsr, RFCSR7_BIT3, 0);
		rt2x00_set_field8(&rfcsr, RFCSR7_BIT4, 1);
		rt2x00_set_field8(&rfcsr, RFCSR7_BITS67, 0);
		rt2800_rfcsr_write(rt2x00dev, 7, rfcsr);
		rt2800_rfcsr_write(rt2x00dev, 9, 0xc0);
		rt2800_rfcsr_write(rt2x00dev, 10, 0xf1);
		rt2800_rfcsr_write(rt2x00dev, 11, 0x00);
		rt2800_rfcsr_write(rt2x00dev, 15, 0x43);
		rfcsr = 0x7a;
		rt2x00_set_field8(&rfcsr, RFCSR16_TXMIXER_GAIN,
				  drv_data->txmixer_gain_5g);
		rt2800_rfcsr_write(rt2x00dev, 16, rfcsr);
		rt2800_rfcsr_write(rt2x00dev, 17, 0x23);
		if (rf->channel <= 64) {
			rt2800_rfcsr_write(rt2x00dev, 19, 0xb7);
			rt2800_rfcsr_write(rt2x00dev, 20, 0xf6);
			rt2800_rfcsr_write(rt2x00dev, 25, 0x3d);
		} else if (rf->channel <= 128) {
			rt2800_rfcsr_write(rt2x00dev, 19, 0x74);
			rt2800_rfcsr_write(rt2x00dev, 20, 0xf4);
			rt2800_rfcsr_write(rt2x00dev, 25, 0x01);
		} else {
			rt2800_rfcsr_write(rt2x00dev, 19, 0x72);
			rt2800_rfcsr_write(rt2x00dev, 20, 0xf3);
			rt2800_rfcsr_write(rt2x00dev, 25, 0x01);
		}
		rt2800_rfcsr_write(rt2x00dev, 26, 0x87);
		rt2800_rfcsr_write(rt2x00dev, 27, 0x01);
		rt2800_rfcsr_write(rt2x00dev, 29, 0x9f);
	}

	rt2800_register_read(rt2x00dev, GPIO_CTRL, &reg);
	rt2x00_set_field32(&reg, GPIO_CTRL_DIR7, 0);
	if (rf->channel <= 14)
		rt2x00_set_field32(&reg, GPIO_CTRL_VAL7, 1);
	else
		rt2x00_set_field32(&reg, GPIO_CTRL_VAL7, 0);
	rt2800_register_write(rt2x00dev, GPIO_CTRL, reg);

	rt2800_rfcsr_read(rt2x00dev, 7, &rfcsr);
	rt2x00_set_field8(&rfcsr, RFCSR7_RF_TUNING, 1);
	rt2800_rfcsr_write(rt2x00dev, 7, rfcsr);
}

#define POWER_BOUND		0x27
#define POWER_BOUND_5G		0x2b
#define FREQ_OFFSET_BOUND	0x5f

static void rt2800_adjust_freq_offset(struct rt2x00_dev *rt2x00dev)
{
	u8 rfcsr;

	rt2800_rfcsr_read(rt2x00dev, 17, &rfcsr);
	if (rt2x00dev->freq_offset > FREQ_OFFSET_BOUND)
		rt2x00_set_field8(&rfcsr, RFCSR17_CODE, FREQ_OFFSET_BOUND);
	else
		rt2x00_set_field8(&rfcsr, RFCSR17_CODE, rt2x00dev->freq_offset);
	rt2800_rfcsr_write(rt2x00dev, 17, rfcsr);
}

static void rt2800_config_channel_rf3290(struct rt2x00_dev *rt2x00dev,
					 struct ieee80211_conf *conf,
					 struct rf_channel *rf,
					 struct channel_info *info)
{
	u8 rfcsr;

	rt2800_rfcsr_write(rt2x00dev, 8, rf->rf1);
	rt2800_rfcsr_write(rt2x00dev, 9, rf->rf3);
	rt2800_rfcsr_read(rt2x00dev, 11, &rfcsr);
	rt2x00_set_field8(&rfcsr, RFCSR11_R, rf->rf2);
	rt2800_rfcsr_write(rt2x00dev, 11, rfcsr);

	rt2800_rfcsr_read(rt2x00dev, 49, &rfcsr);
	if (info->default_power1 > POWER_BOUND)
		rt2x00_set_field8(&rfcsr, RFCSR49_TX, POWER_BOUND);
	else
		rt2x00_set_field8(&rfcsr, RFCSR49_TX, info->default_power1);
	rt2800_rfcsr_write(rt2x00dev, 49, rfcsr);

	rt2800_adjust_freq_offset(rt2x00dev);

	if (rf->channel <= 14) {
		if (rf->channel == 6)
			rt2800_bbp_write(rt2x00dev, 68, 0x0c);
		else
			rt2800_bbp_write(rt2x00dev, 68, 0x0b);

		if (rf->channel >= 1 && rf->channel <= 6)
			rt2800_bbp_write(rt2x00dev, 59, 0x0f);
		else if (rf->channel >= 7 && rf->channel <= 11)
			rt2800_bbp_write(rt2x00dev, 59, 0x0e);
		else if (rf->channel >= 12 && rf->channel <= 14)
			rt2800_bbp_write(rt2x00dev, 59, 0x0d);
	}
}

static void rt2800_config_channel_rf3322(struct rt2x00_dev *rt2x00dev,
					 struct ieee80211_conf *conf,
					 struct rf_channel *rf,
					 struct channel_info *info)
{
	u8 rfcsr;

	rt2800_rfcsr_write(rt2x00dev, 8, rf->rf1);
	rt2800_rfcsr_write(rt2x00dev, 9, rf->rf3);

	rt2800_rfcsr_write(rt2x00dev, 11, 0x42);
	rt2800_rfcsr_write(rt2x00dev, 12, 0x1c);
	rt2800_rfcsr_write(rt2x00dev, 13, 0x00);

	if (info->default_power1 > POWER_BOUND)
		rt2800_rfcsr_write(rt2x00dev, 47, POWER_BOUND);
	else
		rt2800_rfcsr_write(rt2x00dev, 47, info->default_power1);

	if (info->default_power2 > POWER_BOUND)
		rt2800_rfcsr_write(rt2x00dev, 48, POWER_BOUND);
	else
		rt2800_rfcsr_write(rt2x00dev, 48, info->default_power2);

	rt2800_adjust_freq_offset(rt2x00dev);

	rt2800_rfcsr_read(rt2x00dev, 1, &rfcsr);
	rt2x00_set_field8(&rfcsr, RFCSR1_RX0_PD, 1);
	rt2x00_set_field8(&rfcsr, RFCSR1_TX0_PD, 1);

	if ( rt2x00dev->default_ant.tx_chain_num == 2 )
		rt2x00_set_field8(&rfcsr, RFCSR1_TX1_PD, 1);
	else
		rt2x00_set_field8(&rfcsr, RFCSR1_TX1_PD, 0);

	if ( rt2x00dev->default_ant.rx_chain_num == 2 )
		rt2x00_set_field8(&rfcsr, RFCSR1_RX1_PD, 1);
	else
		rt2x00_set_field8(&rfcsr, RFCSR1_RX1_PD, 0);

	rt2x00_set_field8(&rfcsr, RFCSR1_RX2_PD, 0);
	rt2x00_set_field8(&rfcsr, RFCSR1_TX2_PD, 0);

	rt2800_rfcsr_write(rt2x00dev, 1, rfcsr);

	rt2800_rfcsr_write(rt2x00dev, 31, 80);
}

static void rt2800_config_channel_rf53xx(struct rt2x00_dev *rt2x00dev,
					 struct ieee80211_conf *conf,
					 struct rf_channel *rf,
					 struct channel_info *info)
{
	u8 rfcsr;

	rt2800_rfcsr_write(rt2x00dev, 8, rf->rf1);
	rt2800_rfcsr_write(rt2x00dev, 9, rf->rf3);
	rt2800_rfcsr_read(rt2x00dev, 11, &rfcsr);
	rt2x00_set_field8(&rfcsr, RFCSR11_R, rf->rf2);
	rt2800_rfcsr_write(rt2x00dev, 11, rfcsr);

	rt2800_rfcsr_read(rt2x00dev, 49, &rfcsr);
	if (info->default_power1 > POWER_BOUND)
		rt2x00_set_field8(&rfcsr, RFCSR49_TX, POWER_BOUND);
	else
		rt2x00_set_field8(&rfcsr, RFCSR49_TX, info->default_power1);
	rt2800_rfcsr_write(rt2x00dev, 49, rfcsr);

	if (rt2x00_rt(rt2x00dev, RT5392)) {
		rt2800_rfcsr_read(rt2x00dev, 50, &rfcsr);
		if (info->default_power1 > POWER_BOUND)
			rt2x00_set_field8(&rfcsr, RFCSR50_TX, POWER_BOUND);
		else
			rt2x00_set_field8(&rfcsr, RFCSR50_TX,
					  info->default_power2);
		rt2800_rfcsr_write(rt2x00dev, 50, rfcsr);
	}

	rt2800_rfcsr_read(rt2x00dev, 1, &rfcsr);
	if (rt2x00_rt(rt2x00dev, RT5392)) {
		rt2x00_set_field8(&rfcsr, RFCSR1_RX1_PD, 1);
		rt2x00_set_field8(&rfcsr, RFCSR1_TX1_PD, 1);
	}
	rt2x00_set_field8(&rfcsr, RFCSR1_RF_BLOCK_EN, 1);
	rt2x00_set_field8(&rfcsr, RFCSR1_PLL_PD, 1);
	rt2x00_set_field8(&rfcsr, RFCSR1_RX0_PD, 1);
	rt2x00_set_field8(&rfcsr, RFCSR1_TX0_PD, 1);
	rt2800_rfcsr_write(rt2x00dev, 1, rfcsr);

	rt2800_adjust_freq_offset(rt2x00dev);

	if (rf->channel <= 14) {
		int idx = rf->channel-1;

		if (test_bit(CAPABILITY_BT_COEXIST, &rt2x00dev->cap_flags)) {
			if (rt2x00_rt_rev_gte(rt2x00dev, RT5390, REV_RT5390F)) {
				/* r55/r59 value array of channel 1~14 */
				static const char r55_bt_rev[] = {0x83, 0x83,
					0x83, 0x73, 0x73, 0x63, 0x53, 0x53,
					0x53, 0x43, 0x43, 0x43, 0x43, 0x43};
				static const char r59_bt_rev[] = {0x0e, 0x0e,
					0x0e, 0x0e, 0x0e, 0x0b, 0x0a, 0x09,
					0x07, 0x07, 0x07, 0x07, 0x07, 0x07};

				rt2800_rfcsr_write(rt2x00dev, 55,
						   r55_bt_rev[idx]);
				rt2800_rfcsr_write(rt2x00dev, 59,
						   r59_bt_rev[idx]);
			} else {
				static const char r59_bt[] = {0x8b, 0x8b, 0x8b,
					0x8b, 0x8b, 0x8b, 0x8b, 0x8a, 0x89,
					0x88, 0x88, 0x86, 0x85, 0x84};

				rt2800_rfcsr_write(rt2x00dev, 59, r59_bt[idx]);
			}
		} else {
			if (rt2x00_rt_rev_gte(rt2x00dev, RT5390, REV_RT5390F)) {
				static const char r55_nonbt_rev[] = {0x23, 0x23,
					0x23, 0x23, 0x13, 0x13, 0x03, 0x03,
					0x03, 0x03, 0x03, 0x03, 0x03, 0x03};
				static const char r59_nonbt_rev[] = {0x07, 0x07,
					0x07, 0x07, 0x07, 0x07, 0x07, 0x07,
					0x07, 0x07, 0x06, 0x05, 0x04, 0x04};

				rt2800_rfcsr_write(rt2x00dev, 55,
						   r55_nonbt_rev[idx]);
				rt2800_rfcsr_write(rt2x00dev, 59,
						   r59_nonbt_rev[idx]);
			} else if (rt2x00_rt(rt2x00dev, RT5390) ||
				   rt2x00_rt(rt2x00dev, RT5392)) {
				static const char r59_non_bt[] = {0x8f, 0x8f,
					0x8f, 0x8f, 0x8f, 0x8f, 0x8f, 0x8d,
					0x8a, 0x88, 0x88, 0x87, 0x87, 0x86};

				rt2800_rfcsr_write(rt2x00dev, 59,
						   r59_non_bt[idx]);
			}
		}
	}
}

static void rt2800_config_channel_rf55xx(struct rt2x00_dev *rt2x00dev,
					 struct ieee80211_conf *conf,
					 struct rf_channel *rf,
					 struct channel_info *info)
{
	u8 rfcsr, ep_reg;
	u32 reg;
	int power_bound;

	/* TODO */
	const bool is_11b = false;
	const bool is_type_ep = false;

	rt2800_register_read(rt2x00dev, LDO_CFG0, &reg);
	rt2x00_set_field32(&reg, LDO_CFG0_LDO_CORE_VLEVEL,
			   (rf->channel > 14 || conf_is_ht40(conf)) ? 5 : 0);
	rt2800_register_write(rt2x00dev, LDO_CFG0, reg);

	/* Order of values on rf_channel entry: N, K, mod, R */
	rt2800_rfcsr_write(rt2x00dev, 8, rf->rf1 & 0xff);

	rt2800_rfcsr_read(rt2x00dev,  9, &rfcsr);
	rt2x00_set_field8(&rfcsr, RFCSR9_K, rf->rf2 & 0xf);
	rt2x00_set_field8(&rfcsr, RFCSR9_N, (rf->rf1 & 0x100) >> 8);
	rt2x00_set_field8(&rfcsr, RFCSR9_MOD, ((rf->rf3 - 8) & 0x4) >> 2);
	rt2800_rfcsr_write(rt2x00dev, 9, rfcsr);

	rt2800_rfcsr_read(rt2x00dev, 11, &rfcsr);
	rt2x00_set_field8(&rfcsr, RFCSR11_R, rf->rf4 - 1);
	rt2x00_set_field8(&rfcsr, RFCSR11_MOD, (rf->rf3 - 8) & 0x3);
	rt2800_rfcsr_write(rt2x00dev, 11, rfcsr);

	if (rf->channel <= 14) {
		rt2800_rfcsr_write(rt2x00dev, 10, 0x90);
		/* FIXME: RF11 owerwrite ? */
		rt2800_rfcsr_write(rt2x00dev, 11, 0x4A);
		rt2800_rfcsr_write(rt2x00dev, 12, 0x52);
		rt2800_rfcsr_write(rt2x00dev, 13, 0x42);
		rt2800_rfcsr_write(rt2x00dev, 22, 0x40);
		rt2800_rfcsr_write(rt2x00dev, 24, 0x4A);
		rt2800_rfcsr_write(rt2x00dev, 25, 0x80);
		rt2800_rfcsr_write(rt2x00dev, 27, 0x42);
		rt2800_rfcsr_write(rt2x00dev, 36, 0x80);
		rt2800_rfcsr_write(rt2x00dev, 37, 0x08);
		rt2800_rfcsr_write(rt2x00dev, 38, 0x89);
		rt2800_rfcsr_write(rt2x00dev, 39, 0x1B);
		rt2800_rfcsr_write(rt2x00dev, 40, 0x0D);
		rt2800_rfcsr_write(rt2x00dev, 41, 0x9B);
		rt2800_rfcsr_write(rt2x00dev, 42, 0xD5);
		rt2800_rfcsr_write(rt2x00dev, 43, 0x72);
		rt2800_rfcsr_write(rt2x00dev, 44, 0x0E);
		rt2800_rfcsr_write(rt2x00dev, 45, 0xA2);
		rt2800_rfcsr_write(rt2x00dev, 46, 0x6B);
		rt2800_rfcsr_write(rt2x00dev, 48, 0x10);
		rt2800_rfcsr_write(rt2x00dev, 51, 0x3E);
		rt2800_rfcsr_write(rt2x00dev, 52, 0x48);
		rt2800_rfcsr_write(rt2x00dev, 54, 0x38);
		rt2800_rfcsr_write(rt2x00dev, 56, 0xA1);
		rt2800_rfcsr_write(rt2x00dev, 57, 0x00);
		rt2800_rfcsr_write(rt2x00dev, 58, 0x39);
		rt2800_rfcsr_write(rt2x00dev, 60, 0x45);
		rt2800_rfcsr_write(rt2x00dev, 61, 0x91);
		rt2800_rfcsr_write(rt2x00dev, 62, 0x39);

		/* TODO RF27 <- tssi */

		rfcsr = rf->channel <= 10 ? 0x07 : 0x06;
		rt2800_rfcsr_write(rt2x00dev, 23, rfcsr);
		rt2800_rfcsr_write(rt2x00dev, 59, rfcsr);

		if (is_11b) {
			/* CCK */
			rt2800_rfcsr_write(rt2x00dev, 31, 0xF8);
			rt2800_rfcsr_write(rt2x00dev, 32, 0xC0);
			if (is_type_ep)
				rt2800_rfcsr_write(rt2x00dev, 55, 0x06);
			else
				rt2800_rfcsr_write(rt2x00dev, 55, 0x47);
		} else {
			/* OFDM */
			if (is_type_ep)
				rt2800_rfcsr_write(rt2x00dev, 55, 0x03);
			else
				rt2800_rfcsr_write(rt2x00dev, 55, 0x43);
		}

		power_bound = POWER_BOUND;
		ep_reg = 0x2;
	} else {
		rt2800_rfcsr_write(rt2x00dev, 10, 0x97);
		/* FIMXE: RF11 overwrite */
		rt2800_rfcsr_write(rt2x00dev, 11, 0x40);
		rt2800_rfcsr_write(rt2x00dev, 25, 0xBF);
		rt2800_rfcsr_write(rt2x00dev, 27, 0x42);
		rt2800_rfcsr_write(rt2x00dev, 36, 0x00);
		rt2800_rfcsr_write(rt2x00dev, 37, 0x04);
		rt2800_rfcsr_write(rt2x00dev, 38, 0x85);
		rt2800_rfcsr_write(rt2x00dev, 40, 0x42);
		rt2800_rfcsr_write(rt2x00dev, 41, 0xBB);
		rt2800_rfcsr_write(rt2x00dev, 42, 0xD7);
		rt2800_rfcsr_write(rt2x00dev, 45, 0x41);
		rt2800_rfcsr_write(rt2x00dev, 48, 0x00);
		rt2800_rfcsr_write(rt2x00dev, 57, 0x77);
		rt2800_rfcsr_write(rt2x00dev, 60, 0x05);
		rt2800_rfcsr_write(rt2x00dev, 61, 0x01);

		/* TODO RF27 <- tssi */

		if (rf->channel >= 36 && rf->channel <= 64) {

			rt2800_rfcsr_write(rt2x00dev, 12, 0x2E);
			rt2800_rfcsr_write(rt2x00dev, 13, 0x22);
			rt2800_rfcsr_write(rt2x00dev, 22, 0x60);
			rt2800_rfcsr_write(rt2x00dev, 23, 0x7F);
			if (rf->channel <= 50)
				rt2800_rfcsr_write(rt2x00dev, 24, 0x09);
			else if (rf->channel >= 52)
				rt2800_rfcsr_write(rt2x00dev, 24, 0x07);
			rt2800_rfcsr_write(rt2x00dev, 39, 0x1C);
			rt2800_rfcsr_write(rt2x00dev, 43, 0x5B);
			rt2800_rfcsr_write(rt2x00dev, 44, 0X40);
			rt2800_rfcsr_write(rt2x00dev, 46, 0X00);
			rt2800_rfcsr_write(rt2x00dev, 51, 0xFE);
			rt2800_rfcsr_write(rt2x00dev, 52, 0x0C);
			rt2800_rfcsr_write(rt2x00dev, 54, 0xF8);
			if (rf->channel <= 50) {
				rt2800_rfcsr_write(rt2x00dev, 55, 0x06),
				rt2800_rfcsr_write(rt2x00dev, 56, 0xD3);
			} else if (rf->channel >= 52) {
				rt2800_rfcsr_write(rt2x00dev, 55, 0x04);
				rt2800_rfcsr_write(rt2x00dev, 56, 0xBB);
			}

			rt2800_rfcsr_write(rt2x00dev, 58, 0x15);
			rt2800_rfcsr_write(rt2x00dev, 59, 0x7F);
			rt2800_rfcsr_write(rt2x00dev, 62, 0x15);

		} else if (rf->channel >= 100 && rf->channel <= 165) {

			rt2800_rfcsr_write(rt2x00dev, 12, 0x0E);
			rt2800_rfcsr_write(rt2x00dev, 13, 0x42);
			rt2800_rfcsr_write(rt2x00dev, 22, 0x40);
			if (rf->channel <= 153) {
				rt2800_rfcsr_write(rt2x00dev, 23, 0x3C);
				rt2800_rfcsr_write(rt2x00dev, 24, 0x06);
			} else if (rf->channel >= 155) {
				rt2800_rfcsr_write(rt2x00dev, 23, 0x38);
				rt2800_rfcsr_write(rt2x00dev, 24, 0x05);
			}
			if (rf->channel <= 138) {
				rt2800_rfcsr_write(rt2x00dev, 39, 0x1A);
				rt2800_rfcsr_write(rt2x00dev, 43, 0x3B);
				rt2800_rfcsr_write(rt2x00dev, 44, 0x20);
				rt2800_rfcsr_write(rt2x00dev, 46, 0x18);
			} else if (rf->channel >= 140) {
				rt2800_rfcsr_write(rt2x00dev, 39, 0x18);
				rt2800_rfcsr_write(rt2x00dev, 43, 0x1B);
				rt2800_rfcsr_write(rt2x00dev, 44, 0x10);
				rt2800_rfcsr_write(rt2x00dev, 46, 0X08);
			}
			if (rf->channel <= 124)
				rt2800_rfcsr_write(rt2x00dev, 51, 0xFC);
			else if (rf->channel >= 126)
				rt2800_rfcsr_write(rt2x00dev, 51, 0xEC);
			if (rf->channel <= 138)
				rt2800_rfcsr_write(rt2x00dev, 52, 0x06);
			else if (rf->channel >= 140)
				rt2800_rfcsr_write(rt2x00dev, 52, 0x06);
			rt2800_rfcsr_write(rt2x00dev, 54, 0xEB);
			if (rf->channel <= 138)
				rt2800_rfcsr_write(rt2x00dev, 55, 0x01);
			else if (rf->channel >= 140)
				rt2800_rfcsr_write(rt2x00dev, 55, 0x00);
			if (rf->channel <= 128)
				rt2800_rfcsr_write(rt2x00dev, 56, 0xBB);
			else if (rf->channel >= 130)
				rt2800_rfcsr_write(rt2x00dev, 56, 0xAB);
			if (rf->channel <= 116)
				rt2800_rfcsr_write(rt2x00dev, 58, 0x1D);
			else if (rf->channel >= 118)
				rt2800_rfcsr_write(rt2x00dev, 58, 0x15);
			if (rf->channel <= 138)
				rt2800_rfcsr_write(rt2x00dev, 59, 0x3F);
			else if (rf->channel >= 140)
				rt2800_rfcsr_write(rt2x00dev, 59, 0x7C);
			if (rf->channel <= 116)
				rt2800_rfcsr_write(rt2x00dev, 62, 0x1D);
			else if (rf->channel >= 118)
				rt2800_rfcsr_write(rt2x00dev, 62, 0x15);
		}

		power_bound = POWER_BOUND_5G;
		ep_reg = 0x3;
	}

	rt2800_rfcsr_read(rt2x00dev, 49, &rfcsr);
	if (info->default_power1 > power_bound)
		rt2x00_set_field8(&rfcsr, RFCSR49_TX, power_bound);
	else
		rt2x00_set_field8(&rfcsr, RFCSR49_TX, info->default_power1);
	if (is_type_ep)
		rt2x00_set_field8(&rfcsr, RFCSR49_EP, ep_reg);
	rt2800_rfcsr_write(rt2x00dev, 49, rfcsr);

	rt2800_rfcsr_read(rt2x00dev, 50, &rfcsr);
	if (info->default_power1 > power_bound)
		rt2x00_set_field8(&rfcsr, RFCSR50_TX, power_bound);
	else
		rt2x00_set_field8(&rfcsr, RFCSR50_TX, info->default_power2);
	if (is_type_ep)
		rt2x00_set_field8(&rfcsr, RFCSR50_EP, ep_reg);
	rt2800_rfcsr_write(rt2x00dev, 50, rfcsr);

	rt2800_rfcsr_read(rt2x00dev, 1, &rfcsr);
	rt2x00_set_field8(&rfcsr, RFCSR1_RF_BLOCK_EN, 1);
	rt2x00_set_field8(&rfcsr, RFCSR1_PLL_PD, 1);

	rt2x00_set_field8(&rfcsr, RFCSR1_TX0_PD,
			  rt2x00dev->default_ant.tx_chain_num >= 1);
	rt2x00_set_field8(&rfcsr, RFCSR1_TX1_PD,
			  rt2x00dev->default_ant.tx_chain_num == 2);
	rt2x00_set_field8(&rfcsr, RFCSR1_TX2_PD, 0);

	rt2x00_set_field8(&rfcsr, RFCSR1_RX0_PD,
			  rt2x00dev->default_ant.rx_chain_num >= 1);
	rt2x00_set_field8(&rfcsr, RFCSR1_RX1_PD,
			  rt2x00dev->default_ant.rx_chain_num == 2);
	rt2x00_set_field8(&rfcsr, RFCSR1_RX2_PD, 0);

	rt2800_rfcsr_write(rt2x00dev, 1, rfcsr);
	rt2800_rfcsr_write(rt2x00dev, 6, 0xe4);

	if (conf_is_ht40(conf))
		rt2800_rfcsr_write(rt2x00dev, 30, 0x16);
	else
		rt2800_rfcsr_write(rt2x00dev, 30, 0x10);

	if (!is_11b) {
		rt2800_rfcsr_write(rt2x00dev, 31, 0x80);
		rt2800_rfcsr_write(rt2x00dev, 32, 0x80);
	}

	/* TODO proper frequency adjustment */
	rt2800_adjust_freq_offset(rt2x00dev);

	/* TODO merge with others */
	rt2800_rfcsr_read(rt2x00dev, 3, &rfcsr);
	rt2x00_set_field8(&rfcsr, RFCSR3_VCOCAL_EN, 1);
	rt2800_rfcsr_write(rt2x00dev, 3, rfcsr);

	/* BBP settings */
	rt2800_bbp_write(rt2x00dev, 62, 0x37 - rt2x00dev->lna_gain);
	rt2800_bbp_write(rt2x00dev, 63, 0x37 - rt2x00dev->lna_gain);
	rt2800_bbp_write(rt2x00dev, 64, 0x37 - rt2x00dev->lna_gain);

	rt2800_bbp_write(rt2x00dev, 79, (rf->channel <= 14) ? 0x1C : 0x18);
	rt2800_bbp_write(rt2x00dev, 80, (rf->channel <= 14) ? 0x0E : 0x08);
	rt2800_bbp_write(rt2x00dev, 81, (rf->channel <= 14) ? 0x3A : 0x38);
	rt2800_bbp_write(rt2x00dev, 82, (rf->channel <= 14) ? 0x62 : 0x92);

	/* GLRT band configuration */
	rt2800_bbp_write(rt2x00dev, 195, 128);
	rt2800_bbp_write(rt2x00dev, 196, (rf->channel <= 14) ? 0xE0 : 0xF0);
	rt2800_bbp_write(rt2x00dev, 195, 129);
	rt2800_bbp_write(rt2x00dev, 196, (rf->channel <= 14) ? 0x1F : 0x1E);
	rt2800_bbp_write(rt2x00dev, 195, 130);
	rt2800_bbp_write(rt2x00dev, 196, (rf->channel <= 14) ? 0x38 : 0x28);
	rt2800_bbp_write(rt2x00dev, 195, 131);
	rt2800_bbp_write(rt2x00dev, 196, (rf->channel <= 14) ? 0x32 : 0x20);
	rt2800_bbp_write(rt2x00dev, 195, 133);
	rt2800_bbp_write(rt2x00dev, 196, (rf->channel <= 14) ? 0x28 : 0x7F);
	rt2800_bbp_write(rt2x00dev, 195, 124);
	rt2800_bbp_write(rt2x00dev, 196, (rf->channel <= 14) ? 0x19 : 0x7F);
}

static void rt2800_bbp_write_with_rx_chain(struct rt2x00_dev *rt2x00dev,
					   const unsigned int word,
					   const u8 value)
{
	u8 chain, reg;

	for (chain = 0; chain < rt2x00dev->default_ant.rx_chain_num; chain++) {
		rt2800_bbp_read(rt2x00dev, 27, &reg);
		rt2x00_set_field8(&reg,  BBP27_RX_CHAIN_SEL, chain);
		rt2800_bbp_write(rt2x00dev, 27, reg);

		rt2800_bbp_write(rt2x00dev, word, value);
	}
}

static void rt2800_iq_calibrate(struct rt2x00_dev *rt2x00dev, int channel)
{
	u8 cal;

	/* TX0 IQ Gain */
	rt2800_bbp_write(rt2x00dev, 158, 0x2c);
	if (channel <= 14)
		cal = rt2x00_eeprom_byte(rt2x00dev, EEPROM_IQ_GAIN_CAL_TX0_2G);
	else if (channel >= 36 && channel <= 64)
		cal = rt2x00_eeprom_byte(rt2x00dev,
					 EEPROM_IQ_GAIN_CAL_TX0_CH36_TO_CH64_5G);
	else if (channel >= 100 && channel <= 138)
		cal = rt2x00_eeprom_byte(rt2x00dev,
					 EEPROM_IQ_GAIN_CAL_TX0_CH100_TO_CH138_5G);
	else if (channel >= 140 && channel <= 165)
		cal = rt2x00_eeprom_byte(rt2x00dev,
					 EEPROM_IQ_GAIN_CAL_TX0_CH140_TO_CH165_5G);
	else
		cal = 0;
	rt2800_bbp_write(rt2x00dev, 159, cal);

	/* TX0 IQ Phase */
	rt2800_bbp_write(rt2x00dev, 158, 0x2d);
	if (channel <= 14)
		cal = rt2x00_eeprom_byte(rt2x00dev, EEPROM_IQ_PHASE_CAL_TX0_2G);
	else if (channel >= 36 && channel <= 64)
		cal = rt2x00_eeprom_byte(rt2x00dev,
					 EEPROM_IQ_PHASE_CAL_TX0_CH36_TO_CH64_5G);
	else if (channel >= 100 && channel <= 138)
		cal = rt2x00_eeprom_byte(rt2x00dev,
					 EEPROM_IQ_PHASE_CAL_TX0_CH100_TO_CH138_5G);
	else if (channel >= 140 && channel <= 165)
		cal = rt2x00_eeprom_byte(rt2x00dev,
					 EEPROM_IQ_PHASE_CAL_TX0_CH140_TO_CH165_5G);
	else
		cal = 0;
	rt2800_bbp_write(rt2x00dev, 159, cal);

	/* TX1 IQ Gain */
	rt2800_bbp_write(rt2x00dev, 158, 0x4a);
	if (channel <= 14)
		cal = rt2x00_eeprom_byte(rt2x00dev, EEPROM_IQ_GAIN_CAL_TX1_2G);
	else if (channel >= 36 && channel <= 64)
		cal = rt2x00_eeprom_byte(rt2x00dev,
					 EEPROM_IQ_GAIN_CAL_TX1_CH36_TO_CH64_5G);
	else if (channel >= 100 && channel <= 138)
		cal = rt2x00_eeprom_byte(rt2x00dev,
					 EEPROM_IQ_GAIN_CAL_TX1_CH100_TO_CH138_5G);
	else if (channel >= 140 && channel <= 165)
		cal = rt2x00_eeprom_byte(rt2x00dev,
					 EEPROM_IQ_GAIN_CAL_TX1_CH140_TO_CH165_5G);
	else
		cal = 0;
	rt2800_bbp_write(rt2x00dev, 159, cal);

	/* TX1 IQ Phase */
	rt2800_bbp_write(rt2x00dev, 158, 0x4b);
	if (channel <= 14)
		cal = rt2x00_eeprom_byte(rt2x00dev, EEPROM_IQ_PHASE_CAL_TX1_2G);
	else if (channel >= 36 && channel <= 64)
		cal = rt2x00_eeprom_byte(rt2x00dev,
					 EEPROM_IQ_PHASE_CAL_TX1_CH36_TO_CH64_5G);
	else if (channel >= 100 && channel <= 138)
		cal = rt2x00_eeprom_byte(rt2x00dev,
					 EEPROM_IQ_PHASE_CAL_TX1_CH100_TO_CH138_5G);
	else if (channel >= 140 && channel <= 165)
		cal = rt2x00_eeprom_byte(rt2x00dev,
					 EEPROM_IQ_PHASE_CAL_TX1_CH140_TO_CH165_5G);
	else
		cal = 0;
	rt2800_bbp_write(rt2x00dev, 159, cal);

	/* FIXME: possible RX0, RX1 callibration ? */

	/* RF IQ compensation control */
	rt2800_bbp_write(rt2x00dev, 158, 0x04);
	cal = rt2x00_eeprom_byte(rt2x00dev, EEPROM_RF_IQ_COMPENSATION_CONTROL);
	rt2800_bbp_write(rt2x00dev, 159, cal != 0xff ? cal : 0);

	/* RF IQ imbalance compensation control */
	rt2800_bbp_write(rt2x00dev, 158, 0x03);
	cal = rt2x00_eeprom_byte(rt2x00dev,
				 EEPROM_RF_IQ_IMBALANCE_COMPENSATION_CONTROL);
	rt2800_bbp_write(rt2x00dev, 159, cal != 0xff ? cal : 0);
}

static void rt2800_config_channel(struct rt2x00_dev *rt2x00dev,
				  struct ieee80211_conf *conf,
				  struct rf_channel *rf,
				  struct channel_info *info)
{
	u32 reg;
	unsigned int tx_pin;
	u8 bbp, rfcsr;

	if (rf->channel <= 14) {
		info->default_power1 = TXPOWER_G_TO_DEV(info->default_power1);
		info->default_power2 = TXPOWER_G_TO_DEV(info->default_power2);
	} else {
		info->default_power1 = TXPOWER_A_TO_DEV(info->default_power1);
		info->default_power2 = TXPOWER_A_TO_DEV(info->default_power2);
	}

	switch (rt2x00dev->chip.rf) {
	case RF2020:
	case RF3020:
	case RF3021:
	case RF3022:
	case RF3320:
		rt2800_config_channel_rf3xxx(rt2x00dev, conf, rf, info);
		break;
	case RF3052:
		rt2800_config_channel_rf3052(rt2x00dev, conf, rf, info);
		break;
	case RF3290:
		rt2800_config_channel_rf3290(rt2x00dev, conf, rf, info);
		break;
	case RF3322:
		rt2800_config_channel_rf3322(rt2x00dev, conf, rf, info);
		break;
	case RF5360:
	case RF5370:
	case RF5372:
	case RF5390:
	case RF5392:
		rt2800_config_channel_rf53xx(rt2x00dev, conf, rf, info);
		break;
	case RF5592:
		rt2800_config_channel_rf55xx(rt2x00dev, conf, rf, info);
		break;
	default:
		rt2800_config_channel_rf2xxx(rt2x00dev, conf, rf, info);
	}

	if (rt2x00_rf(rt2x00dev, RF3290) ||
	    rt2x00_rf(rt2x00dev, RF3322) ||
	    rt2x00_rf(rt2x00dev, RF5360) ||
	    rt2x00_rf(rt2x00dev, RF5370) ||
	    rt2x00_rf(rt2x00dev, RF5372) ||
	    rt2x00_rf(rt2x00dev, RF5390) ||
	    rt2x00_rf(rt2x00dev, RF5392)) {
		rt2800_rfcsr_read(rt2x00dev, 30, &rfcsr);
		rt2x00_set_field8(&rfcsr, RFCSR30_TX_H20M, 0);
		rt2x00_set_field8(&rfcsr, RFCSR30_RX_H20M, 0);
		rt2800_rfcsr_write(rt2x00dev, 30, rfcsr);

		rt2800_rfcsr_read(rt2x00dev, 3, &rfcsr);
		rt2x00_set_field8(&rfcsr, RFCSR3_VCOCAL_EN, 1);
		rt2800_rfcsr_write(rt2x00dev, 3, rfcsr);
	}

	/*
	 * Change BBP settings
	 */
	if (rt2x00_rt(rt2x00dev, RT3352)) {
		rt2800_bbp_write(rt2x00dev, 27, 0x0);
		rt2800_bbp_write(rt2x00dev, 66, 0x26 + rt2x00dev->lna_gain);
		rt2800_bbp_write(rt2x00dev, 27, 0x20);
		rt2800_bbp_write(rt2x00dev, 66, 0x26 + rt2x00dev->lna_gain);
	} else {
		rt2800_bbp_write(rt2x00dev, 62, 0x37 - rt2x00dev->lna_gain);
		rt2800_bbp_write(rt2x00dev, 63, 0x37 - rt2x00dev->lna_gain);
		rt2800_bbp_write(rt2x00dev, 64, 0x37 - rt2x00dev->lna_gain);
		rt2800_bbp_write(rt2x00dev, 86, 0);
	}

	if (rf->channel <= 14) {
		if (!rt2x00_rt(rt2x00dev, RT5390) &&
		    !rt2x00_rt(rt2x00dev, RT5392)) {
			if (test_bit(CAPABILITY_EXTERNAL_LNA_BG,
				     &rt2x00dev->cap_flags)) {
				rt2800_bbp_write(rt2x00dev, 82, 0x62);
				rt2800_bbp_write(rt2x00dev, 75, 0x46);
			} else {
				rt2800_bbp_write(rt2x00dev, 82, 0x84);
				rt2800_bbp_write(rt2x00dev, 75, 0x50);
			}
		}
	} else {
		if (rt2x00_rt(rt2x00dev, RT3572))
			rt2800_bbp_write(rt2x00dev, 82, 0x94);
		else
			rt2800_bbp_write(rt2x00dev, 82, 0xf2);

		if (test_bit(CAPABILITY_EXTERNAL_LNA_A, &rt2x00dev->cap_flags))
			rt2800_bbp_write(rt2x00dev, 75, 0x46);
		else
			rt2800_bbp_write(rt2x00dev, 75, 0x50);
	}

	rt2800_register_read(rt2x00dev, TX_BAND_CFG, &reg);
	rt2x00_set_field32(&reg, TX_BAND_CFG_HT40_MINUS, conf_is_ht40_minus(conf));
	rt2x00_set_field32(&reg, TX_BAND_CFG_A, rf->channel > 14);
	rt2x00_set_field32(&reg, TX_BAND_CFG_BG, rf->channel <= 14);
	rt2800_register_write(rt2x00dev, TX_BAND_CFG, reg);

	if (rt2x00_rt(rt2x00dev, RT3572))
		rt2800_rfcsr_write(rt2x00dev, 8, 0);

	tx_pin = 0;

	/* Turn on unused PA or LNA when not using 1T or 1R */
	if (rt2x00dev->default_ant.tx_chain_num == 2) {
		rt2x00_set_field32(&tx_pin, TX_PIN_CFG_PA_PE_A1_EN,
				   rf->channel > 14);
		rt2x00_set_field32(&tx_pin, TX_PIN_CFG_PA_PE_G1_EN,
				   rf->channel <= 14);
	}

	/* Turn on unused PA or LNA when not using 1T or 1R */
	if (rt2x00dev->default_ant.rx_chain_num == 2) {
		rt2x00_set_field32(&tx_pin, TX_PIN_CFG_LNA_PE_A1_EN, 1);
		rt2x00_set_field32(&tx_pin, TX_PIN_CFG_LNA_PE_G1_EN, 1);
	}

	rt2x00_set_field32(&tx_pin, TX_PIN_CFG_LNA_PE_A0_EN, 1);
	rt2x00_set_field32(&tx_pin, TX_PIN_CFG_LNA_PE_G0_EN, 1);
	rt2x00_set_field32(&tx_pin, TX_PIN_CFG_RFTR_EN, 1);
	rt2x00_set_field32(&tx_pin, TX_PIN_CFG_TRSW_EN, 1);
	if (test_bit(CAPABILITY_BT_COEXIST, &rt2x00dev->cap_flags))
		rt2x00_set_field32(&tx_pin, TX_PIN_CFG_PA_PE_G0_EN, 1);
	else
		rt2x00_set_field32(&tx_pin, TX_PIN_CFG_PA_PE_G0_EN,
				   rf->channel <= 14);
	rt2x00_set_field32(&tx_pin, TX_PIN_CFG_PA_PE_A0_EN, rf->channel > 14);

	rt2800_register_write(rt2x00dev, TX_PIN_CFG, tx_pin);

	if (rt2x00_rt(rt2x00dev, RT3572))
		rt2800_rfcsr_write(rt2x00dev, 8, 0x80);

	if (rt2x00_rt(rt2x00dev, RT5592)) {
		rt2800_bbp_write(rt2x00dev, 195, 141);
		rt2800_bbp_write(rt2x00dev, 196, conf_is_ht40(conf) ? 0x10 : 0x1a);

		/* AGC init */
		reg = (rf->channel <= 14 ? 0x1c : 0x24) + 2 * rt2x00dev->lna_gain;
		rt2800_bbp_write_with_rx_chain(rt2x00dev, 66, reg);

		rt2800_iq_calibrate(rt2x00dev, rf->channel);
	}

	rt2800_bbp_read(rt2x00dev, 4, &bbp);
	rt2x00_set_field8(&bbp, BBP4_BANDWIDTH, 2 * conf_is_ht40(conf));
	rt2800_bbp_write(rt2x00dev, 4, bbp);

	rt2800_bbp_read(rt2x00dev, 3, &bbp);
	rt2x00_set_field8(&bbp, BBP3_HT40_MINUS, conf_is_ht40_minus(conf));
	rt2800_bbp_write(rt2x00dev, 3, bbp);

	if (rt2x00_rt_rev(rt2x00dev, RT2860, REV_RT2860C)) {
		if (conf_is_ht40(conf)) {
			rt2800_bbp_write(rt2x00dev, 69, 0x1a);
			rt2800_bbp_write(rt2x00dev, 70, 0x0a);
			rt2800_bbp_write(rt2x00dev, 73, 0x16);
		} else {
			rt2800_bbp_write(rt2x00dev, 69, 0x16);
			rt2800_bbp_write(rt2x00dev, 70, 0x08);
			rt2800_bbp_write(rt2x00dev, 73, 0x11);
		}
	}

	msleep(1);

	/*
	 * Clear channel statistic counters
	 */
	rt2800_register_read(rt2x00dev, CH_IDLE_STA, &reg);
	rt2800_register_read(rt2x00dev, CH_BUSY_STA, &reg);
	rt2800_register_read(rt2x00dev, CH_BUSY_STA_SEC, &reg);

	/*
	 * Clear update flag
	 */
	if (rt2x00_rt(rt2x00dev, RT3352)) {
		rt2800_bbp_read(rt2x00dev, 49, &bbp);
		rt2x00_set_field8(&bbp, BBP49_UPDATE_FLAG, 0);
		rt2800_bbp_write(rt2x00dev, 49, bbp);
	}
}

static int rt2800_get_gain_calibration_delta(struct rt2x00_dev *rt2x00dev)
{
	u8 tssi_bounds[9];
	u8 current_tssi;
	u16 eeprom;
	u8 step;
	int i;

	/*
	 * Read TSSI boundaries for temperature compensation from
	 * the EEPROM.
	 *
	 * Array idx               0    1    2    3    4    5    6    7    8
	 * Matching Delta value   -4   -3   -2   -1    0   +1   +2   +3   +4
	 * Example TSSI bounds  0xF0 0xD0 0xB5 0xA0 0x88 0x45 0x25 0x15 0x00
	 */
	if (rt2x00dev->curr_band == IEEE80211_BAND_2GHZ) {
		rt2x00_eeprom_read(rt2x00dev, EEPROM_TSSI_BOUND_BG1, &eeprom);
		tssi_bounds[0] = rt2x00_get_field16(eeprom,
					EEPROM_TSSI_BOUND_BG1_MINUS4);
		tssi_bounds[1] = rt2x00_get_field16(eeprom,
					EEPROM_TSSI_BOUND_BG1_MINUS3);

		rt2x00_eeprom_read(rt2x00dev, EEPROM_TSSI_BOUND_BG2, &eeprom);
		tssi_bounds[2] = rt2x00_get_field16(eeprom,
					EEPROM_TSSI_BOUND_BG2_MINUS2);
		tssi_bounds[3] = rt2x00_get_field16(eeprom,
					EEPROM_TSSI_BOUND_BG2_MINUS1);

		rt2x00_eeprom_read(rt2x00dev, EEPROM_TSSI_BOUND_BG3, &eeprom);
		tssi_bounds[4] = rt2x00_get_field16(eeprom,
					EEPROM_TSSI_BOUND_BG3_REF);
		tssi_bounds[5] = rt2x00_get_field16(eeprom,
					EEPROM_TSSI_BOUND_BG3_PLUS1);

		rt2x00_eeprom_read(rt2x00dev, EEPROM_TSSI_BOUND_BG4, &eeprom);
		tssi_bounds[6] = rt2x00_get_field16(eeprom,
					EEPROM_TSSI_BOUND_BG4_PLUS2);
		tssi_bounds[7] = rt2x00_get_field16(eeprom,
					EEPROM_TSSI_BOUND_BG4_PLUS3);

		rt2x00_eeprom_read(rt2x00dev, EEPROM_TSSI_BOUND_BG5, &eeprom);
		tssi_bounds[8] = rt2x00_get_field16(eeprom,
					EEPROM_TSSI_BOUND_BG5_PLUS4);

		step = rt2x00_get_field16(eeprom,
					  EEPROM_TSSI_BOUND_BG5_AGC_STEP);
	} else {
		rt2x00_eeprom_read(rt2x00dev, EEPROM_TSSI_BOUND_A1, &eeprom);
		tssi_bounds[0] = rt2x00_get_field16(eeprom,
					EEPROM_TSSI_BOUND_A1_MINUS4);
		tssi_bounds[1] = rt2x00_get_field16(eeprom,
					EEPROM_TSSI_BOUND_A1_MINUS3);

		rt2x00_eeprom_read(rt2x00dev, EEPROM_TSSI_BOUND_A2, &eeprom);
		tssi_bounds[2] = rt2x00_get_field16(eeprom,
					EEPROM_TSSI_BOUND_A2_MINUS2);
		tssi_bounds[3] = rt2x00_get_field16(eeprom,
					EEPROM_TSSI_BOUND_A2_MINUS1);

		rt2x00_eeprom_read(rt2x00dev, EEPROM_TSSI_BOUND_A3, &eeprom);
		tssi_bounds[4] = rt2x00_get_field16(eeprom,
					EEPROM_TSSI_BOUND_A3_REF);
		tssi_bounds[5] = rt2x00_get_field16(eeprom,
					EEPROM_TSSI_BOUND_A3_PLUS1);

		rt2x00_eeprom_read(rt2x00dev, EEPROM_TSSI_BOUND_A4, &eeprom);
		tssi_bounds[6] = rt2x00_get_field16(eeprom,
					EEPROM_TSSI_BOUND_A4_PLUS2);
		tssi_bounds[7] = rt2x00_get_field16(eeprom,
					EEPROM_TSSI_BOUND_A4_PLUS3);

		rt2x00_eeprom_read(rt2x00dev, EEPROM_TSSI_BOUND_A5, &eeprom);
		tssi_bounds[8] = rt2x00_get_field16(eeprom,
					EEPROM_TSSI_BOUND_A5_PLUS4);

		step = rt2x00_get_field16(eeprom,
					  EEPROM_TSSI_BOUND_A5_AGC_STEP);
	}

	/*
	 * Check if temperature compensation is supported.
	 */
	if (tssi_bounds[4] == 0xff || step == 0xff)
		return 0;

	/*
	 * Read current TSSI (BBP 49).
	 */
	rt2800_bbp_read(rt2x00dev, 49, &current_tssi);

	/*
	 * Compare TSSI value (BBP49) with the compensation boundaries
	 * from the EEPROM and increase or decrease tx power.
	 */
	for (i = 0; i <= 3; i++) {
		if (current_tssi > tssi_bounds[i])
			break;
	}

	if (i == 4) {
		for (i = 8; i >= 5; i--) {
			if (current_tssi < tssi_bounds[i])
				break;
		}
	}

	return (i - 4) * step;
}

static int rt2800_get_txpower_bw_comp(struct rt2x00_dev *rt2x00dev,
				      enum ieee80211_band band)
{
	u16 eeprom;
	u8 comp_en;
	u8 comp_type;
	int comp_value = 0;

	rt2x00_eeprom_read(rt2x00dev, EEPROM_TXPOWER_DELTA, &eeprom);

	/*
	 * HT40 compensation not required.
	 */
	if (eeprom == 0xffff ||
	    !test_bit(CONFIG_CHANNEL_HT40, &rt2x00dev->flags))
		return 0;

	if (band == IEEE80211_BAND_2GHZ) {
		comp_en = rt2x00_get_field16(eeprom,
				 EEPROM_TXPOWER_DELTA_ENABLE_2G);
		if (comp_en) {
			comp_type = rt2x00_get_field16(eeprom,
					   EEPROM_TXPOWER_DELTA_TYPE_2G);
			comp_value = rt2x00_get_field16(eeprom,
					    EEPROM_TXPOWER_DELTA_VALUE_2G);
			if (!comp_type)
				comp_value = -comp_value;
		}
	} else {
		comp_en = rt2x00_get_field16(eeprom,
				 EEPROM_TXPOWER_DELTA_ENABLE_5G);
		if (comp_en) {
			comp_type = rt2x00_get_field16(eeprom,
					   EEPROM_TXPOWER_DELTA_TYPE_5G);
			comp_value = rt2x00_get_field16(eeprom,
					    EEPROM_TXPOWER_DELTA_VALUE_5G);
			if (!comp_type)
				comp_value = -comp_value;
		}
	}

	return comp_value;
}

static int rt2800_get_txpower_reg_delta(struct rt2x00_dev *rt2x00dev,
					int power_level, int max_power)
{
	int delta;

	if (test_bit(CAPABILITY_POWER_LIMIT, &rt2x00dev->cap_flags))
		return 0;

	/*
	 * XXX: We don't know the maximum transmit power of our hardware since
	 * the EEPROM doesn't expose it. We only know that we are calibrated
	 * to 100% tx power.
	 *
	 * Hence, we assume the regulatory limit that cfg80211 calulated for
	 * the current channel is our maximum and if we are requested to lower
	 * the value we just reduce our tx power accordingly.
	 */
	delta = power_level - max_power;
	return min(delta, 0);
}

static u8 rt2800_compensate_txpower(struct rt2x00_dev *rt2x00dev, int is_rate_b,
				   enum ieee80211_band band, int power_level,
				   u8 txpower, int delta)
{
	u16 eeprom;
	u8 criterion;
	u8 eirp_txpower;
	u8 eirp_txpower_criterion;
	u8 reg_limit;

	if (test_bit(CAPABILITY_POWER_LIMIT, &rt2x00dev->cap_flags)) {
		/*
		 * Check if eirp txpower exceed txpower_limit.
		 * We use OFDM 6M as criterion and its eirp txpower
		 * is stored at EEPROM_EIRP_MAX_TX_POWER.
		 * .11b data rate need add additional 4dbm
		 * when calculating eirp txpower.
		 */
		rt2x00_eeprom_read(rt2x00dev, EEPROM_TXPOWER_BYRATE + 1,
				   &eeprom);
		criterion = rt2x00_get_field16(eeprom,
					       EEPROM_TXPOWER_BYRATE_RATE0);

		rt2x00_eeprom_read(rt2x00dev, EEPROM_EIRP_MAX_TX_POWER,
				   &eeprom);

		if (band == IEEE80211_BAND_2GHZ)
			eirp_txpower_criterion = rt2x00_get_field16(eeprom,
						 EEPROM_EIRP_MAX_TX_POWER_2GHZ);
		else
			eirp_txpower_criterion = rt2x00_get_field16(eeprom,
						 EEPROM_EIRP_MAX_TX_POWER_5GHZ);

		eirp_txpower = eirp_txpower_criterion + (txpower - criterion) +
			       (is_rate_b ? 4 : 0) + delta;

		reg_limit = (eirp_txpower > power_level) ?
					(eirp_txpower - power_level) : 0;
	} else
		reg_limit = 0;

	txpower = max(0, txpower + delta - reg_limit);
	return min_t(u8, txpower, 0xc);
}

/*
 * We configure transmit power using MAC TX_PWR_CFG_{0,...,N} registers and
 * BBP R1 register. TX_PWR_CFG_X allow to configure per rate TX power values,
 * 4 bits for each rate (tune from 0 to 15 dBm). BBP_R1 controls transmit power
 * for all rates, but allow to set only 4 discrete values: -12, -6, 0 and 6 dBm.
 * Reference per rate transmit power values are located in the EEPROM at
 * EEPROM_TXPOWER_BYRATE offset. We adjust them and BBP R1 settings according to
 * current conditions (i.e. band, bandwidth, temperature, user settings).
 */
static void rt2800_config_txpower(struct rt2x00_dev *rt2x00dev,
				  struct ieee80211_channel *chan,
				  int power_level)
{
	u8 txpower, r1;
	u16 eeprom;
	u32 reg, offset;
	int i, is_rate_b, delta, power_ctrl;
	enum ieee80211_band band = chan->band;

	/*
	 * Calculate HT40 compensation. For 40MHz we need to add or subtract
	 * value read from EEPROM (different for 2GHz and for 5GHz).
	 */
	delta = rt2800_get_txpower_bw_comp(rt2x00dev, band);

	/*
	 * Calculate temperature compensation. Depends on measurement of current
	 * TSSI (Transmitter Signal Strength Indication) we know TX power (due
	 * to temperature or maybe other factors) is smaller or bigger than
	 * expected. We adjust it, based on TSSI reference and boundaries values
	 * provided in EEPROM.
	 */
	delta += rt2800_get_gain_calibration_delta(rt2x00dev);

	/*
	 * Decrease power according to user settings, on devices with unknown
	 * maximum tx power. For other devices we take user power_level into
	 * consideration on rt2800_compensate_txpower().
	 */
	delta += rt2800_get_txpower_reg_delta(rt2x00dev, power_level,
					      chan->max_power);

	/*
	 * BBP_R1 controls TX power for all rates, it allow to set the following
	 * gains -12, -6, 0, +6 dBm by setting values 2, 1, 0, 3 respectively.
	 *
	 * TODO: we do not use +6 dBm option to do not increase power beyond
	 * regulatory limit, however this could be utilized for devices with
	 * CAPABILITY_POWER_LIMIT.
	 */
	rt2800_bbp_read(rt2x00dev, 1, &r1);
	if (delta <= -12) {
		power_ctrl = 2;
		delta += 12;
	} else if (delta <= -6) {
		power_ctrl = 1;
		delta += 6;
	} else {
		power_ctrl = 0;
	}
	rt2x00_set_field8(&r1, BBP1_TX_POWER_CTRL, power_ctrl);
	rt2800_bbp_write(rt2x00dev, 1, r1);
	offset = TX_PWR_CFG_0;

	for (i = 0; i < EEPROM_TXPOWER_BYRATE_SIZE; i += 2) {
		/* just to be safe */
		if (offset > TX_PWR_CFG_4)
			break;

		rt2800_register_read(rt2x00dev, offset, &reg);

		/* read the next four txpower values */
		rt2x00_eeprom_read(rt2x00dev, EEPROM_TXPOWER_BYRATE + i,
				   &eeprom);

		is_rate_b = i ? 0 : 1;
		/*
		 * TX_PWR_CFG_0: 1MBS, TX_PWR_CFG_1: 24MBS,
		 * TX_PWR_CFG_2: MCS4, TX_PWR_CFG_3: MCS12,
		 * TX_PWR_CFG_4: unknown
		 */
		txpower = rt2x00_get_field16(eeprom,
					     EEPROM_TXPOWER_BYRATE_RATE0);
		txpower = rt2800_compensate_txpower(rt2x00dev, is_rate_b, band,
					     power_level, txpower, delta);
		rt2x00_set_field32(&reg, TX_PWR_CFG_RATE0, txpower);

		/*
		 * TX_PWR_CFG_0: 2MBS, TX_PWR_CFG_1: 36MBS,
		 * TX_PWR_CFG_2: MCS5, TX_PWR_CFG_3: MCS13,
		 * TX_PWR_CFG_4: unknown
		 */
		txpower = rt2x00_get_field16(eeprom,
					     EEPROM_TXPOWER_BYRATE_RATE1);
		txpower = rt2800_compensate_txpower(rt2x00dev, is_rate_b, band,
					     power_level, txpower, delta);
		rt2x00_set_field32(&reg, TX_PWR_CFG_RATE1, txpower);

		/*
		 * TX_PWR_CFG_0: 5.5MBS, TX_PWR_CFG_1: 48MBS,
		 * TX_PWR_CFG_2: MCS6,  TX_PWR_CFG_3: MCS14,
		 * TX_PWR_CFG_4: unknown
		 */
		txpower = rt2x00_get_field16(eeprom,
					     EEPROM_TXPOWER_BYRATE_RATE2);
		txpower = rt2800_compensate_txpower(rt2x00dev, is_rate_b, band,
					     power_level, txpower, delta);
		rt2x00_set_field32(&reg, TX_PWR_CFG_RATE2, txpower);

		/*
		 * TX_PWR_CFG_0: 11MBS, TX_PWR_CFG_1: 54MBS,
		 * TX_PWR_CFG_2: MCS7,  TX_PWR_CFG_3: MCS15,
		 * TX_PWR_CFG_4: unknown
		 */
		txpower = rt2x00_get_field16(eeprom,
					     EEPROM_TXPOWER_BYRATE_RATE3);
		txpower = rt2800_compensate_txpower(rt2x00dev, is_rate_b, band,
					     power_level, txpower, delta);
		rt2x00_set_field32(&reg, TX_PWR_CFG_RATE3, txpower);

		/* read the next four txpower values */
		rt2x00_eeprom_read(rt2x00dev, EEPROM_TXPOWER_BYRATE + i + 1,
				   &eeprom);

		is_rate_b = 0;
		/*
		 * TX_PWR_CFG_0: 6MBS, TX_PWR_CFG_1: MCS0,
		 * TX_PWR_CFG_2: MCS8, TX_PWR_CFG_3: unknown,
		 * TX_PWR_CFG_4: unknown
		 */
		txpower = rt2x00_get_field16(eeprom,
					     EEPROM_TXPOWER_BYRATE_RATE0);
		txpower = rt2800_compensate_txpower(rt2x00dev, is_rate_b, band,
					     power_level, txpower, delta);
		rt2x00_set_field32(&reg, TX_PWR_CFG_RATE4, txpower);

		/*
		 * TX_PWR_CFG_0: 9MBS, TX_PWR_CFG_1: MCS1,
		 * TX_PWR_CFG_2: MCS9, TX_PWR_CFG_3: unknown,
		 * TX_PWR_CFG_4: unknown
		 */
		txpower = rt2x00_get_field16(eeprom,
					     EEPROM_TXPOWER_BYRATE_RATE1);
		txpower = rt2800_compensate_txpower(rt2x00dev, is_rate_b, band,
					     power_level, txpower, delta);
		rt2x00_set_field32(&reg, TX_PWR_CFG_RATE5, txpower);

		/*
		 * TX_PWR_CFG_0: 12MBS, TX_PWR_CFG_1: MCS2,
		 * TX_PWR_CFG_2: MCS10, TX_PWR_CFG_3: unknown,
		 * TX_PWR_CFG_4: unknown
		 */
		txpower = rt2x00_get_field16(eeprom,
					     EEPROM_TXPOWER_BYRATE_RATE2);
		txpower = rt2800_compensate_txpower(rt2x00dev, is_rate_b, band,
					     power_level, txpower, delta);
		rt2x00_set_field32(&reg, TX_PWR_CFG_RATE6, txpower);

		/*
		 * TX_PWR_CFG_0: 18MBS, TX_PWR_CFG_1: MCS3,
		 * TX_PWR_CFG_2: MCS11, TX_PWR_CFG_3: unknown,
		 * TX_PWR_CFG_4: unknown
		 */
		txpower = rt2x00_get_field16(eeprom,
					     EEPROM_TXPOWER_BYRATE_RATE3);
		txpower = rt2800_compensate_txpower(rt2x00dev, is_rate_b, band,
					     power_level, txpower, delta);
		rt2x00_set_field32(&reg, TX_PWR_CFG_RATE7, txpower);

		rt2800_register_write(rt2x00dev, offset, reg);

		/* next TX_PWR_CFG register */
		offset += 4;
	}
}

void rt2800_gain_calibration(struct rt2x00_dev *rt2x00dev)
{
	rt2800_config_txpower(rt2x00dev, rt2x00dev->hw->conf.chandef.chan,
			      rt2x00dev->tx_power);
}
EXPORT_SYMBOL_GPL(rt2800_gain_calibration);

void rt2800_vco_calibration(struct rt2x00_dev *rt2x00dev)
{
	u32	tx_pin;
	u8	rfcsr;

	/*
	 * A voltage-controlled oscillator(VCO) is an electronic oscillator
	 * designed to be controlled in oscillation frequency by a voltage
	 * input. Maybe the temperature will affect the frequency of
	 * oscillation to be shifted. The VCO calibration will be called
	 * periodically to adjust the frequency to be precision.
	*/

	rt2800_register_read(rt2x00dev, TX_PIN_CFG, &tx_pin);
	tx_pin &= TX_PIN_CFG_PA_PE_DISABLE;
	rt2800_register_write(rt2x00dev, TX_PIN_CFG, tx_pin);

	switch (rt2x00dev->chip.rf) {
	case RF2020:
	case RF3020:
	case RF3021:
	case RF3022:
	case RF3320:
	case RF3052:
		rt2800_rfcsr_read(rt2x00dev, 7, &rfcsr);
		rt2x00_set_field8(&rfcsr, RFCSR7_RF_TUNING, 1);
		rt2800_rfcsr_write(rt2x00dev, 7, rfcsr);
		break;
	case RF3290:
	case RF5360:
	case RF5370:
	case RF5372:
	case RF5390:
	case RF5392:
		rt2800_rfcsr_read(rt2x00dev, 3, &rfcsr);
		rt2x00_set_field8(&rfcsr, RFCSR3_VCOCAL_EN, 1);
		rt2800_rfcsr_write(rt2x00dev, 3, rfcsr);
		break;
	default:
		return;
	}

	mdelay(1);

	rt2800_register_read(rt2x00dev, TX_PIN_CFG, &tx_pin);
	if (rt2x00dev->rf_channel <= 14) {
		switch (rt2x00dev->default_ant.tx_chain_num) {
		case 3:
			rt2x00_set_field32(&tx_pin, TX_PIN_CFG_PA_PE_G2_EN, 1);
			/* fall through */
		case 2:
			rt2x00_set_field32(&tx_pin, TX_PIN_CFG_PA_PE_G1_EN, 1);
			/* fall through */
		case 1:
		default:
			rt2x00_set_field32(&tx_pin, TX_PIN_CFG_PA_PE_G0_EN, 1);
			break;
		}
	} else {
		switch (rt2x00dev->default_ant.tx_chain_num) {
		case 3:
			rt2x00_set_field32(&tx_pin, TX_PIN_CFG_PA_PE_A2_EN, 1);
			/* fall through */
		case 2:
			rt2x00_set_field32(&tx_pin, TX_PIN_CFG_PA_PE_A1_EN, 1);
			/* fall through */
		case 1:
		default:
			rt2x00_set_field32(&tx_pin, TX_PIN_CFG_PA_PE_A0_EN, 1);
			break;
		}
	}
	rt2800_register_write(rt2x00dev, TX_PIN_CFG, tx_pin);

}
EXPORT_SYMBOL_GPL(rt2800_vco_calibration);

static void rt2800_config_retry_limit(struct rt2x00_dev *rt2x00dev,
				      struct rt2x00lib_conf *libconf)
{
	u32 reg;

	rt2800_register_read(rt2x00dev, TX_RTY_CFG, &reg);
	rt2x00_set_field32(&reg, TX_RTY_CFG_SHORT_RTY_LIMIT,
			   libconf->conf->short_frame_max_tx_count);
	rt2x00_set_field32(&reg, TX_RTY_CFG_LONG_RTY_LIMIT,
			   libconf->conf->long_frame_max_tx_count);
	rt2800_register_write(rt2x00dev, TX_RTY_CFG, reg);
}

static void rt2800_config_ps(struct rt2x00_dev *rt2x00dev,
			     struct rt2x00lib_conf *libconf)
{
	enum dev_state state =
	    (libconf->conf->flags & IEEE80211_CONF_PS) ?
		STATE_SLEEP : STATE_AWAKE;
	u32 reg;

	if (state == STATE_SLEEP) {
		rt2800_register_write(rt2x00dev, AUTOWAKEUP_CFG, 0);

		rt2800_register_read(rt2x00dev, AUTOWAKEUP_CFG, &reg);
		rt2x00_set_field32(&reg, AUTOWAKEUP_CFG_AUTO_LEAD_TIME, 5);
		rt2x00_set_field32(&reg, AUTOWAKEUP_CFG_TBCN_BEFORE_WAKE,
				   libconf->conf->listen_interval - 1);
		rt2x00_set_field32(&reg, AUTOWAKEUP_CFG_AUTOWAKE, 1);
		rt2800_register_write(rt2x00dev, AUTOWAKEUP_CFG, reg);

		rt2x00dev->ops->lib->set_device_state(rt2x00dev, state);
	} else {
		rt2800_register_read(rt2x00dev, AUTOWAKEUP_CFG, &reg);
		rt2x00_set_field32(&reg, AUTOWAKEUP_CFG_AUTO_LEAD_TIME, 0);
		rt2x00_set_field32(&reg, AUTOWAKEUP_CFG_TBCN_BEFORE_WAKE, 0);
		rt2x00_set_field32(&reg, AUTOWAKEUP_CFG_AUTOWAKE, 0);
		rt2800_register_write(rt2x00dev, AUTOWAKEUP_CFG, reg);

		rt2x00dev->ops->lib->set_device_state(rt2x00dev, state);
	}
}

void rt2800_config(struct rt2x00_dev *rt2x00dev,
		   struct rt2x00lib_conf *libconf,
		   const unsigned int flags)
{
	/* Always recalculate LNA gain before changing configuration */
	rt2800_config_lna_gain(rt2x00dev, libconf);

	if (flags & IEEE80211_CONF_CHANGE_CHANNEL) {
		rt2800_config_channel(rt2x00dev, libconf->conf,
				      &libconf->rf, &libconf->channel);
		rt2800_config_txpower(rt2x00dev, libconf->conf->chandef.chan,
				      libconf->conf->power_level);
	}
	if (flags & IEEE80211_CONF_CHANGE_POWER)
		rt2800_config_txpower(rt2x00dev, libconf->conf->chandef.chan,
				      libconf->conf->power_level);
	if (flags & IEEE80211_CONF_CHANGE_RETRY_LIMITS)
		rt2800_config_retry_limit(rt2x00dev, libconf);
	if (flags & IEEE80211_CONF_CHANGE_PS)
		rt2800_config_ps(rt2x00dev, libconf);
}
EXPORT_SYMBOL_GPL(rt2800_config);

/*
 * Link tuning
 */
void rt2800_link_stats(struct rt2x00_dev *rt2x00dev, struct link_qual *qual)
{
	u32 reg;

	/*
	 * Update FCS error count from register.
	 */
	rt2800_register_read(rt2x00dev, RX_STA_CNT0, &reg);
	qual->rx_failed = rt2x00_get_field32(reg, RX_STA_CNT0_CRC_ERR);
}
EXPORT_SYMBOL_GPL(rt2800_link_stats);

static u8 rt2800_get_default_vgc(struct rt2x00_dev *rt2x00dev)
{
	u8 vgc;

	if (rt2x00dev->curr_band == IEEE80211_BAND_2GHZ) {
		if (rt2x00_rt(rt2x00dev, RT3070) ||
		    rt2x00_rt(rt2x00dev, RT3071) ||
		    rt2x00_rt(rt2x00dev, RT3090) ||
		    rt2x00_rt(rt2x00dev, RT3290) ||
		    rt2x00_rt(rt2x00dev, RT3390) ||
		    rt2x00_rt(rt2x00dev, RT3572) ||
		    rt2x00_rt(rt2x00dev, RT5390) ||
		    rt2x00_rt(rt2x00dev, RT5392) ||
		    rt2x00_rt(rt2x00dev, RT5592))
			vgc = 0x1c + (2 * rt2x00dev->lna_gain);
		else
			vgc = 0x2e + rt2x00dev->lna_gain;
	} else { /* 5GHZ band */
		if (rt2x00_rt(rt2x00dev, RT3572))
			vgc = 0x22 + (rt2x00dev->lna_gain * 5) / 3;
		else if (rt2x00_rt(rt2x00dev, RT5592))
			vgc = 0x24 + (2 * rt2x00dev->lna_gain);
		else {
			if (!test_bit(CONFIG_CHANNEL_HT40, &rt2x00dev->flags))
				vgc = 0x32 + (rt2x00dev->lna_gain * 5) / 3;
			else
				vgc = 0x3a + (rt2x00dev->lna_gain * 5) / 3;
		}
	}

	return vgc;
}

static inline void rt2800_set_vgc(struct rt2x00_dev *rt2x00dev,
				  struct link_qual *qual, u8 vgc_level)
{
	if (qual->vgc_level != vgc_level) {
		if (rt2x00_rt(rt2x00dev, RT5592)) {
			rt2800_bbp_write(rt2x00dev, 83, qual->rssi > -65 ? 0x4a : 0x7a);
			rt2800_bbp_write_with_rx_chain(rt2x00dev, 66, vgc_level);
		} else
			rt2800_bbp_write(rt2x00dev, 66, vgc_level);
		qual->vgc_level = vgc_level;
		qual->vgc_level_reg = vgc_level;
	}
}

void rt2800_reset_tuner(struct rt2x00_dev *rt2x00dev, struct link_qual *qual)
{
	rt2800_set_vgc(rt2x00dev, qual, rt2800_get_default_vgc(rt2x00dev));
}
EXPORT_SYMBOL_GPL(rt2800_reset_tuner);

void rt2800_link_tuner(struct rt2x00_dev *rt2x00dev, struct link_qual *qual,
		       const u32 count)
{
	u8 vgc;

	if (rt2x00_rt_rev(rt2x00dev, RT2860, REV_RT2860C))
		return;
	/*
	 * When RSSI is better then -80 increase VGC level with 0x10, except
	 * for rt5592 chip.
	 */

	vgc = rt2800_get_default_vgc(rt2x00dev);

	if (rt2x00_rt(rt2x00dev, RT5592) && qual->rssi > -65)
		vgc += 0x20;
	else if (qual->rssi > -80)
		vgc += 0x10;

	rt2800_set_vgc(rt2x00dev, qual, vgc);
}
EXPORT_SYMBOL_GPL(rt2800_link_tuner);

/*
 * Initialization functions.
 */
static int rt2800_init_registers(struct rt2x00_dev *rt2x00dev)
{
	u32 reg;
	u16 eeprom;
	unsigned int i;
	int ret;

	rt2800_disable_wpdma(rt2x00dev);

	ret = rt2800_drv_init_registers(rt2x00dev);
	if (ret)
		return ret;

	rt2800_register_read(rt2x00dev, BCN_OFFSET0, &reg);
	rt2x00_set_field32(&reg, BCN_OFFSET0_BCN0, 0xe0); /* 0x3800 */
	rt2x00_set_field32(&reg, BCN_OFFSET0_BCN1, 0xe8); /* 0x3a00 */
	rt2x00_set_field32(&reg, BCN_OFFSET0_BCN2, 0xf0); /* 0x3c00 */
	rt2x00_set_field32(&reg, BCN_OFFSET0_BCN3, 0xf8); /* 0x3e00 */
	rt2800_register_write(rt2x00dev, BCN_OFFSET0, reg);

	rt2800_register_read(rt2x00dev, BCN_OFFSET1, &reg);
	rt2x00_set_field32(&reg, BCN_OFFSET1_BCN4, 0xc8); /* 0x3200 */
	rt2x00_set_field32(&reg, BCN_OFFSET1_BCN5, 0xd0); /* 0x3400 */
	rt2x00_set_field32(&reg, BCN_OFFSET1_BCN6, 0x77); /* 0x1dc0 */
	rt2x00_set_field32(&reg, BCN_OFFSET1_BCN7, 0x6f); /* 0x1bc0 */
	rt2800_register_write(rt2x00dev, BCN_OFFSET1, reg);

	rt2800_register_write(rt2x00dev, LEGACY_BASIC_RATE, 0x0000013f);
	rt2800_register_write(rt2x00dev, HT_BASIC_RATE, 0x00008003);

	rt2800_register_write(rt2x00dev, MAC_SYS_CTRL, 0x00000000);

	rt2800_register_read(rt2x00dev, BCN_TIME_CFG, &reg);
	rt2x00_set_field32(&reg, BCN_TIME_CFG_BEACON_INTERVAL, 1600);
	rt2x00_set_field32(&reg, BCN_TIME_CFG_TSF_TICKING, 0);
	rt2x00_set_field32(&reg, BCN_TIME_CFG_TSF_SYNC, 0);
	rt2x00_set_field32(&reg, BCN_TIME_CFG_TBTT_ENABLE, 0);
	rt2x00_set_field32(&reg, BCN_TIME_CFG_BEACON_GEN, 0);
	rt2x00_set_field32(&reg, BCN_TIME_CFG_TX_TIME_COMPENSATE, 0);
	rt2800_register_write(rt2x00dev, BCN_TIME_CFG, reg);

	rt2800_config_filter(rt2x00dev, FIF_ALLMULTI);

	rt2800_register_read(rt2x00dev, BKOFF_SLOT_CFG, &reg);
	rt2x00_set_field32(&reg, BKOFF_SLOT_CFG_SLOT_TIME, 9);
	rt2x00_set_field32(&reg, BKOFF_SLOT_CFG_CC_DELAY_TIME, 2);
	rt2800_register_write(rt2x00dev, BKOFF_SLOT_CFG, reg);

	if (rt2x00_rt(rt2x00dev, RT3290)) {
		rt2800_register_read(rt2x00dev, WLAN_FUN_CTRL, &reg);
		if (rt2x00_get_field32(reg, WLAN_EN) == 1) {
			rt2x00_set_field32(&reg, PCIE_APP0_CLK_REQ, 1);
			rt2800_register_write(rt2x00dev, WLAN_FUN_CTRL, reg);
		}

		rt2800_register_read(rt2x00dev, CMB_CTRL, &reg);
		if (!(rt2x00_get_field32(reg, LDO0_EN) == 1)) {
			rt2x00_set_field32(&reg, LDO0_EN, 1);
			rt2x00_set_field32(&reg, LDO_BGSEL, 3);
			rt2800_register_write(rt2x00dev, CMB_CTRL, reg);
		}

		rt2800_register_read(rt2x00dev, OSC_CTRL, &reg);
		rt2x00_set_field32(&reg, OSC_ROSC_EN, 1);
		rt2x00_set_field32(&reg, OSC_CAL_REQ, 1);
		rt2x00_set_field32(&reg, OSC_REF_CYCLE, 0x27);
		rt2800_register_write(rt2x00dev, OSC_CTRL, reg);

		rt2800_register_read(rt2x00dev, COEX_CFG0, &reg);
		rt2x00_set_field32(&reg, COEX_CFG_ANT, 0x5e);
		rt2800_register_write(rt2x00dev, COEX_CFG0, reg);

		rt2800_register_read(rt2x00dev, COEX_CFG2, &reg);
		rt2x00_set_field32(&reg, BT_COEX_CFG1, 0x00);
		rt2x00_set_field32(&reg, BT_COEX_CFG0, 0x17);
		rt2x00_set_field32(&reg, WL_COEX_CFG1, 0x93);
		rt2x00_set_field32(&reg, WL_COEX_CFG0, 0x7f);
		rt2800_register_write(rt2x00dev, COEX_CFG2, reg);

		rt2800_register_read(rt2x00dev, PLL_CTRL, &reg);
		rt2x00_set_field32(&reg, PLL_CONTROL, 1);
		rt2800_register_write(rt2x00dev, PLL_CTRL, reg);
	}

	if (rt2x00_rt(rt2x00dev, RT3071) ||
	    rt2x00_rt(rt2x00dev, RT3090) ||
	    rt2x00_rt(rt2x00dev, RT3290) ||
	    rt2x00_rt(rt2x00dev, RT3390)) {

		if (rt2x00_rt(rt2x00dev, RT3290))
			rt2800_register_write(rt2x00dev, TX_SW_CFG0,
					      0x00000404);
		else
			rt2800_register_write(rt2x00dev, TX_SW_CFG0,
					      0x00000400);

		rt2800_register_write(rt2x00dev, TX_SW_CFG1, 0x00000000);
		if (rt2x00_rt_rev_lt(rt2x00dev, RT3071, REV_RT3071E) ||
		    rt2x00_rt_rev_lt(rt2x00dev, RT3090, REV_RT3090E) ||
		    rt2x00_rt_rev_lt(rt2x00dev, RT3390, REV_RT3390E)) {
			rt2x00_eeprom_read(rt2x00dev, EEPROM_NIC_CONF1, &eeprom);
			if (rt2x00_get_field16(eeprom, EEPROM_NIC_CONF1_DAC_TEST))
				rt2800_register_write(rt2x00dev, TX_SW_CFG2,
						      0x0000002c);
			else
				rt2800_register_write(rt2x00dev, TX_SW_CFG2,
						      0x0000000f);
		} else {
			rt2800_register_write(rt2x00dev, TX_SW_CFG2, 0x00000000);
		}
	} else if (rt2x00_rt(rt2x00dev, RT3070)) {
		rt2800_register_write(rt2x00dev, TX_SW_CFG0, 0x00000400);

		if (rt2x00_rt_rev_lt(rt2x00dev, RT3070, REV_RT3070F)) {
			rt2800_register_write(rt2x00dev, TX_SW_CFG1, 0x00000000);
			rt2800_register_write(rt2x00dev, TX_SW_CFG2, 0x0000002c);
		} else {
			rt2800_register_write(rt2x00dev, TX_SW_CFG1, 0x00080606);
			rt2800_register_write(rt2x00dev, TX_SW_CFG2, 0x00000000);
		}
	} else if (rt2800_is_305x_soc(rt2x00dev)) {
		rt2800_register_write(rt2x00dev, TX_SW_CFG0, 0x00000400);
		rt2800_register_write(rt2x00dev, TX_SW_CFG1, 0x00000000);
		rt2800_register_write(rt2x00dev, TX_SW_CFG2, 0x00000030);
	} else if (rt2x00_rt(rt2x00dev, RT3352)) {
		rt2800_register_write(rt2x00dev, TX_SW_CFG0, 0x00000402);
		rt2800_register_write(rt2x00dev, TX_SW_CFG1, 0x00080606);
		rt2800_register_write(rt2x00dev, TX_SW_CFG2, 0x00000000);
	} else if (rt2x00_rt(rt2x00dev, RT3572)) {
		rt2800_register_write(rt2x00dev, TX_SW_CFG0, 0x00000400);
		rt2800_register_write(rt2x00dev, TX_SW_CFG1, 0x00080606);
	} else if (rt2x00_rt(rt2x00dev, RT5390) ||
		   rt2x00_rt(rt2x00dev, RT5392) ||
		   rt2x00_rt(rt2x00dev, RT5592)) {
		rt2800_register_write(rt2x00dev, TX_SW_CFG0, 0x00000404);
		rt2800_register_write(rt2x00dev, TX_SW_CFG1, 0x00080606);
		rt2800_register_write(rt2x00dev, TX_SW_CFG2, 0x00000000);
	} else {
		rt2800_register_write(rt2x00dev, TX_SW_CFG0, 0x00000000);
		rt2800_register_write(rt2x00dev, TX_SW_CFG1, 0x00080606);
	}

	rt2800_register_read(rt2x00dev, TX_LINK_CFG, &reg);
	rt2x00_set_field32(&reg, TX_LINK_CFG_REMOTE_MFB_LIFETIME, 32);
	rt2x00_set_field32(&reg, TX_LINK_CFG_MFB_ENABLE, 0);
	rt2x00_set_field32(&reg, TX_LINK_CFG_REMOTE_UMFS_ENABLE, 0);
	rt2x00_set_field32(&reg, TX_LINK_CFG_TX_MRQ_EN, 0);
	rt2x00_set_field32(&reg, TX_LINK_CFG_TX_RDG_EN, 0);
	rt2x00_set_field32(&reg, TX_LINK_CFG_TX_CF_ACK_EN, 1);
	rt2x00_set_field32(&reg, TX_LINK_CFG_REMOTE_MFB, 0);
	rt2x00_set_field32(&reg, TX_LINK_CFG_REMOTE_MFS, 0);
	rt2800_register_write(rt2x00dev, TX_LINK_CFG, reg);

	rt2800_register_read(rt2x00dev, TX_TIMEOUT_CFG, &reg);
	rt2x00_set_field32(&reg, TX_TIMEOUT_CFG_MPDU_LIFETIME, 9);
	rt2x00_set_field32(&reg, TX_TIMEOUT_CFG_RX_ACK_TIMEOUT, 32);
	rt2x00_set_field32(&reg, TX_TIMEOUT_CFG_TX_OP_TIMEOUT, 10);
	rt2800_register_write(rt2x00dev, TX_TIMEOUT_CFG, reg);

	rt2800_register_read(rt2x00dev, MAX_LEN_CFG, &reg);
	rt2x00_set_field32(&reg, MAX_LEN_CFG_MAX_MPDU, AGGREGATION_SIZE);
	if (rt2x00_rt_rev_gte(rt2x00dev, RT2872, REV_RT2872E) ||
	    rt2x00_rt(rt2x00dev, RT2883) ||
	    rt2x00_rt_rev_lt(rt2x00dev, RT3070, REV_RT3070E))
		rt2x00_set_field32(&reg, MAX_LEN_CFG_MAX_PSDU, 2);
	else
		rt2x00_set_field32(&reg, MAX_LEN_CFG_MAX_PSDU, 1);
	rt2x00_set_field32(&reg, MAX_LEN_CFG_MIN_PSDU, 0);
	rt2x00_set_field32(&reg, MAX_LEN_CFG_MIN_MPDU, 0);
	rt2800_register_write(rt2x00dev, MAX_LEN_CFG, reg);

	rt2800_register_read(rt2x00dev, LED_CFG, &reg);
	rt2x00_set_field32(&reg, LED_CFG_ON_PERIOD, 70);
	rt2x00_set_field32(&reg, LED_CFG_OFF_PERIOD, 30);
	rt2x00_set_field32(&reg, LED_CFG_SLOW_BLINK_PERIOD, 3);
	rt2x00_set_field32(&reg, LED_CFG_R_LED_MODE, 3);
	rt2x00_set_field32(&reg, LED_CFG_G_LED_MODE, 3);
	rt2x00_set_field32(&reg, LED_CFG_Y_LED_MODE, 3);
	rt2x00_set_field32(&reg, LED_CFG_LED_POLAR, 1);
	rt2800_register_write(rt2x00dev, LED_CFG, reg);

	rt2800_register_write(rt2x00dev, PBF_MAX_PCNT, 0x1f3fbf9f);

	rt2800_register_read(rt2x00dev, TX_RTY_CFG, &reg);
	rt2x00_set_field32(&reg, TX_RTY_CFG_SHORT_RTY_LIMIT, 15);
	rt2x00_set_field32(&reg, TX_RTY_CFG_LONG_RTY_LIMIT, 31);
	rt2x00_set_field32(&reg, TX_RTY_CFG_LONG_RTY_THRE, 2000);
	rt2x00_set_field32(&reg, TX_RTY_CFG_NON_AGG_RTY_MODE, 0);
	rt2x00_set_field32(&reg, TX_RTY_CFG_AGG_RTY_MODE, 0);
	rt2x00_set_field32(&reg, TX_RTY_CFG_TX_AUTO_FB_ENABLE, 1);
	rt2800_register_write(rt2x00dev, TX_RTY_CFG, reg);

	rt2800_register_read(rt2x00dev, AUTO_RSP_CFG, &reg);
	rt2x00_set_field32(&reg, AUTO_RSP_CFG_AUTORESPONDER, 1);
	rt2x00_set_field32(&reg, AUTO_RSP_CFG_BAC_ACK_POLICY, 1);
	rt2x00_set_field32(&reg, AUTO_RSP_CFG_CTS_40_MMODE, 0);
	rt2x00_set_field32(&reg, AUTO_RSP_CFG_CTS_40_MREF, 0);
	rt2x00_set_field32(&reg, AUTO_RSP_CFG_AR_PREAMBLE, 1);
	rt2x00_set_field32(&reg, AUTO_RSP_CFG_DUAL_CTS_EN, 0);
	rt2x00_set_field32(&reg, AUTO_RSP_CFG_ACK_CTS_PSM_BIT, 0);
	rt2800_register_write(rt2x00dev, AUTO_RSP_CFG, reg);

	rt2800_register_read(rt2x00dev, CCK_PROT_CFG, &reg);
	rt2x00_set_field32(&reg, CCK_PROT_CFG_PROTECT_RATE, 3);
	rt2x00_set_field32(&reg, CCK_PROT_CFG_PROTECT_CTRL, 0);
	rt2x00_set_field32(&reg, CCK_PROT_CFG_PROTECT_NAV_SHORT, 1);
	rt2x00_set_field32(&reg, CCK_PROT_CFG_TX_OP_ALLOW_CCK, 1);
	rt2x00_set_field32(&reg, CCK_PROT_CFG_TX_OP_ALLOW_OFDM, 1);
	rt2x00_set_field32(&reg, CCK_PROT_CFG_TX_OP_ALLOW_MM20, 1);
	rt2x00_set_field32(&reg, CCK_PROT_CFG_TX_OP_ALLOW_MM40, 0);
	rt2x00_set_field32(&reg, CCK_PROT_CFG_TX_OP_ALLOW_GF20, 1);
	rt2x00_set_field32(&reg, CCK_PROT_CFG_TX_OP_ALLOW_GF40, 0);
	rt2x00_set_field32(&reg, CCK_PROT_CFG_RTS_TH_EN, 1);
	rt2800_register_write(rt2x00dev, CCK_PROT_CFG, reg);

	rt2800_register_read(rt2x00dev, OFDM_PROT_CFG, &reg);
	rt2x00_set_field32(&reg, OFDM_PROT_CFG_PROTECT_RATE, 3);
	rt2x00_set_field32(&reg, OFDM_PROT_CFG_PROTECT_CTRL, 0);
	rt2x00_set_field32(&reg, OFDM_PROT_CFG_PROTECT_NAV_SHORT, 1);
	rt2x00_set_field32(&reg, OFDM_PROT_CFG_TX_OP_ALLOW_CCK, 1);
	rt2x00_set_field32(&reg, OFDM_PROT_CFG_TX_OP_ALLOW_OFDM, 1);
	rt2x00_set_field32(&reg, OFDM_PROT_CFG_TX_OP_ALLOW_MM20, 1);
	rt2x00_set_field32(&reg, OFDM_PROT_CFG_TX_OP_ALLOW_MM40, 0);
	rt2x00_set_field32(&reg, OFDM_PROT_CFG_TX_OP_ALLOW_GF20, 1);
	rt2x00_set_field32(&reg, OFDM_PROT_CFG_TX_OP_ALLOW_GF40, 0);
	rt2x00_set_field32(&reg, OFDM_PROT_CFG_RTS_TH_EN, 1);
	rt2800_register_write(rt2x00dev, OFDM_PROT_CFG, reg);

	rt2800_register_read(rt2x00dev, MM20_PROT_CFG, &reg);
	rt2x00_set_field32(&reg, MM20_PROT_CFG_PROTECT_RATE, 0x4004);
	rt2x00_set_field32(&reg, MM20_PROT_CFG_PROTECT_CTRL, 0);
	rt2x00_set_field32(&reg, MM20_PROT_CFG_PROTECT_NAV_SHORT, 1);
	rt2x00_set_field32(&reg, MM20_PROT_CFG_TX_OP_ALLOW_CCK, 1);
	rt2x00_set_field32(&reg, MM20_PROT_CFG_TX_OP_ALLOW_OFDM, 1);
	rt2x00_set_field32(&reg, MM20_PROT_CFG_TX_OP_ALLOW_MM20, 1);
	rt2x00_set_field32(&reg, MM20_PROT_CFG_TX_OP_ALLOW_MM40, 0);
	rt2x00_set_field32(&reg, MM20_PROT_CFG_TX_OP_ALLOW_GF20, 1);
	rt2x00_set_field32(&reg, MM20_PROT_CFG_TX_OP_ALLOW_GF40, 0);
	rt2x00_set_field32(&reg, MM20_PROT_CFG_RTS_TH_EN, 0);
	rt2800_register_write(rt2x00dev, MM20_PROT_CFG, reg);

	rt2800_register_read(rt2x00dev, MM40_PROT_CFG, &reg);
	rt2x00_set_field32(&reg, MM40_PROT_CFG_PROTECT_RATE, 0x4084);
	rt2x00_set_field32(&reg, MM40_PROT_CFG_PROTECT_CTRL, 0);
	rt2x00_set_field32(&reg, MM40_PROT_CFG_PROTECT_NAV_SHORT, 1);
	rt2x00_set_field32(&reg, MM40_PROT_CFG_TX_OP_ALLOW_CCK, 1);
	rt2x00_set_field32(&reg, MM40_PROT_CFG_TX_OP_ALLOW_OFDM, 1);
	rt2x00_set_field32(&reg, MM40_PROT_CFG_TX_OP_ALLOW_MM20, 1);
	rt2x00_set_field32(&reg, MM40_PROT_CFG_TX_OP_ALLOW_MM40, 1);
	rt2x00_set_field32(&reg, MM40_PROT_CFG_TX_OP_ALLOW_GF20, 1);
	rt2x00_set_field32(&reg, MM40_PROT_CFG_TX_OP_ALLOW_GF40, 1);
	rt2x00_set_field32(&reg, MM40_PROT_CFG_RTS_TH_EN, 0);
	rt2800_register_write(rt2x00dev, MM40_PROT_CFG, reg);

	rt2800_register_read(rt2x00dev, GF20_PROT_CFG, &reg);
	rt2x00_set_field32(&reg, GF20_PROT_CFG_PROTECT_RATE, 0x4004);
	rt2x00_set_field32(&reg, GF20_PROT_CFG_PROTECT_CTRL, 0);
	rt2x00_set_field32(&reg, GF20_PROT_CFG_PROTECT_NAV_SHORT, 1);
	rt2x00_set_field32(&reg, GF20_PROT_CFG_TX_OP_ALLOW_CCK, 1);
	rt2x00_set_field32(&reg, GF20_PROT_CFG_TX_OP_ALLOW_OFDM, 1);
	rt2x00_set_field32(&reg, GF20_PROT_CFG_TX_OP_ALLOW_MM20, 1);
	rt2x00_set_field32(&reg, GF20_PROT_CFG_TX_OP_ALLOW_MM40, 0);
	rt2x00_set_field32(&reg, GF20_PROT_CFG_TX_OP_ALLOW_GF20, 1);
	rt2x00_set_field32(&reg, GF20_PROT_CFG_TX_OP_ALLOW_GF40, 0);
	rt2x00_set_field32(&reg, GF20_PROT_CFG_RTS_TH_EN, 0);
	rt2800_register_write(rt2x00dev, GF20_PROT_CFG, reg);

	rt2800_register_read(rt2x00dev, GF40_PROT_CFG, &reg);
	rt2x00_set_field32(&reg, GF40_PROT_CFG_PROTECT_RATE, 0x4084);
	rt2x00_set_field32(&reg, GF40_PROT_CFG_PROTECT_CTRL, 0);
	rt2x00_set_field32(&reg, GF40_PROT_CFG_PROTECT_NAV_SHORT, 1);
	rt2x00_set_field32(&reg, GF40_PROT_CFG_TX_OP_ALLOW_CCK, 1);
	rt2x00_set_field32(&reg, GF40_PROT_CFG_TX_OP_ALLOW_OFDM, 1);
	rt2x00_set_field32(&reg, GF40_PROT_CFG_TX_OP_ALLOW_MM20, 1);
	rt2x00_set_field32(&reg, GF40_PROT_CFG_TX_OP_ALLOW_MM40, 1);
	rt2x00_set_field32(&reg, GF40_PROT_CFG_TX_OP_ALLOW_GF20, 1);
	rt2x00_set_field32(&reg, GF40_PROT_CFG_TX_OP_ALLOW_GF40, 1);
	rt2x00_set_field32(&reg, GF40_PROT_CFG_RTS_TH_EN, 0);
	rt2800_register_write(rt2x00dev, GF40_PROT_CFG, reg);

	if (rt2x00_is_usb(rt2x00dev)) {
		rt2800_register_write(rt2x00dev, PBF_CFG, 0xf40006);

		rt2800_register_read(rt2x00dev, WPDMA_GLO_CFG, &reg);
		rt2x00_set_field32(&reg, WPDMA_GLO_CFG_ENABLE_TX_DMA, 0);
		rt2x00_set_field32(&reg, WPDMA_GLO_CFG_TX_DMA_BUSY, 0);
		rt2x00_set_field32(&reg, WPDMA_GLO_CFG_ENABLE_RX_DMA, 0);
		rt2x00_set_field32(&reg, WPDMA_GLO_CFG_RX_DMA_BUSY, 0);
		rt2x00_set_field32(&reg, WPDMA_GLO_CFG_WP_DMA_BURST_SIZE, 3);
		rt2x00_set_field32(&reg, WPDMA_GLO_CFG_TX_WRITEBACK_DONE, 0);
		rt2x00_set_field32(&reg, WPDMA_GLO_CFG_BIG_ENDIAN, 0);
		rt2x00_set_field32(&reg, WPDMA_GLO_CFG_RX_HDR_SCATTER, 0);
		rt2x00_set_field32(&reg, WPDMA_GLO_CFG_HDR_SEG_LEN, 0);
		rt2800_register_write(rt2x00dev, WPDMA_GLO_CFG, reg);
	}

	/*
	 * The legacy driver also sets TXOP_CTRL_CFG_RESERVED_TRUN_EN to 1
	 * although it is reserved.
	 */
	rt2800_register_read(rt2x00dev, TXOP_CTRL_CFG, &reg);
	rt2x00_set_field32(&reg, TXOP_CTRL_CFG_TIMEOUT_TRUN_EN, 1);
	rt2x00_set_field32(&reg, TXOP_CTRL_CFG_AC_TRUN_EN, 1);
	rt2x00_set_field32(&reg, TXOP_CTRL_CFG_TXRATEGRP_TRUN_EN, 1);
	rt2x00_set_field32(&reg, TXOP_CTRL_CFG_USER_MODE_TRUN_EN, 1);
	rt2x00_set_field32(&reg, TXOP_CTRL_CFG_MIMO_PS_TRUN_EN, 1);
	rt2x00_set_field32(&reg, TXOP_CTRL_CFG_RESERVED_TRUN_EN, 1);
	rt2x00_set_field32(&reg, TXOP_CTRL_CFG_LSIG_TXOP_EN, 0);
	rt2x00_set_field32(&reg, TXOP_CTRL_CFG_EXT_CCA_EN, 0);
	rt2x00_set_field32(&reg, TXOP_CTRL_CFG_EXT_CCA_DLY, 88);
	rt2x00_set_field32(&reg, TXOP_CTRL_CFG_EXT_CWMIN, 0);
	rt2800_register_write(rt2x00dev, TXOP_CTRL_CFG, reg);

	reg = rt2x00_rt(rt2x00dev, RT5592) ? 0x00000082 : 0x00000002;
	rt2800_register_write(rt2x00dev, TXOP_HLDR_ET, reg);

	rt2800_register_read(rt2x00dev, TX_RTS_CFG, &reg);
	rt2x00_set_field32(&reg, TX_RTS_CFG_AUTO_RTS_RETRY_LIMIT, 32);
	rt2x00_set_field32(&reg, TX_RTS_CFG_RTS_THRES,
			   IEEE80211_MAX_RTS_THRESHOLD);
	rt2x00_set_field32(&reg, TX_RTS_CFG_RTS_FBK_EN, 0);
	rt2800_register_write(rt2x00dev, TX_RTS_CFG, reg);

	rt2800_register_write(rt2x00dev, EXP_ACK_TIME, 0x002400ca);

	/*
	 * Usually the CCK SIFS time should be set to 10 and the OFDM SIFS
	 * time should be set to 16. However, the original Ralink driver uses
	 * 16 for both and indeed using a value of 10 for CCK SIFS results in
	 * connection problems with 11g + CTS protection. Hence, use the same
	 * defaults as the Ralink driver: 16 for both, CCK and OFDM SIFS.
	 */
	rt2800_register_read(rt2x00dev, XIFS_TIME_CFG, &reg);
	rt2x00_set_field32(&reg, XIFS_TIME_CFG_CCKM_SIFS_TIME, 16);
	rt2x00_set_field32(&reg, XIFS_TIME_CFG_OFDM_SIFS_TIME, 16);
	rt2x00_set_field32(&reg, XIFS_TIME_CFG_OFDM_XIFS_TIME, 4);
	rt2x00_set_field32(&reg, XIFS_TIME_CFG_EIFS, 314);
	rt2x00_set_field32(&reg, XIFS_TIME_CFG_BB_RXEND_ENABLE, 1);
	rt2800_register_write(rt2x00dev, XIFS_TIME_CFG, reg);

	rt2800_register_write(rt2x00dev, PWR_PIN_CFG, 0x00000003);

	/*
	 * ASIC will keep garbage value after boot, clear encryption keys.
	 */
	for (i = 0; i < 4; i++)
		rt2800_register_write(rt2x00dev,
					 SHARED_KEY_MODE_ENTRY(i), 0);

	for (i = 0; i < 256; i++) {
		rt2800_config_wcid(rt2x00dev, NULL, i);
		rt2800_delete_wcid_attr(rt2x00dev, i);
		rt2800_register_write(rt2x00dev, MAC_IVEIV_ENTRY(i), 0);
	}

	/*
	 * Clear all beacons
	 */
	rt2800_clear_beacon_register(rt2x00dev, HW_BEACON_BASE0);
	rt2800_clear_beacon_register(rt2x00dev, HW_BEACON_BASE1);
	rt2800_clear_beacon_register(rt2x00dev, HW_BEACON_BASE2);
	rt2800_clear_beacon_register(rt2x00dev, HW_BEACON_BASE3);
	rt2800_clear_beacon_register(rt2x00dev, HW_BEACON_BASE4);
	rt2800_clear_beacon_register(rt2x00dev, HW_BEACON_BASE5);
	rt2800_clear_beacon_register(rt2x00dev, HW_BEACON_BASE6);
	rt2800_clear_beacon_register(rt2x00dev, HW_BEACON_BASE7);

	if (rt2x00_is_usb(rt2x00dev)) {
		rt2800_register_read(rt2x00dev, US_CYC_CNT, &reg);
		rt2x00_set_field32(&reg, US_CYC_CNT_CLOCK_CYCLE, 30);
		rt2800_register_write(rt2x00dev, US_CYC_CNT, reg);
	} else if (rt2x00_is_pcie(rt2x00dev)) {
		rt2800_register_read(rt2x00dev, US_CYC_CNT, &reg);
		rt2x00_set_field32(&reg, US_CYC_CNT_CLOCK_CYCLE, 125);
		rt2800_register_write(rt2x00dev, US_CYC_CNT, reg);
	}

	rt2800_register_read(rt2x00dev, HT_FBK_CFG0, &reg);
	rt2x00_set_field32(&reg, HT_FBK_CFG0_HTMCS0FBK, 0);
	rt2x00_set_field32(&reg, HT_FBK_CFG0_HTMCS1FBK, 0);
	rt2x00_set_field32(&reg, HT_FBK_CFG0_HTMCS2FBK, 1);
	rt2x00_set_field32(&reg, HT_FBK_CFG0_HTMCS3FBK, 2);
	rt2x00_set_field32(&reg, HT_FBK_CFG0_HTMCS4FBK, 3);
	rt2x00_set_field32(&reg, HT_FBK_CFG0_HTMCS5FBK, 4);
	rt2x00_set_field32(&reg, HT_FBK_CFG0_HTMCS6FBK, 5);
	rt2x00_set_field32(&reg, HT_FBK_CFG0_HTMCS7FBK, 6);
	rt2800_register_write(rt2x00dev, HT_FBK_CFG0, reg);

	rt2800_register_read(rt2x00dev, HT_FBK_CFG1, &reg);
	rt2x00_set_field32(&reg, HT_FBK_CFG1_HTMCS8FBK, 8);
	rt2x00_set_field32(&reg, HT_FBK_CFG1_HTMCS9FBK, 8);
	rt2x00_set_field32(&reg, HT_FBK_CFG1_HTMCS10FBK, 9);
	rt2x00_set_field32(&reg, HT_FBK_CFG1_HTMCS11FBK, 10);
	rt2x00_set_field32(&reg, HT_FBK_CFG1_HTMCS12FBK, 11);
	rt2x00_set_field32(&reg, HT_FBK_CFG1_HTMCS13FBK, 12);
	rt2x00_set_field32(&reg, HT_FBK_CFG1_HTMCS14FBK, 13);
	rt2x00_set_field32(&reg, HT_FBK_CFG1_HTMCS15FBK, 14);
	rt2800_register_write(rt2x00dev, HT_FBK_CFG1, reg);

	rt2800_register_read(rt2x00dev, LG_FBK_CFG0, &reg);
	rt2x00_set_field32(&reg, LG_FBK_CFG0_OFDMMCS0FBK, 8);
	rt2x00_set_field32(&reg, LG_FBK_CFG0_OFDMMCS1FBK, 8);
	rt2x00_set_field32(&reg, LG_FBK_CFG0_OFDMMCS2FBK, 9);
	rt2x00_set_field32(&reg, LG_FBK_CFG0_OFDMMCS3FBK, 10);
	rt2x00_set_field32(&reg, LG_FBK_CFG0_OFDMMCS4FBK, 11);
	rt2x00_set_field32(&reg, LG_FBK_CFG0_OFDMMCS5FBK, 12);
	rt2x00_set_field32(&reg, LG_FBK_CFG0_OFDMMCS6FBK, 13);
	rt2x00_set_field32(&reg, LG_FBK_CFG0_OFDMMCS7FBK, 14);
	rt2800_register_write(rt2x00dev, LG_FBK_CFG0, reg);

	rt2800_register_read(rt2x00dev, LG_FBK_CFG1, &reg);
	rt2x00_set_field32(&reg, LG_FBK_CFG0_CCKMCS0FBK, 0);
	rt2x00_set_field32(&reg, LG_FBK_CFG0_CCKMCS1FBK, 0);
	rt2x00_set_field32(&reg, LG_FBK_CFG0_CCKMCS2FBK, 1);
	rt2x00_set_field32(&reg, LG_FBK_CFG0_CCKMCS3FBK, 2);
	rt2800_register_write(rt2x00dev, LG_FBK_CFG1, reg);

	/*
	 * Do not force the BA window size, we use the TXWI to set it
	 */
	rt2800_register_read(rt2x00dev, AMPDU_BA_WINSIZE, &reg);
	rt2x00_set_field32(&reg, AMPDU_BA_WINSIZE_FORCE_WINSIZE_ENABLE, 0);
	rt2x00_set_field32(&reg, AMPDU_BA_WINSIZE_FORCE_WINSIZE, 0);
	rt2800_register_write(rt2x00dev, AMPDU_BA_WINSIZE, reg);

	/*
	 * We must clear the error counters.
	 * These registers are cleared on read,
	 * so we may pass a useless variable to store the value.
	 */
	rt2800_register_read(rt2x00dev, RX_STA_CNT0, &reg);
	rt2800_register_read(rt2x00dev, RX_STA_CNT1, &reg);
	rt2800_register_read(rt2x00dev, RX_STA_CNT2, &reg);
	rt2800_register_read(rt2x00dev, TX_STA_CNT0, &reg);
	rt2800_register_read(rt2x00dev, TX_STA_CNT1, &reg);
	rt2800_register_read(rt2x00dev, TX_STA_CNT2, &reg);

	/*
	 * Setup leadtime for pre tbtt interrupt to 6ms
	 */
	rt2800_register_read(rt2x00dev, INT_TIMER_CFG, &reg);
	rt2x00_set_field32(&reg, INT_TIMER_CFG_PRE_TBTT_TIMER, 6 << 4);
	rt2800_register_write(rt2x00dev, INT_TIMER_CFG, reg);

	/*
	 * Set up channel statistics timer
	 */
	rt2800_register_read(rt2x00dev, CH_TIME_CFG, &reg);
	rt2x00_set_field32(&reg, CH_TIME_CFG_EIFS_BUSY, 1);
	rt2x00_set_field32(&reg, CH_TIME_CFG_NAV_BUSY, 1);
	rt2x00_set_field32(&reg, CH_TIME_CFG_RX_BUSY, 1);
	rt2x00_set_field32(&reg, CH_TIME_CFG_TX_BUSY, 1);
	rt2x00_set_field32(&reg, CH_TIME_CFG_TMR_EN, 1);
	rt2800_register_write(rt2x00dev, CH_TIME_CFG, reg);

	return 0;
}

static int rt2800_wait_bbp_rf_ready(struct rt2x00_dev *rt2x00dev)
{
	unsigned int i;
	u32 reg;

	for (i = 0; i < REGISTER_BUSY_COUNT; i++) {
		rt2800_register_read(rt2x00dev, MAC_STATUS_CFG, &reg);
		if (!rt2x00_get_field32(reg, MAC_STATUS_CFG_BBP_RF_BUSY))
			return 0;

		udelay(REGISTER_BUSY_DELAY);
	}

	rt2x00_err(rt2x00dev, "BBP/RF register access failed, aborting\n");
	return -EACCES;
}

static int rt2800_wait_bbp_ready(struct rt2x00_dev *rt2x00dev)
{
	unsigned int i;
	u8 value;

	/*
	 * BBP was enabled after firmware was loaded,
	 * but we need to reactivate it now.
	 */
	rt2800_register_write(rt2x00dev, H2M_BBP_AGENT, 0);
	rt2800_register_write(rt2x00dev, H2M_MAILBOX_CSR, 0);
	msleep(1);

	for (i = 0; i < REGISTER_BUSY_COUNT; i++) {
		rt2800_bbp_read(rt2x00dev, 0, &value);
		if ((value != 0xff) && (value != 0x00))
			return 0;
		udelay(REGISTER_BUSY_DELAY);
	}

	rt2x00_err(rt2x00dev, "BBP register access failed, aborting\n");
	return -EACCES;
}

static void rt2800_bbp4_mac_if_ctrl(struct rt2x00_dev *rt2x00dev)
{
	u8 value;

	rt2800_bbp_read(rt2x00dev, 4, &value);
	rt2x00_set_field8(&value, BBP4_MAC_IF_CTRL, 1);
	rt2800_bbp_write(rt2x00dev, 4, value);
}

static void rt2800_init_freq_calibration(struct rt2x00_dev *rt2x00dev)
{
	rt2800_bbp_write(rt2x00dev, 142, 1);
	rt2800_bbp_write(rt2x00dev, 143, 57);
}

static void rt2800_init_bbp_5592_glrt(struct rt2x00_dev *rt2x00dev)
{
	const u8 glrt_table[] = {
		0xE0, 0x1F, 0X38, 0x32, 0x08, 0x28, 0x19, 0x0A, 0xFF, 0x00, /* 128 ~ 137 */
		0x16, 0x10, 0x10, 0x0B, 0x36, 0x2C, 0x26, 0x24, 0x42, 0x36, /* 138 ~ 147 */
		0x30, 0x2D, 0x4C, 0x46, 0x3D, 0x40, 0x3E, 0x42, 0x3D, 0x40, /* 148 ~ 157 */
		0X3C, 0x34, 0x2C, 0x2F, 0x3C, 0x35, 0x2E, 0x2A, 0x49, 0x41, /* 158 ~ 167 */
		0x36, 0x31, 0x30, 0x30, 0x0E, 0x0D, 0x28, 0x21, 0x1C, 0x16, /* 168 ~ 177 */
		0x50, 0x4A, 0x43, 0x40, 0x10, 0x10, 0x10, 0x10, 0x00, 0x00, /* 178 ~ 187 */
		0x00, 0x00, 0x00, 0x00, 0x00, 0x00, 0x00, 0x00, 0x00, 0x00, /* 188 ~ 197 */
		0x00, 0x00, 0x7D, 0x14, 0x32, 0x2C, 0x36, 0x4C, 0x43, 0x2C, /* 198 ~ 207 */
		0x2E, 0x36, 0x30, 0x6E,					    /* 208 ~ 211 */
	};
	int i;

	for (i = 0; i < ARRAY_SIZE(glrt_table); i++) {
		rt2800_bbp_write(rt2x00dev, 195, 128 + i);
		rt2800_bbp_write(rt2x00dev, 196, glrt_table[i]);
	}
};

static void rt2800_init_bbp_early(struct rt2x00_dev *rt2x00dev)
{
	rt2800_bbp_write(rt2x00dev, 65, 0x2C);
	rt2800_bbp_write(rt2x00dev, 66, 0x38);
	rt2800_bbp_write(rt2x00dev, 68, 0x0B);
	rt2800_bbp_write(rt2x00dev, 69, 0x12);
	rt2800_bbp_write(rt2x00dev, 70, 0x0a);
	rt2800_bbp_write(rt2x00dev, 73, 0x10);
	rt2800_bbp_write(rt2x00dev, 81, 0x37);
	rt2800_bbp_write(rt2x00dev, 82, 0x62);
	rt2800_bbp_write(rt2x00dev, 83, 0x6A);
	rt2800_bbp_write(rt2x00dev, 84, 0x99);
	rt2800_bbp_write(rt2x00dev, 86, 0x00);
	rt2800_bbp_write(rt2x00dev, 91, 0x04);
	rt2800_bbp_write(rt2x00dev, 92, 0x00);
	rt2800_bbp_write(rt2x00dev, 103, 0x00);
	rt2800_bbp_write(rt2x00dev, 105, 0x05);
	rt2800_bbp_write(rt2x00dev, 106, 0x35);
}

static void rt2800_init_bbp_5592(struct rt2x00_dev *rt2x00dev)
{
	int ant, div_mode;
	u16 eeprom;
	u8 value;

	rt2800_init_bbp_early(rt2x00dev);

	rt2800_bbp_read(rt2x00dev, 105, &value);
	rt2x00_set_field8(&value, BBP105_MLD,
			  rt2x00dev->default_ant.rx_chain_num == 2);
	rt2800_bbp_write(rt2x00dev, 105, value);

	rt2800_bbp4_mac_if_ctrl(rt2x00dev);

	rt2800_bbp_write(rt2x00dev, 20, 0x06);
	rt2800_bbp_write(rt2x00dev, 31, 0x08);
	rt2800_bbp_write(rt2x00dev, 65, 0x2C);
	rt2800_bbp_write(rt2x00dev, 68, 0xDD);
	rt2800_bbp_write(rt2x00dev, 69, 0x1A);
	rt2800_bbp_write(rt2x00dev, 70, 0x05);
	rt2800_bbp_write(rt2x00dev, 73, 0x13);
	rt2800_bbp_write(rt2x00dev, 74, 0x0F);
	rt2800_bbp_write(rt2x00dev, 75, 0x4F);
	rt2800_bbp_write(rt2x00dev, 76, 0x28);
	rt2800_bbp_write(rt2x00dev, 77, 0x59);
	rt2800_bbp_write(rt2x00dev, 84, 0x9A);
	rt2800_bbp_write(rt2x00dev, 86, 0x38);
	rt2800_bbp_write(rt2x00dev, 88, 0x90);
	rt2800_bbp_write(rt2x00dev, 91, 0x04);
	rt2800_bbp_write(rt2x00dev, 92, 0x02);
	rt2800_bbp_write(rt2x00dev, 95, 0x9a);
	rt2800_bbp_write(rt2x00dev, 98, 0x12);
	rt2800_bbp_write(rt2x00dev, 103, 0xC0);
	rt2800_bbp_write(rt2x00dev, 104, 0x92);
	/* FIXME BBP105 owerwrite */
	rt2800_bbp_write(rt2x00dev, 105, 0x3C);
	rt2800_bbp_write(rt2x00dev, 106, 0x35);
	rt2800_bbp_write(rt2x00dev, 128, 0x12);
	rt2800_bbp_write(rt2x00dev, 134, 0xD0);
	rt2800_bbp_write(rt2x00dev, 135, 0xF6);
	rt2800_bbp_write(rt2x00dev, 137, 0x0F);

	/* Initialize GLRT (Generalized Likehood Radio Test) */
	rt2800_init_bbp_5592_glrt(rt2x00dev);

	rt2800_bbp4_mac_if_ctrl(rt2x00dev);

	rt2x00_eeprom_read(rt2x00dev, EEPROM_NIC_CONF1, &eeprom);
	div_mode = rt2x00_get_field16(eeprom, EEPROM_NIC_CONF1_ANT_DIVERSITY);
	ant = (div_mode == 3) ? 1 : 0;
	rt2800_bbp_read(rt2x00dev, 152, &value);
	if (ant == 0) {
		/* Main antenna */
		rt2x00_set_field8(&value, BBP152_RX_DEFAULT_ANT, 1);
	} else {
		/* Auxiliary antenna */
		rt2x00_set_field8(&value, BBP152_RX_DEFAULT_ANT, 0);
	}
	rt2800_bbp_write(rt2x00dev, 152, value);

	if (rt2x00_rt_rev_gte(rt2x00dev, RT5592, REV_RT5592C)) {
		rt2800_bbp_read(rt2x00dev, 254, &value);
		rt2x00_set_field8(&value, BBP254_BIT7, 1);
		rt2800_bbp_write(rt2x00dev, 254, value);
	}

	rt2800_init_freq_calibration(rt2x00dev);

	rt2800_bbp_write(rt2x00dev, 84, 0x19);
	if (rt2x00_rt_rev_gte(rt2x00dev, RT5592, REV_RT5592C))
		rt2800_bbp_write(rt2x00dev, 103, 0xc0);
}

static int rt2800_init_bbp(struct rt2x00_dev *rt2x00dev)
{
	unsigned int i;
	u16 eeprom;
	u8 reg_id;
	u8 value;

	if (unlikely(rt2800_wait_bbp_rf_ready(rt2x00dev) ||
		     rt2800_wait_bbp_ready(rt2x00dev)))
		return -EACCES;

	if (rt2x00_rt(rt2x00dev, RT5592)) {
		rt2800_init_bbp_5592(rt2x00dev);
		return 0;
	}

	if (rt2x00_rt(rt2x00dev, RT3352)) {
		rt2800_bbp_write(rt2x00dev, 3, 0x00);
		rt2800_bbp_write(rt2x00dev, 4, 0x50);
	}

	if (rt2x00_rt(rt2x00dev, RT3290) ||
	    rt2x00_rt(rt2x00dev, RT5390) ||
	    rt2x00_rt(rt2x00dev, RT5392))
		rt2800_bbp4_mac_if_ctrl(rt2x00dev);

	if (rt2800_is_305x_soc(rt2x00dev) ||
	    rt2x00_rt(rt2x00dev, RT3290) ||
	    rt2x00_rt(rt2x00dev, RT3352) ||
	    rt2x00_rt(rt2x00dev, RT3572) ||
	    rt2x00_rt(rt2x00dev, RT5390) ||
	    rt2x00_rt(rt2x00dev, RT5392))
		rt2800_bbp_write(rt2x00dev, 31, 0x08);

	if (rt2x00_rt(rt2x00dev, RT3352))
		rt2800_bbp_write(rt2x00dev, 47, 0x48);

	rt2800_bbp_write(rt2x00dev, 65, 0x2c);
	rt2800_bbp_write(rt2x00dev, 66, 0x38);

	if (rt2x00_rt(rt2x00dev, RT3290) ||
	    rt2x00_rt(rt2x00dev, RT3352) ||
	    rt2x00_rt(rt2x00dev, RT5390) ||
	    rt2x00_rt(rt2x00dev, RT5392))
		rt2800_bbp_write(rt2x00dev, 68, 0x0b);

	if (rt2x00_rt_rev(rt2x00dev, RT2860, REV_RT2860C)) {
		rt2800_bbp_write(rt2x00dev, 69, 0x16);
		rt2800_bbp_write(rt2x00dev, 73, 0x12);
	} else if (rt2x00_rt(rt2x00dev, RT3290) ||
		   rt2x00_rt(rt2x00dev, RT3352) ||
		   rt2x00_rt(rt2x00dev, RT5390) ||
		   rt2x00_rt(rt2x00dev, RT5392)) {
		rt2800_bbp_write(rt2x00dev, 69, 0x12);
		rt2800_bbp_write(rt2x00dev, 73, 0x13);
		rt2800_bbp_write(rt2x00dev, 75, 0x46);
		rt2800_bbp_write(rt2x00dev, 76, 0x28);

		if (rt2x00_rt(rt2x00dev, RT3290))
			rt2800_bbp_write(rt2x00dev, 77, 0x58);
		else
			rt2800_bbp_write(rt2x00dev, 77, 0x59);
	} else {
		rt2800_bbp_write(rt2x00dev, 69, 0x12);
		rt2800_bbp_write(rt2x00dev, 73, 0x10);
	}

	rt2800_bbp_write(rt2x00dev, 70, 0x0a);

	if (rt2x00_rt(rt2x00dev, RT3070) ||
	    rt2x00_rt(rt2x00dev, RT3071) ||
	    rt2x00_rt(rt2x00dev, RT3090) ||
	    rt2x00_rt(rt2x00dev, RT3390) ||
	    rt2x00_rt(rt2x00dev, RT3572) ||
	    rt2x00_rt(rt2x00dev, RT5390) ||
	    rt2x00_rt(rt2x00dev, RT5392)) {
		rt2800_bbp_write(rt2x00dev, 79, 0x13);
		rt2800_bbp_write(rt2x00dev, 80, 0x05);
		rt2800_bbp_write(rt2x00dev, 81, 0x33);
	} else if (rt2800_is_305x_soc(rt2x00dev)) {
		rt2800_bbp_write(rt2x00dev, 78, 0x0e);
		rt2800_bbp_write(rt2x00dev, 80, 0x08);
	} else if (rt2x00_rt(rt2x00dev, RT3290)) {
		rt2800_bbp_write(rt2x00dev, 74, 0x0b);
		rt2800_bbp_write(rt2x00dev, 79, 0x18);
		rt2800_bbp_write(rt2x00dev, 80, 0x09);
		rt2800_bbp_write(rt2x00dev, 81, 0x33);
	} else if (rt2x00_rt(rt2x00dev, RT3352)) {
		rt2800_bbp_write(rt2x00dev, 78, 0x0e);
		rt2800_bbp_write(rt2x00dev, 80, 0x08);
		rt2800_bbp_write(rt2x00dev, 81, 0x37);
	} else {
		rt2800_bbp_write(rt2x00dev, 81, 0x37);
	}

	rt2800_bbp_write(rt2x00dev, 82, 0x62);
	if (rt2x00_rt(rt2x00dev, RT3290) ||
	    rt2x00_rt(rt2x00dev, RT5390) ||
	    rt2x00_rt(rt2x00dev, RT5392))
		rt2800_bbp_write(rt2x00dev, 83, 0x7a);
	else
		rt2800_bbp_write(rt2x00dev, 83, 0x6a);

	if (rt2x00_rt_rev(rt2x00dev, RT2860, REV_RT2860D))
		rt2800_bbp_write(rt2x00dev, 84, 0x19);
	else if (rt2x00_rt(rt2x00dev, RT3290) ||
		 rt2x00_rt(rt2x00dev, RT5390) ||
		 rt2x00_rt(rt2x00dev, RT5392))
		rt2800_bbp_write(rt2x00dev, 84, 0x9a);
	else
		rt2800_bbp_write(rt2x00dev, 84, 0x99);

	if (rt2x00_rt(rt2x00dev, RT3290) ||
	    rt2x00_rt(rt2x00dev, RT3352) ||
	    rt2x00_rt(rt2x00dev, RT5390) ||
	    rt2x00_rt(rt2x00dev, RT5392))
		rt2800_bbp_write(rt2x00dev, 86, 0x38);
	else
		rt2800_bbp_write(rt2x00dev, 86, 0x00);

	if (rt2x00_rt(rt2x00dev, RT3352) ||
	    rt2x00_rt(rt2x00dev, RT5392))
		rt2800_bbp_write(rt2x00dev, 88, 0x90);

	rt2800_bbp_write(rt2x00dev, 91, 0x04);

	if (rt2x00_rt(rt2x00dev, RT3290) ||
	    rt2x00_rt(rt2x00dev, RT3352) ||
	    rt2x00_rt(rt2x00dev, RT5390) ||
	    rt2x00_rt(rt2x00dev, RT5392))
		rt2800_bbp_write(rt2x00dev, 92, 0x02);
	else
		rt2800_bbp_write(rt2x00dev, 92, 0x00);

	if (rt2x00_rt(rt2x00dev, RT5392)) {
		rt2800_bbp_write(rt2x00dev, 95, 0x9a);
		rt2800_bbp_write(rt2x00dev, 98, 0x12);
	}

	if (rt2x00_rt_rev_gte(rt2x00dev, RT3070, REV_RT3070F) ||
	    rt2x00_rt_rev_gte(rt2x00dev, RT3071, REV_RT3071E) ||
	    rt2x00_rt_rev_gte(rt2x00dev, RT3090, REV_RT3090E) ||
	    rt2x00_rt_rev_gte(rt2x00dev, RT3390, REV_RT3390E) ||
	    rt2x00_rt(rt2x00dev, RT3290) ||
	    rt2x00_rt(rt2x00dev, RT3352) ||
	    rt2x00_rt(rt2x00dev, RT3572) ||
	    rt2x00_rt(rt2x00dev, RT5390) ||
	    rt2x00_rt(rt2x00dev, RT5392) ||
	    rt2800_is_305x_soc(rt2x00dev))
		rt2800_bbp_write(rt2x00dev, 103, 0xc0);
	else
		rt2800_bbp_write(rt2x00dev, 103, 0x00);

	if (rt2x00_rt(rt2x00dev, RT3290) ||
	    rt2x00_rt(rt2x00dev, RT3352) ||
	    rt2x00_rt(rt2x00dev, RT5390) ||
	    rt2x00_rt(rt2x00dev, RT5392))
		rt2800_bbp_write(rt2x00dev, 104, 0x92);

	if (rt2800_is_305x_soc(rt2x00dev))
		rt2800_bbp_write(rt2x00dev, 105, 0x01);
	else if (rt2x00_rt(rt2x00dev, RT3290))
		rt2800_bbp_write(rt2x00dev, 105, 0x1c);
	else if (rt2x00_rt(rt2x00dev, RT3352))
		rt2800_bbp_write(rt2x00dev, 105, 0x34);
	else if (rt2x00_rt(rt2x00dev, RT5390) ||
		 rt2x00_rt(rt2x00dev, RT5392))
		rt2800_bbp_write(rt2x00dev, 105, 0x3c);
	else
		rt2800_bbp_write(rt2x00dev, 105, 0x05);

	if (rt2x00_rt(rt2x00dev, RT3290) ||
	    rt2x00_rt(rt2x00dev, RT5390))
		rt2800_bbp_write(rt2x00dev, 106, 0x03);
	else if (rt2x00_rt(rt2x00dev, RT3352))
		rt2800_bbp_write(rt2x00dev, 106, 0x05);
	else if (rt2x00_rt(rt2x00dev, RT5392))
		rt2800_bbp_write(rt2x00dev, 106, 0x12);
	else
		rt2800_bbp_write(rt2x00dev, 106, 0x35);

	if (rt2x00_rt(rt2x00dev, RT3352))
		rt2800_bbp_write(rt2x00dev, 120, 0x50);

	if (rt2x00_rt(rt2x00dev, RT3290) ||
	    rt2x00_rt(rt2x00dev, RT5390) ||
	    rt2x00_rt(rt2x00dev, RT5392))
		rt2800_bbp_write(rt2x00dev, 128, 0x12);

	if (rt2x00_rt(rt2x00dev, RT5392)) {
		rt2800_bbp_write(rt2x00dev, 134, 0xd0);
		rt2800_bbp_write(rt2x00dev, 135, 0xf6);
	}

	if (rt2x00_rt(rt2x00dev, RT3352))
		rt2800_bbp_write(rt2x00dev, 137, 0x0f);

	if (rt2x00_rt(rt2x00dev, RT3071) ||
	    rt2x00_rt(rt2x00dev, RT3090) ||
	    rt2x00_rt(rt2x00dev, RT3390) ||
	    rt2x00_rt(rt2x00dev, RT3572) ||
	    rt2x00_rt(rt2x00dev, RT5390) ||
	    rt2x00_rt(rt2x00dev, RT5392)) {
		rt2800_bbp_read(rt2x00dev, 138, &value);

		rt2x00_eeprom_read(rt2x00dev, EEPROM_NIC_CONF0, &eeprom);
		if (rt2x00_get_field16(eeprom, EEPROM_NIC_CONF0_TXPATH) == 1)
			value |= 0x20;
		if (rt2x00_get_field16(eeprom, EEPROM_NIC_CONF0_RXPATH) == 1)
			value &= ~0x02;

		rt2800_bbp_write(rt2x00dev, 138, value);
	}

	if (rt2x00_rt(rt2x00dev, RT3290)) {
		rt2800_bbp_write(rt2x00dev, 67, 0x24);
		rt2800_bbp_write(rt2x00dev, 143, 0x04);
		rt2800_bbp_write(rt2x00dev, 142, 0x99);
		rt2800_bbp_write(rt2x00dev, 150, 0x30);
		rt2800_bbp_write(rt2x00dev, 151, 0x2e);
		rt2800_bbp_write(rt2x00dev, 152, 0x20);
		rt2800_bbp_write(rt2x00dev, 153, 0x34);
		rt2800_bbp_write(rt2x00dev, 154, 0x40);
		rt2800_bbp_write(rt2x00dev, 155, 0x3b);
		rt2800_bbp_write(rt2x00dev, 253, 0x04);

		rt2800_bbp_read(rt2x00dev, 47, &value);
		rt2x00_set_field8(&value, BBP47_TSSI_ADC6, 1);
		rt2800_bbp_write(rt2x00dev, 47, value);

		/* Use 5-bit ADC for Acquisition and 8-bit ADC for data */
		rt2800_bbp_read(rt2x00dev, 3, &value);
		rt2x00_set_field8(&value, BBP3_ADC_MODE_SWITCH, 1);
		rt2x00_set_field8(&value, BBP3_ADC_INIT_MODE, 1);
		rt2800_bbp_write(rt2x00dev, 3, value);
	}

	if (rt2x00_rt(rt2x00dev, RT3352)) {
		rt2800_bbp_write(rt2x00dev, 163, 0xbd);
		/* Set ITxBF timeout to 0x9c40=1000msec */
		rt2800_bbp_write(rt2x00dev, 179, 0x02);
		rt2800_bbp_write(rt2x00dev, 180, 0x00);
		rt2800_bbp_write(rt2x00dev, 182, 0x40);
		rt2800_bbp_write(rt2x00dev, 180, 0x01);
		rt2800_bbp_write(rt2x00dev, 182, 0x9c);
		rt2800_bbp_write(rt2x00dev, 179, 0x00);
		/* Reprogram the inband interface to put right values in RXWI */
		rt2800_bbp_write(rt2x00dev, 142, 0x04);
		rt2800_bbp_write(rt2x00dev, 143, 0x3b);
		rt2800_bbp_write(rt2x00dev, 142, 0x06);
		rt2800_bbp_write(rt2x00dev, 143, 0xa0);
		rt2800_bbp_write(rt2x00dev, 142, 0x07);
		rt2800_bbp_write(rt2x00dev, 143, 0xa1);
		rt2800_bbp_write(rt2x00dev, 142, 0x08);
		rt2800_bbp_write(rt2x00dev, 143, 0xa2);

		rt2800_bbp_write(rt2x00dev, 148, 0xc8);
	}

	if (rt2x00_rt(rt2x00dev, RT5390) ||
	    rt2x00_rt(rt2x00dev, RT5392)) {
		int ant, div_mode;

		rt2x00_eeprom_read(rt2x00dev, EEPROM_NIC_CONF1, &eeprom);
		div_mode = rt2x00_get_field16(eeprom,
					      EEPROM_NIC_CONF1_ANT_DIVERSITY);
		ant = (div_mode == 3) ? 1 : 0;

		/* check if this is a Bluetooth combo card */
		if (test_bit(CAPABILITY_BT_COEXIST, &rt2x00dev->cap_flags)) {
			u32 reg;

			rt2800_register_read(rt2x00dev, GPIO_CTRL, &reg);
			rt2x00_set_field32(&reg, GPIO_CTRL_DIR3, 0);
			rt2x00_set_field32(&reg, GPIO_CTRL_DIR6, 0);
			rt2x00_set_field32(&reg, GPIO_CTRL_VAL3, 0);
			rt2x00_set_field32(&reg, GPIO_CTRL_VAL6, 0);
			if (ant == 0)
				rt2x00_set_field32(&reg, GPIO_CTRL_VAL3, 1);
			else if (ant == 1)
				rt2x00_set_field32(&reg, GPIO_CTRL_VAL6, 1);
			rt2800_register_write(rt2x00dev, GPIO_CTRL, reg);
		}

		/* This chip has hardware antenna diversity*/
		if (rt2x00_rt_rev_gte(rt2x00dev, RT5390, REV_RT5390R)) {
			rt2800_bbp_write(rt2x00dev, 150, 0); /* Disable Antenna Software OFDM */
			rt2800_bbp_write(rt2x00dev, 151, 0); /* Disable Antenna Software CCK */
			rt2800_bbp_write(rt2x00dev, 154, 0); /* Clear previously selected antenna */
		}

		rt2800_bbp_read(rt2x00dev, 152, &value);
		if (ant == 0)
			rt2x00_set_field8(&value, BBP152_RX_DEFAULT_ANT, 1);
		else
			rt2x00_set_field8(&value, BBP152_RX_DEFAULT_ANT, 0);
		rt2800_bbp_write(rt2x00dev, 152, value);

		rt2800_init_freq_calibration(rt2x00dev);
	}

	for (i = 0; i < EEPROM_BBP_SIZE; i++) {
		rt2x00_eeprom_read(rt2x00dev, EEPROM_BBP_START + i, &eeprom);

		if (eeprom != 0xffff && eeprom != 0x0000) {
			reg_id = rt2x00_get_field16(eeprom, EEPROM_BBP_REG_ID);
			value = rt2x00_get_field16(eeprom, EEPROM_BBP_VALUE);
			rt2800_bbp_write(rt2x00dev, reg_id, value);
		}
	}

	return 0;
}

static void rt2800_led_open_drain_enable(struct rt2x00_dev *rt2x00dev)
{
	u32 reg;

	rt2800_register_read(rt2x00dev, OPT_14_CSR, &reg);
	rt2x00_set_field32(&reg, OPT_14_CSR_BIT0, 1);
	rt2800_register_write(rt2x00dev, OPT_14_CSR, reg);
}

static u8 rt2800_init_rx_filter(struct rt2x00_dev *rt2x00dev, bool bw40,
				u8 filter_target)
{
	unsigned int i;
	u8 bbp;
	u8 rfcsr;
	u8 passband;
	u8 stopband;
	u8 overtuned = 0;
	u8 rfcsr24 = (bw40) ? 0x27 : 0x07;

	rt2800_rfcsr_write(rt2x00dev, 24, rfcsr24);

	rt2800_bbp_read(rt2x00dev, 4, &bbp);
	rt2x00_set_field8(&bbp, BBP4_BANDWIDTH, 2 * bw40);
	rt2800_bbp_write(rt2x00dev, 4, bbp);

	rt2800_rfcsr_read(rt2x00dev, 31, &rfcsr);
	rt2x00_set_field8(&rfcsr, RFCSR31_RX_H20M, bw40);
	rt2800_rfcsr_write(rt2x00dev, 31, rfcsr);

	rt2800_rfcsr_read(rt2x00dev, 22, &rfcsr);
	rt2x00_set_field8(&rfcsr, RFCSR22_BASEBAND_LOOPBACK, 1);
	rt2800_rfcsr_write(rt2x00dev, 22, rfcsr);

	/*
	 * Set power & frequency of passband test tone
	 */
	rt2800_bbp_write(rt2x00dev, 24, 0);

	for (i = 0; i < 100; i++) {
		rt2800_bbp_write(rt2x00dev, 25, 0x90);
		msleep(1);

		rt2800_bbp_read(rt2x00dev, 55, &passband);
		if (passband)
			break;
	}

	/*
	 * Set power & frequency of stopband test tone
	 */
	rt2800_bbp_write(rt2x00dev, 24, 0x06);

	for (i = 0; i < 100; i++) {
		rt2800_bbp_write(rt2x00dev, 25, 0x90);
		msleep(1);

		rt2800_bbp_read(rt2x00dev, 55, &stopband);

		if ((passband - stopband) <= filter_target) {
			rfcsr24++;
			overtuned += ((passband - stopband) == filter_target);
		} else
			break;

		rt2800_rfcsr_write(rt2x00dev, 24, rfcsr24);
	}

	rfcsr24 -= !!overtuned;

	rt2800_rfcsr_write(rt2x00dev, 24, rfcsr24);
	return rfcsr24;
}

static void rt2800_rf_init_calibration(struct rt2x00_dev *rt2x00dev,
				       const unsigned int rf_reg)
{
	u8 rfcsr;

	rt2800_rfcsr_read(rt2x00dev, rf_reg, &rfcsr);
	rt2x00_set_field8(&rfcsr, FIELD8(0x80), 1);
	rt2800_rfcsr_write(rt2x00dev, rf_reg, rfcsr);
	msleep(1);
	rt2x00_set_field8(&rfcsr, FIELD8(0x80), 0);
	rt2800_rfcsr_write(rt2x00dev, rf_reg, rfcsr);
}

static void rt2800_rx_filter_calibration(struct rt2x00_dev *rt2x00dev)
{
	struct rt2800_drv_data *drv_data = rt2x00dev->drv_data;
	u8 filter_tgt_bw20;
	u8 filter_tgt_bw40;
	u8 rfcsr, bbp;

	/*
	 * TODO: sync filter_tgt values with vendor driver
	 */
	if (rt2x00_rt(rt2x00dev, RT3070)) {
		filter_tgt_bw20 = 0x16;
		filter_tgt_bw40 = 0x19;
	} else {
		filter_tgt_bw20 = 0x13;
		filter_tgt_bw40 = 0x15;
	}

	drv_data->calibration_bw20 =
		rt2800_init_rx_filter(rt2x00dev, false, filter_tgt_bw20);
	drv_data->calibration_bw40 =
		rt2800_init_rx_filter(rt2x00dev, true, filter_tgt_bw40);

	/*
	 * Save BBP 25 & 26 values for later use in channel switching (for 3052)
	 */
	rt2800_bbp_read(rt2x00dev, 25, &drv_data->bbp25);
	rt2800_bbp_read(rt2x00dev, 26, &drv_data->bbp26);

	/*
	 * Set back to initial state
	 */
	rt2800_bbp_write(rt2x00dev, 24, 0);

	rt2800_rfcsr_read(rt2x00dev, 22, &rfcsr);
	rt2x00_set_field8(&rfcsr, RFCSR22_BASEBAND_LOOPBACK, 0);
	rt2800_rfcsr_write(rt2x00dev, 22, rfcsr);

	/*
	 * Set BBP back to BW20
	 */
	rt2800_bbp_read(rt2x00dev, 4, &bbp);
	rt2x00_set_field8(&bbp, BBP4_BANDWIDTH, 0);
	rt2800_bbp_write(rt2x00dev, 4, bbp);
}

static void rt2800_normal_mode_setup_3xxx(struct rt2x00_dev *rt2x00dev)
{
	struct rt2800_drv_data *drv_data = rt2x00dev->drv_data;
	u8 min_gain, rfcsr, bbp;
	u16 eeprom;

	rt2800_rfcsr_read(rt2x00dev, 17, &rfcsr);

	rt2x00_set_field8(&rfcsr, RFCSR17_TX_LO1_EN, 0);
	if (rt2x00_rt(rt2x00dev, RT3070) ||
	    rt2x00_rt_rev_lt(rt2x00dev, RT3071, REV_RT3071E) ||
	    rt2x00_rt_rev_lt(rt2x00dev, RT3090, REV_RT3090E) ||
	    rt2x00_rt_rev_lt(rt2x00dev, RT3390, REV_RT3390E)) {
		if (!test_bit(CAPABILITY_EXTERNAL_LNA_BG, &rt2x00dev->cap_flags))
			rt2x00_set_field8(&rfcsr, RFCSR17_R, 1);
	}

	min_gain = rt2x00_rt(rt2x00dev, RT3070) ? 1 : 2;
	if (drv_data->txmixer_gain_24g >= min_gain) {
		rt2x00_set_field8(&rfcsr, RFCSR17_TXMIXER_GAIN,
				  drv_data->txmixer_gain_24g);
	}

	rt2800_rfcsr_write(rt2x00dev, 17, rfcsr);

	if (rt2x00_rt(rt2x00dev, RT3090)) {
		/*  Turn off unused DAC1 and ADC1 to reduce power consumption */
		rt2800_bbp_read(rt2x00dev, 138, &bbp);
		rt2x00_eeprom_read(rt2x00dev, EEPROM_NIC_CONF0, &eeprom);
		if (rt2x00_get_field16(eeprom, EEPROM_NIC_CONF0_RXPATH) == 1)
			rt2x00_set_field8(&bbp, BBP138_RX_ADC1, 0);
		if (rt2x00_get_field16(eeprom, EEPROM_NIC_CONF0_TXPATH) == 1)
			rt2x00_set_field8(&bbp, BBP138_TX_DAC1, 1);
		rt2800_bbp_write(rt2x00dev, 138, bbp);
	}

	if (rt2x00_rt(rt2x00dev, RT3070)) {
		rt2800_rfcsr_read(rt2x00dev, 27, &rfcsr);
		if (rt2x00_rt_rev_lt(rt2x00dev, RT3070, REV_RT3070F))
			rt2x00_set_field8(&rfcsr, RFCSR27_R1, 3);
		else
			rt2x00_set_field8(&rfcsr, RFCSR27_R1, 0);
		rt2x00_set_field8(&rfcsr, RFCSR27_R2, 0);
		rt2x00_set_field8(&rfcsr, RFCSR27_R3, 0);
		rt2x00_set_field8(&rfcsr, RFCSR27_R4, 0);
		rt2800_rfcsr_write(rt2x00dev, 27, rfcsr);
	} else if (rt2x00_rt(rt2x00dev, RT3071) ||
		   rt2x00_rt(rt2x00dev, RT3090) ||
		   rt2x00_rt(rt2x00dev, RT3390)) {
		rt2800_rfcsr_read(rt2x00dev, 1, &rfcsr);
		rt2x00_set_field8(&rfcsr, RFCSR1_RF_BLOCK_EN, 1);
		rt2x00_set_field8(&rfcsr, RFCSR1_RX0_PD, 0);
		rt2x00_set_field8(&rfcsr, RFCSR1_TX0_PD, 0);
		rt2x00_set_field8(&rfcsr, RFCSR1_RX1_PD, 1);
		rt2x00_set_field8(&rfcsr, RFCSR1_TX1_PD, 1);
		rt2800_rfcsr_write(rt2x00dev, 1, rfcsr);

		rt2800_rfcsr_read(rt2x00dev, 15, &rfcsr);
		rt2x00_set_field8(&rfcsr, RFCSR15_TX_LO2_EN, 0);
		rt2800_rfcsr_write(rt2x00dev, 15, rfcsr);

		rt2800_rfcsr_read(rt2x00dev, 20, &rfcsr);
		rt2x00_set_field8(&rfcsr, RFCSR20_RX_LO1_EN, 0);
		rt2800_rfcsr_write(rt2x00dev, 20, rfcsr);

		rt2800_rfcsr_read(rt2x00dev, 21, &rfcsr);
		rt2x00_set_field8(&rfcsr, RFCSR21_RX_LO2_EN, 0);
		rt2800_rfcsr_write(rt2x00dev, 21, rfcsr);
	}
}

static void rt2800_normal_mode_setup_5xxx(struct rt2x00_dev *rt2x00dev)
{
	u8 reg;
	u16 eeprom;

	/*  Turn off unused DAC1 and ADC1 to reduce power consumption */
	rt2800_bbp_read(rt2x00dev, 138, &reg);
	rt2x00_eeprom_read(rt2x00dev, EEPROM_NIC_CONF0, &eeprom);
	if (rt2x00_get_field16(eeprom, EEPROM_NIC_CONF0_RXPATH) == 1)
		rt2x00_set_field8(&reg, BBP138_RX_ADC1, 0);
	if (rt2x00_get_field16(eeprom, EEPROM_NIC_CONF0_TXPATH) == 1)
		rt2x00_set_field8(&reg, BBP138_TX_DAC1, 1);
	rt2800_bbp_write(rt2x00dev, 138, reg);

	rt2800_rfcsr_read(rt2x00dev, 38, &reg);
	rt2x00_set_field8(&reg, RFCSR38_RX_LO1_EN, 0);
	rt2800_rfcsr_write(rt2x00dev, 38, reg);

	rt2800_rfcsr_read(rt2x00dev, 39, &reg);
	rt2x00_set_field8(&reg, RFCSR39_RX_LO2_EN, 0);
	rt2800_rfcsr_write(rt2x00dev, 39, reg);

	rt2800_bbp4_mac_if_ctrl(rt2x00dev);

	rt2800_rfcsr_read(rt2x00dev, 30, &reg);
	rt2x00_set_field8(&reg, RFCSR30_RX_VCM, 2);
	rt2800_rfcsr_write(rt2x00dev, 30, reg);
}

static void rt2800_init_rfcsr_305x_soc(struct rt2x00_dev *rt2x00dev)
{
	rt2800_rf_init_calibration(rt2x00dev, 30);

	rt2800_rfcsr_write(rt2x00dev, 0, 0x50);
	rt2800_rfcsr_write(rt2x00dev, 1, 0x01);
	rt2800_rfcsr_write(rt2x00dev, 2, 0xf7);
	rt2800_rfcsr_write(rt2x00dev, 3, 0x75);
	rt2800_rfcsr_write(rt2x00dev, 4, 0x40);
	rt2800_rfcsr_write(rt2x00dev, 5, 0x03);
	rt2800_rfcsr_write(rt2x00dev, 6, 0x02);
	rt2800_rfcsr_write(rt2x00dev, 7, 0x50);
	rt2800_rfcsr_write(rt2x00dev, 8, 0x39);
	rt2800_rfcsr_write(rt2x00dev, 9, 0x0f);
	rt2800_rfcsr_write(rt2x00dev, 10, 0x60);
	rt2800_rfcsr_write(rt2x00dev, 11, 0x21);
	rt2800_rfcsr_write(rt2x00dev, 12, 0x75);
	rt2800_rfcsr_write(rt2x00dev, 13, 0x75);
	rt2800_rfcsr_write(rt2x00dev, 14, 0x90);
	rt2800_rfcsr_write(rt2x00dev, 15, 0x58);
	rt2800_rfcsr_write(rt2x00dev, 16, 0xb3);
	rt2800_rfcsr_write(rt2x00dev, 17, 0x92);
	rt2800_rfcsr_write(rt2x00dev, 18, 0x2c);
	rt2800_rfcsr_write(rt2x00dev, 19, 0x02);
	rt2800_rfcsr_write(rt2x00dev, 20, 0xba);
	rt2800_rfcsr_write(rt2x00dev, 21, 0xdb);
	rt2800_rfcsr_write(rt2x00dev, 22, 0x00);
	rt2800_rfcsr_write(rt2x00dev, 23, 0x31);
	rt2800_rfcsr_write(rt2x00dev, 24, 0x08);
	rt2800_rfcsr_write(rt2x00dev, 25, 0x01);
	rt2800_rfcsr_write(rt2x00dev, 26, 0x25);
	rt2800_rfcsr_write(rt2x00dev, 27, 0x23);
	rt2800_rfcsr_write(rt2x00dev, 28, 0x13);
	rt2800_rfcsr_write(rt2x00dev, 29, 0x83);
	rt2800_rfcsr_write(rt2x00dev, 30, 0x00);
	rt2800_rfcsr_write(rt2x00dev, 31, 0x00);
}

static void rt2800_init_rfcsr_30xx(struct rt2x00_dev *rt2x00dev)
{
	u8 rfcsr;
	u16 eeprom;
	u32 reg;

	/* XXX vendor driver do this only for 3070 */
	rt2800_rf_init_calibration(rt2x00dev, 30);

	rt2800_rfcsr_write(rt2x00dev, 4, 0x40);
	rt2800_rfcsr_write(rt2x00dev, 5, 0x03);
	rt2800_rfcsr_write(rt2x00dev, 6, 0x02);
	rt2800_rfcsr_write(rt2x00dev, 7, 0x60);
	rt2800_rfcsr_write(rt2x00dev, 9, 0x0f);
	rt2800_rfcsr_write(rt2x00dev, 10, 0x41);
	rt2800_rfcsr_write(rt2x00dev, 11, 0x21);
	rt2800_rfcsr_write(rt2x00dev, 12, 0x7b);
	rt2800_rfcsr_write(rt2x00dev, 14, 0x90);
	rt2800_rfcsr_write(rt2x00dev, 15, 0x58);
	rt2800_rfcsr_write(rt2x00dev, 16, 0xb3);
	rt2800_rfcsr_write(rt2x00dev, 17, 0x92);
	rt2800_rfcsr_write(rt2x00dev, 18, 0x2c);
	rt2800_rfcsr_write(rt2x00dev, 19, 0x02);
	rt2800_rfcsr_write(rt2x00dev, 20, 0xba);
	rt2800_rfcsr_write(rt2x00dev, 21, 0xdb);
	rt2800_rfcsr_write(rt2x00dev, 24, 0x16);
	rt2800_rfcsr_write(rt2x00dev, 25, 0x01);
	rt2800_rfcsr_write(rt2x00dev, 29, 0x1f);

	if (rt2x00_rt_rev_lt(rt2x00dev, RT3070, REV_RT3070F)) {
		rt2800_register_read(rt2x00dev, LDO_CFG0, &reg);
		rt2x00_set_field32(&reg, LDO_CFG0_BGSEL, 1);
		rt2x00_set_field32(&reg, LDO_CFG0_LDO_CORE_VLEVEL, 3);
		rt2800_register_write(rt2x00dev, LDO_CFG0, reg);
	} else if (rt2x00_rt(rt2x00dev, RT3071) ||
		   rt2x00_rt(rt2x00dev, RT3090)) {
		rt2800_rfcsr_write(rt2x00dev, 31, 0x14);

		rt2800_rfcsr_read(rt2x00dev, 6, &rfcsr);
		rt2x00_set_field8(&rfcsr, RFCSR6_R2, 1);
		rt2800_rfcsr_write(rt2x00dev, 6, rfcsr);

		rt2800_register_read(rt2x00dev, LDO_CFG0, &reg);
		rt2x00_set_field32(&reg, LDO_CFG0_BGSEL, 1);
		if (rt2x00_rt_rev_lt(rt2x00dev, RT3071, REV_RT3071E) ||
		    rt2x00_rt_rev_lt(rt2x00dev, RT3090, REV_RT3090E)) {
			rt2x00_eeprom_read(rt2x00dev, EEPROM_NIC_CONF1, &eeprom);
			if (rt2x00_get_field16(eeprom, EEPROM_NIC_CONF1_DAC_TEST))
				rt2x00_set_field32(&reg, LDO_CFG0_LDO_CORE_VLEVEL, 3);
			else
				rt2x00_set_field32(&reg, LDO_CFG0_LDO_CORE_VLEVEL, 0);
		}
		rt2800_register_write(rt2x00dev, LDO_CFG0, reg);

		rt2800_register_read(rt2x00dev, GPIO_SWITCH, &reg);
		rt2x00_set_field32(&reg, GPIO_SWITCH_5, 0);
		rt2800_register_write(rt2x00dev, GPIO_SWITCH, reg);
	}

	rt2800_rx_filter_calibration(rt2x00dev);

	if (rt2x00_rt_rev_lt(rt2x00dev, RT3070, REV_RT3070F) ||
	    rt2x00_rt_rev_lt(rt2x00dev, RT3071, REV_RT3071E) ||
	    rt2x00_rt_rev_lt(rt2x00dev, RT3090, REV_RT3090E))
		rt2800_rfcsr_write(rt2x00dev, 27, 0x03);

	rt2800_led_open_drain_enable(rt2x00dev);
	rt2800_normal_mode_setup_3xxx(rt2x00dev);
}

static void rt2800_init_rfcsr_3290(struct rt2x00_dev *rt2x00dev)
{
	u8 rfcsr;

	rt2800_rf_init_calibration(rt2x00dev, 2);

	rt2800_rfcsr_write(rt2x00dev, 1, 0x0f);
	rt2800_rfcsr_write(rt2x00dev, 2, 0x80);
	rt2800_rfcsr_write(rt2x00dev, 3, 0x08);
	rt2800_rfcsr_write(rt2x00dev, 4, 0x00);
	rt2800_rfcsr_write(rt2x00dev, 6, 0xa0);
	rt2800_rfcsr_write(rt2x00dev, 8, 0xf3);
	rt2800_rfcsr_write(rt2x00dev, 9, 0x02);
	rt2800_rfcsr_write(rt2x00dev, 10, 0x53);
	rt2800_rfcsr_write(rt2x00dev, 11, 0x4a);
	rt2800_rfcsr_write(rt2x00dev, 12, 0x46);
	rt2800_rfcsr_write(rt2x00dev, 13, 0x9f);
	rt2800_rfcsr_write(rt2x00dev, 18, 0x02);
	rt2800_rfcsr_write(rt2x00dev, 22, 0x20);
	rt2800_rfcsr_write(rt2x00dev, 25, 0x83);
	rt2800_rfcsr_write(rt2x00dev, 26, 0x82);
	rt2800_rfcsr_write(rt2x00dev, 27, 0x09);
	rt2800_rfcsr_write(rt2x00dev, 29, 0x10);
	rt2800_rfcsr_write(rt2x00dev, 30, 0x10);
	rt2800_rfcsr_write(rt2x00dev, 31, 0x80);
	rt2800_rfcsr_write(rt2x00dev, 32, 0x80);
	rt2800_rfcsr_write(rt2x00dev, 33, 0x00);
	rt2800_rfcsr_write(rt2x00dev, 34, 0x05);
	rt2800_rfcsr_write(rt2x00dev, 35, 0x12);
	rt2800_rfcsr_write(rt2x00dev, 36, 0x00);
	rt2800_rfcsr_write(rt2x00dev, 38, 0x85);
	rt2800_rfcsr_write(rt2x00dev, 39, 0x1b);
	rt2800_rfcsr_write(rt2x00dev, 40, 0x0b);
	rt2800_rfcsr_write(rt2x00dev, 41, 0xbb);
	rt2800_rfcsr_write(rt2x00dev, 42, 0xd5);
	rt2800_rfcsr_write(rt2x00dev, 43, 0x7b);
	rt2800_rfcsr_write(rt2x00dev, 44, 0x0e);
	rt2800_rfcsr_write(rt2x00dev, 45, 0xa2);
	rt2800_rfcsr_write(rt2x00dev, 46, 0x73);
	rt2800_rfcsr_write(rt2x00dev, 47, 0x00);
	rt2800_rfcsr_write(rt2x00dev, 48, 0x10);
	rt2800_rfcsr_write(rt2x00dev, 49, 0x98);
	rt2800_rfcsr_write(rt2x00dev, 52, 0x38);
	rt2800_rfcsr_write(rt2x00dev, 53, 0x00);
	rt2800_rfcsr_write(rt2x00dev, 54, 0x78);
	rt2800_rfcsr_write(rt2x00dev, 55, 0x43);
	rt2800_rfcsr_write(rt2x00dev, 56, 0x02);
	rt2800_rfcsr_write(rt2x00dev, 57, 0x80);
	rt2800_rfcsr_write(rt2x00dev, 58, 0x7f);
	rt2800_rfcsr_write(rt2x00dev, 59, 0x09);
	rt2800_rfcsr_write(rt2x00dev, 60, 0x45);
	rt2800_rfcsr_write(rt2x00dev, 61, 0xc1);

	rt2800_rfcsr_read(rt2x00dev, 29, &rfcsr);
	rt2x00_set_field8(&rfcsr, RFCSR29_RSSI_GAIN, 3);
	rt2800_rfcsr_write(rt2x00dev, 29, rfcsr);

	rt2800_led_open_drain_enable(rt2x00dev);
	rt2800_normal_mode_setup_3xxx(rt2x00dev);
}

static void rt2800_init_rfcsr_3352(struct rt2x00_dev *rt2x00dev)
{
	rt2800_rf_init_calibration(rt2x00dev, 30);

	rt2800_rfcsr_write(rt2x00dev, 0, 0xf0);
	rt2800_rfcsr_write(rt2x00dev, 1, 0x23);
	rt2800_rfcsr_write(rt2x00dev, 2, 0x50);
	rt2800_rfcsr_write(rt2x00dev, 3, 0x18);
	rt2800_rfcsr_write(rt2x00dev, 4, 0x00);
	rt2800_rfcsr_write(rt2x00dev, 5, 0x00);
	rt2800_rfcsr_write(rt2x00dev, 6, 0x33);
	rt2800_rfcsr_write(rt2x00dev, 7, 0x00);
	rt2800_rfcsr_write(rt2x00dev, 8, 0xf1);
	rt2800_rfcsr_write(rt2x00dev, 9, 0x02);
	rt2800_rfcsr_write(rt2x00dev, 10, 0xd2);
	rt2800_rfcsr_write(rt2x00dev, 11, 0x42);
	rt2800_rfcsr_write(rt2x00dev, 12, 0x1c);
	rt2800_rfcsr_write(rt2x00dev, 13, 0x00);
	rt2800_rfcsr_write(rt2x00dev, 14, 0x5a);
	rt2800_rfcsr_write(rt2x00dev, 15, 0x00);
	rt2800_rfcsr_write(rt2x00dev, 16, 0x01);
	rt2800_rfcsr_write(rt2x00dev, 18, 0x45);
	rt2800_rfcsr_write(rt2x00dev, 19, 0x02);
	rt2800_rfcsr_write(rt2x00dev, 20, 0x00);
	rt2800_rfcsr_write(rt2x00dev, 21, 0x00);
	rt2800_rfcsr_write(rt2x00dev, 22, 0x00);
	rt2800_rfcsr_write(rt2x00dev, 23, 0x00);
	rt2800_rfcsr_write(rt2x00dev, 24, 0x00);
	rt2800_rfcsr_write(rt2x00dev, 25, 0x80);
	rt2800_rfcsr_write(rt2x00dev, 26, 0x00);
	rt2800_rfcsr_write(rt2x00dev, 27, 0x03);
	rt2800_rfcsr_write(rt2x00dev, 28, 0x03);
	rt2800_rfcsr_write(rt2x00dev, 29, 0x00);
	rt2800_rfcsr_write(rt2x00dev, 30, 0x10);
	rt2800_rfcsr_write(rt2x00dev, 31, 0x80);
	rt2800_rfcsr_write(rt2x00dev, 32, 0x80);
	rt2800_rfcsr_write(rt2x00dev, 33, 0x00);
	rt2800_rfcsr_write(rt2x00dev, 34, 0x01);
	rt2800_rfcsr_write(rt2x00dev, 35, 0x03);
	rt2800_rfcsr_write(rt2x00dev, 36, 0xbd);
	rt2800_rfcsr_write(rt2x00dev, 37, 0x3c);
	rt2800_rfcsr_write(rt2x00dev, 38, 0x5f);
	rt2800_rfcsr_write(rt2x00dev, 39, 0xc5);
	rt2800_rfcsr_write(rt2x00dev, 40, 0x33);
	rt2800_rfcsr_write(rt2x00dev, 41, 0x5b);
	rt2800_rfcsr_write(rt2x00dev, 42, 0x5b);
	rt2800_rfcsr_write(rt2x00dev, 43, 0xdb);
	rt2800_rfcsr_write(rt2x00dev, 44, 0xdb);
	rt2800_rfcsr_write(rt2x00dev, 45, 0xdb);
	rt2800_rfcsr_write(rt2x00dev, 46, 0xdd);
	rt2800_rfcsr_write(rt2x00dev, 47, 0x0d);
	rt2800_rfcsr_write(rt2x00dev, 48, 0x14);
	rt2800_rfcsr_write(rt2x00dev, 49, 0x00);
	rt2800_rfcsr_write(rt2x00dev, 50, 0x2d);
	rt2800_rfcsr_write(rt2x00dev, 51, 0x7f);
	rt2800_rfcsr_write(rt2x00dev, 52, 0x00);
	rt2800_rfcsr_write(rt2x00dev, 53, 0x52);
	rt2800_rfcsr_write(rt2x00dev, 54, 0x1b);
	rt2800_rfcsr_write(rt2x00dev, 55, 0x7f);
	rt2800_rfcsr_write(rt2x00dev, 56, 0x00);
	rt2800_rfcsr_write(rt2x00dev, 57, 0x52);
	rt2800_rfcsr_write(rt2x00dev, 58, 0x1b);
	rt2800_rfcsr_write(rt2x00dev, 59, 0x00);
	rt2800_rfcsr_write(rt2x00dev, 60, 0x00);
	rt2800_rfcsr_write(rt2x00dev, 61, 0x00);
	rt2800_rfcsr_write(rt2x00dev, 62, 0x00);
	rt2800_rfcsr_write(rt2x00dev, 63, 0x00);

	rt2800_rx_filter_calibration(rt2x00dev);
	rt2800_led_open_drain_enable(rt2x00dev);
	rt2800_normal_mode_setup_3xxx(rt2x00dev);
}

static void rt2800_init_rfcsr_3390(struct rt2x00_dev *rt2x00dev)
{
	u32 reg;

	rt2800_rf_init_calibration(rt2x00dev, 30);

	rt2800_rfcsr_write(rt2x00dev, 0, 0xa0);
	rt2800_rfcsr_write(rt2x00dev, 1, 0xe1);
	rt2800_rfcsr_write(rt2x00dev, 2, 0xf1);
	rt2800_rfcsr_write(rt2x00dev, 3, 0x62);
	rt2800_rfcsr_write(rt2x00dev, 4, 0x40);
	rt2800_rfcsr_write(rt2x00dev, 5, 0x8b);
	rt2800_rfcsr_write(rt2x00dev, 6, 0x42);
	rt2800_rfcsr_write(rt2x00dev, 7, 0x34);
	rt2800_rfcsr_write(rt2x00dev, 8, 0x00);
	rt2800_rfcsr_write(rt2x00dev, 9, 0xc0);
	rt2800_rfcsr_write(rt2x00dev, 10, 0x61);
	rt2800_rfcsr_write(rt2x00dev, 11, 0x21);
	rt2800_rfcsr_write(rt2x00dev, 12, 0x3b);
	rt2800_rfcsr_write(rt2x00dev, 13, 0xe0);
	rt2800_rfcsr_write(rt2x00dev, 14, 0x90);
	rt2800_rfcsr_write(rt2x00dev, 15, 0x53);
	rt2800_rfcsr_write(rt2x00dev, 16, 0xe0);
	rt2800_rfcsr_write(rt2x00dev, 17, 0x94);
	rt2800_rfcsr_write(rt2x00dev, 18, 0x5c);
	rt2800_rfcsr_write(rt2x00dev, 19, 0x4a);
	rt2800_rfcsr_write(rt2x00dev, 20, 0xb2);
	rt2800_rfcsr_write(rt2x00dev, 21, 0xf6);
	rt2800_rfcsr_write(rt2x00dev, 22, 0x00);
	rt2800_rfcsr_write(rt2x00dev, 23, 0x14);
	rt2800_rfcsr_write(rt2x00dev, 24, 0x08);
	rt2800_rfcsr_write(rt2x00dev, 25, 0x3d);
	rt2800_rfcsr_write(rt2x00dev, 26, 0x85);
	rt2800_rfcsr_write(rt2x00dev, 27, 0x00);
	rt2800_rfcsr_write(rt2x00dev, 28, 0x41);
	rt2800_rfcsr_write(rt2x00dev, 29, 0x8f);
	rt2800_rfcsr_write(rt2x00dev, 30, 0x20);
	rt2800_rfcsr_write(rt2x00dev, 31, 0x0f);

	rt2800_register_read(rt2x00dev, GPIO_SWITCH, &reg);
	rt2x00_set_field32(&reg, GPIO_SWITCH_5, 0);
	rt2800_register_write(rt2x00dev, GPIO_SWITCH, reg);

	rt2800_rx_filter_calibration(rt2x00dev);

	if (rt2x00_rt_rev_lt(rt2x00dev, RT3390, REV_RT3390E))
		rt2800_rfcsr_write(rt2x00dev, 27, 0x03);

	rt2800_led_open_drain_enable(rt2x00dev);
	rt2800_normal_mode_setup_3xxx(rt2x00dev);
}

static void rt2800_init_rfcsr_3572(struct rt2x00_dev *rt2x00dev)
{
	u8 rfcsr;
	u32 reg;

	rt2800_rf_init_calibration(rt2x00dev, 30);

	rt2800_rfcsr_write(rt2x00dev, 0, 0x70);
	rt2800_rfcsr_write(rt2x00dev, 1, 0x81);
	rt2800_rfcsr_write(rt2x00dev, 2, 0xf1);
	rt2800_rfcsr_write(rt2x00dev, 3, 0x02);
	rt2800_rfcsr_write(rt2x00dev, 4, 0x4c);
	rt2800_rfcsr_write(rt2x00dev, 5, 0x05);
	rt2800_rfcsr_write(rt2x00dev, 6, 0x4a);
	rt2800_rfcsr_write(rt2x00dev, 7, 0xd8);
	rt2800_rfcsr_write(rt2x00dev, 9, 0xc3);
	rt2800_rfcsr_write(rt2x00dev, 10, 0xf1);
	rt2800_rfcsr_write(rt2x00dev, 11, 0xb9);
	rt2800_rfcsr_write(rt2x00dev, 12, 0x70);
	rt2800_rfcsr_write(rt2x00dev, 13, 0x65);
	rt2800_rfcsr_write(rt2x00dev, 14, 0xa0);
	rt2800_rfcsr_write(rt2x00dev, 15, 0x53);
	rt2800_rfcsr_write(rt2x00dev, 16, 0x4c);
	rt2800_rfcsr_write(rt2x00dev, 17, 0x23);
	rt2800_rfcsr_write(rt2x00dev, 18, 0xac);
	rt2800_rfcsr_write(rt2x00dev, 19, 0x93);
	rt2800_rfcsr_write(rt2x00dev, 20, 0xb3);
	rt2800_rfcsr_write(rt2x00dev, 21, 0xd0);
	rt2800_rfcsr_write(rt2x00dev, 22, 0x00);
	rt2800_rfcsr_write(rt2x00dev, 23, 0x3c);
	rt2800_rfcsr_write(rt2x00dev, 24, 0x16);
	rt2800_rfcsr_write(rt2x00dev, 25, 0x15);
	rt2800_rfcsr_write(rt2x00dev, 26, 0x85);
	rt2800_rfcsr_write(rt2x00dev, 27, 0x00);
	rt2800_rfcsr_write(rt2x00dev, 28, 0x00);
	rt2800_rfcsr_write(rt2x00dev, 29, 0x9b);
	rt2800_rfcsr_write(rt2x00dev, 30, 0x09);
	rt2800_rfcsr_write(rt2x00dev, 31, 0x10);

	rt2800_rfcsr_read(rt2x00dev, 6, &rfcsr);
	rt2x00_set_field8(&rfcsr, RFCSR6_R2, 1);
	rt2800_rfcsr_write(rt2x00dev, 6, rfcsr);

	rt2800_register_read(rt2x00dev, LDO_CFG0, &reg);
	rt2x00_set_field32(&reg, LDO_CFG0_LDO_CORE_VLEVEL, 3);
	rt2x00_set_field32(&reg, LDO_CFG0_BGSEL, 1);
	rt2800_register_write(rt2x00dev, LDO_CFG0, reg);
	msleep(1);
	rt2800_register_read(rt2x00dev, LDO_CFG0, &reg);
	rt2x00_set_field32(&reg, LDO_CFG0_LDO_CORE_VLEVEL, 0);
	rt2x00_set_field32(&reg, LDO_CFG0_BGSEL, 1);
	rt2800_register_write(rt2x00dev, LDO_CFG0, reg);

	rt2800_rx_filter_calibration(rt2x00dev);
	rt2800_led_open_drain_enable(rt2x00dev);
	rt2800_normal_mode_setup_3xxx(rt2x00dev);
}

static void rt2800_init_rfcsr_5390(struct rt2x00_dev *rt2x00dev)
{
	rt2800_rf_init_calibration(rt2x00dev, 2);

	rt2800_rfcsr_write(rt2x00dev, 1, 0x0f);
	rt2800_rfcsr_write(rt2x00dev, 2, 0x80);
	rt2800_rfcsr_write(rt2x00dev, 3, 0x88);
	rt2800_rfcsr_write(rt2x00dev, 5, 0x10);
	if (rt2x00_rt_rev_gte(rt2x00dev, RT5390, REV_RT5390F))
		rt2800_rfcsr_write(rt2x00dev, 6, 0xe0);
	else
		rt2800_rfcsr_write(rt2x00dev, 6, 0xa0);
	rt2800_rfcsr_write(rt2x00dev, 7, 0x00);
	rt2800_rfcsr_write(rt2x00dev, 10, 0x53);
	rt2800_rfcsr_write(rt2x00dev, 11, 0x4a);
	rt2800_rfcsr_write(rt2x00dev, 12, 0xc6);
	rt2800_rfcsr_write(rt2x00dev, 13, 0x9f);
	rt2800_rfcsr_write(rt2x00dev, 14, 0x00);
	rt2800_rfcsr_write(rt2x00dev, 15, 0x00);
	rt2800_rfcsr_write(rt2x00dev, 16, 0x00);
	rt2800_rfcsr_write(rt2x00dev, 18, 0x03);
	rt2800_rfcsr_write(rt2x00dev, 19, 0x00);

	rt2800_rfcsr_write(rt2x00dev, 20, 0x00);
	rt2800_rfcsr_write(rt2x00dev, 21, 0x00);
	rt2800_rfcsr_write(rt2x00dev, 22, 0x20);
	rt2800_rfcsr_write(rt2x00dev, 23, 0x00);
	rt2800_rfcsr_write(rt2x00dev, 24, 0x00);
	if (rt2x00_rt_rev_gte(rt2x00dev, RT5390, REV_RT5390F))
		rt2800_rfcsr_write(rt2x00dev, 25, 0x80);
	else
		rt2800_rfcsr_write(rt2x00dev, 25, 0xc0);
	rt2800_rfcsr_write(rt2x00dev, 26, 0x00);
	rt2800_rfcsr_write(rt2x00dev, 27, 0x09);
	rt2800_rfcsr_write(rt2x00dev, 28, 0x00);
	rt2800_rfcsr_write(rt2x00dev, 29, 0x10);

	rt2800_rfcsr_write(rt2x00dev, 30, 0x00);
	rt2800_rfcsr_write(rt2x00dev, 31, 0x80);
	rt2800_rfcsr_write(rt2x00dev, 32, 0x80);
	rt2800_rfcsr_write(rt2x00dev, 33, 0x00);
	rt2800_rfcsr_write(rt2x00dev, 34, 0x07);
	rt2800_rfcsr_write(rt2x00dev, 35, 0x12);
	rt2800_rfcsr_write(rt2x00dev, 36, 0x00);
	rt2800_rfcsr_write(rt2x00dev, 37, 0x08);
	rt2800_rfcsr_write(rt2x00dev, 38, 0x85);
	rt2800_rfcsr_write(rt2x00dev, 39, 0x1b);

	if (rt2x00_rt_rev_gte(rt2x00dev, RT5390, REV_RT5390F))
		rt2800_rfcsr_write(rt2x00dev, 40, 0x0b);
	else
		rt2800_rfcsr_write(rt2x00dev, 40, 0x4b);
	rt2800_rfcsr_write(rt2x00dev, 41, 0xbb);
	rt2800_rfcsr_write(rt2x00dev, 42, 0xd2);
	rt2800_rfcsr_write(rt2x00dev, 43, 0x9a);
	rt2800_rfcsr_write(rt2x00dev, 44, 0x0e);
	rt2800_rfcsr_write(rt2x00dev, 45, 0xa2);
	if (rt2x00_rt_rev_gte(rt2x00dev, RT5390, REV_RT5390F))
		rt2800_rfcsr_write(rt2x00dev, 46, 0x73);
	else
		rt2800_rfcsr_write(rt2x00dev, 46, 0x7b);
	rt2800_rfcsr_write(rt2x00dev, 47, 0x00);
	rt2800_rfcsr_write(rt2x00dev, 48, 0x10);
	rt2800_rfcsr_write(rt2x00dev, 49, 0x94);

	rt2800_rfcsr_write(rt2x00dev, 52, 0x38);
	if (rt2x00_rt_rev_gte(rt2x00dev, RT5390, REV_RT5390F))
		rt2800_rfcsr_write(rt2x00dev, 53, 0x00);
	else
		rt2800_rfcsr_write(rt2x00dev, 53, 0x84);
	rt2800_rfcsr_write(rt2x00dev, 54, 0x78);
	rt2800_rfcsr_write(rt2x00dev, 55, 0x44);
	rt2800_rfcsr_write(rt2x00dev, 56, 0x22);
	rt2800_rfcsr_write(rt2x00dev, 57, 0x80);
	rt2800_rfcsr_write(rt2x00dev, 58, 0x7f);
	rt2800_rfcsr_write(rt2x00dev, 59, 0x63);

	rt2800_rfcsr_write(rt2x00dev, 60, 0x45);
	if (rt2x00_rt_rev_gte(rt2x00dev, RT5390, REV_RT5390F))
		rt2800_rfcsr_write(rt2x00dev, 61, 0xd1);
	else
		rt2800_rfcsr_write(rt2x00dev, 61, 0xdd);
	rt2800_rfcsr_write(rt2x00dev, 62, 0x00);
	rt2800_rfcsr_write(rt2x00dev, 63, 0x00);

	rt2800_normal_mode_setup_5xxx(rt2x00dev);

	rt2800_led_open_drain_enable(rt2x00dev);
}

static void rt2800_init_rfcsr_5392(struct rt2x00_dev *rt2x00dev)
{
	rt2800_rf_init_calibration(rt2x00dev, 2);

	rt2800_rfcsr_write(rt2x00dev, 1, 0x17);
	rt2800_rfcsr_write(rt2x00dev, 2, 0x80);
	rt2800_rfcsr_write(rt2x00dev, 3, 0x88);
	rt2800_rfcsr_write(rt2x00dev, 5, 0x10);
	rt2800_rfcsr_write(rt2x00dev, 6, 0xe0);
	rt2800_rfcsr_write(rt2x00dev, 7, 0x00);
	rt2800_rfcsr_write(rt2x00dev, 10, 0x53);
	rt2800_rfcsr_write(rt2x00dev, 11, 0x4a);
	rt2800_rfcsr_write(rt2x00dev, 12, 0x46);
	rt2800_rfcsr_write(rt2x00dev, 13, 0x9f);
	rt2800_rfcsr_write(rt2x00dev, 14, 0x00);
	rt2800_rfcsr_write(rt2x00dev, 15, 0x00);
	rt2800_rfcsr_write(rt2x00dev, 16, 0x00);
	rt2800_rfcsr_write(rt2x00dev, 18, 0x03);
	rt2800_rfcsr_write(rt2x00dev, 19, 0x4d);
	rt2800_rfcsr_write(rt2x00dev, 20, 0x00);
	rt2800_rfcsr_write(rt2x00dev, 21, 0x8d);
	rt2800_rfcsr_write(rt2x00dev, 22, 0x20);
	rt2800_rfcsr_write(rt2x00dev, 23, 0x0b);
	rt2800_rfcsr_write(rt2x00dev, 24, 0x44);
	rt2800_rfcsr_write(rt2x00dev, 25, 0x80);
	rt2800_rfcsr_write(rt2x00dev, 26, 0x82);
	rt2800_rfcsr_write(rt2x00dev, 27, 0x09);
	rt2800_rfcsr_write(rt2x00dev, 28, 0x00);
	rt2800_rfcsr_write(rt2x00dev, 29, 0x10);
	rt2800_rfcsr_write(rt2x00dev, 30, 0x10);
	rt2800_rfcsr_write(rt2x00dev, 31, 0x80);
	rt2800_rfcsr_write(rt2x00dev, 32, 0x20);
	rt2800_rfcsr_write(rt2x00dev, 33, 0xC0);
	rt2800_rfcsr_write(rt2x00dev, 34, 0x07);
	rt2800_rfcsr_write(rt2x00dev, 35, 0x12);
	rt2800_rfcsr_write(rt2x00dev, 36, 0x00);
	rt2800_rfcsr_write(rt2x00dev, 37, 0x08);
	rt2800_rfcsr_write(rt2x00dev, 38, 0x89);
	rt2800_rfcsr_write(rt2x00dev, 39, 0x1b);
	rt2800_rfcsr_write(rt2x00dev, 40, 0x0f);
	rt2800_rfcsr_write(rt2x00dev, 41, 0xbb);
	rt2800_rfcsr_write(rt2x00dev, 42, 0xd5);
	rt2800_rfcsr_write(rt2x00dev, 43, 0x9b);
	rt2800_rfcsr_write(rt2x00dev, 44, 0x0e);
	rt2800_rfcsr_write(rt2x00dev, 45, 0xa2);
	rt2800_rfcsr_write(rt2x00dev, 46, 0x73);
	rt2800_rfcsr_write(rt2x00dev, 47, 0x0c);
	rt2800_rfcsr_write(rt2x00dev, 48, 0x10);
	rt2800_rfcsr_write(rt2x00dev, 49, 0x94);
	rt2800_rfcsr_write(rt2x00dev, 50, 0x94);
	rt2800_rfcsr_write(rt2x00dev, 51, 0x3a);
	rt2800_rfcsr_write(rt2x00dev, 52, 0x48);
	rt2800_rfcsr_write(rt2x00dev, 53, 0x44);
	rt2800_rfcsr_write(rt2x00dev, 54, 0x38);
	rt2800_rfcsr_write(rt2x00dev, 55, 0x43);
	rt2800_rfcsr_write(rt2x00dev, 56, 0xa1);
	rt2800_rfcsr_write(rt2x00dev, 57, 0x00);
	rt2800_rfcsr_write(rt2x00dev, 58, 0x39);
	rt2800_rfcsr_write(rt2x00dev, 59, 0x07);
	rt2800_rfcsr_write(rt2x00dev, 60, 0x45);
	rt2800_rfcsr_write(rt2x00dev, 61, 0x91);
	rt2800_rfcsr_write(rt2x00dev, 62, 0x39);
	rt2800_rfcsr_write(rt2x00dev, 63, 0x07);

	rt2800_normal_mode_setup_5xxx(rt2x00dev);

	rt2800_led_open_drain_enable(rt2x00dev);
}

static void rt2800_init_rfcsr_5592(struct rt2x00_dev *rt2x00dev)
{
	rt2800_rf_init_calibration(rt2x00dev, 30);

	rt2800_rfcsr_write(rt2x00dev, 1, 0x3F);
	rt2800_rfcsr_write(rt2x00dev, 3, 0x08);
	rt2800_rfcsr_write(rt2x00dev, 3, 0x08);
	rt2800_rfcsr_write(rt2x00dev, 5, 0x10);
	rt2800_rfcsr_write(rt2x00dev, 6, 0xE4);
	rt2800_rfcsr_write(rt2x00dev, 7, 0x00);
	rt2800_rfcsr_write(rt2x00dev, 14, 0x00);
	rt2800_rfcsr_write(rt2x00dev, 15, 0x00);
	rt2800_rfcsr_write(rt2x00dev, 16, 0x00);
	rt2800_rfcsr_write(rt2x00dev, 18, 0x03);
	rt2800_rfcsr_write(rt2x00dev, 19, 0x4D);
	rt2800_rfcsr_write(rt2x00dev, 20, 0x10);
	rt2800_rfcsr_write(rt2x00dev, 21, 0x8D);
	rt2800_rfcsr_write(rt2x00dev, 26, 0x82);
	rt2800_rfcsr_write(rt2x00dev, 28, 0x00);
	rt2800_rfcsr_write(rt2x00dev, 29, 0x10);
	rt2800_rfcsr_write(rt2x00dev, 33, 0xC0);
	rt2800_rfcsr_write(rt2x00dev, 34, 0x07);
	rt2800_rfcsr_write(rt2x00dev, 35, 0x12);
	rt2800_rfcsr_write(rt2x00dev, 47, 0x0C);
	rt2800_rfcsr_write(rt2x00dev, 53, 0x22);
	rt2800_rfcsr_write(rt2x00dev, 63, 0x07);

	rt2800_rfcsr_write(rt2x00dev, 2, 0x80);
	msleep(1);

	rt2800_adjust_freq_offset(rt2x00dev);

	/* Enable DC filter */
	if (rt2x00_rt_rev_gte(rt2x00dev, RT5592, REV_RT5592C))
		rt2800_bbp_write(rt2x00dev, 103, 0xc0);

	rt2800_normal_mode_setup_5xxx(rt2x00dev);

	if (rt2x00_rt_rev_lt(rt2x00dev, RT5592, REV_RT5592C))
		rt2800_rfcsr_write(rt2x00dev, 27, 0x03);

	rt2800_led_open_drain_enable(rt2x00dev);
}

static void rt2800_init_rfcsr(struct rt2x00_dev *rt2x00dev)
{
	if (rt2800_is_305x_soc(rt2x00dev)) {
		rt2800_init_rfcsr_305x_soc(rt2x00dev);
		return;
	}

	switch (rt2x00dev->chip.rt) {
	case RT3070:
	case RT3071:
	case RT3090:
		rt2800_init_rfcsr_30xx(rt2x00dev);
		break;
	case RT3290:
		rt2800_init_rfcsr_3290(rt2x00dev);
		break;
	case RT3352:
		rt2800_init_rfcsr_3352(rt2x00dev);
		break;
	case RT3390:
		rt2800_init_rfcsr_3390(rt2x00dev);
		break;
	case RT3572:
		rt2800_init_rfcsr_3572(rt2x00dev);
		break;
	case RT5390:
		rt2800_init_rfcsr_5390(rt2x00dev);
		break;
	case RT5392:
		rt2800_init_rfcsr_5392(rt2x00dev);
		break;
	case RT5592:
		rt2800_init_rfcsr_5592(rt2x00dev);
		break;
	}
<<<<<<< HEAD

	if (rt2x00_rt_rev_lt(rt2x00dev, RT3070, REV_RT3070F)) {
		rt2800_register_read(rt2x00dev, LDO_CFG0, &reg);
		rt2x00_set_field32(&reg, LDO_CFG0_BGSEL, 1);
		rt2x00_set_field32(&reg, LDO_CFG0_LDO_CORE_VLEVEL, 3);
		rt2800_register_write(rt2x00dev, LDO_CFG0, reg);
	} else if (rt2x00_rt(rt2x00dev, RT3071) ||
		   rt2x00_rt(rt2x00dev, RT3090)) {
		rt2800_rfcsr_write(rt2x00dev, 31, 0x14);

		rt2800_rfcsr_read(rt2x00dev, 6, &rfcsr);
		rt2x00_set_field8(&rfcsr, RFCSR6_R2, 1);
		rt2800_rfcsr_write(rt2x00dev, 6, rfcsr);

		rt2800_register_read(rt2x00dev, LDO_CFG0, &reg);
		rt2x00_set_field32(&reg, LDO_CFG0_BGSEL, 1);
		if (rt2x00_rt_rev_lt(rt2x00dev, RT3071, REV_RT3071E) ||
		    rt2x00_rt_rev_lt(rt2x00dev, RT3090, REV_RT3090E)) {
			rt2x00_eeprom_read(rt2x00dev, EEPROM_NIC_CONF1, &eeprom);
			if (rt2x00_get_field16(eeprom, EEPROM_NIC_CONF1_DAC_TEST))
				rt2x00_set_field32(&reg, LDO_CFG0_LDO_CORE_VLEVEL, 3);
			else
				rt2x00_set_field32(&reg, LDO_CFG0_LDO_CORE_VLEVEL, 0);
		}
		rt2800_register_write(rt2x00dev, LDO_CFG0, reg);

		rt2800_register_read(rt2x00dev, GPIO_SWITCH, &reg);
		rt2x00_set_field32(&reg, GPIO_SWITCH_5, 0);
		rt2800_register_write(rt2x00dev, GPIO_SWITCH, reg);
	} else if (rt2x00_rt(rt2x00dev, RT3390)) {
		rt2800_register_read(rt2x00dev, GPIO_SWITCH, &reg);
		rt2x00_set_field32(&reg, GPIO_SWITCH_5, 0);
		rt2800_register_write(rt2x00dev, GPIO_SWITCH, reg);
	} else if (rt2x00_rt(rt2x00dev, RT3572)) {
		rt2800_rfcsr_read(rt2x00dev, 6, &rfcsr);
		rt2x00_set_field8(&rfcsr, RFCSR6_R2, 1);
		rt2800_rfcsr_write(rt2x00dev, 6, rfcsr);

		rt2800_register_read(rt2x00dev, LDO_CFG0, &reg);
		rt2x00_set_field32(&reg, LDO_CFG0_LDO_CORE_VLEVEL, 3);
		rt2x00_set_field32(&reg, LDO_CFG0_BGSEL, 1);
		rt2800_register_write(rt2x00dev, LDO_CFG0, reg);
		msleep(1);
		rt2800_register_read(rt2x00dev, LDO_CFG0, &reg);
		rt2x00_set_field32(&reg, LDO_CFG0_LDO_CORE_VLEVEL, 0);
		rt2x00_set_field32(&reg, LDO_CFG0_BGSEL, 1);
		rt2800_register_write(rt2x00dev, LDO_CFG0, reg);
	}

	/*
	 * Set RX Filter calibration for 20MHz and 40MHz
	 */
	if (rt2x00_rt(rt2x00dev, RT3070)) {
		drv_data->calibration_bw20 =
			rt2800_init_rx_filter(rt2x00dev, false, 0x07, 0x16);
		drv_data->calibration_bw40 =
			rt2800_init_rx_filter(rt2x00dev, true, 0x27, 0x19);
	} else if (rt2x00_rt(rt2x00dev, RT3071) ||
		   rt2x00_rt(rt2x00dev, RT3090) ||
		   rt2x00_rt(rt2x00dev, RT3352) ||
		   rt2x00_rt(rt2x00dev, RT3390) ||
		   rt2x00_rt(rt2x00dev, RT3572)) {
		drv_data->calibration_bw20 =
			rt2800_init_rx_filter(rt2x00dev, false, 0x07, 0x13);
		drv_data->calibration_bw40 =
			rt2800_init_rx_filter(rt2x00dev, true, 0x27, 0x15);
	}

	/*
	 * Save BBP 25 & 26 values for later use in channel switching
	 */
	rt2800_bbp_read(rt2x00dev, 25, &drv_data->bbp25);
	rt2800_bbp_read(rt2x00dev, 26, &drv_data->bbp26);

	if (!rt2x00_rt(rt2x00dev, RT5390) &&
	    !rt2x00_rt(rt2x00dev, RT5392)) {
		/*
		 * Set back to initial state
		 */
		rt2800_bbp_write(rt2x00dev, 24, 0);

		rt2800_rfcsr_read(rt2x00dev, 22, &rfcsr);
		rt2x00_set_field8(&rfcsr, RFCSR22_BASEBAND_LOOPBACK, 0);
		rt2800_rfcsr_write(rt2x00dev, 22, rfcsr);

		/*
		 * Set BBP back to BW20
		 */
		rt2800_bbp_read(rt2x00dev, 4, &bbp);
		rt2x00_set_field8(&bbp, BBP4_BANDWIDTH, 0);
		rt2800_bbp_write(rt2x00dev, 4, bbp);
	}

	if (rt2x00_rt_rev_lt(rt2x00dev, RT3070, REV_RT3070F) ||
	    rt2x00_rt_rev_lt(rt2x00dev, RT3071, REV_RT3071E) ||
	    rt2x00_rt_rev_lt(rt2x00dev, RT3090, REV_RT3090E) ||
	    rt2x00_rt_rev_lt(rt2x00dev, RT3390, REV_RT3390E))
		rt2800_rfcsr_write(rt2x00dev, 27, 0x03);

	rt2800_register_read(rt2x00dev, OPT_14_CSR, &reg);
	rt2x00_set_field32(&reg, OPT_14_CSR_BIT0, 1);
	rt2800_register_write(rt2x00dev, OPT_14_CSR, reg);

	if (!rt2x00_rt(rt2x00dev, RT5390) &&
	    !rt2x00_rt(rt2x00dev, RT5392)) {
		u8 min_gain = rt2x00_rt(rt2x00dev, RT3070) ? 1 : 2;

		rt2800_rfcsr_read(rt2x00dev, 17, &rfcsr);
		rt2x00_set_field8(&rfcsr, RFCSR17_TX_LO1_EN, 0);
		if (rt2x00_rt(rt2x00dev, RT3070) ||
		    rt2x00_rt_rev_lt(rt2x00dev, RT3071, REV_RT3071E) ||
		    rt2x00_rt_rev_lt(rt2x00dev, RT3090, REV_RT3090E) ||
		    rt2x00_rt_rev_lt(rt2x00dev, RT3390, REV_RT3390E)) {
			if (!test_bit(CAPABILITY_EXTERNAL_LNA_BG,
				      &rt2x00dev->cap_flags))
				rt2x00_set_field8(&rfcsr, RFCSR17_R, 1);
		}
		if (drv_data->txmixer_gain_24g >= min_gain) {
			rt2x00_set_field8(&rfcsr, RFCSR17_TXMIXER_GAIN,
					  drv_data->txmixer_gain_24g);
		}
		rt2800_rfcsr_write(rt2x00dev, 17, rfcsr);
	}

	if (rt2x00_rt(rt2x00dev, RT3090)) {
		rt2800_bbp_read(rt2x00dev, 138, &bbp);

		/*  Turn off unused DAC1 and ADC1 to reduce power consumption */
		rt2x00_eeprom_read(rt2x00dev, EEPROM_NIC_CONF0, &eeprom);
		if (rt2x00_get_field16(eeprom, EEPROM_NIC_CONF0_RXPATH) == 1)
			rt2x00_set_field8(&bbp, BBP138_RX_ADC1, 0);
		if (rt2x00_get_field16(eeprom, EEPROM_NIC_CONF0_TXPATH) == 1)
			rt2x00_set_field8(&bbp, BBP138_TX_DAC1, 1);

		rt2800_bbp_write(rt2x00dev, 138, bbp);
	}

	if (rt2x00_rt(rt2x00dev, RT3071) ||
	    rt2x00_rt(rt2x00dev, RT3090) ||
	    rt2x00_rt(rt2x00dev, RT3390)) {
		rt2800_rfcsr_read(rt2x00dev, 1, &rfcsr);
		rt2x00_set_field8(&rfcsr, RFCSR1_RF_BLOCK_EN, 1);
		rt2x00_set_field8(&rfcsr, RFCSR1_RX0_PD, 0);
		rt2x00_set_field8(&rfcsr, RFCSR1_TX0_PD, 0);
		rt2x00_set_field8(&rfcsr, RFCSR1_RX1_PD, 1);
		rt2x00_set_field8(&rfcsr, RFCSR1_TX1_PD, 1);
		rt2800_rfcsr_write(rt2x00dev, 1, rfcsr);

		rt2800_rfcsr_read(rt2x00dev, 15, &rfcsr);
		rt2x00_set_field8(&rfcsr, RFCSR15_TX_LO2_EN, 0);
		rt2800_rfcsr_write(rt2x00dev, 15, rfcsr);

		rt2800_rfcsr_read(rt2x00dev, 20, &rfcsr);
		rt2x00_set_field8(&rfcsr, RFCSR20_RX_LO1_EN, 0);
		rt2800_rfcsr_write(rt2x00dev, 20, rfcsr);

		rt2800_rfcsr_read(rt2x00dev, 21, &rfcsr);
		rt2x00_set_field8(&rfcsr, RFCSR21_RX_LO2_EN, 0);
		rt2800_rfcsr_write(rt2x00dev, 21, rfcsr);
	}

	if (rt2x00_rt(rt2x00dev, RT3070)) {
		rt2800_rfcsr_read(rt2x00dev, 27, &rfcsr);
		if (rt2x00_rt_rev_lt(rt2x00dev, RT3070, REV_RT3070F))
			rt2x00_set_field8(&rfcsr, RFCSR27_R1, 3);
		else
			rt2x00_set_field8(&rfcsr, RFCSR27_R1, 0);
		rt2x00_set_field8(&rfcsr, RFCSR27_R2, 0);
		rt2x00_set_field8(&rfcsr, RFCSR27_R3, 0);
		rt2x00_set_field8(&rfcsr, RFCSR27_R4, 0);
		rt2800_rfcsr_write(rt2x00dev, 27, rfcsr);
	}

	if (rt2x00_rt(rt2x00dev, RT3290)) {
		rt2800_rfcsr_read(rt2x00dev, 29, &rfcsr);
		rt2x00_set_field8(&rfcsr, RFCSR29_RSSI_GAIN, 3);
		rt2800_rfcsr_write(rt2x00dev, 29, rfcsr);
	}

	if (rt2x00_rt(rt2x00dev, RT5390) ||
	    rt2x00_rt(rt2x00dev, RT5392)) {
		rt2800_rfcsr_read(rt2x00dev, 38, &rfcsr);
		rt2x00_set_field8(&rfcsr, RFCSR38_RX_LO1_EN, 0);
		rt2800_rfcsr_write(rt2x00dev, 38, rfcsr);

		rt2800_rfcsr_read(rt2x00dev, 39, &rfcsr);
		rt2x00_set_field8(&rfcsr, RFCSR39_RX_LO2_EN, 0);
		rt2800_rfcsr_write(rt2x00dev, 39, rfcsr);

		rt2800_rfcsr_read(rt2x00dev, 30, &rfcsr);
		rt2x00_set_field8(&rfcsr, RFCSR30_RX_VCM, 2);
		rt2800_rfcsr_write(rt2x00dev, 30, rfcsr);
	}

	return 0;
=======
>>>>>>> f722406f
}

int rt2800_enable_radio(struct rt2x00_dev *rt2x00dev)
{
	u32 reg;
	u16 word;

	/*
	 * Initialize all registers.
	 */
	if (unlikely(rt2800_wait_wpdma_ready(rt2x00dev) ||
		     rt2800_init_registers(rt2x00dev)))
		return -EIO;

	/*
	 * Send signal to firmware during boot time.
	 */
	rt2800_register_write(rt2x00dev, H2M_BBP_AGENT, 0);
	rt2800_register_write(rt2x00dev, H2M_MAILBOX_CSR, 0);
	if (rt2x00_is_usb(rt2x00dev)) {
		rt2800_register_write(rt2x00dev, H2M_INT_SRC, 0);
		rt2800_mcu_request(rt2x00dev, MCU_BOOT_SIGNAL, 0, 0, 0);
	}
	msleep(1);

	if (unlikely(rt2800_init_bbp(rt2x00dev)))
		return -EIO;

	rt2800_init_rfcsr(rt2x00dev);

	if (rt2x00_is_usb(rt2x00dev) &&
	    (rt2x00_rt(rt2x00dev, RT3070) ||
	     rt2x00_rt(rt2x00dev, RT3071) ||
	     rt2x00_rt(rt2x00dev, RT3572))) {
		udelay(200);
		rt2800_mcu_request(rt2x00dev, MCU_CURRENT, 0, 0, 0);
		udelay(10);
	}

	/*
	 * Enable RX.
	 */
	rt2800_register_read(rt2x00dev, MAC_SYS_CTRL, &reg);
	rt2x00_set_field32(&reg, MAC_SYS_CTRL_ENABLE_TX, 1);
	rt2x00_set_field32(&reg, MAC_SYS_CTRL_ENABLE_RX, 0);
	rt2800_register_write(rt2x00dev, MAC_SYS_CTRL, reg);

	udelay(50);

	rt2800_register_read(rt2x00dev, WPDMA_GLO_CFG, &reg);
	rt2x00_set_field32(&reg, WPDMA_GLO_CFG_ENABLE_TX_DMA, 1);
	rt2x00_set_field32(&reg, WPDMA_GLO_CFG_ENABLE_RX_DMA, 1);
	rt2x00_set_field32(&reg, WPDMA_GLO_CFG_WP_DMA_BURST_SIZE, 2);
	rt2x00_set_field32(&reg, WPDMA_GLO_CFG_TX_WRITEBACK_DONE, 1);
	rt2800_register_write(rt2x00dev, WPDMA_GLO_CFG, reg);

	rt2800_register_read(rt2x00dev, MAC_SYS_CTRL, &reg);
	rt2x00_set_field32(&reg, MAC_SYS_CTRL_ENABLE_TX, 1);
	rt2x00_set_field32(&reg, MAC_SYS_CTRL_ENABLE_RX, 1);
	rt2800_register_write(rt2x00dev, MAC_SYS_CTRL, reg);

	/*
	 * Initialize LED control
	 */
	rt2x00_eeprom_read(rt2x00dev, EEPROM_LED_AG_CONF, &word);
	rt2800_mcu_request(rt2x00dev, MCU_LED_AG_CONF, 0xff,
			   word & 0xff, (word >> 8) & 0xff);

	rt2x00_eeprom_read(rt2x00dev, EEPROM_LED_ACT_CONF, &word);
	rt2800_mcu_request(rt2x00dev, MCU_LED_ACT_CONF, 0xff,
			   word & 0xff, (word >> 8) & 0xff);

	rt2x00_eeprom_read(rt2x00dev, EEPROM_LED_POLARITY, &word);
	rt2800_mcu_request(rt2x00dev, MCU_LED_LED_POLARITY, 0xff,
			   word & 0xff, (word >> 8) & 0xff);

	return 0;
}
EXPORT_SYMBOL_GPL(rt2800_enable_radio);

void rt2800_disable_radio(struct rt2x00_dev *rt2x00dev)
{
	u32 reg;

	rt2800_disable_wpdma(rt2x00dev);

	/* Wait for DMA, ignore error */
	rt2800_wait_wpdma_ready(rt2x00dev);

	rt2800_register_read(rt2x00dev, MAC_SYS_CTRL, &reg);
	rt2x00_set_field32(&reg, MAC_SYS_CTRL_ENABLE_TX, 0);
	rt2x00_set_field32(&reg, MAC_SYS_CTRL_ENABLE_RX, 0);
	rt2800_register_write(rt2x00dev, MAC_SYS_CTRL, reg);
}
EXPORT_SYMBOL_GPL(rt2800_disable_radio);

int rt2800_efuse_detect(struct rt2x00_dev *rt2x00dev)
{
	u32 reg;
	u16 efuse_ctrl_reg;

	if (rt2x00_rt(rt2x00dev, RT3290))
		efuse_ctrl_reg = EFUSE_CTRL_3290;
	else
		efuse_ctrl_reg = EFUSE_CTRL;

	rt2800_register_read(rt2x00dev, efuse_ctrl_reg, &reg);
	return rt2x00_get_field32(reg, EFUSE_CTRL_PRESENT);
}
EXPORT_SYMBOL_GPL(rt2800_efuse_detect);

static void rt2800_efuse_read(struct rt2x00_dev *rt2x00dev, unsigned int i)
{
	u32 reg;
	u16 efuse_ctrl_reg;
	u16 efuse_data0_reg;
	u16 efuse_data1_reg;
	u16 efuse_data2_reg;
	u16 efuse_data3_reg;

	if (rt2x00_rt(rt2x00dev, RT3290)) {
		efuse_ctrl_reg = EFUSE_CTRL_3290;
		efuse_data0_reg = EFUSE_DATA0_3290;
		efuse_data1_reg = EFUSE_DATA1_3290;
		efuse_data2_reg = EFUSE_DATA2_3290;
		efuse_data3_reg = EFUSE_DATA3_3290;
	} else {
		efuse_ctrl_reg = EFUSE_CTRL;
		efuse_data0_reg = EFUSE_DATA0;
		efuse_data1_reg = EFUSE_DATA1;
		efuse_data2_reg = EFUSE_DATA2;
		efuse_data3_reg = EFUSE_DATA3;
	}
	mutex_lock(&rt2x00dev->csr_mutex);

	rt2800_register_read_lock(rt2x00dev, efuse_ctrl_reg, &reg);
	rt2x00_set_field32(&reg, EFUSE_CTRL_ADDRESS_IN, i);
	rt2x00_set_field32(&reg, EFUSE_CTRL_MODE, 0);
	rt2x00_set_field32(&reg, EFUSE_CTRL_KICK, 1);
	rt2800_register_write_lock(rt2x00dev, efuse_ctrl_reg, reg);

	/* Wait until the EEPROM has been loaded */
	rt2800_regbusy_read(rt2x00dev, efuse_ctrl_reg, EFUSE_CTRL_KICK, &reg);
	/* Apparently the data is read from end to start */
	rt2800_register_read_lock(rt2x00dev, efuse_data3_reg, &reg);
	/* The returned value is in CPU order, but eeprom is le */
	*(u32 *)&rt2x00dev->eeprom[i] = cpu_to_le32(reg);
	rt2800_register_read_lock(rt2x00dev, efuse_data2_reg, &reg);
	*(u32 *)&rt2x00dev->eeprom[i + 2] = cpu_to_le32(reg);
	rt2800_register_read_lock(rt2x00dev, efuse_data1_reg, &reg);
	*(u32 *)&rt2x00dev->eeprom[i + 4] = cpu_to_le32(reg);
	rt2800_register_read_lock(rt2x00dev, efuse_data0_reg, &reg);
	*(u32 *)&rt2x00dev->eeprom[i + 6] = cpu_to_le32(reg);

	mutex_unlock(&rt2x00dev->csr_mutex);
}

int rt2800_read_eeprom_efuse(struct rt2x00_dev *rt2x00dev)
{
	unsigned int i;

	for (i = 0; i < EEPROM_SIZE / sizeof(u16); i += 8)
		rt2800_efuse_read(rt2x00dev, i);

	return 0;
}
EXPORT_SYMBOL_GPL(rt2800_read_eeprom_efuse);

static int rt2800_validate_eeprom(struct rt2x00_dev *rt2x00dev)
{
	struct rt2800_drv_data *drv_data = rt2x00dev->drv_data;
	u16 word;
	u8 *mac;
	u8 default_lna_gain;
	int retval;

	/*
	 * Read the EEPROM.
	 */
	retval = rt2800_read_eeprom(rt2x00dev);
	if (retval)
		return retval;

	/*
	 * Start validation of the data that has been read.
	 */
	mac = rt2x00_eeprom_addr(rt2x00dev, EEPROM_MAC_ADDR_0);
	if (!is_valid_ether_addr(mac)) {
		eth_random_addr(mac);
		rt2x00_eeprom_dbg(rt2x00dev, "MAC: %pM\n", mac);
	}

	rt2x00_eeprom_read(rt2x00dev, EEPROM_NIC_CONF0, &word);
	if (word == 0xffff) {
		rt2x00_set_field16(&word, EEPROM_NIC_CONF0_RXPATH, 2);
		rt2x00_set_field16(&word, EEPROM_NIC_CONF0_TXPATH, 1);
		rt2x00_set_field16(&word, EEPROM_NIC_CONF0_RF_TYPE, RF2820);
		rt2x00_eeprom_write(rt2x00dev, EEPROM_NIC_CONF0, word);
		rt2x00_eeprom_dbg(rt2x00dev, "Antenna: 0x%04x\n", word);
	} else if (rt2x00_rt(rt2x00dev, RT2860) ||
		   rt2x00_rt(rt2x00dev, RT2872)) {
		/*
		 * There is a max of 2 RX streams for RT28x0 series
		 */
		if (rt2x00_get_field16(word, EEPROM_NIC_CONF0_RXPATH) > 2)
			rt2x00_set_field16(&word, EEPROM_NIC_CONF0_RXPATH, 2);
		rt2x00_eeprom_write(rt2x00dev, EEPROM_NIC_CONF0, word);
	}

	rt2x00_eeprom_read(rt2x00dev, EEPROM_NIC_CONF1, &word);
	if (word == 0xffff) {
		rt2x00_set_field16(&word, EEPROM_NIC_CONF1_HW_RADIO, 0);
		rt2x00_set_field16(&word, EEPROM_NIC_CONF1_EXTERNAL_TX_ALC, 0);
		rt2x00_set_field16(&word, EEPROM_NIC_CONF1_EXTERNAL_LNA_2G, 0);
		rt2x00_set_field16(&word, EEPROM_NIC_CONF1_EXTERNAL_LNA_5G, 0);
		rt2x00_set_field16(&word, EEPROM_NIC_CONF1_CARDBUS_ACCEL, 0);
		rt2x00_set_field16(&word, EEPROM_NIC_CONF1_BW40M_SB_2G, 0);
		rt2x00_set_field16(&word, EEPROM_NIC_CONF1_BW40M_SB_5G, 0);
		rt2x00_set_field16(&word, EEPROM_NIC_CONF1_WPS_PBC, 0);
		rt2x00_set_field16(&word, EEPROM_NIC_CONF1_BW40M_2G, 0);
		rt2x00_set_field16(&word, EEPROM_NIC_CONF1_BW40M_5G, 0);
		rt2x00_set_field16(&word, EEPROM_NIC_CONF1_BROADBAND_EXT_LNA, 0);
		rt2x00_set_field16(&word, EEPROM_NIC_CONF1_ANT_DIVERSITY, 0);
		rt2x00_set_field16(&word, EEPROM_NIC_CONF1_INTERNAL_TX_ALC, 0);
		rt2x00_set_field16(&word, EEPROM_NIC_CONF1_BT_COEXIST, 0);
		rt2x00_set_field16(&word, EEPROM_NIC_CONF1_DAC_TEST, 0);
		rt2x00_eeprom_write(rt2x00dev, EEPROM_NIC_CONF1, word);
		rt2x00_eeprom_dbg(rt2x00dev, "NIC: 0x%04x\n", word);
	}

	rt2x00_eeprom_read(rt2x00dev, EEPROM_FREQ, &word);
	if ((word & 0x00ff) == 0x00ff) {
		rt2x00_set_field16(&word, EEPROM_FREQ_OFFSET, 0);
		rt2x00_eeprom_write(rt2x00dev, EEPROM_FREQ, word);
		rt2x00_eeprom_dbg(rt2x00dev, "Freq: 0x%04x\n", word);
	}
	if ((word & 0xff00) == 0xff00) {
		rt2x00_set_field16(&word, EEPROM_FREQ_LED_MODE,
				   LED_MODE_TXRX_ACTIVITY);
		rt2x00_set_field16(&word, EEPROM_FREQ_LED_POLARITY, 0);
		rt2x00_eeprom_write(rt2x00dev, EEPROM_FREQ, word);
		rt2x00_eeprom_write(rt2x00dev, EEPROM_LED_AG_CONF, 0x5555);
		rt2x00_eeprom_write(rt2x00dev, EEPROM_LED_ACT_CONF, 0x2221);
		rt2x00_eeprom_write(rt2x00dev, EEPROM_LED_POLARITY, 0xa9f8);
		rt2x00_eeprom_dbg(rt2x00dev, "Led Mode: 0x%04x\n", word);
	}

	/*
	 * During the LNA validation we are going to use
	 * lna0 as correct value. Note that EEPROM_LNA
	 * is never validated.
	 */
	rt2x00_eeprom_read(rt2x00dev, EEPROM_LNA, &word);
	default_lna_gain = rt2x00_get_field16(word, EEPROM_LNA_A0);

	rt2x00_eeprom_read(rt2x00dev, EEPROM_RSSI_BG, &word);
	if (abs(rt2x00_get_field16(word, EEPROM_RSSI_BG_OFFSET0)) > 10)
		rt2x00_set_field16(&word, EEPROM_RSSI_BG_OFFSET0, 0);
	if (abs(rt2x00_get_field16(word, EEPROM_RSSI_BG_OFFSET1)) > 10)
		rt2x00_set_field16(&word, EEPROM_RSSI_BG_OFFSET1, 0);
	rt2x00_eeprom_write(rt2x00dev, EEPROM_RSSI_BG, word);

	rt2x00_eeprom_read(rt2x00dev, EEPROM_TXMIXER_GAIN_BG, &word);
	if ((word & 0x00ff) != 0x00ff) {
		drv_data->txmixer_gain_24g =
			rt2x00_get_field16(word, EEPROM_TXMIXER_GAIN_BG_VAL);
	} else {
		drv_data->txmixer_gain_24g = 0;
	}

	rt2x00_eeprom_read(rt2x00dev, EEPROM_RSSI_BG2, &word);
	if (abs(rt2x00_get_field16(word, EEPROM_RSSI_BG2_OFFSET2)) > 10)
		rt2x00_set_field16(&word, EEPROM_RSSI_BG2_OFFSET2, 0);
	if (rt2x00_get_field16(word, EEPROM_RSSI_BG2_LNA_A1) == 0x00 ||
	    rt2x00_get_field16(word, EEPROM_RSSI_BG2_LNA_A1) == 0xff)
		rt2x00_set_field16(&word, EEPROM_RSSI_BG2_LNA_A1,
				   default_lna_gain);
	rt2x00_eeprom_write(rt2x00dev, EEPROM_RSSI_BG2, word);

	rt2x00_eeprom_read(rt2x00dev, EEPROM_TXMIXER_GAIN_A, &word);
	if ((word & 0x00ff) != 0x00ff) {
		drv_data->txmixer_gain_5g =
			rt2x00_get_field16(word, EEPROM_TXMIXER_GAIN_A_VAL);
	} else {
		drv_data->txmixer_gain_5g = 0;
	}

	rt2x00_eeprom_read(rt2x00dev, EEPROM_RSSI_A, &word);
	if (abs(rt2x00_get_field16(word, EEPROM_RSSI_A_OFFSET0)) > 10)
		rt2x00_set_field16(&word, EEPROM_RSSI_A_OFFSET0, 0);
	if (abs(rt2x00_get_field16(word, EEPROM_RSSI_A_OFFSET1)) > 10)
		rt2x00_set_field16(&word, EEPROM_RSSI_A_OFFSET1, 0);
	rt2x00_eeprom_write(rt2x00dev, EEPROM_RSSI_A, word);

	rt2x00_eeprom_read(rt2x00dev, EEPROM_RSSI_A2, &word);
	if (abs(rt2x00_get_field16(word, EEPROM_RSSI_A2_OFFSET2)) > 10)
		rt2x00_set_field16(&word, EEPROM_RSSI_A2_OFFSET2, 0);
	if (rt2x00_get_field16(word, EEPROM_RSSI_A2_LNA_A2) == 0x00 ||
	    rt2x00_get_field16(word, EEPROM_RSSI_A2_LNA_A2) == 0xff)
		rt2x00_set_field16(&word, EEPROM_RSSI_A2_LNA_A2,
				   default_lna_gain);
	rt2x00_eeprom_write(rt2x00dev, EEPROM_RSSI_A2, word);

	return 0;
}

static int rt2800_init_eeprom(struct rt2x00_dev *rt2x00dev)
{
	u16 value;
	u16 eeprom;
	u16 rf;

	/*
	 * Read EEPROM word for configuration.
	 */
	rt2x00_eeprom_read(rt2x00dev, EEPROM_NIC_CONF0, &eeprom);

	/*
	 * Identify RF chipset by EEPROM value
	 * RT28xx/RT30xx: defined in "EEPROM_NIC_CONF0_RF_TYPE" field
	 * RT53xx: defined in "EEPROM_CHIP_ID" field
	 */
	if (rt2x00_rt(rt2x00dev, RT3290) ||
	    rt2x00_rt(rt2x00dev, RT5390) ||
	    rt2x00_rt(rt2x00dev, RT5392))
		rt2x00_eeprom_read(rt2x00dev, EEPROM_CHIP_ID, &rf);
	else
		rf = rt2x00_get_field16(eeprom, EEPROM_NIC_CONF0_RF_TYPE);

	switch (rf) {
	case RF2820:
	case RF2850:
	case RF2720:
	case RF2750:
	case RF3020:
	case RF2020:
	case RF3021:
	case RF3022:
	case RF3052:
	case RF3290:
	case RF3320:
	case RF3322:
	case RF5360:
	case RF5370:
	case RF5372:
	case RF5390:
	case RF5392:
	case RF5592:
		break;
	default:
		rt2x00_err(rt2x00dev, "Invalid RF chipset 0x%04x detected\n",
			   rf);
		return -ENODEV;
	}

	rt2x00_set_rf(rt2x00dev, rf);

	/*
	 * Identify default antenna configuration.
	 */
	rt2x00dev->default_ant.tx_chain_num =
	    rt2x00_get_field16(eeprom, EEPROM_NIC_CONF0_TXPATH);
	rt2x00dev->default_ant.rx_chain_num =
	    rt2x00_get_field16(eeprom, EEPROM_NIC_CONF0_RXPATH);

	rt2x00_eeprom_read(rt2x00dev, EEPROM_NIC_CONF1, &eeprom);

	if (rt2x00_rt(rt2x00dev, RT3070) ||
	    rt2x00_rt(rt2x00dev, RT3090) ||
	    rt2x00_rt(rt2x00dev, RT3352) ||
	    rt2x00_rt(rt2x00dev, RT3390)) {
		value = rt2x00_get_field16(eeprom,
				EEPROM_NIC_CONF1_ANT_DIVERSITY);
		switch (value) {
		case 0:
		case 1:
		case 2:
			rt2x00dev->default_ant.tx = ANTENNA_A;
			rt2x00dev->default_ant.rx = ANTENNA_A;
			break;
		case 3:
			rt2x00dev->default_ant.tx = ANTENNA_A;
			rt2x00dev->default_ant.rx = ANTENNA_B;
			break;
		}
	} else {
		rt2x00dev->default_ant.tx = ANTENNA_A;
		rt2x00dev->default_ant.rx = ANTENNA_A;
	}

	if (rt2x00_rt_rev_gte(rt2x00dev, RT5390, REV_RT5390R)) {
		rt2x00dev->default_ant.tx = ANTENNA_HW_DIVERSITY; /* Unused */
		rt2x00dev->default_ant.rx = ANTENNA_HW_DIVERSITY; /* Unused */
	}

	/*
	 * Determine external LNA informations.
	 */
	if (rt2x00_get_field16(eeprom, EEPROM_NIC_CONF1_EXTERNAL_LNA_5G))
		__set_bit(CAPABILITY_EXTERNAL_LNA_A, &rt2x00dev->cap_flags);
	if (rt2x00_get_field16(eeprom, EEPROM_NIC_CONF1_EXTERNAL_LNA_2G))
		__set_bit(CAPABILITY_EXTERNAL_LNA_BG, &rt2x00dev->cap_flags);

	/*
	 * Detect if this device has an hardware controlled radio.
	 */
	if (rt2x00_get_field16(eeprom, EEPROM_NIC_CONF1_HW_RADIO))
		__set_bit(CAPABILITY_HW_BUTTON, &rt2x00dev->cap_flags);

	/*
	 * Detect if this device has Bluetooth co-existence.
	 */
	if (rt2x00_get_field16(eeprom, EEPROM_NIC_CONF1_BT_COEXIST))
		__set_bit(CAPABILITY_BT_COEXIST, &rt2x00dev->cap_flags);

	/*
	 * Read frequency offset and RF programming sequence.
	 */
	rt2x00_eeprom_read(rt2x00dev, EEPROM_FREQ, &eeprom);
	rt2x00dev->freq_offset = rt2x00_get_field16(eeprom, EEPROM_FREQ_OFFSET);

	/*
	 * Store led settings, for correct led behaviour.
	 */
#ifdef CONFIG_RT2X00_LIB_LEDS
	rt2800_init_led(rt2x00dev, &rt2x00dev->led_radio, LED_TYPE_RADIO);
	rt2800_init_led(rt2x00dev, &rt2x00dev->led_assoc, LED_TYPE_ASSOC);
	rt2800_init_led(rt2x00dev, &rt2x00dev->led_qual, LED_TYPE_QUALITY);

	rt2x00dev->led_mcu_reg = eeprom;
#endif /* CONFIG_RT2X00_LIB_LEDS */

	/*
	 * Check if support EIRP tx power limit feature.
	 */
	rt2x00_eeprom_read(rt2x00dev, EEPROM_EIRP_MAX_TX_POWER, &eeprom);

	if (rt2x00_get_field16(eeprom, EEPROM_EIRP_MAX_TX_POWER_2GHZ) <
					EIRP_MAX_TX_POWER_LIMIT)
		__set_bit(CAPABILITY_POWER_LIMIT, &rt2x00dev->cap_flags);

	return 0;
}

/*
 * RF value list for rt28xx
 * Supports: 2.4 GHz (all) & 5.2 GHz (RF2850 & RF2750)
 */
static const struct rf_channel rf_vals[] = {
	{ 1,  0x18402ecc, 0x184c0786, 0x1816b455, 0x1800510b },
	{ 2,  0x18402ecc, 0x184c0786, 0x18168a55, 0x1800519f },
	{ 3,  0x18402ecc, 0x184c078a, 0x18168a55, 0x1800518b },
	{ 4,  0x18402ecc, 0x184c078a, 0x18168a55, 0x1800519f },
	{ 5,  0x18402ecc, 0x184c078e, 0x18168a55, 0x1800518b },
	{ 6,  0x18402ecc, 0x184c078e, 0x18168a55, 0x1800519f },
	{ 7,  0x18402ecc, 0x184c0792, 0x18168a55, 0x1800518b },
	{ 8,  0x18402ecc, 0x184c0792, 0x18168a55, 0x1800519f },
	{ 9,  0x18402ecc, 0x184c0796, 0x18168a55, 0x1800518b },
	{ 10, 0x18402ecc, 0x184c0796, 0x18168a55, 0x1800519f },
	{ 11, 0x18402ecc, 0x184c079a, 0x18168a55, 0x1800518b },
	{ 12, 0x18402ecc, 0x184c079a, 0x18168a55, 0x1800519f },
	{ 13, 0x18402ecc, 0x184c079e, 0x18168a55, 0x1800518b },
	{ 14, 0x18402ecc, 0x184c07a2, 0x18168a55, 0x18005193 },

	/* 802.11 UNI / HyperLan 2 */
	{ 36, 0x18402ecc, 0x184c099a, 0x18158a55, 0x180ed1a3 },
	{ 38, 0x18402ecc, 0x184c099e, 0x18158a55, 0x180ed193 },
	{ 40, 0x18402ec8, 0x184c0682, 0x18158a55, 0x180ed183 },
	{ 44, 0x18402ec8, 0x184c0682, 0x18158a55, 0x180ed1a3 },
	{ 46, 0x18402ec8, 0x184c0686, 0x18158a55, 0x180ed18b },
	{ 48, 0x18402ec8, 0x184c0686, 0x18158a55, 0x180ed19b },
	{ 52, 0x18402ec8, 0x184c068a, 0x18158a55, 0x180ed193 },
	{ 54, 0x18402ec8, 0x184c068a, 0x18158a55, 0x180ed1a3 },
	{ 56, 0x18402ec8, 0x184c068e, 0x18158a55, 0x180ed18b },
	{ 60, 0x18402ec8, 0x184c0692, 0x18158a55, 0x180ed183 },
	{ 62, 0x18402ec8, 0x184c0692, 0x18158a55, 0x180ed193 },
	{ 64, 0x18402ec8, 0x184c0692, 0x18158a55, 0x180ed1a3 },

	/* 802.11 HyperLan 2 */
	{ 100, 0x18402ec8, 0x184c06b2, 0x18178a55, 0x180ed783 },
	{ 102, 0x18402ec8, 0x184c06b2, 0x18578a55, 0x180ed793 },
	{ 104, 0x18402ec8, 0x185c06b2, 0x18578a55, 0x180ed1a3 },
	{ 108, 0x18402ecc, 0x185c0a32, 0x18578a55, 0x180ed193 },
	{ 110, 0x18402ecc, 0x184c0a36, 0x18178a55, 0x180ed183 },
	{ 112, 0x18402ecc, 0x184c0a36, 0x18178a55, 0x180ed19b },
	{ 116, 0x18402ecc, 0x184c0a3a, 0x18178a55, 0x180ed1a3 },
	{ 118, 0x18402ecc, 0x184c0a3e, 0x18178a55, 0x180ed193 },
	{ 120, 0x18402ec4, 0x184c0382, 0x18178a55, 0x180ed183 },
	{ 124, 0x18402ec4, 0x184c0382, 0x18178a55, 0x180ed193 },
	{ 126, 0x18402ec4, 0x184c0382, 0x18178a55, 0x180ed15b },
	{ 128, 0x18402ec4, 0x184c0382, 0x18178a55, 0x180ed1a3 },
	{ 132, 0x18402ec4, 0x184c0386, 0x18178a55, 0x180ed18b },
	{ 134, 0x18402ec4, 0x184c0386, 0x18178a55, 0x180ed193 },
	{ 136, 0x18402ec4, 0x184c0386, 0x18178a55, 0x180ed19b },
	{ 140, 0x18402ec4, 0x184c038a, 0x18178a55, 0x180ed183 },

	/* 802.11 UNII */
	{ 149, 0x18402ec4, 0x184c038a, 0x18178a55, 0x180ed1a7 },
	{ 151, 0x18402ec4, 0x184c038e, 0x18178a55, 0x180ed187 },
	{ 153, 0x18402ec4, 0x184c038e, 0x18178a55, 0x180ed18f },
	{ 157, 0x18402ec4, 0x184c038e, 0x18178a55, 0x180ed19f },
	{ 159, 0x18402ec4, 0x184c038e, 0x18178a55, 0x180ed1a7 },
	{ 161, 0x18402ec4, 0x184c0392, 0x18178a55, 0x180ed187 },
	{ 165, 0x18402ec4, 0x184c0392, 0x18178a55, 0x180ed197 },
	{ 167, 0x18402ec4, 0x184c03d2, 0x18179855, 0x1815531f },
	{ 169, 0x18402ec4, 0x184c03d2, 0x18179855, 0x18155327 },
	{ 171, 0x18402ec4, 0x184c03d6, 0x18179855, 0x18155307 },
	{ 173, 0x18402ec4, 0x184c03d6, 0x18179855, 0x1815530f },

	/* 802.11 Japan */
	{ 184, 0x15002ccc, 0x1500491e, 0x1509be55, 0x150c0a0b },
	{ 188, 0x15002ccc, 0x15004922, 0x1509be55, 0x150c0a13 },
	{ 192, 0x15002ccc, 0x15004926, 0x1509be55, 0x150c0a1b },
	{ 196, 0x15002ccc, 0x1500492a, 0x1509be55, 0x150c0a23 },
	{ 208, 0x15002ccc, 0x1500493a, 0x1509be55, 0x150c0a13 },
	{ 212, 0x15002ccc, 0x1500493e, 0x1509be55, 0x150c0a1b },
	{ 216, 0x15002ccc, 0x15004982, 0x1509be55, 0x150c0a23 },
};

/*
 * RF value list for rt3xxx
 * Supports: 2.4 GHz (all) & 5.2 GHz (RF3052)
 */
static const struct rf_channel rf_vals_3x[] = {
	{1,  241, 2, 2 },
	{2,  241, 2, 7 },
	{3,  242, 2, 2 },
	{4,  242, 2, 7 },
	{5,  243, 2, 2 },
	{6,  243, 2, 7 },
	{7,  244, 2, 2 },
	{8,  244, 2, 7 },
	{9,  245, 2, 2 },
	{10, 245, 2, 7 },
	{11, 246, 2, 2 },
	{12, 246, 2, 7 },
	{13, 247, 2, 2 },
	{14, 248, 2, 4 },

	/* 802.11 UNI / HyperLan 2 */
	{36, 0x56, 0, 4},
	{38, 0x56, 0, 6},
	{40, 0x56, 0, 8},
	{44, 0x57, 0, 0},
	{46, 0x57, 0, 2},
	{48, 0x57, 0, 4},
	{52, 0x57, 0, 8},
	{54, 0x57, 0, 10},
	{56, 0x58, 0, 0},
	{60, 0x58, 0, 4},
	{62, 0x58, 0, 6},
	{64, 0x58, 0, 8},

	/* 802.11 HyperLan 2 */
	{100, 0x5b, 0, 8},
	{102, 0x5b, 0, 10},
	{104, 0x5c, 0, 0},
	{108, 0x5c, 0, 4},
	{110, 0x5c, 0, 6},
	{112, 0x5c, 0, 8},
	{116, 0x5d, 0, 0},
	{118, 0x5d, 0, 2},
	{120, 0x5d, 0, 4},
	{124, 0x5d, 0, 8},
	{126, 0x5d, 0, 10},
	{128, 0x5e, 0, 0},
	{132, 0x5e, 0, 4},
	{134, 0x5e, 0, 6},
	{136, 0x5e, 0, 8},
	{140, 0x5f, 0, 0},

	/* 802.11 UNII */
	{149, 0x5f, 0, 9},
	{151, 0x5f, 0, 11},
	{153, 0x60, 0, 1},
	{157, 0x60, 0, 5},
	{159, 0x60, 0, 7},
	{161, 0x60, 0, 9},
	{165, 0x61, 0, 1},
	{167, 0x61, 0, 3},
	{169, 0x61, 0, 5},
	{171, 0x61, 0, 7},
	{173, 0x61, 0, 9},
};

static const struct rf_channel rf_vals_5592_xtal20[] = {
	/* Channel, N, K, mod, R */
	{1, 482, 4, 10, 3},
	{2, 483, 4, 10, 3},
	{3, 484, 4, 10, 3},
	{4, 485, 4, 10, 3},
	{5, 486, 4, 10, 3},
	{6, 487, 4, 10, 3},
	{7, 488, 4, 10, 3},
	{8, 489, 4, 10, 3},
	{9, 490, 4, 10, 3},
	{10, 491, 4, 10, 3},
	{11, 492, 4, 10, 3},
	{12, 493, 4, 10, 3},
	{13, 494, 4, 10, 3},
	{14, 496, 8, 10, 3},
	{36, 172, 8, 12, 1},
	{38, 173, 0, 12, 1},
	{40, 173, 4, 12, 1},
	{42, 173, 8, 12, 1},
	{44, 174, 0, 12, 1},
	{46, 174, 4, 12, 1},
	{48, 174, 8, 12, 1},
	{50, 175, 0, 12, 1},
	{52, 175, 4, 12, 1},
	{54, 175, 8, 12, 1},
	{56, 176, 0, 12, 1},
	{58, 176, 4, 12, 1},
	{60, 176, 8, 12, 1},
	{62, 177, 0, 12, 1},
	{64, 177, 4, 12, 1},
	{100, 183, 4, 12, 1},
	{102, 183, 8, 12, 1},
	{104, 184, 0, 12, 1},
	{106, 184, 4, 12, 1},
	{108, 184, 8, 12, 1},
	{110, 185, 0, 12, 1},
	{112, 185, 4, 12, 1},
	{114, 185, 8, 12, 1},
	{116, 186, 0, 12, 1},
	{118, 186, 4, 12, 1},
	{120, 186, 8, 12, 1},
	{122, 187, 0, 12, 1},
	{124, 187, 4, 12, 1},
	{126, 187, 8, 12, 1},
	{128, 188, 0, 12, 1},
	{130, 188, 4, 12, 1},
	{132, 188, 8, 12, 1},
	{134, 189, 0, 12, 1},
	{136, 189, 4, 12, 1},
	{138, 189, 8, 12, 1},
	{140, 190, 0, 12, 1},
	{149, 191, 6, 12, 1},
	{151, 191, 10, 12, 1},
	{153, 192, 2, 12, 1},
	{155, 192, 6, 12, 1},
	{157, 192, 10, 12, 1},
	{159, 193, 2, 12, 1},
	{161, 193, 6, 12, 1},
	{165, 194, 2, 12, 1},
	{184, 164, 0, 12, 1},
	{188, 164, 4, 12, 1},
	{192, 165, 8, 12, 1},
	{196, 166, 0, 12, 1},
};

static const struct rf_channel rf_vals_5592_xtal40[] = {
	/* Channel, N, K, mod, R */
	{1, 241, 2, 10, 3},
	{2, 241, 7, 10, 3},
	{3, 242, 2, 10, 3},
	{4, 242, 7, 10, 3},
	{5, 243, 2, 10, 3},
	{6, 243, 7, 10, 3},
	{7, 244, 2, 10, 3},
	{8, 244, 7, 10, 3},
	{9, 245, 2, 10, 3},
	{10, 245, 7, 10, 3},
	{11, 246, 2, 10, 3},
	{12, 246, 7, 10, 3},
	{13, 247, 2, 10, 3},
	{14, 248, 4, 10, 3},
	{36, 86, 4, 12, 1},
	{38, 86, 6, 12, 1},
	{40, 86, 8, 12, 1},
	{42, 86, 10, 12, 1},
	{44, 87, 0, 12, 1},
	{46, 87, 2, 12, 1},
	{48, 87, 4, 12, 1},
	{50, 87, 6, 12, 1},
	{52, 87, 8, 12, 1},
	{54, 87, 10, 12, 1},
	{56, 88, 0, 12, 1},
	{58, 88, 2, 12, 1},
	{60, 88, 4, 12, 1},
	{62, 88, 6, 12, 1},
	{64, 88, 8, 12, 1},
	{100, 91, 8, 12, 1},
	{102, 91, 10, 12, 1},
	{104, 92, 0, 12, 1},
	{106, 92, 2, 12, 1},
	{108, 92, 4, 12, 1},
	{110, 92, 6, 12, 1},
	{112, 92, 8, 12, 1},
	{114, 92, 10, 12, 1},
	{116, 93, 0, 12, 1},
	{118, 93, 2, 12, 1},
	{120, 93, 4, 12, 1},
	{122, 93, 6, 12, 1},
	{124, 93, 8, 12, 1},
	{126, 93, 10, 12, 1},
	{128, 94, 0, 12, 1},
	{130, 94, 2, 12, 1},
	{132, 94, 4, 12, 1},
	{134, 94, 6, 12, 1},
	{136, 94, 8, 12, 1},
	{138, 94, 10, 12, 1},
	{140, 95, 0, 12, 1},
	{149, 95, 9, 12, 1},
	{151, 95, 11, 12, 1},
	{153, 96, 1, 12, 1},
	{155, 96, 3, 12, 1},
	{157, 96, 5, 12, 1},
	{159, 96, 7, 12, 1},
	{161, 96, 9, 12, 1},
	{165, 97, 1, 12, 1},
	{184, 82, 0, 12, 1},
	{188, 82, 4, 12, 1},
	{192, 82, 8, 12, 1},
	{196, 83, 0, 12, 1},
};

static int rt2800_probe_hw_mode(struct rt2x00_dev *rt2x00dev)
{
	struct hw_mode_spec *spec = &rt2x00dev->spec;
	struct channel_info *info;
	char *default_power1;
	char *default_power2;
	unsigned int i;
	u16 eeprom;
	u32 reg;

	/*
	 * Disable powersaving as default on PCI devices.
	 */
	if (rt2x00_is_pci(rt2x00dev) || rt2x00_is_soc(rt2x00dev))
		rt2x00dev->hw->wiphy->flags &= ~WIPHY_FLAG_PS_ON_BY_DEFAULT;

	/*
	 * Initialize all hw fields.
	 */
	rt2x00dev->hw->flags =
	    IEEE80211_HW_SIGNAL_DBM |
	    IEEE80211_HW_SUPPORTS_PS |
	    IEEE80211_HW_PS_NULLFUNC_STACK |
	    IEEE80211_HW_AMPDU_AGGREGATION |
	    IEEE80211_HW_REPORTS_TX_ACK_STATUS;

	/*
	 * Don't set IEEE80211_HW_HOST_BROADCAST_PS_BUFFERING for USB devices
	 * unless we are capable of sending the buffered frames out after the
	 * DTIM transmission using rt2x00lib_beacondone. This will send out
	 * multicast and broadcast traffic immediately instead of buffering it
	 * infinitly and thus dropping it after some time.
	 */
	if (!rt2x00_is_usb(rt2x00dev))
		rt2x00dev->hw->flags |=
			IEEE80211_HW_HOST_BROADCAST_PS_BUFFERING;

	SET_IEEE80211_DEV(rt2x00dev->hw, rt2x00dev->dev);
	SET_IEEE80211_PERM_ADDR(rt2x00dev->hw,
				rt2x00_eeprom_addr(rt2x00dev,
						   EEPROM_MAC_ADDR_0));

	/*
	 * As rt2800 has a global fallback table we cannot specify
	 * more then one tx rate per frame but since the hw will
	 * try several rates (based on the fallback table) we should
	 * initialize max_report_rates to the maximum number of rates
	 * we are going to try. Otherwise mac80211 will truncate our
	 * reported tx rates and the rc algortihm will end up with
	 * incorrect data.
	 */
	rt2x00dev->hw->max_rates = 1;
	rt2x00dev->hw->max_report_rates = 7;
	rt2x00dev->hw->max_rate_tries = 1;

	rt2x00_eeprom_read(rt2x00dev, EEPROM_NIC_CONF0, &eeprom);

	/*
	 * Initialize hw_mode information.
	 */
	spec->supported_bands = SUPPORT_BAND_2GHZ;
	spec->supported_rates = SUPPORT_RATE_CCK | SUPPORT_RATE_OFDM;

	if (rt2x00_rf(rt2x00dev, RF2820) ||
	    rt2x00_rf(rt2x00dev, RF2720)) {
		spec->num_channels = 14;
		spec->channels = rf_vals;
	} else if (rt2x00_rf(rt2x00dev, RF2850) ||
		   rt2x00_rf(rt2x00dev, RF2750)) {
		spec->supported_bands |= SUPPORT_BAND_5GHZ;
		spec->num_channels = ARRAY_SIZE(rf_vals);
		spec->channels = rf_vals;
	} else if (rt2x00_rf(rt2x00dev, RF3020) ||
		   rt2x00_rf(rt2x00dev, RF2020) ||
		   rt2x00_rf(rt2x00dev, RF3021) ||
		   rt2x00_rf(rt2x00dev, RF3022) ||
		   rt2x00_rf(rt2x00dev, RF3290) ||
		   rt2x00_rf(rt2x00dev, RF3320) ||
		   rt2x00_rf(rt2x00dev, RF3322) ||
		   rt2x00_rf(rt2x00dev, RF5360) ||
		   rt2x00_rf(rt2x00dev, RF5370) ||
		   rt2x00_rf(rt2x00dev, RF5372) ||
		   rt2x00_rf(rt2x00dev, RF5390) ||
		   rt2x00_rf(rt2x00dev, RF5392)) {
		spec->num_channels = 14;
		spec->channels = rf_vals_3x;
	} else if (rt2x00_rf(rt2x00dev, RF3052)) {
		spec->supported_bands |= SUPPORT_BAND_5GHZ;
		spec->num_channels = ARRAY_SIZE(rf_vals_3x);
		spec->channels = rf_vals_3x;
	} else if (rt2x00_rf(rt2x00dev, RF5592)) {
		spec->supported_bands |= SUPPORT_BAND_5GHZ;

		rt2800_register_read(rt2x00dev, MAC_DEBUG_INDEX, &reg);
		if (rt2x00_get_field32(reg, MAC_DEBUG_INDEX_XTAL)) {
			spec->num_channels = ARRAY_SIZE(rf_vals_5592_xtal40);
			spec->channels = rf_vals_5592_xtal40;
		} else {
			spec->num_channels = ARRAY_SIZE(rf_vals_5592_xtal20);
			spec->channels = rf_vals_5592_xtal20;
		}
	}

	if (WARN_ON_ONCE(!spec->channels))
		return -ENODEV;

	/*
	 * Initialize HT information.
	 */
	if (!rt2x00_rf(rt2x00dev, RF2020))
		spec->ht.ht_supported = true;
	else
		spec->ht.ht_supported = false;

	spec->ht.cap =
	    IEEE80211_HT_CAP_SUP_WIDTH_20_40 |
	    IEEE80211_HT_CAP_GRN_FLD |
	    IEEE80211_HT_CAP_SGI_20 |
	    IEEE80211_HT_CAP_SGI_40;

	if (rt2x00_get_field16(eeprom, EEPROM_NIC_CONF0_TXPATH) >= 2)
		spec->ht.cap |= IEEE80211_HT_CAP_TX_STBC;

	spec->ht.cap |=
	    rt2x00_get_field16(eeprom, EEPROM_NIC_CONF0_RXPATH) <<
		IEEE80211_HT_CAP_RX_STBC_SHIFT;

	spec->ht.ampdu_factor = 3;
	spec->ht.ampdu_density = 4;
	spec->ht.mcs.tx_params =
	    IEEE80211_HT_MCS_TX_DEFINED |
	    IEEE80211_HT_MCS_TX_RX_DIFF |
	    ((rt2x00_get_field16(eeprom, EEPROM_NIC_CONF0_TXPATH) - 1) <<
		IEEE80211_HT_MCS_TX_MAX_STREAMS_SHIFT);

	switch (rt2x00_get_field16(eeprom, EEPROM_NIC_CONF0_RXPATH)) {
	case 3:
		spec->ht.mcs.rx_mask[2] = 0xff;
	case 2:
		spec->ht.mcs.rx_mask[1] = 0xff;
	case 1:
		spec->ht.mcs.rx_mask[0] = 0xff;
		spec->ht.mcs.rx_mask[4] = 0x1; /* MCS32 */
		break;
	}

	/*
	 * Create channel information array
	 */
	info = kcalloc(spec->num_channels, sizeof(*info), GFP_KERNEL);
	if (!info)
		return -ENOMEM;

	spec->channels_info = info;

	default_power1 = rt2x00_eeprom_addr(rt2x00dev, EEPROM_TXPOWER_BG1);
	default_power2 = rt2x00_eeprom_addr(rt2x00dev, EEPROM_TXPOWER_BG2);

	for (i = 0; i < 14; i++) {
		info[i].default_power1 = default_power1[i];
		info[i].default_power2 = default_power2[i];
	}

	if (spec->num_channels > 14) {
		default_power1 = rt2x00_eeprom_addr(rt2x00dev, EEPROM_TXPOWER_A1);
		default_power2 = rt2x00_eeprom_addr(rt2x00dev, EEPROM_TXPOWER_A2);

		for (i = 14; i < spec->num_channels; i++) {
			info[i].default_power1 = default_power1[i];
			info[i].default_power2 = default_power2[i];
		}
	}

	switch (rt2x00dev->chip.rf) {
	case RF2020:
	case RF3020:
	case RF3021:
	case RF3022:
	case RF3320:
	case RF3052:
	case RF3290:
	case RF5360:
	case RF5370:
	case RF5372:
	case RF5390:
	case RF5392:
		__set_bit(CAPABILITY_VCO_RECALIBRATION, &rt2x00dev->cap_flags);
		break;
	}

	return 0;
}

static int rt2800_probe_rt(struct rt2x00_dev *rt2x00dev)
{
	u32 reg;
	u32 rt;
	u32 rev;

	if (rt2x00_rt(rt2x00dev, RT3290))
		rt2800_register_read(rt2x00dev, MAC_CSR0_3290, &reg);
	else
		rt2800_register_read(rt2x00dev, MAC_CSR0, &reg);

	rt = rt2x00_get_field32(reg, MAC_CSR0_CHIPSET);
	rev = rt2x00_get_field32(reg, MAC_CSR0_REVISION);

	switch (rt) {
	case RT2860:
	case RT2872:
	case RT2883:
	case RT3070:
	case RT3071:
	case RT3090:
	case RT3290:
	case RT3352:
	case RT3390:
	case RT3572:
	case RT5390:
	case RT5392:
	case RT5592:
		break;
	default:
		rt2x00_err(rt2x00dev, "Invalid RT chipset 0x%04x, rev %04x detected\n",
			   rt, rev);
		return -ENODEV;
	}

	rt2x00_set_rt(rt2x00dev, rt, rev);

	return 0;
}

int rt2800_probe_hw(struct rt2x00_dev *rt2x00dev)
{
	int retval;
	u32 reg;

	retval = rt2800_probe_rt(rt2x00dev);
	if (retval)
		return retval;

	/*
	 * Allocate eeprom data.
	 */
	retval = rt2800_validate_eeprom(rt2x00dev);
	if (retval)
		return retval;

	retval = rt2800_init_eeprom(rt2x00dev);
	if (retval)
		return retval;

	/*
	 * Enable rfkill polling by setting GPIO direction of the
	 * rfkill switch GPIO pin correctly.
	 */
	rt2800_register_read(rt2x00dev, GPIO_CTRL, &reg);
	rt2x00_set_field32(&reg, GPIO_CTRL_DIR2, 1);
	rt2800_register_write(rt2x00dev, GPIO_CTRL, reg);

	/*
	 * Initialize hw specifications.
	 */
	retval = rt2800_probe_hw_mode(rt2x00dev);
	if (retval)
		return retval;

	/*
	 * Set device capabilities.
	 */
	__set_bit(CAPABILITY_CONTROL_FILTERS, &rt2x00dev->cap_flags);
	__set_bit(CAPABILITY_CONTROL_FILTER_PSPOLL, &rt2x00dev->cap_flags);
	if (!rt2x00_is_usb(rt2x00dev))
		__set_bit(CAPABILITY_PRE_TBTT_INTERRUPT, &rt2x00dev->cap_flags);

	/*
	 * Set device requirements.
	 */
	if (!rt2x00_is_soc(rt2x00dev))
		__set_bit(REQUIRE_FIRMWARE, &rt2x00dev->cap_flags);
	__set_bit(REQUIRE_L2PAD, &rt2x00dev->cap_flags);
	__set_bit(REQUIRE_TXSTATUS_FIFO, &rt2x00dev->cap_flags);
	if (!rt2800_hwcrypt_disabled(rt2x00dev))
		__set_bit(CAPABILITY_HW_CRYPTO, &rt2x00dev->cap_flags);
	__set_bit(CAPABILITY_LINK_TUNING, &rt2x00dev->cap_flags);
	__set_bit(REQUIRE_HT_TX_DESC, &rt2x00dev->cap_flags);
	if (rt2x00_is_usb(rt2x00dev))
		__set_bit(REQUIRE_PS_AUTOWAKE, &rt2x00dev->cap_flags);
	else {
		__set_bit(REQUIRE_DMA, &rt2x00dev->cap_flags);
		__set_bit(REQUIRE_TASKLET_CONTEXT, &rt2x00dev->cap_flags);
	}

	/*
	 * Set the rssi offset.
	 */
	rt2x00dev->rssi_offset = DEFAULT_RSSI_OFFSET;

	return 0;
}
EXPORT_SYMBOL_GPL(rt2800_probe_hw);

/*
 * IEEE80211 stack callback functions.
 */
void rt2800_get_tkip_seq(struct ieee80211_hw *hw, u8 hw_key_idx, u32 *iv32,
			 u16 *iv16)
{
	struct rt2x00_dev *rt2x00dev = hw->priv;
	struct mac_iveiv_entry iveiv_entry;
	u32 offset;

	offset = MAC_IVEIV_ENTRY(hw_key_idx);
	rt2800_register_multiread(rt2x00dev, offset,
				      &iveiv_entry, sizeof(iveiv_entry));

	memcpy(iv16, &iveiv_entry.iv[0], sizeof(*iv16));
	memcpy(iv32, &iveiv_entry.iv[4], sizeof(*iv32));
}
EXPORT_SYMBOL_GPL(rt2800_get_tkip_seq);

int rt2800_set_rts_threshold(struct ieee80211_hw *hw, u32 value)
{
	struct rt2x00_dev *rt2x00dev = hw->priv;
	u32 reg;
	bool enabled = (value < IEEE80211_MAX_RTS_THRESHOLD);

	rt2800_register_read(rt2x00dev, TX_RTS_CFG, &reg);
	rt2x00_set_field32(&reg, TX_RTS_CFG_RTS_THRES, value);
	rt2800_register_write(rt2x00dev, TX_RTS_CFG, reg);

	rt2800_register_read(rt2x00dev, CCK_PROT_CFG, &reg);
	rt2x00_set_field32(&reg, CCK_PROT_CFG_RTS_TH_EN, enabled);
	rt2800_register_write(rt2x00dev, CCK_PROT_CFG, reg);

	rt2800_register_read(rt2x00dev, OFDM_PROT_CFG, &reg);
	rt2x00_set_field32(&reg, OFDM_PROT_CFG_RTS_TH_EN, enabled);
	rt2800_register_write(rt2x00dev, OFDM_PROT_CFG, reg);

	rt2800_register_read(rt2x00dev, MM20_PROT_CFG, &reg);
	rt2x00_set_field32(&reg, MM20_PROT_CFG_RTS_TH_EN, enabled);
	rt2800_register_write(rt2x00dev, MM20_PROT_CFG, reg);

	rt2800_register_read(rt2x00dev, MM40_PROT_CFG, &reg);
	rt2x00_set_field32(&reg, MM40_PROT_CFG_RTS_TH_EN, enabled);
	rt2800_register_write(rt2x00dev, MM40_PROT_CFG, reg);

	rt2800_register_read(rt2x00dev, GF20_PROT_CFG, &reg);
	rt2x00_set_field32(&reg, GF20_PROT_CFG_RTS_TH_EN, enabled);
	rt2800_register_write(rt2x00dev, GF20_PROT_CFG, reg);

	rt2800_register_read(rt2x00dev, GF40_PROT_CFG, &reg);
	rt2x00_set_field32(&reg, GF40_PROT_CFG_RTS_TH_EN, enabled);
	rt2800_register_write(rt2x00dev, GF40_PROT_CFG, reg);

	return 0;
}
EXPORT_SYMBOL_GPL(rt2800_set_rts_threshold);

int rt2800_conf_tx(struct ieee80211_hw *hw,
		   struct ieee80211_vif *vif, u16 queue_idx,
		   const struct ieee80211_tx_queue_params *params)
{
	struct rt2x00_dev *rt2x00dev = hw->priv;
	struct data_queue *queue;
	struct rt2x00_field32 field;
	int retval;
	u32 reg;
	u32 offset;

	/*
	 * First pass the configuration through rt2x00lib, that will
	 * update the queue settings and validate the input. After that
	 * we are free to update the registers based on the value
	 * in the queue parameter.
	 */
	retval = rt2x00mac_conf_tx(hw, vif, queue_idx, params);
	if (retval)
		return retval;

	/*
	 * We only need to perform additional register initialization
	 * for WMM queues/
	 */
	if (queue_idx >= 4)
		return 0;

	queue = rt2x00queue_get_tx_queue(rt2x00dev, queue_idx);

	/* Update WMM TXOP register */
	offset = WMM_TXOP0_CFG + (sizeof(u32) * (!!(queue_idx & 2)));
	field.bit_offset = (queue_idx & 1) * 16;
	field.bit_mask = 0xffff << field.bit_offset;

	rt2800_register_read(rt2x00dev, offset, &reg);
	rt2x00_set_field32(&reg, field, queue->txop);
	rt2800_register_write(rt2x00dev, offset, reg);

	/* Update WMM registers */
	field.bit_offset = queue_idx * 4;
	field.bit_mask = 0xf << field.bit_offset;

	rt2800_register_read(rt2x00dev, WMM_AIFSN_CFG, &reg);
	rt2x00_set_field32(&reg, field, queue->aifs);
	rt2800_register_write(rt2x00dev, WMM_AIFSN_CFG, reg);

	rt2800_register_read(rt2x00dev, WMM_CWMIN_CFG, &reg);
	rt2x00_set_field32(&reg, field, queue->cw_min);
	rt2800_register_write(rt2x00dev, WMM_CWMIN_CFG, reg);

	rt2800_register_read(rt2x00dev, WMM_CWMAX_CFG, &reg);
	rt2x00_set_field32(&reg, field, queue->cw_max);
	rt2800_register_write(rt2x00dev, WMM_CWMAX_CFG, reg);

	/* Update EDCA registers */
	offset = EDCA_AC0_CFG + (sizeof(u32) * queue_idx);

	rt2800_register_read(rt2x00dev, offset, &reg);
	rt2x00_set_field32(&reg, EDCA_AC0_CFG_TX_OP, queue->txop);
	rt2x00_set_field32(&reg, EDCA_AC0_CFG_AIFSN, queue->aifs);
	rt2x00_set_field32(&reg, EDCA_AC0_CFG_CWMIN, queue->cw_min);
	rt2x00_set_field32(&reg, EDCA_AC0_CFG_CWMAX, queue->cw_max);
	rt2800_register_write(rt2x00dev, offset, reg);

	return 0;
}
EXPORT_SYMBOL_GPL(rt2800_conf_tx);

u64 rt2800_get_tsf(struct ieee80211_hw *hw, struct ieee80211_vif *vif)
{
	struct rt2x00_dev *rt2x00dev = hw->priv;
	u64 tsf;
	u32 reg;

	rt2800_register_read(rt2x00dev, TSF_TIMER_DW1, &reg);
	tsf = (u64) rt2x00_get_field32(reg, TSF_TIMER_DW1_HIGH_WORD) << 32;
	rt2800_register_read(rt2x00dev, TSF_TIMER_DW0, &reg);
	tsf |= rt2x00_get_field32(reg, TSF_TIMER_DW0_LOW_WORD);

	return tsf;
}
EXPORT_SYMBOL_GPL(rt2800_get_tsf);

int rt2800_ampdu_action(struct ieee80211_hw *hw, struct ieee80211_vif *vif,
			enum ieee80211_ampdu_mlme_action action,
			struct ieee80211_sta *sta, u16 tid, u16 *ssn,
			u8 buf_size)
{
	struct rt2x00_sta *sta_priv = (struct rt2x00_sta *)sta->drv_priv;
	int ret = 0;

	/*
	 * Don't allow aggregation for stations the hardware isn't aware
	 * of because tx status reports for frames to an unknown station
	 * always contain wcid=255 and thus we can't distinguish between
	 * multiple stations which leads to unwanted situations when the
	 * hw reorders frames due to aggregation.
	 */
	if (sta_priv->wcid < 0)
		return 1;

	switch (action) {
	case IEEE80211_AMPDU_RX_START:
	case IEEE80211_AMPDU_RX_STOP:
		/*
		 * The hw itself takes care of setting up BlockAck mechanisms.
		 * So, we only have to allow mac80211 to nagotiate a BlockAck
		 * agreement. Once that is done, the hw will BlockAck incoming
		 * AMPDUs without further setup.
		 */
		break;
	case IEEE80211_AMPDU_TX_START:
		ieee80211_start_tx_ba_cb_irqsafe(vif, sta->addr, tid);
		break;
	case IEEE80211_AMPDU_TX_STOP_CONT:
	case IEEE80211_AMPDU_TX_STOP_FLUSH:
	case IEEE80211_AMPDU_TX_STOP_FLUSH_CONT:
		ieee80211_stop_tx_ba_cb_irqsafe(vif, sta->addr, tid);
		break;
	case IEEE80211_AMPDU_TX_OPERATIONAL:
		break;
	default:
		rt2x00_warn((struct rt2x00_dev *)hw->priv,
			    "Unknown AMPDU action\n");
	}

	return ret;
}
EXPORT_SYMBOL_GPL(rt2800_ampdu_action);

int rt2800_get_survey(struct ieee80211_hw *hw, int idx,
		      struct survey_info *survey)
{
	struct rt2x00_dev *rt2x00dev = hw->priv;
	struct ieee80211_conf *conf = &hw->conf;
	u32 idle, busy, busy_ext;

	if (idx != 0)
		return -ENOENT;

	survey->channel = conf->chandef.chan;

	rt2800_register_read(rt2x00dev, CH_IDLE_STA, &idle);
	rt2800_register_read(rt2x00dev, CH_BUSY_STA, &busy);
	rt2800_register_read(rt2x00dev, CH_BUSY_STA_SEC, &busy_ext);

	if (idle || busy) {
		survey->filled = SURVEY_INFO_CHANNEL_TIME |
				 SURVEY_INFO_CHANNEL_TIME_BUSY |
				 SURVEY_INFO_CHANNEL_TIME_EXT_BUSY;

		survey->channel_time = (idle + busy) / 1000;
		survey->channel_time_busy = busy / 1000;
		survey->channel_time_ext_busy = busy_ext / 1000;
	}

	if (!(hw->conf.flags & IEEE80211_CONF_OFFCHANNEL))
		survey->filled |= SURVEY_INFO_IN_USE;

	return 0;

}
EXPORT_SYMBOL_GPL(rt2800_get_survey);

MODULE_AUTHOR(DRV_PROJECT ", Bartlomiej Zolnierkiewicz");
MODULE_VERSION(DRV_VERSION);
MODULE_DESCRIPTION("Ralink RT2800 library");
MODULE_LICENSE("GPL");<|MERGE_RESOLUTION|>--- conflicted
+++ resolved
@@ -5164,204 +5164,6 @@
 		rt2800_init_rfcsr_5592(rt2x00dev);
 		break;
 	}
-<<<<<<< HEAD
-
-	if (rt2x00_rt_rev_lt(rt2x00dev, RT3070, REV_RT3070F)) {
-		rt2800_register_read(rt2x00dev, LDO_CFG0, &reg);
-		rt2x00_set_field32(&reg, LDO_CFG0_BGSEL, 1);
-		rt2x00_set_field32(&reg, LDO_CFG0_LDO_CORE_VLEVEL, 3);
-		rt2800_register_write(rt2x00dev, LDO_CFG0, reg);
-	} else if (rt2x00_rt(rt2x00dev, RT3071) ||
-		   rt2x00_rt(rt2x00dev, RT3090)) {
-		rt2800_rfcsr_write(rt2x00dev, 31, 0x14);
-
-		rt2800_rfcsr_read(rt2x00dev, 6, &rfcsr);
-		rt2x00_set_field8(&rfcsr, RFCSR6_R2, 1);
-		rt2800_rfcsr_write(rt2x00dev, 6, rfcsr);
-
-		rt2800_register_read(rt2x00dev, LDO_CFG0, &reg);
-		rt2x00_set_field32(&reg, LDO_CFG0_BGSEL, 1);
-		if (rt2x00_rt_rev_lt(rt2x00dev, RT3071, REV_RT3071E) ||
-		    rt2x00_rt_rev_lt(rt2x00dev, RT3090, REV_RT3090E)) {
-			rt2x00_eeprom_read(rt2x00dev, EEPROM_NIC_CONF1, &eeprom);
-			if (rt2x00_get_field16(eeprom, EEPROM_NIC_CONF1_DAC_TEST))
-				rt2x00_set_field32(&reg, LDO_CFG0_LDO_CORE_VLEVEL, 3);
-			else
-				rt2x00_set_field32(&reg, LDO_CFG0_LDO_CORE_VLEVEL, 0);
-		}
-		rt2800_register_write(rt2x00dev, LDO_CFG0, reg);
-
-		rt2800_register_read(rt2x00dev, GPIO_SWITCH, &reg);
-		rt2x00_set_field32(&reg, GPIO_SWITCH_5, 0);
-		rt2800_register_write(rt2x00dev, GPIO_SWITCH, reg);
-	} else if (rt2x00_rt(rt2x00dev, RT3390)) {
-		rt2800_register_read(rt2x00dev, GPIO_SWITCH, &reg);
-		rt2x00_set_field32(&reg, GPIO_SWITCH_5, 0);
-		rt2800_register_write(rt2x00dev, GPIO_SWITCH, reg);
-	} else if (rt2x00_rt(rt2x00dev, RT3572)) {
-		rt2800_rfcsr_read(rt2x00dev, 6, &rfcsr);
-		rt2x00_set_field8(&rfcsr, RFCSR6_R2, 1);
-		rt2800_rfcsr_write(rt2x00dev, 6, rfcsr);
-
-		rt2800_register_read(rt2x00dev, LDO_CFG0, &reg);
-		rt2x00_set_field32(&reg, LDO_CFG0_LDO_CORE_VLEVEL, 3);
-		rt2x00_set_field32(&reg, LDO_CFG0_BGSEL, 1);
-		rt2800_register_write(rt2x00dev, LDO_CFG0, reg);
-		msleep(1);
-		rt2800_register_read(rt2x00dev, LDO_CFG0, &reg);
-		rt2x00_set_field32(&reg, LDO_CFG0_LDO_CORE_VLEVEL, 0);
-		rt2x00_set_field32(&reg, LDO_CFG0_BGSEL, 1);
-		rt2800_register_write(rt2x00dev, LDO_CFG0, reg);
-	}
-
-	/*
-	 * Set RX Filter calibration for 20MHz and 40MHz
-	 */
-	if (rt2x00_rt(rt2x00dev, RT3070)) {
-		drv_data->calibration_bw20 =
-			rt2800_init_rx_filter(rt2x00dev, false, 0x07, 0x16);
-		drv_data->calibration_bw40 =
-			rt2800_init_rx_filter(rt2x00dev, true, 0x27, 0x19);
-	} else if (rt2x00_rt(rt2x00dev, RT3071) ||
-		   rt2x00_rt(rt2x00dev, RT3090) ||
-		   rt2x00_rt(rt2x00dev, RT3352) ||
-		   rt2x00_rt(rt2x00dev, RT3390) ||
-		   rt2x00_rt(rt2x00dev, RT3572)) {
-		drv_data->calibration_bw20 =
-			rt2800_init_rx_filter(rt2x00dev, false, 0x07, 0x13);
-		drv_data->calibration_bw40 =
-			rt2800_init_rx_filter(rt2x00dev, true, 0x27, 0x15);
-	}
-
-	/*
-	 * Save BBP 25 & 26 values for later use in channel switching
-	 */
-	rt2800_bbp_read(rt2x00dev, 25, &drv_data->bbp25);
-	rt2800_bbp_read(rt2x00dev, 26, &drv_data->bbp26);
-
-	if (!rt2x00_rt(rt2x00dev, RT5390) &&
-	    !rt2x00_rt(rt2x00dev, RT5392)) {
-		/*
-		 * Set back to initial state
-		 */
-		rt2800_bbp_write(rt2x00dev, 24, 0);
-
-		rt2800_rfcsr_read(rt2x00dev, 22, &rfcsr);
-		rt2x00_set_field8(&rfcsr, RFCSR22_BASEBAND_LOOPBACK, 0);
-		rt2800_rfcsr_write(rt2x00dev, 22, rfcsr);
-
-		/*
-		 * Set BBP back to BW20
-		 */
-		rt2800_bbp_read(rt2x00dev, 4, &bbp);
-		rt2x00_set_field8(&bbp, BBP4_BANDWIDTH, 0);
-		rt2800_bbp_write(rt2x00dev, 4, bbp);
-	}
-
-	if (rt2x00_rt_rev_lt(rt2x00dev, RT3070, REV_RT3070F) ||
-	    rt2x00_rt_rev_lt(rt2x00dev, RT3071, REV_RT3071E) ||
-	    rt2x00_rt_rev_lt(rt2x00dev, RT3090, REV_RT3090E) ||
-	    rt2x00_rt_rev_lt(rt2x00dev, RT3390, REV_RT3390E))
-		rt2800_rfcsr_write(rt2x00dev, 27, 0x03);
-
-	rt2800_register_read(rt2x00dev, OPT_14_CSR, &reg);
-	rt2x00_set_field32(&reg, OPT_14_CSR_BIT0, 1);
-	rt2800_register_write(rt2x00dev, OPT_14_CSR, reg);
-
-	if (!rt2x00_rt(rt2x00dev, RT5390) &&
-	    !rt2x00_rt(rt2x00dev, RT5392)) {
-		u8 min_gain = rt2x00_rt(rt2x00dev, RT3070) ? 1 : 2;
-
-		rt2800_rfcsr_read(rt2x00dev, 17, &rfcsr);
-		rt2x00_set_field8(&rfcsr, RFCSR17_TX_LO1_EN, 0);
-		if (rt2x00_rt(rt2x00dev, RT3070) ||
-		    rt2x00_rt_rev_lt(rt2x00dev, RT3071, REV_RT3071E) ||
-		    rt2x00_rt_rev_lt(rt2x00dev, RT3090, REV_RT3090E) ||
-		    rt2x00_rt_rev_lt(rt2x00dev, RT3390, REV_RT3390E)) {
-			if (!test_bit(CAPABILITY_EXTERNAL_LNA_BG,
-				      &rt2x00dev->cap_flags))
-				rt2x00_set_field8(&rfcsr, RFCSR17_R, 1);
-		}
-		if (drv_data->txmixer_gain_24g >= min_gain) {
-			rt2x00_set_field8(&rfcsr, RFCSR17_TXMIXER_GAIN,
-					  drv_data->txmixer_gain_24g);
-		}
-		rt2800_rfcsr_write(rt2x00dev, 17, rfcsr);
-	}
-
-	if (rt2x00_rt(rt2x00dev, RT3090)) {
-		rt2800_bbp_read(rt2x00dev, 138, &bbp);
-
-		/*  Turn off unused DAC1 and ADC1 to reduce power consumption */
-		rt2x00_eeprom_read(rt2x00dev, EEPROM_NIC_CONF0, &eeprom);
-		if (rt2x00_get_field16(eeprom, EEPROM_NIC_CONF0_RXPATH) == 1)
-			rt2x00_set_field8(&bbp, BBP138_RX_ADC1, 0);
-		if (rt2x00_get_field16(eeprom, EEPROM_NIC_CONF0_TXPATH) == 1)
-			rt2x00_set_field8(&bbp, BBP138_TX_DAC1, 1);
-
-		rt2800_bbp_write(rt2x00dev, 138, bbp);
-	}
-
-	if (rt2x00_rt(rt2x00dev, RT3071) ||
-	    rt2x00_rt(rt2x00dev, RT3090) ||
-	    rt2x00_rt(rt2x00dev, RT3390)) {
-		rt2800_rfcsr_read(rt2x00dev, 1, &rfcsr);
-		rt2x00_set_field8(&rfcsr, RFCSR1_RF_BLOCK_EN, 1);
-		rt2x00_set_field8(&rfcsr, RFCSR1_RX0_PD, 0);
-		rt2x00_set_field8(&rfcsr, RFCSR1_TX0_PD, 0);
-		rt2x00_set_field8(&rfcsr, RFCSR1_RX1_PD, 1);
-		rt2x00_set_field8(&rfcsr, RFCSR1_TX1_PD, 1);
-		rt2800_rfcsr_write(rt2x00dev, 1, rfcsr);
-
-		rt2800_rfcsr_read(rt2x00dev, 15, &rfcsr);
-		rt2x00_set_field8(&rfcsr, RFCSR15_TX_LO2_EN, 0);
-		rt2800_rfcsr_write(rt2x00dev, 15, rfcsr);
-
-		rt2800_rfcsr_read(rt2x00dev, 20, &rfcsr);
-		rt2x00_set_field8(&rfcsr, RFCSR20_RX_LO1_EN, 0);
-		rt2800_rfcsr_write(rt2x00dev, 20, rfcsr);
-
-		rt2800_rfcsr_read(rt2x00dev, 21, &rfcsr);
-		rt2x00_set_field8(&rfcsr, RFCSR21_RX_LO2_EN, 0);
-		rt2800_rfcsr_write(rt2x00dev, 21, rfcsr);
-	}
-
-	if (rt2x00_rt(rt2x00dev, RT3070)) {
-		rt2800_rfcsr_read(rt2x00dev, 27, &rfcsr);
-		if (rt2x00_rt_rev_lt(rt2x00dev, RT3070, REV_RT3070F))
-			rt2x00_set_field8(&rfcsr, RFCSR27_R1, 3);
-		else
-			rt2x00_set_field8(&rfcsr, RFCSR27_R1, 0);
-		rt2x00_set_field8(&rfcsr, RFCSR27_R2, 0);
-		rt2x00_set_field8(&rfcsr, RFCSR27_R3, 0);
-		rt2x00_set_field8(&rfcsr, RFCSR27_R4, 0);
-		rt2800_rfcsr_write(rt2x00dev, 27, rfcsr);
-	}
-
-	if (rt2x00_rt(rt2x00dev, RT3290)) {
-		rt2800_rfcsr_read(rt2x00dev, 29, &rfcsr);
-		rt2x00_set_field8(&rfcsr, RFCSR29_RSSI_GAIN, 3);
-		rt2800_rfcsr_write(rt2x00dev, 29, rfcsr);
-	}
-
-	if (rt2x00_rt(rt2x00dev, RT5390) ||
-	    rt2x00_rt(rt2x00dev, RT5392)) {
-		rt2800_rfcsr_read(rt2x00dev, 38, &rfcsr);
-		rt2x00_set_field8(&rfcsr, RFCSR38_RX_LO1_EN, 0);
-		rt2800_rfcsr_write(rt2x00dev, 38, rfcsr);
-
-		rt2800_rfcsr_read(rt2x00dev, 39, &rfcsr);
-		rt2x00_set_field8(&rfcsr, RFCSR39_RX_LO2_EN, 0);
-		rt2800_rfcsr_write(rt2x00dev, 39, rfcsr);
-
-		rt2800_rfcsr_read(rt2x00dev, 30, &rfcsr);
-		rt2x00_set_field8(&rfcsr, RFCSR30_RX_VCM, 2);
-		rt2800_rfcsr_write(rt2x00dev, 30, rfcsr);
-	}
-
-	return 0;
-=======
->>>>>>> f722406f
 }
 
 int rt2800_enable_radio(struct rt2x00_dev *rt2x00dev)
