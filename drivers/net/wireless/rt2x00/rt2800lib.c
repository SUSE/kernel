/*
	Copyright (C) 2010 Willow Garage <http://www.willowgarage.com>
	Copyright (C) 2010 Ivo van Doorn <IvDoorn@gmail.com>
	Copyright (C) 2009 Bartlomiej Zolnierkiewicz <bzolnier@gmail.com>
	Copyright (C) 2009 Gertjan van Wingerde <gwingerde@gmail.com>

	Based on the original rt2800pci.c and rt2800usb.c.
	  Copyright (C) 2009 Alban Browaeys <prahal@yahoo.com>
	  Copyright (C) 2009 Felix Fietkau <nbd@openwrt.org>
	  Copyright (C) 2009 Luis Correia <luis.f.correia@gmail.com>
	  Copyright (C) 2009 Mattias Nissler <mattias.nissler@gmx.de>
	  Copyright (C) 2009 Mark Asselstine <asselsm@gmail.com>
	  Copyright (C) 2009 Xose Vazquez Perez <xose.vazquez@gmail.com>
	  <http://rt2x00.serialmonkey.com>

	This program is free software; you can redistribute it and/or modify
	it under the terms of the GNU General Public License as published by
	the Free Software Foundation; either version 2 of the License, or
	(at your option) any later version.

	This program is distributed in the hope that it will be useful,
	but WITHOUT ANY WARRANTY; without even the implied warranty of
	MERCHANTABILITY or FITNESS FOR A PARTICULAR PURPOSE. See the
	GNU General Public License for more details.

	You should have received a copy of the GNU General Public License
	along with this program; if not, write to the
	Free Software Foundation, Inc.,
	59 Temple Place - Suite 330, Boston, MA 02111-1307, USA.
 */

/*
	Module: rt2800lib
	Abstract: rt2800 generic device routines.
 */

#include <linux/crc-ccitt.h>
#include <linux/kernel.h>
#include <linux/module.h>
#include <linux/slab.h>
#include <linux/sched.h>

#include "rt2x00.h"
#include "rt2800lib.h"
#include "rt2800.h"

/*
 * Register access.
 * All access to the CSR registers will go through the methods
 * rt2800_register_read and rt2800_register_write.
 * BBP and RF register require indirect register access,
 * and use the CSR registers BBPCSR and RFCSR to achieve this.
 * These indirect registers work with busy bits,
 * and we will try maximal REGISTER_BUSY_COUNT times to access
 * the register while taking a REGISTER_BUSY_DELAY us delay
 * between each attampt. When the busy bit is still set at that time,
 * the access attempt is considered to have failed,
 * and we will print an error.
 * The _lock versions must be used if you already hold the csr_mutex
 */
#define WAIT_FOR_BBP(__dev, __reg) \
	rt2800_regbusy_read((__dev), BBP_CSR_CFG, BBP_CSR_CFG_BUSY, (__reg))
#define WAIT_FOR_RFCSR(__dev, __reg) \
	rt2800_regbusy_read((__dev), RF_CSR_CFG, RF_CSR_CFG_BUSY, (__reg))
#define WAIT_FOR_RF(__dev, __reg) \
	rt2800_regbusy_read((__dev), RF_CSR_CFG0, RF_CSR_CFG0_BUSY, (__reg))
#define WAIT_FOR_MCU(__dev, __reg) \
	rt2800_regbusy_read((__dev), H2M_MAILBOX_CSR, \
			    H2M_MAILBOX_CSR_OWNER, (__reg))

static inline bool rt2800_is_305x_soc(struct rt2x00_dev *rt2x00dev)
{
	/* check for rt2872 on SoC */
	if (!rt2x00_is_soc(rt2x00dev) ||
	    !rt2x00_rt(rt2x00dev, RT2872))
		return false;

	/* we know for sure that these rf chipsets are used on rt305x boards */
	if (rt2x00_rf(rt2x00dev, RF3020) ||
	    rt2x00_rf(rt2x00dev, RF3021) ||
	    rt2x00_rf(rt2x00dev, RF3022))
		return true;

	NOTICE(rt2x00dev, "Unknown RF chipset on rt305x\n");
	return false;
}

static void rt2800_bbp_write(struct rt2x00_dev *rt2x00dev,
			     const unsigned int word, const u8 value)
{
	u32 reg;

	mutex_lock(&rt2x00dev->csr_mutex);

	/*
	 * Wait until the BBP becomes available, afterwards we
	 * can safely write the new data into the register.
	 */
	if (WAIT_FOR_BBP(rt2x00dev, &reg)) {
		reg = 0;
		rt2x00_set_field32(&reg, BBP_CSR_CFG_VALUE, value);
		rt2x00_set_field32(&reg, BBP_CSR_CFG_REGNUM, word);
		rt2x00_set_field32(&reg, BBP_CSR_CFG_BUSY, 1);
		rt2x00_set_field32(&reg, BBP_CSR_CFG_READ_CONTROL, 0);
		rt2x00_set_field32(&reg, BBP_CSR_CFG_BBP_RW_MODE, 1);

		rt2800_register_write_lock(rt2x00dev, BBP_CSR_CFG, reg);
	}

	mutex_unlock(&rt2x00dev->csr_mutex);
}

static void rt2800_bbp_read(struct rt2x00_dev *rt2x00dev,
			    const unsigned int word, u8 *value)
{
	u32 reg;

	mutex_lock(&rt2x00dev->csr_mutex);

	/*
	 * Wait until the BBP becomes available, afterwards we
	 * can safely write the read request into the register.
	 * After the data has been written, we wait until hardware
	 * returns the correct value, if at any time the register
	 * doesn't become available in time, reg will be 0xffffffff
	 * which means we return 0xff to the caller.
	 */
	if (WAIT_FOR_BBP(rt2x00dev, &reg)) {
		reg = 0;
		rt2x00_set_field32(&reg, BBP_CSR_CFG_REGNUM, word);
		rt2x00_set_field32(&reg, BBP_CSR_CFG_BUSY, 1);
		rt2x00_set_field32(&reg, BBP_CSR_CFG_READ_CONTROL, 1);
		rt2x00_set_field32(&reg, BBP_CSR_CFG_BBP_RW_MODE, 1);

		rt2800_register_write_lock(rt2x00dev, BBP_CSR_CFG, reg);

		WAIT_FOR_BBP(rt2x00dev, &reg);
	}

	*value = rt2x00_get_field32(reg, BBP_CSR_CFG_VALUE);

	mutex_unlock(&rt2x00dev->csr_mutex);
}

static void rt2800_rfcsr_write(struct rt2x00_dev *rt2x00dev,
			       const unsigned int word, const u8 value)
{
	u32 reg;

	mutex_lock(&rt2x00dev->csr_mutex);

	/*
	 * Wait until the RFCSR becomes available, afterwards we
	 * can safely write the new data into the register.
	 */
	if (WAIT_FOR_RFCSR(rt2x00dev, &reg)) {
		reg = 0;
		rt2x00_set_field32(&reg, RF_CSR_CFG_DATA, value);
		rt2x00_set_field32(&reg, RF_CSR_CFG_REGNUM, word);
		rt2x00_set_field32(&reg, RF_CSR_CFG_WRITE, 1);
		rt2x00_set_field32(&reg, RF_CSR_CFG_BUSY, 1);

		rt2800_register_write_lock(rt2x00dev, RF_CSR_CFG, reg);
	}

	mutex_unlock(&rt2x00dev->csr_mutex);
}

static void rt2800_rfcsr_read(struct rt2x00_dev *rt2x00dev,
			      const unsigned int word, u8 *value)
{
	u32 reg;

	mutex_lock(&rt2x00dev->csr_mutex);

	/*
	 * Wait until the RFCSR becomes available, afterwards we
	 * can safely write the read request into the register.
	 * After the data has been written, we wait until hardware
	 * returns the correct value, if at any time the register
	 * doesn't become available in time, reg will be 0xffffffff
	 * which means we return 0xff to the caller.
	 */
	if (WAIT_FOR_RFCSR(rt2x00dev, &reg)) {
		reg = 0;
		rt2x00_set_field32(&reg, RF_CSR_CFG_REGNUM, word);
		rt2x00_set_field32(&reg, RF_CSR_CFG_WRITE, 0);
		rt2x00_set_field32(&reg, RF_CSR_CFG_BUSY, 1);

		rt2800_register_write_lock(rt2x00dev, RF_CSR_CFG, reg);

		WAIT_FOR_RFCSR(rt2x00dev, &reg);
	}

	*value = rt2x00_get_field32(reg, RF_CSR_CFG_DATA);

	mutex_unlock(&rt2x00dev->csr_mutex);
}

static void rt2800_rf_write(struct rt2x00_dev *rt2x00dev,
			    const unsigned int word, const u32 value)
{
	u32 reg;

	mutex_lock(&rt2x00dev->csr_mutex);

	/*
	 * Wait until the RF becomes available, afterwards we
	 * can safely write the new data into the register.
	 */
	if (WAIT_FOR_RF(rt2x00dev, &reg)) {
		reg = 0;
		rt2x00_set_field32(&reg, RF_CSR_CFG0_REG_VALUE_BW, value);
		rt2x00_set_field32(&reg, RF_CSR_CFG0_STANDBYMODE, 0);
		rt2x00_set_field32(&reg, RF_CSR_CFG0_SEL, 0);
		rt2x00_set_field32(&reg, RF_CSR_CFG0_BUSY, 1);

		rt2800_register_write_lock(rt2x00dev, RF_CSR_CFG0, reg);
		rt2x00_rf_write(rt2x00dev, word, value);
	}

	mutex_unlock(&rt2x00dev->csr_mutex);
}

void rt2800_mcu_request(struct rt2x00_dev *rt2x00dev,
			const u8 command, const u8 token,
			const u8 arg0, const u8 arg1)
{
	u32 reg;

	/*
	 * SOC devices don't support MCU requests.
	 */
	if (rt2x00_is_soc(rt2x00dev))
		return;

	mutex_lock(&rt2x00dev->csr_mutex);

	/*
	 * Wait until the MCU becomes available, afterwards we
	 * can safely write the new data into the register.
	 */
	if (WAIT_FOR_MCU(rt2x00dev, &reg)) {
		rt2x00_set_field32(&reg, H2M_MAILBOX_CSR_OWNER, 1);
		rt2x00_set_field32(&reg, H2M_MAILBOX_CSR_CMD_TOKEN, token);
		rt2x00_set_field32(&reg, H2M_MAILBOX_CSR_ARG0, arg0);
		rt2x00_set_field32(&reg, H2M_MAILBOX_CSR_ARG1, arg1);
		rt2800_register_write_lock(rt2x00dev, H2M_MAILBOX_CSR, reg);

		reg = 0;
		rt2x00_set_field32(&reg, HOST_CMD_CSR_HOST_COMMAND, command);
		rt2800_register_write_lock(rt2x00dev, HOST_CMD_CSR, reg);
	}

	mutex_unlock(&rt2x00dev->csr_mutex);
}
EXPORT_SYMBOL_GPL(rt2800_mcu_request);

int rt2800_wait_csr_ready(struct rt2x00_dev *rt2x00dev)
{
	unsigned int i = 0;
	u32 reg;

	for (i = 0; i < REGISTER_BUSY_COUNT; i++) {
		rt2800_register_read(rt2x00dev, MAC_CSR0, &reg);
		if (reg && reg != ~0)
			return 0;
		msleep(1);
	}

	ERROR(rt2x00dev, "Unstable hardware.\n");
	return -EBUSY;
}
EXPORT_SYMBOL_GPL(rt2800_wait_csr_ready);

int rt2800_wait_wpdma_ready(struct rt2x00_dev *rt2x00dev)
{
	unsigned int i;
	u32 reg;

	/*
	 * Some devices are really slow to respond here. Wait a whole second
	 * before timing out.
	 */
	for (i = 0; i < REGISTER_BUSY_COUNT; i++) {
		rt2800_register_read(rt2x00dev, WPDMA_GLO_CFG, &reg);
		if (!rt2x00_get_field32(reg, WPDMA_GLO_CFG_TX_DMA_BUSY) &&
		    !rt2x00_get_field32(reg, WPDMA_GLO_CFG_RX_DMA_BUSY))
			return 0;

		msleep(10);
	}

	ERROR(rt2x00dev, "WPDMA TX/RX busy, aborting.\n");
	return -EACCES;
}
EXPORT_SYMBOL_GPL(rt2800_wait_wpdma_ready);

static bool rt2800_check_firmware_crc(const u8 *data, const size_t len)
{
	u16 fw_crc;
	u16 crc;

	/*
	 * The last 2 bytes in the firmware array are the crc checksum itself,
	 * this means that we should never pass those 2 bytes to the crc
	 * algorithm.
	 */
	fw_crc = (data[len - 2] << 8 | data[len - 1]);

	/*
	 * Use the crc ccitt algorithm.
	 * This will return the same value as the legacy driver which
	 * used bit ordering reversion on the both the firmware bytes
	 * before input input as well as on the final output.
	 * Obviously using crc ccitt directly is much more efficient.
	 */
	crc = crc_ccitt(~0, data, len - 2);

	/*
	 * There is a small difference between the crc-itu-t + bitrev and
	 * the crc-ccitt crc calculation. In the latter method the 2 bytes
	 * will be swapped, use swab16 to convert the crc to the correct
	 * value.
	 */
	crc = swab16(crc);

	return fw_crc == crc;
}

int rt2800_check_firmware(struct rt2x00_dev *rt2x00dev,
			  const u8 *data, const size_t len)
{
	size_t offset = 0;
	size_t fw_len;
	bool multiple;

	/*
	 * PCI(e) & SOC devices require firmware with a length
	 * of 8kb. USB devices require firmware files with a length
	 * of 4kb. Certain USB chipsets however require different firmware,
	 * which Ralink only provides attached to the original firmware
	 * file. Thus for USB devices, firmware files have a length
	 * which is a multiple of 4kb.
	 */
	if (rt2x00_is_usb(rt2x00dev)) {
		fw_len = 4096;
		multiple = true;
	} else {
		fw_len = 8192;
		multiple = true;
	}

	/*
	 * Validate the firmware length
	 */
	if (len != fw_len && (!multiple || (len % fw_len) != 0))
		return FW_BAD_LENGTH;

	/*
	 * Check if the chipset requires one of the upper parts
	 * of the firmware.
	 */
	if (rt2x00_is_usb(rt2x00dev) &&
	    !rt2x00_rt(rt2x00dev, RT2860) &&
	    !rt2x00_rt(rt2x00dev, RT2872) &&
	    !rt2x00_rt(rt2x00dev, RT3070) &&
	    ((len / fw_len) == 1))
		return FW_BAD_VERSION;

	/*
	 * 8kb firmware files must be checked as if it were
	 * 2 separate firmware files.
	 */
	while (offset < len) {
		if (!rt2800_check_firmware_crc(data + offset, fw_len))
			return FW_BAD_CRC;

		offset += fw_len;
	}

	return FW_OK;
}
EXPORT_SYMBOL_GPL(rt2800_check_firmware);

int rt2800_load_firmware(struct rt2x00_dev *rt2x00dev,
			 const u8 *data, const size_t len)
{
	unsigned int i;
	u32 reg;

	/*
	 * If driver doesn't wake up firmware here,
	 * rt2800_load_firmware will hang forever when interface is up again.
	 */
	rt2800_register_write(rt2x00dev, AUTOWAKEUP_CFG, 0x00000000);

	/*
	 * Wait for stable hardware.
	 */
	if (rt2800_wait_csr_ready(rt2x00dev))
		return -EBUSY;

	if (rt2x00_is_pci(rt2x00dev)) {
		if (rt2x00_rt(rt2x00dev, RT3572) ||
		    rt2x00_rt(rt2x00dev, RT5390)) {
			rt2800_register_read(rt2x00dev, AUX_CTRL, &reg);
			rt2x00_set_field32(&reg, AUX_CTRL_FORCE_PCIE_CLK, 1);
			rt2x00_set_field32(&reg, AUX_CTRL_WAKE_PCIE_EN, 1);
			rt2800_register_write(rt2x00dev, AUX_CTRL, reg);
		}
		rt2800_register_write(rt2x00dev, PWR_PIN_CFG, 0x00000002);
	}

	/*
	 * Disable DMA, will be reenabled later when enabling
	 * the radio.
	 */
	rt2800_register_read(rt2x00dev, WPDMA_GLO_CFG, &reg);
	rt2x00_set_field32(&reg, WPDMA_GLO_CFG_ENABLE_TX_DMA, 0);
	rt2x00_set_field32(&reg, WPDMA_GLO_CFG_TX_DMA_BUSY, 0);
	rt2x00_set_field32(&reg, WPDMA_GLO_CFG_ENABLE_RX_DMA, 0);
	rt2x00_set_field32(&reg, WPDMA_GLO_CFG_RX_DMA_BUSY, 0);
	rt2x00_set_field32(&reg, WPDMA_GLO_CFG_TX_WRITEBACK_DONE, 1);
	rt2800_register_write(rt2x00dev, WPDMA_GLO_CFG, reg);

	/*
	 * Write firmware to the device.
	 */
	rt2800_drv_write_firmware(rt2x00dev, data, len);

	/*
	 * Wait for device to stabilize.
	 */
	for (i = 0; i < REGISTER_BUSY_COUNT; i++) {
		rt2800_register_read(rt2x00dev, PBF_SYS_CTRL, &reg);
		if (rt2x00_get_field32(reg, PBF_SYS_CTRL_READY))
			break;
		msleep(1);
	}

	if (i == REGISTER_BUSY_COUNT) {
		ERROR(rt2x00dev, "PBF system register not ready.\n");
		return -EBUSY;
	}

	/*
	 * Initialize firmware.
	 */
	rt2800_register_write(rt2x00dev, H2M_BBP_AGENT, 0);
	rt2800_register_write(rt2x00dev, H2M_MAILBOX_CSR, 0);
	msleep(1);

	return 0;
}
EXPORT_SYMBOL_GPL(rt2800_load_firmware);

void rt2800_write_tx_data(struct queue_entry *entry,
			  struct txentry_desc *txdesc)
{
	__le32 *txwi = rt2800_drv_get_txwi(entry);
	u32 word;

	/*
	 * Initialize TX Info descriptor
	 */
	rt2x00_desc_read(txwi, 0, &word);
	rt2x00_set_field32(&word, TXWI_W0_FRAG,
			   test_bit(ENTRY_TXD_MORE_FRAG, &txdesc->flags));
	rt2x00_set_field32(&word, TXWI_W0_MIMO_PS,
			   test_bit(ENTRY_TXD_HT_MIMO_PS, &txdesc->flags));
	rt2x00_set_field32(&word, TXWI_W0_CF_ACK, 0);
	rt2x00_set_field32(&word, TXWI_W0_TS,
			   test_bit(ENTRY_TXD_REQ_TIMESTAMP, &txdesc->flags));
	rt2x00_set_field32(&word, TXWI_W0_AMPDU,
			   test_bit(ENTRY_TXD_HT_AMPDU, &txdesc->flags));
	rt2x00_set_field32(&word, TXWI_W0_MPDU_DENSITY,
			   txdesc->u.ht.mpdu_density);
	rt2x00_set_field32(&word, TXWI_W0_TX_OP, txdesc->u.ht.txop);
	rt2x00_set_field32(&word, TXWI_W0_MCS, txdesc->u.ht.mcs);
	rt2x00_set_field32(&word, TXWI_W0_BW,
			   test_bit(ENTRY_TXD_HT_BW_40, &txdesc->flags));
	rt2x00_set_field32(&word, TXWI_W0_SHORT_GI,
			   test_bit(ENTRY_TXD_HT_SHORT_GI, &txdesc->flags));
	rt2x00_set_field32(&word, TXWI_W0_STBC, txdesc->u.ht.stbc);
	rt2x00_set_field32(&word, TXWI_W0_PHYMODE, txdesc->rate_mode);
	rt2x00_desc_write(txwi, 0, word);

	rt2x00_desc_read(txwi, 1, &word);
	rt2x00_set_field32(&word, TXWI_W1_ACK,
			   test_bit(ENTRY_TXD_ACK, &txdesc->flags));
	rt2x00_set_field32(&word, TXWI_W1_NSEQ,
			   test_bit(ENTRY_TXD_GENERATE_SEQ, &txdesc->flags));
	rt2x00_set_field32(&word, TXWI_W1_BW_WIN_SIZE, txdesc->u.ht.ba_size);
	rt2x00_set_field32(&word, TXWI_W1_WIRELESS_CLI_ID,
			   test_bit(ENTRY_TXD_ENCRYPT, &txdesc->flags) ?
			   txdesc->key_idx : 0xff);
	rt2x00_set_field32(&word, TXWI_W1_MPDU_TOTAL_BYTE_COUNT,
			   txdesc->length);
	rt2x00_set_field32(&word, TXWI_W1_PACKETID_QUEUE, entry->queue->qid);
	rt2x00_set_field32(&word, TXWI_W1_PACKETID_ENTRY, (entry->entry_idx % 3) + 1);
	rt2x00_desc_write(txwi, 1, word);

	/*
	 * Always write 0 to IV/EIV fields, hardware will insert the IV
	 * from the IVEIV register when TXD_W3_WIV is set to 0.
	 * When TXD_W3_WIV is set to 1 it will use the IV data
	 * from the descriptor. The TXWI_W1_WIRELESS_CLI_ID indicates which
	 * crypto entry in the registers should be used to encrypt the frame.
	 */
	_rt2x00_desc_write(txwi, 2, 0 /* skbdesc->iv[0] */);
	_rt2x00_desc_write(txwi, 3, 0 /* skbdesc->iv[1] */);
}
EXPORT_SYMBOL_GPL(rt2800_write_tx_data);

static int rt2800_agc_to_rssi(struct rt2x00_dev *rt2x00dev, u32 rxwi_w2)
{
	int rssi0 = rt2x00_get_field32(rxwi_w2, RXWI_W2_RSSI0);
	int rssi1 = rt2x00_get_field32(rxwi_w2, RXWI_W2_RSSI1);
	int rssi2 = rt2x00_get_field32(rxwi_w2, RXWI_W2_RSSI2);
	u16 eeprom;
	u8 offset0;
	u8 offset1;
	u8 offset2;

	if (rt2x00dev->curr_band == IEEE80211_BAND_2GHZ) {
		rt2x00_eeprom_read(rt2x00dev, EEPROM_RSSI_BG, &eeprom);
		offset0 = rt2x00_get_field16(eeprom, EEPROM_RSSI_BG_OFFSET0);
		offset1 = rt2x00_get_field16(eeprom, EEPROM_RSSI_BG_OFFSET1);
		rt2x00_eeprom_read(rt2x00dev, EEPROM_RSSI_BG2, &eeprom);
		offset2 = rt2x00_get_field16(eeprom, EEPROM_RSSI_BG2_OFFSET2);
	} else {
		rt2x00_eeprom_read(rt2x00dev, EEPROM_RSSI_A, &eeprom);
		offset0 = rt2x00_get_field16(eeprom, EEPROM_RSSI_A_OFFSET0);
		offset1 = rt2x00_get_field16(eeprom, EEPROM_RSSI_A_OFFSET1);
		rt2x00_eeprom_read(rt2x00dev, EEPROM_RSSI_A2, &eeprom);
		offset2 = rt2x00_get_field16(eeprom, EEPROM_RSSI_A2_OFFSET2);
	}

	/*
	 * Convert the value from the descriptor into the RSSI value
	 * If the value in the descriptor is 0, it is considered invalid
	 * and the default (extremely low) rssi value is assumed
	 */
	rssi0 = (rssi0) ? (-12 - offset0 - rt2x00dev->lna_gain - rssi0) : -128;
	rssi1 = (rssi1) ? (-12 - offset1 - rt2x00dev->lna_gain - rssi1) : -128;
	rssi2 = (rssi2) ? (-12 - offset2 - rt2x00dev->lna_gain - rssi2) : -128;

	/*
	 * mac80211 only accepts a single RSSI value. Calculating the
	 * average doesn't deliver a fair answer either since -60:-60 would
	 * be considered equally good as -50:-70 while the second is the one
	 * which gives less energy...
	 */
	rssi0 = max(rssi0, rssi1);
	return max(rssi0, rssi2);
}

void rt2800_process_rxwi(struct queue_entry *entry,
			 struct rxdone_entry_desc *rxdesc)
{
	__le32 *rxwi = (__le32 *) entry->skb->data;
	u32 word;

	rt2x00_desc_read(rxwi, 0, &word);

	rxdesc->cipher = rt2x00_get_field32(word, RXWI_W0_UDF);
	rxdesc->size = rt2x00_get_field32(word, RXWI_W0_MPDU_TOTAL_BYTE_COUNT);

	rt2x00_desc_read(rxwi, 1, &word);

	if (rt2x00_get_field32(word, RXWI_W1_SHORT_GI))
		rxdesc->flags |= RX_FLAG_SHORT_GI;

	if (rt2x00_get_field32(word, RXWI_W1_BW))
		rxdesc->flags |= RX_FLAG_40MHZ;

	/*
	 * Detect RX rate, always use MCS as signal type.
	 */
	rxdesc->dev_flags |= RXDONE_SIGNAL_MCS;
	rxdesc->signal = rt2x00_get_field32(word, RXWI_W1_MCS);
	rxdesc->rate_mode = rt2x00_get_field32(word, RXWI_W1_PHYMODE);

	/*
	 * Mask of 0x8 bit to remove the short preamble flag.
	 */
	if (rxdesc->rate_mode == RATE_MODE_CCK)
		rxdesc->signal &= ~0x8;

	rt2x00_desc_read(rxwi, 2, &word);

	/*
	 * Convert descriptor AGC value to RSSI value.
	 */
	rxdesc->rssi = rt2800_agc_to_rssi(entry->queue->rt2x00dev, word);

	/*
	 * Remove RXWI descriptor from start of buffer.
	 */
	skb_pull(entry->skb, RXWI_DESC_SIZE);
}
EXPORT_SYMBOL_GPL(rt2800_process_rxwi);

<<<<<<< HEAD
static bool rt2800_txdone_entry_check(struct queue_entry *entry, u32 reg)
{
	__le32 *txwi;
	u32 word;
	int wcid, ack, pid;
	int tx_wcid, tx_ack, tx_pid;

	if (test_bit(ENTRY_OWNER_DEVICE_DATA, &entry->flags) ||
	    !test_bit(ENTRY_DATA_STATUS_PENDING, &entry->flags)) {
		WARNING(entry->queue->rt2x00dev,
			"Data pending for entry %u in queue %u\n",
			entry->entry_idx, entry->queue->qid);
		cond_resched();
		return false;
	}

	wcid	= rt2x00_get_field32(reg, TX_STA_FIFO_WCID);
	ack	= rt2x00_get_field32(reg, TX_STA_FIFO_TX_ACK_REQUIRED);
	pid	= rt2x00_get_field32(reg, TX_STA_FIFO_PID_TYPE);

	/*
	 * This frames has returned with an IO error,
	 * so the status report is not intended for this
	 * frame.
	 */
	if (test_bit(ENTRY_DATA_IO_FAILED, &entry->flags)) {
		rt2x00lib_txdone_noinfo(entry, TXDONE_FAILURE);
		return false;
	}

	/*
	 * Validate if this TX status report is intended for
	 * this entry by comparing the WCID/ACK/PID fields.
	 */
	txwi = rt2800_drv_get_txwi(entry);

	rt2x00_desc_read(txwi, 1, &word);
	tx_wcid = rt2x00_get_field32(word, TXWI_W1_WIRELESS_CLI_ID);
	tx_ack  = rt2x00_get_field32(word, TXWI_W1_ACK);
	tx_pid  = rt2x00_get_field32(word, TXWI_W1_PACKETID);

	if ((wcid != tx_wcid) || (ack != tx_ack) || (pid != tx_pid)) {
		WARNING(entry->queue->rt2x00dev,
			"TX status report missed for queue %d entry %d\n",
		entry->queue->qid, entry->entry_idx);
		rt2x00lib_txdone_noinfo(entry, TXDONE_UNKNOWN);
		return false;
	}

	return true;
}

=======
>>>>>>> 9c61904c
void rt2800_txdone_entry(struct queue_entry *entry, u32 status)
{
	struct rt2x00_dev *rt2x00dev = entry->queue->rt2x00dev;
	struct skb_frame_desc *skbdesc = get_skb_frame_desc(entry->skb);
	struct txdone_entry_desc txdesc;
	u32 word;
	u16 mcs, real_mcs;
	int aggr, ampdu;
	__le32 *txwi;

	/*
	 * Obtain the status about this packet.
	 */
	txdesc.flags = 0;
	txwi = rt2800_drv_get_txwi(entry);
	rt2x00_desc_read(txwi, 0, &word);

	mcs = rt2x00_get_field32(word, TXWI_W0_MCS);
	ampdu = rt2x00_get_field32(word, TXWI_W0_AMPDU);

	real_mcs = rt2x00_get_field32(status, TX_STA_FIFO_MCS);
	aggr = rt2x00_get_field32(status, TX_STA_FIFO_TX_AGGRE);

	/*
	 * If a frame was meant to be sent as a single non-aggregated MPDU
	 * but ended up in an aggregate the used tx rate doesn't correlate
	 * with the one specified in the TXWI as the whole aggregate is sent
	 * with the same rate.
	 *
	 * For example: two frames are sent to rt2x00, the first one sets
	 * AMPDU=1 and requests MCS7 whereas the second frame sets AMDPU=0
	 * and requests MCS15. If the hw aggregates both frames into one
	 * AMDPU the tx status for both frames will contain MCS7 although
	 * the frame was sent successfully.
	 *
	 * Hence, replace the requested rate with the real tx rate to not
	 * confuse the rate control algortihm by providing clearly wrong
	 * data.
	 */
	if (unlikely(aggr == 1 && ampdu == 0 && real_mcs != mcs)) {
		skbdesc->tx_rate_idx = real_mcs;
		mcs = real_mcs;
	}

	if (aggr == 1 || ampdu == 1)
		__set_bit(TXDONE_AMPDU, &txdesc.flags);

	/*
	 * Ralink has a retry mechanism using a global fallback
	 * table. We setup this fallback table to try the immediate
	 * lower rate for all rates. In the TX_STA_FIFO, the MCS field
	 * always contains the MCS used for the last transmission, be
	 * it successful or not.
	 */
	if (rt2x00_get_field32(status, TX_STA_FIFO_TX_SUCCESS)) {
		/*
		 * Transmission succeeded. The number of retries is
		 * mcs - real_mcs
		 */
		__set_bit(TXDONE_SUCCESS, &txdesc.flags);
		txdesc.retry = ((mcs > real_mcs) ? mcs - real_mcs : 0);
	} else {
		/*
		 * Transmission failed. The number of retries is
		 * always 7 in this case (for a total number of 8
		 * frames sent).
		 */
		__set_bit(TXDONE_FAILURE, &txdesc.flags);
		txdesc.retry = rt2x00dev->long_retry;
	}

	/*
	 * the frame was retried at least once
	 * -> hw used fallback rates
	 */
	if (txdesc.retry)
		__set_bit(TXDONE_FALLBACK, &txdesc.flags);

	rt2x00lib_txdone(entry, &txdesc);
}
EXPORT_SYMBOL_GPL(rt2800_txdone_entry);

<<<<<<< HEAD
void rt2800_txdone(struct rt2x00_dev *rt2x00dev)
{
	struct data_queue *queue;
	struct queue_entry *entry;
	u32 reg;
	u8 qid;

	while (kfifo_get(&rt2x00dev->txstatus_fifo, &reg)) {

		/* TX_STA_FIFO_PID_QUEUE is a 2-bit field, thus
		 * qid is guaranteed to be one of the TX QIDs
		 */
		qid = rt2x00_get_field32(reg, TX_STA_FIFO_PID_QUEUE);
		queue = rt2x00queue_get_tx_queue(rt2x00dev, qid);
		if (unlikely(!queue)) {
			WARNING(rt2x00dev, "Got TX status for an unavailable "
					   "queue %u, dropping\n", qid);
			continue;
		}

		/*
		 * Inside each queue, we process each entry in a chronological
		 * order. We first check that the queue is not empty.
		 */
		entry = NULL;
		while (!rt2x00queue_empty(queue)) {
			entry = rt2x00queue_get_entry(queue, Q_INDEX_DONE);
			if (rt2800_txdone_entry_check(entry, reg))
				break;
			entry = NULL;
		}

		if (entry)
			rt2800_txdone_entry(entry, reg);
	}
}
EXPORT_SYMBOL_GPL(rt2800_txdone);

=======
>>>>>>> 9c61904c
void rt2800_write_beacon(struct queue_entry *entry, struct txentry_desc *txdesc)
{
	struct rt2x00_dev *rt2x00dev = entry->queue->rt2x00dev;
	struct skb_frame_desc *skbdesc = get_skb_frame_desc(entry->skb);
	unsigned int beacon_base;
	unsigned int padding_len;
	u32 orig_reg, reg;

	/*
	 * Disable beaconing while we are reloading the beacon data,
	 * otherwise we might be sending out invalid data.
	 */
	rt2800_register_read(rt2x00dev, BCN_TIME_CFG, &reg);
	orig_reg = reg;
	rt2x00_set_field32(&reg, BCN_TIME_CFG_BEACON_GEN, 0);
	rt2800_register_write(rt2x00dev, BCN_TIME_CFG, reg);

	/*
	 * Add space for the TXWI in front of the skb.
	 */
	memset(skb_push(entry->skb, TXWI_DESC_SIZE), 0, TXWI_DESC_SIZE);

	/*
	 * Register descriptor details in skb frame descriptor.
	 */
	skbdesc->flags |= SKBDESC_DESC_IN_SKB;
	skbdesc->desc = entry->skb->data;
	skbdesc->desc_len = TXWI_DESC_SIZE;

	/*
	 * Add the TXWI for the beacon to the skb.
	 */
	rt2800_write_tx_data(entry, txdesc);

	/*
	 * Dump beacon to userspace through debugfs.
	 */
	rt2x00debug_dump_frame(rt2x00dev, DUMP_FRAME_BEACON, entry->skb);

	/*
	 * Write entire beacon with TXWI and padding to register.
	 */
	padding_len = roundup(entry->skb->len, 4) - entry->skb->len;
	if (padding_len && skb_pad(entry->skb, padding_len)) {
		ERROR(rt2x00dev, "Failure padding beacon, aborting\n");
		/* skb freed by skb_pad() on failure */
		entry->skb = NULL;
		rt2800_register_write(rt2x00dev, BCN_TIME_CFG, orig_reg);
		return;
	}

	beacon_base = HW_BEACON_OFFSET(entry->entry_idx);
	rt2800_register_multiwrite(rt2x00dev, beacon_base, entry->skb->data,
				   entry->skb->len + padding_len);

	/*
	 * Enable beaconing again.
	 */
	rt2x00_set_field32(&reg, BCN_TIME_CFG_BEACON_GEN, 1);
	rt2800_register_write(rt2x00dev, BCN_TIME_CFG, reg);

	/*
	 * Clean up beacon skb.
	 */
	dev_kfree_skb_any(entry->skb);
	entry->skb = NULL;
}
EXPORT_SYMBOL_GPL(rt2800_write_beacon);

static inline void rt2800_clear_beacon_register(struct rt2x00_dev *rt2x00dev,
						unsigned int beacon_base)
{
	int i;

	/*
	 * For the Beacon base registers we only need to clear
	 * the whole TXWI which (when set to 0) will invalidate
	 * the entire beacon.
	 */
	for (i = 0; i < TXWI_DESC_SIZE; i += sizeof(__le32))
		rt2800_register_write(rt2x00dev, beacon_base + i, 0);
}

void rt2800_clear_beacon(struct queue_entry *entry)
{
	struct rt2x00_dev *rt2x00dev = entry->queue->rt2x00dev;
	u32 reg;

	/*
	 * Disable beaconing while we are reloading the beacon data,
	 * otherwise we might be sending out invalid data.
	 */
	rt2800_register_read(rt2x00dev, BCN_TIME_CFG, &reg);
	rt2x00_set_field32(&reg, BCN_TIME_CFG_BEACON_GEN, 0);
	rt2800_register_write(rt2x00dev, BCN_TIME_CFG, reg);

	/*
	 * Clear beacon.
	 */
	rt2800_clear_beacon_register(rt2x00dev,
				     HW_BEACON_OFFSET(entry->entry_idx));

	/*
	 * Enabled beaconing again.
	 */
	rt2x00_set_field32(&reg, BCN_TIME_CFG_BEACON_GEN, 1);
	rt2800_register_write(rt2x00dev, BCN_TIME_CFG, reg);
}
EXPORT_SYMBOL_GPL(rt2800_clear_beacon);

#ifdef CONFIG_RT2X00_LIB_DEBUGFS
const struct rt2x00debug rt2800_rt2x00debug = {
	.owner	= THIS_MODULE,
	.csr	= {
		.read		= rt2800_register_read,
		.write		= rt2800_register_write,
		.flags		= RT2X00DEBUGFS_OFFSET,
		.word_base	= CSR_REG_BASE,
		.word_size	= sizeof(u32),
		.word_count	= CSR_REG_SIZE / sizeof(u32),
	},
	.eeprom	= {
		.read		= rt2x00_eeprom_read,
		.write		= rt2x00_eeprom_write,
		.word_base	= EEPROM_BASE,
		.word_size	= sizeof(u16),
		.word_count	= EEPROM_SIZE / sizeof(u16),
	},
	.bbp	= {
		.read		= rt2800_bbp_read,
		.write		= rt2800_bbp_write,
		.word_base	= BBP_BASE,
		.word_size	= sizeof(u8),
		.word_count	= BBP_SIZE / sizeof(u8),
	},
	.rf	= {
		.read		= rt2x00_rf_read,
		.write		= rt2800_rf_write,
		.word_base	= RF_BASE,
		.word_size	= sizeof(u32),
		.word_count	= RF_SIZE / sizeof(u32),
	},
};
EXPORT_SYMBOL_GPL(rt2800_rt2x00debug);
#endif /* CONFIG_RT2X00_LIB_DEBUGFS */

int rt2800_rfkill_poll(struct rt2x00_dev *rt2x00dev)
{
	u32 reg;

	rt2800_register_read(rt2x00dev, GPIO_CTRL_CFG, &reg);
	return rt2x00_get_field32(reg, GPIO_CTRL_CFG_BIT2);
}
EXPORT_SYMBOL_GPL(rt2800_rfkill_poll);

#ifdef CONFIG_RT2X00_LIB_LEDS
static void rt2800_brightness_set(struct led_classdev *led_cdev,
				  enum led_brightness brightness)
{
	struct rt2x00_led *led =
	    container_of(led_cdev, struct rt2x00_led, led_dev);
	unsigned int enabled = brightness != LED_OFF;
	unsigned int bg_mode =
	    (enabled && led->rt2x00dev->curr_band == IEEE80211_BAND_2GHZ);
	unsigned int polarity =
		rt2x00_get_field16(led->rt2x00dev->led_mcu_reg,
				   EEPROM_FREQ_LED_POLARITY);
	unsigned int ledmode =
		rt2x00_get_field16(led->rt2x00dev->led_mcu_reg,
				   EEPROM_FREQ_LED_MODE);
	u32 reg;

	/* Check for SoC (SOC devices don't support MCU requests) */
	if (rt2x00_is_soc(led->rt2x00dev)) {
		rt2800_register_read(led->rt2x00dev, LED_CFG, &reg);

		/* Set LED Polarity */
		rt2x00_set_field32(&reg, LED_CFG_LED_POLAR, polarity);

		/* Set LED Mode */
		if (led->type == LED_TYPE_RADIO) {
			rt2x00_set_field32(&reg, LED_CFG_G_LED_MODE,
					   enabled ? 3 : 0);
		} else if (led->type == LED_TYPE_ASSOC) {
			rt2x00_set_field32(&reg, LED_CFG_Y_LED_MODE,
					   enabled ? 3 : 0);
		} else if (led->type == LED_TYPE_QUALITY) {
			rt2x00_set_field32(&reg, LED_CFG_R_LED_MODE,
					   enabled ? 3 : 0);
		}

		rt2800_register_write(led->rt2x00dev, LED_CFG, reg);

	} else {
		if (led->type == LED_TYPE_RADIO) {
			rt2800_mcu_request(led->rt2x00dev, MCU_LED, 0xff, ledmode,
					      enabled ? 0x20 : 0);
		} else if (led->type == LED_TYPE_ASSOC) {
			rt2800_mcu_request(led->rt2x00dev, MCU_LED, 0xff, ledmode,
					      enabled ? (bg_mode ? 0x60 : 0xa0) : 0x20);
		} else if (led->type == LED_TYPE_QUALITY) {
			/*
			 * The brightness is divided into 6 levels (0 - 5),
			 * The specs tell us the following levels:
			 *	0, 1 ,3, 7, 15, 31
			 * to determine the level in a simple way we can simply
			 * work with bitshifting:
			 *	(1 << level) - 1
			 */
			rt2800_mcu_request(led->rt2x00dev, MCU_LED_STRENGTH, 0xff,
					      (1 << brightness / (LED_FULL / 6)) - 1,
					      polarity);
		}
	}
}

static int rt2800_blink_set(struct led_classdev *led_cdev,
			    unsigned long *delay_on, unsigned long *delay_off)
{
	struct rt2x00_led *led =
	    container_of(led_cdev, struct rt2x00_led, led_dev);
	u32 reg;

	rt2800_register_read(led->rt2x00dev, LED_CFG, &reg);
	rt2x00_set_field32(&reg, LED_CFG_ON_PERIOD, *delay_on);
	rt2x00_set_field32(&reg, LED_CFG_OFF_PERIOD, *delay_off);
	rt2800_register_write(led->rt2x00dev, LED_CFG, reg);

	return 0;
}

static void rt2800_init_led(struct rt2x00_dev *rt2x00dev,
		     struct rt2x00_led *led, enum led_type type)
{
	led->rt2x00dev = rt2x00dev;
	led->type = type;
	led->led_dev.brightness_set = rt2800_brightness_set;
	led->led_dev.blink_set = rt2800_blink_set;
	led->flags = LED_INITIALIZED;
}
#endif /* CONFIG_RT2X00_LIB_LEDS */

/*
 * Configuration handlers.
 */
static void rt2800_config_wcid_attr(struct rt2x00_dev *rt2x00dev,
				    struct rt2x00lib_crypto *crypto,
				    struct ieee80211_key_conf *key)
{
	struct mac_wcid_entry wcid_entry;
	struct mac_iveiv_entry iveiv_entry;
	u32 offset;
	u32 reg;

	offset = MAC_WCID_ATTR_ENTRY(key->hw_key_idx);

	if (crypto->cmd == SET_KEY) {
		rt2800_register_read(rt2x00dev, offset, &reg);
		rt2x00_set_field32(&reg, MAC_WCID_ATTRIBUTE_KEYTAB,
				   !!(key->flags & IEEE80211_KEY_FLAG_PAIRWISE));
		/*
		 * Both the cipher as the BSS Idx numbers are split in a main
		 * value of 3 bits, and a extended field for adding one additional
		 * bit to the value.
		 */
		rt2x00_set_field32(&reg, MAC_WCID_ATTRIBUTE_CIPHER,
				   (crypto->cipher & 0x7));
		rt2x00_set_field32(&reg, MAC_WCID_ATTRIBUTE_CIPHER_EXT,
				   (crypto->cipher & 0x8) >> 3);
		rt2x00_set_field32(&reg, MAC_WCID_ATTRIBUTE_BSS_IDX,
				   (crypto->bssidx & 0x7));
		rt2x00_set_field32(&reg, MAC_WCID_ATTRIBUTE_BSS_IDX_EXT,
				   (crypto->bssidx & 0x8) >> 3);
		rt2x00_set_field32(&reg, MAC_WCID_ATTRIBUTE_RX_WIUDF, crypto->cipher);
		rt2800_register_write(rt2x00dev, offset, reg);
	} else {
		rt2800_register_write(rt2x00dev, offset, 0);
	}

	offset = MAC_IVEIV_ENTRY(key->hw_key_idx);

	memset(&iveiv_entry, 0, sizeof(iveiv_entry));
	if ((crypto->cipher == CIPHER_TKIP) ||
	    (crypto->cipher == CIPHER_TKIP_NO_MIC) ||
	    (crypto->cipher == CIPHER_AES))
		iveiv_entry.iv[3] |= 0x20;
	iveiv_entry.iv[3] |= key->keyidx << 6;
	rt2800_register_multiwrite(rt2x00dev, offset,
				      &iveiv_entry, sizeof(iveiv_entry));

	offset = MAC_WCID_ENTRY(key->hw_key_idx);

	memset(&wcid_entry, 0, sizeof(wcid_entry));
	if (crypto->cmd == SET_KEY)
		memcpy(wcid_entry.mac, crypto->address, ETH_ALEN);
	rt2800_register_multiwrite(rt2x00dev, offset,
				      &wcid_entry, sizeof(wcid_entry));
}

int rt2800_config_shared_key(struct rt2x00_dev *rt2x00dev,
			     struct rt2x00lib_crypto *crypto,
			     struct ieee80211_key_conf *key)
{
	struct hw_key_entry key_entry;
	struct rt2x00_field32 field;
	u32 offset;
	u32 reg;

	if (crypto->cmd == SET_KEY) {
		key->hw_key_idx = (4 * crypto->bssidx) + key->keyidx;

		memcpy(key_entry.key, crypto->key,
		       sizeof(key_entry.key));
		memcpy(key_entry.tx_mic, crypto->tx_mic,
		       sizeof(key_entry.tx_mic));
		memcpy(key_entry.rx_mic, crypto->rx_mic,
		       sizeof(key_entry.rx_mic));

		offset = SHARED_KEY_ENTRY(key->hw_key_idx);
		rt2800_register_multiwrite(rt2x00dev, offset,
					      &key_entry, sizeof(key_entry));
	}

	/*
	 * The cipher types are stored over multiple registers
	 * starting with SHARED_KEY_MODE_BASE each word will have
	 * 32 bits and contains the cipher types for 2 bssidx each.
	 * Using the correct defines correctly will cause overhead,
	 * so just calculate the correct offset.
	 */
	field.bit_offset = 4 * (key->hw_key_idx % 8);
	field.bit_mask = 0x7 << field.bit_offset;

	offset = SHARED_KEY_MODE_ENTRY(key->hw_key_idx / 8);

	rt2800_register_read(rt2x00dev, offset, &reg);
	rt2x00_set_field32(&reg, field,
			   (crypto->cmd == SET_KEY) * crypto->cipher);
	rt2800_register_write(rt2x00dev, offset, reg);

	/*
	 * Update WCID information
	 */
	rt2800_config_wcid_attr(rt2x00dev, crypto, key);

	return 0;
}
EXPORT_SYMBOL_GPL(rt2800_config_shared_key);

static inline int rt2800_find_pairwise_keyslot(struct rt2x00_dev *rt2x00dev)
{
	int idx;
	u32 offset, reg;

	/*
	 * Search for the first free pairwise key entry and return the
	 * corresponding index.
	 *
	 * Make sure the WCID starts _after_ the last possible shared key
	 * entry (>32).
	 *
	 * Since parts of the pairwise key table might be shared with
	 * the beacon frame buffers 6 & 7 we should only write into the
	 * first 222 entries.
	 */
	for (idx = 33; idx <= 222; idx++) {
		offset = MAC_WCID_ATTR_ENTRY(idx);
		rt2800_register_read(rt2x00dev, offset, &reg);
		if (!reg)
			return idx;
	}
	return -1;
}

int rt2800_config_pairwise_key(struct rt2x00_dev *rt2x00dev,
			       struct rt2x00lib_crypto *crypto,
			       struct ieee80211_key_conf *key)
{
	struct hw_key_entry key_entry;
	u32 offset;
	int idx;

	if (crypto->cmd == SET_KEY) {
		idx = rt2800_find_pairwise_keyslot(rt2x00dev);
		if (idx < 0)
			return -ENOSPC;
		key->hw_key_idx = idx;

		memcpy(key_entry.key, crypto->key,
		       sizeof(key_entry.key));
		memcpy(key_entry.tx_mic, crypto->tx_mic,
		       sizeof(key_entry.tx_mic));
		memcpy(key_entry.rx_mic, crypto->rx_mic,
		       sizeof(key_entry.rx_mic));

		offset = PAIRWISE_KEY_ENTRY(key->hw_key_idx);
		rt2800_register_multiwrite(rt2x00dev, offset,
					      &key_entry, sizeof(key_entry));
	}

	/*
	 * Update WCID information
	 */
	rt2800_config_wcid_attr(rt2x00dev, crypto, key);

	return 0;
}
EXPORT_SYMBOL_GPL(rt2800_config_pairwise_key);

void rt2800_config_filter(struct rt2x00_dev *rt2x00dev,
			  const unsigned int filter_flags)
{
	u32 reg;

	/*
	 * Start configuration steps.
	 * Note that the version error will always be dropped
	 * and broadcast frames will always be accepted since
	 * there is no filter for it at this time.
	 */
	rt2800_register_read(rt2x00dev, RX_FILTER_CFG, &reg);
	rt2x00_set_field32(&reg, RX_FILTER_CFG_DROP_CRC_ERROR,
			   !(filter_flags & FIF_FCSFAIL));
	rt2x00_set_field32(&reg, RX_FILTER_CFG_DROP_PHY_ERROR,
			   !(filter_flags & FIF_PLCPFAIL));
	rt2x00_set_field32(&reg, RX_FILTER_CFG_DROP_NOT_TO_ME,
			   !(filter_flags & FIF_PROMISC_IN_BSS));
	rt2x00_set_field32(&reg, RX_FILTER_CFG_DROP_NOT_MY_BSSD, 0);
	rt2x00_set_field32(&reg, RX_FILTER_CFG_DROP_VER_ERROR, 1);
	rt2x00_set_field32(&reg, RX_FILTER_CFG_DROP_MULTICAST,
			   !(filter_flags & FIF_ALLMULTI));
	rt2x00_set_field32(&reg, RX_FILTER_CFG_DROP_BROADCAST, 0);
	rt2x00_set_field32(&reg, RX_FILTER_CFG_DROP_DUPLICATE, 1);
	rt2x00_set_field32(&reg, RX_FILTER_CFG_DROP_CF_END_ACK,
			   !(filter_flags & FIF_CONTROL));
	rt2x00_set_field32(&reg, RX_FILTER_CFG_DROP_CF_END,
			   !(filter_flags & FIF_CONTROL));
	rt2x00_set_field32(&reg, RX_FILTER_CFG_DROP_ACK,
			   !(filter_flags & FIF_CONTROL));
	rt2x00_set_field32(&reg, RX_FILTER_CFG_DROP_CTS,
			   !(filter_flags & FIF_CONTROL));
	rt2x00_set_field32(&reg, RX_FILTER_CFG_DROP_RTS,
			   !(filter_flags & FIF_CONTROL));
	rt2x00_set_field32(&reg, RX_FILTER_CFG_DROP_PSPOLL,
			   !(filter_flags & FIF_PSPOLL));
	rt2x00_set_field32(&reg, RX_FILTER_CFG_DROP_BA, 1);
	rt2x00_set_field32(&reg, RX_FILTER_CFG_DROP_BAR, 0);
	rt2x00_set_field32(&reg, RX_FILTER_CFG_DROP_CNTL,
			   !(filter_flags & FIF_CONTROL));
	rt2800_register_write(rt2x00dev, RX_FILTER_CFG, reg);
}
EXPORT_SYMBOL_GPL(rt2800_config_filter);

void rt2800_config_intf(struct rt2x00_dev *rt2x00dev, struct rt2x00_intf *intf,
			struct rt2x00intf_conf *conf, const unsigned int flags)
{
	u32 reg;
	bool update_bssid = false;

	if (flags & CONFIG_UPDATE_TYPE) {
		/*
		 * Enable synchronisation.
		 */
		rt2800_register_read(rt2x00dev, BCN_TIME_CFG, &reg);
		rt2x00_set_field32(&reg, BCN_TIME_CFG_TSF_SYNC, conf->sync);
		rt2800_register_write(rt2x00dev, BCN_TIME_CFG, reg);

		if (conf->sync == TSF_SYNC_AP_NONE) {
			/*
			 * Tune beacon queue transmit parameters for AP mode
			 */
			rt2800_register_read(rt2x00dev, TBTT_SYNC_CFG, &reg);
			rt2x00_set_field32(&reg, TBTT_SYNC_CFG_BCN_CWMIN, 0);
			rt2x00_set_field32(&reg, TBTT_SYNC_CFG_BCN_AIFSN, 1);
			rt2x00_set_field32(&reg, TBTT_SYNC_CFG_BCN_EXP_WIN, 32);
			rt2x00_set_field32(&reg, TBTT_SYNC_CFG_TBTT_ADJUST, 0);
			rt2800_register_write(rt2x00dev, TBTT_SYNC_CFG, reg);
		} else {
			rt2800_register_read(rt2x00dev, TBTT_SYNC_CFG, &reg);
			rt2x00_set_field32(&reg, TBTT_SYNC_CFG_BCN_CWMIN, 4);
			rt2x00_set_field32(&reg, TBTT_SYNC_CFG_BCN_AIFSN, 2);
			rt2x00_set_field32(&reg, TBTT_SYNC_CFG_BCN_EXP_WIN, 32);
			rt2x00_set_field32(&reg, TBTT_SYNC_CFG_TBTT_ADJUST, 16);
			rt2800_register_write(rt2x00dev, TBTT_SYNC_CFG, reg);
		}
	}

	if (flags & CONFIG_UPDATE_MAC) {
		if (flags & CONFIG_UPDATE_TYPE &&
		    conf->sync == TSF_SYNC_AP_NONE) {
			/*
			 * The BSSID register has to be set to our own mac
			 * address in AP mode.
			 */
			memcpy(conf->bssid, conf->mac, sizeof(conf->mac));
			update_bssid = true;
		}

		if (!is_zero_ether_addr((const u8 *)conf->mac)) {
			reg = le32_to_cpu(conf->mac[1]);
			rt2x00_set_field32(&reg, MAC_ADDR_DW1_UNICAST_TO_ME_MASK, 0xff);
			conf->mac[1] = cpu_to_le32(reg);
		}

		rt2800_register_multiwrite(rt2x00dev, MAC_ADDR_DW0,
					      conf->mac, sizeof(conf->mac));
	}

	if ((flags & CONFIG_UPDATE_BSSID) || update_bssid) {
		if (!is_zero_ether_addr((const u8 *)conf->bssid)) {
			reg = le32_to_cpu(conf->bssid[1]);
			rt2x00_set_field32(&reg, MAC_BSSID_DW1_BSS_ID_MASK, 3);
			rt2x00_set_field32(&reg, MAC_BSSID_DW1_BSS_BCN_NUM, 7);
			conf->bssid[1] = cpu_to_le32(reg);
		}

		rt2800_register_multiwrite(rt2x00dev, MAC_BSSID_DW0,
					      conf->bssid, sizeof(conf->bssid));
	}
}
EXPORT_SYMBOL_GPL(rt2800_config_intf);

static void rt2800_config_ht_opmode(struct rt2x00_dev *rt2x00dev,
				    struct rt2x00lib_erp *erp)
{
	bool any_sta_nongf = !!(erp->ht_opmode &
				IEEE80211_HT_OP_MODE_NON_GF_STA_PRSNT);
	u8 protection = erp->ht_opmode & IEEE80211_HT_OP_MODE_PROTECTION;
	u8 mm20_mode, mm40_mode, gf20_mode, gf40_mode;
	u16 mm20_rate, mm40_rate, gf20_rate, gf40_rate;
	u32 reg;

	/* default protection rate for HT20: OFDM 24M */
	mm20_rate = gf20_rate = 0x4004;

	/* default protection rate for HT40: duplicate OFDM 24M */
	mm40_rate = gf40_rate = 0x4084;

	switch (protection) {
	case IEEE80211_HT_OP_MODE_PROTECTION_NONE:
		/*
		 * All STAs in this BSS are HT20/40 but there might be
		 * STAs not supporting greenfield mode.
		 * => Disable protection for HT transmissions.
		 */
		mm20_mode = mm40_mode = gf20_mode = gf40_mode = 0;

		break;
	case IEEE80211_HT_OP_MODE_PROTECTION_20MHZ:
		/*
		 * All STAs in this BSS are HT20 or HT20/40 but there
		 * might be STAs not supporting greenfield mode.
		 * => Protect all HT40 transmissions.
		 */
		mm20_mode = gf20_mode = 0;
		mm40_mode = gf40_mode = 2;

		break;
	case IEEE80211_HT_OP_MODE_PROTECTION_NONMEMBER:
		/*
		 * Nonmember protection:
		 * According to 802.11n we _should_ protect all
		 * HT transmissions (but we don't have to).
		 *
		 * But if cts_protection is enabled we _shall_ protect
		 * all HT transmissions using a CCK rate.
		 *
		 * And if any station is non GF we _shall_ protect
		 * GF transmissions.
		 *
		 * We decide to protect everything
		 * -> fall through to mixed mode.
		 */
	case IEEE80211_HT_OP_MODE_PROTECTION_NONHT_MIXED:
		/*
		 * Legacy STAs are present
		 * => Protect all HT transmissions.
		 */
		mm20_mode = mm40_mode = gf20_mode = gf40_mode = 2;

		/*
		 * If erp protection is needed we have to protect HT
		 * transmissions with CCK 11M long preamble.
		 */
		if (erp->cts_protection) {
			/* don't duplicate RTS/CTS in CCK mode */
			mm20_rate = mm40_rate = 0x0003;
			gf20_rate = gf40_rate = 0x0003;
		}
		break;
	}

	/* check for STAs not supporting greenfield mode */
	if (any_sta_nongf)
		gf20_mode = gf40_mode = 2;

	/* Update HT protection config */
	rt2800_register_read(rt2x00dev, MM20_PROT_CFG, &reg);
	rt2x00_set_field32(&reg, MM20_PROT_CFG_PROTECT_RATE, mm20_rate);
	rt2x00_set_field32(&reg, MM20_PROT_CFG_PROTECT_CTRL, mm20_mode);
	rt2800_register_write(rt2x00dev, MM20_PROT_CFG, reg);

	rt2800_register_read(rt2x00dev, MM40_PROT_CFG, &reg);
	rt2x00_set_field32(&reg, MM40_PROT_CFG_PROTECT_RATE, mm40_rate);
	rt2x00_set_field32(&reg, MM40_PROT_CFG_PROTECT_CTRL, mm40_mode);
	rt2800_register_write(rt2x00dev, MM40_PROT_CFG, reg);

	rt2800_register_read(rt2x00dev, GF20_PROT_CFG, &reg);
	rt2x00_set_field32(&reg, GF20_PROT_CFG_PROTECT_RATE, gf20_rate);
	rt2x00_set_field32(&reg, GF20_PROT_CFG_PROTECT_CTRL, gf20_mode);
	rt2800_register_write(rt2x00dev, GF20_PROT_CFG, reg);

	rt2800_register_read(rt2x00dev, GF40_PROT_CFG, &reg);
	rt2x00_set_field32(&reg, GF40_PROT_CFG_PROTECT_RATE, gf40_rate);
	rt2x00_set_field32(&reg, GF40_PROT_CFG_PROTECT_CTRL, gf40_mode);
	rt2800_register_write(rt2x00dev, GF40_PROT_CFG, reg);
}

void rt2800_config_erp(struct rt2x00_dev *rt2x00dev, struct rt2x00lib_erp *erp,
		       u32 changed)
{
	u32 reg;

	if (changed & BSS_CHANGED_ERP_PREAMBLE) {
		rt2800_register_read(rt2x00dev, AUTO_RSP_CFG, &reg);
		rt2x00_set_field32(&reg, AUTO_RSP_CFG_BAC_ACK_POLICY,
				   !!erp->short_preamble);
		rt2x00_set_field32(&reg, AUTO_RSP_CFG_AR_PREAMBLE,
				   !!erp->short_preamble);
		rt2800_register_write(rt2x00dev, AUTO_RSP_CFG, reg);
	}

	if (changed & BSS_CHANGED_ERP_CTS_PROT) {
		rt2800_register_read(rt2x00dev, OFDM_PROT_CFG, &reg);
		rt2x00_set_field32(&reg, OFDM_PROT_CFG_PROTECT_CTRL,
				   erp->cts_protection ? 2 : 0);
		rt2800_register_write(rt2x00dev, OFDM_PROT_CFG, reg);
	}

	if (changed & BSS_CHANGED_BASIC_RATES) {
		rt2800_register_write(rt2x00dev, LEGACY_BASIC_RATE,
					 erp->basic_rates);
		rt2800_register_write(rt2x00dev, HT_BASIC_RATE, 0x00008003);
	}

	if (changed & BSS_CHANGED_ERP_SLOT) {
		rt2800_register_read(rt2x00dev, BKOFF_SLOT_CFG, &reg);
		rt2x00_set_field32(&reg, BKOFF_SLOT_CFG_SLOT_TIME,
				   erp->slot_time);
		rt2800_register_write(rt2x00dev, BKOFF_SLOT_CFG, reg);

		rt2800_register_read(rt2x00dev, XIFS_TIME_CFG, &reg);
		rt2x00_set_field32(&reg, XIFS_TIME_CFG_EIFS, erp->eifs);
		rt2800_register_write(rt2x00dev, XIFS_TIME_CFG, reg);
	}

	if (changed & BSS_CHANGED_BEACON_INT) {
		rt2800_register_read(rt2x00dev, BCN_TIME_CFG, &reg);
		rt2x00_set_field32(&reg, BCN_TIME_CFG_BEACON_INTERVAL,
				   erp->beacon_int * 16);
		rt2800_register_write(rt2x00dev, BCN_TIME_CFG, reg);
	}

	if (changed & BSS_CHANGED_HT)
		rt2800_config_ht_opmode(rt2x00dev, erp);
}
EXPORT_SYMBOL_GPL(rt2800_config_erp);

static void rt2800_config_3572bt_ant(struct rt2x00_dev *rt2x00dev)
{
	u32 reg;
	u16 eeprom;
	u8 led_ctrl, led_g_mode, led_r_mode;

	rt2800_register_read(rt2x00dev, GPIO_SWITCH, &reg);
	if (rt2x00dev->curr_band == IEEE80211_BAND_5GHZ) {
		rt2x00_set_field32(&reg, GPIO_SWITCH_0, 1);
		rt2x00_set_field32(&reg, GPIO_SWITCH_1, 1);
	} else {
		rt2x00_set_field32(&reg, GPIO_SWITCH_0, 0);
		rt2x00_set_field32(&reg, GPIO_SWITCH_1, 0);
	}
	rt2800_register_write(rt2x00dev, GPIO_SWITCH, reg);

	rt2800_register_read(rt2x00dev, LED_CFG, &reg);
	led_g_mode = rt2x00_get_field32(reg, LED_CFG_LED_POLAR) ? 3 : 0;
	led_r_mode = rt2x00_get_field32(reg, LED_CFG_LED_POLAR) ? 0 : 3;
	if (led_g_mode != rt2x00_get_field32(reg, LED_CFG_G_LED_MODE) ||
	    led_r_mode != rt2x00_get_field32(reg, LED_CFG_R_LED_MODE)) {
		rt2x00_eeprom_read(rt2x00dev, EEPROM_FREQ, &eeprom);
		led_ctrl = rt2x00_get_field16(eeprom, EEPROM_FREQ_LED_MODE);
		if (led_ctrl == 0 || led_ctrl > 0x40) {
			rt2x00_set_field32(&reg, LED_CFG_G_LED_MODE, led_g_mode);
			rt2x00_set_field32(&reg, LED_CFG_R_LED_MODE, led_r_mode);
			rt2800_register_write(rt2x00dev, LED_CFG, reg);
		} else {
			rt2800_mcu_request(rt2x00dev, MCU_BAND_SELECT, 0xff,
					   (led_g_mode << 2) | led_r_mode, 1);
		}
	}
}

static void rt2800_set_ant_diversity(struct rt2x00_dev *rt2x00dev,
				     enum antenna ant)
{
	u32 reg;
	u8 eesk_pin = (ant == ANTENNA_A) ? 1 : 0;
	u8 gpio_bit3 = (ant == ANTENNA_A) ? 0 : 1;

	if (rt2x00_is_pci(rt2x00dev)) {
		rt2800_register_read(rt2x00dev, E2PROM_CSR, &reg);
		rt2x00_set_field32(&reg, E2PROM_CSR_DATA_CLOCK, eesk_pin);
		rt2800_register_write(rt2x00dev, E2PROM_CSR, reg);
	} else if (rt2x00_is_usb(rt2x00dev))
		rt2800_mcu_request(rt2x00dev, MCU_ANT_SELECT, 0xff,
				   eesk_pin, 0);

	rt2800_register_read(rt2x00dev, GPIO_CTRL_CFG, &reg);
	rt2x00_set_field32(&reg, GPIO_CTRL_CFG_GPIOD_BIT3, 0);
	rt2x00_set_field32(&reg, GPIO_CTRL_CFG_BIT3, gpio_bit3);
	rt2800_register_write(rt2x00dev, GPIO_CTRL_CFG, reg);
}

void rt2800_config_ant(struct rt2x00_dev *rt2x00dev, struct antenna_setup *ant)
{
	u8 r1;
	u8 r3;
	u16 eeprom;

	rt2800_bbp_read(rt2x00dev, 1, &r1);
	rt2800_bbp_read(rt2x00dev, 3, &r3);

	if (rt2x00_rt(rt2x00dev, RT3572) &&
	    test_bit(CAPABILITY_BT_COEXIST, &rt2x00dev->cap_flags))
		rt2800_config_3572bt_ant(rt2x00dev);

	/*
	 * Configure the TX antenna.
	 */
	switch (ant->tx_chain_num) {
	case 1:
		rt2x00_set_field8(&r1, BBP1_TX_ANTENNA, 0);
		break;
	case 2:
		if (rt2x00_rt(rt2x00dev, RT3572) &&
		    test_bit(CAPABILITY_BT_COEXIST, &rt2x00dev->cap_flags))
			rt2x00_set_field8(&r1, BBP1_TX_ANTENNA, 1);
		else
			rt2x00_set_field8(&r1, BBP1_TX_ANTENNA, 2);
		break;
	case 3:
		rt2x00_set_field8(&r1, BBP1_TX_ANTENNA, 0);
		break;
	}

	/*
	 * Configure the RX antenna.
	 */
	switch (ant->rx_chain_num) {
	case 1:
		if (rt2x00_rt(rt2x00dev, RT3070) ||
		    rt2x00_rt(rt2x00dev, RT3090) ||
		    rt2x00_rt(rt2x00dev, RT3390)) {
			rt2x00_eeprom_read(rt2x00dev,
					   EEPROM_NIC_CONF1, &eeprom);
			if (rt2x00_get_field16(eeprom,
						EEPROM_NIC_CONF1_ANT_DIVERSITY))
				rt2800_set_ant_diversity(rt2x00dev,
						rt2x00dev->default_ant.rx);
		}
		rt2x00_set_field8(&r3, BBP3_RX_ANTENNA, 0);
		break;
	case 2:
		if (rt2x00_rt(rt2x00dev, RT3572) &&
		    test_bit(CAPABILITY_BT_COEXIST, &rt2x00dev->cap_flags)) {
			rt2x00_set_field8(&r3, BBP3_RX_ADC, 1);
			rt2x00_set_field8(&r3, BBP3_RX_ANTENNA,
				rt2x00dev->curr_band == IEEE80211_BAND_5GHZ);
			rt2800_set_ant_diversity(rt2x00dev, ANTENNA_B);
		} else {
			rt2x00_set_field8(&r3, BBP3_RX_ANTENNA, 1);
		}
		break;
	case 3:
		rt2x00_set_field8(&r3, BBP3_RX_ANTENNA, 2);
		break;
	}

	rt2800_bbp_write(rt2x00dev, 3, r3);
	rt2800_bbp_write(rt2x00dev, 1, r1);
}
EXPORT_SYMBOL_GPL(rt2800_config_ant);

static void rt2800_config_lna_gain(struct rt2x00_dev *rt2x00dev,
				   struct rt2x00lib_conf *libconf)
{
	u16 eeprom;
	short lna_gain;

	if (libconf->rf.channel <= 14) {
		rt2x00_eeprom_read(rt2x00dev, EEPROM_LNA, &eeprom);
		lna_gain = rt2x00_get_field16(eeprom, EEPROM_LNA_BG);
	} else if (libconf->rf.channel <= 64) {
		rt2x00_eeprom_read(rt2x00dev, EEPROM_LNA, &eeprom);
		lna_gain = rt2x00_get_field16(eeprom, EEPROM_LNA_A0);
	} else if (libconf->rf.channel <= 128) {
		rt2x00_eeprom_read(rt2x00dev, EEPROM_RSSI_BG2, &eeprom);
		lna_gain = rt2x00_get_field16(eeprom, EEPROM_RSSI_BG2_LNA_A1);
	} else {
		rt2x00_eeprom_read(rt2x00dev, EEPROM_RSSI_A2, &eeprom);
		lna_gain = rt2x00_get_field16(eeprom, EEPROM_RSSI_A2_LNA_A2);
	}

	rt2x00dev->lna_gain = lna_gain;
}

static void rt2800_config_channel_rf2xxx(struct rt2x00_dev *rt2x00dev,
					 struct ieee80211_conf *conf,
					 struct rf_channel *rf,
					 struct channel_info *info)
{
	rt2x00_set_field32(&rf->rf4, RF4_FREQ_OFFSET, rt2x00dev->freq_offset);

	if (rt2x00dev->default_ant.tx_chain_num == 1)
		rt2x00_set_field32(&rf->rf2, RF2_ANTENNA_TX1, 1);

	if (rt2x00dev->default_ant.rx_chain_num == 1) {
		rt2x00_set_field32(&rf->rf2, RF2_ANTENNA_RX1, 1);
		rt2x00_set_field32(&rf->rf2, RF2_ANTENNA_RX2, 1);
	} else if (rt2x00dev->default_ant.rx_chain_num == 2)
		rt2x00_set_field32(&rf->rf2, RF2_ANTENNA_RX2, 1);

	if (rf->channel > 14) {
		/*
		 * When TX power is below 0, we should increase it by 7 to
		 * make it a positive value (Minimum value is -7).
		 * However this means that values between 0 and 7 have
		 * double meaning, and we should set a 7DBm boost flag.
		 */
		rt2x00_set_field32(&rf->rf3, RF3_TXPOWER_A_7DBM_BOOST,
				   (info->default_power1 >= 0));

		if (info->default_power1 < 0)
			info->default_power1 += 7;

		rt2x00_set_field32(&rf->rf3, RF3_TXPOWER_A, info->default_power1);

		rt2x00_set_field32(&rf->rf4, RF4_TXPOWER_A_7DBM_BOOST,
				   (info->default_power2 >= 0));

		if (info->default_power2 < 0)
			info->default_power2 += 7;

		rt2x00_set_field32(&rf->rf4, RF4_TXPOWER_A, info->default_power2);
	} else {
		rt2x00_set_field32(&rf->rf3, RF3_TXPOWER_G, info->default_power1);
		rt2x00_set_field32(&rf->rf4, RF4_TXPOWER_G, info->default_power2);
	}

	rt2x00_set_field32(&rf->rf4, RF4_HT40, conf_is_ht40(conf));

	rt2800_rf_write(rt2x00dev, 1, rf->rf1);
	rt2800_rf_write(rt2x00dev, 2, rf->rf2);
	rt2800_rf_write(rt2x00dev, 3, rf->rf3 & ~0x00000004);
	rt2800_rf_write(rt2x00dev, 4, rf->rf4);

	udelay(200);

	rt2800_rf_write(rt2x00dev, 1, rf->rf1);
	rt2800_rf_write(rt2x00dev, 2, rf->rf2);
	rt2800_rf_write(rt2x00dev, 3, rf->rf3 | 0x00000004);
	rt2800_rf_write(rt2x00dev, 4, rf->rf4);

	udelay(200);

	rt2800_rf_write(rt2x00dev, 1, rf->rf1);
	rt2800_rf_write(rt2x00dev, 2, rf->rf2);
	rt2800_rf_write(rt2x00dev, 3, rf->rf3 & ~0x00000004);
	rt2800_rf_write(rt2x00dev, 4, rf->rf4);
}

static void rt2800_config_channel_rf3xxx(struct rt2x00_dev *rt2x00dev,
					 struct ieee80211_conf *conf,
					 struct rf_channel *rf,
					 struct channel_info *info)
{
	u8 rfcsr;

	rt2800_rfcsr_write(rt2x00dev, 2, rf->rf1);
	rt2800_rfcsr_write(rt2x00dev, 3, rf->rf3);

	rt2800_rfcsr_read(rt2x00dev, 6, &rfcsr);
	rt2x00_set_field8(&rfcsr, RFCSR6_R1, rf->rf2);
	rt2800_rfcsr_write(rt2x00dev, 6, rfcsr);

	rt2800_rfcsr_read(rt2x00dev, 12, &rfcsr);
	rt2x00_set_field8(&rfcsr, RFCSR12_TX_POWER, info->default_power1);
	rt2800_rfcsr_write(rt2x00dev, 12, rfcsr);

	rt2800_rfcsr_read(rt2x00dev, 13, &rfcsr);
	rt2x00_set_field8(&rfcsr, RFCSR13_TX_POWER, info->default_power2);
	rt2800_rfcsr_write(rt2x00dev, 13, rfcsr);

	rt2800_rfcsr_read(rt2x00dev, 23, &rfcsr);
	rt2x00_set_field8(&rfcsr, RFCSR23_FREQ_OFFSET, rt2x00dev->freq_offset);
	rt2800_rfcsr_write(rt2x00dev, 23, rfcsr);

	rt2800_rfcsr_write(rt2x00dev, 24,
			      rt2x00dev->calibration[conf_is_ht40(conf)]);

	rt2800_rfcsr_read(rt2x00dev, 7, &rfcsr);
	rt2x00_set_field8(&rfcsr, RFCSR7_RF_TUNING, 1);
	rt2800_rfcsr_write(rt2x00dev, 7, rfcsr);
}

static void rt2800_config_channel_rf3052(struct rt2x00_dev *rt2x00dev,
					 struct ieee80211_conf *conf,
					 struct rf_channel *rf,
					 struct channel_info *info)
{
	u8 rfcsr;
	u32 reg;

	if (rf->channel <= 14) {
		rt2800_bbp_write(rt2x00dev, 25, 0x15);
		rt2800_bbp_write(rt2x00dev, 26, 0x85);
	} else {
		rt2800_bbp_write(rt2x00dev, 25, 0x09);
		rt2800_bbp_write(rt2x00dev, 26, 0xff);
	}

	rt2800_rfcsr_write(rt2x00dev, 2, rf->rf1);
	rt2800_rfcsr_write(rt2x00dev, 3, rf->rf3);

	rt2800_rfcsr_read(rt2x00dev, 6, &rfcsr);
	rt2x00_set_field8(&rfcsr, RFCSR6_R1, rf->rf2);
	if (rf->channel <= 14)
		rt2x00_set_field8(&rfcsr, RFCSR6_TXDIV, 2);
	else
		rt2x00_set_field8(&rfcsr, RFCSR6_TXDIV, 1);
	rt2800_rfcsr_write(rt2x00dev, 6, rfcsr);

	rt2800_rfcsr_read(rt2x00dev, 5, &rfcsr);
	if (rf->channel <= 14)
		rt2x00_set_field8(&rfcsr, RFCSR5_R1, 1);
	else
		rt2x00_set_field8(&rfcsr, RFCSR5_R1, 2);
	rt2800_rfcsr_write(rt2x00dev, 5, rfcsr);

	rt2800_rfcsr_read(rt2x00dev, 12, &rfcsr);
	if (rf->channel <= 14) {
		rt2x00_set_field8(&rfcsr, RFCSR12_DR0, 3);
		rt2x00_set_field8(&rfcsr, RFCSR12_TX_POWER,
				(info->default_power1 & 0x3) |
				((info->default_power1 & 0xC) << 1));
	} else {
		rt2x00_set_field8(&rfcsr, RFCSR12_DR0, 7);
		rt2x00_set_field8(&rfcsr, RFCSR12_TX_POWER,
				(info->default_power1 & 0x3) |
				((info->default_power1 & 0xC) << 1));
	}
	rt2800_rfcsr_write(rt2x00dev, 12, rfcsr);

	rt2800_rfcsr_read(rt2x00dev, 13, &rfcsr);
	if (rf->channel <= 14) {
		rt2x00_set_field8(&rfcsr, RFCSR13_DR0, 3);
		rt2x00_set_field8(&rfcsr, RFCSR13_TX_POWER,
				(info->default_power2 & 0x3) |
				((info->default_power2 & 0xC) << 1));
	} else {
		rt2x00_set_field8(&rfcsr, RFCSR13_DR0, 7);
		rt2x00_set_field8(&rfcsr, RFCSR13_TX_POWER,
				(info->default_power2 & 0x3) |
				((info->default_power2 & 0xC) << 1));
	}
	rt2800_rfcsr_write(rt2x00dev, 13, rfcsr);

	rt2800_rfcsr_read(rt2x00dev, 1, &rfcsr);
	rt2x00_set_field8(&rfcsr, RFCSR1_RF_BLOCK_EN, 1);
	rt2x00_set_field8(&rfcsr, RFCSR1_RX0_PD, 0);
	rt2x00_set_field8(&rfcsr, RFCSR1_TX0_PD, 0);
	rt2x00_set_field8(&rfcsr, RFCSR1_RX1_PD, 0);
	rt2x00_set_field8(&rfcsr, RFCSR1_TX1_PD, 0);
	if (test_bit(CAPABILITY_BT_COEXIST, &rt2x00dev->cap_flags)) {
		if (rf->channel <= 14) {
			rt2x00_set_field8(&rfcsr, RFCSR1_RX0_PD, 1);
			rt2x00_set_field8(&rfcsr, RFCSR1_TX0_PD, 1);
		}
		rt2x00_set_field8(&rfcsr, RFCSR1_RX2_PD, 1);
		rt2x00_set_field8(&rfcsr, RFCSR1_TX2_PD, 1);
	} else {
		switch (rt2x00dev->default_ant.tx_chain_num) {
		case 1:
			rt2x00_set_field8(&rfcsr, RFCSR1_TX1_PD, 1);
		case 2:
			rt2x00_set_field8(&rfcsr, RFCSR1_TX2_PD, 1);
			break;
		}

		switch (rt2x00dev->default_ant.rx_chain_num) {
		case 1:
			rt2x00_set_field8(&rfcsr, RFCSR1_RX1_PD, 1);
		case 2:
			rt2x00_set_field8(&rfcsr, RFCSR1_RX2_PD, 1);
			break;
		}
	}
	rt2800_rfcsr_write(rt2x00dev, 1, rfcsr);

	rt2800_rfcsr_read(rt2x00dev, 23, &rfcsr);
	rt2x00_set_field8(&rfcsr, RFCSR23_FREQ_OFFSET, rt2x00dev->freq_offset);
	rt2800_rfcsr_write(rt2x00dev, 23, rfcsr);

	rt2800_rfcsr_write(rt2x00dev, 24,
			      rt2x00dev->calibration[conf_is_ht40(conf)]);
	rt2800_rfcsr_write(rt2x00dev, 31,
			      rt2x00dev->calibration[conf_is_ht40(conf)]);

	if (rf->channel <= 14) {
		rt2800_rfcsr_write(rt2x00dev, 7, 0xd8);
		rt2800_rfcsr_write(rt2x00dev, 9, 0xc3);
		rt2800_rfcsr_write(rt2x00dev, 10, 0xf1);
		rt2800_rfcsr_write(rt2x00dev, 11, 0xb9);
		rt2800_rfcsr_write(rt2x00dev, 15, 0x53);
		rt2800_rfcsr_write(rt2x00dev, 16, 0x4c);
		rt2800_rfcsr_write(rt2x00dev, 17, 0x23);
		rt2800_rfcsr_write(rt2x00dev, 19, 0x93);
		rt2800_rfcsr_write(rt2x00dev, 20, 0xb3);
		rt2800_rfcsr_write(rt2x00dev, 25, 0x15);
		rt2800_rfcsr_write(rt2x00dev, 26, 0x85);
		rt2800_rfcsr_write(rt2x00dev, 27, 0x00);
		rt2800_rfcsr_write(rt2x00dev, 29, 0x9b);
	} else {
		rt2800_rfcsr_write(rt2x00dev, 7, 0x14);
		rt2800_rfcsr_write(rt2x00dev, 9, 0xc0);
		rt2800_rfcsr_write(rt2x00dev, 10, 0xf1);
		rt2800_rfcsr_write(rt2x00dev, 11, 0x00);
		rt2800_rfcsr_write(rt2x00dev, 15, 0x43);
		rt2800_rfcsr_write(rt2x00dev, 16, 0x7a);
		rt2800_rfcsr_write(rt2x00dev, 17, 0x23);
		if (rf->channel <= 64) {
			rt2800_rfcsr_write(rt2x00dev, 19, 0xb7);
			rt2800_rfcsr_write(rt2x00dev, 20, 0xf6);
			rt2800_rfcsr_write(rt2x00dev, 25, 0x3d);
		} else if (rf->channel <= 128) {
			rt2800_rfcsr_write(rt2x00dev, 19, 0x74);
			rt2800_rfcsr_write(rt2x00dev, 20, 0xf4);
			rt2800_rfcsr_write(rt2x00dev, 25, 0x01);
		} else {
			rt2800_rfcsr_write(rt2x00dev, 19, 0x72);
			rt2800_rfcsr_write(rt2x00dev, 20, 0xf3);
			rt2800_rfcsr_write(rt2x00dev, 25, 0x01);
		}
		rt2800_rfcsr_write(rt2x00dev, 26, 0x87);
		rt2800_rfcsr_write(rt2x00dev, 27, 0x01);
		rt2800_rfcsr_write(rt2x00dev, 29, 0x9f);
	}

	rt2800_register_read(rt2x00dev, GPIO_CTRL_CFG, &reg);
	rt2x00_set_field32(&reg, GPIO_CTRL_CFG_GPIOD_BIT7, 0);
	if (rf->channel <= 14)
		rt2x00_set_field32(&reg, GPIO_CTRL_CFG_BIT7, 1);
	else
		rt2x00_set_field32(&reg, GPIO_CTRL_CFG_BIT7, 0);
	rt2800_register_write(rt2x00dev, GPIO_CTRL_CFG, reg);

	rt2800_rfcsr_read(rt2x00dev, 7, &rfcsr);
	rt2x00_set_field8(&rfcsr, RFCSR7_RF_TUNING, 1);
	rt2800_rfcsr_write(rt2x00dev, 7, rfcsr);
}

#define RT5390_POWER_BOUND     0x27
#define RT5390_FREQ_OFFSET_BOUND       0x5f

static void rt2800_config_channel_rf53xx(struct rt2x00_dev *rt2x00dev,
					 struct ieee80211_conf *conf,
					 struct rf_channel *rf,
					 struct channel_info *info)
{
	u8 rfcsr;

	rt2800_rfcsr_write(rt2x00dev, 8, rf->rf1);
	rt2800_rfcsr_write(rt2x00dev, 9, rf->rf3);
	rt2800_rfcsr_read(rt2x00dev, 11, &rfcsr);
	rt2x00_set_field8(&rfcsr, RFCSR11_R, rf->rf2);
	rt2800_rfcsr_write(rt2x00dev, 11, rfcsr);

	rt2800_rfcsr_read(rt2x00dev, 49, &rfcsr);
	if (info->default_power1 > RT5390_POWER_BOUND)
		rt2x00_set_field8(&rfcsr, RFCSR49_TX, RT5390_POWER_BOUND);
	else
		rt2x00_set_field8(&rfcsr, RFCSR49_TX, info->default_power1);
	rt2800_rfcsr_write(rt2x00dev, 49, rfcsr);

	rt2800_rfcsr_read(rt2x00dev, 1, &rfcsr);
	rt2x00_set_field8(&rfcsr, RFCSR1_RF_BLOCK_EN, 1);
	rt2x00_set_field8(&rfcsr, RFCSR1_PLL_PD, 1);
	rt2x00_set_field8(&rfcsr, RFCSR1_RX0_PD, 1);
	rt2x00_set_field8(&rfcsr, RFCSR1_TX0_PD, 1);
	rt2800_rfcsr_write(rt2x00dev, 1, rfcsr);

	rt2800_rfcsr_read(rt2x00dev, 17, &rfcsr);
	if (rt2x00dev->freq_offset > RT5390_FREQ_OFFSET_BOUND)
		rt2x00_set_field8(&rfcsr, RFCSR17_CODE,
				  RT5390_FREQ_OFFSET_BOUND);
	else
		rt2x00_set_field8(&rfcsr, RFCSR17_CODE, rt2x00dev->freq_offset);
	rt2800_rfcsr_write(rt2x00dev, 17, rfcsr);

	if (rf->channel <= 14) {
		int idx = rf->channel-1;

		if (test_bit(CAPABILITY_BT_COEXIST, &rt2x00dev->cap_flags)) {
			if (rt2x00_rt_rev_gte(rt2x00dev, RT5390, REV_RT5390F)) {
				/* r55/r59 value array of channel 1~14 */
				static const char r55_bt_rev[] = {0x83, 0x83,
					0x83, 0x73, 0x73, 0x63, 0x53, 0x53,
					0x53, 0x43, 0x43, 0x43, 0x43, 0x43};
				static const char r59_bt_rev[] = {0x0e, 0x0e,
					0x0e, 0x0e, 0x0e, 0x0b, 0x0a, 0x09,
					0x07, 0x07, 0x07, 0x07, 0x07, 0x07};

				rt2800_rfcsr_write(rt2x00dev, 55,
						   r55_bt_rev[idx]);
				rt2800_rfcsr_write(rt2x00dev, 59,
						   r59_bt_rev[idx]);
			} else {
				static const char r59_bt[] = {0x8b, 0x8b, 0x8b,
					0x8b, 0x8b, 0x8b, 0x8b, 0x8a, 0x89,
					0x88, 0x88, 0x86, 0x85, 0x84};

				rt2800_rfcsr_write(rt2x00dev, 59, r59_bt[idx]);
			}
		} else {
			if (rt2x00_rt_rev_gte(rt2x00dev, RT5390, REV_RT5390F)) {
				static const char r55_nonbt_rev[] = {0x23, 0x23,
					0x23, 0x23, 0x13, 0x13, 0x03, 0x03,
					0x03, 0x03, 0x03, 0x03, 0x03, 0x03};
				static const char r59_nonbt_rev[] = {0x07, 0x07,
					0x07, 0x07, 0x07, 0x07, 0x07, 0x07,
					0x07, 0x07, 0x06, 0x05, 0x04, 0x04};

				rt2800_rfcsr_write(rt2x00dev, 55,
						   r55_nonbt_rev[idx]);
				rt2800_rfcsr_write(rt2x00dev, 59,
						   r59_nonbt_rev[idx]);
			} else if (rt2x00_rt(rt2x00dev, RT5390)) {
				static const char r59_non_bt[] = {0x8f, 0x8f,
					0x8f, 0x8f, 0x8f, 0x8f, 0x8f, 0x8d,
					0x8a, 0x88, 0x88, 0x87, 0x87, 0x86};

				rt2800_rfcsr_write(rt2x00dev, 59,
						   r59_non_bt[idx]);
			}
		}
	}

	rt2800_rfcsr_read(rt2x00dev, 30, &rfcsr);
	rt2x00_set_field8(&rfcsr, RFCSR30_TX_H20M, 0);
	rt2x00_set_field8(&rfcsr, RFCSR30_RX_H20M, 0);
	rt2800_rfcsr_write(rt2x00dev, 30, rfcsr);

	rt2800_rfcsr_read(rt2x00dev, 3, &rfcsr);
	rt2x00_set_field8(&rfcsr, RFCSR30_RF_CALIBRATION, 1);
	rt2800_rfcsr_write(rt2x00dev, 3, rfcsr);
}

static void rt2800_config_channel(struct rt2x00_dev *rt2x00dev,
				  struct ieee80211_conf *conf,
				  struct rf_channel *rf,
				  struct channel_info *info)
{
	u32 reg;
	unsigned int tx_pin;
	u8 bbp;

	if (rf->channel <= 14) {
		info->default_power1 = TXPOWER_G_TO_DEV(info->default_power1);
		info->default_power2 = TXPOWER_G_TO_DEV(info->default_power2);
	} else {
		info->default_power1 = TXPOWER_A_TO_DEV(info->default_power1);
		info->default_power2 = TXPOWER_A_TO_DEV(info->default_power2);
	}

	if (rt2x00_rf(rt2x00dev, RF2020) ||
	    rt2x00_rf(rt2x00dev, RF3020) ||
	    rt2x00_rf(rt2x00dev, RF3021) ||
	    rt2x00_rf(rt2x00dev, RF3022) ||
	    rt2x00_rf(rt2x00dev, RF3320))
		rt2800_config_channel_rf3xxx(rt2x00dev, conf, rf, info);
	else if (rt2x00_rf(rt2x00dev, RF3052))
		rt2800_config_channel_rf3052(rt2x00dev, conf, rf, info);
	else if (rt2x00_rf(rt2x00dev, RF5370) ||
		 rt2x00_rf(rt2x00dev, RF5390))
		rt2800_config_channel_rf53xx(rt2x00dev, conf, rf, info);
	else
		rt2800_config_channel_rf2xxx(rt2x00dev, conf, rf, info);

	/*
	 * Change BBP settings
	 */
	rt2800_bbp_write(rt2x00dev, 62, 0x37 - rt2x00dev->lna_gain);
	rt2800_bbp_write(rt2x00dev, 63, 0x37 - rt2x00dev->lna_gain);
	rt2800_bbp_write(rt2x00dev, 64, 0x37 - rt2x00dev->lna_gain);
	rt2800_bbp_write(rt2x00dev, 86, 0);

	if (rf->channel <= 14) {
		if (!rt2x00_rt(rt2x00dev, RT5390)) {
			if (test_bit(CAPABILITY_EXTERNAL_LNA_BG,
				     &rt2x00dev->cap_flags)) {
				rt2800_bbp_write(rt2x00dev, 82, 0x62);
				rt2800_bbp_write(rt2x00dev, 75, 0x46);
			} else {
				rt2800_bbp_write(rt2x00dev, 82, 0x84);
				rt2800_bbp_write(rt2x00dev, 75, 0x50);
			}
		}
	} else {
		if (rt2x00_rt(rt2x00dev, RT3572))
			rt2800_bbp_write(rt2x00dev, 82, 0x94);
		else
			rt2800_bbp_write(rt2x00dev, 82, 0xf2);

		if (test_bit(CAPABILITY_EXTERNAL_LNA_A, &rt2x00dev->cap_flags))
			rt2800_bbp_write(rt2x00dev, 75, 0x46);
		else
			rt2800_bbp_write(rt2x00dev, 75, 0x50);
	}

	rt2800_register_read(rt2x00dev, TX_BAND_CFG, &reg);
	rt2x00_set_field32(&reg, TX_BAND_CFG_HT40_MINUS, conf_is_ht40_minus(conf));
	rt2x00_set_field32(&reg, TX_BAND_CFG_A, rf->channel > 14);
	rt2x00_set_field32(&reg, TX_BAND_CFG_BG, rf->channel <= 14);
	rt2800_register_write(rt2x00dev, TX_BAND_CFG, reg);

	if (rt2x00_rt(rt2x00dev, RT3572))
		rt2800_rfcsr_write(rt2x00dev, 8, 0);

	tx_pin = 0;

	/* Turn on unused PA or LNA when not using 1T or 1R */
	if (rt2x00dev->default_ant.tx_chain_num == 2) {
		rt2x00_set_field32(&tx_pin, TX_PIN_CFG_PA_PE_A1_EN,
				   rf->channel > 14);
		rt2x00_set_field32(&tx_pin, TX_PIN_CFG_PA_PE_G1_EN,
				   rf->channel <= 14);
	}

	/* Turn on unused PA or LNA when not using 1T or 1R */
	if (rt2x00dev->default_ant.rx_chain_num == 2) {
		rt2x00_set_field32(&tx_pin, TX_PIN_CFG_LNA_PE_A1_EN, 1);
		rt2x00_set_field32(&tx_pin, TX_PIN_CFG_LNA_PE_G1_EN, 1);
	}

	rt2x00_set_field32(&tx_pin, TX_PIN_CFG_LNA_PE_A0_EN, 1);
	rt2x00_set_field32(&tx_pin, TX_PIN_CFG_LNA_PE_G0_EN, 1);
	rt2x00_set_field32(&tx_pin, TX_PIN_CFG_RFTR_EN, 1);
	rt2x00_set_field32(&tx_pin, TX_PIN_CFG_TRSW_EN, 1);
	if (test_bit(CAPABILITY_BT_COEXIST, &rt2x00dev->cap_flags))
		rt2x00_set_field32(&tx_pin, TX_PIN_CFG_PA_PE_G0_EN, 1);
	else
		rt2x00_set_field32(&tx_pin, TX_PIN_CFG_PA_PE_G0_EN,
				   rf->channel <= 14);
	rt2x00_set_field32(&tx_pin, TX_PIN_CFG_PA_PE_A0_EN, rf->channel > 14);

	rt2800_register_write(rt2x00dev, TX_PIN_CFG, tx_pin);

	if (rt2x00_rt(rt2x00dev, RT3572))
		rt2800_rfcsr_write(rt2x00dev, 8, 0x80);

	rt2800_bbp_read(rt2x00dev, 4, &bbp);
	rt2x00_set_field8(&bbp, BBP4_BANDWIDTH, 2 * conf_is_ht40(conf));
	rt2800_bbp_write(rt2x00dev, 4, bbp);

	rt2800_bbp_read(rt2x00dev, 3, &bbp);
	rt2x00_set_field8(&bbp, BBP3_HT40_MINUS, conf_is_ht40_minus(conf));
	rt2800_bbp_write(rt2x00dev, 3, bbp);

	if (rt2x00_rt_rev(rt2x00dev, RT2860, REV_RT2860C)) {
		if (conf_is_ht40(conf)) {
			rt2800_bbp_write(rt2x00dev, 69, 0x1a);
			rt2800_bbp_write(rt2x00dev, 70, 0x0a);
			rt2800_bbp_write(rt2x00dev, 73, 0x16);
		} else {
			rt2800_bbp_write(rt2x00dev, 69, 0x16);
			rt2800_bbp_write(rt2x00dev, 70, 0x08);
			rt2800_bbp_write(rt2x00dev, 73, 0x11);
		}
	}

	msleep(1);

	/*
	 * Clear channel statistic counters
	 */
	rt2800_register_read(rt2x00dev, CH_IDLE_STA, &reg);
	rt2800_register_read(rt2x00dev, CH_BUSY_STA, &reg);
	rt2800_register_read(rt2x00dev, CH_BUSY_STA_SEC, &reg);
}

static int rt2800_get_gain_calibration_delta(struct rt2x00_dev *rt2x00dev)
{
	u8 tssi_bounds[9];
	u8 current_tssi;
	u16 eeprom;
	u8 step;
	int i;

	/*
	 * Read TSSI boundaries for temperature compensation from
	 * the EEPROM.
	 *
	 * Array idx               0    1    2    3    4    5    6    7    8
	 * Matching Delta value   -4   -3   -2   -1    0   +1   +2   +3   +4
	 * Example TSSI bounds  0xF0 0xD0 0xB5 0xA0 0x88 0x45 0x25 0x15 0x00
	 */
	if (rt2x00dev->curr_band == IEEE80211_BAND_2GHZ) {
		rt2x00_eeprom_read(rt2x00dev, EEPROM_TSSI_BOUND_BG1, &eeprom);
		tssi_bounds[0] = rt2x00_get_field16(eeprom,
					EEPROM_TSSI_BOUND_BG1_MINUS4);
		tssi_bounds[1] = rt2x00_get_field16(eeprom,
					EEPROM_TSSI_BOUND_BG1_MINUS3);

		rt2x00_eeprom_read(rt2x00dev, EEPROM_TSSI_BOUND_BG2, &eeprom);
		tssi_bounds[2] = rt2x00_get_field16(eeprom,
					EEPROM_TSSI_BOUND_BG2_MINUS2);
		tssi_bounds[3] = rt2x00_get_field16(eeprom,
					EEPROM_TSSI_BOUND_BG2_MINUS1);

		rt2x00_eeprom_read(rt2x00dev, EEPROM_TSSI_BOUND_BG3, &eeprom);
		tssi_bounds[4] = rt2x00_get_field16(eeprom,
					EEPROM_TSSI_BOUND_BG3_REF);
		tssi_bounds[5] = rt2x00_get_field16(eeprom,
					EEPROM_TSSI_BOUND_BG3_PLUS1);

		rt2x00_eeprom_read(rt2x00dev, EEPROM_TSSI_BOUND_BG4, &eeprom);
		tssi_bounds[6] = rt2x00_get_field16(eeprom,
					EEPROM_TSSI_BOUND_BG4_PLUS2);
		tssi_bounds[7] = rt2x00_get_field16(eeprom,
					EEPROM_TSSI_BOUND_BG4_PLUS3);

		rt2x00_eeprom_read(rt2x00dev, EEPROM_TSSI_BOUND_BG5, &eeprom);
		tssi_bounds[8] = rt2x00_get_field16(eeprom,
					EEPROM_TSSI_BOUND_BG5_PLUS4);

		step = rt2x00_get_field16(eeprom,
					  EEPROM_TSSI_BOUND_BG5_AGC_STEP);
	} else {
		rt2x00_eeprom_read(rt2x00dev, EEPROM_TSSI_BOUND_A1, &eeprom);
		tssi_bounds[0] = rt2x00_get_field16(eeprom,
					EEPROM_TSSI_BOUND_A1_MINUS4);
		tssi_bounds[1] = rt2x00_get_field16(eeprom,
					EEPROM_TSSI_BOUND_A1_MINUS3);

		rt2x00_eeprom_read(rt2x00dev, EEPROM_TSSI_BOUND_A2, &eeprom);
		tssi_bounds[2] = rt2x00_get_field16(eeprom,
					EEPROM_TSSI_BOUND_A2_MINUS2);
		tssi_bounds[3] = rt2x00_get_field16(eeprom,
					EEPROM_TSSI_BOUND_A2_MINUS1);

		rt2x00_eeprom_read(rt2x00dev, EEPROM_TSSI_BOUND_A3, &eeprom);
		tssi_bounds[4] = rt2x00_get_field16(eeprom,
					EEPROM_TSSI_BOUND_A3_REF);
		tssi_bounds[5] = rt2x00_get_field16(eeprom,
					EEPROM_TSSI_BOUND_A3_PLUS1);

		rt2x00_eeprom_read(rt2x00dev, EEPROM_TSSI_BOUND_A4, &eeprom);
		tssi_bounds[6] = rt2x00_get_field16(eeprom,
					EEPROM_TSSI_BOUND_A4_PLUS2);
		tssi_bounds[7] = rt2x00_get_field16(eeprom,
					EEPROM_TSSI_BOUND_A4_PLUS3);

		rt2x00_eeprom_read(rt2x00dev, EEPROM_TSSI_BOUND_A5, &eeprom);
		tssi_bounds[8] = rt2x00_get_field16(eeprom,
					EEPROM_TSSI_BOUND_A5_PLUS4);

		step = rt2x00_get_field16(eeprom,
					  EEPROM_TSSI_BOUND_A5_AGC_STEP);
	}

	/*
	 * Check if temperature compensation is supported.
	 */
	if (tssi_bounds[4] == 0xff)
		return 0;

	/*
	 * Read current TSSI (BBP 49).
	 */
	rt2800_bbp_read(rt2x00dev, 49, &current_tssi);

	/*
	 * Compare TSSI value (BBP49) with the compensation boundaries
	 * from the EEPROM and increase or decrease tx power.
	 */
	for (i = 0; i <= 3; i++) {
		if (current_tssi > tssi_bounds[i])
			break;
	}

	if (i == 4) {
		for (i = 8; i >= 5; i--) {
			if (current_tssi < tssi_bounds[i])
				break;
		}
	}

	return (i - 4) * step;
}

static int rt2800_get_txpower_bw_comp(struct rt2x00_dev *rt2x00dev,
				      enum ieee80211_band band)
{
	u16 eeprom;
	u8 comp_en;
	u8 comp_type;
	int comp_value = 0;

	rt2x00_eeprom_read(rt2x00dev, EEPROM_TXPOWER_DELTA, &eeprom);

	/*
	 * HT40 compensation not required.
	 */
	if (eeprom == 0xffff ||
	    !test_bit(CONFIG_CHANNEL_HT40, &rt2x00dev->flags))
		return 0;

	if (band == IEEE80211_BAND_2GHZ) {
		comp_en = rt2x00_get_field16(eeprom,
				 EEPROM_TXPOWER_DELTA_ENABLE_2G);
		if (comp_en) {
			comp_type = rt2x00_get_field16(eeprom,
					   EEPROM_TXPOWER_DELTA_TYPE_2G);
			comp_value = rt2x00_get_field16(eeprom,
					    EEPROM_TXPOWER_DELTA_VALUE_2G);
			if (!comp_type)
				comp_value = -comp_value;
		}
	} else {
		comp_en = rt2x00_get_field16(eeprom,
				 EEPROM_TXPOWER_DELTA_ENABLE_5G);
		if (comp_en) {
			comp_type = rt2x00_get_field16(eeprom,
					   EEPROM_TXPOWER_DELTA_TYPE_5G);
			comp_value = rt2x00_get_field16(eeprom,
					    EEPROM_TXPOWER_DELTA_VALUE_5G);
			if (!comp_type)
				comp_value = -comp_value;
		}
	}

	return comp_value;
}

static u8 rt2800_compensate_txpower(struct rt2x00_dev *rt2x00dev, int is_rate_b,
				   enum ieee80211_band band, int power_level,
				   u8 txpower, int delta)
{
	u32 reg;
	u16 eeprom;
	u8 criterion;
	u8 eirp_txpower;
	u8 eirp_txpower_criterion;
	u8 reg_limit;

	if (!((band == IEEE80211_BAND_5GHZ) && is_rate_b))
		return txpower;

	if (test_bit(CAPABILITY_POWER_LIMIT, &rt2x00dev->cap_flags)) {
		/*
		 * Check if eirp txpower exceed txpower_limit.
		 * We use OFDM 6M as criterion and its eirp txpower
		 * is stored at EEPROM_EIRP_MAX_TX_POWER.
		 * .11b data rate need add additional 4dbm
		 * when calculating eirp txpower.
		 */
		rt2800_register_read(rt2x00dev, TX_PWR_CFG_0, &reg);
		criterion = rt2x00_get_field32(reg, TX_PWR_CFG_0_6MBS);

		rt2x00_eeprom_read(rt2x00dev,
				   EEPROM_EIRP_MAX_TX_POWER, &eeprom);

		if (band == IEEE80211_BAND_2GHZ)
			eirp_txpower_criterion = rt2x00_get_field16(eeprom,
						 EEPROM_EIRP_MAX_TX_POWER_2GHZ);
		else
			eirp_txpower_criterion = rt2x00_get_field16(eeprom,
						 EEPROM_EIRP_MAX_TX_POWER_5GHZ);

		eirp_txpower = eirp_txpower_criterion + (txpower - criterion) +
			       (is_rate_b ? 4 : 0) + delta;

		reg_limit = (eirp_txpower > power_level) ?
					(eirp_txpower - power_level) : 0;
	} else
		reg_limit = 0;

	return txpower + delta - reg_limit;
}

static void rt2800_config_txpower(struct rt2x00_dev *rt2x00dev,
				  enum ieee80211_band band,
				  int power_level)
{
	u8 txpower;
	u16 eeprom;
	int i, is_rate_b;
	u32 reg;
	u8 r1;
	u32 offset;
	int delta;

	/*
	 * Calculate HT40 compensation delta
	 */
	delta = rt2800_get_txpower_bw_comp(rt2x00dev, band);

	/*
	 * calculate temperature compensation delta
	 */
	delta += rt2800_get_gain_calibration_delta(rt2x00dev);

	/*
	 * set to normal bbp tx power control mode: +/- 0dBm
	 */
	rt2800_bbp_read(rt2x00dev, 1, &r1);
	rt2x00_set_field8(&r1, BBP1_TX_POWER_CTRL, 0);
	rt2800_bbp_write(rt2x00dev, 1, r1);
	offset = TX_PWR_CFG_0;

	for (i = 0; i < EEPROM_TXPOWER_BYRATE_SIZE; i += 2) {
		/* just to be safe */
		if (offset > TX_PWR_CFG_4)
			break;

		rt2800_register_read(rt2x00dev, offset, &reg);

		/* read the next four txpower values */
		rt2x00_eeprom_read(rt2x00dev, EEPROM_TXPOWER_BYRATE + i,
				   &eeprom);

		is_rate_b = i ? 0 : 1;
		/*
		 * TX_PWR_CFG_0: 1MBS, TX_PWR_CFG_1: 24MBS,
		 * TX_PWR_CFG_2: MCS4, TX_PWR_CFG_3: MCS12,
		 * TX_PWR_CFG_4: unknown
		 */
		txpower = rt2x00_get_field16(eeprom,
					     EEPROM_TXPOWER_BYRATE_RATE0);
		txpower = rt2800_compensate_txpower(rt2x00dev, is_rate_b, band,
					     power_level, txpower, delta);
		rt2x00_set_field32(&reg, TX_PWR_CFG_RATE0, txpower);

		/*
		 * TX_PWR_CFG_0: 2MBS, TX_PWR_CFG_1: 36MBS,
		 * TX_PWR_CFG_2: MCS5, TX_PWR_CFG_3: MCS13,
		 * TX_PWR_CFG_4: unknown
		 */
		txpower = rt2x00_get_field16(eeprom,
					     EEPROM_TXPOWER_BYRATE_RATE1);
		txpower = rt2800_compensate_txpower(rt2x00dev, is_rate_b, band,
					     power_level, txpower, delta);
		rt2x00_set_field32(&reg, TX_PWR_CFG_RATE1, txpower);

		/*
		 * TX_PWR_CFG_0: 5.5MBS, TX_PWR_CFG_1: 48MBS,
		 * TX_PWR_CFG_2: MCS6,  TX_PWR_CFG_3: MCS14,
		 * TX_PWR_CFG_4: unknown
		 */
		txpower = rt2x00_get_field16(eeprom,
					     EEPROM_TXPOWER_BYRATE_RATE2);
		txpower = rt2800_compensate_txpower(rt2x00dev, is_rate_b, band,
					     power_level, txpower, delta);
		rt2x00_set_field32(&reg, TX_PWR_CFG_RATE2, txpower);

		/*
		 * TX_PWR_CFG_0: 11MBS, TX_PWR_CFG_1: 54MBS,
		 * TX_PWR_CFG_2: MCS7,  TX_PWR_CFG_3: MCS15,
		 * TX_PWR_CFG_4: unknown
		 */
		txpower = rt2x00_get_field16(eeprom,
					     EEPROM_TXPOWER_BYRATE_RATE3);
		txpower = rt2800_compensate_txpower(rt2x00dev, is_rate_b, band,
					     power_level, txpower, delta);
		rt2x00_set_field32(&reg, TX_PWR_CFG_RATE3, txpower);

		/* read the next four txpower values */
		rt2x00_eeprom_read(rt2x00dev, EEPROM_TXPOWER_BYRATE + i + 1,
				   &eeprom);

		is_rate_b = 0;
		/*
		 * TX_PWR_CFG_0: 6MBS, TX_PWR_CFG_1: MCS0,
		 * TX_PWR_CFG_2: MCS8, TX_PWR_CFG_3: unknown,
		 * TX_PWR_CFG_4: unknown
		 */
		txpower = rt2x00_get_field16(eeprom,
					     EEPROM_TXPOWER_BYRATE_RATE0);
		txpower = rt2800_compensate_txpower(rt2x00dev, is_rate_b, band,
					     power_level, txpower, delta);
		rt2x00_set_field32(&reg, TX_PWR_CFG_RATE4, txpower);

		/*
		 * TX_PWR_CFG_0: 9MBS, TX_PWR_CFG_1: MCS1,
		 * TX_PWR_CFG_2: MCS9, TX_PWR_CFG_3: unknown,
		 * TX_PWR_CFG_4: unknown
		 */
		txpower = rt2x00_get_field16(eeprom,
					     EEPROM_TXPOWER_BYRATE_RATE1);
		txpower = rt2800_compensate_txpower(rt2x00dev, is_rate_b, band,
					     power_level, txpower, delta);
		rt2x00_set_field32(&reg, TX_PWR_CFG_RATE5, txpower);

		/*
		 * TX_PWR_CFG_0: 12MBS, TX_PWR_CFG_1: MCS2,
		 * TX_PWR_CFG_2: MCS10, TX_PWR_CFG_3: unknown,
		 * TX_PWR_CFG_4: unknown
		 */
		txpower = rt2x00_get_field16(eeprom,
					     EEPROM_TXPOWER_BYRATE_RATE2);
		txpower = rt2800_compensate_txpower(rt2x00dev, is_rate_b, band,
					     power_level, txpower, delta);
		rt2x00_set_field32(&reg, TX_PWR_CFG_RATE6, txpower);

		/*
		 * TX_PWR_CFG_0: 18MBS, TX_PWR_CFG_1: MCS3,
		 * TX_PWR_CFG_2: MCS11, TX_PWR_CFG_3: unknown,
		 * TX_PWR_CFG_4: unknown
		 */
		txpower = rt2x00_get_field16(eeprom,
					     EEPROM_TXPOWER_BYRATE_RATE3);
		txpower = rt2800_compensate_txpower(rt2x00dev, is_rate_b, band,
					     power_level, txpower, delta);
		rt2x00_set_field32(&reg, TX_PWR_CFG_RATE7, txpower);

		rt2800_register_write(rt2x00dev, offset, reg);

		/* next TX_PWR_CFG register */
		offset += 4;
	}
}

void rt2800_gain_calibration(struct rt2x00_dev *rt2x00dev)
{
	rt2800_config_txpower(rt2x00dev, rt2x00dev->curr_band,
			      rt2x00dev->tx_power);
}
EXPORT_SYMBOL_GPL(rt2800_gain_calibration);

static void rt2800_config_retry_limit(struct rt2x00_dev *rt2x00dev,
				      struct rt2x00lib_conf *libconf)
{
	u32 reg;

	rt2800_register_read(rt2x00dev, TX_RTY_CFG, &reg);
	rt2x00_set_field32(&reg, TX_RTY_CFG_SHORT_RTY_LIMIT,
			   libconf->conf->short_frame_max_tx_count);
	rt2x00_set_field32(&reg, TX_RTY_CFG_LONG_RTY_LIMIT,
			   libconf->conf->long_frame_max_tx_count);
	rt2800_register_write(rt2x00dev, TX_RTY_CFG, reg);
}

static void rt2800_config_ps(struct rt2x00_dev *rt2x00dev,
			     struct rt2x00lib_conf *libconf)
{
	enum dev_state state =
	    (libconf->conf->flags & IEEE80211_CONF_PS) ?
		STATE_SLEEP : STATE_AWAKE;
	u32 reg;

	if (state == STATE_SLEEP) {
		rt2800_register_write(rt2x00dev, AUTOWAKEUP_CFG, 0);

		rt2800_register_read(rt2x00dev, AUTOWAKEUP_CFG, &reg);
		rt2x00_set_field32(&reg, AUTOWAKEUP_CFG_AUTO_LEAD_TIME, 5);
		rt2x00_set_field32(&reg, AUTOWAKEUP_CFG_TBCN_BEFORE_WAKE,
				   libconf->conf->listen_interval - 1);
		rt2x00_set_field32(&reg, AUTOWAKEUP_CFG_AUTOWAKE, 1);
		rt2800_register_write(rt2x00dev, AUTOWAKEUP_CFG, reg);

		rt2x00dev->ops->lib->set_device_state(rt2x00dev, state);
	} else {
		rt2800_register_read(rt2x00dev, AUTOWAKEUP_CFG, &reg);
		rt2x00_set_field32(&reg, AUTOWAKEUP_CFG_AUTO_LEAD_TIME, 0);
		rt2x00_set_field32(&reg, AUTOWAKEUP_CFG_TBCN_BEFORE_WAKE, 0);
		rt2x00_set_field32(&reg, AUTOWAKEUP_CFG_AUTOWAKE, 0);
		rt2800_register_write(rt2x00dev, AUTOWAKEUP_CFG, reg);

		rt2x00dev->ops->lib->set_device_state(rt2x00dev, state);
	}
}

void rt2800_config(struct rt2x00_dev *rt2x00dev,
		   struct rt2x00lib_conf *libconf,
		   const unsigned int flags)
{
	/* Always recalculate LNA gain before changing configuration */
	rt2800_config_lna_gain(rt2x00dev, libconf);

	if (flags & IEEE80211_CONF_CHANGE_CHANNEL) {
		rt2800_config_channel(rt2x00dev, libconf->conf,
				      &libconf->rf, &libconf->channel);
		rt2800_config_txpower(rt2x00dev, libconf->conf->channel->band,
				      libconf->conf->power_level);
	}
	if (flags & IEEE80211_CONF_CHANGE_POWER)
		rt2800_config_txpower(rt2x00dev, libconf->conf->channel->band,
				      libconf->conf->power_level);
	if (flags & IEEE80211_CONF_CHANGE_RETRY_LIMITS)
		rt2800_config_retry_limit(rt2x00dev, libconf);
	if (flags & IEEE80211_CONF_CHANGE_PS)
		rt2800_config_ps(rt2x00dev, libconf);
}
EXPORT_SYMBOL_GPL(rt2800_config);

/*
 * Link tuning
 */
void rt2800_link_stats(struct rt2x00_dev *rt2x00dev, struct link_qual *qual)
{
	u32 reg;

	/*
	 * Update FCS error count from register.
	 */
	rt2800_register_read(rt2x00dev, RX_STA_CNT0, &reg);
	qual->rx_failed = rt2x00_get_field32(reg, RX_STA_CNT0_CRC_ERR);
}
EXPORT_SYMBOL_GPL(rt2800_link_stats);

static u8 rt2800_get_default_vgc(struct rt2x00_dev *rt2x00dev)
{
	if (rt2x00dev->curr_band == IEEE80211_BAND_2GHZ) {
		if (rt2x00_rt(rt2x00dev, RT3070) ||
		    rt2x00_rt(rt2x00dev, RT3071) ||
		    rt2x00_rt(rt2x00dev, RT3090) ||
		    rt2x00_rt(rt2x00dev, RT3390) ||
		    rt2x00_rt(rt2x00dev, RT5390))
			return 0x1c + (2 * rt2x00dev->lna_gain);
		else
			return 0x2e + rt2x00dev->lna_gain;
	}

	if (!test_bit(CONFIG_CHANNEL_HT40, &rt2x00dev->flags))
		return 0x32 + (rt2x00dev->lna_gain * 5) / 3;
	else
		return 0x3a + (rt2x00dev->lna_gain * 5) / 3;
}

static inline void rt2800_set_vgc(struct rt2x00_dev *rt2x00dev,
				  struct link_qual *qual, u8 vgc_level)
{
	if (qual->vgc_level != vgc_level) {
		rt2800_bbp_write(rt2x00dev, 66, vgc_level);
		qual->vgc_level = vgc_level;
		qual->vgc_level_reg = vgc_level;
	}
}

void rt2800_reset_tuner(struct rt2x00_dev *rt2x00dev, struct link_qual *qual)
{
	rt2800_set_vgc(rt2x00dev, qual, rt2800_get_default_vgc(rt2x00dev));
}
EXPORT_SYMBOL_GPL(rt2800_reset_tuner);

void rt2800_link_tuner(struct rt2x00_dev *rt2x00dev, struct link_qual *qual,
		       const u32 count)
{
	if (rt2x00_rt_rev(rt2x00dev, RT2860, REV_RT2860C))
		return;

	/*
	 * When RSSI is better then -80 increase VGC level with 0x10
	 */
	rt2800_set_vgc(rt2x00dev, qual,
		       rt2800_get_default_vgc(rt2x00dev) +
		       ((qual->rssi > -80) * 0x10));
}
EXPORT_SYMBOL_GPL(rt2800_link_tuner);

/*
 * Initialization functions.
 */
static int rt2800_init_registers(struct rt2x00_dev *rt2x00dev)
{
	u32 reg;
	u16 eeprom;
	unsigned int i;
	int ret;

	rt2800_register_read(rt2x00dev, WPDMA_GLO_CFG, &reg);
	rt2x00_set_field32(&reg, WPDMA_GLO_CFG_ENABLE_TX_DMA, 0);
	rt2x00_set_field32(&reg, WPDMA_GLO_CFG_TX_DMA_BUSY, 0);
	rt2x00_set_field32(&reg, WPDMA_GLO_CFG_ENABLE_RX_DMA, 0);
	rt2x00_set_field32(&reg, WPDMA_GLO_CFG_RX_DMA_BUSY, 0);
	rt2x00_set_field32(&reg, WPDMA_GLO_CFG_TX_WRITEBACK_DONE, 1);
	rt2800_register_write(rt2x00dev, WPDMA_GLO_CFG, reg);

	ret = rt2800_drv_init_registers(rt2x00dev);
	if (ret)
		return ret;

	rt2800_register_read(rt2x00dev, BCN_OFFSET0, &reg);
	rt2x00_set_field32(&reg, BCN_OFFSET0_BCN0, 0xe0); /* 0x3800 */
	rt2x00_set_field32(&reg, BCN_OFFSET0_BCN1, 0xe8); /* 0x3a00 */
	rt2x00_set_field32(&reg, BCN_OFFSET0_BCN2, 0xf0); /* 0x3c00 */
	rt2x00_set_field32(&reg, BCN_OFFSET0_BCN3, 0xf8); /* 0x3e00 */
	rt2800_register_write(rt2x00dev, BCN_OFFSET0, reg);

	rt2800_register_read(rt2x00dev, BCN_OFFSET1, &reg);
	rt2x00_set_field32(&reg, BCN_OFFSET1_BCN4, 0xc8); /* 0x3200 */
	rt2x00_set_field32(&reg, BCN_OFFSET1_BCN5, 0xd0); /* 0x3400 */
	rt2x00_set_field32(&reg, BCN_OFFSET1_BCN6, 0x77); /* 0x1dc0 */
	rt2x00_set_field32(&reg, BCN_OFFSET1_BCN7, 0x6f); /* 0x1bc0 */
	rt2800_register_write(rt2x00dev, BCN_OFFSET1, reg);

	rt2800_register_write(rt2x00dev, LEGACY_BASIC_RATE, 0x0000013f);
	rt2800_register_write(rt2x00dev, HT_BASIC_RATE, 0x00008003);

	rt2800_register_write(rt2x00dev, MAC_SYS_CTRL, 0x00000000);

	rt2800_register_read(rt2x00dev, BCN_TIME_CFG, &reg);
	rt2x00_set_field32(&reg, BCN_TIME_CFG_BEACON_INTERVAL, 1600);
	rt2x00_set_field32(&reg, BCN_TIME_CFG_TSF_TICKING, 0);
	rt2x00_set_field32(&reg, BCN_TIME_CFG_TSF_SYNC, 0);
	rt2x00_set_field32(&reg, BCN_TIME_CFG_TBTT_ENABLE, 0);
	rt2x00_set_field32(&reg, BCN_TIME_CFG_BEACON_GEN, 0);
	rt2x00_set_field32(&reg, BCN_TIME_CFG_TX_TIME_COMPENSATE, 0);
	rt2800_register_write(rt2x00dev, BCN_TIME_CFG, reg);

	rt2800_config_filter(rt2x00dev, FIF_ALLMULTI);

	rt2800_register_read(rt2x00dev, BKOFF_SLOT_CFG, &reg);
	rt2x00_set_field32(&reg, BKOFF_SLOT_CFG_SLOT_TIME, 9);
	rt2x00_set_field32(&reg, BKOFF_SLOT_CFG_CC_DELAY_TIME, 2);
	rt2800_register_write(rt2x00dev, BKOFF_SLOT_CFG, reg);

	if (rt2x00_rt(rt2x00dev, RT3071) ||
	    rt2x00_rt(rt2x00dev, RT3090) ||
	    rt2x00_rt(rt2x00dev, RT3390)) {
		rt2800_register_write(rt2x00dev, TX_SW_CFG0, 0x00000400);
		rt2800_register_write(rt2x00dev, TX_SW_CFG1, 0x00000000);
		if (rt2x00_rt_rev_lt(rt2x00dev, RT3071, REV_RT3071E) ||
		    rt2x00_rt_rev_lt(rt2x00dev, RT3090, REV_RT3090E) ||
		    rt2x00_rt_rev_lt(rt2x00dev, RT3390, REV_RT3390E)) {
			rt2x00_eeprom_read(rt2x00dev, EEPROM_NIC_CONF1, &eeprom);
			if (rt2x00_get_field16(eeprom, EEPROM_NIC_CONF1_DAC_TEST))
				rt2800_register_write(rt2x00dev, TX_SW_CFG2,
						      0x0000002c);
			else
				rt2800_register_write(rt2x00dev, TX_SW_CFG2,
						      0x0000000f);
		} else {
			rt2800_register_write(rt2x00dev, TX_SW_CFG2, 0x00000000);
		}
	} else if (rt2x00_rt(rt2x00dev, RT3070)) {
		rt2800_register_write(rt2x00dev, TX_SW_CFG0, 0x00000400);

		if (rt2x00_rt_rev_lt(rt2x00dev, RT3070, REV_RT3070F)) {
			rt2800_register_write(rt2x00dev, TX_SW_CFG1, 0x00000000);
			rt2800_register_write(rt2x00dev, TX_SW_CFG2, 0x0000002c);
		} else {
			rt2800_register_write(rt2x00dev, TX_SW_CFG1, 0x00080606);
			rt2800_register_write(rt2x00dev, TX_SW_CFG2, 0x00000000);
		}
	} else if (rt2800_is_305x_soc(rt2x00dev)) {
		rt2800_register_write(rt2x00dev, TX_SW_CFG0, 0x00000400);
		rt2800_register_write(rt2x00dev, TX_SW_CFG1, 0x00000000);
		rt2800_register_write(rt2x00dev, TX_SW_CFG2, 0x00000030);
	} else if (rt2x00_rt(rt2x00dev, RT3572)) {
		rt2800_register_write(rt2x00dev, TX_SW_CFG0, 0x00000400);
		rt2800_register_write(rt2x00dev, TX_SW_CFG1, 0x00080606);
	} else if (rt2x00_rt(rt2x00dev, RT5390)) {
		rt2800_register_write(rt2x00dev, TX_SW_CFG0, 0x00000404);
		rt2800_register_write(rt2x00dev, TX_SW_CFG1, 0x00080606);
		rt2800_register_write(rt2x00dev, TX_SW_CFG2, 0x00000000);
	} else {
		rt2800_register_write(rt2x00dev, TX_SW_CFG0, 0x00000000);
		rt2800_register_write(rt2x00dev, TX_SW_CFG1, 0x00080606);
	}

	rt2800_register_read(rt2x00dev, TX_LINK_CFG, &reg);
	rt2x00_set_field32(&reg, TX_LINK_CFG_REMOTE_MFB_LIFETIME, 32);
	rt2x00_set_field32(&reg, TX_LINK_CFG_MFB_ENABLE, 0);
	rt2x00_set_field32(&reg, TX_LINK_CFG_REMOTE_UMFS_ENABLE, 0);
	rt2x00_set_field32(&reg, TX_LINK_CFG_TX_MRQ_EN, 0);
	rt2x00_set_field32(&reg, TX_LINK_CFG_TX_RDG_EN, 0);
	rt2x00_set_field32(&reg, TX_LINK_CFG_TX_CF_ACK_EN, 1);
	rt2x00_set_field32(&reg, TX_LINK_CFG_REMOTE_MFB, 0);
	rt2x00_set_field32(&reg, TX_LINK_CFG_REMOTE_MFS, 0);
	rt2800_register_write(rt2x00dev, TX_LINK_CFG, reg);

	rt2800_register_read(rt2x00dev, TX_TIMEOUT_CFG, &reg);
	rt2x00_set_field32(&reg, TX_TIMEOUT_CFG_MPDU_LIFETIME, 9);
	rt2x00_set_field32(&reg, TX_TIMEOUT_CFG_RX_ACK_TIMEOUT, 32);
	rt2x00_set_field32(&reg, TX_TIMEOUT_CFG_TX_OP_TIMEOUT, 10);
	rt2800_register_write(rt2x00dev, TX_TIMEOUT_CFG, reg);

	rt2800_register_read(rt2x00dev, MAX_LEN_CFG, &reg);
	rt2x00_set_field32(&reg, MAX_LEN_CFG_MAX_MPDU, AGGREGATION_SIZE);
	if (rt2x00_rt_rev_gte(rt2x00dev, RT2872, REV_RT2872E) ||
	    rt2x00_rt(rt2x00dev, RT2883) ||
	    rt2x00_rt_rev_lt(rt2x00dev, RT3070, REV_RT3070E))
		rt2x00_set_field32(&reg, MAX_LEN_CFG_MAX_PSDU, 2);
	else
		rt2x00_set_field32(&reg, MAX_LEN_CFG_MAX_PSDU, 1);
	rt2x00_set_field32(&reg, MAX_LEN_CFG_MIN_PSDU, 0);
	rt2x00_set_field32(&reg, MAX_LEN_CFG_MIN_MPDU, 0);
	rt2800_register_write(rt2x00dev, MAX_LEN_CFG, reg);

	rt2800_register_read(rt2x00dev, LED_CFG, &reg);
	rt2x00_set_field32(&reg, LED_CFG_ON_PERIOD, 70);
	rt2x00_set_field32(&reg, LED_CFG_OFF_PERIOD, 30);
	rt2x00_set_field32(&reg, LED_CFG_SLOW_BLINK_PERIOD, 3);
	rt2x00_set_field32(&reg, LED_CFG_R_LED_MODE, 3);
	rt2x00_set_field32(&reg, LED_CFG_G_LED_MODE, 3);
	rt2x00_set_field32(&reg, LED_CFG_Y_LED_MODE, 3);
	rt2x00_set_field32(&reg, LED_CFG_LED_POLAR, 1);
	rt2800_register_write(rt2x00dev, LED_CFG, reg);

	rt2800_register_write(rt2x00dev, PBF_MAX_PCNT, 0x1f3fbf9f);

	rt2800_register_read(rt2x00dev, TX_RTY_CFG, &reg);
	rt2x00_set_field32(&reg, TX_RTY_CFG_SHORT_RTY_LIMIT, 15);
	rt2x00_set_field32(&reg, TX_RTY_CFG_LONG_RTY_LIMIT, 31);
	rt2x00_set_field32(&reg, TX_RTY_CFG_LONG_RTY_THRE, 2000);
	rt2x00_set_field32(&reg, TX_RTY_CFG_NON_AGG_RTY_MODE, 0);
	rt2x00_set_field32(&reg, TX_RTY_CFG_AGG_RTY_MODE, 0);
	rt2x00_set_field32(&reg, TX_RTY_CFG_TX_AUTO_FB_ENABLE, 1);
	rt2800_register_write(rt2x00dev, TX_RTY_CFG, reg);

	rt2800_register_read(rt2x00dev, AUTO_RSP_CFG, &reg);
	rt2x00_set_field32(&reg, AUTO_RSP_CFG_AUTORESPONDER, 1);
	rt2x00_set_field32(&reg, AUTO_RSP_CFG_BAC_ACK_POLICY, 1);
	rt2x00_set_field32(&reg, AUTO_RSP_CFG_CTS_40_MMODE, 0);
	rt2x00_set_field32(&reg, AUTO_RSP_CFG_CTS_40_MREF, 0);
	rt2x00_set_field32(&reg, AUTO_RSP_CFG_AR_PREAMBLE, 1);
	rt2x00_set_field32(&reg, AUTO_RSP_CFG_DUAL_CTS_EN, 0);
	rt2x00_set_field32(&reg, AUTO_RSP_CFG_ACK_CTS_PSM_BIT, 0);
	rt2800_register_write(rt2x00dev, AUTO_RSP_CFG, reg);

	rt2800_register_read(rt2x00dev, CCK_PROT_CFG, &reg);
	rt2x00_set_field32(&reg, CCK_PROT_CFG_PROTECT_RATE, 3);
	rt2x00_set_field32(&reg, CCK_PROT_CFG_PROTECT_CTRL, 0);
	rt2x00_set_field32(&reg, CCK_PROT_CFG_PROTECT_NAV_SHORT, 1);
	rt2x00_set_field32(&reg, CCK_PROT_CFG_TX_OP_ALLOW_CCK, 1);
	rt2x00_set_field32(&reg, CCK_PROT_CFG_TX_OP_ALLOW_OFDM, 1);
	rt2x00_set_field32(&reg, CCK_PROT_CFG_TX_OP_ALLOW_MM20, 1);
	rt2x00_set_field32(&reg, CCK_PROT_CFG_TX_OP_ALLOW_MM40, 0);
	rt2x00_set_field32(&reg, CCK_PROT_CFG_TX_OP_ALLOW_GF20, 1);
	rt2x00_set_field32(&reg, CCK_PROT_CFG_TX_OP_ALLOW_GF40, 0);
	rt2x00_set_field32(&reg, CCK_PROT_CFG_RTS_TH_EN, 1);
	rt2800_register_write(rt2x00dev, CCK_PROT_CFG, reg);

	rt2800_register_read(rt2x00dev, OFDM_PROT_CFG, &reg);
	rt2x00_set_field32(&reg, OFDM_PROT_CFG_PROTECT_RATE, 3);
	rt2x00_set_field32(&reg, OFDM_PROT_CFG_PROTECT_CTRL, 0);
	rt2x00_set_field32(&reg, OFDM_PROT_CFG_PROTECT_NAV_SHORT, 1);
	rt2x00_set_field32(&reg, OFDM_PROT_CFG_TX_OP_ALLOW_CCK, 1);
	rt2x00_set_field32(&reg, OFDM_PROT_CFG_TX_OP_ALLOW_OFDM, 1);
	rt2x00_set_field32(&reg, OFDM_PROT_CFG_TX_OP_ALLOW_MM20, 1);
	rt2x00_set_field32(&reg, OFDM_PROT_CFG_TX_OP_ALLOW_MM40, 0);
	rt2x00_set_field32(&reg, OFDM_PROT_CFG_TX_OP_ALLOW_GF20, 1);
	rt2x00_set_field32(&reg, OFDM_PROT_CFG_TX_OP_ALLOW_GF40, 0);
	rt2x00_set_field32(&reg, OFDM_PROT_CFG_RTS_TH_EN, 1);
	rt2800_register_write(rt2x00dev, OFDM_PROT_CFG, reg);

	rt2800_register_read(rt2x00dev, MM20_PROT_CFG, &reg);
	rt2x00_set_field32(&reg, MM20_PROT_CFG_PROTECT_RATE, 0x4004);
	rt2x00_set_field32(&reg, MM20_PROT_CFG_PROTECT_CTRL, 0);
	rt2x00_set_field32(&reg, MM20_PROT_CFG_PROTECT_NAV_SHORT, 1);
	rt2x00_set_field32(&reg, MM20_PROT_CFG_TX_OP_ALLOW_CCK, 1);
	rt2x00_set_field32(&reg, MM20_PROT_CFG_TX_OP_ALLOW_OFDM, 1);
	rt2x00_set_field32(&reg, MM20_PROT_CFG_TX_OP_ALLOW_MM20, 1);
	rt2x00_set_field32(&reg, MM20_PROT_CFG_TX_OP_ALLOW_MM40, 0);
	rt2x00_set_field32(&reg, MM20_PROT_CFG_TX_OP_ALLOW_GF20, 1);
	rt2x00_set_field32(&reg, MM20_PROT_CFG_TX_OP_ALLOW_GF40, 0);
	rt2x00_set_field32(&reg, MM20_PROT_CFG_RTS_TH_EN, 0);
	rt2800_register_write(rt2x00dev, MM20_PROT_CFG, reg);

	rt2800_register_read(rt2x00dev, MM40_PROT_CFG, &reg);
	rt2x00_set_field32(&reg, MM40_PROT_CFG_PROTECT_RATE, 0x4084);
	rt2x00_set_field32(&reg, MM40_PROT_CFG_PROTECT_CTRL, 0);
	rt2x00_set_field32(&reg, MM40_PROT_CFG_PROTECT_NAV_SHORT, 1);
	rt2x00_set_field32(&reg, MM40_PROT_CFG_TX_OP_ALLOW_CCK, 1);
	rt2x00_set_field32(&reg, MM40_PROT_CFG_TX_OP_ALLOW_OFDM, 1);
	rt2x00_set_field32(&reg, MM40_PROT_CFG_TX_OP_ALLOW_MM20, 1);
	rt2x00_set_field32(&reg, MM40_PROT_CFG_TX_OP_ALLOW_MM40, 1);
	rt2x00_set_field32(&reg, MM40_PROT_CFG_TX_OP_ALLOW_GF20, 1);
	rt2x00_set_field32(&reg, MM40_PROT_CFG_TX_OP_ALLOW_GF40, 1);
	rt2x00_set_field32(&reg, MM40_PROT_CFG_RTS_TH_EN, 0);
	rt2800_register_write(rt2x00dev, MM40_PROT_CFG, reg);

	rt2800_register_read(rt2x00dev, GF20_PROT_CFG, &reg);
	rt2x00_set_field32(&reg, GF20_PROT_CFG_PROTECT_RATE, 0x4004);
	rt2x00_set_field32(&reg, GF20_PROT_CFG_PROTECT_CTRL, 0);
	rt2x00_set_field32(&reg, GF20_PROT_CFG_PROTECT_NAV_SHORT, 1);
	rt2x00_set_field32(&reg, GF20_PROT_CFG_TX_OP_ALLOW_CCK, 1);
	rt2x00_set_field32(&reg, GF20_PROT_CFG_TX_OP_ALLOW_OFDM, 1);
	rt2x00_set_field32(&reg, GF20_PROT_CFG_TX_OP_ALLOW_MM20, 1);
	rt2x00_set_field32(&reg, GF20_PROT_CFG_TX_OP_ALLOW_MM40, 0);
	rt2x00_set_field32(&reg, GF20_PROT_CFG_TX_OP_ALLOW_GF20, 1);
	rt2x00_set_field32(&reg, GF20_PROT_CFG_TX_OP_ALLOW_GF40, 0);
	rt2x00_set_field32(&reg, GF20_PROT_CFG_RTS_TH_EN, 0);
	rt2800_register_write(rt2x00dev, GF20_PROT_CFG, reg);

	rt2800_register_read(rt2x00dev, GF40_PROT_CFG, &reg);
	rt2x00_set_field32(&reg, GF40_PROT_CFG_PROTECT_RATE, 0x4084);
	rt2x00_set_field32(&reg, GF40_PROT_CFG_PROTECT_CTRL, 0);
	rt2x00_set_field32(&reg, GF40_PROT_CFG_PROTECT_NAV_SHORT, 1);
	rt2x00_set_field32(&reg, GF40_PROT_CFG_TX_OP_ALLOW_CCK, 1);
	rt2x00_set_field32(&reg, GF40_PROT_CFG_TX_OP_ALLOW_OFDM, 1);
	rt2x00_set_field32(&reg, GF40_PROT_CFG_TX_OP_ALLOW_MM20, 1);
	rt2x00_set_field32(&reg, GF40_PROT_CFG_TX_OP_ALLOW_MM40, 1);
	rt2x00_set_field32(&reg, GF40_PROT_CFG_TX_OP_ALLOW_GF20, 1);
	rt2x00_set_field32(&reg, GF40_PROT_CFG_TX_OP_ALLOW_GF40, 1);
	rt2x00_set_field32(&reg, GF40_PROT_CFG_RTS_TH_EN, 0);
	rt2800_register_write(rt2x00dev, GF40_PROT_CFG, reg);

	if (rt2x00_is_usb(rt2x00dev)) {
		rt2800_register_write(rt2x00dev, PBF_CFG, 0xf40006);

		rt2800_register_read(rt2x00dev, WPDMA_GLO_CFG, &reg);
		rt2x00_set_field32(&reg, WPDMA_GLO_CFG_ENABLE_TX_DMA, 0);
		rt2x00_set_field32(&reg, WPDMA_GLO_CFG_TX_DMA_BUSY, 0);
		rt2x00_set_field32(&reg, WPDMA_GLO_CFG_ENABLE_RX_DMA, 0);
		rt2x00_set_field32(&reg, WPDMA_GLO_CFG_RX_DMA_BUSY, 0);
		rt2x00_set_field32(&reg, WPDMA_GLO_CFG_WP_DMA_BURST_SIZE, 3);
		rt2x00_set_field32(&reg, WPDMA_GLO_CFG_TX_WRITEBACK_DONE, 0);
		rt2x00_set_field32(&reg, WPDMA_GLO_CFG_BIG_ENDIAN, 0);
		rt2x00_set_field32(&reg, WPDMA_GLO_CFG_RX_HDR_SCATTER, 0);
		rt2x00_set_field32(&reg, WPDMA_GLO_CFG_HDR_SEG_LEN, 0);
		rt2800_register_write(rt2x00dev, WPDMA_GLO_CFG, reg);
	}

	/*
	 * The legacy driver also sets TXOP_CTRL_CFG_RESERVED_TRUN_EN to 1
	 * although it is reserved.
	 */
	rt2800_register_read(rt2x00dev, TXOP_CTRL_CFG, &reg);
	rt2x00_set_field32(&reg, TXOP_CTRL_CFG_TIMEOUT_TRUN_EN, 1);
	rt2x00_set_field32(&reg, TXOP_CTRL_CFG_AC_TRUN_EN, 1);
	rt2x00_set_field32(&reg, TXOP_CTRL_CFG_TXRATEGRP_TRUN_EN, 1);
	rt2x00_set_field32(&reg, TXOP_CTRL_CFG_USER_MODE_TRUN_EN, 1);
	rt2x00_set_field32(&reg, TXOP_CTRL_CFG_MIMO_PS_TRUN_EN, 1);
	rt2x00_set_field32(&reg, TXOP_CTRL_CFG_RESERVED_TRUN_EN, 1);
	rt2x00_set_field32(&reg, TXOP_CTRL_CFG_LSIG_TXOP_EN, 0);
	rt2x00_set_field32(&reg, TXOP_CTRL_CFG_EXT_CCA_EN, 0);
	rt2x00_set_field32(&reg, TXOP_CTRL_CFG_EXT_CCA_DLY, 88);
	rt2x00_set_field32(&reg, TXOP_CTRL_CFG_EXT_CWMIN, 0);
	rt2800_register_write(rt2x00dev, TXOP_CTRL_CFG, reg);

	rt2800_register_write(rt2x00dev, TXOP_HLDR_ET, 0x00000002);

	rt2800_register_read(rt2x00dev, TX_RTS_CFG, &reg);
	rt2x00_set_field32(&reg, TX_RTS_CFG_AUTO_RTS_RETRY_LIMIT, 32);
	rt2x00_set_field32(&reg, TX_RTS_CFG_RTS_THRES,
			   IEEE80211_MAX_RTS_THRESHOLD);
	rt2x00_set_field32(&reg, TX_RTS_CFG_RTS_FBK_EN, 0);
	rt2800_register_write(rt2x00dev, TX_RTS_CFG, reg);

	rt2800_register_write(rt2x00dev, EXP_ACK_TIME, 0x002400ca);

	/*
	 * Usually the CCK SIFS time should be set to 10 and the OFDM SIFS
	 * time should be set to 16. However, the original Ralink driver uses
	 * 16 for both and indeed using a value of 10 for CCK SIFS results in
	 * connection problems with 11g + CTS protection. Hence, use the same
	 * defaults as the Ralink driver: 16 for both, CCK and OFDM SIFS.
	 */
	rt2800_register_read(rt2x00dev, XIFS_TIME_CFG, &reg);
	rt2x00_set_field32(&reg, XIFS_TIME_CFG_CCKM_SIFS_TIME, 16);
	rt2x00_set_field32(&reg, XIFS_TIME_CFG_OFDM_SIFS_TIME, 16);
	rt2x00_set_field32(&reg, XIFS_TIME_CFG_OFDM_XIFS_TIME, 4);
	rt2x00_set_field32(&reg, XIFS_TIME_CFG_EIFS, 314);
	rt2x00_set_field32(&reg, XIFS_TIME_CFG_BB_RXEND_ENABLE, 1);
	rt2800_register_write(rt2x00dev, XIFS_TIME_CFG, reg);

	rt2800_register_write(rt2x00dev, PWR_PIN_CFG, 0x00000003);

	/*
	 * ASIC will keep garbage value after boot, clear encryption keys.
	 */
	for (i = 0; i < 4; i++)
		rt2800_register_write(rt2x00dev,
					 SHARED_KEY_MODE_ENTRY(i), 0);

	for (i = 0; i < 256; i++) {
		static const u32 wcid[2] = { 0xffffffff, 0x00ffffff };
		rt2800_register_multiwrite(rt2x00dev, MAC_WCID_ENTRY(i),
					      wcid, sizeof(wcid));

		rt2800_register_write(rt2x00dev, MAC_WCID_ATTR_ENTRY(i), 0);
		rt2800_register_write(rt2x00dev, MAC_IVEIV_ENTRY(i), 0);
	}

	/*
	 * Clear all beacons
	 */
	rt2800_clear_beacon_register(rt2x00dev, HW_BEACON_BASE0);
	rt2800_clear_beacon_register(rt2x00dev, HW_BEACON_BASE1);
	rt2800_clear_beacon_register(rt2x00dev, HW_BEACON_BASE2);
	rt2800_clear_beacon_register(rt2x00dev, HW_BEACON_BASE3);
	rt2800_clear_beacon_register(rt2x00dev, HW_BEACON_BASE4);
	rt2800_clear_beacon_register(rt2x00dev, HW_BEACON_BASE5);
	rt2800_clear_beacon_register(rt2x00dev, HW_BEACON_BASE6);
	rt2800_clear_beacon_register(rt2x00dev, HW_BEACON_BASE7);

	if (rt2x00_is_usb(rt2x00dev)) {
		rt2800_register_read(rt2x00dev, US_CYC_CNT, &reg);
		rt2x00_set_field32(&reg, US_CYC_CNT_CLOCK_CYCLE, 30);
		rt2800_register_write(rt2x00dev, US_CYC_CNT, reg);
	} else if (rt2x00_is_pcie(rt2x00dev)) {
		rt2800_register_read(rt2x00dev, US_CYC_CNT, &reg);
		rt2x00_set_field32(&reg, US_CYC_CNT_CLOCK_CYCLE, 125);
		rt2800_register_write(rt2x00dev, US_CYC_CNT, reg);
	}

	rt2800_register_read(rt2x00dev, HT_FBK_CFG0, &reg);
	rt2x00_set_field32(&reg, HT_FBK_CFG0_HTMCS0FBK, 0);
	rt2x00_set_field32(&reg, HT_FBK_CFG0_HTMCS1FBK, 0);
	rt2x00_set_field32(&reg, HT_FBK_CFG0_HTMCS2FBK, 1);
	rt2x00_set_field32(&reg, HT_FBK_CFG0_HTMCS3FBK, 2);
	rt2x00_set_field32(&reg, HT_FBK_CFG0_HTMCS4FBK, 3);
	rt2x00_set_field32(&reg, HT_FBK_CFG0_HTMCS5FBK, 4);
	rt2x00_set_field32(&reg, HT_FBK_CFG0_HTMCS6FBK, 5);
	rt2x00_set_field32(&reg, HT_FBK_CFG0_HTMCS7FBK, 6);
	rt2800_register_write(rt2x00dev, HT_FBK_CFG0, reg);

	rt2800_register_read(rt2x00dev, HT_FBK_CFG1, &reg);
	rt2x00_set_field32(&reg, HT_FBK_CFG1_HTMCS8FBK, 8);
	rt2x00_set_field32(&reg, HT_FBK_CFG1_HTMCS9FBK, 8);
	rt2x00_set_field32(&reg, HT_FBK_CFG1_HTMCS10FBK, 9);
	rt2x00_set_field32(&reg, HT_FBK_CFG1_HTMCS11FBK, 10);
	rt2x00_set_field32(&reg, HT_FBK_CFG1_HTMCS12FBK, 11);
	rt2x00_set_field32(&reg, HT_FBK_CFG1_HTMCS13FBK, 12);
	rt2x00_set_field32(&reg, HT_FBK_CFG1_HTMCS14FBK, 13);
	rt2x00_set_field32(&reg, HT_FBK_CFG1_HTMCS15FBK, 14);
	rt2800_register_write(rt2x00dev, HT_FBK_CFG1, reg);

	rt2800_register_read(rt2x00dev, LG_FBK_CFG0, &reg);
	rt2x00_set_field32(&reg, LG_FBK_CFG0_OFDMMCS0FBK, 8);
	rt2x00_set_field32(&reg, LG_FBK_CFG0_OFDMMCS1FBK, 8);
	rt2x00_set_field32(&reg, LG_FBK_CFG0_OFDMMCS2FBK, 9);
	rt2x00_set_field32(&reg, LG_FBK_CFG0_OFDMMCS3FBK, 10);
	rt2x00_set_field32(&reg, LG_FBK_CFG0_OFDMMCS4FBK, 11);
	rt2x00_set_field32(&reg, LG_FBK_CFG0_OFDMMCS5FBK, 12);
	rt2x00_set_field32(&reg, LG_FBK_CFG0_OFDMMCS6FBK, 13);
	rt2x00_set_field32(&reg, LG_FBK_CFG0_OFDMMCS7FBK, 14);
	rt2800_register_write(rt2x00dev, LG_FBK_CFG0, reg);

	rt2800_register_read(rt2x00dev, LG_FBK_CFG1, &reg);
	rt2x00_set_field32(&reg, LG_FBK_CFG0_CCKMCS0FBK, 0);
	rt2x00_set_field32(&reg, LG_FBK_CFG0_CCKMCS1FBK, 0);
	rt2x00_set_field32(&reg, LG_FBK_CFG0_CCKMCS2FBK, 1);
	rt2x00_set_field32(&reg, LG_FBK_CFG0_CCKMCS3FBK, 2);
	rt2800_register_write(rt2x00dev, LG_FBK_CFG1, reg);

	/*
	 * Do not force the BA window size, we use the TXWI to set it
	 */
	rt2800_register_read(rt2x00dev, AMPDU_BA_WINSIZE, &reg);
	rt2x00_set_field32(&reg, AMPDU_BA_WINSIZE_FORCE_WINSIZE_ENABLE, 0);
	rt2x00_set_field32(&reg, AMPDU_BA_WINSIZE_FORCE_WINSIZE, 0);
	rt2800_register_write(rt2x00dev, AMPDU_BA_WINSIZE, reg);

	/*
	 * We must clear the error counters.
	 * These registers are cleared on read,
	 * so we may pass a useless variable to store the value.
	 */
	rt2800_register_read(rt2x00dev, RX_STA_CNT0, &reg);
	rt2800_register_read(rt2x00dev, RX_STA_CNT1, &reg);
	rt2800_register_read(rt2x00dev, RX_STA_CNT2, &reg);
	rt2800_register_read(rt2x00dev, TX_STA_CNT0, &reg);
	rt2800_register_read(rt2x00dev, TX_STA_CNT1, &reg);
	rt2800_register_read(rt2x00dev, TX_STA_CNT2, &reg);

	/*
	 * Setup leadtime for pre tbtt interrupt to 6ms
	 */
	rt2800_register_read(rt2x00dev, INT_TIMER_CFG, &reg);
	rt2x00_set_field32(&reg, INT_TIMER_CFG_PRE_TBTT_TIMER, 6 << 4);
	rt2800_register_write(rt2x00dev, INT_TIMER_CFG, reg);

	/*
	 * Set up channel statistics timer
	 */
	rt2800_register_read(rt2x00dev, CH_TIME_CFG, &reg);
	rt2x00_set_field32(&reg, CH_TIME_CFG_EIFS_BUSY, 1);
	rt2x00_set_field32(&reg, CH_TIME_CFG_NAV_BUSY, 1);
	rt2x00_set_field32(&reg, CH_TIME_CFG_RX_BUSY, 1);
	rt2x00_set_field32(&reg, CH_TIME_CFG_TX_BUSY, 1);
	rt2x00_set_field32(&reg, CH_TIME_CFG_TMR_EN, 1);
	rt2800_register_write(rt2x00dev, CH_TIME_CFG, reg);

	return 0;
}

static int rt2800_wait_bbp_rf_ready(struct rt2x00_dev *rt2x00dev)
{
	unsigned int i;
	u32 reg;

	for (i = 0; i < REGISTER_BUSY_COUNT; i++) {
		rt2800_register_read(rt2x00dev, MAC_STATUS_CFG, &reg);
		if (!rt2x00_get_field32(reg, MAC_STATUS_CFG_BBP_RF_BUSY))
			return 0;

		udelay(REGISTER_BUSY_DELAY);
	}

	ERROR(rt2x00dev, "BBP/RF register access failed, aborting.\n");
	return -EACCES;
}

static int rt2800_wait_bbp_ready(struct rt2x00_dev *rt2x00dev)
{
	unsigned int i;
	u8 value;

	/*
	 * BBP was enabled after firmware was loaded,
	 * but we need to reactivate it now.
	 */
	rt2800_register_write(rt2x00dev, H2M_BBP_AGENT, 0);
	rt2800_register_write(rt2x00dev, H2M_MAILBOX_CSR, 0);
	msleep(1);

	for (i = 0; i < REGISTER_BUSY_COUNT; i++) {
		rt2800_bbp_read(rt2x00dev, 0, &value);
		if ((value != 0xff) && (value != 0x00))
			return 0;
		udelay(REGISTER_BUSY_DELAY);
	}

	ERROR(rt2x00dev, "BBP register access failed, aborting.\n");
	return -EACCES;
}

static int rt2800_init_bbp(struct rt2x00_dev *rt2x00dev)
{
	unsigned int i;
	u16 eeprom;
	u8 reg_id;
	u8 value;

	if (unlikely(rt2800_wait_bbp_rf_ready(rt2x00dev) ||
		     rt2800_wait_bbp_ready(rt2x00dev)))
		return -EACCES;

	if (rt2x00_rt(rt2x00dev, RT5390)) {
		rt2800_bbp_read(rt2x00dev, 4, &value);
		rt2x00_set_field8(&value, BBP4_MAC_IF_CTRL, 1);
		rt2800_bbp_write(rt2x00dev, 4, value);
	}

	if (rt2800_is_305x_soc(rt2x00dev) ||
	    rt2x00_rt(rt2x00dev, RT3572) ||
	    rt2x00_rt(rt2x00dev, RT5390))
		rt2800_bbp_write(rt2x00dev, 31, 0x08);

	rt2800_bbp_write(rt2x00dev, 65, 0x2c);
	rt2800_bbp_write(rt2x00dev, 66, 0x38);

	if (rt2x00_rt(rt2x00dev, RT5390))
		rt2800_bbp_write(rt2x00dev, 68, 0x0b);

	if (rt2x00_rt_rev(rt2x00dev, RT2860, REV_RT2860C)) {
		rt2800_bbp_write(rt2x00dev, 69, 0x16);
		rt2800_bbp_write(rt2x00dev, 73, 0x12);
	} else if (rt2x00_rt(rt2x00dev, RT5390)) {
		rt2800_bbp_write(rt2x00dev, 69, 0x12);
		rt2800_bbp_write(rt2x00dev, 73, 0x13);
		rt2800_bbp_write(rt2x00dev, 75, 0x46);
		rt2800_bbp_write(rt2x00dev, 76, 0x28);
		rt2800_bbp_write(rt2x00dev, 77, 0x59);
	} else {
		rt2800_bbp_write(rt2x00dev, 69, 0x12);
		rt2800_bbp_write(rt2x00dev, 73, 0x10);
	}

	rt2800_bbp_write(rt2x00dev, 70, 0x0a);

	if (rt2x00_rt(rt2x00dev, RT3070) ||
	    rt2x00_rt(rt2x00dev, RT3071) ||
	    rt2x00_rt(rt2x00dev, RT3090) ||
	    rt2x00_rt(rt2x00dev, RT3390) ||
	    rt2x00_rt(rt2x00dev, RT3572) ||
	    rt2x00_rt(rt2x00dev, RT5390)) {
		rt2800_bbp_write(rt2x00dev, 79, 0x13);
		rt2800_bbp_write(rt2x00dev, 80, 0x05);
		rt2800_bbp_write(rt2x00dev, 81, 0x33);
	} else if (rt2800_is_305x_soc(rt2x00dev)) {
		rt2800_bbp_write(rt2x00dev, 78, 0x0e);
		rt2800_bbp_write(rt2x00dev, 80, 0x08);
	} else {
		rt2800_bbp_write(rt2x00dev, 81, 0x37);
	}

	rt2800_bbp_write(rt2x00dev, 82, 0x62);
	if (rt2x00_rt(rt2x00dev, RT5390))
		rt2800_bbp_write(rt2x00dev, 83, 0x7a);
	else
		rt2800_bbp_write(rt2x00dev, 83, 0x6a);

	if (rt2x00_rt_rev(rt2x00dev, RT2860, REV_RT2860D))
		rt2800_bbp_write(rt2x00dev, 84, 0x19);
	else if (rt2x00_rt(rt2x00dev, RT5390))
		rt2800_bbp_write(rt2x00dev, 84, 0x9a);
	else
		rt2800_bbp_write(rt2x00dev, 84, 0x99);

	if (rt2x00_rt(rt2x00dev, RT5390))
		rt2800_bbp_write(rt2x00dev, 86, 0x38);
	else
		rt2800_bbp_write(rt2x00dev, 86, 0x00);

	rt2800_bbp_write(rt2x00dev, 91, 0x04);

	if (rt2x00_rt(rt2x00dev, RT5390))
		rt2800_bbp_write(rt2x00dev, 92, 0x02);
	else
		rt2800_bbp_write(rt2x00dev, 92, 0x00);

	if (rt2x00_rt_rev_gte(rt2x00dev, RT3070, REV_RT3070F) ||
	    rt2x00_rt_rev_gte(rt2x00dev, RT3071, REV_RT3071E) ||
	    rt2x00_rt_rev_gte(rt2x00dev, RT3090, REV_RT3090E) ||
	    rt2x00_rt_rev_gte(rt2x00dev, RT3390, REV_RT3390E) ||
	    rt2x00_rt(rt2x00dev, RT3572) ||
	    rt2x00_rt(rt2x00dev, RT5390) ||
	    rt2800_is_305x_soc(rt2x00dev))
		rt2800_bbp_write(rt2x00dev, 103, 0xc0);
	else
		rt2800_bbp_write(rt2x00dev, 103, 0x00);

	if (rt2x00_rt(rt2x00dev, RT5390))
		rt2800_bbp_write(rt2x00dev, 104, 0x92);

	if (rt2800_is_305x_soc(rt2x00dev))
		rt2800_bbp_write(rt2x00dev, 105, 0x01);
	else if (rt2x00_rt(rt2x00dev, RT5390))
		rt2800_bbp_write(rt2x00dev, 105, 0x3c);
	else
		rt2800_bbp_write(rt2x00dev, 105, 0x05);

	if (rt2x00_rt(rt2x00dev, RT5390))
		rt2800_bbp_write(rt2x00dev, 106, 0x03);
	else
		rt2800_bbp_write(rt2x00dev, 106, 0x35);

	if (rt2x00_rt(rt2x00dev, RT5390))
		rt2800_bbp_write(rt2x00dev, 128, 0x12);

	if (rt2x00_rt(rt2x00dev, RT3071) ||
	    rt2x00_rt(rt2x00dev, RT3090) ||
	    rt2x00_rt(rt2x00dev, RT3390) ||
	    rt2x00_rt(rt2x00dev, RT3572) ||
	    rt2x00_rt(rt2x00dev, RT5390)) {
		rt2800_bbp_read(rt2x00dev, 138, &value);

		rt2x00_eeprom_read(rt2x00dev, EEPROM_NIC_CONF0, &eeprom);
		if (rt2x00_get_field16(eeprom, EEPROM_NIC_CONF0_TXPATH) == 1)
			value |= 0x20;
		if (rt2x00_get_field16(eeprom, EEPROM_NIC_CONF0_RXPATH) == 1)
			value &= ~0x02;

		rt2800_bbp_write(rt2x00dev, 138, value);
	}

	if (rt2x00_rt(rt2x00dev, RT5390)) {
		int ant, div_mode;

		rt2x00_eeprom_read(rt2x00dev, EEPROM_NIC_CONF1, &eeprom);
		div_mode = rt2x00_get_field16(eeprom,
					      EEPROM_NIC_CONF1_ANT_DIVERSITY);
		ant = (div_mode == 3) ? 1 : 0;

		/* check if this is a Bluetooth combo card */
		if (test_bit(CAPABILITY_BT_COEXIST, &rt2x00dev->cap_flags)) {
			u32 reg;

			rt2800_register_read(rt2x00dev, GPIO_CTRL_CFG, &reg);
			rt2x00_set_field32(&reg, GPIO_CTRL_CFG_GPIOD_BIT3, 0);
			rt2x00_set_field32(&reg, GPIO_CTRL_CFG_GPIOD_BIT6, 0);
			rt2x00_set_field32(&reg, GPIO_CTRL_CFG_BIT3, 0);
			rt2x00_set_field32(&reg, GPIO_CTRL_CFG_BIT6, 0);
			if (ant == 0)
				rt2x00_set_field32(&reg, GPIO_CTRL_CFG_BIT3, 1);
			else if (ant == 1)
				rt2x00_set_field32(&reg, GPIO_CTRL_CFG_BIT6, 1);
			rt2800_register_write(rt2x00dev, GPIO_CTRL_CFG, reg);
		}

		rt2800_bbp_read(rt2x00dev, 152, &value);
		if (ant == 0)
			rt2x00_set_field8(&value, BBP152_RX_DEFAULT_ANT, 1);
		else
			rt2x00_set_field8(&value, BBP152_RX_DEFAULT_ANT, 0);
		rt2800_bbp_write(rt2x00dev, 152, value);

		/* Init frequency calibration */
		rt2800_bbp_write(rt2x00dev, 142, 1);
		rt2800_bbp_write(rt2x00dev, 143, 57);
	}

	for (i = 0; i < EEPROM_BBP_SIZE; i++) {
		rt2x00_eeprom_read(rt2x00dev, EEPROM_BBP_START + i, &eeprom);

		if (eeprom != 0xffff && eeprom != 0x0000) {
			reg_id = rt2x00_get_field16(eeprom, EEPROM_BBP_REG_ID);
			value = rt2x00_get_field16(eeprom, EEPROM_BBP_VALUE);
			rt2800_bbp_write(rt2x00dev, reg_id, value);
		}
	}

	return 0;
}

static u8 rt2800_init_rx_filter(struct rt2x00_dev *rt2x00dev,
				bool bw40, u8 rfcsr24, u8 filter_target)
{
	unsigned int i;
	u8 bbp;
	u8 rfcsr;
	u8 passband;
	u8 stopband;
	u8 overtuned = 0;

	rt2800_rfcsr_write(rt2x00dev, 24, rfcsr24);

	rt2800_bbp_read(rt2x00dev, 4, &bbp);
	rt2x00_set_field8(&bbp, BBP4_BANDWIDTH, 2 * bw40);
	rt2800_bbp_write(rt2x00dev, 4, bbp);

	rt2800_rfcsr_read(rt2x00dev, 31, &rfcsr);
	rt2x00_set_field8(&rfcsr, RFCSR31_RX_H20M, bw40);
	rt2800_rfcsr_write(rt2x00dev, 31, rfcsr);

	rt2800_rfcsr_read(rt2x00dev, 22, &rfcsr);
	rt2x00_set_field8(&rfcsr, RFCSR22_BASEBAND_LOOPBACK, 1);
	rt2800_rfcsr_write(rt2x00dev, 22, rfcsr);

	/*
	 * Set power & frequency of passband test tone
	 */
	rt2800_bbp_write(rt2x00dev, 24, 0);

	for (i = 0; i < 100; i++) {
		rt2800_bbp_write(rt2x00dev, 25, 0x90);
		msleep(1);

		rt2800_bbp_read(rt2x00dev, 55, &passband);
		if (passband)
			break;
	}

	/*
	 * Set power & frequency of stopband test tone
	 */
	rt2800_bbp_write(rt2x00dev, 24, 0x06);

	for (i = 0; i < 100; i++) {
		rt2800_bbp_write(rt2x00dev, 25, 0x90);
		msleep(1);

		rt2800_bbp_read(rt2x00dev, 55, &stopband);

		if ((passband - stopband) <= filter_target) {
			rfcsr24++;
			overtuned += ((passband - stopband) == filter_target);
		} else
			break;

		rt2800_rfcsr_write(rt2x00dev, 24, rfcsr24);
	}

	rfcsr24 -= !!overtuned;

	rt2800_rfcsr_write(rt2x00dev, 24, rfcsr24);
	return rfcsr24;
}

static int rt2800_init_rfcsr(struct rt2x00_dev *rt2x00dev)
{
	u8 rfcsr;
	u8 bbp;
	u32 reg;
	u16 eeprom;

	if (!rt2x00_rt(rt2x00dev, RT3070) &&
	    !rt2x00_rt(rt2x00dev, RT3071) &&
	    !rt2x00_rt(rt2x00dev, RT3090) &&
	    !rt2x00_rt(rt2x00dev, RT3390) &&
	    !rt2x00_rt(rt2x00dev, RT3572) &&
	    !rt2x00_rt(rt2x00dev, RT5390) &&
	    !rt2800_is_305x_soc(rt2x00dev))
		return 0;

	/*
	 * Init RF calibration.
	 */
	if (rt2x00_rt(rt2x00dev, RT5390)) {
		rt2800_rfcsr_read(rt2x00dev, 2, &rfcsr);
		rt2x00_set_field8(&rfcsr, RFCSR2_RESCAL_EN, 1);
		rt2800_rfcsr_write(rt2x00dev, 2, rfcsr);
		msleep(1);
		rt2x00_set_field8(&rfcsr, RFCSR2_RESCAL_EN, 0);
		rt2800_rfcsr_write(rt2x00dev, 2, rfcsr);
	} else {
		rt2800_rfcsr_read(rt2x00dev, 30, &rfcsr);
		rt2x00_set_field8(&rfcsr, RFCSR30_RF_CALIBRATION, 1);
		rt2800_rfcsr_write(rt2x00dev, 30, rfcsr);
		msleep(1);
		rt2x00_set_field8(&rfcsr, RFCSR30_RF_CALIBRATION, 0);
		rt2800_rfcsr_write(rt2x00dev, 30, rfcsr);
	}

	if (rt2x00_rt(rt2x00dev, RT3070) ||
	    rt2x00_rt(rt2x00dev, RT3071) ||
	    rt2x00_rt(rt2x00dev, RT3090)) {
		rt2800_rfcsr_write(rt2x00dev, 4, 0x40);
		rt2800_rfcsr_write(rt2x00dev, 5, 0x03);
		rt2800_rfcsr_write(rt2x00dev, 6, 0x02);
		rt2800_rfcsr_write(rt2x00dev, 7, 0x60);
		rt2800_rfcsr_write(rt2x00dev, 9, 0x0f);
		rt2800_rfcsr_write(rt2x00dev, 10, 0x41);
		rt2800_rfcsr_write(rt2x00dev, 11, 0x21);
		rt2800_rfcsr_write(rt2x00dev, 12, 0x7b);
		rt2800_rfcsr_write(rt2x00dev, 14, 0x90);
		rt2800_rfcsr_write(rt2x00dev, 15, 0x58);
		rt2800_rfcsr_write(rt2x00dev, 16, 0xb3);
		rt2800_rfcsr_write(rt2x00dev, 17, 0x92);
		rt2800_rfcsr_write(rt2x00dev, 18, 0x2c);
		rt2800_rfcsr_write(rt2x00dev, 19, 0x02);
		rt2800_rfcsr_write(rt2x00dev, 20, 0xba);
		rt2800_rfcsr_write(rt2x00dev, 21, 0xdb);
		rt2800_rfcsr_write(rt2x00dev, 24, 0x16);
		rt2800_rfcsr_write(rt2x00dev, 25, 0x01);
		rt2800_rfcsr_write(rt2x00dev, 29, 0x1f);
	} else if (rt2x00_rt(rt2x00dev, RT3390)) {
		rt2800_rfcsr_write(rt2x00dev, 0, 0xa0);
		rt2800_rfcsr_write(rt2x00dev, 1, 0xe1);
		rt2800_rfcsr_write(rt2x00dev, 2, 0xf1);
		rt2800_rfcsr_write(rt2x00dev, 3, 0x62);
		rt2800_rfcsr_write(rt2x00dev, 4, 0x40);
		rt2800_rfcsr_write(rt2x00dev, 5, 0x8b);
		rt2800_rfcsr_write(rt2x00dev, 6, 0x42);
		rt2800_rfcsr_write(rt2x00dev, 7, 0x34);
		rt2800_rfcsr_write(rt2x00dev, 8, 0x00);
		rt2800_rfcsr_write(rt2x00dev, 9, 0xc0);
		rt2800_rfcsr_write(rt2x00dev, 10, 0x61);
		rt2800_rfcsr_write(rt2x00dev, 11, 0x21);
		rt2800_rfcsr_write(rt2x00dev, 12, 0x3b);
		rt2800_rfcsr_write(rt2x00dev, 13, 0xe0);
		rt2800_rfcsr_write(rt2x00dev, 14, 0x90);
		rt2800_rfcsr_write(rt2x00dev, 15, 0x53);
		rt2800_rfcsr_write(rt2x00dev, 16, 0xe0);
		rt2800_rfcsr_write(rt2x00dev, 17, 0x94);
		rt2800_rfcsr_write(rt2x00dev, 18, 0x5c);
		rt2800_rfcsr_write(rt2x00dev, 19, 0x4a);
		rt2800_rfcsr_write(rt2x00dev, 20, 0xb2);
		rt2800_rfcsr_write(rt2x00dev, 21, 0xf6);
		rt2800_rfcsr_write(rt2x00dev, 22, 0x00);
		rt2800_rfcsr_write(rt2x00dev, 23, 0x14);
		rt2800_rfcsr_write(rt2x00dev, 24, 0x08);
		rt2800_rfcsr_write(rt2x00dev, 25, 0x3d);
		rt2800_rfcsr_write(rt2x00dev, 26, 0x85);
		rt2800_rfcsr_write(rt2x00dev, 27, 0x00);
		rt2800_rfcsr_write(rt2x00dev, 28, 0x41);
		rt2800_rfcsr_write(rt2x00dev, 29, 0x8f);
		rt2800_rfcsr_write(rt2x00dev, 30, 0x20);
		rt2800_rfcsr_write(rt2x00dev, 31, 0x0f);
	} else if (rt2x00_rt(rt2x00dev, RT3572)) {
		rt2800_rfcsr_write(rt2x00dev, 0, 0x70);
		rt2800_rfcsr_write(rt2x00dev, 1, 0x81);
		rt2800_rfcsr_write(rt2x00dev, 2, 0xf1);
		rt2800_rfcsr_write(rt2x00dev, 3, 0x02);
		rt2800_rfcsr_write(rt2x00dev, 4, 0x4c);
		rt2800_rfcsr_write(rt2x00dev, 5, 0x05);
		rt2800_rfcsr_write(rt2x00dev, 6, 0x4a);
		rt2800_rfcsr_write(rt2x00dev, 7, 0xd8);
		rt2800_rfcsr_write(rt2x00dev, 9, 0xc3);
		rt2800_rfcsr_write(rt2x00dev, 10, 0xf1);
		rt2800_rfcsr_write(rt2x00dev, 11, 0xb9);
		rt2800_rfcsr_write(rt2x00dev, 12, 0x70);
		rt2800_rfcsr_write(rt2x00dev, 13, 0x65);
		rt2800_rfcsr_write(rt2x00dev, 14, 0xa0);
		rt2800_rfcsr_write(rt2x00dev, 15, 0x53);
		rt2800_rfcsr_write(rt2x00dev, 16, 0x4c);
		rt2800_rfcsr_write(rt2x00dev, 17, 0x23);
		rt2800_rfcsr_write(rt2x00dev, 18, 0xac);
		rt2800_rfcsr_write(rt2x00dev, 19, 0x93);
		rt2800_rfcsr_write(rt2x00dev, 20, 0xb3);
		rt2800_rfcsr_write(rt2x00dev, 21, 0xd0);
		rt2800_rfcsr_write(rt2x00dev, 22, 0x00);
		rt2800_rfcsr_write(rt2x00dev, 23, 0x3c);
		rt2800_rfcsr_write(rt2x00dev, 24, 0x16);
		rt2800_rfcsr_write(rt2x00dev, 25, 0x15);
		rt2800_rfcsr_write(rt2x00dev, 26, 0x85);
		rt2800_rfcsr_write(rt2x00dev, 27, 0x00);
		rt2800_rfcsr_write(rt2x00dev, 28, 0x00);
		rt2800_rfcsr_write(rt2x00dev, 29, 0x9b);
		rt2800_rfcsr_write(rt2x00dev, 30, 0x09);
		rt2800_rfcsr_write(rt2x00dev, 31, 0x10);
	} else if (rt2800_is_305x_soc(rt2x00dev)) {
		rt2800_rfcsr_write(rt2x00dev, 0, 0x50);
		rt2800_rfcsr_write(rt2x00dev, 1, 0x01);
		rt2800_rfcsr_write(rt2x00dev, 2, 0xf7);
		rt2800_rfcsr_write(rt2x00dev, 3, 0x75);
		rt2800_rfcsr_write(rt2x00dev, 4, 0x40);
		rt2800_rfcsr_write(rt2x00dev, 5, 0x03);
		rt2800_rfcsr_write(rt2x00dev, 6, 0x02);
		rt2800_rfcsr_write(rt2x00dev, 7, 0x50);
		rt2800_rfcsr_write(rt2x00dev, 8, 0x39);
		rt2800_rfcsr_write(rt2x00dev, 9, 0x0f);
		rt2800_rfcsr_write(rt2x00dev, 10, 0x60);
		rt2800_rfcsr_write(rt2x00dev, 11, 0x21);
		rt2800_rfcsr_write(rt2x00dev, 12, 0x75);
		rt2800_rfcsr_write(rt2x00dev, 13, 0x75);
		rt2800_rfcsr_write(rt2x00dev, 14, 0x90);
		rt2800_rfcsr_write(rt2x00dev, 15, 0x58);
		rt2800_rfcsr_write(rt2x00dev, 16, 0xb3);
		rt2800_rfcsr_write(rt2x00dev, 17, 0x92);
		rt2800_rfcsr_write(rt2x00dev, 18, 0x2c);
		rt2800_rfcsr_write(rt2x00dev, 19, 0x02);
		rt2800_rfcsr_write(rt2x00dev, 20, 0xba);
		rt2800_rfcsr_write(rt2x00dev, 21, 0xdb);
		rt2800_rfcsr_write(rt2x00dev, 22, 0x00);
		rt2800_rfcsr_write(rt2x00dev, 23, 0x31);
		rt2800_rfcsr_write(rt2x00dev, 24, 0x08);
		rt2800_rfcsr_write(rt2x00dev, 25, 0x01);
		rt2800_rfcsr_write(rt2x00dev, 26, 0x25);
		rt2800_rfcsr_write(rt2x00dev, 27, 0x23);
		rt2800_rfcsr_write(rt2x00dev, 28, 0x13);
		rt2800_rfcsr_write(rt2x00dev, 29, 0x83);
		rt2800_rfcsr_write(rt2x00dev, 30, 0x00);
		rt2800_rfcsr_write(rt2x00dev, 31, 0x00);
		return 0;
	} else if (rt2x00_rt(rt2x00dev, RT5390)) {
		rt2800_rfcsr_write(rt2x00dev, 1, 0x0f);
		rt2800_rfcsr_write(rt2x00dev, 2, 0x80);
		rt2800_rfcsr_write(rt2x00dev, 3, 0x88);
		rt2800_rfcsr_write(rt2x00dev, 5, 0x10);
		if (rt2x00_rt_rev_gte(rt2x00dev, RT5390, REV_RT5390F))
			rt2800_rfcsr_write(rt2x00dev, 6, 0xe0);
		else
			rt2800_rfcsr_write(rt2x00dev, 6, 0xa0);
		rt2800_rfcsr_write(rt2x00dev, 7, 0x00);
		rt2800_rfcsr_write(rt2x00dev, 10, 0x53);
		rt2800_rfcsr_write(rt2x00dev, 11, 0x4a);
		rt2800_rfcsr_write(rt2x00dev, 12, 0xc6);
		rt2800_rfcsr_write(rt2x00dev, 13, 0x9f);
		rt2800_rfcsr_write(rt2x00dev, 14, 0x00);
		rt2800_rfcsr_write(rt2x00dev, 15, 0x00);
		rt2800_rfcsr_write(rt2x00dev, 16, 0x00);
		rt2800_rfcsr_write(rt2x00dev, 18, 0x03);
		rt2800_rfcsr_write(rt2x00dev, 19, 0x00);

		rt2800_rfcsr_write(rt2x00dev, 20, 0x00);
		rt2800_rfcsr_write(rt2x00dev, 21, 0x00);
		rt2800_rfcsr_write(rt2x00dev, 22, 0x20);
		rt2800_rfcsr_write(rt2x00dev, 23, 0x00);
		rt2800_rfcsr_write(rt2x00dev, 24, 0x00);
		if (rt2x00_rt_rev_gte(rt2x00dev, RT5390, REV_RT5390F))
			rt2800_rfcsr_write(rt2x00dev, 25, 0x80);
		else
			rt2800_rfcsr_write(rt2x00dev, 25, 0xc0);
		rt2800_rfcsr_write(rt2x00dev, 26, 0x00);
		rt2800_rfcsr_write(rt2x00dev, 27, 0x09);
		rt2800_rfcsr_write(rt2x00dev, 28, 0x00);
		rt2800_rfcsr_write(rt2x00dev, 29, 0x10);

		rt2800_rfcsr_write(rt2x00dev, 30, 0x00);
		rt2800_rfcsr_write(rt2x00dev, 31, 0x80);
		rt2800_rfcsr_write(rt2x00dev, 32, 0x80);
		rt2800_rfcsr_write(rt2x00dev, 33, 0x00);
		rt2800_rfcsr_write(rt2x00dev, 34, 0x07);
		rt2800_rfcsr_write(rt2x00dev, 35, 0x12);
		rt2800_rfcsr_write(rt2x00dev, 36, 0x00);
		rt2800_rfcsr_write(rt2x00dev, 37, 0x08);
		rt2800_rfcsr_write(rt2x00dev, 38, 0x85);
		rt2800_rfcsr_write(rt2x00dev, 39, 0x1b);

		if (rt2x00_rt_rev_gte(rt2x00dev, RT5390, REV_RT5390F))
			rt2800_rfcsr_write(rt2x00dev, 40, 0x0b);
		else
			rt2800_rfcsr_write(rt2x00dev, 40, 0x4b);
		rt2800_rfcsr_write(rt2x00dev, 41, 0xbb);
		rt2800_rfcsr_write(rt2x00dev, 42, 0xd2);
		rt2800_rfcsr_write(rt2x00dev, 43, 0x9a);
		rt2800_rfcsr_write(rt2x00dev, 44, 0x0e);
		rt2800_rfcsr_write(rt2x00dev, 45, 0xa2);
		if (rt2x00_rt_rev_gte(rt2x00dev, RT5390, REV_RT5390F))
			rt2800_rfcsr_write(rt2x00dev, 46, 0x73);
		else
			rt2800_rfcsr_write(rt2x00dev, 46, 0x7b);
		rt2800_rfcsr_write(rt2x00dev, 47, 0x00);
		rt2800_rfcsr_write(rt2x00dev, 48, 0x10);
		rt2800_rfcsr_write(rt2x00dev, 49, 0x94);

		rt2800_rfcsr_write(rt2x00dev, 52, 0x38);
		if (rt2x00_rt_rev_gte(rt2x00dev, RT5390, REV_RT5390F))
			rt2800_rfcsr_write(rt2x00dev, 53, 0x00);
		else
			rt2800_rfcsr_write(rt2x00dev, 53, 0x84);
		rt2800_rfcsr_write(rt2x00dev, 54, 0x78);
		rt2800_rfcsr_write(rt2x00dev, 55, 0x44);
		rt2800_rfcsr_write(rt2x00dev, 56, 0x22);
		rt2800_rfcsr_write(rt2x00dev, 57, 0x80);
		rt2800_rfcsr_write(rt2x00dev, 58, 0x7f);
		rt2800_rfcsr_write(rt2x00dev, 59, 0x63);

		rt2800_rfcsr_write(rt2x00dev, 60, 0x45);
		if (rt2x00_rt_rev_gte(rt2x00dev, RT5390, REV_RT5390F))
			rt2800_rfcsr_write(rt2x00dev, 61, 0xd1);
		else
			rt2800_rfcsr_write(rt2x00dev, 61, 0xdd);
		rt2800_rfcsr_write(rt2x00dev, 62, 0x00);
		rt2800_rfcsr_write(rt2x00dev, 63, 0x00);
	}

	if (rt2x00_rt_rev_lt(rt2x00dev, RT3070, REV_RT3070F)) {
		rt2800_register_read(rt2x00dev, LDO_CFG0, &reg);
		rt2x00_set_field32(&reg, LDO_CFG0_BGSEL, 1);
		rt2x00_set_field32(&reg, LDO_CFG0_LDO_CORE_VLEVEL, 3);
		rt2800_register_write(rt2x00dev, LDO_CFG0, reg);
	} else if (rt2x00_rt(rt2x00dev, RT3071) ||
		   rt2x00_rt(rt2x00dev, RT3090)) {
		rt2800_rfcsr_write(rt2x00dev, 31, 0x14);

		rt2800_rfcsr_read(rt2x00dev, 6, &rfcsr);
		rt2x00_set_field8(&rfcsr, RFCSR6_R2, 1);
		rt2800_rfcsr_write(rt2x00dev, 6, rfcsr);

		rt2800_register_read(rt2x00dev, LDO_CFG0, &reg);
		rt2x00_set_field32(&reg, LDO_CFG0_BGSEL, 1);
		if (rt2x00_rt_rev_lt(rt2x00dev, RT3071, REV_RT3071E) ||
		    rt2x00_rt_rev_lt(rt2x00dev, RT3090, REV_RT3090E)) {
			rt2x00_eeprom_read(rt2x00dev, EEPROM_NIC_CONF1, &eeprom);
			if (rt2x00_get_field16(eeprom, EEPROM_NIC_CONF1_DAC_TEST))
				rt2x00_set_field32(&reg, LDO_CFG0_LDO_CORE_VLEVEL, 3);
			else
				rt2x00_set_field32(&reg, LDO_CFG0_LDO_CORE_VLEVEL, 0);
		}
		rt2800_register_write(rt2x00dev, LDO_CFG0, reg);

		rt2800_register_read(rt2x00dev, GPIO_SWITCH, &reg);
		rt2x00_set_field32(&reg, GPIO_SWITCH_5, 0);
		rt2800_register_write(rt2x00dev, GPIO_SWITCH, reg);
	} else if (rt2x00_rt(rt2x00dev, RT3390)) {
		rt2800_register_read(rt2x00dev, GPIO_SWITCH, &reg);
		rt2x00_set_field32(&reg, GPIO_SWITCH_5, 0);
		rt2800_register_write(rt2x00dev, GPIO_SWITCH, reg);
	} else if (rt2x00_rt(rt2x00dev, RT3572)) {
		rt2800_rfcsr_read(rt2x00dev, 6, &rfcsr);
		rt2x00_set_field8(&rfcsr, RFCSR6_R2, 1);
		rt2800_rfcsr_write(rt2x00dev, 6, rfcsr);

		rt2800_register_read(rt2x00dev, LDO_CFG0, &reg);
		rt2x00_set_field32(&reg, LDO_CFG0_LDO_CORE_VLEVEL, 3);
		rt2x00_set_field32(&reg, LDO_CFG0_BGSEL, 1);
		rt2800_register_write(rt2x00dev, LDO_CFG0, reg);
		msleep(1);
		rt2800_register_read(rt2x00dev, LDO_CFG0, &reg);
		rt2x00_set_field32(&reg, LDO_CFG0_BGSEL, 1);
		rt2800_register_write(rt2x00dev, LDO_CFG0, reg);
	}

	/*
	 * Set RX Filter calibration for 20MHz and 40MHz
	 */
	if (rt2x00_rt(rt2x00dev, RT3070)) {
		rt2x00dev->calibration[0] =
			rt2800_init_rx_filter(rt2x00dev, false, 0x07, 0x16);
		rt2x00dev->calibration[1] =
			rt2800_init_rx_filter(rt2x00dev, true, 0x27, 0x19);
	} else if (rt2x00_rt(rt2x00dev, RT3071) ||
		   rt2x00_rt(rt2x00dev, RT3090) ||
		   rt2x00_rt(rt2x00dev, RT3390) ||
		   rt2x00_rt(rt2x00dev, RT3572)) {
		rt2x00dev->calibration[0] =
			rt2800_init_rx_filter(rt2x00dev, false, 0x07, 0x13);
		rt2x00dev->calibration[1] =
			rt2800_init_rx_filter(rt2x00dev, true, 0x27, 0x15);
	}

	if (!rt2x00_rt(rt2x00dev, RT5390)) {
		/*
		 * Set back to initial state
		 */
		rt2800_bbp_write(rt2x00dev, 24, 0);

		rt2800_rfcsr_read(rt2x00dev, 22, &rfcsr);
		rt2x00_set_field8(&rfcsr, RFCSR22_BASEBAND_LOOPBACK, 0);
		rt2800_rfcsr_write(rt2x00dev, 22, rfcsr);

		/*
		 * Set BBP back to BW20
		 */
		rt2800_bbp_read(rt2x00dev, 4, &bbp);
		rt2x00_set_field8(&bbp, BBP4_BANDWIDTH, 0);
		rt2800_bbp_write(rt2x00dev, 4, bbp);
	}

	if (rt2x00_rt_rev_lt(rt2x00dev, RT3070, REV_RT3070F) ||
	    rt2x00_rt_rev_lt(rt2x00dev, RT3071, REV_RT3071E) ||
	    rt2x00_rt_rev_lt(rt2x00dev, RT3090, REV_RT3090E) ||
	    rt2x00_rt_rev_lt(rt2x00dev, RT3390, REV_RT3390E))
		rt2800_rfcsr_write(rt2x00dev, 27, 0x03);

	rt2800_register_read(rt2x00dev, OPT_14_CSR, &reg);
	rt2x00_set_field32(&reg, OPT_14_CSR_BIT0, 1);
	rt2800_register_write(rt2x00dev, OPT_14_CSR, reg);

	if (!rt2x00_rt(rt2x00dev, RT5390)) {
		rt2800_rfcsr_read(rt2x00dev, 17, &rfcsr);
		rt2x00_set_field8(&rfcsr, RFCSR17_TX_LO1_EN, 0);
		if (rt2x00_rt(rt2x00dev, RT3070) ||
		    rt2x00_rt_rev_lt(rt2x00dev, RT3071, REV_RT3071E) ||
		    rt2x00_rt_rev_lt(rt2x00dev, RT3090, REV_RT3090E) ||
		    rt2x00_rt_rev_lt(rt2x00dev, RT3390, REV_RT3390E)) {
			if (!test_bit(CAPABILITY_EXTERNAL_LNA_BG,
				      &rt2x00dev->cap_flags))
				rt2x00_set_field8(&rfcsr, RFCSR17_R, 1);
		}
		rt2x00_eeprom_read(rt2x00dev, EEPROM_TXMIXER_GAIN_BG, &eeprom);
		if (rt2x00_get_field16(eeprom, EEPROM_TXMIXER_GAIN_BG_VAL) >= 1)
			rt2x00_set_field8(&rfcsr, RFCSR17_TXMIXER_GAIN,
					rt2x00_get_field16(eeprom,
						EEPROM_TXMIXER_GAIN_BG_VAL));
		rt2800_rfcsr_write(rt2x00dev, 17, rfcsr);
	}

	if (rt2x00_rt(rt2x00dev, RT3090)) {
		rt2800_bbp_read(rt2x00dev, 138, &bbp);

		/*  Turn off unused DAC1 and ADC1 to reduce power consumption */
		rt2x00_eeprom_read(rt2x00dev, EEPROM_NIC_CONF0, &eeprom);
		if (rt2x00_get_field16(eeprom, EEPROM_NIC_CONF0_RXPATH) == 1)
			rt2x00_set_field8(&bbp, BBP138_RX_ADC1, 0);
		if (rt2x00_get_field16(eeprom, EEPROM_NIC_CONF0_TXPATH) == 1)
			rt2x00_set_field8(&bbp, BBP138_TX_DAC1, 1);

		rt2800_bbp_write(rt2x00dev, 138, bbp);
	}

	if (rt2x00_rt(rt2x00dev, RT3071) ||
	    rt2x00_rt(rt2x00dev, RT3090) ||
	    rt2x00_rt(rt2x00dev, RT3390)) {
		rt2800_rfcsr_read(rt2x00dev, 1, &rfcsr);
		rt2x00_set_field8(&rfcsr, RFCSR1_RF_BLOCK_EN, 1);
		rt2x00_set_field8(&rfcsr, RFCSR1_RX0_PD, 0);
		rt2x00_set_field8(&rfcsr, RFCSR1_TX0_PD, 0);
		rt2x00_set_field8(&rfcsr, RFCSR1_RX1_PD, 1);
		rt2x00_set_field8(&rfcsr, RFCSR1_TX1_PD, 1);
		rt2800_rfcsr_write(rt2x00dev, 1, rfcsr);

		rt2800_rfcsr_read(rt2x00dev, 15, &rfcsr);
		rt2x00_set_field8(&rfcsr, RFCSR15_TX_LO2_EN, 0);
		rt2800_rfcsr_write(rt2x00dev, 15, rfcsr);

		rt2800_rfcsr_read(rt2x00dev, 20, &rfcsr);
		rt2x00_set_field8(&rfcsr, RFCSR20_RX_LO1_EN, 0);
		rt2800_rfcsr_write(rt2x00dev, 20, rfcsr);

		rt2800_rfcsr_read(rt2x00dev, 21, &rfcsr);
		rt2x00_set_field8(&rfcsr, RFCSR21_RX_LO2_EN, 0);
		rt2800_rfcsr_write(rt2x00dev, 21, rfcsr);
	}

	if (rt2x00_rt(rt2x00dev, RT3070)) {
		rt2800_rfcsr_read(rt2x00dev, 27, &rfcsr);
		if (rt2x00_rt_rev_lt(rt2x00dev, RT3070, REV_RT3070F))
			rt2x00_set_field8(&rfcsr, RFCSR27_R1, 3);
		else
			rt2x00_set_field8(&rfcsr, RFCSR27_R1, 0);
		rt2x00_set_field8(&rfcsr, RFCSR27_R2, 0);
		rt2x00_set_field8(&rfcsr, RFCSR27_R3, 0);
		rt2x00_set_field8(&rfcsr, RFCSR27_R4, 0);
		rt2800_rfcsr_write(rt2x00dev, 27, rfcsr);
	}

	if (rt2x00_rt(rt2x00dev, RT5390)) {
		rt2800_rfcsr_read(rt2x00dev, 38, &rfcsr);
		rt2x00_set_field8(&rfcsr, RFCSR38_RX_LO1_EN, 0);
		rt2800_rfcsr_write(rt2x00dev, 38, rfcsr);

		rt2800_rfcsr_read(rt2x00dev, 39, &rfcsr);
		rt2x00_set_field8(&rfcsr, RFCSR39_RX_LO2_EN, 0);
		rt2800_rfcsr_write(rt2x00dev, 39, rfcsr);

		rt2800_rfcsr_read(rt2x00dev, 30, &rfcsr);
		rt2x00_set_field8(&rfcsr, RFCSR30_RX_VCM, 2);
		rt2800_rfcsr_write(rt2x00dev, 30, rfcsr);
	}

	return 0;
}

int rt2800_enable_radio(struct rt2x00_dev *rt2x00dev)
{
	u32 reg;
	u16 word;

	/*
	 * Initialize all registers.
	 */
	if (unlikely(rt2800_wait_wpdma_ready(rt2x00dev) ||
		     rt2800_init_registers(rt2x00dev) ||
		     rt2800_init_bbp(rt2x00dev) ||
		     rt2800_init_rfcsr(rt2x00dev)))
		return -EIO;

	/*
	 * Send signal to firmware during boot time.
	 */
	rt2800_mcu_request(rt2x00dev, MCU_BOOT_SIGNAL, 0, 0, 0);

	if (rt2x00_is_usb(rt2x00dev) &&
	    (rt2x00_rt(rt2x00dev, RT3070) ||
	     rt2x00_rt(rt2x00dev, RT3071) ||
	     rt2x00_rt(rt2x00dev, RT3572))) {
		udelay(200);
		rt2800_mcu_request(rt2x00dev, MCU_CURRENT, 0, 0, 0);
		udelay(10);
	}

	/*
	 * Enable RX.
	 */
	rt2800_register_read(rt2x00dev, MAC_SYS_CTRL, &reg);
	rt2x00_set_field32(&reg, MAC_SYS_CTRL_ENABLE_TX, 1);
	rt2x00_set_field32(&reg, MAC_SYS_CTRL_ENABLE_RX, 0);
	rt2800_register_write(rt2x00dev, MAC_SYS_CTRL, reg);

	udelay(50);

	rt2800_register_read(rt2x00dev, WPDMA_GLO_CFG, &reg);
	rt2x00_set_field32(&reg, WPDMA_GLO_CFG_ENABLE_TX_DMA, 1);
	rt2x00_set_field32(&reg, WPDMA_GLO_CFG_ENABLE_RX_DMA, 1);
	rt2x00_set_field32(&reg, WPDMA_GLO_CFG_WP_DMA_BURST_SIZE, 2);
	rt2x00_set_field32(&reg, WPDMA_GLO_CFG_TX_WRITEBACK_DONE, 1);
	rt2800_register_write(rt2x00dev, WPDMA_GLO_CFG, reg);

	rt2800_register_read(rt2x00dev, MAC_SYS_CTRL, &reg);
	rt2x00_set_field32(&reg, MAC_SYS_CTRL_ENABLE_TX, 1);
	rt2x00_set_field32(&reg, MAC_SYS_CTRL_ENABLE_RX, 1);
	rt2800_register_write(rt2x00dev, MAC_SYS_CTRL, reg);

	/*
	 * Initialize LED control
	 */
	rt2x00_eeprom_read(rt2x00dev, EEPROM_LED_AG_CONF, &word);
	rt2800_mcu_request(rt2x00dev, MCU_LED_AG_CONF, 0xff,
			   word & 0xff, (word >> 8) & 0xff);

	rt2x00_eeprom_read(rt2x00dev, EEPROM_LED_ACT_CONF, &word);
	rt2800_mcu_request(rt2x00dev, MCU_LED_ACT_CONF, 0xff,
			   word & 0xff, (word >> 8) & 0xff);

	rt2x00_eeprom_read(rt2x00dev, EEPROM_LED_POLARITY, &word);
	rt2800_mcu_request(rt2x00dev, MCU_LED_LED_POLARITY, 0xff,
			   word & 0xff, (word >> 8) & 0xff);

	return 0;
}
EXPORT_SYMBOL_GPL(rt2800_enable_radio);

void rt2800_disable_radio(struct rt2x00_dev *rt2x00dev)
{
	u32 reg;

	rt2800_register_read(rt2x00dev, WPDMA_GLO_CFG, &reg);
	rt2x00_set_field32(&reg, WPDMA_GLO_CFG_ENABLE_TX_DMA, 0);
	rt2x00_set_field32(&reg, WPDMA_GLO_CFG_ENABLE_RX_DMA, 0);
	rt2800_register_write(rt2x00dev, WPDMA_GLO_CFG, reg);

	/* Wait for DMA, ignore error */
	rt2800_wait_wpdma_ready(rt2x00dev);

	rt2800_register_read(rt2x00dev, MAC_SYS_CTRL, &reg);
	rt2x00_set_field32(&reg, MAC_SYS_CTRL_ENABLE_TX, 0);
	rt2x00_set_field32(&reg, MAC_SYS_CTRL_ENABLE_RX, 0);
	rt2800_register_write(rt2x00dev, MAC_SYS_CTRL, reg);
}
EXPORT_SYMBOL_GPL(rt2800_disable_radio);

int rt2800_efuse_detect(struct rt2x00_dev *rt2x00dev)
{
	u32 reg;

	rt2800_register_read(rt2x00dev, EFUSE_CTRL, &reg);

	return rt2x00_get_field32(reg, EFUSE_CTRL_PRESENT);
}
EXPORT_SYMBOL_GPL(rt2800_efuse_detect);

static void rt2800_efuse_read(struct rt2x00_dev *rt2x00dev, unsigned int i)
{
	u32 reg;

	mutex_lock(&rt2x00dev->csr_mutex);

	rt2800_register_read_lock(rt2x00dev, EFUSE_CTRL, &reg);
	rt2x00_set_field32(&reg, EFUSE_CTRL_ADDRESS_IN, i);
	rt2x00_set_field32(&reg, EFUSE_CTRL_MODE, 0);
	rt2x00_set_field32(&reg, EFUSE_CTRL_KICK, 1);
	rt2800_register_write_lock(rt2x00dev, EFUSE_CTRL, reg);

	/* Wait until the EEPROM has been loaded */
	rt2800_regbusy_read(rt2x00dev, EFUSE_CTRL, EFUSE_CTRL_KICK, &reg);

	/* Apparently the data is read from end to start */
	rt2800_register_read_lock(rt2x00dev, EFUSE_DATA3, &reg);
	/* The returned value is in CPU order, but eeprom is le */
	rt2x00dev->eeprom[i] = cpu_to_le32(reg);
	rt2800_register_read_lock(rt2x00dev, EFUSE_DATA2, &reg);
	*(u32 *)&rt2x00dev->eeprom[i + 2] = cpu_to_le32(reg);
	rt2800_register_read_lock(rt2x00dev, EFUSE_DATA1, &reg);
	*(u32 *)&rt2x00dev->eeprom[i + 4] = cpu_to_le32(reg);
	rt2800_register_read_lock(rt2x00dev, EFUSE_DATA0, &reg);
	*(u32 *)&rt2x00dev->eeprom[i + 6] = cpu_to_le32(reg);

	mutex_unlock(&rt2x00dev->csr_mutex);
}

void rt2800_read_eeprom_efuse(struct rt2x00_dev *rt2x00dev)
{
	unsigned int i;

	for (i = 0; i < EEPROM_SIZE / sizeof(u16); i += 8)
		rt2800_efuse_read(rt2x00dev, i);
}
EXPORT_SYMBOL_GPL(rt2800_read_eeprom_efuse);

int rt2800_validate_eeprom(struct rt2x00_dev *rt2x00dev)
{
	u16 word;
	u8 *mac;
	u8 default_lna_gain;

	/*
	 * Start validation of the data that has been read.
	 */
	mac = rt2x00_eeprom_addr(rt2x00dev, EEPROM_MAC_ADDR_0);
	if (!is_valid_ether_addr(mac)) {
		random_ether_addr(mac);
		EEPROM(rt2x00dev, "MAC: %pM\n", mac);
	}

	rt2x00_eeprom_read(rt2x00dev, EEPROM_NIC_CONF0, &word);
	if (word == 0xffff) {
		rt2x00_set_field16(&word, EEPROM_NIC_CONF0_RXPATH, 2);
		rt2x00_set_field16(&word, EEPROM_NIC_CONF0_TXPATH, 1);
		rt2x00_set_field16(&word, EEPROM_NIC_CONF0_RF_TYPE, RF2820);
		rt2x00_eeprom_write(rt2x00dev, EEPROM_NIC_CONF0, word);
		EEPROM(rt2x00dev, "Antenna: 0x%04x\n", word);
	} else if (rt2x00_rt(rt2x00dev, RT2860) ||
		   rt2x00_rt(rt2x00dev, RT2872)) {
		/*
		 * There is a max of 2 RX streams for RT28x0 series
		 */
		if (rt2x00_get_field16(word, EEPROM_NIC_CONF0_RXPATH) > 2)
			rt2x00_set_field16(&word, EEPROM_NIC_CONF0_RXPATH, 2);
		rt2x00_eeprom_write(rt2x00dev, EEPROM_NIC_CONF0, word);
	}

	rt2x00_eeprom_read(rt2x00dev, EEPROM_NIC_CONF1, &word);
	if (word == 0xffff) {
		rt2x00_set_field16(&word, EEPROM_NIC_CONF1_HW_RADIO, 0);
		rt2x00_set_field16(&word, EEPROM_NIC_CONF1_EXTERNAL_TX_ALC, 0);
		rt2x00_set_field16(&word, EEPROM_NIC_CONF1_EXTERNAL_LNA_2G, 0);
		rt2x00_set_field16(&word, EEPROM_NIC_CONF1_EXTERNAL_LNA_5G, 0);
		rt2x00_set_field16(&word, EEPROM_NIC_CONF1_CARDBUS_ACCEL, 0);
		rt2x00_set_field16(&word, EEPROM_NIC_CONF1_BW40M_SB_2G, 0);
		rt2x00_set_field16(&word, EEPROM_NIC_CONF1_BW40M_SB_5G, 0);
		rt2x00_set_field16(&word, EEPROM_NIC_CONF1_WPS_PBC, 0);
		rt2x00_set_field16(&word, EEPROM_NIC_CONF1_BW40M_2G, 0);
		rt2x00_set_field16(&word, EEPROM_NIC_CONF1_BW40M_5G, 0);
		rt2x00_set_field16(&word, EEPROM_NIC_CONF1_BROADBAND_EXT_LNA, 0);
		rt2x00_set_field16(&word, EEPROM_NIC_CONF1_ANT_DIVERSITY, 0);
		rt2x00_set_field16(&word, EEPROM_NIC_CONF1_INTERNAL_TX_ALC, 0);
		rt2x00_set_field16(&word, EEPROM_NIC_CONF1_BT_COEXIST, 0);
		rt2x00_set_field16(&word, EEPROM_NIC_CONF1_DAC_TEST, 0);
		rt2x00_eeprom_write(rt2x00dev, EEPROM_NIC_CONF1, word);
		EEPROM(rt2x00dev, "NIC: 0x%04x\n", word);
	}

	rt2x00_eeprom_read(rt2x00dev, EEPROM_FREQ, &word);
	if ((word & 0x00ff) == 0x00ff) {
		rt2x00_set_field16(&word, EEPROM_FREQ_OFFSET, 0);
		rt2x00_eeprom_write(rt2x00dev, EEPROM_FREQ, word);
		EEPROM(rt2x00dev, "Freq: 0x%04x\n", word);
	}
	if ((word & 0xff00) == 0xff00) {
		rt2x00_set_field16(&word, EEPROM_FREQ_LED_MODE,
				   LED_MODE_TXRX_ACTIVITY);
		rt2x00_set_field16(&word, EEPROM_FREQ_LED_POLARITY, 0);
		rt2x00_eeprom_write(rt2x00dev, EEPROM_FREQ, word);
		rt2x00_eeprom_write(rt2x00dev, EEPROM_LED_AG_CONF, 0x5555);
		rt2x00_eeprom_write(rt2x00dev, EEPROM_LED_ACT_CONF, 0x2221);
		rt2x00_eeprom_write(rt2x00dev, EEPROM_LED_POLARITY, 0xa9f8);
		EEPROM(rt2x00dev, "Led Mode: 0x%04x\n", word);
	}

	/*
	 * During the LNA validation we are going to use
	 * lna0 as correct value. Note that EEPROM_LNA
	 * is never validated.
	 */
	rt2x00_eeprom_read(rt2x00dev, EEPROM_LNA, &word);
	default_lna_gain = rt2x00_get_field16(word, EEPROM_LNA_A0);

	rt2x00_eeprom_read(rt2x00dev, EEPROM_RSSI_BG, &word);
	if (abs(rt2x00_get_field16(word, EEPROM_RSSI_BG_OFFSET0)) > 10)
		rt2x00_set_field16(&word, EEPROM_RSSI_BG_OFFSET0, 0);
	if (abs(rt2x00_get_field16(word, EEPROM_RSSI_BG_OFFSET1)) > 10)
		rt2x00_set_field16(&word, EEPROM_RSSI_BG_OFFSET1, 0);
	rt2x00_eeprom_write(rt2x00dev, EEPROM_RSSI_BG, word);

	rt2x00_eeprom_read(rt2x00dev, EEPROM_RSSI_BG2, &word);
	if (abs(rt2x00_get_field16(word, EEPROM_RSSI_BG2_OFFSET2)) > 10)
		rt2x00_set_field16(&word, EEPROM_RSSI_BG2_OFFSET2, 0);
	if (rt2x00_get_field16(word, EEPROM_RSSI_BG2_LNA_A1) == 0x00 ||
	    rt2x00_get_field16(word, EEPROM_RSSI_BG2_LNA_A1) == 0xff)
		rt2x00_set_field16(&word, EEPROM_RSSI_BG2_LNA_A1,
				   default_lna_gain);
	rt2x00_eeprom_write(rt2x00dev, EEPROM_RSSI_BG2, word);

	rt2x00_eeprom_read(rt2x00dev, EEPROM_RSSI_A, &word);
	if (abs(rt2x00_get_field16(word, EEPROM_RSSI_A_OFFSET0)) > 10)
		rt2x00_set_field16(&word, EEPROM_RSSI_A_OFFSET0, 0);
	if (abs(rt2x00_get_field16(word, EEPROM_RSSI_A_OFFSET1)) > 10)
		rt2x00_set_field16(&word, EEPROM_RSSI_A_OFFSET1, 0);
	rt2x00_eeprom_write(rt2x00dev, EEPROM_RSSI_A, word);

	rt2x00_eeprom_read(rt2x00dev, EEPROM_RSSI_A2, &word);
	if (abs(rt2x00_get_field16(word, EEPROM_RSSI_A2_OFFSET2)) > 10)
		rt2x00_set_field16(&word, EEPROM_RSSI_A2_OFFSET2, 0);
	if (rt2x00_get_field16(word, EEPROM_RSSI_A2_LNA_A2) == 0x00 ||
	    rt2x00_get_field16(word, EEPROM_RSSI_A2_LNA_A2) == 0xff)
		rt2x00_set_field16(&word, EEPROM_RSSI_A2_LNA_A2,
				   default_lna_gain);
	rt2x00_eeprom_write(rt2x00dev, EEPROM_RSSI_A2, word);

	return 0;
}
EXPORT_SYMBOL_GPL(rt2800_validate_eeprom);

int rt2800_init_eeprom(struct rt2x00_dev *rt2x00dev)
{
	u32 reg;
	u16 value;
	u16 eeprom;

	/*
	 * Read EEPROM word for configuration.
	 */
	rt2x00_eeprom_read(rt2x00dev, EEPROM_NIC_CONF0, &eeprom);

	/*
	 * Identify RF chipset by EEPROM value
	 * RT28xx/RT30xx: defined in "EEPROM_NIC_CONF0_RF_TYPE" field
	 * RT53xx: defined in "EEPROM_CHIP_ID" field
	 */
	rt2800_register_read(rt2x00dev, MAC_CSR0, &reg);
	if (rt2x00_get_field32(reg, MAC_CSR0_CHIPSET) == RT5390)
		rt2x00_eeprom_read(rt2x00dev, EEPROM_CHIP_ID, &value);
	else
		value = rt2x00_get_field16(eeprom, EEPROM_NIC_CONF0_RF_TYPE);

	rt2x00_set_chip(rt2x00dev, rt2x00_get_field32(reg, MAC_CSR0_CHIPSET),
			value, rt2x00_get_field32(reg, MAC_CSR0_REVISION));

	if (!rt2x00_rt(rt2x00dev, RT2860) &&
	    !rt2x00_rt(rt2x00dev, RT2872) &&
	    !rt2x00_rt(rt2x00dev, RT2883) &&
	    !rt2x00_rt(rt2x00dev, RT3070) &&
	    !rt2x00_rt(rt2x00dev, RT3071) &&
	    !rt2x00_rt(rt2x00dev, RT3090) &&
	    !rt2x00_rt(rt2x00dev, RT3390) &&
	    !rt2x00_rt(rt2x00dev, RT3572) &&
	    !rt2x00_rt(rt2x00dev, RT5390)) {
		ERROR(rt2x00dev, "Invalid RT chipset detected.\n");
		return -ENODEV;
	}

	switch (rt2x00dev->chip.rf) {
	case RF2820:
	case RF2850:
	case RF2720:
	case RF2750:
	case RF3020:
	case RF2020:
	case RF3021:
	case RF3022:
	case RF3052:
	case RF3320:
	case RF5370:
	case RF5390:
		break;
	default:
		ERROR(rt2x00dev, "Invalid RF chipset 0x%x detected.\n",
		      rt2x00dev->chip.rf);
		return -ENODEV;
	}

	/*
	 * Identify default antenna configuration.
	 */
	rt2x00dev->default_ant.tx_chain_num =
	    rt2x00_get_field16(eeprom, EEPROM_NIC_CONF0_TXPATH);
	rt2x00dev->default_ant.rx_chain_num =
	    rt2x00_get_field16(eeprom, EEPROM_NIC_CONF0_RXPATH);

	rt2x00_eeprom_read(rt2x00dev, EEPROM_NIC_CONF1, &eeprom);

	if (rt2x00_rt(rt2x00dev, RT3070) ||
	    rt2x00_rt(rt2x00dev, RT3090) ||
	    rt2x00_rt(rt2x00dev, RT3390)) {
		value = rt2x00_get_field16(eeprom,
				EEPROM_NIC_CONF1_ANT_DIVERSITY);
		switch (value) {
		case 0:
		case 1:
		case 2:
			rt2x00dev->default_ant.tx = ANTENNA_A;
			rt2x00dev->default_ant.rx = ANTENNA_A;
			break;
		case 3:
			rt2x00dev->default_ant.tx = ANTENNA_A;
			rt2x00dev->default_ant.rx = ANTENNA_B;
			break;
		}
	} else {
		rt2x00dev->default_ant.tx = ANTENNA_A;
		rt2x00dev->default_ant.rx = ANTENNA_A;
	}

	/*
	 * Determine external LNA informations.
	 */
	if (rt2x00_get_field16(eeprom, EEPROM_NIC_CONF1_EXTERNAL_LNA_5G))
		__set_bit(CAPABILITY_EXTERNAL_LNA_A, &rt2x00dev->cap_flags);
	if (rt2x00_get_field16(eeprom, EEPROM_NIC_CONF1_EXTERNAL_LNA_2G))
		__set_bit(CAPABILITY_EXTERNAL_LNA_BG, &rt2x00dev->cap_flags);

	/*
	 * Detect if this device has an hardware controlled radio.
	 */
	if (rt2x00_get_field16(eeprom, EEPROM_NIC_CONF1_HW_RADIO))
		__set_bit(CAPABILITY_HW_BUTTON, &rt2x00dev->cap_flags);

	/*
	 * Detect if this device has Bluetooth co-existence.
	 */
	if (rt2x00_get_field16(eeprom, EEPROM_NIC_CONF1_BT_COEXIST))
		__set_bit(CAPABILITY_BT_COEXIST, &rt2x00dev->cap_flags);

	/*
	 * Read frequency offset and RF programming sequence.
	 */
	rt2x00_eeprom_read(rt2x00dev, EEPROM_FREQ, &eeprom);
	rt2x00dev->freq_offset = rt2x00_get_field16(eeprom, EEPROM_FREQ_OFFSET);

	/*
	 * Store led settings, for correct led behaviour.
	 */
#ifdef CONFIG_RT2X00_LIB_LEDS
	rt2800_init_led(rt2x00dev, &rt2x00dev->led_radio, LED_TYPE_RADIO);
	rt2800_init_led(rt2x00dev, &rt2x00dev->led_assoc, LED_TYPE_ASSOC);
	rt2800_init_led(rt2x00dev, &rt2x00dev->led_qual, LED_TYPE_QUALITY);

	rt2x00dev->led_mcu_reg = eeprom;
#endif /* CONFIG_RT2X00_LIB_LEDS */

	/*
	 * Check if support EIRP tx power limit feature.
	 */
	rt2x00_eeprom_read(rt2x00dev, EEPROM_EIRP_MAX_TX_POWER, &eeprom);

	if (rt2x00_get_field16(eeprom, EEPROM_EIRP_MAX_TX_POWER_2GHZ) <
					EIRP_MAX_TX_POWER_LIMIT)
		__set_bit(CAPABILITY_POWER_LIMIT, &rt2x00dev->cap_flags);

	return 0;
}
EXPORT_SYMBOL_GPL(rt2800_init_eeprom);

/*
 * RF value list for rt28xx
 * Supports: 2.4 GHz (all) & 5.2 GHz (RF2850 & RF2750)
 */
static const struct rf_channel rf_vals[] = {
	{ 1,  0x18402ecc, 0x184c0786, 0x1816b455, 0x1800510b },
	{ 2,  0x18402ecc, 0x184c0786, 0x18168a55, 0x1800519f },
	{ 3,  0x18402ecc, 0x184c078a, 0x18168a55, 0x1800518b },
	{ 4,  0x18402ecc, 0x184c078a, 0x18168a55, 0x1800519f },
	{ 5,  0x18402ecc, 0x184c078e, 0x18168a55, 0x1800518b },
	{ 6,  0x18402ecc, 0x184c078e, 0x18168a55, 0x1800519f },
	{ 7,  0x18402ecc, 0x184c0792, 0x18168a55, 0x1800518b },
	{ 8,  0x18402ecc, 0x184c0792, 0x18168a55, 0x1800519f },
	{ 9,  0x18402ecc, 0x184c0796, 0x18168a55, 0x1800518b },
	{ 10, 0x18402ecc, 0x184c0796, 0x18168a55, 0x1800519f },
	{ 11, 0x18402ecc, 0x184c079a, 0x18168a55, 0x1800518b },
	{ 12, 0x18402ecc, 0x184c079a, 0x18168a55, 0x1800519f },
	{ 13, 0x18402ecc, 0x184c079e, 0x18168a55, 0x1800518b },
	{ 14, 0x18402ecc, 0x184c07a2, 0x18168a55, 0x18005193 },

	/* 802.11 UNI / HyperLan 2 */
	{ 36, 0x18402ecc, 0x184c099a, 0x18158a55, 0x180ed1a3 },
	{ 38, 0x18402ecc, 0x184c099e, 0x18158a55, 0x180ed193 },
	{ 40, 0x18402ec8, 0x184c0682, 0x18158a55, 0x180ed183 },
	{ 44, 0x18402ec8, 0x184c0682, 0x18158a55, 0x180ed1a3 },
	{ 46, 0x18402ec8, 0x184c0686, 0x18158a55, 0x180ed18b },
	{ 48, 0x18402ec8, 0x184c0686, 0x18158a55, 0x180ed19b },
	{ 52, 0x18402ec8, 0x184c068a, 0x18158a55, 0x180ed193 },
	{ 54, 0x18402ec8, 0x184c068a, 0x18158a55, 0x180ed1a3 },
	{ 56, 0x18402ec8, 0x184c068e, 0x18158a55, 0x180ed18b },
	{ 60, 0x18402ec8, 0x184c0692, 0x18158a55, 0x180ed183 },
	{ 62, 0x18402ec8, 0x184c0692, 0x18158a55, 0x180ed193 },
	{ 64, 0x18402ec8, 0x184c0692, 0x18158a55, 0x180ed1a3 },

	/* 802.11 HyperLan 2 */
	{ 100, 0x18402ec8, 0x184c06b2, 0x18178a55, 0x180ed783 },
	{ 102, 0x18402ec8, 0x184c06b2, 0x18578a55, 0x180ed793 },
	{ 104, 0x18402ec8, 0x185c06b2, 0x18578a55, 0x180ed1a3 },
	{ 108, 0x18402ecc, 0x185c0a32, 0x18578a55, 0x180ed193 },
	{ 110, 0x18402ecc, 0x184c0a36, 0x18178a55, 0x180ed183 },
	{ 112, 0x18402ecc, 0x184c0a36, 0x18178a55, 0x180ed19b },
	{ 116, 0x18402ecc, 0x184c0a3a, 0x18178a55, 0x180ed1a3 },
	{ 118, 0x18402ecc, 0x184c0a3e, 0x18178a55, 0x180ed193 },
	{ 120, 0x18402ec4, 0x184c0382, 0x18178a55, 0x180ed183 },
	{ 124, 0x18402ec4, 0x184c0382, 0x18178a55, 0x180ed193 },
	{ 126, 0x18402ec4, 0x184c0382, 0x18178a55, 0x180ed15b },
	{ 128, 0x18402ec4, 0x184c0382, 0x18178a55, 0x180ed1a3 },
	{ 132, 0x18402ec4, 0x184c0386, 0x18178a55, 0x180ed18b },
	{ 134, 0x18402ec4, 0x184c0386, 0x18178a55, 0x180ed193 },
	{ 136, 0x18402ec4, 0x184c0386, 0x18178a55, 0x180ed19b },
	{ 140, 0x18402ec4, 0x184c038a, 0x18178a55, 0x180ed183 },

	/* 802.11 UNII */
	{ 149, 0x18402ec4, 0x184c038a, 0x18178a55, 0x180ed1a7 },
	{ 151, 0x18402ec4, 0x184c038e, 0x18178a55, 0x180ed187 },
	{ 153, 0x18402ec4, 0x184c038e, 0x18178a55, 0x180ed18f },
	{ 157, 0x18402ec4, 0x184c038e, 0x18178a55, 0x180ed19f },
	{ 159, 0x18402ec4, 0x184c038e, 0x18178a55, 0x180ed1a7 },
	{ 161, 0x18402ec4, 0x184c0392, 0x18178a55, 0x180ed187 },
	{ 165, 0x18402ec4, 0x184c0392, 0x18178a55, 0x180ed197 },
	{ 167, 0x18402ec4, 0x184c03d2, 0x18179855, 0x1815531f },
	{ 169, 0x18402ec4, 0x184c03d2, 0x18179855, 0x18155327 },
	{ 171, 0x18402ec4, 0x184c03d6, 0x18179855, 0x18155307 },
	{ 173, 0x18402ec4, 0x184c03d6, 0x18179855, 0x1815530f },

	/* 802.11 Japan */
	{ 184, 0x15002ccc, 0x1500491e, 0x1509be55, 0x150c0a0b },
	{ 188, 0x15002ccc, 0x15004922, 0x1509be55, 0x150c0a13 },
	{ 192, 0x15002ccc, 0x15004926, 0x1509be55, 0x150c0a1b },
	{ 196, 0x15002ccc, 0x1500492a, 0x1509be55, 0x150c0a23 },
	{ 208, 0x15002ccc, 0x1500493a, 0x1509be55, 0x150c0a13 },
	{ 212, 0x15002ccc, 0x1500493e, 0x1509be55, 0x150c0a1b },
	{ 216, 0x15002ccc, 0x15004982, 0x1509be55, 0x150c0a23 },
};

/*
 * RF value list for rt3xxx
 * Supports: 2.4 GHz (all) & 5.2 GHz (RF3052)
 */
static const struct rf_channel rf_vals_3x[] = {
	{1,  241, 2, 2 },
	{2,  241, 2, 7 },
	{3,  242, 2, 2 },
	{4,  242, 2, 7 },
	{5,  243, 2, 2 },
	{6,  243, 2, 7 },
	{7,  244, 2, 2 },
	{8,  244, 2, 7 },
	{9,  245, 2, 2 },
	{10, 245, 2, 7 },
	{11, 246, 2, 2 },
	{12, 246, 2, 7 },
	{13, 247, 2, 2 },
	{14, 248, 2, 4 },

	/* 802.11 UNI / HyperLan 2 */
	{36, 0x56, 0, 4},
	{38, 0x56, 0, 6},
	{40, 0x56, 0, 8},
	{44, 0x57, 0, 0},
	{46, 0x57, 0, 2},
	{48, 0x57, 0, 4},
	{52, 0x57, 0, 8},
	{54, 0x57, 0, 10},
	{56, 0x58, 0, 0},
	{60, 0x58, 0, 4},
	{62, 0x58, 0, 6},
	{64, 0x58, 0, 8},

	/* 802.11 HyperLan 2 */
	{100, 0x5b, 0, 8},
	{102, 0x5b, 0, 10},
	{104, 0x5c, 0, 0},
	{108, 0x5c, 0, 4},
	{110, 0x5c, 0, 6},
	{112, 0x5c, 0, 8},
	{116, 0x5d, 0, 0},
	{118, 0x5d, 0, 2},
	{120, 0x5d, 0, 4},
	{124, 0x5d, 0, 8},
	{126, 0x5d, 0, 10},
	{128, 0x5e, 0, 0},
	{132, 0x5e, 0, 4},
	{134, 0x5e, 0, 6},
	{136, 0x5e, 0, 8},
	{140, 0x5f, 0, 0},

	/* 802.11 UNII */
	{149, 0x5f, 0, 9},
	{151, 0x5f, 0, 11},
	{153, 0x60, 0, 1},
	{157, 0x60, 0, 5},
	{159, 0x60, 0, 7},
	{161, 0x60, 0, 9},
	{165, 0x61, 0, 1},
	{167, 0x61, 0, 3},
	{169, 0x61, 0, 5},
	{171, 0x61, 0, 7},
	{173, 0x61, 0, 9},
};

int rt2800_probe_hw_mode(struct rt2x00_dev *rt2x00dev)
{
	struct hw_mode_spec *spec = &rt2x00dev->spec;
	struct channel_info *info;
	char *default_power1;
	char *default_power2;
	unsigned int i;
	u16 eeprom;

	/*
	 * Disable powersaving as default on PCI devices.
	 */
	if (rt2x00_is_pci(rt2x00dev) || rt2x00_is_soc(rt2x00dev))
		rt2x00dev->hw->wiphy->flags &= ~WIPHY_FLAG_PS_ON_BY_DEFAULT;

	/*
	 * Initialize all hw fields.
	 */
	rt2x00dev->hw->flags =
	    IEEE80211_HW_SIGNAL_DBM |
	    IEEE80211_HW_SUPPORTS_PS |
	    IEEE80211_HW_PS_NULLFUNC_STACK |
	    IEEE80211_HW_AMPDU_AGGREGATION;
	/*
	 * Don't set IEEE80211_HW_HOST_BROADCAST_PS_BUFFERING for USB devices
	 * unless we are capable of sending the buffered frames out after the
	 * DTIM transmission using rt2x00lib_beacondone. This will send out
	 * multicast and broadcast traffic immediately instead of buffering it
	 * infinitly and thus dropping it after some time.
	 */
	if (!rt2x00_is_usb(rt2x00dev))
		rt2x00dev->hw->flags |=
			IEEE80211_HW_HOST_BROADCAST_PS_BUFFERING;

	SET_IEEE80211_DEV(rt2x00dev->hw, rt2x00dev->dev);
	SET_IEEE80211_PERM_ADDR(rt2x00dev->hw,
				rt2x00_eeprom_addr(rt2x00dev,
						   EEPROM_MAC_ADDR_0));

	/*
	 * As rt2800 has a global fallback table we cannot specify
	 * more then one tx rate per frame but since the hw will
	 * try several rates (based on the fallback table) we should
	 * initialize max_report_rates to the maximum number of rates
	 * we are going to try. Otherwise mac80211 will truncate our
	 * reported tx rates and the rc algortihm will end up with
	 * incorrect data.
	 */
	rt2x00dev->hw->max_rates = 1;
	rt2x00dev->hw->max_report_rates = 7;
	rt2x00dev->hw->max_rate_tries = 1;

	rt2x00_eeprom_read(rt2x00dev, EEPROM_NIC_CONF0, &eeprom);

	/*
	 * Initialize hw_mode information.
	 */
	spec->supported_bands = SUPPORT_BAND_2GHZ;
	spec->supported_rates = SUPPORT_RATE_CCK | SUPPORT_RATE_OFDM;

	if (rt2x00_rf(rt2x00dev, RF2820) ||
	    rt2x00_rf(rt2x00dev, RF2720)) {
		spec->num_channels = 14;
		spec->channels = rf_vals;
	} else if (rt2x00_rf(rt2x00dev, RF2850) ||
		   rt2x00_rf(rt2x00dev, RF2750)) {
		spec->supported_bands |= SUPPORT_BAND_5GHZ;
		spec->num_channels = ARRAY_SIZE(rf_vals);
		spec->channels = rf_vals;
	} else if (rt2x00_rf(rt2x00dev, RF3020) ||
		   rt2x00_rf(rt2x00dev, RF2020) ||
		   rt2x00_rf(rt2x00dev, RF3021) ||
		   rt2x00_rf(rt2x00dev, RF3022) ||
		   rt2x00_rf(rt2x00dev, RF3320) ||
		   rt2x00_rf(rt2x00dev, RF5370) ||
		   rt2x00_rf(rt2x00dev, RF5390)) {
		spec->num_channels = 14;
		spec->channels = rf_vals_3x;
	} else if (rt2x00_rf(rt2x00dev, RF3052)) {
		spec->supported_bands |= SUPPORT_BAND_5GHZ;
		spec->num_channels = ARRAY_SIZE(rf_vals_3x);
		spec->channels = rf_vals_3x;
	}

	/*
	 * Initialize HT information.
	 */
	if (!rt2x00_rf(rt2x00dev, RF2020))
		spec->ht.ht_supported = true;
	else
		spec->ht.ht_supported = false;

	spec->ht.cap =
	    IEEE80211_HT_CAP_SUP_WIDTH_20_40 |
	    IEEE80211_HT_CAP_GRN_FLD |
	    IEEE80211_HT_CAP_SGI_20 |
	    IEEE80211_HT_CAP_SGI_40;

	if (rt2x00_get_field16(eeprom, EEPROM_NIC_CONF0_TXPATH) >= 2)
		spec->ht.cap |= IEEE80211_HT_CAP_TX_STBC;

	spec->ht.cap |=
	    rt2x00_get_field16(eeprom, EEPROM_NIC_CONF0_RXPATH) <<
		IEEE80211_HT_CAP_RX_STBC_SHIFT;

	spec->ht.ampdu_factor = 3;
	spec->ht.ampdu_density = 4;
	spec->ht.mcs.tx_params =
	    IEEE80211_HT_MCS_TX_DEFINED |
	    IEEE80211_HT_MCS_TX_RX_DIFF |
	    ((rt2x00_get_field16(eeprom, EEPROM_NIC_CONF0_TXPATH) - 1) <<
		IEEE80211_HT_MCS_TX_MAX_STREAMS_SHIFT);

	switch (rt2x00_get_field16(eeprom, EEPROM_NIC_CONF0_RXPATH)) {
	case 3:
		spec->ht.mcs.rx_mask[2] = 0xff;
	case 2:
		spec->ht.mcs.rx_mask[1] = 0xff;
	case 1:
		spec->ht.mcs.rx_mask[0] = 0xff;
		spec->ht.mcs.rx_mask[4] = 0x1; /* MCS32 */
		break;
	}

	/*
	 * Create channel information array
	 */
	info = kcalloc(spec->num_channels, sizeof(*info), GFP_KERNEL);
	if (!info)
		return -ENOMEM;

	spec->channels_info = info;

	default_power1 = rt2x00_eeprom_addr(rt2x00dev, EEPROM_TXPOWER_BG1);
	default_power2 = rt2x00_eeprom_addr(rt2x00dev, EEPROM_TXPOWER_BG2);

	for (i = 0; i < 14; i++) {
		info[i].default_power1 = default_power1[i];
		info[i].default_power2 = default_power2[i];
	}

	if (spec->num_channels > 14) {
		default_power1 = rt2x00_eeprom_addr(rt2x00dev, EEPROM_TXPOWER_A1);
		default_power2 = rt2x00_eeprom_addr(rt2x00dev, EEPROM_TXPOWER_A2);

		for (i = 14; i < spec->num_channels; i++) {
			info[i].default_power1 = default_power1[i];
			info[i].default_power2 = default_power2[i];
		}
	}

	return 0;
}
EXPORT_SYMBOL_GPL(rt2800_probe_hw_mode);

/*
 * IEEE80211 stack callback functions.
 */
void rt2800_get_tkip_seq(struct ieee80211_hw *hw, u8 hw_key_idx, u32 *iv32,
			 u16 *iv16)
{
	struct rt2x00_dev *rt2x00dev = hw->priv;
	struct mac_iveiv_entry iveiv_entry;
	u32 offset;

	offset = MAC_IVEIV_ENTRY(hw_key_idx);
	rt2800_register_multiread(rt2x00dev, offset,
				      &iveiv_entry, sizeof(iveiv_entry));

	memcpy(iv16, &iveiv_entry.iv[0], sizeof(*iv16));
	memcpy(iv32, &iveiv_entry.iv[4], sizeof(*iv32));
}
EXPORT_SYMBOL_GPL(rt2800_get_tkip_seq);

int rt2800_set_rts_threshold(struct ieee80211_hw *hw, u32 value)
{
	struct rt2x00_dev *rt2x00dev = hw->priv;
	u32 reg;
	bool enabled = (value < IEEE80211_MAX_RTS_THRESHOLD);

	rt2800_register_read(rt2x00dev, TX_RTS_CFG, &reg);
	rt2x00_set_field32(&reg, TX_RTS_CFG_RTS_THRES, value);
	rt2800_register_write(rt2x00dev, TX_RTS_CFG, reg);

	rt2800_register_read(rt2x00dev, CCK_PROT_CFG, &reg);
	rt2x00_set_field32(&reg, CCK_PROT_CFG_RTS_TH_EN, enabled);
	rt2800_register_write(rt2x00dev, CCK_PROT_CFG, reg);

	rt2800_register_read(rt2x00dev, OFDM_PROT_CFG, &reg);
	rt2x00_set_field32(&reg, OFDM_PROT_CFG_RTS_TH_EN, enabled);
	rt2800_register_write(rt2x00dev, OFDM_PROT_CFG, reg);

	rt2800_register_read(rt2x00dev, MM20_PROT_CFG, &reg);
	rt2x00_set_field32(&reg, MM20_PROT_CFG_RTS_TH_EN, enabled);
	rt2800_register_write(rt2x00dev, MM20_PROT_CFG, reg);

	rt2800_register_read(rt2x00dev, MM40_PROT_CFG, &reg);
	rt2x00_set_field32(&reg, MM40_PROT_CFG_RTS_TH_EN, enabled);
	rt2800_register_write(rt2x00dev, MM40_PROT_CFG, reg);

	rt2800_register_read(rt2x00dev, GF20_PROT_CFG, &reg);
	rt2x00_set_field32(&reg, GF20_PROT_CFG_RTS_TH_EN, enabled);
	rt2800_register_write(rt2x00dev, GF20_PROT_CFG, reg);

	rt2800_register_read(rt2x00dev, GF40_PROT_CFG, &reg);
	rt2x00_set_field32(&reg, GF40_PROT_CFG_RTS_TH_EN, enabled);
	rt2800_register_write(rt2x00dev, GF40_PROT_CFG, reg);

	return 0;
}
EXPORT_SYMBOL_GPL(rt2800_set_rts_threshold);

int rt2800_conf_tx(struct ieee80211_hw *hw, u16 queue_idx,
		   const struct ieee80211_tx_queue_params *params)
{
	struct rt2x00_dev *rt2x00dev = hw->priv;
	struct data_queue *queue;
	struct rt2x00_field32 field;
	int retval;
	u32 reg;
	u32 offset;

	/*
	 * First pass the configuration through rt2x00lib, that will
	 * update the queue settings and validate the input. After that
	 * we are free to update the registers based on the value
	 * in the queue parameter.
	 */
	retval = rt2x00mac_conf_tx(hw, queue_idx, params);
	if (retval)
		return retval;

	/*
	 * We only need to perform additional register initialization
	 * for WMM queues/
	 */
	if (queue_idx >= 4)
		return 0;

	queue = rt2x00queue_get_tx_queue(rt2x00dev, queue_idx);

	/* Update WMM TXOP register */
	offset = WMM_TXOP0_CFG + (sizeof(u32) * (!!(queue_idx & 2)));
	field.bit_offset = (queue_idx & 1) * 16;
	field.bit_mask = 0xffff << field.bit_offset;

	rt2800_register_read(rt2x00dev, offset, &reg);
	rt2x00_set_field32(&reg, field, queue->txop);
	rt2800_register_write(rt2x00dev, offset, reg);

	/* Update WMM registers */
	field.bit_offset = queue_idx * 4;
	field.bit_mask = 0xf << field.bit_offset;

	rt2800_register_read(rt2x00dev, WMM_AIFSN_CFG, &reg);
	rt2x00_set_field32(&reg, field, queue->aifs);
	rt2800_register_write(rt2x00dev, WMM_AIFSN_CFG, reg);

	rt2800_register_read(rt2x00dev, WMM_CWMIN_CFG, &reg);
	rt2x00_set_field32(&reg, field, queue->cw_min);
	rt2800_register_write(rt2x00dev, WMM_CWMIN_CFG, reg);

	rt2800_register_read(rt2x00dev, WMM_CWMAX_CFG, &reg);
	rt2x00_set_field32(&reg, field, queue->cw_max);
	rt2800_register_write(rt2x00dev, WMM_CWMAX_CFG, reg);

	/* Update EDCA registers */
	offset = EDCA_AC0_CFG + (sizeof(u32) * queue_idx);

	rt2800_register_read(rt2x00dev, offset, &reg);
	rt2x00_set_field32(&reg, EDCA_AC0_CFG_TX_OP, queue->txop);
	rt2x00_set_field32(&reg, EDCA_AC0_CFG_AIFSN, queue->aifs);
	rt2x00_set_field32(&reg, EDCA_AC0_CFG_CWMIN, queue->cw_min);
	rt2x00_set_field32(&reg, EDCA_AC0_CFG_CWMAX, queue->cw_max);
	rt2800_register_write(rt2x00dev, offset, reg);

	return 0;
}
EXPORT_SYMBOL_GPL(rt2800_conf_tx);

u64 rt2800_get_tsf(struct ieee80211_hw *hw)
{
	struct rt2x00_dev *rt2x00dev = hw->priv;
	u64 tsf;
	u32 reg;

	rt2800_register_read(rt2x00dev, TSF_TIMER_DW1, &reg);
	tsf = (u64) rt2x00_get_field32(reg, TSF_TIMER_DW1_HIGH_WORD) << 32;
	rt2800_register_read(rt2x00dev, TSF_TIMER_DW0, &reg);
	tsf |= rt2x00_get_field32(reg, TSF_TIMER_DW0_LOW_WORD);

	return tsf;
}
EXPORT_SYMBOL_GPL(rt2800_get_tsf);

int rt2800_ampdu_action(struct ieee80211_hw *hw, struct ieee80211_vif *vif,
			enum ieee80211_ampdu_mlme_action action,
			struct ieee80211_sta *sta, u16 tid, u16 *ssn,
			u8 buf_size)
{
	int ret = 0;

	switch (action) {
	case IEEE80211_AMPDU_RX_START:
	case IEEE80211_AMPDU_RX_STOP:
		/*
		 * The hw itself takes care of setting up BlockAck mechanisms.
		 * So, we only have to allow mac80211 to nagotiate a BlockAck
		 * agreement. Once that is done, the hw will BlockAck incoming
		 * AMPDUs without further setup.
		 */
		break;
	case IEEE80211_AMPDU_TX_START:
		ieee80211_start_tx_ba_cb_irqsafe(vif, sta->addr, tid);
		break;
	case IEEE80211_AMPDU_TX_STOP:
		ieee80211_stop_tx_ba_cb_irqsafe(vif, sta->addr, tid);
		break;
	case IEEE80211_AMPDU_TX_OPERATIONAL:
		break;
	default:
		WARNING((struct rt2x00_dev *)hw->priv, "Unknown AMPDU action\n");
	}

	return ret;
}
EXPORT_SYMBOL_GPL(rt2800_ampdu_action);

int rt2800_get_survey(struct ieee80211_hw *hw, int idx,
		      struct survey_info *survey)
{
	struct rt2x00_dev *rt2x00dev = hw->priv;
	struct ieee80211_conf *conf = &hw->conf;
	u32 idle, busy, busy_ext;

	if (idx != 0)
		return -ENOENT;

	survey->channel = conf->channel;

	rt2800_register_read(rt2x00dev, CH_IDLE_STA, &idle);
	rt2800_register_read(rt2x00dev, CH_BUSY_STA, &busy);
	rt2800_register_read(rt2x00dev, CH_BUSY_STA_SEC, &busy_ext);

	if (idle || busy) {
		survey->filled = SURVEY_INFO_CHANNEL_TIME |
				 SURVEY_INFO_CHANNEL_TIME_BUSY |
				 SURVEY_INFO_CHANNEL_TIME_EXT_BUSY;

		survey->channel_time = (idle + busy) / 1000;
		survey->channel_time_busy = busy / 1000;
		survey->channel_time_ext_busy = busy_ext / 1000;
	}

	return 0;

}
EXPORT_SYMBOL_GPL(rt2800_get_survey);

MODULE_AUTHOR(DRV_PROJECT ", Bartlomiej Zolnierkiewicz");
MODULE_VERSION(DRV_VERSION);
MODULE_DESCRIPTION("Ralink RT2800 library");
MODULE_LICENSE("GPL");<|MERGE_RESOLUTION|>--- conflicted
+++ resolved
@@ -38,7 +38,6 @@
 #include <linux/kernel.h>
 #include <linux/module.h>
 #include <linux/slab.h>
-#include <linux/sched.h>
 
 #include "rt2x00.h"
 #include "rt2800lib.h"
@@ -602,61 +601,6 @@
 }
 EXPORT_SYMBOL_GPL(rt2800_process_rxwi);
 
-<<<<<<< HEAD
-static bool rt2800_txdone_entry_check(struct queue_entry *entry, u32 reg)
-{
-	__le32 *txwi;
-	u32 word;
-	int wcid, ack, pid;
-	int tx_wcid, tx_ack, tx_pid;
-
-	if (test_bit(ENTRY_OWNER_DEVICE_DATA, &entry->flags) ||
-	    !test_bit(ENTRY_DATA_STATUS_PENDING, &entry->flags)) {
-		WARNING(entry->queue->rt2x00dev,
-			"Data pending for entry %u in queue %u\n",
-			entry->entry_idx, entry->queue->qid);
-		cond_resched();
-		return false;
-	}
-
-	wcid	= rt2x00_get_field32(reg, TX_STA_FIFO_WCID);
-	ack	= rt2x00_get_field32(reg, TX_STA_FIFO_TX_ACK_REQUIRED);
-	pid	= rt2x00_get_field32(reg, TX_STA_FIFO_PID_TYPE);
-
-	/*
-	 * This frames has returned with an IO error,
-	 * so the status report is not intended for this
-	 * frame.
-	 */
-	if (test_bit(ENTRY_DATA_IO_FAILED, &entry->flags)) {
-		rt2x00lib_txdone_noinfo(entry, TXDONE_FAILURE);
-		return false;
-	}
-
-	/*
-	 * Validate if this TX status report is intended for
-	 * this entry by comparing the WCID/ACK/PID fields.
-	 */
-	txwi = rt2800_drv_get_txwi(entry);
-
-	rt2x00_desc_read(txwi, 1, &word);
-	tx_wcid = rt2x00_get_field32(word, TXWI_W1_WIRELESS_CLI_ID);
-	tx_ack  = rt2x00_get_field32(word, TXWI_W1_ACK);
-	tx_pid  = rt2x00_get_field32(word, TXWI_W1_PACKETID);
-
-	if ((wcid != tx_wcid) || (ack != tx_ack) || (pid != tx_pid)) {
-		WARNING(entry->queue->rt2x00dev,
-			"TX status report missed for queue %d entry %d\n",
-		entry->queue->qid, entry->entry_idx);
-		rt2x00lib_txdone_noinfo(entry, TXDONE_UNKNOWN);
-		return false;
-	}
-
-	return true;
-}
-
-=======
->>>>>>> 9c61904c
 void rt2800_txdone_entry(struct queue_entry *entry, u32 status)
 {
 	struct rt2x00_dev *rt2x00dev = entry->queue->rt2x00dev;
@@ -739,47 +683,6 @@
 }
 EXPORT_SYMBOL_GPL(rt2800_txdone_entry);
 
-<<<<<<< HEAD
-void rt2800_txdone(struct rt2x00_dev *rt2x00dev)
-{
-	struct data_queue *queue;
-	struct queue_entry *entry;
-	u32 reg;
-	u8 qid;
-
-	while (kfifo_get(&rt2x00dev->txstatus_fifo, &reg)) {
-
-		/* TX_STA_FIFO_PID_QUEUE is a 2-bit field, thus
-		 * qid is guaranteed to be one of the TX QIDs
-		 */
-		qid = rt2x00_get_field32(reg, TX_STA_FIFO_PID_QUEUE);
-		queue = rt2x00queue_get_tx_queue(rt2x00dev, qid);
-		if (unlikely(!queue)) {
-			WARNING(rt2x00dev, "Got TX status for an unavailable "
-					   "queue %u, dropping\n", qid);
-			continue;
-		}
-
-		/*
-		 * Inside each queue, we process each entry in a chronological
-		 * order. We first check that the queue is not empty.
-		 */
-		entry = NULL;
-		while (!rt2x00queue_empty(queue)) {
-			entry = rt2x00queue_get_entry(queue, Q_INDEX_DONE);
-			if (rt2800_txdone_entry_check(entry, reg))
-				break;
-			entry = NULL;
-		}
-
-		if (entry)
-			rt2800_txdone_entry(entry, reg);
-	}
-}
-EXPORT_SYMBOL_GPL(rt2800_txdone);
-
-=======
->>>>>>> 9c61904c
 void rt2800_write_beacon(struct queue_entry *entry, struct txentry_desc *txdesc)
 {
 	struct rt2x00_dev *rt2x00dev = entry->queue->rt2x00dev;
