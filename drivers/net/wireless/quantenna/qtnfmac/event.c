// SPDX-License-Identifier: GPL-2.0+
/* Copyright (c) 2015-2016 Quantenna Communications. All rights reserved. */

#include <linux/kernel.h>
#include <linux/module.h>
#include <linux/slab.h>
#include <linux/nospec.h>

#include "cfg80211.h"
#include "core.h"
#include "qlink.h"
#include "bus.h"
#include "trans.h"
#include "util.h"
#include "event.h"
#include "qlink_util.h"

static int
qtnf_event_handle_sta_assoc(struct qtnf_wmac *mac, struct qtnf_vif *vif,
			    const struct qlink_event_sta_assoc *sta_assoc,
			    u16 len)
{
	const u8 *sta_addr;
	u16 frame_control;
	struct station_info *sinfo;
	size_t payload_len;
	u16 tlv_type;
	u16 tlv_value_len;
	const struct qlink_tlv_hdr *tlv;
	int ret = 0;

	if (unlikely(len < sizeof(*sta_assoc))) {
		pr_err("VIF%u.%u: payload is too short (%u < %zu)\n",
		       mac->macid, vif->vifid, len, sizeof(*sta_assoc));
		return -EINVAL;
	}

	if (vif->wdev.iftype != NL80211_IFTYPE_AP) {
		pr_err("VIF%u.%u: STA_ASSOC event when not in AP mode\n",
		       mac->macid, vif->vifid);
		return -EPROTO;
	}

	sinfo = kzalloc(sizeof(*sinfo), GFP_KERNEL);
	if (!sinfo)
		return -ENOMEM;

	sta_addr = sta_assoc->sta_addr;
	frame_control = le16_to_cpu(sta_assoc->frame_control);

	pr_debug("VIF%u.%u: MAC:%pM FC:%x\n", mac->macid, vif->vifid, sta_addr,
		 frame_control);

	qtnf_sta_list_add(vif, sta_addr);

	sinfo->assoc_req_ies = NULL;
	sinfo->assoc_req_ies_len = 0;
	sinfo->generation = vif->generation;

	payload_len = len - sizeof(*sta_assoc);

	qlink_for_each_tlv(tlv, sta_assoc->ies, payload_len) {
		tlv_type = le16_to_cpu(tlv->type);
		tlv_value_len = le16_to_cpu(tlv->len);

		if (tlv_type == QTN_TLV_ID_IE_SET) {
			const struct qlink_tlv_ie_set *ie_set;
			unsigned int ie_len;

			if (tlv_value_len <
			    (sizeof(*ie_set) - sizeof(ie_set->hdr))) {
				ret = -EINVAL;
				goto out;
			}

			ie_set = (const struct qlink_tlv_ie_set *)tlv;
			ie_len = tlv_value_len -
				(sizeof(*ie_set) - sizeof(ie_set->hdr));

			if (ie_set->type == QLINK_IE_SET_ASSOC_REQ && ie_len) {
				sinfo->assoc_req_ies = ie_set->ie_data;
				sinfo->assoc_req_ies_len = ie_len;
			}
		}
	}

	if (!qlink_tlv_parsing_ok(tlv, sta_assoc->ies, payload_len)) {
		pr_err("Malformed TLV buffer\n");
		ret = -EINVAL;
		goto out;
	}

	cfg80211_new_sta(vif->netdev, sta_assoc->sta_addr, sinfo,
			 GFP_KERNEL);

out:
	kfree(sinfo);
	return ret;
}

static int
qtnf_event_handle_sta_deauth(struct qtnf_wmac *mac, struct qtnf_vif *vif,
			     const struct qlink_event_sta_deauth *sta_deauth,
			     u16 len)
{
	const u8 *sta_addr;
	u16 reason;

	if (unlikely(len < sizeof(*sta_deauth))) {
		pr_err("VIF%u.%u: payload is too short (%u < %zu)\n",
		       mac->macid, vif->vifid, len,
		       sizeof(struct qlink_event_sta_deauth));
		return -EINVAL;
	}

	if (vif->wdev.iftype != NL80211_IFTYPE_AP) {
		pr_err("VIF%u.%u: STA_DEAUTH event when not in AP mode\n",
		       mac->macid, vif->vifid);
		return -EPROTO;
	}

	sta_addr = sta_deauth->sta_addr;
	reason = le16_to_cpu(sta_deauth->reason);

	pr_debug("VIF%u.%u: MAC:%pM reason:%x\n", mac->macid, vif->vifid,
		 sta_addr, reason);

	if (qtnf_sta_list_del(vif, sta_addr))
		cfg80211_del_sta(vif->netdev, sta_deauth->sta_addr,
				 GFP_KERNEL);

	return 0;
}

static int
qtnf_event_handle_bss_join(struct qtnf_vif *vif,
			   const struct qlink_event_bss_join *join_info,
			   u16 len)
{
	struct wiphy *wiphy = priv_to_wiphy(vif->mac);
	enum ieee80211_statuscode status = le16_to_cpu(join_info->status);
	struct cfg80211_chan_def chandef;
	struct cfg80211_bss *bss = NULL;
	u8 *ie = NULL;
	size_t payload_len;
	u16 tlv_type;
	u16 tlv_value_len;
	const struct qlink_tlv_hdr *tlv;
	const u8 *rsp_ies = NULL;
	size_t rsp_ies_len = 0;

	if (unlikely(len < sizeof(*join_info))) {
		pr_err("VIF%u.%u: payload is too short (%u < %zu)\n",
		       vif->mac->macid, vif->vifid, len,
		       sizeof(struct qlink_event_bss_join));
		return -EINVAL;
	}

	if (vif->wdev.iftype != NL80211_IFTYPE_STATION) {
		pr_err("VIF%u.%u: BSS_JOIN event when not in STA mode\n",
		       vif->mac->macid, vif->vifid);
		return -EPROTO;
	}

	pr_debug("VIF%u.%u: BSSID:%pM chan:%u status:%u\n",
		 vif->mac->macid, vif->vifid, join_info->bssid,
		 le16_to_cpu(join_info->chan.chan.center_freq), status);

	if (status != WLAN_STATUS_SUCCESS)
		goto done;

	qlink_chandef_q2cfg(wiphy, &join_info->chan, &chandef);
	if (!cfg80211_chandef_valid(&chandef)) {
		pr_warn("MAC%u.%u: bad channel freq=%u cf1=%u cf2=%u bw=%u\n",
			vif->mac->macid, vif->vifid,
			chandef.chan ? chandef.chan->center_freq : 0,
			chandef.center_freq1,
			chandef.center_freq2,
			chandef.width);
		status = WLAN_STATUS_UNSPECIFIED_FAILURE;
		goto done;
	}

	bss = cfg80211_get_bss(wiphy, chandef.chan, join_info->bssid,
			       NULL, 0, IEEE80211_BSS_TYPE_ESS,
			       IEEE80211_PRIVACY_ANY);
	if (!bss) {
		pr_warn("VIF%u.%u: add missing BSS:%pM chan:%u\n",
			vif->mac->macid, vif->vifid,
			join_info->bssid, chandef.chan->hw_value);

		if (!vif->wdev.u.client.ssid_len) {
			pr_warn("VIF%u.%u: SSID unknown for BSS:%pM\n",
				vif->mac->macid, vif->vifid,
				join_info->bssid);
			status = WLAN_STATUS_UNSPECIFIED_FAILURE;
			goto done;
		}

		ie = kzalloc(2 + vif->wdev.u.client.ssid_len, GFP_KERNEL);
		if (!ie) {
			pr_warn("VIF%u.%u: IE alloc failed for BSS:%pM\n",
				vif->mac->macid, vif->vifid,
				join_info->bssid);
			status = WLAN_STATUS_UNSPECIFIED_FAILURE;
			goto done;
		}

		ie[0] = WLAN_EID_SSID;
		ie[1] = vif->wdev.u.client.ssid_len;
		memcpy(ie + 2, vif->wdev.u.client.ssid,
		       vif->wdev.u.client.ssid_len);

		bss = cfg80211_inform_bss(wiphy, chandef.chan,
					  CFG80211_BSS_FTYPE_UNKNOWN,
					  join_info->bssid, 0,
					  WLAN_CAPABILITY_ESS, 100,
					  ie, 2 + vif->wdev.u.client.ssid_len,
					  0, GFP_KERNEL);
		if (!bss) {
			pr_warn("VIF%u.%u: can't connect to unknown BSS: %pM\n",
				vif->mac->macid, vif->vifid,
				join_info->bssid);
			status = WLAN_STATUS_UNSPECIFIED_FAILURE;
			goto done;
		}
	}

	payload_len = len - sizeof(*join_info);

	qlink_for_each_tlv(tlv, join_info->ies, payload_len) {
		tlv_type = le16_to_cpu(tlv->type);
		tlv_value_len = le16_to_cpu(tlv->len);

		if (tlv_type == QTN_TLV_ID_IE_SET) {
			const struct qlink_tlv_ie_set *ie_set;
			unsigned int ie_len;

			if (tlv_value_len <
			    (sizeof(*ie_set) - sizeof(ie_set->hdr))) {
				pr_warn("invalid IE_SET TLV\n");
				status = WLAN_STATUS_UNSPECIFIED_FAILURE;
				goto done;
			}

			ie_set = (const struct qlink_tlv_ie_set *)tlv;
			ie_len = tlv_value_len -
				(sizeof(*ie_set) - sizeof(ie_set->hdr));

			switch (ie_set->type) {
			case QLINK_IE_SET_ASSOC_RESP:
				if (ie_len) {
					rsp_ies = ie_set->ie_data;
					rsp_ies_len = ie_len;
				}
				break;
			default:
				pr_warn("unexpected IE type: %u\n",
					ie_set->type);
				break;
			}
		}
	}

	if (!qlink_tlv_parsing_ok(tlv, join_info->ies, payload_len))
		pr_warn("Malformed TLV buffer\n");
done:
	cfg80211_connect_result(vif->netdev, join_info->bssid, NULL, 0, rsp_ies,
				rsp_ies_len, status, GFP_KERNEL);
	if (bss) {
		if (!ether_addr_equal(vif->bssid, join_info->bssid))
			ether_addr_copy(vif->bssid, join_info->bssid);
		cfg80211_put_bss(wiphy, bss);
	}

	if (status == WLAN_STATUS_SUCCESS)
		netif_carrier_on(vif->netdev);

	kfree(ie);
	return 0;
}

static int
qtnf_event_handle_bss_leave(struct qtnf_vif *vif,
			    const struct qlink_event_bss_leave *leave_info,
			    u16 len)
{
	if (unlikely(len < sizeof(*leave_info))) {
		pr_err("VIF%u.%u: payload is too short (%u < %zu)\n",
		       vif->mac->macid, vif->vifid, len,
		       sizeof(struct qlink_event_bss_leave));
		return -EINVAL;
	}

	if (vif->wdev.iftype != NL80211_IFTYPE_STATION) {
		pr_err("VIF%u.%u: BSS_LEAVE event when not in STA mode\n",
		       vif->mac->macid, vif->vifid);
		return -EPROTO;
	}

	pr_debug("VIF%u.%u: disconnected\n", vif->mac->macid, vif->vifid);

	cfg80211_disconnected(vif->netdev, le16_to_cpu(leave_info->reason),
			      NULL, 0, 0, GFP_KERNEL);
	netif_carrier_off(vif->netdev);

	return 0;
}

static int
qtnf_event_handle_mgmt_received(struct qtnf_vif *vif,
				const struct qlink_event_rxmgmt *rxmgmt,
				u16 len)
{
	const size_t min_len = sizeof(*rxmgmt) +
			       sizeof(struct ieee80211_hdr_3addr);
	const struct ieee80211_hdr_3addr *frame = (void *)rxmgmt->frame_data;
	const u16 frame_len = len - sizeof(*rxmgmt);
	enum nl80211_rxmgmt_flags flags = 0;

	if (unlikely(len < min_len)) {
		pr_err("VIF%u.%u: payload is too short (%u < %zu)\n",
		       vif->mac->macid, vif->vifid, len, min_len);
		return -EINVAL;
	}

	if (le32_to_cpu(rxmgmt->flags) & QLINK_RXMGMT_FLAG_ANSWERED)
		flags |= NL80211_RXMGMT_FLAG_ANSWERED;

	pr_debug("%s LEN:%u FC:%.4X SA:%pM\n", vif->netdev->name, frame_len,
		 le16_to_cpu(frame->frame_control), frame->addr2);

	cfg80211_rx_mgmt(&vif->wdev, le32_to_cpu(rxmgmt->freq), rxmgmt->sig_dbm,
			 rxmgmt->frame_data, frame_len, flags);

	return 0;
}

static int
qtnf_event_handle_scan_results(struct qtnf_vif *vif,
			       const struct qlink_event_scan_result *sr,
			       u16 len)
{
	struct cfg80211_bss *bss;
	struct ieee80211_channel *channel;
	struct wiphy *wiphy = priv_to_wiphy(vif->mac);
	enum cfg80211_bss_frame_type frame_type = CFG80211_BSS_FTYPE_UNKNOWN;
	size_t payload_len;
	u16 tlv_type;
	u16 tlv_value_len;
	const struct qlink_tlv_hdr *tlv;
	const u8 *ies = NULL;
	size_t ies_len = 0;

	if (len < sizeof(*sr)) {
		pr_err("VIF%u.%u: payload is too short\n", vif->mac->macid,
		       vif->vifid);
		return -EINVAL;
	}

	channel = ieee80211_get_channel(wiphy, le16_to_cpu(sr->freq));
	if (!channel) {
		pr_err("VIF%u.%u: channel at %u MHz not found\n",
		       vif->mac->macid, vif->vifid, le16_to_cpu(sr->freq));
		return -EINVAL;
	}

	payload_len = len - sizeof(*sr);

	qlink_for_each_tlv(tlv, sr->payload, payload_len) {
		tlv_type = le16_to_cpu(tlv->type);
		tlv_value_len = le16_to_cpu(tlv->len);

		if (tlv_type == QTN_TLV_ID_IE_SET) {
			const struct qlink_tlv_ie_set *ie_set;
			unsigned int ie_len;

			if (tlv_value_len <
			    (sizeof(*ie_set) - sizeof(ie_set->hdr)))
				return -EINVAL;

			ie_set = (const struct qlink_tlv_ie_set *)tlv;
			ie_len = tlv_value_len -
				(sizeof(*ie_set) - sizeof(ie_set->hdr));

			switch (ie_set->type) {
			case QLINK_IE_SET_BEACON_IES:
				frame_type = CFG80211_BSS_FTYPE_BEACON;
				break;
			case QLINK_IE_SET_PROBE_RESP_IES:
				frame_type = CFG80211_BSS_FTYPE_PRESP;
				break;
			default:
				frame_type = CFG80211_BSS_FTYPE_UNKNOWN;
			}

			if (ie_len) {
				ies = ie_set->ie_data;
				ies_len = ie_len;
			}
		}
	}

	if (!qlink_tlv_parsing_ok(tlv, sr->payload, payload_len))
		return -EINVAL;

	bss = cfg80211_inform_bss(wiphy, channel, frame_type,
				  sr->bssid, get_unaligned_le64(&sr->tsf),
				  le16_to_cpu(sr->capab),
				  le16_to_cpu(sr->bintval), ies, ies_len,
				  DBM_TO_MBM(sr->sig_dbm), GFP_KERNEL);
	if (!bss)
		return -ENOMEM;

	cfg80211_put_bss(wiphy, bss);

	return 0;
}

static int
qtnf_event_handle_scan_complete(struct qtnf_wmac *mac,
				const struct qlink_event_scan_complete *status,
				u16 len)
{
	if (len < sizeof(*status)) {
		pr_err("MAC%u: payload is too short\n", mac->macid);
		return -EINVAL;
	}

	qtnf_scan_done(mac, le32_to_cpu(status->flags) & QLINK_SCAN_ABORTED);

	return 0;
}

static int
qtnf_event_handle_freq_change(struct qtnf_wmac *mac,
			      const struct qlink_event_freq_change *data,
			      u16 len)
{
	struct wiphy *wiphy = priv_to_wiphy(mac);
	struct cfg80211_chan_def chandef;
	struct qtnf_vif *vif;
	int i;

	if (len < sizeof(*data)) {
		pr_err("MAC%u: payload is too short\n", mac->macid);
		return -EINVAL;
	}

	if (!wiphy->registered)
		return 0;

	qlink_chandef_q2cfg(wiphy, &data->chan, &chandef);

	if (!cfg80211_chandef_valid(&chandef)) {
		pr_err("MAC%u: bad channel freq=%u cf1=%u cf2=%u bw=%u\n",
		       mac->macid, chandef.chan->center_freq,
		       chandef.center_freq1, chandef.center_freq2,
		       chandef.width);
		return -EINVAL;
	}

	pr_debug("MAC%d: new channel ieee=%u freq1=%u freq2=%u bw=%u\n",
		 mac->macid, chandef.chan->hw_value, chandef.center_freq1,
		 chandef.center_freq2, chandef.width);

	for (i = 0; i < QTNF_MAX_INTF; i++) {
		vif = &mac->iflist[i];

		if (vif->wdev.iftype == NL80211_IFTYPE_UNSPECIFIED)
			continue;

		if (vif->wdev.iftype == NL80211_IFTYPE_STATION &&
		    !vif->wdev.connected)
			continue;

		if (!vif->netdev)
			continue;

		wiphy_lock(priv_to_wiphy(vif->mac));
<<<<<<< HEAD
		cfg80211_ch_switch_notify(vif->netdev, &chandef, 0, 0);
=======
		cfg80211_ch_switch_notify(vif->netdev, &chandef, 0);
>>>>>>> 2d5404ca
		wiphy_unlock(priv_to_wiphy(vif->mac));
	}

	return 0;
}

static int qtnf_event_handle_radar(struct qtnf_vif *vif,
				   const struct qlink_event_radar *ev,
				   u16 len)
{
	struct wiphy *wiphy = priv_to_wiphy(vif->mac);
	struct cfg80211_chan_def chandef;

	if (len < sizeof(*ev)) {
		pr_err("MAC%u: payload is too short\n", vif->mac->macid);
		return -EINVAL;
	}

	if (!wiphy->registered || !vif->netdev)
		return 0;

	qlink_chandef_q2cfg(wiphy, &ev->chan, &chandef);

	if (!cfg80211_chandef_valid(&chandef)) {
		pr_err("MAC%u: bad channel f1=%u f2=%u bw=%u\n",
		       vif->mac->macid,
		       chandef.center_freq1, chandef.center_freq2,
		       chandef.width);
		return -EINVAL;
	}

	pr_info("%s: radar event=%u f1=%u f2=%u bw=%u\n",
		vif->netdev->name, ev->event,
		chandef.center_freq1, chandef.center_freq2,
		chandef.width);

	switch (ev->event) {
	case QLINK_RADAR_DETECTED:
		cfg80211_radar_event(wiphy, &chandef, GFP_KERNEL);
		break;
	case QLINK_RADAR_CAC_FINISHED:
		if (!vif->wdev.links[0].cac_started)
			break;

		cfg80211_cac_event(vif->netdev, &chandef,
				   NL80211_RADAR_CAC_FINISHED, GFP_KERNEL, 0);
		break;
	case QLINK_RADAR_CAC_ABORTED:
		if (!vif->wdev.links[0].cac_started)
			break;

		cfg80211_cac_event(vif->netdev, &chandef,
				   NL80211_RADAR_CAC_ABORTED, GFP_KERNEL, 0);
		break;
	case QLINK_RADAR_CAC_STARTED:
		if (vif->wdev.links[0].cac_started)
			break;

		if (!wiphy_ext_feature_isset(wiphy,
					     NL80211_EXT_FEATURE_DFS_OFFLOAD))
			break;

		cfg80211_cac_event(vif->netdev, &chandef,
				   NL80211_RADAR_CAC_STARTED, GFP_KERNEL, 0);
		break;
	default:
		pr_warn("%s: unhandled radar event %u\n",
			vif->netdev->name, ev->event);
		break;
	}

	return 0;
}

static int
qtnf_event_handle_external_auth(struct qtnf_vif *vif,
				const struct qlink_event_external_auth *ev,
				u16 len)
{
	struct cfg80211_external_auth_params auth = {0};
	struct wiphy *wiphy = priv_to_wiphy(vif->mac);
	int ret;

	if (len < sizeof(*ev)) {
		pr_err("MAC%u: payload is too short\n", vif->mac->macid);
		return -EINVAL;
	}

	if (!wiphy->registered || !vif->netdev)
		return 0;

	if (ev->ssid_len) {
		int len = clamp_val(ev->ssid_len, 0, IEEE80211_MAX_SSID_LEN);

		memcpy(auth.ssid.ssid, ev->ssid, len);
		auth.ssid.ssid_len = len;
	}

	auth.key_mgmt_suite = le32_to_cpu(ev->akm_suite);
	ether_addr_copy(auth.bssid, ev->bssid);
	auth.action = ev->action;

	pr_debug("%s: external SAE processing: bss=%pM action=%u akm=%u\n",
		 vif->netdev->name, auth.bssid, auth.action,
		 auth.key_mgmt_suite);

	ret = cfg80211_external_auth_request(vif->netdev, &auth, GFP_KERNEL);
	if (ret)
		pr_warn("failed to offload external auth request\n");

	return ret;
}

static int
qtnf_event_handle_mic_failure(struct qtnf_vif *vif,
			      const struct qlink_event_mic_failure *mic_ev,
			      u16 len)
{
	struct wiphy *wiphy = priv_to_wiphy(vif->mac);
	u8 pairwise;

	if (len < sizeof(*mic_ev)) {
		pr_err("VIF%u.%u: payload is too short (%u < %zu)\n",
		       vif->mac->macid, vif->vifid, len,
		       sizeof(struct qlink_event_mic_failure));
		return -EINVAL;
	}

	if (!wiphy->registered || !vif->netdev)
		return 0;

	if (vif->wdev.iftype != NL80211_IFTYPE_STATION) {
		pr_err("VIF%u.%u: MIC_FAILURE event when not in STA mode\n",
		       vif->mac->macid, vif->vifid);
		return -EPROTO;
	}

	pairwise = mic_ev->pairwise ?
		NL80211_KEYTYPE_PAIRWISE : NL80211_KEYTYPE_GROUP;

	pr_info("%s: MIC error: src=%pM key_index=%u pairwise=%u\n",
		vif->netdev->name, mic_ev->src, mic_ev->key_index, pairwise);

	cfg80211_michael_mic_failure(vif->netdev, mic_ev->src, pairwise,
				     mic_ev->key_index, NULL, GFP_KERNEL);

	return 0;
}

static int
qtnf_event_handle_update_owe(struct qtnf_vif *vif,
			     const struct qlink_event_update_owe *owe_ev,
			     u16 len)
{
	struct wiphy *wiphy = priv_to_wiphy(vif->mac);
	struct cfg80211_update_owe_info owe_info = {};
	const u16 ie_len = len - sizeof(*owe_ev);
	u8 *ie;

	if (len < sizeof(*owe_ev)) {
		pr_err("VIF%u.%u: payload is too short (%u < %zu)\n",
		       vif->mac->macid, vif->vifid, len,
		       sizeof(struct qlink_event_update_owe));
		return -EINVAL;
	}

	if (!wiphy->registered || !vif->netdev)
		return 0;

	if (vif->wdev.iftype != NL80211_IFTYPE_AP) {
		pr_err("VIF%u.%u: UPDATE_OWE event when not in AP mode\n",
		       vif->mac->macid, vif->vifid);
		return -EPROTO;
	}

	ie = kzalloc(ie_len, GFP_KERNEL);
	if (!ie)
		return -ENOMEM;

	memcpy(owe_info.peer, owe_ev->peer, ETH_ALEN);
	memcpy(ie, owe_ev->ies, ie_len);
	owe_info.ie_len = ie_len;
	owe_info.ie = ie;
	owe_info.assoc_link_id = -1;

	pr_info("%s: external OWE processing: peer=%pM\n",
		vif->netdev->name, owe_ev->peer);

	cfg80211_update_owe_info_event(vif->netdev, &owe_info, GFP_KERNEL);
	kfree(ie);

	return 0;
}

static int qtnf_event_parse(struct qtnf_wmac *mac,
			    const struct sk_buff *event_skb)
{
	const struct qlink_event *event;
	struct qtnf_vif *vif = NULL;
	int ret = -1;
	u16 event_id;
	u16 event_len;
	u8 vifid;

	event = (const struct qlink_event *)event_skb->data;
	event_id = le16_to_cpu(event->event_id);
	event_len = le16_to_cpu(event->mhdr.len);

	if (event->vifid >= QTNF_MAX_INTF) {
		pr_err("invalid vif(%u)\n", event->vifid);
		return -EINVAL;
	}

	vifid = array_index_nospec(event->vifid, QTNF_MAX_INTF);
	vif = &mac->iflist[vifid];

	switch (event_id) {
	case QLINK_EVENT_STA_ASSOCIATED:
		ret = qtnf_event_handle_sta_assoc(mac, vif, (const void *)event,
						  event_len);
		break;
	case QLINK_EVENT_STA_DEAUTH:
		ret = qtnf_event_handle_sta_deauth(mac, vif,
						   (const void *)event,
						   event_len);
		break;
	case QLINK_EVENT_MGMT_RECEIVED:
		ret = qtnf_event_handle_mgmt_received(vif, (const void *)event,
						      event_len);
		break;
	case QLINK_EVENT_SCAN_RESULTS:
		ret = qtnf_event_handle_scan_results(vif, (const void *)event,
						     event_len);
		break;
	case QLINK_EVENT_SCAN_COMPLETE:
		ret = qtnf_event_handle_scan_complete(mac, (const void *)event,
						      event_len);
		break;
	case QLINK_EVENT_BSS_JOIN:
		ret = qtnf_event_handle_bss_join(vif, (const void *)event,
						 event_len);
		break;
	case QLINK_EVENT_BSS_LEAVE:
		ret = qtnf_event_handle_bss_leave(vif, (const void *)event,
						  event_len);
		break;
	case QLINK_EVENT_FREQ_CHANGE:
		ret = qtnf_event_handle_freq_change(mac, (const void *)event,
						    event_len);
		break;
	case QLINK_EVENT_RADAR:
		ret = qtnf_event_handle_radar(vif, (const void *)event,
					      event_len);
		break;
	case QLINK_EVENT_EXTERNAL_AUTH:
		ret = qtnf_event_handle_external_auth(vif, (const void *)event,
						      event_len);
		break;
	case QLINK_EVENT_MIC_FAILURE:
		ret = qtnf_event_handle_mic_failure(vif, (const void *)event,
						    event_len);
		break;
	case QLINK_EVENT_UPDATE_OWE:
		ret = qtnf_event_handle_update_owe(vif, (const void *)event,
						   event_len);
		break;
	default:
		pr_warn("unknown event type: %x\n", event_id);
		break;
	}

	return ret;
}

static int qtnf_event_process_skb(struct qtnf_bus *bus,
				  const struct sk_buff *skb)
{
	const struct qlink_event *event;
	struct qtnf_wmac *mac;
	int res;

	if (unlikely(!skb || skb->len < sizeof(*event))) {
		pr_err("invalid event buffer\n");
		return -EINVAL;
	}

	event = (struct qlink_event *)skb->data;

	mac = qtnf_core_get_mac(bus, event->macid);

	pr_debug("new event id:%x len:%u mac:%u vif:%u\n",
		 le16_to_cpu(event->event_id), le16_to_cpu(event->mhdr.len),
		 event->macid, event->vifid);

	if (unlikely(!mac))
		return -ENXIO;

	rtnl_lock();
	res = qtnf_event_parse(mac, skb);
	rtnl_unlock();

	return res;
}

void qtnf_event_work_handler(struct work_struct *work)
{
	struct qtnf_bus *bus = container_of(work, struct qtnf_bus, event_work);
	struct sk_buff_head *event_queue = &bus->trans.event_queue;
	struct sk_buff *current_event_skb = skb_dequeue(event_queue);

	while (current_event_skb) {
		qtnf_event_process_skb(bus, current_event_skb);
		dev_kfree_skb_any(current_event_skb);
		current_event_skb = skb_dequeue(event_queue);
	}
}<|MERGE_RESOLUTION|>--- conflicted
+++ resolved
@@ -478,11 +478,7 @@
 			continue;
 
 		wiphy_lock(priv_to_wiphy(vif->mac));
-<<<<<<< HEAD
-		cfg80211_ch_switch_notify(vif->netdev, &chandef, 0, 0);
-=======
 		cfg80211_ch_switch_notify(vif->netdev, &chandef, 0);
->>>>>>> 2d5404ca
 		wiphy_unlock(priv_to_wiphy(vif->mac));
 	}
 
