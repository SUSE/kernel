--- conflicted
+++ resolved
@@ -599,17 +599,10 @@
 			break;
 		}
 
-<<<<<<< HEAD
-		switch (elem->id) {
-		case MFIE_TYPE_SSID:
-			bss->ssid_len = min_t(int, 32, elem->len);
-			memcpy(bss->ssid, elem->data, bss->ssid_len);
-=======
 		switch (pos[0]) {
 		case WLAN_EID_SSID:
 			bss->ssid_len = min_t(int, IEEE80211_MAX_SSID_LEN, pos[1]);
 			memcpy(bss->ssid, pos + 2, bss->ssid_len);
->>>>>>> 18e352e4
 			lbs_deb_scan("got SSID IE: '%s', len %u\n",
 			             print_ssid(ssid, bss->ssid, bss->ssid_len),
 			             bss->ssid_len);
