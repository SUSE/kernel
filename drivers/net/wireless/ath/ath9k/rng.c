/*
 * Copyright (c) 2015 Qualcomm Atheros, Inc.
 *
 * Permission to use, copy, modify, and/or distribute this software for any
 * purpose with or without fee is hereby granted, provided that the above
 * copyright notice and this permission notice appear in all copies.
 *
 * THE SOFTWARE IS PROVIDED "AS IS" AND THE AUTHOR DISCLAIMS ALL WARRANTIES
 * WITH REGARD TO THIS SOFTWARE INCLUDING ALL IMPLIED WARRANTIES OF
 * MERCHANTABILITY AND FITNESS. IN NO EVENT SHALL THE AUTHOR BE LIABLE FOR
 * ANY SPECIAL, DIRECT, INDIRECT, OR CONSEQUENTIAL DAMAGES OR ANY DAMAGES
 * WHATSOEVER RESULTING FROM LOSS OF USE, DATA OR PROFITS, WHETHER IN AN
 * ACTION OF CONTRACT, NEGLIGENCE OR OTHER TORTIOUS ACTION, ARISING OUT OF
 * OR IN CONNECTION WITH THE USE OR PERFORMANCE OF THIS SOFTWARE.
 */

#include <linux/hw_random.h>
#include <linux/kthread.h>

#include "ath9k.h"
#include "hw.h"
#include "ar9003_phy.h"

static int ath9k_rng_data_read(struct ath_softc *sc, u32 *buf, u32 buf_size)
{
	int i, j;
	u32  v1, v2, rng_last = sc->rng_last;
	struct ath_hw *ah = sc->sc_ah;

	ath9k_ps_wakeup(sc);

	REG_RMW_FIELD(ah, AR_PHY_TEST(ah), AR_PHY_TEST_BBB_OBS_SEL, 1);
	REG_CLR_BIT(ah, AR_PHY_TEST(ah), AR_PHY_TEST_RX_OBS_SEL_BIT5);
	REG_RMW_FIELD(ah, AR_PHY_TEST_CTL_STATUS(ah), AR_PHY_TEST_CTL_RX_OBS_SEL, 0);

	for (i = 0, j = 0; i < buf_size; i++) {
		v1 = REG_READ(ah, AR_PHY_TST_ADC) & 0xffff;
		v2 = REG_READ(ah, AR_PHY_TST_ADC) & 0xffff;

		/* wait for data ready */
		if (v1 && v2 && rng_last != v1 && v1 != v2 && v1 != 0xffff &&
		    v2 != 0xffff)
			buf[j++] = (v1 << 16) | v2;

		rng_last = v2;
	}

	ath9k_ps_restore(sc);

	sc->rng_last = rng_last;

	return j << 2;
}

static u32 ath9k_rng_delay_get(u32 fail_stats)
{
	u32 delay;

	if (fail_stats < 100)
		delay = 10;
	else if (fail_stats < 105)
		delay = 1000;
	else
		delay = 10000;

	return delay;
}

static int ath9k_rng_read(struct hwrng *rng, void *buf, size_t max, bool wait)
{
	struct ath_softc *sc = container_of(rng, struct ath_softc, rng_ops);
	u32 fail_stats = 0, word;
	int bytes_read = 0;

	for (;;) {
		if (max & ~3UL)
			bytes_read = ath9k_rng_data_read(sc, buf, max >> 2);
		if ((max & 3UL) && ath9k_rng_data_read(sc, &word, 1)) {
			memcpy(buf + bytes_read, &word, max & 3UL);
			bytes_read += max & 3UL;
			memzero_explicit(&word, sizeof(word));
		}
		if (!wait || !max || likely(bytes_read) || fail_stats > 110)
			break;

<<<<<<< HEAD
		msleep_interruptible(ath9k_rng_delay_get(++fail_stats));
=======
		if (hwrng_msleep(rng, ath9k_rng_delay_get(++fail_stats)))
			break;
>>>>>>> eb3cdb58
	}

	if (wait && !bytes_read && max)
		bytes_read = -EIO;
	return bytes_read;
}

void ath9k_rng_start(struct ath_softc *sc)
{
	static atomic_t serial = ATOMIC_INIT(0);
	struct ath_hw *ah = sc->sc_ah;

	if (sc->rng_ops.read)
		return;

	if (!AR_SREV_9300_20_OR_LATER(ah))
		return;

	snprintf(sc->rng_name, sizeof(sc->rng_name), "ath9k_%u",
		 (atomic_inc_return(&serial) - 1) & U16_MAX);
	sc->rng_ops.name = sc->rng_name;
	sc->rng_ops.read = ath9k_rng_read;
	sc->rng_ops.quality = 320;

	if (devm_hwrng_register(sc->dev, &sc->rng_ops))
		sc->rng_ops.read = NULL;
}

void ath9k_rng_stop(struct ath_softc *sc)
{
	if (sc->rng_ops.read) {
		devm_hwrng_unregister(sc->dev, &sc->rng_ops);
		sc->rng_ops.read = NULL;
	}
}<|MERGE_RESOLUTION|>--- conflicted
+++ resolved
@@ -83,12 +83,8 @@
 		if (!wait || !max || likely(bytes_read) || fail_stats > 110)
 			break;
 
-<<<<<<< HEAD
-		msleep_interruptible(ath9k_rng_delay_get(++fail_stats));
-=======
 		if (hwrng_msleep(rng, ath9k_rng_delay_get(++fail_stats)))
 			break;
->>>>>>> eb3cdb58
 	}
 
 	if (wait && !bytes_read && max)
