--- conflicted
+++ resolved
@@ -369,11 +369,7 @@
 		list_move_tail(&tx_buf->list, &hif_dev->tx.tx_buf);
 		hif_dev->tx.tx_buf_cnt++;
 	} else {
-<<<<<<< HEAD
-		TX_STAT_INC(buf_queued);
-=======
 		TX_STAT_INC(hif_dev, buf_queued);
->>>>>>> 88a23166
 	}
 
 	return ret;
