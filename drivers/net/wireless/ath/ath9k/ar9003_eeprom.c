--- conflicted
+++ resolved
@@ -3563,22 +3563,13 @@
 {
 	struct ath9k_hw_capabilities *pCap = &ah->caps;
 	int chain;
-<<<<<<< HEAD
-	u32 regval, value;
-=======
 	u32 regval, value, gpio;
->>>>>>> 69a2d10c
 	static const u32 switch_chain_reg[AR9300_MAX_CHAINS] = {
 			AR_PHY_SWITCH_CHAIN_0,
 			AR_PHY_SWITCH_CHAIN_1,
 			AR_PHY_SWITCH_CHAIN_2,
 	};
 
-<<<<<<< HEAD
-	if (AR_SREV_9485(ah) && (ar9003_hw_get_rx_gain_idx(ah) == 0))
-		ath9k_hw_cfg_output(ah, AR9300_EXT_LNA_CTL_GPIO_AR9485,
-				    AR_GPIO_OUTPUT_MUX_AS_PCIE_ATTENTION_LED);
-=======
 	if (AR_SREV_9485(ah) && (ar9003_hw_get_rx_gain_idx(ah) == 0)) {
 		if (ah->config.xlna_gpio)
 			gpio = ah->config.xlna_gpio;
@@ -3588,7 +3579,6 @@
 		ath9k_hw_cfg_output(ah, gpio,
 				    AR_GPIO_OUTPUT_MUX_AS_PCIE_ATTENTION_LED);
 	}
->>>>>>> 69a2d10c
 
 	value = ar9003_hw_ant_ctrl_common_get(ah, is2ghz);
 
