/*
 * Copyright (c) 2008-2009 Atheros Communications Inc.
 *
 * Permission to use, copy, modify, and/or distribute this software for any
 * purpose with or without fee is hereby granted, provided that the above
 * copyright notice and this permission notice appear in all copies.
 *
 * THE SOFTWARE IS PROVIDED "AS IS" AND THE AUTHOR DISCLAIMS ALL WARRANTIES
 * WITH REGARD TO THIS SOFTWARE INCLUDING ALL IMPLIED WARRANTIES OF
 * MERCHANTABILITY AND FITNESS. IN NO EVENT SHALL THE AUTHOR BE LIABLE FOR
 * ANY SPECIAL, DIRECT, INDIRECT, OR CONSEQUENTIAL DAMAGES OR ANY DAMAGES
 * WHATSOEVER RESULTING FROM LOSS OF USE, DATA OR PROFITS, WHETHER IN AN
 * ACTION OF CONTRACT, NEGLIGENCE OR OTHER TORTIOUS ACTION, ARISING OUT OF
 * OR IN CONNECTION WITH THE USE OR PERFORMANCE OF THIS SOFTWARE.
 */

#ifndef ATH9K_H
#define ATH9K_H

#include <linux/etherdevice.h>
#include <linux/device.h>
#include <linux/leds.h>

#include "debug.h"
#include "common.h"

/*
 * Header for the ath9k.ko driver core *only* -- hw code nor any other driver
 * should rely on this file or its contents.
 */

struct ath_node;

/* Macro to expand scalars to 64-bit objects */

#define	ito64(x) (sizeof(x) == 1) ?			\
	(((unsigned long long int)(x)) & (0xff)) :	\
	(sizeof(x) == 2) ?				\
	(((unsigned long long int)(x)) & 0xffff) :	\
	((sizeof(x) == 4) ?				\
	 (((unsigned long long int)(x)) & 0xffffffff) : \
	 (unsigned long long int)(x))

/* increment with wrap-around */
#define INCR(_l, _sz)   do {			\
		(_l)++;				\
		(_l) &= ((_sz) - 1);		\
	} while (0)

/* decrement with wrap-around */
#define DECR(_l,  _sz)  do {			\
		(_l)--;				\
		(_l) &= ((_sz) - 1);		\
	} while (0)

#define A_MAX(a, b) ((a) > (b) ? (a) : (b))

#define TSF_TO_TU(_h,_l) \
	((((u32)(_h)) << 22) | (((u32)(_l)) >> 10))

#define	ATH_TXQ_SETUP(sc, i)        ((sc)->tx.txqsetup & (1<<i))

struct ath_config {
	u32 ath_aggr_prot;
	u16 txpowlimit;
	u8 cabqReadytime;
};

/*************************/
/* Descriptor Management */
/*************************/

#define ATH_TXBUF_RESET(_bf) do {				\
		(_bf)->bf_stale = false;			\
		(_bf)->bf_lastbf = NULL;			\
		(_bf)->bf_next = NULL;				\
		memset(&((_bf)->bf_state), 0,			\
		       sizeof(struct ath_buf_state));		\
	} while (0)

#define ATH_RXBUF_RESET(_bf) do {		\
		(_bf)->bf_stale = false;	\
	} while (0)

/**
 * enum buffer_type - Buffer type flags
 *
 * @BUF_HT: Send this buffer using HT capabilities
 * @BUF_AMPDU: This buffer is an ampdu, as part of an aggregate (during TX)
 * @BUF_AGGR: Indicates whether the buffer can be aggregated
 *	(used in aggregation scheduling)
 * @BUF_RETRY: Indicates whether the buffer is retried
 * @BUF_XRETRY: To denote excessive retries of the buffer
 */
enum buffer_type {
	BUF_HT			= BIT(1),
	BUF_AMPDU		= BIT(2),
	BUF_AGGR		= BIT(3),
	BUF_RETRY		= BIT(4),
	BUF_XRETRY		= BIT(5),
};

#define bf_nframes      	bf_state.bfs_nframes
#define bf_al           	bf_state.bfs_al
#define bf_frmlen       	bf_state.bfs_frmlen
#define bf_retries      	bf_state.bfs_retries
#define bf_seqno        	bf_state.bfs_seqno
#define bf_tidno        	bf_state.bfs_tidno
#define bf_keyix                bf_state.bfs_keyix
#define bf_keytype      	bf_state.bfs_keytype
#define bf_isht(bf)		(bf->bf_state.bf_type & BUF_HT)
#define bf_isampdu(bf)		(bf->bf_state.bf_type & BUF_AMPDU)
#define bf_isaggr(bf)		(bf->bf_state.bf_type & BUF_AGGR)
#define bf_isretried(bf)	(bf->bf_state.bf_type & BUF_RETRY)
#define bf_isxretried(bf)	(bf->bf_state.bf_type & BUF_XRETRY)

<<<<<<< HEAD
struct ath_buf {
	struct list_head list;
	struct ath_buf *bf_lastbf;	/* last buf of this unit (a frame or
					   an aggregate) */
	struct ath_buf *bf_next;	/* next subframe in the aggregate */
	struct sk_buff *bf_mpdu;	/* enclosing frame structure */
	struct ath_desc *bf_desc;	/* virtual addr of desc */
	dma_addr_t bf_daddr;		/* physical addr of desc */
	dma_addr_t bf_buf_addr;		/* physical addr of data buffer */
	bool bf_stale;
	bool bf_isnullfunc;
	u16 bf_flags;
	struct ath_buf_state bf_state;
	dma_addr_t bf_dmacontext;
};

=======
>>>>>>> 92dcffb9
struct ath_descdma {
	struct ath_desc *dd_desc;
	dma_addr_t dd_desc_paddr;
	u32 dd_desc_len;
	struct ath_buf *dd_bufptr;
};

int ath_descdma_setup(struct ath_softc *sc, struct ath_descdma *dd,
		      struct list_head *head, const char *name,
		      int nbuf, int ndesc);
void ath_descdma_cleanup(struct ath_softc *sc, struct ath_descdma *dd,
			 struct list_head *head);

/***********/
/* RX / TX */
/***********/

#define ATH_MAX_ANTENNA         3
#define ATH_RXBUF               512
#define ATH_TXBUF               512
#define ATH_TXMAXTRY            13
#define ATH_MGT_TXMAXTRY        4

#define TID_TO_WME_AC(_tid)				\
	((((_tid) == 0) || ((_tid) == 3)) ? WME_AC_BE :	\
	 (((_tid) == 1) || ((_tid) == 2)) ? WME_AC_BK :	\
	 (((_tid) == 4) || ((_tid) == 5)) ? WME_AC_VI :	\
	 WME_AC_VO)

#define ADDBA_EXCHANGE_ATTEMPTS    10
#define ATH_AGGR_DELIM_SZ          4
#define ATH_AGGR_MINPLEN           256 /* in bytes, minimum packet length */
/* number of delimiters for encryption padding */
#define ATH_AGGR_ENCRYPTDELIM      10
/* minimum h/w qdepth to be sustained to maximize aggregation */
#define ATH_AGGR_MIN_QDEPTH        2
#define ATH_AMPDU_SUBFRAME_DEFAULT 32

#define IEEE80211_SEQ_SEQ_SHIFT    4
#define IEEE80211_SEQ_MAX          4096
#define IEEE80211_WEP_IVLEN        3
#define IEEE80211_WEP_KIDLEN       1
#define IEEE80211_WEP_CRCLEN       4
#define IEEE80211_MAX_MPDU_LEN     (3840 + FCS_LEN +		\
				    (IEEE80211_WEP_IVLEN +	\
				     IEEE80211_WEP_KIDLEN +	\
				     IEEE80211_WEP_CRCLEN))

/* return whether a bit at index _n in bitmap _bm is set
 * _sz is the size of the bitmap  */
#define ATH_BA_ISSET(_bm, _n)  (((_n) < (WME_BA_BMP_SIZE)) &&		\
				((_bm)[(_n) >> 5] & (1 << ((_n) & 31))))

/* return block-ack bitmap index given sequence and starting sequence */
#define ATH_BA_INDEX(_st, _seq) (((_seq) - (_st)) & (IEEE80211_SEQ_MAX - 1))

/* returns delimiter padding required given the packet length */
#define ATH_AGGR_GET_NDELIM(_len)					\
	(((((_len) + ATH_AGGR_DELIM_SZ) < ATH_AGGR_MINPLEN) ?           \
	  (ATH_AGGR_MINPLEN - (_len) - ATH_AGGR_DELIM_SZ) : 0) >> 2)

#define BAW_WITHIN(_start, _bawsz, _seqno) \
	((((_seqno) - (_start)) & 4095) < (_bawsz))

#define ATH_DS_BA_SEQ(_ds)         ((_ds)->ds_us.tx.ts_seqnum)
#define ATH_DS_BA_BITMAP(_ds)      (&(_ds)->ds_us.tx.ba_low)
#define ATH_DS_TX_BA(_ds)          ((_ds)->ds_us.tx.ts_flags & ATH9K_TX_BA)
#define ATH_AN_2_TID(_an, _tidno)  (&(_an)->tid[(_tidno)])

#define ATH_TX_COMPLETE_POLL_INT	1000

enum ATH_AGGR_STATUS {
	ATH_AGGR_DONE,
	ATH_AGGR_BAW_CLOSED,
	ATH_AGGR_LIMITED,
};

struct ath_txq {
	u32 axq_qnum;
	u32 *axq_link;
	struct list_head axq_q;
	spinlock_t axq_lock;
	u32 axq_depth;
	bool stopped;
	bool axq_tx_inprogress;
	struct list_head axq_acq;
};

#define AGGR_CLEANUP         BIT(1)
#define AGGR_ADDBA_COMPLETE  BIT(2)
#define AGGR_ADDBA_PROGRESS  BIT(3)

struct ath_tx_control {
	struct ath_txq *txq;
	int if_id;
	enum ath9k_internal_frame_type frame_type;
};

#define ATH_TX_ERROR        0x01
#define ATH_TX_XRETRY       0x02
#define ATH_TX_BAR          0x04

struct ath_tx {
	u16 seq_no;
	u32 txqsetup;
	int hwq_map[ATH9K_WME_AC_VO+1];
	spinlock_t txbuflock;
	struct list_head txbuf;
	struct ath_txq txq[ATH9K_NUM_TX_QUEUES];
	struct ath_descdma txdma;
};

struct ath_rx {
	u8 defant;
	u8 rxotherant;
	u32 *rxlink;
	unsigned int rxfilter;
	spinlock_t rxflushlock;
	spinlock_t rxbuflock;
	struct list_head rxbuf;
	struct ath_descdma rxdma;
};

int ath_startrecv(struct ath_softc *sc);
bool ath_stoprecv(struct ath_softc *sc);
void ath_flushrecv(struct ath_softc *sc);
u32 ath_calcrxfilter(struct ath_softc *sc);
int ath_rx_init(struct ath_softc *sc, int nbufs);
void ath_rx_cleanup(struct ath_softc *sc);
int ath_rx_tasklet(struct ath_softc *sc, int flush);
struct ath_txq *ath_txq_setup(struct ath_softc *sc, int qtype, int subtype);
void ath_tx_cleanupq(struct ath_softc *sc, struct ath_txq *txq);
int ath_tx_setup(struct ath_softc *sc, int haltype);
void ath_drain_all_txq(struct ath_softc *sc, bool retry_tx);
void ath_draintxq(struct ath_softc *sc,
		     struct ath_txq *txq, bool retry_tx);
void ath_tx_node_init(struct ath_softc *sc, struct ath_node *an);
void ath_tx_node_cleanup(struct ath_softc *sc, struct ath_node *an);
void ath_txq_schedule(struct ath_softc *sc, struct ath_txq *txq);
int ath_tx_init(struct ath_softc *sc, int nbufs);
void ath_tx_cleanup(struct ath_softc *sc);
struct ath_txq *ath_test_get_txq(struct ath_softc *sc, struct sk_buff *skb);
int ath_txq_update(struct ath_softc *sc, int qnum,
		   struct ath9k_tx_queue_info *q);
int ath_tx_start(struct ieee80211_hw *hw, struct sk_buff *skb,
		 struct ath_tx_control *txctl);
void ath_tx_tasklet(struct ath_softc *sc);
void ath_tx_cabq(struct ieee80211_hw *hw, struct sk_buff *skb);
bool ath_tx_aggr_check(struct ath_softc *sc, struct ath_node *an, u8 tidno);
void ath_tx_aggr_start(struct ath_softc *sc, struct ieee80211_sta *sta,
		       u16 tid, u16 *ssn);
void ath_tx_aggr_stop(struct ath_softc *sc, struct ieee80211_sta *sta, u16 tid);
void ath_tx_aggr_resume(struct ath_softc *sc, struct ieee80211_sta *sta, u16 tid);

/********/
/* VIFs */
/********/

struct ath_vif {
	int av_bslot;
	__le64 tsf_adjust; /* TSF adjustment for staggered beacons */
	enum nl80211_iftype av_opmode;
	struct ath_buf *av_bcbuf;
	struct ath_tx_control av_btxctl;
	u8 bssid[ETH_ALEN]; /* current BSSID from config_interface */
};

/*******************/
/* Beacon Handling */
/*******************/

/*
 * Regardless of the number of beacons we stagger, (i.e. regardless of the
 * number of BSSIDs) if a given beacon does not go out even after waiting this
 * number of beacon intervals, the game's up.
 */
#define BSTUCK_THRESH           	(9 * ATH_BCBUF)
#define	ATH_BCBUF               	4
#define ATH_DEFAULT_BINTVAL     	100 /* TU */
#define ATH_DEFAULT_BMISS_LIMIT 	10
#define IEEE80211_MS_TO_TU(x)           (((x) * 1000) / 1024)

struct ath_beacon_config {
	u16 beacon_interval;
	u16 listen_interval;
	u16 dtim_period;
	u16 bmiss_timeout;
	u8 dtim_count;
};

struct ath_beacon {
	enum {
		OK,		/* no change needed */
		UPDATE,		/* update pending */
		COMMIT		/* beacon sent, commit change */
	} updateslot;		/* slot time update fsm */

	u32 beaconq;
	u32 bmisscnt;
	u32 ast_be_xmit;
	u64 bc_tstamp;
	struct ieee80211_vif *bslot[ATH_BCBUF];
	struct ath_wiphy *bslot_aphy[ATH_BCBUF];
	int slottime;
	int slotupdate;
	struct ath9k_tx_queue_info beacon_qi;
	struct ath_descdma bdma;
	struct ath_txq *cabq;
	struct list_head bbuf;
};

void ath_beacon_tasklet(unsigned long data);
void ath_beacon_config(struct ath_softc *sc, struct ieee80211_vif *vif);
int ath_beacon_alloc(struct ath_wiphy *aphy, struct ieee80211_vif *vif);
void ath_beacon_return(struct ath_softc *sc, struct ath_vif *avp);
int ath_beaconq_config(struct ath_softc *sc);

/*******/
/* ANI */
/*******/

#define ATH_STA_SHORT_CALINTERVAL 1000    /* 1 second */
#define ATH_AP_SHORT_CALINTERVAL  100     /* 100 ms */
#define ATH_ANI_POLLINTERVAL      100     /* 100 ms */
#define ATH_LONG_CALINTERVAL      30000   /* 30 seconds */
#define ATH_RESTART_CALINTERVAL   1200000 /* 20 minutes */

/* Defines the BT AR_BT_COEX_WGHT used */
enum ath_stomp_type {
	ATH_BTCOEX_NO_STOMP,
	ATH_BTCOEX_STOMP_ALL,
	ATH_BTCOEX_STOMP_LOW,
	ATH_BTCOEX_STOMP_NONE
};

struct ath_btcoex {
	bool hw_timer_enabled;
	spinlock_t btcoex_lock;
	struct timer_list period_timer; /* Timer for BT period */
	u32 bt_priority_cnt;
	unsigned long bt_priority_time;
	int bt_stomp_type; /* Types of BT stomping */
	u32 btcoex_no_stomp; /* in usec */
	u32 btcoex_period; /* in usec */
	struct ath_gen_timer *no_stomp_timer; /* Timer for no BT stomping */
};

/********************/
/*   LED Control    */
/********************/

#define ATH_LED_PIN_DEF 		1
#define ATH_LED_PIN_9287		8
#define ATH_LED_ON_DURATION_IDLE	350	/* in msecs */
#define ATH_LED_OFF_DURATION_IDLE	250	/* in msecs */

enum ath_led_type {
	ATH_LED_RADIO,
	ATH_LED_ASSOC,
	ATH_LED_TX,
	ATH_LED_RX
};

struct ath_led {
	struct ath_softc *sc;
	struct led_classdev led_cdev;
	enum ath_led_type led_type;
	char name[32];
	bool registered;
};

/********************/
/* Main driver core */
/********************/

/*
 * Default cache line size, in bytes.
 * Used when PCI device not fully initialized by bootrom/BIOS
*/
#define DEFAULT_CACHELINE       32
#define ATH_REGCLASSIDS_MAX     10
#define ATH_CABQ_READY_TIME     80      /* % of beacon interval */
#define ATH_MAX_SW_RETRIES      10
#define ATH_CHAN_MAX            255
#define IEEE80211_WEP_NKID      4       /* number of key ids */

#define ATH_TXPOWER_MAX         100     /* .5 dBm units */
#define ATH_RATE_DUMMY_MARKER   0

#define SC_OP_INVALID           BIT(0)
#define SC_OP_BEACONS           BIT(1)
#define SC_OP_RXAGGR            BIT(2)
#define SC_OP_TXAGGR            BIT(3)
#define SC_OP_FULL_RESET        BIT(4)
#define SC_OP_PREAMBLE_SHORT    BIT(5)
#define SC_OP_PROTECT_ENABLE    BIT(6)
#define SC_OP_RXFLUSH           BIT(7)
#define SC_OP_LED_ASSOCIATED    BIT(8)
#define SC_OP_WAIT_FOR_BEACON   BIT(12)
#define SC_OP_LED_ON            BIT(13)
#define SC_OP_SCANNING          BIT(14)
#define SC_OP_TSF_RESET         BIT(15)
#define SC_OP_WAIT_FOR_CAB      BIT(16)
#define SC_OP_WAIT_FOR_PSPOLL_DATA BIT(17)
#define SC_OP_WAIT_FOR_TX_ACK   BIT(18)
#define SC_OP_BEACON_SYNC       BIT(19)
#define SC_OP_BT_PRIORITY_DETECTED BIT(21)
<<<<<<< HEAD
#define SC_OP_NULLFUNC_COMPLETED   BIT(22)
#define SC_OP_PS_ENABLED	BIT(23)

struct ath_bus_ops {
	void		(*read_cachesize)(struct ath_softc *sc, int *csz);
	void		(*cleanup)(struct ath_softc *sc);
	bool		(*eeprom_read)(struct ath_hw *ah, u32 off, u16 *data);
};
=======
#define SC_OP_NULLFUNC_COMPLETED BIT(22)
#define SC_OP_PS_ENABLED	BIT(23)
>>>>>>> 92dcffb9

struct ath_wiphy;
struct ath_rate_table;

struct ath_softc {
	struct ieee80211_hw *hw;
	struct device *dev;

	spinlock_t wiphy_lock; /* spinlock to protect ath_wiphy data */
	struct ath_wiphy *pri_wiphy;
	struct ath_wiphy **sec_wiphy; /* secondary wiphys (virtual radios); may
				       * have NULL entries */
	int num_sec_wiphy; /* number of sec_wiphy pointers in the array */
	int chan_idx;
	int chan_is_ht;
	struct ath_wiphy *next_wiphy;
	struct work_struct chan_work;
	int wiphy_select_failures;
	unsigned long wiphy_select_first_fail;
	struct delayed_work wiphy_work;
	unsigned long wiphy_scheduler_int;
	int wiphy_scheduler_index;

	struct tasklet_struct intr_tq;
	struct tasklet_struct bcon_tasklet;
	struct ath_hw *sc_ah;
	void __iomem *mem;
	int irq;
	spinlock_t sc_resetlock;
	spinlock_t sc_serial_rw;
	spinlock_t ani_lock;
	spinlock_t sc_pm_lock;
	struct mutex mutex;

	u32 intrstatus;
	u32 sc_flags; /* SC_OP_* */
	u16 curtxpow;
	u8 nbcnvifs;
	u16 nvifs;
	bool ps_enabled;
	unsigned long ps_usecount;
	enum ath9k_int imask;

	struct ath_config config;
	struct ath_rx rx;
	struct ath_tx tx;
	struct ath_beacon beacon;
	const struct ath_rate_table *cur_rate_table;
	enum wireless_mode cur_rate_mode;
	struct ieee80211_supported_band sbands[IEEE80211_NUM_BANDS];

	struct ath_led radio_led;
	struct ath_led assoc_led;
	struct ath_led tx_led;
	struct ath_led rx_led;
	struct delayed_work ath_led_blink_work;
	int led_on_duration;
	int led_off_duration;
	int led_on_cnt;
	int led_off_cnt;

	int beacon_interval;

#ifdef CONFIG_ATH9K_DEBUGFS
	struct ath9k_debug debug;
#endif
	struct ath_beacon_config cur_beacon_conf;
	struct delayed_work tx_complete_work;
	struct ath_btcoex btcoex;
};

struct ath_wiphy {
	struct ath_softc *sc; /* shared for all virtual wiphys */
	struct ieee80211_hw *hw;
	enum ath_wiphy_state {
		ATH_WIPHY_INACTIVE,
		ATH_WIPHY_ACTIVE,
		ATH_WIPHY_PAUSING,
		ATH_WIPHY_PAUSED,
		ATH_WIPHY_SCAN,
	} state;
	bool idle;
	int chan_idx;
	int chan_is_ht;
};

int ath_reset(struct ath_softc *sc, bool retry_tx);
int ath_get_hal_qnum(u16 queue, struct ath_softc *sc);
int ath_get_mac80211_qnum(u32 queue, struct ath_softc *sc);
int ath_cabq_update(struct ath_softc *);

static inline void ath_read_cachesize(struct ath_common *common, int *csz)
{
	common->bus_ops->read_cachesize(common, csz);
}

static inline void ath_bus_cleanup(struct ath_common *common)
{
	common->bus_ops->cleanup(common);
}

extern struct ieee80211_ops ath9k_ops;

irqreturn_t ath_isr(int irq, void *dev);
void ath_cleanup(struct ath_softc *sc);
int ath_init_device(u16 devid, struct ath_softc *sc, u16 subsysid,
		    const struct ath_bus_ops *bus_ops);
void ath_detach(struct ath_softc *sc);
const char *ath_mac_bb_name(u32 mac_bb_version);
const char *ath_rf_name(u16 rf_version);
void ath_set_hw_capab(struct ath_softc *sc, struct ieee80211_hw *hw);
void ath9k_update_ichannel(struct ath_softc *sc, struct ieee80211_hw *hw,
			   struct ath9k_channel *ichan);
void ath_update_chainmask(struct ath_softc *sc, int is_ht);
int ath_set_channel(struct ath_softc *sc, struct ieee80211_hw *hw,
		    struct ath9k_channel *hchan);

void ath_radio_enable(struct ath_softc *sc, struct ieee80211_hw *hw);
void ath_radio_disable(struct ath_softc *sc, struct ieee80211_hw *hw);

#ifdef CONFIG_PCI
int ath_pci_init(void);
void ath_pci_exit(void);
#else
static inline int ath_pci_init(void) { return 0; };
static inline void ath_pci_exit(void) {};
#endif

#ifdef CONFIG_ATHEROS_AR71XX
int ath_ahb_init(void);
void ath_ahb_exit(void);
#else
static inline int ath_ahb_init(void) { return 0; };
static inline void ath_ahb_exit(void) {};
#endif

void ath9k_ps_wakeup(struct ath_softc *sc);
void ath9k_ps_restore(struct ath_softc *sc);

void ath9k_set_bssid_mask(struct ieee80211_hw *hw);
int ath9k_wiphy_add(struct ath_softc *sc);
int ath9k_wiphy_del(struct ath_wiphy *aphy);
void ath9k_tx_status(struct ieee80211_hw *hw, struct sk_buff *skb);
int ath9k_wiphy_pause(struct ath_wiphy *aphy);
int ath9k_wiphy_unpause(struct ath_wiphy *aphy);
int ath9k_wiphy_select(struct ath_wiphy *aphy);
void ath9k_wiphy_set_scheduler(struct ath_softc *sc, unsigned int msec_int);
void ath9k_wiphy_chan_work(struct work_struct *work);
bool ath9k_wiphy_started(struct ath_softc *sc);
void ath9k_wiphy_pause_all_forced(struct ath_softc *sc,
				  struct ath_wiphy *selected);
bool ath9k_wiphy_scanning(struct ath_softc *sc);
void ath9k_wiphy_work(struct work_struct *work);
bool ath9k_all_wiphys_idle(struct ath_softc *sc);
void ath9k_set_wiphy_idle(struct ath_wiphy *aphy, bool idle);

void ath_mac80211_stop_queue(struct ath_softc *sc, u16 skb_queue);
void ath_mac80211_start_queue(struct ath_softc *sc, u16 skb_queue);

int ath_tx_get_qnum(struct ath_softc *sc, int qtype, int haltype);
#endif /* ATH9K_H */<|MERGE_RESOLUTION|>--- conflicted
+++ resolved
@@ -114,25 +114,6 @@
 #define bf_isretried(bf)	(bf->bf_state.bf_type & BUF_RETRY)
 #define bf_isxretried(bf)	(bf->bf_state.bf_type & BUF_XRETRY)
 
-<<<<<<< HEAD
-struct ath_buf {
-	struct list_head list;
-	struct ath_buf *bf_lastbf;	/* last buf of this unit (a frame or
-					   an aggregate) */
-	struct ath_buf *bf_next;	/* next subframe in the aggregate */
-	struct sk_buff *bf_mpdu;	/* enclosing frame structure */
-	struct ath_desc *bf_desc;	/* virtual addr of desc */
-	dma_addr_t bf_daddr;		/* physical addr of desc */
-	dma_addr_t bf_buf_addr;		/* physical addr of data buffer */
-	bool bf_stale;
-	bool bf_isnullfunc;
-	u16 bf_flags;
-	struct ath_buf_state bf_state;
-	dma_addr_t bf_dmacontext;
-};
-
-=======
->>>>>>> 92dcffb9
 struct ath_descdma {
 	struct ath_desc *dd_desc;
 	dma_addr_t dd_desc_paddr;
@@ -440,19 +421,8 @@
 #define SC_OP_WAIT_FOR_TX_ACK   BIT(18)
 #define SC_OP_BEACON_SYNC       BIT(19)
 #define SC_OP_BT_PRIORITY_DETECTED BIT(21)
-<<<<<<< HEAD
-#define SC_OP_NULLFUNC_COMPLETED   BIT(22)
-#define SC_OP_PS_ENABLED	BIT(23)
-
-struct ath_bus_ops {
-	void		(*read_cachesize)(struct ath_softc *sc, int *csz);
-	void		(*cleanup)(struct ath_softc *sc);
-	bool		(*eeprom_read)(struct ath_hw *ah, u32 off, u16 *data);
-};
-=======
 #define SC_OP_NULLFUNC_COMPLETED BIT(22)
 #define SC_OP_PS_ENABLED	BIT(23)
->>>>>>> 92dcffb9
 
 struct ath_wiphy;
 struct ath_rate_table;
