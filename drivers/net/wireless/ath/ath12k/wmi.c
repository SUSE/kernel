--- conflicted
+++ resolved
@@ -6200,11 +6200,7 @@
 	/* skip tx rate update from ieee80211_status*/
 	info->status.rates[0].idx = -1;
 
-<<<<<<< HEAD
-	if ((!(info->flags & IEEE80211_TX_CTL_NO_ACK)) && !status)
-=======
 	if ((!(info->flags & IEEE80211_TX_CTL_NO_ACK)) && !status) {
->>>>>>> 3476aa7d
 		info->flags |= IEEE80211_TX_STAT_ACK;
 		info->status.ack_signal = ack_rssi;
 		info->status.flags |= IEEE80211_TX_STATUS_ACK_SIGNAL_VALID;
@@ -7586,10 +7582,7 @@
 					  void *data)
 {
 	const struct wmi_service_available_event *ev;
-<<<<<<< HEAD
-=======
 	u16 wmi_ext2_service_words;
->>>>>>> 3476aa7d
 	__le32 *wmi_ext2_service_bitmap;
 	int i, j;
 	u16 expected_len;
@@ -7623,10 +7616,7 @@
 		break;
 	case WMI_TAG_ARRAY_UINT32:
 		wmi_ext2_service_bitmap = (__le32 *)ptr;
-<<<<<<< HEAD
-=======
 		wmi_ext2_service_words = len / sizeof(u32);
->>>>>>> 3476aa7d
 		for (i = 0, j = WMI_MAX_EXT_SERVICE;
 		     i < wmi_ext2_service_words && j < WMI_MAX_EXT2_SERVICE;
 		     i++) {
@@ -7640,15 +7630,6 @@
 				   __le32_to_cpu(wmi_ext2_service_bitmap[i]));
 		}
 
-<<<<<<< HEAD
-		ath12k_dbg(ab, ATH12K_DBG_WMI,
-			   "wmi_ext2_service_bitmap 0x%04x 0x%04x 0x%04x 0x%04x",
-			   __le32_to_cpu(wmi_ext2_service_bitmap[0]),
-			   __le32_to_cpu(wmi_ext2_service_bitmap[1]),
-			   __le32_to_cpu(wmi_ext2_service_bitmap[2]),
-			   __le32_to_cpu(wmi_ext2_service_bitmap[3]));
-=======
->>>>>>> 3476aa7d
 		break;
 	}
 	return 0;
