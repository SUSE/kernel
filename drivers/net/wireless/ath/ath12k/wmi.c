// SPDX-License-Identifier: BSD-3-Clause-Clear
/*
 * Copyright (c) 2018-2021 The Linux Foundation. All rights reserved.
 * Copyright (c) 2021-2024 Qualcomm Innovation Center, Inc. All rights reserved.
 */
#include <linux/skbuff.h>
#include <linux/ctype.h>
#include <net/mac80211.h>
#include <net/cfg80211.h>
#include <linux/completion.h>
#include <linux/if_ether.h>
#include <linux/types.h>
#include <linux/pci.h>
#include <linux/uuid.h>
#include <linux/time.h>
#include <linux/of.h>
#include "core.h"
#include "debug.h"
#include "mac.h"
#include "hw.h"
#include "peer.h"
#include "p2p.h"

struct ath12k_wmi_svc_ready_parse {
	bool wmi_svc_bitmap_done;
};

struct ath12k_wmi_dma_ring_caps_parse {
	struct ath12k_wmi_dma_ring_caps_params *dma_ring_caps;
	u32 n_dma_ring_caps;
};

struct ath12k_wmi_service_ext_arg {
	u32 default_conc_scan_config_bits;
	u32 default_fw_config_bits;
	struct ath12k_wmi_ppe_threshold_arg ppet;
	u32 he_cap_info;
	u32 mpdu_density;
	u32 max_bssid_rx_filters;
	u32 num_hw_modes;
	u32 num_phy;
};

struct ath12k_wmi_svc_rdy_ext_parse {
	struct ath12k_wmi_service_ext_arg arg;
	const struct ath12k_wmi_soc_mac_phy_hw_mode_caps_params *hw_caps;
	const struct ath12k_wmi_hw_mode_cap_params *hw_mode_caps;
	u32 n_hw_mode_caps;
	u32 tot_phy_id;
	struct ath12k_wmi_hw_mode_cap_params pref_hw_mode_caps;
	struct ath12k_wmi_mac_phy_caps_params *mac_phy_caps;
	u32 n_mac_phy_caps;
	const struct ath12k_wmi_soc_hal_reg_caps_params *soc_hal_reg_caps;
	const struct ath12k_wmi_hal_reg_caps_ext_params *ext_hal_reg_caps;
	u32 n_ext_hal_reg_caps;
	struct ath12k_wmi_dma_ring_caps_parse dma_caps_parse;
	bool hw_mode_done;
	bool mac_phy_done;
	bool ext_hal_reg_done;
	bool mac_phy_chainmask_combo_done;
	bool mac_phy_chainmask_cap_done;
	bool oem_dma_ring_cap_done;
	bool dma_ring_cap_done;
};

struct ath12k_wmi_svc_rdy_ext2_arg {
	u32 reg_db_version;
	u32 hw_min_max_tx_power_2ghz;
	u32 hw_min_max_tx_power_5ghz;
	u32 chwidth_num_peer_caps;
	u32 preamble_puncture_bw;
	u32 max_user_per_ppdu_ofdma;
	u32 max_user_per_ppdu_mumimo;
	u32 target_cap_flags;
	u32 eht_cap_mac_info[WMI_MAX_EHTCAP_MAC_SIZE];
	u32 max_num_linkview_peers;
	u32 max_num_msduq_supported_per_tid;
	u32 default_num_msduq_supported_per_tid;
};

struct ath12k_wmi_svc_rdy_ext2_parse {
	struct ath12k_wmi_svc_rdy_ext2_arg arg;
	struct ath12k_wmi_dma_ring_caps_parse dma_caps_parse;
	bool dma_ring_cap_done;
	bool spectral_bin_scaling_done;
	bool mac_phy_caps_ext_done;
};

struct ath12k_wmi_rdy_parse {
	u32 num_extra_mac_addr;
};

struct ath12k_wmi_dma_buf_release_arg {
	struct ath12k_wmi_dma_buf_release_fixed_params fixed;
	const struct ath12k_wmi_dma_buf_release_entry_params *buf_entry;
	const struct ath12k_wmi_dma_buf_release_meta_data_params *meta_data;
	u32 num_buf_entry;
	u32 num_meta;
	bool buf_entry_done;
	bool meta_data_done;
};

struct ath12k_wmi_tlv_policy {
	size_t min_len;
};

struct wmi_tlv_mgmt_rx_parse {
	const struct ath12k_wmi_mgmt_rx_params *fixed;
	const u8 *frame_buf;
	bool frame_buf_done;
};

static const struct ath12k_wmi_tlv_policy ath12k_wmi_tlv_policies[] = {
	[WMI_TAG_ARRAY_BYTE] = { .min_len = 0 },
	[WMI_TAG_ARRAY_UINT32] = { .min_len = 0 },
	[WMI_TAG_SERVICE_READY_EVENT] = {
		.min_len = sizeof(struct wmi_service_ready_event) },
	[WMI_TAG_SERVICE_READY_EXT_EVENT] = {
		.min_len = sizeof(struct wmi_service_ready_ext_event) },
	[WMI_TAG_SOC_MAC_PHY_HW_MODE_CAPS] = {
		.min_len = sizeof(struct ath12k_wmi_soc_mac_phy_hw_mode_caps_params) },
	[WMI_TAG_SOC_HAL_REG_CAPABILITIES] = {
		.min_len = sizeof(struct ath12k_wmi_soc_hal_reg_caps_params) },
	[WMI_TAG_VDEV_START_RESPONSE_EVENT] = {
		.min_len = sizeof(struct wmi_vdev_start_resp_event) },
	[WMI_TAG_PEER_DELETE_RESP_EVENT] = {
		.min_len = sizeof(struct wmi_peer_delete_resp_event) },
	[WMI_TAG_OFFLOAD_BCN_TX_STATUS_EVENT] = {
		.min_len = sizeof(struct wmi_bcn_tx_status_event) },
	[WMI_TAG_VDEV_STOPPED_EVENT] = {
		.min_len = sizeof(struct wmi_vdev_stopped_event) },
	[WMI_TAG_REG_CHAN_LIST_CC_EXT_EVENT] = {
		.min_len = sizeof(struct wmi_reg_chan_list_cc_ext_event) },
	[WMI_TAG_MGMT_RX_HDR] = {
		.min_len = sizeof(struct ath12k_wmi_mgmt_rx_params) },
	[WMI_TAG_MGMT_TX_COMPL_EVENT] = {
		.min_len = sizeof(struct wmi_mgmt_tx_compl_event) },
	[WMI_TAG_SCAN_EVENT] = {
		.min_len = sizeof(struct wmi_scan_event) },
	[WMI_TAG_PEER_STA_KICKOUT_EVENT] = {
		.min_len = sizeof(struct wmi_peer_sta_kickout_event) },
	[WMI_TAG_ROAM_EVENT] = {
		.min_len = sizeof(struct wmi_roam_event) },
	[WMI_TAG_CHAN_INFO_EVENT] = {
		.min_len = sizeof(struct wmi_chan_info_event) },
	[WMI_TAG_PDEV_BSS_CHAN_INFO_EVENT] = {
		.min_len = sizeof(struct wmi_pdev_bss_chan_info_event) },
	[WMI_TAG_VDEV_INSTALL_KEY_COMPLETE_EVENT] = {
		.min_len = sizeof(struct wmi_vdev_install_key_compl_event) },
	[WMI_TAG_READY_EVENT] = {
		.min_len = sizeof(struct ath12k_wmi_ready_event_min_params) },
	[WMI_TAG_SERVICE_AVAILABLE_EVENT] = {
		.min_len = sizeof(struct wmi_service_available_event) },
	[WMI_TAG_PEER_ASSOC_CONF_EVENT] = {
		.min_len = sizeof(struct wmi_peer_assoc_conf_event) },
	[WMI_TAG_RFKILL_EVENT] = {
		.min_len = sizeof(struct wmi_rfkill_state_change_event) },
	[WMI_TAG_PDEV_CTL_FAILSAFE_CHECK_EVENT] = {
		.min_len = sizeof(struct wmi_pdev_ctl_failsafe_chk_event) },
	[WMI_TAG_HOST_SWFDA_EVENT] = {
		.min_len = sizeof(struct wmi_fils_discovery_event) },
	[WMI_TAG_OFFLOAD_PRB_RSP_TX_STATUS_EVENT] = {
		.min_len = sizeof(struct wmi_probe_resp_tx_status_event) },
	[WMI_TAG_VDEV_DELETE_RESP_EVENT] = {
		.min_len = sizeof(struct wmi_vdev_delete_resp_event) },
	[WMI_TAG_TWT_ENABLE_COMPLETE_EVENT] = {
		.min_len = sizeof(struct wmi_twt_enable_event) },
	[WMI_TAG_TWT_DISABLE_COMPLETE_EVENT] = {
		.min_len = sizeof(struct wmi_twt_disable_event) },
	[WMI_TAG_P2P_NOA_INFO] = {
		.min_len = sizeof(struct ath12k_wmi_p2p_noa_info) },
	[WMI_TAG_P2P_NOA_EVENT] = {
		.min_len = sizeof(struct wmi_p2p_noa_event) },
};

static __le32 ath12k_wmi_tlv_hdr(u32 cmd, u32 len)
{
	return le32_encode_bits(cmd, WMI_TLV_TAG) |
		le32_encode_bits(len, WMI_TLV_LEN);
}

static __le32 ath12k_wmi_tlv_cmd_hdr(u32 cmd, u32 len)
{
	return ath12k_wmi_tlv_hdr(cmd, len - TLV_HDR_SIZE);
}

void ath12k_wmi_init_qcn9274(struct ath12k_base *ab,
			     struct ath12k_wmi_resource_config_arg *config)
{
	config->num_vdevs = ab->num_radios * TARGET_NUM_VDEVS;
	config->num_peers = ab->num_radios *
		ath12k_core_get_max_peers_per_radio(ab);
	config->num_tids = ath12k_core_get_max_num_tids(ab);
	config->num_offload_peers = TARGET_NUM_OFFLD_PEERS;
	config->num_offload_reorder_buffs = TARGET_NUM_OFFLD_REORDER_BUFFS;
	config->num_peer_keys = TARGET_NUM_PEER_KEYS;
	config->ast_skid_limit = TARGET_AST_SKID_LIMIT;
	config->tx_chain_mask = (1 << ab->target_caps.num_rf_chains) - 1;
	config->rx_chain_mask = (1 << ab->target_caps.num_rf_chains) - 1;
	config->rx_timeout_pri[0] = TARGET_RX_TIMEOUT_LO_PRI;
	config->rx_timeout_pri[1] = TARGET_RX_TIMEOUT_LO_PRI;
	config->rx_timeout_pri[2] = TARGET_RX_TIMEOUT_LO_PRI;
	config->rx_timeout_pri[3] = TARGET_RX_TIMEOUT_HI_PRI;

	if (test_bit(ATH12K_FLAG_RAW_MODE, &ab->dev_flags))
		config->rx_decap_mode = TARGET_DECAP_MODE_RAW;
	else
		config->rx_decap_mode = TARGET_DECAP_MODE_NATIVE_WIFI;

	config->scan_max_pending_req = TARGET_SCAN_MAX_PENDING_REQS;
	config->bmiss_offload_max_vdev = TARGET_BMISS_OFFLOAD_MAX_VDEV;
	config->roam_offload_max_vdev = TARGET_ROAM_OFFLOAD_MAX_VDEV;
	config->roam_offload_max_ap_profiles = TARGET_ROAM_OFFLOAD_MAX_AP_PROFILES;
	config->num_mcast_groups = TARGET_NUM_MCAST_GROUPS;
	config->num_mcast_table_elems = TARGET_NUM_MCAST_TABLE_ELEMS;
	config->mcast2ucast_mode = TARGET_MCAST2UCAST_MODE;
	config->tx_dbg_log_size = TARGET_TX_DBG_LOG_SIZE;
	config->num_wds_entries = TARGET_NUM_WDS_ENTRIES;
	config->dma_burst_size = TARGET_DMA_BURST_SIZE;
	config->rx_skip_defrag_timeout_dup_detection_check =
		TARGET_RX_SKIP_DEFRAG_TIMEOUT_DUP_DETECTION_CHECK;
	config->vow_config = TARGET_VOW_CONFIG;
	config->gtk_offload_max_vdev = TARGET_GTK_OFFLOAD_MAX_VDEV;
	config->num_msdu_desc = TARGET_NUM_MSDU_DESC;
	config->beacon_tx_offload_max_vdev = ab->num_radios * TARGET_MAX_BCN_OFFLD;
	config->rx_batchmode = TARGET_RX_BATCHMODE;
	/* Indicates host supports peer map v3 and unmap v2 support */
	config->peer_map_unmap_version = 0x32;
	config->twt_ap_pdev_count = ab->num_radios;
	config->twt_ap_sta_count = 1000;
<<<<<<< HEAD
=======
	config->ema_max_vap_cnt = ab->num_radios;
	config->ema_max_profile_period = TARGET_EMA_MAX_PROFILE_PERIOD;
	config->beacon_tx_offload_max_vdev += config->ema_max_vap_cnt;
>>>>>>> 2d5404ca

	if (test_bit(WMI_TLV_SERVICE_PEER_METADATA_V1A_V1B_SUPPORT, ab->wmi_ab.svc_map))
		config->peer_metadata_ver = ATH12K_PEER_METADATA_V1B;
}

void ath12k_wmi_init_wcn7850(struct ath12k_base *ab,
			     struct ath12k_wmi_resource_config_arg *config)
{
	config->num_vdevs = 4;
	config->num_peers = 16;
	config->num_tids = 32;

	config->num_offload_peers = 3;
	config->num_offload_reorder_buffs = 3;
	config->num_peer_keys = TARGET_NUM_PEER_KEYS;
	config->ast_skid_limit = TARGET_AST_SKID_LIMIT;
	config->tx_chain_mask = (1 << ab->target_caps.num_rf_chains) - 1;
	config->rx_chain_mask = (1 << ab->target_caps.num_rf_chains) - 1;
	config->rx_timeout_pri[0] = TARGET_RX_TIMEOUT_LO_PRI;
	config->rx_timeout_pri[1] = TARGET_RX_TIMEOUT_LO_PRI;
	config->rx_timeout_pri[2] = TARGET_RX_TIMEOUT_LO_PRI;
	config->rx_timeout_pri[3] = TARGET_RX_TIMEOUT_HI_PRI;
	config->rx_decap_mode = TARGET_DECAP_MODE_NATIVE_WIFI;
	config->scan_max_pending_req = TARGET_SCAN_MAX_PENDING_REQS;
	config->bmiss_offload_max_vdev = TARGET_BMISS_OFFLOAD_MAX_VDEV;
	config->roam_offload_max_vdev = TARGET_ROAM_OFFLOAD_MAX_VDEV;
	config->roam_offload_max_ap_profiles = TARGET_ROAM_OFFLOAD_MAX_AP_PROFILES;
	config->num_mcast_groups = 0;
	config->num_mcast_table_elems = 0;
	config->mcast2ucast_mode = 0;
	config->tx_dbg_log_size = TARGET_TX_DBG_LOG_SIZE;
	config->num_wds_entries = 0;
	config->dma_burst_size = 0;
	config->rx_skip_defrag_timeout_dup_detection_check = 0;
	config->vow_config = TARGET_VOW_CONFIG;
	config->gtk_offload_max_vdev = 2;
	config->num_msdu_desc = 0x400;
	config->beacon_tx_offload_max_vdev = 2;
	config->rx_batchmode = TARGET_RX_BATCHMODE;

	config->peer_map_unmap_version = 0x1;
	config->use_pdev_id = 1;
	config->max_frag_entries = 0xa;
	config->num_tdls_vdevs = 0x1;
	config->num_tdls_conn_table_entries = 8;
	config->beacon_tx_offload_max_vdev = 0x2;
	config->num_multicast_filter_entries = 0x20;
	config->num_wow_filters = 0x16;
	config->num_keep_alive_pattern = 0;
}

#define PRIMAP(_hw_mode_) \
	[_hw_mode_] = _hw_mode_##_PRI

static const int ath12k_hw_mode_pri_map[] = {
	PRIMAP(WMI_HOST_HW_MODE_SINGLE),
	PRIMAP(WMI_HOST_HW_MODE_DBS),
	PRIMAP(WMI_HOST_HW_MODE_SBS_PASSIVE),
	PRIMAP(WMI_HOST_HW_MODE_SBS),
	PRIMAP(WMI_HOST_HW_MODE_DBS_SBS),
	PRIMAP(WMI_HOST_HW_MODE_DBS_OR_SBS),
	/* keep last */
	PRIMAP(WMI_HOST_HW_MODE_MAX),
};

static int
ath12k_wmi_tlv_iter(struct ath12k_base *ab, const void *ptr, size_t len,
		    int (*iter)(struct ath12k_base *ab, u16 tag, u16 len,
				const void *ptr, void *data),
		    void *data)
{
	const void *begin = ptr;
	const struct wmi_tlv *tlv;
	u16 tlv_tag, tlv_len;
	int ret;

	while (len > 0) {
		if (len < sizeof(*tlv)) {
			ath12k_err(ab, "wmi tlv parse failure at byte %zd (%zu bytes left, %zu expected)\n",
				   ptr - begin, len, sizeof(*tlv));
			return -EINVAL;
		}

		tlv = ptr;
		tlv_tag = le32_get_bits(tlv->header, WMI_TLV_TAG);
		tlv_len = le32_get_bits(tlv->header, WMI_TLV_LEN);
		ptr += sizeof(*tlv);
		len -= sizeof(*tlv);

		if (tlv_len > len) {
			ath12k_err(ab, "wmi tlv parse failure of tag %u at byte %zd (%zu bytes left, %u expected)\n",
				   tlv_tag, ptr - begin, len, tlv_len);
			return -EINVAL;
		}

		if (tlv_tag < ARRAY_SIZE(ath12k_wmi_tlv_policies) &&
		    ath12k_wmi_tlv_policies[tlv_tag].min_len &&
		    ath12k_wmi_tlv_policies[tlv_tag].min_len > tlv_len) {
			ath12k_err(ab, "wmi tlv parse failure of tag %u at byte %zd (%u bytes is less than min length %zu)\n",
				   tlv_tag, ptr - begin, tlv_len,
				   ath12k_wmi_tlv_policies[tlv_tag].min_len);
			return -EINVAL;
		}

		ret = iter(ab, tlv_tag, tlv_len, ptr, data);
		if (ret)
			return ret;

		ptr += tlv_len;
		len -= tlv_len;
	}

	return 0;
}

static int ath12k_wmi_tlv_iter_parse(struct ath12k_base *ab, u16 tag, u16 len,
				     const void *ptr, void *data)
{
	const void **tb = data;

	if (tag < WMI_TAG_MAX)
		tb[tag] = ptr;

	return 0;
}

static int ath12k_wmi_tlv_parse(struct ath12k_base *ar, const void **tb,
				const void *ptr, size_t len)
{
	return ath12k_wmi_tlv_iter(ar, ptr, len, ath12k_wmi_tlv_iter_parse,
				   (void *)tb);
}

static const void **
ath12k_wmi_tlv_parse_alloc(struct ath12k_base *ab,
			   struct sk_buff *skb, gfp_t gfp)
{
	const void **tb;
	int ret;

	tb = kcalloc(WMI_TAG_MAX, sizeof(*tb), gfp);
	if (!tb)
		return ERR_PTR(-ENOMEM);

	ret = ath12k_wmi_tlv_parse(ab, tb, skb->data, skb->len);
	if (ret) {
		kfree(tb);
		return ERR_PTR(ret);
	}

	return tb;
}

static int ath12k_wmi_cmd_send_nowait(struct ath12k_wmi_pdev *wmi, struct sk_buff *skb,
				      u32 cmd_id)
{
	struct ath12k_skb_cb *skb_cb = ATH12K_SKB_CB(skb);
	struct ath12k_base *ab = wmi->wmi_ab->ab;
	struct wmi_cmd_hdr *cmd_hdr;
	int ret;

	if (!skb_push(skb, sizeof(struct wmi_cmd_hdr)))
		return -ENOMEM;

	cmd_hdr = (struct wmi_cmd_hdr *)skb->data;
	cmd_hdr->cmd_id = le32_encode_bits(cmd_id, WMI_CMD_HDR_CMD_ID);

	memset(skb_cb, 0, sizeof(*skb_cb));
	ret = ath12k_htc_send(&ab->htc, wmi->eid, skb);

	if (ret)
		goto err_pull;

	return 0;

err_pull:
	skb_pull(skb, sizeof(struct wmi_cmd_hdr));
	return ret;
}

int ath12k_wmi_cmd_send(struct ath12k_wmi_pdev *wmi, struct sk_buff *skb,
			u32 cmd_id)
{
	struct ath12k_wmi_base *wmi_ab = wmi->wmi_ab;
	int ret = -EOPNOTSUPP;

	might_sleep();

	wait_event_timeout(wmi_ab->tx_credits_wq, ({
		ret = ath12k_wmi_cmd_send_nowait(wmi, skb, cmd_id);

		if (ret && test_bit(ATH12K_FLAG_CRASH_FLUSH, &wmi_ab->ab->dev_flags))
			ret = -ESHUTDOWN;

		(ret != -EAGAIN);
	}), WMI_SEND_TIMEOUT_HZ);

	if (ret == -EAGAIN)
		ath12k_warn(wmi_ab->ab, "wmi command %d timeout\n", cmd_id);

	return ret;
}

static int ath12k_pull_svc_ready_ext(struct ath12k_wmi_pdev *wmi_handle,
				     const void *ptr,
				     struct ath12k_wmi_service_ext_arg *arg)
{
	const struct wmi_service_ready_ext_event *ev = ptr;
	int i;

	if (!ev)
		return -EINVAL;

	/* Move this to host based bitmap */
	arg->default_conc_scan_config_bits =
		le32_to_cpu(ev->default_conc_scan_config_bits);
	arg->default_fw_config_bits = le32_to_cpu(ev->default_fw_config_bits);
	arg->he_cap_info = le32_to_cpu(ev->he_cap_info);
	arg->mpdu_density = le32_to_cpu(ev->mpdu_density);
	arg->max_bssid_rx_filters = le32_to_cpu(ev->max_bssid_rx_filters);
	arg->ppet.numss_m1 = le32_to_cpu(ev->ppet.numss_m1);
	arg->ppet.ru_bit_mask = le32_to_cpu(ev->ppet.ru_info);

	for (i = 0; i < WMI_MAX_NUM_SS; i++)
		arg->ppet.ppet16_ppet8_ru3_ru0[i] =
			le32_to_cpu(ev->ppet.ppet16_ppet8_ru3_ru0[i]);

	return 0;
}

static int
ath12k_pull_mac_phy_cap_svc_ready_ext(struct ath12k_wmi_pdev *wmi_handle,
				      struct ath12k_wmi_svc_rdy_ext_parse *svc,
				      u8 hw_mode_id, u8 phy_id,
				      struct ath12k_pdev *pdev)
{
	const struct ath12k_wmi_mac_phy_caps_params *mac_caps;
	const struct ath12k_wmi_soc_mac_phy_hw_mode_caps_params *hw_caps = svc->hw_caps;
	const struct ath12k_wmi_hw_mode_cap_params *wmi_hw_mode_caps = svc->hw_mode_caps;
	const struct ath12k_wmi_mac_phy_caps_params *wmi_mac_phy_caps = svc->mac_phy_caps;
	struct ath12k_base *ab = wmi_handle->wmi_ab->ab;
	struct ath12k_band_cap *cap_band;
	struct ath12k_pdev_cap *pdev_cap = &pdev->cap;
	struct ath12k_fw_pdev *fw_pdev;
	u32 phy_map;
	u32 hw_idx, phy_idx = 0;
	int i;

	if (!hw_caps || !wmi_hw_mode_caps || !svc->soc_hal_reg_caps)
		return -EINVAL;

	for (hw_idx = 0; hw_idx < le32_to_cpu(hw_caps->num_hw_modes); hw_idx++) {
		if (hw_mode_id == le32_to_cpu(wmi_hw_mode_caps[hw_idx].hw_mode_id))
			break;

		phy_map = le32_to_cpu(wmi_hw_mode_caps[hw_idx].phy_id_map);
		phy_idx = fls(phy_map);
	}

	if (hw_idx == le32_to_cpu(hw_caps->num_hw_modes))
		return -EINVAL;

	phy_idx += phy_id;
	if (phy_id >= le32_to_cpu(svc->soc_hal_reg_caps->num_phy))
		return -EINVAL;

	mac_caps = wmi_mac_phy_caps + phy_idx;

	pdev->pdev_id = ath12k_wmi_mac_phy_get_pdev_id(mac_caps);
<<<<<<< HEAD
=======
	pdev->hw_link_id = ath12k_wmi_mac_phy_get_hw_link_id(mac_caps);
>>>>>>> 2d5404ca
	pdev_cap->supported_bands |= le32_to_cpu(mac_caps->supported_bands);
	pdev_cap->ampdu_density = le32_to_cpu(mac_caps->ampdu_density);

	fw_pdev = &ab->fw_pdev[ab->fw_pdev_count];
	fw_pdev->supported_bands = le32_to_cpu(mac_caps->supported_bands);
	fw_pdev->pdev_id = ath12k_wmi_mac_phy_get_pdev_id(mac_caps);
	fw_pdev->phy_id = le32_to_cpu(mac_caps->phy_id);
	ab->fw_pdev_count++;

	/* Take non-zero tx/rx chainmask. If tx/rx chainmask differs from
	 * band to band for a single radio, need to see how this should be
	 * handled.
	 */
	if (le32_to_cpu(mac_caps->supported_bands) & WMI_HOST_WLAN_2G_CAP) {
		pdev_cap->tx_chain_mask = le32_to_cpu(mac_caps->tx_chain_mask_2g);
		pdev_cap->rx_chain_mask = le32_to_cpu(mac_caps->rx_chain_mask_2g);
	} else if (le32_to_cpu(mac_caps->supported_bands) & WMI_HOST_WLAN_5G_CAP) {
		pdev_cap->vht_cap = le32_to_cpu(mac_caps->vht_cap_info_5g);
		pdev_cap->vht_mcs = le32_to_cpu(mac_caps->vht_supp_mcs_5g);
		pdev_cap->he_mcs = le32_to_cpu(mac_caps->he_supp_mcs_5g);
		pdev_cap->tx_chain_mask = le32_to_cpu(mac_caps->tx_chain_mask_5g);
		pdev_cap->rx_chain_mask = le32_to_cpu(mac_caps->rx_chain_mask_5g);
	} else {
		return -EINVAL;
	}

	/* tx/rx chainmask reported from fw depends on the actual hw chains used,
	 * For example, for 4x4 capable macphys, first 4 chains can be used for first
	 * mac and the remaining 4 chains can be used for the second mac or vice-versa.
	 * In this case, tx/rx chainmask 0xf will be advertised for first mac and 0xf0
	 * will be advertised for second mac or vice-versa. Compute the shift value
	 * for tx/rx chainmask which will be used to advertise supported ht/vht rates to
	 * mac80211.
	 */
	pdev_cap->tx_chain_mask_shift =
			find_first_bit((unsigned long *)&pdev_cap->tx_chain_mask, 32);
	pdev_cap->rx_chain_mask_shift =
			find_first_bit((unsigned long *)&pdev_cap->rx_chain_mask, 32);

	if (le32_to_cpu(mac_caps->supported_bands) & WMI_HOST_WLAN_2G_CAP) {
		cap_band = &pdev_cap->band[NL80211_BAND_2GHZ];
		cap_band->phy_id = le32_to_cpu(mac_caps->phy_id);
		cap_band->max_bw_supported = le32_to_cpu(mac_caps->max_bw_supported_2g);
		cap_band->ht_cap_info = le32_to_cpu(mac_caps->ht_cap_info_2g);
		cap_band->he_cap_info[0] = le32_to_cpu(mac_caps->he_cap_info_2g);
		cap_band->he_cap_info[1] = le32_to_cpu(mac_caps->he_cap_info_2g_ext);
		cap_band->he_mcs = le32_to_cpu(mac_caps->he_supp_mcs_2g);
		for (i = 0; i < WMI_MAX_HECAP_PHY_SIZE; i++)
			cap_band->he_cap_phy_info[i] =
				le32_to_cpu(mac_caps->he_cap_phy_info_2g[i]);

		cap_band->he_ppet.numss_m1 = le32_to_cpu(mac_caps->he_ppet2g.numss_m1);
		cap_band->he_ppet.ru_bit_mask = le32_to_cpu(mac_caps->he_ppet2g.ru_info);

		for (i = 0; i < WMI_MAX_NUM_SS; i++)
			cap_band->he_ppet.ppet16_ppet8_ru3_ru0[i] =
				le32_to_cpu(mac_caps->he_ppet2g.ppet16_ppet8_ru3_ru0[i]);
	}

	if (le32_to_cpu(mac_caps->supported_bands) & WMI_HOST_WLAN_5G_CAP) {
		cap_band = &pdev_cap->band[NL80211_BAND_5GHZ];
		cap_band->phy_id = le32_to_cpu(mac_caps->phy_id);
		cap_band->max_bw_supported =
			le32_to_cpu(mac_caps->max_bw_supported_5g);
		cap_band->ht_cap_info = le32_to_cpu(mac_caps->ht_cap_info_5g);
		cap_band->he_cap_info[0] = le32_to_cpu(mac_caps->he_cap_info_5g);
		cap_band->he_cap_info[1] = le32_to_cpu(mac_caps->he_cap_info_5g_ext);
		cap_band->he_mcs = le32_to_cpu(mac_caps->he_supp_mcs_5g);
		for (i = 0; i < WMI_MAX_HECAP_PHY_SIZE; i++)
			cap_band->he_cap_phy_info[i] =
				le32_to_cpu(mac_caps->he_cap_phy_info_5g[i]);

		cap_band->he_ppet.numss_m1 = le32_to_cpu(mac_caps->he_ppet5g.numss_m1);
		cap_band->he_ppet.ru_bit_mask = le32_to_cpu(mac_caps->he_ppet5g.ru_info);

		for (i = 0; i < WMI_MAX_NUM_SS; i++)
			cap_band->he_ppet.ppet16_ppet8_ru3_ru0[i] =
				le32_to_cpu(mac_caps->he_ppet5g.ppet16_ppet8_ru3_ru0[i]);

		cap_band = &pdev_cap->band[NL80211_BAND_6GHZ];
		cap_band->max_bw_supported =
			le32_to_cpu(mac_caps->max_bw_supported_5g);
		cap_band->ht_cap_info = le32_to_cpu(mac_caps->ht_cap_info_5g);
		cap_band->he_cap_info[0] = le32_to_cpu(mac_caps->he_cap_info_5g);
		cap_band->he_cap_info[1] = le32_to_cpu(mac_caps->he_cap_info_5g_ext);
		cap_band->he_mcs = le32_to_cpu(mac_caps->he_supp_mcs_5g);
		for (i = 0; i < WMI_MAX_HECAP_PHY_SIZE; i++)
			cap_band->he_cap_phy_info[i] =
				le32_to_cpu(mac_caps->he_cap_phy_info_5g[i]);

		cap_band->he_ppet.numss_m1 = le32_to_cpu(mac_caps->he_ppet5g.numss_m1);
		cap_band->he_ppet.ru_bit_mask = le32_to_cpu(mac_caps->he_ppet5g.ru_info);

		for (i = 0; i < WMI_MAX_NUM_SS; i++)
			cap_band->he_ppet.ppet16_ppet8_ru3_ru0[i] =
				le32_to_cpu(mac_caps->he_ppet5g.ppet16_ppet8_ru3_ru0[i]);
	}

	return 0;
}

static int
ath12k_pull_reg_cap_svc_rdy_ext(struct ath12k_wmi_pdev *wmi_handle,
				const struct ath12k_wmi_soc_hal_reg_caps_params *reg_caps,
				const struct ath12k_wmi_hal_reg_caps_ext_params *ext_caps,
				u8 phy_idx,
				struct ath12k_wmi_hal_reg_capabilities_ext_arg *param)
{
	const struct ath12k_wmi_hal_reg_caps_ext_params *ext_reg_cap;

	if (!reg_caps || !ext_caps)
		return -EINVAL;

	if (phy_idx >= le32_to_cpu(reg_caps->num_phy))
		return -EINVAL;

	ext_reg_cap = &ext_caps[phy_idx];

	param->phy_id = le32_to_cpu(ext_reg_cap->phy_id);
	param->eeprom_reg_domain = le32_to_cpu(ext_reg_cap->eeprom_reg_domain);
	param->eeprom_reg_domain_ext =
		le32_to_cpu(ext_reg_cap->eeprom_reg_domain_ext);
	param->regcap1 = le32_to_cpu(ext_reg_cap->regcap1);
	param->regcap2 = le32_to_cpu(ext_reg_cap->regcap2);
	/* check if param->wireless_mode is needed */
	param->low_2ghz_chan = le32_to_cpu(ext_reg_cap->low_2ghz_chan);
	param->high_2ghz_chan = le32_to_cpu(ext_reg_cap->high_2ghz_chan);
	param->low_5ghz_chan = le32_to_cpu(ext_reg_cap->low_5ghz_chan);
	param->high_5ghz_chan = le32_to_cpu(ext_reg_cap->high_5ghz_chan);

	return 0;
}

static int ath12k_pull_service_ready_tlv(struct ath12k_base *ab,
					 const void *evt_buf,
					 struct ath12k_wmi_target_cap_arg *cap)
{
	const struct wmi_service_ready_event *ev = evt_buf;

	if (!ev) {
		ath12k_err(ab, "%s: failed by NULL param\n",
			   __func__);
		return -EINVAL;
	}

	cap->phy_capability = le32_to_cpu(ev->phy_capability);
	cap->max_frag_entry = le32_to_cpu(ev->max_frag_entry);
	cap->num_rf_chains = le32_to_cpu(ev->num_rf_chains);
	cap->ht_cap_info = le32_to_cpu(ev->ht_cap_info);
	cap->vht_cap_info = le32_to_cpu(ev->vht_cap_info);
	cap->vht_supp_mcs = le32_to_cpu(ev->vht_supp_mcs);
	cap->hw_min_tx_power = le32_to_cpu(ev->hw_min_tx_power);
	cap->hw_max_tx_power = le32_to_cpu(ev->hw_max_tx_power);
	cap->sys_cap_info = le32_to_cpu(ev->sys_cap_info);
	cap->min_pkt_size_enable = le32_to_cpu(ev->min_pkt_size_enable);
	cap->max_bcn_ie_size = le32_to_cpu(ev->max_bcn_ie_size);
	cap->max_num_scan_channels = le32_to_cpu(ev->max_num_scan_channels);
	cap->max_supported_macs = le32_to_cpu(ev->max_supported_macs);
	cap->wmi_fw_sub_feat_caps = le32_to_cpu(ev->wmi_fw_sub_feat_caps);
	cap->txrx_chainmask = le32_to_cpu(ev->txrx_chainmask);
	cap->default_dbs_hw_mode_index = le32_to_cpu(ev->default_dbs_hw_mode_index);
	cap->num_msdu_desc = le32_to_cpu(ev->num_msdu_desc);

	return 0;
}

/* Save the wmi_service_bitmap into a linear bitmap. The wmi_services in
 * wmi_service ready event are advertised in b0-b3 (LSB 4-bits) of each
 * 4-byte word.
 */
static void ath12k_wmi_service_bitmap_copy(struct ath12k_wmi_pdev *wmi,
					   const u32 *wmi_svc_bm)
{
	int i, j;

	for (i = 0, j = 0; i < WMI_SERVICE_BM_SIZE && j < WMI_MAX_SERVICE; i++) {
		do {
			if (wmi_svc_bm[i] & BIT(j % WMI_SERVICE_BITS_IN_SIZE32))
				set_bit(j, wmi->wmi_ab->svc_map);
		} while (++j % WMI_SERVICE_BITS_IN_SIZE32);
	}
}

static int ath12k_wmi_svc_rdy_parse(struct ath12k_base *ab, u16 tag, u16 len,
				    const void *ptr, void *data)
{
	struct ath12k_wmi_svc_ready_parse *svc_ready = data;
	struct ath12k_wmi_pdev *wmi_handle = &ab->wmi_ab.wmi[0];
	u16 expect_len;

	switch (tag) {
	case WMI_TAG_SERVICE_READY_EVENT:
		if (ath12k_pull_service_ready_tlv(ab, ptr, &ab->target_caps))
			return -EINVAL;
		break;

	case WMI_TAG_ARRAY_UINT32:
		if (!svc_ready->wmi_svc_bitmap_done) {
			expect_len = WMI_SERVICE_BM_SIZE * sizeof(u32);
			if (len < expect_len) {
				ath12k_warn(ab, "invalid len %d for the tag 0x%x\n",
					    len, tag);
				return -EINVAL;
			}

			ath12k_wmi_service_bitmap_copy(wmi_handle, ptr);

			svc_ready->wmi_svc_bitmap_done = true;
		}
		break;
	default:
		break;
	}

	return 0;
}

static int ath12k_service_ready_event(struct ath12k_base *ab, struct sk_buff *skb)
{
	struct ath12k_wmi_svc_ready_parse svc_ready = { };
	int ret;

	ret = ath12k_wmi_tlv_iter(ab, skb->data, skb->len,
				  ath12k_wmi_svc_rdy_parse,
				  &svc_ready);
	if (ret) {
		ath12k_warn(ab, "failed to parse tlv %d\n", ret);
		return ret;
	}

	return 0;
}

static u32 ath12k_wmi_mgmt_get_freq(struct ath12k *ar,
				    struct ieee80211_tx_info *info)
{
	struct ath12k_base *ab = ar->ab;
	u32 freq = 0;

	if (ab->hw_params->single_pdev_only &&
	    ar->scan.is_roc &&
	    (info->flags & IEEE80211_TX_CTL_TX_OFFCHAN))
		freq = ar->scan.roc_freq;

	return freq;
}

struct sk_buff *ath12k_wmi_alloc_skb(struct ath12k_wmi_base *wmi_ab, u32 len)
{
	struct sk_buff *skb;
	struct ath12k_base *ab = wmi_ab->ab;
	u32 round_len = roundup(len, 4);

	skb = ath12k_htc_alloc_skb(ab, WMI_SKB_HEADROOM + round_len);
	if (!skb)
		return NULL;

	skb_reserve(skb, WMI_SKB_HEADROOM);
	if (!IS_ALIGNED((unsigned long)skb->data, 4))
		ath12k_warn(ab, "unaligned WMI skb data\n");

	skb_put(skb, round_len);
	memset(skb->data, 0, round_len);

	return skb;
}

int ath12k_wmi_mgmt_send(struct ath12k *ar, u32 vdev_id, u32 buf_id,
			 struct sk_buff *frame)
{
	struct ath12k_wmi_pdev *wmi = ar->wmi;
	struct wmi_mgmt_send_cmd *cmd;
	struct ieee80211_tx_info *info = IEEE80211_SKB_CB(frame);
	struct wmi_tlv *frame_tlv;
	struct sk_buff *skb;
	u32 buf_len;
	int ret, len;

	buf_len = min_t(int, frame->len, WMI_MGMT_SEND_DOWNLD_LEN);

	len = sizeof(*cmd) + sizeof(*frame_tlv) + roundup(buf_len, 4);

	skb = ath12k_wmi_alloc_skb(wmi->wmi_ab, len);
	if (!skb)
		return -ENOMEM;

	cmd = (struct wmi_mgmt_send_cmd *)skb->data;
	cmd->tlv_header = ath12k_wmi_tlv_cmd_hdr(WMI_TAG_MGMT_TX_SEND_CMD,
						 sizeof(*cmd));
	cmd->vdev_id = cpu_to_le32(vdev_id);
	cmd->desc_id = cpu_to_le32(buf_id);
	cmd->chanfreq = cpu_to_le32(ath12k_wmi_mgmt_get_freq(ar, info));
	cmd->paddr_lo = cpu_to_le32(lower_32_bits(ATH12K_SKB_CB(frame)->paddr));
	cmd->paddr_hi = cpu_to_le32(upper_32_bits(ATH12K_SKB_CB(frame)->paddr));
	cmd->frame_len = cpu_to_le32(frame->len);
	cmd->buf_len = cpu_to_le32(buf_len);
	cmd->tx_params_valid = 0;

	frame_tlv = (struct wmi_tlv *)(skb->data + sizeof(*cmd));
	frame_tlv->header = ath12k_wmi_tlv_hdr(WMI_TAG_ARRAY_BYTE, buf_len);

	memcpy(frame_tlv->value, frame->data, buf_len);

	ret = ath12k_wmi_cmd_send(wmi, skb, WMI_MGMT_TX_SEND_CMDID);
	if (ret) {
		ath12k_warn(ar->ab,
			    "failed to submit WMI_MGMT_TX_SEND_CMDID cmd\n");
		dev_kfree_skb(skb);
	}

	return ret;
}

int ath12k_wmi_vdev_create(struct ath12k *ar, u8 *macaddr,
			   struct ath12k_wmi_vdev_create_arg *args)
{
	struct ath12k_wmi_pdev *wmi = ar->wmi;
	struct wmi_vdev_create_cmd *cmd;
	struct sk_buff *skb;
	struct ath12k_wmi_vdev_txrx_streams_params *txrx_streams;
	struct wmi_tlv *tlv;
	int ret, len;
	void *ptr;

	/* It can be optimized my sending tx/rx chain configuration
	 * only for supported bands instead of always sending it for
	 * both the bands.
	 */
	len = sizeof(*cmd) + TLV_HDR_SIZE +
		(WMI_NUM_SUPPORTED_BAND_MAX * sizeof(*txrx_streams));

	skb = ath12k_wmi_alloc_skb(wmi->wmi_ab, len);
	if (!skb)
		return -ENOMEM;

	cmd = (struct wmi_vdev_create_cmd *)skb->data;
	cmd->tlv_header = ath12k_wmi_tlv_cmd_hdr(WMI_TAG_VDEV_CREATE_CMD,
						 sizeof(*cmd));

	cmd->vdev_id = cpu_to_le32(args->if_id);
	cmd->vdev_type = cpu_to_le32(args->type);
	cmd->vdev_subtype = cpu_to_le32(args->subtype);
	cmd->num_cfg_txrx_streams = cpu_to_le32(WMI_NUM_SUPPORTED_BAND_MAX);
	cmd->pdev_id = cpu_to_le32(args->pdev_id);
	cmd->mbssid_flags = cpu_to_le32(args->mbssid_flags);
	cmd->mbssid_tx_vdev_id = cpu_to_le32(args->mbssid_tx_vdev_id);
	cmd->vdev_stats_id = cpu_to_le32(args->if_stats_id);
	ether_addr_copy(cmd->vdev_macaddr.addr, macaddr);

	if (args->if_stats_id != ATH12K_INVAL_VDEV_STATS_ID)
		cmd->vdev_stats_id_valid = cpu_to_le32(BIT(0));

	ptr = skb->data + sizeof(*cmd);
	len = WMI_NUM_SUPPORTED_BAND_MAX * sizeof(*txrx_streams);

	tlv = ptr;
	tlv->header = ath12k_wmi_tlv_hdr(WMI_TAG_ARRAY_STRUCT, len);

	ptr += TLV_HDR_SIZE;
	txrx_streams = ptr;
	len = sizeof(*txrx_streams);
	txrx_streams->tlv_header = ath12k_wmi_tlv_cmd_hdr(WMI_TAG_VDEV_TXRX_STREAMS,
							  len);
	txrx_streams->band = cpu_to_le32(WMI_TPC_CHAINMASK_CONFIG_BAND_2G);
	txrx_streams->supported_tx_streams =
				cpu_to_le32(args->chains[NL80211_BAND_2GHZ].tx);
	txrx_streams->supported_rx_streams =
				cpu_to_le32(args->chains[NL80211_BAND_2GHZ].rx);

	txrx_streams++;
	txrx_streams->tlv_header = ath12k_wmi_tlv_cmd_hdr(WMI_TAG_VDEV_TXRX_STREAMS,
							  len);
	txrx_streams->band = cpu_to_le32(WMI_TPC_CHAINMASK_CONFIG_BAND_5G);
	txrx_streams->supported_tx_streams =
				cpu_to_le32(args->chains[NL80211_BAND_5GHZ].tx);
	txrx_streams->supported_rx_streams =
				cpu_to_le32(args->chains[NL80211_BAND_5GHZ].rx);

	ath12k_dbg(ar->ab, ATH12K_DBG_WMI,
		   "WMI vdev create: id %d type %d subtype %d macaddr %pM pdevid %d\n",
		   args->if_id, args->type, args->subtype,
		   macaddr, args->pdev_id);

	ret = ath12k_wmi_cmd_send(wmi, skb, WMI_VDEV_CREATE_CMDID);
	if (ret) {
		ath12k_warn(ar->ab,
			    "failed to submit WMI_VDEV_CREATE_CMDID\n");
		dev_kfree_skb(skb);
	}

	return ret;
}

int ath12k_wmi_vdev_delete(struct ath12k *ar, u8 vdev_id)
{
	struct ath12k_wmi_pdev *wmi = ar->wmi;
	struct wmi_vdev_delete_cmd *cmd;
	struct sk_buff *skb;
	int ret;

	skb = ath12k_wmi_alloc_skb(wmi->wmi_ab, sizeof(*cmd));
	if (!skb)
		return -ENOMEM;

	cmd = (struct wmi_vdev_delete_cmd *)skb->data;
	cmd->tlv_header = ath12k_wmi_tlv_cmd_hdr(WMI_TAG_VDEV_DELETE_CMD,
						 sizeof(*cmd));
	cmd->vdev_id = cpu_to_le32(vdev_id);

	ath12k_dbg(ar->ab, ATH12K_DBG_WMI, "WMI vdev delete id %d\n", vdev_id);

	ret = ath12k_wmi_cmd_send(wmi, skb, WMI_VDEV_DELETE_CMDID);
	if (ret) {
		ath12k_warn(ar->ab, "failed to submit WMI_VDEV_DELETE_CMDID\n");
		dev_kfree_skb(skb);
	}

	return ret;
}

int ath12k_wmi_vdev_stop(struct ath12k *ar, u8 vdev_id)
{
	struct ath12k_wmi_pdev *wmi = ar->wmi;
	struct wmi_vdev_stop_cmd *cmd;
	struct sk_buff *skb;
	int ret;

	skb = ath12k_wmi_alloc_skb(wmi->wmi_ab, sizeof(*cmd));
	if (!skb)
		return -ENOMEM;

	cmd = (struct wmi_vdev_stop_cmd *)skb->data;

	cmd->tlv_header = ath12k_wmi_tlv_cmd_hdr(WMI_TAG_VDEV_STOP_CMD,
						 sizeof(*cmd));
	cmd->vdev_id = cpu_to_le32(vdev_id);

	ath12k_dbg(ar->ab, ATH12K_DBG_WMI, "WMI vdev stop id 0x%x\n", vdev_id);

	ret = ath12k_wmi_cmd_send(wmi, skb, WMI_VDEV_STOP_CMDID);
	if (ret) {
		ath12k_warn(ar->ab, "failed to submit WMI_VDEV_STOP cmd\n");
		dev_kfree_skb(skb);
	}

	return ret;
}

int ath12k_wmi_vdev_down(struct ath12k *ar, u8 vdev_id)
{
	struct ath12k_wmi_pdev *wmi = ar->wmi;
	struct wmi_vdev_down_cmd *cmd;
	struct sk_buff *skb;
	int ret;

	skb = ath12k_wmi_alloc_skb(wmi->wmi_ab, sizeof(*cmd));
	if (!skb)
		return -ENOMEM;

	cmd = (struct wmi_vdev_down_cmd *)skb->data;

	cmd->tlv_header = ath12k_wmi_tlv_cmd_hdr(WMI_TAG_VDEV_DOWN_CMD,
						 sizeof(*cmd));
	cmd->vdev_id = cpu_to_le32(vdev_id);

	ath12k_dbg(ar->ab, ATH12K_DBG_WMI, "WMI vdev down id 0x%x\n", vdev_id);

	ret = ath12k_wmi_cmd_send(wmi, skb, WMI_VDEV_DOWN_CMDID);
	if (ret) {
		ath12k_warn(ar->ab, "failed to submit WMI_VDEV_DOWN cmd\n");
		dev_kfree_skb(skb);
	}

	return ret;
}

static void ath12k_wmi_put_wmi_channel(struct ath12k_wmi_channel_params *chan,
				       struct wmi_vdev_start_req_arg *arg)
{
	memset(chan, 0, sizeof(*chan));

	chan->mhz = cpu_to_le32(arg->freq);
	chan->band_center_freq1 = cpu_to_le32(arg->band_center_freq1);
	if (arg->mode == MODE_11AC_VHT80_80)
		chan->band_center_freq2 = cpu_to_le32(arg->band_center_freq2);
	else
		chan->band_center_freq2 = 0;

	chan->info |= le32_encode_bits(arg->mode, WMI_CHAN_INFO_MODE);
	if (arg->passive)
		chan->info |= cpu_to_le32(WMI_CHAN_INFO_PASSIVE);
	if (arg->allow_ibss)
		chan->info |= cpu_to_le32(WMI_CHAN_INFO_ADHOC_ALLOWED);
	if (arg->allow_ht)
		chan->info |= cpu_to_le32(WMI_CHAN_INFO_ALLOW_HT);
	if (arg->allow_vht)
		chan->info |= cpu_to_le32(WMI_CHAN_INFO_ALLOW_VHT);
	if (arg->allow_he)
		chan->info |= cpu_to_le32(WMI_CHAN_INFO_ALLOW_HE);
	if (arg->ht40plus)
		chan->info |= cpu_to_le32(WMI_CHAN_INFO_HT40_PLUS);
	if (arg->chan_radar)
		chan->info |= cpu_to_le32(WMI_CHAN_INFO_DFS);
	if (arg->freq2_radar)
		chan->info |= cpu_to_le32(WMI_CHAN_INFO_DFS_FREQ2);

	chan->reg_info_1 = le32_encode_bits(arg->max_power,
					    WMI_CHAN_REG_INFO1_MAX_PWR) |
		le32_encode_bits(arg->max_reg_power,
				 WMI_CHAN_REG_INFO1_MAX_REG_PWR);

	chan->reg_info_2 = le32_encode_bits(arg->max_antenna_gain,
					    WMI_CHAN_REG_INFO2_ANT_MAX) |
		le32_encode_bits(arg->max_power, WMI_CHAN_REG_INFO2_MAX_TX_PWR);
}

int ath12k_wmi_vdev_start(struct ath12k *ar, struct wmi_vdev_start_req_arg *arg,
			  bool restart)
{
	struct ath12k_wmi_pdev *wmi = ar->wmi;
	struct wmi_vdev_start_request_cmd *cmd;
	struct sk_buff *skb;
	struct ath12k_wmi_channel_params *chan;
	struct wmi_tlv *tlv;
	void *ptr;
	int ret, len;

	if (WARN_ON(arg->ssid_len > sizeof(cmd->ssid.ssid)))
		return -EINVAL;

	len = sizeof(*cmd) + sizeof(*chan) + TLV_HDR_SIZE;

	skb = ath12k_wmi_alloc_skb(wmi->wmi_ab, len);
	if (!skb)
		return -ENOMEM;

	cmd = (struct wmi_vdev_start_request_cmd *)skb->data;
	cmd->tlv_header = ath12k_wmi_tlv_cmd_hdr(WMI_TAG_VDEV_START_REQUEST_CMD,
						 sizeof(*cmd));
	cmd->vdev_id = cpu_to_le32(arg->vdev_id);
	cmd->beacon_interval = cpu_to_le32(arg->bcn_intval);
	cmd->bcn_tx_rate = cpu_to_le32(arg->bcn_tx_rate);
	cmd->dtim_period = cpu_to_le32(arg->dtim_period);
	cmd->num_noa_descriptors = cpu_to_le32(arg->num_noa_descriptors);
	cmd->preferred_rx_streams = cpu_to_le32(arg->pref_rx_streams);
	cmd->preferred_tx_streams = cpu_to_le32(arg->pref_tx_streams);
	cmd->cac_duration_ms = cpu_to_le32(arg->cac_duration_ms);
	cmd->regdomain = cpu_to_le32(arg->regdomain);
	cmd->he_ops = cpu_to_le32(arg->he_ops);
	cmd->punct_bitmap = cpu_to_le32(arg->punct_bitmap);
	cmd->mbssid_flags = cpu_to_le32(arg->mbssid_flags);
<<<<<<< HEAD
=======
	cmd->mbssid_tx_vdev_id = cpu_to_le32(arg->mbssid_tx_vdev_id);
>>>>>>> 2d5404ca

	if (!restart) {
		if (arg->ssid) {
			cmd->ssid.ssid_len = cpu_to_le32(arg->ssid_len);
			memcpy(cmd->ssid.ssid, arg->ssid, arg->ssid_len);
		}
		if (arg->hidden_ssid)
			cmd->flags |= cpu_to_le32(WMI_VDEV_START_HIDDEN_SSID);
		if (arg->pmf_enabled)
			cmd->flags |= cpu_to_le32(WMI_VDEV_START_PMF_ENABLED);
	}

	cmd->flags |= cpu_to_le32(WMI_VDEV_START_LDPC_RX_ENABLED);

	ptr = skb->data + sizeof(*cmd);
	chan = ptr;

	ath12k_wmi_put_wmi_channel(chan, arg);

	chan->tlv_header = ath12k_wmi_tlv_cmd_hdr(WMI_TAG_CHANNEL,
						  sizeof(*chan));
	ptr += sizeof(*chan);

	tlv = ptr;
	tlv->header = ath12k_wmi_tlv_hdr(WMI_TAG_ARRAY_STRUCT, 0);

	/* Note: This is a nested TLV containing:
	 * [wmi_tlv][ath12k_wmi_p2p_noa_descriptor][wmi_tlv]..
	 */

	ptr += sizeof(*tlv);

	ath12k_dbg(ar->ab, ATH12K_DBG_WMI, "vdev %s id 0x%x freq 0x%x mode 0x%x\n",
		   restart ? "restart" : "start", arg->vdev_id,
		   arg->freq, arg->mode);

	if (restart)
		ret = ath12k_wmi_cmd_send(wmi, skb,
					  WMI_VDEV_RESTART_REQUEST_CMDID);
	else
		ret = ath12k_wmi_cmd_send(wmi, skb,
					  WMI_VDEV_START_REQUEST_CMDID);
	if (ret) {
		ath12k_warn(ar->ab, "failed to submit vdev_%s cmd\n",
			    restart ? "restart" : "start");
		dev_kfree_skb(skb);
	}

	return ret;
}

int ath12k_wmi_vdev_up(struct ath12k *ar, struct ath12k_wmi_vdev_up_params *params)
{
	struct ath12k_wmi_pdev *wmi = ar->wmi;
	struct wmi_vdev_up_cmd *cmd;
	struct sk_buff *skb;
	int ret;

	skb = ath12k_wmi_alloc_skb(wmi->wmi_ab, sizeof(*cmd));
	if (!skb)
		return -ENOMEM;

	cmd = (struct wmi_vdev_up_cmd *)skb->data;

	cmd->tlv_header = ath12k_wmi_tlv_cmd_hdr(WMI_TAG_VDEV_UP_CMD,
						 sizeof(*cmd));
	cmd->vdev_id = cpu_to_le32(params->vdev_id);
	cmd->vdev_assoc_id = cpu_to_le32(params->aid);

	ether_addr_copy(cmd->vdev_bssid.addr, params->bssid);

	if (params->tx_bssid) {
		ether_addr_copy(cmd->tx_vdev_bssid.addr, params->tx_bssid);
		cmd->nontx_profile_idx = cpu_to_le32(params->nontx_profile_idx);
		cmd->nontx_profile_cnt = cpu_to_le32(params->nontx_profile_cnt);
	}

	ath12k_dbg(ar->ab, ATH12K_DBG_WMI,
		   "WMI mgmt vdev up id 0x%x assoc id %d bssid %pM\n",
		   params->vdev_id, params->aid, params->bssid);

	ret = ath12k_wmi_cmd_send(wmi, skb, WMI_VDEV_UP_CMDID);
	if (ret) {
		ath12k_warn(ar->ab, "failed to submit WMI_VDEV_UP cmd\n");
		dev_kfree_skb(skb);
	}

	return ret;
}

int ath12k_wmi_send_peer_create_cmd(struct ath12k *ar,
				    struct ath12k_wmi_peer_create_arg *arg)
{
	struct ath12k_wmi_pdev *wmi = ar->wmi;
	struct wmi_peer_create_cmd *cmd;
	struct sk_buff *skb;
	int ret;

	skb = ath12k_wmi_alloc_skb(wmi->wmi_ab, sizeof(*cmd));
	if (!skb)
		return -ENOMEM;

	cmd = (struct wmi_peer_create_cmd *)skb->data;
	cmd->tlv_header = ath12k_wmi_tlv_cmd_hdr(WMI_TAG_PEER_CREATE_CMD,
						 sizeof(*cmd));

	ether_addr_copy(cmd->peer_macaddr.addr, arg->peer_addr);
	cmd->peer_type = cpu_to_le32(arg->peer_type);
	cmd->vdev_id = cpu_to_le32(arg->vdev_id);

	ath12k_dbg(ar->ab, ATH12K_DBG_WMI,
		   "WMI peer create vdev_id %d peer_addr %pM\n",
		   arg->vdev_id, arg->peer_addr);

	ret = ath12k_wmi_cmd_send(wmi, skb, WMI_PEER_CREATE_CMDID);
	if (ret) {
		ath12k_warn(ar->ab, "failed to submit WMI_PEER_CREATE cmd\n");
		dev_kfree_skb(skb);
	}

	return ret;
}

int ath12k_wmi_send_peer_delete_cmd(struct ath12k *ar,
				    const u8 *peer_addr, u8 vdev_id)
{
	struct ath12k_wmi_pdev *wmi = ar->wmi;
	struct wmi_peer_delete_cmd *cmd;
	struct sk_buff *skb;
	int ret;

	skb = ath12k_wmi_alloc_skb(wmi->wmi_ab, sizeof(*cmd));
	if (!skb)
		return -ENOMEM;

	cmd = (struct wmi_peer_delete_cmd *)skb->data;
	cmd->tlv_header = ath12k_wmi_tlv_cmd_hdr(WMI_TAG_PEER_DELETE_CMD,
						 sizeof(*cmd));

	ether_addr_copy(cmd->peer_macaddr.addr, peer_addr);
	cmd->vdev_id = cpu_to_le32(vdev_id);

	ath12k_dbg(ar->ab, ATH12K_DBG_WMI,
		   "WMI peer delete vdev_id %d peer_addr %pM\n",
		   vdev_id,  peer_addr);

	ret = ath12k_wmi_cmd_send(wmi, skb, WMI_PEER_DELETE_CMDID);
	if (ret) {
		ath12k_warn(ar->ab, "failed to send WMI_PEER_DELETE cmd\n");
		dev_kfree_skb(skb);
	}

	return ret;
}

int ath12k_wmi_send_pdev_set_regdomain(struct ath12k *ar,
				       struct ath12k_wmi_pdev_set_regdomain_arg *arg)
{
	struct ath12k_wmi_pdev *wmi = ar->wmi;
	struct wmi_pdev_set_regdomain_cmd *cmd;
	struct sk_buff *skb;
	int ret;

	skb = ath12k_wmi_alloc_skb(wmi->wmi_ab, sizeof(*cmd));
	if (!skb)
		return -ENOMEM;

	cmd = (struct wmi_pdev_set_regdomain_cmd *)skb->data;
	cmd->tlv_header = ath12k_wmi_tlv_cmd_hdr(WMI_TAG_PDEV_SET_REGDOMAIN_CMD,
						 sizeof(*cmd));

	cmd->reg_domain = cpu_to_le32(arg->current_rd_in_use);
	cmd->reg_domain_2g = cpu_to_le32(arg->current_rd_2g);
	cmd->reg_domain_5g = cpu_to_le32(arg->current_rd_5g);
	cmd->conformance_test_limit_2g = cpu_to_le32(arg->ctl_2g);
	cmd->conformance_test_limit_5g = cpu_to_le32(arg->ctl_5g);
	cmd->dfs_domain = cpu_to_le32(arg->dfs_domain);
	cmd->pdev_id = cpu_to_le32(arg->pdev_id);

	ath12k_dbg(ar->ab, ATH12K_DBG_WMI,
		   "WMI pdev regd rd %d rd2g %d rd5g %d domain %d pdev id %d\n",
		   arg->current_rd_in_use, arg->current_rd_2g,
		   arg->current_rd_5g, arg->dfs_domain, arg->pdev_id);

	ret = ath12k_wmi_cmd_send(wmi, skb, WMI_PDEV_SET_REGDOMAIN_CMDID);
	if (ret) {
		ath12k_warn(ar->ab,
			    "failed to send WMI_PDEV_SET_REGDOMAIN cmd\n");
		dev_kfree_skb(skb);
	}

	return ret;
}

int ath12k_wmi_set_peer_param(struct ath12k *ar, const u8 *peer_addr,
			      u32 vdev_id, u32 param_id, u32 param_val)
{
	struct ath12k_wmi_pdev *wmi = ar->wmi;
	struct wmi_peer_set_param_cmd *cmd;
	struct sk_buff *skb;
	int ret;

	skb = ath12k_wmi_alloc_skb(wmi->wmi_ab, sizeof(*cmd));
	if (!skb)
		return -ENOMEM;

	cmd = (struct wmi_peer_set_param_cmd *)skb->data;
	cmd->tlv_header = ath12k_wmi_tlv_cmd_hdr(WMI_TAG_PEER_SET_PARAM_CMD,
						 sizeof(*cmd));
	ether_addr_copy(cmd->peer_macaddr.addr, peer_addr);
	cmd->vdev_id = cpu_to_le32(vdev_id);
	cmd->param_id = cpu_to_le32(param_id);
	cmd->param_value = cpu_to_le32(param_val);

	ath12k_dbg(ar->ab, ATH12K_DBG_WMI,
		   "WMI vdev %d peer 0x%pM set param %d value %d\n",
		   vdev_id, peer_addr, param_id, param_val);

	ret = ath12k_wmi_cmd_send(wmi, skb, WMI_PEER_SET_PARAM_CMDID);
	if (ret) {
		ath12k_warn(ar->ab, "failed to send WMI_PEER_SET_PARAM cmd\n");
		dev_kfree_skb(skb);
	}

	return ret;
}

int ath12k_wmi_send_peer_flush_tids_cmd(struct ath12k *ar,
					u8 peer_addr[ETH_ALEN],
					u32 peer_tid_bitmap,
					u8 vdev_id)
{
	struct ath12k_wmi_pdev *wmi = ar->wmi;
	struct wmi_peer_flush_tids_cmd *cmd;
	struct sk_buff *skb;
	int ret;

	skb = ath12k_wmi_alloc_skb(wmi->wmi_ab, sizeof(*cmd));
	if (!skb)
		return -ENOMEM;

	cmd = (struct wmi_peer_flush_tids_cmd *)skb->data;
	cmd->tlv_header = ath12k_wmi_tlv_cmd_hdr(WMI_TAG_PEER_FLUSH_TIDS_CMD,
						 sizeof(*cmd));

	ether_addr_copy(cmd->peer_macaddr.addr, peer_addr);
	cmd->peer_tid_bitmap = cpu_to_le32(peer_tid_bitmap);
	cmd->vdev_id = cpu_to_le32(vdev_id);

	ath12k_dbg(ar->ab, ATH12K_DBG_WMI,
		   "WMI peer flush vdev_id %d peer_addr %pM tids %08x\n",
		   vdev_id, peer_addr, peer_tid_bitmap);

	ret = ath12k_wmi_cmd_send(wmi, skb, WMI_PEER_FLUSH_TIDS_CMDID);
	if (ret) {
		ath12k_warn(ar->ab,
			    "failed to send WMI_PEER_FLUSH_TIDS cmd\n");
		dev_kfree_skb(skb);
	}

	return ret;
}

int ath12k_wmi_peer_rx_reorder_queue_setup(struct ath12k *ar,
					   int vdev_id, const u8 *addr,
					   dma_addr_t paddr, u8 tid,
					   u8 ba_window_size_valid,
					   u32 ba_window_size)
{
	struct wmi_peer_reorder_queue_setup_cmd *cmd;
	struct sk_buff *skb;
	int ret;

	skb = ath12k_wmi_alloc_skb(ar->wmi->wmi_ab, sizeof(*cmd));
	if (!skb)
		return -ENOMEM;

	cmd = (struct wmi_peer_reorder_queue_setup_cmd *)skb->data;
	cmd->tlv_header = ath12k_wmi_tlv_cmd_hdr(WMI_TAG_REORDER_QUEUE_SETUP_CMD,
						 sizeof(*cmd));

	ether_addr_copy(cmd->peer_macaddr.addr, addr);
	cmd->vdev_id = cpu_to_le32(vdev_id);
	cmd->tid = cpu_to_le32(tid);
	cmd->queue_ptr_lo = cpu_to_le32(lower_32_bits(paddr));
	cmd->queue_ptr_hi = cpu_to_le32(upper_32_bits(paddr));
	cmd->queue_no = cpu_to_le32(tid);
	cmd->ba_window_size_valid = cpu_to_le32(ba_window_size_valid);
	cmd->ba_window_size = cpu_to_le32(ba_window_size);

	ath12k_dbg(ar->ab, ATH12K_DBG_WMI,
		   "wmi rx reorder queue setup addr %pM vdev_id %d tid %d\n",
		   addr, vdev_id, tid);

	ret = ath12k_wmi_cmd_send(ar->wmi, skb,
				  WMI_PEER_REORDER_QUEUE_SETUP_CMDID);
	if (ret) {
		ath12k_warn(ar->ab,
			    "failed to send WMI_PEER_REORDER_QUEUE_SETUP\n");
		dev_kfree_skb(skb);
	}

	return ret;
}

int
ath12k_wmi_rx_reord_queue_remove(struct ath12k *ar,
				 struct ath12k_wmi_rx_reorder_queue_remove_arg *arg)
{
	struct ath12k_wmi_pdev *wmi = ar->wmi;
	struct wmi_peer_reorder_queue_remove_cmd *cmd;
	struct sk_buff *skb;
	int ret;

	skb = ath12k_wmi_alloc_skb(wmi->wmi_ab, sizeof(*cmd));
	if (!skb)
		return -ENOMEM;

	cmd = (struct wmi_peer_reorder_queue_remove_cmd *)skb->data;
	cmd->tlv_header = ath12k_wmi_tlv_cmd_hdr(WMI_TAG_REORDER_QUEUE_REMOVE_CMD,
						 sizeof(*cmd));

	ether_addr_copy(cmd->peer_macaddr.addr, arg->peer_macaddr);
	cmd->vdev_id = cpu_to_le32(arg->vdev_id);
	cmd->tid_mask = cpu_to_le32(arg->peer_tid_bitmap);

	ath12k_dbg(ar->ab, ATH12K_DBG_WMI,
		   "%s: peer_macaddr %pM vdev_id %d, tid_map %d", __func__,
		   arg->peer_macaddr, arg->vdev_id, arg->peer_tid_bitmap);

	ret = ath12k_wmi_cmd_send(wmi, skb,
				  WMI_PEER_REORDER_QUEUE_REMOVE_CMDID);
	if (ret) {
		ath12k_warn(ar->ab,
			    "failed to send WMI_PEER_REORDER_QUEUE_REMOVE_CMDID");
		dev_kfree_skb(skb);
	}

	return ret;
}

int ath12k_wmi_pdev_set_param(struct ath12k *ar, u32 param_id,
			      u32 param_value, u8 pdev_id)
{
	struct ath12k_wmi_pdev *wmi = ar->wmi;
	struct wmi_pdev_set_param_cmd *cmd;
	struct sk_buff *skb;
	int ret;

	skb = ath12k_wmi_alloc_skb(wmi->wmi_ab, sizeof(*cmd));
	if (!skb)
		return -ENOMEM;

	cmd = (struct wmi_pdev_set_param_cmd *)skb->data;
	cmd->tlv_header = ath12k_wmi_tlv_cmd_hdr(WMI_TAG_PDEV_SET_PARAM_CMD,
						 sizeof(*cmd));
	cmd->pdev_id = cpu_to_le32(pdev_id);
	cmd->param_id = cpu_to_le32(param_id);
	cmd->param_value = cpu_to_le32(param_value);

	ath12k_dbg(ar->ab, ATH12K_DBG_WMI,
		   "WMI pdev set param %d pdev id %d value %d\n",
		   param_id, pdev_id, param_value);

	ret = ath12k_wmi_cmd_send(wmi, skb, WMI_PDEV_SET_PARAM_CMDID);
	if (ret) {
		ath12k_warn(ar->ab, "failed to send WMI_PDEV_SET_PARAM cmd\n");
		dev_kfree_skb(skb);
	}

	return ret;
}

int ath12k_wmi_pdev_set_ps_mode(struct ath12k *ar, int vdev_id, u32 enable)
{
	struct ath12k_wmi_pdev *wmi = ar->wmi;
	struct wmi_pdev_set_ps_mode_cmd *cmd;
	struct sk_buff *skb;
	int ret;

	skb = ath12k_wmi_alloc_skb(wmi->wmi_ab, sizeof(*cmd));
	if (!skb)
		return -ENOMEM;

	cmd = (struct wmi_pdev_set_ps_mode_cmd *)skb->data;
	cmd->tlv_header = ath12k_wmi_tlv_cmd_hdr(WMI_TAG_STA_POWERSAVE_MODE_CMD,
						 sizeof(*cmd));
	cmd->vdev_id = cpu_to_le32(vdev_id);
	cmd->sta_ps_mode = cpu_to_le32(enable);

	ath12k_dbg(ar->ab, ATH12K_DBG_WMI,
		   "WMI vdev set psmode %d vdev id %d\n",
		   enable, vdev_id);

	ret = ath12k_wmi_cmd_send(wmi, skb, WMI_STA_POWERSAVE_MODE_CMDID);
	if (ret) {
		ath12k_warn(ar->ab, "failed to send WMI_PDEV_SET_PARAM cmd\n");
		dev_kfree_skb(skb);
	}

	return ret;
}

int ath12k_wmi_pdev_suspend(struct ath12k *ar, u32 suspend_opt,
			    u32 pdev_id)
{
	struct ath12k_wmi_pdev *wmi = ar->wmi;
	struct wmi_pdev_suspend_cmd *cmd;
	struct sk_buff *skb;
	int ret;

	skb = ath12k_wmi_alloc_skb(wmi->wmi_ab, sizeof(*cmd));
	if (!skb)
		return -ENOMEM;

	cmd = (struct wmi_pdev_suspend_cmd *)skb->data;

	cmd->tlv_header = ath12k_wmi_tlv_cmd_hdr(WMI_TAG_PDEV_SUSPEND_CMD,
						 sizeof(*cmd));

	cmd->suspend_opt = cpu_to_le32(suspend_opt);
	cmd->pdev_id = cpu_to_le32(pdev_id);

	ath12k_dbg(ar->ab, ATH12K_DBG_WMI,
		   "WMI pdev suspend pdev_id %d\n", pdev_id);

	ret = ath12k_wmi_cmd_send(wmi, skb, WMI_PDEV_SUSPEND_CMDID);
	if (ret) {
		ath12k_warn(ar->ab, "failed to send WMI_PDEV_SUSPEND cmd\n");
		dev_kfree_skb(skb);
	}

	return ret;
}

int ath12k_wmi_pdev_resume(struct ath12k *ar, u32 pdev_id)
{
	struct ath12k_wmi_pdev *wmi = ar->wmi;
	struct wmi_pdev_resume_cmd *cmd;
	struct sk_buff *skb;
	int ret;

	skb = ath12k_wmi_alloc_skb(wmi->wmi_ab, sizeof(*cmd));
	if (!skb)
		return -ENOMEM;

	cmd = (struct wmi_pdev_resume_cmd *)skb->data;

	cmd->tlv_header = ath12k_wmi_tlv_cmd_hdr(WMI_TAG_PDEV_RESUME_CMD,
						 sizeof(*cmd));
	cmd->pdev_id = cpu_to_le32(pdev_id);

	ath12k_dbg(ar->ab, ATH12K_DBG_WMI,
		   "WMI pdev resume pdev id %d\n", pdev_id);

	ret = ath12k_wmi_cmd_send(wmi, skb, WMI_PDEV_RESUME_CMDID);
	if (ret) {
		ath12k_warn(ar->ab, "failed to send WMI_PDEV_RESUME cmd\n");
		dev_kfree_skb(skb);
	}

	return ret;
}

/* TODO FW Support for the cmd is not available yet.
 * Can be tested once the command and corresponding
 * event is implemented in FW
 */
int ath12k_wmi_pdev_bss_chan_info_request(struct ath12k *ar,
					  enum wmi_bss_chan_info_req_type type)
{
	struct ath12k_wmi_pdev *wmi = ar->wmi;
	struct wmi_pdev_bss_chan_info_req_cmd *cmd;
	struct sk_buff *skb;
	int ret;

	skb = ath12k_wmi_alloc_skb(wmi->wmi_ab, sizeof(*cmd));
	if (!skb)
		return -ENOMEM;

	cmd = (struct wmi_pdev_bss_chan_info_req_cmd *)skb->data;

	cmd->tlv_header = ath12k_wmi_tlv_cmd_hdr(WMI_TAG_PDEV_BSS_CHAN_INFO_REQUEST,
						 sizeof(*cmd));
	cmd->req_type = cpu_to_le32(type);
	cmd->pdev_id = cpu_to_le32(ar->pdev->pdev_id);

	ath12k_dbg(ar->ab, ATH12K_DBG_WMI,
		   "WMI bss chan info req type %d\n", type);

	ret = ath12k_wmi_cmd_send(wmi, skb,
				  WMI_PDEV_BSS_CHAN_INFO_REQUEST_CMDID);
	if (ret) {
		ath12k_warn(ar->ab,
			    "failed to send WMI_PDEV_BSS_CHAN_INFO_REQUEST cmd\n");
		dev_kfree_skb(skb);
	}

	return ret;
}

int ath12k_wmi_send_set_ap_ps_param_cmd(struct ath12k *ar, u8 *peer_addr,
					struct ath12k_wmi_ap_ps_arg *arg)
{
	struct ath12k_wmi_pdev *wmi = ar->wmi;
	struct wmi_ap_ps_peer_cmd *cmd;
	struct sk_buff *skb;
	int ret;

	skb = ath12k_wmi_alloc_skb(wmi->wmi_ab, sizeof(*cmd));
	if (!skb)
		return -ENOMEM;

	cmd = (struct wmi_ap_ps_peer_cmd *)skb->data;
	cmd->tlv_header = ath12k_wmi_tlv_cmd_hdr(WMI_TAG_AP_PS_PEER_CMD,
						 sizeof(*cmd));

	cmd->vdev_id = cpu_to_le32(arg->vdev_id);
	ether_addr_copy(cmd->peer_macaddr.addr, peer_addr);
	cmd->param = cpu_to_le32(arg->param);
	cmd->value = cpu_to_le32(arg->value);

	ath12k_dbg(ar->ab, ATH12K_DBG_WMI,
		   "WMI set ap ps vdev id %d peer %pM param %d value %d\n",
		   arg->vdev_id, peer_addr, arg->param, arg->value);

	ret = ath12k_wmi_cmd_send(wmi, skb, WMI_AP_PS_PEER_PARAM_CMDID);
	if (ret) {
		ath12k_warn(ar->ab,
			    "failed to send WMI_AP_PS_PEER_PARAM_CMDID\n");
		dev_kfree_skb(skb);
	}

	return ret;
}

int ath12k_wmi_set_sta_ps_param(struct ath12k *ar, u32 vdev_id,
				u32 param, u32 param_value)
{
	struct ath12k_wmi_pdev *wmi = ar->wmi;
	struct wmi_sta_powersave_param_cmd *cmd;
	struct sk_buff *skb;
	int ret;

	skb = ath12k_wmi_alloc_skb(wmi->wmi_ab, sizeof(*cmd));
	if (!skb)
		return -ENOMEM;

	cmd = (struct wmi_sta_powersave_param_cmd *)skb->data;
	cmd->tlv_header = ath12k_wmi_tlv_cmd_hdr(WMI_TAG_STA_POWERSAVE_PARAM_CMD,
						 sizeof(*cmd));

	cmd->vdev_id = cpu_to_le32(vdev_id);
	cmd->param = cpu_to_le32(param);
	cmd->value = cpu_to_le32(param_value);

	ath12k_dbg(ar->ab, ATH12K_DBG_WMI,
		   "WMI set sta ps vdev_id %d param %d value %d\n",
		   vdev_id, param, param_value);

	ret = ath12k_wmi_cmd_send(wmi, skb, WMI_STA_POWERSAVE_PARAM_CMDID);
	if (ret) {
		ath12k_warn(ar->ab, "failed to send WMI_STA_POWERSAVE_PARAM_CMDID");
		dev_kfree_skb(skb);
	}

	return ret;
}

int ath12k_wmi_force_fw_hang_cmd(struct ath12k *ar, u32 type, u32 delay_time_ms)
{
	struct ath12k_wmi_pdev *wmi = ar->wmi;
	struct wmi_force_fw_hang_cmd *cmd;
	struct sk_buff *skb;
	int ret, len;

	len = sizeof(*cmd);

	skb = ath12k_wmi_alloc_skb(wmi->wmi_ab, len);
	if (!skb)
		return -ENOMEM;

	cmd = (struct wmi_force_fw_hang_cmd *)skb->data;
	cmd->tlv_header = ath12k_wmi_tlv_cmd_hdr(WMI_TAG_FORCE_FW_HANG_CMD,
						 len);

	cmd->type = cpu_to_le32(type);
	cmd->delay_time_ms = cpu_to_le32(delay_time_ms);

	ret = ath12k_wmi_cmd_send(wmi, skb, WMI_FORCE_FW_HANG_CMDID);

	if (ret) {
		ath12k_warn(ar->ab, "Failed to send WMI_FORCE_FW_HANG_CMDID");
		dev_kfree_skb(skb);
	}
	return ret;
}

int ath12k_wmi_vdev_set_param_cmd(struct ath12k *ar, u32 vdev_id,
				  u32 param_id, u32 param_value)
{
	struct ath12k_wmi_pdev *wmi = ar->wmi;
	struct wmi_vdev_set_param_cmd *cmd;
	struct sk_buff *skb;
	int ret;

	skb = ath12k_wmi_alloc_skb(wmi->wmi_ab, sizeof(*cmd));
	if (!skb)
		return -ENOMEM;

	cmd = (struct wmi_vdev_set_param_cmd *)skb->data;
	cmd->tlv_header = ath12k_wmi_tlv_cmd_hdr(WMI_TAG_VDEV_SET_PARAM_CMD,
						 sizeof(*cmd));

	cmd->vdev_id = cpu_to_le32(vdev_id);
	cmd->param_id = cpu_to_le32(param_id);
	cmd->param_value = cpu_to_le32(param_value);

	ath12k_dbg(ar->ab, ATH12K_DBG_WMI,
		   "WMI vdev id 0x%x set param %d value %d\n",
		   vdev_id, param_id, param_value);

	ret = ath12k_wmi_cmd_send(wmi, skb, WMI_VDEV_SET_PARAM_CMDID);
	if (ret) {
		ath12k_warn(ar->ab,
			    "failed to send WMI_VDEV_SET_PARAM_CMDID\n");
		dev_kfree_skb(skb);
	}

	return ret;
}

int ath12k_wmi_send_pdev_temperature_cmd(struct ath12k *ar)
{
	struct ath12k_wmi_pdev *wmi = ar->wmi;
	struct wmi_get_pdev_temperature_cmd *cmd;
	struct sk_buff *skb;
	int ret;

	skb = ath12k_wmi_alloc_skb(wmi->wmi_ab, sizeof(*cmd));
	if (!skb)
		return -ENOMEM;

	cmd = (struct wmi_get_pdev_temperature_cmd *)skb->data;
	cmd->tlv_header = ath12k_wmi_tlv_cmd_hdr(WMI_TAG_PDEV_GET_TEMPERATURE_CMD,
						 sizeof(*cmd));
	cmd->pdev_id = cpu_to_le32(ar->pdev->pdev_id);

	ath12k_dbg(ar->ab, ATH12K_DBG_WMI,
		   "WMI pdev get temperature for pdev_id %d\n", ar->pdev->pdev_id);

	ret = ath12k_wmi_cmd_send(wmi, skb, WMI_PDEV_GET_TEMPERATURE_CMDID);
	if (ret) {
		ath12k_warn(ar->ab, "failed to send WMI_PDEV_GET_TEMPERATURE cmd\n");
		dev_kfree_skb(skb);
	}

	return ret;
}

int ath12k_wmi_send_bcn_offload_control_cmd(struct ath12k *ar,
					    u32 vdev_id, u32 bcn_ctrl_op)
{
	struct ath12k_wmi_pdev *wmi = ar->wmi;
	struct wmi_bcn_offload_ctrl_cmd *cmd;
	struct sk_buff *skb;
	int ret;

	skb = ath12k_wmi_alloc_skb(wmi->wmi_ab, sizeof(*cmd));
	if (!skb)
		return -ENOMEM;

	cmd = (struct wmi_bcn_offload_ctrl_cmd *)skb->data;
	cmd->tlv_header = ath12k_wmi_tlv_cmd_hdr(WMI_TAG_BCN_OFFLOAD_CTRL_CMD,
						 sizeof(*cmd));

	cmd->vdev_id = cpu_to_le32(vdev_id);
	cmd->bcn_ctrl_op = cpu_to_le32(bcn_ctrl_op);

	ath12k_dbg(ar->ab, ATH12K_DBG_WMI,
		   "WMI bcn ctrl offload vdev id %d ctrl_op %d\n",
		   vdev_id, bcn_ctrl_op);

	ret = ath12k_wmi_cmd_send(wmi, skb, WMI_BCN_OFFLOAD_CTRL_CMDID);
	if (ret) {
		ath12k_warn(ar->ab,
			    "failed to send WMI_BCN_OFFLOAD_CTRL_CMDID\n");
		dev_kfree_skb(skb);
	}

	return ret;
}

int ath12k_wmi_p2p_go_bcn_ie(struct ath12k *ar, u32 vdev_id,
			     const u8 *p2p_ie)
{
	struct ath12k_wmi_pdev *wmi = ar->wmi;
	struct wmi_p2p_go_set_beacon_ie_cmd *cmd;
	size_t p2p_ie_len, aligned_len;
	struct wmi_tlv *tlv;
	struct sk_buff *skb;
	void *ptr;
	int ret, len;

	p2p_ie_len = p2p_ie[1] + 2;
	aligned_len = roundup(p2p_ie_len, sizeof(u32));

	len = sizeof(*cmd) + TLV_HDR_SIZE + aligned_len;

	skb = ath12k_wmi_alloc_skb(wmi->wmi_ab, len);
	if (!skb)
		return -ENOMEM;

	ptr = skb->data;
	cmd = ptr;
	cmd->tlv_header = ath12k_wmi_tlv_cmd_hdr(WMI_TAG_P2P_GO_SET_BEACON_IE,
						 sizeof(*cmd));
	cmd->vdev_id = cpu_to_le32(vdev_id);
	cmd->ie_buf_len = cpu_to_le32(p2p_ie_len);

	ptr += sizeof(*cmd);
	tlv = ptr;
	tlv->header = ath12k_wmi_tlv_cmd_hdr(WMI_TAG_ARRAY_BYTE,
					     aligned_len);
	memcpy(tlv->value, p2p_ie, p2p_ie_len);

	ret = ath12k_wmi_cmd_send(wmi, skb, WMI_P2P_GO_SET_BEACON_IE);
	if (ret) {
		ath12k_warn(ar->ab, "failed to send WMI_P2P_GO_SET_BEACON_IE\n");
		dev_kfree_skb(skb);
	}

	return ret;
}

int ath12k_wmi_bcn_tmpl(struct ath12k *ar, u32 vdev_id,
			struct ieee80211_mutable_offsets *offs,
			struct sk_buff *bcn,
			struct ath12k_wmi_bcn_tmpl_ema_arg *ema_args)
{
	struct ath12k_wmi_pdev *wmi = ar->wmi;
	struct wmi_bcn_tmpl_cmd *cmd;
	struct ath12k_wmi_bcn_prb_info_params *bcn_prb_info;
	struct wmi_tlv *tlv;
	struct sk_buff *skb;
	u32 ema_params = 0;
	void *ptr;
	int ret, len;
	size_t aligned_len = roundup(bcn->len, 4);

	len = sizeof(*cmd) + sizeof(*bcn_prb_info) + TLV_HDR_SIZE + aligned_len;

	skb = ath12k_wmi_alloc_skb(wmi->wmi_ab, len);
	if (!skb)
		return -ENOMEM;

	cmd = (struct wmi_bcn_tmpl_cmd *)skb->data;
	cmd->tlv_header = ath12k_wmi_tlv_cmd_hdr(WMI_TAG_BCN_TMPL_CMD,
						 sizeof(*cmd));
	cmd->vdev_id = cpu_to_le32(vdev_id);
	cmd->tim_ie_offset = cpu_to_le32(offs->tim_offset);
	cmd->csa_switch_count_offset = cpu_to_le32(offs->cntdwn_counter_offs[0]);
	cmd->ext_csa_switch_count_offset = cpu_to_le32(offs->cntdwn_counter_offs[1]);
	cmd->buf_len = cpu_to_le32(bcn->len);
	cmd->mbssid_ie_offset = cpu_to_le32(offs->mbssid_off);
	if (ema_args) {
		u32p_replace_bits(&ema_params, ema_args->bcn_cnt, WMI_EMA_BEACON_CNT);
		u32p_replace_bits(&ema_params, ema_args->bcn_index, WMI_EMA_BEACON_IDX);
		if (ema_args->bcn_index == 0)
			u32p_replace_bits(&ema_params, 1, WMI_EMA_BEACON_FIRST);
		if (ema_args->bcn_index + 1 == ema_args->bcn_cnt)
			u32p_replace_bits(&ema_params, 1, WMI_EMA_BEACON_LAST);
		cmd->ema_params = cpu_to_le32(ema_params);
	}

	ptr = skb->data + sizeof(*cmd);

	bcn_prb_info = ptr;
	len = sizeof(*bcn_prb_info);
	bcn_prb_info->tlv_header = ath12k_wmi_tlv_cmd_hdr(WMI_TAG_BCN_PRB_INFO,
							  len);
	bcn_prb_info->caps = 0;
	bcn_prb_info->erp = 0;

	ptr += sizeof(*bcn_prb_info);

	tlv = ptr;
	tlv->header = ath12k_wmi_tlv_hdr(WMI_TAG_ARRAY_BYTE, aligned_len);
	memcpy(tlv->value, bcn->data, bcn->len);

	ret = ath12k_wmi_cmd_send(wmi, skb, WMI_BCN_TMPL_CMDID);
	if (ret) {
		ath12k_warn(ar->ab, "failed to send WMI_BCN_TMPL_CMDID\n");
		dev_kfree_skb(skb);
	}

	return ret;
}

int ath12k_wmi_vdev_install_key(struct ath12k *ar,
				struct wmi_vdev_install_key_arg *arg)
{
	struct ath12k_wmi_pdev *wmi = ar->wmi;
	struct wmi_vdev_install_key_cmd *cmd;
	struct wmi_tlv *tlv;
	struct sk_buff *skb;
	int ret, len, key_len_aligned;

	/* WMI_TAG_ARRAY_BYTE needs to be aligned with 4, the actual key
	 * length is specified in cmd->key_len.
	 */
	key_len_aligned = roundup(arg->key_len, 4);

	len = sizeof(*cmd) + TLV_HDR_SIZE + key_len_aligned;

	skb = ath12k_wmi_alloc_skb(wmi->wmi_ab, len);
	if (!skb)
		return -ENOMEM;

	cmd = (struct wmi_vdev_install_key_cmd *)skb->data;
	cmd->tlv_header = ath12k_wmi_tlv_cmd_hdr(WMI_TAG_VDEV_INSTALL_KEY_CMD,
						 sizeof(*cmd));
	cmd->vdev_id = cpu_to_le32(arg->vdev_id);
	ether_addr_copy(cmd->peer_macaddr.addr, arg->macaddr);
	cmd->key_idx = cpu_to_le32(arg->key_idx);
	cmd->key_flags = cpu_to_le32(arg->key_flags);
	cmd->key_cipher = cpu_to_le32(arg->key_cipher);
	cmd->key_len = cpu_to_le32(arg->key_len);
	cmd->key_txmic_len = cpu_to_le32(arg->key_txmic_len);
	cmd->key_rxmic_len = cpu_to_le32(arg->key_rxmic_len);

	if (arg->key_rsc_counter)
		cmd->key_rsc_counter = cpu_to_le64(arg->key_rsc_counter);

	tlv = (struct wmi_tlv *)(skb->data + sizeof(*cmd));
	tlv->header = ath12k_wmi_tlv_hdr(WMI_TAG_ARRAY_BYTE, key_len_aligned);
	memcpy(tlv->value, arg->key_data, arg->key_len);

	ath12k_dbg(ar->ab, ATH12K_DBG_WMI,
		   "WMI vdev install key idx %d cipher %d len %d\n",
		   arg->key_idx, arg->key_cipher, arg->key_len);

	ret = ath12k_wmi_cmd_send(wmi, skb, WMI_VDEV_INSTALL_KEY_CMDID);
	if (ret) {
		ath12k_warn(ar->ab,
			    "failed to send WMI_VDEV_INSTALL_KEY cmd\n");
		dev_kfree_skb(skb);
	}

	return ret;
}

static void ath12k_wmi_copy_peer_flags(struct wmi_peer_assoc_complete_cmd *cmd,
				       struct ath12k_wmi_peer_assoc_arg *arg,
				       bool hw_crypto_disabled)
{
	cmd->peer_flags = 0;
	cmd->peer_flags_ext = 0;

	if (arg->is_wme_set) {
		if (arg->qos_flag)
			cmd->peer_flags |= cpu_to_le32(WMI_PEER_QOS);
		if (arg->apsd_flag)
			cmd->peer_flags |= cpu_to_le32(WMI_PEER_APSD);
		if (arg->ht_flag)
			cmd->peer_flags |= cpu_to_le32(WMI_PEER_HT);
		if (arg->bw_40)
			cmd->peer_flags |= cpu_to_le32(WMI_PEER_40MHZ);
		if (arg->bw_80)
			cmd->peer_flags |= cpu_to_le32(WMI_PEER_80MHZ);
		if (arg->bw_160)
			cmd->peer_flags |= cpu_to_le32(WMI_PEER_160MHZ);
		if (arg->bw_320)
			cmd->peer_flags_ext |= cpu_to_le32(WMI_PEER_EXT_320MHZ);

		/* Typically if STBC is enabled for VHT it should be enabled
		 * for HT as well
		 **/
		if (arg->stbc_flag)
			cmd->peer_flags |= cpu_to_le32(WMI_PEER_STBC);

		/* Typically if LDPC is enabled for VHT it should be enabled
		 * for HT as well
		 **/
		if (arg->ldpc_flag)
			cmd->peer_flags |= cpu_to_le32(WMI_PEER_LDPC);

		if (arg->static_mimops_flag)
			cmd->peer_flags |= cpu_to_le32(WMI_PEER_STATIC_MIMOPS);
		if (arg->dynamic_mimops_flag)
			cmd->peer_flags |= cpu_to_le32(WMI_PEER_DYN_MIMOPS);
		if (arg->spatial_mux_flag)
			cmd->peer_flags |= cpu_to_le32(WMI_PEER_SPATIAL_MUX);
		if (arg->vht_flag)
			cmd->peer_flags |= cpu_to_le32(WMI_PEER_VHT);
		if (arg->he_flag)
			cmd->peer_flags |= cpu_to_le32(WMI_PEER_HE);
		if (arg->twt_requester)
			cmd->peer_flags |= cpu_to_le32(WMI_PEER_TWT_REQ);
		if (arg->twt_responder)
			cmd->peer_flags |= cpu_to_le32(WMI_PEER_TWT_RESP);
		if (arg->eht_flag)
			cmd->peer_flags_ext |= cpu_to_le32(WMI_PEER_EXT_EHT);
	}

	/* Suppress authorization for all AUTH modes that need 4-way handshake
	 * (during re-association).
	 * Authorization will be done for these modes on key installation.
	 */
	if (arg->auth_flag)
		cmd->peer_flags |= cpu_to_le32(WMI_PEER_AUTH);
	if (arg->need_ptk_4_way) {
		cmd->peer_flags |= cpu_to_le32(WMI_PEER_NEED_PTK_4_WAY);
		if (!hw_crypto_disabled)
			cmd->peer_flags &= cpu_to_le32(~WMI_PEER_AUTH);
	}
	if (arg->need_gtk_2_way)
		cmd->peer_flags |= cpu_to_le32(WMI_PEER_NEED_GTK_2_WAY);
	/* safe mode bypass the 4-way handshake */
	if (arg->safe_mode_enabled)
		cmd->peer_flags &= cpu_to_le32(~(WMI_PEER_NEED_PTK_4_WAY |
						 WMI_PEER_NEED_GTK_2_WAY));

	if (arg->is_pmf_enabled)
		cmd->peer_flags |= cpu_to_le32(WMI_PEER_PMF);

	/* Disable AMSDU for station transmit, if user configures it */
	/* Disable AMSDU for AP transmit to 11n Stations, if user configures
	 * it
	 * if (arg->amsdu_disable) Add after FW support
	 **/

	/* Target asserts if node is marked HT and all MCS is set to 0.
	 * Mark the node as non-HT if all the mcs rates are disabled through
	 * iwpriv
	 **/
	if (arg->peer_ht_rates.num_rates == 0)
		cmd->peer_flags &= cpu_to_le32(~WMI_PEER_HT);
}

int ath12k_wmi_send_peer_assoc_cmd(struct ath12k *ar,
				   struct ath12k_wmi_peer_assoc_arg *arg)
{
	struct ath12k_wmi_pdev *wmi = ar->wmi;
	struct wmi_peer_assoc_complete_cmd *cmd;
	struct ath12k_wmi_vht_rate_set_params *mcs;
	struct ath12k_wmi_he_rate_set_params *he_mcs;
	struct ath12k_wmi_eht_rate_set_params *eht_mcs;
	struct sk_buff *skb;
	struct wmi_tlv *tlv;
	void *ptr;
	u32 peer_legacy_rates_align;
	u32 peer_ht_rates_align;
	int i, ret, len;

	peer_legacy_rates_align = roundup(arg->peer_legacy_rates.num_rates,
					  sizeof(u32));
	peer_ht_rates_align = roundup(arg->peer_ht_rates.num_rates,
				      sizeof(u32));

	len = sizeof(*cmd) +
	      TLV_HDR_SIZE + (peer_legacy_rates_align * sizeof(u8)) +
	      TLV_HDR_SIZE + (peer_ht_rates_align * sizeof(u8)) +
	      sizeof(*mcs) + TLV_HDR_SIZE +
	      (sizeof(*he_mcs) * arg->peer_he_mcs_count) +
	      TLV_HDR_SIZE + (sizeof(*eht_mcs) * arg->peer_eht_mcs_count) +
	      TLV_HDR_SIZE + TLV_HDR_SIZE;

	skb = ath12k_wmi_alloc_skb(wmi->wmi_ab, len);
	if (!skb)
		return -ENOMEM;

	ptr = skb->data;

	cmd = ptr;
	cmd->tlv_header = ath12k_wmi_tlv_cmd_hdr(WMI_TAG_PEER_ASSOC_COMPLETE_CMD,
						 sizeof(*cmd));

	cmd->vdev_id = cpu_to_le32(arg->vdev_id);

	cmd->peer_new_assoc = cpu_to_le32(arg->peer_new_assoc);
	cmd->peer_associd = cpu_to_le32(arg->peer_associd);
	cmd->punct_bitmap = cpu_to_le32(arg->punct_bitmap);

	ath12k_wmi_copy_peer_flags(cmd, arg,
				   test_bit(ATH12K_FLAG_HW_CRYPTO_DISABLED,
					    &ar->ab->dev_flags));

	ether_addr_copy(cmd->peer_macaddr.addr, arg->peer_mac);

	cmd->peer_rate_caps = cpu_to_le32(arg->peer_rate_caps);
	cmd->peer_caps = cpu_to_le32(arg->peer_caps);
	cmd->peer_listen_intval = cpu_to_le32(arg->peer_listen_intval);
	cmd->peer_ht_caps = cpu_to_le32(arg->peer_ht_caps);
	cmd->peer_max_mpdu = cpu_to_le32(arg->peer_max_mpdu);
	cmd->peer_mpdu_density = cpu_to_le32(arg->peer_mpdu_density);
	cmd->peer_vht_caps = cpu_to_le32(arg->peer_vht_caps);
	cmd->peer_phymode = cpu_to_le32(arg->peer_phymode);

	/* Update 11ax capabilities */
	cmd->peer_he_cap_info = cpu_to_le32(arg->peer_he_cap_macinfo[0]);
	cmd->peer_he_cap_info_ext = cpu_to_le32(arg->peer_he_cap_macinfo[1]);
	cmd->peer_he_cap_info_internal = cpu_to_le32(arg->peer_he_cap_macinfo_internal);
	cmd->peer_he_caps_6ghz = cpu_to_le32(arg->peer_he_caps_6ghz);
	cmd->peer_he_ops = cpu_to_le32(arg->peer_he_ops);
	for (i = 0; i < WMI_MAX_HECAP_PHY_SIZE; i++)
		cmd->peer_he_cap_phy[i] =
			cpu_to_le32(arg->peer_he_cap_phyinfo[i]);
	cmd->peer_ppet.numss_m1 = cpu_to_le32(arg->peer_ppet.numss_m1);
	cmd->peer_ppet.ru_info = cpu_to_le32(arg->peer_ppet.ru_bit_mask);
	for (i = 0; i < WMI_MAX_NUM_SS; i++)
		cmd->peer_ppet.ppet16_ppet8_ru3_ru0[i] =
			cpu_to_le32(arg->peer_ppet.ppet16_ppet8_ru3_ru0[i]);

	/* Update 11be capabilities */
	memcpy_and_pad(cmd->peer_eht_cap_mac, sizeof(cmd->peer_eht_cap_mac),
		       arg->peer_eht_cap_mac, sizeof(arg->peer_eht_cap_mac),
		       0);
	memcpy_and_pad(cmd->peer_eht_cap_phy, sizeof(cmd->peer_eht_cap_phy),
		       arg->peer_eht_cap_phy, sizeof(arg->peer_eht_cap_phy),
		       0);
	memcpy_and_pad(&cmd->peer_eht_ppet, sizeof(cmd->peer_eht_ppet),
		       &arg->peer_eht_ppet, sizeof(arg->peer_eht_ppet), 0);

	/* Update peer legacy rate information */
	ptr += sizeof(*cmd);

	tlv = ptr;
	tlv->header = ath12k_wmi_tlv_hdr(WMI_TAG_ARRAY_BYTE, peer_legacy_rates_align);

	ptr += TLV_HDR_SIZE;

	cmd->num_peer_legacy_rates = cpu_to_le32(arg->peer_legacy_rates.num_rates);
	memcpy(ptr, arg->peer_legacy_rates.rates,
	       arg->peer_legacy_rates.num_rates);

	/* Update peer HT rate information */
	ptr += peer_legacy_rates_align;

	tlv = ptr;
	tlv->header = ath12k_wmi_tlv_hdr(WMI_TAG_ARRAY_BYTE, peer_ht_rates_align);
	ptr += TLV_HDR_SIZE;
	cmd->num_peer_ht_rates = cpu_to_le32(arg->peer_ht_rates.num_rates);
	memcpy(ptr, arg->peer_ht_rates.rates,
	       arg->peer_ht_rates.num_rates);

	/* VHT Rates */
	ptr += peer_ht_rates_align;

	mcs = ptr;

	mcs->tlv_header = ath12k_wmi_tlv_cmd_hdr(WMI_TAG_VHT_RATE_SET,
						 sizeof(*mcs));

	cmd->peer_nss = cpu_to_le32(arg->peer_nss);

	/* Update bandwidth-NSS mapping */
	cmd->peer_bw_rxnss_override = 0;
	cmd->peer_bw_rxnss_override |= cpu_to_le32(arg->peer_bw_rxnss_override);

	if (arg->vht_capable) {
		mcs->rx_max_rate = cpu_to_le32(arg->rx_max_rate);
		mcs->rx_mcs_set = cpu_to_le32(arg->rx_mcs_set);
		mcs->tx_max_rate = cpu_to_le32(arg->tx_max_rate);
		mcs->tx_mcs_set = cpu_to_le32(arg->tx_mcs_set);
	}

	/* HE Rates */
	cmd->peer_he_mcs = cpu_to_le32(arg->peer_he_mcs_count);
	cmd->min_data_rate = cpu_to_le32(arg->min_data_rate);

	ptr += sizeof(*mcs);

	len = arg->peer_he_mcs_count * sizeof(*he_mcs);

	tlv = ptr;
	tlv->header = ath12k_wmi_tlv_hdr(WMI_TAG_ARRAY_STRUCT, len);
	ptr += TLV_HDR_SIZE;

	/* Loop through the HE rate set */
	for (i = 0; i < arg->peer_he_mcs_count; i++) {
		he_mcs = ptr;
		he_mcs->tlv_header = ath12k_wmi_tlv_cmd_hdr(WMI_TAG_HE_RATE_SET,
							    sizeof(*he_mcs));

		he_mcs->rx_mcs_set = cpu_to_le32(arg->peer_he_rx_mcs_set[i]);
		he_mcs->tx_mcs_set = cpu_to_le32(arg->peer_he_tx_mcs_set[i]);
		ptr += sizeof(*he_mcs);
	}

	/* MLO header tag with 0 length */
	len = 0;
	tlv = ptr;
	tlv->header = ath12k_wmi_tlv_hdr(WMI_TAG_ARRAY_STRUCT, len);
	ptr += TLV_HDR_SIZE;

	/* Loop through the EHT rate set */
	len = arg->peer_eht_mcs_count * sizeof(*eht_mcs);
	tlv = ptr;
	tlv->header = ath12k_wmi_tlv_hdr(WMI_TAG_ARRAY_STRUCT, len);
	ptr += TLV_HDR_SIZE;

	for (i = 0; i < arg->peer_eht_mcs_count; i++) {
		eht_mcs = ptr;
		eht_mcs->tlv_header = ath12k_wmi_tlv_cmd_hdr(WMI_TAG_HE_RATE_SET,
							     sizeof(*eht_mcs));

		eht_mcs->rx_mcs_set = cpu_to_le32(arg->peer_eht_rx_mcs_set[i]);
		eht_mcs->tx_mcs_set = cpu_to_le32(arg->peer_eht_tx_mcs_set[i]);
		ptr += sizeof(*eht_mcs);
	}

	/* ML partner links tag with 0 length */
	len = 0;
	tlv = ptr;
	tlv->header = ath12k_wmi_tlv_hdr(WMI_TAG_ARRAY_STRUCT, len);
	ptr += TLV_HDR_SIZE;

	ath12k_dbg(ar->ab, ATH12K_DBG_WMI,
		   "wmi peer assoc vdev id %d assoc id %d peer mac %pM peer_flags %x rate_caps %x peer_caps %x listen_intval %d ht_caps %x max_mpdu %d nss %d phymode %d peer_mpdu_density %d vht_caps %x he cap_info %x he ops %x he cap_info_ext %x he phy %x %x %x peer_bw_rxnss_override %x peer_flags_ext %x eht mac_cap %x %x eht phy_cap %x %x %x\n",
		   cmd->vdev_id, cmd->peer_associd, arg->peer_mac,
		   cmd->peer_flags, cmd->peer_rate_caps, cmd->peer_caps,
		   cmd->peer_listen_intval, cmd->peer_ht_caps,
		   cmd->peer_max_mpdu, cmd->peer_nss, cmd->peer_phymode,
		   cmd->peer_mpdu_density,
		   cmd->peer_vht_caps, cmd->peer_he_cap_info,
		   cmd->peer_he_ops, cmd->peer_he_cap_info_ext,
		   cmd->peer_he_cap_phy[0], cmd->peer_he_cap_phy[1],
		   cmd->peer_he_cap_phy[2],
		   cmd->peer_bw_rxnss_override, cmd->peer_flags_ext,
		   cmd->peer_eht_cap_mac[0], cmd->peer_eht_cap_mac[1],
		   cmd->peer_eht_cap_phy[0], cmd->peer_eht_cap_phy[1],
		   cmd->peer_eht_cap_phy[2]);

	ret = ath12k_wmi_cmd_send(wmi, skb, WMI_PEER_ASSOC_CMDID);
	if (ret) {
		ath12k_warn(ar->ab,
			    "failed to send WMI_PEER_ASSOC_CMDID\n");
		dev_kfree_skb(skb);
	}

	return ret;
}

void ath12k_wmi_start_scan_init(struct ath12k *ar,
				struct ath12k_wmi_scan_req_arg *arg)
{
	/* setup commonly used values */
	arg->scan_req_id = 1;
	arg->scan_priority = WMI_SCAN_PRIORITY_LOW;
	arg->dwell_time_active = 50;
	arg->dwell_time_active_2g = 0;
	arg->dwell_time_passive = 150;
	arg->dwell_time_active_6g = 40;
	arg->dwell_time_passive_6g = 30;
	arg->min_rest_time = 50;
	arg->max_rest_time = 500;
	arg->repeat_probe_time = 0;
	arg->probe_spacing_time = 0;
	arg->idle_time = 0;
	arg->max_scan_time = 20000;
	arg->probe_delay = 5;
	arg->notify_scan_events = WMI_SCAN_EVENT_STARTED |
				  WMI_SCAN_EVENT_COMPLETED |
				  WMI_SCAN_EVENT_BSS_CHANNEL |
				  WMI_SCAN_EVENT_FOREIGN_CHAN |
				  WMI_SCAN_EVENT_DEQUEUED;
	arg->scan_f_chan_stat_evnt = 1;
	arg->num_bssid = 1;

	/* fill bssid_list[0] with 0xff, otherwise bssid and RA will be
	 * ZEROs in probe request
	 */
	eth_broadcast_addr(arg->bssid_list[0].addr);
}

static void ath12k_wmi_copy_scan_event_cntrl_flags(struct wmi_start_scan_cmd *cmd,
						   struct ath12k_wmi_scan_req_arg *arg)
{
	/* Scan events subscription */
	if (arg->scan_ev_started)
		cmd->notify_scan_events |= cpu_to_le32(WMI_SCAN_EVENT_STARTED);
	if (arg->scan_ev_completed)
		cmd->notify_scan_events |= cpu_to_le32(WMI_SCAN_EVENT_COMPLETED);
	if (arg->scan_ev_bss_chan)
		cmd->notify_scan_events |= cpu_to_le32(WMI_SCAN_EVENT_BSS_CHANNEL);
	if (arg->scan_ev_foreign_chan)
		cmd->notify_scan_events |= cpu_to_le32(WMI_SCAN_EVENT_FOREIGN_CHAN);
	if (arg->scan_ev_dequeued)
		cmd->notify_scan_events |= cpu_to_le32(WMI_SCAN_EVENT_DEQUEUED);
	if (arg->scan_ev_preempted)
		cmd->notify_scan_events |= cpu_to_le32(WMI_SCAN_EVENT_PREEMPTED);
	if (arg->scan_ev_start_failed)
		cmd->notify_scan_events |= cpu_to_le32(WMI_SCAN_EVENT_START_FAILED);
	if (arg->scan_ev_restarted)
		cmd->notify_scan_events |= cpu_to_le32(WMI_SCAN_EVENT_RESTARTED);
	if (arg->scan_ev_foreign_chn_exit)
		cmd->notify_scan_events |= cpu_to_le32(WMI_SCAN_EVENT_FOREIGN_CHAN_EXIT);
	if (arg->scan_ev_suspended)
		cmd->notify_scan_events |= cpu_to_le32(WMI_SCAN_EVENT_SUSPENDED);
	if (arg->scan_ev_resumed)
		cmd->notify_scan_events |= cpu_to_le32(WMI_SCAN_EVENT_RESUMED);

	/** Set scan control flags */
	cmd->scan_ctrl_flags = 0;
	if (arg->scan_f_passive)
		cmd->scan_ctrl_flags |= cpu_to_le32(WMI_SCAN_FLAG_PASSIVE);
	if (arg->scan_f_strict_passive_pch)
		cmd->scan_ctrl_flags |= cpu_to_le32(WMI_SCAN_FLAG_STRICT_PASSIVE_ON_PCHN);
	if (arg->scan_f_promisc_mode)
		cmd->scan_ctrl_flags |= cpu_to_le32(WMI_SCAN_FILTER_PROMISCUOS);
	if (arg->scan_f_capture_phy_err)
		cmd->scan_ctrl_flags |= cpu_to_le32(WMI_SCAN_CAPTURE_PHY_ERROR);
	if (arg->scan_f_half_rate)
		cmd->scan_ctrl_flags |= cpu_to_le32(WMI_SCAN_FLAG_HALF_RATE_SUPPORT);
	if (arg->scan_f_quarter_rate)
		cmd->scan_ctrl_flags |= cpu_to_le32(WMI_SCAN_FLAG_QUARTER_RATE_SUPPORT);
	if (arg->scan_f_cck_rates)
		cmd->scan_ctrl_flags |= cpu_to_le32(WMI_SCAN_ADD_CCK_RATES);
	if (arg->scan_f_ofdm_rates)
		cmd->scan_ctrl_flags |= cpu_to_le32(WMI_SCAN_ADD_OFDM_RATES);
	if (arg->scan_f_chan_stat_evnt)
		cmd->scan_ctrl_flags |= cpu_to_le32(WMI_SCAN_CHAN_STAT_EVENT);
	if (arg->scan_f_filter_prb_req)
		cmd->scan_ctrl_flags |= cpu_to_le32(WMI_SCAN_FILTER_PROBE_REQ);
	if (arg->scan_f_bcast_probe)
		cmd->scan_ctrl_flags |= cpu_to_le32(WMI_SCAN_ADD_BCAST_PROBE_REQ);
	if (arg->scan_f_offchan_mgmt_tx)
		cmd->scan_ctrl_flags |= cpu_to_le32(WMI_SCAN_OFFCHAN_MGMT_TX);
	if (arg->scan_f_offchan_data_tx)
		cmd->scan_ctrl_flags |= cpu_to_le32(WMI_SCAN_OFFCHAN_DATA_TX);
	if (arg->scan_f_force_active_dfs_chn)
		cmd->scan_ctrl_flags |= cpu_to_le32(WMI_SCAN_FLAG_FORCE_ACTIVE_ON_DFS);
	if (arg->scan_f_add_tpc_ie_in_probe)
		cmd->scan_ctrl_flags |= cpu_to_le32(WMI_SCAN_ADD_TPC_IE_IN_PROBE_REQ);
	if (arg->scan_f_add_ds_ie_in_probe)
		cmd->scan_ctrl_flags |= cpu_to_le32(WMI_SCAN_ADD_DS_IE_IN_PROBE_REQ);
	if (arg->scan_f_add_spoofed_mac_in_probe)
		cmd->scan_ctrl_flags |= cpu_to_le32(WMI_SCAN_ADD_SPOOF_MAC_IN_PROBE_REQ);
	if (arg->scan_f_add_rand_seq_in_probe)
		cmd->scan_ctrl_flags |= cpu_to_le32(WMI_SCAN_RANDOM_SEQ_NO_IN_PROBE_REQ);
	if (arg->scan_f_en_ie_whitelist_in_probe)
		cmd->scan_ctrl_flags |=
			cpu_to_le32(WMI_SCAN_ENABLE_IE_WHTELIST_IN_PROBE_REQ);

	cmd->scan_ctrl_flags |= le32_encode_bits(arg->adaptive_dwell_time_mode,
						 WMI_SCAN_DWELL_MODE_MASK);
}

int ath12k_wmi_send_scan_start_cmd(struct ath12k *ar,
				   struct ath12k_wmi_scan_req_arg *arg)
{
	struct ath12k_wmi_pdev *wmi = ar->wmi;
	struct wmi_start_scan_cmd *cmd;
	struct ath12k_wmi_ssid_params *ssid = NULL;
	struct ath12k_wmi_mac_addr_params *bssid;
	struct sk_buff *skb;
	struct wmi_tlv *tlv;
	void *ptr;
	int i, ret, len;
	u32 *tmp_ptr, extraie_len_with_pad = 0;
	struct ath12k_wmi_hint_short_ssid_arg *s_ssid = NULL;
	struct ath12k_wmi_hint_bssid_arg *hint_bssid = NULL;

	len = sizeof(*cmd);

	len += TLV_HDR_SIZE;
	if (arg->num_chan)
		len += arg->num_chan * sizeof(u32);

	len += TLV_HDR_SIZE;
	if (arg->num_ssids)
		len += arg->num_ssids * sizeof(*ssid);

	len += TLV_HDR_SIZE;
	if (arg->num_bssid)
		len += sizeof(*bssid) * arg->num_bssid;

	if (arg->num_hint_bssid)
		len += TLV_HDR_SIZE +
		       arg->num_hint_bssid * sizeof(*hint_bssid);

	if (arg->num_hint_s_ssid)
		len += TLV_HDR_SIZE +
		       arg->num_hint_s_ssid * sizeof(*s_ssid);

	len += TLV_HDR_SIZE;
	if (arg->extraie.len)
		extraie_len_with_pad =
			roundup(arg->extraie.len, sizeof(u32));
	if (extraie_len_with_pad <= (wmi->wmi_ab->max_msg_len[ar->pdev_idx] - len)) {
		len += extraie_len_with_pad;
	} else {
		ath12k_warn(ar->ab, "discard large size %d bytes extraie for scan start\n",
			    arg->extraie.len);
		extraie_len_with_pad = 0;
	}

	skb = ath12k_wmi_alloc_skb(wmi->wmi_ab, len);
	if (!skb)
		return -ENOMEM;

	ptr = skb->data;

	cmd = ptr;
	cmd->tlv_header = ath12k_wmi_tlv_cmd_hdr(WMI_TAG_START_SCAN_CMD,
						 sizeof(*cmd));

	cmd->scan_id = cpu_to_le32(arg->scan_id);
	cmd->scan_req_id = cpu_to_le32(arg->scan_req_id);
	cmd->vdev_id = cpu_to_le32(arg->vdev_id);
	cmd->scan_priority = cpu_to_le32(arg->scan_priority);
	cmd->notify_scan_events = cpu_to_le32(arg->notify_scan_events);

	ath12k_wmi_copy_scan_event_cntrl_flags(cmd, arg);

	cmd->dwell_time_active = cpu_to_le32(arg->dwell_time_active);
	cmd->dwell_time_active_2g = cpu_to_le32(arg->dwell_time_active_2g);
	cmd->dwell_time_passive = cpu_to_le32(arg->dwell_time_passive);
	cmd->dwell_time_active_6g = cpu_to_le32(arg->dwell_time_active_6g);
	cmd->dwell_time_passive_6g = cpu_to_le32(arg->dwell_time_passive_6g);
	cmd->min_rest_time = cpu_to_le32(arg->min_rest_time);
	cmd->max_rest_time = cpu_to_le32(arg->max_rest_time);
	cmd->repeat_probe_time = cpu_to_le32(arg->repeat_probe_time);
	cmd->probe_spacing_time = cpu_to_le32(arg->probe_spacing_time);
	cmd->idle_time = cpu_to_le32(arg->idle_time);
	cmd->max_scan_time = cpu_to_le32(arg->max_scan_time);
	cmd->probe_delay = cpu_to_le32(arg->probe_delay);
	cmd->burst_duration = cpu_to_le32(arg->burst_duration);
	cmd->num_chan = cpu_to_le32(arg->num_chan);
	cmd->num_bssid = cpu_to_le32(arg->num_bssid);
	cmd->num_ssids = cpu_to_le32(arg->num_ssids);
	cmd->ie_len = cpu_to_le32(arg->extraie.len);
	cmd->n_probes = cpu_to_le32(arg->n_probes);

	ptr += sizeof(*cmd);

	len = arg->num_chan * sizeof(u32);

	tlv = ptr;
	tlv->header = ath12k_wmi_tlv_hdr(WMI_TAG_ARRAY_UINT32, len);
	ptr += TLV_HDR_SIZE;
	tmp_ptr = (u32 *)ptr;

	memcpy(tmp_ptr, arg->chan_list, arg->num_chan * 4);

	ptr += len;

	len = arg->num_ssids * sizeof(*ssid);
	tlv = ptr;
	tlv->header = ath12k_wmi_tlv_hdr(WMI_TAG_ARRAY_FIXED_STRUCT, len);

	ptr += TLV_HDR_SIZE;

	if (arg->num_ssids) {
		ssid = ptr;
		for (i = 0; i < arg->num_ssids; ++i) {
			ssid->ssid_len = cpu_to_le32(arg->ssid[i].ssid_len);
			memcpy(ssid->ssid, arg->ssid[i].ssid,
			       arg->ssid[i].ssid_len);
			ssid++;
		}
	}

	ptr += (arg->num_ssids * sizeof(*ssid));
	len = arg->num_bssid * sizeof(*bssid);
	tlv = ptr;
	tlv->header = ath12k_wmi_tlv_hdr(WMI_TAG_ARRAY_FIXED_STRUCT, len);

	ptr += TLV_HDR_SIZE;
	bssid = ptr;

	if (arg->num_bssid) {
		for (i = 0; i < arg->num_bssid; ++i) {
			ether_addr_copy(bssid->addr,
					arg->bssid_list[i].addr);
			bssid++;
		}
	}

	ptr += arg->num_bssid * sizeof(*bssid);

	len = extraie_len_with_pad;
	tlv = ptr;
	tlv->header = ath12k_wmi_tlv_hdr(WMI_TAG_ARRAY_BYTE, len);
	ptr += TLV_HDR_SIZE;

	if (extraie_len_with_pad)
		memcpy(ptr, arg->extraie.ptr,
		       arg->extraie.len);

	ptr += extraie_len_with_pad;

	if (arg->num_hint_s_ssid) {
		len = arg->num_hint_s_ssid * sizeof(*s_ssid);
		tlv = ptr;
		tlv->header = ath12k_wmi_tlv_hdr(WMI_TAG_ARRAY_FIXED_STRUCT, len);
		ptr += TLV_HDR_SIZE;
		s_ssid = ptr;
		for (i = 0; i < arg->num_hint_s_ssid; ++i) {
			s_ssid->freq_flags = arg->hint_s_ssid[i].freq_flags;
			s_ssid->short_ssid = arg->hint_s_ssid[i].short_ssid;
			s_ssid++;
		}
		ptr += len;
	}

	if (arg->num_hint_bssid) {
		len = arg->num_hint_bssid * sizeof(struct ath12k_wmi_hint_bssid_arg);
		tlv = ptr;
		tlv->header = ath12k_wmi_tlv_hdr(WMI_TAG_ARRAY_FIXED_STRUCT, len);
		ptr += TLV_HDR_SIZE;
		hint_bssid = ptr;
		for (i = 0; i < arg->num_hint_bssid; ++i) {
			hint_bssid->freq_flags =
				arg->hint_bssid[i].freq_flags;
			ether_addr_copy(&arg->hint_bssid[i].bssid.addr[0],
					&hint_bssid->bssid.addr[0]);
			hint_bssid++;
		}
	}

	ret = ath12k_wmi_cmd_send(wmi, skb,
				  WMI_START_SCAN_CMDID);
	if (ret) {
		ath12k_warn(ar->ab, "failed to send WMI_START_SCAN_CMDID\n");
		dev_kfree_skb(skb);
	}

	return ret;
}

int ath12k_wmi_send_scan_stop_cmd(struct ath12k *ar,
				  struct ath12k_wmi_scan_cancel_arg *arg)
{
	struct ath12k_wmi_pdev *wmi = ar->wmi;
	struct wmi_stop_scan_cmd *cmd;
	struct sk_buff *skb;
	int ret;

	skb = ath12k_wmi_alloc_skb(wmi->wmi_ab, sizeof(*cmd));
	if (!skb)
		return -ENOMEM;

	cmd = (struct wmi_stop_scan_cmd *)skb->data;

	cmd->tlv_header = ath12k_wmi_tlv_cmd_hdr(WMI_TAG_STOP_SCAN_CMD,
						 sizeof(*cmd));

	cmd->vdev_id = cpu_to_le32(arg->vdev_id);
	cmd->requestor = cpu_to_le32(arg->requester);
	cmd->scan_id = cpu_to_le32(arg->scan_id);
	cmd->pdev_id = cpu_to_le32(arg->pdev_id);
	/* stop the scan with the corresponding scan_id */
	if (arg->req_type == WLAN_SCAN_CANCEL_PDEV_ALL) {
		/* Cancelling all scans */
		cmd->req_type = cpu_to_le32(WMI_SCAN_STOP_ALL);
	} else if (arg->req_type == WLAN_SCAN_CANCEL_VDEV_ALL) {
		/* Cancelling VAP scans */
		cmd->req_type = cpu_to_le32(WMI_SCAN_STOP_VAP_ALL);
	} else if (arg->req_type == WLAN_SCAN_CANCEL_SINGLE) {
		/* Cancelling specific scan */
		cmd->req_type = WMI_SCAN_STOP_ONE;
	} else {
		ath12k_warn(ar->ab, "invalid scan cancel req_type %d",
			    arg->req_type);
		dev_kfree_skb(skb);
		return -EINVAL;
	}

	ret = ath12k_wmi_cmd_send(wmi, skb,
				  WMI_STOP_SCAN_CMDID);
	if (ret) {
		ath12k_warn(ar->ab, "failed to send WMI_STOP_SCAN_CMDID\n");
		dev_kfree_skb(skb);
	}

	return ret;
}

int ath12k_wmi_send_scan_chan_list_cmd(struct ath12k *ar,
				       struct ath12k_wmi_scan_chan_list_arg *arg)
{
	struct ath12k_wmi_pdev *wmi = ar->wmi;
	struct wmi_scan_chan_list_cmd *cmd;
	struct sk_buff *skb;
	struct ath12k_wmi_channel_params *chan_info;
	struct ath12k_wmi_channel_arg *channel_arg;
	struct wmi_tlv *tlv;
	void *ptr;
	int i, ret, len;
	u16 num_send_chans, num_sends = 0, max_chan_limit = 0;
	__le32 *reg1, *reg2;

	channel_arg = &arg->channel[0];
	while (arg->nallchans) {
		len = sizeof(*cmd) + TLV_HDR_SIZE;
		max_chan_limit = (wmi->wmi_ab->max_msg_len[ar->pdev_idx] - len) /
			sizeof(*chan_info);

		num_send_chans = min(arg->nallchans, max_chan_limit);

		arg->nallchans -= num_send_chans;
		len += sizeof(*chan_info) * num_send_chans;

		skb = ath12k_wmi_alloc_skb(wmi->wmi_ab, len);
		if (!skb)
			return -ENOMEM;

		cmd = (struct wmi_scan_chan_list_cmd *)skb->data;
		cmd->tlv_header = ath12k_wmi_tlv_cmd_hdr(WMI_TAG_SCAN_CHAN_LIST_CMD,
							 sizeof(*cmd));
		cmd->pdev_id = cpu_to_le32(arg->pdev_id);
		cmd->num_scan_chans = cpu_to_le32(num_send_chans);
		if (num_sends)
			cmd->flags |= cpu_to_le32(WMI_APPEND_TO_EXISTING_CHAN_LIST_FLAG);

		ath12k_dbg(ar->ab, ATH12K_DBG_WMI,
			   "WMI no.of chan = %d len = %d pdev_id = %d num_sends = %d\n",
			   num_send_chans, len, cmd->pdev_id, num_sends);

		ptr = skb->data + sizeof(*cmd);

		len = sizeof(*chan_info) * num_send_chans;
		tlv = ptr;
		tlv->header = ath12k_wmi_tlv_cmd_hdr(WMI_TAG_ARRAY_STRUCT,
						     len);
		ptr += TLV_HDR_SIZE;

		for (i = 0; i < num_send_chans; ++i) {
			chan_info = ptr;
			memset(chan_info, 0, sizeof(*chan_info));
			len = sizeof(*chan_info);
			chan_info->tlv_header = ath12k_wmi_tlv_cmd_hdr(WMI_TAG_CHANNEL,
								       len);

			reg1 = &chan_info->reg_info_1;
			reg2 = &chan_info->reg_info_2;
			chan_info->mhz = cpu_to_le32(channel_arg->mhz);
			chan_info->band_center_freq1 = cpu_to_le32(channel_arg->cfreq1);
			chan_info->band_center_freq2 = cpu_to_le32(channel_arg->cfreq2);

			if (channel_arg->is_chan_passive)
				chan_info->info |= cpu_to_le32(WMI_CHAN_INFO_PASSIVE);
			if (channel_arg->allow_he)
				chan_info->info |= cpu_to_le32(WMI_CHAN_INFO_ALLOW_HE);
			else if (channel_arg->allow_vht)
				chan_info->info |= cpu_to_le32(WMI_CHAN_INFO_ALLOW_VHT);
			else if (channel_arg->allow_ht)
				chan_info->info |= cpu_to_le32(WMI_CHAN_INFO_ALLOW_HT);
			if (channel_arg->half_rate)
				chan_info->info |= cpu_to_le32(WMI_CHAN_INFO_HALF_RATE);
			if (channel_arg->quarter_rate)
				chan_info->info |=
					cpu_to_le32(WMI_CHAN_INFO_QUARTER_RATE);

			if (channel_arg->psc_channel)
				chan_info->info |= cpu_to_le32(WMI_CHAN_INFO_PSC);

			if (channel_arg->dfs_set)
				chan_info->info |= cpu_to_le32(WMI_CHAN_INFO_DFS);

			chan_info->info |= le32_encode_bits(channel_arg->phy_mode,
							    WMI_CHAN_INFO_MODE);
			*reg1 |= le32_encode_bits(channel_arg->minpower,
						  WMI_CHAN_REG_INFO1_MIN_PWR);
			*reg1 |= le32_encode_bits(channel_arg->maxpower,
						  WMI_CHAN_REG_INFO1_MAX_PWR);
			*reg1 |= le32_encode_bits(channel_arg->maxregpower,
						  WMI_CHAN_REG_INFO1_MAX_REG_PWR);
			*reg1 |= le32_encode_bits(channel_arg->reg_class_id,
						  WMI_CHAN_REG_INFO1_REG_CLS);
			*reg2 |= le32_encode_bits(channel_arg->antennamax,
						  WMI_CHAN_REG_INFO2_ANT_MAX);

			ath12k_dbg(ar->ab, ATH12K_DBG_WMI,
				   "WMI chan scan list chan[%d] = %u, chan_info->info %8x\n",
				   i, chan_info->mhz, chan_info->info);

			ptr += sizeof(*chan_info);

			channel_arg++;
		}

		ret = ath12k_wmi_cmd_send(wmi, skb, WMI_SCAN_CHAN_LIST_CMDID);
		if (ret) {
			ath12k_warn(ar->ab, "failed to send WMI_SCAN_CHAN_LIST cmd\n");
			dev_kfree_skb(skb);
			return ret;
		}

		num_sends++;
	}

	return 0;
}

int ath12k_wmi_send_wmm_update_cmd(struct ath12k *ar, u32 vdev_id,
				   struct wmi_wmm_params_all_arg *param)
{
	struct ath12k_wmi_pdev *wmi = ar->wmi;
	struct wmi_vdev_set_wmm_params_cmd *cmd;
	struct wmi_wmm_params *wmm_param;
	struct wmi_wmm_params_arg *wmi_wmm_arg;
	struct sk_buff *skb;
	int ret, ac;

	skb = ath12k_wmi_alloc_skb(wmi->wmi_ab, sizeof(*cmd));
	if (!skb)
		return -ENOMEM;

	cmd = (struct wmi_vdev_set_wmm_params_cmd *)skb->data;
	cmd->tlv_header = ath12k_wmi_tlv_cmd_hdr(WMI_TAG_VDEV_SET_WMM_PARAMS_CMD,
						 sizeof(*cmd));

	cmd->vdev_id = cpu_to_le32(vdev_id);
	cmd->wmm_param_type = 0;

	for (ac = 0; ac < WME_NUM_AC; ac++) {
		switch (ac) {
		case WME_AC_BE:
			wmi_wmm_arg = &param->ac_be;
			break;
		case WME_AC_BK:
			wmi_wmm_arg = &param->ac_bk;
			break;
		case WME_AC_VI:
			wmi_wmm_arg = &param->ac_vi;
			break;
		case WME_AC_VO:
			wmi_wmm_arg = &param->ac_vo;
			break;
		}

		wmm_param = (struct wmi_wmm_params *)&cmd->wmm_params[ac];
		wmm_param->tlv_header =
			ath12k_wmi_tlv_cmd_hdr(WMI_TAG_VDEV_SET_WMM_PARAMS_CMD,
					       sizeof(*wmm_param));

		wmm_param->aifs = cpu_to_le32(wmi_wmm_arg->aifs);
		wmm_param->cwmin = cpu_to_le32(wmi_wmm_arg->cwmin);
		wmm_param->cwmax = cpu_to_le32(wmi_wmm_arg->cwmax);
		wmm_param->txoplimit = cpu_to_le32(wmi_wmm_arg->txop);
		wmm_param->acm = cpu_to_le32(wmi_wmm_arg->acm);
		wmm_param->no_ack = cpu_to_le32(wmi_wmm_arg->no_ack);

		ath12k_dbg(ar->ab, ATH12K_DBG_WMI,
			   "wmi wmm set ac %d aifs %d cwmin %d cwmax %d txop %d acm %d no_ack %d\n",
			   ac, wmm_param->aifs, wmm_param->cwmin,
			   wmm_param->cwmax, wmm_param->txoplimit,
			   wmm_param->acm, wmm_param->no_ack);
	}
	ret = ath12k_wmi_cmd_send(wmi, skb,
				  WMI_VDEV_SET_WMM_PARAMS_CMDID);
	if (ret) {
		ath12k_warn(ar->ab,
			    "failed to send WMI_VDEV_SET_WMM_PARAMS_CMDID");
		dev_kfree_skb(skb);
	}

	return ret;
}

int ath12k_wmi_send_dfs_phyerr_offload_enable_cmd(struct ath12k *ar,
						  u32 pdev_id)
{
	struct ath12k_wmi_pdev *wmi = ar->wmi;
	struct wmi_dfs_phyerr_offload_cmd *cmd;
	struct sk_buff *skb;
	int ret;

	skb = ath12k_wmi_alloc_skb(wmi->wmi_ab, sizeof(*cmd));
	if (!skb)
		return -ENOMEM;

	cmd = (struct wmi_dfs_phyerr_offload_cmd *)skb->data;
	cmd->tlv_header =
		ath12k_wmi_tlv_cmd_hdr(WMI_TAG_PDEV_DFS_PHYERR_OFFLOAD_ENABLE_CMD,
				       sizeof(*cmd));

	cmd->pdev_id = cpu_to_le32(pdev_id);

	ath12k_dbg(ar->ab, ATH12K_DBG_WMI,
		   "WMI dfs phy err offload enable pdev id %d\n", pdev_id);

	ret = ath12k_wmi_cmd_send(wmi, skb,
				  WMI_PDEV_DFS_PHYERR_OFFLOAD_ENABLE_CMDID);
	if (ret) {
		ath12k_warn(ar->ab,
			    "failed to send WMI_PDEV_DFS_PHYERR_OFFLOAD_ENABLE cmd\n");
		dev_kfree_skb(skb);
	}

	return ret;
}

int ath12k_wmi_set_bios_cmd(struct ath12k_base *ab, u32 param_id,
			    const u8 *buf, size_t buf_len)
{
	struct ath12k_wmi_base *wmi_ab = &ab->wmi_ab;
	struct wmi_pdev_set_bios_interface_cmd *cmd;
	struct wmi_tlv *tlv;
	struct sk_buff *skb;
	u8 *ptr;
	u32 len, len_aligned;
	int ret;

	len_aligned = roundup(buf_len, sizeof(u32));
	len = sizeof(*cmd) + TLV_HDR_SIZE + len_aligned;

	skb = ath12k_wmi_alloc_skb(wmi_ab, len);
	if (!skb)
		return -ENOMEM;

	cmd = (struct wmi_pdev_set_bios_interface_cmd *)skb->data;
	cmd->tlv_header = ath12k_wmi_tlv_cmd_hdr(WMI_TAG_PDEV_SET_BIOS_INTERFACE_CMD,
						 sizeof(*cmd));
	cmd->pdev_id = cpu_to_le32(WMI_PDEV_ID_SOC);
	cmd->param_type_id = cpu_to_le32(param_id);
	cmd->length = cpu_to_le32(buf_len);

	ptr = skb->data + sizeof(*cmd);
	tlv = (struct wmi_tlv *)ptr;
	tlv->header = ath12k_wmi_tlv_hdr(WMI_TAG_ARRAY_BYTE, len_aligned);
	ptr += TLV_HDR_SIZE;
	memcpy(ptr, buf, buf_len);

	ret = ath12k_wmi_cmd_send(&wmi_ab->wmi[0],
				  skb,
				  WMI_PDEV_SET_BIOS_INTERFACE_CMDID);
	if (ret) {
		ath12k_warn(ab,
			    "failed to send WMI_PDEV_SET_BIOS_INTERFACE_CMDID parameter id %d: %d\n",
			    param_id, ret);
		dev_kfree_skb(skb);
	}

	return 0;
}

int ath12k_wmi_set_bios_sar_cmd(struct ath12k_base *ab, const u8 *psar_table)
{
	struct ath12k_wmi_base *wmi_ab = &ab->wmi_ab;
	struct wmi_pdev_set_bios_sar_table_cmd *cmd;
	struct wmi_tlv *tlv;
	struct sk_buff *skb;
	int ret;
	u8 *buf_ptr;
	u32 len, sar_table_len_aligned, sar_dbs_backoff_len_aligned;
	const u8 *psar_value = psar_table + ATH12K_ACPI_POWER_LIMIT_DATA_OFFSET;
	const u8 *pdbs_value = psar_table + ATH12K_ACPI_DBS_BACKOFF_DATA_OFFSET;

	sar_table_len_aligned = roundup(ATH12K_ACPI_BIOS_SAR_TABLE_LEN, sizeof(u32));
	sar_dbs_backoff_len_aligned = roundup(ATH12K_ACPI_BIOS_SAR_DBS_BACKOFF_LEN,
					      sizeof(u32));
	len = sizeof(*cmd) + TLV_HDR_SIZE + sar_table_len_aligned +
		TLV_HDR_SIZE + sar_dbs_backoff_len_aligned;

	skb = ath12k_wmi_alloc_skb(wmi_ab, len);
	if (!skb)
		return -ENOMEM;

	cmd = (struct wmi_pdev_set_bios_sar_table_cmd *)skb->data;
	cmd->tlv_header = ath12k_wmi_tlv_cmd_hdr(WMI_TAG_PDEV_SET_BIOS_SAR_TABLE_CMD,
						 sizeof(*cmd));
	cmd->pdev_id = cpu_to_le32(WMI_PDEV_ID_SOC);
	cmd->sar_len = cpu_to_le32(ATH12K_ACPI_BIOS_SAR_TABLE_LEN);
	cmd->dbs_backoff_len = cpu_to_le32(ATH12K_ACPI_BIOS_SAR_DBS_BACKOFF_LEN);

	buf_ptr = skb->data + sizeof(*cmd);
	tlv = (struct wmi_tlv *)buf_ptr;
	tlv->header = ath12k_wmi_tlv_hdr(WMI_TAG_ARRAY_BYTE,
					 sar_table_len_aligned);
	buf_ptr += TLV_HDR_SIZE;
	memcpy(buf_ptr, psar_value, ATH12K_ACPI_BIOS_SAR_TABLE_LEN);

	buf_ptr += sar_table_len_aligned;
	tlv = (struct wmi_tlv *)buf_ptr;
	tlv->header = ath12k_wmi_tlv_hdr(WMI_TAG_ARRAY_BYTE,
					 sar_dbs_backoff_len_aligned);
	buf_ptr += TLV_HDR_SIZE;
	memcpy(buf_ptr, pdbs_value, ATH12K_ACPI_BIOS_SAR_DBS_BACKOFF_LEN);

	ret = ath12k_wmi_cmd_send(&wmi_ab->wmi[0],
				  skb,
				  WMI_PDEV_SET_BIOS_SAR_TABLE_CMDID);
	if (ret) {
		ath12k_warn(ab,
			    "failed to send WMI_PDEV_SET_BIOS_INTERFACE_CMDID %d\n",
			    ret);
		dev_kfree_skb(skb);
	}

	return ret;
}

int ath12k_wmi_set_bios_geo_cmd(struct ath12k_base *ab, const u8 *pgeo_table)
{
	struct ath12k_wmi_base *wmi_ab = &ab->wmi_ab;
	struct wmi_pdev_set_bios_geo_table_cmd *cmd;
	struct wmi_tlv *tlv;
	struct sk_buff *skb;
	int ret;
	u8 *buf_ptr;
	u32 len, sar_geo_len_aligned;
	const u8 *pgeo_value = pgeo_table + ATH12K_ACPI_GEO_OFFSET_DATA_OFFSET;

	sar_geo_len_aligned = roundup(ATH12K_ACPI_BIOS_SAR_GEO_OFFSET_LEN, sizeof(u32));
	len = sizeof(*cmd) + TLV_HDR_SIZE + sar_geo_len_aligned;

	skb = ath12k_wmi_alloc_skb(wmi_ab, len);
	if (!skb)
		return -ENOMEM;

	cmd = (struct wmi_pdev_set_bios_geo_table_cmd *)skb->data;
	cmd->tlv_header = ath12k_wmi_tlv_cmd_hdr(WMI_TAG_PDEV_SET_BIOS_GEO_TABLE_CMD,
						 sizeof(*cmd));
	cmd->pdev_id = cpu_to_le32(WMI_PDEV_ID_SOC);
	cmd->geo_len = cpu_to_le32(ATH12K_ACPI_BIOS_SAR_GEO_OFFSET_LEN);

	buf_ptr = skb->data + sizeof(*cmd);
	tlv = (struct wmi_tlv *)buf_ptr;
	tlv->header = ath12k_wmi_tlv_hdr(WMI_TAG_ARRAY_BYTE, sar_geo_len_aligned);
	buf_ptr += TLV_HDR_SIZE;
	memcpy(buf_ptr, pgeo_value, ATH12K_ACPI_BIOS_SAR_GEO_OFFSET_LEN);

	ret = ath12k_wmi_cmd_send(&wmi_ab->wmi[0],
				  skb,
				  WMI_PDEV_SET_BIOS_GEO_TABLE_CMDID);
	if (ret) {
		ath12k_warn(ab,
			    "failed to send WMI_PDEV_SET_BIOS_GEO_TABLE_CMDID %d\n",
			    ret);
		dev_kfree_skb(skb);
	}

	return ret;
}

int ath12k_wmi_delba_send(struct ath12k *ar, u32 vdev_id, const u8 *mac,
			  u32 tid, u32 initiator, u32 reason)
{
	struct ath12k_wmi_pdev *wmi = ar->wmi;
	struct wmi_delba_send_cmd *cmd;
	struct sk_buff *skb;
	int ret;

	skb = ath12k_wmi_alloc_skb(wmi->wmi_ab, sizeof(*cmd));
	if (!skb)
		return -ENOMEM;

	cmd = (struct wmi_delba_send_cmd *)skb->data;
	cmd->tlv_header = ath12k_wmi_tlv_cmd_hdr(WMI_TAG_DELBA_SEND_CMD,
						 sizeof(*cmd));
	cmd->vdev_id = cpu_to_le32(vdev_id);
	ether_addr_copy(cmd->peer_macaddr.addr, mac);
	cmd->tid = cpu_to_le32(tid);
	cmd->initiator = cpu_to_le32(initiator);
	cmd->reasoncode = cpu_to_le32(reason);

	ath12k_dbg(ar->ab, ATH12K_DBG_WMI,
		   "wmi delba send vdev_id 0x%X mac_addr %pM tid %u initiator %u reason %u\n",
		   vdev_id, mac, tid, initiator, reason);

	ret = ath12k_wmi_cmd_send(wmi, skb, WMI_DELBA_SEND_CMDID);

	if (ret) {
		ath12k_warn(ar->ab,
			    "failed to send WMI_DELBA_SEND_CMDID cmd\n");
		dev_kfree_skb(skb);
	}

	return ret;
}

int ath12k_wmi_addba_set_resp(struct ath12k *ar, u32 vdev_id, const u8 *mac,
			      u32 tid, u32 status)
{
	struct ath12k_wmi_pdev *wmi = ar->wmi;
	struct wmi_addba_setresponse_cmd *cmd;
	struct sk_buff *skb;
	int ret;

	skb = ath12k_wmi_alloc_skb(wmi->wmi_ab, sizeof(*cmd));
	if (!skb)
		return -ENOMEM;

	cmd = (struct wmi_addba_setresponse_cmd *)skb->data;
	cmd->tlv_header =
		ath12k_wmi_tlv_cmd_hdr(WMI_TAG_ADDBA_SETRESPONSE_CMD,
				       sizeof(*cmd));
	cmd->vdev_id = cpu_to_le32(vdev_id);
	ether_addr_copy(cmd->peer_macaddr.addr, mac);
	cmd->tid = cpu_to_le32(tid);
	cmd->statuscode = cpu_to_le32(status);

	ath12k_dbg(ar->ab, ATH12K_DBG_WMI,
		   "wmi addba set resp vdev_id 0x%X mac_addr %pM tid %u status %u\n",
		   vdev_id, mac, tid, status);

	ret = ath12k_wmi_cmd_send(wmi, skb, WMI_ADDBA_SET_RESP_CMDID);

	if (ret) {
		ath12k_warn(ar->ab,
			    "failed to send WMI_ADDBA_SET_RESP_CMDID cmd\n");
		dev_kfree_skb(skb);
	}

	return ret;
}

int ath12k_wmi_addba_send(struct ath12k *ar, u32 vdev_id, const u8 *mac,
			  u32 tid, u32 buf_size)
{
	struct ath12k_wmi_pdev *wmi = ar->wmi;
	struct wmi_addba_send_cmd *cmd;
	struct sk_buff *skb;
	int ret;

	skb = ath12k_wmi_alloc_skb(wmi->wmi_ab, sizeof(*cmd));
	if (!skb)
		return -ENOMEM;

	cmd = (struct wmi_addba_send_cmd *)skb->data;
	cmd->tlv_header = ath12k_wmi_tlv_cmd_hdr(WMI_TAG_ADDBA_SEND_CMD,
						 sizeof(*cmd));
	cmd->vdev_id = cpu_to_le32(vdev_id);
	ether_addr_copy(cmd->peer_macaddr.addr, mac);
	cmd->tid = cpu_to_le32(tid);
	cmd->buffersize = cpu_to_le32(buf_size);

	ath12k_dbg(ar->ab, ATH12K_DBG_WMI,
		   "wmi addba send vdev_id 0x%X mac_addr %pM tid %u bufsize %u\n",
		   vdev_id, mac, tid, buf_size);

	ret = ath12k_wmi_cmd_send(wmi, skb, WMI_ADDBA_SEND_CMDID);

	if (ret) {
		ath12k_warn(ar->ab,
			    "failed to send WMI_ADDBA_SEND_CMDID cmd\n");
		dev_kfree_skb(skb);
	}

	return ret;
}

int ath12k_wmi_addba_clear_resp(struct ath12k *ar, u32 vdev_id, const u8 *mac)
{
	struct ath12k_wmi_pdev *wmi = ar->wmi;
	struct wmi_addba_clear_resp_cmd *cmd;
	struct sk_buff *skb;
	int ret;

	skb = ath12k_wmi_alloc_skb(wmi->wmi_ab, sizeof(*cmd));
	if (!skb)
		return -ENOMEM;

	cmd = (struct wmi_addba_clear_resp_cmd *)skb->data;
	cmd->tlv_header =
		ath12k_wmi_tlv_cmd_hdr(WMI_TAG_ADDBA_CLEAR_RESP_CMD,
				       sizeof(*cmd));
	cmd->vdev_id = cpu_to_le32(vdev_id);
	ether_addr_copy(cmd->peer_macaddr.addr, mac);

	ath12k_dbg(ar->ab, ATH12K_DBG_WMI,
		   "wmi addba clear resp vdev_id 0x%X mac_addr %pM\n",
		   vdev_id, mac);

	ret = ath12k_wmi_cmd_send(wmi, skb, WMI_ADDBA_CLEAR_RESP_CMDID);

	if (ret) {
		ath12k_warn(ar->ab,
			    "failed to send WMI_ADDBA_CLEAR_RESP_CMDID cmd\n");
		dev_kfree_skb(skb);
	}

	return ret;
}

int ath12k_wmi_send_init_country_cmd(struct ath12k *ar,
				     struct ath12k_wmi_init_country_arg *arg)
{
	struct ath12k_wmi_pdev *wmi = ar->wmi;
	struct wmi_init_country_cmd *cmd;
	struct sk_buff *skb;
	int ret;

	skb = ath12k_wmi_alloc_skb(wmi->wmi_ab, sizeof(*cmd));
	if (!skb)
		return -ENOMEM;

	cmd = (struct wmi_init_country_cmd *)skb->data;
	cmd->tlv_header =
		ath12k_wmi_tlv_cmd_hdr(WMI_TAG_SET_INIT_COUNTRY_CMD,
				       sizeof(*cmd));

	cmd->pdev_id = cpu_to_le32(ar->pdev->pdev_id);

	switch (arg->flags) {
	case ALPHA_IS_SET:
		cmd->init_cc_type = WMI_COUNTRY_INFO_TYPE_ALPHA;
		memcpy(&cmd->cc_info.alpha2, arg->cc_info.alpha2, 3);
		break;
	case CC_IS_SET:
		cmd->init_cc_type = cpu_to_le32(WMI_COUNTRY_INFO_TYPE_COUNTRY_CODE);
		cmd->cc_info.country_code =
			cpu_to_le32(arg->cc_info.country_code);
		break;
	case REGDMN_IS_SET:
		cmd->init_cc_type = cpu_to_le32(WMI_COUNTRY_INFO_TYPE_REGDOMAIN);
		cmd->cc_info.regdom_id = cpu_to_le32(arg->cc_info.regdom_id);
		break;
	default:
		ret = -EINVAL;
		goto out;
	}

	ret = ath12k_wmi_cmd_send(wmi, skb,
				  WMI_SET_INIT_COUNTRY_CMDID);

out:
	if (ret) {
		ath12k_warn(ar->ab,
			    "failed to send WMI_SET_INIT_COUNTRY CMD :%d\n",
			    ret);
		dev_kfree_skb(skb);
	}

	return ret;
}

int
ath12k_wmi_send_twt_enable_cmd(struct ath12k *ar, u32 pdev_id)
{
	struct ath12k_wmi_pdev *wmi = ar->wmi;
	struct ath12k_base *ab = wmi->wmi_ab->ab;
	struct wmi_twt_enable_params_cmd *cmd;
	struct sk_buff *skb;
	int ret, len;

	len = sizeof(*cmd);

	skb = ath12k_wmi_alloc_skb(wmi->wmi_ab, len);
	if (!skb)
		return -ENOMEM;

	cmd = (struct wmi_twt_enable_params_cmd *)skb->data;
	cmd->tlv_header = ath12k_wmi_tlv_cmd_hdr(WMI_TAG_TWT_ENABLE_CMD,
						 len);
	cmd->pdev_id = cpu_to_le32(pdev_id);
	cmd->sta_cong_timer_ms = cpu_to_le32(ATH12K_TWT_DEF_STA_CONG_TIMER_MS);
	cmd->default_slot_size = cpu_to_le32(ATH12K_TWT_DEF_DEFAULT_SLOT_SIZE);
	cmd->congestion_thresh_setup =
		cpu_to_le32(ATH12K_TWT_DEF_CONGESTION_THRESH_SETUP);
	cmd->congestion_thresh_teardown =
		cpu_to_le32(ATH12K_TWT_DEF_CONGESTION_THRESH_TEARDOWN);
	cmd->congestion_thresh_critical =
		cpu_to_le32(ATH12K_TWT_DEF_CONGESTION_THRESH_CRITICAL);
	cmd->interference_thresh_teardown =
		cpu_to_le32(ATH12K_TWT_DEF_INTERFERENCE_THRESH_TEARDOWN);
	cmd->interference_thresh_setup =
		cpu_to_le32(ATH12K_TWT_DEF_INTERFERENCE_THRESH_SETUP);
	cmd->min_no_sta_setup = cpu_to_le32(ATH12K_TWT_DEF_MIN_NO_STA_SETUP);
	cmd->min_no_sta_teardown = cpu_to_le32(ATH12K_TWT_DEF_MIN_NO_STA_TEARDOWN);
	cmd->no_of_bcast_mcast_slots =
		cpu_to_le32(ATH12K_TWT_DEF_NO_OF_BCAST_MCAST_SLOTS);
	cmd->min_no_twt_slots = cpu_to_le32(ATH12K_TWT_DEF_MIN_NO_TWT_SLOTS);
	cmd->max_no_sta_twt = cpu_to_le32(ATH12K_TWT_DEF_MAX_NO_STA_TWT);
	cmd->mode_check_interval = cpu_to_le32(ATH12K_TWT_DEF_MODE_CHECK_INTERVAL);
	cmd->add_sta_slot_interval = cpu_to_le32(ATH12K_TWT_DEF_ADD_STA_SLOT_INTERVAL);
	cmd->remove_sta_slot_interval =
		cpu_to_le32(ATH12K_TWT_DEF_REMOVE_STA_SLOT_INTERVAL);
	/* TODO add MBSSID support */
	cmd->mbss_support = 0;

	ret = ath12k_wmi_cmd_send(wmi, skb,
				  WMI_TWT_ENABLE_CMDID);
	if (ret) {
		ath12k_warn(ab, "Failed to send WMI_TWT_ENABLE_CMDID");
		dev_kfree_skb(skb);
	}
	return ret;
}

int
ath12k_wmi_send_twt_disable_cmd(struct ath12k *ar, u32 pdev_id)
{
	struct ath12k_wmi_pdev *wmi = ar->wmi;
	struct ath12k_base *ab = wmi->wmi_ab->ab;
	struct wmi_twt_disable_params_cmd *cmd;
	struct sk_buff *skb;
	int ret, len;

	len = sizeof(*cmd);

	skb = ath12k_wmi_alloc_skb(wmi->wmi_ab, len);
	if (!skb)
		return -ENOMEM;

	cmd = (struct wmi_twt_disable_params_cmd *)skb->data;
	cmd->tlv_header = ath12k_wmi_tlv_cmd_hdr(WMI_TAG_TWT_DISABLE_CMD,
						 len);
	cmd->pdev_id = cpu_to_le32(pdev_id);

	ret = ath12k_wmi_cmd_send(wmi, skb,
				  WMI_TWT_DISABLE_CMDID);
	if (ret) {
		ath12k_warn(ab, "Failed to send WMI_TWT_DISABLE_CMDID");
		dev_kfree_skb(skb);
	}
	return ret;
}

int
ath12k_wmi_send_obss_spr_cmd(struct ath12k *ar, u32 vdev_id,
			     struct ieee80211_he_obss_pd *he_obss_pd)
{
	struct ath12k_wmi_pdev *wmi = ar->wmi;
	struct ath12k_base *ab = wmi->wmi_ab->ab;
	struct wmi_obss_spatial_reuse_params_cmd *cmd;
	struct sk_buff *skb;
	int ret, len;

	len = sizeof(*cmd);

	skb = ath12k_wmi_alloc_skb(wmi->wmi_ab, len);
	if (!skb)
		return -ENOMEM;

	cmd = (struct wmi_obss_spatial_reuse_params_cmd *)skb->data;
	cmd->tlv_header = ath12k_wmi_tlv_cmd_hdr(WMI_TAG_OBSS_SPATIAL_REUSE_SET_CMD,
						 len);
	cmd->vdev_id = cpu_to_le32(vdev_id);
	cmd->enable = cpu_to_le32(he_obss_pd->enable);
	cmd->obss_min = a_cpu_to_sle32(he_obss_pd->min_offset);
	cmd->obss_max = a_cpu_to_sle32(he_obss_pd->max_offset);

	ret = ath12k_wmi_cmd_send(wmi, skb,
				  WMI_PDEV_OBSS_PD_SPATIAL_REUSE_CMDID);
	if (ret) {
		ath12k_warn(ab,
			    "Failed to send WMI_PDEV_OBSS_PD_SPATIAL_REUSE_CMDID");
		dev_kfree_skb(skb);
	}
	return ret;
}

int ath12k_wmi_obss_color_cfg_cmd(struct ath12k *ar, u32 vdev_id,
				  u8 bss_color, u32 period,
				  bool enable)
{
	struct ath12k_wmi_pdev *wmi = ar->wmi;
	struct ath12k_base *ab = wmi->wmi_ab->ab;
	struct wmi_obss_color_collision_cfg_params_cmd *cmd;
	struct sk_buff *skb;
	int ret, len;

	len = sizeof(*cmd);

	skb = ath12k_wmi_alloc_skb(wmi->wmi_ab, len);
	if (!skb)
		return -ENOMEM;

	cmd = (struct wmi_obss_color_collision_cfg_params_cmd *)skb->data;
	cmd->tlv_header = ath12k_wmi_tlv_cmd_hdr(WMI_TAG_OBSS_COLOR_COLLISION_DET_CONFIG,
						 len);
	cmd->vdev_id = cpu_to_le32(vdev_id);
	cmd->evt_type = enable ? cpu_to_le32(ATH12K_OBSS_COLOR_COLLISION_DETECTION) :
		cpu_to_le32(ATH12K_OBSS_COLOR_COLLISION_DETECTION_DISABLE);
	cmd->current_bss_color = cpu_to_le32(bss_color);
	cmd->detection_period_ms = cpu_to_le32(period);
	cmd->scan_period_ms = cpu_to_le32(ATH12K_BSS_COLOR_COLLISION_SCAN_PERIOD_MS);
	cmd->free_slot_expiry_time_ms = 0;
	cmd->flags = 0;

	ath12k_dbg(ar->ab, ATH12K_DBG_WMI,
		   "wmi_send_obss_color_collision_cfg id %d type %d bss_color %d detect_period %d scan_period %d\n",
		   cmd->vdev_id, cmd->evt_type, cmd->current_bss_color,
		   cmd->detection_period_ms, cmd->scan_period_ms);

	ret = ath12k_wmi_cmd_send(wmi, skb,
				  WMI_OBSS_COLOR_COLLISION_DET_CONFIG_CMDID);
	if (ret) {
		ath12k_warn(ab, "Failed to send WMI_OBSS_COLOR_COLLISION_DET_CONFIG_CMDID");
		dev_kfree_skb(skb);
	}
	return ret;
}

int ath12k_wmi_send_bss_color_change_enable_cmd(struct ath12k *ar, u32 vdev_id,
						bool enable)
{
	struct ath12k_wmi_pdev *wmi = ar->wmi;
	struct ath12k_base *ab = wmi->wmi_ab->ab;
	struct wmi_bss_color_change_enable_params_cmd *cmd;
	struct sk_buff *skb;
	int ret, len;

	len = sizeof(*cmd);

	skb = ath12k_wmi_alloc_skb(wmi->wmi_ab, len);
	if (!skb)
		return -ENOMEM;

	cmd = (struct wmi_bss_color_change_enable_params_cmd *)skb->data;
	cmd->tlv_header = ath12k_wmi_tlv_cmd_hdr(WMI_TAG_BSS_COLOR_CHANGE_ENABLE,
						 len);
	cmd->vdev_id = cpu_to_le32(vdev_id);
	cmd->enable = enable ? cpu_to_le32(1) : 0;

	ath12k_dbg(ar->ab, ATH12K_DBG_WMI,
		   "wmi_send_bss_color_change_enable id %d enable %d\n",
		   cmd->vdev_id, cmd->enable);

	ret = ath12k_wmi_cmd_send(wmi, skb,
				  WMI_BSS_COLOR_CHANGE_ENABLE_CMDID);
	if (ret) {
		ath12k_warn(ab, "Failed to send WMI_BSS_COLOR_CHANGE_ENABLE_CMDID");
		dev_kfree_skb(skb);
	}
	return ret;
}

int ath12k_wmi_fils_discovery_tmpl(struct ath12k *ar, u32 vdev_id,
				   struct sk_buff *tmpl)
{
	struct wmi_tlv *tlv;
	struct sk_buff *skb;
	void *ptr;
	int ret, len;
	size_t aligned_len;
	struct wmi_fils_discovery_tmpl_cmd *cmd;

	aligned_len = roundup(tmpl->len, 4);
	len = sizeof(*cmd) + TLV_HDR_SIZE + aligned_len;

	ath12k_dbg(ar->ab, ATH12K_DBG_WMI,
		   "WMI vdev %i set FILS discovery template\n", vdev_id);

	skb = ath12k_wmi_alloc_skb(ar->wmi->wmi_ab, len);
	if (!skb)
		return -ENOMEM;

	cmd = (struct wmi_fils_discovery_tmpl_cmd *)skb->data;
	cmd->tlv_header = ath12k_wmi_tlv_cmd_hdr(WMI_TAG_FILS_DISCOVERY_TMPL_CMD,
						 sizeof(*cmd));
	cmd->vdev_id = cpu_to_le32(vdev_id);
	cmd->buf_len = cpu_to_le32(tmpl->len);
	ptr = skb->data + sizeof(*cmd);

	tlv = ptr;
	tlv->header = ath12k_wmi_tlv_hdr(WMI_TAG_ARRAY_BYTE, aligned_len);
	memcpy(tlv->value, tmpl->data, tmpl->len);

	ret = ath12k_wmi_cmd_send(ar->wmi, skb, WMI_FILS_DISCOVERY_TMPL_CMDID);
	if (ret) {
		ath12k_warn(ar->ab,
			    "WMI vdev %i failed to send FILS discovery template command\n",
			    vdev_id);
		dev_kfree_skb(skb);
	}
	return ret;
}

int ath12k_wmi_probe_resp_tmpl(struct ath12k *ar, u32 vdev_id,
			       struct sk_buff *tmpl)
{
	struct wmi_probe_tmpl_cmd *cmd;
	struct ath12k_wmi_bcn_prb_info_params *probe_info;
	struct wmi_tlv *tlv;
	struct sk_buff *skb;
	void *ptr;
	int ret, len;
	size_t aligned_len = roundup(tmpl->len, 4);

	ath12k_dbg(ar->ab, ATH12K_DBG_WMI,
		   "WMI vdev %i set probe response template\n", vdev_id);

	len = sizeof(*cmd) + sizeof(*probe_info) + TLV_HDR_SIZE + aligned_len;

	skb = ath12k_wmi_alloc_skb(ar->wmi->wmi_ab, len);
	if (!skb)
		return -ENOMEM;

	cmd = (struct wmi_probe_tmpl_cmd *)skb->data;
	cmd->tlv_header = ath12k_wmi_tlv_cmd_hdr(WMI_TAG_PRB_TMPL_CMD,
						 sizeof(*cmd));
	cmd->vdev_id = cpu_to_le32(vdev_id);
	cmd->buf_len = cpu_to_le32(tmpl->len);

	ptr = skb->data + sizeof(*cmd);

	probe_info = ptr;
	len = sizeof(*probe_info);
	probe_info->tlv_header = ath12k_wmi_tlv_cmd_hdr(WMI_TAG_BCN_PRB_INFO,
							len);
	probe_info->caps = 0;
	probe_info->erp = 0;

	ptr += sizeof(*probe_info);

	tlv = ptr;
	tlv->header = ath12k_wmi_tlv_hdr(WMI_TAG_ARRAY_BYTE, aligned_len);
	memcpy(tlv->value, tmpl->data, tmpl->len);

	ret = ath12k_wmi_cmd_send(ar->wmi, skb, WMI_PRB_TMPL_CMDID);
	if (ret) {
		ath12k_warn(ar->ab,
			    "WMI vdev %i failed to send probe response template command\n",
			    vdev_id);
		dev_kfree_skb(skb);
	}
	return ret;
}

int ath12k_wmi_fils_discovery(struct ath12k *ar, u32 vdev_id, u32 interval,
			      bool unsol_bcast_probe_resp_enabled)
{
	struct sk_buff *skb;
	int ret, len;
	struct wmi_fils_discovery_cmd *cmd;

	ath12k_dbg(ar->ab, ATH12K_DBG_WMI,
		   "WMI vdev %i set %s interval to %u TU\n",
		   vdev_id, unsol_bcast_probe_resp_enabled ?
		   "unsolicited broadcast probe response" : "FILS discovery",
		   interval);

	len = sizeof(*cmd);
	skb = ath12k_wmi_alloc_skb(ar->wmi->wmi_ab, len);
	if (!skb)
		return -ENOMEM;

	cmd = (struct wmi_fils_discovery_cmd *)skb->data;
	cmd->tlv_header = ath12k_wmi_tlv_cmd_hdr(WMI_TAG_ENABLE_FILS_CMD,
						 len);
	cmd->vdev_id = cpu_to_le32(vdev_id);
	cmd->interval = cpu_to_le32(interval);
	cmd->config = cpu_to_le32(unsol_bcast_probe_resp_enabled);

	ret = ath12k_wmi_cmd_send(ar->wmi, skb, WMI_ENABLE_FILS_CMDID);
	if (ret) {
		ath12k_warn(ar->ab,
			    "WMI vdev %i failed to send FILS discovery enable/disable command\n",
			    vdev_id);
		dev_kfree_skb(skb);
	}
	return ret;
}

static void
ath12k_fill_band_to_mac_param(struct ath12k_base  *soc,
			      struct ath12k_wmi_pdev_band_arg *arg)
{
	u8 i;
	struct ath12k_wmi_hal_reg_capabilities_ext_arg *hal_reg_cap;
	struct ath12k_pdev *pdev;

	for (i = 0; i < soc->num_radios; i++) {
		pdev = &soc->pdevs[i];
		hal_reg_cap = &soc->hal_reg_cap[i];
		arg[i].pdev_id = pdev->pdev_id;

		switch (pdev->cap.supported_bands) {
		case WMI_HOST_WLAN_2G_5G_CAP:
			arg[i].start_freq = hal_reg_cap->low_2ghz_chan;
			arg[i].end_freq = hal_reg_cap->high_5ghz_chan;
			break;
		case WMI_HOST_WLAN_2G_CAP:
			arg[i].start_freq = hal_reg_cap->low_2ghz_chan;
			arg[i].end_freq = hal_reg_cap->high_2ghz_chan;
			break;
		case WMI_HOST_WLAN_5G_CAP:
			arg[i].start_freq = hal_reg_cap->low_5ghz_chan;
			arg[i].end_freq = hal_reg_cap->high_5ghz_chan;
			break;
		default:
			break;
		}
	}
}

static void
ath12k_wmi_copy_resource_config(struct ath12k_wmi_resource_config_params *wmi_cfg,
				struct ath12k_wmi_resource_config_arg *tg_cfg)
{
	wmi_cfg->num_vdevs = cpu_to_le32(tg_cfg->num_vdevs);
	wmi_cfg->num_peers = cpu_to_le32(tg_cfg->num_peers);
	wmi_cfg->num_offload_peers = cpu_to_le32(tg_cfg->num_offload_peers);
	wmi_cfg->num_offload_reorder_buffs =
		cpu_to_le32(tg_cfg->num_offload_reorder_buffs);
	wmi_cfg->num_peer_keys = cpu_to_le32(tg_cfg->num_peer_keys);
	wmi_cfg->num_tids = cpu_to_le32(tg_cfg->num_tids);
	wmi_cfg->ast_skid_limit = cpu_to_le32(tg_cfg->ast_skid_limit);
	wmi_cfg->tx_chain_mask = cpu_to_le32(tg_cfg->tx_chain_mask);
	wmi_cfg->rx_chain_mask = cpu_to_le32(tg_cfg->rx_chain_mask);
	wmi_cfg->rx_timeout_pri[0] = cpu_to_le32(tg_cfg->rx_timeout_pri[0]);
	wmi_cfg->rx_timeout_pri[1] = cpu_to_le32(tg_cfg->rx_timeout_pri[1]);
	wmi_cfg->rx_timeout_pri[2] = cpu_to_le32(tg_cfg->rx_timeout_pri[2]);
	wmi_cfg->rx_timeout_pri[3] = cpu_to_le32(tg_cfg->rx_timeout_pri[3]);
	wmi_cfg->rx_decap_mode = cpu_to_le32(tg_cfg->rx_decap_mode);
	wmi_cfg->scan_max_pending_req = cpu_to_le32(tg_cfg->scan_max_pending_req);
	wmi_cfg->bmiss_offload_max_vdev = cpu_to_le32(tg_cfg->bmiss_offload_max_vdev);
	wmi_cfg->roam_offload_max_vdev = cpu_to_le32(tg_cfg->roam_offload_max_vdev);
	wmi_cfg->roam_offload_max_ap_profiles =
		cpu_to_le32(tg_cfg->roam_offload_max_ap_profiles);
	wmi_cfg->num_mcast_groups = cpu_to_le32(tg_cfg->num_mcast_groups);
	wmi_cfg->num_mcast_table_elems = cpu_to_le32(tg_cfg->num_mcast_table_elems);
	wmi_cfg->mcast2ucast_mode = cpu_to_le32(tg_cfg->mcast2ucast_mode);
	wmi_cfg->tx_dbg_log_size = cpu_to_le32(tg_cfg->tx_dbg_log_size);
	wmi_cfg->num_wds_entries = cpu_to_le32(tg_cfg->num_wds_entries);
	wmi_cfg->dma_burst_size = cpu_to_le32(tg_cfg->dma_burst_size);
	wmi_cfg->mac_aggr_delim = cpu_to_le32(tg_cfg->mac_aggr_delim);
	wmi_cfg->rx_skip_defrag_timeout_dup_detection_check =
		cpu_to_le32(tg_cfg->rx_skip_defrag_timeout_dup_detection_check);
	wmi_cfg->vow_config = cpu_to_le32(tg_cfg->vow_config);
	wmi_cfg->gtk_offload_max_vdev = cpu_to_le32(tg_cfg->gtk_offload_max_vdev);
	wmi_cfg->num_msdu_desc = cpu_to_le32(tg_cfg->num_msdu_desc);
	wmi_cfg->max_frag_entries = cpu_to_le32(tg_cfg->max_frag_entries);
	wmi_cfg->num_tdls_vdevs = cpu_to_le32(tg_cfg->num_tdls_vdevs);
	wmi_cfg->num_tdls_conn_table_entries =
		cpu_to_le32(tg_cfg->num_tdls_conn_table_entries);
	wmi_cfg->beacon_tx_offload_max_vdev =
		cpu_to_le32(tg_cfg->beacon_tx_offload_max_vdev);
	wmi_cfg->num_multicast_filter_entries =
		cpu_to_le32(tg_cfg->num_multicast_filter_entries);
	wmi_cfg->num_wow_filters = cpu_to_le32(tg_cfg->num_wow_filters);
	wmi_cfg->num_keep_alive_pattern = cpu_to_le32(tg_cfg->num_keep_alive_pattern);
	wmi_cfg->keep_alive_pattern_size = cpu_to_le32(tg_cfg->keep_alive_pattern_size);
	wmi_cfg->max_tdls_concurrent_sleep_sta =
		cpu_to_le32(tg_cfg->max_tdls_concurrent_sleep_sta);
	wmi_cfg->max_tdls_concurrent_buffer_sta =
		cpu_to_le32(tg_cfg->max_tdls_concurrent_buffer_sta);
	wmi_cfg->wmi_send_separate = cpu_to_le32(tg_cfg->wmi_send_separate);
	wmi_cfg->num_ocb_vdevs = cpu_to_le32(tg_cfg->num_ocb_vdevs);
	wmi_cfg->num_ocb_channels = cpu_to_le32(tg_cfg->num_ocb_channels);
	wmi_cfg->num_ocb_schedules = cpu_to_le32(tg_cfg->num_ocb_schedules);
	wmi_cfg->bpf_instruction_size = cpu_to_le32(tg_cfg->bpf_instruction_size);
	wmi_cfg->max_bssid_rx_filters = cpu_to_le32(tg_cfg->max_bssid_rx_filters);
	wmi_cfg->use_pdev_id = cpu_to_le32(tg_cfg->use_pdev_id);
	wmi_cfg->flag1 = cpu_to_le32(tg_cfg->atf_config |
				     WMI_RSRC_CFG_FLAG1_BSS_CHANNEL_INFO_64);
	wmi_cfg->peer_map_unmap_version = cpu_to_le32(tg_cfg->peer_map_unmap_version);
	wmi_cfg->sched_params = cpu_to_le32(tg_cfg->sched_params);
	wmi_cfg->twt_ap_pdev_count = cpu_to_le32(tg_cfg->twt_ap_pdev_count);
	wmi_cfg->twt_ap_sta_count = cpu_to_le32(tg_cfg->twt_ap_sta_count);
	wmi_cfg->flags2 = le32_encode_bits(tg_cfg->peer_metadata_ver,
					   WMI_RSRC_CFG_FLAGS2_RX_PEER_METADATA_VERSION);
<<<<<<< HEAD

	wmi_cfg->host_service_flags = cpu_to_le32(tg_cfg->is_reg_cc_ext_event_supported <<
				WMI_RSRC_CFG_HOST_SVC_FLAG_REG_CC_EXT_SUPPORT_BIT);
=======
	wmi_cfg->host_service_flags = cpu_to_le32(tg_cfg->is_reg_cc_ext_event_supported <<
				WMI_RSRC_CFG_HOST_SVC_FLAG_REG_CC_EXT_SUPPORT_BIT);
	wmi_cfg->ema_max_vap_cnt = cpu_to_le32(tg_cfg->ema_max_vap_cnt);
	wmi_cfg->ema_max_profile_period = cpu_to_le32(tg_cfg->ema_max_profile_period);
	wmi_cfg->flags2 |= cpu_to_le32(WMI_RSRC_CFG_FLAGS2_CALC_NEXT_DTIM_COUNT_SET);
>>>>>>> 2d5404ca
}

static int ath12k_init_cmd_send(struct ath12k_wmi_pdev *wmi,
				struct ath12k_wmi_init_cmd_arg *arg)
{
	struct ath12k_base *ab = wmi->wmi_ab->ab;
	struct sk_buff *skb;
	struct wmi_init_cmd *cmd;
	struct ath12k_wmi_resource_config_params *cfg;
	struct ath12k_wmi_pdev_set_hw_mode_cmd *hw_mode;
	struct ath12k_wmi_pdev_band_to_mac_params *band_to_mac;
	struct ath12k_wmi_host_mem_chunk_params *host_mem_chunks;
	struct wmi_tlv *tlv;
	size_t ret, len;
	void *ptr;
	u32 hw_mode_len = 0;
	u16 idx;

	if (arg->hw_mode_id != WMI_HOST_HW_MODE_MAX)
		hw_mode_len = sizeof(*hw_mode) + TLV_HDR_SIZE +
			      (arg->num_band_to_mac * sizeof(*band_to_mac));

	len = sizeof(*cmd) + TLV_HDR_SIZE + sizeof(*cfg) + hw_mode_len +
	      (arg->num_mem_chunks ? (sizeof(*host_mem_chunks) * WMI_MAX_MEM_REQS) : 0);

	skb = ath12k_wmi_alloc_skb(wmi->wmi_ab, len);
	if (!skb)
		return -ENOMEM;

	cmd = (struct wmi_init_cmd *)skb->data;

	cmd->tlv_header = ath12k_wmi_tlv_cmd_hdr(WMI_TAG_INIT_CMD,
						 sizeof(*cmd));

	ptr = skb->data + sizeof(*cmd);
	cfg = ptr;

	ath12k_wmi_copy_resource_config(cfg, &arg->res_cfg);

	cfg->tlv_header = ath12k_wmi_tlv_cmd_hdr(WMI_TAG_RESOURCE_CONFIG,
						 sizeof(*cfg));

	ptr += sizeof(*cfg);
	host_mem_chunks = ptr + TLV_HDR_SIZE;
	len = sizeof(struct ath12k_wmi_host_mem_chunk_params);

	for (idx = 0; idx < arg->num_mem_chunks; ++idx) {
		host_mem_chunks[idx].tlv_header =
			ath12k_wmi_tlv_hdr(WMI_TAG_WLAN_HOST_MEMORY_CHUNK,
					   len);

		host_mem_chunks[idx].ptr = cpu_to_le32(arg->mem_chunks[idx].paddr);
		host_mem_chunks[idx].size = cpu_to_le32(arg->mem_chunks[idx].len);
		host_mem_chunks[idx].req_id = cpu_to_le32(arg->mem_chunks[idx].req_id);

		ath12k_dbg(ab, ATH12K_DBG_WMI,
			   "WMI host mem chunk req_id %d paddr 0x%llx len %d\n",
			   arg->mem_chunks[idx].req_id,
			   (u64)arg->mem_chunks[idx].paddr,
			   arg->mem_chunks[idx].len);
	}
	cmd->num_host_mem_chunks = cpu_to_le32(arg->num_mem_chunks);
	len = sizeof(struct ath12k_wmi_host_mem_chunk_params) * arg->num_mem_chunks;

	/* num_mem_chunks is zero */
	tlv = ptr;
	tlv->header = ath12k_wmi_tlv_hdr(WMI_TAG_ARRAY_STRUCT, len);
	ptr += TLV_HDR_SIZE + len;

	if (arg->hw_mode_id != WMI_HOST_HW_MODE_MAX) {
		hw_mode = (struct ath12k_wmi_pdev_set_hw_mode_cmd *)ptr;
		hw_mode->tlv_header = ath12k_wmi_tlv_cmd_hdr(WMI_TAG_PDEV_SET_HW_MODE_CMD,
							     sizeof(*hw_mode));

		hw_mode->hw_mode_index = cpu_to_le32(arg->hw_mode_id);
		hw_mode->num_band_to_mac = cpu_to_le32(arg->num_band_to_mac);

		ptr += sizeof(*hw_mode);

		len = arg->num_band_to_mac * sizeof(*band_to_mac);
		tlv = ptr;
		tlv->header = ath12k_wmi_tlv_hdr(WMI_TAG_ARRAY_STRUCT, len);

		ptr += TLV_HDR_SIZE;
		len = sizeof(*band_to_mac);

		for (idx = 0; idx < arg->num_band_to_mac; idx++) {
			band_to_mac = (void *)ptr;

			band_to_mac->tlv_header =
				ath12k_wmi_tlv_cmd_hdr(WMI_TAG_PDEV_BAND_TO_MAC,
						       len);
			band_to_mac->pdev_id = cpu_to_le32(arg->band_to_mac[idx].pdev_id);
			band_to_mac->start_freq =
				cpu_to_le32(arg->band_to_mac[idx].start_freq);
			band_to_mac->end_freq =
				cpu_to_le32(arg->band_to_mac[idx].end_freq);
			ptr += sizeof(*band_to_mac);
		}
	}

	ret = ath12k_wmi_cmd_send(wmi, skb, WMI_INIT_CMDID);
	if (ret) {
		ath12k_warn(ab, "failed to send WMI_INIT_CMDID\n");
		dev_kfree_skb(skb);
	}

	return ret;
}

int ath12k_wmi_pdev_lro_cfg(struct ath12k *ar,
			    int pdev_id)
{
	struct ath12k_wmi_pdev_lro_config_cmd *cmd;
	struct sk_buff *skb;
	int ret;

	skb = ath12k_wmi_alloc_skb(ar->wmi->wmi_ab, sizeof(*cmd));
	if (!skb)
		return -ENOMEM;

	cmd = (struct ath12k_wmi_pdev_lro_config_cmd *)skb->data;
	cmd->tlv_header = ath12k_wmi_tlv_cmd_hdr(WMI_TAG_LRO_INFO_CMD,
						 sizeof(*cmd));

	get_random_bytes(cmd->th_4, sizeof(cmd->th_4));
	get_random_bytes(cmd->th_6, sizeof(cmd->th_6));

	cmd->pdev_id = cpu_to_le32(pdev_id);

	ath12k_dbg(ar->ab, ATH12K_DBG_WMI,
		   "WMI lro cfg cmd pdev_id 0x%x\n", pdev_id);

	ret = ath12k_wmi_cmd_send(ar->wmi, skb, WMI_LRO_CONFIG_CMDID);
	if (ret) {
		ath12k_warn(ar->ab,
			    "failed to send lro cfg req wmi cmd\n");
		goto err;
	}

	return 0;
err:
	dev_kfree_skb(skb);
	return ret;
}

int ath12k_wmi_wait_for_service_ready(struct ath12k_base *ab)
{
	unsigned long time_left;

	time_left = wait_for_completion_timeout(&ab->wmi_ab.service_ready,
						WMI_SERVICE_READY_TIMEOUT_HZ);
	if (!time_left)
		return -ETIMEDOUT;

	return 0;
}

int ath12k_wmi_wait_for_unified_ready(struct ath12k_base *ab)
{
	unsigned long time_left;

	time_left = wait_for_completion_timeout(&ab->wmi_ab.unified_ready,
						WMI_SERVICE_READY_TIMEOUT_HZ);
	if (!time_left)
		return -ETIMEDOUT;

	return 0;
}

int ath12k_wmi_set_hw_mode(struct ath12k_base *ab,
			   enum wmi_host_hw_mode_config_type mode)
{
	struct ath12k_wmi_pdev_set_hw_mode_cmd *cmd;
	struct sk_buff *skb;
	struct ath12k_wmi_base *wmi_ab = &ab->wmi_ab;
	int len;
	int ret;

	len = sizeof(*cmd);

	skb = ath12k_wmi_alloc_skb(wmi_ab, len);
	if (!skb)
		return -ENOMEM;

	cmd = (struct ath12k_wmi_pdev_set_hw_mode_cmd *)skb->data;

	cmd->tlv_header = ath12k_wmi_tlv_cmd_hdr(WMI_TAG_PDEV_SET_HW_MODE_CMD,
						 sizeof(*cmd));

	cmd->pdev_id = WMI_PDEV_ID_SOC;
	cmd->hw_mode_index = cpu_to_le32(mode);

	ret = ath12k_wmi_cmd_send(&wmi_ab->wmi[0], skb, WMI_PDEV_SET_HW_MODE_CMDID);
	if (ret) {
		ath12k_warn(ab, "failed to send WMI_PDEV_SET_HW_MODE_CMDID\n");
		dev_kfree_skb(skb);
	}

	return ret;
}

int ath12k_wmi_cmd_init(struct ath12k_base *ab)
{
	struct ath12k_wmi_base *wmi_ab = &ab->wmi_ab;
	struct ath12k_wmi_init_cmd_arg arg = {};

	if (test_bit(WMI_TLV_SERVICE_REG_CC_EXT_EVENT_SUPPORT,
		     ab->wmi_ab.svc_map))
		arg.res_cfg.is_reg_cc_ext_event_supported = true;

	ab->hw_params->wmi_init(ab, &arg.res_cfg);
	ab->wow.wmi_conf_rx_decap_mode = arg.res_cfg.rx_decap_mode;

	arg.num_mem_chunks = wmi_ab->num_mem_chunks;
	arg.hw_mode_id = wmi_ab->preferred_hw_mode;
	arg.mem_chunks = wmi_ab->mem_chunks;

	if (ab->hw_params->single_pdev_only)
		arg.hw_mode_id = WMI_HOST_HW_MODE_MAX;

	arg.num_band_to_mac = ab->num_radios;
	ath12k_fill_band_to_mac_param(ab, arg.band_to_mac);

	ab->dp.peer_metadata_ver = arg.res_cfg.peer_metadata_ver;

	return ath12k_init_cmd_send(&wmi_ab->wmi[0], &arg);
}

int ath12k_wmi_vdev_spectral_conf(struct ath12k *ar,
				  struct ath12k_wmi_vdev_spectral_conf_arg *arg)
{
	struct ath12k_wmi_vdev_spectral_conf_cmd *cmd;
	struct sk_buff *skb;
	int ret;

	skb = ath12k_wmi_alloc_skb(ar->wmi->wmi_ab, sizeof(*cmd));
	if (!skb)
		return -ENOMEM;

	cmd = (struct ath12k_wmi_vdev_spectral_conf_cmd *)skb->data;
	cmd->tlv_header = ath12k_wmi_tlv_cmd_hdr(WMI_TAG_VDEV_SPECTRAL_CONFIGURE_CMD,
						 sizeof(*cmd));
	cmd->vdev_id = cpu_to_le32(arg->vdev_id);
	cmd->scan_count = cpu_to_le32(arg->scan_count);
	cmd->scan_period = cpu_to_le32(arg->scan_period);
	cmd->scan_priority = cpu_to_le32(arg->scan_priority);
	cmd->scan_fft_size = cpu_to_le32(arg->scan_fft_size);
	cmd->scan_gc_ena = cpu_to_le32(arg->scan_gc_ena);
	cmd->scan_restart_ena = cpu_to_le32(arg->scan_restart_ena);
	cmd->scan_noise_floor_ref = cpu_to_le32(arg->scan_noise_floor_ref);
	cmd->scan_init_delay = cpu_to_le32(arg->scan_init_delay);
	cmd->scan_nb_tone_thr = cpu_to_le32(arg->scan_nb_tone_thr);
	cmd->scan_str_bin_thr = cpu_to_le32(arg->scan_str_bin_thr);
	cmd->scan_wb_rpt_mode = cpu_to_le32(arg->scan_wb_rpt_mode);
	cmd->scan_rssi_rpt_mode = cpu_to_le32(arg->scan_rssi_rpt_mode);
	cmd->scan_rssi_thr = cpu_to_le32(arg->scan_rssi_thr);
	cmd->scan_pwr_format = cpu_to_le32(arg->scan_pwr_format);
	cmd->scan_rpt_mode = cpu_to_le32(arg->scan_rpt_mode);
	cmd->scan_bin_scale = cpu_to_le32(arg->scan_bin_scale);
	cmd->scan_dbm_adj = cpu_to_le32(arg->scan_dbm_adj);
	cmd->scan_chn_mask = cpu_to_le32(arg->scan_chn_mask);

	ath12k_dbg(ar->ab, ATH12K_DBG_WMI,
		   "WMI spectral scan config cmd vdev_id 0x%x\n",
		   arg->vdev_id);

	ret = ath12k_wmi_cmd_send(ar->wmi, skb,
				  WMI_VDEV_SPECTRAL_SCAN_CONFIGURE_CMDID);
	if (ret) {
		ath12k_warn(ar->ab,
			    "failed to send spectral scan config wmi cmd\n");
		goto err;
	}

	return 0;
err:
	dev_kfree_skb(skb);
	return ret;
}

int ath12k_wmi_vdev_spectral_enable(struct ath12k *ar, u32 vdev_id,
				    u32 trigger, u32 enable)
{
	struct ath12k_wmi_vdev_spectral_enable_cmd *cmd;
	struct sk_buff *skb;
	int ret;

	skb = ath12k_wmi_alloc_skb(ar->wmi->wmi_ab, sizeof(*cmd));
	if (!skb)
		return -ENOMEM;

	cmd = (struct ath12k_wmi_vdev_spectral_enable_cmd *)skb->data;
	cmd->tlv_header = ath12k_wmi_tlv_cmd_hdr(WMI_TAG_VDEV_SPECTRAL_ENABLE_CMD,
						 sizeof(*cmd));

	cmd->vdev_id = cpu_to_le32(vdev_id);
	cmd->trigger_cmd = cpu_to_le32(trigger);
	cmd->enable_cmd = cpu_to_le32(enable);

	ath12k_dbg(ar->ab, ATH12K_DBG_WMI,
		   "WMI spectral enable cmd vdev id 0x%x\n",
		   vdev_id);

	ret = ath12k_wmi_cmd_send(ar->wmi, skb,
				  WMI_VDEV_SPECTRAL_SCAN_ENABLE_CMDID);
	if (ret) {
		ath12k_warn(ar->ab,
			    "failed to send spectral enable wmi cmd\n");
		goto err;
	}

	return 0;
err:
	dev_kfree_skb(skb);
	return ret;
}

int ath12k_wmi_pdev_dma_ring_cfg(struct ath12k *ar,
				 struct ath12k_wmi_pdev_dma_ring_cfg_arg *arg)
{
	struct ath12k_wmi_pdev_dma_ring_cfg_req_cmd *cmd;
	struct sk_buff *skb;
	int ret;

	skb = ath12k_wmi_alloc_skb(ar->wmi->wmi_ab, sizeof(*cmd));
	if (!skb)
		return -ENOMEM;

	cmd = (struct ath12k_wmi_pdev_dma_ring_cfg_req_cmd *)skb->data;
	cmd->tlv_header = ath12k_wmi_tlv_cmd_hdr(WMI_TAG_DMA_RING_CFG_REQ,
						 sizeof(*cmd));

	cmd->pdev_id = cpu_to_le32(arg->pdev_id);
	cmd->module_id = cpu_to_le32(arg->module_id);
	cmd->base_paddr_lo = cpu_to_le32(arg->base_paddr_lo);
	cmd->base_paddr_hi = cpu_to_le32(arg->base_paddr_hi);
	cmd->head_idx_paddr_lo = cpu_to_le32(arg->head_idx_paddr_lo);
	cmd->head_idx_paddr_hi = cpu_to_le32(arg->head_idx_paddr_hi);
	cmd->tail_idx_paddr_lo = cpu_to_le32(arg->tail_idx_paddr_lo);
	cmd->tail_idx_paddr_hi = cpu_to_le32(arg->tail_idx_paddr_hi);
	cmd->num_elems = cpu_to_le32(arg->num_elems);
	cmd->buf_size = cpu_to_le32(arg->buf_size);
	cmd->num_resp_per_event = cpu_to_le32(arg->num_resp_per_event);
	cmd->event_timeout_ms = cpu_to_le32(arg->event_timeout_ms);

	ath12k_dbg(ar->ab, ATH12K_DBG_WMI,
		   "WMI DMA ring cfg req cmd pdev_id 0x%x\n",
		   arg->pdev_id);

	ret = ath12k_wmi_cmd_send(ar->wmi, skb,
				  WMI_PDEV_DMA_RING_CFG_REQ_CMDID);
	if (ret) {
		ath12k_warn(ar->ab,
			    "failed to send dma ring cfg req wmi cmd\n");
		goto err;
	}

	return 0;
err:
	dev_kfree_skb(skb);
	return ret;
}

static int ath12k_wmi_dma_buf_entry_parse(struct ath12k_base *soc,
					  u16 tag, u16 len,
					  const void *ptr, void *data)
{
	struct ath12k_wmi_dma_buf_release_arg *arg = data;

	if (tag != WMI_TAG_DMA_BUF_RELEASE_ENTRY)
		return -EPROTO;

	if (arg->num_buf_entry >= le32_to_cpu(arg->fixed.num_buf_release_entry))
		return -ENOBUFS;

	arg->num_buf_entry++;
	return 0;
}

static int ath12k_wmi_dma_buf_meta_parse(struct ath12k_base *soc,
					 u16 tag, u16 len,
					 const void *ptr, void *data)
{
	struct ath12k_wmi_dma_buf_release_arg *arg = data;

	if (tag != WMI_TAG_DMA_BUF_RELEASE_SPECTRAL_META_DATA)
		return -EPROTO;

	if (arg->num_meta >= le32_to_cpu(arg->fixed.num_meta_data_entry))
		return -ENOBUFS;

	arg->num_meta++;

	return 0;
}

static int ath12k_wmi_dma_buf_parse(struct ath12k_base *ab,
				    u16 tag, u16 len,
				    const void *ptr, void *data)
{
	struct ath12k_wmi_dma_buf_release_arg *arg = data;
	const struct ath12k_wmi_dma_buf_release_fixed_params *fixed;
	u32 pdev_id;
	int ret;

	switch (tag) {
	case WMI_TAG_DMA_BUF_RELEASE:
		fixed = ptr;
		arg->fixed = *fixed;
		pdev_id = DP_HW2SW_MACID(le32_to_cpu(fixed->pdev_id));
		arg->fixed.pdev_id = cpu_to_le32(pdev_id);
		break;
	case WMI_TAG_ARRAY_STRUCT:
		if (!arg->buf_entry_done) {
			arg->num_buf_entry = 0;
			arg->buf_entry = ptr;

			ret = ath12k_wmi_tlv_iter(ab, ptr, len,
						  ath12k_wmi_dma_buf_entry_parse,
						  arg);
			if (ret) {
				ath12k_warn(ab, "failed to parse dma buf entry tlv %d\n",
					    ret);
				return ret;
			}

			arg->buf_entry_done = true;
		} else if (!arg->meta_data_done) {
			arg->num_meta = 0;
			arg->meta_data = ptr;

			ret = ath12k_wmi_tlv_iter(ab, ptr, len,
						  ath12k_wmi_dma_buf_meta_parse,
						  arg);
			if (ret) {
				ath12k_warn(ab, "failed to parse dma buf meta tlv %d\n",
					    ret);
				return ret;
			}

			arg->meta_data_done = true;
		}
		break;
	default:
		break;
	}
	return 0;
}

static void ath12k_wmi_pdev_dma_ring_buf_release_event(struct ath12k_base *ab,
						       struct sk_buff *skb)
{
	struct ath12k_wmi_dma_buf_release_arg arg = {};
	struct ath12k_dbring_buf_release_event param;
	int ret;

	ret = ath12k_wmi_tlv_iter(ab, skb->data, skb->len,
				  ath12k_wmi_dma_buf_parse,
				  &arg);
	if (ret) {
		ath12k_warn(ab, "failed to parse dma buf release tlv %d\n", ret);
		return;
	}

	param.fixed = arg.fixed;
	param.buf_entry = arg.buf_entry;
	param.num_buf_entry = arg.num_buf_entry;
	param.meta_data = arg.meta_data;
	param.num_meta = arg.num_meta;

	ret = ath12k_dbring_buffer_release_event(ab, &param);
	if (ret) {
		ath12k_warn(ab, "failed to handle dma buf release event %d\n", ret);
		return;
	}
}

static int ath12k_wmi_hw_mode_caps_parse(struct ath12k_base *soc,
					 u16 tag, u16 len,
					 const void *ptr, void *data)
{
	struct ath12k_wmi_svc_rdy_ext_parse *svc_rdy_ext = data;
	struct ath12k_wmi_hw_mode_cap_params *hw_mode_cap;
	u32 phy_map = 0;

	if (tag != WMI_TAG_HW_MODE_CAPABILITIES)
		return -EPROTO;

	if (svc_rdy_ext->n_hw_mode_caps >= svc_rdy_ext->arg.num_hw_modes)
		return -ENOBUFS;

	hw_mode_cap = container_of(ptr, struct ath12k_wmi_hw_mode_cap_params,
				   hw_mode_id);
	svc_rdy_ext->n_hw_mode_caps++;

	phy_map = le32_to_cpu(hw_mode_cap->phy_id_map);
	svc_rdy_ext->tot_phy_id += fls(phy_map);

	return 0;
}

static int ath12k_wmi_hw_mode_caps(struct ath12k_base *soc,
				   u16 len, const void *ptr, void *data)
{
	struct ath12k_wmi_svc_rdy_ext_parse *svc_rdy_ext = data;
	const struct ath12k_wmi_hw_mode_cap_params *hw_mode_caps;
	enum wmi_host_hw_mode_config_type mode, pref;
	u32 i;
	int ret;

	svc_rdy_ext->n_hw_mode_caps = 0;
	svc_rdy_ext->hw_mode_caps = ptr;

	ret = ath12k_wmi_tlv_iter(soc, ptr, len,
				  ath12k_wmi_hw_mode_caps_parse,
				  svc_rdy_ext);
	if (ret) {
		ath12k_warn(soc, "failed to parse tlv %d\n", ret);
		return ret;
	}

	for (i = 0 ; i < svc_rdy_ext->n_hw_mode_caps; i++) {
		hw_mode_caps = &svc_rdy_ext->hw_mode_caps[i];
		mode = le32_to_cpu(hw_mode_caps->hw_mode_id);

		if (mode >= WMI_HOST_HW_MODE_MAX)
			continue;

		pref = soc->wmi_ab.preferred_hw_mode;

		if (ath12k_hw_mode_pri_map[mode] < ath12k_hw_mode_pri_map[pref]) {
			svc_rdy_ext->pref_hw_mode_caps = *hw_mode_caps;
			soc->wmi_ab.preferred_hw_mode = mode;
		}
	}

	ath12k_dbg(soc, ATH12K_DBG_WMI, "preferred_hw_mode:%d\n",
		   soc->wmi_ab.preferred_hw_mode);
	if (soc->wmi_ab.preferred_hw_mode == WMI_HOST_HW_MODE_MAX)
		return -EINVAL;

	return 0;
}

static int ath12k_wmi_mac_phy_caps_parse(struct ath12k_base *soc,
					 u16 tag, u16 len,
					 const void *ptr, void *data)
{
	struct ath12k_wmi_svc_rdy_ext_parse *svc_rdy_ext = data;

	if (tag != WMI_TAG_MAC_PHY_CAPABILITIES)
		return -EPROTO;

	if (svc_rdy_ext->n_mac_phy_caps >= svc_rdy_ext->tot_phy_id)
		return -ENOBUFS;

	len = min_t(u16, len, sizeof(struct ath12k_wmi_mac_phy_caps_params));
	if (!svc_rdy_ext->n_mac_phy_caps) {
		svc_rdy_ext->mac_phy_caps = kzalloc((svc_rdy_ext->tot_phy_id) * len,
						    GFP_ATOMIC);
		if (!svc_rdy_ext->mac_phy_caps)
			return -ENOMEM;
	}

	memcpy(svc_rdy_ext->mac_phy_caps + svc_rdy_ext->n_mac_phy_caps, ptr, len);
	svc_rdy_ext->n_mac_phy_caps++;
	return 0;
}

static int ath12k_wmi_ext_hal_reg_caps_parse(struct ath12k_base *soc,
					     u16 tag, u16 len,
					     const void *ptr, void *data)
{
	struct ath12k_wmi_svc_rdy_ext_parse *svc_rdy_ext = data;

	if (tag != WMI_TAG_HAL_REG_CAPABILITIES_EXT)
		return -EPROTO;

	if (svc_rdy_ext->n_ext_hal_reg_caps >= svc_rdy_ext->arg.num_phy)
		return -ENOBUFS;

	svc_rdy_ext->n_ext_hal_reg_caps++;
	return 0;
}

static int ath12k_wmi_ext_hal_reg_caps(struct ath12k_base *soc,
				       u16 len, const void *ptr, void *data)
{
	struct ath12k_wmi_pdev *wmi_handle = &soc->wmi_ab.wmi[0];
	struct ath12k_wmi_svc_rdy_ext_parse *svc_rdy_ext = data;
	struct ath12k_wmi_hal_reg_capabilities_ext_arg reg_cap;
	int ret;
	u32 i;

	svc_rdy_ext->n_ext_hal_reg_caps = 0;
	svc_rdy_ext->ext_hal_reg_caps = ptr;
	ret = ath12k_wmi_tlv_iter(soc, ptr, len,
				  ath12k_wmi_ext_hal_reg_caps_parse,
				  svc_rdy_ext);
	if (ret) {
		ath12k_warn(soc, "failed to parse tlv %d\n", ret);
		return ret;
	}

	for (i = 0; i < svc_rdy_ext->arg.num_phy; i++) {
		ret = ath12k_pull_reg_cap_svc_rdy_ext(wmi_handle,
						      svc_rdy_ext->soc_hal_reg_caps,
						      svc_rdy_ext->ext_hal_reg_caps, i,
						      &reg_cap);
		if (ret) {
			ath12k_warn(soc, "failed to extract reg cap %d\n", i);
			return ret;
		}

		if (reg_cap.phy_id >= MAX_RADIOS) {
			ath12k_warn(soc, "unexpected phy id %u\n", reg_cap.phy_id);
			return -EINVAL;
		}

		soc->hal_reg_cap[reg_cap.phy_id] = reg_cap;
	}
	return 0;
}

static int ath12k_wmi_ext_soc_hal_reg_caps_parse(struct ath12k_base *soc,
						 u16 len, const void *ptr,
						 void *data)
{
	struct ath12k_wmi_pdev *wmi_handle = &soc->wmi_ab.wmi[0];
	struct ath12k_wmi_svc_rdy_ext_parse *svc_rdy_ext = data;
	u8 hw_mode_id = le32_to_cpu(svc_rdy_ext->pref_hw_mode_caps.hw_mode_id);
	u32 phy_id_map;
	int pdev_index = 0;
	int ret;

	svc_rdy_ext->soc_hal_reg_caps = ptr;
	svc_rdy_ext->arg.num_phy = le32_to_cpu(svc_rdy_ext->soc_hal_reg_caps->num_phy);

	soc->num_radios = 0;
	phy_id_map = le32_to_cpu(svc_rdy_ext->pref_hw_mode_caps.phy_id_map);
	soc->fw_pdev_count = 0;

	while (phy_id_map && soc->num_radios < MAX_RADIOS) {
		ret = ath12k_pull_mac_phy_cap_svc_ready_ext(wmi_handle,
							    svc_rdy_ext,
							    hw_mode_id, soc->num_radios,
							    &soc->pdevs[pdev_index]);
		if (ret) {
			ath12k_warn(soc, "failed to extract mac caps, idx :%d\n",
				    soc->num_radios);
			return ret;
		}

		soc->num_radios++;

		/* For single_pdev_only targets,
		 * save mac_phy capability in the same pdev
		 */
		if (soc->hw_params->single_pdev_only)
			pdev_index = 0;
		else
			pdev_index = soc->num_radios;

		/* TODO: mac_phy_cap prints */
		phy_id_map >>= 1;
	}

	if (soc->hw_params->single_pdev_only) {
		soc->num_radios = 1;
		soc->pdevs[0].pdev_id = 0;
	}

	return 0;
}

static int ath12k_wmi_dma_ring_caps_parse(struct ath12k_base *soc,
					  u16 tag, u16 len,
					  const void *ptr, void *data)
{
	struct ath12k_wmi_dma_ring_caps_parse *parse = data;

	if (tag != WMI_TAG_DMA_RING_CAPABILITIES)
		return -EPROTO;

	parse->n_dma_ring_caps++;
	return 0;
}

static int ath12k_wmi_alloc_dbring_caps(struct ath12k_base *ab,
					u32 num_cap)
{
	size_t sz;
	void *ptr;

	sz = num_cap * sizeof(struct ath12k_dbring_cap);
	ptr = kzalloc(sz, GFP_ATOMIC);
	if (!ptr)
		return -ENOMEM;

	ab->db_caps = ptr;
	ab->num_db_cap = num_cap;

	return 0;
}

static void ath12k_wmi_free_dbring_caps(struct ath12k_base *ab)
{
	kfree(ab->db_caps);
	ab->db_caps = NULL;
	ab->num_db_cap = 0;
}

static int ath12k_wmi_dma_ring_caps(struct ath12k_base *ab,
				    u16 len, const void *ptr, void *data)
{
	struct ath12k_wmi_dma_ring_caps_parse *dma_caps_parse = data;
	struct ath12k_wmi_dma_ring_caps_params *dma_caps;
	struct ath12k_dbring_cap *dir_buff_caps;
	int ret;
	u32 i;

	dma_caps_parse->n_dma_ring_caps = 0;
	dma_caps = (struct ath12k_wmi_dma_ring_caps_params *)ptr;
	ret = ath12k_wmi_tlv_iter(ab, ptr, len,
				  ath12k_wmi_dma_ring_caps_parse,
				  dma_caps_parse);
	if (ret) {
		ath12k_warn(ab, "failed to parse dma ring caps tlv %d\n", ret);
		return ret;
	}

	if (!dma_caps_parse->n_dma_ring_caps)
		return 0;

	if (ab->num_db_cap) {
		ath12k_warn(ab, "Already processed, so ignoring dma ring caps\n");
		return 0;
	}

	ret = ath12k_wmi_alloc_dbring_caps(ab, dma_caps_parse->n_dma_ring_caps);
	if (ret)
		return ret;

	dir_buff_caps = ab->db_caps;
	for (i = 0; i < dma_caps_parse->n_dma_ring_caps; i++) {
		if (le32_to_cpu(dma_caps[i].module_id) >= WMI_DIRECT_BUF_MAX) {
			ath12k_warn(ab, "Invalid module id %d\n",
				    le32_to_cpu(dma_caps[i].module_id));
			ret = -EINVAL;
			goto free_dir_buff;
		}

		dir_buff_caps[i].id = le32_to_cpu(dma_caps[i].module_id);
		dir_buff_caps[i].pdev_id =
			DP_HW2SW_MACID(le32_to_cpu(dma_caps[i].pdev_id));
		dir_buff_caps[i].min_elem = le32_to_cpu(dma_caps[i].min_elem);
		dir_buff_caps[i].min_buf_sz = le32_to_cpu(dma_caps[i].min_buf_sz);
		dir_buff_caps[i].min_buf_align = le32_to_cpu(dma_caps[i].min_buf_align);
	}

	return 0;

free_dir_buff:
	ath12k_wmi_free_dbring_caps(ab);
	return ret;
}

static int ath12k_wmi_svc_rdy_ext_parse(struct ath12k_base *ab,
					u16 tag, u16 len,
					const void *ptr, void *data)
{
	struct ath12k_wmi_pdev *wmi_handle = &ab->wmi_ab.wmi[0];
	struct ath12k_wmi_svc_rdy_ext_parse *svc_rdy_ext = data;
	int ret;

	switch (tag) {
	case WMI_TAG_SERVICE_READY_EXT_EVENT:
		ret = ath12k_pull_svc_ready_ext(wmi_handle, ptr,
						&svc_rdy_ext->arg);
		if (ret) {
			ath12k_warn(ab, "unable to extract ext params\n");
			return ret;
		}
		break;

	case WMI_TAG_SOC_MAC_PHY_HW_MODE_CAPS:
		svc_rdy_ext->hw_caps = ptr;
		svc_rdy_ext->arg.num_hw_modes =
			le32_to_cpu(svc_rdy_ext->hw_caps->num_hw_modes);
		break;

	case WMI_TAG_SOC_HAL_REG_CAPABILITIES:
		ret = ath12k_wmi_ext_soc_hal_reg_caps_parse(ab, len, ptr,
							    svc_rdy_ext);
		if (ret)
			return ret;
		break;

	case WMI_TAG_ARRAY_STRUCT:
		if (!svc_rdy_ext->hw_mode_done) {
			ret = ath12k_wmi_hw_mode_caps(ab, len, ptr, svc_rdy_ext);
			if (ret)
				return ret;

			svc_rdy_ext->hw_mode_done = true;
		} else if (!svc_rdy_ext->mac_phy_done) {
			svc_rdy_ext->n_mac_phy_caps = 0;
			ret = ath12k_wmi_tlv_iter(ab, ptr, len,
						  ath12k_wmi_mac_phy_caps_parse,
						  svc_rdy_ext);
			if (ret) {
				ath12k_warn(ab, "failed to parse tlv %d\n", ret);
				return ret;
			}

			svc_rdy_ext->mac_phy_done = true;
		} else if (!svc_rdy_ext->ext_hal_reg_done) {
			ret = ath12k_wmi_ext_hal_reg_caps(ab, len, ptr, svc_rdy_ext);
			if (ret)
				return ret;

			svc_rdy_ext->ext_hal_reg_done = true;
		} else if (!svc_rdy_ext->mac_phy_chainmask_combo_done) {
			svc_rdy_ext->mac_phy_chainmask_combo_done = true;
		} else if (!svc_rdy_ext->mac_phy_chainmask_cap_done) {
			svc_rdy_ext->mac_phy_chainmask_cap_done = true;
		} else if (!svc_rdy_ext->oem_dma_ring_cap_done) {
			svc_rdy_ext->oem_dma_ring_cap_done = true;
		} else if (!svc_rdy_ext->dma_ring_cap_done) {
			ret = ath12k_wmi_dma_ring_caps(ab, len, ptr,
						       &svc_rdy_ext->dma_caps_parse);
			if (ret)
				return ret;

			svc_rdy_ext->dma_ring_cap_done = true;
		}
		break;

	default:
		break;
	}
	return 0;
}

static int ath12k_service_ready_ext_event(struct ath12k_base *ab,
					  struct sk_buff *skb)
{
	struct ath12k_wmi_svc_rdy_ext_parse svc_rdy_ext = { };
	int ret;

	ret = ath12k_wmi_tlv_iter(ab, skb->data, skb->len,
				  ath12k_wmi_svc_rdy_ext_parse,
				  &svc_rdy_ext);
	if (ret) {
		ath12k_warn(ab, "failed to parse tlv %d\n", ret);
		goto err;
	}

	if (!test_bit(WMI_TLV_SERVICE_EXT2_MSG, ab->wmi_ab.svc_map))
		complete(&ab->wmi_ab.service_ready);

	kfree(svc_rdy_ext.mac_phy_caps);
	return 0;

err:
	ath12k_wmi_free_dbring_caps(ab);
	return ret;
}

static int ath12k_pull_svc_ready_ext2(struct ath12k_wmi_pdev *wmi_handle,
				      const void *ptr,
				      struct ath12k_wmi_svc_rdy_ext2_arg *arg)
{
	const struct wmi_service_ready_ext2_event *ev = ptr;

	if (!ev)
		return -EINVAL;

	arg->reg_db_version = le32_to_cpu(ev->reg_db_version);
	arg->hw_min_max_tx_power_2ghz = le32_to_cpu(ev->hw_min_max_tx_power_2ghz);
	arg->hw_min_max_tx_power_5ghz = le32_to_cpu(ev->hw_min_max_tx_power_5ghz);
	arg->chwidth_num_peer_caps = le32_to_cpu(ev->chwidth_num_peer_caps);
	arg->preamble_puncture_bw = le32_to_cpu(ev->preamble_puncture_bw);
	arg->max_user_per_ppdu_ofdma = le32_to_cpu(ev->max_user_per_ppdu_ofdma);
	arg->max_user_per_ppdu_mumimo = le32_to_cpu(ev->max_user_per_ppdu_mumimo);
	arg->target_cap_flags = le32_to_cpu(ev->target_cap_flags);
	return 0;
}

static void ath12k_wmi_eht_caps_parse(struct ath12k_pdev *pdev, u32 band,
				      const __le32 cap_mac_info[],
				      const __le32 cap_phy_info[],
				      const __le32 supp_mcs[],
				      const struct ath12k_wmi_ppe_threshold_params *ppet,
				       __le32 cap_info_internal)
{
	struct ath12k_band_cap *cap_band = &pdev->cap.band[band];
	u32 support_320mhz;
	u8 i;

	if (band == NL80211_BAND_6GHZ)
		support_320mhz = cap_band->eht_cap_phy_info[0] &
					IEEE80211_EHT_PHY_CAP0_320MHZ_IN_6GHZ;

	for (i = 0; i < WMI_MAX_EHTCAP_MAC_SIZE; i++)
		cap_band->eht_cap_mac_info[i] = le32_to_cpu(cap_mac_info[i]);

	for (i = 0; i < WMI_MAX_EHTCAP_PHY_SIZE; i++)
		cap_band->eht_cap_phy_info[i] = le32_to_cpu(cap_phy_info[i]);

	if (band == NL80211_BAND_6GHZ)
		cap_band->eht_cap_phy_info[0] |= support_320mhz;

	cap_band->eht_mcs_20_only = le32_to_cpu(supp_mcs[0]);
	cap_band->eht_mcs_80 = le32_to_cpu(supp_mcs[1]);
	if (band != NL80211_BAND_2GHZ) {
		cap_band->eht_mcs_160 = le32_to_cpu(supp_mcs[2]);
		cap_band->eht_mcs_320 = le32_to_cpu(supp_mcs[3]);
	}

	cap_band->eht_ppet.numss_m1 = le32_to_cpu(ppet->numss_m1);
	cap_band->eht_ppet.ru_bit_mask = le32_to_cpu(ppet->ru_info);
	for (i = 0; i < WMI_MAX_NUM_SS; i++)
		cap_band->eht_ppet.ppet16_ppet8_ru3_ru0[i] =
			le32_to_cpu(ppet->ppet16_ppet8_ru3_ru0[i]);

	cap_band->eht_cap_info_internal = le32_to_cpu(cap_info_internal);
}

static int
ath12k_wmi_tlv_mac_phy_caps_ext_parse(struct ath12k_base *ab,
				      const struct ath12k_wmi_caps_ext_params *caps,
				      struct ath12k_pdev *pdev)
{
	struct ath12k_band_cap *cap_band;
	u32 bands, support_320mhz;
	int i;

	if (ab->hw_params->single_pdev_only) {
		if (caps->hw_mode_id == WMI_HOST_HW_MODE_SINGLE) {
			support_320mhz = le32_to_cpu(caps->eht_cap_phy_info_5ghz[0]) &
				IEEE80211_EHT_PHY_CAP0_320MHZ_IN_6GHZ;
			cap_band = &pdev->cap.band[NL80211_BAND_6GHZ];
			cap_band->eht_cap_phy_info[0] |= support_320mhz;
			return 0;
		}

		for (i = 0; i < ab->fw_pdev_count; i++) {
			struct ath12k_fw_pdev *fw_pdev = &ab->fw_pdev[i];

			if (fw_pdev->pdev_id == ath12k_wmi_caps_ext_get_pdev_id(caps) &&
			    fw_pdev->phy_id == le32_to_cpu(caps->phy_id)) {
				bands = fw_pdev->supported_bands;
				break;
			}
		}

		if (i == ab->fw_pdev_count)
			return -EINVAL;
	} else {
		bands = pdev->cap.supported_bands;
	}

	if (bands & WMI_HOST_WLAN_2G_CAP) {
		ath12k_wmi_eht_caps_parse(pdev, NL80211_BAND_2GHZ,
					  caps->eht_cap_mac_info_2ghz,
					  caps->eht_cap_phy_info_2ghz,
					  caps->eht_supp_mcs_ext_2ghz,
					  &caps->eht_ppet_2ghz,
					  caps->eht_cap_info_internal);
	}

	if (bands & WMI_HOST_WLAN_5G_CAP) {
		ath12k_wmi_eht_caps_parse(pdev, NL80211_BAND_5GHZ,
					  caps->eht_cap_mac_info_5ghz,
					  caps->eht_cap_phy_info_5ghz,
					  caps->eht_supp_mcs_ext_5ghz,
					  &caps->eht_ppet_5ghz,
					  caps->eht_cap_info_internal);

		ath12k_wmi_eht_caps_parse(pdev, NL80211_BAND_6GHZ,
					  caps->eht_cap_mac_info_5ghz,
					  caps->eht_cap_phy_info_5ghz,
					  caps->eht_supp_mcs_ext_5ghz,
					  &caps->eht_ppet_5ghz,
					  caps->eht_cap_info_internal);
	}

	return 0;
}

static int ath12k_wmi_tlv_mac_phy_caps_ext(struct ath12k_base *ab, u16 tag,
					   u16 len, const void *ptr,
					   void *data)
{
	const struct ath12k_wmi_caps_ext_params *caps = ptr;
	int i = 0, ret;

	if (tag != WMI_TAG_MAC_PHY_CAPABILITIES_EXT)
		return -EPROTO;

	if (ab->hw_params->single_pdev_only) {
		if (ab->wmi_ab.preferred_hw_mode != le32_to_cpu(caps->hw_mode_id) &&
		    caps->hw_mode_id != WMI_HOST_HW_MODE_SINGLE)
			return 0;
	} else {
		for (i = 0; i < ab->num_radios; i++) {
			if (ab->pdevs[i].pdev_id ==
			    ath12k_wmi_caps_ext_get_pdev_id(caps))
				break;
		}

		if (i == ab->num_radios)
			return -EINVAL;
	}

	ret = ath12k_wmi_tlv_mac_phy_caps_ext_parse(ab, caps, &ab->pdevs[i]);
	if (ret) {
		ath12k_warn(ab,
			    "failed to parse extended MAC PHY capabilities for pdev %d: %d\n",
			    ret, ab->pdevs[i].pdev_id);
		return ret;
	}

	return 0;
}

static int ath12k_wmi_svc_rdy_ext2_parse(struct ath12k_base *ab,
					 u16 tag, u16 len,
					 const void *ptr, void *data)
{
	struct ath12k_wmi_pdev *wmi_handle = &ab->wmi_ab.wmi[0];
	struct ath12k_wmi_svc_rdy_ext2_parse *parse = data;
	int ret;

	switch (tag) {
	case WMI_TAG_SERVICE_READY_EXT2_EVENT:
		ret = ath12k_pull_svc_ready_ext2(wmi_handle, ptr,
						 &parse->arg);
		if (ret) {
			ath12k_warn(ab,
				    "failed to extract wmi service ready ext2 parameters: %d\n",
				    ret);
			return ret;
		}
		break;

	case WMI_TAG_ARRAY_STRUCT:
		if (!parse->dma_ring_cap_done) {
			ret = ath12k_wmi_dma_ring_caps(ab, len, ptr,
						       &parse->dma_caps_parse);
			if (ret)
				return ret;

			parse->dma_ring_cap_done = true;
		} else if (!parse->spectral_bin_scaling_done) {
			/* TODO: This is a place-holder as WMI tag for
			 * spectral scaling is before
			 * WMI_TAG_MAC_PHY_CAPABILITIES_EXT
			 */
			parse->spectral_bin_scaling_done = true;
		} else if (!parse->mac_phy_caps_ext_done) {
			ret = ath12k_wmi_tlv_iter(ab, ptr, len,
						  ath12k_wmi_tlv_mac_phy_caps_ext,
						  parse);
			if (ret) {
				ath12k_warn(ab, "failed to parse extended MAC PHY capabilities WMI TLV: %d\n",
					    ret);
				return ret;
			}

			parse->mac_phy_caps_ext_done = true;
		}
		break;
	default:
		break;
	}

	return 0;
}

static int ath12k_service_ready_ext2_event(struct ath12k_base *ab,
					   struct sk_buff *skb)
{
	struct ath12k_wmi_svc_rdy_ext2_parse svc_rdy_ext2 = { };
	int ret;

	ret = ath12k_wmi_tlv_iter(ab, skb->data, skb->len,
				  ath12k_wmi_svc_rdy_ext2_parse,
				  &svc_rdy_ext2);
	if (ret) {
		ath12k_warn(ab, "failed to parse ext2 event tlv %d\n", ret);
		goto err;
	}

	complete(&ab->wmi_ab.service_ready);

	return 0;

err:
	ath12k_wmi_free_dbring_caps(ab);
	return ret;
}

static int ath12k_pull_vdev_start_resp_tlv(struct ath12k_base *ab, struct sk_buff *skb,
					   struct wmi_vdev_start_resp_event *vdev_rsp)
{
	const void **tb;
	const struct wmi_vdev_start_resp_event *ev;
	int ret;

	tb = ath12k_wmi_tlv_parse_alloc(ab, skb, GFP_ATOMIC);
	if (IS_ERR(tb)) {
		ret = PTR_ERR(tb);
		ath12k_warn(ab, "failed to parse tlv: %d\n", ret);
		return ret;
	}

	ev = tb[WMI_TAG_VDEV_START_RESPONSE_EVENT];
	if (!ev) {
		ath12k_warn(ab, "failed to fetch vdev start resp ev");
		kfree(tb);
		return -EPROTO;
	}

	*vdev_rsp = *ev;

	kfree(tb);
	return 0;
}

static struct ath12k_reg_rule
*create_ext_reg_rules_from_wmi(u32 num_reg_rules,
			       struct ath12k_wmi_reg_rule_ext_params *wmi_reg_rule)
{
	struct ath12k_reg_rule *reg_rule_ptr;
	u32 count;

	reg_rule_ptr = kzalloc((num_reg_rules * sizeof(*reg_rule_ptr)),
			       GFP_ATOMIC);

	if (!reg_rule_ptr)
		return NULL;

	for (count = 0; count < num_reg_rules; count++) {
		reg_rule_ptr[count].start_freq =
			le32_get_bits(wmi_reg_rule[count].freq_info,
				      REG_RULE_START_FREQ);
		reg_rule_ptr[count].end_freq =
			le32_get_bits(wmi_reg_rule[count].freq_info,
				      REG_RULE_END_FREQ);
		reg_rule_ptr[count].max_bw =
			le32_get_bits(wmi_reg_rule[count].bw_pwr_info,
				      REG_RULE_MAX_BW);
		reg_rule_ptr[count].reg_power =
			le32_get_bits(wmi_reg_rule[count].bw_pwr_info,
				      REG_RULE_REG_PWR);
		reg_rule_ptr[count].ant_gain =
			le32_get_bits(wmi_reg_rule[count].bw_pwr_info,
				      REG_RULE_ANT_GAIN);
		reg_rule_ptr[count].flags =
			le32_get_bits(wmi_reg_rule[count].flag_info,
				      REG_RULE_FLAGS);
		reg_rule_ptr[count].psd_flag =
			le32_get_bits(wmi_reg_rule[count].psd_power_info,
				      REG_RULE_PSD_INFO);
		reg_rule_ptr[count].psd_eirp =
			le32_get_bits(wmi_reg_rule[count].psd_power_info,
				      REG_RULE_PSD_EIRP);
	}

	return reg_rule_ptr;
}

static int ath12k_pull_reg_chan_list_ext_update_ev(struct ath12k_base *ab,
						   struct sk_buff *skb,
						   struct ath12k_reg_info *reg_info)
{
	const void **tb;
	const struct wmi_reg_chan_list_cc_ext_event *ev;
	struct ath12k_wmi_reg_rule_ext_params *ext_wmi_reg_rule;
	u32 num_2g_reg_rules, num_5g_reg_rules;
	u32 num_6g_reg_rules_ap[WMI_REG_CURRENT_MAX_AP_TYPE];
	u32 num_6g_reg_rules_cl[WMI_REG_CURRENT_MAX_AP_TYPE][WMI_REG_MAX_CLIENT_TYPE];
	u32 total_reg_rules = 0;
	int ret, i, j;

	ath12k_dbg(ab, ATH12K_DBG_WMI, "processing regulatory ext channel list\n");

	tb = ath12k_wmi_tlv_parse_alloc(ab, skb, GFP_ATOMIC);
	if (IS_ERR(tb)) {
		ret = PTR_ERR(tb);
		ath12k_warn(ab, "failed to parse tlv: %d\n", ret);
		return ret;
	}

	ev = tb[WMI_TAG_REG_CHAN_LIST_CC_EXT_EVENT];
	if (!ev) {
		ath12k_warn(ab, "failed to fetch reg chan list ext update ev\n");
		kfree(tb);
		return -EPROTO;
	}

	reg_info->num_2g_reg_rules = le32_to_cpu(ev->num_2g_reg_rules);
	reg_info->num_5g_reg_rules = le32_to_cpu(ev->num_5g_reg_rules);
	reg_info->num_6g_reg_rules_ap[WMI_REG_INDOOR_AP] =
		le32_to_cpu(ev->num_6g_reg_rules_ap_lpi);
	reg_info->num_6g_reg_rules_ap[WMI_REG_STD_POWER_AP] =
		le32_to_cpu(ev->num_6g_reg_rules_ap_sp);
	reg_info->num_6g_reg_rules_ap[WMI_REG_VLP_AP] =
		le32_to_cpu(ev->num_6g_reg_rules_ap_vlp);

	for (i = 0; i < WMI_REG_MAX_CLIENT_TYPE; i++) {
		reg_info->num_6g_reg_rules_cl[WMI_REG_INDOOR_AP][i] =
			le32_to_cpu(ev->num_6g_reg_rules_cl_lpi[i]);
		reg_info->num_6g_reg_rules_cl[WMI_REG_STD_POWER_AP][i] =
			le32_to_cpu(ev->num_6g_reg_rules_cl_sp[i]);
		reg_info->num_6g_reg_rules_cl[WMI_REG_VLP_AP][i] =
			le32_to_cpu(ev->num_6g_reg_rules_cl_vlp[i]);
	}

	num_2g_reg_rules = reg_info->num_2g_reg_rules;
	total_reg_rules += num_2g_reg_rules;
	num_5g_reg_rules = reg_info->num_5g_reg_rules;
	total_reg_rules += num_5g_reg_rules;

	if (num_2g_reg_rules > MAX_REG_RULES || num_5g_reg_rules > MAX_REG_RULES) {
		ath12k_warn(ab, "Num reg rules for 2G/5G exceeds max limit (num_2g_reg_rules: %d num_5g_reg_rules: %d max_rules: %d)\n",
			    num_2g_reg_rules, num_5g_reg_rules, MAX_REG_RULES);
		kfree(tb);
		return -EINVAL;
	}

	for (i = 0; i < WMI_REG_CURRENT_MAX_AP_TYPE; i++) {
		num_6g_reg_rules_ap[i] = reg_info->num_6g_reg_rules_ap[i];

		if (num_6g_reg_rules_ap[i] > MAX_6G_REG_RULES) {
			ath12k_warn(ab, "Num 6G reg rules for AP mode(%d) exceeds max limit (num_6g_reg_rules_ap: %d, max_rules: %d)\n",
				    i, num_6g_reg_rules_ap[i], MAX_6G_REG_RULES);
			kfree(tb);
			return -EINVAL;
		}

		total_reg_rules += num_6g_reg_rules_ap[i];
	}

	for (i = 0; i < WMI_REG_MAX_CLIENT_TYPE; i++) {
		num_6g_reg_rules_cl[WMI_REG_INDOOR_AP][i] =
				reg_info->num_6g_reg_rules_cl[WMI_REG_INDOOR_AP][i];
		total_reg_rules += num_6g_reg_rules_cl[WMI_REG_INDOOR_AP][i];

		num_6g_reg_rules_cl[WMI_REG_STD_POWER_AP][i] =
				reg_info->num_6g_reg_rules_cl[WMI_REG_STD_POWER_AP][i];
		total_reg_rules += num_6g_reg_rules_cl[WMI_REG_STD_POWER_AP][i];

		num_6g_reg_rules_cl[WMI_REG_VLP_AP][i] =
				reg_info->num_6g_reg_rules_cl[WMI_REG_VLP_AP][i];
		total_reg_rules += num_6g_reg_rules_cl[WMI_REG_VLP_AP][i];

		if (num_6g_reg_rules_cl[WMI_REG_INDOOR_AP][i] > MAX_6G_REG_RULES ||
		    num_6g_reg_rules_cl[WMI_REG_STD_POWER_AP][i] > MAX_6G_REG_RULES ||
		    num_6g_reg_rules_cl[WMI_REG_VLP_AP][i] >  MAX_6G_REG_RULES) {
			ath12k_warn(ab, "Num 6g client reg rules exceeds max limit, for client(type: %d)\n",
				    i);
			kfree(tb);
			return -EINVAL;
		}
	}

	if (!total_reg_rules) {
		ath12k_warn(ab, "No reg rules available\n");
		kfree(tb);
		return -EINVAL;
	}

	memcpy(reg_info->alpha2, &ev->alpha2, REG_ALPHA2_LEN);

	/* FIXME: Currently FW includes 6G reg rule also in 5G rule
	 * list for country US.
	 * Having same 6G reg rule in 5G and 6G rules list causes
	 * intersect check to be true, and same rules will be shown
	 * multiple times in iw cmd. So added hack below to avoid
	 * parsing 6G rule from 5G reg rule list, and this can be
	 * removed later, after FW updates to remove 6G reg rule
	 * from 5G rules list.
	 */
	if (memcmp(reg_info->alpha2, "US", 2) == 0) {
		reg_info->num_5g_reg_rules = REG_US_5G_NUM_REG_RULES;
		num_5g_reg_rules = reg_info->num_5g_reg_rules;
	}

	reg_info->dfs_region = le32_to_cpu(ev->dfs_region);
	reg_info->phybitmap = le32_to_cpu(ev->phybitmap);
	reg_info->num_phy = le32_to_cpu(ev->num_phy);
	reg_info->phy_id = le32_to_cpu(ev->phy_id);
	reg_info->ctry_code = le32_to_cpu(ev->country_id);
	reg_info->reg_dmn_pair = le32_to_cpu(ev->domain_code);

	switch (le32_to_cpu(ev->status_code)) {
	case WMI_REG_SET_CC_STATUS_PASS:
		reg_info->status_code = REG_SET_CC_STATUS_PASS;
		break;
	case WMI_REG_CURRENT_ALPHA2_NOT_FOUND:
		reg_info->status_code = REG_CURRENT_ALPHA2_NOT_FOUND;
		break;
	case WMI_REG_INIT_ALPHA2_NOT_FOUND:
		reg_info->status_code = REG_INIT_ALPHA2_NOT_FOUND;
		break;
	case WMI_REG_SET_CC_CHANGE_NOT_ALLOWED:
		reg_info->status_code = REG_SET_CC_CHANGE_NOT_ALLOWED;
		break;
	case WMI_REG_SET_CC_STATUS_NO_MEMORY:
		reg_info->status_code = REG_SET_CC_STATUS_NO_MEMORY;
		break;
	case WMI_REG_SET_CC_STATUS_FAIL:
		reg_info->status_code = REG_SET_CC_STATUS_FAIL;
		break;
	}

	reg_info->is_ext_reg_event = true;

	reg_info->min_bw_2g = le32_to_cpu(ev->min_bw_2g);
	reg_info->max_bw_2g = le32_to_cpu(ev->max_bw_2g);
	reg_info->min_bw_5g = le32_to_cpu(ev->min_bw_5g);
	reg_info->max_bw_5g = le32_to_cpu(ev->max_bw_5g);
	reg_info->min_bw_6g_ap[WMI_REG_INDOOR_AP] = le32_to_cpu(ev->min_bw_6g_ap_lpi);
	reg_info->max_bw_6g_ap[WMI_REG_INDOOR_AP] = le32_to_cpu(ev->max_bw_6g_ap_lpi);
	reg_info->min_bw_6g_ap[WMI_REG_STD_POWER_AP] = le32_to_cpu(ev->min_bw_6g_ap_sp);
	reg_info->max_bw_6g_ap[WMI_REG_STD_POWER_AP] = le32_to_cpu(ev->max_bw_6g_ap_sp);
	reg_info->min_bw_6g_ap[WMI_REG_VLP_AP] = le32_to_cpu(ev->min_bw_6g_ap_vlp);
	reg_info->max_bw_6g_ap[WMI_REG_VLP_AP] = le32_to_cpu(ev->max_bw_6g_ap_vlp);

	for (i = 0; i < WMI_REG_MAX_CLIENT_TYPE; i++) {
		reg_info->min_bw_6g_client[WMI_REG_INDOOR_AP][i] =
			le32_to_cpu(ev->min_bw_6g_client_lpi[i]);
		reg_info->max_bw_6g_client[WMI_REG_INDOOR_AP][i] =
			le32_to_cpu(ev->max_bw_6g_client_lpi[i]);
		reg_info->min_bw_6g_client[WMI_REG_STD_POWER_AP][i] =
			le32_to_cpu(ev->min_bw_6g_client_sp[i]);
		reg_info->max_bw_6g_client[WMI_REG_STD_POWER_AP][i] =
			le32_to_cpu(ev->max_bw_6g_client_sp[i]);
		reg_info->min_bw_6g_client[WMI_REG_VLP_AP][i] =
			le32_to_cpu(ev->min_bw_6g_client_vlp[i]);
		reg_info->max_bw_6g_client[WMI_REG_VLP_AP][i] =
			le32_to_cpu(ev->max_bw_6g_client_vlp[i]);
	}

	ath12k_dbg(ab, ATH12K_DBG_WMI,
		   "%s:cc_ext %s dfs %d BW: min_2g %d max_2g %d min_5g %d max_5g %d phy_bitmap 0x%x",
		   __func__, reg_info->alpha2, reg_info->dfs_region,
		   reg_info->min_bw_2g, reg_info->max_bw_2g,
		   reg_info->min_bw_5g, reg_info->max_bw_5g,
		   reg_info->phybitmap);

	ath12k_dbg(ab, ATH12K_DBG_WMI,
		   "num_2g_reg_rules %d num_5g_reg_rules %d",
		   num_2g_reg_rules, num_5g_reg_rules);

	ath12k_dbg(ab, ATH12K_DBG_WMI,
		   "num_6g_reg_rules_ap_lpi: %d num_6g_reg_rules_ap_sp: %d num_6g_reg_rules_ap_vlp: %d",
		   num_6g_reg_rules_ap[WMI_REG_INDOOR_AP],
		   num_6g_reg_rules_ap[WMI_REG_STD_POWER_AP],
		   num_6g_reg_rules_ap[WMI_REG_VLP_AP]);

	ath12k_dbg(ab, ATH12K_DBG_WMI,
		   "6g Regular client: num_6g_reg_rules_lpi: %d num_6g_reg_rules_sp: %d num_6g_reg_rules_vlp: %d",
		   num_6g_reg_rules_cl[WMI_REG_INDOOR_AP][WMI_REG_DEFAULT_CLIENT],
		   num_6g_reg_rules_cl[WMI_REG_STD_POWER_AP][WMI_REG_DEFAULT_CLIENT],
		   num_6g_reg_rules_cl[WMI_REG_VLP_AP][WMI_REG_DEFAULT_CLIENT]);

	ath12k_dbg(ab, ATH12K_DBG_WMI,
		   "6g Subordinate client: num_6g_reg_rules_lpi: %d num_6g_reg_rules_sp: %d num_6g_reg_rules_vlp: %d",
		   num_6g_reg_rules_cl[WMI_REG_INDOOR_AP][WMI_REG_SUBORDINATE_CLIENT],
		   num_6g_reg_rules_cl[WMI_REG_STD_POWER_AP][WMI_REG_SUBORDINATE_CLIENT],
		   num_6g_reg_rules_cl[WMI_REG_VLP_AP][WMI_REG_SUBORDINATE_CLIENT]);

	ext_wmi_reg_rule =
		(struct ath12k_wmi_reg_rule_ext_params *)((u8 *)ev
			+ sizeof(*ev)
			+ sizeof(struct wmi_tlv));

	if (num_2g_reg_rules) {
		reg_info->reg_rules_2g_ptr =
			create_ext_reg_rules_from_wmi(num_2g_reg_rules,
						      ext_wmi_reg_rule);

		if (!reg_info->reg_rules_2g_ptr) {
			kfree(tb);
			ath12k_warn(ab, "Unable to Allocate memory for 2g rules\n");
			return -ENOMEM;
		}
	}

	if (num_5g_reg_rules) {
		ext_wmi_reg_rule += num_2g_reg_rules;
		reg_info->reg_rules_5g_ptr =
			create_ext_reg_rules_from_wmi(num_5g_reg_rules,
						      ext_wmi_reg_rule);

		if (!reg_info->reg_rules_5g_ptr) {
			kfree(tb);
			ath12k_warn(ab, "Unable to Allocate memory for 5g rules\n");
			return -ENOMEM;
		}
	}

	ext_wmi_reg_rule += num_5g_reg_rules;

	for (i = 0; i < WMI_REG_CURRENT_MAX_AP_TYPE; i++) {
		reg_info->reg_rules_6g_ap_ptr[i] =
			create_ext_reg_rules_from_wmi(num_6g_reg_rules_ap[i],
						      ext_wmi_reg_rule);

		if (!reg_info->reg_rules_6g_ap_ptr[i]) {
			kfree(tb);
			ath12k_warn(ab, "Unable to Allocate memory for 6g ap rules\n");
			return -ENOMEM;
		}

		ext_wmi_reg_rule += num_6g_reg_rules_ap[i];
	}

	for (j = 0; j < WMI_REG_CURRENT_MAX_AP_TYPE; j++) {
		for (i = 0; i < WMI_REG_MAX_CLIENT_TYPE; i++) {
			reg_info->reg_rules_6g_client_ptr[j][i] =
				create_ext_reg_rules_from_wmi(num_6g_reg_rules_cl[j][i],
							      ext_wmi_reg_rule);

			if (!reg_info->reg_rules_6g_client_ptr[j][i]) {
				kfree(tb);
				ath12k_warn(ab, "Unable to Allocate memory for 6g client rules\n");
				return -ENOMEM;
			}

			ext_wmi_reg_rule += num_6g_reg_rules_cl[j][i];
		}
	}

	reg_info->client_type = le32_to_cpu(ev->client_type);
	reg_info->rnr_tpe_usable = ev->rnr_tpe_usable;
	reg_info->unspecified_ap_usable = ev->unspecified_ap_usable;
	reg_info->domain_code_6g_ap[WMI_REG_INDOOR_AP] =
		le32_to_cpu(ev->domain_code_6g_ap_lpi);
	reg_info->domain_code_6g_ap[WMI_REG_STD_POWER_AP] =
		le32_to_cpu(ev->domain_code_6g_ap_sp);
	reg_info->domain_code_6g_ap[WMI_REG_VLP_AP] =
		le32_to_cpu(ev->domain_code_6g_ap_vlp);

	for (i = 0; i < WMI_REG_MAX_CLIENT_TYPE; i++) {
		reg_info->domain_code_6g_client[WMI_REG_INDOOR_AP][i] =
			le32_to_cpu(ev->domain_code_6g_client_lpi[i]);
		reg_info->domain_code_6g_client[WMI_REG_STD_POWER_AP][i] =
			le32_to_cpu(ev->domain_code_6g_client_sp[i]);
		reg_info->domain_code_6g_client[WMI_REG_VLP_AP][i] =
			le32_to_cpu(ev->domain_code_6g_client_vlp[i]);
	}

	reg_info->domain_code_6g_super_id = le32_to_cpu(ev->domain_code_6g_super_id);

	ath12k_dbg(ab, ATH12K_DBG_WMI, "6g client_type: %d domain_code_6g_super_id: %d",
		   reg_info->client_type, reg_info->domain_code_6g_super_id);

	ath12k_dbg(ab, ATH12K_DBG_WMI, "processed regulatory ext channel list\n");

	kfree(tb);
	return 0;
}

static int ath12k_pull_peer_del_resp_ev(struct ath12k_base *ab, struct sk_buff *skb,
					struct wmi_peer_delete_resp_event *peer_del_resp)
{
	const void **tb;
	const struct wmi_peer_delete_resp_event *ev;
	int ret;

	tb = ath12k_wmi_tlv_parse_alloc(ab, skb, GFP_ATOMIC);
	if (IS_ERR(tb)) {
		ret = PTR_ERR(tb);
		ath12k_warn(ab, "failed to parse tlv: %d\n", ret);
		return ret;
	}

	ev = tb[WMI_TAG_PEER_DELETE_RESP_EVENT];
	if (!ev) {
		ath12k_warn(ab, "failed to fetch peer delete resp ev");
		kfree(tb);
		return -EPROTO;
	}

	memset(peer_del_resp, 0, sizeof(*peer_del_resp));

	peer_del_resp->vdev_id = ev->vdev_id;
	ether_addr_copy(peer_del_resp->peer_macaddr.addr,
			ev->peer_macaddr.addr);

	kfree(tb);
	return 0;
}

static int ath12k_pull_vdev_del_resp_ev(struct ath12k_base *ab,
					struct sk_buff *skb,
					u32 *vdev_id)
{
	const void **tb;
	const struct wmi_vdev_delete_resp_event *ev;
	int ret;

	tb = ath12k_wmi_tlv_parse_alloc(ab, skb, GFP_ATOMIC);
	if (IS_ERR(tb)) {
		ret = PTR_ERR(tb);
		ath12k_warn(ab, "failed to parse tlv: %d\n", ret);
		return ret;
	}

	ev = tb[WMI_TAG_VDEV_DELETE_RESP_EVENT];
	if (!ev) {
		ath12k_warn(ab, "failed to fetch vdev delete resp ev");
		kfree(tb);
		return -EPROTO;
	}

	*vdev_id = le32_to_cpu(ev->vdev_id);

	kfree(tb);
	return 0;
}

static int ath12k_pull_bcn_tx_status_ev(struct ath12k_base *ab,
					struct sk_buff *skb,
					u32 *vdev_id, u32 *tx_status)
{
	const void **tb;
	const struct wmi_bcn_tx_status_event *ev;
	int ret;

	tb = ath12k_wmi_tlv_parse_alloc(ab, skb, GFP_ATOMIC);
	if (IS_ERR(tb)) {
		ret = PTR_ERR(tb);
		ath12k_warn(ab, "failed to parse tlv: %d\n", ret);
		return ret;
	}

	ev = tb[WMI_TAG_OFFLOAD_BCN_TX_STATUS_EVENT];
	if (!ev) {
		ath12k_warn(ab, "failed to fetch bcn tx status ev");
		kfree(tb);
		return -EPROTO;
	}

	*vdev_id = le32_to_cpu(ev->vdev_id);
	*tx_status = le32_to_cpu(ev->tx_status);

	kfree(tb);
	return 0;
}

static int ath12k_pull_vdev_stopped_param_tlv(struct ath12k_base *ab, struct sk_buff *skb,
					      u32 *vdev_id)
{
	const void **tb;
	const struct wmi_vdev_stopped_event *ev;
	int ret;

	tb = ath12k_wmi_tlv_parse_alloc(ab, skb, GFP_ATOMIC);
	if (IS_ERR(tb)) {
		ret = PTR_ERR(tb);
		ath12k_warn(ab, "failed to parse tlv: %d\n", ret);
		return ret;
	}

	ev = tb[WMI_TAG_VDEV_STOPPED_EVENT];
	if (!ev) {
		ath12k_warn(ab, "failed to fetch vdev stop ev");
		kfree(tb);
		return -EPROTO;
	}

	*vdev_id = le32_to_cpu(ev->vdev_id);

	kfree(tb);
	return 0;
}

static int ath12k_wmi_tlv_mgmt_rx_parse(struct ath12k_base *ab,
					u16 tag, u16 len,
					const void *ptr, void *data)
{
	struct wmi_tlv_mgmt_rx_parse *parse = data;

	switch (tag) {
	case WMI_TAG_MGMT_RX_HDR:
		parse->fixed = ptr;
		break;
	case WMI_TAG_ARRAY_BYTE:
		if (!parse->frame_buf_done) {
			parse->frame_buf = ptr;
			parse->frame_buf_done = true;
		}
		break;
	}
	return 0;
}

static int ath12k_pull_mgmt_rx_params_tlv(struct ath12k_base *ab,
					  struct sk_buff *skb,
					  struct ath12k_wmi_mgmt_rx_arg *hdr)
{
	struct wmi_tlv_mgmt_rx_parse parse = { };
	const struct ath12k_wmi_mgmt_rx_params *ev;
	const u8 *frame;
	int i, ret;

	ret = ath12k_wmi_tlv_iter(ab, skb->data, skb->len,
				  ath12k_wmi_tlv_mgmt_rx_parse,
				  &parse);
	if (ret) {
		ath12k_warn(ab, "failed to parse mgmt rx tlv %d\n", ret);
		return ret;
	}

	ev = parse.fixed;
	frame = parse.frame_buf;

	if (!ev || !frame) {
		ath12k_warn(ab, "failed to fetch mgmt rx hdr");
		return -EPROTO;
	}

	hdr->pdev_id = le32_to_cpu(ev->pdev_id);
	hdr->chan_freq = le32_to_cpu(ev->chan_freq);
	hdr->channel = le32_to_cpu(ev->channel);
	hdr->snr = le32_to_cpu(ev->snr);
	hdr->rate = le32_to_cpu(ev->rate);
	hdr->phy_mode = le32_to_cpu(ev->phy_mode);
	hdr->buf_len = le32_to_cpu(ev->buf_len);
	hdr->status = le32_to_cpu(ev->status);
	hdr->flags = le32_to_cpu(ev->flags);
	hdr->rssi = a_sle32_to_cpu(ev->rssi);
	hdr->tsf_delta = le32_to_cpu(ev->tsf_delta);

	for (i = 0; i < ATH_MAX_ANTENNA; i++)
		hdr->rssi_ctl[i] = le32_to_cpu(ev->rssi_ctl[i]);

	if (skb->len < (frame - skb->data) + hdr->buf_len) {
		ath12k_warn(ab, "invalid length in mgmt rx hdr ev");
		return -EPROTO;
	}

	/* shift the sk_buff to point to `frame` */
	skb_trim(skb, 0);
	skb_put(skb, frame - skb->data);
	skb_pull(skb, frame - skb->data);
	skb_put(skb, hdr->buf_len);

	return 0;
}

static int wmi_process_mgmt_tx_comp(struct ath12k *ar, u32 desc_id,
				    u32 status)
{
	struct sk_buff *msdu;
	struct ieee80211_tx_info *info;
	struct ath12k_skb_cb *skb_cb;
	int num_mgmt;

	spin_lock_bh(&ar->txmgmt_idr_lock);
	msdu = idr_find(&ar->txmgmt_idr, desc_id);

	if (!msdu) {
		ath12k_warn(ar->ab, "received mgmt tx compl for invalid msdu_id: %d\n",
			    desc_id);
		spin_unlock_bh(&ar->txmgmt_idr_lock);
		return -ENOENT;
	}

	idr_remove(&ar->txmgmt_idr, desc_id);
	spin_unlock_bh(&ar->txmgmt_idr_lock);

	skb_cb = ATH12K_SKB_CB(msdu);
	dma_unmap_single(ar->ab->dev, skb_cb->paddr, msdu->len, DMA_TO_DEVICE);

	info = IEEE80211_SKB_CB(msdu);
	if ((!(info->flags & IEEE80211_TX_CTL_NO_ACK)) && !status)
		info->flags |= IEEE80211_TX_STAT_ACK;

	ieee80211_tx_status_irqsafe(ath12k_ar_to_hw(ar), msdu);

	num_mgmt = atomic_dec_if_positive(&ar->num_pending_mgmt_tx);

	/* WARN when we received this event without doing any mgmt tx */
	if (num_mgmt < 0)
		WARN_ON_ONCE(1);

	if (!num_mgmt)
		wake_up(&ar->txmgmt_empty_waitq);

	return 0;
}

static int ath12k_pull_mgmt_tx_compl_param_tlv(struct ath12k_base *ab,
					       struct sk_buff *skb,
					       struct wmi_mgmt_tx_compl_event *param)
{
	const void **tb;
	const struct wmi_mgmt_tx_compl_event *ev;
	int ret;

	tb = ath12k_wmi_tlv_parse_alloc(ab, skb, GFP_ATOMIC);
	if (IS_ERR(tb)) {
		ret = PTR_ERR(tb);
		ath12k_warn(ab, "failed to parse tlv: %d\n", ret);
		return ret;
	}

	ev = tb[WMI_TAG_MGMT_TX_COMPL_EVENT];
	if (!ev) {
		ath12k_warn(ab, "failed to fetch mgmt tx compl ev");
		kfree(tb);
		return -EPROTO;
	}

	param->pdev_id = ev->pdev_id;
	param->desc_id = ev->desc_id;
	param->status = ev->status;

	kfree(tb);
	return 0;
}

static void ath12k_wmi_event_scan_started(struct ath12k *ar)
{
	lockdep_assert_held(&ar->data_lock);

	switch (ar->scan.state) {
	case ATH12K_SCAN_IDLE:
	case ATH12K_SCAN_RUNNING:
	case ATH12K_SCAN_ABORTING:
		ath12k_warn(ar->ab, "received scan started event in an invalid scan state: %s (%d)\n",
			    ath12k_scan_state_str(ar->scan.state),
			    ar->scan.state);
		break;
	case ATH12K_SCAN_STARTING:
		ar->scan.state = ATH12K_SCAN_RUNNING;

		if (ar->scan.is_roc)
			ieee80211_ready_on_channel(ath12k_ar_to_hw(ar));

		complete(&ar->scan.started);
		break;
	}
}

static void ath12k_wmi_event_scan_start_failed(struct ath12k *ar)
{
	lockdep_assert_held(&ar->data_lock);

	switch (ar->scan.state) {
	case ATH12K_SCAN_IDLE:
	case ATH12K_SCAN_RUNNING:
	case ATH12K_SCAN_ABORTING:
		ath12k_warn(ar->ab, "received scan start failed event in an invalid scan state: %s (%d)\n",
			    ath12k_scan_state_str(ar->scan.state),
			    ar->scan.state);
		break;
	case ATH12K_SCAN_STARTING:
		complete(&ar->scan.started);
		__ath12k_mac_scan_finish(ar);
		break;
	}
}

static void ath12k_wmi_event_scan_completed(struct ath12k *ar)
{
	lockdep_assert_held(&ar->data_lock);

	switch (ar->scan.state) {
	case ATH12K_SCAN_IDLE:
	case ATH12K_SCAN_STARTING:
		/* One suspected reason scan can be completed while starting is
		 * if firmware fails to deliver all scan events to the host,
		 * e.g. when transport pipe is full. This has been observed
		 * with spectral scan phyerr events starving wmi transport
		 * pipe. In such case the "scan completed" event should be (and
		 * is) ignored by the host as it may be just firmware's scan
		 * state machine recovering.
		 */
		ath12k_warn(ar->ab, "received scan completed event in an invalid scan state: %s (%d)\n",
			    ath12k_scan_state_str(ar->scan.state),
			    ar->scan.state);
		break;
	case ATH12K_SCAN_RUNNING:
	case ATH12K_SCAN_ABORTING:
		__ath12k_mac_scan_finish(ar);
		break;
	}
}

static void ath12k_wmi_event_scan_bss_chan(struct ath12k *ar)
{
	lockdep_assert_held(&ar->data_lock);

	switch (ar->scan.state) {
	case ATH12K_SCAN_IDLE:
	case ATH12K_SCAN_STARTING:
		ath12k_warn(ar->ab, "received scan bss chan event in an invalid scan state: %s (%d)\n",
			    ath12k_scan_state_str(ar->scan.state),
			    ar->scan.state);
		break;
	case ATH12K_SCAN_RUNNING:
	case ATH12K_SCAN_ABORTING:
		ar->scan_channel = NULL;
		break;
	}
}

static void ath12k_wmi_event_scan_foreign_chan(struct ath12k *ar, u32 freq)
{
	struct ieee80211_hw *hw = ath12k_ar_to_hw(ar);

	lockdep_assert_held(&ar->data_lock);

	switch (ar->scan.state) {
	case ATH12K_SCAN_IDLE:
	case ATH12K_SCAN_STARTING:
		ath12k_warn(ar->ab, "received scan foreign chan event in an invalid scan state: %s (%d)\n",
			    ath12k_scan_state_str(ar->scan.state),
			    ar->scan.state);
		break;
	case ATH12K_SCAN_RUNNING:
	case ATH12K_SCAN_ABORTING:
		ar->scan_channel = ieee80211_get_channel(hw->wiphy, freq);

		if (ar->scan.is_roc && ar->scan.roc_freq == freq)
			complete(&ar->scan.on_channel);

		break;
	}
}

static const char *
ath12k_wmi_event_scan_type_str(enum wmi_scan_event_type type,
			       enum wmi_scan_completion_reason reason)
{
	switch (type) {
	case WMI_SCAN_EVENT_STARTED:
		return "started";
	case WMI_SCAN_EVENT_COMPLETED:
		switch (reason) {
		case WMI_SCAN_REASON_COMPLETED:
			return "completed";
		case WMI_SCAN_REASON_CANCELLED:
			return "completed [cancelled]";
		case WMI_SCAN_REASON_PREEMPTED:
			return "completed [preempted]";
		case WMI_SCAN_REASON_TIMEDOUT:
			return "completed [timedout]";
		case WMI_SCAN_REASON_INTERNAL_FAILURE:
			return "completed [internal err]";
		case WMI_SCAN_REASON_MAX:
			break;
		}
		return "completed [unknown]";
	case WMI_SCAN_EVENT_BSS_CHANNEL:
		return "bss channel";
	case WMI_SCAN_EVENT_FOREIGN_CHAN:
		return "foreign channel";
	case WMI_SCAN_EVENT_DEQUEUED:
		return "dequeued";
	case WMI_SCAN_EVENT_PREEMPTED:
		return "preempted";
	case WMI_SCAN_EVENT_START_FAILED:
		return "start failed";
	case WMI_SCAN_EVENT_RESTARTED:
		return "restarted";
	case WMI_SCAN_EVENT_FOREIGN_CHAN_EXIT:
		return "foreign channel exit";
	default:
		return "unknown";
	}
}

static int ath12k_pull_scan_ev(struct ath12k_base *ab, struct sk_buff *skb,
			       struct wmi_scan_event *scan_evt_param)
{
	const void **tb;
	const struct wmi_scan_event *ev;
	int ret;

	tb = ath12k_wmi_tlv_parse_alloc(ab, skb, GFP_ATOMIC);
	if (IS_ERR(tb)) {
		ret = PTR_ERR(tb);
		ath12k_warn(ab, "failed to parse tlv: %d\n", ret);
		return ret;
	}

	ev = tb[WMI_TAG_SCAN_EVENT];
	if (!ev) {
		ath12k_warn(ab, "failed to fetch scan ev");
		kfree(tb);
		return -EPROTO;
	}

	scan_evt_param->event_type = ev->event_type;
	scan_evt_param->reason = ev->reason;
	scan_evt_param->channel_freq = ev->channel_freq;
	scan_evt_param->scan_req_id = ev->scan_req_id;
	scan_evt_param->scan_id = ev->scan_id;
	scan_evt_param->vdev_id = ev->vdev_id;
	scan_evt_param->tsf_timestamp = ev->tsf_timestamp;

	kfree(tb);
	return 0;
}

static int ath12k_pull_peer_sta_kickout_ev(struct ath12k_base *ab, struct sk_buff *skb,
					   struct wmi_peer_sta_kickout_arg *arg)
{
	const void **tb;
	const struct wmi_peer_sta_kickout_event *ev;
	int ret;

	tb = ath12k_wmi_tlv_parse_alloc(ab, skb, GFP_ATOMIC);
	if (IS_ERR(tb)) {
		ret = PTR_ERR(tb);
		ath12k_warn(ab, "failed to parse tlv: %d\n", ret);
		return ret;
	}

	ev = tb[WMI_TAG_PEER_STA_KICKOUT_EVENT];
	if (!ev) {
		ath12k_warn(ab, "failed to fetch peer sta kickout ev");
		kfree(tb);
		return -EPROTO;
	}

	arg->mac_addr = ev->peer_macaddr.addr;

	kfree(tb);
	return 0;
}

static int ath12k_pull_roam_ev(struct ath12k_base *ab, struct sk_buff *skb,
			       struct wmi_roam_event *roam_ev)
{
	const void **tb;
	const struct wmi_roam_event *ev;
	int ret;

	tb = ath12k_wmi_tlv_parse_alloc(ab, skb, GFP_ATOMIC);
	if (IS_ERR(tb)) {
		ret = PTR_ERR(tb);
		ath12k_warn(ab, "failed to parse tlv: %d\n", ret);
		return ret;
	}

	ev = tb[WMI_TAG_ROAM_EVENT];
	if (!ev) {
		ath12k_warn(ab, "failed to fetch roam ev");
		kfree(tb);
		return -EPROTO;
	}

	roam_ev->vdev_id = ev->vdev_id;
	roam_ev->reason = ev->reason;
	roam_ev->rssi = ev->rssi;

	kfree(tb);
	return 0;
}

static int freq_to_idx(struct ath12k *ar, int freq)
{
	struct ieee80211_supported_band *sband;
	struct ieee80211_hw *hw = ath12k_ar_to_hw(ar);
	int band, ch, idx = 0;

	for (band = NL80211_BAND_2GHZ; band < NUM_NL80211_BANDS; band++) {
		if (!ar->mac.sbands[band].channels)
			continue;

		sband = hw->wiphy->bands[band];
		if (!sband)
			continue;

		for (ch = 0; ch < sband->n_channels; ch++, idx++)
			if (sband->channels[ch].center_freq == freq)
				goto exit;
	}

exit:
	return idx;
}

static int ath12k_pull_chan_info_ev(struct ath12k_base *ab, struct sk_buff *skb,
				    struct wmi_chan_info_event *ch_info_ev)
{
	const void **tb;
	const struct wmi_chan_info_event *ev;
	int ret;

	tb = ath12k_wmi_tlv_parse_alloc(ab, skb, GFP_ATOMIC);
	if (IS_ERR(tb)) {
		ret = PTR_ERR(tb);
		ath12k_warn(ab, "failed to parse tlv: %d\n", ret);
		return ret;
	}

	ev = tb[WMI_TAG_CHAN_INFO_EVENT];
	if (!ev) {
		ath12k_warn(ab, "failed to fetch chan info ev");
		kfree(tb);
		return -EPROTO;
	}

	ch_info_ev->err_code = ev->err_code;
	ch_info_ev->freq = ev->freq;
	ch_info_ev->cmd_flags = ev->cmd_flags;
	ch_info_ev->noise_floor = ev->noise_floor;
	ch_info_ev->rx_clear_count = ev->rx_clear_count;
	ch_info_ev->cycle_count = ev->cycle_count;
	ch_info_ev->chan_tx_pwr_range = ev->chan_tx_pwr_range;
	ch_info_ev->chan_tx_pwr_tp = ev->chan_tx_pwr_tp;
	ch_info_ev->rx_frame_count = ev->rx_frame_count;
	ch_info_ev->tx_frame_cnt = ev->tx_frame_cnt;
	ch_info_ev->mac_clk_mhz = ev->mac_clk_mhz;
	ch_info_ev->vdev_id = ev->vdev_id;

	kfree(tb);
	return 0;
}

static int
ath12k_pull_pdev_bss_chan_info_ev(struct ath12k_base *ab, struct sk_buff *skb,
				  struct wmi_pdev_bss_chan_info_event *bss_ch_info_ev)
{
	const void **tb;
	const struct wmi_pdev_bss_chan_info_event *ev;
	int ret;

	tb = ath12k_wmi_tlv_parse_alloc(ab, skb, GFP_ATOMIC);
	if (IS_ERR(tb)) {
		ret = PTR_ERR(tb);
		ath12k_warn(ab, "failed to parse tlv: %d\n", ret);
		return ret;
	}

	ev = tb[WMI_TAG_PDEV_BSS_CHAN_INFO_EVENT];
	if (!ev) {
		ath12k_warn(ab, "failed to fetch pdev bss chan info ev");
		kfree(tb);
		return -EPROTO;
	}

	bss_ch_info_ev->pdev_id = ev->pdev_id;
	bss_ch_info_ev->freq = ev->freq;
	bss_ch_info_ev->noise_floor = ev->noise_floor;
	bss_ch_info_ev->rx_clear_count_low = ev->rx_clear_count_low;
	bss_ch_info_ev->rx_clear_count_high = ev->rx_clear_count_high;
	bss_ch_info_ev->cycle_count_low = ev->cycle_count_low;
	bss_ch_info_ev->cycle_count_high = ev->cycle_count_high;
	bss_ch_info_ev->tx_cycle_count_low = ev->tx_cycle_count_low;
	bss_ch_info_ev->tx_cycle_count_high = ev->tx_cycle_count_high;
	bss_ch_info_ev->rx_cycle_count_low = ev->rx_cycle_count_low;
	bss_ch_info_ev->rx_cycle_count_high = ev->rx_cycle_count_high;
	bss_ch_info_ev->rx_bss_cycle_count_low = ev->rx_bss_cycle_count_low;
	bss_ch_info_ev->rx_bss_cycle_count_high = ev->rx_bss_cycle_count_high;

	kfree(tb);
	return 0;
}

static int
ath12k_pull_vdev_install_key_compl_ev(struct ath12k_base *ab, struct sk_buff *skb,
				      struct wmi_vdev_install_key_complete_arg *arg)
{
	const void **tb;
	const struct wmi_vdev_install_key_compl_event *ev;
	int ret;

	tb = ath12k_wmi_tlv_parse_alloc(ab, skb, GFP_ATOMIC);
	if (IS_ERR(tb)) {
		ret = PTR_ERR(tb);
		ath12k_warn(ab, "failed to parse tlv: %d\n", ret);
		return ret;
	}

	ev = tb[WMI_TAG_VDEV_INSTALL_KEY_COMPLETE_EVENT];
	if (!ev) {
		ath12k_warn(ab, "failed to fetch vdev install key compl ev");
		kfree(tb);
		return -EPROTO;
	}

	arg->vdev_id = le32_to_cpu(ev->vdev_id);
	arg->macaddr = ev->peer_macaddr.addr;
	arg->key_idx = le32_to_cpu(ev->key_idx);
	arg->key_flags = le32_to_cpu(ev->key_flags);
	arg->status = le32_to_cpu(ev->status);

	kfree(tb);
	return 0;
}

static int ath12k_pull_peer_assoc_conf_ev(struct ath12k_base *ab, struct sk_buff *skb,
					  struct wmi_peer_assoc_conf_arg *peer_assoc_conf)
{
	const void **tb;
	const struct wmi_peer_assoc_conf_event *ev;
	int ret;

	tb = ath12k_wmi_tlv_parse_alloc(ab, skb, GFP_ATOMIC);
	if (IS_ERR(tb)) {
		ret = PTR_ERR(tb);
		ath12k_warn(ab, "failed to parse tlv: %d\n", ret);
		return ret;
	}

	ev = tb[WMI_TAG_PEER_ASSOC_CONF_EVENT];
	if (!ev) {
		ath12k_warn(ab, "failed to fetch peer assoc conf ev");
		kfree(tb);
		return -EPROTO;
	}

	peer_assoc_conf->vdev_id = le32_to_cpu(ev->vdev_id);
	peer_assoc_conf->macaddr = ev->peer_macaddr.addr;

	kfree(tb);
	return 0;
}

static int
ath12k_pull_pdev_temp_ev(struct ath12k_base *ab, struct sk_buff *skb,
			 const struct wmi_pdev_temperature_event *ev)
{
	const void **tb;
	int ret;

	tb = ath12k_wmi_tlv_parse_alloc(ab, skb, GFP_ATOMIC);
	if (IS_ERR(tb)) {
		ret = PTR_ERR(tb);
		ath12k_warn(ab, "failed to parse tlv: %d\n", ret);
		return ret;
	}

	ev = tb[WMI_TAG_PDEV_TEMPERATURE_EVENT];
	if (!ev) {
		ath12k_warn(ab, "failed to fetch pdev temp ev");
		kfree(tb);
		return -EPROTO;
	}

	kfree(tb);
	return 0;
}

static void ath12k_wmi_op_ep_tx_credits(struct ath12k_base *ab)
{
	/* try to send pending beacons first. they take priority */
	wake_up(&ab->wmi_ab.tx_credits_wq);
}

static void ath12k_wmi_htc_tx_complete(struct ath12k_base *ab,
				       struct sk_buff *skb)
{
	dev_kfree_skb(skb);
}

static bool ath12k_reg_is_world_alpha(char *alpha)
{
	if (alpha[0] == '0' && alpha[1] == '0')
		return true;

	if (alpha[0] == 'n' && alpha[1] == 'a')
		return true;

	return false;
}

static int ath12k_reg_chan_list_event(struct ath12k_base *ab, struct sk_buff *skb)
{
	struct ath12k_reg_info *reg_info = NULL;
	struct ieee80211_regdomain *regd = NULL;
	bool intersect = false;
	int ret = 0, pdev_idx, i, j;
	struct ath12k *ar;

	reg_info = kzalloc(sizeof(*reg_info), GFP_ATOMIC);
	if (!reg_info) {
		ret = -ENOMEM;
		goto fallback;
	}

	ret = ath12k_pull_reg_chan_list_ext_update_ev(ab, skb, reg_info);

	if (ret) {
		ath12k_warn(ab, "failed to extract regulatory info from received event\n");
		goto fallback;
	}

	if (reg_info->status_code != REG_SET_CC_STATUS_PASS) {
		/* In case of failure to set the requested ctry,
		 * fw retains the current regd. We print a failure info
		 * and return from here.
		 */
		ath12k_warn(ab, "Failed to set the requested Country regulatory setting\n");
		goto mem_free;
	}

	pdev_idx = reg_info->phy_id;

	if (pdev_idx >= ab->num_radios) {
		/* Process the event for phy0 only if single_pdev_only
		 * is true. If pdev_idx is valid but not 0, discard the
		 * event. Otherwise, it goes to fallback.
		 */
		if (ab->hw_params->single_pdev_only &&
		    pdev_idx < ab->hw_params->num_rxdma_per_pdev)
			goto mem_free;
		else
			goto fallback;
	}

	/* Avoid multiple overwrites to default regd, during core
	 * stop-start after mac registration.
	 */
	if (ab->default_regd[pdev_idx] && !ab->new_regd[pdev_idx] &&
	    !memcmp(ab->default_regd[pdev_idx]->alpha2,
		    reg_info->alpha2, 2))
		goto mem_free;

	/* Intersect new rules with default regd if a new country setting was
	 * requested, i.e a default regd was already set during initialization
	 * and the regd coming from this event has a valid country info.
	 */
	if (ab->default_regd[pdev_idx] &&
	    !ath12k_reg_is_world_alpha((char *)
		ab->default_regd[pdev_idx]->alpha2) &&
	    !ath12k_reg_is_world_alpha((char *)reg_info->alpha2))
		intersect = true;

	regd = ath12k_reg_build_regd(ab, reg_info, intersect);
	if (!regd) {
		ath12k_warn(ab, "failed to build regd from reg_info\n");
		goto fallback;
	}

	spin_lock(&ab->base_lock);
	if (test_bit(ATH12K_FLAG_REGISTERED, &ab->dev_flags)) {
		/* Once mac is registered, ar is valid and all CC events from
		 * fw is considered to be received due to user requests
		 * currently.
		 * Free previously built regd before assigning the newly
		 * generated regd to ar. NULL pointer handling will be
		 * taken care by kfree itself.
		 */
		ar = ab->pdevs[pdev_idx].ar;
		kfree(ab->new_regd[pdev_idx]);
		ab->new_regd[pdev_idx] = regd;
		queue_work(ab->workqueue, &ar->regd_update_work);
	} else {
		/* Multiple events for the same *ar is not expected. But we
		 * can still clear any previously stored default_regd if we
		 * are receiving this event for the same radio by mistake.
		 * NULL pointer handling will be taken care by kfree itself.
		 */
		kfree(ab->default_regd[pdev_idx]);
		/* This regd would be applied during mac registration */
		ab->default_regd[pdev_idx] = regd;
	}
	ab->dfs_region = reg_info->dfs_region;
	spin_unlock(&ab->base_lock);

	goto mem_free;

fallback:
	/* Fallback to older reg (by sending previous country setting
	 * again if fw has succeeded and we failed to process here.
	 * The Regdomain should be uniform across driver and fw. Since the
	 * FW has processed the command and sent a success status, we expect
	 * this function to succeed as well. If it doesn't, CTRY needs to be
	 * reverted at the fw and the old SCAN_CHAN_LIST cmd needs to be sent.
	 */
	/* TODO: This is rare, but still should also be handled */
	WARN_ON(1);
mem_free:
	if (reg_info) {
		kfree(reg_info->reg_rules_2g_ptr);
		kfree(reg_info->reg_rules_5g_ptr);
		if (reg_info->is_ext_reg_event) {
			for (i = 0; i < WMI_REG_CURRENT_MAX_AP_TYPE; i++)
				kfree(reg_info->reg_rules_6g_ap_ptr[i]);

			for (j = 0; j < WMI_REG_CURRENT_MAX_AP_TYPE; j++)
				for (i = 0; i < WMI_REG_MAX_CLIENT_TYPE; i++)
					kfree(reg_info->reg_rules_6g_client_ptr[j][i]);
		}
		kfree(reg_info);
	}
	return ret;
}

static int ath12k_wmi_rdy_parse(struct ath12k_base *ab, u16 tag, u16 len,
				const void *ptr, void *data)
{
	struct ath12k_wmi_rdy_parse *rdy_parse = data;
	struct wmi_ready_event fixed_param;
	struct ath12k_wmi_mac_addr_params *addr_list;
	struct ath12k_pdev *pdev;
	u32 num_mac_addr;
	int i;

	switch (tag) {
	case WMI_TAG_READY_EVENT:
		memset(&fixed_param, 0, sizeof(fixed_param));
		memcpy(&fixed_param, (struct wmi_ready_event *)ptr,
		       min_t(u16, sizeof(fixed_param), len));
		ab->wlan_init_status = le32_to_cpu(fixed_param.ready_event_min.status);
		rdy_parse->num_extra_mac_addr =
			le32_to_cpu(fixed_param.ready_event_min.num_extra_mac_addr);

		ether_addr_copy(ab->mac_addr,
				fixed_param.ready_event_min.mac_addr.addr);
		ab->pktlog_defs_checksum = le32_to_cpu(fixed_param.pktlog_defs_checksum);
		ab->wmi_ready = true;
		break;
	case WMI_TAG_ARRAY_FIXED_STRUCT:
		addr_list = (struct ath12k_wmi_mac_addr_params *)ptr;
		num_mac_addr = rdy_parse->num_extra_mac_addr;

		if (!(ab->num_radios > 1 && num_mac_addr >= ab->num_radios))
			break;

		for (i = 0; i < ab->num_radios; i++) {
			pdev = &ab->pdevs[i];
			ether_addr_copy(pdev->mac_addr, addr_list[i].addr);
		}
		ab->pdevs_macaddr_valid = true;
		break;
	default:
		break;
	}

	return 0;
}

static int ath12k_ready_event(struct ath12k_base *ab, struct sk_buff *skb)
{
	struct ath12k_wmi_rdy_parse rdy_parse = { };
	int ret;

	ret = ath12k_wmi_tlv_iter(ab, skb->data, skb->len,
				  ath12k_wmi_rdy_parse, &rdy_parse);
	if (ret) {
		ath12k_warn(ab, "failed to parse tlv %d\n", ret);
		return ret;
	}

	complete(&ab->wmi_ab.unified_ready);
	return 0;
}

static void ath12k_peer_delete_resp_event(struct ath12k_base *ab, struct sk_buff *skb)
{
	struct wmi_peer_delete_resp_event peer_del_resp;
	struct ath12k *ar;

	if (ath12k_pull_peer_del_resp_ev(ab, skb, &peer_del_resp) != 0) {
		ath12k_warn(ab, "failed to extract peer delete resp");
		return;
	}

	rcu_read_lock();
	ar = ath12k_mac_get_ar_by_vdev_id(ab, le32_to_cpu(peer_del_resp.vdev_id));
	if (!ar) {
		ath12k_warn(ab, "invalid vdev id in peer delete resp ev %d",
			    peer_del_resp.vdev_id);
		rcu_read_unlock();
		return;
	}

	complete(&ar->peer_delete_done);
	rcu_read_unlock();
	ath12k_dbg(ab, ATH12K_DBG_WMI, "peer delete resp for vdev id %d addr %pM\n",
		   peer_del_resp.vdev_id, peer_del_resp.peer_macaddr.addr);
}

static void ath12k_vdev_delete_resp_event(struct ath12k_base *ab,
					  struct sk_buff *skb)
{
	struct ath12k *ar;
	u32 vdev_id = 0;

	if (ath12k_pull_vdev_del_resp_ev(ab, skb, &vdev_id) != 0) {
		ath12k_warn(ab, "failed to extract vdev delete resp");
		return;
	}

	rcu_read_lock();
	ar = ath12k_mac_get_ar_by_vdev_id(ab, vdev_id);
	if (!ar) {
		ath12k_warn(ab, "invalid vdev id in vdev delete resp ev %d",
			    vdev_id);
		rcu_read_unlock();
		return;
	}

	complete(&ar->vdev_delete_done);

	rcu_read_unlock();

	ath12k_dbg(ab, ATH12K_DBG_WMI, "vdev delete resp for vdev id %d\n",
		   vdev_id);
}

static const char *ath12k_wmi_vdev_resp_print(u32 vdev_resp_status)
{
	switch (vdev_resp_status) {
	case WMI_VDEV_START_RESPONSE_INVALID_VDEVID:
		return "invalid vdev id";
	case WMI_VDEV_START_RESPONSE_NOT_SUPPORTED:
		return "not supported";
	case WMI_VDEV_START_RESPONSE_DFS_VIOLATION:
		return "dfs violation";
	case WMI_VDEV_START_RESPONSE_INVALID_REGDOMAIN:
		return "invalid regdomain";
	default:
		return "unknown";
	}
}

static void ath12k_vdev_start_resp_event(struct ath12k_base *ab, struct sk_buff *skb)
{
	struct wmi_vdev_start_resp_event vdev_start_resp;
	struct ath12k *ar;
	u32 status;

	if (ath12k_pull_vdev_start_resp_tlv(ab, skb, &vdev_start_resp) != 0) {
		ath12k_warn(ab, "failed to extract vdev start resp");
		return;
	}

	rcu_read_lock();
	ar = ath12k_mac_get_ar_by_vdev_id(ab, le32_to_cpu(vdev_start_resp.vdev_id));
	if (!ar) {
		ath12k_warn(ab, "invalid vdev id in vdev start resp ev %d",
			    vdev_start_resp.vdev_id);
		rcu_read_unlock();
		return;
	}

	ar->last_wmi_vdev_start_status = 0;

	status = le32_to_cpu(vdev_start_resp.status);

	if (WARN_ON_ONCE(status)) {
		ath12k_warn(ab, "vdev start resp error status %d (%s)\n",
			    status, ath12k_wmi_vdev_resp_print(status));
		ar->last_wmi_vdev_start_status = status;
	}

	complete(&ar->vdev_setup_done);

	rcu_read_unlock();

	ath12k_dbg(ab, ATH12K_DBG_WMI, "vdev start resp for vdev id %d",
		   vdev_start_resp.vdev_id);
}

static void ath12k_bcn_tx_status_event(struct ath12k_base *ab, struct sk_buff *skb)
{
	u32 vdev_id, tx_status;

	if (ath12k_pull_bcn_tx_status_ev(ab, skb, &vdev_id, &tx_status) != 0) {
		ath12k_warn(ab, "failed to extract bcn tx status");
		return;
	}
}

static void ath12k_vdev_stopped_event(struct ath12k_base *ab, struct sk_buff *skb)
{
	struct ath12k *ar;
	u32 vdev_id = 0;

	if (ath12k_pull_vdev_stopped_param_tlv(ab, skb, &vdev_id) != 0) {
		ath12k_warn(ab, "failed to extract vdev stopped event");
		return;
	}

	rcu_read_lock();
	ar = ath12k_mac_get_ar_by_vdev_id(ab, vdev_id);
	if (!ar) {
		ath12k_warn(ab, "invalid vdev id in vdev stopped ev %d",
			    vdev_id);
		rcu_read_unlock();
		return;
	}

	complete(&ar->vdev_setup_done);

	rcu_read_unlock();

	ath12k_dbg(ab, ATH12K_DBG_WMI, "vdev stopped for vdev id %d", vdev_id);
}

static void ath12k_mgmt_rx_event(struct ath12k_base *ab, struct sk_buff *skb)
{
	struct ath12k_wmi_mgmt_rx_arg rx_ev = {0};
	struct ath12k *ar;
	struct ieee80211_rx_status *status = IEEE80211_SKB_RXCB(skb);
	struct ieee80211_hdr *hdr;
	u16 fc;
	struct ieee80211_supported_band *sband;

	if (ath12k_pull_mgmt_rx_params_tlv(ab, skb, &rx_ev) != 0) {
		ath12k_warn(ab, "failed to extract mgmt rx event");
		dev_kfree_skb(skb);
		return;
	}

	memset(status, 0, sizeof(*status));

	ath12k_dbg(ab, ATH12K_DBG_MGMT, "mgmt rx event status %08x\n",
		   rx_ev.status);

	rcu_read_lock();
	ar = ath12k_mac_get_ar_by_pdev_id(ab, rx_ev.pdev_id);

	if (!ar) {
		ath12k_warn(ab, "invalid pdev_id %d in mgmt_rx_event\n",
			    rx_ev.pdev_id);
		dev_kfree_skb(skb);
		goto exit;
	}

	if ((test_bit(ATH12K_CAC_RUNNING, &ar->dev_flags)) ||
	    (rx_ev.status & (WMI_RX_STATUS_ERR_DECRYPT |
			     WMI_RX_STATUS_ERR_KEY_CACHE_MISS |
			     WMI_RX_STATUS_ERR_CRC))) {
		dev_kfree_skb(skb);
		goto exit;
	}

	if (rx_ev.status & WMI_RX_STATUS_ERR_MIC)
		status->flag |= RX_FLAG_MMIC_ERROR;

	if (rx_ev.chan_freq >= ATH12K_MIN_6G_FREQ &&
	    rx_ev.chan_freq <= ATH12K_MAX_6G_FREQ) {
		status->band = NL80211_BAND_6GHZ;
		status->freq = rx_ev.chan_freq;
	} else if (rx_ev.channel >= 1 && rx_ev.channel <= 14) {
		status->band = NL80211_BAND_2GHZ;
	} else if (rx_ev.channel >= 36 && rx_ev.channel <= ATH12K_MAX_5G_CHAN) {
		status->band = NL80211_BAND_5GHZ;
	} else {
		/* Shouldn't happen unless list of advertised channels to
		 * mac80211 has been changed.
		 */
		WARN_ON_ONCE(1);
		dev_kfree_skb(skb);
		goto exit;
	}

	if (rx_ev.phy_mode == MODE_11B &&
	    (status->band == NL80211_BAND_5GHZ || status->band == NL80211_BAND_6GHZ))
		ath12k_dbg(ab, ATH12K_DBG_WMI,
			   "wmi mgmt rx 11b (CCK) on 5/6GHz, band = %d\n", status->band);

	sband = &ar->mac.sbands[status->band];

	if (status->band != NL80211_BAND_6GHZ)
		status->freq = ieee80211_channel_to_frequency(rx_ev.channel,
							      status->band);

	status->signal = rx_ev.snr + ATH12K_DEFAULT_NOISE_FLOOR;
	status->rate_idx = ath12k_mac_bitrate_to_idx(sband, rx_ev.rate / 100);

	hdr = (struct ieee80211_hdr *)skb->data;
	fc = le16_to_cpu(hdr->frame_control);

	/* Firmware is guaranteed to report all essential management frames via
	 * WMI while it can deliver some extra via HTT. Since there can be
	 * duplicates split the reporting wrt monitor/sniffing.
	 */
	status->flag |= RX_FLAG_SKIP_MONITOR;

	/* In case of PMF, FW delivers decrypted frames with Protected Bit set
	 * including group privacy action frames.
	 */
	if (ieee80211_has_protected(hdr->frame_control)) {
		status->flag |= RX_FLAG_DECRYPTED;

		if (!ieee80211_is_robust_mgmt_frame(skb)) {
			status->flag |= RX_FLAG_IV_STRIPPED |
					RX_FLAG_MMIC_STRIPPED;
			hdr->frame_control = __cpu_to_le16(fc &
					     ~IEEE80211_FCTL_PROTECTED);
		}
	}

	if (ieee80211_is_beacon(hdr->frame_control))
		ath12k_mac_handle_beacon(ar, skb);

	ath12k_dbg(ab, ATH12K_DBG_MGMT,
		   "event mgmt rx skb %p len %d ftype %02x stype %02x\n",
		   skb, skb->len,
		   fc & IEEE80211_FCTL_FTYPE, fc & IEEE80211_FCTL_STYPE);

	ath12k_dbg(ab, ATH12K_DBG_MGMT,
		   "event mgmt rx freq %d band %d snr %d, rate_idx %d\n",
		   status->freq, status->band, status->signal,
		   status->rate_idx);

	ieee80211_rx_ni(ath12k_ar_to_hw(ar), skb);

exit:
	rcu_read_unlock();
}

static void ath12k_mgmt_tx_compl_event(struct ath12k_base *ab, struct sk_buff *skb)
{
	struct wmi_mgmt_tx_compl_event tx_compl_param = {0};
	struct ath12k *ar;

	if (ath12k_pull_mgmt_tx_compl_param_tlv(ab, skb, &tx_compl_param) != 0) {
		ath12k_warn(ab, "failed to extract mgmt tx compl event");
		return;
	}

	rcu_read_lock();
	ar = ath12k_mac_get_ar_by_pdev_id(ab, le32_to_cpu(tx_compl_param.pdev_id));
	if (!ar) {
		ath12k_warn(ab, "invalid pdev id %d in mgmt_tx_compl_event\n",
			    tx_compl_param.pdev_id);
		goto exit;
	}

	wmi_process_mgmt_tx_comp(ar, le32_to_cpu(tx_compl_param.desc_id),
				 le32_to_cpu(tx_compl_param.status));

	ath12k_dbg(ab, ATH12K_DBG_MGMT,
		   "mgmt tx compl ev pdev_id %d, desc_id %d, status %d",
		   tx_compl_param.pdev_id, tx_compl_param.desc_id,
		   tx_compl_param.status);

exit:
	rcu_read_unlock();
}

static struct ath12k *ath12k_get_ar_on_scan_state(struct ath12k_base *ab,
						  u32 vdev_id,
						  enum ath12k_scan_state state)
{
	int i;
	struct ath12k_pdev *pdev;
	struct ath12k *ar;

	for (i = 0; i < ab->num_radios; i++) {
		pdev = rcu_dereference(ab->pdevs_active[i]);
		if (pdev && pdev->ar) {
			ar = pdev->ar;

			spin_lock_bh(&ar->data_lock);
			if (ar->scan.state == state &&
			    ar->scan.vdev_id == vdev_id) {
				spin_unlock_bh(&ar->data_lock);
				return ar;
			}
			spin_unlock_bh(&ar->data_lock);
		}
	}
	return NULL;
}

static void ath12k_scan_event(struct ath12k_base *ab, struct sk_buff *skb)
{
	struct ath12k *ar;
	struct wmi_scan_event scan_ev = {0};

	if (ath12k_pull_scan_ev(ab, skb, &scan_ev) != 0) {
		ath12k_warn(ab, "failed to extract scan event");
		return;
	}

	rcu_read_lock();

	/* In case the scan was cancelled, ex. during interface teardown,
	 * the interface will not be found in active interfaces.
	 * Rather, in such scenarios, iterate over the active pdev's to
	 * search 'ar' if the corresponding 'ar' scan is ABORTING and the
	 * aborting scan's vdev id matches this event info.
	 */
	if (le32_to_cpu(scan_ev.event_type) == WMI_SCAN_EVENT_COMPLETED &&
	    le32_to_cpu(scan_ev.reason) == WMI_SCAN_REASON_CANCELLED) {
		ar = ath12k_get_ar_on_scan_state(ab, le32_to_cpu(scan_ev.vdev_id),
						 ATH12K_SCAN_ABORTING);
		if (!ar)
			ar = ath12k_get_ar_on_scan_state(ab, le32_to_cpu(scan_ev.vdev_id),
							 ATH12K_SCAN_RUNNING);
	} else {
		ar = ath12k_mac_get_ar_by_vdev_id(ab, le32_to_cpu(scan_ev.vdev_id));
	}

	if (!ar) {
		ath12k_warn(ab, "Received scan event for unknown vdev");
		rcu_read_unlock();
		return;
	}

	spin_lock_bh(&ar->data_lock);

	ath12k_dbg(ab, ATH12K_DBG_WMI,
		   "scan event %s type %d reason %d freq %d req_id %d scan_id %d vdev_id %d state %s (%d)\n",
		   ath12k_wmi_event_scan_type_str(le32_to_cpu(scan_ev.event_type),
						  le32_to_cpu(scan_ev.reason)),
		   le32_to_cpu(scan_ev.event_type),
		   le32_to_cpu(scan_ev.reason),
		   le32_to_cpu(scan_ev.channel_freq),
		   le32_to_cpu(scan_ev.scan_req_id),
		   le32_to_cpu(scan_ev.scan_id),
		   le32_to_cpu(scan_ev.vdev_id),
		   ath12k_scan_state_str(ar->scan.state), ar->scan.state);

	switch (le32_to_cpu(scan_ev.event_type)) {
	case WMI_SCAN_EVENT_STARTED:
		ath12k_wmi_event_scan_started(ar);
		break;
	case WMI_SCAN_EVENT_COMPLETED:
		ath12k_wmi_event_scan_completed(ar);
		break;
	case WMI_SCAN_EVENT_BSS_CHANNEL:
		ath12k_wmi_event_scan_bss_chan(ar);
		break;
	case WMI_SCAN_EVENT_FOREIGN_CHAN:
		ath12k_wmi_event_scan_foreign_chan(ar, le32_to_cpu(scan_ev.channel_freq));
		break;
	case WMI_SCAN_EVENT_START_FAILED:
		ath12k_warn(ab, "received scan start failure event\n");
		ath12k_wmi_event_scan_start_failed(ar);
		break;
	case WMI_SCAN_EVENT_DEQUEUED:
		__ath12k_mac_scan_finish(ar);
		break;
	case WMI_SCAN_EVENT_PREEMPTED:
	case WMI_SCAN_EVENT_RESTARTED:
	case WMI_SCAN_EVENT_FOREIGN_CHAN_EXIT:
	default:
		break;
	}

	spin_unlock_bh(&ar->data_lock);

	rcu_read_unlock();
}

static void ath12k_peer_sta_kickout_event(struct ath12k_base *ab, struct sk_buff *skb)
{
	struct wmi_peer_sta_kickout_arg arg = {};
	struct ieee80211_sta *sta;
	struct ath12k_peer *peer;
	struct ath12k *ar;

	if (ath12k_pull_peer_sta_kickout_ev(ab, skb, &arg) != 0) {
		ath12k_warn(ab, "failed to extract peer sta kickout event");
		return;
	}

	rcu_read_lock();

	spin_lock_bh(&ab->base_lock);

	peer = ath12k_peer_find_by_addr(ab, arg.mac_addr);

	if (!peer) {
		ath12k_warn(ab, "peer not found %pM\n",
			    arg.mac_addr);
		goto exit;
	}

	ar = ath12k_mac_get_ar_by_vdev_id(ab, peer->vdev_id);
	if (!ar) {
		ath12k_warn(ab, "invalid vdev id in peer sta kickout ev %d",
			    peer->vdev_id);
		goto exit;
	}

	sta = ieee80211_find_sta_by_ifaddr(ath12k_ar_to_hw(ar),
					   arg.mac_addr, NULL);
	if (!sta) {
		ath12k_warn(ab, "Spurious quick kickout for STA %pM\n",
			    arg.mac_addr);
		goto exit;
	}

	ath12k_dbg(ab, ATH12K_DBG_WMI, "peer sta kickout event %pM",
		   arg.mac_addr);

	ieee80211_report_low_ack(sta, 10);

exit:
	spin_unlock_bh(&ab->base_lock);
	rcu_read_unlock();
}

static void ath12k_roam_event(struct ath12k_base *ab, struct sk_buff *skb)
{
	struct wmi_roam_event roam_ev = {};
	struct ath12k *ar;
	u32 vdev_id;
	u8 roam_reason;

	if (ath12k_pull_roam_ev(ab, skb, &roam_ev) != 0) {
		ath12k_warn(ab, "failed to extract roam event");
		return;
	}

	vdev_id = le32_to_cpu(roam_ev.vdev_id);
	roam_reason = u32_get_bits(le32_to_cpu(roam_ev.reason),
				   WMI_ROAM_REASON_MASK);

	ath12k_dbg(ab, ATH12K_DBG_WMI,
		   "wmi roam event vdev %u reason %d rssi %d\n",
		   vdev_id, roam_reason, roam_ev.rssi);

	rcu_read_lock();
	ar = ath12k_mac_get_ar_by_vdev_id(ab, vdev_id);
	if (!ar) {
		ath12k_warn(ab, "invalid vdev id in roam ev %d", vdev_id);
		rcu_read_unlock();
		return;
	}

	if (roam_reason >= WMI_ROAM_REASON_MAX)
		ath12k_warn(ab, "ignoring unknown roam event reason %d on vdev %i\n",
			    roam_reason, vdev_id);

	switch (roam_reason) {
	case WMI_ROAM_REASON_BEACON_MISS:
		ath12k_mac_handle_beacon_miss(ar, vdev_id);
		break;
	case WMI_ROAM_REASON_BETTER_AP:
	case WMI_ROAM_REASON_LOW_RSSI:
	case WMI_ROAM_REASON_SUITABLE_AP_FOUND:
	case WMI_ROAM_REASON_HO_FAILED:
		ath12k_warn(ab, "ignoring not implemented roam event reason %d on vdev %i\n",
			    roam_reason, vdev_id);
		break;
	}

	rcu_read_unlock();
}

static void ath12k_chan_info_event(struct ath12k_base *ab, struct sk_buff *skb)
{
	struct wmi_chan_info_event ch_info_ev = {0};
	struct ath12k *ar;
	struct survey_info *survey;
	int idx;
	/* HW channel counters frequency value in hertz */
	u32 cc_freq_hz = ab->cc_freq_hz;

	if (ath12k_pull_chan_info_ev(ab, skb, &ch_info_ev) != 0) {
		ath12k_warn(ab, "failed to extract chan info event");
		return;
	}

	ath12k_dbg(ab, ATH12K_DBG_WMI,
		   "chan info vdev_id %d err_code %d freq %d cmd_flags %d noise_floor %d rx_clear_count %d cycle_count %d mac_clk_mhz %d\n",
		   ch_info_ev.vdev_id, ch_info_ev.err_code, ch_info_ev.freq,
		   ch_info_ev.cmd_flags, ch_info_ev.noise_floor,
		   ch_info_ev.rx_clear_count, ch_info_ev.cycle_count,
		   ch_info_ev.mac_clk_mhz);

	if (le32_to_cpu(ch_info_ev.cmd_flags) == WMI_CHAN_INFO_END_RESP) {
		ath12k_dbg(ab, ATH12K_DBG_WMI, "chan info report completed\n");
		return;
	}

	rcu_read_lock();
	ar = ath12k_mac_get_ar_by_vdev_id(ab, le32_to_cpu(ch_info_ev.vdev_id));
	if (!ar) {
		ath12k_warn(ab, "invalid vdev id in chan info ev %d",
			    ch_info_ev.vdev_id);
		rcu_read_unlock();
		return;
	}
	spin_lock_bh(&ar->data_lock);

	switch (ar->scan.state) {
	case ATH12K_SCAN_IDLE:
	case ATH12K_SCAN_STARTING:
		ath12k_warn(ab, "received chan info event without a scan request, ignoring\n");
		goto exit;
	case ATH12K_SCAN_RUNNING:
	case ATH12K_SCAN_ABORTING:
		break;
	}

	idx = freq_to_idx(ar, le32_to_cpu(ch_info_ev.freq));
	if (idx >= ARRAY_SIZE(ar->survey)) {
		ath12k_warn(ab, "chan info: invalid frequency %d (idx %d out of bounds)\n",
			    ch_info_ev.freq, idx);
		goto exit;
	}

	/* If FW provides MAC clock frequency in Mhz, overriding the initialized
	 * HW channel counters frequency value
	 */
	if (ch_info_ev.mac_clk_mhz)
		cc_freq_hz = (le32_to_cpu(ch_info_ev.mac_clk_mhz) * 1000);

	if (ch_info_ev.cmd_flags == WMI_CHAN_INFO_START_RESP) {
		survey = &ar->survey[idx];
		memset(survey, 0, sizeof(*survey));
		survey->noise = le32_to_cpu(ch_info_ev.noise_floor);
		survey->filled = SURVEY_INFO_NOISE_DBM | SURVEY_INFO_TIME |
				 SURVEY_INFO_TIME_BUSY;
		survey->time = div_u64(le32_to_cpu(ch_info_ev.cycle_count), cc_freq_hz);
		survey->time_busy = div_u64(le32_to_cpu(ch_info_ev.rx_clear_count),
					    cc_freq_hz);
	}
exit:
	spin_unlock_bh(&ar->data_lock);
	rcu_read_unlock();
}

static void
ath12k_pdev_bss_chan_info_event(struct ath12k_base *ab, struct sk_buff *skb)
{
	struct wmi_pdev_bss_chan_info_event bss_ch_info_ev = {};
	struct survey_info *survey;
	struct ath12k *ar;
	u32 cc_freq_hz = ab->cc_freq_hz;
	u64 busy, total, tx, rx, rx_bss;
	int idx;

	if (ath12k_pull_pdev_bss_chan_info_ev(ab, skb, &bss_ch_info_ev) != 0) {
		ath12k_warn(ab, "failed to extract pdev bss chan info event");
		return;
	}

	busy = (u64)(le32_to_cpu(bss_ch_info_ev.rx_clear_count_high)) << 32 |
		le32_to_cpu(bss_ch_info_ev.rx_clear_count_low);

	total = (u64)(le32_to_cpu(bss_ch_info_ev.cycle_count_high)) << 32 |
		le32_to_cpu(bss_ch_info_ev.cycle_count_low);

	tx = (u64)(le32_to_cpu(bss_ch_info_ev.tx_cycle_count_high)) << 32 |
		le32_to_cpu(bss_ch_info_ev.tx_cycle_count_low);

	rx = (u64)(le32_to_cpu(bss_ch_info_ev.rx_cycle_count_high)) << 32 |
		le32_to_cpu(bss_ch_info_ev.rx_cycle_count_low);

	rx_bss = (u64)(le32_to_cpu(bss_ch_info_ev.rx_bss_cycle_count_high)) << 32 |
		le32_to_cpu(bss_ch_info_ev.rx_bss_cycle_count_low);

	ath12k_dbg(ab, ATH12K_DBG_WMI,
		   "pdev bss chan info:\n pdev_id: %d freq: %d noise: %d cycle: busy %llu total %llu tx %llu rx %llu rx_bss %llu\n",
		   bss_ch_info_ev.pdev_id, bss_ch_info_ev.freq,
		   bss_ch_info_ev.noise_floor, busy, total,
		   tx, rx, rx_bss);

	rcu_read_lock();
	ar = ath12k_mac_get_ar_by_pdev_id(ab, le32_to_cpu(bss_ch_info_ev.pdev_id));

	if (!ar) {
		ath12k_warn(ab, "invalid pdev id %d in bss_chan_info event\n",
			    bss_ch_info_ev.pdev_id);
		rcu_read_unlock();
		return;
	}

	spin_lock_bh(&ar->data_lock);
	idx = freq_to_idx(ar, le32_to_cpu(bss_ch_info_ev.freq));
	if (idx >= ARRAY_SIZE(ar->survey)) {
		ath12k_warn(ab, "bss chan info: invalid frequency %d (idx %d out of bounds)\n",
			    bss_ch_info_ev.freq, idx);
		goto exit;
	}

	survey = &ar->survey[idx];

	survey->noise     = le32_to_cpu(bss_ch_info_ev.noise_floor);
	survey->time      = div_u64(total, cc_freq_hz);
	survey->time_busy = div_u64(busy, cc_freq_hz);
	survey->time_rx   = div_u64(rx_bss, cc_freq_hz);
	survey->time_tx   = div_u64(tx, cc_freq_hz);
	survey->filled   |= (SURVEY_INFO_NOISE_DBM |
			     SURVEY_INFO_TIME |
			     SURVEY_INFO_TIME_BUSY |
			     SURVEY_INFO_TIME_RX |
			     SURVEY_INFO_TIME_TX);
exit:
	spin_unlock_bh(&ar->data_lock);
	complete(&ar->bss_survey_done);

	rcu_read_unlock();
}

static void ath12k_vdev_install_key_compl_event(struct ath12k_base *ab,
						struct sk_buff *skb)
{
	struct wmi_vdev_install_key_complete_arg install_key_compl = {0};
	struct ath12k *ar;

	if (ath12k_pull_vdev_install_key_compl_ev(ab, skb, &install_key_compl) != 0) {
		ath12k_warn(ab, "failed to extract install key compl event");
		return;
	}

	ath12k_dbg(ab, ATH12K_DBG_WMI,
		   "vdev install key ev idx %d flags %08x macaddr %pM status %d\n",
		   install_key_compl.key_idx, install_key_compl.key_flags,
		   install_key_compl.macaddr, install_key_compl.status);

	rcu_read_lock();
	ar = ath12k_mac_get_ar_by_vdev_id(ab, install_key_compl.vdev_id);
	if (!ar) {
		ath12k_warn(ab, "invalid vdev id in install key compl ev %d",
			    install_key_compl.vdev_id);
		rcu_read_unlock();
		return;
	}

	ar->install_key_status = 0;

	if (install_key_compl.status != WMI_VDEV_INSTALL_KEY_COMPL_STATUS_SUCCESS) {
		ath12k_warn(ab, "install key failed for %pM status %d\n",
			    install_key_compl.macaddr, install_key_compl.status);
		ar->install_key_status = install_key_compl.status;
	}

	complete(&ar->install_key_done);
	rcu_read_unlock();
}

static int ath12k_wmi_tlv_services_parser(struct ath12k_base *ab,
					  u16 tag, u16 len,
					  const void *ptr,
					  void *data)
{
	const struct wmi_service_available_event *ev;
	u32 *wmi_ext2_service_bitmap;
	int i, j;
	u16 expected_len;

	expected_len = WMI_SERVICE_SEGMENT_BM_SIZE32 * sizeof(u32);
	if (len < expected_len) {
		ath12k_warn(ab, "invalid length %d for the WMI services available tag 0x%x\n",
			    len, tag);
		return -EINVAL;
	}

	switch (tag) {
	case WMI_TAG_SERVICE_AVAILABLE_EVENT:
		ev = (struct wmi_service_available_event *)ptr;
		for (i = 0, j = WMI_MAX_SERVICE;
		     i < WMI_SERVICE_SEGMENT_BM_SIZE32 && j < WMI_MAX_EXT_SERVICE;
		     i++) {
			do {
				if (le32_to_cpu(ev->wmi_service_segment_bitmap[i]) &
				    BIT(j % WMI_AVAIL_SERVICE_BITS_IN_SIZE32))
					set_bit(j, ab->wmi_ab.svc_map);
			} while (++j % WMI_AVAIL_SERVICE_BITS_IN_SIZE32);
		}

		ath12k_dbg(ab, ATH12K_DBG_WMI,
			   "wmi_ext_service_bitmap 0x%x 0x%x 0x%x 0x%x",
			   ev->wmi_service_segment_bitmap[0],
			   ev->wmi_service_segment_bitmap[1],
			   ev->wmi_service_segment_bitmap[2],
			   ev->wmi_service_segment_bitmap[3]);
		break;
	case WMI_TAG_ARRAY_UINT32:
		wmi_ext2_service_bitmap = (u32 *)ptr;
		for (i = 0, j = WMI_MAX_EXT_SERVICE;
		     i < WMI_SERVICE_SEGMENT_BM_SIZE32 && j < WMI_MAX_EXT2_SERVICE;
		     i++) {
			do {
				if (wmi_ext2_service_bitmap[i] &
				    BIT(j % WMI_AVAIL_SERVICE_BITS_IN_SIZE32))
					set_bit(j, ab->wmi_ab.svc_map);
			} while (++j % WMI_AVAIL_SERVICE_BITS_IN_SIZE32);
		}

		ath12k_dbg(ab, ATH12K_DBG_WMI,
			   "wmi_ext2_service_bitmap 0x%04x 0x%04x 0x%04x 0x%04x",
			   wmi_ext2_service_bitmap[0], wmi_ext2_service_bitmap[1],
			   wmi_ext2_service_bitmap[2], wmi_ext2_service_bitmap[3]);
		break;
	}
	return 0;
}

static int ath12k_service_available_event(struct ath12k_base *ab, struct sk_buff *skb)
{
	int ret;

	ret = ath12k_wmi_tlv_iter(ab, skb->data, skb->len,
				  ath12k_wmi_tlv_services_parser,
				  NULL);
	return ret;
}

static void ath12k_peer_assoc_conf_event(struct ath12k_base *ab, struct sk_buff *skb)
{
	struct wmi_peer_assoc_conf_arg peer_assoc_conf = {0};
	struct ath12k *ar;

	if (ath12k_pull_peer_assoc_conf_ev(ab, skb, &peer_assoc_conf) != 0) {
		ath12k_warn(ab, "failed to extract peer assoc conf event");
		return;
	}

	ath12k_dbg(ab, ATH12K_DBG_WMI,
		   "peer assoc conf ev vdev id %d macaddr %pM\n",
		   peer_assoc_conf.vdev_id, peer_assoc_conf.macaddr);

	rcu_read_lock();
	ar = ath12k_mac_get_ar_by_vdev_id(ab, peer_assoc_conf.vdev_id);

	if (!ar) {
		ath12k_warn(ab, "invalid vdev id in peer assoc conf ev %d",
			    peer_assoc_conf.vdev_id);
		rcu_read_unlock();
		return;
	}

	complete(&ar->peer_assoc_done);
	rcu_read_unlock();
}

static void ath12k_update_stats_event(struct ath12k_base *ab, struct sk_buff *skb)
{
}

/* PDEV_CTL_FAILSAFE_CHECK_EVENT is received from FW when the frequency scanned
 * is not part of BDF CTL(Conformance test limits) table entries.
 */
static void ath12k_pdev_ctl_failsafe_check_event(struct ath12k_base *ab,
						 struct sk_buff *skb)
{
	const void **tb;
	const struct wmi_pdev_ctl_failsafe_chk_event *ev;
	int ret;

	tb = ath12k_wmi_tlv_parse_alloc(ab, skb, GFP_ATOMIC);
	if (IS_ERR(tb)) {
		ret = PTR_ERR(tb);
		ath12k_warn(ab, "failed to parse tlv: %d\n", ret);
		return;
	}

	ev = tb[WMI_TAG_PDEV_CTL_FAILSAFE_CHECK_EVENT];
	if (!ev) {
		ath12k_warn(ab, "failed to fetch pdev ctl failsafe check ev");
		kfree(tb);
		return;
	}

	ath12k_dbg(ab, ATH12K_DBG_WMI,
		   "pdev ctl failsafe check ev status %d\n",
		   ev->ctl_failsafe_status);

	/* If ctl_failsafe_status is set to 1 FW will max out the Transmit power
	 * to 10 dBm else the CTL power entry in the BDF would be picked up.
	 */
	if (ev->ctl_failsafe_status != 0)
		ath12k_warn(ab, "pdev ctl failsafe failure status %d",
			    ev->ctl_failsafe_status);

	kfree(tb);
}

static void
ath12k_wmi_process_csa_switch_count_event(struct ath12k_base *ab,
					  const struct ath12k_wmi_pdev_csa_event *ev,
					  const u32 *vdev_ids)
{
	int i;
	struct ath12k_vif *arvif;

	/* Finish CSA once the switch count becomes NULL */
	if (ev->current_switch_count)
		return;

	rcu_read_lock();
	for (i = 0; i < le32_to_cpu(ev->num_vdevs); i++) {
		arvif = ath12k_mac_get_arvif_by_vdev_id(ab, vdev_ids[i]);

		if (!arvif) {
			ath12k_warn(ab, "Recvd csa status for unknown vdev %d",
				    vdev_ids[i]);
			continue;
		}

		if (arvif->is_up && arvif->vif->bss_conf.csa_active)
			ieee80211_csa_finish(arvif->vif, 0);
	}
	rcu_read_unlock();
}

static void
ath12k_wmi_pdev_csa_switch_count_status_event(struct ath12k_base *ab,
					      struct sk_buff *skb)
{
	const void **tb;
	const struct ath12k_wmi_pdev_csa_event *ev;
	const u32 *vdev_ids;
	int ret;

	tb = ath12k_wmi_tlv_parse_alloc(ab, skb, GFP_ATOMIC);
	if (IS_ERR(tb)) {
		ret = PTR_ERR(tb);
		ath12k_warn(ab, "failed to parse tlv: %d\n", ret);
		return;
	}

	ev = tb[WMI_TAG_PDEV_CSA_SWITCH_COUNT_STATUS_EVENT];
	vdev_ids = tb[WMI_TAG_ARRAY_UINT32];

	if (!ev || !vdev_ids) {
		ath12k_warn(ab, "failed to fetch pdev csa switch count ev");
		kfree(tb);
		return;
	}

	ath12k_dbg(ab, ATH12K_DBG_WMI,
		   "pdev csa switch count %d for pdev %d, num_vdevs %d",
		   ev->current_switch_count, ev->pdev_id,
		   ev->num_vdevs);

	ath12k_wmi_process_csa_switch_count_event(ab, ev, vdev_ids);

	kfree(tb);
}

static void
ath12k_wmi_pdev_dfs_radar_detected_event(struct ath12k_base *ab, struct sk_buff *skb)
{
	const void **tb;
	const struct ath12k_wmi_pdev_radar_event *ev;
	struct ath12k *ar;
	int ret;

	tb = ath12k_wmi_tlv_parse_alloc(ab, skb, GFP_ATOMIC);
	if (IS_ERR(tb)) {
		ret = PTR_ERR(tb);
		ath12k_warn(ab, "failed to parse tlv: %d\n", ret);
		return;
	}

	ev = tb[WMI_TAG_PDEV_DFS_RADAR_DETECTION_EVENT];

	if (!ev) {
		ath12k_warn(ab, "failed to fetch pdev dfs radar detected ev");
		kfree(tb);
		return;
	}

	ath12k_dbg(ab, ATH12K_DBG_WMI,
		   "pdev dfs radar detected on pdev %d, detection mode %d, chan freq %d, chan_width %d, detector id %d, seg id %d, timestamp %d, chirp %d, freq offset %d, sidx %d",
		   ev->pdev_id, ev->detection_mode, ev->chan_freq, ev->chan_width,
		   ev->detector_id, ev->segment_id, ev->timestamp, ev->is_chirp,
		   ev->freq_offset, ev->sidx);

	rcu_read_lock();

	ar = ath12k_mac_get_ar_by_pdev_id(ab, le32_to_cpu(ev->pdev_id));

	if (!ar) {
		ath12k_warn(ab, "radar detected in invalid pdev %d\n",
			    ev->pdev_id);
		goto exit;
	}

	ath12k_dbg(ar->ab, ATH12K_DBG_REG, "DFS Radar Detected in pdev %d\n",
		   ev->pdev_id);

	if (ar->dfs_block_radar_events)
		ath12k_info(ab, "DFS Radar detected, but ignored as requested\n");
	else
<<<<<<< HEAD
		ieee80211_radar_detected(ath12k_ar_to_hw(ar));
=======
		ieee80211_radar_detected(ath12k_ar_to_hw(ar), NULL);
>>>>>>> 2d5404ca

exit:
	rcu_read_unlock();

	kfree(tb);
}

static void
ath12k_wmi_pdev_temperature_event(struct ath12k_base *ab,
				  struct sk_buff *skb)
{
	struct ath12k *ar;
	struct wmi_pdev_temperature_event ev = {0};

	if (ath12k_pull_pdev_temp_ev(ab, skb, &ev) != 0) {
		ath12k_warn(ab, "failed to extract pdev temperature event");
		return;
	}

	ath12k_dbg(ab, ATH12K_DBG_WMI,
		   "pdev temperature ev temp %d pdev_id %d\n", ev.temp, ev.pdev_id);

	rcu_read_lock();

	ar = ath12k_mac_get_ar_by_pdev_id(ab, le32_to_cpu(ev.pdev_id));
	if (!ar) {
		ath12k_warn(ab, "invalid pdev id in pdev temperature ev %d", ev.pdev_id);
		goto exit;
	}

exit:
	rcu_read_unlock();
}

static void ath12k_fils_discovery_event(struct ath12k_base *ab,
					struct sk_buff *skb)
{
	const void **tb;
	const struct wmi_fils_discovery_event *ev;
	int ret;

	tb = ath12k_wmi_tlv_parse_alloc(ab, skb, GFP_ATOMIC);
	if (IS_ERR(tb)) {
		ret = PTR_ERR(tb);
		ath12k_warn(ab,
			    "failed to parse FILS discovery event tlv %d\n",
			    ret);
		return;
	}

	ev = tb[WMI_TAG_HOST_SWFDA_EVENT];
	if (!ev) {
		ath12k_warn(ab, "failed to fetch FILS discovery event\n");
		kfree(tb);
		return;
	}

	ath12k_warn(ab,
		    "FILS discovery frame expected from host for vdev_id: %u, transmission scheduled at %u, next TBTT: %u\n",
		    ev->vdev_id, ev->fils_tt, ev->tbtt);

	kfree(tb);
}

static void ath12k_probe_resp_tx_status_event(struct ath12k_base *ab,
					      struct sk_buff *skb)
{
	const void **tb;
	const struct wmi_probe_resp_tx_status_event *ev;
	int ret;

	tb = ath12k_wmi_tlv_parse_alloc(ab, skb, GFP_ATOMIC);
	if (IS_ERR(tb)) {
		ret = PTR_ERR(tb);
		ath12k_warn(ab,
			    "failed to parse probe response transmission status event tlv: %d\n",
			    ret);
		return;
	}

	ev = tb[WMI_TAG_OFFLOAD_PRB_RSP_TX_STATUS_EVENT];
	if (!ev) {
		ath12k_warn(ab,
			    "failed to fetch probe response transmission status event");
		kfree(tb);
		return;
	}

	if (ev->tx_status)
		ath12k_warn(ab,
			    "Probe response transmission failed for vdev_id %u, status %u\n",
			    ev->vdev_id, ev->tx_status);

	kfree(tb);
}

static int ath12k_wmi_p2p_noa_event(struct ath12k_base *ab,
				    struct sk_buff *skb)
{
	const void **tb;
	const struct wmi_p2p_noa_event *ev;
	const struct ath12k_wmi_p2p_noa_info *noa;
	struct ath12k *ar;
	int ret, vdev_id;

	tb = ath12k_wmi_tlv_parse_alloc(ab, skb, GFP_ATOMIC);
	if (IS_ERR(tb)) {
		ret = PTR_ERR(tb);
		ath12k_warn(ab, "failed to parse P2P NoA TLV: %d\n", ret);
		return ret;
	}

	ev = tb[WMI_TAG_P2P_NOA_EVENT];
	noa = tb[WMI_TAG_P2P_NOA_INFO];

	if (!ev || !noa) {
		ret = -EPROTO;
		goto out;
	}

	vdev_id = __le32_to_cpu(ev->vdev_id);

	ath12k_dbg(ab, ATH12K_DBG_WMI,
		   "wmi tlv p2p noa vdev_id %i descriptors %u\n",
		   vdev_id, le32_get_bits(noa->noa_attr, WMI_P2P_NOA_INFO_DESC_NUM));

	rcu_read_lock();
	ar = ath12k_mac_get_ar_by_vdev_id(ab, vdev_id);
	if (!ar) {
		ath12k_warn(ab, "invalid vdev id %d in P2P NoA event\n",
			    vdev_id);
		ret = -EINVAL;
		goto unlock;
	}

	ath12k_p2p_noa_update_by_vdev_id(ar, vdev_id, noa);

	ret = 0;

unlock:
	rcu_read_unlock();
out:
	kfree(tb);
	return ret;
}

static void ath12k_rfkill_state_change_event(struct ath12k_base *ab,
					     struct sk_buff *skb)
{
	const struct wmi_rfkill_state_change_event *ev;
	const void **tb;
	int ret;

	tb = ath12k_wmi_tlv_parse_alloc(ab, skb, GFP_ATOMIC);
	if (IS_ERR(tb)) {
		ret = PTR_ERR(tb);
		ath12k_warn(ab, "failed to parse tlv: %d\n", ret);
		return;
	}

	ev = tb[WMI_TAG_RFKILL_EVENT];
	if (!ev) {
		kfree(tb);
		return;
	}

	ath12k_dbg(ab, ATH12K_DBG_MAC,
		   "wmi tlv rfkill state change gpio %d type %d radio_state %d\n",
		   le32_to_cpu(ev->gpio_pin_num),
		   le32_to_cpu(ev->int_type),
		   le32_to_cpu(ev->radio_state));

	spin_lock_bh(&ab->base_lock);
	ab->rfkill_radio_on = (ev->radio_state == cpu_to_le32(WMI_RFKILL_RADIO_STATE_ON));
	spin_unlock_bh(&ab->base_lock);

	queue_work(ab->workqueue, &ab->rfkill_work);
	kfree(tb);
}

static void
ath12k_wmi_diag_event(struct ath12k_base *ab, struct sk_buff *skb)
{
	trace_ath12k_wmi_diag(ab, skb->data, skb->len);
}

static void ath12k_wmi_twt_enable_event(struct ath12k_base *ab,
					struct sk_buff *skb)
{
	const void **tb;
	const struct wmi_twt_enable_event *ev;
	int ret;

	tb = ath12k_wmi_tlv_parse_alloc(ab, skb, GFP_ATOMIC);
	if (IS_ERR(tb)) {
		ret = PTR_ERR(tb);
		ath12k_warn(ab, "failed to parse wmi twt enable status event tlv: %d\n",
			    ret);
		return;
	}

	ev = tb[WMI_TAG_TWT_ENABLE_COMPLETE_EVENT];
	if (!ev) {
		ath12k_warn(ab, "failed to fetch twt enable wmi event\n");
		goto exit;
	}

	ath12k_dbg(ab, ATH12K_DBG_MAC, "wmi twt enable event pdev id %u status %u\n",
		   le32_to_cpu(ev->pdev_id),
		   le32_to_cpu(ev->status));

exit:
	kfree(tb);
}

static void ath12k_wmi_twt_disable_event(struct ath12k_base *ab,
					 struct sk_buff *skb)
{
	const void **tb;
	const struct wmi_twt_disable_event *ev;
	int ret;

	tb = ath12k_wmi_tlv_parse_alloc(ab, skb, GFP_ATOMIC);
	if (IS_ERR(tb)) {
		ret = PTR_ERR(tb);
		ath12k_warn(ab, "failed to parse wmi twt disable status event tlv: %d\n",
			    ret);
		return;
	}

	ev = tb[WMI_TAG_TWT_DISABLE_COMPLETE_EVENT];
	if (!ev) {
		ath12k_warn(ab, "failed to fetch twt disable wmi event\n");
		goto exit;
	}

	ath12k_dbg(ab, ATH12K_DBG_MAC, "wmi twt disable event pdev id %d status %u\n",
		   le32_to_cpu(ev->pdev_id),
		   le32_to_cpu(ev->status));

exit:
	kfree(tb);
}

<<<<<<< HEAD
=======
static int ath12k_wmi_wow_wakeup_host_parse(struct ath12k_base *ab,
					    u16 tag, u16 len,
					    const void *ptr, void *data)
{
	const struct wmi_wow_ev_pg_fault_param *pf_param;
	const struct wmi_wow_ev_param *param;
	struct wmi_wow_ev_arg *arg = data;
	int pf_len;

	switch (tag) {
	case WMI_TAG_WOW_EVENT_INFO:
		param = ptr;
		arg->wake_reason = le32_to_cpu(param->wake_reason);
		ath12k_dbg(ab, ATH12K_DBG_WMI, "wow wakeup host reason %d %s\n",
			   arg->wake_reason, wow_reason(arg->wake_reason));
		break;

	case WMI_TAG_ARRAY_BYTE:
		if (arg && arg->wake_reason == WOW_REASON_PAGE_FAULT) {
			pf_param = ptr;
			pf_len = le32_to_cpu(pf_param->len);
			if (pf_len > len - sizeof(pf_len) ||
			    pf_len < 0) {
				ath12k_warn(ab, "invalid wo reason page fault buffer len %d\n",
					    pf_len);
				return -EINVAL;
			}
			ath12k_dbg(ab, ATH12K_DBG_WMI, "wow_reason_page_fault len %d\n",
				   pf_len);
			ath12k_dbg_dump(ab, ATH12K_DBG_WMI,
					"wow_reason_page_fault packet present",
					"wow_pg_fault ",
					pf_param->data,
					pf_len);
		}
		break;
	default:
		break;
	}

	return 0;
}

static void ath12k_wmi_event_wow_wakeup_host(struct ath12k_base *ab, struct sk_buff *skb)
{
	struct wmi_wow_ev_arg arg = { };
	int ret;

	ret = ath12k_wmi_tlv_iter(ab, skb->data, skb->len,
				  ath12k_wmi_wow_wakeup_host_parse,
				  &arg);
	if (ret) {
		ath12k_warn(ab, "failed to parse wmi wow wakeup host event tlv: %d\n",
			    ret);
		return;
	}

	complete(&ab->wow.wakeup_completed);
}

static void ath12k_wmi_gtk_offload_status_event(struct ath12k_base *ab,
						struct sk_buff *skb)
{
	const struct wmi_gtk_offload_status_event *ev;
	struct ath12k_vif *arvif;
	__be64 replay_ctr_be;
	u64 replay_ctr;
	const void **tb;
	int ret;

	tb = ath12k_wmi_tlv_parse_alloc(ab, skb, GFP_ATOMIC);
	if (IS_ERR(tb)) {
		ret = PTR_ERR(tb);
		ath12k_warn(ab, "failed to parse tlv: %d\n", ret);
		return;
	}

	ev = tb[WMI_TAG_GTK_OFFLOAD_STATUS_EVENT];
	if (!ev) {
		ath12k_warn(ab, "failed to fetch gtk offload status ev");
		kfree(tb);
		return;
	}

	rcu_read_lock();
	arvif = ath12k_mac_get_arvif_by_vdev_id(ab, le32_to_cpu(ev->vdev_id));
	if (!arvif) {
		rcu_read_unlock();
		ath12k_warn(ab, "failed to get arvif for vdev_id:%d\n",
			    le32_to_cpu(ev->vdev_id));
		kfree(tb);
		return;
	}

	replay_ctr = le64_to_cpu(ev->replay_ctr);
	arvif->rekey_data.replay_ctr = replay_ctr;
	ath12k_dbg(ab, ATH12K_DBG_WMI, "wmi gtk offload event refresh_cnt %d replay_ctr %llu\n",
		   le32_to_cpu(ev->refresh_cnt), replay_ctr);

	/* supplicant expects big-endian replay counter */
	replay_ctr_be = cpu_to_be64(replay_ctr);

	ieee80211_gtk_rekey_notify(arvif->vif, arvif->bssid,
				   (void *)&replay_ctr_be, GFP_ATOMIC);

	rcu_read_unlock();

	kfree(tb);
}

>>>>>>> 2d5404ca
static void ath12k_wmi_op_rx(struct ath12k_base *ab, struct sk_buff *skb)
{
	struct wmi_cmd_hdr *cmd_hdr;
	enum wmi_tlv_event_id id;

	cmd_hdr = (struct wmi_cmd_hdr *)skb->data;
	id = le32_get_bits(cmd_hdr->cmd_id, WMI_CMD_HDR_CMD_ID);

	if (!skb_pull(skb, sizeof(struct wmi_cmd_hdr)))
		goto out;

	switch (id) {
		/* Process all the WMI events here */
	case WMI_SERVICE_READY_EVENTID:
		ath12k_service_ready_event(ab, skb);
		break;
	case WMI_SERVICE_READY_EXT_EVENTID:
		ath12k_service_ready_ext_event(ab, skb);
		break;
	case WMI_SERVICE_READY_EXT2_EVENTID:
		ath12k_service_ready_ext2_event(ab, skb);
		break;
	case WMI_REG_CHAN_LIST_CC_EXT_EVENTID:
		ath12k_reg_chan_list_event(ab, skb);
		break;
	case WMI_READY_EVENTID:
		ath12k_ready_event(ab, skb);
		break;
	case WMI_PEER_DELETE_RESP_EVENTID:
		ath12k_peer_delete_resp_event(ab, skb);
		break;
	case WMI_VDEV_START_RESP_EVENTID:
		ath12k_vdev_start_resp_event(ab, skb);
		break;
	case WMI_OFFLOAD_BCN_TX_STATUS_EVENTID:
		ath12k_bcn_tx_status_event(ab, skb);
		break;
	case WMI_VDEV_STOPPED_EVENTID:
		ath12k_vdev_stopped_event(ab, skb);
		break;
	case WMI_MGMT_RX_EVENTID:
		ath12k_mgmt_rx_event(ab, skb);
		/* mgmt_rx_event() owns the skb now! */
		return;
	case WMI_MGMT_TX_COMPLETION_EVENTID:
		ath12k_mgmt_tx_compl_event(ab, skb);
		break;
	case WMI_SCAN_EVENTID:
		ath12k_scan_event(ab, skb);
		break;
	case WMI_PEER_STA_KICKOUT_EVENTID:
		ath12k_peer_sta_kickout_event(ab, skb);
		break;
	case WMI_ROAM_EVENTID:
		ath12k_roam_event(ab, skb);
		break;
	case WMI_CHAN_INFO_EVENTID:
		ath12k_chan_info_event(ab, skb);
		break;
	case WMI_PDEV_BSS_CHAN_INFO_EVENTID:
		ath12k_pdev_bss_chan_info_event(ab, skb);
		break;
	case WMI_VDEV_INSTALL_KEY_COMPLETE_EVENTID:
		ath12k_vdev_install_key_compl_event(ab, skb);
		break;
	case WMI_SERVICE_AVAILABLE_EVENTID:
		ath12k_service_available_event(ab, skb);
		break;
	case WMI_PEER_ASSOC_CONF_EVENTID:
		ath12k_peer_assoc_conf_event(ab, skb);
		break;
	case WMI_UPDATE_STATS_EVENTID:
		ath12k_update_stats_event(ab, skb);
		break;
	case WMI_PDEV_CTL_FAILSAFE_CHECK_EVENTID:
		ath12k_pdev_ctl_failsafe_check_event(ab, skb);
		break;
	case WMI_PDEV_CSA_SWITCH_COUNT_STATUS_EVENTID:
		ath12k_wmi_pdev_csa_switch_count_status_event(ab, skb);
		break;
	case WMI_PDEV_TEMPERATURE_EVENTID:
		ath12k_wmi_pdev_temperature_event(ab, skb);
		break;
	case WMI_PDEV_DMA_RING_BUF_RELEASE_EVENTID:
		ath12k_wmi_pdev_dma_ring_buf_release_event(ab, skb);
		break;
	case WMI_HOST_FILS_DISCOVERY_EVENTID:
		ath12k_fils_discovery_event(ab, skb);
		break;
	case WMI_OFFLOAD_PROB_RESP_TX_STATUS_EVENTID:
		ath12k_probe_resp_tx_status_event(ab, skb);
		break;
	case WMI_RFKILL_STATE_CHANGE_EVENTID:
		ath12k_rfkill_state_change_event(ab, skb);
		break;
	case WMI_TWT_ENABLE_EVENTID:
		ath12k_wmi_twt_enable_event(ab, skb);
		break;
	case WMI_TWT_DISABLE_EVENTID:
		ath12k_wmi_twt_disable_event(ab, skb);
		break;
	case WMI_P2P_NOA_EVENTID:
		ath12k_wmi_p2p_noa_event(ab, skb);
		break;
	/* add Unsupported events here */
	case WMI_TBTTOFFSET_EXT_UPDATE_EVENTID:
	case WMI_PEER_OPER_MODE_CHANGE_EVENTID:
	case WMI_PDEV_DMA_RING_CFG_RSP_EVENTID:
		ath12k_dbg(ab, ATH12K_DBG_WMI,
			   "ignoring unsupported event 0x%x\n", id);
		break;
	case WMI_PDEV_DFS_RADAR_DETECTION_EVENTID:
		ath12k_wmi_pdev_dfs_radar_detected_event(ab, skb);
		break;
	case WMI_VDEV_DELETE_RESP_EVENTID:
		ath12k_vdev_delete_resp_event(ab, skb);
		break;
	case WMI_DIAG_EVENTID:
		ath12k_wmi_diag_event(ab, skb);
		break;
<<<<<<< HEAD
=======
	case WMI_WOW_WAKEUP_HOST_EVENTID:
		ath12k_wmi_event_wow_wakeup_host(ab, skb);
		break;
	case WMI_GTK_OFFLOAD_STATUS_EVENTID:
		ath12k_wmi_gtk_offload_status_event(ab, skb);
		break;
>>>>>>> 2d5404ca
	/* TODO: Add remaining events */
	default:
		ath12k_dbg(ab, ATH12K_DBG_WMI, "Unknown eventid: 0x%x\n", id);
		break;
	}

out:
	dev_kfree_skb(skb);
}

static int ath12k_connect_pdev_htc_service(struct ath12k_base *ab,
					   u32 pdev_idx)
{
	int status;
	u32 svc_id[] = { ATH12K_HTC_SVC_ID_WMI_CONTROL,
			 ATH12K_HTC_SVC_ID_WMI_CONTROL_MAC1,
			 ATH12K_HTC_SVC_ID_WMI_CONTROL_MAC2 };
	struct ath12k_htc_svc_conn_req conn_req = {};
	struct ath12k_htc_svc_conn_resp conn_resp = {};

	/* these fields are the same for all service endpoints */
	conn_req.ep_ops.ep_tx_complete = ath12k_wmi_htc_tx_complete;
	conn_req.ep_ops.ep_rx_complete = ath12k_wmi_op_rx;
	conn_req.ep_ops.ep_tx_credits = ath12k_wmi_op_ep_tx_credits;

	/* connect to control service */
	conn_req.service_id = svc_id[pdev_idx];

	status = ath12k_htc_connect_service(&ab->htc, &conn_req, &conn_resp);
	if (status) {
		ath12k_warn(ab, "failed to connect to WMI CONTROL service status: %d\n",
			    status);
		return status;
	}

	ab->wmi_ab.wmi_endpoint_id[pdev_idx] = conn_resp.eid;
	ab->wmi_ab.wmi[pdev_idx].eid = conn_resp.eid;
	ab->wmi_ab.max_msg_len[pdev_idx] = conn_resp.max_msg_len;

	return 0;
}

static int
ath12k_wmi_send_unit_test_cmd(struct ath12k *ar,
			      struct wmi_unit_test_cmd ut_cmd,
			      u32 *test_args)
{
	struct ath12k_wmi_pdev *wmi = ar->wmi;
	struct wmi_unit_test_cmd *cmd;
	struct sk_buff *skb;
	struct wmi_tlv *tlv;
	void *ptr;
	u32 *ut_cmd_args;
	int buf_len, arg_len;
	int ret;
	int i;

	arg_len = sizeof(u32) * le32_to_cpu(ut_cmd.num_args);
	buf_len = sizeof(ut_cmd) + arg_len + TLV_HDR_SIZE;

	skb = ath12k_wmi_alloc_skb(wmi->wmi_ab, buf_len);
	if (!skb)
		return -ENOMEM;

	cmd = (struct wmi_unit_test_cmd *)skb->data;
	cmd->tlv_header = ath12k_wmi_tlv_cmd_hdr(WMI_TAG_UNIT_TEST_CMD,
						 sizeof(ut_cmd));

	cmd->vdev_id = ut_cmd.vdev_id;
	cmd->module_id = ut_cmd.module_id;
	cmd->num_args = ut_cmd.num_args;
	cmd->diag_token = ut_cmd.diag_token;

	ptr = skb->data + sizeof(ut_cmd);

	tlv = ptr;
	tlv->header = ath12k_wmi_tlv_hdr(WMI_TAG_ARRAY_UINT32, arg_len);

	ptr += TLV_HDR_SIZE;

	ut_cmd_args = ptr;
	for (i = 0; i < le32_to_cpu(ut_cmd.num_args); i++)
		ut_cmd_args[i] = test_args[i];

	ath12k_dbg(ar->ab, ATH12K_DBG_WMI,
		   "WMI unit test : module %d vdev %d n_args %d token %d\n",
		   cmd->module_id, cmd->vdev_id, cmd->num_args,
		   cmd->diag_token);

	ret = ath12k_wmi_cmd_send(wmi, skb, WMI_UNIT_TEST_CMDID);

	if (ret) {
		ath12k_warn(ar->ab, "failed to send WMI_UNIT_TEST CMD :%d\n",
			    ret);
		dev_kfree_skb(skb);
	}

	return ret;
}

int ath12k_wmi_simulate_radar(struct ath12k *ar)
{
	struct ath12k_vif *arvif;
	u32 dfs_args[DFS_MAX_TEST_ARGS];
	struct wmi_unit_test_cmd wmi_ut;
	bool arvif_found = false;

	list_for_each_entry(arvif, &ar->arvifs, list) {
		if (arvif->is_started && arvif->vdev_type == WMI_VDEV_TYPE_AP) {
			arvif_found = true;
			break;
		}
	}

	if (!arvif_found)
		return -EINVAL;

	dfs_args[DFS_TEST_CMDID] = 0;
	dfs_args[DFS_TEST_PDEV_ID] = ar->pdev->pdev_id;
	/* Currently we could pass segment_id(b0 - b1), chirp(b2)
	 * freq offset (b3 - b10) to unit test. For simulation
	 * purpose this can be set to 0 which is valid.
	 */
	dfs_args[DFS_TEST_RADAR_PARAM] = 0;

	wmi_ut.vdev_id = cpu_to_le32(arvif->vdev_id);
	wmi_ut.module_id = cpu_to_le32(DFS_UNIT_TEST_MODULE);
	wmi_ut.num_args = cpu_to_le32(DFS_MAX_TEST_ARGS);
	wmi_ut.diag_token = cpu_to_le32(DFS_UNIT_TEST_TOKEN);

	ath12k_dbg(ar->ab, ATH12K_DBG_REG, "Triggering Radar Simulation\n");

	return ath12k_wmi_send_unit_test_cmd(ar, wmi_ut, dfs_args);
}

int ath12k_wmi_connect(struct ath12k_base *ab)
{
	u32 i;
	u8 wmi_ep_count;

	wmi_ep_count = ab->htc.wmi_ep_count;
	if (wmi_ep_count > ab->hw_params->max_radios)
		return -1;

	for (i = 0; i < wmi_ep_count; i++)
		ath12k_connect_pdev_htc_service(ab, i);

	return 0;
}

static void ath12k_wmi_pdev_detach(struct ath12k_base *ab, u8 pdev_id)
{
	if (WARN_ON(pdev_id >= MAX_RADIOS))
		return;

	/* TODO: Deinit any pdev specific wmi resource */
}

int ath12k_wmi_pdev_attach(struct ath12k_base *ab,
			   u8 pdev_id)
{
	struct ath12k_wmi_pdev *wmi_handle;

	if (pdev_id >= ab->hw_params->max_radios)
		return -EINVAL;

	wmi_handle = &ab->wmi_ab.wmi[pdev_id];

	wmi_handle->wmi_ab = &ab->wmi_ab;

	ab->wmi_ab.ab = ab;
	/* TODO: Init remaining resource specific to pdev */

	return 0;
}

int ath12k_wmi_attach(struct ath12k_base *ab)
{
	int ret;

	ret = ath12k_wmi_pdev_attach(ab, 0);
	if (ret)
		return ret;

	ab->wmi_ab.ab = ab;
	ab->wmi_ab.preferred_hw_mode = WMI_HOST_HW_MODE_MAX;

	/* It's overwritten when service_ext_ready is handled */
	if (ab->hw_params->single_pdev_only)
		ab->wmi_ab.preferred_hw_mode = WMI_HOST_HW_MODE_SINGLE;

	/* TODO: Init remaining wmi soc resources required */
	init_completion(&ab->wmi_ab.service_ready);
	init_completion(&ab->wmi_ab.unified_ready);

	return 0;
}

void ath12k_wmi_detach(struct ath12k_base *ab)
{
	int i;

	/* TODO: Deinit wmi resource specific to SOC as required */

	for (i = 0; i < ab->htc.wmi_ep_count; i++)
		ath12k_wmi_pdev_detach(ab, i);

	ath12k_wmi_free_dbring_caps(ab);
}

int ath12k_wmi_hw_data_filter_cmd(struct ath12k *ar, struct wmi_hw_data_filter_arg *arg)
{
	struct wmi_hw_data_filter_cmd *cmd;
	struct sk_buff *skb;
	int len;

	len = sizeof(*cmd);
	skb = ath12k_wmi_alloc_skb(ar->wmi->wmi_ab, len);

	if (!skb)
		return -ENOMEM;

	cmd = (struct wmi_hw_data_filter_cmd *)skb->data;
	cmd->tlv_header = ath12k_wmi_tlv_cmd_hdr(WMI_TAG_HW_DATA_FILTER_CMD,
						 sizeof(*cmd));
	cmd->vdev_id = cpu_to_le32(arg->vdev_id);
	cmd->enable = cpu_to_le32(arg->enable ? 1 : 0);

	/* Set all modes in case of disable */
	if (arg->enable)
		cmd->hw_filter_bitmap = cpu_to_le32(arg->hw_filter_bitmap);
	else
		cmd->hw_filter_bitmap = cpu_to_le32((u32)~0U);

	ath12k_dbg(ar->ab, ATH12K_DBG_WMI,
		   "wmi hw data filter enable %d filter_bitmap 0x%x\n",
		   arg->enable, arg->hw_filter_bitmap);

	return ath12k_wmi_cmd_send(ar->wmi, skb, WMI_HW_DATA_FILTER_CMDID);
}

int ath12k_wmi_wow_host_wakeup_ind(struct ath12k *ar)
{
	struct wmi_wow_host_wakeup_cmd *cmd;
	struct sk_buff *skb;
	size_t len;

	len = sizeof(*cmd);
	skb = ath12k_wmi_alloc_skb(ar->wmi->wmi_ab, len);
	if (!skb)
		return -ENOMEM;

	cmd = (struct wmi_wow_host_wakeup_cmd *)skb->data;
	cmd->tlv_header = ath12k_wmi_tlv_cmd_hdr(WMI_TAG_WOW_HOSTWAKEUP_FROM_SLEEP_CMD,
						 sizeof(*cmd));

	ath12k_dbg(ar->ab, ATH12K_DBG_WMI, "wmi tlv wow host wakeup ind\n");

	return ath12k_wmi_cmd_send(ar->wmi, skb, WMI_WOW_HOSTWAKEUP_FROM_SLEEP_CMDID);
}

int ath12k_wmi_wow_enable(struct ath12k *ar)
{
	struct wmi_wow_enable_cmd *cmd;
	struct sk_buff *skb;
	int len;

	len = sizeof(*cmd);
	skb = ath12k_wmi_alloc_skb(ar->wmi->wmi_ab, len);
	if (!skb)
		return -ENOMEM;

	cmd = (struct wmi_wow_enable_cmd *)skb->data;
	cmd->tlv_header = ath12k_wmi_tlv_cmd_hdr(WMI_TAG_WOW_ENABLE_CMD,
						 sizeof(*cmd));

	cmd->enable = cpu_to_le32(1);
	cmd->pause_iface_config = cpu_to_le32(WOW_IFACE_PAUSE_ENABLED);
	ath12k_dbg(ar->ab, ATH12K_DBG_WMI, "wmi tlv wow enable\n");

	return ath12k_wmi_cmd_send(ar->wmi, skb, WMI_WOW_ENABLE_CMDID);
}

int ath12k_wmi_wow_add_wakeup_event(struct ath12k *ar, u32 vdev_id,
				    enum wmi_wow_wakeup_event event,
				    u32 enable)
{
	struct wmi_wow_add_del_event_cmd *cmd;
	struct sk_buff *skb;
	size_t len;

	len = sizeof(*cmd);
	skb = ath12k_wmi_alloc_skb(ar->wmi->wmi_ab, len);
	if (!skb)
		return -ENOMEM;

	cmd = (struct wmi_wow_add_del_event_cmd *)skb->data;
	cmd->tlv_header = ath12k_wmi_tlv_cmd_hdr(WMI_TAG_WOW_ADD_DEL_EVT_CMD,
						 sizeof(*cmd));
	cmd->vdev_id = cpu_to_le32(vdev_id);
	cmd->is_add = cpu_to_le32(enable);
	cmd->event_bitmap = cpu_to_le32((1 << event));

	ath12k_dbg(ar->ab, ATH12K_DBG_WMI, "wmi tlv wow add wakeup event %s enable %d vdev_id %d\n",
		   wow_wakeup_event(event), enable, vdev_id);

	return ath12k_wmi_cmd_send(ar->wmi, skb, WMI_WOW_ENABLE_DISABLE_WAKE_EVENT_CMDID);
}

int ath12k_wmi_wow_add_pattern(struct ath12k *ar, u32 vdev_id, u32 pattern_id,
			       const u8 *pattern, const u8 *mask,
			       int pattern_len, int pattern_offset)
{
	struct wmi_wow_add_pattern_cmd *cmd;
	struct wmi_wow_bitmap_pattern_params *bitmap;
	struct wmi_tlv *tlv;
	struct sk_buff *skb;
	void *ptr;
	size_t len;

	len = sizeof(*cmd) +
	      sizeof(*tlv) +			/* array struct */
	      sizeof(*bitmap) +			/* bitmap */
	      sizeof(*tlv) +			/* empty ipv4 sync */
	      sizeof(*tlv) +			/* empty ipv6 sync */
	      sizeof(*tlv) +			/* empty magic */
	      sizeof(*tlv) +			/* empty info timeout */
	      sizeof(*tlv) + sizeof(u32);	/* ratelimit interval */

	skb = ath12k_wmi_alloc_skb(ar->wmi->wmi_ab, len);
	if (!skb)
		return -ENOMEM;

	/* cmd */
	ptr = skb->data;
	cmd = ptr;
	cmd->tlv_header = ath12k_wmi_tlv_cmd_hdr(WMI_TAG_WOW_ADD_PATTERN_CMD,
						 sizeof(*cmd));
	cmd->vdev_id = cpu_to_le32(vdev_id);
	cmd->pattern_id = cpu_to_le32(pattern_id);
	cmd->pattern_type = cpu_to_le32(WOW_BITMAP_PATTERN);

	ptr += sizeof(*cmd);

	/* bitmap */
	tlv = ptr;
	tlv->header = ath12k_wmi_tlv_hdr(WMI_TAG_ARRAY_STRUCT, sizeof(*bitmap));

	ptr += sizeof(*tlv);

	bitmap = ptr;
	bitmap->tlv_header = ath12k_wmi_tlv_cmd_hdr(WMI_TAG_WOW_BITMAP_PATTERN_T,
						    sizeof(*bitmap));
	memcpy(bitmap->patternbuf, pattern, pattern_len);
	memcpy(bitmap->bitmaskbuf, mask, pattern_len);
	bitmap->pattern_offset = cpu_to_le32(pattern_offset);
	bitmap->pattern_len = cpu_to_le32(pattern_len);
	bitmap->bitmask_len = cpu_to_le32(pattern_len);
	bitmap->pattern_id = cpu_to_le32(pattern_id);

	ptr += sizeof(*bitmap);

	/* ipv4 sync */
	tlv = ptr;
	tlv->header = ath12k_wmi_tlv_hdr(WMI_TAG_ARRAY_STRUCT, 0);

	ptr += sizeof(*tlv);

	/* ipv6 sync */
	tlv = ptr;
	tlv->header = ath12k_wmi_tlv_hdr(WMI_TAG_ARRAY_STRUCT, 0);

	ptr += sizeof(*tlv);

	/* magic */
	tlv = ptr;
	tlv->header = ath12k_wmi_tlv_hdr(WMI_TAG_ARRAY_STRUCT, 0);

	ptr += sizeof(*tlv);

	/* pattern info timeout */
	tlv = ptr;
	tlv->header = ath12k_wmi_tlv_hdr(WMI_TAG_ARRAY_UINT32, 0);

	ptr += sizeof(*tlv);

	/* ratelimit interval */
	tlv = ptr;
	tlv->header = ath12k_wmi_tlv_hdr(WMI_TAG_ARRAY_UINT32, sizeof(u32));

	ath12k_dbg(ar->ab, ATH12K_DBG_WMI, "wmi tlv wow add pattern vdev_id %d pattern_id %d pattern_offset %d pattern_len %d\n",
		   vdev_id, pattern_id, pattern_offset, pattern_len);

	ath12k_dbg_dump(ar->ab, ATH12K_DBG_WMI, NULL, "wow pattern: ",
			bitmap->patternbuf, pattern_len);
	ath12k_dbg_dump(ar->ab, ATH12K_DBG_WMI, NULL, "wow bitmask: ",
			bitmap->bitmaskbuf, pattern_len);

	return ath12k_wmi_cmd_send(ar->wmi, skb, WMI_WOW_ADD_WAKE_PATTERN_CMDID);
}

int ath12k_wmi_wow_del_pattern(struct ath12k *ar, u32 vdev_id, u32 pattern_id)
{
	struct wmi_wow_del_pattern_cmd *cmd;
	struct sk_buff *skb;
	size_t len;

	len = sizeof(*cmd);
	skb = ath12k_wmi_alloc_skb(ar->wmi->wmi_ab, len);
	if (!skb)
		return -ENOMEM;

	cmd = (struct wmi_wow_del_pattern_cmd *)skb->data;
	cmd->tlv_header = ath12k_wmi_tlv_cmd_hdr(WMI_TAG_WOW_DEL_PATTERN_CMD,
						 sizeof(*cmd));
	cmd->vdev_id = cpu_to_le32(vdev_id);
	cmd->pattern_id = cpu_to_le32(pattern_id);
	cmd->pattern_type = cpu_to_le32(WOW_BITMAP_PATTERN);

	ath12k_dbg(ar->ab, ATH12K_DBG_WMI, "wmi tlv wow del pattern vdev_id %d pattern_id %d\n",
		   vdev_id, pattern_id);

	return ath12k_wmi_cmd_send(ar->wmi, skb, WMI_WOW_DEL_WAKE_PATTERN_CMDID);
}

static struct sk_buff *
ath12k_wmi_op_gen_config_pno_start(struct ath12k *ar, u32 vdev_id,
				   struct wmi_pno_scan_req_arg *pno)
{
	struct nlo_configured_params *nlo_list;
	size_t len, nlo_list_len, channel_list_len;
	struct wmi_wow_nlo_config_cmd *cmd;
	__le32 *channel_list;
	struct wmi_tlv *tlv;
	struct sk_buff *skb;
	void *ptr;
	u32 i;

	len = sizeof(*cmd) +
	      sizeof(*tlv) +
	      /* TLV place holder for array of structures
	       * nlo_configured_params(nlo_list)
	       */
	      sizeof(*tlv);
	      /* TLV place holder for array of uint32 channel_list */

	channel_list_len = sizeof(u32) * pno->a_networks[0].channel_count;
	len += channel_list_len;

	nlo_list_len = sizeof(*nlo_list) * pno->uc_networks_count;
	len += nlo_list_len;

	skb = ath12k_wmi_alloc_skb(ar->wmi->wmi_ab, len);
	if (!skb)
		return ERR_PTR(-ENOMEM);

	ptr = skb->data;
	cmd = ptr;
	cmd->tlv_header = ath12k_wmi_tlv_cmd_hdr(WMI_TAG_NLO_CONFIG_CMD, sizeof(*cmd));

	cmd->vdev_id = cpu_to_le32(pno->vdev_id);
	cmd->flags = cpu_to_le32(WMI_NLO_CONFIG_START | WMI_NLO_CONFIG_SSID_HIDE_EN);

	/* current FW does not support min-max range for dwell time */
	cmd->active_dwell_time = cpu_to_le32(pno->active_max_time);
	cmd->passive_dwell_time = cpu_to_le32(pno->passive_max_time);

	if (pno->do_passive_scan)
		cmd->flags |= cpu_to_le32(WMI_NLO_CONFIG_SCAN_PASSIVE);

	cmd->fast_scan_period = cpu_to_le32(pno->fast_scan_period);
	cmd->slow_scan_period = cpu_to_le32(pno->slow_scan_period);
	cmd->fast_scan_max_cycles = cpu_to_le32(pno->fast_scan_max_cycles);
	cmd->delay_start_time = cpu_to_le32(pno->delay_start_time);

	if (pno->enable_pno_scan_randomization) {
		cmd->flags |= cpu_to_le32(WMI_NLO_CONFIG_SPOOFED_MAC_IN_PROBE_REQ |
					  WMI_NLO_CONFIG_RANDOM_SEQ_NO_IN_PROBE_REQ);
		ether_addr_copy(cmd->mac_addr.addr, pno->mac_addr);
		ether_addr_copy(cmd->mac_mask.addr, pno->mac_addr_mask);
	}

	ptr += sizeof(*cmd);

	/* nlo_configured_params(nlo_list) */
	cmd->no_of_ssids = cpu_to_le32(pno->uc_networks_count);
	tlv = ptr;
	tlv->header = ath12k_wmi_tlv_hdr(WMI_TAG_ARRAY_STRUCT, nlo_list_len);

	ptr += sizeof(*tlv);
	nlo_list = ptr;
	for (i = 0; i < pno->uc_networks_count; i++) {
		tlv = (struct wmi_tlv *)(&nlo_list[i].tlv_header);
		tlv->header = ath12k_wmi_tlv_cmd_hdr(WMI_TAG_ARRAY_BYTE,
						     sizeof(*nlo_list));

		nlo_list[i].ssid.valid = cpu_to_le32(1);
		nlo_list[i].ssid.ssid.ssid_len =
			cpu_to_le32(pno->a_networks[i].ssid.ssid_len);
		memcpy(nlo_list[i].ssid.ssid.ssid,
		       pno->a_networks[i].ssid.ssid,
		       le32_to_cpu(nlo_list[i].ssid.ssid.ssid_len));

		if (pno->a_networks[i].rssi_threshold &&
		    pno->a_networks[i].rssi_threshold > -300) {
			nlo_list[i].rssi_cond.valid = cpu_to_le32(1);
			nlo_list[i].rssi_cond.rssi =
					cpu_to_le32(pno->a_networks[i].rssi_threshold);
		}

		nlo_list[i].bcast_nw_type.valid = cpu_to_le32(1);
		nlo_list[i].bcast_nw_type.bcast_nw_type =
					cpu_to_le32(pno->a_networks[i].bcast_nw_type);
	}

	ptr += nlo_list_len;
	cmd->num_of_channels = cpu_to_le32(pno->a_networks[0].channel_count);
	tlv = ptr;
	tlv->header =  ath12k_wmi_tlv_hdr(WMI_TAG_ARRAY_UINT32, channel_list_len);
	ptr += sizeof(*tlv);
	channel_list = ptr;

	for (i = 0; i < pno->a_networks[0].channel_count; i++)
		channel_list[i] = cpu_to_le32(pno->a_networks[0].channels[i]);

	ath12k_dbg(ar->ab, ATH12K_DBG_WMI, "wmi tlv start pno config vdev_id %d\n",
		   vdev_id);

	return skb;
}

static struct sk_buff *ath12k_wmi_op_gen_config_pno_stop(struct ath12k *ar,
							 u32 vdev_id)
{
	struct wmi_wow_nlo_config_cmd *cmd;
	struct sk_buff *skb;
	size_t len;

	len = sizeof(*cmd);
	skb = ath12k_wmi_alloc_skb(ar->wmi->wmi_ab, len);
	if (!skb)
		return ERR_PTR(-ENOMEM);

	cmd = (struct wmi_wow_nlo_config_cmd *)skb->data;
	cmd->tlv_header = ath12k_wmi_tlv_cmd_hdr(WMI_TAG_NLO_CONFIG_CMD, len);

	cmd->vdev_id = cpu_to_le32(vdev_id);
	cmd->flags = cpu_to_le32(WMI_NLO_CONFIG_STOP);

	ath12k_dbg(ar->ab, ATH12K_DBG_WMI,
		   "wmi tlv stop pno config vdev_id %d\n", vdev_id);
	return skb;
}

int ath12k_wmi_wow_config_pno(struct ath12k *ar, u32 vdev_id,
			      struct wmi_pno_scan_req_arg  *pno_scan)
{
	struct sk_buff *skb;

	if (pno_scan->enable)
		skb = ath12k_wmi_op_gen_config_pno_start(ar, vdev_id, pno_scan);
	else
		skb = ath12k_wmi_op_gen_config_pno_stop(ar, vdev_id);

	if (IS_ERR_OR_NULL(skb))
		return -ENOMEM;

	return ath12k_wmi_cmd_send(ar->wmi, skb, WMI_NETWORK_LIST_OFFLOAD_CONFIG_CMDID);
}

static void ath12k_wmi_fill_ns_offload(struct ath12k *ar,
				       struct wmi_arp_ns_offload_arg *offload,
				       void **ptr,
				       bool enable,
				       bool ext)
{
	struct wmi_ns_offload_params *ns;
	struct wmi_tlv *tlv;
	void *buf_ptr = *ptr;
	u32 ns_cnt, ns_ext_tuples;
	int i, max_offloads;

	ns_cnt = offload->ipv6_count;

	tlv  = buf_ptr;

	if (ext) {
		ns_ext_tuples = offload->ipv6_count - WMI_MAX_NS_OFFLOADS;
		tlv->header = ath12k_wmi_tlv_hdr(WMI_TAG_ARRAY_STRUCT,
						 ns_ext_tuples * sizeof(*ns));
		i = WMI_MAX_NS_OFFLOADS;
		max_offloads = offload->ipv6_count;
	} else {
		tlv->header = ath12k_wmi_tlv_hdr(WMI_TAG_ARRAY_STRUCT,
						 WMI_MAX_NS_OFFLOADS * sizeof(*ns));
		i = 0;
		max_offloads = WMI_MAX_NS_OFFLOADS;
	}

	buf_ptr += sizeof(*tlv);

	for (; i < max_offloads; i++) {
		ns = buf_ptr;
		ns->tlv_header = ath12k_wmi_tlv_cmd_hdr(WMI_TAG_NS_OFFLOAD_TUPLE,
							sizeof(*ns));

		if (enable) {
			if (i < ns_cnt)
				ns->flags |= cpu_to_le32(WMI_NSOL_FLAGS_VALID);

			memcpy(ns->target_ipaddr[0], offload->ipv6_addr[i], 16);
			memcpy(ns->solicitation_ipaddr, offload->self_ipv6_addr[i], 16);

			if (offload->ipv6_type[i])
				ns->flags |= cpu_to_le32(WMI_NSOL_FLAGS_IS_IPV6_ANYCAST);

			memcpy(ns->target_mac.addr, offload->mac_addr, ETH_ALEN);

			if (!is_zero_ether_addr(ns->target_mac.addr))
				ns->flags |= cpu_to_le32(WMI_NSOL_FLAGS_MAC_VALID);

			ath12k_dbg(ar->ab, ATH12K_DBG_WMI,
				   "wmi index %d ns_solicited %pI6 target %pI6",
				   i, ns->solicitation_ipaddr,
				   ns->target_ipaddr[0]);
		}

		buf_ptr += sizeof(*ns);
	}

	*ptr = buf_ptr;
}

static void ath12k_wmi_fill_arp_offload(struct ath12k *ar,
					struct wmi_arp_ns_offload_arg *offload,
					void **ptr,
					bool enable)
{
	struct wmi_arp_offload_params *arp;
	struct wmi_tlv *tlv;
	void *buf_ptr = *ptr;
	int i;

	/* fill arp tuple */
	tlv = buf_ptr;
	tlv->header = ath12k_wmi_tlv_hdr(WMI_TAG_ARRAY_STRUCT,
					 WMI_MAX_ARP_OFFLOADS * sizeof(*arp));
	buf_ptr += sizeof(*tlv);

	for (i = 0; i < WMI_MAX_ARP_OFFLOADS; i++) {
		arp = buf_ptr;
		arp->tlv_header = ath12k_wmi_tlv_cmd_hdr(WMI_TAG_ARP_OFFLOAD_TUPLE,
							 sizeof(*arp));

		if (enable && i < offload->ipv4_count) {
			/* Copy the target ip addr and flags */
			arp->flags = cpu_to_le32(WMI_ARPOL_FLAGS_VALID);
			memcpy(arp->target_ipaddr, offload->ipv4_addr[i], 4);

			ath12k_dbg(ar->ab, ATH12K_DBG_WMI, "wmi arp offload address %pI4",
				   arp->target_ipaddr);
		}

		buf_ptr += sizeof(*arp);
	}

	*ptr = buf_ptr;
}

int ath12k_wmi_arp_ns_offload(struct ath12k *ar,
			      struct ath12k_vif *arvif,
			      struct wmi_arp_ns_offload_arg *offload,
			      bool enable)
{
	struct wmi_set_arp_ns_offload_cmd *cmd;
	struct wmi_tlv *tlv;
	struct sk_buff *skb;
	void *buf_ptr;
	size_t len;
	u8 ns_cnt, ns_ext_tuples = 0;

	ns_cnt = offload->ipv6_count;

	len = sizeof(*cmd) +
	      sizeof(*tlv) +
	      WMI_MAX_NS_OFFLOADS * sizeof(struct wmi_ns_offload_params) +
	      sizeof(*tlv) +
	      WMI_MAX_ARP_OFFLOADS * sizeof(struct wmi_arp_offload_params);

	if (ns_cnt > WMI_MAX_NS_OFFLOADS) {
		ns_ext_tuples = ns_cnt - WMI_MAX_NS_OFFLOADS;
		len += sizeof(*tlv) +
		       ns_ext_tuples * sizeof(struct wmi_ns_offload_params);
	}

	skb = ath12k_wmi_alloc_skb(ar->wmi->wmi_ab, len);
	if (!skb)
		return -ENOMEM;

	buf_ptr = skb->data;
	cmd = buf_ptr;
	cmd->tlv_header = ath12k_wmi_tlv_cmd_hdr(WMI_TAG_SET_ARP_NS_OFFLOAD_CMD,
						 sizeof(*cmd));
	cmd->flags = cpu_to_le32(0);
	cmd->vdev_id = cpu_to_le32(arvif->vdev_id);
	cmd->num_ns_ext_tuples = cpu_to_le32(ns_ext_tuples);

	buf_ptr += sizeof(*cmd);

	ath12k_wmi_fill_ns_offload(ar, offload, &buf_ptr, enable, 0);
	ath12k_wmi_fill_arp_offload(ar, offload, &buf_ptr, enable);

	if (ns_ext_tuples)
		ath12k_wmi_fill_ns_offload(ar, offload, &buf_ptr, enable, 1);

	return ath12k_wmi_cmd_send(ar->wmi, skb, WMI_SET_ARP_NS_OFFLOAD_CMDID);
}

int ath12k_wmi_gtk_rekey_offload(struct ath12k *ar,
				 struct ath12k_vif *arvif, bool enable)
{
	struct ath12k_rekey_data *rekey_data = &arvif->rekey_data;
	struct wmi_gtk_rekey_offload_cmd *cmd;
	struct sk_buff *skb;
	__le64 replay_ctr;
	int len;

	len = sizeof(*cmd);
	skb =  ath12k_wmi_alloc_skb(ar->wmi->wmi_ab, len);
	if (!skb)
		return -ENOMEM;

	cmd = (struct wmi_gtk_rekey_offload_cmd *)skb->data;
	cmd->tlv_header = ath12k_wmi_tlv_cmd_hdr(WMI_TAG_GTK_OFFLOAD_CMD, sizeof(*cmd));
	cmd->vdev_id = cpu_to_le32(arvif->vdev_id);

	if (enable) {
		cmd->flags = cpu_to_le32(GTK_OFFLOAD_ENABLE_OPCODE);

		/* the length in rekey_data and cmd is equal */
		memcpy(cmd->kck, rekey_data->kck, sizeof(cmd->kck));
		memcpy(cmd->kek, rekey_data->kek, sizeof(cmd->kek));

		replay_ctr = cpu_to_le64(rekey_data->replay_ctr);
		memcpy(cmd->replay_ctr, &replay_ctr,
		       sizeof(replay_ctr));
	} else {
		cmd->flags = cpu_to_le32(GTK_OFFLOAD_DISABLE_OPCODE);
	}

	ath12k_dbg(ar->ab, ATH12K_DBG_WMI, "offload gtk rekey vdev: %d %d\n",
		   arvif->vdev_id, enable);
	return ath12k_wmi_cmd_send(ar->wmi, skb, WMI_GTK_OFFLOAD_CMDID);
}

int ath12k_wmi_gtk_rekey_getinfo(struct ath12k *ar,
				 struct ath12k_vif *arvif)
{
	struct wmi_gtk_rekey_offload_cmd *cmd;
	struct sk_buff *skb;
	int len;

	len = sizeof(*cmd);
	skb =  ath12k_wmi_alloc_skb(ar->wmi->wmi_ab, len);
	if (!skb)
		return -ENOMEM;

	cmd = (struct wmi_gtk_rekey_offload_cmd *)skb->data;
	cmd->tlv_header = ath12k_wmi_tlv_cmd_hdr(WMI_TAG_GTK_OFFLOAD_CMD, sizeof(*cmd));
	cmd->vdev_id = cpu_to_le32(arvif->vdev_id);
	cmd->flags = cpu_to_le32(GTK_OFFLOAD_REQUEST_STATUS_OPCODE);

	ath12k_dbg(ar->ab, ATH12K_DBG_WMI, "get gtk rekey vdev_id: %d\n",
		   arvif->vdev_id);
	return ath12k_wmi_cmd_send(ar->wmi, skb, WMI_GTK_OFFLOAD_CMDID);
}

int ath12k_wmi_sta_keepalive(struct ath12k *ar,
			     const struct wmi_sta_keepalive_arg *arg)
{
	struct wmi_sta_keepalive_arp_resp_params *arp;
	struct ath12k_wmi_pdev *wmi = ar->wmi;
	struct wmi_sta_keepalive_cmd *cmd;
	struct sk_buff *skb;
	size_t len;

	len = sizeof(*cmd) + sizeof(*arp);
	skb = ath12k_wmi_alloc_skb(wmi->wmi_ab, len);
	if (!skb)
		return -ENOMEM;

	cmd = (struct wmi_sta_keepalive_cmd *)skb->data;
	cmd->tlv_header = ath12k_wmi_tlv_cmd_hdr(WMI_TAG_STA_KEEPALIVE_CMD, sizeof(*cmd));
	cmd->vdev_id = cpu_to_le32(arg->vdev_id);
	cmd->enabled = cpu_to_le32(arg->enabled);
	cmd->interval = cpu_to_le32(arg->interval);
	cmd->method = cpu_to_le32(arg->method);

	arp = (struct wmi_sta_keepalive_arp_resp_params *)(cmd + 1);
	arp->tlv_header = ath12k_wmi_tlv_cmd_hdr(WMI_TAG_STA_KEEPALVE_ARP_RESPONSE,
						 sizeof(*arp));
	if (arg->method == WMI_STA_KEEPALIVE_METHOD_UNSOLICITED_ARP_RESPONSE ||
	    arg->method == WMI_STA_KEEPALIVE_METHOD_GRATUITOUS_ARP_REQUEST) {
		arp->src_ip4_addr = cpu_to_le32(arg->src_ip4_addr);
		arp->dest_ip4_addr = cpu_to_le32(arg->dest_ip4_addr);
		ether_addr_copy(arp->dest_mac_addr.addr, arg->dest_mac_addr);
	}

	ath12k_dbg(ar->ab, ATH12K_DBG_WMI,
		   "wmi sta keepalive vdev %d enabled %d method %d interval %d\n",
		   arg->vdev_id, arg->enabled, arg->method, arg->interval);

	return ath12k_wmi_cmd_send(wmi, skb, WMI_STA_KEEPALIVE_CMDID);
}<|MERGE_RESOLUTION|>--- conflicted
+++ resolved
@@ -228,12 +228,9 @@
 	config->peer_map_unmap_version = 0x32;
 	config->twt_ap_pdev_count = ab->num_radios;
 	config->twt_ap_sta_count = 1000;
-<<<<<<< HEAD
-=======
 	config->ema_max_vap_cnt = ab->num_radios;
 	config->ema_max_profile_period = TARGET_EMA_MAX_PROFILE_PERIOD;
 	config->beacon_tx_offload_max_vdev += config->ema_max_vap_cnt;
->>>>>>> 2d5404ca
 
 	if (test_bit(WMI_TLV_SERVICE_PEER_METADATA_V1A_V1B_SUPPORT, ab->wmi_ab.svc_map))
 		config->peer_metadata_ver = ATH12K_PEER_METADATA_V1B;
@@ -503,10 +500,7 @@
 	mac_caps = wmi_mac_phy_caps + phy_idx;
 
 	pdev->pdev_id = ath12k_wmi_mac_phy_get_pdev_id(mac_caps);
-<<<<<<< HEAD
-=======
 	pdev->hw_link_id = ath12k_wmi_mac_phy_get_hw_link_id(mac_caps);
->>>>>>> 2d5404ca
 	pdev_cap->supported_bands |= le32_to_cpu(mac_caps->supported_bands);
 	pdev_cap->ampdu_density = le32_to_cpu(mac_caps->ampdu_density);
 
@@ -1058,10 +1052,7 @@
 	cmd->he_ops = cpu_to_le32(arg->he_ops);
 	cmd->punct_bitmap = cpu_to_le32(arg->punct_bitmap);
 	cmd->mbssid_flags = cpu_to_le32(arg->mbssid_flags);
-<<<<<<< HEAD
-=======
 	cmd->mbssid_tx_vdev_id = cpu_to_le32(arg->mbssid_tx_vdev_id);
->>>>>>> 2d5404ca
 
 	if (!restart) {
 		if (arg->ssid) {
@@ -3510,17 +3501,11 @@
 	wmi_cfg->twt_ap_sta_count = cpu_to_le32(tg_cfg->twt_ap_sta_count);
 	wmi_cfg->flags2 = le32_encode_bits(tg_cfg->peer_metadata_ver,
 					   WMI_RSRC_CFG_FLAGS2_RX_PEER_METADATA_VERSION);
-<<<<<<< HEAD
-
-	wmi_cfg->host_service_flags = cpu_to_le32(tg_cfg->is_reg_cc_ext_event_supported <<
-				WMI_RSRC_CFG_HOST_SVC_FLAG_REG_CC_EXT_SUPPORT_BIT);
-=======
 	wmi_cfg->host_service_flags = cpu_to_le32(tg_cfg->is_reg_cc_ext_event_supported <<
 				WMI_RSRC_CFG_HOST_SVC_FLAG_REG_CC_EXT_SUPPORT_BIT);
 	wmi_cfg->ema_max_vap_cnt = cpu_to_le32(tg_cfg->ema_max_vap_cnt);
 	wmi_cfg->ema_max_profile_period = cpu_to_le32(tg_cfg->ema_max_profile_period);
 	wmi_cfg->flags2 |= cpu_to_le32(WMI_RSRC_CFG_FLAGS2_CALC_NEXT_DTIM_COUNT_SET);
->>>>>>> 2d5404ca
 }
 
 static int ath12k_init_cmd_send(struct ath12k_wmi_pdev *wmi,
@@ -6804,11 +6789,7 @@
 	if (ar->dfs_block_radar_events)
 		ath12k_info(ab, "DFS Radar detected, but ignored as requested\n");
 	else
-<<<<<<< HEAD
-		ieee80211_radar_detected(ath12k_ar_to_hw(ar));
-=======
 		ieee80211_radar_detected(ath12k_ar_to_hw(ar), NULL);
->>>>>>> 2d5404ca
 
 exit:
 	rcu_read_unlock();
@@ -7053,8 +7034,6 @@
 	kfree(tb);
 }
 
-<<<<<<< HEAD
-=======
 static int ath12k_wmi_wow_wakeup_host_parse(struct ath12k_base *ab,
 					    u16 tag, u16 len,
 					    const void *ptr, void *data)
@@ -7165,7 +7144,6 @@
 	kfree(tb);
 }
 
->>>>>>> 2d5404ca
 static void ath12k_wmi_op_rx(struct ath12k_base *ab, struct sk_buff *skb)
 {
 	struct wmi_cmd_hdr *cmd_hdr;
@@ -7286,15 +7264,12 @@
 	case WMI_DIAG_EVENTID:
 		ath12k_wmi_diag_event(ab, skb);
 		break;
-<<<<<<< HEAD
-=======
 	case WMI_WOW_WAKEUP_HOST_EVENTID:
 		ath12k_wmi_event_wow_wakeup_host(ab, skb);
 		break;
 	case WMI_GTK_OFFLOAD_STATUS_EVENTID:
 		ath12k_wmi_gtk_offload_status_event(ab, skb);
 		break;
->>>>>>> 2d5404ca
 	/* TODO: Add remaining events */
 	default:
 		ath12k_dbg(ab, ATH12K_DBG_WMI, "Unknown eventid: 0x%x\n", id);
