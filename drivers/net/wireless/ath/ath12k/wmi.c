// SPDX-License-Identifier: BSD-3-Clause-Clear
/*
 * Copyright (c) 2018-2021 The Linux Foundation. All rights reserved.
 * Copyright (c) 2021-2025 Qualcomm Innovation Center, Inc. All rights reserved.
 */
#include <linux/skbuff.h>
#include <linux/ctype.h>
#include <net/mac80211.h>
#include <net/cfg80211.h>
#include <linux/completion.h>
#include <linux/if_ether.h>
#include <linux/types.h>
#include <linux/pci.h>
#include <linux/uuid.h>
#include <linux/time.h>
#include <linux/of.h>
#include "core.h"
#include "debugfs.h"
#include "debug.h"
#include "mac.h"
#include "hw.h"
#include "peer.h"
#include "p2p.h"
#include "testmode.h"

struct ath12k_wmi_svc_ready_parse {
	bool wmi_svc_bitmap_done;
};

struct wmi_tlv_fw_stats_parse {
	const struct wmi_stats_event *ev;
	struct ath12k_fw_stats *stats;
};

struct ath12k_wmi_dma_ring_caps_parse {
	struct ath12k_wmi_dma_ring_caps_params *dma_ring_caps;
	u32 n_dma_ring_caps;
};

struct ath12k_wmi_service_ext_arg {
	u32 default_conc_scan_config_bits;
	u32 default_fw_config_bits;
	struct ath12k_wmi_ppe_threshold_arg ppet;
	u32 he_cap_info;
	u32 mpdu_density;
	u32 max_bssid_rx_filters;
	u32 num_hw_modes;
	u32 num_phy;
};

struct ath12k_wmi_svc_rdy_ext_parse {
	struct ath12k_wmi_service_ext_arg arg;
	const struct ath12k_wmi_soc_mac_phy_hw_mode_caps_params *hw_caps;
	const struct ath12k_wmi_hw_mode_cap_params *hw_mode_caps;
	u32 n_hw_mode_caps;
	u32 tot_phy_id;
	struct ath12k_wmi_hw_mode_cap_params pref_hw_mode_caps;
	struct ath12k_wmi_mac_phy_caps_params *mac_phy_caps;
	u32 n_mac_phy_caps;
	const struct ath12k_wmi_soc_hal_reg_caps_params *soc_hal_reg_caps;
	const struct ath12k_wmi_hal_reg_caps_ext_params *ext_hal_reg_caps;
	u32 n_ext_hal_reg_caps;
	struct ath12k_wmi_dma_ring_caps_parse dma_caps_parse;
	bool hw_mode_done;
	bool mac_phy_done;
	bool ext_hal_reg_done;
	bool mac_phy_chainmask_combo_done;
	bool mac_phy_chainmask_cap_done;
	bool oem_dma_ring_cap_done;
	bool dma_ring_cap_done;
};

struct ath12k_wmi_svc_rdy_ext2_arg {
	u32 reg_db_version;
	u32 hw_min_max_tx_power_2ghz;
	u32 hw_min_max_tx_power_5ghz;
	u32 chwidth_num_peer_caps;
	u32 preamble_puncture_bw;
	u32 max_user_per_ppdu_ofdma;
	u32 max_user_per_ppdu_mumimo;
	u32 target_cap_flags;
	u32 eht_cap_mac_info[WMI_MAX_EHTCAP_MAC_SIZE];
	u32 max_num_linkview_peers;
	u32 max_num_msduq_supported_per_tid;
	u32 default_num_msduq_supported_per_tid;
};

struct ath12k_wmi_svc_rdy_ext2_parse {
	struct ath12k_wmi_svc_rdy_ext2_arg arg;
	struct ath12k_wmi_dma_ring_caps_parse dma_caps_parse;
	bool dma_ring_cap_done;
	bool spectral_bin_scaling_done;
	bool mac_phy_caps_ext_done;
	bool hal_reg_caps_ext2_done;
	bool scan_radio_caps_ext2_done;
	bool twt_caps_done;
	bool htt_msdu_idx_to_qtype_map_done;
	bool dbs_or_sbs_cap_ext_done;
};

struct ath12k_wmi_rdy_parse {
	u32 num_extra_mac_addr;
};

struct ath12k_wmi_dma_buf_release_arg {
	struct ath12k_wmi_dma_buf_release_fixed_params fixed;
	const struct ath12k_wmi_dma_buf_release_entry_params *buf_entry;
	const struct ath12k_wmi_dma_buf_release_meta_data_params *meta_data;
	u32 num_buf_entry;
	u32 num_meta;
	bool buf_entry_done;
	bool meta_data_done;
};

struct ath12k_wmi_tlv_policy {
	size_t min_len;
};

struct wmi_tlv_mgmt_rx_parse {
	const struct ath12k_wmi_mgmt_rx_params *fixed;
	const u8 *frame_buf;
	bool frame_buf_done;
};

static const struct ath12k_wmi_tlv_policy ath12k_wmi_tlv_policies[] = {
	[WMI_TAG_ARRAY_BYTE] = { .min_len = 0 },
	[WMI_TAG_ARRAY_UINT32] = { .min_len = 0 },
	[WMI_TAG_SERVICE_READY_EVENT] = {
		.min_len = sizeof(struct wmi_service_ready_event) },
	[WMI_TAG_SERVICE_READY_EXT_EVENT] = {
		.min_len = sizeof(struct wmi_service_ready_ext_event) },
	[WMI_TAG_SOC_MAC_PHY_HW_MODE_CAPS] = {
		.min_len = sizeof(struct ath12k_wmi_soc_mac_phy_hw_mode_caps_params) },
	[WMI_TAG_SOC_HAL_REG_CAPABILITIES] = {
		.min_len = sizeof(struct ath12k_wmi_soc_hal_reg_caps_params) },
	[WMI_TAG_VDEV_START_RESPONSE_EVENT] = {
		.min_len = sizeof(struct wmi_vdev_start_resp_event) },
	[WMI_TAG_PEER_DELETE_RESP_EVENT] = {
		.min_len = sizeof(struct wmi_peer_delete_resp_event) },
	[WMI_TAG_OFFLOAD_BCN_TX_STATUS_EVENT] = {
		.min_len = sizeof(struct wmi_bcn_tx_status_event) },
	[WMI_TAG_VDEV_STOPPED_EVENT] = {
		.min_len = sizeof(struct wmi_vdev_stopped_event) },
	[WMI_TAG_REG_CHAN_LIST_CC_EXT_EVENT] = {
		.min_len = sizeof(struct wmi_reg_chan_list_cc_ext_event) },
	[WMI_TAG_MGMT_RX_HDR] = {
		.min_len = sizeof(struct ath12k_wmi_mgmt_rx_params) },
	[WMI_TAG_MGMT_TX_COMPL_EVENT] = {
		.min_len = sizeof(struct wmi_mgmt_tx_compl_event) },
	[WMI_TAG_SCAN_EVENT] = {
		.min_len = sizeof(struct wmi_scan_event) },
	[WMI_TAG_PEER_STA_KICKOUT_EVENT] = {
		.min_len = sizeof(struct wmi_peer_sta_kickout_event) },
	[WMI_TAG_ROAM_EVENT] = {
		.min_len = sizeof(struct wmi_roam_event) },
	[WMI_TAG_CHAN_INFO_EVENT] = {
		.min_len = sizeof(struct wmi_chan_info_event) },
	[WMI_TAG_PDEV_BSS_CHAN_INFO_EVENT] = {
		.min_len = sizeof(struct wmi_pdev_bss_chan_info_event) },
	[WMI_TAG_VDEV_INSTALL_KEY_COMPLETE_EVENT] = {
		.min_len = sizeof(struct wmi_vdev_install_key_compl_event) },
	[WMI_TAG_READY_EVENT] = {
		.min_len = sizeof(struct ath12k_wmi_ready_event_min_params) },
	[WMI_TAG_SERVICE_AVAILABLE_EVENT] = {
		.min_len = sizeof(struct wmi_service_available_event) },
	[WMI_TAG_PEER_ASSOC_CONF_EVENT] = {
		.min_len = sizeof(struct wmi_peer_assoc_conf_event) },
	[WMI_TAG_RFKILL_EVENT] = {
		.min_len = sizeof(struct wmi_rfkill_state_change_event) },
	[WMI_TAG_PDEV_CTL_FAILSAFE_CHECK_EVENT] = {
		.min_len = sizeof(struct wmi_pdev_ctl_failsafe_chk_event) },
	[WMI_TAG_HOST_SWFDA_EVENT] = {
		.min_len = sizeof(struct wmi_fils_discovery_event) },
	[WMI_TAG_OFFLOAD_PRB_RSP_TX_STATUS_EVENT] = {
		.min_len = sizeof(struct wmi_probe_resp_tx_status_event) },
	[WMI_TAG_VDEV_DELETE_RESP_EVENT] = {
		.min_len = sizeof(struct wmi_vdev_delete_resp_event) },
	[WMI_TAG_TWT_ENABLE_COMPLETE_EVENT] = {
		.min_len = sizeof(struct wmi_twt_enable_event) },
	[WMI_TAG_TWT_DISABLE_COMPLETE_EVENT] = {
		.min_len = sizeof(struct wmi_twt_disable_event) },
	[WMI_TAG_P2P_NOA_INFO] = {
		.min_len = sizeof(struct ath12k_wmi_p2p_noa_info) },
	[WMI_TAG_P2P_NOA_EVENT] = {
		.min_len = sizeof(struct wmi_p2p_noa_event) },
	[WMI_TAG_11D_NEW_COUNTRY_EVENT] = {
		.min_len = sizeof(struct wmi_11d_new_cc_event) },
};

__le32 ath12k_wmi_tlv_hdr(u32 cmd, u32 len)
{
	return le32_encode_bits(cmd, WMI_TLV_TAG) |
		le32_encode_bits(len, WMI_TLV_LEN);
}

static __le32 ath12k_wmi_tlv_cmd_hdr(u32 cmd, u32 len)
{
	return ath12k_wmi_tlv_hdr(cmd, len - TLV_HDR_SIZE);
}

void ath12k_wmi_init_qcn9274(struct ath12k_base *ab,
			     struct ath12k_wmi_resource_config_arg *config)
{
	config->num_vdevs = ab->num_radios * TARGET_NUM_VDEVS;
	config->num_peers = ab->num_radios *
		ath12k_core_get_max_peers_per_radio(ab);
	config->num_tids = ath12k_core_get_max_num_tids(ab);
	config->num_offload_peers = TARGET_NUM_OFFLD_PEERS;
	config->num_offload_reorder_buffs = TARGET_NUM_OFFLD_REORDER_BUFFS;
	config->num_peer_keys = TARGET_NUM_PEER_KEYS;
	config->ast_skid_limit = TARGET_AST_SKID_LIMIT;
	config->tx_chain_mask = (1 << ab->target_caps.num_rf_chains) - 1;
	config->rx_chain_mask = (1 << ab->target_caps.num_rf_chains) - 1;
	config->rx_timeout_pri[0] = TARGET_RX_TIMEOUT_LO_PRI;
	config->rx_timeout_pri[1] = TARGET_RX_TIMEOUT_LO_PRI;
	config->rx_timeout_pri[2] = TARGET_RX_TIMEOUT_LO_PRI;
	config->rx_timeout_pri[3] = TARGET_RX_TIMEOUT_HI_PRI;

	if (test_bit(ATH12K_FLAG_RAW_MODE, &ab->dev_flags))
		config->rx_decap_mode = TARGET_DECAP_MODE_RAW;
	else
		config->rx_decap_mode = TARGET_DECAP_MODE_NATIVE_WIFI;

	config->scan_max_pending_req = TARGET_SCAN_MAX_PENDING_REQS;
	config->bmiss_offload_max_vdev = TARGET_BMISS_OFFLOAD_MAX_VDEV;
	config->roam_offload_max_vdev = TARGET_ROAM_OFFLOAD_MAX_VDEV;
	config->roam_offload_max_ap_profiles = TARGET_ROAM_OFFLOAD_MAX_AP_PROFILES;
	config->num_mcast_groups = TARGET_NUM_MCAST_GROUPS;
	config->num_mcast_table_elems = TARGET_NUM_MCAST_TABLE_ELEMS;
	config->mcast2ucast_mode = TARGET_MCAST2UCAST_MODE;
	config->tx_dbg_log_size = TARGET_TX_DBG_LOG_SIZE;
	config->num_wds_entries = TARGET_NUM_WDS_ENTRIES;
	config->dma_burst_size = TARGET_DMA_BURST_SIZE;
	config->rx_skip_defrag_timeout_dup_detection_check =
		TARGET_RX_SKIP_DEFRAG_TIMEOUT_DUP_DETECTION_CHECK;
	config->vow_config = TARGET_VOW_CONFIG;
	config->gtk_offload_max_vdev = TARGET_GTK_OFFLOAD_MAX_VDEV;
	config->num_msdu_desc = TARGET_NUM_MSDU_DESC;
	config->beacon_tx_offload_max_vdev = ab->num_radios * TARGET_MAX_BCN_OFFLD;
	config->rx_batchmode = TARGET_RX_BATCHMODE;
	/* Indicates host supports peer map v3 and unmap v2 support */
	config->peer_map_unmap_version = 0x32;
	config->twt_ap_pdev_count = ab->num_radios;
	config->twt_ap_sta_count = 1000;
	config->ema_max_vap_cnt = ab->num_radios;
	config->ema_max_profile_period = TARGET_EMA_MAX_PROFILE_PERIOD;
	config->beacon_tx_offload_max_vdev += config->ema_max_vap_cnt;

	if (test_bit(WMI_TLV_SERVICE_PEER_METADATA_V1A_V1B_SUPPORT, ab->wmi_ab.svc_map))
		config->peer_metadata_ver = ATH12K_PEER_METADATA_V1B;
}

void ath12k_wmi_init_wcn7850(struct ath12k_base *ab,
			     struct ath12k_wmi_resource_config_arg *config)
{
	config->num_vdevs = 4;
	config->num_peers = 16;
	config->num_tids = 32;

	config->num_offload_peers = 3;
	config->num_offload_reorder_buffs = 3;
	config->num_peer_keys = TARGET_NUM_PEER_KEYS;
	config->ast_skid_limit = TARGET_AST_SKID_LIMIT;
	config->tx_chain_mask = (1 << ab->target_caps.num_rf_chains) - 1;
	config->rx_chain_mask = (1 << ab->target_caps.num_rf_chains) - 1;
	config->rx_timeout_pri[0] = TARGET_RX_TIMEOUT_LO_PRI;
	config->rx_timeout_pri[1] = TARGET_RX_TIMEOUT_LO_PRI;
	config->rx_timeout_pri[2] = TARGET_RX_TIMEOUT_LO_PRI;
	config->rx_timeout_pri[3] = TARGET_RX_TIMEOUT_HI_PRI;
	config->rx_decap_mode = TARGET_DECAP_MODE_NATIVE_WIFI;
	config->scan_max_pending_req = TARGET_SCAN_MAX_PENDING_REQS;
	config->bmiss_offload_max_vdev = TARGET_BMISS_OFFLOAD_MAX_VDEV;
	config->roam_offload_max_vdev = TARGET_ROAM_OFFLOAD_MAX_VDEV;
	config->roam_offload_max_ap_profiles = TARGET_ROAM_OFFLOAD_MAX_AP_PROFILES;
	config->num_mcast_groups = 0;
	config->num_mcast_table_elems = 0;
	config->mcast2ucast_mode = 0;
	config->tx_dbg_log_size = TARGET_TX_DBG_LOG_SIZE;
	config->num_wds_entries = 0;
	config->dma_burst_size = 0;
	config->rx_skip_defrag_timeout_dup_detection_check = 0;
	config->vow_config = TARGET_VOW_CONFIG;
	config->gtk_offload_max_vdev = 2;
	config->num_msdu_desc = 0x400;
	config->beacon_tx_offload_max_vdev = 2;
	config->rx_batchmode = TARGET_RX_BATCHMODE;

	config->peer_map_unmap_version = 0x1;
	config->use_pdev_id = 1;
	config->max_frag_entries = 0xa;
	config->num_tdls_vdevs = 0x1;
	config->num_tdls_conn_table_entries = 8;
	config->beacon_tx_offload_max_vdev = 0x2;
	config->num_multicast_filter_entries = 0x20;
	config->num_wow_filters = 0x16;
	config->num_keep_alive_pattern = 0;
}

#define PRIMAP(_hw_mode_) \
	[_hw_mode_] = _hw_mode_##_PRI

static const int ath12k_hw_mode_pri_map[] = {
	PRIMAP(WMI_HOST_HW_MODE_SINGLE),
	PRIMAP(WMI_HOST_HW_MODE_DBS),
	PRIMAP(WMI_HOST_HW_MODE_SBS_PASSIVE),
	PRIMAP(WMI_HOST_HW_MODE_SBS),
	PRIMAP(WMI_HOST_HW_MODE_DBS_SBS),
	PRIMAP(WMI_HOST_HW_MODE_DBS_OR_SBS),
	/* keep last */
	PRIMAP(WMI_HOST_HW_MODE_MAX),
};

static int
ath12k_wmi_tlv_iter(struct ath12k_base *ab, const void *ptr, size_t len,
		    int (*iter)(struct ath12k_base *ab, u16 tag, u16 len,
				const void *ptr, void *data),
		    void *data)
{
	const void *begin = ptr;
	const struct wmi_tlv *tlv;
	u16 tlv_tag, tlv_len;
	int ret;

	while (len > 0) {
		if (len < sizeof(*tlv)) {
			ath12k_err(ab, "wmi tlv parse failure at byte %zd (%zu bytes left, %zu expected)\n",
				   ptr - begin, len, sizeof(*tlv));
			return -EINVAL;
		}

		tlv = ptr;
		tlv_tag = le32_get_bits(tlv->header, WMI_TLV_TAG);
		tlv_len = le32_get_bits(tlv->header, WMI_TLV_LEN);
		ptr += sizeof(*tlv);
		len -= sizeof(*tlv);

		if (tlv_len > len) {
			ath12k_err(ab, "wmi tlv parse failure of tag %u at byte %zd (%zu bytes left, %u expected)\n",
				   tlv_tag, ptr - begin, len, tlv_len);
			return -EINVAL;
		}

		if (tlv_tag < ARRAY_SIZE(ath12k_wmi_tlv_policies) &&
		    ath12k_wmi_tlv_policies[tlv_tag].min_len &&
		    ath12k_wmi_tlv_policies[tlv_tag].min_len > tlv_len) {
			ath12k_err(ab, "wmi tlv parse failure of tag %u at byte %zd (%u bytes is less than min length %zu)\n",
				   tlv_tag, ptr - begin, tlv_len,
				   ath12k_wmi_tlv_policies[tlv_tag].min_len);
			return -EINVAL;
		}

		ret = iter(ab, tlv_tag, tlv_len, ptr, data);
		if (ret)
			return ret;

		ptr += tlv_len;
		len -= tlv_len;
	}

	return 0;
}

static int ath12k_wmi_tlv_iter_parse(struct ath12k_base *ab, u16 tag, u16 len,
				     const void *ptr, void *data)
{
	const void **tb = data;

	if (tag < WMI_TAG_MAX)
		tb[tag] = ptr;

	return 0;
}

static int ath12k_wmi_tlv_parse(struct ath12k_base *ar, const void **tb,
				const void *ptr, size_t len)
{
	return ath12k_wmi_tlv_iter(ar, ptr, len, ath12k_wmi_tlv_iter_parse,
				   (void *)tb);
}

static const void **
ath12k_wmi_tlv_parse_alloc(struct ath12k_base *ab,
			   struct sk_buff *skb, gfp_t gfp)
{
	const void **tb;
	int ret;

	tb = kcalloc(WMI_TAG_MAX, sizeof(*tb), gfp);
	if (!tb)
		return ERR_PTR(-ENOMEM);

	ret = ath12k_wmi_tlv_parse(ab, tb, skb->data, skb->len);
	if (ret) {
		kfree(tb);
		return ERR_PTR(ret);
	}

	return tb;
}

static int ath12k_wmi_cmd_send_nowait(struct ath12k_wmi_pdev *wmi, struct sk_buff *skb,
				      u32 cmd_id)
{
	struct ath12k_skb_cb *skb_cb = ATH12K_SKB_CB(skb);
	struct ath12k_base *ab = wmi->wmi_ab->ab;
	struct wmi_cmd_hdr *cmd_hdr;
	int ret;

	if (!skb_push(skb, sizeof(struct wmi_cmd_hdr)))
		return -ENOMEM;

	cmd_hdr = (struct wmi_cmd_hdr *)skb->data;
	cmd_hdr->cmd_id = le32_encode_bits(cmd_id, WMI_CMD_HDR_CMD_ID);

	memset(skb_cb, 0, sizeof(*skb_cb));
	ret = ath12k_htc_send(&ab->htc, wmi->eid, skb);

	if (ret)
		goto err_pull;

	return 0;

err_pull:
	skb_pull(skb, sizeof(struct wmi_cmd_hdr));
	return ret;
}

int ath12k_wmi_cmd_send(struct ath12k_wmi_pdev *wmi, struct sk_buff *skb,
			u32 cmd_id)
{
	struct ath12k_wmi_base *wmi_ab = wmi->wmi_ab;
	int ret = -EOPNOTSUPP;

	might_sleep();

	wait_event_timeout(wmi_ab->tx_credits_wq, ({
		ret = ath12k_wmi_cmd_send_nowait(wmi, skb, cmd_id);

		if (ret && test_bit(ATH12K_FLAG_CRASH_FLUSH, &wmi_ab->ab->dev_flags))
			ret = -ESHUTDOWN;

		(ret != -EAGAIN);
	}), WMI_SEND_TIMEOUT_HZ);

	if (ret == -EAGAIN)
		ath12k_warn(wmi_ab->ab, "wmi command %d timeout\n", cmd_id);

	return ret;
}

static int ath12k_pull_svc_ready_ext(struct ath12k_wmi_pdev *wmi_handle,
				     const void *ptr,
				     struct ath12k_wmi_service_ext_arg *arg)
{
	const struct wmi_service_ready_ext_event *ev = ptr;
	int i;

	if (!ev)
		return -EINVAL;

	/* Move this to host based bitmap */
	arg->default_conc_scan_config_bits =
		le32_to_cpu(ev->default_conc_scan_config_bits);
	arg->default_fw_config_bits = le32_to_cpu(ev->default_fw_config_bits);
	arg->he_cap_info = le32_to_cpu(ev->he_cap_info);
	arg->mpdu_density = le32_to_cpu(ev->mpdu_density);
	arg->max_bssid_rx_filters = le32_to_cpu(ev->max_bssid_rx_filters);
	arg->ppet.numss_m1 = le32_to_cpu(ev->ppet.numss_m1);
	arg->ppet.ru_bit_mask = le32_to_cpu(ev->ppet.ru_info);

	for (i = 0; i < WMI_MAX_NUM_SS; i++)
		arg->ppet.ppet16_ppet8_ru3_ru0[i] =
			le32_to_cpu(ev->ppet.ppet16_ppet8_ru3_ru0[i]);

	return 0;
}

static int
ath12k_pull_mac_phy_cap_svc_ready_ext(struct ath12k_wmi_pdev *wmi_handle,
				      struct ath12k_wmi_svc_rdy_ext_parse *svc,
				      u8 hw_mode_id, u8 phy_id,
				      struct ath12k_pdev *pdev)
{
	const struct ath12k_wmi_mac_phy_caps_params *mac_caps;
	const struct ath12k_wmi_soc_mac_phy_hw_mode_caps_params *hw_caps = svc->hw_caps;
	const struct ath12k_wmi_hw_mode_cap_params *wmi_hw_mode_caps = svc->hw_mode_caps;
	const struct ath12k_wmi_mac_phy_caps_params *wmi_mac_phy_caps = svc->mac_phy_caps;
	struct ath12k_base *ab = wmi_handle->wmi_ab->ab;
	struct ath12k_band_cap *cap_band;
	struct ath12k_pdev_cap *pdev_cap = &pdev->cap;
	struct ath12k_fw_pdev *fw_pdev;
	u32 phy_map;
	u32 hw_idx, phy_idx = 0;
	int i;

	if (!hw_caps || !wmi_hw_mode_caps || !svc->soc_hal_reg_caps)
		return -EINVAL;

	for (hw_idx = 0; hw_idx < le32_to_cpu(hw_caps->num_hw_modes); hw_idx++) {
		if (hw_mode_id == le32_to_cpu(wmi_hw_mode_caps[hw_idx].hw_mode_id))
			break;

		phy_map = le32_to_cpu(wmi_hw_mode_caps[hw_idx].phy_id_map);
		phy_idx = fls(phy_map);
	}

	if (hw_idx == le32_to_cpu(hw_caps->num_hw_modes))
		return -EINVAL;

	phy_idx += phy_id;
	if (phy_id >= le32_to_cpu(svc->soc_hal_reg_caps->num_phy))
		return -EINVAL;

	mac_caps = wmi_mac_phy_caps + phy_idx;

	pdev->pdev_id = ath12k_wmi_mac_phy_get_pdev_id(mac_caps);
	pdev->hw_link_id = ath12k_wmi_mac_phy_get_hw_link_id(mac_caps);
	pdev_cap->supported_bands |= le32_to_cpu(mac_caps->supported_bands);
	pdev_cap->ampdu_density = le32_to_cpu(mac_caps->ampdu_density);

	fw_pdev = &ab->fw_pdev[ab->fw_pdev_count];
	fw_pdev->supported_bands = le32_to_cpu(mac_caps->supported_bands);
	fw_pdev->pdev_id = ath12k_wmi_mac_phy_get_pdev_id(mac_caps);
	fw_pdev->phy_id = le32_to_cpu(mac_caps->phy_id);
	ab->fw_pdev_count++;

	/* Take non-zero tx/rx chainmask. If tx/rx chainmask differs from
	 * band to band for a single radio, need to see how this should be
	 * handled.
	 */
	if (le32_to_cpu(mac_caps->supported_bands) & WMI_HOST_WLAN_2GHZ_CAP) {
		pdev_cap->tx_chain_mask = le32_to_cpu(mac_caps->tx_chain_mask_2g);
		pdev_cap->rx_chain_mask = le32_to_cpu(mac_caps->rx_chain_mask_2g);
	} else if (le32_to_cpu(mac_caps->supported_bands) & WMI_HOST_WLAN_5GHZ_CAP) {
		pdev_cap->vht_cap = le32_to_cpu(mac_caps->vht_cap_info_5g);
		pdev_cap->vht_mcs = le32_to_cpu(mac_caps->vht_supp_mcs_5g);
		pdev_cap->he_mcs = le32_to_cpu(mac_caps->he_supp_mcs_5g);
		pdev_cap->tx_chain_mask = le32_to_cpu(mac_caps->tx_chain_mask_5g);
		pdev_cap->rx_chain_mask = le32_to_cpu(mac_caps->rx_chain_mask_5g);
	} else {
		return -EINVAL;
	}

	/* tx/rx chainmask reported from fw depends on the actual hw chains used,
	 * For example, for 4x4 capable macphys, first 4 chains can be used for first
	 * mac and the remaining 4 chains can be used for the second mac or vice-versa.
	 * In this case, tx/rx chainmask 0xf will be advertised for first mac and 0xf0
	 * will be advertised for second mac or vice-versa. Compute the shift value
	 * for tx/rx chainmask which will be used to advertise supported ht/vht rates to
	 * mac80211.
	 */
	pdev_cap->tx_chain_mask_shift =
			find_first_bit((unsigned long *)&pdev_cap->tx_chain_mask, 32);
	pdev_cap->rx_chain_mask_shift =
			find_first_bit((unsigned long *)&pdev_cap->rx_chain_mask, 32);

	if (le32_to_cpu(mac_caps->supported_bands) & WMI_HOST_WLAN_2GHZ_CAP) {
		cap_band = &pdev_cap->band[NL80211_BAND_2GHZ];
		cap_band->phy_id = le32_to_cpu(mac_caps->phy_id);
		cap_band->max_bw_supported = le32_to_cpu(mac_caps->max_bw_supported_2g);
		cap_band->ht_cap_info = le32_to_cpu(mac_caps->ht_cap_info_2g);
		cap_band->he_cap_info[0] = le32_to_cpu(mac_caps->he_cap_info_2g);
		cap_band->he_cap_info[1] = le32_to_cpu(mac_caps->he_cap_info_2g_ext);
		cap_band->he_mcs = le32_to_cpu(mac_caps->he_supp_mcs_2g);
		for (i = 0; i < WMI_MAX_HECAP_PHY_SIZE; i++)
			cap_band->he_cap_phy_info[i] =
				le32_to_cpu(mac_caps->he_cap_phy_info_2g[i]);

		cap_band->he_ppet.numss_m1 = le32_to_cpu(mac_caps->he_ppet2g.numss_m1);
		cap_band->he_ppet.ru_bit_mask = le32_to_cpu(mac_caps->he_ppet2g.ru_info);

		for (i = 0; i < WMI_MAX_NUM_SS; i++)
			cap_band->he_ppet.ppet16_ppet8_ru3_ru0[i] =
				le32_to_cpu(mac_caps->he_ppet2g.ppet16_ppet8_ru3_ru0[i]);
	}

	if (le32_to_cpu(mac_caps->supported_bands) & WMI_HOST_WLAN_5GHZ_CAP) {
		cap_band = &pdev_cap->band[NL80211_BAND_5GHZ];
		cap_band->phy_id = le32_to_cpu(mac_caps->phy_id);
		cap_band->max_bw_supported =
			le32_to_cpu(mac_caps->max_bw_supported_5g);
		cap_band->ht_cap_info = le32_to_cpu(mac_caps->ht_cap_info_5g);
		cap_band->he_cap_info[0] = le32_to_cpu(mac_caps->he_cap_info_5g);
		cap_band->he_cap_info[1] = le32_to_cpu(mac_caps->he_cap_info_5g_ext);
		cap_band->he_mcs = le32_to_cpu(mac_caps->he_supp_mcs_5g);
		for (i = 0; i < WMI_MAX_HECAP_PHY_SIZE; i++)
			cap_band->he_cap_phy_info[i] =
				le32_to_cpu(mac_caps->he_cap_phy_info_5g[i]);

		cap_band->he_ppet.numss_m1 = le32_to_cpu(mac_caps->he_ppet5g.numss_m1);
		cap_band->he_ppet.ru_bit_mask = le32_to_cpu(mac_caps->he_ppet5g.ru_info);

		for (i = 0; i < WMI_MAX_NUM_SS; i++)
			cap_band->he_ppet.ppet16_ppet8_ru3_ru0[i] =
				le32_to_cpu(mac_caps->he_ppet5g.ppet16_ppet8_ru3_ru0[i]);

		cap_band = &pdev_cap->band[NL80211_BAND_6GHZ];
		cap_band->max_bw_supported =
			le32_to_cpu(mac_caps->max_bw_supported_5g);
		cap_band->ht_cap_info = le32_to_cpu(mac_caps->ht_cap_info_5g);
		cap_band->he_cap_info[0] = le32_to_cpu(mac_caps->he_cap_info_5g);
		cap_band->he_cap_info[1] = le32_to_cpu(mac_caps->he_cap_info_5g_ext);
		cap_band->he_mcs = le32_to_cpu(mac_caps->he_supp_mcs_5g);
		for (i = 0; i < WMI_MAX_HECAP_PHY_SIZE; i++)
			cap_band->he_cap_phy_info[i] =
				le32_to_cpu(mac_caps->he_cap_phy_info_5g[i]);

		cap_band->he_ppet.numss_m1 = le32_to_cpu(mac_caps->he_ppet5g.numss_m1);
		cap_band->he_ppet.ru_bit_mask = le32_to_cpu(mac_caps->he_ppet5g.ru_info);

		for (i = 0; i < WMI_MAX_NUM_SS; i++)
			cap_band->he_ppet.ppet16_ppet8_ru3_ru0[i] =
				le32_to_cpu(mac_caps->he_ppet5g.ppet16_ppet8_ru3_ru0[i]);
	}

	return 0;
}

static int
ath12k_pull_reg_cap_svc_rdy_ext(struct ath12k_wmi_pdev *wmi_handle,
				const struct ath12k_wmi_soc_hal_reg_caps_params *reg_caps,
				const struct ath12k_wmi_hal_reg_caps_ext_params *ext_caps,
				u8 phy_idx,
				struct ath12k_wmi_hal_reg_capabilities_ext_arg *param)
{
	const struct ath12k_wmi_hal_reg_caps_ext_params *ext_reg_cap;

	if (!reg_caps || !ext_caps)
		return -EINVAL;

	if (phy_idx >= le32_to_cpu(reg_caps->num_phy))
		return -EINVAL;

	ext_reg_cap = &ext_caps[phy_idx];

	param->phy_id = le32_to_cpu(ext_reg_cap->phy_id);
	param->eeprom_reg_domain = le32_to_cpu(ext_reg_cap->eeprom_reg_domain);
	param->eeprom_reg_domain_ext =
		le32_to_cpu(ext_reg_cap->eeprom_reg_domain_ext);
	param->regcap1 = le32_to_cpu(ext_reg_cap->regcap1);
	param->regcap2 = le32_to_cpu(ext_reg_cap->regcap2);
	/* check if param->wireless_mode is needed */
	param->low_2ghz_chan = le32_to_cpu(ext_reg_cap->low_2ghz_chan);
	param->high_2ghz_chan = le32_to_cpu(ext_reg_cap->high_2ghz_chan);
	param->low_5ghz_chan = le32_to_cpu(ext_reg_cap->low_5ghz_chan);
	param->high_5ghz_chan = le32_to_cpu(ext_reg_cap->high_5ghz_chan);

	return 0;
}

static int ath12k_pull_service_ready_tlv(struct ath12k_base *ab,
					 const void *evt_buf,
					 struct ath12k_wmi_target_cap_arg *cap)
{
	const struct wmi_service_ready_event *ev = evt_buf;

	if (!ev) {
		ath12k_err(ab, "%s: failed by NULL param\n",
			   __func__);
		return -EINVAL;
	}

	cap->phy_capability = le32_to_cpu(ev->phy_capability);
	cap->max_frag_entry = le32_to_cpu(ev->max_frag_entry);
	cap->num_rf_chains = le32_to_cpu(ev->num_rf_chains);
	cap->ht_cap_info = le32_to_cpu(ev->ht_cap_info);
	cap->vht_cap_info = le32_to_cpu(ev->vht_cap_info);
	cap->vht_supp_mcs = le32_to_cpu(ev->vht_supp_mcs);
	cap->hw_min_tx_power = le32_to_cpu(ev->hw_min_tx_power);
	cap->hw_max_tx_power = le32_to_cpu(ev->hw_max_tx_power);
	cap->sys_cap_info = le32_to_cpu(ev->sys_cap_info);
	cap->min_pkt_size_enable = le32_to_cpu(ev->min_pkt_size_enable);
	cap->max_bcn_ie_size = le32_to_cpu(ev->max_bcn_ie_size);
	cap->max_num_scan_channels = le32_to_cpu(ev->max_num_scan_channels);
	cap->max_supported_macs = le32_to_cpu(ev->max_supported_macs);
	cap->wmi_fw_sub_feat_caps = le32_to_cpu(ev->wmi_fw_sub_feat_caps);
	cap->txrx_chainmask = le32_to_cpu(ev->txrx_chainmask);
	cap->default_dbs_hw_mode_index = le32_to_cpu(ev->default_dbs_hw_mode_index);
	cap->num_msdu_desc = le32_to_cpu(ev->num_msdu_desc);

	return 0;
}

/* Save the wmi_service_bitmap into a linear bitmap. The wmi_services in
 * wmi_service ready event are advertised in b0-b3 (LSB 4-bits) of each
 * 4-byte word.
 */
static void ath12k_wmi_service_bitmap_copy(struct ath12k_wmi_pdev *wmi,
					   const u32 *wmi_svc_bm)
{
	int i, j;

	for (i = 0, j = 0; i < WMI_SERVICE_BM_SIZE && j < WMI_MAX_SERVICE; i++) {
		do {
			if (wmi_svc_bm[i] & BIT(j % WMI_SERVICE_BITS_IN_SIZE32))
				set_bit(j, wmi->wmi_ab->svc_map);
		} while (++j % WMI_SERVICE_BITS_IN_SIZE32);
	}
}

static int ath12k_wmi_svc_rdy_parse(struct ath12k_base *ab, u16 tag, u16 len,
				    const void *ptr, void *data)
{
	struct ath12k_wmi_svc_ready_parse *svc_ready = data;
	struct ath12k_wmi_pdev *wmi_handle = &ab->wmi_ab.wmi[0];
	u16 expect_len;

	switch (tag) {
	case WMI_TAG_SERVICE_READY_EVENT:
		if (ath12k_pull_service_ready_tlv(ab, ptr, &ab->target_caps))
			return -EINVAL;
		break;

	case WMI_TAG_ARRAY_UINT32:
		if (!svc_ready->wmi_svc_bitmap_done) {
			expect_len = WMI_SERVICE_BM_SIZE * sizeof(u32);
			if (len < expect_len) {
				ath12k_warn(ab, "invalid len %d for the tag 0x%x\n",
					    len, tag);
				return -EINVAL;
			}

			ath12k_wmi_service_bitmap_copy(wmi_handle, ptr);

			svc_ready->wmi_svc_bitmap_done = true;
		}
		break;
	default:
		break;
	}

	return 0;
}

static int ath12k_service_ready_event(struct ath12k_base *ab, struct sk_buff *skb)
{
	struct ath12k_wmi_svc_ready_parse svc_ready = { };
	int ret;

	ret = ath12k_wmi_tlv_iter(ab, skb->data, skb->len,
				  ath12k_wmi_svc_rdy_parse,
				  &svc_ready);
	if (ret) {
		ath12k_warn(ab, "failed to parse tlv %d\n", ret);
		return ret;
	}

	return 0;
}

static u32 ath12k_wmi_mgmt_get_freq(struct ath12k *ar,
				    struct ieee80211_tx_info *info)
{
	struct ath12k_base *ab = ar->ab;
	u32 freq = 0;

	if (ab->hw_params->single_pdev_only &&
	    ar->scan.is_roc &&
	    (info->flags & IEEE80211_TX_CTL_TX_OFFCHAN))
		freq = ar->scan.roc_freq;

	return freq;
}

struct sk_buff *ath12k_wmi_alloc_skb(struct ath12k_wmi_base *wmi_ab, u32 len)
{
	struct sk_buff *skb;
	struct ath12k_base *ab = wmi_ab->ab;
	u32 round_len = roundup(len, 4);

	skb = ath12k_htc_alloc_skb(ab, WMI_SKB_HEADROOM + round_len);
	if (!skb)
		return NULL;

	skb_reserve(skb, WMI_SKB_HEADROOM);
	if (!IS_ALIGNED((unsigned long)skb->data, 4))
		ath12k_warn(ab, "unaligned WMI skb data\n");

	skb_put(skb, round_len);
	memset(skb->data, 0, round_len);

	return skb;
}

int ath12k_wmi_mgmt_send(struct ath12k *ar, u32 vdev_id, u32 buf_id,
			 struct sk_buff *frame)
{
	struct ath12k_wmi_pdev *wmi = ar->wmi;
	struct wmi_mgmt_send_cmd *cmd;
	struct ieee80211_tx_info *info = IEEE80211_SKB_CB(frame);
	struct wmi_tlv *frame_tlv;
	struct sk_buff *skb;
	u32 buf_len;
	int ret, len;

	buf_len = min_t(int, frame->len, WMI_MGMT_SEND_DOWNLD_LEN);

	len = sizeof(*cmd) + sizeof(*frame_tlv) + roundup(buf_len, 4);

	skb = ath12k_wmi_alloc_skb(wmi->wmi_ab, len);
	if (!skb)
		return -ENOMEM;

	cmd = (struct wmi_mgmt_send_cmd *)skb->data;
	cmd->tlv_header = ath12k_wmi_tlv_cmd_hdr(WMI_TAG_MGMT_TX_SEND_CMD,
						 sizeof(*cmd));
	cmd->vdev_id = cpu_to_le32(vdev_id);
	cmd->desc_id = cpu_to_le32(buf_id);
	cmd->chanfreq = cpu_to_le32(ath12k_wmi_mgmt_get_freq(ar, info));
	cmd->paddr_lo = cpu_to_le32(lower_32_bits(ATH12K_SKB_CB(frame)->paddr));
	cmd->paddr_hi = cpu_to_le32(upper_32_bits(ATH12K_SKB_CB(frame)->paddr));
	cmd->frame_len = cpu_to_le32(frame->len);
	cmd->buf_len = cpu_to_le32(buf_len);
	cmd->tx_params_valid = 0;

	frame_tlv = (struct wmi_tlv *)(skb->data + sizeof(*cmd));
	frame_tlv->header = ath12k_wmi_tlv_hdr(WMI_TAG_ARRAY_BYTE, buf_len);

	memcpy(frame_tlv->value, frame->data, buf_len);

	ret = ath12k_wmi_cmd_send(wmi, skb, WMI_MGMT_TX_SEND_CMDID);
	if (ret) {
		ath12k_warn(ar->ab,
			    "failed to submit WMI_MGMT_TX_SEND_CMDID cmd\n");
		dev_kfree_skb(skb);
	}

	return ret;
}

int ath12k_wmi_send_stats_request_cmd(struct ath12k *ar, u32 stats_id,
				      u32 vdev_id, u32 pdev_id)
{
	struct ath12k_wmi_pdev *wmi = ar->wmi;
	struct wmi_request_stats_cmd *cmd;
	struct sk_buff *skb;
	int ret;

	skb = ath12k_wmi_alloc_skb(wmi->wmi_ab, sizeof(*cmd));
	if (!skb)
		return -ENOMEM;

	cmd = (struct wmi_request_stats_cmd *)skb->data;
	cmd->tlv_header = ath12k_wmi_tlv_cmd_hdr(WMI_TAG_REQUEST_STATS_CMD,
						 sizeof(*cmd));

	cmd->stats_id = cpu_to_le32(stats_id);
	cmd->vdev_id = cpu_to_le32(vdev_id);
	cmd->pdev_id = cpu_to_le32(pdev_id);

	ret = ath12k_wmi_cmd_send(wmi, skb, WMI_REQUEST_STATS_CMDID);
	if (ret) {
		ath12k_warn(ar->ab, "failed to send WMI_REQUEST_STATS cmd\n");
		dev_kfree_skb(skb);
	}

	ath12k_dbg(ar->ab, ATH12K_DBG_WMI,
		   "WMI request stats 0x%x vdev id %d pdev id %d\n",
		   stats_id, vdev_id, pdev_id);

	return ret;
}

int ath12k_wmi_vdev_create(struct ath12k *ar, u8 *macaddr,
			   struct ath12k_wmi_vdev_create_arg *args)
{
	struct ath12k_wmi_pdev *wmi = ar->wmi;
	struct wmi_vdev_create_cmd *cmd;
	struct sk_buff *skb;
	struct ath12k_wmi_vdev_txrx_streams_params *txrx_streams;
	bool is_ml_vdev = is_valid_ether_addr(args->mld_addr);
	struct wmi_vdev_create_mlo_params *ml_params;
	struct wmi_tlv *tlv;
	int ret, len;
	void *ptr;

	/* It can be optimized my sending tx/rx chain configuration
	 * only for supported bands instead of always sending it for
	 * both the bands.
	 */
	len = sizeof(*cmd) + TLV_HDR_SIZE +
		(WMI_NUM_SUPPORTED_BAND_MAX * sizeof(*txrx_streams)) +
		(is_ml_vdev ? TLV_HDR_SIZE + sizeof(*ml_params) : 0);

	skb = ath12k_wmi_alloc_skb(wmi->wmi_ab, len);
	if (!skb)
		return -ENOMEM;

	cmd = (struct wmi_vdev_create_cmd *)skb->data;
	cmd->tlv_header = ath12k_wmi_tlv_cmd_hdr(WMI_TAG_VDEV_CREATE_CMD,
						 sizeof(*cmd));

	cmd->vdev_id = cpu_to_le32(args->if_id);
	cmd->vdev_type = cpu_to_le32(args->type);
	cmd->vdev_subtype = cpu_to_le32(args->subtype);
	cmd->num_cfg_txrx_streams = cpu_to_le32(WMI_NUM_SUPPORTED_BAND_MAX);
	cmd->pdev_id = cpu_to_le32(args->pdev_id);
	cmd->mbssid_flags = cpu_to_le32(args->mbssid_flags);
	cmd->mbssid_tx_vdev_id = cpu_to_le32(args->mbssid_tx_vdev_id);
	cmd->vdev_stats_id = cpu_to_le32(args->if_stats_id);
	ether_addr_copy(cmd->vdev_macaddr.addr, macaddr);

	if (args->if_stats_id != ATH12K_INVAL_VDEV_STATS_ID)
		cmd->vdev_stats_id_valid = cpu_to_le32(BIT(0));

	ptr = skb->data + sizeof(*cmd);
	len = WMI_NUM_SUPPORTED_BAND_MAX * sizeof(*txrx_streams);

	tlv = ptr;
	tlv->header = ath12k_wmi_tlv_hdr(WMI_TAG_ARRAY_STRUCT, len);

	ptr += TLV_HDR_SIZE;
	txrx_streams = ptr;
	len = sizeof(*txrx_streams);
	txrx_streams->tlv_header = ath12k_wmi_tlv_cmd_hdr(WMI_TAG_VDEV_TXRX_STREAMS,
							  len);
	txrx_streams->band = cpu_to_le32(WMI_TPC_CHAINMASK_CONFIG_BAND_2G);
	txrx_streams->supported_tx_streams =
				cpu_to_le32(args->chains[NL80211_BAND_2GHZ].tx);
	txrx_streams->supported_rx_streams =
				cpu_to_le32(args->chains[NL80211_BAND_2GHZ].rx);

	txrx_streams++;
	txrx_streams->tlv_header = ath12k_wmi_tlv_cmd_hdr(WMI_TAG_VDEV_TXRX_STREAMS,
							  len);
	txrx_streams->band = cpu_to_le32(WMI_TPC_CHAINMASK_CONFIG_BAND_5G);
	txrx_streams->supported_tx_streams =
				cpu_to_le32(args->chains[NL80211_BAND_5GHZ].tx);
	txrx_streams->supported_rx_streams =
				cpu_to_le32(args->chains[NL80211_BAND_5GHZ].rx);

	ptr += WMI_NUM_SUPPORTED_BAND_MAX * sizeof(*txrx_streams);

	if (is_ml_vdev) {
		tlv = ptr;
		tlv->header = ath12k_wmi_tlv_hdr(WMI_TAG_ARRAY_STRUCT,
						 sizeof(*ml_params));
		ptr += TLV_HDR_SIZE;
		ml_params = ptr;

		ml_params->tlv_header =
			ath12k_wmi_tlv_cmd_hdr(WMI_TAG_MLO_VDEV_CREATE_PARAMS,
					       sizeof(*ml_params));
		ether_addr_copy(ml_params->mld_macaddr.addr, args->mld_addr);
	}

	ath12k_dbg(ar->ab, ATH12K_DBG_WMI,
		   "WMI vdev create: id %d type %d subtype %d macaddr %pM pdevid %d\n",
		   args->if_id, args->type, args->subtype,
		   macaddr, args->pdev_id);

	ret = ath12k_wmi_cmd_send(wmi, skb, WMI_VDEV_CREATE_CMDID);
	if (ret) {
		ath12k_warn(ar->ab,
			    "failed to submit WMI_VDEV_CREATE_CMDID\n");
		dev_kfree_skb(skb);
	}

	return ret;
}

int ath12k_wmi_vdev_delete(struct ath12k *ar, u8 vdev_id)
{
	struct ath12k_wmi_pdev *wmi = ar->wmi;
	struct wmi_vdev_delete_cmd *cmd;
	struct sk_buff *skb;
	int ret;

	skb = ath12k_wmi_alloc_skb(wmi->wmi_ab, sizeof(*cmd));
	if (!skb)
		return -ENOMEM;

	cmd = (struct wmi_vdev_delete_cmd *)skb->data;
	cmd->tlv_header = ath12k_wmi_tlv_cmd_hdr(WMI_TAG_VDEV_DELETE_CMD,
						 sizeof(*cmd));
	cmd->vdev_id = cpu_to_le32(vdev_id);

	ath12k_dbg(ar->ab, ATH12K_DBG_WMI, "WMI vdev delete id %d\n", vdev_id);

	ret = ath12k_wmi_cmd_send(wmi, skb, WMI_VDEV_DELETE_CMDID);
	if (ret) {
		ath12k_warn(ar->ab, "failed to submit WMI_VDEV_DELETE_CMDID\n");
		dev_kfree_skb(skb);
	}

	return ret;
}

int ath12k_wmi_vdev_stop(struct ath12k *ar, u8 vdev_id)
{
	struct ath12k_wmi_pdev *wmi = ar->wmi;
	struct wmi_vdev_stop_cmd *cmd;
	struct sk_buff *skb;
	int ret;

	skb = ath12k_wmi_alloc_skb(wmi->wmi_ab, sizeof(*cmd));
	if (!skb)
		return -ENOMEM;

	cmd = (struct wmi_vdev_stop_cmd *)skb->data;

	cmd->tlv_header = ath12k_wmi_tlv_cmd_hdr(WMI_TAG_VDEV_STOP_CMD,
						 sizeof(*cmd));
	cmd->vdev_id = cpu_to_le32(vdev_id);

	ath12k_dbg(ar->ab, ATH12K_DBG_WMI, "WMI vdev stop id 0x%x\n", vdev_id);

	ret = ath12k_wmi_cmd_send(wmi, skb, WMI_VDEV_STOP_CMDID);
	if (ret) {
		ath12k_warn(ar->ab, "failed to submit WMI_VDEV_STOP cmd\n");
		dev_kfree_skb(skb);
	}

	return ret;
}

int ath12k_wmi_vdev_down(struct ath12k *ar, u8 vdev_id)
{
	struct ath12k_wmi_pdev *wmi = ar->wmi;
	struct wmi_vdev_down_cmd *cmd;
	struct sk_buff *skb;
	int ret;

	skb = ath12k_wmi_alloc_skb(wmi->wmi_ab, sizeof(*cmd));
	if (!skb)
		return -ENOMEM;

	cmd = (struct wmi_vdev_down_cmd *)skb->data;

	cmd->tlv_header = ath12k_wmi_tlv_cmd_hdr(WMI_TAG_VDEV_DOWN_CMD,
						 sizeof(*cmd));
	cmd->vdev_id = cpu_to_le32(vdev_id);

	ath12k_dbg(ar->ab, ATH12K_DBG_WMI, "WMI vdev down id 0x%x\n", vdev_id);

	ret = ath12k_wmi_cmd_send(wmi, skb, WMI_VDEV_DOWN_CMDID);
	if (ret) {
		ath12k_warn(ar->ab, "failed to submit WMI_VDEV_DOWN cmd\n");
		dev_kfree_skb(skb);
	}

	return ret;
}

static void ath12k_wmi_put_wmi_channel(struct ath12k_wmi_channel_params *chan,
				       struct wmi_vdev_start_req_arg *arg)
{
	u32 center_freq1 = arg->band_center_freq1;

	memset(chan, 0, sizeof(*chan));

	chan->mhz = cpu_to_le32(arg->freq);
	chan->band_center_freq1 = cpu_to_le32(center_freq1);
<<<<<<< HEAD
	if (arg->mode == MODE_11BE_EHT160) {
=======
	if (arg->mode == MODE_11BE_EHT320) {
		if (arg->freq > center_freq1)
			chan->band_center_freq1 = cpu_to_le32(center_freq1 + 80);
		else
			chan->band_center_freq1 = cpu_to_le32(center_freq1 - 80);

		chan->band_center_freq2 = cpu_to_le32(center_freq1);

	} else if (arg->mode == MODE_11BE_EHT160) {
>>>>>>> 3f4ee458
		if (arg->freq > center_freq1)
			chan->band_center_freq1 = cpu_to_le32(center_freq1 + 40);
		else
			chan->band_center_freq1 = cpu_to_le32(center_freq1 - 40);

		chan->band_center_freq2 = cpu_to_le32(center_freq1);
	} else if (arg->mode == MODE_11BE_EHT80_80) {
		chan->band_center_freq2 = cpu_to_le32(arg->band_center_freq2);
	} else {
		chan->band_center_freq2 = 0;
	}

	chan->info |= le32_encode_bits(arg->mode, WMI_CHAN_INFO_MODE);
	if (arg->passive)
		chan->info |= cpu_to_le32(WMI_CHAN_INFO_PASSIVE);
	if (arg->allow_ibss)
		chan->info |= cpu_to_le32(WMI_CHAN_INFO_ADHOC_ALLOWED);
	if (arg->allow_ht)
		chan->info |= cpu_to_le32(WMI_CHAN_INFO_ALLOW_HT);
	if (arg->allow_vht)
		chan->info |= cpu_to_le32(WMI_CHAN_INFO_ALLOW_VHT);
	if (arg->allow_he)
		chan->info |= cpu_to_le32(WMI_CHAN_INFO_ALLOW_HE);
	if (arg->ht40plus)
		chan->info |= cpu_to_le32(WMI_CHAN_INFO_HT40_PLUS);
	if (arg->chan_radar)
		chan->info |= cpu_to_le32(WMI_CHAN_INFO_DFS);
	if (arg->freq2_radar)
		chan->info |= cpu_to_le32(WMI_CHAN_INFO_DFS_FREQ2);

	chan->reg_info_1 = le32_encode_bits(arg->max_power,
					    WMI_CHAN_REG_INFO1_MAX_PWR) |
		le32_encode_bits(arg->max_reg_power,
				 WMI_CHAN_REG_INFO1_MAX_REG_PWR);

	chan->reg_info_2 = le32_encode_bits(arg->max_antenna_gain,
					    WMI_CHAN_REG_INFO2_ANT_MAX) |
		le32_encode_bits(arg->max_power, WMI_CHAN_REG_INFO2_MAX_TX_PWR);
}

int ath12k_wmi_vdev_start(struct ath12k *ar, struct wmi_vdev_start_req_arg *arg,
			  bool restart)
{
	struct wmi_vdev_start_mlo_params *ml_params;
	struct wmi_partner_link_info *partner_info;
	struct ath12k_wmi_pdev *wmi = ar->wmi;
	struct wmi_vdev_start_request_cmd *cmd;
	struct sk_buff *skb;
	struct ath12k_wmi_channel_params *chan;
	struct wmi_tlv *tlv;
	void *ptr;
	int ret, len, i, ml_arg_size = 0;

	if (WARN_ON(arg->ssid_len > sizeof(cmd->ssid.ssid)))
		return -EINVAL;

	len = sizeof(*cmd) + sizeof(*chan) + TLV_HDR_SIZE;

	if (!restart && arg->ml.enabled) {
		ml_arg_size = TLV_HDR_SIZE + sizeof(*ml_params) +
			      TLV_HDR_SIZE + (arg->ml.num_partner_links *
					      sizeof(*partner_info));
		len += ml_arg_size;
	}
	skb = ath12k_wmi_alloc_skb(wmi->wmi_ab, len);
	if (!skb)
		return -ENOMEM;

	cmd = (struct wmi_vdev_start_request_cmd *)skb->data;
	cmd->tlv_header = ath12k_wmi_tlv_cmd_hdr(WMI_TAG_VDEV_START_REQUEST_CMD,
						 sizeof(*cmd));
	cmd->vdev_id = cpu_to_le32(arg->vdev_id);
	cmd->beacon_interval = cpu_to_le32(arg->bcn_intval);
	cmd->bcn_tx_rate = cpu_to_le32(arg->bcn_tx_rate);
	cmd->dtim_period = cpu_to_le32(arg->dtim_period);
	cmd->num_noa_descriptors = cpu_to_le32(arg->num_noa_descriptors);
	cmd->preferred_rx_streams = cpu_to_le32(arg->pref_rx_streams);
	cmd->preferred_tx_streams = cpu_to_le32(arg->pref_tx_streams);
	cmd->cac_duration_ms = cpu_to_le32(arg->cac_duration_ms);
	cmd->regdomain = cpu_to_le32(arg->regdomain);
	cmd->he_ops = cpu_to_le32(arg->he_ops);
	cmd->punct_bitmap = cpu_to_le32(arg->punct_bitmap);
	cmd->mbssid_flags = cpu_to_le32(arg->mbssid_flags);
	cmd->mbssid_tx_vdev_id = cpu_to_le32(arg->mbssid_tx_vdev_id);

	if (!restart) {
		if (arg->ssid) {
			cmd->ssid.ssid_len = cpu_to_le32(arg->ssid_len);
			memcpy(cmd->ssid.ssid, arg->ssid, arg->ssid_len);
		}
		if (arg->hidden_ssid)
			cmd->flags |= cpu_to_le32(WMI_VDEV_START_HIDDEN_SSID);
		if (arg->pmf_enabled)
			cmd->flags |= cpu_to_le32(WMI_VDEV_START_PMF_ENABLED);
	}

	cmd->flags |= cpu_to_le32(WMI_VDEV_START_LDPC_RX_ENABLED);

	ptr = skb->data + sizeof(*cmd);
	chan = ptr;

	ath12k_wmi_put_wmi_channel(chan, arg);

	chan->tlv_header = ath12k_wmi_tlv_cmd_hdr(WMI_TAG_CHANNEL,
						  sizeof(*chan));
	ptr += sizeof(*chan);

	tlv = ptr;
	tlv->header = ath12k_wmi_tlv_hdr(WMI_TAG_ARRAY_STRUCT, 0);

	/* Note: This is a nested TLV containing:
	 * [wmi_tlv][ath12k_wmi_p2p_noa_descriptor][wmi_tlv]..
	 */

	ptr += sizeof(*tlv);

	if (ml_arg_size) {
		tlv = ptr;
		tlv->header = ath12k_wmi_tlv_hdr(WMI_TAG_ARRAY_STRUCT,
						 sizeof(*ml_params));
		ptr += TLV_HDR_SIZE;

		ml_params = ptr;

		ml_params->tlv_header =
			ath12k_wmi_tlv_cmd_hdr(WMI_TAG_MLO_VDEV_START_PARAMS,
					       sizeof(*ml_params));

		ml_params->flags = le32_encode_bits(arg->ml.enabled,
						    ATH12K_WMI_FLAG_MLO_ENABLED) |
				   le32_encode_bits(arg->ml.assoc_link,
						    ATH12K_WMI_FLAG_MLO_ASSOC_LINK) |
				   le32_encode_bits(arg->ml.mcast_link,
						    ATH12K_WMI_FLAG_MLO_MCAST_VDEV) |
				   le32_encode_bits(arg->ml.link_add,
						    ATH12K_WMI_FLAG_MLO_LINK_ADD);

		ath12k_dbg(ar->ab, ATH12K_DBG_WMI, "vdev %d start ml flags 0x%x\n",
			   arg->vdev_id, ml_params->flags);

		ptr += sizeof(*ml_params);

		tlv = ptr;
		tlv->header = ath12k_wmi_tlv_hdr(WMI_TAG_ARRAY_STRUCT,
						 arg->ml.num_partner_links *
						 sizeof(*partner_info));
		ptr += TLV_HDR_SIZE;

		partner_info = ptr;

		for (i = 0; i < arg->ml.num_partner_links; i++) {
			partner_info->tlv_header =
				ath12k_wmi_tlv_cmd_hdr(WMI_TAG_MLO_PARTNER_LINK_PARAMS,
						       sizeof(*partner_info));
			partner_info->vdev_id =
				cpu_to_le32(arg->ml.partner_info[i].vdev_id);
			partner_info->hw_link_id =
				cpu_to_le32(arg->ml.partner_info[i].hw_link_id);
			ether_addr_copy(partner_info->vdev_addr.addr,
					arg->ml.partner_info[i].addr);

			ath12k_dbg(ar->ab, ATH12K_DBG_WMI, "partner vdev %d hw_link_id %d macaddr%pM\n",
				   partner_info->vdev_id, partner_info->hw_link_id,
				   partner_info->vdev_addr.addr);

			partner_info++;
		}

		ptr = partner_info;
	}

	ath12k_dbg(ar->ab, ATH12K_DBG_WMI, "vdev %s id 0x%x freq 0x%x mode 0x%x\n",
		   restart ? "restart" : "start", arg->vdev_id,
		   arg->freq, arg->mode);

	if (restart)
		ret = ath12k_wmi_cmd_send(wmi, skb,
					  WMI_VDEV_RESTART_REQUEST_CMDID);
	else
		ret = ath12k_wmi_cmd_send(wmi, skb,
					  WMI_VDEV_START_REQUEST_CMDID);
	if (ret) {
		ath12k_warn(ar->ab, "failed to submit vdev_%s cmd\n",
			    restart ? "restart" : "start");
		dev_kfree_skb(skb);
	}

	return ret;
}

int ath12k_wmi_vdev_up(struct ath12k *ar, struct ath12k_wmi_vdev_up_params *params)
{
	struct ath12k_wmi_pdev *wmi = ar->wmi;
	struct wmi_vdev_up_cmd *cmd;
	struct sk_buff *skb;
	int ret;

	skb = ath12k_wmi_alloc_skb(wmi->wmi_ab, sizeof(*cmd));
	if (!skb)
		return -ENOMEM;

	cmd = (struct wmi_vdev_up_cmd *)skb->data;

	cmd->tlv_header = ath12k_wmi_tlv_cmd_hdr(WMI_TAG_VDEV_UP_CMD,
						 sizeof(*cmd));
	cmd->vdev_id = cpu_to_le32(params->vdev_id);
	cmd->vdev_assoc_id = cpu_to_le32(params->aid);

	ether_addr_copy(cmd->vdev_bssid.addr, params->bssid);

	if (params->tx_bssid) {
		ether_addr_copy(cmd->tx_vdev_bssid.addr, params->tx_bssid);
		cmd->nontx_profile_idx = cpu_to_le32(params->nontx_profile_idx);
		cmd->nontx_profile_cnt = cpu_to_le32(params->nontx_profile_cnt);
	}

	ath12k_dbg(ar->ab, ATH12K_DBG_WMI,
		   "WMI mgmt vdev up id 0x%x assoc id %d bssid %pM\n",
		   params->vdev_id, params->aid, params->bssid);

	ret = ath12k_wmi_cmd_send(wmi, skb, WMI_VDEV_UP_CMDID);
	if (ret) {
		ath12k_warn(ar->ab, "failed to submit WMI_VDEV_UP cmd\n");
		dev_kfree_skb(skb);
	}

	return ret;
}

int ath12k_wmi_send_peer_create_cmd(struct ath12k *ar,
				    struct ath12k_wmi_peer_create_arg *arg)
{
	struct ath12k_wmi_pdev *wmi = ar->wmi;
	struct wmi_peer_create_cmd *cmd;
	struct sk_buff *skb;
	int ret, len;
	struct wmi_peer_create_mlo_params *ml_param;
	void *ptr;
	struct wmi_tlv *tlv;

	len = sizeof(*cmd) + TLV_HDR_SIZE + sizeof(*ml_param);

	skb = ath12k_wmi_alloc_skb(wmi->wmi_ab, len);
	if (!skb)
		return -ENOMEM;

	cmd = (struct wmi_peer_create_cmd *)skb->data;
	cmd->tlv_header = ath12k_wmi_tlv_cmd_hdr(WMI_TAG_PEER_CREATE_CMD,
						 sizeof(*cmd));

	ether_addr_copy(cmd->peer_macaddr.addr, arg->peer_addr);
	cmd->peer_type = cpu_to_le32(arg->peer_type);
	cmd->vdev_id = cpu_to_le32(arg->vdev_id);

	ptr = skb->data + sizeof(*cmd);
	tlv = ptr;
	tlv->header = ath12k_wmi_tlv_hdr(WMI_TAG_ARRAY_STRUCT,
					 sizeof(*ml_param));
	ptr += TLV_HDR_SIZE;
	ml_param = ptr;
	ml_param->tlv_header =
			ath12k_wmi_tlv_cmd_hdr(WMI_TAG_MLO_PEER_CREATE_PARAMS,
					       sizeof(*ml_param));
	if (arg->ml_enabled)
		ml_param->flags = cpu_to_le32(ATH12K_WMI_FLAG_MLO_ENABLED);

	ptr += sizeof(*ml_param);

	ath12k_dbg(ar->ab, ATH12K_DBG_WMI,
		   "WMI peer create vdev_id %d peer_addr %pM ml_flags 0x%x\n",
		   arg->vdev_id, arg->peer_addr, ml_param->flags);

	ret = ath12k_wmi_cmd_send(wmi, skb, WMI_PEER_CREATE_CMDID);
	if (ret) {
		ath12k_warn(ar->ab, "failed to submit WMI_PEER_CREATE cmd\n");
		dev_kfree_skb(skb);
	}

	return ret;
}

int ath12k_wmi_send_peer_delete_cmd(struct ath12k *ar,
				    const u8 *peer_addr, u8 vdev_id)
{
	struct ath12k_wmi_pdev *wmi = ar->wmi;
	struct wmi_peer_delete_cmd *cmd;
	struct sk_buff *skb;
	int ret;

	skb = ath12k_wmi_alloc_skb(wmi->wmi_ab, sizeof(*cmd));
	if (!skb)
		return -ENOMEM;

	cmd = (struct wmi_peer_delete_cmd *)skb->data;
	cmd->tlv_header = ath12k_wmi_tlv_cmd_hdr(WMI_TAG_PEER_DELETE_CMD,
						 sizeof(*cmd));

	ether_addr_copy(cmd->peer_macaddr.addr, peer_addr);
	cmd->vdev_id = cpu_to_le32(vdev_id);

	ath12k_dbg(ar->ab, ATH12K_DBG_WMI,
		   "WMI peer delete vdev_id %d peer_addr %pM\n",
		   vdev_id,  peer_addr);

	ret = ath12k_wmi_cmd_send(wmi, skb, WMI_PEER_DELETE_CMDID);
	if (ret) {
		ath12k_warn(ar->ab, "failed to send WMI_PEER_DELETE cmd\n");
		dev_kfree_skb(skb);
	}

	return ret;
}

int ath12k_wmi_send_pdev_set_regdomain(struct ath12k *ar,
				       struct ath12k_wmi_pdev_set_regdomain_arg *arg)
{
	struct ath12k_wmi_pdev *wmi = ar->wmi;
	struct wmi_pdev_set_regdomain_cmd *cmd;
	struct sk_buff *skb;
	int ret;

	skb = ath12k_wmi_alloc_skb(wmi->wmi_ab, sizeof(*cmd));
	if (!skb)
		return -ENOMEM;

	cmd = (struct wmi_pdev_set_regdomain_cmd *)skb->data;
	cmd->tlv_header = ath12k_wmi_tlv_cmd_hdr(WMI_TAG_PDEV_SET_REGDOMAIN_CMD,
						 sizeof(*cmd));

	cmd->reg_domain = cpu_to_le32(arg->current_rd_in_use);
	cmd->reg_domain_2g = cpu_to_le32(arg->current_rd_2g);
	cmd->reg_domain_5g = cpu_to_le32(arg->current_rd_5g);
	cmd->conformance_test_limit_2g = cpu_to_le32(arg->ctl_2g);
	cmd->conformance_test_limit_5g = cpu_to_le32(arg->ctl_5g);
	cmd->dfs_domain = cpu_to_le32(arg->dfs_domain);
	cmd->pdev_id = cpu_to_le32(arg->pdev_id);

	ath12k_dbg(ar->ab, ATH12K_DBG_WMI,
		   "WMI pdev regd rd %d rd2g %d rd5g %d domain %d pdev id %d\n",
		   arg->current_rd_in_use, arg->current_rd_2g,
		   arg->current_rd_5g, arg->dfs_domain, arg->pdev_id);

	ret = ath12k_wmi_cmd_send(wmi, skb, WMI_PDEV_SET_REGDOMAIN_CMDID);
	if (ret) {
		ath12k_warn(ar->ab,
			    "failed to send WMI_PDEV_SET_REGDOMAIN cmd\n");
		dev_kfree_skb(skb);
	}

	return ret;
}

int ath12k_wmi_set_peer_param(struct ath12k *ar, const u8 *peer_addr,
			      u32 vdev_id, u32 param_id, u32 param_val)
{
	struct ath12k_wmi_pdev *wmi = ar->wmi;
	struct wmi_peer_set_param_cmd *cmd;
	struct sk_buff *skb;
	int ret;

	skb = ath12k_wmi_alloc_skb(wmi->wmi_ab, sizeof(*cmd));
	if (!skb)
		return -ENOMEM;

	cmd = (struct wmi_peer_set_param_cmd *)skb->data;
	cmd->tlv_header = ath12k_wmi_tlv_cmd_hdr(WMI_TAG_PEER_SET_PARAM_CMD,
						 sizeof(*cmd));
	ether_addr_copy(cmd->peer_macaddr.addr, peer_addr);
	cmd->vdev_id = cpu_to_le32(vdev_id);
	cmd->param_id = cpu_to_le32(param_id);
	cmd->param_value = cpu_to_le32(param_val);

	ath12k_dbg(ar->ab, ATH12K_DBG_WMI,
		   "WMI vdev %d peer 0x%pM set param %d value %d\n",
		   vdev_id, peer_addr, param_id, param_val);

	ret = ath12k_wmi_cmd_send(wmi, skb, WMI_PEER_SET_PARAM_CMDID);
	if (ret) {
		ath12k_warn(ar->ab, "failed to send WMI_PEER_SET_PARAM cmd\n");
		dev_kfree_skb(skb);
	}

	return ret;
}

int ath12k_wmi_send_peer_flush_tids_cmd(struct ath12k *ar,
					u8 peer_addr[ETH_ALEN],
					u32 peer_tid_bitmap,
					u8 vdev_id)
{
	struct ath12k_wmi_pdev *wmi = ar->wmi;
	struct wmi_peer_flush_tids_cmd *cmd;
	struct sk_buff *skb;
	int ret;

	skb = ath12k_wmi_alloc_skb(wmi->wmi_ab, sizeof(*cmd));
	if (!skb)
		return -ENOMEM;

	cmd = (struct wmi_peer_flush_tids_cmd *)skb->data;
	cmd->tlv_header = ath12k_wmi_tlv_cmd_hdr(WMI_TAG_PEER_FLUSH_TIDS_CMD,
						 sizeof(*cmd));

	ether_addr_copy(cmd->peer_macaddr.addr, peer_addr);
	cmd->peer_tid_bitmap = cpu_to_le32(peer_tid_bitmap);
	cmd->vdev_id = cpu_to_le32(vdev_id);

	ath12k_dbg(ar->ab, ATH12K_DBG_WMI,
		   "WMI peer flush vdev_id %d peer_addr %pM tids %08x\n",
		   vdev_id, peer_addr, peer_tid_bitmap);

	ret = ath12k_wmi_cmd_send(wmi, skb, WMI_PEER_FLUSH_TIDS_CMDID);
	if (ret) {
		ath12k_warn(ar->ab,
			    "failed to send WMI_PEER_FLUSH_TIDS cmd\n");
		dev_kfree_skb(skb);
	}

	return ret;
}

int ath12k_wmi_peer_rx_reorder_queue_setup(struct ath12k *ar,
					   int vdev_id, const u8 *addr,
					   dma_addr_t paddr, u8 tid,
					   u8 ba_window_size_valid,
					   u32 ba_window_size)
{
	struct wmi_peer_reorder_queue_setup_cmd *cmd;
	struct sk_buff *skb;
	int ret;

	skb = ath12k_wmi_alloc_skb(ar->wmi->wmi_ab, sizeof(*cmd));
	if (!skb)
		return -ENOMEM;

	cmd = (struct wmi_peer_reorder_queue_setup_cmd *)skb->data;
	cmd->tlv_header = ath12k_wmi_tlv_cmd_hdr(WMI_TAG_REORDER_QUEUE_SETUP_CMD,
						 sizeof(*cmd));

	ether_addr_copy(cmd->peer_macaddr.addr, addr);
	cmd->vdev_id = cpu_to_le32(vdev_id);
	cmd->tid = cpu_to_le32(tid);
	cmd->queue_ptr_lo = cpu_to_le32(lower_32_bits(paddr));
	cmd->queue_ptr_hi = cpu_to_le32(upper_32_bits(paddr));
	cmd->queue_no = cpu_to_le32(tid);
	cmd->ba_window_size_valid = cpu_to_le32(ba_window_size_valid);
	cmd->ba_window_size = cpu_to_le32(ba_window_size);

	ath12k_dbg(ar->ab, ATH12K_DBG_WMI,
		   "wmi rx reorder queue setup addr %pM vdev_id %d tid %d\n",
		   addr, vdev_id, tid);

	ret = ath12k_wmi_cmd_send(ar->wmi, skb,
				  WMI_PEER_REORDER_QUEUE_SETUP_CMDID);
	if (ret) {
		ath12k_warn(ar->ab,
			    "failed to send WMI_PEER_REORDER_QUEUE_SETUP\n");
		dev_kfree_skb(skb);
	}

	return ret;
}

int
ath12k_wmi_rx_reord_queue_remove(struct ath12k *ar,
				 struct ath12k_wmi_rx_reorder_queue_remove_arg *arg)
{
	struct ath12k_wmi_pdev *wmi = ar->wmi;
	struct wmi_peer_reorder_queue_remove_cmd *cmd;
	struct sk_buff *skb;
	int ret;

	skb = ath12k_wmi_alloc_skb(wmi->wmi_ab, sizeof(*cmd));
	if (!skb)
		return -ENOMEM;

	cmd = (struct wmi_peer_reorder_queue_remove_cmd *)skb->data;
	cmd->tlv_header = ath12k_wmi_tlv_cmd_hdr(WMI_TAG_REORDER_QUEUE_REMOVE_CMD,
						 sizeof(*cmd));

	ether_addr_copy(cmd->peer_macaddr.addr, arg->peer_macaddr);
	cmd->vdev_id = cpu_to_le32(arg->vdev_id);
	cmd->tid_mask = cpu_to_le32(arg->peer_tid_bitmap);

	ath12k_dbg(ar->ab, ATH12K_DBG_WMI,
		   "%s: peer_macaddr %pM vdev_id %d, tid_map %d", __func__,
		   arg->peer_macaddr, arg->vdev_id, arg->peer_tid_bitmap);

	ret = ath12k_wmi_cmd_send(wmi, skb,
				  WMI_PEER_REORDER_QUEUE_REMOVE_CMDID);
	if (ret) {
		ath12k_warn(ar->ab,
			    "failed to send WMI_PEER_REORDER_QUEUE_REMOVE_CMDID");
		dev_kfree_skb(skb);
	}

	return ret;
}

int ath12k_wmi_pdev_set_param(struct ath12k *ar, u32 param_id,
			      u32 param_value, u8 pdev_id)
{
	struct ath12k_wmi_pdev *wmi = ar->wmi;
	struct wmi_pdev_set_param_cmd *cmd;
	struct sk_buff *skb;
	int ret;

	skb = ath12k_wmi_alloc_skb(wmi->wmi_ab, sizeof(*cmd));
	if (!skb)
		return -ENOMEM;

	cmd = (struct wmi_pdev_set_param_cmd *)skb->data;
	cmd->tlv_header = ath12k_wmi_tlv_cmd_hdr(WMI_TAG_PDEV_SET_PARAM_CMD,
						 sizeof(*cmd));
	cmd->pdev_id = cpu_to_le32(pdev_id);
	cmd->param_id = cpu_to_le32(param_id);
	cmd->param_value = cpu_to_le32(param_value);

	ath12k_dbg(ar->ab, ATH12K_DBG_WMI,
		   "WMI pdev set param %d pdev id %d value %d\n",
		   param_id, pdev_id, param_value);

	ret = ath12k_wmi_cmd_send(wmi, skb, WMI_PDEV_SET_PARAM_CMDID);
	if (ret) {
		ath12k_warn(ar->ab, "failed to send WMI_PDEV_SET_PARAM cmd\n");
		dev_kfree_skb(skb);
	}

	return ret;
}

int ath12k_wmi_pdev_set_ps_mode(struct ath12k *ar, int vdev_id, u32 enable)
{
	struct ath12k_wmi_pdev *wmi = ar->wmi;
	struct wmi_pdev_set_ps_mode_cmd *cmd;
	struct sk_buff *skb;
	int ret;

	skb = ath12k_wmi_alloc_skb(wmi->wmi_ab, sizeof(*cmd));
	if (!skb)
		return -ENOMEM;

	cmd = (struct wmi_pdev_set_ps_mode_cmd *)skb->data;
	cmd->tlv_header = ath12k_wmi_tlv_cmd_hdr(WMI_TAG_STA_POWERSAVE_MODE_CMD,
						 sizeof(*cmd));
	cmd->vdev_id = cpu_to_le32(vdev_id);
	cmd->sta_ps_mode = cpu_to_le32(enable);

	ath12k_dbg(ar->ab, ATH12K_DBG_WMI,
		   "WMI vdev set psmode %d vdev id %d\n",
		   enable, vdev_id);

	ret = ath12k_wmi_cmd_send(wmi, skb, WMI_STA_POWERSAVE_MODE_CMDID);
	if (ret) {
		ath12k_warn(ar->ab, "failed to send WMI_PDEV_SET_PARAM cmd\n");
		dev_kfree_skb(skb);
	}

	return ret;
}

int ath12k_wmi_pdev_suspend(struct ath12k *ar, u32 suspend_opt,
			    u32 pdev_id)
{
	struct ath12k_wmi_pdev *wmi = ar->wmi;
	struct wmi_pdev_suspend_cmd *cmd;
	struct sk_buff *skb;
	int ret;

	skb = ath12k_wmi_alloc_skb(wmi->wmi_ab, sizeof(*cmd));
	if (!skb)
		return -ENOMEM;

	cmd = (struct wmi_pdev_suspend_cmd *)skb->data;

	cmd->tlv_header = ath12k_wmi_tlv_cmd_hdr(WMI_TAG_PDEV_SUSPEND_CMD,
						 sizeof(*cmd));

	cmd->suspend_opt = cpu_to_le32(suspend_opt);
	cmd->pdev_id = cpu_to_le32(pdev_id);

	ath12k_dbg(ar->ab, ATH12K_DBG_WMI,
		   "WMI pdev suspend pdev_id %d\n", pdev_id);

	ret = ath12k_wmi_cmd_send(wmi, skb, WMI_PDEV_SUSPEND_CMDID);
	if (ret) {
		ath12k_warn(ar->ab, "failed to send WMI_PDEV_SUSPEND cmd\n");
		dev_kfree_skb(skb);
	}

	return ret;
}

int ath12k_wmi_pdev_resume(struct ath12k *ar, u32 pdev_id)
{
	struct ath12k_wmi_pdev *wmi = ar->wmi;
	struct wmi_pdev_resume_cmd *cmd;
	struct sk_buff *skb;
	int ret;

	skb = ath12k_wmi_alloc_skb(wmi->wmi_ab, sizeof(*cmd));
	if (!skb)
		return -ENOMEM;

	cmd = (struct wmi_pdev_resume_cmd *)skb->data;

	cmd->tlv_header = ath12k_wmi_tlv_cmd_hdr(WMI_TAG_PDEV_RESUME_CMD,
						 sizeof(*cmd));
	cmd->pdev_id = cpu_to_le32(pdev_id);

	ath12k_dbg(ar->ab, ATH12K_DBG_WMI,
		   "WMI pdev resume pdev id %d\n", pdev_id);

	ret = ath12k_wmi_cmd_send(wmi, skb, WMI_PDEV_RESUME_CMDID);
	if (ret) {
		ath12k_warn(ar->ab, "failed to send WMI_PDEV_RESUME cmd\n");
		dev_kfree_skb(skb);
	}

	return ret;
}

/* TODO FW Support for the cmd is not available yet.
 * Can be tested once the command and corresponding
 * event is implemented in FW
 */
int ath12k_wmi_pdev_bss_chan_info_request(struct ath12k *ar,
					  enum wmi_bss_chan_info_req_type type)
{
	struct ath12k_wmi_pdev *wmi = ar->wmi;
	struct wmi_pdev_bss_chan_info_req_cmd *cmd;
	struct sk_buff *skb;
	int ret;

	skb = ath12k_wmi_alloc_skb(wmi->wmi_ab, sizeof(*cmd));
	if (!skb)
		return -ENOMEM;

	cmd = (struct wmi_pdev_bss_chan_info_req_cmd *)skb->data;

	cmd->tlv_header = ath12k_wmi_tlv_cmd_hdr(WMI_TAG_PDEV_BSS_CHAN_INFO_REQUEST,
						 sizeof(*cmd));
	cmd->req_type = cpu_to_le32(type);
	cmd->pdev_id = cpu_to_le32(ar->pdev->pdev_id);

	ath12k_dbg(ar->ab, ATH12K_DBG_WMI,
		   "WMI bss chan info req type %d\n", type);

	ret = ath12k_wmi_cmd_send(wmi, skb,
				  WMI_PDEV_BSS_CHAN_INFO_REQUEST_CMDID);
	if (ret) {
		ath12k_warn(ar->ab,
			    "failed to send WMI_PDEV_BSS_CHAN_INFO_REQUEST cmd\n");
		dev_kfree_skb(skb);
	}

	return ret;
}

int ath12k_wmi_send_set_ap_ps_param_cmd(struct ath12k *ar, u8 *peer_addr,
					struct ath12k_wmi_ap_ps_arg *arg)
{
	struct ath12k_wmi_pdev *wmi = ar->wmi;
	struct wmi_ap_ps_peer_cmd *cmd;
	struct sk_buff *skb;
	int ret;

	skb = ath12k_wmi_alloc_skb(wmi->wmi_ab, sizeof(*cmd));
	if (!skb)
		return -ENOMEM;

	cmd = (struct wmi_ap_ps_peer_cmd *)skb->data;
	cmd->tlv_header = ath12k_wmi_tlv_cmd_hdr(WMI_TAG_AP_PS_PEER_CMD,
						 sizeof(*cmd));

	cmd->vdev_id = cpu_to_le32(arg->vdev_id);
	ether_addr_copy(cmd->peer_macaddr.addr, peer_addr);
	cmd->param = cpu_to_le32(arg->param);
	cmd->value = cpu_to_le32(arg->value);

	ath12k_dbg(ar->ab, ATH12K_DBG_WMI,
		   "WMI set ap ps vdev id %d peer %pM param %d value %d\n",
		   arg->vdev_id, peer_addr, arg->param, arg->value);

	ret = ath12k_wmi_cmd_send(wmi, skb, WMI_AP_PS_PEER_PARAM_CMDID);
	if (ret) {
		ath12k_warn(ar->ab,
			    "failed to send WMI_AP_PS_PEER_PARAM_CMDID\n");
		dev_kfree_skb(skb);
	}

	return ret;
}

int ath12k_wmi_set_sta_ps_param(struct ath12k *ar, u32 vdev_id,
				u32 param, u32 param_value)
{
	struct ath12k_wmi_pdev *wmi = ar->wmi;
	struct wmi_sta_powersave_param_cmd *cmd;
	struct sk_buff *skb;
	int ret;

	skb = ath12k_wmi_alloc_skb(wmi->wmi_ab, sizeof(*cmd));
	if (!skb)
		return -ENOMEM;

	cmd = (struct wmi_sta_powersave_param_cmd *)skb->data;
	cmd->tlv_header = ath12k_wmi_tlv_cmd_hdr(WMI_TAG_STA_POWERSAVE_PARAM_CMD,
						 sizeof(*cmd));

	cmd->vdev_id = cpu_to_le32(vdev_id);
	cmd->param = cpu_to_le32(param);
	cmd->value = cpu_to_le32(param_value);

	ath12k_dbg(ar->ab, ATH12K_DBG_WMI,
		   "WMI set sta ps vdev_id %d param %d value %d\n",
		   vdev_id, param, param_value);

	ret = ath12k_wmi_cmd_send(wmi, skb, WMI_STA_POWERSAVE_PARAM_CMDID);
	if (ret) {
		ath12k_warn(ar->ab, "failed to send WMI_STA_POWERSAVE_PARAM_CMDID");
		dev_kfree_skb(skb);
	}

	return ret;
}

int ath12k_wmi_force_fw_hang_cmd(struct ath12k *ar, u32 type, u32 delay_time_ms)
{
	struct ath12k_wmi_pdev *wmi = ar->wmi;
	struct wmi_force_fw_hang_cmd *cmd;
	struct sk_buff *skb;
	int ret, len;

	len = sizeof(*cmd);

	skb = ath12k_wmi_alloc_skb(wmi->wmi_ab, len);
	if (!skb)
		return -ENOMEM;

	cmd = (struct wmi_force_fw_hang_cmd *)skb->data;
	cmd->tlv_header = ath12k_wmi_tlv_cmd_hdr(WMI_TAG_FORCE_FW_HANG_CMD,
						 len);

	cmd->type = cpu_to_le32(type);
	cmd->delay_time_ms = cpu_to_le32(delay_time_ms);

	ret = ath12k_wmi_cmd_send(wmi, skb, WMI_FORCE_FW_HANG_CMDID);

	if (ret) {
		ath12k_warn(ar->ab, "Failed to send WMI_FORCE_FW_HANG_CMDID");
		dev_kfree_skb(skb);
	}
	return ret;
}

int ath12k_wmi_vdev_set_param_cmd(struct ath12k *ar, u32 vdev_id,
				  u32 param_id, u32 param_value)
{
	struct ath12k_wmi_pdev *wmi = ar->wmi;
	struct wmi_vdev_set_param_cmd *cmd;
	struct sk_buff *skb;
	int ret;

	skb = ath12k_wmi_alloc_skb(wmi->wmi_ab, sizeof(*cmd));
	if (!skb)
		return -ENOMEM;

	cmd = (struct wmi_vdev_set_param_cmd *)skb->data;
	cmd->tlv_header = ath12k_wmi_tlv_cmd_hdr(WMI_TAG_VDEV_SET_PARAM_CMD,
						 sizeof(*cmd));

	cmd->vdev_id = cpu_to_le32(vdev_id);
	cmd->param_id = cpu_to_le32(param_id);
	cmd->param_value = cpu_to_le32(param_value);

	ath12k_dbg(ar->ab, ATH12K_DBG_WMI,
		   "WMI vdev id 0x%x set param %d value %d\n",
		   vdev_id, param_id, param_value);

	ret = ath12k_wmi_cmd_send(wmi, skb, WMI_VDEV_SET_PARAM_CMDID);
	if (ret) {
		ath12k_warn(ar->ab,
			    "failed to send WMI_VDEV_SET_PARAM_CMDID\n");
		dev_kfree_skb(skb);
	}

	return ret;
}

int ath12k_wmi_send_pdev_temperature_cmd(struct ath12k *ar)
{
	struct ath12k_wmi_pdev *wmi = ar->wmi;
	struct wmi_get_pdev_temperature_cmd *cmd;
	struct sk_buff *skb;
	int ret;

	skb = ath12k_wmi_alloc_skb(wmi->wmi_ab, sizeof(*cmd));
	if (!skb)
		return -ENOMEM;

	cmd = (struct wmi_get_pdev_temperature_cmd *)skb->data;
	cmd->tlv_header = ath12k_wmi_tlv_cmd_hdr(WMI_TAG_PDEV_GET_TEMPERATURE_CMD,
						 sizeof(*cmd));
	cmd->pdev_id = cpu_to_le32(ar->pdev->pdev_id);

	ath12k_dbg(ar->ab, ATH12K_DBG_WMI,
		   "WMI pdev get temperature for pdev_id %d\n", ar->pdev->pdev_id);

	ret = ath12k_wmi_cmd_send(wmi, skb, WMI_PDEV_GET_TEMPERATURE_CMDID);
	if (ret) {
		ath12k_warn(ar->ab, "failed to send WMI_PDEV_GET_TEMPERATURE cmd\n");
		dev_kfree_skb(skb);
	}

	return ret;
}

int ath12k_wmi_send_bcn_offload_control_cmd(struct ath12k *ar,
					    u32 vdev_id, u32 bcn_ctrl_op)
{
	struct ath12k_wmi_pdev *wmi = ar->wmi;
	struct wmi_bcn_offload_ctrl_cmd *cmd;
	struct sk_buff *skb;
	int ret;

	skb = ath12k_wmi_alloc_skb(wmi->wmi_ab, sizeof(*cmd));
	if (!skb)
		return -ENOMEM;

	cmd = (struct wmi_bcn_offload_ctrl_cmd *)skb->data;
	cmd->tlv_header = ath12k_wmi_tlv_cmd_hdr(WMI_TAG_BCN_OFFLOAD_CTRL_CMD,
						 sizeof(*cmd));

	cmd->vdev_id = cpu_to_le32(vdev_id);
	cmd->bcn_ctrl_op = cpu_to_le32(bcn_ctrl_op);

	ath12k_dbg(ar->ab, ATH12K_DBG_WMI,
		   "WMI bcn ctrl offload vdev id %d ctrl_op %d\n",
		   vdev_id, bcn_ctrl_op);

	ret = ath12k_wmi_cmd_send(wmi, skb, WMI_BCN_OFFLOAD_CTRL_CMDID);
	if (ret) {
		ath12k_warn(ar->ab,
			    "failed to send WMI_BCN_OFFLOAD_CTRL_CMDID\n");
		dev_kfree_skb(skb);
	}

	return ret;
}

int ath12k_wmi_p2p_go_bcn_ie(struct ath12k *ar, u32 vdev_id,
			     const u8 *p2p_ie)
{
	struct ath12k_wmi_pdev *wmi = ar->wmi;
	struct wmi_p2p_go_set_beacon_ie_cmd *cmd;
	size_t p2p_ie_len, aligned_len;
	struct wmi_tlv *tlv;
	struct sk_buff *skb;
	void *ptr;
	int ret, len;

	p2p_ie_len = p2p_ie[1] + 2;
	aligned_len = roundup(p2p_ie_len, sizeof(u32));

	len = sizeof(*cmd) + TLV_HDR_SIZE + aligned_len;

	skb = ath12k_wmi_alloc_skb(wmi->wmi_ab, len);
	if (!skb)
		return -ENOMEM;

	ptr = skb->data;
	cmd = ptr;
	cmd->tlv_header = ath12k_wmi_tlv_cmd_hdr(WMI_TAG_P2P_GO_SET_BEACON_IE,
						 sizeof(*cmd));
	cmd->vdev_id = cpu_to_le32(vdev_id);
	cmd->ie_buf_len = cpu_to_le32(p2p_ie_len);

	ptr += sizeof(*cmd);
	tlv = ptr;
	tlv->header = ath12k_wmi_tlv_cmd_hdr(WMI_TAG_ARRAY_BYTE,
					     aligned_len);
	memcpy(tlv->value, p2p_ie, p2p_ie_len);

	ret = ath12k_wmi_cmd_send(wmi, skb, WMI_P2P_GO_SET_BEACON_IE);
	if (ret) {
		ath12k_warn(ar->ab, "failed to send WMI_P2P_GO_SET_BEACON_IE\n");
		dev_kfree_skb(skb);
	}

	return ret;
}

int ath12k_wmi_bcn_tmpl(struct ath12k_link_vif *arvif,
			struct ieee80211_mutable_offsets *offs,
			struct sk_buff *bcn,
			struct ath12k_wmi_bcn_tmpl_ema_arg *ema_args)
{
	struct ath12k *ar = arvif->ar;
	struct ath12k_wmi_pdev *wmi = ar->wmi;
	struct ath12k_base *ab = ar->ab;
	struct wmi_bcn_tmpl_cmd *cmd;
	struct ath12k_wmi_bcn_prb_info_params *bcn_prb_info;
	struct ath12k_vif *ahvif = arvif->ahvif;
	struct ieee80211_bss_conf *conf;
	u32 vdev_id = arvif->vdev_id;
	struct wmi_tlv *tlv;
	struct sk_buff *skb;
	u32 ema_params = 0;
	void *ptr;
	int ret, len;
	size_t aligned_len = roundup(bcn->len, 4);

	conf = ath12k_mac_get_link_bss_conf(arvif);
	if (!conf) {
		ath12k_warn(ab,
			    "unable to access bss link conf in beacon template command for vif %pM link %u\n",
			    ahvif->vif->addr, arvif->link_id);
		return -EINVAL;
	}

	len = sizeof(*cmd) + sizeof(*bcn_prb_info) + TLV_HDR_SIZE + aligned_len;

	skb = ath12k_wmi_alloc_skb(wmi->wmi_ab, len);
	if (!skb)
		return -ENOMEM;

	cmd = (struct wmi_bcn_tmpl_cmd *)skb->data;
	cmd->tlv_header = ath12k_wmi_tlv_cmd_hdr(WMI_TAG_BCN_TMPL_CMD,
						 sizeof(*cmd));
	cmd->vdev_id = cpu_to_le32(vdev_id);
	cmd->tim_ie_offset = cpu_to_le32(offs->tim_offset);

	if (conf->csa_active) {
		cmd->csa_switch_count_offset =
				cpu_to_le32(offs->cntdwn_counter_offs[0]);
		cmd->ext_csa_switch_count_offset =
				cpu_to_le32(offs->cntdwn_counter_offs[1]);
		cmd->csa_event_bitmap = cpu_to_le32(0xFFFFFFFF);
		arvif->current_cntdown_counter = bcn->data[offs->cntdwn_counter_offs[0]];
	}

	cmd->buf_len = cpu_to_le32(bcn->len);
	cmd->mbssid_ie_offset = cpu_to_le32(offs->mbssid_off);
	if (ema_args) {
		u32p_replace_bits(&ema_params, ema_args->bcn_cnt, WMI_EMA_BEACON_CNT);
		u32p_replace_bits(&ema_params, ema_args->bcn_index, WMI_EMA_BEACON_IDX);
		if (ema_args->bcn_index == 0)
			u32p_replace_bits(&ema_params, 1, WMI_EMA_BEACON_FIRST);
		if (ema_args->bcn_index + 1 == ema_args->bcn_cnt)
			u32p_replace_bits(&ema_params, 1, WMI_EMA_BEACON_LAST);
		cmd->ema_params = cpu_to_le32(ema_params);
	}

	ptr = skb->data + sizeof(*cmd);

	bcn_prb_info = ptr;
	len = sizeof(*bcn_prb_info);
	bcn_prb_info->tlv_header = ath12k_wmi_tlv_cmd_hdr(WMI_TAG_BCN_PRB_INFO,
							  len);
	bcn_prb_info->caps = 0;
	bcn_prb_info->erp = 0;

	ptr += sizeof(*bcn_prb_info);

	tlv = ptr;
	tlv->header = ath12k_wmi_tlv_hdr(WMI_TAG_ARRAY_BYTE, aligned_len);
	memcpy(tlv->value, bcn->data, bcn->len);

	ret = ath12k_wmi_cmd_send(wmi, skb, WMI_BCN_TMPL_CMDID);
	if (ret) {
		ath12k_warn(ab, "failed to send WMI_BCN_TMPL_CMDID\n");
		dev_kfree_skb(skb);
	}

	return ret;
}

int ath12k_wmi_vdev_install_key(struct ath12k *ar,
				struct wmi_vdev_install_key_arg *arg)
{
	struct ath12k_wmi_pdev *wmi = ar->wmi;
	struct wmi_vdev_install_key_cmd *cmd;
	struct wmi_tlv *tlv;
	struct sk_buff *skb;
	int ret, len, key_len_aligned;

	/* WMI_TAG_ARRAY_BYTE needs to be aligned with 4, the actual key
	 * length is specified in cmd->key_len.
	 */
	key_len_aligned = roundup(arg->key_len, 4);

	len = sizeof(*cmd) + TLV_HDR_SIZE + key_len_aligned;

	skb = ath12k_wmi_alloc_skb(wmi->wmi_ab, len);
	if (!skb)
		return -ENOMEM;

	cmd = (struct wmi_vdev_install_key_cmd *)skb->data;
	cmd->tlv_header = ath12k_wmi_tlv_cmd_hdr(WMI_TAG_VDEV_INSTALL_KEY_CMD,
						 sizeof(*cmd));
	cmd->vdev_id = cpu_to_le32(arg->vdev_id);
	ether_addr_copy(cmd->peer_macaddr.addr, arg->macaddr);
	cmd->key_idx = cpu_to_le32(arg->key_idx);
	cmd->key_flags = cpu_to_le32(arg->key_flags);
	cmd->key_cipher = cpu_to_le32(arg->key_cipher);
	cmd->key_len = cpu_to_le32(arg->key_len);
	cmd->key_txmic_len = cpu_to_le32(arg->key_txmic_len);
	cmd->key_rxmic_len = cpu_to_le32(arg->key_rxmic_len);

	if (arg->key_rsc_counter)
		cmd->key_rsc_counter = cpu_to_le64(arg->key_rsc_counter);

	tlv = (struct wmi_tlv *)(skb->data + sizeof(*cmd));
	tlv->header = ath12k_wmi_tlv_hdr(WMI_TAG_ARRAY_BYTE, key_len_aligned);
	memcpy(tlv->value, arg->key_data, arg->key_len);

	ath12k_dbg(ar->ab, ATH12K_DBG_WMI,
		   "WMI vdev install key idx %d cipher %d len %d\n",
		   arg->key_idx, arg->key_cipher, arg->key_len);

	ret = ath12k_wmi_cmd_send(wmi, skb, WMI_VDEV_INSTALL_KEY_CMDID);
	if (ret) {
		ath12k_warn(ar->ab,
			    "failed to send WMI_VDEV_INSTALL_KEY cmd\n");
		dev_kfree_skb(skb);
	}

	return ret;
}

static void ath12k_wmi_copy_peer_flags(struct wmi_peer_assoc_complete_cmd *cmd,
				       struct ath12k_wmi_peer_assoc_arg *arg,
				       bool hw_crypto_disabled)
{
	cmd->peer_flags = 0;
	cmd->peer_flags_ext = 0;

	if (arg->is_wme_set) {
		if (arg->qos_flag)
			cmd->peer_flags |= cpu_to_le32(WMI_PEER_QOS);
		if (arg->apsd_flag)
			cmd->peer_flags |= cpu_to_le32(WMI_PEER_APSD);
		if (arg->ht_flag)
			cmd->peer_flags |= cpu_to_le32(WMI_PEER_HT);
		if (arg->bw_40)
			cmd->peer_flags |= cpu_to_le32(WMI_PEER_40MHZ);
		if (arg->bw_80)
			cmd->peer_flags |= cpu_to_le32(WMI_PEER_80MHZ);
		if (arg->bw_160)
			cmd->peer_flags |= cpu_to_le32(WMI_PEER_160MHZ);
		if (arg->bw_320)
			cmd->peer_flags_ext |= cpu_to_le32(WMI_PEER_EXT_320MHZ);

		/* Typically if STBC is enabled for VHT it should be enabled
		 * for HT as well
		 **/
		if (arg->stbc_flag)
			cmd->peer_flags |= cpu_to_le32(WMI_PEER_STBC);

		/* Typically if LDPC is enabled for VHT it should be enabled
		 * for HT as well
		 **/
		if (arg->ldpc_flag)
			cmd->peer_flags |= cpu_to_le32(WMI_PEER_LDPC);

		if (arg->static_mimops_flag)
			cmd->peer_flags |= cpu_to_le32(WMI_PEER_STATIC_MIMOPS);
		if (arg->dynamic_mimops_flag)
			cmd->peer_flags |= cpu_to_le32(WMI_PEER_DYN_MIMOPS);
		if (arg->spatial_mux_flag)
			cmd->peer_flags |= cpu_to_le32(WMI_PEER_SPATIAL_MUX);
		if (arg->vht_flag)
			cmd->peer_flags |= cpu_to_le32(WMI_PEER_VHT);
		if (arg->he_flag)
			cmd->peer_flags |= cpu_to_le32(WMI_PEER_HE);
		if (arg->twt_requester)
			cmd->peer_flags |= cpu_to_le32(WMI_PEER_TWT_REQ);
		if (arg->twt_responder)
			cmd->peer_flags |= cpu_to_le32(WMI_PEER_TWT_RESP);
		if (arg->eht_flag)
			cmd->peer_flags_ext |= cpu_to_le32(WMI_PEER_EXT_EHT);
	}

	/* Suppress authorization for all AUTH modes that need 4-way handshake
	 * (during re-association).
	 * Authorization will be done for these modes on key installation.
	 */
	if (arg->auth_flag)
		cmd->peer_flags |= cpu_to_le32(WMI_PEER_AUTH);
	if (arg->need_ptk_4_way) {
		cmd->peer_flags |= cpu_to_le32(WMI_PEER_NEED_PTK_4_WAY);
		if (!hw_crypto_disabled)
			cmd->peer_flags &= cpu_to_le32(~WMI_PEER_AUTH);
	}
	if (arg->need_gtk_2_way)
		cmd->peer_flags |= cpu_to_le32(WMI_PEER_NEED_GTK_2_WAY);
	/* safe mode bypass the 4-way handshake */
	if (arg->safe_mode_enabled)
		cmd->peer_flags &= cpu_to_le32(~(WMI_PEER_NEED_PTK_4_WAY |
						 WMI_PEER_NEED_GTK_2_WAY));

	if (arg->is_pmf_enabled)
		cmd->peer_flags |= cpu_to_le32(WMI_PEER_PMF);

	/* Disable AMSDU for station transmit, if user configures it */
	/* Disable AMSDU for AP transmit to 11n Stations, if user configures
	 * it
	 * if (arg->amsdu_disable) Add after FW support
	 **/

	/* Target asserts if node is marked HT and all MCS is set to 0.
	 * Mark the node as non-HT if all the mcs rates are disabled through
	 * iwpriv
	 **/
	if (arg->peer_ht_rates.num_rates == 0)
		cmd->peer_flags &= cpu_to_le32(~WMI_PEER_HT);
}

int ath12k_wmi_send_peer_assoc_cmd(struct ath12k *ar,
				   struct ath12k_wmi_peer_assoc_arg *arg)
{
	struct ath12k_wmi_pdev *wmi = ar->wmi;
	struct wmi_peer_assoc_complete_cmd *cmd;
	struct ath12k_wmi_vht_rate_set_params *mcs;
	struct ath12k_wmi_he_rate_set_params *he_mcs;
	struct ath12k_wmi_eht_rate_set_params *eht_mcs;
	struct wmi_peer_assoc_mlo_params *ml_params;
	struct wmi_peer_assoc_mlo_partner_info_params *partner_info;
	struct sk_buff *skb;
	struct wmi_tlv *tlv;
	void *ptr;
	u32 peer_legacy_rates_align, eml_pad_delay, eml_trans_delay;
	u32 peer_ht_rates_align, eml_trans_timeout;
	int i, ret, len;
	u16 eml_cap;
	__le32 v;

	peer_legacy_rates_align = roundup(arg->peer_legacy_rates.num_rates,
					  sizeof(u32));
	peer_ht_rates_align = roundup(arg->peer_ht_rates.num_rates,
				      sizeof(u32));

	len = sizeof(*cmd) +
	      TLV_HDR_SIZE + (peer_legacy_rates_align * sizeof(u8)) +
	      TLV_HDR_SIZE + (peer_ht_rates_align * sizeof(u8)) +
	      sizeof(*mcs) + TLV_HDR_SIZE +
	      (sizeof(*he_mcs) * arg->peer_he_mcs_count) +
	      TLV_HDR_SIZE + (sizeof(*eht_mcs) * arg->peer_eht_mcs_count);

	if (arg->ml.enabled)
		len += TLV_HDR_SIZE + sizeof(*ml_params) +
		       TLV_HDR_SIZE + (arg->ml.num_partner_links * sizeof(*partner_info));
	else
		len += (2 * TLV_HDR_SIZE);

	skb = ath12k_wmi_alloc_skb(wmi->wmi_ab, len);
	if (!skb)
		return -ENOMEM;

	ptr = skb->data;

	cmd = ptr;
	cmd->tlv_header = ath12k_wmi_tlv_cmd_hdr(WMI_TAG_PEER_ASSOC_COMPLETE_CMD,
						 sizeof(*cmd));

	cmd->vdev_id = cpu_to_le32(arg->vdev_id);

	cmd->peer_new_assoc = cpu_to_le32(arg->peer_new_assoc);
	cmd->peer_associd = cpu_to_le32(arg->peer_associd);
	cmd->punct_bitmap = cpu_to_le32(arg->punct_bitmap);

	ath12k_wmi_copy_peer_flags(cmd, arg,
				   test_bit(ATH12K_FLAG_HW_CRYPTO_DISABLED,
					    &ar->ab->dev_flags));

	ether_addr_copy(cmd->peer_macaddr.addr, arg->peer_mac);

	cmd->peer_rate_caps = cpu_to_le32(arg->peer_rate_caps);
	cmd->peer_caps = cpu_to_le32(arg->peer_caps);
	cmd->peer_listen_intval = cpu_to_le32(arg->peer_listen_intval);
	cmd->peer_ht_caps = cpu_to_le32(arg->peer_ht_caps);
	cmd->peer_max_mpdu = cpu_to_le32(arg->peer_max_mpdu);
	cmd->peer_mpdu_density = cpu_to_le32(arg->peer_mpdu_density);
	cmd->peer_vht_caps = cpu_to_le32(arg->peer_vht_caps);
	cmd->peer_phymode = cpu_to_le32(arg->peer_phymode);

	/* Update 11ax capabilities */
	cmd->peer_he_cap_info = cpu_to_le32(arg->peer_he_cap_macinfo[0]);
	cmd->peer_he_cap_info_ext = cpu_to_le32(arg->peer_he_cap_macinfo[1]);
	cmd->peer_he_cap_info_internal = cpu_to_le32(arg->peer_he_cap_macinfo_internal);
	cmd->peer_he_caps_6ghz = cpu_to_le32(arg->peer_he_caps_6ghz);
	cmd->peer_he_ops = cpu_to_le32(arg->peer_he_ops);
	for (i = 0; i < WMI_MAX_HECAP_PHY_SIZE; i++)
		cmd->peer_he_cap_phy[i] =
			cpu_to_le32(arg->peer_he_cap_phyinfo[i]);
	cmd->peer_ppet.numss_m1 = cpu_to_le32(arg->peer_ppet.numss_m1);
	cmd->peer_ppet.ru_info = cpu_to_le32(arg->peer_ppet.ru_bit_mask);
	for (i = 0; i < WMI_MAX_NUM_SS; i++)
		cmd->peer_ppet.ppet16_ppet8_ru3_ru0[i] =
			cpu_to_le32(arg->peer_ppet.ppet16_ppet8_ru3_ru0[i]);

	/* Update 11be capabilities */
	memcpy_and_pad(cmd->peer_eht_cap_mac, sizeof(cmd->peer_eht_cap_mac),
		       arg->peer_eht_cap_mac, sizeof(arg->peer_eht_cap_mac),
		       0);
	memcpy_and_pad(cmd->peer_eht_cap_phy, sizeof(cmd->peer_eht_cap_phy),
		       arg->peer_eht_cap_phy, sizeof(arg->peer_eht_cap_phy),
		       0);
	memcpy_and_pad(&cmd->peer_eht_ppet, sizeof(cmd->peer_eht_ppet),
		       &arg->peer_eht_ppet, sizeof(arg->peer_eht_ppet), 0);

	/* Update peer legacy rate information */
	ptr += sizeof(*cmd);

	tlv = ptr;
	tlv->header = ath12k_wmi_tlv_hdr(WMI_TAG_ARRAY_BYTE, peer_legacy_rates_align);

	ptr += TLV_HDR_SIZE;

	cmd->num_peer_legacy_rates = cpu_to_le32(arg->peer_legacy_rates.num_rates);
	memcpy(ptr, arg->peer_legacy_rates.rates,
	       arg->peer_legacy_rates.num_rates);

	/* Update peer HT rate information */
	ptr += peer_legacy_rates_align;

	tlv = ptr;
	tlv->header = ath12k_wmi_tlv_hdr(WMI_TAG_ARRAY_BYTE, peer_ht_rates_align);
	ptr += TLV_HDR_SIZE;
	cmd->num_peer_ht_rates = cpu_to_le32(arg->peer_ht_rates.num_rates);
	memcpy(ptr, arg->peer_ht_rates.rates,
	       arg->peer_ht_rates.num_rates);

	/* VHT Rates */
	ptr += peer_ht_rates_align;

	mcs = ptr;

	mcs->tlv_header = ath12k_wmi_tlv_cmd_hdr(WMI_TAG_VHT_RATE_SET,
						 sizeof(*mcs));

	cmd->peer_nss = cpu_to_le32(arg->peer_nss);

	/* Update bandwidth-NSS mapping */
	cmd->peer_bw_rxnss_override = 0;
	cmd->peer_bw_rxnss_override |= cpu_to_le32(arg->peer_bw_rxnss_override);

	if (arg->vht_capable) {
		mcs->rx_max_rate = cpu_to_le32(arg->rx_max_rate);
		mcs->rx_mcs_set = cpu_to_le32(arg->rx_mcs_set);
		mcs->tx_max_rate = cpu_to_le32(arg->tx_max_rate);
		mcs->tx_mcs_set = cpu_to_le32(arg->tx_mcs_set);
	}

	/* HE Rates */
	cmd->peer_he_mcs = cpu_to_le32(arg->peer_he_mcs_count);
	cmd->min_data_rate = cpu_to_le32(arg->min_data_rate);

	ptr += sizeof(*mcs);

	len = arg->peer_he_mcs_count * sizeof(*he_mcs);

	tlv = ptr;
	tlv->header = ath12k_wmi_tlv_hdr(WMI_TAG_ARRAY_STRUCT, len);
	ptr += TLV_HDR_SIZE;

	/* Loop through the HE rate set */
	for (i = 0; i < arg->peer_he_mcs_count; i++) {
		he_mcs = ptr;
		he_mcs->tlv_header = ath12k_wmi_tlv_cmd_hdr(WMI_TAG_HE_RATE_SET,
							    sizeof(*he_mcs));

		he_mcs->rx_mcs_set = cpu_to_le32(arg->peer_he_rx_mcs_set[i]);
		he_mcs->tx_mcs_set = cpu_to_le32(arg->peer_he_tx_mcs_set[i]);
		ptr += sizeof(*he_mcs);
	}

	tlv = ptr;
	len = arg->ml.enabled ? sizeof(*ml_params) : 0;
	tlv->header = ath12k_wmi_tlv_hdr(WMI_TAG_ARRAY_STRUCT, len);
	ptr += TLV_HDR_SIZE;
	if (!len)
		goto skip_ml_params;

	ml_params = ptr;
	ml_params->tlv_header = ath12k_wmi_tlv_cmd_hdr(WMI_TAG_MLO_PEER_ASSOC_PARAMS,
						       len);
	ml_params->flags = cpu_to_le32(ATH12K_WMI_FLAG_MLO_ENABLED);

	if (arg->ml.assoc_link)
		ml_params->flags |= cpu_to_le32(ATH12K_WMI_FLAG_MLO_ASSOC_LINK);

	if (arg->ml.primary_umac)
		ml_params->flags |= cpu_to_le32(ATH12K_WMI_FLAG_MLO_PRIMARY_UMAC);

	if (arg->ml.logical_link_idx_valid)
		ml_params->flags |=
			cpu_to_le32(ATH12K_WMI_FLAG_MLO_LOGICAL_LINK_IDX_VALID);

	if (arg->ml.peer_id_valid)
		ml_params->flags |= cpu_to_le32(ATH12K_WMI_FLAG_MLO_PEER_ID_VALID);

	ether_addr_copy(ml_params->mld_addr.addr, arg->ml.mld_addr);
	ml_params->logical_link_idx = cpu_to_le32(arg->ml.logical_link_idx);
	ml_params->ml_peer_id = cpu_to_le32(arg->ml.ml_peer_id);
	ml_params->ieee_link_id = cpu_to_le32(arg->ml.ieee_link_id);

	eml_cap = arg->ml.eml_cap;
	if (u16_get_bits(eml_cap, IEEE80211_EML_CAP_EMLSR_SUPP)) {
		/* Padding delay */
		eml_pad_delay = ieee80211_emlsr_pad_delay_in_us(eml_cap);
		ml_params->emlsr_padding_delay_us = cpu_to_le32(eml_pad_delay);
		/* Transition delay */
		eml_trans_delay = ieee80211_emlsr_trans_delay_in_us(eml_cap);
		ml_params->emlsr_trans_delay_us = cpu_to_le32(eml_trans_delay);
		/* Transition timeout */
		eml_trans_timeout = ieee80211_eml_trans_timeout_in_us(eml_cap);
		ml_params->emlsr_trans_timeout_us =
					cpu_to_le32(eml_trans_timeout);
		ath12k_dbg(ar->ab, ATH12K_DBG_WMI, "wmi peer %pM emlsr padding delay %u, trans delay %u trans timeout %u",
			   arg->peer_mac, eml_pad_delay, eml_trans_delay,
			   eml_trans_timeout);
	}

	ptr += sizeof(*ml_params);

skip_ml_params:
	/* Loop through the EHT rate set */
	len = arg->peer_eht_mcs_count * sizeof(*eht_mcs);
	tlv = ptr;
	tlv->header = ath12k_wmi_tlv_hdr(WMI_TAG_ARRAY_STRUCT, len);
	ptr += TLV_HDR_SIZE;

	for (i = 0; i < arg->peer_eht_mcs_count; i++) {
		eht_mcs = ptr;
		eht_mcs->tlv_header = ath12k_wmi_tlv_cmd_hdr(WMI_TAG_EHT_RATE_SET,
							     sizeof(*eht_mcs));

		eht_mcs->rx_mcs_set = cpu_to_le32(arg->peer_eht_rx_mcs_set[i]);
		eht_mcs->tx_mcs_set = cpu_to_le32(arg->peer_eht_tx_mcs_set[i]);
		ptr += sizeof(*eht_mcs);
	}

	/* Update MCS15 capability */
	if (arg->eht_disable_mcs15)
		cmd->peer_eht_ops = cpu_to_le32(IEEE80211_EHT_OPER_MCS15_DISABLE);

	tlv = ptr;
	len = arg->ml.enabled ? arg->ml.num_partner_links * sizeof(*partner_info) : 0;
	/* fill ML Partner links */
	tlv->header = ath12k_wmi_tlv_hdr(WMI_TAG_ARRAY_STRUCT, len);
	ptr += TLV_HDR_SIZE;

	if (len == 0)
		goto send;

	for (i = 0; i < arg->ml.num_partner_links; i++) {
		u32 cmd = WMI_TAG_MLO_PARTNER_LINK_PARAMS_PEER_ASSOC;

		partner_info = ptr;
		partner_info->tlv_header = ath12k_wmi_tlv_cmd_hdr(cmd,
								  sizeof(*partner_info));
		partner_info->vdev_id = cpu_to_le32(arg->ml.partner_info[i].vdev_id);
		partner_info->hw_link_id =
			cpu_to_le32(arg->ml.partner_info[i].hw_link_id);
		partner_info->flags = cpu_to_le32(ATH12K_WMI_FLAG_MLO_ENABLED);

		if (arg->ml.partner_info[i].assoc_link)
			partner_info->flags |=
				cpu_to_le32(ATH12K_WMI_FLAG_MLO_ASSOC_LINK);

		if (arg->ml.partner_info[i].primary_umac)
			partner_info->flags |=
				cpu_to_le32(ATH12K_WMI_FLAG_MLO_PRIMARY_UMAC);

		if (arg->ml.partner_info[i].logical_link_idx_valid) {
			v = cpu_to_le32(ATH12K_WMI_FLAG_MLO_LINK_ID_VALID);
			partner_info->flags |= v;
		}

		partner_info->logical_link_idx =
			cpu_to_le32(arg->ml.partner_info[i].logical_link_idx);
		ptr += sizeof(*partner_info);
	}

send:
	ath12k_dbg(ar->ab, ATH12K_DBG_WMI,
		   "wmi peer assoc vdev id %d assoc id %d peer mac %pM peer_flags %x rate_caps %x peer_caps %x listen_intval %d ht_caps %x max_mpdu %d nss %d phymode %d peer_mpdu_density %d vht_caps %x he cap_info %x he ops %x he cap_info_ext %x he phy %x %x %x peer_bw_rxnss_override %x peer_flags_ext %x eht mac_cap %x %x eht phy_cap %x %x %x peer_eht_ops %x\n",
		   cmd->vdev_id, cmd->peer_associd, arg->peer_mac,
		   cmd->peer_flags, cmd->peer_rate_caps, cmd->peer_caps,
		   cmd->peer_listen_intval, cmd->peer_ht_caps,
		   cmd->peer_max_mpdu, cmd->peer_nss, cmd->peer_phymode,
		   cmd->peer_mpdu_density,
		   cmd->peer_vht_caps, cmd->peer_he_cap_info,
		   cmd->peer_he_ops, cmd->peer_he_cap_info_ext,
		   cmd->peer_he_cap_phy[0], cmd->peer_he_cap_phy[1],
		   cmd->peer_he_cap_phy[2],
		   cmd->peer_bw_rxnss_override, cmd->peer_flags_ext,
		   cmd->peer_eht_cap_mac[0], cmd->peer_eht_cap_mac[1],
		   cmd->peer_eht_cap_phy[0], cmd->peer_eht_cap_phy[1],
		   cmd->peer_eht_cap_phy[2], cmd->peer_eht_ops);

	ret = ath12k_wmi_cmd_send(wmi, skb, WMI_PEER_ASSOC_CMDID);
	if (ret) {
		ath12k_warn(ar->ab,
			    "failed to send WMI_PEER_ASSOC_CMDID\n");
		dev_kfree_skb(skb);
	}

	return ret;
}

void ath12k_wmi_start_scan_init(struct ath12k *ar,
				struct ath12k_wmi_scan_req_arg *arg)
{
	/* setup commonly used values */
	arg->scan_req_id = 1;
	arg->scan_priority = WMI_SCAN_PRIORITY_LOW;
	arg->dwell_time_active = 50;
	arg->dwell_time_active_2g = 0;
	arg->dwell_time_passive = 150;
	arg->dwell_time_active_6g = 70;
	arg->dwell_time_passive_6g = 70;
	arg->min_rest_time = 50;
	arg->max_rest_time = 500;
	arg->repeat_probe_time = 0;
	arg->probe_spacing_time = 0;
	arg->idle_time = 0;
	arg->max_scan_time = 20000;
	arg->probe_delay = 5;
	arg->notify_scan_events = WMI_SCAN_EVENT_STARTED |
				  WMI_SCAN_EVENT_COMPLETED |
				  WMI_SCAN_EVENT_BSS_CHANNEL |
				  WMI_SCAN_EVENT_FOREIGN_CHAN |
				  WMI_SCAN_EVENT_DEQUEUED;
	arg->scan_f_chan_stat_evnt = 1;
	arg->num_bssid = 1;

	/* fill bssid_list[0] with 0xff, otherwise bssid and RA will be
	 * ZEROs in probe request
	 */
	eth_broadcast_addr(arg->bssid_list[0].addr);
}

static void ath12k_wmi_copy_scan_event_cntrl_flags(struct wmi_start_scan_cmd *cmd,
						   struct ath12k_wmi_scan_req_arg *arg)
{
	/* Scan events subscription */
	if (arg->scan_ev_started)
		cmd->notify_scan_events |= cpu_to_le32(WMI_SCAN_EVENT_STARTED);
	if (arg->scan_ev_completed)
		cmd->notify_scan_events |= cpu_to_le32(WMI_SCAN_EVENT_COMPLETED);
	if (arg->scan_ev_bss_chan)
		cmd->notify_scan_events |= cpu_to_le32(WMI_SCAN_EVENT_BSS_CHANNEL);
	if (arg->scan_ev_foreign_chan)
		cmd->notify_scan_events |= cpu_to_le32(WMI_SCAN_EVENT_FOREIGN_CHAN);
	if (arg->scan_ev_dequeued)
		cmd->notify_scan_events |= cpu_to_le32(WMI_SCAN_EVENT_DEQUEUED);
	if (arg->scan_ev_preempted)
		cmd->notify_scan_events |= cpu_to_le32(WMI_SCAN_EVENT_PREEMPTED);
	if (arg->scan_ev_start_failed)
		cmd->notify_scan_events |= cpu_to_le32(WMI_SCAN_EVENT_START_FAILED);
	if (arg->scan_ev_restarted)
		cmd->notify_scan_events |= cpu_to_le32(WMI_SCAN_EVENT_RESTARTED);
	if (arg->scan_ev_foreign_chn_exit)
		cmd->notify_scan_events |= cpu_to_le32(WMI_SCAN_EVENT_FOREIGN_CHAN_EXIT);
	if (arg->scan_ev_suspended)
		cmd->notify_scan_events |= cpu_to_le32(WMI_SCAN_EVENT_SUSPENDED);
	if (arg->scan_ev_resumed)
		cmd->notify_scan_events |= cpu_to_le32(WMI_SCAN_EVENT_RESUMED);

	/** Set scan control flags */
	cmd->scan_ctrl_flags = 0;
	if (arg->scan_f_passive)
		cmd->scan_ctrl_flags |= cpu_to_le32(WMI_SCAN_FLAG_PASSIVE);
	if (arg->scan_f_strict_passive_pch)
		cmd->scan_ctrl_flags |= cpu_to_le32(WMI_SCAN_FLAG_STRICT_PASSIVE_ON_PCHN);
	if (arg->scan_f_promisc_mode)
		cmd->scan_ctrl_flags |= cpu_to_le32(WMI_SCAN_FILTER_PROMISCUOS);
	if (arg->scan_f_capture_phy_err)
		cmd->scan_ctrl_flags |= cpu_to_le32(WMI_SCAN_CAPTURE_PHY_ERROR);
	if (arg->scan_f_half_rate)
		cmd->scan_ctrl_flags |= cpu_to_le32(WMI_SCAN_FLAG_HALF_RATE_SUPPORT);
	if (arg->scan_f_quarter_rate)
		cmd->scan_ctrl_flags |= cpu_to_le32(WMI_SCAN_FLAG_QUARTER_RATE_SUPPORT);
	if (arg->scan_f_cck_rates)
		cmd->scan_ctrl_flags |= cpu_to_le32(WMI_SCAN_ADD_CCK_RATES);
	if (arg->scan_f_ofdm_rates)
		cmd->scan_ctrl_flags |= cpu_to_le32(WMI_SCAN_ADD_OFDM_RATES);
	if (arg->scan_f_chan_stat_evnt)
		cmd->scan_ctrl_flags |= cpu_to_le32(WMI_SCAN_CHAN_STAT_EVENT);
	if (arg->scan_f_filter_prb_req)
		cmd->scan_ctrl_flags |= cpu_to_le32(WMI_SCAN_FILTER_PROBE_REQ);
	if (arg->scan_f_bcast_probe)
		cmd->scan_ctrl_flags |= cpu_to_le32(WMI_SCAN_ADD_BCAST_PROBE_REQ);
	if (arg->scan_f_offchan_mgmt_tx)
		cmd->scan_ctrl_flags |= cpu_to_le32(WMI_SCAN_OFFCHAN_MGMT_TX);
	if (arg->scan_f_offchan_data_tx)
		cmd->scan_ctrl_flags |= cpu_to_le32(WMI_SCAN_OFFCHAN_DATA_TX);
	if (arg->scan_f_force_active_dfs_chn)
		cmd->scan_ctrl_flags |= cpu_to_le32(WMI_SCAN_FLAG_FORCE_ACTIVE_ON_DFS);
	if (arg->scan_f_add_tpc_ie_in_probe)
		cmd->scan_ctrl_flags |= cpu_to_le32(WMI_SCAN_ADD_TPC_IE_IN_PROBE_REQ);
	if (arg->scan_f_add_ds_ie_in_probe)
		cmd->scan_ctrl_flags |= cpu_to_le32(WMI_SCAN_ADD_DS_IE_IN_PROBE_REQ);
	if (arg->scan_f_add_spoofed_mac_in_probe)
		cmd->scan_ctrl_flags |= cpu_to_le32(WMI_SCAN_ADD_SPOOF_MAC_IN_PROBE_REQ);
	if (arg->scan_f_add_rand_seq_in_probe)
		cmd->scan_ctrl_flags |= cpu_to_le32(WMI_SCAN_RANDOM_SEQ_NO_IN_PROBE_REQ);
	if (arg->scan_f_en_ie_whitelist_in_probe)
		cmd->scan_ctrl_flags |=
			cpu_to_le32(WMI_SCAN_ENABLE_IE_WHTELIST_IN_PROBE_REQ);

	cmd->scan_ctrl_flags |= le32_encode_bits(arg->adaptive_dwell_time_mode,
						 WMI_SCAN_DWELL_MODE_MASK);
}

int ath12k_wmi_send_scan_start_cmd(struct ath12k *ar,
				   struct ath12k_wmi_scan_req_arg *arg)
{
	struct ath12k_wmi_pdev *wmi = ar->wmi;
	struct wmi_start_scan_cmd *cmd;
	struct ath12k_wmi_ssid_params *ssid = NULL;
	struct ath12k_wmi_mac_addr_params *bssid;
	struct sk_buff *skb;
	struct wmi_tlv *tlv;
	void *ptr;
	int i, ret, len;
	u32 *tmp_ptr, extraie_len_with_pad = 0;
	struct ath12k_wmi_hint_short_ssid_arg *s_ssid = NULL;
	struct ath12k_wmi_hint_bssid_arg *hint_bssid = NULL;

	len = sizeof(*cmd);

	len += TLV_HDR_SIZE;
	if (arg->num_chan)
		len += arg->num_chan * sizeof(u32);

	len += TLV_HDR_SIZE;
	if (arg->num_ssids)
		len += arg->num_ssids * sizeof(*ssid);

	len += TLV_HDR_SIZE;
	if (arg->num_bssid)
		len += sizeof(*bssid) * arg->num_bssid;

	if (arg->num_hint_bssid)
		len += TLV_HDR_SIZE +
		       arg->num_hint_bssid * sizeof(*hint_bssid);

	if (arg->num_hint_s_ssid)
		len += TLV_HDR_SIZE +
		       arg->num_hint_s_ssid * sizeof(*s_ssid);

	len += TLV_HDR_SIZE;
	if (arg->extraie.len)
		extraie_len_with_pad =
			roundup(arg->extraie.len, sizeof(u32));
	if (extraie_len_with_pad <= (wmi->wmi_ab->max_msg_len[ar->pdev_idx] - len)) {
		len += extraie_len_with_pad;
	} else {
		ath12k_warn(ar->ab, "discard large size %d bytes extraie for scan start\n",
			    arg->extraie.len);
		extraie_len_with_pad = 0;
	}

	skb = ath12k_wmi_alloc_skb(wmi->wmi_ab, len);
	if (!skb)
		return -ENOMEM;

	ptr = skb->data;

	cmd = ptr;
	cmd->tlv_header = ath12k_wmi_tlv_cmd_hdr(WMI_TAG_START_SCAN_CMD,
						 sizeof(*cmd));

	cmd->scan_id = cpu_to_le32(arg->scan_id);
	cmd->scan_req_id = cpu_to_le32(arg->scan_req_id);
	cmd->vdev_id = cpu_to_le32(arg->vdev_id);
	if (ar->state_11d == ATH12K_11D_PREPARING)
		arg->scan_priority = WMI_SCAN_PRIORITY_MEDIUM;
	else
		arg->scan_priority = WMI_SCAN_PRIORITY_LOW;
	cmd->notify_scan_events = cpu_to_le32(arg->notify_scan_events);

	ath12k_wmi_copy_scan_event_cntrl_flags(cmd, arg);

	cmd->dwell_time_active = cpu_to_le32(arg->dwell_time_active);
	cmd->dwell_time_active_2g = cpu_to_le32(arg->dwell_time_active_2g);
	cmd->dwell_time_passive = cpu_to_le32(arg->dwell_time_passive);
	cmd->dwell_time_active_6g = cpu_to_le32(arg->dwell_time_active_6g);
	cmd->dwell_time_passive_6g = cpu_to_le32(arg->dwell_time_passive_6g);
	cmd->min_rest_time = cpu_to_le32(arg->min_rest_time);
	cmd->max_rest_time = cpu_to_le32(arg->max_rest_time);
	cmd->repeat_probe_time = cpu_to_le32(arg->repeat_probe_time);
	cmd->probe_spacing_time = cpu_to_le32(arg->probe_spacing_time);
	cmd->idle_time = cpu_to_le32(arg->idle_time);
	cmd->max_scan_time = cpu_to_le32(arg->max_scan_time);
	cmd->probe_delay = cpu_to_le32(arg->probe_delay);
	cmd->burst_duration = cpu_to_le32(arg->burst_duration);
	cmd->num_chan = cpu_to_le32(arg->num_chan);
	cmd->num_bssid = cpu_to_le32(arg->num_bssid);
	cmd->num_ssids = cpu_to_le32(arg->num_ssids);
	cmd->ie_len = cpu_to_le32(arg->extraie.len);
	cmd->n_probes = cpu_to_le32(arg->n_probes);

	ptr += sizeof(*cmd);

	len = arg->num_chan * sizeof(u32);

	tlv = ptr;
	tlv->header = ath12k_wmi_tlv_hdr(WMI_TAG_ARRAY_UINT32, len);
	ptr += TLV_HDR_SIZE;
	tmp_ptr = (u32 *)ptr;

	memcpy(tmp_ptr, arg->chan_list, arg->num_chan * 4);

	ptr += len;

	len = arg->num_ssids * sizeof(*ssid);
	tlv = ptr;
	tlv->header = ath12k_wmi_tlv_hdr(WMI_TAG_ARRAY_FIXED_STRUCT, len);

	ptr += TLV_HDR_SIZE;

	if (arg->num_ssids) {
		ssid = ptr;
		for (i = 0; i < arg->num_ssids; ++i) {
			ssid->ssid_len = cpu_to_le32(arg->ssid[i].ssid_len);
			memcpy(ssid->ssid, arg->ssid[i].ssid,
			       arg->ssid[i].ssid_len);
			ssid++;
		}
	}

	ptr += (arg->num_ssids * sizeof(*ssid));
	len = arg->num_bssid * sizeof(*bssid);
	tlv = ptr;
	tlv->header = ath12k_wmi_tlv_hdr(WMI_TAG_ARRAY_FIXED_STRUCT, len);

	ptr += TLV_HDR_SIZE;
	bssid = ptr;

	if (arg->num_bssid) {
		for (i = 0; i < arg->num_bssid; ++i) {
			ether_addr_copy(bssid->addr,
					arg->bssid_list[i].addr);
			bssid++;
		}
	}

	ptr += arg->num_bssid * sizeof(*bssid);

	len = extraie_len_with_pad;
	tlv = ptr;
	tlv->header = ath12k_wmi_tlv_hdr(WMI_TAG_ARRAY_BYTE, len);
	ptr += TLV_HDR_SIZE;

	if (extraie_len_with_pad)
		memcpy(ptr, arg->extraie.ptr,
		       arg->extraie.len);

	ptr += extraie_len_with_pad;

	if (arg->num_hint_s_ssid) {
		len = arg->num_hint_s_ssid * sizeof(*s_ssid);
		tlv = ptr;
		tlv->header = ath12k_wmi_tlv_hdr(WMI_TAG_ARRAY_FIXED_STRUCT, len);
		ptr += TLV_HDR_SIZE;
		s_ssid = ptr;
		for (i = 0; i < arg->num_hint_s_ssid; ++i) {
			s_ssid->freq_flags = arg->hint_s_ssid[i].freq_flags;
			s_ssid->short_ssid = arg->hint_s_ssid[i].short_ssid;
			s_ssid++;
		}
		ptr += len;
	}

	if (arg->num_hint_bssid) {
		len = arg->num_hint_bssid * sizeof(struct ath12k_wmi_hint_bssid_arg);
		tlv = ptr;
		tlv->header = ath12k_wmi_tlv_hdr(WMI_TAG_ARRAY_FIXED_STRUCT, len);
		ptr += TLV_HDR_SIZE;
		hint_bssid = ptr;
		for (i = 0; i < arg->num_hint_bssid; ++i) {
			hint_bssid->freq_flags =
				arg->hint_bssid[i].freq_flags;
			ether_addr_copy(&arg->hint_bssid[i].bssid.addr[0],
					&hint_bssid->bssid.addr[0]);
			hint_bssid++;
		}
	}

	ret = ath12k_wmi_cmd_send(wmi, skb,
				  WMI_START_SCAN_CMDID);
	if (ret) {
		ath12k_warn(ar->ab, "failed to send WMI_START_SCAN_CMDID\n");
		dev_kfree_skb(skb);
	}

	return ret;
}

int ath12k_wmi_send_scan_stop_cmd(struct ath12k *ar,
				  struct ath12k_wmi_scan_cancel_arg *arg)
{
	struct ath12k_wmi_pdev *wmi = ar->wmi;
	struct wmi_stop_scan_cmd *cmd;
	struct sk_buff *skb;
	int ret;

	skb = ath12k_wmi_alloc_skb(wmi->wmi_ab, sizeof(*cmd));
	if (!skb)
		return -ENOMEM;

	cmd = (struct wmi_stop_scan_cmd *)skb->data;

	cmd->tlv_header = ath12k_wmi_tlv_cmd_hdr(WMI_TAG_STOP_SCAN_CMD,
						 sizeof(*cmd));

	cmd->vdev_id = cpu_to_le32(arg->vdev_id);
	cmd->requestor = cpu_to_le32(arg->requester);
	cmd->scan_id = cpu_to_le32(arg->scan_id);
	cmd->pdev_id = cpu_to_le32(arg->pdev_id);
	/* stop the scan with the corresponding scan_id */
	if (arg->req_type == WLAN_SCAN_CANCEL_PDEV_ALL) {
		/* Cancelling all scans */
		cmd->req_type = cpu_to_le32(WMI_SCAN_STOP_ALL);
	} else if (arg->req_type == WLAN_SCAN_CANCEL_VDEV_ALL) {
		/* Cancelling VAP scans */
		cmd->req_type = cpu_to_le32(WMI_SCAN_STOP_VAP_ALL);
	} else if (arg->req_type == WLAN_SCAN_CANCEL_SINGLE) {
		/* Cancelling specific scan */
		cmd->req_type = WMI_SCAN_STOP_ONE;
	} else {
		ath12k_warn(ar->ab, "invalid scan cancel req_type %d",
			    arg->req_type);
		dev_kfree_skb(skb);
		return -EINVAL;
	}

	ret = ath12k_wmi_cmd_send(wmi, skb,
				  WMI_STOP_SCAN_CMDID);
	if (ret) {
		ath12k_warn(ar->ab, "failed to send WMI_STOP_SCAN_CMDID\n");
		dev_kfree_skb(skb);
	}

	return ret;
}

int ath12k_wmi_send_scan_chan_list_cmd(struct ath12k *ar,
				       struct ath12k_wmi_scan_chan_list_arg *arg)
{
	struct ath12k_wmi_pdev *wmi = ar->wmi;
	struct wmi_scan_chan_list_cmd *cmd;
	struct sk_buff *skb;
	struct ath12k_wmi_channel_params *chan_info;
	struct ath12k_wmi_channel_arg *channel_arg;
	struct wmi_tlv *tlv;
	void *ptr;
	int i, ret, len;
	u16 num_send_chans, num_sends = 0, max_chan_limit = 0;
	__le32 *reg1, *reg2;

	channel_arg = &arg->channel[0];
	while (arg->nallchans) {
		len = sizeof(*cmd) + TLV_HDR_SIZE;
		max_chan_limit = (wmi->wmi_ab->max_msg_len[ar->pdev_idx] - len) /
			sizeof(*chan_info);

		num_send_chans = min(arg->nallchans, max_chan_limit);

		arg->nallchans -= num_send_chans;
		len += sizeof(*chan_info) * num_send_chans;

		skb = ath12k_wmi_alloc_skb(wmi->wmi_ab, len);
		if (!skb)
			return -ENOMEM;

		cmd = (struct wmi_scan_chan_list_cmd *)skb->data;
		cmd->tlv_header = ath12k_wmi_tlv_cmd_hdr(WMI_TAG_SCAN_CHAN_LIST_CMD,
							 sizeof(*cmd));
		cmd->pdev_id = cpu_to_le32(arg->pdev_id);
		cmd->num_scan_chans = cpu_to_le32(num_send_chans);
		if (num_sends)
			cmd->flags |= cpu_to_le32(WMI_APPEND_TO_EXISTING_CHAN_LIST_FLAG);

		ath12k_dbg(ar->ab, ATH12K_DBG_WMI,
			   "WMI no.of chan = %d len = %d pdev_id = %d num_sends = %d\n",
			   num_send_chans, len, cmd->pdev_id, num_sends);

		ptr = skb->data + sizeof(*cmd);

		len = sizeof(*chan_info) * num_send_chans;
		tlv = ptr;
		tlv->header = ath12k_wmi_tlv_cmd_hdr(WMI_TAG_ARRAY_STRUCT,
						     len);
		ptr += TLV_HDR_SIZE;

		for (i = 0; i < num_send_chans; ++i) {
			chan_info = ptr;
			memset(chan_info, 0, sizeof(*chan_info));
			len = sizeof(*chan_info);
			chan_info->tlv_header = ath12k_wmi_tlv_cmd_hdr(WMI_TAG_CHANNEL,
								       len);

			reg1 = &chan_info->reg_info_1;
			reg2 = &chan_info->reg_info_2;
			chan_info->mhz = cpu_to_le32(channel_arg->mhz);
			chan_info->band_center_freq1 = cpu_to_le32(channel_arg->cfreq1);
			chan_info->band_center_freq2 = cpu_to_le32(channel_arg->cfreq2);

			if (channel_arg->is_chan_passive)
				chan_info->info |= cpu_to_le32(WMI_CHAN_INFO_PASSIVE);
			if (channel_arg->allow_he)
				chan_info->info |= cpu_to_le32(WMI_CHAN_INFO_ALLOW_HE);
			else if (channel_arg->allow_vht)
				chan_info->info |= cpu_to_le32(WMI_CHAN_INFO_ALLOW_VHT);
			else if (channel_arg->allow_ht)
				chan_info->info |= cpu_to_le32(WMI_CHAN_INFO_ALLOW_HT);
			if (channel_arg->half_rate)
				chan_info->info |= cpu_to_le32(WMI_CHAN_INFO_HALF_RATE);
			if (channel_arg->quarter_rate)
				chan_info->info |=
					cpu_to_le32(WMI_CHAN_INFO_QUARTER_RATE);

			if (channel_arg->psc_channel)
				chan_info->info |= cpu_to_le32(WMI_CHAN_INFO_PSC);

			if (channel_arg->dfs_set)
				chan_info->info |= cpu_to_le32(WMI_CHAN_INFO_DFS);

			chan_info->info |= le32_encode_bits(channel_arg->phy_mode,
							    WMI_CHAN_INFO_MODE);
			*reg1 |= le32_encode_bits(channel_arg->minpower,
						  WMI_CHAN_REG_INFO1_MIN_PWR);
			*reg1 |= le32_encode_bits(channel_arg->maxpower,
						  WMI_CHAN_REG_INFO1_MAX_PWR);
			*reg1 |= le32_encode_bits(channel_arg->maxregpower,
						  WMI_CHAN_REG_INFO1_MAX_REG_PWR);
			*reg1 |= le32_encode_bits(channel_arg->reg_class_id,
						  WMI_CHAN_REG_INFO1_REG_CLS);
			*reg2 |= le32_encode_bits(channel_arg->antennamax,
						  WMI_CHAN_REG_INFO2_ANT_MAX);
			*reg2 |= le32_encode_bits(channel_arg->maxregpower,
						  WMI_CHAN_REG_INFO2_MAX_TX_PWR);

			ath12k_dbg(ar->ab, ATH12K_DBG_WMI,
				   "WMI chan scan list chan[%d] = %u, chan_info->info %8x\n",
				   i, chan_info->mhz, chan_info->info);

			ptr += sizeof(*chan_info);

			channel_arg++;
		}

		ret = ath12k_wmi_cmd_send(wmi, skb, WMI_SCAN_CHAN_LIST_CMDID);
		if (ret) {
			ath12k_warn(ar->ab, "failed to send WMI_SCAN_CHAN_LIST cmd\n");
			dev_kfree_skb(skb);
			return ret;
		}

		num_sends++;
	}

	return 0;
}

int ath12k_wmi_send_wmm_update_cmd(struct ath12k *ar, u32 vdev_id,
				   struct wmi_wmm_params_all_arg *param)
{
	struct ath12k_wmi_pdev *wmi = ar->wmi;
	struct wmi_vdev_set_wmm_params_cmd *cmd;
	struct wmi_wmm_params *wmm_param;
	struct wmi_wmm_params_arg *wmi_wmm_arg;
	struct sk_buff *skb;
	int ret, ac;

	skb = ath12k_wmi_alloc_skb(wmi->wmi_ab, sizeof(*cmd));
	if (!skb)
		return -ENOMEM;

	cmd = (struct wmi_vdev_set_wmm_params_cmd *)skb->data;
	cmd->tlv_header = ath12k_wmi_tlv_cmd_hdr(WMI_TAG_VDEV_SET_WMM_PARAMS_CMD,
						 sizeof(*cmd));

	cmd->vdev_id = cpu_to_le32(vdev_id);
	cmd->wmm_param_type = 0;

	for (ac = 0; ac < WME_NUM_AC; ac++) {
		switch (ac) {
		case WME_AC_BE:
			wmi_wmm_arg = &param->ac_be;
			break;
		case WME_AC_BK:
			wmi_wmm_arg = &param->ac_bk;
			break;
		case WME_AC_VI:
			wmi_wmm_arg = &param->ac_vi;
			break;
		case WME_AC_VO:
			wmi_wmm_arg = &param->ac_vo;
			break;
		}

		wmm_param = (struct wmi_wmm_params *)&cmd->wmm_params[ac];
		wmm_param->tlv_header =
			ath12k_wmi_tlv_cmd_hdr(WMI_TAG_VDEV_SET_WMM_PARAMS_CMD,
					       sizeof(*wmm_param));

		wmm_param->aifs = cpu_to_le32(wmi_wmm_arg->aifs);
		wmm_param->cwmin = cpu_to_le32(wmi_wmm_arg->cwmin);
		wmm_param->cwmax = cpu_to_le32(wmi_wmm_arg->cwmax);
		wmm_param->txoplimit = cpu_to_le32(wmi_wmm_arg->txop);
		wmm_param->acm = cpu_to_le32(wmi_wmm_arg->acm);
		wmm_param->no_ack = cpu_to_le32(wmi_wmm_arg->no_ack);

		ath12k_dbg(ar->ab, ATH12K_DBG_WMI,
			   "wmi wmm set ac %d aifs %d cwmin %d cwmax %d txop %d acm %d no_ack %d\n",
			   ac, wmm_param->aifs, wmm_param->cwmin,
			   wmm_param->cwmax, wmm_param->txoplimit,
			   wmm_param->acm, wmm_param->no_ack);
	}
	ret = ath12k_wmi_cmd_send(wmi, skb,
				  WMI_VDEV_SET_WMM_PARAMS_CMDID);
	if (ret) {
		ath12k_warn(ar->ab,
			    "failed to send WMI_VDEV_SET_WMM_PARAMS_CMDID");
		dev_kfree_skb(skb);
	}

	return ret;
}

int ath12k_wmi_send_dfs_phyerr_offload_enable_cmd(struct ath12k *ar,
						  u32 pdev_id)
{
	struct ath12k_wmi_pdev *wmi = ar->wmi;
	struct wmi_dfs_phyerr_offload_cmd *cmd;
	struct sk_buff *skb;
	int ret;

	skb = ath12k_wmi_alloc_skb(wmi->wmi_ab, sizeof(*cmd));
	if (!skb)
		return -ENOMEM;

	cmd = (struct wmi_dfs_phyerr_offload_cmd *)skb->data;
	cmd->tlv_header =
		ath12k_wmi_tlv_cmd_hdr(WMI_TAG_PDEV_DFS_PHYERR_OFFLOAD_ENABLE_CMD,
				       sizeof(*cmd));

	cmd->pdev_id = cpu_to_le32(pdev_id);

	ath12k_dbg(ar->ab, ATH12K_DBG_WMI,
		   "WMI dfs phy err offload enable pdev id %d\n", pdev_id);

	ret = ath12k_wmi_cmd_send(wmi, skb,
				  WMI_PDEV_DFS_PHYERR_OFFLOAD_ENABLE_CMDID);
	if (ret) {
		ath12k_warn(ar->ab,
			    "failed to send WMI_PDEV_DFS_PHYERR_OFFLOAD_ENABLE cmd\n");
		dev_kfree_skb(skb);
	}

	return ret;
}

int ath12k_wmi_set_bios_cmd(struct ath12k_base *ab, u32 param_id,
			    const u8 *buf, size_t buf_len)
{
	struct ath12k_wmi_base *wmi_ab = &ab->wmi_ab;
	struct wmi_pdev_set_bios_interface_cmd *cmd;
	struct wmi_tlv *tlv;
	struct sk_buff *skb;
	u8 *ptr;
	u32 len, len_aligned;
	int ret;

	len_aligned = roundup(buf_len, sizeof(u32));
	len = sizeof(*cmd) + TLV_HDR_SIZE + len_aligned;

	skb = ath12k_wmi_alloc_skb(wmi_ab, len);
	if (!skb)
		return -ENOMEM;

	cmd = (struct wmi_pdev_set_bios_interface_cmd *)skb->data;
	cmd->tlv_header = ath12k_wmi_tlv_cmd_hdr(WMI_TAG_PDEV_SET_BIOS_INTERFACE_CMD,
						 sizeof(*cmd));
	cmd->pdev_id = cpu_to_le32(WMI_PDEV_ID_SOC);
	cmd->param_type_id = cpu_to_le32(param_id);
	cmd->length = cpu_to_le32(buf_len);

	ptr = skb->data + sizeof(*cmd);
	tlv = (struct wmi_tlv *)ptr;
	tlv->header = ath12k_wmi_tlv_hdr(WMI_TAG_ARRAY_BYTE, len_aligned);
	ptr += TLV_HDR_SIZE;
	memcpy(ptr, buf, buf_len);

	ret = ath12k_wmi_cmd_send(&wmi_ab->wmi[0],
				  skb,
				  WMI_PDEV_SET_BIOS_INTERFACE_CMDID);
	if (ret) {
		ath12k_warn(ab,
			    "failed to send WMI_PDEV_SET_BIOS_INTERFACE_CMDID parameter id %d: %d\n",
			    param_id, ret);
		dev_kfree_skb(skb);
	}

	return 0;
}

int ath12k_wmi_set_bios_sar_cmd(struct ath12k_base *ab, const u8 *psar_table)
{
	struct ath12k_wmi_base *wmi_ab = &ab->wmi_ab;
	struct wmi_pdev_set_bios_sar_table_cmd *cmd;
	struct wmi_tlv *tlv;
	struct sk_buff *skb;
	int ret;
	u8 *buf_ptr;
	u32 len, sar_table_len_aligned, sar_dbs_backoff_len_aligned;
	const u8 *psar_value = psar_table + ATH12K_ACPI_POWER_LIMIT_DATA_OFFSET;
	const u8 *pdbs_value = psar_table + ATH12K_ACPI_DBS_BACKOFF_DATA_OFFSET;

	sar_table_len_aligned = roundup(ATH12K_ACPI_BIOS_SAR_TABLE_LEN, sizeof(u32));
	sar_dbs_backoff_len_aligned = roundup(ATH12K_ACPI_BIOS_SAR_DBS_BACKOFF_LEN,
					      sizeof(u32));
	len = sizeof(*cmd) + TLV_HDR_SIZE + sar_table_len_aligned +
		TLV_HDR_SIZE + sar_dbs_backoff_len_aligned;

	skb = ath12k_wmi_alloc_skb(wmi_ab, len);
	if (!skb)
		return -ENOMEM;

	cmd = (struct wmi_pdev_set_bios_sar_table_cmd *)skb->data;
	cmd->tlv_header = ath12k_wmi_tlv_cmd_hdr(WMI_TAG_PDEV_SET_BIOS_SAR_TABLE_CMD,
						 sizeof(*cmd));
	cmd->pdev_id = cpu_to_le32(WMI_PDEV_ID_SOC);
	cmd->sar_len = cpu_to_le32(ATH12K_ACPI_BIOS_SAR_TABLE_LEN);
	cmd->dbs_backoff_len = cpu_to_le32(ATH12K_ACPI_BIOS_SAR_DBS_BACKOFF_LEN);

	buf_ptr = skb->data + sizeof(*cmd);
	tlv = (struct wmi_tlv *)buf_ptr;
	tlv->header = ath12k_wmi_tlv_hdr(WMI_TAG_ARRAY_BYTE,
					 sar_table_len_aligned);
	buf_ptr += TLV_HDR_SIZE;
	memcpy(buf_ptr, psar_value, ATH12K_ACPI_BIOS_SAR_TABLE_LEN);

	buf_ptr += sar_table_len_aligned;
	tlv = (struct wmi_tlv *)buf_ptr;
	tlv->header = ath12k_wmi_tlv_hdr(WMI_TAG_ARRAY_BYTE,
					 sar_dbs_backoff_len_aligned);
	buf_ptr += TLV_HDR_SIZE;
	memcpy(buf_ptr, pdbs_value, ATH12K_ACPI_BIOS_SAR_DBS_BACKOFF_LEN);

	ret = ath12k_wmi_cmd_send(&wmi_ab->wmi[0],
				  skb,
				  WMI_PDEV_SET_BIOS_SAR_TABLE_CMDID);
	if (ret) {
		ath12k_warn(ab,
			    "failed to send WMI_PDEV_SET_BIOS_INTERFACE_CMDID %d\n",
			    ret);
		dev_kfree_skb(skb);
	}

	return ret;
}

int ath12k_wmi_set_bios_geo_cmd(struct ath12k_base *ab, const u8 *pgeo_table)
{
	struct ath12k_wmi_base *wmi_ab = &ab->wmi_ab;
	struct wmi_pdev_set_bios_geo_table_cmd *cmd;
	struct wmi_tlv *tlv;
	struct sk_buff *skb;
	int ret;
	u8 *buf_ptr;
	u32 len, sar_geo_len_aligned;
	const u8 *pgeo_value = pgeo_table + ATH12K_ACPI_GEO_OFFSET_DATA_OFFSET;

	sar_geo_len_aligned = roundup(ATH12K_ACPI_BIOS_SAR_GEO_OFFSET_LEN, sizeof(u32));
	len = sizeof(*cmd) + TLV_HDR_SIZE + sar_geo_len_aligned;

	skb = ath12k_wmi_alloc_skb(wmi_ab, len);
	if (!skb)
		return -ENOMEM;

	cmd = (struct wmi_pdev_set_bios_geo_table_cmd *)skb->data;
	cmd->tlv_header = ath12k_wmi_tlv_cmd_hdr(WMI_TAG_PDEV_SET_BIOS_GEO_TABLE_CMD,
						 sizeof(*cmd));
	cmd->pdev_id = cpu_to_le32(WMI_PDEV_ID_SOC);
	cmd->geo_len = cpu_to_le32(ATH12K_ACPI_BIOS_SAR_GEO_OFFSET_LEN);

	buf_ptr = skb->data + sizeof(*cmd);
	tlv = (struct wmi_tlv *)buf_ptr;
	tlv->header = ath12k_wmi_tlv_hdr(WMI_TAG_ARRAY_BYTE, sar_geo_len_aligned);
	buf_ptr += TLV_HDR_SIZE;
	memcpy(buf_ptr, pgeo_value, ATH12K_ACPI_BIOS_SAR_GEO_OFFSET_LEN);

	ret = ath12k_wmi_cmd_send(&wmi_ab->wmi[0],
				  skb,
				  WMI_PDEV_SET_BIOS_GEO_TABLE_CMDID);
	if (ret) {
		ath12k_warn(ab,
			    "failed to send WMI_PDEV_SET_BIOS_GEO_TABLE_CMDID %d\n",
			    ret);
		dev_kfree_skb(skb);
	}

	return ret;
}

int ath12k_wmi_delba_send(struct ath12k *ar, u32 vdev_id, const u8 *mac,
			  u32 tid, u32 initiator, u32 reason)
{
	struct ath12k_wmi_pdev *wmi = ar->wmi;
	struct wmi_delba_send_cmd *cmd;
	struct sk_buff *skb;
	int ret;

	skb = ath12k_wmi_alloc_skb(wmi->wmi_ab, sizeof(*cmd));
	if (!skb)
		return -ENOMEM;

	cmd = (struct wmi_delba_send_cmd *)skb->data;
	cmd->tlv_header = ath12k_wmi_tlv_cmd_hdr(WMI_TAG_DELBA_SEND_CMD,
						 sizeof(*cmd));
	cmd->vdev_id = cpu_to_le32(vdev_id);
	ether_addr_copy(cmd->peer_macaddr.addr, mac);
	cmd->tid = cpu_to_le32(tid);
	cmd->initiator = cpu_to_le32(initiator);
	cmd->reasoncode = cpu_to_le32(reason);

	ath12k_dbg(ar->ab, ATH12K_DBG_WMI,
		   "wmi delba send vdev_id 0x%X mac_addr %pM tid %u initiator %u reason %u\n",
		   vdev_id, mac, tid, initiator, reason);

	ret = ath12k_wmi_cmd_send(wmi, skb, WMI_DELBA_SEND_CMDID);

	if (ret) {
		ath12k_warn(ar->ab,
			    "failed to send WMI_DELBA_SEND_CMDID cmd\n");
		dev_kfree_skb(skb);
	}

	return ret;
}

int ath12k_wmi_addba_set_resp(struct ath12k *ar, u32 vdev_id, const u8 *mac,
			      u32 tid, u32 status)
{
	struct ath12k_wmi_pdev *wmi = ar->wmi;
	struct wmi_addba_setresponse_cmd *cmd;
	struct sk_buff *skb;
	int ret;

	skb = ath12k_wmi_alloc_skb(wmi->wmi_ab, sizeof(*cmd));
	if (!skb)
		return -ENOMEM;

	cmd = (struct wmi_addba_setresponse_cmd *)skb->data;
	cmd->tlv_header =
		ath12k_wmi_tlv_cmd_hdr(WMI_TAG_ADDBA_SETRESPONSE_CMD,
				       sizeof(*cmd));
	cmd->vdev_id = cpu_to_le32(vdev_id);
	ether_addr_copy(cmd->peer_macaddr.addr, mac);
	cmd->tid = cpu_to_le32(tid);
	cmd->statuscode = cpu_to_le32(status);

	ath12k_dbg(ar->ab, ATH12K_DBG_WMI,
		   "wmi addba set resp vdev_id 0x%X mac_addr %pM tid %u status %u\n",
		   vdev_id, mac, tid, status);

	ret = ath12k_wmi_cmd_send(wmi, skb, WMI_ADDBA_SET_RESP_CMDID);

	if (ret) {
		ath12k_warn(ar->ab,
			    "failed to send WMI_ADDBA_SET_RESP_CMDID cmd\n");
		dev_kfree_skb(skb);
	}

	return ret;
}

int ath12k_wmi_addba_send(struct ath12k *ar, u32 vdev_id, const u8 *mac,
			  u32 tid, u32 buf_size)
{
	struct ath12k_wmi_pdev *wmi = ar->wmi;
	struct wmi_addba_send_cmd *cmd;
	struct sk_buff *skb;
	int ret;

	skb = ath12k_wmi_alloc_skb(wmi->wmi_ab, sizeof(*cmd));
	if (!skb)
		return -ENOMEM;

	cmd = (struct wmi_addba_send_cmd *)skb->data;
	cmd->tlv_header = ath12k_wmi_tlv_cmd_hdr(WMI_TAG_ADDBA_SEND_CMD,
						 sizeof(*cmd));
	cmd->vdev_id = cpu_to_le32(vdev_id);
	ether_addr_copy(cmd->peer_macaddr.addr, mac);
	cmd->tid = cpu_to_le32(tid);
	cmd->buffersize = cpu_to_le32(buf_size);

	ath12k_dbg(ar->ab, ATH12K_DBG_WMI,
		   "wmi addba send vdev_id 0x%X mac_addr %pM tid %u bufsize %u\n",
		   vdev_id, mac, tid, buf_size);

	ret = ath12k_wmi_cmd_send(wmi, skb, WMI_ADDBA_SEND_CMDID);

	if (ret) {
		ath12k_warn(ar->ab,
			    "failed to send WMI_ADDBA_SEND_CMDID cmd\n");
		dev_kfree_skb(skb);
	}

	return ret;
}

int ath12k_wmi_addba_clear_resp(struct ath12k *ar, u32 vdev_id, const u8 *mac)
{
	struct ath12k_wmi_pdev *wmi = ar->wmi;
	struct wmi_addba_clear_resp_cmd *cmd;
	struct sk_buff *skb;
	int ret;

	skb = ath12k_wmi_alloc_skb(wmi->wmi_ab, sizeof(*cmd));
	if (!skb)
		return -ENOMEM;

	cmd = (struct wmi_addba_clear_resp_cmd *)skb->data;
	cmd->tlv_header =
		ath12k_wmi_tlv_cmd_hdr(WMI_TAG_ADDBA_CLEAR_RESP_CMD,
				       sizeof(*cmd));
	cmd->vdev_id = cpu_to_le32(vdev_id);
	ether_addr_copy(cmd->peer_macaddr.addr, mac);

	ath12k_dbg(ar->ab, ATH12K_DBG_WMI,
		   "wmi addba clear resp vdev_id 0x%X mac_addr %pM\n",
		   vdev_id, mac);

	ret = ath12k_wmi_cmd_send(wmi, skb, WMI_ADDBA_CLEAR_RESP_CMDID);

	if (ret) {
		ath12k_warn(ar->ab,
			    "failed to send WMI_ADDBA_CLEAR_RESP_CMDID cmd\n");
		dev_kfree_skb(skb);
	}

	return ret;
}

int ath12k_wmi_send_init_country_cmd(struct ath12k *ar,
				     struct ath12k_wmi_init_country_arg *arg)
{
	struct ath12k_wmi_pdev *wmi = ar->wmi;
	struct wmi_init_country_cmd *cmd;
	struct sk_buff *skb;
	int ret;

	skb = ath12k_wmi_alloc_skb(wmi->wmi_ab, sizeof(*cmd));
	if (!skb)
		return -ENOMEM;

	cmd = (struct wmi_init_country_cmd *)skb->data;
	cmd->tlv_header =
		ath12k_wmi_tlv_cmd_hdr(WMI_TAG_SET_INIT_COUNTRY_CMD,
				       sizeof(*cmd));

	cmd->pdev_id = cpu_to_le32(ar->pdev->pdev_id);

	switch (arg->flags) {
	case ALPHA_IS_SET:
		cmd->init_cc_type = WMI_COUNTRY_INFO_TYPE_ALPHA;
		memcpy(&cmd->cc_info.alpha2, arg->cc_info.alpha2, 3);
		break;
	case CC_IS_SET:
		cmd->init_cc_type = cpu_to_le32(WMI_COUNTRY_INFO_TYPE_COUNTRY_CODE);
		cmd->cc_info.country_code =
			cpu_to_le32(arg->cc_info.country_code);
		break;
	case REGDMN_IS_SET:
		cmd->init_cc_type = cpu_to_le32(WMI_COUNTRY_INFO_TYPE_REGDOMAIN);
		cmd->cc_info.regdom_id = cpu_to_le32(arg->cc_info.regdom_id);
		break;
	default:
		ret = -EINVAL;
		goto out;
	}

	ret = ath12k_wmi_cmd_send(wmi, skb,
				  WMI_SET_INIT_COUNTRY_CMDID);

out:
	if (ret) {
		ath12k_warn(ar->ab,
			    "failed to send WMI_SET_INIT_COUNTRY CMD :%d\n",
			    ret);
		dev_kfree_skb(skb);
	}

	return ret;
}

int ath12k_wmi_send_set_current_country_cmd(struct ath12k *ar,
					    struct wmi_set_current_country_arg *arg)
{
	struct ath12k_wmi_pdev *wmi = ar->wmi;
	struct wmi_set_current_country_cmd *cmd;
	struct sk_buff *skb;
	int ret;

	skb = ath12k_wmi_alloc_skb(wmi->wmi_ab, sizeof(*cmd));
	if (!skb)
		return -ENOMEM;

	cmd = (struct wmi_set_current_country_cmd *)skb->data;
	cmd->tlv_header =
		ath12k_wmi_tlv_cmd_hdr(WMI_TAG_SET_CURRENT_COUNTRY_CMD,
				       sizeof(*cmd));

	cmd->pdev_id = cpu_to_le32(ar->pdev->pdev_id);
	memcpy(&cmd->new_alpha2, &arg->alpha2, sizeof(arg->alpha2));
	ret = ath12k_wmi_cmd_send(wmi, skb, WMI_SET_CURRENT_COUNTRY_CMDID);

	ath12k_dbg(ar->ab, ATH12K_DBG_WMI,
		   "set current country pdev id %d alpha2 %c%c\n",
		   ar->pdev->pdev_id,
		   arg->alpha2[0],
		   arg->alpha2[1]);

	if (ret) {
		ath12k_warn(ar->ab,
			    "failed to send WMI_SET_CURRENT_COUNTRY_CMDID: %d\n", ret);
		dev_kfree_skb(skb);
	}

	return ret;
}

int ath12k_wmi_send_11d_scan_start_cmd(struct ath12k *ar,
				       struct wmi_11d_scan_start_arg *arg)
{
	struct ath12k_wmi_pdev *wmi = ar->wmi;
	struct wmi_11d_scan_start_cmd *cmd;
	struct sk_buff *skb;
	int ret;

	skb = ath12k_wmi_alloc_skb(wmi->wmi_ab, sizeof(*cmd));
	if (!skb)
		return -ENOMEM;

	cmd = (struct wmi_11d_scan_start_cmd *)skb->data;
	cmd->tlv_header =
		ath12k_wmi_tlv_cmd_hdr(WMI_TAG_11D_SCAN_START_CMD,
				       sizeof(*cmd));

	cmd->vdev_id = cpu_to_le32(arg->vdev_id);
	cmd->scan_period_msec = cpu_to_le32(arg->scan_period_msec);
	cmd->start_interval_msec = cpu_to_le32(arg->start_interval_msec);
	ret = ath12k_wmi_cmd_send(wmi, skb, WMI_11D_SCAN_START_CMDID);

	ath12k_dbg(ar->ab, ATH12K_DBG_WMI,
		   "send 11d scan start vdev id %d period %d ms internal %d ms\n",
		   arg->vdev_id, arg->scan_period_msec,
		   arg->start_interval_msec);

	if (ret) {
		ath12k_warn(ar->ab,
			    "failed to send WMI_11D_SCAN_START_CMDID: %d\n", ret);
		dev_kfree_skb(skb);
	}

	return ret;
}

int ath12k_wmi_send_11d_scan_stop_cmd(struct ath12k *ar, u32 vdev_id)
{
	struct ath12k_wmi_pdev *wmi = ar->wmi;
	struct wmi_11d_scan_stop_cmd *cmd;
	struct sk_buff *skb;
	int ret;

	skb = ath12k_wmi_alloc_skb(wmi->wmi_ab, sizeof(*cmd));
	if (!skb)
		return -ENOMEM;

	cmd = (struct wmi_11d_scan_stop_cmd *)skb->data;
	cmd->tlv_header =
		ath12k_wmi_tlv_cmd_hdr(WMI_TAG_11D_SCAN_STOP_CMD,
				       sizeof(*cmd));

	cmd->vdev_id = cpu_to_le32(vdev_id);
	ret = ath12k_wmi_cmd_send(wmi, skb, WMI_11D_SCAN_STOP_CMDID);

	ath12k_dbg(ar->ab, ATH12K_DBG_WMI,
		   "send 11d scan stop vdev id %d\n",
		   cmd->vdev_id);

	if (ret) {
		ath12k_warn(ar->ab,
			    "failed to send WMI_11D_SCAN_STOP_CMDID: %d\n", ret);
		dev_kfree_skb(skb);
	}

	return ret;
}

int
ath12k_wmi_send_twt_enable_cmd(struct ath12k *ar, u32 pdev_id)
{
	struct ath12k_wmi_pdev *wmi = ar->wmi;
	struct ath12k_base *ab = wmi->wmi_ab->ab;
	struct wmi_twt_enable_params_cmd *cmd;
	struct sk_buff *skb;
	int ret, len;

	len = sizeof(*cmd);

	skb = ath12k_wmi_alloc_skb(wmi->wmi_ab, len);
	if (!skb)
		return -ENOMEM;

	cmd = (struct wmi_twt_enable_params_cmd *)skb->data;
	cmd->tlv_header = ath12k_wmi_tlv_cmd_hdr(WMI_TAG_TWT_ENABLE_CMD,
						 len);
	cmd->pdev_id = cpu_to_le32(pdev_id);
	cmd->sta_cong_timer_ms = cpu_to_le32(ATH12K_TWT_DEF_STA_CONG_TIMER_MS);
	cmd->default_slot_size = cpu_to_le32(ATH12K_TWT_DEF_DEFAULT_SLOT_SIZE);
	cmd->congestion_thresh_setup =
		cpu_to_le32(ATH12K_TWT_DEF_CONGESTION_THRESH_SETUP);
	cmd->congestion_thresh_teardown =
		cpu_to_le32(ATH12K_TWT_DEF_CONGESTION_THRESH_TEARDOWN);
	cmd->congestion_thresh_critical =
		cpu_to_le32(ATH12K_TWT_DEF_CONGESTION_THRESH_CRITICAL);
	cmd->interference_thresh_teardown =
		cpu_to_le32(ATH12K_TWT_DEF_INTERFERENCE_THRESH_TEARDOWN);
	cmd->interference_thresh_setup =
		cpu_to_le32(ATH12K_TWT_DEF_INTERFERENCE_THRESH_SETUP);
	cmd->min_no_sta_setup = cpu_to_le32(ATH12K_TWT_DEF_MIN_NO_STA_SETUP);
	cmd->min_no_sta_teardown = cpu_to_le32(ATH12K_TWT_DEF_MIN_NO_STA_TEARDOWN);
	cmd->no_of_bcast_mcast_slots =
		cpu_to_le32(ATH12K_TWT_DEF_NO_OF_BCAST_MCAST_SLOTS);
	cmd->min_no_twt_slots = cpu_to_le32(ATH12K_TWT_DEF_MIN_NO_TWT_SLOTS);
	cmd->max_no_sta_twt = cpu_to_le32(ATH12K_TWT_DEF_MAX_NO_STA_TWT);
	cmd->mode_check_interval = cpu_to_le32(ATH12K_TWT_DEF_MODE_CHECK_INTERVAL);
	cmd->add_sta_slot_interval = cpu_to_le32(ATH12K_TWT_DEF_ADD_STA_SLOT_INTERVAL);
	cmd->remove_sta_slot_interval =
		cpu_to_le32(ATH12K_TWT_DEF_REMOVE_STA_SLOT_INTERVAL);
	/* TODO add MBSSID support */
	cmd->mbss_support = 0;

	ret = ath12k_wmi_cmd_send(wmi, skb,
				  WMI_TWT_ENABLE_CMDID);
	if (ret) {
		ath12k_warn(ab, "Failed to send WMI_TWT_ENABLE_CMDID");
		dev_kfree_skb(skb);
	}
	return ret;
}

int
ath12k_wmi_send_twt_disable_cmd(struct ath12k *ar, u32 pdev_id)
{
	struct ath12k_wmi_pdev *wmi = ar->wmi;
	struct ath12k_base *ab = wmi->wmi_ab->ab;
	struct wmi_twt_disable_params_cmd *cmd;
	struct sk_buff *skb;
	int ret, len;

	len = sizeof(*cmd);

	skb = ath12k_wmi_alloc_skb(wmi->wmi_ab, len);
	if (!skb)
		return -ENOMEM;

	cmd = (struct wmi_twt_disable_params_cmd *)skb->data;
	cmd->tlv_header = ath12k_wmi_tlv_cmd_hdr(WMI_TAG_TWT_DISABLE_CMD,
						 len);
	cmd->pdev_id = cpu_to_le32(pdev_id);

	ret = ath12k_wmi_cmd_send(wmi, skb,
				  WMI_TWT_DISABLE_CMDID);
	if (ret) {
		ath12k_warn(ab, "Failed to send WMI_TWT_DISABLE_CMDID");
		dev_kfree_skb(skb);
	}
	return ret;
}

int
ath12k_wmi_send_obss_spr_cmd(struct ath12k *ar, u32 vdev_id,
			     struct ieee80211_he_obss_pd *he_obss_pd)
{
	struct ath12k_wmi_pdev *wmi = ar->wmi;
	struct ath12k_base *ab = wmi->wmi_ab->ab;
	struct wmi_obss_spatial_reuse_params_cmd *cmd;
	struct sk_buff *skb;
	int ret, len;

	len = sizeof(*cmd);

	skb = ath12k_wmi_alloc_skb(wmi->wmi_ab, len);
	if (!skb)
		return -ENOMEM;

	cmd = (struct wmi_obss_spatial_reuse_params_cmd *)skb->data;
	cmd->tlv_header = ath12k_wmi_tlv_cmd_hdr(WMI_TAG_OBSS_SPATIAL_REUSE_SET_CMD,
						 len);
	cmd->vdev_id = cpu_to_le32(vdev_id);
	cmd->enable = cpu_to_le32(he_obss_pd->enable);
	cmd->obss_min = a_cpu_to_sle32(he_obss_pd->min_offset);
	cmd->obss_max = a_cpu_to_sle32(he_obss_pd->max_offset);

	ret = ath12k_wmi_cmd_send(wmi, skb,
				  WMI_PDEV_OBSS_PD_SPATIAL_REUSE_CMDID);
	if (ret) {
		ath12k_warn(ab,
			    "Failed to send WMI_PDEV_OBSS_PD_SPATIAL_REUSE_CMDID");
		dev_kfree_skb(skb);
	}
	return ret;
}

int ath12k_wmi_obss_color_cfg_cmd(struct ath12k *ar, u32 vdev_id,
				  u8 bss_color, u32 period,
				  bool enable)
{
	struct ath12k_wmi_pdev *wmi = ar->wmi;
	struct ath12k_base *ab = wmi->wmi_ab->ab;
	struct wmi_obss_color_collision_cfg_params_cmd *cmd;
	struct sk_buff *skb;
	int ret, len;

	len = sizeof(*cmd);

	skb = ath12k_wmi_alloc_skb(wmi->wmi_ab, len);
	if (!skb)
		return -ENOMEM;

	cmd = (struct wmi_obss_color_collision_cfg_params_cmd *)skb->data;
	cmd->tlv_header = ath12k_wmi_tlv_cmd_hdr(WMI_TAG_OBSS_COLOR_COLLISION_DET_CONFIG,
						 len);
	cmd->vdev_id = cpu_to_le32(vdev_id);
	cmd->evt_type = enable ? cpu_to_le32(ATH12K_OBSS_COLOR_COLLISION_DETECTION) :
		cpu_to_le32(ATH12K_OBSS_COLOR_COLLISION_DETECTION_DISABLE);
	cmd->current_bss_color = cpu_to_le32(bss_color);
	cmd->detection_period_ms = cpu_to_le32(period);
	cmd->scan_period_ms = cpu_to_le32(ATH12K_BSS_COLOR_COLLISION_SCAN_PERIOD_MS);
	cmd->free_slot_expiry_time_ms = 0;
	cmd->flags = 0;

	ath12k_dbg(ar->ab, ATH12K_DBG_WMI,
		   "wmi_send_obss_color_collision_cfg id %d type %d bss_color %d detect_period %d scan_period %d\n",
		   cmd->vdev_id, cmd->evt_type, cmd->current_bss_color,
		   cmd->detection_period_ms, cmd->scan_period_ms);

	ret = ath12k_wmi_cmd_send(wmi, skb,
				  WMI_OBSS_COLOR_COLLISION_DET_CONFIG_CMDID);
	if (ret) {
		ath12k_warn(ab, "Failed to send WMI_OBSS_COLOR_COLLISION_DET_CONFIG_CMDID");
		dev_kfree_skb(skb);
	}
	return ret;
}

int ath12k_wmi_send_bss_color_change_enable_cmd(struct ath12k *ar, u32 vdev_id,
						bool enable)
{
	struct ath12k_wmi_pdev *wmi = ar->wmi;
	struct ath12k_base *ab = wmi->wmi_ab->ab;
	struct wmi_bss_color_change_enable_params_cmd *cmd;
	struct sk_buff *skb;
	int ret, len;

	len = sizeof(*cmd);

	skb = ath12k_wmi_alloc_skb(wmi->wmi_ab, len);
	if (!skb)
		return -ENOMEM;

	cmd = (struct wmi_bss_color_change_enable_params_cmd *)skb->data;
	cmd->tlv_header = ath12k_wmi_tlv_cmd_hdr(WMI_TAG_BSS_COLOR_CHANGE_ENABLE,
						 len);
	cmd->vdev_id = cpu_to_le32(vdev_id);
	cmd->enable = enable ? cpu_to_le32(1) : 0;

	ath12k_dbg(ar->ab, ATH12K_DBG_WMI,
		   "wmi_send_bss_color_change_enable id %d enable %d\n",
		   cmd->vdev_id, cmd->enable);

	ret = ath12k_wmi_cmd_send(wmi, skb,
				  WMI_BSS_COLOR_CHANGE_ENABLE_CMDID);
	if (ret) {
		ath12k_warn(ab, "Failed to send WMI_BSS_COLOR_CHANGE_ENABLE_CMDID");
		dev_kfree_skb(skb);
	}
	return ret;
}

int ath12k_wmi_fils_discovery_tmpl(struct ath12k *ar, u32 vdev_id,
				   struct sk_buff *tmpl)
{
	struct wmi_tlv *tlv;
	struct sk_buff *skb;
	void *ptr;
	int ret, len;
	size_t aligned_len;
	struct wmi_fils_discovery_tmpl_cmd *cmd;

	aligned_len = roundup(tmpl->len, 4);
	len = sizeof(*cmd) + TLV_HDR_SIZE + aligned_len;

	ath12k_dbg(ar->ab, ATH12K_DBG_WMI,
		   "WMI vdev %i set FILS discovery template\n", vdev_id);

	skb = ath12k_wmi_alloc_skb(ar->wmi->wmi_ab, len);
	if (!skb)
		return -ENOMEM;

	cmd = (struct wmi_fils_discovery_tmpl_cmd *)skb->data;
	cmd->tlv_header = ath12k_wmi_tlv_cmd_hdr(WMI_TAG_FILS_DISCOVERY_TMPL_CMD,
						 sizeof(*cmd));
	cmd->vdev_id = cpu_to_le32(vdev_id);
	cmd->buf_len = cpu_to_le32(tmpl->len);
	ptr = skb->data + sizeof(*cmd);

	tlv = ptr;
	tlv->header = ath12k_wmi_tlv_hdr(WMI_TAG_ARRAY_BYTE, aligned_len);
	memcpy(tlv->value, tmpl->data, tmpl->len);

	ret = ath12k_wmi_cmd_send(ar->wmi, skb, WMI_FILS_DISCOVERY_TMPL_CMDID);
	if (ret) {
		ath12k_warn(ar->ab,
			    "WMI vdev %i failed to send FILS discovery template command\n",
			    vdev_id);
		dev_kfree_skb(skb);
	}
	return ret;
}

int ath12k_wmi_probe_resp_tmpl(struct ath12k *ar, u32 vdev_id,
			       struct sk_buff *tmpl)
{
	struct wmi_probe_tmpl_cmd *cmd;
	struct ath12k_wmi_bcn_prb_info_params *probe_info;
	struct wmi_tlv *tlv;
	struct sk_buff *skb;
	void *ptr;
	int ret, len;
	size_t aligned_len = roundup(tmpl->len, 4);

	ath12k_dbg(ar->ab, ATH12K_DBG_WMI,
		   "WMI vdev %i set probe response template\n", vdev_id);

	len = sizeof(*cmd) + sizeof(*probe_info) + TLV_HDR_SIZE + aligned_len;

	skb = ath12k_wmi_alloc_skb(ar->wmi->wmi_ab, len);
	if (!skb)
		return -ENOMEM;

	cmd = (struct wmi_probe_tmpl_cmd *)skb->data;
	cmd->tlv_header = ath12k_wmi_tlv_cmd_hdr(WMI_TAG_PRB_TMPL_CMD,
						 sizeof(*cmd));
	cmd->vdev_id = cpu_to_le32(vdev_id);
	cmd->buf_len = cpu_to_le32(tmpl->len);

	ptr = skb->data + sizeof(*cmd);

	probe_info = ptr;
	len = sizeof(*probe_info);
	probe_info->tlv_header = ath12k_wmi_tlv_cmd_hdr(WMI_TAG_BCN_PRB_INFO,
							len);
	probe_info->caps = 0;
	probe_info->erp = 0;

	ptr += sizeof(*probe_info);

	tlv = ptr;
	tlv->header = ath12k_wmi_tlv_hdr(WMI_TAG_ARRAY_BYTE, aligned_len);
	memcpy(tlv->value, tmpl->data, tmpl->len);

	ret = ath12k_wmi_cmd_send(ar->wmi, skb, WMI_PRB_TMPL_CMDID);
	if (ret) {
		ath12k_warn(ar->ab,
			    "WMI vdev %i failed to send probe response template command\n",
			    vdev_id);
		dev_kfree_skb(skb);
	}
	return ret;
}

int ath12k_wmi_fils_discovery(struct ath12k *ar, u32 vdev_id, u32 interval,
			      bool unsol_bcast_probe_resp_enabled)
{
	struct sk_buff *skb;
	int ret, len;
	struct wmi_fils_discovery_cmd *cmd;

	ath12k_dbg(ar->ab, ATH12K_DBG_WMI,
		   "WMI vdev %i set %s interval to %u TU\n",
		   vdev_id, unsol_bcast_probe_resp_enabled ?
		   "unsolicited broadcast probe response" : "FILS discovery",
		   interval);

	len = sizeof(*cmd);
	skb = ath12k_wmi_alloc_skb(ar->wmi->wmi_ab, len);
	if (!skb)
		return -ENOMEM;

	cmd = (struct wmi_fils_discovery_cmd *)skb->data;
	cmd->tlv_header = ath12k_wmi_tlv_cmd_hdr(WMI_TAG_ENABLE_FILS_CMD,
						 len);
	cmd->vdev_id = cpu_to_le32(vdev_id);
	cmd->interval = cpu_to_le32(interval);
	cmd->config = cpu_to_le32(unsol_bcast_probe_resp_enabled);

	ret = ath12k_wmi_cmd_send(ar->wmi, skb, WMI_ENABLE_FILS_CMDID);
	if (ret) {
		ath12k_warn(ar->ab,
			    "WMI vdev %i failed to send FILS discovery enable/disable command\n",
			    vdev_id);
		dev_kfree_skb(skb);
	}
	return ret;
}

static void
ath12k_fill_band_to_mac_param(struct ath12k_base  *soc,
			      struct ath12k_wmi_pdev_band_arg *arg)
{
	u8 i;
	struct ath12k_wmi_hal_reg_capabilities_ext_arg *hal_reg_cap;
	struct ath12k_pdev *pdev;

	for (i = 0; i < soc->num_radios; i++) {
		pdev = &soc->pdevs[i];
		hal_reg_cap = &soc->hal_reg_cap[i];
		arg[i].pdev_id = pdev->pdev_id;

		switch (pdev->cap.supported_bands) {
		case WMI_HOST_WLAN_2GHZ_5GHZ_CAP:
			arg[i].start_freq = hal_reg_cap->low_2ghz_chan;
			arg[i].end_freq = hal_reg_cap->high_5ghz_chan;
			break;
		case WMI_HOST_WLAN_2GHZ_CAP:
			arg[i].start_freq = hal_reg_cap->low_2ghz_chan;
			arg[i].end_freq = hal_reg_cap->high_2ghz_chan;
			break;
		case WMI_HOST_WLAN_5GHZ_CAP:
			arg[i].start_freq = hal_reg_cap->low_5ghz_chan;
			arg[i].end_freq = hal_reg_cap->high_5ghz_chan;
			break;
		default:
			break;
		}
	}
}

static void
ath12k_wmi_copy_resource_config(struct ath12k_base *ab,
				struct ath12k_wmi_resource_config_params *wmi_cfg,
				struct ath12k_wmi_resource_config_arg *tg_cfg)
{
	wmi_cfg->num_vdevs = cpu_to_le32(tg_cfg->num_vdevs);
	wmi_cfg->num_peers = cpu_to_le32(tg_cfg->num_peers);
	wmi_cfg->num_offload_peers = cpu_to_le32(tg_cfg->num_offload_peers);
	wmi_cfg->num_offload_reorder_buffs =
		cpu_to_le32(tg_cfg->num_offload_reorder_buffs);
	wmi_cfg->num_peer_keys = cpu_to_le32(tg_cfg->num_peer_keys);
	wmi_cfg->num_tids = cpu_to_le32(tg_cfg->num_tids);
	wmi_cfg->ast_skid_limit = cpu_to_le32(tg_cfg->ast_skid_limit);
	wmi_cfg->tx_chain_mask = cpu_to_le32(tg_cfg->tx_chain_mask);
	wmi_cfg->rx_chain_mask = cpu_to_le32(tg_cfg->rx_chain_mask);
	wmi_cfg->rx_timeout_pri[0] = cpu_to_le32(tg_cfg->rx_timeout_pri[0]);
	wmi_cfg->rx_timeout_pri[1] = cpu_to_le32(tg_cfg->rx_timeout_pri[1]);
	wmi_cfg->rx_timeout_pri[2] = cpu_to_le32(tg_cfg->rx_timeout_pri[2]);
	wmi_cfg->rx_timeout_pri[3] = cpu_to_le32(tg_cfg->rx_timeout_pri[3]);
	wmi_cfg->rx_decap_mode = cpu_to_le32(tg_cfg->rx_decap_mode);
	wmi_cfg->scan_max_pending_req = cpu_to_le32(tg_cfg->scan_max_pending_req);
	wmi_cfg->bmiss_offload_max_vdev = cpu_to_le32(tg_cfg->bmiss_offload_max_vdev);
	wmi_cfg->roam_offload_max_vdev = cpu_to_le32(tg_cfg->roam_offload_max_vdev);
	wmi_cfg->roam_offload_max_ap_profiles =
		cpu_to_le32(tg_cfg->roam_offload_max_ap_profiles);
	wmi_cfg->num_mcast_groups = cpu_to_le32(tg_cfg->num_mcast_groups);
	wmi_cfg->num_mcast_table_elems = cpu_to_le32(tg_cfg->num_mcast_table_elems);
	wmi_cfg->mcast2ucast_mode = cpu_to_le32(tg_cfg->mcast2ucast_mode);
	wmi_cfg->tx_dbg_log_size = cpu_to_le32(tg_cfg->tx_dbg_log_size);
	wmi_cfg->num_wds_entries = cpu_to_le32(tg_cfg->num_wds_entries);
	wmi_cfg->dma_burst_size = cpu_to_le32(tg_cfg->dma_burst_size);
	wmi_cfg->mac_aggr_delim = cpu_to_le32(tg_cfg->mac_aggr_delim);
	wmi_cfg->rx_skip_defrag_timeout_dup_detection_check =
		cpu_to_le32(tg_cfg->rx_skip_defrag_timeout_dup_detection_check);
	wmi_cfg->vow_config = cpu_to_le32(tg_cfg->vow_config);
	wmi_cfg->gtk_offload_max_vdev = cpu_to_le32(tg_cfg->gtk_offload_max_vdev);
	wmi_cfg->num_msdu_desc = cpu_to_le32(tg_cfg->num_msdu_desc);
	wmi_cfg->max_frag_entries = cpu_to_le32(tg_cfg->max_frag_entries);
	wmi_cfg->num_tdls_vdevs = cpu_to_le32(tg_cfg->num_tdls_vdevs);
	wmi_cfg->num_tdls_conn_table_entries =
		cpu_to_le32(tg_cfg->num_tdls_conn_table_entries);
	wmi_cfg->beacon_tx_offload_max_vdev =
		cpu_to_le32(tg_cfg->beacon_tx_offload_max_vdev);
	wmi_cfg->num_multicast_filter_entries =
		cpu_to_le32(tg_cfg->num_multicast_filter_entries);
	wmi_cfg->num_wow_filters = cpu_to_le32(tg_cfg->num_wow_filters);
	wmi_cfg->num_keep_alive_pattern = cpu_to_le32(tg_cfg->num_keep_alive_pattern);
	wmi_cfg->keep_alive_pattern_size = cpu_to_le32(tg_cfg->keep_alive_pattern_size);
	wmi_cfg->max_tdls_concurrent_sleep_sta =
		cpu_to_le32(tg_cfg->max_tdls_concurrent_sleep_sta);
	wmi_cfg->max_tdls_concurrent_buffer_sta =
		cpu_to_le32(tg_cfg->max_tdls_concurrent_buffer_sta);
	wmi_cfg->wmi_send_separate = cpu_to_le32(tg_cfg->wmi_send_separate);
	wmi_cfg->num_ocb_vdevs = cpu_to_le32(tg_cfg->num_ocb_vdevs);
	wmi_cfg->num_ocb_channels = cpu_to_le32(tg_cfg->num_ocb_channels);
	wmi_cfg->num_ocb_schedules = cpu_to_le32(tg_cfg->num_ocb_schedules);
	wmi_cfg->bpf_instruction_size = cpu_to_le32(tg_cfg->bpf_instruction_size);
	wmi_cfg->max_bssid_rx_filters = cpu_to_le32(tg_cfg->max_bssid_rx_filters);
	wmi_cfg->use_pdev_id = cpu_to_le32(tg_cfg->use_pdev_id);
	wmi_cfg->flag1 = cpu_to_le32(tg_cfg->atf_config |
				     WMI_RSRC_CFG_FLAG1_BSS_CHANNEL_INFO_64);
	wmi_cfg->peer_map_unmap_version = cpu_to_le32(tg_cfg->peer_map_unmap_version);
	wmi_cfg->sched_params = cpu_to_le32(tg_cfg->sched_params);
	wmi_cfg->twt_ap_pdev_count = cpu_to_le32(tg_cfg->twt_ap_pdev_count);
	wmi_cfg->twt_ap_sta_count = cpu_to_le32(tg_cfg->twt_ap_sta_count);
	wmi_cfg->flags2 = le32_encode_bits(tg_cfg->peer_metadata_ver,
					   WMI_RSRC_CFG_FLAGS2_RX_PEER_METADATA_VERSION);
	wmi_cfg->host_service_flags = cpu_to_le32(tg_cfg->is_reg_cc_ext_event_supported <<
				WMI_RSRC_CFG_HOST_SVC_FLAG_REG_CC_EXT_SUPPORT_BIT);
	if (ab->hw_params->reoq_lut_support)
		wmi_cfg->host_service_flags |=
			cpu_to_le32(1 << WMI_RSRC_CFG_HOST_SVC_FLAG_REO_QREF_SUPPORT_BIT);
	wmi_cfg->ema_max_vap_cnt = cpu_to_le32(tg_cfg->ema_max_vap_cnt);
	wmi_cfg->ema_max_profile_period = cpu_to_le32(tg_cfg->ema_max_profile_period);
	wmi_cfg->flags2 |= cpu_to_le32(WMI_RSRC_CFG_FLAGS2_CALC_NEXT_DTIM_COUNT_SET);
}

static int ath12k_init_cmd_send(struct ath12k_wmi_pdev *wmi,
				struct ath12k_wmi_init_cmd_arg *arg)
{
	struct ath12k_base *ab = wmi->wmi_ab->ab;
	struct sk_buff *skb;
	struct wmi_init_cmd *cmd;
	struct ath12k_wmi_resource_config_params *cfg;
	struct ath12k_wmi_pdev_set_hw_mode_cmd *hw_mode;
	struct ath12k_wmi_pdev_band_to_mac_params *band_to_mac;
	struct ath12k_wmi_host_mem_chunk_params *host_mem_chunks;
	struct wmi_tlv *tlv;
	size_t ret, len;
	void *ptr;
	u32 hw_mode_len = 0;
	u16 idx;

	if (arg->hw_mode_id != WMI_HOST_HW_MODE_MAX)
		hw_mode_len = sizeof(*hw_mode) + TLV_HDR_SIZE +
			      (arg->num_band_to_mac * sizeof(*band_to_mac));

	len = sizeof(*cmd) + TLV_HDR_SIZE + sizeof(*cfg) + hw_mode_len +
	      (arg->num_mem_chunks ? (sizeof(*host_mem_chunks) * WMI_MAX_MEM_REQS) : 0);

	skb = ath12k_wmi_alloc_skb(wmi->wmi_ab, len);
	if (!skb)
		return -ENOMEM;

	cmd = (struct wmi_init_cmd *)skb->data;

	cmd->tlv_header = ath12k_wmi_tlv_cmd_hdr(WMI_TAG_INIT_CMD,
						 sizeof(*cmd));

	ptr = skb->data + sizeof(*cmd);
	cfg = ptr;

	ath12k_wmi_copy_resource_config(ab, cfg, &arg->res_cfg);

	cfg->tlv_header = ath12k_wmi_tlv_cmd_hdr(WMI_TAG_RESOURCE_CONFIG,
						 sizeof(*cfg));

	ptr += sizeof(*cfg);
	host_mem_chunks = ptr + TLV_HDR_SIZE;
	len = sizeof(struct ath12k_wmi_host_mem_chunk_params);

	for (idx = 0; idx < arg->num_mem_chunks; ++idx) {
		host_mem_chunks[idx].tlv_header =
			ath12k_wmi_tlv_hdr(WMI_TAG_WLAN_HOST_MEMORY_CHUNK,
					   len);

		host_mem_chunks[idx].ptr = cpu_to_le32(arg->mem_chunks[idx].paddr);
		host_mem_chunks[idx].size = cpu_to_le32(arg->mem_chunks[idx].len);
		host_mem_chunks[idx].req_id = cpu_to_le32(arg->mem_chunks[idx].req_id);

		ath12k_dbg(ab, ATH12K_DBG_WMI,
			   "WMI host mem chunk req_id %d paddr 0x%llx len %d\n",
			   arg->mem_chunks[idx].req_id,
			   (u64)arg->mem_chunks[idx].paddr,
			   arg->mem_chunks[idx].len);
	}
	cmd->num_host_mem_chunks = cpu_to_le32(arg->num_mem_chunks);
	len = sizeof(struct ath12k_wmi_host_mem_chunk_params) * arg->num_mem_chunks;

	/* num_mem_chunks is zero */
	tlv = ptr;
	tlv->header = ath12k_wmi_tlv_hdr(WMI_TAG_ARRAY_STRUCT, len);
	ptr += TLV_HDR_SIZE + len;

	if (arg->hw_mode_id != WMI_HOST_HW_MODE_MAX) {
		hw_mode = (struct ath12k_wmi_pdev_set_hw_mode_cmd *)ptr;
		hw_mode->tlv_header = ath12k_wmi_tlv_cmd_hdr(WMI_TAG_PDEV_SET_HW_MODE_CMD,
							     sizeof(*hw_mode));

		hw_mode->hw_mode_index = cpu_to_le32(arg->hw_mode_id);
		hw_mode->num_band_to_mac = cpu_to_le32(arg->num_band_to_mac);

		ptr += sizeof(*hw_mode);

		len = arg->num_band_to_mac * sizeof(*band_to_mac);
		tlv = ptr;
		tlv->header = ath12k_wmi_tlv_hdr(WMI_TAG_ARRAY_STRUCT, len);

		ptr += TLV_HDR_SIZE;
		len = sizeof(*band_to_mac);

		for (idx = 0; idx < arg->num_band_to_mac; idx++) {
			band_to_mac = (void *)ptr;

			band_to_mac->tlv_header =
				ath12k_wmi_tlv_cmd_hdr(WMI_TAG_PDEV_BAND_TO_MAC,
						       len);
			band_to_mac->pdev_id = cpu_to_le32(arg->band_to_mac[idx].pdev_id);
			band_to_mac->start_freq =
				cpu_to_le32(arg->band_to_mac[idx].start_freq);
			band_to_mac->end_freq =
				cpu_to_le32(arg->band_to_mac[idx].end_freq);
			ptr += sizeof(*band_to_mac);
		}
	}

	ret = ath12k_wmi_cmd_send(wmi, skb, WMI_INIT_CMDID);
	if (ret) {
		ath12k_warn(ab, "failed to send WMI_INIT_CMDID\n");
		dev_kfree_skb(skb);
	}

	return ret;
}

int ath12k_wmi_pdev_lro_cfg(struct ath12k *ar,
			    int pdev_id)
{
	struct ath12k_wmi_pdev_lro_config_cmd *cmd;
	struct sk_buff *skb;
	int ret;

	skb = ath12k_wmi_alloc_skb(ar->wmi->wmi_ab, sizeof(*cmd));
	if (!skb)
		return -ENOMEM;

	cmd = (struct ath12k_wmi_pdev_lro_config_cmd *)skb->data;
	cmd->tlv_header = ath12k_wmi_tlv_cmd_hdr(WMI_TAG_LRO_INFO_CMD,
						 sizeof(*cmd));

	get_random_bytes(cmd->th_4, sizeof(cmd->th_4));
	get_random_bytes(cmd->th_6, sizeof(cmd->th_6));

	cmd->pdev_id = cpu_to_le32(pdev_id);

	ath12k_dbg(ar->ab, ATH12K_DBG_WMI,
		   "WMI lro cfg cmd pdev_id 0x%x\n", pdev_id);

	ret = ath12k_wmi_cmd_send(ar->wmi, skb, WMI_LRO_CONFIG_CMDID);
	if (ret) {
		ath12k_warn(ar->ab,
			    "failed to send lro cfg req wmi cmd\n");
		goto err;
	}

	return 0;
err:
	dev_kfree_skb(skb);
	return ret;
}

int ath12k_wmi_wait_for_service_ready(struct ath12k_base *ab)
{
	unsigned long time_left;

	time_left = wait_for_completion_timeout(&ab->wmi_ab.service_ready,
						WMI_SERVICE_READY_TIMEOUT_HZ);
	if (!time_left)
		return -ETIMEDOUT;

	return 0;
}

int ath12k_wmi_wait_for_unified_ready(struct ath12k_base *ab)
{
	unsigned long time_left;

	time_left = wait_for_completion_timeout(&ab->wmi_ab.unified_ready,
						WMI_SERVICE_READY_TIMEOUT_HZ);
	if (!time_left)
		return -ETIMEDOUT;

	return 0;
}

int ath12k_wmi_set_hw_mode(struct ath12k_base *ab,
			   enum wmi_host_hw_mode_config_type mode)
{
	struct ath12k_wmi_pdev_set_hw_mode_cmd *cmd;
	struct sk_buff *skb;
	struct ath12k_wmi_base *wmi_ab = &ab->wmi_ab;
	int len;
	int ret;

	len = sizeof(*cmd);

	skb = ath12k_wmi_alloc_skb(wmi_ab, len);
	if (!skb)
		return -ENOMEM;

	cmd = (struct ath12k_wmi_pdev_set_hw_mode_cmd *)skb->data;

	cmd->tlv_header = ath12k_wmi_tlv_cmd_hdr(WMI_TAG_PDEV_SET_HW_MODE_CMD,
						 sizeof(*cmd));

	cmd->pdev_id = WMI_PDEV_ID_SOC;
	cmd->hw_mode_index = cpu_to_le32(mode);

	ret = ath12k_wmi_cmd_send(&wmi_ab->wmi[0], skb, WMI_PDEV_SET_HW_MODE_CMDID);
	if (ret) {
		ath12k_warn(ab, "failed to send WMI_PDEV_SET_HW_MODE_CMDID\n");
		dev_kfree_skb(skb);
	}

	return ret;
}

int ath12k_wmi_cmd_init(struct ath12k_base *ab)
{
	struct ath12k_wmi_base *wmi_ab = &ab->wmi_ab;
	struct ath12k_wmi_init_cmd_arg arg = {};

	if (test_bit(WMI_TLV_SERVICE_REG_CC_EXT_EVENT_SUPPORT,
		     ab->wmi_ab.svc_map))
		arg.res_cfg.is_reg_cc_ext_event_supported = true;

	ab->hw_params->wmi_init(ab, &arg.res_cfg);
	ab->wow.wmi_conf_rx_decap_mode = arg.res_cfg.rx_decap_mode;

	arg.num_mem_chunks = wmi_ab->num_mem_chunks;
	arg.hw_mode_id = wmi_ab->preferred_hw_mode;
	arg.mem_chunks = wmi_ab->mem_chunks;

	if (ab->hw_params->single_pdev_only)
		arg.hw_mode_id = WMI_HOST_HW_MODE_MAX;

	arg.num_band_to_mac = ab->num_radios;
	ath12k_fill_band_to_mac_param(ab, arg.band_to_mac);

	ab->dp.peer_metadata_ver = arg.res_cfg.peer_metadata_ver;

	return ath12k_init_cmd_send(&wmi_ab->wmi[0], &arg);
}

int ath12k_wmi_vdev_spectral_conf(struct ath12k *ar,
				  struct ath12k_wmi_vdev_spectral_conf_arg *arg)
{
	struct ath12k_wmi_vdev_spectral_conf_cmd *cmd;
	struct sk_buff *skb;
	int ret;

	skb = ath12k_wmi_alloc_skb(ar->wmi->wmi_ab, sizeof(*cmd));
	if (!skb)
		return -ENOMEM;

	cmd = (struct ath12k_wmi_vdev_spectral_conf_cmd *)skb->data;
	cmd->tlv_header = ath12k_wmi_tlv_cmd_hdr(WMI_TAG_VDEV_SPECTRAL_CONFIGURE_CMD,
						 sizeof(*cmd));
	cmd->vdev_id = cpu_to_le32(arg->vdev_id);
	cmd->scan_count = cpu_to_le32(arg->scan_count);
	cmd->scan_period = cpu_to_le32(arg->scan_period);
	cmd->scan_priority = cpu_to_le32(arg->scan_priority);
	cmd->scan_fft_size = cpu_to_le32(arg->scan_fft_size);
	cmd->scan_gc_ena = cpu_to_le32(arg->scan_gc_ena);
	cmd->scan_restart_ena = cpu_to_le32(arg->scan_restart_ena);
	cmd->scan_noise_floor_ref = cpu_to_le32(arg->scan_noise_floor_ref);
	cmd->scan_init_delay = cpu_to_le32(arg->scan_init_delay);
	cmd->scan_nb_tone_thr = cpu_to_le32(arg->scan_nb_tone_thr);
	cmd->scan_str_bin_thr = cpu_to_le32(arg->scan_str_bin_thr);
	cmd->scan_wb_rpt_mode = cpu_to_le32(arg->scan_wb_rpt_mode);
	cmd->scan_rssi_rpt_mode = cpu_to_le32(arg->scan_rssi_rpt_mode);
	cmd->scan_rssi_thr = cpu_to_le32(arg->scan_rssi_thr);
	cmd->scan_pwr_format = cpu_to_le32(arg->scan_pwr_format);
	cmd->scan_rpt_mode = cpu_to_le32(arg->scan_rpt_mode);
	cmd->scan_bin_scale = cpu_to_le32(arg->scan_bin_scale);
	cmd->scan_dbm_adj = cpu_to_le32(arg->scan_dbm_adj);
	cmd->scan_chn_mask = cpu_to_le32(arg->scan_chn_mask);

	ath12k_dbg(ar->ab, ATH12K_DBG_WMI,
		   "WMI spectral scan config cmd vdev_id 0x%x\n",
		   arg->vdev_id);

	ret = ath12k_wmi_cmd_send(ar->wmi, skb,
				  WMI_VDEV_SPECTRAL_SCAN_CONFIGURE_CMDID);
	if (ret) {
		ath12k_warn(ar->ab,
			    "failed to send spectral scan config wmi cmd\n");
		goto err;
	}

	return 0;
err:
	dev_kfree_skb(skb);
	return ret;
}

int ath12k_wmi_vdev_spectral_enable(struct ath12k *ar, u32 vdev_id,
				    u32 trigger, u32 enable)
{
	struct ath12k_wmi_vdev_spectral_enable_cmd *cmd;
	struct sk_buff *skb;
	int ret;

	skb = ath12k_wmi_alloc_skb(ar->wmi->wmi_ab, sizeof(*cmd));
	if (!skb)
		return -ENOMEM;

	cmd = (struct ath12k_wmi_vdev_spectral_enable_cmd *)skb->data;
	cmd->tlv_header = ath12k_wmi_tlv_cmd_hdr(WMI_TAG_VDEV_SPECTRAL_ENABLE_CMD,
						 sizeof(*cmd));

	cmd->vdev_id = cpu_to_le32(vdev_id);
	cmd->trigger_cmd = cpu_to_le32(trigger);
	cmd->enable_cmd = cpu_to_le32(enable);

	ath12k_dbg(ar->ab, ATH12K_DBG_WMI,
		   "WMI spectral enable cmd vdev id 0x%x\n",
		   vdev_id);

	ret = ath12k_wmi_cmd_send(ar->wmi, skb,
				  WMI_VDEV_SPECTRAL_SCAN_ENABLE_CMDID);
	if (ret) {
		ath12k_warn(ar->ab,
			    "failed to send spectral enable wmi cmd\n");
		goto err;
	}

	return 0;
err:
	dev_kfree_skb(skb);
	return ret;
}

int ath12k_wmi_pdev_dma_ring_cfg(struct ath12k *ar,
				 struct ath12k_wmi_pdev_dma_ring_cfg_arg *arg)
{
	struct ath12k_wmi_pdev_dma_ring_cfg_req_cmd *cmd;
	struct sk_buff *skb;
	int ret;

	skb = ath12k_wmi_alloc_skb(ar->wmi->wmi_ab, sizeof(*cmd));
	if (!skb)
		return -ENOMEM;

	cmd = (struct ath12k_wmi_pdev_dma_ring_cfg_req_cmd *)skb->data;
	cmd->tlv_header = ath12k_wmi_tlv_cmd_hdr(WMI_TAG_DMA_RING_CFG_REQ,
						 sizeof(*cmd));

	cmd->pdev_id = cpu_to_le32(arg->pdev_id);
	cmd->module_id = cpu_to_le32(arg->module_id);
	cmd->base_paddr_lo = cpu_to_le32(arg->base_paddr_lo);
	cmd->base_paddr_hi = cpu_to_le32(arg->base_paddr_hi);
	cmd->head_idx_paddr_lo = cpu_to_le32(arg->head_idx_paddr_lo);
	cmd->head_idx_paddr_hi = cpu_to_le32(arg->head_idx_paddr_hi);
	cmd->tail_idx_paddr_lo = cpu_to_le32(arg->tail_idx_paddr_lo);
	cmd->tail_idx_paddr_hi = cpu_to_le32(arg->tail_idx_paddr_hi);
	cmd->num_elems = cpu_to_le32(arg->num_elems);
	cmd->buf_size = cpu_to_le32(arg->buf_size);
	cmd->num_resp_per_event = cpu_to_le32(arg->num_resp_per_event);
	cmd->event_timeout_ms = cpu_to_le32(arg->event_timeout_ms);

	ath12k_dbg(ar->ab, ATH12K_DBG_WMI,
		   "WMI DMA ring cfg req cmd pdev_id 0x%x\n",
		   arg->pdev_id);

	ret = ath12k_wmi_cmd_send(ar->wmi, skb,
				  WMI_PDEV_DMA_RING_CFG_REQ_CMDID);
	if (ret) {
		ath12k_warn(ar->ab,
			    "failed to send dma ring cfg req wmi cmd\n");
		goto err;
	}

	return 0;
err:
	dev_kfree_skb(skb);
	return ret;
}

static int ath12k_wmi_dma_buf_entry_parse(struct ath12k_base *soc,
					  u16 tag, u16 len,
					  const void *ptr, void *data)
{
	struct ath12k_wmi_dma_buf_release_arg *arg = data;

	if (tag != WMI_TAG_DMA_BUF_RELEASE_ENTRY)
		return -EPROTO;

	if (arg->num_buf_entry >= le32_to_cpu(arg->fixed.num_buf_release_entry))
		return -ENOBUFS;

	arg->num_buf_entry++;
	return 0;
}

static int ath12k_wmi_dma_buf_meta_parse(struct ath12k_base *soc,
					 u16 tag, u16 len,
					 const void *ptr, void *data)
{
	struct ath12k_wmi_dma_buf_release_arg *arg = data;

	if (tag != WMI_TAG_DMA_BUF_RELEASE_SPECTRAL_META_DATA)
		return -EPROTO;

	if (arg->num_meta >= le32_to_cpu(arg->fixed.num_meta_data_entry))
		return -ENOBUFS;

	arg->num_meta++;

	return 0;
}

static int ath12k_wmi_dma_buf_parse(struct ath12k_base *ab,
				    u16 tag, u16 len,
				    const void *ptr, void *data)
{
	struct ath12k_wmi_dma_buf_release_arg *arg = data;
	const struct ath12k_wmi_dma_buf_release_fixed_params *fixed;
	u32 pdev_id;
	int ret;

	switch (tag) {
	case WMI_TAG_DMA_BUF_RELEASE:
		fixed = ptr;
		arg->fixed = *fixed;
		pdev_id = DP_HW2SW_MACID(le32_to_cpu(fixed->pdev_id));
		arg->fixed.pdev_id = cpu_to_le32(pdev_id);
		break;
	case WMI_TAG_ARRAY_STRUCT:
		if (!arg->buf_entry_done) {
			arg->num_buf_entry = 0;
			arg->buf_entry = ptr;

			ret = ath12k_wmi_tlv_iter(ab, ptr, len,
						  ath12k_wmi_dma_buf_entry_parse,
						  arg);
			if (ret) {
				ath12k_warn(ab, "failed to parse dma buf entry tlv %d\n",
					    ret);
				return ret;
			}

			arg->buf_entry_done = true;
		} else if (!arg->meta_data_done) {
			arg->num_meta = 0;
			arg->meta_data = ptr;

			ret = ath12k_wmi_tlv_iter(ab, ptr, len,
						  ath12k_wmi_dma_buf_meta_parse,
						  arg);
			if (ret) {
				ath12k_warn(ab, "failed to parse dma buf meta tlv %d\n",
					    ret);
				return ret;
			}

			arg->meta_data_done = true;
		}
		break;
	default:
		break;
	}
	return 0;
}

static void ath12k_wmi_pdev_dma_ring_buf_release_event(struct ath12k_base *ab,
						       struct sk_buff *skb)
{
	struct ath12k_wmi_dma_buf_release_arg arg = {};
	struct ath12k_dbring_buf_release_event param;
	int ret;

	ret = ath12k_wmi_tlv_iter(ab, skb->data, skb->len,
				  ath12k_wmi_dma_buf_parse,
				  &arg);
	if (ret) {
		ath12k_warn(ab, "failed to parse dma buf release tlv %d\n", ret);
		return;
	}

	param.fixed = arg.fixed;
	param.buf_entry = arg.buf_entry;
	param.num_buf_entry = arg.num_buf_entry;
	param.meta_data = arg.meta_data;
	param.num_meta = arg.num_meta;

	ret = ath12k_dbring_buffer_release_event(ab, &param);
	if (ret) {
		ath12k_warn(ab, "failed to handle dma buf release event %d\n", ret);
		return;
	}
}

static int ath12k_wmi_hw_mode_caps_parse(struct ath12k_base *soc,
					 u16 tag, u16 len,
					 const void *ptr, void *data)
{
	struct ath12k_wmi_svc_rdy_ext_parse *svc_rdy_ext = data;
	struct ath12k_wmi_hw_mode_cap_params *hw_mode_cap;
	u32 phy_map = 0;

	if (tag != WMI_TAG_HW_MODE_CAPABILITIES)
		return -EPROTO;

	if (svc_rdy_ext->n_hw_mode_caps >= svc_rdy_ext->arg.num_hw_modes)
		return -ENOBUFS;

	hw_mode_cap = container_of(ptr, struct ath12k_wmi_hw_mode_cap_params,
				   hw_mode_id);
	svc_rdy_ext->n_hw_mode_caps++;

	phy_map = le32_to_cpu(hw_mode_cap->phy_id_map);
	svc_rdy_ext->tot_phy_id += fls(phy_map);

	return 0;
}

static int ath12k_wmi_hw_mode_caps(struct ath12k_base *soc,
				   u16 len, const void *ptr, void *data)
{
	struct ath12k_svc_ext_info *svc_ext_info = &soc->wmi_ab.svc_ext_info;
	struct ath12k_wmi_svc_rdy_ext_parse *svc_rdy_ext = data;
	const struct ath12k_wmi_hw_mode_cap_params *hw_mode_caps;
	enum wmi_host_hw_mode_config_type mode, pref;
	u32 i;
	int ret;

	svc_rdy_ext->n_hw_mode_caps = 0;
	svc_rdy_ext->hw_mode_caps = ptr;

	ret = ath12k_wmi_tlv_iter(soc, ptr, len,
				  ath12k_wmi_hw_mode_caps_parse,
				  svc_rdy_ext);
	if (ret) {
		ath12k_warn(soc, "failed to parse tlv %d\n", ret);
		return ret;
	}

	for (i = 0 ; i < svc_rdy_ext->n_hw_mode_caps; i++) {
		hw_mode_caps = &svc_rdy_ext->hw_mode_caps[i];
		mode = le32_to_cpu(hw_mode_caps->hw_mode_id);

		if (mode >= WMI_HOST_HW_MODE_MAX)
			continue;

		pref = soc->wmi_ab.preferred_hw_mode;

		if (ath12k_hw_mode_pri_map[mode] < ath12k_hw_mode_pri_map[pref]) {
			svc_rdy_ext->pref_hw_mode_caps = *hw_mode_caps;
			soc->wmi_ab.preferred_hw_mode = mode;
		}
	}

	svc_ext_info->num_hw_modes = svc_rdy_ext->n_hw_mode_caps;

	ath12k_dbg(soc, ATH12K_DBG_WMI, "num hw modes %u preferred_hw_mode %d\n",
		   svc_ext_info->num_hw_modes, soc->wmi_ab.preferred_hw_mode);

	if (soc->wmi_ab.preferred_hw_mode == WMI_HOST_HW_MODE_MAX)
		return -EINVAL;

	return 0;
}

static int ath12k_wmi_mac_phy_caps_parse(struct ath12k_base *soc,
					 u16 tag, u16 len,
					 const void *ptr, void *data)
{
	struct ath12k_wmi_svc_rdy_ext_parse *svc_rdy_ext = data;

	if (tag != WMI_TAG_MAC_PHY_CAPABILITIES)
		return -EPROTO;

	if (svc_rdy_ext->n_mac_phy_caps >= svc_rdy_ext->tot_phy_id)
		return -ENOBUFS;

	len = min_t(u16, len, sizeof(struct ath12k_wmi_mac_phy_caps_params));
	if (!svc_rdy_ext->n_mac_phy_caps) {
		svc_rdy_ext->mac_phy_caps = kzalloc((svc_rdy_ext->tot_phy_id) * len,
						    GFP_ATOMIC);
		if (!svc_rdy_ext->mac_phy_caps)
			return -ENOMEM;
	}

	memcpy(svc_rdy_ext->mac_phy_caps + svc_rdy_ext->n_mac_phy_caps, ptr, len);
	svc_rdy_ext->n_mac_phy_caps++;
	return 0;
}

static int ath12k_wmi_ext_hal_reg_caps_parse(struct ath12k_base *soc,
					     u16 tag, u16 len,
					     const void *ptr, void *data)
{
	struct ath12k_wmi_svc_rdy_ext_parse *svc_rdy_ext = data;

	if (tag != WMI_TAG_HAL_REG_CAPABILITIES_EXT)
		return -EPROTO;

	if (svc_rdy_ext->n_ext_hal_reg_caps >= svc_rdy_ext->arg.num_phy)
		return -ENOBUFS;

	svc_rdy_ext->n_ext_hal_reg_caps++;
	return 0;
}

static int ath12k_wmi_ext_hal_reg_caps(struct ath12k_base *soc,
				       u16 len, const void *ptr, void *data)
{
	struct ath12k_wmi_pdev *wmi_handle = &soc->wmi_ab.wmi[0];
	struct ath12k_wmi_svc_rdy_ext_parse *svc_rdy_ext = data;
	struct ath12k_wmi_hal_reg_capabilities_ext_arg reg_cap;
	int ret;
	u32 i;

	svc_rdy_ext->n_ext_hal_reg_caps = 0;
	svc_rdy_ext->ext_hal_reg_caps = ptr;
	ret = ath12k_wmi_tlv_iter(soc, ptr, len,
				  ath12k_wmi_ext_hal_reg_caps_parse,
				  svc_rdy_ext);
	if (ret) {
		ath12k_warn(soc, "failed to parse tlv %d\n", ret);
		return ret;
	}

	for (i = 0; i < svc_rdy_ext->arg.num_phy; i++) {
		ret = ath12k_pull_reg_cap_svc_rdy_ext(wmi_handle,
						      svc_rdy_ext->soc_hal_reg_caps,
						      svc_rdy_ext->ext_hal_reg_caps, i,
						      &reg_cap);
		if (ret) {
			ath12k_warn(soc, "failed to extract reg cap %d\n", i);
			return ret;
		}

		if (reg_cap.phy_id >= MAX_RADIOS) {
			ath12k_warn(soc, "unexpected phy id %u\n", reg_cap.phy_id);
			return -EINVAL;
		}

		soc->hal_reg_cap[reg_cap.phy_id] = reg_cap;
	}
	return 0;
}

static int ath12k_wmi_ext_soc_hal_reg_caps_parse(struct ath12k_base *soc,
						 u16 len, const void *ptr,
						 void *data)
{
	struct ath12k_wmi_pdev *wmi_handle = &soc->wmi_ab.wmi[0];
	struct ath12k_wmi_svc_rdy_ext_parse *svc_rdy_ext = data;
	u8 hw_mode_id = le32_to_cpu(svc_rdy_ext->pref_hw_mode_caps.hw_mode_id);
	u32 phy_id_map;
	int pdev_index = 0;
	int ret;

	svc_rdy_ext->soc_hal_reg_caps = ptr;
	svc_rdy_ext->arg.num_phy = le32_to_cpu(svc_rdy_ext->soc_hal_reg_caps->num_phy);

	soc->num_radios = 0;
	phy_id_map = le32_to_cpu(svc_rdy_ext->pref_hw_mode_caps.phy_id_map);
	soc->fw_pdev_count = 0;

	while (phy_id_map && soc->num_radios < MAX_RADIOS) {
		ret = ath12k_pull_mac_phy_cap_svc_ready_ext(wmi_handle,
							    svc_rdy_ext,
							    hw_mode_id, soc->num_radios,
							    &soc->pdevs[pdev_index]);
		if (ret) {
			ath12k_warn(soc, "failed to extract mac caps, idx :%d\n",
				    soc->num_radios);
			return ret;
		}

		soc->num_radios++;

		/* For single_pdev_only targets,
		 * save mac_phy capability in the same pdev
		 */
		if (soc->hw_params->single_pdev_only)
			pdev_index = 0;
		else
			pdev_index = soc->num_radios;

		/* TODO: mac_phy_cap prints */
		phy_id_map >>= 1;
	}

	if (soc->hw_params->single_pdev_only) {
		soc->num_radios = 1;
		soc->pdevs[0].pdev_id = 0;
	}

	return 0;
}

static int ath12k_wmi_dma_ring_caps_parse(struct ath12k_base *soc,
					  u16 tag, u16 len,
					  const void *ptr, void *data)
{
	struct ath12k_wmi_dma_ring_caps_parse *parse = data;

	if (tag != WMI_TAG_DMA_RING_CAPABILITIES)
		return -EPROTO;

	parse->n_dma_ring_caps++;
	return 0;
}

static int ath12k_wmi_alloc_dbring_caps(struct ath12k_base *ab,
					u32 num_cap)
{
	size_t sz;
	void *ptr;

	sz = num_cap * sizeof(struct ath12k_dbring_cap);
	ptr = kzalloc(sz, GFP_ATOMIC);
	if (!ptr)
		return -ENOMEM;

	ab->db_caps = ptr;
	ab->num_db_cap = num_cap;

	return 0;
}

static void ath12k_wmi_free_dbring_caps(struct ath12k_base *ab)
{
	kfree(ab->db_caps);
	ab->db_caps = NULL;
	ab->num_db_cap = 0;
}

static int ath12k_wmi_dma_ring_caps(struct ath12k_base *ab,
				    u16 len, const void *ptr, void *data)
{
	struct ath12k_wmi_dma_ring_caps_parse *dma_caps_parse = data;
	struct ath12k_wmi_dma_ring_caps_params *dma_caps;
	struct ath12k_dbring_cap *dir_buff_caps;
	int ret;
	u32 i;

	dma_caps_parse->n_dma_ring_caps = 0;
	dma_caps = (struct ath12k_wmi_dma_ring_caps_params *)ptr;
	ret = ath12k_wmi_tlv_iter(ab, ptr, len,
				  ath12k_wmi_dma_ring_caps_parse,
				  dma_caps_parse);
	if (ret) {
		ath12k_warn(ab, "failed to parse dma ring caps tlv %d\n", ret);
		return ret;
	}

	if (!dma_caps_parse->n_dma_ring_caps)
		return 0;

	if (ab->num_db_cap) {
		ath12k_warn(ab, "Already processed, so ignoring dma ring caps\n");
		return 0;
	}

	ret = ath12k_wmi_alloc_dbring_caps(ab, dma_caps_parse->n_dma_ring_caps);
	if (ret)
		return ret;

	dir_buff_caps = ab->db_caps;
	for (i = 0; i < dma_caps_parse->n_dma_ring_caps; i++) {
		if (le32_to_cpu(dma_caps[i].module_id) >= WMI_DIRECT_BUF_MAX) {
			ath12k_warn(ab, "Invalid module id %d\n",
				    le32_to_cpu(dma_caps[i].module_id));
			ret = -EINVAL;
			goto free_dir_buff;
		}

		dir_buff_caps[i].id = le32_to_cpu(dma_caps[i].module_id);
		dir_buff_caps[i].pdev_id =
			DP_HW2SW_MACID(le32_to_cpu(dma_caps[i].pdev_id));
		dir_buff_caps[i].min_elem = le32_to_cpu(dma_caps[i].min_elem);
		dir_buff_caps[i].min_buf_sz = le32_to_cpu(dma_caps[i].min_buf_sz);
		dir_buff_caps[i].min_buf_align = le32_to_cpu(dma_caps[i].min_buf_align);
	}

	return 0;

free_dir_buff:
	ath12k_wmi_free_dbring_caps(ab);
	return ret;
}

static void
ath12k_wmi_save_mac_phy_info(struct ath12k_base *ab,
			     const struct ath12k_wmi_mac_phy_caps_params *mac_phy_cap,
			     struct ath12k_svc_ext_mac_phy_info *mac_phy_info)
{
	mac_phy_info->phy_id = __le32_to_cpu(mac_phy_cap->phy_id);
	mac_phy_info->supported_bands = __le32_to_cpu(mac_phy_cap->supported_bands);
	mac_phy_info->hw_freq_range.low_2ghz_freq =
					__le32_to_cpu(mac_phy_cap->low_2ghz_chan_freq);
	mac_phy_info->hw_freq_range.high_2ghz_freq =
					__le32_to_cpu(mac_phy_cap->high_2ghz_chan_freq);
	mac_phy_info->hw_freq_range.low_5ghz_freq =
					__le32_to_cpu(mac_phy_cap->low_5ghz_chan_freq);
	mac_phy_info->hw_freq_range.high_5ghz_freq =
					__le32_to_cpu(mac_phy_cap->high_5ghz_chan_freq);
}

static void
ath12k_wmi_save_all_mac_phy_info(struct ath12k_base *ab,
				 struct ath12k_wmi_svc_rdy_ext_parse *svc_rdy_ext)
{
	struct ath12k_svc_ext_info *svc_ext_info = &ab->wmi_ab.svc_ext_info;
	const struct ath12k_wmi_mac_phy_caps_params *mac_phy_cap;
	const struct ath12k_wmi_hw_mode_cap_params *hw_mode_cap;
	struct ath12k_svc_ext_mac_phy_info *mac_phy_info;
	u32 hw_mode_id, phy_bit_map;
	u8 hw_idx;

	mac_phy_info = &svc_ext_info->mac_phy_info[0];
	mac_phy_cap = svc_rdy_ext->mac_phy_caps;

	for (hw_idx = 0; hw_idx < svc_ext_info->num_hw_modes; hw_idx++) {
		hw_mode_cap = &svc_rdy_ext->hw_mode_caps[hw_idx];
		hw_mode_id = __le32_to_cpu(hw_mode_cap->hw_mode_id);
		phy_bit_map = __le32_to_cpu(hw_mode_cap->phy_id_map);

		while (phy_bit_map) {
			ath12k_wmi_save_mac_phy_info(ab, mac_phy_cap, mac_phy_info);
			mac_phy_info->hw_mode_config_type =
					le32_get_bits(hw_mode_cap->hw_mode_config_type,
						      WMI_HW_MODE_CAP_CFG_TYPE);
			ath12k_dbg(ab, ATH12K_DBG_WMI,
				   "hw_idx %u hw_mode_id %u hw_mode_config_type %u supported_bands %u phy_id %u 2 GHz [%u - %u] 5 GHz [%u - %u]\n",
				   hw_idx, hw_mode_id,
				   mac_phy_info->hw_mode_config_type,
				   mac_phy_info->supported_bands, mac_phy_info->phy_id,
				   mac_phy_info->hw_freq_range.low_2ghz_freq,
				   mac_phy_info->hw_freq_range.high_2ghz_freq,
				   mac_phy_info->hw_freq_range.low_5ghz_freq,
				   mac_phy_info->hw_freq_range.high_5ghz_freq);

			mac_phy_cap++;
			mac_phy_info++;

			phy_bit_map >>= 1;
		}
	}
}

static int ath12k_wmi_svc_rdy_ext_parse(struct ath12k_base *ab,
					u16 tag, u16 len,
					const void *ptr, void *data)
{
	struct ath12k_wmi_pdev *wmi_handle = &ab->wmi_ab.wmi[0];
	struct ath12k_wmi_svc_rdy_ext_parse *svc_rdy_ext = data;
	int ret;

	switch (tag) {
	case WMI_TAG_SERVICE_READY_EXT_EVENT:
		ret = ath12k_pull_svc_ready_ext(wmi_handle, ptr,
						&svc_rdy_ext->arg);
		if (ret) {
			ath12k_warn(ab, "unable to extract ext params\n");
			return ret;
		}
		break;

	case WMI_TAG_SOC_MAC_PHY_HW_MODE_CAPS:
		svc_rdy_ext->hw_caps = ptr;
		svc_rdy_ext->arg.num_hw_modes =
			le32_to_cpu(svc_rdy_ext->hw_caps->num_hw_modes);
		break;

	case WMI_TAG_SOC_HAL_REG_CAPABILITIES:
		ret = ath12k_wmi_ext_soc_hal_reg_caps_parse(ab, len, ptr,
							    svc_rdy_ext);
		if (ret)
			return ret;
		break;

	case WMI_TAG_ARRAY_STRUCT:
		if (!svc_rdy_ext->hw_mode_done) {
			ret = ath12k_wmi_hw_mode_caps(ab, len, ptr, svc_rdy_ext);
			if (ret)
				return ret;

			svc_rdy_ext->hw_mode_done = true;
		} else if (!svc_rdy_ext->mac_phy_done) {
			svc_rdy_ext->n_mac_phy_caps = 0;
			ret = ath12k_wmi_tlv_iter(ab, ptr, len,
						  ath12k_wmi_mac_phy_caps_parse,
						  svc_rdy_ext);
			if (ret) {
				ath12k_warn(ab, "failed to parse tlv %d\n", ret);
				return ret;
			}

			ath12k_wmi_save_all_mac_phy_info(ab, svc_rdy_ext);

			svc_rdy_ext->mac_phy_done = true;
		} else if (!svc_rdy_ext->ext_hal_reg_done) {
			ret = ath12k_wmi_ext_hal_reg_caps(ab, len, ptr, svc_rdy_ext);
			if (ret)
				return ret;

			svc_rdy_ext->ext_hal_reg_done = true;
		} else if (!svc_rdy_ext->mac_phy_chainmask_combo_done) {
			svc_rdy_ext->mac_phy_chainmask_combo_done = true;
		} else if (!svc_rdy_ext->mac_phy_chainmask_cap_done) {
			svc_rdy_ext->mac_phy_chainmask_cap_done = true;
		} else if (!svc_rdy_ext->oem_dma_ring_cap_done) {
			svc_rdy_ext->oem_dma_ring_cap_done = true;
		} else if (!svc_rdy_ext->dma_ring_cap_done) {
			ret = ath12k_wmi_dma_ring_caps(ab, len, ptr,
						       &svc_rdy_ext->dma_caps_parse);
			if (ret)
				return ret;

			svc_rdy_ext->dma_ring_cap_done = true;
		}
		break;

	default:
		break;
	}
	return 0;
}

static int ath12k_service_ready_ext_event(struct ath12k_base *ab,
					  struct sk_buff *skb)
{
	struct ath12k_wmi_svc_rdy_ext_parse svc_rdy_ext = { };
	int ret;

	ret = ath12k_wmi_tlv_iter(ab, skb->data, skb->len,
				  ath12k_wmi_svc_rdy_ext_parse,
				  &svc_rdy_ext);
	if (ret) {
		ath12k_warn(ab, "failed to parse tlv %d\n", ret);
		goto err;
	}

	if (!test_bit(WMI_TLV_SERVICE_EXT2_MSG, ab->wmi_ab.svc_map))
		complete(&ab->wmi_ab.service_ready);

	kfree(svc_rdy_ext.mac_phy_caps);
	return 0;

err:
	kfree(svc_rdy_ext.mac_phy_caps);
	ath12k_wmi_free_dbring_caps(ab);
	return ret;
}

static int ath12k_pull_svc_ready_ext2(struct ath12k_wmi_pdev *wmi_handle,
				      const void *ptr,
				      struct ath12k_wmi_svc_rdy_ext2_arg *arg)
{
	const struct wmi_service_ready_ext2_event *ev = ptr;

	if (!ev)
		return -EINVAL;

	arg->reg_db_version = le32_to_cpu(ev->reg_db_version);
	arg->hw_min_max_tx_power_2ghz = le32_to_cpu(ev->hw_min_max_tx_power_2ghz);
	arg->hw_min_max_tx_power_5ghz = le32_to_cpu(ev->hw_min_max_tx_power_5ghz);
	arg->chwidth_num_peer_caps = le32_to_cpu(ev->chwidth_num_peer_caps);
	arg->preamble_puncture_bw = le32_to_cpu(ev->preamble_puncture_bw);
	arg->max_user_per_ppdu_ofdma = le32_to_cpu(ev->max_user_per_ppdu_ofdma);
	arg->max_user_per_ppdu_mumimo = le32_to_cpu(ev->max_user_per_ppdu_mumimo);
	arg->target_cap_flags = le32_to_cpu(ev->target_cap_flags);
	return 0;
}

static void ath12k_wmi_eht_caps_parse(struct ath12k_pdev *pdev, u32 band,
				      const __le32 cap_mac_info[],
				      const __le32 cap_phy_info[],
				      const __le32 supp_mcs[],
				      const struct ath12k_wmi_ppe_threshold_params *ppet,
				       __le32 cap_info_internal)
{
	struct ath12k_band_cap *cap_band = &pdev->cap.band[band];
	u32 support_320mhz;
	u8 i;

	if (band == NL80211_BAND_6GHZ)
		support_320mhz = cap_band->eht_cap_phy_info[0] &
					IEEE80211_EHT_PHY_CAP0_320MHZ_IN_6GHZ;

	for (i = 0; i < WMI_MAX_EHTCAP_MAC_SIZE; i++)
		cap_band->eht_cap_mac_info[i] = le32_to_cpu(cap_mac_info[i]);

	for (i = 0; i < WMI_MAX_EHTCAP_PHY_SIZE; i++)
		cap_band->eht_cap_phy_info[i] = le32_to_cpu(cap_phy_info[i]);

	if (band == NL80211_BAND_6GHZ)
		cap_band->eht_cap_phy_info[0] |= support_320mhz;

	cap_band->eht_mcs_20_only = le32_to_cpu(supp_mcs[0]);
	cap_band->eht_mcs_80 = le32_to_cpu(supp_mcs[1]);
	if (band != NL80211_BAND_2GHZ) {
		cap_band->eht_mcs_160 = le32_to_cpu(supp_mcs[2]);
		cap_band->eht_mcs_320 = le32_to_cpu(supp_mcs[3]);
	}

	cap_band->eht_ppet.numss_m1 = le32_to_cpu(ppet->numss_m1);
	cap_band->eht_ppet.ru_bit_mask = le32_to_cpu(ppet->ru_info);
	for (i = 0; i < WMI_MAX_NUM_SS; i++)
		cap_band->eht_ppet.ppet16_ppet8_ru3_ru0[i] =
			le32_to_cpu(ppet->ppet16_ppet8_ru3_ru0[i]);

	cap_band->eht_cap_info_internal = le32_to_cpu(cap_info_internal);
}

static int
ath12k_wmi_tlv_mac_phy_caps_ext_parse(struct ath12k_base *ab,
				      const struct ath12k_wmi_caps_ext_params *caps,
				      struct ath12k_pdev *pdev)
{
	struct ath12k_band_cap *cap_band;
	u32 bands, support_320mhz;
	int i;

	if (ab->hw_params->single_pdev_only) {
		if (caps->hw_mode_id == WMI_HOST_HW_MODE_SINGLE) {
			support_320mhz = le32_to_cpu(caps->eht_cap_phy_info_5ghz[0]) &
				IEEE80211_EHT_PHY_CAP0_320MHZ_IN_6GHZ;
			cap_band = &pdev->cap.band[NL80211_BAND_6GHZ];
			cap_band->eht_cap_phy_info[0] |= support_320mhz;
			return 0;
		}

		for (i = 0; i < ab->fw_pdev_count; i++) {
			struct ath12k_fw_pdev *fw_pdev = &ab->fw_pdev[i];

			if (fw_pdev->pdev_id == ath12k_wmi_caps_ext_get_pdev_id(caps) &&
			    fw_pdev->phy_id == le32_to_cpu(caps->phy_id)) {
				bands = fw_pdev->supported_bands;
				break;
			}
		}

		if (i == ab->fw_pdev_count)
			return -EINVAL;
	} else {
		bands = pdev->cap.supported_bands;
	}

	if (bands & WMI_HOST_WLAN_2GHZ_CAP) {
		ath12k_wmi_eht_caps_parse(pdev, NL80211_BAND_2GHZ,
					  caps->eht_cap_mac_info_2ghz,
					  caps->eht_cap_phy_info_2ghz,
					  caps->eht_supp_mcs_ext_2ghz,
					  &caps->eht_ppet_2ghz,
					  caps->eht_cap_info_internal);
	}

	if (bands & WMI_HOST_WLAN_5GHZ_CAP) {
		ath12k_wmi_eht_caps_parse(pdev, NL80211_BAND_5GHZ,
					  caps->eht_cap_mac_info_5ghz,
					  caps->eht_cap_phy_info_5ghz,
					  caps->eht_supp_mcs_ext_5ghz,
					  &caps->eht_ppet_5ghz,
					  caps->eht_cap_info_internal);

		ath12k_wmi_eht_caps_parse(pdev, NL80211_BAND_6GHZ,
					  caps->eht_cap_mac_info_5ghz,
					  caps->eht_cap_phy_info_5ghz,
					  caps->eht_supp_mcs_ext_5ghz,
					  &caps->eht_ppet_5ghz,
					  caps->eht_cap_info_internal);
	}

	pdev->cap.eml_cap = le32_to_cpu(caps->eml_capability);
	pdev->cap.mld_cap = le32_to_cpu(caps->mld_capability);

	return 0;
}

static int ath12k_wmi_tlv_mac_phy_caps_ext(struct ath12k_base *ab, u16 tag,
					   u16 len, const void *ptr,
					   void *data)
{
	const struct ath12k_wmi_caps_ext_params *caps = ptr;
	int i = 0, ret;

	if (tag != WMI_TAG_MAC_PHY_CAPABILITIES_EXT)
		return -EPROTO;

	if (ab->hw_params->single_pdev_only) {
		if (ab->wmi_ab.preferred_hw_mode != le32_to_cpu(caps->hw_mode_id) &&
		    caps->hw_mode_id != WMI_HOST_HW_MODE_SINGLE)
			return 0;
	} else {
		for (i = 0; i < ab->num_radios; i++) {
			if (ab->pdevs[i].pdev_id ==
			    ath12k_wmi_caps_ext_get_pdev_id(caps))
				break;
		}

		if (i == ab->num_radios)
			return -EINVAL;
	}

	ret = ath12k_wmi_tlv_mac_phy_caps_ext_parse(ab, caps, &ab->pdevs[i]);
	if (ret) {
		ath12k_warn(ab,
			    "failed to parse extended MAC PHY capabilities for pdev %d: %d\n",
			    ret, ab->pdevs[i].pdev_id);
		return ret;
	}

	return 0;
}

static void
ath12k_wmi_update_freq_info(struct ath12k_base *ab,
			    struct ath12k_svc_ext_mac_phy_info *mac_cap,
			    enum ath12k_hw_mode mode,
			    u32 phy_id)
{
	struct ath12k_hw_mode_info *hw_mode_info = &ab->wmi_ab.hw_mode_info;
	struct ath12k_hw_mode_freq_range_arg *mac_range;

	mac_range = &hw_mode_info->freq_range_caps[mode][phy_id];

	if (mac_cap->supported_bands & WMI_HOST_WLAN_2GHZ_CAP) {
		mac_range->low_2ghz_freq = max_t(u32,
						 mac_cap->hw_freq_range.low_2ghz_freq,
						 ATH12K_MIN_2GHZ_FREQ);
		mac_range->high_2ghz_freq = mac_cap->hw_freq_range.high_2ghz_freq ?
					    min_t(u32,
						  mac_cap->hw_freq_range.high_2ghz_freq,
						  ATH12K_MAX_2GHZ_FREQ) :
					    ATH12K_MAX_2GHZ_FREQ;
	}

	if (mac_cap->supported_bands & WMI_HOST_WLAN_5GHZ_CAP) {
		mac_range->low_5ghz_freq = max_t(u32,
						 mac_cap->hw_freq_range.low_5ghz_freq,
						 ATH12K_MIN_5GHZ_FREQ);
		mac_range->high_5ghz_freq = mac_cap->hw_freq_range.high_5ghz_freq ?
					    min_t(u32,
						  mac_cap->hw_freq_range.high_5ghz_freq,
						  ATH12K_MAX_6GHZ_FREQ) :
					    ATH12K_MAX_6GHZ_FREQ;
	}
}

static bool
ath12k_wmi_all_phy_range_updated(struct ath12k_base *ab,
				 enum ath12k_hw_mode hwmode)
{
	struct ath12k_hw_mode_info *hw_mode_info = &ab->wmi_ab.hw_mode_info;
	struct ath12k_hw_mode_freq_range_arg *mac_range;
	u8 phy_id;

	for (phy_id = 0; phy_id < MAX_RADIOS; phy_id++) {
		mac_range = &hw_mode_info->freq_range_caps[hwmode][phy_id];
		/* modify SBS/DBS range only when both phy for DBS are filled */
		if (!mac_range->low_2ghz_freq && !mac_range->low_5ghz_freq)
			return false;
	}

	return true;
}

static void ath12k_wmi_update_dbs_freq_info(struct ath12k_base *ab)
{
	struct ath12k_hw_mode_info *hw_mode_info = &ab->wmi_ab.hw_mode_info;
	struct ath12k_hw_mode_freq_range_arg *mac_range;
	u8 phy_id;

	mac_range = hw_mode_info->freq_range_caps[ATH12K_HW_MODE_DBS];
	/* Reset 5 GHz range for shared mac for DBS */
	for (phy_id = 0; phy_id < MAX_RADIOS; phy_id++) {
		if (mac_range[phy_id].low_2ghz_freq &&
		    mac_range[phy_id].low_5ghz_freq) {
			mac_range[phy_id].low_5ghz_freq = 0;
			mac_range[phy_id].high_5ghz_freq = 0;
		}
	}
}

static u32
ath12k_wmi_get_highest_5ghz_freq_from_range(struct ath12k_hw_mode_freq_range_arg *range)
{
	u32 highest_freq = 0;
	u8 phy_id;

	for (phy_id = 0; phy_id < MAX_RADIOS; phy_id++) {
		if (range[phy_id].high_5ghz_freq > highest_freq)
			highest_freq = range[phy_id].high_5ghz_freq;
	}

	return highest_freq ? highest_freq : ATH12K_MAX_6GHZ_FREQ;
}

static u32
ath12k_wmi_get_lowest_5ghz_freq_from_range(struct ath12k_hw_mode_freq_range_arg *range)
{
	u32 lowest_freq = 0;
	u8 phy_id;

	for (phy_id = 0; phy_id < MAX_RADIOS; phy_id++) {
		if ((!lowest_freq && range[phy_id].low_5ghz_freq) ||
		    range[phy_id].low_5ghz_freq < lowest_freq)
			lowest_freq = range[phy_id].low_5ghz_freq;
	}

	return lowest_freq ? lowest_freq : ATH12K_MIN_5GHZ_FREQ;
}

static void
ath12k_wmi_fill_upper_share_sbs_freq(struct ath12k_base *ab,
				     u16 sbs_range_sep,
				     struct ath12k_hw_mode_freq_range_arg *ref_freq)
{
	struct ath12k_hw_mode_info *hw_mode_info = &ab->wmi_ab.hw_mode_info;
	struct ath12k_hw_mode_freq_range_arg *upper_sbs_freq_range;
	u8 phy_id;

	upper_sbs_freq_range =
			hw_mode_info->freq_range_caps[ATH12K_HW_MODE_SBS_UPPER_SHARE];

	for (phy_id = 0; phy_id < MAX_RADIOS; phy_id++) {
		upper_sbs_freq_range[phy_id].low_2ghz_freq =
						ref_freq[phy_id].low_2ghz_freq;
		upper_sbs_freq_range[phy_id].high_2ghz_freq =
						ref_freq[phy_id].high_2ghz_freq;

		/* update for shared mac */
		if (upper_sbs_freq_range[phy_id].low_2ghz_freq) {
			upper_sbs_freq_range[phy_id].low_5ghz_freq = sbs_range_sep + 10;
			upper_sbs_freq_range[phy_id].high_5ghz_freq =
				ath12k_wmi_get_highest_5ghz_freq_from_range(ref_freq);
		} else {
			upper_sbs_freq_range[phy_id].low_5ghz_freq =
				ath12k_wmi_get_lowest_5ghz_freq_from_range(ref_freq);
			upper_sbs_freq_range[phy_id].high_5ghz_freq = sbs_range_sep;
		}
	}
}

static void
ath12k_wmi_fill_lower_share_sbs_freq(struct ath12k_base *ab,
				     u16 sbs_range_sep,
				     struct ath12k_hw_mode_freq_range_arg *ref_freq)
{
	struct ath12k_hw_mode_info *hw_mode_info = &ab->wmi_ab.hw_mode_info;
	struct ath12k_hw_mode_freq_range_arg *lower_sbs_freq_range;
	u8 phy_id;

	lower_sbs_freq_range =
			hw_mode_info->freq_range_caps[ATH12K_HW_MODE_SBS_LOWER_SHARE];

	for (phy_id = 0; phy_id < MAX_RADIOS; phy_id++) {
		lower_sbs_freq_range[phy_id].low_2ghz_freq =
						ref_freq[phy_id].low_2ghz_freq;
		lower_sbs_freq_range[phy_id].high_2ghz_freq =
						ref_freq[phy_id].high_2ghz_freq;

		/* update for shared mac */
		if (lower_sbs_freq_range[phy_id].low_2ghz_freq) {
			lower_sbs_freq_range[phy_id].low_5ghz_freq =
				ath12k_wmi_get_lowest_5ghz_freq_from_range(ref_freq);
			lower_sbs_freq_range[phy_id].high_5ghz_freq = sbs_range_sep;
		} else {
			lower_sbs_freq_range[phy_id].low_5ghz_freq = sbs_range_sep + 10;
			lower_sbs_freq_range[phy_id].high_5ghz_freq =
				ath12k_wmi_get_highest_5ghz_freq_from_range(ref_freq);
		}
	}
}

static const char *ath12k_wmi_hw_mode_to_str(enum ath12k_hw_mode hw_mode)
{
	static const char * const mode_str[] = {
		[ATH12K_HW_MODE_SMM] = "SMM",
		[ATH12K_HW_MODE_DBS] = "DBS",
		[ATH12K_HW_MODE_SBS] = "SBS",
		[ATH12K_HW_MODE_SBS_UPPER_SHARE] = "SBS_UPPER_SHARE",
		[ATH12K_HW_MODE_SBS_LOWER_SHARE] = "SBS_LOWER_SHARE",
	};

	if (hw_mode >= ARRAY_SIZE(mode_str))
		return "Unknown";

	return mode_str[hw_mode];
}

static void
ath12k_wmi_dump_freq_range_per_mac(struct ath12k_base *ab,
				   struct ath12k_hw_mode_freq_range_arg *freq_range,
				   enum ath12k_hw_mode hw_mode)
{
	u8 i;

	for (i = 0; i < MAX_RADIOS; i++)
		if (freq_range[i].low_2ghz_freq || freq_range[i].low_5ghz_freq)
			ath12k_dbg(ab, ATH12K_DBG_WMI,
				   "frequency range: %s(%d) mac %d 2 GHz [%d - %d] 5 GHz [%d - %d]",
				   ath12k_wmi_hw_mode_to_str(hw_mode),
				   hw_mode, i,
				   freq_range[i].low_2ghz_freq,
				   freq_range[i].high_2ghz_freq,
				   freq_range[i].low_5ghz_freq,
				   freq_range[i].high_5ghz_freq);
}

static void ath12k_wmi_dump_freq_range(struct ath12k_base *ab)
{
	struct ath12k_hw_mode_freq_range_arg *freq_range;
	u8 i;

	for (i = ATH12K_HW_MODE_SMM; i < ATH12K_HW_MODE_MAX; i++) {
		freq_range = ab->wmi_ab.hw_mode_info.freq_range_caps[i];
		ath12k_wmi_dump_freq_range_per_mac(ab, freq_range, i);
	}
}

static int ath12k_wmi_modify_sbs_freq(struct ath12k_base *ab, u8 phy_id)
{
	struct ath12k_hw_mode_info *hw_mode_info = &ab->wmi_ab.hw_mode_info;
	struct ath12k_hw_mode_freq_range_arg *sbs_mac_range, *shared_mac_range;
	struct ath12k_hw_mode_freq_range_arg *non_shared_range;
	u8 shared_phy_id;

	sbs_mac_range = &hw_mode_info->freq_range_caps[ATH12K_HW_MODE_SBS][phy_id];

	/* if SBS mac range has both 2.4 and 5 GHz ranges, i.e. shared phy_id
	 * keep the range as it is in SBS
	 */
	if (sbs_mac_range->low_2ghz_freq && sbs_mac_range->low_5ghz_freq)
		return 0;

	if (sbs_mac_range->low_2ghz_freq && !sbs_mac_range->low_5ghz_freq) {
		ath12k_err(ab, "Invalid DBS/SBS mode with only 2.4Ghz");
		ath12k_wmi_dump_freq_range_per_mac(ab, sbs_mac_range, ATH12K_HW_MODE_SBS);
		return -EINVAL;
	}

	non_shared_range = sbs_mac_range;
	/* if SBS mac range has only 5 GHz then it's the non-shared phy, so
	 * modify the range as per the shared mac.
	 */
	shared_phy_id = phy_id ? 0 : 1;
	shared_mac_range =
		&hw_mode_info->freq_range_caps[ATH12K_HW_MODE_SBS][shared_phy_id];

	if (shared_mac_range->low_5ghz_freq > non_shared_range->low_5ghz_freq) {
		ath12k_dbg(ab, ATH12K_DBG_WMI, "high 5 GHz shared");
		/* If the shared mac lower 5 GHz frequency is greater than
		 * non-shared mac lower 5 GHz frequency then the shared mac has
		 * high 5 GHz shared with 2.4 GHz. So non-shared mac's 5 GHz high
		 * freq should be less than the shared mac's low 5 GHz freq.
		 */
		if (non_shared_range->high_5ghz_freq >=
		    shared_mac_range->low_5ghz_freq)
			non_shared_range->high_5ghz_freq =
				max_t(u32, shared_mac_range->low_5ghz_freq - 10,
				      non_shared_range->low_5ghz_freq);
	} else if (shared_mac_range->high_5ghz_freq <
		   non_shared_range->high_5ghz_freq) {
		ath12k_dbg(ab, ATH12K_DBG_WMI, "low 5 GHz shared");
		/* If the shared mac high 5 GHz frequency is less than
		 * non-shared mac high 5 GHz frequency then the shared mac has
		 * low 5 GHz shared with 2.4 GHz. So non-shared mac's 5 GHz low
		 * freq should be greater than the shared mac's high 5 GHz freq.
		 */
		if (shared_mac_range->high_5ghz_freq >=
		    non_shared_range->low_5ghz_freq)
			non_shared_range->low_5ghz_freq =
				min_t(u32, shared_mac_range->high_5ghz_freq + 10,
				      non_shared_range->high_5ghz_freq);
	} else {
		ath12k_warn(ab, "invalid SBS range with all 5 GHz shared");
		return -EINVAL;
	}

	return 0;
}

static void ath12k_wmi_update_sbs_freq_info(struct ath12k_base *ab)
{
	struct ath12k_hw_mode_info *hw_mode_info = &ab->wmi_ab.hw_mode_info;
	struct ath12k_hw_mode_freq_range_arg *mac_range;
	u16 sbs_range_sep;
	u8 phy_id;
	int ret;

	mac_range = hw_mode_info->freq_range_caps[ATH12K_HW_MODE_SBS];

	/* If sbs_lower_band_end_freq has a value, then the frequency range
	 * will be split using that value.
	 */
	sbs_range_sep = ab->wmi_ab.sbs_lower_band_end_freq;
	if (sbs_range_sep) {
		ath12k_wmi_fill_upper_share_sbs_freq(ab, sbs_range_sep,
						     mac_range);
		ath12k_wmi_fill_lower_share_sbs_freq(ab, sbs_range_sep,
						     mac_range);
		/* Hardware specifies the range boundary with sbs_range_sep,
		 * (i.e. the boundary between 5 GHz high and 5 GHz low),
		 * reset the original one to make sure it will not get used.
		 */
		memset(mac_range, 0, sizeof(*mac_range) * MAX_RADIOS);
		return;
	}

	/* If sbs_lower_band_end_freq is not set that means firmware will send one
	 * shared mac range and one non-shared mac range. so update that freq.
	 */
	for (phy_id = 0; phy_id < MAX_RADIOS; phy_id++) {
		ret = ath12k_wmi_modify_sbs_freq(ab, phy_id);
		if (ret) {
			memset(mac_range, 0, sizeof(*mac_range) * MAX_RADIOS);
			break;
		}
	}
}

static void
ath12k_wmi_update_mac_freq_info(struct ath12k_base *ab,
				enum wmi_host_hw_mode_config_type hw_config_type,
				u32 phy_id,
				struct ath12k_svc_ext_mac_phy_info *mac_cap)
{
	if (phy_id >= MAX_RADIOS) {
		ath12k_err(ab, "mac more than two not supported: %d", phy_id);
		return;
	}

	ath12k_dbg(ab, ATH12K_DBG_WMI,
		   "hw_mode_cfg %d mac %d band 0x%x SBS cutoff freq %d 2 GHz [%d - %d] 5 GHz [%d - %d]",
		   hw_config_type, phy_id, mac_cap->supported_bands,
		   ab->wmi_ab.sbs_lower_band_end_freq,
		   mac_cap->hw_freq_range.low_2ghz_freq,
		   mac_cap->hw_freq_range.high_2ghz_freq,
		   mac_cap->hw_freq_range.low_5ghz_freq,
		   mac_cap->hw_freq_range.high_5ghz_freq);

	switch (hw_config_type) {
	case WMI_HOST_HW_MODE_SINGLE:
		if (phy_id) {
			ath12k_dbg(ab, ATH12K_DBG_WMI, "mac phy 1 is not supported");
			break;
		}
		ath12k_wmi_update_freq_info(ab, mac_cap, ATH12K_HW_MODE_SMM, phy_id);
		break;

	case WMI_HOST_HW_MODE_DBS:
		if (!ath12k_wmi_all_phy_range_updated(ab, ATH12K_HW_MODE_DBS))
			ath12k_wmi_update_freq_info(ab, mac_cap,
						    ATH12K_HW_MODE_DBS, phy_id);
		break;
	case WMI_HOST_HW_MODE_DBS_SBS:
	case WMI_HOST_HW_MODE_DBS_OR_SBS:
		ath12k_wmi_update_freq_info(ab, mac_cap, ATH12K_HW_MODE_DBS, phy_id);
		if (ab->wmi_ab.sbs_lower_band_end_freq ||
		    mac_cap->hw_freq_range.low_5ghz_freq ||
		    mac_cap->hw_freq_range.low_2ghz_freq)
			ath12k_wmi_update_freq_info(ab, mac_cap, ATH12K_HW_MODE_SBS,
						    phy_id);

		if (ath12k_wmi_all_phy_range_updated(ab, ATH12K_HW_MODE_DBS))
			ath12k_wmi_update_dbs_freq_info(ab);
		if (ath12k_wmi_all_phy_range_updated(ab, ATH12K_HW_MODE_SBS))
			ath12k_wmi_update_sbs_freq_info(ab);
		break;
	case WMI_HOST_HW_MODE_SBS:
	case WMI_HOST_HW_MODE_SBS_PASSIVE:
		ath12k_wmi_update_freq_info(ab, mac_cap, ATH12K_HW_MODE_SBS, phy_id);
		if (ath12k_wmi_all_phy_range_updated(ab, ATH12K_HW_MODE_SBS))
			ath12k_wmi_update_sbs_freq_info(ab);

		break;
	default:
		break;
	}
}

static bool ath12k_wmi_sbs_range_present(struct ath12k_base *ab)
{
	if (ath12k_wmi_all_phy_range_updated(ab, ATH12K_HW_MODE_SBS) ||
	    (ab->wmi_ab.sbs_lower_band_end_freq &&
	     ath12k_wmi_all_phy_range_updated(ab, ATH12K_HW_MODE_SBS_LOWER_SHARE) &&
	     ath12k_wmi_all_phy_range_updated(ab, ATH12K_HW_MODE_SBS_UPPER_SHARE)))
		return true;

	return false;
}

static int ath12k_wmi_update_hw_mode_list(struct ath12k_base *ab)
{
	struct ath12k_svc_ext_info *svc_ext_info = &ab->wmi_ab.svc_ext_info;
	struct ath12k_hw_mode_info *info = &ab->wmi_ab.hw_mode_info;
	enum wmi_host_hw_mode_config_type hw_config_type;
	struct ath12k_svc_ext_mac_phy_info *tmp;
	bool dbs_mode = false, sbs_mode = false;
	u32 i, j = 0;

	if (!svc_ext_info->num_hw_modes) {
		ath12k_err(ab, "invalid number of hw modes");
		return -EINVAL;
	}

	ath12k_dbg(ab, ATH12K_DBG_WMI, "updated HW mode list: num modes %d",
		   svc_ext_info->num_hw_modes);

	memset(info->freq_range_caps, 0, sizeof(info->freq_range_caps));

	for (i = 0; i < svc_ext_info->num_hw_modes; i++) {
		if (j >= ATH12K_MAX_MAC_PHY_CAP)
			return -EINVAL;

		/* Update for MAC0 */
		tmp = &svc_ext_info->mac_phy_info[j++];
		hw_config_type = tmp->hw_mode_config_type;
		ath12k_wmi_update_mac_freq_info(ab, hw_config_type, tmp->phy_id, tmp);

		/* SBS and DBS have dual MAC. Up to 2 MACs are considered. */
		if (hw_config_type == WMI_HOST_HW_MODE_DBS ||
		    hw_config_type == WMI_HOST_HW_MODE_SBS_PASSIVE ||
		    hw_config_type == WMI_HOST_HW_MODE_SBS ||
		    hw_config_type == WMI_HOST_HW_MODE_DBS_OR_SBS) {
			if (j >= ATH12K_MAX_MAC_PHY_CAP)
				return -EINVAL;
			/* Update for MAC1 */
			tmp = &svc_ext_info->mac_phy_info[j++];
			ath12k_wmi_update_mac_freq_info(ab, hw_config_type,
							tmp->phy_id, tmp);

			if (hw_config_type == WMI_HOST_HW_MODE_DBS ||
			    hw_config_type == WMI_HOST_HW_MODE_DBS_OR_SBS)
				dbs_mode = true;

			if (ath12k_wmi_sbs_range_present(ab) &&
			    (hw_config_type == WMI_HOST_HW_MODE_SBS_PASSIVE ||
			     hw_config_type == WMI_HOST_HW_MODE_SBS ||
			     hw_config_type == WMI_HOST_HW_MODE_DBS_OR_SBS))
				sbs_mode = true;
		}
	}

	info->support_dbs = dbs_mode;
	info->support_sbs = sbs_mode;

	ath12k_wmi_dump_freq_range(ab);

	return 0;
}

static int ath12k_wmi_svc_rdy_ext2_parse(struct ath12k_base *ab,
					 u16 tag, u16 len,
					 const void *ptr, void *data)
{
	const struct ath12k_wmi_dbs_or_sbs_cap_params *dbs_or_sbs_caps;
	struct ath12k_wmi_pdev *wmi_handle = &ab->wmi_ab.wmi[0];
	struct ath12k_wmi_svc_rdy_ext2_parse *parse = data;
	int ret;

	switch (tag) {
	case WMI_TAG_SERVICE_READY_EXT2_EVENT:
		ret = ath12k_pull_svc_ready_ext2(wmi_handle, ptr,
						 &parse->arg);
		if (ret) {
			ath12k_warn(ab,
				    "failed to extract wmi service ready ext2 parameters: %d\n",
				    ret);
			return ret;
		}
		break;

	case WMI_TAG_ARRAY_STRUCT:
		if (!parse->dma_ring_cap_done) {
			ret = ath12k_wmi_dma_ring_caps(ab, len, ptr,
						       &parse->dma_caps_parse);
			if (ret)
				return ret;

			parse->dma_ring_cap_done = true;
		} else if (!parse->spectral_bin_scaling_done) {
			/* TODO: This is a place-holder as WMI tag for
			 * spectral scaling is before
			 * WMI_TAG_MAC_PHY_CAPABILITIES_EXT
			 */
			parse->spectral_bin_scaling_done = true;
		} else if (!parse->mac_phy_caps_ext_done) {
			ret = ath12k_wmi_tlv_iter(ab, ptr, len,
						  ath12k_wmi_tlv_mac_phy_caps_ext,
						  parse);
			if (ret) {
				ath12k_warn(ab, "failed to parse extended MAC PHY capabilities WMI TLV: %d\n",
					    ret);
				return ret;
			}

			parse->mac_phy_caps_ext_done = true;
		} else if (!parse->hal_reg_caps_ext2_done) {
			parse->hal_reg_caps_ext2_done = true;
		} else if (!parse->scan_radio_caps_ext2_done) {
			parse->scan_radio_caps_ext2_done = true;
		} else if (!parse->twt_caps_done) {
			parse->twt_caps_done = true;
		} else if (!parse->htt_msdu_idx_to_qtype_map_done) {
			parse->htt_msdu_idx_to_qtype_map_done = true;
		} else if (!parse->dbs_or_sbs_cap_ext_done) {
			dbs_or_sbs_caps = ptr;
			ab->wmi_ab.sbs_lower_band_end_freq =
				__le32_to_cpu(dbs_or_sbs_caps->sbs_lower_band_end_freq);

			ath12k_dbg(ab, ATH12K_DBG_WMI, "sbs_lower_band_end_freq %u\n",
				   ab->wmi_ab.sbs_lower_band_end_freq);

			ret = ath12k_wmi_update_hw_mode_list(ab);
			if (ret) {
				ath12k_warn(ab, "failed to update hw mode list: %d\n",
					    ret);
				return ret;
			}

			parse->dbs_or_sbs_cap_ext_done = true;
		}

		break;
	default:
		break;
	}

	return 0;
}

static int ath12k_service_ready_ext2_event(struct ath12k_base *ab,
					   struct sk_buff *skb)
{
	struct ath12k_wmi_svc_rdy_ext2_parse svc_rdy_ext2 = { };
	int ret;

	ret = ath12k_wmi_tlv_iter(ab, skb->data, skb->len,
				  ath12k_wmi_svc_rdy_ext2_parse,
				  &svc_rdy_ext2);
	if (ret) {
		ath12k_warn(ab, "failed to parse ext2 event tlv %d\n", ret);
		goto err;
	}

	complete(&ab->wmi_ab.service_ready);

	return 0;

err:
	ath12k_wmi_free_dbring_caps(ab);
	return ret;
}

static int ath12k_pull_vdev_start_resp_tlv(struct ath12k_base *ab, struct sk_buff *skb,
					   struct wmi_vdev_start_resp_event *vdev_rsp)
{
	const void **tb;
	const struct wmi_vdev_start_resp_event *ev;
	int ret;

	tb = ath12k_wmi_tlv_parse_alloc(ab, skb, GFP_ATOMIC);
	if (IS_ERR(tb)) {
		ret = PTR_ERR(tb);
		ath12k_warn(ab, "failed to parse tlv: %d\n", ret);
		return ret;
	}

	ev = tb[WMI_TAG_VDEV_START_RESPONSE_EVENT];
	if (!ev) {
		ath12k_warn(ab, "failed to fetch vdev start resp ev");
		kfree(tb);
		return -EPROTO;
	}

	*vdev_rsp = *ev;

	kfree(tb);
	return 0;
}

static struct ath12k_reg_rule
*create_ext_reg_rules_from_wmi(u32 num_reg_rules,
			       struct ath12k_wmi_reg_rule_ext_params *wmi_reg_rule)
{
	struct ath12k_reg_rule *reg_rule_ptr;
	u32 count;

	reg_rule_ptr = kzalloc((num_reg_rules * sizeof(*reg_rule_ptr)),
			       GFP_ATOMIC);

	if (!reg_rule_ptr)
		return NULL;

	for (count = 0; count < num_reg_rules; count++) {
		reg_rule_ptr[count].start_freq =
			le32_get_bits(wmi_reg_rule[count].freq_info,
				      REG_RULE_START_FREQ);
		reg_rule_ptr[count].end_freq =
			le32_get_bits(wmi_reg_rule[count].freq_info,
				      REG_RULE_END_FREQ);
		reg_rule_ptr[count].max_bw =
			le32_get_bits(wmi_reg_rule[count].bw_pwr_info,
				      REG_RULE_MAX_BW);
		reg_rule_ptr[count].reg_power =
			le32_get_bits(wmi_reg_rule[count].bw_pwr_info,
				      REG_RULE_REG_PWR);
		reg_rule_ptr[count].ant_gain =
			le32_get_bits(wmi_reg_rule[count].bw_pwr_info,
				      REG_RULE_ANT_GAIN);
		reg_rule_ptr[count].flags =
			le32_get_bits(wmi_reg_rule[count].flag_info,
				      REG_RULE_FLAGS);
		reg_rule_ptr[count].psd_flag =
			le32_get_bits(wmi_reg_rule[count].psd_power_info,
				      REG_RULE_PSD_INFO);
		reg_rule_ptr[count].psd_eirp =
			le32_get_bits(wmi_reg_rule[count].psd_power_info,
				      REG_RULE_PSD_EIRP);
	}

	return reg_rule_ptr;
}

static u8 ath12k_wmi_ignore_num_extra_rules(struct ath12k_wmi_reg_rule_ext_params *rule,
					    u32 num_reg_rules)
{
	u8 num_invalid_5ghz_rules = 0;
	u32 count, start_freq;

	for (count = 0; count < num_reg_rules; count++) {
		start_freq = le32_get_bits(rule[count].freq_info, REG_RULE_START_FREQ);

		if (start_freq >= ATH12K_MIN_6GHZ_FREQ)
			num_invalid_5ghz_rules++;
	}

	return num_invalid_5ghz_rules;
}

static int ath12k_pull_reg_chan_list_ext_update_ev(struct ath12k_base *ab,
						   struct sk_buff *skb,
						   struct ath12k_reg_info *reg_info)
{
	const void **tb;
	const struct wmi_reg_chan_list_cc_ext_event *ev;
	struct ath12k_wmi_reg_rule_ext_params *ext_wmi_reg_rule;
	u32 num_2g_reg_rules, num_5g_reg_rules;
	u32 num_6g_reg_rules_ap[WMI_REG_CURRENT_MAX_AP_TYPE];
	u32 num_6g_reg_rules_cl[WMI_REG_CURRENT_MAX_AP_TYPE][WMI_REG_MAX_CLIENT_TYPE];
	u8 num_invalid_5ghz_ext_rules;
	u32 total_reg_rules = 0;
	int ret, i, j;

	ath12k_dbg(ab, ATH12K_DBG_WMI, "processing regulatory ext channel list\n");

	tb = ath12k_wmi_tlv_parse_alloc(ab, skb, GFP_ATOMIC);
	if (IS_ERR(tb)) {
		ret = PTR_ERR(tb);
		ath12k_warn(ab, "failed to parse tlv: %d\n", ret);
		return ret;
	}

	ev = tb[WMI_TAG_REG_CHAN_LIST_CC_EXT_EVENT];
	if (!ev) {
		ath12k_warn(ab, "failed to fetch reg chan list ext update ev\n");
		kfree(tb);
		return -EPROTO;
	}

	reg_info->num_2g_reg_rules = le32_to_cpu(ev->num_2g_reg_rules);
	reg_info->num_5g_reg_rules = le32_to_cpu(ev->num_5g_reg_rules);
	reg_info->num_6g_reg_rules_ap[WMI_REG_INDOOR_AP] =
		le32_to_cpu(ev->num_6g_reg_rules_ap_lpi);
	reg_info->num_6g_reg_rules_ap[WMI_REG_STD_POWER_AP] =
		le32_to_cpu(ev->num_6g_reg_rules_ap_sp);
	reg_info->num_6g_reg_rules_ap[WMI_REG_VLP_AP] =
		le32_to_cpu(ev->num_6g_reg_rules_ap_vlp);

	for (i = 0; i < WMI_REG_MAX_CLIENT_TYPE; i++) {
		reg_info->num_6g_reg_rules_cl[WMI_REG_INDOOR_AP][i] =
			le32_to_cpu(ev->num_6g_reg_rules_cl_lpi[i]);
		reg_info->num_6g_reg_rules_cl[WMI_REG_STD_POWER_AP][i] =
			le32_to_cpu(ev->num_6g_reg_rules_cl_sp[i]);
		reg_info->num_6g_reg_rules_cl[WMI_REG_VLP_AP][i] =
			le32_to_cpu(ev->num_6g_reg_rules_cl_vlp[i]);
	}

	num_2g_reg_rules = reg_info->num_2g_reg_rules;
	total_reg_rules += num_2g_reg_rules;
	num_5g_reg_rules = reg_info->num_5g_reg_rules;
	total_reg_rules += num_5g_reg_rules;

	if (num_2g_reg_rules > MAX_REG_RULES || num_5g_reg_rules > MAX_REG_RULES) {
		ath12k_warn(ab, "Num reg rules for 2G/5G exceeds max limit (num_2g_reg_rules: %d num_5g_reg_rules: %d max_rules: %d)\n",
			    num_2g_reg_rules, num_5g_reg_rules, MAX_REG_RULES);
		kfree(tb);
		return -EINVAL;
	}

	for (i = 0; i < WMI_REG_CURRENT_MAX_AP_TYPE; i++) {
		num_6g_reg_rules_ap[i] = reg_info->num_6g_reg_rules_ap[i];

		if (num_6g_reg_rules_ap[i] > MAX_6GHZ_REG_RULES) {
			ath12k_warn(ab, "Num 6G reg rules for AP mode(%d) exceeds max limit (num_6g_reg_rules_ap: %d, max_rules: %d)\n",
				    i, num_6g_reg_rules_ap[i], MAX_6GHZ_REG_RULES);
			kfree(tb);
			return -EINVAL;
		}

		total_reg_rules += num_6g_reg_rules_ap[i];
	}

	for (i = 0; i < WMI_REG_MAX_CLIENT_TYPE; i++) {
		num_6g_reg_rules_cl[WMI_REG_INDOOR_AP][i] =
				reg_info->num_6g_reg_rules_cl[WMI_REG_INDOOR_AP][i];
		total_reg_rules += num_6g_reg_rules_cl[WMI_REG_INDOOR_AP][i];

		num_6g_reg_rules_cl[WMI_REG_STD_POWER_AP][i] =
				reg_info->num_6g_reg_rules_cl[WMI_REG_STD_POWER_AP][i];
		total_reg_rules += num_6g_reg_rules_cl[WMI_REG_STD_POWER_AP][i];

		num_6g_reg_rules_cl[WMI_REG_VLP_AP][i] =
				reg_info->num_6g_reg_rules_cl[WMI_REG_VLP_AP][i];
		total_reg_rules += num_6g_reg_rules_cl[WMI_REG_VLP_AP][i];

		if (num_6g_reg_rules_cl[WMI_REG_INDOOR_AP][i] > MAX_6GHZ_REG_RULES ||
		    num_6g_reg_rules_cl[WMI_REG_STD_POWER_AP][i] > MAX_6GHZ_REG_RULES ||
		    num_6g_reg_rules_cl[WMI_REG_VLP_AP][i] >  MAX_6GHZ_REG_RULES) {
			ath12k_warn(ab, "Num 6g client reg rules exceeds max limit, for client(type: %d)\n",
				    i);
			kfree(tb);
			return -EINVAL;
		}
	}

	if (!total_reg_rules) {
		ath12k_warn(ab, "No reg rules available\n");
		kfree(tb);
		return -EINVAL;
	}

	memcpy(reg_info->alpha2, &ev->alpha2, REG_ALPHA2_LEN);

	reg_info->dfs_region = le32_to_cpu(ev->dfs_region);
	reg_info->phybitmap = le32_to_cpu(ev->phybitmap);
	reg_info->num_phy = le32_to_cpu(ev->num_phy);
	reg_info->phy_id = le32_to_cpu(ev->phy_id);
	reg_info->ctry_code = le32_to_cpu(ev->country_id);
	reg_info->reg_dmn_pair = le32_to_cpu(ev->domain_code);

	switch (le32_to_cpu(ev->status_code)) {
	case WMI_REG_SET_CC_STATUS_PASS:
		reg_info->status_code = REG_SET_CC_STATUS_PASS;
		break;
	case WMI_REG_CURRENT_ALPHA2_NOT_FOUND:
		reg_info->status_code = REG_CURRENT_ALPHA2_NOT_FOUND;
		break;
	case WMI_REG_INIT_ALPHA2_NOT_FOUND:
		reg_info->status_code = REG_INIT_ALPHA2_NOT_FOUND;
		break;
	case WMI_REG_SET_CC_CHANGE_NOT_ALLOWED:
		reg_info->status_code = REG_SET_CC_CHANGE_NOT_ALLOWED;
		break;
	case WMI_REG_SET_CC_STATUS_NO_MEMORY:
		reg_info->status_code = REG_SET_CC_STATUS_NO_MEMORY;
		break;
	case WMI_REG_SET_CC_STATUS_FAIL:
		reg_info->status_code = REG_SET_CC_STATUS_FAIL;
		break;
	}

	reg_info->is_ext_reg_event = true;

	reg_info->min_bw_2g = le32_to_cpu(ev->min_bw_2g);
	reg_info->max_bw_2g = le32_to_cpu(ev->max_bw_2g);
	reg_info->min_bw_5g = le32_to_cpu(ev->min_bw_5g);
	reg_info->max_bw_5g = le32_to_cpu(ev->max_bw_5g);
	reg_info->min_bw_6g_ap[WMI_REG_INDOOR_AP] = le32_to_cpu(ev->min_bw_6g_ap_lpi);
	reg_info->max_bw_6g_ap[WMI_REG_INDOOR_AP] = le32_to_cpu(ev->max_bw_6g_ap_lpi);
	reg_info->min_bw_6g_ap[WMI_REG_STD_POWER_AP] = le32_to_cpu(ev->min_bw_6g_ap_sp);
	reg_info->max_bw_6g_ap[WMI_REG_STD_POWER_AP] = le32_to_cpu(ev->max_bw_6g_ap_sp);
	reg_info->min_bw_6g_ap[WMI_REG_VLP_AP] = le32_to_cpu(ev->min_bw_6g_ap_vlp);
	reg_info->max_bw_6g_ap[WMI_REG_VLP_AP] = le32_to_cpu(ev->max_bw_6g_ap_vlp);

	for (i = 0; i < WMI_REG_MAX_CLIENT_TYPE; i++) {
		reg_info->min_bw_6g_client[WMI_REG_INDOOR_AP][i] =
			le32_to_cpu(ev->min_bw_6g_client_lpi[i]);
		reg_info->max_bw_6g_client[WMI_REG_INDOOR_AP][i] =
			le32_to_cpu(ev->max_bw_6g_client_lpi[i]);
		reg_info->min_bw_6g_client[WMI_REG_STD_POWER_AP][i] =
			le32_to_cpu(ev->min_bw_6g_client_sp[i]);
		reg_info->max_bw_6g_client[WMI_REG_STD_POWER_AP][i] =
			le32_to_cpu(ev->max_bw_6g_client_sp[i]);
		reg_info->min_bw_6g_client[WMI_REG_VLP_AP][i] =
			le32_to_cpu(ev->min_bw_6g_client_vlp[i]);
		reg_info->max_bw_6g_client[WMI_REG_VLP_AP][i] =
			le32_to_cpu(ev->max_bw_6g_client_vlp[i]);
	}

	ath12k_dbg(ab, ATH12K_DBG_WMI,
		   "%s:cc_ext %s dfs %d BW: min_2g %d max_2g %d min_5g %d max_5g %d phy_bitmap 0x%x",
		   __func__, reg_info->alpha2, reg_info->dfs_region,
		   reg_info->min_bw_2g, reg_info->max_bw_2g,
		   reg_info->min_bw_5g, reg_info->max_bw_5g,
		   reg_info->phybitmap);

	ath12k_dbg(ab, ATH12K_DBG_WMI,
		   "num_2g_reg_rules %d num_5g_reg_rules %d",
		   num_2g_reg_rules, num_5g_reg_rules);

	ath12k_dbg(ab, ATH12K_DBG_WMI,
		   "num_6g_reg_rules_ap_lpi: %d num_6g_reg_rules_ap_sp: %d num_6g_reg_rules_ap_vlp: %d",
		   num_6g_reg_rules_ap[WMI_REG_INDOOR_AP],
		   num_6g_reg_rules_ap[WMI_REG_STD_POWER_AP],
		   num_6g_reg_rules_ap[WMI_REG_VLP_AP]);

	ath12k_dbg(ab, ATH12K_DBG_WMI,
		   "6g Regular client: num_6g_reg_rules_lpi: %d num_6g_reg_rules_sp: %d num_6g_reg_rules_vlp: %d",
		   num_6g_reg_rules_cl[WMI_REG_INDOOR_AP][WMI_REG_DEFAULT_CLIENT],
		   num_6g_reg_rules_cl[WMI_REG_STD_POWER_AP][WMI_REG_DEFAULT_CLIENT],
		   num_6g_reg_rules_cl[WMI_REG_VLP_AP][WMI_REG_DEFAULT_CLIENT]);

	ath12k_dbg(ab, ATH12K_DBG_WMI,
		   "6g Subordinate client: num_6g_reg_rules_lpi: %d num_6g_reg_rules_sp: %d num_6g_reg_rules_vlp: %d",
		   num_6g_reg_rules_cl[WMI_REG_INDOOR_AP][WMI_REG_SUBORDINATE_CLIENT],
		   num_6g_reg_rules_cl[WMI_REG_STD_POWER_AP][WMI_REG_SUBORDINATE_CLIENT],
		   num_6g_reg_rules_cl[WMI_REG_VLP_AP][WMI_REG_SUBORDINATE_CLIENT]);

	ext_wmi_reg_rule =
		(struct ath12k_wmi_reg_rule_ext_params *)((u8 *)ev
			+ sizeof(*ev)
			+ sizeof(struct wmi_tlv));

	if (num_2g_reg_rules) {
		reg_info->reg_rules_2g_ptr =
			create_ext_reg_rules_from_wmi(num_2g_reg_rules,
						      ext_wmi_reg_rule);

		if (!reg_info->reg_rules_2g_ptr) {
			kfree(tb);
			ath12k_warn(ab, "Unable to Allocate memory for 2g rules\n");
			return -ENOMEM;
		}
	}

	ext_wmi_reg_rule += num_2g_reg_rules;

	/* Firmware might include 6 GHz reg rule in 5 GHz rule list
	 * for few countries along with separate 6 GHz rule.
	 * Having same 6 GHz reg rule in 5 GHz and 6 GHz rules list
	 * causes intersect check to be true, and same rules will be
	 * shown multiple times in iw cmd.
	 * Hence, avoid parsing 6 GHz rule from 5 GHz reg rule list
	 */
	num_invalid_5ghz_ext_rules = ath12k_wmi_ignore_num_extra_rules(ext_wmi_reg_rule,
								       num_5g_reg_rules);

	if (num_invalid_5ghz_ext_rules) {
		ath12k_dbg(ab, ATH12K_DBG_WMI,
			   "CC: %s 5 GHz reg rules number %d from fw, %d number of invalid 5 GHz rules",
			   reg_info->alpha2, reg_info->num_5g_reg_rules,
			   num_invalid_5ghz_ext_rules);

		num_5g_reg_rules = num_5g_reg_rules - num_invalid_5ghz_ext_rules;
		reg_info->num_5g_reg_rules = num_5g_reg_rules;
	}

	if (num_5g_reg_rules) {
		reg_info->reg_rules_5g_ptr =
			create_ext_reg_rules_from_wmi(num_5g_reg_rules,
						      ext_wmi_reg_rule);

		if (!reg_info->reg_rules_5g_ptr) {
			kfree(tb);
			ath12k_warn(ab, "Unable to Allocate memory for 5g rules\n");
			return -ENOMEM;
		}
	}

	/* We have adjusted the number of 5 GHz reg rules above. But still those
	 * many rules needs to be adjusted in ext_wmi_reg_rule.
	 *
	 * NOTE: num_invalid_5ghz_ext_rules will be 0 for rest other cases.
	 */
	ext_wmi_reg_rule += (num_5g_reg_rules + num_invalid_5ghz_ext_rules);

	for (i = 0; i < WMI_REG_CURRENT_MAX_AP_TYPE; i++) {
		reg_info->reg_rules_6g_ap_ptr[i] =
			create_ext_reg_rules_from_wmi(num_6g_reg_rules_ap[i],
						      ext_wmi_reg_rule);

		if (!reg_info->reg_rules_6g_ap_ptr[i]) {
			kfree(tb);
			ath12k_warn(ab, "Unable to Allocate memory for 6g ap rules\n");
			return -ENOMEM;
		}

		ext_wmi_reg_rule += num_6g_reg_rules_ap[i];
	}

	for (j = 0; j < WMI_REG_CURRENT_MAX_AP_TYPE; j++) {
		for (i = 0; i < WMI_REG_MAX_CLIENT_TYPE; i++) {
			reg_info->reg_rules_6g_client_ptr[j][i] =
				create_ext_reg_rules_from_wmi(num_6g_reg_rules_cl[j][i],
							      ext_wmi_reg_rule);

			if (!reg_info->reg_rules_6g_client_ptr[j][i]) {
				kfree(tb);
				ath12k_warn(ab, "Unable to Allocate memory for 6g client rules\n");
				return -ENOMEM;
			}

			ext_wmi_reg_rule += num_6g_reg_rules_cl[j][i];
		}
	}

	reg_info->client_type = le32_to_cpu(ev->client_type);
	reg_info->rnr_tpe_usable = ev->rnr_tpe_usable;
	reg_info->unspecified_ap_usable = ev->unspecified_ap_usable;
	reg_info->domain_code_6g_ap[WMI_REG_INDOOR_AP] =
		le32_to_cpu(ev->domain_code_6g_ap_lpi);
	reg_info->domain_code_6g_ap[WMI_REG_STD_POWER_AP] =
		le32_to_cpu(ev->domain_code_6g_ap_sp);
	reg_info->domain_code_6g_ap[WMI_REG_VLP_AP] =
		le32_to_cpu(ev->domain_code_6g_ap_vlp);

	for (i = 0; i < WMI_REG_MAX_CLIENT_TYPE; i++) {
		reg_info->domain_code_6g_client[WMI_REG_INDOOR_AP][i] =
			le32_to_cpu(ev->domain_code_6g_client_lpi[i]);
		reg_info->domain_code_6g_client[WMI_REG_STD_POWER_AP][i] =
			le32_to_cpu(ev->domain_code_6g_client_sp[i]);
		reg_info->domain_code_6g_client[WMI_REG_VLP_AP][i] =
			le32_to_cpu(ev->domain_code_6g_client_vlp[i]);
	}

	reg_info->domain_code_6g_super_id = le32_to_cpu(ev->domain_code_6g_super_id);

	ath12k_dbg(ab, ATH12K_DBG_WMI, "6g client_type: %d domain_code_6g_super_id: %d",
		   reg_info->client_type, reg_info->domain_code_6g_super_id);

	ath12k_dbg(ab, ATH12K_DBG_WMI, "processed regulatory ext channel list\n");

	kfree(tb);
	return 0;
}

static int ath12k_pull_peer_del_resp_ev(struct ath12k_base *ab, struct sk_buff *skb,
					struct wmi_peer_delete_resp_event *peer_del_resp)
{
	const void **tb;
	const struct wmi_peer_delete_resp_event *ev;
	int ret;

	tb = ath12k_wmi_tlv_parse_alloc(ab, skb, GFP_ATOMIC);
	if (IS_ERR(tb)) {
		ret = PTR_ERR(tb);
		ath12k_warn(ab, "failed to parse tlv: %d\n", ret);
		return ret;
	}

	ev = tb[WMI_TAG_PEER_DELETE_RESP_EVENT];
	if (!ev) {
		ath12k_warn(ab, "failed to fetch peer delete resp ev");
		kfree(tb);
		return -EPROTO;
	}

	memset(peer_del_resp, 0, sizeof(*peer_del_resp));

	peer_del_resp->vdev_id = ev->vdev_id;
	ether_addr_copy(peer_del_resp->peer_macaddr.addr,
			ev->peer_macaddr.addr);

	kfree(tb);
	return 0;
}

static int ath12k_pull_vdev_del_resp_ev(struct ath12k_base *ab,
					struct sk_buff *skb,
					u32 *vdev_id)
{
	const void **tb;
	const struct wmi_vdev_delete_resp_event *ev;
	int ret;

	tb = ath12k_wmi_tlv_parse_alloc(ab, skb, GFP_ATOMIC);
	if (IS_ERR(tb)) {
		ret = PTR_ERR(tb);
		ath12k_warn(ab, "failed to parse tlv: %d\n", ret);
		return ret;
	}

	ev = tb[WMI_TAG_VDEV_DELETE_RESP_EVENT];
	if (!ev) {
		ath12k_warn(ab, "failed to fetch vdev delete resp ev");
		kfree(tb);
		return -EPROTO;
	}

	*vdev_id = le32_to_cpu(ev->vdev_id);

	kfree(tb);
	return 0;
}

static int ath12k_pull_bcn_tx_status_ev(struct ath12k_base *ab,
					struct sk_buff *skb,
					u32 *vdev_id, u32 *tx_status)
{
	const void **tb;
	const struct wmi_bcn_tx_status_event *ev;
	int ret;

	tb = ath12k_wmi_tlv_parse_alloc(ab, skb, GFP_ATOMIC);
	if (IS_ERR(tb)) {
		ret = PTR_ERR(tb);
		ath12k_warn(ab, "failed to parse tlv: %d\n", ret);
		return ret;
	}

	ev = tb[WMI_TAG_OFFLOAD_BCN_TX_STATUS_EVENT];
	if (!ev) {
		ath12k_warn(ab, "failed to fetch bcn tx status ev");
		kfree(tb);
		return -EPROTO;
	}

	*vdev_id = le32_to_cpu(ev->vdev_id);
	*tx_status = le32_to_cpu(ev->tx_status);

	kfree(tb);
	return 0;
}

static int ath12k_pull_vdev_stopped_param_tlv(struct ath12k_base *ab, struct sk_buff *skb,
					      u32 *vdev_id)
{
	const void **tb;
	const struct wmi_vdev_stopped_event *ev;
	int ret;

	tb = ath12k_wmi_tlv_parse_alloc(ab, skb, GFP_ATOMIC);
	if (IS_ERR(tb)) {
		ret = PTR_ERR(tb);
		ath12k_warn(ab, "failed to parse tlv: %d\n", ret);
		return ret;
	}

	ev = tb[WMI_TAG_VDEV_STOPPED_EVENT];
	if (!ev) {
		ath12k_warn(ab, "failed to fetch vdev stop ev");
		kfree(tb);
		return -EPROTO;
	}

	*vdev_id = le32_to_cpu(ev->vdev_id);

	kfree(tb);
	return 0;
}

static int ath12k_wmi_tlv_mgmt_rx_parse(struct ath12k_base *ab,
					u16 tag, u16 len,
					const void *ptr, void *data)
{
	struct wmi_tlv_mgmt_rx_parse *parse = data;

	switch (tag) {
	case WMI_TAG_MGMT_RX_HDR:
		parse->fixed = ptr;
		break;
	case WMI_TAG_ARRAY_BYTE:
		if (!parse->frame_buf_done) {
			parse->frame_buf = ptr;
			parse->frame_buf_done = true;
		}
		break;
	}
	return 0;
}

static int ath12k_pull_mgmt_rx_params_tlv(struct ath12k_base *ab,
					  struct sk_buff *skb,
					  struct ath12k_wmi_mgmt_rx_arg *hdr)
{
	struct wmi_tlv_mgmt_rx_parse parse = { };
	const struct ath12k_wmi_mgmt_rx_params *ev;
	const u8 *frame;
	int i, ret;

	ret = ath12k_wmi_tlv_iter(ab, skb->data, skb->len,
				  ath12k_wmi_tlv_mgmt_rx_parse,
				  &parse);
	if (ret) {
		ath12k_warn(ab, "failed to parse mgmt rx tlv %d\n", ret);
		return ret;
	}

	ev = parse.fixed;
	frame = parse.frame_buf;

	if (!ev || !frame) {
		ath12k_warn(ab, "failed to fetch mgmt rx hdr");
		return -EPROTO;
	}

	hdr->pdev_id = le32_to_cpu(ev->pdev_id);
	hdr->chan_freq = le32_to_cpu(ev->chan_freq);
	hdr->channel = le32_to_cpu(ev->channel);
	hdr->snr = le32_to_cpu(ev->snr);
	hdr->rate = le32_to_cpu(ev->rate);
	hdr->phy_mode = le32_to_cpu(ev->phy_mode);
	hdr->buf_len = le32_to_cpu(ev->buf_len);
	hdr->status = le32_to_cpu(ev->status);
	hdr->flags = le32_to_cpu(ev->flags);
	hdr->rssi = a_sle32_to_cpu(ev->rssi);
	hdr->tsf_delta = le32_to_cpu(ev->tsf_delta);

	for (i = 0; i < ATH_MAX_ANTENNA; i++)
		hdr->rssi_ctl[i] = le32_to_cpu(ev->rssi_ctl[i]);

	if (skb->len < (frame - skb->data) + hdr->buf_len) {
		ath12k_warn(ab, "invalid length in mgmt rx hdr ev");
		return -EPROTO;
	}

	/* shift the sk_buff to point to `frame` */
	skb_trim(skb, 0);
	skb_put(skb, frame - skb->data);
	skb_pull(skb, frame - skb->data);
	skb_put(skb, hdr->buf_len);

	return 0;
}

static int wmi_process_mgmt_tx_comp(struct ath12k *ar, u32 desc_id,
				    u32 status)
{
	struct sk_buff *msdu;
	struct ieee80211_tx_info *info;
	struct ath12k_skb_cb *skb_cb;
	int num_mgmt;

	spin_lock_bh(&ar->txmgmt_idr_lock);
	msdu = idr_find(&ar->txmgmt_idr, desc_id);

	if (!msdu) {
		ath12k_warn(ar->ab, "received mgmt tx compl for invalid msdu_id: %d\n",
			    desc_id);
		spin_unlock_bh(&ar->txmgmt_idr_lock);
		return -ENOENT;
	}

	idr_remove(&ar->txmgmt_idr, desc_id);
	spin_unlock_bh(&ar->txmgmt_idr_lock);

	skb_cb = ATH12K_SKB_CB(msdu);
	dma_unmap_single(ar->ab->dev, skb_cb->paddr, msdu->len, DMA_TO_DEVICE);

	info = IEEE80211_SKB_CB(msdu);
	if ((!(info->flags & IEEE80211_TX_CTL_NO_ACK)) && !status)
		info->flags |= IEEE80211_TX_STAT_ACK;

	if ((info->flags & IEEE80211_TX_CTL_NO_ACK) && !status)
		info->flags |= IEEE80211_TX_STAT_NOACK_TRANSMITTED;

	ieee80211_tx_status_irqsafe(ath12k_ar_to_hw(ar), msdu);

	num_mgmt = atomic_dec_if_positive(&ar->num_pending_mgmt_tx);

	/* WARN when we received this event without doing any mgmt tx */
	if (num_mgmt < 0)
		WARN_ON_ONCE(1);

	if (!num_mgmt)
		wake_up(&ar->txmgmt_empty_waitq);

	return 0;
}

static int ath12k_pull_mgmt_tx_compl_param_tlv(struct ath12k_base *ab,
					       struct sk_buff *skb,
					       struct wmi_mgmt_tx_compl_event *param)
{
	const void **tb;
	const struct wmi_mgmt_tx_compl_event *ev;
	int ret;

	tb = ath12k_wmi_tlv_parse_alloc(ab, skb, GFP_ATOMIC);
	if (IS_ERR(tb)) {
		ret = PTR_ERR(tb);
		ath12k_warn(ab, "failed to parse tlv: %d\n", ret);
		return ret;
	}

	ev = tb[WMI_TAG_MGMT_TX_COMPL_EVENT];
	if (!ev) {
		ath12k_warn(ab, "failed to fetch mgmt tx compl ev");
		kfree(tb);
		return -EPROTO;
	}

	param->pdev_id = ev->pdev_id;
	param->desc_id = ev->desc_id;
	param->status = ev->status;

	kfree(tb);
	return 0;
}

static void ath12k_wmi_event_scan_started(struct ath12k *ar)
{
	lockdep_assert_held(&ar->data_lock);

	switch (ar->scan.state) {
	case ATH12K_SCAN_IDLE:
	case ATH12K_SCAN_RUNNING:
	case ATH12K_SCAN_ABORTING:
		ath12k_warn(ar->ab, "received scan started event in an invalid scan state: %s (%d)\n",
			    ath12k_scan_state_str(ar->scan.state),
			    ar->scan.state);
		break;
	case ATH12K_SCAN_STARTING:
		ar->scan.state = ATH12K_SCAN_RUNNING;

		if (ar->scan.is_roc)
			ieee80211_ready_on_channel(ath12k_ar_to_hw(ar));

		complete(&ar->scan.started);
		break;
	}
}

static void ath12k_wmi_event_scan_start_failed(struct ath12k *ar)
{
	lockdep_assert_held(&ar->data_lock);

	switch (ar->scan.state) {
	case ATH12K_SCAN_IDLE:
	case ATH12K_SCAN_RUNNING:
	case ATH12K_SCAN_ABORTING:
		ath12k_warn(ar->ab, "received scan start failed event in an invalid scan state: %s (%d)\n",
			    ath12k_scan_state_str(ar->scan.state),
			    ar->scan.state);
		break;
	case ATH12K_SCAN_STARTING:
		complete(&ar->scan.started);
		__ath12k_mac_scan_finish(ar);
		break;
	}
}

static void ath12k_wmi_event_scan_completed(struct ath12k *ar)
{
	lockdep_assert_held(&ar->data_lock);

	switch (ar->scan.state) {
	case ATH12K_SCAN_IDLE:
	case ATH12K_SCAN_STARTING:
		/* One suspected reason scan can be completed while starting is
		 * if firmware fails to deliver all scan events to the host,
		 * e.g. when transport pipe is full. This has been observed
		 * with spectral scan phyerr events starving wmi transport
		 * pipe. In such case the "scan completed" event should be (and
		 * is) ignored by the host as it may be just firmware's scan
		 * state machine recovering.
		 */
		ath12k_warn(ar->ab, "received scan completed event in an invalid scan state: %s (%d)\n",
			    ath12k_scan_state_str(ar->scan.state),
			    ar->scan.state);
		break;
	case ATH12K_SCAN_RUNNING:
	case ATH12K_SCAN_ABORTING:
		__ath12k_mac_scan_finish(ar);
		break;
	}
}

static void ath12k_wmi_event_scan_bss_chan(struct ath12k *ar)
{
	lockdep_assert_held(&ar->data_lock);

	switch (ar->scan.state) {
	case ATH12K_SCAN_IDLE:
	case ATH12K_SCAN_STARTING:
		ath12k_warn(ar->ab, "received scan bss chan event in an invalid scan state: %s (%d)\n",
			    ath12k_scan_state_str(ar->scan.state),
			    ar->scan.state);
		break;
	case ATH12K_SCAN_RUNNING:
	case ATH12K_SCAN_ABORTING:
		ar->scan_channel = NULL;
		break;
	}
}

static void ath12k_wmi_event_scan_foreign_chan(struct ath12k *ar, u32 freq)
{
	struct ieee80211_hw *hw = ath12k_ar_to_hw(ar);

	lockdep_assert_held(&ar->data_lock);

	switch (ar->scan.state) {
	case ATH12K_SCAN_IDLE:
	case ATH12K_SCAN_STARTING:
		ath12k_warn(ar->ab, "received scan foreign chan event in an invalid scan state: %s (%d)\n",
			    ath12k_scan_state_str(ar->scan.state),
			    ar->scan.state);
		break;
	case ATH12K_SCAN_RUNNING:
	case ATH12K_SCAN_ABORTING:
		ar->scan_channel = ieee80211_get_channel(hw->wiphy, freq);

		if (ar->scan.is_roc && ar->scan.roc_freq == freq)
			complete(&ar->scan.on_channel);

		break;
	}
}

static const char *
ath12k_wmi_event_scan_type_str(enum wmi_scan_event_type type,
			       enum wmi_scan_completion_reason reason)
{
	switch (type) {
	case WMI_SCAN_EVENT_STARTED:
		return "started";
	case WMI_SCAN_EVENT_COMPLETED:
		switch (reason) {
		case WMI_SCAN_REASON_COMPLETED:
			return "completed";
		case WMI_SCAN_REASON_CANCELLED:
			return "completed [cancelled]";
		case WMI_SCAN_REASON_PREEMPTED:
			return "completed [preempted]";
		case WMI_SCAN_REASON_TIMEDOUT:
			return "completed [timedout]";
		case WMI_SCAN_REASON_INTERNAL_FAILURE:
			return "completed [internal err]";
		case WMI_SCAN_REASON_MAX:
			break;
		}
		return "completed [unknown]";
	case WMI_SCAN_EVENT_BSS_CHANNEL:
		return "bss channel";
	case WMI_SCAN_EVENT_FOREIGN_CHAN:
		return "foreign channel";
	case WMI_SCAN_EVENT_DEQUEUED:
		return "dequeued";
	case WMI_SCAN_EVENT_PREEMPTED:
		return "preempted";
	case WMI_SCAN_EVENT_START_FAILED:
		return "start failed";
	case WMI_SCAN_EVENT_RESTARTED:
		return "restarted";
	case WMI_SCAN_EVENT_FOREIGN_CHAN_EXIT:
		return "foreign channel exit";
	default:
		return "unknown";
	}
}

static int ath12k_pull_scan_ev(struct ath12k_base *ab, struct sk_buff *skb,
			       struct wmi_scan_event *scan_evt_param)
{
	const void **tb;
	const struct wmi_scan_event *ev;
	int ret;

	tb = ath12k_wmi_tlv_parse_alloc(ab, skb, GFP_ATOMIC);
	if (IS_ERR(tb)) {
		ret = PTR_ERR(tb);
		ath12k_warn(ab, "failed to parse tlv: %d\n", ret);
		return ret;
	}

	ev = tb[WMI_TAG_SCAN_EVENT];
	if (!ev) {
		ath12k_warn(ab, "failed to fetch scan ev");
		kfree(tb);
		return -EPROTO;
	}

	scan_evt_param->event_type = ev->event_type;
	scan_evt_param->reason = ev->reason;
	scan_evt_param->channel_freq = ev->channel_freq;
	scan_evt_param->scan_req_id = ev->scan_req_id;
	scan_evt_param->scan_id = ev->scan_id;
	scan_evt_param->vdev_id = ev->vdev_id;
	scan_evt_param->tsf_timestamp = ev->tsf_timestamp;

	kfree(tb);
	return 0;
}

static int ath12k_pull_peer_sta_kickout_ev(struct ath12k_base *ab, struct sk_buff *skb,
					   struct wmi_peer_sta_kickout_arg *arg)
{
	const void **tb;
	const struct wmi_peer_sta_kickout_event *ev;
	int ret;

	tb = ath12k_wmi_tlv_parse_alloc(ab, skb, GFP_ATOMIC);
	if (IS_ERR(tb)) {
		ret = PTR_ERR(tb);
		ath12k_warn(ab, "failed to parse tlv: %d\n", ret);
		return ret;
	}

	ev = tb[WMI_TAG_PEER_STA_KICKOUT_EVENT];
	if (!ev) {
		ath12k_warn(ab, "failed to fetch peer sta kickout ev");
		kfree(tb);
		return -EPROTO;
	}

	arg->mac_addr = ev->peer_macaddr.addr;

	kfree(tb);
	return 0;
}

static int ath12k_pull_roam_ev(struct ath12k_base *ab, struct sk_buff *skb,
			       struct wmi_roam_event *roam_ev)
{
	const void **tb;
	const struct wmi_roam_event *ev;
	int ret;

	tb = ath12k_wmi_tlv_parse_alloc(ab, skb, GFP_ATOMIC);
	if (IS_ERR(tb)) {
		ret = PTR_ERR(tb);
		ath12k_warn(ab, "failed to parse tlv: %d\n", ret);
		return ret;
	}

	ev = tb[WMI_TAG_ROAM_EVENT];
	if (!ev) {
		ath12k_warn(ab, "failed to fetch roam ev");
		kfree(tb);
		return -EPROTO;
	}

	roam_ev->vdev_id = ev->vdev_id;
	roam_ev->reason = ev->reason;
	roam_ev->rssi = ev->rssi;

	kfree(tb);
	return 0;
}

static int freq_to_idx(struct ath12k *ar, int freq)
{
	struct ieee80211_supported_band *sband;
	struct ieee80211_hw *hw = ath12k_ar_to_hw(ar);
	int band, ch, idx = 0;

	for (band = NL80211_BAND_2GHZ; band < NUM_NL80211_BANDS; band++) {
		if (!ar->mac.sbands[band].channels)
			continue;

		sband = hw->wiphy->bands[band];
		if (!sband)
			continue;

		for (ch = 0; ch < sband->n_channels; ch++, idx++)
			if (sband->channels[ch].center_freq == freq)
				goto exit;
	}

exit:
	return idx;
}

static int ath12k_pull_chan_info_ev(struct ath12k_base *ab, struct sk_buff *skb,
				    struct wmi_chan_info_event *ch_info_ev)
{
	const void **tb;
	const struct wmi_chan_info_event *ev;
	int ret;

	tb = ath12k_wmi_tlv_parse_alloc(ab, skb, GFP_ATOMIC);
	if (IS_ERR(tb)) {
		ret = PTR_ERR(tb);
		ath12k_warn(ab, "failed to parse tlv: %d\n", ret);
		return ret;
	}

	ev = tb[WMI_TAG_CHAN_INFO_EVENT];
	if (!ev) {
		ath12k_warn(ab, "failed to fetch chan info ev");
		kfree(tb);
		return -EPROTO;
	}

	ch_info_ev->err_code = ev->err_code;
	ch_info_ev->freq = ev->freq;
	ch_info_ev->cmd_flags = ev->cmd_flags;
	ch_info_ev->noise_floor = ev->noise_floor;
	ch_info_ev->rx_clear_count = ev->rx_clear_count;
	ch_info_ev->cycle_count = ev->cycle_count;
	ch_info_ev->chan_tx_pwr_range = ev->chan_tx_pwr_range;
	ch_info_ev->chan_tx_pwr_tp = ev->chan_tx_pwr_tp;
	ch_info_ev->rx_frame_count = ev->rx_frame_count;
	ch_info_ev->tx_frame_cnt = ev->tx_frame_cnt;
	ch_info_ev->mac_clk_mhz = ev->mac_clk_mhz;
	ch_info_ev->vdev_id = ev->vdev_id;

	kfree(tb);
	return 0;
}

static int
ath12k_pull_pdev_bss_chan_info_ev(struct ath12k_base *ab, struct sk_buff *skb,
				  struct wmi_pdev_bss_chan_info_event *bss_ch_info_ev)
{
	const void **tb;
	const struct wmi_pdev_bss_chan_info_event *ev;
	int ret;

	tb = ath12k_wmi_tlv_parse_alloc(ab, skb, GFP_ATOMIC);
	if (IS_ERR(tb)) {
		ret = PTR_ERR(tb);
		ath12k_warn(ab, "failed to parse tlv: %d\n", ret);
		return ret;
	}

	ev = tb[WMI_TAG_PDEV_BSS_CHAN_INFO_EVENT];
	if (!ev) {
		ath12k_warn(ab, "failed to fetch pdev bss chan info ev");
		kfree(tb);
		return -EPROTO;
	}

	bss_ch_info_ev->pdev_id = ev->pdev_id;
	bss_ch_info_ev->freq = ev->freq;
	bss_ch_info_ev->noise_floor = ev->noise_floor;
	bss_ch_info_ev->rx_clear_count_low = ev->rx_clear_count_low;
	bss_ch_info_ev->rx_clear_count_high = ev->rx_clear_count_high;
	bss_ch_info_ev->cycle_count_low = ev->cycle_count_low;
	bss_ch_info_ev->cycle_count_high = ev->cycle_count_high;
	bss_ch_info_ev->tx_cycle_count_low = ev->tx_cycle_count_low;
	bss_ch_info_ev->tx_cycle_count_high = ev->tx_cycle_count_high;
	bss_ch_info_ev->rx_cycle_count_low = ev->rx_cycle_count_low;
	bss_ch_info_ev->rx_cycle_count_high = ev->rx_cycle_count_high;
	bss_ch_info_ev->rx_bss_cycle_count_low = ev->rx_bss_cycle_count_low;
	bss_ch_info_ev->rx_bss_cycle_count_high = ev->rx_bss_cycle_count_high;

	kfree(tb);
	return 0;
}

static int
ath12k_pull_vdev_install_key_compl_ev(struct ath12k_base *ab, struct sk_buff *skb,
				      struct wmi_vdev_install_key_complete_arg *arg)
{
	const void **tb;
	const struct wmi_vdev_install_key_compl_event *ev;
	int ret;

	tb = ath12k_wmi_tlv_parse_alloc(ab, skb, GFP_ATOMIC);
	if (IS_ERR(tb)) {
		ret = PTR_ERR(tb);
		ath12k_warn(ab, "failed to parse tlv: %d\n", ret);
		return ret;
	}

	ev = tb[WMI_TAG_VDEV_INSTALL_KEY_COMPLETE_EVENT];
	if (!ev) {
		ath12k_warn(ab, "failed to fetch vdev install key compl ev");
		kfree(tb);
		return -EPROTO;
	}

	arg->vdev_id = le32_to_cpu(ev->vdev_id);
	arg->macaddr = ev->peer_macaddr.addr;
	arg->key_idx = le32_to_cpu(ev->key_idx);
	arg->key_flags = le32_to_cpu(ev->key_flags);
	arg->status = le32_to_cpu(ev->status);

	kfree(tb);
	return 0;
}

static int ath12k_pull_peer_assoc_conf_ev(struct ath12k_base *ab, struct sk_buff *skb,
					  struct wmi_peer_assoc_conf_arg *peer_assoc_conf)
{
	const void **tb;
	const struct wmi_peer_assoc_conf_event *ev;
	int ret;

	tb = ath12k_wmi_tlv_parse_alloc(ab, skb, GFP_ATOMIC);
	if (IS_ERR(tb)) {
		ret = PTR_ERR(tb);
		ath12k_warn(ab, "failed to parse tlv: %d\n", ret);
		return ret;
	}

	ev = tb[WMI_TAG_PEER_ASSOC_CONF_EVENT];
	if (!ev) {
		ath12k_warn(ab, "failed to fetch peer assoc conf ev");
		kfree(tb);
		return -EPROTO;
	}

	peer_assoc_conf->vdev_id = le32_to_cpu(ev->vdev_id);
	peer_assoc_conf->macaddr = ev->peer_macaddr.addr;

	kfree(tb);
	return 0;
}

static int
ath12k_pull_pdev_temp_ev(struct ath12k_base *ab, struct sk_buff *skb,
			 const struct wmi_pdev_temperature_event *ev)
{
	const void **tb;
	int ret;

	tb = ath12k_wmi_tlv_parse_alloc(ab, skb, GFP_ATOMIC);
	if (IS_ERR(tb)) {
		ret = PTR_ERR(tb);
		ath12k_warn(ab, "failed to parse tlv: %d\n", ret);
		return ret;
	}

	ev = tb[WMI_TAG_PDEV_TEMPERATURE_EVENT];
	if (!ev) {
		ath12k_warn(ab, "failed to fetch pdev temp ev");
		kfree(tb);
		return -EPROTO;
	}

	kfree(tb);
	return 0;
}

static void ath12k_wmi_op_ep_tx_credits(struct ath12k_base *ab)
{
	/* try to send pending beacons first. they take priority */
	wake_up(&ab->wmi_ab.tx_credits_wq);
}

static int ath12k_reg_11d_new_cc_event(struct ath12k_base *ab, struct sk_buff *skb)
{
	const struct wmi_11d_new_cc_event *ev;
	struct ath12k *ar;
	struct ath12k_pdev *pdev;
	const void **tb;
	int ret, i;

	tb = ath12k_wmi_tlv_parse_alloc(ab, skb, GFP_ATOMIC);
	if (IS_ERR(tb)) {
		ret = PTR_ERR(tb);
		ath12k_warn(ab, "failed to parse tlv: %d\n", ret);
		return ret;
	}

	ev = tb[WMI_TAG_11D_NEW_COUNTRY_EVENT];
	if (!ev) {
		kfree(tb);
		ath12k_warn(ab, "failed to fetch 11d new cc ev");
		return -EPROTO;
	}

	spin_lock_bh(&ab->base_lock);
	memcpy(&ab->new_alpha2, &ev->new_alpha2, REG_ALPHA2_LEN);
	spin_unlock_bh(&ab->base_lock);

	ath12k_dbg(ab, ATH12K_DBG_WMI, "wmi 11d new cc %c%c\n",
		   ab->new_alpha2[0],
		   ab->new_alpha2[1]);

	kfree(tb);

	for (i = 0; i < ab->num_radios; i++) {
		pdev = &ab->pdevs[i];
		ar = pdev->ar;
		ar->state_11d = ATH12K_11D_IDLE;
		ar->ah->regd_updated = false;
		complete(&ar->completed_11d_scan);
	}

	queue_work(ab->workqueue, &ab->update_11d_work);

	return 0;
}

static void ath12k_wmi_htc_tx_complete(struct ath12k_base *ab,
				       struct sk_buff *skb)
{
	dev_kfree_skb(skb);
}

static int ath12k_reg_chan_list_event(struct ath12k_base *ab, struct sk_buff *skb)
{
	struct ath12k_reg_info *reg_info;
	u8 pdev_idx;
	int ret;

	reg_info = kzalloc(sizeof(*reg_info), GFP_ATOMIC);
	if (!reg_info) {
		ret = -ENOMEM;
		goto fallback;
	}

	ret = ath12k_pull_reg_chan_list_ext_update_ev(ab, skb, reg_info);
	if (ret) {
		ath12k_warn(ab, "failed to extract regulatory info from received event\n");
		goto mem_free;
	}

	ret = ath12k_reg_validate_reg_info(ab, reg_info);
	if (ret == ATH12K_REG_STATUS_FALLBACK) {
		ath12k_warn(ab, "failed to validate reg info %d\n", ret);
		/* firmware has successfully switches to new regd but host can not
		 * continue, so free reginfo and fallback to old regd
		 */
		goto mem_free;
	} else if (ret == ATH12K_REG_STATUS_DROP) {
		/* reg info is valid but we will not store it and
		 * not going to create new regd for it
		 */
		ret = ATH12K_REG_STATUS_VALID;
		goto mem_free;
	}

	/* free old reg_info if it exist */
	pdev_idx = reg_info->phy_id;
	if (ab->reg_info[pdev_idx]) {
		ath12k_reg_reset_reg_info(ab->reg_info[pdev_idx]);
		kfree(ab->reg_info[pdev_idx]);
	}
	/* reg_info is valid, we store it for later use
	 * even below regd build failed
	 */
	ab->reg_info[pdev_idx] = reg_info;

	ret = ath12k_reg_handle_chan_list(ab, reg_info, WMI_VDEV_TYPE_UNSPEC,
					  IEEE80211_REG_UNSET_AP);
	if (ret) {
		ath12k_warn(ab, "failed to handle chan list %d\n", ret);
		goto fallback;
	}

<<<<<<< HEAD
	spin_lock_bh(&ab->base_lock);
	if (test_bit(ATH12K_FLAG_REGISTERED, &ab->dev_flags)) {
		/* Once mac is registered, ar is valid and all CC events from
		 * fw is considered to be received due to user requests
		 * currently.
		 * Free previously built regd before assigning the newly
		 * generated regd to ar. NULL pointer handling will be
		 * taken care by kfree itself.
		 */
		ar = ab->pdevs[pdev_idx].ar;
		kfree(ab->new_regd[pdev_idx]);
		ab->new_regd[pdev_idx] = regd;
		queue_work(ab->workqueue, &ar->regd_update_work);
	} else {
		/* Multiple events for the same *ar is not expected. But we
		 * can still clear any previously stored default_regd if we
		 * are receiving this event for the same radio by mistake.
		 * NULL pointer handling will be taken care by kfree itself.
		 */
		kfree(ab->default_regd[pdev_idx]);
		/* This regd would be applied during mac registration */
		ab->default_regd[pdev_idx] = regd;
	}
	ab->dfs_region = reg_info->dfs_region;
	spin_unlock_bh(&ab->base_lock);
=======
	goto out;

mem_free:
	ath12k_reg_reset_reg_info(reg_info);
	kfree(reg_info);
>>>>>>> 3f4ee458

	if (ret == ATH12K_REG_STATUS_VALID)
		return ret;

fallback:
	/* Fallback to older reg (by sending previous country setting
	 * again if fw has succeeded and we failed to process here.
	 * The Regdomain should be uniform across driver and fw. Since the
	 * FW has processed the command and sent a success status, we expect
	 * this function to succeed as well. If it doesn't, CTRY needs to be
	 * reverted at the fw and the old SCAN_CHAN_LIST cmd needs to be sent.
	 */
	/* TODO: This is rare, but still should also be handled */
	WARN_ON(1);

out:
	return ret;
}

static int ath12k_wmi_rdy_parse(struct ath12k_base *ab, u16 tag, u16 len,
				const void *ptr, void *data)
{
	struct ath12k_wmi_rdy_parse *rdy_parse = data;
	struct wmi_ready_event fixed_param;
	struct ath12k_wmi_mac_addr_params *addr_list;
	struct ath12k_pdev *pdev;
	u32 num_mac_addr;
	int i;

	switch (tag) {
	case WMI_TAG_READY_EVENT:
		memset(&fixed_param, 0, sizeof(fixed_param));
		memcpy(&fixed_param, (struct wmi_ready_event *)ptr,
		       min_t(u16, sizeof(fixed_param), len));
		ab->wlan_init_status = le32_to_cpu(fixed_param.ready_event_min.status);
		rdy_parse->num_extra_mac_addr =
			le32_to_cpu(fixed_param.ready_event_min.num_extra_mac_addr);

		ether_addr_copy(ab->mac_addr,
				fixed_param.ready_event_min.mac_addr.addr);
		ab->pktlog_defs_checksum = le32_to_cpu(fixed_param.pktlog_defs_checksum);
		ab->wmi_ready = true;
		break;
	case WMI_TAG_ARRAY_FIXED_STRUCT:
		addr_list = (struct ath12k_wmi_mac_addr_params *)ptr;
		num_mac_addr = rdy_parse->num_extra_mac_addr;

		if (!(ab->num_radios > 1 && num_mac_addr >= ab->num_radios))
			break;

		for (i = 0; i < ab->num_radios; i++) {
			pdev = &ab->pdevs[i];
			ether_addr_copy(pdev->mac_addr, addr_list[i].addr);
		}
		ab->pdevs_macaddr_valid = true;
		break;
	default:
		break;
	}

	return 0;
}

static int ath12k_ready_event(struct ath12k_base *ab, struct sk_buff *skb)
{
	struct ath12k_wmi_rdy_parse rdy_parse = { };
	int ret;

	ret = ath12k_wmi_tlv_iter(ab, skb->data, skb->len,
				  ath12k_wmi_rdy_parse, &rdy_parse);
	if (ret) {
		ath12k_warn(ab, "failed to parse tlv %d\n", ret);
		return ret;
	}

	complete(&ab->wmi_ab.unified_ready);
	return 0;
}

static void ath12k_peer_delete_resp_event(struct ath12k_base *ab, struct sk_buff *skb)
{
	struct wmi_peer_delete_resp_event peer_del_resp;
	struct ath12k *ar;

	if (ath12k_pull_peer_del_resp_ev(ab, skb, &peer_del_resp) != 0) {
		ath12k_warn(ab, "failed to extract peer delete resp");
		return;
	}

	rcu_read_lock();
	ar = ath12k_mac_get_ar_by_vdev_id(ab, le32_to_cpu(peer_del_resp.vdev_id));
	if (!ar) {
		ath12k_warn(ab, "invalid vdev id in peer delete resp ev %d",
			    peer_del_resp.vdev_id);
		rcu_read_unlock();
		return;
	}

	complete(&ar->peer_delete_done);
	rcu_read_unlock();
	ath12k_dbg(ab, ATH12K_DBG_WMI, "peer delete resp for vdev id %d addr %pM\n",
		   peer_del_resp.vdev_id, peer_del_resp.peer_macaddr.addr);
}

static void ath12k_vdev_delete_resp_event(struct ath12k_base *ab,
					  struct sk_buff *skb)
{
	struct ath12k *ar;
	u32 vdev_id = 0;

	if (ath12k_pull_vdev_del_resp_ev(ab, skb, &vdev_id) != 0) {
		ath12k_warn(ab, "failed to extract vdev delete resp");
		return;
	}

	rcu_read_lock();
	ar = ath12k_mac_get_ar_by_vdev_id(ab, vdev_id);
	if (!ar) {
		ath12k_warn(ab, "invalid vdev id in vdev delete resp ev %d",
			    vdev_id);
		rcu_read_unlock();
		return;
	}

	complete(&ar->vdev_delete_done);

	rcu_read_unlock();

	ath12k_dbg(ab, ATH12K_DBG_WMI, "vdev delete resp for vdev id %d\n",
		   vdev_id);
}

static const char *ath12k_wmi_vdev_resp_print(u32 vdev_resp_status)
{
	switch (vdev_resp_status) {
	case WMI_VDEV_START_RESPONSE_INVALID_VDEVID:
		return "invalid vdev id";
	case WMI_VDEV_START_RESPONSE_NOT_SUPPORTED:
		return "not supported";
	case WMI_VDEV_START_RESPONSE_DFS_VIOLATION:
		return "dfs violation";
	case WMI_VDEV_START_RESPONSE_INVALID_REGDOMAIN:
		return "invalid regdomain";
	default:
		return "unknown";
	}
}

static void ath12k_vdev_start_resp_event(struct ath12k_base *ab, struct sk_buff *skb)
{
	struct wmi_vdev_start_resp_event vdev_start_resp;
	struct ath12k *ar;
	u32 status;

	if (ath12k_pull_vdev_start_resp_tlv(ab, skb, &vdev_start_resp) != 0) {
		ath12k_warn(ab, "failed to extract vdev start resp");
		return;
	}

	rcu_read_lock();
	ar = ath12k_mac_get_ar_by_vdev_id(ab, le32_to_cpu(vdev_start_resp.vdev_id));
	if (!ar) {
		ath12k_warn(ab, "invalid vdev id in vdev start resp ev %d",
			    vdev_start_resp.vdev_id);
		rcu_read_unlock();
		return;
	}

	ar->last_wmi_vdev_start_status = 0;

	status = le32_to_cpu(vdev_start_resp.status);
	if (WARN_ON_ONCE(status)) {
		ath12k_warn(ab, "vdev start resp error status %d (%s)\n",
			    status, ath12k_wmi_vdev_resp_print(status));
		ar->last_wmi_vdev_start_status = status;
	}

	ar->max_allowed_tx_power = (s8)le32_to_cpu(vdev_start_resp.max_allowed_tx_power);

	complete(&ar->vdev_setup_done);

	rcu_read_unlock();

	ath12k_dbg(ab, ATH12K_DBG_WMI, "vdev start resp for vdev id %d",
		   vdev_start_resp.vdev_id);
}

static void ath12k_bcn_tx_status_event(struct ath12k_base *ab, struct sk_buff *skb)
{
	u32 vdev_id, tx_status;

	if (ath12k_pull_bcn_tx_status_ev(ab, skb, &vdev_id, &tx_status) != 0) {
		ath12k_warn(ab, "failed to extract bcn tx status");
		return;
	}
}

static void ath12k_vdev_stopped_event(struct ath12k_base *ab, struct sk_buff *skb)
{
	struct ath12k *ar;
	u32 vdev_id = 0;

	if (ath12k_pull_vdev_stopped_param_tlv(ab, skb, &vdev_id) != 0) {
		ath12k_warn(ab, "failed to extract vdev stopped event");
		return;
	}

	rcu_read_lock();
	ar = ath12k_mac_get_ar_by_vdev_id(ab, vdev_id);
	if (!ar) {
		ath12k_warn(ab, "invalid vdev id in vdev stopped ev %d",
			    vdev_id);
		rcu_read_unlock();
		return;
	}

	complete(&ar->vdev_setup_done);

	rcu_read_unlock();

	ath12k_dbg(ab, ATH12K_DBG_WMI, "vdev stopped for vdev id %d", vdev_id);
}

static void ath12k_mgmt_rx_event(struct ath12k_base *ab, struct sk_buff *skb)
{
	struct ath12k_wmi_mgmt_rx_arg rx_ev = {0};
	struct ath12k *ar;
	struct ieee80211_rx_status *status = IEEE80211_SKB_RXCB(skb);
	struct ieee80211_hdr *hdr;
	u16 fc;
	struct ieee80211_supported_band *sband;

	if (ath12k_pull_mgmt_rx_params_tlv(ab, skb, &rx_ev) != 0) {
		ath12k_warn(ab, "failed to extract mgmt rx event");
		dev_kfree_skb(skb);
		return;
	}

	memset(status, 0, sizeof(*status));

	ath12k_dbg(ab, ATH12K_DBG_MGMT, "mgmt rx event status %08x\n",
		   rx_ev.status);

	rcu_read_lock();
	ar = ath12k_mac_get_ar_by_pdev_id(ab, rx_ev.pdev_id);

	if (!ar) {
		ath12k_warn(ab, "invalid pdev_id %d in mgmt_rx_event\n",
			    rx_ev.pdev_id);
		dev_kfree_skb(skb);
		goto exit;
	}

	if ((test_bit(ATH12K_FLAG_CAC_RUNNING, &ar->dev_flags)) ||
	    (rx_ev.status & (WMI_RX_STATUS_ERR_DECRYPT |
			     WMI_RX_STATUS_ERR_KEY_CACHE_MISS |
			     WMI_RX_STATUS_ERR_CRC))) {
		dev_kfree_skb(skb);
		goto exit;
	}

	if (rx_ev.status & WMI_RX_STATUS_ERR_MIC)
		status->flag |= RX_FLAG_MMIC_ERROR;

	if (rx_ev.chan_freq >= ATH12K_MIN_6GHZ_FREQ &&
	    rx_ev.chan_freq <= ATH12K_MAX_6GHZ_FREQ) {
		status->band = NL80211_BAND_6GHZ;
		status->freq = rx_ev.chan_freq;
	} else if (rx_ev.channel >= 1 && rx_ev.channel <= 14) {
		status->band = NL80211_BAND_2GHZ;
	} else if (rx_ev.channel >= 36 && rx_ev.channel <= ATH12K_MAX_5GHZ_CHAN) {
		status->band = NL80211_BAND_5GHZ;
	} else {
		/* Shouldn't happen unless list of advertised channels to
		 * mac80211 has been changed.
		 */
		WARN_ON_ONCE(1);
		dev_kfree_skb(skb);
		goto exit;
	}

	if (rx_ev.phy_mode == MODE_11B &&
	    (status->band == NL80211_BAND_5GHZ || status->band == NL80211_BAND_6GHZ))
		ath12k_dbg(ab, ATH12K_DBG_WMI,
			   "wmi mgmt rx 11b (CCK) on 5/6GHz, band = %d\n", status->band);

	sband = &ar->mac.sbands[status->band];

	if (status->band != NL80211_BAND_6GHZ)
		status->freq = ieee80211_channel_to_frequency(rx_ev.channel,
							      status->band);

	status->signal = rx_ev.snr + ATH12K_DEFAULT_NOISE_FLOOR;
	status->rate_idx = ath12k_mac_bitrate_to_idx(sband, rx_ev.rate / 100);

	hdr = (struct ieee80211_hdr *)skb->data;
	fc = le16_to_cpu(hdr->frame_control);

	/* Firmware is guaranteed to report all essential management frames via
	 * WMI while it can deliver some extra via HTT. Since there can be
	 * duplicates split the reporting wrt monitor/sniffing.
	 */
	status->flag |= RX_FLAG_SKIP_MONITOR;

	/* In case of PMF, FW delivers decrypted frames with Protected Bit set
	 * including group privacy action frames.
	 */
	if (ieee80211_has_protected(hdr->frame_control)) {
		status->flag |= RX_FLAG_DECRYPTED;

		if (!ieee80211_is_robust_mgmt_frame(skb)) {
			status->flag |= RX_FLAG_IV_STRIPPED |
					RX_FLAG_MMIC_STRIPPED;
			hdr->frame_control = __cpu_to_le16(fc &
					     ~IEEE80211_FCTL_PROTECTED);
		}
	}

	if (ieee80211_is_beacon(hdr->frame_control))
		ath12k_mac_handle_beacon(ar, skb);

	ath12k_dbg(ab, ATH12K_DBG_MGMT,
		   "event mgmt rx skb %p len %d ftype %02x stype %02x\n",
		   skb, skb->len,
		   fc & IEEE80211_FCTL_FTYPE, fc & IEEE80211_FCTL_STYPE);

	ath12k_dbg(ab, ATH12K_DBG_MGMT,
		   "event mgmt rx freq %d band %d snr %d, rate_idx %d\n",
		   status->freq, status->band, status->signal,
		   status->rate_idx);

	ieee80211_rx_ni(ath12k_ar_to_hw(ar), skb);

exit:
	rcu_read_unlock();
}

static void ath12k_mgmt_tx_compl_event(struct ath12k_base *ab, struct sk_buff *skb)
{
	struct wmi_mgmt_tx_compl_event tx_compl_param = {0};
	struct ath12k *ar;

	if (ath12k_pull_mgmt_tx_compl_param_tlv(ab, skb, &tx_compl_param) != 0) {
		ath12k_warn(ab, "failed to extract mgmt tx compl event");
		return;
	}

	rcu_read_lock();
	ar = ath12k_mac_get_ar_by_pdev_id(ab, le32_to_cpu(tx_compl_param.pdev_id));
	if (!ar) {
		ath12k_warn(ab, "invalid pdev id %d in mgmt_tx_compl_event\n",
			    tx_compl_param.pdev_id);
		goto exit;
	}

	wmi_process_mgmt_tx_comp(ar, le32_to_cpu(tx_compl_param.desc_id),
				 le32_to_cpu(tx_compl_param.status));

	ath12k_dbg(ab, ATH12K_DBG_MGMT,
		   "mgmt tx compl ev pdev_id %d, desc_id %d, status %d",
		   tx_compl_param.pdev_id, tx_compl_param.desc_id,
		   tx_compl_param.status);

exit:
	rcu_read_unlock();
}

static struct ath12k *ath12k_get_ar_on_scan_state(struct ath12k_base *ab,
						  u32 vdev_id,
						  enum ath12k_scan_state state)
{
	int i;
	struct ath12k_pdev *pdev;
	struct ath12k *ar;

	for (i = 0; i < ab->num_radios; i++) {
		pdev = rcu_dereference(ab->pdevs_active[i]);
		if (pdev && pdev->ar) {
			ar = pdev->ar;

			spin_lock_bh(&ar->data_lock);
			if (ar->scan.state == state &&
			    ar->scan.arvif &&
			    ar->scan.arvif->vdev_id == vdev_id) {
				spin_unlock_bh(&ar->data_lock);
				return ar;
			}
			spin_unlock_bh(&ar->data_lock);
		}
	}
	return NULL;
}

static void ath12k_scan_event(struct ath12k_base *ab, struct sk_buff *skb)
{
	struct ath12k *ar;
	struct wmi_scan_event scan_ev = {0};

	if (ath12k_pull_scan_ev(ab, skb, &scan_ev) != 0) {
		ath12k_warn(ab, "failed to extract scan event");
		return;
	}

	rcu_read_lock();

	/* In case the scan was cancelled, ex. during interface teardown,
	 * the interface will not be found in active interfaces.
	 * Rather, in such scenarios, iterate over the active pdev's to
	 * search 'ar' if the corresponding 'ar' scan is ABORTING and the
	 * aborting scan's vdev id matches this event info.
	 */
	if (le32_to_cpu(scan_ev.event_type) == WMI_SCAN_EVENT_COMPLETED &&
	    le32_to_cpu(scan_ev.reason) == WMI_SCAN_REASON_CANCELLED) {
		ar = ath12k_get_ar_on_scan_state(ab, le32_to_cpu(scan_ev.vdev_id),
						 ATH12K_SCAN_ABORTING);
		if (!ar)
			ar = ath12k_get_ar_on_scan_state(ab, le32_to_cpu(scan_ev.vdev_id),
							 ATH12K_SCAN_RUNNING);
	} else {
		ar = ath12k_mac_get_ar_by_vdev_id(ab, le32_to_cpu(scan_ev.vdev_id));
	}

	if (!ar) {
		ath12k_warn(ab, "Received scan event for unknown vdev");
		rcu_read_unlock();
		return;
	}

	spin_lock_bh(&ar->data_lock);

	ath12k_dbg(ab, ATH12K_DBG_WMI,
		   "scan event %s type %d reason %d freq %d req_id %d scan_id %d vdev_id %d state %s (%d)\n",
		   ath12k_wmi_event_scan_type_str(le32_to_cpu(scan_ev.event_type),
						  le32_to_cpu(scan_ev.reason)),
		   le32_to_cpu(scan_ev.event_type),
		   le32_to_cpu(scan_ev.reason),
		   le32_to_cpu(scan_ev.channel_freq),
		   le32_to_cpu(scan_ev.scan_req_id),
		   le32_to_cpu(scan_ev.scan_id),
		   le32_to_cpu(scan_ev.vdev_id),
		   ath12k_scan_state_str(ar->scan.state), ar->scan.state);

	switch (le32_to_cpu(scan_ev.event_type)) {
	case WMI_SCAN_EVENT_STARTED:
		ath12k_wmi_event_scan_started(ar);
		break;
	case WMI_SCAN_EVENT_COMPLETED:
		ath12k_wmi_event_scan_completed(ar);
		break;
	case WMI_SCAN_EVENT_BSS_CHANNEL:
		ath12k_wmi_event_scan_bss_chan(ar);
		break;
	case WMI_SCAN_EVENT_FOREIGN_CHAN:
		ath12k_wmi_event_scan_foreign_chan(ar, le32_to_cpu(scan_ev.channel_freq));
		break;
	case WMI_SCAN_EVENT_START_FAILED:
		ath12k_warn(ab, "received scan start failure event\n");
		ath12k_wmi_event_scan_start_failed(ar);
		break;
	case WMI_SCAN_EVENT_DEQUEUED:
		__ath12k_mac_scan_finish(ar);
		break;
	case WMI_SCAN_EVENT_PREEMPTED:
	case WMI_SCAN_EVENT_RESTARTED:
	case WMI_SCAN_EVENT_FOREIGN_CHAN_EXIT:
	default:
		break;
	}

	spin_unlock_bh(&ar->data_lock);

	rcu_read_unlock();
}

static void ath12k_peer_sta_kickout_event(struct ath12k_base *ab, struct sk_buff *skb)
{
	struct wmi_peer_sta_kickout_arg arg = {};
	struct ieee80211_sta *sta;
	struct ath12k_peer *peer;
	struct ath12k *ar;

	if (ath12k_pull_peer_sta_kickout_ev(ab, skb, &arg) != 0) {
		ath12k_warn(ab, "failed to extract peer sta kickout event");
		return;
	}

	rcu_read_lock();

	spin_lock_bh(&ab->base_lock);

	peer = ath12k_peer_find_by_addr(ab, arg.mac_addr);

	if (!peer) {
		ath12k_warn(ab, "peer not found %pM\n",
			    arg.mac_addr);
		goto exit;
	}

	ar = ath12k_mac_get_ar_by_vdev_id(ab, peer->vdev_id);
	if (!ar) {
		ath12k_warn(ab, "invalid vdev id in peer sta kickout ev %d",
			    peer->vdev_id);
		goto exit;
	}

	sta = ieee80211_find_sta_by_ifaddr(ath12k_ar_to_hw(ar),
					   arg.mac_addr, NULL);
	if (!sta) {
		ath12k_warn(ab, "Spurious quick kickout for STA %pM\n",
			    arg.mac_addr);
		goto exit;
	}

	ath12k_dbg(ab, ATH12K_DBG_WMI, "peer sta kickout event %pM",
		   arg.mac_addr);

	ieee80211_report_low_ack(sta, 10);

exit:
	spin_unlock_bh(&ab->base_lock);
	rcu_read_unlock();
}

static void ath12k_roam_event(struct ath12k_base *ab, struct sk_buff *skb)
{
	struct wmi_roam_event roam_ev = {};
	struct ath12k *ar;
	u32 vdev_id;
	u8 roam_reason;

	if (ath12k_pull_roam_ev(ab, skb, &roam_ev) != 0) {
		ath12k_warn(ab, "failed to extract roam event");
		return;
	}

	vdev_id = le32_to_cpu(roam_ev.vdev_id);
	roam_reason = u32_get_bits(le32_to_cpu(roam_ev.reason),
				   WMI_ROAM_REASON_MASK);

	ath12k_dbg(ab, ATH12K_DBG_WMI,
		   "wmi roam event vdev %u reason %d rssi %d\n",
		   vdev_id, roam_reason, roam_ev.rssi);

	rcu_read_lock();
	ar = ath12k_mac_get_ar_by_vdev_id(ab, vdev_id);
	if (!ar) {
		ath12k_warn(ab, "invalid vdev id in roam ev %d", vdev_id);
		rcu_read_unlock();
		return;
	}

	if (roam_reason >= WMI_ROAM_REASON_MAX)
		ath12k_warn(ab, "ignoring unknown roam event reason %d on vdev %i\n",
			    roam_reason, vdev_id);

	switch (roam_reason) {
	case WMI_ROAM_REASON_BEACON_MISS:
		ath12k_mac_handle_beacon_miss(ar, vdev_id);
		break;
	case WMI_ROAM_REASON_BETTER_AP:
	case WMI_ROAM_REASON_LOW_RSSI:
	case WMI_ROAM_REASON_SUITABLE_AP_FOUND:
	case WMI_ROAM_REASON_HO_FAILED:
		ath12k_warn(ab, "ignoring not implemented roam event reason %d on vdev %i\n",
			    roam_reason, vdev_id);
		break;
	}

	rcu_read_unlock();
}

static void ath12k_chan_info_event(struct ath12k_base *ab, struct sk_buff *skb)
{
	struct wmi_chan_info_event ch_info_ev = {0};
	struct ath12k *ar;
	struct survey_info *survey;
	int idx;
	/* HW channel counters frequency value in hertz */
	u32 cc_freq_hz = ab->cc_freq_hz;

	if (ath12k_pull_chan_info_ev(ab, skb, &ch_info_ev) != 0) {
		ath12k_warn(ab, "failed to extract chan info event");
		return;
	}

	ath12k_dbg(ab, ATH12K_DBG_WMI,
		   "chan info vdev_id %d err_code %d freq %d cmd_flags %d noise_floor %d rx_clear_count %d cycle_count %d mac_clk_mhz %d\n",
		   ch_info_ev.vdev_id, ch_info_ev.err_code, ch_info_ev.freq,
		   ch_info_ev.cmd_flags, ch_info_ev.noise_floor,
		   ch_info_ev.rx_clear_count, ch_info_ev.cycle_count,
		   ch_info_ev.mac_clk_mhz);

	if (le32_to_cpu(ch_info_ev.cmd_flags) == WMI_CHAN_INFO_END_RESP) {
		ath12k_dbg(ab, ATH12K_DBG_WMI, "chan info report completed\n");
		return;
	}

	rcu_read_lock();
	ar = ath12k_mac_get_ar_by_vdev_id(ab, le32_to_cpu(ch_info_ev.vdev_id));
	if (!ar) {
		ath12k_warn(ab, "invalid vdev id in chan info ev %d",
			    ch_info_ev.vdev_id);
		rcu_read_unlock();
		return;
	}
	spin_lock_bh(&ar->data_lock);

	switch (ar->scan.state) {
	case ATH12K_SCAN_IDLE:
	case ATH12K_SCAN_STARTING:
		ath12k_warn(ab, "received chan info event without a scan request, ignoring\n");
		goto exit;
	case ATH12K_SCAN_RUNNING:
	case ATH12K_SCAN_ABORTING:
		break;
	}

	idx = freq_to_idx(ar, le32_to_cpu(ch_info_ev.freq));
	if (idx >= ARRAY_SIZE(ar->survey)) {
		ath12k_warn(ab, "chan info: invalid frequency %d (idx %d out of bounds)\n",
			    ch_info_ev.freq, idx);
		goto exit;
	}

	/* If FW provides MAC clock frequency in Mhz, overriding the initialized
	 * HW channel counters frequency value
	 */
	if (ch_info_ev.mac_clk_mhz)
		cc_freq_hz = (le32_to_cpu(ch_info_ev.mac_clk_mhz) * 1000);

	if (ch_info_ev.cmd_flags == WMI_CHAN_INFO_START_RESP) {
		survey = &ar->survey[idx];
		memset(survey, 0, sizeof(*survey));
		survey->noise = le32_to_cpu(ch_info_ev.noise_floor);
		survey->filled = SURVEY_INFO_NOISE_DBM | SURVEY_INFO_TIME |
				 SURVEY_INFO_TIME_BUSY;
		survey->time = div_u64(le32_to_cpu(ch_info_ev.cycle_count), cc_freq_hz);
		survey->time_busy = div_u64(le32_to_cpu(ch_info_ev.rx_clear_count),
					    cc_freq_hz);
	}
exit:
	spin_unlock_bh(&ar->data_lock);
	rcu_read_unlock();
}

static void
ath12k_pdev_bss_chan_info_event(struct ath12k_base *ab, struct sk_buff *skb)
{
	struct wmi_pdev_bss_chan_info_event bss_ch_info_ev = {};
	struct survey_info *survey;
	struct ath12k *ar;
	u32 cc_freq_hz = ab->cc_freq_hz;
	u64 busy, total, tx, rx, rx_bss;
	int idx;

	if (ath12k_pull_pdev_bss_chan_info_ev(ab, skb, &bss_ch_info_ev) != 0) {
		ath12k_warn(ab, "failed to extract pdev bss chan info event");
		return;
	}

	busy = (u64)(le32_to_cpu(bss_ch_info_ev.rx_clear_count_high)) << 32 |
		le32_to_cpu(bss_ch_info_ev.rx_clear_count_low);

	total = (u64)(le32_to_cpu(bss_ch_info_ev.cycle_count_high)) << 32 |
		le32_to_cpu(bss_ch_info_ev.cycle_count_low);

	tx = (u64)(le32_to_cpu(bss_ch_info_ev.tx_cycle_count_high)) << 32 |
		le32_to_cpu(bss_ch_info_ev.tx_cycle_count_low);

	rx = (u64)(le32_to_cpu(bss_ch_info_ev.rx_cycle_count_high)) << 32 |
		le32_to_cpu(bss_ch_info_ev.rx_cycle_count_low);

	rx_bss = (u64)(le32_to_cpu(bss_ch_info_ev.rx_bss_cycle_count_high)) << 32 |
		le32_to_cpu(bss_ch_info_ev.rx_bss_cycle_count_low);

	ath12k_dbg(ab, ATH12K_DBG_WMI,
		   "pdev bss chan info:\n pdev_id: %d freq: %d noise: %d cycle: busy %llu total %llu tx %llu rx %llu rx_bss %llu\n",
		   bss_ch_info_ev.pdev_id, bss_ch_info_ev.freq,
		   bss_ch_info_ev.noise_floor, busy, total,
		   tx, rx, rx_bss);

	rcu_read_lock();
	ar = ath12k_mac_get_ar_by_pdev_id(ab, le32_to_cpu(bss_ch_info_ev.pdev_id));

	if (!ar) {
		ath12k_warn(ab, "invalid pdev id %d in bss_chan_info event\n",
			    bss_ch_info_ev.pdev_id);
		rcu_read_unlock();
		return;
	}

	spin_lock_bh(&ar->data_lock);
	idx = freq_to_idx(ar, le32_to_cpu(bss_ch_info_ev.freq));
	if (idx >= ARRAY_SIZE(ar->survey)) {
		ath12k_warn(ab, "bss chan info: invalid frequency %d (idx %d out of bounds)\n",
			    bss_ch_info_ev.freq, idx);
		goto exit;
	}

	survey = &ar->survey[idx];

	survey->noise     = le32_to_cpu(bss_ch_info_ev.noise_floor);
	survey->time      = div_u64(total, cc_freq_hz);
	survey->time_busy = div_u64(busy, cc_freq_hz);
	survey->time_rx   = div_u64(rx_bss, cc_freq_hz);
	survey->time_tx   = div_u64(tx, cc_freq_hz);
	survey->filled   |= (SURVEY_INFO_NOISE_DBM |
			     SURVEY_INFO_TIME |
			     SURVEY_INFO_TIME_BUSY |
			     SURVEY_INFO_TIME_RX |
			     SURVEY_INFO_TIME_TX);
exit:
	spin_unlock_bh(&ar->data_lock);
	complete(&ar->bss_survey_done);

	rcu_read_unlock();
}

static void ath12k_vdev_install_key_compl_event(struct ath12k_base *ab,
						struct sk_buff *skb)
{
	struct wmi_vdev_install_key_complete_arg install_key_compl = {0};
	struct ath12k *ar;

	if (ath12k_pull_vdev_install_key_compl_ev(ab, skb, &install_key_compl) != 0) {
		ath12k_warn(ab, "failed to extract install key compl event");
		return;
	}

	ath12k_dbg(ab, ATH12K_DBG_WMI,
		   "vdev install key ev idx %d flags %08x macaddr %pM status %d\n",
		   install_key_compl.key_idx, install_key_compl.key_flags,
		   install_key_compl.macaddr, install_key_compl.status);

	rcu_read_lock();
	ar = ath12k_mac_get_ar_by_vdev_id(ab, install_key_compl.vdev_id);
	if (!ar) {
		ath12k_warn(ab, "invalid vdev id in install key compl ev %d",
			    install_key_compl.vdev_id);
		rcu_read_unlock();
		return;
	}

	ar->install_key_status = 0;

	if (install_key_compl.status != WMI_VDEV_INSTALL_KEY_COMPL_STATUS_SUCCESS) {
		ath12k_warn(ab, "install key failed for %pM status %d\n",
			    install_key_compl.macaddr, install_key_compl.status);
		ar->install_key_status = install_key_compl.status;
	}

	complete(&ar->install_key_done);
	rcu_read_unlock();
}

static int ath12k_wmi_tlv_services_parser(struct ath12k_base *ab,
					  u16 tag, u16 len,
					  const void *ptr,
					  void *data)
{
	const struct wmi_service_available_event *ev;
	u32 *wmi_ext2_service_bitmap;
	int i, j;
	u16 expected_len;

	expected_len = WMI_SERVICE_SEGMENT_BM_SIZE32 * sizeof(u32);
	if (len < expected_len) {
		ath12k_warn(ab, "invalid length %d for the WMI services available tag 0x%x\n",
			    len, tag);
		return -EINVAL;
	}

	switch (tag) {
	case WMI_TAG_SERVICE_AVAILABLE_EVENT:
		ev = (struct wmi_service_available_event *)ptr;
		for (i = 0, j = WMI_MAX_SERVICE;
		     i < WMI_SERVICE_SEGMENT_BM_SIZE32 && j < WMI_MAX_EXT_SERVICE;
		     i++) {
			do {
				if (le32_to_cpu(ev->wmi_service_segment_bitmap[i]) &
				    BIT(j % WMI_AVAIL_SERVICE_BITS_IN_SIZE32))
					set_bit(j, ab->wmi_ab.svc_map);
			} while (++j % WMI_AVAIL_SERVICE_BITS_IN_SIZE32);
		}

		ath12k_dbg(ab, ATH12K_DBG_WMI,
			   "wmi_ext_service_bitmap 0x%x 0x%x 0x%x 0x%x",
			   ev->wmi_service_segment_bitmap[0],
			   ev->wmi_service_segment_bitmap[1],
			   ev->wmi_service_segment_bitmap[2],
			   ev->wmi_service_segment_bitmap[3]);
		break;
	case WMI_TAG_ARRAY_UINT32:
		wmi_ext2_service_bitmap = (u32 *)ptr;
		for (i = 0, j = WMI_MAX_EXT_SERVICE;
		     i < WMI_SERVICE_SEGMENT_BM_SIZE32 && j < WMI_MAX_EXT2_SERVICE;
		     i++) {
			do {
				if (wmi_ext2_service_bitmap[i] &
				    BIT(j % WMI_AVAIL_SERVICE_BITS_IN_SIZE32))
					set_bit(j, ab->wmi_ab.svc_map);
			} while (++j % WMI_AVAIL_SERVICE_BITS_IN_SIZE32);
		}

		ath12k_dbg(ab, ATH12K_DBG_WMI,
			   "wmi_ext2_service_bitmap 0x%04x 0x%04x 0x%04x 0x%04x",
			   wmi_ext2_service_bitmap[0], wmi_ext2_service_bitmap[1],
			   wmi_ext2_service_bitmap[2], wmi_ext2_service_bitmap[3]);
		break;
	}
	return 0;
}

static int ath12k_service_available_event(struct ath12k_base *ab, struct sk_buff *skb)
{
	int ret;

	ret = ath12k_wmi_tlv_iter(ab, skb->data, skb->len,
				  ath12k_wmi_tlv_services_parser,
				  NULL);
	return ret;
}

static void ath12k_peer_assoc_conf_event(struct ath12k_base *ab, struct sk_buff *skb)
{
	struct wmi_peer_assoc_conf_arg peer_assoc_conf = {0};
	struct ath12k *ar;

	if (ath12k_pull_peer_assoc_conf_ev(ab, skb, &peer_assoc_conf) != 0) {
		ath12k_warn(ab, "failed to extract peer assoc conf event");
		return;
	}

	ath12k_dbg(ab, ATH12K_DBG_WMI,
		   "peer assoc conf ev vdev id %d macaddr %pM\n",
		   peer_assoc_conf.vdev_id, peer_assoc_conf.macaddr);

	rcu_read_lock();
	ar = ath12k_mac_get_ar_by_vdev_id(ab, peer_assoc_conf.vdev_id);

	if (!ar) {
		ath12k_warn(ab, "invalid vdev id in peer assoc conf ev %d",
			    peer_assoc_conf.vdev_id);
		rcu_read_unlock();
		return;
	}

	complete(&ar->peer_assoc_done);
	rcu_read_unlock();
}

static void
ath12k_wmi_fw_vdev_stats_dump(struct ath12k *ar,
			      struct ath12k_fw_stats *fw_stats,
			      char *buf, u32 *length)
{
	const struct ath12k_fw_stats_vdev *vdev;
	u32 buf_len = ATH12K_FW_STATS_BUF_SIZE;
	struct ath12k_link_vif *arvif;
	u32 len = *length;
	u8 *vif_macaddr;
	int i;

	len += scnprintf(buf + len, buf_len - len, "\n");
	len += scnprintf(buf + len, buf_len - len, "%30s\n",
			 "ath12k VDEV stats");
	len += scnprintf(buf + len, buf_len - len, "%30s\n\n",
			 "=================");

	list_for_each_entry(vdev, &fw_stats->vdevs, list) {
		arvif = ath12k_mac_get_arvif(ar, vdev->vdev_id);
		if (!arvif)
			continue;
		vif_macaddr = arvif->ahvif->vif->addr;

		len += scnprintf(buf + len, buf_len - len, "%30s %u\n",
				 "VDEV ID", vdev->vdev_id);
		len += scnprintf(buf + len, buf_len - len, "%30s %pM\n",
				 "VDEV MAC address", vif_macaddr);
		len += scnprintf(buf + len, buf_len - len, "%30s %u\n",
				 "beacon snr", vdev->beacon_snr);
		len += scnprintf(buf + len, buf_len - len, "%30s %u\n",
				 "data snr", vdev->data_snr);
		len += scnprintf(buf + len, buf_len - len, "%30s %u\n",
				 "num rx frames", vdev->num_rx_frames);
		len += scnprintf(buf + len, buf_len - len, "%30s %u\n",
				 "num rts fail", vdev->num_rts_fail);
		len += scnprintf(buf + len, buf_len - len, "%30s %u\n",
				 "num rts success", vdev->num_rts_success);
		len += scnprintf(buf + len, buf_len - len, "%30s %u\n",
				 "num rx err", vdev->num_rx_err);
		len += scnprintf(buf + len, buf_len - len, "%30s %u\n",
				 "num rx discard", vdev->num_rx_discard);
		len += scnprintf(buf + len, buf_len - len, "%30s %u\n",
				 "num tx not acked", vdev->num_tx_not_acked);

		for (i = 0 ; i < WLAN_MAX_AC; i++)
			len += scnprintf(buf + len, buf_len - len,
					"%25s [%02d] %u\n",
					"num tx frames", i,
					vdev->num_tx_frames[i]);

		for (i = 0 ; i < WLAN_MAX_AC; i++)
			len += scnprintf(buf + len, buf_len - len,
					"%25s [%02d] %u\n",
					"num tx frames retries", i,
					vdev->num_tx_frames_retries[i]);

		for (i = 0 ; i < WLAN_MAX_AC; i++)
			len += scnprintf(buf + len, buf_len - len,
					"%25s [%02d] %u\n",
					"num tx frames failures", i,
					vdev->num_tx_frames_failures[i]);

		for (i = 0 ; i < MAX_TX_RATE_VALUES; i++)
			len += scnprintf(buf + len, buf_len - len,
					"%25s [%02d] 0x%08x\n",
					"tx rate history", i,
					vdev->tx_rate_history[i]);
		for (i = 0 ; i < MAX_TX_RATE_VALUES; i++)
			len += scnprintf(buf + len, buf_len - len,
					"%25s [%02d] %u\n",
					"beacon rssi history", i,
					vdev->beacon_rssi_history[i]);

		len += scnprintf(buf + len, buf_len - len, "\n");
		*length = len;
	}
}

static void
ath12k_wmi_fw_bcn_stats_dump(struct ath12k *ar,
			     struct ath12k_fw_stats *fw_stats,
			     char *buf, u32 *length)
{
	const struct ath12k_fw_stats_bcn *bcn;
	u32 buf_len = ATH12K_FW_STATS_BUF_SIZE;
	struct ath12k_link_vif *arvif;
	u32 len = *length;
	size_t num_bcn;

	num_bcn = list_count_nodes(&fw_stats->bcn);

	len += scnprintf(buf + len, buf_len - len, "\n");
	len += scnprintf(buf + len, buf_len - len, "%30s (%zu)\n",
			 "ath12k Beacon stats", num_bcn);
	len += scnprintf(buf + len, buf_len - len, "%30s\n\n",
			 "===================");

	list_for_each_entry(bcn, &fw_stats->bcn, list) {
		arvif = ath12k_mac_get_arvif(ar, bcn->vdev_id);
		if (!arvif)
			continue;
		len += scnprintf(buf + len, buf_len - len, "%30s %u\n",
				 "VDEV ID", bcn->vdev_id);
		len += scnprintf(buf + len, buf_len - len, "%30s %pM\n",
				 "VDEV MAC address", arvif->ahvif->vif->addr);
		len += scnprintf(buf + len, buf_len - len, "%30s\n\n",
				 "================");
		len += scnprintf(buf + len, buf_len - len, "%30s %u\n",
				 "Num of beacon tx success", bcn->tx_bcn_succ_cnt);
		len += scnprintf(buf + len, buf_len - len, "%30s %u\n",
				 "Num of beacon tx failures", bcn->tx_bcn_outage_cnt);

		len += scnprintf(buf + len, buf_len - len, "\n");
		*length = len;
	}
}

static void
ath12k_wmi_fw_pdev_base_stats_dump(const struct ath12k_fw_stats_pdev *pdev,
				   char *buf, u32 *length, u64 fw_soc_drop_cnt)
{
	u32 len = *length;
	u32 buf_len = ATH12K_FW_STATS_BUF_SIZE;

	len = scnprintf(buf + len, buf_len - len, "\n");
	len += scnprintf(buf + len, buf_len - len, "%30s\n",
			"ath12k PDEV stats");
	len += scnprintf(buf + len, buf_len - len, "%30s\n\n",
			"=================");

	len += scnprintf(buf + len, buf_len - len, "%30s %10d\n",
			"Channel noise floor", pdev->ch_noise_floor);
	len += scnprintf(buf + len, buf_len - len, "%30s %10u\n",
			"Channel TX power", pdev->chan_tx_power);
	len += scnprintf(buf + len, buf_len - len, "%30s %10u\n",
			"TX frame count", pdev->tx_frame_count);
	len += scnprintf(buf + len, buf_len - len, "%30s %10u\n",
			"RX frame count", pdev->rx_frame_count);
	len += scnprintf(buf + len, buf_len - len, "%30s %10u\n",
			"RX clear count", pdev->rx_clear_count);
	len += scnprintf(buf + len, buf_len - len, "%30s %10u\n",
			"Cycle count", pdev->cycle_count);
	len += scnprintf(buf + len, buf_len - len, "%30s %10u\n",
			"PHY error count", pdev->phy_err_count);
	len += scnprintf(buf + len, buf_len - len, "%30s %10llu\n",
			"soc drop count", fw_soc_drop_cnt);

	*length = len;
}

static void
ath12k_wmi_fw_pdev_tx_stats_dump(const struct ath12k_fw_stats_pdev *pdev,
				 char *buf, u32 *length)
{
	u32 len = *length;
	u32 buf_len = ATH12K_FW_STATS_BUF_SIZE;

	len += scnprintf(buf + len, buf_len - len, "\n%30s\n",
			 "ath12k PDEV TX stats");
	len += scnprintf(buf + len, buf_len - len, "%30s\n\n",
			 "====================");

	len += scnprintf(buf + len, buf_len - len, "%30s %10d\n",
			 "HTT cookies queued", pdev->comp_queued);
	len += scnprintf(buf + len, buf_len - len, "%30s %10d\n",
			 "HTT cookies disp.", pdev->comp_delivered);
	len += scnprintf(buf + len, buf_len - len, "%30s %10d\n",
			 "MSDU queued", pdev->msdu_enqued);
	len += scnprintf(buf + len, buf_len - len, "%30s %10d\n",
			 "MPDU queued", pdev->mpdu_enqued);
	len += scnprintf(buf + len, buf_len - len, "%30s %10d\n",
			 "MSDUs dropped", pdev->wmm_drop);
	len += scnprintf(buf + len, buf_len - len, "%30s %10d\n",
			 "Local enqued", pdev->local_enqued);
	len += scnprintf(buf + len, buf_len - len, "%30s %10d\n",
			 "Local freed", pdev->local_freed);
	len += scnprintf(buf + len, buf_len - len, "%30s %10d\n",
			 "HW queued", pdev->hw_queued);
	len += scnprintf(buf + len, buf_len - len, "%30s %10d\n",
			 "PPDUs reaped", pdev->hw_reaped);
	len += scnprintf(buf + len, buf_len - len, "%30s %10d\n",
			 "Num underruns", pdev->underrun);
	len += scnprintf(buf + len, buf_len - len, "%30s %10d\n",
			 "PPDUs cleaned", pdev->tx_abort);
	len += scnprintf(buf + len, buf_len - len, "%30s %10d\n",
			 "MPDUs requeued", pdev->mpdus_requed);
	len += scnprintf(buf + len, buf_len - len, "%30s %10u\n",
			 "Excessive retries", pdev->tx_ko);
	len += scnprintf(buf + len, buf_len - len, "%30s %10u\n",
			 "HW rate", pdev->data_rc);
	len += scnprintf(buf + len, buf_len - len, "%30s %10u\n",
			 "Sched self triggers", pdev->self_triggers);
	len += scnprintf(buf + len, buf_len - len, "%30s %10u\n",
			 "Dropped due to SW retries",
			 pdev->sw_retry_failure);
	len += scnprintf(buf + len, buf_len - len, "%30s %10u\n",
			 "Illegal rate phy errors",
			 pdev->illgl_rate_phy_err);
	len += scnprintf(buf + len, buf_len - len, "%30s %10u\n",
			 "PDEV continuous xretry", pdev->pdev_cont_xretry);
	len += scnprintf(buf + len, buf_len - len, "%30s %10u\n",
			 "TX timeout", pdev->pdev_tx_timeout);
	len += scnprintf(buf + len, buf_len - len, "%30s %10u\n",
			 "PDEV resets", pdev->pdev_resets);
	len += scnprintf(buf + len, buf_len - len, "%30s %10u\n",
			 "Stateless TIDs alloc failures",
			 pdev->stateless_tid_alloc_failure);
	len += scnprintf(buf + len, buf_len - len, "%30s %10u\n",
			 "PHY underrun", pdev->phy_underrun);
	len += scnprintf(buf + len, buf_len - len, "%30s %10u\n",
			 "MPDU is more than txop limit", pdev->txop_ovf);
	*length = len;
}

static void
ath12k_wmi_fw_pdev_rx_stats_dump(const struct ath12k_fw_stats_pdev *pdev,
				 char *buf, u32 *length)
{
	u32 len = *length;
	u32 buf_len = ATH12K_FW_STATS_BUF_SIZE;

	len += scnprintf(buf + len, buf_len - len, "\n%30s\n",
			 "ath12k PDEV RX stats");
	len += scnprintf(buf + len, buf_len - len, "%30s\n\n",
			 "====================");

	len += scnprintf(buf + len, buf_len - len, "%30s %10d\n",
			 "Mid PPDU route change",
			 pdev->mid_ppdu_route_change);
	len += scnprintf(buf + len, buf_len - len, "%30s %10d\n",
			 "Tot. number of statuses", pdev->status_rcvd);
	len += scnprintf(buf + len, buf_len - len, "%30s %10d\n",
			 "Extra frags on rings 0", pdev->r0_frags);
	len += scnprintf(buf + len, buf_len - len, "%30s %10d\n",
			 "Extra frags on rings 1", pdev->r1_frags);
	len += scnprintf(buf + len, buf_len - len, "%30s %10d\n",
			 "Extra frags on rings 2", pdev->r2_frags);
	len += scnprintf(buf + len, buf_len - len, "%30s %10d\n",
			 "Extra frags on rings 3", pdev->r3_frags);
	len += scnprintf(buf + len, buf_len - len, "%30s %10d\n",
			 "MSDUs delivered to HTT", pdev->htt_msdus);
	len += scnprintf(buf + len, buf_len - len, "%30s %10d\n",
			 "MPDUs delivered to HTT", pdev->htt_mpdus);
	len += scnprintf(buf + len, buf_len - len, "%30s %10d\n",
			 "MSDUs delivered to stack", pdev->loc_msdus);
	len += scnprintf(buf + len, buf_len - len, "%30s %10d\n",
			 "MPDUs delivered to stack", pdev->loc_mpdus);
	len += scnprintf(buf + len, buf_len - len, "%30s %10d\n",
			 "Oversized AMSUs", pdev->oversize_amsdu);
	len += scnprintf(buf + len, buf_len - len, "%30s %10d\n",
			 "PHY errors", pdev->phy_errs);
	len += scnprintf(buf + len, buf_len - len, "%30s %10d\n",
			 "PHY errors drops", pdev->phy_err_drop);
	len += scnprintf(buf + len, buf_len - len, "%30s %10d\n",
			 "MPDU errors (FCS, MIC, ENC)", pdev->mpdu_errs);
	*length = len;
}

static void
ath12k_wmi_fw_pdev_stats_dump(struct ath12k *ar,
			      struct ath12k_fw_stats *fw_stats,
			      char *buf, u32 *length)
{
	const struct ath12k_fw_stats_pdev *pdev;
	u32 len = *length;

	pdev = list_first_entry_or_null(&fw_stats->pdevs,
					struct ath12k_fw_stats_pdev, list);
	if (!pdev) {
		ath12k_warn(ar->ab, "failed to get pdev stats\n");
		return;
	}

	ath12k_wmi_fw_pdev_base_stats_dump(pdev, buf, &len,
					   ar->ab->fw_soc_drop_count);
	ath12k_wmi_fw_pdev_tx_stats_dump(pdev, buf, &len);
	ath12k_wmi_fw_pdev_rx_stats_dump(pdev, buf, &len);

	*length = len;
}

void ath12k_wmi_fw_stats_dump(struct ath12k *ar,
			      struct ath12k_fw_stats *fw_stats,
			      u32 stats_id, char *buf)
{
	u32 len = 0;
	u32 buf_len = ATH12K_FW_STATS_BUF_SIZE;

	spin_lock_bh(&ar->data_lock);

	switch (stats_id) {
	case WMI_REQUEST_VDEV_STAT:
		ath12k_wmi_fw_vdev_stats_dump(ar, fw_stats, buf, &len);
		break;
	case WMI_REQUEST_BCN_STAT:
		ath12k_wmi_fw_bcn_stats_dump(ar, fw_stats, buf, &len);
		break;
	case WMI_REQUEST_PDEV_STAT:
		ath12k_wmi_fw_pdev_stats_dump(ar, fw_stats, buf, &len);
		break;
	default:
		break;
	}

	spin_unlock_bh(&ar->data_lock);

	if (len >= buf_len)
		buf[len - 1] = 0;
	else
		buf[len] = 0;

	ath12k_fw_stats_reset(ar);
}

static void
ath12k_wmi_pull_vdev_stats(const struct wmi_vdev_stats_params *src,
			   struct ath12k_fw_stats_vdev *dst)
{
	int i;

	dst->vdev_id = le32_to_cpu(src->vdev_id);
	dst->beacon_snr = le32_to_cpu(src->beacon_snr);
	dst->data_snr = le32_to_cpu(src->data_snr);
	dst->num_rx_frames = le32_to_cpu(src->num_rx_frames);
	dst->num_rts_fail = le32_to_cpu(src->num_rts_fail);
	dst->num_rts_success = le32_to_cpu(src->num_rts_success);
	dst->num_rx_err = le32_to_cpu(src->num_rx_err);
	dst->num_rx_discard = le32_to_cpu(src->num_rx_discard);
	dst->num_tx_not_acked = le32_to_cpu(src->num_tx_not_acked);

	for (i = 0; i < WLAN_MAX_AC; i++)
		dst->num_tx_frames[i] =
			le32_to_cpu(src->num_tx_frames[i]);

	for (i = 0; i < WLAN_MAX_AC; i++)
		dst->num_tx_frames_retries[i] =
			le32_to_cpu(src->num_tx_frames_retries[i]);

	for (i = 0; i < WLAN_MAX_AC; i++)
		dst->num_tx_frames_failures[i] =
			le32_to_cpu(src->num_tx_frames_failures[i]);

	for (i = 0; i < MAX_TX_RATE_VALUES; i++)
		dst->tx_rate_history[i] =
			le32_to_cpu(src->tx_rate_history[i]);

	for (i = 0; i < MAX_TX_RATE_VALUES; i++)
		dst->beacon_rssi_history[i] =
			le32_to_cpu(src->beacon_rssi_history[i]);
}

static void
ath12k_wmi_pull_bcn_stats(const struct ath12k_wmi_bcn_stats_params *src,
			  struct ath12k_fw_stats_bcn *dst)
{
	dst->vdev_id = le32_to_cpu(src->vdev_id);
	dst->tx_bcn_succ_cnt = le32_to_cpu(src->tx_bcn_succ_cnt);
	dst->tx_bcn_outage_cnt = le32_to_cpu(src->tx_bcn_outage_cnt);
}

static void
ath12k_wmi_pull_pdev_stats_base(const struct ath12k_wmi_pdev_base_stats_params *src,
				struct ath12k_fw_stats_pdev *dst)
{
	dst->ch_noise_floor = a_sle32_to_cpu(src->chan_nf);
	dst->tx_frame_count = __le32_to_cpu(src->tx_frame_count);
	dst->rx_frame_count = __le32_to_cpu(src->rx_frame_count);
	dst->rx_clear_count = __le32_to_cpu(src->rx_clear_count);
	dst->cycle_count = __le32_to_cpu(src->cycle_count);
	dst->phy_err_count = __le32_to_cpu(src->phy_err_count);
	dst->chan_tx_power = __le32_to_cpu(src->chan_tx_pwr);
}

static void
ath12k_wmi_pull_pdev_stats_tx(const struct ath12k_wmi_pdev_tx_stats_params *src,
			      struct ath12k_fw_stats_pdev *dst)
{
	dst->comp_queued = a_sle32_to_cpu(src->comp_queued);
	dst->comp_delivered = a_sle32_to_cpu(src->comp_delivered);
	dst->msdu_enqued = a_sle32_to_cpu(src->msdu_enqued);
	dst->mpdu_enqued = a_sle32_to_cpu(src->mpdu_enqued);
	dst->wmm_drop = a_sle32_to_cpu(src->wmm_drop);
	dst->local_enqued = a_sle32_to_cpu(src->local_enqued);
	dst->local_freed = a_sle32_to_cpu(src->local_freed);
	dst->hw_queued = a_sle32_to_cpu(src->hw_queued);
	dst->hw_reaped = a_sle32_to_cpu(src->hw_reaped);
	dst->underrun = a_sle32_to_cpu(src->underrun);
	dst->tx_abort = a_sle32_to_cpu(src->tx_abort);
	dst->mpdus_requed = a_sle32_to_cpu(src->mpdus_requed);
	dst->tx_ko = __le32_to_cpu(src->tx_ko);
	dst->data_rc = __le32_to_cpu(src->data_rc);
	dst->self_triggers = __le32_to_cpu(src->self_triggers);
	dst->sw_retry_failure = __le32_to_cpu(src->sw_retry_failure);
	dst->illgl_rate_phy_err = __le32_to_cpu(src->illgl_rate_phy_err);
	dst->pdev_cont_xretry = __le32_to_cpu(src->pdev_cont_xretry);
	dst->pdev_tx_timeout = __le32_to_cpu(src->pdev_tx_timeout);
	dst->pdev_resets = __le32_to_cpu(src->pdev_resets);
	dst->stateless_tid_alloc_failure =
		__le32_to_cpu(src->stateless_tid_alloc_failure);
	dst->phy_underrun = __le32_to_cpu(src->phy_underrun);
	dst->txop_ovf = __le32_to_cpu(src->txop_ovf);
}

static void
ath12k_wmi_pull_pdev_stats_rx(const struct ath12k_wmi_pdev_rx_stats_params *src,
			      struct ath12k_fw_stats_pdev *dst)
{
	dst->mid_ppdu_route_change =
		a_sle32_to_cpu(src->mid_ppdu_route_change);
	dst->status_rcvd = a_sle32_to_cpu(src->status_rcvd);
	dst->r0_frags = a_sle32_to_cpu(src->r0_frags);
	dst->r1_frags = a_sle32_to_cpu(src->r1_frags);
	dst->r2_frags = a_sle32_to_cpu(src->r2_frags);
	dst->r3_frags = a_sle32_to_cpu(src->r3_frags);
	dst->htt_msdus = a_sle32_to_cpu(src->htt_msdus);
	dst->htt_mpdus = a_sle32_to_cpu(src->htt_mpdus);
	dst->loc_msdus = a_sle32_to_cpu(src->loc_msdus);
	dst->loc_mpdus = a_sle32_to_cpu(src->loc_mpdus);
	dst->oversize_amsdu = a_sle32_to_cpu(src->oversize_amsdu);
	dst->phy_errs = a_sle32_to_cpu(src->phy_errs);
	dst->phy_err_drop = a_sle32_to_cpu(src->phy_err_drop);
	dst->mpdu_errs = a_sle32_to_cpu(src->mpdu_errs);
}

static int ath12k_wmi_tlv_fw_stats_data_parse(struct ath12k_base *ab,
					      struct wmi_tlv_fw_stats_parse *parse,
					      const void *ptr,
					      u16 len)
{
	const struct wmi_stats_event *ev = parse->ev;
	struct ath12k_fw_stats *stats = parse->stats;
	struct ath12k *ar;
	struct ath12k_link_vif *arvif;
	struct ieee80211_sta *sta;
	struct ath12k_sta *ahsta;
	struct ath12k_link_sta *arsta;
	int i, ret = 0;
	const void *data = ptr;

	if (!ev) {
		ath12k_warn(ab, "failed to fetch update stats ev");
		return -EPROTO;
	}

	if (!stats)
		return -EINVAL;

	rcu_read_lock();

	stats->pdev_id = le32_to_cpu(ev->pdev_id);
	ar = ath12k_mac_get_ar_by_pdev_id(ab, stats->pdev_id);
	if (!ar) {
		ath12k_warn(ab, "invalid pdev id %d in update stats event\n",
			    le32_to_cpu(ev->pdev_id));
		ret = -EPROTO;
		goto exit;
	}

	for (i = 0; i < le32_to_cpu(ev->num_vdev_stats); i++) {
		const struct wmi_vdev_stats_params *src;
		struct ath12k_fw_stats_vdev *dst;

		src = data;
		if (len < sizeof(*src)) {
			ret = -EPROTO;
			goto exit;
		}

		arvif = ath12k_mac_get_arvif(ar, le32_to_cpu(src->vdev_id));
		if (arvif) {
			sta = ieee80211_find_sta_by_ifaddr(ath12k_ar_to_hw(ar),
							   arvif->bssid,
							   NULL);
			if (sta) {
				ahsta = ath12k_sta_to_ahsta(sta);
				arsta = &ahsta->deflink;
				arsta->rssi_beacon = le32_to_cpu(src->beacon_snr);
				ath12k_dbg(ab, ATH12K_DBG_WMI,
					   "wmi stats vdev id %d snr %d\n",
					   src->vdev_id, src->beacon_snr);
			} else {
				ath12k_dbg(ab, ATH12K_DBG_WMI,
					   "not found station bssid %pM for vdev stat\n",
					   arvif->bssid);
			}
		}

		data += sizeof(*src);
		len -= sizeof(*src);
		dst = kzalloc(sizeof(*dst), GFP_ATOMIC);
		if (!dst)
			continue;
		ath12k_wmi_pull_vdev_stats(src, dst);
		stats->stats_id = WMI_REQUEST_VDEV_STAT;
		list_add_tail(&dst->list, &stats->vdevs);
	}
	for (i = 0; i < le32_to_cpu(ev->num_bcn_stats); i++) {
		const struct ath12k_wmi_bcn_stats_params *src;
		struct ath12k_fw_stats_bcn *dst;

		src = data;
		if (len < sizeof(*src)) {
			ret = -EPROTO;
			goto exit;
		}

		data += sizeof(*src);
		len -= sizeof(*src);
		dst = kzalloc(sizeof(*dst), GFP_ATOMIC);
		if (!dst)
			continue;
		ath12k_wmi_pull_bcn_stats(src, dst);
		stats->stats_id = WMI_REQUEST_BCN_STAT;
		list_add_tail(&dst->list, &stats->bcn);
	}
	for (i = 0; i < le32_to_cpu(ev->num_pdev_stats); i++) {
		const struct ath12k_wmi_pdev_stats_params *src;
		struct ath12k_fw_stats_pdev *dst;

		src = data;
		if (len < sizeof(*src)) {
			ret = -EPROTO;
			goto exit;
		}

		stats->stats_id = WMI_REQUEST_PDEV_STAT;

		data += sizeof(*src);
		len -= sizeof(*src);

		dst = kzalloc(sizeof(*dst), GFP_ATOMIC);
		if (!dst)
			continue;

		ath12k_wmi_pull_pdev_stats_base(&src->base, dst);
		ath12k_wmi_pull_pdev_stats_tx(&src->tx, dst);
		ath12k_wmi_pull_pdev_stats_rx(&src->rx, dst);
		list_add_tail(&dst->list, &stats->pdevs);
	}

exit:
	rcu_read_unlock();
	return ret;
}

static int ath12k_wmi_tlv_fw_stats_parse(struct ath12k_base *ab,
					 u16 tag, u16 len,
					 const void *ptr, void *data)
{
	struct wmi_tlv_fw_stats_parse *parse = data;
	int ret = 0;

	switch (tag) {
	case WMI_TAG_STATS_EVENT:
		parse->ev = ptr;
		break;
	case WMI_TAG_ARRAY_BYTE:
		ret = ath12k_wmi_tlv_fw_stats_data_parse(ab, parse, ptr, len);
		break;
	default:
		break;
	}
	return ret;
}

static int ath12k_wmi_pull_fw_stats(struct ath12k_base *ab, struct sk_buff *skb,
				    struct ath12k_fw_stats *stats)
{
	struct wmi_tlv_fw_stats_parse parse = {};

	stats->stats_id = 0;
	parse.stats = stats;

	return ath12k_wmi_tlv_iter(ab, skb->data, skb->len,
				   ath12k_wmi_tlv_fw_stats_parse,
				   &parse);
}

static void ath12k_wmi_fw_stats_process(struct ath12k *ar,
					struct ath12k_fw_stats *stats)
{
	struct ath12k_base *ab = ar->ab;
	struct ath12k_pdev *pdev;
	bool is_end = true;
	size_t total_vdevs_started = 0;
	int i;

	if (stats->stats_id == WMI_REQUEST_VDEV_STAT) {
		if (list_empty(&stats->vdevs)) {
			ath12k_warn(ab, "empty vdev stats");
			return;
		}
		/* FW sends all the active VDEV stats irrespective of PDEV,
		 * hence limit until the count of all VDEVs started
		 */
		rcu_read_lock();
		for (i = 0; i < ab->num_radios; i++) {
			pdev = rcu_dereference(ab->pdevs_active[i]);
			if (pdev && pdev->ar)
				total_vdevs_started += pdev->ar->num_started_vdevs;
		}
		rcu_read_unlock();

		if (total_vdevs_started)
			is_end = ((++ar->fw_stats.num_vdev_recvd) ==
				  total_vdevs_started);

		list_splice_tail_init(&stats->vdevs,
				      &ar->fw_stats.vdevs);

		if (is_end)
			complete(&ar->fw_stats_done);

		return;
	}

	if (stats->stats_id == WMI_REQUEST_BCN_STAT) {
		if (list_empty(&stats->bcn)) {
			ath12k_warn(ab, "empty beacon stats");
			return;
		}
		/* Mark end until we reached the count of all started VDEVs
		 * within the PDEV
		 */
		if (ar->num_started_vdevs)
			is_end = ((++ar->fw_stats.num_bcn_recvd) ==
				  ar->num_started_vdevs);

		list_splice_tail_init(&stats->bcn,
				      &ar->fw_stats.bcn);

		if (is_end)
			complete(&ar->fw_stats_done);
	}
}

static void ath12k_update_stats_event(struct ath12k_base *ab, struct sk_buff *skb)
{
	struct ath12k_fw_stats stats = {};
	struct ath12k *ar;
	int ret;

	INIT_LIST_HEAD(&stats.pdevs);
	INIT_LIST_HEAD(&stats.vdevs);
	INIT_LIST_HEAD(&stats.bcn);

	ret = ath12k_wmi_pull_fw_stats(ab, skb, &stats);
	if (ret) {
		ath12k_warn(ab, "failed to pull fw stats: %d\n", ret);
		goto free;
	}

	ath12k_dbg(ab, ATH12K_DBG_WMI, "event update stats");

	rcu_read_lock();
	ar = ath12k_mac_get_ar_by_pdev_id(ab, stats.pdev_id);
	if (!ar) {
		rcu_read_unlock();
		ath12k_warn(ab, "failed to get ar for pdev_id %d: %d\n",
			    stats.pdev_id, ret);
		goto free;
	}

	spin_lock_bh(&ar->data_lock);

	/* Handle WMI_REQUEST_PDEV_STAT status update */
	if (stats.stats_id == WMI_REQUEST_PDEV_STAT) {
		list_splice_tail_init(&stats.pdevs, &ar->fw_stats.pdevs);
		complete(&ar->fw_stats_done);
		goto complete;
	}

	/* Handle WMI_REQUEST_VDEV_STAT and WMI_REQUEST_BCN_STAT updates. */
	ath12k_wmi_fw_stats_process(ar, &stats);

complete:
	complete(&ar->fw_stats_complete);
	spin_unlock_bh(&ar->data_lock);
	rcu_read_unlock();

	/* Since the stats's pdev, vdev and beacon list are spliced and reinitialised
	 * at this point, no need to free the individual list.
	 */
	return;

free:
	ath12k_fw_stats_free(&stats);
}

/* PDEV_CTL_FAILSAFE_CHECK_EVENT is received from FW when the frequency scanned
 * is not part of BDF CTL(Conformance test limits) table entries.
 */
static void ath12k_pdev_ctl_failsafe_check_event(struct ath12k_base *ab,
						 struct sk_buff *skb)
{
	const void **tb;
	const struct wmi_pdev_ctl_failsafe_chk_event *ev;
	int ret;

	tb = ath12k_wmi_tlv_parse_alloc(ab, skb, GFP_ATOMIC);
	if (IS_ERR(tb)) {
		ret = PTR_ERR(tb);
		ath12k_warn(ab, "failed to parse tlv: %d\n", ret);
		return;
	}

	ev = tb[WMI_TAG_PDEV_CTL_FAILSAFE_CHECK_EVENT];
	if (!ev) {
		ath12k_warn(ab, "failed to fetch pdev ctl failsafe check ev");
		kfree(tb);
		return;
	}

	ath12k_dbg(ab, ATH12K_DBG_WMI,
		   "pdev ctl failsafe check ev status %d\n",
		   ev->ctl_failsafe_status);

	/* If ctl_failsafe_status is set to 1 FW will max out the Transmit power
	 * to 10 dBm else the CTL power entry in the BDF would be picked up.
	 */
	if (ev->ctl_failsafe_status != 0)
		ath12k_warn(ab, "pdev ctl failsafe failure status %d",
			    ev->ctl_failsafe_status);

	kfree(tb);
}

static void
ath12k_wmi_process_csa_switch_count_event(struct ath12k_base *ab,
					  const struct ath12k_wmi_pdev_csa_event *ev,
					  const u32 *vdev_ids)
{
	u32 current_switch_count = le32_to_cpu(ev->current_switch_count);
	u32 num_vdevs = le32_to_cpu(ev->num_vdevs);
	struct ieee80211_bss_conf *conf;
	struct ath12k_link_vif *arvif;
	struct ath12k_vif *ahvif;
	int i;

	rcu_read_lock();
	for (i = 0; i < num_vdevs; i++) {
		arvif = ath12k_mac_get_arvif_by_vdev_id(ab, vdev_ids[i]);

		if (!arvif) {
			ath12k_warn(ab, "Recvd csa status for unknown vdev %d",
				    vdev_ids[i]);
			continue;
		}
		ahvif = arvif->ahvif;

		if (arvif->link_id >= IEEE80211_MLD_MAX_NUM_LINKS) {
			ath12k_warn(ab, "Invalid CSA switch count even link id: %d\n",
				    arvif->link_id);
			continue;
		}

		conf = rcu_dereference(ahvif->vif->link_conf[arvif->link_id]);
		if (!conf) {
			ath12k_warn(ab, "unable to access bss link conf in process csa for vif %pM link %u\n",
				    ahvif->vif->addr, arvif->link_id);
			continue;
		}

		if (!arvif->is_up || !conf->csa_active)
			continue;

		/* Finish CSA when counter reaches zero */
		if (!current_switch_count) {
			ieee80211_csa_finish(ahvif->vif, arvif->link_id);
			arvif->current_cntdown_counter = 0;
		} else if (current_switch_count > 1) {
			/* If the count in event is not what we expect, don't update the
			 * mac80211 count. Since during beacon Tx failure, count in the
			 * firmware will not decrement and this event will come with the
			 * previous count value again
			 */
			if (current_switch_count != arvif->current_cntdown_counter)
				continue;

			arvif->current_cntdown_counter =
				ieee80211_beacon_update_cntdwn(ahvif->vif,
							       arvif->link_id);
		}
	}
	rcu_read_unlock();
}

static void
ath12k_wmi_pdev_csa_switch_count_status_event(struct ath12k_base *ab,
					      struct sk_buff *skb)
{
	const void **tb;
	const struct ath12k_wmi_pdev_csa_event *ev;
	const u32 *vdev_ids;
	int ret;

	tb = ath12k_wmi_tlv_parse_alloc(ab, skb, GFP_ATOMIC);
	if (IS_ERR(tb)) {
		ret = PTR_ERR(tb);
		ath12k_warn(ab, "failed to parse tlv: %d\n", ret);
		return;
	}

	ev = tb[WMI_TAG_PDEV_CSA_SWITCH_COUNT_STATUS_EVENT];
	vdev_ids = tb[WMI_TAG_ARRAY_UINT32];

	if (!ev || !vdev_ids) {
		ath12k_warn(ab, "failed to fetch pdev csa switch count ev");
		kfree(tb);
		return;
	}

	ath12k_dbg(ab, ATH12K_DBG_WMI,
		   "pdev csa switch count %d for pdev %d, num_vdevs %d",
		   ev->current_switch_count, ev->pdev_id,
		   ev->num_vdevs);

	ath12k_wmi_process_csa_switch_count_event(ab, ev, vdev_ids);

	kfree(tb);
}

static void
ath12k_wmi_pdev_dfs_radar_detected_event(struct ath12k_base *ab, struct sk_buff *skb)
{
	const void **tb;
	struct ath12k_mac_get_any_chanctx_conf_arg arg;
	const struct ath12k_wmi_pdev_radar_event *ev;
	struct ath12k *ar;
	int ret;

	tb = ath12k_wmi_tlv_parse_alloc(ab, skb, GFP_ATOMIC);
	if (IS_ERR(tb)) {
		ret = PTR_ERR(tb);
		ath12k_warn(ab, "failed to parse tlv: %d\n", ret);
		return;
	}

	ev = tb[WMI_TAG_PDEV_DFS_RADAR_DETECTION_EVENT];

	if (!ev) {
		ath12k_warn(ab, "failed to fetch pdev dfs radar detected ev");
		kfree(tb);
		return;
	}

	ath12k_dbg(ab, ATH12K_DBG_WMI,
		   "pdev dfs radar detected on pdev %d, detection mode %d, chan freq %d, chan_width %d, detector id %d, seg id %d, timestamp %d, chirp %d, freq offset %d, sidx %d",
		   ev->pdev_id, ev->detection_mode, ev->chan_freq, ev->chan_width,
		   ev->detector_id, ev->segment_id, ev->timestamp, ev->is_chirp,
		   ev->freq_offset, ev->sidx);

	rcu_read_lock();

	ar = ath12k_mac_get_ar_by_pdev_id(ab, le32_to_cpu(ev->pdev_id));

	if (!ar) {
		ath12k_warn(ab, "radar detected in invalid pdev %d\n",
			    ev->pdev_id);
		goto exit;
	}

	arg.ar = ar;
	arg.chanctx_conf = NULL;
	ieee80211_iter_chan_contexts_atomic(ath12k_ar_to_hw(ar),
					    ath12k_mac_get_any_chanctx_conf_iter, &arg);
	if (!arg.chanctx_conf) {
		ath12k_warn(ab, "failed to find valid chanctx_conf in radar detected event\n");
		goto exit;
	}

	ath12k_dbg(ar->ab, ATH12K_DBG_REG, "DFS Radar Detected in pdev %d\n",
		   ev->pdev_id);

	if (ar->dfs_block_radar_events)
		ath12k_info(ab, "DFS Radar detected, but ignored as requested\n");
	else
		ieee80211_radar_detected(ath12k_ar_to_hw(ar), arg.chanctx_conf);

exit:
	rcu_read_unlock();

	kfree(tb);
}

static void ath12k_tm_wmi_event_segmented(struct ath12k_base *ab, u32 cmd_id,
					  struct sk_buff *skb)
{
	const struct ath12k_wmi_ftm_event *ev;
	const void **tb;
	int ret;
	u16 length;

	tb = ath12k_wmi_tlv_parse_alloc(ab, skb, GFP_ATOMIC);

	if (IS_ERR(tb)) {
		ret = PTR_ERR(tb);
		ath12k_warn(ab, "failed to parse ftm event tlv: %d\n", ret);
		return;
	}

	ev = tb[WMI_TAG_ARRAY_BYTE];
	if (!ev) {
		ath12k_warn(ab, "failed to fetch ftm msg\n");
		kfree(tb);
		return;
	}

	length = skb->len - TLV_HDR_SIZE;
	ath12k_tm_process_event(ab, cmd_id, ev, length);
	kfree(tb);
	tb = NULL;
}

static void
ath12k_wmi_pdev_temperature_event(struct ath12k_base *ab,
				  struct sk_buff *skb)
{
	struct ath12k *ar;
	struct wmi_pdev_temperature_event ev = {0};

	if (ath12k_pull_pdev_temp_ev(ab, skb, &ev) != 0) {
		ath12k_warn(ab, "failed to extract pdev temperature event");
		return;
	}

	ath12k_dbg(ab, ATH12K_DBG_WMI,
		   "pdev temperature ev temp %d pdev_id %d\n", ev.temp, ev.pdev_id);

	rcu_read_lock();

	ar = ath12k_mac_get_ar_by_pdev_id(ab, le32_to_cpu(ev.pdev_id));
	if (!ar) {
		ath12k_warn(ab, "invalid pdev id in pdev temperature ev %d", ev.pdev_id);
		goto exit;
	}

exit:
	rcu_read_unlock();
}

static void ath12k_fils_discovery_event(struct ath12k_base *ab,
					struct sk_buff *skb)
{
	const void **tb;
	const struct wmi_fils_discovery_event *ev;
	int ret;

	tb = ath12k_wmi_tlv_parse_alloc(ab, skb, GFP_ATOMIC);
	if (IS_ERR(tb)) {
		ret = PTR_ERR(tb);
		ath12k_warn(ab,
			    "failed to parse FILS discovery event tlv %d\n",
			    ret);
		return;
	}

	ev = tb[WMI_TAG_HOST_SWFDA_EVENT];
	if (!ev) {
		ath12k_warn(ab, "failed to fetch FILS discovery event\n");
		kfree(tb);
		return;
	}

	ath12k_warn(ab,
		    "FILS discovery frame expected from host for vdev_id: %u, transmission scheduled at %u, next TBTT: %u\n",
		    ev->vdev_id, ev->fils_tt, ev->tbtt);

	kfree(tb);
}

static void ath12k_probe_resp_tx_status_event(struct ath12k_base *ab,
					      struct sk_buff *skb)
{
	const void **tb;
	const struct wmi_probe_resp_tx_status_event *ev;
	int ret;

	tb = ath12k_wmi_tlv_parse_alloc(ab, skb, GFP_ATOMIC);
	if (IS_ERR(tb)) {
		ret = PTR_ERR(tb);
		ath12k_warn(ab,
			    "failed to parse probe response transmission status event tlv: %d\n",
			    ret);
		return;
	}

	ev = tb[WMI_TAG_OFFLOAD_PRB_RSP_TX_STATUS_EVENT];
	if (!ev) {
		ath12k_warn(ab,
			    "failed to fetch probe response transmission status event");
		kfree(tb);
		return;
	}

	if (ev->tx_status)
		ath12k_warn(ab,
			    "Probe response transmission failed for vdev_id %u, status %u\n",
			    ev->vdev_id, ev->tx_status);

	kfree(tb);
}

static int ath12k_wmi_p2p_noa_event(struct ath12k_base *ab,
				    struct sk_buff *skb)
{
	const void **tb;
	const struct wmi_p2p_noa_event *ev;
	const struct ath12k_wmi_p2p_noa_info *noa;
	struct ath12k *ar;
	int ret, vdev_id;

	tb = ath12k_wmi_tlv_parse_alloc(ab, skb, GFP_ATOMIC);
	if (IS_ERR(tb)) {
		ret = PTR_ERR(tb);
		ath12k_warn(ab, "failed to parse P2P NoA TLV: %d\n", ret);
		return ret;
	}

	ev = tb[WMI_TAG_P2P_NOA_EVENT];
	noa = tb[WMI_TAG_P2P_NOA_INFO];

	if (!ev || !noa) {
		ret = -EPROTO;
		goto out;
	}

	vdev_id = __le32_to_cpu(ev->vdev_id);

	ath12k_dbg(ab, ATH12K_DBG_WMI,
		   "wmi tlv p2p noa vdev_id %i descriptors %u\n",
		   vdev_id, le32_get_bits(noa->noa_attr, WMI_P2P_NOA_INFO_DESC_NUM));

	rcu_read_lock();
	ar = ath12k_mac_get_ar_by_vdev_id(ab, vdev_id);
	if (!ar) {
		ath12k_warn(ab, "invalid vdev id %d in P2P NoA event\n",
			    vdev_id);
		ret = -EINVAL;
		goto unlock;
	}

	ath12k_p2p_noa_update_by_vdev_id(ar, vdev_id, noa);

	ret = 0;

unlock:
	rcu_read_unlock();
out:
	kfree(tb);
	return ret;
}

static void ath12k_rfkill_state_change_event(struct ath12k_base *ab,
					     struct sk_buff *skb)
{
	const struct wmi_rfkill_state_change_event *ev;
	const void **tb;
	int ret;

	tb = ath12k_wmi_tlv_parse_alloc(ab, skb, GFP_ATOMIC);
	if (IS_ERR(tb)) {
		ret = PTR_ERR(tb);
		ath12k_warn(ab, "failed to parse tlv: %d\n", ret);
		return;
	}

	ev = tb[WMI_TAG_RFKILL_EVENT];
	if (!ev) {
		kfree(tb);
		return;
	}

	ath12k_dbg(ab, ATH12K_DBG_MAC,
		   "wmi tlv rfkill state change gpio %d type %d radio_state %d\n",
		   le32_to_cpu(ev->gpio_pin_num),
		   le32_to_cpu(ev->int_type),
		   le32_to_cpu(ev->radio_state));

	spin_lock_bh(&ab->base_lock);
	ab->rfkill_radio_on = (ev->radio_state == cpu_to_le32(WMI_RFKILL_RADIO_STATE_ON));
	spin_unlock_bh(&ab->base_lock);

	queue_work(ab->workqueue, &ab->rfkill_work);
	kfree(tb);
}

static void
ath12k_wmi_diag_event(struct ath12k_base *ab, struct sk_buff *skb)
{
	trace_ath12k_wmi_diag(ab, skb->data, skb->len);
}

static void ath12k_wmi_twt_enable_event(struct ath12k_base *ab,
					struct sk_buff *skb)
{
	const void **tb;
	const struct wmi_twt_enable_event *ev;
	int ret;

	tb = ath12k_wmi_tlv_parse_alloc(ab, skb, GFP_ATOMIC);
	if (IS_ERR(tb)) {
		ret = PTR_ERR(tb);
		ath12k_warn(ab, "failed to parse wmi twt enable status event tlv: %d\n",
			    ret);
		return;
	}

	ev = tb[WMI_TAG_TWT_ENABLE_COMPLETE_EVENT];
	if (!ev) {
		ath12k_warn(ab, "failed to fetch twt enable wmi event\n");
		goto exit;
	}

	ath12k_dbg(ab, ATH12K_DBG_MAC, "wmi twt enable event pdev id %u status %u\n",
		   le32_to_cpu(ev->pdev_id),
		   le32_to_cpu(ev->status));

exit:
	kfree(tb);
}

static void ath12k_wmi_twt_disable_event(struct ath12k_base *ab,
					 struct sk_buff *skb)
{
	const void **tb;
	const struct wmi_twt_disable_event *ev;
	int ret;

	tb = ath12k_wmi_tlv_parse_alloc(ab, skb, GFP_ATOMIC);
	if (IS_ERR(tb)) {
		ret = PTR_ERR(tb);
		ath12k_warn(ab, "failed to parse wmi twt disable status event tlv: %d\n",
			    ret);
		return;
	}

	ev = tb[WMI_TAG_TWT_DISABLE_COMPLETE_EVENT];
	if (!ev) {
		ath12k_warn(ab, "failed to fetch twt disable wmi event\n");
		goto exit;
	}

	ath12k_dbg(ab, ATH12K_DBG_MAC, "wmi twt disable event pdev id %d status %u\n",
		   le32_to_cpu(ev->pdev_id),
		   le32_to_cpu(ev->status));

exit:
	kfree(tb);
}

static int ath12k_wmi_wow_wakeup_host_parse(struct ath12k_base *ab,
					    u16 tag, u16 len,
					    const void *ptr, void *data)
{
	const struct wmi_wow_ev_pg_fault_param *pf_param;
	const struct wmi_wow_ev_param *param;
	struct wmi_wow_ev_arg *arg = data;
	int pf_len;

	switch (tag) {
	case WMI_TAG_WOW_EVENT_INFO:
		param = ptr;
		arg->wake_reason = le32_to_cpu(param->wake_reason);
		ath12k_dbg(ab, ATH12K_DBG_WMI, "wow wakeup host reason %d %s\n",
			   arg->wake_reason, wow_reason(arg->wake_reason));
		break;

	case WMI_TAG_ARRAY_BYTE:
		if (arg && arg->wake_reason == WOW_REASON_PAGE_FAULT) {
			pf_param = ptr;
			pf_len = le32_to_cpu(pf_param->len);
			if (pf_len > len - sizeof(pf_len) ||
			    pf_len < 0) {
				ath12k_warn(ab, "invalid wo reason page fault buffer len %d\n",
					    pf_len);
				return -EINVAL;
			}
			ath12k_dbg(ab, ATH12K_DBG_WMI, "wow_reason_page_fault len %d\n",
				   pf_len);
			ath12k_dbg_dump(ab, ATH12K_DBG_WMI,
					"wow_reason_page_fault packet present",
					"wow_pg_fault ",
					pf_param->data,
					pf_len);
		}
		break;
	default:
		break;
	}

	return 0;
}

static void ath12k_wmi_event_wow_wakeup_host(struct ath12k_base *ab, struct sk_buff *skb)
{
	struct wmi_wow_ev_arg arg = { };
	int ret;

	ret = ath12k_wmi_tlv_iter(ab, skb->data, skb->len,
				  ath12k_wmi_wow_wakeup_host_parse,
				  &arg);
	if (ret) {
		ath12k_warn(ab, "failed to parse wmi wow wakeup host event tlv: %d\n",
			    ret);
		return;
	}

	complete(&ab->wow.wakeup_completed);
}

static void ath12k_wmi_gtk_offload_status_event(struct ath12k_base *ab,
						struct sk_buff *skb)
{
	const struct wmi_gtk_offload_status_event *ev;
	struct ath12k_link_vif *arvif;
	__be64 replay_ctr_be;
	u64 replay_ctr;
	const void **tb;
	int ret;

	tb = ath12k_wmi_tlv_parse_alloc(ab, skb, GFP_ATOMIC);
	if (IS_ERR(tb)) {
		ret = PTR_ERR(tb);
		ath12k_warn(ab, "failed to parse tlv: %d\n", ret);
		return;
	}

	ev = tb[WMI_TAG_GTK_OFFLOAD_STATUS_EVENT];
	if (!ev) {
		ath12k_warn(ab, "failed to fetch gtk offload status ev");
		kfree(tb);
		return;
	}

	rcu_read_lock();
	arvif = ath12k_mac_get_arvif_by_vdev_id(ab, le32_to_cpu(ev->vdev_id));
	if (!arvif) {
		rcu_read_unlock();
		ath12k_warn(ab, "failed to get arvif for vdev_id:%d\n",
			    le32_to_cpu(ev->vdev_id));
		kfree(tb);
		return;
	}

	replay_ctr = le64_to_cpu(ev->replay_ctr);
	arvif->rekey_data.replay_ctr = replay_ctr;
	ath12k_dbg(ab, ATH12K_DBG_WMI, "wmi gtk offload event refresh_cnt %d replay_ctr %llu\n",
		   le32_to_cpu(ev->refresh_cnt), replay_ctr);

	/* supplicant expects big-endian replay counter */
	replay_ctr_be = cpu_to_be64(replay_ctr);

	ieee80211_gtk_rekey_notify(arvif->ahvif->vif, arvif->bssid,
				   (void *)&replay_ctr_be, GFP_ATOMIC);

	rcu_read_unlock();

	kfree(tb);
}

static void ath12k_wmi_event_mlo_setup_complete(struct ath12k_base *ab,
						struct sk_buff *skb)
{
	const struct wmi_mlo_setup_complete_event *ev;
	struct ath12k *ar = NULL;
	struct ath12k_pdev *pdev;
	const void **tb;
	int ret, i;

	tb = ath12k_wmi_tlv_parse_alloc(ab, skb, GFP_ATOMIC);
	if (IS_ERR(tb)) {
		ret = PTR_ERR(tb);
		ath12k_warn(ab, "failed to parse mlo setup complete event tlv: %d\n",
			    ret);
		return;
	}

	ev = tb[WMI_TAG_MLO_SETUP_COMPLETE_EVENT];
	if (!ev) {
		ath12k_warn(ab, "failed to fetch mlo setup complete event\n");
		kfree(tb);
		return;
	}

	if (le32_to_cpu(ev->pdev_id) > ab->num_radios)
		goto skip_lookup;

	for (i = 0; i < ab->num_radios; i++) {
		pdev = &ab->pdevs[i];
		if (pdev && pdev->pdev_id == le32_to_cpu(ev->pdev_id)) {
			ar = pdev->ar;
			break;
		}
	}

skip_lookup:
	if (!ar) {
		ath12k_warn(ab, "invalid pdev_id %d status %u in setup complete event\n",
			    ev->pdev_id, ev->status);
		goto out;
	}

	ar->mlo_setup_status = le32_to_cpu(ev->status);
	complete(&ar->mlo_setup_done);

out:
	kfree(tb);
}

static void ath12k_wmi_event_teardown_complete(struct ath12k_base *ab,
					       struct sk_buff *skb)
{
	const struct wmi_mlo_teardown_complete_event *ev;
	const void **tb;
	int ret;

	tb = ath12k_wmi_tlv_parse_alloc(ab, skb, GFP_ATOMIC);
	if (IS_ERR(tb)) {
		ret = PTR_ERR(tb);
		ath12k_warn(ab, "failed to parse teardown complete event tlv: %d\n", ret);
		return;
	}

	ev = tb[WMI_TAG_MLO_TEARDOWN_COMPLETE];
	if (!ev) {
		ath12k_warn(ab, "failed to fetch teardown complete event\n");
		kfree(tb);
		return;
	}

	kfree(tb);
}

#ifdef CONFIG_ATH12K_DEBUGFS
static int ath12k_wmi_tpc_stats_copy_buffer(struct ath12k_base *ab,
					    const void *ptr, u16 tag, u16 len,
					    struct wmi_tpc_stats_arg *tpc_stats)
{
	u32 len1, len2, len3, len4;
	s16 *dst_ptr;
	s8 *dst_ptr_ctl;

	len1 = le32_to_cpu(tpc_stats->max_reg_allowed_power.tpc_reg_pwr.reg_array_len);
	len2 = le32_to_cpu(tpc_stats->rates_array1.tpc_rates_array.rate_array_len);
	len3 = le32_to_cpu(tpc_stats->rates_array2.tpc_rates_array.rate_array_len);
	len4 = le32_to_cpu(tpc_stats->ctl_array.tpc_ctl_pwr.ctl_array_len);

	switch (tpc_stats->event_count) {
	case ATH12K_TPC_STATS_CONFIG_REG_PWR_EVENT:
		if (len1 > len)
			return -ENOBUFS;

		if (tpc_stats->tlvs_rcvd & WMI_TPC_REG_PWR_ALLOWED) {
			dst_ptr = tpc_stats->max_reg_allowed_power.reg_pwr_array;
			memcpy(dst_ptr, ptr, len1);
		}
		break;
	case ATH12K_TPC_STATS_RATES_EVENT1:
		if (len2 > len)
			return -ENOBUFS;

		if (tpc_stats->tlvs_rcvd & WMI_TPC_RATES_ARRAY1) {
			dst_ptr = tpc_stats->rates_array1.rate_array;
			memcpy(dst_ptr, ptr, len2);
		}
		break;
	case ATH12K_TPC_STATS_RATES_EVENT2:
		if (len3 > len)
			return -ENOBUFS;

		if (tpc_stats->tlvs_rcvd & WMI_TPC_RATES_ARRAY2) {
			dst_ptr = tpc_stats->rates_array2.rate_array;
			memcpy(dst_ptr, ptr, len3);
		}
		break;
	case ATH12K_TPC_STATS_CTL_TABLE_EVENT:
		if (len4 > len)
			return -ENOBUFS;

		if (tpc_stats->tlvs_rcvd & WMI_TPC_CTL_PWR_ARRAY) {
			dst_ptr_ctl = tpc_stats->ctl_array.ctl_pwr_table;
			memcpy(dst_ptr_ctl, ptr, len4);
		}
		break;
	}
	return 0;
}

static int ath12k_tpc_get_reg_pwr(struct ath12k_base *ab,
				  struct wmi_tpc_stats_arg *tpc_stats,
				  struct wmi_max_reg_power_fixed_params *ev)
{
	struct wmi_max_reg_power_allowed_arg *reg_pwr;
	u32 total_size;

	ath12k_dbg(ab, ATH12K_DBG_WMI,
		   "Received reg power array type %d length %d for tpc stats\n",
		   ev->reg_power_type, ev->reg_array_len);

	switch (le32_to_cpu(ev->reg_power_type)) {
	case TPC_STATS_REG_PWR_ALLOWED_TYPE:
		reg_pwr = &tpc_stats->max_reg_allowed_power;
		break;
	default:
		return -EINVAL;
	}

	/* Each entry is 2 byte hence multiplying the indices with 2 */
	total_size = le32_to_cpu(ev->d1) * le32_to_cpu(ev->d2) *
		     le32_to_cpu(ev->d3) * le32_to_cpu(ev->d4) * 2;
	if (le32_to_cpu(ev->reg_array_len) != total_size) {
		ath12k_warn(ab,
			    "Total size and reg_array_len doesn't match for tpc stats\n");
		return -EINVAL;
	}

	memcpy(&reg_pwr->tpc_reg_pwr, ev, sizeof(struct wmi_max_reg_power_fixed_params));

	reg_pwr->reg_pwr_array = kzalloc(le32_to_cpu(reg_pwr->tpc_reg_pwr.reg_array_len),
					 GFP_ATOMIC);
	if (!reg_pwr->reg_pwr_array)
		return -ENOMEM;

	tpc_stats->tlvs_rcvd |= WMI_TPC_REG_PWR_ALLOWED;

	return 0;
}

static int ath12k_tpc_get_rate_array(struct ath12k_base *ab,
				     struct wmi_tpc_stats_arg *tpc_stats,
				     struct wmi_tpc_rates_array_fixed_params *ev)
{
	struct wmi_tpc_rates_array_arg *rates_array;
	u32 flag = 0, rate_array_len;

	ath12k_dbg(ab, ATH12K_DBG_WMI,
		   "Received rates array type %d length %d for tpc stats\n",
		   ev->rate_array_type, ev->rate_array_len);

	switch (le32_to_cpu(ev->rate_array_type)) {
	case ATH12K_TPC_STATS_RATES_ARRAY1:
		rates_array = &tpc_stats->rates_array1;
		flag = WMI_TPC_RATES_ARRAY1;
		break;
	case ATH12K_TPC_STATS_RATES_ARRAY2:
		rates_array = &tpc_stats->rates_array2;
		flag = WMI_TPC_RATES_ARRAY2;
		break;
	default:
		ath12k_warn(ab,
			    "Received invalid type of rates array for tpc stats\n");
		return -EINVAL;
	}
	memcpy(&rates_array->tpc_rates_array, ev,
	       sizeof(struct wmi_tpc_rates_array_fixed_params));
	rate_array_len = le32_to_cpu(rates_array->tpc_rates_array.rate_array_len);
	rates_array->rate_array = kzalloc(rate_array_len, GFP_ATOMIC);
	if (!rates_array->rate_array)
		return -ENOMEM;

	tpc_stats->tlvs_rcvd |= flag;
	return 0;
}

static int ath12k_tpc_get_ctl_pwr_tbl(struct ath12k_base *ab,
				      struct wmi_tpc_stats_arg *tpc_stats,
				      struct wmi_tpc_ctl_pwr_fixed_params *ev)
{
	struct wmi_tpc_ctl_pwr_table_arg *ctl_array;
	u32 total_size, ctl_array_len, flag = 0;

	ath12k_dbg(ab, ATH12K_DBG_WMI,
		   "Received ctl array type %d length %d for tpc stats\n",
		   ev->ctl_array_type, ev->ctl_array_len);

	switch (le32_to_cpu(ev->ctl_array_type)) {
	case ATH12K_TPC_STATS_CTL_ARRAY:
		ctl_array = &tpc_stats->ctl_array;
		flag = WMI_TPC_CTL_PWR_ARRAY;
		break;
	default:
		ath12k_warn(ab,
			    "Received invalid type of ctl pwr table for tpc stats\n");
		return -EINVAL;
	}

	total_size = le32_to_cpu(ev->d1) * le32_to_cpu(ev->d2) *
		     le32_to_cpu(ev->d3) * le32_to_cpu(ev->d4);
	if (le32_to_cpu(ev->ctl_array_len) != total_size) {
		ath12k_warn(ab,
			    "Total size and ctl_array_len doesn't match for tpc stats\n");
		return -EINVAL;
	}

	memcpy(&ctl_array->tpc_ctl_pwr, ev, sizeof(struct wmi_tpc_ctl_pwr_fixed_params));
	ctl_array_len = le32_to_cpu(ctl_array->tpc_ctl_pwr.ctl_array_len);
	ctl_array->ctl_pwr_table = kzalloc(ctl_array_len, GFP_ATOMIC);
	if (!ctl_array->ctl_pwr_table)
		return -ENOMEM;

	tpc_stats->tlvs_rcvd |= flag;
	return 0;
}

static int ath12k_wmi_tpc_stats_subtlv_parser(struct ath12k_base *ab,
					      u16 tag, u16 len,
					      const void *ptr, void *data)
{
	struct wmi_tpc_rates_array_fixed_params *tpc_rates_array;
	struct wmi_max_reg_power_fixed_params *tpc_reg_pwr;
	struct wmi_tpc_ctl_pwr_fixed_params *tpc_ctl_pwr;
	struct wmi_tpc_stats_arg *tpc_stats = data;
	struct wmi_tpc_config_params *tpc_config;
	int ret = 0;

	if (!tpc_stats) {
		ath12k_warn(ab, "tpc stats memory unavailable\n");
		return -EINVAL;
	}

	switch (tag) {
	case WMI_TAG_TPC_STATS_CONFIG_EVENT:
		tpc_config = (struct wmi_tpc_config_params *)ptr;
		memcpy(&tpc_stats->tpc_config, tpc_config,
		       sizeof(struct wmi_tpc_config_params));
		break;
	case WMI_TAG_TPC_STATS_REG_PWR_ALLOWED:
		tpc_reg_pwr = (struct wmi_max_reg_power_fixed_params *)ptr;
		ret = ath12k_tpc_get_reg_pwr(ab, tpc_stats, tpc_reg_pwr);
		break;
	case WMI_TAG_TPC_STATS_RATES_ARRAY:
		tpc_rates_array = (struct wmi_tpc_rates_array_fixed_params *)ptr;
		ret = ath12k_tpc_get_rate_array(ab, tpc_stats, tpc_rates_array);
		break;
	case WMI_TAG_TPC_STATS_CTL_PWR_TABLE_EVENT:
		tpc_ctl_pwr = (struct wmi_tpc_ctl_pwr_fixed_params *)ptr;
		ret = ath12k_tpc_get_ctl_pwr_tbl(ab, tpc_stats, tpc_ctl_pwr);
		break;
	default:
		ath12k_warn(ab,
			    "Received invalid tag for tpc stats in subtlvs\n");
		return -EINVAL;
	}
	return ret;
}

static int ath12k_wmi_tpc_stats_event_parser(struct ath12k_base *ab,
					     u16 tag, u16 len,
					     const void *ptr, void *data)
{
	struct wmi_tpc_stats_arg *tpc_stats = (struct wmi_tpc_stats_arg *)data;
	int ret;

	switch (tag) {
	case WMI_TAG_HALPHY_CTRL_PATH_EVENT_FIXED_PARAM:
		ret = 0;
		/* Fixed param is already processed*/
		break;
	case WMI_TAG_ARRAY_STRUCT:
		/* len 0 is expected for array of struct when there
		 * is no content of that type to pack inside that tlv
		 */
		if (len == 0)
			return 0;
		ret = ath12k_wmi_tlv_iter(ab, ptr, len,
					  ath12k_wmi_tpc_stats_subtlv_parser,
					  tpc_stats);
		break;
	case WMI_TAG_ARRAY_INT16:
		if (len == 0)
			return 0;
		ret = ath12k_wmi_tpc_stats_copy_buffer(ab, ptr,
						       WMI_TAG_ARRAY_INT16,
						       len, tpc_stats);
		break;
	case WMI_TAG_ARRAY_BYTE:
		if (len == 0)
			return 0;
		ret = ath12k_wmi_tpc_stats_copy_buffer(ab, ptr,
						       WMI_TAG_ARRAY_BYTE,
						       len, tpc_stats);
		break;
	default:
		ath12k_warn(ab, "Received invalid tag for tpc stats\n");
		ret = -EINVAL;
		break;
	}
	return ret;
}

void ath12k_wmi_free_tpc_stats_mem(struct ath12k *ar)
{
	struct wmi_tpc_stats_arg *tpc_stats = ar->debug.tpc_stats;

	lockdep_assert_held(&ar->data_lock);
	ath12k_dbg(ar->ab, ATH12K_DBG_WMI, "tpc stats mem free\n");
	if (tpc_stats) {
		kfree(tpc_stats->max_reg_allowed_power.reg_pwr_array);
		kfree(tpc_stats->rates_array1.rate_array);
		kfree(tpc_stats->rates_array2.rate_array);
		kfree(tpc_stats->ctl_array.ctl_pwr_table);
		kfree(tpc_stats);
		ar->debug.tpc_stats = NULL;
	}
}

static void ath12k_wmi_process_tpc_stats(struct ath12k_base *ab,
					 struct sk_buff *skb)
{
	struct ath12k_wmi_pdev_tpc_stats_event_fixed_params *fixed_param;
	struct wmi_tpc_stats_arg *tpc_stats;
	const struct wmi_tlv *tlv;
	void *ptr = skb->data;
	struct ath12k *ar;
	u16 tlv_tag;
	u32 event_count;
	int ret;

	if (!skb->data) {
		ath12k_warn(ab, "No data present in tpc stats event\n");
		return;
	}

	if (skb->len < (sizeof(*fixed_param) + TLV_HDR_SIZE)) {
		ath12k_warn(ab, "TPC stats event size invalid\n");
		return;
	}

	tlv = (struct wmi_tlv *)ptr;
	tlv_tag = le32_get_bits(tlv->header, WMI_TLV_TAG);
	ptr += sizeof(*tlv);

	if (tlv_tag != WMI_TAG_HALPHY_CTRL_PATH_EVENT_FIXED_PARAM) {
		ath12k_warn(ab, "TPC stats without fixed param tlv at start\n");
		return;
	}

	fixed_param = (struct ath12k_wmi_pdev_tpc_stats_event_fixed_params *)ptr;
	rcu_read_lock();
	ar = ath12k_mac_get_ar_by_pdev_id(ab, le32_to_cpu(fixed_param->pdev_id) + 1);
	if (!ar) {
		ath12k_warn(ab, "Failed to get ar for tpc stats\n");
		rcu_read_unlock();
		return;
	}
	spin_lock_bh(&ar->data_lock);
	if (!ar->debug.tpc_request) {
		/* Event is received either without request or the
		 * timeout, if memory is already allocated free it
		 */
		if (ar->debug.tpc_stats) {
			ath12k_warn(ab, "Freeing memory for tpc_stats\n");
			ath12k_wmi_free_tpc_stats_mem(ar);
		}
		goto unlock;
	}

	event_count = le32_to_cpu(fixed_param->event_count);
	if (event_count == 0) {
		if (ar->debug.tpc_stats) {
			ath12k_warn(ab,
				    "Invalid tpc memory present\n");
			goto unlock;
		}
		ar->debug.tpc_stats =
			kzalloc(sizeof(struct wmi_tpc_stats_arg),
				GFP_ATOMIC);
		if (!ar->debug.tpc_stats) {
			ath12k_warn(ab,
				    "Failed to allocate memory for tpc stats\n");
			goto unlock;
		}
	}

	tpc_stats = ar->debug.tpc_stats;
	if (!tpc_stats) {
		ath12k_warn(ab, "tpc stats memory unavailable\n");
		goto unlock;
	}

	if (!(event_count == 0)) {
		if (event_count != tpc_stats->event_count + 1) {
			ath12k_warn(ab,
				    "Invalid tpc event received\n");
			goto unlock;
		}
	}
	tpc_stats->pdev_id = le32_to_cpu(fixed_param->pdev_id);
	tpc_stats->end_of_event = le32_to_cpu(fixed_param->end_of_event);
	tpc_stats->event_count = le32_to_cpu(fixed_param->event_count);
	ath12k_dbg(ab, ATH12K_DBG_WMI,
		   "tpc stats event_count %d\n",
		   tpc_stats->event_count);
	ret = ath12k_wmi_tlv_iter(ab, skb->data, skb->len,
				  ath12k_wmi_tpc_stats_event_parser,
				  tpc_stats);
	if (ret) {
		ath12k_wmi_free_tpc_stats_mem(ar);
		ath12k_warn(ab, "failed to parse tpc_stats tlv: %d\n", ret);
		goto unlock;
	}

	if (tpc_stats->end_of_event)
		complete(&ar->debug.tpc_complete);

unlock:
	spin_unlock_bh(&ar->data_lock);
	rcu_read_unlock();
}
#else
static void ath12k_wmi_process_tpc_stats(struct ath12k_base *ab,
					 struct sk_buff *skb)
{
}
#endif

static void ath12k_wmi_op_rx(struct ath12k_base *ab, struct sk_buff *skb)
{
	struct wmi_cmd_hdr *cmd_hdr;
	enum wmi_tlv_event_id id;

	cmd_hdr = (struct wmi_cmd_hdr *)skb->data;
	id = le32_get_bits(cmd_hdr->cmd_id, WMI_CMD_HDR_CMD_ID);

	if (!skb_pull(skb, sizeof(struct wmi_cmd_hdr)))
		goto out;

	switch (id) {
		/* Process all the WMI events here */
	case WMI_SERVICE_READY_EVENTID:
		ath12k_service_ready_event(ab, skb);
		break;
	case WMI_SERVICE_READY_EXT_EVENTID:
		ath12k_service_ready_ext_event(ab, skb);
		break;
	case WMI_SERVICE_READY_EXT2_EVENTID:
		ath12k_service_ready_ext2_event(ab, skb);
		break;
	case WMI_REG_CHAN_LIST_CC_EXT_EVENTID:
		ath12k_reg_chan_list_event(ab, skb);
		break;
	case WMI_READY_EVENTID:
		ath12k_ready_event(ab, skb);
		break;
	case WMI_PEER_DELETE_RESP_EVENTID:
		ath12k_peer_delete_resp_event(ab, skb);
		break;
	case WMI_VDEV_START_RESP_EVENTID:
		ath12k_vdev_start_resp_event(ab, skb);
		break;
	case WMI_OFFLOAD_BCN_TX_STATUS_EVENTID:
		ath12k_bcn_tx_status_event(ab, skb);
		break;
	case WMI_VDEV_STOPPED_EVENTID:
		ath12k_vdev_stopped_event(ab, skb);
		break;
	case WMI_MGMT_RX_EVENTID:
		ath12k_mgmt_rx_event(ab, skb);
		/* mgmt_rx_event() owns the skb now! */
		return;
	case WMI_MGMT_TX_COMPLETION_EVENTID:
		ath12k_mgmt_tx_compl_event(ab, skb);
		break;
	case WMI_SCAN_EVENTID:
		ath12k_scan_event(ab, skb);
		break;
	case WMI_PEER_STA_KICKOUT_EVENTID:
		ath12k_peer_sta_kickout_event(ab, skb);
		break;
	case WMI_ROAM_EVENTID:
		ath12k_roam_event(ab, skb);
		break;
	case WMI_CHAN_INFO_EVENTID:
		ath12k_chan_info_event(ab, skb);
		break;
	case WMI_PDEV_BSS_CHAN_INFO_EVENTID:
		ath12k_pdev_bss_chan_info_event(ab, skb);
		break;
	case WMI_VDEV_INSTALL_KEY_COMPLETE_EVENTID:
		ath12k_vdev_install_key_compl_event(ab, skb);
		break;
	case WMI_SERVICE_AVAILABLE_EVENTID:
		ath12k_service_available_event(ab, skb);
		break;
	case WMI_PEER_ASSOC_CONF_EVENTID:
		ath12k_peer_assoc_conf_event(ab, skb);
		break;
	case WMI_UPDATE_STATS_EVENTID:
		ath12k_update_stats_event(ab, skb);
		break;
	case WMI_PDEV_CTL_FAILSAFE_CHECK_EVENTID:
		ath12k_pdev_ctl_failsafe_check_event(ab, skb);
		break;
	case WMI_PDEV_CSA_SWITCH_COUNT_STATUS_EVENTID:
		ath12k_wmi_pdev_csa_switch_count_status_event(ab, skb);
		break;
	case WMI_PDEV_TEMPERATURE_EVENTID:
		ath12k_wmi_pdev_temperature_event(ab, skb);
		break;
	case WMI_PDEV_DMA_RING_BUF_RELEASE_EVENTID:
		ath12k_wmi_pdev_dma_ring_buf_release_event(ab, skb);
		break;
	case WMI_HOST_FILS_DISCOVERY_EVENTID:
		ath12k_fils_discovery_event(ab, skb);
		break;
	case WMI_OFFLOAD_PROB_RESP_TX_STATUS_EVENTID:
		ath12k_probe_resp_tx_status_event(ab, skb);
		break;
	case WMI_RFKILL_STATE_CHANGE_EVENTID:
		ath12k_rfkill_state_change_event(ab, skb);
		break;
	case WMI_TWT_ENABLE_EVENTID:
		ath12k_wmi_twt_enable_event(ab, skb);
		break;
	case WMI_TWT_DISABLE_EVENTID:
		ath12k_wmi_twt_disable_event(ab, skb);
		break;
	case WMI_P2P_NOA_EVENTID:
		ath12k_wmi_p2p_noa_event(ab, skb);
		break;
	case WMI_PDEV_DFS_RADAR_DETECTION_EVENTID:
		ath12k_wmi_pdev_dfs_radar_detected_event(ab, skb);
		break;
	case WMI_VDEV_DELETE_RESP_EVENTID:
		ath12k_vdev_delete_resp_event(ab, skb);
		break;
	case WMI_DIAG_EVENTID:
		ath12k_wmi_diag_event(ab, skb);
		break;
	case WMI_WOW_WAKEUP_HOST_EVENTID:
		ath12k_wmi_event_wow_wakeup_host(ab, skb);
		break;
	case WMI_GTK_OFFLOAD_STATUS_EVENTID:
		ath12k_wmi_gtk_offload_status_event(ab, skb);
		break;
	case WMI_MLO_SETUP_COMPLETE_EVENTID:
		ath12k_wmi_event_mlo_setup_complete(ab, skb);
		break;
	case WMI_MLO_TEARDOWN_COMPLETE_EVENTID:
		ath12k_wmi_event_teardown_complete(ab, skb);
		break;
	case WMI_HALPHY_STATS_CTRL_PATH_EVENTID:
		ath12k_wmi_process_tpc_stats(ab, skb);
		break;
	case WMI_11D_NEW_COUNTRY_EVENTID:
		ath12k_reg_11d_new_cc_event(ab, skb);
		break;
	/* add Unsupported events (rare) here */
	case WMI_TBTTOFFSET_EXT_UPDATE_EVENTID:
	case WMI_PEER_OPER_MODE_CHANGE_EVENTID:
	case WMI_PDEV_DMA_RING_CFG_RSP_EVENTID:
		ath12k_dbg(ab, ATH12K_DBG_WMI,
			   "ignoring unsupported event 0x%x\n", id);
		break;
	/* add Unsupported events (frequent) here */
	case WMI_PDEV_GET_HALPHY_CAL_STATUS_EVENTID:
	case WMI_MGMT_RX_FW_CONSUMED_EVENTID:
	case WMI_OBSS_COLOR_COLLISION_DETECTION_EVENTID:
		/* debug might flood hence silently ignore (no-op) */
		break;
	case WMI_PDEV_UTF_EVENTID:
		if (test_bit(ATH12K_FLAG_FTM_SEGMENTED, &ab->dev_flags))
			ath12k_tm_wmi_event_segmented(ab, id, skb);
		else
			ath12k_tm_wmi_event_unsegmented(ab, id, skb);
		break;
	default:
		ath12k_dbg(ab, ATH12K_DBG_WMI, "Unknown eventid: 0x%x\n", id);
		break;
	}

out:
	dev_kfree_skb(skb);
}

static int ath12k_connect_pdev_htc_service(struct ath12k_base *ab,
					   u32 pdev_idx)
{
	int status;
	static const u32 svc_id[] = {
		ATH12K_HTC_SVC_ID_WMI_CONTROL,
		ATH12K_HTC_SVC_ID_WMI_CONTROL_MAC1,
		ATH12K_HTC_SVC_ID_WMI_CONTROL_MAC2
	};
	struct ath12k_htc_svc_conn_req conn_req = {};
	struct ath12k_htc_svc_conn_resp conn_resp = {};

	/* these fields are the same for all service endpoints */
	conn_req.ep_ops.ep_tx_complete = ath12k_wmi_htc_tx_complete;
	conn_req.ep_ops.ep_rx_complete = ath12k_wmi_op_rx;
	conn_req.ep_ops.ep_tx_credits = ath12k_wmi_op_ep_tx_credits;

	/* connect to control service */
	conn_req.service_id = svc_id[pdev_idx];

	status = ath12k_htc_connect_service(&ab->htc, &conn_req, &conn_resp);
	if (status) {
		ath12k_warn(ab, "failed to connect to WMI CONTROL service status: %d\n",
			    status);
		return status;
	}

	ab->wmi_ab.wmi_endpoint_id[pdev_idx] = conn_resp.eid;
	ab->wmi_ab.wmi[pdev_idx].eid = conn_resp.eid;
	ab->wmi_ab.max_msg_len[pdev_idx] = conn_resp.max_msg_len;

	return 0;
}

static int
ath12k_wmi_send_unit_test_cmd(struct ath12k *ar,
			      struct wmi_unit_test_cmd ut_cmd,
			      u32 *test_args)
{
	struct ath12k_wmi_pdev *wmi = ar->wmi;
	struct wmi_unit_test_cmd *cmd;
	struct sk_buff *skb;
	struct wmi_tlv *tlv;
	void *ptr;
	u32 *ut_cmd_args;
	int buf_len, arg_len;
	int ret;
	int i;

	arg_len = sizeof(u32) * le32_to_cpu(ut_cmd.num_args);
	buf_len = sizeof(ut_cmd) + arg_len + TLV_HDR_SIZE;

	skb = ath12k_wmi_alloc_skb(wmi->wmi_ab, buf_len);
	if (!skb)
		return -ENOMEM;

	cmd = (struct wmi_unit_test_cmd *)skb->data;
	cmd->tlv_header = ath12k_wmi_tlv_cmd_hdr(WMI_TAG_UNIT_TEST_CMD,
						 sizeof(ut_cmd));

	cmd->vdev_id = ut_cmd.vdev_id;
	cmd->module_id = ut_cmd.module_id;
	cmd->num_args = ut_cmd.num_args;
	cmd->diag_token = ut_cmd.diag_token;

	ptr = skb->data + sizeof(ut_cmd);

	tlv = ptr;
	tlv->header = ath12k_wmi_tlv_hdr(WMI_TAG_ARRAY_UINT32, arg_len);

	ptr += TLV_HDR_SIZE;

	ut_cmd_args = ptr;
	for (i = 0; i < le32_to_cpu(ut_cmd.num_args); i++)
		ut_cmd_args[i] = test_args[i];

	ath12k_dbg(ar->ab, ATH12K_DBG_WMI,
		   "WMI unit test : module %d vdev %d n_args %d token %d\n",
		   cmd->module_id, cmd->vdev_id, cmd->num_args,
		   cmd->diag_token);

	ret = ath12k_wmi_cmd_send(wmi, skb, WMI_UNIT_TEST_CMDID);

	if (ret) {
		ath12k_warn(ar->ab, "failed to send WMI_UNIT_TEST CMD :%d\n",
			    ret);
		dev_kfree_skb(skb);
	}

	return ret;
}

int ath12k_wmi_simulate_radar(struct ath12k *ar)
{
	struct ath12k_link_vif *arvif;
	u32 dfs_args[DFS_MAX_TEST_ARGS];
	struct wmi_unit_test_cmd wmi_ut;
	bool arvif_found = false;

	list_for_each_entry(arvif, &ar->arvifs, list) {
		if (arvif->is_started && arvif->ahvif->vdev_type == WMI_VDEV_TYPE_AP) {
			arvif_found = true;
			break;
		}
	}

	if (!arvif_found)
		return -EINVAL;

	dfs_args[DFS_TEST_CMDID] = 0;
	dfs_args[DFS_TEST_PDEV_ID] = ar->pdev->pdev_id;
	/* Currently we could pass segment_id(b0 - b1), chirp(b2)
	 * freq offset (b3 - b10) to unit test. For simulation
	 * purpose this can be set to 0 which is valid.
	 */
	dfs_args[DFS_TEST_RADAR_PARAM] = 0;

	wmi_ut.vdev_id = cpu_to_le32(arvif->vdev_id);
	wmi_ut.module_id = cpu_to_le32(DFS_UNIT_TEST_MODULE);
	wmi_ut.num_args = cpu_to_le32(DFS_MAX_TEST_ARGS);
	wmi_ut.diag_token = cpu_to_le32(DFS_UNIT_TEST_TOKEN);

	ath12k_dbg(ar->ab, ATH12K_DBG_REG, "Triggering Radar Simulation\n");

	return ath12k_wmi_send_unit_test_cmd(ar, wmi_ut, dfs_args);
}

int ath12k_wmi_send_tpc_stats_request(struct ath12k *ar,
				      enum wmi_halphy_ctrl_path_stats_id tpc_stats_type)
{
	struct wmi_request_halphy_ctrl_path_stats_cmd_fixed_params *cmd;
	struct ath12k_wmi_pdev *wmi = ar->wmi;
	struct sk_buff *skb;
	struct wmi_tlv *tlv;
	__le32 *pdev_id;
	u32 buf_len;
	void *ptr;
	int ret;

	buf_len = sizeof(*cmd) + TLV_HDR_SIZE + sizeof(u32) + TLV_HDR_SIZE + TLV_HDR_SIZE;

	skb = ath12k_wmi_alloc_skb(wmi->wmi_ab, buf_len);
	if (!skb)
		return -ENOMEM;
	cmd = (struct wmi_request_halphy_ctrl_path_stats_cmd_fixed_params *)skb->data;
	cmd->tlv_header = ath12k_wmi_tlv_cmd_hdr(WMI_TAG_HALPHY_CTRL_PATH_CMD_FIXED_PARAM,
						 sizeof(*cmd));

	cmd->stats_id_mask = cpu_to_le32(WMI_REQ_CTRL_PATH_PDEV_TX_STAT);
	cmd->action = cpu_to_le32(WMI_REQUEST_CTRL_PATH_STAT_GET);
	cmd->subid = cpu_to_le32(tpc_stats_type);

	ptr = skb->data + sizeof(*cmd);

	/* The below TLV arrays optionally follow this fixed param TLV structure
	 * 1. ARRAY_UINT32 pdev_ids[]
	 *      If this array is present and non-zero length, stats should only
	 *      be provided from the pdevs identified in the array.
	 * 2. ARRAY_UNIT32 vdev_ids[]
	 *      If this array is present and non-zero length, stats should only
	 *      be provided from the vdevs identified in the array.
	 * 3. ath12k_wmi_mac_addr_params peer_macaddr[];
	 *      If this array is present and non-zero length, stats should only
	 *      be provided from the peers with the MAC addresses specified
	 *      in the array
	 */
	tlv = ptr;
	tlv->header = ath12k_wmi_tlv_hdr(WMI_TAG_ARRAY_UINT32, sizeof(u32));
	ptr += TLV_HDR_SIZE;

	pdev_id = ptr;
	*pdev_id = cpu_to_le32(ath12k_mac_get_target_pdev_id(ar));
	ptr += sizeof(*pdev_id);

	tlv = ptr;
	tlv->header = ath12k_wmi_tlv_hdr(WMI_TAG_ARRAY_UINT32, 0);
	ptr += TLV_HDR_SIZE;

	tlv = ptr;
	tlv->header = ath12k_wmi_tlv_hdr(WMI_TAG_ARRAY_FIXED_STRUCT, 0);
	ptr += TLV_HDR_SIZE;

	ret = ath12k_wmi_cmd_send(wmi, skb, WMI_REQUEST_HALPHY_CTRL_PATH_STATS_CMDID);
	if (ret) {
		ath12k_warn(ar->ab,
			    "failed to submit WMI_REQUEST_STATS_CTRL_PATH_CMDID\n");
		dev_kfree_skb(skb);
		return ret;
	}
	ath12k_dbg(ar->ab, ATH12K_DBG_WMI, "WMI get TPC STATS sent on pdev %d\n",
		   ar->pdev->pdev_id);

	return ret;
}

int ath12k_wmi_connect(struct ath12k_base *ab)
{
	u32 i;
	u8 wmi_ep_count;

	wmi_ep_count = ab->htc.wmi_ep_count;
	if (wmi_ep_count > ab->hw_params->max_radios)
		return -1;

	for (i = 0; i < wmi_ep_count; i++)
		ath12k_connect_pdev_htc_service(ab, i);

	return 0;
}

static void ath12k_wmi_pdev_detach(struct ath12k_base *ab, u8 pdev_id)
{
	if (WARN_ON(pdev_id >= MAX_RADIOS))
		return;

	/* TODO: Deinit any pdev specific wmi resource */
}

int ath12k_wmi_pdev_attach(struct ath12k_base *ab,
			   u8 pdev_id)
{
	struct ath12k_wmi_pdev *wmi_handle;

	if (pdev_id >= ab->hw_params->max_radios)
		return -EINVAL;

	wmi_handle = &ab->wmi_ab.wmi[pdev_id];

	wmi_handle->wmi_ab = &ab->wmi_ab;

	ab->wmi_ab.ab = ab;
	/* TODO: Init remaining resource specific to pdev */

	return 0;
}

int ath12k_wmi_attach(struct ath12k_base *ab)
{
	int ret;

	ret = ath12k_wmi_pdev_attach(ab, 0);
	if (ret)
		return ret;

	ab->wmi_ab.ab = ab;
	ab->wmi_ab.preferred_hw_mode = WMI_HOST_HW_MODE_MAX;

	/* It's overwritten when service_ext_ready is handled */
	if (ab->hw_params->single_pdev_only)
		ab->wmi_ab.preferred_hw_mode = WMI_HOST_HW_MODE_SINGLE;

	/* TODO: Init remaining wmi soc resources required */
	init_completion(&ab->wmi_ab.service_ready);
	init_completion(&ab->wmi_ab.unified_ready);

	return 0;
}

void ath12k_wmi_detach(struct ath12k_base *ab)
{
	int i;

	/* TODO: Deinit wmi resource specific to SOC as required */

	for (i = 0; i < ab->htc.wmi_ep_count; i++)
		ath12k_wmi_pdev_detach(ab, i);

	ath12k_wmi_free_dbring_caps(ab);
}

int ath12k_wmi_hw_data_filter_cmd(struct ath12k *ar, struct wmi_hw_data_filter_arg *arg)
{
	struct wmi_hw_data_filter_cmd *cmd;
	struct sk_buff *skb;
	int len;

	len = sizeof(*cmd);
	skb = ath12k_wmi_alloc_skb(ar->wmi->wmi_ab, len);

	if (!skb)
		return -ENOMEM;

	cmd = (struct wmi_hw_data_filter_cmd *)skb->data;
	cmd->tlv_header = ath12k_wmi_tlv_cmd_hdr(WMI_TAG_HW_DATA_FILTER_CMD,
						 sizeof(*cmd));
	cmd->vdev_id = cpu_to_le32(arg->vdev_id);
	cmd->enable = cpu_to_le32(arg->enable ? 1 : 0);

	/* Set all modes in case of disable */
	if (arg->enable)
		cmd->hw_filter_bitmap = cpu_to_le32(arg->hw_filter_bitmap);
	else
		cmd->hw_filter_bitmap = cpu_to_le32((u32)~0U);

	ath12k_dbg(ar->ab, ATH12K_DBG_WMI,
		   "wmi hw data filter enable %d filter_bitmap 0x%x\n",
		   arg->enable, arg->hw_filter_bitmap);

	return ath12k_wmi_cmd_send(ar->wmi, skb, WMI_HW_DATA_FILTER_CMDID);
}

int ath12k_wmi_wow_host_wakeup_ind(struct ath12k *ar)
{
	struct wmi_wow_host_wakeup_cmd *cmd;
	struct sk_buff *skb;
	size_t len;

	len = sizeof(*cmd);
	skb = ath12k_wmi_alloc_skb(ar->wmi->wmi_ab, len);
	if (!skb)
		return -ENOMEM;

	cmd = (struct wmi_wow_host_wakeup_cmd *)skb->data;
	cmd->tlv_header = ath12k_wmi_tlv_cmd_hdr(WMI_TAG_WOW_HOSTWAKEUP_FROM_SLEEP_CMD,
						 sizeof(*cmd));

	ath12k_dbg(ar->ab, ATH12K_DBG_WMI, "wmi tlv wow host wakeup ind\n");

	return ath12k_wmi_cmd_send(ar->wmi, skb, WMI_WOW_HOSTWAKEUP_FROM_SLEEP_CMDID);
}

int ath12k_wmi_wow_enable(struct ath12k *ar)
{
	struct wmi_wow_enable_cmd *cmd;
	struct sk_buff *skb;
	int len;

	len = sizeof(*cmd);
	skb = ath12k_wmi_alloc_skb(ar->wmi->wmi_ab, len);
	if (!skb)
		return -ENOMEM;

	cmd = (struct wmi_wow_enable_cmd *)skb->data;
	cmd->tlv_header = ath12k_wmi_tlv_cmd_hdr(WMI_TAG_WOW_ENABLE_CMD,
						 sizeof(*cmd));

	cmd->enable = cpu_to_le32(1);
	cmd->pause_iface_config = cpu_to_le32(WOW_IFACE_PAUSE_ENABLED);
	ath12k_dbg(ar->ab, ATH12K_DBG_WMI, "wmi tlv wow enable\n");

	return ath12k_wmi_cmd_send(ar->wmi, skb, WMI_WOW_ENABLE_CMDID);
}

int ath12k_wmi_wow_add_wakeup_event(struct ath12k *ar, u32 vdev_id,
				    enum wmi_wow_wakeup_event event,
				    u32 enable)
{
	struct wmi_wow_add_del_event_cmd *cmd;
	struct sk_buff *skb;
	size_t len;

	len = sizeof(*cmd);
	skb = ath12k_wmi_alloc_skb(ar->wmi->wmi_ab, len);
	if (!skb)
		return -ENOMEM;

	cmd = (struct wmi_wow_add_del_event_cmd *)skb->data;
	cmd->tlv_header = ath12k_wmi_tlv_cmd_hdr(WMI_TAG_WOW_ADD_DEL_EVT_CMD,
						 sizeof(*cmd));
	cmd->vdev_id = cpu_to_le32(vdev_id);
	cmd->is_add = cpu_to_le32(enable);
	cmd->event_bitmap = cpu_to_le32((1 << event));

	ath12k_dbg(ar->ab, ATH12K_DBG_WMI, "wmi tlv wow add wakeup event %s enable %d vdev_id %d\n",
		   wow_wakeup_event(event), enable, vdev_id);

	return ath12k_wmi_cmd_send(ar->wmi, skb, WMI_WOW_ENABLE_DISABLE_WAKE_EVENT_CMDID);
}

int ath12k_wmi_wow_add_pattern(struct ath12k *ar, u32 vdev_id, u32 pattern_id,
			       const u8 *pattern, const u8 *mask,
			       int pattern_len, int pattern_offset)
{
	struct wmi_wow_add_pattern_cmd *cmd;
	struct wmi_wow_bitmap_pattern_params *bitmap;
	struct wmi_tlv *tlv;
	struct sk_buff *skb;
	void *ptr;
	size_t len;

	len = sizeof(*cmd) +
	      sizeof(*tlv) +			/* array struct */
	      sizeof(*bitmap) +			/* bitmap */
	      sizeof(*tlv) +			/* empty ipv4 sync */
	      sizeof(*tlv) +			/* empty ipv6 sync */
	      sizeof(*tlv) +			/* empty magic */
	      sizeof(*tlv) +			/* empty info timeout */
	      sizeof(*tlv) + sizeof(u32);	/* ratelimit interval */

	skb = ath12k_wmi_alloc_skb(ar->wmi->wmi_ab, len);
	if (!skb)
		return -ENOMEM;

	/* cmd */
	ptr = skb->data;
	cmd = ptr;
	cmd->tlv_header = ath12k_wmi_tlv_cmd_hdr(WMI_TAG_WOW_ADD_PATTERN_CMD,
						 sizeof(*cmd));
	cmd->vdev_id = cpu_to_le32(vdev_id);
	cmd->pattern_id = cpu_to_le32(pattern_id);
	cmd->pattern_type = cpu_to_le32(WOW_BITMAP_PATTERN);

	ptr += sizeof(*cmd);

	/* bitmap */
	tlv = ptr;
	tlv->header = ath12k_wmi_tlv_hdr(WMI_TAG_ARRAY_STRUCT, sizeof(*bitmap));

	ptr += sizeof(*tlv);

	bitmap = ptr;
	bitmap->tlv_header = ath12k_wmi_tlv_cmd_hdr(WMI_TAG_WOW_BITMAP_PATTERN_T,
						    sizeof(*bitmap));
	memcpy(bitmap->patternbuf, pattern, pattern_len);
	memcpy(bitmap->bitmaskbuf, mask, pattern_len);
	bitmap->pattern_offset = cpu_to_le32(pattern_offset);
	bitmap->pattern_len = cpu_to_le32(pattern_len);
	bitmap->bitmask_len = cpu_to_le32(pattern_len);
	bitmap->pattern_id = cpu_to_le32(pattern_id);

	ptr += sizeof(*bitmap);

	/* ipv4 sync */
	tlv = ptr;
	tlv->header = ath12k_wmi_tlv_hdr(WMI_TAG_ARRAY_STRUCT, 0);

	ptr += sizeof(*tlv);

	/* ipv6 sync */
	tlv = ptr;
	tlv->header = ath12k_wmi_tlv_hdr(WMI_TAG_ARRAY_STRUCT, 0);

	ptr += sizeof(*tlv);

	/* magic */
	tlv = ptr;
	tlv->header = ath12k_wmi_tlv_hdr(WMI_TAG_ARRAY_STRUCT, 0);

	ptr += sizeof(*tlv);

	/* pattern info timeout */
	tlv = ptr;
	tlv->header = ath12k_wmi_tlv_hdr(WMI_TAG_ARRAY_UINT32, 0);

	ptr += sizeof(*tlv);

	/* ratelimit interval */
	tlv = ptr;
	tlv->header = ath12k_wmi_tlv_hdr(WMI_TAG_ARRAY_UINT32, sizeof(u32));

	ath12k_dbg(ar->ab, ATH12K_DBG_WMI, "wmi tlv wow add pattern vdev_id %d pattern_id %d pattern_offset %d pattern_len %d\n",
		   vdev_id, pattern_id, pattern_offset, pattern_len);

	ath12k_dbg_dump(ar->ab, ATH12K_DBG_WMI, NULL, "wow pattern: ",
			bitmap->patternbuf, pattern_len);
	ath12k_dbg_dump(ar->ab, ATH12K_DBG_WMI, NULL, "wow bitmask: ",
			bitmap->bitmaskbuf, pattern_len);

	return ath12k_wmi_cmd_send(ar->wmi, skb, WMI_WOW_ADD_WAKE_PATTERN_CMDID);
}

int ath12k_wmi_wow_del_pattern(struct ath12k *ar, u32 vdev_id, u32 pattern_id)
{
	struct wmi_wow_del_pattern_cmd *cmd;
	struct sk_buff *skb;
	size_t len;

	len = sizeof(*cmd);
	skb = ath12k_wmi_alloc_skb(ar->wmi->wmi_ab, len);
	if (!skb)
		return -ENOMEM;

	cmd = (struct wmi_wow_del_pattern_cmd *)skb->data;
	cmd->tlv_header = ath12k_wmi_tlv_cmd_hdr(WMI_TAG_WOW_DEL_PATTERN_CMD,
						 sizeof(*cmd));
	cmd->vdev_id = cpu_to_le32(vdev_id);
	cmd->pattern_id = cpu_to_le32(pattern_id);
	cmd->pattern_type = cpu_to_le32(WOW_BITMAP_PATTERN);

	ath12k_dbg(ar->ab, ATH12K_DBG_WMI, "wmi tlv wow del pattern vdev_id %d pattern_id %d\n",
		   vdev_id, pattern_id);

	return ath12k_wmi_cmd_send(ar->wmi, skb, WMI_WOW_DEL_WAKE_PATTERN_CMDID);
}

static struct sk_buff *
ath12k_wmi_op_gen_config_pno_start(struct ath12k *ar, u32 vdev_id,
				   struct wmi_pno_scan_req_arg *pno)
{
	struct nlo_configured_params *nlo_list;
	size_t len, nlo_list_len, channel_list_len;
	struct wmi_wow_nlo_config_cmd *cmd;
	__le32 *channel_list;
	struct wmi_tlv *tlv;
	struct sk_buff *skb;
	void *ptr;
	u32 i;

	len = sizeof(*cmd) +
	      sizeof(*tlv) +
	      /* TLV place holder for array of structures
	       * nlo_configured_params(nlo_list)
	       */
	      sizeof(*tlv);
	      /* TLV place holder for array of uint32 channel_list */

	channel_list_len = sizeof(u32) * pno->a_networks[0].channel_count;
	len += channel_list_len;

	nlo_list_len = sizeof(*nlo_list) * pno->uc_networks_count;
	len += nlo_list_len;

	skb = ath12k_wmi_alloc_skb(ar->wmi->wmi_ab, len);
	if (!skb)
		return ERR_PTR(-ENOMEM);

	ptr = skb->data;
	cmd = ptr;
	cmd->tlv_header = ath12k_wmi_tlv_cmd_hdr(WMI_TAG_NLO_CONFIG_CMD, sizeof(*cmd));

	cmd->vdev_id = cpu_to_le32(pno->vdev_id);
	cmd->flags = cpu_to_le32(WMI_NLO_CONFIG_START | WMI_NLO_CONFIG_SSID_HIDE_EN);

	/* current FW does not support min-max range for dwell time */
	cmd->active_dwell_time = cpu_to_le32(pno->active_max_time);
	cmd->passive_dwell_time = cpu_to_le32(pno->passive_max_time);

	if (pno->do_passive_scan)
		cmd->flags |= cpu_to_le32(WMI_NLO_CONFIG_SCAN_PASSIVE);

	cmd->fast_scan_period = cpu_to_le32(pno->fast_scan_period);
	cmd->slow_scan_period = cpu_to_le32(pno->slow_scan_period);
	cmd->fast_scan_max_cycles = cpu_to_le32(pno->fast_scan_max_cycles);
	cmd->delay_start_time = cpu_to_le32(pno->delay_start_time);

	if (pno->enable_pno_scan_randomization) {
		cmd->flags |= cpu_to_le32(WMI_NLO_CONFIG_SPOOFED_MAC_IN_PROBE_REQ |
					  WMI_NLO_CONFIG_RANDOM_SEQ_NO_IN_PROBE_REQ);
		ether_addr_copy(cmd->mac_addr.addr, pno->mac_addr);
		ether_addr_copy(cmd->mac_mask.addr, pno->mac_addr_mask);
	}

	ptr += sizeof(*cmd);

	/* nlo_configured_params(nlo_list) */
	cmd->no_of_ssids = cpu_to_le32(pno->uc_networks_count);
	tlv = ptr;
	tlv->header = ath12k_wmi_tlv_hdr(WMI_TAG_ARRAY_STRUCT, nlo_list_len);

	ptr += sizeof(*tlv);
	nlo_list = ptr;
	for (i = 0; i < pno->uc_networks_count; i++) {
		tlv = (struct wmi_tlv *)(&nlo_list[i].tlv_header);
		tlv->header = ath12k_wmi_tlv_cmd_hdr(WMI_TAG_ARRAY_BYTE,
						     sizeof(*nlo_list));

		nlo_list[i].ssid.valid = cpu_to_le32(1);
		nlo_list[i].ssid.ssid.ssid_len =
			cpu_to_le32(pno->a_networks[i].ssid.ssid_len);
		memcpy(nlo_list[i].ssid.ssid.ssid,
		       pno->a_networks[i].ssid.ssid,
		       le32_to_cpu(nlo_list[i].ssid.ssid.ssid_len));

		if (pno->a_networks[i].rssi_threshold &&
		    pno->a_networks[i].rssi_threshold > -300) {
			nlo_list[i].rssi_cond.valid = cpu_to_le32(1);
			nlo_list[i].rssi_cond.rssi =
					cpu_to_le32(pno->a_networks[i].rssi_threshold);
		}

		nlo_list[i].bcast_nw_type.valid = cpu_to_le32(1);
		nlo_list[i].bcast_nw_type.bcast_nw_type =
					cpu_to_le32(pno->a_networks[i].bcast_nw_type);
	}

	ptr += nlo_list_len;
	cmd->num_of_channels = cpu_to_le32(pno->a_networks[0].channel_count);
	tlv = ptr;
	tlv->header =  ath12k_wmi_tlv_hdr(WMI_TAG_ARRAY_UINT32, channel_list_len);
	ptr += sizeof(*tlv);
	channel_list = ptr;

	for (i = 0; i < pno->a_networks[0].channel_count; i++)
		channel_list[i] = cpu_to_le32(pno->a_networks[0].channels[i]);

	ath12k_dbg(ar->ab, ATH12K_DBG_WMI, "wmi tlv start pno config vdev_id %d\n",
		   vdev_id);

	return skb;
}

static struct sk_buff *ath12k_wmi_op_gen_config_pno_stop(struct ath12k *ar,
							 u32 vdev_id)
{
	struct wmi_wow_nlo_config_cmd *cmd;
	struct sk_buff *skb;
	size_t len;

	len = sizeof(*cmd);
	skb = ath12k_wmi_alloc_skb(ar->wmi->wmi_ab, len);
	if (!skb)
		return ERR_PTR(-ENOMEM);

	cmd = (struct wmi_wow_nlo_config_cmd *)skb->data;
	cmd->tlv_header = ath12k_wmi_tlv_cmd_hdr(WMI_TAG_NLO_CONFIG_CMD, len);

	cmd->vdev_id = cpu_to_le32(vdev_id);
	cmd->flags = cpu_to_le32(WMI_NLO_CONFIG_STOP);

	ath12k_dbg(ar->ab, ATH12K_DBG_WMI,
		   "wmi tlv stop pno config vdev_id %d\n", vdev_id);
	return skb;
}

int ath12k_wmi_wow_config_pno(struct ath12k *ar, u32 vdev_id,
			      struct wmi_pno_scan_req_arg  *pno_scan)
{
	struct sk_buff *skb;

	if (pno_scan->enable)
		skb = ath12k_wmi_op_gen_config_pno_start(ar, vdev_id, pno_scan);
	else
		skb = ath12k_wmi_op_gen_config_pno_stop(ar, vdev_id);

	if (IS_ERR_OR_NULL(skb))
		return -ENOMEM;

	return ath12k_wmi_cmd_send(ar->wmi, skb, WMI_NETWORK_LIST_OFFLOAD_CONFIG_CMDID);
}

static void ath12k_wmi_fill_ns_offload(struct ath12k *ar,
				       struct wmi_arp_ns_offload_arg *offload,
				       void **ptr,
				       bool enable,
				       bool ext)
{
	struct wmi_ns_offload_params *ns;
	struct wmi_tlv *tlv;
	void *buf_ptr = *ptr;
	u32 ns_cnt, ns_ext_tuples;
	int i, max_offloads;

	ns_cnt = offload->ipv6_count;

	tlv  = buf_ptr;

	if (ext) {
		ns_ext_tuples = offload->ipv6_count - WMI_MAX_NS_OFFLOADS;
		tlv->header = ath12k_wmi_tlv_hdr(WMI_TAG_ARRAY_STRUCT,
						 ns_ext_tuples * sizeof(*ns));
		i = WMI_MAX_NS_OFFLOADS;
		max_offloads = offload->ipv6_count;
	} else {
		tlv->header = ath12k_wmi_tlv_hdr(WMI_TAG_ARRAY_STRUCT,
						 WMI_MAX_NS_OFFLOADS * sizeof(*ns));
		i = 0;
		max_offloads = WMI_MAX_NS_OFFLOADS;
	}

	buf_ptr += sizeof(*tlv);

	for (; i < max_offloads; i++) {
		ns = buf_ptr;
		ns->tlv_header = ath12k_wmi_tlv_cmd_hdr(WMI_TAG_NS_OFFLOAD_TUPLE,
							sizeof(*ns));

		if (enable) {
			if (i < ns_cnt)
				ns->flags |= cpu_to_le32(WMI_NSOL_FLAGS_VALID);

			memcpy(ns->target_ipaddr[0], offload->ipv6_addr[i], 16);
			memcpy(ns->solicitation_ipaddr, offload->self_ipv6_addr[i], 16);

			if (offload->ipv6_type[i])
				ns->flags |= cpu_to_le32(WMI_NSOL_FLAGS_IS_IPV6_ANYCAST);

			memcpy(ns->target_mac.addr, offload->mac_addr, ETH_ALEN);

			if (!is_zero_ether_addr(ns->target_mac.addr))
				ns->flags |= cpu_to_le32(WMI_NSOL_FLAGS_MAC_VALID);

			ath12k_dbg(ar->ab, ATH12K_DBG_WMI,
				   "wmi index %d ns_solicited %pI6 target %pI6",
				   i, ns->solicitation_ipaddr,
				   ns->target_ipaddr[0]);
		}

		buf_ptr += sizeof(*ns);
	}

	*ptr = buf_ptr;
}

static void ath12k_wmi_fill_arp_offload(struct ath12k *ar,
					struct wmi_arp_ns_offload_arg *offload,
					void **ptr,
					bool enable)
{
	struct wmi_arp_offload_params *arp;
	struct wmi_tlv *tlv;
	void *buf_ptr = *ptr;
	int i;

	/* fill arp tuple */
	tlv = buf_ptr;
	tlv->header = ath12k_wmi_tlv_hdr(WMI_TAG_ARRAY_STRUCT,
					 WMI_MAX_ARP_OFFLOADS * sizeof(*arp));
	buf_ptr += sizeof(*tlv);

	for (i = 0; i < WMI_MAX_ARP_OFFLOADS; i++) {
		arp = buf_ptr;
		arp->tlv_header = ath12k_wmi_tlv_cmd_hdr(WMI_TAG_ARP_OFFLOAD_TUPLE,
							 sizeof(*arp));

		if (enable && i < offload->ipv4_count) {
			/* Copy the target ip addr and flags */
			arp->flags = cpu_to_le32(WMI_ARPOL_FLAGS_VALID);
			memcpy(arp->target_ipaddr, offload->ipv4_addr[i], 4);

			ath12k_dbg(ar->ab, ATH12K_DBG_WMI, "wmi arp offload address %pI4",
				   arp->target_ipaddr);
		}

		buf_ptr += sizeof(*arp);
	}

	*ptr = buf_ptr;
}

int ath12k_wmi_arp_ns_offload(struct ath12k *ar,
			      struct ath12k_link_vif *arvif,
			      struct wmi_arp_ns_offload_arg *offload,
			      bool enable)
{
	struct wmi_set_arp_ns_offload_cmd *cmd;
	struct wmi_tlv *tlv;
	struct sk_buff *skb;
	void *buf_ptr;
	size_t len;
	u8 ns_cnt, ns_ext_tuples = 0;

	ns_cnt = offload->ipv6_count;

	len = sizeof(*cmd) +
	      sizeof(*tlv) +
	      WMI_MAX_NS_OFFLOADS * sizeof(struct wmi_ns_offload_params) +
	      sizeof(*tlv) +
	      WMI_MAX_ARP_OFFLOADS * sizeof(struct wmi_arp_offload_params);

	if (ns_cnt > WMI_MAX_NS_OFFLOADS) {
		ns_ext_tuples = ns_cnt - WMI_MAX_NS_OFFLOADS;
		len += sizeof(*tlv) +
		       ns_ext_tuples * sizeof(struct wmi_ns_offload_params);
	}

	skb = ath12k_wmi_alloc_skb(ar->wmi->wmi_ab, len);
	if (!skb)
		return -ENOMEM;

	buf_ptr = skb->data;
	cmd = buf_ptr;
	cmd->tlv_header = ath12k_wmi_tlv_cmd_hdr(WMI_TAG_SET_ARP_NS_OFFLOAD_CMD,
						 sizeof(*cmd));
	cmd->flags = cpu_to_le32(0);
	cmd->vdev_id = cpu_to_le32(arvif->vdev_id);
	cmd->num_ns_ext_tuples = cpu_to_le32(ns_ext_tuples);

	buf_ptr += sizeof(*cmd);

	ath12k_wmi_fill_ns_offload(ar, offload, &buf_ptr, enable, 0);
	ath12k_wmi_fill_arp_offload(ar, offload, &buf_ptr, enable);

	if (ns_ext_tuples)
		ath12k_wmi_fill_ns_offload(ar, offload, &buf_ptr, enable, 1);

	return ath12k_wmi_cmd_send(ar->wmi, skb, WMI_SET_ARP_NS_OFFLOAD_CMDID);
}

int ath12k_wmi_gtk_rekey_offload(struct ath12k *ar,
				 struct ath12k_link_vif *arvif, bool enable)
{
	struct ath12k_rekey_data *rekey_data = &arvif->rekey_data;
	struct wmi_gtk_rekey_offload_cmd *cmd;
	struct sk_buff *skb;
	__le64 replay_ctr;
	int len;

	len = sizeof(*cmd);
	skb =  ath12k_wmi_alloc_skb(ar->wmi->wmi_ab, len);
	if (!skb)
		return -ENOMEM;

	cmd = (struct wmi_gtk_rekey_offload_cmd *)skb->data;
	cmd->tlv_header = ath12k_wmi_tlv_cmd_hdr(WMI_TAG_GTK_OFFLOAD_CMD, sizeof(*cmd));
	cmd->vdev_id = cpu_to_le32(arvif->vdev_id);

	if (enable) {
		cmd->flags = cpu_to_le32(GTK_OFFLOAD_ENABLE_OPCODE);

		/* the length in rekey_data and cmd is equal */
		memcpy(cmd->kck, rekey_data->kck, sizeof(cmd->kck));
		memcpy(cmd->kek, rekey_data->kek, sizeof(cmd->kek));

		replay_ctr = cpu_to_le64(rekey_data->replay_ctr);
		memcpy(cmd->replay_ctr, &replay_ctr,
		       sizeof(replay_ctr));
	} else {
		cmd->flags = cpu_to_le32(GTK_OFFLOAD_DISABLE_OPCODE);
	}

	ath12k_dbg(ar->ab, ATH12K_DBG_WMI, "offload gtk rekey vdev: %d %d\n",
		   arvif->vdev_id, enable);
	return ath12k_wmi_cmd_send(ar->wmi, skb, WMI_GTK_OFFLOAD_CMDID);
}

int ath12k_wmi_gtk_rekey_getinfo(struct ath12k *ar,
				 struct ath12k_link_vif *arvif)
{
	struct wmi_gtk_rekey_offload_cmd *cmd;
	struct sk_buff *skb;
	int len;

	len = sizeof(*cmd);
	skb =  ath12k_wmi_alloc_skb(ar->wmi->wmi_ab, len);
	if (!skb)
		return -ENOMEM;

	cmd = (struct wmi_gtk_rekey_offload_cmd *)skb->data;
	cmd->tlv_header = ath12k_wmi_tlv_cmd_hdr(WMI_TAG_GTK_OFFLOAD_CMD, sizeof(*cmd));
	cmd->vdev_id = cpu_to_le32(arvif->vdev_id);
	cmd->flags = cpu_to_le32(GTK_OFFLOAD_REQUEST_STATUS_OPCODE);

	ath12k_dbg(ar->ab, ATH12K_DBG_WMI, "get gtk rekey vdev_id: %d\n",
		   arvif->vdev_id);
	return ath12k_wmi_cmd_send(ar->wmi, skb, WMI_GTK_OFFLOAD_CMDID);
}

int ath12k_wmi_sta_keepalive(struct ath12k *ar,
			     const struct wmi_sta_keepalive_arg *arg)
{
	struct wmi_sta_keepalive_arp_resp_params *arp;
	struct ath12k_wmi_pdev *wmi = ar->wmi;
	struct wmi_sta_keepalive_cmd *cmd;
	struct sk_buff *skb;
	size_t len;

	len = sizeof(*cmd) + sizeof(*arp);
	skb = ath12k_wmi_alloc_skb(wmi->wmi_ab, len);
	if (!skb)
		return -ENOMEM;

	cmd = (struct wmi_sta_keepalive_cmd *)skb->data;
	cmd->tlv_header = ath12k_wmi_tlv_cmd_hdr(WMI_TAG_STA_KEEPALIVE_CMD, sizeof(*cmd));
	cmd->vdev_id = cpu_to_le32(arg->vdev_id);
	cmd->enabled = cpu_to_le32(arg->enabled);
	cmd->interval = cpu_to_le32(arg->interval);
	cmd->method = cpu_to_le32(arg->method);

	arp = (struct wmi_sta_keepalive_arp_resp_params *)(cmd + 1);
	arp->tlv_header = ath12k_wmi_tlv_cmd_hdr(WMI_TAG_STA_KEEPALVE_ARP_RESPONSE,
						 sizeof(*arp));
	if (arg->method == WMI_STA_KEEPALIVE_METHOD_UNSOLICITED_ARP_RESPONSE ||
	    arg->method == WMI_STA_KEEPALIVE_METHOD_GRATUITOUS_ARP_REQUEST) {
		arp->src_ip4_addr = cpu_to_le32(arg->src_ip4_addr);
		arp->dest_ip4_addr = cpu_to_le32(arg->dest_ip4_addr);
		ether_addr_copy(arp->dest_mac_addr.addr, arg->dest_mac_addr);
	}

	ath12k_dbg(ar->ab, ATH12K_DBG_WMI,
		   "wmi sta keepalive vdev %d enabled %d method %d interval %d\n",
		   arg->vdev_id, arg->enabled, arg->method, arg->interval);

	return ath12k_wmi_cmd_send(wmi, skb, WMI_STA_KEEPALIVE_CMDID);
}

int ath12k_wmi_mlo_setup(struct ath12k *ar, struct wmi_mlo_setup_arg *mlo_params)
{
	struct wmi_mlo_setup_cmd *cmd;
	struct ath12k_wmi_pdev *wmi = ar->wmi;
	u32 *partner_links, num_links;
	int i, ret, buf_len, arg_len;
	struct sk_buff *skb;
	struct wmi_tlv *tlv;
	void *ptr;

	num_links = mlo_params->num_partner_links;
	arg_len = num_links * sizeof(u32);
	buf_len = sizeof(*cmd) + TLV_HDR_SIZE + arg_len;

	skb = ath12k_wmi_alloc_skb(wmi->wmi_ab, buf_len);
	if (!skb)
		return -ENOMEM;

	cmd = (struct wmi_mlo_setup_cmd *)skb->data;
	cmd->tlv_header = ath12k_wmi_tlv_cmd_hdr(WMI_TAG_MLO_SETUP_CMD,
						 sizeof(*cmd));
	cmd->mld_group_id = mlo_params->group_id;
	cmd->pdev_id = cpu_to_le32(ar->pdev->pdev_id);
	ptr = skb->data + sizeof(*cmd);

	tlv = ptr;
	tlv->header = ath12k_wmi_tlv_hdr(WMI_TAG_ARRAY_UINT32, arg_len);
	ptr += TLV_HDR_SIZE;

	partner_links = ptr;
	for (i = 0; i < num_links; i++)
		partner_links[i] = mlo_params->partner_link_id[i];

	ret = ath12k_wmi_cmd_send(wmi, skb, WMI_MLO_SETUP_CMDID);
	if (ret) {
		ath12k_warn(ar->ab, "failed to submit WMI_MLO_SETUP_CMDID command: %d\n",
			    ret);
		dev_kfree_skb(skb);
		return ret;
	}

	return 0;
}

int ath12k_wmi_mlo_ready(struct ath12k *ar)
{
	struct wmi_mlo_ready_cmd *cmd;
	struct ath12k_wmi_pdev *wmi = ar->wmi;
	struct sk_buff *skb;
	int ret, len;

	len = sizeof(*cmd);
	skb = ath12k_wmi_alloc_skb(wmi->wmi_ab, len);
	if (!skb)
		return -ENOMEM;

	cmd = (struct wmi_mlo_ready_cmd *)skb->data;
	cmd->tlv_header = ath12k_wmi_tlv_cmd_hdr(WMI_TAG_MLO_READY_CMD,
						 sizeof(*cmd));
	cmd->pdev_id = cpu_to_le32(ar->pdev->pdev_id);

	ret = ath12k_wmi_cmd_send(wmi, skb, WMI_MLO_READY_CMDID);
	if (ret) {
		ath12k_warn(ar->ab, "failed to submit WMI_MLO_READY_CMDID command: %d\n",
			    ret);
		dev_kfree_skb(skb);
		return ret;
	}

	return 0;
}

int ath12k_wmi_mlo_teardown(struct ath12k *ar)
{
	struct wmi_mlo_teardown_cmd *cmd;
	struct ath12k_wmi_pdev *wmi = ar->wmi;
	struct sk_buff *skb;
	int ret, len;

	len = sizeof(*cmd);
	skb = ath12k_wmi_alloc_skb(wmi->wmi_ab, len);
	if (!skb)
		return -ENOMEM;

	cmd = (struct wmi_mlo_teardown_cmd *)skb->data;
	cmd->tlv_header = ath12k_wmi_tlv_cmd_hdr(WMI_TAG_MLO_TEARDOWN_CMD,
						 sizeof(*cmd));
	cmd->pdev_id = cpu_to_le32(ar->pdev->pdev_id);
	cmd->reason_code = WMI_MLO_TEARDOWN_SSR_REASON;

	ret = ath12k_wmi_cmd_send(wmi, skb, WMI_MLO_TEARDOWN_CMDID);
	if (ret) {
		ath12k_warn(ar->ab, "failed to submit WMI MLO teardown command: %d\n",
			    ret);
		dev_kfree_skb(skb);
		return ret;
	}

	return 0;
}

bool ath12k_wmi_supports_6ghz_cc_ext(struct ath12k *ar)
{
	return test_bit(WMI_TLV_SERVICE_REG_CC_EXT_EVENT_SUPPORT,
			ar->ab->wmi_ab.svc_map) && ar->supports_6ghz;
}

int ath12k_wmi_send_vdev_set_tpc_power(struct ath12k *ar,
				       u32 vdev_id,
				       struct ath12k_reg_tpc_power_info *param)
{
	struct wmi_vdev_set_tpc_power_cmd *cmd;
	struct ath12k_wmi_pdev *wmi = ar->wmi;
	struct wmi_vdev_ch_power_params *ch;
	int i, ret, len, array_len;
	struct sk_buff *skb;
	struct wmi_tlv *tlv;
	u8 *ptr;

	array_len = sizeof(*ch) * param->num_pwr_levels;
	len = sizeof(*cmd) + TLV_HDR_SIZE + array_len;

	skb = ath12k_wmi_alloc_skb(wmi->wmi_ab, len);
	if (!skb)
		return -ENOMEM;

	ptr = skb->data;

	cmd = (struct wmi_vdev_set_tpc_power_cmd *)ptr;
	cmd->tlv_header = ath12k_wmi_tlv_cmd_hdr(WMI_TAG_VDEV_SET_TPC_POWER_CMD,
						 sizeof(*cmd));
	cmd->vdev_id = cpu_to_le32(vdev_id);
	cmd->psd_power = cpu_to_le32(param->is_psd_power);
	cmd->eirp_power = cpu_to_le32(param->eirp_power);
	cmd->power_type_6ghz = cpu_to_le32(param->ap_power_type);

	ath12k_dbg(ar->ab, ATH12K_DBG_WMI,
		   "tpc vdev id %d is psd power %d eirp power %d 6 ghz power type %d\n",
		   vdev_id, param->is_psd_power, param->eirp_power, param->ap_power_type);

	ptr += sizeof(*cmd);
	tlv = (struct wmi_tlv *)ptr;
	tlv->header = ath12k_wmi_tlv_hdr(WMI_TAG_ARRAY_STRUCT, array_len);

	ptr += TLV_HDR_SIZE;
	ch = (struct wmi_vdev_ch_power_params *)ptr;

	for (i = 0; i < param->num_pwr_levels; i++, ch++) {
		ch->tlv_header = ath12k_wmi_tlv_cmd_hdr(WMI_TAG_VDEV_CH_POWER_INFO,
							sizeof(*ch));
		ch->chan_cfreq = cpu_to_le32(param->chan_power_info[i].chan_cfreq);
		ch->tx_power = cpu_to_le32(param->chan_power_info[i].tx_power);

		ath12k_dbg(ar->ab, ATH12K_DBG_WMI, "tpc chan freq %d TX power %d\n",
			   ch->chan_cfreq, ch->tx_power);
	}

	ret = ath12k_wmi_cmd_send(wmi, skb, WMI_VDEV_SET_TPC_POWER_CMDID);
	if (ret) {
		ath12k_warn(ar->ab, "failed to send WMI_VDEV_SET_TPC_POWER_CMDID\n");
		dev_kfree_skb(skb);
		return ret;
	}

	return 0;
}

static int
ath12k_wmi_fill_disallowed_bmap(struct ath12k_base *ab,
				struct wmi_disallowed_mlo_mode_bitmap_params *dislw_bmap,
				struct wmi_mlo_link_set_active_arg *arg)
{
	struct wmi_ml_disallow_mode_bmap_arg *dislw_bmap_arg;
	u8 i;

	if (arg->num_disallow_mode_comb >
	    ARRAY_SIZE(arg->disallow_bmap)) {
		ath12k_warn(ab, "invalid num_disallow_mode_comb: %d",
			    arg->num_disallow_mode_comb);
		return -EINVAL;
	}

	dislw_bmap_arg = &arg->disallow_bmap[0];
	for (i = 0; i < arg->num_disallow_mode_comb; i++) {
		dislw_bmap->tlv_header =
				ath12k_wmi_tlv_cmd_hdr(0, sizeof(*dislw_bmap));
		dislw_bmap->disallowed_mode_bitmap =
				cpu_to_le32(dislw_bmap_arg->disallowed_mode);
		dislw_bmap->ieee_link_id_comb =
			le32_encode_bits(dislw_bmap_arg->ieee_link_id[0],
					 WMI_DISALW_MLO_MODE_BMAP_IEEE_LINK_ID_COMB_1) |
			le32_encode_bits(dislw_bmap_arg->ieee_link_id[1],
					 WMI_DISALW_MLO_MODE_BMAP_IEEE_LINK_ID_COMB_2) |
			le32_encode_bits(dislw_bmap_arg->ieee_link_id[2],
					 WMI_DISALW_MLO_MODE_BMAP_IEEE_LINK_ID_COMB_3) |
			le32_encode_bits(dislw_bmap_arg->ieee_link_id[3],
					 WMI_DISALW_MLO_MODE_BMAP_IEEE_LINK_ID_COMB_4);

		ath12k_dbg(ab, ATH12K_DBG_WMI,
			   "entry %d disallowed_mode %d ieee_link_id_comb 0x%x",
			   i, dislw_bmap_arg->disallowed_mode,
			   dislw_bmap_arg->ieee_link_id_comb);
		dislw_bmap++;
		dislw_bmap_arg++;
	}

	return 0;
}

int ath12k_wmi_send_mlo_link_set_active_cmd(struct ath12k_base *ab,
					    struct wmi_mlo_link_set_active_arg *arg)
{
	struct wmi_disallowed_mlo_mode_bitmap_params *disallowed_mode_bmap;
	struct wmi_mlo_set_active_link_number_params *link_num_param;
	u32 num_link_num_param = 0, num_vdev_bitmap = 0;
	struct ath12k_wmi_base *wmi_ab = &ab->wmi_ab;
	struct wmi_mlo_link_set_active_cmd *cmd;
	u32 num_inactive_vdev_bitmap = 0;
	u32 num_disallow_mode_comb = 0;
	struct wmi_tlv *tlv;
	struct sk_buff *skb;
	__le32 *vdev_bitmap;
	void *buf_ptr;
	int i, ret;
	u32 len;

	if (!arg->num_vdev_bitmap && !arg->num_link_entry) {
		ath12k_warn(ab, "Invalid num_vdev_bitmap and num_link_entry");
		return -EINVAL;
	}

	switch (arg->force_mode) {
	case WMI_MLO_LINK_FORCE_MODE_ACTIVE_LINK_NUM:
	case WMI_MLO_LINK_FORCE_MODE_INACTIVE_LINK_NUM:
		num_link_num_param = arg->num_link_entry;
		fallthrough;
	case WMI_MLO_LINK_FORCE_MODE_ACTIVE:
	case WMI_MLO_LINK_FORCE_MODE_INACTIVE:
	case WMI_MLO_LINK_FORCE_MODE_NO_FORCE:
		num_vdev_bitmap = arg->num_vdev_bitmap;
		break;
	case WMI_MLO_LINK_FORCE_MODE_ACTIVE_INACTIVE:
		num_vdev_bitmap = arg->num_vdev_bitmap;
		num_inactive_vdev_bitmap = arg->num_inactive_vdev_bitmap;
		break;
	default:
		ath12k_warn(ab, "Invalid force mode: %u", arg->force_mode);
		return -EINVAL;
	}

	num_disallow_mode_comb = arg->num_disallow_mode_comb;
	len = sizeof(*cmd) +
	      TLV_HDR_SIZE + sizeof(*link_num_param) * num_link_num_param +
	      TLV_HDR_SIZE + sizeof(*vdev_bitmap) * num_vdev_bitmap +
	      TLV_HDR_SIZE + TLV_HDR_SIZE + TLV_HDR_SIZE +
	      TLV_HDR_SIZE + sizeof(*disallowed_mode_bmap) * num_disallow_mode_comb;
	if (arg->force_mode == WMI_MLO_LINK_FORCE_MODE_ACTIVE_INACTIVE)
		len += sizeof(*vdev_bitmap) * num_inactive_vdev_bitmap;

	skb = ath12k_wmi_alloc_skb(wmi_ab, len);
	if (!skb)
		return -ENOMEM;

	cmd = (struct wmi_mlo_link_set_active_cmd *)skb->data;
	cmd->tlv_header = ath12k_wmi_tlv_cmd_hdr(WMI_TAG_MLO_LINK_SET_ACTIVE_CMD,
						 sizeof(*cmd));
	cmd->force_mode = cpu_to_le32(arg->force_mode);
	cmd->reason = cpu_to_le32(arg->reason);
	ath12k_dbg(ab, ATH12K_DBG_WMI,
		   "mode %d reason %d num_link_num_param %d num_vdev_bitmap %d inactive %d num_disallow_mode_comb %d",
		   arg->force_mode, arg->reason, num_link_num_param,
		   num_vdev_bitmap, num_inactive_vdev_bitmap,
		   num_disallow_mode_comb);

	buf_ptr = skb->data + sizeof(*cmd);
	tlv = buf_ptr;
	tlv->header = ath12k_wmi_tlv_hdr(WMI_TAG_ARRAY_STRUCT,
					 sizeof(*link_num_param) * num_link_num_param);
	buf_ptr += TLV_HDR_SIZE;

	if (num_link_num_param) {
		cmd->ctrl_flags =
			le32_encode_bits(arg->ctrl_flags.dync_force_link_num ? 1 : 0,
					 CRTL_F_DYNC_FORCE_LINK_NUM);

		link_num_param = buf_ptr;
		for (i = 0; i < num_link_num_param; i++) {
			link_num_param->tlv_header =
				ath12k_wmi_tlv_cmd_hdr(0, sizeof(*link_num_param));
			link_num_param->num_of_link =
				cpu_to_le32(arg->link_num[i].num_of_link);
			link_num_param->vdev_type =
				cpu_to_le32(arg->link_num[i].vdev_type);
			link_num_param->vdev_subtype =
				cpu_to_le32(arg->link_num[i].vdev_subtype);
			link_num_param->home_freq =
				cpu_to_le32(arg->link_num[i].home_freq);
			ath12k_dbg(ab, ATH12K_DBG_WMI,
				   "entry %d num_of_link %d vdev type %d subtype %d freq %d control_flags %d",
				   i, arg->link_num[i].num_of_link,
				   arg->link_num[i].vdev_type,
				   arg->link_num[i].vdev_subtype,
				   arg->link_num[i].home_freq,
				   __le32_to_cpu(cmd->ctrl_flags));
			link_num_param++;
		}

		buf_ptr += sizeof(*link_num_param) * num_link_num_param;
	}

	tlv = buf_ptr;
	tlv->header = ath12k_wmi_tlv_hdr(WMI_TAG_ARRAY_UINT32,
					 sizeof(*vdev_bitmap) * num_vdev_bitmap);
	buf_ptr += TLV_HDR_SIZE;

	if (num_vdev_bitmap) {
		vdev_bitmap = buf_ptr;
		for (i = 0; i < num_vdev_bitmap; i++) {
			vdev_bitmap[i] = cpu_to_le32(arg->vdev_bitmap[i]);
			ath12k_dbg(ab, ATH12K_DBG_WMI, "entry %d vdev_id_bitmap 0x%x",
				   i, arg->vdev_bitmap[i]);
		}

		buf_ptr += sizeof(*vdev_bitmap) * num_vdev_bitmap;
	}

	if (arg->force_mode == WMI_MLO_LINK_FORCE_MODE_ACTIVE_INACTIVE) {
		tlv = buf_ptr;
		tlv->header = ath12k_wmi_tlv_hdr(WMI_TAG_ARRAY_UINT32,
						 sizeof(*vdev_bitmap) *
						 num_inactive_vdev_bitmap);
		buf_ptr += TLV_HDR_SIZE;

		if (num_inactive_vdev_bitmap) {
			vdev_bitmap = buf_ptr;
			for (i = 0; i < num_inactive_vdev_bitmap; i++) {
				vdev_bitmap[i] =
					cpu_to_le32(arg->inactive_vdev_bitmap[i]);
				ath12k_dbg(ab, ATH12K_DBG_WMI,
					   "entry %d inactive_vdev_id_bitmap 0x%x",
					    i, arg->inactive_vdev_bitmap[i]);
			}

			buf_ptr += sizeof(*vdev_bitmap) * num_inactive_vdev_bitmap;
		}
	} else {
		/* add empty vdev bitmap2 tlv */
		tlv = buf_ptr;
		tlv->header = ath12k_wmi_tlv_hdr(WMI_TAG_ARRAY_UINT32, 0);
		buf_ptr += TLV_HDR_SIZE;
	}

	/* add empty ieee_link_id_bitmap tlv */
	tlv = buf_ptr;
	tlv->header = ath12k_wmi_tlv_hdr(WMI_TAG_ARRAY_UINT32, 0);
	buf_ptr += TLV_HDR_SIZE;

	/* add empty ieee_link_id_bitmap2 tlv */
	tlv = buf_ptr;
	tlv->header = ath12k_wmi_tlv_hdr(WMI_TAG_ARRAY_UINT32, 0);
	buf_ptr += TLV_HDR_SIZE;

	tlv = buf_ptr;
	tlv->header = ath12k_wmi_tlv_hdr(WMI_TAG_ARRAY_STRUCT,
					 sizeof(*disallowed_mode_bmap) *
					 arg->num_disallow_mode_comb);
	buf_ptr += TLV_HDR_SIZE;

	ret = ath12k_wmi_fill_disallowed_bmap(ab, buf_ptr, arg);
	if (ret)
		goto free_skb;

	ret = ath12k_wmi_cmd_send(&wmi_ab->wmi[0], skb, WMI_MLO_LINK_SET_ACTIVE_CMDID);
	if (ret) {
		ath12k_warn(ab,
			    "failed to send WMI_MLO_LINK_SET_ACTIVE_CMDID: %d\n", ret);
		goto free_skb;
	}

	ath12k_dbg(ab, ATH12K_DBG_WMI, "WMI mlo link set active cmd");

	return ret;

free_skb:
	dev_kfree_skb(skb);
	return ret;
}<|MERGE_RESOLUTION|>--- conflicted
+++ resolved
@@ -1051,9 +1051,6 @@
 
 	chan->mhz = cpu_to_le32(arg->freq);
 	chan->band_center_freq1 = cpu_to_le32(center_freq1);
-<<<<<<< HEAD
-	if (arg->mode == MODE_11BE_EHT160) {
-=======
 	if (arg->mode == MODE_11BE_EHT320) {
 		if (arg->freq > center_freq1)
 			chan->band_center_freq1 = cpu_to_le32(center_freq1 + 80);
@@ -1063,7 +1060,6 @@
 		chan->band_center_freq2 = cpu_to_le32(center_freq1);
 
 	} else if (arg->mode == MODE_11BE_EHT160) {
->>>>>>> 3f4ee458
 		if (arg->freq > center_freq1)
 			chan->band_center_freq1 = cpu_to_le32(center_freq1 + 40);
 		else
@@ -6729,39 +6725,11 @@
 		goto fallback;
 	}
 
-<<<<<<< HEAD
-	spin_lock_bh(&ab->base_lock);
-	if (test_bit(ATH12K_FLAG_REGISTERED, &ab->dev_flags)) {
-		/* Once mac is registered, ar is valid and all CC events from
-		 * fw is considered to be received due to user requests
-		 * currently.
-		 * Free previously built regd before assigning the newly
-		 * generated regd to ar. NULL pointer handling will be
-		 * taken care by kfree itself.
-		 */
-		ar = ab->pdevs[pdev_idx].ar;
-		kfree(ab->new_regd[pdev_idx]);
-		ab->new_regd[pdev_idx] = regd;
-		queue_work(ab->workqueue, &ar->regd_update_work);
-	} else {
-		/* Multiple events for the same *ar is not expected. But we
-		 * can still clear any previously stored default_regd if we
-		 * are receiving this event for the same radio by mistake.
-		 * NULL pointer handling will be taken care by kfree itself.
-		 */
-		kfree(ab->default_regd[pdev_idx]);
-		/* This regd would be applied during mac registration */
-		ab->default_regd[pdev_idx] = regd;
-	}
-	ab->dfs_region = reg_info->dfs_region;
-	spin_unlock_bh(&ab->base_lock);
-=======
 	goto out;
 
 mem_free:
 	ath12k_reg_reset_reg_info(reg_info);
 	kfree(reg_info);
->>>>>>> 3f4ee458
 
 	if (ret == ATH12K_REG_STATUS_VALID)
 		return ret;
