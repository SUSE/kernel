--- conflicted
+++ resolved
@@ -3664,8 +3664,6 @@
 
 	rcu_read_unlock();
 
-<<<<<<< HEAD
-=======
 	/* keep this before ath12k_wmi_send_peer_assoc_cmd() */
 	ret = ath12k_wmi_vdev_set_param_cmd(ar, arvif->vdev_id,
 					    WMI_VDEV_PARAM_SET_HEMU_MODE, hemode);
@@ -3675,7 +3673,6 @@
 		return;
 	}
 
->>>>>>> 3476aa7d
 	peer_arg->is_assoc = true;
 	ret = ath12k_wmi_send_peer_assoc_cmd(ar, peer_arg);
 	if (ret) {
@@ -5400,7 +5397,6 @@
 
 	if (ether_addr_equal(arg.macaddr, arvif->bssid))
 		ahvif->key_cipher = arg.ieee80211_key_cipher;
-<<<<<<< HEAD
 
 	if (ar->install_key_status) {
 		ret = -EINVAL;
@@ -5435,42 +5431,6 @@
 		arvif->pairwise_key_done = false;
 	}
 
-=======
-
-	if (ar->install_key_status) {
-		ret = -EINVAL;
-		goto out;
-	}
-
-	if (ahvif->vdev_type == WMI_VDEV_TYPE_STA &&
-	    arg.key_flags == WMI_KEY_PAIRWISE) {
-		if (cmd == SET_KEY) {
-			arvif->pairwise_key_done = true;
-			if (arvif->group_key_valid) {
-				/* Install cached GTK */
-				arvif->group_key_valid = false;
-				arg = arvif->group_key;
-				ath12k_dbg(ar->ab, ATH12K_DBG_MAC,
-					   "vdev %u pairwise key done, group key ready, go install\n",
-					   arg.vdev_id);
-				goto install;
-			}
-		} else {
-			arvif->pairwise_key_done = false;
-		}
-	}
-
-out:
-	if (ret) {
-		/* In case of failure userspace may not do DISABLE_KEY
-		 * but triggers re-connection directly, so manually reset
-		 * status here.
-		 */
-		arvif->group_key_valid = false;
-		arvif->pairwise_key_done = false;
-	}
-
->>>>>>> 3476aa7d
 	return ret;
 }
 
