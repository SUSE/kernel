--- conflicted
+++ resolved
@@ -49,13 +49,8 @@
 	struct ieee80211_hw *hw = wiphy_to_ieee80211_hw(wiphy);
 	struct ath12k_wmi_init_country_arg arg;
 	struct ath12k_hw *ah = ath12k_hw_to_ah(hw);
-<<<<<<< HEAD
-	struct ath12k *ar = ath12k_ah_to_ar(ah);
-	int ret;
-=======
 	struct ath12k *ar = ath12k_ah_to_ar(ah, 0);
 	int ret, i;
->>>>>>> 2d5404ca
 
 	ath12k_dbg(ar->ab, ATH12K_DBG_REG,
 		   "Regulatory Notification received for %s\n", wiphy_name(wiphy));
@@ -211,12 +206,8 @@
 
 int ath12k_regd_update(struct ath12k *ar, bool init)
 {
-<<<<<<< HEAD
-	struct ieee80211_hw *hw = ath12k_ar_to_hw(ar);
-=======
 	struct ath12k_hw *ah = ath12k_ar_to_ah(ar);
 	struct ieee80211_hw *hw = ah->hw;
->>>>>>> 2d5404ca
 	struct ieee80211_regdomain *regd, *regd_copy = NULL;
 	int ret, regd_len, pdev_id;
 	struct ath12k_base *ab;
