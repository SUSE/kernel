--- conflicted
+++ resolved
@@ -892,15 +892,12 @@
 	int i;
 
 	mutex_lock(&ab->core_lock);
-<<<<<<< HEAD
-=======
 	for (i = 0; i < MAX_RADIOS; i++) {
 		ath12k_reg_reset_reg_info(ab->reg_info[i]);
 		kfree(ab->reg_info[i]);
 		ab->reg_info[i] = NULL;
 	}
 
->>>>>>> 3f4ee458
 	for (i = 0; i < ab->hw_params->max_radios; i++) {
 		kfree(ab->default_regd[i]);
 		kfree(ab->new_regd[i]);
