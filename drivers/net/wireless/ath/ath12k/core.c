--- conflicted
+++ resolved
@@ -15,41 +15,14 @@
 #include "debug.h"
 #include "hif.h"
 #include "fw.h"
-<<<<<<< HEAD
-=======
 #include "debugfs.h"
 #include "wow.h"
->>>>>>> 2d5404ca
 
 unsigned int ath12k_debug_mask;
 module_param_named(debug_mask, ath12k_debug_mask, uint, 0644);
 MODULE_PARM_DESC(debug_mask, "Debugging mask");
 
 static int ath12k_core_rfkill_config(struct ath12k_base *ab)
-<<<<<<< HEAD
-{
-	struct ath12k *ar;
-	int ret = 0, i;
-
-	if (!(ab->target_caps.sys_cap_info & WMI_SYS_CAP_INFO_RFKILL))
-		return 0;
-
-	for (i = 0; i < ab->num_radios; i++) {
-		ar = ab->pdevs[i].ar;
-
-		ret = ath12k_mac_rfkill_config(ar);
-		if (ret && ret != -EOPNOTSUPP) {
-			ath12k_warn(ab, "failed to configure rfkill: %d", ret);
-			return ret;
-		}
-	}
-
-	return ret;
-}
-
-int ath12k_core_suspend(struct ath12k_base *ab)
-=======
->>>>>>> 2d5404ca
 {
 	struct ath12k *ar;
 	int ret = 0, i;
@@ -507,7 +480,6 @@
 						 ATH12K_BD_IE_BOARD,
 						 ATH12K_BD_IE_BOARD_NAME,
 						 ATH12K_BD_IE_BOARD_DATA);
-<<<<<<< HEAD
 	if (!ret)
 		goto success;
 
@@ -525,25 +497,6 @@
 	if (!ret)
 		goto success;
 
-=======
-	if (!ret)
-		goto success;
-
-	ret = ath12k_core_create_fallback_board_name(ab, fallback_boardname,
-						     sizeof(fallback_boardname));
-	if (ret) {
-		ath12k_err(ab, "failed to create fallback board name: %d", ret);
-		return ret;
-	}
-
-	ret = ath12k_core_fetch_board_data_api_n(ab, bd, fallback_boardname,
-						 ATH12K_BD_IE_BOARD,
-						 ATH12K_BD_IE_BOARD_NAME,
-						 ATH12K_BD_IE_BOARD_DATA);
-	if (!ret)
-		goto success;
-
->>>>>>> 2d5404ca
 	bd_api = 1;
 	ret = ath12k_core_fetch_board_data_api_1(ab, bd, ATH12K_DEFAULT_BOARD_FILE);
 	if (ret) {
@@ -1071,14 +1024,8 @@
 static void ath12k_core_pre_reconfigure_recovery(struct ath12k_base *ab)
 {
 	struct ath12k *ar;
-<<<<<<< HEAD
-	struct ath12k_pdev *pdev;
-	struct ath12k_hw *ah;
-	int i;
-=======
 	struct ath12k_hw *ah;
 	int i, j;
->>>>>>> 2d5404ca
 
 	spin_lock_bh(&ab->base_lock);
 	ab->stats.fw_crash_counter++;
@@ -1086,39 +1033,6 @@
 
 	if (ab->is_reset)
 		set_bit(ATH12K_FLAG_CRASH_FLUSH, &ab->dev_flags);
-<<<<<<< HEAD
-
-	for (i = 0; i < ab->num_hw; i++) {
-		if (!ab->ah[i])
-			continue;
-
-		ah = ab->ah[i];
-		ieee80211_stop_queues(ah->hw);
-	}
-
-	for (i = 0; i < ab->num_radios; i++) {
-		pdev = &ab->pdevs[i];
-		ar = pdev->ar;
-		if (!ar || ar->state == ATH12K_STATE_OFF)
-			continue;
-
-		ath12k_mac_drain_tx(ar);
-		complete(&ar->scan.started);
-		complete(&ar->scan.completed);
-		complete(&ar->scan.on_channel);
-		complete(&ar->peer_assoc_done);
-		complete(&ar->peer_delete_done);
-		complete(&ar->install_key_done);
-		complete(&ar->vdev_setup_done);
-		complete(&ar->vdev_delete_done);
-		complete(&ar->bss_survey_done);
-
-		wake_up(&ar->dp.tx_empty_waitq);
-		idr_for_each(&ar->txmgmt_idr,
-			     ath12k_mac_tx_mgmt_pending_free, ar);
-		idr_destroy(&ar->txmgmt_idr);
-		wake_up(&ar->txmgmt_empty_waitq);
-=======
 
 	for (i = 0; i < ab->num_hw; i++) {
 		ah = ab->ah[i];
@@ -1147,7 +1061,6 @@
 			idr_destroy(&ar->txmgmt_idr);
 			wake_up(&ar->txmgmt_empty_waitq);
 		}
->>>>>>> 2d5404ca
 	}
 
 	wake_up(&ab->wmi_ab.tx_credits_wq);
@@ -1179,14 +1092,6 @@
 				mutex_unlock(&ar->conf_mutex);
 			}
 
-<<<<<<< HEAD
-		switch (ar->state) {
-		case ATH12K_STATE_ON:
-			ar->state = ATH12K_STATE_RESTARTING;
-			ath12k_core_halt(ar);
-			ieee80211_restart_hw(ath12k_ar_to_hw(ar));
-=======
->>>>>>> 2d5404ca
 			break;
 		case ATH12K_HW_STATE_OFF:
 			ath12k_warn(ab,
@@ -1281,8 +1186,6 @@
 	ath12k_dbg(ab, ATH12K_DBG_BOOT, "reset starting\n");
 
 	ab->is_reset = true;
-	atomic_set(&ab->recovery_start_count, 0);
-	reinit_completion(&ab->recovery_start);
 	atomic_set(&ab->recovery_count, 0);
 
 	ath12k_core_pre_reconfigure_recovery(ab);
@@ -1418,9 +1321,6 @@
 	ab->dev = dev;
 	ab->hif.bus = bus;
 	ab->qmi.num_radios = U8_MAX;
-<<<<<<< HEAD
-	ab->slo_capable = true;
-=======
 	ab->mlo_capable_flags = ATH12K_INTRA_DEVICE_MLO_SUPPORT;
 
 	/* Device index used to identify the devices in a group.
@@ -1432,7 +1332,6 @@
 	 * expect non-zero value.
 	 */
 	ab->device_id = 0;
->>>>>>> 2d5404ca
 
 	return ab;
 
