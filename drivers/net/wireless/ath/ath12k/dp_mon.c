--- conflicted
+++ resolved
@@ -1092,11 +1092,7 @@
 	spin_unlock_bh(&ar->ab->base_lock);
 
 	ath12k_dbg(ar->ab, ATH12K_DBG_DATA,
-<<<<<<< HEAD
-		   "rx skb %pK len %u peer %pM %u %s %s%s%s%s%s%s%s%s %srate_idx %u vht_nss %u freq %u band %u flag 0x%x fcs-err %i mic-err %i amsdu-more %i\n",
-=======
 		   "rx skb %p len %u peer %pM %u %s %s%s%s%s%s%s%s%s %srate_idx %u vht_nss %u freq %u band %u flag 0x%x fcs-err %i mic-err %i amsdu-more %i\n",
->>>>>>> 2d5404ca
 		   msdu,
 		   msdu->len,
 		   peer ? peer->addr : NULL,
@@ -1907,46 +1903,6 @@
 		break;
 	}
 
-<<<<<<< HEAD
-	case HAL_MON_BUF_ADDR: {
-		struct dp_rxdma_mon_ring *buf_ring = &ab->dp.tx_mon_buf_ring;
-		struct dp_mon_packet_info *packet_info =
-			(struct dp_mon_packet_info *)tlv_data;
-		int buf_id = u32_get_bits(packet_info->cookie,
-					  DP_RXDMA_BUF_COOKIE_BUF_ID);
-		struct sk_buff *msdu;
-		struct dp_mon_mpdu *mon_mpdu = tx_ppdu_info->tx_mon_mpdu;
-		struct ath12k_skb_rxcb *rxcb;
-
-		spin_lock_bh(&buf_ring->idr_lock);
-		msdu = idr_remove(&buf_ring->bufs_idr, buf_id);
-		spin_unlock_bh(&buf_ring->idr_lock);
-
-		if (unlikely(!msdu)) {
-			ath12k_warn(ab, "monitor destination with invalid buf_id %d\n",
-				    buf_id);
-			return DP_MON_TX_STATUS_PPDU_NOT_DONE;
-		}
-
-		rxcb = ATH12K_SKB_RXCB(msdu);
-		dma_unmap_single(ab->dev, rxcb->paddr,
-				 msdu->len + skb_tailroom(msdu),
-				 DMA_FROM_DEVICE);
-
-		if (!mon_mpdu->head)
-			mon_mpdu->head = msdu;
-		else if (mon_mpdu->tail)
-			mon_mpdu->tail->next = msdu;
-
-		mon_mpdu->tail = msdu;
-
-		ath12k_dp_mon_buf_replenish(ab, buf_ring, 1);
-		status = DP_MON_TX_BUFFER_ADDR;
-		break;
-	}
-
-=======
->>>>>>> 2d5404ca
 	case HAL_TX_MPDU_END:
 		list_add_tail(&tx_ppdu_info->tx_mon_mpdu->list,
 			      &tx_ppdu_info->dp_tx_mon_mpdu_list);
