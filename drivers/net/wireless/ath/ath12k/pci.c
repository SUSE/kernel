// SPDX-License-Identifier: BSD-3-Clause-Clear
/*
 * Copyright (c) 2019-2021 The Linux Foundation. All rights reserved.
 * Copyright (c) 2021-2024 Qualcomm Innovation Center, Inc. All rights reserved.
 */

#include <linux/module.h>
#include <linux/msi.h>
#include <linux/pci.h>

#include "pci.h"
#include "core.h"
#include "hif.h"
#include "mhi.h"
#include "debug.h"

#define ATH12K_PCI_BAR_NUM		0
#define ATH12K_PCI_DMA_MASK		32

#define ATH12K_PCI_IRQ_CE0_OFFSET		3

#define WINDOW_ENABLE_BIT		0x40000000
#define WINDOW_REG_ADDRESS		0x310c
#define WINDOW_VALUE_MASK		GENMASK(24, 19)
#define WINDOW_START			0x80000
#define WINDOW_RANGE_MASK		GENMASK(18, 0)
#define WINDOW_STATIC_MASK		GENMASK(31, 6)

#define TCSR_SOC_HW_VERSION		0x1B00000
#define TCSR_SOC_HW_VERSION_MAJOR_MASK	GENMASK(11, 8)
#define TCSR_SOC_HW_VERSION_MINOR_MASK	GENMASK(7, 4)

/* BAR0 + 4k is always accessible, and no
 * need to force wakeup.
 * 4K - 32 = 0xFE0
 */
#define ACCESS_ALWAYS_OFF 0xFE0

#define QCN9274_DEVICE_ID		0x1109
#define WCN7850_DEVICE_ID		0x1107

#define PCIE_LOCAL_REG_QRTR_NODE_ID	0x1E03164
#define DOMAIN_NUMBER_MASK		GENMASK(7, 4)
#define BUS_NUMBER_MASK			GENMASK(3, 0)

static const struct pci_device_id ath12k_pci_id_table[] = {
	{ PCI_VDEVICE(QCOM, QCN9274_DEVICE_ID) },
	{ PCI_VDEVICE(QCOM, WCN7850_DEVICE_ID) },
	{0}
};

MODULE_DEVICE_TABLE(pci, ath12k_pci_id_table);

/* TODO: revisit IRQ mapping for new SRNG's */
static const struct ath12k_msi_config ath12k_msi_config[] = {
	{
		.total_vectors = 16,
		.total_users = 3,
		.users = (struct ath12k_msi_user[]) {
			{ .name = "MHI", .num_vectors = 3, .base_vector = 0 },
			{ .name = "CE", .num_vectors = 5, .base_vector = 3 },
			{ .name = "DP", .num_vectors = 8, .base_vector = 8 },
		},
	},
};

static const struct ath12k_msi_config msi_config_one_msi = {
	.total_vectors = 1,
	.total_users = 4,
	.users = (struct ath12k_msi_user[]) {
		{ .name = "MHI", .num_vectors = 3, .base_vector = 0 },
		{ .name = "CE", .num_vectors = 1, .base_vector = 0 },
		{ .name = "WAKE", .num_vectors = 1, .base_vector = 0 },
		{ .name = "DP", .num_vectors = 1, .base_vector = 0 },
	},
};

static const char *irq_name[ATH12K_IRQ_NUM_MAX] = {
	"bhi",
	"mhi-er0",
	"mhi-er1",
	"ce0",
	"ce1",
	"ce2",
	"ce3",
	"ce4",
	"ce5",
	"ce6",
	"ce7",
	"ce8",
	"ce9",
	"ce10",
	"ce11",
	"ce12",
	"ce13",
	"ce14",
	"ce15",
	"host2wbm-desc-feed",
	"host2reo-re-injection",
	"host2reo-command",
	"host2rxdma-monitor-ring3",
	"host2rxdma-monitor-ring2",
	"host2rxdma-monitor-ring1",
	"reo2ost-exception",
	"wbm2host-rx-release",
	"reo2host-status",
	"reo2host-destination-ring4",
	"reo2host-destination-ring3",
	"reo2host-destination-ring2",
	"reo2host-destination-ring1",
	"rxdma2host-monitor-destination-mac3",
	"rxdma2host-monitor-destination-mac2",
	"rxdma2host-monitor-destination-mac1",
	"ppdu-end-interrupts-mac3",
	"ppdu-end-interrupts-mac2",
	"ppdu-end-interrupts-mac1",
	"rxdma2host-monitor-status-ring-mac3",
	"rxdma2host-monitor-status-ring-mac2",
	"rxdma2host-monitor-status-ring-mac1",
	"host2rxdma-host-buf-ring-mac3",
	"host2rxdma-host-buf-ring-mac2",
	"host2rxdma-host-buf-ring-mac1",
	"rxdma2host-destination-ring-mac3",
	"rxdma2host-destination-ring-mac2",
	"rxdma2host-destination-ring-mac1",
	"host2tcl-input-ring4",
	"host2tcl-input-ring3",
	"host2tcl-input-ring2",
	"host2tcl-input-ring1",
	"wbm2host-tx-completions-ring4",
	"wbm2host-tx-completions-ring3",
	"wbm2host-tx-completions-ring2",
	"wbm2host-tx-completions-ring1",
	"tcl2host-status-ring",
};

static int ath12k_pci_bus_wake_up(struct ath12k_base *ab)
{
	struct ath12k_pci *ab_pci = ath12k_pci_priv(ab);

	return mhi_device_get_sync(ab_pci->mhi_ctrl->mhi_dev);
}

static void ath12k_pci_bus_release(struct ath12k_base *ab)
{
	struct ath12k_pci *ab_pci = ath12k_pci_priv(ab);

	mhi_device_put(ab_pci->mhi_ctrl->mhi_dev);
}

static const struct ath12k_pci_ops ath12k_pci_ops_qcn9274 = {
	.wakeup = NULL,
	.release = NULL,
};

static const struct ath12k_pci_ops ath12k_pci_ops_wcn7850 = {
	.wakeup = ath12k_pci_bus_wake_up,
	.release = ath12k_pci_bus_release,
};

static void ath12k_pci_select_window(struct ath12k_pci *ab_pci, u32 offset)
{
	struct ath12k_base *ab = ab_pci->ab;

	u32 window = u32_get_bits(offset, WINDOW_VALUE_MASK);
	u32 static_window;

	lockdep_assert_held(&ab_pci->window_lock);

	/* Preserve the static window configuration and reset only dynamic window */
	static_window = ab_pci->register_window & WINDOW_STATIC_MASK;
	window |= static_window;

	if (window != ab_pci->register_window) {
		iowrite32(WINDOW_ENABLE_BIT | window,
			  ab->mem + WINDOW_REG_ADDRESS);
		ioread32(ab->mem + WINDOW_REG_ADDRESS);
		ab_pci->register_window = window;
	}
}

static void ath12k_pci_select_static_window(struct ath12k_pci *ab_pci)
{
	u32 umac_window = u32_get_bits(HAL_SEQ_WCSS_UMAC_OFFSET, WINDOW_VALUE_MASK);
	u32 ce_window = u32_get_bits(HAL_CE_WFSS_CE_REG_BASE, WINDOW_VALUE_MASK);
	u32 window;

	window = (umac_window << 12) | (ce_window << 6);

	spin_lock_bh(&ab_pci->window_lock);
	ab_pci->register_window = window;
	spin_unlock_bh(&ab_pci->window_lock);

	iowrite32(WINDOW_ENABLE_BIT | window, ab_pci->ab->mem + WINDOW_REG_ADDRESS);
}

static u32 ath12k_pci_get_window_start(struct ath12k_base *ab,
				       u32 offset)
{
	u32 window_start;

	/* If offset lies within DP register range, use 3rd window */
	if ((offset ^ HAL_SEQ_WCSS_UMAC_OFFSET) < WINDOW_RANGE_MASK)
		window_start = 3 * WINDOW_START;
	/* If offset lies within CE register range, use 2nd window */
	else if ((offset ^ HAL_CE_WFSS_CE_REG_BASE) < WINDOW_RANGE_MASK)
		window_start = 2 * WINDOW_START;
	else
		window_start = WINDOW_START;

	return window_start;
}

static inline bool ath12k_pci_is_offset_within_mhi_region(u32 offset)
{
	return (offset >= PCI_MHIREGLEN_REG && offset <= PCI_MHI_REGION_END);
}

static void ath12k_pci_soc_global_reset(struct ath12k_base *ab)
{
	u32 val, delay;

	val = ath12k_pci_read32(ab, PCIE_SOC_GLOBAL_RESET);

	val |= PCIE_SOC_GLOBAL_RESET_V;

	ath12k_pci_write32(ab, PCIE_SOC_GLOBAL_RESET, val);

	/* TODO: exact time to sleep is uncertain */
	delay = 10;
	mdelay(delay);

	/* Need to toggle V bit back otherwise stuck in reset status */
	val &= ~PCIE_SOC_GLOBAL_RESET_V;

	ath12k_pci_write32(ab, PCIE_SOC_GLOBAL_RESET, val);

	mdelay(delay);

	val = ath12k_pci_read32(ab, PCIE_SOC_GLOBAL_RESET);
	if (val == 0xffffffff)
		ath12k_warn(ab, "link down error during global reset\n");
}

static void ath12k_pci_clear_dbg_registers(struct ath12k_base *ab)
{
	u32 val;

	/* read cookie */
	val = ath12k_pci_read32(ab, PCIE_Q6_COOKIE_ADDR);
	ath12k_dbg(ab, ATH12K_DBG_PCI, "cookie:0x%x\n", val);

	val = ath12k_pci_read32(ab, WLAON_WARM_SW_ENTRY);
	ath12k_dbg(ab, ATH12K_DBG_PCI, "WLAON_WARM_SW_ENTRY 0x%x\n", val);

	/* TODO: exact time to sleep is uncertain */
	mdelay(10);

	/* write 0 to WLAON_WARM_SW_ENTRY to prevent Q6 from
	 * continuing warm path and entering dead loop.
	 */
	ath12k_pci_write32(ab, WLAON_WARM_SW_ENTRY, 0);
	mdelay(10);

	val = ath12k_pci_read32(ab, WLAON_WARM_SW_ENTRY);
	ath12k_dbg(ab, ATH12K_DBG_PCI, "WLAON_WARM_SW_ENTRY 0x%x\n", val);

	/* A read clear register. clear the register to prevent
	 * Q6 from entering wrong code path.
	 */
	val = ath12k_pci_read32(ab, WLAON_SOC_RESET_CAUSE_REG);
	ath12k_dbg(ab, ATH12K_DBG_PCI, "soc reset cause:%d\n", val);
}

static void ath12k_pci_enable_ltssm(struct ath12k_base *ab)
{
	u32 val;
	int i;

	val = ath12k_pci_read32(ab, PCIE_PCIE_PARF_LTSSM);

	/* PCIE link seems very unstable after the Hot Reset*/
	for (i = 0; val != PARM_LTSSM_VALUE && i < 5; i++) {
		if (val == 0xffffffff)
			mdelay(5);

		ath12k_pci_write32(ab, PCIE_PCIE_PARF_LTSSM, PARM_LTSSM_VALUE);
		val = ath12k_pci_read32(ab, PCIE_PCIE_PARF_LTSSM);
	}

	ath12k_dbg(ab, ATH12K_DBG_PCI, "pci ltssm 0x%x\n", val);

	val = ath12k_pci_read32(ab, GCC_GCC_PCIE_HOT_RST);
	val |= GCC_GCC_PCIE_HOT_RST_VAL;
	ath12k_pci_write32(ab, GCC_GCC_PCIE_HOT_RST, val);
	val = ath12k_pci_read32(ab, GCC_GCC_PCIE_HOT_RST);

	ath12k_dbg(ab, ATH12K_DBG_PCI, "pci pcie_hot_rst 0x%x\n", val);

	mdelay(5);
}

static void ath12k_pci_clear_all_intrs(struct ath12k_base *ab)
{
	/* This is a WAR for PCIE Hotreset.
	 * When target receive Hotreset, but will set the interrupt.
	 * So when download SBL again, SBL will open Interrupt and
	 * receive it, and crash immediately.
	 */
	ath12k_pci_write32(ab, PCIE_PCIE_INT_ALL_CLEAR, PCIE_INT_CLEAR_ALL);
}

static void ath12k_pci_set_wlaon_pwr_ctrl(struct ath12k_base *ab)
{
	u32 val;

	val = ath12k_pci_read32(ab, WLAON_QFPROM_PWR_CTRL_REG);
	val &= ~QFPROM_PWR_CTRL_VDD4BLOW_MASK;
	ath12k_pci_write32(ab, WLAON_QFPROM_PWR_CTRL_REG, val);
}

static void ath12k_pci_force_wake(struct ath12k_base *ab)
{
	ath12k_pci_write32(ab, PCIE_SOC_WAKE_PCIE_LOCAL_REG, 1);
	mdelay(5);
}

static void ath12k_pci_sw_reset(struct ath12k_base *ab, bool power_on)
{
	if (power_on) {
		ath12k_pci_enable_ltssm(ab);
		ath12k_pci_clear_all_intrs(ab);
		ath12k_pci_set_wlaon_pwr_ctrl(ab);
	}

	ath12k_mhi_clear_vector(ab);
	ath12k_pci_clear_dbg_registers(ab);
	ath12k_pci_soc_global_reset(ab);
	ath12k_mhi_set_mhictrl_reset(ab);
}

static void ath12k_pci_free_ext_irq(struct ath12k_base *ab)
{
	int i, j;

	for (i = 0; i < ATH12K_EXT_IRQ_GRP_NUM_MAX; i++) {
		struct ath12k_ext_irq_grp *irq_grp = &ab->ext_irq_grp[i];

		for (j = 0; j < irq_grp->num_irq; j++)
			free_irq(ab->irq_num[irq_grp->irqs[j]], irq_grp);

		netif_napi_del(&irq_grp->napi);
		free_netdev(irq_grp->napi_ndev);
	}
}

static void ath12k_pci_free_irq(struct ath12k_base *ab)
{
	int i, irq_idx;

	for (i = 0; i < ab->hw_params->ce_count; i++) {
		if (ath12k_ce_get_attr_flags(ab, i) & CE_ATTR_DIS_INTR)
			continue;
		irq_idx = ATH12K_PCI_IRQ_CE0_OFFSET + i;
		free_irq(ab->irq_num[irq_idx], &ab->ce.ce_pipe[i]);
	}

	ath12k_pci_free_ext_irq(ab);
}

static void ath12k_pci_ce_irq_enable(struct ath12k_base *ab, u16 ce_id)
{
	struct ath12k_pci *ab_pci = ath12k_pci_priv(ab);
	u32 irq_idx;

	/* In case of one MSI vector, we handle irq enable/disable in a
	 * uniform way since we only have one irq
	 */
	if (!test_bit(ATH12K_PCI_FLAG_MULTI_MSI_VECTORS, &ab_pci->flags))
		return;

	irq_idx = ATH12K_PCI_IRQ_CE0_OFFSET + ce_id;
	enable_irq(ab->irq_num[irq_idx]);
}

static void ath12k_pci_ce_irq_disable(struct ath12k_base *ab, u16 ce_id)
{
	struct ath12k_pci *ab_pci = ath12k_pci_priv(ab);
	u32 irq_idx;

	/* In case of one MSI vector, we handle irq enable/disable in a
	 * uniform way since we only have one irq
	 */
	if (!test_bit(ATH12K_PCI_FLAG_MULTI_MSI_VECTORS, &ab_pci->flags))
		return;

	irq_idx = ATH12K_PCI_IRQ_CE0_OFFSET + ce_id;
	disable_irq_nosync(ab->irq_num[irq_idx]);
}

static void ath12k_pci_ce_irqs_disable(struct ath12k_base *ab)
{
	int i;

	clear_bit(ATH12K_FLAG_CE_IRQ_ENABLED, &ab->dev_flags);

	for (i = 0; i < ab->hw_params->ce_count; i++) {
		if (ath12k_ce_get_attr_flags(ab, i) & CE_ATTR_DIS_INTR)
			continue;
		ath12k_pci_ce_irq_disable(ab, i);
	}
}

static void ath12k_pci_sync_ce_irqs(struct ath12k_base *ab)
{
	int i;
	int irq_idx;

	for (i = 0; i < ab->hw_params->ce_count; i++) {
		if (ath12k_ce_get_attr_flags(ab, i) & CE_ATTR_DIS_INTR)
			continue;

		irq_idx = ATH12K_PCI_IRQ_CE0_OFFSET + i;
		synchronize_irq(ab->irq_num[irq_idx]);
	}
}

static void ath12k_pci_ce_tasklet(struct tasklet_struct *t)
{
	struct ath12k_ce_pipe *ce_pipe = from_tasklet(ce_pipe, t, intr_tq);
	int irq_idx = ATH12K_PCI_IRQ_CE0_OFFSET + ce_pipe->pipe_num;

	ath12k_ce_per_engine_service(ce_pipe->ab, ce_pipe->pipe_num);

	enable_irq(ce_pipe->ab->irq_num[irq_idx]);
}

static irqreturn_t ath12k_pci_ce_interrupt_handler(int irq, void *arg)
{
	struct ath12k_ce_pipe *ce_pipe = arg;
	struct ath12k_base *ab = ce_pipe->ab;
	int irq_idx = ATH12K_PCI_IRQ_CE0_OFFSET + ce_pipe->pipe_num;

	if (!test_bit(ATH12K_FLAG_CE_IRQ_ENABLED, &ab->dev_flags))
		return IRQ_HANDLED;

	/* last interrupt received for this CE */
	ce_pipe->timestamp = jiffies;

	disable_irq_nosync(ab->irq_num[irq_idx]);

	tasklet_schedule(&ce_pipe->intr_tq);

	return IRQ_HANDLED;
}

static void ath12k_pci_ext_grp_disable(struct ath12k_ext_irq_grp *irq_grp)
{
	struct ath12k_pci *ab_pci = ath12k_pci_priv(irq_grp->ab);
	int i;

	/* In case of one MSI vector, we handle irq enable/disable
	 * in a uniform way since we only have one irq
	 */
	if (!test_bit(ATH12K_PCI_FLAG_MULTI_MSI_VECTORS, &ab_pci->flags))
		return;

	for (i = 0; i < irq_grp->num_irq; i++)
		disable_irq_nosync(irq_grp->ab->irq_num[irq_grp->irqs[i]]);
}

static void __ath12k_pci_ext_irq_disable(struct ath12k_base *ab)
{
	int i;

	if (!test_and_clear_bit(ATH12K_FLAG_EXT_IRQ_ENABLED, &ab->dev_flags))
		return;

	for (i = 0; i < ATH12K_EXT_IRQ_GRP_NUM_MAX; i++) {
		struct ath12k_ext_irq_grp *irq_grp = &ab->ext_irq_grp[i];

		ath12k_pci_ext_grp_disable(irq_grp);

		napi_synchronize(&irq_grp->napi);
		napi_disable(&irq_grp->napi);
	}
}

static void ath12k_pci_ext_grp_enable(struct ath12k_ext_irq_grp *irq_grp)
{
	struct ath12k_pci *ab_pci = ath12k_pci_priv(irq_grp->ab);
	int i;

	/* In case of one MSI vector, we handle irq enable/disable in a
	 * uniform way since we only have one irq
	 */
	if (!test_bit(ATH12K_PCI_FLAG_MULTI_MSI_VECTORS, &ab_pci->flags))
		return;

	for (i = 0; i < irq_grp->num_irq; i++)
		enable_irq(irq_grp->ab->irq_num[irq_grp->irqs[i]]);
}

static void ath12k_pci_sync_ext_irqs(struct ath12k_base *ab)
{
	int i, j, irq_idx;

	for (i = 0; i < ATH12K_EXT_IRQ_GRP_NUM_MAX; i++) {
		struct ath12k_ext_irq_grp *irq_grp = &ab->ext_irq_grp[i];

		for (j = 0; j < irq_grp->num_irq; j++) {
			irq_idx = irq_grp->irqs[j];
			synchronize_irq(ab->irq_num[irq_idx]);
		}
	}
}

static int ath12k_pci_ext_grp_napi_poll(struct napi_struct *napi, int budget)
{
	struct ath12k_ext_irq_grp *irq_grp = container_of(napi,
						struct ath12k_ext_irq_grp,
						napi);
	struct ath12k_base *ab = irq_grp->ab;
	int work_done;
	int i;

	work_done = ath12k_dp_service_srng(ab, irq_grp, budget);
	if (work_done < budget) {
		napi_complete_done(napi, work_done);
		for (i = 0; i < irq_grp->num_irq; i++)
			enable_irq(irq_grp->ab->irq_num[irq_grp->irqs[i]]);
	}

	if (work_done > budget)
		work_done = budget;

	return work_done;
}

static irqreturn_t ath12k_pci_ext_interrupt_handler(int irq, void *arg)
{
	struct ath12k_ext_irq_grp *irq_grp = arg;
	struct ath12k_base *ab = irq_grp->ab;
	int i;

	if (!test_bit(ATH12K_FLAG_EXT_IRQ_ENABLED, &ab->dev_flags))
		return IRQ_HANDLED;

	ath12k_dbg(irq_grp->ab, ATH12K_DBG_PCI, "ext irq:%d\n", irq);

	/* last interrupt received for this group */
	irq_grp->timestamp = jiffies;

	for (i = 0; i < irq_grp->num_irq; i++)
		disable_irq_nosync(irq_grp->ab->irq_num[irq_grp->irqs[i]]);

	napi_schedule(&irq_grp->napi);

	return IRQ_HANDLED;
}

static int ath12k_pci_ext_irq_config(struct ath12k_base *ab)
{
	struct ath12k_pci *ab_pci = ath12k_pci_priv(ab);
<<<<<<< HEAD
	int i, j, ret, num_vectors = 0;
=======
	int i, j, n, ret, num_vectors = 0;
>>>>>>> 2d5404ca
	u32 user_base_data = 0, base_vector = 0, base_idx;
	struct ath12k_ext_irq_grp *irq_grp;

	base_idx = ATH12K_PCI_IRQ_CE0_OFFSET + CE_COUNT_MAX;
	ret = ath12k_pci_get_user_msi_assignment(ab, "DP",
						 &num_vectors,
						 &user_base_data,
						 &base_vector);
	if (ret < 0)
		return ret;

	for (i = 0; i < ATH12K_EXT_IRQ_GRP_NUM_MAX; i++) {
		irq_grp = &ab->ext_irq_grp[i];
		u32 num_irq = 0;

		irq_grp->ab = ab;
		irq_grp->grp_id = i;
		irq_grp->napi_ndev = alloc_netdev_dummy(0);
		if (!irq_grp->napi_ndev) {
			ret = -ENOMEM;
			goto fail_allocate;
		}

		netif_napi_add(irq_grp->napi_ndev, &irq_grp->napi,
			       ath12k_pci_ext_grp_napi_poll);

		if (ab->hw_params->ring_mask->tx[i] ||
		    ab->hw_params->ring_mask->rx[i] ||
		    ab->hw_params->ring_mask->rx_err[i] ||
		    ab->hw_params->ring_mask->rx_wbm_rel[i] ||
		    ab->hw_params->ring_mask->reo_status[i] ||
		    ab->hw_params->ring_mask->host2rxdma[i] ||
		    ab->hw_params->ring_mask->rx_mon_dest[i]) {
			num_irq = 1;
		}

		irq_grp->num_irq = num_irq;
		irq_grp->irqs[0] = base_idx + i;

		for (j = 0; j < irq_grp->num_irq; j++) {
			int irq_idx = irq_grp->irqs[j];
			int vector = (i % num_vectors) + base_vector;
			int irq = ath12k_pci_get_msi_irq(ab->dev, vector);

			ab->irq_num[irq_idx] = irq;

			ath12k_dbg(ab, ATH12K_DBG_PCI,
				   "irq:%d group:%d\n", irq, i);

			irq_set_status_flags(irq, IRQ_DISABLE_UNLAZY);
			ret = request_irq(irq, ath12k_pci_ext_interrupt_handler,
					  ab_pci->irq_flags,
					  "DP_EXT_IRQ", irq_grp);
			if (ret) {
				ath12k_err(ab, "failed request irq %d: %d\n",
					   vector, ret);
				goto fail_request;
			}
		}
		ath12k_pci_ext_grp_disable(irq_grp);
	}

	return 0;

fail_request:
	/* i ->napi_ndev was properly allocated. Free it also */
	i += 1;
fail_allocate:
	for (n = 0; n < i; n++) {
		irq_grp = &ab->ext_irq_grp[n];
		free_netdev(irq_grp->napi_ndev);
	}
	return ret;
}

static int ath12k_pci_set_irq_affinity_hint(struct ath12k_pci *ab_pci,
					    const struct cpumask *m)
{
	if (test_bit(ATH12K_PCI_FLAG_MULTI_MSI_VECTORS, &ab_pci->flags))
		return 0;

	return irq_set_affinity_hint(ab_pci->pdev->irq, m);
}

static int ath12k_pci_set_irq_affinity_hint(struct ath12k_pci *ab_pci,
					    const struct cpumask *m)
{
	if (test_bit(ATH12K_PCI_FLAG_MULTI_MSI_VECTORS, &ab_pci->flags))
		return 0;

	return irq_set_affinity_hint(ab_pci->pdev->irq, m);
}

static int ath12k_pci_config_irq(struct ath12k_base *ab)
{
	struct ath12k_pci *ab_pci = ath12k_pci_priv(ab);
	struct ath12k_ce_pipe *ce_pipe;
	u32 msi_data_start;
	u32 msi_data_count, msi_data_idx;
	u32 msi_irq_start;
	unsigned int msi_data;
	int irq, i, ret, irq_idx;

	ret = ath12k_pci_get_user_msi_assignment(ab,
						 "CE", &msi_data_count,
						 &msi_data_start, &msi_irq_start);
	if (ret)
		return ret;

	/* Configure CE irqs */

	for (i = 0, msi_data_idx = 0; i < ab->hw_params->ce_count; i++) {
		if (ath12k_ce_get_attr_flags(ab, i) & CE_ATTR_DIS_INTR)
			continue;

		msi_data = (msi_data_idx % msi_data_count) + msi_irq_start;
		irq = ath12k_pci_get_msi_irq(ab->dev, msi_data);
		ce_pipe = &ab->ce.ce_pipe[i];

		irq_idx = ATH12K_PCI_IRQ_CE0_OFFSET + i;

		tasklet_setup(&ce_pipe->intr_tq, ath12k_pci_ce_tasklet);

		ret = request_irq(irq, ath12k_pci_ce_interrupt_handler,
				  ab_pci->irq_flags, irq_name[irq_idx],
				  ce_pipe);
		if (ret) {
			ath12k_err(ab, "failed to request irq %d: %d\n",
				   irq_idx, ret);
			return ret;
		}

		ab->irq_num[irq_idx] = irq;
		msi_data_idx++;

		ath12k_pci_ce_irq_disable(ab, i);
	}

	ret = ath12k_pci_ext_irq_config(ab);
	if (ret)
		return ret;

	return 0;
}

static void ath12k_pci_init_qmi_ce_config(struct ath12k_base *ab)
{
	struct ath12k_qmi_ce_cfg *cfg = &ab->qmi.ce_cfg;

	struct ath12k_pci *ab_pci = ath12k_pci_priv(ab);
	struct pci_bus *bus = ab_pci->pdev->bus;

	cfg->tgt_ce = ab->hw_params->target_ce_config;
	cfg->tgt_ce_len = ab->hw_params->target_ce_count;

	cfg->svc_to_ce_map = ab->hw_params->svc_to_ce_map;
	cfg->svc_to_ce_map_len = ab->hw_params->svc_to_ce_map_len;
	ab->qmi.service_ins_id = ab->hw_params->qmi_service_ins_id;

	if (test_bit(ATH12K_FW_FEATURE_MULTI_QRTR_ID, ab->fw.fw_features)) {
		ab_pci->qmi_instance =
			u32_encode_bits(pci_domain_nr(bus), DOMAIN_NUMBER_MASK) |
			u32_encode_bits(bus->number, BUS_NUMBER_MASK);
		ab->qmi.service_ins_id += ab_pci->qmi_instance;
	}
}

static void ath12k_pci_ce_irqs_enable(struct ath12k_base *ab)
{
	int i;

	set_bit(ATH12K_FLAG_CE_IRQ_ENABLED, &ab->dev_flags);

	for (i = 0; i < ab->hw_params->ce_count; i++) {
		if (ath12k_ce_get_attr_flags(ab, i) & CE_ATTR_DIS_INTR)
			continue;
		ath12k_pci_ce_irq_enable(ab, i);
	}
}

static void ath12k_pci_msi_config(struct ath12k_pci *ab_pci, bool enable)
{
	struct pci_dev *dev = ab_pci->pdev;
	u16 control;

	pci_read_config_word(dev, dev->msi_cap + PCI_MSI_FLAGS, &control);

	if (enable)
		control |= PCI_MSI_FLAGS_ENABLE;
	else
		control &= ~PCI_MSI_FLAGS_ENABLE;

	pci_write_config_word(dev, dev->msi_cap + PCI_MSI_FLAGS, control);
}

static void ath12k_pci_msi_enable(struct ath12k_pci *ab_pci)
{
	ath12k_pci_msi_config(ab_pci, true);
}

static void ath12k_pci_msi_disable(struct ath12k_pci *ab_pci)
{
	ath12k_pci_msi_config(ab_pci, false);
}

static int ath12k_pci_msi_alloc(struct ath12k_pci *ab_pci)
{
	struct ath12k_base *ab = ab_pci->ab;
	const struct ath12k_msi_config *msi_config = ab_pci->msi_config;
	struct msi_desc *msi_desc;
	int num_vectors;
	int ret;

	num_vectors = pci_alloc_irq_vectors(ab_pci->pdev,
					    msi_config->total_vectors,
					    msi_config->total_vectors,
					    PCI_IRQ_MSI);

	if (num_vectors == msi_config->total_vectors) {
		set_bit(ATH12K_PCI_FLAG_MULTI_MSI_VECTORS, &ab_pci->flags);
		ab_pci->irq_flags = IRQF_SHARED;
	} else {
		num_vectors = pci_alloc_irq_vectors(ab_pci->pdev,
						    1,
						    1,
						    PCI_IRQ_MSI);
		if (num_vectors < 0) {
			ret = -EINVAL;
			goto reset_msi_config;
		}
		clear_bit(ATH12K_PCI_FLAG_MULTI_MSI_VECTORS, &ab_pci->flags);
		ab_pci->msi_config = &msi_config_one_msi;
		ab_pci->irq_flags = IRQF_SHARED | IRQF_NOBALANCING;
		ath12k_dbg(ab, ATH12K_DBG_PCI, "request MSI one vector\n");
	}

	ath12k_info(ab, "MSI vectors: %d\n", num_vectors);

	ath12k_pci_msi_disable(ab_pci);

	msi_desc = irq_get_msi_desc(ab_pci->pdev->irq);
	if (!msi_desc) {
		ath12k_err(ab, "msi_desc is NULL!\n");
		ret = -EINVAL;
		goto free_msi_vector;
	}

	ab_pci->msi_ep_base_data = msi_desc->msg.data;
	if (msi_desc->pci.msi_attrib.is_64)
		set_bit(ATH12K_PCI_FLAG_IS_MSI_64, &ab_pci->flags);

	ath12k_dbg(ab, ATH12K_DBG_PCI, "msi base data is %d\n", ab_pci->msi_ep_base_data);

	return 0;

free_msi_vector:
	pci_free_irq_vectors(ab_pci->pdev);

reset_msi_config:
	return ret;
}

static void ath12k_pci_msi_free(struct ath12k_pci *ab_pci)
{
	pci_free_irq_vectors(ab_pci->pdev);
}

static int ath12k_pci_config_msi_data(struct ath12k_pci *ab_pci)
{
	struct msi_desc *msi_desc;

	msi_desc = irq_get_msi_desc(ab_pci->pdev->irq);
	if (!msi_desc) {
		ath12k_err(ab_pci->ab, "msi_desc is NULL!\n");
		pci_free_irq_vectors(ab_pci->pdev);
		return -EINVAL;
	}

	ab_pci->msi_ep_base_data = msi_desc->msg.data;

	ath12k_dbg(ab_pci->ab, ATH12K_DBG_PCI, "pci after request_irq msi_ep_base_data %d\n",
		   ab_pci->msi_ep_base_data);

	return 0;
}

static int ath12k_pci_claim(struct ath12k_pci *ab_pci, struct pci_dev *pdev)
{
	struct ath12k_base *ab = ab_pci->ab;
	u16 device_id;
	int ret = 0;

	pci_read_config_word(pdev, PCI_DEVICE_ID, &device_id);
	if (device_id != ab_pci->dev_id)  {
		ath12k_err(ab, "pci device id mismatch: 0x%x 0x%x\n",
			   device_id, ab_pci->dev_id);
		ret = -EIO;
		goto out;
	}

	ret = pci_assign_resource(pdev, ATH12K_PCI_BAR_NUM);
	if (ret) {
		ath12k_err(ab, "failed to assign pci resource: %d\n", ret);
		goto out;
	}

	ret = pci_enable_device(pdev);
	if (ret) {
		ath12k_err(ab, "failed to enable pci device: %d\n", ret);
		goto out;
	}

	ret = pci_request_region(pdev, ATH12K_PCI_BAR_NUM, "ath12k_pci");
	if (ret) {
		ath12k_err(ab, "failed to request pci region: %d\n", ret);
		goto disable_device;
	}

	ret = dma_set_mask_and_coherent(&pdev->dev,
					DMA_BIT_MASK(ATH12K_PCI_DMA_MASK));
	if (ret) {
		ath12k_err(ab, "failed to set pci dma mask to %d: %d\n",
			   ATH12K_PCI_DMA_MASK, ret);
		goto release_region;
	}

	pci_set_master(pdev);

	ab->mem_len = pci_resource_len(pdev, ATH12K_PCI_BAR_NUM);
	ab->mem = pci_iomap(pdev, ATH12K_PCI_BAR_NUM, 0);
	if (!ab->mem) {
		ath12k_err(ab, "failed to map pci bar %d\n", ATH12K_PCI_BAR_NUM);
		ret = -EIO;
		goto release_region;
	}

	ath12k_dbg(ab, ATH12K_DBG_BOOT, "boot pci_mem 0x%p\n", ab->mem);
	return 0;

release_region:
	pci_release_region(pdev, ATH12K_PCI_BAR_NUM);
disable_device:
	pci_disable_device(pdev);
out:
	return ret;
}

static void ath12k_pci_free_region(struct ath12k_pci *ab_pci)
{
	struct ath12k_base *ab = ab_pci->ab;
	struct pci_dev *pci_dev = ab_pci->pdev;

	pci_iounmap(pci_dev, ab->mem);
	ab->mem = NULL;
	pci_release_region(pci_dev, ATH12K_PCI_BAR_NUM);
	if (pci_is_enabled(pci_dev))
		pci_disable_device(pci_dev);
}

static void ath12k_pci_aspm_disable(struct ath12k_pci *ab_pci)
{
	struct ath12k_base *ab = ab_pci->ab;

	pcie_capability_read_word(ab_pci->pdev, PCI_EXP_LNKCTL,
				  &ab_pci->link_ctl);

	ath12k_dbg(ab, ATH12K_DBG_PCI, "pci link_ctl 0x%04x L0s %d L1 %d\n",
		   ab_pci->link_ctl,
		   u16_get_bits(ab_pci->link_ctl, PCI_EXP_LNKCTL_ASPM_L0S),
		   u16_get_bits(ab_pci->link_ctl, PCI_EXP_LNKCTL_ASPM_L1));

	/* disable L0s and L1 */
	pcie_capability_clear_word(ab_pci->pdev, PCI_EXP_LNKCTL,
				   PCI_EXP_LNKCTL_ASPMC);

	set_bit(ATH12K_PCI_ASPM_RESTORE, &ab_pci->flags);
}

static void ath12k_pci_update_qrtr_node_id(struct ath12k_base *ab)
{
	struct ath12k_pci *ab_pci = ath12k_pci_priv(ab);
	u32 reg;

	/* On platforms with two or more identical mhi devices, qmi service run
	 * with identical qrtr-node-id. Because of this identical ID qrtr-lookup
	 * cannot register more than one qmi service with identical node ID.
	 *
	 * This generates a unique instance ID from PCIe domain number and bus number,
	 * writes to the given register, it is available for firmware when the QMI service
	 * is spawned.
	 */
	reg = PCIE_LOCAL_REG_QRTR_NODE_ID & WINDOW_RANGE_MASK;
	ath12k_pci_write32(ab, reg, ab_pci->qmi_instance);

	ath12k_dbg(ab, ATH12K_DBG_PCI, "pci reg 0x%x instance 0x%x read val 0x%x\n",
		   reg, ab_pci->qmi_instance, ath12k_pci_read32(ab, reg));
}

static void ath12k_pci_aspm_restore(struct ath12k_pci *ab_pci)
{
<<<<<<< HEAD
	if (test_and_clear_bit(ATH12K_PCI_ASPM_RESTORE, &ab_pci->flags))
=======
	if (ab_pci->ab->hw_params->supports_aspm &&
	    test_and_clear_bit(ATH12K_PCI_ASPM_RESTORE, &ab_pci->flags))
>>>>>>> 2d5404ca
		pcie_capability_clear_and_set_word(ab_pci->pdev, PCI_EXP_LNKCTL,
						   PCI_EXP_LNKCTL_ASPMC,
						   ab_pci->link_ctl &
						   PCI_EXP_LNKCTL_ASPMC);
}

static void ath12k_pci_kill_tasklets(struct ath12k_base *ab)
{
	int i;

	for (i = 0; i < ab->hw_params->ce_count; i++) {
		struct ath12k_ce_pipe *ce_pipe = &ab->ce.ce_pipe[i];

		if (ath12k_ce_get_attr_flags(ab, i) & CE_ATTR_DIS_INTR)
			continue;

		tasklet_kill(&ce_pipe->intr_tq);
	}
}

static void ath12k_pci_ce_irq_disable_sync(struct ath12k_base *ab)
{
	ath12k_pci_ce_irqs_disable(ab);
	ath12k_pci_sync_ce_irqs(ab);
	ath12k_pci_kill_tasklets(ab);
}

int ath12k_pci_map_service_to_pipe(struct ath12k_base *ab, u16 service_id,
				   u8 *ul_pipe, u8 *dl_pipe)
{
	const struct service_to_pipe *entry;
	bool ul_set = false, dl_set = false;
	int i;

	for (i = 0; i < ab->hw_params->svc_to_ce_map_len; i++) {
		entry = &ab->hw_params->svc_to_ce_map[i];

		if (__le32_to_cpu(entry->service_id) != service_id)
			continue;

		switch (__le32_to_cpu(entry->pipedir)) {
		case PIPEDIR_NONE:
			break;
		case PIPEDIR_IN:
			WARN_ON(dl_set);
			*dl_pipe = __le32_to_cpu(entry->pipenum);
			dl_set = true;
			break;
		case PIPEDIR_OUT:
			WARN_ON(ul_set);
			*ul_pipe = __le32_to_cpu(entry->pipenum);
			ul_set = true;
			break;
		case PIPEDIR_INOUT:
			WARN_ON(dl_set);
			WARN_ON(ul_set);
			*dl_pipe = __le32_to_cpu(entry->pipenum);
			*ul_pipe = __le32_to_cpu(entry->pipenum);
			dl_set = true;
			ul_set = true;
			break;
		}
	}

	if (WARN_ON(!ul_set || !dl_set))
		return -ENOENT;

	return 0;
}

int ath12k_pci_get_msi_irq(struct device *dev, unsigned int vector)
{
	struct pci_dev *pci_dev = to_pci_dev(dev);

	return pci_irq_vector(pci_dev, vector);
}

int ath12k_pci_get_user_msi_assignment(struct ath12k_base *ab, char *user_name,
				       int *num_vectors, u32 *user_base_data,
				       u32 *base_vector)
{
	struct ath12k_pci *ab_pci = ath12k_pci_priv(ab);
	const struct ath12k_msi_config *msi_config = ab_pci->msi_config;
	int idx;

	for (idx = 0; idx < msi_config->total_users; idx++) {
		if (strcmp(user_name, msi_config->users[idx].name) == 0) {
			*num_vectors = msi_config->users[idx].num_vectors;
			*base_vector =  msi_config->users[idx].base_vector;
			*user_base_data = *base_vector + ab_pci->msi_ep_base_data;

			ath12k_dbg(ab, ATH12K_DBG_PCI,
				   "Assign MSI to user: %s, num_vectors: %d, user_base_data: %u, base_vector: %u\n",
				   user_name, *num_vectors, *user_base_data,
				   *base_vector);

			return 0;
		}
	}

	ath12k_err(ab, "Failed to find MSI assignment for %s!\n", user_name);

	return -EINVAL;
}

void ath12k_pci_get_msi_address(struct ath12k_base *ab, u32 *msi_addr_lo,
				u32 *msi_addr_hi)
{
	struct ath12k_pci *ab_pci = ath12k_pci_priv(ab);
	struct pci_dev *pci_dev = to_pci_dev(ab->dev);

	pci_read_config_dword(pci_dev, pci_dev->msi_cap + PCI_MSI_ADDRESS_LO,
			      msi_addr_lo);

	if (test_bit(ATH12K_PCI_FLAG_IS_MSI_64, &ab_pci->flags)) {
		pci_read_config_dword(pci_dev, pci_dev->msi_cap + PCI_MSI_ADDRESS_HI,
				      msi_addr_hi);
	} else {
		*msi_addr_hi = 0;
	}
}

void ath12k_pci_get_ce_msi_idx(struct ath12k_base *ab, u32 ce_id,
			       u32 *msi_idx)
{
	u32 i, msi_data_idx;

	for (i = 0, msi_data_idx = 0; i < ab->hw_params->ce_count; i++) {
		if (ath12k_ce_get_attr_flags(ab, i) & CE_ATTR_DIS_INTR)
			continue;

		if (ce_id == i)
			break;

		msi_data_idx++;
	}
	*msi_idx = msi_data_idx;
}

void ath12k_pci_hif_ce_irq_enable(struct ath12k_base *ab)
{
	ath12k_pci_ce_irqs_enable(ab);
}

void ath12k_pci_hif_ce_irq_disable(struct ath12k_base *ab)
{
	ath12k_pci_ce_irq_disable_sync(ab);
}

void ath12k_pci_ext_irq_enable(struct ath12k_base *ab)
{
	int i;

	set_bit(ATH12K_FLAG_EXT_IRQ_ENABLED, &ab->dev_flags);

	for (i = 0; i < ATH12K_EXT_IRQ_GRP_NUM_MAX; i++) {
		struct ath12k_ext_irq_grp *irq_grp = &ab->ext_irq_grp[i];

		napi_enable(&irq_grp->napi);
		ath12k_pci_ext_grp_enable(irq_grp);
	}

	set_bit(ATH12K_FLAG_EXT_IRQ_ENABLED, &ab->dev_flags);
}

void ath12k_pci_ext_irq_disable(struct ath12k_base *ab)
{
	__ath12k_pci_ext_irq_disable(ab);
	ath12k_pci_sync_ext_irqs(ab);
}

int ath12k_pci_hif_suspend(struct ath12k_base *ab)
{
	struct ath12k_pci *ar_pci = ath12k_pci_priv(ab);

	ath12k_mhi_suspend(ar_pci);

	return 0;
}

int ath12k_pci_hif_resume(struct ath12k_base *ab)
{
	struct ath12k_pci *ar_pci = ath12k_pci_priv(ab);

	ath12k_mhi_resume(ar_pci);

	return 0;
}

void ath12k_pci_stop(struct ath12k_base *ab)
{
	ath12k_pci_ce_irq_disable_sync(ab);
	ath12k_ce_cleanup_pipes(ab);
}

int ath12k_pci_start(struct ath12k_base *ab)
{
	struct ath12k_pci *ab_pci = ath12k_pci_priv(ab);

	set_bit(ATH12K_PCI_FLAG_INIT_DONE, &ab_pci->flags);

	if (test_bit(ATH12K_PCI_FLAG_MULTI_MSI_VECTORS, &ab_pci->flags))
		ath12k_pci_aspm_restore(ab_pci);
	else
		ath12k_info(ab, "leaving PCI ASPM disabled to avoid MHI M2 problems\n");

	ath12k_pci_ce_irqs_enable(ab);
	ath12k_ce_rx_post_buf(ab);

	return 0;
}

u32 ath12k_pci_read32(struct ath12k_base *ab, u32 offset)
{
	struct ath12k_pci *ab_pci = ath12k_pci_priv(ab);
	u32 val, window_start;
	int ret = 0;

	/* for offset beyond BAR + 4K - 32, may
	 * need to wakeup MHI to access.
	 */
	if (test_bit(ATH12K_PCI_FLAG_INIT_DONE, &ab_pci->flags) &&
	    offset >= ACCESS_ALWAYS_OFF && ab_pci->pci_ops->wakeup)
		ret = ab_pci->pci_ops->wakeup(ab);

	if (offset < WINDOW_START) {
		val = ioread32(ab->mem + offset);
	} else {
		if (ab->static_window_map)
			window_start = ath12k_pci_get_window_start(ab, offset);
		else
			window_start = WINDOW_START;

		if (window_start == WINDOW_START) {
			spin_lock_bh(&ab_pci->window_lock);
			ath12k_pci_select_window(ab_pci, offset);

			if (ath12k_pci_is_offset_within_mhi_region(offset)) {
				offset = offset - PCI_MHIREGLEN_REG;
				val = ioread32(ab->mem +
					       (offset & WINDOW_RANGE_MASK));
			} else {
				val = ioread32(ab->mem + window_start +
					       (offset & WINDOW_RANGE_MASK));
			}
			spin_unlock_bh(&ab_pci->window_lock);
		} else {
			val = ioread32(ab->mem + window_start +
				       (offset & WINDOW_RANGE_MASK));
		}
	}

	if (test_bit(ATH12K_PCI_FLAG_INIT_DONE, &ab_pci->flags) &&
	    offset >= ACCESS_ALWAYS_OFF && ab_pci->pci_ops->release &&
	    !ret)
		ab_pci->pci_ops->release(ab);
	return val;
}

void ath12k_pci_write32(struct ath12k_base *ab, u32 offset, u32 value)
{
	struct ath12k_pci *ab_pci = ath12k_pci_priv(ab);
	u32 window_start;
	int ret = 0;

	/* for offset beyond BAR + 4K - 32, may
	 * need to wakeup MHI to access.
	 */
	if (test_bit(ATH12K_PCI_FLAG_INIT_DONE, &ab_pci->flags) &&
	    offset >= ACCESS_ALWAYS_OFF && ab_pci->pci_ops->wakeup)
		ret = ab_pci->pci_ops->wakeup(ab);

	if (offset < WINDOW_START) {
		iowrite32(value, ab->mem + offset);
	} else {
		if (ab->static_window_map)
			window_start = ath12k_pci_get_window_start(ab, offset);
		else
			window_start = WINDOW_START;

		if (window_start == WINDOW_START) {
			spin_lock_bh(&ab_pci->window_lock);
			ath12k_pci_select_window(ab_pci, offset);

			if (ath12k_pci_is_offset_within_mhi_region(offset)) {
				offset = offset - PCI_MHIREGLEN_REG;
				iowrite32(value, ab->mem +
					  (offset & WINDOW_RANGE_MASK));
			} else {
				iowrite32(value, ab->mem + window_start +
					  (offset & WINDOW_RANGE_MASK));
			}
			spin_unlock_bh(&ab_pci->window_lock);
		} else {
			iowrite32(value, ab->mem + window_start +
				  (offset & WINDOW_RANGE_MASK));
		}
	}

	if (test_bit(ATH12K_PCI_FLAG_INIT_DONE, &ab_pci->flags) &&
	    offset >= ACCESS_ALWAYS_OFF && ab_pci->pci_ops->release &&
	    !ret)
		ab_pci->pci_ops->release(ab);
}

int ath12k_pci_power_up(struct ath12k_base *ab)
{
	struct ath12k_pci *ab_pci = ath12k_pci_priv(ab);
	int ret;

	ab_pci->register_window = 0;
	clear_bit(ATH12K_PCI_FLAG_INIT_DONE, &ab_pci->flags);
	ath12k_pci_sw_reset(ab_pci->ab, true);

	/* Disable ASPM during firmware download due to problems switching
	 * to AMSS state.
	 */
	ath12k_pci_aspm_disable(ab_pci);

	ath12k_pci_msi_enable(ab_pci);

	if (test_bit(ATH12K_FW_FEATURE_MULTI_QRTR_ID, ab->fw.fw_features))
		ath12k_pci_update_qrtr_node_id(ab);

	ret = ath12k_mhi_start(ab_pci);
	if (ret) {
		ath12k_err(ab, "failed to start mhi: %d\n", ret);
		return ret;
	}

	if (ab->static_window_map)
		ath12k_pci_select_static_window(ab_pci);

	return 0;
}

void ath12k_pci_power_down(struct ath12k_base *ab, bool is_suspend)
{
	struct ath12k_pci *ab_pci = ath12k_pci_priv(ab);

	/* restore aspm in case firmware bootup fails */
	ath12k_pci_aspm_restore(ab_pci);

	ath12k_pci_force_wake(ab_pci->ab);
	ath12k_pci_msi_disable(ab_pci);
	ath12k_mhi_stop(ab_pci, is_suspend);
	clear_bit(ATH12K_PCI_FLAG_INIT_DONE, &ab_pci->flags);
	ath12k_pci_sw_reset(ab_pci->ab, false);
}

static int ath12k_pci_panic_handler(struct ath12k_base *ab)
{
	ath12k_pci_sw_reset(ab, false);

	return NOTIFY_OK;
}

static const struct ath12k_hif_ops ath12k_pci_hif_ops = {
	.start = ath12k_pci_start,
	.stop = ath12k_pci_stop,
	.read32 = ath12k_pci_read32,
	.write32 = ath12k_pci_write32,
	.power_down = ath12k_pci_power_down,
	.power_up = ath12k_pci_power_up,
	.suspend = ath12k_pci_hif_suspend,
	.resume = ath12k_pci_hif_resume,
	.irq_enable = ath12k_pci_ext_irq_enable,
	.irq_disable = ath12k_pci_ext_irq_disable,
	.get_msi_address = ath12k_pci_get_msi_address,
	.get_user_msi_vector = ath12k_pci_get_user_msi_assignment,
	.map_service_to_pipe = ath12k_pci_map_service_to_pipe,
	.ce_irq_enable = ath12k_pci_hif_ce_irq_enable,
	.ce_irq_disable = ath12k_pci_hif_ce_irq_disable,
	.get_ce_msi_idx = ath12k_pci_get_ce_msi_idx,
	.panic_handler = ath12k_pci_panic_handler,
};

static
void ath12k_pci_read_hw_version(struct ath12k_base *ab, u32 *major, u32 *minor)
{
	u32 soc_hw_version;

	soc_hw_version = ath12k_pci_read32(ab, TCSR_SOC_HW_VERSION);
	*major = FIELD_GET(TCSR_SOC_HW_VERSION_MAJOR_MASK,
			   soc_hw_version);
	*minor = FIELD_GET(TCSR_SOC_HW_VERSION_MINOR_MASK,
			   soc_hw_version);

	ath12k_dbg(ab, ATH12K_DBG_PCI,
		   "pci tcsr_soc_hw_version major %d minor %d\n",
		    *major, *minor);
}

static int ath12k_pci_probe(struct pci_dev *pdev,
			    const struct pci_device_id *pci_dev)
{
	struct ath12k_base *ab;
	struct ath12k_pci *ab_pci;
	u32 soc_hw_version_major, soc_hw_version_minor;
	int ret;

	ab = ath12k_core_alloc(&pdev->dev, sizeof(*ab_pci), ATH12K_BUS_PCI);
	if (!ab) {
		dev_err(&pdev->dev, "failed to allocate ath12k base\n");
		return -ENOMEM;
	}

	ab->dev = &pdev->dev;
	pci_set_drvdata(pdev, ab);
	ab_pci = ath12k_pci_priv(ab);
	ab_pci->dev_id = pci_dev->device;
	ab_pci->ab = ab;
	ab_pci->pdev = pdev;
	ab->hif.ops = &ath12k_pci_hif_ops;
	pci_set_drvdata(pdev, ab);
	spin_lock_init(&ab_pci->window_lock);

	ret = ath12k_pci_claim(ab_pci, pdev);
	if (ret) {
		ath12k_err(ab, "failed to claim device: %d\n", ret);
		goto err_free_core;
	}

	ath12k_dbg(ab, ATH12K_DBG_BOOT, "pci probe %04x:%04x %04x:%04x\n",
		   pdev->vendor, pdev->device,
		   pdev->subsystem_vendor, pdev->subsystem_device);

	ab->id.vendor = pdev->vendor;
	ab->id.device = pdev->device;
	ab->id.subsystem_vendor = pdev->subsystem_vendor;
	ab->id.subsystem_device = pdev->subsystem_device;

	switch (pci_dev->device) {
	case QCN9274_DEVICE_ID:
		ab_pci->msi_config = &ath12k_msi_config[0];
		ab->static_window_map = true;
		ab_pci->pci_ops = &ath12k_pci_ops_qcn9274;
		ab->hal_rx_ops = &hal_rx_qcn9274_ops;
		ath12k_pci_read_hw_version(ab, &soc_hw_version_major,
					   &soc_hw_version_minor);
		switch (soc_hw_version_major) {
		case ATH12K_PCI_SOC_HW_VERSION_2:
			ab->hw_rev = ATH12K_HW_QCN9274_HW20;
			break;
		case ATH12K_PCI_SOC_HW_VERSION_1:
			ab->hw_rev = ATH12K_HW_QCN9274_HW10;
			break;
		default:
			dev_err(&pdev->dev,
				"Unknown hardware version found for QCN9274: 0x%x\n",
				soc_hw_version_major);
			ret = -EOPNOTSUPP;
			goto err_pci_free_region;
		}
		break;
	case WCN7850_DEVICE_ID:
		ab->id.bdf_search = ATH12K_BDF_SEARCH_BUS_AND_BOARD;
		ab_pci->msi_config = &ath12k_msi_config[0];
		ab->static_window_map = false;
		ab_pci->pci_ops = &ath12k_pci_ops_wcn7850;
		ab->hal_rx_ops = &hal_rx_wcn7850_ops;
		ath12k_pci_read_hw_version(ab, &soc_hw_version_major,
					   &soc_hw_version_minor);
		switch (soc_hw_version_major) {
		case ATH12K_PCI_SOC_HW_VERSION_2:
			ab->hw_rev = ATH12K_HW_WCN7850_HW20;
			break;
		default:
			dev_err(&pdev->dev,
				"Unknown hardware version found for WCN7850: 0x%x\n",
				soc_hw_version_major);
			ret = -EOPNOTSUPP;
			goto err_pci_free_region;
		}
		break;

	default:
		dev_err(&pdev->dev, "Unknown PCI device found: 0x%x\n",
			pci_dev->device);
		ret = -EOPNOTSUPP;
		goto err_pci_free_region;
	}

	ret = ath12k_pci_msi_alloc(ab_pci);
	if (ret) {
		ath12k_err(ab, "failed to alloc msi: %d\n", ret);
		goto err_pci_free_region;
	}

	ret = ath12k_core_pre_init(ab);
	if (ret)
		goto err_pci_msi_free;

	ret = ath12k_pci_set_irq_affinity_hint(ab_pci, cpumask_of(0));
	if (ret) {
		ath12k_err(ab, "failed to set irq affinity %d\n", ret);
		goto err_pci_msi_free;
	}

	ret = ath12k_mhi_register(ab_pci);
	if (ret) {
		ath12k_err(ab, "failed to register mhi: %d\n", ret);
		goto err_irq_affinity_cleanup;
	}

	ret = ath12k_hal_srng_init(ab);
	if (ret)
		goto err_mhi_unregister;

	ret = ath12k_ce_alloc_pipes(ab);
	if (ret) {
		ath12k_err(ab, "failed to allocate ce pipes: %d\n", ret);
		goto err_hal_srng_deinit;
	}

	ath12k_pci_init_qmi_ce_config(ab);

	ret = ath12k_pci_config_irq(ab);
	if (ret) {
		ath12k_err(ab, "failed to config irq: %d\n", ret);
		goto err_ce_free;
	}

	/* kernel may allocate a dummy vector before request_irq and
	 * then allocate a real vector when request_irq is called.
	 * So get msi_data here again to avoid spurious interrupt
	 * as msi_data will configured to srngs.
	 */
	ret = ath12k_pci_config_msi_data(ab_pci);
	if (ret) {
		ath12k_err(ab, "failed to config msi_data: %d\n", ret);
		goto err_free_irq;
	}

	ret = ath12k_core_init(ab);
	if (ret) {
		ath12k_err(ab, "failed to init core: %d\n", ret);
		goto err_free_irq;
	}
	return 0;

err_free_irq:
	ath12k_pci_free_irq(ab);

err_ce_free:
	ath12k_ce_free_pipes(ab);

err_hal_srng_deinit:
	ath12k_hal_srng_deinit(ab);

err_mhi_unregister:
	ath12k_mhi_unregister(ab_pci);

err_pci_msi_free:
	ath12k_pci_msi_free(ab_pci);

err_irq_affinity_cleanup:
	ath12k_pci_set_irq_affinity_hint(ab_pci, NULL);

err_pci_free_region:
	ath12k_pci_free_region(ab_pci);

err_free_core:
	ath12k_core_free(ab);

	return ret;
}

static void ath12k_pci_remove(struct pci_dev *pdev)
{
	struct ath12k_base *ab = pci_get_drvdata(pdev);
	struct ath12k_pci *ab_pci = ath12k_pci_priv(ab);

	ath12k_pci_set_irq_affinity_hint(ab_pci, NULL);

	if (test_bit(ATH12K_FLAG_QMI_FAIL, &ab->dev_flags)) {
		ath12k_pci_power_down(ab, false);
		ath12k_qmi_deinit_service(ab);
		goto qmi_fail;
	}

	set_bit(ATH12K_FLAG_UNREGISTERING, &ab->dev_flags);

	cancel_work_sync(&ab->reset_work);
	ath12k_core_deinit(ab);

qmi_fail:
	ath12k_mhi_unregister(ab_pci);

	ath12k_pci_free_irq(ab);
	ath12k_pci_msi_free(ab_pci);
	ath12k_pci_free_region(ab_pci);

	ath12k_hal_srng_deinit(ab);
	ath12k_ce_free_pipes(ab);
	ath12k_core_free(ab);
}

static void ath12k_pci_shutdown(struct pci_dev *pdev)
{
	struct ath12k_base *ab = pci_get_drvdata(pdev);
	struct ath12k_pci *ab_pci = ath12k_pci_priv(ab);

	ath12k_pci_set_irq_affinity_hint(ab_pci, NULL);
<<<<<<< HEAD
	ath12k_pci_power_down(ab);
=======
	ath12k_pci_power_down(ab, false);
>>>>>>> 2d5404ca
}

static __maybe_unused int ath12k_pci_pm_suspend(struct device *dev)
{
	struct ath12k_base *ab = dev_get_drvdata(dev);
	int ret;

	ret = ath12k_core_suspend(ab);
	if (ret)
		ath12k_warn(ab, "failed to suspend core: %d\n", ret);

	return ret;
}

static __maybe_unused int ath12k_pci_pm_resume(struct device *dev)
{
	struct ath12k_base *ab = dev_get_drvdata(dev);
	int ret;

	ret = ath12k_core_resume(ab);
	if (ret)
		ath12k_warn(ab, "failed to resume core: %d\n", ret);

	return ret;
}

static __maybe_unused int ath12k_pci_pm_suspend_late(struct device *dev)
{
	struct ath12k_base *ab = dev_get_drvdata(dev);
	int ret;

	ret = ath12k_core_suspend_late(ab);
	if (ret)
		ath12k_warn(ab, "failed to late suspend core: %d\n", ret);

	return ret;
}

static __maybe_unused int ath12k_pci_pm_resume_early(struct device *dev)
{
	struct ath12k_base *ab = dev_get_drvdata(dev);
	int ret;

	ret = ath12k_core_resume_early(ab);
	if (ret)
		ath12k_warn(ab, "failed to early resume core: %d\n", ret);

	return ret;
}

static const struct dev_pm_ops __maybe_unused ath12k_pci_pm_ops = {
	SET_SYSTEM_SLEEP_PM_OPS(ath12k_pci_pm_suspend,
				ath12k_pci_pm_resume)
	SET_LATE_SYSTEM_SLEEP_PM_OPS(ath12k_pci_pm_suspend_late,
				     ath12k_pci_pm_resume_early)
};

static struct pci_driver ath12k_pci_driver = {
	.name = "ath12k_pci",
	.id_table = ath12k_pci_id_table,
	.probe = ath12k_pci_probe,
	.remove = ath12k_pci_remove,
	.shutdown = ath12k_pci_shutdown,
	.driver.pm = &ath12k_pci_pm_ops,
};

static int ath12k_pci_init(void)
{
	int ret;

	ret = pci_register_driver(&ath12k_pci_driver);
	if (ret) {
		pr_err("failed to register ath12k pci driver: %d\n",
		       ret);
		return ret;
	}

	return 0;
}
module_init(ath12k_pci_init);

static void ath12k_pci_exit(void)
{
	pci_unregister_driver(&ath12k_pci_driver);
}

module_exit(ath12k_pci_exit);

MODULE_DESCRIPTION("Driver support for Qualcomm Technologies PCIe 802.11be WLAN devices");
MODULE_LICENSE("Dual BSD/GPL");<|MERGE_RESOLUTION|>--- conflicted
+++ resolved
@@ -562,11 +562,7 @@
 static int ath12k_pci_ext_irq_config(struct ath12k_base *ab)
 {
 	struct ath12k_pci *ab_pci = ath12k_pci_priv(ab);
-<<<<<<< HEAD
-	int i, j, ret, num_vectors = 0;
-=======
 	int i, j, n, ret, num_vectors = 0;
->>>>>>> 2d5404ca
 	u32 user_base_data = 0, base_vector = 0, base_idx;
 	struct ath12k_ext_irq_grp *irq_grp;
 
@@ -640,15 +636,6 @@
 		free_netdev(irq_grp->napi_ndev);
 	}
 	return ret;
-}
-
-static int ath12k_pci_set_irq_affinity_hint(struct ath12k_pci *ab_pci,
-					    const struct cpumask *m)
-{
-	if (test_bit(ATH12K_PCI_FLAG_MULTI_MSI_VECTORS, &ab_pci->flags))
-		return 0;
-
-	return irq_set_affinity_hint(ab_pci->pdev->irq, m);
 }
 
 static int ath12k_pci_set_irq_affinity_hint(struct ath12k_pci *ab_pci,
@@ -967,12 +954,8 @@
 
 static void ath12k_pci_aspm_restore(struct ath12k_pci *ab_pci)
 {
-<<<<<<< HEAD
-	if (test_and_clear_bit(ATH12K_PCI_ASPM_RESTORE, &ab_pci->flags))
-=======
 	if (ab_pci->ab->hw_params->supports_aspm &&
 	    test_and_clear_bit(ATH12K_PCI_ASPM_RESTORE, &ab_pci->flags))
->>>>>>> 2d5404ca
 		pcie_capability_clear_and_set_word(ab_pci->pdev, PCI_EXP_LNKCTL,
 						   PCI_EXP_LNKCTL_ASPMC,
 						   ab_pci->link_ctl &
@@ -1125,8 +1108,6 @@
 void ath12k_pci_ext_irq_enable(struct ath12k_base *ab)
 {
 	int i;
-
-	set_bit(ATH12K_FLAG_EXT_IRQ_ENABLED, &ab->dev_flags);
 
 	for (i = 0; i < ATH12K_EXT_IRQ_GRP_NUM_MAX; i++) {
 		struct ath12k_ext_irq_grp *irq_grp = &ab->ext_irq_grp[i];
@@ -1577,11 +1558,7 @@
 	struct ath12k_pci *ab_pci = ath12k_pci_priv(ab);
 
 	ath12k_pci_set_irq_affinity_hint(ab_pci, NULL);
-<<<<<<< HEAD
-	ath12k_pci_power_down(ab);
-=======
 	ath12k_pci_power_down(ab, false);
->>>>>>> 2d5404ca
 }
 
 static __maybe_unused int ath12k_pci_pm_suspend(struct device *dev)
