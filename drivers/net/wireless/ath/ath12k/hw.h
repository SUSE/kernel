--- conflicted
+++ resolved
@@ -215,14 +215,11 @@
 	u32 otp_board_id_register;
 
 	bool supports_sta_ps;
-<<<<<<< HEAD
-=======
 
 	const guid_t *acpi_guid;
 	bool supports_dynamic_smps_6ghz;
 
 	u32 iova_mask;
->>>>>>> 2d5404ca
 };
 
 struct ath12k_hw_ops {
