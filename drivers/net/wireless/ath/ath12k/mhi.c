--- conflicted
+++ resolved
@@ -16,10 +16,7 @@
 #define MHI_TIMEOUT_DEFAULT_MS	90000
 #define OTP_INVALID_BOARD_ID	0xFFFF
 #define OTP_VALID_DUALMAC_BOARD_ID_MASK		0x1000
-<<<<<<< HEAD
-=======
 #define MHI_CB_INVALID	0xff
->>>>>>> 2d5404ca
 
 static const struct mhi_channel_config ath12k_mhi_channels_qcn9274[] = {
 	{
@@ -326,10 +323,7 @@
 	if (!mhi_ctrl)
 		return -ENOMEM;
 
-<<<<<<< HEAD
-=======
 	ab_pci->mhi_pre_cb = MHI_CB_INVALID;
->>>>>>> 2d5404ca
 	ab_pci->mhi_ctrl = mhi_ctrl;
 	mhi_ctrl->cntrl_dev = ab->dev;
 	mhi_ctrl->regs = ab->mem;
@@ -346,10 +340,6 @@
 				   "failed to read board id\n");
 		} else if (board_id & OTP_VALID_DUALMAC_BOARD_ID_MASK) {
 			dualmac = true;
-<<<<<<< HEAD
-			ab->slo_capable = false;
-=======
->>>>>>> 2d5404ca
 			ath12k_dbg(ab, ATH12K_DBG_BOOT,
 				   "dualmac fw selected for board id: %x\n", board_id);
 		}
