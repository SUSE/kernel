// SPDX-License-Identifier: BSD-3-Clause-Clear
/*
 * Copyright (c) 2018-2021 The Linux Foundation. All rights reserved.
 * Copyright (c) 2021-2024 Qualcomm Innovation Center, Inc. All rights reserved.
 */

#include "core.h"
#include "dp_tx.h"
#include "debug.h"
#include "hw.h"

static enum hal_tcl_encap_type
ath12k_dp_tx_get_encap_type(struct ath12k_vif *arvif, struct sk_buff *skb)
{
	struct ieee80211_tx_info *tx_info = IEEE80211_SKB_CB(skb);
	struct ath12k_base *ab = arvif->ar->ab;

	if (test_bit(ATH12K_FLAG_RAW_MODE, &ab->dev_flags))
		return HAL_TCL_ENCAP_TYPE_RAW;

	if (tx_info->flags & IEEE80211_TX_CTL_HW_80211_ENCAP)
		return HAL_TCL_ENCAP_TYPE_ETHERNET;

	return HAL_TCL_ENCAP_TYPE_NATIVE_WIFI;
}

static void ath12k_dp_tx_encap_nwifi(struct sk_buff *skb)
{
	struct ieee80211_hdr *hdr = (void *)skb->data;
	u8 *qos_ctl;

	if (!ieee80211_is_data_qos(hdr->frame_control))
		return;

	qos_ctl = ieee80211_get_qos_ctl(hdr);
	memmove(skb->data + IEEE80211_QOS_CTL_LEN,
		skb->data, (void *)qos_ctl - (void *)skb->data);
	skb_pull(skb, IEEE80211_QOS_CTL_LEN);

	hdr = (void *)skb->data;
	hdr->frame_control &= ~__cpu_to_le16(IEEE80211_STYPE_QOS_DATA);
}

static u8 ath12k_dp_tx_get_tid(struct sk_buff *skb)
{
	struct ieee80211_hdr *hdr = (void *)skb->data;
	struct ath12k_skb_cb *cb = ATH12K_SKB_CB(skb);

	if (cb->flags & ATH12K_SKB_HW_80211_ENCAP)
		return skb->priority & IEEE80211_QOS_CTL_TID_MASK;
	else if (!ieee80211_is_data_qos(hdr->frame_control))
		return HAL_DESC_REO_NON_QOS_TID;
	else
		return skb->priority & IEEE80211_QOS_CTL_TID_MASK;
}

enum hal_encrypt_type ath12k_dp_tx_get_encrypt_type(u32 cipher)
{
	switch (cipher) {
	case WLAN_CIPHER_SUITE_WEP40:
		return HAL_ENCRYPT_TYPE_WEP_40;
	case WLAN_CIPHER_SUITE_WEP104:
		return HAL_ENCRYPT_TYPE_WEP_104;
	case WLAN_CIPHER_SUITE_TKIP:
		return HAL_ENCRYPT_TYPE_TKIP_MIC;
	case WLAN_CIPHER_SUITE_CCMP:
		return HAL_ENCRYPT_TYPE_CCMP_128;
	case WLAN_CIPHER_SUITE_CCMP_256:
		return HAL_ENCRYPT_TYPE_CCMP_256;
	case WLAN_CIPHER_SUITE_GCMP:
		return HAL_ENCRYPT_TYPE_GCMP_128;
	case WLAN_CIPHER_SUITE_GCMP_256:
		return HAL_ENCRYPT_TYPE_AES_GCMP_256;
	default:
		return HAL_ENCRYPT_TYPE_OPEN;
	}
}

static void ath12k_dp_tx_release_txbuf(struct ath12k_dp *dp,
				       struct ath12k_tx_desc_info *tx_desc,
				       u8 pool_id)
{
	spin_lock_bh(&dp->tx_desc_lock[pool_id]);
	list_move_tail(&tx_desc->list, &dp->tx_desc_free_list[pool_id]);
	spin_unlock_bh(&dp->tx_desc_lock[pool_id]);
}

static struct ath12k_tx_desc_info *ath12k_dp_tx_assign_buffer(struct ath12k_dp *dp,
							      u8 pool_id)
{
	struct ath12k_tx_desc_info *desc;

	spin_lock_bh(&dp->tx_desc_lock[pool_id]);
	desc = list_first_entry_or_null(&dp->tx_desc_free_list[pool_id],
					struct ath12k_tx_desc_info,
					list);
	if (!desc) {
		spin_unlock_bh(&dp->tx_desc_lock[pool_id]);
		ath12k_warn(dp->ab, "failed to allocate data Tx buffer\n");
		return NULL;
	}

	list_move_tail(&desc->list, &dp->tx_desc_used_list[pool_id]);
	spin_unlock_bh(&dp->tx_desc_lock[pool_id]);

	return desc;
}

static void ath12k_hal_tx_cmd_ext_desc_setup(struct ath12k_base *ab,
					     struct hal_tx_msdu_ext_desc *tcl_ext_cmd,
					     struct hal_tx_info *ti)
{
	tcl_ext_cmd->info0 = le32_encode_bits(ti->paddr,
					      HAL_TX_MSDU_EXT_INFO0_BUF_PTR_LO);
	tcl_ext_cmd->info1 = le32_encode_bits(0x0,
					      HAL_TX_MSDU_EXT_INFO1_BUF_PTR_HI) |
			       le32_encode_bits(ti->data_len,
						HAL_TX_MSDU_EXT_INFO1_BUF_LEN);

	tcl_ext_cmd->info1 = le32_encode_bits(1, HAL_TX_MSDU_EXT_INFO1_EXTN_OVERRIDE) |
				le32_encode_bits(ti->encap_type,
						 HAL_TX_MSDU_EXT_INFO1_ENCAP_TYPE) |
				le32_encode_bits(ti->encrypt_type,
						 HAL_TX_MSDU_EXT_INFO1_ENCRYPT_TYPE);
}

#define HTT_META_DATA_ALIGNMENT 0x8

static void *ath12k_dp_metadata_align_skb(struct sk_buff *skb, u8 tail_len)
{
	struct sk_buff *tail;
	void *metadata;

	if (unlikely(skb_cow_data(skb, tail_len, &tail) < 0))
		return NULL;

	metadata = pskb_put(skb, tail, tail_len);
	memset(metadata, 0, tail_len);
	return metadata;
}

/* Preparing HTT Metadata when utilized with ext MSDU */
static int ath12k_dp_prepare_htt_metadata(struct sk_buff *skb)
{
	struct hal_tx_msdu_metadata *desc_ext;
	u8 htt_desc_size;
	/* Size rounded of multiple of 8 bytes */
	u8 htt_desc_size_aligned;

	htt_desc_size = sizeof(struct hal_tx_msdu_metadata);
	htt_desc_size_aligned = ALIGN(htt_desc_size, HTT_META_DATA_ALIGNMENT);

	desc_ext = ath12k_dp_metadata_align_skb(skb, htt_desc_size_aligned);
	if (!desc_ext)
		return -ENOMEM;

	desc_ext->info0 = le32_encode_bits(1, HAL_TX_MSDU_METADATA_INFO0_ENCRYPT_FLAG) |
			  le32_encode_bits(0, HAL_TX_MSDU_METADATA_INFO0_ENCRYPT_TYPE) |
			  le32_encode_bits(1,
					   HAL_TX_MSDU_METADATA_INFO0_HOST_TX_DESC_POOL);

	return 0;
}

static void ath12k_dp_tx_move_payload(struct sk_buff *skb,
				      unsigned long delta,
				      bool head)
{
	unsigned long len = skb->len;

	if (head) {
		skb_push(skb, delta);
		memmove(skb->data, skb->data + delta, len);
		skb_trim(skb, len);
	} else {
		skb_put(skb, delta);
		memmove(skb->data + delta, skb->data, len);
		skb_pull(skb, delta);
	}
}

static int ath12k_dp_tx_align_payload(struct ath12k_base *ab,
				      struct sk_buff **pskb)
{
	u32 iova_mask = ab->hw_params->iova_mask;
	unsigned long offset, delta1, delta2;
	struct sk_buff *skb2, *skb = *pskb;
	unsigned int headroom = skb_headroom(skb);
	int tailroom = skb_tailroom(skb);
	int ret = 0;

	offset = (unsigned long)skb->data & iova_mask;
	delta1 = offset;
	delta2 = iova_mask - offset + 1;

	if (headroom >= delta1) {
		ath12k_dp_tx_move_payload(skb, delta1, true);
	} else if (tailroom >= delta2) {
		ath12k_dp_tx_move_payload(skb, delta2, false);
	} else {
		skb2 = skb_realloc_headroom(skb, iova_mask);
		if (!skb2) {
			ret = -ENOMEM;
			goto out;
		}

		dev_kfree_skb_any(skb);

		offset = (unsigned long)skb2->data & iova_mask;
		if (offset)
			ath12k_dp_tx_move_payload(skb2, offset, true);
		*pskb = skb2;
	}

out:
	return ret;
}

int ath12k_dp_tx(struct ath12k *ar, struct ath12k_vif *arvif,
		 struct sk_buff *skb)
{
	struct ath12k_base *ab = ar->ab;
	struct ath12k_dp *dp = &ab->dp;
	struct hal_tx_info ti = {0};
	struct ath12k_tx_desc_info *tx_desc;
	struct ieee80211_tx_info *info = IEEE80211_SKB_CB(skb);
	struct ath12k_skb_cb *skb_cb = ATH12K_SKB_CB(skb);
	struct hal_tcl_data_cmd *hal_tcl_desc;
	struct hal_tx_msdu_ext_desc *msg;
	struct sk_buff *skb_ext_desc;
	struct hal_srng *tcl_ring;
	struct ieee80211_hdr *hdr = (void *)skb->data;
	struct dp_tx_ring *tx_ring;
	u8 pool_id;
	u8 hal_ring_id;
	int ret;
	u8 ring_selector, ring_map = 0;
	bool tcl_ring_retry;
	bool msdu_ext_desc = false;
	bool add_htt_metadata = false;
	u32 iova_mask = ab->hw_params->iova_mask;

	if (test_bit(ATH12K_FLAG_CRASH_FLUSH, &ar->ab->dev_flags))
		return -ESHUTDOWN;

	if (!(info->flags & IEEE80211_TX_CTL_HW_80211_ENCAP) &&
	    !ieee80211_is_data(hdr->frame_control))
		return -EOPNOTSUPP;

	pool_id = skb_get_queue_mapping(skb) & (ATH12K_HW_MAX_QUEUES - 1);

	/* Let the default ring selection be based on current processor
	 * number, where one of the 3 tcl rings are selected based on
	 * the smp_processor_id(). In case that ring
	 * is full/busy, we resort to other available rings.
	 * If all rings are full, we drop the packet.
	 * TODO: Add throttling logic when all rings are full
	 */
	ring_selector = ab->hw_params->hw_ops->get_ring_selector(skb);

tcl_ring_sel:
	tcl_ring_retry = false;
	ti.ring_id = ring_selector % ab->hw_params->max_tx_ring;

	ring_map |= BIT(ti.ring_id);
	ti.rbm_id = ab->hw_params->hal_ops->tcl_to_wbm_rbm_map[ti.ring_id].rbm_id;

	tx_ring = &dp->tx_ring[ti.ring_id];

	tx_desc = ath12k_dp_tx_assign_buffer(dp, pool_id);
	if (!tx_desc)
		return -ENOMEM;

	ti.bank_id = arvif->bank_id;
	ti.meta_data_flags = arvif->tcl_metadata;

	if (arvif->tx_encap_type == HAL_TCL_ENCAP_TYPE_RAW &&
	    test_bit(ATH12K_FLAG_HW_CRYPTO_DISABLED, &ar->ab->dev_flags)) {
		if (skb_cb->flags & ATH12K_SKB_CIPHER_SET) {
			ti.encrypt_type =
				ath12k_dp_tx_get_encrypt_type(skb_cb->cipher);

			if (ieee80211_has_protected(hdr->frame_control))
				skb_put(skb, IEEE80211_CCMP_MIC_LEN);
		} else {
			ti.encrypt_type = HAL_ENCRYPT_TYPE_OPEN;
		}

		msdu_ext_desc = true;
	}

	ti.encap_type = ath12k_dp_tx_get_encap_type(arvif, skb);
	ti.addr_search_flags = arvif->hal_addr_search_flags;
	ti.search_type = arvif->search_type;
	ti.type = HAL_TCL_DESC_TYPE_BUFFER;
	ti.pkt_offset = 0;
	ti.lmac_id = ar->lmac_id;
	ti.vdev_id = arvif->vdev_id;
	ti.bss_ast_hash = arvif->ast_hash;
	ti.bss_ast_idx = arvif->ast_idx;
	ti.dscp_tid_tbl_idx = 0;

	if (skb->ip_summed == CHECKSUM_PARTIAL &&
	    ti.encap_type != HAL_TCL_ENCAP_TYPE_RAW) {
		ti.flags0 |= u32_encode_bits(1, HAL_TCL_DATA_CMD_INFO2_IP4_CKSUM_EN) |
			     u32_encode_bits(1, HAL_TCL_DATA_CMD_INFO2_UDP4_CKSUM_EN) |
			     u32_encode_bits(1, HAL_TCL_DATA_CMD_INFO2_UDP6_CKSUM_EN) |
			     u32_encode_bits(1, HAL_TCL_DATA_CMD_INFO2_TCP4_CKSUM_EN) |
			     u32_encode_bits(1, HAL_TCL_DATA_CMD_INFO2_TCP6_CKSUM_EN);
	}

	ti.flags1 |= u32_encode_bits(1, HAL_TCL_DATA_CMD_INFO3_TID_OVERWRITE);

	ti.tid = ath12k_dp_tx_get_tid(skb);

	switch (ti.encap_type) {
	case HAL_TCL_ENCAP_TYPE_NATIVE_WIFI:
		ath12k_dp_tx_encap_nwifi(skb);
		break;
	case HAL_TCL_ENCAP_TYPE_RAW:
		if (!test_bit(ATH12K_FLAG_RAW_MODE, &ab->dev_flags)) {
			ret = -EINVAL;
			goto fail_remove_tx_buf;
		}
		break;
	case HAL_TCL_ENCAP_TYPE_ETHERNET:
		/* no need to encap */
		break;
	case HAL_TCL_ENCAP_TYPE_802_3:
	default:
		/* TODO: Take care of other encap modes as well */
		ret = -EINVAL;
		atomic_inc(&ab->soc_stats.tx_err.misc_fail);
		goto fail_remove_tx_buf;
	}

	if (iova_mask &&
	    (unsigned long)skb->data & iova_mask) {
		ret = ath12k_dp_tx_align_payload(ab, &skb);
		if (ret) {
			ath12k_warn(ab, "failed to align TX buffer %d\n", ret);
			/* don't bail out, give original buffer
			 * a chance even unaligned.
			 */
			goto map;
		}

		/* hdr is pointing to a wrong place after alignment,
		 * so refresh it for later use.
		 */
		hdr = (void *)skb->data;
	}
map:
	ti.paddr = dma_map_single(ab->dev, skb->data, skb->len, DMA_TO_DEVICE);
	if (dma_mapping_error(ab->dev, ti.paddr)) {
		atomic_inc(&ab->soc_stats.tx_err.misc_fail);
		ath12k_warn(ab, "failed to DMA map data Tx buffer\n");
		ret = -ENOMEM;
		goto fail_remove_tx_buf;
	}

	if (!test_bit(ATH12K_FLAG_HW_CRYPTO_DISABLED, &ar->ab->dev_flags) &&
	    !(skb_cb->flags & ATH12K_SKB_HW_80211_ENCAP) &&
	    !(skb_cb->flags & ATH12K_SKB_CIPHER_SET) &&
	    ieee80211_has_protected(hdr->frame_control)) {
		/* Add metadata for sw encrypted vlan group traffic */
		add_htt_metadata = true;
		msdu_ext_desc = true;
		ti.flags0 |= u32_encode_bits(1, HAL_TCL_DATA_CMD_INFO2_TO_FW);
		ti.encap_type = HAL_TCL_ENCAP_TYPE_RAW;
		ti.encrypt_type = HAL_ENCRYPT_TYPE_OPEN;
	}

	tx_desc->skb = skb;
	tx_desc->mac_id = ar->pdev_idx;
	ti.desc_id = tx_desc->desc_id;
	ti.data_len = skb->len;
	skb_cb->paddr = ti.paddr;
	skb_cb->vif = arvif->vif;
	skb_cb->ar = ar;

	if (msdu_ext_desc) {
		skb_ext_desc = dev_alloc_skb(sizeof(struct hal_tx_msdu_ext_desc));
		if (!skb_ext_desc) {
			ret = -ENOMEM;
			goto fail_unmap_dma;
		}

		skb_put(skb_ext_desc, sizeof(struct hal_tx_msdu_ext_desc));
		memset(skb_ext_desc->data, 0, skb_ext_desc->len);

		msg = (struct hal_tx_msdu_ext_desc *)skb_ext_desc->data;
		ath12k_hal_tx_cmd_ext_desc_setup(ab, msg, &ti);

		if (add_htt_metadata) {
			ret = ath12k_dp_prepare_htt_metadata(skb_ext_desc);
			if (ret < 0) {
				ath12k_dbg(ab, ATH12K_DBG_DP_TX,
					   "Failed to add HTT meta data, dropping packet\n");
				goto fail_unmap_dma;
			}
		}

		ti.paddr = dma_map_single(ab->dev, skb_ext_desc->data,
					  skb_ext_desc->len, DMA_TO_DEVICE);
		ret = dma_mapping_error(ab->dev, ti.paddr);
		if (ret) {
			kfree_skb(skb_ext_desc);
			goto fail_unmap_dma;
		}

		ti.data_len = skb_ext_desc->len;
		ti.type = HAL_TCL_DESC_TYPE_EXT_DESC;

		skb_cb->paddr_ext_desc = ti.paddr;
	}

	hal_ring_id = tx_ring->tcl_data_ring.ring_id;
	tcl_ring = &ab->hal.srng_list[hal_ring_id];

	spin_lock_bh(&tcl_ring->lock);

	ath12k_hal_srng_access_begin(ab, tcl_ring);

	hal_tcl_desc = ath12k_hal_srng_src_get_next_entry(ab, tcl_ring);
	if (!hal_tcl_desc) {
		/* NOTE: It is highly unlikely we'll be running out of tcl_ring
		 * desc because the desc is directly enqueued onto hw queue.
		 */
		ath12k_hal_srng_access_end(ab, tcl_ring);
		ab->soc_stats.tx_err.desc_na[ti.ring_id]++;
		spin_unlock_bh(&tcl_ring->lock);
		ret = -ENOMEM;

		/* Checking for available tcl descriptors in another ring in
		 * case of failure due to full tcl ring now, is better than
		 * checking this ring earlier for each pkt tx.
		 * Restart ring selection if some rings are not checked yet.
		 */
		if (ring_map != (BIT(ab->hw_params->max_tx_ring) - 1) &&
		    ab->hw_params->tcl_ring_retry) {
			tcl_ring_retry = true;
			ring_selector++;
		}

		goto fail_unmap_dma;
	}

	ath12k_hal_tx_cmd_desc_setup(ab, hal_tcl_desc, &ti);

	ath12k_hal_srng_access_end(ab, tcl_ring);

	spin_unlock_bh(&tcl_ring->lock);

	ath12k_dbg_dump(ab, ATH12K_DBG_DP_TX, NULL, "dp tx msdu: ",
			skb->data, skb->len);

	atomic_inc(&ar->dp.num_tx_pending);

	return 0;

fail_unmap_dma:
	dma_unmap_single(ab->dev, ti.paddr, ti.data_len, DMA_TO_DEVICE);

	if (skb_cb->paddr_ext_desc)
		dma_unmap_single(ab->dev, skb_cb->paddr_ext_desc,
				 sizeof(struct hal_tx_msdu_ext_desc),
				 DMA_TO_DEVICE);

fail_remove_tx_buf:
	ath12k_dp_tx_release_txbuf(dp, tx_desc, pool_id);
	if (tcl_ring_retry)
		goto tcl_ring_sel;

	return ret;
}

static void ath12k_dp_tx_free_txbuf(struct ath12k_base *ab,
				    struct sk_buff *msdu, u8 mac_id,
				    struct dp_tx_ring *tx_ring)
{
	struct ath12k *ar;
	struct ath12k_skb_cb *skb_cb;
	u8 pdev_id = ath12k_hw_mac_id_to_pdev_id(ab->hw_params, mac_id);

	skb_cb = ATH12K_SKB_CB(msdu);
	ar = ab->pdevs[pdev_id].ar;

	dma_unmap_single(ab->dev, skb_cb->paddr, msdu->len, DMA_TO_DEVICE);
	if (skb_cb->paddr_ext_desc)
		dma_unmap_single(ab->dev, skb_cb->paddr_ext_desc,
				 sizeof(struct hal_tx_msdu_ext_desc), DMA_TO_DEVICE);

	ieee80211_free_txskb(ar->ah->hw, msdu);

	if (atomic_dec_and_test(&ar->dp.num_tx_pending))
		wake_up(&ar->dp.tx_empty_waitq);
}

static void
ath12k_dp_tx_htt_tx_complete_buf(struct ath12k_base *ab,
				 struct sk_buff *msdu,
				 struct dp_tx_ring *tx_ring,
				 struct ath12k_dp_htt_wbm_tx_status *ts)
{
	struct ieee80211_tx_info *info;
	struct ath12k_skb_cb *skb_cb;
	struct ath12k *ar;

	skb_cb = ATH12K_SKB_CB(msdu);
	info = IEEE80211_SKB_CB(msdu);

	ar = skb_cb->ar;

	if (atomic_dec_and_test(&ar->dp.num_tx_pending))
		wake_up(&ar->dp.tx_empty_waitq);

	dma_unmap_single(ab->dev, skb_cb->paddr, msdu->len, DMA_TO_DEVICE);
	if (skb_cb->paddr_ext_desc)
		dma_unmap_single(ab->dev, skb_cb->paddr_ext_desc,
				 sizeof(struct hal_tx_msdu_ext_desc), DMA_TO_DEVICE);

	memset(&info->status, 0, sizeof(info->status));

	if (ts->acked) {
		if (!(info->flags & IEEE80211_TX_CTL_NO_ACK)) {
			info->flags |= IEEE80211_TX_STAT_ACK;
			info->status.ack_signal = ts->ack_rssi;

			if (!test_bit(WMI_TLV_SERVICE_HW_DB2DBM_CONVERSION_SUPPORT,
				      ab->wmi_ab.svc_map))
				info->status.ack_signal += ATH12K_DEFAULT_NOISE_FLOOR;

			info->status.flags = IEEE80211_TX_STATUS_ACK_SIGNAL_VALID;
		} else {
			info->flags |= IEEE80211_TX_STAT_NOACK_TRANSMITTED;
		}
	}

	ieee80211_tx_status_skb(ath12k_ar_to_hw(ar), msdu);
}

static void
ath12k_dp_tx_process_htt_tx_complete(struct ath12k_base *ab,
				     void *desc, u8 mac_id,
				     struct sk_buff *msdu,
				     struct dp_tx_ring *tx_ring)
{
	struct htt_tx_wbm_completion *status_desc;
	struct ath12k_dp_htt_wbm_tx_status ts = {0};
	enum hal_wbm_htt_tx_comp_status wbm_status;

	status_desc = desc;

	wbm_status = le32_get_bits(status_desc->info0,
				   HTT_TX_WBM_COMP_INFO0_STATUS);

	switch (wbm_status) {
	case HAL_WBM_REL_HTT_TX_COMP_STATUS_OK:
	case HAL_WBM_REL_HTT_TX_COMP_STATUS_DROP:
	case HAL_WBM_REL_HTT_TX_COMP_STATUS_TTL:
		ts.acked = (wbm_status == HAL_WBM_REL_HTT_TX_COMP_STATUS_OK);
		ts.ack_rssi = le32_get_bits(status_desc->info2,
					    HTT_TX_WBM_COMP_INFO2_ACK_RSSI);
		ath12k_dp_tx_htt_tx_complete_buf(ab, msdu, tx_ring, &ts);
		break;
	case HAL_WBM_REL_HTT_TX_COMP_STATUS_REINJ:
	case HAL_WBM_REL_HTT_TX_COMP_STATUS_INSPECT:
		ath12k_dp_tx_free_txbuf(ab, msdu, mac_id, tx_ring);
		break;
	case HAL_WBM_REL_HTT_TX_COMP_STATUS_MEC_NOTIFY:
		/* This event is to be handled only when the driver decides to
		 * use WDS offload functionality.
		 */
		break;
	default:
		ath12k_warn(ab, "Unknown htt tx status %d\n", wbm_status);
		break;
	}
}

static void ath12k_dp_tx_complete_msdu(struct ath12k *ar,
				       struct sk_buff *msdu,
				       struct hal_tx_status *ts)
{
	struct ath12k_base *ab = ar->ab;
	struct ath12k_hw *ah = ar->ah;
	struct ieee80211_tx_info *info;
	struct ath12k_skb_cb *skb_cb;

	if (WARN_ON_ONCE(ts->buf_rel_source != HAL_WBM_REL_SRC_MODULE_TQM)) {
		/* Must not happen */
		return;
	}

	skb_cb = ATH12K_SKB_CB(msdu);

	dma_unmap_single(ab->dev, skb_cb->paddr, msdu->len, DMA_TO_DEVICE);
	if (skb_cb->paddr_ext_desc)
		dma_unmap_single(ab->dev, skb_cb->paddr_ext_desc,
				 sizeof(struct hal_tx_msdu_ext_desc), DMA_TO_DEVICE);

	rcu_read_lock();

	if (!rcu_dereference(ab->pdevs_active[ar->pdev_idx])) {
		ieee80211_free_txskb(ah->hw, msdu);
		goto exit;
	}

	if (!skb_cb->vif) {
		ieee80211_free_txskb(ah->hw, msdu);
		goto exit;
	}

	info = IEEE80211_SKB_CB(msdu);
	memset(&info->status, 0, sizeof(info->status));

	/* skip tx rate update from ieee80211_status*/
	info->status.rates[0].idx = -1;

	switch (ts->status) {
	case HAL_WBM_TQM_REL_REASON_FRAME_ACKED:
		if (!(info->flags & IEEE80211_TX_CTL_NO_ACK)) {
			info->flags |= IEEE80211_TX_STAT_ACK;
<<<<<<< HEAD
			info->status.ack_signal = ATH12K_DEFAULT_NOISE_FLOOR +
						  ts->ack_rssi;
			info->status.flags = IEEE80211_TX_STATUS_ACK_SIGNAL_VALID;
		}
		break;
	case HAL_WBM_TQM_REL_REASON_CMD_REMOVE_TX:
		if (info->flags & IEEE80211_TX_CTL_NO_ACK) {
			info->flags |= IEEE80211_TX_STAT_NOACK_TRANSMITTED;
			break;
		}
		fallthrough;
	case HAL_WBM_TQM_REL_REASON_CMD_REMOVE_MPDU:
	case HAL_WBM_TQM_REL_REASON_DROP_THRESHOLD:
	case HAL_WBM_TQM_REL_REASON_CMD_REMOVE_AGED_FRAMES:
		/* The failure status is due to internal firmware tx failure
		 * hence drop the frame; do not update the status of frame to
		 * the upper layer
		 */
		ieee80211_free_txskb(ah->hw, msdu);
		goto exit;
	default:
		ath12k_dbg(ab, ATH12K_DBG_DP_TX, "tx frame is not acked status %d\n",
			   ts->status);
		break;
	}

=======
			info->status.ack_signal = ts->ack_rssi;

			if (!test_bit(WMI_TLV_SERVICE_HW_DB2DBM_CONVERSION_SUPPORT,
				      ab->wmi_ab.svc_map))
				info->status.ack_signal += ATH12K_DEFAULT_NOISE_FLOOR;

			info->status.flags = IEEE80211_TX_STATUS_ACK_SIGNAL_VALID;
		}
		break;
	case HAL_WBM_TQM_REL_REASON_CMD_REMOVE_TX:
		if (info->flags & IEEE80211_TX_CTL_NO_ACK) {
			info->flags |= IEEE80211_TX_STAT_NOACK_TRANSMITTED;
			break;
		}
		fallthrough;
	case HAL_WBM_TQM_REL_REASON_CMD_REMOVE_MPDU:
	case HAL_WBM_TQM_REL_REASON_DROP_THRESHOLD:
	case HAL_WBM_TQM_REL_REASON_CMD_REMOVE_AGED_FRAMES:
		/* The failure status is due to internal firmware tx failure
		 * hence drop the frame; do not update the status of frame to
		 * the upper layer
		 */
		ieee80211_free_txskb(ah->hw, msdu);
		goto exit;
	default:
		ath12k_dbg(ab, ATH12K_DBG_DP_TX, "tx frame is not acked status %d\n",
			   ts->status);
		break;
	}

>>>>>>> 2d5404ca
	/* NOTE: Tx rate status reporting. Tx completion status does not have
	 * necessary information (for example nss) to build the tx rate.
	 * Might end up reporting it out-of-band from HTT stats.
	 */

	ieee80211_tx_status_skb(ath12k_ar_to_hw(ar), msdu);

exit:
	rcu_read_unlock();
}

static void ath12k_dp_tx_status_parse(struct ath12k_base *ab,
				      struct hal_wbm_completion_ring_tx *desc,
				      struct hal_tx_status *ts)
{
	ts->buf_rel_source =
		le32_get_bits(desc->info0, HAL_WBM_COMPL_TX_INFO0_REL_SRC_MODULE);
	if (ts->buf_rel_source != HAL_WBM_REL_SRC_MODULE_FW &&
	    ts->buf_rel_source != HAL_WBM_REL_SRC_MODULE_TQM)
		return;

	if (ts->buf_rel_source == HAL_WBM_REL_SRC_MODULE_FW)
		return;

	ts->status = le32_get_bits(desc->info0,
				   HAL_WBM_COMPL_TX_INFO0_TQM_RELEASE_REASON);

	ts->ppdu_id = le32_get_bits(desc->info1,
				    HAL_WBM_COMPL_TX_INFO1_TQM_STATUS_NUMBER);
	if (le32_to_cpu(desc->rate_stats.info0) & HAL_TX_RATE_STATS_INFO0_VALID)
		ts->rate_stats = le32_to_cpu(desc->rate_stats.info0);
	else
		ts->rate_stats = 0;
}

void ath12k_dp_tx_completion_handler(struct ath12k_base *ab, int ring_id)
{
	struct ath12k *ar;
	struct ath12k_dp *dp = &ab->dp;
	int hal_ring_id = dp->tx_ring[ring_id].tcl_comp_ring.ring_id;
	struct hal_srng *status_ring = &ab->hal.srng_list[hal_ring_id];
	struct ath12k_tx_desc_info *tx_desc = NULL;
	struct sk_buff *msdu;
	struct hal_tx_status ts = { 0 };
	struct dp_tx_ring *tx_ring = &dp->tx_ring[ring_id];
	struct hal_wbm_release_ring *desc;
	u8 mac_id, pdev_id;
	u64 desc_va;

	spin_lock_bh(&status_ring->lock);

	ath12k_hal_srng_access_begin(ab, status_ring);

	while (ATH12K_TX_COMPL_NEXT(tx_ring->tx_status_head) != tx_ring->tx_status_tail) {
		desc = ath12k_hal_srng_dst_get_next_entry(ab, status_ring);
		if (!desc)
			break;

		memcpy(&tx_ring->tx_status[tx_ring->tx_status_head],
		       desc, sizeof(*desc));
		tx_ring->tx_status_head =
			ATH12K_TX_COMPL_NEXT(tx_ring->tx_status_head);
	}

	if (ath12k_hal_srng_dst_peek(ab, status_ring) &&
	    (ATH12K_TX_COMPL_NEXT(tx_ring->tx_status_head) == tx_ring->tx_status_tail)) {
		/* TODO: Process pending tx_status messages when kfifo_is_full() */
		ath12k_warn(ab, "Unable to process some of the tx_status ring desc because status_fifo is full\n");
	}

	ath12k_hal_srng_access_end(ab, status_ring);

	spin_unlock_bh(&status_ring->lock);

	while (ATH12K_TX_COMPL_NEXT(tx_ring->tx_status_tail) != tx_ring->tx_status_head) {
		struct hal_wbm_completion_ring_tx *tx_status;
		u32 desc_id;

		tx_ring->tx_status_tail =
			ATH12K_TX_COMPL_NEXT(tx_ring->tx_status_tail);
		tx_status = &tx_ring->tx_status[tx_ring->tx_status_tail];
		ath12k_dp_tx_status_parse(ab, tx_status, &ts);

		if (le32_get_bits(tx_status->info0, HAL_WBM_COMPL_TX_INFO0_CC_DONE)) {
			/* HW done cookie conversion */
			desc_va = ((u64)le32_to_cpu(tx_status->buf_va_hi) << 32 |
				   le32_to_cpu(tx_status->buf_va_lo));
			tx_desc = (struct ath12k_tx_desc_info *)((unsigned long)desc_va);
		} else {
			/* SW does cookie conversion to VA */
			desc_id = le32_get_bits(tx_status->buf_va_hi,
						BUFFER_ADDR_INFO1_SW_COOKIE);

			tx_desc = ath12k_dp_get_tx_desc(ab, desc_id);
		}
		if (!tx_desc) {
			ath12k_warn(ab, "unable to retrieve tx_desc!");
			continue;
		}

		msdu = tx_desc->skb;
		mac_id = tx_desc->mac_id;

		/* Release descriptor as soon as extracting necessary info
		 * to reduce contention
		 */
		ath12k_dp_tx_release_txbuf(dp, tx_desc, tx_desc->pool_id);
		if (ts.buf_rel_source == HAL_WBM_REL_SRC_MODULE_FW) {
			ath12k_dp_tx_process_htt_tx_complete(ab,
							     (void *)tx_status,
							     mac_id, msdu,
							     tx_ring);
			continue;
		}

		pdev_id = ath12k_hw_mac_id_to_pdev_id(ab->hw_params, mac_id);
		ar = ab->pdevs[pdev_id].ar;

		if (atomic_dec_and_test(&ar->dp.num_tx_pending))
			wake_up(&ar->dp.tx_empty_waitq);

		ath12k_dp_tx_complete_msdu(ar, msdu, &ts);
	}
}

static int
ath12k_dp_tx_get_ring_id_type(struct ath12k_base *ab,
			      int mac_id, u32 ring_id,
			      enum hal_ring_type ring_type,
			      enum htt_srng_ring_type *htt_ring_type,
			      enum htt_srng_ring_id *htt_ring_id)
{
	int ret = 0;

	switch (ring_type) {
	case HAL_RXDMA_BUF:
		/* for some targets, host fills rx buffer to fw and fw fills to
		 * rxbuf ring for each rxdma
		 */
		if (!ab->hw_params->rx_mac_buf_ring) {
			if (!(ring_id == HAL_SRNG_SW2RXDMA_BUF0 ||
			      ring_id == HAL_SRNG_SW2RXDMA_BUF1)) {
				ret = -EINVAL;
			}
			*htt_ring_id = HTT_RXDMA_HOST_BUF_RING;
			*htt_ring_type = HTT_SW_TO_HW_RING;
		} else {
			if (ring_id == HAL_SRNG_SW2RXDMA_BUF0) {
				*htt_ring_id = HTT_HOST1_TO_FW_RXBUF_RING;
				*htt_ring_type = HTT_SW_TO_SW_RING;
			} else {
				*htt_ring_id = HTT_RXDMA_HOST_BUF_RING;
				*htt_ring_type = HTT_SW_TO_HW_RING;
			}
		}
		break;
	case HAL_RXDMA_DST:
		*htt_ring_id = HTT_RXDMA_NON_MONITOR_DEST_RING;
		*htt_ring_type = HTT_HW_TO_SW_RING;
		break;
	case HAL_RXDMA_MONITOR_BUF:
		*htt_ring_id = HTT_RXDMA_MONITOR_BUF_RING;
		*htt_ring_type = HTT_SW_TO_HW_RING;
		break;
	case HAL_RXDMA_MONITOR_STATUS:
		*htt_ring_id = HTT_RXDMA_MONITOR_STATUS_RING;
		*htt_ring_type = HTT_SW_TO_HW_RING;
		break;
	case HAL_RXDMA_MONITOR_DST:
		*htt_ring_id = HTT_RXDMA_MONITOR_DEST_RING;
		*htt_ring_type = HTT_HW_TO_SW_RING;
		break;
	case HAL_RXDMA_MONITOR_DESC:
		*htt_ring_id = HTT_RXDMA_MONITOR_DESC_RING;
		*htt_ring_type = HTT_SW_TO_HW_RING;
		break;
	default:
		ath12k_warn(ab, "Unsupported ring type in DP :%d\n", ring_type);
		ret = -EINVAL;
	}
	return ret;
}

int ath12k_dp_tx_htt_srng_setup(struct ath12k_base *ab, u32 ring_id,
				int mac_id, enum hal_ring_type ring_type)
{
	struct htt_srng_setup_cmd *cmd;
	struct hal_srng *srng = &ab->hal.srng_list[ring_id];
	struct hal_srng_params params;
	struct sk_buff *skb;
	u32 ring_entry_sz;
	int len = sizeof(*cmd);
	dma_addr_t hp_addr, tp_addr;
	enum htt_srng_ring_type htt_ring_type;
	enum htt_srng_ring_id htt_ring_id;
	int ret;

	skb = ath12k_htc_alloc_skb(ab, len);
	if (!skb)
		return -ENOMEM;

	memset(&params, 0, sizeof(params));
	ath12k_hal_srng_get_params(ab, srng, &params);

	hp_addr = ath12k_hal_srng_get_hp_addr(ab, srng);
	tp_addr = ath12k_hal_srng_get_tp_addr(ab, srng);

	ret = ath12k_dp_tx_get_ring_id_type(ab, mac_id, ring_id,
					    ring_type, &htt_ring_type,
					    &htt_ring_id);
	if (ret)
		goto err_free;

	skb_put(skb, len);
	cmd = (struct htt_srng_setup_cmd *)skb->data;
	cmd->info0 = le32_encode_bits(HTT_H2T_MSG_TYPE_SRING_SETUP,
				      HTT_SRNG_SETUP_CMD_INFO0_MSG_TYPE);
	if (htt_ring_type == HTT_SW_TO_HW_RING ||
	    htt_ring_type == HTT_HW_TO_SW_RING)
		cmd->info0 |= le32_encode_bits(DP_SW2HW_MACID(mac_id),
					       HTT_SRNG_SETUP_CMD_INFO0_PDEV_ID);
	else
		cmd->info0 |= le32_encode_bits(mac_id,
					       HTT_SRNG_SETUP_CMD_INFO0_PDEV_ID);
	cmd->info0 |= le32_encode_bits(htt_ring_type,
				       HTT_SRNG_SETUP_CMD_INFO0_RING_TYPE);
	cmd->info0 |= le32_encode_bits(htt_ring_id,
				       HTT_SRNG_SETUP_CMD_INFO0_RING_ID);

	cmd->ring_base_addr_lo = cpu_to_le32(params.ring_base_paddr &
					     HAL_ADDR_LSB_REG_MASK);

	cmd->ring_base_addr_hi = cpu_to_le32((u64)params.ring_base_paddr >>
					     HAL_ADDR_MSB_REG_SHIFT);

	ret = ath12k_hal_srng_get_entrysize(ab, ring_type);
	if (ret < 0)
		goto err_free;

	ring_entry_sz = ret;

	ring_entry_sz >>= 2;
	cmd->info1 = le32_encode_bits(ring_entry_sz,
				      HTT_SRNG_SETUP_CMD_INFO1_RING_ENTRY_SIZE);
	cmd->info1 |= le32_encode_bits(params.num_entries * ring_entry_sz,
				       HTT_SRNG_SETUP_CMD_INFO1_RING_SIZE);
	cmd->info1 |= le32_encode_bits(!!(params.flags & HAL_SRNG_FLAGS_MSI_SWAP),
				       HTT_SRNG_SETUP_CMD_INFO1_RING_FLAGS_MSI_SWAP);
	cmd->info1 |= le32_encode_bits(!!(params.flags & HAL_SRNG_FLAGS_DATA_TLV_SWAP),
				       HTT_SRNG_SETUP_CMD_INFO1_RING_FLAGS_TLV_SWAP);
	cmd->info1 |= le32_encode_bits(!!(params.flags & HAL_SRNG_FLAGS_RING_PTR_SWAP),
				       HTT_SRNG_SETUP_CMD_INFO1_RING_FLAGS_HOST_FW_SWAP);
	if (htt_ring_type == HTT_SW_TO_HW_RING)
		cmd->info1 |= cpu_to_le32(HTT_SRNG_SETUP_CMD_INFO1_RING_LOOP_CNT_DIS);

	cmd->ring_head_off32_remote_addr_lo = cpu_to_le32(lower_32_bits(hp_addr));
	cmd->ring_head_off32_remote_addr_hi = cpu_to_le32(upper_32_bits(hp_addr));

	cmd->ring_tail_off32_remote_addr_lo = cpu_to_le32(lower_32_bits(tp_addr));
	cmd->ring_tail_off32_remote_addr_hi = cpu_to_le32(upper_32_bits(tp_addr));

	cmd->ring_msi_addr_lo = cpu_to_le32(lower_32_bits(params.msi_addr));
	cmd->ring_msi_addr_hi = cpu_to_le32(upper_32_bits(params.msi_addr));
	cmd->msi_data = cpu_to_le32(params.msi_data);

	cmd->intr_info =
		le32_encode_bits(params.intr_batch_cntr_thres_entries * ring_entry_sz,
				 HTT_SRNG_SETUP_CMD_INTR_INFO_BATCH_COUNTER_THRESH);
	cmd->intr_info |=
		le32_encode_bits(params.intr_timer_thres_us >> 3,
				 HTT_SRNG_SETUP_CMD_INTR_INFO_INTR_TIMER_THRESH);

	cmd->info2 = 0;
	if (params.flags & HAL_SRNG_FLAGS_LOW_THRESH_INTR_EN) {
		cmd->info2 = le32_encode_bits(params.low_threshold,
					      HTT_SRNG_SETUP_CMD_INFO2_INTR_LOW_THRESH);
	}

	ath12k_dbg(ab, ATH12K_DBG_HAL,
		   "%s msi_addr_lo:0x%x, msi_addr_hi:0x%x, msi_data:0x%x\n",
		   __func__, cmd->ring_msi_addr_lo, cmd->ring_msi_addr_hi,
		   cmd->msi_data);

	ath12k_dbg(ab, ATH12K_DBG_HAL,
		   "ring_id:%d, ring_type:%d, intr_info:0x%x, flags:0x%x\n",
		   ring_id, ring_type, cmd->intr_info, cmd->info2);

	ret = ath12k_htc_send(&ab->htc, ab->dp.eid, skb);
	if (ret)
		goto err_free;

	return 0;

err_free:
	dev_kfree_skb_any(skb);

	return ret;
}

#define HTT_TARGET_VERSION_TIMEOUT_HZ (3 * HZ)

int ath12k_dp_tx_htt_h2t_ver_req_msg(struct ath12k_base *ab)
{
	struct ath12k_dp *dp = &ab->dp;
	struct sk_buff *skb;
	struct htt_ver_req_cmd *cmd;
	int len = sizeof(*cmd);
	int ret;

	init_completion(&dp->htt_tgt_version_received);

	skb = ath12k_htc_alloc_skb(ab, len);
	if (!skb)
		return -ENOMEM;

	skb_put(skb, len);
	cmd = (struct htt_ver_req_cmd *)skb->data;
	cmd->ver_reg_info = le32_encode_bits(HTT_H2T_MSG_TYPE_VERSION_REQ,
					     HTT_VER_REQ_INFO_MSG_ID);

	ret = ath12k_htc_send(&ab->htc, dp->eid, skb);
	if (ret) {
		dev_kfree_skb_any(skb);
		return ret;
	}

	ret = wait_for_completion_timeout(&dp->htt_tgt_version_received,
					  HTT_TARGET_VERSION_TIMEOUT_HZ);
	if (ret == 0) {
		ath12k_warn(ab, "htt target version request timed out\n");
		return -ETIMEDOUT;
	}

	if (dp->htt_tgt_ver_major != HTT_TARGET_VERSION_MAJOR) {
		ath12k_err(ab, "unsupported htt major version %d supported version is %d\n",
			   dp->htt_tgt_ver_major, HTT_TARGET_VERSION_MAJOR);
		return -EOPNOTSUPP;
	}

	return 0;
}

int ath12k_dp_tx_htt_h2t_ppdu_stats_req(struct ath12k *ar, u32 mask)
{
	struct ath12k_base *ab = ar->ab;
	struct ath12k_dp *dp = &ab->dp;
	struct sk_buff *skb;
	struct htt_ppdu_stats_cfg_cmd *cmd;
	int len = sizeof(*cmd);
	u8 pdev_mask;
	int ret;
	int i;

	for (i = 0; i < ab->hw_params->num_rxdma_per_pdev; i++) {
		skb = ath12k_htc_alloc_skb(ab, len);
		if (!skb)
			return -ENOMEM;

		skb_put(skb, len);
		cmd = (struct htt_ppdu_stats_cfg_cmd *)skb->data;
		cmd->msg = le32_encode_bits(HTT_H2T_MSG_TYPE_PPDU_STATS_CFG,
					    HTT_PPDU_STATS_CFG_MSG_TYPE);

		pdev_mask = 1 << (i + 1);
		cmd->msg |= le32_encode_bits(pdev_mask, HTT_PPDU_STATS_CFG_PDEV_ID);
		cmd->msg |= le32_encode_bits(mask, HTT_PPDU_STATS_CFG_TLV_TYPE_BITMASK);

		ret = ath12k_htc_send(&ab->htc, dp->eid, skb);
		if (ret) {
			dev_kfree_skb_any(skb);
			return ret;
		}
	}

	return 0;
}

int ath12k_dp_tx_htt_rx_filter_setup(struct ath12k_base *ab, u32 ring_id,
				     int mac_id, enum hal_ring_type ring_type,
				     int rx_buf_size,
				     struct htt_rx_ring_tlv_filter *tlv_filter)
{
	struct htt_rx_ring_selection_cfg_cmd *cmd;
	struct hal_srng *srng = &ab->hal.srng_list[ring_id];
	struct hal_srng_params params;
	struct sk_buff *skb;
	int len = sizeof(*cmd);
	enum htt_srng_ring_type htt_ring_type;
	enum htt_srng_ring_id htt_ring_id;
	int ret;

	skb = ath12k_htc_alloc_skb(ab, len);
	if (!skb)
		return -ENOMEM;

	memset(&params, 0, sizeof(params));
	ath12k_hal_srng_get_params(ab, srng, &params);

	ret = ath12k_dp_tx_get_ring_id_type(ab, mac_id, ring_id,
					    ring_type, &htt_ring_type,
					    &htt_ring_id);
	if (ret)
		goto err_free;

	skb_put(skb, len);
	cmd = (struct htt_rx_ring_selection_cfg_cmd *)skb->data;
	cmd->info0 = le32_encode_bits(HTT_H2T_MSG_TYPE_RX_RING_SELECTION_CFG,
				      HTT_RX_RING_SELECTION_CFG_CMD_INFO0_MSG_TYPE);
	if (htt_ring_type == HTT_SW_TO_HW_RING ||
	    htt_ring_type == HTT_HW_TO_SW_RING)
		cmd->info0 |=
			le32_encode_bits(DP_SW2HW_MACID(mac_id),
					 HTT_RX_RING_SELECTION_CFG_CMD_INFO0_PDEV_ID);
	else
		cmd->info0 |=
			le32_encode_bits(mac_id,
					 HTT_RX_RING_SELECTION_CFG_CMD_INFO0_PDEV_ID);
	cmd->info0 |= le32_encode_bits(htt_ring_id,
				       HTT_RX_RING_SELECTION_CFG_CMD_INFO0_RING_ID);
	cmd->info0 |= le32_encode_bits(!!(params.flags & HAL_SRNG_FLAGS_MSI_SWAP),
				       HTT_RX_RING_SELECTION_CFG_CMD_INFO0_SS);
	cmd->info0 |= le32_encode_bits(!!(params.flags & HAL_SRNG_FLAGS_DATA_TLV_SWAP),
				       HTT_RX_RING_SELECTION_CFG_CMD_INFO0_PS);
	cmd->info0 |= le32_encode_bits(tlv_filter->offset_valid,
				       HTT_RX_RING_SELECTION_CFG_CMD_OFFSET_VALID);
	cmd->info1 = le32_encode_bits(rx_buf_size,
				      HTT_RX_RING_SELECTION_CFG_CMD_INFO1_BUF_SIZE);
	cmd->pkt_type_en_flags0 = cpu_to_le32(tlv_filter->pkt_filter_flags0);
	cmd->pkt_type_en_flags1 = cpu_to_le32(tlv_filter->pkt_filter_flags1);
	cmd->pkt_type_en_flags2 = cpu_to_le32(tlv_filter->pkt_filter_flags2);
	cmd->pkt_type_en_flags3 = cpu_to_le32(tlv_filter->pkt_filter_flags3);
	cmd->rx_filter_tlv = cpu_to_le32(tlv_filter->rx_filter);

	if (tlv_filter->offset_valid) {
		cmd->rx_packet_offset =
			le32_encode_bits(tlv_filter->rx_packet_offset,
					 HTT_RX_RING_SELECTION_CFG_RX_PACKET_OFFSET);

		cmd->rx_packet_offset |=
			le32_encode_bits(tlv_filter->rx_header_offset,
					 HTT_RX_RING_SELECTION_CFG_RX_HEADER_OFFSET);

		cmd->rx_mpdu_offset =
			le32_encode_bits(tlv_filter->rx_mpdu_end_offset,
					 HTT_RX_RING_SELECTION_CFG_RX_MPDU_END_OFFSET);

		cmd->rx_mpdu_offset |=
			le32_encode_bits(tlv_filter->rx_mpdu_start_offset,
					 HTT_RX_RING_SELECTION_CFG_RX_MPDU_START_OFFSET);

		cmd->rx_msdu_offset =
			le32_encode_bits(tlv_filter->rx_msdu_end_offset,
					 HTT_RX_RING_SELECTION_CFG_RX_MSDU_END_OFFSET);

		cmd->rx_msdu_offset |=
			le32_encode_bits(tlv_filter->rx_msdu_start_offset,
					 HTT_RX_RING_SELECTION_CFG_RX_MSDU_START_OFFSET);

		cmd->rx_attn_offset =
			le32_encode_bits(tlv_filter->rx_attn_offset,
					 HTT_RX_RING_SELECTION_CFG_RX_ATTENTION_OFFSET);
	}

	if (tlv_filter->rx_mpdu_start_wmask > 0 &&
	    tlv_filter->rx_msdu_end_wmask > 0) {
		cmd->info2 |=
			le32_encode_bits(true,
					 HTT_RX_RING_SELECTION_CFG_WORD_MASK_COMPACT_SET);
		cmd->rx_mpdu_start_end_mask =
			le32_encode_bits(tlv_filter->rx_mpdu_start_wmask,
					 HTT_RX_RING_SELECTION_CFG_RX_MPDU_START_MASK);
		/* mpdu_end is not used for any hardwares so far
		 * please assign it in future if any chip is
		 * using through hal ops
		 */
		cmd->rx_mpdu_start_end_mask |=
			le32_encode_bits(tlv_filter->rx_mpdu_end_wmask,
					 HTT_RX_RING_SELECTION_CFG_RX_MPDU_END_MASK);
		cmd->rx_msdu_end_word_mask =
			le32_encode_bits(tlv_filter->rx_msdu_end_wmask,
					 HTT_RX_RING_SELECTION_CFG_RX_MSDU_END_MASK);
	}

	ret = ath12k_htc_send(&ab->htc, ab->dp.eid, skb);
	if (ret)
		goto err_free;

	return 0;

err_free:
	dev_kfree_skb_any(skb);

	return ret;
}

int
ath12k_dp_tx_htt_h2t_ext_stats_req(struct ath12k *ar, u8 type,
				   struct htt_ext_stats_cfg_params *cfg_params,
				   u64 cookie)
{
	struct ath12k_base *ab = ar->ab;
	struct ath12k_dp *dp = &ab->dp;
	struct sk_buff *skb;
	struct htt_ext_stats_cfg_cmd *cmd;
	int len = sizeof(*cmd);
	int ret;
	u32 pdev_id;

	skb = ath12k_htc_alloc_skb(ab, len);
	if (!skb)
		return -ENOMEM;

	skb_put(skb, len);

	cmd = (struct htt_ext_stats_cfg_cmd *)skb->data;
	memset(cmd, 0, sizeof(*cmd));
	cmd->hdr.msg_type = HTT_H2T_MSG_TYPE_EXT_STATS_CFG;

	pdev_id = ath12k_mac_get_target_pdev_id(ar);
	cmd->hdr.pdev_mask = 1 << pdev_id;

	cmd->hdr.stats_type = type;
	cmd->cfg_param0 = cpu_to_le32(cfg_params->cfg0);
	cmd->cfg_param1 = cpu_to_le32(cfg_params->cfg1);
	cmd->cfg_param2 = cpu_to_le32(cfg_params->cfg2);
	cmd->cfg_param3 = cpu_to_le32(cfg_params->cfg3);
	cmd->cookie_lsb = cpu_to_le32(lower_32_bits(cookie));
	cmd->cookie_msb = cpu_to_le32(upper_32_bits(cookie));

	ret = ath12k_htc_send(&ab->htc, dp->eid, skb);
	if (ret) {
		ath12k_warn(ab, "failed to send htt type stats request: %d",
			    ret);
		dev_kfree_skb_any(skb);
		return ret;
	}

	return 0;
}

int ath12k_dp_tx_htt_monitor_mode_ring_config(struct ath12k *ar, bool reset)
{
	struct ath12k_base *ab = ar->ab;
	int ret;

	ret = ath12k_dp_tx_htt_rx_monitor_mode_ring_config(ar, reset);
	if (ret) {
		ath12k_err(ab, "failed to setup rx monitor filter %d\n", ret);
		return ret;
	}

	return 0;
}

int ath12k_dp_tx_htt_rx_monitor_mode_ring_config(struct ath12k *ar, bool reset)
{
	struct ath12k_base *ab = ar->ab;
	struct ath12k_dp *dp = &ab->dp;
	struct htt_rx_ring_tlv_filter tlv_filter = {0};
	int ret, ring_id;

	ring_id = dp->rxdma_mon_buf_ring.refill_buf_ring.ring_id;
	tlv_filter.offset_valid = false;

	if (!reset) {
		tlv_filter.rx_filter = HTT_RX_MON_FILTER_TLV_FLAGS_MON_BUF_RING;
		tlv_filter.pkt_filter_flags0 =
					HTT_RX_MON_FP_MGMT_FILTER_FLAGS0 |
					HTT_RX_MON_MO_MGMT_FILTER_FLAGS0;
		tlv_filter.pkt_filter_flags1 =
					HTT_RX_MON_FP_MGMT_FILTER_FLAGS1 |
					HTT_RX_MON_MO_MGMT_FILTER_FLAGS1;
		tlv_filter.pkt_filter_flags2 =
					HTT_RX_MON_FP_CTRL_FILTER_FLASG2 |
					HTT_RX_MON_MO_CTRL_FILTER_FLASG2;
		tlv_filter.pkt_filter_flags3 =
					HTT_RX_MON_FP_CTRL_FILTER_FLASG3 |
					HTT_RX_MON_MO_CTRL_FILTER_FLASG3 |
					HTT_RX_MON_FP_DATA_FILTER_FLASG3 |
					HTT_RX_MON_MO_DATA_FILTER_FLASG3;
	}

	if (ab->hw_params->rxdma1_enable) {
		ret = ath12k_dp_tx_htt_rx_filter_setup(ar->ab, ring_id, 0,
						       HAL_RXDMA_MONITOR_BUF,
						       DP_RXDMA_REFILL_RING_SIZE,
						       &tlv_filter);
		if (ret) {
			ath12k_err(ab,
				   "failed to setup filter for monitor buf %d\n", ret);
			return ret;
		}
	}

	return 0;
}

int ath12k_dp_tx_htt_tx_filter_setup(struct ath12k_base *ab, u32 ring_id,
				     int mac_id, enum hal_ring_type ring_type,
				     int tx_buf_size,
				     struct htt_tx_ring_tlv_filter *htt_tlv_filter)
{
	struct htt_tx_ring_selection_cfg_cmd *cmd;
	struct hal_srng *srng = &ab->hal.srng_list[ring_id];
	struct hal_srng_params params;
	struct sk_buff *skb;
	int len = sizeof(*cmd);
	enum htt_srng_ring_type htt_ring_type;
	enum htt_srng_ring_id htt_ring_id;
	int ret;

	skb = ath12k_htc_alloc_skb(ab, len);
	if (!skb)
		return -ENOMEM;

	memset(&params, 0, sizeof(params));
	ath12k_hal_srng_get_params(ab, srng, &params);

	ret = ath12k_dp_tx_get_ring_id_type(ab, mac_id, ring_id,
					    ring_type, &htt_ring_type,
					    &htt_ring_id);

	if (ret)
		goto err_free;

	skb_put(skb, len);
	cmd = (struct htt_tx_ring_selection_cfg_cmd *)skb->data;
	cmd->info0 = le32_encode_bits(HTT_H2T_MSG_TYPE_TX_MONITOR_CFG,
				      HTT_TX_RING_SELECTION_CFG_CMD_INFO0_MSG_TYPE);
	if (htt_ring_type == HTT_SW_TO_HW_RING ||
	    htt_ring_type == HTT_HW_TO_SW_RING)
		cmd->info0 |=
			le32_encode_bits(DP_SW2HW_MACID(mac_id),
					 HTT_TX_RING_SELECTION_CFG_CMD_INFO0_PDEV_ID);
	else
		cmd->info0 |=
			le32_encode_bits(mac_id,
					 HTT_TX_RING_SELECTION_CFG_CMD_INFO0_PDEV_ID);
	cmd->info0 |= le32_encode_bits(htt_ring_id,
				       HTT_TX_RING_SELECTION_CFG_CMD_INFO0_RING_ID);
	cmd->info0 |= le32_encode_bits(!!(params.flags & HAL_SRNG_FLAGS_MSI_SWAP),
				       HTT_TX_RING_SELECTION_CFG_CMD_INFO0_SS);
	cmd->info0 |= le32_encode_bits(!!(params.flags & HAL_SRNG_FLAGS_DATA_TLV_SWAP),
				       HTT_TX_RING_SELECTION_CFG_CMD_INFO0_PS);

	cmd->info1 |=
		le32_encode_bits(tx_buf_size,
				 HTT_TX_RING_SELECTION_CFG_CMD_INFO1_RING_BUFF_SIZE);

	if (htt_tlv_filter->tx_mon_mgmt_filter) {
		cmd->info1 |=
			le32_encode_bits(HTT_STATS_FRAME_CTRL_TYPE_MGMT,
					 HTT_TX_RING_SELECTION_CFG_CMD_INFO1_PKT_TYPE);
		cmd->info1 |=
		le32_encode_bits(htt_tlv_filter->tx_mon_pkt_dma_len,
				 HTT_TX_RING_SELECTION_CFG_CMD_INFO1_CONF_LEN_MGMT);
		cmd->info2 |=
		le32_encode_bits(HTT_STATS_FRAME_CTRL_TYPE_MGMT,
				 HTT_TX_RING_SELECTION_CFG_CMD_INFO2_PKT_TYPE_EN_FLAG);
	}

	if (htt_tlv_filter->tx_mon_data_filter) {
		cmd->info1 |=
			le32_encode_bits(HTT_STATS_FRAME_CTRL_TYPE_CTRL,
					 HTT_TX_RING_SELECTION_CFG_CMD_INFO1_PKT_TYPE);
		cmd->info1 |=
		le32_encode_bits(htt_tlv_filter->tx_mon_pkt_dma_len,
				 HTT_TX_RING_SELECTION_CFG_CMD_INFO1_CONF_LEN_CTRL);
		cmd->info2 |=
		le32_encode_bits(HTT_STATS_FRAME_CTRL_TYPE_CTRL,
				 HTT_TX_RING_SELECTION_CFG_CMD_INFO2_PKT_TYPE_EN_FLAG);
	}

	if (htt_tlv_filter->tx_mon_ctrl_filter) {
		cmd->info1 |=
			le32_encode_bits(HTT_STATS_FRAME_CTRL_TYPE_DATA,
					 HTT_TX_RING_SELECTION_CFG_CMD_INFO1_PKT_TYPE);
		cmd->info1 |=
		le32_encode_bits(htt_tlv_filter->tx_mon_pkt_dma_len,
				 HTT_TX_RING_SELECTION_CFG_CMD_INFO1_CONF_LEN_DATA);
		cmd->info2 |=
		le32_encode_bits(HTT_STATS_FRAME_CTRL_TYPE_DATA,
				 HTT_TX_RING_SELECTION_CFG_CMD_INFO2_PKT_TYPE_EN_FLAG);
	}

	cmd->tlv_filter_mask_in0 =
		cpu_to_le32(htt_tlv_filter->tx_mon_downstream_tlv_flags);
	cmd->tlv_filter_mask_in1 =
		cpu_to_le32(htt_tlv_filter->tx_mon_upstream_tlv_flags0);
	cmd->tlv_filter_mask_in2 =
		cpu_to_le32(htt_tlv_filter->tx_mon_upstream_tlv_flags1);
	cmd->tlv_filter_mask_in3 =
		cpu_to_le32(htt_tlv_filter->tx_mon_upstream_tlv_flags2);

	ret = ath12k_htc_send(&ab->htc, ab->dp.eid, skb);
	if (ret)
		goto err_free;

	return 0;

err_free:
	dev_kfree_skb_any(skb);
	return ret;
}<|MERGE_RESOLUTION|>--- conflicted
+++ resolved
@@ -622,9 +622,12 @@
 	case HAL_WBM_TQM_REL_REASON_FRAME_ACKED:
 		if (!(info->flags & IEEE80211_TX_CTL_NO_ACK)) {
 			info->flags |= IEEE80211_TX_STAT_ACK;
-<<<<<<< HEAD
-			info->status.ack_signal = ATH12K_DEFAULT_NOISE_FLOOR +
-						  ts->ack_rssi;
+			info->status.ack_signal = ts->ack_rssi;
+
+			if (!test_bit(WMI_TLV_SERVICE_HW_DB2DBM_CONVERSION_SUPPORT,
+				      ab->wmi_ab.svc_map))
+				info->status.ack_signal += ATH12K_DEFAULT_NOISE_FLOOR;
+
 			info->status.flags = IEEE80211_TX_STATUS_ACK_SIGNAL_VALID;
 		}
 		break;
@@ -649,38 +652,6 @@
 		break;
 	}
 
-=======
-			info->status.ack_signal = ts->ack_rssi;
-
-			if (!test_bit(WMI_TLV_SERVICE_HW_DB2DBM_CONVERSION_SUPPORT,
-				      ab->wmi_ab.svc_map))
-				info->status.ack_signal += ATH12K_DEFAULT_NOISE_FLOOR;
-
-			info->status.flags = IEEE80211_TX_STATUS_ACK_SIGNAL_VALID;
-		}
-		break;
-	case HAL_WBM_TQM_REL_REASON_CMD_REMOVE_TX:
-		if (info->flags & IEEE80211_TX_CTL_NO_ACK) {
-			info->flags |= IEEE80211_TX_STAT_NOACK_TRANSMITTED;
-			break;
-		}
-		fallthrough;
-	case HAL_WBM_TQM_REL_REASON_CMD_REMOVE_MPDU:
-	case HAL_WBM_TQM_REL_REASON_DROP_THRESHOLD:
-	case HAL_WBM_TQM_REL_REASON_CMD_REMOVE_AGED_FRAMES:
-		/* The failure status is due to internal firmware tx failure
-		 * hence drop the frame; do not update the status of frame to
-		 * the upper layer
-		 */
-		ieee80211_free_txskb(ah->hw, msdu);
-		goto exit;
-	default:
-		ath12k_dbg(ab, ATH12K_DBG_DP_TX, "tx frame is not acked status %d\n",
-			   ts->status);
-		break;
-	}
-
->>>>>>> 2d5404ca
 	/* NOTE: Tx rate status reporting. Tx completion status does not have
 	 * necessary information (for example nss) to build the tx rate.
 	 * Might end up reporting it out-of-band from HTT stats.
