--- conflicted
+++ resolved
@@ -165,9 +165,6 @@
 			       struct ath12k_dp_rx_info *rx_info);
 
 int ath12k_dp_rx_crypto_mic_len(struct ath12k *ar, enum hal_encrypt_type enctype);
-<<<<<<< HEAD
-
-=======
 u32 ath12k_dp_rxdesc_get_ppduid(struct ath12k_base *ab,
 				struct hal_rx_desc *rx_desc);
 bool ath12k_dp_rxdesc_mpdu_valid(struct ath12k_base *ab,
@@ -177,5 +174,4 @@
 				  enum hal_wbm_rel_bm_act action);
 bool ath12k_dp_rxdesc_mpdu_valid(struct ath12k_base *ab,
 				 struct hal_rx_desc *rx_desc);
->>>>>>> 3f4ee458
 #endif /* ATH12K_DP_RX_H */