/*
 * Copyright (c) 2013 Eugene Krasnikov <k.eugene.e@gmail.com>
 *
 * Permission to use, copy, modify, and/or distribute this software for any
 * purpose with or without fee is hereby granted, provided that the above
 * copyright notice and this permission notice appear in all copies.
 *
 * THE SOFTWARE IS PROVIDED "AS IS" AND THE AUTHOR DISCLAIMS ALL WARRANTIES
 * WITH REGARD TO THIS SOFTWARE INCLUDING ALL IMPLIED WARRANTIES OF
 * MERCHANTABILITY AND FITNESS. IN NO EVENT SHALL THE AUTHOR BE LIABLE FOR ANY
 * SPECIAL, DIRECT, INDIRECT, OR CONSEQUENTIAL DAMAGES OR ANY DAMAGES
 * WHATSOEVER RESULTING FROM LOSS OF USE, DATA OR PROFITS, WHETHER IN AN ACTION
 * OF CONTRACT, NEGLIGENCE OR OTHER TORTIOUS ACTION, ARISING OUT OF OR IN
 * CONNECTION WITH THE USE OR PERFORMANCE OF THIS SOFTWARE.
 */

#define pr_fmt(fmt) KBUILD_MODNAME ": " fmt

#include <linux/bitfield.h>
#include <linux/etherdevice.h>
#include <linux/firmware.h>
#include <linux/bitops.h>
#include <linux/rpmsg.h>
#include "smd.h"
#include "firmware.h"

struct wcn36xx_cfg_val {
	u32 cfg_id;
	u32 value;
};

#define WCN36XX_CFG_VAL(id, val) \
{ \
	.cfg_id = WCN36XX_HAL_CFG_ ## id, \
	.value = val \
}

static struct wcn36xx_cfg_val wcn36xx_cfg_vals[] = {
	WCN36XX_CFG_VAL(CURRENT_TX_ANTENNA, 1),
	WCN36XX_CFG_VAL(CURRENT_RX_ANTENNA, 1),
	WCN36XX_CFG_VAL(LOW_GAIN_OVERRIDE, 0),
	WCN36XX_CFG_VAL(POWER_STATE_PER_CHAIN, 785),
	WCN36XX_CFG_VAL(CAL_PERIOD, 5),
	WCN36XX_CFG_VAL(CAL_CONTROL, 1),
	WCN36XX_CFG_VAL(PROXIMITY, 0),
	WCN36XX_CFG_VAL(NETWORK_DENSITY, 3),
	WCN36XX_CFG_VAL(MAX_MEDIUM_TIME, 6000),
	WCN36XX_CFG_VAL(MAX_MPDUS_IN_AMPDU, 64),
	WCN36XX_CFG_VAL(RTS_THRESHOLD, 2347),
	WCN36XX_CFG_VAL(SHORT_RETRY_LIMIT, 15),
	WCN36XX_CFG_VAL(LONG_RETRY_LIMIT, 15),
	WCN36XX_CFG_VAL(FRAGMENTATION_THRESHOLD, 8000),
	WCN36XX_CFG_VAL(DYNAMIC_THRESHOLD_ZERO, 5),
	WCN36XX_CFG_VAL(DYNAMIC_THRESHOLD_ONE, 10),
	WCN36XX_CFG_VAL(DYNAMIC_THRESHOLD_TWO, 15),
	WCN36XX_CFG_VAL(FIXED_RATE, 0),
	WCN36XX_CFG_VAL(RETRYRATE_POLICY, 4),
	WCN36XX_CFG_VAL(RETRYRATE_SECONDARY, 0),
	WCN36XX_CFG_VAL(RETRYRATE_TERTIARY, 0),
	WCN36XX_CFG_VAL(FORCE_POLICY_PROTECTION, 5),
	WCN36XX_CFG_VAL(FIXED_RATE_MULTICAST_24GHZ, 1),
	WCN36XX_CFG_VAL(FIXED_RATE_MULTICAST_5GHZ, 5),
	WCN36XX_CFG_VAL(DEFAULT_RATE_INDEX_5GHZ, 5),
	WCN36XX_CFG_VAL(MAX_BA_SESSIONS, 40),
	WCN36XX_CFG_VAL(PS_DATA_INACTIVITY_TIMEOUT, 200),
	WCN36XX_CFG_VAL(PS_ENABLE_BCN_FILTER, 1),
	WCN36XX_CFG_VAL(PS_ENABLE_RSSI_MONITOR, 1),
	WCN36XX_CFG_VAL(NUM_BEACON_PER_RSSI_AVERAGE, 20),
	WCN36XX_CFG_VAL(STATS_PERIOD, 10),
	WCN36XX_CFG_VAL(CFP_MAX_DURATION, 30000),
	WCN36XX_CFG_VAL(FRAME_TRANS_ENABLED, 0),
	WCN36XX_CFG_VAL(BA_THRESHOLD_HIGH, 128),
	WCN36XX_CFG_VAL(MAX_BA_BUFFERS, 2560),
	WCN36XX_CFG_VAL(DYNAMIC_PS_POLL_VALUE, 0),
	WCN36XX_CFG_VAL(TX_PWR_CTRL_ENABLE, 1),
	WCN36XX_CFG_VAL(ENABLE_CLOSE_LOOP, 1),
	WCN36XX_CFG_VAL(ENABLE_LPWR_IMG_TRANSITION, 0),
	WCN36XX_CFG_VAL(BTC_STATIC_LEN_LE_BT, 120000),
	WCN36XX_CFG_VAL(BTC_STATIC_LEN_LE_WLAN, 30000),
	WCN36XX_CFG_VAL(MAX_ASSOC_LIMIT, 10),
	WCN36XX_CFG_VAL(ENABLE_MCC_ADAPTIVE_SCHEDULER, 0),
	WCN36XX_CFG_VAL(ENABLE_DYNAMIC_RA_START_RATE, 133), /* MCS 5 */
	WCN36XX_CFG_VAL(LINK_FAIL_TX_CNT, 1000),
};

static struct wcn36xx_cfg_val wcn3680_cfg_vals[] = {
	WCN36XX_CFG_VAL(CURRENT_TX_ANTENNA, 1),
	WCN36XX_CFG_VAL(CURRENT_RX_ANTENNA, 1),
	WCN36XX_CFG_VAL(LOW_GAIN_OVERRIDE, 0),
	WCN36XX_CFG_VAL(POWER_STATE_PER_CHAIN, 785),
	WCN36XX_CFG_VAL(CAL_PERIOD, 5),
	WCN36XX_CFG_VAL(CAL_CONTROL, 1),
	WCN36XX_CFG_VAL(PROXIMITY, 0),
	WCN36XX_CFG_VAL(NETWORK_DENSITY, 3),
	WCN36XX_CFG_VAL(MAX_MEDIUM_TIME, 4096),
	WCN36XX_CFG_VAL(MAX_MPDUS_IN_AMPDU, 64),
	WCN36XX_CFG_VAL(RTS_THRESHOLD, 2347),
	WCN36XX_CFG_VAL(SHORT_RETRY_LIMIT, 15),
	WCN36XX_CFG_VAL(LONG_RETRY_LIMIT, 15),
	WCN36XX_CFG_VAL(FRAGMENTATION_THRESHOLD, 8000),
	WCN36XX_CFG_VAL(DYNAMIC_THRESHOLD_ZERO, 5),
	WCN36XX_CFG_VAL(DYNAMIC_THRESHOLD_ONE, 10),
	WCN36XX_CFG_VAL(DYNAMIC_THRESHOLD_TWO, 15),
	WCN36XX_CFG_VAL(FIXED_RATE, 0),
	WCN36XX_CFG_VAL(RETRYRATE_POLICY, 4),
	WCN36XX_CFG_VAL(RETRYRATE_SECONDARY, 0),
	WCN36XX_CFG_VAL(RETRYRATE_TERTIARY, 0),
	WCN36XX_CFG_VAL(FORCE_POLICY_PROTECTION, 5),
	WCN36XX_CFG_VAL(FIXED_RATE_MULTICAST_24GHZ, 1),
	WCN36XX_CFG_VAL(FIXED_RATE_MULTICAST_5GHZ, 5),
	WCN36XX_CFG_VAL(DEFAULT_RATE_INDEX_24GHZ, 1),
	WCN36XX_CFG_VAL(DEFAULT_RATE_INDEX_5GHZ, 5),
	WCN36XX_CFG_VAL(MAX_BA_SESSIONS, 40),
	WCN36XX_CFG_VAL(PS_DATA_INACTIVITY_TIMEOUT, 200),
	WCN36XX_CFG_VAL(PS_ENABLE_BCN_FILTER, 1),
	WCN36XX_CFG_VAL(PS_ENABLE_RSSI_MONITOR, 1),
	WCN36XX_CFG_VAL(NUM_BEACON_PER_RSSI_AVERAGE, 20),
	WCN36XX_CFG_VAL(STATS_PERIOD, 10),
	WCN36XX_CFG_VAL(CFP_MAX_DURATION, 30000),
	WCN36XX_CFG_VAL(FRAME_TRANS_ENABLED, 0),
	WCN36XX_CFG_VAL(BA_THRESHOLD_HIGH, 128),
	WCN36XX_CFG_VAL(MAX_BA_BUFFERS, 2560),
	WCN36XX_CFG_VAL(DYNAMIC_PS_POLL_VALUE, 0),
	WCN36XX_CFG_VAL(TX_PWR_CTRL_ENABLE, 1),
	WCN36XX_CFG_VAL(ENABLE_CLOSE_LOOP, 1),
	WCN36XX_CFG_VAL(ENABLE_LPWR_IMG_TRANSITION, 0),
	WCN36XX_CFG_VAL(BTC_STATIC_LEN_LE_BT, 120000),
	WCN36XX_CFG_VAL(BTC_STATIC_LEN_LE_WLAN, 30000),
	WCN36XX_CFG_VAL(MAX_ASSOC_LIMIT, 10),
	WCN36XX_CFG_VAL(ENABLE_MCC_ADAPTIVE_SCHEDULER, 0),
	WCN36XX_CFG_VAL(TDLS_PUAPSD_MASK, 0),
	WCN36XX_CFG_VAL(TDLS_PUAPSD_BUFFER_STA_CAPABLE, 1),
	WCN36XX_CFG_VAL(TDLS_PUAPSD_INACTIVITY_TIME, 0),
	WCN36XX_CFG_VAL(TDLS_PUAPSD_RX_FRAME_THRESHOLD, 10),
	WCN36XX_CFG_VAL(TDLS_OFF_CHANNEL_CAPABLE, 1),
	WCN36XX_CFG_VAL(ENABLE_ADAPTIVE_RX_DRAIN, 1),
	WCN36XX_CFG_VAL(FLEXCONNECT_POWER_FACTOR, 0),
	WCN36XX_CFG_VAL(ANTENNA_DIVERSITY, 3),
	WCN36XX_CFG_VAL(ATH_DISABLE, 0),
	WCN36XX_CFG_VAL(BTC_STATIC_OPP_WLAN_ACTIVE_WLAN_LEN, 60000),
	WCN36XX_CFG_VAL(BTC_STATIC_OPP_WLAN_ACTIVE_BT_LEN, 90000),
	WCN36XX_CFG_VAL(BTC_SAP_STATIC_OPP_ACTIVE_WLAN_LEN, 30000),
	WCN36XX_CFG_VAL(BTC_SAP_STATIC_OPP_ACTIVE_BT_LEN, 30000),
	WCN36XX_CFG_VAL(ASD_PROBE_INTERVAL, 50),
	WCN36XX_CFG_VAL(ASD_TRIGGER_THRESHOLD, -60),
	WCN36XX_CFG_VAL(ASD_RTT_RSSI_HYST_THRESHOLD, 3),
	WCN36XX_CFG_VAL(BTC_CTS2S_ON_STA_DURING_SCO, 0),
	WCN36XX_CFG_VAL(RA_FILTER_ENABLE, 0),
	WCN36XX_CFG_VAL(RA_RATE_LIMIT_INTERVAL, 60),
	WCN36XX_CFG_VAL(BTC_FATAL_HID_NSNIFF_BLK, 2),
	WCN36XX_CFG_VAL(BTC_CRITICAL_HID_NSNIFF_BLK, 1),
	WCN36XX_CFG_VAL(BTC_DYN_A2DP_TX_QUEUE_THOLD, 0),
	WCN36XX_CFG_VAL(BTC_DYN_OPP_TX_QUEUE_THOLD, 1),
	WCN36XX_CFG_VAL(MAX_UAPSD_CONSEC_SP, 10),
	WCN36XX_CFG_VAL(MAX_UAPSD_CONSEC_RX_CNT, 50),
	WCN36XX_CFG_VAL(MAX_UAPSD_CONSEC_TX_CNT, 50),
	WCN36XX_CFG_VAL(MAX_UAPSD_CONSEC_TX_CNT_MEAS_WINDOW, 500),
	WCN36XX_CFG_VAL(MAX_UAPSD_CONSEC_RX_CNT_MEAS_WINDOW, 500),
	WCN36XX_CFG_VAL(MAX_PSPOLL_IN_WMM_UAPSD_PS_MODE, 0),
	WCN36XX_CFG_VAL(MAX_UAPSD_INACTIVITY_INTERVALS, 10),
	WCN36XX_CFG_VAL(ENABLE_DYNAMIC_WMMPS, 1),
	WCN36XX_CFG_VAL(BURST_MODE_BE_TXOP_VALUE, 0),
	WCN36XX_CFG_VAL(ENABLE_DYNAMIC_RA_START_RATE, 136),
	WCN36XX_CFG_VAL(BTC_FAST_WLAN_CONN_PREF, 1),
	WCN36XX_CFG_VAL(ENABLE_RTSCTS_HTVHT, 0),
	WCN36XX_CFG_VAL(BTC_STATIC_OPP_WLAN_IDLE_WLAN_LEN, 30000),
	WCN36XX_CFG_VAL(BTC_STATIC_OPP_WLAN_IDLE_BT_LEN, 120000),
	WCN36XX_CFG_VAL(LINK_FAIL_TX_CNT, 1000),
	WCN36XX_CFG_VAL(TOGGLE_ARP_BDRATES, 0),
	WCN36XX_CFG_VAL(OPTIMIZE_CA_EVENT, 0),
	WCN36XX_CFG_VAL(EXT_SCAN_CONC_MODE, 0),
	WCN36XX_CFG_VAL(BAR_WAKEUP_HOST_DISABLE, 0),
	WCN36XX_CFG_VAL(SAR_BOFFSET_CORRECTION_ENABLE, 0),
	WCN36XX_CFG_VAL(BTC_DISABLE_WLAN_LINK_CRITICAL, 5),
	WCN36XX_CFG_VAL(DISABLE_SCAN_DURING_SCO, 2),
	WCN36XX_CFG_VAL(CONS_BCNMISS_COUNT, 0),
	WCN36XX_CFG_VAL(UNITS_OF_BCN_WAIT_TIME, 0),
	WCN36XX_CFG_VAL(TRIGGER_NULLFRAME_BEFORE_HB, 0),
	WCN36XX_CFG_VAL(ENABLE_POWERSAVE_OFFLOAD, 0),
};

static int put_cfg_tlv_u32(struct wcn36xx *wcn, size_t *len, u32 id, u32 value)
{
	struct wcn36xx_hal_cfg *entry;
	u32 *val;

	if (*len + sizeof(*entry) + sizeof(u32) >= WCN36XX_HAL_BUF_SIZE) {
		wcn36xx_err("Not enough room for TLV entry\n");
		return -ENOMEM;
	}

	entry = (struct wcn36xx_hal_cfg *) (wcn->hal_buf + *len);
	entry->id = id;
	entry->len = sizeof(u32);
	entry->pad_bytes = 0;
	entry->reserve = 0;

	val = (u32 *) (entry + 1);
	*val = value;

	*len += sizeof(*entry) + sizeof(u32);

	return 0;
}

static void wcn36xx_smd_set_bss_nw_type(struct wcn36xx *wcn,
		struct ieee80211_sta *sta,
		struct wcn36xx_hal_config_bss_params *bss_params)
{
	if (NL80211_BAND_5GHZ == WCN36XX_BAND(wcn))
		bss_params->nw_type = WCN36XX_HAL_11A_NW_TYPE;
	else if (sta && sta->deflink.ht_cap.ht_supported)
		bss_params->nw_type = WCN36XX_HAL_11N_NW_TYPE;
	else if (sta && (sta->deflink.supp_rates[NL80211_BAND_2GHZ] & 0x7f))
		bss_params->nw_type = WCN36XX_HAL_11G_NW_TYPE;
	else
		bss_params->nw_type = WCN36XX_HAL_11B_NW_TYPE;
}

static inline u8 is_cap_supported(unsigned long caps, unsigned long flag)
{
	return caps & flag ? 1 : 0;
}

static void wcn36xx_smd_set_bss_ht_params(struct ieee80211_vif *vif,
		struct ieee80211_sta *sta,
		struct wcn36xx_hal_config_bss_params *bss_params)
{
	if (sta && sta->deflink.ht_cap.ht_supported) {
		unsigned long caps = sta->deflink.ht_cap.cap;

		bss_params->ht = sta->deflink.ht_cap.ht_supported;
		bss_params->tx_channel_width_set = is_cap_supported(caps,
			IEEE80211_HT_CAP_SUP_WIDTH_20_40);
		bss_params->lsig_tx_op_protection_full_support =
			is_cap_supported(caps,
					 IEEE80211_HT_CAP_LSIG_TXOP_PROT);

		bss_params->ht_oper_mode = vif->bss_conf.ht_operation_mode;
		bss_params->lln_non_gf_coexist =
			!!(vif->bss_conf.ht_operation_mode &
			   IEEE80211_HT_OP_MODE_NON_GF_STA_PRSNT);
		/* IEEE80211_HT_STBC_PARAM_DUAL_CTS_PROT */
		bss_params->dual_cts_protection = 0;
		/* IEEE80211_HT_OP_MODE_PROTECTION_20MHZ */
		bss_params->ht20_coexist = 0;
	}
}

static void
wcn36xx_smd_set_bss_vht_params(struct ieee80211_vif *vif,
			       struct ieee80211_sta *sta,
			       struct wcn36xx_hal_config_bss_params_v1 *bss)
{
	if (sta && sta->deflink.vht_cap.vht_supported)
		bss->vht_capable = 1;
}

static void wcn36xx_smd_set_sta_ht_params(struct ieee80211_sta *sta,
		struct wcn36xx_hal_config_sta_params *sta_params)
{
	if (sta->deflink.ht_cap.ht_supported) {
		unsigned long caps = sta->deflink.ht_cap.cap;

		sta_params->ht_capable = sta->deflink.ht_cap.ht_supported;
		sta_params->tx_channel_width_set = is_cap_supported(caps,
			IEEE80211_HT_CAP_SUP_WIDTH_20_40);
		sta_params->lsig_txop_protection = is_cap_supported(caps,
			IEEE80211_HT_CAP_LSIG_TXOP_PROT);

<<<<<<< HEAD
		sta_params->max_ampdu_size = sta->ht_cap.ampdu_factor;
		sta_params->max_ampdu_density = sta->ht_cap.ampdu_density;
=======
		sta_params->max_ampdu_size = sta->deflink.ht_cap.ampdu_factor;
		sta_params->max_ampdu_density = sta->deflink.ht_cap.ampdu_density;
>>>>>>> eb3cdb58
		/* max_amsdu_size: 1 : 3839 bytes, 0 : 7935 bytes (max) */
		sta_params->max_amsdu_size = !is_cap_supported(caps,
			IEEE80211_HT_CAP_MAX_AMSDU);
		sta_params->sgi_20Mhz = is_cap_supported(caps,
			IEEE80211_HT_CAP_SGI_20);
		sta_params->sgi_40mhz =	is_cap_supported(caps,
			IEEE80211_HT_CAP_SGI_40);
		sta_params->green_field_capable = is_cap_supported(caps,
			IEEE80211_HT_CAP_GRN_FLD);
		sta_params->delayed_ba_support = is_cap_supported(caps,
			IEEE80211_HT_CAP_DELAY_BA);
		sta_params->dsss_cck_mode_40mhz = is_cap_supported(caps,
			IEEE80211_HT_CAP_DSSSCCK40);
	}
}

static void wcn36xx_smd_set_sta_vht_params(struct wcn36xx *wcn,
		struct ieee80211_sta *sta,
		struct wcn36xx_hal_config_sta_params_v1 *sta_params)
{
	if (sta->deflink.vht_cap.vht_supported) {
		unsigned long caps = sta->deflink.vht_cap.cap;

		sta_params->vht_capable = sta->deflink.vht_cap.vht_supported;
		sta_params->vht_ldpc_enabled =
			is_cap_supported(caps, IEEE80211_VHT_CAP_RXLDPC);
		if (wcn36xx_firmware_get_feat_caps(wcn->fw_feat_caps, MU_MIMO)) {
			sta_params->vht_tx_mu_beamformee_capable =
				is_cap_supported(caps, IEEE80211_VHT_CAP_MU_BEAMFORMER_CAPABLE);
			if (sta_params->vht_tx_mu_beamformee_capable)
			       sta_params->vht_tx_bf_enabled = 1;
		} else {
			sta_params->vht_tx_mu_beamformee_capable = 0;
		}
		sta_params->vht_tx_channel_width_set = 0;
	}
}

static void wcn36xx_smd_set_sta_ht_ldpc_params(struct ieee80211_sta *sta,
		struct wcn36xx_hal_config_sta_params_v1 *sta_params)
{
	if (sta->deflink.ht_cap.ht_supported) {
		sta_params->ht_ldpc_enabled =
			is_cap_supported(sta->deflink.ht_cap.cap,
					 IEEE80211_HT_CAP_LDPC_CODING);
	}
}

static void wcn36xx_smd_set_sta_default_ht_params(
		struct wcn36xx_hal_config_sta_params *sta_params)
{
	sta_params->ht_capable = 1;
	sta_params->tx_channel_width_set = 1;
	sta_params->lsig_txop_protection = 1;
	sta_params->max_ampdu_size = 3;
	sta_params->max_ampdu_density = 5;
	sta_params->max_amsdu_size = 0;
	sta_params->sgi_20Mhz = 1;
	sta_params->sgi_40mhz = 1;
	sta_params->green_field_capable = 1;
	sta_params->delayed_ba_support = 0;
	sta_params->dsss_cck_mode_40mhz = 1;
}

static void wcn36xx_smd_set_sta_default_vht_params(struct wcn36xx *wcn,
		struct wcn36xx_hal_config_sta_params_v1 *sta_params)
{
	if (wcn->rf_id == RF_IRIS_WCN3680) {
		sta_params->vht_capable = 1;
		sta_params->vht_tx_mu_beamformee_capable = 1;
	} else {
		sta_params->vht_capable = 0;
		sta_params->vht_tx_mu_beamformee_capable = 0;
	}

	sta_params->vht_ldpc_enabled = 0;
	sta_params->vht_tx_channel_width_set = 0;
	sta_params->vht_tx_bf_enabled = 0;
}

static void wcn36xx_smd_set_sta_default_ht_ldpc_params(struct wcn36xx *wcn,
		struct wcn36xx_hal_config_sta_params_v1 *sta_params)
{
	if (wcn->rf_id == RF_IRIS_WCN3680)
		sta_params->ht_ldpc_enabled = 1;
	else
		sta_params->ht_ldpc_enabled = 0;
}

static void wcn36xx_smd_set_sta_params(struct wcn36xx *wcn,
		struct ieee80211_vif *vif,
		struct ieee80211_sta *sta,
		struct wcn36xx_hal_config_sta_params *sta_params)
{
	struct wcn36xx_vif *vif_priv = wcn36xx_vif_to_priv(vif);
	struct wcn36xx_sta *sta_priv = NULL;
	if (vif->type == NL80211_IFTYPE_ADHOC ||
	    vif->type == NL80211_IFTYPE_AP ||
	    vif->type == NL80211_IFTYPE_MESH_POINT) {
		sta_params->type = 1;
		sta_params->sta_index = WCN36XX_HAL_STA_INVALID_IDX;
	} else {
		sta_params->type = 0;
		sta_params->sta_index = vif_priv->self_sta_index;
	}

	sta_params->listen_interval = WCN36XX_LISTEN_INTERVAL(wcn);

	/*
	 * In STA mode ieee80211_sta contains bssid and ieee80211_vif
	 * contains our mac address. In  AP mode we are bssid so vif
	 * contains bssid and ieee80211_sta contains mac.
	 */
	if (NL80211_IFTYPE_STATION == vif->type)
		memcpy(&sta_params->mac, vif->addr, ETH_ALEN);
	else
		memcpy(&sta_params->bssid, vif->addr, ETH_ALEN);

	sta_params->encrypt_type = vif_priv->encrypt_type;
	sta_params->short_preamble_supported = true;

	sta_params->rifs_mode = 0;
	sta_params->rmf = 0;
	sta_params->action = 0;
	sta_params->uapsd = 0;
	sta_params->mimo_ps = WCN36XX_HAL_HT_MIMO_PS_STATIC;
	sta_params->max_ampdu_duration = 0;
	sta_params->bssid_index = vif_priv->bss_index;
	sta_params->p2p = 0;

	if (sta) {
		sta_priv = wcn36xx_sta_to_priv(sta);
		if (NL80211_IFTYPE_STATION == vif->type)
			memcpy(&sta_params->bssid, sta->addr, ETH_ALEN);
		else
			memcpy(&sta_params->mac, sta->addr, ETH_ALEN);
		sta_params->wmm_enabled = sta->wme;
		sta_params->max_sp_len = sta->max_sp;
		sta_params->aid = sta_priv->aid;
		wcn36xx_smd_set_sta_ht_params(sta, sta_params);
		memcpy(&sta_params->supported_rates, &sta_priv->supported_rates,
			sizeof(struct wcn36xx_hal_supported_rates));
	} else {
		wcn36xx_set_default_rates((struct wcn36xx_hal_supported_rates *)
					  &sta_params->supported_rates);
		wcn36xx_smd_set_sta_default_ht_params(sta_params);
	}
}

static int wcn36xx_smd_send_and_wait(struct wcn36xx *wcn, size_t len)
{
	int ret;
	unsigned long start;
	struct wcn36xx_hal_msg_header *hdr =
		(struct wcn36xx_hal_msg_header *)wcn->hal_buf;
	u16 req_type = hdr->msg_type;

	wcn36xx_dbg_dump(WCN36XX_DBG_SMD_DUMP, "HAL >>> ", wcn->hal_buf, len);

	init_completion(&wcn->hal_rsp_compl);
	start = jiffies;
	ret = rpmsg_send(wcn->smd_channel, wcn->hal_buf, len);
	if (ret) {
		wcn36xx_err("HAL TX failed for req %d\n", req_type);
		goto out;
	}
	if (wait_for_completion_timeout(&wcn->hal_rsp_compl,
		msecs_to_jiffies(HAL_MSG_TIMEOUT)) <= 0) {
		wcn36xx_err("Timeout! No SMD response to req %d in %dms\n",
			    req_type, HAL_MSG_TIMEOUT);
		ret = -ETIME;
		goto out;
	}
	wcn36xx_dbg(WCN36XX_DBG_SMD,
		    "SMD command (req %d, rsp %d) completed in %dms\n",
		    req_type, hdr->msg_type,
		    jiffies_to_msecs(jiffies - start));
out:
	return ret;
}

#define __INIT_HAL_MSG(msg_body, type, version) \
	do {								\
		memset(&(msg_body), 0, sizeof(msg_body));		\
		(msg_body).header.msg_type = type;			\
		(msg_body).header.msg_version = version;		\
		(msg_body).header.len = sizeof(msg_body);		\
	} while (0)							\

#define INIT_HAL_MSG(msg_body, type)	\
	__INIT_HAL_MSG(msg_body, type, WCN36XX_HAL_MSG_VERSION0)

#define INIT_HAL_MSG_V1(msg_body, type) \
	__INIT_HAL_MSG(msg_body, type, WCN36XX_HAL_MSG_VERSION1)

#define INIT_HAL_PTT_MSG(p_msg_body, ppt_msg_len) \
	do { \
		memset(p_msg_body, 0, sizeof(*p_msg_body) + ppt_msg_len); \
		p_msg_body->header.msg_type = WCN36XX_HAL_PROCESS_PTT_REQ; \
		p_msg_body->header.msg_version = WCN36XX_HAL_MSG_VERSION0; \
		p_msg_body->header.len = sizeof(*p_msg_body) + ppt_msg_len; \
	} while (0)

#define PREPARE_HAL_BUF(send_buf, msg_body) \
	do {							\
		memcpy_and_pad(send_buf, msg_body.header.len,	\
			       &msg_body, sizeof(msg_body), 0);	\
	} while (0)						\

#define PREPARE_HAL_PTT_MSG_BUF(send_buf, p_msg_body) \
	do {							\
		memcpy(send_buf, p_msg_body, p_msg_body->header.len); \
	} while (0)

static int wcn36xx_smd_rsp_status_check(void *buf, size_t len)
{
	struct wcn36xx_fw_msg_status_rsp *rsp;

	if (len < sizeof(struct wcn36xx_hal_msg_header) +
	    sizeof(struct wcn36xx_fw_msg_status_rsp))
		return -EIO;

	rsp = (struct wcn36xx_fw_msg_status_rsp *)
		(buf + sizeof(struct wcn36xx_hal_msg_header));

	if (WCN36XX_FW_MSG_RESULT_SUCCESS != rsp->status)
		return rsp->status;

	return 0;
}

int wcn36xx_smd_load_nv(struct wcn36xx *wcn)
{
	struct nv_data *nv_d;
	struct wcn36xx_hal_nv_img_download_req_msg msg_body;
	int fw_bytes_left;
	int ret;
	u16 fm_offset = 0;

	if (!wcn->nv) {
		ret = request_firmware(&wcn->nv, wcn->nv_file, wcn->dev);
		if (ret) {
			wcn36xx_err("Failed to load nv file %s: %d\n",
				    wcn->nv_file, ret);
			goto out;
		}
	}

	nv_d = (struct nv_data *)wcn->nv->data;
	INIT_HAL_MSG(msg_body, WCN36XX_HAL_DOWNLOAD_NV_REQ);

	msg_body.header.len += WCN36XX_NV_FRAGMENT_SIZE;

	msg_body.frag_number = 0;
	/* hal_buf must be protected with  mutex */
	mutex_lock(&wcn->hal_mutex);

	do {
		fw_bytes_left = wcn->nv->size - fm_offset - 4;
		if (fw_bytes_left > WCN36XX_NV_FRAGMENT_SIZE) {
			msg_body.last_fragment = 0;
			msg_body.nv_img_buffer_size = WCN36XX_NV_FRAGMENT_SIZE;
		} else {
			msg_body.last_fragment = 1;
			msg_body.nv_img_buffer_size = fw_bytes_left;

			/* Do not forget update general message len */
			msg_body.header.len = sizeof(msg_body) + fw_bytes_left;

		}

		/* Add load NV request message header */
		memcpy(wcn->hal_buf, &msg_body,	sizeof(msg_body));

		/* Add NV body itself */
		memcpy(wcn->hal_buf + sizeof(msg_body),
		       &nv_d->table + fm_offset,
		       msg_body.nv_img_buffer_size);

		ret = wcn36xx_smd_send_and_wait(wcn, msg_body.header.len);
		if (ret)
			goto out_unlock;
		ret = wcn36xx_smd_rsp_status_check(wcn->hal_buf,
						   wcn->hal_rsp_len);
		if (ret) {
			wcn36xx_err("hal_load_nv response failed err=%d\n",
				    ret);
			goto out_unlock;
		}
		msg_body.frag_number++;
		fm_offset += WCN36XX_NV_FRAGMENT_SIZE;

	} while (msg_body.last_fragment != 1);

out_unlock:
	mutex_unlock(&wcn->hal_mutex);
out:	return ret;
}

static int wcn36xx_smd_start_rsp(struct wcn36xx *wcn, void *buf, size_t len)
{
	struct wcn36xx_hal_mac_start_rsp_msg *rsp;

	if (len < sizeof(*rsp))
		return -EIO;

	rsp = (struct wcn36xx_hal_mac_start_rsp_msg *)buf;

	if (WCN36XX_FW_MSG_RESULT_SUCCESS != rsp->start_rsp_params.status)
		return -EIO;

	memcpy(wcn->crm_version, rsp->start_rsp_params.crm_version,
	       WCN36XX_HAL_VERSION_LENGTH);
	memcpy(wcn->wlan_version, rsp->start_rsp_params.wlan_version,
	       WCN36XX_HAL_VERSION_LENGTH);

	/* null terminate the strings, just in case */
	wcn->crm_version[WCN36XX_HAL_VERSION_LENGTH] = '\0';
	wcn->wlan_version[WCN36XX_HAL_VERSION_LENGTH] = '\0';

	wcn->fw_revision = rsp->start_rsp_params.version.revision;
	wcn->fw_version = rsp->start_rsp_params.version.version;
	wcn->fw_minor = rsp->start_rsp_params.version.minor;
	wcn->fw_major = rsp->start_rsp_params.version.major;

	if (wcn->first_boot) {
		wcn->first_boot = false;
		wcn36xx_info("firmware WLAN version '%s' and CRM version '%s'\n",
			     wcn->wlan_version, wcn->crm_version);

		wcn36xx_info("firmware API %u.%u.%u.%u, %u stations, %u bssids\n",
			     wcn->fw_major, wcn->fw_minor,
			     wcn->fw_version, wcn->fw_revision,
			     rsp->start_rsp_params.stations,
			     rsp->start_rsp_params.bssids);
	}
	return 0;
}

int wcn36xx_smd_start(struct wcn36xx *wcn)
{
	struct wcn36xx_hal_mac_start_req_msg msg_body, *body;
	int ret;
	int i;
	size_t len;
	int cfg_elements;
	static struct wcn36xx_cfg_val *cfg_vals;

	mutex_lock(&wcn->hal_mutex);
	INIT_HAL_MSG(msg_body, WCN36XX_HAL_START_REQ);

	msg_body.params.type = DRIVER_TYPE_PRODUCTION;
	msg_body.params.len = 0;

	PREPARE_HAL_BUF(wcn->hal_buf, msg_body);

	body = (struct wcn36xx_hal_mac_start_req_msg *)wcn->hal_buf;
	len = body->header.len;

	if (wcn->rf_id == RF_IRIS_WCN3680) {
		cfg_vals = wcn3680_cfg_vals;
		cfg_elements = ARRAY_SIZE(wcn3680_cfg_vals);
	} else {
		cfg_vals = wcn36xx_cfg_vals;
		cfg_elements = ARRAY_SIZE(wcn36xx_cfg_vals);
	}

	for (i = 0; i < cfg_elements; i++) {
		ret = put_cfg_tlv_u32(wcn, &len, cfg_vals[i].cfg_id,
				      cfg_vals[i].value);
		if (ret)
			goto out;
	}
	body->header.len = len;
	body->params.len = len - sizeof(*body);

	wcn36xx_dbg(WCN36XX_DBG_HAL, "hal start type %d\n",
		    msg_body.params.type);

	ret = wcn36xx_smd_send_and_wait(wcn, body->header.len);
	if (ret) {
		wcn36xx_err("Sending hal_start failed\n");
		goto out;
	}

	ret = wcn36xx_smd_start_rsp(wcn, wcn->hal_buf, wcn->hal_rsp_len);
	if (ret) {
		wcn36xx_err("hal_start response failed err=%d\n", ret);
		goto out;
	}

out:
	mutex_unlock(&wcn->hal_mutex);
	return ret;
}

int wcn36xx_smd_stop(struct wcn36xx *wcn)
{
	struct wcn36xx_hal_mac_stop_req_msg msg_body;
	int ret;

	mutex_lock(&wcn->hal_mutex);
	INIT_HAL_MSG(msg_body, WCN36XX_HAL_STOP_REQ);

	msg_body.stop_req_params.reason = HAL_STOP_TYPE_RF_KILL;

	PREPARE_HAL_BUF(wcn->hal_buf, msg_body);

	ret = wcn36xx_smd_send_and_wait(wcn, msg_body.header.len);
	if (ret) {
		wcn36xx_err("Sending hal_stop failed\n");
		goto out;
	}
	ret = wcn36xx_smd_rsp_status_check(wcn->hal_buf, wcn->hal_rsp_len);
	if (ret) {
		wcn36xx_err("hal_stop response failed err=%d\n", ret);
		goto out;
	}
out:
	mutex_unlock(&wcn->hal_mutex);
	return ret;
}

int wcn36xx_smd_init_scan(struct wcn36xx *wcn, enum wcn36xx_hal_sys_mode mode,
			  struct ieee80211_vif *vif)
{
	struct wcn36xx_vif *vif_priv = wcn36xx_vif_to_priv(vif);
	struct wcn36xx_hal_init_scan_req_msg msg_body;
	int ret;

	mutex_lock(&wcn->hal_mutex);
	INIT_HAL_MSG(msg_body, WCN36XX_HAL_INIT_SCAN_REQ);

	msg_body.mode = mode;
	if (vif_priv->bss_index != WCN36XX_HAL_BSS_INVALID_IDX) {
		/* Notify BSSID with null DATA packet */
		msg_body.frame_type = 2;
		msg_body.notify = 1;
		msg_body.scan_entry.bss_index[0] = vif_priv->bss_index;
		msg_body.scan_entry.active_bss_count = 1;
	}

	PREPARE_HAL_BUF(wcn->hal_buf, msg_body);

	wcn36xx_dbg(WCN36XX_DBG_HAL, "hal init scan mode %d\n", msg_body.mode);

	ret = wcn36xx_smd_send_and_wait(wcn, msg_body.header.len);
	if (ret) {
		wcn36xx_err("Sending hal_init_scan failed\n");
		goto out;
	}
	ret = wcn36xx_smd_rsp_status_check(wcn->hal_buf, wcn->hal_rsp_len);
	if (ret) {
		wcn36xx_err("hal_init_scan response failed err=%d\n", ret);
		goto out;
	}
	wcn->sw_scan_init = true;
out:
	mutex_unlock(&wcn->hal_mutex);
	return ret;
}

int wcn36xx_smd_start_scan(struct wcn36xx *wcn, u8 scan_channel)
{
	struct wcn36xx_hal_start_scan_req_msg msg_body;
	int ret;

	mutex_lock(&wcn->hal_mutex);
	INIT_HAL_MSG(msg_body, WCN36XX_HAL_START_SCAN_REQ);

	msg_body.scan_channel = scan_channel;

	PREPARE_HAL_BUF(wcn->hal_buf, msg_body);

	wcn36xx_dbg(WCN36XX_DBG_HAL, "hal start scan channel %d\n",
		    msg_body.scan_channel);

	ret = wcn36xx_smd_send_and_wait(wcn, msg_body.header.len);
	if (ret) {
		wcn36xx_err("Sending hal_start_scan failed\n");
		goto out;
	}
	ret = wcn36xx_smd_rsp_status_check(wcn->hal_buf, wcn->hal_rsp_len);
	if (ret) {
		wcn36xx_err("hal_start_scan response failed err=%d\n", ret);
		goto out;
	}
	wcn->sw_scan_channel = scan_channel;
out:
	mutex_unlock(&wcn->hal_mutex);
	return ret;
}

int wcn36xx_smd_end_scan(struct wcn36xx *wcn, u8 scan_channel)
{
	struct wcn36xx_hal_end_scan_req_msg msg_body;
	int ret;

	mutex_lock(&wcn->hal_mutex);
	INIT_HAL_MSG(msg_body, WCN36XX_HAL_END_SCAN_REQ);

	msg_body.scan_channel = scan_channel;

	PREPARE_HAL_BUF(wcn->hal_buf, msg_body);

	wcn36xx_dbg(WCN36XX_DBG_HAL, "hal end scan channel %d\n",
		    msg_body.scan_channel);

	ret = wcn36xx_smd_send_and_wait(wcn, msg_body.header.len);
	if (ret) {
		wcn36xx_err("Sending hal_end_scan failed\n");
		goto out;
	}
	ret = wcn36xx_smd_rsp_status_check(wcn->hal_buf, wcn->hal_rsp_len);
	if (ret) {
		wcn36xx_err("hal_end_scan response failed err=%d\n", ret);
		goto out;
	}
	wcn->sw_scan_channel = 0;
out:
	mutex_unlock(&wcn->hal_mutex);
	return ret;
}

int wcn36xx_smd_finish_scan(struct wcn36xx *wcn,
			    enum wcn36xx_hal_sys_mode mode,
			    struct ieee80211_vif *vif)
{
	struct wcn36xx_vif *vif_priv = wcn36xx_vif_to_priv(vif);
	struct wcn36xx_hal_finish_scan_req_msg msg_body;
	int ret;

	mutex_lock(&wcn->hal_mutex);
	INIT_HAL_MSG(msg_body, WCN36XX_HAL_FINISH_SCAN_REQ);

	msg_body.mode = mode;
	msg_body.oper_channel = WCN36XX_HW_CHANNEL(wcn);
	if (vif_priv->bss_index != WCN36XX_HAL_BSS_INVALID_IDX) {
		/* Notify BSSID with null data packet */
		msg_body.notify = 1;
		msg_body.frame_type = 2;
		msg_body.scan_entry.bss_index[0] = vif_priv->bss_index;
		msg_body.scan_entry.active_bss_count = 1;
	}

	PREPARE_HAL_BUF(wcn->hal_buf, msg_body);

	wcn36xx_dbg(WCN36XX_DBG_HAL, "hal finish scan mode %d\n",
		    msg_body.mode);

	ret = wcn36xx_smd_send_and_wait(wcn, msg_body.header.len);
	if (ret) {
		wcn36xx_err("Sending hal_finish_scan failed\n");
		goto out;
	}
	ret = wcn36xx_smd_rsp_status_check(wcn->hal_buf, wcn->hal_rsp_len);
	if (ret) {
		wcn36xx_err("hal_finish_scan response failed err=%d\n", ret);
		goto out;
	}
	wcn->sw_scan_init = false;
out:
	mutex_unlock(&wcn->hal_mutex);
	return ret;
}

int wcn36xx_smd_start_hw_scan(struct wcn36xx *wcn, struct ieee80211_vif *vif,
			      struct cfg80211_scan_request *req)
{
	struct wcn36xx_vif *vif_priv = wcn36xx_vif_to_priv(vif);
	struct wcn36xx_hal_start_scan_offload_req_msg *msg_body;
	int ret, i;

	if (req->ie_len > WCN36XX_MAX_SCAN_IE_LEN)
		return -EINVAL;

	mutex_lock(&wcn->hal_mutex);
	msg_body = kzalloc(sizeof(*msg_body), GFP_KERNEL);
	if (!msg_body) {
		ret = -ENOMEM;
		goto out;
	}

	INIT_HAL_MSG((*msg_body), WCN36XX_HAL_START_SCAN_OFFLOAD_REQ);

	msg_body->scan_type = WCN36XX_HAL_SCAN_TYPE_ACTIVE;
	msg_body->min_ch_time = 30;
	msg_body->max_ch_time = 100;
	msg_body->scan_hidden = 1;
	memcpy(msg_body->mac, vif->addr, ETH_ALEN);
	msg_body->bss_type = vif_priv->bss_type;
	msg_body->p2p_search = vif->p2p;

	msg_body->num_ssid = min_t(u8, req->n_ssids, ARRAY_SIZE(msg_body->ssids));
	for (i = 0; i < msg_body->num_ssid; i++) {
		msg_body->ssids[i].length = min_t(u8, req->ssids[i].ssid_len,
						sizeof(msg_body->ssids[i].ssid));
		memcpy(msg_body->ssids[i].ssid, req->ssids[i].ssid,
		       msg_body->ssids[i].length);
	}

	msg_body->num_channel = min_t(u8, req->n_channels,
				     sizeof(msg_body->channels));
	for (i = 0; i < msg_body->num_channel; i++) {
		msg_body->channels[i] =
			HW_VALUE_CHANNEL(req->channels[i]->hw_value);
	}

	msg_body->header.len -= WCN36XX_MAX_SCAN_IE_LEN;

	if (req->ie_len > 0) {
		msg_body->ie_len = req->ie_len;
		msg_body->header.len += req->ie_len;
		memcpy(msg_body->ie, req->ie, req->ie_len);
	}

	PREPARE_HAL_BUF(wcn->hal_buf, (*msg_body));

	wcn36xx_dbg(WCN36XX_DBG_HAL,
		    "hal start hw-scan (channels: %u; ssids: %u; p2p: %s)\n",
		    msg_body->num_channel, msg_body->num_ssid,
		    msg_body->p2p_search ? "yes" : "no");

	ret = wcn36xx_smd_send_and_wait(wcn, msg_body->header.len);
	if (ret) {
		wcn36xx_err("Sending hal_start_scan_offload failed\n");
		goto out;
	}
	ret = wcn36xx_smd_rsp_status_check(wcn->hal_buf, wcn->hal_rsp_len);
	if (ret) {
		wcn36xx_err("hal_start_scan_offload response failed err=%d\n",
			    ret);
		goto out;
	}
out:
	kfree(msg_body);
	mutex_unlock(&wcn->hal_mutex);
	return ret;
}

int wcn36xx_smd_stop_hw_scan(struct wcn36xx *wcn)
{
	struct wcn36xx_hal_stop_scan_offload_req_msg msg_body;
	int ret;

	mutex_lock(&wcn->hal_mutex);
	INIT_HAL_MSG(msg_body, WCN36XX_HAL_STOP_SCAN_OFFLOAD_REQ);
	PREPARE_HAL_BUF(wcn->hal_buf, msg_body);

	wcn36xx_dbg(WCN36XX_DBG_HAL, "hal stop hw-scan\n");

	ret = wcn36xx_smd_send_and_wait(wcn, msg_body.header.len);
	if (ret) {
		wcn36xx_err("Sending hal_stop_scan_offload failed\n");
		goto out;
	}
	ret = wcn36xx_smd_rsp_status_check(wcn->hal_buf, wcn->hal_rsp_len);
	if (ret) {
		wcn36xx_err("hal_stop_scan_offload response failed err=%d\n",
			    ret);
		goto out;
	}
out:
	mutex_unlock(&wcn->hal_mutex);
	return ret;
}

int wcn36xx_smd_update_channel_list(struct wcn36xx *wcn, struct cfg80211_scan_request *req)
{
	struct wcn36xx_hal_update_channel_list_req_msg *msg_body;
	int ret, i;

	msg_body = kzalloc(sizeof(*msg_body), GFP_KERNEL);
	if (!msg_body)
		return -ENOMEM;

	INIT_HAL_MSG((*msg_body), WCN36XX_HAL_UPDATE_CHANNEL_LIST_REQ);

	msg_body->num_channel = min_t(u8, req->n_channels, ARRAY_SIZE(msg_body->channels));
	for (i = 0; i < msg_body->num_channel; i++) {
		struct wcn36xx_hal_channel_param *param = &msg_body->channels[i];
		u32 min_power = WCN36XX_HAL_DEFAULT_MIN_POWER;
		u32 ant_gain = WCN36XX_HAL_DEFAULT_ANT_GAIN;

		param->mhz = req->channels[i]->center_freq;
		param->band_center_freq1 = req->channels[i]->center_freq;
		param->band_center_freq2 = 0;

		if (req->channels[i]->flags & IEEE80211_CHAN_NO_IR)
			param->channel_info |= WCN36XX_HAL_CHAN_INFO_FLAG_PASSIVE;

		if (req->channels[i]->flags & IEEE80211_CHAN_RADAR)
			param->channel_info |= WCN36XX_HAL_CHAN_INFO_FLAG_DFS;

		if (req->channels[i]->band == NL80211_BAND_5GHZ) {
			param->channel_info |= WCN36XX_HAL_CHAN_INFO_FLAG_HT;
			param->channel_info |= WCN36XX_HAL_CHAN_INFO_FLAG_VHT;
			param->channel_info |= WCN36XX_HAL_CHAN_INFO_PHY_11A;
		} else {
			param->channel_info |= WCN36XX_HAL_CHAN_INFO_PHY_11BG;
		}

		if (min_power > req->channels[i]->max_power)
			min_power = req->channels[i]->max_power;

		if (req->channels[i]->max_antenna_gain)
			ant_gain = req->channels[i]->max_antenna_gain;

		u32p_replace_bits(&param->reg_info_1, min_power,
				  WCN36XX_HAL_CHAN_REG1_MIN_PWR_MASK);
		u32p_replace_bits(&param->reg_info_1, req->channels[i]->max_power,
				  WCN36XX_HAL_CHAN_REG1_MAX_PWR_MASK);
		u32p_replace_bits(&param->reg_info_1, req->channels[i]->max_reg_power,
				  WCN36XX_HAL_CHAN_REG1_REG_PWR_MASK);
		u32p_replace_bits(&param->reg_info_1, 0,
				  WCN36XX_HAL_CHAN_REG1_CLASS_ID_MASK);
		u32p_replace_bits(&param->reg_info_2, ant_gain,
				  WCN36XX_HAL_CHAN_REG2_ANT_GAIN_MASK);

		wcn36xx_dbg(WCN36XX_DBG_HAL,
			    "%s: freq=%u, channel_info=%08x, reg_info1=%08x, reg_info2=%08x\n",
			    __func__, param->mhz, param->channel_info, param->reg_info_1,
			    param->reg_info_2);
	}

	mutex_lock(&wcn->hal_mutex);

	PREPARE_HAL_BUF(wcn->hal_buf, (*msg_body));

	ret = wcn36xx_smd_send_and_wait(wcn, msg_body->header.len);
	if (ret) {
		wcn36xx_err("Sending hal_update_channel_list failed\n");
		goto out;
	}

	ret = wcn36xx_smd_rsp_status_check(wcn->hal_buf, wcn->hal_rsp_len);
	if (ret) {
		wcn36xx_err("hal_update_channel_list response failed err=%d\n", ret);
		goto out;
	}

out:
	kfree(msg_body);
	mutex_unlock(&wcn->hal_mutex);
	return ret;
}

static int wcn36xx_smd_switch_channel_rsp(void *buf, size_t len)
{
	struct wcn36xx_hal_switch_channel_rsp_msg *rsp;
	int ret;

	ret = wcn36xx_smd_rsp_status_check(buf, len);
	if (ret)
		return ret;
	rsp = (struct wcn36xx_hal_switch_channel_rsp_msg *)buf;
	wcn36xx_dbg(WCN36XX_DBG_HAL, "channel switched to: %d, status: %d\n",
		    rsp->channel_number, rsp->status);
	return ret;
}

int wcn36xx_smd_switch_channel(struct wcn36xx *wcn,
			       struct ieee80211_vif *vif, int ch)
{
	struct wcn36xx_hal_switch_channel_req_msg msg_body;
	int ret;

	mutex_lock(&wcn->hal_mutex);
	INIT_HAL_MSG(msg_body, WCN36XX_HAL_CH_SWITCH_REQ);

	msg_body.channel_number = (u8)ch;
	msg_body.tx_mgmt_power = 0xbf;
	msg_body.max_tx_power = 0xbf;
	memcpy(msg_body.self_sta_mac_addr, vif->addr, ETH_ALEN);

	PREPARE_HAL_BUF(wcn->hal_buf, msg_body);

	ret = wcn36xx_smd_send_and_wait(wcn, msg_body.header.len);
	if (ret) {
		wcn36xx_err("Sending hal_switch_channel failed\n");
		goto out;
	}
	ret = wcn36xx_smd_switch_channel_rsp(wcn->hal_buf, wcn->hal_rsp_len);
	if (ret) {
		wcn36xx_err("hal_switch_channel response failed err=%d\n", ret);
		goto out;
	}
out:
	mutex_unlock(&wcn->hal_mutex);
	return ret;
}

static int wcn36xx_smd_process_ptt_msg_rsp(void *buf, size_t len,
					   void **p_ptt_rsp_msg)
{
	struct wcn36xx_hal_process_ptt_msg_rsp_msg *rsp;
	int ret;

	ret = wcn36xx_smd_rsp_status_check(buf, len);
	if (ret)
		return ret;

	rsp = (struct wcn36xx_hal_process_ptt_msg_rsp_msg *)buf;

	wcn36xx_dbg(WCN36XX_DBG_HAL, "process ptt msg responded with length %d\n",
		    rsp->header.len);
	wcn36xx_dbg_dump(WCN36XX_DBG_HAL_DUMP, "HAL_PTT_MSG_RSP:", rsp->ptt_msg,
			 rsp->header.len - sizeof(rsp->ptt_msg_resp_status));

	if (rsp->header.len > 0) {
		*p_ptt_rsp_msg = kmemdup(rsp->ptt_msg, rsp->header.len,
					 GFP_ATOMIC);
		if (!*p_ptt_rsp_msg)
			return -ENOMEM;
	}
	return ret;
}

int wcn36xx_smd_process_ptt_msg(struct wcn36xx *wcn,
				struct ieee80211_vif *vif, void *ptt_msg, size_t len,
		void **ptt_rsp_msg)
{
	struct wcn36xx_hal_process_ptt_msg_req_msg *p_msg_body;
	int ret;

	mutex_lock(&wcn->hal_mutex);
	p_msg_body = kmalloc(
		sizeof(struct wcn36xx_hal_process_ptt_msg_req_msg) + len,
		GFP_ATOMIC);
	if (!p_msg_body) {
		ret = -ENOMEM;
		goto out_nomem;
	}
	INIT_HAL_PTT_MSG(p_msg_body, len);

	memcpy(&p_msg_body->ptt_msg, ptt_msg, len);

	PREPARE_HAL_PTT_MSG_BUF(wcn->hal_buf, p_msg_body);

	ret = wcn36xx_smd_send_and_wait(wcn, p_msg_body->header.len);
	if (ret) {
		wcn36xx_err("Sending hal_process_ptt_msg failed\n");
		goto out;
	}
	ret = wcn36xx_smd_process_ptt_msg_rsp(wcn->hal_buf, wcn->hal_rsp_len,
					      ptt_rsp_msg);
	if (ret) {
		wcn36xx_err("process_ptt_msg response failed err=%d\n", ret);
		goto out;
	}
out:
	kfree(p_msg_body);
out_nomem:
	mutex_unlock(&wcn->hal_mutex);
	return ret;
}

static int wcn36xx_smd_update_scan_params_rsp(void *buf, size_t len)
{
	struct wcn36xx_hal_update_scan_params_resp *rsp;

	rsp = (struct wcn36xx_hal_update_scan_params_resp *)buf;

	/* Remove the PNO version bit */
	rsp->status &= (~(WCN36XX_FW_MSG_PNO_VERSION_MASK));

	if (WCN36XX_FW_MSG_RESULT_SUCCESS != rsp->status) {
		wcn36xx_warn("error response from update scan\n");
		return rsp->status;
	}

	return 0;
}

int wcn36xx_smd_update_scan_params(struct wcn36xx *wcn,
				   u8 *channels, size_t channel_count)
{
	struct wcn36xx_hal_update_scan_params_req_ex msg_body;
	int ret;

	mutex_lock(&wcn->hal_mutex);
	INIT_HAL_MSG(msg_body, WCN36XX_HAL_UPDATE_SCAN_PARAM_REQ);

	msg_body.dot11d_enabled	= false;
	msg_body.dot11d_resolved = true;

	msg_body.channel_count = channel_count;
	memcpy(msg_body.channels, channels, channel_count);
	msg_body.active_min_ch_time = 60;
	msg_body.active_max_ch_time = 120;
	msg_body.passive_min_ch_time = 60;
	msg_body.passive_max_ch_time = 110;
	msg_body.state = PHY_SINGLE_CHANNEL_CENTERED;

	PREPARE_HAL_BUF(wcn->hal_buf, msg_body);

	wcn36xx_dbg(WCN36XX_DBG_HAL,
		    "hal update scan params channel_count %d\n",
		    msg_body.channel_count);

	ret = wcn36xx_smd_send_and_wait(wcn, msg_body.header.len);
	if (ret) {
		wcn36xx_err("Sending hal_update_scan_params failed\n");
		goto out;
	}
	ret = wcn36xx_smd_update_scan_params_rsp(wcn->hal_buf,
						 wcn->hal_rsp_len);
	if (ret) {
		wcn36xx_err("hal_update_scan_params response failed err=%d\n",
			    ret);
		goto out;
	}
out:
	mutex_unlock(&wcn->hal_mutex);
	return ret;
}

static int wcn36xx_smd_add_sta_self_rsp(struct wcn36xx *wcn,
					struct ieee80211_vif *vif,
					void *buf,
					size_t len)
{
	struct wcn36xx_hal_add_sta_self_rsp_msg *rsp;
	struct wcn36xx_vif *vif_priv = wcn36xx_vif_to_priv(vif);

	if (len < sizeof(*rsp))
		return -EINVAL;

	rsp = (struct wcn36xx_hal_add_sta_self_rsp_msg *)buf;

	if (rsp->status != WCN36XX_FW_MSG_RESULT_SUCCESS) {
		wcn36xx_warn("hal add sta self failure: %d\n",
			     rsp->status);
		return rsp->status;
	}

	wcn36xx_dbg(WCN36XX_DBG_HAL,
		    "hal add sta self status %d self_sta_index %d dpu_index %d\n",
		    rsp->status, rsp->self_sta_index, rsp->dpu_index);

	vif_priv->self_sta_index = rsp->self_sta_index;
	vif_priv->self_dpu_desc_index = rsp->dpu_index;

	return 0;
}

int wcn36xx_smd_add_sta_self(struct wcn36xx *wcn, struct ieee80211_vif *vif)
{
	struct wcn36xx_hal_add_sta_self_req msg_body;
	int ret;

	mutex_lock(&wcn->hal_mutex);
	INIT_HAL_MSG(msg_body, WCN36XX_HAL_ADD_STA_SELF_REQ);

	memcpy(&msg_body.self_addr, vif->addr, ETH_ALEN);

	PREPARE_HAL_BUF(wcn->hal_buf, msg_body);

	wcn36xx_dbg(WCN36XX_DBG_HAL,
		    "hal add sta self self_addr %pM status %d\n",
		    msg_body.self_addr, msg_body.status);

	ret = wcn36xx_smd_send_and_wait(wcn, msg_body.header.len);
	if (ret) {
		wcn36xx_err("Sending hal_add_sta_self failed\n");
		goto out;
	}
	ret = wcn36xx_smd_add_sta_self_rsp(wcn,
					   vif,
					   wcn->hal_buf,
					   wcn->hal_rsp_len);
	if (ret) {
		wcn36xx_err("hal_add_sta_self response failed err=%d\n", ret);
		goto out;
	}
out:
	mutex_unlock(&wcn->hal_mutex);
	return ret;
}

int wcn36xx_smd_delete_sta_self(struct wcn36xx *wcn, u8 *addr)
{
	struct wcn36xx_hal_del_sta_self_req_msg msg_body;
	int ret;

	mutex_lock(&wcn->hal_mutex);
	INIT_HAL_MSG(msg_body, WCN36XX_HAL_DEL_STA_SELF_REQ);

	memcpy(&msg_body.self_addr, addr, ETH_ALEN);

	PREPARE_HAL_BUF(wcn->hal_buf, msg_body);

	ret = wcn36xx_smd_send_and_wait(wcn, msg_body.header.len);
	if (ret) {
		wcn36xx_err("Sending hal_delete_sta_self failed\n");
		goto out;
	}
	ret = wcn36xx_smd_rsp_status_check(wcn->hal_buf, wcn->hal_rsp_len);
	if (ret) {
		wcn36xx_err("hal_delete_sta_self response failed err=%d\n",
			    ret);
		goto out;
	}
out:
	mutex_unlock(&wcn->hal_mutex);
	return ret;
}

int wcn36xx_smd_delete_sta(struct wcn36xx *wcn, u8 sta_index)
{
	struct wcn36xx_hal_delete_sta_req_msg msg_body;
	int ret;

	mutex_lock(&wcn->hal_mutex);
	INIT_HAL_MSG(msg_body, WCN36XX_HAL_DELETE_STA_REQ);

	msg_body.sta_index = sta_index;

	PREPARE_HAL_BUF(wcn->hal_buf, msg_body);

	wcn36xx_dbg(WCN36XX_DBG_HAL,
		    "hal delete sta sta_index %d\n",
		    msg_body.sta_index);

	ret = wcn36xx_smd_send_and_wait(wcn, msg_body.header.len);
	if (ret) {
		wcn36xx_err("Sending hal_delete_sta failed\n");
		goto out;
	}
	ret = wcn36xx_smd_rsp_status_check(wcn->hal_buf, wcn->hal_rsp_len);
	if (ret) {
		wcn36xx_err("hal_delete_sta response failed err=%d\n", ret);
		goto out;
	}
out:
	mutex_unlock(&wcn->hal_mutex);
	return ret;
}

static int wcn36xx_smd_join_rsp(void *buf, size_t len)
{
	struct wcn36xx_hal_join_rsp_msg *rsp;

	if (wcn36xx_smd_rsp_status_check(buf, len))
		return -EIO;

	rsp = (struct wcn36xx_hal_join_rsp_msg *)buf;

	wcn36xx_dbg(WCN36XX_DBG_HAL,
		    "hal rsp join status %d tx_mgmt_power %d\n",
		    rsp->status, rsp->tx_mgmt_power);

	return 0;
}

int wcn36xx_smd_join(struct wcn36xx *wcn, const u8 *bssid, u8 *vif, u8 ch)
{
	struct wcn36xx_hal_join_req_msg msg_body;
	int ret;

	mutex_lock(&wcn->hal_mutex);
	INIT_HAL_MSG(msg_body, WCN36XX_HAL_JOIN_REQ);

	memcpy(&msg_body.bssid, bssid, ETH_ALEN);
	memcpy(&msg_body.self_sta_mac_addr, vif, ETH_ALEN);
	msg_body.channel = ch;

	if (conf_is_ht40_minus(&wcn->hw->conf))
		msg_body.secondary_channel_offset =
			PHY_DOUBLE_CHANNEL_HIGH_PRIMARY;
	else if (conf_is_ht40_plus(&wcn->hw->conf))
		msg_body.secondary_channel_offset =
			PHY_DOUBLE_CHANNEL_LOW_PRIMARY;
	else
		msg_body.secondary_channel_offset =
			PHY_SINGLE_CHANNEL_CENTERED;

	msg_body.link_state = WCN36XX_HAL_LINK_PREASSOC_STATE;

	msg_body.max_tx_power = 0xbf;
	PREPARE_HAL_BUF(wcn->hal_buf, msg_body);

	wcn36xx_dbg(WCN36XX_DBG_HAL,
		    "hal join req bssid %pM self_sta_mac_addr %pM channel %d link_state %d\n",
		    msg_body.bssid, msg_body.self_sta_mac_addr,
		    msg_body.channel, msg_body.link_state);

	ret = wcn36xx_smd_send_and_wait(wcn, msg_body.header.len);
	if (ret) {
		wcn36xx_err("Sending hal_join failed\n");
		goto out;
	}
	ret = wcn36xx_smd_join_rsp(wcn->hal_buf, wcn->hal_rsp_len);
	if (ret) {
		wcn36xx_err("hal_join response failed err=%d\n", ret);
		goto out;
	}
out:
	mutex_unlock(&wcn->hal_mutex);
	return ret;
}

int wcn36xx_smd_set_link_st(struct wcn36xx *wcn, const u8 *bssid,
			    const u8 *sta_mac,
			    enum wcn36xx_hal_link_state state)
{
	struct wcn36xx_hal_set_link_state_req_msg msg_body;
	int ret;

	mutex_lock(&wcn->hal_mutex);
	INIT_HAL_MSG(msg_body, WCN36XX_HAL_SET_LINK_ST_REQ);

	memcpy(&msg_body.bssid, bssid, ETH_ALEN);
	memcpy(&msg_body.self_mac_addr, sta_mac, ETH_ALEN);
	msg_body.state = state;

	PREPARE_HAL_BUF(wcn->hal_buf, msg_body);

	wcn36xx_dbg(WCN36XX_DBG_HAL,
		    "hal set link state bssid %pM self_mac_addr %pM state %d\n",
		    msg_body.bssid, msg_body.self_mac_addr, msg_body.state);

	ret = wcn36xx_smd_send_and_wait(wcn, msg_body.header.len);
	if (ret) {
		wcn36xx_err("Sending hal_set_link_st failed\n");
		goto out;
	}
	ret = wcn36xx_smd_rsp_status_check(wcn->hal_buf, wcn->hal_rsp_len);
	if (ret) {
		wcn36xx_err("hal_set_link_st response failed err=%d\n", ret);
		goto out;
	}
out:
	mutex_unlock(&wcn->hal_mutex);
	return ret;
}

static void wcn36xx_smd_convert_sta_to_v1(struct wcn36xx *wcn,
			const struct wcn36xx_hal_config_sta_params *orig,
			struct wcn36xx_hal_config_sta_params_v1 *v1)
{
	/* convert orig to v1 format */
	memcpy(&v1->bssid, orig->bssid, ETH_ALEN);
	memcpy(&v1->mac, orig->mac, ETH_ALEN);
	v1->aid = orig->aid;
	v1->type = orig->type;
	v1->short_preamble_supported = orig->short_preamble_supported;
	v1->listen_interval = orig->listen_interval;
	v1->wmm_enabled = orig->wmm_enabled;
	v1->ht_capable = orig->ht_capable;
	v1->tx_channel_width_set = orig->tx_channel_width_set;
	v1->rifs_mode = orig->rifs_mode;
	v1->lsig_txop_protection = orig->lsig_txop_protection;
	v1->max_ampdu_size = orig->max_ampdu_size;
	v1->max_ampdu_density = orig->max_ampdu_density;
	v1->sgi_40mhz = orig->sgi_40mhz;
	v1->sgi_20Mhz = orig->sgi_20Mhz;
	v1->rmf = orig->rmf;
	v1->encrypt_type = orig->encrypt_type;
	v1->action = orig->action;
	v1->uapsd = orig->uapsd;
	v1->max_sp_len = orig->max_sp_len;
	v1->green_field_capable = orig->green_field_capable;
	v1->mimo_ps = orig->mimo_ps;
	v1->delayed_ba_support = orig->delayed_ba_support;
	v1->max_ampdu_duration = orig->max_ampdu_duration;
	v1->dsss_cck_mode_40mhz = orig->dsss_cck_mode_40mhz;
	memcpy(&v1->supported_rates, &orig->supported_rates,
	       sizeof(orig->supported_rates));
	v1->sta_index = orig->sta_index;
	v1->bssid_index = orig->bssid_index;
	v1->p2p = orig->p2p;
}

static void
wcn36xx_smd_set_sta_params_v1(struct wcn36xx *wcn,
			      struct ieee80211_vif *vif,
			      struct ieee80211_sta *sta,
			      struct wcn36xx_hal_config_sta_params_v1 *sta_par)
{
	struct wcn36xx_sta *sta_priv = NULL;
	struct wcn36xx_hal_config_sta_params sta_par_v0;

	wcn36xx_smd_set_sta_params(wcn, vif, sta, &sta_par_v0);
	wcn36xx_smd_convert_sta_to_v1(wcn, &sta_par_v0, sta_par);

	if (sta) {
		sta_priv = wcn36xx_sta_to_priv(sta);
		wcn36xx_smd_set_sta_vht_params(wcn, sta, sta_par);
		wcn36xx_smd_set_sta_ht_ldpc_params(sta, sta_par);
		memcpy(&sta_par->supported_rates, &sta_priv->supported_rates,
		       sizeof(sta_par->supported_rates));
	} else {
		wcn36xx_set_default_rates_v1(&sta_par->supported_rates);
		wcn36xx_smd_set_sta_default_vht_params(wcn, sta_par);
		wcn36xx_smd_set_sta_default_ht_ldpc_params(wcn, sta_par);
	}
}

static int wcn36xx_smd_config_sta_rsp(struct wcn36xx *wcn,
				      struct ieee80211_sta *sta,
				      void *buf,
				      size_t len)
{
	struct wcn36xx_hal_config_sta_rsp_msg *rsp;
	struct config_sta_rsp_params *params;
	struct wcn36xx_sta *sta_priv = wcn36xx_sta_to_priv(sta);

	if (len < sizeof(*rsp))
		return -EINVAL;

	rsp = (struct wcn36xx_hal_config_sta_rsp_msg *)buf;
	params = &rsp->params;

	if (params->status != WCN36XX_FW_MSG_RESULT_SUCCESS) {
		wcn36xx_warn("hal config sta response failure: %d\n",
			     params->status);
		return -EIO;
	}

	sta_priv->sta_index = params->sta_index;
	sta_priv->dpu_desc_index = params->dpu_index;
	sta_priv->ucast_dpu_sign = params->uc_ucast_sig;

	wcn36xx_dbg(WCN36XX_DBG_HAL,
		    "hal config sta rsp status %d sta_index %d bssid_index %d uc_ucast_sig %d p2p %d\n",
		    params->status, params->sta_index, params->bssid_index,
		    params->uc_ucast_sig, params->p2p);

	return 0;
}

static int wcn36xx_smd_config_sta_v1(struct wcn36xx *wcn,
				     struct ieee80211_vif *vif,
				     struct ieee80211_sta *sta)
{
	struct wcn36xx_hal_config_sta_req_msg_v1 msg_body;
	struct wcn36xx_hal_config_sta_params_v1 *sta_params;

	if (wcn->rf_id == RF_IRIS_WCN3680) {
		INIT_HAL_MSG_V1(msg_body, WCN36XX_HAL_CONFIG_STA_REQ);
	} else {
		INIT_HAL_MSG(msg_body, WCN36XX_HAL_CONFIG_STA_REQ);
		msg_body.header.len -= WCN36XX_DIFF_STA_PARAMS_V1_NOVHT;
	}

	sta_params = &msg_body.sta_params;

	wcn36xx_smd_set_sta_params_v1(wcn, vif, sta, sta_params);

	PREPARE_HAL_BUF(wcn->hal_buf, msg_body);

	wcn36xx_dbg(WCN36XX_DBG_HAL,
		    "hal config sta v1 action %d sta_index %d bssid_index %d bssid %pM type %d mac %pM aid %d\n",
		    sta_params->action, sta_params->sta_index, sta_params->bssid_index,
		    sta_params->bssid, sta_params->type, sta_params->mac, sta_params->aid);

	return wcn36xx_smd_send_and_wait(wcn, msg_body.header.len);
}

static int wcn36xx_smd_config_sta_v0(struct wcn36xx *wcn,
				     struct ieee80211_vif *vif,
				     struct ieee80211_sta *sta)
{
	struct wcn36xx_hal_config_sta_req_msg msg;
	struct wcn36xx_hal_config_sta_params *sta_params;

	INIT_HAL_MSG(msg, WCN36XX_HAL_CONFIG_STA_REQ);

	sta_params = &msg.sta_params;

	wcn36xx_smd_set_sta_params(wcn, vif, sta, sta_params);

	PREPARE_HAL_BUF(wcn->hal_buf, msg);

	wcn36xx_dbg(WCN36XX_DBG_HAL,
		    "hal config sta action %d sta_index %d bssid_index %d bssid %pM type %d mac %pM aid %d\n",
		    sta_params->action, sta_params->sta_index,
		    sta_params->bssid_index, sta_params->bssid,
		    sta_params->type, sta_params->mac, sta_params->aid);

	return wcn36xx_smd_send_and_wait(wcn, msg.header.len);
}

int wcn36xx_smd_config_sta(struct wcn36xx *wcn, struct ieee80211_vif *vif,
			   struct ieee80211_sta *sta)
{
	int ret;

	mutex_lock(&wcn->hal_mutex);

	if (!wcn36xx_is_fw_version(wcn, 1, 2, 2, 24))
		ret = wcn36xx_smd_config_sta_v1(wcn, vif, sta);
	else
		ret = wcn36xx_smd_config_sta_v0(wcn, vif, sta);

	if (ret) {
		wcn36xx_err("Sending hal_config_sta failed\n");
		goto out;
	}
	ret = wcn36xx_smd_config_sta_rsp(wcn,
					 sta,
					 wcn->hal_buf,
					 wcn->hal_rsp_len);
	if (ret) {
		wcn36xx_err("hal_config_sta response failed err=%d\n", ret);
		goto out;
	}
out:
	mutex_unlock(&wcn->hal_mutex);
	return ret;
}

static void wcn36xx_smd_set_bss_params(struct wcn36xx *wcn,
				       struct ieee80211_vif *vif,
				       struct ieee80211_sta *sta,
				       const u8 *bssid,
				       bool update,
				       struct wcn36xx_hal_config_bss_params *bss)
{
	struct wcn36xx_vif *vif_priv = wcn36xx_vif_to_priv(vif);

	WARN_ON(is_zero_ether_addr(bssid));

	memcpy(&bss->bssid, bssid, ETH_ALEN);

	memcpy(bss->self_mac_addr, vif->addr, ETH_ALEN);

	if (vif->type == NL80211_IFTYPE_STATION) {
		bss->bss_type = WCN36XX_HAL_INFRASTRUCTURE_MODE;

		/* STA */
		bss->oper_mode = 1;
		bss->wcn36xx_hal_persona = WCN36XX_HAL_STA_MODE;
	} else if (vif->type == NL80211_IFTYPE_AP ||
		   vif->type == NL80211_IFTYPE_MESH_POINT) {
		bss->bss_type = WCN36XX_HAL_INFRA_AP_MODE;

		/* AP */
		bss->oper_mode = 0;
		bss->wcn36xx_hal_persona = WCN36XX_HAL_STA_SAP_MODE;
	} else if (vif->type == NL80211_IFTYPE_ADHOC) {
		bss->bss_type = WCN36XX_HAL_IBSS_MODE;

		/* STA */
		bss->oper_mode = 1;
	} else {
		wcn36xx_warn("Unknown type for bss config: %d\n", vif->type);
	}

	if (vif->type == NL80211_IFTYPE_STATION)
		wcn36xx_smd_set_bss_nw_type(wcn, sta, bss);
	else
		bss->nw_type = WCN36XX_HAL_11N_NW_TYPE;

	bss->short_slot_time_supported = vif->bss_conf.use_short_slot;
	bss->lla_coexist = 0;
	bss->llb_coexist = 0;
	bss->llg_coexist = 0;
	bss->rifs_mode = 0;
	bss->beacon_interval = vif->bss_conf.beacon_int;
	bss->dtim_period = vif_priv->dtim_period;

	wcn36xx_smd_set_bss_ht_params(vif, sta, bss);

	bss->oper_channel = WCN36XX_HW_CHANNEL(wcn);

	if (conf_is_ht40_minus(&wcn->hw->conf))
		bss->ext_channel = IEEE80211_HT_PARAM_CHA_SEC_BELOW;
	else if (conf_is_ht40_plus(&wcn->hw->conf))
		bss->ext_channel = IEEE80211_HT_PARAM_CHA_SEC_ABOVE;
	else
		bss->ext_channel = IEEE80211_HT_PARAM_CHA_SEC_NONE;

	bss->reserved = 0;

	/* wcn->ssid is only valid in AP and IBSS mode */
	bss->ssid.length = vif_priv->ssid.length;
	memcpy(bss->ssid.ssid, vif_priv->ssid.ssid, vif_priv->ssid.length);

	bss->obss_prot_enabled = 0;
	bss->rmf = 0;
	bss->max_probe_resp_retry_limit = 0;
	bss->hidden_ssid = vif->bss_conf.hidden_ssid;
	bss->proxy_probe_resp = 0;
	bss->edca_params_valid = 0;

	/* FIXME: set acbe, acbk, acvi and acvo */

	bss->ext_set_sta_key_param_valid = 0;

	/* FIXME: set ext_set_sta_key_param */

	bss->spectrum_mgt_enable = 0;
	bss->tx_mgmt_power = 0;
	bss->max_tx_power = WCN36XX_MAX_POWER(wcn);
	bss->action = update;

	vif_priv->bss_type = bss->bss_type;
}

static int wcn36xx_smd_config_bss_v1(struct wcn36xx *wcn,
				     struct ieee80211_vif *vif,
				     struct ieee80211_sta *sta_80211,
				     const u8 *bssid,
				     bool update)
{
	struct wcn36xx_hal_config_bss_req_msg_v1 *msg_body;
	struct wcn36xx_hal_config_bss_params_v1 *bss;
	struct wcn36xx_hal_config_bss_params bss_v0;
	struct wcn36xx_hal_config_sta_params_v1 *sta;
	struct cfg80211_chan_def *chandef;
	int ret;

	msg_body = kzalloc(sizeof(*msg_body), GFP_KERNEL);
	if (!msg_body)
		return -ENOMEM;

	if (wcn->rf_id == RF_IRIS_WCN3680) {
		INIT_HAL_MSG_V1((*msg_body), WCN36XX_HAL_CONFIG_BSS_REQ);
	} else {
		INIT_HAL_MSG((*msg_body), WCN36XX_HAL_CONFIG_BSS_REQ);
		msg_body->header.len -= WCN36XX_DIFF_BSS_PARAMS_V1_NOVHT;
	}

	bss = &msg_body->bss_params;
	sta = &bss->sta;

	memset(&bss_v0, 0x00, sizeof(bss_v0));
	wcn36xx_smd_set_bss_params(wcn, vif, sta_80211, bssid, update, &bss_v0);
	wcn36xx_smd_set_sta_params_v1(wcn, vif, sta_80211, sta);

	/* convert orig to v1 */
	memcpy(bss->bssid, &bss_v0.bssid, ETH_ALEN);
	memcpy(bss->self_mac_addr, &bss_v0.self_mac_addr, ETH_ALEN);

	bss->bss_type = bss_v0.bss_type;
	bss->oper_mode = bss_v0.oper_mode;
	bss->nw_type = bss_v0.nw_type;

	bss->short_slot_time_supported =
		bss_v0.short_slot_time_supported;
	bss->lla_coexist = bss_v0.lla_coexist;
	bss->llb_coexist = bss_v0.llb_coexist;
	bss->llg_coexist = bss_v0.llg_coexist;
	bss->ht20_coexist = bss_v0.ht20_coexist;
	bss->lln_non_gf_coexist = bss_v0.lln_non_gf_coexist;

	bss->lsig_tx_op_protection_full_support =
		bss_v0.lsig_tx_op_protection_full_support;
	bss->rifs_mode = bss_v0.rifs_mode;
	bss->beacon_interval = bss_v0.beacon_interval;
	bss->dtim_period = bss_v0.dtim_period;
	bss->tx_channel_width_set = bss_v0.tx_channel_width_set;
	bss->oper_channel = bss_v0.oper_channel;

	if (wcn->hw->conf.chandef.width == NL80211_CHAN_WIDTH_80) {
		chandef = &wcn->hw->conf.chandef;
		bss->ext_channel = HW_VALUE_PHY(chandef->chan->hw_value);
	} else {
		bss->ext_channel = bss_v0.ext_channel;
	}

	bss->reserved = bss_v0.reserved;

	memcpy(&bss->ssid, &bss_v0.ssid,
	       sizeof(bss_v0.ssid));

	bss->action = bss_v0.action;
	bss->rateset = bss_v0.rateset;
	bss->ht = bss_v0.ht;
	bss->obss_prot_enabled = bss_v0.obss_prot_enabled;
	bss->rmf = bss_v0.rmf;
	bss->ht_oper_mode = bss_v0.ht_oper_mode;
	bss->dual_cts_protection = bss_v0.dual_cts_protection;

	bss->max_probe_resp_retry_limit =
		bss_v0.max_probe_resp_retry_limit;
	bss->hidden_ssid = bss_v0.hidden_ssid;
	bss->proxy_probe_resp =	bss_v0.proxy_probe_resp;
	bss->edca_params_valid = bss_v0.edca_params_valid;

	memcpy(&bss->acbe, &bss_v0.acbe,
	       sizeof(bss_v0.acbe));
	memcpy(&bss->acbk, &bss_v0.acbk,
	       sizeof(bss_v0.acbk));
	memcpy(&bss->acvi, &bss_v0.acvi,
	       sizeof(bss_v0.acvi));
	memcpy(&bss->acvo, &bss_v0.acvo,
	       sizeof(bss_v0.acvo));

	bss->ext_set_sta_key_param_valid =
		bss_v0.ext_set_sta_key_param_valid;

	memcpy(&bss->ext_set_sta_key_param,
	       &bss_v0.ext_set_sta_key_param,
	       sizeof(bss_v0.acvo));

	bss->wcn36xx_hal_persona = bss_v0.wcn36xx_hal_persona;
	bss->spectrum_mgt_enable = bss_v0.spectrum_mgt_enable;
	bss->tx_mgmt_power = bss_v0.tx_mgmt_power;
	bss->max_tx_power = bss_v0.max_tx_power;

	wcn36xx_smd_set_bss_vht_params(vif, sta_80211, bss);

	PREPARE_HAL_BUF(wcn->hal_buf, (*msg_body));

	wcn36xx_dbg(WCN36XX_DBG_HAL,
		    "hal config bss v1 bssid %pM self_mac_addr %pM bss_type %d oper_mode %d nw_type %d\n",
		    bss->bssid, bss->self_mac_addr, bss->bss_type,
		    bss->oper_mode, bss->nw_type);

	wcn36xx_dbg(WCN36XX_DBG_HAL,
		    "- sta bssid %pM action %d sta_index %d bssid_index %d aid %d type %d mac %pM\n",
		    sta->bssid, sta->action, sta->sta_index,
		    sta->bssid_index, sta->aid, sta->type, sta->mac);

	ret = wcn36xx_smd_send_and_wait(wcn, msg_body->header.len);
	kfree(msg_body);

	return ret;
}

static int wcn36xx_smd_config_bss_v0(struct wcn36xx *wcn,
				     struct ieee80211_vif *vif,
				     struct ieee80211_sta *sta,
				     const u8 *bssid,
				     bool update)
{
	struct wcn36xx_hal_config_bss_req_msg *msg;
	struct wcn36xx_hal_config_bss_params *bss;
	struct wcn36xx_hal_config_sta_params *sta_params;
	int ret;

	msg = kzalloc(sizeof(*msg), GFP_KERNEL);
	if (!msg)
		return -ENOMEM;

	INIT_HAL_MSG((*msg), WCN36XX_HAL_CONFIG_BSS_REQ);

	bss = &msg->bss_params;
	sta_params = &bss->sta;

	wcn36xx_smd_set_bss_params(wcn, vif, sta, bssid, update, bss);
	wcn36xx_smd_set_sta_params(wcn, vif, sta, sta_params);

	PREPARE_HAL_BUF(wcn->hal_buf, (*msg));

	wcn36xx_dbg(WCN36XX_DBG_HAL,
		    "hal config bss bssid %pM self_mac_addr %pM bss_type %d oper_mode %d nw_type %d\n",
		    bss->bssid, bss->self_mac_addr, bss->bss_type,
		    bss->oper_mode, bss->nw_type);

	wcn36xx_dbg(WCN36XX_DBG_HAL,
		    "- sta bssid %pM action %d sta_index %d bssid_index %d aid %d type %d mac %pM\n",
		    sta_params->bssid, sta_params->action,
		    sta_params->sta_index, sta_params->bssid_index,
		    sta_params->aid, sta_params->type,
		    sta_params->mac);

	ret = wcn36xx_smd_send_and_wait(wcn, msg->header.len);
	kfree(msg);

	return ret;
}

static int wcn36xx_smd_config_bss_rsp(struct wcn36xx *wcn,
				      struct ieee80211_vif *vif,
				      struct ieee80211_sta *sta,
				      void *buf,
				      size_t len)
{
	struct wcn36xx_hal_config_bss_rsp_msg *rsp;
	struct wcn36xx_hal_config_bss_rsp_params *params;
	struct wcn36xx_vif *vif_priv = wcn36xx_vif_to_priv(vif);

	if (len < sizeof(*rsp))
		return -EINVAL;

	rsp = (struct wcn36xx_hal_config_bss_rsp_msg *)buf;
	params = &rsp->bss_rsp_params;

	if (params->status != WCN36XX_FW_MSG_RESULT_SUCCESS) {
		wcn36xx_warn("hal config bss response failure: %d\n",
			     params->status);
		return -EIO;
	}

	wcn36xx_dbg(WCN36XX_DBG_HAL,
		    "hal config bss rsp status %d bss_idx %d dpu_desc_index %d"
		    " sta_idx %d self_idx %d bcast_idx %d mac %pM"
		    " power %d ucast_dpu_signature %d\n",
		    params->status, params->bss_index, params->dpu_desc_index,
		    params->bss_sta_index, params->bss_self_sta_index,
		    params->bss_bcast_sta_idx, params->mac,
		    params->tx_mgmt_power, params->ucast_dpu_signature);

	vif_priv->bss_index = params->bss_index;

	if (sta) {
		struct wcn36xx_sta *sta_priv = wcn36xx_sta_to_priv(sta);
		sta_priv->bss_sta_index = params->bss_sta_index;
		sta_priv->bss_dpu_desc_index = params->dpu_desc_index;
	}

	vif_priv->self_ucast_dpu_sign = params->ucast_dpu_signature;

	return 0;
}

int wcn36xx_smd_config_bss(struct wcn36xx *wcn, struct ieee80211_vif *vif,
			   struct ieee80211_sta *sta, const u8 *bssid,
			   bool update)
{
	int ret;

	mutex_lock(&wcn->hal_mutex);

	if (!wcn36xx_is_fw_version(wcn, 1, 2, 2, 24))
		ret = wcn36xx_smd_config_bss_v1(wcn, vif, sta, bssid, update);
	else
		ret = wcn36xx_smd_config_bss_v0(wcn, vif, sta, bssid, update);

	if (ret) {
		wcn36xx_err("Sending hal_config_bss failed\n");
		goto out;
	}
	ret = wcn36xx_smd_config_bss_rsp(wcn,
					 vif,
					 sta,
					 wcn->hal_buf,
					 wcn->hal_rsp_len);
	if (ret)
		wcn36xx_err("hal_config_bss response failed err=%d\n", ret);

out:
	mutex_unlock(&wcn->hal_mutex);
	return ret;
}

int wcn36xx_smd_delete_bss(struct wcn36xx *wcn, struct ieee80211_vif *vif)
{
	struct wcn36xx_hal_delete_bss_req_msg msg_body;
	struct wcn36xx_vif *vif_priv = wcn36xx_vif_to_priv(vif);
	int ret = 0;

	mutex_lock(&wcn->hal_mutex);

	if (vif_priv->bss_index == WCN36XX_HAL_BSS_INVALID_IDX)
		goto out;

	INIT_HAL_MSG(msg_body, WCN36XX_HAL_DELETE_BSS_REQ);

	msg_body.bss_index = vif_priv->bss_index;

	PREPARE_HAL_BUF(wcn->hal_buf, msg_body);

	wcn36xx_dbg(WCN36XX_DBG_HAL, "hal delete bss %d\n", msg_body.bss_index);

	ret = wcn36xx_smd_send_and_wait(wcn, msg_body.header.len);
	if (ret) {
		wcn36xx_err("Sending hal_delete_bss failed\n");
		goto out;
	}
	ret = wcn36xx_smd_rsp_status_check(wcn->hal_buf, wcn->hal_rsp_len);
	if (ret) {
		wcn36xx_err("hal_delete_bss response failed err=%d\n", ret);
		goto out;
	}

	vif_priv->bss_index = WCN36XX_HAL_BSS_INVALID_IDX;
out:
	mutex_unlock(&wcn->hal_mutex);
	return ret;
}

int wcn36xx_smd_send_beacon(struct wcn36xx *wcn, struct ieee80211_vif *vif,
			    struct sk_buff *skb_beacon, u16 tim_off,
			    u16 p2p_off)
{
	struct wcn36xx_hal_send_beacon_req_msg msg_body;
	int ret, pad, pvm_len;

	mutex_lock(&wcn->hal_mutex);
	INIT_HAL_MSG(msg_body, WCN36XX_HAL_SEND_BEACON_REQ);

	pvm_len = skb_beacon->data[tim_off + 1] - 3;
	pad = TIM_MIN_PVM_SIZE - pvm_len;

	/* Padding is irrelevant to mesh mode since tim_off is always 0. */
	if (vif->type == NL80211_IFTYPE_MESH_POINT)
		pad = 0;

	msg_body.beacon_length = skb_beacon->len + pad;
	/* TODO need to find out why + 6 is needed */
	msg_body.beacon_length6 = msg_body.beacon_length + 6;

	if (msg_body.beacon_length > BEACON_TEMPLATE_SIZE) {
		wcn36xx_err("Beacon is too big: beacon size=%d\n",
			      msg_body.beacon_length);
		ret = -ENOMEM;
		goto out;
	}
	memcpy(msg_body.beacon, skb_beacon->data, skb_beacon->len);
	memcpy(msg_body.bssid, vif->addr, ETH_ALEN);

	if (pad > 0) {
		/*
		 * The wcn36xx FW has a fixed size for the PVM in the TIM. If
		 * given the beacon template from mac80211 with a PVM shorter
		 * than the FW expectes it will overwrite the data after the
		 * TIM.
		 */
		wcn36xx_dbg(WCN36XX_DBG_HAL, "Pad TIM PVM. %d bytes at %d\n",
			    pad, pvm_len);
		memmove(&msg_body.beacon[tim_off + 5 + pvm_len + pad],
			&msg_body.beacon[tim_off + 5 + pvm_len],
			skb_beacon->len - (tim_off + 5 + pvm_len));
		memset(&msg_body.beacon[tim_off + 5 + pvm_len], 0, pad);
		msg_body.beacon[tim_off + 1] += pad;
	}

	/* TODO need to find out why this is needed? */
	if (vif->type == NL80211_IFTYPE_MESH_POINT)
		/* mesh beacon don't need this, so push further down */
		msg_body.tim_ie_offset = 256;
	else
		msg_body.tim_ie_offset = tim_off+4;
	msg_body.p2p_ie_offset = p2p_off;
	PREPARE_HAL_BUF(wcn->hal_buf, msg_body);

	wcn36xx_dbg(WCN36XX_DBG_HAL,
		    "hal send beacon beacon_length %d\n",
		    msg_body.beacon_length);

	ret = wcn36xx_smd_send_and_wait(wcn, msg_body.header.len);
	if (ret) {
		wcn36xx_err("Sending hal_send_beacon failed\n");
		goto out;
	}
	ret = wcn36xx_smd_rsp_status_check(wcn->hal_buf, wcn->hal_rsp_len);
	if (ret) {
		wcn36xx_err("hal_send_beacon response failed err=%d\n", ret);
		goto out;
	}
out:
	mutex_unlock(&wcn->hal_mutex);
	return ret;
}

int wcn36xx_smd_update_proberesp_tmpl(struct wcn36xx *wcn,
				      struct ieee80211_vif *vif,
				      struct sk_buff *skb)
{
	struct wcn36xx_hal_send_probe_resp_req_msg msg;
	int ret;

	mutex_lock(&wcn->hal_mutex);
	INIT_HAL_MSG(msg, WCN36XX_HAL_UPDATE_PROBE_RSP_TEMPLATE_REQ);

	if (skb->len > BEACON_TEMPLATE_SIZE) {
		wcn36xx_warn("probe response template is too big: %d\n",
			     skb->len);
		ret = -E2BIG;
		goto out;
	}

	msg.probe_resp_template_len = skb->len;
	memcpy(&msg.probe_resp_template, skb->data, skb->len);

	memcpy(msg.bssid, vif->addr, ETH_ALEN);

	PREPARE_HAL_BUF(wcn->hal_buf, msg);

	wcn36xx_dbg(WCN36XX_DBG_HAL,
		    "hal update probe rsp len %d bssid %pM\n",
		    msg.probe_resp_template_len, msg.bssid);

	ret = wcn36xx_smd_send_and_wait(wcn, msg.header.len);
	if (ret) {
		wcn36xx_err("Sending hal_update_proberesp_tmpl failed\n");
		goto out;
	}
	ret = wcn36xx_smd_rsp_status_check(wcn->hal_buf, wcn->hal_rsp_len);
	if (ret) {
		wcn36xx_err("hal_update_proberesp_tmpl response failed err=%d\n",
			    ret);
		goto out;
	}
out:
	mutex_unlock(&wcn->hal_mutex);
	return ret;
}

int wcn36xx_smd_set_stakey(struct wcn36xx *wcn,
			   enum ani_ed_type enc_type,
			   u8 keyidx,
			   u8 keylen,
			   u8 *key,
			   u8 sta_index)
{
	struct wcn36xx_hal_set_sta_key_req_msg msg_body;
	int ret;

	mutex_lock(&wcn->hal_mutex);
	INIT_HAL_MSG(msg_body, WCN36XX_HAL_SET_STAKEY_REQ);

	msg_body.set_sta_key_params.sta_index = sta_index;
	msg_body.set_sta_key_params.enc_type = enc_type;

	if (enc_type == WCN36XX_HAL_ED_WEP104 ||
	    enc_type == WCN36XX_HAL_ED_WEP40) {
		/* Use bss key for wep (static) */
		msg_body.set_sta_key_params.def_wep_idx = keyidx;
		msg_body.set_sta_key_params.wep_type = 0;
	} else {
		msg_body.set_sta_key_params.key[0].id = keyidx;
		msg_body.set_sta_key_params.key[0].unicast = 1;
		msg_body.set_sta_key_params.key[0].direction = WCN36XX_HAL_TX_RX;
		msg_body.set_sta_key_params.key[0].pae_role = 0;
		msg_body.set_sta_key_params.key[0].length = keylen;
		memcpy(msg_body.set_sta_key_params.key[0].key, key, keylen);
	}

	msg_body.set_sta_key_params.single_tid_rc = 1;

	PREPARE_HAL_BUF(wcn->hal_buf, msg_body);

	ret = wcn36xx_smd_send_and_wait(wcn, msg_body.header.len);
	if (ret) {
		wcn36xx_err("Sending hal_set_stakey failed\n");
		goto out;
	}
	ret = wcn36xx_smd_rsp_status_check(wcn->hal_buf, wcn->hal_rsp_len);
	if (ret) {
		wcn36xx_err("hal_set_stakey response failed err=%d\n", ret);
		goto out;
	}
out:
	mutex_unlock(&wcn->hal_mutex);
	return ret;
}

int wcn36xx_smd_set_bsskey(struct wcn36xx *wcn,
			   enum ani_ed_type enc_type,
			   u8 bssidx,
			   u8 keyidx,
			   u8 keylen,
			   u8 *key)
{
	struct wcn36xx_hal_set_bss_key_req_msg msg_body;
	int ret;

	mutex_lock(&wcn->hal_mutex);
	INIT_HAL_MSG(msg_body, WCN36XX_HAL_SET_BSSKEY_REQ);
	msg_body.bss_idx = bssidx;
	msg_body.enc_type = enc_type;
	msg_body.num_keys = 1;
	msg_body.keys[0].id = keyidx;
	msg_body.keys[0].unicast = 0;
	msg_body.keys[0].direction = WCN36XX_HAL_RX_ONLY;
	msg_body.keys[0].pae_role = 0;
	msg_body.keys[0].length = keylen;
	memcpy(msg_body.keys[0].key, key, keylen);

	PREPARE_HAL_BUF(wcn->hal_buf, msg_body);

	ret = wcn36xx_smd_send_and_wait(wcn, msg_body.header.len);
	if (ret) {
		wcn36xx_err("Sending hal_set_bsskey failed\n");
		goto out;
	}
	ret = wcn36xx_smd_rsp_status_check(wcn->hal_buf, wcn->hal_rsp_len);
	if (ret) {
		wcn36xx_err("hal_set_bsskey response failed err=%d\n", ret);
		goto out;
	}
out:
	mutex_unlock(&wcn->hal_mutex);
	return ret;
}

int wcn36xx_smd_remove_stakey(struct wcn36xx *wcn,
			      enum ani_ed_type enc_type,
			      u8 keyidx,
			      u8 sta_index)
{
	struct wcn36xx_hal_remove_sta_key_req_msg msg_body;
	int ret;

	mutex_lock(&wcn->hal_mutex);
	INIT_HAL_MSG(msg_body, WCN36XX_HAL_RMV_STAKEY_REQ);

	msg_body.sta_idx = sta_index;
	msg_body.enc_type = enc_type;
	msg_body.key_id = keyidx;

	PREPARE_HAL_BUF(wcn->hal_buf, msg_body);

	ret = wcn36xx_smd_send_and_wait(wcn, msg_body.header.len);
	if (ret) {
		wcn36xx_err("Sending hal_remove_stakey failed\n");
		goto out;
	}
	ret = wcn36xx_smd_rsp_status_check(wcn->hal_buf, wcn->hal_rsp_len);
	if (ret) {
		wcn36xx_err("hal_remove_stakey response failed err=%d\n", ret);
		goto out;
	}
out:
	mutex_unlock(&wcn->hal_mutex);
	return ret;
}

int wcn36xx_smd_remove_bsskey(struct wcn36xx *wcn,
			      enum ani_ed_type enc_type,
			      u8 bssidx,
			      u8 keyidx)
{
	struct wcn36xx_hal_remove_bss_key_req_msg msg_body;
	int ret;

	mutex_lock(&wcn->hal_mutex);
	INIT_HAL_MSG(msg_body, WCN36XX_HAL_RMV_BSSKEY_REQ);
	msg_body.bss_idx = bssidx;
	msg_body.enc_type = enc_type;
	msg_body.key_id = keyidx;

	PREPARE_HAL_BUF(wcn->hal_buf, msg_body);

	ret = wcn36xx_smd_send_and_wait(wcn, msg_body.header.len);
	if (ret) {
		wcn36xx_err("Sending hal_remove_bsskey failed\n");
		goto out;
	}
	ret = wcn36xx_smd_rsp_status_check(wcn->hal_buf, wcn->hal_rsp_len);
	if (ret) {
		wcn36xx_err("hal_remove_bsskey response failed err=%d\n", ret);
		goto out;
	}
out:
	mutex_unlock(&wcn->hal_mutex);
	return ret;
}

int wcn36xx_smd_enter_bmps(struct wcn36xx *wcn, struct ieee80211_vif *vif)
{
	struct wcn36xx_hal_enter_bmps_req_msg msg_body;
	struct wcn36xx_vif *vif_priv = wcn36xx_vif_to_priv(vif);
	int ret;

	mutex_lock(&wcn->hal_mutex);
	INIT_HAL_MSG(msg_body, WCN36XX_HAL_ENTER_BMPS_REQ);

	msg_body.bss_index = vif_priv->bss_index;
	msg_body.tbtt = vif->bss_conf.sync_tsf;
	msg_body.dtim_period = vif_priv->dtim_period;

	PREPARE_HAL_BUF(wcn->hal_buf, msg_body);

	ret = wcn36xx_smd_send_and_wait(wcn, msg_body.header.len);
	if (ret) {
		wcn36xx_err("Sending hal_enter_bmps failed\n");
		goto out;
	}
	ret = wcn36xx_smd_rsp_status_check(wcn->hal_buf, wcn->hal_rsp_len);
	if (ret) {
		wcn36xx_err("hal_enter_bmps response failed err=%d\n", ret);
		goto out;
	}
out:
	mutex_unlock(&wcn->hal_mutex);
	return ret;
}

int wcn36xx_smd_exit_bmps(struct wcn36xx *wcn, struct ieee80211_vif *vif)
{
	struct wcn36xx_hal_exit_bmps_req_msg msg_body;
	struct wcn36xx_vif *vif_priv = wcn36xx_vif_to_priv(vif);
	int ret;

	mutex_lock(&wcn->hal_mutex);
	INIT_HAL_MSG(msg_body, WCN36XX_HAL_EXIT_BMPS_REQ);

	msg_body.bss_index = vif_priv->bss_index;
	msg_body.send_data_null = 1;

	PREPARE_HAL_BUF(wcn->hal_buf, msg_body);

	ret = wcn36xx_smd_send_and_wait(wcn, msg_body.header.len);
	if (ret) {
		wcn36xx_err("Sending hal_exit_bmps failed\n");
		goto out;
	}
	ret = wcn36xx_smd_rsp_status_check(wcn->hal_buf, wcn->hal_rsp_len);
	if (ret) {
		wcn36xx_err("hal_exit_bmps response failed err=%d\n", ret);
		goto out;
	}
out:
	mutex_unlock(&wcn->hal_mutex);
	return ret;
}

int wcn36xx_smd_enter_imps(struct wcn36xx *wcn)
{
	struct wcn36xx_hal_enter_imps_req_msg msg_body;
	int ret;

	mutex_lock(&wcn->hal_mutex);
	INIT_HAL_MSG(msg_body, WCN36XX_HAL_ENTER_IMPS_REQ);

	PREPARE_HAL_BUF(wcn->hal_buf, msg_body);

	ret = wcn36xx_smd_send_and_wait(wcn, msg_body.header.len);
	if (ret) {
		wcn36xx_err("Sending hal_enter_imps failed\n");
		goto out;
	}
	ret = wcn36xx_smd_rsp_status_check(wcn->hal_buf, wcn->hal_rsp_len);
	if (ret) {
		wcn36xx_err("hal_enter_imps response failed err=%d\n", ret);
		goto out;
	}

	wcn36xx_dbg(WCN36XX_DBG_HAL, "Entered idle mode\n");
out:
	mutex_unlock(&wcn->hal_mutex);
	return ret;
}

int wcn36xx_smd_exit_imps(struct wcn36xx *wcn)
{
	struct wcn36xx_hal_exit_imps_req_msg msg_body;
	int ret;

	mutex_lock(&wcn->hal_mutex);
	INIT_HAL_MSG(msg_body, WCN36XX_HAL_EXIT_IMPS_REQ);

	PREPARE_HAL_BUF(wcn->hal_buf, msg_body);

	ret = wcn36xx_smd_send_and_wait(wcn, msg_body.header.len);
	if (ret) {
		wcn36xx_err("Sending hal_exit_imps failed\n");
		goto out;
	}
	ret = wcn36xx_smd_rsp_status_check(wcn->hal_buf, wcn->hal_rsp_len);
	if (ret) {
		wcn36xx_err("hal_exit_imps response failed err=%d\n", ret);
		goto out;
	}
	wcn36xx_dbg(WCN36XX_DBG_HAL, "Exited idle mode\n");
out:
	mutex_unlock(&wcn->hal_mutex);
	return ret;
}

int wcn36xx_smd_set_power_params(struct wcn36xx *wcn, bool ignore_dtim)
{
	struct wcn36xx_hal_set_power_params_req_msg msg_body;
	int ret;

	mutex_lock(&wcn->hal_mutex);
	INIT_HAL_MSG(msg_body, WCN36XX_HAL_SET_POWER_PARAMS_REQ);

	/*
	 * When host is down ignore every second dtim
	 */
	if (ignore_dtim) {
		msg_body.ignore_dtim = 1;
		msg_body.dtim_period = 2;
	}
	msg_body.listen_interval = WCN36XX_LISTEN_INTERVAL(wcn);

	PREPARE_HAL_BUF(wcn->hal_buf, msg_body);

	ret = wcn36xx_smd_send_and_wait(wcn, msg_body.header.len);
	if (ret) {
		wcn36xx_err("Sending hal_set_power_params failed\n");
		goto out;
	}

out:
	mutex_unlock(&wcn->hal_mutex);
	return ret;
}

/* Notice: This function should be called after associated, or else it
 * will be invalid
 */
int wcn36xx_smd_keep_alive_req(struct wcn36xx *wcn,
			       struct ieee80211_vif *vif,
			       int packet_type)
{
	struct wcn36xx_hal_keep_alive_req_msg msg_body;
	struct wcn36xx_vif *vif_priv = wcn36xx_vif_to_priv(vif);
	int ret;

	mutex_lock(&wcn->hal_mutex);
	INIT_HAL_MSG(msg_body, WCN36XX_HAL_KEEP_ALIVE_REQ);

	if (packet_type == WCN36XX_HAL_KEEP_ALIVE_NULL_PKT) {
		msg_body.bss_index = vif_priv->bss_index;
		msg_body.packet_type = WCN36XX_HAL_KEEP_ALIVE_NULL_PKT;
		msg_body.time_period = WCN36XX_KEEP_ALIVE_TIME_PERIOD;
	} else if (packet_type == WCN36XX_HAL_KEEP_ALIVE_UNSOLICIT_ARP_RSP) {
		/* TODO: it also support ARP response type */
	} else {
		wcn36xx_warn("unknown keep alive packet type %d\n", packet_type);
		ret = -EINVAL;
		goto out;
	}

	PREPARE_HAL_BUF(wcn->hal_buf, msg_body);

	ret = wcn36xx_smd_send_and_wait(wcn, msg_body.header.len);
	if (ret) {
		wcn36xx_err("Sending hal_keep_alive failed\n");
		goto out;
	}
	ret = wcn36xx_smd_rsp_status_check(wcn->hal_buf, wcn->hal_rsp_len);
	if (ret) {
		wcn36xx_err("hal_keep_alive response failed err=%d\n", ret);
		goto out;
	}
out:
	mutex_unlock(&wcn->hal_mutex);
	return ret;
}

int wcn36xx_smd_dump_cmd_req(struct wcn36xx *wcn, u32 arg1, u32 arg2,
			     u32 arg3, u32 arg4, u32 arg5)
{
	struct wcn36xx_hal_dump_cmd_req_msg msg_body;
	int ret;

	mutex_lock(&wcn->hal_mutex);
	INIT_HAL_MSG(msg_body, WCN36XX_HAL_DUMP_COMMAND_REQ);

	msg_body.arg1 = arg1;
	msg_body.arg2 = arg2;
	msg_body.arg3 = arg3;
	msg_body.arg4 = arg4;
	msg_body.arg5 = arg5;

	PREPARE_HAL_BUF(wcn->hal_buf, msg_body);

	ret = wcn36xx_smd_send_and_wait(wcn, msg_body.header.len);
	if (ret) {
		wcn36xx_err("Sending hal_dump_cmd failed\n");
		goto out;
	}
	ret = wcn36xx_smd_rsp_status_check(wcn->hal_buf, wcn->hal_rsp_len);
	if (ret) {
		wcn36xx_err("hal_dump_cmd response failed err=%d\n", ret);
		goto out;
	}
out:
	mutex_unlock(&wcn->hal_mutex);
	return ret;
}

int wcn36xx_smd_feature_caps_exchange(struct wcn36xx *wcn)
{
	struct wcn36xx_hal_feat_caps_msg msg_body, *rsp;
	int ret, i;

	mutex_lock(&wcn->hal_mutex);
	INIT_HAL_MSG(msg_body, WCN36XX_HAL_FEATURE_CAPS_EXCHANGE_REQ);

<<<<<<< HEAD
	set_feat_caps(msg_body.feat_caps, STA_POWERSAVE);
	if (wcn->rf_id == RF_IRIS_WCN3680) {
		set_feat_caps(msg_body.feat_caps, DOT11AC);
		set_feat_caps(msg_body.feat_caps, WLAN_CH144);
		set_feat_caps(msg_body.feat_caps, ANTENNA_DIVERSITY_SELECTION);
=======
	wcn36xx_firmware_set_feat_caps(msg_body.feat_caps, STA_POWERSAVE);
	if (wcn->rf_id == RF_IRIS_WCN3680) {
		wcn36xx_firmware_set_feat_caps(msg_body.feat_caps, DOT11AC);
		wcn36xx_firmware_set_feat_caps(msg_body.feat_caps, WLAN_CH144);
		wcn36xx_firmware_set_feat_caps(msg_body.feat_caps,
					       ANTENNA_DIVERSITY_SELECTION);
>>>>>>> eb3cdb58
	}

	PREPARE_HAL_BUF(wcn->hal_buf, msg_body);

	ret = wcn36xx_smd_send_and_wait(wcn, msg_body.header.len);
	if (ret) {
		wcn36xx_err("Sending hal_feature_caps_exchange failed\n");
		goto out;
	}
	if (wcn->hal_rsp_len != sizeof(*rsp)) {
		wcn36xx_err("Invalid hal_feature_caps_exchange response");
		goto out;
	}

	rsp = (struct wcn36xx_hal_feat_caps_msg *) wcn->hal_buf;

	for (i = 0; i < WCN36XX_HAL_CAPS_SIZE; i++)
		wcn->fw_feat_caps[i] = rsp->feat_caps[i];
out:
	mutex_unlock(&wcn->hal_mutex);
	return ret;
}

static int wcn36xx_smd_add_ba_session_rsp(void *buf, int len, u8 *session)
{
	struct wcn36xx_hal_add_ba_session_rsp_msg *rsp;

	if (len < sizeof(*rsp))
		return -EINVAL;

	rsp = (struct wcn36xx_hal_add_ba_session_rsp_msg *)buf;
	if (rsp->status != WCN36XX_FW_MSG_RESULT_SUCCESS)
		return rsp->status;

	*session = rsp->ba_session_id;

	return 0;
}

int wcn36xx_smd_add_ba_session(struct wcn36xx *wcn,
		struct ieee80211_sta *sta,
		u16 tid,
		u16 *ssn,
		u8 direction,
		u8 sta_index)
{
	struct wcn36xx_hal_add_ba_session_req_msg msg_body;
	u8 session_id;
	int ret;

	mutex_lock(&wcn->hal_mutex);
	INIT_HAL_MSG(msg_body, WCN36XX_HAL_ADD_BA_SESSION_REQ);

	msg_body.sta_index = sta_index;
	memcpy(&msg_body.mac_addr, sta->addr, ETH_ALEN);
	msg_body.dialog_token = 0x10;
	msg_body.tid = tid;

	/* Immediate BA because Delayed BA is not supported */
	msg_body.policy = 1;
	msg_body.buffer_size = WCN36XX_AGGR_BUFFER_SIZE;
	msg_body.timeout = 0;
	if (ssn)
		msg_body.ssn = *ssn;
	msg_body.direction = direction;

	PREPARE_HAL_BUF(wcn->hal_buf, msg_body);

	ret = wcn36xx_smd_send_and_wait(wcn, msg_body.header.len);
	if (ret) {
		wcn36xx_err("Sending hal_add_ba_session failed\n");
		goto out;
	}
	ret = wcn36xx_smd_add_ba_session_rsp(wcn->hal_buf, wcn->hal_rsp_len,
					     &session_id);
	if (ret) {
		wcn36xx_err("hal_add_ba_session response failed err=%d\n", ret);
		ret = -EINVAL;
		goto out;
	}

	ret = session_id;
out:
	mutex_unlock(&wcn->hal_mutex);
	return ret;
}

int wcn36xx_smd_add_ba(struct wcn36xx *wcn, u8 session_id)
{
	struct wcn36xx_hal_add_ba_req_msg msg_body;
	int ret;

	mutex_lock(&wcn->hal_mutex);
	INIT_HAL_MSG(msg_body, WCN36XX_HAL_ADD_BA_REQ);

	msg_body.session_id = session_id;
	msg_body.win_size = WCN36XX_AGGR_BUFFER_SIZE;

	PREPARE_HAL_BUF(wcn->hal_buf, msg_body);

	ret = wcn36xx_smd_send_and_wait(wcn, msg_body.header.len);
	if (ret) {
		wcn36xx_err("Sending hal_add_ba failed\n");
		goto out;
	}
	ret = wcn36xx_smd_rsp_status_check(wcn->hal_buf, wcn->hal_rsp_len);
	if (ret) {
		wcn36xx_err("hal_add_ba response failed err=%d\n", ret);
		goto out;
	}
out:
	mutex_unlock(&wcn->hal_mutex);
	return ret;
}

int wcn36xx_smd_del_ba(struct wcn36xx *wcn, u16 tid, u8 direction, u8 sta_index)
{
	struct wcn36xx_hal_del_ba_req_msg msg_body;
	int ret;

	mutex_lock(&wcn->hal_mutex);
	INIT_HAL_MSG(msg_body, WCN36XX_HAL_DEL_BA_REQ);

	msg_body.sta_index = sta_index;
	msg_body.tid = tid;
	msg_body.direction = direction;
	PREPARE_HAL_BUF(wcn->hal_buf, msg_body);

	ret = wcn36xx_smd_send_and_wait(wcn, msg_body.header.len);
	if (ret) {
		wcn36xx_err("Sending hal_del_ba failed\n");
		goto out;
	}
	ret = wcn36xx_smd_rsp_status_check(wcn->hal_buf, wcn->hal_rsp_len);
	if (ret) {
		wcn36xx_err("hal_del_ba response failed err=%d\n", ret);
		goto out;
	}
out:
	mutex_unlock(&wcn->hal_mutex);
	return ret;
}

int wcn36xx_smd_get_stats(struct wcn36xx *wcn, u8 sta_index, u32 stats_mask,
			  struct station_info *sinfo)
<<<<<<< HEAD
{
	struct wcn36xx_hal_stats_req_msg msg_body;
	struct wcn36xx_hal_stats_rsp_msg *rsp;
	void *rsp_body;
	int ret;

	if (stats_mask & ~HAL_GLOBAL_CLASS_A_STATS_INFO) {
		wcn36xx_err("stats_mask 0x%x contains unimplemented types\n",
			    stats_mask);
		return -EINVAL;
	}

	mutex_lock(&wcn->hal_mutex);
	INIT_HAL_MSG(msg_body, WCN36XX_HAL_GET_STATS_REQ);

	msg_body.sta_id = sta_index;
	msg_body.stats_mask = stats_mask;

	PREPARE_HAL_BUF(wcn->hal_buf, msg_body);

	ret = wcn36xx_smd_send_and_wait(wcn, msg_body.header.len);
	if (ret) {
		wcn36xx_err("sending hal_get_stats failed\n");
		goto out;
	}

	ret = wcn36xx_smd_rsp_status_check(wcn->hal_buf, wcn->hal_rsp_len);
	if (ret) {
		wcn36xx_err("hal_get_stats response failed err=%d\n", ret);
		goto out;
	}

	rsp = (struct wcn36xx_hal_stats_rsp_msg *)wcn->hal_buf;
	rsp_body = (wcn->hal_buf + sizeof(struct wcn36xx_hal_stats_rsp_msg));

	if (rsp->stats_mask != stats_mask) {
		wcn36xx_err("stats_mask 0x%x differs from requested 0x%x\n",
			    rsp->stats_mask, stats_mask);
		goto out;
	}

	if (rsp->stats_mask & HAL_GLOBAL_CLASS_A_STATS_INFO) {
		struct ani_global_class_a_stats_info *stats_info = rsp_body;

		wcn36xx_process_tx_rate(stats_info, &sinfo->txrate);
		sinfo->filled |= BIT_ULL(NL80211_STA_INFO_TX_BITRATE);
		rsp_body += sizeof(struct ani_global_class_a_stats_info);
	}
out:
	mutex_unlock(&wcn->hal_mutex);

	return ret;
}

static int wcn36xx_smd_trigger_ba_rsp(void *buf, int len, struct add_ba_info *ba_info)
{
=======
{
	struct wcn36xx_hal_stats_req_msg msg_body;
	struct wcn36xx_hal_stats_rsp_msg *rsp;
	void *rsp_body;
	int ret;

	if (stats_mask & ~HAL_GLOBAL_CLASS_A_STATS_INFO) {
		wcn36xx_err("stats_mask 0x%x contains unimplemented types\n",
			    stats_mask);
		return -EINVAL;
	}

	mutex_lock(&wcn->hal_mutex);
	INIT_HAL_MSG(msg_body, WCN36XX_HAL_GET_STATS_REQ);

	msg_body.sta_id = sta_index;
	msg_body.stats_mask = stats_mask;

	PREPARE_HAL_BUF(wcn->hal_buf, msg_body);

	ret = wcn36xx_smd_send_and_wait(wcn, msg_body.header.len);
	if (ret) {
		wcn36xx_err("sending hal_get_stats failed\n");
		goto out;
	}

	ret = wcn36xx_smd_rsp_status_check(wcn->hal_buf, wcn->hal_rsp_len);
	if (ret) {
		wcn36xx_err("hal_get_stats response failed err=%d\n", ret);
		goto out;
	}

	rsp = (struct wcn36xx_hal_stats_rsp_msg *)wcn->hal_buf;
	rsp_body = (wcn->hal_buf + sizeof(struct wcn36xx_hal_stats_rsp_msg));

	if (rsp->stats_mask != stats_mask) {
		wcn36xx_err("stats_mask 0x%x differs from requested 0x%x\n",
			    rsp->stats_mask, stats_mask);
		goto out;
	}

	if (rsp->stats_mask & HAL_GLOBAL_CLASS_A_STATS_INFO) {
		struct ani_global_class_a_stats_info *stats_info = rsp_body;

		wcn36xx_process_tx_rate(stats_info, &sinfo->txrate);
		sinfo->filled |= BIT_ULL(NL80211_STA_INFO_TX_BITRATE);
		rsp_body += sizeof(struct ani_global_class_a_stats_info);
	}
out:
	mutex_unlock(&wcn->hal_mutex);

	return ret;
}

static int wcn36xx_smd_trigger_ba_rsp(void *buf, int len, struct add_ba_info *ba_info)
{
>>>>>>> eb3cdb58
	struct wcn36xx_hal_trigger_ba_rsp_candidate *candidate;
	struct wcn36xx_hal_trigger_ba_rsp_msg *rsp;
	int i;

	if (len < sizeof(*rsp))
		return -EINVAL;

	rsp = (struct wcn36xx_hal_trigger_ba_rsp_msg *) buf;

	if (rsp->candidate_cnt < 1)
		return rsp->status ? rsp->status : -EINVAL;

	candidate = (struct wcn36xx_hal_trigger_ba_rsp_candidate *)(buf + sizeof(*rsp));

	for (i = 0; i < STACFG_MAX_TC; i++) {
		ba_info[i] = candidate->ba_info[i];
	}

	return rsp->status;
}

int wcn36xx_smd_trigger_ba(struct wcn36xx *wcn, u8 sta_index, u16 tid, u16 *ssn)
{
	struct wcn36xx_hal_trigger_ba_req_msg msg_body;
	struct wcn36xx_hal_trigger_ba_req_candidate *candidate;
	struct add_ba_info ba_info[STACFG_MAX_TC];
	int ret;

	if (tid >= STACFG_MAX_TC)
		return -EINVAL;

	mutex_lock(&wcn->hal_mutex);
	INIT_HAL_MSG(msg_body, WCN36XX_HAL_TRIGGER_BA_REQ);

	msg_body.session_id = 0; /* not really used */
	msg_body.candidate_cnt = 1;
	msg_body.header.len += sizeof(*candidate);
	PREPARE_HAL_BUF(wcn->hal_buf, msg_body);

	candidate = (struct wcn36xx_hal_trigger_ba_req_candidate *)
		(wcn->hal_buf + sizeof(msg_body));
	candidate->sta_index = sta_index;
	candidate->tid_bitmap = 1 << tid;

	ret = wcn36xx_smd_send_and_wait(wcn, msg_body.header.len);
	if (ret) {
		wcn36xx_err("Sending hal_trigger_ba failed\n");
		goto out;
	}
	ret = wcn36xx_smd_trigger_ba_rsp(wcn->hal_buf, wcn->hal_rsp_len, ba_info);
	if (ret) {
		wcn36xx_err("hal_trigger_ba response failed err=%d\n", ret);
		goto out;
	}
out:
	mutex_unlock(&wcn->hal_mutex);

	if (ssn)
		*ssn = ba_info[tid].starting_seq_num;

	return ret;
}

static int wcn36xx_smd_tx_compl_ind(struct wcn36xx *wcn, void *buf, size_t len)
{
	struct wcn36xx_hal_tx_compl_ind_msg *rsp = buf;

	if (len != sizeof(*rsp)) {
		wcn36xx_warn("Bad TX complete indication\n");
		return -EIO;
	}

	wcn36xx_dxe_tx_ack_ind(wcn, rsp->status);

	return 0;
}

static int wcn36xx_smd_hw_scan_ind(struct wcn36xx *wcn, void *buf, size_t len)
{
	struct wcn36xx_hal_scan_offload_ind *rsp = buf;
	struct cfg80211_scan_info scan_info = {};

	if (len != sizeof(*rsp)) {
		wcn36xx_warn("Corrupted delete scan indication\n");
		return -EIO;
	}

	wcn36xx_dbg(WCN36XX_DBG_HAL, "scan indication (type %x)\n", rsp->type);

	switch (rsp->type) {
	case WCN36XX_HAL_SCAN_IND_FAILED:
	case WCN36XX_HAL_SCAN_IND_DEQUEUED:
		scan_info.aborted = true;
		fallthrough;
	case WCN36XX_HAL_SCAN_IND_COMPLETED:
		mutex_lock(&wcn->scan_lock);
		wcn->scan_req = NULL;
		if (wcn->scan_aborted)
			scan_info.aborted = true;
		mutex_unlock(&wcn->scan_lock);
		ieee80211_scan_completed(wcn->hw, &scan_info);
		break;
	case WCN36XX_HAL_SCAN_IND_STARTED:
	case WCN36XX_HAL_SCAN_IND_FOREIGN_CHANNEL:
	case WCN36XX_HAL_SCAN_IND_PREEMPTED:
	case WCN36XX_HAL_SCAN_IND_RESTARTED:
		break;
	default:
		wcn36xx_warn("Unknown scan indication type %x\n", rsp->type);
	}

	return 0;
}

static int wcn36xx_smd_missed_beacon_ind(struct wcn36xx *wcn,
					 void *buf,
					 size_t len)
{
	struct wcn36xx_hal_missed_beacon_ind_msg *rsp = buf;
	struct ieee80211_vif *vif = NULL;
	struct wcn36xx_vif *tmp;

	/* Old FW does not have bss index */
	if (wcn36xx_is_fw_version(wcn, 1, 2, 2, 24)) {
		list_for_each_entry(tmp, &wcn->vif_list, list) {
			wcn36xx_dbg(WCN36XX_DBG_HAL, "beacon missed bss_index %d\n",
				    tmp->bss_index);
			vif = wcn36xx_priv_to_vif(tmp);
			ieee80211_beacon_loss(vif);
		}
		return 0;
	}

	if (len != sizeof(*rsp)) {
		wcn36xx_warn("Corrupted missed beacon indication\n");
		return -EIO;
	}

	list_for_each_entry(tmp, &wcn->vif_list, list) {
		if (tmp->bss_index == rsp->bss_index) {
			wcn36xx_dbg(WCN36XX_DBG_HAL, "beacon missed bss_index %d\n",
				    rsp->bss_index);
			vif = wcn36xx_priv_to_vif(tmp);
			ieee80211_beacon_loss(vif);
			return 0;
		}
	}

	wcn36xx_warn("BSS index %d not found\n", rsp->bss_index);
	return -ENOENT;
}

static int wcn36xx_smd_delete_sta_context_ind(struct wcn36xx *wcn,
					      void *buf,
					      size_t len)
{
	struct wcn36xx_hal_delete_sta_context_ind_msg *rsp = buf;
	struct wcn36xx_vif *vif_priv;
	struct ieee80211_vif *vif;
	struct ieee80211_bss_conf *bss_conf;
	struct ieee80211_sta *sta;
	bool found = false;

	if (len != sizeof(*rsp)) {
		wcn36xx_warn("Corrupted delete sta indication\n");
		return -EIO;
	}

	wcn36xx_dbg(WCN36XX_DBG_HAL,
		    "delete station indication %pM index %d reason %d\n",
		    rsp->addr2, rsp->sta_id, rsp->reason_code);

	list_for_each_entry(vif_priv, &wcn->vif_list, list) {
		rcu_read_lock();
		vif = wcn36xx_priv_to_vif(vif_priv);

		if (vif->type == NL80211_IFTYPE_STATION) {
			/* We could call ieee80211_find_sta too, but checking
			 * bss_conf is clearer.
			 */
			bss_conf = &vif->bss_conf;
			if (vif_priv->sta_assoc &&
			    !memcmp(bss_conf->bssid, rsp->addr2, ETH_ALEN)) {
				found = true;
				wcn36xx_dbg(WCN36XX_DBG_HAL,
					    "connection loss bss_index %d\n",
					    vif_priv->bss_index);
				ieee80211_connection_loss(vif);
			}
		} else {
			sta = ieee80211_find_sta(vif, rsp->addr2);
			if (sta) {
				found = true;
				ieee80211_report_low_ack(sta, 0);
			}
		}

		rcu_read_unlock();
		if (found)
			return 0;
	}

	wcn36xx_warn("BSS or STA with addr %pM not found\n", rsp->addr2);
	return -ENOENT;
}

static int wcn36xx_smd_print_reg_info_ind(struct wcn36xx *wcn,
					  void *buf,
					  size_t len)
{
	struct wcn36xx_hal_print_reg_info_ind *rsp = buf;
	int i;

	if (len < sizeof(*rsp)) {
		wcn36xx_warn("Corrupted print reg info indication\n");
		return -EIO;
	}

	wcn36xx_dbg(WCN36XX_DBG_HAL,
		    "reginfo indication, scenario: 0x%x reason: 0x%x\n",
		    rsp->scenario, rsp->reason);

	for (i = 0; i < rsp->count; i++) {
		wcn36xx_dbg(WCN36XX_DBG_HAL, "\t0x%x: 0x%x\n",
			    rsp->regs[i].addr, rsp->regs[i].value);
	}

	return 0;
}

int wcn36xx_smd_update_cfg(struct wcn36xx *wcn, u32 cfg_id, u32 value)
{
	struct wcn36xx_hal_update_cfg_req_msg msg_body, *body;
	size_t len;
	int ret;

	mutex_lock(&wcn->hal_mutex);
	INIT_HAL_MSG(msg_body, WCN36XX_HAL_UPDATE_CFG_REQ);

	PREPARE_HAL_BUF(wcn->hal_buf, msg_body);

	body = (struct wcn36xx_hal_update_cfg_req_msg *) wcn->hal_buf;
	len = msg_body.header.len;

	put_cfg_tlv_u32(wcn, &len, cfg_id, value);
	body->header.len = len;
	body->len = len - sizeof(*body);

	ret = wcn36xx_smd_send_and_wait(wcn, body->header.len);
	if (ret) {
		wcn36xx_err("Sending hal_update_cfg failed\n");
		goto out;
	}
	ret = wcn36xx_smd_rsp_status_check(wcn->hal_buf, wcn->hal_rsp_len);
	if (ret) {
		wcn36xx_err("hal_update_cfg response failed err=%d\n", ret);
		goto out;
	}
out:
	mutex_unlock(&wcn->hal_mutex);
	return ret;
}

int wcn36xx_smd_set_mc_list(struct wcn36xx *wcn,
			    struct ieee80211_vif *vif,
			    struct wcn36xx_hal_rcv_flt_mc_addr_list_type *fp)
{
	struct wcn36xx_vif *vif_priv = wcn36xx_vif_to_priv(vif);
	struct wcn36xx_hal_rcv_flt_pkt_set_mc_list_req_msg *msg_body = NULL;
	int ret;

	mutex_lock(&wcn->hal_mutex);

	msg_body = (struct wcn36xx_hal_rcv_flt_pkt_set_mc_list_req_msg *)
		   wcn->hal_buf;
	INIT_HAL_MSG(*msg_body, WCN36XX_HAL_8023_MULTICAST_LIST_REQ);

	/* An empty list means all mc traffic will be received */
	if (fp)
		memcpy(&msg_body->mc_addr_list, fp,
		       sizeof(msg_body->mc_addr_list));
	else
		msg_body->mc_addr_list.mc_addr_count = 0;

	msg_body->mc_addr_list.bss_index = vif_priv->bss_index;

	ret = wcn36xx_smd_send_and_wait(wcn, msg_body->header.len);
	if (ret) {
		wcn36xx_err("Sending HAL_8023_MULTICAST_LIST failed\n");
		goto out;
	}
	ret = wcn36xx_smd_rsp_status_check(wcn->hal_buf, wcn->hal_rsp_len);
	if (ret) {
		wcn36xx_err("HAL_8023_MULTICAST_LIST rsp failed err=%d\n", ret);
		goto out;
	}
out:
	mutex_unlock(&wcn->hal_mutex);
	return ret;
}

int wcn36xx_smd_arp_offload(struct wcn36xx *wcn, struct ieee80211_vif *vif,
			    bool enable)
{
	struct wcn36xx_vif *vif_priv = wcn36xx_vif_to_priv(vif);
	struct wcn36xx_hal_host_offload_req_msg msg_body;
	int ret;

	mutex_lock(&wcn->hal_mutex);

	INIT_HAL_MSG(msg_body, WCN36XX_HAL_HOST_OFFLOAD_REQ);
	msg_body.host_offload_params.offload_type =
		WCN36XX_HAL_IPV4_ARP_REPLY_OFFLOAD;
	if (enable) {
		msg_body.host_offload_params.enable =
			WCN36XX_HAL_OFFLOAD_ARP_AND_BCAST_FILTER_ENABLE;
		memcpy(&msg_body.host_offload_params.u,
		       &vif->cfg.arp_addr_list[0], sizeof(__be32));
	}
	msg_body.ns_offload_params.bss_index = vif_priv->bss_index;

	PREPARE_HAL_BUF(wcn->hal_buf, msg_body);

	ret = wcn36xx_smd_send_and_wait(wcn, msg_body.header.len);
	if (ret) {
		wcn36xx_err("Sending host_offload_arp failed\n");
		goto out;
	}
	ret = wcn36xx_smd_rsp_status_check(wcn->hal_buf, wcn->hal_rsp_len);
	if (ret) {
		wcn36xx_err("host_offload_arp failed err=%d\n", ret);
		goto out;
	}
out:
	mutex_unlock(&wcn->hal_mutex);
	return ret;
}

#if IS_ENABLED(CONFIG_IPV6)
int wcn36xx_smd_ipv6_ns_offload(struct wcn36xx *wcn, struct ieee80211_vif *vif,
				bool enable)
{
	struct wcn36xx_vif *vif_priv = wcn36xx_vif_to_priv(vif);
	struct wcn36xx_hal_host_offload_req_msg msg_body;
	struct wcn36xx_hal_ns_offload_params *ns_params;
	struct wcn36xx_hal_host_offload_req *ho_params;
	int ret;

	mutex_lock(&wcn->hal_mutex);

	INIT_HAL_MSG(msg_body, WCN36XX_HAL_HOST_OFFLOAD_REQ);
	ho_params = &msg_body.host_offload_params;
	ns_params = &msg_body.ns_offload_params;

	ho_params->offload_type = WCN36XX_HAL_IPV6_NS_OFFLOAD;
	if (enable) {
		ho_params->enable =
			WCN36XX_HAL_OFFLOAD_NS_AND_MCAST_FILTER_ENABLE;
		if (vif_priv->num_target_ipv6_addrs) {
			memcpy(&ho_params->u,
			       &vif_priv->target_ipv6_addrs[0].in6_u,
			       sizeof(struct in6_addr));
			memcpy(&ns_params->target_ipv6_addr1,
			       &vif_priv->target_ipv6_addrs[0].in6_u,
			       sizeof(struct in6_addr));
			ns_params->target_ipv6_addr1_valid = 1;
		}
		if (vif_priv->num_target_ipv6_addrs > 1) {
			memcpy(&ns_params->target_ipv6_addr2,
			       &vif_priv->target_ipv6_addrs[1].in6_u,
			       sizeof(struct in6_addr));
			ns_params->target_ipv6_addr2_valid = 1;
		}
	}
	memcpy(&ns_params->self_addr, vif->addr, ETH_ALEN);
	ns_params->bss_index = vif_priv->bss_index;

	PREPARE_HAL_BUF(wcn->hal_buf, msg_body);

	ret = wcn36xx_smd_send_and_wait(wcn, msg_body.header.len);
	if (ret) {
		wcn36xx_err("Sending host_offload_arp failed\n");
		goto out;
	}
	ret = wcn36xx_smd_rsp_status_check(wcn->hal_buf, wcn->hal_rsp_len);
	if (ret) {
		wcn36xx_err("host_offload_arp failed err=%d\n", ret);
		goto out;
	}
out:
	mutex_unlock(&wcn->hal_mutex);
	return ret;
}
#else
int wcn36xx_smd_ipv6_ns_offload(struct wcn36xx *wcn, struct ieee80211_vif *vif,
				bool enable)
{
	return 0;
}
#endif

int wcn36xx_smd_gtk_offload(struct wcn36xx *wcn, struct ieee80211_vif *vif,
			    bool enable)
{
	struct wcn36xx_vif *vif_priv = wcn36xx_vif_to_priv(vif);
	struct wcn36xx_hal_gtk_offload_req_msg msg_body;
	int ret;

	mutex_lock(&wcn->hal_mutex);

	INIT_HAL_MSG(msg_body, WCN36XX_HAL_GTK_OFFLOAD_REQ);

	if (enable) {
		memcpy(&msg_body.kek, vif_priv->rekey_data.kek, NL80211_KEK_LEN);
		memcpy(&msg_body.kck, vif_priv->rekey_data.kck, NL80211_KCK_LEN);
		msg_body.key_replay_counter =
			le64_to_cpu(vif_priv->rekey_data.replay_ctr);
		msg_body.bss_index = vif_priv->bss_index;
	} else {
		msg_body.flags = WCN36XX_HAL_GTK_OFFLOAD_FLAGS_DISABLE;
	}

	PREPARE_HAL_BUF(wcn->hal_buf, msg_body);

	ret = wcn36xx_smd_send_and_wait(wcn, msg_body.header.len);
	if (ret) {
		wcn36xx_err("Sending host_offload_arp failed\n");
		goto out;
	}
	ret = wcn36xx_smd_rsp_status_check(wcn->hal_buf, wcn->hal_rsp_len);
	if (ret) {
		wcn36xx_err("host_offload_arp failed err=%d\n", ret);
		goto out;
	}
out:
	mutex_unlock(&wcn->hal_mutex);
	return ret;
}

static int wcn36xx_smd_gtk_offload_get_info_rsp(struct wcn36xx *wcn,
						struct ieee80211_vif *vif)
{
	struct wcn36xx_vif *vif_priv = wcn36xx_vif_to_priv(vif);
	struct wcn36xx_hal_gtk_offload_get_info_rsp_msg *rsp;
	__be64 replay_ctr;

	if (wcn36xx_smd_rsp_status_check(wcn->hal_buf, wcn->hal_rsp_len))
		return -EIO;

	rsp = (struct wcn36xx_hal_gtk_offload_get_info_rsp_msg *)wcn->hal_buf;

	if (rsp->bss_index != vif_priv->bss_index) {
		wcn36xx_err("gtk_offload_info invalid response bss index %d\n",
			    rsp->bss_index);
		return -ENOENT;
	}

	if (vif_priv->rekey_data.replay_ctr != cpu_to_le64(rsp->key_replay_counter)) {
		replay_ctr = cpu_to_be64(rsp->key_replay_counter);
		vif_priv->rekey_data.replay_ctr =
			cpu_to_le64(rsp->key_replay_counter);
		ieee80211_gtk_rekey_notify(vif, vif->bss_conf.bssid,
					   (void *)&replay_ctr, GFP_KERNEL);
		wcn36xx_dbg(WCN36XX_DBG_HAL,
			    "GTK replay counter increment %llu\n",
			    rsp->key_replay_counter);
	}

	wcn36xx_dbg(WCN36XX_DBG_HAL,
		    "gtk offload info status %d last_rekey_status %d "
		    "replay_counter %llu total_rekey_count %d gtk_rekey_count %d "
		    "igtk_rekey_count %d bss_index %d\n",
		    rsp->status, rsp->last_rekey_status,
		    rsp->key_replay_counter, rsp->total_rekey_count,
		    rsp->gtk_rekey_count, rsp->igtk_rekey_count,
		    rsp->bss_index);

	return 0;
}

int wcn36xx_smd_gtk_offload_get_info(struct wcn36xx *wcn,
				     struct ieee80211_vif *vif)
{
	struct wcn36xx_vif *vif_priv = wcn36xx_vif_to_priv(vif);
	struct wcn36xx_hal_gtk_offload_get_info_req_msg msg_body;
	int ret;

	mutex_lock(&wcn->hal_mutex);

	INIT_HAL_MSG(msg_body, WCN36XX_HAL_GTK_OFFLOAD_GETINFO_REQ);

	msg_body.bss_index = vif_priv->bss_index;

	PREPARE_HAL_BUF(wcn->hal_buf, msg_body);

	ret = wcn36xx_smd_send_and_wait(wcn, msg_body.header.len);
	if (ret) {
		wcn36xx_err("Sending gtk_offload_get_info failed\n");
		goto out;
	}
	ret = wcn36xx_smd_rsp_status_check(wcn->hal_buf, wcn->hal_rsp_len);
	if (ret) {
		wcn36xx_err("gtk_offload_get_info failed err=%d\n", ret);
		goto out;
	}
	ret = wcn36xx_smd_gtk_offload_get_info_rsp(wcn, vif);
out:
	mutex_unlock(&wcn->hal_mutex);
	return ret;
}

int wcn36xx_smd_wlan_host_suspend_ind(struct wcn36xx *wcn)
{
	struct wcn36xx_hal_wlan_host_suspend_ind_msg msg_body;
	int ret;

	mutex_lock(&wcn->hal_mutex);

	INIT_HAL_MSG(msg_body, WCN36XX_HAL_HOST_SUSPEND_IND);
	msg_body.configured_mcst_bcst_filter_setting = 0;
	msg_body.active_session_count = 1;
	PREPARE_HAL_BUF(wcn->hal_buf, msg_body);

	ret = rpmsg_send(wcn->smd_channel, wcn->hal_buf, msg_body.header.len);

	mutex_unlock(&wcn->hal_mutex);

	return ret;
}

int wcn36xx_smd_host_resume(struct wcn36xx *wcn)
{
	struct wcn36xx_hal_wlan_host_resume_req_msg msg_body;
	struct wcn36xx_hal_host_resume_rsp_msg *rsp;
	int ret;

	mutex_lock(&wcn->hal_mutex);

	INIT_HAL_MSG(msg_body, WCN36XX_HAL_HOST_RESUME_REQ);
	msg_body.configured_mcst_bcst_filter_setting = 0;

	PREPARE_HAL_BUF(wcn->hal_buf, msg_body);

	ret = wcn36xx_smd_send_and_wait(wcn, msg_body.header.len);
	if (ret) {
		wcn36xx_err("Sending wlan_host_resume failed\n");
		goto out;
	}
	ret = wcn36xx_smd_rsp_status_check(wcn->hal_buf, wcn->hal_rsp_len);
	if (ret) {
		wcn36xx_err("wlan_host_resume err=%d\n", ret);
		goto out;
	}

	rsp = (struct wcn36xx_hal_host_resume_rsp_msg *)wcn->hal_buf;
	if (rsp->status)
		wcn36xx_warn("wlan_host_resume status=%d\n", rsp->status);

out:
	mutex_unlock(&wcn->hal_mutex);

	return ret;
}

#define BEACON_FILTER(eid, presence, offs, val, mask, ref_val) \
	{					\
		.element_id = eid,		\
		.check_ie_presence = presence,	\
		.offset = offs,			\
		.value = val,			\
		.bitmask = mask,		\
		.ref = ref_val,			\
	}

static const struct beacon_filter_ie bcn_filter_ies[] = {
	BEACON_FILTER(WLAN_EID_DS_PARAMS, 0, 0, 0,
		      WCN36XX_FILTER_IE_DS_CHANNEL_MASK, 0),
	BEACON_FILTER(WLAN_EID_ERP_INFO, 0, 0, 0,
		      WCN36XX_FILTER_IE_ERP_FILTER_MASK, 0),
	BEACON_FILTER(WLAN_EID_EDCA_PARAM_SET, 0, 0, 0,
		      WCN36XX_FILTER_IE_EDCA_FILTER_MASK, 0),
	BEACON_FILTER(WLAN_EID_QOS_CAPA, 0, 0, 0,
		      WCN36XX_FILTER_IE_QOS_FILTER_MASK, 0),
	BEACON_FILTER(WLAN_EID_CHANNEL_SWITCH, 1, 0, 0,
		      WCN36XX_FILTER_IE_CHANNEL_SWITCH_MASK, 0),
	BEACON_FILTER(WLAN_EID_HT_OPERATION, 0, 0, 0,
		      WCN36XX_FILTER_IE_HT_BYTE0_FILTER_MASK, 0),
	BEACON_FILTER(WLAN_EID_HT_OPERATION, 0, 2, 0,
		      WCN36XX_FILTER_IE_HT_BYTE2_FILTER_MASK, 0),
	BEACON_FILTER(WLAN_EID_HT_OPERATION, 0, 5, 0,
		      WCN36XX_FILTER_IE_HT_BYTE5_FILTER_MASK, 0),
	BEACON_FILTER(WLAN_EID_PWR_CONSTRAINT, 0, 0, 0,
		      WCN36XX_FILTER_IE_PWR_CONSTRAINT_MASK, 0),
	BEACON_FILTER(WLAN_EID_OPMODE_NOTIF, 0, 0, 0,
		      WCN36XX_FILTER_IE_OPMODE_NOTIF_MASK, 0),
	BEACON_FILTER(WLAN_EID_VHT_OPERATION, 0, 0, 0,
		      WCN36XX_FILTER_IE_VHTOP_CHWIDTH_MASK, 0),
	BEACON_FILTER(WLAN_EID_RSN, 1, 0, 0,
		      WCN36XX_FILTER_IE_RSN_MASK, 0),
	BEACON_FILTER(WLAN_EID_VENDOR_SPECIFIC, 1, 0, 0,
		      WCN36XX_FILTER_IE_VENDOR_MASK, 0),
};

int wcn36xx_smd_add_beacon_filter(struct wcn36xx *wcn,
				  struct ieee80211_vif *vif)
{
	struct wcn36xx_hal_add_bcn_filter_req_msg msg_body, *body;
	struct wcn36xx_vif *vif_priv = wcn36xx_vif_to_priv(vif);
	u8 *payload;
	size_t payload_size;
	int ret;

<<<<<<< HEAD
	if (!get_feat_caps(wcn->fw_feat_caps, BCN_FILTER))
=======
	if (!wcn36xx_firmware_get_feat_caps(wcn->fw_feat_caps, BCN_FILTER))
>>>>>>> eb3cdb58
		return -EOPNOTSUPP;

	mutex_lock(&wcn->hal_mutex);
	INIT_HAL_MSG(msg_body, WCN36XX_HAL_ADD_BCN_FILTER_REQ);

	PREPARE_HAL_BUF(wcn->hal_buf, msg_body);

	body = (struct wcn36xx_hal_add_bcn_filter_req_msg *)wcn->hal_buf;
	body->capability_info = vif->bss_conf.assoc_capability;
	body->capability_mask = WCN36XX_FILTER_CAPABILITY_MASK;
	body->beacon_interval = vif->bss_conf.beacon_int;
	body->ie_num = ARRAY_SIZE(bcn_filter_ies);
	body->bss_index = vif_priv->bss_index;

	payload = ((u8 *)body) + body->header.len;
	payload_size = sizeof(bcn_filter_ies);
	memcpy(payload, &bcn_filter_ies, payload_size);

	body->header.len += payload_size;

	ret = wcn36xx_smd_send_and_wait(wcn, body->header.len);
	if (ret) {
		wcn36xx_err("Sending add bcn_filter failed\n");
		goto out;
	}

	ret = wcn36xx_smd_rsp_status_check(wcn->hal_buf, wcn->hal_rsp_len);
	if (ret) {
		wcn36xx_err("add bcn filter response failed err=%d\n", ret);
		goto out;
	}
out:
	mutex_unlock(&wcn->hal_mutex);
	return ret;
}

int wcn36xx_smd_rsp_process(struct rpmsg_device *rpdev,
			    void *buf, int len, void *priv, u32 addr)
{
	const struct wcn36xx_hal_msg_header *msg_header = buf;
	struct ieee80211_hw *hw = priv;
	struct wcn36xx *wcn = hw->priv;
	struct wcn36xx_hal_ind_msg *msg_ind;
	wcn36xx_dbg_dump(WCN36XX_DBG_SMD_DUMP, "SMD <<< ", buf, len);

	switch (msg_header->msg_type) {
	case WCN36XX_HAL_START_RSP:
	case WCN36XX_HAL_CONFIG_STA_RSP:
	case WCN36XX_HAL_CONFIG_BSS_RSP:
	case WCN36XX_HAL_ADD_STA_SELF_RSP:
	case WCN36XX_HAL_STOP_RSP:
	case WCN36XX_HAL_DEL_STA_SELF_RSP:
	case WCN36XX_HAL_DELETE_STA_RSP:
	case WCN36XX_HAL_INIT_SCAN_RSP:
	case WCN36XX_HAL_START_SCAN_RSP:
	case WCN36XX_HAL_END_SCAN_RSP:
	case WCN36XX_HAL_FINISH_SCAN_RSP:
	case WCN36XX_HAL_DOWNLOAD_NV_RSP:
	case WCN36XX_HAL_DELETE_BSS_RSP:
	case WCN36XX_HAL_SEND_BEACON_RSP:
	case WCN36XX_HAL_SET_LINK_ST_RSP:
	case WCN36XX_HAL_UPDATE_PROBE_RSP_TEMPLATE_RSP:
	case WCN36XX_HAL_SET_BSSKEY_RSP:
	case WCN36XX_HAL_SET_STAKEY_RSP:
	case WCN36XX_HAL_RMV_STAKEY_RSP:
	case WCN36XX_HAL_RMV_BSSKEY_RSP:
	case WCN36XX_HAL_ENTER_BMPS_RSP:
	case WCN36XX_HAL_SET_POWER_PARAMS_RSP:
	case WCN36XX_HAL_EXIT_BMPS_RSP:
	case WCN36XX_HAL_KEEP_ALIVE_RSP:
	case WCN36XX_HAL_DUMP_COMMAND_RSP:
	case WCN36XX_HAL_ADD_BA_SESSION_RSP:
	case WCN36XX_HAL_ADD_BA_RSP:
	case WCN36XX_HAL_DEL_BA_RSP:
	case WCN36XX_HAL_GET_STATS_RSP:
	case WCN36XX_HAL_TRIGGER_BA_RSP:
	case WCN36XX_HAL_UPDATE_CFG_RSP:
	case WCN36XX_HAL_JOIN_RSP:
	case WCN36XX_HAL_UPDATE_SCAN_PARAM_RSP:
	case WCN36XX_HAL_CH_SWITCH_RSP:
	case WCN36XX_HAL_PROCESS_PTT_RSP:
	case WCN36XX_HAL_FEATURE_CAPS_EXCHANGE_RSP:
	case WCN36XX_HAL_8023_MULTICAST_LIST_RSP:
	case WCN36XX_HAL_START_SCAN_OFFLOAD_RSP:
	case WCN36XX_HAL_STOP_SCAN_OFFLOAD_RSP:
	case WCN36XX_HAL_HOST_OFFLOAD_RSP:
	case WCN36XX_HAL_GTK_OFFLOAD_RSP:
	case WCN36XX_HAL_GTK_OFFLOAD_GETINFO_RSP:
	case WCN36XX_HAL_HOST_RESUME_RSP:
	case WCN36XX_HAL_ENTER_IMPS_RSP:
	case WCN36XX_HAL_EXIT_IMPS_RSP:
	case WCN36XX_HAL_UPDATE_CHANNEL_LIST_RSP:
	case WCN36XX_HAL_ADD_BCN_FILTER_RSP:
		memcpy(wcn->hal_buf, buf, len);
		wcn->hal_rsp_len = len;
		complete(&wcn->hal_rsp_compl);
		break;

	case WCN36XX_HAL_COEX_IND:
	case WCN36XX_HAL_AVOID_FREQ_RANGE_IND:
	case WCN36XX_HAL_DEL_BA_IND:
	case WCN36XX_HAL_OTA_TX_COMPL_IND:
	case WCN36XX_HAL_MISSED_BEACON_IND:
	case WCN36XX_HAL_DELETE_STA_CONTEXT_IND:
	case WCN36XX_HAL_PRINT_REG_INFO_IND:
	case WCN36XX_HAL_SCAN_OFFLOAD_IND:
		msg_ind = kmalloc(struct_size(msg_ind, msg, len), GFP_ATOMIC);
		if (!msg_ind) {
			wcn36xx_err("Run out of memory while handling SMD_EVENT (%d)\n",
				    msg_header->msg_type);
			return -ENOMEM;
		}

		msg_ind->msg_len = len;
		memcpy(msg_ind->msg, buf, len);

		spin_lock(&wcn->hal_ind_lock);
		list_add_tail(&msg_ind->list, &wcn->hal_ind_queue);
		queue_work(wcn->hal_ind_wq, &wcn->hal_ind_work);
		spin_unlock(&wcn->hal_ind_lock);
		wcn36xx_dbg(WCN36XX_DBG_HAL, "indication arrived\n");
		break;
	default:
		wcn36xx_err("SMD_EVENT (%d) not supported\n",
			      msg_header->msg_type);
	}

	return 0;
}

static void wcn36xx_ind_smd_work(struct work_struct *work)
{
	struct wcn36xx *wcn =
		container_of(work, struct wcn36xx, hal_ind_work);

	for (;;) {
		struct wcn36xx_hal_msg_header *msg_header;
		struct wcn36xx_hal_ind_msg *hal_ind_msg;
		unsigned long flags;

		spin_lock_irqsave(&wcn->hal_ind_lock, flags);

		if (list_empty(&wcn->hal_ind_queue)) {
			spin_unlock_irqrestore(&wcn->hal_ind_lock, flags);
			return;
		}

		hal_ind_msg = list_first_entry(&wcn->hal_ind_queue,
					       struct wcn36xx_hal_ind_msg,
					       list);
		list_del(&hal_ind_msg->list);
		spin_unlock_irqrestore(&wcn->hal_ind_lock, flags);

		msg_header = (struct wcn36xx_hal_msg_header *)hal_ind_msg->msg;

		switch (msg_header->msg_type) {
		case WCN36XX_HAL_COEX_IND:
		case WCN36XX_HAL_DEL_BA_IND:
		case WCN36XX_HAL_AVOID_FREQ_RANGE_IND:
			break;
		case WCN36XX_HAL_OTA_TX_COMPL_IND:
			wcn36xx_smd_tx_compl_ind(wcn,
						 hal_ind_msg->msg,
						 hal_ind_msg->msg_len);
			break;
		case WCN36XX_HAL_MISSED_BEACON_IND:
			wcn36xx_smd_missed_beacon_ind(wcn,
						      hal_ind_msg->msg,
						      hal_ind_msg->msg_len);
			break;
		case WCN36XX_HAL_DELETE_STA_CONTEXT_IND:
			wcn36xx_smd_delete_sta_context_ind(wcn,
							   hal_ind_msg->msg,
							   hal_ind_msg->msg_len);
			break;
		case WCN36XX_HAL_PRINT_REG_INFO_IND:
			wcn36xx_smd_print_reg_info_ind(wcn,
						       hal_ind_msg->msg,
						       hal_ind_msg->msg_len);
			break;
		case WCN36XX_HAL_SCAN_OFFLOAD_IND:
			wcn36xx_smd_hw_scan_ind(wcn, hal_ind_msg->msg,
						hal_ind_msg->msg_len);
			break;
		default:
			wcn36xx_err("SMD_EVENT (%d) not supported\n",
				    msg_header->msg_type);
		}

		kfree(hal_ind_msg);
	}
}

int wcn36xx_smd_open(struct wcn36xx *wcn)
{
	wcn->hal_ind_wq = create_freezable_workqueue("wcn36xx_smd_ind");
	if (!wcn->hal_ind_wq)
		return -ENOMEM;

	INIT_WORK(&wcn->hal_ind_work, wcn36xx_ind_smd_work);
	INIT_LIST_HEAD(&wcn->hal_ind_queue);
	spin_lock_init(&wcn->hal_ind_lock);

	return 0;
}

void wcn36xx_smd_close(struct wcn36xx *wcn)
{
	struct wcn36xx_hal_ind_msg *msg, *tmp;

	cancel_work_sync(&wcn->hal_ind_work);
	destroy_workqueue(wcn->hal_ind_wq);

	list_for_each_entry_safe(msg, tmp, &wcn->hal_ind_queue, list)
		kfree(msg);
}<|MERGE_RESOLUTION|>--- conflicted
+++ resolved
@@ -268,13 +268,8 @@
 		sta_params->lsig_txop_protection = is_cap_supported(caps,
 			IEEE80211_HT_CAP_LSIG_TXOP_PROT);
 
-<<<<<<< HEAD
-		sta_params->max_ampdu_size = sta->ht_cap.ampdu_factor;
-		sta_params->max_ampdu_density = sta->ht_cap.ampdu_density;
-=======
 		sta_params->max_ampdu_size = sta->deflink.ht_cap.ampdu_factor;
 		sta_params->max_ampdu_density = sta->deflink.ht_cap.ampdu_density;
->>>>>>> eb3cdb58
 		/* max_amsdu_size: 1 : 3839 bytes, 0 : 7935 bytes (max) */
 		sta_params->max_amsdu_size = !is_cap_supported(caps,
 			IEEE80211_HT_CAP_MAX_AMSDU);
@@ -2445,20 +2440,12 @@
 	mutex_lock(&wcn->hal_mutex);
 	INIT_HAL_MSG(msg_body, WCN36XX_HAL_FEATURE_CAPS_EXCHANGE_REQ);
 
-<<<<<<< HEAD
-	set_feat_caps(msg_body.feat_caps, STA_POWERSAVE);
-	if (wcn->rf_id == RF_IRIS_WCN3680) {
-		set_feat_caps(msg_body.feat_caps, DOT11AC);
-		set_feat_caps(msg_body.feat_caps, WLAN_CH144);
-		set_feat_caps(msg_body.feat_caps, ANTENNA_DIVERSITY_SELECTION);
-=======
 	wcn36xx_firmware_set_feat_caps(msg_body.feat_caps, STA_POWERSAVE);
 	if (wcn->rf_id == RF_IRIS_WCN3680) {
 		wcn36xx_firmware_set_feat_caps(msg_body.feat_caps, DOT11AC);
 		wcn36xx_firmware_set_feat_caps(msg_body.feat_caps, WLAN_CH144);
 		wcn36xx_firmware_set_feat_caps(msg_body.feat_caps,
 					       ANTENNA_DIVERSITY_SELECTION);
->>>>>>> eb3cdb58
 	}
 
 	PREPARE_HAL_BUF(wcn->hal_buf, msg_body);
@@ -2604,7 +2591,6 @@
 
 int wcn36xx_smd_get_stats(struct wcn36xx *wcn, u8 sta_index, u32 stats_mask,
 			  struct station_info *sinfo)
-<<<<<<< HEAD
 {
 	struct wcn36xx_hal_stats_req_msg msg_body;
 	struct wcn36xx_hal_stats_rsp_msg *rsp;
@@ -2661,64 +2647,6 @@
 
 static int wcn36xx_smd_trigger_ba_rsp(void *buf, int len, struct add_ba_info *ba_info)
 {
-=======
-{
-	struct wcn36xx_hal_stats_req_msg msg_body;
-	struct wcn36xx_hal_stats_rsp_msg *rsp;
-	void *rsp_body;
-	int ret;
-
-	if (stats_mask & ~HAL_GLOBAL_CLASS_A_STATS_INFO) {
-		wcn36xx_err("stats_mask 0x%x contains unimplemented types\n",
-			    stats_mask);
-		return -EINVAL;
-	}
-
-	mutex_lock(&wcn->hal_mutex);
-	INIT_HAL_MSG(msg_body, WCN36XX_HAL_GET_STATS_REQ);
-
-	msg_body.sta_id = sta_index;
-	msg_body.stats_mask = stats_mask;
-
-	PREPARE_HAL_BUF(wcn->hal_buf, msg_body);
-
-	ret = wcn36xx_smd_send_and_wait(wcn, msg_body.header.len);
-	if (ret) {
-		wcn36xx_err("sending hal_get_stats failed\n");
-		goto out;
-	}
-
-	ret = wcn36xx_smd_rsp_status_check(wcn->hal_buf, wcn->hal_rsp_len);
-	if (ret) {
-		wcn36xx_err("hal_get_stats response failed err=%d\n", ret);
-		goto out;
-	}
-
-	rsp = (struct wcn36xx_hal_stats_rsp_msg *)wcn->hal_buf;
-	rsp_body = (wcn->hal_buf + sizeof(struct wcn36xx_hal_stats_rsp_msg));
-
-	if (rsp->stats_mask != stats_mask) {
-		wcn36xx_err("stats_mask 0x%x differs from requested 0x%x\n",
-			    rsp->stats_mask, stats_mask);
-		goto out;
-	}
-
-	if (rsp->stats_mask & HAL_GLOBAL_CLASS_A_STATS_INFO) {
-		struct ani_global_class_a_stats_info *stats_info = rsp_body;
-
-		wcn36xx_process_tx_rate(stats_info, &sinfo->txrate);
-		sinfo->filled |= BIT_ULL(NL80211_STA_INFO_TX_BITRATE);
-		rsp_body += sizeof(struct ani_global_class_a_stats_info);
-	}
-out:
-	mutex_unlock(&wcn->hal_mutex);
-
-	return ret;
-}
-
-static int wcn36xx_smd_trigger_ba_rsp(void *buf, int len, struct add_ba_info *ba_info)
-{
->>>>>>> eb3cdb58
 	struct wcn36xx_hal_trigger_ba_rsp_candidate *candidate;
 	struct wcn36xx_hal_trigger_ba_rsp_msg *rsp;
 	int i;
@@ -3331,11 +3259,7 @@
 	size_t payload_size;
 	int ret;
 
-<<<<<<< HEAD
-	if (!get_feat_caps(wcn->fw_feat_caps, BCN_FILTER))
-=======
 	if (!wcn36xx_firmware_get_feat_caps(wcn->fw_feat_caps, BCN_FILTER))
->>>>>>> eb3cdb58
 		return -EOPNOTSUPP;
 
 	mutex_lock(&wcn->hal_mutex);
