/*
 * Copyright (c) 2013 Eugene Krasnikov <k.eugene.e@gmail.com>
 *
 * Permission to use, copy, modify, and/or distribute this software for any
 * purpose with or without fee is hereby granted, provided that the above
 * copyright notice and this permission notice appear in all copies.
 *
 * THE SOFTWARE IS PROVIDED "AS IS" AND THE AUTHOR DISCLAIMS ALL WARRANTIES
 * WITH REGARD TO THIS SOFTWARE INCLUDING ALL IMPLIED WARRANTIES OF
 * MERCHANTABILITY AND FITNESS. IN NO EVENT SHALL THE AUTHOR BE LIABLE FOR ANY
 * SPECIAL, DIRECT, INDIRECT, OR CONSEQUENTIAL DAMAGES OR ANY DAMAGES
 * WHATSOEVER RESULTING FROM LOSS OF USE, DATA OR PROFITS, WHETHER IN AN ACTION
 * OF CONTRACT, NEGLIGENCE OR OTHER TORTIOUS ACTION, ARISING OUT OF OR IN
 * CONNECTION WITH THE USE OR PERFORMANCE OF THIS SOFTWARE.
 */

#define pr_fmt(fmt) KBUILD_MODNAME ": " fmt

#include <linux/random.h>
#include "txrx.h"

static inline int get_rssi0(struct wcn36xx_rx_bd *bd)
{
	return 100 - ((bd->phy_stat0 >> 24) & 0xff);
}

static inline int get_snr(struct wcn36xx_rx_bd *bd)
{
	return ((bd->phy_stat1 >> 24) & 0xff);
}

struct wcn36xx_rate {
	u16 bitrate;
	u16 mcs_or_legacy_index;
	enum mac80211_rx_encoding encoding;
	enum mac80211_rx_encoding_flags encoding_flags;
	enum rate_info_bw bw;
};

/* Buffer descriptor rx_ch field is limited to 5-bit (4+1), a mapping is used
 * for 11A Channels.
 */
static const u8 ab_rx_ch_map[] = { 36, 40, 44, 48, 52, 56, 60, 64, 100, 104,
				   108, 112, 116, 120, 124, 128, 132, 136, 140,
				   149, 153, 157, 161, 165, 144 };

static const struct wcn36xx_rate wcn36xx_rate_table[] = {
	/* 11b rates */
	{  10, 0, RX_ENC_LEGACY, 0, RATE_INFO_BW_20 },
	{  20, 1, RX_ENC_LEGACY, 0, RATE_INFO_BW_20 },
	{  55, 2, RX_ENC_LEGACY, 0, RATE_INFO_BW_20 },
	{ 110, 3, RX_ENC_LEGACY, 0, RATE_INFO_BW_20 },

	/* 11b SP (short preamble) */
	{  10, 0, RX_ENC_LEGACY, RX_ENC_FLAG_SHORTPRE, RATE_INFO_BW_20 },
	{  20, 1, RX_ENC_LEGACY, RX_ENC_FLAG_SHORTPRE, RATE_INFO_BW_20 },
	{  55, 2, RX_ENC_LEGACY, RX_ENC_FLAG_SHORTPRE, RATE_INFO_BW_20 },
	{ 110, 3, RX_ENC_LEGACY, RX_ENC_FLAG_SHORTPRE, RATE_INFO_BW_20 },

	/* 11ag */
	{  60, 4, RX_ENC_LEGACY, 0, RATE_INFO_BW_20 },
	{  90, 5, RX_ENC_LEGACY, 0, RATE_INFO_BW_20 },
	{ 120, 6, RX_ENC_LEGACY, 0, RATE_INFO_BW_20 },
	{ 180, 7, RX_ENC_LEGACY, 0, RATE_INFO_BW_20 },
	{ 240, 8, RX_ENC_LEGACY, 0, RATE_INFO_BW_20 },
	{ 360, 9, RX_ENC_LEGACY, 0, RATE_INFO_BW_20 },
	{ 480, 10, RX_ENC_LEGACY, 0, RATE_INFO_BW_20 },
	{ 540, 11, RX_ENC_LEGACY, 0, RATE_INFO_BW_20 },

	/* 11n */
	{  65, 0, RX_ENC_HT, 0, RATE_INFO_BW_20 },
	{ 130, 1, RX_ENC_HT, 0, RATE_INFO_BW_20 },
	{ 195, 2, RX_ENC_HT, 0, RATE_INFO_BW_20 },
	{ 260, 3, RX_ENC_HT, 0, RATE_INFO_BW_20 },
	{ 390, 4, RX_ENC_HT, 0, RATE_INFO_BW_20 },
	{ 520, 5, RX_ENC_HT, 0, RATE_INFO_BW_20 },
	{ 585, 6, RX_ENC_HT, 0, RATE_INFO_BW_20 },
	{ 650, 7, RX_ENC_HT, 0, RATE_INFO_BW_20 },

	/* 11n SGI */
	{  72, 0, RX_ENC_HT, RX_ENC_FLAG_SHORT_GI, RATE_INFO_BW_20 },
	{ 144, 1, RX_ENC_HT, RX_ENC_FLAG_SHORT_GI, RATE_INFO_BW_20 },
	{ 217, 2, RX_ENC_HT, RX_ENC_FLAG_SHORT_GI, RATE_INFO_BW_20 },
	{ 289, 3, RX_ENC_HT, RX_ENC_FLAG_SHORT_GI, RATE_INFO_BW_20 },
	{ 434, 4, RX_ENC_HT, RX_ENC_FLAG_SHORT_GI, RATE_INFO_BW_20 },
	{ 578, 5, RX_ENC_HT, RX_ENC_FLAG_SHORT_GI, RATE_INFO_BW_20 },
	{ 650, 6, RX_ENC_HT, RX_ENC_FLAG_SHORT_GI, RATE_INFO_BW_20 },
	{ 722, 7, RX_ENC_HT, RX_ENC_FLAG_SHORT_GI, RATE_INFO_BW_20 },

	/* 11n GF (greenfield) */
	{  65, 0, RX_ENC_HT, RX_ENC_FLAG_HT_GF, RATE_INFO_BW_20 },
	{ 130, 1, RX_ENC_HT, RX_ENC_FLAG_HT_GF, RATE_INFO_BW_20 },
	{ 195, 2, RX_ENC_HT, RX_ENC_FLAG_HT_GF, RATE_INFO_BW_20 },
	{ 260, 3, RX_ENC_HT, RX_ENC_FLAG_HT_GF, RATE_INFO_BW_20 },
	{ 390, 4, RX_ENC_HT, RX_ENC_FLAG_HT_GF, RATE_INFO_BW_20 },
	{ 520, 5, RX_ENC_HT, RX_ENC_FLAG_HT_GF, RATE_INFO_BW_20 },
	{ 585, 6, RX_ENC_HT, RX_ENC_FLAG_HT_GF, RATE_INFO_BW_20 },
	{ 650, 7, RX_ENC_HT, RX_ENC_FLAG_HT_GF, RATE_INFO_BW_20 },

	/* 11n CB (channel bonding) */
	{ 135, 0, RX_ENC_HT, 0, RATE_INFO_BW_40 },
	{ 270, 1, RX_ENC_HT, 0, RATE_INFO_BW_40 },
	{ 405, 2, RX_ENC_HT, 0, RATE_INFO_BW_40 },
	{ 540, 3, RX_ENC_HT, 0, RATE_INFO_BW_40 },
	{ 810, 4, RX_ENC_HT, 0, RATE_INFO_BW_40 },
	{ 1080, 5, RX_ENC_HT, 0, RATE_INFO_BW_40 },
	{ 1215, 6, RX_ENC_HT, 0, RATE_INFO_BW_40 },
	{ 1350, 7, RX_ENC_HT, 0, RATE_INFO_BW_40 },

	/* 11n CB + SGI */
	{ 150, 0, RX_ENC_HT, RX_ENC_FLAG_SHORT_GI, RATE_INFO_BW_40 },
	{ 300, 1, RX_ENC_HT, RX_ENC_FLAG_SHORT_GI, RATE_INFO_BW_40 },
	{ 450, 2, RX_ENC_HT, RX_ENC_FLAG_SHORT_GI, RATE_INFO_BW_40 },
	{ 600, 3, RX_ENC_HT, RX_ENC_FLAG_SHORT_GI, RATE_INFO_BW_40 },
	{ 900, 4, RX_ENC_HT, RX_ENC_FLAG_SHORT_GI, RATE_INFO_BW_40 },
	{ 1200, 5, RX_ENC_HT, RX_ENC_FLAG_SHORT_GI, RATE_INFO_BW_40 },
	{ 1350, 6, RX_ENC_HT, RX_ENC_FLAG_SHORT_GI, RATE_INFO_BW_40 },
	{ 1500, 7, RX_ENC_HT, RX_ENC_FLAG_SHORT_GI, RATE_INFO_BW_40 },

	/* 11n GF + CB */
	{ 135, 0, RX_ENC_HT, RX_ENC_FLAG_HT_GF, RATE_INFO_BW_40 },
	{ 270, 1, RX_ENC_HT, RX_ENC_FLAG_HT_GF, RATE_INFO_BW_40 },
	{ 405, 2, RX_ENC_HT, RX_ENC_FLAG_HT_GF, RATE_INFO_BW_40 },
	{ 540, 3, RX_ENC_HT, RX_ENC_FLAG_HT_GF, RATE_INFO_BW_40 },
	{ 810, 4, RX_ENC_HT, RX_ENC_FLAG_HT_GF, RATE_INFO_BW_40 },
	{ 1080, 5, RX_ENC_HT, RX_ENC_FLAG_HT_GF, RATE_INFO_BW_40 },
	{ 1215, 6, RX_ENC_HT, RX_ENC_FLAG_HT_GF, RATE_INFO_BW_40 },
	{ 1350, 7, RX_ENC_HT, RX_ENC_FLAG_HT_GF, RATE_INFO_BW_40 },

	/* 11ac reserved indices */
	{ 1350, 6, RX_ENC_HT, RX_ENC_FLAG_SHORT_GI, RATE_INFO_BW_40 },
	{ 1350, 6, RX_ENC_HT, RX_ENC_FLAG_SHORT_GI, RATE_INFO_BW_40 },

	/* 11ac 20 MHz 800ns GI MCS 0-8 */
	{   65, 0, RX_ENC_HT, 0, RATE_INFO_BW_20 },
	{  130, 1, RX_ENC_HT, 0, RATE_INFO_BW_20 },
	{  195, 2, RX_ENC_HT, 0, RATE_INFO_BW_20 },
	{  260, 3, RX_ENC_HT, 0, RATE_INFO_BW_20 },
	{  390, 4, RX_ENC_HT, 0, RATE_INFO_BW_20 },
	{  520, 5, RX_ENC_HT, 0, RATE_INFO_BW_20 },
	{  585, 6, RX_ENC_HT, 0, RATE_INFO_BW_20 },
	{  650, 7, RX_ENC_HT, 0, RATE_INFO_BW_20 },
	{  780, 8, RX_ENC_HT, 0, RATE_INFO_BW_20 },

	/* 11ac reserved indices */
	{ 1350, 6, RX_ENC_HT, RX_ENC_FLAG_SHORT_GI, RATE_INFO_BW_40 },
	{ 1350, 6, RX_ENC_HT, RX_ENC_FLAG_SHORT_GI, RATE_INFO_BW_40 },
	{ 1350, 6, RX_ENC_HT, RX_ENC_FLAG_SHORT_GI, RATE_INFO_BW_40 },
	{ 1350, 6, RX_ENC_HT, RX_ENC_FLAG_SHORT_GI, RATE_INFO_BW_40 },
	{ 1350, 6, RX_ENC_HT, RX_ENC_FLAG_SHORT_GI, RATE_INFO_BW_40 },
	{ 1350, 6, RX_ENC_HT, RX_ENC_FLAG_SHORT_GI, RATE_INFO_BW_40 },
	{ 1350, 6, RX_ENC_HT, RX_ENC_FLAG_SHORT_GI, RATE_INFO_BW_40 },
	{ 1350, 6, RX_ENC_HT, RX_ENC_FLAG_SHORT_GI, RATE_INFO_BW_40 },
	{ 1350, 6, RX_ENC_HT, RX_ENC_FLAG_SHORT_GI, RATE_INFO_BW_40 },

	/* 11ac 20 MHz 400ns SGI MCS 6-8 */
	{  655, 6, RX_ENC_HT, RX_ENC_FLAG_SHORT_GI, RATE_INFO_BW_20 },
	{  722, 7, RX_ENC_HT, RX_ENC_FLAG_SHORT_GI, RATE_INFO_BW_20 },
	{  866, 8, RX_ENC_HT, RX_ENC_FLAG_SHORT_GI, RATE_INFO_BW_20 },

	/* 11ac reserved indices */
	{ 1350, 6, RX_ENC_HT, RX_ENC_FLAG_SHORT_GI, RATE_INFO_BW_40 },
	{ 1350, 6, RX_ENC_HT, RX_ENC_FLAG_SHORT_GI, RATE_INFO_BW_40 },
	{ 1350, 6, RX_ENC_HT, RX_ENC_FLAG_SHORT_GI, RATE_INFO_BW_40 },

	/* 11ac 40 MHz 800ns GI MCS 0-9 */
	{  135, 0, RX_ENC_HT, 0, RATE_INFO_BW_40 },
	{  270, 1, RX_ENC_HT, 0, RATE_INFO_BW_40 },
	{  405, 2, RX_ENC_HT, 0, RATE_INFO_BW_40 },
	{  540, 3, RX_ENC_HT, 0, RATE_INFO_BW_40 },
	{  810, 4, RX_ENC_HT, 0, RATE_INFO_BW_40 },
	{ 1080, 5, RX_ENC_HT, 0, RATE_INFO_BW_40 },
	{ 1215, 6, RX_ENC_HT, 0, RATE_INFO_BW_40 },
	{ 1350, 7, RX_ENC_HT, 0, RATE_INFO_BW_40 },
	{ 1350, 7, RX_ENC_HT, 0, RATE_INFO_BW_40 },
	{ 1620, 8, RX_ENC_HT, 0, RATE_INFO_BW_40 },
	{ 1800, 9, RX_ENC_HT, 0, RATE_INFO_BW_40 },

	/* 11ac reserved indices */
	{ 1350, 6, RX_ENC_HT, RX_ENC_FLAG_SHORT_GI, RATE_INFO_BW_40 },
	{ 1350, 6, RX_ENC_HT, RX_ENC_FLAG_SHORT_GI, RATE_INFO_BW_40 },
	{ 1350, 6, RX_ENC_HT, RX_ENC_FLAG_SHORT_GI, RATE_INFO_BW_40 },
	{ 1350, 6, RX_ENC_HT, RX_ENC_FLAG_SHORT_GI, RATE_INFO_BW_40 },
	{ 1350, 6, RX_ENC_HT, RX_ENC_FLAG_SHORT_GI, RATE_INFO_BW_40 },
	{ 1350, 6, RX_ENC_HT, RX_ENC_FLAG_SHORT_GI, RATE_INFO_BW_40 },

	/* 11ac 40 MHz 400ns SGI MCS 5-7 */
	{ 1200, 5, RX_ENC_HT, RX_ENC_FLAG_SHORT_GI, RATE_INFO_BW_40 },
	{ 1350, 6, RX_ENC_HT, RX_ENC_FLAG_SHORT_GI, RATE_INFO_BW_40 },
	{ 1500, 7, RX_ENC_HT, RX_ENC_FLAG_SHORT_GI, RATE_INFO_BW_40 },

	/* 11ac reserved index */
	{ 1350, 6, RX_ENC_HT, RX_ENC_FLAG_SHORT_GI, RATE_INFO_BW_40 },

	/* 11ac 40 MHz 400ns SGI MCS 5-7 */
	{ 1800, 8, RX_ENC_HT, RX_ENC_FLAG_SHORT_GI, RATE_INFO_BW_40 },
	{ 2000, 9, RX_ENC_HT, RX_ENC_FLAG_SHORT_GI, RATE_INFO_BW_40 },

	/* 11ac reserved index */
	{ 1350, 6, RX_ENC_HT,  RX_ENC_FLAG_SHORT_GI, RATE_INFO_BW_40 },

	/* 11ac 80 MHz 800ns GI MCS 0-7 */
	{  292, 0, RX_ENC_HT, 0, RATE_INFO_BW_80},
	{  585, 1, RX_ENC_HT, 0, RATE_INFO_BW_80},
	{  877, 2, RX_ENC_HT, 0, RATE_INFO_BW_80},
	{ 1170, 3, RX_ENC_HT, 0, RATE_INFO_BW_80},
	{ 1755, 4, RX_ENC_HT, 0, RATE_INFO_BW_80},
	{ 2340, 5, RX_ENC_HT, 0, RATE_INFO_BW_80},
	{ 2632, 6, RX_ENC_HT, 0, RATE_INFO_BW_80},
	{ 2925, 7, RX_ENC_HT, 0, RATE_INFO_BW_80},

	/* 11 ac reserved index */
	{ 1350, 6, RX_ENC_HT,  RX_ENC_FLAG_SHORT_GI, RATE_INFO_BW_40 },

	/* 11ac 80 MHz 800 ns GI MCS 8-9 */
	{ 3510, 8, RX_ENC_HT, 0, RATE_INFO_BW_80},
	{ 3900, 9, RX_ENC_HT, 0, RATE_INFO_BW_80},

	/* 11 ac reserved indices */
	{ 1350, 6, RX_ENC_HT, RX_ENC_FLAG_SHORT_GI, RATE_INFO_BW_40 },
	{ 1350, 6, RX_ENC_HT, RX_ENC_FLAG_SHORT_GI, RATE_INFO_BW_40 },
	{ 1350, 6, RX_ENC_HT, RX_ENC_FLAG_SHORT_GI, RATE_INFO_BW_40 },
	{ 1350, 6, RX_ENC_HT, RX_ENC_FLAG_SHORT_GI, RATE_INFO_BW_40 },
	{ 1350, 6, RX_ENC_HT, RX_ENC_FLAG_SHORT_GI, RATE_INFO_BW_40 },
	{ 1350, 6, RX_ENC_HT, RX_ENC_FLAG_SHORT_GI, RATE_INFO_BW_40 },
	{ 1350, 6, RX_ENC_HT, RX_ENC_FLAG_SHORT_GI, RATE_INFO_BW_40 },

	/* 11ac 80 MHz 400 ns SGI MCS 6-7 */
	{ 2925, 6, RX_ENC_HT, RX_ENC_FLAG_SHORT_GI, RATE_INFO_BW_80 },
	{ 3250, 7, RX_ENC_HT, RX_ENC_FLAG_SHORT_GI, RATE_INFO_BW_80 },

	/* 11ac reserved index */
	{ 1350, 6, RX_ENC_HT,  RX_ENC_FLAG_SHORT_GI, RATE_INFO_BW_40 },

	/* 11ac 80 MHz 400ns SGI MCS 8-9 */
	{ 3900, 8, RX_ENC_VHT, RX_ENC_FLAG_SHORT_GI, RATE_INFO_BW_80 },
	{ 4333, 9, RX_ENC_VHT, RX_ENC_FLAG_SHORT_GI, RATE_INFO_BW_80 },
};

static struct sk_buff *wcn36xx_unchain_msdu(struct sk_buff_head *amsdu)
{
	struct sk_buff *skb, *first;
	int total_len = 0;
	int space;

	first = __skb_dequeue(amsdu);

	skb_queue_walk(amsdu, skb)
		total_len += skb->len;

	space = total_len - skb_tailroom(first);
	if (space > 0 && pskb_expand_head(first, 0, space, GFP_ATOMIC) < 0) {
		__skb_queue_head(amsdu, first);
		return NULL;
	}

	/* Walk list again, copying contents into msdu_head */
	while ((skb = __skb_dequeue(amsdu))) {
		skb_copy_from_linear_data(skb, skb_put(first, skb->len),
					  skb->len);
		dev_kfree_skb_irq(skb);
	}

	return first;
}

static void __skb_queue_purge_irq(struct sk_buff_head *list)
{
	struct sk_buff *skb;

	while ((skb = __skb_dequeue(list)) != NULL)
		dev_kfree_skb_irq(skb);
}

static void wcn36xx_update_survey(struct wcn36xx *wcn, int rssi, int snr,
				  int band, int freq)
{
	static struct ieee80211_channel *channel;
	struct ieee80211_supported_band *sband;
	int idx;
	int i;
<<<<<<< HEAD
=======
	u8 snr_sample = snr & 0xff;
>>>>>>> eb3cdb58

	idx = 0;
	if (band == NL80211_BAND_5GHZ)
		idx = wcn->hw->wiphy->bands[NL80211_BAND_2GHZ]->n_channels;

	sband = wcn->hw->wiphy->bands[band];
	channel = sband->channels;

	for (i = 0; i < sband->n_channels; i++, channel++) {
		if (channel->center_freq == freq) {
			idx += i;
			break;
		}
	}

	spin_lock(&wcn->survey_lock);
	wcn->chan_survey[idx].rssi = rssi;
	wcn->chan_survey[idx].snr = snr;
	spin_unlock(&wcn->survey_lock);
<<<<<<< HEAD
=======

	add_device_randomness(&snr_sample, sizeof(snr_sample));
>>>>>>> eb3cdb58
}

int wcn36xx_rx_skb(struct wcn36xx *wcn, struct sk_buff *skb)
{
	struct ieee80211_rx_status status;
	const struct wcn36xx_rate *rate;
	struct ieee80211_hdr *hdr;
	struct wcn36xx_rx_bd *bd;
	u16 fc, sn;

	/*
	 * All fields must be 0, otherwise it can lead to
	 * unexpected consequences.
	 */
	memset(&status, 0, sizeof(status));

	bd = (struct wcn36xx_rx_bd *)skb->data;
	buff_to_be((u32 *)bd, sizeof(*bd)/sizeof(u32));
	wcn36xx_dbg_dump(WCN36XX_DBG_RX_DUMP,
			 "BD   <<< ", (char *)bd,
			 sizeof(struct wcn36xx_rx_bd));

	if (bd->pdu.mpdu_data_off <= bd->pdu.mpdu_header_off ||
	    bd->pdu.mpdu_len < bd->pdu.mpdu_header_len)
		goto drop;

	if (bd->asf && !bd->esf) { /* chained A-MSDU chunks */
		/* Sanity check */
		if (bd->pdu.mpdu_data_off + bd->pdu.mpdu_len > WCN36XX_PKT_SIZE)
			goto drop;

		skb_put(skb, bd->pdu.mpdu_data_off + bd->pdu.mpdu_len);
		skb_pull(skb, bd->pdu.mpdu_data_off);

		/* Only set status for first chained BD (with mac header) */
		goto done;
	}

	if (bd->pdu.mpdu_header_off < sizeof(*bd) ||
	    bd->pdu.mpdu_header_off + bd->pdu.mpdu_len > WCN36XX_PKT_SIZE)
		goto drop;

	skb_put(skb, bd->pdu.mpdu_header_off + bd->pdu.mpdu_len);
	skb_pull(skb, bd->pdu.mpdu_header_off);

	hdr = (struct ieee80211_hdr *) skb->data;
	fc = __le16_to_cpu(hdr->frame_control);
	sn = IEEE80211_SEQ_TO_SN(__le16_to_cpu(hdr->seq_ctrl));

	status.mactime = 10;
	status.signal = -get_rssi0(bd);
	status.antenna = 1;
	status.flag = 0;
	status.rx_flags = 0;
	status.flag |= RX_FLAG_IV_STRIPPED |
		       RX_FLAG_MMIC_STRIPPED |
		       RX_FLAG_DECRYPTED;

	wcn36xx_dbg(WCN36XX_DBG_RX, "status.flags=%x\n", status.flag);

	if (bd->scan_learn) {
		/* If packet originate from hardware scanning, extract the
		 * band/channel from bd descriptor.
		 */
		u8 hwch = (bd->reserved0 << 4) + bd->rx_ch;

		if (bd->rf_band != 1 && hwch <= sizeof(ab_rx_ch_map) && hwch >= 1) {
			status.band = NL80211_BAND_5GHZ;
			status.freq = ieee80211_channel_to_frequency(ab_rx_ch_map[hwch - 1],
								     status.band);
		} else {
			status.band = NL80211_BAND_2GHZ;
			status.freq = ieee80211_channel_to_frequency(hwch, status.band);
		}
	} else {
		status.band = WCN36XX_BAND(wcn);
		status.freq = WCN36XX_CENTER_FREQ(wcn);
	}

	wcn36xx_update_survey(wcn, status.signal, get_snr(bd),
			      status.band, status.freq);

	if (bd->rate_id < ARRAY_SIZE(wcn36xx_rate_table)) {
		rate = &wcn36xx_rate_table[bd->rate_id];
		status.encoding = rate->encoding;
		status.enc_flags = rate->encoding_flags;
		status.bw = rate->bw;
		status.rate_idx = rate->mcs_or_legacy_index;
		status.nss = 1;

		if (status.band == NL80211_BAND_5GHZ &&
		    status.encoding == RX_ENC_LEGACY &&
		    status.rate_idx >= 4) {
			/* no dsss rates in 5Ghz rates table */
			status.rate_idx -= 4;
		}
	} else {
		status.encoding = 0;
		status.bw = 0;
		status.enc_flags = 0;
		status.rate_idx = 0;
	}

	if (ieee80211_is_beacon(hdr->frame_control) ||
	    ieee80211_is_probe_resp(hdr->frame_control))
		status.boottime_ns = ktime_get_boottime_ns();

	memcpy(IEEE80211_SKB_RXCB(skb), &status, sizeof(status));

	if (ieee80211_is_beacon(hdr->frame_control)) {
		wcn36xx_dbg(WCN36XX_DBG_BEACON, "beacon skb %p len %d fc %04x sn %d\n",
			    skb, skb->len, fc, sn);
		wcn36xx_dbg_dump(WCN36XX_DBG_BEACON_DUMP, "SKB <<< ",
				 (char *)skb->data, skb->len);
	} else {
		wcn36xx_dbg(WCN36XX_DBG_RX, "rx skb %p len %d fc %04x sn %d\n",
			    skb, skb->len, fc, sn);
		wcn36xx_dbg_dump(WCN36XX_DBG_RX_DUMP, "SKB <<< ",
				 (char *)skb->data, skb->len);
	}

done:
	/*  Chained AMSDU ? slow path */
	if (unlikely(bd->asf && !(bd->lsf && bd->esf))) {
		if (bd->esf && !skb_queue_empty(&wcn->amsdu)) {
			wcn36xx_err("Discarding non complete chain");
			__skb_queue_purge_irq(&wcn->amsdu);
		}

		__skb_queue_tail(&wcn->amsdu, skb);

		if (!bd->lsf)
			return 0; /* Not the last AMSDU, wait for more */

		skb = wcn36xx_unchain_msdu(&wcn->amsdu);
		if (!skb)
			goto drop;
	}

	ieee80211_rx_irqsafe(wcn->hw, skb);

	return 0;

drop: /* drop everything */
	wcn36xx_err("Drop frame! skb:%p len:%u hoff:%u doff:%u asf=%u esf=%u lsf=%u\n",
		    skb, bd->pdu.mpdu_len, bd->pdu.mpdu_header_off,
		    bd->pdu.mpdu_data_off, bd->asf, bd->esf, bd->lsf);

	dev_kfree_skb_irq(skb);
	__skb_queue_purge_irq(&wcn->amsdu);

	return -EINVAL;
}

static void wcn36xx_set_tx_pdu(struct wcn36xx_tx_bd *bd,
			       u32 mpdu_header_len,
			       u32 len,
			       u16 tid)
{
	bd->pdu.mpdu_header_len = mpdu_header_len;
	bd->pdu.mpdu_header_off = sizeof(*bd);
	bd->pdu.mpdu_data_off = bd->pdu.mpdu_header_len +
		bd->pdu.mpdu_header_off;
	bd->pdu.mpdu_len = len;
	bd->pdu.tid = tid;
}

static inline struct wcn36xx_vif *get_vif_by_addr(struct wcn36xx *wcn,
						  u8 *addr)
{
	struct wcn36xx_vif *vif_priv = NULL;
	struct ieee80211_vif *vif = NULL;
	list_for_each_entry(vif_priv, &wcn->vif_list, list) {
			vif = wcn36xx_priv_to_vif(vif_priv);
			if (memcmp(vif->addr, addr, ETH_ALEN) == 0)
				return vif_priv;
	}
	wcn36xx_warn("vif %pM not found\n", addr);
	return NULL;
}

static void wcn36xx_tx_start_ampdu(struct wcn36xx *wcn,
				   struct wcn36xx_sta *sta_priv,
				   struct sk_buff *skb)
{
	struct ieee80211_hdr *hdr = (struct ieee80211_hdr *)skb->data;
	struct ieee80211_sta *sta;
	u8 *qc, tid;

	if (!conf_is_ht(&wcn->hw->conf))
		return;

	sta = wcn36xx_priv_to_sta(sta_priv);

	if (WARN_ON(!ieee80211_is_data_qos(hdr->frame_control)))
		return;

	if (skb_get_queue_mapping(skb) == IEEE80211_AC_VO)
		return;

	qc = ieee80211_get_qos_ctl(hdr);
	tid = qc[0] & IEEE80211_QOS_CTL_TID_MASK;

	spin_lock(&sta_priv->ampdu_lock);
	if (sta_priv->ampdu_state[tid] != WCN36XX_AMPDU_NONE)
		goto out_unlock;

	if (sta_priv->non_agg_frame_ct++ >= WCN36XX_AMPDU_START_THRESH) {
		sta_priv->ampdu_state[tid] = WCN36XX_AMPDU_START;
		sta_priv->non_agg_frame_ct = 0;
		ieee80211_start_tx_ba_session(sta, tid, 0);
	}
out_unlock:
	spin_unlock(&sta_priv->ampdu_lock);
}

static void wcn36xx_set_tx_data(struct wcn36xx_tx_bd *bd,
				struct wcn36xx *wcn,
				struct wcn36xx_vif **vif_priv,
				struct wcn36xx_sta *sta_priv,
				struct sk_buff *skb,
				bool bcast)
{
	struct ieee80211_hdr *hdr = (struct ieee80211_hdr *)skb->data;
	struct ieee80211_tx_info *info = IEEE80211_SKB_CB(skb);
	struct ieee80211_vif *vif = NULL;
	struct wcn36xx_vif *__vif_priv = NULL;
	bool is_data_qos = ieee80211_is_data_qos(hdr->frame_control);
	u16 tid = 0;

	bd->bd_rate = WCN36XX_BD_RATE_DATA;

	/*
	 * For not unicast frames mac80211 will not set sta pointer so use
	 * self_sta_index instead.
	 */
	if (sta_priv) {
		__vif_priv = sta_priv->vif;
		vif = wcn36xx_priv_to_vif(__vif_priv);

		bd->dpu_sign = sta_priv->ucast_dpu_sign;
		if (vif->type == NL80211_IFTYPE_STATION) {
			bd->sta_index = sta_priv->bss_sta_index;
			bd->dpu_desc_idx = sta_priv->bss_dpu_desc_index;
		} else if (vif->type == NL80211_IFTYPE_AP ||
			   vif->type == NL80211_IFTYPE_ADHOC ||
			   vif->type == NL80211_IFTYPE_MESH_POINT) {
			bd->sta_index = sta_priv->sta_index;
			bd->dpu_desc_idx = sta_priv->dpu_desc_index;
		}
	} else {
		__vif_priv = get_vif_by_addr(wcn, hdr->addr2);
		bd->sta_index = __vif_priv->self_sta_index;
		bd->dpu_desc_idx = __vif_priv->self_dpu_desc_index;
		bd->dpu_sign = __vif_priv->self_ucast_dpu_sign;
	}

	if (is_data_qos) {
		tid = ieee80211_get_tid(hdr);
		/* TID->QID is one-to-one mapping */
		bd->queue_id = tid;
		bd->pdu.bd_ssn = WCN36XX_TXBD_SSN_FILL_DPU_QOS;
	} else {
		bd->pdu.bd_ssn = WCN36XX_TXBD_SSN_FILL_DPU_NON_QOS;
	}

	if (info->flags & IEEE80211_TX_INTFL_DONT_ENCRYPT ||
	    (sta_priv && !sta_priv->is_data_encrypted)) {
		bd->dpu_ne = 1;
	}

	if (ieee80211_is_any_nullfunc(hdr->frame_control)) {
		/* Don't use a regular queue for null packet (no ampdu) */
		bd->queue_id = WCN36XX_TX_U_WQ_ID;
		bd->bd_rate = WCN36XX_BD_RATE_CTRL;
		if (ieee80211_is_qos_nullfunc(hdr->frame_control))
			bd->pdu.bd_ssn = WCN36XX_TXBD_SSN_FILL_HOST;
	}

	if (bcast) {
		bd->ub = 1;
		bd->ack_policy = 1;
	}
	*vif_priv = __vif_priv;

	wcn36xx_set_tx_pdu(bd,
			   is_data_qos ?
			   sizeof(struct ieee80211_qos_hdr) :
			   sizeof(struct ieee80211_hdr_3addr),
			   skb->len, tid);

	if (sta_priv && is_data_qos)
		wcn36xx_tx_start_ampdu(wcn, sta_priv, skb);
}

static void wcn36xx_set_tx_mgmt(struct wcn36xx_tx_bd *bd,
				struct wcn36xx *wcn,
				struct wcn36xx_vif **vif_priv,
				struct sk_buff *skb,
				bool bcast)
{
	struct ieee80211_hdr *hdr = (struct ieee80211_hdr *)skb->data;
	struct wcn36xx_vif *__vif_priv =
		get_vif_by_addr(wcn, hdr->addr2);
	bd->sta_index = __vif_priv->self_sta_index;
	bd->dpu_desc_idx = __vif_priv->self_dpu_desc_index;
	bd->dpu_ne = 1;

	/* default rate for unicast */
	if (ieee80211_is_mgmt(hdr->frame_control))
		bd->bd_rate = (WCN36XX_BAND(wcn) == NL80211_BAND_5GHZ) ?
			WCN36XX_BD_RATE_CTRL :
			WCN36XX_BD_RATE_MGMT;
	else if (ieee80211_is_ctl(hdr->frame_control))
		bd->bd_rate = WCN36XX_BD_RATE_CTRL;
	else
		wcn36xx_warn("frame control type unknown\n");

	/*
	 * In joining state trick hardware that probe is sent as
	 * unicast even if address is broadcast.
	 */
	if (__vif_priv->is_joining &&
	    ieee80211_is_probe_req(hdr->frame_control))
		bcast = false;

	if (bcast) {
		/* broadcast */
		bd->ub = 1;
		/* No ack needed not unicast */
		bd->ack_policy = 1;
		bd->queue_id = WCN36XX_TX_B_WQ_ID;
	} else
		bd->queue_id = WCN36XX_TX_U_WQ_ID;
	*vif_priv = __vif_priv;

	bd->pdu.bd_ssn = WCN36XX_TXBD_SSN_FILL_DPU_NON_QOS;

	wcn36xx_set_tx_pdu(bd,
			   ieee80211_is_data_qos(hdr->frame_control) ?
			   sizeof(struct ieee80211_qos_hdr) :
			   sizeof(struct ieee80211_hdr_3addr),
			   skb->len, WCN36XX_TID);
}

int wcn36xx_start_tx(struct wcn36xx *wcn,
		     struct wcn36xx_sta *sta_priv,
		     struct sk_buff *skb)
{
	struct ieee80211_hdr *hdr = (struct ieee80211_hdr *)skb->data;
	struct wcn36xx_vif *vif_priv = NULL;
	struct ieee80211_tx_info *info = IEEE80211_SKB_CB(skb);
	bool is_low = ieee80211_is_data(hdr->frame_control);
	bool bcast = is_broadcast_ether_addr(hdr->addr1) ||
		is_multicast_ether_addr(hdr->addr1);
	bool ack_ind = (info->flags & IEEE80211_TX_CTL_REQ_TX_STATUS) &&
					!(info->flags & IEEE80211_TX_CTL_NO_ACK);
	struct wcn36xx_tx_bd bd;
	int ret;

	memset(&bd, 0, sizeof(bd));

	wcn36xx_dbg(WCN36XX_DBG_TX,
		    "tx skb %p len %d fc %04x sn %d %s %s\n",
		    skb, skb->len, __le16_to_cpu(hdr->frame_control),
		    IEEE80211_SEQ_TO_SN(__le16_to_cpu(hdr->seq_ctrl)),
		    is_low ? "low" : "high", bcast ? "bcast" : "ucast");

	wcn36xx_dbg_dump(WCN36XX_DBG_TX_DUMP, "", skb->data, skb->len);

	bd.dpu_rf = WCN36XX_BMU_WQ_TX;

	if (unlikely(ack_ind)) {
		wcn36xx_dbg(WCN36XX_DBG_DXE, "TX_ACK status requested\n");

		/* Only one at a time is supported by fw. Stop the TX queues
		 * until the ack status gets back.
		 */
		ieee80211_stop_queues(wcn->hw);

		/* Request ack indication from the firmware */
		bd.tx_comp = 1;
	}

	/* Data frames served first*/
	if (is_low)
		wcn36xx_set_tx_data(&bd, wcn, &vif_priv, sta_priv, skb, bcast);
	else
		/* MGMT and CTRL frames are handeld here*/
		wcn36xx_set_tx_mgmt(&bd, wcn, &vif_priv, skb, bcast);

	buff_to_be((u32 *)&bd, sizeof(bd)/sizeof(u32));
	bd.tx_bd_sign = 0xbdbdbdbd;

	ret = wcn36xx_dxe_tx_frame(wcn, vif_priv, &bd, skb, is_low);
	if (unlikely(ret && ack_ind)) {
		/* If the skb has not been transmitted, resume TX queue */
		ieee80211_wake_queues(wcn->hw);
	}

	return ret;
}

void wcn36xx_process_tx_rate(struct ani_global_class_a_stats_info *stats, struct rate_info *info)
{
	/* tx_rate is in units of 500kbps; mac80211 wants them in 100kbps */
	if (stats->tx_rate_flags & HAL_TX_RATE_LEGACY)
		info->legacy = stats->tx_rate * 5;

	info->flags = 0;
	info->mcs = stats->mcs_index;
	info->nss = 1;

	if (stats->tx_rate_flags & (HAL_TX_RATE_HT20 | HAL_TX_RATE_HT40))
		info->flags |= RATE_INFO_FLAGS_MCS;

	if (stats->tx_rate_flags & (HAL_TX_RATE_VHT20 | HAL_TX_RATE_VHT40 | HAL_TX_RATE_VHT80))
		info->flags |= RATE_INFO_FLAGS_VHT_MCS;

	if (stats->tx_rate_flags & HAL_TX_RATE_SGI)
		info->flags |= RATE_INFO_FLAGS_SHORT_GI;

	if (stats->tx_rate_flags & (HAL_TX_RATE_HT20 | HAL_TX_RATE_VHT20))
		info->bw = RATE_INFO_BW_20;

	if (stats->tx_rate_flags & (HAL_TX_RATE_HT40 | HAL_TX_RATE_VHT40))
		info->bw = RATE_INFO_BW_40;

	if (stats->tx_rate_flags & HAL_TX_RATE_VHT80)
		info->bw = RATE_INFO_BW_80;
}<|MERGE_RESOLUTION|>--- conflicted
+++ resolved
@@ -279,10 +279,7 @@
 	struct ieee80211_supported_band *sband;
 	int idx;
 	int i;
-<<<<<<< HEAD
-=======
 	u8 snr_sample = snr & 0xff;
->>>>>>> eb3cdb58
 
 	idx = 0;
 	if (band == NL80211_BAND_5GHZ)
@@ -302,11 +299,8 @@
 	wcn->chan_survey[idx].rssi = rssi;
 	wcn->chan_survey[idx].snr = snr;
 	spin_unlock(&wcn->survey_lock);
-<<<<<<< HEAD
-=======
 
 	add_device_randomness(&snr_sample, sizeof(snr_sample));
->>>>>>> eb3cdb58
 }
 
 int wcn36xx_rx_skb(struct wcn36xx *wcn, struct sk_buff *skb)
