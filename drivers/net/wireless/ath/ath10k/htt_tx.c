// SPDX-License-Identifier: ISC
/*
 * Copyright (c) 2005-2011 Atheros Communications Inc.
 * Copyright (c) 2011-2017 Qualcomm Atheros, Inc.
 */

#include <linux/etherdevice.h>
#include "htt.h"
#include "mac.h"
#include "hif.h"
#include "txrx.h"
#include "debug.h"

static u8 ath10k_htt_tx_txq_calc_size(size_t count)
{
	int exp;
	int factor;

	exp = 0;
	factor = count >> 7;

	while (factor >= 64 && exp < 4) {
		factor >>= 3;
		exp++;
	}

	if (exp == 4)
		return 0xff;

	if (count > 0)
		factor = max(1, factor);

	return SM(exp, HTT_TX_Q_STATE_ENTRY_EXP) |
	       SM(factor, HTT_TX_Q_STATE_ENTRY_FACTOR);
}

static void __ath10k_htt_tx_txq_recalc(struct ieee80211_hw *hw,
				       struct ieee80211_txq *txq)
{
	struct ath10k *ar = hw->priv;
	struct ath10k_sta *arsta;
	struct ath10k_vif *arvif = (void *)txq->vif->drv_priv;
	unsigned long frame_cnt;
	unsigned long byte_cnt;
	int idx;
	u32 bit;
	u16 peer_id;
	u8 tid;
	u8 count;

	lockdep_assert_held(&ar->htt.tx_lock);

	if (!ar->htt.tx_q_state.enabled)
		return;

	if (ar->htt.tx_q_state.mode != HTT_TX_MODE_SWITCH_PUSH_PULL)
		return;

	if (txq->sta) {
		arsta = (void *)txq->sta->drv_priv;
		peer_id = arsta->peer_id;
	} else {
		peer_id = arvif->peer_id;
	}

	tid = txq->tid;
	bit = BIT(peer_id % 32);
	idx = peer_id / 32;

	ieee80211_txq_get_depth(txq, &frame_cnt, &byte_cnt);
	count = ath10k_htt_tx_txq_calc_size(byte_cnt);

	if (unlikely(peer_id >= ar->htt.tx_q_state.num_peers) ||
	    unlikely(tid >= ar->htt.tx_q_state.num_tids)) {
		ath10k_warn(ar, "refusing to update txq for peer_id %u tid %u due to out of bounds\n",
			    peer_id, tid);
		return;
	}

	ar->htt.tx_q_state.vaddr->count[tid][peer_id] = count;
	ar->htt.tx_q_state.vaddr->map[tid][idx] &= ~bit;
	ar->htt.tx_q_state.vaddr->map[tid][idx] |= count ? bit : 0;

	ath10k_dbg(ar, ATH10K_DBG_HTT, "htt tx txq state update peer_id %u tid %u count %u\n",
		   peer_id, tid, count);
}

static void __ath10k_htt_tx_txq_sync(struct ath10k *ar)
{
	u32 seq;
	size_t size;

	lockdep_assert_held(&ar->htt.tx_lock);

	if (!ar->htt.tx_q_state.enabled)
		return;

	if (ar->htt.tx_q_state.mode != HTT_TX_MODE_SWITCH_PUSH_PULL)
		return;

	seq = le32_to_cpu(ar->htt.tx_q_state.vaddr->seq);
	seq++;
	ar->htt.tx_q_state.vaddr->seq = cpu_to_le32(seq);

	ath10k_dbg(ar, ATH10K_DBG_HTT, "htt tx txq state update commit seq %u\n",
		   seq);

	size = sizeof(*ar->htt.tx_q_state.vaddr);
	dma_sync_single_for_device(ar->dev,
				   ar->htt.tx_q_state.paddr,
				   size,
				   DMA_TO_DEVICE);
}

void ath10k_htt_tx_txq_recalc(struct ieee80211_hw *hw,
			      struct ieee80211_txq *txq)
{
	struct ath10k *ar = hw->priv;

	spin_lock_bh(&ar->htt.tx_lock);
	__ath10k_htt_tx_txq_recalc(hw, txq);
	spin_unlock_bh(&ar->htt.tx_lock);
}

void ath10k_htt_tx_txq_sync(struct ath10k *ar)
{
	spin_lock_bh(&ar->htt.tx_lock);
	__ath10k_htt_tx_txq_sync(ar);
	spin_unlock_bh(&ar->htt.tx_lock);
}

void ath10k_htt_tx_txq_update(struct ieee80211_hw *hw,
			      struct ieee80211_txq *txq)
{
	struct ath10k *ar = hw->priv;

	spin_lock_bh(&ar->htt.tx_lock);
	__ath10k_htt_tx_txq_recalc(hw, txq);
	__ath10k_htt_tx_txq_sync(ar);
	spin_unlock_bh(&ar->htt.tx_lock);
}

void ath10k_htt_tx_dec_pending(struct ath10k_htt *htt)
{
	lockdep_assert_held(&htt->tx_lock);

	htt->num_pending_tx--;
	if (htt->num_pending_tx == htt->max_num_pending_tx - 1)
		ath10k_mac_tx_unlock(htt->ar, ATH10K_TX_PAUSE_Q_FULL);
}

int ath10k_htt_tx_inc_pending(struct ath10k_htt *htt)
{
	lockdep_assert_held(&htt->tx_lock);

	if (htt->num_pending_tx >= htt->max_num_pending_tx)
		return -EBUSY;

	htt->num_pending_tx++;
	if (htt->num_pending_tx == htt->max_num_pending_tx)
		ath10k_mac_tx_lock(htt->ar, ATH10K_TX_PAUSE_Q_FULL);

	return 0;
}

int ath10k_htt_tx_mgmt_inc_pending(struct ath10k_htt *htt, bool is_mgmt,
				   bool is_presp)
{
	struct ath10k *ar = htt->ar;

	lockdep_assert_held(&htt->tx_lock);

	if (!is_mgmt || !ar->hw_params.max_probe_resp_desc_thres)
		return 0;

	if (is_presp &&
	    ar->hw_params.max_probe_resp_desc_thres < htt->num_pending_mgmt_tx)
		return -EBUSY;

	htt->num_pending_mgmt_tx++;

	return 0;
}

void ath10k_htt_tx_mgmt_dec_pending(struct ath10k_htt *htt)
{
	lockdep_assert_held(&htt->tx_lock);

	if (!htt->ar->hw_params.max_probe_resp_desc_thres)
		return;

	htt->num_pending_mgmt_tx--;
}

int ath10k_htt_tx_alloc_msdu_id(struct ath10k_htt *htt, struct sk_buff *skb)
{
	struct ath10k *ar = htt->ar;
	int ret;

	spin_lock_bh(&htt->tx_lock);
	ret = idr_alloc(&htt->pending_tx, skb, 0,
			htt->max_num_pending_tx, GFP_ATOMIC);
	spin_unlock_bh(&htt->tx_lock);

	ath10k_dbg(ar, ATH10K_DBG_HTT, "htt tx alloc msdu_id %d\n", ret);

	return ret;
}

void ath10k_htt_tx_free_msdu_id(struct ath10k_htt *htt, u16 msdu_id)
{
	struct ath10k *ar = htt->ar;

	lockdep_assert_held(&htt->tx_lock);

	ath10k_dbg(ar, ATH10K_DBG_HTT, "htt tx free msdu_id %u\n", msdu_id);

	idr_remove(&htt->pending_tx, msdu_id);
}

static void ath10k_htt_tx_free_cont_txbuf_32(struct ath10k_htt *htt)
{
	struct ath10k *ar = htt->ar;
	size_t size;

	if (!htt->txbuf.vaddr_txbuff_32)
		return;

	size = htt->txbuf.size;
	dma_free_coherent(ar->dev, size, htt->txbuf.vaddr_txbuff_32,
			  htt->txbuf.paddr);
	htt->txbuf.vaddr_txbuff_32 = NULL;
}

static int ath10k_htt_tx_alloc_cont_txbuf_32(struct ath10k_htt *htt)
{
	struct ath10k *ar = htt->ar;
	size_t size;

	size = htt->max_num_pending_tx *
			sizeof(struct ath10k_htt_txbuf_32);

	htt->txbuf.vaddr_txbuff_32 = dma_alloc_coherent(ar->dev, size,
							&htt->txbuf.paddr,
							GFP_KERNEL);
	if (!htt->txbuf.vaddr_txbuff_32)
		return -ENOMEM;

	htt->txbuf.size = size;

	return 0;
}

static void ath10k_htt_tx_free_cont_txbuf_64(struct ath10k_htt *htt)
{
	struct ath10k *ar = htt->ar;
	size_t size;

	if (!htt->txbuf.vaddr_txbuff_64)
		return;

	size = htt->txbuf.size;
	dma_free_coherent(ar->dev, size, htt->txbuf.vaddr_txbuff_64,
			  htt->txbuf.paddr);
	htt->txbuf.vaddr_txbuff_64 = NULL;
}

static int ath10k_htt_tx_alloc_cont_txbuf_64(struct ath10k_htt *htt)
{
	struct ath10k *ar = htt->ar;
	size_t size;

	size = htt->max_num_pending_tx *
			sizeof(struct ath10k_htt_txbuf_64);

	htt->txbuf.vaddr_txbuff_64 = dma_alloc_coherent(ar->dev, size,
							&htt->txbuf.paddr,
							GFP_KERNEL);
	if (!htt->txbuf.vaddr_txbuff_64)
		return -ENOMEM;

	htt->txbuf.size = size;

	return 0;
}

static void ath10k_htt_tx_free_cont_frag_desc_32(struct ath10k_htt *htt)
{
	size_t size;

	if (!htt->frag_desc.vaddr_desc_32)
		return;

	size = htt->max_num_pending_tx *
			sizeof(struct htt_msdu_ext_desc);

	dma_free_coherent(htt->ar->dev,
			  size,
			  htt->frag_desc.vaddr_desc_32,
			  htt->frag_desc.paddr);

	htt->frag_desc.vaddr_desc_32 = NULL;
}

static int ath10k_htt_tx_alloc_cont_frag_desc_32(struct ath10k_htt *htt)
{
	struct ath10k *ar = htt->ar;
	size_t size;

	if (!ar->hw_params.continuous_frag_desc)
		return 0;

	size = htt->max_num_pending_tx *
			sizeof(struct htt_msdu_ext_desc);
	htt->frag_desc.vaddr_desc_32 = dma_alloc_coherent(ar->dev, size,
							  &htt->frag_desc.paddr,
							  GFP_KERNEL);
	if (!htt->frag_desc.vaddr_desc_32) {
		ath10k_err(ar, "failed to alloc fragment desc memory\n");
		return -ENOMEM;
	}
	htt->frag_desc.size = size;

	return 0;
}

static void ath10k_htt_tx_free_cont_frag_desc_64(struct ath10k_htt *htt)
{
	size_t size;

	if (!htt->frag_desc.vaddr_desc_64)
		return;

	size = htt->max_num_pending_tx *
			sizeof(struct htt_msdu_ext_desc_64);

	dma_free_coherent(htt->ar->dev,
			  size,
			  htt->frag_desc.vaddr_desc_64,
			  htt->frag_desc.paddr);

	htt->frag_desc.vaddr_desc_64 = NULL;
}

static int ath10k_htt_tx_alloc_cont_frag_desc_64(struct ath10k_htt *htt)
{
	struct ath10k *ar = htt->ar;
	size_t size;

	if (!ar->hw_params.continuous_frag_desc)
		return 0;

	size = htt->max_num_pending_tx *
			sizeof(struct htt_msdu_ext_desc_64);

	htt->frag_desc.vaddr_desc_64 = dma_alloc_coherent(ar->dev, size,
							  &htt->frag_desc.paddr,
							  GFP_KERNEL);
	if (!htt->frag_desc.vaddr_desc_64) {
		ath10k_err(ar, "failed to alloc fragment desc memory\n");
		return -ENOMEM;
	}
	htt->frag_desc.size = size;

	return 0;
}

static void ath10k_htt_tx_free_txq(struct ath10k_htt *htt)
{
	struct ath10k *ar = htt->ar;
	size_t size;

	if (!test_bit(ATH10K_FW_FEATURE_PEER_FLOW_CONTROL,
		      ar->running_fw->fw_file.fw_features))
		return;

	size = sizeof(*htt->tx_q_state.vaddr);

	dma_unmap_single(ar->dev, htt->tx_q_state.paddr, size, DMA_TO_DEVICE);
	kfree(htt->tx_q_state.vaddr);
}

static int ath10k_htt_tx_alloc_txq(struct ath10k_htt *htt)
{
	struct ath10k *ar = htt->ar;
	size_t size;
	int ret;

	if (!test_bit(ATH10K_FW_FEATURE_PEER_FLOW_CONTROL,
		      ar->running_fw->fw_file.fw_features))
		return 0;

	htt->tx_q_state.num_peers = HTT_TX_Q_STATE_NUM_PEERS;
	htt->tx_q_state.num_tids = HTT_TX_Q_STATE_NUM_TIDS;
	htt->tx_q_state.type = HTT_Q_DEPTH_TYPE_BYTES;

	size = sizeof(*htt->tx_q_state.vaddr);
	htt->tx_q_state.vaddr = kzalloc(size, GFP_KERNEL);
	if (!htt->tx_q_state.vaddr)
		return -ENOMEM;

	htt->tx_q_state.paddr = dma_map_single(ar->dev, htt->tx_q_state.vaddr,
					       size, DMA_TO_DEVICE);
	ret = dma_mapping_error(ar->dev, htt->tx_q_state.paddr);
	if (ret) {
		ath10k_warn(ar, "failed to dma map tx_q_state: %d\n", ret);
		kfree(htt->tx_q_state.vaddr);
		return -EIO;
	}

	return 0;
}

static void ath10k_htt_tx_free_txdone_fifo(struct ath10k_htt *htt)
{
	WARN_ON(!kfifo_is_empty(&htt->txdone_fifo));
	kfifo_free(&htt->txdone_fifo);
}

static int ath10k_htt_tx_alloc_txdone_fifo(struct ath10k_htt *htt)
{
	int ret;
	size_t size;

	size = roundup_pow_of_two(htt->max_num_pending_tx);
	ret = kfifo_alloc(&htt->txdone_fifo, size, GFP_KERNEL);
	return ret;
}

static int ath10k_htt_tx_alloc_buf(struct ath10k_htt *htt)
{
	struct ath10k *ar = htt->ar;
	int ret;

	ret = ath10k_htt_alloc_txbuff(htt);
	if (ret) {
		ath10k_err(ar, "failed to alloc cont tx buffer: %d\n", ret);
		return ret;
	}

	ret = ath10k_htt_alloc_frag_desc(htt);
	if (ret) {
		ath10k_err(ar, "failed to alloc cont frag desc: %d\n", ret);
		goto free_txbuf;
	}

	ret = ath10k_htt_tx_alloc_txq(htt);
	if (ret) {
		ath10k_err(ar, "failed to alloc txq: %d\n", ret);
		goto free_frag_desc;
	}

	ret = ath10k_htt_tx_alloc_txdone_fifo(htt);
	if (ret) {
		ath10k_err(ar, "failed to alloc txdone fifo: %d\n", ret);
		goto free_txq;
	}

	return 0;

free_txq:
	ath10k_htt_tx_free_txq(htt);

free_frag_desc:
	ath10k_htt_free_frag_desc(htt);

free_txbuf:
	ath10k_htt_free_txbuff(htt);

	return ret;
}

int ath10k_htt_tx_start(struct ath10k_htt *htt)
{
	struct ath10k *ar = htt->ar;
	int ret;

	ath10k_dbg(ar, ATH10K_DBG_BOOT, "htt tx max num pending tx %d\n",
		   htt->max_num_pending_tx);

	spin_lock_init(&htt->tx_lock);
	idr_init(&htt->pending_tx);

	if (htt->tx_mem_allocated)
		return 0;

	if (ar->bus_param.dev_type == ATH10K_DEV_TYPE_HL)
		return 0;

	ret = ath10k_htt_tx_alloc_buf(htt);
	if (ret)
		goto free_idr_pending_tx;

	htt->tx_mem_allocated = true;

	return 0;

free_idr_pending_tx:
	idr_destroy(&htt->pending_tx);

	return ret;
}

static int ath10k_htt_tx_clean_up_pending(int msdu_id, void *skb, void *ctx)
{
	struct ath10k *ar = ctx;
	struct ath10k_htt *htt = &ar->htt;
	struct htt_tx_done tx_done = {0};

	ath10k_dbg(ar, ATH10K_DBG_HTT, "force cleanup msdu_id %u\n", msdu_id);

	tx_done.msdu_id = msdu_id;
	tx_done.status = HTT_TX_COMPL_STATE_DISCARD;

	ath10k_txrx_tx_unref(htt, &tx_done);

	return 0;
}

void ath10k_htt_tx_destroy(struct ath10k_htt *htt)
{
	if (!htt->tx_mem_allocated)
		return;

	ath10k_htt_free_txbuff(htt);
	ath10k_htt_tx_free_txq(htt);
	ath10k_htt_free_frag_desc(htt);
	ath10k_htt_tx_free_txdone_fifo(htt);
	htt->tx_mem_allocated = false;
}

static void ath10k_htt_flush_tx_queue(struct ath10k_htt *htt)
{
	ath10k_htc_stop_hl(htt->ar);
	idr_for_each(&htt->pending_tx, ath10k_htt_tx_clean_up_pending, htt->ar);
}

void ath10k_htt_tx_stop(struct ath10k_htt *htt)
{
	ath10k_htt_flush_tx_queue(htt);
	idr_destroy(&htt->pending_tx);
}

void ath10k_htt_tx_free(struct ath10k_htt *htt)
{
	ath10k_htt_tx_stop(htt);
	ath10k_htt_tx_destroy(htt);
}

void ath10k_htt_op_ep_tx_credits(struct ath10k *ar)
{
	queue_work(ar->workqueue, &ar->bundle_tx_work);
}

void ath10k_htt_htc_tx_complete(struct ath10k *ar, struct sk_buff *skb)
{
	struct ath10k_htt *htt = &ar->htt;
	struct htt_tx_done tx_done = {0};
	struct htt_cmd_hdr *htt_hdr;
	struct htt_data_tx_desc *desc_hdr = NULL;
	u16 flags1 = 0;
	u8 msg_type = 0;

	if (htt->disable_tx_comp) {
		htt_hdr = (struct htt_cmd_hdr *)skb->data;
		msg_type = htt_hdr->msg_type;

		if (msg_type == HTT_H2T_MSG_TYPE_TX_FRM) {
			desc_hdr = (struct htt_data_tx_desc *)
				(skb->data + sizeof(*htt_hdr));
			flags1 = __le16_to_cpu(desc_hdr->flags1);
<<<<<<< HEAD
=======
			skb_pull(skb, sizeof(struct htt_cmd_hdr));
			skb_pull(skb, sizeof(struct htt_data_tx_desc));
>>>>>>> 7d2a07b7
		}
	}

	dev_kfree_skb_any(skb);

	if ((!htt->disable_tx_comp) || (msg_type != HTT_H2T_MSG_TYPE_TX_FRM))
		return;

	ath10k_dbg(ar, ATH10K_DBG_HTT,
		   "htt tx complete msdu id:%u ,flags1:%x\n",
		   __le16_to_cpu(desc_hdr->id), flags1);

	if (flags1 & HTT_DATA_TX_DESC_FLAGS1_TX_COMPLETE)
		return;

	tx_done.status = HTT_TX_COMPL_STATE_ACK;
	tx_done.msdu_id = __le16_to_cpu(desc_hdr->id);
	ath10k_txrx_tx_unref(&ar->htt, &tx_done);
}

void ath10k_htt_hif_tx_complete(struct ath10k *ar, struct sk_buff *skb)
{
	dev_kfree_skb_any(skb);
}
EXPORT_SYMBOL(ath10k_htt_hif_tx_complete);

int ath10k_htt_h2t_ver_req_msg(struct ath10k_htt *htt)
{
	struct ath10k *ar = htt->ar;
	struct sk_buff *skb;
	struct htt_cmd *cmd;
	int len = 0;
	int ret;

	len += sizeof(cmd->hdr);
	len += sizeof(cmd->ver_req);

	skb = ath10k_htc_alloc_skb(ar, len);
	if (!skb)
		return -ENOMEM;

	skb_put(skb, len);
	cmd = (struct htt_cmd *)skb->data;
	cmd->hdr.msg_type = HTT_H2T_MSG_TYPE_VERSION_REQ;

	ret = ath10k_htc_send(&htt->ar->htc, htt->eid, skb);
	if (ret) {
		dev_kfree_skb_any(skb);
		return ret;
	}

	return 0;
}

int ath10k_htt_h2t_stats_req(struct ath10k_htt *htt, u32 mask, u32 reset_mask,
			     u64 cookie)
{
	struct ath10k *ar = htt->ar;
	struct htt_stats_req *req;
	struct sk_buff *skb;
	struct htt_cmd *cmd;
	int len = 0, ret;

	len += sizeof(cmd->hdr);
	len += sizeof(cmd->stats_req);

	skb = ath10k_htc_alloc_skb(ar, len);
	if (!skb)
		return -ENOMEM;

	skb_put(skb, len);
	cmd = (struct htt_cmd *)skb->data;
	cmd->hdr.msg_type = HTT_H2T_MSG_TYPE_STATS_REQ;

	req = &cmd->stats_req;

	memset(req, 0, sizeof(*req));

	/* currently we support only max 24 bit masks so no need to worry
	 * about endian support
	 */
	memcpy(req->upload_types, &mask, 3);
	memcpy(req->reset_types, &reset_mask, 3);
	req->stat_type = HTT_STATS_REQ_CFG_STAT_TYPE_INVALID;
	req->cookie_lsb = cpu_to_le32(cookie & 0xffffffff);
	req->cookie_msb = cpu_to_le32((cookie & 0xffffffff00000000ULL) >> 32);

	ret = ath10k_htc_send(&htt->ar->htc, htt->eid, skb);
	if (ret) {
		ath10k_warn(ar, "failed to send htt type stats request: %d",
			    ret);
		dev_kfree_skb_any(skb);
		return ret;
	}

	return 0;
}

static int ath10k_htt_send_frag_desc_bank_cfg_32(struct ath10k_htt *htt)
{
	struct ath10k *ar = htt->ar;
	struct sk_buff *skb;
	struct htt_cmd *cmd;
	struct htt_frag_desc_bank_cfg32 *cfg;
	int ret, size;
	u8 info;

	if (!ar->hw_params.continuous_frag_desc)
		return 0;

	if (!htt->frag_desc.paddr) {
		ath10k_warn(ar, "invalid frag desc memory\n");
		return -EINVAL;
	}

	size = sizeof(cmd->hdr) + sizeof(cmd->frag_desc_bank_cfg32);
	skb = ath10k_htc_alloc_skb(ar, size);
	if (!skb)
		return -ENOMEM;

	skb_put(skb, size);
	cmd = (struct htt_cmd *)skb->data;
	cmd->hdr.msg_type = HTT_H2T_MSG_TYPE_FRAG_DESC_BANK_CFG;

	info = 0;
	info |= SM(htt->tx_q_state.type,
		   HTT_FRAG_DESC_BANK_CFG_INFO_Q_STATE_DEPTH_TYPE);

	if (test_bit(ATH10K_FW_FEATURE_PEER_FLOW_CONTROL,
		     ar->running_fw->fw_file.fw_features))
		info |= HTT_FRAG_DESC_BANK_CFG_INFO_Q_STATE_VALID;

	cfg = &cmd->frag_desc_bank_cfg32;
	cfg->info = info;
	cfg->num_banks = 1;
	cfg->desc_size = sizeof(struct htt_msdu_ext_desc);
	cfg->bank_base_addrs[0] = __cpu_to_le32(htt->frag_desc.paddr);
	cfg->bank_id[0].bank_min_id = 0;
	cfg->bank_id[0].bank_max_id = __cpu_to_le16(htt->max_num_pending_tx -
						    1);

	cfg->q_state.paddr = cpu_to_le32(htt->tx_q_state.paddr);
	cfg->q_state.num_peers = cpu_to_le16(htt->tx_q_state.num_peers);
	cfg->q_state.num_tids = cpu_to_le16(htt->tx_q_state.num_tids);
	cfg->q_state.record_size = HTT_TX_Q_STATE_ENTRY_SIZE;
	cfg->q_state.record_multiplier = HTT_TX_Q_STATE_ENTRY_MULTIPLIER;

	ath10k_dbg(ar, ATH10K_DBG_HTT, "htt frag desc bank cmd\n");

	ret = ath10k_htc_send(&htt->ar->htc, htt->eid, skb);
	if (ret) {
		ath10k_warn(ar, "failed to send frag desc bank cfg request: %d\n",
			    ret);
		dev_kfree_skb_any(skb);
		return ret;
	}

	return 0;
}

static int ath10k_htt_send_frag_desc_bank_cfg_64(struct ath10k_htt *htt)
{
	struct ath10k *ar = htt->ar;
	struct sk_buff *skb;
	struct htt_cmd *cmd;
	struct htt_frag_desc_bank_cfg64 *cfg;
	int ret, size;
	u8 info;

	if (!ar->hw_params.continuous_frag_desc)
		return 0;

	if (!htt->frag_desc.paddr) {
		ath10k_warn(ar, "invalid frag desc memory\n");
		return -EINVAL;
	}

	size = sizeof(cmd->hdr) + sizeof(cmd->frag_desc_bank_cfg64);
	skb = ath10k_htc_alloc_skb(ar, size);
	if (!skb)
		return -ENOMEM;

	skb_put(skb, size);
	cmd = (struct htt_cmd *)skb->data;
	cmd->hdr.msg_type = HTT_H2T_MSG_TYPE_FRAG_DESC_BANK_CFG;

	info = 0;
	info |= SM(htt->tx_q_state.type,
		   HTT_FRAG_DESC_BANK_CFG_INFO_Q_STATE_DEPTH_TYPE);

	if (test_bit(ATH10K_FW_FEATURE_PEER_FLOW_CONTROL,
		     ar->running_fw->fw_file.fw_features))
		info |= HTT_FRAG_DESC_BANK_CFG_INFO_Q_STATE_VALID;

	cfg = &cmd->frag_desc_bank_cfg64;
	cfg->info = info;
	cfg->num_banks = 1;
	cfg->desc_size = sizeof(struct htt_msdu_ext_desc_64);
	cfg->bank_base_addrs[0] =  __cpu_to_le64(htt->frag_desc.paddr);
	cfg->bank_id[0].bank_min_id = 0;
	cfg->bank_id[0].bank_max_id = __cpu_to_le16(htt->max_num_pending_tx -
						    1);

	cfg->q_state.paddr = cpu_to_le32(htt->tx_q_state.paddr);
	cfg->q_state.num_peers = cpu_to_le16(htt->tx_q_state.num_peers);
	cfg->q_state.num_tids = cpu_to_le16(htt->tx_q_state.num_tids);
	cfg->q_state.record_size = HTT_TX_Q_STATE_ENTRY_SIZE;
	cfg->q_state.record_multiplier = HTT_TX_Q_STATE_ENTRY_MULTIPLIER;

	ath10k_dbg(ar, ATH10K_DBG_HTT, "htt frag desc bank cmd\n");

	ret = ath10k_htc_send(&htt->ar->htc, htt->eid, skb);
	if (ret) {
		ath10k_warn(ar, "failed to send frag desc bank cfg request: %d\n",
			    ret);
		dev_kfree_skb_any(skb);
		return ret;
	}

	return 0;
}

static void ath10k_htt_fill_rx_desc_offset_32(void *rx_ring)
{
	struct htt_rx_ring_setup_ring32 *ring =
			(struct htt_rx_ring_setup_ring32 *)rx_ring;

#define desc_offset(x) (offsetof(struct htt_rx_desc, x) / 4)
	ring->mac80211_hdr_offset = __cpu_to_le16(desc_offset(rx_hdr_status));
	ring->msdu_payload_offset = __cpu_to_le16(desc_offset(msdu_payload));
	ring->ppdu_start_offset = __cpu_to_le16(desc_offset(ppdu_start));
	ring->ppdu_end_offset = __cpu_to_le16(desc_offset(ppdu_end));
	ring->mpdu_start_offset = __cpu_to_le16(desc_offset(mpdu_start));
	ring->mpdu_end_offset = __cpu_to_le16(desc_offset(mpdu_end));
	ring->msdu_start_offset = __cpu_to_le16(desc_offset(msdu_start));
	ring->msdu_end_offset = __cpu_to_le16(desc_offset(msdu_end));
	ring->rx_attention_offset = __cpu_to_le16(desc_offset(attention));
	ring->frag_info_offset = __cpu_to_le16(desc_offset(frag_info));
#undef desc_offset
}

static void ath10k_htt_fill_rx_desc_offset_64(void *rx_ring)
{
	struct htt_rx_ring_setup_ring64 *ring =
			(struct htt_rx_ring_setup_ring64 *)rx_ring;

#define desc_offset(x) (offsetof(struct htt_rx_desc, x) / 4)
	ring->mac80211_hdr_offset = __cpu_to_le16(desc_offset(rx_hdr_status));
	ring->msdu_payload_offset = __cpu_to_le16(desc_offset(msdu_payload));
	ring->ppdu_start_offset = __cpu_to_le16(desc_offset(ppdu_start));
	ring->ppdu_end_offset = __cpu_to_le16(desc_offset(ppdu_end));
	ring->mpdu_start_offset = __cpu_to_le16(desc_offset(mpdu_start));
	ring->mpdu_end_offset = __cpu_to_le16(desc_offset(mpdu_end));
	ring->msdu_start_offset = __cpu_to_le16(desc_offset(msdu_start));
	ring->msdu_end_offset = __cpu_to_le16(desc_offset(msdu_end));
	ring->rx_attention_offset = __cpu_to_le16(desc_offset(attention));
	ring->frag_info_offset = __cpu_to_le16(desc_offset(frag_info));
#undef desc_offset
}

static int ath10k_htt_send_rx_ring_cfg_32(struct ath10k_htt *htt)
{
	struct ath10k *ar = htt->ar;
	struct sk_buff *skb;
	struct htt_cmd *cmd;
	struct htt_rx_ring_setup_ring32 *ring;
	const int num_rx_ring = 1;
	u16 flags;
	u32 fw_idx;
	int len;
	int ret;

	/*
	 * the HW expects the buffer to be an integral number of 4-byte
	 * "words"
	 */
	BUILD_BUG_ON(!IS_ALIGNED(HTT_RX_BUF_SIZE, 4));
	BUILD_BUG_ON((HTT_RX_BUF_SIZE & HTT_MAX_CACHE_LINE_SIZE_MASK) != 0);

	len = sizeof(cmd->hdr) + sizeof(cmd->rx_setup_32.hdr)
	    + (sizeof(*ring) * num_rx_ring);
	skb = ath10k_htc_alloc_skb(ar, len);
	if (!skb)
		return -ENOMEM;

	skb_put(skb, len);

	cmd = (struct htt_cmd *)skb->data;
	ring = &cmd->rx_setup_32.rings[0];

	cmd->hdr.msg_type = HTT_H2T_MSG_TYPE_RX_RING_CFG;
	cmd->rx_setup_32.hdr.num_rings = 1;

	/* FIXME: do we need all of this? */
	flags = 0;
	flags |= HTT_RX_RING_FLAGS_MAC80211_HDR;
	flags |= HTT_RX_RING_FLAGS_MSDU_PAYLOAD;
	flags |= HTT_RX_RING_FLAGS_PPDU_START;
	flags |= HTT_RX_RING_FLAGS_PPDU_END;
	flags |= HTT_RX_RING_FLAGS_MPDU_START;
	flags |= HTT_RX_RING_FLAGS_MPDU_END;
	flags |= HTT_RX_RING_FLAGS_MSDU_START;
	flags |= HTT_RX_RING_FLAGS_MSDU_END;
	flags |= HTT_RX_RING_FLAGS_RX_ATTENTION;
	flags |= HTT_RX_RING_FLAGS_FRAG_INFO;
	flags |= HTT_RX_RING_FLAGS_UNICAST_RX;
	flags |= HTT_RX_RING_FLAGS_MULTICAST_RX;
	flags |= HTT_RX_RING_FLAGS_CTRL_RX;
	flags |= HTT_RX_RING_FLAGS_MGMT_RX;
	flags |= HTT_RX_RING_FLAGS_NULL_RX;
	flags |= HTT_RX_RING_FLAGS_PHY_DATA_RX;

	fw_idx = __le32_to_cpu(*htt->rx_ring.alloc_idx.vaddr);

	ring->fw_idx_shadow_reg_paddr =
		__cpu_to_le32(htt->rx_ring.alloc_idx.paddr);
	ring->rx_ring_base_paddr = __cpu_to_le32(htt->rx_ring.base_paddr);
	ring->rx_ring_len = __cpu_to_le16(htt->rx_ring.size);
	ring->rx_ring_bufsize = __cpu_to_le16(HTT_RX_BUF_SIZE);
	ring->flags = __cpu_to_le16(flags);
	ring->fw_idx_init_val = __cpu_to_le16(fw_idx);

	ath10k_htt_fill_rx_desc_offset_32(ring);
	ret = ath10k_htc_send(&htt->ar->htc, htt->eid, skb);
	if (ret) {
		dev_kfree_skb_any(skb);
		return ret;
	}

	return 0;
}

static int ath10k_htt_send_rx_ring_cfg_64(struct ath10k_htt *htt)
{
	struct ath10k *ar = htt->ar;
	struct sk_buff *skb;
	struct htt_cmd *cmd;
	struct htt_rx_ring_setup_ring64 *ring;
	const int num_rx_ring = 1;
	u16 flags;
	u32 fw_idx;
	int len;
	int ret;

	/* HW expects the buffer to be an integral number of 4-byte
	 * "words"
	 */
	BUILD_BUG_ON(!IS_ALIGNED(HTT_RX_BUF_SIZE, 4));
	BUILD_BUG_ON((HTT_RX_BUF_SIZE & HTT_MAX_CACHE_LINE_SIZE_MASK) != 0);

	len = sizeof(cmd->hdr) + sizeof(cmd->rx_setup_64.hdr)
	    + (sizeof(*ring) * num_rx_ring);
	skb = ath10k_htc_alloc_skb(ar, len);
	if (!skb)
		return -ENOMEM;

	skb_put(skb, len);

	cmd = (struct htt_cmd *)skb->data;
	ring = &cmd->rx_setup_64.rings[0];

	cmd->hdr.msg_type = HTT_H2T_MSG_TYPE_RX_RING_CFG;
	cmd->rx_setup_64.hdr.num_rings = 1;

	flags = 0;
	flags |= HTT_RX_RING_FLAGS_MAC80211_HDR;
	flags |= HTT_RX_RING_FLAGS_MSDU_PAYLOAD;
	flags |= HTT_RX_RING_FLAGS_PPDU_START;
	flags |= HTT_RX_RING_FLAGS_PPDU_END;
	flags |= HTT_RX_RING_FLAGS_MPDU_START;
	flags |= HTT_RX_RING_FLAGS_MPDU_END;
	flags |= HTT_RX_RING_FLAGS_MSDU_START;
	flags |= HTT_RX_RING_FLAGS_MSDU_END;
	flags |= HTT_RX_RING_FLAGS_RX_ATTENTION;
	flags |= HTT_RX_RING_FLAGS_FRAG_INFO;
	flags |= HTT_RX_RING_FLAGS_UNICAST_RX;
	flags |= HTT_RX_RING_FLAGS_MULTICAST_RX;
	flags |= HTT_RX_RING_FLAGS_CTRL_RX;
	flags |= HTT_RX_RING_FLAGS_MGMT_RX;
	flags |= HTT_RX_RING_FLAGS_NULL_RX;
	flags |= HTT_RX_RING_FLAGS_PHY_DATA_RX;

	fw_idx = __le32_to_cpu(*htt->rx_ring.alloc_idx.vaddr);

	ring->fw_idx_shadow_reg_paddr = __cpu_to_le64(htt->rx_ring.alloc_idx.paddr);
	ring->rx_ring_base_paddr = __cpu_to_le64(htt->rx_ring.base_paddr);
	ring->rx_ring_len = __cpu_to_le16(htt->rx_ring.size);
	ring->rx_ring_bufsize = __cpu_to_le16(HTT_RX_BUF_SIZE);
	ring->flags = __cpu_to_le16(flags);
	ring->fw_idx_init_val = __cpu_to_le16(fw_idx);

	ath10k_htt_fill_rx_desc_offset_64(ring);
	ret = ath10k_htc_send(&htt->ar->htc, htt->eid, skb);
	if (ret) {
		dev_kfree_skb_any(skb);
		return ret;
	}

	return 0;
}

static int ath10k_htt_send_rx_ring_cfg_hl(struct ath10k_htt *htt)
{
	struct ath10k *ar = htt->ar;
	struct sk_buff *skb;
	struct htt_cmd *cmd;
	struct htt_rx_ring_setup_ring32 *ring;
	const int num_rx_ring = 1;
	u16 flags;
	int len;
	int ret;

	/*
	 * the HW expects the buffer to be an integral number of 4-byte
	 * "words"
	 */
	BUILD_BUG_ON(!IS_ALIGNED(HTT_RX_BUF_SIZE, 4));
	BUILD_BUG_ON((HTT_RX_BUF_SIZE & HTT_MAX_CACHE_LINE_SIZE_MASK) != 0);

	len = sizeof(cmd->hdr) + sizeof(cmd->rx_setup_32.hdr)
	    + (sizeof(*ring) * num_rx_ring);
	skb = ath10k_htc_alloc_skb(ar, len);
	if (!skb)
		return -ENOMEM;

	skb_put(skb, len);

	cmd = (struct htt_cmd *)skb->data;
	ring = &cmd->rx_setup_32.rings[0];

	cmd->hdr.msg_type = HTT_H2T_MSG_TYPE_RX_RING_CFG;
	cmd->rx_setup_32.hdr.num_rings = 1;

	flags = 0;
	flags |= HTT_RX_RING_FLAGS_MSDU_PAYLOAD;
	flags |= HTT_RX_RING_FLAGS_UNICAST_RX;
	flags |= HTT_RX_RING_FLAGS_MULTICAST_RX;

	memset(ring, 0, sizeof(*ring));
	ring->rx_ring_len = __cpu_to_le16(HTT_RX_RING_SIZE_MIN);
	ring->rx_ring_bufsize = __cpu_to_le16(HTT_RX_BUF_SIZE);
	ring->flags = __cpu_to_le16(flags);

	ret = ath10k_htc_send(&htt->ar->htc, htt->eid, skb);
	if (ret) {
		dev_kfree_skb_any(skb);
		return ret;
	}

	return 0;
}

static int ath10k_htt_h2t_aggr_cfg_msg_32(struct ath10k_htt *htt,
					  u8 max_subfrms_ampdu,
					  u8 max_subfrms_amsdu)
{
	struct ath10k *ar = htt->ar;
	struct htt_aggr_conf *aggr_conf;
	struct sk_buff *skb;
	struct htt_cmd *cmd;
	int len;
	int ret;

	/* Firmware defaults are: amsdu = 3 and ampdu = 64 */

	if (max_subfrms_ampdu == 0 || max_subfrms_ampdu > 64)
		return -EINVAL;

	if (max_subfrms_amsdu == 0 || max_subfrms_amsdu > 31)
		return -EINVAL;

	len = sizeof(cmd->hdr);
	len += sizeof(cmd->aggr_conf);

	skb = ath10k_htc_alloc_skb(ar, len);
	if (!skb)
		return -ENOMEM;

	skb_put(skb, len);
	cmd = (struct htt_cmd *)skb->data;
	cmd->hdr.msg_type = HTT_H2T_MSG_TYPE_AGGR_CFG;

	aggr_conf = &cmd->aggr_conf;
	aggr_conf->max_num_ampdu_subframes = max_subfrms_ampdu;
	aggr_conf->max_num_amsdu_subframes = max_subfrms_amsdu;

	ath10k_dbg(ar, ATH10K_DBG_HTT, "htt h2t aggr cfg msg amsdu %d ampdu %d",
		   aggr_conf->max_num_amsdu_subframes,
		   aggr_conf->max_num_ampdu_subframes);

	ret = ath10k_htc_send(&htt->ar->htc, htt->eid, skb);
	if (ret) {
		dev_kfree_skb_any(skb);
		return ret;
	}

	return 0;
}

static int ath10k_htt_h2t_aggr_cfg_msg_v2(struct ath10k_htt *htt,
					  u8 max_subfrms_ampdu,
					  u8 max_subfrms_amsdu)
{
	struct ath10k *ar = htt->ar;
	struct htt_aggr_conf_v2 *aggr_conf;
	struct sk_buff *skb;
	struct htt_cmd *cmd;
	int len;
	int ret;

	/* Firmware defaults are: amsdu = 3 and ampdu = 64 */

	if (max_subfrms_ampdu == 0 || max_subfrms_ampdu > 64)
		return -EINVAL;

	if (max_subfrms_amsdu == 0 || max_subfrms_amsdu > 31)
		return -EINVAL;

	len = sizeof(cmd->hdr);
	len += sizeof(cmd->aggr_conf_v2);

	skb = ath10k_htc_alloc_skb(ar, len);
	if (!skb)
		return -ENOMEM;

	skb_put(skb, len);
	cmd = (struct htt_cmd *)skb->data;
	cmd->hdr.msg_type = HTT_H2T_MSG_TYPE_AGGR_CFG;

	aggr_conf = &cmd->aggr_conf_v2;
	aggr_conf->max_num_ampdu_subframes = max_subfrms_ampdu;
	aggr_conf->max_num_amsdu_subframes = max_subfrms_amsdu;

	ath10k_dbg(ar, ATH10K_DBG_HTT, "htt h2t aggr cfg msg amsdu %d ampdu %d",
		   aggr_conf->max_num_amsdu_subframes,
		   aggr_conf->max_num_ampdu_subframes);

	ret = ath10k_htc_send(&htt->ar->htc, htt->eid, skb);
	if (ret) {
		dev_kfree_skb_any(skb);
		return ret;
	}

	return 0;
}

int ath10k_htt_tx_fetch_resp(struct ath10k *ar,
			     __le32 token,
			     __le16 fetch_seq_num,
			     struct htt_tx_fetch_record *records,
			     size_t num_records)
{
	struct sk_buff *skb;
	struct htt_cmd *cmd;
	const u16 resp_id = 0;
	int len = 0;
	int ret;

	/* Response IDs are echo-ed back only for host driver convienence
	 * purposes. They aren't used for anything in the driver yet so use 0.
	 */

	len += sizeof(cmd->hdr);
	len += sizeof(cmd->tx_fetch_resp);
	len += sizeof(cmd->tx_fetch_resp.records[0]) * num_records;

	skb = ath10k_htc_alloc_skb(ar, len);
	if (!skb)
		return -ENOMEM;

	skb_put(skb, len);
	cmd = (struct htt_cmd *)skb->data;
	cmd->hdr.msg_type = HTT_H2T_MSG_TYPE_TX_FETCH_RESP;
	cmd->tx_fetch_resp.resp_id = cpu_to_le16(resp_id);
	cmd->tx_fetch_resp.fetch_seq_num = fetch_seq_num;
	cmd->tx_fetch_resp.num_records = cpu_to_le16(num_records);
	cmd->tx_fetch_resp.token = token;

	memcpy(cmd->tx_fetch_resp.records, records,
	       sizeof(records[0]) * num_records);

	ret = ath10k_htc_send(&ar->htc, ar->htt.eid, skb);
	if (ret) {
		ath10k_warn(ar, "failed to submit htc command: %d\n", ret);
		goto err_free_skb;
	}

	return 0;

err_free_skb:
	dev_kfree_skb_any(skb);

	return ret;
}

static u8 ath10k_htt_tx_get_vdev_id(struct ath10k *ar, struct sk_buff *skb)
{
	struct ieee80211_tx_info *info = IEEE80211_SKB_CB(skb);
	struct ath10k_skb_cb *cb = ATH10K_SKB_CB(skb);
	struct ath10k_vif *arvif;

	if (info->flags & IEEE80211_TX_CTL_TX_OFFCHAN) {
		return ar->scan.vdev_id;
	} else if (cb->vif) {
		arvif = (void *)cb->vif->drv_priv;
		return arvif->vdev_id;
	} else if (ar->monitor_started) {
		return ar->monitor_vdev_id;
	} else {
		return 0;
	}
}

static u8 ath10k_htt_tx_get_tid(struct sk_buff *skb, bool is_eth)
{
	struct ieee80211_hdr *hdr = (void *)skb->data;
	struct ath10k_skb_cb *cb = ATH10K_SKB_CB(skb);

	if (!is_eth && ieee80211_is_mgmt(hdr->frame_control))
		return HTT_DATA_TX_EXT_TID_MGMT;
	else if (cb->flags & ATH10K_SKB_F_QOS)
		return skb->priority & IEEE80211_QOS_CTL_TID_MASK;
	else
		return HTT_DATA_TX_EXT_TID_NON_QOS_MCAST_BCAST;
}

int ath10k_htt_mgmt_tx(struct ath10k_htt *htt, struct sk_buff *msdu)
{
	struct ath10k *ar = htt->ar;
	struct device *dev = ar->dev;
	struct sk_buff *txdesc = NULL;
	struct htt_cmd *cmd;
	struct ath10k_skb_cb *skb_cb = ATH10K_SKB_CB(msdu);
	u8 vdev_id = ath10k_htt_tx_get_vdev_id(ar, msdu);
	int len = 0;
	int msdu_id = -1;
	int res;
	const u8 *peer_addr;
	struct ieee80211_hdr *hdr = (struct ieee80211_hdr *)msdu->data;

	len += sizeof(cmd->hdr);
	len += sizeof(cmd->mgmt_tx);

	res = ath10k_htt_tx_alloc_msdu_id(htt, msdu);
	if (res < 0)
		goto err;

	msdu_id = res;

	if ((ieee80211_is_action(hdr->frame_control) ||
	     ieee80211_is_deauth(hdr->frame_control) ||
	     ieee80211_is_disassoc(hdr->frame_control)) &&
	     ieee80211_has_protected(hdr->frame_control)) {
		peer_addr = hdr->addr1;
		if (is_multicast_ether_addr(peer_addr)) {
			skb_put(msdu, sizeof(struct ieee80211_mmie_16));
		} else {
			if (skb_cb->ucast_cipher == WLAN_CIPHER_SUITE_GCMP ||
			    skb_cb->ucast_cipher == WLAN_CIPHER_SUITE_GCMP_256)
				skb_put(msdu, IEEE80211_GCMP_MIC_LEN);
			else
				skb_put(msdu, IEEE80211_CCMP_MIC_LEN);
		}
	}

	txdesc = ath10k_htc_alloc_skb(ar, len);
	if (!txdesc) {
		res = -ENOMEM;
		goto err_free_msdu_id;
	}

	skb_cb->paddr = dma_map_single(dev, msdu->data, msdu->len,
				       DMA_TO_DEVICE);
	res = dma_mapping_error(dev, skb_cb->paddr);
	if (res) {
		res = -EIO;
		goto err_free_txdesc;
	}

	skb_put(txdesc, len);
	cmd = (struct htt_cmd *)txdesc->data;
	memset(cmd, 0, len);

	cmd->hdr.msg_type         = HTT_H2T_MSG_TYPE_MGMT_TX;
	cmd->mgmt_tx.msdu_paddr = __cpu_to_le32(ATH10K_SKB_CB(msdu)->paddr);
	cmd->mgmt_tx.len        = __cpu_to_le32(msdu->len);
	cmd->mgmt_tx.desc_id    = __cpu_to_le32(msdu_id);
	cmd->mgmt_tx.vdev_id    = __cpu_to_le32(vdev_id);
	memcpy(cmd->mgmt_tx.hdr, msdu->data,
	       min_t(int, msdu->len, HTT_MGMT_FRM_HDR_DOWNLOAD_LEN));

	res = ath10k_htc_send(&htt->ar->htc, htt->eid, txdesc);
	if (res)
		goto err_unmap_msdu;

	return 0;

err_unmap_msdu:
	if (ar->bus_param.dev_type != ATH10K_DEV_TYPE_HL)
		dma_unmap_single(dev, skb_cb->paddr, msdu->len, DMA_TO_DEVICE);
err_free_txdesc:
	dev_kfree_skb_any(txdesc);
err_free_msdu_id:
	spin_lock_bh(&htt->tx_lock);
	ath10k_htt_tx_free_msdu_id(htt, msdu_id);
	spin_unlock_bh(&htt->tx_lock);
err:
	return res;
}

#define HTT_TX_HL_NEEDED_HEADROOM \
	(unsigned int)(sizeof(struct htt_cmd_hdr) + \
	sizeof(struct htt_data_tx_desc) + \
	sizeof(struct ath10k_htc_hdr))

static int ath10k_htt_tx_hl(struct ath10k_htt *htt, enum ath10k_hw_txrx_mode txmode,
			    struct sk_buff *msdu)
{
	struct ath10k *ar = htt->ar;
	int res, data_len;
	struct htt_cmd_hdr *cmd_hdr;
	struct ieee80211_hdr *hdr = (struct ieee80211_hdr *)msdu->data;
	struct htt_data_tx_desc *tx_desc;
	struct ath10k_skb_cb *skb_cb = ATH10K_SKB_CB(msdu);
	struct sk_buff *tmp_skb;
	bool is_eth = (txmode == ATH10K_HW_TXRX_ETHERNET);
	u8 vdev_id = ath10k_htt_tx_get_vdev_id(ar, msdu);
	u8 tid = ath10k_htt_tx_get_tid(msdu, is_eth);
	u8 flags0 = 0;
	u16 flags1 = 0;
	u16 msdu_id = 0;

	if ((ieee80211_is_action(hdr->frame_control) ||
	     ieee80211_is_deauth(hdr->frame_control) ||
	     ieee80211_is_disassoc(hdr->frame_control)) &&
	     ieee80211_has_protected(hdr->frame_control)) {
		skb_put(msdu, IEEE80211_CCMP_MIC_LEN);
	}

	data_len = msdu->len;

	switch (txmode) {
	case ATH10K_HW_TXRX_RAW:
	case ATH10K_HW_TXRX_NATIVE_WIFI:
		flags0 |= HTT_DATA_TX_DESC_FLAGS0_MAC_HDR_PRESENT;
		fallthrough;
	case ATH10K_HW_TXRX_ETHERNET:
		flags0 |= SM(txmode, HTT_DATA_TX_DESC_FLAGS0_PKT_TYPE);
		break;
	case ATH10K_HW_TXRX_MGMT:
		flags0 |= SM(ATH10K_HW_TXRX_MGMT,
			     HTT_DATA_TX_DESC_FLAGS0_PKT_TYPE);
		flags0 |= HTT_DATA_TX_DESC_FLAGS0_MAC_HDR_PRESENT;

		if (htt->disable_tx_comp)
			flags1 |= HTT_DATA_TX_DESC_FLAGS1_TX_COMPLETE;
		break;
	}

	if (skb_cb->flags & ATH10K_SKB_F_NO_HWCRYPT)
		flags0 |= HTT_DATA_TX_DESC_FLAGS0_NO_ENCRYPT;

	flags1 |= SM((u16)vdev_id, HTT_DATA_TX_DESC_FLAGS1_VDEV_ID);
	flags1 |= SM((u16)tid, HTT_DATA_TX_DESC_FLAGS1_EXT_TID);
	if (msdu->ip_summed == CHECKSUM_PARTIAL &&
	    !test_bit(ATH10K_FLAG_RAW_MODE, &ar->dev_flags)) {
		flags1 |= HTT_DATA_TX_DESC_FLAGS1_CKSUM_L3_OFFLOAD;
		flags1 |= HTT_DATA_TX_DESC_FLAGS1_CKSUM_L4_OFFLOAD;
	}

	/* Prepend the HTT header and TX desc struct to the data message
	 * and realloc the skb if it does not have enough headroom.
	 */
	if (skb_headroom(msdu) < HTT_TX_HL_NEEDED_HEADROOM) {
		tmp_skb = msdu;

		ath10k_dbg(htt->ar, ATH10K_DBG_HTT,
			   "Not enough headroom in skb. Current headroom: %u, needed: %u. Reallocating...\n",
			   skb_headroom(msdu), HTT_TX_HL_NEEDED_HEADROOM);
		msdu = skb_realloc_headroom(msdu, HTT_TX_HL_NEEDED_HEADROOM);
		kfree_skb(tmp_skb);
		if (!msdu) {
			ath10k_warn(htt->ar, "htt hl tx: Unable to realloc skb!\n");
			res = -ENOMEM;
			goto out;
		}
	}

	if (ar->bus_param.hl_msdu_ids) {
		flags1 |= HTT_DATA_TX_DESC_FLAGS1_POSTPONED;
		res = ath10k_htt_tx_alloc_msdu_id(htt, msdu);
		if (res < 0) {
			ath10k_err(ar, "msdu_id allocation failed %d\n", res);
			goto out;
		}
		msdu_id = res;
	}

	/* As msdu is freed by mac80211 (in ieee80211_tx_status()) and by
	 * ath10k (in ath10k_htt_htc_tx_complete()) we have to increase
	 * reference by one to avoid a use-after-free case and a double
	 * free.
	 */
	skb_get(msdu);

	skb_push(msdu, sizeof(*cmd_hdr));
	skb_push(msdu, sizeof(*tx_desc));
	cmd_hdr = (struct htt_cmd_hdr *)msdu->data;
	tx_desc = (struct htt_data_tx_desc *)(msdu->data + sizeof(*cmd_hdr));

	cmd_hdr->msg_type = HTT_H2T_MSG_TYPE_TX_FRM;
	tx_desc->flags0 = flags0;
	tx_desc->flags1 = __cpu_to_le16(flags1);
	tx_desc->len = __cpu_to_le16(data_len);
	tx_desc->id = __cpu_to_le16(msdu_id);
	tx_desc->frags_paddr = 0; /* always zero */
	/* Initialize peer_id to INVALID_PEER because this is NOT
	 * Reinjection path
	 */
	tx_desc->peerid = __cpu_to_le32(HTT_INVALID_PEERID);

	res = ath10k_htc_send_hl(&htt->ar->htc, htt->eid, msdu);

out:
	return res;
}

static int ath10k_htt_tx_32(struct ath10k_htt *htt,
			    enum ath10k_hw_txrx_mode txmode,
			    struct sk_buff *msdu)
{
	struct ath10k *ar = htt->ar;
	struct device *dev = ar->dev;
	struct ieee80211_hdr *hdr = (struct ieee80211_hdr *)msdu->data;
	struct ieee80211_tx_info *info = IEEE80211_SKB_CB(msdu);
	struct ath10k_skb_cb *skb_cb = ATH10K_SKB_CB(msdu);
	struct ath10k_hif_sg_item sg_items[2];
	struct ath10k_htt_txbuf_32 *txbuf;
	struct htt_data_tx_desc_frag *frags;
	bool is_eth = (txmode == ATH10K_HW_TXRX_ETHERNET);
	u8 vdev_id = ath10k_htt_tx_get_vdev_id(ar, msdu);
	u8 tid = ath10k_htt_tx_get_tid(msdu, is_eth);
	int prefetch_len;
	int res;
	u8 flags0 = 0;
	u16 msdu_id, flags1 = 0;
	u16 freq = 0;
	u32 frags_paddr = 0;
	u32 txbuf_paddr;
	struct htt_msdu_ext_desc *ext_desc = NULL;
	struct htt_msdu_ext_desc *ext_desc_t = NULL;

	res = ath10k_htt_tx_alloc_msdu_id(htt, msdu);
	if (res < 0)
		goto err;

	msdu_id = res;

	prefetch_len = min(htt->prefetch_len, msdu->len);
	prefetch_len = roundup(prefetch_len, 4);

	txbuf = htt->txbuf.vaddr_txbuff_32 + msdu_id;
	txbuf_paddr = htt->txbuf.paddr +
		      (sizeof(struct ath10k_htt_txbuf_32) * msdu_id);

	if ((ieee80211_is_action(hdr->frame_control) ||
	     ieee80211_is_deauth(hdr->frame_control) ||
	     ieee80211_is_disassoc(hdr->frame_control)) &&
	     ieee80211_has_protected(hdr->frame_control)) {
		skb_put(msdu, IEEE80211_CCMP_MIC_LEN);
	} else if (!(skb_cb->flags & ATH10K_SKB_F_NO_HWCRYPT) &&
		   txmode == ATH10K_HW_TXRX_RAW &&
		   ieee80211_has_protected(hdr->frame_control)) {
		skb_put(msdu, IEEE80211_CCMP_MIC_LEN);
	}

	skb_cb->paddr = dma_map_single(dev, msdu->data, msdu->len,
				       DMA_TO_DEVICE);
	res = dma_mapping_error(dev, skb_cb->paddr);
	if (res) {
		res = -EIO;
		goto err_free_msdu_id;
	}

	if (unlikely(info->flags & IEEE80211_TX_CTL_TX_OFFCHAN))
		freq = ar->scan.roc_freq;

	switch (txmode) {
	case ATH10K_HW_TXRX_RAW:
	case ATH10K_HW_TXRX_NATIVE_WIFI:
		flags0 |= HTT_DATA_TX_DESC_FLAGS0_MAC_HDR_PRESENT;
		fallthrough;
	case ATH10K_HW_TXRX_ETHERNET:
		if (ar->hw_params.continuous_frag_desc) {
			ext_desc_t = htt->frag_desc.vaddr_desc_32;
			memset(&ext_desc_t[msdu_id], 0,
			       sizeof(struct htt_msdu_ext_desc));
			frags = (struct htt_data_tx_desc_frag *)
				&ext_desc_t[msdu_id].frags;
			ext_desc = &ext_desc_t[msdu_id];
			frags[0].tword_addr.paddr_lo =
				__cpu_to_le32(skb_cb->paddr);
			frags[0].tword_addr.paddr_hi = 0;
			frags[0].tword_addr.len_16 = __cpu_to_le16(msdu->len);

			frags_paddr =  htt->frag_desc.paddr +
				(sizeof(struct htt_msdu_ext_desc) * msdu_id);
		} else {
			frags = txbuf->frags;
			frags[0].dword_addr.paddr =
				__cpu_to_le32(skb_cb->paddr);
			frags[0].dword_addr.len = __cpu_to_le32(msdu->len);
			frags[1].dword_addr.paddr = 0;
			frags[1].dword_addr.len = 0;

			frags_paddr = txbuf_paddr;
		}
		flags0 |= SM(txmode, HTT_DATA_TX_DESC_FLAGS0_PKT_TYPE);
		break;
	case ATH10K_HW_TXRX_MGMT:
		flags0 |= SM(ATH10K_HW_TXRX_MGMT,
			     HTT_DATA_TX_DESC_FLAGS0_PKT_TYPE);
		flags0 |= HTT_DATA_TX_DESC_FLAGS0_MAC_HDR_PRESENT;

		frags_paddr = skb_cb->paddr;
		break;
	}

	/* Normally all commands go through HTC which manages tx credits for
	 * each endpoint and notifies when tx is completed.
	 *
	 * HTT endpoint is creditless so there's no need to care about HTC
	 * flags. In that case it is trivial to fill the HTC header here.
	 *
	 * MSDU transmission is considered completed upon HTT event. This
	 * implies no relevant resources can be freed until after the event is
	 * received. That's why HTC tx completion handler itself is ignored by
	 * setting NULL to transfer_context for all sg items.
	 *
	 * There is simply no point in pushing HTT TX_FRM through HTC tx path
	 * as it's a waste of resources. By bypassing HTC it is possible to
	 * avoid extra memory allocations, compress data structures and thus
	 * improve performance.
	 */

	txbuf->htc_hdr.eid = htt->eid;
	txbuf->htc_hdr.len = __cpu_to_le16(sizeof(txbuf->cmd_hdr) +
					   sizeof(txbuf->cmd_tx) +
					   prefetch_len);
	txbuf->htc_hdr.flags = 0;

	if (skb_cb->flags & ATH10K_SKB_F_NO_HWCRYPT)
		flags0 |= HTT_DATA_TX_DESC_FLAGS0_NO_ENCRYPT;

	flags1 |= SM((u16)vdev_id, HTT_DATA_TX_DESC_FLAGS1_VDEV_ID);
	flags1 |= SM((u16)tid, HTT_DATA_TX_DESC_FLAGS1_EXT_TID);
	if (msdu->ip_summed == CHECKSUM_PARTIAL &&
	    !test_bit(ATH10K_FLAG_RAW_MODE, &ar->dev_flags)) {
		flags1 |= HTT_DATA_TX_DESC_FLAGS1_CKSUM_L3_OFFLOAD;
		flags1 |= HTT_DATA_TX_DESC_FLAGS1_CKSUM_L4_OFFLOAD;
		if (ar->hw_params.continuous_frag_desc)
			ext_desc->flags |= HTT_MSDU_CHECKSUM_ENABLE;
	}

	/* Prevent firmware from sending up tx inspection requests. There's
	 * nothing ath10k can do with frames requested for inspection so force
	 * it to simply rely a regular tx completion with discard status.
	 */
	flags1 |= HTT_DATA_TX_DESC_FLAGS1_POSTPONED;

	txbuf->cmd_hdr.msg_type = HTT_H2T_MSG_TYPE_TX_FRM;
	txbuf->cmd_tx.flags0 = flags0;
	txbuf->cmd_tx.flags1 = __cpu_to_le16(flags1);
	txbuf->cmd_tx.len = __cpu_to_le16(msdu->len);
	txbuf->cmd_tx.id = __cpu_to_le16(msdu_id);
	txbuf->cmd_tx.frags_paddr = __cpu_to_le32(frags_paddr);
	if (ath10k_mac_tx_frm_has_freq(ar)) {
		txbuf->cmd_tx.offchan_tx.peerid =
				__cpu_to_le16(HTT_INVALID_PEERID);
		txbuf->cmd_tx.offchan_tx.freq =
				__cpu_to_le16(freq);
	} else {
		txbuf->cmd_tx.peerid =
				__cpu_to_le32(HTT_INVALID_PEERID);
	}

	trace_ath10k_htt_tx(ar, msdu_id, msdu->len, vdev_id, tid);
	ath10k_dbg(ar, ATH10K_DBG_HTT,
		   "htt tx flags0 %u flags1 %u len %d id %u frags_paddr %pad, msdu_paddr %pad vdev %u tid %u freq %u\n",
		   flags0, flags1, msdu->len, msdu_id, &frags_paddr,
		   &skb_cb->paddr, vdev_id, tid, freq);
	ath10k_dbg_dump(ar, ATH10K_DBG_HTT_DUMP, NULL, "htt tx msdu: ",
			msdu->data, msdu->len);
	trace_ath10k_tx_hdr(ar, msdu->data, msdu->len);
	trace_ath10k_tx_payload(ar, msdu->data, msdu->len);

	sg_items[0].transfer_id = 0;
	sg_items[0].transfer_context = NULL;
	sg_items[0].vaddr = &txbuf->htc_hdr;
	sg_items[0].paddr = txbuf_paddr +
			    sizeof(txbuf->frags);
	sg_items[0].len = sizeof(txbuf->htc_hdr) +
			  sizeof(txbuf->cmd_hdr) +
			  sizeof(txbuf->cmd_tx);

	sg_items[1].transfer_id = 0;
	sg_items[1].transfer_context = NULL;
	sg_items[1].vaddr = msdu->data;
	sg_items[1].paddr = skb_cb->paddr;
	sg_items[1].len = prefetch_len;

	res = ath10k_hif_tx_sg(htt->ar,
			       htt->ar->htc.endpoint[htt->eid].ul_pipe_id,
			       sg_items, ARRAY_SIZE(sg_items));
	if (res)
		goto err_unmap_msdu;

	return 0;

err_unmap_msdu:
	dma_unmap_single(dev, skb_cb->paddr, msdu->len, DMA_TO_DEVICE);
err_free_msdu_id:
	spin_lock_bh(&htt->tx_lock);
	ath10k_htt_tx_free_msdu_id(htt, msdu_id);
	spin_unlock_bh(&htt->tx_lock);
err:
	return res;
}

static int ath10k_htt_tx_64(struct ath10k_htt *htt,
			    enum ath10k_hw_txrx_mode txmode,
			    struct sk_buff *msdu)
{
	struct ath10k *ar = htt->ar;
	struct device *dev = ar->dev;
	struct ieee80211_hdr *hdr = (struct ieee80211_hdr *)msdu->data;
	struct ieee80211_tx_info *info = IEEE80211_SKB_CB(msdu);
	struct ath10k_skb_cb *skb_cb = ATH10K_SKB_CB(msdu);
	struct ath10k_hif_sg_item sg_items[2];
	struct ath10k_htt_txbuf_64 *txbuf;
	struct htt_data_tx_desc_frag *frags;
	bool is_eth = (txmode == ATH10K_HW_TXRX_ETHERNET);
	u8 vdev_id = ath10k_htt_tx_get_vdev_id(ar, msdu);
	u8 tid = ath10k_htt_tx_get_tid(msdu, is_eth);
	int prefetch_len;
	int res;
	u8 flags0 = 0;
	u16 msdu_id, flags1 = 0;
	u16 freq = 0;
	dma_addr_t frags_paddr = 0;
	dma_addr_t txbuf_paddr;
	struct htt_msdu_ext_desc_64 *ext_desc = NULL;
	struct htt_msdu_ext_desc_64 *ext_desc_t = NULL;

	res = ath10k_htt_tx_alloc_msdu_id(htt, msdu);
	if (res < 0)
		goto err;

	msdu_id = res;

	prefetch_len = min(htt->prefetch_len, msdu->len);
	prefetch_len = roundup(prefetch_len, 4);

	txbuf = htt->txbuf.vaddr_txbuff_64 + msdu_id;
	txbuf_paddr = htt->txbuf.paddr +
		      (sizeof(struct ath10k_htt_txbuf_64) * msdu_id);

	if ((ieee80211_is_action(hdr->frame_control) ||
	     ieee80211_is_deauth(hdr->frame_control) ||
	     ieee80211_is_disassoc(hdr->frame_control)) &&
	     ieee80211_has_protected(hdr->frame_control)) {
		skb_put(msdu, IEEE80211_CCMP_MIC_LEN);
	} else if (!(skb_cb->flags & ATH10K_SKB_F_NO_HWCRYPT) &&
		   txmode == ATH10K_HW_TXRX_RAW &&
		   ieee80211_has_protected(hdr->frame_control)) {
		skb_put(msdu, IEEE80211_CCMP_MIC_LEN);
	}

	skb_cb->paddr = dma_map_single(dev, msdu->data, msdu->len,
				       DMA_TO_DEVICE);
	res = dma_mapping_error(dev, skb_cb->paddr);
	if (res) {
		res = -EIO;
		goto err_free_msdu_id;
	}

	if (unlikely(info->flags & IEEE80211_TX_CTL_TX_OFFCHAN))
		freq = ar->scan.roc_freq;

	switch (txmode) {
	case ATH10K_HW_TXRX_RAW:
	case ATH10K_HW_TXRX_NATIVE_WIFI:
		flags0 |= HTT_DATA_TX_DESC_FLAGS0_MAC_HDR_PRESENT;
		fallthrough;
	case ATH10K_HW_TXRX_ETHERNET:
		if (ar->hw_params.continuous_frag_desc) {
			ext_desc_t = htt->frag_desc.vaddr_desc_64;
			memset(&ext_desc_t[msdu_id], 0,
			       sizeof(struct htt_msdu_ext_desc_64));
			frags = (struct htt_data_tx_desc_frag *)
				&ext_desc_t[msdu_id].frags;
			ext_desc = &ext_desc_t[msdu_id];
			frags[0].tword_addr.paddr_lo =
				__cpu_to_le32(skb_cb->paddr);
			frags[0].tword_addr.paddr_hi =
				__cpu_to_le16(upper_32_bits(skb_cb->paddr));
			frags[0].tword_addr.len_16 = __cpu_to_le16(msdu->len);

			frags_paddr =  htt->frag_desc.paddr +
			   (sizeof(struct htt_msdu_ext_desc_64) * msdu_id);
		} else {
			frags = txbuf->frags;
			frags[0].tword_addr.paddr_lo =
						__cpu_to_le32(skb_cb->paddr);
			frags[0].tword_addr.paddr_hi =
				__cpu_to_le16(upper_32_bits(skb_cb->paddr));
			frags[0].tword_addr.len_16 = __cpu_to_le16(msdu->len);
			frags[1].tword_addr.paddr_lo = 0;
			frags[1].tword_addr.paddr_hi = 0;
			frags[1].tword_addr.len_16 = 0;
		}
		flags0 |= SM(txmode, HTT_DATA_TX_DESC_FLAGS0_PKT_TYPE);
		break;
	case ATH10K_HW_TXRX_MGMT:
		flags0 |= SM(ATH10K_HW_TXRX_MGMT,
			     HTT_DATA_TX_DESC_FLAGS0_PKT_TYPE);
		flags0 |= HTT_DATA_TX_DESC_FLAGS0_MAC_HDR_PRESENT;

		frags_paddr = skb_cb->paddr;
		break;
	}

	/* Normally all commands go through HTC which manages tx credits for
	 * each endpoint and notifies when tx is completed.
	 *
	 * HTT endpoint is creditless so there's no need to care about HTC
	 * flags. In that case it is trivial to fill the HTC header here.
	 *
	 * MSDU transmission is considered completed upon HTT event. This
	 * implies no relevant resources can be freed until after the event is
	 * received. That's why HTC tx completion handler itself is ignored by
	 * setting NULL to transfer_context for all sg items.
	 *
	 * There is simply no point in pushing HTT TX_FRM through HTC tx path
	 * as it's a waste of resources. By bypassing HTC it is possible to
	 * avoid extra memory allocations, compress data structures and thus
	 * improve performance.
	 */

	txbuf->htc_hdr.eid = htt->eid;
	txbuf->htc_hdr.len = __cpu_to_le16(sizeof(txbuf->cmd_hdr) +
					   sizeof(txbuf->cmd_tx) +
					   prefetch_len);
	txbuf->htc_hdr.flags = 0;

	if (skb_cb->flags & ATH10K_SKB_F_NO_HWCRYPT)
		flags0 |= HTT_DATA_TX_DESC_FLAGS0_NO_ENCRYPT;

	flags1 |= SM((u16)vdev_id, HTT_DATA_TX_DESC_FLAGS1_VDEV_ID);
	flags1 |= SM((u16)tid, HTT_DATA_TX_DESC_FLAGS1_EXT_TID);
	if (msdu->ip_summed == CHECKSUM_PARTIAL &&
	    !test_bit(ATH10K_FLAG_RAW_MODE, &ar->dev_flags)) {
		flags1 |= HTT_DATA_TX_DESC_FLAGS1_CKSUM_L3_OFFLOAD;
		flags1 |= HTT_DATA_TX_DESC_FLAGS1_CKSUM_L4_OFFLOAD;
		if (ar->hw_params.continuous_frag_desc) {
			memset(ext_desc->tso_flag, 0, sizeof(ext_desc->tso_flag));
			ext_desc->tso_flag[3] |=
				__cpu_to_le32(HTT_MSDU_CHECKSUM_ENABLE_64);
		}
	}

	/* Prevent firmware from sending up tx inspection requests. There's
	 * nothing ath10k can do with frames requested for inspection so force
	 * it to simply rely a regular tx completion with discard status.
	 */
	flags1 |= HTT_DATA_TX_DESC_FLAGS1_POSTPONED;

	txbuf->cmd_hdr.msg_type = HTT_H2T_MSG_TYPE_TX_FRM;
	txbuf->cmd_tx.flags0 = flags0;
	txbuf->cmd_tx.flags1 = __cpu_to_le16(flags1);
	txbuf->cmd_tx.len = __cpu_to_le16(msdu->len);
	txbuf->cmd_tx.id = __cpu_to_le16(msdu_id);

	/* fill fragment descriptor */
	txbuf->cmd_tx.frags_paddr = __cpu_to_le64(frags_paddr);
	if (ath10k_mac_tx_frm_has_freq(ar)) {
		txbuf->cmd_tx.offchan_tx.peerid =
				__cpu_to_le16(HTT_INVALID_PEERID);
		txbuf->cmd_tx.offchan_tx.freq =
				__cpu_to_le16(freq);
	} else {
		txbuf->cmd_tx.peerid =
				__cpu_to_le32(HTT_INVALID_PEERID);
	}

	trace_ath10k_htt_tx(ar, msdu_id, msdu->len, vdev_id, tid);
	ath10k_dbg(ar, ATH10K_DBG_HTT,
		   "htt tx flags0 %u flags1 %u len %d id %u frags_paddr %pad, msdu_paddr %pad vdev %u tid %u freq %u\n",
		   flags0, flags1, msdu->len, msdu_id, &frags_paddr,
		   &skb_cb->paddr, vdev_id, tid, freq);
	ath10k_dbg_dump(ar, ATH10K_DBG_HTT_DUMP, NULL, "htt tx msdu: ",
			msdu->data, msdu->len);
	trace_ath10k_tx_hdr(ar, msdu->data, msdu->len);
	trace_ath10k_tx_payload(ar, msdu->data, msdu->len);

	sg_items[0].transfer_id = 0;
	sg_items[0].transfer_context = NULL;
	sg_items[0].vaddr = &txbuf->htc_hdr;
	sg_items[0].paddr = txbuf_paddr +
			    sizeof(txbuf->frags);
	sg_items[0].len = sizeof(txbuf->htc_hdr) +
			  sizeof(txbuf->cmd_hdr) +
			  sizeof(txbuf->cmd_tx);

	sg_items[1].transfer_id = 0;
	sg_items[1].transfer_context = NULL;
	sg_items[1].vaddr = msdu->data;
	sg_items[1].paddr = skb_cb->paddr;
	sg_items[1].len = prefetch_len;

	res = ath10k_hif_tx_sg(htt->ar,
			       htt->ar->htc.endpoint[htt->eid].ul_pipe_id,
			       sg_items, ARRAY_SIZE(sg_items));
	if (res)
		goto err_unmap_msdu;

	return 0;

err_unmap_msdu:
	dma_unmap_single(dev, skb_cb->paddr, msdu->len, DMA_TO_DEVICE);
err_free_msdu_id:
	spin_lock_bh(&htt->tx_lock);
	ath10k_htt_tx_free_msdu_id(htt, msdu_id);
	spin_unlock_bh(&htt->tx_lock);
err:
	return res;
}

static const struct ath10k_htt_tx_ops htt_tx_ops_32 = {
	.htt_send_rx_ring_cfg = ath10k_htt_send_rx_ring_cfg_32,
	.htt_send_frag_desc_bank_cfg = ath10k_htt_send_frag_desc_bank_cfg_32,
	.htt_alloc_frag_desc = ath10k_htt_tx_alloc_cont_frag_desc_32,
	.htt_free_frag_desc = ath10k_htt_tx_free_cont_frag_desc_32,
	.htt_tx = ath10k_htt_tx_32,
	.htt_alloc_txbuff = ath10k_htt_tx_alloc_cont_txbuf_32,
	.htt_free_txbuff = ath10k_htt_tx_free_cont_txbuf_32,
	.htt_h2t_aggr_cfg_msg = ath10k_htt_h2t_aggr_cfg_msg_32,
};

static const struct ath10k_htt_tx_ops htt_tx_ops_64 = {
	.htt_send_rx_ring_cfg = ath10k_htt_send_rx_ring_cfg_64,
	.htt_send_frag_desc_bank_cfg = ath10k_htt_send_frag_desc_bank_cfg_64,
	.htt_alloc_frag_desc = ath10k_htt_tx_alloc_cont_frag_desc_64,
	.htt_free_frag_desc = ath10k_htt_tx_free_cont_frag_desc_64,
	.htt_tx = ath10k_htt_tx_64,
	.htt_alloc_txbuff = ath10k_htt_tx_alloc_cont_txbuf_64,
	.htt_free_txbuff = ath10k_htt_tx_free_cont_txbuf_64,
	.htt_h2t_aggr_cfg_msg = ath10k_htt_h2t_aggr_cfg_msg_v2,
};

static const struct ath10k_htt_tx_ops htt_tx_ops_hl = {
	.htt_send_rx_ring_cfg = ath10k_htt_send_rx_ring_cfg_hl,
	.htt_send_frag_desc_bank_cfg = ath10k_htt_send_frag_desc_bank_cfg_32,
	.htt_tx = ath10k_htt_tx_hl,
	.htt_h2t_aggr_cfg_msg = ath10k_htt_h2t_aggr_cfg_msg_32,
	.htt_flush_tx = ath10k_htt_flush_tx_queue,
};

void ath10k_htt_set_tx_ops(struct ath10k_htt *htt)
{
	struct ath10k *ar = htt->ar;

	if (ar->bus_param.dev_type == ATH10K_DEV_TYPE_HL)
		htt->tx_ops = &htt_tx_ops_hl;
	else if (ar->hw_params.target_64bit)
		htt->tx_ops = &htt_tx_ops_64;
	else
		htt->tx_ops = &htt_tx_ops_32;
}<|MERGE_RESOLUTION|>--- conflicted
+++ resolved
@@ -569,11 +569,8 @@
 			desc_hdr = (struct htt_data_tx_desc *)
 				(skb->data + sizeof(*htt_hdr));
 			flags1 = __le16_to_cpu(desc_hdr->flags1);
-<<<<<<< HEAD
-=======
 			skb_pull(skb, sizeof(struct htt_cmd_hdr));
 			skb_pull(skb, sizeof(struct htt_data_tx_desc));
->>>>>>> 7d2a07b7
 		}
 	}
 
