--- conflicted
+++ resolved
@@ -1278,15 +1278,9 @@
 	first = skb_peek(amsdu);
 	rxd = HTT_RX_BUF_TO_RX_DESC(hw,
 				    (void *)first->data - hw->rx_desc_ops->rx_desc_size);
-<<<<<<< HEAD
 
 	rxd_attention = ath10k_htt_rx_desc_get_attention(hw, rxd);
 
-=======
-
-	rxd_attention = ath10k_htt_rx_desc_get_attention(hw, rxd);
-
->>>>>>> eb3cdb58
 	is_first_ppdu = !!(rxd_attention->flags &
 			   __cpu_to_le32(RX_ATTENTION_FLAGS_FIRST_MPDU));
 	is_last_ppdu = !!(rxd_attention->flags &
@@ -1959,17 +1953,10 @@
 	first = skb_peek(amsdu);
 	rxd = HTT_RX_BUF_TO_RX_DESC(hw,
 				    (void *)first->data - hw->rx_desc_ops->rx_desc_size);
-<<<<<<< HEAD
 
 	rxd_attention = ath10k_htt_rx_desc_get_attention(hw, rxd);
 	rxd_mpdu_start = ath10k_htt_rx_desc_get_mpdu_start(hw, rxd);
 
-=======
-
-	rxd_attention = ath10k_htt_rx_desc_get_attention(hw, rxd);
-	rxd_mpdu_start = ath10k_htt_rx_desc_get_mpdu_start(hw, rxd);
-
->>>>>>> eb3cdb58
 	is_mgmt = !!(rxd_attention->flags &
 		     __cpu_to_le32(RX_ATTENTION_FLAGS_MGMT_TYPE));
 
