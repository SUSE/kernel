// SPDX-License-Identifier: ISC
/*
 * Copyright (c) 2005-2011 Atheros Communications Inc.
 * Copyright (c) 2011-2017 Qualcomm Atheros, Inc.
 * Copyright (c) 2018-2019, The Linux Foundation. All rights reserved.
 */

#include <linux/module.h>
#include <linux/firmware.h>
#include <linux/of.h>
#include <linux/property.h>
#include <linux/dmi.h>
#include <linux/ctype.h>
#include <linux/pm_qos.h>
#include <linux/nvmem-consumer.h>
#include <asm/byteorder.h>

#include "core.h"
#include "mac.h"
#include "htc.h"
#include "hif.h"
#include "wmi.h"
#include "bmi.h"
#include "debug.h"
#include "htt.h"
#include "testmode.h"
#include "wmi-ops.h"
#include "coredump.h"

unsigned int ath10k_debug_mask;
EXPORT_SYMBOL(ath10k_debug_mask);

static unsigned int ath10k_cryptmode_param;
static bool uart_print;
static bool skip_otp;
static bool fw_diag_log;

/* frame mode values are mapped as per enum ath10k_hw_txrx_mode */
unsigned int ath10k_frame_mode = ATH10K_HW_TXRX_NATIVE_WIFI;

unsigned long ath10k_coredump_mask = BIT(ATH10K_FW_CRASH_DUMP_REGISTERS) |
				     BIT(ATH10K_FW_CRASH_DUMP_CE_DATA);

/* FIXME: most of these should be readonly */
module_param_named(debug_mask, ath10k_debug_mask, uint, 0644);
module_param_named(cryptmode, ath10k_cryptmode_param, uint, 0644);
module_param(uart_print, bool, 0644);
module_param(skip_otp, bool, 0644);
module_param(fw_diag_log, bool, 0644);
module_param_named(frame_mode, ath10k_frame_mode, uint, 0644);
module_param_named(coredump_mask, ath10k_coredump_mask, ulong, 0444);

MODULE_PARM_DESC(debug_mask, "Debugging mask");
MODULE_PARM_DESC(uart_print, "Uart target debugging");
MODULE_PARM_DESC(skip_otp, "Skip otp failure for calibration in testmode");
MODULE_PARM_DESC(cryptmode, "Crypto mode: 0-hardware, 1-software");
MODULE_PARM_DESC(frame_mode,
		 "Datapath frame mode (0: raw, 1: native wifi (default), 2: ethernet)");
MODULE_PARM_DESC(coredump_mask, "Bitfield of what to include in firmware crash file");
MODULE_PARM_DESC(fw_diag_log, "Diag based fw log debugging");

static const struct ath10k_hw_params ath10k_hw_params_list[] = {
	{
		.id = QCA988X_HW_2_0_VERSION,
		.dev_id = QCA988X_2_0_DEVICE_ID,
		.bus = ATH10K_BUS_PCI,
		.name = "qca988x hw2.0",
		.patch_load_addr = QCA988X_HW_2_0_PATCH_LOAD_ADDR,
		.uart_pin = 7,
		.cc_wraparound_type = ATH10K_HW_CC_WRAP_SHIFTED_ALL,
		.otp_exe_param = 0,
		.channel_counters_freq_hz = 88000,
		.max_probe_resp_desc_thres = 0,
		.cal_data_len = 2116,
		.fw = {
			.dir = QCA988X_HW_2_0_FW_DIR,
			.board = QCA988X_HW_2_0_BOARD_DATA_FILE,
			.board_size = QCA988X_BOARD_DATA_SZ,
			.board_ext_size = QCA988X_BOARD_EXT_DATA_SZ,
		},
		.rx_desc_ops = &qca988x_rx_desc_ops,
		.hw_ops = &qca988x_ops,
		.decap_align_bytes = 4,
		.spectral_bin_discard = 0,
		.spectral_bin_offset = 0,
		.vht160_mcs_rx_highest = 0,
		.vht160_mcs_tx_highest = 0,
		.n_cipher_suites = 8,
		.ast_skid_limit = 0x10,
		.num_wds_entries = 0x20,
		.target_64bit = false,
		.rx_ring_fill_level = HTT_RX_RING_FILL_LEVEL,
		.shadow_reg_support = false,
		.rri_on_ddr = false,
		.hw_filter_reset_required = true,
		.fw_diag_ce_download = false,
		.credit_size_workaround = false,
		.tx_stats_over_pktlog = true,
		.dynamic_sar_support = false,
		.hw_restart_disconnect = false,
		.use_fw_tx_credits = true,
<<<<<<< HEAD
=======
		.delay_unmap_buffer = false,
>>>>>>> eb3cdb58
	},
	{
		.id = QCA988X_HW_2_0_VERSION,
		.dev_id = QCA988X_2_0_DEVICE_ID_UBNT,
		.name = "qca988x hw2.0 ubiquiti",
		.patch_load_addr = QCA988X_HW_2_0_PATCH_LOAD_ADDR,
		.uart_pin = 7,
		.cc_wraparound_type = ATH10K_HW_CC_WRAP_SHIFTED_ALL,
		.otp_exe_param = 0,
		.channel_counters_freq_hz = 88000,
		.max_probe_resp_desc_thres = 0,
		.cal_data_len = 2116,
		.fw = {
			.dir = QCA988X_HW_2_0_FW_DIR,
			.board = QCA988X_HW_2_0_BOARD_DATA_FILE,
			.board_size = QCA988X_BOARD_DATA_SZ,
			.board_ext_size = QCA988X_BOARD_EXT_DATA_SZ,
		},
		.rx_desc_ops = &qca988x_rx_desc_ops,
		.hw_ops = &qca988x_ops,
		.decap_align_bytes = 4,
		.spectral_bin_discard = 0,
		.spectral_bin_offset = 0,
		.vht160_mcs_rx_highest = 0,
		.vht160_mcs_tx_highest = 0,
		.n_cipher_suites = 8,
		.ast_skid_limit = 0x10,
		.num_wds_entries = 0x20,
		.target_64bit = false,
		.rx_ring_fill_level = HTT_RX_RING_FILL_LEVEL,
		.shadow_reg_support = false,
		.rri_on_ddr = false,
		.hw_filter_reset_required = true,
		.fw_diag_ce_download = false,
		.credit_size_workaround = false,
		.tx_stats_over_pktlog = true,
		.dynamic_sar_support = false,
		.hw_restart_disconnect = false,
		.use_fw_tx_credits = true,
<<<<<<< HEAD
=======
		.delay_unmap_buffer = false,
>>>>>>> eb3cdb58
	},
	{
		.id = QCA9887_HW_1_0_VERSION,
		.dev_id = QCA9887_1_0_DEVICE_ID,
		.bus = ATH10K_BUS_PCI,
		.name = "qca9887 hw1.0",
		.patch_load_addr = QCA9887_HW_1_0_PATCH_LOAD_ADDR,
		.uart_pin = 7,
		.cc_wraparound_type = ATH10K_HW_CC_WRAP_SHIFTED_ALL,
		.otp_exe_param = 0,
		.channel_counters_freq_hz = 88000,
		.max_probe_resp_desc_thres = 0,
		.cal_data_len = 2116,
		.fw = {
			.dir = QCA9887_HW_1_0_FW_DIR,
			.board = QCA9887_HW_1_0_BOARD_DATA_FILE,
			.board_size = QCA9887_BOARD_DATA_SZ,
			.board_ext_size = QCA9887_BOARD_EXT_DATA_SZ,
		},
		.rx_desc_ops = &qca988x_rx_desc_ops,
		.hw_ops = &qca988x_ops,
		.decap_align_bytes = 4,
		.spectral_bin_discard = 0,
		.spectral_bin_offset = 0,
		.vht160_mcs_rx_highest = 0,
		.vht160_mcs_tx_highest = 0,
		.n_cipher_suites = 8,
		.ast_skid_limit = 0x10,
		.num_wds_entries = 0x20,
		.target_64bit = false,
		.rx_ring_fill_level = HTT_RX_RING_FILL_LEVEL,
		.shadow_reg_support = false,
		.rri_on_ddr = false,
		.hw_filter_reset_required = true,
		.fw_diag_ce_download = false,
		.credit_size_workaround = false,
		.tx_stats_over_pktlog = false,
		.dynamic_sar_support = false,
		.hw_restart_disconnect = false,
		.use_fw_tx_credits = true,
<<<<<<< HEAD
=======
		.delay_unmap_buffer = false,
>>>>>>> eb3cdb58
	},
	{
		.id = QCA6174_HW_3_2_VERSION,
		.dev_id = QCA6174_3_2_DEVICE_ID,
		.bus = ATH10K_BUS_SDIO,
		.name = "qca6174 hw3.2 sdio",
		.patch_load_addr = QCA6174_HW_3_0_PATCH_LOAD_ADDR,
		.uart_pin = 19,
		.otp_exe_param = 0,
		.channel_counters_freq_hz = 88000,
		.max_probe_resp_desc_thres = 0,
		.cal_data_len = 0,
		.fw = {
			.dir = QCA6174_HW_3_0_FW_DIR,
			.board = QCA6174_HW_3_0_BOARD_DATA_FILE,
			.board_size = QCA6174_BOARD_DATA_SZ,
			.board_ext_size = QCA6174_BOARD_EXT_DATA_SZ,
		},
		.rx_desc_ops = &qca988x_rx_desc_ops,
		.hw_ops = &qca6174_sdio_ops,
		.hw_clk = qca6174_clk,
		.target_cpu_freq = 176000000,
		.decap_align_bytes = 4,
		.n_cipher_suites = 8,
		.num_peers = 10,
		.ast_skid_limit = 0x10,
		.num_wds_entries = 0x20,
		.uart_pin_workaround = true,
		.tx_stats_over_pktlog = false,
		.credit_size_workaround = false,
		.bmi_large_size_download = true,
		.supports_peer_stats_info = true,
		.dynamic_sar_support = true,
		.hw_restart_disconnect = false,
		.use_fw_tx_credits = true,
<<<<<<< HEAD
=======
		.delay_unmap_buffer = false,
>>>>>>> eb3cdb58
	},
	{
		.id = QCA6174_HW_2_1_VERSION,
		.dev_id = QCA6164_2_1_DEVICE_ID,
		.bus = ATH10K_BUS_PCI,
		.name = "qca6164 hw2.1",
		.patch_load_addr = QCA6174_HW_2_1_PATCH_LOAD_ADDR,
		.uart_pin = 6,
		.otp_exe_param = 0,
		.channel_counters_freq_hz = 88000,
		.max_probe_resp_desc_thres = 0,
		.cal_data_len = 8124,
		.fw = {
			.dir = QCA6174_HW_2_1_FW_DIR,
			.board = QCA6174_HW_2_1_BOARD_DATA_FILE,
			.board_size = QCA6174_BOARD_DATA_SZ,
			.board_ext_size = QCA6174_BOARD_EXT_DATA_SZ,
		},
		.rx_desc_ops = &qca988x_rx_desc_ops,
		.hw_ops = &qca988x_ops,
		.decap_align_bytes = 4,
		.spectral_bin_discard = 0,
		.spectral_bin_offset = 0,
		.vht160_mcs_rx_highest = 0,
		.vht160_mcs_tx_highest = 0,
		.n_cipher_suites = 8,
		.ast_skid_limit = 0x10,
		.num_wds_entries = 0x20,
		.target_64bit = false,
		.rx_ring_fill_level = HTT_RX_RING_FILL_LEVEL,
		.shadow_reg_support = false,
		.rri_on_ddr = false,
		.hw_filter_reset_required = true,
		.fw_diag_ce_download = false,
		.credit_size_workaround = false,
		.tx_stats_over_pktlog = false,
		.dynamic_sar_support = false,
		.hw_restart_disconnect = false,
		.use_fw_tx_credits = true,
<<<<<<< HEAD
=======
		.delay_unmap_buffer = false,
>>>>>>> eb3cdb58
	},
	{
		.id = QCA6174_HW_2_1_VERSION,
		.dev_id = QCA6174_2_1_DEVICE_ID,
		.bus = ATH10K_BUS_PCI,
		.name = "qca6174 hw2.1",
		.patch_load_addr = QCA6174_HW_2_1_PATCH_LOAD_ADDR,
		.uart_pin = 6,
		.otp_exe_param = 0,
		.channel_counters_freq_hz = 88000,
		.max_probe_resp_desc_thres = 0,
		.cal_data_len = 8124,
		.fw = {
			.dir = QCA6174_HW_2_1_FW_DIR,
			.board = QCA6174_HW_2_1_BOARD_DATA_FILE,
			.board_size = QCA6174_BOARD_DATA_SZ,
			.board_ext_size = QCA6174_BOARD_EXT_DATA_SZ,
		},
		.rx_desc_ops = &qca988x_rx_desc_ops,
		.hw_ops = &qca988x_ops,
		.decap_align_bytes = 4,
		.spectral_bin_discard = 0,
		.spectral_bin_offset = 0,
		.vht160_mcs_rx_highest = 0,
		.vht160_mcs_tx_highest = 0,
		.n_cipher_suites = 8,
		.ast_skid_limit = 0x10,
		.num_wds_entries = 0x20,
		.target_64bit = false,
		.rx_ring_fill_level = HTT_RX_RING_FILL_LEVEL,
		.shadow_reg_support = false,
		.rri_on_ddr = false,
		.hw_filter_reset_required = true,
		.fw_diag_ce_download = false,
		.credit_size_workaround = false,
		.tx_stats_over_pktlog = false,
		.dynamic_sar_support = false,
		.hw_restart_disconnect = false,
		.use_fw_tx_credits = true,
<<<<<<< HEAD
=======
		.delay_unmap_buffer = false,
>>>>>>> eb3cdb58
	},
	{
		.id = QCA6174_HW_3_0_VERSION,
		.dev_id = QCA6174_2_1_DEVICE_ID,
		.bus = ATH10K_BUS_PCI,
		.name = "qca6174 hw3.0",
		.patch_load_addr = QCA6174_HW_3_0_PATCH_LOAD_ADDR,
		.uart_pin = 6,
		.otp_exe_param = 0,
		.channel_counters_freq_hz = 88000,
		.max_probe_resp_desc_thres = 0,
		.cal_data_len = 8124,
		.fw = {
			.dir = QCA6174_HW_3_0_FW_DIR,
			.board = QCA6174_HW_3_0_BOARD_DATA_FILE,
			.board_size = QCA6174_BOARD_DATA_SZ,
			.board_ext_size = QCA6174_BOARD_EXT_DATA_SZ,
		},
		.rx_desc_ops = &qca988x_rx_desc_ops,
		.hw_ops = &qca988x_ops,
		.decap_align_bytes = 4,
		.spectral_bin_discard = 0,
		.spectral_bin_offset = 0,
		.vht160_mcs_rx_highest = 0,
		.vht160_mcs_tx_highest = 0,
		.n_cipher_suites = 8,
		.ast_skid_limit = 0x10,
		.num_wds_entries = 0x20,
		.target_64bit = false,
		.rx_ring_fill_level = HTT_RX_RING_FILL_LEVEL,
		.shadow_reg_support = false,
		.rri_on_ddr = false,
		.hw_filter_reset_required = true,
		.fw_diag_ce_download = false,
		.credit_size_workaround = false,
		.tx_stats_over_pktlog = false,
		.dynamic_sar_support = false,
		.hw_restart_disconnect = false,
		.use_fw_tx_credits = true,
<<<<<<< HEAD
=======
		.delay_unmap_buffer = false,
>>>>>>> eb3cdb58
	},
	{
		.id = QCA6174_HW_3_2_VERSION,
		.dev_id = QCA6174_2_1_DEVICE_ID,
		.bus = ATH10K_BUS_PCI,
		.name = "qca6174 hw3.2",
		.patch_load_addr = QCA6174_HW_3_0_PATCH_LOAD_ADDR,
		.uart_pin = 6,
		.otp_exe_param = 0,
		.channel_counters_freq_hz = 88000,
		.max_probe_resp_desc_thres = 0,
		.cal_data_len = 8124,
		.fw = {
			/* uses same binaries as hw3.0 */
			.dir = QCA6174_HW_3_0_FW_DIR,
			.board = QCA6174_HW_3_0_BOARD_DATA_FILE,
			.board_size = QCA6174_BOARD_DATA_SZ,
			.board_ext_size = QCA6174_BOARD_EXT_DATA_SZ,
		},
		.rx_desc_ops = &qca988x_rx_desc_ops,
		.hw_ops = &qca6174_ops,
		.hw_clk = qca6174_clk,
		.target_cpu_freq = 176000000,
		.decap_align_bytes = 4,
		.spectral_bin_discard = 0,
		.spectral_bin_offset = 0,
		.vht160_mcs_rx_highest = 0,
		.vht160_mcs_tx_highest = 0,
		.n_cipher_suites = 8,
		.ast_skid_limit = 0x10,
		.num_wds_entries = 0x20,
		.target_64bit = false,
		.rx_ring_fill_level = HTT_RX_RING_FILL_LEVEL,
		.shadow_reg_support = false,
		.rri_on_ddr = false,
		.hw_filter_reset_required = true,
		.fw_diag_ce_download = true,
		.credit_size_workaround = false,
		.tx_stats_over_pktlog = false,
		.supports_peer_stats_info = true,
		.dynamic_sar_support = true,
		.hw_restart_disconnect = false,
		.use_fw_tx_credits = true,
<<<<<<< HEAD
=======
		.delay_unmap_buffer = false,
>>>>>>> eb3cdb58
	},
	{
		.id = QCA99X0_HW_2_0_DEV_VERSION,
		.dev_id = QCA99X0_2_0_DEVICE_ID,
		.bus = ATH10K_BUS_PCI,
		.name = "qca99x0 hw2.0",
		.patch_load_addr = QCA99X0_HW_2_0_PATCH_LOAD_ADDR,
		.uart_pin = 7,
		.otp_exe_param = 0x00000700,
		.continuous_frag_desc = true,
		.cck_rate_map_rev2 = true,
		.channel_counters_freq_hz = 150000,
		.max_probe_resp_desc_thres = 24,
		.tx_chain_mask = 0xf,
		.rx_chain_mask = 0xf,
		.max_spatial_stream = 4,
		.cal_data_len = 12064,
		.fw = {
			.dir = QCA99X0_HW_2_0_FW_DIR,
			.board = QCA99X0_HW_2_0_BOARD_DATA_FILE,
			.board_size = QCA99X0_BOARD_DATA_SZ,
			.board_ext_size = QCA99X0_BOARD_EXT_DATA_SZ,
		},
		.sw_decrypt_mcast_mgmt = true,
		.rx_desc_ops = &qca99x0_rx_desc_ops,
		.hw_ops = &qca99x0_ops,
		.decap_align_bytes = 1,
		.spectral_bin_discard = 4,
		.spectral_bin_offset = 0,
		.vht160_mcs_rx_highest = 0,
		.vht160_mcs_tx_highest = 0,
		.n_cipher_suites = 11,
		.ast_skid_limit = 0x10,
		.num_wds_entries = 0x20,
		.target_64bit = false,
		.rx_ring_fill_level = HTT_RX_RING_FILL_LEVEL,
		.shadow_reg_support = false,
		.rri_on_ddr = false,
		.hw_filter_reset_required = true,
		.fw_diag_ce_download = false,
		.credit_size_workaround = false,
		.tx_stats_over_pktlog = false,
		.dynamic_sar_support = false,
		.hw_restart_disconnect = false,
		.use_fw_tx_credits = true,
<<<<<<< HEAD
=======
		.delay_unmap_buffer = false,
>>>>>>> eb3cdb58
	},
	{
		.id = QCA9984_HW_1_0_DEV_VERSION,
		.dev_id = QCA9984_1_0_DEVICE_ID,
		.bus = ATH10K_BUS_PCI,
		.name = "qca9984/qca9994 hw1.0",
		.patch_load_addr = QCA9984_HW_1_0_PATCH_LOAD_ADDR,
		.uart_pin = 7,
		.cc_wraparound_type = ATH10K_HW_CC_WRAP_SHIFTED_EACH,
		.otp_exe_param = 0x00000700,
		.continuous_frag_desc = true,
		.cck_rate_map_rev2 = true,
		.channel_counters_freq_hz = 150000,
		.max_probe_resp_desc_thres = 24,
		.tx_chain_mask = 0xf,
		.rx_chain_mask = 0xf,
		.max_spatial_stream = 4,
		.cal_data_len = 12064,
		.fw = {
			.dir = QCA9984_HW_1_0_FW_DIR,
			.board = QCA9984_HW_1_0_BOARD_DATA_FILE,
			.eboard = QCA9984_HW_1_0_EBOARD_DATA_FILE,
			.board_size = QCA99X0_BOARD_DATA_SZ,
			.board_ext_size = QCA99X0_BOARD_EXT_DATA_SZ,
			.ext_board_size = QCA99X0_EXT_BOARD_DATA_SZ,
		},
		.sw_decrypt_mcast_mgmt = true,
		.rx_desc_ops = &qca99x0_rx_desc_ops,
		.hw_ops = &qca99x0_ops,
		.decap_align_bytes = 1,
		.spectral_bin_discard = 12,
		.spectral_bin_offset = 8,

		/* Can do only 2x2 VHT160 or 80+80. 1560Mbps is 4x4 80Mhz
		 * or 2x2 160Mhz, long-guard-interval.
		 */
		.vht160_mcs_rx_highest = 1560,
		.vht160_mcs_tx_highest = 1560,
		.n_cipher_suites = 11,
		.ast_skid_limit = 0x10,
		.num_wds_entries = 0x20,
		.target_64bit = false,
		.rx_ring_fill_level = HTT_RX_RING_FILL_LEVEL,
		.shadow_reg_support = false,
		.rri_on_ddr = false,
		.hw_filter_reset_required = true,
		.fw_diag_ce_download = false,
		.credit_size_workaround = false,
		.tx_stats_over_pktlog = false,
		.dynamic_sar_support = false,
		.hw_restart_disconnect = false,
		.use_fw_tx_credits = true,
<<<<<<< HEAD
=======
		.delay_unmap_buffer = false,
>>>>>>> eb3cdb58
	},
	{
		.id = QCA9888_HW_2_0_DEV_VERSION,
		.dev_id = QCA9888_2_0_DEVICE_ID,
		.bus = ATH10K_BUS_PCI,
		.name = "qca9888 hw2.0",
		.patch_load_addr = QCA9888_HW_2_0_PATCH_LOAD_ADDR,
		.uart_pin = 7,
		.cc_wraparound_type = ATH10K_HW_CC_WRAP_SHIFTED_EACH,
		.otp_exe_param = 0x00000700,
		.continuous_frag_desc = true,
		.channel_counters_freq_hz = 150000,
		.max_probe_resp_desc_thres = 24,
		.tx_chain_mask = 3,
		.rx_chain_mask = 3,
		.max_spatial_stream = 2,
		.cal_data_len = 12064,
		.fw = {
			.dir = QCA9888_HW_2_0_FW_DIR,
			.board = QCA9888_HW_2_0_BOARD_DATA_FILE,
			.board_size = QCA99X0_BOARD_DATA_SZ,
			.board_ext_size = QCA99X0_BOARD_EXT_DATA_SZ,
		},
		.sw_decrypt_mcast_mgmt = true,
		.rx_desc_ops = &qca99x0_rx_desc_ops,
		.hw_ops = &qca99x0_ops,
		.decap_align_bytes = 1,
		.spectral_bin_discard = 12,
		.spectral_bin_offset = 8,

		/* Can do only 1x1 VHT160 or 80+80. 780Mbps is 2x2 80Mhz or
		 * 1x1 160Mhz, long-guard-interval.
		 */
		.vht160_mcs_rx_highest = 780,
		.vht160_mcs_tx_highest = 780,
		.n_cipher_suites = 11,
		.ast_skid_limit = 0x10,
		.num_wds_entries = 0x20,
		.target_64bit = false,
		.rx_ring_fill_level = HTT_RX_RING_FILL_LEVEL,
		.shadow_reg_support = false,
		.rri_on_ddr = false,
		.hw_filter_reset_required = true,
		.fw_diag_ce_download = false,
		.credit_size_workaround = false,
		.tx_stats_over_pktlog = false,
		.dynamic_sar_support = false,
		.hw_restart_disconnect = false,
		.use_fw_tx_credits = true,
<<<<<<< HEAD
=======
		.delay_unmap_buffer = false,
>>>>>>> eb3cdb58
	},
	{
		.id = QCA9377_HW_1_0_DEV_VERSION,
		.dev_id = QCA9377_1_0_DEVICE_ID,
		.bus = ATH10K_BUS_PCI,
		.name = "qca9377 hw1.0",
		.patch_load_addr = QCA9377_HW_1_0_PATCH_LOAD_ADDR,
		.uart_pin = 6,
		.otp_exe_param = 0,
		.channel_counters_freq_hz = 88000,
		.max_probe_resp_desc_thres = 0,
		.cal_data_len = 8124,
		.fw = {
			.dir = QCA9377_HW_1_0_FW_DIR,
			.board = QCA9377_HW_1_0_BOARD_DATA_FILE,
			.board_size = QCA9377_BOARD_DATA_SZ,
			.board_ext_size = QCA9377_BOARD_EXT_DATA_SZ,
		},
		.rx_desc_ops = &qca988x_rx_desc_ops,
		.hw_ops = &qca988x_ops,
		.decap_align_bytes = 4,
		.spectral_bin_discard = 0,
		.spectral_bin_offset = 0,
		.vht160_mcs_rx_highest = 0,
		.vht160_mcs_tx_highest = 0,
		.n_cipher_suites = 8,
		.ast_skid_limit = 0x10,
		.num_wds_entries = 0x20,
		.target_64bit = false,
		.rx_ring_fill_level = HTT_RX_RING_FILL_LEVEL,
		.shadow_reg_support = false,
		.rri_on_ddr = false,
		.hw_filter_reset_required = true,
		.fw_diag_ce_download = false,
		.credit_size_workaround = false,
		.tx_stats_over_pktlog = false,
		.dynamic_sar_support = false,
		.hw_restart_disconnect = false,
		.use_fw_tx_credits = true,
<<<<<<< HEAD
=======
		.delay_unmap_buffer = false,
>>>>>>> eb3cdb58
	},
	{
		.id = QCA9377_HW_1_1_DEV_VERSION,
		.dev_id = QCA9377_1_0_DEVICE_ID,
		.bus = ATH10K_BUS_PCI,
		.name = "qca9377 hw1.1",
		.patch_load_addr = QCA9377_HW_1_0_PATCH_LOAD_ADDR,
		.uart_pin = 6,
		.otp_exe_param = 0,
		.channel_counters_freq_hz = 88000,
		.max_probe_resp_desc_thres = 0,
		.cal_data_len = 8124,
		.fw = {
			.dir = QCA9377_HW_1_0_FW_DIR,
			.board = QCA9377_HW_1_0_BOARD_DATA_FILE,
			.board_size = QCA9377_BOARD_DATA_SZ,
			.board_ext_size = QCA9377_BOARD_EXT_DATA_SZ,
		},
		.rx_desc_ops = &qca988x_rx_desc_ops,
		.hw_ops = &qca6174_ops,
		.hw_clk = qca6174_clk,
		.target_cpu_freq = 176000000,
		.decap_align_bytes = 4,
		.spectral_bin_discard = 0,
		.spectral_bin_offset = 0,
		.vht160_mcs_rx_highest = 0,
		.vht160_mcs_tx_highest = 0,
		.n_cipher_suites = 8,
		.ast_skid_limit = 0x10,
		.num_wds_entries = 0x20,
		.target_64bit = false,
		.rx_ring_fill_level = HTT_RX_RING_FILL_LEVEL,
		.shadow_reg_support = false,
		.rri_on_ddr = false,
		.hw_filter_reset_required = true,
		.fw_diag_ce_download = true,
		.credit_size_workaround = false,
		.tx_stats_over_pktlog = false,
		.dynamic_sar_support = false,
		.hw_restart_disconnect = false,
		.use_fw_tx_credits = true,
<<<<<<< HEAD
=======
		.delay_unmap_buffer = false,
>>>>>>> eb3cdb58
	},
	{
		.id = QCA9377_HW_1_1_DEV_VERSION,
		.dev_id = QCA9377_1_0_DEVICE_ID,
		.bus = ATH10K_BUS_SDIO,
		.name = "qca9377 hw1.1 sdio",
		.patch_load_addr = QCA9377_HW_1_0_PATCH_LOAD_ADDR,
		.uart_pin = 19,
		.otp_exe_param = 0,
		.channel_counters_freq_hz = 88000,
		.max_probe_resp_desc_thres = 0,
		.cal_data_len = 8124,
		.fw = {
			.dir = QCA9377_HW_1_0_FW_DIR,
			.board = QCA9377_HW_1_0_BOARD_DATA_FILE,
			.board_size = QCA9377_BOARD_DATA_SZ,
			.board_ext_size = QCA9377_BOARD_EXT_DATA_SZ,
		},
		.rx_desc_ops = &qca988x_rx_desc_ops,
		.hw_ops = &qca6174_ops,
		.hw_clk = qca6174_clk,
		.target_cpu_freq = 176000000,
		.decap_align_bytes = 4,
		.n_cipher_suites = 8,
		.num_peers = TARGET_QCA9377_HL_NUM_PEERS,
		.ast_skid_limit = 0x10,
		.num_wds_entries = 0x20,
		.uart_pin_workaround = true,
		.credit_size_workaround = true,
		.dynamic_sar_support = false,
		.hw_restart_disconnect = false,
		.use_fw_tx_credits = true,
<<<<<<< HEAD
=======
		.delay_unmap_buffer = false,
>>>>>>> eb3cdb58
	},
	{
		.id = QCA4019_HW_1_0_DEV_VERSION,
		.dev_id = 0,
		.bus = ATH10K_BUS_AHB,
		.name = "qca4019 hw1.0",
		.patch_load_addr = QCA4019_HW_1_0_PATCH_LOAD_ADDR,
		.uart_pin = 7,
		.cc_wraparound_type = ATH10K_HW_CC_WRAP_SHIFTED_EACH,
		.otp_exe_param = 0x0010000,
		.continuous_frag_desc = true,
		.cck_rate_map_rev2 = true,
		.channel_counters_freq_hz = 125000,
		.max_probe_resp_desc_thres = 24,
		.tx_chain_mask = 0x3,
		.rx_chain_mask = 0x3,
		.max_spatial_stream = 2,
		.cal_data_len = 12064,
		.fw = {
			.dir = QCA4019_HW_1_0_FW_DIR,
			.board = QCA4019_HW_1_0_BOARD_DATA_FILE,
			.board_size = QCA4019_BOARD_DATA_SZ,
			.board_ext_size = QCA4019_BOARD_EXT_DATA_SZ,
		},
		.sw_decrypt_mcast_mgmt = true,
		.rx_desc_ops = &qca99x0_rx_desc_ops,
		.hw_ops = &qca99x0_ops,
		.decap_align_bytes = 1,
		.spectral_bin_discard = 4,
		.spectral_bin_offset = 0,
		.vht160_mcs_rx_highest = 0,
		.vht160_mcs_tx_highest = 0,
		.n_cipher_suites = 11,
		.ast_skid_limit = 0x10,
		.num_wds_entries = 0x20,
		.target_64bit = false,
		.rx_ring_fill_level = HTT_RX_RING_FILL_LEVEL,
		.shadow_reg_support = false,
		.rri_on_ddr = false,
		.hw_filter_reset_required = true,
		.fw_diag_ce_download = false,
		.credit_size_workaround = false,
		.tx_stats_over_pktlog = false,
		.dynamic_sar_support = false,
		.hw_restart_disconnect = false,
		.use_fw_tx_credits = true,
<<<<<<< HEAD
=======
		.delay_unmap_buffer = false,
>>>>>>> eb3cdb58
	},
	{
		.id = WCN3990_HW_1_0_DEV_VERSION,
		.dev_id = 0,
		.bus = ATH10K_BUS_SNOC,
		.name = "wcn3990 hw1.0",
		.continuous_frag_desc = true,
		.tx_chain_mask = 0x7,
		.rx_chain_mask = 0x7,
		.max_spatial_stream = 4,
		.fw = {
			.dir = WCN3990_HW_1_0_FW_DIR,
		},
		.sw_decrypt_mcast_mgmt = true,
		.rx_desc_ops = &wcn3990_rx_desc_ops,
		.hw_ops = &wcn3990_ops,
		.decap_align_bytes = 1,
		.num_peers = TARGET_HL_TLV_NUM_PEERS,
		.n_cipher_suites = 11,
		.ast_skid_limit = TARGET_HL_TLV_AST_SKID_LIMIT,
		.num_wds_entries = TARGET_HL_TLV_NUM_WDS_ENTRIES,
		.target_64bit = true,
		.rx_ring_fill_level = HTT_RX_RING_FILL_LEVEL_DUAL_MAC,
		.shadow_reg_support = true,
		.rri_on_ddr = true,
		.hw_filter_reset_required = false,
		.fw_diag_ce_download = false,
		.credit_size_workaround = false,
		.tx_stats_over_pktlog = false,
		.dynamic_sar_support = true,
		.hw_restart_disconnect = true,
		.use_fw_tx_credits = false,
<<<<<<< HEAD
=======
		.delay_unmap_buffer = true,
>>>>>>> eb3cdb58
	},
};

static const char *const ath10k_core_fw_feature_str[] = {
	[ATH10K_FW_FEATURE_EXT_WMI_MGMT_RX] = "wmi-mgmt-rx",
	[ATH10K_FW_FEATURE_WMI_10X] = "wmi-10.x",
	[ATH10K_FW_FEATURE_HAS_WMI_MGMT_TX] = "has-wmi-mgmt-tx",
	[ATH10K_FW_FEATURE_NO_P2P] = "no-p2p",
	[ATH10K_FW_FEATURE_WMI_10_2] = "wmi-10.2",
	[ATH10K_FW_FEATURE_MULTI_VIF_PS_SUPPORT] = "multi-vif-ps",
	[ATH10K_FW_FEATURE_WOWLAN_SUPPORT] = "wowlan",
	[ATH10K_FW_FEATURE_IGNORE_OTP_RESULT] = "ignore-otp",
	[ATH10K_FW_FEATURE_NO_NWIFI_DECAP_4ADDR_PADDING] = "no-4addr-pad",
	[ATH10K_FW_FEATURE_SUPPORTS_SKIP_CLOCK_INIT] = "skip-clock-init",
	[ATH10K_FW_FEATURE_RAW_MODE_SUPPORT] = "raw-mode",
	[ATH10K_FW_FEATURE_SUPPORTS_ADAPTIVE_CCA] = "adaptive-cca",
	[ATH10K_FW_FEATURE_MFP_SUPPORT] = "mfp",
	[ATH10K_FW_FEATURE_PEER_FLOW_CONTROL] = "peer-flow-ctrl",
	[ATH10K_FW_FEATURE_BTCOEX_PARAM] = "btcoex-param",
	[ATH10K_FW_FEATURE_SKIP_NULL_FUNC_WAR] = "skip-null-func-war",
	[ATH10K_FW_FEATURE_ALLOWS_MESH_BCAST] = "allows-mesh-bcast",
	[ATH10K_FW_FEATURE_NO_PS] = "no-ps",
	[ATH10K_FW_FEATURE_MGMT_TX_BY_REF] = "mgmt-tx-by-reference",
	[ATH10K_FW_FEATURE_NON_BMI] = "non-bmi",
	[ATH10K_FW_FEATURE_SINGLE_CHAN_INFO_PER_CHANNEL] = "single-chan-info-per-channel",
	[ATH10K_FW_FEATURE_PEER_FIXED_RATE] = "peer-fixed-rate",
	[ATH10K_FW_FEATURE_IRAM_RECOVERY] = "iram-recovery",
};

static unsigned int ath10k_core_get_fw_feature_str(char *buf,
						   size_t buf_len,
						   enum ath10k_fw_features feat)
{
	/* make sure that ath10k_core_fw_feature_str[] gets updated */
	BUILD_BUG_ON(ARRAY_SIZE(ath10k_core_fw_feature_str) !=
		     ATH10K_FW_FEATURE_COUNT);

	if (feat >= ARRAY_SIZE(ath10k_core_fw_feature_str) ||
	    WARN_ON(!ath10k_core_fw_feature_str[feat])) {
		return scnprintf(buf, buf_len, "bit%d", feat);
	}

	return scnprintf(buf, buf_len, "%s", ath10k_core_fw_feature_str[feat]);
}

void ath10k_core_get_fw_features_str(struct ath10k *ar,
				     char *buf,
				     size_t buf_len)
{
	size_t len = 0;
	int i;

	for (i = 0; i < ATH10K_FW_FEATURE_COUNT; i++) {
		if (test_bit(i, ar->normal_mode_fw.fw_file.fw_features)) {
			if (len > 0)
				len += scnprintf(buf + len, buf_len - len, ",");

			len += ath10k_core_get_fw_feature_str(buf + len,
							      buf_len - len,
							      i);
		}
	}
}

static void ath10k_send_suspend_complete(struct ath10k *ar)
{
	ath10k_dbg(ar, ATH10K_DBG_BOOT, "boot suspend complete\n");

	complete(&ar->target_suspend);
}

static int ath10k_init_sdio(struct ath10k *ar, enum ath10k_firmware_mode mode)
{
	bool mtu_workaround = ar->hw_params.credit_size_workaround;
	int ret;
	u32 param = 0;

	ret = ath10k_bmi_write32(ar, hi_mbox_io_block_sz, 256);
	if (ret)
		return ret;

	ret = ath10k_bmi_write32(ar, hi_mbox_isr_yield_limit, 99);
	if (ret)
		return ret;

	ret = ath10k_bmi_read32(ar, hi_acs_flags, &param);
	if (ret)
		return ret;

	param |= HI_ACS_FLAGS_SDIO_REDUCE_TX_COMPL_SET;

	if (mode == ATH10K_FIRMWARE_MODE_NORMAL && !mtu_workaround)
		param |= HI_ACS_FLAGS_ALT_DATA_CREDIT_SIZE;
	else
		param &= ~HI_ACS_FLAGS_ALT_DATA_CREDIT_SIZE;

	if (mode == ATH10K_FIRMWARE_MODE_UTF)
		param &= ~HI_ACS_FLAGS_SDIO_SWAP_MAILBOX_SET;
	else
		param |= HI_ACS_FLAGS_SDIO_SWAP_MAILBOX_SET;

	ret = ath10k_bmi_write32(ar, hi_acs_flags, param);
	if (ret)
		return ret;

	ret = ath10k_bmi_read32(ar, hi_option_flag2, &param);
	if (ret)
		return ret;

	param |= HI_OPTION_SDIO_CRASH_DUMP_ENHANCEMENT_HOST;

	ret = ath10k_bmi_write32(ar, hi_option_flag2, param);
	if (ret)
		return ret;

	return 0;
}

static int ath10k_init_configure_target(struct ath10k *ar)
{
	u32 param_host;
	int ret;

	/* tell target which HTC version it is used*/
	ret = ath10k_bmi_write32(ar, hi_app_host_interest,
				 HTC_PROTOCOL_VERSION);
	if (ret) {
		ath10k_err(ar, "settings HTC version failed\n");
		return ret;
	}

	/* set the firmware mode to STA/IBSS/AP */
	ret = ath10k_bmi_read32(ar, hi_option_flag, &param_host);
	if (ret) {
		ath10k_err(ar, "setting firmware mode (1/2) failed\n");
		return ret;
	}

	/* TODO following parameters need to be re-visited. */
	/* num_device */
	param_host |= (1 << HI_OPTION_NUM_DEV_SHIFT);
	/* Firmware mode */
	/* FIXME: Why FW_MODE_AP ??.*/
	param_host |= (HI_OPTION_FW_MODE_AP << HI_OPTION_FW_MODE_SHIFT);
	/* mac_addr_method */
	param_host |= (1 << HI_OPTION_MAC_ADDR_METHOD_SHIFT);
	/* firmware_bridge */
	param_host |= (0 << HI_OPTION_FW_BRIDGE_SHIFT);
	/* fwsubmode */
	param_host |= (0 << HI_OPTION_FW_SUBMODE_SHIFT);

	ret = ath10k_bmi_write32(ar, hi_option_flag, param_host);
	if (ret) {
		ath10k_err(ar, "setting firmware mode (2/2) failed\n");
		return ret;
	}

	/* We do all byte-swapping on the host */
	ret = ath10k_bmi_write32(ar, hi_be, 0);
	if (ret) {
		ath10k_err(ar, "setting host CPU BE mode failed\n");
		return ret;
	}

	/* FW descriptor/Data swap flags */
	ret = ath10k_bmi_write32(ar, hi_fw_swap, 0);

	if (ret) {
		ath10k_err(ar, "setting FW data/desc swap flags failed\n");
		return ret;
	}

	/* Some devices have a special sanity check that verifies the PCI
	 * Device ID is written to this host interest var. It is known to be
	 * required to boot QCA6164.
	 */
	ret = ath10k_bmi_write32(ar, hi_hci_uart_pwr_mgmt_params_ext,
				 ar->dev_id);
	if (ret) {
		ath10k_err(ar, "failed to set pwr_mgmt_params: %d\n", ret);
		return ret;
	}

	return 0;
}

static const struct firmware *ath10k_fetch_fw_file(struct ath10k *ar,
						   const char *dir,
						   const char *file)
{
	char filename[100];
	const struct firmware *fw;
	int ret;

	if (file == NULL)
		return ERR_PTR(-ENOENT);

	if (dir == NULL)
		dir = ".";

	snprintf(filename, sizeof(filename), "%s/%s", dir, file);
	ret = firmware_request_nowarn(&fw, filename, ar->dev);
	ath10k_dbg(ar, ATH10K_DBG_BOOT, "boot fw request '%s': %d\n",
		   filename, ret);

	if (ret)
		return ERR_PTR(ret);

	return fw;
}

static int ath10k_push_board_ext_data(struct ath10k *ar, const void *data,
				      size_t data_len)
{
	u32 board_data_size = ar->hw_params.fw.board_size;
	u32 board_ext_data_size = ar->hw_params.fw.board_ext_size;
	u32 board_ext_data_addr;
	int ret;

	ret = ath10k_bmi_read32(ar, hi_board_ext_data, &board_ext_data_addr);
	if (ret) {
		ath10k_err(ar, "could not read board ext data addr (%d)\n",
			   ret);
		return ret;
	}

	ath10k_dbg(ar, ATH10K_DBG_BOOT,
		   "boot push board extended data addr 0x%x\n",
		   board_ext_data_addr);

	if (board_ext_data_addr == 0)
		return 0;

	if (data_len != (board_data_size + board_ext_data_size)) {
		ath10k_err(ar, "invalid board (ext) data sizes %zu != %d+%d\n",
			   data_len, board_data_size, board_ext_data_size);
		return -EINVAL;
	}

	ret = ath10k_bmi_write_memory(ar, board_ext_data_addr,
				      data + board_data_size,
				      board_ext_data_size);
	if (ret) {
		ath10k_err(ar, "could not write board ext data (%d)\n", ret);
		return ret;
	}

	ret = ath10k_bmi_write32(ar, hi_board_ext_data_config,
				 (board_ext_data_size << 16) | 1);
	if (ret) {
		ath10k_err(ar, "could not write board ext data bit (%d)\n",
			   ret);
		return ret;
	}

	return 0;
}

static int ath10k_core_get_board_id_from_otp(struct ath10k *ar)
{
	u32 result, address;
	u8 board_id, chip_id;
	bool ext_bid_support;
	int ret, bmi_board_id_param;

	address = ar->hw_params.patch_load_addr;

	if (!ar->normal_mode_fw.fw_file.otp_data ||
	    !ar->normal_mode_fw.fw_file.otp_len) {
		ath10k_warn(ar,
			    "failed to retrieve board id because of invalid otp\n");
		return -ENODATA;
	}

	if (ar->id.bmi_ids_valid) {
		ath10k_dbg(ar, ATH10K_DBG_BOOT,
			   "boot already acquired valid otp board id,skip download, board_id %d chip_id %d\n",
			   ar->id.bmi_board_id, ar->id.bmi_chip_id);
		goto skip_otp_download;
	}

	ath10k_dbg(ar, ATH10K_DBG_BOOT,
		   "boot upload otp to 0x%x len %zd for board id\n",
		   address, ar->normal_mode_fw.fw_file.otp_len);

	ret = ath10k_bmi_fast_download(ar, address,
				       ar->normal_mode_fw.fw_file.otp_data,
				       ar->normal_mode_fw.fw_file.otp_len);
	if (ret) {
		ath10k_err(ar, "could not write otp for board id check: %d\n",
			   ret);
		return ret;
	}

	if (ar->cal_mode == ATH10K_PRE_CAL_MODE_DT ||
	    ar->cal_mode == ATH10K_PRE_CAL_MODE_FILE ||
	    ar->cal_mode == ATH10K_PRE_CAL_MODE_NVMEM)
		bmi_board_id_param = BMI_PARAM_GET_FLASH_BOARD_ID;
	else
		bmi_board_id_param = BMI_PARAM_GET_EEPROM_BOARD_ID;

	ret = ath10k_bmi_execute(ar, address, bmi_board_id_param, &result);
	if (ret) {
		ath10k_err(ar, "could not execute otp for board id check: %d\n",
			   ret);
		return ret;
	}

	board_id = MS(result, ATH10K_BMI_BOARD_ID_FROM_OTP);
	chip_id = MS(result, ATH10K_BMI_CHIP_ID_FROM_OTP);
	ext_bid_support = (result & ATH10K_BMI_EXT_BOARD_ID_SUPPORT);

	ath10k_dbg(ar, ATH10K_DBG_BOOT,
		   "boot get otp board id result 0x%08x board_id %d chip_id %d ext_bid_support %d\n",
		   result, board_id, chip_id, ext_bid_support);

	ar->id.ext_bid_supported = ext_bid_support;

	if ((result & ATH10K_BMI_BOARD_ID_STATUS_MASK) != 0 ||
	    (board_id == 0)) {
		ath10k_dbg(ar, ATH10K_DBG_BOOT,
			   "board id does not exist in otp, ignore it\n");
		return -EOPNOTSUPP;
	}

	ar->id.bmi_ids_valid = true;
	ar->id.bmi_board_id = board_id;
	ar->id.bmi_chip_id = chip_id;

skip_otp_download:

	return 0;
}

static void ath10k_core_check_bdfext(const struct dmi_header *hdr, void *data)
{
	struct ath10k *ar = data;
	const char *bdf_ext;
	const char *magic = ATH10K_SMBIOS_BDF_EXT_MAGIC;
	u8 bdf_enabled;
	int i;

	if (hdr->type != ATH10K_SMBIOS_BDF_EXT_TYPE)
		return;

	if (hdr->length != ATH10K_SMBIOS_BDF_EXT_LENGTH) {
		ath10k_dbg(ar, ATH10K_DBG_BOOT,
			   "wrong smbios bdf ext type length (%d).\n",
			   hdr->length);
		return;
	}

	bdf_enabled = *((u8 *)hdr + ATH10K_SMBIOS_BDF_EXT_OFFSET);
	if (!bdf_enabled) {
		ath10k_dbg(ar, ATH10K_DBG_BOOT, "bdf variant name not found.\n");
		return;
	}

	/* Only one string exists (per spec) */
	bdf_ext = (char *)hdr + hdr->length;

	if (memcmp(bdf_ext, magic, strlen(magic)) != 0) {
		ath10k_dbg(ar, ATH10K_DBG_BOOT,
			   "bdf variant magic does not match.\n");
		return;
	}

	for (i = 0; i < strlen(bdf_ext); i++) {
		if (!isascii(bdf_ext[i]) || !isprint(bdf_ext[i])) {
			ath10k_dbg(ar, ATH10K_DBG_BOOT,
				   "bdf variant name contains non ascii chars.\n");
			return;
		}
	}

	/* Copy extension name without magic suffix */
	if (strscpy(ar->id.bdf_ext, bdf_ext + strlen(magic),
		    sizeof(ar->id.bdf_ext)) < 0) {
		ath10k_dbg(ar, ATH10K_DBG_BOOT,
			   "bdf variant string is longer than the buffer can accommodate (variant: %s)\n",
			    bdf_ext);
		return;
	}

	ath10k_dbg(ar, ATH10K_DBG_BOOT,
		   "found and validated bdf variant smbios_type 0x%x bdf %s\n",
		   ATH10K_SMBIOS_BDF_EXT_TYPE, bdf_ext);
}

static int ath10k_core_check_smbios(struct ath10k *ar)
{
	ar->id.bdf_ext[0] = '\0';
	dmi_walk(ath10k_core_check_bdfext, ar);

	if (ar->id.bdf_ext[0] == '\0')
		return -ENODATA;

	return 0;
}

int ath10k_core_check_dt(struct ath10k *ar)
{
	struct device_node *node;
	const char *variant = NULL;

	node = ar->dev->of_node;
	if (!node)
		return -ENOENT;

	of_property_read_string(node, "qcom,ath10k-calibration-variant",
				&variant);
	if (!variant)
		return -ENODATA;

	if (strscpy(ar->id.bdf_ext, variant, sizeof(ar->id.bdf_ext)) < 0)
		ath10k_dbg(ar, ATH10K_DBG_BOOT,
			   "bdf variant string is longer than the buffer can accommodate (variant: %s)\n",
			    variant);

	return 0;
}
EXPORT_SYMBOL(ath10k_core_check_dt);

static int ath10k_download_fw(struct ath10k *ar)
{
	u32 address, data_len;
	const void *data;
	int ret;
	struct pm_qos_request latency_qos;

	address = ar->hw_params.patch_load_addr;

	data = ar->running_fw->fw_file.firmware_data;
	data_len = ar->running_fw->fw_file.firmware_len;

	ret = ath10k_swap_code_seg_configure(ar, &ar->running_fw->fw_file);
	if (ret) {
		ath10k_err(ar, "failed to configure fw code swap: %d\n",
			   ret);
		return ret;
	}

	ath10k_dbg(ar, ATH10K_DBG_BOOT,
		   "boot uploading firmware image %pK len %d\n",
		   data, data_len);

	/* Check if device supports to download firmware via
	 * diag copy engine. Downloading firmware via diag CE
	 * greatly reduces the time to download firmware.
	 */
	if (ar->hw_params.fw_diag_ce_download) {
		ret = ath10k_hw_diag_fast_download(ar, address,
						   data, data_len);
		if (ret == 0)
			/* firmware upload via diag ce was successful */
			return 0;

		ath10k_warn(ar,
			    "failed to upload firmware via diag ce, trying BMI: %d",
			    ret);
	}

	memset(&latency_qos, 0, sizeof(latency_qos));
	cpu_latency_qos_add_request(&latency_qos, 0);

	ret = ath10k_bmi_fast_download(ar, address, data, data_len);

	cpu_latency_qos_remove_request(&latency_qos);

	return ret;
}

void ath10k_core_free_board_files(struct ath10k *ar)
{
	if (!IS_ERR(ar->normal_mode_fw.board))
		release_firmware(ar->normal_mode_fw.board);

	if (!IS_ERR(ar->normal_mode_fw.ext_board))
		release_firmware(ar->normal_mode_fw.ext_board);

	ar->normal_mode_fw.board = NULL;
	ar->normal_mode_fw.board_data = NULL;
	ar->normal_mode_fw.board_len = 0;
	ar->normal_mode_fw.ext_board = NULL;
	ar->normal_mode_fw.ext_board_data = NULL;
	ar->normal_mode_fw.ext_board_len = 0;
}
EXPORT_SYMBOL(ath10k_core_free_board_files);

static void ath10k_core_free_firmware_files(struct ath10k *ar)
{
	if (!IS_ERR(ar->normal_mode_fw.fw_file.firmware))
		release_firmware(ar->normal_mode_fw.fw_file.firmware);

	if (!IS_ERR(ar->cal_file))
		release_firmware(ar->cal_file);

	if (!IS_ERR(ar->pre_cal_file))
		release_firmware(ar->pre_cal_file);

	ath10k_swap_code_seg_release(ar, &ar->normal_mode_fw.fw_file);

	ar->normal_mode_fw.fw_file.otp_data = NULL;
	ar->normal_mode_fw.fw_file.otp_len = 0;

	ar->normal_mode_fw.fw_file.firmware = NULL;
	ar->normal_mode_fw.fw_file.firmware_data = NULL;
	ar->normal_mode_fw.fw_file.firmware_len = 0;

	ar->cal_file = NULL;
	ar->pre_cal_file = NULL;
}

static int ath10k_fetch_cal_file(struct ath10k *ar)
{
	char filename[100];

	/* pre-cal-<bus>-<id>.bin */
	scnprintf(filename, sizeof(filename), "pre-cal-%s-%s.bin",
		  ath10k_bus_str(ar->hif.bus), dev_name(ar->dev));

	ar->pre_cal_file = ath10k_fetch_fw_file(ar, ATH10K_FW_DIR, filename);
	if (!IS_ERR(ar->pre_cal_file))
		goto success;

	/* cal-<bus>-<id>.bin */
	scnprintf(filename, sizeof(filename), "cal-%s-%s.bin",
		  ath10k_bus_str(ar->hif.bus), dev_name(ar->dev));

	ar->cal_file = ath10k_fetch_fw_file(ar, ATH10K_FW_DIR, filename);
	if (IS_ERR(ar->cal_file))
		/* calibration file is optional, don't print any warnings */
		return PTR_ERR(ar->cal_file);
success:
	ath10k_dbg(ar, ATH10K_DBG_BOOT, "found calibration file %s/%s\n",
		   ATH10K_FW_DIR, filename);

	return 0;
}

static int ath10k_core_fetch_board_data_api_1(struct ath10k *ar, int bd_ie_type)
{
	const struct firmware *fw;
	char boardname[100];

	if (bd_ie_type == ATH10K_BD_IE_BOARD) {
		if (!ar->hw_params.fw.board) {
			ath10k_err(ar, "failed to find board file fw entry\n");
			return -EINVAL;
		}

		scnprintf(boardname, sizeof(boardname), "board-%s-%s.bin",
			  ath10k_bus_str(ar->hif.bus), dev_name(ar->dev));

		ar->normal_mode_fw.board = ath10k_fetch_fw_file(ar,
								ar->hw_params.fw.dir,
								boardname);
		if (IS_ERR(ar->normal_mode_fw.board)) {
			fw = ath10k_fetch_fw_file(ar,
						  ar->hw_params.fw.dir,
						  ar->hw_params.fw.board);
			ar->normal_mode_fw.board = fw;
		}

		if (IS_ERR(ar->normal_mode_fw.board))
			return PTR_ERR(ar->normal_mode_fw.board);

		ar->normal_mode_fw.board_data = ar->normal_mode_fw.board->data;
		ar->normal_mode_fw.board_len = ar->normal_mode_fw.board->size;
	} else if (bd_ie_type == ATH10K_BD_IE_BOARD_EXT) {
		if (!ar->hw_params.fw.eboard) {
			ath10k_err(ar, "failed to find eboard file fw entry\n");
			return -EINVAL;
		}

		fw = ath10k_fetch_fw_file(ar, ar->hw_params.fw.dir,
					  ar->hw_params.fw.eboard);
		ar->normal_mode_fw.ext_board = fw;
		if (IS_ERR(ar->normal_mode_fw.ext_board))
			return PTR_ERR(ar->normal_mode_fw.ext_board);

		ar->normal_mode_fw.ext_board_data = ar->normal_mode_fw.ext_board->data;
		ar->normal_mode_fw.ext_board_len = ar->normal_mode_fw.ext_board->size;
	}

	return 0;
}

static int ath10k_core_parse_bd_ie_board(struct ath10k *ar,
					 const void *buf, size_t buf_len,
					 const char *boardname,
					 int bd_ie_type)
{
	const struct ath10k_fw_ie *hdr;
	bool name_match_found;
	int ret, board_ie_id;
	size_t board_ie_len;
	const void *board_ie_data;

	name_match_found = false;

	/* go through ATH10K_BD_IE_BOARD_ elements */
	while (buf_len > sizeof(struct ath10k_fw_ie)) {
		hdr = buf;
		board_ie_id = le32_to_cpu(hdr->id);
		board_ie_len = le32_to_cpu(hdr->len);
		board_ie_data = hdr->data;

		buf_len -= sizeof(*hdr);
		buf += sizeof(*hdr);

		if (buf_len < ALIGN(board_ie_len, 4)) {
			ath10k_err(ar, "invalid ATH10K_BD_IE_BOARD length: %zu < %zu\n",
				   buf_len, ALIGN(board_ie_len, 4));
			ret = -EINVAL;
			goto out;
		}

		switch (board_ie_id) {
		case ATH10K_BD_IE_BOARD_NAME:
			ath10k_dbg_dump(ar, ATH10K_DBG_BOOT, "board name", "",
					board_ie_data, board_ie_len);

			if (board_ie_len != strlen(boardname))
				break;

			ret = memcmp(board_ie_data, boardname, strlen(boardname));
			if (ret)
				break;

			name_match_found = true;
			ath10k_dbg(ar, ATH10K_DBG_BOOT,
				   "boot found match for name '%s'",
				   boardname);
			break;
		case ATH10K_BD_IE_BOARD_DATA:
			if (!name_match_found)
				/* no match found */
				break;

			if (bd_ie_type == ATH10K_BD_IE_BOARD) {
				ath10k_dbg(ar, ATH10K_DBG_BOOT,
					   "boot found board data for '%s'",
						boardname);

				ar->normal_mode_fw.board_data = board_ie_data;
				ar->normal_mode_fw.board_len = board_ie_len;
			} else if (bd_ie_type == ATH10K_BD_IE_BOARD_EXT) {
				ath10k_dbg(ar, ATH10K_DBG_BOOT,
					   "boot found eboard data for '%s'",
						boardname);

				ar->normal_mode_fw.ext_board_data = board_ie_data;
				ar->normal_mode_fw.ext_board_len = board_ie_len;
			}

			ret = 0;
			goto out;
		default:
			ath10k_warn(ar, "unknown ATH10K_BD_IE_BOARD found: %d\n",
				    board_ie_id);
			break;
		}

		/* jump over the padding */
		board_ie_len = ALIGN(board_ie_len, 4);

		buf_len -= board_ie_len;
		buf += board_ie_len;
	}

	/* no match found */
	ret = -ENOENT;

out:
	return ret;
}

static int ath10k_core_search_bd(struct ath10k *ar,
				 const char *boardname,
				 const u8 *data,
				 size_t len)
{
	size_t ie_len;
	struct ath10k_fw_ie *hdr;
	int ret = -ENOENT, ie_id;

	while (len > sizeof(struct ath10k_fw_ie)) {
		hdr = (struct ath10k_fw_ie *)data;
		ie_id = le32_to_cpu(hdr->id);
		ie_len = le32_to_cpu(hdr->len);

		len -= sizeof(*hdr);
		data = hdr->data;

		if (len < ALIGN(ie_len, 4)) {
			ath10k_err(ar, "invalid length for board ie_id %d ie_len %zu len %zu\n",
				   ie_id, ie_len, len);
			return -EINVAL;
		}

		switch (ie_id) {
		case ATH10K_BD_IE_BOARD:
			ret = ath10k_core_parse_bd_ie_board(ar, data, ie_len,
							    boardname,
							    ATH10K_BD_IE_BOARD);
			if (ret == -ENOENT)
				/* no match found, continue */
				break;

			/* either found or error, so stop searching */
			goto out;
		case ATH10K_BD_IE_BOARD_EXT:
			ret = ath10k_core_parse_bd_ie_board(ar, data, ie_len,
							    boardname,
							    ATH10K_BD_IE_BOARD_EXT);
			if (ret == -ENOENT)
				/* no match found, continue */
				break;

			/* either found or error, so stop searching */
			goto out;
		}

		/* jump over the padding */
		ie_len = ALIGN(ie_len, 4);

		len -= ie_len;
		data += ie_len;
	}

out:
	/* return result of parse_bd_ie_board() or -ENOENT */
	return ret;
}

static int ath10k_core_fetch_board_data_api_n(struct ath10k *ar,
					      const char *boardname,
					      const char *fallback_boardname1,
					      const char *fallback_boardname2,
					      const char *filename)
{
	size_t len, magic_len;
	const u8 *data;
	int ret;

	/* Skip if already fetched during board data download */
	if (!ar->normal_mode_fw.board)
		ar->normal_mode_fw.board = ath10k_fetch_fw_file(ar,
								ar->hw_params.fw.dir,
								filename);
	if (IS_ERR(ar->normal_mode_fw.board))
		return PTR_ERR(ar->normal_mode_fw.board);

	data = ar->normal_mode_fw.board->data;
	len = ar->normal_mode_fw.board->size;

	/* magic has extra null byte padded */
	magic_len = strlen(ATH10K_BOARD_MAGIC) + 1;
	if (len < magic_len) {
		ath10k_err(ar, "failed to find magic value in %s/%s, file too short: %zu\n",
			   ar->hw_params.fw.dir, filename, len);
		ret = -EINVAL;
		goto err;
	}

	if (memcmp(data, ATH10K_BOARD_MAGIC, magic_len)) {
		ath10k_err(ar, "found invalid board magic\n");
		ret = -EINVAL;
		goto err;
	}

	/* magic is padded to 4 bytes */
	magic_len = ALIGN(magic_len, 4);
	if (len < magic_len) {
		ath10k_err(ar, "failed: %s/%s too small to contain board data, len: %zu\n",
			   ar->hw_params.fw.dir, filename, len);
		ret = -EINVAL;
		goto err;
	}

	data += magic_len;
	len -= magic_len;

	/* attempt to find boardname in the IE list */
	ret = ath10k_core_search_bd(ar, boardname, data, len);

	/* if we didn't find it and have a fallback name, try that */
	if (ret == -ENOENT && fallback_boardname1)
		ret = ath10k_core_search_bd(ar, fallback_boardname1, data, len);

	if (ret == -ENOENT && fallback_boardname2)
		ret = ath10k_core_search_bd(ar, fallback_boardname2, data, len);

	if (ret == -ENOENT) {
		ath10k_err(ar,
			   "failed to fetch board data for %s from %s/%s\n",
			   boardname, ar->hw_params.fw.dir, filename);
		ret = -ENODATA;
	}

	if (ret)
		goto err;

	return 0;

err:
	ath10k_core_free_board_files(ar);
	return ret;
}

static int ath10k_core_create_board_name(struct ath10k *ar, char *name,
					 size_t name_len, bool with_variant,
					 bool with_chip_id)
{
	/* strlen(',variant=') + strlen(ar->id.bdf_ext) */
	char variant[9 + ATH10K_SMBIOS_BDF_EXT_STR_LENGTH] = { 0 };

	if (with_variant && ar->id.bdf_ext[0] != '\0')
		scnprintf(variant, sizeof(variant), ",variant=%s",
			  ar->id.bdf_ext);

	if (ar->id.bmi_ids_valid) {
		scnprintf(name, name_len,
			  "bus=%s,bmi-chip-id=%d,bmi-board-id=%d%s",
			  ath10k_bus_str(ar->hif.bus),
			  ar->id.bmi_chip_id,
			  ar->id.bmi_board_id, variant);
		goto out;
	}

	if (ar->id.qmi_ids_valid) {
		if (with_chip_id)
			scnprintf(name, name_len,
				  "bus=%s,qmi-board-id=%x,qmi-chip-id=%x%s",
				  ath10k_bus_str(ar->hif.bus),
				  ar->id.qmi_board_id, ar->id.qmi_chip_id,
				  variant);
		else
			scnprintf(name, name_len,
				  "bus=%s,qmi-board-id=%x",
				  ath10k_bus_str(ar->hif.bus),
				  ar->id.qmi_board_id);
		goto out;
	}

	scnprintf(name, name_len,
		  "bus=%s,vendor=%04x,device=%04x,subsystem-vendor=%04x,subsystem-device=%04x%s",
		  ath10k_bus_str(ar->hif.bus),
		  ar->id.vendor, ar->id.device,
		  ar->id.subsystem_vendor, ar->id.subsystem_device, variant);
out:
	ath10k_dbg(ar, ATH10K_DBG_BOOT, "boot using board name '%s'\n", name);

	return 0;
}

static int ath10k_core_create_eboard_name(struct ath10k *ar, char *name,
					  size_t name_len)
{
	if (ar->id.bmi_ids_valid) {
		scnprintf(name, name_len,
			  "bus=%s,bmi-chip-id=%d,bmi-eboard-id=%d",
			  ath10k_bus_str(ar->hif.bus),
			  ar->id.bmi_chip_id,
			  ar->id.bmi_eboard_id);

		ath10k_dbg(ar, ATH10K_DBG_BOOT, "boot using eboard name '%s'\n", name);
		return 0;
	}
	/* Fallback if returned board id is zero */
	return -1;
}

int ath10k_core_fetch_board_file(struct ath10k *ar, int bd_ie_type)
{
	char boardname[100], fallback_boardname1[100], fallback_boardname2[100];
	int ret;

	if (bd_ie_type == ATH10K_BD_IE_BOARD) {
		/* With variant and chip id */
		ret = ath10k_core_create_board_name(ar, boardname,
						    sizeof(boardname), true,
						    true);
		if (ret) {
			ath10k_err(ar, "failed to create board name: %d", ret);
			return ret;
		}

		/* Without variant and only chip-id */
		ret = ath10k_core_create_board_name(ar, fallback_boardname1,
						    sizeof(boardname), false,
						    true);
		if (ret) {
			ath10k_err(ar, "failed to create 1st fallback board name: %d",
				   ret);
			return ret;
		}

		/* Without variant and without chip-id */
		ret = ath10k_core_create_board_name(ar, fallback_boardname2,
						    sizeof(boardname), false,
						    false);
		if (ret) {
			ath10k_err(ar, "failed to create 2nd fallback board name: %d",
				   ret);
			return ret;
		}
	} else if (bd_ie_type == ATH10K_BD_IE_BOARD_EXT) {
		ret = ath10k_core_create_eboard_name(ar, boardname,
						     sizeof(boardname));
		if (ret) {
			ath10k_err(ar, "fallback to eboard.bin since board id 0");
			goto fallback;
		}
	}

	ar->bd_api = 2;
	ret = ath10k_core_fetch_board_data_api_n(ar, boardname,
						 fallback_boardname1,
						 fallback_boardname2,
						 ATH10K_BOARD_API2_FILE);
	if (!ret)
		goto success;

fallback:
	ar->bd_api = 1;
	ret = ath10k_core_fetch_board_data_api_1(ar, bd_ie_type);
	if (ret) {
		ath10k_err(ar, "failed to fetch board-2.bin or board.bin from %s\n",
			   ar->hw_params.fw.dir);
		return ret;
	}

success:
	ath10k_dbg(ar, ATH10K_DBG_BOOT, "using board api %d\n", ar->bd_api);
	return 0;
}
EXPORT_SYMBOL(ath10k_core_fetch_board_file);

static int ath10k_core_get_ext_board_id_from_otp(struct ath10k *ar)
{
	u32 result, address;
	u8 ext_board_id;
	int ret;

	address = ar->hw_params.patch_load_addr;

	if (!ar->normal_mode_fw.fw_file.otp_data ||
	    !ar->normal_mode_fw.fw_file.otp_len) {
		ath10k_warn(ar,
			    "failed to retrieve extended board id due to otp binary missing\n");
		return -ENODATA;
	}

	ath10k_dbg(ar, ATH10K_DBG_BOOT,
		   "boot upload otp to 0x%x len %zd for ext board id\n",
		   address, ar->normal_mode_fw.fw_file.otp_len);

	ret = ath10k_bmi_fast_download(ar, address,
				       ar->normal_mode_fw.fw_file.otp_data,
				       ar->normal_mode_fw.fw_file.otp_len);
	if (ret) {
		ath10k_err(ar, "could not write otp for ext board id check: %d\n",
			   ret);
		return ret;
	}

	ret = ath10k_bmi_execute(ar, address, BMI_PARAM_GET_EXT_BOARD_ID, &result);
	if (ret) {
		ath10k_err(ar, "could not execute otp for ext board id check: %d\n",
			   ret);
		return ret;
	}

	if (!result) {
		ath10k_dbg(ar, ATH10K_DBG_BOOT,
			   "ext board id does not exist in otp, ignore it\n");
		return -EOPNOTSUPP;
	}

	ext_board_id = result & ATH10K_BMI_EBOARD_ID_STATUS_MASK;

	ath10k_dbg(ar, ATH10K_DBG_BOOT,
		   "boot get otp ext board id result 0x%08x ext_board_id %d\n",
		   result, ext_board_id);

	ar->id.bmi_eboard_id = ext_board_id;

	return 0;
}

static int ath10k_download_board_data(struct ath10k *ar, const void *data,
				      size_t data_len)
{
	u32 board_data_size = ar->hw_params.fw.board_size;
	u32 eboard_data_size = ar->hw_params.fw.ext_board_size;
	u32 board_address;
	u32 ext_board_address;
	int ret;

	ret = ath10k_push_board_ext_data(ar, data, data_len);
	if (ret) {
		ath10k_err(ar, "could not push board ext data (%d)\n", ret);
		goto exit;
	}

	ret = ath10k_bmi_read32(ar, hi_board_data, &board_address);
	if (ret) {
		ath10k_err(ar, "could not read board data addr (%d)\n", ret);
		goto exit;
	}

	ret = ath10k_bmi_write_memory(ar, board_address, data,
				      min_t(u32, board_data_size,
					    data_len));
	if (ret) {
		ath10k_err(ar, "could not write board data (%d)\n", ret);
		goto exit;
	}

	ret = ath10k_bmi_write32(ar, hi_board_data_initialized, 1);
	if (ret) {
		ath10k_err(ar, "could not write board data bit (%d)\n", ret);
		goto exit;
	}

	if (!ar->id.ext_bid_supported)
		goto exit;

	/* Extended board data download */
	ret = ath10k_core_get_ext_board_id_from_otp(ar);
	if (ret == -EOPNOTSUPP) {
		/* Not fetching ext_board_data if ext board id is 0 */
		ath10k_dbg(ar, ATH10K_DBG_BOOT, "otp returned ext board id 0\n");
		return 0;
	} else if (ret) {
		ath10k_err(ar, "failed to get extended board id: %d\n", ret);
		goto exit;
	}

	ret = ath10k_core_fetch_board_file(ar, ATH10K_BD_IE_BOARD_EXT);
	if (ret)
		goto exit;

	if (ar->normal_mode_fw.ext_board_data) {
		ext_board_address = board_address + EXT_BOARD_ADDRESS_OFFSET;
		ath10k_dbg(ar, ATH10K_DBG_BOOT,
			   "boot writing ext board data to addr 0x%x",
			   ext_board_address);
		ret = ath10k_bmi_write_memory(ar, ext_board_address,
					      ar->normal_mode_fw.ext_board_data,
					      min_t(u32, eboard_data_size, data_len));
		if (ret)
			ath10k_err(ar, "failed to write ext board data: %d\n", ret);
	}

exit:
	return ret;
}

static int ath10k_download_and_run_otp(struct ath10k *ar)
{
	u32 result, address = ar->hw_params.patch_load_addr;
	u32 bmi_otp_exe_param = ar->hw_params.otp_exe_param;
	int ret;

	ret = ath10k_download_board_data(ar,
					 ar->running_fw->board_data,
					 ar->running_fw->board_len);
	if (ret) {
		ath10k_err(ar, "failed to download board data: %d\n", ret);
		return ret;
	}

	/* OTP is optional */

	if (!ar->running_fw->fw_file.otp_data ||
	    !ar->running_fw->fw_file.otp_len) {
		ath10k_warn(ar, "Not running otp, calibration will be incorrect (otp-data %pK otp_len %zd)!\n",
			    ar->running_fw->fw_file.otp_data,
			    ar->running_fw->fw_file.otp_len);
		return 0;
	}

	ath10k_dbg(ar, ATH10K_DBG_BOOT, "boot upload otp to 0x%x len %zd\n",
		   address, ar->running_fw->fw_file.otp_len);

	ret = ath10k_bmi_fast_download(ar, address,
				       ar->running_fw->fw_file.otp_data,
				       ar->running_fw->fw_file.otp_len);
	if (ret) {
		ath10k_err(ar, "could not write otp (%d)\n", ret);
		return ret;
	}

	/* As of now pre-cal is valid for 10_4 variants */
	if (ar->cal_mode == ATH10K_PRE_CAL_MODE_DT ||
	    ar->cal_mode == ATH10K_PRE_CAL_MODE_FILE ||
	    ar->cal_mode == ATH10K_PRE_CAL_MODE_NVMEM)
		bmi_otp_exe_param = BMI_PARAM_FLASH_SECTION_ALL;

	ret = ath10k_bmi_execute(ar, address, bmi_otp_exe_param, &result);
	if (ret) {
		ath10k_err(ar, "could not execute otp (%d)\n", ret);
		return ret;
	}

	ath10k_dbg(ar, ATH10K_DBG_BOOT, "boot otp execute result %d\n", result);

	if (!(skip_otp || test_bit(ATH10K_FW_FEATURE_IGNORE_OTP_RESULT,
				   ar->running_fw->fw_file.fw_features)) &&
	    result != 0) {
		ath10k_err(ar, "otp calibration failed: %d", result);
		return -EINVAL;
	}

	return 0;
}

static int ath10k_download_cal_file(struct ath10k *ar,
				    const struct firmware *file)
{
	int ret;

	if (!file)
		return -ENOENT;

	if (IS_ERR(file))
		return PTR_ERR(file);

	ret = ath10k_download_board_data(ar, file->data, file->size);
	if (ret) {
		ath10k_err(ar, "failed to download cal_file data: %d\n", ret);
		return ret;
	}

	ath10k_dbg(ar, ATH10K_DBG_BOOT, "boot cal file downloaded\n");

	return 0;
}

static int ath10k_download_cal_dt(struct ath10k *ar, const char *dt_name)
{
	struct device_node *node;
	int data_len;
	void *data;
	int ret;

	node = ar->dev->of_node;
	if (!node)
		/* Device Tree is optional, don't print any warnings if
		 * there's no node for ath10k.
		 */
		return -ENOENT;

	if (!of_get_property(node, dt_name, &data_len)) {
		/* The calibration data node is optional */
		return -ENOENT;
	}

	if (data_len != ar->hw_params.cal_data_len) {
		ath10k_warn(ar, "invalid calibration data length in DT: %d\n",
			    data_len);
		ret = -EMSGSIZE;
		goto out;
	}

	data = kmalloc(data_len, GFP_KERNEL);
	if (!data) {
		ret = -ENOMEM;
		goto out;
	}

	ret = of_property_read_u8_array(node, dt_name, data, data_len);
	if (ret) {
		ath10k_warn(ar, "failed to read calibration data from DT: %d\n",
			    ret);
		goto out_free;
	}

	ret = ath10k_download_board_data(ar, data, data_len);
	if (ret) {
		ath10k_warn(ar, "failed to download calibration data from Device Tree: %d\n",
			    ret);
		goto out_free;
	}

	ret = 0;

out_free:
	kfree(data);

out:
	return ret;
}

static int ath10k_download_cal_eeprom(struct ath10k *ar)
{
	size_t data_len;
	void *data = NULL;
	int ret;

	ret = ath10k_hif_fetch_cal_eeprom(ar, &data, &data_len);
	if (ret) {
		if (ret != -EOPNOTSUPP)
			ath10k_warn(ar, "failed to read calibration data from EEPROM: %d\n",
				    ret);
		goto out_free;
	}

	ret = ath10k_download_board_data(ar, data, data_len);
	if (ret) {
		ath10k_warn(ar, "failed to download calibration data from EEPROM: %d\n",
			    ret);
		goto out_free;
	}

	ret = 0;

out_free:
	kfree(data);

	return ret;
}

static int ath10k_download_cal_nvmem(struct ath10k *ar, const char *cell_name)
{
	struct nvmem_cell *cell;
	void *buf;
	size_t len;
	int ret;

	cell = devm_nvmem_cell_get(ar->dev, cell_name);
	if (IS_ERR(cell)) {
		ret = PTR_ERR(cell);
		return ret;
	}

	buf = nvmem_cell_read(cell, &len);
	if (IS_ERR(buf))
		return PTR_ERR(buf);

	if (ar->hw_params.cal_data_len != len) {
		kfree(buf);
		ath10k_warn(ar, "invalid calibration data length in nvmem-cell '%s': %zu != %u\n",
			    cell_name, len, ar->hw_params.cal_data_len);
		return -EMSGSIZE;
	}

	ret = ath10k_download_board_data(ar, buf, len);
	kfree(buf);
	if (ret)
		ath10k_warn(ar, "failed to download calibration data from nvmem-cell '%s': %d\n",
			    cell_name, ret);

	return ret;
}

int ath10k_core_fetch_firmware_api_n(struct ath10k *ar, const char *name,
				     struct ath10k_fw_file *fw_file)
{
	size_t magic_len, len, ie_len;
	int ie_id, i, index, bit, ret;
	struct ath10k_fw_ie *hdr;
	const u8 *data;
	__le32 *timestamp, *version;

	/* first fetch the firmware file (firmware-*.bin) */
	fw_file->firmware = ath10k_fetch_fw_file(ar, ar->hw_params.fw.dir,
						 name);
	if (IS_ERR(fw_file->firmware))
		return PTR_ERR(fw_file->firmware);

	data = fw_file->firmware->data;
	len = fw_file->firmware->size;

	/* magic also includes the null byte, check that as well */
	magic_len = strlen(ATH10K_FIRMWARE_MAGIC) + 1;

	if (len < magic_len) {
		ath10k_err(ar, "firmware file '%s/%s' too small to contain magic: %zu\n",
			   ar->hw_params.fw.dir, name, len);
		ret = -EINVAL;
		goto err;
	}

	if (memcmp(data, ATH10K_FIRMWARE_MAGIC, magic_len) != 0) {
		ath10k_err(ar, "invalid firmware magic\n");
		ret = -EINVAL;
		goto err;
	}

	/* jump over the padding */
	magic_len = ALIGN(magic_len, 4);

	len -= magic_len;
	data += magic_len;

	/* loop elements */
	while (len > sizeof(struct ath10k_fw_ie)) {
		hdr = (struct ath10k_fw_ie *)data;

		ie_id = le32_to_cpu(hdr->id);
		ie_len = le32_to_cpu(hdr->len);

		len -= sizeof(*hdr);
		data += sizeof(*hdr);

		if (len < ie_len) {
			ath10k_err(ar, "invalid length for FW IE %d (%zu < %zu)\n",
				   ie_id, len, ie_len);
			ret = -EINVAL;
			goto err;
		}

		switch (ie_id) {
		case ATH10K_FW_IE_FW_VERSION:
			if (ie_len > sizeof(fw_file->fw_version) - 1)
				break;

			memcpy(fw_file->fw_version, data, ie_len);
			fw_file->fw_version[ie_len] = '\0';

			ath10k_dbg(ar, ATH10K_DBG_BOOT,
				   "found fw version %s\n",
				    fw_file->fw_version);
			break;
		case ATH10K_FW_IE_TIMESTAMP:
			if (ie_len != sizeof(u32))
				break;

			timestamp = (__le32 *)data;

			ath10k_dbg(ar, ATH10K_DBG_BOOT, "found fw timestamp %d\n",
				   le32_to_cpup(timestamp));
			break;
		case ATH10K_FW_IE_FEATURES:
			ath10k_dbg(ar, ATH10K_DBG_BOOT,
				   "found firmware features ie (%zd B)\n",
				   ie_len);

			for (i = 0; i < ATH10K_FW_FEATURE_COUNT; i++) {
				index = i / 8;
				bit = i % 8;

				if (index == ie_len)
					break;

				if (data[index] & (1 << bit)) {
					ath10k_dbg(ar, ATH10K_DBG_BOOT,
						   "Enabling feature bit: %i\n",
						   i);
					__set_bit(i, fw_file->fw_features);
				}
			}

			ath10k_dbg_dump(ar, ATH10K_DBG_BOOT, "features", "",
					fw_file->fw_features,
					sizeof(fw_file->fw_features));
			break;
		case ATH10K_FW_IE_FW_IMAGE:
			ath10k_dbg(ar, ATH10K_DBG_BOOT,
				   "found fw image ie (%zd B)\n",
				   ie_len);

			fw_file->firmware_data = data;
			fw_file->firmware_len = ie_len;

			break;
		case ATH10K_FW_IE_OTP_IMAGE:
			ath10k_dbg(ar, ATH10K_DBG_BOOT,
				   "found otp image ie (%zd B)\n",
				   ie_len);

			fw_file->otp_data = data;
			fw_file->otp_len = ie_len;

			break;
		case ATH10K_FW_IE_WMI_OP_VERSION:
			if (ie_len != sizeof(u32))
				break;

			version = (__le32 *)data;

			fw_file->wmi_op_version = le32_to_cpup(version);

			ath10k_dbg(ar, ATH10K_DBG_BOOT, "found fw ie wmi op version %d\n",
				   fw_file->wmi_op_version);
			break;
		case ATH10K_FW_IE_HTT_OP_VERSION:
			if (ie_len != sizeof(u32))
				break;

			version = (__le32 *)data;

			fw_file->htt_op_version = le32_to_cpup(version);

			ath10k_dbg(ar, ATH10K_DBG_BOOT, "found fw ie htt op version %d\n",
				   fw_file->htt_op_version);
			break;
		case ATH10K_FW_IE_FW_CODE_SWAP_IMAGE:
			ath10k_dbg(ar, ATH10K_DBG_BOOT,
				   "found fw code swap image ie (%zd B)\n",
				   ie_len);
			fw_file->codeswap_data = data;
			fw_file->codeswap_len = ie_len;
			break;
		default:
			ath10k_warn(ar, "Unknown FW IE: %u\n",
				    le32_to_cpu(hdr->id));
			break;
		}

		/* jump over the padding */
		ie_len = ALIGN(ie_len, 4);

		len -= ie_len;
		data += ie_len;
	}

	if (!test_bit(ATH10K_FW_FEATURE_NON_BMI, fw_file->fw_features) &&
	    (!fw_file->firmware_data || !fw_file->firmware_len)) {
		ath10k_warn(ar, "No ATH10K_FW_IE_FW_IMAGE found from '%s/%s', skipping\n",
			    ar->hw_params.fw.dir, name);
		ret = -ENOMEDIUM;
		goto err;
	}

	return 0;

err:
	ath10k_core_free_firmware_files(ar);
	return ret;
}

static void ath10k_core_get_fw_name(struct ath10k *ar, char *fw_name,
				    size_t fw_name_len, int fw_api)
{
	switch (ar->hif.bus) {
	case ATH10K_BUS_SDIO:
	case ATH10K_BUS_USB:
		scnprintf(fw_name, fw_name_len, "%s-%s-%d.bin",
			  ATH10K_FW_FILE_BASE, ath10k_bus_str(ar->hif.bus),
			  fw_api);
		break;
	case ATH10K_BUS_PCI:
	case ATH10K_BUS_AHB:
	case ATH10K_BUS_SNOC:
		scnprintf(fw_name, fw_name_len, "%s-%d.bin",
			  ATH10K_FW_FILE_BASE, fw_api);
		break;
	}
}

static int ath10k_core_fetch_firmware_files(struct ath10k *ar)
{
	int ret, i;
	char fw_name[100];

	/* calibration file is optional, don't check for any errors */
	ath10k_fetch_cal_file(ar);

	for (i = ATH10K_FW_API_MAX; i >= ATH10K_FW_API_MIN; i--) {
		ar->fw_api = i;
		ath10k_dbg(ar, ATH10K_DBG_BOOT, "trying fw api %d\n",
			   ar->fw_api);

		ath10k_core_get_fw_name(ar, fw_name, sizeof(fw_name), ar->fw_api);
		ret = ath10k_core_fetch_firmware_api_n(ar, fw_name,
						       &ar->normal_mode_fw.fw_file);
		if (!ret)
			goto success;
	}

	/* we end up here if we couldn't fetch any firmware */

	ath10k_err(ar, "Failed to find firmware-N.bin (N between %d and %d) from %s: %d",
		   ATH10K_FW_API_MIN, ATH10K_FW_API_MAX, ar->hw_params.fw.dir,
		   ret);

	return ret;

success:
	ath10k_dbg(ar, ATH10K_DBG_BOOT, "using fw api %d\n", ar->fw_api);

	return 0;
}

static int ath10k_core_pre_cal_download(struct ath10k *ar)
{
	int ret;

	ret = ath10k_download_cal_nvmem(ar, "pre-calibration");
	if (ret == 0) {
		ar->cal_mode = ATH10K_PRE_CAL_MODE_NVMEM;
		goto success;
	} else if (ret == -EPROBE_DEFER) {
		return ret;
	}

	ath10k_dbg(ar, ATH10K_DBG_BOOT,
		   "boot did not find a pre-calibration nvmem-cell, try file next: %d\n",
		   ret);

	ret = ath10k_download_cal_file(ar, ar->pre_cal_file);
	if (ret == 0) {
		ar->cal_mode = ATH10K_PRE_CAL_MODE_FILE;
		goto success;
	}

	ath10k_dbg(ar, ATH10K_DBG_BOOT,
		   "boot did not find a pre calibration file, try DT next: %d\n",
		   ret);

	ret = ath10k_download_cal_dt(ar, "qcom,ath10k-pre-calibration-data");
	if (ret) {
		ath10k_dbg(ar, ATH10K_DBG_BOOT,
			   "unable to load pre cal data from DT: %d\n", ret);
		return ret;
	}
	ar->cal_mode = ATH10K_PRE_CAL_MODE_DT;

success:
	ath10k_dbg(ar, ATH10K_DBG_BOOT, "boot using calibration mode %s\n",
		   ath10k_cal_mode_str(ar->cal_mode));

	return 0;
}

static int ath10k_core_pre_cal_config(struct ath10k *ar)
{
	int ret;

	ret = ath10k_core_pre_cal_download(ar);
	if (ret) {
		ath10k_dbg(ar, ATH10K_DBG_BOOT,
			   "failed to load pre cal data: %d\n", ret);
		return ret;
	}

	ret = ath10k_core_get_board_id_from_otp(ar);
	if (ret) {
		ath10k_err(ar, "failed to get board id: %d\n", ret);
		return ret;
	}

	ret = ath10k_download_and_run_otp(ar);
	if (ret) {
		ath10k_err(ar, "failed to run otp: %d\n", ret);
		return ret;
	}

	ath10k_dbg(ar, ATH10K_DBG_BOOT,
		   "pre cal configuration done successfully\n");

	return 0;
}

static int ath10k_download_cal_data(struct ath10k *ar)
{
	int ret;

	ret = ath10k_core_pre_cal_config(ar);
	if (ret == 0)
		return 0;

	ath10k_dbg(ar, ATH10K_DBG_BOOT,
		   "pre cal download procedure failed, try cal file: %d\n",
		   ret);

	ret = ath10k_download_cal_nvmem(ar, "calibration");
	if (ret == 0) {
		ar->cal_mode = ATH10K_CAL_MODE_NVMEM;
		goto done;
	} else if (ret == -EPROBE_DEFER) {
		return ret;
	}

	ath10k_dbg(ar, ATH10K_DBG_BOOT,
		   "boot did not find a calibration nvmem-cell, try file next: %d\n",
		   ret);

	ret = ath10k_download_cal_file(ar, ar->cal_file);
	if (ret == 0) {
		ar->cal_mode = ATH10K_CAL_MODE_FILE;
		goto done;
	}

	ath10k_dbg(ar, ATH10K_DBG_BOOT,
		   "boot did not find a calibration file, try DT next: %d\n",
		   ret);

	ret = ath10k_download_cal_dt(ar, "qcom,ath10k-calibration-data");
	if (ret == 0) {
		ar->cal_mode = ATH10K_CAL_MODE_DT;
		goto done;
	}

	ath10k_dbg(ar, ATH10K_DBG_BOOT,
		   "boot did not find DT entry, try target EEPROM next: %d\n",
		   ret);

	ret = ath10k_download_cal_eeprom(ar);
	if (ret == 0) {
		ar->cal_mode = ATH10K_CAL_MODE_EEPROM;
		goto done;
	}

	ath10k_dbg(ar, ATH10K_DBG_BOOT,
		   "boot did not find target EEPROM entry, try OTP next: %d\n",
		   ret);

	ret = ath10k_download_and_run_otp(ar);
	if (ret) {
		ath10k_err(ar, "failed to run otp: %d\n", ret);
		return ret;
	}

	ar->cal_mode = ATH10K_CAL_MODE_OTP;

done:
	ath10k_dbg(ar, ATH10K_DBG_BOOT, "boot using calibration mode %s\n",
		   ath10k_cal_mode_str(ar->cal_mode));
	return 0;
}

static void ath10k_core_fetch_btcoex_dt(struct ath10k *ar)
{
	struct device_node *node;
	u8 coex_support = 0;
	int ret;

	node = ar->dev->of_node;
	if (!node)
		goto out;

	ret = of_property_read_u8(node, "qcom,coexist-support", &coex_support);
	if (ret) {
		ar->coex_support = true;
		goto out;
	}

	if (coex_support) {
		ar->coex_support = true;
	} else {
		ar->coex_support = false;
		ar->coex_gpio_pin = -1;
		goto out;
	}

	ret = of_property_read_u32(node, "qcom,coexist-gpio-pin",
				   &ar->coex_gpio_pin);
	if (ret)
		ar->coex_gpio_pin = -1;

out:
	ath10k_dbg(ar, ATH10K_DBG_BOOT, "boot coex_support %d coex_gpio_pin %d\n",
		   ar->coex_support, ar->coex_gpio_pin);
}

static int ath10k_init_uart(struct ath10k *ar)
{
	int ret;

	/*
	 * Explicitly setting UART prints to zero as target turns it on
	 * based on scratch registers.
	 */
	ret = ath10k_bmi_write32(ar, hi_serial_enable, 0);
	if (ret) {
		ath10k_warn(ar, "could not disable UART prints (%d)\n", ret);
		return ret;
	}

	if (!uart_print) {
		if (ar->hw_params.uart_pin_workaround) {
			ret = ath10k_bmi_write32(ar, hi_dbg_uart_txpin,
						 ar->hw_params.uart_pin);
			if (ret) {
				ath10k_warn(ar, "failed to set UART TX pin: %d",
					    ret);
				return ret;
			}
		}

		return 0;
	}

	ret = ath10k_bmi_write32(ar, hi_dbg_uart_txpin, ar->hw_params.uart_pin);
	if (ret) {
		ath10k_warn(ar, "could not enable UART prints (%d)\n", ret);
		return ret;
	}

	ret = ath10k_bmi_write32(ar, hi_serial_enable, 1);
	if (ret) {
		ath10k_warn(ar, "could not enable UART prints (%d)\n", ret);
		return ret;
	}

	/* Set the UART baud rate to 19200. */
	ret = ath10k_bmi_write32(ar, hi_desired_baud_rate, 19200);
	if (ret) {
		ath10k_warn(ar, "could not set the baud rate (%d)\n", ret);
		return ret;
	}

	ath10k_info(ar, "UART prints enabled\n");
	return 0;
}

static int ath10k_init_hw_params(struct ath10k *ar)
{
	const struct ath10k_hw_params *hw_params;
	int i;

	for (i = 0; i < ARRAY_SIZE(ath10k_hw_params_list); i++) {
		hw_params = &ath10k_hw_params_list[i];

		if (hw_params->bus == ar->hif.bus &&
		    hw_params->id == ar->target_version &&
		    hw_params->dev_id == ar->dev_id)
			break;
	}

	if (i == ARRAY_SIZE(ath10k_hw_params_list)) {
		ath10k_err(ar, "Unsupported hardware version: 0x%x\n",
			   ar->target_version);
		return -EINVAL;
	}

	ar->hw_params = *hw_params;

	ath10k_dbg(ar, ATH10K_DBG_BOOT, "Hardware name %s version 0x%x\n",
		   ar->hw_params.name, ar->target_version);

	return 0;
}

void ath10k_core_start_recovery(struct ath10k *ar)
{
	if (test_and_set_bit(ATH10K_FLAG_RESTARTING, &ar->dev_flags)) {
		ath10k_warn(ar, "already restarting\n");
		return;
	}

	queue_work(ar->workqueue, &ar->restart_work);
}
EXPORT_SYMBOL(ath10k_core_start_recovery);

void ath10k_core_napi_enable(struct ath10k *ar)
{
	lockdep_assert_held(&ar->conf_mutex);

	if (test_bit(ATH10K_FLAG_NAPI_ENABLED, &ar->dev_flags))
		return;

	napi_enable(&ar->napi);
	set_bit(ATH10K_FLAG_NAPI_ENABLED, &ar->dev_flags);
}
EXPORT_SYMBOL(ath10k_core_napi_enable);

void ath10k_core_napi_sync_disable(struct ath10k *ar)
{
	lockdep_assert_held(&ar->conf_mutex);

	if (!test_bit(ATH10K_FLAG_NAPI_ENABLED, &ar->dev_flags))
		return;

	napi_synchronize(&ar->napi);
	napi_disable(&ar->napi);
	clear_bit(ATH10K_FLAG_NAPI_ENABLED, &ar->dev_flags);
}
EXPORT_SYMBOL(ath10k_core_napi_sync_disable);

static void ath10k_core_restart(struct work_struct *work)
{
	struct ath10k *ar = container_of(work, struct ath10k, restart_work);
	int ret;

	set_bit(ATH10K_FLAG_CRASH_FLUSH, &ar->dev_flags);

	/* Place a barrier to make sure the compiler doesn't reorder
	 * CRASH_FLUSH and calling other functions.
	 */
	barrier();

	ieee80211_stop_queues(ar->hw);
	ath10k_drain_tx(ar);
	complete(&ar->scan.started);
	complete(&ar->scan.completed);
	complete(&ar->scan.on_channel);
	complete(&ar->offchan_tx_completed);
	complete(&ar->install_key_done);
	complete(&ar->vdev_setup_done);
	complete(&ar->vdev_delete_done);
	complete(&ar->thermal.wmi_sync);
	complete(&ar->bss_survey_done);
	wake_up(&ar->htt.empty_tx_wq);
	wake_up(&ar->wmi.tx_credits_wq);
	wake_up(&ar->peer_mapping_wq);

	/* TODO: We can have one instance of cancelling coverage_class_work by
	 * moving it to ath10k_halt(), so that both stop() and restart() would
	 * call that but it takes conf_mutex() and if we call cancel_work_sync()
	 * with conf_mutex it will deadlock.
	 */
	cancel_work_sync(&ar->set_coverage_class_work);

	mutex_lock(&ar->conf_mutex);

	switch (ar->state) {
	case ATH10K_STATE_ON:
		ar->state = ATH10K_STATE_RESTARTING;
		ath10k_halt(ar);
		ath10k_scan_finish(ar);
		ieee80211_restart_hw(ar->hw);
		break;
	case ATH10K_STATE_OFF:
		/* this can happen if driver is being unloaded
		 * or if the crash happens during FW probing
		 */
		ath10k_warn(ar, "cannot restart a device that hasn't been started\n");
		break;
	case ATH10K_STATE_RESTARTING:
		/* hw restart might be requested from multiple places */
		break;
	case ATH10K_STATE_RESTARTED:
		ar->state = ATH10K_STATE_WEDGED;
		fallthrough;
	case ATH10K_STATE_WEDGED:
		ath10k_warn(ar, "device is wedged, will not restart\n");
		break;
	case ATH10K_STATE_UTF:
		ath10k_warn(ar, "firmware restart in UTF mode not supported\n");
		break;
	}

	mutex_unlock(&ar->conf_mutex);

	ret = ath10k_coredump_submit(ar);
	if (ret)
		ath10k_warn(ar, "failed to send firmware crash dump via devcoredump: %d",
			    ret);

	complete(&ar->driver_recovery);
}

static void ath10k_core_set_coverage_class_work(struct work_struct *work)
{
	struct ath10k *ar = container_of(work, struct ath10k,
					 set_coverage_class_work);

	if (ar->hw_params.hw_ops->set_coverage_class)
		ar->hw_params.hw_ops->set_coverage_class(ar, -1);
}

static int ath10k_core_init_firmware_features(struct ath10k *ar)
{
	struct ath10k_fw_file *fw_file = &ar->normal_mode_fw.fw_file;
	int max_num_peers;

	if (test_bit(ATH10K_FW_FEATURE_WMI_10_2, fw_file->fw_features) &&
	    !test_bit(ATH10K_FW_FEATURE_WMI_10X, fw_file->fw_features)) {
		ath10k_err(ar, "feature bits corrupted: 10.2 feature requires 10.x feature to be set as well");
		return -EINVAL;
	}

	if (fw_file->wmi_op_version >= ATH10K_FW_WMI_OP_VERSION_MAX) {
		ath10k_err(ar, "unsupported WMI OP version (max %d): %d\n",
			   ATH10K_FW_WMI_OP_VERSION_MAX, fw_file->wmi_op_version);
		return -EINVAL;
	}

	ar->wmi.rx_decap_mode = ATH10K_HW_TXRX_NATIVE_WIFI;
	switch (ath10k_cryptmode_param) {
	case ATH10K_CRYPT_MODE_HW:
		clear_bit(ATH10K_FLAG_RAW_MODE, &ar->dev_flags);
		clear_bit(ATH10K_FLAG_HW_CRYPTO_DISABLED, &ar->dev_flags);
		break;
	case ATH10K_CRYPT_MODE_SW:
		if (!test_bit(ATH10K_FW_FEATURE_RAW_MODE_SUPPORT,
			      fw_file->fw_features)) {
			ath10k_err(ar, "cryptmode > 0 requires raw mode support from firmware");
			return -EINVAL;
		}

		set_bit(ATH10K_FLAG_RAW_MODE, &ar->dev_flags);
		set_bit(ATH10K_FLAG_HW_CRYPTO_DISABLED, &ar->dev_flags);
		break;
	default:
		ath10k_info(ar, "invalid cryptmode: %d\n",
			    ath10k_cryptmode_param);
		return -EINVAL;
	}

	ar->htt.max_num_amsdu = ATH10K_HTT_MAX_NUM_AMSDU_DEFAULT;
	ar->htt.max_num_ampdu = ATH10K_HTT_MAX_NUM_AMPDU_DEFAULT;

	if (ath10k_frame_mode == ATH10K_HW_TXRX_RAW) {
		if (!test_bit(ATH10K_FW_FEATURE_RAW_MODE_SUPPORT,
			      fw_file->fw_features)) {
			ath10k_err(ar, "rawmode = 1 requires support from firmware");
			return -EINVAL;
		}
		set_bit(ATH10K_FLAG_RAW_MODE, &ar->dev_flags);
	}

	if (test_bit(ATH10K_FLAG_RAW_MODE, &ar->dev_flags)) {
		ar->wmi.rx_decap_mode = ATH10K_HW_TXRX_RAW;

		/* Workaround:
		 *
		 * Firmware A-MSDU aggregation breaks with RAW Tx encap mode
		 * and causes enormous performance issues (malformed frames,
		 * etc).
		 *
		 * Disabling A-MSDU makes RAW mode stable with heavy traffic
		 * albeit a bit slower compared to regular operation.
		 */
		ar->htt.max_num_amsdu = 1;
	}

	/* Backwards compatibility for firmwares without
	 * ATH10K_FW_IE_WMI_OP_VERSION.
	 */
	if (fw_file->wmi_op_version == ATH10K_FW_WMI_OP_VERSION_UNSET) {
		if (test_bit(ATH10K_FW_FEATURE_WMI_10X, fw_file->fw_features)) {
			if (test_bit(ATH10K_FW_FEATURE_WMI_10_2,
				     fw_file->fw_features))
				fw_file->wmi_op_version = ATH10K_FW_WMI_OP_VERSION_10_2;
			else
				fw_file->wmi_op_version = ATH10K_FW_WMI_OP_VERSION_10_1;
		} else {
			fw_file->wmi_op_version = ATH10K_FW_WMI_OP_VERSION_MAIN;
		}
	}

	switch (fw_file->wmi_op_version) {
	case ATH10K_FW_WMI_OP_VERSION_MAIN:
		max_num_peers = TARGET_NUM_PEERS;
		ar->max_num_stations = TARGET_NUM_STATIONS;
		ar->max_num_vdevs = TARGET_NUM_VDEVS;
		ar->htt.max_num_pending_tx = TARGET_NUM_MSDU_DESC;
		ar->fw_stats_req_mask = WMI_STAT_PDEV | WMI_STAT_VDEV |
			WMI_STAT_PEER;
		ar->max_spatial_stream = WMI_MAX_SPATIAL_STREAM;
		break;
	case ATH10K_FW_WMI_OP_VERSION_10_1:
	case ATH10K_FW_WMI_OP_VERSION_10_2:
	case ATH10K_FW_WMI_OP_VERSION_10_2_4:
		if (ath10k_peer_stats_enabled(ar)) {
			max_num_peers = TARGET_10X_TX_STATS_NUM_PEERS;
			ar->max_num_stations = TARGET_10X_TX_STATS_NUM_STATIONS;
		} else {
			max_num_peers = TARGET_10X_NUM_PEERS;
			ar->max_num_stations = TARGET_10X_NUM_STATIONS;
		}
		ar->max_num_vdevs = TARGET_10X_NUM_VDEVS;
		ar->htt.max_num_pending_tx = TARGET_10X_NUM_MSDU_DESC;
		ar->fw_stats_req_mask = WMI_STAT_PEER;
		ar->max_spatial_stream = WMI_MAX_SPATIAL_STREAM;
		break;
	case ATH10K_FW_WMI_OP_VERSION_TLV:
		max_num_peers = TARGET_TLV_NUM_PEERS;
		ar->max_num_stations = TARGET_TLV_NUM_STATIONS;
		ar->max_num_vdevs = TARGET_TLV_NUM_VDEVS;
		ar->max_num_tdls_vdevs = TARGET_TLV_NUM_TDLS_VDEVS;
		if (ar->hif.bus == ATH10K_BUS_SDIO)
			ar->htt.max_num_pending_tx =
				TARGET_TLV_NUM_MSDU_DESC_HL;
		else
			ar->htt.max_num_pending_tx = TARGET_TLV_NUM_MSDU_DESC;
		ar->wow.max_num_patterns = TARGET_TLV_NUM_WOW_PATTERNS;
		ar->fw_stats_req_mask = WMI_TLV_STAT_PDEV | WMI_TLV_STAT_VDEV |
			WMI_TLV_STAT_PEER | WMI_TLV_STAT_PEER_EXTD;
		ar->max_spatial_stream = WMI_MAX_SPATIAL_STREAM;
		ar->wmi.mgmt_max_num_pending_tx = TARGET_TLV_MGMT_NUM_MSDU_DESC;
		break;
	case ATH10K_FW_WMI_OP_VERSION_10_4:
		max_num_peers = TARGET_10_4_NUM_PEERS;
		ar->max_num_stations = TARGET_10_4_NUM_STATIONS;
		ar->num_active_peers = TARGET_10_4_ACTIVE_PEERS;
		ar->max_num_vdevs = TARGET_10_4_NUM_VDEVS;
		ar->num_tids = TARGET_10_4_TGT_NUM_TIDS;
		ar->fw_stats_req_mask = WMI_10_4_STAT_PEER |
					WMI_10_4_STAT_PEER_EXTD |
					WMI_10_4_STAT_VDEV_EXTD;
		ar->max_spatial_stream = ar->hw_params.max_spatial_stream;
		ar->max_num_tdls_vdevs = TARGET_10_4_NUM_TDLS_VDEVS;

		if (test_bit(ATH10K_FW_FEATURE_PEER_FLOW_CONTROL,
			     fw_file->fw_features))
			ar->htt.max_num_pending_tx = TARGET_10_4_NUM_MSDU_DESC_PFC;
		else
			ar->htt.max_num_pending_tx = TARGET_10_4_NUM_MSDU_DESC;
		break;
	case ATH10K_FW_WMI_OP_VERSION_UNSET:
	case ATH10K_FW_WMI_OP_VERSION_MAX:
	default:
		WARN_ON(1);
		return -EINVAL;
	}

	if (ar->hw_params.num_peers)
		ar->max_num_peers = ar->hw_params.num_peers;
	else
		ar->max_num_peers = max_num_peers;

	/* Backwards compatibility for firmwares without
	 * ATH10K_FW_IE_HTT_OP_VERSION.
	 */
	if (fw_file->htt_op_version == ATH10K_FW_HTT_OP_VERSION_UNSET) {
		switch (fw_file->wmi_op_version) {
		case ATH10K_FW_WMI_OP_VERSION_MAIN:
			fw_file->htt_op_version = ATH10K_FW_HTT_OP_VERSION_MAIN;
			break;
		case ATH10K_FW_WMI_OP_VERSION_10_1:
		case ATH10K_FW_WMI_OP_VERSION_10_2:
		case ATH10K_FW_WMI_OP_VERSION_10_2_4:
			fw_file->htt_op_version = ATH10K_FW_HTT_OP_VERSION_10_1;
			break;
		case ATH10K_FW_WMI_OP_VERSION_TLV:
			fw_file->htt_op_version = ATH10K_FW_HTT_OP_VERSION_TLV;
			break;
		case ATH10K_FW_WMI_OP_VERSION_10_4:
		case ATH10K_FW_WMI_OP_VERSION_UNSET:
		case ATH10K_FW_WMI_OP_VERSION_MAX:
			ath10k_err(ar, "htt op version not found from fw meta data");
			return -EINVAL;
		}
	}

	return 0;
}

static int ath10k_core_reset_rx_filter(struct ath10k *ar)
{
	int ret;
	int vdev_id;
	int vdev_type;
	int vdev_subtype;
	const u8 *vdev_addr;

	vdev_id = 0;
	vdev_type = WMI_VDEV_TYPE_STA;
	vdev_subtype = ath10k_wmi_get_vdev_subtype(ar, WMI_VDEV_SUBTYPE_NONE);
	vdev_addr = ar->mac_addr;

	ret = ath10k_wmi_vdev_create(ar, vdev_id, vdev_type, vdev_subtype,
				     vdev_addr);
	if (ret) {
		ath10k_err(ar, "failed to create dummy vdev: %d\n", ret);
		return ret;
	}

	ret = ath10k_wmi_vdev_delete(ar, vdev_id);
	if (ret) {
		ath10k_err(ar, "failed to delete dummy vdev: %d\n", ret);
		return ret;
	}

	/* WMI and HTT may use separate HIF pipes and are not guaranteed to be
	 * serialized properly implicitly.
	 *
	 * Moreover (most) WMI commands have no explicit acknowledges. It is
	 * possible to infer it implicitly by poking firmware with echo
	 * command - getting a reply means all preceding comments have been
	 * (mostly) processed.
	 *
	 * In case of vdev create/delete this is sufficient.
	 *
	 * Without this it's possible to end up with a race when HTT Rx ring is
	 * started before vdev create/delete hack is complete allowing a short
	 * window of opportunity to receive (and Tx ACK) a bunch of frames.
	 */
	ret = ath10k_wmi_barrier(ar);
	if (ret) {
		ath10k_err(ar, "failed to ping firmware: %d\n", ret);
		return ret;
	}

	return 0;
}

static int ath10k_core_compat_services(struct ath10k *ar)
{
	struct ath10k_fw_file *fw_file = &ar->normal_mode_fw.fw_file;

	/* all 10.x firmware versions support thermal throttling but don't
	 * advertise the support via service flags so we have to hardcode
	 * it here
	 */
	switch (fw_file->wmi_op_version) {
	case ATH10K_FW_WMI_OP_VERSION_10_1:
	case ATH10K_FW_WMI_OP_VERSION_10_2:
	case ATH10K_FW_WMI_OP_VERSION_10_2_4:
	case ATH10K_FW_WMI_OP_VERSION_10_4:
		set_bit(WMI_SERVICE_THERM_THROT, ar->wmi.svc_map);
		break;
	default:
		break;
	}

	return 0;
}

#define TGT_IRAM_READ_PER_ITR (8 * 1024)

static int ath10k_core_copy_target_iram(struct ath10k *ar)
{
	const struct ath10k_hw_mem_layout *hw_mem;
	const struct ath10k_mem_region *tmp, *mem_region = NULL;
	dma_addr_t paddr;
	void *vaddr = NULL;
	u8 num_read_itr;
	int i, ret;
	u32 len, remaining_len;

	/* copy target iram feature must work also when
	 * ATH10K_FW_CRASH_DUMP_RAM_DATA is disabled, so
	 * _ath10k_coredump_get_mem_layout() to accomplist that
	 */
	hw_mem = _ath10k_coredump_get_mem_layout(ar);
	if (!hw_mem)
		/* if CONFIG_DEV_COREDUMP is disabled we get NULL, then
		 * just silently disable the feature by doing nothing
		 */
		return 0;

	for (i = 0; i < hw_mem->region_table.size; i++) {
		tmp = &hw_mem->region_table.regions[i];
		if (tmp->type == ATH10K_MEM_REGION_TYPE_REG) {
			mem_region = tmp;
			break;
		}
	}

	if (!mem_region)
		return -ENOMEM;

	for (i = 0; i < ar->wmi.num_mem_chunks; i++) {
		if (ar->wmi.mem_chunks[i].req_id ==
		    WMI_IRAM_RECOVERY_HOST_MEM_REQ_ID) {
			vaddr = ar->wmi.mem_chunks[i].vaddr;
			len = ar->wmi.mem_chunks[i].len;
			break;
		}
	}

	if (!vaddr || !len) {
		ath10k_warn(ar, "No allocated memory for IRAM back up");
		return -ENOMEM;
	}

	len = (len < mem_region->len) ? len : mem_region->len;
	paddr = mem_region->start;
	num_read_itr = len / TGT_IRAM_READ_PER_ITR;
	remaining_len = len % TGT_IRAM_READ_PER_ITR;
	for (i = 0; i < num_read_itr; i++) {
		ret = ath10k_hif_diag_read(ar, paddr, vaddr,
					   TGT_IRAM_READ_PER_ITR);
		if (ret) {
			ath10k_warn(ar, "failed to copy firmware IRAM contents: %d",
				    ret);
			return ret;
		}

		paddr += TGT_IRAM_READ_PER_ITR;
		vaddr += TGT_IRAM_READ_PER_ITR;
	}

	if (remaining_len) {
		ret = ath10k_hif_diag_read(ar, paddr, vaddr, remaining_len);
		if (ret) {
			ath10k_warn(ar, "failed to copy firmware IRAM contents: %d",
				    ret);
			return ret;
		}
	}

	ath10k_dbg(ar, ATH10K_DBG_BOOT, "target IRAM back up completed\n");

	return 0;
}

int ath10k_core_start(struct ath10k *ar, enum ath10k_firmware_mode mode,
		      const struct ath10k_fw_components *fw)
{
	int status;
	u32 val;

	lockdep_assert_held(&ar->conf_mutex);

	clear_bit(ATH10K_FLAG_CRASH_FLUSH, &ar->dev_flags);

	ar->running_fw = fw;

	if (!test_bit(ATH10K_FW_FEATURE_NON_BMI,
		      ar->running_fw->fw_file.fw_features)) {
		ath10k_bmi_start(ar);

		/* Enable hardware clock to speed up firmware download */
		if (ar->hw_params.hw_ops->enable_pll_clk) {
			status = ar->hw_params.hw_ops->enable_pll_clk(ar);
			ath10k_dbg(ar, ATH10K_DBG_BOOT, "boot enable pll ret %d\n",
				   status);
		}

		if (ath10k_init_configure_target(ar)) {
			status = -EINVAL;
			goto err;
		}

		status = ath10k_download_cal_data(ar);
		if (status)
			goto err;

		/* Some of qca988x solutions are having global reset issue
		 * during target initialization. Bypassing PLL setting before
		 * downloading firmware and letting the SoC run on REF_CLK is
		 * fixing the problem. Corresponding firmware change is also
		 * needed to set the clock source once the target is
		 * initialized.
		 */
		if (test_bit(ATH10K_FW_FEATURE_SUPPORTS_SKIP_CLOCK_INIT,
			     ar->running_fw->fw_file.fw_features)) {
			status = ath10k_bmi_write32(ar, hi_skip_clock_init, 1);
			if (status) {
				ath10k_err(ar, "could not write to skip_clock_init: %d\n",
					   status);
				goto err;
			}
		}

		status = ath10k_download_fw(ar);
		if (status)
			goto err;

		status = ath10k_init_uart(ar);
		if (status)
			goto err;

		if (ar->hif.bus == ATH10K_BUS_SDIO) {
			status = ath10k_init_sdio(ar, mode);
			if (status) {
				ath10k_err(ar, "failed to init SDIO: %d\n", status);
				goto err;
			}
		}
	}

	ar->htc.htc_ops.target_send_suspend_complete =
		ath10k_send_suspend_complete;

	status = ath10k_htc_init(ar);
	if (status) {
		ath10k_err(ar, "could not init HTC (%d)\n", status);
		goto err;
	}

	if (!test_bit(ATH10K_FW_FEATURE_NON_BMI,
		      ar->running_fw->fw_file.fw_features)) {
		status = ath10k_bmi_done(ar);
		if (status)
			goto err;
	}

	status = ath10k_wmi_attach(ar);
	if (status) {
		ath10k_err(ar, "WMI attach failed: %d\n", status);
		goto err;
	}

	status = ath10k_htt_init(ar);
	if (status) {
		ath10k_err(ar, "failed to init htt: %d\n", status);
		goto err_wmi_detach;
	}

	status = ath10k_htt_tx_start(&ar->htt);
	if (status) {
		ath10k_err(ar, "failed to alloc htt tx: %d\n", status);
		goto err_wmi_detach;
	}

	/* If firmware indicates Full Rx Reorder support it must be used in a
	 * slightly different manner. Let HTT code know.
	 */
	ar->htt.rx_ring.in_ord_rx = !!(test_bit(WMI_SERVICE_RX_FULL_REORDER,
						ar->wmi.svc_map));

	status = ath10k_htt_rx_alloc(&ar->htt);
	if (status) {
		ath10k_err(ar, "failed to alloc htt rx: %d\n", status);
		goto err_htt_tx_detach;
	}

	status = ath10k_hif_start(ar);
	if (status) {
		ath10k_err(ar, "could not start HIF: %d\n", status);
		goto err_htt_rx_detach;
	}

	status = ath10k_htc_wait_target(&ar->htc);
	if (status) {
		ath10k_err(ar, "failed to connect to HTC: %d\n", status);
		goto err_hif_stop;
	}

	status = ath10k_hif_start_post(ar);
	if (status) {
		ath10k_err(ar, "failed to swap mailbox: %d\n", status);
		goto err_hif_stop;
	}

	if (mode == ATH10K_FIRMWARE_MODE_NORMAL) {
		status = ath10k_htt_connect(&ar->htt);
		if (status) {
			ath10k_err(ar, "failed to connect htt (%d)\n", status);
			goto err_hif_stop;
		}
	}

	status = ath10k_wmi_connect(ar);
	if (status) {
		ath10k_err(ar, "could not connect wmi: %d\n", status);
		goto err_hif_stop;
	}

	status = ath10k_htc_start(&ar->htc);
	if (status) {
		ath10k_err(ar, "failed to start htc: %d\n", status);
		goto err_hif_stop;
	}

	if (mode == ATH10K_FIRMWARE_MODE_NORMAL) {
		status = ath10k_wmi_wait_for_service_ready(ar);
		if (status) {
			ath10k_warn(ar, "wmi service ready event not received");
			goto err_hif_stop;
		}
	}

	ath10k_dbg(ar, ATH10K_DBG_BOOT, "firmware %s booted\n",
		   ar->hw->wiphy->fw_version);

	if (test_bit(ATH10K_FW_FEATURE_IRAM_RECOVERY,
		     ar->running_fw->fw_file.fw_features)) {
		status = ath10k_core_copy_target_iram(ar);
		if (status) {
			ath10k_warn(ar, "failed to copy target iram contents: %d",
				    status);
			goto err_hif_stop;
		}
	}

	if (test_bit(WMI_SERVICE_EXT_RES_CFG_SUPPORT, ar->wmi.svc_map) &&
	    mode == ATH10K_FIRMWARE_MODE_NORMAL) {
		val = 0;
		if (ath10k_peer_stats_enabled(ar))
			val = WMI_10_4_PEER_STATS;

		/* Enable vdev stats by default */
		val |= WMI_10_4_VDEV_STATS;

		if (test_bit(WMI_SERVICE_BSS_CHANNEL_INFO_64, ar->wmi.svc_map))
			val |= WMI_10_4_BSS_CHANNEL_INFO_64;

		ath10k_core_fetch_btcoex_dt(ar);

		/* 10.4 firmware supports BT-Coex without reloading firmware
		 * via pdev param. To support Bluetooth coexistence pdev param,
		 * WMI_COEX_GPIO_SUPPORT of extended resource config should be
		 * enabled always.
		 *
		 * We can still enable BTCOEX if firmware has the support
		 * even though btceox_support value is
		 * ATH10K_DT_BTCOEX_NOT_FOUND
		 */

		if (test_bit(WMI_SERVICE_COEX_GPIO, ar->wmi.svc_map) &&
		    test_bit(ATH10K_FW_FEATURE_BTCOEX_PARAM,
			     ar->running_fw->fw_file.fw_features) &&
		    ar->coex_support)
			val |= WMI_10_4_COEX_GPIO_SUPPORT;

		if (test_bit(WMI_SERVICE_TDLS_EXPLICIT_MODE_ONLY,
			     ar->wmi.svc_map))
			val |= WMI_10_4_TDLS_EXPLICIT_MODE_ONLY;

		if (test_bit(WMI_SERVICE_TDLS_UAPSD_BUFFER_STA,
			     ar->wmi.svc_map))
			val |= WMI_10_4_TDLS_UAPSD_BUFFER_STA;

		if (test_bit(WMI_SERVICE_TX_DATA_ACK_RSSI,
			     ar->wmi.svc_map))
			val |= WMI_10_4_TX_DATA_ACK_RSSI;

		if (test_bit(WMI_SERVICE_REPORT_AIRTIME, ar->wmi.svc_map))
			val |= WMI_10_4_REPORT_AIRTIME;

		if (test_bit(WMI_SERVICE_EXT_PEER_TID_CONFIGS_SUPPORT,
			     ar->wmi.svc_map))
			val |= WMI_10_4_EXT_PEER_TID_CONFIGS_SUPPORT;

		status = ath10k_mac_ext_resource_config(ar, val);
		if (status) {
			ath10k_err(ar,
				   "failed to send ext resource cfg command : %d\n",
				   status);
			goto err_hif_stop;
		}
	}

	status = ath10k_wmi_cmd_init(ar);
	if (status) {
		ath10k_err(ar, "could not send WMI init command (%d)\n",
			   status);
		goto err_hif_stop;
	}

	status = ath10k_wmi_wait_for_unified_ready(ar);
	if (status) {
		ath10k_err(ar, "wmi unified ready event not received\n");
		goto err_hif_stop;
	}

	status = ath10k_core_compat_services(ar);
	if (status) {
		ath10k_err(ar, "compat services failed: %d\n", status);
		goto err_hif_stop;
	}

	status = ath10k_wmi_pdev_set_base_macaddr(ar, ar->mac_addr);
	if (status && status != -EOPNOTSUPP) {
		ath10k_err(ar,
			   "failed to set base mac address: %d\n", status);
		goto err_hif_stop;
	}

	/* Some firmware revisions do not properly set up hardware rx filter
	 * registers.
	 *
	 * A known example from QCA9880 and 10.2.4 is that MAC_PCU_ADDR1_MASK
	 * is filled with 0s instead of 1s allowing HW to respond with ACKs to
	 * any frames that matches MAC_PCU_RX_FILTER which is also
	 * misconfigured to accept anything.
	 *
	 * The ADDR1 is programmed using internal firmware structure field and
	 * can't be (easily/sanely) reached from the driver explicitly. It is
	 * possible to implicitly make it correct by creating a dummy vdev and
	 * then deleting it.
	 */
	if (ar->hw_params.hw_filter_reset_required &&
	    mode == ATH10K_FIRMWARE_MODE_NORMAL) {
		status = ath10k_core_reset_rx_filter(ar);
		if (status) {
			ath10k_err(ar,
				   "failed to reset rx filter: %d\n", status);
			goto err_hif_stop;
		}
	}

	status = ath10k_htt_rx_ring_refill(ar);
	if (status) {
		ath10k_err(ar, "failed to refill htt rx ring: %d\n", status);
		goto err_hif_stop;
	}

	if (ar->max_num_vdevs >= 64)
		ar->free_vdev_map = 0xFFFFFFFFFFFFFFFFLL;
	else
		ar->free_vdev_map = (1LL << ar->max_num_vdevs) - 1;

	INIT_LIST_HEAD(&ar->arvifs);

	/* we don't care about HTT in UTF mode */
	if (mode == ATH10K_FIRMWARE_MODE_NORMAL) {
		status = ath10k_htt_setup(&ar->htt);
		if (status) {
			ath10k_err(ar, "failed to setup htt: %d\n", status);
			goto err_hif_stop;
		}
	}

	status = ath10k_debug_start(ar);
	if (status)
		goto err_hif_stop;

	status = ath10k_hif_set_target_log_mode(ar, fw_diag_log);
	if (status && status != -EOPNOTSUPP) {
		ath10k_warn(ar, "set target log mode failed: %d\n", status);
		goto err_hif_stop;
	}

	return 0;

err_hif_stop:
	ath10k_hif_stop(ar);
err_htt_rx_detach:
	ath10k_htt_rx_free(&ar->htt);
err_htt_tx_detach:
	ath10k_htt_tx_free(&ar->htt);
err_wmi_detach:
	ath10k_wmi_detach(ar);
err:
	return status;
}
EXPORT_SYMBOL(ath10k_core_start);

int ath10k_wait_for_suspend(struct ath10k *ar, u32 suspend_opt)
{
	int ret;
	unsigned long time_left;

	reinit_completion(&ar->target_suspend);

	ret = ath10k_wmi_pdev_suspend_target(ar, suspend_opt);
	if (ret) {
		ath10k_warn(ar, "could not suspend target (%d)\n", ret);
		return ret;
	}

	time_left = wait_for_completion_timeout(&ar->target_suspend, 1 * HZ);

	if (!time_left) {
		ath10k_warn(ar, "suspend timed out - target pause event never came\n");
		return -ETIMEDOUT;
	}

	return 0;
}

void ath10k_core_stop(struct ath10k *ar)
{
	lockdep_assert_held(&ar->conf_mutex);
	ath10k_debug_stop(ar);

	/* try to suspend target */
	if (ar->state != ATH10K_STATE_RESTARTING &&
	    ar->state != ATH10K_STATE_UTF)
		ath10k_wait_for_suspend(ar, WMI_PDEV_SUSPEND_AND_DISABLE_INTR);

	ath10k_hif_stop(ar);
	ath10k_htt_tx_stop(&ar->htt);
	ath10k_htt_rx_free(&ar->htt);
	ath10k_wmi_detach(ar);

	ar->id.bmi_ids_valid = false;
}
EXPORT_SYMBOL(ath10k_core_stop);

/* mac80211 manages fw/hw initialization through start/stop hooks. However in
 * order to know what hw capabilities should be advertised to mac80211 it is
 * necessary to load the firmware (and tear it down immediately since start
 * hook will try to init it again) before registering
 */
static int ath10k_core_probe_fw(struct ath10k *ar)
{
	struct bmi_target_info target_info;
	int ret = 0;

	ret = ath10k_hif_power_up(ar, ATH10K_FIRMWARE_MODE_NORMAL);
	if (ret) {
		ath10k_err(ar, "could not power on hif bus (%d)\n", ret);
		return ret;
	}

	switch (ar->hif.bus) {
	case ATH10K_BUS_SDIO:
		memset(&target_info, 0, sizeof(target_info));
		ret = ath10k_bmi_get_target_info_sdio(ar, &target_info);
		if (ret) {
			ath10k_err(ar, "could not get target info (%d)\n", ret);
			goto err_power_down;
		}
		ar->target_version = target_info.version;
		ar->hw->wiphy->hw_version = target_info.version;
		break;
	case ATH10K_BUS_PCI:
	case ATH10K_BUS_AHB:
	case ATH10K_BUS_USB:
		memset(&target_info, 0, sizeof(target_info));
		ret = ath10k_bmi_get_target_info(ar, &target_info);
		if (ret) {
			ath10k_err(ar, "could not get target info (%d)\n", ret);
			goto err_power_down;
		}
		ar->target_version = target_info.version;
		ar->hw->wiphy->hw_version = target_info.version;
		break;
	case ATH10K_BUS_SNOC:
		memset(&target_info, 0, sizeof(target_info));
		ret = ath10k_hif_get_target_info(ar, &target_info);
		if (ret) {
			ath10k_err(ar, "could not get target info (%d)\n", ret);
			goto err_power_down;
		}
		ar->target_version = target_info.version;
		ar->hw->wiphy->hw_version = target_info.version;
		break;
	default:
		ath10k_err(ar, "incorrect hif bus type: %d\n", ar->hif.bus);
	}

	ret = ath10k_init_hw_params(ar);
	if (ret) {
		ath10k_err(ar, "could not get hw params (%d)\n", ret);
		goto err_power_down;
	}

	ret = ath10k_core_fetch_firmware_files(ar);
	if (ret) {
		ath10k_err(ar, "could not fetch firmware files (%d)\n", ret);
		goto err_power_down;
	}

	BUILD_BUG_ON(sizeof(ar->hw->wiphy->fw_version) !=
		     sizeof(ar->normal_mode_fw.fw_file.fw_version));
	memcpy(ar->hw->wiphy->fw_version, ar->normal_mode_fw.fw_file.fw_version,
	       sizeof(ar->hw->wiphy->fw_version));

	ath10k_debug_print_hwfw_info(ar);

	if (!test_bit(ATH10K_FW_FEATURE_NON_BMI,
		      ar->normal_mode_fw.fw_file.fw_features)) {
		ret = ath10k_core_pre_cal_download(ar);
		if (ret) {
			/* pre calibration data download is not necessary
			 * for all the chipsets. Ignore failures and continue.
			 */
			ath10k_dbg(ar, ATH10K_DBG_BOOT,
				   "could not load pre cal data: %d\n", ret);
		}

		ret = ath10k_core_get_board_id_from_otp(ar);
		if (ret && ret != -EOPNOTSUPP) {
			ath10k_err(ar, "failed to get board id from otp: %d\n",
				   ret);
			goto err_free_firmware_files;
		}

		ret = ath10k_core_check_smbios(ar);
		if (ret)
			ath10k_dbg(ar, ATH10K_DBG_BOOT, "SMBIOS bdf variant name not set.\n");

		ret = ath10k_core_check_dt(ar);
		if (ret)
			ath10k_dbg(ar, ATH10K_DBG_BOOT, "DT bdf variant name not set.\n");

		ret = ath10k_core_fetch_board_file(ar, ATH10K_BD_IE_BOARD);
		if (ret) {
			ath10k_err(ar, "failed to fetch board file: %d\n", ret);
			goto err_free_firmware_files;
		}

		ath10k_debug_print_board_info(ar);
	}

	device_get_mac_address(ar->dev, ar->mac_addr);

	ret = ath10k_core_init_firmware_features(ar);
	if (ret) {
		ath10k_err(ar, "fatal problem with firmware features: %d\n",
			   ret);
		goto err_free_firmware_files;
	}

	if (!test_bit(ATH10K_FW_FEATURE_NON_BMI,
		      ar->normal_mode_fw.fw_file.fw_features)) {
		ret = ath10k_swap_code_seg_init(ar,
						&ar->normal_mode_fw.fw_file);
		if (ret) {
			ath10k_err(ar, "failed to initialize code swap segment: %d\n",
				   ret);
			goto err_free_firmware_files;
		}
	}

	mutex_lock(&ar->conf_mutex);

	ret = ath10k_core_start(ar, ATH10K_FIRMWARE_MODE_NORMAL,
				&ar->normal_mode_fw);
	if (ret) {
		ath10k_err(ar, "could not init core (%d)\n", ret);
		goto err_unlock;
	}

	ath10k_debug_print_boot_info(ar);
	ath10k_core_stop(ar);

	mutex_unlock(&ar->conf_mutex);

	ath10k_hif_power_down(ar);
	return 0;

err_unlock:
	mutex_unlock(&ar->conf_mutex);

err_free_firmware_files:
	ath10k_core_free_firmware_files(ar);

err_power_down:
	ath10k_hif_power_down(ar);

	return ret;
}

static void ath10k_core_register_work(struct work_struct *work)
{
	struct ath10k *ar = container_of(work, struct ath10k, register_work);
	int status;

	/* peer stats are enabled by default */
	set_bit(ATH10K_FLAG_PEER_STATS, &ar->dev_flags);

	status = ath10k_core_probe_fw(ar);
	if (status) {
		ath10k_err(ar, "could not probe fw (%d)\n", status);
		goto err;
	}

	status = ath10k_mac_register(ar);
	if (status) {
		ath10k_err(ar, "could not register to mac80211 (%d)\n", status);
		goto err_release_fw;
	}

	status = ath10k_coredump_register(ar);
	if (status) {
		ath10k_err(ar, "unable to register coredump\n");
		goto err_unregister_mac;
	}

	status = ath10k_debug_register(ar);
	if (status) {
		ath10k_err(ar, "unable to initialize debugfs\n");
		goto err_unregister_coredump;
	}

	status = ath10k_spectral_create(ar);
	if (status) {
		ath10k_err(ar, "failed to initialize spectral\n");
		goto err_debug_destroy;
	}

	status = ath10k_thermal_register(ar);
	if (status) {
		ath10k_err(ar, "could not register thermal device: %d\n",
			   status);
		goto err_spectral_destroy;
	}

	set_bit(ATH10K_FLAG_CORE_REGISTERED, &ar->dev_flags);
	return;

err_spectral_destroy:
	ath10k_spectral_destroy(ar);
err_debug_destroy:
	ath10k_debug_destroy(ar);
err_unregister_coredump:
	ath10k_coredump_unregister(ar);
err_unregister_mac:
	ath10k_mac_unregister(ar);
err_release_fw:
	ath10k_core_free_firmware_files(ar);
err:
	/* TODO: It's probably a good idea to release device from the driver
	 * but calling device_release_driver() here will cause a deadlock.
	 */
	return;
}

int ath10k_core_register(struct ath10k *ar,
			 const struct ath10k_bus_params *bus_params)
{
	ar->bus_param = *bus_params;

	queue_work(ar->workqueue, &ar->register_work);

	return 0;
}
EXPORT_SYMBOL(ath10k_core_register);

void ath10k_core_unregister(struct ath10k *ar)
{
	cancel_work_sync(&ar->register_work);

	if (!test_bit(ATH10K_FLAG_CORE_REGISTERED, &ar->dev_flags))
		return;

	ath10k_thermal_unregister(ar);
	/* Stop spectral before unregistering from mac80211 to remove the
	 * relayfs debugfs file cleanly. Otherwise the parent debugfs tree
	 * would be already be free'd recursively, leading to a double free.
	 */
	ath10k_spectral_destroy(ar);

	/* We must unregister from mac80211 before we stop HTC and HIF.
	 * Otherwise we will fail to submit commands to FW and mac80211 will be
	 * unhappy about callback failures.
	 */
	ath10k_mac_unregister(ar);

	ath10k_testmode_destroy(ar);

	ath10k_core_free_firmware_files(ar);
	ath10k_core_free_board_files(ar);

	ath10k_debug_unregister(ar);
}
EXPORT_SYMBOL(ath10k_core_unregister);

struct ath10k *ath10k_core_create(size_t priv_size, struct device *dev,
				  enum ath10k_bus bus,
				  enum ath10k_hw_rev hw_rev,
				  const struct ath10k_hif_ops *hif_ops)
{
	struct ath10k *ar;
	int ret;

	ar = ath10k_mac_create(priv_size);
	if (!ar)
		return NULL;

	ar->ath_common.priv = ar;
	ar->ath_common.hw = ar->hw;
	ar->dev = dev;
	ar->hw_rev = hw_rev;
	ar->hif.ops = hif_ops;
	ar->hif.bus = bus;

	switch (hw_rev) {
	case ATH10K_HW_QCA988X:
	case ATH10K_HW_QCA9887:
		ar->regs = &qca988x_regs;
		ar->hw_ce_regs = &qcax_ce_regs;
		ar->hw_values = &qca988x_values;
		break;
	case ATH10K_HW_QCA6174:
	case ATH10K_HW_QCA9377:
		ar->regs = &qca6174_regs;
		ar->hw_ce_regs = &qcax_ce_regs;
		ar->hw_values = &qca6174_values;
		break;
	case ATH10K_HW_QCA99X0:
	case ATH10K_HW_QCA9984:
		ar->regs = &qca99x0_regs;
		ar->hw_ce_regs = &qcax_ce_regs;
		ar->hw_values = &qca99x0_values;
		break;
	case ATH10K_HW_QCA9888:
		ar->regs = &qca99x0_regs;
		ar->hw_ce_regs = &qcax_ce_regs;
		ar->hw_values = &qca9888_values;
		break;
	case ATH10K_HW_QCA4019:
		ar->regs = &qca4019_regs;
		ar->hw_ce_regs = &qcax_ce_regs;
		ar->hw_values = &qca4019_values;
		break;
	case ATH10K_HW_WCN3990:
		ar->regs = &wcn3990_regs;
		ar->hw_ce_regs = &wcn3990_ce_regs;
		ar->hw_values = &wcn3990_values;
		break;
	default:
		ath10k_err(ar, "unsupported core hardware revision %d\n",
			   hw_rev);
		ret = -ENOTSUPP;
		goto err_free_mac;
	}

	init_completion(&ar->scan.started);
	init_completion(&ar->scan.completed);
	init_completion(&ar->scan.on_channel);
	init_completion(&ar->target_suspend);
	init_completion(&ar->driver_recovery);
	init_completion(&ar->wow.wakeup_completed);

	init_completion(&ar->install_key_done);
	init_completion(&ar->vdev_setup_done);
	init_completion(&ar->vdev_delete_done);
	init_completion(&ar->thermal.wmi_sync);
	init_completion(&ar->bss_survey_done);
	init_completion(&ar->peer_delete_done);
	init_completion(&ar->peer_stats_info_complete);

	INIT_DELAYED_WORK(&ar->scan.timeout, ath10k_scan_timeout_work);

	ar->workqueue = create_singlethread_workqueue("ath10k_wq");
	if (!ar->workqueue)
		goto err_free_mac;

	ar->workqueue_aux = create_singlethread_workqueue("ath10k_aux_wq");
	if (!ar->workqueue_aux)
		goto err_free_wq;

	ar->workqueue_tx_complete =
		create_singlethread_workqueue("ath10k_tx_complete_wq");
	if (!ar->workqueue_tx_complete)
		goto err_free_aux_wq;

	mutex_init(&ar->conf_mutex);
	mutex_init(&ar->dump_mutex);
	spin_lock_init(&ar->data_lock);

	for (int ac = 0; ac < IEEE80211_NUM_ACS; ac++)
		spin_lock_init(&ar->queue_lock[ac]);

	INIT_LIST_HEAD(&ar->peers);
	init_waitqueue_head(&ar->peer_mapping_wq);
	init_waitqueue_head(&ar->htt.empty_tx_wq);
	init_waitqueue_head(&ar->wmi.tx_credits_wq);

	skb_queue_head_init(&ar->htt.rx_indication_head);

	init_completion(&ar->offchan_tx_completed);
	INIT_WORK(&ar->offchan_tx_work, ath10k_offchan_tx_work);
	skb_queue_head_init(&ar->offchan_tx_queue);

	INIT_WORK(&ar->wmi_mgmt_tx_work, ath10k_mgmt_over_wmi_tx_work);
	skb_queue_head_init(&ar->wmi_mgmt_tx_queue);

	INIT_WORK(&ar->register_work, ath10k_core_register_work);
	INIT_WORK(&ar->restart_work, ath10k_core_restart);
	INIT_WORK(&ar->set_coverage_class_work,
		  ath10k_core_set_coverage_class_work);

	init_dummy_netdev(&ar->napi_dev);

	ret = ath10k_coredump_create(ar);
	if (ret)
		goto err_free_tx_complete;

	ret = ath10k_debug_create(ar);
	if (ret)
		goto err_free_coredump;

	return ar;

err_free_coredump:
	ath10k_coredump_destroy(ar);
err_free_tx_complete:
	destroy_workqueue(ar->workqueue_tx_complete);
err_free_aux_wq:
	destroy_workqueue(ar->workqueue_aux);
err_free_wq:
	destroy_workqueue(ar->workqueue);
err_free_mac:
	ath10k_mac_destroy(ar);

	return NULL;
}
EXPORT_SYMBOL(ath10k_core_create);

void ath10k_core_destroy(struct ath10k *ar)
{
	destroy_workqueue(ar->workqueue);

	destroy_workqueue(ar->workqueue_aux);

	destroy_workqueue(ar->workqueue_tx_complete);

	ath10k_debug_destroy(ar);
	ath10k_coredump_destroy(ar);
	ath10k_htt_tx_destroy(&ar->htt);
	ath10k_wmi_free_host_mem(ar);
	ath10k_mac_destroy(ar);
}
EXPORT_SYMBOL(ath10k_core_destroy);

MODULE_AUTHOR("Qualcomm Atheros");
MODULE_DESCRIPTION("Core module for Qualcomm Atheros 802.11ac wireless LAN cards.");
MODULE_LICENSE("Dual BSD/GPL");<|MERGE_RESOLUTION|>--- conflicted
+++ resolved
@@ -99,10 +99,7 @@
 		.dynamic_sar_support = false,
 		.hw_restart_disconnect = false,
 		.use_fw_tx_credits = true,
-<<<<<<< HEAD
-=======
 		.delay_unmap_buffer = false,
->>>>>>> eb3cdb58
 	},
 	{
 		.id = QCA988X_HW_2_0_VERSION,
@@ -142,10 +139,7 @@
 		.dynamic_sar_support = false,
 		.hw_restart_disconnect = false,
 		.use_fw_tx_credits = true,
-<<<<<<< HEAD
-=======
 		.delay_unmap_buffer = false,
->>>>>>> eb3cdb58
 	},
 	{
 		.id = QCA9887_HW_1_0_VERSION,
@@ -186,10 +180,7 @@
 		.dynamic_sar_support = false,
 		.hw_restart_disconnect = false,
 		.use_fw_tx_credits = true,
-<<<<<<< HEAD
-=======
 		.delay_unmap_buffer = false,
->>>>>>> eb3cdb58
 	},
 	{
 		.id = QCA6174_HW_3_2_VERSION,
@@ -225,10 +216,7 @@
 		.dynamic_sar_support = true,
 		.hw_restart_disconnect = false,
 		.use_fw_tx_credits = true,
-<<<<<<< HEAD
-=======
 		.delay_unmap_buffer = false,
->>>>>>> eb3cdb58
 	},
 	{
 		.id = QCA6174_HW_2_1_VERSION,
@@ -268,10 +256,7 @@
 		.dynamic_sar_support = false,
 		.hw_restart_disconnect = false,
 		.use_fw_tx_credits = true,
-<<<<<<< HEAD
-=======
 		.delay_unmap_buffer = false,
->>>>>>> eb3cdb58
 	},
 	{
 		.id = QCA6174_HW_2_1_VERSION,
@@ -311,10 +296,7 @@
 		.dynamic_sar_support = false,
 		.hw_restart_disconnect = false,
 		.use_fw_tx_credits = true,
-<<<<<<< HEAD
-=======
 		.delay_unmap_buffer = false,
->>>>>>> eb3cdb58
 	},
 	{
 		.id = QCA6174_HW_3_0_VERSION,
@@ -354,10 +336,7 @@
 		.dynamic_sar_support = false,
 		.hw_restart_disconnect = false,
 		.use_fw_tx_credits = true,
-<<<<<<< HEAD
-=======
 		.delay_unmap_buffer = false,
->>>>>>> eb3cdb58
 	},
 	{
 		.id = QCA6174_HW_3_2_VERSION,
@@ -401,10 +380,7 @@
 		.dynamic_sar_support = true,
 		.hw_restart_disconnect = false,
 		.use_fw_tx_credits = true,
-<<<<<<< HEAD
-=======
 		.delay_unmap_buffer = false,
->>>>>>> eb3cdb58
 	},
 	{
 		.id = QCA99X0_HW_2_0_DEV_VERSION,
@@ -450,10 +426,7 @@
 		.dynamic_sar_support = false,
 		.hw_restart_disconnect = false,
 		.use_fw_tx_credits = true,
-<<<<<<< HEAD
-=======
 		.delay_unmap_buffer = false,
->>>>>>> eb3cdb58
 	},
 	{
 		.id = QCA9984_HW_1_0_DEV_VERSION,
@@ -506,10 +479,7 @@
 		.dynamic_sar_support = false,
 		.hw_restart_disconnect = false,
 		.use_fw_tx_credits = true,
-<<<<<<< HEAD
-=======
 		.delay_unmap_buffer = false,
->>>>>>> eb3cdb58
 	},
 	{
 		.id = QCA9888_HW_2_0_DEV_VERSION,
@@ -559,10 +529,7 @@
 		.dynamic_sar_support = false,
 		.hw_restart_disconnect = false,
 		.use_fw_tx_credits = true,
-<<<<<<< HEAD
-=======
 		.delay_unmap_buffer = false,
->>>>>>> eb3cdb58
 	},
 	{
 		.id = QCA9377_HW_1_0_DEV_VERSION,
@@ -602,10 +569,7 @@
 		.dynamic_sar_support = false,
 		.hw_restart_disconnect = false,
 		.use_fw_tx_credits = true,
-<<<<<<< HEAD
-=======
 		.delay_unmap_buffer = false,
->>>>>>> eb3cdb58
 	},
 	{
 		.id = QCA9377_HW_1_1_DEV_VERSION,
@@ -647,10 +611,7 @@
 		.dynamic_sar_support = false,
 		.hw_restart_disconnect = false,
 		.use_fw_tx_credits = true,
-<<<<<<< HEAD
-=======
 		.delay_unmap_buffer = false,
->>>>>>> eb3cdb58
 	},
 	{
 		.id = QCA9377_HW_1_1_DEV_VERSION,
@@ -683,10 +644,7 @@
 		.dynamic_sar_support = false,
 		.hw_restart_disconnect = false,
 		.use_fw_tx_credits = true,
-<<<<<<< HEAD
-=======
 		.delay_unmap_buffer = false,
->>>>>>> eb3cdb58
 	},
 	{
 		.id = QCA4019_HW_1_0_DEV_VERSION,
@@ -733,10 +691,7 @@
 		.dynamic_sar_support = false,
 		.hw_restart_disconnect = false,
 		.use_fw_tx_credits = true,
-<<<<<<< HEAD
-=======
 		.delay_unmap_buffer = false,
->>>>>>> eb3cdb58
 	},
 	{
 		.id = WCN3990_HW_1_0_DEV_VERSION,
@@ -769,10 +724,7 @@
 		.dynamic_sar_support = true,
 		.hw_restart_disconnect = true,
 		.use_fw_tx_credits = false,
-<<<<<<< HEAD
-=======
 		.delay_unmap_buffer = true,
->>>>>>> eb3cdb58
 	},
 };
 
