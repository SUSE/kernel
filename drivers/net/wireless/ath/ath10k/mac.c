// SPDX-License-Identifier: ISC
/*
 * Copyright (c) 2005-2011 Atheros Communications Inc.
 * Copyright (c) 2011-2017 Qualcomm Atheros, Inc.
 * Copyright (c) 2018-2019, The Linux Foundation. All rights reserved.
 * Copyright (c) 2021-2024 Qualcomm Innovation Center, Inc. All rights reserved.
 */

#include "mac.h"

#include <net/cfg80211.h>
#include <net/mac80211.h>
#include <linux/etherdevice.h>
#include <linux/acpi.h>
#include <linux/of.h>
#include <linux/bitfield.h>

#include "hif.h"
#include "core.h"
#include "debug.h"
#include "wmi.h"
#include "htt.h"
#include "txrx.h"
#include "testmode.h"
#include "wmi-tlv.h"
#include "wmi-ops.h"
#include "wow.h"
#include "leds.h"

/*********/
/* Rates */
/*********/

static struct ieee80211_rate ath10k_rates[] = {
	{ .bitrate = 10,
	  .hw_value = ATH10K_HW_RATE_CCK_LP_1M },
	{ .bitrate = 20,
	  .hw_value = ATH10K_HW_RATE_CCK_LP_2M,
	  .hw_value_short = ATH10K_HW_RATE_CCK_SP_2M,
	  .flags = IEEE80211_RATE_SHORT_PREAMBLE },
	{ .bitrate = 55,
	  .hw_value = ATH10K_HW_RATE_CCK_LP_5_5M,
	  .hw_value_short = ATH10K_HW_RATE_CCK_SP_5_5M,
	  .flags = IEEE80211_RATE_SHORT_PREAMBLE },
	{ .bitrate = 110,
	  .hw_value = ATH10K_HW_RATE_CCK_LP_11M,
	  .hw_value_short = ATH10K_HW_RATE_CCK_SP_11M,
	  .flags = IEEE80211_RATE_SHORT_PREAMBLE },

	{ .bitrate = 60, .hw_value = ATH10K_HW_RATE_OFDM_6M },
	{ .bitrate = 90, .hw_value = ATH10K_HW_RATE_OFDM_9M },
	{ .bitrate = 120, .hw_value = ATH10K_HW_RATE_OFDM_12M },
	{ .bitrate = 180, .hw_value = ATH10K_HW_RATE_OFDM_18M },
	{ .bitrate = 240, .hw_value = ATH10K_HW_RATE_OFDM_24M },
	{ .bitrate = 360, .hw_value = ATH10K_HW_RATE_OFDM_36M },
	{ .bitrate = 480, .hw_value = ATH10K_HW_RATE_OFDM_48M },
	{ .bitrate = 540, .hw_value = ATH10K_HW_RATE_OFDM_54M },
};

static struct ieee80211_rate ath10k_rates_rev2[] = {
	{ .bitrate = 10,
	  .hw_value = ATH10K_HW_RATE_REV2_CCK_LP_1M },
	{ .bitrate = 20,
	  .hw_value = ATH10K_HW_RATE_REV2_CCK_LP_2M,
	  .hw_value_short = ATH10K_HW_RATE_REV2_CCK_SP_2M,
	  .flags = IEEE80211_RATE_SHORT_PREAMBLE },
	{ .bitrate = 55,
	  .hw_value = ATH10K_HW_RATE_REV2_CCK_LP_5_5M,
	  .hw_value_short = ATH10K_HW_RATE_REV2_CCK_SP_5_5M,
	  .flags = IEEE80211_RATE_SHORT_PREAMBLE },
	{ .bitrate = 110,
	  .hw_value = ATH10K_HW_RATE_REV2_CCK_LP_11M,
	  .hw_value_short = ATH10K_HW_RATE_REV2_CCK_SP_11M,
	  .flags = IEEE80211_RATE_SHORT_PREAMBLE },

	{ .bitrate = 60, .hw_value = ATH10K_HW_RATE_OFDM_6M },
	{ .bitrate = 90, .hw_value = ATH10K_HW_RATE_OFDM_9M },
	{ .bitrate = 120, .hw_value = ATH10K_HW_RATE_OFDM_12M },
	{ .bitrate = 180, .hw_value = ATH10K_HW_RATE_OFDM_18M },
	{ .bitrate = 240, .hw_value = ATH10K_HW_RATE_OFDM_24M },
	{ .bitrate = 360, .hw_value = ATH10K_HW_RATE_OFDM_36M },
	{ .bitrate = 480, .hw_value = ATH10K_HW_RATE_OFDM_48M },
	{ .bitrate = 540, .hw_value = ATH10K_HW_RATE_OFDM_54M },
};

static const struct cfg80211_sar_freq_ranges ath10k_sar_freq_ranges[] = {
	{.start_freq = 2402, .end_freq = 2494 },
	{.start_freq = 5170, .end_freq = 5875 },
};

static const struct cfg80211_sar_capa ath10k_sar_capa = {
	.type = NL80211_SAR_TYPE_POWER,
	.num_freq_ranges = (ARRAY_SIZE(ath10k_sar_freq_ranges)),
	.freq_ranges = &ath10k_sar_freq_ranges[0],
};

#define ATH10K_MAC_FIRST_OFDM_RATE_IDX 4

#define ath10k_a_rates (ath10k_rates + ATH10K_MAC_FIRST_OFDM_RATE_IDX)
#define ath10k_a_rates_size (ARRAY_SIZE(ath10k_rates) - \
			     ATH10K_MAC_FIRST_OFDM_RATE_IDX)
#define ath10k_g_rates (ath10k_rates + 0)
#define ath10k_g_rates_size (ARRAY_SIZE(ath10k_rates))

#define ath10k_g_rates_rev2 (ath10k_rates_rev2 + 0)
#define ath10k_g_rates_rev2_size (ARRAY_SIZE(ath10k_rates_rev2))

#define ath10k_wmi_legacy_rates ath10k_rates

static bool ath10k_mac_bitrate_is_cck(int bitrate)
{
	switch (bitrate) {
	case 10:
	case 20:
	case 55:
	case 110:
		return true;
	}

	return false;
}

static u8 ath10k_mac_bitrate_to_rate(int bitrate)
{
	return DIV_ROUND_UP(bitrate, 5) |
	       (ath10k_mac_bitrate_is_cck(bitrate) ? BIT(7) : 0);
}

u8 ath10k_mac_hw_rate_to_idx(const struct ieee80211_supported_band *sband,
			     u8 hw_rate, bool cck)
{
	const struct ieee80211_rate *rate;
	int i;

	for (i = 0; i < sband->n_bitrates; i++) {
		rate = &sband->bitrates[i];

		if (ath10k_mac_bitrate_is_cck(rate->bitrate) != cck)
			continue;

		if (rate->hw_value == hw_rate)
			return i;
		else if (rate->flags & IEEE80211_RATE_SHORT_PREAMBLE &&
			 rate->hw_value_short == hw_rate)
			return i;
	}

	return 0;
}

u8 ath10k_mac_bitrate_to_idx(const struct ieee80211_supported_band *sband,
			     u32 bitrate)
{
	int i;

	for (i = 0; i < sband->n_bitrates; i++)
		if (sband->bitrates[i].bitrate == bitrate)
			return i;

	return 0;
}

static int ath10k_mac_get_rate_hw_value(int bitrate)
{
	int i;
	u8 hw_value_prefix = 0;

	if (ath10k_mac_bitrate_is_cck(bitrate))
		hw_value_prefix = WMI_RATE_PREAMBLE_CCK << 6;

	for (i = 0; i < ARRAY_SIZE(ath10k_rates); i++) {
		if (ath10k_rates[i].bitrate == bitrate)
			return hw_value_prefix | ath10k_rates[i].hw_value;
	}

	return -EINVAL;
}

static int ath10k_mac_get_max_vht_mcs_map(u16 mcs_map, int nss)
{
	switch ((mcs_map >> (2 * nss)) & 0x3) {
	case IEEE80211_VHT_MCS_SUPPORT_0_7: return BIT(8) - 1;
	case IEEE80211_VHT_MCS_SUPPORT_0_8: return BIT(9) - 1;
	case IEEE80211_VHT_MCS_SUPPORT_0_9: return BIT(10) - 1;
	}
	return 0;
}

static u32
ath10k_mac_max_ht_nss(const u8 ht_mcs_mask[IEEE80211_HT_MCS_MASK_LEN])
{
	int nss;

	for (nss = IEEE80211_HT_MCS_MASK_LEN - 1; nss >= 0; nss--)
		if (ht_mcs_mask[nss])
			return nss + 1;

	return 1;
}

static u32
ath10k_mac_max_vht_nss(const u16 vht_mcs_mask[NL80211_VHT_NSS_MAX])
{
	int nss;

	for (nss = NL80211_VHT_NSS_MAX - 1; nss >= 0; nss--)
		if (vht_mcs_mask[nss])
			return nss + 1;

	return 1;
}

int ath10k_mac_ext_resource_config(struct ath10k *ar, u32 val)
{
	enum wmi_host_platform_type platform_type;
	int ret;

	if (test_bit(WMI_SERVICE_TX_MODE_DYNAMIC, ar->wmi.svc_map))
		platform_type = WMI_HOST_PLATFORM_LOW_PERF;
	else
		platform_type = WMI_HOST_PLATFORM_HIGH_PERF;

	ret = ath10k_wmi_ext_resource_config(ar, platform_type, val);

	if (ret && ret != -EOPNOTSUPP) {
		ath10k_warn(ar, "failed to configure ext resource: %d\n", ret);
		return ret;
	}

	return 0;
}

/**********/
/* Crypto */
/**********/

static int ath10k_send_key(struct ath10k_vif *arvif,
			   struct ieee80211_key_conf *key,
			   enum set_key_cmd cmd,
			   const u8 *macaddr, u32 flags)
{
	struct ath10k *ar = arvif->ar;
	struct wmi_vdev_install_key_arg arg = {
		.vdev_id = arvif->vdev_id,
		.key_idx = key->keyidx,
		.key_len = key->keylen,
		.key_data = key->key,
		.key_flags = flags,
		.macaddr = macaddr,
	};

	lockdep_assert_held(&arvif->ar->conf_mutex);

	switch (key->cipher) {
	case WLAN_CIPHER_SUITE_CCMP:
		arg.key_cipher = ar->wmi_key_cipher[WMI_CIPHER_AES_CCM];
		key->flags |= IEEE80211_KEY_FLAG_GENERATE_IV_MGMT;
		break;
	case WLAN_CIPHER_SUITE_TKIP:
		arg.key_cipher = ar->wmi_key_cipher[WMI_CIPHER_TKIP];
		arg.key_txmic_len = 8;
		arg.key_rxmic_len = 8;
		break;
	case WLAN_CIPHER_SUITE_WEP40:
	case WLAN_CIPHER_SUITE_WEP104:
		arg.key_cipher = ar->wmi_key_cipher[WMI_CIPHER_WEP];
		break;
	case WLAN_CIPHER_SUITE_CCMP_256:
		arg.key_cipher = ar->wmi_key_cipher[WMI_CIPHER_AES_CCM];
		break;
	case WLAN_CIPHER_SUITE_GCMP:
	case WLAN_CIPHER_SUITE_GCMP_256:
		arg.key_cipher = ar->wmi_key_cipher[WMI_CIPHER_AES_GCM];
		key->flags |= IEEE80211_KEY_FLAG_GENERATE_IV_MGMT;
		break;
	case WLAN_CIPHER_SUITE_BIP_GMAC_128:
	case WLAN_CIPHER_SUITE_BIP_GMAC_256:
	case WLAN_CIPHER_SUITE_BIP_CMAC_256:
	case WLAN_CIPHER_SUITE_AES_CMAC:
		WARN_ON(1);
		return -EINVAL;
	default:
		ath10k_warn(ar, "cipher %d is not supported\n", key->cipher);
		return -EOPNOTSUPP;
	}

	if (test_bit(ATH10K_FLAG_RAW_MODE, &ar->dev_flags))
		key->flags |= IEEE80211_KEY_FLAG_GENERATE_IV;

	if (cmd == DISABLE_KEY) {
		arg.key_cipher = ar->wmi_key_cipher[WMI_CIPHER_NONE];
		arg.key_data = NULL;
	}

	return ath10k_wmi_vdev_install_key(arvif->ar, &arg);
}

static int ath10k_install_key(struct ath10k_vif *arvif,
			      struct ieee80211_key_conf *key,
			      enum set_key_cmd cmd,
			      const u8 *macaddr, u32 flags)
{
	struct ath10k *ar = arvif->ar;
	int ret;
	unsigned long time_left;

	lockdep_assert_held(&ar->conf_mutex);

	reinit_completion(&ar->install_key_done);

	if (arvif->nohwcrypt)
		return 1;

	ret = ath10k_send_key(arvif, key, cmd, macaddr, flags);
	if (ret)
		return ret;

	time_left = wait_for_completion_timeout(&ar->install_key_done, 3 * HZ);
	if (time_left == 0)
		return -ETIMEDOUT;

	return 0;
}

static int ath10k_install_peer_wep_keys(struct ath10k_vif *arvif,
					const u8 *addr)
{
	struct ath10k *ar = arvif->ar;
	struct ath10k_peer *peer;
	int ret;
	int i;
	u32 flags;

	lockdep_assert_held(&ar->conf_mutex);

	if (WARN_ON(arvif->vif->type != NL80211_IFTYPE_AP &&
		    arvif->vif->type != NL80211_IFTYPE_ADHOC &&
		    arvif->vif->type != NL80211_IFTYPE_MESH_POINT))
		return -EINVAL;

	spin_lock_bh(&ar->data_lock);
	peer = ath10k_peer_find(ar, arvif->vdev_id, addr);
	spin_unlock_bh(&ar->data_lock);

	if (!peer)
		return -ENOENT;

	for (i = 0; i < ARRAY_SIZE(arvif->wep_keys); i++) {
		if (arvif->wep_keys[i] == NULL)
			continue;

		switch (arvif->vif->type) {
		case NL80211_IFTYPE_AP:
			flags = WMI_KEY_PAIRWISE;

			if (arvif->def_wep_key_idx == i)
				flags |= WMI_KEY_TX_USAGE;

			ret = ath10k_install_key(arvif, arvif->wep_keys[i],
						 SET_KEY, addr, flags);
			if (ret < 0)
				return ret;
			break;
		case NL80211_IFTYPE_ADHOC:
			ret = ath10k_install_key(arvif, arvif->wep_keys[i],
						 SET_KEY, addr,
						 WMI_KEY_PAIRWISE);
			if (ret < 0)
				return ret;

			ret = ath10k_install_key(arvif, arvif->wep_keys[i],
						 SET_KEY, addr, WMI_KEY_GROUP);
			if (ret < 0)
				return ret;
			break;
		default:
			WARN_ON(1);
			return -EINVAL;
		}

		spin_lock_bh(&ar->data_lock);
		peer->keys[i] = arvif->wep_keys[i];
		spin_unlock_bh(&ar->data_lock);
	}

	/* In some cases (notably with static WEP IBSS with multiple keys)
	 * multicast Tx becomes broken. Both pairwise and groupwise keys are
	 * installed already. Using WMI_KEY_TX_USAGE in different combinations
	 * didn't seem help. Using def_keyid vdev parameter seems to be
	 * effective so use that.
	 *
	 * FIXME: Revisit. Perhaps this can be done in a less hacky way.
	 */
	if (arvif->vif->type != NL80211_IFTYPE_ADHOC)
		return 0;

	if (arvif->def_wep_key_idx == -1)
		return 0;

	ret = ath10k_wmi_vdev_set_param(arvif->ar,
					arvif->vdev_id,
					arvif->ar->wmi.vdev_param->def_keyid,
					arvif->def_wep_key_idx);
	if (ret) {
		ath10k_warn(ar, "failed to re-set def wpa key idxon vdev %i: %d\n",
			    arvif->vdev_id, ret);
		return ret;
	}

	return 0;
}

static int ath10k_clear_peer_keys(struct ath10k_vif *arvif,
				  const u8 *addr)
{
	struct ath10k *ar = arvif->ar;
	struct ath10k_peer *peer;
	int first_errno = 0;
	int ret;
	int i;
	u32 flags = 0;

	lockdep_assert_held(&ar->conf_mutex);

	spin_lock_bh(&ar->data_lock);
	peer = ath10k_peer_find(ar, arvif->vdev_id, addr);
	spin_unlock_bh(&ar->data_lock);

	if (!peer)
		return -ENOENT;

	for (i = 0; i < ARRAY_SIZE(peer->keys); i++) {
		if (peer->keys[i] == NULL)
			continue;

		/* key flags are not required to delete the key */
		ret = ath10k_install_key(arvif, peer->keys[i],
					 DISABLE_KEY, addr, flags);
		if (ret < 0 && first_errno == 0)
			first_errno = ret;

		if (ret < 0)
			ath10k_warn(ar, "failed to remove peer wep key %d: %d\n",
				    i, ret);

		spin_lock_bh(&ar->data_lock);
		peer->keys[i] = NULL;
		spin_unlock_bh(&ar->data_lock);
	}

	return first_errno;
}

bool ath10k_mac_is_peer_wep_key_set(struct ath10k *ar, const u8 *addr,
				    u8 keyidx)
{
	struct ath10k_peer *peer;
	int i;

	lockdep_assert_held(&ar->data_lock);

	/* We don't know which vdev this peer belongs to,
	 * since WMI doesn't give us that information.
	 *
	 * FIXME: multi-bss needs to be handled.
	 */
	peer = ath10k_peer_find(ar, 0, addr);
	if (!peer)
		return false;

	for (i = 0; i < ARRAY_SIZE(peer->keys); i++) {
		if (peer->keys[i] && peer->keys[i]->keyidx == keyidx)
			return true;
	}

	return false;
}

static int ath10k_clear_vdev_key(struct ath10k_vif *arvif,
				 struct ieee80211_key_conf *key)
{
	struct ath10k *ar = arvif->ar;
	struct ath10k_peer *peer;
	u8 addr[ETH_ALEN];
	int first_errno = 0;
	int ret;
	int i;
	u32 flags = 0;

	lockdep_assert_held(&ar->conf_mutex);

	for (;;) {
		/* since ath10k_install_key we can't hold data_lock all the
		 * time, so we try to remove the keys incrementally
		 */
		spin_lock_bh(&ar->data_lock);
		i = 0;
		list_for_each_entry(peer, &ar->peers, list) {
			for (i = 0; i < ARRAY_SIZE(peer->keys); i++) {
				if (peer->keys[i] == key) {
					ether_addr_copy(addr, peer->addr);
					peer->keys[i] = NULL;
					break;
				}
			}

			if (i < ARRAY_SIZE(peer->keys))
				break;
		}
		spin_unlock_bh(&ar->data_lock);

		if (i == ARRAY_SIZE(peer->keys))
			break;
		/* key flags are not required to delete the key */
		ret = ath10k_install_key(arvif, key, DISABLE_KEY, addr, flags);
		if (ret < 0 && first_errno == 0)
			first_errno = ret;

		if (ret)
			ath10k_warn(ar, "failed to remove key for %pM: %d\n",
				    addr, ret);
	}

	return first_errno;
}

static int ath10k_mac_vif_update_wep_key(struct ath10k_vif *arvif,
					 struct ieee80211_key_conf *key)
{
	struct ath10k *ar = arvif->ar;
	struct ath10k_peer *peer;
	int ret;

	lockdep_assert_held(&ar->conf_mutex);

	list_for_each_entry(peer, &ar->peers, list) {
		if (ether_addr_equal(peer->addr, arvif->vif->addr))
			continue;

		if (ether_addr_equal(peer->addr, arvif->bssid))
			continue;

		if (peer->keys[key->keyidx] == key)
			continue;

		ath10k_dbg(ar, ATH10K_DBG_MAC, "mac vif vdev %i update key %i needs update\n",
			   arvif->vdev_id, key->keyidx);

		ret = ath10k_install_peer_wep_keys(arvif, peer->addr);
		if (ret) {
			ath10k_warn(ar, "failed to update wep keys on vdev %i for peer %pM: %d\n",
				    arvif->vdev_id, peer->addr, ret);
			return ret;
		}
	}

	return 0;
}

/*********************/
/* General utilities */
/*********************/

static inline enum wmi_phy_mode
chan_to_phymode(const struct cfg80211_chan_def *chandef)
{
	enum wmi_phy_mode phymode = MODE_UNKNOWN;

	switch (chandef->chan->band) {
	case NL80211_BAND_2GHZ:
		switch (chandef->width) {
		case NL80211_CHAN_WIDTH_20_NOHT:
			if (chandef->chan->flags & IEEE80211_CHAN_NO_OFDM)
				phymode = MODE_11B;
			else
				phymode = MODE_11G;
			break;
		case NL80211_CHAN_WIDTH_20:
			phymode = MODE_11NG_HT20;
			break;
		case NL80211_CHAN_WIDTH_40:
			phymode = MODE_11NG_HT40;
			break;
		default:
			phymode = MODE_UNKNOWN;
			break;
		}
		break;
	case NL80211_BAND_5GHZ:
		switch (chandef->width) {
		case NL80211_CHAN_WIDTH_20_NOHT:
			phymode = MODE_11A;
			break;
		case NL80211_CHAN_WIDTH_20:
			phymode = MODE_11NA_HT20;
			break;
		case NL80211_CHAN_WIDTH_40:
			phymode = MODE_11NA_HT40;
			break;
		case NL80211_CHAN_WIDTH_80:
			phymode = MODE_11AC_VHT80;
			break;
		case NL80211_CHAN_WIDTH_160:
			phymode = MODE_11AC_VHT160;
			break;
		case NL80211_CHAN_WIDTH_80P80:
			phymode = MODE_11AC_VHT80_80;
			break;
		default:
			phymode = MODE_UNKNOWN;
			break;
		}
		break;
	default:
		break;
	}

	WARN_ON(phymode == MODE_UNKNOWN);
	return phymode;
}

static u8 ath10k_parse_mpdudensity(u8 mpdudensity)
{
/*
 * 802.11n D2.0 defined values for "Minimum MPDU Start Spacing":
 *   0 for no restriction
 *   1 for 1/4 us
 *   2 for 1/2 us
 *   3 for 1 us
 *   4 for 2 us
 *   5 for 4 us
 *   6 for 8 us
 *   7 for 16 us
 */
	switch (mpdudensity) {
	case 0:
		return 0;
	case 1:
	case 2:
	case 3:
	/* Our lower layer calculations limit our precision to
	 * 1 microsecond
	 */
		return 1;
	case 4:
		return 2;
	case 5:
		return 4;
	case 6:
		return 8;
	case 7:
		return 16;
	default:
		return 0;
	}
}

int ath10k_mac_vif_chan(struct ieee80211_vif *vif,
			struct cfg80211_chan_def *def)
{
	struct ieee80211_chanctx_conf *conf;

	rcu_read_lock();
	conf = rcu_dereference(vif->bss_conf.chanctx_conf);
	if (!conf) {
		rcu_read_unlock();
		return -ENOENT;
	}

	*def = conf->def;
	rcu_read_unlock();

	return 0;
}

static void ath10k_mac_num_chanctxs_iter(struct ieee80211_hw *hw,
					 struct ieee80211_chanctx_conf *conf,
					 void *data)
{
	int *num = data;

	(*num)++;
}

static int ath10k_mac_num_chanctxs(struct ath10k *ar)
{
	int num = 0;

	ieee80211_iter_chan_contexts_atomic(ar->hw,
					    ath10k_mac_num_chanctxs_iter,
					    &num);

	return num;
}

static void
ath10k_mac_get_any_chandef_iter(struct ieee80211_hw *hw,
				struct ieee80211_chanctx_conf *conf,
				void *data)
{
	struct cfg80211_chan_def **def = data;

	*def = &conf->def;
}

static void ath10k_wait_for_peer_delete_done(struct ath10k *ar, u32 vdev_id,
					     const u8 *addr)
{
	unsigned long time_left;
	int ret;

	if (test_bit(WMI_SERVICE_SYNC_DELETE_CMDS, ar->wmi.svc_map)) {
		ret = ath10k_wait_for_peer_deleted(ar, vdev_id, addr);
		if (ret) {
			ath10k_warn(ar, "failed wait for peer deleted");
			return;
		}

		time_left = wait_for_completion_timeout(&ar->peer_delete_done,
							5 * HZ);
		if (!time_left)
			ath10k_warn(ar, "Timeout in receiving peer delete response\n");
	}
}

static int ath10k_peer_create(struct ath10k *ar,
			      struct ieee80211_vif *vif,
			      struct ieee80211_sta *sta,
			      u32 vdev_id,
			      const u8 *addr,
			      enum wmi_peer_type peer_type)
{
	struct ath10k_peer *peer;
	int ret;

	lockdep_assert_held(&ar->conf_mutex);

	/* Each vdev consumes a peer entry as well. */
	if (ar->num_peers + list_count_nodes(&ar->arvifs) >= ar->max_num_peers)
		return -ENOBUFS;

	ret = ath10k_wmi_peer_create(ar, vdev_id, addr, peer_type);
	if (ret) {
		ath10k_warn(ar, "failed to create wmi peer %pM on vdev %i: %i\n",
			    addr, vdev_id, ret);
		return ret;
	}

	ret = ath10k_wait_for_peer_created(ar, vdev_id, addr);
	if (ret) {
		ath10k_warn(ar, "failed to wait for created wmi peer %pM on vdev %i: %i\n",
			    addr, vdev_id, ret);
		return ret;
	}

	spin_lock_bh(&ar->data_lock);

	peer = ath10k_peer_find(ar, vdev_id, addr);
	if (!peer) {
		spin_unlock_bh(&ar->data_lock);
		ath10k_warn(ar, "failed to find peer %pM on vdev %i after creation\n",
			    addr, vdev_id);
		ath10k_wait_for_peer_delete_done(ar, vdev_id, addr);
		return -ENOENT;
	}

	peer->vif = vif;
	peer->sta = sta;

	spin_unlock_bh(&ar->data_lock);

	ar->num_peers++;

	return 0;
}

static int ath10k_mac_set_kickout(struct ath10k_vif *arvif)
{
	struct ath10k *ar = arvif->ar;
	u32 param;
	int ret;

	param = ar->wmi.pdev_param->sta_kickout_th;
	ret = ath10k_wmi_pdev_set_param(ar, param,
					ATH10K_KICKOUT_THRESHOLD);
	if (ret) {
		ath10k_warn(ar, "failed to set kickout threshold on vdev %i: %d\n",
			    arvif->vdev_id, ret);
		return ret;
	}

	param = ar->wmi.vdev_param->ap_keepalive_min_idle_inactive_time_secs;
	ret = ath10k_wmi_vdev_set_param(ar, arvif->vdev_id, param,
					ATH10K_KEEPALIVE_MIN_IDLE);
	if (ret) {
		ath10k_warn(ar, "failed to set keepalive minimum idle time on vdev %i: %d\n",
			    arvif->vdev_id, ret);
		return ret;
	}

	param = ar->wmi.vdev_param->ap_keepalive_max_idle_inactive_time_secs;
	ret = ath10k_wmi_vdev_set_param(ar, arvif->vdev_id, param,
					ATH10K_KEEPALIVE_MAX_IDLE);
	if (ret) {
		ath10k_warn(ar, "failed to set keepalive maximum idle time on vdev %i: %d\n",
			    arvif->vdev_id, ret);
		return ret;
	}

	param = ar->wmi.vdev_param->ap_keepalive_max_unresponsive_time_secs;
	ret = ath10k_wmi_vdev_set_param(ar, arvif->vdev_id, param,
					ATH10K_KEEPALIVE_MAX_UNRESPONSIVE);
	if (ret) {
		ath10k_warn(ar, "failed to set keepalive maximum unresponsive time on vdev %i: %d\n",
			    arvif->vdev_id, ret);
		return ret;
	}

	return 0;
}

static int ath10k_mac_set_rts(struct ath10k_vif *arvif, u32 value)
{
	struct ath10k *ar = arvif->ar;
	u32 vdev_param;

	vdev_param = ar->wmi.vdev_param->rts_threshold;
	return ath10k_wmi_vdev_set_param(ar, arvif->vdev_id, vdev_param, value);
}

static int ath10k_peer_delete(struct ath10k *ar, u32 vdev_id, const u8 *addr)
{
	int ret;

	lockdep_assert_held(&ar->conf_mutex);

	ret = ath10k_wmi_peer_delete(ar, vdev_id, addr);
	if (ret)
		return ret;

	ret = ath10k_wait_for_peer_deleted(ar, vdev_id, addr);
	if (ret)
		return ret;

	if (test_bit(WMI_SERVICE_SYNC_DELETE_CMDS, ar->wmi.svc_map)) {
		unsigned long time_left;

		time_left = wait_for_completion_timeout
			    (&ar->peer_delete_done, 5 * HZ);

		if (!time_left) {
			ath10k_warn(ar, "Timeout in receiving peer delete response\n");
			return -ETIMEDOUT;
		}
	}

	ar->num_peers--;

	return 0;
}

static void ath10k_peer_map_cleanup(struct ath10k *ar, struct ath10k_peer *peer)
{
	int peer_id, i;

	lockdep_assert_held(&ar->conf_mutex);

	for_each_set_bit(peer_id, peer->peer_ids,
			 ATH10K_MAX_NUM_PEER_IDS) {
		ar->peer_map[peer_id] = NULL;
	}

	/* Double check that peer is properly un-referenced from
	 * the peer_map
	 */
	for (i = 0; i < ARRAY_SIZE(ar->peer_map); i++) {
		if (ar->peer_map[i] == peer) {
			ath10k_warn(ar, "removing stale peer_map entry for %pM (ptr %pK idx %d)\n",
				    peer->addr, peer, i);
			ar->peer_map[i] = NULL;
		}
	}

	list_del(&peer->list);
	kfree(peer);
	ar->num_peers--;
}

static void ath10k_peer_cleanup(struct ath10k *ar, u32 vdev_id)
{
	struct ath10k_peer *peer, *tmp;

	lockdep_assert_held(&ar->conf_mutex);

	spin_lock_bh(&ar->data_lock);
	list_for_each_entry_safe(peer, tmp, &ar->peers, list) {
		if (peer->vdev_id != vdev_id)
			continue;

		ath10k_warn(ar, "removing stale peer %pM from vdev_id %d\n",
			    peer->addr, vdev_id);

		ath10k_peer_map_cleanup(ar, peer);
	}
	spin_unlock_bh(&ar->data_lock);
}

static void ath10k_peer_cleanup_all(struct ath10k *ar)
{
	struct ath10k_peer *peer, *tmp;
	int i;

	lockdep_assert_held(&ar->conf_mutex);

	spin_lock_bh(&ar->data_lock);
	list_for_each_entry_safe(peer, tmp, &ar->peers, list) {
		list_del(&peer->list);
		kfree(peer);
	}

	for (i = 0; i < ARRAY_SIZE(ar->peer_map); i++)
		ar->peer_map[i] = NULL;

	spin_unlock_bh(&ar->data_lock);

	ar->num_peers = 0;
	ar->num_stations = 0;
}

static int ath10k_mac_tdls_peer_update(struct ath10k *ar, u32 vdev_id,
				       struct ieee80211_sta *sta,
				       enum wmi_tdls_peer_state state)
{
	int ret;
	struct wmi_tdls_peer_update_cmd_arg arg = {};
	struct wmi_tdls_peer_capab_arg cap = {};
	struct wmi_channel_arg chan_arg = {};

	lockdep_assert_held(&ar->conf_mutex);

	arg.vdev_id = vdev_id;
	arg.peer_state = state;
	ether_addr_copy(arg.addr, sta->addr);

	cap.peer_max_sp = sta->max_sp;
	cap.peer_uapsd_queues = sta->uapsd_queues;

	if (state == WMI_TDLS_PEER_STATE_CONNECTED &&
	    !sta->tdls_initiator)
		cap.is_peer_responder = 1;

	ret = ath10k_wmi_tdls_peer_update(ar, &arg, &cap, &chan_arg);
	if (ret) {
		ath10k_warn(ar, "failed to update tdls peer %pM on vdev %i: %i\n",
			    arg.addr, vdev_id, ret);
		return ret;
	}

	return 0;
}

/************************/
/* Interface management */
/************************/

void ath10k_mac_vif_beacon_free(struct ath10k_vif *arvif)
{
	struct ath10k *ar = arvif->ar;

	lockdep_assert_held(&ar->data_lock);

	if (!arvif->beacon)
		return;

	if (!arvif->beacon_buf)
		dma_unmap_single(ar->dev, ATH10K_SKB_CB(arvif->beacon)->paddr,
				 arvif->beacon->len, DMA_TO_DEVICE);

	if (WARN_ON(arvif->beacon_state != ATH10K_BEACON_SCHEDULED &&
		    arvif->beacon_state != ATH10K_BEACON_SENT))
		return;

	dev_kfree_skb_any(arvif->beacon);

	arvif->beacon = NULL;
	arvif->beacon_state = ATH10K_BEACON_SCHEDULED;
}

static void ath10k_mac_vif_beacon_cleanup(struct ath10k_vif *arvif)
{
	struct ath10k *ar = arvif->ar;

	lockdep_assert_held(&ar->data_lock);

	ath10k_mac_vif_beacon_free(arvif);

	if (arvif->beacon_buf) {
		if (ar->bus_param.dev_type == ATH10K_DEV_TYPE_HL)
			kfree(arvif->beacon_buf);
		else
			dma_free_coherent(ar->dev, IEEE80211_MAX_FRAME_LEN,
					  arvif->beacon_buf,
					  arvif->beacon_paddr);
		arvif->beacon_buf = NULL;
	}
}

static inline int ath10k_vdev_setup_sync(struct ath10k *ar)
{
	unsigned long time_left;

	lockdep_assert_held(&ar->conf_mutex);

	if (test_bit(ATH10K_FLAG_CRASH_FLUSH, &ar->dev_flags))
		return -ESHUTDOWN;

	time_left = wait_for_completion_timeout(&ar->vdev_setup_done,
						ATH10K_VDEV_SETUP_TIMEOUT_HZ);
	if (time_left == 0)
		return -ETIMEDOUT;

	return ar->last_wmi_vdev_start_status;
}

static int ath10k_monitor_vdev_start(struct ath10k *ar, int vdev_id)
{
	struct cfg80211_chan_def *chandef = NULL;
	struct ieee80211_channel *channel = NULL;
	struct wmi_vdev_start_request_arg arg = {};
	int ret = 0;

	lockdep_assert_held(&ar->conf_mutex);

	ieee80211_iter_chan_contexts_atomic(ar->hw,
					    ath10k_mac_get_any_chandef_iter,
					    &chandef);
	if (WARN_ON_ONCE(!chandef))
		return -ENOENT;

	channel = chandef->chan;

	arg.vdev_id = vdev_id;
	arg.channel.freq = channel->center_freq;
	arg.channel.band_center_freq1 = chandef->center_freq1;
	arg.channel.band_center_freq2 = chandef->center_freq2;

	/* TODO setup this dynamically, what in case we
	 * don't have any vifs?
	 */
	arg.channel.mode = chan_to_phymode(chandef);
	arg.channel.chan_radar =
			!!(channel->flags & IEEE80211_CHAN_RADAR);

	arg.channel.min_power = 0;
	arg.channel.max_power = channel->max_power * 2;
	arg.channel.max_reg_power = channel->max_reg_power * 2;
	arg.channel.max_antenna_gain = channel->max_antenna_gain;

	reinit_completion(&ar->vdev_setup_done);
	reinit_completion(&ar->vdev_delete_done);

	ret = ath10k_wmi_vdev_start(ar, &arg);
	if (ret) {
		ath10k_warn(ar, "failed to request monitor vdev %i start: %d\n",
			    vdev_id, ret);
		return ret;
	}

	ret = ath10k_vdev_setup_sync(ar);
	if (ret) {
		ath10k_warn(ar, "failed to synchronize setup for monitor vdev %i start: %d\n",
			    vdev_id, ret);
		return ret;
	}

	ret = ath10k_wmi_vdev_up(ar, vdev_id, 0, ar->mac_addr);
	if (ret) {
		ath10k_warn(ar, "failed to put up monitor vdev %i: %d\n",
			    vdev_id, ret);
		goto vdev_stop;
	}

	ar->monitor_vdev_id = vdev_id;

	ath10k_dbg(ar, ATH10K_DBG_MAC, "mac monitor vdev %i started\n",
		   ar->monitor_vdev_id);
	return 0;

vdev_stop:
	ret = ath10k_wmi_vdev_stop(ar, ar->monitor_vdev_id);
	if (ret)
		ath10k_warn(ar, "failed to stop monitor vdev %i after start failure: %d\n",
			    ar->monitor_vdev_id, ret);

	return ret;
}

static int ath10k_monitor_vdev_stop(struct ath10k *ar)
{
	int ret = 0;

	lockdep_assert_held(&ar->conf_mutex);

	ret = ath10k_wmi_vdev_down(ar, ar->monitor_vdev_id);
	if (ret)
		ath10k_warn(ar, "failed to put down monitor vdev %i: %d\n",
			    ar->monitor_vdev_id, ret);

	reinit_completion(&ar->vdev_setup_done);
	reinit_completion(&ar->vdev_delete_done);

	ret = ath10k_wmi_vdev_stop(ar, ar->monitor_vdev_id);
	if (ret)
		ath10k_warn(ar, "failed to request monitor vdev %i stop: %d\n",
			    ar->monitor_vdev_id, ret);

	ret = ath10k_vdev_setup_sync(ar);
	if (ret)
		ath10k_warn(ar, "failed to synchronize monitor vdev %i stop: %d\n",
			    ar->monitor_vdev_id, ret);

	ath10k_dbg(ar, ATH10K_DBG_MAC, "mac monitor vdev %i stopped\n",
		   ar->monitor_vdev_id);
	return ret;
}

static int ath10k_monitor_vdev_create(struct ath10k *ar)
{
	int bit, ret = 0;

	lockdep_assert_held(&ar->conf_mutex);

	if (ar->free_vdev_map == 0) {
		ath10k_warn(ar, "failed to find free vdev id for monitor vdev\n");
		return -ENOMEM;
	}

	bit = __ffs64(ar->free_vdev_map);

	ar->monitor_vdev_id = bit;

	ret = ath10k_wmi_vdev_create(ar, ar->monitor_vdev_id,
				     WMI_VDEV_TYPE_MONITOR,
				     0, ar->mac_addr);
	if (ret) {
		ath10k_warn(ar, "failed to request monitor vdev %i creation: %d\n",
			    ar->monitor_vdev_id, ret);
		return ret;
	}

	ar->free_vdev_map &= ~(1LL << ar->monitor_vdev_id);
	ath10k_dbg(ar, ATH10K_DBG_MAC, "mac monitor vdev %d created\n",
		   ar->monitor_vdev_id);

	return 0;
}

static int ath10k_monitor_vdev_delete(struct ath10k *ar)
{
	int ret = 0;

	lockdep_assert_held(&ar->conf_mutex);

	ret = ath10k_wmi_vdev_delete(ar, ar->monitor_vdev_id);
	if (ret) {
		ath10k_warn(ar, "failed to request wmi monitor vdev %i removal: %d\n",
			    ar->monitor_vdev_id, ret);
		return ret;
	}

	ar->free_vdev_map |= 1LL << ar->monitor_vdev_id;

	ath10k_dbg(ar, ATH10K_DBG_MAC, "mac monitor vdev %d deleted\n",
		   ar->monitor_vdev_id);
	return ret;
}

static int ath10k_monitor_start(struct ath10k *ar)
{
	int ret;

	lockdep_assert_held(&ar->conf_mutex);

	ret = ath10k_monitor_vdev_create(ar);
	if (ret) {
		ath10k_warn(ar, "failed to create monitor vdev: %d\n", ret);
		return ret;
	}

	ret = ath10k_monitor_vdev_start(ar, ar->monitor_vdev_id);
	if (ret) {
		ath10k_warn(ar, "failed to start monitor vdev: %d\n", ret);
		ath10k_monitor_vdev_delete(ar);
		return ret;
	}

	ar->monitor_started = true;
	ath10k_dbg(ar, ATH10K_DBG_MAC, "mac monitor started\n");

	return 0;
}

static int ath10k_monitor_stop(struct ath10k *ar)
{
	int ret;

	lockdep_assert_held(&ar->conf_mutex);

	ret = ath10k_monitor_vdev_stop(ar);
	if (ret) {
		ath10k_warn(ar, "failed to stop monitor vdev: %d\n", ret);
		return ret;
	}

	ret = ath10k_monitor_vdev_delete(ar);
	if (ret) {
		ath10k_warn(ar, "failed to delete monitor vdev: %d\n", ret);
		return ret;
	}

	ar->monitor_started = false;
	ath10k_dbg(ar, ATH10K_DBG_MAC, "mac monitor stopped\n");

	return 0;
}

static bool ath10k_mac_monitor_vdev_is_needed(struct ath10k *ar)
{
	int num_ctx;

	/* At least one chanctx is required to derive a channel to start
	 * monitor vdev on.
	 */
	num_ctx = ath10k_mac_num_chanctxs(ar);
	if (num_ctx == 0)
		return false;

	/* If there's already an existing special monitor interface then don't
	 * bother creating another monitor vdev.
	 */
	if (ar->monitor_arvif)
		return false;

	return ar->monitor ||
	       (!test_bit(ATH10K_FW_FEATURE_ALLOWS_MESH_BCAST,
			  ar->running_fw->fw_file.fw_features) &&
		(ar->filter_flags & (FIF_OTHER_BSS | FIF_MCAST_ACTION))) ||
	       test_bit(ATH10K_CAC_RUNNING, &ar->dev_flags);
}

static bool ath10k_mac_monitor_vdev_is_allowed(struct ath10k *ar)
{
	int num_ctx;

	num_ctx = ath10k_mac_num_chanctxs(ar);

	/* FIXME: Current interface combinations and cfg80211/mac80211 code
	 * shouldn't allow this but make sure to prevent handling the following
	 * case anyway since multi-channel DFS hasn't been tested at all.
	 */
	if (test_bit(ATH10K_CAC_RUNNING, &ar->dev_flags) && num_ctx > 1)
		return false;

	return true;
}

static int ath10k_monitor_recalc(struct ath10k *ar)
{
	bool needed;
	bool allowed;
	int ret;

	lockdep_assert_held(&ar->conf_mutex);

	needed = ath10k_mac_monitor_vdev_is_needed(ar);
	allowed = ath10k_mac_monitor_vdev_is_allowed(ar);

	ath10k_dbg(ar, ATH10K_DBG_MAC,
		   "mac monitor recalc started? %d needed? %d allowed? %d\n",
		   ar->monitor_started, needed, allowed);

	if (WARN_ON(needed && !allowed)) {
		if (ar->monitor_started) {
			ath10k_dbg(ar, ATH10K_DBG_MAC, "mac monitor stopping disallowed monitor\n");

			ret = ath10k_monitor_stop(ar);
			if (ret)
				ath10k_warn(ar, "failed to stop disallowed monitor: %d\n",
					    ret);
				/* not serious */
		}

		return -EPERM;
	}

	if (needed == ar->monitor_started)
		return 0;

	if (needed)
		return ath10k_monitor_start(ar);
	else
		return ath10k_monitor_stop(ar);
}

static bool ath10k_mac_can_set_cts_prot(struct ath10k_vif *arvif)
{
	struct ath10k *ar = arvif->ar;

	lockdep_assert_held(&ar->conf_mutex);

	if (!arvif->is_started) {
		ath10k_dbg(ar, ATH10K_DBG_MAC, "defer cts setup, vdev is not ready yet\n");
		return false;
	}

	return true;
}

static int ath10k_mac_set_cts_prot(struct ath10k_vif *arvif)
{
	struct ath10k *ar = arvif->ar;
	u32 vdev_param;

	lockdep_assert_held(&ar->conf_mutex);

	vdev_param = ar->wmi.vdev_param->protection_mode;

	ath10k_dbg(ar, ATH10K_DBG_MAC, "mac vdev %d cts_protection %d\n",
		   arvif->vdev_id, arvif->use_cts_prot);

	return ath10k_wmi_vdev_set_param(ar, arvif->vdev_id, vdev_param,
					 arvif->use_cts_prot ? 1 : 0);
}

static int ath10k_recalc_rtscts_prot(struct ath10k_vif *arvif)
{
	struct ath10k *ar = arvif->ar;
	u32 vdev_param, rts_cts = 0;

	lockdep_assert_held(&ar->conf_mutex);

	vdev_param = ar->wmi.vdev_param->enable_rtscts;

	rts_cts |= SM(WMI_RTSCTS_ENABLED, WMI_RTSCTS_SET);

	if (arvif->num_legacy_stations > 0)
		rts_cts |= SM(WMI_RTSCTS_ACROSS_SW_RETRIES,
			      WMI_RTSCTS_PROFILE);
	else
		rts_cts |= SM(WMI_RTSCTS_FOR_SECOND_RATESERIES,
			      WMI_RTSCTS_PROFILE);

	ath10k_dbg(ar, ATH10K_DBG_MAC, "mac vdev %d recalc rts/cts prot %d\n",
		   arvif->vdev_id, rts_cts);

	return ath10k_wmi_vdev_set_param(ar, arvif->vdev_id, vdev_param,
					 rts_cts);
}

static int ath10k_start_cac(struct ath10k *ar)
{
	int ret;

	lockdep_assert_held(&ar->conf_mutex);

	set_bit(ATH10K_CAC_RUNNING, &ar->dev_flags);

	ret = ath10k_monitor_recalc(ar);
	if (ret) {
		ath10k_warn(ar, "failed to start monitor (cac): %d\n", ret);
		clear_bit(ATH10K_CAC_RUNNING, &ar->dev_flags);
		return ret;
	}

	ath10k_dbg(ar, ATH10K_DBG_MAC, "mac cac start monitor vdev %d\n",
		   ar->monitor_vdev_id);

	return 0;
}

static int ath10k_stop_cac(struct ath10k *ar)
{
	lockdep_assert_held(&ar->conf_mutex);

	/* CAC is not running - do nothing */
	if (!test_bit(ATH10K_CAC_RUNNING, &ar->dev_flags))
		return 0;

	clear_bit(ATH10K_CAC_RUNNING, &ar->dev_flags);
	ath10k_monitor_stop(ar);

	ath10k_dbg(ar, ATH10K_DBG_MAC, "mac cac finished\n");

	return 0;
}

static void ath10k_mac_has_radar_iter(struct ieee80211_hw *hw,
				      struct ieee80211_chanctx_conf *conf,
				      void *data)
{
	bool *ret = data;

	if (!*ret && conf->radar_enabled)
		*ret = true;
}

static bool ath10k_mac_has_radar_enabled(struct ath10k *ar)
{
	bool has_radar = false;

	ieee80211_iter_chan_contexts_atomic(ar->hw,
					    ath10k_mac_has_radar_iter,
					    &has_radar);

	return has_radar;
}

static void ath10k_recalc_radar_detection(struct ath10k *ar)
{
	int ret;

	lockdep_assert_held(&ar->conf_mutex);

	ath10k_stop_cac(ar);

	if (!ath10k_mac_has_radar_enabled(ar))
		return;

	if (ar->num_started_vdevs > 0)
		return;

	ret = ath10k_start_cac(ar);
	if (ret) {
		/*
		 * Not possible to start CAC on current channel so starting
		 * radiation is not allowed, make this channel DFS_UNAVAILABLE
		 * by indicating that radar was detected.
		 */
		ath10k_warn(ar, "failed to start CAC: %d\n", ret);
		ieee80211_radar_detected(ar->hw, NULL);
	}
}

static int ath10k_vdev_stop(struct ath10k_vif *arvif)
{
	struct ath10k *ar = arvif->ar;
	int ret;

	lockdep_assert_held(&ar->conf_mutex);

	reinit_completion(&ar->vdev_setup_done);
	reinit_completion(&ar->vdev_delete_done);

	ret = ath10k_wmi_vdev_stop(ar, arvif->vdev_id);
	if (ret) {
		ath10k_warn(ar, "failed to stop WMI vdev %i: %d\n",
			    arvif->vdev_id, ret);
		return ret;
	}

	ret = ath10k_vdev_setup_sync(ar);
	if (ret) {
		ath10k_warn(ar, "failed to synchronize setup for vdev %i: %d\n",
			    arvif->vdev_id, ret);
		return ret;
	}

	WARN_ON(ar->num_started_vdevs == 0);

	if (ar->num_started_vdevs != 0) {
		ar->num_started_vdevs--;
		ath10k_recalc_radar_detection(ar);
	}

	return ret;
}

static int ath10k_vdev_start_restart(struct ath10k_vif *arvif,
				     const struct cfg80211_chan_def *chandef,
				     bool restart)
{
	struct ath10k *ar = arvif->ar;
	struct wmi_vdev_start_request_arg arg = {};
	int ret = 0;

	lockdep_assert_held(&ar->conf_mutex);

	reinit_completion(&ar->vdev_setup_done);
	reinit_completion(&ar->vdev_delete_done);

	arg.vdev_id = arvif->vdev_id;
	arg.dtim_period = arvif->dtim_period;
	arg.bcn_intval = arvif->beacon_interval;

	arg.channel.freq = chandef->chan->center_freq;
	arg.channel.band_center_freq1 = chandef->center_freq1;
	arg.channel.band_center_freq2 = chandef->center_freq2;
	arg.channel.mode = chan_to_phymode(chandef);

	arg.channel.min_power = 0;
	arg.channel.max_power = chandef->chan->max_power * 2;
	arg.channel.max_reg_power = chandef->chan->max_reg_power * 2;
	arg.channel.max_antenna_gain = chandef->chan->max_antenna_gain;

	if (arvif->vdev_type == WMI_VDEV_TYPE_AP) {
		arg.ssid = arvif->u.ap.ssid;
		arg.ssid_len = arvif->u.ap.ssid_len;
		arg.hidden_ssid = arvif->u.ap.hidden_ssid;

		/* For now allow DFS for AP mode */
		arg.channel.chan_radar =
			!!(chandef->chan->flags & IEEE80211_CHAN_RADAR);
	} else if (arvif->vdev_type == WMI_VDEV_TYPE_IBSS) {
		arg.ssid = arvif->vif->cfg.ssid;
		arg.ssid_len = arvif->vif->cfg.ssid_len;
	}

	ath10k_dbg(ar, ATH10K_DBG_MAC,
		   "mac vdev %d start center_freq %d phymode %s\n",
		   arg.vdev_id, arg.channel.freq,
		   ath10k_wmi_phymode_str(arg.channel.mode));

	if (restart)
		ret = ath10k_wmi_vdev_restart(ar, &arg);
	else
		ret = ath10k_wmi_vdev_start(ar, &arg);

	if (ret) {
		ath10k_warn(ar, "failed to start WMI vdev %i: %d\n",
			    arg.vdev_id, ret);
		return ret;
	}

	ret = ath10k_vdev_setup_sync(ar);
	if (ret) {
		ath10k_warn(ar,
			    "failed to synchronize setup for vdev %i restart %d: %d\n",
			    arg.vdev_id, restart, ret);
		return ret;
	}

	ar->num_started_vdevs++;
	ath10k_recalc_radar_detection(ar);

	return ret;
}

static int ath10k_vdev_start(struct ath10k_vif *arvif,
			     const struct cfg80211_chan_def *def)
{
	return ath10k_vdev_start_restart(arvif, def, false);
}

static int ath10k_vdev_restart(struct ath10k_vif *arvif,
			       const struct cfg80211_chan_def *def)
{
	return ath10k_vdev_start_restart(arvif, def, true);
}

static int ath10k_mac_setup_bcn_p2p_ie(struct ath10k_vif *arvif,
				       struct sk_buff *bcn)
{
	struct ath10k *ar = arvif->ar;
	struct ieee80211_mgmt *mgmt;
	const u8 *p2p_ie;
	int ret;

	if (arvif->vif->type != NL80211_IFTYPE_AP || !arvif->vif->p2p)
		return 0;

	mgmt = (void *)bcn->data;
	p2p_ie = cfg80211_find_vendor_ie(WLAN_OUI_WFA, WLAN_OUI_TYPE_WFA_P2P,
					 mgmt->u.beacon.variable,
					 bcn->len - (mgmt->u.beacon.variable -
						     bcn->data));
	if (!p2p_ie)
		return -ENOENT;

	ret = ath10k_wmi_p2p_go_bcn_ie(ar, arvif->vdev_id, p2p_ie);
	if (ret) {
		ath10k_warn(ar, "failed to submit p2p go bcn ie for vdev %i: %d\n",
			    arvif->vdev_id, ret);
		return ret;
	}

	return 0;
}

static int ath10k_mac_remove_vendor_ie(struct sk_buff *skb, unsigned int oui,
				       u8 oui_type, size_t ie_offset)
{
	size_t len;
	const u8 *next;
	const u8 *end;
	u8 *ie;

	if (WARN_ON(skb->len < ie_offset))
		return -EINVAL;

	ie = (u8 *)cfg80211_find_vendor_ie(oui, oui_type,
					   skb->data + ie_offset,
					   skb->len - ie_offset);
	if (!ie)
		return -ENOENT;

	len = ie[1] + 2;
	end = skb->data + skb->len;
	next = ie + len;

	if (WARN_ON(next > end))
		return -EINVAL;

	memmove(ie, next, end - next);
	skb_trim(skb, skb->len - len);

	return 0;
}

static int ath10k_mac_setup_bcn_tmpl(struct ath10k_vif *arvif)
{
	struct ath10k *ar = arvif->ar;
	struct ieee80211_hw *hw = ar->hw;
	struct ieee80211_vif *vif = arvif->vif;
	struct ieee80211_mutable_offsets offs = {};
	struct sk_buff *bcn;
	int ret;

	if (!test_bit(WMI_SERVICE_BEACON_OFFLOAD, ar->wmi.svc_map))
		return 0;

	if (arvif->vdev_type != WMI_VDEV_TYPE_AP &&
	    arvif->vdev_type != WMI_VDEV_TYPE_IBSS)
		return 0;

	bcn = ieee80211_beacon_get_template(hw, vif, &offs, 0);
	if (!bcn) {
		ath10k_warn(ar, "failed to get beacon template from mac80211\n");
		return -EPERM;
	}

	ret = ath10k_mac_setup_bcn_p2p_ie(arvif, bcn);
	if (ret) {
		ath10k_warn(ar, "failed to setup p2p go bcn ie: %d\n", ret);
		kfree_skb(bcn);
		return ret;
	}

	/* P2P IE is inserted by firmware automatically (as configured above)
	 * so remove it from the base beacon template to avoid duplicate P2P
	 * IEs in beacon frames.
	 */
	ath10k_mac_remove_vendor_ie(bcn, WLAN_OUI_WFA, WLAN_OUI_TYPE_WFA_P2P,
				    offsetof(struct ieee80211_mgmt,
					     u.beacon.variable));

	ret = ath10k_wmi_bcn_tmpl(ar, arvif->vdev_id, offs.tim_offset, bcn, 0,
				  0, NULL, 0);
	kfree_skb(bcn);

	if (ret) {
		ath10k_warn(ar, "failed to submit beacon template command: %d\n",
			    ret);
		return ret;
	}

	return 0;
}

static int ath10k_mac_setup_prb_tmpl(struct ath10k_vif *arvif)
{
	struct ath10k *ar = arvif->ar;
	struct ieee80211_hw *hw = ar->hw;
	struct ieee80211_vif *vif = arvif->vif;
	struct sk_buff *prb;
	int ret;

	if (!test_bit(WMI_SERVICE_BEACON_OFFLOAD, ar->wmi.svc_map))
		return 0;

	if (arvif->vdev_type != WMI_VDEV_TYPE_AP)
		return 0;

	 /* For mesh, probe response and beacon share the same template */
	if (ieee80211_vif_is_mesh(vif))
		return 0;

	prb = ieee80211_proberesp_get(hw, vif);
	if (!prb) {
		ath10k_warn(ar, "failed to get probe resp template from mac80211\n");
		return -EPERM;
	}

	ret = ath10k_wmi_prb_tmpl(ar, arvif->vdev_id, prb);
	kfree_skb(prb);

	if (ret) {
		ath10k_warn(ar, "failed to submit probe resp template command: %d\n",
			    ret);
		return ret;
	}

	return 0;
}

static int ath10k_mac_vif_fix_hidden_ssid(struct ath10k_vif *arvif)
{
	struct ath10k *ar = arvif->ar;
	struct cfg80211_chan_def def;
	int ret;

	/* When originally vdev is started during assign_vif_chanctx() some
	 * information is missing, notably SSID. Firmware revisions with beacon
	 * offloading require the SSID to be provided during vdev (re)start to
	 * handle hidden SSID properly.
	 *
	 * Vdev restart must be done after vdev has been both started and
	 * upped. Otherwise some firmware revisions (at least 10.2) fail to
	 * deliver vdev restart response event causing timeouts during vdev
	 * syncing in ath10k.
	 *
	 * Note: The vdev down/up and template reinstallation could be skipped
	 * since only wmi-tlv firmware are known to have beacon offload and
	 * wmi-tlv doesn't seem to misbehave like 10.2 wrt vdev restart
	 * response delivery. It's probably more robust to keep it as is.
	 */
	if (!test_bit(WMI_SERVICE_BEACON_OFFLOAD, ar->wmi.svc_map))
		return 0;

	if (WARN_ON(!arvif->is_started))
		return -EINVAL;

	if (WARN_ON(!arvif->is_up))
		return -EINVAL;

	if (WARN_ON(ath10k_mac_vif_chan(arvif->vif, &def)))
		return -EINVAL;

	ret = ath10k_wmi_vdev_down(ar, arvif->vdev_id);
	if (ret) {
		ath10k_warn(ar, "failed to bring down ap vdev %i: %d\n",
			    arvif->vdev_id, ret);
		return ret;
	}

	/* Vdev down reset beacon & presp templates. Reinstall them. Otherwise
	 * firmware will crash upon vdev up.
	 */

	ret = ath10k_mac_setup_bcn_tmpl(arvif);
	if (ret) {
		ath10k_warn(ar, "failed to update beacon template: %d\n", ret);
		return ret;
	}

	ret = ath10k_mac_setup_prb_tmpl(arvif);
	if (ret) {
		ath10k_warn(ar, "failed to update presp template: %d\n", ret);
		return ret;
	}

	ret = ath10k_vdev_restart(arvif, &def);
	if (ret) {
		ath10k_warn(ar, "failed to restart ap vdev %i: %d\n",
			    arvif->vdev_id, ret);
		return ret;
	}

	ret = ath10k_wmi_vdev_up(arvif->ar, arvif->vdev_id, arvif->aid,
				 arvif->bssid);
	if (ret) {
		ath10k_warn(ar, "failed to bring up ap vdev %i: %d\n",
			    arvif->vdev_id, ret);
		return ret;
	}

	return 0;
}

static void ath10k_control_beaconing(struct ath10k_vif *arvif,
				     struct ieee80211_bss_conf *info)
{
	struct ath10k *ar = arvif->ar;
	int ret = 0;

	lockdep_assert_held(&arvif->ar->conf_mutex);

	if (!info->enable_beacon) {
		ret = ath10k_wmi_vdev_down(ar, arvif->vdev_id);
		if (ret)
			ath10k_warn(ar, "failed to down vdev_id %i: %d\n",
				    arvif->vdev_id, ret);

		arvif->is_up = false;

		spin_lock_bh(&arvif->ar->data_lock);
		ath10k_mac_vif_beacon_free(arvif);
		spin_unlock_bh(&arvif->ar->data_lock);

		return;
	}

	arvif->tx_seq_no = 0x1000;

	arvif->aid = 0;
	ether_addr_copy(arvif->bssid, info->bssid);

	ret = ath10k_wmi_vdev_up(arvif->ar, arvif->vdev_id, arvif->aid,
				 arvif->bssid);
	if (ret) {
		ath10k_warn(ar, "failed to bring up vdev %d: %i\n",
			    arvif->vdev_id, ret);
		return;
	}

	arvif->is_up = true;

	ret = ath10k_mac_vif_fix_hidden_ssid(arvif);
	if (ret) {
		ath10k_warn(ar, "failed to fix hidden ssid for vdev %i, expect trouble: %d\n",
			    arvif->vdev_id, ret);
		return;
	}

	ath10k_dbg(ar, ATH10K_DBG_MAC, "mac vdev %d up\n", arvif->vdev_id);
}

static void ath10k_control_ibss(struct ath10k_vif *arvif,
				struct ieee80211_vif *vif)
{
	struct ath10k *ar = arvif->ar;
	u32 vdev_param;
	int ret = 0;

	lockdep_assert_held(&arvif->ar->conf_mutex);

	if (!vif->cfg.ibss_joined) {
		if (is_zero_ether_addr(arvif->bssid))
			return;

		eth_zero_addr(arvif->bssid);

		return;
	}

	vdev_param = arvif->ar->wmi.vdev_param->atim_window;
	ret = ath10k_wmi_vdev_set_param(arvif->ar, arvif->vdev_id, vdev_param,
					ATH10K_DEFAULT_ATIM);
	if (ret)
		ath10k_warn(ar, "failed to set IBSS ATIM for vdev %d: %d\n",
			    arvif->vdev_id, ret);
}

static int ath10k_mac_vif_recalc_ps_wake_threshold(struct ath10k_vif *arvif)
{
	struct ath10k *ar = arvif->ar;
	u32 param;
	u32 value;
	int ret;

	lockdep_assert_held(&arvif->ar->conf_mutex);

	if (arvif->u.sta.uapsd)
		value = WMI_STA_PS_TX_WAKE_THRESHOLD_NEVER;
	else
		value = WMI_STA_PS_TX_WAKE_THRESHOLD_ALWAYS;

	param = WMI_STA_PS_PARAM_TX_WAKE_THRESHOLD;
	ret = ath10k_wmi_set_sta_ps_param(ar, arvif->vdev_id, param, value);
	if (ret) {
		ath10k_warn(ar, "failed to submit ps wake threshold %u on vdev %i: %d\n",
			    value, arvif->vdev_id, ret);
		return ret;
	}

	return 0;
}

static int ath10k_mac_vif_recalc_ps_poll_count(struct ath10k_vif *arvif)
{
	struct ath10k *ar = arvif->ar;
	u32 param;
	u32 value;
	int ret;

	lockdep_assert_held(&arvif->ar->conf_mutex);

	if (arvif->u.sta.uapsd)
		value = WMI_STA_PS_PSPOLL_COUNT_UAPSD;
	else
		value = WMI_STA_PS_PSPOLL_COUNT_NO_MAX;

	param = WMI_STA_PS_PARAM_PSPOLL_COUNT;
	ret = ath10k_wmi_set_sta_ps_param(ar, arvif->vdev_id,
					  param, value);
	if (ret) {
		ath10k_warn(ar, "failed to submit ps poll count %u on vdev %i: %d\n",
			    value, arvif->vdev_id, ret);
		return ret;
	}

	return 0;
}

static int ath10k_mac_num_vifs_started(struct ath10k *ar)
{
	struct ath10k_vif *arvif;
	int num = 0;

	lockdep_assert_held(&ar->conf_mutex);

	list_for_each_entry(arvif, &ar->arvifs, list)
		if (arvif->is_started)
			num++;

	return num;
}

static int ath10k_mac_vif_setup_ps(struct ath10k_vif *arvif)
{
	struct ath10k *ar = arvif->ar;
	struct ieee80211_vif *vif = arvif->vif;
	struct ieee80211_conf *conf = &ar->hw->conf;
	enum wmi_sta_powersave_param param;
	enum wmi_sta_ps_mode psmode;
	int ret;
	int ps_timeout;
	bool enable_ps;

	lockdep_assert_held(&arvif->ar->conf_mutex);

	if (arvif->vif->type != NL80211_IFTYPE_STATION)
		return 0;

	enable_ps = arvif->ps;

	if (enable_ps && ath10k_mac_num_vifs_started(ar) > 1 &&
	    !test_bit(ATH10K_FW_FEATURE_MULTI_VIF_PS_SUPPORT,
		      ar->running_fw->fw_file.fw_features)) {
		ath10k_warn(ar, "refusing to enable ps on vdev %i: not supported by fw\n",
			    arvif->vdev_id);
		enable_ps = false;
	}

	if (!arvif->is_started) {
		/* mac80211 can update vif powersave state while disconnected.
		 * Firmware doesn't behave nicely and consumes more power than
		 * necessary if PS is disabled on a non-started vdev. Hence
		 * force-enable PS for non-running vdevs.
		 */
		psmode = WMI_STA_PS_MODE_ENABLED;
	} else if (enable_ps) {
		psmode = WMI_STA_PS_MODE_ENABLED;
		param = WMI_STA_PS_PARAM_INACTIVITY_TIME;

		ps_timeout = conf->dynamic_ps_timeout;
		if (ps_timeout == 0) {
			/* Firmware doesn't like 0 */
			ps_timeout = ieee80211_tu_to_usec(
				vif->bss_conf.beacon_int) / 1000;
		}

		ret = ath10k_wmi_set_sta_ps_param(ar, arvif->vdev_id, param,
						  ps_timeout);
		if (ret) {
			ath10k_warn(ar, "failed to set inactivity time for vdev %d: %i\n",
				    arvif->vdev_id, ret);
			return ret;
		}
	} else {
		psmode = WMI_STA_PS_MODE_DISABLED;
	}

	ath10k_dbg(ar, ATH10K_DBG_MAC, "mac vdev %d psmode %s\n",
		   arvif->vdev_id, psmode ? "enable" : "disable");

	ret = ath10k_wmi_set_psmode(ar, arvif->vdev_id, psmode);
	if (ret) {
		ath10k_warn(ar, "failed to set PS Mode %d for vdev %d: %d\n",
			    psmode, arvif->vdev_id, ret);
		return ret;
	}

	return 0;
}

static int ath10k_mac_vif_disable_keepalive(struct ath10k_vif *arvif)
{
	struct ath10k *ar = arvif->ar;
	struct wmi_sta_keepalive_arg arg = {};
	int ret;

	lockdep_assert_held(&arvif->ar->conf_mutex);

	if (arvif->vdev_type != WMI_VDEV_TYPE_STA)
		return 0;

	if (!test_bit(WMI_SERVICE_STA_KEEP_ALIVE, ar->wmi.svc_map))
		return 0;

	/* Some firmware revisions have a bug and ignore the `enabled` field.
	 * Instead use the interval to disable the keepalive.
	 */
	arg.vdev_id = arvif->vdev_id;
	arg.enabled = 1;
	arg.method = WMI_STA_KEEPALIVE_METHOD_NULL_FRAME;
	arg.interval = WMI_STA_KEEPALIVE_INTERVAL_DISABLE;

	ret = ath10k_wmi_sta_keepalive(ar, &arg);
	if (ret) {
		ath10k_warn(ar, "failed to submit keepalive on vdev %i: %d\n",
			    arvif->vdev_id, ret);
		return ret;
	}

	return 0;
}

static void ath10k_mac_vif_ap_csa_count_down(struct ath10k_vif *arvif)
{
	struct ath10k *ar = arvif->ar;
	struct ieee80211_vif *vif = arvif->vif;
	int ret;

	lockdep_assert_held(&arvif->ar->conf_mutex);

	if (WARN_ON(!test_bit(WMI_SERVICE_BEACON_OFFLOAD, ar->wmi.svc_map)))
		return;

	if (arvif->vdev_type != WMI_VDEV_TYPE_AP)
		return;

	if (!vif->bss_conf.csa_active)
		return;

	if (!arvif->is_up)
		return;

<<<<<<< HEAD
	if (!ieee80211_beacon_cntdwn_is_complete(vif)) {
=======
	if (!ieee80211_beacon_cntdwn_is_complete(vif, 0)) {
>>>>>>> 2d5404ca
		ieee80211_beacon_update_cntdwn(vif, 0);

		ret = ath10k_mac_setup_bcn_tmpl(arvif);
		if (ret)
			ath10k_warn(ar, "failed to update bcn tmpl during csa: %d\n",
				    ret);

		ret = ath10k_mac_setup_prb_tmpl(arvif);
		if (ret)
			ath10k_warn(ar, "failed to update prb tmpl during csa: %d\n",
				    ret);
	} else {
		ieee80211_csa_finish(vif, 0);
	}
}

static void ath10k_mac_vif_ap_csa_work(struct work_struct *work)
{
	struct ath10k_vif *arvif = container_of(work, struct ath10k_vif,
						ap_csa_work);
	struct ath10k *ar = arvif->ar;

	mutex_lock(&ar->conf_mutex);
	ath10k_mac_vif_ap_csa_count_down(arvif);
	mutex_unlock(&ar->conf_mutex);
}

static void ath10k_mac_handle_beacon_iter(void *data, u8 *mac,
					  struct ieee80211_vif *vif)
{
	struct sk_buff *skb = data;
	struct ieee80211_mgmt *mgmt = (void *)skb->data;
	struct ath10k_vif *arvif = (void *)vif->drv_priv;

	if (vif->type != NL80211_IFTYPE_STATION)
		return;

	if (!ether_addr_equal(mgmt->bssid, vif->bss_conf.bssid))
		return;

	cancel_delayed_work(&arvif->connection_loss_work);
}

void ath10k_mac_handle_beacon(struct ath10k *ar, struct sk_buff *skb)
{
	ieee80211_iterate_active_interfaces_atomic(ar->hw,
						   ATH10K_ITER_NORMAL_FLAGS,
						   ath10k_mac_handle_beacon_iter,
						   skb);
}

static void ath10k_mac_handle_beacon_miss_iter(void *data, u8 *mac,
					       struct ieee80211_vif *vif)
{
	u32 *vdev_id = data;
	struct ath10k_vif *arvif = (void *)vif->drv_priv;
	struct ath10k *ar = arvif->ar;
	struct ieee80211_hw *hw = ar->hw;

	if (arvif->vdev_id != *vdev_id)
		return;

	if (!arvif->is_up)
		return;

	ieee80211_beacon_loss(vif);

	/* Firmware doesn't report beacon loss events repeatedly. If AP probe
	 * (done by mac80211) succeeds but beacons do not resume then it
	 * doesn't make sense to continue operation. Queue connection loss work
	 * which can be cancelled when beacon is received.
	 */
	ieee80211_queue_delayed_work(hw, &arvif->connection_loss_work,
				     ATH10K_CONNECTION_LOSS_HZ);
}

void ath10k_mac_handle_beacon_miss(struct ath10k *ar, u32 vdev_id)
{
	ieee80211_iterate_active_interfaces_atomic(ar->hw,
						   ATH10K_ITER_NORMAL_FLAGS,
						   ath10k_mac_handle_beacon_miss_iter,
						   &vdev_id);
}

static void ath10k_mac_vif_sta_connection_loss_work(struct work_struct *work)
{
	struct ath10k_vif *arvif = container_of(work, struct ath10k_vif,
						connection_loss_work.work);
	struct ieee80211_vif *vif = arvif->vif;

	if (!arvif->is_up)
		return;

	ieee80211_connection_loss(vif);
}

/**********************/
/* Station management */
/**********************/

static u32 ath10k_peer_assoc_h_listen_intval(struct ath10k *ar,
					     struct ieee80211_vif *vif)
{
	/* Some firmware revisions have unstable STA powersave when listen
	 * interval is set too high (e.g. 5). The symptoms are firmware doesn't
	 * generate NullFunc frames properly even if buffered frames have been
	 * indicated in Beacon TIM. Firmware would seldom wake up to pull
	 * buffered frames. Often pinging the device from AP would simply fail.
	 *
	 * As a workaround set it to 1.
	 */
	if (vif->type == NL80211_IFTYPE_STATION)
		return 1;

	return ar->hw->conf.listen_interval;
}

static void ath10k_peer_assoc_h_basic(struct ath10k *ar,
				      struct ieee80211_vif *vif,
				      struct ieee80211_sta *sta,
				      struct wmi_peer_assoc_complete_arg *arg)
{
	struct ath10k_vif *arvif = (void *)vif->drv_priv;
	u32 aid;

	lockdep_assert_held(&ar->conf_mutex);

	if (vif->type == NL80211_IFTYPE_STATION)
		aid = vif->cfg.aid;
	else
		aid = sta->aid;

	ether_addr_copy(arg->addr, sta->addr);
	arg->vdev_id = arvif->vdev_id;
	arg->peer_aid = aid;
	arg->peer_flags |= arvif->ar->wmi.peer_flags->auth;
	arg->peer_listen_intval = ath10k_peer_assoc_h_listen_intval(ar, vif);
	arg->peer_num_spatial_streams = 1;
	arg->peer_caps = vif->bss_conf.assoc_capability;
}

static void ath10k_peer_assoc_h_crypto(struct ath10k *ar,
				       struct ieee80211_vif *vif,
				       struct ieee80211_sta *sta,
				       struct wmi_peer_assoc_complete_arg *arg)
{
	struct ieee80211_bss_conf *info = &vif->bss_conf;
	struct cfg80211_chan_def def;
	struct cfg80211_bss *bss;
	const u8 *rsnie = NULL;
	const u8 *wpaie = NULL;

	lockdep_assert_held(&ar->conf_mutex);

	if (WARN_ON(ath10k_mac_vif_chan(vif, &def)))
		return;

	bss = cfg80211_get_bss(ar->hw->wiphy, def.chan, info->bssid,
			       vif->cfg.ssid_len ? vif->cfg.ssid : NULL,
			       vif->cfg.ssid_len,
			       IEEE80211_BSS_TYPE_ANY, IEEE80211_PRIVACY_ANY);
	if (bss) {
		const struct cfg80211_bss_ies *ies;

		rcu_read_lock();
		rsnie = ieee80211_bss_get_ie(bss, WLAN_EID_RSN);

		ies = rcu_dereference(bss->ies);

		wpaie = cfg80211_find_vendor_ie(WLAN_OUI_MICROSOFT,
						WLAN_OUI_TYPE_MICROSOFT_WPA,
						ies->data,
						ies->len);
		rcu_read_unlock();
		cfg80211_put_bss(ar->hw->wiphy, bss);
	}

	/* FIXME: base on RSN IE/WPA IE is a correct idea? */
	if (rsnie || wpaie) {
		ath10k_dbg(ar, ATH10K_DBG_WMI, "%s: rsn ie found\n", __func__);
		arg->peer_flags |= ar->wmi.peer_flags->need_ptk_4_way;
	}

	if (wpaie) {
		ath10k_dbg(ar, ATH10K_DBG_WMI, "%s: wpa ie found\n", __func__);
		arg->peer_flags |= ar->wmi.peer_flags->need_gtk_2_way;
	}

	if (sta->mfp &&
	    test_bit(ATH10K_FW_FEATURE_MFP_SUPPORT,
		     ar->running_fw->fw_file.fw_features)) {
		arg->peer_flags |= ar->wmi.peer_flags->pmf;
	}
}

static void ath10k_peer_assoc_h_rates(struct ath10k *ar,
				      struct ieee80211_vif *vif,
				      struct ieee80211_sta *sta,
				      struct wmi_peer_assoc_complete_arg *arg)
{
	struct ath10k_vif *arvif = (void *)vif->drv_priv;
	struct wmi_rate_set_arg *rateset = &arg->peer_legacy_rates;
	struct cfg80211_chan_def def;
	const struct ieee80211_supported_band *sband;
	const struct ieee80211_rate *rates;
	enum nl80211_band band;
	u32 ratemask;
	u8 rate;
	int i;

	lockdep_assert_held(&ar->conf_mutex);

	if (WARN_ON(ath10k_mac_vif_chan(vif, &def)))
		return;

	band = def.chan->band;
	sband = ar->hw->wiphy->bands[band];
	ratemask = sta->deflink.supp_rates[band];
	ratemask &= arvif->bitrate_mask.control[band].legacy;
	rates = sband->bitrates;

	rateset->num_rates = 0;

	for (i = 0; i < 32; i++, ratemask >>= 1, rates++) {
		if (!(ratemask & 1))
			continue;

		rate = ath10k_mac_bitrate_to_rate(rates->bitrate);
		rateset->rates[rateset->num_rates] = rate;
		rateset->num_rates++;
	}
}

static bool
ath10k_peer_assoc_h_ht_masked(const u8 ht_mcs_mask[IEEE80211_HT_MCS_MASK_LEN])
{
	int nss;

	for (nss = 0; nss < IEEE80211_HT_MCS_MASK_LEN; nss++)
		if (ht_mcs_mask[nss])
			return false;

	return true;
}

static bool
ath10k_peer_assoc_h_vht_masked(const u16 vht_mcs_mask[NL80211_VHT_NSS_MAX])
{
	int nss;

	for (nss = 0; nss < NL80211_VHT_NSS_MAX; nss++)
		if (vht_mcs_mask[nss])
			return false;

	return true;
}

static void ath10k_peer_assoc_h_ht(struct ath10k *ar,
				   struct ieee80211_vif *vif,
				   struct ieee80211_sta *sta,
				   struct wmi_peer_assoc_complete_arg *arg)
{
	const struct ieee80211_sta_ht_cap *ht_cap = &sta->deflink.ht_cap;
	struct ath10k_vif *arvif = (void *)vif->drv_priv;
	struct cfg80211_chan_def def;
	enum nl80211_band band;
	const u8 *ht_mcs_mask;
	const u16 *vht_mcs_mask;
	int i, n;
	u8 max_nss;
	u32 stbc;

	lockdep_assert_held(&ar->conf_mutex);

	if (WARN_ON(ath10k_mac_vif_chan(vif, &def)))
		return;

	if (!ht_cap->ht_supported)
		return;

	band = def.chan->band;
	ht_mcs_mask = arvif->bitrate_mask.control[band].ht_mcs;
	vht_mcs_mask = arvif->bitrate_mask.control[band].vht_mcs;

	if (ath10k_peer_assoc_h_ht_masked(ht_mcs_mask) &&
	    ath10k_peer_assoc_h_vht_masked(vht_mcs_mask))
		return;

	arg->peer_flags |= ar->wmi.peer_flags->ht;
	arg->peer_max_mpdu = (1 << (IEEE80211_HT_MAX_AMPDU_FACTOR +
				    ht_cap->ampdu_factor)) - 1;

	arg->peer_mpdu_density =
		ath10k_parse_mpdudensity(ht_cap->ampdu_density);

	arg->peer_ht_caps = ht_cap->cap;
	arg->peer_rate_caps |= WMI_RC_HT_FLAG;

	if (ht_cap->cap & IEEE80211_HT_CAP_LDPC_CODING)
		arg->peer_flags |= ar->wmi.peer_flags->ldbc;

	if (sta->deflink.bandwidth >= IEEE80211_STA_RX_BW_40) {
		arg->peer_flags |= ar->wmi.peer_flags->bw40;
		arg->peer_rate_caps |= WMI_RC_CW40_FLAG;
	}

	if (arvif->bitrate_mask.control[band].gi != NL80211_TXRATE_FORCE_LGI) {
		if (ht_cap->cap & IEEE80211_HT_CAP_SGI_20)
			arg->peer_rate_caps |= WMI_RC_SGI_FLAG;

		if (ht_cap->cap & IEEE80211_HT_CAP_SGI_40)
			arg->peer_rate_caps |= WMI_RC_SGI_FLAG;
	}

	if (ht_cap->cap & IEEE80211_HT_CAP_TX_STBC) {
		arg->peer_rate_caps |= WMI_RC_TX_STBC_FLAG;
		arg->peer_flags |= ar->wmi.peer_flags->stbc;
	}

	if (ht_cap->cap & IEEE80211_HT_CAP_RX_STBC) {
		stbc = ht_cap->cap & IEEE80211_HT_CAP_RX_STBC;
		stbc = stbc >> IEEE80211_HT_CAP_RX_STBC_SHIFT;
		stbc = stbc << WMI_RC_RX_STBC_FLAG_S;
		arg->peer_rate_caps |= stbc;
		arg->peer_flags |= ar->wmi.peer_flags->stbc;
	}

	if (ht_cap->mcs.rx_mask[1] && ht_cap->mcs.rx_mask[2])
		arg->peer_rate_caps |= WMI_RC_TS_FLAG;
	else if (ht_cap->mcs.rx_mask[1])
		arg->peer_rate_caps |= WMI_RC_DS_FLAG;

	for (i = 0, n = 0, max_nss = 0; i < IEEE80211_HT_MCS_MASK_LEN * 8; i++)
		if ((ht_cap->mcs.rx_mask[i / 8] & BIT(i % 8)) &&
		    (ht_mcs_mask[i / 8] & BIT(i % 8))) {
			max_nss = (i / 8) + 1;
			arg->peer_ht_rates.rates[n++] = i;
		}

	/*
	 * This is a workaround for HT-enabled STAs which break the spec
	 * and have no HT capabilities RX mask (no HT RX MCS map).
	 *
	 * As per spec, in section 20.3.5 Modulation and coding scheme (MCS),
	 * MCS 0 through 7 are mandatory in 20MHz with 800 ns GI at all STAs.
	 *
	 * Firmware asserts if such situation occurs.
	 */
	if (n == 0) {
		arg->peer_ht_rates.num_rates = 8;
		for (i = 0; i < arg->peer_ht_rates.num_rates; i++)
			arg->peer_ht_rates.rates[i] = i;
	} else {
		arg->peer_ht_rates.num_rates = n;
		arg->peer_num_spatial_streams = min(sta->deflink.rx_nss,
						    max_nss);
	}

	ath10k_dbg(ar, ATH10K_DBG_MAC, "mac ht peer %pM mcs cnt %d nss %d\n",
		   arg->addr,
		   arg->peer_ht_rates.num_rates,
		   arg->peer_num_spatial_streams);
}

static int ath10k_peer_assoc_qos_ap(struct ath10k *ar,
				    struct ath10k_vif *arvif,
				    struct ieee80211_sta *sta)
{
	u32 uapsd = 0;
	u32 max_sp = 0;
	int ret = 0;

	lockdep_assert_held(&ar->conf_mutex);

	if (sta->wme && sta->uapsd_queues) {
		ath10k_dbg(ar, ATH10K_DBG_MAC, "mac uapsd_queues 0x%x max_sp %d\n",
			   sta->uapsd_queues, sta->max_sp);

		if (sta->uapsd_queues & IEEE80211_WMM_IE_STA_QOSINFO_AC_VO)
			uapsd |= WMI_AP_PS_UAPSD_AC3_DELIVERY_EN |
				 WMI_AP_PS_UAPSD_AC3_TRIGGER_EN;
		if (sta->uapsd_queues & IEEE80211_WMM_IE_STA_QOSINFO_AC_VI)
			uapsd |= WMI_AP_PS_UAPSD_AC2_DELIVERY_EN |
				 WMI_AP_PS_UAPSD_AC2_TRIGGER_EN;
		if (sta->uapsd_queues & IEEE80211_WMM_IE_STA_QOSINFO_AC_BK)
			uapsd |= WMI_AP_PS_UAPSD_AC1_DELIVERY_EN |
				 WMI_AP_PS_UAPSD_AC1_TRIGGER_EN;
		if (sta->uapsd_queues & IEEE80211_WMM_IE_STA_QOSINFO_AC_BE)
			uapsd |= WMI_AP_PS_UAPSD_AC0_DELIVERY_EN |
				 WMI_AP_PS_UAPSD_AC0_TRIGGER_EN;

		if (sta->max_sp < MAX_WMI_AP_PS_PEER_PARAM_MAX_SP)
			max_sp = sta->max_sp;

		ret = ath10k_wmi_set_ap_ps_param(ar, arvif->vdev_id,
						 sta->addr,
						 WMI_AP_PS_PEER_PARAM_UAPSD,
						 uapsd);
		if (ret) {
			ath10k_warn(ar, "failed to set ap ps peer param uapsd for vdev %i: %d\n",
				    arvif->vdev_id, ret);
			return ret;
		}

		ret = ath10k_wmi_set_ap_ps_param(ar, arvif->vdev_id,
						 sta->addr,
						 WMI_AP_PS_PEER_PARAM_MAX_SP,
						 max_sp);
		if (ret) {
			ath10k_warn(ar, "failed to set ap ps peer param max sp for vdev %i: %d\n",
				    arvif->vdev_id, ret);
			return ret;
		}

		/* TODO setup this based on STA listen interval and
		 * beacon interval. Currently we don't know
		 * sta->listen_interval - mac80211 patch required.
		 * Currently use 10 seconds
		 */
		ret = ath10k_wmi_set_ap_ps_param(ar, arvif->vdev_id, sta->addr,
						 WMI_AP_PS_PEER_PARAM_AGEOUT_TIME,
						 10);
		if (ret) {
			ath10k_warn(ar, "failed to set ap ps peer param ageout time for vdev %i: %d\n",
				    arvif->vdev_id, ret);
			return ret;
		}
	}

	return 0;
}

static u16
ath10k_peer_assoc_h_vht_limit(u16 tx_mcs_set,
			      const u16 vht_mcs_limit[NL80211_VHT_NSS_MAX])
{
	int idx_limit;
	int nss;
	u16 mcs_map;
	u16 mcs;

	for (nss = 0; nss < NL80211_VHT_NSS_MAX; nss++) {
		mcs_map = ath10k_mac_get_max_vht_mcs_map(tx_mcs_set, nss) &
			  vht_mcs_limit[nss];

		if (mcs_map)
			idx_limit = fls(mcs_map) - 1;
		else
			idx_limit = -1;

		switch (idx_limit) {
		case 0:
		case 1:
		case 2:
		case 3:
		case 4:
		case 5:
		case 6:
		default:
			/* see ath10k_mac_can_set_bitrate_mask() */
			WARN_ON(1);
			fallthrough;
		case -1:
			mcs = IEEE80211_VHT_MCS_NOT_SUPPORTED;
			break;
		case 7:
			mcs = IEEE80211_VHT_MCS_SUPPORT_0_7;
			break;
		case 8:
			mcs = IEEE80211_VHT_MCS_SUPPORT_0_8;
			break;
		case 9:
			mcs = IEEE80211_VHT_MCS_SUPPORT_0_9;
			break;
		}

		tx_mcs_set &= ~(0x3 << (nss * 2));
		tx_mcs_set |= mcs << (nss * 2);
	}

	return tx_mcs_set;
}

static u32 get_160mhz_nss_from_maxrate(int rate)
{
	u32 nss;

	switch (rate) {
	case 780:
		nss = 1;
		break;
	case 1560:
		nss = 2;
		break;
	case 2106:
		nss = 3; /* not support MCS9 from spec*/
		break;
	case 3120:
		nss = 4;
		break;
	default:
		 nss = 1;
	}

	return nss;
}

static void ath10k_peer_assoc_h_vht(struct ath10k *ar,
				    struct ieee80211_vif *vif,
				    struct ieee80211_sta *sta,
				    struct wmi_peer_assoc_complete_arg *arg)
{
	const struct ieee80211_sta_vht_cap *vht_cap = &sta->deflink.vht_cap;
	struct ath10k_vif *arvif = (void *)vif->drv_priv;
	struct ath10k_hw_params *hw = &ar->hw_params;
	struct cfg80211_chan_def def;
	enum nl80211_band band;
	const u16 *vht_mcs_mask;
	u8 ampdu_factor;
	u8 max_nss, vht_mcs;
	int i;

	if (WARN_ON(ath10k_mac_vif_chan(vif, &def)))
		return;

	if (!vht_cap->vht_supported)
		return;

	band = def.chan->band;
	vht_mcs_mask = arvif->bitrate_mask.control[band].vht_mcs;

	if (ath10k_peer_assoc_h_vht_masked(vht_mcs_mask))
		return;

	arg->peer_flags |= ar->wmi.peer_flags->vht;

	if (def.chan->band == NL80211_BAND_2GHZ)
		arg->peer_flags |= ar->wmi.peer_flags->vht_2g;

	arg->peer_vht_caps = vht_cap->cap;

	ampdu_factor = (vht_cap->cap &
			IEEE80211_VHT_CAP_MAX_A_MPDU_LENGTH_EXPONENT_MASK) >>
		       IEEE80211_VHT_CAP_MAX_A_MPDU_LENGTH_EXPONENT_SHIFT;

	/* Workaround: Some Netgear/Linksys 11ac APs set Rx A-MPDU factor to
	 * zero in VHT IE. Using it would result in degraded throughput.
	 * arg->peer_max_mpdu at this point contains HT max_mpdu so keep
	 * it if VHT max_mpdu is smaller.
	 */
	arg->peer_max_mpdu = max(arg->peer_max_mpdu,
				 (1U << (IEEE80211_HT_MAX_AMPDU_FACTOR +
					ampdu_factor)) - 1);

	if (sta->deflink.bandwidth == IEEE80211_STA_RX_BW_80)
		arg->peer_flags |= ar->wmi.peer_flags->bw80;

	if (sta->deflink.bandwidth == IEEE80211_STA_RX_BW_160)
		arg->peer_flags |= ar->wmi.peer_flags->bw160;

	/* Calculate peer NSS capability from VHT capabilities if STA
	 * supports VHT.
	 */
	for (i = 0, max_nss = 0, vht_mcs = 0; i < NL80211_VHT_NSS_MAX; i++) {
		vht_mcs = __le16_to_cpu(vht_cap->vht_mcs.rx_mcs_map) >>
			  (2 * i) & 3;

		if ((vht_mcs != IEEE80211_VHT_MCS_NOT_SUPPORTED) &&
		    vht_mcs_mask[i])
			max_nss = i + 1;
	}
	arg->peer_num_spatial_streams = min(sta->deflink.rx_nss, max_nss);
	arg->peer_vht_rates.rx_max_rate =
		__le16_to_cpu(vht_cap->vht_mcs.rx_highest);
	arg->peer_vht_rates.rx_mcs_set =
		__le16_to_cpu(vht_cap->vht_mcs.rx_mcs_map);
	arg->peer_vht_rates.tx_max_rate =
		__le16_to_cpu(vht_cap->vht_mcs.tx_highest);
	arg->peer_vht_rates.tx_mcs_set = ath10k_peer_assoc_h_vht_limit(
		__le16_to_cpu(vht_cap->vht_mcs.tx_mcs_map), vht_mcs_mask);

	/* Configure bandwidth-NSS mapping to FW
	 * for the chip's tx chains setting on 160Mhz bw
	 */
	if (arg->peer_phymode == MODE_11AC_VHT160 ||
	    arg->peer_phymode == MODE_11AC_VHT80_80) {
		u32 rx_nss;
		u32 max_rate;

		max_rate = arg->peer_vht_rates.rx_max_rate;
		rx_nss = get_160mhz_nss_from_maxrate(max_rate);

		if (rx_nss == 0)
			rx_nss = arg->peer_num_spatial_streams;
		else
			rx_nss = min(arg->peer_num_spatial_streams, rx_nss);

		max_rate = hw->vht160_mcs_tx_highest;
		rx_nss = min(rx_nss, get_160mhz_nss_from_maxrate(max_rate));

		arg->peer_bw_rxnss_override =
			FIELD_PREP(WMI_PEER_NSS_MAP_ENABLE, 1) |
			FIELD_PREP(WMI_PEER_NSS_160MHZ_MASK, (rx_nss - 1));

		if (arg->peer_phymode == MODE_11AC_VHT80_80) {
			arg->peer_bw_rxnss_override |=
			FIELD_PREP(WMI_PEER_NSS_80_80MHZ_MASK, (rx_nss - 1));
		}
	}
	ath10k_dbg(ar, ATH10K_DBG_MAC,
		   "mac vht peer %pM max_mpdu %d flags 0x%x peer_rx_nss_override 0x%x\n",
		   sta->addr, arg->peer_max_mpdu,
		   arg->peer_flags, arg->peer_bw_rxnss_override);
}

static void ath10k_peer_assoc_h_qos(struct ath10k *ar,
				    struct ieee80211_vif *vif,
				    struct ieee80211_sta *sta,
				    struct wmi_peer_assoc_complete_arg *arg)
{
	struct ath10k_vif *arvif = (void *)vif->drv_priv;

	switch (arvif->vdev_type) {
	case WMI_VDEV_TYPE_AP:
		if (sta->wme)
			arg->peer_flags |= arvif->ar->wmi.peer_flags->qos;

		if (sta->wme && sta->uapsd_queues) {
			arg->peer_flags |= arvif->ar->wmi.peer_flags->apsd;
			arg->peer_rate_caps |= WMI_RC_UAPSD_FLAG;
		}
		break;
	case WMI_VDEV_TYPE_STA:
		if (sta->wme)
			arg->peer_flags |= arvif->ar->wmi.peer_flags->qos;
		break;
	case WMI_VDEV_TYPE_IBSS:
		if (sta->wme)
			arg->peer_flags |= arvif->ar->wmi.peer_flags->qos;
		break;
	default:
		break;
	}

	ath10k_dbg(ar, ATH10K_DBG_MAC, "mac peer %pM qos %d\n",
		   sta->addr, !!(arg->peer_flags &
		   arvif->ar->wmi.peer_flags->qos));
}

static bool ath10k_mac_sta_has_ofdm_only(struct ieee80211_sta *sta)
{
	return sta->deflink.supp_rates[NL80211_BAND_2GHZ] >>
	       ATH10K_MAC_FIRST_OFDM_RATE_IDX;
}

static enum wmi_phy_mode ath10k_mac_get_phymode_vht(struct ath10k *ar,
						    struct ieee80211_sta *sta)
{
	struct ieee80211_sta_vht_cap *vht_cap = &sta->deflink.vht_cap;

	if (sta->deflink.bandwidth == IEEE80211_STA_RX_BW_160) {
		switch (vht_cap->cap & IEEE80211_VHT_CAP_SUPP_CHAN_WIDTH_MASK) {
		case IEEE80211_VHT_CAP_SUPP_CHAN_WIDTH_160MHZ:
			return MODE_11AC_VHT160;
		case IEEE80211_VHT_CAP_SUPP_CHAN_WIDTH_160_80PLUS80MHZ:
			return MODE_11AC_VHT80_80;
		default:
			/* not sure if this is a valid case? */
			return MODE_11AC_VHT160;
		}
	}

	if (sta->deflink.bandwidth == IEEE80211_STA_RX_BW_80)
		return MODE_11AC_VHT80;

	if (sta->deflink.bandwidth == IEEE80211_STA_RX_BW_40)
		return MODE_11AC_VHT40;

	if (sta->deflink.bandwidth == IEEE80211_STA_RX_BW_20)
		return MODE_11AC_VHT20;

	return MODE_UNKNOWN;
}

static void ath10k_peer_assoc_h_phymode(struct ath10k *ar,
					struct ieee80211_vif *vif,
					struct ieee80211_sta *sta,
					struct wmi_peer_assoc_complete_arg *arg)
{
	struct ath10k_vif *arvif = (void *)vif->drv_priv;
	struct cfg80211_chan_def def;
	enum nl80211_band band;
	const u8 *ht_mcs_mask;
	const u16 *vht_mcs_mask;
	enum wmi_phy_mode phymode = MODE_UNKNOWN;

	if (WARN_ON(ath10k_mac_vif_chan(vif, &def)))
		return;

	band = def.chan->band;
	ht_mcs_mask = arvif->bitrate_mask.control[band].ht_mcs;
	vht_mcs_mask = arvif->bitrate_mask.control[band].vht_mcs;

	switch (band) {
	case NL80211_BAND_2GHZ:
		if (sta->deflink.vht_cap.vht_supported &&
		    !ath10k_peer_assoc_h_vht_masked(vht_mcs_mask)) {
			if (sta->deflink.bandwidth == IEEE80211_STA_RX_BW_40)
				phymode = MODE_11AC_VHT40;
			else
				phymode = MODE_11AC_VHT20;
		} else if (sta->deflink.ht_cap.ht_supported &&
			   !ath10k_peer_assoc_h_ht_masked(ht_mcs_mask)) {
			if (sta->deflink.bandwidth == IEEE80211_STA_RX_BW_40)
				phymode = MODE_11NG_HT40;
			else
				phymode = MODE_11NG_HT20;
		} else if (ath10k_mac_sta_has_ofdm_only(sta)) {
			phymode = MODE_11G;
		} else {
			phymode = MODE_11B;
		}

		break;
	case NL80211_BAND_5GHZ:
		/*
		 * Check VHT first.
		 */
		if (sta->deflink.vht_cap.vht_supported &&
		    !ath10k_peer_assoc_h_vht_masked(vht_mcs_mask)) {
			phymode = ath10k_mac_get_phymode_vht(ar, sta);
		} else if (sta->deflink.ht_cap.ht_supported &&
			   !ath10k_peer_assoc_h_ht_masked(ht_mcs_mask)) {
			if (sta->deflink.bandwidth >= IEEE80211_STA_RX_BW_40)
				phymode = MODE_11NA_HT40;
			else
				phymode = MODE_11NA_HT20;
		} else {
			phymode = MODE_11A;
		}

		break;
	default:
		break;
	}

	ath10k_dbg(ar, ATH10K_DBG_MAC, "mac peer %pM phymode %s\n",
		   sta->addr, ath10k_wmi_phymode_str(phymode));

	arg->peer_phymode = phymode;
	WARN_ON(phymode == MODE_UNKNOWN);
}

static int ath10k_peer_assoc_prepare(struct ath10k *ar,
				     struct ieee80211_vif *vif,
				     struct ieee80211_sta *sta,
				     struct wmi_peer_assoc_complete_arg *arg)
{
	lockdep_assert_held(&ar->conf_mutex);

	memset(arg, 0, sizeof(*arg));

	ath10k_peer_assoc_h_basic(ar, vif, sta, arg);
	ath10k_peer_assoc_h_crypto(ar, vif, sta, arg);
	ath10k_peer_assoc_h_rates(ar, vif, sta, arg);
	ath10k_peer_assoc_h_ht(ar, vif, sta, arg);
	ath10k_peer_assoc_h_phymode(ar, vif, sta, arg);
	ath10k_peer_assoc_h_vht(ar, vif, sta, arg);
	ath10k_peer_assoc_h_qos(ar, vif, sta, arg);

	return 0;
}

static const u32 ath10k_smps_map[] = {
	[WLAN_HT_CAP_SM_PS_STATIC] = WMI_PEER_SMPS_STATIC,
	[WLAN_HT_CAP_SM_PS_DYNAMIC] = WMI_PEER_SMPS_DYNAMIC,
	[WLAN_HT_CAP_SM_PS_INVALID] = WMI_PEER_SMPS_PS_NONE,
	[WLAN_HT_CAP_SM_PS_DISABLED] = WMI_PEER_SMPS_PS_NONE,
};

static int ath10k_setup_peer_smps(struct ath10k *ar, struct ath10k_vif *arvif,
				  const u8 *addr,
				  const struct ieee80211_sta_ht_cap *ht_cap)
{
	int smps;

	if (!ht_cap->ht_supported)
		return 0;

	smps = ht_cap->cap & IEEE80211_HT_CAP_SM_PS;
	smps >>= IEEE80211_HT_CAP_SM_PS_SHIFT;

	if (smps >= ARRAY_SIZE(ath10k_smps_map))
		return -EINVAL;

	return ath10k_wmi_peer_set_param(ar, arvif->vdev_id, addr,
					 ar->wmi.peer_param->smps_state,
					 ath10k_smps_map[smps]);
}

static int ath10k_mac_vif_recalc_txbf(struct ath10k *ar,
				      struct ieee80211_vif *vif,
				      struct ieee80211_sta_vht_cap vht_cap)
{
	struct ath10k_vif *arvif = (void *)vif->drv_priv;
	int ret;
	u32 param;
	u32 value;

	if (ath10k_wmi_get_txbf_conf_scheme(ar) != WMI_TXBF_CONF_AFTER_ASSOC)
		return 0;

	if (!(ar->vht_cap_info &
	      (IEEE80211_VHT_CAP_SU_BEAMFORMEE_CAPABLE |
	       IEEE80211_VHT_CAP_MU_BEAMFORMEE_CAPABLE |
	       IEEE80211_VHT_CAP_SU_BEAMFORMER_CAPABLE |
	       IEEE80211_VHT_CAP_MU_BEAMFORMER_CAPABLE)))
		return 0;

	param = ar->wmi.vdev_param->txbf;
	value = 0;

	if (WARN_ON(param == WMI_VDEV_PARAM_UNSUPPORTED))
		return 0;

	/* The following logic is correct. If a remote STA advertises support
	 * for being a beamformer then we should enable us being a beamformee.
	 */

	if (ar->vht_cap_info &
	    (IEEE80211_VHT_CAP_SU_BEAMFORMEE_CAPABLE |
	     IEEE80211_VHT_CAP_MU_BEAMFORMEE_CAPABLE)) {
		if (vht_cap.cap & IEEE80211_VHT_CAP_SU_BEAMFORMER_CAPABLE)
			value |= WMI_VDEV_PARAM_TXBF_SU_TX_BFEE;

		if (vht_cap.cap & IEEE80211_VHT_CAP_MU_BEAMFORMER_CAPABLE)
			value |= WMI_VDEV_PARAM_TXBF_MU_TX_BFEE;
	}

	if (ar->vht_cap_info &
	    (IEEE80211_VHT_CAP_SU_BEAMFORMER_CAPABLE |
	     IEEE80211_VHT_CAP_MU_BEAMFORMER_CAPABLE)) {
		if (vht_cap.cap & IEEE80211_VHT_CAP_SU_BEAMFORMEE_CAPABLE)
			value |= WMI_VDEV_PARAM_TXBF_SU_TX_BFER;

		if (vht_cap.cap & IEEE80211_VHT_CAP_MU_BEAMFORMEE_CAPABLE)
			value |= WMI_VDEV_PARAM_TXBF_MU_TX_BFER;
	}

	if (value & WMI_VDEV_PARAM_TXBF_MU_TX_BFEE)
		value |= WMI_VDEV_PARAM_TXBF_SU_TX_BFEE;

	if (value & WMI_VDEV_PARAM_TXBF_MU_TX_BFER)
		value |= WMI_VDEV_PARAM_TXBF_SU_TX_BFER;

	ret = ath10k_wmi_vdev_set_param(ar, arvif->vdev_id, param, value);
	if (ret) {
		ath10k_warn(ar, "failed to submit vdev param txbf 0x%x: %d\n",
			    value, ret);
		return ret;
	}

	return 0;
}

static bool ath10k_mac_is_connected(struct ath10k *ar)
{
	struct ath10k_vif *arvif;

	list_for_each_entry(arvif, &ar->arvifs, list) {
		if (arvif->is_up && arvif->vdev_type == WMI_VDEV_TYPE_STA)
			return true;
	}

	return false;
}

static int ath10k_mac_txpower_setup(struct ath10k *ar, int txpower)
{
	int ret;
	u32 param;
	int tx_power_2g, tx_power_5g;
	bool connected;

	lockdep_assert_held(&ar->conf_mutex);

	/* ath10k internally uses unit of 0.5 dBm so multiply by 2 */
	tx_power_2g = txpower * 2;
	tx_power_5g = txpower * 2;

	connected = ath10k_mac_is_connected(ar);

	if (connected && ar->tx_power_2g_limit)
		if (tx_power_2g > ar->tx_power_2g_limit)
			tx_power_2g = ar->tx_power_2g_limit;

	if (connected && ar->tx_power_5g_limit)
		if (tx_power_5g > ar->tx_power_5g_limit)
			tx_power_5g = ar->tx_power_5g_limit;

	ath10k_dbg(ar, ATH10K_DBG_MAC, "mac txpower 2g: %d, 5g: %d\n",
		   tx_power_2g, tx_power_5g);

	param = ar->wmi.pdev_param->txpower_limit2g;
	ret = ath10k_wmi_pdev_set_param(ar, param, tx_power_2g);
	if (ret) {
		ath10k_warn(ar, "failed to set 2g txpower %d: %d\n",
			    tx_power_2g, ret);
		return ret;
	}

	param = ar->wmi.pdev_param->txpower_limit5g;
	ret = ath10k_wmi_pdev_set_param(ar, param, tx_power_5g);
	if (ret) {
		ath10k_warn(ar, "failed to set 5g txpower %d: %d\n",
			    tx_power_5g, ret);
		return ret;
	}

	return 0;
}

static int ath10k_mac_txpower_recalc(struct ath10k *ar)
{
	struct ath10k_vif *arvif;
	int ret, txpower = -1;

	lockdep_assert_held(&ar->conf_mutex);

	list_for_each_entry(arvif, &ar->arvifs, list) {
		/* txpower not initialized yet? */
		if (arvif->txpower == INT_MIN)
			continue;

		if (txpower == -1)
			txpower = arvif->txpower;
		else
			txpower = min(txpower, arvif->txpower);
	}

	if (txpower == -1)
		return 0;

	ret = ath10k_mac_txpower_setup(ar, txpower);
	if (ret) {
		ath10k_warn(ar, "failed to setup tx power %d: %d\n",
			    txpower, ret);
		return ret;
	}

	return 0;
}

static int ath10k_mac_set_sar_power(struct ath10k *ar)
{
	if (!ar->hw_params.dynamic_sar_support)
		return -EOPNOTSUPP;

	if (!ath10k_mac_is_connected(ar))
		return 0;

	/* if connected, then arvif->txpower must be valid */
	return ath10k_mac_txpower_recalc(ar);
}

static int ath10k_mac_set_sar_specs(struct ieee80211_hw *hw,
				    const struct cfg80211_sar_specs *sar)
{
	const struct cfg80211_sar_sub_specs *sub_specs;
	struct ath10k *ar = hw->priv;
	u32 i;
	int ret;

	mutex_lock(&ar->conf_mutex);

	if (!ar->hw_params.dynamic_sar_support) {
		ret = -EOPNOTSUPP;
		goto err;
	}

	if (!sar || sar->type != NL80211_SAR_TYPE_POWER ||
	    sar->num_sub_specs == 0) {
		ret = -EINVAL;
		goto err;
	}

	sub_specs = sar->sub_specs;

	/* 0dbm is not a practical value for ath10k, so use 0
	 * as no SAR limitation on it.
	 */
	ar->tx_power_2g_limit = 0;
	ar->tx_power_5g_limit = 0;

	/* note the power is in 0.25dbm unit, while ath10k uses
	 * 0.5dbm unit.
	 */
	for (i = 0; i < sar->num_sub_specs; i++) {
		if (sub_specs->freq_range_index == 0)
			ar->tx_power_2g_limit = sub_specs->power / 2;
		else if (sub_specs->freq_range_index == 1)
			ar->tx_power_5g_limit = sub_specs->power / 2;

		sub_specs++;
	}

	ret = ath10k_mac_set_sar_power(ar);
	if (ret) {
		ath10k_warn(ar, "failed to set sar power: %d", ret);
		goto err;
	}

err:
	mutex_unlock(&ar->conf_mutex);
	return ret;
}

/* can be called only in mac80211 callbacks due to `key_count` usage */
static void ath10k_bss_assoc(struct ieee80211_hw *hw,
			     struct ieee80211_vif *vif,
			     struct ieee80211_bss_conf *bss_conf)
{
	struct ath10k *ar = hw->priv;
	struct ath10k_vif *arvif = (void *)vif->drv_priv;
	struct ieee80211_sta_ht_cap ht_cap;
	struct ieee80211_sta_vht_cap vht_cap;
	struct wmi_peer_assoc_complete_arg peer_arg;
	struct ieee80211_sta *ap_sta;
	int ret;

	lockdep_assert_held(&ar->conf_mutex);

	ath10k_dbg(ar, ATH10K_DBG_MAC, "mac vdev %i assoc bssid %pM aid %d\n",
		   arvif->vdev_id, arvif->bssid, arvif->aid);

	rcu_read_lock();

	ap_sta = ieee80211_find_sta(vif, bss_conf->bssid);
	if (!ap_sta) {
		ath10k_warn(ar, "failed to find station entry for bss %pM vdev %i\n",
			    bss_conf->bssid, arvif->vdev_id);
		rcu_read_unlock();
		return;
	}

	/* ap_sta must be accessed only within rcu section which must be left
	 * before calling ath10k_setup_peer_smps() which might sleep.
	 */
	ht_cap = ap_sta->deflink.ht_cap;
	vht_cap = ap_sta->deflink.vht_cap;

	ret = ath10k_peer_assoc_prepare(ar, vif, ap_sta, &peer_arg);
	if (ret) {
		ath10k_warn(ar, "failed to prepare peer assoc for %pM vdev %i: %d\n",
			    bss_conf->bssid, arvif->vdev_id, ret);
		rcu_read_unlock();
		return;
	}

	rcu_read_unlock();

	ret = ath10k_wmi_peer_assoc(ar, &peer_arg);
	if (ret) {
		ath10k_warn(ar, "failed to run peer assoc for %pM vdev %i: %d\n",
			    bss_conf->bssid, arvif->vdev_id, ret);
		return;
	}

	ret = ath10k_setup_peer_smps(ar, arvif, bss_conf->bssid, &ht_cap);
	if (ret) {
		ath10k_warn(ar, "failed to setup peer SMPS for vdev %i: %d\n",
			    arvif->vdev_id, ret);
		return;
	}

	ret = ath10k_mac_vif_recalc_txbf(ar, vif, vht_cap);
	if (ret) {
		ath10k_warn(ar, "failed to recalc txbf for vdev %i on bss %pM: %d\n",
			    arvif->vdev_id, bss_conf->bssid, ret);
		return;
	}

	ath10k_dbg(ar, ATH10K_DBG_MAC,
		   "mac vdev %d up (associated) bssid %pM aid %d\n",
		   arvif->vdev_id, bss_conf->bssid, vif->cfg.aid);

	WARN_ON(arvif->is_up);

	arvif->aid = vif->cfg.aid;
	ether_addr_copy(arvif->bssid, bss_conf->bssid);

	ret = ath10k_wmi_pdev_set_param(ar,
					ar->wmi.pdev_param->peer_stats_info_enable, 1);
	if (ret)
		ath10k_warn(ar, "failed to enable peer stats info: %d\n", ret);

	ret = ath10k_wmi_vdev_up(ar, arvif->vdev_id, arvif->aid, arvif->bssid);
	if (ret) {
		ath10k_warn(ar, "failed to set vdev %d up: %d\n",
			    arvif->vdev_id, ret);
		return;
	}

	arvif->is_up = true;

	ath10k_mac_set_sar_power(ar);

	/* Workaround: Some firmware revisions (tested with qca6174
	 * WLAN.RM.2.0-00073) have buggy powersave state machine and must be
	 * poked with peer param command.
	 */
	ret = ath10k_wmi_peer_set_param(ar, arvif->vdev_id, arvif->bssid,
					ar->wmi.peer_param->dummy_var, 1);
	if (ret) {
		ath10k_warn(ar, "failed to poke peer %pM param for ps workaround on vdev %i: %d\n",
			    arvif->bssid, arvif->vdev_id, ret);
		return;
	}
}

static void ath10k_bss_disassoc(struct ieee80211_hw *hw,
				struct ieee80211_vif *vif)
{
	struct ath10k *ar = hw->priv;
	struct ath10k_vif *arvif = (void *)vif->drv_priv;
	struct ieee80211_sta_vht_cap vht_cap = {};
	int ret;

	lockdep_assert_held(&ar->conf_mutex);

	ath10k_dbg(ar, ATH10K_DBG_MAC, "mac vdev %i disassoc bssid %pM\n",
		   arvif->vdev_id, arvif->bssid);

	ret = ath10k_wmi_vdev_down(ar, arvif->vdev_id);
	if (ret)
		ath10k_warn(ar, "failed to down vdev %i: %d\n",
			    arvif->vdev_id, ret);

	arvif->def_wep_key_idx = -1;

	ret = ath10k_mac_vif_recalc_txbf(ar, vif, vht_cap);
	if (ret) {
		ath10k_warn(ar, "failed to recalc txbf for vdev %i: %d\n",
			    arvif->vdev_id, ret);
		return;
	}

	arvif->is_up = false;

	ath10k_mac_txpower_recalc(ar);

	cancel_delayed_work_sync(&arvif->connection_loss_work);
}

static int ath10k_new_peer_tid_config(struct ath10k *ar,
				      struct ieee80211_sta *sta,
				      struct ath10k_vif *arvif)
{
	struct wmi_per_peer_per_tid_cfg_arg arg = {};
	struct ath10k_sta *arsta = (struct ath10k_sta *)sta->drv_priv;
	bool config_apply;
	int ret, i;

	for (i = 0; i < ATH10K_TID_MAX; i++) {
		config_apply = false;
		if (arvif->retry_long[i] || arvif->ampdu[i] ||
		    arvif->rate_ctrl[i] || arvif->rtscts[i]) {
			config_apply = true;
			arg.tid = i;
			arg.vdev_id = arvif->vdev_id;
			arg.retry_count = arvif->retry_long[i];
			arg.aggr_control = arvif->ampdu[i];
			arg.rate_ctrl = arvif->rate_ctrl[i];
			arg.rcode_flags = arvif->rate_code[i];

			if (arvif->rtscts[i])
				arg.ext_tid_cfg_bitmap =
					WMI_EXT_TID_RTS_CTS_CONFIG;
			else
				arg.ext_tid_cfg_bitmap = 0;

			arg.rtscts_ctrl = arvif->rtscts[i];
		}

		if (arvif->noack[i]) {
			arg.ack_policy = arvif->noack[i];
			arg.rate_ctrl = WMI_TID_CONFIG_RATE_CONTROL_DEFAULT_LOWEST_RATE;
			arg.aggr_control = WMI_TID_CONFIG_AGGR_CONTROL_DISABLE;
			config_apply = true;
		}

		/* Assign default value(-1) to newly connected station.
		 * This is to identify station specific tid configuration not
		 * configured for the station.
		 */
		arsta->retry_long[i] = -1;
		arsta->noack[i] = -1;
		arsta->ampdu[i] = -1;

		if (!config_apply)
			continue;

		ether_addr_copy(arg.peer_macaddr.addr, sta->addr);

		ret = ath10k_wmi_set_per_peer_per_tid_cfg(ar, &arg);
		if (ret) {
			ath10k_warn(ar, "failed to set per tid retry/aggr config for sta %pM: %d\n",
				    sta->addr, ret);
			return ret;
		}

		memset(&arg, 0, sizeof(arg));
	}

	return 0;
}

static int ath10k_station_assoc(struct ath10k *ar,
				struct ieee80211_vif *vif,
				struct ieee80211_sta *sta,
				bool reassoc)
{
	struct ath10k_vif *arvif = (void *)vif->drv_priv;
	struct wmi_peer_assoc_complete_arg peer_arg;
	int ret = 0;

	lockdep_assert_held(&ar->conf_mutex);

	ret = ath10k_peer_assoc_prepare(ar, vif, sta, &peer_arg);
	if (ret) {
		ath10k_warn(ar, "failed to prepare WMI peer assoc for %pM vdev %i: %i\n",
			    sta->addr, arvif->vdev_id, ret);
		return ret;
	}

	ret = ath10k_wmi_peer_assoc(ar, &peer_arg);
	if (ret) {
		ath10k_warn(ar, "failed to run peer assoc for STA %pM vdev %i: %d\n",
			    sta->addr, arvif->vdev_id, ret);
		return ret;
	}

	/* Re-assoc is run only to update supported rates for given station. It
	 * doesn't make much sense to reconfigure the peer completely.
	 */
	if (!reassoc) {
		ret = ath10k_setup_peer_smps(ar, arvif, sta->addr,
					     &sta->deflink.ht_cap);
		if (ret) {
			ath10k_warn(ar, "failed to setup peer SMPS for vdev %d: %d\n",
				    arvif->vdev_id, ret);
			return ret;
		}

		ret = ath10k_peer_assoc_qos_ap(ar, arvif, sta);
		if (ret) {
			ath10k_warn(ar, "failed to set qos params for STA %pM for vdev %i: %d\n",
				    sta->addr, arvif->vdev_id, ret);
			return ret;
		}

		if (!sta->wme) {
			arvif->num_legacy_stations++;
			ret  = ath10k_recalc_rtscts_prot(arvif);
			if (ret) {
				ath10k_warn(ar, "failed to recalculate rts/cts prot for vdev %d: %d\n",
					    arvif->vdev_id, ret);
				return ret;
			}
		}

		/* Plumb cached keys only for static WEP */
		if ((arvif->def_wep_key_idx != -1) && (!sta->tdls)) {
			ret = ath10k_install_peer_wep_keys(arvif, sta->addr);
			if (ret) {
				ath10k_warn(ar, "failed to install peer wep keys for vdev %i: %d\n",
					    arvif->vdev_id, ret);
				return ret;
			}
		}
	}

	if (!test_bit(WMI_SERVICE_PEER_TID_CONFIGS_SUPPORT, ar->wmi.svc_map))
		return ret;

	return ath10k_new_peer_tid_config(ar, sta, arvif);
}

static int ath10k_station_disassoc(struct ath10k *ar,
				   struct ieee80211_vif *vif,
				   struct ieee80211_sta *sta)
{
	struct ath10k_vif *arvif = (void *)vif->drv_priv;
	int ret = 0;

	lockdep_assert_held(&ar->conf_mutex);

	if (!sta->wme) {
		arvif->num_legacy_stations--;
		ret = ath10k_recalc_rtscts_prot(arvif);
		if (ret) {
			ath10k_warn(ar, "failed to recalculate rts/cts prot for vdev %d: %d\n",
				    arvif->vdev_id, ret);
			return ret;
		}
	}

	ret = ath10k_clear_peer_keys(arvif, sta->addr);
	if (ret) {
		ath10k_warn(ar, "failed to clear all peer wep keys for vdev %i: %d\n",
			    arvif->vdev_id, ret);
		return ret;
	}

	return ret;
}

/**************/
/* Regulatory */
/**************/

static int ath10k_update_channel_list(struct ath10k *ar)
{
	struct ieee80211_hw *hw = ar->hw;
	struct ieee80211_supported_band **bands;
	enum nl80211_band band;
	struct ieee80211_channel *channel;
	struct wmi_scan_chan_list_arg arg = {0};
	struct wmi_channel_arg *ch;
	bool passive;
	int len;
	int ret;
	int i;

	lockdep_assert_held(&ar->conf_mutex);

	bands = hw->wiphy->bands;
	for (band = 0; band < NUM_NL80211_BANDS; band++) {
		if (!bands[band])
			continue;

		for (i = 0; i < bands[band]->n_channels; i++) {
			if (bands[band]->channels[i].flags &
			    IEEE80211_CHAN_DISABLED)
				continue;

			arg.n_channels++;
		}
	}

	len = sizeof(struct wmi_channel_arg) * arg.n_channels;
	arg.channels = kzalloc(len, GFP_KERNEL);
	if (!arg.channels)
		return -ENOMEM;

	ch = arg.channels;
	for (band = 0; band < NUM_NL80211_BANDS; band++) {
		if (!bands[band])
			continue;

		for (i = 0; i < bands[band]->n_channels; i++) {
			channel = &bands[band]->channels[i];

			if (channel->flags & IEEE80211_CHAN_DISABLED)
				continue;

			ch->allow_ht = true;

			/* FIXME: when should we really allow VHT? */
			ch->allow_vht = true;

			ch->allow_ibss =
				!(channel->flags & IEEE80211_CHAN_NO_IR);

			ch->ht40plus =
				!(channel->flags & IEEE80211_CHAN_NO_HT40PLUS);

			ch->chan_radar =
				!!(channel->flags & IEEE80211_CHAN_RADAR);

			passive = channel->flags & IEEE80211_CHAN_NO_IR;
			ch->passive = passive;

			/* the firmware is ignoring the "radar" flag of the
			 * channel and is scanning actively using Probe Requests
			 * on "Radar detection"/DFS channels which are not
			 * marked as "available"
			 */
			ch->passive |= ch->chan_radar;

			ch->freq = channel->center_freq;
			ch->band_center_freq1 = channel->center_freq;
			ch->min_power = 0;
			ch->max_power = channel->max_power * 2;
			ch->max_reg_power = channel->max_reg_power * 2;
			ch->max_antenna_gain = channel->max_antenna_gain;
			ch->reg_class_id = 0; /* FIXME */

			/* FIXME: why use only legacy modes, why not any
			 * HT/VHT modes? Would that even make any
			 * difference?
			 */
			if (channel->band == NL80211_BAND_2GHZ)
				ch->mode = MODE_11G;
			else
				ch->mode = MODE_11A;

			if (WARN_ON_ONCE(ch->mode == MODE_UNKNOWN))
				continue;

			ath10k_dbg(ar, ATH10K_DBG_WMI,
				   "mac channel [%zd/%d] freq %d maxpower %d regpower %d antenna %d mode %d\n",
				    ch - arg.channels, arg.n_channels,
				   ch->freq, ch->max_power, ch->max_reg_power,
				   ch->max_antenna_gain, ch->mode);

			ch++;
		}
	}

	ret = ath10k_wmi_scan_chan_list(ar, &arg);
	kfree(arg.channels);

	return ret;
}

static enum wmi_dfs_region
ath10k_mac_get_dfs_region(enum nl80211_dfs_regions dfs_region)
{
	switch (dfs_region) {
	case NL80211_DFS_UNSET:
		return WMI_UNINIT_DFS_DOMAIN;
	case NL80211_DFS_FCC:
		return WMI_FCC_DFS_DOMAIN;
	case NL80211_DFS_ETSI:
		return WMI_ETSI_DFS_DOMAIN;
	case NL80211_DFS_JP:
		return WMI_MKK4_DFS_DOMAIN;
	}
	return WMI_UNINIT_DFS_DOMAIN;
}

static void ath10k_regd_update(struct ath10k *ar)
{
	struct reg_dmn_pair_mapping *regpair;
	int ret;
	enum wmi_dfs_region wmi_dfs_reg;
	enum nl80211_dfs_regions nl_dfs_reg;

	lockdep_assert_held(&ar->conf_mutex);

	ret = ath10k_update_channel_list(ar);
	if (ret)
		ath10k_warn(ar, "failed to update channel list: %d\n", ret);

	regpair = ar->ath_common.regulatory.regpair;

	if (IS_ENABLED(CONFIG_ATH10K_DFS_CERTIFIED) && ar->dfs_detector) {
		nl_dfs_reg = ar->dfs_detector->region;
		wmi_dfs_reg = ath10k_mac_get_dfs_region(nl_dfs_reg);
	} else {
		wmi_dfs_reg = WMI_UNINIT_DFS_DOMAIN;
	}

	/* Target allows setting up per-band regdomain but ath_common provides
	 * a combined one only
	 */
	ret = ath10k_wmi_pdev_set_regdomain(ar,
					    regpair->reg_domain,
					    regpair->reg_domain, /* 2ghz */
					    regpair->reg_domain, /* 5ghz */
					    regpair->reg_2ghz_ctl,
					    regpair->reg_5ghz_ctl,
					    wmi_dfs_reg);
	if (ret)
		ath10k_warn(ar, "failed to set pdev regdomain: %d\n", ret);
}

static void ath10k_mac_update_channel_list(struct ath10k *ar,
					   struct ieee80211_supported_band *band)
{
	int i;

	if (ar->low_5ghz_chan && ar->high_5ghz_chan) {
		for (i = 0; i < band->n_channels; i++) {
			if (band->channels[i].center_freq < ar->low_5ghz_chan ||
			    band->channels[i].center_freq > ar->high_5ghz_chan)
				band->channels[i].flags |=
					IEEE80211_CHAN_DISABLED;
		}
	}
}

static void ath10k_reg_notifier(struct wiphy *wiphy,
				struct regulatory_request *request)
{
	struct ieee80211_hw *hw = wiphy_to_ieee80211_hw(wiphy);
	struct ath10k *ar = hw->priv;
	bool result;

	ath_reg_notifier_apply(wiphy, request, &ar->ath_common.regulatory);

	if (IS_ENABLED(CONFIG_ATH10K_DFS_CERTIFIED) && ar->dfs_detector) {
		ath10k_dbg(ar, ATH10K_DBG_REGULATORY, "dfs region 0x%x\n",
			   request->dfs_region);
		result = ar->dfs_detector->set_dfs_domain(ar->dfs_detector,
							  request->dfs_region);
		if (!result)
			ath10k_warn(ar, "DFS region 0x%X not supported, will trigger radar for every pulse\n",
				    request->dfs_region);
	}

	mutex_lock(&ar->conf_mutex);
	if (ar->state == ATH10K_STATE_ON)
		ath10k_regd_update(ar);
	mutex_unlock(&ar->conf_mutex);

	if (ar->phy_capability & WHAL_WLAN_11A_CAPABILITY)
		ath10k_mac_update_channel_list(ar,
					       ar->hw->wiphy->bands[NL80211_BAND_5GHZ]);
}

static void ath10k_stop_radar_confirmation(struct ath10k *ar)
{
	spin_lock_bh(&ar->data_lock);
	ar->radar_conf_state = ATH10K_RADAR_CONFIRMATION_STOPPED;
	spin_unlock_bh(&ar->data_lock);

	cancel_work_sync(&ar->radar_confirmation_work);
}

/***************/
/* TX handlers */
/***************/

enum ath10k_mac_tx_path {
	ATH10K_MAC_TX_HTT,
	ATH10K_MAC_TX_HTT_MGMT,
	ATH10K_MAC_TX_WMI_MGMT,
	ATH10K_MAC_TX_UNKNOWN,
};

void ath10k_mac_tx_lock(struct ath10k *ar, int reason)
{
	lockdep_assert_held(&ar->htt.tx_lock);

	WARN_ON(reason >= ATH10K_TX_PAUSE_MAX);
	ar->tx_paused |= BIT(reason);
	ieee80211_stop_queues(ar->hw);
}

static void ath10k_mac_tx_unlock_iter(void *data, u8 *mac,
				      struct ieee80211_vif *vif)
{
	struct ath10k *ar = data;
	struct ath10k_vif *arvif = (void *)vif->drv_priv;

	if (arvif->tx_paused)
		return;

	ieee80211_wake_queue(ar->hw, arvif->vdev_id);
}

void ath10k_mac_tx_unlock(struct ath10k *ar, int reason)
{
	lockdep_assert_held(&ar->htt.tx_lock);

	WARN_ON(reason >= ATH10K_TX_PAUSE_MAX);
	ar->tx_paused &= ~BIT(reason);

	if (ar->tx_paused)
		return;

	ieee80211_iterate_active_interfaces_atomic(ar->hw,
						   ATH10K_ITER_RESUME_FLAGS,
						   ath10k_mac_tx_unlock_iter,
						   ar);

	ieee80211_wake_queue(ar->hw, ar->hw->offchannel_tx_hw_queue);
}

void ath10k_mac_vif_tx_lock(struct ath10k_vif *arvif, int reason)
{
	struct ath10k *ar = arvif->ar;

	lockdep_assert_held(&ar->htt.tx_lock);

	WARN_ON(reason >= BITS_PER_LONG);
	arvif->tx_paused |= BIT(reason);
	ieee80211_stop_queue(ar->hw, arvif->vdev_id);
}

void ath10k_mac_vif_tx_unlock(struct ath10k_vif *arvif, int reason)
{
	struct ath10k *ar = arvif->ar;

	lockdep_assert_held(&ar->htt.tx_lock);

	WARN_ON(reason >= BITS_PER_LONG);
	arvif->tx_paused &= ~BIT(reason);

	if (ar->tx_paused)
		return;

	if (arvif->tx_paused)
		return;

	ieee80211_wake_queue(ar->hw, arvif->vdev_id);
}

static void ath10k_mac_vif_handle_tx_pause(struct ath10k_vif *arvif,
					   enum wmi_tlv_tx_pause_id pause_id,
					   enum wmi_tlv_tx_pause_action action)
{
	struct ath10k *ar = arvif->ar;

	lockdep_assert_held(&ar->htt.tx_lock);

	switch (action) {
	case WMI_TLV_TX_PAUSE_ACTION_STOP:
		ath10k_mac_vif_tx_lock(arvif, pause_id);
		break;
	case WMI_TLV_TX_PAUSE_ACTION_WAKE:
		ath10k_mac_vif_tx_unlock(arvif, pause_id);
		break;
	default:
		ath10k_dbg(ar, ATH10K_DBG_BOOT,
			   "received unknown tx pause action %d on vdev %i, ignoring\n",
			    action, arvif->vdev_id);
		break;
	}
}

struct ath10k_mac_tx_pause {
	u32 vdev_id;
	enum wmi_tlv_tx_pause_id pause_id;
	enum wmi_tlv_tx_pause_action action;
};

static void ath10k_mac_handle_tx_pause_iter(void *data, u8 *mac,
					    struct ieee80211_vif *vif)
{
	struct ath10k_vif *arvif = (void *)vif->drv_priv;
	struct ath10k_mac_tx_pause *arg = data;

	if (arvif->vdev_id != arg->vdev_id)
		return;

	ath10k_mac_vif_handle_tx_pause(arvif, arg->pause_id, arg->action);
}

void ath10k_mac_handle_tx_pause_vdev(struct ath10k *ar, u32 vdev_id,
				     enum wmi_tlv_tx_pause_id pause_id,
				     enum wmi_tlv_tx_pause_action action)
{
	struct ath10k_mac_tx_pause arg = {
		.vdev_id = vdev_id,
		.pause_id = pause_id,
		.action = action,
	};

	spin_lock_bh(&ar->htt.tx_lock);
	ieee80211_iterate_active_interfaces_atomic(ar->hw,
						   ATH10K_ITER_RESUME_FLAGS,
						   ath10k_mac_handle_tx_pause_iter,
						   &arg);
	spin_unlock_bh(&ar->htt.tx_lock);
}

static enum ath10k_hw_txrx_mode
ath10k_mac_tx_h_get_txmode(struct ath10k *ar,
			   struct ieee80211_vif *vif,
			   struct ieee80211_sta *sta,
			   struct sk_buff *skb)
{
	const struct ieee80211_hdr *hdr = (void *)skb->data;
	const struct ath10k_skb_cb *skb_cb = ATH10K_SKB_CB(skb);
	__le16 fc = hdr->frame_control;

	if (IEEE80211_SKB_CB(skb)->flags & IEEE80211_TX_CTL_HW_80211_ENCAP)
		return ATH10K_HW_TXRX_ETHERNET;

	if (!vif || vif->type == NL80211_IFTYPE_MONITOR)
		return ATH10K_HW_TXRX_RAW;

	if (ieee80211_is_mgmt(fc))
		return ATH10K_HW_TXRX_MGMT;

	/* Workaround:
	 *
	 * NullFunc frames are mostly used to ping if a client or AP are still
	 * reachable and responsive. This implies tx status reports must be
	 * accurate - otherwise either mac80211 or userspace (e.g. hostapd) can
	 * come to a conclusion that the other end disappeared and tear down
	 * BSS connection or it can never disconnect from BSS/client (which is
	 * the case).
	 *
	 * Firmware with HTT older than 3.0 delivers incorrect tx status for
	 * NullFunc frames to driver. However there's a HTT Mgmt Tx command
	 * which seems to deliver correct tx reports for NullFunc frames. The
	 * downside of using it is it ignores client powersave state so it can
	 * end up disconnecting sleeping clients in AP mode. It should fix STA
	 * mode though because AP don't sleep.
	 */
	if (ar->htt.target_version_major < 3 &&
	    (ieee80211_is_nullfunc(fc) || ieee80211_is_qos_nullfunc(fc)) &&
	    !test_bit(ATH10K_FW_FEATURE_HAS_WMI_MGMT_TX,
		      ar->running_fw->fw_file.fw_features))
		return ATH10K_HW_TXRX_MGMT;

	/* Workaround:
	 *
	 * Some wmi-tlv firmwares for qca6174 have broken Tx key selection for
	 * NativeWifi txmode - it selects AP key instead of peer key. It seems
	 * to work with Ethernet txmode so use it.
	 *
	 * FIXME: Check if raw mode works with TDLS.
	 */
	if (ieee80211_is_data_present(fc) && sta && sta->tdls)
		return ATH10K_HW_TXRX_ETHERNET;

	if (test_bit(ATH10K_FLAG_RAW_MODE, &ar->dev_flags) ||
	    skb_cb->flags & ATH10K_SKB_F_RAW_TX)
		return ATH10K_HW_TXRX_RAW;

	return ATH10K_HW_TXRX_NATIVE_WIFI;
}

static bool ath10k_tx_h_use_hwcrypto(struct ieee80211_vif *vif,
				     struct sk_buff *skb)
{
	const struct ieee80211_tx_info *info = IEEE80211_SKB_CB(skb);
	const struct ieee80211_hdr *hdr = (void *)skb->data;
	const u32 mask = IEEE80211_TX_INTFL_DONT_ENCRYPT |
			 IEEE80211_TX_CTL_INJECTED;

	if (!ieee80211_has_protected(hdr->frame_control))
		return false;

	if ((info->flags & mask) == mask)
		return false;

	if (vif)
		return !((struct ath10k_vif *)vif->drv_priv)->nohwcrypt;

	return true;
}

/* HTT Tx uses Native Wifi tx mode which expects 802.11 frames without QoS
 * Control in the header.
 */
static void ath10k_tx_h_nwifi(struct ieee80211_hw *hw, struct sk_buff *skb)
{
	struct ieee80211_hdr *hdr = (void *)skb->data;
	struct ath10k_skb_cb *cb = ATH10K_SKB_CB(skb);
	u8 *qos_ctl;

	if (!ieee80211_is_data_qos(hdr->frame_control))
		return;

	qos_ctl = ieee80211_get_qos_ctl(hdr);
	memmove(skb->data + IEEE80211_QOS_CTL_LEN,
		skb->data, (void *)qos_ctl - (void *)skb->data);
	skb_pull(skb, IEEE80211_QOS_CTL_LEN);

	/* Some firmware revisions don't handle sending QoS NullFunc well.
	 * These frames are mainly used for CQM purposes so it doesn't really
	 * matter whether QoS NullFunc or NullFunc are sent.
	 */
	hdr = (void *)skb->data;
	if (ieee80211_is_qos_nullfunc(hdr->frame_control))
		cb->flags &= ~ATH10K_SKB_F_QOS;

	hdr->frame_control &= ~__cpu_to_le16(IEEE80211_STYPE_QOS_DATA);
}

static void ath10k_tx_h_8023(struct sk_buff *skb)
{
	struct ieee80211_hdr *hdr;
	struct rfc1042_hdr *rfc1042;
	struct ethhdr *eth;
	size_t hdrlen;
	u8 da[ETH_ALEN];
	u8 sa[ETH_ALEN];
	__be16 type;

	hdr = (void *)skb->data;
	hdrlen = ieee80211_hdrlen(hdr->frame_control);
	rfc1042 = (void *)skb->data + hdrlen;

	ether_addr_copy(da, ieee80211_get_DA(hdr));
	ether_addr_copy(sa, ieee80211_get_SA(hdr));
	type = rfc1042->snap_type;

	skb_pull(skb, hdrlen + sizeof(*rfc1042));
	skb_push(skb, sizeof(*eth));

	eth = (void *)skb->data;
	ether_addr_copy(eth->h_dest, da);
	ether_addr_copy(eth->h_source, sa);
	eth->h_proto = type;
}

static void ath10k_tx_h_add_p2p_noa_ie(struct ath10k *ar,
				       struct ieee80211_vif *vif,
				       struct sk_buff *skb)
{
	struct ieee80211_hdr *hdr = (struct ieee80211_hdr *)skb->data;
	struct ath10k_vif *arvif = (void *)vif->drv_priv;

	/* This is case only for P2P_GO */
	if (vif->type != NL80211_IFTYPE_AP || !vif->p2p)
		return;

	if (unlikely(ieee80211_is_probe_resp(hdr->frame_control))) {
		spin_lock_bh(&ar->data_lock);
		if (arvif->u.ap.noa_data)
			if (!pskb_expand_head(skb, 0, arvif->u.ap.noa_len,
					      GFP_ATOMIC))
				skb_put_data(skb, arvif->u.ap.noa_data,
					     arvif->u.ap.noa_len);
		spin_unlock_bh(&ar->data_lock);
	}
}

static void ath10k_mac_tx_h_fill_cb(struct ath10k *ar,
				    struct ieee80211_vif *vif,
				    struct ieee80211_txq *txq,
				    struct ieee80211_sta *sta,
				    struct sk_buff *skb, u16 airtime)
{
	struct ieee80211_hdr *hdr = (void *)skb->data;
	struct ath10k_skb_cb *cb = ATH10K_SKB_CB(skb);
	const struct ieee80211_tx_info *info = IEEE80211_SKB_CB(skb);
	bool is_data = ieee80211_is_data(hdr->frame_control) ||
			ieee80211_is_data_qos(hdr->frame_control);
	struct ath10k_vif *arvif = (void *)vif->drv_priv;
	struct ath10k_sta *arsta;
	u8 tid, *qos_ctl;
	bool noack = false;

	cb->flags = 0;

	if (info->flags & IEEE80211_TX_CTL_HW_80211_ENCAP) {
		cb->flags |= ATH10K_SKB_F_QOS;	/* Assume data frames are QoS */
		goto finish_cb_fill;
	}

	if (!ath10k_tx_h_use_hwcrypto(vif, skb))
		cb->flags |= ATH10K_SKB_F_NO_HWCRYPT;

	if (ieee80211_is_mgmt(hdr->frame_control))
		cb->flags |= ATH10K_SKB_F_MGMT;

	if (ieee80211_is_data_qos(hdr->frame_control)) {
		cb->flags |= ATH10K_SKB_F_QOS;
		qos_ctl = ieee80211_get_qos_ctl(hdr);
		tid = (*qos_ctl) & IEEE80211_QOS_CTL_TID_MASK;

		if (arvif->noack[tid] == WMI_PEER_TID_CONFIG_NOACK)
			noack = true;

		if (sta) {
			arsta = (struct ath10k_sta *)sta->drv_priv;

			if (arsta->noack[tid] == WMI_PEER_TID_CONFIG_NOACK)
				noack = true;

			if (arsta->noack[tid] == WMI_PEER_TID_CONFIG_ACK)
				noack = false;
		}

		if (noack)
			cb->flags |= ATH10K_SKB_F_NOACK_TID;
	}

	/* Data frames encrypted in software will be posted to firmware
	 * with tx encap mode set to RAW. Ex: Multicast traffic generated
	 * for a specific VLAN group will always be encrypted in software.
	 */
	if (is_data && ieee80211_has_protected(hdr->frame_control) &&
	    !info->control.hw_key) {
		cb->flags |= ATH10K_SKB_F_NO_HWCRYPT;
		cb->flags |= ATH10K_SKB_F_RAW_TX;
	}

finish_cb_fill:
	cb->vif = vif;
	cb->txq = txq;
	cb->airtime_est = airtime;
	if (sta) {
		arsta = (struct ath10k_sta *)sta->drv_priv;
		spin_lock_bh(&ar->data_lock);
		cb->ucast_cipher = arsta->ucast_cipher;
		spin_unlock_bh(&ar->data_lock);
	}
}

bool ath10k_mac_tx_frm_has_freq(struct ath10k *ar)
{
	/* FIXME: Not really sure since when the behaviour changed. At some
	 * point new firmware stopped requiring creation of peer entries for
	 * offchannel tx (and actually creating them causes issues with wmi-htc
	 * tx credit replenishment and reliability). Assuming it's at least 3.4
	 * because that's when the `freq` was introduced to TX_FRM HTT command.
	 */
	return (ar->htt.target_version_major >= 3 &&
		ar->htt.target_version_minor >= 4 &&
		ar->running_fw->fw_file.htt_op_version == ATH10K_FW_HTT_OP_VERSION_TLV);
}

static int ath10k_mac_tx_wmi_mgmt(struct ath10k *ar, struct sk_buff *skb)
{
	struct sk_buff_head *q = &ar->wmi_mgmt_tx_queue;

	if (skb_queue_len_lockless(q) >= ATH10K_MAX_NUM_MGMT_PENDING) {
		ath10k_warn(ar, "wmi mgmt tx queue is full\n");
		return -ENOSPC;
	}

	skb_queue_tail(q, skb);
	ieee80211_queue_work(ar->hw, &ar->wmi_mgmt_tx_work);

	return 0;
}

static enum ath10k_mac_tx_path
ath10k_mac_tx_h_get_txpath(struct ath10k *ar,
			   struct sk_buff *skb,
			   enum ath10k_hw_txrx_mode txmode)
{
	switch (txmode) {
	case ATH10K_HW_TXRX_RAW:
	case ATH10K_HW_TXRX_NATIVE_WIFI:
	case ATH10K_HW_TXRX_ETHERNET:
		return ATH10K_MAC_TX_HTT;
	case ATH10K_HW_TXRX_MGMT:
		if (test_bit(ATH10K_FW_FEATURE_HAS_WMI_MGMT_TX,
			     ar->running_fw->fw_file.fw_features) ||
			     test_bit(WMI_SERVICE_MGMT_TX_WMI,
				      ar->wmi.svc_map))
			return ATH10K_MAC_TX_WMI_MGMT;
		else if (ar->htt.target_version_major >= 3)
			return ATH10K_MAC_TX_HTT;
		else
			return ATH10K_MAC_TX_HTT_MGMT;
	}

	return ATH10K_MAC_TX_UNKNOWN;
}

static int ath10k_mac_tx_submit(struct ath10k *ar,
				enum ath10k_hw_txrx_mode txmode,
				enum ath10k_mac_tx_path txpath,
				struct sk_buff *skb)
{
	struct ath10k_htt *htt = &ar->htt;
	int ret = -EINVAL;

	switch (txpath) {
	case ATH10K_MAC_TX_HTT:
		ret = ath10k_htt_tx(htt, txmode, skb);
		break;
	case ATH10K_MAC_TX_HTT_MGMT:
		ret = ath10k_htt_mgmt_tx(htt, skb);
		break;
	case ATH10K_MAC_TX_WMI_MGMT:
		ret = ath10k_mac_tx_wmi_mgmt(ar, skb);
		break;
	case ATH10K_MAC_TX_UNKNOWN:
		WARN_ON_ONCE(1);
		ret = -EINVAL;
		break;
	}

	if (ret) {
		ath10k_warn(ar, "failed to transmit packet, dropping: %d\n",
			    ret);
		ieee80211_free_txskb(ar->hw, skb);
	}

	return ret;
}

/* This function consumes the sk_buff regardless of return value as far as
 * caller is concerned so no freeing is necessary afterwards.
 */
static int ath10k_mac_tx(struct ath10k *ar,
			 struct ieee80211_vif *vif,
			 enum ath10k_hw_txrx_mode txmode,
			 enum ath10k_mac_tx_path txpath,
			 struct sk_buff *skb, bool noque_offchan)
{
	struct ieee80211_hw *hw = ar->hw;
	struct ieee80211_tx_info *info = IEEE80211_SKB_CB(skb);
	const struct ath10k_skb_cb *skb_cb = ATH10K_SKB_CB(skb);
	int ret;

	/* We should disable CCK RATE due to P2P */
	if (info->flags & IEEE80211_TX_CTL_NO_CCK_RATE)
		ath10k_dbg(ar, ATH10K_DBG_MAC, "IEEE80211_TX_CTL_NO_CCK_RATE\n");

	switch (txmode) {
	case ATH10K_HW_TXRX_MGMT:
	case ATH10K_HW_TXRX_NATIVE_WIFI:
		ath10k_tx_h_nwifi(hw, skb);
		ath10k_tx_h_add_p2p_noa_ie(ar, vif, skb);
		ath10k_tx_h_seq_no(vif, skb);
		break;
	case ATH10K_HW_TXRX_ETHERNET:
		/* Convert 802.11->802.3 header only if the frame was earlier
		 * encapsulated to 802.11 by mac80211. Otherwise pass it as is.
		 */
		if (!(info->flags & IEEE80211_TX_CTL_HW_80211_ENCAP))
			ath10k_tx_h_8023(skb);
		break;
	case ATH10K_HW_TXRX_RAW:
		if (!test_bit(ATH10K_FLAG_RAW_MODE, &ar->dev_flags) &&
		    !(skb_cb->flags & ATH10K_SKB_F_RAW_TX)) {
			WARN_ON_ONCE(1);
			ieee80211_free_txskb(hw, skb);
			return -EOPNOTSUPP;
		}
	}

	if (!noque_offchan && info->flags & IEEE80211_TX_CTL_TX_OFFCHAN) {
		if (!ath10k_mac_tx_frm_has_freq(ar)) {
			ath10k_dbg(ar, ATH10K_DBG_MAC, "mac queued offchannel skb %pK len %d\n",
				   skb, skb->len);

			skb_queue_tail(&ar->offchan_tx_queue, skb);
			ieee80211_queue_work(hw, &ar->offchan_tx_work);
			return 0;
		}
	}

	ret = ath10k_mac_tx_submit(ar, txmode, txpath, skb);
	if (ret) {
		ath10k_warn(ar, "failed to submit frame: %d\n", ret);
		return ret;
	}

	return 0;
}

void ath10k_offchan_tx_purge(struct ath10k *ar)
{
	struct sk_buff *skb;

	for (;;) {
		skb = skb_dequeue(&ar->offchan_tx_queue);
		if (!skb)
			break;

		ieee80211_free_txskb(ar->hw, skb);
	}
}

void ath10k_offchan_tx_work(struct work_struct *work)
{
	struct ath10k *ar = container_of(work, struct ath10k, offchan_tx_work);
	struct ath10k_peer *peer;
	struct ath10k_vif *arvif;
	enum ath10k_hw_txrx_mode txmode;
	enum ath10k_mac_tx_path txpath;
	struct ieee80211_hdr *hdr;
	struct ieee80211_vif *vif;
	struct ieee80211_sta *sta;
	struct sk_buff *skb;
	const u8 *peer_addr;
	int vdev_id;
	int ret;
	unsigned long time_left;
	bool tmp_peer_created = false;

	/* FW requirement: We must create a peer before FW will send out
	 * an offchannel frame. Otherwise the frame will be stuck and
	 * never transmitted. We delete the peer upon tx completion.
	 * It is unlikely that a peer for offchannel tx will already be
	 * present. However it may be in some rare cases so account for that.
	 * Otherwise we might remove a legitimate peer and break stuff.
	 */

	for (;;) {
		skb = skb_dequeue(&ar->offchan_tx_queue);
		if (!skb)
			break;

		mutex_lock(&ar->conf_mutex);

		ath10k_dbg(ar, ATH10K_DBG_MAC, "mac offchannel skb %pK len %d\n",
			   skb, skb->len);

		hdr = (struct ieee80211_hdr *)skb->data;
		peer_addr = ieee80211_get_DA(hdr);

		spin_lock_bh(&ar->data_lock);
		vdev_id = ar->scan.vdev_id;
		peer = ath10k_peer_find(ar, vdev_id, peer_addr);
		spin_unlock_bh(&ar->data_lock);

		if (peer) {
			ath10k_warn(ar, "peer %pM on vdev %d already present\n",
				    peer_addr, vdev_id);
		} else {
			ret = ath10k_peer_create(ar, NULL, NULL, vdev_id,
						 peer_addr,
						 WMI_PEER_TYPE_DEFAULT);
			if (ret)
				ath10k_warn(ar, "failed to create peer %pM on vdev %d: %d\n",
					    peer_addr, vdev_id, ret);
			tmp_peer_created = (ret == 0);
		}

		spin_lock_bh(&ar->data_lock);
		reinit_completion(&ar->offchan_tx_completed);
		ar->offchan_tx_skb = skb;
		spin_unlock_bh(&ar->data_lock);

		/* It's safe to access vif and sta - conf_mutex guarantees that
		 * sta_state() and remove_interface() are locked exclusively
		 * out wrt to this offchannel worker.
		 */
		arvif = ath10k_get_arvif(ar, vdev_id);
		if (arvif) {
			vif = arvif->vif;
			sta = ieee80211_find_sta(vif, peer_addr);
		} else {
			vif = NULL;
			sta = NULL;
		}

		txmode = ath10k_mac_tx_h_get_txmode(ar, vif, sta, skb);
		txpath = ath10k_mac_tx_h_get_txpath(ar, skb, txmode);

		ret = ath10k_mac_tx(ar, vif, txmode, txpath, skb, true);
		if (ret) {
			ath10k_warn(ar, "failed to transmit offchannel frame: %d\n",
				    ret);
			/* not serious */
		}

		time_left =
		wait_for_completion_timeout(&ar->offchan_tx_completed, 3 * HZ);
		if (time_left == 0)
			ath10k_warn(ar, "timed out waiting for offchannel skb %pK, len: %d\n",
				    skb, skb->len);

		if (!peer && tmp_peer_created) {
			ret = ath10k_peer_delete(ar, vdev_id, peer_addr);
			if (ret)
				ath10k_warn(ar, "failed to delete peer %pM on vdev %d: %d\n",
					    peer_addr, vdev_id, ret);
		}

		mutex_unlock(&ar->conf_mutex);
	}
}

void ath10k_mgmt_over_wmi_tx_purge(struct ath10k *ar)
{
	struct sk_buff *skb;

	for (;;) {
		skb = skb_dequeue(&ar->wmi_mgmt_tx_queue);
		if (!skb)
			break;

		ieee80211_free_txskb(ar->hw, skb);
	}
}

void ath10k_mgmt_over_wmi_tx_work(struct work_struct *work)
{
	struct ath10k *ar = container_of(work, struct ath10k, wmi_mgmt_tx_work);
	struct sk_buff *skb;
	dma_addr_t paddr;
	int ret;

	for (;;) {
		skb = skb_dequeue(&ar->wmi_mgmt_tx_queue);
		if (!skb)
			break;

		if (test_bit(ATH10K_FW_FEATURE_MGMT_TX_BY_REF,
			     ar->running_fw->fw_file.fw_features)) {
			paddr = dma_map_single(ar->dev, skb->data,
					       skb->len, DMA_TO_DEVICE);
			if (dma_mapping_error(ar->dev, paddr)) {
				ieee80211_free_txskb(ar->hw, skb);
				continue;
			}
			ret = ath10k_wmi_mgmt_tx_send(ar, skb, paddr);
			if (ret) {
				ath10k_warn(ar, "failed to transmit management frame by ref via WMI: %d\n",
					    ret);
				/* remove this msdu from idr tracking */
				ath10k_wmi_cleanup_mgmt_tx_send(ar, skb);

				dma_unmap_single(ar->dev, paddr, skb->len,
						 DMA_TO_DEVICE);
				ieee80211_free_txskb(ar->hw, skb);
			}
		} else {
			ret = ath10k_wmi_mgmt_tx(ar, skb);
			if (ret) {
				ath10k_warn(ar, "failed to transmit management frame via WMI: %d\n",
					    ret);
				ieee80211_free_txskb(ar->hw, skb);
			}
		}
	}
}

static void ath10k_mac_txq_init(struct ieee80211_txq *txq)
{
	struct ath10k_txq *artxq;

	if (!txq)
		return;

	artxq = (void *)txq->drv_priv;
	INIT_LIST_HEAD(&artxq->list);
}

static void ath10k_mac_txq_unref(struct ath10k *ar, struct ieee80211_txq *txq)
{
	struct ath10k_skb_cb *cb;
	struct sk_buff *msdu;
	int msdu_id;

	if (!txq)
		return;

	spin_lock_bh(&ar->htt.tx_lock);
	idr_for_each_entry(&ar->htt.pending_tx, msdu, msdu_id) {
		cb = ATH10K_SKB_CB(msdu);
		if (cb->txq == txq)
			cb->txq = NULL;
	}
	spin_unlock_bh(&ar->htt.tx_lock);
}

struct ieee80211_txq *ath10k_mac_txq_lookup(struct ath10k *ar,
					    u16 peer_id,
					    u8 tid)
{
	struct ath10k_peer *peer;

	lockdep_assert_held(&ar->data_lock);

	peer = ar->peer_map[peer_id];
	if (!peer)
		return NULL;

	if (peer->removed)
		return NULL;

	if (peer->sta)
		return peer->sta->txq[tid];
	else if (peer->vif)
		return peer->vif->txq;
	else
		return NULL;
}

static bool ath10k_mac_tx_can_push(struct ieee80211_hw *hw,
				   struct ieee80211_txq *txq)
{
	struct ath10k *ar = hw->priv;
	struct ath10k_txq *artxq = (void *)txq->drv_priv;

	/* No need to get locks */
	if (ar->htt.tx_q_state.mode == HTT_TX_MODE_SWITCH_PUSH)
		return true;

	if (ar->htt.num_pending_tx < ar->htt.tx_q_state.num_push_allowed)
		return true;

	if (artxq->num_fw_queued < artxq->num_push_allowed)
		return true;

	return false;
}

/* Return estimated airtime in microsecond, which is calculated using last
 * reported TX rate. This is just a rough estimation because host driver has no
 * knowledge of the actual transmit rate, retries or aggregation. If actual
 * airtime can be reported by firmware, then delta between estimated and actual
 * airtime can be adjusted from deficit.
 */
#define IEEE80211_ATF_OVERHEAD		100	/* IFS + some slot time */
#define IEEE80211_ATF_OVERHEAD_IFS	16	/* IFS only */
static u16 ath10k_mac_update_airtime(struct ath10k *ar,
				     struct ieee80211_txq *txq,
				     struct sk_buff *skb)
{
	struct ath10k_sta *arsta;
	u32 pktlen;
	u16 airtime = 0;

	if (!txq || !txq->sta)
		return airtime;

	if (test_bit(WMI_SERVICE_REPORT_AIRTIME, ar->wmi.svc_map))
		return airtime;

	spin_lock_bh(&ar->data_lock);
	arsta = (struct ath10k_sta *)txq->sta->drv_priv;

	pktlen = skb->len + 38; /* Assume MAC header 30, SNAP 8 for most case */
	if (arsta->last_tx_bitrate) {
		/* airtime in us, last_tx_bitrate in 100kbps */
		airtime = (pktlen * 8 * (1000 / 100))
				/ arsta->last_tx_bitrate;
		/* overhead for media access time and IFS */
		airtime += IEEE80211_ATF_OVERHEAD_IFS;
	} else {
		/* This is mostly for throttle excessive BC/MC frames, and the
		 * airtime/rate doesn't need be exact. Airtime of BC/MC frames
		 * in 2G get some discount, which helps prevent very low rate
		 * frames from being blocked for too long.
		 */
		airtime = (pktlen * 8 * (1000 / 100)) / 60; /* 6M */
		airtime += IEEE80211_ATF_OVERHEAD;
	}
	spin_unlock_bh(&ar->data_lock);

	return airtime;
}

int ath10k_mac_tx_push_txq(struct ieee80211_hw *hw,
			   struct ieee80211_txq *txq)
{
	struct ath10k *ar = hw->priv;
	struct ath10k_htt *htt = &ar->htt;
	struct ath10k_txq *artxq = (void *)txq->drv_priv;
	struct ieee80211_vif *vif = txq->vif;
	struct ieee80211_sta *sta = txq->sta;
	enum ath10k_hw_txrx_mode txmode;
	enum ath10k_mac_tx_path txpath;
	struct sk_buff *skb;
	struct ieee80211_hdr *hdr;
	size_t skb_len;
	bool is_mgmt, is_presp;
	int ret;
	u16 airtime;

	spin_lock_bh(&ar->htt.tx_lock);
	ret = ath10k_htt_tx_inc_pending(htt);
	spin_unlock_bh(&ar->htt.tx_lock);

	if (ret)
		return ret;

	skb = ieee80211_tx_dequeue_ni(hw, txq);
	if (!skb) {
		spin_lock_bh(&ar->htt.tx_lock);
		ath10k_htt_tx_dec_pending(htt);
		spin_unlock_bh(&ar->htt.tx_lock);

		return -ENOENT;
	}

	airtime = ath10k_mac_update_airtime(ar, txq, skb);
	ath10k_mac_tx_h_fill_cb(ar, vif, txq, sta, skb, airtime);

	skb_len = skb->len;
	txmode = ath10k_mac_tx_h_get_txmode(ar, vif, sta, skb);
	txpath = ath10k_mac_tx_h_get_txpath(ar, skb, txmode);
	is_mgmt = (txpath == ATH10K_MAC_TX_HTT_MGMT);

	if (is_mgmt) {
		hdr = (struct ieee80211_hdr *)skb->data;
		is_presp = ieee80211_is_probe_resp(hdr->frame_control);

		spin_lock_bh(&ar->htt.tx_lock);
		ret = ath10k_htt_tx_mgmt_inc_pending(htt, is_mgmt, is_presp);

		if (ret) {
			ath10k_htt_tx_dec_pending(htt);
			spin_unlock_bh(&ar->htt.tx_lock);
			return ret;
		}
		spin_unlock_bh(&ar->htt.tx_lock);
	}

	ret = ath10k_mac_tx(ar, vif, txmode, txpath, skb, false);
	if (unlikely(ret)) {
		ath10k_warn(ar, "failed to push frame: %d\n", ret);

		spin_lock_bh(&ar->htt.tx_lock);
		ath10k_htt_tx_dec_pending(htt);
		if (is_mgmt)
			ath10k_htt_tx_mgmt_dec_pending(htt);
		spin_unlock_bh(&ar->htt.tx_lock);

		return ret;
	}

	spin_lock_bh(&ar->htt.tx_lock);
	artxq->num_fw_queued++;
	spin_unlock_bh(&ar->htt.tx_lock);

	return skb_len;
}

static int ath10k_mac_schedule_txq(struct ieee80211_hw *hw, u32 ac)
{
	struct ieee80211_txq *txq;
	int ret = 0;

	ieee80211_txq_schedule_start(hw, ac);
	while ((txq = ieee80211_next_txq(hw, ac))) {
		while (ath10k_mac_tx_can_push(hw, txq)) {
			ret = ath10k_mac_tx_push_txq(hw, txq);
			if (ret < 0)
				break;
		}
		ieee80211_return_txq(hw, txq, false);
		ath10k_htt_tx_txq_update(hw, txq);
		if (ret == -EBUSY)
			break;
	}
	ieee80211_txq_schedule_end(hw, ac);

	return ret;
}

void ath10k_mac_tx_push_pending(struct ath10k *ar)
{
	struct ieee80211_hw *hw = ar->hw;
	u32 ac;

	if (ar->htt.tx_q_state.mode != HTT_TX_MODE_SWITCH_PUSH)
		return;

	if (ar->htt.num_pending_tx >= (ar->htt.max_num_pending_tx / 2))
		return;

	rcu_read_lock();
	for (ac = 0; ac < IEEE80211_NUM_ACS; ac++) {
		if (ath10k_mac_schedule_txq(hw, ac) == -EBUSY)
			break;
	}
	rcu_read_unlock();
}
EXPORT_SYMBOL(ath10k_mac_tx_push_pending);

/************/
/* Scanning */
/************/

void __ath10k_scan_finish(struct ath10k *ar)
{
	lockdep_assert_held(&ar->data_lock);

	switch (ar->scan.state) {
	case ATH10K_SCAN_IDLE:
		break;
	case ATH10K_SCAN_RUNNING:
	case ATH10K_SCAN_ABORTING:
		if (ar->scan.is_roc && ar->scan.roc_notify)
			ieee80211_remain_on_channel_expired(ar->hw);
		fallthrough;
	case ATH10K_SCAN_STARTING:
		if (!ar->scan.is_roc) {
			struct cfg80211_scan_info info = {
				.aborted = ((ar->scan.state ==
					    ATH10K_SCAN_ABORTING) ||
					    (ar->scan.state ==
					    ATH10K_SCAN_STARTING)),
			};

			ieee80211_scan_completed(ar->hw, &info);
		}

		ar->scan.state = ATH10K_SCAN_IDLE;
		ar->scan_channel = NULL;
		ar->scan.roc_freq = 0;
		ath10k_offchan_tx_purge(ar);
		cancel_delayed_work(&ar->scan.timeout);
		complete(&ar->scan.completed);
		break;
	}
}

void ath10k_scan_finish(struct ath10k *ar)
{
	spin_lock_bh(&ar->data_lock);
	__ath10k_scan_finish(ar);
	spin_unlock_bh(&ar->data_lock);
}

static int ath10k_scan_stop(struct ath10k *ar)
{
	struct wmi_stop_scan_arg arg = {
		.req_id = 1, /* FIXME */
		.req_type = WMI_SCAN_STOP_ONE,
		.u.scan_id = ATH10K_SCAN_ID,
	};
	int ret;

	lockdep_assert_held(&ar->conf_mutex);

	ret = ath10k_wmi_stop_scan(ar, &arg);
	if (ret) {
		ath10k_warn(ar, "failed to stop wmi scan: %d\n", ret);
		goto out;
	}

	ret = wait_for_completion_timeout(&ar->scan.completed, 3 * HZ);
	if (ret == 0) {
		ath10k_warn(ar, "failed to receive scan abortion completion: timed out\n");
		ret = -ETIMEDOUT;
	} else if (ret > 0) {
		ret = 0;
	}

out:
	/* Scan state should be updated upon scan completion but in case
	 * firmware fails to deliver the event (for whatever reason) it is
	 * desired to clean up scan state anyway. Firmware may have just
	 * dropped the scan completion event delivery due to transport pipe
	 * being overflown with data and/or it can recover on its own before
	 * next scan request is submitted.
	 */
	spin_lock_bh(&ar->data_lock);
	if (ar->scan.state != ATH10K_SCAN_IDLE)
		__ath10k_scan_finish(ar);
	spin_unlock_bh(&ar->data_lock);

	return ret;
}

static void ath10k_scan_abort(struct ath10k *ar)
{
	int ret;

	lockdep_assert_held(&ar->conf_mutex);

	spin_lock_bh(&ar->data_lock);

	switch (ar->scan.state) {
	case ATH10K_SCAN_IDLE:
		/* This can happen if timeout worker kicked in and called
		 * abortion while scan completion was being processed.
		 */
		break;
	case ATH10K_SCAN_STARTING:
	case ATH10K_SCAN_ABORTING:
		ath10k_warn(ar, "refusing scan abortion due to invalid scan state: %s (%d)\n",
			    ath10k_scan_state_str(ar->scan.state),
			    ar->scan.state);
		break;
	case ATH10K_SCAN_RUNNING:
		ar->scan.state = ATH10K_SCAN_ABORTING;
		spin_unlock_bh(&ar->data_lock);

		ret = ath10k_scan_stop(ar);
		if (ret)
			ath10k_warn(ar, "failed to abort scan: %d\n", ret);

		spin_lock_bh(&ar->data_lock);
		break;
	}

	spin_unlock_bh(&ar->data_lock);
}

void ath10k_scan_timeout_work(struct work_struct *work)
{
	struct ath10k *ar = container_of(work, struct ath10k,
					 scan.timeout.work);

	mutex_lock(&ar->conf_mutex);
	ath10k_scan_abort(ar);
	mutex_unlock(&ar->conf_mutex);
}

static int ath10k_start_scan(struct ath10k *ar,
			     const struct wmi_start_scan_arg *arg)
{
	int ret;

	lockdep_assert_held(&ar->conf_mutex);

	ret = ath10k_wmi_start_scan(ar, arg);
	if (ret)
		return ret;

	ret = wait_for_completion_timeout(&ar->scan.started, 1 * HZ);
	if (ret == 0) {
		ret = ath10k_scan_stop(ar);
		if (ret)
			ath10k_warn(ar, "failed to stop scan: %d\n", ret);

		return -ETIMEDOUT;
	}

	/* If we failed to start the scan, return error code at
	 * this point.  This is probably due to some issue in the
	 * firmware, but no need to wedge the driver due to that...
	 */
	spin_lock_bh(&ar->data_lock);
	if (ar->scan.state == ATH10K_SCAN_IDLE) {
		spin_unlock_bh(&ar->data_lock);
		return -EINVAL;
	}
	spin_unlock_bh(&ar->data_lock);

	return 0;
}

/**********************/
/* mac80211 callbacks */
/**********************/

static void ath10k_mac_op_tx(struct ieee80211_hw *hw,
			     struct ieee80211_tx_control *control,
			     struct sk_buff *skb)
{
	struct ath10k *ar = hw->priv;
	struct ath10k_htt *htt = &ar->htt;
	struct ieee80211_tx_info *info = IEEE80211_SKB_CB(skb);
	struct ieee80211_vif *vif = info->control.vif;
	struct ieee80211_sta *sta = control->sta;
	struct ieee80211_txq *txq = NULL;
	enum ath10k_hw_txrx_mode txmode;
	enum ath10k_mac_tx_path txpath;
	bool is_htt;
	bool is_mgmt;
	int ret;
	u16 airtime;

	airtime = ath10k_mac_update_airtime(ar, txq, skb);
	ath10k_mac_tx_h_fill_cb(ar, vif, txq, sta, skb, airtime);

	txmode = ath10k_mac_tx_h_get_txmode(ar, vif, sta, skb);
	txpath = ath10k_mac_tx_h_get_txpath(ar, skb, txmode);
	is_htt = (txpath == ATH10K_MAC_TX_HTT ||
		  txpath == ATH10K_MAC_TX_HTT_MGMT);
	is_mgmt = (txpath == ATH10K_MAC_TX_HTT_MGMT);

	if (is_htt) {
		bool is_presp = false;

		spin_lock_bh(&ar->htt.tx_lock);
		if (!(info->flags & IEEE80211_TX_CTL_HW_80211_ENCAP)) {
			struct ieee80211_hdr *hdr = (void *)skb->data;

			is_presp = ieee80211_is_probe_resp(hdr->frame_control);
		}

		ret = ath10k_htt_tx_inc_pending(htt);
		if (ret) {
			ath10k_warn(ar, "failed to increase tx pending count: %d, dropping\n",
				    ret);
			spin_unlock_bh(&ar->htt.tx_lock);
			ieee80211_free_txskb(ar->hw, skb);
			return;
		}

		ret = ath10k_htt_tx_mgmt_inc_pending(htt, is_mgmt, is_presp);
		if (ret) {
			ath10k_dbg(ar, ATH10K_DBG_MAC, "failed to increase tx mgmt pending count: %d, dropping\n",
				   ret);
			ath10k_htt_tx_dec_pending(htt);
			spin_unlock_bh(&ar->htt.tx_lock);
			ieee80211_free_txskb(ar->hw, skb);
			return;
		}
		spin_unlock_bh(&ar->htt.tx_lock);
	}

	ret = ath10k_mac_tx(ar, vif, txmode, txpath, skb, false);
	if (ret) {
		ath10k_warn(ar, "failed to transmit frame: %d\n", ret);
		if (is_htt) {
			spin_lock_bh(&ar->htt.tx_lock);
			ath10k_htt_tx_dec_pending(htt);
			if (is_mgmt)
				ath10k_htt_tx_mgmt_dec_pending(htt);
			spin_unlock_bh(&ar->htt.tx_lock);
		}
		return;
	}
}

static void ath10k_mac_op_wake_tx_queue(struct ieee80211_hw *hw,
					struct ieee80211_txq *txq)
{
	struct ath10k *ar = hw->priv;
	int ret;
	u8 ac = txq->ac;

	ath10k_htt_tx_txq_update(hw, txq);
	if (ar->htt.tx_q_state.mode != HTT_TX_MODE_SWITCH_PUSH)
		return;

	spin_lock_bh(&ar->queue_lock[ac]);

	ieee80211_txq_schedule_start(hw, ac);
	txq = ieee80211_next_txq(hw, ac);
	if (!txq)
		goto out;

	while (ath10k_mac_tx_can_push(hw, txq)) {
		ret = ath10k_mac_tx_push_txq(hw, txq);
		if (ret < 0)
			break;
	}
	ieee80211_return_txq(hw, txq, false);
	ath10k_htt_tx_txq_update(hw, txq);
out:
	ieee80211_txq_schedule_end(hw, ac);
	spin_unlock_bh(&ar->queue_lock[ac]);
}

/* Must not be called with conf_mutex held as workers can use that also. */
void ath10k_drain_tx(struct ath10k *ar)
{
	lockdep_assert_not_held(&ar->conf_mutex);

	/* make sure rcu-protected mac80211 tx path itself is drained */
	synchronize_net();

	ath10k_offchan_tx_purge(ar);
	ath10k_mgmt_over_wmi_tx_purge(ar);

	cancel_work_sync(&ar->offchan_tx_work);
	cancel_work_sync(&ar->wmi_mgmt_tx_work);
}

void ath10k_halt(struct ath10k *ar)
{
	struct ath10k_vif *arvif;

	lockdep_assert_held(&ar->conf_mutex);

	clear_bit(ATH10K_CAC_RUNNING, &ar->dev_flags);
	ar->filter_flags = 0;
	ar->monitor = false;
	ar->monitor_arvif = NULL;

	if (ar->monitor_started)
		ath10k_monitor_stop(ar);

	ar->monitor_started = false;
	ar->tx_paused = 0;

	ath10k_scan_finish(ar);
	ath10k_peer_cleanup_all(ar);
	ath10k_stop_radar_confirmation(ar);
	ath10k_core_stop(ar);
	ath10k_hif_power_down(ar);

	spin_lock_bh(&ar->data_lock);
	list_for_each_entry(arvif, &ar->arvifs, list)
		ath10k_mac_vif_beacon_cleanup(arvif);
	spin_unlock_bh(&ar->data_lock);
}

static int ath10k_get_antenna(struct ieee80211_hw *hw, u32 *tx_ant, u32 *rx_ant)
{
	struct ath10k *ar = hw->priv;

	mutex_lock(&ar->conf_mutex);

	*tx_ant = ar->cfg_tx_chainmask;
	*rx_ant = ar->cfg_rx_chainmask;

	mutex_unlock(&ar->conf_mutex);

	return 0;
}

static bool ath10k_check_chain_mask(struct ath10k *ar, u32 cm, const char *dbg)
{
	/* It is not clear that allowing gaps in chainmask
	 * is helpful.  Probably it will not do what user
	 * is hoping for, so warn in that case.
	 */
	if (cm == 15 || cm == 7 || cm == 3 || cm == 1 || cm == 0)
		return true;

	ath10k_warn(ar, "mac %s antenna chainmask is invalid: 0x%x.  Suggested values: 15, 7, 3, 1 or 0.\n",
		    dbg, cm);
	return false;
}

static int ath10k_mac_get_vht_cap_bf_sts(struct ath10k *ar)
{
	int nsts = ar->vht_cap_info;

	nsts &= IEEE80211_VHT_CAP_BEAMFORMEE_STS_MASK;
	nsts >>= IEEE80211_VHT_CAP_BEAMFORMEE_STS_SHIFT;

	/* If firmware does not deliver to host number of space-time
	 * streams supported, assume it support up to 4 BF STS and return
	 * the value for VHT CAP: nsts-1)
	 */
	if (nsts == 0)
		return 3;

	return nsts;
}

static int ath10k_mac_get_vht_cap_bf_sound_dim(struct ath10k *ar)
{
	int sound_dim = ar->vht_cap_info;

	sound_dim &= IEEE80211_VHT_CAP_SOUNDING_DIMENSIONS_MASK;
	sound_dim >>= IEEE80211_VHT_CAP_SOUNDING_DIMENSIONS_SHIFT;

	/* If the sounding dimension is not advertised by the firmware,
	 * let's use a default value of 1
	 */
	if (sound_dim == 0)
		return 1;

	return sound_dim;
}

static struct ieee80211_sta_vht_cap ath10k_create_vht_cap(struct ath10k *ar)
{
	struct ieee80211_sta_vht_cap vht_cap = {0};
	struct ath10k_hw_params *hw = &ar->hw_params;
	u16 mcs_map;
	u32 val;
	int i;

	vht_cap.vht_supported = 1;
	vht_cap.cap = ar->vht_cap_info;

	if (ar->vht_cap_info & (IEEE80211_VHT_CAP_SU_BEAMFORMEE_CAPABLE |
				IEEE80211_VHT_CAP_MU_BEAMFORMEE_CAPABLE)) {
		val = ath10k_mac_get_vht_cap_bf_sts(ar);
		val <<= IEEE80211_VHT_CAP_BEAMFORMEE_STS_SHIFT;
		val &= IEEE80211_VHT_CAP_BEAMFORMEE_STS_MASK;

		vht_cap.cap |= val;
	}

	if (ar->vht_cap_info & (IEEE80211_VHT_CAP_SU_BEAMFORMER_CAPABLE |
				IEEE80211_VHT_CAP_MU_BEAMFORMER_CAPABLE)) {
		val = ath10k_mac_get_vht_cap_bf_sound_dim(ar);
		val <<= IEEE80211_VHT_CAP_SOUNDING_DIMENSIONS_SHIFT;
		val &= IEEE80211_VHT_CAP_SOUNDING_DIMENSIONS_MASK;

		vht_cap.cap |= val;
	}

	mcs_map = 0;
	for (i = 0; i < 8; i++) {
		if ((i < ar->num_rf_chains) && (ar->cfg_tx_chainmask & BIT(i)))
			mcs_map |= IEEE80211_VHT_MCS_SUPPORT_0_9 << (i * 2);
		else
			mcs_map |= IEEE80211_VHT_MCS_NOT_SUPPORTED << (i * 2);
	}

	if (ar->cfg_tx_chainmask <= 1)
		vht_cap.cap &= ~IEEE80211_VHT_CAP_TXSTBC;

	vht_cap.vht_mcs.rx_mcs_map = cpu_to_le16(mcs_map);
	vht_cap.vht_mcs.tx_mcs_map = cpu_to_le16(mcs_map);

	/* If we are supporting 160Mhz or 80+80, then the NIC may be able to do
	 * a restricted NSS for 160 or 80+80 vs what it can do for 80Mhz.  Give
	 * user-space a clue if that is the case.
	 */
	if ((vht_cap.cap & IEEE80211_VHT_CAP_SUPP_CHAN_WIDTH_MASK) &&
	    (hw->vht160_mcs_rx_highest != 0 ||
	     hw->vht160_mcs_tx_highest != 0)) {
		vht_cap.vht_mcs.rx_highest = cpu_to_le16(hw->vht160_mcs_rx_highest);
		vht_cap.vht_mcs.tx_highest = cpu_to_le16(hw->vht160_mcs_tx_highest);
	}

	return vht_cap;
}

static struct ieee80211_sta_ht_cap ath10k_get_ht_cap(struct ath10k *ar)
{
	int i;
	struct ieee80211_sta_ht_cap ht_cap = {0};

	if (!(ar->ht_cap_info & WMI_HT_CAP_ENABLED))
		return ht_cap;

	ht_cap.ht_supported = 1;
	ht_cap.ampdu_factor = IEEE80211_HT_MAX_AMPDU_64K;
	ht_cap.ampdu_density = IEEE80211_HT_MPDU_DENSITY_8;
	ht_cap.cap |= IEEE80211_HT_CAP_SUP_WIDTH_20_40;
	ht_cap.cap |= IEEE80211_HT_CAP_DSSSCCK40;
	ht_cap.cap |=
		WLAN_HT_CAP_SM_PS_DISABLED << IEEE80211_HT_CAP_SM_PS_SHIFT;

	if (ar->ht_cap_info & WMI_HT_CAP_HT20_SGI)
		ht_cap.cap |= IEEE80211_HT_CAP_SGI_20;

	if (ar->ht_cap_info & WMI_HT_CAP_HT40_SGI)
		ht_cap.cap |= IEEE80211_HT_CAP_SGI_40;

	if (ar->ht_cap_info & WMI_HT_CAP_DYNAMIC_SMPS) {
		u32 smps;

		smps   = WLAN_HT_CAP_SM_PS_DYNAMIC;
		smps <<= IEEE80211_HT_CAP_SM_PS_SHIFT;

		ht_cap.cap |= smps;
	}

	if (ar->ht_cap_info & WMI_HT_CAP_TX_STBC && (ar->cfg_tx_chainmask > 1))
		ht_cap.cap |= IEEE80211_HT_CAP_TX_STBC;

	if (ar->ht_cap_info & WMI_HT_CAP_RX_STBC) {
		u32 stbc;

		stbc   = ar->ht_cap_info;
		stbc  &= WMI_HT_CAP_RX_STBC;
		stbc >>= WMI_HT_CAP_RX_STBC_MASK_SHIFT;
		stbc <<= IEEE80211_HT_CAP_RX_STBC_SHIFT;
		stbc  &= IEEE80211_HT_CAP_RX_STBC;

		ht_cap.cap |= stbc;
	}

	if (ar->ht_cap_info & WMI_HT_CAP_LDPC || (ar->ht_cap_info &
	    WMI_HT_CAP_RX_LDPC && (ar->ht_cap_info & WMI_HT_CAP_TX_LDPC)))
		ht_cap.cap |= IEEE80211_HT_CAP_LDPC_CODING;

	if (ar->ht_cap_info & WMI_HT_CAP_L_SIG_TXOP_PROT)
		ht_cap.cap |= IEEE80211_HT_CAP_LSIG_TXOP_PROT;

	/* max AMSDU is implicitly taken from vht_cap_info */
	if (ar->vht_cap_info & WMI_VHT_CAP_MAX_MPDU_LEN_MASK)
		ht_cap.cap |= IEEE80211_HT_CAP_MAX_AMSDU;

	for (i = 0; i < ar->num_rf_chains; i++) {
		if (ar->cfg_rx_chainmask & BIT(i))
			ht_cap.mcs.rx_mask[i] = 0xFF;
	}

	ht_cap.mcs.tx_params |= IEEE80211_HT_MCS_TX_DEFINED;

	return ht_cap;
}

static void ath10k_mac_setup_ht_vht_cap(struct ath10k *ar)
{
	struct ieee80211_supported_band *band;
	struct ieee80211_sta_vht_cap vht_cap;
	struct ieee80211_sta_ht_cap ht_cap;

	ht_cap = ath10k_get_ht_cap(ar);
	vht_cap = ath10k_create_vht_cap(ar);

	if (ar->phy_capability & WHAL_WLAN_11G_CAPABILITY) {
		band = &ar->mac.sbands[NL80211_BAND_2GHZ];
		band->ht_cap = ht_cap;
	}
	if (ar->phy_capability & WHAL_WLAN_11A_CAPABILITY) {
		band = &ar->mac.sbands[NL80211_BAND_5GHZ];
		band->ht_cap = ht_cap;
		band->vht_cap = vht_cap;
	}
}

static int __ath10k_set_antenna(struct ath10k *ar, u32 tx_ant, u32 rx_ant)
{
	int ret;
	bool is_valid_tx_chain_mask, is_valid_rx_chain_mask;

	lockdep_assert_held(&ar->conf_mutex);

	is_valid_tx_chain_mask = ath10k_check_chain_mask(ar, tx_ant, "tx");
	is_valid_rx_chain_mask = ath10k_check_chain_mask(ar, rx_ant, "rx");

	if (!is_valid_tx_chain_mask || !is_valid_rx_chain_mask)
		return -EINVAL;

	ar->cfg_tx_chainmask = tx_ant;
	ar->cfg_rx_chainmask = rx_ant;

	if ((ar->state != ATH10K_STATE_ON) &&
	    (ar->state != ATH10K_STATE_RESTARTED))
		return 0;

	ret = ath10k_wmi_pdev_set_param(ar, ar->wmi.pdev_param->tx_chain_mask,
					tx_ant);
	if (ret) {
		ath10k_warn(ar, "failed to set tx-chainmask: %d, req 0x%x\n",
			    ret, tx_ant);
		return ret;
	}

	ret = ath10k_wmi_pdev_set_param(ar, ar->wmi.pdev_param->rx_chain_mask,
					rx_ant);
	if (ret) {
		ath10k_warn(ar, "failed to set rx-chainmask: %d, req 0x%x\n",
			    ret, rx_ant);
		return ret;
	}

	/* Reload HT/VHT capability */
	ath10k_mac_setup_ht_vht_cap(ar);

	return 0;
}

static int ath10k_set_antenna(struct ieee80211_hw *hw, u32 tx_ant, u32 rx_ant)
{
	struct ath10k *ar = hw->priv;
	int ret;

	mutex_lock(&ar->conf_mutex);
	ret = __ath10k_set_antenna(ar, tx_ant, rx_ant);
	mutex_unlock(&ar->conf_mutex);
	return ret;
}

static int __ath10k_fetch_bb_timing_dt(struct ath10k *ar,
				       struct wmi_bb_timing_cfg_arg *bb_timing)
{
	struct device_node *node;
	const char *fem_name;
	int ret;

	node = ar->dev->of_node;
	if (!node)
		return -ENOENT;

	ret = of_property_read_string_index(node, "ext-fem-name", 0, &fem_name);
	if (ret)
		return -ENOENT;

	/*
	 * If external Front End module used in hardware, then default base band timing
	 * parameter cannot be used since they were fine tuned for reference hardware,
	 * so choosing different value suitable for that external FEM.
	 */
	if (!strcmp("microsemi-lx5586", fem_name)) {
		bb_timing->bb_tx_timing = 0x00;
		bb_timing->bb_xpa_timing = 0x0101;
	} else {
		return -ENOENT;
	}

	ath10k_dbg(ar, ATH10K_DBG_BOOT, "boot bb_tx_timing 0x%x bb_xpa_timing 0x%x\n",
		   bb_timing->bb_tx_timing, bb_timing->bb_xpa_timing);
	return 0;
}

static int ath10k_mac_rfkill_config(struct ath10k *ar)
{
	u32 param;
	int ret;

	if (ar->hw_values->rfkill_pin == 0) {
		ath10k_warn(ar, "ath10k does not support hardware rfkill with this device\n");
		return -EOPNOTSUPP;
	}

	ath10k_dbg(ar, ATH10K_DBG_MAC,
		   "mac rfkill_pin %d rfkill_cfg %d rfkill_on_level %d",
		   ar->hw_values->rfkill_pin, ar->hw_values->rfkill_cfg,
		   ar->hw_values->rfkill_on_level);

	param = FIELD_PREP(WMI_TLV_RFKILL_CFG_RADIO_LEVEL,
			   ar->hw_values->rfkill_on_level) |
		FIELD_PREP(WMI_TLV_RFKILL_CFG_GPIO_PIN_NUM,
			   ar->hw_values->rfkill_pin) |
		FIELD_PREP(WMI_TLV_RFKILL_CFG_PIN_AS_GPIO,
			   ar->hw_values->rfkill_cfg);

	ret = ath10k_wmi_pdev_set_param(ar,
					ar->wmi.pdev_param->rfkill_config,
					param);
	if (ret) {
		ath10k_warn(ar,
			    "failed to set rfkill config 0x%x: %d\n",
			    param, ret);
		return ret;
	}
	return 0;
}

int ath10k_mac_rfkill_enable_radio(struct ath10k *ar, bool enable)
{
	enum wmi_tlv_rfkill_enable_radio param;
	int ret;

	if (enable)
		param = WMI_TLV_RFKILL_ENABLE_RADIO_ON;
	else
		param = WMI_TLV_RFKILL_ENABLE_RADIO_OFF;

	ath10k_dbg(ar, ATH10K_DBG_MAC, "mac rfkill enable %d", param);

	ret = ath10k_wmi_pdev_set_param(ar, ar->wmi.pdev_param->rfkill_enable,
					param);
	if (ret) {
		ath10k_warn(ar, "failed to set rfkill enable param %d: %d\n",
			    param, ret);
		return ret;
	}

	return 0;
}

static int ath10k_start(struct ieee80211_hw *hw)
{
	struct ath10k *ar = hw->priv;
	u32 param;
	int ret = 0;
	struct wmi_bb_timing_cfg_arg bb_timing = {0};

	/*
	 * This makes sense only when restarting hw. It is harmless to call
	 * unconditionally. This is necessary to make sure no HTT/WMI tx
	 * commands will be submitted while restarting.
	 */
	ath10k_drain_tx(ar);

	mutex_lock(&ar->conf_mutex);

	switch (ar->state) {
	case ATH10K_STATE_OFF:
		ar->state = ATH10K_STATE_ON;
		break;
	case ATH10K_STATE_RESTARTING:
		ar->state = ATH10K_STATE_RESTARTED;
		break;
	case ATH10K_STATE_ON:
	case ATH10K_STATE_RESTARTED:
	case ATH10K_STATE_WEDGED:
		WARN_ON(1);
		ret = -EINVAL;
		goto err;
	case ATH10K_STATE_UTF:
		ret = -EBUSY;
		goto err;
	}

	spin_lock_bh(&ar->data_lock);

	if (ar->hw_rfkill_on) {
		ar->hw_rfkill_on = false;
		spin_unlock_bh(&ar->data_lock);
		goto err;
	}

	spin_unlock_bh(&ar->data_lock);

	ret = ath10k_hif_power_up(ar, ATH10K_FIRMWARE_MODE_NORMAL);
	if (ret) {
		ath10k_err(ar, "Could not init hif: %d\n", ret);
		goto err_off;
	}

	ret = ath10k_core_start(ar, ATH10K_FIRMWARE_MODE_NORMAL,
				&ar->normal_mode_fw);
	if (ret) {
		ath10k_err(ar, "Could not init core: %d\n", ret);
		goto err_power_down;
	}

	if (ar->sys_cap_info & WMI_TLV_SYS_CAP_INFO_RFKILL) {
		ret = ath10k_mac_rfkill_config(ar);
		if (ret && ret != -EOPNOTSUPP) {
			ath10k_warn(ar, "failed to configure rfkill: %d", ret);
			goto err_core_stop;
		}
	}

	param = ar->wmi.pdev_param->pmf_qos;
	ret = ath10k_wmi_pdev_set_param(ar, param, 1);
	if (ret) {
		ath10k_warn(ar, "failed to enable PMF QOS: %d\n", ret);
		goto err_core_stop;
	}

	param = ar->wmi.pdev_param->dynamic_bw;
	ret = ath10k_wmi_pdev_set_param(ar, param, 1);
	if (ret) {
		ath10k_warn(ar, "failed to enable dynamic BW: %d\n", ret);
		goto err_core_stop;
	}

	if (test_bit(WMI_SERVICE_SPOOF_MAC_SUPPORT, ar->wmi.svc_map)) {
		ret = ath10k_wmi_scan_prob_req_oui(ar, ar->mac_addr);
		if (ret) {
			ath10k_err(ar, "failed to set prob req oui: %i\n", ret);
			goto err_core_stop;
		}
	}

	if (test_bit(WMI_SERVICE_ADAPTIVE_OCS, ar->wmi.svc_map)) {
		ret = ath10k_wmi_adaptive_qcs(ar, true);
		if (ret) {
			ath10k_warn(ar, "failed to enable adaptive qcs: %d\n",
				    ret);
			goto err_core_stop;
		}
	}

	if (test_bit(WMI_SERVICE_BURST, ar->wmi.svc_map)) {
		param = ar->wmi.pdev_param->burst_enable;
		ret = ath10k_wmi_pdev_set_param(ar, param, 0);
		if (ret) {
			ath10k_warn(ar, "failed to disable burst: %d\n", ret);
			goto err_core_stop;
		}
	}

	param = ar->wmi.pdev_param->idle_ps_config;
	ret = ath10k_wmi_pdev_set_param(ar, param, 1);
	if (ret && ret != -EOPNOTSUPP) {
		ath10k_warn(ar, "failed to enable idle_ps_config: %d\n", ret);
		goto err_core_stop;
	}

	__ath10k_set_antenna(ar, ar->cfg_tx_chainmask, ar->cfg_rx_chainmask);

	/*
	 * By default FW set ARP frames ac to voice (6). In that case ARP
	 * exchange is not working properly for UAPSD enabled AP. ARP requests
	 * which arrives with access category 0 are processed by network stack
	 * and send back with access category 0, but FW changes access category
	 * to 6. Set ARP frames access category to best effort (0) solves
	 * this problem.
	 */

	param = ar->wmi.pdev_param->arp_ac_override;
	ret = ath10k_wmi_pdev_set_param(ar, param, 0);
	if (ret) {
		ath10k_warn(ar, "failed to set arp ac override parameter: %d\n",
			    ret);
		goto err_core_stop;
	}

	if (test_bit(ATH10K_FW_FEATURE_SUPPORTS_ADAPTIVE_CCA,
		     ar->running_fw->fw_file.fw_features)) {
		ret = ath10k_wmi_pdev_enable_adaptive_cca(ar, 1,
							  WMI_CCA_DETECT_LEVEL_AUTO,
							  WMI_CCA_DETECT_MARGIN_AUTO);
		if (ret) {
			ath10k_warn(ar, "failed to enable adaptive cca: %d\n",
				    ret);
			goto err_core_stop;
		}
	}

	param = ar->wmi.pdev_param->ani_enable;
	ret = ath10k_wmi_pdev_set_param(ar, param, 1);
	if (ret) {
		ath10k_warn(ar, "failed to enable ani by default: %d\n",
			    ret);
		goto err_core_stop;
	}

	ar->ani_enabled = true;

	if (ath10k_peer_stats_enabled(ar)) {
		param = ar->wmi.pdev_param->peer_stats_update_period;
		ret = ath10k_wmi_pdev_set_param(ar, param,
						PEER_DEFAULT_STATS_UPDATE_PERIOD);
		if (ret) {
			ath10k_warn(ar,
				    "failed to set peer stats period : %d\n",
				    ret);
			goto err_core_stop;
		}
	}

	param = ar->wmi.pdev_param->enable_btcoex;
	if (test_bit(WMI_SERVICE_COEX_GPIO, ar->wmi.svc_map) &&
	    test_bit(ATH10K_FW_FEATURE_BTCOEX_PARAM,
		     ar->running_fw->fw_file.fw_features) &&
	    ar->coex_support) {
		ret = ath10k_wmi_pdev_set_param(ar, param, 0);
		if (ret) {
			ath10k_warn(ar,
				    "failed to set btcoex param: %d\n", ret);
			goto err_core_stop;
		}
		clear_bit(ATH10K_FLAG_BTCOEX, &ar->dev_flags);
	}

	if (test_bit(WMI_SERVICE_BB_TIMING_CONFIG_SUPPORT, ar->wmi.svc_map)) {
		ret = __ath10k_fetch_bb_timing_dt(ar, &bb_timing);
		if (!ret) {
			ret = ath10k_wmi_pdev_bb_timing(ar, &bb_timing);
			if (ret) {
				ath10k_warn(ar,
					    "failed to set bb timings: %d\n",
					    ret);
				goto err_core_stop;
			}
		}
	}

	ar->num_started_vdevs = 0;
	ath10k_regd_update(ar);

	ath10k_spectral_start(ar);
	ath10k_thermal_set_throttling(ar);

	ar->radar_conf_state = ATH10K_RADAR_CONFIRMATION_IDLE;

	mutex_unlock(&ar->conf_mutex);
	return 0;

err_core_stop:
	ath10k_core_stop(ar);

err_power_down:
	ath10k_hif_power_down(ar);

err_off:
	ar->state = ATH10K_STATE_OFF;

err:
	mutex_unlock(&ar->conf_mutex);
	return ret;
}

static void ath10k_stop(struct ieee80211_hw *hw, bool suspend)
{
	struct ath10k *ar = hw->priv;
	u32 opt;

	ath10k_drain_tx(ar);

	mutex_lock(&ar->conf_mutex);
	if (ar->state != ATH10K_STATE_OFF) {
		if (!ar->hw_rfkill_on) {
			/* If the current driver state is RESTARTING but not yet
			 * fully RESTARTED because of incoming suspend event,
			 * then ath10k_halt() is already called via
			 * ath10k_core_restart() and should not be called here.
			 */
			if (ar->state != ATH10K_STATE_RESTARTING) {
				ath10k_halt(ar);
			} else {
				/* Suspending here, because when in RESTARTING
				 * state, ath10k_core_stop() skips
				 * ath10k_wait_for_suspend().
				 */
				opt = WMI_PDEV_SUSPEND_AND_DISABLE_INTR;
				ath10k_wait_for_suspend(ar, opt);
			}
		}
		ar->state = ATH10K_STATE_OFF;
	}
	mutex_unlock(&ar->conf_mutex);

	cancel_work_sync(&ar->set_coverage_class_work);
	cancel_delayed_work_sync(&ar->scan.timeout);
	cancel_work_sync(&ar->restart_work);
}

static int ath10k_config_ps(struct ath10k *ar)
{
	struct ath10k_vif *arvif;
	int ret = 0;

	lockdep_assert_held(&ar->conf_mutex);

	list_for_each_entry(arvif, &ar->arvifs, list) {
		ret = ath10k_mac_vif_setup_ps(arvif);
		if (ret) {
			ath10k_warn(ar, "failed to setup powersave: %d\n", ret);
			break;
		}
	}

	return ret;
}

static int ath10k_config(struct ieee80211_hw *hw, u32 changed)
{
	struct ath10k *ar = hw->priv;
	struct ieee80211_conf *conf = &hw->conf;
	int ret = 0;

	mutex_lock(&ar->conf_mutex);

	if (changed & IEEE80211_CONF_CHANGE_PS)
		ath10k_config_ps(ar);

	if (changed & IEEE80211_CONF_CHANGE_MONITOR) {
		ar->monitor = conf->flags & IEEE80211_CONF_MONITOR;
		ret = ath10k_monitor_recalc(ar);
		if (ret)
			ath10k_warn(ar, "failed to recalc monitor: %d\n", ret);
	}

	mutex_unlock(&ar->conf_mutex);
	return ret;
}

static u32 get_nss_from_chainmask(u16 chain_mask)
{
	if ((chain_mask & 0xf) == 0xf)
		return 4;
	else if ((chain_mask & 0x7) == 0x7)
		return 3;
	else if ((chain_mask & 0x3) == 0x3)
		return 2;
	return 1;
}

static int ath10k_mac_set_txbf_conf(struct ath10k_vif *arvif)
{
	u32 value = 0;
	struct ath10k *ar = arvif->ar;
	int nsts;
	int sound_dim;

	if (ath10k_wmi_get_txbf_conf_scheme(ar) != WMI_TXBF_CONF_BEFORE_ASSOC)
		return 0;

	nsts = ath10k_mac_get_vht_cap_bf_sts(ar);
	if (ar->vht_cap_info & (IEEE80211_VHT_CAP_SU_BEAMFORMEE_CAPABLE |
				IEEE80211_VHT_CAP_MU_BEAMFORMEE_CAPABLE))
		value |= SM(nsts, WMI_TXBF_STS_CAP_OFFSET);

	sound_dim = ath10k_mac_get_vht_cap_bf_sound_dim(ar);
	if (ar->vht_cap_info & (IEEE80211_VHT_CAP_SU_BEAMFORMER_CAPABLE |
				IEEE80211_VHT_CAP_MU_BEAMFORMER_CAPABLE))
		value |= SM(sound_dim, WMI_BF_SOUND_DIM_OFFSET);

	if (!value)
		return 0;

	if (ar->vht_cap_info & IEEE80211_VHT_CAP_SU_BEAMFORMER_CAPABLE)
		value |= WMI_VDEV_PARAM_TXBF_SU_TX_BFER;

	if (ar->vht_cap_info & IEEE80211_VHT_CAP_MU_BEAMFORMER_CAPABLE)
		value |= (WMI_VDEV_PARAM_TXBF_MU_TX_BFER |
			  WMI_VDEV_PARAM_TXBF_SU_TX_BFER);

	if (ar->vht_cap_info & IEEE80211_VHT_CAP_SU_BEAMFORMEE_CAPABLE)
		value |= WMI_VDEV_PARAM_TXBF_SU_TX_BFEE;

	if (ar->vht_cap_info & IEEE80211_VHT_CAP_MU_BEAMFORMEE_CAPABLE)
		value |= (WMI_VDEV_PARAM_TXBF_MU_TX_BFEE |
			  WMI_VDEV_PARAM_TXBF_SU_TX_BFEE);

	return ath10k_wmi_vdev_set_param(ar, arvif->vdev_id,
					 ar->wmi.vdev_param->txbf, value);
}

static void ath10k_update_vif_offload(struct ieee80211_hw *hw,
				      struct ieee80211_vif *vif)
{
	struct ath10k_vif *arvif = (void *)vif->drv_priv;
	struct ath10k *ar = hw->priv;
	u32 vdev_param;
	int ret;

	if (ath10k_frame_mode != ATH10K_HW_TXRX_ETHERNET ||
	    ar->wmi.vdev_param->tx_encap_type == WMI_VDEV_PARAM_UNSUPPORTED ||
	     (vif->type != NL80211_IFTYPE_STATION &&
	      vif->type != NL80211_IFTYPE_AP))
		vif->offload_flags &= ~IEEE80211_OFFLOAD_ENCAP_ENABLED;

	vdev_param = ar->wmi.vdev_param->tx_encap_type;
	ret = ath10k_wmi_vdev_set_param(ar, arvif->vdev_id, vdev_param,
					ATH10K_HW_TXRX_NATIVE_WIFI);
	/* 10.X firmware does not support this VDEV parameter. Do not warn */
	if (ret && ret != -EOPNOTSUPP) {
		ath10k_warn(ar, "failed to set vdev %i TX encapsulation: %d\n",
			    arvif->vdev_id, ret);
	}
}

/*
 * TODO:
 * Figure out how to handle WMI_VDEV_SUBTYPE_P2P_DEVICE,
 * because we will send mgmt frames without CCK. This requirement
 * for P2P_FIND/GO_NEG should be handled by checking CCK flag
 * in the TX packet.
 */
static int ath10k_add_interface(struct ieee80211_hw *hw,
				struct ieee80211_vif *vif)
{
	struct ath10k *ar = hw->priv;
	struct ath10k_vif *arvif = (void *)vif->drv_priv;
	struct ath10k_peer *peer;
	enum wmi_sta_powersave_param param;
	int ret = 0;
	u32 value;
	int bit;
	int i;
	u32 vdev_param;

	vif->driver_flags |= IEEE80211_VIF_SUPPORTS_UAPSD;

	mutex_lock(&ar->conf_mutex);

	memset(arvif, 0, sizeof(*arvif));
	ath10k_mac_txq_init(vif->txq);

	arvif->ar = ar;
	arvif->vif = vif;

	INIT_LIST_HEAD(&arvif->list);
	INIT_WORK(&arvif->ap_csa_work, ath10k_mac_vif_ap_csa_work);
	INIT_DELAYED_WORK(&arvif->connection_loss_work,
			  ath10k_mac_vif_sta_connection_loss_work);

	for (i = 0; i < ARRAY_SIZE(arvif->bitrate_mask.control); i++) {
		arvif->bitrate_mask.control[i].legacy = 0xffffffff;
		memset(arvif->bitrate_mask.control[i].ht_mcs, 0xff,
		       sizeof(arvif->bitrate_mask.control[i].ht_mcs));
		memset(arvif->bitrate_mask.control[i].vht_mcs, 0xff,
		       sizeof(arvif->bitrate_mask.control[i].vht_mcs));
	}

	if (ar->num_peers >= ar->max_num_peers) {
		ath10k_warn(ar, "refusing vdev creation due to insufficient peer entry resources in firmware\n");
		ret = -ENOBUFS;
		goto err;
	}

	if (ar->free_vdev_map == 0) {
		ath10k_warn(ar, "Free vdev map is empty, no more interfaces allowed.\n");
		ret = -EBUSY;
		goto err;
	}
	bit = __ffs64(ar->free_vdev_map);

	ath10k_dbg(ar, ATH10K_DBG_MAC, "mac create vdev %i map %llx\n",
		   bit, ar->free_vdev_map);

	arvif->vdev_id = bit;
	arvif->vdev_subtype =
		ath10k_wmi_get_vdev_subtype(ar, WMI_VDEV_SUBTYPE_NONE);

	switch (vif->type) {
	case NL80211_IFTYPE_P2P_DEVICE:
		arvif->vdev_type = WMI_VDEV_TYPE_STA;
		arvif->vdev_subtype = ath10k_wmi_get_vdev_subtype
					(ar, WMI_VDEV_SUBTYPE_P2P_DEVICE);
		break;
	case NL80211_IFTYPE_UNSPECIFIED:
	case NL80211_IFTYPE_STATION:
		arvif->vdev_type = WMI_VDEV_TYPE_STA;
		if (vif->p2p)
			arvif->vdev_subtype = ath10k_wmi_get_vdev_subtype
					(ar, WMI_VDEV_SUBTYPE_P2P_CLIENT);
		break;
	case NL80211_IFTYPE_ADHOC:
		arvif->vdev_type = WMI_VDEV_TYPE_IBSS;
		break;
	case NL80211_IFTYPE_MESH_POINT:
		if (test_bit(WMI_SERVICE_MESH_11S, ar->wmi.svc_map)) {
			arvif->vdev_subtype = ath10k_wmi_get_vdev_subtype
						(ar, WMI_VDEV_SUBTYPE_MESH_11S);
		} else if (!test_bit(ATH10K_FLAG_RAW_MODE, &ar->dev_flags)) {
			ret = -EINVAL;
			ath10k_warn(ar, "must load driver with rawmode=1 to add mesh interfaces\n");
			goto err;
		}
		arvif->vdev_type = WMI_VDEV_TYPE_AP;
		break;
	case NL80211_IFTYPE_AP:
		arvif->vdev_type = WMI_VDEV_TYPE_AP;

		if (vif->p2p)
			arvif->vdev_subtype = ath10k_wmi_get_vdev_subtype
						(ar, WMI_VDEV_SUBTYPE_P2P_GO);
		break;
	case NL80211_IFTYPE_MONITOR:
		arvif->vdev_type = WMI_VDEV_TYPE_MONITOR;
		break;
	default:
		WARN_ON(1);
		break;
	}

	/* Using vdev_id as queue number will make it very easy to do per-vif
	 * tx queue locking. This shouldn't wrap due to interface combinations
	 * but do a modulo for correctness sake and prevent using offchannel tx
	 * queues for regular vif tx.
	 */
	vif->cab_queue = arvif->vdev_id % (IEEE80211_MAX_QUEUES - 1);
	for (i = 0; i < ARRAY_SIZE(vif->hw_queue); i++)
		vif->hw_queue[i] = arvif->vdev_id % (IEEE80211_MAX_QUEUES - 1);

	/* Some firmware revisions don't wait for beacon tx completion before
	 * sending another SWBA event. This could lead to hardware using old
	 * (freed) beacon data in some cases, e.g. tx credit starvation
	 * combined with missed TBTT. This is very rare.
	 *
	 * On non-IOMMU-enabled hosts this could be a possible security issue
	 * because hw could beacon some random data on the air.  On
	 * IOMMU-enabled hosts DMAR faults would occur in most cases and target
	 * device would crash.
	 *
	 * Since there are no beacon tx completions (implicit nor explicit)
	 * propagated to host the only workaround for this is to allocate a
	 * DMA-coherent buffer for a lifetime of a vif and use it for all
	 * beacon tx commands. Worst case for this approach is some beacons may
	 * become corrupted, e.g. have garbled IEs or out-of-date TIM bitmap.
	 */
	if (vif->type == NL80211_IFTYPE_ADHOC ||
	    vif->type == NL80211_IFTYPE_MESH_POINT ||
	    vif->type == NL80211_IFTYPE_AP) {
		if (ar->bus_param.dev_type == ATH10K_DEV_TYPE_HL) {
			arvif->beacon_buf = kmalloc(IEEE80211_MAX_FRAME_LEN,
						    GFP_KERNEL);

			/* Using a kernel pointer in place of a dma_addr_t
			 * token can lead to undefined behavior if that
			 * makes it into cache management functions. Use a
			 * known-invalid address token instead, which
			 * avoids the warning and makes it easier to catch
			 * bugs if it does end up getting used.
			 */
			arvif->beacon_paddr = DMA_MAPPING_ERROR;
		} else {
			arvif->beacon_buf =
				dma_alloc_coherent(ar->dev,
						   IEEE80211_MAX_FRAME_LEN,
						   &arvif->beacon_paddr,
						   GFP_ATOMIC);
		}
		if (!arvif->beacon_buf) {
			ret = -ENOMEM;
			ath10k_warn(ar, "failed to allocate beacon buffer: %d\n",
				    ret);
			goto err;
		}
	}
	if (test_bit(ATH10K_FLAG_HW_CRYPTO_DISABLED, &ar->dev_flags))
		arvif->nohwcrypt = true;

	if (arvif->nohwcrypt &&
	    !test_bit(ATH10K_FLAG_RAW_MODE, &ar->dev_flags)) {
		ret = -EINVAL;
		ath10k_warn(ar, "cryptmode module param needed for sw crypto\n");
		goto err;
	}

	ath10k_dbg(ar, ATH10K_DBG_MAC, "mac vdev create %d (add interface) type %d subtype %d bcnmode %s\n",
		   arvif->vdev_id, arvif->vdev_type, arvif->vdev_subtype,
		   arvif->beacon_buf ? "single-buf" : "per-skb");

	ret = ath10k_wmi_vdev_create(ar, arvif->vdev_id, arvif->vdev_type,
				     arvif->vdev_subtype, vif->addr);
	if (ret) {
		ath10k_warn(ar, "failed to create WMI vdev %i: %d\n",
			    arvif->vdev_id, ret);
		goto err;
	}

	if (test_bit(WMI_SERVICE_VDEV_DISABLE_4_ADDR_SRC_LRN_SUPPORT,
		     ar->wmi.svc_map)) {
		vdev_param = ar->wmi.vdev_param->disable_4addr_src_lrn;
		ret = ath10k_wmi_vdev_set_param(ar, arvif->vdev_id, vdev_param,
						WMI_VDEV_DISABLE_4_ADDR_SRC_LRN);
		if (ret && ret != -EOPNOTSUPP) {
			ath10k_warn(ar, "failed to disable 4addr src lrn vdev %i: %d\n",
				    arvif->vdev_id, ret);
		}
	}

	ar->free_vdev_map &= ~(1LL << arvif->vdev_id);
	spin_lock_bh(&ar->data_lock);
	list_add(&arvif->list, &ar->arvifs);
	spin_unlock_bh(&ar->data_lock);

	/* It makes no sense to have firmware do keepalives. mac80211 already
	 * takes care of this with idle connection polling.
	 */
	ret = ath10k_mac_vif_disable_keepalive(arvif);
	if (ret) {
		ath10k_warn(ar, "failed to disable keepalive on vdev %i: %d\n",
			    arvif->vdev_id, ret);
		goto err_vdev_delete;
	}

	arvif->def_wep_key_idx = -1;

	ath10k_update_vif_offload(hw, vif);

	/* Configuring number of spatial stream for monitor interface is causing
	 * target assert in qca9888 and qca6174.
	 */
	if (ar->cfg_tx_chainmask && (vif->type != NL80211_IFTYPE_MONITOR)) {
		u16 nss = get_nss_from_chainmask(ar->cfg_tx_chainmask);

		vdev_param = ar->wmi.vdev_param->nss;
		ret = ath10k_wmi_vdev_set_param(ar, arvif->vdev_id, vdev_param,
						nss);
		if (ret) {
			ath10k_warn(ar, "failed to set vdev %i chainmask 0x%x, nss %i: %d\n",
				    arvif->vdev_id, ar->cfg_tx_chainmask, nss,
				    ret);
			goto err_vdev_delete;
		}
	}

	if (arvif->vdev_type == WMI_VDEV_TYPE_AP ||
	    arvif->vdev_type == WMI_VDEV_TYPE_IBSS) {
		ret = ath10k_peer_create(ar, vif, NULL, arvif->vdev_id,
					 vif->addr, WMI_PEER_TYPE_DEFAULT);
		if (ret) {
			ath10k_warn(ar, "failed to create vdev %i peer for AP/IBSS: %d\n",
				    arvif->vdev_id, ret);
			goto err_vdev_delete;
		}

		spin_lock_bh(&ar->data_lock);

		peer = ath10k_peer_find(ar, arvif->vdev_id, vif->addr);
		if (!peer) {
			ath10k_warn(ar, "failed to lookup peer %pM on vdev %i\n",
				    vif->addr, arvif->vdev_id);
			spin_unlock_bh(&ar->data_lock);
			ret = -ENOENT;
			goto err_peer_delete;
		}

		arvif->peer_id = find_first_bit(peer->peer_ids,
						ATH10K_MAX_NUM_PEER_IDS);

		spin_unlock_bh(&ar->data_lock);
	} else {
		arvif->peer_id = HTT_INVALID_PEERID;
	}

	if (arvif->vdev_type == WMI_VDEV_TYPE_AP) {
		ret = ath10k_mac_set_kickout(arvif);
		if (ret) {
			ath10k_warn(ar, "failed to set vdev %i kickout parameters: %d\n",
				    arvif->vdev_id, ret);
			goto err_peer_delete;
		}
	}

	if (arvif->vdev_type == WMI_VDEV_TYPE_STA) {
		param = WMI_STA_PS_PARAM_RX_WAKE_POLICY;
		value = WMI_STA_PS_RX_WAKE_POLICY_WAKE;
		ret = ath10k_wmi_set_sta_ps_param(ar, arvif->vdev_id,
						  param, value);
		if (ret) {
			ath10k_warn(ar, "failed to set vdev %i RX wake policy: %d\n",
				    arvif->vdev_id, ret);
			goto err_peer_delete;
		}

		ret = ath10k_mac_vif_recalc_ps_wake_threshold(arvif);
		if (ret) {
			ath10k_warn(ar, "failed to recalc ps wake threshold on vdev %i: %d\n",
				    arvif->vdev_id, ret);
			goto err_peer_delete;
		}

		ret = ath10k_mac_vif_recalc_ps_poll_count(arvif);
		if (ret) {
			ath10k_warn(ar, "failed to recalc ps poll count on vdev %i: %d\n",
				    arvif->vdev_id, ret);
			goto err_peer_delete;
		}
	}

	ret = ath10k_mac_set_txbf_conf(arvif);
	if (ret) {
		ath10k_warn(ar, "failed to set txbf for vdev %d: %d\n",
			    arvif->vdev_id, ret);
		goto err_peer_delete;
	}

	ret = ath10k_mac_set_rts(arvif, ar->hw->wiphy->rts_threshold);
	if (ret) {
		ath10k_warn(ar, "failed to set rts threshold for vdev %d: %d\n",
			    arvif->vdev_id, ret);
		goto err_peer_delete;
	}

	arvif->txpower = vif->bss_conf.txpower;
	ret = ath10k_mac_txpower_recalc(ar);
	if (ret) {
		ath10k_warn(ar, "failed to recalc tx power: %d\n", ret);
		goto err_peer_delete;
	}

	if (test_bit(WMI_SERVICE_RTT_RESPONDER_ROLE, ar->wmi.svc_map)) {
		vdev_param = ar->wmi.vdev_param->rtt_responder_role;
		ret = ath10k_wmi_vdev_set_param(ar, arvif->vdev_id, vdev_param,
						arvif->ftm_responder);

		/* It is harmless to not set FTM role. Do not warn */
		if (ret && ret != -EOPNOTSUPP)
			ath10k_warn(ar, "failed to set vdev %i FTM Responder: %d\n",
				    arvif->vdev_id, ret);
	}

	if (vif->type == NL80211_IFTYPE_MONITOR) {
		ar->monitor_arvif = arvif;
		ret = ath10k_monitor_recalc(ar);
		if (ret) {
			ath10k_warn(ar, "failed to recalc monitor: %d\n", ret);
			goto err_peer_delete;
		}
	}

	spin_lock_bh(&ar->htt.tx_lock);
	if (!ar->tx_paused)
		ieee80211_wake_queue(ar->hw, arvif->vdev_id);
	spin_unlock_bh(&ar->htt.tx_lock);

	mutex_unlock(&ar->conf_mutex);
	return 0;

err_peer_delete:
	if (arvif->vdev_type == WMI_VDEV_TYPE_AP ||
	    arvif->vdev_type == WMI_VDEV_TYPE_IBSS) {
		ath10k_wmi_peer_delete(ar, arvif->vdev_id, vif->addr);
		ath10k_wait_for_peer_delete_done(ar, arvif->vdev_id,
						 vif->addr);
	}

err_vdev_delete:
	ath10k_wmi_vdev_delete(ar, arvif->vdev_id);
	ar->free_vdev_map |= 1LL << arvif->vdev_id;
	spin_lock_bh(&ar->data_lock);
	list_del(&arvif->list);
	spin_unlock_bh(&ar->data_lock);

err:
	if (arvif->beacon_buf) {
		if (ar->bus_param.dev_type == ATH10K_DEV_TYPE_HL)
			kfree(arvif->beacon_buf);
		else
			dma_free_coherent(ar->dev, IEEE80211_MAX_FRAME_LEN,
					  arvif->beacon_buf,
					  arvif->beacon_paddr);
		arvif->beacon_buf = NULL;
	}

	mutex_unlock(&ar->conf_mutex);

	return ret;
}

static void ath10k_mac_vif_tx_unlock_all(struct ath10k_vif *arvif)
{
	int i;

	for (i = 0; i < BITS_PER_LONG; i++)
		ath10k_mac_vif_tx_unlock(arvif, i);
}

static void ath10k_remove_interface(struct ieee80211_hw *hw,
				    struct ieee80211_vif *vif)
{
	struct ath10k *ar = hw->priv;
	struct ath10k_vif *arvif = (void *)vif->drv_priv;
	struct ath10k_peer *peer;
	unsigned long time_left;
	int ret;
	int i;

	cancel_work_sync(&arvif->ap_csa_work);
	cancel_delayed_work_sync(&arvif->connection_loss_work);

	mutex_lock(&ar->conf_mutex);

	ret = ath10k_spectral_vif_stop(arvif);
	if (ret)
		ath10k_warn(ar, "failed to stop spectral for vdev %i: %d\n",
			    arvif->vdev_id, ret);

	ar->free_vdev_map |= 1LL << arvif->vdev_id;
	spin_lock_bh(&ar->data_lock);
	list_del(&arvif->list);
	spin_unlock_bh(&ar->data_lock);

	if (arvif->vdev_type == WMI_VDEV_TYPE_AP ||
	    arvif->vdev_type == WMI_VDEV_TYPE_IBSS) {
		ret = ath10k_wmi_peer_delete(arvif->ar, arvif->vdev_id,
					     vif->addr);
		if (ret)
			ath10k_warn(ar, "failed to submit AP/IBSS self-peer removal on vdev %i: %d\n",
				    arvif->vdev_id, ret);

		ath10k_wait_for_peer_delete_done(ar, arvif->vdev_id,
						 vif->addr);
		kfree(arvif->u.ap.noa_data);
	}

	ath10k_dbg(ar, ATH10K_DBG_MAC, "mac vdev %i delete (remove interface)\n",
		   arvif->vdev_id);

	ret = ath10k_wmi_vdev_delete(ar, arvif->vdev_id);
	if (ret)
		ath10k_warn(ar, "failed to delete WMI vdev %i: %d\n",
			    arvif->vdev_id, ret);

	if (test_bit(WMI_SERVICE_SYNC_DELETE_CMDS, ar->wmi.svc_map)) {
		time_left = wait_for_completion_timeout(&ar->vdev_delete_done,
							ATH10K_VDEV_DELETE_TIMEOUT_HZ);
		if (time_left == 0) {
			ath10k_warn(ar, "Timeout in receiving vdev delete response\n");
			goto out;
		}
	}

	/* Some firmware revisions don't notify host about self-peer removal
	 * until after associated vdev is deleted.
	 */
	if (arvif->vdev_type == WMI_VDEV_TYPE_AP ||
	    arvif->vdev_type == WMI_VDEV_TYPE_IBSS) {
		ret = ath10k_wait_for_peer_deleted(ar, arvif->vdev_id,
						   vif->addr);
		if (ret)
			ath10k_warn(ar, "failed to remove AP self-peer on vdev %i: %d\n",
				    arvif->vdev_id, ret);

		spin_lock_bh(&ar->data_lock);
		ar->num_peers--;
		spin_unlock_bh(&ar->data_lock);
	}

	spin_lock_bh(&ar->data_lock);
	for (i = 0; i < ARRAY_SIZE(ar->peer_map); i++) {
		peer = ar->peer_map[i];
		if (!peer)
			continue;

		if (peer->vif == vif) {
			ath10k_warn(ar, "found vif peer %pM entry on vdev %i after it was supposedly removed\n",
				    vif->addr, arvif->vdev_id);
			peer->vif = NULL;
		}
	}

	/* Clean this up late, less opportunity for firmware to access
	 * DMA memory we have deleted.
	 */
	ath10k_mac_vif_beacon_cleanup(arvif);
	spin_unlock_bh(&ar->data_lock);

	ath10k_peer_cleanup(ar, arvif->vdev_id);
	ath10k_mac_txq_unref(ar, vif->txq);

	if (vif->type == NL80211_IFTYPE_MONITOR) {
		ar->monitor_arvif = NULL;
		ret = ath10k_monitor_recalc(ar);
		if (ret)
			ath10k_warn(ar, "failed to recalc monitor: %d\n", ret);
	}

	ret = ath10k_mac_txpower_recalc(ar);
	if (ret)
		ath10k_warn(ar, "failed to recalc tx power: %d\n", ret);

	spin_lock_bh(&ar->htt.tx_lock);
	ath10k_mac_vif_tx_unlock_all(arvif);
	spin_unlock_bh(&ar->htt.tx_lock);

	ath10k_mac_txq_unref(ar, vif->txq);

out:
	mutex_unlock(&ar->conf_mutex);
}

/*
 * FIXME: Has to be verified.
 */
#define SUPPORTED_FILTERS			\
	(FIF_ALLMULTI |				\
	FIF_CONTROL |				\
	FIF_PSPOLL |				\
	FIF_OTHER_BSS |				\
	FIF_BCN_PRBRESP_PROMISC |		\
	FIF_PROBE_REQ |				\
	FIF_FCSFAIL)

static void ath10k_configure_filter(struct ieee80211_hw *hw,
				    unsigned int changed_flags,
				    unsigned int *total_flags,
				    u64 multicast)
{
	struct ath10k *ar = hw->priv;
	int ret;
	unsigned int supported = SUPPORTED_FILTERS;

	mutex_lock(&ar->conf_mutex);

	if (ar->hw_params.mcast_frame_registration)
		supported |= FIF_MCAST_ACTION;

	*total_flags &= supported;

	ar->filter_flags = *total_flags;

	ret = ath10k_monitor_recalc(ar);
	if (ret)
		ath10k_warn(ar, "failed to recalc monitor: %d\n", ret);

	mutex_unlock(&ar->conf_mutex);
}

static void ath10k_recalculate_mgmt_rate(struct ath10k *ar,
					 struct ieee80211_vif *vif,
					 struct cfg80211_chan_def *def)
{
	struct ath10k_vif *arvif = (void *)vif->drv_priv;
	const struct ieee80211_supported_band *sband;
	u8 basic_rate_idx;
	int hw_rate_code;
	u32 vdev_param;
	u16 bitrate;
	int ret;

	lockdep_assert_held(&ar->conf_mutex);

	sband = ar->hw->wiphy->bands[def->chan->band];
	basic_rate_idx = ffs(vif->bss_conf.basic_rates) - 1;
	bitrate = sband->bitrates[basic_rate_idx].bitrate;

	hw_rate_code = ath10k_mac_get_rate_hw_value(bitrate);
	if (hw_rate_code < 0) {
		ath10k_warn(ar, "bitrate not supported %d\n", bitrate);
		return;
	}

	vdev_param = ar->wmi.vdev_param->mgmt_rate;
	ret = ath10k_wmi_vdev_set_param(ar, arvif->vdev_id, vdev_param,
					hw_rate_code);
	if (ret)
		ath10k_warn(ar, "failed to set mgmt tx rate %d\n", ret);
}

static void ath10k_bss_info_changed(struct ieee80211_hw *hw,
				    struct ieee80211_vif *vif,
				    struct ieee80211_bss_conf *info,
				    u64 changed)
{
	struct ath10k *ar = hw->priv;
	struct ath10k_vif *arvif = (void *)vif->drv_priv;
	struct cfg80211_chan_def def;
	u32 vdev_param, pdev_param, slottime, preamble;
	u16 bitrate, hw_value;
	u8 rate, rateidx;
	int ret = 0, mcast_rate;
	enum nl80211_band band;

	mutex_lock(&ar->conf_mutex);

	if (changed & BSS_CHANGED_IBSS)
		ath10k_control_ibss(arvif, vif);

	if (changed & BSS_CHANGED_BEACON_INT) {
		arvif->beacon_interval = info->beacon_int;
		vdev_param = ar->wmi.vdev_param->beacon_interval;
		ret = ath10k_wmi_vdev_set_param(ar, arvif->vdev_id, vdev_param,
						arvif->beacon_interval);
		ath10k_dbg(ar, ATH10K_DBG_MAC,
			   "mac vdev %d beacon_interval %d\n",
			   arvif->vdev_id, arvif->beacon_interval);

		if (ret)
			ath10k_warn(ar, "failed to set beacon interval for vdev %d: %i\n",
				    arvif->vdev_id, ret);
	}

	if (changed & BSS_CHANGED_BEACON) {
		ath10k_dbg(ar, ATH10K_DBG_MAC,
			   "vdev %d set beacon tx mode to staggered\n",
			   arvif->vdev_id);

		pdev_param = ar->wmi.pdev_param->beacon_tx_mode;
		ret = ath10k_wmi_pdev_set_param(ar, pdev_param,
						WMI_BEACON_STAGGERED_MODE);
		if (ret)
			ath10k_warn(ar, "failed to set beacon mode for vdev %d: %i\n",
				    arvif->vdev_id, ret);

		ret = ath10k_mac_setup_bcn_tmpl(arvif);
		if (ret)
			ath10k_warn(ar, "failed to update beacon template: %d\n",
				    ret);

		if (ieee80211_vif_is_mesh(vif)) {
			/* mesh doesn't use SSID but firmware needs it */
			arvif->u.ap.ssid_len = 4;
			memcpy(arvif->u.ap.ssid, "mesh", arvif->u.ap.ssid_len);
		}
	}

	if (changed & BSS_CHANGED_AP_PROBE_RESP) {
		ret = ath10k_mac_setup_prb_tmpl(arvif);
		if (ret)
			ath10k_warn(ar, "failed to setup probe resp template on vdev %i: %d\n",
				    arvif->vdev_id, ret);
	}

	if (changed & (BSS_CHANGED_BEACON_INFO | BSS_CHANGED_BEACON)) {
		arvif->dtim_period = info->dtim_period;

		ath10k_dbg(ar, ATH10K_DBG_MAC,
			   "mac vdev %d dtim_period %d\n",
			   arvif->vdev_id, arvif->dtim_period);

		vdev_param = ar->wmi.vdev_param->dtim_period;
		ret = ath10k_wmi_vdev_set_param(ar, arvif->vdev_id, vdev_param,
						arvif->dtim_period);
		if (ret)
			ath10k_warn(ar, "failed to set dtim period for vdev %d: %i\n",
				    arvif->vdev_id, ret);
	}

	if (changed & BSS_CHANGED_SSID &&
	    vif->type == NL80211_IFTYPE_AP) {
		arvif->u.ap.ssid_len = vif->cfg.ssid_len;
		if (vif->cfg.ssid_len)
			memcpy(arvif->u.ap.ssid, vif->cfg.ssid,
			       vif->cfg.ssid_len);
		arvif->u.ap.hidden_ssid = info->hidden_ssid;
	}

	if (changed & BSS_CHANGED_BSSID && !is_zero_ether_addr(info->bssid))
		ether_addr_copy(arvif->bssid, info->bssid);

	if (changed & BSS_CHANGED_FTM_RESPONDER &&
	    arvif->ftm_responder != info->ftm_responder &&
	    test_bit(WMI_SERVICE_RTT_RESPONDER_ROLE, ar->wmi.svc_map)) {
		arvif->ftm_responder = info->ftm_responder;

		vdev_param = ar->wmi.vdev_param->rtt_responder_role;
		ret = ath10k_wmi_vdev_set_param(ar, arvif->vdev_id, vdev_param,
						arvif->ftm_responder);

		ath10k_dbg(ar, ATH10K_DBG_MAC,
			   "mac vdev %d ftm_responder %d:ret %d\n",
			   arvif->vdev_id, arvif->ftm_responder, ret);
	}

	if (changed & BSS_CHANGED_BEACON_ENABLED)
		ath10k_control_beaconing(arvif, info);

	if (changed & BSS_CHANGED_ERP_CTS_PROT) {
		arvif->use_cts_prot = info->use_cts_prot;

		ret = ath10k_recalc_rtscts_prot(arvif);
		if (ret)
			ath10k_warn(ar, "failed to recalculate rts/cts prot for vdev %d: %d\n",
				    arvif->vdev_id, ret);

		if (ath10k_mac_can_set_cts_prot(arvif)) {
			ret = ath10k_mac_set_cts_prot(arvif);
			if (ret)
				ath10k_warn(ar, "failed to set cts protection for vdev %d: %d\n",
					    arvif->vdev_id, ret);
		}
	}

	if (changed & BSS_CHANGED_ERP_SLOT) {
		if (info->use_short_slot)
			slottime = WMI_VDEV_SLOT_TIME_SHORT; /* 9us */

		else
			slottime = WMI_VDEV_SLOT_TIME_LONG; /* 20us */

		ath10k_dbg(ar, ATH10K_DBG_MAC, "mac vdev %d slot_time %d\n",
			   arvif->vdev_id, slottime);

		vdev_param = ar->wmi.vdev_param->slot_time;
		ret = ath10k_wmi_vdev_set_param(ar, arvif->vdev_id, vdev_param,
						slottime);
		if (ret)
			ath10k_warn(ar, "failed to set erp slot for vdev %d: %i\n",
				    arvif->vdev_id, ret);
	}

	if (changed & BSS_CHANGED_ERP_PREAMBLE) {
		if (info->use_short_preamble)
			preamble = WMI_VDEV_PREAMBLE_SHORT;
		else
			preamble = WMI_VDEV_PREAMBLE_LONG;

		ath10k_dbg(ar, ATH10K_DBG_MAC,
			   "mac vdev %d preamble %dn",
			   arvif->vdev_id, preamble);

		vdev_param = ar->wmi.vdev_param->preamble;
		ret = ath10k_wmi_vdev_set_param(ar, arvif->vdev_id, vdev_param,
						preamble);
		if (ret)
			ath10k_warn(ar, "failed to set preamble for vdev %d: %i\n",
				    arvif->vdev_id, ret);
	}

	if (changed & BSS_CHANGED_ASSOC) {
		if (vif->cfg.assoc) {
			/* Workaround: Make sure monitor vdev is not running
			 * when associating to prevent some firmware revisions
			 * (e.g. 10.1 and 10.2) from crashing.
			 */
			if (ar->monitor_started)
				ath10k_monitor_stop(ar);
			ath10k_bss_assoc(hw, vif, info);
			ath10k_monitor_recalc(ar);
		} else {
			ath10k_bss_disassoc(hw, vif);
		}
	}

	if (changed & BSS_CHANGED_TXPOWER) {
		ath10k_dbg(ar, ATH10K_DBG_MAC, "mac vdev_id %i txpower %d\n",
			   arvif->vdev_id, info->txpower);

		arvif->txpower = info->txpower;
		ret = ath10k_mac_txpower_recalc(ar);
		if (ret)
			ath10k_warn(ar, "failed to recalc tx power: %d\n", ret);
	}

	if (changed & BSS_CHANGED_PS) {
		arvif->ps = vif->cfg.ps;

		ret = ath10k_config_ps(ar);
		if (ret)
			ath10k_warn(ar, "failed to setup ps on vdev %i: %d\n",
				    arvif->vdev_id, ret);
	}

	if (changed & BSS_CHANGED_MCAST_RATE &&
	    !ath10k_mac_vif_chan(arvif->vif, &def)) {
		band = def.chan->band;
		mcast_rate = vif->bss_conf.mcast_rate[band];
		if (mcast_rate > 0)
			rateidx = mcast_rate - 1;
		else
			rateidx = ffs(vif->bss_conf.basic_rates) - 1;

		if (ar->phy_capability & WHAL_WLAN_11A_CAPABILITY)
			rateidx += ATH10K_MAC_FIRST_OFDM_RATE_IDX;

		bitrate = ath10k_wmi_legacy_rates[rateidx].bitrate;
		hw_value = ath10k_wmi_legacy_rates[rateidx].hw_value;
		if (ath10k_mac_bitrate_is_cck(bitrate))
			preamble = WMI_RATE_PREAMBLE_CCK;
		else
			preamble = WMI_RATE_PREAMBLE_OFDM;

		rate = ATH10K_HW_RATECODE(hw_value, 0, preamble);

		ath10k_dbg(ar, ATH10K_DBG_MAC,
			   "mac vdev %d mcast_rate %x\n",
			   arvif->vdev_id, rate);

		vdev_param = ar->wmi.vdev_param->mcast_data_rate;
		ret = ath10k_wmi_vdev_set_param(ar, arvif->vdev_id,
						vdev_param, rate);
		if (ret)
			ath10k_warn(ar,
				    "failed to set mcast rate on vdev %i: %d\n",
				    arvif->vdev_id,  ret);

		vdev_param = ar->wmi.vdev_param->bcast_data_rate;
		ret = ath10k_wmi_vdev_set_param(ar, arvif->vdev_id,
						vdev_param, rate);
		if (ret)
			ath10k_warn(ar,
				    "failed to set bcast rate on vdev %i: %d\n",
				    arvif->vdev_id,  ret);
	}

	if (changed & BSS_CHANGED_BASIC_RATES &&
	    !ath10k_mac_vif_chan(arvif->vif, &def))
		ath10k_recalculate_mgmt_rate(ar, vif, &def);

	mutex_unlock(&ar->conf_mutex);
}

static void ath10k_mac_op_set_coverage_class(struct ieee80211_hw *hw, s16 value)
{
	struct ath10k *ar = hw->priv;

	/* This function should never be called if setting the coverage class
	 * is not supported on this hardware.
	 */
	if (!ar->hw_params.hw_ops->set_coverage_class) {
		WARN_ON_ONCE(1);
		return;
	}
	ar->hw_params.hw_ops->set_coverage_class(ar, value);
}

struct ath10k_mac_tdls_iter_data {
	u32 num_tdls_stations;
	struct ieee80211_vif *curr_vif;
};

static void ath10k_mac_tdls_vif_stations_count_iter(void *data,
						    struct ieee80211_sta *sta)
{
	struct ath10k_mac_tdls_iter_data *iter_data = data;
	struct ath10k_sta *arsta = (struct ath10k_sta *)sta->drv_priv;
	struct ieee80211_vif *sta_vif = arsta->arvif->vif;

	if (sta->tdls && sta_vif == iter_data->curr_vif)
		iter_data->num_tdls_stations++;
}

static int ath10k_mac_tdls_vif_stations_count(struct ieee80211_hw *hw,
					      struct ieee80211_vif *vif)
{
	struct ath10k_mac_tdls_iter_data data = {};

	data.curr_vif = vif;

	ieee80211_iterate_stations_atomic(hw,
					  ath10k_mac_tdls_vif_stations_count_iter,
					  &data);
	return data.num_tdls_stations;
}

static int ath10k_hw_scan(struct ieee80211_hw *hw,
			  struct ieee80211_vif *vif,
			  struct ieee80211_scan_request *hw_req)
{
	struct ath10k *ar = hw->priv;
	struct ath10k_vif *arvif = (void *)vif->drv_priv;
	struct cfg80211_scan_request *req = &hw_req->req;
	struct wmi_start_scan_arg arg;
	int ret = 0;
	int i;
	u32 scan_timeout;

	mutex_lock(&ar->conf_mutex);

	if (ath10k_mac_tdls_vif_stations_count(hw, vif) > 0) {
		ret = -EBUSY;
		goto exit;
	}

	spin_lock_bh(&ar->data_lock);
	switch (ar->scan.state) {
	case ATH10K_SCAN_IDLE:
		reinit_completion(&ar->scan.started);
		reinit_completion(&ar->scan.completed);
		ar->scan.state = ATH10K_SCAN_STARTING;
		ar->scan.is_roc = false;
		ar->scan.vdev_id = arvif->vdev_id;
		ret = 0;
		break;
	case ATH10K_SCAN_STARTING:
	case ATH10K_SCAN_RUNNING:
	case ATH10K_SCAN_ABORTING:
		ret = -EBUSY;
		break;
	}
	spin_unlock_bh(&ar->data_lock);

	if (ret)
		goto exit;

	memset(&arg, 0, sizeof(arg));
	ath10k_wmi_start_scan_init(ar, &arg);
	arg.vdev_id = arvif->vdev_id;
	arg.scan_id = ATH10K_SCAN_ID;

	if (req->ie_len) {
		arg.ie_len = req->ie_len;
		memcpy(arg.ie, req->ie, arg.ie_len);
	}

	if (req->n_ssids) {
		arg.n_ssids = req->n_ssids;
		for (i = 0; i < arg.n_ssids; i++) {
			arg.ssids[i].len  = req->ssids[i].ssid_len;
			arg.ssids[i].ssid = req->ssids[i].ssid;
		}
	} else {
		arg.scan_ctrl_flags |= WMI_SCAN_FLAG_PASSIVE;
	}

	if (req->flags & NL80211_SCAN_FLAG_RANDOM_ADDR) {
		arg.scan_ctrl_flags |=  WMI_SCAN_ADD_SPOOFED_MAC_IN_PROBE_REQ;
		ether_addr_copy(arg.mac_addr.addr, req->mac_addr);
		ether_addr_copy(arg.mac_mask.addr, req->mac_addr_mask);
	}

	if (req->n_channels) {
		arg.n_channels = req->n_channels;
		for (i = 0; i < arg.n_channels; i++)
			arg.channels[i] = req->channels[i]->center_freq;
	}

	/* if duration is set, default dwell times will be overwritten */
	if (req->duration) {
		arg.dwell_time_active = req->duration;
		arg.dwell_time_passive = req->duration;
		arg.burst_duration_ms = req->duration;

		scan_timeout = min_t(u32, arg.max_rest_time *
				(arg.n_channels - 1) + (req->duration +
				ATH10K_SCAN_CHANNEL_SWITCH_WMI_EVT_OVERHEAD) *
				arg.n_channels, arg.max_scan_time);
	} else {
		scan_timeout = arg.max_scan_time;
	}

	/* Add a 200ms margin to account for event/command processing */
	scan_timeout += 200;

	ret = ath10k_start_scan(ar, &arg);
	if (ret) {
		ath10k_warn(ar, "failed to start hw scan: %d\n", ret);
		spin_lock_bh(&ar->data_lock);
		ar->scan.state = ATH10K_SCAN_IDLE;
		spin_unlock_bh(&ar->data_lock);
	}

	ieee80211_queue_delayed_work(ar->hw, &ar->scan.timeout,
				     msecs_to_jiffies(scan_timeout));

exit:
	mutex_unlock(&ar->conf_mutex);
	return ret;
}

static void ath10k_cancel_hw_scan(struct ieee80211_hw *hw,
				  struct ieee80211_vif *vif)
{
	struct ath10k *ar = hw->priv;

	mutex_lock(&ar->conf_mutex);
	ath10k_scan_abort(ar);
	mutex_unlock(&ar->conf_mutex);

	cancel_delayed_work_sync(&ar->scan.timeout);
}

static void ath10k_set_key_h_def_keyidx(struct ath10k *ar,
					struct ath10k_vif *arvif,
					enum set_key_cmd cmd,
					struct ieee80211_key_conf *key)
{
	u32 vdev_param = arvif->ar->wmi.vdev_param->def_keyid;
	int ret;

	/* 10.1 firmware branch requires default key index to be set to group
	 * key index after installing it. Otherwise FW/HW Txes corrupted
	 * frames with multi-vif APs. This is not required for main firmware
	 * branch (e.g. 636).
	 *
	 * This is also needed for 636 fw for IBSS-RSN to work more reliably.
	 *
	 * FIXME: It remains unknown if this is required for multi-vif STA
	 * interfaces on 10.1.
	 */

	if (arvif->vdev_type != WMI_VDEV_TYPE_AP &&
	    arvif->vdev_type != WMI_VDEV_TYPE_IBSS)
		return;

	if (key->cipher == WLAN_CIPHER_SUITE_WEP40)
		return;

	if (key->cipher == WLAN_CIPHER_SUITE_WEP104)
		return;

	if (key->flags & IEEE80211_KEY_FLAG_PAIRWISE)
		return;

	if (cmd != SET_KEY)
		return;

	ret = ath10k_wmi_vdev_set_param(ar, arvif->vdev_id, vdev_param,
					key->keyidx);
	if (ret)
		ath10k_warn(ar, "failed to set vdev %i group key as default key: %d\n",
			    arvif->vdev_id, ret);
}

static int ath10k_set_key(struct ieee80211_hw *hw, enum set_key_cmd cmd,
			  struct ieee80211_vif *vif, struct ieee80211_sta *sta,
			  struct ieee80211_key_conf *key)
{
	struct ath10k *ar = hw->priv;
	struct ath10k_vif *arvif = (void *)vif->drv_priv;
	struct ath10k_sta *arsta;
	struct ath10k_peer *peer;
	const u8 *peer_addr;
	bool is_wep = key->cipher == WLAN_CIPHER_SUITE_WEP40 ||
		      key->cipher == WLAN_CIPHER_SUITE_WEP104;
	int ret = 0;
	int ret2;
	u32 flags = 0;
	u32 flags2;

	/* this one needs to be done in software */
	if (key->cipher == WLAN_CIPHER_SUITE_AES_CMAC ||
	    key->cipher == WLAN_CIPHER_SUITE_BIP_GMAC_128 ||
	    key->cipher == WLAN_CIPHER_SUITE_BIP_GMAC_256 ||
	    key->cipher == WLAN_CIPHER_SUITE_BIP_CMAC_256)
		return 1;

	if (arvif->nohwcrypt)
		return 1;

	if (key->keyidx > WMI_MAX_KEY_INDEX)
		return -ENOSPC;

	mutex_lock(&ar->conf_mutex);

	if (sta) {
		arsta = (struct ath10k_sta *)sta->drv_priv;
		peer_addr = sta->addr;
		spin_lock_bh(&ar->data_lock);
		arsta->ucast_cipher = key->cipher;
		spin_unlock_bh(&ar->data_lock);
	} else if (arvif->vdev_type == WMI_VDEV_TYPE_STA) {
		peer_addr = vif->bss_conf.bssid;
	} else {
		peer_addr = vif->addr;
	}

	key->hw_key_idx = key->keyidx;

	if (is_wep) {
		if (cmd == SET_KEY)
			arvif->wep_keys[key->keyidx] = key;
		else
			arvif->wep_keys[key->keyidx] = NULL;
	}

	/* the peer should not disappear in mid-way (unless FW goes awry) since
	 * we already hold conf_mutex. we just make sure its there now.
	 */
	spin_lock_bh(&ar->data_lock);
	peer = ath10k_peer_find(ar, arvif->vdev_id, peer_addr);
	spin_unlock_bh(&ar->data_lock);

	if (!peer) {
		if (cmd == SET_KEY) {
			ath10k_warn(ar, "failed to install key for non-existent peer %pM\n",
				    peer_addr);
			ret = -EOPNOTSUPP;
			goto exit;
		} else {
			/* if the peer doesn't exist there is no key to disable anymore */
			goto exit;
		}
	}

	if (key->flags & IEEE80211_KEY_FLAG_PAIRWISE)
		flags |= WMI_KEY_PAIRWISE;
	else
		flags |= WMI_KEY_GROUP;

	if (is_wep) {
		if (cmd == DISABLE_KEY)
			ath10k_clear_vdev_key(arvif, key);

		/* When WEP keys are uploaded it's possible that there are
		 * stations associated already (e.g. when merging) without any
		 * keys. Static WEP needs an explicit per-peer key upload.
		 */
		if (vif->type == NL80211_IFTYPE_ADHOC &&
		    cmd == SET_KEY)
			ath10k_mac_vif_update_wep_key(arvif, key);

		/* 802.1x never sets the def_wep_key_idx so each set_key()
		 * call changes default tx key.
		 *
		 * Static WEP sets def_wep_key_idx via .set_default_unicast_key
		 * after first set_key().
		 */
		if (cmd == SET_KEY && arvif->def_wep_key_idx == -1)
			flags |= WMI_KEY_TX_USAGE;
	}

	ret = ath10k_install_key(arvif, key, cmd, peer_addr, flags);
	if (ret) {
		WARN_ON(ret > 0);
		ath10k_warn(ar, "failed to install key for vdev %i peer %pM: %d\n",
			    arvif->vdev_id, peer_addr, ret);
		goto exit;
	}

	/* mac80211 sets static WEP keys as groupwise while firmware requires
	 * them to be installed twice as both pairwise and groupwise.
	 */
	if (is_wep && !sta && vif->type == NL80211_IFTYPE_STATION) {
		flags2 = flags;
		flags2 &= ~WMI_KEY_GROUP;
		flags2 |= WMI_KEY_PAIRWISE;

		ret = ath10k_install_key(arvif, key, cmd, peer_addr, flags2);
		if (ret) {
			WARN_ON(ret > 0);
			ath10k_warn(ar, "failed to install (ucast) key for vdev %i peer %pM: %d\n",
				    arvif->vdev_id, peer_addr, ret);
			ret2 = ath10k_install_key(arvif, key, DISABLE_KEY,
						  peer_addr, flags);
			if (ret2) {
				WARN_ON(ret2 > 0);
				ath10k_warn(ar, "failed to disable (mcast) key for vdev %i peer %pM: %d\n",
					    arvif->vdev_id, peer_addr, ret2);
			}
			goto exit;
		}
	}

	ath10k_set_key_h_def_keyidx(ar, arvif, cmd, key);

	spin_lock_bh(&ar->data_lock);
	peer = ath10k_peer_find(ar, arvif->vdev_id, peer_addr);
	if (peer && cmd == SET_KEY)
		peer->keys[key->keyidx] = key;
	else if (peer && cmd == DISABLE_KEY)
		peer->keys[key->keyidx] = NULL;
	else if (peer == NULL)
		/* impossible unless FW goes crazy */
		ath10k_warn(ar, "Peer %pM disappeared!\n", peer_addr);
	spin_unlock_bh(&ar->data_lock);

	if (sta && sta->tdls)
		ath10k_wmi_peer_set_param(ar, arvif->vdev_id, sta->addr,
					  ar->wmi.peer_param->authorize, 1);
	else if (sta && cmd == SET_KEY && (key->flags & IEEE80211_KEY_FLAG_PAIRWISE))
		ath10k_wmi_peer_set_param(ar, arvif->vdev_id, peer_addr,
					  ar->wmi.peer_param->authorize, 1);

exit:
	mutex_unlock(&ar->conf_mutex);
	return ret;
}

static void ath10k_set_default_unicast_key(struct ieee80211_hw *hw,
					   struct ieee80211_vif *vif,
					   int keyidx)
{
	struct ath10k *ar = hw->priv;
	struct ath10k_vif *arvif = (void *)vif->drv_priv;
	int ret;

	mutex_lock(&arvif->ar->conf_mutex);

	if (arvif->ar->state != ATH10K_STATE_ON)
		goto unlock;

	ath10k_dbg(ar, ATH10K_DBG_MAC, "mac vdev %d set keyidx %d\n",
		   arvif->vdev_id, keyidx);

	ret = ath10k_wmi_vdev_set_param(arvif->ar,
					arvif->vdev_id,
					arvif->ar->wmi.vdev_param->def_keyid,
					keyidx);

	if (ret) {
		ath10k_warn(ar, "failed to update wep key index for vdev %d: %d\n",
			    arvif->vdev_id,
			    ret);
		goto unlock;
	}

	arvif->def_wep_key_idx = keyidx;

unlock:
	mutex_unlock(&arvif->ar->conf_mutex);
}

static void ath10k_sta_rc_update_wk(struct work_struct *wk)
{
	struct ath10k *ar;
	struct ath10k_vif *arvif;
	struct ath10k_sta *arsta;
	struct ieee80211_sta *sta;
	struct cfg80211_chan_def def;
	enum nl80211_band band;
	const u8 *ht_mcs_mask;
	const u16 *vht_mcs_mask;
	u32 changed, bw, nss, smps;
	int err;

	arsta = container_of(wk, struct ath10k_sta, update_wk);
	sta = container_of((void *)arsta, struct ieee80211_sta, drv_priv);
	arvif = arsta->arvif;
	ar = arvif->ar;

	if (WARN_ON(ath10k_mac_vif_chan(arvif->vif, &def)))
		return;

	band = def.chan->band;
	ht_mcs_mask = arvif->bitrate_mask.control[band].ht_mcs;
	vht_mcs_mask = arvif->bitrate_mask.control[band].vht_mcs;

	spin_lock_bh(&ar->data_lock);

	changed = arsta->changed;
	arsta->changed = 0;

	bw = arsta->bw;
	nss = arsta->nss;
	smps = arsta->smps;

	spin_unlock_bh(&ar->data_lock);

	mutex_lock(&ar->conf_mutex);

	nss = max_t(u32, 1, nss);
	nss = min(nss, max(ath10k_mac_max_ht_nss(ht_mcs_mask),
			   ath10k_mac_max_vht_nss(vht_mcs_mask)));

	if (changed & IEEE80211_RC_BW_CHANGED) {
		enum wmi_phy_mode mode;

		mode = chan_to_phymode(&def);
		ath10k_dbg(ar, ATH10K_DBG_STA, "mac update sta %pM peer bw %d phymode %d\n",
			   sta->addr, bw, mode);

		err = ath10k_wmi_peer_set_param(ar, arvif->vdev_id, sta->addr,
						ar->wmi.peer_param->phymode, mode);
		if (err) {
			ath10k_warn(ar, "failed to update STA %pM peer phymode %d: %d\n",
				    sta->addr, mode, err);
			goto exit;
		}

		err = ath10k_wmi_peer_set_param(ar, arvif->vdev_id, sta->addr,
						ar->wmi.peer_param->chan_width, bw);
		if (err)
			ath10k_warn(ar, "failed to update STA %pM peer bw %d: %d\n",
				    sta->addr, bw, err);
	}

	if (changed & IEEE80211_RC_NSS_CHANGED) {
		ath10k_dbg(ar, ATH10K_DBG_STA, "mac update sta %pM nss %d\n",
			   sta->addr, nss);

		err = ath10k_wmi_peer_set_param(ar, arvif->vdev_id, sta->addr,
						ar->wmi.peer_param->nss, nss);
		if (err)
			ath10k_warn(ar, "failed to update STA %pM nss %d: %d\n",
				    sta->addr, nss, err);
	}

	if (changed & IEEE80211_RC_SMPS_CHANGED) {
		ath10k_dbg(ar, ATH10K_DBG_STA, "mac update sta %pM smps %d\n",
			   sta->addr, smps);

		err = ath10k_wmi_peer_set_param(ar, arvif->vdev_id, sta->addr,
						ar->wmi.peer_param->smps_state, smps);
		if (err)
			ath10k_warn(ar, "failed to update STA %pM smps %d: %d\n",
				    sta->addr, smps, err);
	}

	if (changed & IEEE80211_RC_SUPP_RATES_CHANGED) {
		ath10k_dbg(ar, ATH10K_DBG_STA, "mac update sta %pM supp rates\n",
			   sta->addr);

		err = ath10k_station_assoc(ar, arvif->vif, sta, true);
		if (err)
			ath10k_warn(ar, "failed to reassociate station: %pM\n",
				    sta->addr);
	}

exit:
	mutex_unlock(&ar->conf_mutex);
}

static int ath10k_mac_inc_num_stations(struct ath10k_vif *arvif,
				       struct ieee80211_sta *sta)
{
	struct ath10k *ar = arvif->ar;

	lockdep_assert_held(&ar->conf_mutex);

	if (arvif->vdev_type == WMI_VDEV_TYPE_STA && !sta->tdls)
		return 0;

	if (ar->num_stations >= ar->max_num_stations)
		return -ENOBUFS;

	ar->num_stations++;

	return 0;
}

static void ath10k_mac_dec_num_stations(struct ath10k_vif *arvif,
					struct ieee80211_sta *sta)
{
	struct ath10k *ar = arvif->ar;

	lockdep_assert_held(&ar->conf_mutex);

	if (arvif->vdev_type == WMI_VDEV_TYPE_STA && !sta->tdls)
		return;

	ar->num_stations--;
}

static int ath10k_sta_set_txpwr(struct ieee80211_hw *hw,
				struct ieee80211_vif *vif,
				struct ieee80211_sta *sta)
{
	struct ath10k *ar = hw->priv;
	struct ath10k_vif *arvif = (void *)vif->drv_priv;
	int ret = 0;
	s16 txpwr;

	if (sta->deflink.txpwr.type == NL80211_TX_POWER_AUTOMATIC) {
		txpwr = 0;
	} else {
		txpwr = sta->deflink.txpwr.power;
		if (!txpwr)
			return -EINVAL;
	}

	if (txpwr > ATH10K_TX_POWER_MAX_VAL || txpwr < ATH10K_TX_POWER_MIN_VAL)
		return -EINVAL;

	mutex_lock(&ar->conf_mutex);

	ret = ath10k_wmi_peer_set_param(ar, arvif->vdev_id, sta->addr,
					ar->wmi.peer_param->use_fixed_power, txpwr);
	if (ret) {
		ath10k_warn(ar, "failed to set tx power for station ret: %d\n",
			    ret);
		goto out;
	}

out:
	mutex_unlock(&ar->conf_mutex);
	return ret;
}

struct ath10k_mac_iter_tid_conf_data {
	struct ieee80211_vif *curr_vif;
	struct ath10k *ar;
	bool reset_config;
};

static bool
ath10k_mac_bitrate_mask_has_single_rate(struct ath10k *ar,
					enum nl80211_band band,
					const struct cfg80211_bitrate_mask *mask,
					int *vht_num_rates)
{
	int num_rates = 0;
	int i, tmp;

	num_rates += hweight32(mask->control[band].legacy);

	for (i = 0; i < ARRAY_SIZE(mask->control[band].ht_mcs); i++)
		num_rates += hweight8(mask->control[band].ht_mcs[i]);

	*vht_num_rates = 0;
	for (i = 0; i < ARRAY_SIZE(mask->control[band].vht_mcs); i++) {
		tmp = hweight16(mask->control[band].vht_mcs[i]);
		num_rates += tmp;
		*vht_num_rates += tmp;
	}

	return num_rates == 1;
}

static int
ath10k_mac_bitrate_mask_get_single_rate(struct ath10k *ar,
					enum nl80211_band band,
					const struct cfg80211_bitrate_mask *mask,
					u8 *rate, u8 *nss, bool vht_only)
{
	int rate_idx;
	int i;
	u16 bitrate;
	u8 preamble;
	u8 hw_rate;

	if (vht_only)
		goto next;

	if (hweight32(mask->control[band].legacy) == 1) {
		rate_idx = ffs(mask->control[band].legacy) - 1;

		if (ar->phy_capability & WHAL_WLAN_11A_CAPABILITY)
			rate_idx += ATH10K_MAC_FIRST_OFDM_RATE_IDX;

		hw_rate = ath10k_wmi_legacy_rates[rate_idx].hw_value;
		bitrate = ath10k_wmi_legacy_rates[rate_idx].bitrate;

		if (ath10k_mac_bitrate_is_cck(bitrate))
			preamble = WMI_RATE_PREAMBLE_CCK;
		else
			preamble = WMI_RATE_PREAMBLE_OFDM;

		*nss = 1;
		*rate = preamble << 6 |
			(*nss - 1) << 4 |
			hw_rate << 0;

		return 0;
	}

	for (i = 0; i < ARRAY_SIZE(mask->control[band].ht_mcs); i++) {
		if (hweight8(mask->control[band].ht_mcs[i]) == 1) {
			*nss = i + 1;
			*rate = WMI_RATE_PREAMBLE_HT << 6 |
				(*nss - 1) << 4 |
				(ffs(mask->control[band].ht_mcs[i]) - 1);

			return 0;
		}
	}

next:
	for (i = 0; i < ARRAY_SIZE(mask->control[band].vht_mcs); i++) {
		if (hweight16(mask->control[band].vht_mcs[i]) == 1) {
			*nss = i + 1;
			*rate = WMI_RATE_PREAMBLE_VHT << 6 |
				(*nss - 1) << 4 |
				(ffs(mask->control[band].vht_mcs[i]) - 1);

			return 0;
		}
	}

	return -EINVAL;
}

static int ath10k_mac_validate_rate_mask(struct ath10k *ar,
					 struct ieee80211_sta *sta,
					 u32 rate_ctrl_flag, u8 nss)
{
	struct ieee80211_sta_ht_cap *ht_cap = &sta->deflink.ht_cap;
	struct ieee80211_sta_vht_cap *vht_cap = &sta->deflink.vht_cap;

	if (nss > sta->deflink.rx_nss) {
		ath10k_warn(ar, "Invalid nss field, configured %u limit %u\n",
			    nss, sta->deflink.rx_nss);
		return -EINVAL;
	}

	if (ATH10K_HW_PREAMBLE(rate_ctrl_flag) == WMI_RATE_PREAMBLE_VHT) {
		if (!vht_cap->vht_supported) {
			ath10k_warn(ar, "Invalid VHT rate for sta %pM\n",
				    sta->addr);
			return -EINVAL;
		}
	} else if (ATH10K_HW_PREAMBLE(rate_ctrl_flag) == WMI_RATE_PREAMBLE_HT) {
		if (!ht_cap->ht_supported || vht_cap->vht_supported) {
			ath10k_warn(ar, "Invalid HT rate for sta %pM\n",
				    sta->addr);
			return -EINVAL;
		}
	} else {
		if (ht_cap->ht_supported || vht_cap->vht_supported)
			return -EINVAL;
	}

	return 0;
}

static int
ath10k_mac_tid_bitrate_config(struct ath10k *ar,
			      struct ieee80211_vif *vif,
			      struct ieee80211_sta *sta,
			      u32 *rate_ctrl_flag, u8 *rate_ctrl,
			      enum nl80211_tx_rate_setting txrate_type,
			      const struct cfg80211_bitrate_mask *mask)
{
	struct cfg80211_chan_def def;
	enum nl80211_band band;
	u8 nss, rate;
	int vht_num_rates, ret;

	if (WARN_ON(ath10k_mac_vif_chan(vif, &def)))
		return -EINVAL;

	if (txrate_type == NL80211_TX_RATE_AUTOMATIC) {
		*rate_ctrl = WMI_TID_CONFIG_RATE_CONTROL_AUTO;
		*rate_ctrl_flag = 0;
		return 0;
	}

	band = def.chan->band;

	if (!ath10k_mac_bitrate_mask_has_single_rate(ar, band, mask,
						     &vht_num_rates)) {
		return -EINVAL;
	}

	ret = ath10k_mac_bitrate_mask_get_single_rate(ar, band, mask,
						      &rate, &nss, false);
	if (ret) {
		ath10k_warn(ar, "failed to get single rate: %d\n",
			    ret);
		return ret;
	}

	*rate_ctrl_flag = rate;

	if (sta && ath10k_mac_validate_rate_mask(ar, sta, *rate_ctrl_flag, nss))
		return -EINVAL;

	if (txrate_type == NL80211_TX_RATE_FIXED)
		*rate_ctrl = WMI_TID_CONFIG_RATE_CONTROL_FIXED_RATE;
	else if (txrate_type == NL80211_TX_RATE_LIMITED &&
		 (test_bit(WMI_SERVICE_EXT_PEER_TID_CONFIGS_SUPPORT,
			   ar->wmi.svc_map)))
		*rate_ctrl = WMI_PEER_TID_CONFIG_RATE_UPPER_CAP;
	else
		return -EOPNOTSUPP;

	return 0;
}

static int ath10k_mac_set_tid_config(struct ath10k *ar, struct ieee80211_sta *sta,
				     struct ieee80211_vif *vif, u32 changed,
				     struct wmi_per_peer_per_tid_cfg_arg *arg)
{
	struct ath10k_vif *arvif = (void *)vif->drv_priv;
	struct ath10k_sta *arsta;
	int ret;

	if (sta) {
		if (!sta->wme)
			return -EOPNOTSUPP;

		arsta = (struct ath10k_sta *)sta->drv_priv;

		if (changed & BIT(NL80211_TID_CONFIG_ATTR_NOACK)) {
			if ((arsta->retry_long[arg->tid] > 0 ||
			     arsta->rate_code[arg->tid] > 0 ||
			     arsta->ampdu[arg->tid] ==
					WMI_TID_CONFIG_AGGR_CONTROL_ENABLE) &&
			     arg->ack_policy == WMI_PEER_TID_CONFIG_NOACK) {
				changed &= ~BIT(NL80211_TID_CONFIG_ATTR_NOACK);
				arg->ack_policy = 0;
				arg->aggr_control = 0;
				arg->rate_ctrl = 0;
				arg->rcode_flags = 0;
			}
		}

		if (changed & BIT(NL80211_TID_CONFIG_ATTR_AMPDU_CTRL)) {
			if (arsta->noack[arg->tid] == WMI_PEER_TID_CONFIG_NOACK ||
			    arvif->noack[arg->tid] == WMI_PEER_TID_CONFIG_NOACK) {
				arg->aggr_control = 0;
				changed &= ~BIT(NL80211_TID_CONFIG_ATTR_RETRY_LONG);
			}
		}

		if (changed & (BIT(NL80211_TID_CONFIG_ATTR_TX_RATE) |
		    BIT(NL80211_TID_CONFIG_ATTR_TX_RATE_TYPE))) {
			if (arsta->noack[arg->tid] == WMI_PEER_TID_CONFIG_NOACK ||
			    arvif->noack[arg->tid] == WMI_PEER_TID_CONFIG_NOACK) {
				arg->rate_ctrl = 0;
				arg->rcode_flags = 0;
			}
		}

		ether_addr_copy(arg->peer_macaddr.addr, sta->addr);

		ret = ath10k_wmi_set_per_peer_per_tid_cfg(ar, arg);
		if (ret)
			return ret;

		/* Store the configured parameters in success case */
		if (changed & BIT(NL80211_TID_CONFIG_ATTR_NOACK)) {
			arsta->noack[arg->tid] = arg->ack_policy;
			arg->ack_policy = 0;
			arg->aggr_control = 0;
			arg->rate_ctrl = 0;
			arg->rcode_flags = 0;
		}

		if (changed & BIT(NL80211_TID_CONFIG_ATTR_RETRY_LONG)) {
			arsta->retry_long[arg->tid] = arg->retry_count;
			arg->retry_count = 0;
		}

		if (changed & BIT(NL80211_TID_CONFIG_ATTR_AMPDU_CTRL)) {
			arsta->ampdu[arg->tid] = arg->aggr_control;
			arg->aggr_control = 0;
		}

		if (changed & (BIT(NL80211_TID_CONFIG_ATTR_TX_RATE) |
		    BIT(NL80211_TID_CONFIG_ATTR_TX_RATE_TYPE))) {
			arsta->rate_ctrl[arg->tid] = arg->rate_ctrl;
			arg->rate_ctrl = 0;
			arg->rcode_flags = 0;
		}

		if (changed & BIT(NL80211_TID_CONFIG_ATTR_RTSCTS_CTRL)) {
			arsta->rtscts[arg->tid] = arg->rtscts_ctrl;
			arg->ext_tid_cfg_bitmap = 0;
		}
	} else {
		if (changed & BIT(NL80211_TID_CONFIG_ATTR_NOACK)) {
			if ((arvif->retry_long[arg->tid] ||
			     arvif->rate_code[arg->tid] ||
			     arvif->ampdu[arg->tid] ==
					WMI_TID_CONFIG_AGGR_CONTROL_ENABLE) &&
			     arg->ack_policy == WMI_PEER_TID_CONFIG_NOACK) {
				changed &= ~BIT(NL80211_TID_CONFIG_ATTR_NOACK);
			} else {
				arvif->noack[arg->tid] = arg->ack_policy;
				arvif->ampdu[arg->tid] = arg->aggr_control;
				arvif->rate_ctrl[arg->tid] = arg->rate_ctrl;
			}
		}

		if (changed & BIT(NL80211_TID_CONFIG_ATTR_RETRY_LONG)) {
			if (arvif->noack[arg->tid] == WMI_PEER_TID_CONFIG_NOACK)
				changed &= ~BIT(NL80211_TID_CONFIG_ATTR_RETRY_LONG);
			else
				arvif->retry_long[arg->tid] = arg->retry_count;
		}

		if (changed & BIT(NL80211_TID_CONFIG_ATTR_AMPDU_CTRL)) {
			if (arvif->noack[arg->tid] == WMI_PEER_TID_CONFIG_NOACK)
				changed &= ~BIT(NL80211_TID_CONFIG_ATTR_AMPDU_CTRL);
			else
				arvif->ampdu[arg->tid] = arg->aggr_control;
		}

		if (changed & (BIT(NL80211_TID_CONFIG_ATTR_TX_RATE) |
		    BIT(NL80211_TID_CONFIG_ATTR_TX_RATE_TYPE))) {
			if (arvif->noack[arg->tid] == WMI_PEER_TID_CONFIG_NOACK) {
				changed &= ~(BIT(NL80211_TID_CONFIG_ATTR_TX_RATE) |
					     BIT(NL80211_TID_CONFIG_ATTR_TX_RATE_TYPE));
			} else {
				arvif->rate_ctrl[arg->tid] = arg->rate_ctrl;
				arvif->rate_code[arg->tid] = arg->rcode_flags;
			}
		}

		if (changed & BIT(NL80211_TID_CONFIG_ATTR_RTSCTS_CTRL)) {
			arvif->rtscts[arg->tid] = arg->rtscts_ctrl;
			arg->ext_tid_cfg_bitmap = 0;
		}

		if (changed)
			arvif->tid_conf_changed[arg->tid] |= changed;
	}

	return 0;
}

static int
ath10k_mac_parse_tid_config(struct ath10k *ar,
			    struct ieee80211_sta *sta,
			    struct ieee80211_vif *vif,
			    struct cfg80211_tid_cfg *tid_conf,
			    struct wmi_per_peer_per_tid_cfg_arg *arg)
{
	u32 changed = tid_conf->mask;
	int ret = 0, i = 0;

	if (!changed)
		return -EINVAL;

	while (i < ATH10K_TID_MAX) {
		if (!(tid_conf->tids & BIT(i))) {
			i++;
			continue;
		}

		arg->tid = i;

		if (changed & BIT(NL80211_TID_CONFIG_ATTR_NOACK)) {
			if (tid_conf->noack == NL80211_TID_CONFIG_ENABLE) {
				arg->ack_policy = WMI_PEER_TID_CONFIG_NOACK;
				arg->rate_ctrl =
				WMI_TID_CONFIG_RATE_CONTROL_DEFAULT_LOWEST_RATE;
				arg->aggr_control =
					WMI_TID_CONFIG_AGGR_CONTROL_DISABLE;
			} else {
				arg->ack_policy =
					WMI_PEER_TID_CONFIG_ACK;
				arg->rate_ctrl =
					WMI_TID_CONFIG_RATE_CONTROL_AUTO;
				arg->aggr_control =
					WMI_TID_CONFIG_AGGR_CONTROL_ENABLE;
			}
		}

		if (changed & BIT(NL80211_TID_CONFIG_ATTR_RETRY_LONG))
			arg->retry_count = tid_conf->retry_long;

		if (changed & BIT(NL80211_TID_CONFIG_ATTR_AMPDU_CTRL)) {
			if (tid_conf->noack == NL80211_TID_CONFIG_ENABLE)
				arg->aggr_control = WMI_TID_CONFIG_AGGR_CONTROL_ENABLE;
			else
				arg->aggr_control = WMI_TID_CONFIG_AGGR_CONTROL_DISABLE;
		}

		if (changed & (BIT(NL80211_TID_CONFIG_ATTR_TX_RATE) |
		    BIT(NL80211_TID_CONFIG_ATTR_TX_RATE_TYPE))) {
			ret = ath10k_mac_tid_bitrate_config(ar, vif, sta,
							    &arg->rcode_flags,
							    &arg->rate_ctrl,
							    tid_conf->txrate_type,
							&tid_conf->txrate_mask);
			if (ret) {
				ath10k_warn(ar, "failed to configure bitrate mask %d\n",
					    ret);
				arg->rcode_flags = 0;
				arg->rate_ctrl = 0;
			}
		}

		if (changed & BIT(NL80211_TID_CONFIG_ATTR_RTSCTS_CTRL)) {
			if (tid_conf->rtscts)
				arg->rtscts_ctrl = tid_conf->rtscts;

			arg->ext_tid_cfg_bitmap = WMI_EXT_TID_RTS_CTS_CONFIG;
		}

		ret = ath10k_mac_set_tid_config(ar, sta, vif, changed, arg);
		if (ret)
			return ret;
		i++;
	}

	return ret;
}

static int ath10k_mac_reset_tid_config(struct ath10k *ar,
				       struct ieee80211_sta *sta,
				       struct ath10k_vif *arvif,
				       u8 tids)
{
	struct ath10k_sta *arsta = (struct ath10k_sta *)sta->drv_priv;
	struct wmi_per_peer_per_tid_cfg_arg arg;
	int ret = 0, i = 0;

	arg.vdev_id = arvif->vdev_id;
	while (i < ATH10K_TID_MAX) {
		if (!(tids & BIT(i))) {
			i++;
			continue;
		}

		arg.tid = i;
		arg.ack_policy = WMI_PEER_TID_CONFIG_ACK;
		arg.retry_count = ATH10K_MAX_RETRY_COUNT;
		arg.rate_ctrl = WMI_TID_CONFIG_RATE_CONTROL_AUTO;
		arg.aggr_control = WMI_TID_CONFIG_AGGR_CONTROL_ENABLE;
		arg.rtscts_ctrl = WMI_TID_CONFIG_RTSCTS_CONTROL_ENABLE;
		arg.ext_tid_cfg_bitmap = WMI_EXT_TID_RTS_CTS_CONFIG;

		ether_addr_copy(arg.peer_macaddr.addr, sta->addr);

		ret = ath10k_wmi_set_per_peer_per_tid_cfg(ar, &arg);
		if (ret)
			return ret;

		if (!arvif->tids_rst) {
			arsta->retry_long[i] = -1;
			arsta->noack[i] = -1;
			arsta->ampdu[i] = -1;
			arsta->rate_code[i] = -1;
			arsta->rate_ctrl[i] = 0;
			arsta->rtscts[i] = -1;
		} else {
			arvif->retry_long[i] = 0;
			arvif->noack[i] = 0;
			arvif->ampdu[i] = 0;
			arvif->rate_code[i] = 0;
			arvif->rate_ctrl[i] = 0;
			arvif->rtscts[i] = 0;
		}

		i++;
	}

	return ret;
}

static void ath10k_sta_tid_cfg_wk(struct work_struct *wk)
{
	struct wmi_per_peer_per_tid_cfg_arg arg = {};
	struct ieee80211_sta *sta;
	struct ath10k_sta *arsta;
	struct ath10k_vif *arvif;
	struct ath10k *ar;
	bool config_apply;
	int ret, i;
	u32 changed;
	u8 nss;

	arsta = container_of(wk, struct ath10k_sta, tid_config_wk);
	sta = container_of((void *)arsta, struct ieee80211_sta, drv_priv);
	arvif = arsta->arvif;
	ar = arvif->ar;

	mutex_lock(&ar->conf_mutex);

	if (arvif->tids_rst) {
		ret = ath10k_mac_reset_tid_config(ar, sta, arvif,
						  arvif->tids_rst);
		goto exit;
	}

	ether_addr_copy(arg.peer_macaddr.addr, sta->addr);

	for (i = 0; i < ATH10K_TID_MAX; i++) {
		config_apply = false;
		changed = arvif->tid_conf_changed[i];

		if (changed & BIT(NL80211_TID_CONFIG_ATTR_NOACK)) {
			if (arsta->noack[i] != -1) {
				arg.ack_policy  = 0;
			} else {
				config_apply = true;
				arg.ack_policy = arvif->noack[i];
				arg.aggr_control = arvif->ampdu[i];
				arg.rate_ctrl = arvif->rate_ctrl[i];
			}
		}

		if (changed & BIT(NL80211_TID_CONFIG_ATTR_RETRY_LONG)) {
			if (arsta->retry_long[i] != -1 ||
			    arsta->noack[i] == WMI_PEER_TID_CONFIG_NOACK ||
			    arvif->noack[i] == WMI_PEER_TID_CONFIG_NOACK) {
				arg.retry_count = 0;
			} else {
				arg.retry_count = arvif->retry_long[i];
				config_apply = true;
			}
		}

		if (changed & BIT(NL80211_TID_CONFIG_ATTR_AMPDU_CTRL)) {
			if (arsta->ampdu[i] != -1 ||
			    arsta->noack[i] == WMI_PEER_TID_CONFIG_NOACK ||
			    arvif->noack[i] == WMI_PEER_TID_CONFIG_NOACK) {
				arg.aggr_control = 0;
			} else {
				arg.aggr_control = arvif->ampdu[i];
				config_apply = true;
			}
		}

		if (changed & (BIT(NL80211_TID_CONFIG_ATTR_TX_RATE) |
		    BIT(NL80211_TID_CONFIG_ATTR_TX_RATE_TYPE))) {
			nss = ATH10K_HW_NSS(arvif->rate_code[i]);
			ret = ath10k_mac_validate_rate_mask(ar, sta,
							    arvif->rate_code[i],
							    nss);
			if (ret &&
			    arvif->rate_ctrl[i] > WMI_TID_CONFIG_RATE_CONTROL_AUTO) {
				arg.rate_ctrl = 0;
				arg.rcode_flags = 0;
			}

			if (arsta->rate_ctrl[i] >
			    WMI_TID_CONFIG_RATE_CONTROL_AUTO ||
			    arsta->noack[i] == WMI_PEER_TID_CONFIG_NOACK ||
			    arvif->noack[i] == WMI_PEER_TID_CONFIG_NOACK) {
				arg.rate_ctrl = 0;
				arg.rcode_flags = 0;
			} else {
				arg.rate_ctrl = arvif->rate_ctrl[i];
				arg.rcode_flags = arvif->rate_code[i];
				config_apply = true;
			}
		}

		if (changed & BIT(NL80211_TID_CONFIG_ATTR_RTSCTS_CTRL)) {
			if (arsta->rtscts[i]) {
				arg.rtscts_ctrl = 0;
				arg.ext_tid_cfg_bitmap = 0;
			} else {
				arg.rtscts_ctrl = arvif->rtscts[i] - 1;
				arg.ext_tid_cfg_bitmap =
					WMI_EXT_TID_RTS_CTS_CONFIG;
				config_apply = true;
			}
		}

		arg.tid = i;

		if (config_apply) {
			ret = ath10k_wmi_set_per_peer_per_tid_cfg(ar, &arg);
			if (ret)
				ath10k_warn(ar, "failed to set per tid config for sta %pM: %d\n",
					    sta->addr, ret);
		}

		arg.ack_policy  = 0;
		arg.retry_count  = 0;
		arg.aggr_control  = 0;
		arg.rate_ctrl = 0;
		arg.rcode_flags = 0;
	}

exit:
	mutex_unlock(&ar->conf_mutex);
}

static void ath10k_mac_vif_stations_tid_conf(void *data,
					     struct ieee80211_sta *sta)
{
	struct ath10k_sta *arsta = (struct ath10k_sta *)sta->drv_priv;
	struct ath10k_mac_iter_tid_conf_data *iter_data = data;
	struct ieee80211_vif *sta_vif = arsta->arvif->vif;

	if (sta_vif != iter_data->curr_vif || !sta->wme)
		return;

	ieee80211_queue_work(iter_data->ar->hw, &arsta->tid_config_wk);
}

static int ath10k_sta_state(struct ieee80211_hw *hw,
			    struct ieee80211_vif *vif,
			    struct ieee80211_sta *sta,
			    enum ieee80211_sta_state old_state,
			    enum ieee80211_sta_state new_state)
{
	struct ath10k *ar = hw->priv;
	struct ath10k_vif *arvif = (void *)vif->drv_priv;
	struct ath10k_sta *arsta = (struct ath10k_sta *)sta->drv_priv;
	struct ath10k_peer *peer;
	int ret = 0;
	int i;

	if (old_state == IEEE80211_STA_NOTEXIST &&
	    new_state == IEEE80211_STA_NONE) {
		memset(arsta, 0, sizeof(*arsta));
		arsta->arvif = arvif;
		arsta->peer_ps_state = WMI_PEER_PS_STATE_DISABLED;
		INIT_WORK(&arsta->update_wk, ath10k_sta_rc_update_wk);
		INIT_WORK(&arsta->tid_config_wk, ath10k_sta_tid_cfg_wk);

		for (i = 0; i < ARRAY_SIZE(sta->txq); i++)
			ath10k_mac_txq_init(sta->txq[i]);
	}

	/* cancel must be done outside the mutex to avoid deadlock */
	if ((old_state == IEEE80211_STA_NONE &&
	     new_state == IEEE80211_STA_NOTEXIST)) {
		cancel_work_sync(&arsta->update_wk);
		cancel_work_sync(&arsta->tid_config_wk);
	}

	mutex_lock(&ar->conf_mutex);

	if (old_state == IEEE80211_STA_NOTEXIST &&
	    new_state == IEEE80211_STA_NONE) {
		/*
		 * New station addition.
		 */
		enum wmi_peer_type peer_type = WMI_PEER_TYPE_DEFAULT;
		u32 num_tdls_stations;

		ath10k_dbg(ar, ATH10K_DBG_STA,
			   "mac vdev %d peer create %pM (new sta) sta %d / %d peer %d / %d\n",
			   arvif->vdev_id, sta->addr,
			   ar->num_stations + 1, ar->max_num_stations,
			   ar->num_peers + 1, ar->max_num_peers);

		num_tdls_stations = ath10k_mac_tdls_vif_stations_count(hw, vif);

		if (sta->tdls) {
			if (num_tdls_stations >= ar->max_num_tdls_vdevs) {
				ath10k_warn(ar, "vdev %i exceeded maximum number of tdls vdevs %i\n",
					    arvif->vdev_id,
					    ar->max_num_tdls_vdevs);
				ret = -ELNRNG;
				goto exit;
			}
			peer_type = WMI_PEER_TYPE_TDLS;
		}

		ret = ath10k_mac_inc_num_stations(arvif, sta);
		if (ret) {
			ath10k_warn(ar, "refusing to associate station: too many connected already (%d)\n",
				    ar->max_num_stations);
			goto exit;
		}

		if (ath10k_debug_is_extd_tx_stats_enabled(ar)) {
			arsta->tx_stats = kzalloc(sizeof(*arsta->tx_stats),
						  GFP_KERNEL);
			if (!arsta->tx_stats) {
				ath10k_mac_dec_num_stations(arvif, sta);
				ret = -ENOMEM;
				goto exit;
			}
		}

		ret = ath10k_peer_create(ar, vif, sta, arvif->vdev_id,
					 sta->addr, peer_type);
		if (ret) {
			ath10k_warn(ar, "failed to add peer %pM for vdev %d when adding a new sta: %i\n",
				    sta->addr, arvif->vdev_id, ret);
			ath10k_mac_dec_num_stations(arvif, sta);
			kfree(arsta->tx_stats);
			goto exit;
		}

		spin_lock_bh(&ar->data_lock);

		peer = ath10k_peer_find(ar, arvif->vdev_id, sta->addr);
		if (!peer) {
			ath10k_warn(ar, "failed to lookup peer %pM on vdev %i\n",
				    vif->addr, arvif->vdev_id);
			spin_unlock_bh(&ar->data_lock);
			ath10k_peer_delete(ar, arvif->vdev_id, sta->addr);
			ath10k_mac_dec_num_stations(arvif, sta);
			kfree(arsta->tx_stats);
			ret = -ENOENT;
			goto exit;
		}

		arsta->peer_id = find_first_bit(peer->peer_ids,
						ATH10K_MAX_NUM_PEER_IDS);

		spin_unlock_bh(&ar->data_lock);

		if (!sta->tdls)
			goto exit;

		ret = ath10k_wmi_update_fw_tdls_state(ar, arvif->vdev_id,
						      WMI_TDLS_ENABLE_ACTIVE);
		if (ret) {
			ath10k_warn(ar, "failed to update fw tdls state on vdev %i: %i\n",
				    arvif->vdev_id, ret);
			ath10k_peer_delete(ar, arvif->vdev_id,
					   sta->addr);
			ath10k_mac_dec_num_stations(arvif, sta);
			kfree(arsta->tx_stats);
			goto exit;
		}

		ret = ath10k_mac_tdls_peer_update(ar, arvif->vdev_id, sta,
						  WMI_TDLS_PEER_STATE_PEERING);
		if (ret) {
			ath10k_warn(ar,
				    "failed to update tdls peer %pM for vdev %d when adding a new sta: %i\n",
				    sta->addr, arvif->vdev_id, ret);
			ath10k_peer_delete(ar, arvif->vdev_id, sta->addr);
			ath10k_mac_dec_num_stations(arvif, sta);
			kfree(arsta->tx_stats);

			if (num_tdls_stations != 0)
				goto exit;
			ath10k_wmi_update_fw_tdls_state(ar, arvif->vdev_id,
							WMI_TDLS_DISABLE);
		}
	} else if ((old_state == IEEE80211_STA_NONE &&
		    new_state == IEEE80211_STA_NOTEXIST)) {
		/*
		 * Existing station deletion.
		 */
		ath10k_dbg(ar, ATH10K_DBG_STA,
			   "mac vdev %d peer delete %pM sta %pK (sta gone)\n",
			   arvif->vdev_id, sta->addr, sta);

		if (sta->tdls) {
			ret = ath10k_mac_tdls_peer_update(ar, arvif->vdev_id,
							  sta,
							  WMI_TDLS_PEER_STATE_TEARDOWN);
			if (ret)
				ath10k_warn(ar, "failed to update tdls peer state for %pM state %d: %i\n",
					    sta->addr,
					    WMI_TDLS_PEER_STATE_TEARDOWN, ret);
		}

		ret = ath10k_peer_delete(ar, arvif->vdev_id, sta->addr);
		if (ret)
			ath10k_warn(ar, "failed to delete peer %pM for vdev %d: %i\n",
				    sta->addr, arvif->vdev_id, ret);

		ath10k_mac_dec_num_stations(arvif, sta);

		spin_lock_bh(&ar->data_lock);
		for (i = 0; i < ARRAY_SIZE(ar->peer_map); i++) {
			peer = ar->peer_map[i];
			if (!peer)
				continue;

			if (peer->sta == sta) {
				ath10k_warn(ar, "found sta peer %pM (ptr %pK id %d) entry on vdev %i after it was supposedly removed\n",
					    sta->addr, peer, i, arvif->vdev_id);
				peer->sta = NULL;

				/* Clean up the peer object as well since we
				 * must have failed to do this above.
				 */
				ath10k_peer_map_cleanup(ar, peer);
			}
		}
		spin_unlock_bh(&ar->data_lock);

		if (ath10k_debug_is_extd_tx_stats_enabled(ar)) {
			kfree(arsta->tx_stats);
			arsta->tx_stats = NULL;
		}

		for (i = 0; i < ARRAY_SIZE(sta->txq); i++)
			ath10k_mac_txq_unref(ar, sta->txq[i]);

		if (!sta->tdls)
			goto exit;

		if (ath10k_mac_tdls_vif_stations_count(hw, vif))
			goto exit;

		/* This was the last tdls peer in current vif */
		ret = ath10k_wmi_update_fw_tdls_state(ar, arvif->vdev_id,
						      WMI_TDLS_DISABLE);
		if (ret) {
			ath10k_warn(ar, "failed to update fw tdls state on vdev %i: %i\n",
				    arvif->vdev_id, ret);
		}
	} else if (old_state == IEEE80211_STA_AUTH &&
		   new_state == IEEE80211_STA_ASSOC &&
		   (vif->type == NL80211_IFTYPE_AP ||
		    vif->type == NL80211_IFTYPE_MESH_POINT ||
		    vif->type == NL80211_IFTYPE_ADHOC)) {
		/*
		 * New association.
		 */
		ath10k_dbg(ar, ATH10K_DBG_STA, "mac sta %pM associated\n",
			   sta->addr);

		ret = ath10k_station_assoc(ar, vif, sta, false);
		if (ret)
			ath10k_warn(ar, "failed to associate station %pM for vdev %i: %i\n",
				    sta->addr, arvif->vdev_id, ret);
	} else if (old_state == IEEE80211_STA_ASSOC &&
		   new_state == IEEE80211_STA_AUTHORIZED &&
		   sta->tdls) {
		/*
		 * Tdls station authorized.
		 */
		ath10k_dbg(ar, ATH10K_DBG_STA, "mac tdls sta %pM authorized\n",
			   sta->addr);

		ret = ath10k_station_assoc(ar, vif, sta, false);
		if (ret) {
			ath10k_warn(ar, "failed to associate tdls station %pM for vdev %i: %i\n",
				    sta->addr, arvif->vdev_id, ret);
			goto exit;
		}

		ret = ath10k_mac_tdls_peer_update(ar, arvif->vdev_id, sta,
						  WMI_TDLS_PEER_STATE_CONNECTED);
		if (ret)
			ath10k_warn(ar, "failed to update tdls peer %pM for vdev %i: %i\n",
				    sta->addr, arvif->vdev_id, ret);
	} else if (old_state == IEEE80211_STA_ASSOC &&
		    new_state == IEEE80211_STA_AUTH &&
		    (vif->type == NL80211_IFTYPE_AP ||
		     vif->type == NL80211_IFTYPE_MESH_POINT ||
		     vif->type == NL80211_IFTYPE_ADHOC)) {
		/*
		 * Disassociation.
		 */
		ath10k_dbg(ar, ATH10K_DBG_STA, "mac sta %pM disassociated\n",
			   sta->addr);

		ret = ath10k_station_disassoc(ar, vif, sta);
		if (ret)
			ath10k_warn(ar, "failed to disassociate station: %pM vdev %i: %i\n",
				    sta->addr, arvif->vdev_id, ret);
	}
exit:
	mutex_unlock(&ar->conf_mutex);
	return ret;
}

static int ath10k_conf_tx_uapsd(struct ath10k *ar, struct ieee80211_vif *vif,
				u16 ac, bool enable)
{
	struct ath10k_vif *arvif = (void *)vif->drv_priv;
	struct wmi_sta_uapsd_auto_trig_arg arg = {};
	u32 prio = 0, acc = 0;
	u32 value = 0;
	int ret = 0;

	lockdep_assert_held(&ar->conf_mutex);

	if (arvif->vdev_type != WMI_VDEV_TYPE_STA)
		return 0;

	switch (ac) {
	case IEEE80211_AC_VO:
		value = WMI_STA_PS_UAPSD_AC3_DELIVERY_EN |
			WMI_STA_PS_UAPSD_AC3_TRIGGER_EN;
		prio = 7;
		acc = 3;
		break;
	case IEEE80211_AC_VI:
		value = WMI_STA_PS_UAPSD_AC2_DELIVERY_EN |
			WMI_STA_PS_UAPSD_AC2_TRIGGER_EN;
		prio = 5;
		acc = 2;
		break;
	case IEEE80211_AC_BE:
		value = WMI_STA_PS_UAPSD_AC1_DELIVERY_EN |
			WMI_STA_PS_UAPSD_AC1_TRIGGER_EN;
		prio = 2;
		acc = 1;
		break;
	case IEEE80211_AC_BK:
		value = WMI_STA_PS_UAPSD_AC0_DELIVERY_EN |
			WMI_STA_PS_UAPSD_AC0_TRIGGER_EN;
		prio = 0;
		acc = 0;
		break;
	}

	if (enable)
		arvif->u.sta.uapsd |= value;
	else
		arvif->u.sta.uapsd &= ~value;

	ret = ath10k_wmi_set_sta_ps_param(ar, arvif->vdev_id,
					  WMI_STA_PS_PARAM_UAPSD,
					  arvif->u.sta.uapsd);
	if (ret) {
		ath10k_warn(ar, "failed to set uapsd params: %d\n", ret);
		goto exit;
	}

	if (arvif->u.sta.uapsd)
		value = WMI_STA_PS_RX_WAKE_POLICY_POLL_UAPSD;
	else
		value = WMI_STA_PS_RX_WAKE_POLICY_WAKE;

	ret = ath10k_wmi_set_sta_ps_param(ar, arvif->vdev_id,
					  WMI_STA_PS_PARAM_RX_WAKE_POLICY,
					  value);
	if (ret)
		ath10k_warn(ar, "failed to set rx wake param: %d\n", ret);

	ret = ath10k_mac_vif_recalc_ps_wake_threshold(arvif);
	if (ret) {
		ath10k_warn(ar, "failed to recalc ps wake threshold on vdev %i: %d\n",
			    arvif->vdev_id, ret);
		return ret;
	}

	ret = ath10k_mac_vif_recalc_ps_poll_count(arvif);
	if (ret) {
		ath10k_warn(ar, "failed to recalc ps poll count on vdev %i: %d\n",
			    arvif->vdev_id, ret);
		return ret;
	}

	if (test_bit(WMI_SERVICE_STA_UAPSD_BASIC_AUTO_TRIG, ar->wmi.svc_map) ||
	    test_bit(WMI_SERVICE_STA_UAPSD_VAR_AUTO_TRIG, ar->wmi.svc_map)) {
		/* Only userspace can make an educated decision when to send
		 * trigger frame. The following effectively disables u-UAPSD
		 * autotrigger in firmware (which is enabled by default
		 * provided the autotrigger service is available).
		 */

		arg.wmm_ac = acc;
		arg.user_priority = prio;
		arg.service_interval = 0;
		arg.suspend_interval = WMI_STA_UAPSD_MAX_INTERVAL_MSEC;
		arg.delay_interval = WMI_STA_UAPSD_MAX_INTERVAL_MSEC;

		ret = ath10k_wmi_vdev_sta_uapsd(ar, arvif->vdev_id,
						arvif->bssid, &arg, 1);
		if (ret) {
			ath10k_warn(ar, "failed to set uapsd auto trigger %d\n",
				    ret);
			return ret;
		}
	}

exit:
	return ret;
}

static int ath10k_conf_tx(struct ieee80211_hw *hw,
			  struct ieee80211_vif *vif,
			  unsigned int link_id, u16 ac,
			  const struct ieee80211_tx_queue_params *params)
{
	struct ath10k *ar = hw->priv;
	struct ath10k_vif *arvif = (void *)vif->drv_priv;
	struct wmi_wmm_params_arg *p = NULL;
	int ret;

	mutex_lock(&ar->conf_mutex);

	switch (ac) {
	case IEEE80211_AC_VO:
		p = &arvif->wmm_params.ac_vo;
		break;
	case IEEE80211_AC_VI:
		p = &arvif->wmm_params.ac_vi;
		break;
	case IEEE80211_AC_BE:
		p = &arvif->wmm_params.ac_be;
		break;
	case IEEE80211_AC_BK:
		p = &arvif->wmm_params.ac_bk;
		break;
	}

	if (WARN_ON(!p)) {
		ret = -EINVAL;
		goto exit;
	}

	p->cwmin = params->cw_min;
	p->cwmax = params->cw_max;
	p->aifs = params->aifs;

	/*
	 * The channel time duration programmed in the HW is in absolute
	 * microseconds, while mac80211 gives the txop in units of
	 * 32 microseconds.
	 */
	p->txop = params->txop * 32;

	if (ar->wmi.ops->gen_vdev_wmm_conf) {
		ret = ath10k_wmi_vdev_wmm_conf(ar, arvif->vdev_id,
					       &arvif->wmm_params);
		if (ret) {
			ath10k_warn(ar, "failed to set vdev wmm params on vdev %i: %d\n",
				    arvif->vdev_id, ret);
			goto exit;
		}
	} else {
		/* This won't work well with multi-interface cases but it's
		 * better than nothing.
		 */
		ret = ath10k_wmi_pdev_set_wmm_params(ar, &arvif->wmm_params);
		if (ret) {
			ath10k_warn(ar, "failed to set wmm params: %d\n", ret);
			goto exit;
		}
	}

	ret = ath10k_conf_tx_uapsd(ar, vif, ac, params->uapsd);
	if (ret)
		ath10k_warn(ar, "failed to set sta uapsd: %d\n", ret);

exit:
	mutex_unlock(&ar->conf_mutex);
	return ret;
}

static int ath10k_remain_on_channel(struct ieee80211_hw *hw,
				    struct ieee80211_vif *vif,
				    struct ieee80211_channel *chan,
				    int duration,
				    enum ieee80211_roc_type type)
{
	struct ath10k *ar = hw->priv;
	struct ath10k_vif *arvif = (void *)vif->drv_priv;
	struct wmi_start_scan_arg arg;
	int ret = 0;
	u32 scan_time_msec;

	mutex_lock(&ar->conf_mutex);

	if (ath10k_mac_tdls_vif_stations_count(hw, vif) > 0) {
		ret = -EBUSY;
		goto exit;
	}

	spin_lock_bh(&ar->data_lock);
	switch (ar->scan.state) {
	case ATH10K_SCAN_IDLE:
		reinit_completion(&ar->scan.started);
		reinit_completion(&ar->scan.completed);
		reinit_completion(&ar->scan.on_channel);
		ar->scan.state = ATH10K_SCAN_STARTING;
		ar->scan.is_roc = true;
		ar->scan.vdev_id = arvif->vdev_id;
		ar->scan.roc_freq = chan->center_freq;
		ar->scan.roc_notify = true;
		ret = 0;
		break;
	case ATH10K_SCAN_STARTING:
	case ATH10K_SCAN_RUNNING:
	case ATH10K_SCAN_ABORTING:
		ret = -EBUSY;
		break;
	}
	spin_unlock_bh(&ar->data_lock);

	if (ret)
		goto exit;

	scan_time_msec = ar->hw->wiphy->max_remain_on_channel_duration * 2;

	memset(&arg, 0, sizeof(arg));
	ath10k_wmi_start_scan_init(ar, &arg);
	arg.vdev_id = arvif->vdev_id;
	arg.scan_id = ATH10K_SCAN_ID;
	arg.n_channels = 1;
	arg.channels[0] = chan->center_freq;
	arg.dwell_time_active = scan_time_msec;
	arg.dwell_time_passive = scan_time_msec;
	arg.max_scan_time = scan_time_msec;
	arg.scan_ctrl_flags |= WMI_SCAN_FLAG_PASSIVE;
	arg.scan_ctrl_flags |= WMI_SCAN_FILTER_PROBE_REQ;
	arg.burst_duration_ms = duration;

	ret = ath10k_start_scan(ar, &arg);
	if (ret) {
		ath10k_warn(ar, "failed to start roc scan: %d\n", ret);
		spin_lock_bh(&ar->data_lock);
		ar->scan.state = ATH10K_SCAN_IDLE;
		spin_unlock_bh(&ar->data_lock);
		goto exit;
	}

	ret = wait_for_completion_timeout(&ar->scan.on_channel, 3 * HZ);
	if (ret == 0) {
		ath10k_warn(ar, "failed to switch to channel for roc scan\n");

		ret = ath10k_scan_stop(ar);
		if (ret)
			ath10k_warn(ar, "failed to stop scan: %d\n", ret);

		ret = -ETIMEDOUT;
		goto exit;
	}

	ieee80211_queue_delayed_work(ar->hw, &ar->scan.timeout,
				     msecs_to_jiffies(duration));

	ret = 0;
exit:
	mutex_unlock(&ar->conf_mutex);
	return ret;
}

static int ath10k_cancel_remain_on_channel(struct ieee80211_hw *hw,
					   struct ieee80211_vif *vif)
{
	struct ath10k *ar = hw->priv;

	mutex_lock(&ar->conf_mutex);

	spin_lock_bh(&ar->data_lock);
	ar->scan.roc_notify = false;
	spin_unlock_bh(&ar->data_lock);

	ath10k_scan_abort(ar);

	mutex_unlock(&ar->conf_mutex);

	cancel_delayed_work_sync(&ar->scan.timeout);

	return 0;
}

/*
 * Both RTS and Fragmentation threshold are interface-specific
 * in ath10k, but device-specific in mac80211.
 */

static int ath10k_set_rts_threshold(struct ieee80211_hw *hw, u32 value)
{
	struct ath10k *ar = hw->priv;
	struct ath10k_vif *arvif;
	int ret = 0;

	mutex_lock(&ar->conf_mutex);
	list_for_each_entry(arvif, &ar->arvifs, list) {
		ath10k_dbg(ar, ATH10K_DBG_MAC, "mac vdev %d rts threshold %d\n",
			   arvif->vdev_id, value);

		ret = ath10k_mac_set_rts(arvif, value);
		if (ret) {
			ath10k_warn(ar, "failed to set rts threshold for vdev %d: %d\n",
				    arvif->vdev_id, ret);
			break;
		}
	}
	mutex_unlock(&ar->conf_mutex);

	return ret;
}

static int ath10k_mac_op_set_frag_threshold(struct ieee80211_hw *hw, u32 value)
{
	/* Even though there's a WMI enum for fragmentation threshold no known
	 * firmware actually implements it. Moreover it is not possible to rely
	 * frame fragmentation to mac80211 because firmware clears the "more
	 * fragments" bit in frame control making it impossible for remote
	 * devices to reassemble frames.
	 *
	 * Hence implement a dummy callback just to say fragmentation isn't
	 * supported. This effectively prevents mac80211 from doing frame
	 * fragmentation in software.
	 */
	return -EOPNOTSUPP;
}

void ath10k_mac_wait_tx_complete(struct ath10k *ar)
{
	bool skip;
	long time_left;

	/* mac80211 doesn't care if we really xmit queued frames or not
	 * we'll collect those frames either way if we stop/delete vdevs
	 */

	if (ar->state == ATH10K_STATE_WEDGED)
		return;

	time_left = wait_event_timeout(ar->htt.empty_tx_wq, ({
			bool empty;

			spin_lock_bh(&ar->htt.tx_lock);
			empty = (ar->htt.num_pending_tx == 0);
			spin_unlock_bh(&ar->htt.tx_lock);

			skip = (ar->state == ATH10K_STATE_WEDGED) ||
			       test_bit(ATH10K_FLAG_CRASH_FLUSH,
					&ar->dev_flags);

			(empty || skip);
		}), ATH10K_FLUSH_TIMEOUT_HZ);

	if (time_left == 0 || skip)
		ath10k_warn(ar, "failed to flush transmit queue (skip %i ar-state %i): %ld\n",
			    skip, ar->state, time_left);
}

static void ath10k_flush(struct ieee80211_hw *hw, struct ieee80211_vif *vif,
			 u32 queues, bool drop)
{
	struct ath10k *ar = hw->priv;
	struct ath10k_vif *arvif;
	u32 bitmap;

	if (drop) {
		if (vif && vif->type == NL80211_IFTYPE_STATION) {
			bitmap = ~(1 << WMI_MGMT_TID);
			list_for_each_entry(arvif, &ar->arvifs, list) {
				if (arvif->vdev_type == WMI_VDEV_TYPE_STA)
					ath10k_wmi_peer_flush(ar, arvif->vdev_id,
							      arvif->bssid, bitmap);
			}
			ath10k_htt_flush_tx(&ar->htt);
		}
		return;
	}

	mutex_lock(&ar->conf_mutex);
	ath10k_mac_wait_tx_complete(ar);
	mutex_unlock(&ar->conf_mutex);
}

/* TODO: Implement this function properly
 * For now it is needed to reply to Probe Requests in IBSS mode.
 * Probably we need this information from FW.
 */
static int ath10k_tx_last_beacon(struct ieee80211_hw *hw)
{
	return 1;
}

static void ath10k_reconfig_complete(struct ieee80211_hw *hw,
				     enum ieee80211_reconfig_type reconfig_type)
{
	struct ath10k *ar = hw->priv;
	struct ath10k_vif *arvif;

	if (reconfig_type != IEEE80211_RECONFIG_TYPE_RESTART)
		return;

	mutex_lock(&ar->conf_mutex);

	/* If device failed to restart it will be in a different state, e.g.
	 * ATH10K_STATE_WEDGED
	 */
	if (ar->state == ATH10K_STATE_RESTARTED) {
		ath10k_info(ar, "device successfully recovered\n");
		ar->state = ATH10K_STATE_ON;
		ieee80211_wake_queues(ar->hw);
		clear_bit(ATH10K_FLAG_RESTARTING, &ar->dev_flags);
		if (ar->hw_params.hw_restart_disconnect) {
			list_for_each_entry(arvif, &ar->arvifs, list) {
				if (arvif->is_up && arvif->vdev_type == WMI_VDEV_TYPE_STA)
					ieee80211_hw_restart_disconnect(arvif->vif);
				}
		}
	}

	mutex_unlock(&ar->conf_mutex);
}

static void
ath10k_mac_update_bss_chan_survey(struct ath10k *ar,
				  struct ieee80211_channel *channel)
{
	int ret;
	enum wmi_bss_survey_req_type type = WMI_BSS_SURVEY_REQ_TYPE_READ;

	lockdep_assert_held(&ar->conf_mutex);

	if (!test_bit(WMI_SERVICE_BSS_CHANNEL_INFO_64, ar->wmi.svc_map) ||
	    (ar->rx_channel != channel))
		return;

	if (ar->scan.state != ATH10K_SCAN_IDLE) {
		ath10k_dbg(ar, ATH10K_DBG_MAC, "ignoring bss chan info request while scanning..\n");
		return;
	}

	reinit_completion(&ar->bss_survey_done);

	ret = ath10k_wmi_pdev_bss_chan_info_request(ar, type);
	if (ret) {
		ath10k_warn(ar, "failed to send pdev bss chan info request\n");
		return;
	}

	ret = wait_for_completion_timeout(&ar->bss_survey_done, 3 * HZ);
	if (!ret) {
		ath10k_warn(ar, "bss channel survey timed out\n");
		return;
	}
}

static int ath10k_get_survey(struct ieee80211_hw *hw, int idx,
			     struct survey_info *survey)
{
	struct ath10k *ar = hw->priv;
	struct ieee80211_supported_band *sband;
	struct survey_info *ar_survey = &ar->survey[idx];
	int ret = 0;

	mutex_lock(&ar->conf_mutex);

	sband = hw->wiphy->bands[NL80211_BAND_2GHZ];
	if (sband && idx >= sband->n_channels) {
		idx -= sband->n_channels;
		sband = NULL;
	}

	if (!sband)
		sband = hw->wiphy->bands[NL80211_BAND_5GHZ];

	if (!sband || idx >= sband->n_channels) {
		ret = -ENOENT;
		goto exit;
	}

	ath10k_mac_update_bss_chan_survey(ar, &sband->channels[idx]);

	spin_lock_bh(&ar->data_lock);
	memcpy(survey, ar_survey, sizeof(*survey));
	spin_unlock_bh(&ar->data_lock);

	survey->channel = &sband->channels[idx];

	if (ar->rx_channel == survey->channel)
		survey->filled |= SURVEY_INFO_IN_USE;

exit:
	mutex_unlock(&ar->conf_mutex);
	return ret;
}

static bool
ath10k_mac_bitrate_mask_get_single_nss(struct ath10k *ar,
				       enum nl80211_band band,
				       const struct cfg80211_bitrate_mask *mask,
				       int *nss)
{
	struct ieee80211_supported_band *sband = &ar->mac.sbands[band];
	u16 vht_mcs_map = le16_to_cpu(sband->vht_cap.vht_mcs.tx_mcs_map);
	u8 ht_nss_mask = 0;
	u8 vht_nss_mask = 0;
	int i;

	if (mask->control[band].legacy)
		return false;

	for (i = 0; i < ARRAY_SIZE(mask->control[band].ht_mcs); i++) {
		if (mask->control[band].ht_mcs[i] == 0)
			continue;
		else if (mask->control[band].ht_mcs[i] ==
			 sband->ht_cap.mcs.rx_mask[i])
			ht_nss_mask |= BIT(i);
		else
			return false;
	}

	for (i = 0; i < ARRAY_SIZE(mask->control[band].vht_mcs); i++) {
		if (mask->control[band].vht_mcs[i] == 0)
			continue;
		else if (mask->control[band].vht_mcs[i] ==
			 ath10k_mac_get_max_vht_mcs_map(vht_mcs_map, i))
			vht_nss_mask |= BIT(i);
		else
			return false;
	}

	if (ht_nss_mask != vht_nss_mask)
		return false;

	if (ht_nss_mask == 0)
		return false;

	if (BIT(fls(ht_nss_mask)) - 1 != ht_nss_mask)
		return false;

	*nss = fls(ht_nss_mask);

	return true;
}

static int ath10k_mac_set_fixed_rate_params(struct ath10k_vif *arvif,
					    u8 rate, u8 nss, u8 sgi, u8 ldpc)
{
	struct ath10k *ar = arvif->ar;
	u32 vdev_param;
	int ret;

	lockdep_assert_held(&ar->conf_mutex);

	ath10k_dbg(ar, ATH10K_DBG_MAC, "mac set fixed rate params vdev %i rate 0x%02x nss %u sgi %u\n",
		   arvif->vdev_id, rate, nss, sgi);

	vdev_param = ar->wmi.vdev_param->fixed_rate;
	ret = ath10k_wmi_vdev_set_param(ar, arvif->vdev_id, vdev_param, rate);
	if (ret) {
		ath10k_warn(ar, "failed to set fixed rate param 0x%02x: %d\n",
			    rate, ret);
		return ret;
	}

	vdev_param = ar->wmi.vdev_param->nss;
	ret = ath10k_wmi_vdev_set_param(ar, arvif->vdev_id, vdev_param, nss);
	if (ret) {
		ath10k_warn(ar, "failed to set nss param %d: %d\n", nss, ret);
		return ret;
	}

	vdev_param = ar->wmi.vdev_param->sgi;
	ret = ath10k_wmi_vdev_set_param(ar, arvif->vdev_id, vdev_param, sgi);
	if (ret) {
		ath10k_warn(ar, "failed to set sgi param %d: %d\n", sgi, ret);
		return ret;
	}

	vdev_param = ar->wmi.vdev_param->ldpc;
	ret = ath10k_wmi_vdev_set_param(ar, arvif->vdev_id, vdev_param, ldpc);
	if (ret) {
		ath10k_warn(ar, "failed to set ldpc param %d: %d\n", ldpc, ret);
		return ret;
	}

	return 0;
}

static bool
ath10k_mac_can_set_bitrate_mask(struct ath10k *ar,
				enum nl80211_band band,
				const struct cfg80211_bitrate_mask *mask,
				bool allow_pfr)
{
	int i;
	u16 vht_mcs;

	/* Due to firmware limitation in WMI_PEER_ASSOC_CMDID it is impossible
	 * to express all VHT MCS rate masks. Effectively only the following
	 * ranges can be used: none, 0-7, 0-8 and 0-9.
	 */
	for (i = 0; i < NL80211_VHT_NSS_MAX; i++) {
		vht_mcs = mask->control[band].vht_mcs[i];

		switch (vht_mcs) {
		case 0:
		case BIT(8) - 1:
		case BIT(9) - 1:
		case BIT(10) - 1:
			break;
		default:
			if (!allow_pfr)
				ath10k_warn(ar, "refusing bitrate mask with missing 0-7 VHT MCS rates\n");
			return false;
		}
	}

	return true;
}

static bool ath10k_mac_set_vht_bitrate_mask_fixup(struct ath10k *ar,
						  struct ath10k_vif *arvif,
						  struct ieee80211_sta *sta)
{
	int err;
	u8 rate = arvif->vht_pfr;

	/* skip non vht and multiple rate peers */
	if (!sta->deflink.vht_cap.vht_supported || arvif->vht_num_rates != 1)
		return false;

	err = ath10k_wmi_peer_set_param(ar, arvif->vdev_id, sta->addr,
					WMI_PEER_PARAM_FIXED_RATE, rate);
	if (err)
		ath10k_warn(ar, "failed to enable STA %pM peer fixed rate: %d\n",
			    sta->addr, err);

	return true;
}

static void ath10k_mac_set_bitrate_mask_iter(void *data,
					     struct ieee80211_sta *sta)
{
	struct ath10k_vif *arvif = data;
	struct ath10k_sta *arsta = (struct ath10k_sta *)sta->drv_priv;
	struct ath10k *ar = arvif->ar;

	if (arsta->arvif != arvif)
		return;

	if (ath10k_mac_set_vht_bitrate_mask_fixup(ar, arvif, sta))
		return;

	spin_lock_bh(&ar->data_lock);
	arsta->changed |= IEEE80211_RC_SUPP_RATES_CHANGED;
	spin_unlock_bh(&ar->data_lock);

	ieee80211_queue_work(ar->hw, &arsta->update_wk);
}

static void ath10k_mac_clr_bitrate_mask_iter(void *data,
					     struct ieee80211_sta *sta)
{
	struct ath10k_vif *arvif = data;
	struct ath10k_sta *arsta = (struct ath10k_sta *)sta->drv_priv;
	struct ath10k *ar = arvif->ar;
	int err;

	/* clear vht peers only */
	if (arsta->arvif != arvif || !sta->deflink.vht_cap.vht_supported)
		return;

	err = ath10k_wmi_peer_set_param(ar, arvif->vdev_id, sta->addr,
					WMI_PEER_PARAM_FIXED_RATE,
					WMI_FIXED_RATE_NONE);
	if (err)
		ath10k_warn(ar, "failed to clear STA %pM peer fixed rate: %d\n",
			    sta->addr, err);
}

static int ath10k_mac_op_set_bitrate_mask(struct ieee80211_hw *hw,
					  struct ieee80211_vif *vif,
					  const struct cfg80211_bitrate_mask *mask)
{
	struct ath10k_vif *arvif = (void *)vif->drv_priv;
	struct cfg80211_chan_def def;
	struct ath10k *ar = arvif->ar;
	enum nl80211_band band;
	const u8 *ht_mcs_mask;
	const u16 *vht_mcs_mask;
	u8 rate;
	u8 nss;
	u8 sgi;
	u8 ldpc;
	int single_nss;
	int ret;
	int vht_num_rates, allow_pfr;
	u8 vht_pfr;
	bool update_bitrate_mask = true;

	if (ath10k_mac_vif_chan(vif, &def))
		return -EPERM;

	band = def.chan->band;
	ht_mcs_mask = mask->control[band].ht_mcs;
	vht_mcs_mask = mask->control[band].vht_mcs;
	ldpc = !!(ar->ht_cap_info & WMI_HT_CAP_LDPC);

	sgi = mask->control[band].gi;
	if (sgi == NL80211_TXRATE_FORCE_LGI)
		return -EINVAL;

	allow_pfr = test_bit(ATH10K_FW_FEATURE_PEER_FIXED_RATE,
			     ar->normal_mode_fw.fw_file.fw_features);
	if (allow_pfr) {
		mutex_lock(&ar->conf_mutex);
		ieee80211_iterate_stations_atomic(ar->hw,
						  ath10k_mac_clr_bitrate_mask_iter,
						  arvif);
		mutex_unlock(&ar->conf_mutex);
	}

	if (ath10k_mac_bitrate_mask_has_single_rate(ar, band, mask,
						    &vht_num_rates)) {
		ret = ath10k_mac_bitrate_mask_get_single_rate(ar, band, mask,
							      &rate, &nss,
							      false);
		if (ret) {
			ath10k_warn(ar, "failed to get single rate for vdev %i: %d\n",
				    arvif->vdev_id, ret);
			return ret;
		}
	} else if (ath10k_mac_bitrate_mask_get_single_nss(ar, band, mask,
							  &single_nss)) {
		rate = WMI_FIXED_RATE_NONE;
		nss = single_nss;
	} else {
		rate = WMI_FIXED_RATE_NONE;
		nss = min(ar->num_rf_chains,
			  max(ath10k_mac_max_ht_nss(ht_mcs_mask),
			      ath10k_mac_max_vht_nss(vht_mcs_mask)));

		if (!ath10k_mac_can_set_bitrate_mask(ar, band, mask,
						     allow_pfr)) {
			u8 vht_nss;

			if (!allow_pfr || vht_num_rates != 1)
				return -EINVAL;

			/* Reach here, firmware supports peer fixed rate and has
			 * single vht rate, and don't update vif birate_mask, as
			 * the rate only for specific peer.
			 */
			ath10k_mac_bitrate_mask_get_single_rate(ar, band, mask,
								&vht_pfr,
								&vht_nss,
								true);
			update_bitrate_mask = false;
		} else {
			vht_pfr = 0;
		}

		mutex_lock(&ar->conf_mutex);

		if (update_bitrate_mask)
			arvif->bitrate_mask = *mask;
		arvif->vht_num_rates = vht_num_rates;
		arvif->vht_pfr = vht_pfr;
		ieee80211_iterate_stations_atomic(ar->hw,
						  ath10k_mac_set_bitrate_mask_iter,
						  arvif);

		mutex_unlock(&ar->conf_mutex);
	}

	mutex_lock(&ar->conf_mutex);

	ret = ath10k_mac_set_fixed_rate_params(arvif, rate, nss, sgi, ldpc);
	if (ret) {
		ath10k_warn(ar, "failed to set fixed rate params on vdev %i: %d\n",
			    arvif->vdev_id, ret);
		goto exit;
	}

exit:
	mutex_unlock(&ar->conf_mutex);

	return ret;
}

static void ath10k_sta_rc_update(struct ieee80211_hw *hw,
				 struct ieee80211_vif *vif,
				 struct ieee80211_sta *sta,
				 u32 changed)
{
	struct ath10k *ar = hw->priv;
	struct ath10k_sta *arsta = (struct ath10k_sta *)sta->drv_priv;
	struct ath10k_vif *arvif = (void *)vif->drv_priv;
	struct ath10k_peer *peer;
	u32 bw, smps;

	spin_lock_bh(&ar->data_lock);

	peer = ath10k_peer_find(ar, arvif->vdev_id, sta->addr);
	if (!peer) {
		spin_unlock_bh(&ar->data_lock);
		ath10k_warn(ar, "mac sta rc update failed to find peer %pM on vdev %i\n",
			    sta->addr, arvif->vdev_id);
		return;
	}

	ath10k_dbg(ar, ATH10K_DBG_STA,
		   "mac sta rc update for %pM changed %08x bw %d nss %d smps %d\n",
		   sta->addr, changed, sta->deflink.bandwidth,
		   sta->deflink.rx_nss,
		   sta->deflink.smps_mode);

	if (changed & IEEE80211_RC_BW_CHANGED) {
		bw = WMI_PEER_CHWIDTH_20MHZ;

		switch (sta->deflink.bandwidth) {
		case IEEE80211_STA_RX_BW_20:
			bw = WMI_PEER_CHWIDTH_20MHZ;
			break;
		case IEEE80211_STA_RX_BW_40:
			bw = WMI_PEER_CHWIDTH_40MHZ;
			break;
		case IEEE80211_STA_RX_BW_80:
			bw = WMI_PEER_CHWIDTH_80MHZ;
			break;
		case IEEE80211_STA_RX_BW_160:
			bw = WMI_PEER_CHWIDTH_160MHZ;
			break;
		default:
			ath10k_warn(ar, "Invalid bandwidth %d in rc update for %pM\n",
				    sta->deflink.bandwidth, sta->addr);
			bw = WMI_PEER_CHWIDTH_20MHZ;
			break;
		}

		arsta->bw = bw;
	}

	if (changed & IEEE80211_RC_NSS_CHANGED)
		arsta->nss = sta->deflink.rx_nss;

	if (changed & IEEE80211_RC_SMPS_CHANGED) {
		smps = WMI_PEER_SMPS_PS_NONE;

		switch (sta->deflink.smps_mode) {
		case IEEE80211_SMPS_AUTOMATIC:
		case IEEE80211_SMPS_OFF:
			smps = WMI_PEER_SMPS_PS_NONE;
			break;
		case IEEE80211_SMPS_STATIC:
			smps = WMI_PEER_SMPS_STATIC;
			break;
		case IEEE80211_SMPS_DYNAMIC:
			smps = WMI_PEER_SMPS_DYNAMIC;
			break;
		case IEEE80211_SMPS_NUM_MODES:
			ath10k_warn(ar, "Invalid smps %d in sta rc update for %pM\n",
				    sta->deflink.smps_mode, sta->addr);
			smps = WMI_PEER_SMPS_PS_NONE;
			break;
		}

		arsta->smps = smps;
	}

	arsta->changed |= changed;

	spin_unlock_bh(&ar->data_lock);

	ieee80211_queue_work(hw, &arsta->update_wk);
}

static void ath10k_offset_tsf(struct ieee80211_hw *hw,
			      struct ieee80211_vif *vif, s64 tsf_offset)
{
	struct ath10k *ar = hw->priv;
	struct ath10k_vif *arvif = (void *)vif->drv_priv;
	u32 offset, vdev_param;
	int ret;

	if (tsf_offset < 0) {
		vdev_param = ar->wmi.vdev_param->dec_tsf;
		offset = -tsf_offset;
	} else {
		vdev_param = ar->wmi.vdev_param->inc_tsf;
		offset = tsf_offset;
	}

	ret = ath10k_wmi_vdev_set_param(ar, arvif->vdev_id,
					vdev_param, offset);

	if (ret && ret != -EOPNOTSUPP)
		ath10k_warn(ar, "failed to set tsf offset %d cmd %d: %d\n",
			    offset, vdev_param, ret);
}

static int ath10k_ampdu_action(struct ieee80211_hw *hw,
			       struct ieee80211_vif *vif,
			       struct ieee80211_ampdu_params *params)
{
	struct ath10k *ar = hw->priv;
	struct ath10k_vif *arvif = (void *)vif->drv_priv;
	struct ieee80211_sta *sta = params->sta;
	enum ieee80211_ampdu_mlme_action action = params->action;
	u16 tid = params->tid;

	ath10k_dbg(ar, ATH10K_DBG_MAC, "mac ampdu vdev_id %i sta %pM tid %u action %d\n",
		   arvif->vdev_id, sta->addr, tid, action);

	switch (action) {
	case IEEE80211_AMPDU_RX_START:
	case IEEE80211_AMPDU_RX_STOP:
		/* HTT AddBa/DelBa events trigger mac80211 Rx BA session
		 * creation/removal. Do we need to verify this?
		 */
		return 0;
	case IEEE80211_AMPDU_TX_START:
	case IEEE80211_AMPDU_TX_STOP_CONT:
	case IEEE80211_AMPDU_TX_STOP_FLUSH:
	case IEEE80211_AMPDU_TX_STOP_FLUSH_CONT:
	case IEEE80211_AMPDU_TX_OPERATIONAL:
		/* Firmware offloads Tx aggregation entirely so deny mac80211
		 * Tx aggregation requests.
		 */
		return -EOPNOTSUPP;
	}

	return -EINVAL;
}

static void
ath10k_mac_update_rx_channel(struct ath10k *ar,
			     struct ieee80211_chanctx_conf *ctx,
			     struct ieee80211_vif_chanctx_switch *vifs,
			     int n_vifs)
{
	struct cfg80211_chan_def *def = NULL;

	/* Both locks are required because ar->rx_channel is modified. This
	 * allows readers to hold either lock.
	 */
	lockdep_assert_held(&ar->conf_mutex);
	lockdep_assert_held(&ar->data_lock);

	WARN_ON(ctx && vifs);
	WARN_ON(vifs && !n_vifs);

	/* FIXME: Sort of an optimization and a workaround. Peers and vifs are
	 * on a linked list now. Doing a lookup peer -> vif -> chanctx for each
	 * ppdu on Rx may reduce performance on low-end systems. It should be
	 * possible to make tables/hashmaps to speed the lookup up (be vary of
	 * cpu data cache lines though regarding sizes) but to keep the initial
	 * implementation simple and less intrusive fallback to the slow lookup
	 * only for multi-channel cases. Single-channel cases will remain to
	 * use the old channel derival and thus performance should not be
	 * affected much.
	 */
	rcu_read_lock();
	if (!ctx && ath10k_mac_num_chanctxs(ar) == 1) {
		ieee80211_iter_chan_contexts_atomic(ar->hw,
						    ath10k_mac_get_any_chandef_iter,
						    &def);

		if (vifs)
			def = &vifs[0].new_ctx->def;

		ar->rx_channel = def->chan;
	} else if ((ctx && ath10k_mac_num_chanctxs(ar) == 0) ||
		   (ctx && (ar->state == ATH10K_STATE_RESTARTED))) {
		/* During driver restart due to firmware assert, since mac80211
		 * already has valid channel context for given radio, channel
		 * context iteration return num_chanctx > 0. So fix rx_channel
		 * when restart is in progress.
		 */
		ar->rx_channel = ctx->def.chan;
	} else {
		ar->rx_channel = NULL;
	}
	rcu_read_unlock();
}

static void
ath10k_mac_update_vif_chan(struct ath10k *ar,
			   struct ieee80211_vif_chanctx_switch *vifs,
			   int n_vifs)
{
	struct ath10k_vif *arvif;
	int ret;
	int i;

	lockdep_assert_held(&ar->conf_mutex);

	/* First stop monitor interface. Some FW versions crash if there's a
	 * lone monitor interface.
	 */
	if (ar->monitor_started)
		ath10k_monitor_stop(ar);

	for (i = 0; i < n_vifs; i++) {
		arvif = (void *)vifs[i].vif->drv_priv;

		ath10k_dbg(ar, ATH10K_DBG_MAC,
			   "mac chanctx switch vdev_id %i freq %u->%u width %d->%d\n",
			   arvif->vdev_id,
			   vifs[i].old_ctx->def.chan->center_freq,
			   vifs[i].new_ctx->def.chan->center_freq,
			   vifs[i].old_ctx->def.width,
			   vifs[i].new_ctx->def.width);

		if (WARN_ON(!arvif->is_started))
			continue;

		if (WARN_ON(!arvif->is_up))
			continue;

		ret = ath10k_wmi_vdev_down(ar, arvif->vdev_id);
		if (ret) {
			ath10k_warn(ar, "failed to down vdev %d: %d\n",
				    arvif->vdev_id, ret);
			continue;
		}
	}

	/* All relevant vdevs are downed and associated channel resources
	 * should be available for the channel switch now.
	 */

	spin_lock_bh(&ar->data_lock);
	ath10k_mac_update_rx_channel(ar, NULL, vifs, n_vifs);
	spin_unlock_bh(&ar->data_lock);

	for (i = 0; i < n_vifs; i++) {
		arvif = (void *)vifs[i].vif->drv_priv;

		if (WARN_ON(!arvif->is_started))
			continue;

		if (WARN_ON(!arvif->is_up))
			continue;

		ret = ath10k_mac_setup_bcn_tmpl(arvif);
		if (ret)
			ath10k_warn(ar, "failed to update bcn tmpl during csa: %d\n",
				    ret);

		ret = ath10k_mac_setup_prb_tmpl(arvif);
		if (ret)
			ath10k_warn(ar, "failed to update prb tmpl during csa: %d\n",
				    ret);

		ret = ath10k_vdev_restart(arvif, &vifs[i].new_ctx->def);
		if (ret) {
			ath10k_warn(ar, "failed to restart vdev %d: %d\n",
				    arvif->vdev_id, ret);
			continue;
		}

		ret = ath10k_wmi_vdev_up(arvif->ar, arvif->vdev_id, arvif->aid,
					 arvif->bssid);
		if (ret) {
			ath10k_warn(ar, "failed to bring vdev up %d: %d\n",
				    arvif->vdev_id, ret);
			continue;
		}
	}

	ath10k_monitor_recalc(ar);
}

static int
ath10k_mac_op_add_chanctx(struct ieee80211_hw *hw,
			  struct ieee80211_chanctx_conf *ctx)
{
	struct ath10k *ar = hw->priv;

	ath10k_dbg(ar, ATH10K_DBG_MAC,
		   "mac chanctx add freq %u width %d ptr %pK\n",
		   ctx->def.chan->center_freq, ctx->def.width, ctx);

	mutex_lock(&ar->conf_mutex);

	spin_lock_bh(&ar->data_lock);
	ath10k_mac_update_rx_channel(ar, ctx, NULL, 0);
	spin_unlock_bh(&ar->data_lock);

	ath10k_recalc_radar_detection(ar);
	ath10k_monitor_recalc(ar);

	mutex_unlock(&ar->conf_mutex);

	return 0;
}

static void
ath10k_mac_op_remove_chanctx(struct ieee80211_hw *hw,
			     struct ieee80211_chanctx_conf *ctx)
{
	struct ath10k *ar = hw->priv;

	ath10k_dbg(ar, ATH10K_DBG_MAC,
		   "mac chanctx remove freq %u width %d ptr %pK\n",
		   ctx->def.chan->center_freq, ctx->def.width, ctx);

	mutex_lock(&ar->conf_mutex);

	spin_lock_bh(&ar->data_lock);
	ath10k_mac_update_rx_channel(ar, NULL, NULL, 0);
	spin_unlock_bh(&ar->data_lock);

	ath10k_recalc_radar_detection(ar);
	ath10k_monitor_recalc(ar);

	mutex_unlock(&ar->conf_mutex);
}

struct ath10k_mac_change_chanctx_arg {
	struct ieee80211_chanctx_conf *ctx;
	struct ieee80211_vif_chanctx_switch *vifs;
	int n_vifs;
	int next_vif;
};

static void
ath10k_mac_change_chanctx_cnt_iter(void *data, u8 *mac,
				   struct ieee80211_vif *vif)
{
	struct ath10k_mac_change_chanctx_arg *arg = data;

	if (rcu_access_pointer(vif->bss_conf.chanctx_conf) != arg->ctx)
		return;

	arg->n_vifs++;
}

static void
ath10k_mac_change_chanctx_fill_iter(void *data, u8 *mac,
				    struct ieee80211_vif *vif)
{
	struct ath10k_mac_change_chanctx_arg *arg = data;
	struct ieee80211_chanctx_conf *ctx;

	ctx = rcu_access_pointer(vif->bss_conf.chanctx_conf);
	if (ctx != arg->ctx)
		return;

	if (WARN_ON(arg->next_vif == arg->n_vifs))
		return;

	arg->vifs[arg->next_vif].vif = vif;
	arg->vifs[arg->next_vif].old_ctx = ctx;
	arg->vifs[arg->next_vif].new_ctx = ctx;
	arg->next_vif++;
}

static void
ath10k_mac_op_change_chanctx(struct ieee80211_hw *hw,
			     struct ieee80211_chanctx_conf *ctx,
			     u32 changed)
{
	struct ath10k *ar = hw->priv;
	struct ath10k_mac_change_chanctx_arg arg = { .ctx = ctx };

	mutex_lock(&ar->conf_mutex);

	ath10k_dbg(ar, ATH10K_DBG_MAC,
		   "mac chanctx change freq %u width %d ptr %pK changed %x\n",
		   ctx->def.chan->center_freq, ctx->def.width, ctx, changed);

	/* This shouldn't really happen because channel switching should use
	 * switch_vif_chanctx().
	 */
	if (WARN_ON(changed & IEEE80211_CHANCTX_CHANGE_CHANNEL))
		goto unlock;

	if (changed & IEEE80211_CHANCTX_CHANGE_WIDTH) {
		ieee80211_iterate_active_interfaces_atomic(
					hw,
					ATH10K_ITER_NORMAL_FLAGS,
					ath10k_mac_change_chanctx_cnt_iter,
					&arg);
		if (arg.n_vifs == 0)
			goto radar;

		arg.vifs = kcalloc(arg.n_vifs, sizeof(arg.vifs[0]),
				   GFP_KERNEL);
		if (!arg.vifs)
			goto radar;

		ieee80211_iterate_active_interfaces_atomic(
					hw,
					ATH10K_ITER_NORMAL_FLAGS,
					ath10k_mac_change_chanctx_fill_iter,
					&arg);
		ath10k_mac_update_vif_chan(ar, arg.vifs, arg.n_vifs);
		kfree(arg.vifs);
	}

radar:
	ath10k_recalc_radar_detection(ar);

	/* FIXME: How to configure Rx chains properly? */

	/* No other actions are actually necessary. Firmware maintains channel
	 * definitions per vdev internally and there's no host-side channel
	 * context abstraction to configure, e.g. channel width.
	 */

unlock:
	mutex_unlock(&ar->conf_mutex);
}

static int
ath10k_mac_op_assign_vif_chanctx(struct ieee80211_hw *hw,
				 struct ieee80211_vif *vif,
				 struct ieee80211_bss_conf *link_conf,
				 struct ieee80211_chanctx_conf *ctx)
{
	struct ath10k *ar = hw->priv;
	struct ath10k_vif *arvif = (void *)vif->drv_priv;
	int ret;

	mutex_lock(&ar->conf_mutex);

	ath10k_dbg(ar, ATH10K_DBG_MAC,
		   "mac chanctx assign ptr %pK vdev_id %i\n",
		   ctx, arvif->vdev_id);

	if (WARN_ON(arvif->is_started)) {
		mutex_unlock(&ar->conf_mutex);
		return -EBUSY;
	}

	ret = ath10k_vdev_start(arvif, &ctx->def);
	if (ret) {
		ath10k_warn(ar, "failed to start vdev %i addr %pM on freq %d: %d\n",
			    arvif->vdev_id, vif->addr,
			    ctx->def.chan->center_freq, ret);
		goto err;
	}

	arvif->is_started = true;

	ret = ath10k_mac_vif_setup_ps(arvif);
	if (ret) {
		ath10k_warn(ar, "failed to update vdev %i ps: %d\n",
			    arvif->vdev_id, ret);
		goto err_stop;
	}

	if (vif->type == NL80211_IFTYPE_MONITOR) {
		ret = ath10k_wmi_vdev_up(ar, arvif->vdev_id, 0, vif->addr);
		if (ret) {
			ath10k_warn(ar, "failed to up monitor vdev %i: %d\n",
				    arvif->vdev_id, ret);
			goto err_stop;
		}

		arvif->is_up = true;
	}

	if (ath10k_mac_can_set_cts_prot(arvif)) {
		ret = ath10k_mac_set_cts_prot(arvif);
		if (ret)
			ath10k_warn(ar, "failed to set cts protection for vdev %d: %d\n",
				    arvif->vdev_id, ret);
	}

	if (ath10k_peer_stats_enabled(ar) &&
	    ar->hw_params.tx_stats_over_pktlog) {
		ar->pktlog_filter |= ATH10K_PKTLOG_PEER_STATS;
		ret = ath10k_wmi_pdev_pktlog_enable(ar,
						    ar->pktlog_filter);
		if (ret) {
			ath10k_warn(ar, "failed to enable pktlog %d\n", ret);
			goto err_stop;
		}
	}

	mutex_unlock(&ar->conf_mutex);
	return 0;

err_stop:
	ath10k_vdev_stop(arvif);
	arvif->is_started = false;
	ath10k_mac_vif_setup_ps(arvif);

err:
	mutex_unlock(&ar->conf_mutex);
	return ret;
}

static void
ath10k_mac_op_unassign_vif_chanctx(struct ieee80211_hw *hw,
				   struct ieee80211_vif *vif,
				   struct ieee80211_bss_conf *link_conf,
				   struct ieee80211_chanctx_conf *ctx)
{
	struct ath10k *ar = hw->priv;
	struct ath10k_vif *arvif = (void *)vif->drv_priv;
	int ret;

	mutex_lock(&ar->conf_mutex);

	ath10k_dbg(ar, ATH10K_DBG_MAC,
		   "mac chanctx unassign ptr %pK vdev_id %i\n",
		   ctx, arvif->vdev_id);

	WARN_ON(!arvif->is_started);

	if (vif->type == NL80211_IFTYPE_MONITOR) {
		WARN_ON(!arvif->is_up);

		ret = ath10k_wmi_vdev_down(ar, arvif->vdev_id);
		if (ret)
			ath10k_warn(ar, "failed to down monitor vdev %i: %d\n",
				    arvif->vdev_id, ret);

		arvif->is_up = false;
	}

	ret = ath10k_vdev_stop(arvif);
	if (ret)
		ath10k_warn(ar, "failed to stop vdev %i: %d\n",
			    arvif->vdev_id, ret);

	arvif->is_started = false;

	mutex_unlock(&ar->conf_mutex);
}

static int
ath10k_mac_op_switch_vif_chanctx(struct ieee80211_hw *hw,
				 struct ieee80211_vif_chanctx_switch *vifs,
				 int n_vifs,
				 enum ieee80211_chanctx_switch_mode mode)
{
	struct ath10k *ar = hw->priv;

	mutex_lock(&ar->conf_mutex);

	ath10k_dbg(ar, ATH10K_DBG_MAC,
		   "mac chanctx switch n_vifs %d mode %d\n",
		   n_vifs, mode);
	ath10k_mac_update_vif_chan(ar, vifs, n_vifs);

	mutex_unlock(&ar->conf_mutex);
	return 0;
}

static void ath10k_mac_op_sta_pre_rcu_remove(struct ieee80211_hw *hw,
					     struct ieee80211_vif *vif,
					     struct ieee80211_sta *sta)
{
	struct ath10k *ar;
	struct ath10k_peer *peer;

	ar = hw->priv;

	list_for_each_entry(peer, &ar->peers, list)
		if (peer->sta == sta)
			peer->removed = true;
}

/* HT MCS parameters with Nss = 1 */
static const struct ath10k_index_ht_data_rate_type supported_ht_mcs_rate_nss1[] = {
	/* MCS  L20   L40   S20  S40 */
	{0,  { 65,  135,  72,  150} },
	{1,  { 130, 270,  144, 300} },
	{2,  { 195, 405,  217, 450} },
	{3,  { 260, 540,  289, 600} },
	{4,  { 390, 810,  433, 900} },
	{5,  { 520, 1080, 578, 1200} },
	{6,  { 585, 1215, 650, 1350} },
	{7,  { 650, 1350, 722, 1500} }
};

/* HT MCS parameters with Nss = 2 */
static const struct ath10k_index_ht_data_rate_type supported_ht_mcs_rate_nss2[] = {
	/* MCS  L20    L40   S20   S40 */
	{0,  {130,  270,  144,  300} },
	{1,  {260,  540,  289,  600} },
	{2,  {390,  810,  433,  900} },
	{3,  {520,  1080, 578,  1200} },
	{4,  {780,  1620, 867,  1800} },
	{5,  {1040, 2160, 1156, 2400} },
	{6,  {1170, 2430, 1300, 2700} },
	{7,  {1300, 2700, 1444, 3000} }
};

/* MCS parameters with Nss = 1 */
static const struct ath10k_index_vht_data_rate_type supported_vht_mcs_rate_nss1[] = {
	/* MCS  L80    S80     L40   S40    L20   S20 */
	{0,  {293,  325},  {135,  150},  {65,   72} },
	{1,  {585,  650},  {270,  300},  {130,  144} },
	{2,  {878,  975},  {405,  450},  {195,  217} },
	{3,  {1170, 1300}, {540,  600},  {260,  289} },
	{4,  {1755, 1950}, {810,  900},  {390,  433} },
	{5,  {2340, 2600}, {1080, 1200}, {520,  578} },
	{6,  {2633, 2925}, {1215, 1350}, {585,  650} },
	{7,  {2925, 3250}, {1350, 1500}, {650,  722} },
	{8,  {3510, 3900}, {1620, 1800}, {780,  867} },
	{9,  {3900, 4333}, {1800, 2000}, {780,  867} }
};

/*MCS parameters with Nss = 2 */
static const struct ath10k_index_vht_data_rate_type supported_vht_mcs_rate_nss2[] = {
	/* MCS  L80    S80     L40   S40    L20   S20 */
	{0,  {585,  650},  {270,  300},  {130,  144} },
	{1,  {1170, 1300}, {540,  600},  {260,  289} },
	{2,  {1755, 1950}, {810,  900},  {390,  433} },
	{3,  {2340, 2600}, {1080, 1200}, {520,  578} },
	{4,  {3510, 3900}, {1620, 1800}, {780,  867} },
	{5,  {4680, 5200}, {2160, 2400}, {1040, 1156} },
	{6,  {5265, 5850}, {2430, 2700}, {1170, 1300} },
	{7,  {5850, 6500}, {2700, 3000}, {1300, 1444} },
	{8,  {7020, 7800}, {3240, 3600}, {1560, 1733} },
	{9,  {7800, 8667}, {3600, 4000}, {1560, 1733} }
};

static void ath10k_mac_get_rate_flags_ht(struct ath10k *ar, u32 rate, u8 nss, u8 mcs,
					 u8 *flags, u8 *bw)
{
	struct ath10k_index_ht_data_rate_type *mcs_rate;
	u8 index;
	size_t len_nss1 = ARRAY_SIZE(supported_ht_mcs_rate_nss1);
	size_t len_nss2 = ARRAY_SIZE(supported_ht_mcs_rate_nss2);

	if (mcs >= (len_nss1 + len_nss2)) {
		ath10k_warn(ar, "not supported mcs %d in current rate table", mcs);
		return;
	}

	mcs_rate = (struct ath10k_index_ht_data_rate_type *)
		   ((nss == 1) ? &supported_ht_mcs_rate_nss1 :
		   &supported_ht_mcs_rate_nss2);

	if (mcs >= len_nss1)
		index = mcs - len_nss1;
	else
		index = mcs;

	if (rate == mcs_rate[index].supported_rate[0]) {
		*bw = RATE_INFO_BW_20;
	} else if (rate == mcs_rate[index].supported_rate[1]) {
		*bw |= RATE_INFO_BW_40;
	} else if (rate == mcs_rate[index].supported_rate[2]) {
		*bw |= RATE_INFO_BW_20;
		*flags |= RATE_INFO_FLAGS_SHORT_GI;
	} else if (rate == mcs_rate[index].supported_rate[3]) {
		*bw |= RATE_INFO_BW_40;
		*flags |= RATE_INFO_FLAGS_SHORT_GI;
	} else {
		ath10k_warn(ar, "invalid ht params rate %d 100kbps nss %d mcs %d",
			    rate, nss, mcs);
	}
}

static void ath10k_mac_get_rate_flags_vht(struct ath10k *ar, u32 rate, u8 nss, u8 mcs,
					  u8 *flags, u8 *bw)
{
	struct ath10k_index_vht_data_rate_type *mcs_rate;

	mcs_rate = (struct ath10k_index_vht_data_rate_type *)
		   ((nss == 1) ? &supported_vht_mcs_rate_nss1 :
		   &supported_vht_mcs_rate_nss2);

	if (rate == mcs_rate[mcs].supported_VHT80_rate[0]) {
		*bw = RATE_INFO_BW_80;
	} else if (rate == mcs_rate[mcs].supported_VHT80_rate[1]) {
		*bw = RATE_INFO_BW_80;
		*flags |= RATE_INFO_FLAGS_SHORT_GI;
	} else if (rate == mcs_rate[mcs].supported_VHT40_rate[0]) {
		*bw = RATE_INFO_BW_40;
	} else if (rate == mcs_rate[mcs].supported_VHT40_rate[1]) {
		*bw = RATE_INFO_BW_40;
		*flags |= RATE_INFO_FLAGS_SHORT_GI;
	} else if (rate == mcs_rate[mcs].supported_VHT20_rate[0]) {
		*bw = RATE_INFO_BW_20;
	} else if (rate == mcs_rate[mcs].supported_VHT20_rate[1]) {
		*bw = RATE_INFO_BW_20;
		*flags |= RATE_INFO_FLAGS_SHORT_GI;
	} else {
		ath10k_warn(ar, "invalid vht params rate %d 100kbps nss %d mcs %d",
			    rate, nss, mcs);
	}
}

static void ath10k_mac_get_rate_flags(struct ath10k *ar, u32 rate,
				      enum ath10k_phy_mode mode, u8 nss, u8 mcs,
				      u8 *flags, u8 *bw)
{
	if (mode == ATH10K_PHY_MODE_HT) {
		*flags = RATE_INFO_FLAGS_MCS;
		ath10k_mac_get_rate_flags_ht(ar, rate, nss, mcs, flags, bw);
	} else if (mode == ATH10K_PHY_MODE_VHT) {
		*flags = RATE_INFO_FLAGS_VHT_MCS;
		ath10k_mac_get_rate_flags_vht(ar, rate, nss, mcs, flags, bw);
	}
}

static void ath10k_mac_parse_bitrate(struct ath10k *ar, u32 rate_code,
				     u32 bitrate_kbps, struct rate_info *rate)
{
	enum ath10k_phy_mode mode = ATH10K_PHY_MODE_LEGACY;
	enum wmi_rate_preamble preamble = WMI_TLV_GET_HW_RC_PREAM_V1(rate_code);
	u8 nss = WMI_TLV_GET_HW_RC_NSS_V1(rate_code) + 1;
	u8 mcs = WMI_TLV_GET_HW_RC_RATE_V1(rate_code);
	u8 flags = 0, bw = 0;

	ath10k_dbg(ar, ATH10K_DBG_MAC, "mac parse rate code 0x%x bitrate %d kbps\n",
		   rate_code, bitrate_kbps);

	if (preamble == WMI_RATE_PREAMBLE_HT)
		mode = ATH10K_PHY_MODE_HT;
	else if (preamble == WMI_RATE_PREAMBLE_VHT)
		mode = ATH10K_PHY_MODE_VHT;

	ath10k_mac_get_rate_flags(ar, bitrate_kbps / 100, mode, nss, mcs, &flags, &bw);

	ath10k_dbg(ar, ATH10K_DBG_MAC,
		   "mac parse bitrate preamble %d mode %d nss %d mcs %d flags %x bw %d\n",
		   preamble, mode, nss, mcs, flags, bw);

	rate->flags = flags;
	rate->bw = bw;
	rate->legacy = bitrate_kbps / 100;
	rate->nss = nss;
	rate->mcs = mcs;
}

static void ath10k_mac_sta_get_peer_stats_info(struct ath10k *ar,
					       struct ieee80211_sta *sta,
					       struct station_info *sinfo)
{
	struct ath10k_sta *arsta = (struct ath10k_sta *)sta->drv_priv;
	struct ath10k_peer *peer;
	unsigned long time_left;
	int ret;

	if (!(ar->hw_params.supports_peer_stats_info &&
	      arsta->arvif->vdev_type == WMI_VDEV_TYPE_STA))
		return;

	spin_lock_bh(&ar->data_lock);
	peer = ath10k_peer_find(ar, arsta->arvif->vdev_id, sta->addr);
	spin_unlock_bh(&ar->data_lock);
	if (!peer)
		return;

	reinit_completion(&ar->peer_stats_info_complete);

	ret = ath10k_wmi_request_peer_stats_info(ar,
						 arsta->arvif->vdev_id,
						 WMI_REQUEST_ONE_PEER_STATS_INFO,
						 arsta->arvif->bssid,
						 0);
	if (ret && ret != -EOPNOTSUPP) {
		ath10k_warn(ar, "could not request peer stats info: %d\n", ret);
		return;
	}

	time_left = wait_for_completion_timeout(&ar->peer_stats_info_complete, 3 * HZ);
	if (time_left == 0) {
		ath10k_warn(ar, "timed out waiting peer stats info\n");
		return;
	}

	if (arsta->rx_rate_code != 0 && arsta->rx_bitrate_kbps != 0) {
		ath10k_mac_parse_bitrate(ar, arsta->rx_rate_code,
					 arsta->rx_bitrate_kbps,
					 &sinfo->rxrate);

		sinfo->filled |= BIT_ULL(NL80211_STA_INFO_RX_BITRATE);
		arsta->rx_rate_code = 0;
		arsta->rx_bitrate_kbps = 0;
	}

	if (arsta->tx_rate_code != 0 && arsta->tx_bitrate_kbps != 0) {
		ath10k_mac_parse_bitrate(ar, arsta->tx_rate_code,
					 arsta->tx_bitrate_kbps,
					 &sinfo->txrate);

		sinfo->filled |= BIT_ULL(NL80211_STA_INFO_TX_BITRATE);
		arsta->tx_rate_code = 0;
		arsta->tx_bitrate_kbps = 0;
	}
}

static void ath10k_sta_statistics(struct ieee80211_hw *hw,
				  struct ieee80211_vif *vif,
				  struct ieee80211_sta *sta,
				  struct station_info *sinfo)
{
	struct ath10k_sta *arsta = (struct ath10k_sta *)sta->drv_priv;
	struct ath10k *ar = arsta->arvif->ar;

	if (!ath10k_peer_stats_enabled(ar))
		return;

	mutex_lock(&ar->conf_mutex);
	ath10k_debug_fw_stats_request(ar);
	mutex_unlock(&ar->conf_mutex);

	sinfo->rx_duration = arsta->rx_duration;
	sinfo->filled |= BIT_ULL(NL80211_STA_INFO_RX_DURATION);

	if (arsta->txrate.legacy || arsta->txrate.nss) {
		if (arsta->txrate.legacy) {
			sinfo->txrate.legacy = arsta->txrate.legacy;
		} else {
			sinfo->txrate.mcs = arsta->txrate.mcs;
			sinfo->txrate.nss = arsta->txrate.nss;
			sinfo->txrate.bw = arsta->txrate.bw;
		}
		sinfo->txrate.flags = arsta->txrate.flags;
		sinfo->filled |= BIT_ULL(NL80211_STA_INFO_TX_BITRATE);
	}

	if (ar->htt.disable_tx_comp) {
		sinfo->tx_failed = arsta->tx_failed;
		sinfo->filled |= BIT_ULL(NL80211_STA_INFO_TX_FAILED);
	}

	sinfo->tx_retries = arsta->tx_retries;
	sinfo->filled |= BIT_ULL(NL80211_STA_INFO_TX_RETRIES);

	ath10k_mac_sta_get_peer_stats_info(ar, sta, sinfo);
}

static int ath10k_mac_op_set_tid_config(struct ieee80211_hw *hw,
					struct ieee80211_vif *vif,
					struct ieee80211_sta *sta,
					struct cfg80211_tid_config *tid_config)
{
	struct ath10k *ar = hw->priv;
	struct ath10k_vif *arvif = (void *)vif->drv_priv;
	struct ath10k_mac_iter_tid_conf_data data = {};
	struct wmi_per_peer_per_tid_cfg_arg arg = {};
	int ret, i;

	mutex_lock(&ar->conf_mutex);
	arg.vdev_id = arvif->vdev_id;

	arvif->tids_rst = 0;
	memset(arvif->tid_conf_changed, 0, sizeof(arvif->tid_conf_changed));

	for (i = 0; i < tid_config->n_tid_conf; i++) {
		ret = ath10k_mac_parse_tid_config(ar, sta, vif,
						  &tid_config->tid_conf[i],
						  &arg);
		if (ret)
			goto exit;
	}

	ret = 0;

	if (sta)
		goto exit;

	arvif->tids_rst = 0;
	data.curr_vif = vif;
	data.ar = ar;

	ieee80211_iterate_stations_atomic(hw, ath10k_mac_vif_stations_tid_conf,
					  &data);

exit:
	mutex_unlock(&ar->conf_mutex);
	return ret;
}

static int ath10k_mac_op_reset_tid_config(struct ieee80211_hw *hw,
					  struct ieee80211_vif *vif,
					  struct ieee80211_sta *sta,
					  u8 tids)
{
	struct ath10k_vif *arvif = (void *)vif->drv_priv;
	struct ath10k_mac_iter_tid_conf_data data = {};
	struct ath10k *ar = hw->priv;
	int ret = 0;

	mutex_lock(&ar->conf_mutex);

	if (sta) {
		arvif->tids_rst = 0;
		ret = ath10k_mac_reset_tid_config(ar, sta, arvif, tids);
		goto exit;
	}

	arvif->tids_rst = tids;
	data.curr_vif = vif;
	data.ar = ar;
	ieee80211_iterate_stations_atomic(hw, ath10k_mac_vif_stations_tid_conf,
					  &data);

exit:
	mutex_unlock(&ar->conf_mutex);
	return ret;
}

static const struct ieee80211_ops ath10k_ops = {
	.tx				= ath10k_mac_op_tx,
	.wake_tx_queue			= ath10k_mac_op_wake_tx_queue,
	.start				= ath10k_start,
	.stop				= ath10k_stop,
	.config				= ath10k_config,
	.add_interface			= ath10k_add_interface,
	.update_vif_offload		= ath10k_update_vif_offload,
	.remove_interface		= ath10k_remove_interface,
	.configure_filter		= ath10k_configure_filter,
	.bss_info_changed		= ath10k_bss_info_changed,
	.set_coverage_class		= ath10k_mac_op_set_coverage_class,
	.hw_scan			= ath10k_hw_scan,
	.cancel_hw_scan			= ath10k_cancel_hw_scan,
	.set_key			= ath10k_set_key,
	.set_default_unicast_key        = ath10k_set_default_unicast_key,
	.sta_state			= ath10k_sta_state,
	.sta_set_txpwr			= ath10k_sta_set_txpwr,
	.conf_tx			= ath10k_conf_tx,
	.remain_on_channel		= ath10k_remain_on_channel,
	.cancel_remain_on_channel	= ath10k_cancel_remain_on_channel,
	.set_rts_threshold		= ath10k_set_rts_threshold,
	.set_frag_threshold		= ath10k_mac_op_set_frag_threshold,
	.flush				= ath10k_flush,
	.tx_last_beacon			= ath10k_tx_last_beacon,
	.set_antenna			= ath10k_set_antenna,
	.get_antenna			= ath10k_get_antenna,
	.reconfig_complete		= ath10k_reconfig_complete,
	.get_survey			= ath10k_get_survey,
	.set_bitrate_mask		= ath10k_mac_op_set_bitrate_mask,
	.sta_rc_update			= ath10k_sta_rc_update,
	.offset_tsf			= ath10k_offset_tsf,
	.ampdu_action			= ath10k_ampdu_action,
	.get_et_sset_count		= ath10k_debug_get_et_sset_count,
	.get_et_stats			= ath10k_debug_get_et_stats,
	.get_et_strings			= ath10k_debug_get_et_strings,
	.add_chanctx			= ath10k_mac_op_add_chanctx,
	.remove_chanctx			= ath10k_mac_op_remove_chanctx,
	.change_chanctx			= ath10k_mac_op_change_chanctx,
	.assign_vif_chanctx		= ath10k_mac_op_assign_vif_chanctx,
	.unassign_vif_chanctx		= ath10k_mac_op_unassign_vif_chanctx,
	.switch_vif_chanctx		= ath10k_mac_op_switch_vif_chanctx,
	.sta_pre_rcu_remove		= ath10k_mac_op_sta_pre_rcu_remove,
	.sta_statistics			= ath10k_sta_statistics,
	.set_tid_config			= ath10k_mac_op_set_tid_config,
	.reset_tid_config		= ath10k_mac_op_reset_tid_config,

	CFG80211_TESTMODE_CMD(ath10k_tm_cmd)

#ifdef CONFIG_PM
	.suspend			= ath10k_wow_op_suspend,
	.resume				= ath10k_wow_op_resume,
	.set_wakeup			= ath10k_wow_op_set_wakeup,
#endif
#ifdef CONFIG_MAC80211_DEBUGFS
	.sta_add_debugfs		= ath10k_sta_add_debugfs,
#endif
	.set_sar_specs			= ath10k_mac_set_sar_specs,
};

#define CHAN2G(_channel, _freq, _flags) { \
	.band			= NL80211_BAND_2GHZ, \
	.hw_value		= (_channel), \
	.center_freq		= (_freq), \
	.flags			= (_flags), \
	.max_antenna_gain	= 0, \
	.max_power		= 30, \
}

#define CHAN5G(_channel, _freq, _flags) { \
	.band			= NL80211_BAND_5GHZ, \
	.hw_value		= (_channel), \
	.center_freq		= (_freq), \
	.flags			= (_flags), \
	.max_antenna_gain	= 0, \
	.max_power		= 30, \
}

static const struct ieee80211_channel ath10k_2ghz_channels[] = {
	CHAN2G(1, 2412, 0),
	CHAN2G(2, 2417, 0),
	CHAN2G(3, 2422, 0),
	CHAN2G(4, 2427, 0),
	CHAN2G(5, 2432, 0),
	CHAN2G(6, 2437, 0),
	CHAN2G(7, 2442, 0),
	CHAN2G(8, 2447, 0),
	CHAN2G(9, 2452, 0),
	CHAN2G(10, 2457, 0),
	CHAN2G(11, 2462, 0),
	CHAN2G(12, 2467, 0),
	CHAN2G(13, 2472, 0),
	CHAN2G(14, 2484, 0),
};

static const struct ieee80211_channel ath10k_5ghz_channels[] = {
	CHAN5G(36, 5180, 0),
	CHAN5G(40, 5200, 0),
	CHAN5G(44, 5220, 0),
	CHAN5G(48, 5240, 0),
	CHAN5G(52, 5260, 0),
	CHAN5G(56, 5280, 0),
	CHAN5G(60, 5300, 0),
	CHAN5G(64, 5320, 0),
	CHAN5G(100, 5500, 0),
	CHAN5G(104, 5520, 0),
	CHAN5G(108, 5540, 0),
	CHAN5G(112, 5560, 0),
	CHAN5G(116, 5580, 0),
	CHAN5G(120, 5600, 0),
	CHAN5G(124, 5620, 0),
	CHAN5G(128, 5640, 0),
	CHAN5G(132, 5660, 0),
	CHAN5G(136, 5680, 0),
	CHAN5G(140, 5700, 0),
	CHAN5G(144, 5720, 0),
	CHAN5G(149, 5745, 0),
	CHAN5G(153, 5765, 0),
	CHAN5G(157, 5785, 0),
	CHAN5G(161, 5805, 0),
	CHAN5G(165, 5825, 0),
	CHAN5G(169, 5845, 0),
	CHAN5G(173, 5865, 0),
	/* If you add more, you may need to change ATH10K_MAX_5G_CHAN */
	/* And you will definitely need to change ATH10K_NUM_CHANS in core.h */
};

struct ath10k *ath10k_mac_create(size_t priv_size)
{
	struct ieee80211_hw *hw;
	struct ieee80211_ops *ops;
	struct ath10k *ar;

	ops = kmemdup(&ath10k_ops, sizeof(ath10k_ops), GFP_KERNEL);
	if (!ops)
		return NULL;

	hw = ieee80211_alloc_hw(sizeof(struct ath10k) + priv_size, ops);
	if (!hw) {
		kfree(ops);
		return NULL;
	}

	ar = hw->priv;
	ar->hw = hw;
	ar->ops = ops;

	return ar;
}

void ath10k_mac_destroy(struct ath10k *ar)
{
	struct ieee80211_ops *ops = ar->ops;

	ieee80211_free_hw(ar->hw);
	kfree(ops);
}

static const struct ieee80211_iface_limit ath10k_if_limits[] = {
	{
		.max	= 8,
		.types	= BIT(NL80211_IFTYPE_STATION)
			| BIT(NL80211_IFTYPE_P2P_CLIENT)
	},
	{
		.max	= 3,
		.types	= BIT(NL80211_IFTYPE_P2P_GO)
	},
	{
		.max	= 1,
		.types	= BIT(NL80211_IFTYPE_P2P_DEVICE)
	},
	{
		.max	= 7,
		.types	= BIT(NL80211_IFTYPE_AP)
#ifdef CONFIG_MAC80211_MESH
			| BIT(NL80211_IFTYPE_MESH_POINT)
#endif
	},
};

static const struct ieee80211_iface_limit ath10k_10x_if_limits[] = {
	{
		.max	= 8,
		.types	= BIT(NL80211_IFTYPE_AP)
#ifdef CONFIG_MAC80211_MESH
			| BIT(NL80211_IFTYPE_MESH_POINT)
#endif
	},
	{
		.max	= 1,
		.types	= BIT(NL80211_IFTYPE_STATION)
	},
};

static const struct ieee80211_iface_combination ath10k_if_comb[] = {
	{
		.limits = ath10k_if_limits,
		.n_limits = ARRAY_SIZE(ath10k_if_limits),
		.max_interfaces = 8,
		.num_different_channels = 1,
		.beacon_int_infra_match = true,
	},
};

static const struct ieee80211_iface_combination ath10k_10x_if_comb[] = {
	{
		.limits = ath10k_10x_if_limits,
		.n_limits = ARRAY_SIZE(ath10k_10x_if_limits),
		.max_interfaces = 8,
		.num_different_channels = 1,
		.beacon_int_infra_match = true,
		.beacon_int_min_gcd = 1,
#ifdef CONFIG_ATH10K_DFS_CERTIFIED
		.radar_detect_widths =	BIT(NL80211_CHAN_WIDTH_20_NOHT) |
					BIT(NL80211_CHAN_WIDTH_20) |
					BIT(NL80211_CHAN_WIDTH_40) |
					BIT(NL80211_CHAN_WIDTH_80),
#endif
	},
};

static const struct ieee80211_iface_limit ath10k_tlv_if_limit[] = {
	{
		.max = 2,
		.types = BIT(NL80211_IFTYPE_STATION),
	},
	{
		.max = 2,
		.types = BIT(NL80211_IFTYPE_AP) |
#ifdef CONFIG_MAC80211_MESH
			 BIT(NL80211_IFTYPE_MESH_POINT) |
#endif
			 BIT(NL80211_IFTYPE_P2P_CLIENT) |
			 BIT(NL80211_IFTYPE_P2P_GO),
	},
	{
		.max = 1,
		.types = BIT(NL80211_IFTYPE_P2P_DEVICE),
	},
};

static const struct ieee80211_iface_limit ath10k_tlv_qcs_if_limit[] = {
	{
		.max = 2,
		.types = BIT(NL80211_IFTYPE_STATION),
	},
	{
		.max = 2,
		.types = BIT(NL80211_IFTYPE_P2P_CLIENT),
	},
	{
		.max = 1,
		.types = BIT(NL80211_IFTYPE_AP) |
#ifdef CONFIG_MAC80211_MESH
			 BIT(NL80211_IFTYPE_MESH_POINT) |
#endif
			 BIT(NL80211_IFTYPE_P2P_GO),
	},
	{
		.max = 1,
		.types = BIT(NL80211_IFTYPE_P2P_DEVICE),
	},
};

static const struct ieee80211_iface_limit ath10k_tlv_if_limit_ibss[] = {
	{
		.max = 1,
		.types = BIT(NL80211_IFTYPE_STATION),
	},
	{
		.max = 1,
		.types = BIT(NL80211_IFTYPE_ADHOC),
	},
};

/* FIXME: This is not thoroughly tested. These combinations may over- or
 * underestimate hw/fw capabilities.
 */
static struct ieee80211_iface_combination ath10k_tlv_if_comb[] = {
	{
		.limits = ath10k_tlv_if_limit,
		.num_different_channels = 1,
		.max_interfaces = 4,
		.n_limits = ARRAY_SIZE(ath10k_tlv_if_limit),
	},
	{
		.limits = ath10k_tlv_if_limit_ibss,
		.num_different_channels = 1,
		.max_interfaces = 2,
		.n_limits = ARRAY_SIZE(ath10k_tlv_if_limit_ibss),
	},
};

static struct ieee80211_iface_combination ath10k_tlv_qcs_if_comb[] = {
	{
		.limits = ath10k_tlv_if_limit,
		.num_different_channels = 1,
		.max_interfaces = 4,
		.n_limits = ARRAY_SIZE(ath10k_tlv_if_limit),
	},
	{
		.limits = ath10k_tlv_qcs_if_limit,
		.num_different_channels = 2,
		.max_interfaces = 4,
		.n_limits = ARRAY_SIZE(ath10k_tlv_qcs_if_limit),
	},
	{
		.limits = ath10k_tlv_if_limit_ibss,
		.num_different_channels = 1,
		.max_interfaces = 2,
		.n_limits = ARRAY_SIZE(ath10k_tlv_if_limit_ibss),
	},
};

static const struct ieee80211_iface_limit ath10k_10_4_if_limits[] = {
	{
		.max = 1,
		.types = BIT(NL80211_IFTYPE_STATION),
	},
	{
		.max	= 16,
		.types	= BIT(NL80211_IFTYPE_AP)
#ifdef CONFIG_MAC80211_MESH
			| BIT(NL80211_IFTYPE_MESH_POINT)
#endif
	},
};

static const struct ieee80211_iface_combination ath10k_10_4_if_comb[] = {
	{
		.limits = ath10k_10_4_if_limits,
		.n_limits = ARRAY_SIZE(ath10k_10_4_if_limits),
		.max_interfaces = 16,
		.num_different_channels = 1,
		.beacon_int_infra_match = true,
		.beacon_int_min_gcd = 1,
#ifdef CONFIG_ATH10K_DFS_CERTIFIED
		.radar_detect_widths =	BIT(NL80211_CHAN_WIDTH_20_NOHT) |
					BIT(NL80211_CHAN_WIDTH_20) |
					BIT(NL80211_CHAN_WIDTH_40) |
					BIT(NL80211_CHAN_WIDTH_80) |
					BIT(NL80211_CHAN_WIDTH_80P80) |
					BIT(NL80211_CHAN_WIDTH_160),
#endif
	},
};

static const struct
ieee80211_iface_combination ath10k_10_4_bcn_int_if_comb[] = {
	{
		.limits = ath10k_10_4_if_limits,
		.n_limits = ARRAY_SIZE(ath10k_10_4_if_limits),
		.max_interfaces = 16,
		.num_different_channels = 1,
		.beacon_int_infra_match = true,
		.beacon_int_min_gcd = 100,
#ifdef CONFIG_ATH10K_DFS_CERTIFIED
		.radar_detect_widths =  BIT(NL80211_CHAN_WIDTH_20_NOHT) |
					BIT(NL80211_CHAN_WIDTH_20) |
					BIT(NL80211_CHAN_WIDTH_40) |
					BIT(NL80211_CHAN_WIDTH_80) |
					BIT(NL80211_CHAN_WIDTH_80P80) |
					BIT(NL80211_CHAN_WIDTH_160),
#endif
	},
};

static void ath10k_get_arvif_iter(void *data, u8 *mac,
				  struct ieee80211_vif *vif)
{
	struct ath10k_vif_iter *arvif_iter = data;
	struct ath10k_vif *arvif = (void *)vif->drv_priv;

	if (arvif->vdev_id == arvif_iter->vdev_id)
		arvif_iter->arvif = arvif;
}

struct ath10k_vif *ath10k_get_arvif(struct ath10k *ar, u32 vdev_id)
{
	struct ath10k_vif_iter arvif_iter;

	memset(&arvif_iter, 0, sizeof(struct ath10k_vif_iter));
	arvif_iter.vdev_id = vdev_id;

	ieee80211_iterate_active_interfaces_atomic(ar->hw,
						   ATH10K_ITER_RESUME_FLAGS,
						   ath10k_get_arvif_iter,
						   &arvif_iter);
	if (!arvif_iter.arvif) {
		ath10k_warn(ar, "No VIF found for vdev %d\n", vdev_id);
		return NULL;
	}

	return arvif_iter.arvif;
}

#define WRD_METHOD "WRDD"
#define WRDD_WIFI  (0x07)

static u32 ath10k_mac_wrdd_get_mcc(struct ath10k *ar, union acpi_object *wrdd)
{
	union acpi_object *mcc_pkg;
	union acpi_object *domain_type;
	union acpi_object *mcc_value;
	u32 i;

	if (wrdd->type != ACPI_TYPE_PACKAGE ||
	    wrdd->package.count < 2 ||
	    wrdd->package.elements[0].type != ACPI_TYPE_INTEGER ||
	    wrdd->package.elements[0].integer.value != 0) {
		ath10k_warn(ar, "ignoring malformed/unsupported wrdd structure\n");
		return 0;
	}

	for (i = 1; i < wrdd->package.count; ++i) {
		mcc_pkg = &wrdd->package.elements[i];

		if (mcc_pkg->type != ACPI_TYPE_PACKAGE)
			continue;
		if (mcc_pkg->package.count < 2)
			continue;
		if (mcc_pkg->package.elements[0].type != ACPI_TYPE_INTEGER ||
		    mcc_pkg->package.elements[1].type != ACPI_TYPE_INTEGER)
			continue;

		domain_type = &mcc_pkg->package.elements[0];
		if (domain_type->integer.value != WRDD_WIFI)
			continue;

		mcc_value = &mcc_pkg->package.elements[1];
		return mcc_value->integer.value;
	}
	return 0;
}

static int ath10k_mac_get_wrdd_regulatory(struct ath10k *ar, u16 *rd)
{
	acpi_handle root_handle;
	acpi_handle handle;
	struct acpi_buffer wrdd = {ACPI_ALLOCATE_BUFFER, NULL};
	acpi_status status;
	u32 alpha2_code;
	char alpha2[3];

	root_handle = ACPI_HANDLE(ar->dev);
	if (!root_handle)
		return -EOPNOTSUPP;

	status = acpi_get_handle(root_handle, (acpi_string)WRD_METHOD, &handle);
	if (ACPI_FAILURE(status)) {
		ath10k_dbg(ar, ATH10K_DBG_BOOT,
			   "failed to get wrd method %d\n", status);
		return -EIO;
	}

	status = acpi_evaluate_object(handle, NULL, NULL, &wrdd);
	if (ACPI_FAILURE(status)) {
		ath10k_dbg(ar, ATH10K_DBG_BOOT,
			   "failed to call wrdc %d\n", status);
		return -EIO;
	}

	alpha2_code = ath10k_mac_wrdd_get_mcc(ar, wrdd.pointer);
	kfree(wrdd.pointer);
	if (!alpha2_code)
		return -EIO;

	alpha2[0] = (alpha2_code >> 8) & 0xff;
	alpha2[1] = (alpha2_code >> 0) & 0xff;
	alpha2[2] = '\0';

	ath10k_dbg(ar, ATH10K_DBG_BOOT,
		   "regulatory hint from WRDD (alpha2-code): %s\n", alpha2);

	*rd = ath_regd_find_country_by_name(alpha2);
	if (*rd == 0xffff)
		return -EIO;

	*rd |= COUNTRY_ERD_FLAG;
	return 0;
}

static int ath10k_mac_init_rd(struct ath10k *ar)
{
	int ret;
	u16 rd;

	ret = ath10k_mac_get_wrdd_regulatory(ar, &rd);
	if (ret) {
		ath10k_dbg(ar, ATH10K_DBG_BOOT,
			   "fallback to eeprom programmed regulatory settings\n");
		rd = ar->hw_eeprom_rd;
	}

	ar->ath_common.regulatory.current_rd = rd;
	return 0;
}

int ath10k_mac_register(struct ath10k *ar)
{
	static const u32 cipher_suites[] = {
		WLAN_CIPHER_SUITE_WEP40,
		WLAN_CIPHER_SUITE_WEP104,
		WLAN_CIPHER_SUITE_TKIP,
		WLAN_CIPHER_SUITE_CCMP,

		/* Do not add hardware supported ciphers before this line.
		 * Allow software encryption for all chips. Don't forget to
		 * update n_cipher_suites below.
		 */
		WLAN_CIPHER_SUITE_AES_CMAC,
		WLAN_CIPHER_SUITE_BIP_CMAC_256,
		WLAN_CIPHER_SUITE_BIP_GMAC_128,
		WLAN_CIPHER_SUITE_BIP_GMAC_256,

		/* Only QCA99x0 and QCA4019 variants support GCMP-128, GCMP-256
		 * and CCMP-256 in hardware.
		 */
		WLAN_CIPHER_SUITE_GCMP,
		WLAN_CIPHER_SUITE_GCMP_256,
		WLAN_CIPHER_SUITE_CCMP_256,
	};
	struct ieee80211_supported_band *band;
	void *channels;
	int ret;

	if (!is_valid_ether_addr(ar->mac_addr)) {
		ath10k_warn(ar, "invalid MAC address; choosing random\n");
		eth_random_addr(ar->mac_addr);
	}
	SET_IEEE80211_PERM_ADDR(ar->hw, ar->mac_addr);

	SET_IEEE80211_DEV(ar->hw, ar->dev);

	BUILD_BUG_ON((ARRAY_SIZE(ath10k_2ghz_channels) +
		      ARRAY_SIZE(ath10k_5ghz_channels)) !=
		     ATH10K_NUM_CHANS);

	if (ar->phy_capability & WHAL_WLAN_11G_CAPABILITY) {
		channels = kmemdup(ath10k_2ghz_channels,
				   sizeof(ath10k_2ghz_channels),
				   GFP_KERNEL);
		if (!channels) {
			ret = -ENOMEM;
			goto err_free;
		}

		band = &ar->mac.sbands[NL80211_BAND_2GHZ];
		band->n_channels = ARRAY_SIZE(ath10k_2ghz_channels);
		band->channels = channels;

		if (ar->hw_params.cck_rate_map_rev2) {
			band->n_bitrates = ath10k_g_rates_rev2_size;
			band->bitrates = ath10k_g_rates_rev2;
		} else {
			band->n_bitrates = ath10k_g_rates_size;
			band->bitrates = ath10k_g_rates;
		}

		ar->hw->wiphy->bands[NL80211_BAND_2GHZ] = band;
	}

	if (ar->phy_capability & WHAL_WLAN_11A_CAPABILITY) {
		channels = kmemdup(ath10k_5ghz_channels,
				   sizeof(ath10k_5ghz_channels),
				   GFP_KERNEL);
		if (!channels) {
			ret = -ENOMEM;
			goto err_free;
		}

		band = &ar->mac.sbands[NL80211_BAND_5GHZ];
		band->n_channels = ARRAY_SIZE(ath10k_5ghz_channels);
		band->channels = channels;
		band->n_bitrates = ath10k_a_rates_size;
		band->bitrates = ath10k_a_rates;
		ar->hw->wiphy->bands[NL80211_BAND_5GHZ] = band;
	}

	wiphy_read_of_freq_limits(ar->hw->wiphy);
	ath10k_mac_setup_ht_vht_cap(ar);

	ar->hw->wiphy->interface_modes =
		BIT(NL80211_IFTYPE_STATION) |
		BIT(NL80211_IFTYPE_AP) |
		BIT(NL80211_IFTYPE_MESH_POINT);

	ar->hw->wiphy->available_antennas_rx = ar->cfg_rx_chainmask;
	ar->hw->wiphy->available_antennas_tx = ar->cfg_tx_chainmask;

	if (!test_bit(ATH10K_FW_FEATURE_NO_P2P, ar->normal_mode_fw.fw_file.fw_features))
		ar->hw->wiphy->interface_modes |=
			BIT(NL80211_IFTYPE_P2P_DEVICE) |
			BIT(NL80211_IFTYPE_P2P_CLIENT) |
			BIT(NL80211_IFTYPE_P2P_GO);

	ieee80211_hw_set(ar->hw, SIGNAL_DBM);

	if (!test_bit(ATH10K_FW_FEATURE_NO_PS,
		      ar->running_fw->fw_file.fw_features)) {
		ieee80211_hw_set(ar->hw, SUPPORTS_PS);
		ieee80211_hw_set(ar->hw, SUPPORTS_DYNAMIC_PS);
	}

	ieee80211_hw_set(ar->hw, MFP_CAPABLE);
	ieee80211_hw_set(ar->hw, REPORTS_TX_ACK_STATUS);
	ieee80211_hw_set(ar->hw, HAS_RATE_CONTROL);
	ieee80211_hw_set(ar->hw, AP_LINK_PS);
	ieee80211_hw_set(ar->hw, SPECTRUM_MGMT);
	ieee80211_hw_set(ar->hw, SUPPORT_FAST_XMIT);
	ieee80211_hw_set(ar->hw, CONNECTION_MONITOR);
	ieee80211_hw_set(ar->hw, SUPPORTS_PER_STA_GTK);
	ieee80211_hw_set(ar->hw, WANT_MONITOR_VIF);
	ieee80211_hw_set(ar->hw, CHANCTX_STA_CSA);
	ieee80211_hw_set(ar->hw, QUEUE_CONTROL);
	ieee80211_hw_set(ar->hw, SUPPORTS_TX_FRAG);
	ieee80211_hw_set(ar->hw, REPORTS_LOW_ACK);

	if (!test_bit(ATH10K_FLAG_RAW_MODE, &ar->dev_flags))
		ieee80211_hw_set(ar->hw, SW_CRYPTO_CONTROL);

	ar->hw->wiphy->features |= NL80211_FEATURE_STATIC_SMPS;
	ar->hw->wiphy->flags |= WIPHY_FLAG_IBSS_RSN;

	if (ar->ht_cap_info & WMI_HT_CAP_DYNAMIC_SMPS)
		ar->hw->wiphy->features |= NL80211_FEATURE_DYNAMIC_SMPS;

	if (ar->ht_cap_info & WMI_HT_CAP_ENABLED) {
		ieee80211_hw_set(ar->hw, AMPDU_AGGREGATION);
		ieee80211_hw_set(ar->hw, TX_AMPDU_SETUP_IN_HW);
	}

	ar->hw->wiphy->max_scan_ssids = WLAN_SCAN_PARAMS_MAX_SSID;
	ar->hw->wiphy->max_scan_ie_len = WLAN_SCAN_PARAMS_MAX_IE_LEN;

	if (test_bit(WMI_SERVICE_NLO, ar->wmi.svc_map)) {
		ar->hw->wiphy->max_sched_scan_ssids = WMI_PNO_MAX_SUPP_NETWORKS;
		ar->hw->wiphy->max_match_sets = WMI_PNO_MAX_SUPP_NETWORKS;
		ar->hw->wiphy->max_sched_scan_ie_len = WMI_PNO_MAX_IE_LENGTH;
		ar->hw->wiphy->max_sched_scan_plans = WMI_PNO_MAX_SCHED_SCAN_PLANS;
		ar->hw->wiphy->max_sched_scan_plan_interval =
			WMI_PNO_MAX_SCHED_SCAN_PLAN_INT;
		ar->hw->wiphy->max_sched_scan_plan_iterations =
			WMI_PNO_MAX_SCHED_SCAN_PLAN_ITRNS;
		ar->hw->wiphy->features |= NL80211_FEATURE_ND_RANDOM_MAC_ADDR;
	}

	ar->hw->vif_data_size = sizeof(struct ath10k_vif);
	ar->hw->sta_data_size = sizeof(struct ath10k_sta);
	ar->hw->txq_data_size = sizeof(struct ath10k_txq);

	ar->hw->max_listen_interval = ATH10K_MAX_HW_LISTEN_INTERVAL;

	if (test_bit(WMI_SERVICE_BEACON_OFFLOAD, ar->wmi.svc_map)) {
		ar->hw->wiphy->flags |= WIPHY_FLAG_AP_PROBE_RESP_OFFLOAD;

		/* Firmware delivers WPS/P2P Probe Requests frames to driver so
		 * that userspace (e.g. wpa_supplicant/hostapd) can generate
		 * correct Probe Responses. This is more of a hack advert..
		 */
		ar->hw->wiphy->probe_resp_offload |=
			NL80211_PROBE_RESP_OFFLOAD_SUPPORT_WPS |
			NL80211_PROBE_RESP_OFFLOAD_SUPPORT_WPS2 |
			NL80211_PROBE_RESP_OFFLOAD_SUPPORT_P2P;
	}

	if (test_bit(WMI_SERVICE_TDLS, ar->wmi.svc_map) ||
	    test_bit(WMI_SERVICE_TDLS_EXPLICIT_MODE_ONLY, ar->wmi.svc_map)) {
		ar->hw->wiphy->flags |= WIPHY_FLAG_SUPPORTS_TDLS;
		if (test_bit(WMI_SERVICE_TDLS_WIDER_BANDWIDTH, ar->wmi.svc_map))
			ieee80211_hw_set(ar->hw, TDLS_WIDER_BW);
	}

	if (test_bit(WMI_SERVICE_TDLS_UAPSD_BUFFER_STA, ar->wmi.svc_map))
		ieee80211_hw_set(ar->hw, SUPPORTS_TDLS_BUFFER_STA);

	if (ath10k_frame_mode == ATH10K_HW_TXRX_ETHERNET) {
		if (ar->wmi.vdev_param->tx_encap_type !=
		    WMI_VDEV_PARAM_UNSUPPORTED)
			ieee80211_hw_set(ar->hw, SUPPORTS_TX_ENCAP_OFFLOAD);
	}

	ar->hw->wiphy->flags |= WIPHY_FLAG_HAS_REMAIN_ON_CHANNEL;
	ar->hw->wiphy->flags |= WIPHY_FLAG_HAS_CHANNEL_SWITCH;
	ar->hw->wiphy->max_remain_on_channel_duration = 5000;

	ar->hw->wiphy->flags |= WIPHY_FLAG_AP_UAPSD;
	ar->hw->wiphy->features |= NL80211_FEATURE_AP_MODE_CHAN_WIDTH_CHANGE |
				   NL80211_FEATURE_AP_SCAN;

	ar->hw->wiphy->max_ap_assoc_sta = ar->max_num_stations;

	ret = ath10k_wow_init(ar);
	if (ret) {
		ath10k_warn(ar, "failed to init wow: %d\n", ret);
		goto err_free;
	}

	wiphy_ext_feature_set(ar->hw->wiphy, NL80211_EXT_FEATURE_VHT_IBSS);
	wiphy_ext_feature_set(ar->hw->wiphy,
			      NL80211_EXT_FEATURE_SET_SCAN_DWELL);
	wiphy_ext_feature_set(ar->hw->wiphy, NL80211_EXT_FEATURE_AQL);

	if (ar->hw_params.mcast_frame_registration)
		wiphy_ext_feature_set(ar->hw->wiphy,
				      NL80211_EXT_FEATURE_MULTICAST_REGISTRATIONS);

	if (test_bit(WMI_SERVICE_TX_DATA_ACK_RSSI, ar->wmi.svc_map) ||
	    test_bit(WMI_SERVICE_HTT_MGMT_TX_COMP_VALID_FLAGS, ar->wmi.svc_map))
		wiphy_ext_feature_set(ar->hw->wiphy,
				      NL80211_EXT_FEATURE_ACK_SIGNAL_SUPPORT);

	if (ath10k_peer_stats_enabled(ar) ||
	    test_bit(WMI_SERVICE_REPORT_AIRTIME, ar->wmi.svc_map))
		wiphy_ext_feature_set(ar->hw->wiphy,
				      NL80211_EXT_FEATURE_AIRTIME_FAIRNESS);

	if (test_bit(WMI_SERVICE_RTT_RESPONDER_ROLE, ar->wmi.svc_map))
		wiphy_ext_feature_set(ar->hw->wiphy,
				      NL80211_EXT_FEATURE_ENABLE_FTM_RESPONDER);

	if (test_bit(WMI_SERVICE_TX_PWR_PER_PEER, ar->wmi.svc_map))
		wiphy_ext_feature_set(ar->hw->wiphy,
				      NL80211_EXT_FEATURE_STA_TX_PWR);

	if (test_bit(WMI_SERVICE_PEER_TID_CONFIGS_SUPPORT, ar->wmi.svc_map)) {
		ar->hw->wiphy->tid_config_support.vif |=
				BIT(NL80211_TID_CONFIG_ATTR_NOACK) |
				BIT(NL80211_TID_CONFIG_ATTR_RETRY_SHORT) |
				BIT(NL80211_TID_CONFIG_ATTR_RETRY_LONG) |
				BIT(NL80211_TID_CONFIG_ATTR_AMPDU_CTRL) |
				BIT(NL80211_TID_CONFIG_ATTR_TX_RATE) |
				BIT(NL80211_TID_CONFIG_ATTR_TX_RATE_TYPE);

		if (test_bit(WMI_SERVICE_EXT_PEER_TID_CONFIGS_SUPPORT,
			     ar->wmi.svc_map)) {
			ar->hw->wiphy->tid_config_support.vif |=
				BIT(NL80211_TID_CONFIG_ATTR_RTSCTS_CTRL);
		}

		ar->hw->wiphy->tid_config_support.peer =
				ar->hw->wiphy->tid_config_support.vif;
		ar->hw->wiphy->max_data_retry_count = ATH10K_MAX_RETRY_COUNT;
	} else {
		ar->ops->set_tid_config = NULL;
	}
	/*
	 * on LL hardware queues are managed entirely by the FW
	 * so we only advertise to mac we can do the queues thing
	 */
	ar->hw->queues = IEEE80211_MAX_QUEUES;

	/* vdev_ids are used as hw queue numbers. Make sure offchan tx queue is
	 * something that vdev_ids can't reach so that we don't stop the queue
	 * accidentally.
	 */
	ar->hw->offchannel_tx_hw_queue = IEEE80211_MAX_QUEUES - 1;

	switch (ar->running_fw->fw_file.wmi_op_version) {
	case ATH10K_FW_WMI_OP_VERSION_MAIN:
		ar->hw->wiphy->iface_combinations = ath10k_if_comb;
		ar->hw->wiphy->n_iface_combinations =
			ARRAY_SIZE(ath10k_if_comb);
		ar->hw->wiphy->interface_modes |= BIT(NL80211_IFTYPE_ADHOC);
		break;
	case ATH10K_FW_WMI_OP_VERSION_TLV:
		if (test_bit(WMI_SERVICE_ADAPTIVE_OCS, ar->wmi.svc_map)) {
			ar->hw->wiphy->iface_combinations =
				ath10k_tlv_qcs_if_comb;
			ar->hw->wiphy->n_iface_combinations =
				ARRAY_SIZE(ath10k_tlv_qcs_if_comb);
		} else {
			ar->hw->wiphy->iface_combinations = ath10k_tlv_if_comb;
			ar->hw->wiphy->n_iface_combinations =
				ARRAY_SIZE(ath10k_tlv_if_comb);
		}
		ar->hw->wiphy->interface_modes |= BIT(NL80211_IFTYPE_ADHOC);
		break;
	case ATH10K_FW_WMI_OP_VERSION_10_1:
	case ATH10K_FW_WMI_OP_VERSION_10_2:
	case ATH10K_FW_WMI_OP_VERSION_10_2_4:
		ar->hw->wiphy->iface_combinations = ath10k_10x_if_comb;
		ar->hw->wiphy->n_iface_combinations =
			ARRAY_SIZE(ath10k_10x_if_comb);
		break;
	case ATH10K_FW_WMI_OP_VERSION_10_4:
		ar->hw->wiphy->iface_combinations = ath10k_10_4_if_comb;
		ar->hw->wiphy->n_iface_combinations =
			ARRAY_SIZE(ath10k_10_4_if_comb);
		if (test_bit(WMI_SERVICE_VDEV_DIFFERENT_BEACON_INTERVAL_SUPPORT,
			     ar->wmi.svc_map)) {
			ar->hw->wiphy->iface_combinations =
				ath10k_10_4_bcn_int_if_comb;
			ar->hw->wiphy->n_iface_combinations =
				ARRAY_SIZE(ath10k_10_4_bcn_int_if_comb);
		}
		break;
	case ATH10K_FW_WMI_OP_VERSION_UNSET:
	case ATH10K_FW_WMI_OP_VERSION_MAX:
		WARN_ON(1);
		ret = -EINVAL;
		goto err_free;
	}

	if (ar->hw_params.dynamic_sar_support)
		ar->hw->wiphy->sar_capa = &ath10k_sar_capa;

	if (!test_bit(ATH10K_FLAG_RAW_MODE, &ar->dev_flags))
		ar->hw->netdev_features = NETIF_F_HW_CSUM;

	if (IS_ENABLED(CONFIG_ATH10K_DFS_CERTIFIED)) {
		/* Init ath dfs pattern detector */
		ar->ath_common.debug_mask = ATH_DBG_DFS;
		ar->dfs_detector = dfs_pattern_detector_init(&ar->ath_common,
							     NL80211_DFS_UNSET);

		if (!ar->dfs_detector)
			ath10k_warn(ar, "failed to initialise DFS pattern detector\n");
	}

	ret = ath10k_mac_init_rd(ar);
	if (ret) {
		ath10k_err(ar, "failed to derive regdom: %d\n", ret);
		goto err_dfs_detector_exit;
	}

	/* Disable set_coverage_class for chipsets that do not support it. */
	if (!ar->hw_params.hw_ops->set_coverage_class)
		ar->ops->set_coverage_class = NULL;

	ret = ath_regd_init(&ar->ath_common.regulatory, ar->hw->wiphy,
			    ath10k_reg_notifier);
	if (ret) {
		ath10k_err(ar, "failed to initialise regulatory: %i\n", ret);
		goto err_dfs_detector_exit;
	}

	if (test_bit(WMI_SERVICE_SPOOF_MAC_SUPPORT, ar->wmi.svc_map)) {
		ar->hw->wiphy->features |=
			NL80211_FEATURE_SCAN_RANDOM_MAC_ADDR;
	}

	ar->hw->wiphy->cipher_suites = cipher_suites;

	/* QCA988x and QCA6174 family chips do not support CCMP-256, GCMP-128
	 * and GCMP-256 ciphers in hardware. Fetch number of ciphers supported
	 * from chip specific hw_param table.
	 */
	if (!ar->hw_params.n_cipher_suites ||
	    ar->hw_params.n_cipher_suites > ARRAY_SIZE(cipher_suites)) {
		ath10k_err(ar, "invalid hw_params.n_cipher_suites %d\n",
			   ar->hw_params.n_cipher_suites);
		ar->hw_params.n_cipher_suites = 8;
	}
	ar->hw->wiphy->n_cipher_suites = ar->hw_params.n_cipher_suites;

	wiphy_ext_feature_set(ar->hw->wiphy, NL80211_EXT_FEATURE_CQM_RSSI_LIST);

	ar->hw->weight_multiplier = ATH10K_AIRTIME_WEIGHT_MULTIPLIER;

	ret = ieee80211_register_hw(ar->hw);
	if (ret) {
		ath10k_err(ar, "failed to register ieee80211: %d\n", ret);
		goto err_dfs_detector_exit;
	}

	if (test_bit(WMI_SERVICE_PER_PACKET_SW_ENCRYPT, ar->wmi.svc_map)) {
		ar->hw->wiphy->interface_modes |= BIT(NL80211_IFTYPE_AP_VLAN);
		ar->hw->wiphy->software_iftypes |= BIT(NL80211_IFTYPE_AP_VLAN);
	}

	if (!ath_is_world_regd(&ar->ath_common.reg_world_copy) &&
	    !ath_is_world_regd(&ar->ath_common.regulatory)) {
		ret = regulatory_hint(ar->hw->wiphy,
				      ar->ath_common.regulatory.alpha2);
		if (ret)
			goto err_unregister;
	}

	return 0;

err_unregister:
	ieee80211_unregister_hw(ar->hw);

err_dfs_detector_exit:
	if (IS_ENABLED(CONFIG_ATH10K_DFS_CERTIFIED) && ar->dfs_detector)
		ar->dfs_detector->exit(ar->dfs_detector);

err_free:
	kfree(ar->mac.sbands[NL80211_BAND_2GHZ].channels);
	kfree(ar->mac.sbands[NL80211_BAND_5GHZ].channels);

	SET_IEEE80211_DEV(ar->hw, NULL);
	return ret;
}

void ath10k_mac_unregister(struct ath10k *ar)
{
	ieee80211_unregister_hw(ar->hw);

	if (IS_ENABLED(CONFIG_ATH10K_DFS_CERTIFIED) && ar->dfs_detector)
		ar->dfs_detector->exit(ar->dfs_detector);

	kfree(ar->mac.sbands[NL80211_BAND_2GHZ].channels);
	kfree(ar->mac.sbands[NL80211_BAND_5GHZ].channels);

	SET_IEEE80211_DEV(ar->hw, NULL);
}<|MERGE_RESOLUTION|>--- conflicted
+++ resolved
@@ -2035,11 +2035,7 @@
 	if (!arvif->is_up)
 		return;
 
-<<<<<<< HEAD
-	if (!ieee80211_beacon_cntdwn_is_complete(vif)) {
-=======
 	if (!ieee80211_beacon_cntdwn_is_complete(vif, 0)) {
->>>>>>> 2d5404ca
 		ieee80211_beacon_update_cntdwn(vif, 0);
 
 		ret = ath10k_mac_setup_bcn_tmpl(arvif);
