# SPDX-License-Identifier: ISC
config ATH10K
	tristate "Atheros 802.11ac wireless cards support"
	depends on MAC80211 && HAS_DMA
	select ATH_COMMON
	select CRC32
	select WANT_DEV_COREDUMP
	select ATH10K_CE
	help
	  This module adds support for wireless adapters based on
	  Atheros IEEE 802.11ac family of chipsets.

	  If you choose to build a module, it'll be called ath10k.

config ATH10K_CE
	bool

config ATH10K_PCI
	tristate "Atheros ath10k PCI support"
	depends on ATH10K && PCI
	help
	  This module adds support for PCIE bus

config ATH10K_AHB
	bool "Atheros ath10k AHB support"
	depends on ATH10K_PCI && OF && RESET_CONTROLLER
	help
	  This module adds support for AHB bus

config ATH10K_SDIO
	tristate "Atheros ath10k SDIO support"
	depends on ATH10K && MMC
	help
	  This module adds support for SDIO/MMC bus.

config ATH10K_USB
	tristate "Atheros ath10k USB support (EXPERIMENTAL)"
	depends on ATH10K && USB
	help
	  This module adds experimental support for USB bus. Currently
	  work in progress and will not fully work.

config ATH10K_SNOC
	tristate "Qualcomm ath10k SNOC support"
	depends on ATH10K
	depends on ARCH_QCOM || COMPILE_TEST
<<<<<<< HEAD
=======
	depends on QCOM_SMEM
>>>>>>> eb3cdb58
	select QCOM_SCM
	select QCOM_QMI_HELPERS
	help
	  This module adds support for integrated WCN3990 chip connected
	  to system NOC(SNOC).

config ATH10K_DEBUG
	bool "Atheros ath10k debugging"
	depends on ATH10K
	help
	  Enables debug support

	  If unsure, say Y to make it easier to debug problems.

config ATH10K_DEBUGFS
	bool "Atheros ath10k debugfs support"
	depends on ATH10K && DEBUG_FS
	help
	  Enabled debugfs support

	  If unsure, say Y to make it easier to debug problems.

config ATH10K_SPECTRAL
	bool "Atheros ath10k spectral scan support"
	depends on ATH10K_DEBUGFS
	select RELAY
	default n
	help
	  Say Y to enable access to the FFT/spectral data via debugfs.

config ATH10K_TRACING
	bool "Atheros ath10k tracing support"
	depends on ATH10K
	depends on EVENT_TRACING
	help
	  Select this to ath10k use tracing infrastructure.

config ATH10K_DFS_CERTIFIED
	bool "Atheros DFS support for certified platforms"
	depends on ATH10K && CFG80211_CERTIFICATION_ONUS
	default n
	help
	This option enables DFS support for initiating radiation on
	ath10k.<|MERGE_RESOLUTION|>--- conflicted
+++ resolved
@@ -44,10 +44,7 @@
 	tristate "Qualcomm ath10k SNOC support"
 	depends on ATH10K
 	depends on ARCH_QCOM || COMPILE_TEST
-<<<<<<< HEAD
-=======
 	depends on QCOM_SMEM
->>>>>>> eb3cdb58
 	select QCOM_SCM
 	select QCOM_QMI_HELPERS
 	help
