--- conflicted
+++ resolved
@@ -3,11 +3,7 @@
  * Copyright (c) 2005-2011 Atheros Communications Inc.
  * Copyright (c) 2011-2017 Qualcomm Atheros, Inc.
  * Copyright (c) 2018, The Linux Foundation. All rights reserved.
-<<<<<<< HEAD
- * Copyright (c) 2022 Qualcomm Innovation Center, Inc. All rights reserved.
-=======
  * Copyright (c) 2022, 2024 Qualcomm Innovation Center, Inc. All rights reserved.
->>>>>>> 2d5404ca
  */
 
 #include <linux/module.h>
