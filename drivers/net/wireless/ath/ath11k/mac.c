--- conflicted
+++ resolved
@@ -1348,7 +1348,6 @@
 static void ath11k_mac_setup_nontx_vif_rsnie(struct ath11k_vif *arvif,
 					     bool tx_arvif_rsnie_present,
 					     const u8 *profile, u8 profile_len)
-<<<<<<< HEAD
 {
 	if (cfg80211_find_ie(WLAN_EID_RSN, profile, profile_len)) {
 		arvif->rsnie_present = true;
@@ -1424,86 +1423,6 @@
 	return false;
 }
 
-static void ath11k_mac_set_vif_params(struct ath11k_vif *arvif,
-				      struct sk_buff *bcn)
-{
-	struct ieee80211_mgmt *mgmt;
-=======
-{
-	if (cfg80211_find_ie(WLAN_EID_RSN, profile, profile_len)) {
-		arvif->rsnie_present = true;
-	} else if (tx_arvif_rsnie_present) {
-		int i;
-		u8 nie_len;
-		const u8 *nie = cfg80211_find_ext_ie(WLAN_EID_EXT_NON_INHERITANCE,
-						     profile, profile_len);
-		if (!nie)
-			return;
-
-		nie_len = nie[1];
-		nie += 2;
-		for (i = 0; i < nie_len; i++) {
-			if (nie[i] == WLAN_EID_RSN) {
-				arvif->rsnie_present = false;
-				break;
-			}
-		}
-	}
-}
-
-static bool ath11k_mac_set_nontx_vif_params(struct ath11k_vif *tx_arvif,
-					    struct ath11k_vif *arvif,
-					    struct sk_buff *bcn)
-{
-	struct ieee80211_mgmt *mgmt;
-	const u8 *ies, *profile, *next_profile;
-	int ies_len;
-
-	ies = bcn->data + ieee80211_get_hdrlen_from_skb(bcn);
-	mgmt = (struct ieee80211_mgmt *)bcn->data;
-	ies += sizeof(mgmt->u.beacon);
-	ies_len = skb_tail_pointer(bcn) - ies;
-
-	ies = cfg80211_find_ie(WLAN_EID_MULTIPLE_BSSID, ies, ies_len);
-	arvif->rsnie_present = tx_arvif->rsnie_present;
-
-	while (ies) {
-		u8 mbssid_len;
-
-		ies_len -= (2 + ies[1]);
-		mbssid_len = ies[1] - 1;
-		profile = &ies[3];
-
-		while (mbssid_len) {
-			u8 profile_len;
-
-			profile_len = profile[1];
-			next_profile = profile + (2 + profile_len);
-			mbssid_len -= (2 + profile_len);
-
-			profile += 2;
-			profile_len -= (2 + profile[1]);
-			profile += (2 + profile[1]); /* nontx capabilities */
-			profile_len -= (2 + profile[1]);
-			profile += (2 + profile[1]); /* SSID */
-			if (profile[2] == arvif->vif->bss_conf.bssid_index) {
-				profile_len -= 5;
-				profile = profile + 5;
-				ath11k_mac_setup_nontx_vif_rsnie(arvif,
-								 tx_arvif->rsnie_present,
-								 profile,
-								 profile_len);
-				return true;
-			}
-			profile = next_profile;
-		}
-		ies = cfg80211_find_ie(WLAN_EID_MULTIPLE_BSSID, profile,
-				       ies_len);
-	}
-
-	return false;
-}
-
 static int ath11k_mac_setup_bcn_p2p_ie(struct ath11k_vif *arvif,
 				       struct sk_buff *bcn)
 {
@@ -1565,7 +1484,6 @@
 	struct ath11k_base *ab = arvif->ar->ab;
 	struct ieee80211_mgmt *mgmt;
 	int ret = 0;
->>>>>>> 2d5404ca
 	u8 *ies;
 
 	ies = bcn->data + ieee80211_get_hdrlen_from_skb(bcn);
@@ -1583,95 +1501,7 @@
 		arvif->wpaie_present = true;
 	else
 		arvif->wpaie_present = false;
-}
-
-static int ath11k_mac_setup_bcn_tmpl_ema(struct ath11k_vif *arvif)
-{
-	struct ath11k_vif *tx_arvif;
-	struct ieee80211_ema_beacons *beacons;
-	int ret = 0;
-	bool nontx_vif_params_set = false;
-	u32 params = 0;
-	u8 i = 0;
-
-	tx_arvif = ath11k_vif_to_arvif(arvif->vif->mbssid_tx_vif);
-
-	beacons = ieee80211_beacon_get_template_ema_list(tx_arvif->ar->hw,
-							 tx_arvif->vif, 0);
-	if (!beacons || !beacons->cnt) {
-		ath11k_warn(arvif->ar->ab,
-			    "failed to get ema beacon templates from mac80211\n");
-		return -EPERM;
-	}
-
-	if (tx_arvif == arvif)
-		ath11k_mac_set_vif_params(tx_arvif, beacons->bcn[0].skb);
-	else
-		arvif->wpaie_present = tx_arvif->wpaie_present;
-
-	for (i = 0; i < beacons->cnt; i++) {
-		if (tx_arvif != arvif && !nontx_vif_params_set)
-			nontx_vif_params_set =
-				ath11k_mac_set_nontx_vif_params(tx_arvif, arvif,
-								beacons->bcn[i].skb);
-
-		params = beacons->cnt;
-		params |= (i << WMI_EMA_TMPL_IDX_SHIFT);
-		params |= ((!i ? 1 : 0) << WMI_EMA_FIRST_TMPL_SHIFT);
-		params |= ((i + 1 == beacons->cnt ? 1 : 0) << WMI_EMA_LAST_TMPL_SHIFT);
-
-		ret = ath11k_wmi_bcn_tmpl(tx_arvif->ar, tx_arvif->vdev_id,
-					  &beacons->bcn[i].offs,
-					  beacons->bcn[i].skb, params);
-		if (ret) {
-			ath11k_warn(tx_arvif->ar->ab,
-				    "failed to set ema beacon template id %i error %d\n",
-				    i, ret);
-			break;
-		}
-	}
-
-	ieee80211_beacon_free_ema_list(beacons);
-
-	if (tx_arvif != arvif && !nontx_vif_params_set)
-		return -EINVAL; /* Profile not found in the beacons */
-
-	return ret;
-}
-
-static int ath11k_mac_setup_bcn_tmpl_mbssid(struct ath11k_vif *arvif)
-{
-	struct ath11k *ar = arvif->ar;
-	struct ath11k_base *ab = ar->ab;
-	struct ath11k_vif *tx_arvif = arvif;
-	struct ieee80211_hw *hw = ar->hw;
-	struct ieee80211_vif *vif = arvif->vif;
-	struct ieee80211_mutable_offsets offs = {};
-	struct sk_buff *bcn;
-	int ret;
-
-	if (vif->mbssid_tx_vif) {
-		tx_arvif = ath11k_vif_to_arvif(vif->mbssid_tx_vif);
-		if (tx_arvif != arvif) {
-			ar = tx_arvif->ar;
-			ab = ar->ab;
-			hw = ar->hw;
-			vif = tx_arvif->vif;
-		}
-	}
-
-	bcn = ieee80211_beacon_get_template(hw, vif, &offs, 0);
-	if (!bcn) {
-		ath11k_warn(ab, "failed to get beacon template from mac80211\n");
-		return -EPERM;
-	}
-
-<<<<<<< HEAD
-	if (tx_arvif == arvif)
-		ath11k_mac_set_vif_params(tx_arvif, bcn);
-	else if (!ath11k_mac_set_nontx_vif_params(tx_arvif, arvif, bcn))
-		return -EINVAL;
-=======
+
 	if (arvif->vdev_subtype != WMI_VDEV_SUBTYPE_P2P_GO)
 		return ret;
 
@@ -1788,7 +1618,6 @@
 	} else if (!ath11k_mac_set_nontx_vif_params(tx_arvif, arvif, bcn)) {
 		return -EINVAL;
 	}
->>>>>>> 2d5404ca
 
 	ret = ath11k_wmi_bcn_tmpl(ar, arvif->vdev_id, &offs, bcn, 0);
 	kfree_skb(bcn);
@@ -7697,35 +7526,6 @@
 	return 0;
 }
 
-<<<<<<< HEAD
-static u8 ath11k_mac_get_tpe_count(u8 txpwr_intrprt, u8 txpwr_cnt)
-{
-	switch (txpwr_intrprt) {
-	/* Refer "Table 9-276-Meaning of Maximum Transmit Power Count subfield
-	 * if the Maximum Transmit Power Interpretation subfield is 0 or 2" of
-	 * "IEEE Std 802.11ax 2021".
-	 */
-	case IEEE80211_TPE_LOCAL_EIRP:
-	case IEEE80211_TPE_REG_CLIENT_EIRP:
-		txpwr_cnt = txpwr_cnt <= 3 ? txpwr_cnt : 3;
-		txpwr_cnt = txpwr_cnt + 1;
-		break;
-	/* Refer "Table 9-277-Meaning of Maximum Transmit Power Count subfield
-	 * if Maximum Transmit Power Interpretation subfield is 1 or 3" of
-	 * "IEEE Std 802.11ax 2021".
-	 */
-	case IEEE80211_TPE_LOCAL_EIRP_PSD:
-	case IEEE80211_TPE_REG_CLIENT_EIRP_PSD:
-		txpwr_cnt = txpwr_cnt <= 4 ? txpwr_cnt : 4;
-		txpwr_cnt = txpwr_cnt ? (BIT(txpwr_cnt - 1)) : 1;
-		break;
-	}
-
-	return txpwr_cnt;
-}
-
-=======
->>>>>>> 2d5404ca
 static u8 ath11k_mac_get_num_pwr_levels(struct cfg80211_chan_def *chan_def)
 {
 	if (chan_def->chan->flags & IEEE80211_CHAN_PSD) {
@@ -7881,11 +7681,7 @@
 	struct ieee80211_channel *chan, *temp_chan;
 	u8 pwr_lvl_idx, num_pwr_levels, pwr_reduction;
 	bool is_psd_power = false, is_tpe_present = false;
-<<<<<<< HEAD
-	s8 max_tx_power[IEEE80211_MAX_NUM_PWR_LEVEL],
-=======
 	s8 max_tx_power[ATH11K_NUM_PWR_LEVELS],
->>>>>>> 2d5404ca
 		psd_power, tx_power;
 	s8 eirp_power = 0;
 	u16 start_freq, center_freq;
@@ -7898,12 +7694,8 @@
 		is_tpe_present = true;
 		num_pwr_levels = arvif->reg_tpc_info.num_pwr_levels;
 	} else {
-<<<<<<< HEAD
-		num_pwr_levels = ath11k_mac_get_num_pwr_levels(&ctx->def);
-=======
 		num_pwr_levels =
 			ath11k_mac_get_num_pwr_levels(&bss_conf->chanreq.oper);
->>>>>>> 2d5404ca
 	}
 
 	for (pwr_lvl_idx = 0; pwr_lvl_idx < num_pwr_levels; pwr_lvl_idx++) {
@@ -8060,15 +7852,6 @@
 	struct ath11k_base *ab = ar->ab;
 	struct ath11k_vif *arvif = ath11k_vif_to_arvif(vif);
 	struct ieee80211_bss_conf *bss_conf = &vif->bss_conf;
-<<<<<<< HEAD
-	struct ieee80211_tx_pwr_env *single_tpe;
-	enum wmi_reg_6ghz_client_type client_type;
-	struct cur_regulatory_info *reg_info;
-	int i;
-	u8 pwr_count, pwr_interpret, pwr_category;
-	u8 psd_index = 0, non_psd_index = 0, local_tpe_count = 0, reg_tpe_count = 0;
-	bool use_local_tpe, non_psd_set = false, psd_set = false;
-=======
 	struct ieee80211_parsed_tpe_eirp *non_psd = NULL;
 	struct ieee80211_parsed_tpe_psd *psd = NULL;
 	enum wmi_reg_6ghz_client_type client_type;
@@ -8076,36 +7859,16 @@
 	u8 local_tpe_count, reg_tpe_count;
 	bool use_local_tpe;
 	int i;
->>>>>>> 2d5404ca
 
 	reg_info = &ab->reg_info_store[ar->pdev_idx];
 	client_type = reg_info->client_type;
 
-<<<<<<< HEAD
-	for (i = 0; i < bss_conf->tx_pwr_env_num; i++) {
-		single_tpe = &bss_conf->tx_pwr_env[i];
-		pwr_category = u8_get_bits(single_tpe->tx_power_info,
-					   IEEE80211_TX_PWR_ENV_INFO_CATEGORY);
-		pwr_interpret = u8_get_bits(single_tpe->tx_power_info,
-					    IEEE80211_TX_PWR_ENV_INFO_INTERPRET);
-
-		if (pwr_category == client_type) {
-			if (pwr_interpret == IEEE80211_TPE_LOCAL_EIRP ||
-			    pwr_interpret == IEEE80211_TPE_LOCAL_EIRP_PSD)
-				local_tpe_count++;
-			else if (pwr_interpret == IEEE80211_TPE_REG_CLIENT_EIRP ||
-				 pwr_interpret == IEEE80211_TPE_REG_CLIENT_EIRP_PSD)
-				reg_tpe_count++;
-		}
-	}
-=======
 	local_tpe_count =
 		bss_conf->tpe.max_local[client_type].valid +
 		bss_conf->tpe.psd_local[client_type].valid;
 	reg_tpe_count =
 		bss_conf->tpe.max_reg_client[client_type].valid +
 		bss_conf->tpe.psd_reg_client[client_type].valid;
->>>>>>> 2d5404ca
 
 	if (!reg_tpe_count && !local_tpe_count) {
 		ath11k_warn(ab,
@@ -8118,50 +7881,6 @@
 		use_local_tpe = false;
 	}
 
-<<<<<<< HEAD
-	for (i = 0; i < bss_conf->tx_pwr_env_num; i++) {
-		single_tpe = &bss_conf->tx_pwr_env[i];
-		pwr_category = u8_get_bits(single_tpe->tx_power_info,
-					   IEEE80211_TX_PWR_ENV_INFO_CATEGORY);
-		pwr_interpret = u8_get_bits(single_tpe->tx_power_info,
-					    IEEE80211_TX_PWR_ENV_INFO_INTERPRET);
-
-		if (pwr_category != client_type)
-			continue;
-
-		/* get local transmit power envelope */
-		if (use_local_tpe) {
-			if (pwr_interpret == IEEE80211_TPE_LOCAL_EIRP) {
-				non_psd_index = i;
-				non_psd_set = true;
-			} else if (pwr_interpret == IEEE80211_TPE_LOCAL_EIRP_PSD) {
-				psd_index = i;
-				psd_set = true;
-			}
-		/* get regulatory transmit power envelope */
-		} else {
-			if (pwr_interpret == IEEE80211_TPE_REG_CLIENT_EIRP) {
-				non_psd_index = i;
-				non_psd_set = true;
-			} else if (pwr_interpret == IEEE80211_TPE_REG_CLIENT_EIRP_PSD) {
-				psd_index = i;
-				psd_set = true;
-			}
-		}
-	}
-
-	if (non_psd_set && !psd_set) {
-		single_tpe = &bss_conf->tx_pwr_env[non_psd_index];
-		pwr_count = u8_get_bits(single_tpe->tx_power_info,
-					IEEE80211_TX_PWR_ENV_INFO_COUNT);
-		pwr_interpret = u8_get_bits(single_tpe->tx_power_info,
-					    IEEE80211_TX_PWR_ENV_INFO_INTERPRET);
-		arvif->reg_tpc_info.is_psd_power = false;
-		arvif->reg_tpc_info.eirp_power = 0;
-
-		arvif->reg_tpc_info.num_pwr_levels =
-			ath11k_mac_get_tpe_count(pwr_interpret, pwr_count);
-=======
 	if (use_local_tpe) {
 		psd = &bss_conf->tpe.psd_local[client_type];
 		if (!psd->valid)
@@ -8183,44 +7902,10 @@
 		arvif->reg_tpc_info.eirp_power = 0;
 
 		arvif->reg_tpc_info.num_pwr_levels = non_psd->count;
->>>>>>> 2d5404ca
 
 		for (i = 0; i < arvif->reg_tpc_info.num_pwr_levels; i++) {
 			ath11k_dbg(ab, ATH11K_DBG_MAC,
 				   "non PSD power[%d] : %d\n",
-<<<<<<< HEAD
-				   i, single_tpe->tx_power[i]);
-			arvif->reg_tpc_info.tpe[i] = single_tpe->tx_power[i] / 2;
-		}
-	}
-
-	if (psd_set) {
-		single_tpe = &bss_conf->tx_pwr_env[psd_index];
-		pwr_count = u8_get_bits(single_tpe->tx_power_info,
-					IEEE80211_TX_PWR_ENV_INFO_COUNT);
-		pwr_interpret = u8_get_bits(single_tpe->tx_power_info,
-					    IEEE80211_TX_PWR_ENV_INFO_INTERPRET);
-		arvif->reg_tpc_info.is_psd_power = true;
-
-		if (pwr_count == 0) {
-			ath11k_dbg(ab, ATH11K_DBG_MAC,
-				   "TPE PSD power : %d\n", single_tpe->tx_power[0]);
-			arvif->reg_tpc_info.num_pwr_levels =
-				ath11k_mac_get_num_pwr_levels(&ctx->def);
-
-			for (i = 0; i < arvif->reg_tpc_info.num_pwr_levels; i++)
-				arvif->reg_tpc_info.tpe[i] = single_tpe->tx_power[0] / 2;
-		} else {
-			arvif->reg_tpc_info.num_pwr_levels =
-				ath11k_mac_get_tpe_count(pwr_interpret, pwr_count);
-
-			for (i = 0; i < arvif->reg_tpc_info.num_pwr_levels; i++) {
-				ath11k_dbg(ab, ATH11K_DBG_MAC,
-					   "TPE PSD power[%d] : %d\n",
-					   i, single_tpe->tx_power[i]);
-				arvif->reg_tpc_info.tpe[i] = single_tpe->tx_power[i] / 2;
-			}
-=======
 				   i, non_psd->power[i]);
 			arvif->reg_tpc_info.tpe[i] = non_psd->power[i] / 2;
 		}
@@ -8235,7 +7920,6 @@
 				   "TPE PSD power[%d] : %d\n",
 				   i, psd->power[i]);
 			arvif->reg_tpc_info.tpe[i] = psd->power[i] / 2;
->>>>>>> 2d5404ca
 		}
 	}
 }
@@ -9598,17 +9282,11 @@
 	arg->dwell_time_passive = scan_time_msec;
 	arg->max_scan_time = scan_time_msec;
 	arg->scan_f_passive = 1;
-<<<<<<< HEAD
-	arg->scan_f_filter_prb_req = 1;
-	arg->burst_duration = duration;
-
-=======
 	arg->burst_duration = duration;
 
 	if (!ar->ab->hw_params.single_pdev_only)
 		arg->scan_f_filter_prb_req = 1;
 
->>>>>>> 2d5404ca
 	ret = ath11k_start_scan(ar, arg);
 	if (ret) {
 		ath11k_warn(ar->ab, "failed to start roc scan: %d\n", ret);
@@ -10254,41 +9932,6 @@
 		return -ENOMEM;
 	}
 
-<<<<<<< HEAD
-	if (ab->hw_params.support_dual_stations) {
-		limits[0].max = 2;
-		limits[0].types |= BIT(NL80211_IFTYPE_STATION);
-
-		limits[1].max = 1;
-		limits[1].types |= BIT(NL80211_IFTYPE_AP);
-		if (IS_ENABLED(CONFIG_MAC80211_MESH) &&
-		    ab->hw_params.interface_modes & BIT(NL80211_IFTYPE_MESH_POINT))
-			limits[1].types |= BIT(NL80211_IFTYPE_MESH_POINT);
-
-		combinations[0].limits = limits;
-		combinations[0].n_limits = 2;
-		combinations[0].max_interfaces = ab->hw_params.num_vdevs;
-		combinations[0].num_different_channels = 2;
-		combinations[0].beacon_int_infra_match = true;
-		combinations[0].beacon_int_min_gcd = 100;
-	} else {
-		limits[0].max = 1;
-		limits[0].types |= BIT(NL80211_IFTYPE_STATION);
-
-		limits[1].max = 16;
-		limits[1].types |= BIT(NL80211_IFTYPE_AP);
-
-		if (IS_ENABLED(CONFIG_MAC80211_MESH) &&
-		    ab->hw_params.interface_modes & BIT(NL80211_IFTYPE_MESH_POINT))
-			limits[1].types |= BIT(NL80211_IFTYPE_MESH_POINT);
-
-		combinations[0].limits = limits;
-		combinations[0].n_limits = 2;
-		combinations[0].max_interfaces = 16;
-		combinations[0].num_different_channels = 1;
-		combinations[0].beacon_int_infra_match = true;
-		combinations[0].beacon_int_min_gcd = 100;
-=======
 	limits[0].types |= BIT(NL80211_IFTYPE_STATION);
 	limits[1].types |= BIT(NL80211_IFTYPE_AP);
 	if (IS_ENABLED(CONFIG_MAC80211_MESH) &&
@@ -10312,7 +9955,6 @@
 
 		combinations[0].max_interfaces = 16;
 		combinations[0].num_different_channels = 1;
->>>>>>> 2d5404ca
 		combinations[0].radar_detect_widths = BIT(NL80211_CHAN_WIDTH_20_NOHT) |
 							BIT(NL80211_CHAN_WIDTH_20) |
 							BIT(NL80211_CHAN_WIDTH_40) |
@@ -10320,8 +9962,6 @@
 							BIT(NL80211_CHAN_WIDTH_80P80) |
 							BIT(NL80211_CHAN_WIDTH_160);
 	}
-<<<<<<< HEAD
-=======
 
 	if (p2p) {
 		limits[1].types |= BIT(NL80211_IFTYPE_P2P_CLIENT) |
@@ -10329,7 +9969,6 @@
 		limits[2].max = 1;
 		limits[2].types |= BIT(NL80211_IFTYPE_P2P_DEVICE);
 	}
->>>>>>> 2d5404ca
 
 	ar->hw->wiphy->iface_combinations = combinations;
 	ar->hw->wiphy->n_iface_combinations = 1;
