--- conflicted
+++ resolved
@@ -126,23 +126,12 @@
 	TP_STRUCT__entry(
 		__string(device, dev_name(ab->dev))
 		__string(driver, dev_driver_string(ab->dev))
-<<<<<<< HEAD
-		__dynamic_array(char, msg, ATH11K_MSG_MAX)
-=======
 		__vstring(msg, vaf->fmt, vaf->va)
->>>>>>> eb3cdb58
-	),
-	TP_fast_assign(
-		__assign_str(device, dev_name(ab->dev));
-		__assign_str(driver, dev_driver_string(ab->dev));
-<<<<<<< HEAD
-		WARN_ON_ONCE(vsnprintf(__get_dynamic_array(msg),
-				       ATH11K_MSG_MAX,
-				       vaf->fmt,
-				       *vaf->va) >= ATH11K_MSG_MAX);
-=======
+	),
+	TP_fast_assign(
+		__assign_str(device, dev_name(ab->dev));
+		__assign_str(driver, dev_driver_string(ab->dev));
 		__assign_vstr(msg, vaf->fmt, vaf->va);
->>>>>>> eb3cdb58
 	),
 	TP_printk(
 		"%s %s %s",
@@ -316,8 +305,6 @@
 	)
 );
 
-<<<<<<< HEAD
-=======
 TRACE_EVENT(ath11k_ps_timekeeper,
 	    TP_PROTO(struct ath11k *ar, const void *peer_addr,
 		     u32 peer_ps_timestamp, u8 peer_ps_state),
@@ -346,7 +333,6 @@
 	)
 );
 
->>>>>>> eb3cdb58
 #endif /* _TRACE_H_ || TRACE_HEADER_MULTI_READ*/
 
 /* we don't want to use include/trace/events */
