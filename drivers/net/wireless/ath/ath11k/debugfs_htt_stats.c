--- conflicted
+++ resolved
@@ -1404,11 +1404,8 @@
 			 htt_stats_buf->ax_mu_mimo_brpoll_7);
 	len += scnprintf(buf + len, buf_len - len, "ax_basic_trigger = %u\n",
 			 htt_stats_buf->ax_basic_trigger);
-<<<<<<< HEAD
-=======
 	len += scnprintf(buf + len, buf_len - len, "ax_ulmumimo_trigger = %u\n",
 			 htt_stats_buf->ax_ulmumimo_trigger);
->>>>>>> eb3cdb58
 	len += scnprintf(buf + len, buf_len - len, "ax_bsr_trigger = %u\n",
 			 htt_stats_buf->ax_bsr_trigger);
 	len += scnprintf(buf + len, buf_len - len, "ax_mu_bar_trigger = %u\n",
@@ -1491,11 +1488,8 @@
 			 htt_stats_buf->ax_mu_mimo_brp7_err);
 	len += scnprintf(buf + len, buf_len - len, "ax_basic_trigger_err = %u\n",
 			 htt_stats_buf->ax_basic_trigger_err);
-<<<<<<< HEAD
-=======
 	len += scnprintf(buf + len, buf_len - len, "ax_ulmumimo_trigger_err = %u\n",
 			 htt_stats_buf->ax_ulmumimo_trigger_err);
->>>>>>> eb3cdb58
 	len += scnprintf(buf + len, buf_len - len, "ax_bsr_trigger_err = %u\n",
 			 htt_stats_buf->ax_bsr_trigger_err);
 	len += scnprintf(buf + len, buf_len - len, "ax_mu_bar_trigger_err = %u\n",
@@ -1530,8 +1524,6 @@
 	len += scnprintf(buf + len, buf_len - len, "mu_mimo_ppdu_posted = %u\n\n",
 			 htt_stats_buf->mu_mimo_ppdu_posted);
 
-<<<<<<< HEAD
-=======
 	for (i = 0; i < HTT_TX_PDEV_STATS_NUM_AC_MUMIMO_USER_STATS; i++)
 		len += scnprintf(buf + len, buf_len - len,
 				 "ac_mu_mimo_sch_posted_per_group_index %u = %u\n",
@@ -1542,7 +1534,6 @@
 				 "ax_mu_mimo_sch_posted_per_group_index %u = %u\n",
 				 i, htt_stats_buf->ax_mu_mimo_sch_posted_per_grp_sz[i]);
 
->>>>>>> eb3cdb58
 	len += scnprintf(buf + len, buf_len - len, "11ac MU_MIMO SCH STATS:\n");
 
 	for (i = 0; i < HTT_TX_PDEV_STATS_NUM_AC_MUMIMO_USER_STATS; i++)
@@ -1556,15 +1547,6 @@
 		len += scnprintf(buf + len, buf_len - len,
 				 "ax_mu_mimo_sch_nusers_%u = %u\n",
 				 i, htt_stats_buf->ax_mu_mimo_sch_nusers[i]);
-<<<<<<< HEAD
-
-	len += scnprintf(buf + len, buf_len - len, "\n11ax OFDMA SCH STATS:\n");
-
-	for (i = 0; i < HTT_TX_PDEV_STATS_NUM_OFDMA_USER_STATS; i++)
-		len += scnprintf(buf + len, buf_len - len,
-				 "ax_ofdma_sch_nusers_%u = %u\n",
-				 i, htt_stats_buf->ax_ofdma_sch_nusers[i]);
-=======
 
 	len += scnprintf(buf + len, buf_len - len, "\n11ax OFDMA SCH STATS:\n");
 
@@ -1596,7 +1578,6 @@
 				 "ax_ul_mumimo_brp_sch_nusers_%u = %u\n",
 				 i, htt_stats_buf->ax_ul_mumimo_brp_sch_nusers[i]);
 	}
->>>>>>> eb3cdb58
 
 	if (len >= buf_len)
 		buf[buf_len - 1] = 0;
@@ -2991,8 +2972,6 @@
 	len += scnprintf(buf + len, buf_len - len, "txbf = %u\n",
 			 htt_stats_buf->txbf);
 
-<<<<<<< HEAD
-=======
 	len += scnprintf(buf + len, buf_len - len, "\nrx_su_ndpa = %u",
 			 htt_stats_buf->rx_su_ndpa);
 	PRINT_ARRAY_TO_BUF(buf, len, htt_stats_buf->rx_11ax_su_txbf_mcs,
@@ -3008,7 +2987,6 @@
 	len += scnprintf(buf + len, buf_len - len, "\nrx_br_poll = %u",
 			 htt_stats_buf->rx_br_poll);
 
->>>>>>> eb3cdb58
 	PRINT_ARRAY_TO_BUF(buf, len, htt_stats_buf->rx_legacy_cck_rate,
 			   "rx_legacy_cck_rate",
 			   HTT_RX_PDEV_STATS_NUM_LEGACY_CCK_STATS, "\n");
@@ -3071,8 +3049,6 @@
 		len += scnprintf(buf + len, buf_len - len, "\n");
 	}
 
-<<<<<<< HEAD
-=======
 	PRINT_ARRAY_TO_BUF(buf, len, htt_stats_buf->rx_ulofdma_non_data_nusers,
 			   "rx_ulofdma_non_data_nusers", HTT_RX_PDEV_MAX_OFDMA_NUM_USER,
 			   "\n");
@@ -3105,7 +3081,6 @@
 			   "rx_ulmumimo_mpdu_fail", HTT_RX_PDEV_MAX_ULMUMIMO_NUM_USER,
 			   "\n");
 
->>>>>>> eb3cdb58
 	len += scnprintf(buf + len, buf_len - len, "per_chain_rssi_pkt_type = %#x\n",
 			 htt_stats_buf->per_chain_rssi_pkt_type);
 
