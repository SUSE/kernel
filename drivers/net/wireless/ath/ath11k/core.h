--- conflicted
+++ resolved
@@ -14,10 +14,7 @@
 #include <linux/dmi.h>
 #include <linux/ctype.h>
 #include <linux/rhashtable.h>
-<<<<<<< HEAD
-=======
 #include <linux/average.h>
->>>>>>> eb3cdb58
 #include "qmi.h"
 #include "htc.h"
 #include "wmi.h"
@@ -145,10 +142,7 @@
 	ATH11K_HW_WCN6855_HW20,
 	ATH11K_HW_WCN6855_HW21,
 	ATH11K_HW_WCN6750_HW10,
-<<<<<<< HEAD
-=======
 	ATH11K_HW_IPQ5018_HW10,
->>>>>>> eb3cdb58
 };
 
 enum ath11k_firmware_mode {
@@ -500,10 +494,7 @@
 	u64 rx_duration;
 	u64 tx_duration;
 	u8 rssi_comb;
-<<<<<<< HEAD
-=======
 	struct ewma_avg_rssi avg_rssi;
->>>>>>> eb3cdb58
 	s8 rssi_beacon;
 	s8 chain_signal[IEEE80211_MAX_CHAINS];
 	struct ath11k_htt_tx_stats *tx_stats;
@@ -517,8 +508,6 @@
 	bool use_4addr_set;
 	u16 tcl_metadata;
 
-<<<<<<< HEAD
-=======
 	/* Protected with ar->data_lock */
 	enum ath11k_wmi_peer_ps_state peer_ps_state;
 	u64 ps_start_time;
@@ -526,20 +515,14 @@
 	u64 ps_total_duration;
 	bool peer_current_ps_valid;
 
->>>>>>> eb3cdb58
 	u32 bw_prev;
 };
 
 #define ATH11K_MIN_5G_FREQ 4150
 #define ATH11K_MIN_6G_FREQ 5925
 #define ATH11K_MAX_6G_FREQ 7115
-<<<<<<< HEAD
-#define ATH11K_NUM_CHANS 101
-#define ATH11K_MAX_5G_CHAN 173
-=======
 #define ATH11K_NUM_CHANS 102
 #define ATH11K_MAX_5G_CHAN 177
->>>>>>> eb3cdb58
 
 enum ath11k_state {
 	ATH11K_STATE_OFF,
@@ -742,8 +725,6 @@
 	u8 twt_enabled;
 	bool nlo_enabled;
 	u8 alpha2[REG_ALPHA2_LEN + 1];
-<<<<<<< HEAD
-=======
 	struct ath11k_fw_stats fw_stats;
 	struct completion fw_stats_complete;
 	bool fw_stats_done;
@@ -751,7 +732,6 @@
 	/* protected by conf_mutex */
 	bool ps_state_enable;
 	bool ps_timekeeper_enable;
->>>>>>> eb3cdb58
 };
 
 struct ath11k_band_cap {
@@ -971,10 +951,6 @@
 
 	struct ath11k_dbring_cap *db_caps;
 	u32 num_db_cap;
-	struct work_struct rfkill_work;
-
-	/* true means radio is on */
-	bool rfkill_radio_on;
 
 	/* To synchronize 11d scan vdev id */
 	struct mutex vdev_id_11d_lock;
@@ -1002,11 +978,8 @@
 		const struct ath11k_pci_ops *ops;
 	} pci;
 
-<<<<<<< HEAD
 	struct completion restart_completed;
 
-=======
->>>>>>> eb3cdb58
 	/* must be last */
 	u8 drv_priv[] __aligned(sizeof(void *));
 };
