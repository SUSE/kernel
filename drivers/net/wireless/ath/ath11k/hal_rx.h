--- conflicted
+++ resolved
@@ -394,13 +394,6 @@
 	__le32 rssi_80;
 } __packed;
 
-#define HAL_RX_PHYRX_RSSI_PREAMBLE_PRI20	GENMASK(7, 0)
-
-struct hal_rx_phyrx_chain_rssi {
-	__le32 rssi_2040;
-	__le32 rssi_80;
-} __packed;
-
 struct hal_rx_phyrx_rssi_legacy_info {
 	__le32 rsvd[3];
 	struct hal_rx_phyrx_chain_rssi pre_rssi[HAL_RX_MAX_NSS];
@@ -418,8 +411,6 @@
 	__le32 rsvd1[11];
 	__le32 info1;
 	__le32 rsvd2[9];
-<<<<<<< HEAD
-=======
 } __packed;
 
 struct hal_rx_mpdu_info_qcn9074 {
@@ -428,7 +419,6 @@
 	__le32 rsvd1[2];
 	__le32 info1;
 	__le32 rsvd2[9];
->>>>>>> eb3cdb58
 } __packed;
 
 struct hal_rx_mpdu_info_wcn6855 {
