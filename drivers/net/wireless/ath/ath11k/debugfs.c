--- conflicted
+++ resolved
@@ -57,7 +57,6 @@
 				     enum wmi_direct_buffer_module id,
 				     enum ath11k_dbg_dbr_event event,
 				     struct hal_srng *srng)
-<<<<<<< HEAD
 {
 	struct ath11k_debug_dbr *dbr_debug;
 	struct ath11k_dbg_dbr_data *dbr_data;
@@ -93,44 +92,6 @@
 	spin_unlock_bh(&dbr_data->lock);
 }
 
-static void ath11k_fw_stats_pdevs_free(struct list_head *head)
-=======
->>>>>>> eb3cdb58
-{
-	struct ath11k_debug_dbr *dbr_debug;
-	struct ath11k_dbg_dbr_data *dbr_data;
-	struct ath11k_dbg_dbr_entry *entry;
-
-	if (id >= WMI_DIRECT_BUF_MAX || event >= ATH11K_DBG_DBR_EVENT_MAX)
-		return;
-
-	dbr_debug = ar->debug.dbr_debug[id];
-	if (!dbr_debug)
-		return;
-
-	if (!dbr_debug->dbr_debug_enabled)
-		return;
-
-	dbr_data = &dbr_debug->dbr_dbg_data;
-
-	spin_lock_bh(&dbr_data->lock);
-
-	if (dbr_data->entries) {
-		entry = &dbr_data->entries[dbr_data->dbr_debug_idx];
-		entry->hp = srng->u.src_ring.hp;
-		entry->tp = *srng->u.src_ring.tp_addr;
-		entry->timestamp = jiffies;
-		entry->event = event;
-
-		dbr_data->dbr_debug_idx++;
-		if (dbr_data->dbr_debug_idx ==
-		    dbr_data->num_ring_debug_entries)
-			dbr_data->dbr_debug_idx = 0;
-	}
-
-	spin_unlock_bh(&dbr_data->lock);
-}
-
 static void ath11k_debugfs_fw_stats_reset(struct ath11k *ar)
 {
 	spin_lock_bh(&ar->data_lock);
@@ -156,18 +117,8 @@
 		return;
 	}
 
-<<<<<<< HEAD
-	if (stats.stats_id == WMI_REQUEST_RSSI_PER_CHAIN_STAT) {
-		ar->debug.fw_stats_done = true;
-		goto complete;
-	}
-
-	if (stats.stats_id == WMI_REQUEST_VDEV_STAT) {
-		if (list_empty(&stats.vdevs)) {
-=======
 	if (stats->stats_id == WMI_REQUEST_VDEV_STAT) {
 		if (list_empty(&stats->vdevs)) {
->>>>>>> eb3cdb58
 			ath11k_warn(ab, "empty vdev stats");
 			return;
 		}
@@ -963,8 +914,6 @@
 	.llseek = default_llseek,
 };
 
-<<<<<<< HEAD
-=======
 static int ath11k_open_sram_dump(struct inode *inode, struct file *file)
 {
 	struct ath11k_base *ab = inode->i_private;
@@ -1022,7 +971,6 @@
 	.llseek = default_llseek,
 };
 
->>>>>>> eb3cdb58
 int ath11k_debugfs_pdev_create(struct ath11k_base *ab)
 {
 	if (test_bit(ATH11K_FLAG_REGISTERED, &ab->dev_flags))
@@ -1453,8 +1401,6 @@
 	.llseek = default_llseek,
 };
 
-<<<<<<< HEAD
-=======
 static ssize_t ath11k_write_ps_timekeeper_enable(struct file *file,
 						 const char __user *user_buf,
 						 size_t count, loff_t *ppos)
@@ -1642,7 +1588,6 @@
 	.llseek = default_llseek,
 };
 
->>>>>>> eb3cdb58
 int ath11k_debugfs_register(struct ath11k *ar)
 {
 	struct ath11k_base *ab = ar->ab;
@@ -1689,8 +1634,6 @@
 		debugfs_create_file("enable_dbr_debug", 0200, ar->debug.debugfs_pdev,
 				    ar, &fops_dbr_debug);
 
-<<<<<<< HEAD
-=======
 	debugfs_create_file("ps_state_enable", 0600, ar->debug.debugfs_pdev, ar,
 			    &fops_ps_state_enable);
 
@@ -1705,7 +1648,6 @@
 				    &fops_reset_ps_duration);
 	}
 
->>>>>>> eb3cdb58
 	return 0;
 }
 
@@ -1734,13 +1676,6 @@
 {
 	struct ath11k_vif *arvif = file->private_data;
 	struct wmi_twt_add_dialog_params params = { 0 };
-<<<<<<< HEAD
-	u8 buf[128] = {0};
-	int ret;
-
-	if (arvif->ar->twt_enabled == 0) {
-		ath11k_err(arvif->ar->ab, "twt support is not enabled\n");
-=======
 	struct wmi_twt_enable_params twt_params = {0};
 	struct ath11k *ar = arvif->ar;
 	u8 buf[128] = {0};
@@ -1748,7 +1683,6 @@
 
 	if (ar->twt_enabled == 0) {
 		ath11k_err(ar->ab, "twt support is not enabled\n");
->>>>>>> eb3cdb58
 		return -EOPNOTSUPP;
 	}
 
@@ -1778,8 +1712,6 @@
 	if (ret != 16)
 		return -EINVAL;
 
-<<<<<<< HEAD
-=======
 	/* In the case of station vif, TWT is entirely handled by
 	 * the firmware based on the input parameters in the TWT enable
 	 * WMI command that is sent to the target during assoc.
@@ -1796,16 +1728,10 @@
 		ath11k_wmi_send_twt_enable_cmd(ar, ar->pdev->pdev_id, &twt_params);
 	}
 
->>>>>>> eb3cdb58
 	params.vdev_id = arvif->vdev_id;
 
 	ret = ath11k_wmi_send_twt_add_dialog_cmd(arvif->ar, &params);
 	if (ret)
-<<<<<<< HEAD
-		return ret;
-
-	return count;
-=======
 		goto err_twt_add_dialog;
 
 	return count;
@@ -1818,7 +1744,6 @@
 	}
 
 	return ret;
->>>>>>> eb3cdb58
 }
 
 static ssize_t ath11k_write_twt_del_dialog(struct file *file,
@@ -1827,13 +1752,6 @@
 {
 	struct ath11k_vif *arvif = file->private_data;
 	struct wmi_twt_del_dialog_params params = { 0 };
-<<<<<<< HEAD
-	u8 buf[64] = {0};
-	int ret;
-
-	if (arvif->ar->twt_enabled == 0) {
-		ath11k_err(arvif->ar->ab, "twt support is not enabled\n");
-=======
 	struct wmi_twt_enable_params twt_params = {0};
 	struct ath11k *ar = arvif->ar;
 	u8 buf[64] = {0};
@@ -1841,7 +1759,6 @@
 
 	if (ar->twt_enabled == 0) {
 		ath11k_err(ar->ab, "twt support is not enabled\n");
->>>>>>> eb3cdb58
 		return -EOPNOTSUPP;
 	}
 
@@ -1867,15 +1784,12 @@
 	if (ret)
 		return ret;
 
-<<<<<<< HEAD
-=======
 	if (arvif->vif->type == NL80211_IFTYPE_STATION) {
 		ath11k_wmi_send_twt_disable_cmd(ar, ar->pdev->pdev_id);
 		ath11k_wmi_fill_default_twt_params(&twt_params);
 		ath11k_wmi_send_twt_enable_cmd(ar, ar->pdev->pdev_id, &twt_params);
 	}
 
->>>>>>> eb3cdb58
 	return count;
 }
 
@@ -1981,8 +1895,6 @@
 
 void ath11k_debugfs_add_interface(struct ath11k_vif *arvif)
 {
-<<<<<<< HEAD
-=======
 	struct ath11k_base *ab = arvif->ar->ab;
 
 	if (arvif->vif->type != NL80211_IFTYPE_AP &&
@@ -1990,7 +1902,6 @@
 	      test_bit(WMI_TLV_SERVICE_STA_TWT, ab->wmi_ab.svc_map)))
 		return;
 
->>>>>>> eb3cdb58
 	arvif->debugfs_twt = debugfs_create_dir("twt",
 						arvif->vif->debugfs_dir);
 	debugfs_create_file("add_dialog", 0200, arvif->debugfs_twt,
