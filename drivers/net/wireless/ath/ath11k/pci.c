// SPDX-License-Identifier: BSD-3-Clause-Clear
/*
 * Copyright (c) 2019-2020 The Linux Foundation. All rights reserved.
 * Copyright (c) 2021-2022, Qualcomm Innovation Center, Inc. All rights reserved.
 */

#include <linux/module.h>
#include <linux/msi.h>
#include <linux/pci.h>
#include <linux/of.h>

#include "pci.h"
#include "core.h"
#include "hif.h"
#include "mhi.h"
#include "debug.h"
#include "pcic.h"

#define ATH11K_PCI_BAR_NUM		0
#define ATH11K_PCI_DMA_MASK		32

#define TCSR_SOC_HW_VERSION		0x0224
#define TCSR_SOC_HW_VERSION_MAJOR_MASK	GENMASK(11, 8)
#define TCSR_SOC_HW_VERSION_MINOR_MASK	GENMASK(7, 0)

#define QCA6390_DEVICE_ID		0x1101
#define QCN9074_DEVICE_ID		0x1104
#define WCN6855_DEVICE_ID		0x1103

static const struct pci_device_id ath11k_pci_id_table[] = {
	{ PCI_VDEVICE(QCOM, QCA6390_DEVICE_ID) },
	{ PCI_VDEVICE(QCOM, WCN6855_DEVICE_ID) },
	{ PCI_VDEVICE(QCOM, QCN9074_DEVICE_ID) },
	{0}
};

MODULE_DEVICE_TABLE(pci, ath11k_pci_id_table);

static int ath11k_pci_bus_wake_up(struct ath11k_base *ab)
{
	struct ath11k_pci *ab_pci = ath11k_pci_priv(ab);

	return mhi_device_get_sync(ab_pci->mhi_ctrl->mhi_dev);
}

static void ath11k_pci_bus_release(struct ath11k_base *ab)
{
	struct ath11k_pci *ab_pci = ath11k_pci_priv(ab);

	mhi_device_put(ab_pci->mhi_ctrl->mhi_dev);
}

static u32 ath11k_pci_get_window_start(struct ath11k_base *ab, u32 offset)
{
	if (!ab->hw_params.static_window_map)
		return ATH11K_PCI_WINDOW_START;

	if ((offset ^ HAL_SEQ_WCSS_UMAC_OFFSET) < ATH11K_PCI_WINDOW_RANGE_MASK)
		/* if offset lies within DP register range, use 3rd window */
		return 3 * ATH11K_PCI_WINDOW_START;
	else if ((offset ^ HAL_SEQ_WCSS_UMAC_CE0_SRC_REG(ab)) <
		 ATH11K_PCI_WINDOW_RANGE_MASK)
		 /* if offset lies within CE register range, use 2nd window */
		return 2 * ATH11K_PCI_WINDOW_START;
	else
		return ATH11K_PCI_WINDOW_START;
}

static inline void ath11k_pci_select_window(struct ath11k_pci *ab_pci, u32 offset)
{
	struct ath11k_base *ab = ab_pci->ab;

	u32 window = FIELD_GET(ATH11K_PCI_WINDOW_VALUE_MASK, offset);

	lockdep_assert_held(&ab_pci->window_lock);

	if (window != ab_pci->register_window) {
		iowrite32(ATH11K_PCI_WINDOW_ENABLE_BIT | window,
			  ab->mem + ATH11K_PCI_WINDOW_REG_ADDRESS);
		ioread32(ab->mem + ATH11K_PCI_WINDOW_REG_ADDRESS);
		ab_pci->register_window = window;
	}
}

static void
ath11k_pci_window_write32(struct ath11k_base *ab, u32 offset, u32 value)
{
	struct ath11k_pci *ab_pci = ath11k_pci_priv(ab);
	u32 window_start;

	window_start = ath11k_pci_get_window_start(ab, offset);

	if (window_start == ATH11K_PCI_WINDOW_START) {
		spin_lock_bh(&ab_pci->window_lock);
		ath11k_pci_select_window(ab_pci, offset);
		iowrite32(value, ab->mem + window_start +
			  (offset & ATH11K_PCI_WINDOW_RANGE_MASK));
		spin_unlock_bh(&ab_pci->window_lock);
	} else {
		iowrite32(value, ab->mem + window_start +
			  (offset & ATH11K_PCI_WINDOW_RANGE_MASK));
	}
}

static u32 ath11k_pci_window_read32(struct ath11k_base *ab, u32 offset)
{
	struct ath11k_pci *ab_pci = ath11k_pci_priv(ab);
	u32 window_start, val;

	window_start = ath11k_pci_get_window_start(ab, offset);

	if (window_start == ATH11K_PCI_WINDOW_START) {
		spin_lock_bh(&ab_pci->window_lock);
		ath11k_pci_select_window(ab_pci, offset);
		val = ioread32(ab->mem + window_start +
			       (offset & ATH11K_PCI_WINDOW_RANGE_MASK));
		spin_unlock_bh(&ab_pci->window_lock);
	} else {
		val = ioread32(ab->mem + window_start +
			       (offset & ATH11K_PCI_WINDOW_RANGE_MASK));
	}

	return val;
}

int ath11k_pci_get_msi_irq(struct ath11k_base *ab, unsigned int vector)
{
	struct pci_dev *pci_dev = to_pci_dev(ab->dev);

	return pci_irq_vector(pci_dev, vector);
}

static const struct ath11k_pci_ops ath11k_pci_ops_qca6390 = {
	.wakeup = ath11k_pci_bus_wake_up,
	.release = ath11k_pci_bus_release,
	.get_msi_irq = ath11k_pci_get_msi_irq,
	.window_write32 = ath11k_pci_window_write32,
	.window_read32 = ath11k_pci_window_read32,
};

static const struct ath11k_pci_ops ath11k_pci_ops_qcn9074 = {
	.wakeup = NULL,
	.release = NULL,
	.get_msi_irq = ath11k_pci_get_msi_irq,
	.window_write32 = ath11k_pci_window_write32,
	.window_read32 = ath11k_pci_window_read32,
};

static const struct ath11k_msi_config msi_config_one_msi = {
	.total_vectors = 1,
	.total_users = 4,
	.users = (struct ath11k_msi_user[]) {
		{ .name = "MHI", .num_vectors = 3, .base_vector = 0 },
		{ .name = "CE", .num_vectors = 1, .base_vector = 0 },
		{ .name = "WAKE", .num_vectors = 1, .base_vector = 0 },
		{ .name = "DP", .num_vectors = 1, .base_vector = 0 },
	},
};

static inline void ath11k_pci_select_static_window(struct ath11k_pci *ab_pci)
{
	u32 umac_window;
	u32 ce_window;
	u32 window;

	umac_window = FIELD_GET(ATH11K_PCI_WINDOW_VALUE_MASK, HAL_SEQ_WCSS_UMAC_OFFSET);
	ce_window = FIELD_GET(ATH11K_PCI_WINDOW_VALUE_MASK, HAL_CE_WFSS_CE_REG_BASE);
	window = (umac_window << 12) | (ce_window << 6);

	iowrite32(ATH11K_PCI_WINDOW_ENABLE_BIT | window,
		  ab_pci->ab->mem + ATH11K_PCI_WINDOW_REG_ADDRESS);
}

static void ath11k_pci_soc_global_reset(struct ath11k_base *ab)
{
	u32 val, delay;

	val = ath11k_pcic_read32(ab, PCIE_SOC_GLOBAL_RESET);

	val |= PCIE_SOC_GLOBAL_RESET_V;

	ath11k_pcic_write32(ab, PCIE_SOC_GLOBAL_RESET, val);

	/* TODO: exact time to sleep is uncertain */
	delay = 10;
	mdelay(delay);

	/* Need to toggle V bit back otherwise stuck in reset status */
	val &= ~PCIE_SOC_GLOBAL_RESET_V;

	ath11k_pcic_write32(ab, PCIE_SOC_GLOBAL_RESET, val);

	mdelay(delay);

	val = ath11k_pcic_read32(ab, PCIE_SOC_GLOBAL_RESET);
	if (val == 0xffffffff)
		ath11k_warn(ab, "link down error during global reset\n");
}

static void ath11k_pci_clear_dbg_registers(struct ath11k_base *ab)
{
	u32 val;

	/* read cookie */
	val = ath11k_pcic_read32(ab, PCIE_Q6_COOKIE_ADDR);
	ath11k_dbg(ab, ATH11K_DBG_PCI, "cookie:0x%x\n", val);

	val = ath11k_pcic_read32(ab, WLAON_WARM_SW_ENTRY);
	ath11k_dbg(ab, ATH11K_DBG_PCI, "WLAON_WARM_SW_ENTRY 0x%x\n", val);

	/* TODO: exact time to sleep is uncertain */
	mdelay(10);

	/* write 0 to WLAON_WARM_SW_ENTRY to prevent Q6 from
	 * continuing warm path and entering dead loop.
	 */
	ath11k_pcic_write32(ab, WLAON_WARM_SW_ENTRY, 0);
	mdelay(10);

	val = ath11k_pcic_read32(ab, WLAON_WARM_SW_ENTRY);
	ath11k_dbg(ab, ATH11K_DBG_PCI, "WLAON_WARM_SW_ENTRY 0x%x\n", val);

	/* A read clear register. clear the register to prevent
	 * Q6 from entering wrong code path.
	 */
	val = ath11k_pcic_read32(ab, WLAON_SOC_RESET_CAUSE_REG);
	ath11k_dbg(ab, ATH11K_DBG_PCI, "soc reset cause:%d\n", val);
}

static int ath11k_pci_set_link_reg(struct ath11k_base *ab,
				   u32 offset, u32 value, u32 mask)
{
	u32 v;
	int i;

	v = ath11k_pcic_read32(ab, offset);
	if ((v & mask) == value)
		return 0;

	for (i = 0; i < 10; i++) {
		ath11k_pcic_write32(ab, offset, (v & ~mask) | value);

		v = ath11k_pcic_read32(ab, offset);
		if ((v & mask) == value)
			return 0;

		mdelay(2);
	}

	ath11k_warn(ab, "failed to set pcie link register 0x%08x: 0x%08x != 0x%08x\n",
		    offset, v & mask, value);

	return -ETIMEDOUT;
}

static int ath11k_pci_fix_l1ss(struct ath11k_base *ab)
{
	int ret;

	ret = ath11k_pci_set_link_reg(ab,
				      PCIE_QSERDES_COM_SYSCLK_EN_SEL_REG(ab),
				      PCIE_QSERDES_COM_SYSCLK_EN_SEL_VAL,
				      PCIE_QSERDES_COM_SYSCLK_EN_SEL_MSK);
	if (ret) {
		ath11k_warn(ab, "failed to set sysclk: %d\n", ret);
		return ret;
	}

	ret = ath11k_pci_set_link_reg(ab,
				      PCIE_PCS_OSC_DTCT_CONFIG1_REG(ab),
				      PCIE_PCS_OSC_DTCT_CONFIG1_VAL,
				      PCIE_PCS_OSC_DTCT_CONFIG_MSK);
	if (ret) {
		ath11k_warn(ab, "failed to set dtct config1 error: %d\n", ret);
		return ret;
	}

	ret = ath11k_pci_set_link_reg(ab,
				      PCIE_PCS_OSC_DTCT_CONFIG2_REG(ab),
				      PCIE_PCS_OSC_DTCT_CONFIG2_VAL,
				      PCIE_PCS_OSC_DTCT_CONFIG_MSK);
	if (ret) {
		ath11k_warn(ab, "failed to set dtct config2: %d\n", ret);
		return ret;
	}

	ret = ath11k_pci_set_link_reg(ab,
				      PCIE_PCS_OSC_DTCT_CONFIG4_REG(ab),
				      PCIE_PCS_OSC_DTCT_CONFIG4_VAL,
				      PCIE_PCS_OSC_DTCT_CONFIG_MSK);
	if (ret) {
		ath11k_warn(ab, "failed to set dtct config4: %d\n", ret);
		return ret;
	}

	return 0;
}

static void ath11k_pci_enable_ltssm(struct ath11k_base *ab)
{
	u32 val;
	int i;

	val = ath11k_pcic_read32(ab, PCIE_PCIE_PARF_LTSSM);

	/* PCIE link seems very unstable after the Hot Reset*/
	for (i = 0; val != PARM_LTSSM_VALUE && i < 5; i++) {
		if (val == 0xffffffff)
			mdelay(5);

		ath11k_pcic_write32(ab, PCIE_PCIE_PARF_LTSSM, PARM_LTSSM_VALUE);
		val = ath11k_pcic_read32(ab, PCIE_PCIE_PARF_LTSSM);
	}

	ath11k_dbg(ab, ATH11K_DBG_PCI, "pci ltssm 0x%x\n", val);

	val = ath11k_pcic_read32(ab, GCC_GCC_PCIE_HOT_RST);
	val |= GCC_GCC_PCIE_HOT_RST_VAL;
	ath11k_pcic_write32(ab, GCC_GCC_PCIE_HOT_RST, val);
	val = ath11k_pcic_read32(ab, GCC_GCC_PCIE_HOT_RST);

	ath11k_dbg(ab, ATH11K_DBG_PCI, "pci pcie_hot_rst 0x%x\n", val);

	mdelay(5);
}

static void ath11k_pci_clear_all_intrs(struct ath11k_base *ab)
{
	/* This is a WAR for PCIE Hotreset.
	 * When target receive Hotreset, but will set the interrupt.
	 * So when download SBL again, SBL will open Interrupt and
	 * receive it, and crash immediately.
	 */
	ath11k_pcic_write32(ab, PCIE_PCIE_INT_ALL_CLEAR, PCIE_INT_CLEAR_ALL);
}

static void ath11k_pci_set_wlaon_pwr_ctrl(struct ath11k_base *ab)
{
	u32 val;

	val = ath11k_pcic_read32(ab, WLAON_QFPROM_PWR_CTRL_REG);
	val &= ~QFPROM_PWR_CTRL_VDD4BLOW_MASK;
	ath11k_pcic_write32(ab, WLAON_QFPROM_PWR_CTRL_REG, val);
}

static void ath11k_pci_force_wake(struct ath11k_base *ab)
{
	ath11k_pcic_write32(ab, PCIE_SOC_WAKE_PCIE_LOCAL_REG, 1);
	mdelay(5);
}

static void ath11k_pci_sw_reset(struct ath11k_base *ab, bool power_on)
{
	mdelay(100);

	if (power_on) {
		ath11k_pci_enable_ltssm(ab);
		ath11k_pci_clear_all_intrs(ab);
		ath11k_pci_set_wlaon_pwr_ctrl(ab);
		if (ab->hw_params.fix_l1ss)
			ath11k_pci_fix_l1ss(ab);
	}

	ath11k_mhi_clear_vector(ab);
	ath11k_pci_clear_dbg_registers(ab);
	ath11k_pci_soc_global_reset(ab);
	ath11k_mhi_set_mhictrl_reset(ab);
}

static void ath11k_pci_init_qmi_ce_config(struct ath11k_base *ab)
{
	struct ath11k_qmi_ce_cfg *cfg = &ab->qmi.ce_cfg;

	cfg->tgt_ce = ab->hw_params.target_ce_config;
	cfg->tgt_ce_len = ab->hw_params.target_ce_count;

	cfg->svc_to_ce_map = ab->hw_params.svc_to_ce_map;
	cfg->svc_to_ce_map_len = ab->hw_params.svc_to_ce_map_len;
	ab->qmi.service_ins_id = ab->hw_params.qmi_service_ins_id;

	ath11k_ce_get_shadow_config(ab, &cfg->shadow_reg_v2,
				    &cfg->shadow_reg_v2_len);
}

static void ath11k_pci_msi_config(struct ath11k_pci *ab_pci, bool enable)
{
	struct pci_dev *dev = ab_pci->pdev;
	u16 control;

	pci_read_config_word(dev, dev->msi_cap + PCI_MSI_FLAGS, &control);

	if (enable)
		control |= PCI_MSI_FLAGS_ENABLE;
	else
		control &= ~PCI_MSI_FLAGS_ENABLE;

	pci_write_config_word(dev, dev->msi_cap + PCI_MSI_FLAGS, control);
<<<<<<< HEAD
}

static void ath11k_pci_msi_enable(struct ath11k_pci *ab_pci)
{
	ath11k_pci_msi_config(ab_pci, true);
}

=======
}

static void ath11k_pci_msi_enable(struct ath11k_pci *ab_pci)
{
	ath11k_pci_msi_config(ab_pci, true);
}

>>>>>>> eb3cdb58
static void ath11k_pci_msi_disable(struct ath11k_pci *ab_pci)
{
	ath11k_pci_msi_config(ab_pci, false);
}

static int ath11k_pci_alloc_msi(struct ath11k_pci *ab_pci)
{
	struct ath11k_base *ab = ab_pci->ab;
	const struct ath11k_msi_config *msi_config = ab->pci.msi.config;
	struct pci_dev *pci_dev = ab_pci->pdev;
	struct msi_desc *msi_desc;
	int num_vectors;
	int ret;

	num_vectors = pci_alloc_irq_vectors(pci_dev,
					    msi_config->total_vectors,
					    msi_config->total_vectors,
					    PCI_IRQ_MSI);
	if (num_vectors == msi_config->total_vectors) {
		set_bit(ATH11K_FLAG_MULTI_MSI_VECTORS, &ab->dev_flags);
	} else {
		num_vectors = pci_alloc_irq_vectors(ab_pci->pdev,
						    1,
						    1,
						    PCI_IRQ_MSI);
		if (num_vectors < 0) {
			ret = -EINVAL;
			goto reset_msi_config;
		}
		clear_bit(ATH11K_FLAG_MULTI_MSI_VECTORS, &ab->dev_flags);
		ab->pci.msi.config = &msi_config_one_msi;
		ath11k_dbg(ab, ATH11K_DBG_PCI, "request MSI one vector\n");
	}
	ath11k_info(ab, "MSI vectors: %d\n", num_vectors);

	ath11k_pci_msi_disable(ab_pci);

	msi_desc = irq_get_msi_desc(ab_pci->pdev->irq);
	if (!msi_desc) {
		ath11k_err(ab, "msi_desc is NULL!\n");
		ret = -EINVAL;
		goto free_msi_vector;
	}

	ab->pci.msi.ep_base_data = msi_desc->msg.data;
<<<<<<< HEAD

	pci_read_config_dword(pci_dev, pci_dev->msi_cap + PCI_MSI_ADDRESS_LO,
			      &ab->pci.msi.addr_lo);

	if (msi_desc->msi_attrib.is_64) {
		pci_read_config_dword(pci_dev, pci_dev->msi_cap + PCI_MSI_ADDRESS_HI,
				      &ab->pci.msi.addr_hi);
	} else {
		ab->pci.msi.addr_hi = 0;
	}

=======

	pci_read_config_dword(pci_dev, pci_dev->msi_cap + PCI_MSI_ADDRESS_LO,
			      &ab->pci.msi.addr_lo);

	if (msi_desc->pci.msi_attrib.is_64) {
		pci_read_config_dword(pci_dev, pci_dev->msi_cap + PCI_MSI_ADDRESS_HI,
				      &ab->pci.msi.addr_hi);
	} else {
		ab->pci.msi.addr_hi = 0;
	}

>>>>>>> eb3cdb58
	ath11k_dbg(ab, ATH11K_DBG_PCI, "msi base data is %d\n", ab->pci.msi.ep_base_data);

	return 0;

free_msi_vector:
	pci_free_irq_vectors(ab_pci->pdev);

reset_msi_config:
	return ret;
}

static void ath11k_pci_free_msi(struct ath11k_pci *ab_pci)
{
	pci_free_irq_vectors(ab_pci->pdev);
}

static int ath11k_pci_config_msi_data(struct ath11k_pci *ab_pci)
{
	struct msi_desc *msi_desc;

	msi_desc = irq_get_msi_desc(ab_pci->pdev->irq);
	if (!msi_desc) {
		ath11k_err(ab_pci->ab, "msi_desc is NULL!\n");
		pci_free_irq_vectors(ab_pci->pdev);
		return -EINVAL;
	}

	ab_pci->ab->pci.msi.ep_base_data = msi_desc->msg.data;

	ath11k_dbg(ab_pci->ab, ATH11K_DBG_PCI, "pci after request_irq msi_ep_base_data %d\n",
		   ab_pci->ab->pci.msi.ep_base_data);

	return 0;
}

static int ath11k_pci_claim(struct ath11k_pci *ab_pci, struct pci_dev *pdev)
{
	struct ath11k_base *ab = ab_pci->ab;
	u16 device_id;
	int ret = 0;

	pci_read_config_word(pdev, PCI_DEVICE_ID, &device_id);
	if (device_id != ab_pci->dev_id)  {
		ath11k_err(ab, "pci device id mismatch: 0x%x 0x%x\n",
			   device_id, ab_pci->dev_id);
		ret = -EIO;
		goto out;
	}

	ret = pci_assign_resource(pdev, ATH11K_PCI_BAR_NUM);
	if (ret) {
		ath11k_err(ab, "failed to assign pci resource: %d\n", ret);
		goto out;
	}

	ret = pci_enable_device(pdev);
	if (ret) {
		ath11k_err(ab, "failed to enable pci device: %d\n", ret);
		goto out;
	}

	ret = pci_request_region(pdev, ATH11K_PCI_BAR_NUM, "ath11k_pci");
	if (ret) {
		ath11k_err(ab, "failed to request pci region: %d\n", ret);
		goto disable_device;
	}

	ret = dma_set_mask_and_coherent(&pdev->dev,
					DMA_BIT_MASK(ATH11K_PCI_DMA_MASK));
	if (ret) {
		ath11k_err(ab, "failed to set pci dma mask to %d: %d\n",
			   ATH11K_PCI_DMA_MASK, ret);
		goto release_region;
	}

	pci_set_master(pdev);

	ab->mem_len = pci_resource_len(pdev, ATH11K_PCI_BAR_NUM);
	ab->mem = pci_iomap(pdev, ATH11K_PCI_BAR_NUM, 0);
	if (!ab->mem) {
		ath11k_err(ab, "failed to map pci bar %d\n", ATH11K_PCI_BAR_NUM);
		ret = -EIO;
		goto release_region;
	}

	ab->mem_ce = ab->mem;

	ath11k_dbg(ab, ATH11K_DBG_BOOT, "boot pci_mem 0x%pK\n", ab->mem);
	return 0;

release_region:
	pci_release_region(pdev, ATH11K_PCI_BAR_NUM);
disable_device:
	pci_disable_device(pdev);
out:
	return ret;
}

static void ath11k_pci_free_region(struct ath11k_pci *ab_pci)
{
	struct ath11k_base *ab = ab_pci->ab;
	struct pci_dev *pci_dev = ab_pci->pdev;

	pci_iounmap(pci_dev, ab->mem);
	ab->mem = NULL;
	pci_release_region(pci_dev, ATH11K_PCI_BAR_NUM);
	if (pci_is_enabled(pci_dev))
		pci_disable_device(pci_dev);
}

static void ath11k_pci_aspm_disable(struct ath11k_pci *ab_pci)
{
	struct ath11k_base *ab = ab_pci->ab;

	pcie_capability_read_word(ab_pci->pdev, PCI_EXP_LNKCTL,
				  &ab_pci->link_ctl);

	ath11k_dbg(ab, ATH11K_DBG_PCI, "pci link_ctl 0x%04x L0s %d L1 %d\n",
		   ab_pci->link_ctl,
		   u16_get_bits(ab_pci->link_ctl, PCI_EXP_LNKCTL_ASPM_L0S),
		   u16_get_bits(ab_pci->link_ctl, PCI_EXP_LNKCTL_ASPM_L1));

	/* disable L0s and L1 */
	pcie_capability_write_word(ab_pci->pdev, PCI_EXP_LNKCTL,
				   ab_pci->link_ctl & ~PCI_EXP_LNKCTL_ASPMC);

	set_bit(ATH11K_PCI_ASPM_RESTORE, &ab_pci->flags);
}

static void ath11k_pci_aspm_restore(struct ath11k_pci *ab_pci)
{
	if (test_and_clear_bit(ATH11K_PCI_ASPM_RESTORE, &ab_pci->flags))
		pcie_capability_write_word(ab_pci->pdev, PCI_EXP_LNKCTL,
					   ab_pci->link_ctl);
}

static int ath11k_pci_power_up(struct ath11k_base *ab)
{
	struct ath11k_pci *ab_pci = ath11k_pci_priv(ab);
	int ret;

	ab_pci->register_window = 0;
	clear_bit(ATH11K_FLAG_DEVICE_INIT_DONE, &ab->dev_flags);
	ath11k_pci_sw_reset(ab_pci->ab, true);

	/* Disable ASPM during firmware download due to problems switching
	 * to AMSS state.
	 */
	ath11k_pci_aspm_disable(ab_pci);

	ath11k_pci_msi_enable(ab_pci);

	ret = ath11k_mhi_start(ab_pci);
	if (ret) {
		ath11k_err(ab, "failed to start mhi: %d\n", ret);
		return ret;
	}

	if (ab->hw_params.static_window_map)
		ath11k_pci_select_static_window(ab_pci);

	return 0;
}

static void ath11k_pci_power_down(struct ath11k_base *ab, bool is_suspend)
{
	struct ath11k_pci *ab_pci = ath11k_pci_priv(ab);

	/* restore aspm in case firmware bootup fails */
	ath11k_pci_aspm_restore(ab_pci);

	ath11k_pci_force_wake(ab_pci->ab);

	ath11k_pci_msi_disable(ab_pci);

<<<<<<< HEAD
	ath11k_mhi_stop(ab_pci, is_suspend);
=======
	ath11k_mhi_stop(ab_pci);
>>>>>>> eb3cdb58
	clear_bit(ATH11K_FLAG_DEVICE_INIT_DONE, &ab->dev_flags);
	ath11k_pci_sw_reset(ab_pci->ab, false);
}

static int ath11k_pci_save_state(struct ath11k_pci *ab_pci)
{
	struct pci_dev *pdev = ab_pci->pdev;
	int ret;

	ret = pci_save_state(pdev);
	if (ret) {
		ath11k_err(ab_pci->ab, "failed to save pci state %d\n", ret);
		return ret;
	}

	ab_pci->pci_state = pci_store_saved_state(pdev);
	if (!ab_pci->pci_state) {
		ath11k_err(ab_pci->ab, "failed to store saved pci state %d\n", ret);
		return -EIO;
	}

<<<<<<< HEAD
	ret = pci_load_saved_state(pdev, NULL);
	if (ret) {
		ath11k_err(ab_pci->ab, "failed to clear saved state %d\n", ret);
		return ret;
	}

	return 0;
=======
	return ath11k_mhi_suspend(ar_pci);
>>>>>>> eb3cdb58
}

static int ath11k_pci_restore_state(struct ath11k_pci *ab_pci)
{
	struct pci_dev *pdev = ab_pci->pdev;
	int ret;

<<<<<<< HEAD
	ret = pci_load_saved_state(pdev, ab_pci->pci_state);
	if (ret) {
		ath11k_err(ab_pci->ab, "failed to load saved state %d\n", ret);
		return ret;
	}
	pci_restore_state(ab_pci->pdev);

	return 0;
}

static int ath11k_pci_hif_power_down(struct ath11k_base *ab, bool is_suspend)
{
	struct ath11k_pci *ab_pci = ath11k_pci_priv(ab);
	int ret;

	if (is_suspend) {
		ret = ath11k_pci_save_state(ab_pci);
		if (ret) {
			ath11k_err(ab_pci->ab, "failed to save pci state for suspend %d\n",
				   ret);
			return ret;
		}

		ret = ath11k_mhi_unprepare_from_transfer(ab_pci);
		if (ret) {
			ath11k_err(ab_pci->ab, "failed to unprepare from transfer %d\n",
				   ret);
			return ret;
		}
	}

	ath11k_pci_power_down(ab, is_suspend);
	return 0;
}

static int ath11k_pci_hif_power_up(struct ath11k_base *ab, bool is_resume)
{
	struct ath11k_pci *ab_pci = ath11k_pci_priv(ab);
	int ret;

	if (is_resume) {
		ret = ath11k_pci_restore_state(ab_pci);
		if (ret) {
			ath11k_err(ab_pci->ab, "failed to restore pci state for resume %d\n",
				   ret);
			return ret;
		}
	}

	ret =  ath11k_pci_power_up(ab);
	if (ret) {
		ath11k_err(ab_pci->ab, "failed to power up %d\n", ret);
		return ret;
	}

	if (is_resume) {
		/* sleep for 500ms to let mhi_pm_mission_mode_transition()
		 * finishes, or we may be wake up imediatly afetr mission
		 * mode event received and call
		 * ath11k_mhi_prepare_for_transfer(), while bottom half of
		 * mhi_pm_mission_mode_transition() does not finish.
		 */
		msleep(500);
		ret = ath11k_mhi_prepare_for_transfer(ab_pci);
	}

	return ret;
}

static int ath11k_pci_hif_suspend(struct ath11k_base *ab)
{
	struct ath11k_pci *ar_pci = ath11k_pci_priv(ab);

	return ath11k_mhi_suspend(ar_pci);
}

static int ath11k_pci_hif_resume(struct ath11k_base *ab)
{
	struct ath11k_pci *ar_pci = ath11k_pci_priv(ab);

=======
>>>>>>> eb3cdb58
	return ath11k_mhi_resume(ar_pci);
}

static void ath11k_pci_hif_ce_irq_enable(struct ath11k_base *ab)
{
	ath11k_pcic_ce_irqs_enable(ab);
}

static void ath11k_pci_hif_ce_irq_disable(struct ath11k_base *ab)
{
	ath11k_pcic_ce_irq_disable_sync(ab);
}

static int ath11k_pci_start(struct ath11k_base *ab)
{
	struct ath11k_pci *ab_pci = ath11k_pci_priv(ab);

	/* TODO: for now don't restore ASPM in case of single MSI
	 * vector as MHI register reading in M2 causes system hang.
	 */
	if (test_bit(ATH11K_FLAG_MULTI_MSI_VECTORS, &ab->dev_flags))
		ath11k_pci_aspm_restore(ab_pci);
	else
		ath11k_info(ab, "leaving PCI ASPM disabled to avoid MHI M2 problems\n");

	ath11k_pcic_start(ab);

	return 0;
}

static const struct ath11k_hif_ops ath11k_pci_hif_ops = {
	.start = ath11k_pci_start,
	.stop = ath11k_pcic_stop,
	.read32 = ath11k_pcic_read32,
	.write32 = ath11k_pcic_write32,
<<<<<<< HEAD
	.power_down = ath11k_pci_hif_power_down,
	.power_up = ath11k_pci_hif_power_up,
=======
	.read = ath11k_pcic_read,
	.power_down = ath11k_pci_power_down,
	.power_up = ath11k_pci_power_up,
>>>>>>> eb3cdb58
	.suspend = ath11k_pci_hif_suspend,
	.resume = ath11k_pci_hif_resume,
	.irq_enable = ath11k_pcic_ext_irq_enable,
	.irq_disable = ath11k_pcic_ext_irq_disable,
	.get_msi_address =  ath11k_pcic_get_msi_address,
	.get_user_msi_vector = ath11k_pcic_get_user_msi_assignment,
	.map_service_to_pipe = ath11k_pcic_map_service_to_pipe,
	.ce_irq_enable = ath11k_pci_hif_ce_irq_enable,
	.ce_irq_disable = ath11k_pci_hif_ce_irq_disable,
	.get_ce_msi_idx = ath11k_pcic_get_ce_msi_idx,
};

static void ath11k_pci_read_hw_version(struct ath11k_base *ab, u32 *major, u32 *minor)
{
	u32 soc_hw_version;

	soc_hw_version = ath11k_pcic_read32(ab, TCSR_SOC_HW_VERSION);
	*major = FIELD_GET(TCSR_SOC_HW_VERSION_MAJOR_MASK,
			   soc_hw_version);
	*minor = FIELD_GET(TCSR_SOC_HW_VERSION_MINOR_MASK,
			   soc_hw_version);

	ath11k_dbg(ab, ATH11K_DBG_PCI, "pci tcsr_soc_hw_version major %d minor %d\n",
		   *major, *minor);
}

static int ath11k_pci_set_irq_affinity_hint(struct ath11k_pci *ab_pci,
					    const struct cpumask *m)
{
	if (test_bit(ATH11K_FLAG_MULTI_MSI_VECTORS, &ab_pci->ab->dev_flags))
		return 0;

	return irq_set_affinity_hint(ab_pci->pdev->irq, m);
}

static int ath11k_pci_probe(struct pci_dev *pdev,
			    const struct pci_device_id *pci_dev)
{
	struct ath11k_base *ab;
	struct ath11k_pci *ab_pci;
	u32 soc_hw_version_major, soc_hw_version_minor, addr;
	const struct ath11k_pci_ops *pci_ops;
	int ret;

	ab = ath11k_core_alloc(&pdev->dev, sizeof(*ab_pci), ATH11K_BUS_PCI);

	if (!ab) {
		dev_err(&pdev->dev, "failed to allocate ath11k base\n");
		return -ENOMEM;
	}

	ab->dev = &pdev->dev;
	pci_set_drvdata(pdev, ab);
	ab_pci = ath11k_pci_priv(ab);
	ab_pci->dev_id = pci_dev->device;
	ab_pci->ab = ab;
	ab_pci->pdev = pdev;
	ab->hif.ops = &ath11k_pci_hif_ops;
	pci_set_drvdata(pdev, ab);
	spin_lock_init(&ab_pci->window_lock);

	/* Set fixed_mem_region to true for platforms support reserved memory
	 * from DT. If memory is reserved from DT for FW, ath11k driver need not
	 * allocate memory.
	 */
	ret = of_property_read_u32(ab->dev->of_node, "memory-region", &addr);
	if (!ret)
		set_bit(ATH11K_FLAG_FIXED_MEM_RGN, &ab->dev_flags);

	ret = ath11k_pci_claim(ab_pci, pdev);
	if (ret) {
		ath11k_err(ab, "failed to claim device: %d\n", ret);
		goto err_free_core;
	}

	ath11k_dbg(ab, ATH11K_DBG_BOOT, "pci probe %04x:%04x %04x:%04x\n",
		   pdev->vendor, pdev->device,
		   pdev->subsystem_vendor, pdev->subsystem_device);

	ab->id.vendor = pdev->vendor;
	ab->id.device = pdev->device;
	ab->id.subsystem_vendor = pdev->subsystem_vendor;
	ab->id.subsystem_device = pdev->subsystem_device;

	switch (pci_dev->device) {
	case QCA6390_DEVICE_ID:
		ath11k_pci_read_hw_version(ab, &soc_hw_version_major,
					   &soc_hw_version_minor);
		switch (soc_hw_version_major) {
		case 2:
			ab->hw_rev = ATH11K_HW_QCA6390_HW20;
			break;
		default:
			dev_err(&pdev->dev, "Unsupported QCA6390 SOC hardware version: %d %d\n",
				soc_hw_version_major, soc_hw_version_minor);
			ret = -EOPNOTSUPP;
			goto err_pci_free_region;
		}

		pci_ops = &ath11k_pci_ops_qca6390;
		break;
	case QCN9074_DEVICE_ID:
		pci_ops = &ath11k_pci_ops_qcn9074;
		ab->hw_rev = ATH11K_HW_QCN9074_HW10;
		break;
	case WCN6855_DEVICE_ID:
		ab->id.bdf_search = ATH11K_BDF_SEARCH_BUS_AND_BOARD;
		ath11k_pci_read_hw_version(ab, &soc_hw_version_major,
					   &soc_hw_version_minor);
		switch (soc_hw_version_major) {
		case 2:
			switch (soc_hw_version_minor) {
			case 0x00:
			case 0x01:
				ab->hw_rev = ATH11K_HW_WCN6855_HW20;
				break;
			case 0x10:
			case 0x11:
				ab->hw_rev = ATH11K_HW_WCN6855_HW21;
				break;
			default:
				goto unsupported_wcn6855_soc;
			}
			break;
		default:
unsupported_wcn6855_soc:
			dev_err(&pdev->dev, "Unsupported WCN6855 SOC hardware version: %d %d\n",
				soc_hw_version_major, soc_hw_version_minor);
			ret = -EOPNOTSUPP;
			goto err_pci_free_region;
		}

		pci_ops = &ath11k_pci_ops_qca6390;
		break;
	default:
		dev_err(&pdev->dev, "Unknown PCI device found: 0x%x\n",
			pci_dev->device);
		ret = -EOPNOTSUPP;
		goto err_pci_free_region;
	}

	ret = ath11k_pcic_register_pci_ops(ab, pci_ops);
	if (ret) {
		ath11k_err(ab, "failed to register PCI ops: %d\n", ret);
		goto err_pci_free_region;
	}

	ret = ath11k_pcic_init_msi_config(ab);
	if (ret) {
		ath11k_err(ab, "failed to init msi config: %d\n", ret);
		goto err_pci_free_region;
	}

	ret = ath11k_pci_alloc_msi(ab_pci);
	if (ret) {
		ath11k_err(ab, "failed to enable msi: %d\n", ret);
		goto err_pci_free_region;
	}

	ret = ath11k_core_pre_init(ab);
	if (ret)
		goto err_pci_disable_msi;

	ret = ath11k_mhi_register(ab_pci);
	if (ret) {
		ath11k_err(ab, "failed to register mhi: %d\n", ret);
		goto err_pci_disable_msi;
	}

	ret = ath11k_hal_srng_init(ab);
	if (ret)
		goto err_mhi_unregister;

	ret = ath11k_ce_alloc_pipes(ab);
	if (ret) {
		ath11k_err(ab, "failed to allocate ce pipes: %d\n", ret);
		goto err_hal_srng_deinit;
	}

	ath11k_pci_init_qmi_ce_config(ab);

	ret = ath11k_pcic_config_irq(ab);
	if (ret) {
		ath11k_err(ab, "failed to config irq: %d\n", ret);
		goto err_ce_free;
	}

	ret = ath11k_pci_set_irq_affinity_hint(ab_pci, cpumask_of(0));
	if (ret) {
		ath11k_err(ab, "failed to set irq affinity %d\n", ret);
		goto err_free_irq;
	}

	/* kernel may allocate a dummy vector before request_irq and
	 * then allocate a real vector when request_irq is called.
	 * So get msi_data here again to avoid spurious interrupt
	 * as msi_data will configured to srngs.
	 */
	ret = ath11k_pci_config_msi_data(ab_pci);
	if (ret) {
		ath11k_err(ab, "failed to config msi_data: %d\n", ret);
		goto err_irq_affinity_cleanup;
	}

	ret = ath11k_core_init(ab);
	if (ret) {
		ath11k_err(ab, "failed to init core: %d\n", ret);
		goto err_irq_affinity_cleanup;
	}
	return 0;

err_irq_affinity_cleanup:
	ath11k_pci_set_irq_affinity_hint(ab_pci, NULL);

err_free_irq:
	ath11k_pcic_free_irq(ab);

err_ce_free:
	ath11k_ce_free_pipes(ab);

err_hal_srng_deinit:
	ath11k_hal_srng_deinit(ab);

err_mhi_unregister:
	ath11k_mhi_unregister(ab_pci);

err_pci_disable_msi:
	ath11k_pci_free_msi(ab_pci);

err_pci_free_region:
	ath11k_pci_free_region(ab_pci);

err_free_core:
	ath11k_core_free(ab);

	return ret;
}

static void ath11k_pci_remove(struct pci_dev *pdev)
{
	struct ath11k_base *ab = pci_get_drvdata(pdev);
	struct ath11k_pci *ab_pci = ath11k_pci_priv(ab);

	ath11k_pci_set_irq_affinity_hint(ab_pci, NULL);

	if (test_bit(ATH11K_FLAG_QMI_FAIL, &ab->dev_flags)) {
		ath11k_pci_power_down(ab, false);
		ath11k_debugfs_soc_destroy(ab);
		ath11k_qmi_deinit_service(ab);
		goto qmi_fail;
	}

	set_bit(ATH11K_FLAG_UNREGISTERING, &ab->dev_flags);

	ath11k_core_deinit(ab);

qmi_fail:
	ath11k_mhi_unregister(ab_pci);

	ath11k_pcic_free_irq(ab);
	ath11k_pci_free_msi(ab_pci);
	ath11k_pci_free_region(ab_pci);

	ath11k_hal_srng_deinit(ab);
	ath11k_ce_free_pipes(ab);
	ath11k_core_free(ab);
}

static void ath11k_pci_shutdown(struct pci_dev *pdev)
{
	struct ath11k_base *ab = pci_get_drvdata(pdev);
	struct ath11k_pci *ab_pci = ath11k_pci_priv(ab);

	ath11k_pci_set_irq_affinity_hint(ab_pci, NULL);
<<<<<<< HEAD
	ath11k_pci_power_down(ab, false);
=======
	ath11k_pci_power_down(ab);
>>>>>>> eb3cdb58
}

static __maybe_unused int ath11k_pci_pm_suspend(struct device *dev)
{
	struct ath11k_base *ab = dev_get_drvdata(dev);
	int ret;

	if (test_bit(ATH11K_FLAG_QMI_FAIL, &ab->dev_flags)) {
		ath11k_dbg(ab, ATH11K_DBG_BOOT, "boot skipping pci suspend as qmi is not initialised\n");
		return 0;
	}

	ret = ath11k_core_suspend(ab);
	if (ret)
		ath11k_warn(ab, "failed to suspend core: %d\n", ret);

	return 0;
}

static __maybe_unused int ath11k_pci_pm_resume(struct device *dev)
{
	struct ath11k_base *ab = dev_get_drvdata(dev);
	int ret;

	if (test_bit(ATH11K_FLAG_QMI_FAIL, &ab->dev_flags)) {
		ath11k_dbg(ab, ATH11K_DBG_BOOT, "boot skipping pci resume as qmi is not initialised\n");
		return 0;
	}

	ret = ath11k_core_resume(ab);
	if (ret)
		ath11k_warn(ab, "failed to resume core: %d\n", ret);

	return ret;
}

static SIMPLE_DEV_PM_OPS(ath11k_pci_pm_ops,
			 ath11k_pci_pm_suspend,
			 ath11k_pci_pm_resume);

static struct pci_driver ath11k_pci_driver = {
	.name = "ath11k_pci",
	.id_table = ath11k_pci_id_table,
	.probe = ath11k_pci_probe,
	.remove = ath11k_pci_remove,
	.shutdown = ath11k_pci_shutdown,
#ifdef CONFIG_PM
	.driver.pm = &ath11k_pci_pm_ops,
#endif
};

static int ath11k_pci_init(void)
{
	int ret;

	ret = pci_register_driver(&ath11k_pci_driver);
	if (ret)
		pr_err("failed to register ath11k pci driver: %d\n",
		       ret);

	return ret;
}
module_init(ath11k_pci_init);

static void ath11k_pci_exit(void)
{
	pci_unregister_driver(&ath11k_pci_driver);
}

module_exit(ath11k_pci_exit);

MODULE_DESCRIPTION("Driver support for Qualcomm Technologies 802.11ax WLAN PCIe devices");
MODULE_LICENSE("Dual BSD/GPL");

/* firmware files */
MODULE_FIRMWARE(ATH11K_FW_DIR "/QCA6390/hw2.0/*");
MODULE_FIRMWARE(ATH11K_FW_DIR "/QCN9074/hw1.0/*");
MODULE_FIRMWARE(ATH11K_FW_DIR "/WCN6855/hw2.0/*");
MODULE_FIRMWARE(ATH11K_FW_DIR "/WCN6855/hw2.1/*");<|MERGE_RESOLUTION|>--- conflicted
+++ resolved
@@ -395,7 +395,6 @@
 		control &= ~PCI_MSI_FLAGS_ENABLE;
 
 	pci_write_config_word(dev, dev->msi_cap + PCI_MSI_FLAGS, control);
-<<<<<<< HEAD
 }
 
 static void ath11k_pci_msi_enable(struct ath11k_pci *ab_pci)
@@ -403,15 +402,6 @@
 	ath11k_pci_msi_config(ab_pci, true);
 }
 
-=======
-}
-
-static void ath11k_pci_msi_enable(struct ath11k_pci *ab_pci)
-{
-	ath11k_pci_msi_config(ab_pci, true);
-}
-
->>>>>>> eb3cdb58
 static void ath11k_pci_msi_disable(struct ath11k_pci *ab_pci)
 {
 	ath11k_pci_msi_config(ab_pci, false);
@@ -457,19 +447,6 @@
 	}
 
 	ab->pci.msi.ep_base_data = msi_desc->msg.data;
-<<<<<<< HEAD
-
-	pci_read_config_dword(pci_dev, pci_dev->msi_cap + PCI_MSI_ADDRESS_LO,
-			      &ab->pci.msi.addr_lo);
-
-	if (msi_desc->msi_attrib.is_64) {
-		pci_read_config_dword(pci_dev, pci_dev->msi_cap + PCI_MSI_ADDRESS_HI,
-				      &ab->pci.msi.addr_hi);
-	} else {
-		ab->pci.msi.addr_hi = 0;
-	}
-
-=======
 
 	pci_read_config_dword(pci_dev, pci_dev->msi_cap + PCI_MSI_ADDRESS_LO,
 			      &ab->pci.msi.addr_lo);
@@ -481,7 +458,6 @@
 		ab->pci.msi.addr_hi = 0;
 	}
 
->>>>>>> eb3cdb58
 	ath11k_dbg(ab, ATH11K_DBG_PCI, "msi base data is %d\n", ab->pci.msi.ep_base_data);
 
 	return 0;
@@ -657,11 +633,7 @@
 
 	ath11k_pci_msi_disable(ab_pci);
 
-<<<<<<< HEAD
 	ath11k_mhi_stop(ab_pci, is_suspend);
-=======
-	ath11k_mhi_stop(ab_pci);
->>>>>>> eb3cdb58
 	clear_bit(ATH11K_FLAG_DEVICE_INIT_DONE, &ab->dev_flags);
 	ath11k_pci_sw_reset(ab_pci->ab, false);
 }
@@ -683,7 +655,6 @@
 		return -EIO;
 	}
 
-<<<<<<< HEAD
 	ret = pci_load_saved_state(pdev, NULL);
 	if (ret) {
 		ath11k_err(ab_pci->ab, "failed to clear saved state %d\n", ret);
@@ -691,9 +662,6 @@
 	}
 
 	return 0;
-=======
-	return ath11k_mhi_suspend(ar_pci);
->>>>>>> eb3cdb58
 }
 
 static int ath11k_pci_restore_state(struct ath11k_pci *ab_pci)
@@ -701,7 +669,6 @@
 	struct pci_dev *pdev = ab_pci->pdev;
 	int ret;
 
-<<<<<<< HEAD
 	ret = pci_load_saved_state(pdev, ab_pci->pci_state);
 	if (ret) {
 		ath11k_err(ab_pci->ab, "failed to load saved state %d\n", ret);
@@ -782,8 +749,6 @@
 {
 	struct ath11k_pci *ar_pci = ath11k_pci_priv(ab);
 
-=======
->>>>>>> eb3cdb58
 	return ath11k_mhi_resume(ar_pci);
 }
 
@@ -819,14 +784,9 @@
 	.stop = ath11k_pcic_stop,
 	.read32 = ath11k_pcic_read32,
 	.write32 = ath11k_pcic_write32,
-<<<<<<< HEAD
+	.read = ath11k_pcic_read,
 	.power_down = ath11k_pci_hif_power_down,
 	.power_up = ath11k_pci_hif_power_up,
-=======
-	.read = ath11k_pcic_read,
-	.power_down = ath11k_pci_power_down,
-	.power_up = ath11k_pci_power_up,
->>>>>>> eb3cdb58
 	.suspend = ath11k_pci_hif_suspend,
 	.resume = ath11k_pci_hif_resume,
 	.irq_enable = ath11k_pcic_ext_irq_enable,
@@ -1101,11 +1061,7 @@
 	struct ath11k_pci *ab_pci = ath11k_pci_priv(ab);
 
 	ath11k_pci_set_irq_affinity_hint(ab_pci, NULL);
-<<<<<<< HEAD
 	ath11k_pci_power_down(ab, false);
-=======
-	ath11k_pci_power_down(ab);
->>>>>>> eb3cdb58
 }
 
 static __maybe_unused int ath11k_pci_pm_suspend(struct device *dev)
