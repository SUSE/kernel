--- conflicted
+++ resolved
@@ -16,11 +16,8 @@
 #include "hif.h"
 #include <linux/remoteproc.h>
 #include "pcic.h"
-<<<<<<< HEAD
-=======
 #include <linux/soc/qcom/smem.h>
 #include <linux/soc/qcom/smem_state.h>
->>>>>>> eb3cdb58
 
 static const struct of_device_id ath11k_ahb_of_match[] = {
 	/* TODO: Should we change the compatible string to something similar
@@ -35,12 +32,9 @@
 	{ .compatible = "qcom,wcn6750-wifi",
 	  .data = (void *)ATH11K_HW_WCN6750_HW10,
 	},
-<<<<<<< HEAD
-=======
 	{ .compatible = "qcom,ipq5018-wifi",
 	  .data = (void *)ATH11K_HW_IPQ5018_HW10,
 	},
->>>>>>> eb3cdb58
 	{ }
 };
 
@@ -276,15 +270,6 @@
 static void ath11k_ahb_ce_irq_enable(struct ath11k_base *ab, u16 ce_id)
 {
 	const struct ce_attr *ce_attr;
-<<<<<<< HEAD
-
-	ce_attr = &ab->hw_params.host_ce_config[ce_id];
-	if (ce_attr->src_nentries)
-		ath11k_ahb_setbit32(ab, ce_id, CE_HOST_IE_ADDRESS);
-
-	if (ce_attr->dest_nentries) {
-		ath11k_ahb_setbit32(ab, ce_id, CE_HOST_IE_2_ADDRESS);
-=======
 	const struct ce_ie_addr *ce_ie_addr = ab->hw_params.ce_ie_addr;
 	u32 ie1_reg_addr, ie2_reg_addr, ie3_reg_addr;
 
@@ -298,7 +283,6 @@
 
 	if (ce_attr->dest_nentries) {
 		ath11k_ahb_setbit32(ab, ce_id, ie2_reg_addr);
->>>>>>> eb3cdb58
 		ath11k_ahb_setbit32(ab, ce_id + CE_HOST_IE_3_SHIFT,
 				    ie3_reg_addr);
 	}
@@ -307,15 +291,6 @@
 static void ath11k_ahb_ce_irq_disable(struct ath11k_base *ab, u16 ce_id)
 {
 	const struct ce_attr *ce_attr;
-<<<<<<< HEAD
-
-	ce_attr = &ab->hw_params.host_ce_config[ce_id];
-	if (ce_attr->src_nentries)
-		ath11k_ahb_clearbit32(ab, ce_id, CE_HOST_IE_ADDRESS);
-
-	if (ce_attr->dest_nentries) {
-		ath11k_ahb_clearbit32(ab, ce_id, CE_HOST_IE_2_ADDRESS);
-=======
 	const struct ce_ie_addr *ce_ie_addr = ab->hw_params.ce_ie_addr;
 	u32 ie1_reg_addr, ie2_reg_addr, ie3_reg_addr;
 
@@ -329,7 +304,6 @@
 
 	if (ce_attr->dest_nentries) {
 		ath11k_ahb_clearbit32(ab, ce_id, ie2_reg_addr);
->>>>>>> eb3cdb58
 		ath11k_ahb_clearbit32(ab, ce_id + CE_HOST_IE_3_SHIFT,
 				      ie3_reg_addr);
 	}
@@ -402,10 +376,7 @@
 		struct ath11k_ext_irq_grp *irq_grp = &ab->ext_irq_grp[i];
 
 		if (!irq_grp->napi_enabled) {
-<<<<<<< HEAD
-=======
 			dev_set_threaded(&irq_grp->napi_ndev, true);
->>>>>>> eb3cdb58
 			napi_enable(&irq_grp->napi);
 			irq_grp->napi_enabled = true;
 		}
@@ -445,8 +416,7 @@
 {
 	struct ath11k_ahb *ab_ahb = ath11k_ahb_priv(ab);
 
-	rproc_shutdown(ab_ahb->tgt_rproc);
-	return 0;
+	return rproc_shutdown(ab_ahb->tgt_rproc);
 }
 
 static int ath11k_ahb_fwreset_from_cold_boot(struct ath11k_base *ab)
@@ -734,8 +704,6 @@
 	return 0;
 }
 
-<<<<<<< HEAD
-=======
 static int ath11k_ahb_hif_suspend(struct ath11k_base *ab)
 {
 	struct ath11k_ahb *ab_ahb = ath11k_ahb_priv(ab);
@@ -814,7 +782,6 @@
 	return 0;
 }
 
->>>>>>> eb3cdb58
 static const struct ath11k_hif_ops ath11k_ahb_hif_ops_ipq8074 = {
 	.start = ath11k_ahb_start,
 	.stop = ath11k_ahb_stop,
@@ -833,10 +800,7 @@
 	.stop = ath11k_pcic_stop,
 	.read32 = ath11k_pcic_read32,
 	.write32 = ath11k_pcic_write32,
-<<<<<<< HEAD
-=======
 	.read = NULL,
->>>>>>> eb3cdb58
 	.irq_enable = ath11k_pcic_ext_irq_enable,
 	.irq_disable = ath11k_pcic_ext_irq_disable,
 	.get_msi_address =  ath11k_pcic_get_msi_address,
@@ -844,13 +808,10 @@
 	.map_service_to_pipe = ath11k_pcic_map_service_to_pipe,
 	.power_down = ath11k_ahb_power_down,
 	.power_up = ath11k_ahb_power_up,
-<<<<<<< HEAD
-=======
 	.suspend = ath11k_ahb_hif_suspend,
 	.resume = ath11k_ahb_hif_resume,
 	.ce_irq_enable = ath11k_pci_enable_ce_irqs_except_wake_irq,
 	.ce_irq_disable = ath11k_pci_disable_ce_irqs_except_wake_irq,
->>>>>>> eb3cdb58
 };
 
 static int ath11k_core_get_rproc(struct ath11k_base *ab)
@@ -913,19 +874,11 @@
 	ab->pci.msi.ep_base_data = int_prop + 32;
 
 	for (i = 0; i < ab->pci.msi.config->total_vectors; i++) {
-<<<<<<< HEAD
-		res = platform_get_resource(pdev, IORESOURCE_IRQ, i);
-		if (!res)
-			return -ENODEV;
-
-		ab->pci.msi.irqs[i] = res->start;
-=======
 		ret = platform_get_irq(pdev, i);
 		if (ret < 0)
 			return ret;
 
 		ab->pci.msi.irqs[i] = ret;
->>>>>>> eb3cdb58
 	}
 
 	set_bit(ATH11K_FLAG_MULTI_MSI_VECTORS, &ab->dev_flags);
@@ -933,8 +886,6 @@
 	return 0;
 }
 
-<<<<<<< HEAD
-=======
 static int ath11k_ahb_setup_smp2p_handle(struct ath11k_base *ab)
 {
 	struct ath11k_ahb *ab_ahb = ath11k_ahb_priv(ab);
@@ -963,7 +914,6 @@
 	qcom_smem_state_put(ab_ahb->smp2p_info.smem_state);
 }
 
->>>>>>> eb3cdb58
 static int ath11k_ahb_setup_resources(struct ath11k_base *ab)
 {
 	struct platform_device *pdev = ab->pdev;
@@ -1086,11 +1036,7 @@
 
 	ret = iommu_map(iommu_dom, ab_ahb->fw.msa_paddr,
 			ab_ahb->fw.msa_paddr, ab_ahb->fw.msa_size,
-<<<<<<< HEAD
-			IOMMU_READ | IOMMU_WRITE);
-=======
 			IOMMU_READ | IOMMU_WRITE, GFP_KERNEL);
->>>>>>> eb3cdb58
 	if (ret) {
 		ath11k_err(ab, "failed to map firmware region: %d\n", ret);
 		goto err_iommu_detach;
@@ -1098,11 +1044,7 @@
 
 	ret = iommu_map(iommu_dom, ab_ahb->fw.ce_paddr,
 			ab_ahb->fw.ce_paddr, ab_ahb->fw.ce_size,
-<<<<<<< HEAD
-			IOMMU_READ | IOMMU_WRITE);
-=======
 			IOMMU_READ | IOMMU_WRITE, GFP_KERNEL);
->>>>>>> eb3cdb58
 	if (ret) {
 		ath11k_err(ab, "failed to map firmware CE region: %d\n", ret);
 		goto err_iommu_unmap;
@@ -1185,10 +1127,7 @@
 	switch (hw_rev) {
 	case ATH11K_HW_IPQ8074:
 	case ATH11K_HW_IPQ6018_HW10:
-<<<<<<< HEAD
-=======
 	case ATH11K_HW_IPQ5018_HW10:
->>>>>>> eb3cdb58
 		hif_ops = &ath11k_ahb_hif_ops_ipq8074;
 		pci_ops = NULL;
 		break;
@@ -1230,18 +1169,6 @@
 		goto err_core_free;
 
 	ret = ath11k_ahb_setup_resources(ab);
-<<<<<<< HEAD
-	if (ret)
-		goto err_core_free;
-
-	ret = ath11k_ahb_fw_resources_init(ab);
-	if (ret)
-		goto err_core_free;
-
-	ret = ath11k_hal_srng_init(ab);
-	if (ret)
-		goto err_fw_deinit;
-=======
 	if (ret)
 		goto err_core_free;
 
@@ -1272,7 +1199,6 @@
 	ret = ath11k_hal_srng_init(ab);
 	if (ret)
 		goto err_release_smp2p_handle;
->>>>>>> eb3cdb58
 
 	ret = ath11k_ce_alloc_pipes(ab);
 	if (ret) {
@@ -1310,12 +1236,9 @@
 err_hal_srng_deinit:
 	ath11k_hal_srng_deinit(ab);
 
-<<<<<<< HEAD
-=======
 err_release_smp2p_handle:
 	ath11k_ahb_release_smp2p_handle(ab);
 
->>>>>>> eb3cdb58
 err_fw_deinit:
 	ath11k_ahb_fw_resource_deinit(ab);
 
@@ -1348,10 +1271,7 @@
 
 	ath11k_ahb_free_irq(ab);
 	ath11k_hal_srng_deinit(ab);
-<<<<<<< HEAD
-=======
 	ath11k_ahb_release_smp2p_handle(ab);
->>>>>>> eb3cdb58
 	ath11k_ahb_fw_resource_deinit(ab);
 	ath11k_ce_free_pipes(ab);
 
@@ -1367,11 +1287,7 @@
 	struct ath11k_base *ab = platform_get_drvdata(pdev);
 
 	if (test_bit(ATH11K_FLAG_QMI_FAIL, &ab->dev_flags)) {
-<<<<<<< HEAD
 		ath11k_ahb_power_down(ab, false);
-=======
-		ath11k_ahb_power_down(ab);
->>>>>>> eb3cdb58
 		ath11k_debugfs_soc_destroy(ab);
 		ath11k_qmi_deinit_service(ab);
 		goto qmi_fail;
