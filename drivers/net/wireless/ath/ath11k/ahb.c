// SPDX-License-Identifier: BSD-3-Clause-Clear
/*
 * Copyright (c) 2018-2019 The Linux Foundation. All rights reserved.
 * Copyright (c) 2022-2023 Qualcomm Innovation Center, Inc. All rights reserved.
 */

#include <linux/module.h>
#include <linux/platform_device.h>
#include <linux/of_device.h>
#include <linux/of.h>
#include <linux/dma-mapping.h>
#include <linux/of_address.h>
#include <linux/iommu.h>
#include "ahb.h"
#include "debug.h"
#include "hif.h"
#include "qmi.h"
#include <linux/remoteproc.h>
#include "pcic.h"
#include <linux/soc/qcom/smem.h>
#include <linux/soc/qcom/smem_state.h>

static const struct of_device_id ath11k_ahb_of_match[] = {
	/* TODO: Should we change the compatible string to something similar
	 * to one that ath10k uses?
	 */
	{ .compatible = "qcom,ipq8074-wifi",
	  .data = (void *)ATH11K_HW_IPQ8074,
	},
	{ .compatible = "qcom,ipq6018-wifi",
	  .data = (void *)ATH11K_HW_IPQ6018_HW10,
	},
	{ .compatible = "qcom,wcn6750-wifi",
	  .data = (void *)ATH11K_HW_WCN6750_HW10,
	},
	{ .compatible = "qcom,ipq5018-wifi",
	  .data = (void *)ATH11K_HW_IPQ5018_HW10,
	},
	{ }
};

MODULE_DEVICE_TABLE(of, ath11k_ahb_of_match);

#define ATH11K_IRQ_CE0_OFFSET 4

static const char *irq_name[ATH11K_IRQ_NUM_MAX] = {
	"misc-pulse1",
	"misc-latch",
	"sw-exception",
	"watchdog",
	"ce0",
	"ce1",
	"ce2",
	"ce3",
	"ce4",
	"ce5",
	"ce6",
	"ce7",
	"ce8",
	"ce9",
	"ce10",
	"ce11",
	"host2wbm-desc-feed",
	"host2reo-re-injection",
	"host2reo-command",
	"host2rxdma-monitor-ring3",
	"host2rxdma-monitor-ring2",
	"host2rxdma-monitor-ring1",
	"reo2ost-exception",
	"wbm2host-rx-release",
	"reo2host-status",
	"reo2host-destination-ring4",
	"reo2host-destination-ring3",
	"reo2host-destination-ring2",
	"reo2host-destination-ring1",
	"rxdma2host-monitor-destination-mac3",
	"rxdma2host-monitor-destination-mac2",
	"rxdma2host-monitor-destination-mac1",
	"ppdu-end-interrupts-mac3",
	"ppdu-end-interrupts-mac2",
	"ppdu-end-interrupts-mac1",
	"rxdma2host-monitor-status-ring-mac3",
	"rxdma2host-monitor-status-ring-mac2",
	"rxdma2host-monitor-status-ring-mac1",
	"host2rxdma-host-buf-ring-mac3",
	"host2rxdma-host-buf-ring-mac2",
	"host2rxdma-host-buf-ring-mac1",
	"rxdma2host-destination-ring-mac3",
	"rxdma2host-destination-ring-mac2",
	"rxdma2host-destination-ring-mac1",
	"host2tcl-input-ring4",
	"host2tcl-input-ring3",
	"host2tcl-input-ring2",
	"host2tcl-input-ring1",
	"wbm2host-tx-completions-ring3",
	"wbm2host-tx-completions-ring2",
	"wbm2host-tx-completions-ring1",
	"tcl2host-status-ring",
};

/* enum ext_irq_num - irq numbers that can be used by external modules
 * like datapath
 */
enum ext_irq_num {
	host2wbm_desc_feed = 16,
	host2reo_re_injection,
	host2reo_command,
	host2rxdma_monitor_ring3,
	host2rxdma_monitor_ring2,
	host2rxdma_monitor_ring1,
	reo2host_exception,
	wbm2host_rx_release,
	reo2host_status,
	reo2host_destination_ring4,
	reo2host_destination_ring3,
	reo2host_destination_ring2,
	reo2host_destination_ring1,
	rxdma2host_monitor_destination_mac3,
	rxdma2host_monitor_destination_mac2,
	rxdma2host_monitor_destination_mac1,
	ppdu_end_interrupts_mac3,
	ppdu_end_interrupts_mac2,
	ppdu_end_interrupts_mac1,
	rxdma2host_monitor_status_ring_mac3,
	rxdma2host_monitor_status_ring_mac2,
	rxdma2host_monitor_status_ring_mac1,
	host2rxdma_host_buf_ring_mac3,
	host2rxdma_host_buf_ring_mac2,
	host2rxdma_host_buf_ring_mac1,
	rxdma2host_destination_ring_mac3,
	rxdma2host_destination_ring_mac2,
	rxdma2host_destination_ring_mac1,
	host2tcl_input_ring4,
	host2tcl_input_ring3,
	host2tcl_input_ring2,
	host2tcl_input_ring1,
	wbm2host_tx_completions_ring3,
	wbm2host_tx_completions_ring2,
	wbm2host_tx_completions_ring1,
	tcl2host_status_ring,
};

static int
ath11k_ahb_get_msi_irq_wcn6750(struct ath11k_base *ab, unsigned int vector)
{
	return ab->pci.msi.irqs[vector];
}

static inline u32
ath11k_ahb_get_window_start_wcn6750(struct ath11k_base *ab, u32 offset)
{
	u32 window_start = 0;

	/* If offset lies within DP register range, use 1st window */
	if ((offset ^ HAL_SEQ_WCSS_UMAC_OFFSET) < ATH11K_PCI_WINDOW_RANGE_MASK)
		window_start = ATH11K_PCI_WINDOW_START;
	/* If offset lies within CE register range, use 2nd window */
	else if ((offset ^ HAL_SEQ_WCSS_UMAC_CE0_SRC_REG(ab)) <
		 ATH11K_PCI_WINDOW_RANGE_MASK)
		window_start = 2 * ATH11K_PCI_WINDOW_START;

	return window_start;
}

static void
ath11k_ahb_window_write32_wcn6750(struct ath11k_base *ab, u32 offset, u32 value)
{
	u32 window_start;

	/* WCN6750 uses static window based register access*/
	window_start = ath11k_ahb_get_window_start_wcn6750(ab, offset);

	iowrite32(value, ab->mem + window_start +
		  (offset & ATH11K_PCI_WINDOW_RANGE_MASK));
}

static u32 ath11k_ahb_window_read32_wcn6750(struct ath11k_base *ab, u32 offset)
{
	u32 window_start;
	u32 val;

	/* WCN6750 uses static window based register access */
	window_start = ath11k_ahb_get_window_start_wcn6750(ab, offset);

	val = ioread32(ab->mem + window_start +
		       (offset & ATH11K_PCI_WINDOW_RANGE_MASK));
	return val;
}

static const struct ath11k_pci_ops ath11k_ahb_pci_ops_wcn6750 = {
	.wakeup = NULL,
	.release = NULL,
	.get_msi_irq = ath11k_ahb_get_msi_irq_wcn6750,
	.window_write32 = ath11k_ahb_window_write32_wcn6750,
	.window_read32 = ath11k_ahb_window_read32_wcn6750,
};

static inline u32 ath11k_ahb_read32(struct ath11k_base *ab, u32 offset)
{
	return ioread32(ab->mem + offset);
}

static inline void ath11k_ahb_write32(struct ath11k_base *ab, u32 offset, u32 value)
{
	iowrite32(value, ab->mem + offset);
}

static void ath11k_ahb_kill_tasklets(struct ath11k_base *ab)
{
	int i;

	for (i = 0; i < ab->hw_params.ce_count; i++) {
		struct ath11k_ce_pipe *ce_pipe = &ab->ce.ce_pipe[i];

		if (ath11k_ce_get_attr_flags(ab, i) & CE_ATTR_DIS_INTR)
			continue;

		tasklet_kill(&ce_pipe->intr_tq);
	}
}

static void ath11k_ahb_ext_grp_disable(struct ath11k_ext_irq_grp *irq_grp)
{
	int i;

	for (i = 0; i < irq_grp->num_irq; i++)
		disable_irq_nosync(irq_grp->ab->irq_num[irq_grp->irqs[i]]);
}

static void __ath11k_ahb_ext_irq_disable(struct ath11k_base *ab)
{
	int i;

	for (i = 0; i < ATH11K_EXT_IRQ_GRP_NUM_MAX; i++) {
		struct ath11k_ext_irq_grp *irq_grp = &ab->ext_irq_grp[i];

		ath11k_ahb_ext_grp_disable(irq_grp);

		if (irq_grp->napi_enabled) {
			napi_synchronize(&irq_grp->napi);
			napi_disable(&irq_grp->napi);
			irq_grp->napi_enabled = false;
		}
	}
}

static void ath11k_ahb_ext_grp_enable(struct ath11k_ext_irq_grp *irq_grp)
{
	int i;

	for (i = 0; i < irq_grp->num_irq; i++)
		enable_irq(irq_grp->ab->irq_num[irq_grp->irqs[i]]);
}

static void ath11k_ahb_setbit32(struct ath11k_base *ab, u8 bit, u32 offset)
{
	u32 val;

	val = ath11k_ahb_read32(ab, offset);
	ath11k_ahb_write32(ab, offset, val | BIT(bit));
}

static void ath11k_ahb_clearbit32(struct ath11k_base *ab, u8 bit, u32 offset)
{
	u32 val;

	val = ath11k_ahb_read32(ab, offset);
	ath11k_ahb_write32(ab, offset, val & ~BIT(bit));
}

static void ath11k_ahb_ce_irq_enable(struct ath11k_base *ab, u16 ce_id)
{
	const struct ce_attr *ce_attr;
	const struct ce_ie_addr *ce_ie_addr = ab->hw_params.ce_ie_addr;
	u32 ie1_reg_addr, ie2_reg_addr, ie3_reg_addr;

	ie1_reg_addr = ce_ie_addr->ie1_reg_addr + ATH11K_CE_OFFSET(ab);
	ie2_reg_addr = ce_ie_addr->ie2_reg_addr + ATH11K_CE_OFFSET(ab);
	ie3_reg_addr = ce_ie_addr->ie3_reg_addr + ATH11K_CE_OFFSET(ab);

	ce_attr = &ab->hw_params.host_ce_config[ce_id];
	if (ce_attr->src_nentries)
		ath11k_ahb_setbit32(ab, ce_id, ie1_reg_addr);

	if (ce_attr->dest_nentries) {
		ath11k_ahb_setbit32(ab, ce_id, ie2_reg_addr);
		ath11k_ahb_setbit32(ab, ce_id + CE_HOST_IE_3_SHIFT,
				    ie3_reg_addr);
	}
}

static void ath11k_ahb_ce_irq_disable(struct ath11k_base *ab, u16 ce_id)
{
	const struct ce_attr *ce_attr;
	const struct ce_ie_addr *ce_ie_addr = ab->hw_params.ce_ie_addr;
	u32 ie1_reg_addr, ie2_reg_addr, ie3_reg_addr;

	ie1_reg_addr = ce_ie_addr->ie1_reg_addr + ATH11K_CE_OFFSET(ab);
	ie2_reg_addr = ce_ie_addr->ie2_reg_addr + ATH11K_CE_OFFSET(ab);
	ie3_reg_addr = ce_ie_addr->ie3_reg_addr + ATH11K_CE_OFFSET(ab);

	ce_attr = &ab->hw_params.host_ce_config[ce_id];
	if (ce_attr->src_nentries)
		ath11k_ahb_clearbit32(ab, ce_id, ie1_reg_addr);

	if (ce_attr->dest_nentries) {
		ath11k_ahb_clearbit32(ab, ce_id, ie2_reg_addr);
		ath11k_ahb_clearbit32(ab, ce_id + CE_HOST_IE_3_SHIFT,
				      ie3_reg_addr);
	}
}

static void ath11k_ahb_sync_ce_irqs(struct ath11k_base *ab)
{
	int i;
	int irq_idx;

	for (i = 0; i < ab->hw_params.ce_count; i++) {
		if (ath11k_ce_get_attr_flags(ab, i) & CE_ATTR_DIS_INTR)
			continue;

		irq_idx = ATH11K_IRQ_CE0_OFFSET + i;
		synchronize_irq(ab->irq_num[irq_idx]);
	}
}

static void ath11k_ahb_sync_ext_irqs(struct ath11k_base *ab)
{
	int i, j;
	int irq_idx;

	for (i = 0; i < ATH11K_EXT_IRQ_GRP_NUM_MAX; i++) {
		struct ath11k_ext_irq_grp *irq_grp = &ab->ext_irq_grp[i];

		for (j = 0; j < irq_grp->num_irq; j++) {
			irq_idx = irq_grp->irqs[j];
			synchronize_irq(ab->irq_num[irq_idx]);
		}
	}
}

static void ath11k_ahb_ce_irqs_enable(struct ath11k_base *ab)
{
	int i;

	for (i = 0; i < ab->hw_params.ce_count; i++) {
		if (ath11k_ce_get_attr_flags(ab, i) & CE_ATTR_DIS_INTR)
			continue;
		ath11k_ahb_ce_irq_enable(ab, i);
	}
}

static void ath11k_ahb_ce_irqs_disable(struct ath11k_base *ab)
{
	int i;

	for (i = 0; i < ab->hw_params.ce_count; i++) {
		if (ath11k_ce_get_attr_flags(ab, i) & CE_ATTR_DIS_INTR)
			continue;
		ath11k_ahb_ce_irq_disable(ab, i);
	}
}

static int ath11k_ahb_start(struct ath11k_base *ab)
{
	ath11k_ahb_ce_irqs_enable(ab);
	ath11k_ce_rx_post_buf(ab);

	return 0;
}

static void ath11k_ahb_ext_irq_enable(struct ath11k_base *ab)
{
	int i;

	for (i = 0; i < ATH11K_EXT_IRQ_GRP_NUM_MAX; i++) {
		struct ath11k_ext_irq_grp *irq_grp = &ab->ext_irq_grp[i];

		if (!irq_grp->napi_enabled) {
			napi_enable(&irq_grp->napi);
			irq_grp->napi_enabled = true;
		}
		ath11k_ahb_ext_grp_enable(irq_grp);
	}
}

static void ath11k_ahb_ext_irq_disable(struct ath11k_base *ab)
{
	__ath11k_ahb_ext_irq_disable(ab);
	ath11k_ahb_sync_ext_irqs(ab);
}

static void ath11k_ahb_stop(struct ath11k_base *ab)
{
	if (!test_bit(ATH11K_FLAG_CRASH_FLUSH, &ab->dev_flags))
		ath11k_ahb_ce_irqs_disable(ab);
	ath11k_ahb_sync_ce_irqs(ab);
	ath11k_ahb_kill_tasklets(ab);
	del_timer_sync(&ab->rx_replenish_retry);
	ath11k_ce_cleanup_pipes(ab);
}

static int ath11k_ahb_power_up(struct ath11k_base *ab, bool is_resume)
{
	struct ath11k_ahb *ab_ahb = ath11k_ahb_priv(ab);
	int ret;

	ret = rproc_boot(ab_ahb->tgt_rproc);
	if (ret)
		ath11k_err(ab, "failed to boot the remote processor Q6\n");

	return ret;
}

static int ath11k_ahb_power_down(struct ath11k_base *ab, bool is_suspend)
{
	struct ath11k_ahb *ab_ahb = ath11k_ahb_priv(ab);

	return rproc_shutdown(ab_ahb->tgt_rproc);
}

<<<<<<< HEAD
static int ath11k_ahb_fwreset_from_cold_boot(struct ath11k_base *ab)
{
	int timeout;

	if (ath11k_cold_boot_cal == 0 || ab->qmi.cal_done ||
	    ab->hw_params.cold_boot_calib == 0 ||
	    ab->hw_params.cbcal_restart_fw == 0)
		return 0;

	ath11k_dbg(ab, ATH11K_DBG_AHB, "wait for cold boot done\n");
	timeout = wait_event_timeout(ab->qmi.cold_boot_waitq,
				     (ab->qmi.cal_done  == 1),
				     ATH11K_COLD_BOOT_FW_RESET_DELAY);
	if (timeout <= 0) {
		ath11k_cold_boot_cal = 0;
		ath11k_warn(ab, "Coldboot Calibration failed timed out\n");
	}

	/* reset the firmware */
	ath11k_ahb_power_down(ab, false);
	ath11k_ahb_power_up(ab, false);

	ath11k_dbg(ab, ATH11K_DBG_AHB, "exited from cold boot mode\n");
	return 0;
}

=======
>>>>>>> 0bb80ecc
static void ath11k_ahb_init_qmi_ce_config(struct ath11k_base *ab)
{
	struct ath11k_qmi_ce_cfg *cfg = &ab->qmi.ce_cfg;

	cfg->tgt_ce_len = ab->hw_params.target_ce_count;
	cfg->tgt_ce = ab->hw_params.target_ce_config;
	cfg->svc_to_ce_map_len = ab->hw_params.svc_to_ce_map_len;
	cfg->svc_to_ce_map = ab->hw_params.svc_to_ce_map;
	ab->qmi.service_ins_id = ab->hw_params.qmi_service_ins_id;
}

static void ath11k_ahb_free_ext_irq(struct ath11k_base *ab)
{
	int i, j;

	for (i = 0; i < ATH11K_EXT_IRQ_GRP_NUM_MAX; i++) {
		struct ath11k_ext_irq_grp *irq_grp = &ab->ext_irq_grp[i];

		for (j = 0; j < irq_grp->num_irq; j++)
			free_irq(ab->irq_num[irq_grp->irqs[j]], irq_grp);

		netif_napi_del(&irq_grp->napi);
	}
}

static void ath11k_ahb_free_irq(struct ath11k_base *ab)
{
	int irq_idx;
	int i;

	if (ab->hw_params.hybrid_bus_type)
		return ath11k_pcic_free_irq(ab);

	for (i = 0; i < ab->hw_params.ce_count; i++) {
		if (ath11k_ce_get_attr_flags(ab, i) & CE_ATTR_DIS_INTR)
			continue;
		irq_idx = ATH11K_IRQ_CE0_OFFSET + i;
		free_irq(ab->irq_num[irq_idx], &ab->ce.ce_pipe[i]);
	}

	ath11k_ahb_free_ext_irq(ab);
}

static void ath11k_ahb_ce_tasklet(struct tasklet_struct *t)
{
	struct ath11k_ce_pipe *ce_pipe = from_tasklet(ce_pipe, t, intr_tq);

	ath11k_ce_per_engine_service(ce_pipe->ab, ce_pipe->pipe_num);

	ath11k_ahb_ce_irq_enable(ce_pipe->ab, ce_pipe->pipe_num);
}

static irqreturn_t ath11k_ahb_ce_interrupt_handler(int irq, void *arg)
{
	struct ath11k_ce_pipe *ce_pipe = arg;

	/* last interrupt received for this CE */
	ce_pipe->timestamp = jiffies;

	ath11k_ahb_ce_irq_disable(ce_pipe->ab, ce_pipe->pipe_num);

	tasklet_schedule(&ce_pipe->intr_tq);

	return IRQ_HANDLED;
}

static int ath11k_ahb_ext_grp_napi_poll(struct napi_struct *napi, int budget)
{
	struct ath11k_ext_irq_grp *irq_grp = container_of(napi,
						struct ath11k_ext_irq_grp,
						napi);
	struct ath11k_base *ab = irq_grp->ab;
	int work_done;

	work_done = ath11k_dp_service_srng(ab, irq_grp, budget);
	if (work_done < budget) {
		napi_complete_done(napi, work_done);
		ath11k_ahb_ext_grp_enable(irq_grp);
	}

	if (work_done > budget)
		work_done = budget;

	return work_done;
}

static irqreturn_t ath11k_ahb_ext_interrupt_handler(int irq, void *arg)
{
	struct ath11k_ext_irq_grp *irq_grp = arg;

	/* last interrupt received for this group */
	irq_grp->timestamp = jiffies;

	ath11k_ahb_ext_grp_disable(irq_grp);

	napi_schedule(&irq_grp->napi);

	return IRQ_HANDLED;
}

static int ath11k_ahb_config_ext_irq(struct ath11k_base *ab)
{
	struct ath11k_hw_params *hw = &ab->hw_params;
	int i, j;
	int irq;
	int ret;

	for (i = 0; i < ATH11K_EXT_IRQ_GRP_NUM_MAX; i++) {
		struct ath11k_ext_irq_grp *irq_grp = &ab->ext_irq_grp[i];
		u32 num_irq = 0;

		irq_grp->ab = ab;
		irq_grp->grp_id = i;
		init_dummy_netdev(&irq_grp->napi_ndev);
		netif_napi_add(&irq_grp->napi_ndev, &irq_grp->napi,
			       ath11k_ahb_ext_grp_napi_poll);

		for (j = 0; j < ATH11K_EXT_IRQ_NUM_MAX; j++) {
			if (ab->hw_params.ring_mask->tx[i] & BIT(j)) {
				irq_grp->irqs[num_irq++] =
					wbm2host_tx_completions_ring1 - j;
			}

			if (ab->hw_params.ring_mask->rx[i] & BIT(j)) {
				irq_grp->irqs[num_irq++] =
					reo2host_destination_ring1 - j;
			}

			if (ab->hw_params.ring_mask->rx_err[i] & BIT(j))
				irq_grp->irqs[num_irq++] = reo2host_exception;

			if (ab->hw_params.ring_mask->rx_wbm_rel[i] & BIT(j))
				irq_grp->irqs[num_irq++] = wbm2host_rx_release;

			if (ab->hw_params.ring_mask->reo_status[i] & BIT(j))
				irq_grp->irqs[num_irq++] = reo2host_status;

			if (j < ab->hw_params.max_radios) {
				if (ab->hw_params.ring_mask->rxdma2host[i] & BIT(j)) {
					irq_grp->irqs[num_irq++] =
						rxdma2host_destination_ring_mac1 -
						ath11k_hw_get_mac_from_pdev_id(hw, j);
				}

				if (ab->hw_params.ring_mask->host2rxdma[i] & BIT(j)) {
					irq_grp->irqs[num_irq++] =
						host2rxdma_host_buf_ring_mac1 -
						ath11k_hw_get_mac_from_pdev_id(hw, j);
				}

				if (ab->hw_params.ring_mask->rx_mon_status[i] & BIT(j)) {
					irq_grp->irqs[num_irq++] =
						ppdu_end_interrupts_mac1 -
						ath11k_hw_get_mac_from_pdev_id(hw, j);
					irq_grp->irqs[num_irq++] =
						rxdma2host_monitor_status_ring_mac1 -
						ath11k_hw_get_mac_from_pdev_id(hw, j);
				}
			}
		}
		irq_grp->num_irq = num_irq;

		for (j = 0; j < irq_grp->num_irq; j++) {
			int irq_idx = irq_grp->irqs[j];

			irq = platform_get_irq_byname(ab->pdev,
						      irq_name[irq_idx]);
			ab->irq_num[irq_idx] = irq;
			irq_set_status_flags(irq, IRQ_NOAUTOEN | IRQ_DISABLE_UNLAZY);
			ret = request_irq(irq, ath11k_ahb_ext_interrupt_handler,
					  IRQF_TRIGGER_RISING,
					  irq_name[irq_idx], irq_grp);
			if (ret) {
				ath11k_err(ab, "failed request_irq for %d\n",
					   irq);
			}
		}
	}

	return 0;
}

static int ath11k_ahb_config_irq(struct ath11k_base *ab)
{
	int irq, irq_idx, i;
	int ret;

	if (ab->hw_params.hybrid_bus_type)
		return ath11k_pcic_config_irq(ab);

	/* Configure CE irqs */
	for (i = 0; i < ab->hw_params.ce_count; i++) {
		struct ath11k_ce_pipe *ce_pipe = &ab->ce.ce_pipe[i];

		if (ath11k_ce_get_attr_flags(ab, i) & CE_ATTR_DIS_INTR)
			continue;

		irq_idx = ATH11K_IRQ_CE0_OFFSET + i;

		tasklet_setup(&ce_pipe->intr_tq, ath11k_ahb_ce_tasklet);
		irq = platform_get_irq_byname(ab->pdev, irq_name[irq_idx]);
		ret = request_irq(irq, ath11k_ahb_ce_interrupt_handler,
				  IRQF_TRIGGER_RISING, irq_name[irq_idx],
				  ce_pipe);
		if (ret)
			return ret;

		ab->irq_num[irq_idx] = irq;
	}

	/* Configure external interrupts */
	ret = ath11k_ahb_config_ext_irq(ab);

	return ret;
}

static int ath11k_ahb_map_service_to_pipe(struct ath11k_base *ab, u16 service_id,
					  u8 *ul_pipe, u8 *dl_pipe)
{
	const struct service_to_pipe *entry;
	bool ul_set = false, dl_set = false;
	int i;

	for (i = 0; i < ab->hw_params.svc_to_ce_map_len; i++) {
		entry = &ab->hw_params.svc_to_ce_map[i];

		if (__le32_to_cpu(entry->service_id) != service_id)
			continue;

		switch (__le32_to_cpu(entry->pipedir)) {
		case PIPEDIR_NONE:
			break;
		case PIPEDIR_IN:
			WARN_ON(dl_set);
			*dl_pipe = __le32_to_cpu(entry->pipenum);
			dl_set = true;
			break;
		case PIPEDIR_OUT:
			WARN_ON(ul_set);
			*ul_pipe = __le32_to_cpu(entry->pipenum);
			ul_set = true;
			break;
		case PIPEDIR_INOUT:
			WARN_ON(dl_set);
			WARN_ON(ul_set);
			*dl_pipe = __le32_to_cpu(entry->pipenum);
			*ul_pipe = __le32_to_cpu(entry->pipenum);
			dl_set = true;
			ul_set = true;
			break;
		}
	}

	if (WARN_ON(!ul_set || !dl_set))
		return -ENOENT;

	return 0;
}

static int ath11k_ahb_hif_suspend(struct ath11k_base *ab)
{
	struct ath11k_ahb *ab_ahb = ath11k_ahb_priv(ab);
	u32 wake_irq;
	u32 value = 0;
	int ret;

	if (!device_may_wakeup(ab->dev))
		return -EPERM;

	wake_irq = ab->irq_num[ATH11K_PCI_IRQ_CE0_OFFSET + ATH11K_PCI_CE_WAKE_IRQ];

	ret = enable_irq_wake(wake_irq);
	if (ret) {
		ath11k_err(ab, "failed to enable wakeup irq :%d\n", ret);
		return ret;
	}

	value = u32_encode_bits(ab_ahb->smp2p_info.seq_no++,
				ATH11K_AHB_SMP2P_SMEM_SEQ_NO);
	value |= u32_encode_bits(ATH11K_AHB_POWER_SAVE_ENTER,
				 ATH11K_AHB_SMP2P_SMEM_MSG);

	ret = qcom_smem_state_update_bits(ab_ahb->smp2p_info.smem_state,
					  ATH11K_AHB_SMP2P_SMEM_VALUE_MASK, value);
	if (ret) {
		ath11k_err(ab, "failed to send smp2p power save enter cmd :%d\n", ret);
		return ret;
	}

	ath11k_dbg(ab, ATH11K_DBG_AHB, "device suspended\n");

	return ret;
}

static int ath11k_ahb_hif_resume(struct ath11k_base *ab)
{
	struct ath11k_ahb *ab_ahb = ath11k_ahb_priv(ab);
	u32 wake_irq;
	u32 value = 0;
	int ret;

	if (!device_may_wakeup(ab->dev))
		return -EPERM;

	wake_irq = ab->irq_num[ATH11K_PCI_IRQ_CE0_OFFSET + ATH11K_PCI_CE_WAKE_IRQ];

	ret = disable_irq_wake(wake_irq);
	if (ret) {
		ath11k_err(ab, "failed to disable wakeup irq: %d\n", ret);
		return ret;
	}

	reinit_completion(&ab->wow.wakeup_completed);

	value = u32_encode_bits(ab_ahb->smp2p_info.seq_no++,
				ATH11K_AHB_SMP2P_SMEM_SEQ_NO);
	value |= u32_encode_bits(ATH11K_AHB_POWER_SAVE_EXIT,
				 ATH11K_AHB_SMP2P_SMEM_MSG);

	ret = qcom_smem_state_update_bits(ab_ahb->smp2p_info.smem_state,
					  ATH11K_AHB_SMP2P_SMEM_VALUE_MASK, value);
	if (ret) {
		ath11k_err(ab, "failed to send smp2p power save enter cmd :%d\n", ret);
		return ret;
	}

	ret = wait_for_completion_timeout(&ab->wow.wakeup_completed, 3 * HZ);
	if (ret == 0) {
		ath11k_warn(ab, "timed out while waiting for wow wakeup completion\n");
		return -ETIMEDOUT;
	}

	ath11k_dbg(ab, ATH11K_DBG_AHB, "device resumed\n");

	return 0;
}

static const struct ath11k_hif_ops ath11k_ahb_hif_ops_ipq8074 = {
	.start = ath11k_ahb_start,
	.stop = ath11k_ahb_stop,
	.read32 = ath11k_ahb_read32,
	.write32 = ath11k_ahb_write32,
	.read = NULL,
	.irq_enable = ath11k_ahb_ext_irq_enable,
	.irq_disable = ath11k_ahb_ext_irq_disable,
	.map_service_to_pipe = ath11k_ahb_map_service_to_pipe,
	.power_down = ath11k_ahb_power_down,
	.power_up = ath11k_ahb_power_up,
};

static const struct ath11k_hif_ops ath11k_ahb_hif_ops_wcn6750 = {
	.start = ath11k_pcic_start,
	.stop = ath11k_pcic_stop,
	.read32 = ath11k_pcic_read32,
	.write32 = ath11k_pcic_write32,
	.read = NULL,
	.irq_enable = ath11k_pcic_ext_irq_enable,
	.irq_disable = ath11k_pcic_ext_irq_disable,
	.get_msi_address =  ath11k_pcic_get_msi_address,
	.get_user_msi_vector = ath11k_pcic_get_user_msi_assignment,
	.map_service_to_pipe = ath11k_pcic_map_service_to_pipe,
	.power_down = ath11k_ahb_power_down,
	.power_up = ath11k_ahb_power_up,
	.suspend = ath11k_ahb_hif_suspend,
	.resume = ath11k_ahb_hif_resume,
	.ce_irq_enable = ath11k_pci_enable_ce_irqs_except_wake_irq,
	.ce_irq_disable = ath11k_pci_disable_ce_irqs_except_wake_irq,
};

static int ath11k_core_get_rproc(struct ath11k_base *ab)
{
	struct ath11k_ahb *ab_ahb = ath11k_ahb_priv(ab);
	struct device *dev = ab->dev;
	struct rproc *prproc;
	phandle rproc_phandle;

	if (of_property_read_u32(dev->of_node, "qcom,rproc", &rproc_phandle)) {
		ath11k_err(ab, "failed to get q6_rproc handle\n");
		return -ENOENT;
	}

	prproc = rproc_get_by_phandle(rproc_phandle);
	if (!prproc) {
		ath11k_err(ab, "failed to get rproc\n");
		return -EINVAL;
	}
	ab_ahb->tgt_rproc = prproc;

	return 0;
}

static int ath11k_ahb_setup_msi_resources(struct ath11k_base *ab)
{
	struct platform_device *pdev = ab->pdev;
	phys_addr_t msi_addr_pa;
	dma_addr_t msi_addr_iova;
	struct resource *res;
	int int_prop;
	int ret;
	int i;

	ret = ath11k_pcic_init_msi_config(ab);
	if (ret) {
		ath11k_err(ab, "failed to init msi config: %d\n", ret);
		return ret;
	}

	res = platform_get_resource(pdev, IORESOURCE_MEM, 0);
	if (!res) {
		ath11k_err(ab, "failed to fetch msi_addr\n");
		return -ENOENT;
	}

	msi_addr_pa = res->start;
	msi_addr_iova = dma_map_resource(ab->dev, msi_addr_pa, PAGE_SIZE,
					 DMA_FROM_DEVICE, 0);
	if (dma_mapping_error(ab->dev, msi_addr_iova))
		return -ENOMEM;

	ab->pci.msi.addr_lo = lower_32_bits(msi_addr_iova);
	ab->pci.msi.addr_hi = upper_32_bits(msi_addr_iova);

	ret = of_property_read_u32_index(ab->dev->of_node, "interrupts", 1, &int_prop);
	if (ret)
		return ret;

	ab->pci.msi.ep_base_data = int_prop + 32;

	for (i = 0; i < ab->pci.msi.config->total_vectors; i++) {
		ret = platform_get_irq(pdev, i);
		if (ret < 0)
			return ret;

		ab->pci.msi.irqs[i] = ret;
	}

	set_bit(ATH11K_FLAG_MULTI_MSI_VECTORS, &ab->dev_flags);

	return 0;
}

static int ath11k_ahb_setup_smp2p_handle(struct ath11k_base *ab)
{
	struct ath11k_ahb *ab_ahb = ath11k_ahb_priv(ab);

	if (!ab->hw_params.smp2p_wow_exit)
		return 0;

	ab_ahb->smp2p_info.smem_state = qcom_smem_state_get(ab->dev, "wlan-smp2p-out",
							    &ab_ahb->smp2p_info.smem_bit);
	if (IS_ERR(ab_ahb->smp2p_info.smem_state)) {
		ath11k_err(ab, "failed to fetch smem state: %ld\n",
			   PTR_ERR(ab_ahb->smp2p_info.smem_state));
		return PTR_ERR(ab_ahb->smp2p_info.smem_state);
	}

	return 0;
}

static void ath11k_ahb_release_smp2p_handle(struct ath11k_base *ab)
{
	struct ath11k_ahb *ab_ahb = ath11k_ahb_priv(ab);

	if (!ab->hw_params.smp2p_wow_exit)
		return;

	qcom_smem_state_put(ab_ahb->smp2p_info.smem_state);
}

static int ath11k_ahb_setup_resources(struct ath11k_base *ab)
{
	struct platform_device *pdev = ab->pdev;
	struct resource *mem_res;
	void __iomem *mem;

	if (ab->hw_params.hybrid_bus_type)
		return ath11k_ahb_setup_msi_resources(ab);

	mem = devm_platform_get_and_ioremap_resource(pdev, 0, &mem_res);
	if (IS_ERR(mem)) {
		dev_err(&pdev->dev, "ioremap error\n");
		return PTR_ERR(mem);
	}

	ab->mem = mem;
	ab->mem_len = resource_size(mem_res);

	return 0;
}

static int ath11k_ahb_setup_msa_resources(struct ath11k_base *ab)
{
	struct ath11k_ahb *ab_ahb = ath11k_ahb_priv(ab);
	struct device *dev = ab->dev;
	struct device_node *node;
	struct resource r;
	int ret;

	node = of_parse_phandle(dev->of_node, "memory-region", 0);
	if (!node)
		return -ENOENT;

	ret = of_address_to_resource(node, 0, &r);
	of_node_put(node);
	if (ret) {
		dev_err(dev, "failed to resolve msa fixed region\n");
		return ret;
	}

	ab_ahb->fw.msa_paddr = r.start;
	ab_ahb->fw.msa_size = resource_size(&r);

	node = of_parse_phandle(dev->of_node, "memory-region", 1);
	if (!node)
		return -ENOENT;

	ret = of_address_to_resource(node, 0, &r);
	of_node_put(node);
	if (ret) {
		dev_err(dev, "failed to resolve ce fixed region\n");
		return ret;
	}

	ab_ahb->fw.ce_paddr = r.start;
	ab_ahb->fw.ce_size = resource_size(&r);

	return 0;
}

static int ath11k_ahb_fw_resources_init(struct ath11k_base *ab)
{
	struct ath11k_ahb *ab_ahb = ath11k_ahb_priv(ab);
	struct device *host_dev = ab->dev;
	struct platform_device_info info = {0};
	struct iommu_domain *iommu_dom;
	struct platform_device *pdev;
	struct device_node *node;
	int ret;

	/* Chipsets not requiring MSA need not initialize
	 * MSA resources, return success in such cases.
	 */
	if (!ab->hw_params.fixed_fw_mem)
		return 0;

	ret = ath11k_ahb_setup_msa_resources(ab);
	if (ret) {
		ath11k_err(ab, "failed to setup msa resources\n");
		return ret;
	}

	node = of_get_child_by_name(host_dev->of_node, "wifi-firmware");
	if (!node) {
		ab_ahb->fw.use_tz = true;
		return 0;
	}

	info.fwnode = &node->fwnode;
	info.parent = host_dev;
	info.name = node->name;
	info.dma_mask = DMA_BIT_MASK(32);

	pdev = platform_device_register_full(&info);
	if (IS_ERR(pdev)) {
		of_node_put(node);
		return PTR_ERR(pdev);
	}

	ret = of_dma_configure(&pdev->dev, node, true);
	if (ret) {
		ath11k_err(ab, "dma configure fail: %d\n", ret);
		goto err_unregister;
	}

	ab_ahb->fw.dev = &pdev->dev;

	iommu_dom = iommu_domain_alloc(&platform_bus_type);
	if (!iommu_dom) {
		ath11k_err(ab, "failed to allocate iommu domain\n");
		ret = -ENOMEM;
		goto err_unregister;
	}

	ret = iommu_attach_device(iommu_dom, ab_ahb->fw.dev);
	if (ret) {
		ath11k_err(ab, "could not attach device: %d\n", ret);
		goto err_iommu_free;
	}

	ret = iommu_map(iommu_dom, ab_ahb->fw.msa_paddr,
			ab_ahb->fw.msa_paddr, ab_ahb->fw.msa_size,
			IOMMU_READ | IOMMU_WRITE, GFP_KERNEL);
	if (ret) {
		ath11k_err(ab, "failed to map firmware region: %d\n", ret);
		goto err_iommu_detach;
	}

	ret = iommu_map(iommu_dom, ab_ahb->fw.ce_paddr,
			ab_ahb->fw.ce_paddr, ab_ahb->fw.ce_size,
			IOMMU_READ | IOMMU_WRITE, GFP_KERNEL);
	if (ret) {
		ath11k_err(ab, "failed to map firmware CE region: %d\n", ret);
		goto err_iommu_unmap;
	}

	ab_ahb->fw.use_tz = false;
	ab_ahb->fw.iommu_domain = iommu_dom;
	of_node_put(node);

	return 0;

err_iommu_unmap:
	iommu_unmap(iommu_dom, ab_ahb->fw.msa_paddr, ab_ahb->fw.msa_size);

err_iommu_detach:
	iommu_detach_device(iommu_dom, ab_ahb->fw.dev);

err_iommu_free:
	iommu_domain_free(iommu_dom);

err_unregister:
	platform_device_unregister(pdev);
	of_node_put(node);

	return ret;
}

static int ath11k_ahb_fw_resource_deinit(struct ath11k_base *ab)
{
	struct ath11k_ahb *ab_ahb = ath11k_ahb_priv(ab);
	struct iommu_domain *iommu;
	size_t unmapped_size;

	/* Chipsets not requiring MSA would have not initialized
	 * MSA resources, return success in such cases.
	 */
	if (!ab->hw_params.fixed_fw_mem)
		return 0;

	if (ab_ahb->fw.use_tz)
		return 0;

	iommu = ab_ahb->fw.iommu_domain;

	unmapped_size = iommu_unmap(iommu, ab_ahb->fw.msa_paddr, ab_ahb->fw.msa_size);
	if (unmapped_size != ab_ahb->fw.msa_size)
		ath11k_err(ab, "failed to unmap firmware: %zu\n",
			   unmapped_size);

	unmapped_size = iommu_unmap(iommu, ab_ahb->fw.ce_paddr, ab_ahb->fw.ce_size);
	if (unmapped_size != ab_ahb->fw.ce_size)
		ath11k_err(ab, "failed to unmap firmware CE memory: %zu\n",
			   unmapped_size);

	iommu_detach_device(iommu, ab_ahb->fw.dev);
	iommu_domain_free(iommu);

	platform_device_unregister(to_platform_device(ab_ahb->fw.dev));

	return 0;
}

static int ath11k_ahb_probe(struct platform_device *pdev)
{
	struct ath11k_base *ab;
	const struct of_device_id *of_id;
	const struct ath11k_hif_ops *hif_ops;
	const struct ath11k_pci_ops *pci_ops;
	enum ath11k_hw_rev hw_rev;
	int ret;

	of_id = of_match_device(ath11k_ahb_of_match, &pdev->dev);
	if (!of_id) {
		dev_err(&pdev->dev, "failed to find matching device tree id\n");
		return -EINVAL;
	}

	hw_rev = (uintptr_t)of_id->data;

	switch (hw_rev) {
	case ATH11K_HW_IPQ8074:
	case ATH11K_HW_IPQ6018_HW10:
	case ATH11K_HW_IPQ5018_HW10:
		hif_ops = &ath11k_ahb_hif_ops_ipq8074;
		pci_ops = NULL;
		break;
	case ATH11K_HW_WCN6750_HW10:
		hif_ops = &ath11k_ahb_hif_ops_wcn6750;
		pci_ops = &ath11k_ahb_pci_ops_wcn6750;
		break;
	default:
		dev_err(&pdev->dev, "unsupported device type %d\n", hw_rev);
		return -EOPNOTSUPP;
	}

	ret = dma_set_mask_and_coherent(&pdev->dev, DMA_BIT_MASK(32));
	if (ret) {
		dev_err(&pdev->dev, "failed to set 32-bit consistent dma\n");
		return ret;
	}

	ab = ath11k_core_alloc(&pdev->dev, sizeof(struct ath11k_ahb),
			       ATH11K_BUS_AHB);
	if (!ab) {
		dev_err(&pdev->dev, "failed to allocate ath11k base\n");
		return -ENOMEM;
	}

	ab->hif.ops = hif_ops;
	ab->pdev = pdev;
	ab->hw_rev = hw_rev;
	ab->fw_mode = ATH11K_FIRMWARE_MODE_NORMAL;
	platform_set_drvdata(pdev, ab);

	ret = ath11k_pcic_register_pci_ops(ab, pci_ops);
	if (ret) {
		ath11k_err(ab, "failed to register PCI ops: %d\n", ret);
		goto err_core_free;
	}

	ret = ath11k_core_pre_init(ab);
	if (ret)
		goto err_core_free;

	ret = ath11k_ahb_setup_resources(ab);
	if (ret)
		goto err_core_free;

	ab->mem_ce = ab->mem;

	if (ab->hw_params.ce_remap) {
		const struct ce_remap *ce_remap = ab->hw_params.ce_remap;
		/* ce register space is moved out of wcss unlike ipq8074 or ipq6018
		 * and the space is not contiguous, hence remapping the CE registers
		 * to a new space for accessing them.
		 */
		ab->mem_ce = ioremap(ce_remap->base, ce_remap->size);
		if (!ab->mem_ce) {
			dev_err(&pdev->dev, "ce ioremap error\n");
			ret = -ENOMEM;
			goto err_core_free;
		}
	}

	ret = ath11k_ahb_fw_resources_init(ab);
	if (ret)
		goto err_core_free;

	ret = ath11k_ahb_setup_smp2p_handle(ab);
	if (ret)
		goto err_fw_deinit;

	ret = ath11k_hal_srng_init(ab);
	if (ret)
		goto err_release_smp2p_handle;

	ret = ath11k_ce_alloc_pipes(ab);
	if (ret) {
		ath11k_err(ab, "failed to allocate ce pipes: %d\n", ret);
		goto err_hal_srng_deinit;
	}

	ath11k_ahb_init_qmi_ce_config(ab);

	ret = ath11k_core_get_rproc(ab);
	if (ret) {
		ath11k_err(ab, "failed to get rproc: %d\n", ret);
		goto err_ce_free;
	}

	ret = ath11k_core_init(ab);
	if (ret) {
		ath11k_err(ab, "failed to init core: %d\n", ret);
		goto err_ce_free;
	}

	ret = ath11k_ahb_config_irq(ab);
	if (ret) {
		ath11k_err(ab, "failed to configure irq: %d\n", ret);
		goto err_ce_free;
	}

	ath11k_qmi_fwreset_from_cold_boot(ab);

	return 0;

err_ce_free:
	ath11k_ce_free_pipes(ab);

err_hal_srng_deinit:
	ath11k_hal_srng_deinit(ab);

err_release_smp2p_handle:
	ath11k_ahb_release_smp2p_handle(ab);

err_fw_deinit:
	ath11k_ahb_fw_resource_deinit(ab);

err_core_free:
	ath11k_core_free(ab);
	platform_set_drvdata(pdev, NULL);

	return ret;
}

static void ath11k_ahb_remove_prepare(struct ath11k_base *ab)
{
	unsigned long left;

	if (test_bit(ATH11K_FLAG_RECOVERY, &ab->dev_flags)) {
		left = wait_for_completion_timeout(&ab->driver_recovery,
						   ATH11K_AHB_RECOVERY_TIMEOUT);
		if (!left)
			ath11k_warn(ab, "failed to receive recovery response completion\n");
	}

	set_bit(ATH11K_FLAG_UNREGISTERING, &ab->dev_flags);
	cancel_work_sync(&ab->restart_work);
	cancel_work_sync(&ab->qmi.event_work);
}

static void ath11k_ahb_free_resources(struct ath11k_base *ab)
{
	struct platform_device *pdev = ab->pdev;

	ath11k_ahb_free_irq(ab);
	ath11k_hal_srng_deinit(ab);
	ath11k_ahb_release_smp2p_handle(ab);
	ath11k_ahb_fw_resource_deinit(ab);
	ath11k_ce_free_pipes(ab);

	if (ab->hw_params.ce_remap)
		iounmap(ab->mem_ce);

	ath11k_core_free(ab);
	platform_set_drvdata(pdev, NULL);
}

static int ath11k_ahb_remove(struct platform_device *pdev)
{
	struct ath11k_base *ab = platform_get_drvdata(pdev);

	if (test_bit(ATH11K_FLAG_QMI_FAIL, &ab->dev_flags)) {
		ath11k_ahb_power_down(ab, false);
		ath11k_debugfs_soc_destroy(ab);
		ath11k_qmi_deinit_service(ab);
		goto qmi_fail;
	}

	ath11k_ahb_remove_prepare(ab);
	ath11k_core_deinit(ab);

qmi_fail:
	ath11k_ahb_free_resources(ab);

	return 0;
}

static void ath11k_ahb_shutdown(struct platform_device *pdev)
{
	struct ath11k_base *ab = platform_get_drvdata(pdev);

	/* platform shutdown() & remove() are mutually exclusive.
	 * remove() is invoked during rmmod & shutdown() during
	 * system reboot/shutdown.
	 */
	ath11k_ahb_remove_prepare(ab);

	if (!(test_bit(ATH11K_FLAG_REGISTERED, &ab->dev_flags)))
		goto free_resources;

	ath11k_core_deinit(ab);

free_resources:
	ath11k_ahb_free_resources(ab);
}

static struct platform_driver ath11k_ahb_driver = {
	.driver         = {
		.name   = "ath11k",
		.of_match_table = ath11k_ahb_of_match,
	},
	.probe  = ath11k_ahb_probe,
	.remove = ath11k_ahb_remove,
	.shutdown = ath11k_ahb_shutdown,
};

module_platform_driver(ath11k_ahb_driver);

MODULE_DESCRIPTION("Driver support for Qualcomm Technologies 802.11ax WLAN AHB devices");
MODULE_LICENSE("Dual BSD/GPL");<|MERGE_RESOLUTION|>--- conflicted
+++ resolved
@@ -419,35 +419,6 @@
 	return rproc_shutdown(ab_ahb->tgt_rproc);
 }
 
-<<<<<<< HEAD
-static int ath11k_ahb_fwreset_from_cold_boot(struct ath11k_base *ab)
-{
-	int timeout;
-
-	if (ath11k_cold_boot_cal == 0 || ab->qmi.cal_done ||
-	    ab->hw_params.cold_boot_calib == 0 ||
-	    ab->hw_params.cbcal_restart_fw == 0)
-		return 0;
-
-	ath11k_dbg(ab, ATH11K_DBG_AHB, "wait for cold boot done\n");
-	timeout = wait_event_timeout(ab->qmi.cold_boot_waitq,
-				     (ab->qmi.cal_done  == 1),
-				     ATH11K_COLD_BOOT_FW_RESET_DELAY);
-	if (timeout <= 0) {
-		ath11k_cold_boot_cal = 0;
-		ath11k_warn(ab, "Coldboot Calibration failed timed out\n");
-	}
-
-	/* reset the firmware */
-	ath11k_ahb_power_down(ab, false);
-	ath11k_ahb_power_up(ab, false);
-
-	ath11k_dbg(ab, ATH11K_DBG_AHB, "exited from cold boot mode\n");
-	return 0;
-}
-
-=======
->>>>>>> 0bb80ecc
 static void ath11k_ahb_init_qmi_ce_config(struct ath11k_base *ab)
 {
 	struct ath11k_qmi_ce_cfg *cfg = &ab->qmi.ce_cfg;
