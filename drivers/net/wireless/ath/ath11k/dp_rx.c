// SPDX-License-Identifier: BSD-3-Clause-Clear
/*
 * Copyright (c) 2018-2019 The Linux Foundation. All rights reserved.
 */

#include <linux/ieee80211.h>
#include <linux/kernel.h>
#include <linux/skbuff.h>
#include <crypto/hash.h>
#include "core.h"
#include "debug.h"
#include "debugfs_htt_stats.h"
#include "debugfs_sta.h"
#include "hal_desc.h"
#include "hw.h"
#include "dp_rx.h"
#include "hal_rx.h"
#include "dp_tx.h"
#include "peer.h"

#define ATH11K_DP_RX_FRAGMENT_TIMEOUT_MS (2 * HZ)

static inline
u8 *ath11k_dp_rx_h_80211_hdr(struct ath11k_base *ab, struct hal_rx_desc *desc)
{
	return ab->hw_params.hw_ops->rx_desc_get_hdr_status(desc);
}

static inline
enum hal_encrypt_type ath11k_dp_rx_h_mpdu_start_enctype(struct ath11k_base *ab,
							struct hal_rx_desc *desc)
{
	if (!ab->hw_params.hw_ops->rx_desc_encrypt_valid(desc))
		return HAL_ENCRYPT_TYPE_OPEN;

	return ab->hw_params.hw_ops->rx_desc_get_encrypt_type(desc);
}

static inline u8 ath11k_dp_rx_h_msdu_start_decap_type(struct ath11k_base *ab,
						      struct hal_rx_desc *desc)
{
	return ab->hw_params.hw_ops->rx_desc_get_decap_type(desc);
}

static inline
bool ath11k_dp_rx_h_msdu_start_ldpc_support(struct ath11k_base *ab,
					    struct hal_rx_desc *desc)
{
	return ab->hw_params.hw_ops->rx_desc_get_ldpc_support(desc);
}

static inline
u8 ath11k_dp_rx_h_msdu_start_mesh_ctl_present(struct ath11k_base *ab,
					      struct hal_rx_desc *desc)
{
	return ab->hw_params.hw_ops->rx_desc_get_mesh_ctl(desc);
}

static inline
bool ath11k_dp_rx_h_mpdu_start_seq_ctrl_valid(struct ath11k_base *ab,
					      struct hal_rx_desc *desc)
{
	return ab->hw_params.hw_ops->rx_desc_get_mpdu_seq_ctl_vld(desc);
}

static inline bool ath11k_dp_rx_h_mpdu_start_fc_valid(struct ath11k_base *ab,
						      struct hal_rx_desc *desc)
{
	return ab->hw_params.hw_ops->rx_desc_get_mpdu_fc_valid(desc);
}

static inline bool ath11k_dp_rx_h_mpdu_start_more_frags(struct ath11k_base *ab,
							struct sk_buff *skb)
{
	struct ieee80211_hdr *hdr;

	hdr = (struct ieee80211_hdr *)(skb->data + ab->hw_params.hal_desc_sz);
	return ieee80211_has_morefrags(hdr->frame_control);
}

static inline u16 ath11k_dp_rx_h_mpdu_start_frag_no(struct ath11k_base *ab,
						    struct sk_buff *skb)
{
	struct ieee80211_hdr *hdr;

	hdr = (struct ieee80211_hdr *)(skb->data + ab->hw_params.hal_desc_sz);
	return le16_to_cpu(hdr->seq_ctrl) & IEEE80211_SCTL_FRAG;
}

static inline u16 ath11k_dp_rx_h_mpdu_start_seq_no(struct ath11k_base *ab,
						   struct hal_rx_desc *desc)
{
	return ab->hw_params.hw_ops->rx_desc_get_mpdu_start_seq_no(desc);
}

static inline void *ath11k_dp_rx_get_attention(struct ath11k_base *ab,
					       struct hal_rx_desc *desc)
{
	return ab->hw_params.hw_ops->rx_desc_get_attention(desc);
}

static inline bool ath11k_dp_rx_h_attn_msdu_done(struct rx_attention *attn)
{
	return !!FIELD_GET(RX_ATTENTION_INFO2_MSDU_DONE,
			   __le32_to_cpu(attn->info2));
}

static inline bool ath11k_dp_rx_h_attn_l4_cksum_fail(struct rx_attention *attn)
{
	return !!FIELD_GET(RX_ATTENTION_INFO1_TCP_UDP_CKSUM_FAIL,
			   __le32_to_cpu(attn->info1));
}

static inline bool ath11k_dp_rx_h_attn_ip_cksum_fail(struct rx_attention *attn)
{
	return !!FIELD_GET(RX_ATTENTION_INFO1_IP_CKSUM_FAIL,
			   __le32_to_cpu(attn->info1));
}

static inline bool ath11k_dp_rx_h_attn_is_decrypted(struct rx_attention *attn)
{
	return (FIELD_GET(RX_ATTENTION_INFO2_DCRYPT_STATUS_CODE,
			  __le32_to_cpu(attn->info2)) ==
		RX_DESC_DECRYPT_STATUS_CODE_OK);
}

static u32 ath11k_dp_rx_h_attn_mpdu_err(struct rx_attention *attn)
{
	u32 info = __le32_to_cpu(attn->info1);
	u32 errmap = 0;

	if (info & RX_ATTENTION_INFO1_FCS_ERR)
		errmap |= DP_RX_MPDU_ERR_FCS;

	if (info & RX_ATTENTION_INFO1_DECRYPT_ERR)
		errmap |= DP_RX_MPDU_ERR_DECRYPT;

	if (info & RX_ATTENTION_INFO1_TKIP_MIC_ERR)
		errmap |= DP_RX_MPDU_ERR_TKIP_MIC;

	if (info & RX_ATTENTION_INFO1_A_MSDU_ERROR)
		errmap |= DP_RX_MPDU_ERR_AMSDU_ERR;

	if (info & RX_ATTENTION_INFO1_OVERFLOW_ERR)
		errmap |= DP_RX_MPDU_ERR_OVERFLOW;

	if (info & RX_ATTENTION_INFO1_MSDU_LEN_ERR)
		errmap |= DP_RX_MPDU_ERR_MSDU_LEN;

	if (info & RX_ATTENTION_INFO1_MPDU_LEN_ERR)
		errmap |= DP_RX_MPDU_ERR_MPDU_LEN;

	return errmap;
}

static bool ath11k_dp_rx_h_attn_msdu_len_err(struct ath11k_base *ab,
					     struct hal_rx_desc *desc)
{
	struct rx_attention *rx_attention;
	u32 errmap;

	rx_attention = ath11k_dp_rx_get_attention(ab, desc);
	errmap = ath11k_dp_rx_h_attn_mpdu_err(rx_attention);

	return errmap & DP_RX_MPDU_ERR_MSDU_LEN;
}

static inline u16 ath11k_dp_rx_h_msdu_start_msdu_len(struct ath11k_base *ab,
						     struct hal_rx_desc *desc)
{
	return ab->hw_params.hw_ops->rx_desc_get_msdu_len(desc);
}

static inline u8 ath11k_dp_rx_h_msdu_start_sgi(struct ath11k_base *ab,
					       struct hal_rx_desc *desc)
{
	return ab->hw_params.hw_ops->rx_desc_get_msdu_sgi(desc);
}

static inline u8 ath11k_dp_rx_h_msdu_start_rate_mcs(struct ath11k_base *ab,
						    struct hal_rx_desc *desc)
{
	return ab->hw_params.hw_ops->rx_desc_get_msdu_rate_mcs(desc);
}

static inline u8 ath11k_dp_rx_h_msdu_start_rx_bw(struct ath11k_base *ab,
						 struct hal_rx_desc *desc)
{
	return ab->hw_params.hw_ops->rx_desc_get_msdu_rx_bw(desc);
}

static inline u32 ath11k_dp_rx_h_msdu_start_freq(struct ath11k_base *ab,
						 struct hal_rx_desc *desc)
{
	return ab->hw_params.hw_ops->rx_desc_get_msdu_freq(desc);
}

static inline u8 ath11k_dp_rx_h_msdu_start_pkt_type(struct ath11k_base *ab,
						    struct hal_rx_desc *desc)
{
	return ab->hw_params.hw_ops->rx_desc_get_msdu_pkt_type(desc);
}

static inline u8 ath11k_dp_rx_h_msdu_start_nss(struct ath11k_base *ab,
					       struct hal_rx_desc *desc)
{
	return hweight8(ab->hw_params.hw_ops->rx_desc_get_msdu_nss(desc));
}

static inline u8 ath11k_dp_rx_h_mpdu_start_tid(struct ath11k_base *ab,
					       struct hal_rx_desc *desc)
{
	return ab->hw_params.hw_ops->rx_desc_get_mpdu_tid(desc);
}

static inline u16 ath11k_dp_rx_h_mpdu_start_peer_id(struct ath11k_base *ab,
						    struct hal_rx_desc *desc)
{
	return ab->hw_params.hw_ops->rx_desc_get_mpdu_peer_id(desc);
}

static inline u8 ath11k_dp_rx_h_msdu_end_l3pad(struct ath11k_base *ab,
					       struct hal_rx_desc *desc)
{
	return ab->hw_params.hw_ops->rx_desc_get_l3_pad_bytes(desc);
}

static inline bool ath11k_dp_rx_h_msdu_end_first_msdu(struct ath11k_base *ab,
						      struct hal_rx_desc *desc)
{
	return ab->hw_params.hw_ops->rx_desc_get_first_msdu(desc);
}

static bool ath11k_dp_rx_h_msdu_end_last_msdu(struct ath11k_base *ab,
					      struct hal_rx_desc *desc)
{
	return ab->hw_params.hw_ops->rx_desc_get_last_msdu(desc);
}

static void ath11k_dp_rx_desc_end_tlv_copy(struct ath11k_base *ab,
					   struct hal_rx_desc *fdesc,
					   struct hal_rx_desc *ldesc)
{
	ab->hw_params.hw_ops->rx_desc_copy_attn_end_tlv(fdesc, ldesc);
}

static inline u32 ath11k_dp_rxdesc_get_mpdulen_err(struct rx_attention *attn)
{
	return FIELD_GET(RX_ATTENTION_INFO1_MPDU_LEN_ERR,
			 __le32_to_cpu(attn->info1));
}

static inline u8 *ath11k_dp_rxdesc_get_80211hdr(struct ath11k_base *ab,
						struct hal_rx_desc *rx_desc)
{
	u8 *rx_pkt_hdr;

	rx_pkt_hdr = ab->hw_params.hw_ops->rx_desc_get_msdu_payload(rx_desc);

	return rx_pkt_hdr;
}

static inline bool ath11k_dp_rxdesc_mpdu_valid(struct ath11k_base *ab,
					       struct hal_rx_desc *rx_desc)
{
	u32 tlv_tag;

	tlv_tag = ab->hw_params.hw_ops->rx_desc_get_mpdu_start_tag(rx_desc);

	return tlv_tag == HAL_RX_MPDU_START;
}

static inline u32 ath11k_dp_rxdesc_get_ppduid(struct ath11k_base *ab,
					      struct hal_rx_desc *rx_desc)
{
	return ab->hw_params.hw_ops->rx_desc_get_mpdu_ppdu_id(rx_desc);
}

static inline void ath11k_dp_rxdesc_set_msdu_len(struct ath11k_base *ab,
						 struct hal_rx_desc *desc,
						 u16 len)
{
	ab->hw_params.hw_ops->rx_desc_set_msdu_len(desc, len);
}

static bool ath11k_dp_rx_h_attn_is_mcbc(struct ath11k_base *ab,
					struct hal_rx_desc *desc)
{
	struct rx_attention *attn = ath11k_dp_rx_get_attention(ab, desc);

	return ath11k_dp_rx_h_msdu_end_first_msdu(ab, desc) &&
		(!!FIELD_GET(RX_ATTENTION_INFO1_MCAST_BCAST,
		 __le32_to_cpu(attn->info1)));
}

static bool ath11k_dp_rxdesc_mac_addr2_valid(struct ath11k_base *ab,
					     struct hal_rx_desc *desc)
{
	return ab->hw_params.hw_ops->rx_desc_mac_addr2_valid(desc);
}

static u8 *ath11k_dp_rxdesc_mpdu_start_addr2(struct ath11k_base *ab,
					     struct hal_rx_desc *desc)
{
	return ab->hw_params.hw_ops->rx_desc_mpdu_start_addr2(desc);
}

static void ath11k_dp_service_mon_ring(struct timer_list *t)
{
	struct ath11k_base *ab = from_timer(ab, t, mon_reap_timer);
	int i;

	for (i = 0; i < ab->hw_params.num_rxmda_per_pdev; i++)
		ath11k_dp_rx_process_mon_rings(ab, i, NULL, DP_MON_SERVICE_BUDGET);

	mod_timer(&ab->mon_reap_timer, jiffies +
		  msecs_to_jiffies(ATH11K_MON_TIMER_INTERVAL));
}

static int ath11k_dp_purge_mon_ring(struct ath11k_base *ab)
{
	int i, reaped = 0;
	unsigned long timeout = jiffies + msecs_to_jiffies(DP_MON_PURGE_TIMEOUT_MS);

	do {
		for (i = 0; i < ab->hw_params.num_rxmda_per_pdev; i++)
			reaped += ath11k_dp_rx_process_mon_rings(ab, i,
								 NULL,
								 DP_MON_SERVICE_BUDGET);

		/* nothing more to reap */
		if (reaped < DP_MON_SERVICE_BUDGET)
			return 0;

	} while (time_before(jiffies, timeout));

	ath11k_warn(ab, "dp mon ring purge timeout");

	return -ETIMEDOUT;
}

/* Returns number of Rx buffers replenished */
int ath11k_dp_rxbufs_replenish(struct ath11k_base *ab, int mac_id,
			       struct dp_rxdma_ring *rx_ring,
			       int req_entries,
			       enum hal_rx_buf_return_buf_manager mgr)
{
	struct hal_srng *srng;
	u32 *desc;
	struct sk_buff *skb;
	int num_free;
	int num_remain;
	int buf_id;
	u32 cookie;
	dma_addr_t paddr;

	req_entries = min(req_entries, rx_ring->bufs_max);

	srng = &ab->hal.srng_list[rx_ring->refill_buf_ring.ring_id];

	spin_lock_bh(&srng->lock);

	ath11k_hal_srng_access_begin(ab, srng);

	num_free = ath11k_hal_srng_src_num_free(ab, srng, true);
	if (!req_entries && (num_free > (rx_ring->bufs_max * 3) / 4))
		req_entries = num_free;

	req_entries = min(num_free, req_entries);
	num_remain = req_entries;

	while (num_remain > 0) {
		skb = dev_alloc_skb(DP_RX_BUFFER_SIZE +
				    DP_RX_BUFFER_ALIGN_SIZE);
		if (!skb)
			break;

		if (!IS_ALIGNED((unsigned long)skb->data,
				DP_RX_BUFFER_ALIGN_SIZE)) {
			skb_pull(skb,
				 PTR_ALIGN(skb->data, DP_RX_BUFFER_ALIGN_SIZE) -
				 skb->data);
		}

		paddr = dma_map_single(ab->dev, skb->data,
				       skb->len + skb_tailroom(skb),
				       DMA_FROM_DEVICE);
		if (dma_mapping_error(ab->dev, paddr))
			goto fail_free_skb;

		spin_lock_bh(&rx_ring->idr_lock);
		buf_id = idr_alloc(&rx_ring->bufs_idr, skb, 1,
				   (rx_ring->bufs_max * 3) + 1, GFP_ATOMIC);
		spin_unlock_bh(&rx_ring->idr_lock);
		if (buf_id <= 0)
			goto fail_dma_unmap;

		desc = ath11k_hal_srng_src_get_next_entry(ab, srng);
		if (!desc)
			goto fail_idr_remove;

		ATH11K_SKB_RXCB(skb)->paddr = paddr;

		cookie = FIELD_PREP(DP_RXDMA_BUF_COOKIE_PDEV_ID, mac_id) |
			 FIELD_PREP(DP_RXDMA_BUF_COOKIE_BUF_ID, buf_id);

		num_remain--;

		ath11k_hal_rx_buf_addr_info_set(desc, paddr, cookie, mgr);
	}

	ath11k_hal_srng_access_end(ab, srng);

	spin_unlock_bh(&srng->lock);

	return req_entries - num_remain;

fail_idr_remove:
	spin_lock_bh(&rx_ring->idr_lock);
	idr_remove(&rx_ring->bufs_idr, buf_id);
	spin_unlock_bh(&rx_ring->idr_lock);
fail_dma_unmap:
	dma_unmap_single(ab->dev, paddr, skb->len + skb_tailroom(skb),
			 DMA_FROM_DEVICE);
fail_free_skb:
	dev_kfree_skb_any(skb);

	ath11k_hal_srng_access_end(ab, srng);

	spin_unlock_bh(&srng->lock);

	return req_entries - num_remain;
}

static int ath11k_dp_rxdma_buf_ring_free(struct ath11k *ar,
					 struct dp_rxdma_ring *rx_ring)
{
	struct sk_buff *skb;
	int buf_id;

	spin_lock_bh(&rx_ring->idr_lock);
	idr_for_each_entry(&rx_ring->bufs_idr, skb, buf_id) {
		idr_remove(&rx_ring->bufs_idr, buf_id);
		/* TODO: Understand where internal driver does this dma_unmap
		 * of rxdma_buffer.
		 */
		dma_unmap_single(ar->ab->dev, ATH11K_SKB_RXCB(skb)->paddr,
				 skb->len + skb_tailroom(skb), DMA_FROM_DEVICE);
		dev_kfree_skb_any(skb);
	}

	idr_destroy(&rx_ring->bufs_idr);
	spin_unlock_bh(&rx_ring->idr_lock);

	return 0;
}

static int ath11k_dp_rxdma_pdev_buf_free(struct ath11k *ar)
{
	struct ath11k_pdev_dp *dp = &ar->dp;
	struct ath11k_base *ab = ar->ab;
	struct dp_rxdma_ring *rx_ring = &dp->rx_refill_buf_ring;
	int i;

	ath11k_dp_rxdma_buf_ring_free(ar, rx_ring);

	rx_ring = &dp->rxdma_mon_buf_ring;
	ath11k_dp_rxdma_buf_ring_free(ar, rx_ring);

	for (i = 0; i < ab->hw_params.num_rxmda_per_pdev; i++) {
		rx_ring = &dp->rx_mon_status_refill_ring[i];
		ath11k_dp_rxdma_buf_ring_free(ar, rx_ring);
	}

	return 0;
}

static int ath11k_dp_rxdma_ring_buf_setup(struct ath11k *ar,
					  struct dp_rxdma_ring *rx_ring,
					  u32 ringtype)
{
	struct ath11k_pdev_dp *dp = &ar->dp;
	int num_entries;

	num_entries = rx_ring->refill_buf_ring.size /
		ath11k_hal_srng_get_entrysize(ar->ab, ringtype);

	rx_ring->bufs_max = num_entries;
	ath11k_dp_rxbufs_replenish(ar->ab, dp->mac_id, rx_ring, num_entries,
				   ar->ab->hw_params.hal_params->rx_buf_rbm);
	return 0;
}

static int ath11k_dp_rxdma_pdev_buf_setup(struct ath11k *ar)
{
	struct ath11k_pdev_dp *dp = &ar->dp;
	struct ath11k_base *ab = ar->ab;
	struct dp_rxdma_ring *rx_ring = &dp->rx_refill_buf_ring;
	int i;

	ath11k_dp_rxdma_ring_buf_setup(ar, rx_ring, HAL_RXDMA_BUF);

	if (ar->ab->hw_params.rxdma1_enable) {
		rx_ring = &dp->rxdma_mon_buf_ring;
		ath11k_dp_rxdma_ring_buf_setup(ar, rx_ring, HAL_RXDMA_MONITOR_BUF);
	}

	for (i = 0; i < ab->hw_params.num_rxmda_per_pdev; i++) {
		rx_ring = &dp->rx_mon_status_refill_ring[i];
		ath11k_dp_rxdma_ring_buf_setup(ar, rx_ring, HAL_RXDMA_MONITOR_STATUS);
	}

	return 0;
}

static void ath11k_dp_rx_pdev_srng_free(struct ath11k *ar)
{
	struct ath11k_pdev_dp *dp = &ar->dp;
	struct ath11k_base *ab = ar->ab;
	int i;

	ath11k_dp_srng_cleanup(ab, &dp->rx_refill_buf_ring.refill_buf_ring);

	for (i = 0; i < ab->hw_params.num_rxmda_per_pdev; i++) {
		if (ab->hw_params.rx_mac_buf_ring)
			ath11k_dp_srng_cleanup(ab, &dp->rx_mac_buf_ring[i]);

		ath11k_dp_srng_cleanup(ab, &dp->rxdma_err_dst_ring[i]);
		ath11k_dp_srng_cleanup(ab,
				       &dp->rx_mon_status_refill_ring[i].refill_buf_ring);
	}

	ath11k_dp_srng_cleanup(ab, &dp->rxdma_mon_buf_ring.refill_buf_ring);
}

void ath11k_dp_pdev_reo_cleanup(struct ath11k_base *ab)
{
	struct ath11k_dp *dp = &ab->dp;
	int i;

	for (i = 0; i < DP_REO_DST_RING_MAX; i++)
		ath11k_dp_srng_cleanup(ab, &dp->reo_dst_ring[i]);
}

int ath11k_dp_pdev_reo_setup(struct ath11k_base *ab)
{
	struct ath11k_dp *dp = &ab->dp;
	int ret;
	int i;

	for (i = 0; i < DP_REO_DST_RING_MAX; i++) {
		ret = ath11k_dp_srng_setup(ab, &dp->reo_dst_ring[i],
					   HAL_REO_DST, i, 0,
					   DP_REO_DST_RING_SIZE);
		if (ret) {
			ath11k_warn(ab, "failed to setup reo_dst_ring\n");
			goto err_reo_cleanup;
		}
	}

	return 0;

err_reo_cleanup:
	ath11k_dp_pdev_reo_cleanup(ab);

	return ret;
}

static int ath11k_dp_rx_pdev_srng_alloc(struct ath11k *ar)
{
	struct ath11k_pdev_dp *dp = &ar->dp;
	struct ath11k_base *ab = ar->ab;
	struct dp_srng *srng = NULL;
	int i;
	int ret;

	ret = ath11k_dp_srng_setup(ar->ab,
				   &dp->rx_refill_buf_ring.refill_buf_ring,
				   HAL_RXDMA_BUF, 0,
				   dp->mac_id, DP_RXDMA_BUF_RING_SIZE);
	if (ret) {
		ath11k_warn(ar->ab, "failed to setup rx_refill_buf_ring\n");
		return ret;
	}

	if (ar->ab->hw_params.rx_mac_buf_ring) {
		for (i = 0; i < ab->hw_params.num_rxmda_per_pdev; i++) {
			ret = ath11k_dp_srng_setup(ar->ab,
						   &dp->rx_mac_buf_ring[i],
						   HAL_RXDMA_BUF, 1,
						   dp->mac_id + i, 1024);
			if (ret) {
				ath11k_warn(ar->ab, "failed to setup rx_mac_buf_ring %d\n",
					    i);
				return ret;
			}
		}
	}

	for (i = 0; i < ab->hw_params.num_rxmda_per_pdev; i++) {
		ret = ath11k_dp_srng_setup(ar->ab, &dp->rxdma_err_dst_ring[i],
					   HAL_RXDMA_DST, 0, dp->mac_id + i,
					   DP_RXDMA_ERR_DST_RING_SIZE);
		if (ret) {
			ath11k_warn(ar->ab, "failed to setup rxdma_err_dst_ring %d\n", i);
			return ret;
		}
	}

	for (i = 0; i < ab->hw_params.num_rxmda_per_pdev; i++) {
		srng = &dp->rx_mon_status_refill_ring[i].refill_buf_ring;
		ret = ath11k_dp_srng_setup(ar->ab,
					   srng,
					   HAL_RXDMA_MONITOR_STATUS, 0, dp->mac_id + i,
					   DP_RXDMA_MON_STATUS_RING_SIZE);
		if (ret) {
			ath11k_warn(ar->ab,
				    "failed to setup rx_mon_status_refill_ring %d\n", i);
			return ret;
		}
	}

	/* if rxdma1_enable is false, then it doesn't need
	 * to setup rxdam_mon_buf_ring, rxdma_mon_dst_ring
	 * and rxdma_mon_desc_ring.
	 * init reap timer for QCA6390.
	 */
	if (!ar->ab->hw_params.rxdma1_enable) {
		//init mon status buffer reap timer
		timer_setup(&ar->ab->mon_reap_timer,
			    ath11k_dp_service_mon_ring, 0);
		return 0;
	}

	ret = ath11k_dp_srng_setup(ar->ab,
				   &dp->rxdma_mon_buf_ring.refill_buf_ring,
				   HAL_RXDMA_MONITOR_BUF, 0, dp->mac_id,
				   DP_RXDMA_MONITOR_BUF_RING_SIZE);
	if (ret) {
		ath11k_warn(ar->ab,
			    "failed to setup HAL_RXDMA_MONITOR_BUF\n");
		return ret;
	}

	ret = ath11k_dp_srng_setup(ar->ab, &dp->rxdma_mon_dst_ring,
				   HAL_RXDMA_MONITOR_DST, 0, dp->mac_id,
				   DP_RXDMA_MONITOR_DST_RING_SIZE);
	if (ret) {
		ath11k_warn(ar->ab,
			    "failed to setup HAL_RXDMA_MONITOR_DST\n");
		return ret;
	}

	ret = ath11k_dp_srng_setup(ar->ab, &dp->rxdma_mon_desc_ring,
				   HAL_RXDMA_MONITOR_DESC, 0, dp->mac_id,
				   DP_RXDMA_MONITOR_DESC_RING_SIZE);
	if (ret) {
		ath11k_warn(ar->ab,
			    "failed to setup HAL_RXDMA_MONITOR_DESC\n");
		return ret;
	}

	return 0;
}

void ath11k_dp_reo_cmd_list_cleanup(struct ath11k_base *ab)
{
	struct ath11k_dp *dp = &ab->dp;
	struct dp_reo_cmd *cmd, *tmp;
	struct dp_reo_cache_flush_elem *cmd_cache, *tmp_cache;
	struct dp_rx_tid *rx_tid;

	spin_lock_bh(&dp->reo_cmd_lock);
	list_for_each_entry_safe(cmd, tmp, &dp->reo_cmd_list, list) {
		list_del(&cmd->list);
		rx_tid = &cmd->data;
		if (rx_tid->vaddr) {
			dma_unmap_single(ab->dev, rx_tid->paddr,
					 rx_tid->size, DMA_BIDIRECTIONAL);
			kfree(rx_tid->vaddr);
			rx_tid->vaddr = NULL;
		}
		kfree(cmd);
	}

	list_for_each_entry_safe(cmd_cache, tmp_cache,
				 &dp->reo_cmd_cache_flush_list, list) {
		list_del(&cmd_cache->list);
		dp->reo_cmd_cache_flush_count--;
		rx_tid = &cmd_cache->data;
		if (rx_tid->vaddr) {
			dma_unmap_single(ab->dev, rx_tid->paddr,
					 rx_tid->size, DMA_BIDIRECTIONAL);
			kfree(rx_tid->vaddr);
			rx_tid->vaddr = NULL;
		}
		kfree(cmd_cache);
	}
	spin_unlock_bh(&dp->reo_cmd_lock);
}

static void ath11k_dp_reo_cmd_free(struct ath11k_dp *dp, void *ctx,
				   enum hal_reo_cmd_status status)
{
	struct dp_rx_tid *rx_tid = ctx;

	if (status != HAL_REO_CMD_SUCCESS)
		ath11k_warn(dp->ab, "failed to flush rx tid hw desc, tid %d status %d\n",
			    rx_tid->tid, status);
	if (rx_tid->vaddr) {
		dma_unmap_single(dp->ab->dev, rx_tid->paddr, rx_tid->size,
				 DMA_BIDIRECTIONAL);
		kfree(rx_tid->vaddr);
		rx_tid->vaddr = NULL;
	}
}

static void ath11k_dp_reo_cache_flush(struct ath11k_base *ab,
				      struct dp_rx_tid *rx_tid)
{
	struct ath11k_hal_reo_cmd cmd = {0};
	unsigned long tot_desc_sz, desc_sz;
	int ret;

	tot_desc_sz = rx_tid->size;
	desc_sz = ath11k_hal_reo_qdesc_size(0, HAL_DESC_REO_NON_QOS_TID);

	while (tot_desc_sz > desc_sz) {
		tot_desc_sz -= desc_sz;
		cmd.addr_lo = lower_32_bits(rx_tid->paddr + tot_desc_sz);
		cmd.addr_hi = upper_32_bits(rx_tid->paddr);
		ret = ath11k_dp_tx_send_reo_cmd(ab, rx_tid,
						HAL_REO_CMD_FLUSH_CACHE, &cmd,
						NULL);
		if (ret)
			ath11k_warn(ab,
				    "failed to send HAL_REO_CMD_FLUSH_CACHE, tid %d (%d)\n",
				    rx_tid->tid, ret);
	}

	memset(&cmd, 0, sizeof(cmd));
	cmd.addr_lo = lower_32_bits(rx_tid->paddr);
	cmd.addr_hi = upper_32_bits(rx_tid->paddr);
	cmd.flag |= HAL_REO_CMD_FLG_NEED_STATUS;
	ret = ath11k_dp_tx_send_reo_cmd(ab, rx_tid,
					HAL_REO_CMD_FLUSH_CACHE,
					&cmd, ath11k_dp_reo_cmd_free);
	if (ret) {
		ath11k_err(ab, "failed to send HAL_REO_CMD_FLUSH_CACHE cmd, tid %d (%d)\n",
			   rx_tid->tid, ret);
		dma_unmap_single(ab->dev, rx_tid->paddr, rx_tid->size,
				 DMA_BIDIRECTIONAL);
		kfree(rx_tid->vaddr);
		rx_tid->vaddr = NULL;
	}
}

static void ath11k_dp_rx_tid_del_func(struct ath11k_dp *dp, void *ctx,
				      enum hal_reo_cmd_status status)
{
	struct ath11k_base *ab = dp->ab;
	struct dp_rx_tid *rx_tid = ctx;
	struct dp_reo_cache_flush_elem *elem, *tmp;

	if (status == HAL_REO_CMD_DRAIN) {
		goto free_desc;
	} else if (status != HAL_REO_CMD_SUCCESS) {
		/* Shouldn't happen! Cleanup in case of other failure? */
		ath11k_warn(ab, "failed to delete rx tid %d hw descriptor %d\n",
			    rx_tid->tid, status);
		return;
	}

	elem = kzalloc(sizeof(*elem), GFP_ATOMIC);
	if (!elem)
		goto free_desc;

	elem->ts = jiffies;
	memcpy(&elem->data, rx_tid, sizeof(*rx_tid));

	spin_lock_bh(&dp->reo_cmd_lock);
	list_add_tail(&elem->list, &dp->reo_cmd_cache_flush_list);
	dp->reo_cmd_cache_flush_count++;

	/* Flush and invalidate aged REO desc from HW cache */
	list_for_each_entry_safe(elem, tmp, &dp->reo_cmd_cache_flush_list,
				 list) {
		if (dp->reo_cmd_cache_flush_count > DP_REO_DESC_FREE_THRESHOLD ||
		    time_after(jiffies, elem->ts +
			       msecs_to_jiffies(DP_REO_DESC_FREE_TIMEOUT_MS))) {
			list_del(&elem->list);
			dp->reo_cmd_cache_flush_count--;
			spin_unlock_bh(&dp->reo_cmd_lock);

			ath11k_dp_reo_cache_flush(ab, &elem->data);
			kfree(elem);
			spin_lock_bh(&dp->reo_cmd_lock);
		}
	}
	spin_unlock_bh(&dp->reo_cmd_lock);

	return;
free_desc:
	dma_unmap_single(ab->dev, rx_tid->paddr, rx_tid->size,
			 DMA_BIDIRECTIONAL);
	kfree(rx_tid->vaddr);
	rx_tid->vaddr = NULL;
}

void ath11k_peer_rx_tid_delete(struct ath11k *ar,
			       struct ath11k_peer *peer, u8 tid)
{
	struct ath11k_hal_reo_cmd cmd = {0};
	struct dp_rx_tid *rx_tid = &peer->rx_tid[tid];
	int ret;

	if (!rx_tid->active)
		return;

	rx_tid->active = false;

	cmd.flag = HAL_REO_CMD_FLG_NEED_STATUS;
	cmd.addr_lo = lower_32_bits(rx_tid->paddr);
	cmd.addr_hi = upper_32_bits(rx_tid->paddr);
	cmd.upd0 |= HAL_REO_CMD_UPD0_VLD;
	ret = ath11k_dp_tx_send_reo_cmd(ar->ab, rx_tid,
					HAL_REO_CMD_UPDATE_RX_QUEUE, &cmd,
					ath11k_dp_rx_tid_del_func);
	if (ret) {
		if (ret != -ESHUTDOWN)
			ath11k_err(ar->ab, "failed to send HAL_REO_CMD_UPDATE_RX_QUEUE cmd, tid %d (%d)\n",
				   tid, ret);
		dma_unmap_single(ar->ab->dev, rx_tid->paddr, rx_tid->size,
				 DMA_BIDIRECTIONAL);
		kfree(rx_tid->vaddr);
		rx_tid->vaddr = NULL;
	}

	rx_tid->paddr = 0;
	rx_tid->size = 0;
}

static int ath11k_dp_rx_link_desc_return(struct ath11k_base *ab,
					 u32 *link_desc,
					 enum hal_wbm_rel_bm_act action)
{
	struct ath11k_dp *dp = &ab->dp;
	struct hal_srng *srng;
	u32 *desc;
	int ret = 0;

	srng = &ab->hal.srng_list[dp->wbm_desc_rel_ring.ring_id];

	spin_lock_bh(&srng->lock);

	ath11k_hal_srng_access_begin(ab, srng);

	desc = ath11k_hal_srng_src_get_next_entry(ab, srng);
	if (!desc) {
		ret = -ENOBUFS;
		goto exit;
	}

	ath11k_hal_rx_msdu_link_desc_set(ab, (void *)desc, (void *)link_desc,
					 action);

exit:
	ath11k_hal_srng_access_end(ab, srng);

	spin_unlock_bh(&srng->lock);

	return ret;
}

static void ath11k_dp_rx_frags_cleanup(struct dp_rx_tid *rx_tid, bool rel_link_desc)
{
	struct ath11k_base *ab = rx_tid->ab;

	lockdep_assert_held(&ab->base_lock);

	if (rx_tid->dst_ring_desc) {
		if (rel_link_desc)
			ath11k_dp_rx_link_desc_return(ab, (u32 *)rx_tid->dst_ring_desc,
						      HAL_WBM_REL_BM_ACT_PUT_IN_IDLE);
		kfree(rx_tid->dst_ring_desc);
		rx_tid->dst_ring_desc = NULL;
	}

	rx_tid->cur_sn = 0;
	rx_tid->last_frag_no = 0;
	rx_tid->rx_frag_bitmap = 0;
	__skb_queue_purge(&rx_tid->rx_frags);
}

void ath11k_peer_frags_flush(struct ath11k *ar, struct ath11k_peer *peer)
{
	struct dp_rx_tid *rx_tid;
	int i;

	lockdep_assert_held(&ar->ab->base_lock);

	for (i = 0; i <= IEEE80211_NUM_TIDS; i++) {
		rx_tid = &peer->rx_tid[i];

		spin_unlock_bh(&ar->ab->base_lock);
		del_timer_sync(&rx_tid->frag_timer);
		spin_lock_bh(&ar->ab->base_lock);

		ath11k_dp_rx_frags_cleanup(rx_tid, true);
	}
}

void ath11k_peer_rx_tid_cleanup(struct ath11k *ar, struct ath11k_peer *peer)
{
	struct dp_rx_tid *rx_tid;
	int i;

	lockdep_assert_held(&ar->ab->base_lock);

	for (i = 0; i <= IEEE80211_NUM_TIDS; i++) {
		rx_tid = &peer->rx_tid[i];

		ath11k_peer_rx_tid_delete(ar, peer, i);
		ath11k_dp_rx_frags_cleanup(rx_tid, true);

		spin_unlock_bh(&ar->ab->base_lock);
		del_timer_sync(&rx_tid->frag_timer);
		spin_lock_bh(&ar->ab->base_lock);
	}
}

static int ath11k_peer_rx_tid_reo_update(struct ath11k *ar,
					 struct ath11k_peer *peer,
					 struct dp_rx_tid *rx_tid,
					 u32 ba_win_sz, u16 ssn,
					 bool update_ssn)
{
	struct ath11k_hal_reo_cmd cmd = {0};
	int ret;

	cmd.addr_lo = lower_32_bits(rx_tid->paddr);
	cmd.addr_hi = upper_32_bits(rx_tid->paddr);
	cmd.flag = HAL_REO_CMD_FLG_NEED_STATUS;
	cmd.upd0 = HAL_REO_CMD_UPD0_BA_WINDOW_SIZE;
	cmd.ba_window_size = ba_win_sz;

	if (update_ssn) {
		cmd.upd0 |= HAL_REO_CMD_UPD0_SSN;
		cmd.upd2 = FIELD_PREP(HAL_REO_CMD_UPD2_SSN, ssn);
	}

	ret = ath11k_dp_tx_send_reo_cmd(ar->ab, rx_tid,
					HAL_REO_CMD_UPDATE_RX_QUEUE, &cmd,
					NULL);
	if (ret) {
		ath11k_warn(ar->ab, "failed to update rx tid queue, tid %d (%d)\n",
			    rx_tid->tid, ret);
		return ret;
	}

	rx_tid->ba_win_sz = ba_win_sz;

	return 0;
}

static void ath11k_dp_rx_tid_mem_free(struct ath11k_base *ab,
				      const u8 *peer_mac, int vdev_id, u8 tid)
{
	struct ath11k_peer *peer;
	struct dp_rx_tid *rx_tid;

	spin_lock_bh(&ab->base_lock);

	peer = ath11k_peer_find(ab, vdev_id, peer_mac);
	if (!peer) {
		ath11k_warn(ab, "failed to find the peer to free up rx tid mem\n");
		goto unlock_exit;
	}

	rx_tid = &peer->rx_tid[tid];
	if (!rx_tid->active)
		goto unlock_exit;

	dma_unmap_single(ab->dev, rx_tid->paddr, rx_tid->size,
			 DMA_BIDIRECTIONAL);
	kfree(rx_tid->vaddr);
	rx_tid->vaddr = NULL;

	rx_tid->active = false;

unlock_exit:
	spin_unlock_bh(&ab->base_lock);
}

int ath11k_peer_rx_tid_setup(struct ath11k *ar, const u8 *peer_mac, int vdev_id,
			     u8 tid, u32 ba_win_sz, u16 ssn,
			     enum hal_pn_type pn_type)
{
	struct ath11k_base *ab = ar->ab;
	struct ath11k_peer *peer;
	struct dp_rx_tid *rx_tid;
	u32 hw_desc_sz;
	u32 *addr_aligned;
	void *vaddr;
	dma_addr_t paddr;
	int ret;

	spin_lock_bh(&ab->base_lock);

	peer = ath11k_peer_find(ab, vdev_id, peer_mac);
	if (!peer) {
		ath11k_warn(ab, "failed to find the peer %pM to set up rx tid\n",
			    peer_mac);
		spin_unlock_bh(&ab->base_lock);
		return -ENOENT;
	}

	rx_tid = &peer->rx_tid[tid];
	/* Update the tid queue if it is already setup */
	if (rx_tid->active) {
		paddr = rx_tid->paddr;
		ret = ath11k_peer_rx_tid_reo_update(ar, peer, rx_tid,
						    ba_win_sz, ssn, true);
		spin_unlock_bh(&ab->base_lock);
		if (ret) {
			ath11k_warn(ab, "failed to update reo for peer %pM rx tid %d\n: %d",
				    peer_mac, tid, ret);
			return ret;
		}

		ret = ath11k_wmi_peer_rx_reorder_queue_setup(ar, vdev_id,
							     peer_mac, paddr,
							     tid, 1, ba_win_sz);
		if (ret)
			ath11k_warn(ab, "failed to send wmi rx reorder queue for peer %pM tid %d: %d\n",
				    peer_mac, tid, ret);
		return ret;
	}

	rx_tid->tid = tid;

	rx_tid->ba_win_sz = ba_win_sz;

	/* TODO: Optimize the memory allocation for qos tid based on
	 * the actual BA window size in REO tid update path.
	 */
	if (tid == HAL_DESC_REO_NON_QOS_TID)
		hw_desc_sz = ath11k_hal_reo_qdesc_size(ba_win_sz, tid);
	else
		hw_desc_sz = ath11k_hal_reo_qdesc_size(DP_BA_WIN_SZ_MAX, tid);

	vaddr = kzalloc(hw_desc_sz + HAL_LINK_DESC_ALIGN - 1, GFP_ATOMIC);
	if (!vaddr) {
		spin_unlock_bh(&ab->base_lock);
		return -ENOMEM;
	}

	addr_aligned = PTR_ALIGN(vaddr, HAL_LINK_DESC_ALIGN);

	ath11k_hal_reo_qdesc_setup(addr_aligned, tid, ba_win_sz,
				   ssn, pn_type);

	paddr = dma_map_single(ab->dev, addr_aligned, hw_desc_sz,
			       DMA_BIDIRECTIONAL);

	ret = dma_mapping_error(ab->dev, paddr);
	if (ret) {
		spin_unlock_bh(&ab->base_lock);
		ath11k_warn(ab, "failed to setup dma map for peer %pM rx tid %d: %d\n",
			    peer_mac, tid, ret);
		goto err_mem_free;
	}

	rx_tid->vaddr = vaddr;
	rx_tid->paddr = paddr;
	rx_tid->size = hw_desc_sz;
	rx_tid->active = true;

	spin_unlock_bh(&ab->base_lock);

	ret = ath11k_wmi_peer_rx_reorder_queue_setup(ar, vdev_id, peer_mac,
						     paddr, tid, 1, ba_win_sz);
	if (ret) {
		ath11k_warn(ar->ab, "failed to setup rx reorder queue for peer %pM tid %d: %d\n",
			    peer_mac, tid, ret);
		ath11k_dp_rx_tid_mem_free(ab, peer_mac, vdev_id, tid);
	}

	return ret;

err_mem_free:
	kfree(rx_tid->vaddr);
	rx_tid->vaddr = NULL;

	return ret;
}

int ath11k_dp_rx_ampdu_start(struct ath11k *ar,
			     struct ieee80211_ampdu_params *params)
{
	struct ath11k_base *ab = ar->ab;
	struct ath11k_sta *arsta = (void *)params->sta->drv_priv;
	int vdev_id = arsta->arvif->vdev_id;
	int ret;

	ret = ath11k_peer_rx_tid_setup(ar, params->sta->addr, vdev_id,
				       params->tid, params->buf_size,
				       params->ssn, arsta->pn_type);
	if (ret)
		ath11k_warn(ab, "failed to setup rx tid %d\n", ret);

	return ret;
}

int ath11k_dp_rx_ampdu_stop(struct ath11k *ar,
			    struct ieee80211_ampdu_params *params)
{
	struct ath11k_base *ab = ar->ab;
	struct ath11k_peer *peer;
	struct ath11k_sta *arsta = (void *)params->sta->drv_priv;
	int vdev_id = arsta->arvif->vdev_id;
	dma_addr_t paddr;
	bool active;
	int ret;

	spin_lock_bh(&ab->base_lock);

	peer = ath11k_peer_find(ab, vdev_id, params->sta->addr);
	if (!peer) {
		ath11k_warn(ab, "failed to find the peer to stop rx aggregation\n");
		spin_unlock_bh(&ab->base_lock);
		return -ENOENT;
	}

	paddr = peer->rx_tid[params->tid].paddr;
	active = peer->rx_tid[params->tid].active;

	if (!active) {
		spin_unlock_bh(&ab->base_lock);
		return 0;
	}

	ret = ath11k_peer_rx_tid_reo_update(ar, peer, peer->rx_tid, 1, 0, false);
	spin_unlock_bh(&ab->base_lock);
	if (ret) {
		ath11k_warn(ab, "failed to update reo for rx tid %d: %d\n",
			    params->tid, ret);
		return ret;
	}

	ret = ath11k_wmi_peer_rx_reorder_queue_setup(ar, vdev_id,
						     params->sta->addr, paddr,
						     params->tid, 1, 1);
	if (ret)
		ath11k_warn(ab, "failed to send wmi to delete rx tid %d\n",
			    ret);

	return ret;
}

int ath11k_dp_peer_rx_pn_replay_config(struct ath11k_vif *arvif,
				       const u8 *peer_addr,
				       enum set_key_cmd key_cmd,
				       struct ieee80211_key_conf *key)
{
	struct ath11k *ar = arvif->ar;
	struct ath11k_base *ab = ar->ab;
	struct ath11k_hal_reo_cmd cmd = {0};
	struct ath11k_peer *peer;
	struct dp_rx_tid *rx_tid;
	u8 tid;
	int ret = 0;

	/* NOTE: Enable PN/TSC replay check offload only for unicast frames.
	 * We use mac80211 PN/TSC replay check functionality for bcast/mcast
	 * for now.
	 */
	if (!(key->flags & IEEE80211_KEY_FLAG_PAIRWISE))
		return 0;

	cmd.flag |= HAL_REO_CMD_FLG_NEED_STATUS;
	cmd.upd0 |= HAL_REO_CMD_UPD0_PN |
		    HAL_REO_CMD_UPD0_PN_SIZE |
		    HAL_REO_CMD_UPD0_PN_VALID |
		    HAL_REO_CMD_UPD0_PN_CHECK |
		    HAL_REO_CMD_UPD0_SVLD;

	switch (key->cipher) {
	case WLAN_CIPHER_SUITE_TKIP:
	case WLAN_CIPHER_SUITE_CCMP:
	case WLAN_CIPHER_SUITE_CCMP_256:
	case WLAN_CIPHER_SUITE_GCMP:
	case WLAN_CIPHER_SUITE_GCMP_256:
		if (key_cmd == SET_KEY) {
			cmd.upd1 |= HAL_REO_CMD_UPD1_PN_CHECK;
			cmd.pn_size = 48;
		}
		break;
	default:
		break;
	}

	spin_lock_bh(&ab->base_lock);

	peer = ath11k_peer_find(ab, arvif->vdev_id, peer_addr);
	if (!peer) {
		ath11k_warn(ab, "failed to find the peer to configure pn replay detection\n");
		spin_unlock_bh(&ab->base_lock);
		return -ENOENT;
	}

	for (tid = 0; tid <= IEEE80211_NUM_TIDS; tid++) {
		rx_tid = &peer->rx_tid[tid];
		if (!rx_tid->active)
			continue;
		cmd.addr_lo = lower_32_bits(rx_tid->paddr);
		cmd.addr_hi = upper_32_bits(rx_tid->paddr);
		ret = ath11k_dp_tx_send_reo_cmd(ab, rx_tid,
						HAL_REO_CMD_UPDATE_RX_QUEUE,
						&cmd, NULL);
		if (ret) {
			ath11k_warn(ab, "failed to configure rx tid %d queue for pn replay detection %d\n",
				    tid, ret);
			break;
		}
	}

	spin_unlock_bh(&ab->base_lock);

	return ret;
}

static inline int ath11k_get_ppdu_user_index(struct htt_ppdu_stats *ppdu_stats,
					     u16 peer_id)
{
	int i;

	for (i = 0; i < HTT_PPDU_STATS_MAX_USERS - 1; i++) {
		if (ppdu_stats->user_stats[i].is_valid_peer_id) {
			if (peer_id == ppdu_stats->user_stats[i].peer_id)
				return i;
		} else {
			return i;
		}
	}

	return -EINVAL;
}

static int ath11k_htt_tlv_ppdu_stats_parse(struct ath11k_base *ab,
					   u16 tag, u16 len, const void *ptr,
					   void *data)
{
	struct htt_ppdu_stats_info *ppdu_info;
	struct htt_ppdu_user_stats *user_stats;
	int cur_user;
	u16 peer_id;

	ppdu_info = (struct htt_ppdu_stats_info *)data;

	switch (tag) {
	case HTT_PPDU_STATS_TAG_COMMON:
		if (len < sizeof(struct htt_ppdu_stats_common)) {
			ath11k_warn(ab, "Invalid len %d for the tag 0x%x\n",
				    len, tag);
			return -EINVAL;
		}
		memcpy((void *)&ppdu_info->ppdu_stats.common, ptr,
		       sizeof(struct htt_ppdu_stats_common));
		break;
	case HTT_PPDU_STATS_TAG_USR_RATE:
		if (len < sizeof(struct htt_ppdu_stats_user_rate)) {
			ath11k_warn(ab, "Invalid len %d for the tag 0x%x\n",
				    len, tag);
			return -EINVAL;
		}

		peer_id = ((struct htt_ppdu_stats_user_rate *)ptr)->sw_peer_id;
		cur_user = ath11k_get_ppdu_user_index(&ppdu_info->ppdu_stats,
						      peer_id);
		if (cur_user < 0)
			return -EINVAL;
		user_stats = &ppdu_info->ppdu_stats.user_stats[cur_user];
		user_stats->peer_id = peer_id;
		user_stats->is_valid_peer_id = true;
		memcpy((void *)&user_stats->rate, ptr,
		       sizeof(struct htt_ppdu_stats_user_rate));
		user_stats->tlv_flags |= BIT(tag);
		break;
	case HTT_PPDU_STATS_TAG_USR_COMPLTN_COMMON:
		if (len < sizeof(struct htt_ppdu_stats_usr_cmpltn_cmn)) {
			ath11k_warn(ab, "Invalid len %d for the tag 0x%x\n",
				    len, tag);
			return -EINVAL;
		}

		peer_id = ((struct htt_ppdu_stats_usr_cmpltn_cmn *)ptr)->sw_peer_id;
		cur_user = ath11k_get_ppdu_user_index(&ppdu_info->ppdu_stats,
						      peer_id);
		if (cur_user < 0)
			return -EINVAL;
		user_stats = &ppdu_info->ppdu_stats.user_stats[cur_user];
		user_stats->peer_id = peer_id;
		user_stats->is_valid_peer_id = true;
		memcpy((void *)&user_stats->cmpltn_cmn, ptr,
		       sizeof(struct htt_ppdu_stats_usr_cmpltn_cmn));
		user_stats->tlv_flags |= BIT(tag);
		break;
	case HTT_PPDU_STATS_TAG_USR_COMPLTN_ACK_BA_STATUS:
		if (len <
		    sizeof(struct htt_ppdu_stats_usr_cmpltn_ack_ba_status)) {
			ath11k_warn(ab, "Invalid len %d for the tag 0x%x\n",
				    len, tag);
			return -EINVAL;
		}

		peer_id =
		((struct htt_ppdu_stats_usr_cmpltn_ack_ba_status *)ptr)->sw_peer_id;
		cur_user = ath11k_get_ppdu_user_index(&ppdu_info->ppdu_stats,
						      peer_id);
		if (cur_user < 0)
			return -EINVAL;
		user_stats = &ppdu_info->ppdu_stats.user_stats[cur_user];
		user_stats->peer_id = peer_id;
		user_stats->is_valid_peer_id = true;
		memcpy((void *)&user_stats->ack_ba, ptr,
		       sizeof(struct htt_ppdu_stats_usr_cmpltn_ack_ba_status));
		user_stats->tlv_flags |= BIT(tag);
		break;
	}
	return 0;
}

int ath11k_dp_htt_tlv_iter(struct ath11k_base *ab, const void *ptr, size_t len,
			   int (*iter)(struct ath11k_base *ar, u16 tag, u16 len,
				       const void *ptr, void *data),
			   void *data)
{
	const struct htt_tlv *tlv;
	const void *begin = ptr;
	u16 tlv_tag, tlv_len;
	int ret = -EINVAL;

	while (len > 0) {
		if (len < sizeof(*tlv)) {
			ath11k_err(ab, "htt tlv parse failure at byte %zd (%zu bytes left, %zu expected)\n",
				   ptr - begin, len, sizeof(*tlv));
			return -EINVAL;
		}
		tlv = (struct htt_tlv *)ptr;
		tlv_tag = FIELD_GET(HTT_TLV_TAG, tlv->header);
		tlv_len = FIELD_GET(HTT_TLV_LEN, tlv->header);
		ptr += sizeof(*tlv);
		len -= sizeof(*tlv);

		if (tlv_len > len) {
			ath11k_err(ab, "htt tlv parse failure of tag %u at byte %zd (%zu bytes left, %u expected)\n",
				   tlv_tag, ptr - begin, len, tlv_len);
			return -EINVAL;
		}
		ret = iter(ab, tlv_tag, tlv_len, ptr, data);
		if (ret == -ENOMEM)
			return ret;

		ptr += tlv_len;
		len -= tlv_len;
	}
	return 0;
}

static void
ath11k_update_per_peer_tx_stats(struct ath11k *ar,
				struct htt_ppdu_stats *ppdu_stats, u8 user)
{
	struct ath11k_base *ab = ar->ab;
	struct ath11k_peer *peer;
	struct ieee80211_sta *sta;
	struct ath11k_sta *arsta;
	struct htt_ppdu_stats_user_rate *user_rate;
	struct ath11k_per_peer_tx_stats *peer_stats = &ar->peer_tx_stats;
	struct htt_ppdu_user_stats *usr_stats = &ppdu_stats->user_stats[user];
	struct htt_ppdu_stats_common *common = &ppdu_stats->common;
	int ret;
	u8 flags, mcs, nss, bw, sgi, dcm, rate_idx = 0;
	u32 succ_bytes = 0;
	u16 rate = 0, succ_pkts = 0;
	u32 tx_duration = 0;
	u8 tid = HTT_PPDU_STATS_NON_QOS_TID;
	bool is_ampdu = false;

	if (!usr_stats)
		return;

	if (!(usr_stats->tlv_flags & BIT(HTT_PPDU_STATS_TAG_USR_RATE)))
		return;

	if (usr_stats->tlv_flags & BIT(HTT_PPDU_STATS_TAG_USR_COMPLTN_COMMON))
		is_ampdu =
			HTT_USR_CMPLTN_IS_AMPDU(usr_stats->cmpltn_cmn.flags);

	if (usr_stats->tlv_flags &
	    BIT(HTT_PPDU_STATS_TAG_USR_COMPLTN_ACK_BA_STATUS)) {
		succ_bytes = usr_stats->ack_ba.success_bytes;
		succ_pkts = FIELD_GET(HTT_PPDU_STATS_ACK_BA_INFO_NUM_MSDU_M,
				      usr_stats->ack_ba.info);
		tid = FIELD_GET(HTT_PPDU_STATS_ACK_BA_INFO_TID_NUM,
				usr_stats->ack_ba.info);
	}

	if (common->fes_duration_us)
		tx_duration = common->fes_duration_us;

	user_rate = &usr_stats->rate;
	flags = HTT_USR_RATE_PREAMBLE(user_rate->rate_flags);
	bw = HTT_USR_RATE_BW(user_rate->rate_flags) - 2;
	nss = HTT_USR_RATE_NSS(user_rate->rate_flags) + 1;
	mcs = HTT_USR_RATE_MCS(user_rate->rate_flags);
	sgi = HTT_USR_RATE_GI(user_rate->rate_flags);
	dcm = HTT_USR_RATE_DCM(user_rate->rate_flags);

	/* Note: If host configured fixed rates and in some other special
	 * cases, the broadcast/management frames are sent in different rates.
	 * Firmware rate's control to be skipped for this?
	 */

	if (flags == WMI_RATE_PREAMBLE_HE && mcs > ATH11K_HE_MCS_MAX) {
		ath11k_warn(ab, "Invalid HE mcs %d peer stats",  mcs);
		return;
	}

	if (flags == WMI_RATE_PREAMBLE_VHT && mcs > ATH11K_VHT_MCS_MAX) {
		ath11k_warn(ab, "Invalid VHT mcs %d peer stats",  mcs);
		return;
	}

	if (flags == WMI_RATE_PREAMBLE_HT && (mcs > ATH11K_HT_MCS_MAX || nss < 1)) {
		ath11k_warn(ab, "Invalid HT mcs %d nss %d peer stats",
			    mcs, nss);
		return;
	}

	if (flags == WMI_RATE_PREAMBLE_CCK || flags == WMI_RATE_PREAMBLE_OFDM) {
		ret = ath11k_mac_hw_ratecode_to_legacy_rate(mcs,
							    flags,
							    &rate_idx,
							    &rate);
		if (ret < 0)
			return;
	}

	rcu_read_lock();
	spin_lock_bh(&ab->base_lock);
	peer = ath11k_peer_find_by_id(ab, usr_stats->peer_id);

	if (!peer || !peer->sta) {
		spin_unlock_bh(&ab->base_lock);
		rcu_read_unlock();
		return;
	}

	sta = peer->sta;
	arsta = (struct ath11k_sta *)sta->drv_priv;

	memset(&arsta->txrate, 0, sizeof(arsta->txrate));

	switch (flags) {
	case WMI_RATE_PREAMBLE_OFDM:
		arsta->txrate.legacy = rate;
		break;
	case WMI_RATE_PREAMBLE_CCK:
		arsta->txrate.legacy = rate;
		break;
	case WMI_RATE_PREAMBLE_HT:
		arsta->txrate.mcs = mcs + 8 * (nss - 1);
		arsta->txrate.flags = RATE_INFO_FLAGS_MCS;
		if (sgi)
			arsta->txrate.flags |= RATE_INFO_FLAGS_SHORT_GI;
		break;
	case WMI_RATE_PREAMBLE_VHT:
		arsta->txrate.mcs = mcs;
		arsta->txrate.flags = RATE_INFO_FLAGS_VHT_MCS;
		if (sgi)
			arsta->txrate.flags |= RATE_INFO_FLAGS_SHORT_GI;
		break;
	case WMI_RATE_PREAMBLE_HE:
		arsta->txrate.mcs = mcs;
		arsta->txrate.flags = RATE_INFO_FLAGS_HE_MCS;
		arsta->txrate.he_dcm = dcm;
		arsta->txrate.he_gi = ath11k_mac_he_gi_to_nl80211_he_gi(sgi);
		arsta->txrate.he_ru_alloc = ath11k_mac_phy_he_ru_to_nl80211_he_ru_alloc
						((user_rate->ru_end -
						 user_rate->ru_start) + 1);
		break;
	}

	arsta->txrate.nss = nss;

	arsta->txrate.bw = ath11k_mac_bw_to_mac80211_bw(bw);
	arsta->tx_duration += tx_duration;
	memcpy(&arsta->last_txrate, &arsta->txrate, sizeof(struct rate_info));

	/* PPDU stats reported for mgmt packet doesn't have valid tx bytes.
	 * So skip peer stats update for mgmt packets.
	 */
	if (tid < HTT_PPDU_STATS_NON_QOS_TID) {
		memset(peer_stats, 0, sizeof(*peer_stats));
		peer_stats->succ_pkts = succ_pkts;
		peer_stats->succ_bytes = succ_bytes;
		peer_stats->is_ampdu = is_ampdu;
		peer_stats->duration = tx_duration;
		peer_stats->ba_fails =
			HTT_USR_CMPLTN_LONG_RETRY(usr_stats->cmpltn_cmn.flags) +
			HTT_USR_CMPLTN_SHORT_RETRY(usr_stats->cmpltn_cmn.flags);

		if (ath11k_debugfs_is_extd_tx_stats_enabled(ar))
			ath11k_debugfs_sta_add_tx_stats(arsta, peer_stats, rate_idx);
	}

	spin_unlock_bh(&ab->base_lock);
	rcu_read_unlock();
}

static void ath11k_htt_update_ppdu_stats(struct ath11k *ar,
					 struct htt_ppdu_stats *ppdu_stats)
{
	u8 user;

	for (user = 0; user < HTT_PPDU_STATS_MAX_USERS - 1; user++)
		ath11k_update_per_peer_tx_stats(ar, ppdu_stats, user);
}

static
struct htt_ppdu_stats_info *ath11k_dp_htt_get_ppdu_desc(struct ath11k *ar,
							u32 ppdu_id)
{
	struct htt_ppdu_stats_info *ppdu_info;

	lockdep_assert_held(&ar->data_lock);

	if (!list_empty(&ar->ppdu_stats_info)) {
		list_for_each_entry(ppdu_info, &ar->ppdu_stats_info, list) {
			if (ppdu_info->ppdu_id == ppdu_id)
				return ppdu_info;
		}

		if (ar->ppdu_stat_list_depth > HTT_PPDU_DESC_MAX_DEPTH) {
			ppdu_info = list_first_entry(&ar->ppdu_stats_info,
						     typeof(*ppdu_info), list);
			list_del(&ppdu_info->list);
			ar->ppdu_stat_list_depth--;
			ath11k_htt_update_ppdu_stats(ar, &ppdu_info->ppdu_stats);
			kfree(ppdu_info);
		}
	}

	ppdu_info = kzalloc(sizeof(*ppdu_info), GFP_ATOMIC);
	if (!ppdu_info)
		return NULL;

	list_add_tail(&ppdu_info->list, &ar->ppdu_stats_info);
	ar->ppdu_stat_list_depth++;

	return ppdu_info;
}

static int ath11k_htt_pull_ppdu_stats(struct ath11k_base *ab,
				      struct sk_buff *skb)
{
	struct ath11k_htt_ppdu_stats_msg *msg;
	struct htt_ppdu_stats_info *ppdu_info;
	struct ath11k *ar;
	int ret;
	u8 pdev_id;
	u32 ppdu_id, len;

	msg = (struct ath11k_htt_ppdu_stats_msg *)skb->data;
	len = FIELD_GET(HTT_T2H_PPDU_STATS_INFO_PAYLOAD_SIZE, msg->info);
	pdev_id = FIELD_GET(HTT_T2H_PPDU_STATS_INFO_PDEV_ID, msg->info);
	ppdu_id = msg->ppdu_id;

	rcu_read_lock();
	ar = ath11k_mac_get_ar_by_pdev_id(ab, pdev_id);
	if (!ar) {
		ret = -EINVAL;
		goto out;
	}

	if (ath11k_debugfs_is_pktlog_lite_mode_enabled(ar))
		trace_ath11k_htt_ppdu_stats(ar, skb->data, len);

	spin_lock_bh(&ar->data_lock);
	ppdu_info = ath11k_dp_htt_get_ppdu_desc(ar, ppdu_id);
	if (!ppdu_info) {
		ret = -EINVAL;
		goto out_unlock_data;
	}

	ppdu_info->ppdu_id = ppdu_id;
	ret = ath11k_dp_htt_tlv_iter(ab, msg->data, len,
				     ath11k_htt_tlv_ppdu_stats_parse,
				     (void *)ppdu_info);
	if (ret) {
		ath11k_warn(ab, "Failed to parse tlv %d\n", ret);
		goto out_unlock_data;
	}

out_unlock_data:
	spin_unlock_bh(&ar->data_lock);

out:
	rcu_read_unlock();

	return ret;
}

static void ath11k_htt_pktlog(struct ath11k_base *ab, struct sk_buff *skb)
{
	struct htt_pktlog_msg *data = (struct htt_pktlog_msg *)skb->data;
	struct ath_pktlog_hdr *hdr = (struct ath_pktlog_hdr *)data;
	struct ath11k *ar;
	u8 pdev_id;

	pdev_id = FIELD_GET(HTT_T2H_PPDU_STATS_INFO_PDEV_ID, data->hdr);
	ar = ath11k_mac_get_ar_by_pdev_id(ab, pdev_id);
	if (!ar) {
		ath11k_warn(ab, "invalid pdev id %d on htt pktlog\n", pdev_id);
		return;
	}

	trace_ath11k_htt_pktlog(ar, data->payload, hdr->size,
				ar->ab->pktlog_defs_checksum);
}

static void ath11k_htt_backpressure_event_handler(struct ath11k_base *ab,
						  struct sk_buff *skb)
{
	u32 *data = (u32 *)skb->data;
	u8 pdev_id, ring_type, ring_id, pdev_idx;
	u16 hp, tp;
	u32 backpressure_time;
	struct ath11k_bp_stats *bp_stats;

	pdev_id = FIELD_GET(HTT_BACKPRESSURE_EVENT_PDEV_ID_M, *data);
	ring_type = FIELD_GET(HTT_BACKPRESSURE_EVENT_RING_TYPE_M, *data);
	ring_id = FIELD_GET(HTT_BACKPRESSURE_EVENT_RING_ID_M, *data);
	++data;

	hp = FIELD_GET(HTT_BACKPRESSURE_EVENT_HP_M, *data);
	tp = FIELD_GET(HTT_BACKPRESSURE_EVENT_TP_M, *data);
	++data;

	backpressure_time = *data;

	ath11k_dbg(ab, ATH11K_DBG_DP_HTT, "htt backpressure event, pdev %d, ring type %d,ring id %d, hp %d tp %d, backpressure time %d\n",
		   pdev_id, ring_type, ring_id, hp, tp, backpressure_time);

	if (ring_type == HTT_BACKPRESSURE_UMAC_RING_TYPE) {
		if (ring_id >= HTT_SW_UMAC_RING_IDX_MAX)
			return;

		bp_stats = &ab->soc_stats.bp_stats.umac_ring_bp_stats[ring_id];
	} else if (ring_type == HTT_BACKPRESSURE_LMAC_RING_TYPE) {
		pdev_idx = DP_HW2SW_MACID(pdev_id);

		if (ring_id >= HTT_SW_LMAC_RING_IDX_MAX || pdev_idx >= MAX_RADIOS)
			return;

		bp_stats = &ab->soc_stats.bp_stats.lmac_ring_bp_stats[ring_id][pdev_idx];
	} else {
		ath11k_warn(ab, "unknown ring type received in htt bp event %d\n",
			    ring_type);
		return;
	}

	spin_lock_bh(&ab->base_lock);
	bp_stats->hp = hp;
	bp_stats->tp = tp;
	bp_stats->count++;
	bp_stats->jiffies = jiffies;
	spin_unlock_bh(&ab->base_lock);
}

void ath11k_dp_htt_htc_t2h_msg_handler(struct ath11k_base *ab,
				       struct sk_buff *skb)
{
	struct ath11k_dp *dp = &ab->dp;
	struct htt_resp_msg *resp = (struct htt_resp_msg *)skb->data;
	enum htt_t2h_msg_type type = FIELD_GET(HTT_T2H_MSG_TYPE, *(u32 *)resp);
	u16 peer_id;
	u8 vdev_id;
	u8 mac_addr[ETH_ALEN];
	u16 peer_mac_h16;
	u16 ast_hash;
	u16 hw_peer_id;

	ath11k_dbg(ab, ATH11K_DBG_DP_HTT, "dp_htt rx msg type :0x%0x\n", type);

	switch (type) {
	case HTT_T2H_MSG_TYPE_VERSION_CONF:
		dp->htt_tgt_ver_major = FIELD_GET(HTT_T2H_VERSION_CONF_MAJOR,
						  resp->version_msg.version);
		dp->htt_tgt_ver_minor = FIELD_GET(HTT_T2H_VERSION_CONF_MINOR,
						  resp->version_msg.version);
		complete(&dp->htt_tgt_version_received);
		break;
	case HTT_T2H_MSG_TYPE_PEER_MAP:
		vdev_id = FIELD_GET(HTT_T2H_PEER_MAP_INFO_VDEV_ID,
				    resp->peer_map_ev.info);
		peer_id = FIELD_GET(HTT_T2H_PEER_MAP_INFO_PEER_ID,
				    resp->peer_map_ev.info);
		peer_mac_h16 = FIELD_GET(HTT_T2H_PEER_MAP_INFO1_MAC_ADDR_H16,
					 resp->peer_map_ev.info1);
		ath11k_dp_get_mac_addr(resp->peer_map_ev.mac_addr_l32,
				       peer_mac_h16, mac_addr);
		ath11k_peer_map_event(ab, vdev_id, peer_id, mac_addr, 0, 0);
		break;
	case HTT_T2H_MSG_TYPE_PEER_MAP2:
		vdev_id = FIELD_GET(HTT_T2H_PEER_MAP_INFO_VDEV_ID,
				    resp->peer_map_ev.info);
		peer_id = FIELD_GET(HTT_T2H_PEER_MAP_INFO_PEER_ID,
				    resp->peer_map_ev.info);
		peer_mac_h16 = FIELD_GET(HTT_T2H_PEER_MAP_INFO1_MAC_ADDR_H16,
					 resp->peer_map_ev.info1);
		ath11k_dp_get_mac_addr(resp->peer_map_ev.mac_addr_l32,
				       peer_mac_h16, mac_addr);
		ast_hash = FIELD_GET(HTT_T2H_PEER_MAP_INFO2_AST_HASH_VAL,
				     resp->peer_map_ev.info2);
		hw_peer_id = FIELD_GET(HTT_T2H_PEER_MAP_INFO1_HW_PEER_ID,
				       resp->peer_map_ev.info1);
		ath11k_peer_map_event(ab, vdev_id, peer_id, mac_addr, ast_hash,
				      hw_peer_id);
		break;
	case HTT_T2H_MSG_TYPE_PEER_UNMAP:
	case HTT_T2H_MSG_TYPE_PEER_UNMAP2:
		peer_id = FIELD_GET(HTT_T2H_PEER_UNMAP_INFO_PEER_ID,
				    resp->peer_unmap_ev.info);
		ath11k_peer_unmap_event(ab, peer_id);
		break;
	case HTT_T2H_MSG_TYPE_PPDU_STATS_IND:
		ath11k_htt_pull_ppdu_stats(ab, skb);
		break;
	case HTT_T2H_MSG_TYPE_EXT_STATS_CONF:
		ath11k_debugfs_htt_ext_stats_handler(ab, skb);
		break;
	case HTT_T2H_MSG_TYPE_PKTLOG:
		ath11k_htt_pktlog(ab, skb);
		break;
	case HTT_T2H_MSG_TYPE_BKPRESSURE_EVENT_IND:
		ath11k_htt_backpressure_event_handler(ab, skb);
		break;
	default:
		ath11k_warn(ab, "htt event %d not handled\n", type);
		break;
	}

	dev_kfree_skb_any(skb);
}

static int ath11k_dp_rx_msdu_coalesce(struct ath11k *ar,
				      struct sk_buff_head *msdu_list,
				      struct sk_buff *first, struct sk_buff *last,
				      u8 l3pad_bytes, int msdu_len)
{
	struct ath11k_base *ab = ar->ab;
	struct sk_buff *skb;
	struct ath11k_skb_rxcb *rxcb = ATH11K_SKB_RXCB(first);
	int buf_first_hdr_len, buf_first_len;
	struct hal_rx_desc *ldesc;
	int space_extra, rem_len, buf_len;
	u32 hal_rx_desc_sz = ar->ab->hw_params.hal_desc_sz;

	/* As the msdu is spread across multiple rx buffers,
	 * find the offset to the start of msdu for computing
	 * the length of the msdu in the first buffer.
	 */
	buf_first_hdr_len = hal_rx_desc_sz + l3pad_bytes;
	buf_first_len = DP_RX_BUFFER_SIZE - buf_first_hdr_len;

	if (WARN_ON_ONCE(msdu_len <= buf_first_len)) {
		skb_put(first, buf_first_hdr_len + msdu_len);
		skb_pull(first, buf_first_hdr_len);
		return 0;
	}

	ldesc = (struct hal_rx_desc *)last->data;
	rxcb->is_first_msdu = ath11k_dp_rx_h_msdu_end_first_msdu(ab, ldesc);
	rxcb->is_last_msdu = ath11k_dp_rx_h_msdu_end_last_msdu(ab, ldesc);

	/* MSDU spans over multiple buffers because the length of the MSDU
	 * exceeds DP_RX_BUFFER_SIZE - HAL_RX_DESC_SIZE. So assume the data
	 * in the first buf is of length DP_RX_BUFFER_SIZE - HAL_RX_DESC_SIZE.
	 */
	skb_put(first, DP_RX_BUFFER_SIZE);
	skb_pull(first, buf_first_hdr_len);

	/* When an MSDU spread over multiple buffers attention, MSDU_END and
	 * MPDU_END tlvs are valid only in the last buffer. Copy those tlvs.
	 */
	ath11k_dp_rx_desc_end_tlv_copy(ab, rxcb->rx_desc, ldesc);

	space_extra = msdu_len - (buf_first_len + skb_tailroom(first));
	if (space_extra > 0 &&
	    (pskb_expand_head(first, 0, space_extra, GFP_ATOMIC) < 0)) {
		/* Free up all buffers of the MSDU */
		while ((skb = __skb_dequeue(msdu_list)) != NULL) {
			rxcb = ATH11K_SKB_RXCB(skb);
			if (!rxcb->is_continuation) {
				dev_kfree_skb_any(skb);
				break;
			}
			dev_kfree_skb_any(skb);
		}
		return -ENOMEM;
	}

	rem_len = msdu_len - buf_first_len;
	while ((skb = __skb_dequeue(msdu_list)) != NULL && rem_len > 0) {
		rxcb = ATH11K_SKB_RXCB(skb);
		if (rxcb->is_continuation)
			buf_len = DP_RX_BUFFER_SIZE - hal_rx_desc_sz;
		else
			buf_len = rem_len;

		if (buf_len > (DP_RX_BUFFER_SIZE - hal_rx_desc_sz)) {
			WARN_ON_ONCE(1);
			dev_kfree_skb_any(skb);
			return -EINVAL;
		}

		skb_put(skb, buf_len + hal_rx_desc_sz);
		skb_pull(skb, hal_rx_desc_sz);
		skb_copy_from_linear_data(skb, skb_put(first, buf_len),
					  buf_len);
		dev_kfree_skb_any(skb);

		rem_len -= buf_len;
		if (!rxcb->is_continuation)
			break;
	}

	return 0;
}

static struct sk_buff *ath11k_dp_rx_get_msdu_last_buf(struct sk_buff_head *msdu_list,
						      struct sk_buff *first)
{
	struct sk_buff *skb;
	struct ath11k_skb_rxcb *rxcb = ATH11K_SKB_RXCB(first);

	if (!rxcb->is_continuation)
		return first;

	skb_queue_walk(msdu_list, skb) {
		rxcb = ATH11K_SKB_RXCB(skb);
		if (!rxcb->is_continuation)
			return skb;
	}

	return NULL;
}

static void ath11k_dp_rx_h_csum_offload(struct ath11k *ar, struct sk_buff *msdu)
{
	struct ath11k_skb_rxcb *rxcb = ATH11K_SKB_RXCB(msdu);
	struct rx_attention *rx_attention;
	bool ip_csum_fail, l4_csum_fail;

	rx_attention = ath11k_dp_rx_get_attention(ar->ab, rxcb->rx_desc);
	ip_csum_fail = ath11k_dp_rx_h_attn_ip_cksum_fail(rx_attention);
	l4_csum_fail = ath11k_dp_rx_h_attn_l4_cksum_fail(rx_attention);

	msdu->ip_summed = (ip_csum_fail || l4_csum_fail) ?
			  CHECKSUM_NONE : CHECKSUM_UNNECESSARY;
}

static int ath11k_dp_rx_crypto_mic_len(struct ath11k *ar,
				       enum hal_encrypt_type enctype)
{
	switch (enctype) {
	case HAL_ENCRYPT_TYPE_OPEN:
	case HAL_ENCRYPT_TYPE_TKIP_NO_MIC:
	case HAL_ENCRYPT_TYPE_TKIP_MIC:
		return 0;
	case HAL_ENCRYPT_TYPE_CCMP_128:
		return IEEE80211_CCMP_MIC_LEN;
	case HAL_ENCRYPT_TYPE_CCMP_256:
		return IEEE80211_CCMP_256_MIC_LEN;
	case HAL_ENCRYPT_TYPE_GCMP_128:
	case HAL_ENCRYPT_TYPE_AES_GCMP_256:
		return IEEE80211_GCMP_MIC_LEN;
	case HAL_ENCRYPT_TYPE_WEP_40:
	case HAL_ENCRYPT_TYPE_WEP_104:
	case HAL_ENCRYPT_TYPE_WEP_128:
	case HAL_ENCRYPT_TYPE_WAPI_GCM_SM4:
	case HAL_ENCRYPT_TYPE_WAPI:
		break;
	}

	ath11k_warn(ar->ab, "unsupported encryption type %d for mic len\n", enctype);
	return 0;
}

static int ath11k_dp_rx_crypto_param_len(struct ath11k *ar,
					 enum hal_encrypt_type enctype)
{
	switch (enctype) {
	case HAL_ENCRYPT_TYPE_OPEN:
		return 0;
	case HAL_ENCRYPT_TYPE_TKIP_NO_MIC:
	case HAL_ENCRYPT_TYPE_TKIP_MIC:
		return IEEE80211_TKIP_IV_LEN;
	case HAL_ENCRYPT_TYPE_CCMP_128:
		return IEEE80211_CCMP_HDR_LEN;
	case HAL_ENCRYPT_TYPE_CCMP_256:
		return IEEE80211_CCMP_256_HDR_LEN;
	case HAL_ENCRYPT_TYPE_GCMP_128:
	case HAL_ENCRYPT_TYPE_AES_GCMP_256:
		return IEEE80211_GCMP_HDR_LEN;
	case HAL_ENCRYPT_TYPE_WEP_40:
	case HAL_ENCRYPT_TYPE_WEP_104:
	case HAL_ENCRYPT_TYPE_WEP_128:
	case HAL_ENCRYPT_TYPE_WAPI_GCM_SM4:
	case HAL_ENCRYPT_TYPE_WAPI:
		break;
	}

	ath11k_warn(ar->ab, "unsupported encryption type %d\n", enctype);
	return 0;
}

static int ath11k_dp_rx_crypto_icv_len(struct ath11k *ar,
				       enum hal_encrypt_type enctype)
{
	switch (enctype) {
	case HAL_ENCRYPT_TYPE_OPEN:
	case HAL_ENCRYPT_TYPE_CCMP_128:
	case HAL_ENCRYPT_TYPE_CCMP_256:
	case HAL_ENCRYPT_TYPE_GCMP_128:
	case HAL_ENCRYPT_TYPE_AES_GCMP_256:
		return 0;
	case HAL_ENCRYPT_TYPE_TKIP_NO_MIC:
	case HAL_ENCRYPT_TYPE_TKIP_MIC:
		return IEEE80211_TKIP_ICV_LEN;
	case HAL_ENCRYPT_TYPE_WEP_40:
	case HAL_ENCRYPT_TYPE_WEP_104:
	case HAL_ENCRYPT_TYPE_WEP_128:
	case HAL_ENCRYPT_TYPE_WAPI_GCM_SM4:
	case HAL_ENCRYPT_TYPE_WAPI:
		break;
	}

	ath11k_warn(ar->ab, "unsupported encryption type %d\n", enctype);
	return 0;
}

static void ath11k_dp_rx_h_undecap_nwifi(struct ath11k *ar,
					 struct sk_buff *msdu,
					 u8 *first_hdr,
					 enum hal_encrypt_type enctype,
					 struct ieee80211_rx_status *status)
{
	struct ath11k_skb_rxcb *rxcb = ATH11K_SKB_RXCB(msdu);
	u8 decap_hdr[DP_MAX_NWIFI_HDR_LEN];
	struct ieee80211_hdr *hdr;
	size_t hdr_len;
	u8 da[ETH_ALEN];
	u8 sa[ETH_ALEN];
	u16 qos_ctl = 0;
	u8 *qos;

	/* copy SA & DA and pull decapped header */
	hdr = (struct ieee80211_hdr *)msdu->data;
	hdr_len = ieee80211_hdrlen(hdr->frame_control);
	ether_addr_copy(da, ieee80211_get_DA(hdr));
	ether_addr_copy(sa, ieee80211_get_SA(hdr));
	skb_pull(msdu, ieee80211_hdrlen(hdr->frame_control));

	if (rxcb->is_first_msdu) {
		/* original 802.11 header is valid for the first msdu
		 * hence we can reuse the same header
		 */
		hdr = (struct ieee80211_hdr *)first_hdr;
		hdr_len = ieee80211_hdrlen(hdr->frame_control);

		/* Each A-MSDU subframe will be reported as a separate MSDU,
		 * so strip the A-MSDU bit from QoS Ctl.
		 */
		if (ieee80211_is_data_qos(hdr->frame_control)) {
			qos = ieee80211_get_qos_ctl(hdr);
			qos[0] &= ~IEEE80211_QOS_CTL_A_MSDU_PRESENT;
		}
	} else {
		/*  Rebuild qos header if this is a middle/last msdu */
		hdr->frame_control |= __cpu_to_le16(IEEE80211_STYPE_QOS_DATA);

		/* Reset the order bit as the HT_Control header is stripped */
		hdr->frame_control &= ~(__cpu_to_le16(IEEE80211_FCTL_ORDER));

		qos_ctl = rxcb->tid;

		if (ath11k_dp_rx_h_msdu_start_mesh_ctl_present(ar->ab, rxcb->rx_desc))
			qos_ctl |= IEEE80211_QOS_CTL_MESH_CONTROL_PRESENT;

		/* TODO Add other QoS ctl fields when required */

		/* copy decap header before overwriting for reuse below */
		memcpy(decap_hdr, (uint8_t *)hdr, hdr_len);
	}

	if (!(status->flag & RX_FLAG_IV_STRIPPED)) {
		memcpy(skb_push(msdu,
				ath11k_dp_rx_crypto_param_len(ar, enctype)),
		       (void *)hdr + hdr_len,
		       ath11k_dp_rx_crypto_param_len(ar, enctype));
	}

	if (!rxcb->is_first_msdu) {
		memcpy(skb_push(msdu,
				IEEE80211_QOS_CTL_LEN), &qos_ctl,
				IEEE80211_QOS_CTL_LEN);
		memcpy(skb_push(msdu, hdr_len), decap_hdr, hdr_len);
		return;
	}

	memcpy(skb_push(msdu, hdr_len), hdr, hdr_len);

	/* original 802.11 header has a different DA and in
	 * case of 4addr it may also have different SA
	 */
	hdr = (struct ieee80211_hdr *)msdu->data;
	ether_addr_copy(ieee80211_get_DA(hdr), da);
	ether_addr_copy(ieee80211_get_SA(hdr), sa);
}

static void ath11k_dp_rx_h_undecap_raw(struct ath11k *ar, struct sk_buff *msdu,
				       enum hal_encrypt_type enctype,
				       struct ieee80211_rx_status *status,
				       bool decrypted)
{
	struct ath11k_skb_rxcb *rxcb = ATH11K_SKB_RXCB(msdu);
	struct ieee80211_hdr *hdr;
	size_t hdr_len;
	size_t crypto_len;

	if (!rxcb->is_first_msdu ||
	    !(rxcb->is_first_msdu && rxcb->is_last_msdu)) {
		WARN_ON_ONCE(1);
		return;
	}

	skb_trim(msdu, msdu->len - FCS_LEN);

	if (!decrypted)
		return;

	hdr = (void *)msdu->data;

	/* Tail */
	if (status->flag & RX_FLAG_IV_STRIPPED) {
		skb_trim(msdu, msdu->len -
			 ath11k_dp_rx_crypto_mic_len(ar, enctype));

		skb_trim(msdu, msdu->len -
			 ath11k_dp_rx_crypto_icv_len(ar, enctype));
	} else {
		/* MIC */
		if (status->flag & RX_FLAG_MIC_STRIPPED)
			skb_trim(msdu, msdu->len -
				 ath11k_dp_rx_crypto_mic_len(ar, enctype));

		/* ICV */
		if (status->flag & RX_FLAG_ICV_STRIPPED)
			skb_trim(msdu, msdu->len -
				 ath11k_dp_rx_crypto_icv_len(ar, enctype));
	}

	/* MMIC */
	if ((status->flag & RX_FLAG_MMIC_STRIPPED) &&
	    !ieee80211_has_morefrags(hdr->frame_control) &&
	    enctype == HAL_ENCRYPT_TYPE_TKIP_MIC)
		skb_trim(msdu, msdu->len - IEEE80211_CCMP_MIC_LEN);

	/* Head */
	if (status->flag & RX_FLAG_IV_STRIPPED) {
		hdr_len = ieee80211_hdrlen(hdr->frame_control);
		crypto_len = ath11k_dp_rx_crypto_param_len(ar, enctype);

		memmove((void *)msdu->data + crypto_len,
			(void *)msdu->data, hdr_len);
		skb_pull(msdu, crypto_len);
	}
}

static void *ath11k_dp_rx_h_find_rfc1042(struct ath11k *ar,
					 struct sk_buff *msdu,
					 enum hal_encrypt_type enctype)
{
	struct ath11k_skb_rxcb *rxcb = ATH11K_SKB_RXCB(msdu);
	struct ieee80211_hdr *hdr;
	size_t hdr_len, crypto_len;
	void *rfc1042;
	bool is_amsdu;

	is_amsdu = !(rxcb->is_first_msdu && rxcb->is_last_msdu);
	hdr = (struct ieee80211_hdr *)ath11k_dp_rx_h_80211_hdr(ar->ab, rxcb->rx_desc);
	rfc1042 = hdr;

	if (rxcb->is_first_msdu) {
		hdr_len = ieee80211_hdrlen(hdr->frame_control);
		crypto_len = ath11k_dp_rx_crypto_param_len(ar, enctype);

		rfc1042 += hdr_len + crypto_len;
	}

	if (is_amsdu)
		rfc1042 += sizeof(struct ath11k_dp_amsdu_subframe_hdr);

	return rfc1042;
}

static void ath11k_dp_rx_h_undecap_eth(struct ath11k *ar,
				       struct sk_buff *msdu,
				       u8 *first_hdr,
				       enum hal_encrypt_type enctype,
				       struct ieee80211_rx_status *status)
{
	struct ieee80211_hdr *hdr;
	struct ethhdr *eth;
	size_t hdr_len;
	u8 da[ETH_ALEN];
	u8 sa[ETH_ALEN];
	void *rfc1042;

	rfc1042 = ath11k_dp_rx_h_find_rfc1042(ar, msdu, enctype);
	if (WARN_ON_ONCE(!rfc1042))
		return;

	/* pull decapped header and copy SA & DA */
	eth = (struct ethhdr *)msdu->data;
	ether_addr_copy(da, eth->h_dest);
	ether_addr_copy(sa, eth->h_source);
	skb_pull(msdu, sizeof(struct ethhdr));

	/* push rfc1042/llc/snap */
	memcpy(skb_push(msdu, sizeof(struct ath11k_dp_rfc1042_hdr)), rfc1042,
	       sizeof(struct ath11k_dp_rfc1042_hdr));

	/* push original 802.11 header */
	hdr = (struct ieee80211_hdr *)first_hdr;
	hdr_len = ieee80211_hdrlen(hdr->frame_control);

	if (!(status->flag & RX_FLAG_IV_STRIPPED)) {
		memcpy(skb_push(msdu,
				ath11k_dp_rx_crypto_param_len(ar, enctype)),
		       (void *)hdr + hdr_len,
		       ath11k_dp_rx_crypto_param_len(ar, enctype));
	}

	memcpy(skb_push(msdu, hdr_len), hdr, hdr_len);

	/* original 802.11 header has a different DA and in
	 * case of 4addr it may also have different SA
	 */
	hdr = (struct ieee80211_hdr *)msdu->data;
	ether_addr_copy(ieee80211_get_DA(hdr), da);
	ether_addr_copy(ieee80211_get_SA(hdr), sa);
}

static void ath11k_dp_rx_h_undecap(struct ath11k *ar, struct sk_buff *msdu,
				   struct hal_rx_desc *rx_desc,
				   enum hal_encrypt_type enctype,
				   struct ieee80211_rx_status *status,
				   bool decrypted)
{
	u8 *first_hdr;
	u8 decap;
	struct ethhdr *ehdr;

	first_hdr = ath11k_dp_rx_h_80211_hdr(ar->ab, rx_desc);
	decap = ath11k_dp_rx_h_msdu_start_decap_type(ar->ab, rx_desc);

	switch (decap) {
	case DP_RX_DECAP_TYPE_NATIVE_WIFI:
		ath11k_dp_rx_h_undecap_nwifi(ar, msdu, first_hdr,
					     enctype, status);
		break;
	case DP_RX_DECAP_TYPE_RAW:
		ath11k_dp_rx_h_undecap_raw(ar, msdu, enctype, status,
					   decrypted);
		break;
	case DP_RX_DECAP_TYPE_ETHERNET2_DIX:
		ehdr = (struct ethhdr *)msdu->data;

		/* mac80211 allows fast path only for authorized STA */
		if (ehdr->h_proto == cpu_to_be16(ETH_P_PAE)) {
			ATH11K_SKB_RXCB(msdu)->is_eapol = true;
			ath11k_dp_rx_h_undecap_eth(ar, msdu, first_hdr,
						   enctype, status);
			break;
		}

		/* PN for mcast packets will be validated in mac80211;
		 * remove eth header and add 802.11 header.
		 */
		if (ATH11K_SKB_RXCB(msdu)->is_mcbc && decrypted)
			ath11k_dp_rx_h_undecap_eth(ar, msdu, first_hdr,
						   enctype, status);
		break;
	case DP_RX_DECAP_TYPE_8023:
		/* TODO: Handle undecap for these formats */
		break;
	}
}

static struct ath11k_peer *
ath11k_dp_rx_h_find_peer(struct ath11k_base *ab, struct sk_buff *msdu)
{
	struct ath11k_skb_rxcb *rxcb = ATH11K_SKB_RXCB(msdu);
	struct hal_rx_desc *rx_desc = rxcb->rx_desc;
	struct ath11k_peer *peer = NULL;

	lockdep_assert_held(&ab->base_lock);

	if (rxcb->peer_id)
		peer = ath11k_peer_find_by_id(ab, rxcb->peer_id);

	if (peer)
		return peer;

	if (!rx_desc || !(ath11k_dp_rxdesc_mac_addr2_valid(ab, rx_desc)))
		return NULL;

	peer = ath11k_peer_find_by_addr(ab,
					ath11k_dp_rxdesc_mpdu_start_addr2(ab, rx_desc));
	return peer;
}

static void ath11k_dp_rx_h_mpdu(struct ath11k *ar,
				struct sk_buff *msdu,
				struct hal_rx_desc *rx_desc,
				struct ieee80211_rx_status *rx_status)
{
	bool  fill_crypto_hdr;
	enum hal_encrypt_type enctype;
	bool is_decrypted = false;
	struct ath11k_skb_rxcb *rxcb;
	struct ieee80211_hdr *hdr;
	struct ath11k_peer *peer;
	struct rx_attention *rx_attention;
	u32 err_bitmap;

	/* PN for multicast packets will be checked in mac80211 */
	rxcb = ATH11K_SKB_RXCB(msdu);
	fill_crypto_hdr = ath11k_dp_rx_h_attn_is_mcbc(ar->ab, rx_desc);
	rxcb->is_mcbc = fill_crypto_hdr;

	if (rxcb->is_mcbc) {
		rxcb->peer_id = ath11k_dp_rx_h_mpdu_start_peer_id(ar->ab, rx_desc);
		rxcb->seq_no = ath11k_dp_rx_h_mpdu_start_seq_no(ar->ab, rx_desc);
	}

	spin_lock_bh(&ar->ab->base_lock);
	peer = ath11k_dp_rx_h_find_peer(ar->ab, msdu);
	if (peer) {
		if (rxcb->is_mcbc)
			enctype = peer->sec_type_grp;
		else
			enctype = peer->sec_type;
	} else {
		enctype = ath11k_dp_rx_h_mpdu_start_enctype(ar->ab, rx_desc);
	}
	spin_unlock_bh(&ar->ab->base_lock);

	rx_attention = ath11k_dp_rx_get_attention(ar->ab, rx_desc);
	err_bitmap = ath11k_dp_rx_h_attn_mpdu_err(rx_attention);
	if (enctype != HAL_ENCRYPT_TYPE_OPEN && !err_bitmap)
		is_decrypted = ath11k_dp_rx_h_attn_is_decrypted(rx_attention);

	/* Clear per-MPDU flags while leaving per-PPDU flags intact */
	rx_status->flag &= ~(RX_FLAG_FAILED_FCS_CRC |
			     RX_FLAG_MMIC_ERROR |
			     RX_FLAG_DECRYPTED |
			     RX_FLAG_IV_STRIPPED |
			     RX_FLAG_MMIC_STRIPPED);

	if (err_bitmap & DP_RX_MPDU_ERR_FCS)
		rx_status->flag |= RX_FLAG_FAILED_FCS_CRC;
	if (err_bitmap & DP_RX_MPDU_ERR_TKIP_MIC)
		rx_status->flag |= RX_FLAG_MMIC_ERROR;

	if (is_decrypted) {
		rx_status->flag |= RX_FLAG_DECRYPTED | RX_FLAG_MMIC_STRIPPED;

		if (fill_crypto_hdr)
			rx_status->flag |= RX_FLAG_MIC_STRIPPED |
					RX_FLAG_ICV_STRIPPED;
		else
			rx_status->flag |= RX_FLAG_IV_STRIPPED |
					   RX_FLAG_PN_VALIDATED;
	}

	ath11k_dp_rx_h_csum_offload(ar, msdu);
	ath11k_dp_rx_h_undecap(ar, msdu, rx_desc,
			       enctype, rx_status, is_decrypted);

	if (!is_decrypted || fill_crypto_hdr)
		return;

	if (ath11k_dp_rx_h_msdu_start_decap_type(ar->ab, rx_desc) !=
	    DP_RX_DECAP_TYPE_ETHERNET2_DIX) {
		hdr = (void *)msdu->data;
		hdr->frame_control &= ~__cpu_to_le16(IEEE80211_FCTL_PROTECTED);
	}
}

static void ath11k_dp_rx_h_rate(struct ath11k *ar, struct hal_rx_desc *rx_desc,
				struct ieee80211_rx_status *rx_status)
{
	struct ieee80211_supported_band *sband;
	enum rx_msdu_start_pkt_type pkt_type;
	u8 bw;
	u8 rate_mcs, nss;
	u8 sgi;
	bool is_cck, is_ldpc;

	pkt_type = ath11k_dp_rx_h_msdu_start_pkt_type(ar->ab, rx_desc);
	bw = ath11k_dp_rx_h_msdu_start_rx_bw(ar->ab, rx_desc);
	rate_mcs = ath11k_dp_rx_h_msdu_start_rate_mcs(ar->ab, rx_desc);
	nss = ath11k_dp_rx_h_msdu_start_nss(ar->ab, rx_desc);
	sgi = ath11k_dp_rx_h_msdu_start_sgi(ar->ab, rx_desc);

	switch (pkt_type) {
	case RX_MSDU_START_PKT_TYPE_11A:
	case RX_MSDU_START_PKT_TYPE_11B:
		is_cck = (pkt_type == RX_MSDU_START_PKT_TYPE_11B);
		sband = &ar->mac.sbands[rx_status->band];
		rx_status->rate_idx = ath11k_mac_hw_rate_to_idx(sband, rate_mcs,
								is_cck);
		break;
	case RX_MSDU_START_PKT_TYPE_11N:
		rx_status->encoding = RX_ENC_HT;
		if (rate_mcs > ATH11K_HT_MCS_MAX) {
			ath11k_warn(ar->ab,
				    "Received with invalid mcs in HT mode %d\n",
				     rate_mcs);
			break;
		}
		rx_status->rate_idx = rate_mcs + (8 * (nss - 1));
		if (sgi)
			rx_status->enc_flags |= RX_ENC_FLAG_SHORT_GI;
		rx_status->bw = ath11k_mac_bw_to_mac80211_bw(bw);
		break;
	case RX_MSDU_START_PKT_TYPE_11AC:
		rx_status->encoding = RX_ENC_VHT;
		rx_status->rate_idx = rate_mcs;
		if (rate_mcs > ATH11K_VHT_MCS_MAX) {
			ath11k_warn(ar->ab,
				    "Received with invalid mcs in VHT mode %d\n",
				     rate_mcs);
			break;
		}
		rx_status->nss = nss;
		if (sgi)
			rx_status->enc_flags |= RX_ENC_FLAG_SHORT_GI;
		rx_status->bw = ath11k_mac_bw_to_mac80211_bw(bw);
		is_ldpc = ath11k_dp_rx_h_msdu_start_ldpc_support(ar->ab, rx_desc);
		if (is_ldpc)
			rx_status->enc_flags |= RX_ENC_FLAG_LDPC;
		break;
	case RX_MSDU_START_PKT_TYPE_11AX:
		rx_status->rate_idx = rate_mcs;
		if (rate_mcs > ATH11K_HE_MCS_MAX) {
			ath11k_warn(ar->ab,
				    "Received with invalid mcs in HE mode %d\n",
				    rate_mcs);
			break;
		}
		rx_status->encoding = RX_ENC_HE;
		rx_status->nss = nss;
		rx_status->he_gi = ath11k_mac_he_gi_to_nl80211_he_gi(sgi);
		rx_status->bw = ath11k_mac_bw_to_mac80211_bw(bw);
		break;
	}
}

static void ath11k_dp_rx_h_ppdu(struct ath11k *ar, struct hal_rx_desc *rx_desc,
				struct ieee80211_rx_status *rx_status)
{
	u8 channel_num;
	u32 center_freq, meta_data;
	struct ieee80211_channel *channel;

	rx_status->freq = 0;
	rx_status->rate_idx = 0;
	rx_status->nss = 0;
	rx_status->encoding = RX_ENC_LEGACY;
	rx_status->bw = RATE_INFO_BW_20;

	rx_status->flag |= RX_FLAG_NO_SIGNAL_VAL;

	meta_data = ath11k_dp_rx_h_msdu_start_freq(ar->ab, rx_desc);
	channel_num = meta_data;
	center_freq = meta_data >> 16;

	if (center_freq >= ATH11K_MIN_6G_FREQ &&
	    center_freq <= ATH11K_MAX_6G_FREQ) {
		rx_status->band = NL80211_BAND_6GHZ;
		rx_status->freq = center_freq;
	} else if (channel_num >= 1 && channel_num <= 14) {
		rx_status->band = NL80211_BAND_2GHZ;
	} else if (channel_num >= 36 && channel_num <= 173) {
		rx_status->band = NL80211_BAND_5GHZ;
	} else {
		spin_lock_bh(&ar->data_lock);
		channel = ar->rx_channel;
		if (channel) {
			rx_status->band = channel->band;
			channel_num =
				ieee80211_frequency_to_channel(channel->center_freq);
		}
		spin_unlock_bh(&ar->data_lock);
		ath11k_dbg_dump(ar->ab, ATH11K_DBG_DATA, NULL, "rx_desc: ",
				rx_desc, sizeof(struct hal_rx_desc));
	}

	if (rx_status->band != NL80211_BAND_6GHZ)
		rx_status->freq = ieee80211_channel_to_frequency(channel_num,
								 rx_status->band);

	ath11k_dp_rx_h_rate(ar, rx_desc, rx_status);
}

static void ath11k_dp_rx_deliver_msdu(struct ath11k *ar, struct napi_struct *napi,
				      struct sk_buff *msdu,
				      struct ieee80211_rx_status *status)
{
	static const struct ieee80211_radiotap_he known = {
		.data1 = cpu_to_le16(IEEE80211_RADIOTAP_HE_DATA1_DATA_MCS_KNOWN |
				     IEEE80211_RADIOTAP_HE_DATA1_BW_RU_ALLOC_KNOWN),
		.data2 = cpu_to_le16(IEEE80211_RADIOTAP_HE_DATA2_GI_KNOWN),
	};
	struct ieee80211_rx_status *rx_status;
	struct ieee80211_radiotap_he *he = NULL;
	struct ieee80211_sta *pubsta = NULL;
	struct ath11k_peer *peer;
	struct ath11k_skb_rxcb *rxcb = ATH11K_SKB_RXCB(msdu);
	u8 decap = DP_RX_DECAP_TYPE_RAW;
	bool is_mcbc = rxcb->is_mcbc;
	bool is_eapol = rxcb->is_eapol;

	if (status->encoding == RX_ENC_HE &&
	    !(status->flag & RX_FLAG_RADIOTAP_HE) &&
	    !(status->flag & RX_FLAG_SKIP_MONITOR)) {
		he = skb_push(msdu, sizeof(known));
		memcpy(he, &known, sizeof(known));
		status->flag |= RX_FLAG_RADIOTAP_HE;
	}

	if (!(status->flag & RX_FLAG_ONLY_MONITOR))
		decap = ath11k_dp_rx_h_msdu_start_decap_type(ar->ab, rxcb->rx_desc);

	spin_lock_bh(&ar->ab->base_lock);
	peer = ath11k_dp_rx_h_find_peer(ar->ab, msdu);
	if (peer && peer->sta)
		pubsta = peer->sta;
	spin_unlock_bh(&ar->ab->base_lock);

	ath11k_dbg(ar->ab, ATH11K_DBG_DATA,
		   "rx skb %pK len %u peer %pM %d %s sn %u %s%s%s%s%s%s%s %srate_idx %u vht_nss %u freq %u band %u flag 0x%x fcs-err %i mic-err %i amsdu-more %i\n",
		   msdu,
		   msdu->len,
		   peer ? peer->addr : NULL,
		   rxcb->tid,
		   is_mcbc ? "mcast" : "ucast",
		   rxcb->seq_no,
		   (status->encoding == RX_ENC_LEGACY) ? "legacy" : "",
		   (status->encoding == RX_ENC_HT) ? "ht" : "",
		   (status->encoding == RX_ENC_VHT) ? "vht" : "",
		   (status->encoding == RX_ENC_HE) ? "he" : "",
		   (status->bw == RATE_INFO_BW_40) ? "40" : "",
		   (status->bw == RATE_INFO_BW_80) ? "80" : "",
		   (status->bw == RATE_INFO_BW_160) ? "160" : "",
		   status->enc_flags & RX_ENC_FLAG_SHORT_GI ? "sgi " : "",
		   status->rate_idx,
		   status->nss,
		   status->freq,
		   status->band, status->flag,
		   !!(status->flag & RX_FLAG_FAILED_FCS_CRC),
		   !!(status->flag & RX_FLAG_MMIC_ERROR),
		   !!(status->flag & RX_FLAG_AMSDU_MORE));

	ath11k_dbg_dump(ar->ab, ATH11K_DBG_DP_RX, NULL, "dp rx msdu: ",
			msdu->data, msdu->len);

	rx_status = IEEE80211_SKB_RXCB(msdu);
	*rx_status = *status;

	/* TODO: trace rx packet */

	/* PN for multicast packets are not validate in HW,
	 * so skip 802.3 rx path
<<<<<<< HEAD
	 * Also, fast_rx expectes the STA to be authorized, hence
=======
	 * Also, fast_rx expects the STA to be authorized, hence
>>>>>>> eb3cdb58
	 * eapol packets are sent in slow path.
	 */
	if (decap == DP_RX_DECAP_TYPE_ETHERNET2_DIX && !is_eapol &&
	    !(is_mcbc && rx_status->flag & RX_FLAG_DECRYPTED))
		rx_status->flag |= RX_FLAG_8023;

	ieee80211_rx_napi(ar->hw, pubsta, msdu, napi);
}

static int ath11k_dp_rx_process_msdu(struct ath11k *ar,
				     struct sk_buff *msdu,
				     struct sk_buff_head *msdu_list,
				     struct ieee80211_rx_status *rx_status)
{
	struct ath11k_base *ab = ar->ab;
	struct hal_rx_desc *rx_desc, *lrx_desc;
	struct rx_attention *rx_attention;
	struct ath11k_skb_rxcb *rxcb;
	struct sk_buff *last_buf;
	u8 l3_pad_bytes;
	u8 *hdr_status;
	u16 msdu_len;
	int ret;
	u32 hal_rx_desc_sz = ar->ab->hw_params.hal_desc_sz;

	last_buf = ath11k_dp_rx_get_msdu_last_buf(msdu_list, msdu);
	if (!last_buf) {
		ath11k_warn(ab,
			    "No valid Rx buffer to access Atten/MSDU_END/MPDU_END tlvs\n");
		ret = -EIO;
		goto free_out;
	}

	rx_desc = (struct hal_rx_desc *)msdu->data;
	if (ath11k_dp_rx_h_attn_msdu_len_err(ab, rx_desc)) {
		ath11k_warn(ar->ab, "msdu len not valid\n");
		ret = -EIO;
		goto free_out;
	}

	lrx_desc = (struct hal_rx_desc *)last_buf->data;
	rx_attention = ath11k_dp_rx_get_attention(ab, lrx_desc);
	if (!ath11k_dp_rx_h_attn_msdu_done(rx_attention)) {
		ath11k_warn(ab, "msdu_done bit in attention is not set\n");
		ret = -EIO;
		goto free_out;
	}

	rxcb = ATH11K_SKB_RXCB(msdu);
	rxcb->rx_desc = rx_desc;
	msdu_len = ath11k_dp_rx_h_msdu_start_msdu_len(ab, rx_desc);
	l3_pad_bytes = ath11k_dp_rx_h_msdu_end_l3pad(ab, lrx_desc);

	if (rxcb->is_frag) {
		skb_pull(msdu, hal_rx_desc_sz);
	} else if (!rxcb->is_continuation) {
		if ((msdu_len + hal_rx_desc_sz) > DP_RX_BUFFER_SIZE) {
			hdr_status = ath11k_dp_rx_h_80211_hdr(ab, rx_desc);
			ret = -EINVAL;
			ath11k_warn(ab, "invalid msdu len %u\n", msdu_len);
			ath11k_dbg_dump(ab, ATH11K_DBG_DATA, NULL, "", hdr_status,
					sizeof(struct ieee80211_hdr));
			ath11k_dbg_dump(ab, ATH11K_DBG_DATA, NULL, "", rx_desc,
					sizeof(struct hal_rx_desc));
			goto free_out;
		}
		skb_put(msdu, hal_rx_desc_sz + l3_pad_bytes + msdu_len);
		skb_pull(msdu, hal_rx_desc_sz + l3_pad_bytes);
	} else {
		ret = ath11k_dp_rx_msdu_coalesce(ar, msdu_list,
						 msdu, last_buf,
						 l3_pad_bytes, msdu_len);
		if (ret) {
			ath11k_warn(ab,
				    "failed to coalesce msdu rx buffer%d\n", ret);
			goto free_out;
		}
	}

	ath11k_dp_rx_h_ppdu(ar, rx_desc, rx_status);
	ath11k_dp_rx_h_mpdu(ar, msdu, rx_desc, rx_status);

	rx_status->flag |= RX_FLAG_SKIP_MONITOR | RX_FLAG_DUP_VALIDATED;

	return 0;

free_out:
	return ret;
}

static void ath11k_dp_rx_process_received_packets(struct ath11k_base *ab,
						  struct napi_struct *napi,
						  struct sk_buff_head *msdu_list,
						  int mac_id)
{
	struct sk_buff *msdu;
	struct ath11k *ar;
	struct ieee80211_rx_status rx_status = {0};
	int ret;

	if (skb_queue_empty(msdu_list))
		return;

	if (unlikely(!rcu_access_pointer(ab->pdevs_active[mac_id]))) {
		__skb_queue_purge(msdu_list);
		return;
	}

	ar = ab->pdevs[mac_id].ar;
	if (unlikely(test_bit(ATH11K_CAC_RUNNING, &ar->dev_flags))) {
		__skb_queue_purge(msdu_list);
		return;
	}

	while ((msdu = __skb_dequeue(msdu_list))) {
		ret = ath11k_dp_rx_process_msdu(ar, msdu, msdu_list, &rx_status);
		if (unlikely(ret)) {
			ath11k_dbg(ab, ATH11K_DBG_DATA,
				   "Unable to process msdu %d", ret);
			dev_kfree_skb_any(msdu);
			continue;
		}

		ath11k_dp_rx_deliver_msdu(ar, napi, msdu, &rx_status);
	}
}

int ath11k_dp_process_rx(struct ath11k_base *ab, int ring_id,
			 struct napi_struct *napi, int budget)
{
	struct ath11k_dp *dp = &ab->dp;
	struct dp_rxdma_ring *rx_ring;
	int num_buffs_reaped[MAX_RADIOS] = {0};
	struct sk_buff_head msdu_list[MAX_RADIOS];
	struct ath11k_skb_rxcb *rxcb;
	int total_msdu_reaped = 0;
	struct hal_srng *srng;
	struct sk_buff *msdu;
	bool done = false;
	int buf_id, mac_id;
	struct ath11k *ar;
	struct hal_reo_dest_ring *desc;
	enum hal_reo_dest_ring_push_reason push_reason;
	u32 cookie;
	int i;

	for (i = 0; i < MAX_RADIOS; i++)
		__skb_queue_head_init(&msdu_list[i]);

	srng = &ab->hal.srng_list[dp->reo_dst_ring[ring_id].ring_id];

	spin_lock_bh(&srng->lock);

try_again:
	ath11k_hal_srng_access_begin(ab, srng);

	while (likely(desc =
	      (struct hal_reo_dest_ring *)ath11k_hal_srng_dst_get_next_entry(ab,
									     srng))) {
		cookie = FIELD_GET(BUFFER_ADDR_INFO1_SW_COOKIE,
				   desc->buf_addr_info.info1);
		buf_id = FIELD_GET(DP_RXDMA_BUF_COOKIE_BUF_ID,
				   cookie);
		mac_id = FIELD_GET(DP_RXDMA_BUF_COOKIE_PDEV_ID, cookie);

		if (unlikely(buf_id == 0))
			continue;

		ar = ab->pdevs[mac_id].ar;
		rx_ring = &ar->dp.rx_refill_buf_ring;
		spin_lock_bh(&rx_ring->idr_lock);
		msdu = idr_find(&rx_ring->bufs_idr, buf_id);
		if (unlikely(!msdu)) {
			ath11k_warn(ab, "frame rx with invalid buf_id %d\n",
				    buf_id);
			spin_unlock_bh(&rx_ring->idr_lock);
			continue;
		}

		idr_remove(&rx_ring->bufs_idr, buf_id);
		spin_unlock_bh(&rx_ring->idr_lock);

		rxcb = ATH11K_SKB_RXCB(msdu);
		dma_unmap_single(ab->dev, rxcb->paddr,
				 msdu->len + skb_tailroom(msdu),
				 DMA_FROM_DEVICE);

		num_buffs_reaped[mac_id]++;

		push_reason = FIELD_GET(HAL_REO_DEST_RING_INFO0_PUSH_REASON,
					desc->info0);
		if (unlikely(push_reason !=
			     HAL_REO_DEST_RING_PUSH_REASON_ROUTING_INSTRUCTION)) {
			dev_kfree_skb_any(msdu);
			ab->soc_stats.hal_reo_error[dp->reo_dst_ring[ring_id].ring_id]++;
			continue;
		}

		rxcb->is_first_msdu = !!(desc->rx_msdu_info.info0 &
					 RX_MSDU_DESC_INFO0_FIRST_MSDU_IN_MPDU);
		rxcb->is_last_msdu = !!(desc->rx_msdu_info.info0 &
					RX_MSDU_DESC_INFO0_LAST_MSDU_IN_MPDU);
		rxcb->is_continuation = !!(desc->rx_msdu_info.info0 &
					   RX_MSDU_DESC_INFO0_MSDU_CONTINUATION);
		rxcb->peer_id = FIELD_GET(RX_MPDU_DESC_META_DATA_PEER_ID,
					  desc->rx_mpdu_info.meta_data);
		rxcb->seq_no = FIELD_GET(RX_MPDU_DESC_INFO0_SEQ_NUM,
					 desc->rx_mpdu_info.info0);
		rxcb->tid = FIELD_GET(HAL_REO_DEST_RING_INFO0_RX_QUEUE_NUM,
				      desc->info0);

		rxcb->mac_id = mac_id;
		__skb_queue_tail(&msdu_list[mac_id], msdu);

		if (rxcb->is_continuation) {
			done = false;
		} else {
			total_msdu_reaped++;
			done = true;
		}

		if (total_msdu_reaped >= budget)
			break;
	}

	/* Hw might have updated the head pointer after we cached it.
	 * In this case, even though there are entries in the ring we'll
	 * get rx_desc NULL. Give the read another try with updated cached
	 * head pointer so that we can reap complete MPDU in the current
	 * rx processing.
	 */
	if (unlikely(!done && ath11k_hal_srng_dst_num_free(ab, srng, true))) {
		ath11k_hal_srng_access_end(ab, srng);
		goto try_again;
	}

	ath11k_hal_srng_access_end(ab, srng);

	spin_unlock_bh(&srng->lock);

	if (unlikely(!total_msdu_reaped))
		goto exit;

	for (i = 0; i < ab->num_radios; i++) {
		if (!num_buffs_reaped[i])
			continue;

		ath11k_dp_rx_process_received_packets(ab, napi, &msdu_list[i], i);

		ar = ab->pdevs[i].ar;
		rx_ring = &ar->dp.rx_refill_buf_ring;

		ath11k_dp_rxbufs_replenish(ab, i, rx_ring, num_buffs_reaped[i],
					   ab->hw_params.hal_params->rx_buf_rbm);
	}
exit:
	return total_msdu_reaped;
}

static void ath11k_dp_rx_update_peer_stats(struct ath11k_sta *arsta,
					   struct hal_rx_mon_ppdu_info *ppdu_info)
{
	struct ath11k_rx_peer_stats *rx_stats = arsta->rx_stats;
	u32 num_msdu;
	int i;

	if (!rx_stats)
		return;

	arsta->rssi_comb = ppdu_info->rssi_comb;
	ewma_avg_rssi_add(&arsta->avg_rssi, ppdu_info->rssi_comb);

	num_msdu = ppdu_info->tcp_msdu_count + ppdu_info->tcp_ack_msdu_count +
		   ppdu_info->udp_msdu_count + ppdu_info->other_msdu_count;

	rx_stats->num_msdu += num_msdu;
	rx_stats->tcp_msdu_count += ppdu_info->tcp_msdu_count +
				    ppdu_info->tcp_ack_msdu_count;
	rx_stats->udp_msdu_count += ppdu_info->udp_msdu_count;
	rx_stats->other_msdu_count += ppdu_info->other_msdu_count;

	if (ppdu_info->preamble_type == HAL_RX_PREAMBLE_11A ||
	    ppdu_info->preamble_type == HAL_RX_PREAMBLE_11B) {
		ppdu_info->nss = 1;
		ppdu_info->mcs = HAL_RX_MAX_MCS;
		ppdu_info->tid = IEEE80211_NUM_TIDS;
	}

	if (ppdu_info->nss > 0 && ppdu_info->nss <= HAL_RX_MAX_NSS)
		rx_stats->nss_count[ppdu_info->nss - 1] += num_msdu;

	if (ppdu_info->mcs <= HAL_RX_MAX_MCS)
		rx_stats->mcs_count[ppdu_info->mcs] += num_msdu;

	if (ppdu_info->gi < HAL_RX_GI_MAX)
		rx_stats->gi_count[ppdu_info->gi] += num_msdu;

	if (ppdu_info->bw < HAL_RX_BW_MAX)
		rx_stats->bw_count[ppdu_info->bw] += num_msdu;

	if (ppdu_info->ldpc < HAL_RX_SU_MU_CODING_MAX)
		rx_stats->coding_count[ppdu_info->ldpc] += num_msdu;

	if (ppdu_info->tid <= IEEE80211_NUM_TIDS)
		rx_stats->tid_count[ppdu_info->tid] += num_msdu;

	if (ppdu_info->preamble_type < HAL_RX_PREAMBLE_MAX)
		rx_stats->pream_cnt[ppdu_info->preamble_type] += num_msdu;

	if (ppdu_info->reception_type < HAL_RX_RECEPTION_TYPE_MAX)
		rx_stats->reception_type[ppdu_info->reception_type] += num_msdu;

	if (ppdu_info->is_stbc)
		rx_stats->stbc_count += num_msdu;

	if (ppdu_info->beamformed)
		rx_stats->beamformed_count += num_msdu;

	if (ppdu_info->num_mpdu_fcs_ok > 1)
		rx_stats->ampdu_msdu_count += num_msdu;
	else
		rx_stats->non_ampdu_msdu_count += num_msdu;

	rx_stats->num_mpdu_fcs_ok += ppdu_info->num_mpdu_fcs_ok;
	rx_stats->num_mpdu_fcs_err += ppdu_info->num_mpdu_fcs_err;
	rx_stats->dcm_count += ppdu_info->dcm;
	rx_stats->ru_alloc_cnt[ppdu_info->ru_alloc] += num_msdu;

	arsta->rssi_comb = ppdu_info->rssi_comb;

	BUILD_BUG_ON(ARRAY_SIZE(arsta->chain_signal) >
			     ARRAY_SIZE(ppdu_info->rssi_chain_pri20));

	for (i = 0; i < ARRAY_SIZE(arsta->chain_signal); i++)
		arsta->chain_signal[i] = ppdu_info->rssi_chain_pri20[i];

	rx_stats->rx_duration += ppdu_info->rx_duration;
	arsta->rx_duration = rx_stats->rx_duration;
}

static struct sk_buff *ath11k_dp_rx_alloc_mon_status_buf(struct ath11k_base *ab,
							 struct dp_rxdma_ring *rx_ring,
							 int *buf_id)
{
	struct sk_buff *skb;
	dma_addr_t paddr;

	skb = dev_alloc_skb(DP_RX_BUFFER_SIZE +
			    DP_RX_BUFFER_ALIGN_SIZE);

	if (!skb)
		goto fail_alloc_skb;

	if (!IS_ALIGNED((unsigned long)skb->data,
			DP_RX_BUFFER_ALIGN_SIZE)) {
		skb_pull(skb, PTR_ALIGN(skb->data, DP_RX_BUFFER_ALIGN_SIZE) -
			 skb->data);
	}

	paddr = dma_map_single(ab->dev, skb->data,
			       skb->len + skb_tailroom(skb),
			       DMA_FROM_DEVICE);
	if (unlikely(dma_mapping_error(ab->dev, paddr)))
		goto fail_free_skb;

	spin_lock_bh(&rx_ring->idr_lock);
	*buf_id = idr_alloc(&rx_ring->bufs_idr, skb, 0,
			    rx_ring->bufs_max, GFP_ATOMIC);
	spin_unlock_bh(&rx_ring->idr_lock);
	if (*buf_id < 0)
		goto fail_dma_unmap;

	ATH11K_SKB_RXCB(skb)->paddr = paddr;
	return skb;

fail_dma_unmap:
	dma_unmap_single(ab->dev, paddr, skb->len + skb_tailroom(skb),
			 DMA_FROM_DEVICE);
fail_free_skb:
	dev_kfree_skb_any(skb);
fail_alloc_skb:
	return NULL;
}

int ath11k_dp_rx_mon_status_bufs_replenish(struct ath11k_base *ab, int mac_id,
					   struct dp_rxdma_ring *rx_ring,
					   int req_entries,
					   enum hal_rx_buf_return_buf_manager mgr)
{
	struct hal_srng *srng;
	u32 *desc;
	struct sk_buff *skb;
	int num_free;
	int num_remain;
	int buf_id;
	u32 cookie;
	dma_addr_t paddr;

	req_entries = min(req_entries, rx_ring->bufs_max);

	srng = &ab->hal.srng_list[rx_ring->refill_buf_ring.ring_id];

	spin_lock_bh(&srng->lock);

	ath11k_hal_srng_access_begin(ab, srng);

	num_free = ath11k_hal_srng_src_num_free(ab, srng, true);

	req_entries = min(num_free, req_entries);
	num_remain = req_entries;

	while (num_remain > 0) {
		skb = ath11k_dp_rx_alloc_mon_status_buf(ab, rx_ring,
							&buf_id);
		if (!skb)
			break;
		paddr = ATH11K_SKB_RXCB(skb)->paddr;

		desc = ath11k_hal_srng_src_get_next_entry(ab, srng);
		if (!desc)
			goto fail_desc_get;

		cookie = FIELD_PREP(DP_RXDMA_BUF_COOKIE_PDEV_ID, mac_id) |
			 FIELD_PREP(DP_RXDMA_BUF_COOKIE_BUF_ID, buf_id);

		num_remain--;

		ath11k_hal_rx_buf_addr_info_set(desc, paddr, cookie, mgr);
	}

	ath11k_hal_srng_access_end(ab, srng);

	spin_unlock_bh(&srng->lock);

	return req_entries - num_remain;

fail_desc_get:
	spin_lock_bh(&rx_ring->idr_lock);
	idr_remove(&rx_ring->bufs_idr, buf_id);
	spin_unlock_bh(&rx_ring->idr_lock);
	dma_unmap_single(ab->dev, paddr, skb->len + skb_tailroom(skb),
			 DMA_FROM_DEVICE);
	dev_kfree_skb_any(skb);
	ath11k_hal_srng_access_end(ab, srng);
	spin_unlock_bh(&srng->lock);

	return req_entries - num_remain;
}

#define ATH11K_DP_RX_FULL_MON_PPDU_ID_WRAP 32535

static void
ath11k_dp_rx_mon_update_status_buf_state(struct ath11k_mon_data *pmon,
					 struct hal_tlv_hdr *tlv)
{
	struct hal_rx_ppdu_start *ppdu_start;
	u16 ppdu_id_diff, ppdu_id, tlv_len;
	u8 *ptr;

	/* PPDU id is part of second tlv, move ptr to second tlv */
	tlv_len = FIELD_GET(HAL_TLV_HDR_LEN, tlv->tl);
	ptr = (u8 *)tlv;
	ptr += sizeof(*tlv) + tlv_len;
	tlv = (struct hal_tlv_hdr *)ptr;

	if (FIELD_GET(HAL_TLV_HDR_TAG, tlv->tl) != HAL_RX_PPDU_START)
		return;

	ptr += sizeof(*tlv);
	ppdu_start = (struct hal_rx_ppdu_start *)ptr;
	ppdu_id = FIELD_GET(HAL_RX_PPDU_START_INFO0_PPDU_ID,
			    __le32_to_cpu(ppdu_start->info0));

	if (pmon->sw_mon_entries.ppdu_id < ppdu_id) {
		pmon->buf_state = DP_MON_STATUS_LEAD;
		ppdu_id_diff = ppdu_id - pmon->sw_mon_entries.ppdu_id;
		if (ppdu_id_diff > ATH11K_DP_RX_FULL_MON_PPDU_ID_WRAP)
			pmon->buf_state = DP_MON_STATUS_LAG;
	} else if (pmon->sw_mon_entries.ppdu_id > ppdu_id) {
		pmon->buf_state = DP_MON_STATUS_LAG;
		ppdu_id_diff = pmon->sw_mon_entries.ppdu_id - ppdu_id;
		if (ppdu_id_diff > ATH11K_DP_RX_FULL_MON_PPDU_ID_WRAP)
			pmon->buf_state = DP_MON_STATUS_LEAD;
	}
}

static int ath11k_dp_rx_reap_mon_status_ring(struct ath11k_base *ab, int mac_id,
					     int *budget, struct sk_buff_head *skb_list)
{
	struct ath11k *ar;
	const struct ath11k_hw_hal_params *hal_params;
	struct ath11k_pdev_dp *dp;
	struct dp_rxdma_ring *rx_ring;
	struct ath11k_mon_data *pmon;
	struct hal_srng *srng;
	void *rx_mon_status_desc;
	struct sk_buff *skb;
	struct ath11k_skb_rxcb *rxcb;
	struct hal_tlv_hdr *tlv;
	u32 cookie;
	int buf_id, srng_id;
	dma_addr_t paddr;
	u8 rbm;
	int num_buffs_reaped = 0;

	ar = ab->pdevs[ath11k_hw_mac_id_to_pdev_id(&ab->hw_params, mac_id)].ar;
	dp = &ar->dp;
	pmon = &dp->mon_data;
	srng_id = ath11k_hw_mac_id_to_srng_id(&ab->hw_params, mac_id);
	rx_ring = &dp->rx_mon_status_refill_ring[srng_id];

	srng = &ab->hal.srng_list[rx_ring->refill_buf_ring.ring_id];

	spin_lock_bh(&srng->lock);

	ath11k_hal_srng_access_begin(ab, srng);
	while (*budget) {
		*budget -= 1;
		rx_mon_status_desc =
			ath11k_hal_srng_src_peek(ab, srng);
		if (!rx_mon_status_desc) {
			pmon->buf_state = DP_MON_STATUS_REPLINISH;
			break;
		}

		ath11k_hal_rx_buf_addr_info_get(rx_mon_status_desc, &paddr,
						&cookie, &rbm);
		if (paddr) {
			buf_id = FIELD_GET(DP_RXDMA_BUF_COOKIE_BUF_ID, cookie);

			spin_lock_bh(&rx_ring->idr_lock);
			skb = idr_find(&rx_ring->bufs_idr, buf_id);
			spin_unlock_bh(&rx_ring->idr_lock);

			if (!skb) {
				ath11k_warn(ab, "rx monitor status with invalid buf_id %d\n",
					    buf_id);
<<<<<<< HEAD
				spin_unlock_bh(&rx_ring->idr_lock);
=======
>>>>>>> eb3cdb58
				pmon->buf_state = DP_MON_STATUS_REPLINISH;
				goto move_next;
			}

			rxcb = ATH11K_SKB_RXCB(skb);

			dma_sync_single_for_cpu(ab->dev, rxcb->paddr,
						skb->len + skb_tailroom(skb),
						DMA_FROM_DEVICE);

			tlv = (struct hal_tlv_hdr *)skb->data;
			if (FIELD_GET(HAL_TLV_HDR_TAG, tlv->tl) !=
					HAL_RX_STATUS_BUFFER_DONE) {
				ath11k_warn(ab, "mon status DONE not set %lx, buf_id %d\n",
					    FIELD_GET(HAL_TLV_HDR_TAG,
<<<<<<< HEAD
						      tlv->tl));
				dev_kfree_skb_any(skb);
				pmon->buf_state = DP_MON_STATUS_NO_DMA;
				goto move_next;
			}

			if (ab->hw_params.full_monitor_mode) {
				ath11k_dp_rx_mon_update_status_buf_state(pmon, tlv);
				if (paddr == pmon->mon_status_paddr)
					pmon->buf_state = DP_MON_STATUS_MATCH;
			}
=======
						      tlv->tl), buf_id);
				/* If done status is missing, hold onto status
				 * ring until status is done for this status
				 * ring buffer.
				 * Keep HP in mon_status_ring unchanged,
				 * and break from here.
				 * Check status for same buffer for next time
				 */
				pmon->buf_state = DP_MON_STATUS_NO_DMA;
				break;
			}

			spin_lock_bh(&rx_ring->idr_lock);
			idr_remove(&rx_ring->bufs_idr, buf_id);
			spin_unlock_bh(&rx_ring->idr_lock);
			if (ab->hw_params.full_monitor_mode) {
				ath11k_dp_rx_mon_update_status_buf_state(pmon, tlv);
				if (paddr == pmon->mon_status_paddr)
					pmon->buf_state = DP_MON_STATUS_MATCH;
			}

			dma_unmap_single(ab->dev, rxcb->paddr,
					 skb->len + skb_tailroom(skb),
					 DMA_FROM_DEVICE);

>>>>>>> eb3cdb58
			__skb_queue_tail(skb_list, skb);
		} else {
			pmon->buf_state = DP_MON_STATUS_REPLINISH;
		}
move_next:
		skb = ath11k_dp_rx_alloc_mon_status_buf(ab, rx_ring,
							&buf_id);

		if (!skb) {
			hal_params = ab->hw_params.hal_params;
			ath11k_hal_rx_buf_addr_info_set(rx_mon_status_desc, 0, 0,
							hal_params->rx_buf_rbm);
			num_buffs_reaped++;
			break;
		}
		rxcb = ATH11K_SKB_RXCB(skb);

		cookie = FIELD_PREP(DP_RXDMA_BUF_COOKIE_PDEV_ID, mac_id) |
			 FIELD_PREP(DP_RXDMA_BUF_COOKIE_BUF_ID, buf_id);

		ath11k_hal_rx_buf_addr_info_set(rx_mon_status_desc, rxcb->paddr,
						cookie,
						ab->hw_params.hal_params->rx_buf_rbm);
		ath11k_hal_srng_src_get_next_entry(ab, srng);
		num_buffs_reaped++;
	}
	ath11k_hal_srng_access_end(ab, srng);
	spin_unlock_bh(&srng->lock);

	return num_buffs_reaped;
}

static void ath11k_dp_rx_frag_timer(struct timer_list *timer)
{
	struct dp_rx_tid *rx_tid = from_timer(rx_tid, timer, frag_timer);

	spin_lock_bh(&rx_tid->ab->base_lock);
	if (rx_tid->last_frag_no &&
	    rx_tid->rx_frag_bitmap == GENMASK(rx_tid->last_frag_no, 0)) {
		spin_unlock_bh(&rx_tid->ab->base_lock);
		return;
	}
	ath11k_dp_rx_frags_cleanup(rx_tid, true);
	spin_unlock_bh(&rx_tid->ab->base_lock);
}

int ath11k_peer_rx_frag_setup(struct ath11k *ar, const u8 *peer_mac, int vdev_id)
{
	struct ath11k_base *ab = ar->ab;
	struct crypto_shash *tfm;
	struct ath11k_peer *peer;
	struct dp_rx_tid *rx_tid;
	int i;

	tfm = crypto_alloc_shash("michael_mic", 0, 0);
	if (IS_ERR(tfm)) {
		ath11k_warn(ab, "failed to allocate michael_mic shash: %ld\n",
			    PTR_ERR(tfm));
		return PTR_ERR(tfm);
	}

	spin_lock_bh(&ab->base_lock);

	peer = ath11k_peer_find(ab, vdev_id, peer_mac);
	if (!peer) {
		ath11k_warn(ab, "failed to find the peer to set up fragment info\n");
		spin_unlock_bh(&ab->base_lock);
		crypto_free_shash(tfm);
		return -ENOENT;
	}

	for (i = 0; i <= IEEE80211_NUM_TIDS; i++) {
		rx_tid = &peer->rx_tid[i];
		rx_tid->ab = ab;
		timer_setup(&rx_tid->frag_timer, ath11k_dp_rx_frag_timer, 0);
		skb_queue_head_init(&rx_tid->rx_frags);
	}

	peer->tfm_mmic = tfm;
	peer->dp_setup_done = true;
	spin_unlock_bh(&ab->base_lock);

	return 0;
}

static int ath11k_dp_rx_h_michael_mic(struct crypto_shash *tfm, u8 *key,
				      struct ieee80211_hdr *hdr, u8 *data,
				      size_t data_len, u8 *mic)
{
	SHASH_DESC_ON_STACK(desc, tfm);
	u8 mic_hdr[16] = {0};
	u8 tid = 0;
	int ret;

	if (!tfm)
		return -EINVAL;

	desc->tfm = tfm;

	ret = crypto_shash_setkey(tfm, key, 8);
	if (ret)
		goto out;

	ret = crypto_shash_init(desc);
	if (ret)
		goto out;

	/* TKIP MIC header */
	memcpy(mic_hdr, ieee80211_get_DA(hdr), ETH_ALEN);
	memcpy(mic_hdr + ETH_ALEN, ieee80211_get_SA(hdr), ETH_ALEN);
	if (ieee80211_is_data_qos(hdr->frame_control))
		tid = ieee80211_get_tid(hdr);
	mic_hdr[12] = tid;

	ret = crypto_shash_update(desc, mic_hdr, 16);
	if (ret)
		goto out;
	ret = crypto_shash_update(desc, data, data_len);
	if (ret)
		goto out;
	ret = crypto_shash_final(desc, mic);
out:
	shash_desc_zero(desc);
	return ret;
}

static int ath11k_dp_rx_h_verify_tkip_mic(struct ath11k *ar, struct ath11k_peer *peer,
					  struct sk_buff *msdu)
{
	struct hal_rx_desc *rx_desc = (struct hal_rx_desc *)msdu->data;
	struct ieee80211_rx_status *rxs = IEEE80211_SKB_RXCB(msdu);
	struct ieee80211_key_conf *key_conf;
	struct ieee80211_hdr *hdr;
	u8 mic[IEEE80211_CCMP_MIC_LEN];
	int head_len, tail_len, ret;
	size_t data_len;
	u32 hdr_len, hal_rx_desc_sz = ar->ab->hw_params.hal_desc_sz;
	u8 *key, *data;
	u8 key_idx;

	if (ath11k_dp_rx_h_mpdu_start_enctype(ar->ab, rx_desc) !=
	    HAL_ENCRYPT_TYPE_TKIP_MIC)
		return 0;

	hdr = (struct ieee80211_hdr *)(msdu->data + hal_rx_desc_sz);
	hdr_len = ieee80211_hdrlen(hdr->frame_control);
	head_len = hdr_len + hal_rx_desc_sz + IEEE80211_TKIP_IV_LEN;
	tail_len = IEEE80211_CCMP_MIC_LEN + IEEE80211_TKIP_ICV_LEN + FCS_LEN;

	if (!is_multicast_ether_addr(hdr->addr1))
		key_idx = peer->ucast_keyidx;
	else
		key_idx = peer->mcast_keyidx;

	key_conf = peer->keys[key_idx];

	data = msdu->data + head_len;
	data_len = msdu->len - head_len - tail_len;
	key = &key_conf->key[NL80211_TKIP_DATA_OFFSET_RX_MIC_KEY];

	ret = ath11k_dp_rx_h_michael_mic(peer->tfm_mmic, key, hdr, data, data_len, mic);
	if (ret || memcmp(mic, data + data_len, IEEE80211_CCMP_MIC_LEN))
		goto mic_fail;

	return 0;

mic_fail:
	(ATH11K_SKB_RXCB(msdu))->is_first_msdu = true;
	(ATH11K_SKB_RXCB(msdu))->is_last_msdu = true;

	rxs->flag |= RX_FLAG_MMIC_ERROR | RX_FLAG_MMIC_STRIPPED |
		    RX_FLAG_IV_STRIPPED | RX_FLAG_DECRYPTED;
	skb_pull(msdu, hal_rx_desc_sz);

	ath11k_dp_rx_h_ppdu(ar, rx_desc, rxs);
	ath11k_dp_rx_h_undecap(ar, msdu, rx_desc,
			       HAL_ENCRYPT_TYPE_TKIP_MIC, rxs, true);
	ieee80211_rx(ar->hw, msdu);
	return -EINVAL;
}

static void ath11k_dp_rx_h_undecap_frag(struct ath11k *ar, struct sk_buff *msdu,
					enum hal_encrypt_type enctype, u32 flags)
{
	struct ieee80211_hdr *hdr;
	size_t hdr_len;
	size_t crypto_len;
	u32 hal_rx_desc_sz = ar->ab->hw_params.hal_desc_sz;

	if (!flags)
		return;

	hdr = (struct ieee80211_hdr *)(msdu->data + hal_rx_desc_sz);

	if (flags & RX_FLAG_MIC_STRIPPED)
		skb_trim(msdu, msdu->len -
			 ath11k_dp_rx_crypto_mic_len(ar, enctype));

	if (flags & RX_FLAG_ICV_STRIPPED)
		skb_trim(msdu, msdu->len -
			 ath11k_dp_rx_crypto_icv_len(ar, enctype));

	if (flags & RX_FLAG_IV_STRIPPED) {
		hdr_len = ieee80211_hdrlen(hdr->frame_control);
		crypto_len = ath11k_dp_rx_crypto_param_len(ar, enctype);

		memmove((void *)msdu->data + hal_rx_desc_sz + crypto_len,
			(void *)msdu->data + hal_rx_desc_sz, hdr_len);
		skb_pull(msdu, crypto_len);
	}
}

static int ath11k_dp_rx_h_defrag(struct ath11k *ar,
				 struct ath11k_peer *peer,
				 struct dp_rx_tid *rx_tid,
				 struct sk_buff **defrag_skb)
{
	struct hal_rx_desc *rx_desc;
	struct sk_buff *skb, *first_frag, *last_frag;
	struct ieee80211_hdr *hdr;
	struct rx_attention *rx_attention;
	enum hal_encrypt_type enctype;
	bool is_decrypted = false;
	int msdu_len = 0;
	int extra_space;
	u32 flags, hal_rx_desc_sz = ar->ab->hw_params.hal_desc_sz;

	first_frag = skb_peek(&rx_tid->rx_frags);
	last_frag = skb_peek_tail(&rx_tid->rx_frags);

	skb_queue_walk(&rx_tid->rx_frags, skb) {
		flags = 0;
		rx_desc = (struct hal_rx_desc *)skb->data;
		hdr = (struct ieee80211_hdr *)(skb->data + hal_rx_desc_sz);

		enctype = ath11k_dp_rx_h_mpdu_start_enctype(ar->ab, rx_desc);
		if (enctype != HAL_ENCRYPT_TYPE_OPEN) {
			rx_attention = ath11k_dp_rx_get_attention(ar->ab, rx_desc);
			is_decrypted = ath11k_dp_rx_h_attn_is_decrypted(rx_attention);
		}

		if (is_decrypted) {
			if (skb != first_frag)
				flags |=  RX_FLAG_IV_STRIPPED;
			if (skb != last_frag)
				flags |= RX_FLAG_ICV_STRIPPED |
					 RX_FLAG_MIC_STRIPPED;
		}

		/* RX fragments are always raw packets */
		if (skb != last_frag)
			skb_trim(skb, skb->len - FCS_LEN);
		ath11k_dp_rx_h_undecap_frag(ar, skb, enctype, flags);

		if (skb != first_frag)
			skb_pull(skb, hal_rx_desc_sz +
				      ieee80211_hdrlen(hdr->frame_control));
		msdu_len += skb->len;
	}

	extra_space = msdu_len - (DP_RX_BUFFER_SIZE + skb_tailroom(first_frag));
	if (extra_space > 0 &&
	    (pskb_expand_head(first_frag, 0, extra_space, GFP_ATOMIC) < 0))
		return -ENOMEM;

	__skb_unlink(first_frag, &rx_tid->rx_frags);
	while ((skb = __skb_dequeue(&rx_tid->rx_frags))) {
		skb_put_data(first_frag, skb->data, skb->len);
		dev_kfree_skb_any(skb);
	}

	hdr = (struct ieee80211_hdr *)(first_frag->data + hal_rx_desc_sz);
	hdr->frame_control &= ~__cpu_to_le16(IEEE80211_FCTL_MOREFRAGS);
	ATH11K_SKB_RXCB(first_frag)->is_frag = 1;

	if (ath11k_dp_rx_h_verify_tkip_mic(ar, peer, first_frag))
		first_frag = NULL;

	*defrag_skb = first_frag;
	return 0;
}

static int ath11k_dp_rx_h_defrag_reo_reinject(struct ath11k *ar, struct dp_rx_tid *rx_tid,
					      struct sk_buff *defrag_skb)
{
	struct ath11k_base *ab = ar->ab;
	struct ath11k_pdev_dp *dp = &ar->dp;
	struct dp_rxdma_ring *rx_refill_ring = &dp->rx_refill_buf_ring;
	struct hal_rx_desc *rx_desc = (struct hal_rx_desc *)defrag_skb->data;
	struct hal_reo_entrance_ring *reo_ent_ring;
	struct hal_reo_dest_ring *reo_dest_ring;
	struct dp_link_desc_bank *link_desc_banks;
	struct hal_rx_msdu_link *msdu_link;
	struct hal_rx_msdu_details *msdu0;
	struct hal_srng *srng;
	dma_addr_t paddr;
	u32 desc_bank, msdu_info, mpdu_info;
	u32 dst_idx, cookie, hal_rx_desc_sz;
	int ret, buf_id;

	hal_rx_desc_sz = ab->hw_params.hal_desc_sz;
	link_desc_banks = ab->dp.link_desc_banks;
	reo_dest_ring = rx_tid->dst_ring_desc;

	ath11k_hal_rx_reo_ent_paddr_get(ab, reo_dest_ring, &paddr, &desc_bank);
	msdu_link = (struct hal_rx_msdu_link *)(link_desc_banks[desc_bank].vaddr +
			(paddr - link_desc_banks[desc_bank].paddr));
	msdu0 = &msdu_link->msdu_link[0];
	dst_idx = FIELD_GET(RX_MSDU_DESC_INFO0_REO_DEST_IND, msdu0->rx_msdu_info.info0);
	memset(msdu0, 0, sizeof(*msdu0));

	msdu_info = FIELD_PREP(RX_MSDU_DESC_INFO0_FIRST_MSDU_IN_MPDU, 1) |
		    FIELD_PREP(RX_MSDU_DESC_INFO0_LAST_MSDU_IN_MPDU, 1) |
		    FIELD_PREP(RX_MSDU_DESC_INFO0_MSDU_CONTINUATION, 0) |
		    FIELD_PREP(RX_MSDU_DESC_INFO0_MSDU_LENGTH,
			       defrag_skb->len - hal_rx_desc_sz) |
		    FIELD_PREP(RX_MSDU_DESC_INFO0_REO_DEST_IND, dst_idx) |
		    FIELD_PREP(RX_MSDU_DESC_INFO0_VALID_SA, 1) |
		    FIELD_PREP(RX_MSDU_DESC_INFO0_VALID_DA, 1);
	msdu0->rx_msdu_info.info0 = msdu_info;

	/* change msdu len in hal rx desc */
	ath11k_dp_rxdesc_set_msdu_len(ab, rx_desc, defrag_skb->len - hal_rx_desc_sz);

	paddr = dma_map_single(ab->dev, defrag_skb->data,
			       defrag_skb->len + skb_tailroom(defrag_skb),
			       DMA_TO_DEVICE);
	if (dma_mapping_error(ab->dev, paddr))
		return -ENOMEM;

	spin_lock_bh(&rx_refill_ring->idr_lock);
	buf_id = idr_alloc(&rx_refill_ring->bufs_idr, defrag_skb, 0,
			   rx_refill_ring->bufs_max * 3, GFP_ATOMIC);
	spin_unlock_bh(&rx_refill_ring->idr_lock);
	if (buf_id < 0) {
		ret = -ENOMEM;
		goto err_unmap_dma;
	}

	ATH11K_SKB_RXCB(defrag_skb)->paddr = paddr;
	cookie = FIELD_PREP(DP_RXDMA_BUF_COOKIE_PDEV_ID, dp->mac_id) |
		 FIELD_PREP(DP_RXDMA_BUF_COOKIE_BUF_ID, buf_id);

	ath11k_hal_rx_buf_addr_info_set(msdu0, paddr, cookie,
					ab->hw_params.hal_params->rx_buf_rbm);

	/* Fill mpdu details into reo entrace ring */
	srng = &ab->hal.srng_list[ab->dp.reo_reinject_ring.ring_id];

	spin_lock_bh(&srng->lock);
	ath11k_hal_srng_access_begin(ab, srng);

	reo_ent_ring = (struct hal_reo_entrance_ring *)
			ath11k_hal_srng_src_get_next_entry(ab, srng);
	if (!reo_ent_ring) {
		ath11k_hal_srng_access_end(ab, srng);
		spin_unlock_bh(&srng->lock);
		ret = -ENOSPC;
		goto err_free_idr;
	}
	memset(reo_ent_ring, 0, sizeof(*reo_ent_ring));

	ath11k_hal_rx_reo_ent_paddr_get(ab, reo_dest_ring, &paddr, &desc_bank);
	ath11k_hal_rx_buf_addr_info_set(reo_ent_ring, paddr, desc_bank,
					HAL_RX_BUF_RBM_WBM_IDLE_DESC_LIST);

	mpdu_info = FIELD_PREP(RX_MPDU_DESC_INFO0_MSDU_COUNT, 1) |
		    FIELD_PREP(RX_MPDU_DESC_INFO0_SEQ_NUM, rx_tid->cur_sn) |
		    FIELD_PREP(RX_MPDU_DESC_INFO0_FRAG_FLAG, 0) |
		    FIELD_PREP(RX_MPDU_DESC_INFO0_VALID_SA, 1) |
		    FIELD_PREP(RX_MPDU_DESC_INFO0_VALID_DA, 1) |
		    FIELD_PREP(RX_MPDU_DESC_INFO0_RAW_MPDU, 1) |
		    FIELD_PREP(RX_MPDU_DESC_INFO0_VALID_PN, 1);

	reo_ent_ring->rx_mpdu_info.info0 = mpdu_info;
	reo_ent_ring->rx_mpdu_info.meta_data = reo_dest_ring->rx_mpdu_info.meta_data;
	reo_ent_ring->queue_addr_lo = reo_dest_ring->queue_addr_lo;
	reo_ent_ring->info0 = FIELD_PREP(HAL_REO_ENTR_RING_INFO0_QUEUE_ADDR_HI,
					 FIELD_GET(HAL_REO_DEST_RING_INFO0_QUEUE_ADDR_HI,
						   reo_dest_ring->info0)) |
			      FIELD_PREP(HAL_REO_ENTR_RING_INFO0_DEST_IND, dst_idx);
	ath11k_hal_srng_access_end(ab, srng);
	spin_unlock_bh(&srng->lock);

	return 0;

err_free_idr:
	spin_lock_bh(&rx_refill_ring->idr_lock);
	idr_remove(&rx_refill_ring->bufs_idr, buf_id);
	spin_unlock_bh(&rx_refill_ring->idr_lock);
err_unmap_dma:
	dma_unmap_single(ab->dev, paddr, defrag_skb->len + skb_tailroom(defrag_skb),
			 DMA_TO_DEVICE);
	return ret;
}

static int ath11k_dp_rx_h_cmp_frags(struct ath11k *ar,
				    struct sk_buff *a, struct sk_buff *b)
{
	int frag1, frag2;

	frag1 = ath11k_dp_rx_h_mpdu_start_frag_no(ar->ab, a);
	frag2 = ath11k_dp_rx_h_mpdu_start_frag_no(ar->ab, b);

	return frag1 - frag2;
}

static void ath11k_dp_rx_h_sort_frags(struct ath11k *ar,
				      struct sk_buff_head *frag_list,
				      struct sk_buff *cur_frag)
{
	struct sk_buff *skb;
	int cmp;

	skb_queue_walk(frag_list, skb) {
		cmp = ath11k_dp_rx_h_cmp_frags(ar, skb, cur_frag);
		if (cmp < 0)
			continue;
		__skb_queue_before(frag_list, skb, cur_frag);
		return;
	}
	__skb_queue_tail(frag_list, cur_frag);
}

static u64 ath11k_dp_rx_h_get_pn(struct ath11k *ar, struct sk_buff *skb)
{
	struct ieee80211_hdr *hdr;
	u64 pn = 0;
	u8 *ehdr;
	u32 hal_rx_desc_sz = ar->ab->hw_params.hal_desc_sz;

	hdr = (struct ieee80211_hdr *)(skb->data + hal_rx_desc_sz);
	ehdr = skb->data + hal_rx_desc_sz + ieee80211_hdrlen(hdr->frame_control);

	pn = ehdr[0];
	pn |= (u64)ehdr[1] << 8;
	pn |= (u64)ehdr[4] << 16;
	pn |= (u64)ehdr[5] << 24;
	pn |= (u64)ehdr[6] << 32;
	pn |= (u64)ehdr[7] << 40;

	return pn;
}

static bool
ath11k_dp_rx_h_defrag_validate_incr_pn(struct ath11k *ar, struct dp_rx_tid *rx_tid)
{
	enum hal_encrypt_type encrypt_type;
	struct sk_buff *first_frag, *skb;
	struct hal_rx_desc *desc;
	u64 last_pn;
	u64 cur_pn;

	first_frag = skb_peek(&rx_tid->rx_frags);
	desc = (struct hal_rx_desc *)first_frag->data;

	encrypt_type = ath11k_dp_rx_h_mpdu_start_enctype(ar->ab, desc);
	if (encrypt_type != HAL_ENCRYPT_TYPE_CCMP_128 &&
	    encrypt_type != HAL_ENCRYPT_TYPE_CCMP_256 &&
	    encrypt_type != HAL_ENCRYPT_TYPE_GCMP_128 &&
	    encrypt_type != HAL_ENCRYPT_TYPE_AES_GCMP_256)
		return true;

	last_pn = ath11k_dp_rx_h_get_pn(ar, first_frag);
	skb_queue_walk(&rx_tid->rx_frags, skb) {
		if (skb == first_frag)
			continue;

		cur_pn = ath11k_dp_rx_h_get_pn(ar, skb);
		if (cur_pn != last_pn + 1)
			return false;
		last_pn = cur_pn;
	}
	return true;
}

static int ath11k_dp_rx_frag_h_mpdu(struct ath11k *ar,
				    struct sk_buff *msdu,
				    u32 *ring_desc)
{
	struct ath11k_base *ab = ar->ab;
	struct hal_rx_desc *rx_desc;
	struct ath11k_peer *peer;
	struct dp_rx_tid *rx_tid;
	struct sk_buff *defrag_skb = NULL;
	u32 peer_id;
	u16 seqno, frag_no;
	u8 tid;
	int ret = 0;
	bool more_frags;
	bool is_mcbc;

	rx_desc = (struct hal_rx_desc *)msdu->data;
	peer_id = ath11k_dp_rx_h_mpdu_start_peer_id(ar->ab, rx_desc);
	tid = ath11k_dp_rx_h_mpdu_start_tid(ar->ab, rx_desc);
	seqno = ath11k_dp_rx_h_mpdu_start_seq_no(ar->ab, rx_desc);
	frag_no = ath11k_dp_rx_h_mpdu_start_frag_no(ar->ab, msdu);
	more_frags = ath11k_dp_rx_h_mpdu_start_more_frags(ar->ab, msdu);
	is_mcbc = ath11k_dp_rx_h_attn_is_mcbc(ar->ab, rx_desc);

	/* Multicast/Broadcast fragments are not expected */
	if (is_mcbc)
		return -EINVAL;

	if (!ath11k_dp_rx_h_mpdu_start_seq_ctrl_valid(ar->ab, rx_desc) ||
	    !ath11k_dp_rx_h_mpdu_start_fc_valid(ar->ab, rx_desc) ||
	    tid > IEEE80211_NUM_TIDS)
		return -EINVAL;

	/* received unfragmented packet in reo
	 * exception ring, this shouldn't happen
	 * as these packets typically come from
	 * reo2sw srngs.
	 */
	if (WARN_ON_ONCE(!frag_no && !more_frags))
		return -EINVAL;

	spin_lock_bh(&ab->base_lock);
	peer = ath11k_peer_find_by_id(ab, peer_id);
	if (!peer) {
		ath11k_warn(ab, "failed to find the peer to de-fragment received fragment peer_id %d\n",
			    peer_id);
		ret = -ENOENT;
		goto out_unlock;
	}
	if (!peer->dp_setup_done) {
		ath11k_warn(ab, "The peer %pM [%d] has uninitialized datapath\n",
			    peer->addr, peer_id);
		ret = -ENOENT;
		goto out_unlock;
	}

	rx_tid = &peer->rx_tid[tid];

	if ((!skb_queue_empty(&rx_tid->rx_frags) && seqno != rx_tid->cur_sn) ||
	    skb_queue_empty(&rx_tid->rx_frags)) {
		/* Flush stored fragments and start a new sequence */
		ath11k_dp_rx_frags_cleanup(rx_tid, true);
		rx_tid->cur_sn = seqno;
	}

	if (rx_tid->rx_frag_bitmap & BIT(frag_no)) {
		/* Fragment already present */
		ret = -EINVAL;
		goto out_unlock;
	}

	if (!rx_tid->rx_frag_bitmap || (frag_no > __fls(rx_tid->rx_frag_bitmap)))
		__skb_queue_tail(&rx_tid->rx_frags, msdu);
	else
		ath11k_dp_rx_h_sort_frags(ar, &rx_tid->rx_frags, msdu);

	rx_tid->rx_frag_bitmap |= BIT(frag_no);
	if (!more_frags)
		rx_tid->last_frag_no = frag_no;

	if (frag_no == 0) {
		rx_tid->dst_ring_desc = kmemdup(ring_desc,
						sizeof(*rx_tid->dst_ring_desc),
						GFP_ATOMIC);
		if (!rx_tid->dst_ring_desc) {
			ret = -ENOMEM;
			goto out_unlock;
		}
	} else {
		ath11k_dp_rx_link_desc_return(ab, ring_desc,
					      HAL_WBM_REL_BM_ACT_PUT_IN_IDLE);
	}

	if (!rx_tid->last_frag_no ||
	    rx_tid->rx_frag_bitmap != GENMASK(rx_tid->last_frag_no, 0)) {
		mod_timer(&rx_tid->frag_timer, jiffies +
					       ATH11K_DP_RX_FRAGMENT_TIMEOUT_MS);
		goto out_unlock;
	}

	spin_unlock_bh(&ab->base_lock);
	del_timer_sync(&rx_tid->frag_timer);
	spin_lock_bh(&ab->base_lock);

	peer = ath11k_peer_find_by_id(ab, peer_id);
	if (!peer)
		goto err_frags_cleanup;

	if (!ath11k_dp_rx_h_defrag_validate_incr_pn(ar, rx_tid))
		goto err_frags_cleanup;

	if (ath11k_dp_rx_h_defrag(ar, peer, rx_tid, &defrag_skb))
		goto err_frags_cleanup;

	if (!defrag_skb)
		goto err_frags_cleanup;

	if (ath11k_dp_rx_h_defrag_reo_reinject(ar, rx_tid, defrag_skb))
		goto err_frags_cleanup;

	ath11k_dp_rx_frags_cleanup(rx_tid, false);
	goto out_unlock;

err_frags_cleanup:
	dev_kfree_skb_any(defrag_skb);
	ath11k_dp_rx_frags_cleanup(rx_tid, true);
out_unlock:
	spin_unlock_bh(&ab->base_lock);
	return ret;
}

static int
ath11k_dp_process_rx_err_buf(struct ath11k *ar, u32 *ring_desc, int buf_id, bool drop)
{
	struct ath11k_pdev_dp *dp = &ar->dp;
	struct dp_rxdma_ring *rx_ring = &dp->rx_refill_buf_ring;
	struct sk_buff *msdu;
	struct ath11k_skb_rxcb *rxcb;
	struct hal_rx_desc *rx_desc;
	u8 *hdr_status;
	u16 msdu_len;
	u32 hal_rx_desc_sz = ar->ab->hw_params.hal_desc_sz;

	spin_lock_bh(&rx_ring->idr_lock);
	msdu = idr_find(&rx_ring->bufs_idr, buf_id);
	if (!msdu) {
		ath11k_warn(ar->ab, "rx err buf with invalid buf_id %d\n",
			    buf_id);
		spin_unlock_bh(&rx_ring->idr_lock);
		return -EINVAL;
	}

	idr_remove(&rx_ring->bufs_idr, buf_id);
	spin_unlock_bh(&rx_ring->idr_lock);

	rxcb = ATH11K_SKB_RXCB(msdu);
	dma_unmap_single(ar->ab->dev, rxcb->paddr,
			 msdu->len + skb_tailroom(msdu),
			 DMA_FROM_DEVICE);

	if (drop) {
		dev_kfree_skb_any(msdu);
		return 0;
	}

	rcu_read_lock();
	if (!rcu_dereference(ar->ab->pdevs_active[ar->pdev_idx])) {
		dev_kfree_skb_any(msdu);
		goto exit;
	}

	if (test_bit(ATH11K_CAC_RUNNING, &ar->dev_flags)) {
		dev_kfree_skb_any(msdu);
		goto exit;
	}

	rx_desc = (struct hal_rx_desc *)msdu->data;
	msdu_len = ath11k_dp_rx_h_msdu_start_msdu_len(ar->ab, rx_desc);
	if ((msdu_len + hal_rx_desc_sz) > DP_RX_BUFFER_SIZE) {
		hdr_status = ath11k_dp_rx_h_80211_hdr(ar->ab, rx_desc);
		ath11k_warn(ar->ab, "invalid msdu leng %u", msdu_len);
		ath11k_dbg_dump(ar->ab, ATH11K_DBG_DATA, NULL, "", hdr_status,
				sizeof(struct ieee80211_hdr));
		ath11k_dbg_dump(ar->ab, ATH11K_DBG_DATA, NULL, "", rx_desc,
				sizeof(struct hal_rx_desc));
		dev_kfree_skb_any(msdu);
		goto exit;
	}

	skb_put(msdu, hal_rx_desc_sz + msdu_len);

	if (ath11k_dp_rx_frag_h_mpdu(ar, msdu, ring_desc)) {
		dev_kfree_skb_any(msdu);
		ath11k_dp_rx_link_desc_return(ar->ab, ring_desc,
					      HAL_WBM_REL_BM_ACT_PUT_IN_IDLE);
	}
exit:
	rcu_read_unlock();
	return 0;
}

int ath11k_dp_process_rx_err(struct ath11k_base *ab, struct napi_struct *napi,
			     int budget)
{
	u32 msdu_cookies[HAL_NUM_RX_MSDUS_PER_LINK_DESC];
	struct dp_link_desc_bank *link_desc_banks;
	enum hal_rx_buf_return_buf_manager rbm;
	int tot_n_bufs_reaped, quota, ret, i;
	int n_bufs_reaped[MAX_RADIOS] = {0};
	struct dp_rxdma_ring *rx_ring;
	struct dp_srng *reo_except;
	u32 desc_bank, num_msdus;
	struct hal_srng *srng;
	struct ath11k_dp *dp;
	void *link_desc_va;
	int buf_id, mac_id;
	struct ath11k *ar;
	dma_addr_t paddr;
	u32 *desc;
	bool is_frag;
	u8 drop = 0;

	tot_n_bufs_reaped = 0;
	quota = budget;

	dp = &ab->dp;
	reo_except = &dp->reo_except_ring;
	link_desc_banks = dp->link_desc_banks;

	srng = &ab->hal.srng_list[reo_except->ring_id];

	spin_lock_bh(&srng->lock);

	ath11k_hal_srng_access_begin(ab, srng);

	while (budget &&
	       (desc = ath11k_hal_srng_dst_get_next_entry(ab, srng))) {
		struct hal_reo_dest_ring *reo_desc = (struct hal_reo_dest_ring *)desc;

		ab->soc_stats.err_ring_pkts++;
		ret = ath11k_hal_desc_reo_parse_err(ab, desc, &paddr,
						    &desc_bank);
		if (ret) {
			ath11k_warn(ab, "failed to parse error reo desc %d\n",
				    ret);
			continue;
		}
		link_desc_va = link_desc_banks[desc_bank].vaddr +
			       (paddr - link_desc_banks[desc_bank].paddr);
		ath11k_hal_rx_msdu_link_info_get(link_desc_va, &num_msdus, msdu_cookies,
						 &rbm);
		if (rbm != HAL_RX_BUF_RBM_WBM_IDLE_DESC_LIST &&
		    rbm != HAL_RX_BUF_RBM_SW3_BM) {
			ab->soc_stats.invalid_rbm++;
			ath11k_warn(ab, "invalid return buffer manager %d\n", rbm);
			ath11k_dp_rx_link_desc_return(ab, desc,
						      HAL_WBM_REL_BM_ACT_REL_MSDU);
			continue;
		}

		is_frag = !!(reo_desc->rx_mpdu_info.info0 & RX_MPDU_DESC_INFO0_FRAG_FLAG);

		/* Process only rx fragments with one msdu per link desc below, and drop
		 * msdu's indicated due to error reasons.
		 */
		if (!is_frag || num_msdus > 1) {
			drop = 1;
			/* Return the link desc back to wbm idle list */
			ath11k_dp_rx_link_desc_return(ab, desc,
						      HAL_WBM_REL_BM_ACT_PUT_IN_IDLE);
		}

		for (i = 0; i < num_msdus; i++) {
			buf_id = FIELD_GET(DP_RXDMA_BUF_COOKIE_BUF_ID,
					   msdu_cookies[i]);

			mac_id = FIELD_GET(DP_RXDMA_BUF_COOKIE_PDEV_ID,
					   msdu_cookies[i]);

			ar = ab->pdevs[mac_id].ar;

			if (!ath11k_dp_process_rx_err_buf(ar, desc, buf_id, drop)) {
				n_bufs_reaped[mac_id]++;
				tot_n_bufs_reaped++;
			}
		}

		if (tot_n_bufs_reaped >= quota) {
			tot_n_bufs_reaped = quota;
			goto exit;
		}

		budget = quota - tot_n_bufs_reaped;
	}

exit:
	ath11k_hal_srng_access_end(ab, srng);

	spin_unlock_bh(&srng->lock);

	for (i = 0; i <  ab->num_radios; i++) {
		if (!n_bufs_reaped[i])
			continue;

		ar = ab->pdevs[i].ar;
		rx_ring = &ar->dp.rx_refill_buf_ring;

		ath11k_dp_rxbufs_replenish(ab, i, rx_ring, n_bufs_reaped[i],
					   ab->hw_params.hal_params->rx_buf_rbm);
	}

	return tot_n_bufs_reaped;
}

static void ath11k_dp_rx_null_q_desc_sg_drop(struct ath11k *ar,
					     int msdu_len,
					     struct sk_buff_head *msdu_list)
{
	struct sk_buff *skb, *tmp;
	struct ath11k_skb_rxcb *rxcb;
	int n_buffs;

	n_buffs = DIV_ROUND_UP(msdu_len,
			       (DP_RX_BUFFER_SIZE - ar->ab->hw_params.hal_desc_sz));

	skb_queue_walk_safe(msdu_list, skb, tmp) {
		rxcb = ATH11K_SKB_RXCB(skb);
		if (rxcb->err_rel_src == HAL_WBM_REL_SRC_MODULE_REO &&
		    rxcb->err_code == HAL_REO_DEST_RING_ERROR_CODE_DESC_ADDR_ZERO) {
			if (!n_buffs)
				break;
			__skb_unlink(skb, msdu_list);
			dev_kfree_skb_any(skb);
			n_buffs--;
		}
	}
}

static int ath11k_dp_rx_h_null_q_desc(struct ath11k *ar, struct sk_buff *msdu,
				      struct ieee80211_rx_status *status,
				      struct sk_buff_head *msdu_list)
{
	u16 msdu_len;
	struct hal_rx_desc *desc = (struct hal_rx_desc *)msdu->data;
	struct rx_attention *rx_attention;
	u8 l3pad_bytes;
	struct ath11k_skb_rxcb *rxcb = ATH11K_SKB_RXCB(msdu);
	u32 hal_rx_desc_sz = ar->ab->hw_params.hal_desc_sz;

	msdu_len = ath11k_dp_rx_h_msdu_start_msdu_len(ar->ab, desc);

	if (!rxcb->is_frag && ((msdu_len + hal_rx_desc_sz) > DP_RX_BUFFER_SIZE)) {
		/* First buffer will be freed by the caller, so deduct it's length */
		msdu_len = msdu_len - (DP_RX_BUFFER_SIZE - hal_rx_desc_sz);
		ath11k_dp_rx_null_q_desc_sg_drop(ar, msdu_len, msdu_list);
		return -EINVAL;
	}

	rx_attention = ath11k_dp_rx_get_attention(ar->ab, desc);
	if (!ath11k_dp_rx_h_attn_msdu_done(rx_attention)) {
		ath11k_warn(ar->ab,
			    "msdu_done bit not set in null_q_des processing\n");
		__skb_queue_purge(msdu_list);
		return -EIO;
	}

	/* Handle NULL queue descriptor violations arising out a missing
	 * REO queue for a given peer or a given TID. This typically
	 * may happen if a packet is received on a QOS enabled TID before the
	 * ADDBA negotiation for that TID, when the TID queue is setup. Or
	 * it may also happen for MC/BC frames if they are not routed to the
	 * non-QOS TID queue, in the absence of any other default TID queue.
	 * This error can show up both in a REO destination or WBM release ring.
	 */

	rxcb->is_first_msdu = ath11k_dp_rx_h_msdu_end_first_msdu(ar->ab, desc);
	rxcb->is_last_msdu = ath11k_dp_rx_h_msdu_end_last_msdu(ar->ab, desc);

	if (rxcb->is_frag) {
		skb_pull(msdu, hal_rx_desc_sz);
	} else {
		l3pad_bytes = ath11k_dp_rx_h_msdu_end_l3pad(ar->ab, desc);

		if ((hal_rx_desc_sz + l3pad_bytes + msdu_len) > DP_RX_BUFFER_SIZE)
			return -EINVAL;

		skb_put(msdu, hal_rx_desc_sz + l3pad_bytes + msdu_len);
		skb_pull(msdu, hal_rx_desc_sz + l3pad_bytes);
	}
	ath11k_dp_rx_h_ppdu(ar, desc, status);

	ath11k_dp_rx_h_mpdu(ar, msdu, desc, status);

	rxcb->tid = ath11k_dp_rx_h_mpdu_start_tid(ar->ab, desc);

	/* Please note that caller will having the access to msdu and completing
	 * rx with mac80211. Need not worry about cleaning up amsdu_list.
	 */

	return 0;
}

static bool ath11k_dp_rx_h_reo_err(struct ath11k *ar, struct sk_buff *msdu,
				   struct ieee80211_rx_status *status,
				   struct sk_buff_head *msdu_list)
{
	struct ath11k_skb_rxcb *rxcb = ATH11K_SKB_RXCB(msdu);
	bool drop = false;

	ar->ab->soc_stats.reo_error[rxcb->err_code]++;

	switch (rxcb->err_code) {
	case HAL_REO_DEST_RING_ERROR_CODE_DESC_ADDR_ZERO:
		if (ath11k_dp_rx_h_null_q_desc(ar, msdu, status, msdu_list))
			drop = true;
		break;
	case HAL_REO_DEST_RING_ERROR_CODE_PN_CHECK_FAILED:
		/* TODO: Do not drop PN failed packets in the driver;
		 * instead, it is good to drop such packets in mac80211
		 * after incrementing the replay counters.
		 */
		fallthrough;
	default:
		/* TODO: Review other errors and process them to mac80211
		 * as appropriate.
		 */
		drop = true;
		break;
	}

	return drop;
}

static void ath11k_dp_rx_h_tkip_mic_err(struct ath11k *ar, struct sk_buff *msdu,
					struct ieee80211_rx_status *status)
{
	u16 msdu_len;
	struct hal_rx_desc *desc = (struct hal_rx_desc *)msdu->data;
	u8 l3pad_bytes;
	struct ath11k_skb_rxcb *rxcb = ATH11K_SKB_RXCB(msdu);
	u32 hal_rx_desc_sz = ar->ab->hw_params.hal_desc_sz;

	rxcb->is_first_msdu = ath11k_dp_rx_h_msdu_end_first_msdu(ar->ab, desc);
	rxcb->is_last_msdu = ath11k_dp_rx_h_msdu_end_last_msdu(ar->ab, desc);

	l3pad_bytes = ath11k_dp_rx_h_msdu_end_l3pad(ar->ab, desc);
	msdu_len = ath11k_dp_rx_h_msdu_start_msdu_len(ar->ab, desc);
	skb_put(msdu, hal_rx_desc_sz + l3pad_bytes + msdu_len);
	skb_pull(msdu, hal_rx_desc_sz + l3pad_bytes);

	ath11k_dp_rx_h_ppdu(ar, desc, status);

	status->flag |= (RX_FLAG_MMIC_STRIPPED | RX_FLAG_MMIC_ERROR |
			 RX_FLAG_DECRYPTED);

	ath11k_dp_rx_h_undecap(ar, msdu, desc,
			       HAL_ENCRYPT_TYPE_TKIP_MIC, status, false);
}

static bool ath11k_dp_rx_h_rxdma_err(struct ath11k *ar,  struct sk_buff *msdu,
				     struct ieee80211_rx_status *status)
{
	struct ath11k_skb_rxcb *rxcb = ATH11K_SKB_RXCB(msdu);
	bool drop = false;

	ar->ab->soc_stats.rxdma_error[rxcb->err_code]++;

	switch (rxcb->err_code) {
	case HAL_REO_ENTR_RING_RXDMA_ECODE_TKIP_MIC_ERR:
		ath11k_dp_rx_h_tkip_mic_err(ar, msdu, status);
		break;
	default:
		/* TODO: Review other rxdma error code to check if anything is
		 * worth reporting to mac80211
		 */
		drop = true;
		break;
	}

	return drop;
}

static void ath11k_dp_rx_wbm_err(struct ath11k *ar,
				 struct napi_struct *napi,
				 struct sk_buff *msdu,
				 struct sk_buff_head *msdu_list)
{
	struct ath11k_skb_rxcb *rxcb = ATH11K_SKB_RXCB(msdu);
	struct ieee80211_rx_status rxs = {0};
	bool drop = true;

	switch (rxcb->err_rel_src) {
	case HAL_WBM_REL_SRC_MODULE_REO:
		drop = ath11k_dp_rx_h_reo_err(ar, msdu, &rxs, msdu_list);
		break;
	case HAL_WBM_REL_SRC_MODULE_RXDMA:
		drop = ath11k_dp_rx_h_rxdma_err(ar, msdu, &rxs);
		break;
	default:
		/* msdu will get freed */
		break;
	}

	if (drop) {
		dev_kfree_skb_any(msdu);
		return;
	}

	ath11k_dp_rx_deliver_msdu(ar, napi, msdu, &rxs);
}

int ath11k_dp_rx_process_wbm_err(struct ath11k_base *ab,
				 struct napi_struct *napi, int budget)
{
	struct ath11k *ar;
	struct ath11k_dp *dp = &ab->dp;
	struct dp_rxdma_ring *rx_ring;
	struct hal_rx_wbm_rel_info err_info;
	struct hal_srng *srng;
	struct sk_buff *msdu;
	struct sk_buff_head msdu_list[MAX_RADIOS];
	struct ath11k_skb_rxcb *rxcb;
	u32 *rx_desc;
	int buf_id, mac_id;
	int num_buffs_reaped[MAX_RADIOS] = {0};
	int total_num_buffs_reaped = 0;
	int ret, i;

	for (i = 0; i < ab->num_radios; i++)
		__skb_queue_head_init(&msdu_list[i]);

	srng = &ab->hal.srng_list[dp->rx_rel_ring.ring_id];

	spin_lock_bh(&srng->lock);

	ath11k_hal_srng_access_begin(ab, srng);

	while (budget) {
		rx_desc = ath11k_hal_srng_dst_get_next_entry(ab, srng);
		if (!rx_desc)
			break;

		ret = ath11k_hal_wbm_desc_parse_err(ab, rx_desc, &err_info);
		if (ret) {
			ath11k_warn(ab,
				    "failed to parse rx error in wbm_rel ring desc %d\n",
				    ret);
			continue;
		}

		buf_id = FIELD_GET(DP_RXDMA_BUF_COOKIE_BUF_ID, err_info.cookie);
		mac_id = FIELD_GET(DP_RXDMA_BUF_COOKIE_PDEV_ID, err_info.cookie);

		ar = ab->pdevs[mac_id].ar;
		rx_ring = &ar->dp.rx_refill_buf_ring;

		spin_lock_bh(&rx_ring->idr_lock);
		msdu = idr_find(&rx_ring->bufs_idr, buf_id);
		if (!msdu) {
			ath11k_warn(ab, "frame rx with invalid buf_id %d pdev %d\n",
				    buf_id, mac_id);
			spin_unlock_bh(&rx_ring->idr_lock);
			continue;
		}

		idr_remove(&rx_ring->bufs_idr, buf_id);
		spin_unlock_bh(&rx_ring->idr_lock);

		rxcb = ATH11K_SKB_RXCB(msdu);
		dma_unmap_single(ab->dev, rxcb->paddr,
				 msdu->len + skb_tailroom(msdu),
				 DMA_FROM_DEVICE);

		num_buffs_reaped[mac_id]++;
		total_num_buffs_reaped++;
		budget--;

		if (err_info.push_reason !=
		    HAL_REO_DEST_RING_PUSH_REASON_ERR_DETECTED) {
			dev_kfree_skb_any(msdu);
			continue;
		}

		rxcb->err_rel_src = err_info.err_rel_src;
		rxcb->err_code = err_info.err_code;
		rxcb->rx_desc = (struct hal_rx_desc *)msdu->data;
		__skb_queue_tail(&msdu_list[mac_id], msdu);
	}

	ath11k_hal_srng_access_end(ab, srng);

	spin_unlock_bh(&srng->lock);

	if (!total_num_buffs_reaped)
		goto done;

	for (i = 0; i <  ab->num_radios; i++) {
		if (!num_buffs_reaped[i])
			continue;

		ar = ab->pdevs[i].ar;
		rx_ring = &ar->dp.rx_refill_buf_ring;

		ath11k_dp_rxbufs_replenish(ab, i, rx_ring, num_buffs_reaped[i],
					   ab->hw_params.hal_params->rx_buf_rbm);
	}

	rcu_read_lock();
	for (i = 0; i <  ab->num_radios; i++) {
		if (!rcu_dereference(ab->pdevs_active[i])) {
			__skb_queue_purge(&msdu_list[i]);
			continue;
		}

		ar = ab->pdevs[i].ar;

		if (test_bit(ATH11K_CAC_RUNNING, &ar->dev_flags)) {
			__skb_queue_purge(&msdu_list[i]);
			continue;
		}

		while ((msdu = __skb_dequeue(&msdu_list[i])) != NULL)
			ath11k_dp_rx_wbm_err(ar, napi, msdu, &msdu_list[i]);
	}
	rcu_read_unlock();
done:
	return total_num_buffs_reaped;
}

int ath11k_dp_process_rxdma_err(struct ath11k_base *ab, int mac_id, int budget)
{
	struct ath11k *ar;
	struct dp_srng *err_ring;
	struct dp_rxdma_ring *rx_ring;
	struct dp_link_desc_bank *link_desc_banks = ab->dp.link_desc_banks;
	struct hal_srng *srng;
	u32 msdu_cookies[HAL_NUM_RX_MSDUS_PER_LINK_DESC];
	enum hal_rx_buf_return_buf_manager rbm;
	enum hal_reo_entr_rxdma_ecode rxdma_err_code;
	struct ath11k_skb_rxcb *rxcb;
	struct sk_buff *skb;
	struct hal_reo_entrance_ring *entr_ring;
	void *desc;
	int num_buf_freed = 0;
	int quota = budget;
	dma_addr_t paddr;
	u32 desc_bank;
	void *link_desc_va;
	int num_msdus;
	int i;
	int buf_id;

	ar = ab->pdevs[ath11k_hw_mac_id_to_pdev_id(&ab->hw_params, mac_id)].ar;
	err_ring = &ar->dp.rxdma_err_dst_ring[ath11k_hw_mac_id_to_srng_id(&ab->hw_params,
									  mac_id)];
	rx_ring = &ar->dp.rx_refill_buf_ring;

	srng = &ab->hal.srng_list[err_ring->ring_id];

	spin_lock_bh(&srng->lock);

	ath11k_hal_srng_access_begin(ab, srng);

	while (quota-- &&
	       (desc = ath11k_hal_srng_dst_get_next_entry(ab, srng))) {
		ath11k_hal_rx_reo_ent_paddr_get(ab, desc, &paddr, &desc_bank);

		entr_ring = (struct hal_reo_entrance_ring *)desc;
		rxdma_err_code =
			FIELD_GET(HAL_REO_ENTR_RING_INFO1_RXDMA_ERROR_CODE,
				  entr_ring->info1);
		ab->soc_stats.rxdma_error[rxdma_err_code]++;

		link_desc_va = link_desc_banks[desc_bank].vaddr +
			       (paddr - link_desc_banks[desc_bank].paddr);
		ath11k_hal_rx_msdu_link_info_get(link_desc_va, &num_msdus,
						 msdu_cookies, &rbm);

		for (i = 0; i < num_msdus; i++) {
			buf_id = FIELD_GET(DP_RXDMA_BUF_COOKIE_BUF_ID,
					   msdu_cookies[i]);

			spin_lock_bh(&rx_ring->idr_lock);
			skb = idr_find(&rx_ring->bufs_idr, buf_id);
			if (!skb) {
				ath11k_warn(ab, "rxdma error with invalid buf_id %d\n",
					    buf_id);
				spin_unlock_bh(&rx_ring->idr_lock);
				continue;
			}

			idr_remove(&rx_ring->bufs_idr, buf_id);
			spin_unlock_bh(&rx_ring->idr_lock);

			rxcb = ATH11K_SKB_RXCB(skb);
			dma_unmap_single(ab->dev, rxcb->paddr,
					 skb->len + skb_tailroom(skb),
					 DMA_FROM_DEVICE);
			dev_kfree_skb_any(skb);

			num_buf_freed++;
		}

		ath11k_dp_rx_link_desc_return(ab, desc,
					      HAL_WBM_REL_BM_ACT_PUT_IN_IDLE);
	}

	ath11k_hal_srng_access_end(ab, srng);

	spin_unlock_bh(&srng->lock);

	if (num_buf_freed)
		ath11k_dp_rxbufs_replenish(ab, mac_id, rx_ring, num_buf_freed,
					   ab->hw_params.hal_params->rx_buf_rbm);

	return budget - quota;
}

void ath11k_dp_process_reo_status(struct ath11k_base *ab)
{
	struct ath11k_dp *dp = &ab->dp;
	struct hal_srng *srng;
	struct dp_reo_cmd *cmd, *tmp;
	bool found = false;
	u32 *reo_desc;
	u16 tag;
	struct hal_reo_status reo_status;

	srng = &ab->hal.srng_list[dp->reo_status_ring.ring_id];

	memset(&reo_status, 0, sizeof(reo_status));

	spin_lock_bh(&srng->lock);

	ath11k_hal_srng_access_begin(ab, srng);

	while ((reo_desc = ath11k_hal_srng_dst_get_next_entry(ab, srng))) {
		tag = FIELD_GET(HAL_SRNG_TLV_HDR_TAG, *reo_desc);

		switch (tag) {
		case HAL_REO_GET_QUEUE_STATS_STATUS:
			ath11k_hal_reo_status_queue_stats(ab, reo_desc,
							  &reo_status);
			break;
		case HAL_REO_FLUSH_QUEUE_STATUS:
			ath11k_hal_reo_flush_queue_status(ab, reo_desc,
							  &reo_status);
			break;
		case HAL_REO_FLUSH_CACHE_STATUS:
			ath11k_hal_reo_flush_cache_status(ab, reo_desc,
							  &reo_status);
			break;
		case HAL_REO_UNBLOCK_CACHE_STATUS:
			ath11k_hal_reo_unblk_cache_status(ab, reo_desc,
							  &reo_status);
			break;
		case HAL_REO_FLUSH_TIMEOUT_LIST_STATUS:
			ath11k_hal_reo_flush_timeout_list_status(ab, reo_desc,
								 &reo_status);
			break;
		case HAL_REO_DESCRIPTOR_THRESHOLD_REACHED_STATUS:
			ath11k_hal_reo_desc_thresh_reached_status(ab, reo_desc,
								  &reo_status);
			break;
		case HAL_REO_UPDATE_RX_REO_QUEUE_STATUS:
			ath11k_hal_reo_update_rx_reo_queue_status(ab, reo_desc,
								  &reo_status);
			break;
		default:
			ath11k_warn(ab, "Unknown reo status type %d\n", tag);
			continue;
		}

		spin_lock_bh(&dp->reo_cmd_lock);
		list_for_each_entry_safe(cmd, tmp, &dp->reo_cmd_list, list) {
			if (reo_status.uniform_hdr.cmd_num == cmd->cmd_num) {
				found = true;
				list_del(&cmd->list);
				break;
			}
		}
		spin_unlock_bh(&dp->reo_cmd_lock);

		if (found) {
			cmd->handler(dp, (void *)&cmd->data,
				     reo_status.uniform_hdr.cmd_status);
			kfree(cmd);
		}

		found = false;
	}

	ath11k_hal_srng_access_end(ab, srng);

	spin_unlock_bh(&srng->lock);
}

void ath11k_dp_rx_pdev_free(struct ath11k_base *ab, int mac_id)
{
	struct ath11k *ar = ab->pdevs[mac_id].ar;

	ath11k_dp_rx_pdev_srng_free(ar);
	ath11k_dp_rxdma_pdev_buf_free(ar);
}

int ath11k_dp_rx_pdev_alloc(struct ath11k_base *ab, int mac_id)
{
	struct ath11k *ar = ab->pdevs[mac_id].ar;
	struct ath11k_pdev_dp *dp = &ar->dp;
	u32 ring_id;
	int i;
	int ret;

	ret = ath11k_dp_rx_pdev_srng_alloc(ar);
	if (ret) {
		ath11k_warn(ab, "failed to setup rx srngs\n");
		return ret;
	}

	ret = ath11k_dp_rxdma_pdev_buf_setup(ar);
	if (ret) {
		ath11k_warn(ab, "failed to setup rxdma ring\n");
		return ret;
	}

	ring_id = dp->rx_refill_buf_ring.refill_buf_ring.ring_id;
	ret = ath11k_dp_tx_htt_srng_setup(ab, ring_id, mac_id, HAL_RXDMA_BUF);
	if (ret) {
		ath11k_warn(ab, "failed to configure rx_refill_buf_ring %d\n",
			    ret);
		return ret;
	}

	if (ab->hw_params.rx_mac_buf_ring) {
		for (i = 0; i < ab->hw_params.num_rxmda_per_pdev; i++) {
			ring_id = dp->rx_mac_buf_ring[i].ring_id;
			ret = ath11k_dp_tx_htt_srng_setup(ab, ring_id,
							  mac_id + i, HAL_RXDMA_BUF);
			if (ret) {
				ath11k_warn(ab, "failed to configure rx_mac_buf_ring%d %d\n",
					    i, ret);
				return ret;
			}
		}
	}

	for (i = 0; i < ab->hw_params.num_rxmda_per_pdev; i++) {
		ring_id = dp->rxdma_err_dst_ring[i].ring_id;
		ret = ath11k_dp_tx_htt_srng_setup(ab, ring_id,
						  mac_id + i, HAL_RXDMA_DST);
		if (ret) {
			ath11k_warn(ab, "failed to configure rxdma_err_dest_ring%d %d\n",
				    i, ret);
			return ret;
		}
	}

	if (!ab->hw_params.rxdma1_enable)
		goto config_refill_ring;

	ring_id = dp->rxdma_mon_buf_ring.refill_buf_ring.ring_id;
	ret = ath11k_dp_tx_htt_srng_setup(ab, ring_id,
					  mac_id, HAL_RXDMA_MONITOR_BUF);
	if (ret) {
		ath11k_warn(ab, "failed to configure rxdma_mon_buf_ring %d\n",
			    ret);
		return ret;
	}
	ret = ath11k_dp_tx_htt_srng_setup(ab,
					  dp->rxdma_mon_dst_ring.ring_id,
					  mac_id, HAL_RXDMA_MONITOR_DST);
	if (ret) {
		ath11k_warn(ab, "failed to configure rxdma_mon_dst_ring %d\n",
			    ret);
		return ret;
	}
	ret = ath11k_dp_tx_htt_srng_setup(ab,
					  dp->rxdma_mon_desc_ring.ring_id,
					  mac_id, HAL_RXDMA_MONITOR_DESC);
	if (ret) {
		ath11k_warn(ab, "failed to configure rxdma_mon_dst_ring %d\n",
			    ret);
		return ret;
	}

config_refill_ring:
	for (i = 0; i < ab->hw_params.num_rxmda_per_pdev; i++) {
		ring_id = dp->rx_mon_status_refill_ring[i].refill_buf_ring.ring_id;
		ret = ath11k_dp_tx_htt_srng_setup(ab, ring_id, mac_id + i,
						  HAL_RXDMA_MONITOR_STATUS);
		if (ret) {
			ath11k_warn(ab,
				    "failed to configure mon_status_refill_ring%d %d\n",
				    i, ret);
			return ret;
		}
	}

	return 0;
}

static void ath11k_dp_mon_set_frag_len(u32 *total_len, u32 *frag_len)
{
	if (*total_len >= (DP_RX_BUFFER_SIZE - sizeof(struct hal_rx_desc))) {
		*frag_len = DP_RX_BUFFER_SIZE - sizeof(struct hal_rx_desc);
		*total_len -= *frag_len;
	} else {
		*frag_len = *total_len;
		*total_len = 0;
	}
}

static
int ath11k_dp_rx_monitor_link_desc_return(struct ath11k *ar,
					  void *p_last_buf_addr_info,
					  u8 mac_id)
{
	struct ath11k_pdev_dp *dp = &ar->dp;
	struct dp_srng *dp_srng;
	void *hal_srng;
	void *src_srng_desc;
	int ret = 0;

	if (ar->ab->hw_params.rxdma1_enable) {
		dp_srng = &dp->rxdma_mon_desc_ring;
		hal_srng = &ar->ab->hal.srng_list[dp_srng->ring_id];
	} else {
		dp_srng = &ar->ab->dp.wbm_desc_rel_ring;
		hal_srng = &ar->ab->hal.srng_list[dp_srng->ring_id];
	}

	ath11k_hal_srng_access_begin(ar->ab, hal_srng);

	src_srng_desc = ath11k_hal_srng_src_get_next_entry(ar->ab, hal_srng);

	if (src_srng_desc) {
		struct ath11k_buffer_addr *src_desc =
				(struct ath11k_buffer_addr *)src_srng_desc;

		*src_desc = *((struct ath11k_buffer_addr *)p_last_buf_addr_info);
	} else {
		ath11k_dbg(ar->ab, ATH11K_DBG_DATA,
			   "Monitor Link Desc Ring %d Full", mac_id);
		ret = -ENOMEM;
	}

	ath11k_hal_srng_access_end(ar->ab, hal_srng);
	return ret;
}

static
void ath11k_dp_rx_mon_next_link_desc_get(void *rx_msdu_link_desc,
					 dma_addr_t *paddr, u32 *sw_cookie,
					 u8 *rbm,
					 void **pp_buf_addr_info)
{
	struct hal_rx_msdu_link *msdu_link =
			(struct hal_rx_msdu_link *)rx_msdu_link_desc;
	struct ath11k_buffer_addr *buf_addr_info;

	buf_addr_info = (struct ath11k_buffer_addr *)&msdu_link->buf_addr_info;

	ath11k_hal_rx_buf_addr_info_get(buf_addr_info, paddr, sw_cookie, rbm);

	*pp_buf_addr_info = (void *)buf_addr_info;
}

static int ath11k_dp_pkt_set_pktlen(struct sk_buff *skb, u32 len)
{
	if (skb->len > len) {
		skb_trim(skb, len);
	} else {
		if (skb_tailroom(skb) < len - skb->len) {
			if ((pskb_expand_head(skb, 0,
					      len - skb->len - skb_tailroom(skb),
					      GFP_ATOMIC))) {
				dev_kfree_skb_any(skb);
				return -ENOMEM;
			}
		}
		skb_put(skb, (len - skb->len));
	}
	return 0;
}

static void ath11k_hal_rx_msdu_list_get(struct ath11k *ar,
					void *msdu_link_desc,
					struct hal_rx_msdu_list *msdu_list,
					u16 *num_msdus)
{
	struct hal_rx_msdu_details *msdu_details = NULL;
	struct rx_msdu_desc *msdu_desc_info = NULL;
	struct hal_rx_msdu_link *msdu_link = NULL;
	int i;
	u32 last = FIELD_PREP(RX_MSDU_DESC_INFO0_LAST_MSDU_IN_MPDU, 1);
	u32 first = FIELD_PREP(RX_MSDU_DESC_INFO0_FIRST_MSDU_IN_MPDU, 1);
	u8  tmp  = 0;

	msdu_link = (struct hal_rx_msdu_link *)msdu_link_desc;
	msdu_details = &msdu_link->msdu_link[0];

	for (i = 0; i < HAL_RX_NUM_MSDU_DESC; i++) {
		if (FIELD_GET(BUFFER_ADDR_INFO0_ADDR,
			      msdu_details[i].buf_addr_info.info0) == 0) {
			msdu_desc_info = &msdu_details[i - 1].rx_msdu_info;
			msdu_desc_info->info0 |= last;
			;
			break;
		}
		msdu_desc_info = &msdu_details[i].rx_msdu_info;

		if (!i)
			msdu_desc_info->info0 |= first;
		else if (i == (HAL_RX_NUM_MSDU_DESC - 1))
			msdu_desc_info->info0 |= last;
		msdu_list->msdu_info[i].msdu_flags = msdu_desc_info->info0;
		msdu_list->msdu_info[i].msdu_len =
			 HAL_RX_MSDU_PKT_LENGTH_GET(msdu_desc_info->info0);
		msdu_list->sw_cookie[i] =
			FIELD_GET(BUFFER_ADDR_INFO1_SW_COOKIE,
				  msdu_details[i].buf_addr_info.info1);
		tmp = FIELD_GET(BUFFER_ADDR_INFO1_RET_BUF_MGR,
				msdu_details[i].buf_addr_info.info1);
		msdu_list->rbm[i] = tmp;
	}
	*num_msdus = i;
}

static u32 ath11k_dp_rx_mon_comp_ppduid(u32 msdu_ppdu_id, u32 *ppdu_id,
					u32 *rx_bufs_used)
{
	u32 ret = 0;

	if ((*ppdu_id < msdu_ppdu_id) &&
	    ((msdu_ppdu_id - *ppdu_id) < DP_NOT_PPDU_ID_WRAP_AROUND)) {
		*ppdu_id = msdu_ppdu_id;
		ret = msdu_ppdu_id;
	} else if ((*ppdu_id > msdu_ppdu_id) &&
		((*ppdu_id - msdu_ppdu_id) > DP_NOT_PPDU_ID_WRAP_AROUND)) {
		/* mon_dst is behind than mon_status
		 * skip dst_ring and free it
		 */
		*rx_bufs_used += 1;
		*ppdu_id = msdu_ppdu_id;
		ret = msdu_ppdu_id;
	}
	return ret;
}

static void ath11k_dp_mon_get_buf_len(struct hal_rx_msdu_desc_info *info,
				      bool *is_frag, u32 *total_len,
				      u32 *frag_len, u32 *msdu_cnt)
{
	if (info->msdu_flags & RX_MSDU_DESC_INFO0_MSDU_CONTINUATION) {
		if (!*is_frag) {
			*total_len = info->msdu_len;
			*is_frag = true;
		}
		ath11k_dp_mon_set_frag_len(total_len,
					   frag_len);
	} else {
		if (*is_frag) {
			ath11k_dp_mon_set_frag_len(total_len,
						   frag_len);
		} else {
			*frag_len = info->msdu_len;
		}
		*is_frag = false;
		*msdu_cnt -= 1;
	}
}

static u32
ath11k_dp_rx_mon_mpdu_pop(struct ath11k *ar, int mac_id,
			  void *ring_entry, struct sk_buff **head_msdu,
			  struct sk_buff **tail_msdu, u32 *npackets,
			  u32 *ppdu_id)
{
	struct ath11k_pdev_dp *dp = &ar->dp;
	struct ath11k_mon_data *pmon = (struct ath11k_mon_data *)&dp->mon_data;
	struct dp_rxdma_ring *rx_ring = &dp->rxdma_mon_buf_ring;
	struct sk_buff *msdu = NULL, *last = NULL;
	struct hal_rx_msdu_list msdu_list;
	void *p_buf_addr_info, *p_last_buf_addr_info;
	struct hal_rx_desc *rx_desc;
	void *rx_msdu_link_desc;
	dma_addr_t paddr;
	u16 num_msdus = 0;
	u32 rx_buf_size, rx_pkt_offset, sw_cookie;
	u32 rx_bufs_used = 0, i = 0;
	u32 msdu_ppdu_id = 0, msdu_cnt = 0;
	u32 total_len = 0, frag_len = 0;
	bool is_frag, is_first_msdu;
	bool drop_mpdu = false;
	struct ath11k_skb_rxcb *rxcb;
	struct hal_reo_entrance_ring *ent_desc =
			(struct hal_reo_entrance_ring *)ring_entry;
	int buf_id;
	u32 rx_link_buf_info[2];
	u8 rbm;

	if (!ar->ab->hw_params.rxdma1_enable)
		rx_ring = &dp->rx_refill_buf_ring;

	ath11k_hal_rx_reo_ent_buf_paddr_get(ring_entry, &paddr,
					    &sw_cookie,
					    &p_last_buf_addr_info, &rbm,
					    &msdu_cnt);

	if (FIELD_GET(HAL_REO_ENTR_RING_INFO1_RXDMA_PUSH_REASON,
		      ent_desc->info1) ==
		      HAL_REO_DEST_RING_PUSH_REASON_ERR_DETECTED) {
		u8 rxdma_err =
			FIELD_GET(HAL_REO_ENTR_RING_INFO1_RXDMA_ERROR_CODE,
				  ent_desc->info1);
		if (rxdma_err == HAL_REO_ENTR_RING_RXDMA_ECODE_FLUSH_REQUEST_ERR ||
		    rxdma_err == HAL_REO_ENTR_RING_RXDMA_ECODE_MPDU_LEN_ERR ||
		    rxdma_err == HAL_REO_ENTR_RING_RXDMA_ECODE_OVERFLOW_ERR) {
			drop_mpdu = true;
			pmon->rx_mon_stats.dest_mpdu_drop++;
		}
	}

	is_frag = false;
	is_first_msdu = true;

	do {
		if (pmon->mon_last_linkdesc_paddr == paddr) {
			pmon->rx_mon_stats.dup_mon_linkdesc_cnt++;
			return rx_bufs_used;
		}

		if (ar->ab->hw_params.rxdma1_enable)
			rx_msdu_link_desc =
				(void *)pmon->link_desc_banks[sw_cookie].vaddr +
				(paddr - pmon->link_desc_banks[sw_cookie].paddr);
		else
			rx_msdu_link_desc =
				(void *)ar->ab->dp.link_desc_banks[sw_cookie].vaddr +
				(paddr - ar->ab->dp.link_desc_banks[sw_cookie].paddr);

		ath11k_hal_rx_msdu_list_get(ar, rx_msdu_link_desc, &msdu_list,
					    &num_msdus);

		for (i = 0; i < num_msdus; i++) {
			u32 l2_hdr_offset;

			if (pmon->mon_last_buf_cookie == msdu_list.sw_cookie[i]) {
				ath11k_dbg(ar->ab, ATH11K_DBG_DATA,
					   "i %d last_cookie %d is same\n",
					   i, pmon->mon_last_buf_cookie);
				drop_mpdu = true;
				pmon->rx_mon_stats.dup_mon_buf_cnt++;
				continue;
			}
			buf_id = FIELD_GET(DP_RXDMA_BUF_COOKIE_BUF_ID,
					   msdu_list.sw_cookie[i]);

			spin_lock_bh(&rx_ring->idr_lock);
			msdu = idr_find(&rx_ring->bufs_idr, buf_id);
			spin_unlock_bh(&rx_ring->idr_lock);
			if (!msdu) {
				ath11k_dbg(ar->ab, ATH11K_DBG_DATA,
					   "msdu_pop: invalid buf_id %d\n", buf_id);
				break;
			}
			rxcb = ATH11K_SKB_RXCB(msdu);
			if (!rxcb->unmapped) {
				dma_unmap_single(ar->ab->dev, rxcb->paddr,
						 msdu->len +
						 skb_tailroom(msdu),
						 DMA_FROM_DEVICE);
				rxcb->unmapped = 1;
			}
			if (drop_mpdu) {
				ath11k_dbg(ar->ab, ATH11K_DBG_DATA,
					   "i %d drop msdu %p *ppdu_id %x\n",
					   i, msdu, *ppdu_id);
				dev_kfree_skb_any(msdu);
				msdu = NULL;
				goto next_msdu;
			}

			rx_desc = (struct hal_rx_desc *)msdu->data;

			rx_pkt_offset = sizeof(struct hal_rx_desc);
			l2_hdr_offset = ath11k_dp_rx_h_msdu_end_l3pad(ar->ab, rx_desc);

			if (is_first_msdu) {
				if (!ath11k_dp_rxdesc_mpdu_valid(ar->ab, rx_desc)) {
					drop_mpdu = true;
					dev_kfree_skb_any(msdu);
					msdu = NULL;
					pmon->mon_last_linkdesc_paddr = paddr;
					goto next_msdu;
				}

				msdu_ppdu_id =
					ath11k_dp_rxdesc_get_ppduid(ar->ab, rx_desc);

				if (ath11k_dp_rx_mon_comp_ppduid(msdu_ppdu_id,
								 ppdu_id,
								 &rx_bufs_used)) {
					if (rx_bufs_used) {
						drop_mpdu = true;
						dev_kfree_skb_any(msdu);
						msdu = NULL;
						goto next_msdu;
					}
					return rx_bufs_used;
				}
				pmon->mon_last_linkdesc_paddr = paddr;
				is_first_msdu = false;
			}
			ath11k_dp_mon_get_buf_len(&msdu_list.msdu_info[i],
						  &is_frag, &total_len,
						  &frag_len, &msdu_cnt);
			rx_buf_size = rx_pkt_offset + l2_hdr_offset + frag_len;

			ath11k_dp_pkt_set_pktlen(msdu, rx_buf_size);

			if (!(*head_msdu))
				*head_msdu = msdu;
			else if (last)
				last->next = msdu;

			last = msdu;
next_msdu:
			pmon->mon_last_buf_cookie = msdu_list.sw_cookie[i];
			rx_bufs_used++;
			spin_lock_bh(&rx_ring->idr_lock);
			idr_remove(&rx_ring->bufs_idr, buf_id);
			spin_unlock_bh(&rx_ring->idr_lock);
		}

		ath11k_hal_rx_buf_addr_info_set(rx_link_buf_info, paddr, sw_cookie, rbm);

		ath11k_dp_rx_mon_next_link_desc_get(rx_msdu_link_desc, &paddr,
						    &sw_cookie, &rbm,
						    &p_buf_addr_info);

		if (ar->ab->hw_params.rxdma1_enable) {
			if (ath11k_dp_rx_monitor_link_desc_return(ar,
								  p_last_buf_addr_info,
								  dp->mac_id))
				ath11k_dbg(ar->ab, ATH11K_DBG_DATA,
					   "dp_rx_monitor_link_desc_return failed");
		} else {
			ath11k_dp_rx_link_desc_return(ar->ab, rx_link_buf_info,
						      HAL_WBM_REL_BM_ACT_PUT_IN_IDLE);
		}

		p_last_buf_addr_info = p_buf_addr_info;

	} while (paddr && msdu_cnt);

	if (last)
		last->next = NULL;

	*tail_msdu = msdu;

	if (msdu_cnt == 0)
		*npackets = 1;

	return rx_bufs_used;
}

static void ath11k_dp_rx_msdus_set_payload(struct ath11k *ar, struct sk_buff *msdu)
{
	u32 rx_pkt_offset, l2_hdr_offset;

	rx_pkt_offset = ar->ab->hw_params.hal_desc_sz;
	l2_hdr_offset = ath11k_dp_rx_h_msdu_end_l3pad(ar->ab,
						      (struct hal_rx_desc *)msdu->data);
	skb_pull(msdu, rx_pkt_offset + l2_hdr_offset);
}

static struct sk_buff *
ath11k_dp_rx_mon_merg_msdus(struct ath11k *ar,
			    u32 mac_id, struct sk_buff *head_msdu,
			    struct sk_buff *last_msdu,
			    struct ieee80211_rx_status *rxs, bool *fcs_err)
{
	struct ath11k_base *ab = ar->ab;
	struct sk_buff *msdu, *prev_buf;
	struct hal_rx_desc *rx_desc;
	char *hdr_desc;
	u8 *dest, decap_format;
	struct ieee80211_hdr_3addr *wh;
	struct rx_attention *rx_attention;
	u32 err_bitmap;

	if (!head_msdu)
		goto err_merge_fail;

	rx_desc = (struct hal_rx_desc *)head_msdu->data;
	rx_attention = ath11k_dp_rx_get_attention(ab, rx_desc);
	err_bitmap = ath11k_dp_rx_h_attn_mpdu_err(rx_attention);

	if (err_bitmap & DP_RX_MPDU_ERR_FCS)
		*fcs_err = true;

	if (ath11k_dp_rxdesc_get_mpdulen_err(rx_attention))
		return NULL;

	decap_format = ath11k_dp_rx_h_msdu_start_decap_type(ab, rx_desc);

	ath11k_dp_rx_h_ppdu(ar, rx_desc, rxs);

	if (decap_format == DP_RX_DECAP_TYPE_RAW) {
		ath11k_dp_rx_msdus_set_payload(ar, head_msdu);

		prev_buf = head_msdu;
		msdu = head_msdu->next;

		while (msdu) {
			ath11k_dp_rx_msdus_set_payload(ar, msdu);

			prev_buf = msdu;
			msdu = msdu->next;
		}

		prev_buf->next = NULL;

		skb_trim(prev_buf, prev_buf->len - HAL_RX_FCS_LEN);
	} else if (decap_format == DP_RX_DECAP_TYPE_NATIVE_WIFI) {
		u8 qos_pkt = 0;

		rx_desc = (struct hal_rx_desc *)head_msdu->data;
		hdr_desc = ath11k_dp_rxdesc_get_80211hdr(ab, rx_desc);

		/* Base size */
		wh = (struct ieee80211_hdr_3addr *)hdr_desc;

		if (ieee80211_is_data_qos(wh->frame_control))
			qos_pkt = 1;

		msdu = head_msdu;

		while (msdu) {
			ath11k_dp_rx_msdus_set_payload(ar, msdu);
			if (qos_pkt) {
				dest = skb_push(msdu, sizeof(__le16));
				if (!dest)
					goto err_merge_fail;
				memcpy(dest, hdr_desc, sizeof(struct ieee80211_qos_hdr));
			}
			prev_buf = msdu;
			msdu = msdu->next;
		}
		dest = skb_put(prev_buf, HAL_RX_FCS_LEN);
		if (!dest)
			goto err_merge_fail;

		ath11k_dbg(ab, ATH11K_DBG_DATA,
			   "mpdu_buf %pK mpdu_buf->len %u",
			   prev_buf, prev_buf->len);
	} else {
		ath11k_dbg(ab, ATH11K_DBG_DATA,
			   "decap format %d is not supported!\n",
			   decap_format);
		goto err_merge_fail;
	}

	return head_msdu;

err_merge_fail:
	return NULL;
}

static void
ath11k_dp_rx_update_radiotap_he(struct hal_rx_mon_ppdu_info *rx_status,
				u8 *rtap_buf)
<<<<<<< HEAD
{
	u32 rtap_len = 0;

	put_unaligned_le16(rx_status->he_data1, &rtap_buf[rtap_len]);
	rtap_len += 2;
=======
{
	u32 rtap_len = 0;

	put_unaligned_le16(rx_status->he_data1, &rtap_buf[rtap_len]);
	rtap_len += 2;

	put_unaligned_le16(rx_status->he_data2, &rtap_buf[rtap_len]);
	rtap_len += 2;

	put_unaligned_le16(rx_status->he_data3, &rtap_buf[rtap_len]);
	rtap_len += 2;

	put_unaligned_le16(rx_status->he_data4, &rtap_buf[rtap_len]);
	rtap_len += 2;

	put_unaligned_le16(rx_status->he_data5, &rtap_buf[rtap_len]);
	rtap_len += 2;

	put_unaligned_le16(rx_status->he_data6, &rtap_buf[rtap_len]);
}

static void
ath11k_dp_rx_update_radiotap_he_mu(struct hal_rx_mon_ppdu_info *rx_status,
				   u8 *rtap_buf)
{
	u32 rtap_len = 0;

	put_unaligned_le16(rx_status->he_flags1, &rtap_buf[rtap_len]);
	rtap_len += 2;

	put_unaligned_le16(rx_status->he_flags2, &rtap_buf[rtap_len]);
	rtap_len += 2;

	rtap_buf[rtap_len] = rx_status->he_RU[0];
	rtap_len += 1;

	rtap_buf[rtap_len] = rx_status->he_RU[1];
	rtap_len += 1;

	rtap_buf[rtap_len] = rx_status->he_RU[2];
	rtap_len += 1;

	rtap_buf[rtap_len] = rx_status->he_RU[3];
}

static void ath11k_update_radiotap(struct ath11k *ar,
				   struct hal_rx_mon_ppdu_info *ppduinfo,
				   struct sk_buff *mon_skb,
				   struct ieee80211_rx_status *rxs)
{
	struct ieee80211_supported_band *sband;
	u8 *ptr = NULL;

	rxs->flag |= RX_FLAG_MACTIME_START;
	rxs->signal = ppduinfo->rssi_comb + ATH11K_DEFAULT_NOISE_FLOOR;

	if (ppduinfo->nss)
		rxs->nss = ppduinfo->nss;

	if (ppduinfo->he_mu_flags) {
		rxs->flag |= RX_FLAG_RADIOTAP_HE_MU;
		rxs->encoding = RX_ENC_HE;
		ptr = skb_push(mon_skb, sizeof(struct ieee80211_radiotap_he_mu));
		ath11k_dp_rx_update_radiotap_he_mu(ppduinfo, ptr);
	} else if (ppduinfo->he_flags) {
		rxs->flag |= RX_FLAG_RADIOTAP_HE;
		rxs->encoding = RX_ENC_HE;
		ptr = skb_push(mon_skb, sizeof(struct ieee80211_radiotap_he));
		ath11k_dp_rx_update_radiotap_he(ppduinfo, ptr);
		rxs->rate_idx = ppduinfo->rate;
	} else if (ppduinfo->vht_flags) {
		rxs->encoding = RX_ENC_VHT;
		rxs->rate_idx = ppduinfo->rate;
	} else if (ppduinfo->ht_flags) {
		rxs->encoding = RX_ENC_HT;
		rxs->rate_idx = ppduinfo->rate;
	} else {
		rxs->encoding = RX_ENC_LEGACY;
		sband = &ar->mac.sbands[rxs->band];
		rxs->rate_idx = ath11k_mac_hw_rate_to_idx(sband, ppduinfo->rate,
							  ppduinfo->cck_flag);
	}

	rxs->mactime = ppduinfo->tsft;
}

static int ath11k_dp_rx_mon_deliver(struct ath11k *ar, u32 mac_id,
				    struct sk_buff *head_msdu,
				    struct hal_rx_mon_ppdu_info *ppduinfo,
				    struct sk_buff *tail_msdu,
				    struct napi_struct *napi)
{
	struct ath11k_pdev_dp *dp = &ar->dp;
	struct sk_buff *mon_skb, *skb_next, *header;
	struct ieee80211_rx_status *rxs = &dp->rx_status;
	bool fcs_err = false;

	mon_skb = ath11k_dp_rx_mon_merg_msdus(ar, mac_id, head_msdu,
					      tail_msdu, rxs, &fcs_err);
>>>>>>> eb3cdb58

	put_unaligned_le16(rx_status->he_data2, &rtap_buf[rtap_len]);
	rtap_len += 2;

	put_unaligned_le16(rx_status->he_data3, &rtap_buf[rtap_len]);
	rtap_len += 2;

<<<<<<< HEAD
	put_unaligned_le16(rx_status->he_data4, &rtap_buf[rtap_len]);
	rtap_len += 2;

	put_unaligned_le16(rx_status->he_data5, &rtap_buf[rtap_len]);
	rtap_len += 2;

	put_unaligned_le16(rx_status->he_data6, &rtap_buf[rtap_len]);
}

static void
ath11k_dp_rx_update_radiotap_he_mu(struct hal_rx_mon_ppdu_info *rx_status,
				   u8 *rtap_buf)
{
	u32 rtap_len = 0;

	put_unaligned_le16(rx_status->he_flags1, &rtap_buf[rtap_len]);
	rtap_len += 2;

	put_unaligned_le16(rx_status->he_flags2, &rtap_buf[rtap_len]);
	rtap_len += 2;

	rtap_buf[rtap_len] = rx_status->he_RU[0];
	rtap_len += 1;

	rtap_buf[rtap_len] = rx_status->he_RU[1];
	rtap_len += 1;

	rtap_buf[rtap_len] = rx_status->he_RU[2];
	rtap_len += 1;

	rtap_buf[rtap_len] = rx_status->he_RU[3];
}

static void ath11k_update_radiotap(struct ath11k *ar,
				   struct hal_rx_mon_ppdu_info *ppduinfo,
				   struct sk_buff *mon_skb,
				   struct ieee80211_rx_status *rxs)
{
	struct ieee80211_supported_band *sband;
	u8 *ptr = NULL;

	rxs->flag |= RX_FLAG_MACTIME_START;
	rxs->signal = ppduinfo->rssi_comb + ATH11K_DEFAULT_NOISE_FLOOR;

	if (ppduinfo->nss)
		rxs->nss = ppduinfo->nss;

	if (ppduinfo->he_mu_flags) {
		rxs->flag |= RX_FLAG_RADIOTAP_HE_MU;
		rxs->encoding = RX_ENC_HE;
		ptr = skb_push(mon_skb, sizeof(struct ieee80211_radiotap_he_mu));
		ath11k_dp_rx_update_radiotap_he_mu(ppduinfo, ptr);
	} else if (ppduinfo->he_flags) {
		rxs->flag |= RX_FLAG_RADIOTAP_HE;
		rxs->encoding = RX_ENC_HE;
		ptr = skb_push(mon_skb, sizeof(struct ieee80211_radiotap_he));
		ath11k_dp_rx_update_radiotap_he(ppduinfo, ptr);
		rxs->rate_idx = ppduinfo->rate;
	} else if (ppduinfo->vht_flags) {
		rxs->encoding = RX_ENC_VHT;
		rxs->rate_idx = ppduinfo->rate;
	} else if (ppduinfo->ht_flags) {
		rxs->encoding = RX_ENC_HT;
		rxs->rate_idx = ppduinfo->rate;
	} else {
		rxs->encoding = RX_ENC_LEGACY;
		sband = &ar->mac.sbands[rxs->band];
		rxs->rate_idx = ath11k_mac_hw_rate_to_idx(sband, ppduinfo->rate,
							  ppduinfo->cck_flag);
	}

	rxs->mactime = ppduinfo->tsft;
}

static int ath11k_dp_rx_mon_deliver(struct ath11k *ar, u32 mac_id,
				    struct sk_buff *head_msdu,
				    struct hal_rx_mon_ppdu_info *ppduinfo,
				    struct sk_buff *tail_msdu,
				    struct napi_struct *napi)
{
	struct ath11k_pdev_dp *dp = &ar->dp;
	struct sk_buff *mon_skb, *skb_next, *header;
	struct ieee80211_rx_status *rxs = &dp->rx_status;
	bool fcs_err = false;

	mon_skb = ath11k_dp_rx_mon_merg_msdus(ar, mac_id, head_msdu,
					      tail_msdu, rxs, &fcs_err);

	if (!mon_skb)
		goto mon_deliver_fail;

	header = mon_skb;

=======
>>>>>>> eb3cdb58
	rxs->flag = 0;

	if (fcs_err)
		rxs->flag = RX_FLAG_FAILED_FCS_CRC;

	do {
		skb_next = mon_skb->next;
		if (!skb_next)
			rxs->flag &= ~RX_FLAG_AMSDU_MORE;
		else
			rxs->flag |= RX_FLAG_AMSDU_MORE;

		if (mon_skb == header) {
			header = NULL;
			rxs->flag &= ~RX_FLAG_ALLOW_SAME_PN;
		} else {
			rxs->flag |= RX_FLAG_ALLOW_SAME_PN;
		}
<<<<<<< HEAD
=======
		rxs->flag |= RX_FLAG_ONLY_MONITOR;
>>>>>>> eb3cdb58
		ath11k_update_radiotap(ar, ppduinfo, mon_skb, rxs);

		ath11k_dp_rx_deliver_msdu(ar, napi, mon_skb, rxs);
		mon_skb = skb_next;
	} while (mon_skb);
	rxs->flag = 0;

	return 0;

mon_deliver_fail:
	mon_skb = head_msdu;
	while (mon_skb) {
		skb_next = mon_skb->next;
		dev_kfree_skb_any(mon_skb);
		mon_skb = skb_next;
	}
	return -EINVAL;
}

/* The destination ring processing is stuck if the destination is not
 * moving while status ring moves 16 PPDU. The destination ring processing
 * skips this destination ring PPDU as a workaround.
 */
#define MON_DEST_RING_STUCK_MAX_CNT 16

static void ath11k_dp_rx_mon_dest_process(struct ath11k *ar, int mac_id,
					  u32 quota, struct napi_struct *napi)
{
	struct ath11k_pdev_dp *dp = &ar->dp;
	struct ath11k_mon_data *pmon = (struct ath11k_mon_data *)&dp->mon_data;
	const struct ath11k_hw_hal_params *hal_params;
	void *ring_entry;
	void *mon_dst_srng;
	u32 ppdu_id;
	u32 rx_bufs_used;
	u32 ring_id;
	struct ath11k_pdev_mon_stats *rx_mon_stats;
	u32	 npackets = 0;
	u32 mpdu_rx_bufs_used;

	if (ar->ab->hw_params.rxdma1_enable)
		ring_id = dp->rxdma_mon_dst_ring.ring_id;
	else
		ring_id = dp->rxdma_err_dst_ring[mac_id].ring_id;

	mon_dst_srng = &ar->ab->hal.srng_list[ring_id];

	if (!mon_dst_srng) {
		ath11k_warn(ar->ab,
			    "HAL Monitor Destination Ring Init Failed -- %pK",
			    mon_dst_srng);
		return;
	}

	spin_lock_bh(&pmon->mon_lock);

	ath11k_hal_srng_access_begin(ar->ab, mon_dst_srng);

	ppdu_id = pmon->mon_ppdu_info.ppdu_id;
	rx_bufs_used = 0;
	rx_mon_stats = &pmon->rx_mon_stats;

	while ((ring_entry = ath11k_hal_srng_dst_peek(ar->ab, mon_dst_srng))) {
		struct sk_buff *head_msdu, *tail_msdu;

		head_msdu = NULL;
		tail_msdu = NULL;

		mpdu_rx_bufs_used = ath11k_dp_rx_mon_mpdu_pop(ar, mac_id, ring_entry,
							      &head_msdu,
							      &tail_msdu,
							      &npackets, &ppdu_id);

		rx_bufs_used += mpdu_rx_bufs_used;

		if (mpdu_rx_bufs_used) {
			dp->mon_dest_ring_stuck_cnt = 0;
		} else {
			dp->mon_dest_ring_stuck_cnt++;
			rx_mon_stats->dest_mon_not_reaped++;
		}

		if (dp->mon_dest_ring_stuck_cnt > MON_DEST_RING_STUCK_MAX_CNT) {
			rx_mon_stats->dest_mon_stuck++;
			ath11k_dbg(ar->ab, ATH11K_DBG_DATA,
				   "status ring ppdu_id=%d dest ring ppdu_id=%d mon_dest_ring_stuck_cnt=%d dest_mon_not_reaped=%u dest_mon_stuck=%u\n",
				   pmon->mon_ppdu_info.ppdu_id, ppdu_id,
				   dp->mon_dest_ring_stuck_cnt,
				   rx_mon_stats->dest_mon_not_reaped,
				   rx_mon_stats->dest_mon_stuck);
			pmon->mon_ppdu_info.ppdu_id = ppdu_id;
			continue;
		}

		if (ppdu_id != pmon->mon_ppdu_info.ppdu_id) {
			pmon->mon_ppdu_status = DP_PPDU_STATUS_START;
			ath11k_dbg(ar->ab, ATH11K_DBG_DATA,
				   "dest_rx: new ppdu_id %x != status ppdu_id %x dest_mon_not_reaped = %u dest_mon_stuck = %u\n",
				   ppdu_id, pmon->mon_ppdu_info.ppdu_id,
				   rx_mon_stats->dest_mon_not_reaped,
				   rx_mon_stats->dest_mon_stuck);
			break;
		}
		if (head_msdu && tail_msdu) {
			ath11k_dp_rx_mon_deliver(ar, dp->mac_id, head_msdu,
						 &pmon->mon_ppdu_info,
						 tail_msdu, napi);
			rx_mon_stats->dest_mpdu_done++;
		}

		ring_entry = ath11k_hal_srng_dst_get_next_entry(ar->ab,
								mon_dst_srng);
	}
	ath11k_hal_srng_access_end(ar->ab, mon_dst_srng);

	spin_unlock_bh(&pmon->mon_lock);

	if (rx_bufs_used) {
		rx_mon_stats->dest_ppdu_done++;
		hal_params = ar->ab->hw_params.hal_params;

		if (ar->ab->hw_params.rxdma1_enable)
			ath11k_dp_rxbufs_replenish(ar->ab, dp->mac_id,
						   &dp->rxdma_mon_buf_ring,
						   rx_bufs_used,
						   hal_params->rx_buf_rbm);
		else
			ath11k_dp_rxbufs_replenish(ar->ab, dp->mac_id,
						   &dp->rx_refill_buf_ring,
						   rx_bufs_used,
						   hal_params->rx_buf_rbm);
	}
}

int ath11k_dp_rx_process_mon_status(struct ath11k_base *ab, int mac_id,
				    struct napi_struct *napi, int budget)
{
	struct ath11k *ar = ath11k_ab_to_ar(ab, mac_id);
	enum hal_rx_mon_status hal_status;
	struct sk_buff *skb;
	struct sk_buff_head skb_list;
	struct ath11k_peer *peer;
	struct ath11k_sta *arsta;
	int num_buffs_reaped = 0;
	u32 rx_buf_sz;
	u16 log_type;
	struct ath11k_mon_data *pmon = (struct ath11k_mon_data *)&ar->dp.mon_data;
	struct ath11k_pdev_mon_stats *rx_mon_stats = &pmon->rx_mon_stats;
	struct hal_rx_mon_ppdu_info *ppdu_info = &pmon->mon_ppdu_info;

	__skb_queue_head_init(&skb_list);

	num_buffs_reaped = ath11k_dp_rx_reap_mon_status_ring(ab, mac_id, &budget,
							     &skb_list);
	if (!num_buffs_reaped)
		goto exit;

	memset(ppdu_info, 0, sizeof(*ppdu_info));
	ppdu_info->peer_id = HAL_INVALID_PEERID;

	while ((skb = __skb_dequeue(&skb_list))) {
		if (ath11k_debugfs_is_pktlog_lite_mode_enabled(ar)) {
			log_type = ATH11K_PKTLOG_TYPE_LITE_RX;
			rx_buf_sz = DP_RX_BUFFER_SIZE_LITE;
		} else if (ath11k_debugfs_is_pktlog_rx_stats_enabled(ar)) {
			log_type = ATH11K_PKTLOG_TYPE_RX_STATBUF;
			rx_buf_sz = DP_RX_BUFFER_SIZE;
		} else {
			log_type = ATH11K_PKTLOG_TYPE_INVALID;
			rx_buf_sz = 0;
		}

		if (log_type != ATH11K_PKTLOG_TYPE_INVALID)
			trace_ath11k_htt_rxdesc(ar, skb->data, log_type, rx_buf_sz);

		memset(ppdu_info, 0, sizeof(*ppdu_info));
		ppdu_info->peer_id = HAL_INVALID_PEERID;
		hal_status = ath11k_hal_rx_parse_mon_status(ab, ppdu_info, skb);

		if (test_bit(ATH11K_FLAG_MONITOR_STARTED, &ar->monitor_flags) &&
		    pmon->mon_ppdu_status == DP_PPDU_STATUS_START &&
		    hal_status == HAL_TLV_STATUS_PPDU_DONE) {
			rx_mon_stats->status_ppdu_done++;
			pmon->mon_ppdu_status = DP_PPDU_STATUS_DONE;
			ath11k_dp_rx_mon_dest_process(ar, mac_id, budget, napi);
			pmon->mon_ppdu_status = DP_PPDU_STATUS_START;
		}

		if (ppdu_info->peer_id == HAL_INVALID_PEERID ||
		    hal_status != HAL_RX_MON_STATUS_PPDU_DONE) {
			dev_kfree_skb_any(skb);
			continue;
		}

		rcu_read_lock();
		spin_lock_bh(&ab->base_lock);
		peer = ath11k_peer_find_by_id(ab, ppdu_info->peer_id);

		if (!peer || !peer->sta) {
			ath11k_dbg(ab, ATH11K_DBG_DATA,
				   "failed to find the peer with peer_id %d\n",
				   ppdu_info->peer_id);
			goto next_skb;
		}

		arsta = (struct ath11k_sta *)peer->sta->drv_priv;
		ath11k_dp_rx_update_peer_stats(arsta, ppdu_info);

		if (ath11k_debugfs_is_pktlog_peer_valid(ar, peer->addr))
			trace_ath11k_htt_rxdesc(ar, skb->data, log_type, rx_buf_sz);

next_skb:
		spin_unlock_bh(&ab->base_lock);
		rcu_read_unlock();

		dev_kfree_skb_any(skb);
		memset(ppdu_info, 0, sizeof(*ppdu_info));
		ppdu_info->peer_id = HAL_INVALID_PEERID;
	}
exit:
	return num_buffs_reaped;
}

static u32
ath11k_dp_rx_full_mon_mpdu_pop(struct ath11k *ar,
			       void *ring_entry, struct sk_buff **head_msdu,
			       struct sk_buff **tail_msdu,
			       struct hal_sw_mon_ring_entries *sw_mon_entries)
{
	struct ath11k_pdev_dp *dp = &ar->dp;
	struct ath11k_mon_data *pmon = &dp->mon_data;
	struct dp_rxdma_ring *rx_ring = &dp->rxdma_mon_buf_ring;
	struct sk_buff *msdu = NULL, *last = NULL;
	struct hal_sw_monitor_ring *sw_desc = ring_entry;
	struct hal_rx_msdu_list msdu_list;
	struct hal_rx_desc *rx_desc;
	struct ath11k_skb_rxcb *rxcb;
	void *rx_msdu_link_desc;
	void *p_buf_addr_info, *p_last_buf_addr_info;
	int buf_id, i = 0;
	u32 rx_buf_size, rx_pkt_offset, l2_hdr_offset;
	u32 rx_bufs_used = 0, msdu_cnt = 0;
	u32 total_len = 0, frag_len = 0, sw_cookie;
	u16 num_msdus = 0;
	u8 rxdma_err, rbm;
	bool is_frag, is_first_msdu;
	bool drop_mpdu = false;

	ath11k_hal_rx_sw_mon_ring_buf_paddr_get(ring_entry, sw_mon_entries);

	sw_cookie = sw_mon_entries->mon_dst_sw_cookie;
	sw_mon_entries->end_of_ppdu = false;
	sw_mon_entries->drop_ppdu = false;
	p_last_buf_addr_info = sw_mon_entries->dst_buf_addr_info;
	msdu_cnt = sw_mon_entries->msdu_cnt;

	sw_mon_entries->end_of_ppdu =
		FIELD_GET(HAL_SW_MON_RING_INFO0_END_OF_PPDU, sw_desc->info0);
	if (sw_mon_entries->end_of_ppdu)
		return rx_bufs_used;

	if (FIELD_GET(HAL_SW_MON_RING_INFO0_RXDMA_PUSH_REASON,
		      sw_desc->info0) ==
		      HAL_REO_DEST_RING_PUSH_REASON_ERR_DETECTED) {
		rxdma_err =
			FIELD_GET(HAL_SW_MON_RING_INFO0_RXDMA_ERROR_CODE,
				  sw_desc->info0);
		if (rxdma_err == HAL_REO_ENTR_RING_RXDMA_ECODE_FLUSH_REQUEST_ERR ||
		    rxdma_err == HAL_REO_ENTR_RING_RXDMA_ECODE_MPDU_LEN_ERR ||
		    rxdma_err == HAL_REO_ENTR_RING_RXDMA_ECODE_OVERFLOW_ERR) {
			pmon->rx_mon_stats.dest_mpdu_drop++;
			drop_mpdu = true;
		}
	}

	is_frag = false;
	is_first_msdu = true;

	do {
		rx_msdu_link_desc =
			(u8 *)pmon->link_desc_banks[sw_cookie].vaddr +
			(sw_mon_entries->mon_dst_paddr -
			 pmon->link_desc_banks[sw_cookie].paddr);

		ath11k_hal_rx_msdu_list_get(ar, rx_msdu_link_desc, &msdu_list,
					    &num_msdus);

		for (i = 0; i < num_msdus; i++) {
			buf_id = FIELD_GET(DP_RXDMA_BUF_COOKIE_BUF_ID,
					   msdu_list.sw_cookie[i]);

			spin_lock_bh(&rx_ring->idr_lock);
			msdu = idr_find(&rx_ring->bufs_idr, buf_id);
			if (!msdu) {
				ath11k_dbg(ar->ab, ATH11K_DBG_DATA,
					   "full mon msdu_pop: invalid buf_id %d\n",
					    buf_id);
				spin_unlock_bh(&rx_ring->idr_lock);
				break;
			}
			idr_remove(&rx_ring->bufs_idr, buf_id);
			spin_unlock_bh(&rx_ring->idr_lock);

			rxcb = ATH11K_SKB_RXCB(msdu);
			if (!rxcb->unmapped) {
				dma_unmap_single(ar->ab->dev, rxcb->paddr,
						 msdu->len +
						 skb_tailroom(msdu),
						 DMA_FROM_DEVICE);
				rxcb->unmapped = 1;
			}
			if (drop_mpdu) {
				ath11k_dbg(ar->ab, ATH11K_DBG_DATA,
					   "full mon: i %d drop msdu %p *ppdu_id %x\n",
					   i, msdu, sw_mon_entries->ppdu_id);
				dev_kfree_skb_any(msdu);
				msdu_cnt--;
				goto next_msdu;
			}

			rx_desc = (struct hal_rx_desc *)msdu->data;

			rx_pkt_offset = sizeof(struct hal_rx_desc);
			l2_hdr_offset = ath11k_dp_rx_h_msdu_end_l3pad(ar->ab, rx_desc);

			if (is_first_msdu) {
				if (!ath11k_dp_rxdesc_mpdu_valid(ar->ab, rx_desc)) {
					drop_mpdu = true;
					dev_kfree_skb_any(msdu);
					msdu = NULL;
					goto next_msdu;
				}
				is_first_msdu = false;
			}

			ath11k_dp_mon_get_buf_len(&msdu_list.msdu_info[i],
						  &is_frag, &total_len,
						  &frag_len, &msdu_cnt);

			rx_buf_size = rx_pkt_offset + l2_hdr_offset + frag_len;

			ath11k_dp_pkt_set_pktlen(msdu, rx_buf_size);

			if (!(*head_msdu))
				*head_msdu = msdu;
			else if (last)
				last->next = msdu;

			last = msdu;
next_msdu:
			rx_bufs_used++;
		}

		ath11k_dp_rx_mon_next_link_desc_get(rx_msdu_link_desc,
						    &sw_mon_entries->mon_dst_paddr,
						    &sw_mon_entries->mon_dst_sw_cookie,
						    &rbm,
						    &p_buf_addr_info);

		if (ath11k_dp_rx_monitor_link_desc_return(ar,
							  p_last_buf_addr_info,
							  dp->mac_id))
			ath11k_dbg(ar->ab, ATH11K_DBG_DATA,
				   "full mon: dp_rx_monitor_link_desc_return failed\n");

		p_last_buf_addr_info = p_buf_addr_info;

	} while (sw_mon_entries->mon_dst_paddr && msdu_cnt);

	if (last)
		last->next = NULL;

	*tail_msdu = msdu;

	return rx_bufs_used;
}

static int ath11k_dp_rx_full_mon_prepare_mpdu(struct ath11k_dp *dp,
					      struct dp_full_mon_mpdu *mon_mpdu,
					      struct sk_buff *head,
					      struct sk_buff *tail)
{
	mon_mpdu = kzalloc(sizeof(*mon_mpdu), GFP_ATOMIC);
	if (!mon_mpdu)
		return -ENOMEM;

	list_add_tail(&mon_mpdu->list, &dp->dp_full_mon_mpdu_list);
	mon_mpdu->head = head;
	mon_mpdu->tail = tail;

	return 0;
}

static void ath11k_dp_rx_full_mon_drop_ppdu(struct ath11k_dp *dp,
					    struct dp_full_mon_mpdu *mon_mpdu)
{
	struct dp_full_mon_mpdu *tmp;
	struct sk_buff *tmp_msdu, *skb_next;

	if (list_empty(&dp->dp_full_mon_mpdu_list))
		return;

	list_for_each_entry_safe(mon_mpdu, tmp, &dp->dp_full_mon_mpdu_list, list) {
		list_del(&mon_mpdu->list);

		tmp_msdu = mon_mpdu->head;
		while (tmp_msdu) {
			skb_next = tmp_msdu->next;
			dev_kfree_skb_any(tmp_msdu);
			tmp_msdu = skb_next;
		}

		kfree(mon_mpdu);
	}
}

static int ath11k_dp_rx_full_mon_deliver_ppdu(struct ath11k *ar,
					      int mac_id,
					      struct ath11k_mon_data *pmon,
					      struct napi_struct *napi)
{
	struct ath11k_pdev_mon_stats *rx_mon_stats;
	struct dp_full_mon_mpdu *tmp;
	struct dp_full_mon_mpdu *mon_mpdu = pmon->mon_mpdu;
	struct sk_buff *head_msdu, *tail_msdu;
	struct ath11k_base *ab = ar->ab;
	struct ath11k_dp *dp = &ab->dp;
	int ret;

	rx_mon_stats = &pmon->rx_mon_stats;

	list_for_each_entry_safe(mon_mpdu, tmp, &dp->dp_full_mon_mpdu_list, list) {
		list_del(&mon_mpdu->list);
		head_msdu = mon_mpdu->head;
		tail_msdu = mon_mpdu->tail;
		if (head_msdu && tail_msdu) {
			ret = ath11k_dp_rx_mon_deliver(ar, mac_id, head_msdu,
						       &pmon->mon_ppdu_info,
						       tail_msdu, napi);
			rx_mon_stats->dest_mpdu_done++;
			ath11k_dbg(ar->ab, ATH11K_DBG_DATA, "full mon: deliver ppdu\n");
		}
		kfree(mon_mpdu);
	}

	return ret;
}

static int
ath11k_dp_rx_process_full_mon_status_ring(struct ath11k_base *ab, int mac_id,
					  struct napi_struct *napi, int budget)
{
	struct ath11k *ar = ab->pdevs[mac_id].ar;
	struct ath11k_pdev_dp *dp = &ar->dp;
	struct ath11k_mon_data *pmon = &dp->mon_data;
	struct hal_sw_mon_ring_entries *sw_mon_entries;
	int quota = 0, work = 0, count;

	sw_mon_entries = &pmon->sw_mon_entries;

	while (pmon->hold_mon_dst_ring) {
		quota = ath11k_dp_rx_process_mon_status(ab, mac_id,
							napi, 1);
		if (pmon->buf_state == DP_MON_STATUS_MATCH) {
			count = sw_mon_entries->status_buf_count;
			if (count > 1) {
				quota += ath11k_dp_rx_process_mon_status(ab, mac_id,
									 napi, count);
			}

			ath11k_dp_rx_full_mon_deliver_ppdu(ar, dp->mac_id,
							   pmon, napi);
			pmon->hold_mon_dst_ring = false;
		} else if (!pmon->mon_status_paddr ||
			   pmon->buf_state == DP_MON_STATUS_LEAD) {
			sw_mon_entries->drop_ppdu = true;
			pmon->hold_mon_dst_ring = false;
		}

		if (!quota)
			break;

		work += quota;
	}

	if (sw_mon_entries->drop_ppdu)
		ath11k_dp_rx_full_mon_drop_ppdu(&ab->dp, pmon->mon_mpdu);

	return work;
}

static int ath11k_dp_full_mon_process_rx(struct ath11k_base *ab, int mac_id,
					 struct napi_struct *napi, int budget)
{
	struct ath11k *ar = ab->pdevs[mac_id].ar;
	struct ath11k_pdev_dp *dp = &ar->dp;
	struct ath11k_mon_data *pmon = &dp->mon_data;
	struct hal_sw_mon_ring_entries *sw_mon_entries;
	struct ath11k_pdev_mon_stats *rx_mon_stats;
	struct sk_buff *head_msdu, *tail_msdu;
	void *mon_dst_srng = &ar->ab->hal.srng_list[dp->rxdma_mon_dst_ring.ring_id];
	void *ring_entry;
	u32 rx_bufs_used = 0, mpdu_rx_bufs_used;
	int quota = 0, ret;
	bool break_dst_ring = false;

	spin_lock_bh(&pmon->mon_lock);

	sw_mon_entries = &pmon->sw_mon_entries;
	rx_mon_stats = &pmon->rx_mon_stats;

	if (pmon->hold_mon_dst_ring) {
		spin_unlock_bh(&pmon->mon_lock);
		goto reap_status_ring;
	}

	ath11k_hal_srng_access_begin(ar->ab, mon_dst_srng);
	while ((ring_entry = ath11k_hal_srng_dst_peek(ar->ab, mon_dst_srng))) {
		head_msdu = NULL;
		tail_msdu = NULL;

		mpdu_rx_bufs_used = ath11k_dp_rx_full_mon_mpdu_pop(ar, ring_entry,
								   &head_msdu,
								   &tail_msdu,
								   sw_mon_entries);
		rx_bufs_used += mpdu_rx_bufs_used;

		if (!sw_mon_entries->end_of_ppdu) {
			if (head_msdu) {
				ret = ath11k_dp_rx_full_mon_prepare_mpdu(&ab->dp,
									 pmon->mon_mpdu,
									 head_msdu,
									 tail_msdu);
				if (ret)
					break_dst_ring = true;
			}

			goto next_entry;
		} else {
			if (!sw_mon_entries->ppdu_id &&
			    !sw_mon_entries->mon_status_paddr) {
				break_dst_ring = true;
				goto next_entry;
			}
		}

		rx_mon_stats->dest_ppdu_done++;
		pmon->mon_ppdu_status = DP_PPDU_STATUS_START;
		pmon->buf_state = DP_MON_STATUS_LAG;
		pmon->mon_status_paddr = sw_mon_entries->mon_status_paddr;
		pmon->hold_mon_dst_ring = true;
next_entry:
		ring_entry = ath11k_hal_srng_dst_get_next_entry(ar->ab,
								mon_dst_srng);
		if (break_dst_ring)
			break;
	}

	ath11k_hal_srng_access_end(ar->ab, mon_dst_srng);
	spin_unlock_bh(&pmon->mon_lock);

	if (rx_bufs_used) {
		ath11k_dp_rxbufs_replenish(ar->ab, dp->mac_id,
					   &dp->rxdma_mon_buf_ring,
					   rx_bufs_used,
					   HAL_RX_BUF_RBM_SW3_BM);
	}

reap_status_ring:
	quota = ath11k_dp_rx_process_full_mon_status_ring(ab, mac_id,
							  napi, budget);

	return quota;
}

int ath11k_dp_rx_process_mon_rings(struct ath11k_base *ab, int mac_id,
				   struct napi_struct *napi, int budget)
{
	struct ath11k *ar = ath11k_ab_to_ar(ab, mac_id);
	int ret = 0;

	if (test_bit(ATH11K_FLAG_MONITOR_STARTED, &ar->monitor_flags) &&
	    ab->hw_params.full_monitor_mode)
		ret = ath11k_dp_full_mon_process_rx(ab, mac_id, napi, budget);
	else
		ret = ath11k_dp_rx_process_mon_status(ab, mac_id, napi, budget);

	return ret;
}

static int ath11k_dp_rx_pdev_mon_status_attach(struct ath11k *ar)
{
	struct ath11k_pdev_dp *dp = &ar->dp;
	struct ath11k_mon_data *pmon = (struct ath11k_mon_data *)&dp->mon_data;

	skb_queue_head_init(&pmon->rx_status_q);

	pmon->mon_ppdu_status = DP_PPDU_STATUS_START;

	memset(&pmon->rx_mon_stats, 0,
	       sizeof(pmon->rx_mon_stats));
	return 0;
}

int ath11k_dp_rx_pdev_mon_attach(struct ath11k *ar)
{
	struct ath11k_pdev_dp *dp = &ar->dp;
	struct ath11k_mon_data *pmon = &dp->mon_data;
	struct hal_srng *mon_desc_srng = NULL;
	struct dp_srng *dp_srng;
	int ret = 0;
	u32 n_link_desc = 0;

	ret = ath11k_dp_rx_pdev_mon_status_attach(ar);
	if (ret) {
		ath11k_warn(ar->ab, "pdev_mon_status_attach() failed");
		return ret;
	}

	/* if rxdma1_enable is false, no need to setup
	 * rxdma_mon_desc_ring.
	 */
	if (!ar->ab->hw_params.rxdma1_enable)
		return 0;

	dp_srng = &dp->rxdma_mon_desc_ring;
	n_link_desc = dp_srng->size /
		ath11k_hal_srng_get_entrysize(ar->ab, HAL_RXDMA_MONITOR_DESC);
	mon_desc_srng =
		&ar->ab->hal.srng_list[dp->rxdma_mon_desc_ring.ring_id];

	ret = ath11k_dp_link_desc_setup(ar->ab, pmon->link_desc_banks,
					HAL_RXDMA_MONITOR_DESC, mon_desc_srng,
					n_link_desc);
	if (ret) {
		ath11k_warn(ar->ab, "mon_link_desc_pool_setup() failed");
		return ret;
	}
	pmon->mon_last_linkdesc_paddr = 0;
	pmon->mon_last_buf_cookie = DP_RX_DESC_COOKIE_MAX + 1;
	spin_lock_init(&pmon->mon_lock);

	return 0;
}

static int ath11k_dp_mon_link_free(struct ath11k *ar)
{
	struct ath11k_pdev_dp *dp = &ar->dp;
	struct ath11k_mon_data *pmon = &dp->mon_data;

	ath11k_dp_link_desc_cleanup(ar->ab, pmon->link_desc_banks,
				    HAL_RXDMA_MONITOR_DESC,
				    &dp->rxdma_mon_desc_ring);
	return 0;
}

int ath11k_dp_rx_pdev_mon_detach(struct ath11k *ar)
{
	ath11k_dp_mon_link_free(ar);
	return 0;
}

int ath11k_dp_rx_pktlog_start(struct ath11k_base *ab)
{
	/* start reap timer */
	mod_timer(&ab->mon_reap_timer,
		  jiffies + msecs_to_jiffies(ATH11K_MON_TIMER_INTERVAL));

	return 0;
}

int ath11k_dp_rx_pktlog_stop(struct ath11k_base *ab, bool stop_timer)
{
	int ret;

	if (stop_timer)
		del_timer_sync(&ab->mon_reap_timer);

	/* reap all the monitor related rings */
	ret = ath11k_dp_purge_mon_ring(ab);
	if (ret) {
		ath11k_warn(ab, "failed to purge dp mon ring: %d\n", ret);
		return ret;
	}

	return 0;
}<|MERGE_RESOLUTION|>--- conflicted
+++ resolved
@@ -2499,11 +2499,7 @@
 
 	/* PN for multicast packets are not validate in HW,
 	 * so skip 802.3 rx path
-<<<<<<< HEAD
-	 * Also, fast_rx expectes the STA to be authorized, hence
-=======
 	 * Also, fast_rx expects the STA to be authorized, hence
->>>>>>> eb3cdb58
 	 * eapol packets are sent in slow path.
 	 */
 	if (decap == DP_RX_DECAP_TYPE_ETHERNET2_DIX && !is_eapol &&
@@ -3041,10 +3037,6 @@
 			if (!skb) {
 				ath11k_warn(ab, "rx monitor status with invalid buf_id %d\n",
 					    buf_id);
-<<<<<<< HEAD
-				spin_unlock_bh(&rx_ring->idr_lock);
-=======
->>>>>>> eb3cdb58
 				pmon->buf_state = DP_MON_STATUS_REPLINISH;
 				goto move_next;
 			}
@@ -3060,19 +3052,6 @@
 					HAL_RX_STATUS_BUFFER_DONE) {
 				ath11k_warn(ab, "mon status DONE not set %lx, buf_id %d\n",
 					    FIELD_GET(HAL_TLV_HDR_TAG,
-<<<<<<< HEAD
-						      tlv->tl));
-				dev_kfree_skb_any(skb);
-				pmon->buf_state = DP_MON_STATUS_NO_DMA;
-				goto move_next;
-			}
-
-			if (ab->hw_params.full_monitor_mode) {
-				ath11k_dp_rx_mon_update_status_buf_state(pmon, tlv);
-				if (paddr == pmon->mon_status_paddr)
-					pmon->buf_state = DP_MON_STATUS_MATCH;
-			}
-=======
 						      tlv->tl), buf_id);
 				/* If done status is missing, hold onto status
 				 * ring until status is done for this status
@@ -3098,7 +3077,6 @@
 					 skb->len + skb_tailroom(skb),
 					 DMA_FROM_DEVICE);
 
->>>>>>> eb3cdb58
 			__skb_queue_tail(skb_list, skb);
 		} else {
 			pmon->buf_state = DP_MON_STATUS_REPLINISH;
@@ -4948,13 +4926,6 @@
 static void
 ath11k_dp_rx_update_radiotap_he(struct hal_rx_mon_ppdu_info *rx_status,
 				u8 *rtap_buf)
-<<<<<<< HEAD
-{
-	u32 rtap_len = 0;
-
-	put_unaligned_le16(rx_status->he_data1, &rtap_buf[rtap_len]);
-	rtap_len += 2;
-=======
 {
 	u32 rtap_len = 0;
 
@@ -5054,110 +5025,12 @@
 
 	mon_skb = ath11k_dp_rx_mon_merg_msdus(ar, mac_id, head_msdu,
 					      tail_msdu, rxs, &fcs_err);
->>>>>>> eb3cdb58
-
-	put_unaligned_le16(rx_status->he_data2, &rtap_buf[rtap_len]);
-	rtap_len += 2;
-
-	put_unaligned_le16(rx_status->he_data3, &rtap_buf[rtap_len]);
-	rtap_len += 2;
-
-<<<<<<< HEAD
-	put_unaligned_le16(rx_status->he_data4, &rtap_buf[rtap_len]);
-	rtap_len += 2;
-
-	put_unaligned_le16(rx_status->he_data5, &rtap_buf[rtap_len]);
-	rtap_len += 2;
-
-	put_unaligned_le16(rx_status->he_data6, &rtap_buf[rtap_len]);
-}
-
-static void
-ath11k_dp_rx_update_radiotap_he_mu(struct hal_rx_mon_ppdu_info *rx_status,
-				   u8 *rtap_buf)
-{
-	u32 rtap_len = 0;
-
-	put_unaligned_le16(rx_status->he_flags1, &rtap_buf[rtap_len]);
-	rtap_len += 2;
-
-	put_unaligned_le16(rx_status->he_flags2, &rtap_buf[rtap_len]);
-	rtap_len += 2;
-
-	rtap_buf[rtap_len] = rx_status->he_RU[0];
-	rtap_len += 1;
-
-	rtap_buf[rtap_len] = rx_status->he_RU[1];
-	rtap_len += 1;
-
-	rtap_buf[rtap_len] = rx_status->he_RU[2];
-	rtap_len += 1;
-
-	rtap_buf[rtap_len] = rx_status->he_RU[3];
-}
-
-static void ath11k_update_radiotap(struct ath11k *ar,
-				   struct hal_rx_mon_ppdu_info *ppduinfo,
-				   struct sk_buff *mon_skb,
-				   struct ieee80211_rx_status *rxs)
-{
-	struct ieee80211_supported_band *sband;
-	u8 *ptr = NULL;
-
-	rxs->flag |= RX_FLAG_MACTIME_START;
-	rxs->signal = ppduinfo->rssi_comb + ATH11K_DEFAULT_NOISE_FLOOR;
-
-	if (ppduinfo->nss)
-		rxs->nss = ppduinfo->nss;
-
-	if (ppduinfo->he_mu_flags) {
-		rxs->flag |= RX_FLAG_RADIOTAP_HE_MU;
-		rxs->encoding = RX_ENC_HE;
-		ptr = skb_push(mon_skb, sizeof(struct ieee80211_radiotap_he_mu));
-		ath11k_dp_rx_update_radiotap_he_mu(ppduinfo, ptr);
-	} else if (ppduinfo->he_flags) {
-		rxs->flag |= RX_FLAG_RADIOTAP_HE;
-		rxs->encoding = RX_ENC_HE;
-		ptr = skb_push(mon_skb, sizeof(struct ieee80211_radiotap_he));
-		ath11k_dp_rx_update_radiotap_he(ppduinfo, ptr);
-		rxs->rate_idx = ppduinfo->rate;
-	} else if (ppduinfo->vht_flags) {
-		rxs->encoding = RX_ENC_VHT;
-		rxs->rate_idx = ppduinfo->rate;
-	} else if (ppduinfo->ht_flags) {
-		rxs->encoding = RX_ENC_HT;
-		rxs->rate_idx = ppduinfo->rate;
-	} else {
-		rxs->encoding = RX_ENC_LEGACY;
-		sband = &ar->mac.sbands[rxs->band];
-		rxs->rate_idx = ath11k_mac_hw_rate_to_idx(sband, ppduinfo->rate,
-							  ppduinfo->cck_flag);
-	}
-
-	rxs->mactime = ppduinfo->tsft;
-}
-
-static int ath11k_dp_rx_mon_deliver(struct ath11k *ar, u32 mac_id,
-				    struct sk_buff *head_msdu,
-				    struct hal_rx_mon_ppdu_info *ppduinfo,
-				    struct sk_buff *tail_msdu,
-				    struct napi_struct *napi)
-{
-	struct ath11k_pdev_dp *dp = &ar->dp;
-	struct sk_buff *mon_skb, *skb_next, *header;
-	struct ieee80211_rx_status *rxs = &dp->rx_status;
-	bool fcs_err = false;
-
-	mon_skb = ath11k_dp_rx_mon_merg_msdus(ar, mac_id, head_msdu,
-					      tail_msdu, rxs, &fcs_err);
 
 	if (!mon_skb)
 		goto mon_deliver_fail;
 
 	header = mon_skb;
 
-=======
->>>>>>> eb3cdb58
 	rxs->flag = 0;
 
 	if (fcs_err)
@@ -5176,10 +5049,7 @@
 		} else {
 			rxs->flag |= RX_FLAG_ALLOW_SAME_PN;
 		}
-<<<<<<< HEAD
-=======
 		rxs->flag |= RX_FLAG_ONLY_MONITOR;
->>>>>>> eb3cdb58
 		ath11k_update_radiotap(ar, ppduinfo, mon_skb, rxs);
 
 		ath11k_dp_rx_deliver_msdu(ar, napi, mon_skb, rxs);
