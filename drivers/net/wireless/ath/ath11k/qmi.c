--- conflicted
+++ resolved
@@ -19,10 +19,7 @@
 #define SLEEP_CLOCK_SELECT_INTERNAL_BIT	0x02
 #define HOST_CSTATE_BIT			0x04
 #define PLATFORM_CAP_PCIE_GLOBAL_RESET	0x08
-<<<<<<< HEAD
-=======
 #define PLATFORM_CAP_PCIE_PME_D3COLD	0x10
->>>>>>> eb3cdb58
 
 #define FW_BUILD_ID_MASK "QC_IMAGE_VERSION_STRING="
 
@@ -755,11 +752,7 @@
 	},
 };
 
-<<<<<<< HEAD
-static struct qmi_elem_info qmi_wlanfw_device_info_req_msg_v01_ei[] = {
-=======
 static const struct qmi_elem_info qmi_wlanfw_device_info_req_msg_v01_ei[] = {
->>>>>>> eb3cdb58
 	{
 		.data_type      = QMI_EOTI,
 		.array_type     = NO_ARRAY,
@@ -767,11 +760,7 @@
 	},
 };
 
-<<<<<<< HEAD
-static struct qmi_elem_info qmi_wlfw_device_info_resp_msg_v01_ei[] = {
-=======
 static const struct qmi_elem_info qmi_wlfw_device_info_resp_msg_v01_ei[] = {
->>>>>>> eb3cdb58
 	{
 		.data_type	= QMI_STRUCT,
 		.elem_len	= 1,
@@ -825,11 +814,7 @@
 	},
 };
 
-<<<<<<< HEAD
-static struct qmi_elem_info qmi_wlanfw_rf_chip_info_s_v01_ei[] = {
-=======
 static const struct qmi_elem_info qmi_wlanfw_rf_chip_info_s_v01_ei[] = {
->>>>>>> eb3cdb58
 	{
 		.data_type	= QMI_UNSIGNED_4_BYTE,
 		.elem_len	= 1,
@@ -1713,57 +1698,6 @@
 };
 
 static const struct qmi_elem_info qmi_wlfw_fw_init_done_ind_msg_v01_ei[] = {
-	{
-		.data_type = QMI_EOTI,
-		.array_type = NO_ARRAY,
-	},
-};
-
-static struct qmi_elem_info qmi_wlanfw_wlan_ini_req_msg_v01_ei[] = {
-	{
-		.data_type	= QMI_OPT_FLAG,
-		.elem_len	= 1,
-		.elem_size	= sizeof(u8),
-		.array_type	= NO_ARRAY,
-		.tlv_type	= 0x10,
-		.offset		= offsetof(struct qmi_wlanfw_wlan_ini_req_msg_v01,
-					   enablefwlog_valid),
-	},
-	{
-		.data_type	= QMI_UNSIGNED_1_BYTE,
-		.elem_len	= 1,
-		.elem_size	= sizeof(u8),
-		.array_type	= NO_ARRAY,
-		.tlv_type	= 0x10,
-		.offset		= offsetof(struct qmi_wlanfw_wlan_ini_req_msg_v01,
-					   enablefwlog),
-	},
-	{
-		.data_type	= QMI_EOTI,
-		.array_type	= NO_ARRAY,
-		.tlv_type	= QMI_COMMON_TLV_TYPE,
-	},
-};
-
-static struct qmi_elem_info qmi_wlanfw_wlan_ini_resp_msg_v01_ei[] = {
-	{
-		.data_type	= QMI_STRUCT,
-		.elem_len	= 1,
-		.elem_size	= sizeof(struct qmi_response_type_v01),
-		.array_type	= NO_ARRAY,
-		.tlv_type	= 0x02,
-		.offset		= offsetof(struct qmi_wlanfw_wlan_ini_resp_msg_v01,
-					   resp),
-		.ei_array	= qmi_response_type_v01_ei,
-	},
-	{
-		.data_type	= QMI_EOTI,
-		.array_type	= NO_ARRAY,
-		.tlv_type	= QMI_COMMON_TLV_TYPE,
-	},
-};
-
-static struct qmi_elem_info qmi_wlfw_fw_init_done_ind_msg_v01_ei[] = {
 	{
 		.data_type = QMI_EOTI,
 		.array_type = NO_ARRAY,
@@ -1819,11 +1753,8 @@
 	if (ab->hw_params.global_reset)
 		req.nm_modem |= PLATFORM_CAP_PCIE_GLOBAL_RESET;
 
-<<<<<<< HEAD
-=======
 	req.nm_modem |= PLATFORM_CAP_PCIE_PME_D3COLD;
 
->>>>>>> eb3cdb58
 	ath11k_dbg(ab, ATH11K_DBG_QMI, "qmi host cap request\n");
 
 	ret = qmi_txn_init(&ab->qmi.handle, &txn,
@@ -3091,15 +3022,10 @@
 
 	ath11k_dbg(ab, ATH11K_DBG_QMI, "qmi firmware ready\n");
 
-<<<<<<< HEAD
-	ab->qmi.cal_done = 1;
-	wake_up(&ab->qmi.cold_boot_waitq);
-=======
 	if (!ab->qmi.cal_done) {
 		ab->qmi.cal_done = 1;
 		wake_up(&ab->qmi.cold_boot_waitq);
 	}
->>>>>>> eb3cdb58
 
 	ath11k_qmi_driver_event_post(qmi, ATH11K_QMI_EVENT_FW_READY, NULL);
 }
@@ -3113,6 +3039,8 @@
 					      struct ath11k_qmi, handle);
 	struct ath11k_base *ab = qmi->ab;
 
+	ab->qmi.cal_done = 1;
+	wake_up(&ab->qmi.cold_boot_waitq);
 	ath11k_dbg(ab, ATH11K_DBG_QMI, "qmi cold boot calibration done\n");
 }
 
@@ -3167,12 +3095,9 @@
 			sizeof(struct qmi_wlfw_fw_init_done_ind_msg_v01),
 		.fn = ath11k_qmi_msg_fw_init_done_cb,
 	},
-<<<<<<< HEAD
-=======
 
 	/* end of list */
 	{},
->>>>>>> eb3cdb58
 };
 
 static int ath11k_qmi_ops_new_server(struct qmi_handle *qmi_hdl,
@@ -3293,8 +3218,6 @@
 
 			break;
 		case ATH11K_QMI_EVENT_FW_READY:
-<<<<<<< HEAD
-=======
 			/* For targets requiring a FW restart upon cold
 			 * boot completion, there is no need to process
 			 * FW ready; such targets will receive FW init
@@ -3309,7 +3232,6 @@
 			ath11k_core_qmi_firmware_ready(ab);
 			set_bit(ATH11K_FLAG_REGISTERED, &ab->dev_flags);
 
->>>>>>> eb3cdb58
 			break;
 		case ATH11K_QMI_EVENT_COLD_BOOT_CAL_DONE:
 			break;
