// SPDX-License-Identifier: BSD-3-Clause-Clear
/*
 * Copyright (c) 2018-2019 The Linux Foundation. All rights reserved.
 * Copyright (c) 2021-2024 Qualcomm Innovation Center, Inc. All rights reserved.
 */

#include <linux/elf.h>

#include "qmi.h"
#include "core.h"
#include "debug.h"
#include "hif.h"
#include <linux/of.h>
#include <linux/of_address.h>
#include <linux/ioport.h>
#include <linux/firmware.h>
#include <linux/of_irq.h>

#define SLEEP_CLOCK_SELECT_INTERNAL_BIT	0x02
#define HOST_CSTATE_BIT			0x04
#define PLATFORM_CAP_PCIE_GLOBAL_RESET	0x08
#define PLATFORM_CAP_PCIE_PME_D3COLD	0x10

#define FW_BUILD_ID_MASK "QC_IMAGE_VERSION_STRING="

bool ath11k_cold_boot_cal = 1;
EXPORT_SYMBOL(ath11k_cold_boot_cal);
module_param_named(cold_boot_cal, ath11k_cold_boot_cal, bool, 0644);
MODULE_PARM_DESC(cold_boot_cal,
		 "Decrease the channel switch time but increase the driver load time (Default: true)");

static const struct qmi_elem_info qmi_wlanfw_host_cap_req_msg_v01_ei[] = {
	{
		.data_type	= QMI_OPT_FLAG,
		.elem_len	= 1,
		.elem_size	= sizeof(u8),
		.array_type	= NO_ARRAY,
		.tlv_type	= 0x10,
		.offset		= offsetof(struct qmi_wlanfw_host_cap_req_msg_v01,
					   num_clients_valid),
	},
	{
		.data_type	= QMI_UNSIGNED_4_BYTE,
		.elem_len	= 1,
		.elem_size	= sizeof(u32),
		.array_type	= NO_ARRAY,
		.tlv_type	= 0x10,
		.offset		= offsetof(struct qmi_wlanfw_host_cap_req_msg_v01,
					   num_clients),
	},
	{
		.data_type	= QMI_OPT_FLAG,
		.elem_len	= 1,
		.elem_size	= sizeof(u8),
		.array_type	= NO_ARRAY,
		.tlv_type	= 0x11,
		.offset		= offsetof(struct qmi_wlanfw_host_cap_req_msg_v01,
					   wake_msi_valid),
	},
	{
		.data_type	= QMI_UNSIGNED_4_BYTE,
		.elem_len	= 1,
		.elem_size	= sizeof(u32),
		.array_type	= NO_ARRAY,
		.tlv_type	= 0x11,
		.offset		= offsetof(struct qmi_wlanfw_host_cap_req_msg_v01,
					   wake_msi),
	},
	{
		.data_type	= QMI_OPT_FLAG,
		.elem_len	= 1,
		.elem_size	= sizeof(u8),
		.array_type	= NO_ARRAY,
		.tlv_type	= 0x12,
		.offset		= offsetof(struct qmi_wlanfw_host_cap_req_msg_v01,
					   gpios_valid),
	},
	{
		.data_type	= QMI_DATA_LEN,
		.elem_len	= 1,
		.elem_size	= sizeof(u8),
		.array_type	= NO_ARRAY,
		.tlv_type	= 0x12,
		.offset		= offsetof(struct qmi_wlanfw_host_cap_req_msg_v01,
					   gpios_len),
	},
	{
		.data_type	= QMI_UNSIGNED_4_BYTE,
		.elem_len	= QMI_WLFW_MAX_NUM_GPIO_V01,
		.elem_size	= sizeof(u32),
		.array_type	= VAR_LEN_ARRAY,
		.tlv_type	= 0x12,
		.offset		= offsetof(struct qmi_wlanfw_host_cap_req_msg_v01,
					   gpios),
	},
	{
		.data_type	= QMI_OPT_FLAG,
		.elem_len	= 1,
		.elem_size	= sizeof(u8),
		.array_type	= NO_ARRAY,
		.tlv_type	= 0x13,
		.offset		= offsetof(struct qmi_wlanfw_host_cap_req_msg_v01,
					   nm_modem_valid),
	},
	{
		.data_type	= QMI_UNSIGNED_1_BYTE,
		.elem_len	= 1,
		.elem_size	= sizeof(u8),
		.array_type	= NO_ARRAY,
		.tlv_type	= 0x13,
		.offset		= offsetof(struct qmi_wlanfw_host_cap_req_msg_v01,
					   nm_modem),
	},
	{
		.data_type	= QMI_OPT_FLAG,
		.elem_len	= 1,
		.elem_size	= sizeof(u8),
		.array_type	= NO_ARRAY,
		.tlv_type	= 0x14,
		.offset		= offsetof(struct qmi_wlanfw_host_cap_req_msg_v01,
					   bdf_support_valid),
	},
	{
		.data_type	= QMI_UNSIGNED_1_BYTE,
		.elem_len	= 1,
		.elem_size	= sizeof(u8),
		.array_type	= NO_ARRAY,
		.tlv_type	= 0x14,
		.offset		= offsetof(struct qmi_wlanfw_host_cap_req_msg_v01,
					   bdf_support),
	},
	{
		.data_type	= QMI_OPT_FLAG,
		.elem_len	= 1,
		.elem_size	= sizeof(u8),
		.array_type	= NO_ARRAY,
		.tlv_type	= 0x15,
		.offset		= offsetof(struct qmi_wlanfw_host_cap_req_msg_v01,
					   bdf_cache_support_valid),
	},
	{
		.data_type	= QMI_UNSIGNED_1_BYTE,
		.elem_len	= 1,
		.elem_size	= sizeof(u8),
		.array_type	= NO_ARRAY,
		.tlv_type	= 0x15,
		.offset		= offsetof(struct qmi_wlanfw_host_cap_req_msg_v01,
					   bdf_cache_support),
	},
	{
		.data_type	= QMI_OPT_FLAG,
		.elem_len	= 1,
		.elem_size	= sizeof(u8),
		.array_type	= NO_ARRAY,
		.tlv_type	= 0x16,
		.offset		= offsetof(struct qmi_wlanfw_host_cap_req_msg_v01,
					   m3_support_valid),
	},
	{
		.data_type	= QMI_UNSIGNED_1_BYTE,
		.elem_len	= 1,
		.elem_size	= sizeof(u8),
		.array_type	= NO_ARRAY,
		.tlv_type	= 0x16,
		.offset		= offsetof(struct qmi_wlanfw_host_cap_req_msg_v01,
					   m3_support),
	},
	{
		.data_type	= QMI_OPT_FLAG,
		.elem_len	= 1,
		.elem_size	= sizeof(u8),
		.array_type	= NO_ARRAY,
		.tlv_type	= 0x17,
		.offset		= offsetof(struct qmi_wlanfw_host_cap_req_msg_v01,
					   m3_cache_support_valid),
	},
	{
		.data_type	= QMI_UNSIGNED_1_BYTE,
		.elem_len	= 1,
		.elem_size	= sizeof(u8),
		.array_type	= NO_ARRAY,
		.tlv_type	= 0x17,
		.offset		= offsetof(struct qmi_wlanfw_host_cap_req_msg_v01,
					   m3_cache_support),
	},
	{
		.data_type	= QMI_OPT_FLAG,
		.elem_len	= 1,
		.elem_size	= sizeof(u8),
		.array_type	= NO_ARRAY,
		.tlv_type	= 0x18,
		.offset		= offsetof(struct qmi_wlanfw_host_cap_req_msg_v01,
					   cal_filesys_support_valid),
	},
	{
		.data_type	= QMI_UNSIGNED_1_BYTE,
		.elem_len	= 1,
		.elem_size	= sizeof(u8),
		.array_type	= NO_ARRAY,
		.tlv_type	= 0x18,
		.offset		= offsetof(struct qmi_wlanfw_host_cap_req_msg_v01,
					   cal_filesys_support),
	},
	{
		.data_type	= QMI_OPT_FLAG,
		.elem_len	= 1,
		.elem_size	= sizeof(u8),
		.array_type	= NO_ARRAY,
		.tlv_type	= 0x19,
		.offset		= offsetof(struct qmi_wlanfw_host_cap_req_msg_v01,
					   cal_cache_support_valid),
	},
	{
		.data_type	= QMI_UNSIGNED_1_BYTE,
		.elem_len	= 1,
		.elem_size	= sizeof(u8),
		.array_type	= NO_ARRAY,
		.tlv_type	= 0x19,
		.offset		= offsetof(struct qmi_wlanfw_host_cap_req_msg_v01,
					   cal_cache_support),
	},
	{
		.data_type	= QMI_OPT_FLAG,
		.elem_len	= 1,
		.elem_size	= sizeof(u8),
		.array_type	= NO_ARRAY,
		.tlv_type	= 0x1A,
		.offset		= offsetof(struct qmi_wlanfw_host_cap_req_msg_v01,
					   cal_done_valid),
	},
	{
		.data_type	= QMI_UNSIGNED_1_BYTE,
		.elem_len	= 1,
		.elem_size	= sizeof(u8),
		.array_type	= NO_ARRAY,
		.tlv_type	= 0x1A,
		.offset		= offsetof(struct qmi_wlanfw_host_cap_req_msg_v01,
					   cal_done),
	},
	{
		.data_type	= QMI_OPT_FLAG,
		.elem_len	= 1,
		.elem_size	= sizeof(u8),
		.array_type	= NO_ARRAY,
		.tlv_type	= 0x1B,
		.offset		= offsetof(struct qmi_wlanfw_host_cap_req_msg_v01,
					   mem_bucket_valid),
	},
	{
		.data_type	= QMI_UNSIGNED_4_BYTE,
		.elem_len	= 1,
		.elem_size	= sizeof(u32),
		.array_type	= NO_ARRAY,
		.tlv_type	= 0x1B,
		.offset		= offsetof(struct qmi_wlanfw_host_cap_req_msg_v01,
					   mem_bucket),
	},
	{
		.data_type	= QMI_OPT_FLAG,
		.elem_len	= 1,
		.elem_size	= sizeof(u8),
		.array_type	= NO_ARRAY,
		.tlv_type	= 0x1C,
		.offset		= offsetof(struct qmi_wlanfw_host_cap_req_msg_v01,
					   mem_cfg_mode_valid),
	},
	{
		.data_type	= QMI_UNSIGNED_1_BYTE,
		.elem_len	= 1,
		.elem_size	= sizeof(u8),
		.array_type	= NO_ARRAY,
		.tlv_type	= 0x1C,
		.offset		= offsetof(struct qmi_wlanfw_host_cap_req_msg_v01,
					   mem_cfg_mode),
	},
	{
		.data_type	= QMI_EOTI,
		.array_type	= NO_ARRAY,
		.tlv_type	= QMI_COMMON_TLV_TYPE,
	},
};

static const struct qmi_elem_info qmi_wlanfw_host_cap_resp_msg_v01_ei[] = {
	{
		.data_type	= QMI_STRUCT,
		.elem_len	= 1,
		.elem_size	= sizeof(struct qmi_response_type_v01),
		.array_type	= NO_ARRAY,
		.tlv_type	= 0x02,
		.offset		= offsetof(struct qmi_wlanfw_host_cap_resp_msg_v01, resp),
		.ei_array	= qmi_response_type_v01_ei,
	},
	{
		.data_type	= QMI_EOTI,
		.array_type	= NO_ARRAY,
		.tlv_type	= QMI_COMMON_TLV_TYPE,
	},
};

static const struct qmi_elem_info qmi_wlanfw_ind_register_req_msg_v01_ei[] = {
	{
		.data_type	= QMI_OPT_FLAG,
		.elem_len	= 1,
		.elem_size	= sizeof(u8),
		.array_type	= NO_ARRAY,
		.tlv_type	= 0x10,
		.offset		= offsetof(struct qmi_wlanfw_ind_register_req_msg_v01,
					   fw_ready_enable_valid),
	},
	{
		.data_type	= QMI_UNSIGNED_1_BYTE,
		.elem_len	= 1,
		.elem_size	= sizeof(u8),
		.array_type	= NO_ARRAY,
		.tlv_type	= 0x10,
		.offset		= offsetof(struct qmi_wlanfw_ind_register_req_msg_v01,
					   fw_ready_enable),
	},
	{
		.data_type	= QMI_OPT_FLAG,
		.elem_len	= 1,
		.elem_size	= sizeof(u8),
		.array_type	= NO_ARRAY,
		.tlv_type	= 0x11,
		.offset		= offsetof(struct qmi_wlanfw_ind_register_req_msg_v01,
					   initiate_cal_download_enable_valid),
	},
	{
		.data_type	= QMI_UNSIGNED_1_BYTE,
		.elem_len	= 1,
		.elem_size	= sizeof(u8),
		.array_type	= NO_ARRAY,
		.tlv_type	= 0x11,
		.offset		= offsetof(struct qmi_wlanfw_ind_register_req_msg_v01,
					   initiate_cal_download_enable),
	},
	{
		.data_type	= QMI_OPT_FLAG,
		.elem_len	= 1,
		.elem_size	= sizeof(u8),
		.array_type	= NO_ARRAY,
		.tlv_type	= 0x12,
		.offset		= offsetof(struct qmi_wlanfw_ind_register_req_msg_v01,
					   initiate_cal_update_enable_valid),
	},
	{
		.data_type	= QMI_UNSIGNED_1_BYTE,
		.elem_len	= 1,
		.elem_size	= sizeof(u8),
		.array_type	= NO_ARRAY,
		.tlv_type	= 0x12,
		.offset		= offsetof(struct qmi_wlanfw_ind_register_req_msg_v01,
					   initiate_cal_update_enable),
	},
	{
		.data_type	= QMI_OPT_FLAG,
		.elem_len	= 1,
		.elem_size	= sizeof(u8),
		.array_type	= NO_ARRAY,
		.tlv_type	= 0x13,
		.offset		= offsetof(struct qmi_wlanfw_ind_register_req_msg_v01,
					   msa_ready_enable_valid),
	},
	{
		.data_type	= QMI_UNSIGNED_1_BYTE,
		.elem_len	= 1,
		.elem_size	= sizeof(u8),
		.array_type	= NO_ARRAY,
		.tlv_type	= 0x13,
		.offset		= offsetof(struct qmi_wlanfw_ind_register_req_msg_v01,
					   msa_ready_enable),
	},
	{
		.data_type	= QMI_OPT_FLAG,
		.elem_len	= 1,
		.elem_size	= sizeof(u8),
		.array_type	= NO_ARRAY,
		.tlv_type	= 0x14,
		.offset		= offsetof(struct qmi_wlanfw_ind_register_req_msg_v01,
					   pin_connect_result_enable_valid),
	},
	{
		.data_type	= QMI_UNSIGNED_1_BYTE,
		.elem_len	= 1,
		.elem_size	= sizeof(u8),
		.array_type	= NO_ARRAY,
		.tlv_type	= 0x14,
		.offset		= offsetof(struct qmi_wlanfw_ind_register_req_msg_v01,
					   pin_connect_result_enable),
	},
	{
		.data_type	= QMI_OPT_FLAG,
		.elem_len	= 1,
		.elem_size	= sizeof(u8),
		.array_type	= NO_ARRAY,
		.tlv_type	= 0x15,
		.offset		= offsetof(struct qmi_wlanfw_ind_register_req_msg_v01,
					   client_id_valid),
	},
	{
		.data_type	= QMI_UNSIGNED_4_BYTE,
		.elem_len	= 1,
		.elem_size	= sizeof(u32),
		.array_type	= NO_ARRAY,
		.tlv_type	= 0x15,
		.offset		= offsetof(struct qmi_wlanfw_ind_register_req_msg_v01,
					   client_id),
	},
	{
		.data_type	= QMI_OPT_FLAG,
		.elem_len	= 1,
		.elem_size	= sizeof(u8),
		.array_type	= NO_ARRAY,
		.tlv_type	= 0x16,
		.offset		= offsetof(struct qmi_wlanfw_ind_register_req_msg_v01,
					   request_mem_enable_valid),
	},
	{
		.data_type	= QMI_UNSIGNED_1_BYTE,
		.elem_len	= 1,
		.elem_size	= sizeof(u8),
		.array_type	= NO_ARRAY,
		.tlv_type	= 0x16,
		.offset		= offsetof(struct qmi_wlanfw_ind_register_req_msg_v01,
					   request_mem_enable),
	},
	{
		.data_type	= QMI_OPT_FLAG,
		.elem_len	= 1,
		.elem_size	= sizeof(u8),
		.array_type	= NO_ARRAY,
		.tlv_type	= 0x17,
		.offset		= offsetof(struct qmi_wlanfw_ind_register_req_msg_v01,
					   fw_mem_ready_enable_valid),
	},
	{
		.data_type	= QMI_UNSIGNED_1_BYTE,
		.elem_len	= 1,
		.elem_size	= sizeof(u8),
		.array_type	= NO_ARRAY,
		.tlv_type	= 0x17,
		.offset		= offsetof(struct qmi_wlanfw_ind_register_req_msg_v01,
					   fw_mem_ready_enable),
	},
	{
		.data_type	= QMI_OPT_FLAG,
		.elem_len	= 1,
		.elem_size	= sizeof(u8),
		.array_type	= NO_ARRAY,
		.tlv_type	= 0x18,
		.offset		= offsetof(struct qmi_wlanfw_ind_register_req_msg_v01,
					   fw_init_done_enable_valid),
	},
	{
		.data_type	= QMI_UNSIGNED_1_BYTE,
		.elem_len	= 1,
		.elem_size	= sizeof(u8),
		.array_type	= NO_ARRAY,
		.tlv_type	= 0x18,
		.offset		= offsetof(struct qmi_wlanfw_ind_register_req_msg_v01,
					   fw_init_done_enable),
	},

	{
		.data_type	= QMI_OPT_FLAG,
		.elem_len	= 1,
		.elem_size	= sizeof(u8),
		.array_type	= NO_ARRAY,
		.tlv_type	= 0x19,
		.offset		= offsetof(struct qmi_wlanfw_ind_register_req_msg_v01,
					   rejuvenate_enable_valid),
	},
	{
		.data_type	= QMI_UNSIGNED_1_BYTE,
		.elem_len	= 1,
		.elem_size	= sizeof(u8),
		.array_type	= NO_ARRAY,
		.tlv_type	= 0x19,
		.offset		= offsetof(struct qmi_wlanfw_ind_register_req_msg_v01,
					   rejuvenate_enable),
	},
	{
		.data_type	= QMI_OPT_FLAG,
		.elem_len	= 1,
		.elem_size	= sizeof(u8),
		.array_type	= NO_ARRAY,
		.tlv_type	= 0x1A,
		.offset		= offsetof(struct qmi_wlanfw_ind_register_req_msg_v01,
					   xo_cal_enable_valid),
	},
	{
		.data_type	= QMI_UNSIGNED_1_BYTE,
		.elem_len	= 1,
		.elem_size	= sizeof(u8),
		.array_type	= NO_ARRAY,
		.tlv_type	= 0x1A,
		.offset		= offsetof(struct qmi_wlanfw_ind_register_req_msg_v01,
					   xo_cal_enable),
	},
	{
		.data_type	= QMI_OPT_FLAG,
		.elem_len	= 1,
		.elem_size	= sizeof(u8),
		.array_type	= NO_ARRAY,
		.tlv_type	= 0x1B,
		.offset		= offsetof(struct qmi_wlanfw_ind_register_req_msg_v01,
					   cal_done_enable_valid),
	},
	{
		.data_type	= QMI_UNSIGNED_1_BYTE,
		.elem_len	= 1,
		.elem_size	= sizeof(u8),
		.array_type	= NO_ARRAY,
		.tlv_type	= 0x1B,
		.offset		= offsetof(struct qmi_wlanfw_ind_register_req_msg_v01,
					   cal_done_enable),
	},
	{
		.data_type	= QMI_EOTI,
		.array_type	= NO_ARRAY,
		.tlv_type	= QMI_COMMON_TLV_TYPE,
	},
};

static const struct qmi_elem_info qmi_wlanfw_ind_register_resp_msg_v01_ei[] = {
	{
		.data_type	= QMI_STRUCT,
		.elem_len	= 1,
		.elem_size	= sizeof(struct qmi_response_type_v01),
		.array_type	= NO_ARRAY,
		.tlv_type	= 0x02,
		.offset		= offsetof(struct qmi_wlanfw_ind_register_resp_msg_v01,
					   resp),
		.ei_array	= qmi_response_type_v01_ei,
	},
	{
		.data_type	= QMI_OPT_FLAG,
		.elem_len	= 1,
		.elem_size	= sizeof(u8),
		.array_type	= NO_ARRAY,
		.tlv_type	= 0x10,
		.offset		= offsetof(struct qmi_wlanfw_ind_register_resp_msg_v01,
					   fw_status_valid),
	},
	{
		.data_type	= QMI_UNSIGNED_8_BYTE,
		.elem_len	= 1,
		.elem_size	= sizeof(u64),
		.array_type	= NO_ARRAY,
		.tlv_type	= 0x10,
		.offset		= offsetof(struct qmi_wlanfw_ind_register_resp_msg_v01,
					   fw_status),
	},
	{
		.data_type	= QMI_EOTI,
		.array_type	= NO_ARRAY,
		.tlv_type	= QMI_COMMON_TLV_TYPE,
	},
};

static const struct qmi_elem_info qmi_wlanfw_mem_cfg_s_v01_ei[] = {
	{
		.data_type	= QMI_UNSIGNED_8_BYTE,
		.elem_len	= 1,
		.elem_size	= sizeof(u64),
		.array_type	= NO_ARRAY,
		.tlv_type	= 0,
		.offset		= offsetof(struct qmi_wlanfw_mem_cfg_s_v01, offset),
	},
	{
		.data_type	= QMI_UNSIGNED_4_BYTE,
		.elem_len	= 1,
		.elem_size	= sizeof(u32),
		.array_type	= NO_ARRAY,
		.tlv_type	= 0,
		.offset		= offsetof(struct qmi_wlanfw_mem_cfg_s_v01, size),
	},
	{
		.data_type	= QMI_UNSIGNED_1_BYTE,
		.elem_len	= 1,
		.elem_size	= sizeof(u8),
		.array_type	= NO_ARRAY,
		.tlv_type	= 0,
		.offset		= offsetof(struct qmi_wlanfw_mem_cfg_s_v01, secure_flag),
	},
	{
		.data_type	= QMI_EOTI,
		.array_type	= NO_ARRAY,
		.tlv_type	= QMI_COMMON_TLV_TYPE,
	},
};

static const struct qmi_elem_info qmi_wlanfw_mem_seg_s_v01_ei[] = {
	{
		.data_type	= QMI_UNSIGNED_4_BYTE,
		.elem_len	= 1,
		.elem_size	= sizeof(u32),
		.array_type	= NO_ARRAY,
		.tlv_type	= 0,
		.offset		= offsetof(struct qmi_wlanfw_mem_seg_s_v01,
				  size),
	},
	{
		.data_type	= QMI_SIGNED_4_BYTE_ENUM,
		.elem_len	= 1,
		.elem_size	= sizeof(enum qmi_wlanfw_mem_type_enum_v01),
		.array_type	= NO_ARRAY,
		.tlv_type	= 0,
		.offset		= offsetof(struct qmi_wlanfw_mem_seg_s_v01, type),
	},
	{
		.data_type	= QMI_DATA_LEN,
		.elem_len	= 1,
		.elem_size	= sizeof(u8),
		.array_type	= NO_ARRAY,
		.tlv_type	= 0,
		.offset		= offsetof(struct qmi_wlanfw_mem_seg_s_v01, mem_cfg_len),
	},
	{
		.data_type	= QMI_STRUCT,
		.elem_len	= QMI_WLANFW_MAX_NUM_MEM_CFG_V01,
		.elem_size	= sizeof(struct qmi_wlanfw_mem_cfg_s_v01),
		.array_type	= VAR_LEN_ARRAY,
		.tlv_type	= 0,
		.offset		= offsetof(struct qmi_wlanfw_mem_seg_s_v01, mem_cfg),
		.ei_array	= qmi_wlanfw_mem_cfg_s_v01_ei,
	},
	{
		.data_type	= QMI_EOTI,
		.array_type	= NO_ARRAY,
		.tlv_type	= QMI_COMMON_TLV_TYPE,
	},
};

static const struct qmi_elem_info qmi_wlanfw_request_mem_ind_msg_v01_ei[] = {
	{
		.data_type	= QMI_DATA_LEN,
		.elem_len	= 1,
		.elem_size	= sizeof(u8),
		.array_type	= NO_ARRAY,
		.tlv_type	= 0x01,
		.offset		= offsetof(struct qmi_wlanfw_request_mem_ind_msg_v01,
					   mem_seg_len),
	},
	{
		.data_type	= QMI_STRUCT,
		.elem_len	= ATH11K_QMI_WLANFW_MAX_NUM_MEM_SEG_V01,
		.elem_size	= sizeof(struct qmi_wlanfw_mem_seg_s_v01),
		.array_type	= VAR_LEN_ARRAY,
		.tlv_type	= 0x01,
		.offset		= offsetof(struct qmi_wlanfw_request_mem_ind_msg_v01,
					   mem_seg),
		.ei_array	= qmi_wlanfw_mem_seg_s_v01_ei,
	},
	{
		.data_type	= QMI_EOTI,
		.array_type	= NO_ARRAY,
		.tlv_type	= QMI_COMMON_TLV_TYPE,
	},
};

static const struct qmi_elem_info qmi_wlanfw_mem_seg_resp_s_v01_ei[] = {
	{
		.data_type	= QMI_UNSIGNED_8_BYTE,
		.elem_len	= 1,
		.elem_size	= sizeof(u64),
		.array_type	= NO_ARRAY,
		.tlv_type	= 0,
		.offset		= offsetof(struct qmi_wlanfw_mem_seg_resp_s_v01, addr),
	},
	{
		.data_type	= QMI_UNSIGNED_4_BYTE,
		.elem_len	= 1,
		.elem_size	= sizeof(u32),
		.array_type	= NO_ARRAY,
		.tlv_type	= 0,
		.offset		= offsetof(struct qmi_wlanfw_mem_seg_resp_s_v01, size),
	},
	{
		.data_type	= QMI_SIGNED_4_BYTE_ENUM,
		.elem_len	= 1,
		.elem_size	= sizeof(enum qmi_wlanfw_mem_type_enum_v01),
		.array_type	= NO_ARRAY,
		.tlv_type	= 0,
		.offset		= offsetof(struct qmi_wlanfw_mem_seg_resp_s_v01, type),
	},
	{
		.data_type	= QMI_UNSIGNED_1_BYTE,
		.elem_len	= 1,
		.elem_size	= sizeof(u8),
		.array_type	= NO_ARRAY,
		.tlv_type	= 0,
		.offset		= offsetof(struct qmi_wlanfw_mem_seg_resp_s_v01, restore),
	},
	{
		.data_type	= QMI_EOTI,
		.array_type	= NO_ARRAY,
		.tlv_type	= QMI_COMMON_TLV_TYPE,
	},
};

static const struct qmi_elem_info qmi_wlanfw_respond_mem_req_msg_v01_ei[] = {
	{
		.data_type	= QMI_DATA_LEN,
		.elem_len	= 1,
		.elem_size	= sizeof(u8),
		.array_type	= NO_ARRAY,
		.tlv_type	= 0x01,
		.offset		= offsetof(struct qmi_wlanfw_respond_mem_req_msg_v01,
					   mem_seg_len),
	},
	{
		.data_type	= QMI_STRUCT,
		.elem_len	= ATH11K_QMI_WLANFW_MAX_NUM_MEM_SEG_V01,
		.elem_size	= sizeof(struct qmi_wlanfw_mem_seg_resp_s_v01),
		.array_type	= VAR_LEN_ARRAY,
		.tlv_type	= 0x01,
		.offset		= offsetof(struct qmi_wlanfw_respond_mem_req_msg_v01,
					   mem_seg),
		.ei_array	= qmi_wlanfw_mem_seg_resp_s_v01_ei,
	},
	{
		.data_type	= QMI_EOTI,
		.array_type	= NO_ARRAY,
		.tlv_type	= QMI_COMMON_TLV_TYPE,
	},
};

static const struct qmi_elem_info qmi_wlanfw_respond_mem_resp_msg_v01_ei[] = {
	{
		.data_type	= QMI_STRUCT,
		.elem_len	= 1,
		.elem_size	= sizeof(struct qmi_response_type_v01),
		.array_type	= NO_ARRAY,
		.tlv_type	= 0x02,
		.offset		= offsetof(struct qmi_wlanfw_respond_mem_resp_msg_v01,
					   resp),
		.ei_array	= qmi_response_type_v01_ei,
	},
	{
		.data_type	= QMI_EOTI,
		.array_type	= NO_ARRAY,
		.tlv_type	= QMI_COMMON_TLV_TYPE,
	},
};

static const struct qmi_elem_info qmi_wlanfw_cap_req_msg_v01_ei[] = {
	{
		.data_type	= QMI_EOTI,
		.array_type	= NO_ARRAY,
		.tlv_type	= QMI_COMMON_TLV_TYPE,
	},
};

static const struct qmi_elem_info qmi_wlanfw_device_info_req_msg_v01_ei[] = {
	{
		.data_type      = QMI_EOTI,
		.array_type     = NO_ARRAY,
		.tlv_type       = QMI_COMMON_TLV_TYPE,
	},
};

static const struct qmi_elem_info qmi_wlfw_device_info_resp_msg_v01_ei[] = {
	{
		.data_type	= QMI_STRUCT,
		.elem_len	= 1,
		.elem_size	= sizeof(struct qmi_response_type_v01),
		.array_type	= NO_ARRAY,
		.tlv_type	= 0x02,
		.offset		= offsetof(struct qmi_wlanfw_device_info_resp_msg_v01,
					   resp),
		.ei_array	= qmi_response_type_v01_ei,
	},
	{
		.data_type	= QMI_OPT_FLAG,
		.elem_len	= 1,
		.elem_size	= sizeof(u8),
		.array_type	= NO_ARRAY,
		.tlv_type	= 0x10,
		.offset		= offsetof(struct qmi_wlanfw_device_info_resp_msg_v01,
					   bar_addr_valid),
	},
	{
		.data_type	= QMI_UNSIGNED_8_BYTE,
		.elem_len	= 1,
		.elem_size	= sizeof(u64),
		.array_type	= NO_ARRAY,
		.tlv_type	= 0x10,
		.offset		= offsetof(struct qmi_wlanfw_device_info_resp_msg_v01,
					   bar_addr),
	},
	{
		.data_type	= QMI_OPT_FLAG,
		.elem_len	= 1,
		.elem_size	= sizeof(u8),
		.array_type	= NO_ARRAY,
		.tlv_type	= 0x11,
		.offset		= offsetof(struct qmi_wlanfw_device_info_resp_msg_v01,
					   bar_size_valid),
	},
	{
		.data_type	= QMI_UNSIGNED_4_BYTE,
		.elem_len	= 1,
		.elem_size	= sizeof(u32),
		.array_type	= NO_ARRAY,
		.tlv_type	= 0x11,
		.offset		= offsetof(struct qmi_wlanfw_device_info_resp_msg_v01,
					   bar_size),
	},
	{
		.data_type	= QMI_EOTI,
		.array_type	= NO_ARRAY,
		.tlv_type	= QMI_COMMON_TLV_TYPE,
	},
};

static const struct qmi_elem_info qmi_wlanfw_rf_chip_info_s_v01_ei[] = {
	{
		.data_type	= QMI_UNSIGNED_4_BYTE,
		.elem_len	= 1,
		.elem_size	= sizeof(u32),
		.array_type	= NO_ARRAY,
		.tlv_type	= 0,
		.offset		= offsetof(struct qmi_wlanfw_rf_chip_info_s_v01,
					   chip_id),
	},
	{
		.data_type	= QMI_UNSIGNED_4_BYTE,
		.elem_len	= 1,
		.elem_size	= sizeof(u32),
		.array_type	= NO_ARRAY,
		.tlv_type	= 0,
		.offset		= offsetof(struct qmi_wlanfw_rf_chip_info_s_v01,
					   chip_family),
	},
	{
		.data_type	= QMI_EOTI,
		.array_type	= NO_ARRAY,
		.tlv_type	= QMI_COMMON_TLV_TYPE,
	},
};

static const struct qmi_elem_info qmi_wlanfw_rf_board_info_s_v01_ei[] = {
	{
		.data_type	= QMI_UNSIGNED_4_BYTE,
		.elem_len	= 1,
		.elem_size	= sizeof(u32),
		.array_type	= NO_ARRAY,
		.tlv_type	= 0,
		.offset		= offsetof(struct qmi_wlanfw_rf_board_info_s_v01,
					   board_id),
	},
	{
		.data_type	= QMI_EOTI,
		.array_type	= NO_ARRAY,
		.tlv_type	= QMI_COMMON_TLV_TYPE,
	},
};

static const struct qmi_elem_info qmi_wlanfw_soc_info_s_v01_ei[] = {
	{
		.data_type	= QMI_UNSIGNED_4_BYTE,
		.elem_len	= 1,
		.elem_size	= sizeof(u32),
		.array_type	= NO_ARRAY,
		.tlv_type	= 0,
		.offset		= offsetof(struct qmi_wlanfw_soc_info_s_v01, soc_id),
	},
	{
		.data_type	= QMI_EOTI,
		.array_type	= NO_ARRAY,
		.tlv_type	= QMI_COMMON_TLV_TYPE,
	},
};

static const struct qmi_elem_info qmi_wlanfw_fw_version_info_s_v01_ei[] = {
	{
		.data_type	= QMI_UNSIGNED_4_BYTE,
		.elem_len	= 1,
		.elem_size	= sizeof(u32),
		.array_type	= NO_ARRAY,
		.tlv_type	= 0,
		.offset		= offsetof(struct qmi_wlanfw_fw_version_info_s_v01,
					   fw_version),
	},
	{
		.data_type	= QMI_STRING,
		.elem_len	= ATH11K_QMI_WLANFW_MAX_TIMESTAMP_LEN_V01 + 1,
		.elem_size	= sizeof(char),
		.array_type	= NO_ARRAY,
		.tlv_type	= 0,
		.offset		= offsetof(struct qmi_wlanfw_fw_version_info_s_v01,
					   fw_build_timestamp),
	},
	{
		.data_type	= QMI_EOTI,
		.array_type	= NO_ARRAY,
		.tlv_type	= QMI_COMMON_TLV_TYPE,
	},
};

static const struct qmi_elem_info qmi_wlanfw_cap_resp_msg_v01_ei[] = {
	{
		.data_type	= QMI_STRUCT,
		.elem_len	= 1,
		.elem_size	= sizeof(struct qmi_response_type_v01),
		.array_type	= NO_ARRAY,
		.tlv_type	= 0x02,
		.offset		= offsetof(struct qmi_wlanfw_cap_resp_msg_v01, resp),
		.ei_array	= qmi_response_type_v01_ei,
	},
	{
		.data_type	= QMI_OPT_FLAG,
		.elem_len	= 1,
		.elem_size	= sizeof(u8),
		.array_type	= NO_ARRAY,
		.tlv_type	= 0x10,
		.offset		= offsetof(struct qmi_wlanfw_cap_resp_msg_v01,
					   chip_info_valid),
	},
	{
		.data_type	= QMI_STRUCT,
		.elem_len	= 1,
		.elem_size	= sizeof(struct qmi_wlanfw_rf_chip_info_s_v01),
		.array_type	= NO_ARRAY,
		.tlv_type	= 0x10,
		.offset		= offsetof(struct qmi_wlanfw_cap_resp_msg_v01,
					   chip_info),
		.ei_array	= qmi_wlanfw_rf_chip_info_s_v01_ei,
	},
	{
		.data_type	= QMI_OPT_FLAG,
		.elem_len	= 1,
		.elem_size	= sizeof(u8),
		.array_type	= NO_ARRAY,
		.tlv_type	= 0x11,
		.offset		= offsetof(struct qmi_wlanfw_cap_resp_msg_v01,
					   board_info_valid),
	},
	{
		.data_type	= QMI_STRUCT,
		.elem_len	= 1,
		.elem_size	= sizeof(struct qmi_wlanfw_rf_board_info_s_v01),
		.array_type	= NO_ARRAY,
		.tlv_type	= 0x11,
		.offset		= offsetof(struct qmi_wlanfw_cap_resp_msg_v01,
					   board_info),
		.ei_array	= qmi_wlanfw_rf_board_info_s_v01_ei,
	},
	{
		.data_type	= QMI_OPT_FLAG,
		.elem_len	= 1,
		.elem_size	= sizeof(u8),
		.array_type	= NO_ARRAY,
		.tlv_type	= 0x12,
		.offset		= offsetof(struct qmi_wlanfw_cap_resp_msg_v01,
					   soc_info_valid),
	},
	{
		.data_type	= QMI_STRUCT,
		.elem_len	= 1,
		.elem_size	= sizeof(struct qmi_wlanfw_soc_info_s_v01),
		.array_type	= NO_ARRAY,
		.tlv_type	= 0x12,
		.offset		= offsetof(struct qmi_wlanfw_cap_resp_msg_v01,
					   soc_info),
		.ei_array	= qmi_wlanfw_soc_info_s_v01_ei,
	},
	{
		.data_type	= QMI_OPT_FLAG,
		.elem_len	= 1,
		.elem_size	= sizeof(u8),
		.array_type	= NO_ARRAY,
		.tlv_type	= 0x13,
		.offset		= offsetof(struct qmi_wlanfw_cap_resp_msg_v01,
					   fw_version_info_valid),
	},
	{
		.data_type	= QMI_STRUCT,
		.elem_len	= 1,
		.elem_size	= sizeof(struct qmi_wlanfw_fw_version_info_s_v01),
		.array_type	= NO_ARRAY,
		.tlv_type	= 0x13,
		.offset		= offsetof(struct qmi_wlanfw_cap_resp_msg_v01,
					   fw_version_info),
		.ei_array	= qmi_wlanfw_fw_version_info_s_v01_ei,
	},
	{
		.data_type	= QMI_OPT_FLAG,
		.elem_len	= 1,
		.elem_size	= sizeof(u8),
		.array_type	= NO_ARRAY,
		.tlv_type	= 0x14,
		.offset		= offsetof(struct qmi_wlanfw_cap_resp_msg_v01,
					   fw_build_id_valid),
	},
	{
		.data_type	= QMI_STRING,
		.elem_len	= ATH11K_QMI_WLANFW_MAX_BUILD_ID_LEN_V01 + 1,
		.elem_size	= sizeof(char),
		.array_type	= NO_ARRAY,
		.tlv_type	= 0x14,
		.offset		= offsetof(struct qmi_wlanfw_cap_resp_msg_v01,
					   fw_build_id),
	},
	{
		.data_type	= QMI_OPT_FLAG,
		.elem_len	= 1,
		.elem_size	= sizeof(u8),
		.array_type	= NO_ARRAY,
		.tlv_type	= 0x15,
		.offset		= offsetof(struct qmi_wlanfw_cap_resp_msg_v01,
					   num_macs_valid),
	},
	{
		.data_type	= QMI_UNSIGNED_1_BYTE,
		.elem_len	= 1,
		.elem_size	= sizeof(u8),
		.array_type	= NO_ARRAY,
		.tlv_type	= 0x15,
		.offset		= offsetof(struct qmi_wlanfw_cap_resp_msg_v01,
					   num_macs),
	},
	{
		.data_type      = QMI_OPT_FLAG,
		.elem_len       = 1,
		.elem_size      = sizeof(u8),
		.array_type     = NO_ARRAY,
		.tlv_type       = 0x16,
		.offset         = offsetof(struct qmi_wlanfw_cap_resp_msg_v01,
					   voltage_mv_valid),
	},
	{
		.data_type      = QMI_UNSIGNED_4_BYTE,
		.elem_len       = 1,
		.elem_size      = sizeof(u32),
		.array_type     = NO_ARRAY,
		.tlv_type       = 0x16,
		.offset         = offsetof(struct qmi_wlanfw_cap_resp_msg_v01,
					   voltage_mv),
	},
	{
		.data_type      = QMI_OPT_FLAG,
		.elem_len       = 1,
		.elem_size      = sizeof(u8),
		.array_type     = NO_ARRAY,
		.tlv_type       = 0x17,
		.offset         = offsetof(struct qmi_wlanfw_cap_resp_msg_v01,
					   time_freq_hz_valid),
	},
	{
		.data_type      = QMI_UNSIGNED_4_BYTE,
		.elem_len       = 1,
		.elem_size      = sizeof(u32),
		.array_type     = NO_ARRAY,
		.tlv_type       = 0x17,
		.offset         = offsetof(struct qmi_wlanfw_cap_resp_msg_v01,
					   time_freq_hz),
	},
	{
		.data_type      = QMI_OPT_FLAG,
		.elem_len       = 1,
		.elem_size      = sizeof(u8),
		.array_type     = NO_ARRAY,
		.tlv_type       = 0x18,
		.offset         = offsetof(struct qmi_wlanfw_cap_resp_msg_v01,
					   otp_version_valid),
	},
	{
		.data_type      = QMI_UNSIGNED_4_BYTE,
		.elem_len       = 1,
		.elem_size      = sizeof(u32),
		.array_type     = NO_ARRAY,
		.tlv_type       = 0x18,
		.offset         = offsetof(struct qmi_wlanfw_cap_resp_msg_v01,
					   otp_version),
	},
	{
		.data_type      = QMI_OPT_FLAG,
		.elem_len       = 1,
		.elem_size      = sizeof(u8),
		.array_type     = NO_ARRAY,
		.tlv_type       = 0x19,
		.offset         = offsetof(struct qmi_wlanfw_cap_resp_msg_v01,
					   eeprom_read_timeout_valid),
	},
	{
		.data_type      = QMI_UNSIGNED_4_BYTE,
		.elem_len       = 1,
		.elem_size      = sizeof(u32),
		.array_type     = NO_ARRAY,
		.tlv_type       = 0x19,
		.offset         = offsetof(struct qmi_wlanfw_cap_resp_msg_v01,
					   eeprom_read_timeout),
	},
	{
		.data_type	= QMI_EOTI,
		.array_type	= NO_ARRAY,
		.tlv_type	= QMI_COMMON_TLV_TYPE,
	},
};

static const struct qmi_elem_info qmi_wlanfw_bdf_download_req_msg_v01_ei[] = {
	{
		.data_type	= QMI_UNSIGNED_1_BYTE,
		.elem_len	= 1,
		.elem_size	= sizeof(u8),
		.array_type	= NO_ARRAY,
		.tlv_type	= 0x01,
		.offset		= offsetof(struct qmi_wlanfw_bdf_download_req_msg_v01,
					   valid),
	},
	{
		.data_type	= QMI_OPT_FLAG,
		.elem_len	= 1,
		.elem_size	= sizeof(u8),
		.array_type	= NO_ARRAY,
		.tlv_type	= 0x10,
		.offset		= offsetof(struct qmi_wlanfw_bdf_download_req_msg_v01,
					   file_id_valid),
	},
	{
		.data_type	= QMI_SIGNED_4_BYTE_ENUM,
		.elem_len	= 1,
		.elem_size	= sizeof(enum qmi_wlanfw_cal_temp_id_enum_v01),
		.array_type	= NO_ARRAY,
		.tlv_type	= 0x10,
		.offset		= offsetof(struct qmi_wlanfw_bdf_download_req_msg_v01,
					   file_id),
	},
	{
		.data_type	= QMI_OPT_FLAG,
		.elem_len	= 1,
		.elem_size	= sizeof(u8),
		.array_type	= NO_ARRAY,
		.tlv_type	= 0x11,
		.offset		= offsetof(struct qmi_wlanfw_bdf_download_req_msg_v01,
					   total_size_valid),
	},
	{
		.data_type	= QMI_UNSIGNED_4_BYTE,
		.elem_len	= 1,
		.elem_size	= sizeof(u32),
		.array_type	= NO_ARRAY,
		.tlv_type	= 0x11,
		.offset		= offsetof(struct qmi_wlanfw_bdf_download_req_msg_v01,
					   total_size),
	},
	{
		.data_type	= QMI_OPT_FLAG,
		.elem_len	= 1,
		.elem_size	= sizeof(u8),
		.array_type	= NO_ARRAY,
		.tlv_type	= 0x12,
		.offset		= offsetof(struct qmi_wlanfw_bdf_download_req_msg_v01,
					   seg_id_valid),
	},
	{
		.data_type	= QMI_UNSIGNED_4_BYTE,
		.elem_len	= 1,
		.elem_size	= sizeof(u32),
		.array_type	= NO_ARRAY,
		.tlv_type	= 0x12,
		.offset		= offsetof(struct qmi_wlanfw_bdf_download_req_msg_v01,
					   seg_id),
	},
	{
		.data_type	= QMI_OPT_FLAG,
		.elem_len	= 1,
		.elem_size	= sizeof(u8),
		.array_type	= NO_ARRAY,
		.tlv_type	= 0x13,
		.offset		= offsetof(struct qmi_wlanfw_bdf_download_req_msg_v01,
					   data_valid),
	},
	{
		.data_type	= QMI_DATA_LEN,
		.elem_len	= 1,
		.elem_size	= sizeof(u16),
		.array_type	= NO_ARRAY,
		.tlv_type	= 0x13,
		.offset		= offsetof(struct qmi_wlanfw_bdf_download_req_msg_v01,
					   data_len),
	},
	{
		.data_type	= QMI_UNSIGNED_1_BYTE,
		.elem_len	= QMI_WLANFW_MAX_DATA_SIZE_V01,
		.elem_size	= sizeof(u8),
		.array_type	= VAR_LEN_ARRAY,
		.tlv_type	= 0x13,
		.offset		= offsetof(struct qmi_wlanfw_bdf_download_req_msg_v01,
					   data),
	},
	{
		.data_type	= QMI_OPT_FLAG,
		.elem_len	= 1,
		.elem_size	= sizeof(u8),
		.array_type	= NO_ARRAY,
		.tlv_type	= 0x14,
		.offset		= offsetof(struct qmi_wlanfw_bdf_download_req_msg_v01,
					   end_valid),
	},
	{
		.data_type	= QMI_UNSIGNED_1_BYTE,
		.elem_len	= 1,
		.elem_size	= sizeof(u8),
		.array_type	= NO_ARRAY,
		.tlv_type	= 0x14,
		.offset		= offsetof(struct qmi_wlanfw_bdf_download_req_msg_v01,
					   end),
	},
	{
		.data_type	= QMI_OPT_FLAG,
		.elem_len	= 1,
		.elem_size	= sizeof(u8),
		.array_type	= NO_ARRAY,
		.tlv_type	= 0x15,
		.offset		= offsetof(struct qmi_wlanfw_bdf_download_req_msg_v01,
					   bdf_type_valid),
	},
	{
		.data_type	= QMI_UNSIGNED_1_BYTE,
		.elem_len	= 1,
		.elem_size	= sizeof(u8),
		.array_type	= NO_ARRAY,
		.tlv_type	= 0x15,
		.offset		= offsetof(struct qmi_wlanfw_bdf_download_req_msg_v01,
					   bdf_type),
	},

	{
		.data_type	= QMI_EOTI,
		.array_type	= NO_ARRAY,
		.tlv_type	= QMI_COMMON_TLV_TYPE,
	},
};

static const struct qmi_elem_info qmi_wlanfw_bdf_download_resp_msg_v01_ei[] = {
	{
		.data_type	= QMI_STRUCT,
		.elem_len	= 1,
		.elem_size	= sizeof(struct qmi_response_type_v01),
		.array_type	= NO_ARRAY,
		.tlv_type	= 0x02,
		.offset		= offsetof(struct qmi_wlanfw_bdf_download_resp_msg_v01,
					   resp),
		.ei_array	= qmi_response_type_v01_ei,
	},
	{
		.data_type	= QMI_EOTI,
		.array_type	= NO_ARRAY,
		.tlv_type	= QMI_COMMON_TLV_TYPE,
	},
};

static const struct qmi_elem_info qmi_wlanfw_m3_info_req_msg_v01_ei[] = {
	{
		.data_type	= QMI_UNSIGNED_8_BYTE,
		.elem_len	= 1,
		.elem_size	= sizeof(u64),
		.array_type	= NO_ARRAY,
		.tlv_type	= 0x01,
		.offset		= offsetof(struct qmi_wlanfw_m3_info_req_msg_v01, addr),
	},
	{
		.data_type	= QMI_UNSIGNED_4_BYTE,
		.elem_len	= 1,
		.elem_size	= sizeof(u32),
		.array_type	= NO_ARRAY,
		.tlv_type	= 0x02,
		.offset		= offsetof(struct qmi_wlanfw_m3_info_req_msg_v01, size),
	},
	{
		.data_type	= QMI_EOTI,
		.array_type	= NO_ARRAY,
		.tlv_type	= QMI_COMMON_TLV_TYPE,
	},
};

static const struct qmi_elem_info qmi_wlanfw_m3_info_resp_msg_v01_ei[] = {
	{
		.data_type	= QMI_STRUCT,
		.elem_len	= 1,
		.elem_size	= sizeof(struct qmi_response_type_v01),
		.array_type	= NO_ARRAY,
		.tlv_type	= 0x02,
		.offset		= offsetof(struct qmi_wlanfw_m3_info_resp_msg_v01, resp),
		.ei_array	= qmi_response_type_v01_ei,
	},
	{
		.data_type	= QMI_EOTI,
		.array_type	= NO_ARRAY,
		.tlv_type	= QMI_COMMON_TLV_TYPE,
	},
};

static const struct qmi_elem_info qmi_wlanfw_ce_tgt_pipe_cfg_s_v01_ei[] = {
	{
		.data_type	= QMI_UNSIGNED_4_BYTE,
		.elem_len	= 1,
		.elem_size	= sizeof(u32),
		.array_type	= NO_ARRAY,
		.tlv_type	= 0,
		.offset		= offsetof(struct qmi_wlanfw_ce_tgt_pipe_cfg_s_v01,
					   pipe_num),
	},
	{
		.data_type	= QMI_SIGNED_4_BYTE_ENUM,
		.elem_len	= 1,
		.elem_size	= sizeof(enum qmi_wlanfw_pipedir_enum_v01),
		.array_type	= NO_ARRAY,
		.tlv_type	= 0,
		.offset		= offsetof(struct qmi_wlanfw_ce_tgt_pipe_cfg_s_v01,
					   pipe_dir),
	},
	{
		.data_type	= QMI_UNSIGNED_4_BYTE,
		.elem_len	= 1,
		.elem_size	= sizeof(u32),
		.array_type	= NO_ARRAY,
		.tlv_type	= 0,
		.offset		= offsetof(struct qmi_wlanfw_ce_tgt_pipe_cfg_s_v01,
					   nentries),
	},
	{
		.data_type	= QMI_UNSIGNED_4_BYTE,
		.elem_len	= 1,
		.elem_size	= sizeof(u32),
		.array_type	= NO_ARRAY,
		.tlv_type	= 0,
		.offset		= offsetof(struct qmi_wlanfw_ce_tgt_pipe_cfg_s_v01,
					   nbytes_max),
	},
	{
		.data_type	= QMI_UNSIGNED_4_BYTE,
		.elem_len	= 1,
		.elem_size	= sizeof(u32),
		.array_type	= NO_ARRAY,
		.tlv_type	= 0,
		.offset		= offsetof(struct qmi_wlanfw_ce_tgt_pipe_cfg_s_v01,
					   flags),
	},
	{
		.data_type	= QMI_EOTI,
		.array_type	= NO_ARRAY,
		.tlv_type	= QMI_COMMON_TLV_TYPE,
	},
};

static const struct qmi_elem_info qmi_wlanfw_ce_svc_pipe_cfg_s_v01_ei[] = {
	{
		.data_type	= QMI_UNSIGNED_4_BYTE,
		.elem_len	= 1,
		.elem_size	= sizeof(u32),
		.array_type	= NO_ARRAY,
		.tlv_type	= 0,
		.offset		= offsetof(struct qmi_wlanfw_ce_svc_pipe_cfg_s_v01,
					   service_id),
	},
	{
		.data_type	= QMI_SIGNED_4_BYTE_ENUM,
		.elem_len	= 1,
		.elem_size	= sizeof(enum qmi_wlanfw_pipedir_enum_v01),
		.array_type	= NO_ARRAY,
		.tlv_type	= 0,
		.offset		= offsetof(struct qmi_wlanfw_ce_svc_pipe_cfg_s_v01,
					   pipe_dir),
	},
	{
		.data_type	= QMI_UNSIGNED_4_BYTE,
		.elem_len	= 1,
		.elem_size	= sizeof(u32),
		.array_type	= NO_ARRAY,
		.tlv_type	= 0,
		.offset		= offsetof(struct qmi_wlanfw_ce_svc_pipe_cfg_s_v01,
					   pipe_num),
	},
	{
		.data_type	= QMI_EOTI,
		.array_type	= NO_ARRAY,
		.tlv_type	= QMI_COMMON_TLV_TYPE,
	},
};

static const struct qmi_elem_info qmi_wlanfw_shadow_reg_cfg_s_v01_ei[] = {
	{
		.data_type	= QMI_UNSIGNED_2_BYTE,
		.elem_len	= 1,
		.elem_size	= sizeof(u16),
		.array_type	= NO_ARRAY,
		.tlv_type	= 0,
		.offset		= offsetof(struct qmi_wlanfw_shadow_reg_cfg_s_v01, id),
	},
	{
		.data_type	= QMI_UNSIGNED_2_BYTE,
		.elem_len	= 1,
		.elem_size	= sizeof(u16),
		.array_type	= NO_ARRAY,
		.tlv_type	= 0,
		.offset		= offsetof(struct qmi_wlanfw_shadow_reg_cfg_s_v01,
					   offset),
	},
	{
		.data_type	= QMI_EOTI,
		.array_type	= QMI_COMMON_TLV_TYPE,
	},
};

static const struct qmi_elem_info qmi_wlanfw_shadow_reg_v2_cfg_s_v01_ei[] = {
	{
		.data_type	= QMI_UNSIGNED_4_BYTE,
		.elem_len	= 1,
		.elem_size	= sizeof(u32),
		.array_type	= NO_ARRAY,
		.tlv_type	= 0,
		.offset		= offsetof(struct qmi_wlanfw_shadow_reg_v2_cfg_s_v01,
					   addr),
	},
	{
		.data_type	= QMI_EOTI,
		.array_type	= NO_ARRAY,
		.tlv_type	= QMI_COMMON_TLV_TYPE,
	},
};

static const struct qmi_elem_info qmi_wlanfw_wlan_mode_req_msg_v01_ei[] = {
	{
		.data_type	= QMI_UNSIGNED_4_BYTE,
		.elem_len	= 1,
		.elem_size	= sizeof(u32),
		.array_type	= NO_ARRAY,
		.tlv_type	= 0x01,
		.offset		= offsetof(struct qmi_wlanfw_wlan_mode_req_msg_v01,
					   mode),
	},
	{
		.data_type	= QMI_OPT_FLAG,
		.elem_len	= 1,
		.elem_size	= sizeof(u8),
		.array_type	= NO_ARRAY,
		.tlv_type	= 0x10,
		.offset		= offsetof(struct qmi_wlanfw_wlan_mode_req_msg_v01,
					   hw_debug_valid),
	},
	{
		.data_type	= QMI_UNSIGNED_1_BYTE,
		.elem_len	= 1,
		.elem_size	= sizeof(u8),
		.array_type	= NO_ARRAY,
		.tlv_type	= 0x10,
		.offset		= offsetof(struct qmi_wlanfw_wlan_mode_req_msg_v01,
					   hw_debug),
	},
	{
		.data_type	= QMI_EOTI,
		.array_type	= NO_ARRAY,
		.tlv_type	= QMI_COMMON_TLV_TYPE,
	},
};

static const struct qmi_elem_info qmi_wlanfw_wlan_mode_resp_msg_v01_ei[] = {
	{
		.data_type	= QMI_STRUCT,
		.elem_len	= 1,
		.elem_size	= sizeof(struct qmi_response_type_v01),
		.array_type	= NO_ARRAY,
		.tlv_type	= 0x02,
		.offset		= offsetof(struct qmi_wlanfw_wlan_mode_resp_msg_v01,
					   resp),
		.ei_array	= qmi_response_type_v01_ei,
	},
	{
		.data_type	= QMI_EOTI,
		.array_type	= NO_ARRAY,
		.tlv_type	= QMI_COMMON_TLV_TYPE,
	},
};

static const struct qmi_elem_info qmi_wlanfw_wlan_cfg_req_msg_v01_ei[] = {
	{
		.data_type	= QMI_OPT_FLAG,
		.elem_len	= 1,
		.elem_size	= sizeof(u8),
		.array_type	= NO_ARRAY,
		.tlv_type	= 0x10,
		.offset		= offsetof(struct qmi_wlanfw_wlan_cfg_req_msg_v01,
					   host_version_valid),
	},
	{
		.data_type	= QMI_STRING,
		.elem_len	= QMI_WLANFW_MAX_STR_LEN_V01 + 1,
		.elem_size	= sizeof(char),
		.array_type	= NO_ARRAY,
		.tlv_type	= 0x10,
		.offset		= offsetof(struct qmi_wlanfw_wlan_cfg_req_msg_v01,
					   host_version),
	},
	{
		.data_type	= QMI_OPT_FLAG,
		.elem_len	= 1,
		.elem_size	= sizeof(u8),
		.array_type	= NO_ARRAY,
		.tlv_type	= 0x11,
		.offset		= offsetof(struct qmi_wlanfw_wlan_cfg_req_msg_v01,
					   tgt_cfg_valid),
	},
	{
		.data_type	= QMI_DATA_LEN,
		.elem_len	= 1,
		.elem_size	= sizeof(u8),
		.array_type	= NO_ARRAY,
		.tlv_type	= 0x11,
		.offset		= offsetof(struct qmi_wlanfw_wlan_cfg_req_msg_v01,
					   tgt_cfg_len),
	},
	{
		.data_type	= QMI_STRUCT,
		.elem_len	= QMI_WLANFW_MAX_NUM_CE_V01,
		.elem_size	= sizeof(
				struct qmi_wlanfw_ce_tgt_pipe_cfg_s_v01),
		.array_type	= VAR_LEN_ARRAY,
		.tlv_type	= 0x11,
		.offset		= offsetof(struct qmi_wlanfw_wlan_cfg_req_msg_v01,
					   tgt_cfg),
		.ei_array	= qmi_wlanfw_ce_tgt_pipe_cfg_s_v01_ei,
	},
	{
		.data_type	= QMI_OPT_FLAG,
		.elem_len	= 1,
		.elem_size	= sizeof(u8),
		.array_type	= NO_ARRAY,
		.tlv_type	= 0x12,
		.offset		= offsetof(struct qmi_wlanfw_wlan_cfg_req_msg_v01,
					   svc_cfg_valid),
	},
	{
		.data_type	= QMI_DATA_LEN,
		.elem_len	= 1,
		.elem_size	= sizeof(u8),
		.array_type	= NO_ARRAY,
		.tlv_type	= 0x12,
		.offset		= offsetof(struct qmi_wlanfw_wlan_cfg_req_msg_v01,
					   svc_cfg_len),
	},
	{
		.data_type	= QMI_STRUCT,
		.elem_len	= QMI_WLANFW_MAX_NUM_SVC_V01,
		.elem_size	= sizeof(struct qmi_wlanfw_ce_svc_pipe_cfg_s_v01),
		.array_type	= VAR_LEN_ARRAY,
		.tlv_type	= 0x12,
		.offset		= offsetof(struct qmi_wlanfw_wlan_cfg_req_msg_v01,
					   svc_cfg),
		.ei_array	= qmi_wlanfw_ce_svc_pipe_cfg_s_v01_ei,
	},
	{
		.data_type	= QMI_OPT_FLAG,
		.elem_len	= 1,
		.elem_size	= sizeof(u8),
		.array_type	= NO_ARRAY,
		.tlv_type	= 0x13,
		.offset		= offsetof(struct qmi_wlanfw_wlan_cfg_req_msg_v01,
					   shadow_reg_valid),
	},
	{
		.data_type	= QMI_DATA_LEN,
		.elem_len	= 1,
		.elem_size	= sizeof(u8),
		.array_type	= NO_ARRAY,
		.tlv_type	= 0x13,
		.offset		= offsetof(struct qmi_wlanfw_wlan_cfg_req_msg_v01,
					   shadow_reg_len),
	},
	{
		.data_type	= QMI_STRUCT,
		.elem_len	= QMI_WLANFW_MAX_NUM_SHADOW_REG_V01,
		.elem_size	= sizeof(struct qmi_wlanfw_shadow_reg_cfg_s_v01),
		.array_type	= VAR_LEN_ARRAY,
		.tlv_type	= 0x13,
		.offset		= offsetof(struct qmi_wlanfw_wlan_cfg_req_msg_v01,
					   shadow_reg),
		.ei_array	= qmi_wlanfw_shadow_reg_cfg_s_v01_ei,
	},
	{
		.data_type	= QMI_OPT_FLAG,
		.elem_len	= 1,
		.elem_size	= sizeof(u8),
		.array_type	= NO_ARRAY,
		.tlv_type	= 0x14,
		.offset		= offsetof(struct qmi_wlanfw_wlan_cfg_req_msg_v01,
					   shadow_reg_v2_valid),
	},
	{
		.data_type	= QMI_DATA_LEN,
		.elem_len	= 1,
		.elem_size	= sizeof(u8),
		.array_type	= NO_ARRAY,
		.tlv_type	= 0x14,
		.offset		= offsetof(struct qmi_wlanfw_wlan_cfg_req_msg_v01,
					   shadow_reg_v2_len),
	},
	{
		.data_type	= QMI_STRUCT,
		.elem_len	= QMI_WLANFW_MAX_NUM_SHADOW_REG_V2_V01,
		.elem_size	= sizeof(struct qmi_wlanfw_shadow_reg_v2_cfg_s_v01),
		.array_type	= VAR_LEN_ARRAY,
		.tlv_type	= 0x14,
		.offset		= offsetof(struct qmi_wlanfw_wlan_cfg_req_msg_v01,
					   shadow_reg_v2),
		.ei_array	= qmi_wlanfw_shadow_reg_v2_cfg_s_v01_ei,
	},
	{
		.data_type	= QMI_EOTI,
		.array_type	= NO_ARRAY,
		.tlv_type	= QMI_COMMON_TLV_TYPE,
	},
};

static const struct qmi_elem_info qmi_wlanfw_wlan_cfg_resp_msg_v01_ei[] = {
	{
		.data_type	= QMI_STRUCT,
		.elem_len	= 1,
		.elem_size	= sizeof(struct qmi_response_type_v01),
		.array_type	= NO_ARRAY,
		.tlv_type	= 0x02,
		.offset		= offsetof(struct qmi_wlanfw_wlan_cfg_resp_msg_v01, resp),
		.ei_array	= qmi_response_type_v01_ei,
	},
	{
		.data_type	= QMI_EOTI,
		.array_type	= NO_ARRAY,
		.tlv_type	= QMI_COMMON_TLV_TYPE,
	},
};

static const struct qmi_elem_info qmi_wlanfw_mem_ready_ind_msg_v01_ei[] = {
	{
		.data_type = QMI_EOTI,
		.array_type = NO_ARRAY,
	},
};

static const struct qmi_elem_info qmi_wlanfw_fw_ready_ind_msg_v01_ei[] = {
	{
		.data_type = QMI_EOTI,
		.array_type = NO_ARRAY,
	},
};

static const struct qmi_elem_info qmi_wlanfw_cold_boot_cal_done_ind_msg_v01_ei[] = {
	{
		.data_type = QMI_EOTI,
		.array_type = NO_ARRAY,
	},
};

static const struct qmi_elem_info qmi_wlanfw_wlan_ini_req_msg_v01_ei[] = {
	{
		.data_type	= QMI_OPT_FLAG,
		.elem_len	= 1,
		.elem_size	= sizeof(u8),
		.array_type	= NO_ARRAY,
		.tlv_type	= 0x10,
		.offset		= offsetof(struct qmi_wlanfw_wlan_ini_req_msg_v01,
					   enablefwlog_valid),
	},
	{
		.data_type	= QMI_UNSIGNED_1_BYTE,
		.elem_len	= 1,
		.elem_size	= sizeof(u8),
		.array_type	= NO_ARRAY,
		.tlv_type	= 0x10,
		.offset		= offsetof(struct qmi_wlanfw_wlan_ini_req_msg_v01,
					   enablefwlog),
	},
	{
		.data_type	= QMI_EOTI,
		.array_type	= NO_ARRAY,
		.tlv_type	= QMI_COMMON_TLV_TYPE,
	},
};

static const struct qmi_elem_info qmi_wlanfw_wlan_ini_resp_msg_v01_ei[] = {
	{
		.data_type	= QMI_STRUCT,
		.elem_len	= 1,
		.elem_size	= sizeof(struct qmi_response_type_v01),
		.array_type	= NO_ARRAY,
		.tlv_type	= 0x02,
		.offset		= offsetof(struct qmi_wlanfw_wlan_ini_resp_msg_v01,
					   resp),
		.ei_array	= qmi_response_type_v01_ei,
	},
	{
		.data_type	= QMI_EOTI,
		.array_type	= NO_ARRAY,
		.tlv_type	= QMI_COMMON_TLV_TYPE,
	},
};

static const struct qmi_elem_info qmi_wlfw_fw_init_done_ind_msg_v01_ei[] = {
	{
		.data_type = QMI_EOTI,
		.array_type = NO_ARRAY,
	},
};

static int ath11k_qmi_host_cap_send(struct ath11k_base *ab)
{
	struct qmi_wlanfw_host_cap_req_msg_v01 req;
	struct qmi_wlanfw_host_cap_resp_msg_v01 resp;
	struct qmi_txn txn;
	int ret = 0;

	memset(&req, 0, sizeof(req));
	memset(&resp, 0, sizeof(resp));

	req.num_clients_valid = 1;
	req.num_clients = 1;
	req.mem_cfg_mode = ab->qmi.target_mem_mode;
	req.mem_cfg_mode_valid = 1;
	req.bdf_support_valid = 1;
	req.bdf_support = 1;

	if (ab->hw_params.m3_fw_support) {
		req.m3_support_valid = 1;
		req.m3_support = 1;
		req.m3_cache_support_valid = 1;
		req.m3_cache_support = 1;
	} else {
		req.m3_support_valid = 0;
		req.m3_support = 0;
		req.m3_cache_support_valid = 0;
		req.m3_cache_support = 0;
	}

	req.cal_done_valid = 1;
	req.cal_done = ab->qmi.cal_done;

	if (ab->hw_params.internal_sleep_clock) {
		req.nm_modem_valid = 1;

		/* Notify firmware that this is non-qualcomm platform. */
		req.nm_modem |= HOST_CSTATE_BIT;

		/* Notify firmware about the sleep clock selection,
		 * nm_modem_bit[1] is used for this purpose. Host driver on
		 * non-qualcomm platforms should select internal sleep
		 * clock.
		 */
		req.nm_modem |= SLEEP_CLOCK_SELECT_INTERNAL_BIT;
	}

	if (ab->hw_params.global_reset)
		req.nm_modem |= PLATFORM_CAP_PCIE_GLOBAL_RESET;

	req.nm_modem |= PLATFORM_CAP_PCIE_PME_D3COLD;

	ath11k_dbg(ab, ATH11K_DBG_QMI, "host cap request\n");

	ret = qmi_txn_init(&ab->qmi.handle, &txn,
			   qmi_wlanfw_host_cap_resp_msg_v01_ei, &resp);
	if (ret < 0)
		goto out;

	ret = qmi_send_request(&ab->qmi.handle, NULL, &txn,
			       QMI_WLANFW_HOST_CAP_REQ_V01,
			       QMI_WLANFW_HOST_CAP_REQ_MSG_V01_MAX_LEN,
			       qmi_wlanfw_host_cap_req_msg_v01_ei, &req);
	if (ret < 0) {
		qmi_txn_cancel(&txn);
		ath11k_warn(ab, "failed to send host capability request: %d\n", ret);
		goto out;
	}

	ret = qmi_txn_wait(&txn, msecs_to_jiffies(ATH11K_QMI_WLANFW_TIMEOUT_MS));
	if (ret < 0)
		goto out;

	if (resp.resp.result != QMI_RESULT_SUCCESS_V01) {
		ath11k_warn(ab, "host capability request failed: %d %d\n",
			    resp.resp.result, resp.resp.error);
		ret = -EINVAL;
		goto out;
	}

out:
	return ret;
}

static int ath11k_qmi_fw_ind_register_send(struct ath11k_base *ab)
{
	struct qmi_wlanfw_ind_register_req_msg_v01 *req;
	struct qmi_wlanfw_ind_register_resp_msg_v01 *resp;
	struct qmi_handle *handle = &ab->qmi.handle;
	struct qmi_txn txn;
	int ret;

	req = kzalloc(sizeof(*req), GFP_KERNEL);
	if (!req)
		return -ENOMEM;

	resp = kzalloc(sizeof(*resp), GFP_KERNEL);
	if (!resp) {
		ret = -ENOMEM;
		goto resp_out;
	}

	req->client_id_valid = 1;
	req->client_id = QMI_WLANFW_CLIENT_ID;
	req->fw_ready_enable_valid = 1;
	req->fw_ready_enable = 1;
	req->cal_done_enable_valid = 1;
	req->cal_done_enable = 1;
	req->fw_init_done_enable_valid = 1;
	req->fw_init_done_enable = 1;

	req->pin_connect_result_enable_valid = 0;
	req->pin_connect_result_enable = 0;

	/* WCN6750 doesn't request for DDR memory via QMI,
	 * instead it uses a fixed 12MB reserved memory
	 * region in DDR.
	 */
	if (!ab->hw_params.fixed_fw_mem) {
		req->request_mem_enable_valid = 1;
		req->request_mem_enable = 1;
		req->fw_mem_ready_enable_valid = 1;
		req->fw_mem_ready_enable = 1;
	}

	ret = qmi_txn_init(handle, &txn,
			   qmi_wlanfw_ind_register_resp_msg_v01_ei, resp);
	if (ret < 0)
		goto out;

	ath11k_dbg(ab, ATH11K_DBG_QMI, "indication register request\n");

	ret = qmi_send_request(&ab->qmi.handle, NULL, &txn,
			       QMI_WLANFW_IND_REGISTER_REQ_V01,
			       QMI_WLANFW_IND_REGISTER_REQ_MSG_V01_MAX_LEN,
			       qmi_wlanfw_ind_register_req_msg_v01_ei, req);
	if (ret < 0) {
		qmi_txn_cancel(&txn);
		ath11k_warn(ab, "failed to send indication register request: %d\n",
			    ret);
		goto out;
	}

	ret = qmi_txn_wait(&txn, msecs_to_jiffies(ATH11K_QMI_WLANFW_TIMEOUT_MS));
	if (ret < 0) {
		ath11k_warn(ab, "failed to register fw indication: %d\n", ret);
		goto out;
	}

	if (resp->resp.result != QMI_RESULT_SUCCESS_V01) {
		ath11k_warn(ab, "firmware indication register request failed: %d %d\n",
			    resp->resp.result, resp->resp.error);
		ret = -EINVAL;
		goto out;
	}

out:
	kfree(resp);
resp_out:
	kfree(req);
	return ret;
}

static int ath11k_qmi_respond_fw_mem_request(struct ath11k_base *ab)
{
	struct qmi_wlanfw_respond_mem_req_msg_v01 *req;
	struct qmi_wlanfw_respond_mem_resp_msg_v01 resp;
	struct qmi_txn txn;
	int ret = 0, i;
	bool delayed;

	req = kzalloc(sizeof(*req), GFP_KERNEL);
	if (!req)
		return -ENOMEM;

	memset(&resp, 0, sizeof(resp));

	/* For QCA6390 by default FW requests a block of ~4M contiguous
	 * DMA memory, it's hard to allocate from OS. So host returns
	 * failure to FW and FW will then request multiple blocks of small
	 * chunk size memory.
	 */
	if (!(ab->hw_params.fixed_mem_region ||
	      test_bit(ATH11K_FLAG_FIXED_MEM_RGN, &ab->dev_flags)) &&
	      ab->qmi.target_mem_delayed) {
		delayed = true;
		ath11k_dbg(ab, ATH11K_DBG_QMI, "delays mem_request %d\n",
			   ab->qmi.mem_seg_count);
		memset(req, 0, sizeof(*req));
	} else {
		delayed = false;
		req->mem_seg_len = ab->qmi.mem_seg_count;

		for (i = 0; i < req->mem_seg_len ; i++) {
			req->mem_seg[i].addr = ab->qmi.target_mem[i].paddr;
			req->mem_seg[i].size = ab->qmi.target_mem[i].size;
			req->mem_seg[i].type = ab->qmi.target_mem[i].type;
			ath11k_dbg(ab, ATH11K_DBG_QMI,
				   "req mem_seg[%d] %pad %u %u\n", i,
				    &ab->qmi.target_mem[i].paddr,
				    ab->qmi.target_mem[i].size,
				    ab->qmi.target_mem[i].type);
		}
	}

	ret = qmi_txn_init(&ab->qmi.handle, &txn,
			   qmi_wlanfw_respond_mem_resp_msg_v01_ei, &resp);
	if (ret < 0)
		goto out;

	ath11k_dbg(ab, ATH11K_DBG_QMI, "respond memory request delayed %i\n",
		   delayed);

	ret = qmi_send_request(&ab->qmi.handle, NULL, &txn,
			       QMI_WLANFW_RESPOND_MEM_REQ_V01,
			       QMI_WLANFW_RESPOND_MEM_REQ_MSG_V01_MAX_LEN,
			       qmi_wlanfw_respond_mem_req_msg_v01_ei, req);
	if (ret < 0) {
		qmi_txn_cancel(&txn);
		ath11k_warn(ab, "failed to respond qmi memory request: %d\n",
			    ret);
		goto out;
	}

	ret = qmi_txn_wait(&txn, msecs_to_jiffies(ATH11K_QMI_WLANFW_TIMEOUT_MS));
	if (ret < 0) {
		ath11k_warn(ab, "failed to wait qmi memory request: %d\n", ret);
		goto out;
	}

	if (resp.resp.result != QMI_RESULT_SUCCESS_V01) {
		/* the error response is expected when
		 * target_mem_delayed is true.
		 */
		if (delayed && resp.resp.error == 0)
			goto out;

		ath11k_warn(ab, "qmi respond memory request failed: %d %d\n",
			    resp.resp.result, resp.resp.error);
		ret = -EINVAL;
		goto out;
	}
out:
	kfree(req);
	return ret;
}

static void ath11k_qmi_free_target_mem_chunk(struct ath11k_base *ab)
{
	int i;

	for (i = 0; i < ab->qmi.mem_seg_count; i++) {
		if ((ab->hw_params.fixed_mem_region ||
		     test_bit(ATH11K_FLAG_FIXED_MEM_RGN, &ab->dev_flags)) &&
		     ab->qmi.target_mem[i].iaddr)
			iounmap(ab->qmi.target_mem[i].iaddr);

		if (!ab->qmi.target_mem[i].vaddr)
			continue;

		dma_free_coherent(ab->dev,
				  ab->qmi.target_mem[i].prev_size,
				  ab->qmi.target_mem[i].vaddr,
				  ab->qmi.target_mem[i].paddr);
		ab->qmi.target_mem[i].vaddr = NULL;
	}
}

static int ath11k_qmi_alloc_target_mem_chunk(struct ath11k_base *ab)
{
	int i;
	struct target_mem_chunk *chunk;

	ab->qmi.target_mem_delayed = false;

	for (i = 0; i < ab->qmi.mem_seg_count; i++) {
		chunk = &ab->qmi.target_mem[i];

		/* Firmware reloads in coldboot/firmware recovery.
		 * in such case, no need to allocate memory for FW again.
		 */
		if (chunk->vaddr) {
			if (chunk->prev_type == chunk->type &&
			    chunk->prev_size == chunk->size)
				continue;

			/* cannot reuse the existing chunk */
			dma_free_coherent(ab->dev, chunk->prev_size,
					  chunk->vaddr, chunk->paddr);
			chunk->vaddr = NULL;
		}

		chunk->vaddr = dma_alloc_coherent(ab->dev,
						  chunk->size,
						  &chunk->paddr,
						  GFP_KERNEL | __GFP_NOWARN);
		if (!chunk->vaddr) {
			if (ab->qmi.mem_seg_count <= ATH11K_QMI_FW_MEM_REQ_SEGMENT_CNT) {
				ath11k_dbg(ab, ATH11K_DBG_QMI,
					   "dma allocation failed (%d B type %u), will try later with small size\n",
					    chunk->size,
					    chunk->type);
				ath11k_qmi_free_target_mem_chunk(ab);
				ab->qmi.target_mem_delayed = true;
				return 0;
			}

			ath11k_err(ab, "failed to allocate dma memory for qmi (%d B type %u)\n",
				   chunk->size,
				   chunk->type);
			return -EINVAL;
		}
		chunk->prev_type = chunk->type;
		chunk->prev_size = chunk->size;
	}

	return 0;
}

static int ath11k_qmi_assign_target_mem_chunk(struct ath11k_base *ab)
{
	struct device *dev = ab->dev;
	struct device_node *hremote_node = NULL;
	struct resource res;
	u32 host_ddr_sz;
	int i, idx, ret;

	for (i = 0, idx = 0; i < ab->qmi.mem_seg_count; i++) {
		switch (ab->qmi.target_mem[i].type) {
		case HOST_DDR_REGION_TYPE:
			hremote_node = of_parse_phandle(dev->of_node, "memory-region", 0);
			if (!hremote_node) {
				ath11k_dbg(ab, ATH11K_DBG_QMI,
					   "fail to get hremote_node\n");
				return -ENODEV;
			}

			ret = of_address_to_resource(hremote_node, 0, &res);
			of_node_put(hremote_node);
			if (ret) {
				ath11k_dbg(ab, ATH11K_DBG_QMI,
					   "fail to get reg from hremote\n");
				return ret;
			}

			if (res.end - res.start + 1 < ab->qmi.target_mem[i].size) {
				ath11k_dbg(ab, ATH11K_DBG_QMI,
					   "fail to assign memory of sz\n");
				return -EINVAL;
			}

			ab->qmi.target_mem[idx].paddr = res.start;
			ab->qmi.target_mem[idx].iaddr =
				ioremap(ab->qmi.target_mem[idx].paddr,
					ab->qmi.target_mem[i].size);
			if (!ab->qmi.target_mem[idx].iaddr)
				return -EIO;

			ab->qmi.target_mem[idx].size = ab->qmi.target_mem[i].size;
			host_ddr_sz = ab->qmi.target_mem[i].size;
			ab->qmi.target_mem[idx].type = ab->qmi.target_mem[i].type;
			idx++;
			break;
		case BDF_MEM_REGION_TYPE:
			ab->qmi.target_mem[idx].paddr = ab->hw_params.bdf_addr;
			ab->qmi.target_mem[idx].vaddr = NULL;
			ab->qmi.target_mem[idx].size = ab->qmi.target_mem[i].size;
			ab->qmi.target_mem[idx].type = ab->qmi.target_mem[i].type;
			idx++;
			break;
		case CALDB_MEM_REGION_TYPE:
			if (ab->qmi.target_mem[i].size > ATH11K_QMI_CALDB_SIZE) {
				ath11k_warn(ab, "qmi mem size is low to load caldata\n");
				return -EINVAL;
			}

			if (ath11k_core_coldboot_cal_support(ab)) {
				if (hremote_node) {
					ab->qmi.target_mem[idx].paddr =
							res.start + host_ddr_sz;
					ab->qmi.target_mem[idx].iaddr =
						ioremap(ab->qmi.target_mem[idx].paddr,
							ab->qmi.target_mem[i].size);
					if (!ab->qmi.target_mem[idx].iaddr)
						return -EIO;
				} else {
					ab->qmi.target_mem[idx].paddr =
						ATH11K_QMI_CALDB_ADDRESS;
				}
			} else {
				ab->qmi.target_mem[idx].paddr = 0;
				ab->qmi.target_mem[idx].vaddr = NULL;
			}
			ab->qmi.target_mem[idx].size = ab->qmi.target_mem[i].size;
			ab->qmi.target_mem[idx].type = ab->qmi.target_mem[i].type;
			idx++;
			break;
		default:
			ath11k_warn(ab, "qmi ignore invalid mem req type %d\n",
				    ab->qmi.target_mem[i].type);
			break;
		}
	}
	ab->qmi.mem_seg_count = idx;

	return 0;
}

static int ath11k_qmi_request_device_info(struct ath11k_base *ab)
{
	struct qmi_wlanfw_device_info_req_msg_v01 req = {};
	struct qmi_wlanfw_device_info_resp_msg_v01 resp = {};
	struct qmi_txn txn;
	void __iomem *bar_addr_va;
	int ret;

	/* device info message req is only sent for hybrid bus devices */
	if (!ab->hw_params.hybrid_bus_type)
		return 0;

	ret = qmi_txn_init(&ab->qmi.handle, &txn,
			   qmi_wlfw_device_info_resp_msg_v01_ei, &resp);
	if (ret < 0)
		goto out;

	ret = qmi_send_request(&ab->qmi.handle, NULL, &txn,
			       QMI_WLANFW_DEVICE_INFO_REQ_V01,
			       QMI_WLANFW_DEVICE_INFO_REQ_MSG_V01_MAX_LEN,
			       qmi_wlanfw_device_info_req_msg_v01_ei, &req);
	if (ret < 0) {
		qmi_txn_cancel(&txn);
		ath11k_warn(ab, "failed to send qmi target device info request: %d\n",
			    ret);
		goto out;
	}

	ret = qmi_txn_wait(&txn, msecs_to_jiffies(ATH11K_QMI_WLANFW_TIMEOUT_MS));
	if (ret < 0) {
		ath11k_warn(ab, "failed to wait qmi target device info request: %d\n",
			    ret);
		goto out;
	}

	if (resp.resp.result != QMI_RESULT_SUCCESS_V01) {
		ath11k_warn(ab, "qmi device info request failed: %d %d\n",
			    resp.resp.result, resp.resp.error);
		ret = -EINVAL;
		goto out;
	}

	if (!resp.bar_addr_valid || !resp.bar_size_valid) {
		ath11k_warn(ab, "qmi device info response invalid: %d %d\n",
			    resp.resp.result, resp.resp.error);
		ret = -EINVAL;
		goto out;
	}

	if (!resp.bar_addr ||
	    resp.bar_size != ATH11K_QMI_DEVICE_BAR_SIZE) {
		ath11k_warn(ab, "qmi device info invalid address and size: %llu %u\n",
			    resp.bar_addr, resp.bar_size);
		ret = -EINVAL;
		goto out;
	}

	bar_addr_va = devm_ioremap(ab->dev, resp.bar_addr, resp.bar_size);

	if (!bar_addr_va) {
		ath11k_warn(ab, "qmi device info ioremap failed\n");
		ab->mem_len = 0;
		ret = -EIO;
		goto out;
	}

	ab->mem = bar_addr_va;
	ab->mem_len = resp.bar_size;

	return 0;
out:
	return ret;
}

static int ath11k_qmi_request_target_cap(struct ath11k_base *ab)
{
	struct qmi_wlanfw_cap_req_msg_v01 req;
	struct qmi_wlanfw_cap_resp_msg_v01 resp;
	struct qmi_txn txn;
	int ret = 0;
	int r;
	char *fw_build_id;
	int fw_build_id_mask_len;

	memset(&req, 0, sizeof(req));
	memset(&resp, 0, sizeof(resp));

	ret = qmi_txn_init(&ab->qmi.handle, &txn, qmi_wlanfw_cap_resp_msg_v01_ei,
			   &resp);
	if (ret < 0)
		goto out;

	ath11k_dbg(ab, ATH11K_DBG_QMI, "target cap request\n");

	ret = qmi_send_request(&ab->qmi.handle, NULL, &txn,
			       QMI_WLANFW_CAP_REQ_V01,
			       QMI_WLANFW_CAP_REQ_MSG_V01_MAX_LEN,
			       qmi_wlanfw_cap_req_msg_v01_ei, &req);
	if (ret < 0) {
		qmi_txn_cancel(&txn);
		ath11k_warn(ab, "failed to send qmi cap request: %d\n",
			    ret);
		goto out;
	}

	ret = qmi_txn_wait(&txn, msecs_to_jiffies(ATH11K_QMI_WLANFW_TIMEOUT_MS));
	if (ret < 0) {
		ath11k_warn(ab, "failed to wait qmi cap request: %d\n", ret);
		goto out;
	}

	if (resp.resp.result != QMI_RESULT_SUCCESS_V01) {
		ath11k_warn(ab, "qmi cap request failed: %d %d\n",
			    resp.resp.result, resp.resp.error);
		ret = -EINVAL;
		goto out;
	}

	if (resp.chip_info_valid) {
		ab->qmi.target.chip_id = resp.chip_info.chip_id;
		ab->qmi.target.chip_family = resp.chip_info.chip_family;
	}

	if (resp.board_info_valid)
		ab->qmi.target.board_id = resp.board_info.board_id;
	else
		ab->qmi.target.board_id = 0xFF;

	if (resp.soc_info_valid)
		ab->qmi.target.soc_id = resp.soc_info.soc_id;

	if (resp.fw_version_info_valid) {
		ab->qmi.target.fw_version = resp.fw_version_info.fw_version;
		strscpy(ab->qmi.target.fw_build_timestamp,
			resp.fw_version_info.fw_build_timestamp,
			sizeof(ab->qmi.target.fw_build_timestamp));
	}

	if (resp.fw_build_id_valid)
		strscpy(ab->qmi.target.fw_build_id, resp.fw_build_id,
			sizeof(ab->qmi.target.fw_build_id));

	if (resp.eeprom_read_timeout_valid) {
		ab->qmi.target.eeprom_caldata =
					resp.eeprom_read_timeout;
		ath11k_dbg(ab, ATH11K_DBG_QMI, "cal data supported from eeprom\n");
	}

	fw_build_id = ab->qmi.target.fw_build_id;
	fw_build_id_mask_len = strlen(FW_BUILD_ID_MASK);
	if (!strncmp(fw_build_id, FW_BUILD_ID_MASK, fw_build_id_mask_len))
		fw_build_id = fw_build_id + fw_build_id_mask_len;

	ath11k_info(ab, "chip_id 0x%x chip_family 0x%x board_id 0x%x soc_id 0x%x\n",
		    ab->qmi.target.chip_id, ab->qmi.target.chip_family,
		    ab->qmi.target.board_id, ab->qmi.target.soc_id);

	ath11k_info(ab, "fw_version 0x%x fw_build_timestamp %s fw_build_id %s",
		    ab->qmi.target.fw_version,
		    ab->qmi.target.fw_build_timestamp,
		    fw_build_id);

	r = ath11k_core_check_smbios(ab);
	if (r)
		ath11k_dbg(ab, ATH11K_DBG_QMI, "SMBIOS bdf variant name not set.\n");

	r = ath11k_core_check_dt(ab);
	if (r)
		ath11k_dbg(ab, ATH11K_DBG_QMI, "DT bdf variant name not set.\n");

out:
	return ret;
}

static int ath11k_qmi_load_file_target_mem(struct ath11k_base *ab,
					   const u8 *data, u32 len, u8 type)
{
	struct qmi_wlanfw_bdf_download_req_msg_v01 *req;
	struct qmi_wlanfw_bdf_download_resp_msg_v01 resp;
	struct qmi_txn txn;
	const u8 *temp = data;
	void __iomem *bdf_addr = NULL;
	int ret = 0;
	u32 remaining = len;

	req = kzalloc(sizeof(*req), GFP_KERNEL);
	if (!req)
		return -ENOMEM;

	memset(&resp, 0, sizeof(resp));

	if (ab->hw_params.fixed_bdf_addr) {
		bdf_addr = ioremap(ab->hw_params.bdf_addr, ab->hw_params.fw.board_size);
		if (!bdf_addr) {
			ath11k_warn(ab, "qmi ioremap error for bdf_addr\n");
			ret = -EIO;
			goto err_free_req;
		}
	}

	while (remaining) {
		req->valid = 1;
		req->file_id_valid = 1;
		req->file_id = ab->qmi.target.board_id;
		req->total_size_valid = 1;
		req->total_size = remaining;
		req->seg_id_valid = 1;
		req->data_valid = 1;
		req->bdf_type = type;
		req->bdf_type_valid = 1;
		req->end_valid = 1;
		req->end = 0;

		if (remaining > QMI_WLANFW_MAX_DATA_SIZE_V01) {
			req->data_len = QMI_WLANFW_MAX_DATA_SIZE_V01;
		} else {
			req->data_len = remaining;
			req->end = 1;
		}

		if (ab->hw_params.fixed_bdf_addr ||
		    type == ATH11K_QMI_FILE_TYPE_EEPROM) {
			req->data_valid = 0;
			req->end = 1;
			req->data_len = ATH11K_QMI_MAX_BDF_FILE_NAME_SIZE;
		} else {
			memcpy(req->data, temp, req->data_len);
		}

		if (ab->hw_params.fixed_bdf_addr) {
			if (type == ATH11K_QMI_FILE_TYPE_CALDATA)
				bdf_addr += ab->hw_params.fw.cal_offset;

			memcpy_toio(bdf_addr, temp, len);
		}

		ret = qmi_txn_init(&ab->qmi.handle, &txn,
				   qmi_wlanfw_bdf_download_resp_msg_v01_ei,
				   &resp);
		if (ret < 0)
			goto err_iounmap;

		ath11k_dbg(ab, ATH11K_DBG_QMI, "bdf download req fixed addr type %d\n",
			   type);

		ret = qmi_send_request(&ab->qmi.handle, NULL, &txn,
				       QMI_WLANFW_BDF_DOWNLOAD_REQ_V01,
				       QMI_WLANFW_BDF_DOWNLOAD_REQ_MSG_V01_MAX_LEN,
				       qmi_wlanfw_bdf_download_req_msg_v01_ei, req);
		if (ret < 0) {
			qmi_txn_cancel(&txn);
			goto err_iounmap;
		}

		ret = qmi_txn_wait(&txn, msecs_to_jiffies(ATH11K_QMI_WLANFW_TIMEOUT_MS));
		if (ret < 0) {
			ath11k_warn(ab, "failed to wait board file download request: %d\n",
				    ret);
			goto err_iounmap;
		}

		if (resp.resp.result != QMI_RESULT_SUCCESS_V01) {
			ath11k_warn(ab, "board file download request failed: %d %d\n",
				    resp.resp.result, resp.resp.error);
			ret = -EINVAL;
			goto err_iounmap;
		}

		if (ab->hw_params.fixed_bdf_addr ||
		    type == ATH11K_QMI_FILE_TYPE_EEPROM) {
			remaining = 0;
		} else {
			remaining -= req->data_len;
			temp += req->data_len;
			req->seg_id++;
			ath11k_dbg(ab, ATH11K_DBG_QMI, "bdf download request remaining %i\n",
				   remaining);
		}
	}

err_iounmap:
	if (ab->hw_params.fixed_bdf_addr)
		iounmap(bdf_addr);

err_free_req:
	kfree(req);

	return ret;
}

static int ath11k_qmi_load_bdf_qmi(struct ath11k_base *ab,
				   bool regdb)
{
	struct device *dev = ab->dev;
	char filename[ATH11K_QMI_MAX_BDF_FILE_NAME_SIZE];
	const struct firmware *fw_entry;
	struct ath11k_board_data bd;
	u32 fw_size, file_type;
	int ret = 0, bdf_type;
	const u8 *tmp;

	memset(&bd, 0, sizeof(bd));

	if (regdb) {
		ret = ath11k_core_fetch_regdb(ab, &bd);
	} else {
		ret = ath11k_core_fetch_bdf(ab, &bd);
		if (ret)
			ath11k_warn(ab, "qmi failed to fetch board file: %d\n", ret);
	}

	if (ret)
		goto out;

	if (regdb)
		bdf_type = ATH11K_QMI_BDF_TYPE_REGDB;
	else if (bd.len >= SELFMAG && memcmp(bd.data, ELFMAG, SELFMAG) == 0)
		bdf_type = ATH11K_QMI_BDF_TYPE_ELF;
	else
		bdf_type = ATH11K_QMI_BDF_TYPE_BIN;

	ath11k_dbg(ab, ATH11K_DBG_QMI, "bdf_type %d\n", bdf_type);

	fw_size = min_t(u32, ab->hw_params.fw.board_size, bd.len);

	ret = ath11k_qmi_load_file_target_mem(ab, bd.data, fw_size, bdf_type);
	if (ret < 0) {
		ath11k_warn(ab, "qmi failed to load bdf file\n");
		goto out;
	}

	/* QCA6390/WCN6855 does not support cal data, skip it */
	if (bdf_type == ATH11K_QMI_BDF_TYPE_ELF || bdf_type == ATH11K_QMI_BDF_TYPE_REGDB)
		goto out;

	if (ab->qmi.target.eeprom_caldata) {
		file_type = ATH11K_QMI_FILE_TYPE_EEPROM;
		tmp = filename;
		fw_size = ATH11K_QMI_MAX_BDF_FILE_NAME_SIZE;
	} else {
		file_type = ATH11K_QMI_FILE_TYPE_CALDATA;

		/* cal-<bus>-<id>.bin */
		snprintf(filename, sizeof(filename), "cal-%s-%s.bin",
			 ath11k_bus_str(ab->hif.bus), dev_name(dev));
		fw_entry = ath11k_core_firmware_request(ab, filename);
		if (!IS_ERR(fw_entry))
			goto success;

		fw_entry = ath11k_core_firmware_request(ab, ATH11K_DEFAULT_CAL_FILE);
		if (IS_ERR(fw_entry)) {
			/* Caldata may not be present during first time calibration in
			 * factory hence allow to boot without loading caldata in ftm mode
			 */
			if (ath11k_ftm_mode) {
				ath11k_info(ab,
					    "Booting without cal data file in factory test mode\n");
				return 0;
			}
			ret = PTR_ERR(fw_entry);
			ath11k_warn(ab,
				    "qmi failed to load CAL data file:%s\n",
				    filename);
			goto out;
		}
success:
		fw_size = min_t(u32, ab->hw_params.fw.board_size, fw_entry->size);
		tmp = fw_entry->data;
	}

	ret = ath11k_qmi_load_file_target_mem(ab, tmp, fw_size, file_type);
	if (ret < 0) {
		ath11k_warn(ab, "qmi failed to load caldata\n");
		goto out_qmi_cal;
	}

	ath11k_dbg(ab, ATH11K_DBG_QMI, "caldata type: %u\n", file_type);

out_qmi_cal:
	if (!ab->qmi.target.eeprom_caldata)
		release_firmware(fw_entry);
out:
	ath11k_core_free_bdf(ab, &bd);
	ath11k_dbg(ab, ATH11K_DBG_QMI, "BDF download sequence completed\n");

	return ret;
}

static int ath11k_qmi_m3_load(struct ath11k_base *ab)
{
	struct m3_mem_region *m3_mem = &ab->qmi.m3_mem;
	const struct firmware *fw = NULL;
	const void *m3_data;
	char path[100];
	size_t m3_len;
	int ret;

	if (m3_mem->vaddr)
		/* m3 firmware buffer is already available in the DMA buffer */
		return 0;

	if (ab->fw.m3_data && ab->fw.m3_len > 0) {
		/* firmware-N.bin had a m3 firmware file so use that */
		m3_data = ab->fw.m3_data;
		m3_len = ab->fw.m3_len;
	} else {
		/* No m3 file in firmware-N.bin so try to request old
		 * separate m3.bin.
		 */
		fw = ath11k_core_firmware_request(ab, ATH11K_M3_FILE);
		if (IS_ERR(fw)) {
			ret = PTR_ERR(fw);
			ath11k_core_create_firmware_path(ab, ATH11K_M3_FILE,
							 path, sizeof(path));
			ath11k_err(ab, "failed to load %s: %d\n", path, ret);
			return ret;
		}

		m3_data = fw->data;
		m3_len = fw->size;
	}

	m3_mem->vaddr = dma_alloc_coherent(ab->dev,
					   m3_len, &m3_mem->paddr,
					   GFP_KERNEL);
	if (!m3_mem->vaddr) {
		ath11k_err(ab, "failed to allocate memory for M3 with size %zu\n",
			   fw->size);
		ret = -ENOMEM;
		goto out;
	}

	memcpy(m3_mem->vaddr, m3_data, m3_len);
	m3_mem->size = m3_len;

	ret = 0;

out:
	release_firmware(fw);

	return ret;
}

static void ath11k_qmi_m3_free(struct ath11k_base *ab)
{
	struct m3_mem_region *m3_mem = &ab->qmi.m3_mem;

	if (!ab->hw_params.m3_fw_support || !m3_mem->vaddr)
		return;

	dma_free_coherent(ab->dev, m3_mem->size,
			  m3_mem->vaddr, m3_mem->paddr);
	m3_mem->vaddr = NULL;
	m3_mem->size = 0;
}

static int ath11k_qmi_wlanfw_m3_info_send(struct ath11k_base *ab)
{
	struct m3_mem_region *m3_mem = &ab->qmi.m3_mem;
	struct qmi_wlanfw_m3_info_req_msg_v01 req;
	struct qmi_wlanfw_m3_info_resp_msg_v01 resp;
	struct qmi_txn txn;
	int ret = 0;

	memset(&req, 0, sizeof(req));
	memset(&resp, 0, sizeof(resp));

	if (ab->hw_params.m3_fw_support) {
		ret = ath11k_qmi_m3_load(ab);
		if (ret) {
			ath11k_err(ab, "failed to load m3 firmware: %d", ret);
			return ret;
		}

		req.addr = m3_mem->paddr;
		req.size = m3_mem->size;
	} else {
		req.addr = 0;
		req.size = 0;
	}

	ret = qmi_txn_init(&ab->qmi.handle, &txn,
			   qmi_wlanfw_m3_info_resp_msg_v01_ei, &resp);
	if (ret < 0)
		goto out;

	ath11k_dbg(ab, ATH11K_DBG_QMI, "m3 info req\n");

	ret = qmi_send_request(&ab->qmi.handle, NULL, &txn,
			       QMI_WLANFW_M3_INFO_REQ_V01,
			       QMI_WLANFW_M3_INFO_REQ_MSG_V01_MAX_MSG_LEN,
			       qmi_wlanfw_m3_info_req_msg_v01_ei, &req);
	if (ret < 0) {
		qmi_txn_cancel(&txn);
		ath11k_warn(ab, "failed to send m3 information request: %d\n",
			    ret);
		goto out;
	}

	ret = qmi_txn_wait(&txn, msecs_to_jiffies(ATH11K_QMI_WLANFW_TIMEOUT_MS));
	if (ret < 0) {
		ath11k_warn(ab, "failed to wait m3 information request: %d\n", ret);
		goto out;
	}

	if (resp.resp.result != QMI_RESULT_SUCCESS_V01) {
		ath11k_warn(ab, "m3 info request failed: %d %d\n",
			    resp.resp.result, resp.resp.error);
		ret = -EINVAL;
		goto out;
	}
out:
	return ret;
}

static int ath11k_qmi_wlanfw_mode_send(struct ath11k_base *ab,
				       u32 mode)
{
	struct qmi_wlanfw_wlan_mode_req_msg_v01 req;
	struct qmi_wlanfw_wlan_mode_resp_msg_v01 resp;
	struct qmi_txn txn;
	int ret = 0;

	memset(&req, 0, sizeof(req));
	memset(&resp, 0, sizeof(resp));

	req.mode = mode;
	req.hw_debug_valid = 1;
	req.hw_debug = 0;

	ret = qmi_txn_init(&ab->qmi.handle, &txn,
			   qmi_wlanfw_wlan_mode_resp_msg_v01_ei, &resp);
	if (ret < 0)
		goto out;

	ath11k_dbg(ab, ATH11K_DBG_QMI, "wlan mode req mode %d\n", mode);

	ret = qmi_send_request(&ab->qmi.handle, NULL, &txn,
			       QMI_WLANFW_WLAN_MODE_REQ_V01,
			       QMI_WLANFW_WLAN_MODE_REQ_MSG_V01_MAX_LEN,
			       qmi_wlanfw_wlan_mode_req_msg_v01_ei, &req);
	if (ret < 0) {
		qmi_txn_cancel(&txn);
		ath11k_warn(ab, "failed to send wlan mode request (mode %d): %d\n",
			    mode, ret);
		goto out;
	}

	ret = qmi_txn_wait(&txn, msecs_to_jiffies(ATH11K_QMI_WLANFW_TIMEOUT_MS));
	if (ret < 0) {
		if (mode == ATH11K_FIRMWARE_MODE_OFF && ret == -ENETRESET) {
			ath11k_warn(ab, "WLFW service is dis-connected\n");
			return 0;
		}
		ath11k_warn(ab, "failed to wait wlan mode request (mode %d): %d\n",
			    mode, ret);
		goto out;
	}

	if (resp.resp.result != QMI_RESULT_SUCCESS_V01) {
		ath11k_warn(ab, "wlan mode request failed (mode: %d): %d %d\n",
			    mode, resp.resp.result, resp.resp.error);
		ret = -EINVAL;
		goto out;
	}

out:
	return ret;
}

static int ath11k_qmi_wlanfw_wlan_cfg_send(struct ath11k_base *ab)
{
	struct qmi_wlanfw_wlan_cfg_req_msg_v01 *req;
	struct qmi_wlanfw_wlan_cfg_resp_msg_v01 resp;
	struct ce_pipe_config *ce_cfg;
	struct service_to_pipe *svc_cfg;
	struct qmi_txn txn;
	int ret = 0, pipe_num;

	ce_cfg	= (struct ce_pipe_config *)ab->qmi.ce_cfg.tgt_ce;
	svc_cfg	= (struct service_to_pipe *)ab->qmi.ce_cfg.svc_to_ce_map;

	req = kzalloc(sizeof(*req), GFP_KERNEL);
	if (!req)
		return -ENOMEM;

	memset(&resp, 0, sizeof(resp));

	req->host_version_valid = 1;
	strscpy(req->host_version, ATH11K_HOST_VERSION_STRING,
		sizeof(req->host_version));

	req->tgt_cfg_valid = 1;
	/* This is number of CE configs */
	req->tgt_cfg_len = ab->qmi.ce_cfg.tgt_ce_len;
	for (pipe_num = 0; pipe_num < req->tgt_cfg_len ; pipe_num++) {
		req->tgt_cfg[pipe_num].pipe_num = ce_cfg[pipe_num].pipenum;
		req->tgt_cfg[pipe_num].pipe_dir = ce_cfg[pipe_num].pipedir;
		req->tgt_cfg[pipe_num].nentries = ce_cfg[pipe_num].nentries;
		req->tgt_cfg[pipe_num].nbytes_max = ce_cfg[pipe_num].nbytes_max;
		req->tgt_cfg[pipe_num].flags = ce_cfg[pipe_num].flags;
	}

	req->svc_cfg_valid = 1;
	/* This is number of Service/CE configs */
	req->svc_cfg_len = ab->qmi.ce_cfg.svc_to_ce_map_len;
	for (pipe_num = 0; pipe_num < req->svc_cfg_len; pipe_num++) {
		req->svc_cfg[pipe_num].service_id = svc_cfg[pipe_num].service_id;
		req->svc_cfg[pipe_num].pipe_dir = svc_cfg[pipe_num].pipedir;
		req->svc_cfg[pipe_num].pipe_num = svc_cfg[pipe_num].pipenum;
	}
	req->shadow_reg_valid = 0;

	/* set shadow v2 configuration */
	if (ab->hw_params.supports_shadow_regs) {
		req->shadow_reg_v2_valid = 1;
		req->shadow_reg_v2_len = min_t(u32,
					       ab->qmi.ce_cfg.shadow_reg_v2_len,
					       QMI_WLANFW_MAX_NUM_SHADOW_REG_V2_V01);
		memcpy(&req->shadow_reg_v2, ab->qmi.ce_cfg.shadow_reg_v2,
		       sizeof(u32) * req->shadow_reg_v2_len);
	} else {
		req->shadow_reg_v2_valid = 0;
	}

	ret = qmi_txn_init(&ab->qmi.handle, &txn,
			   qmi_wlanfw_wlan_cfg_resp_msg_v01_ei, &resp);
	if (ret < 0)
		goto out;

	ath11k_dbg(ab, ATH11K_DBG_QMI, "wlan cfg req\n");

	ret = qmi_send_request(&ab->qmi.handle, NULL, &txn,
			       QMI_WLANFW_WLAN_CFG_REQ_V01,
			       QMI_WLANFW_WLAN_CFG_REQ_MSG_V01_MAX_LEN,
			       qmi_wlanfw_wlan_cfg_req_msg_v01_ei, req);
	if (ret < 0) {
		qmi_txn_cancel(&txn);
		ath11k_warn(ab, "failed to send wlan config request: %d\n",
			    ret);
		goto out;
	}

	ret = qmi_txn_wait(&txn, msecs_to_jiffies(ATH11K_QMI_WLANFW_TIMEOUT_MS));
	if (ret < 0) {
		ath11k_warn(ab, "failed to wait wlan config request: %d\n", ret);
		goto out;
	}

	if (resp.resp.result != QMI_RESULT_SUCCESS_V01) {
		ath11k_warn(ab, "wlan config request failed: %d %d\n",
			    resp.resp.result, resp.resp.error);
		ret = -EINVAL;
		goto out;
	}

out:
	kfree(req);
	return ret;
}

static int ath11k_qmi_wlanfw_wlan_ini_send(struct ath11k_base *ab, bool enable)
{
	int ret;
	struct qmi_txn txn;
	struct qmi_wlanfw_wlan_ini_req_msg_v01 req = {};
	struct qmi_wlanfw_wlan_ini_resp_msg_v01 resp = {};

	req.enablefwlog_valid = true;
	req.enablefwlog = enable ? 1 : 0;

	ret = qmi_txn_init(&ab->qmi.handle, &txn,
			   qmi_wlanfw_wlan_ini_resp_msg_v01_ei, &resp);
	if (ret < 0)
		goto out;

	ret = qmi_send_request(&ab->qmi.handle, NULL, &txn,
			       QMI_WLANFW_WLAN_INI_REQ_V01,
			       QMI_WLANFW_WLAN_INI_REQ_MSG_V01_MAX_LEN,
			       qmi_wlanfw_wlan_ini_req_msg_v01_ei, &req);
	if (ret < 0) {
		ath11k_warn(ab, "qmi failed to send wlan ini request, err = %d\n",
			    ret);
		qmi_txn_cancel(&txn);
		goto out;
	}

	ret = qmi_txn_wait(&txn, msecs_to_jiffies(ATH11K_QMI_WLANFW_TIMEOUT_MS));
	if (ret < 0) {
		ath11k_warn(ab, "qmi failed wlan ini request, err = %d\n", ret);
		goto out;
	}

	if (resp.resp.result != QMI_RESULT_SUCCESS_V01) {
		ath11k_warn(ab, "qmi wlan ini request failed, result: %d, err: %d\n",
			    resp.resp.result, resp.resp.error);
		ret = -EINVAL;
	}

out:
	return ret;
}

void ath11k_qmi_firmware_stop(struct ath11k_base *ab)
{
	int ret;

	ath11k_dbg(ab, ATH11K_DBG_QMI, "firmware stop\n");

	ret = ath11k_qmi_wlanfw_mode_send(ab, ATH11K_FIRMWARE_MODE_OFF);
	if (ret < 0) {
		ath11k_warn(ab, "qmi failed to send wlan mode off: %d\n", ret);
		return;
	}
}

int ath11k_qmi_firmware_start(struct ath11k_base *ab,
			      u32 mode)
{
	int ret;

	ath11k_dbg(ab, ATH11K_DBG_QMI, "firmware start\n");

	if (ab->hw_params.fw_wmi_diag_event) {
		ret = ath11k_qmi_wlanfw_wlan_ini_send(ab, true);
		if (ret < 0) {
			ath11k_warn(ab, "qmi failed to send wlan fw ini:%d\n", ret);
			return ret;
		}
	}

	ret = ath11k_qmi_wlanfw_wlan_cfg_send(ab);
	if (ret < 0) {
		ath11k_warn(ab, "qmi failed to send wlan cfg: %d\n", ret);
		return ret;
	}

	ret = ath11k_qmi_wlanfw_mode_send(ab, mode);
	if (ret < 0) {
		ath11k_warn(ab, "qmi failed to send wlan fw mode: %d\n", ret);
		return ret;
	}

	return 0;
}

int ath11k_qmi_fwreset_from_cold_boot(struct ath11k_base *ab)
{
<<<<<<< HEAD
	int timeout;
=======
	long time_left;
>>>>>>> 2d5404ca

	if (!ath11k_core_coldboot_cal_support(ab) ||
	    ab->hw_params.cbcal_restart_fw == 0)
		return 0;

	ath11k_dbg(ab, ATH11K_DBG_QMI, "wait for cold boot done\n");

<<<<<<< HEAD
	timeout = wait_event_timeout(ab->qmi.cold_boot_waitq,
				     (ab->qmi.cal_done == 1),
				     ATH11K_COLD_BOOT_FW_RESET_DELAY);

	if (timeout <= 0) {
=======
	time_left = wait_event_timeout(ab->qmi.cold_boot_waitq,
				       (ab->qmi.cal_done == 1),
				       ATH11K_COLD_BOOT_FW_RESET_DELAY);

	if (time_left <= 0) {
>>>>>>> 2d5404ca
		ath11k_warn(ab, "Coldboot Calibration timed out\n");
		return -ETIMEDOUT;
	}

	/* reset the firmware */
<<<<<<< HEAD
	ath11k_hif_power_down(ab, false);
=======
	ath11k_hif_power_down(ab);
>>>>>>> 2d5404ca
	ath11k_hif_power_up(ab);
	ath11k_dbg(ab, ATH11K_DBG_QMI, "exit wait for cold boot done\n");
	return 0;
}
EXPORT_SYMBOL(ath11k_qmi_fwreset_from_cold_boot);

static int ath11k_qmi_process_coldboot_calibration(struct ath11k_base *ab)
{
	long time_left;
	int ret;

	ret = ath11k_qmi_wlanfw_mode_send(ab, ATH11K_FIRMWARE_MODE_COLD_BOOT);
	if (ret < 0) {
		ath11k_warn(ab, "qmi failed to send wlan fw mode: %d\n", ret);
		return ret;
	}

	ath11k_dbg(ab, ATH11K_DBG_QMI, "Coldboot calibration wait started\n");

	time_left = wait_event_timeout(ab->qmi.cold_boot_waitq,
				       (ab->qmi.cal_done  == 1),
				       ATH11K_COLD_BOOT_FW_RESET_DELAY);
	if (time_left <= 0) {
		ath11k_warn(ab, "coldboot calibration timed out\n");
		return 0;
	}

	ath11k_dbg(ab, ATH11K_DBG_QMI, "Coldboot calibration done\n");

	return 0;
}

static int
ath11k_qmi_driver_event_post(struct ath11k_qmi *qmi,
			     enum ath11k_qmi_event_type type,
			     void *data)
{
	struct ath11k_qmi_driver_event *event;

	event = kzalloc(sizeof(*event), GFP_ATOMIC);
	if (!event)
		return -ENOMEM;

	event->type = type;
	event->data = data;

	spin_lock(&qmi->event_lock);
	list_add_tail(&event->list, &qmi->event_list);
	spin_unlock(&qmi->event_lock);

	queue_work(qmi->event_wq, &qmi->event_work);

	return 0;
}

static int ath11k_qmi_event_mem_request(struct ath11k_qmi *qmi)
{
	struct ath11k_base *ab = qmi->ab;
	int ret;

	ret = ath11k_qmi_respond_fw_mem_request(ab);
	if (ret < 0) {
		ath11k_warn(ab, "qmi failed to respond fw mem req: %d\n", ret);
		return ret;
	}

	return ret;
}

static int ath11k_qmi_event_load_bdf(struct ath11k_qmi *qmi)
{
	struct ath11k_base *ab = qmi->ab;
	int ret;

	ret = ath11k_qmi_request_target_cap(ab);
	if (ret < 0) {
		ath11k_warn(ab, "failed to request qmi target capabilities: %d\n",
			    ret);
		return ret;
	}

	ret = ath11k_qmi_request_device_info(ab);
	if (ret < 0) {
		ath11k_warn(ab, "failed to request qmi device info: %d\n", ret);
		return ret;
	}

	if (ab->hw_params.supports_regdb)
		ath11k_qmi_load_bdf_qmi(ab, true);

	ret = ath11k_qmi_load_bdf_qmi(ab, false);
	if (ret < 0) {
		ath11k_warn(ab, "failed to load board data file: %d\n", ret);
		return ret;
	}

	return 0;
}

static int ath11k_qmi_event_server_arrive(struct ath11k_qmi *qmi)
{
	struct ath11k_base *ab = qmi->ab;
	int ret;

	ret = ath11k_qmi_fw_ind_register_send(ab);
	if (ret < 0) {
		ath11k_warn(ab, "failed to send qmi firmware indication: %d\n",
			    ret);
		return ret;
	}

	ret = ath11k_qmi_host_cap_send(ab);
	if (ret < 0) {
		ath11k_warn(ab, "failed to send qmi host cap: %d\n", ret);
		return ret;
	}

	if (!ab->hw_params.fixed_fw_mem)
		return ret;

	ret = ath11k_qmi_event_load_bdf(qmi);
	if (ret < 0) {
		ath11k_warn(ab, "qmi failed to download BDF:%d\n", ret);
		return ret;
	}

	return ret;
}

static void ath11k_qmi_msg_mem_request_cb(struct qmi_handle *qmi_hdl,
					  struct sockaddr_qrtr *sq,
					  struct qmi_txn *txn,
					  const void *data)
{
	struct ath11k_qmi *qmi = container_of(qmi_hdl, struct ath11k_qmi, handle);
	struct ath11k_base *ab = qmi->ab;
	const struct qmi_wlanfw_request_mem_ind_msg_v01 *msg = data;
	int i, ret;

	ath11k_dbg(ab, ATH11K_DBG_QMI, "firmware request memory request\n");

	if (msg->mem_seg_len == 0 ||
	    msg->mem_seg_len > ATH11K_QMI_WLANFW_MAX_NUM_MEM_SEG_V01)
		ath11k_warn(ab, "invalid memory segment length: %u\n",
			    msg->mem_seg_len);

	ab->qmi.mem_seg_count = msg->mem_seg_len;

	for (i = 0; i < qmi->mem_seg_count ; i++) {
		ab->qmi.target_mem[i].type = msg->mem_seg[i].type;
		ab->qmi.target_mem[i].size = msg->mem_seg[i].size;
		ath11k_dbg(ab, ATH11K_DBG_QMI, "mem seg type %d size %d\n",
			   msg->mem_seg[i].type, msg->mem_seg[i].size);
	}

	if (ab->hw_params.fixed_mem_region ||
	    test_bit(ATH11K_FLAG_FIXED_MEM_RGN, &ab->dev_flags)) {
		ret = ath11k_qmi_assign_target_mem_chunk(ab);
		if (ret) {
			ath11k_warn(ab, "failed to assign qmi target memory: %d\n",
				    ret);
			return;
		}
	} else {
		ret = ath11k_qmi_alloc_target_mem_chunk(ab);
		if (ret) {
			ath11k_warn(ab, "failed to allocate qmi target memory: %d\n",
				    ret);
			return;
		}
	}

	ath11k_qmi_driver_event_post(qmi, ATH11K_QMI_EVENT_REQUEST_MEM, NULL);
}

static void ath11k_qmi_msg_mem_ready_cb(struct qmi_handle *qmi_hdl,
					struct sockaddr_qrtr *sq,
					struct qmi_txn *txn,
					const void *decoded)
{
	struct ath11k_qmi *qmi = container_of(qmi_hdl, struct ath11k_qmi, handle);
	struct ath11k_base *ab = qmi->ab;

	ath11k_dbg(ab, ATH11K_DBG_QMI, "firmware memory ready indication\n");
	ath11k_qmi_driver_event_post(qmi, ATH11K_QMI_EVENT_FW_MEM_READY, NULL);
}

static void ath11k_qmi_msg_fw_ready_cb(struct qmi_handle *qmi_hdl,
				       struct sockaddr_qrtr *sq,
				       struct qmi_txn *txn,
				       const void *decoded)
{
	struct ath11k_qmi *qmi = container_of(qmi_hdl, struct ath11k_qmi, handle);
	struct ath11k_base *ab = qmi->ab;

	ath11k_dbg(ab, ATH11K_DBG_QMI, "firmware ready\n");

	if (!ab->qmi.cal_done) {
		ab->qmi.cal_done = 1;
		wake_up(&ab->qmi.cold_boot_waitq);
	}

	ath11k_qmi_driver_event_post(qmi, ATH11K_QMI_EVENT_FW_READY, NULL);
}

static void ath11k_qmi_msg_cold_boot_cal_done_cb(struct qmi_handle *qmi_hdl,
						 struct sockaddr_qrtr *sq,
						 struct qmi_txn *txn,
						 const void *decoded)
{
	struct ath11k_qmi *qmi = container_of(qmi_hdl,
					      struct ath11k_qmi, handle);
	struct ath11k_base *ab = qmi->ab;

	ab->qmi.cal_done = 1;
	wake_up(&ab->qmi.cold_boot_waitq);
	ath11k_dbg(ab, ATH11K_DBG_QMI, "cold boot calibration done\n");
}

static void ath11k_qmi_msg_fw_init_done_cb(struct qmi_handle *qmi_hdl,
					   struct sockaddr_qrtr *sq,
					   struct qmi_txn *txn,
					   const void *decoded)
{
	struct ath11k_qmi *qmi = container_of(qmi_hdl,
					      struct ath11k_qmi, handle);
	struct ath11k_base *ab = qmi->ab;

	ath11k_qmi_driver_event_post(qmi, ATH11K_QMI_EVENT_FW_INIT_DONE, NULL);
	ath11k_dbg(ab, ATH11K_DBG_QMI, "firmware init done\n");
}

static const struct qmi_msg_handler ath11k_qmi_msg_handlers[] = {
	{
		.type = QMI_INDICATION,
		.msg_id = QMI_WLFW_REQUEST_MEM_IND_V01,
		.ei = qmi_wlanfw_request_mem_ind_msg_v01_ei,
		.decoded_size = sizeof(struct qmi_wlanfw_request_mem_ind_msg_v01),
		.fn = ath11k_qmi_msg_mem_request_cb,
	},
	{
		.type = QMI_INDICATION,
		.msg_id = QMI_WLFW_FW_MEM_READY_IND_V01,
		.ei = qmi_wlanfw_mem_ready_ind_msg_v01_ei,
		.decoded_size = sizeof(struct qmi_wlanfw_fw_mem_ready_ind_msg_v01),
		.fn = ath11k_qmi_msg_mem_ready_cb,
	},
	{
		.type = QMI_INDICATION,
		.msg_id = QMI_WLFW_FW_READY_IND_V01,
		.ei = qmi_wlanfw_fw_ready_ind_msg_v01_ei,
		.decoded_size = sizeof(struct qmi_wlanfw_fw_ready_ind_msg_v01),
		.fn = ath11k_qmi_msg_fw_ready_cb,
	},
	{
		.type = QMI_INDICATION,
		.msg_id = QMI_WLFW_COLD_BOOT_CAL_DONE_IND_V01,
		.ei = qmi_wlanfw_cold_boot_cal_done_ind_msg_v01_ei,
		.decoded_size =
			sizeof(struct qmi_wlanfw_fw_cold_cal_done_ind_msg_v01),
		.fn = ath11k_qmi_msg_cold_boot_cal_done_cb,
	},
	{
		.type = QMI_INDICATION,
		.msg_id = QMI_WLFW_FW_INIT_DONE_IND_V01,
		.ei = qmi_wlfw_fw_init_done_ind_msg_v01_ei,
		.decoded_size =
			sizeof(struct qmi_wlfw_fw_init_done_ind_msg_v01),
		.fn = ath11k_qmi_msg_fw_init_done_cb,
	},

	/* end of list */
	{},
};

static int ath11k_qmi_ops_new_server(struct qmi_handle *qmi_hdl,
				     struct qmi_service *service)
{
	struct ath11k_qmi *qmi = container_of(qmi_hdl, struct ath11k_qmi, handle);
	struct ath11k_base *ab = qmi->ab;
	struct sockaddr_qrtr *sq = &qmi->sq;
	int ret;

	sq->sq_family = AF_QIPCRTR;
	sq->sq_node = service->node;
	sq->sq_port = service->port;

	ret = kernel_connect(qmi_hdl->sock, (struct sockaddr *)sq,
			     sizeof(*sq), 0);
	if (ret) {
		ath11k_warn(ab, "failed to connect to qmi remote service: %d\n", ret);
		return ret;
	}

	ath11k_dbg(ab, ATH11K_DBG_QMI, "wifi fw qmi service connected\n");
	ath11k_qmi_driver_event_post(qmi, ATH11K_QMI_EVENT_SERVER_ARRIVE, NULL);

	return ret;
}

static void ath11k_qmi_ops_del_server(struct qmi_handle *qmi_hdl,
				      struct qmi_service *service)
{
	struct ath11k_qmi *qmi = container_of(qmi_hdl, struct ath11k_qmi, handle);
	struct ath11k_base *ab = qmi->ab;

	ath11k_dbg(ab, ATH11K_DBG_QMI, "wifi fw del server\n");
	ath11k_qmi_driver_event_post(qmi, ATH11K_QMI_EVENT_SERVER_EXIT, NULL);
}

static const struct qmi_ops ath11k_qmi_ops = {
	.new_server = ath11k_qmi_ops_new_server,
	.del_server = ath11k_qmi_ops_del_server,
};

static void ath11k_qmi_driver_event_work(struct work_struct *work)
{
	struct ath11k_qmi *qmi = container_of(work, struct ath11k_qmi,
					      event_work);
	struct ath11k_qmi_driver_event *event;
	struct ath11k_base *ab = qmi->ab;
	int ret;

	spin_lock(&qmi->event_lock);
	while (!list_empty(&qmi->event_list)) {
		event = list_first_entry(&qmi->event_list,
					 struct ath11k_qmi_driver_event, list);
		list_del(&event->list);
		spin_unlock(&qmi->event_lock);

		if (test_bit(ATH11K_FLAG_UNREGISTERING, &ab->dev_flags)) {
			kfree(event);
			return;
		}

		switch (event->type) {
		case ATH11K_QMI_EVENT_SERVER_ARRIVE:
			ret = ath11k_qmi_event_server_arrive(qmi);
			if (ret < 0)
				set_bit(ATH11K_FLAG_QMI_FAIL, &ab->dev_flags);
			break;
		case ATH11K_QMI_EVENT_SERVER_EXIT:
			set_bit(ATH11K_FLAG_CRASH_FLUSH, &ab->dev_flags);
			set_bit(ATH11K_FLAG_RECOVERY, &ab->dev_flags);

			if (!ab->is_reset)
				ath11k_core_pre_reconfigure_recovery(ab);
			break;
		case ATH11K_QMI_EVENT_REQUEST_MEM:
			ret = ath11k_qmi_event_mem_request(qmi);
			if (ret < 0)
				set_bit(ATH11K_FLAG_QMI_FAIL, &ab->dev_flags);
			break;
		case ATH11K_QMI_EVENT_FW_MEM_READY:
			ret = ath11k_qmi_event_load_bdf(qmi);
			if (ret < 0) {
				set_bit(ATH11K_FLAG_QMI_FAIL, &ab->dev_flags);
				break;
			}

			ret = ath11k_qmi_wlanfw_m3_info_send(ab);
			if (ret < 0) {
				ath11k_warn(ab,
					    "failed to send qmi m3 info req: %d\n", ret);
				set_bit(ATH11K_FLAG_QMI_FAIL, &ab->dev_flags);
			}

			break;
		case ATH11K_QMI_EVENT_FW_INIT_DONE:
			clear_bit(ATH11K_FLAG_QMI_FAIL, &ab->dev_flags);
			if (test_bit(ATH11K_FLAG_REGISTERED, &ab->dev_flags)) {
				if (ab->is_reset)
					ath11k_hal_dump_srng_stats(ab);
				queue_work(ab->workqueue, &ab->restart_work);
				break;
			}

			if (ab->qmi.cal_done == 0 &&
			    ath11k_core_coldboot_cal_support(ab)) {
				ath11k_qmi_process_coldboot_calibration(ab);
			} else {
				clear_bit(ATH11K_FLAG_CRASH_FLUSH,
					  &ab->dev_flags);
				clear_bit(ATH11K_FLAG_RECOVERY, &ab->dev_flags);
				ret = ath11k_core_qmi_firmware_ready(ab);
				if (ret) {
					set_bit(ATH11K_FLAG_QMI_FAIL, &ab->dev_flags);
					break;
				}
				set_bit(ATH11K_FLAG_REGISTERED, &ab->dev_flags);
			}

			break;
		case ATH11K_QMI_EVENT_FW_READY:
			/* For targets requiring a FW restart upon cold
			 * boot completion, there is no need to process
			 * FW ready; such targets will receive FW init
			 * done message after FW restart.
			 */
			if (ab->hw_params.cbcal_restart_fw)
				break;

			clear_bit(ATH11K_FLAG_CRASH_FLUSH,
				  &ab->dev_flags);
			clear_bit(ATH11K_FLAG_RECOVERY, &ab->dev_flags);
			ath11k_core_qmi_firmware_ready(ab);
			set_bit(ATH11K_FLAG_REGISTERED, &ab->dev_flags);

			break;
		case ATH11K_QMI_EVENT_COLD_BOOT_CAL_DONE:
			break;
		default:
			ath11k_warn(ab, "invalid qmi event type: %d", event->type);
			break;
		}
		kfree(event);
		spin_lock(&qmi->event_lock);
	}
	spin_unlock(&qmi->event_lock);
}

int ath11k_qmi_init_service(struct ath11k_base *ab)
{
	int ret;

	memset(&ab->qmi.target, 0, sizeof(struct target_info));
	memset(&ab->qmi.target_mem, 0, sizeof(struct target_mem_chunk));
	ab->qmi.ab = ab;

	ab->qmi.target_mem_mode = ab->hw_params.fw_mem_mode;
	ret = qmi_handle_init(&ab->qmi.handle, ATH11K_QMI_RESP_LEN_MAX,
			      &ath11k_qmi_ops, ath11k_qmi_msg_handlers);
	if (ret < 0) {
		ath11k_warn(ab, "failed to initialize qmi handle: %d\n", ret);
		return ret;
	}

	ab->qmi.event_wq = alloc_ordered_workqueue("ath11k_qmi_driver_event", 0);
	if (!ab->qmi.event_wq) {
		ath11k_err(ab, "failed to allocate workqueue\n");
		return -EFAULT;
	}

	INIT_LIST_HEAD(&ab->qmi.event_list);
	spin_lock_init(&ab->qmi.event_lock);
	INIT_WORK(&ab->qmi.event_work, ath11k_qmi_driver_event_work);

	ret = qmi_add_lookup(&ab->qmi.handle, ATH11K_QMI_WLFW_SERVICE_ID_V01,
			     ATH11K_QMI_WLFW_SERVICE_VERS_V01,
			     ab->qmi.service_ins_id);
	if (ret < 0) {
		ath11k_warn(ab, "failed to add qmi lookup: %d\n", ret);
		destroy_workqueue(ab->qmi.event_wq);
		return ret;
	}

	return ret;
}

void ath11k_qmi_deinit_service(struct ath11k_base *ab)
{
	qmi_handle_release(&ab->qmi.handle);
	cancel_work_sync(&ab->qmi.event_work);
	destroy_workqueue(ab->qmi.event_wq);
	ath11k_qmi_m3_free(ab);
	ath11k_qmi_free_target_mem_chunk(ab);
}
EXPORT_SYMBOL(ath11k_qmi_deinit_service);

void ath11k_qmi_free_resource(struct ath11k_base *ab)
{
	ath11k_qmi_free_target_mem_chunk(ab);
	ath11k_qmi_m3_free(ab);
}<|MERGE_RESOLUTION|>--- conflicted
+++ resolved
@@ -2859,11 +2859,7 @@
 
 int ath11k_qmi_fwreset_from_cold_boot(struct ath11k_base *ab)
 {
-<<<<<<< HEAD
-	int timeout;
-=======
 	long time_left;
->>>>>>> 2d5404ca
 
 	if (!ath11k_core_coldboot_cal_support(ab) ||
 	    ab->hw_params.cbcal_restart_fw == 0)
@@ -2871,29 +2867,17 @@
 
 	ath11k_dbg(ab, ATH11K_DBG_QMI, "wait for cold boot done\n");
 
-<<<<<<< HEAD
-	timeout = wait_event_timeout(ab->qmi.cold_boot_waitq,
-				     (ab->qmi.cal_done == 1),
-				     ATH11K_COLD_BOOT_FW_RESET_DELAY);
-
-	if (timeout <= 0) {
-=======
 	time_left = wait_event_timeout(ab->qmi.cold_boot_waitq,
 				       (ab->qmi.cal_done == 1),
 				       ATH11K_COLD_BOOT_FW_RESET_DELAY);
 
 	if (time_left <= 0) {
->>>>>>> 2d5404ca
 		ath11k_warn(ab, "Coldboot Calibration timed out\n");
 		return -ETIMEDOUT;
 	}
 
 	/* reset the firmware */
-<<<<<<< HEAD
-	ath11k_hif_power_down(ab, false);
-=======
 	ath11k_hif_power_down(ab);
->>>>>>> 2d5404ca
 	ath11k_hif_power_up(ab);
 	ath11k_dbg(ab, ATH11K_DBG_QMI, "exit wait for cold boot done\n");
 	return 0;
