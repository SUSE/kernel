--- conflicted
+++ resolved
@@ -865,15 +865,12 @@
 	ath11k_hal_rx_populate_byte_count(rx_tlv, ppdu_info, rx_user_status);
 }
 
-<<<<<<< HEAD
-=======
 static u16 ath11k_hal_rx_mpduinfo_get_peerid(struct ath11k_base *ab,
 					     struct hal_rx_mpdu_info *mpdu_info)
 {
 	return ab->hw_params.hw_ops->mpdu_info_get_peerid(mpdu_info);
 }
 
->>>>>>> eb3cdb58
 static enum hal_rx_mon_status
 ath11k_hal_rx_parse_mon_status_tlv(struct ath11k_base *ab,
 				   struct hal_rx_mon_ppdu_info *ppdu_info,
