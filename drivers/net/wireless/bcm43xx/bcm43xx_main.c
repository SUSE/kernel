--- conflicted
+++ resolved
@@ -3165,9 +3165,6 @@
 
 	badness = estimate_periodic_work_badness(bcm->periodic_state);
 	mutex_lock(&bcm->mutex);
-<<<<<<< HEAD
-	netif_tx_disable(bcm->net_dev);
-=======
 
 	/* We must fake a started transmission here, as we are going to
 	 * disable TX. If we wouldn't fake a TX, it would be possible to
@@ -3177,7 +3174,6 @@
 	bcm->net_dev->trans_start = jiffies;
 	netif_tx_disable(bcm->net_dev);
 
->>>>>>> b4d85466
 	spin_lock_irqsave(&bcm->irq_lock, flags);
 	if (badness > BADNESS_LIMIT) {
 		/* Periodic work will take a long time, so we want it to
@@ -3537,7 +3533,6 @@
 		active_wlext->phy.type);
 
 	return 0;
-<<<<<<< HEAD
 
 error:
 	bcm43xx_set_status(bcm, BCM43xx_STAT_UNINIT);
@@ -3545,15 +3540,6 @@
 	return err;
 }
 
-=======
-
-error:
-	bcm43xx_set_status(bcm, BCM43xx_STAT_UNINIT);
-	bcm43xx_pctl_set_clock(bcm, BCM43xx_PCTL_CLK_SLOW);
-	return err;
-}
-
->>>>>>> b4d85466
 static int bcm43xx_init_board(struct bcm43xx_private *bcm)
 {
 	int err;
