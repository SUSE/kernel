/*

  Broadcom BCM43xx wireless driver

  Copyright (c) 2005 Martin Langer <martin-langer@gmx.de>,
                     Stefano Brivio <st3@riseup.net>
                     Michael Buesch <mbuesch@freenet.de>
                     Danny van Dyk <kugelfang@gentoo.org>
                     Andreas Jaggi <andreas.jaggi@waterwave.ch>

  Some parts of the code in this file are derived from the ipw2200
  driver  Copyright(c) 2003 - 2004 Intel Corporation.

  This program is free software; you can redistribute it and/or modify
  it under the terms of the GNU General Public License as published by
  the Free Software Foundation; either version 2 of the License, or
  (at your option) any later version.

  This program is distributed in the hope that it will be useful,
  but WITHOUT ANY WARRANTY; without even the implied warranty of
  MERCHANTABILITY or FITNESS FOR A PARTICULAR PURPOSE.  See the
  GNU General Public License for more details.

  You should have received a copy of the GNU General Public License
  along with this program; see the file COPYING.  If not, write to
  the Free Software Foundation, Inc., 51 Franklin Steet, Fifth Floor,
  Boston, MA 02110-1301, USA.

*/

#include <linux/delay.h>
#include <linux/init.h>
#include <linux/moduleparam.h>
#include <linux/if_arp.h>
#include <linux/etherdevice.h>
#include <linux/version.h>
#include <linux/firmware.h>
#include <linux/wireless.h>
#include <linux/workqueue.h>
#include <linux/skbuff.h>
#include <linux/dma-mapping.h>
#include <net/iw_handler.h>

#include "bcm43xx.h"
#include "bcm43xx_main.h"
#include "bcm43xx_debugfs.h"
#include "bcm43xx_radio.h"
#include "bcm43xx_phy.h"
#include "bcm43xx_dma.h"
#include "bcm43xx_pio.h"
#include "bcm43xx_power.h"
#include "bcm43xx_wx.h"
#include "bcm43xx_ethtool.h"
#include "bcm43xx_xmit.h"
#include "bcm43xx_sysfs.h"


MODULE_DESCRIPTION("Broadcom BCM43xx wireless driver");
MODULE_AUTHOR("Martin Langer");
MODULE_AUTHOR("Stefano Brivio");
MODULE_AUTHOR("Michael Buesch");
MODULE_LICENSE("GPL");

#if defined(CONFIG_BCM43XX_DMA) && defined(CONFIG_BCM43XX_PIO)
static int modparam_pio;
module_param_named(pio, modparam_pio, int, 0444);
MODULE_PARM_DESC(pio, "enable(1) / disable(0) PIO mode");
#elif defined(CONFIG_BCM43XX_DMA)
# define modparam_pio	0
#elif defined(CONFIG_BCM43XX_PIO)
# define modparam_pio	1
#endif

static int modparam_bad_frames_preempt;
module_param_named(bad_frames_preempt, modparam_bad_frames_preempt, int, 0444);
MODULE_PARM_DESC(bad_frames_preempt, "enable(1) / disable(0) Bad Frames Preemption");

static int modparam_short_retry = BCM43xx_DEFAULT_SHORT_RETRY_LIMIT;
module_param_named(short_retry, modparam_short_retry, int, 0444);
MODULE_PARM_DESC(short_retry, "Short-Retry-Limit (0 - 15)");

static int modparam_long_retry = BCM43xx_DEFAULT_LONG_RETRY_LIMIT;
module_param_named(long_retry, modparam_long_retry, int, 0444);
MODULE_PARM_DESC(long_retry, "Long-Retry-Limit (0 - 15)");

static int modparam_locale = -1;
module_param_named(locale, modparam_locale, int, 0444);
MODULE_PARM_DESC(country, "Select LocaleCode 0-11 (For travelers)");

static int modparam_noleds;
module_param_named(noleds, modparam_noleds, int, 0444);
MODULE_PARM_DESC(noleds, "Turn off all LED activity");

static char modparam_fwpostfix[64];
module_param_string(fwpostfix, modparam_fwpostfix, 64, 0444);
MODULE_PARM_DESC(fwpostfix, "Postfix for .fw files. Useful for using multiple firmware image versions.");


/* If you want to debug with just a single device, enable this,
 * where the string is the pci device ID (as given by the kernel's
 * pci_name function) of the device to be used.
 */
//#define DEBUG_SINGLE_DEVICE_ONLY	"0001:11:00.0"

/* If you want to enable printing of each MMIO access, enable this. */
//#define DEBUG_ENABLE_MMIO_PRINT

/* If you want to enable printing of MMIO access within
 * ucode/pcm upload, initvals write, enable this.
 */
//#define DEBUG_ENABLE_UCODE_MMIO_PRINT

/* If you want to enable printing of PCI Config Space access, enable this */
//#define DEBUG_ENABLE_PCILOG


/* Detailed list maintained at:
 * http://openfacts.berlios.de/index-en.phtml?title=Bcm43xxDevices
 */
	static struct pci_device_id bcm43xx_pci_tbl[] = {
	/* Broadcom 4303 802.11b */
	{ PCI_VENDOR_ID_BROADCOM, 0x4301, PCI_ANY_ID, PCI_ANY_ID, 0, 0, 0 },
	/* Broadcom 4307 802.11b */
	{ PCI_VENDOR_ID_BROADCOM, 0x4307, PCI_ANY_ID, PCI_ANY_ID, 0, 0, 0 },
	/* Broadcom 4311 802.11(a)/b/g */
	{ PCI_VENDOR_ID_BROADCOM, 0x4311, PCI_ANY_ID, PCI_ANY_ID, 0, 0, 0 },
	/* Broadcom 4312 802.11a/b/g */
	{ PCI_VENDOR_ID_BROADCOM, 0x4312, PCI_ANY_ID, PCI_ANY_ID, 0, 0, 0 },
	/* Broadcom 4318 802.11b/g */
	{ PCI_VENDOR_ID_BROADCOM, 0x4318, PCI_ANY_ID, PCI_ANY_ID, 0, 0, 0 },
	/* Broadcom 4319 802.11a/b/g */
	{ PCI_VENDOR_ID_BROADCOM, 0x4319, PCI_ANY_ID, PCI_ANY_ID, 0, 0, 0 },
	/* Broadcom 4306 802.11b/g */
	{ PCI_VENDOR_ID_BROADCOM, 0x4320, PCI_ANY_ID, PCI_ANY_ID, 0, 0, 0 },
	/* Broadcom 4306 802.11a */
//	{ PCI_VENDOR_ID_BROADCOM, 0x4321, PCI_ANY_ID, PCI_ANY_ID, 0, 0, 0 },
	/* Broadcom 4309 802.11a/b/g */
	{ PCI_VENDOR_ID_BROADCOM, 0x4324, PCI_ANY_ID, PCI_ANY_ID, 0, 0, 0 },
	/* Broadcom 43XG 802.11b/g */
	{ PCI_VENDOR_ID_BROADCOM, 0x4325, PCI_ANY_ID, PCI_ANY_ID, 0, 0, 0 },
	{ 0 },
};
MODULE_DEVICE_TABLE(pci, bcm43xx_pci_tbl);

static void bcm43xx_ram_write(struct bcm43xx_private *bcm, u16 offset, u32 val)
{
	u32 status;

	status = bcm43xx_read32(bcm, BCM43xx_MMIO_STATUS_BITFIELD);
	if (!(status & BCM43xx_SBF_XFER_REG_BYTESWAP))
		val = swab32(val);

	bcm43xx_write32(bcm, BCM43xx_MMIO_RAM_CONTROL, offset);
	mmiowb();
	bcm43xx_write32(bcm, BCM43xx_MMIO_RAM_DATA, val);
}

static inline
void bcm43xx_shm_control_word(struct bcm43xx_private *bcm,
			      u16 routing, u16 offset)
{
	u32 control;

	/* "offset" is the WORD offset. */

	control = routing;
	control <<= 16;
	control |= offset;
	bcm43xx_write32(bcm, BCM43xx_MMIO_SHM_CONTROL, control);
}

u32 bcm43xx_shm_read32(struct bcm43xx_private *bcm,
		       u16 routing, u16 offset)
{
	u32 ret;

	if (routing == BCM43xx_SHM_SHARED) {
		if (offset & 0x0003) {
			/* Unaligned access */
			bcm43xx_shm_control_word(bcm, routing, offset >> 2);
			ret = bcm43xx_read16(bcm, BCM43xx_MMIO_SHM_DATA_UNALIGNED);
			ret <<= 16;
			bcm43xx_shm_control_word(bcm, routing, (offset >> 2) + 1);
			ret |= bcm43xx_read16(bcm, BCM43xx_MMIO_SHM_DATA);

			return ret;
		}
		offset >>= 2;
	}
	bcm43xx_shm_control_word(bcm, routing, offset);
	ret = bcm43xx_read32(bcm, BCM43xx_MMIO_SHM_DATA);

	return ret;
}

u16 bcm43xx_shm_read16(struct bcm43xx_private *bcm,
		       u16 routing, u16 offset)
{
	u16 ret;

	if (routing == BCM43xx_SHM_SHARED) {
		if (offset & 0x0003) {
			/* Unaligned access */
			bcm43xx_shm_control_word(bcm, routing, offset >> 2);
			ret = bcm43xx_read16(bcm, BCM43xx_MMIO_SHM_DATA_UNALIGNED);

			return ret;
		}
		offset >>= 2;
	}
	bcm43xx_shm_control_word(bcm, routing, offset);
	ret = bcm43xx_read16(bcm, BCM43xx_MMIO_SHM_DATA);

	return ret;
}

void bcm43xx_shm_write32(struct bcm43xx_private *bcm,
			 u16 routing, u16 offset,
			 u32 value)
{
	if (routing == BCM43xx_SHM_SHARED) {
		if (offset & 0x0003) {
			/* Unaligned access */
			bcm43xx_shm_control_word(bcm, routing, offset >> 2);
			mmiowb();
			bcm43xx_write16(bcm, BCM43xx_MMIO_SHM_DATA_UNALIGNED,
					(value >> 16) & 0xffff);
			mmiowb();
			bcm43xx_shm_control_word(bcm, routing, (offset >> 2) + 1);
			mmiowb();
			bcm43xx_write16(bcm, BCM43xx_MMIO_SHM_DATA,
					value & 0xffff);
			return;
		}
		offset >>= 2;
	}
	bcm43xx_shm_control_word(bcm, routing, offset);
	mmiowb();
	bcm43xx_write32(bcm, BCM43xx_MMIO_SHM_DATA, value);
}

void bcm43xx_shm_write16(struct bcm43xx_private *bcm,
			 u16 routing, u16 offset,
			 u16 value)
{
	if (routing == BCM43xx_SHM_SHARED) {
		if (offset & 0x0003) {
			/* Unaligned access */
			bcm43xx_shm_control_word(bcm, routing, offset >> 2);
			mmiowb();
			bcm43xx_write16(bcm, BCM43xx_MMIO_SHM_DATA_UNALIGNED,
					value);
			return;
		}
		offset >>= 2;
	}
	bcm43xx_shm_control_word(bcm, routing, offset);
	mmiowb();
	bcm43xx_write16(bcm, BCM43xx_MMIO_SHM_DATA, value);
}

void bcm43xx_tsf_read(struct bcm43xx_private *bcm, u64 *tsf)
{
	/* We need to be careful. As we read the TSF from multiple
	 * registers, we should take care of register overflows.
	 * In theory, the whole tsf read process should be atomic.
	 * We try to be atomic here, by restaring the read process,
	 * if any of the high registers changed (overflew).
	 */
	if (bcm->current_core->rev >= 3) {
		u32 low, high, high2;

		do {
			high = bcm43xx_read32(bcm, BCM43xx_MMIO_REV3PLUS_TSF_HIGH);
			low = bcm43xx_read32(bcm, BCM43xx_MMIO_REV3PLUS_TSF_LOW);
			high2 = bcm43xx_read32(bcm, BCM43xx_MMIO_REV3PLUS_TSF_HIGH);
		} while (unlikely(high != high2));

		*tsf = high;
		*tsf <<= 32;
		*tsf |= low;
	} else {
		u64 tmp;
		u16 v0, v1, v2, v3;
		u16 test1, test2, test3;

		do {
			v3 = bcm43xx_read16(bcm, BCM43xx_MMIO_TSF_3);
			v2 = bcm43xx_read16(bcm, BCM43xx_MMIO_TSF_2);
			v1 = bcm43xx_read16(bcm, BCM43xx_MMIO_TSF_1);
			v0 = bcm43xx_read16(bcm, BCM43xx_MMIO_TSF_0);

			test3 = bcm43xx_read16(bcm, BCM43xx_MMIO_TSF_3);
			test2 = bcm43xx_read16(bcm, BCM43xx_MMIO_TSF_2);
			test1 = bcm43xx_read16(bcm, BCM43xx_MMIO_TSF_1);
		} while (v3 != test3 || v2 != test2 || v1 != test1);

		*tsf = v3;
		*tsf <<= 48;
		tmp = v2;
		tmp <<= 32;
		*tsf |= tmp;
		tmp = v1;
		tmp <<= 16;
		*tsf |= tmp;
		*tsf |= v0;
	}
}

void bcm43xx_tsf_write(struct bcm43xx_private *bcm, u64 tsf)
{
	u32 status;

	status = bcm43xx_read32(bcm, BCM43xx_MMIO_STATUS_BITFIELD);
	status |= BCM43xx_SBF_TIME_UPDATE;
	bcm43xx_write32(bcm, BCM43xx_MMIO_STATUS_BITFIELD, status);
	mmiowb();

	/* Be careful with the in-progress timer.
	 * First zero out the low register, so we have a full
	 * register-overflow duration to complete the operation.
	 */
	if (bcm->current_core->rev >= 3) {
		u32 lo = (tsf & 0x00000000FFFFFFFFULL);
		u32 hi = (tsf & 0xFFFFFFFF00000000ULL) >> 32;

		bcm43xx_write32(bcm, BCM43xx_MMIO_REV3PLUS_TSF_LOW, 0);
		mmiowb();
		bcm43xx_write32(bcm, BCM43xx_MMIO_REV3PLUS_TSF_HIGH, hi);
		mmiowb();
		bcm43xx_write32(bcm, BCM43xx_MMIO_REV3PLUS_TSF_LOW, lo);
	} else {
		u16 v0 = (tsf & 0x000000000000FFFFULL);
		u16 v1 = (tsf & 0x00000000FFFF0000ULL) >> 16;
		u16 v2 = (tsf & 0x0000FFFF00000000ULL) >> 32;
		u16 v3 = (tsf & 0xFFFF000000000000ULL) >> 48;

		bcm43xx_write16(bcm, BCM43xx_MMIO_TSF_0, 0);
		mmiowb();
		bcm43xx_write16(bcm, BCM43xx_MMIO_TSF_3, v3);
		mmiowb();
		bcm43xx_write16(bcm, BCM43xx_MMIO_TSF_2, v2);
		mmiowb();
		bcm43xx_write16(bcm, BCM43xx_MMIO_TSF_1, v1);
		mmiowb();
		bcm43xx_write16(bcm, BCM43xx_MMIO_TSF_0, v0);
	}

	status = bcm43xx_read32(bcm, BCM43xx_MMIO_STATUS_BITFIELD);
	status &= ~BCM43xx_SBF_TIME_UPDATE;
	bcm43xx_write32(bcm, BCM43xx_MMIO_STATUS_BITFIELD, status);
}

static
void bcm43xx_macfilter_set(struct bcm43xx_private *bcm,
			   u16 offset,
			   const u8 *mac)
{
	u16 data;

	offset |= 0x0020;
	bcm43xx_write16(bcm, BCM43xx_MMIO_MACFILTER_CONTROL, offset);

	data = mac[0];
	data |= mac[1] << 8;
	bcm43xx_write16(bcm, BCM43xx_MMIO_MACFILTER_DATA, data);
	data = mac[2];
	data |= mac[3] << 8;
	bcm43xx_write16(bcm, BCM43xx_MMIO_MACFILTER_DATA, data);
	data = mac[4];
	data |= mac[5] << 8;
	bcm43xx_write16(bcm, BCM43xx_MMIO_MACFILTER_DATA, data);
}

static void bcm43xx_macfilter_clear(struct bcm43xx_private *bcm,
				    u16 offset)
{
	const u8 zero_addr[ETH_ALEN] = { 0 };

	bcm43xx_macfilter_set(bcm, offset, zero_addr);
}

static void bcm43xx_write_mac_bssid_templates(struct bcm43xx_private *bcm)
{
	const u8 *mac = (const u8 *)(bcm->net_dev->dev_addr);
	const u8 *bssid = (const u8 *)(bcm->ieee->bssid);
	u8 mac_bssid[ETH_ALEN * 2];
	int i;

	memcpy(mac_bssid, mac, ETH_ALEN);
	memcpy(mac_bssid + ETH_ALEN, bssid, ETH_ALEN);

	/* Write our MAC address and BSSID to template ram */
	for (i = 0; i < ARRAY_SIZE(mac_bssid); i += sizeof(u32))
		bcm43xx_ram_write(bcm, 0x20 + i, *((u32 *)(mac_bssid + i)));
	for (i = 0; i < ARRAY_SIZE(mac_bssid); i += sizeof(u32))
		bcm43xx_ram_write(bcm, 0x78 + i, *((u32 *)(mac_bssid + i)));
	for (i = 0; i < ARRAY_SIZE(mac_bssid); i += sizeof(u32))
		bcm43xx_ram_write(bcm, 0x478 + i, *((u32 *)(mac_bssid + i)));
}

//FIXME: Well, we should probably call them from somewhere.
#if 0
static void bcm43xx_set_slot_time(struct bcm43xx_private *bcm, u16 slot_time)
{
	/* slot_time is in usec. */
	if (bcm43xx_current_phy(bcm)->type != BCM43xx_PHYTYPE_G)
		return;
	bcm43xx_write16(bcm, 0x684, 510 + slot_time);
	bcm43xx_shm_write16(bcm, BCM43xx_SHM_SHARED, 0x0010, slot_time);
}

static void bcm43xx_short_slot_timing_enable(struct bcm43xx_private *bcm)
{
	bcm43xx_set_slot_time(bcm, 9);
}

static void bcm43xx_short_slot_timing_disable(struct bcm43xx_private *bcm)
{
	bcm43xx_set_slot_time(bcm, 20);
}
#endif

/* FIXME: To get the MAC-filter working, we need to implement the
 *        following functions (and rename them :)
 */
#if 0
static void bcm43xx_disassociate(struct bcm43xx_private *bcm)
{
	bcm43xx_mac_suspend(bcm);
	bcm43xx_macfilter_clear(bcm, BCM43xx_MACFILTER_ASSOC);

	bcm43xx_ram_write(bcm, 0x0026, 0x0000);
	bcm43xx_ram_write(bcm, 0x0028, 0x0000);
	bcm43xx_ram_write(bcm, 0x007E, 0x0000);
	bcm43xx_ram_write(bcm, 0x0080, 0x0000);
	bcm43xx_ram_write(bcm, 0x047E, 0x0000);
	bcm43xx_ram_write(bcm, 0x0480, 0x0000);

	if (bcm->current_core->rev < 3) {
		bcm43xx_write16(bcm, 0x0610, 0x8000);
		bcm43xx_write16(bcm, 0x060E, 0x0000);
	} else
		bcm43xx_write32(bcm, 0x0188, 0x80000000);

	bcm43xx_shm_write32(bcm, BCM43xx_SHM_WIRELESS, 0x0004, 0x000003ff);

	if (bcm43xx_current_phy(bcm)->type == BCM43xx_PHYTYPE_G &&
	    ieee80211_is_ofdm_rate(bcm->softmac->txrates.default_rate))
		bcm43xx_short_slot_timing_enable(bcm);

	bcm43xx_mac_enable(bcm);
}

static void bcm43xx_associate(struct bcm43xx_private *bcm,
			      const u8 *mac)
{
	memcpy(bcm->ieee->bssid, mac, ETH_ALEN);

	bcm43xx_mac_suspend(bcm);
	bcm43xx_macfilter_set(bcm, BCM43xx_MACFILTER_ASSOC, mac);
	bcm43xx_write_mac_bssid_templates(bcm);
	bcm43xx_mac_enable(bcm);
}
#endif

/* Enable a Generic IRQ. "mask" is the mask of which IRQs to enable.
 * Returns the _previously_ enabled IRQ mask.
 */
static inline u32 bcm43xx_interrupt_enable(struct bcm43xx_private *bcm, u32 mask)
{
	u32 old_mask;

	old_mask = bcm43xx_read32(bcm, BCM43xx_MMIO_GEN_IRQ_MASK);
	bcm43xx_write32(bcm, BCM43xx_MMIO_GEN_IRQ_MASK, old_mask | mask);

	return old_mask;
}

/* Disable a Generic IRQ. "mask" is the mask of which IRQs to disable.
 * Returns the _previously_ enabled IRQ mask.
 */
static inline u32 bcm43xx_interrupt_disable(struct bcm43xx_private *bcm, u32 mask)
{
	u32 old_mask;

	old_mask = bcm43xx_read32(bcm, BCM43xx_MMIO_GEN_IRQ_MASK);
	bcm43xx_write32(bcm, BCM43xx_MMIO_GEN_IRQ_MASK, old_mask & ~mask);

	return old_mask;
}

/* Synchronize IRQ top- and bottom-half.
 * IRQs must be masked before calling this.
 * This must not be called with the irq_lock held.
 */
static void bcm43xx_synchronize_irq(struct bcm43xx_private *bcm)
{
	synchronize_irq(bcm->irq);
	tasklet_disable(&bcm->isr_tasklet);
}

/* Make sure we don't receive more data from the device. */
static int bcm43xx_disable_interrupts_sync(struct bcm43xx_private *bcm)
{
	unsigned long flags;

	spin_lock_irqsave(&bcm->irq_lock, flags);
	if (unlikely(bcm43xx_status(bcm) != BCM43xx_STAT_INITIALIZED)) {
		spin_unlock_irqrestore(&bcm->irq_lock, flags);
		return -EBUSY;
	}
	bcm43xx_interrupt_disable(bcm, BCM43xx_IRQ_ALL);
	bcm43xx_read32(bcm, BCM43xx_MMIO_GEN_IRQ_MASK); /* flush */
	spin_unlock_irqrestore(&bcm->irq_lock, flags);
	bcm43xx_synchronize_irq(bcm);

	return 0;
}

static int bcm43xx_read_radioinfo(struct bcm43xx_private *bcm)
{
	struct bcm43xx_radioinfo *radio = bcm43xx_current_radio(bcm);
	struct bcm43xx_phyinfo *phy = bcm43xx_current_phy(bcm);
	u32 radio_id;
	u16 manufact;
	u16 version;
	u8 revision;

	if (bcm->chip_id == 0x4317) {
		if (bcm->chip_rev == 0x00)
			radio_id = 0x3205017F;
		else if (bcm->chip_rev == 0x01)
			radio_id = 0x4205017F;
		else
			radio_id = 0x5205017F;
	} else {
		bcm43xx_write16(bcm, BCM43xx_MMIO_RADIO_CONTROL, BCM43xx_RADIOCTL_ID);
		radio_id = bcm43xx_read16(bcm, BCM43xx_MMIO_RADIO_DATA_HIGH);
		radio_id <<= 16;
		bcm43xx_write16(bcm, BCM43xx_MMIO_RADIO_CONTROL, BCM43xx_RADIOCTL_ID);
		radio_id |= bcm43xx_read16(bcm, BCM43xx_MMIO_RADIO_DATA_LOW);
	}

	manufact = (radio_id & 0x00000FFF);
	version = (radio_id & 0x0FFFF000) >> 12;
	revision = (radio_id & 0xF0000000) >> 28;

	dprintk(KERN_INFO PFX "Detected Radio: ID: %x (Manuf: %x Ver: %x Rev: %x)\n",
		radio_id, manufact, version, revision);

	switch (phy->type) {
	case BCM43xx_PHYTYPE_A:
		if ((version != 0x2060) || (revision != 1) || (manufact != 0x17f))
			goto err_unsupported_radio;
		break;
	case BCM43xx_PHYTYPE_B:
		if ((version & 0xFFF0) != 0x2050)
			goto err_unsupported_radio;
		break;
	case BCM43xx_PHYTYPE_G:
		if (version != 0x2050)
			goto err_unsupported_radio;
		break;
	}

	radio->manufact = manufact;
	radio->version = version;
	radio->revision = revision;

	if (phy->type == BCM43xx_PHYTYPE_A)
		radio->txpower_desired = bcm->sprom.maxpower_aphy;
	else
		radio->txpower_desired = bcm->sprom.maxpower_bgphy;

	return 0;

err_unsupported_radio:
	printk(KERN_ERR PFX "Unsupported Radio connected to the PHY!\n");
	return -ENODEV;
}

static const char * bcm43xx_locale_iso(u8 locale)
{
	/* ISO 3166-1 country codes.
	 * Note that there aren't ISO 3166-1 codes for
	 * all or locales. (Not all locales are countries)
	 */
	switch (locale) {
	case BCM43xx_LOCALE_WORLD:
	case BCM43xx_LOCALE_ALL:
		return "XX";
	case BCM43xx_LOCALE_THAILAND:
		return "TH";
	case BCM43xx_LOCALE_ISRAEL:
		return "IL";
	case BCM43xx_LOCALE_JORDAN:
		return "JO";
	case BCM43xx_LOCALE_CHINA:
		return "CN";
	case BCM43xx_LOCALE_JAPAN:
	case BCM43xx_LOCALE_JAPAN_HIGH:
		return "JP";
	case BCM43xx_LOCALE_USA_CANADA_ANZ:
	case BCM43xx_LOCALE_USA_LOW:
		return "US";
	case BCM43xx_LOCALE_EUROPE:
		return "EU";
	case BCM43xx_LOCALE_NONE:
		return "  ";
	}
	assert(0);
	return "  ";
}

static const char * bcm43xx_locale_string(u8 locale)
{
	switch (locale) {
	case BCM43xx_LOCALE_WORLD:
		return "World";
	case BCM43xx_LOCALE_THAILAND:
		return "Thailand";
	case BCM43xx_LOCALE_ISRAEL:
		return "Israel";
	case BCM43xx_LOCALE_JORDAN:
		return "Jordan";
	case BCM43xx_LOCALE_CHINA:
		return "China";
	case BCM43xx_LOCALE_JAPAN:
		return "Japan";
	case BCM43xx_LOCALE_USA_CANADA_ANZ:
		return "USA/Canada/ANZ";
	case BCM43xx_LOCALE_EUROPE:
		return "Europe";
	case BCM43xx_LOCALE_USA_LOW:
		return "USAlow";
	case BCM43xx_LOCALE_JAPAN_HIGH:
		return "JapanHigh";
	case BCM43xx_LOCALE_ALL:
		return "All";
	case BCM43xx_LOCALE_NONE:
		return "None";
	}
	assert(0);
	return "";
}

static inline u8 bcm43xx_crc8(u8 crc, u8 data)
{
	static const u8 t[] = {
		0x00, 0xF7, 0xB9, 0x4E, 0x25, 0xD2, 0x9C, 0x6B,
		0x4A, 0xBD, 0xF3, 0x04, 0x6F, 0x98, 0xD6, 0x21,
		0x94, 0x63, 0x2D, 0xDA, 0xB1, 0x46, 0x08, 0xFF,
		0xDE, 0x29, 0x67, 0x90, 0xFB, 0x0C, 0x42, 0xB5,
		0x7F, 0x88, 0xC6, 0x31, 0x5A, 0xAD, 0xE3, 0x14,
		0x35, 0xC2, 0x8C, 0x7B, 0x10, 0xE7, 0xA9, 0x5E,
		0xEB, 0x1C, 0x52, 0xA5, 0xCE, 0x39, 0x77, 0x80,
		0xA1, 0x56, 0x18, 0xEF, 0x84, 0x73, 0x3D, 0xCA,
		0xFE, 0x09, 0x47, 0xB0, 0xDB, 0x2C, 0x62, 0x95,
		0xB4, 0x43, 0x0D, 0xFA, 0x91, 0x66, 0x28, 0xDF,
		0x6A, 0x9D, 0xD3, 0x24, 0x4F, 0xB8, 0xF6, 0x01,
		0x20, 0xD7, 0x99, 0x6E, 0x05, 0xF2, 0xBC, 0x4B,
		0x81, 0x76, 0x38, 0xCF, 0xA4, 0x53, 0x1D, 0xEA,
		0xCB, 0x3C, 0x72, 0x85, 0xEE, 0x19, 0x57, 0xA0,
		0x15, 0xE2, 0xAC, 0x5B, 0x30, 0xC7, 0x89, 0x7E,
		0x5F, 0xA8, 0xE6, 0x11, 0x7A, 0x8D, 0xC3, 0x34,
		0xAB, 0x5C, 0x12, 0xE5, 0x8E, 0x79, 0x37, 0xC0,
		0xE1, 0x16, 0x58, 0xAF, 0xC4, 0x33, 0x7D, 0x8A,
		0x3F, 0xC8, 0x86, 0x71, 0x1A, 0xED, 0xA3, 0x54,
		0x75, 0x82, 0xCC, 0x3B, 0x50, 0xA7, 0xE9, 0x1E,
		0xD4, 0x23, 0x6D, 0x9A, 0xF1, 0x06, 0x48, 0xBF,
		0x9E, 0x69, 0x27, 0xD0, 0xBB, 0x4C, 0x02, 0xF5,
		0x40, 0xB7, 0xF9, 0x0E, 0x65, 0x92, 0xDC, 0x2B,
		0x0A, 0xFD, 0xB3, 0x44, 0x2F, 0xD8, 0x96, 0x61,
		0x55, 0xA2, 0xEC, 0x1B, 0x70, 0x87, 0xC9, 0x3E,
		0x1F, 0xE8, 0xA6, 0x51, 0x3A, 0xCD, 0x83, 0x74,
		0xC1, 0x36, 0x78, 0x8F, 0xE4, 0x13, 0x5D, 0xAA,
		0x8B, 0x7C, 0x32, 0xC5, 0xAE, 0x59, 0x17, 0xE0,
		0x2A, 0xDD, 0x93, 0x64, 0x0F, 0xF8, 0xB6, 0x41,
		0x60, 0x97, 0xD9, 0x2E, 0x45, 0xB2, 0xFC, 0x0B,
		0xBE, 0x49, 0x07, 0xF0, 0x9B, 0x6C, 0x22, 0xD5,
		0xF4, 0x03, 0x4D, 0xBA, 0xD1, 0x26, 0x68, 0x9F,
	};
	return t[crc ^ data];
}

static u8 bcm43xx_sprom_crc(const u16 *sprom)
{
	int word;
	u8 crc = 0xFF;

	for (word = 0; word < BCM43xx_SPROM_SIZE - 1; word++) {
		crc = bcm43xx_crc8(crc, sprom[word] & 0x00FF);
		crc = bcm43xx_crc8(crc, (sprom[word] & 0xFF00) >> 8);
	}
	crc = bcm43xx_crc8(crc, sprom[BCM43xx_SPROM_VERSION] & 0x00FF);
	crc ^= 0xFF;

	return crc;
}

int bcm43xx_sprom_read(struct bcm43xx_private *bcm, u16 *sprom)
{
	int i;
	u8 crc, expected_crc;

	for (i = 0; i < BCM43xx_SPROM_SIZE; i++)
		sprom[i] = bcm43xx_read16(bcm, BCM43xx_SPROM_BASE + (i * 2));
	/* CRC-8 check. */
	crc = bcm43xx_sprom_crc(sprom);
	expected_crc = (sprom[BCM43xx_SPROM_VERSION] & 0xFF00) >> 8;
	if (crc != expected_crc) {
		printk(KERN_WARNING PFX "WARNING: Invalid SPROM checksum "
					"(0x%02X, expected: 0x%02X)\n",
		       crc, expected_crc);
		return -EINVAL;
	}

	return 0;
}

int bcm43xx_sprom_write(struct bcm43xx_private *bcm, const u16 *sprom)
{
	int i, err;
	u8 crc, expected_crc;
	u32 spromctl;

	/* CRC-8 validation of the input data. */
	crc = bcm43xx_sprom_crc(sprom);
	expected_crc = (sprom[BCM43xx_SPROM_VERSION] & 0xFF00) >> 8;
	if (crc != expected_crc) {
		printk(KERN_ERR PFX "SPROM input data: Invalid CRC\n");
		return -EINVAL;
	}

	printk(KERN_INFO PFX "Writing SPROM. Do NOT turn off the power! Please stand by...\n");
	err = bcm43xx_pci_read_config32(bcm, BCM43xx_PCICFG_SPROMCTL, &spromctl);
	if (err)
		goto err_ctlreg;
	spromctl |= 0x10; /* SPROM WRITE enable. */
	err = bcm43xx_pci_write_config32(bcm, BCM43xx_PCICFG_SPROMCTL, spromctl);
	if (err)
		goto err_ctlreg;
	/* We must burn lots of CPU cycles here, but that does not
	 * really matter as one does not write the SPROM every other minute...
	 */
	printk(KERN_INFO PFX "[ 0%%");
	mdelay(500);
	for (i = 0; i < BCM43xx_SPROM_SIZE; i++) {
		if (i == 16)
			printk("25%%");
		else if (i == 32)
			printk("50%%");
		else if (i == 48)
			printk("75%%");
		else if (i % 2)
			printk(".");
		bcm43xx_write16(bcm, BCM43xx_SPROM_BASE + (i * 2), sprom[i]);
		mmiowb();
		mdelay(20);
	}
	spromctl &= ~0x10; /* SPROM WRITE enable. */
	err = bcm43xx_pci_write_config32(bcm, BCM43xx_PCICFG_SPROMCTL, spromctl);
	if (err)
		goto err_ctlreg;
	mdelay(500);
	printk("100%% ]\n");
	printk(KERN_INFO PFX "SPROM written.\n");
	bcm43xx_controller_restart(bcm, "SPROM update");

	return 0;
err_ctlreg:
	printk(KERN_ERR PFX "Could not access SPROM control register.\n");
	return -ENODEV;
}

static int bcm43xx_sprom_extract(struct bcm43xx_private *bcm)
{
	u16 value;
	u16 *sprom;

	sprom = kzalloc(BCM43xx_SPROM_SIZE * sizeof(u16),
			GFP_KERNEL);
	if (!sprom) {
		printk(KERN_ERR PFX "sprom_extract OOM\n");
		return -ENOMEM;
	}
	bcm43xx_sprom_read(bcm, sprom);

	/* boardflags2 */
	value = sprom[BCM43xx_SPROM_BOARDFLAGS2];
	bcm->sprom.boardflags2 = value;

	/* il0macaddr */
	value = sprom[BCM43xx_SPROM_IL0MACADDR + 0];
	*(((u16 *)bcm->sprom.il0macaddr) + 0) = cpu_to_be16(value);
	value = sprom[BCM43xx_SPROM_IL0MACADDR + 1];
	*(((u16 *)bcm->sprom.il0macaddr) + 1) = cpu_to_be16(value);
	value = sprom[BCM43xx_SPROM_IL0MACADDR + 2];
	*(((u16 *)bcm->sprom.il0macaddr) + 2) = cpu_to_be16(value);

	/* et0macaddr */
	value = sprom[BCM43xx_SPROM_ET0MACADDR + 0];
	*(((u16 *)bcm->sprom.et0macaddr) + 0) = cpu_to_be16(value);
	value = sprom[BCM43xx_SPROM_ET0MACADDR + 1];
	*(((u16 *)bcm->sprom.et0macaddr) + 1) = cpu_to_be16(value);
	value = sprom[BCM43xx_SPROM_ET0MACADDR + 2];
	*(((u16 *)bcm->sprom.et0macaddr) + 2) = cpu_to_be16(value);

	/* et1macaddr */
	value = sprom[BCM43xx_SPROM_ET1MACADDR + 0];
	*(((u16 *)bcm->sprom.et1macaddr) + 0) = cpu_to_be16(value);
	value = sprom[BCM43xx_SPROM_ET1MACADDR + 1];
	*(((u16 *)bcm->sprom.et1macaddr) + 1) = cpu_to_be16(value);
	value = sprom[BCM43xx_SPROM_ET1MACADDR + 2];
	*(((u16 *)bcm->sprom.et1macaddr) + 2) = cpu_to_be16(value);

	/* ethernet phy settings */
	value = sprom[BCM43xx_SPROM_ETHPHY];
	bcm->sprom.et0phyaddr = (value & 0x001F);
	bcm->sprom.et1phyaddr = (value & 0x03E0) >> 5;

	/* boardrev, antennas, locale */
	value = sprom[BCM43xx_SPROM_BOARDREV];
	bcm->sprom.boardrev = (value & 0x00FF);
	bcm->sprom.locale = (value & 0x0F00) >> 8;
	bcm->sprom.antennas_aphy = (value & 0x3000) >> 12;
	bcm->sprom.antennas_bgphy = (value & 0xC000) >> 14;
	if (modparam_locale != -1) {
		if (modparam_locale >= 0 && modparam_locale <= 11) {
			bcm->sprom.locale = modparam_locale;
			printk(KERN_WARNING PFX "Operating with modified "
						"LocaleCode %u (%s)\n",
			       bcm->sprom.locale,
			       bcm43xx_locale_string(bcm->sprom.locale));
		} else {
			printk(KERN_WARNING PFX "Module parameter \"locale\" "
						"invalid value. (0 - 11)\n");
		}
	}

	/* pa0b* */
	value = sprom[BCM43xx_SPROM_PA0B0];
	bcm->sprom.pa0b0 = value;
	value = sprom[BCM43xx_SPROM_PA0B1];
	bcm->sprom.pa0b1 = value;
	value = sprom[BCM43xx_SPROM_PA0B2];
	bcm->sprom.pa0b2 = value;

	/* wl0gpio* */
	value = sprom[BCM43xx_SPROM_WL0GPIO0];
	if (value == 0x0000)
		value = 0xFFFF;
	bcm->sprom.wl0gpio0 = value & 0x00FF;
	bcm->sprom.wl0gpio1 = (value & 0xFF00) >> 8;
	value = sprom[BCM43xx_SPROM_WL0GPIO2];
	if (value == 0x0000)
		value = 0xFFFF;
	bcm->sprom.wl0gpio2 = value & 0x00FF;
	bcm->sprom.wl0gpio3 = (value & 0xFF00) >> 8;

	/* maxpower */
	value = sprom[BCM43xx_SPROM_MAXPWR];
	bcm->sprom.maxpower_aphy = (value & 0xFF00) >> 8;
	bcm->sprom.maxpower_bgphy = value & 0x00FF;

	/* pa1b* */
	value = sprom[BCM43xx_SPROM_PA1B0];
	bcm->sprom.pa1b0 = value;
	value = sprom[BCM43xx_SPROM_PA1B1];
	bcm->sprom.pa1b1 = value;
	value = sprom[BCM43xx_SPROM_PA1B2];
	bcm->sprom.pa1b2 = value;

	/* idle tssi target */
	value = sprom[BCM43xx_SPROM_IDL_TSSI_TGT];
	bcm->sprom.idle_tssi_tgt_aphy = value & 0x00FF;
	bcm->sprom.idle_tssi_tgt_bgphy = (value & 0xFF00) >> 8;

	/* boardflags */
	value = sprom[BCM43xx_SPROM_BOARDFLAGS];
	if (value == 0xFFFF)
		value = 0x0000;
	bcm->sprom.boardflags = value;
	/* boardflags workarounds */
	if (bcm->board_vendor == PCI_VENDOR_ID_DELL &&
	    bcm->chip_id == 0x4301 &&
	    bcm->board_revision == 0x74)
		bcm->sprom.boardflags |= BCM43xx_BFL_BTCOEXIST;
	if (bcm->board_vendor == PCI_VENDOR_ID_APPLE &&
	    bcm->board_type == 0x4E &&
	    bcm->board_revision > 0x40)
		bcm->sprom.boardflags |= BCM43xx_BFL_PACTRL;

	/* antenna gain */
	value = sprom[BCM43xx_SPROM_ANTENNA_GAIN];
	if (value == 0x0000 || value == 0xFFFF)
		value = 0x0202;
	/* convert values to Q5.2 */
	bcm->sprom.antennagain_aphy = ((value & 0xFF00) >> 8) * 4;
	bcm->sprom.antennagain_bgphy = (value & 0x00FF) * 4;

	kfree(sprom);

	return 0;
}

static int bcm43xx_geo_init(struct bcm43xx_private *bcm)
{
	struct ieee80211_geo *geo;
	struct ieee80211_channel *chan;
	int have_a = 0, have_bg = 0;
	int i;
	u8 channel;
	struct bcm43xx_phyinfo *phy;
	const char *iso_country;
	u8 max_bg_channel;

	geo = kzalloc(sizeof(*geo), GFP_KERNEL);
	if (!geo)
		return -ENOMEM;

	for (i = 0; i < bcm->nr_80211_available; i++) {
		phy = &(bcm->core_80211_ext[i].phy);
		switch (phy->type) {
		case BCM43xx_PHYTYPE_B:
		case BCM43xx_PHYTYPE_G:
			have_bg = 1;
			break;
		case BCM43xx_PHYTYPE_A:
			have_a = 1;
			break;
		default:
			assert(0);
		}
	}
	iso_country = bcm43xx_locale_iso(bcm->sprom.locale);

/* set the maximum channel based on locale set in sprom or witle locale option */
	switch (bcm->sprom.locale) {
	case BCM43xx_LOCALE_THAILAND:
	case BCM43xx_LOCALE_ISRAEL:
	case BCM43xx_LOCALE_JORDAN:
	case BCM43xx_LOCALE_USA_CANADA_ANZ:
	case BCM43xx_LOCALE_USA_LOW:
		max_bg_channel = 11;
		break;
	case BCM43xx_LOCALE_JAPAN:
	case BCM43xx_LOCALE_JAPAN_HIGH:
		max_bg_channel = 14;
		break;
	default:
		max_bg_channel = 13;
	}

 	if (have_a) {
		for (i = 0, channel = IEEE80211_52GHZ_MIN_CHANNEL;
		      channel <= IEEE80211_52GHZ_MAX_CHANNEL; channel++) {
			chan = &geo->a[i++];
			chan->freq = bcm43xx_channel_to_freq_a(channel);
			chan->channel = channel;
		}
		geo->a_channels = i;
	}
	if (have_bg) {
		for (i = 0, channel = IEEE80211_24GHZ_MIN_CHANNEL;
		      channel <= max_bg_channel; channel++) {
			chan = &geo->bg[i++];
			chan->freq = bcm43xx_channel_to_freq_bg(channel);
			chan->channel = channel;
		}
		geo->bg_channels = i;
	}
	memcpy(geo->name, iso_country, 2);
	if (0 /*TODO: Outdoor use only */)
		geo->name[2] = 'O';
	else if (0 /*TODO: Indoor use only */)
		geo->name[2] = 'I';
	else
		geo->name[2] = ' ';
	geo->name[3] = '\0';

	ieee80211_set_geo(bcm->ieee, geo);
	kfree(geo);

	return 0;
}

/* DummyTransmission function, as documented on 
 * http://bcm-specs.sipsolutions.net/DummyTransmission
 */
void bcm43xx_dummy_transmission(struct bcm43xx_private *bcm)
{
	struct bcm43xx_phyinfo *phy = bcm43xx_current_phy(bcm);
	struct bcm43xx_radioinfo *radio = bcm43xx_current_radio(bcm);
	unsigned int i, max_loop;
	u16 value = 0;
	u32 buffer[5] = {
		0x00000000,
		0x0000D400,
		0x00000000,
		0x00000001,
		0x00000000,
	};

	switch (phy->type) {
	case BCM43xx_PHYTYPE_A:
		max_loop = 0x1E;
		buffer[0] = 0xCC010200;
		break;
	case BCM43xx_PHYTYPE_B:
	case BCM43xx_PHYTYPE_G:
		max_loop = 0xFA;
		buffer[0] = 0x6E840B00; 
		break;
	default:
		assert(0);
		return;
	}

	for (i = 0; i < 5; i++)
		bcm43xx_ram_write(bcm, i * 4, buffer[i]);

	bcm43xx_read32(bcm, BCM43xx_MMIO_STATUS_BITFIELD); /* dummy read */

	bcm43xx_write16(bcm, 0x0568, 0x0000);
	bcm43xx_write16(bcm, 0x07C0, 0x0000);
	bcm43xx_write16(bcm, 0x050C, ((phy->type == BCM43xx_PHYTYPE_A) ? 1 : 0));
	bcm43xx_write16(bcm, 0x0508, 0x0000);
	bcm43xx_write16(bcm, 0x050A, 0x0000);
	bcm43xx_write16(bcm, 0x054C, 0x0000);
	bcm43xx_write16(bcm, 0x056A, 0x0014);
	bcm43xx_write16(bcm, 0x0568, 0x0826);
	bcm43xx_write16(bcm, 0x0500, 0x0000);
	bcm43xx_write16(bcm, 0x0502, 0x0030);

	if (radio->version == 0x2050 && radio->revision <= 0x5)
		bcm43xx_radio_write16(bcm, 0x0051, 0x0017);
	for (i = 0x00; i < max_loop; i++) {
		value = bcm43xx_read16(bcm, 0x050E);
		if (value & 0x0080)
			break;
		udelay(10);
	}
	for (i = 0x00; i < 0x0A; i++) {
		value = bcm43xx_read16(bcm, 0x050E);
		if (value & 0x0400)
			break;
		udelay(10);
	}
	for (i = 0x00; i < 0x0A; i++) {
		value = bcm43xx_read16(bcm, 0x0690);
		if (!(value & 0x0100))
			break;
		udelay(10);
	}
	if (radio->version == 0x2050 && radio->revision <= 0x5)
		bcm43xx_radio_write16(bcm, 0x0051, 0x0037);
}

static void key_write(struct bcm43xx_private *bcm,
		      u8 index, u8 algorithm, const u16 *key)
{
	unsigned int i, basic_wep = 0;
	u32 offset;
	u16 value;
 
	/* Write associated key information */
	bcm43xx_shm_write16(bcm, BCM43xx_SHM_SHARED, 0x100 + (index * 2),
			    ((index << 4) | (algorithm & 0x0F)));
 
	/* The first 4 WEP keys need extra love */
	if (((algorithm == BCM43xx_SEC_ALGO_WEP) ||
	    (algorithm == BCM43xx_SEC_ALGO_WEP104)) && (index < 4))
		basic_wep = 1;
 
	/* Write key payload, 8 little endian words */
	offset = bcm->security_offset + (index * BCM43xx_SEC_KEYSIZE);
	for (i = 0; i < (BCM43xx_SEC_KEYSIZE / sizeof(u16)); i++) {
		value = cpu_to_le16(key[i]);
		bcm43xx_shm_write16(bcm, BCM43xx_SHM_SHARED,
				    offset + (i * 2), value);
 
		if (!basic_wep)
			continue;
 
		bcm43xx_shm_write16(bcm, BCM43xx_SHM_SHARED,
				    offset + (i * 2) + 4 * BCM43xx_SEC_KEYSIZE,
				    value);
	}
}

static void keymac_write(struct bcm43xx_private *bcm,
			 u8 index, const u32 *addr)
{
	/* for keys 0-3 there is no associated mac address */
	if (index < 4)
		return;

	index -= 4;
	if (bcm->current_core->rev >= 5) {
		bcm43xx_shm_write32(bcm,
				    BCM43xx_SHM_HWMAC,
				    index * 2,
				    cpu_to_be32(*addr));
		bcm43xx_shm_write16(bcm,
				    BCM43xx_SHM_HWMAC,
				    (index * 2) + 1,
				    cpu_to_be16(*((u16 *)(addr + 1))));
	} else {
		if (index < 8) {
			TODO(); /* Put them in the macaddress filter */
		} else {
			TODO();
			/* Put them BCM43xx_SHM_SHARED, stating index 0x0120.
			   Keep in mind to update the count of keymacs in 0x003E as well! */
		}
	}
}

static int bcm43xx_key_write(struct bcm43xx_private *bcm,
			     u8 index, u8 algorithm,
			     const u8 *_key, int key_len,
			     const u8 *mac_addr)
{
	u8 key[BCM43xx_SEC_KEYSIZE] = { 0 };

	if (index >= ARRAY_SIZE(bcm->key))
		return -EINVAL;
	if (key_len > ARRAY_SIZE(key))
		return -EINVAL;
	if (algorithm < 1 || algorithm > 5)
		return -EINVAL;

	memcpy(key, _key, key_len);
	key_write(bcm, index, algorithm, (const u16 *)key);
	keymac_write(bcm, index, (const u32 *)mac_addr);

	bcm->key[index].algorithm = algorithm;

	return 0;
}

static void bcm43xx_clear_keys(struct bcm43xx_private *bcm)
{
	static const u32 zero_mac[2] = { 0 };
	unsigned int i,j, nr_keys = 54;
	u16 offset;

	if (bcm->current_core->rev < 5)
		nr_keys = 16;
	assert(nr_keys <= ARRAY_SIZE(bcm->key));

	for (i = 0; i < nr_keys; i++) {
		bcm->key[i].enabled = 0;
		/* returns for i < 4 immediately */
		keymac_write(bcm, i, zero_mac);
		bcm43xx_shm_write16(bcm, BCM43xx_SHM_SHARED,
				    0x100 + (i * 2), 0x0000);
		for (j = 0; j < 8; j++) {
			offset = bcm->security_offset + (j * 4) + (i * BCM43xx_SEC_KEYSIZE);
			bcm43xx_shm_write16(bcm, BCM43xx_SHM_SHARED,
					    offset, 0x0000);
		}
	}
	dprintk(KERN_INFO PFX "Keys cleared\n");
}

/* Lowlevel core-switch function. This is only to be used in
 * bcm43xx_switch_core() and bcm43xx_probe_cores()
 */
static int _switch_core(struct bcm43xx_private *bcm, int core)
{
	int err;
	int attempts = 0;
	u32 current_core;

	assert(core >= 0);
	while (1) {
		err = bcm43xx_pci_write_config32(bcm, BCM43xx_PCICFG_ACTIVE_CORE,
						 (core * 0x1000) + 0x18000000);
		if (unlikely(err))
			goto error;
		err = bcm43xx_pci_read_config32(bcm, BCM43xx_PCICFG_ACTIVE_CORE,
						&current_core);
		if (unlikely(err))
			goto error;
		current_core = (current_core - 0x18000000) / 0x1000;
		if (current_core == core)
			break;

		if (unlikely(attempts++ > BCM43xx_SWITCH_CORE_MAX_RETRIES))
			goto error;
		udelay(10);
	}

	return 0;
error:
	printk(KERN_ERR PFX "Failed to switch to core %d\n", core);
	return -ENODEV;
}

int bcm43xx_switch_core(struct bcm43xx_private *bcm, struct bcm43xx_coreinfo *new_core)
{
	int err;

	if (unlikely(!new_core))
		return 0;
	if (!new_core->available)
		return -ENODEV;
	if (bcm->current_core == new_core)
		return 0;
	err = _switch_core(bcm, new_core->index);
	if (unlikely(err))
		goto out;

	bcm->current_core = new_core;
out:
	return err;
}

static int bcm43xx_core_enabled(struct bcm43xx_private *bcm)
{
	u32 value;

	value = bcm43xx_read32(bcm, BCM43xx_CIR_SBTMSTATELOW);
	value &= BCM43xx_SBTMSTATELOW_CLOCK | BCM43xx_SBTMSTATELOW_RESET
		 | BCM43xx_SBTMSTATELOW_REJECT;

	return (value == BCM43xx_SBTMSTATELOW_CLOCK);
}

/* disable current core */
static int bcm43xx_core_disable(struct bcm43xx_private *bcm, u32 core_flags)
{
	u32 sbtmstatelow;
	u32 sbtmstatehigh;
	int i;

	/* fetch sbtmstatelow from core information registers */
	sbtmstatelow = bcm43xx_read32(bcm, BCM43xx_CIR_SBTMSTATELOW);

	/* core is already in reset */
	if (sbtmstatelow & BCM43xx_SBTMSTATELOW_RESET)
		goto out;

	if (sbtmstatelow & BCM43xx_SBTMSTATELOW_CLOCK) {
		sbtmstatelow = BCM43xx_SBTMSTATELOW_CLOCK |
			       BCM43xx_SBTMSTATELOW_REJECT;
		bcm43xx_write32(bcm, BCM43xx_CIR_SBTMSTATELOW, sbtmstatelow);

		for (i = 0; i < 1000; i++) {
			sbtmstatelow = bcm43xx_read32(bcm, BCM43xx_CIR_SBTMSTATELOW);
			if (sbtmstatelow & BCM43xx_SBTMSTATELOW_REJECT) {
				i = -1;
				break;
			}
			udelay(10);
		}
		if (i != -1) {
			printk(KERN_ERR PFX "Error: core_disable() REJECT timeout!\n");
			return -EBUSY;
		}

		for (i = 0; i < 1000; i++) {
			sbtmstatehigh = bcm43xx_read32(bcm, BCM43xx_CIR_SBTMSTATEHIGH);
			if (!(sbtmstatehigh & BCM43xx_SBTMSTATEHIGH_BUSY)) {
				i = -1;
				break;
			}
			udelay(10);
		}
		if (i != -1) {
			printk(KERN_ERR PFX "Error: core_disable() BUSY timeout!\n");
			return -EBUSY;
		}

		sbtmstatelow = BCM43xx_SBTMSTATELOW_FORCE_GATE_CLOCK |
			       BCM43xx_SBTMSTATELOW_REJECT |
			       BCM43xx_SBTMSTATELOW_RESET |
			       BCM43xx_SBTMSTATELOW_CLOCK |
			       core_flags;
		bcm43xx_write32(bcm, BCM43xx_CIR_SBTMSTATELOW, sbtmstatelow);
		udelay(10);
	}

	sbtmstatelow = BCM43xx_SBTMSTATELOW_RESET |
		       BCM43xx_SBTMSTATELOW_REJECT |
		       core_flags;
	bcm43xx_write32(bcm, BCM43xx_CIR_SBTMSTATELOW, sbtmstatelow);

out:
	bcm->current_core->enabled = 0;

	return 0;
}

/* enable (reset) current core */
static int bcm43xx_core_enable(struct bcm43xx_private *bcm, u32 core_flags)
{
	u32 sbtmstatelow;
	u32 sbtmstatehigh;
	u32 sbimstate;
	int err;

	err = bcm43xx_core_disable(bcm, core_flags);
	if (err)
		goto out;

	sbtmstatelow = BCM43xx_SBTMSTATELOW_CLOCK |
		       BCM43xx_SBTMSTATELOW_RESET |
		       BCM43xx_SBTMSTATELOW_FORCE_GATE_CLOCK |
		       core_flags;
	bcm43xx_write32(bcm, BCM43xx_CIR_SBTMSTATELOW, sbtmstatelow);
	udelay(1);

	sbtmstatehigh = bcm43xx_read32(bcm, BCM43xx_CIR_SBTMSTATEHIGH);
	if (sbtmstatehigh & BCM43xx_SBTMSTATEHIGH_SERROR) {
		sbtmstatehigh = 0x00000000;
		bcm43xx_write32(bcm, BCM43xx_CIR_SBTMSTATEHIGH, sbtmstatehigh);
	}

	sbimstate = bcm43xx_read32(bcm, BCM43xx_CIR_SBIMSTATE);
	if (sbimstate & (BCM43xx_SBIMSTATE_IB_ERROR | BCM43xx_SBIMSTATE_TIMEOUT)) {
		sbimstate &= ~(BCM43xx_SBIMSTATE_IB_ERROR | BCM43xx_SBIMSTATE_TIMEOUT);
		bcm43xx_write32(bcm, BCM43xx_CIR_SBIMSTATE, sbimstate);
	}

	sbtmstatelow = BCM43xx_SBTMSTATELOW_CLOCK |
		       BCM43xx_SBTMSTATELOW_FORCE_GATE_CLOCK |
		       core_flags;
	bcm43xx_write32(bcm, BCM43xx_CIR_SBTMSTATELOW, sbtmstatelow);
	udelay(1);

	sbtmstatelow = BCM43xx_SBTMSTATELOW_CLOCK | core_flags;
	bcm43xx_write32(bcm, BCM43xx_CIR_SBTMSTATELOW, sbtmstatelow);
	udelay(1);

	bcm->current_core->enabled = 1;
	assert(err == 0);
out:
	return err;
}

/* http://bcm-specs.sipsolutions.net/80211CoreReset */
void bcm43xx_wireless_core_reset(struct bcm43xx_private *bcm, int connect_phy)
{
	u32 flags = 0x00040000;

	if ((bcm43xx_core_enabled(bcm)) &&
	    !bcm43xx_using_pio(bcm)) {
	}
	if (bcm43xx_status(bcm) == BCM43xx_STAT_SHUTTINGDOWN) {
		bcm43xx_write32(bcm, BCM43xx_MMIO_STATUS_BITFIELD,
		                bcm43xx_read32(bcm, BCM43xx_MMIO_STATUS_BITFIELD)
				& ~(BCM43xx_SBF_MAC_ENABLED | 0x00000002));
	} else {
		if (connect_phy)
			flags |= BCM43xx_SBTMSTATELOW_G_MODE_ENABLE;
		bcm43xx_phy_connect(bcm, connect_phy);
		bcm43xx_core_enable(bcm, flags);
		bcm43xx_write16(bcm, 0x03E6, 0x0000);
		bcm43xx_write32(bcm, BCM43xx_MMIO_STATUS_BITFIELD,
				bcm43xx_read32(bcm, BCM43xx_MMIO_STATUS_BITFIELD)
				| BCM43xx_SBF_400);
	}
}

static void bcm43xx_wireless_core_disable(struct bcm43xx_private *bcm)
{
	bcm43xx_radio_turn_off(bcm);
	bcm43xx_write16(bcm, 0x03E6, 0x00F4);
	bcm43xx_core_disable(bcm, 0);
}

/* Mark the current 80211 core inactive. */
static void bcm43xx_wireless_core_mark_inactive(struct bcm43xx_private *bcm)
{
	u32 sbtmstatelow;

	bcm43xx_interrupt_disable(bcm, BCM43xx_IRQ_ALL);
	bcm43xx_radio_turn_off(bcm);
	sbtmstatelow = bcm43xx_read32(bcm, BCM43xx_CIR_SBTMSTATELOW);
	sbtmstatelow &= 0xDFF5FFFF;
	sbtmstatelow |= 0x000A0000;
	bcm43xx_write32(bcm, BCM43xx_CIR_SBTMSTATELOW, sbtmstatelow);
	udelay(1);
	sbtmstatelow = bcm43xx_read32(bcm, BCM43xx_CIR_SBTMSTATELOW);
	sbtmstatelow &= 0xFFF5FFFF;
	sbtmstatelow |= 0x00080000;
	bcm43xx_write32(bcm, BCM43xx_CIR_SBTMSTATELOW, sbtmstatelow);
	udelay(1);
}

static void handle_irq_transmit_status(struct bcm43xx_private *bcm)
{
	u32 v0, v1;
	u16 tmp;
	struct bcm43xx_xmitstatus stat;

	while (1) {
		v0 = bcm43xx_read32(bcm, BCM43xx_MMIO_XMITSTAT_0);
		if (!v0)
			break;
		v1 = bcm43xx_read32(bcm, BCM43xx_MMIO_XMITSTAT_1);

		stat.cookie = (v0 >> 16) & 0x0000FFFF;
		tmp = (u16)((v0 & 0xFFF0) | ((v0 & 0xF) >> 1));
		stat.flags = tmp & 0xFF;
		stat.cnt1 = (tmp & 0x0F00) >> 8;
		stat.cnt2 = (tmp & 0xF000) >> 12;
		stat.seq = (u16)(v1 & 0xFFFF);
		stat.unknown = (u16)((v1 >> 16) & 0xFF);

		bcm43xx_debugfs_log_txstat(bcm, &stat);

		if (stat.flags & BCM43xx_TXSTAT_FLAG_AMPDU)
			continue;
		if (stat.flags & BCM43xx_TXSTAT_FLAG_INTER)
			continue;

		if (bcm43xx_using_pio(bcm))
			bcm43xx_pio_handle_xmitstatus(bcm, &stat);
		else
			bcm43xx_dma_handle_xmitstatus(bcm, &stat);
	}
}

static void drain_txstatus_queue(struct bcm43xx_private *bcm)
{
	u32 dummy;

	if (bcm->current_core->rev < 5)
		return;
	/* Read all entries from the microcode TXstatus FIFO
	 * and throw them away.
	 */
	while (1) {
		dummy = bcm43xx_read32(bcm, BCM43xx_MMIO_XMITSTAT_0);
		if (!dummy)
			break;
		dummy = bcm43xx_read32(bcm, BCM43xx_MMIO_XMITSTAT_1);
	}
}

static void bcm43xx_generate_noise_sample(struct bcm43xx_private *bcm)
{
	bcm43xx_shm_write16(bcm, BCM43xx_SHM_SHARED, 0x408, 0x7F7F);
	bcm43xx_shm_write16(bcm, BCM43xx_SHM_SHARED, 0x40A, 0x7F7F);
	bcm43xx_write32(bcm, BCM43xx_MMIO_STATUS2_BITFIELD,
			bcm43xx_read32(bcm, BCM43xx_MMIO_STATUS2_BITFIELD) | (1 << 4));
	assert(bcm->noisecalc.core_at_start == bcm->current_core);
	assert(bcm->noisecalc.channel_at_start == bcm43xx_current_radio(bcm)->channel);
}

static void bcm43xx_calculate_link_quality(struct bcm43xx_private *bcm)
{
	/* Top half of Link Quality calculation. */

	if (bcm->noisecalc.calculation_running)
		return;
	bcm->noisecalc.core_at_start = bcm->current_core;
	bcm->noisecalc.channel_at_start = bcm43xx_current_radio(bcm)->channel;
	bcm->noisecalc.calculation_running = 1;
	bcm->noisecalc.nr_samples = 0;

	bcm43xx_generate_noise_sample(bcm);
}

static void handle_irq_noise(struct bcm43xx_private *bcm)
{
	struct bcm43xx_radioinfo *radio = bcm43xx_current_radio(bcm);
	u16 tmp;
	u8 noise[4];
	u8 i, j;
	s32 average;

	/* Bottom half of Link Quality calculation. */

	assert(bcm->noisecalc.calculation_running);
	if (bcm->noisecalc.core_at_start != bcm->current_core ||
	    bcm->noisecalc.channel_at_start != radio->channel)
		goto drop_calculation;
	tmp = bcm43xx_shm_read16(bcm, BCM43xx_SHM_SHARED, 0x408);
	noise[0] = (tmp & 0x00FF);
	noise[1] = (tmp & 0xFF00) >> 8;
	tmp = bcm43xx_shm_read16(bcm, BCM43xx_SHM_SHARED, 0x40A);
	noise[2] = (tmp & 0x00FF);
	noise[3] = (tmp & 0xFF00) >> 8;
	if (noise[0] == 0x7F || noise[1] == 0x7F ||
	    noise[2] == 0x7F || noise[3] == 0x7F)
		goto generate_new;

	/* Get the noise samples. */
	assert(bcm->noisecalc.nr_samples < 8);
	i = bcm->noisecalc.nr_samples;
	noise[0] = limit_value(noise[0], 0, ARRAY_SIZE(radio->nrssi_lt) - 1);
	noise[1] = limit_value(noise[1], 0, ARRAY_SIZE(radio->nrssi_lt) - 1);
	noise[2] = limit_value(noise[2], 0, ARRAY_SIZE(radio->nrssi_lt) - 1);
	noise[3] = limit_value(noise[3], 0, ARRAY_SIZE(radio->nrssi_lt) - 1);
	bcm->noisecalc.samples[i][0] = radio->nrssi_lt[noise[0]];
	bcm->noisecalc.samples[i][1] = radio->nrssi_lt[noise[1]];
	bcm->noisecalc.samples[i][2] = radio->nrssi_lt[noise[2]];
	bcm->noisecalc.samples[i][3] = radio->nrssi_lt[noise[3]];
	bcm->noisecalc.nr_samples++;
	if (bcm->noisecalc.nr_samples == 8) {
		/* Calculate the Link Quality by the noise samples. */
		average = 0;
		for (i = 0; i < 8; i++) {
			for (j = 0; j < 4; j++)
				average += bcm->noisecalc.samples[i][j];
		}
		average /= (8 * 4);
		average *= 125;
		average += 64;
		average /= 128;

		tmp = bcm43xx_shm_read16(bcm, BCM43xx_SHM_SHARED, 0x40C);
		tmp = (tmp / 128) & 0x1F;
		if (tmp >= 8)
			average += 2;
		else
			average -= 25;
		if (tmp == 8)
			average -= 72;
		else
			average -= 48;

		bcm->stats.noise = average;
drop_calculation:
		bcm->noisecalc.calculation_running = 0;
		return;
	}
generate_new:
	bcm43xx_generate_noise_sample(bcm);
}

static void handle_irq_ps(struct bcm43xx_private *bcm)
{
	if (bcm->ieee->iw_mode == IW_MODE_MASTER) {
		///TODO: PS TBTT
	} else {
		if (1/*FIXME: the last PSpoll frame was sent successfully */)
			bcm43xx_power_saving_ctl_bits(bcm, -1, -1);
	}
	if (bcm->ieee->iw_mode == IW_MODE_ADHOC)
		bcm->reg124_set_0x4 = 1;
	//FIXME else set to false?
}

static void handle_irq_reg124(struct bcm43xx_private *bcm)
{
	if (!bcm->reg124_set_0x4)
		return;
	bcm43xx_write32(bcm, BCM43xx_MMIO_STATUS2_BITFIELD,
			bcm43xx_read32(bcm, BCM43xx_MMIO_STATUS2_BITFIELD)
			| 0x4);
	//FIXME: reset reg124_set_0x4 to false?
}

static void handle_irq_pmq(struct bcm43xx_private *bcm)
{
	u32 tmp;

	//TODO: AP mode.

	while (1) {
		tmp = bcm43xx_read32(bcm, BCM43xx_MMIO_PS_STATUS);
		if (!(tmp & 0x00000008))
			break;
	}
	/* 16bit write is odd, but correct. */
	bcm43xx_write16(bcm, BCM43xx_MMIO_PS_STATUS, 0x0002);
}

static void bcm43xx_generate_beacon_template(struct bcm43xx_private *bcm,
					     u16 ram_offset, u16 shm_size_offset)
{
	u32 value;
	u16 size = 0;

	/* Timestamp. */
	//FIXME: assumption: The chip sets the timestamp
	value = 0;
	bcm43xx_ram_write(bcm, ram_offset++, value);
	bcm43xx_ram_write(bcm, ram_offset++, value);
	size += 8;

	/* Beacon Interval / Capability Information */
	value = 0x0000;//FIXME: Which interval?
	value |= (1 << 0) << 16; /* ESS */
	value |= (1 << 2) << 16; /* CF Pollable */	//FIXME?
	value |= (1 << 3) << 16; /* CF Poll Request */	//FIXME?
	if (!bcm->ieee->open_wep)
		value |= (1 << 4) << 16; /* Privacy */
	bcm43xx_ram_write(bcm, ram_offset++, value);
	size += 4;

	/* SSID */
	//TODO

	/* FH Parameter Set */
	//TODO

	/* DS Parameter Set */
	//TODO

	/* CF Parameter Set */
	//TODO

	/* TIM */
	//TODO

	bcm43xx_shm_write16(bcm, BCM43xx_SHM_SHARED, shm_size_offset, size);
}

static void handle_irq_beacon(struct bcm43xx_private *bcm)
{
	u32 status;

	bcm->irq_savedstate &= ~BCM43xx_IRQ_BEACON;
	status = bcm43xx_read32(bcm, BCM43xx_MMIO_STATUS2_BITFIELD);

	if ((status & 0x1) && (status & 0x2)) {
		/* ACK beacon IRQ. */
		bcm43xx_write32(bcm, BCM43xx_MMIO_GEN_IRQ_REASON,
				BCM43xx_IRQ_BEACON);
		bcm->irq_savedstate |= BCM43xx_IRQ_BEACON;
		return;
	}
	if (!(status & 0x1)) {
		bcm43xx_generate_beacon_template(bcm, 0x68, 0x18);
		status |= 0x1;
		bcm43xx_write32(bcm, BCM43xx_MMIO_STATUS2_BITFIELD, status);
	}
	if (!(status & 0x2)) {
		bcm43xx_generate_beacon_template(bcm, 0x468, 0x1A);
		status |= 0x2;
		bcm43xx_write32(bcm, BCM43xx_MMIO_STATUS2_BITFIELD, status);
	}
}

/* Interrupt handler bottom-half */
static void bcm43xx_interrupt_tasklet(struct bcm43xx_private *bcm)
{
	u32 reason;
	u32 dma_reason[6];
	u32 merged_dma_reason = 0;
	int i, activity = 0;
	unsigned long flags;

#ifdef CONFIG_BCM43XX_DEBUG
	u32 _handled = 0x00000000;
# define bcmirq_handled(irq)	do { _handled |= (irq); } while (0)
#else
# define bcmirq_handled(irq)	do { /* nothing */ } while (0)
#endif /* CONFIG_BCM43XX_DEBUG*/

	spin_lock_irqsave(&bcm->irq_lock, flags);
	reason = bcm->irq_reason;
	for (i = 5; i >= 0; i--) {
		dma_reason[i] = bcm->dma_reason[i];
		merged_dma_reason |= dma_reason[i];
	}

	if (unlikely(reason & BCM43xx_IRQ_XMIT_ERROR)) {
		/* TX error. We get this when Template Ram is written in wrong endianess
		 * in dummy_tx(). We also get this if something is wrong with the TX header
		 * on DMA or PIO queues.
		 * Maybe we get this in other error conditions, too.
		 */
		printkl(KERN_ERR PFX "FATAL ERROR: BCM43xx_IRQ_XMIT_ERROR\n");
		bcmirq_handled(BCM43xx_IRQ_XMIT_ERROR);
	}
	if (unlikely(merged_dma_reason & BCM43xx_DMAIRQ_FATALMASK)) {
		printkl(KERN_ERR PFX "FATAL ERROR: Fatal DMA error: "
				     "0x%08X, 0x%08X, 0x%08X, "
				     "0x%08X, 0x%08X, 0x%08X\n",
		        dma_reason[0], dma_reason[1],
			dma_reason[2], dma_reason[3],
			dma_reason[4], dma_reason[5]);
		bcm43xx_controller_restart(bcm, "DMA error");
		mmiowb();
		spin_unlock_irqrestore(&bcm->irq_lock, flags);
		return;
	}
	if (unlikely(merged_dma_reason & BCM43xx_DMAIRQ_NONFATALMASK)) {
		printkl(KERN_ERR PFX "DMA error: "
				     "0x%08X, 0x%08X, 0x%08X, "
				     "0x%08X, 0x%08X, 0x%08X\n",
		        dma_reason[0], dma_reason[1],
			dma_reason[2], dma_reason[3],
			dma_reason[4], dma_reason[5]);
	}

	if (reason & BCM43xx_IRQ_PS) {
		handle_irq_ps(bcm);
		bcmirq_handled(BCM43xx_IRQ_PS);
	}

	if (reason & BCM43xx_IRQ_REG124) {
		handle_irq_reg124(bcm);
		bcmirq_handled(BCM43xx_IRQ_REG124);
	}

	if (reason & BCM43xx_IRQ_BEACON) {
		if (bcm->ieee->iw_mode == IW_MODE_MASTER)
			handle_irq_beacon(bcm);
		bcmirq_handled(BCM43xx_IRQ_BEACON);
	}

	if (reason & BCM43xx_IRQ_PMQ) {
		handle_irq_pmq(bcm);
		bcmirq_handled(BCM43xx_IRQ_PMQ);
	}

	if (reason & BCM43xx_IRQ_SCAN) {
		/*TODO*/
		//bcmirq_handled(BCM43xx_IRQ_SCAN);
	}

	if (reason & BCM43xx_IRQ_NOISE) {
		handle_irq_noise(bcm);
		bcmirq_handled(BCM43xx_IRQ_NOISE);
	}

	/* Check the DMA reason registers for received data. */
	if (dma_reason[0] & BCM43xx_DMAIRQ_RX_DONE) {
		if (bcm43xx_using_pio(bcm))
			bcm43xx_pio_rx(bcm43xx_current_pio(bcm)->queue0);
		else
			bcm43xx_dma_rx(bcm43xx_current_dma(bcm)->rx_ring0);
		/* We intentionally don't set "activity" to 1, here. */
	}
	assert(!(dma_reason[1] & BCM43xx_DMAIRQ_RX_DONE));
	assert(!(dma_reason[2] & BCM43xx_DMAIRQ_RX_DONE));
	if (dma_reason[3] & BCM43xx_DMAIRQ_RX_DONE) {
		if (bcm43xx_using_pio(bcm))
			bcm43xx_pio_rx(bcm43xx_current_pio(bcm)->queue3);
		else
			bcm43xx_dma_rx(bcm43xx_current_dma(bcm)->rx_ring3);
		activity = 1;
	}
	assert(!(dma_reason[4] & BCM43xx_DMAIRQ_RX_DONE));
	assert(!(dma_reason[5] & BCM43xx_DMAIRQ_RX_DONE));
	bcmirq_handled(BCM43xx_IRQ_RX);

	if (reason & BCM43xx_IRQ_XMIT_STATUS) {
		handle_irq_transmit_status(bcm);
		activity = 1;
		//TODO: In AP mode, this also causes sending of powersave responses.
		bcmirq_handled(BCM43xx_IRQ_XMIT_STATUS);
	}

	/* IRQ_PIO_WORKAROUND is handled in the top-half. */
	bcmirq_handled(BCM43xx_IRQ_PIO_WORKAROUND);
#ifdef CONFIG_BCM43XX_DEBUG
	if (unlikely(reason & ~_handled)) {
		printkl(KERN_WARNING PFX
			"Unhandled IRQ! Reason: 0x%08x,  Unhandled: 0x%08x,  "
			"DMA: 0x%08x, 0x%08x, 0x%08x, 0x%08x\n",
			reason, (reason & ~_handled),
			dma_reason[0], dma_reason[1],
			dma_reason[2], dma_reason[3]);
	}
#endif
#undef bcmirq_handled

	if (!modparam_noleds)
		bcm43xx_leds_update(bcm, activity);
	bcm43xx_interrupt_enable(bcm, bcm->irq_savedstate);
	mmiowb();
	spin_unlock_irqrestore(&bcm->irq_lock, flags);
}

static void pio_irq_workaround(struct bcm43xx_private *bcm,
			       u16 base, int queueidx)
{
	u16 rxctl;

	rxctl = bcm43xx_read16(bcm, base + BCM43xx_PIO_RXCTL);
	if (rxctl & BCM43xx_PIO_RXCTL_DATAAVAILABLE)
		bcm->dma_reason[queueidx] |= BCM43xx_DMAIRQ_RX_DONE;
	else
		bcm->dma_reason[queueidx] &= ~BCM43xx_DMAIRQ_RX_DONE;
}

static void bcm43xx_interrupt_ack(struct bcm43xx_private *bcm, u32 reason)
{
	if (bcm43xx_using_pio(bcm) &&
	    (bcm->current_core->rev < 3) &&
	    (!(reason & BCM43xx_IRQ_PIO_WORKAROUND))) {
		/* Apply a PIO specific workaround to the dma_reasons */
		pio_irq_workaround(bcm, BCM43xx_MMIO_PIO1_BASE, 0);
		pio_irq_workaround(bcm, BCM43xx_MMIO_PIO2_BASE, 1);
		pio_irq_workaround(bcm, BCM43xx_MMIO_PIO3_BASE, 2);
		pio_irq_workaround(bcm, BCM43xx_MMIO_PIO4_BASE, 3);
	}

	bcm43xx_write32(bcm, BCM43xx_MMIO_GEN_IRQ_REASON, reason);

	bcm43xx_write32(bcm, BCM43xx_MMIO_DMA0_REASON,
			bcm->dma_reason[0]);
	bcm43xx_write32(bcm, BCM43xx_MMIO_DMA1_REASON,
			bcm->dma_reason[1]);
	bcm43xx_write32(bcm, BCM43xx_MMIO_DMA2_REASON,
			bcm->dma_reason[2]);
	bcm43xx_write32(bcm, BCM43xx_MMIO_DMA3_REASON,
			bcm->dma_reason[3]);
	bcm43xx_write32(bcm, BCM43xx_MMIO_DMA4_REASON,
			bcm->dma_reason[4]);
	bcm43xx_write32(bcm, BCM43xx_MMIO_DMA5_REASON,
			bcm->dma_reason[5]);
}

/* Interrupt handler top-half */
static irqreturn_t bcm43xx_interrupt_handler(int irq, void *dev_id)
{
	irqreturn_t ret = IRQ_HANDLED;
	struct bcm43xx_private *bcm = dev_id;
	u32 reason;

	if (!bcm)
		return IRQ_NONE;

	spin_lock(&bcm->irq_lock);

	reason = bcm43xx_read32(bcm, BCM43xx_MMIO_GEN_IRQ_REASON);
	if (reason == 0xffffffff) {
		/* irq not for us (shared irq) */
		ret = IRQ_NONE;
		goto out;
	}
	reason &= bcm43xx_read32(bcm, BCM43xx_MMIO_GEN_IRQ_MASK);
	if (!reason)
		goto out;

	assert(bcm43xx_status(bcm) == BCM43xx_STAT_INITIALIZED);
	assert(bcm->current_core->id == BCM43xx_COREID_80211);

	bcm->dma_reason[0] = bcm43xx_read32(bcm, BCM43xx_MMIO_DMA0_REASON)
			     & 0x0001DC00;
	bcm->dma_reason[1] = bcm43xx_read32(bcm, BCM43xx_MMIO_DMA1_REASON)
			     & 0x0000DC00;
	bcm->dma_reason[2] = bcm43xx_read32(bcm, BCM43xx_MMIO_DMA2_REASON)
			     & 0x0000DC00;
	bcm->dma_reason[3] = bcm43xx_read32(bcm, BCM43xx_MMIO_DMA3_REASON)
			     & 0x0001DC00;
	bcm->dma_reason[4] = bcm43xx_read32(bcm, BCM43xx_MMIO_DMA4_REASON)
			     & 0x0000DC00;
	bcm->dma_reason[5] = bcm43xx_read32(bcm, BCM43xx_MMIO_DMA5_REASON)
			     & 0x0000DC00;

	bcm43xx_interrupt_ack(bcm, reason);

	/* disable all IRQs. They are enabled again in the bottom half. */
	bcm->irq_savedstate = bcm43xx_interrupt_disable(bcm, BCM43xx_IRQ_ALL);
	/* save the reason code and call our bottom half. */
	bcm->irq_reason = reason;
	tasklet_schedule(&bcm->isr_tasklet);

out:
	mmiowb();
	spin_unlock(&bcm->irq_lock);

	return ret;
}

static void bcm43xx_release_firmware(struct bcm43xx_private *bcm, int force)
{
	struct bcm43xx_phyinfo *phy = bcm43xx_current_phy(bcm);

	if (bcm->firmware_norelease && !force)
		return; /* Suspending or controller reset. */
	release_firmware(phy->ucode);
	phy->ucode = NULL;
	release_firmware(phy->pcm);
	phy->pcm = NULL;
	release_firmware(phy->initvals0);
	phy->initvals0 = NULL;
	release_firmware(phy->initvals1);
	phy->initvals1 = NULL;
}

static int bcm43xx_request_firmware(struct bcm43xx_private *bcm)
{
	struct bcm43xx_phyinfo *phy = bcm43xx_current_phy(bcm);
	u8 rev = bcm->current_core->rev;
	int err = 0;
	int nr;
	char buf[22 + sizeof(modparam_fwpostfix) - 1] = { 0 };

	if (!phy->ucode) {
		snprintf(buf, ARRAY_SIZE(buf), "bcm43xx_microcode%d%s.fw",
			 (rev >= 5 ? 5 : rev),
			 modparam_fwpostfix);
		err = request_firmware(&phy->ucode, buf, &bcm->pci_dev->dev);
		if (err) {
			printk(KERN_ERR PFX 
			       "Error: Microcode \"%s\" not available or load failed.\n",
			        buf);
			goto error;
		}
	}

	if (!phy->pcm) {
		snprintf(buf, ARRAY_SIZE(buf),
			 "bcm43xx_pcm%d%s.fw",
			 (rev < 5 ? 4 : 5),
			 modparam_fwpostfix);
		err = request_firmware(&phy->pcm, buf, &bcm->pci_dev->dev);
		if (err) {
			printk(KERN_ERR PFX
			       "Error: PCM \"%s\" not available or load failed.\n",
			       buf);
			goto error;
		}
	}

	if (!phy->initvals0) {
		if (rev == 2 || rev == 4) {
			switch (phy->type) {
			case BCM43xx_PHYTYPE_A:
				nr = 3;
				break;
			case BCM43xx_PHYTYPE_B:
			case BCM43xx_PHYTYPE_G:
				nr = 1;
				break;
			default:
				goto err_noinitval;
			}
		
		} else if (rev >= 5) {
			switch (phy->type) {
			case BCM43xx_PHYTYPE_A:
				nr = 7;
				break;
			case BCM43xx_PHYTYPE_B:
			case BCM43xx_PHYTYPE_G:
				nr = 5;
				break;
			default:
				goto err_noinitval;
			}
		} else
			goto err_noinitval;
		snprintf(buf, ARRAY_SIZE(buf), "bcm43xx_initval%02d%s.fw",
			 nr, modparam_fwpostfix);

		err = request_firmware(&phy->initvals0, buf, &bcm->pci_dev->dev);
		if (err) {
			printk(KERN_ERR PFX 
			       "Error: InitVals \"%s\" not available or load failed.\n",
			        buf);
			goto error;
		}
		if (phy->initvals0->size % sizeof(struct bcm43xx_initval)) {
			printk(KERN_ERR PFX "InitVals fileformat error.\n");
			goto error;
		}
	}

	if (!phy->initvals1) {
		if (rev >= 5) {
			u32 sbtmstatehigh;

			switch (phy->type) {
			case BCM43xx_PHYTYPE_A:
				sbtmstatehigh = bcm43xx_read32(bcm, BCM43xx_CIR_SBTMSTATEHIGH);
				if (sbtmstatehigh & 0x00010000)
					nr = 9;
				else
					nr = 10;
				break;
			case BCM43xx_PHYTYPE_B:
			case BCM43xx_PHYTYPE_G:
					nr = 6;
				break;
			default:
				goto err_noinitval;
			}
			snprintf(buf, ARRAY_SIZE(buf), "bcm43xx_initval%02d%s.fw",
				 nr, modparam_fwpostfix);

			err = request_firmware(&phy->initvals1, buf, &bcm->pci_dev->dev);
			if (err) {
				printk(KERN_ERR PFX 
				       "Error: InitVals \"%s\" not available or load failed.\n",
			        	buf);
				goto error;
			}
			if (phy->initvals1->size % sizeof(struct bcm43xx_initval)) {
				printk(KERN_ERR PFX "InitVals fileformat error.\n");
				goto error;
			}
		}
	}

out:
	return err;
error:
	bcm43xx_release_firmware(bcm, 1);
	goto out;
err_noinitval:
	printk(KERN_ERR PFX "Error: No InitVals available!\n");
	err = -ENOENT;
	goto error;
}

static void bcm43xx_upload_microcode(struct bcm43xx_private *bcm)
{
	struct bcm43xx_phyinfo *phy = bcm43xx_current_phy(bcm);
	const u32 *data;
	unsigned int i, len;

	/* Upload Microcode. */
	data = (u32 *)(phy->ucode->data);
	len = phy->ucode->size / sizeof(u32);
	bcm43xx_shm_control_word(bcm, BCM43xx_SHM_UCODE, 0x0000);
	for (i = 0; i < len; i++) {
		bcm43xx_write32(bcm, BCM43xx_MMIO_SHM_DATA,
				be32_to_cpu(data[i]));
		udelay(10);
	}

	/* Upload PCM data. */
	data = (u32 *)(phy->pcm->data);
	len = phy->pcm->size / sizeof(u32);
	bcm43xx_shm_control_word(bcm, BCM43xx_SHM_PCM, 0x01ea);
	bcm43xx_write32(bcm, BCM43xx_MMIO_SHM_DATA, 0x00004000);
	bcm43xx_shm_control_word(bcm, BCM43xx_SHM_PCM, 0x01eb);
	for (i = 0; i < len; i++) {
		bcm43xx_write32(bcm, BCM43xx_MMIO_SHM_DATA,
				be32_to_cpu(data[i]));
		udelay(10);
	}
}

static int bcm43xx_write_initvals(struct bcm43xx_private *bcm,
				  const struct bcm43xx_initval *data,
				  const unsigned int len)
{
	u16 offset, size;
	u32 value;
	unsigned int i;

	for (i = 0; i < len; i++) {
		offset = be16_to_cpu(data[i].offset);
		size = be16_to_cpu(data[i].size);
		value = be32_to_cpu(data[i].value);

		if (unlikely(offset >= 0x1000))
			goto err_format;
		if (size == 2) {
			if (unlikely(value & 0xFFFF0000))
				goto err_format;
			bcm43xx_write16(bcm, offset, (u16)value);
		} else if (size == 4) {
			bcm43xx_write32(bcm, offset, value);
		} else
			goto err_format;
	}

	return 0;

err_format:
	printk(KERN_ERR PFX "InitVals (bcm43xx_initvalXX.fw) file-format error. "
			    "Please fix your bcm43xx firmware files.\n");
	return -EPROTO;
}

static int bcm43xx_upload_initvals(struct bcm43xx_private *bcm)
{
	struct bcm43xx_phyinfo *phy = bcm43xx_current_phy(bcm);
	int err;

	err = bcm43xx_write_initvals(bcm, (struct bcm43xx_initval *)phy->initvals0->data,
				     phy->initvals0->size / sizeof(struct bcm43xx_initval));
	if (err)
		goto out;
	if (phy->initvals1) {
		err = bcm43xx_write_initvals(bcm, (struct bcm43xx_initval *)phy->initvals1->data,
					     phy->initvals1->size / sizeof(struct bcm43xx_initval));
		if (err)
			goto out;
	}
out:
	return err;
}

static int bcm43xx_initialize_irq(struct bcm43xx_private *bcm)
{
	int err;

	bcm->irq = bcm->pci_dev->irq;
	err = request_irq(bcm->irq, bcm43xx_interrupt_handler,
			  IRQF_SHARED, KBUILD_MODNAME, bcm);
	if (err)
		printk(KERN_ERR PFX "Cannot register IRQ%d\n", bcm->irq);

	return err;
}

/* Switch to the core used to write the GPIO register.
 * This is either the ChipCommon, or the PCI core.
 */
static int switch_to_gpio_core(struct bcm43xx_private *bcm)
{
	int err;

	/* Where to find the GPIO register depends on the chipset.
	 * If it has a ChipCommon, its register at offset 0x6c is the GPIO
	 * control register. Otherwise the register at offset 0x6c in the
	 * PCI core is the GPIO control register.
	 */
	err = bcm43xx_switch_core(bcm, &bcm->core_chipcommon);
	if (err == -ENODEV) {
		err = bcm43xx_switch_core(bcm, &bcm->core_pci);
		if (unlikely(err == -ENODEV)) {
			printk(KERN_ERR PFX "gpio error: "
			       "Neither ChipCommon nor PCI core available!\n");
		}
	}

	return err;
}

/* Initialize the GPIOs
 * http://bcm-specs.sipsolutions.net/GPIO
 */
static int bcm43xx_gpio_init(struct bcm43xx_private *bcm)
{
	struct bcm43xx_coreinfo *old_core;
	int err;
	u32 mask, set;

	bcm43xx_write32(bcm, BCM43xx_MMIO_STATUS_BITFIELD,
			bcm43xx_read32(bcm, BCM43xx_MMIO_STATUS_BITFIELD)
			& 0xFFFF3FFF);

	bcm43xx_leds_switch_all(bcm, 0);
	bcm43xx_write16(bcm, BCM43xx_MMIO_GPIO_MASK,
			bcm43xx_read16(bcm, BCM43xx_MMIO_GPIO_MASK) | 0x000F);

	mask = 0x0000001F;
	set = 0x0000000F;
	if (bcm->chip_id == 0x4301) {
		mask |= 0x0060;
		set |= 0x0060;
	}
	if (0 /* FIXME: conditional unknown */) {
		bcm43xx_write16(bcm, BCM43xx_MMIO_GPIO_MASK,
				bcm43xx_read16(bcm, BCM43xx_MMIO_GPIO_MASK)
				| 0x0100);
		mask |= 0x0180;
		set |= 0x0180;
	}
	if (bcm->sprom.boardflags & BCM43xx_BFL_PACTRL) {
		bcm43xx_write16(bcm, BCM43xx_MMIO_GPIO_MASK,
				bcm43xx_read16(bcm, BCM43xx_MMIO_GPIO_MASK)
				| 0x0200);
		mask |= 0x0200;
		set |= 0x0200;
	}
	if (bcm->current_core->rev >= 2)
		mask  |= 0x0010; /* FIXME: This is redundant. */

	old_core = bcm->current_core;
	err = switch_to_gpio_core(bcm);
	if (err)
		goto out;
	bcm43xx_write32(bcm, BCM43xx_GPIO_CONTROL,
	                (bcm43xx_read32(bcm, BCM43xx_GPIO_CONTROL) & mask) | set);
	err = bcm43xx_switch_core(bcm, old_core);
out:
	return err;
}

/* Turn off all GPIO stuff. Call this on module unload, for example. */
static int bcm43xx_gpio_cleanup(struct bcm43xx_private *bcm)
{
	struct bcm43xx_coreinfo *old_core;
	int err;

	old_core = bcm->current_core;
	err = switch_to_gpio_core(bcm);
	if (err)
		return err;
	bcm43xx_write32(bcm, BCM43xx_GPIO_CONTROL, 0x00000000);
	err = bcm43xx_switch_core(bcm, old_core);
	assert(err == 0);

	return 0;
}

/* http://bcm-specs.sipsolutions.net/EnableMac */
void bcm43xx_mac_enable(struct bcm43xx_private *bcm)
{
	bcm->mac_suspended--;
	assert(bcm->mac_suspended >= 0);
	if (bcm->mac_suspended == 0) {
		bcm43xx_write32(bcm, BCM43xx_MMIO_STATUS_BITFIELD,
		                bcm43xx_read32(bcm, BCM43xx_MMIO_STATUS_BITFIELD)
				| BCM43xx_SBF_MAC_ENABLED);
		bcm43xx_write32(bcm, BCM43xx_MMIO_GEN_IRQ_REASON, BCM43xx_IRQ_READY);
		bcm43xx_read32(bcm, BCM43xx_MMIO_STATUS_BITFIELD); /* dummy read */
		bcm43xx_read32(bcm, BCM43xx_MMIO_GEN_IRQ_REASON); /* dummy read */
		bcm43xx_power_saving_ctl_bits(bcm, -1, -1);
	}
}

/* http://bcm-specs.sipsolutions.net/SuspendMAC */
void bcm43xx_mac_suspend(struct bcm43xx_private *bcm)
{
	int i;
	u32 tmp;

	assert(bcm->mac_suspended >= 0);
	if (bcm->mac_suspended == 0) {
		bcm43xx_power_saving_ctl_bits(bcm, -1, 1);
		bcm43xx_write32(bcm, BCM43xx_MMIO_STATUS_BITFIELD,
		                bcm43xx_read32(bcm, BCM43xx_MMIO_STATUS_BITFIELD)
				& ~BCM43xx_SBF_MAC_ENABLED);
		bcm43xx_read32(bcm, BCM43xx_MMIO_GEN_IRQ_REASON); /* dummy read */
		for (i = 10000; i; i--) {
			tmp = bcm43xx_read32(bcm, BCM43xx_MMIO_GEN_IRQ_REASON);
			if (tmp & BCM43xx_IRQ_READY)
				goto out;
			udelay(1);
		}
		printkl(KERN_ERR PFX "MAC suspend failed\n");
	}
out:
	bcm->mac_suspended++;
}

void bcm43xx_set_iwmode(struct bcm43xx_private *bcm,
			int iw_mode)
{
	unsigned long flags;
	struct net_device *net_dev = bcm->net_dev;
	u32 status;
	u16 value;

	spin_lock_irqsave(&bcm->ieee->lock, flags);
	bcm->ieee->iw_mode = iw_mode;
	spin_unlock_irqrestore(&bcm->ieee->lock, flags);
	if (iw_mode == IW_MODE_MONITOR)
		net_dev->type = ARPHRD_IEEE80211;
	else
		net_dev->type = ARPHRD_ETHER;

	status = bcm43xx_read32(bcm, BCM43xx_MMIO_STATUS_BITFIELD);
	/* Reset status to infrastructured mode */
	status &= ~(BCM43xx_SBF_MODE_AP | BCM43xx_SBF_MODE_MONITOR);
	status &= ~BCM43xx_SBF_MODE_PROMISC;
	status |= BCM43xx_SBF_MODE_NOTADHOC;

/* FIXME: Always enable promisc mode, until we get the MAC filters working correctly. */
status |= BCM43xx_SBF_MODE_PROMISC;

	switch (iw_mode) {
	case IW_MODE_MONITOR:
		status |= BCM43xx_SBF_MODE_MONITOR;
		status |= BCM43xx_SBF_MODE_PROMISC;
		break;
	case IW_MODE_ADHOC:
		status &= ~BCM43xx_SBF_MODE_NOTADHOC;
		break;
	case IW_MODE_MASTER:
		status |= BCM43xx_SBF_MODE_AP;
		break;
	case IW_MODE_SECOND:
	case IW_MODE_REPEAT:
		TODO(); /* TODO */
		break;
	case IW_MODE_INFRA:
		/* nothing to be done here... */
		break;
	default:
		dprintk(KERN_ERR PFX "Unknown mode in set_iwmode: %d\n", iw_mode);
	}
	if (net_dev->flags & IFF_PROMISC)
		status |= BCM43xx_SBF_MODE_PROMISC;
	bcm43xx_write32(bcm, BCM43xx_MMIO_STATUS_BITFIELD, status);

	value = 0x0002;
	if (iw_mode != IW_MODE_ADHOC && iw_mode != IW_MODE_MASTER) {
		if (bcm->chip_id == 0x4306 && bcm->chip_rev == 3)
			value = 0x0064;
		else
			value = 0x0032;
	}
	bcm43xx_write16(bcm, 0x0612, value);
}

/* This is the opposite of bcm43xx_chip_init() */
static void bcm43xx_chip_cleanup(struct bcm43xx_private *bcm)
{
	bcm43xx_radio_turn_off(bcm);
	if (!modparam_noleds)
		bcm43xx_leds_exit(bcm);
	bcm43xx_gpio_cleanup(bcm);
	bcm43xx_release_firmware(bcm, 0);
}

/* Initialize the chip
 * http://bcm-specs.sipsolutions.net/ChipInit
 */
static int bcm43xx_chip_init(struct bcm43xx_private *bcm)
{
	struct bcm43xx_radioinfo *radio = bcm43xx_current_radio(bcm);
	struct bcm43xx_phyinfo *phy = bcm43xx_current_phy(bcm);
	int err;
	int i, tmp;
	u32 value32;
	u16 value16;

	bcm43xx_write32(bcm, BCM43xx_MMIO_STATUS_BITFIELD,
			BCM43xx_SBF_CORE_READY
			| BCM43xx_SBF_400);

	err = bcm43xx_request_firmware(bcm);
	if (err)
		goto out;
	bcm43xx_upload_microcode(bcm);

	bcm43xx_write32(bcm, BCM43xx_MMIO_GEN_IRQ_REASON, 0xFFFFFFFF);
	bcm43xx_write32(bcm, BCM43xx_MMIO_STATUS_BITFIELD, 0x00020402);
	i = 0;
	while (1) {
		value32 = bcm43xx_read32(bcm, BCM43xx_MMIO_GEN_IRQ_REASON);
		if (value32 == BCM43xx_IRQ_READY)
			break;
		i++;
		if (i >= BCM43xx_IRQWAIT_MAX_RETRIES) {
			printk(KERN_ERR PFX "IRQ_READY timeout\n");
			err = -ENODEV;
			goto err_release_fw;
		}
		udelay(10);
	}
	bcm43xx_read32(bcm, BCM43xx_MMIO_GEN_IRQ_REASON); /* dummy read */

	value16 = bcm43xx_shm_read16(bcm, BCM43xx_SHM_SHARED,
				     BCM43xx_UCODE_REVISION);

	dprintk(KERN_INFO PFX "Microcode rev 0x%x, pl 0x%x "
		"(20%.2i-%.2i-%.2i  %.2i:%.2i:%.2i)\n", value16,
		bcm43xx_shm_read16(bcm, BCM43xx_SHM_SHARED,
				   BCM43xx_UCODE_PATCHLEVEL),
		(bcm43xx_shm_read16(bcm, BCM43xx_SHM_SHARED,
				    BCM43xx_UCODE_DATE) >> 12) & 0xf,
		(bcm43xx_shm_read16(bcm, BCM43xx_SHM_SHARED,
				    BCM43xx_UCODE_DATE) >> 8) & 0xf,
		bcm43xx_shm_read16(bcm, BCM43xx_SHM_SHARED,
				   BCM43xx_UCODE_DATE) & 0xff,
		(bcm43xx_shm_read16(bcm, BCM43xx_SHM_SHARED,
				   BCM43xx_UCODE_TIME) >> 11) & 0x1f,
		(bcm43xx_shm_read16(bcm, BCM43xx_SHM_SHARED,
				   BCM43xx_UCODE_TIME) >> 5) & 0x3f,
		bcm43xx_shm_read16(bcm, BCM43xx_SHM_SHARED,
				   BCM43xx_UCODE_TIME) & 0x1f);

	if ( value16 > 0x128 ) {
		printk(KERN_ERR PFX
			"Firmware: no support for microcode extracted "
			"from version 4.x binary drivers.\n");
		err = -EOPNOTSUPP;
		goto err_release_fw;
	}

	err = bcm43xx_gpio_init(bcm);
	if (err)
		goto err_release_fw;

	err = bcm43xx_upload_initvals(bcm);
	if (err)
		goto err_gpio_cleanup;
	bcm43xx_radio_turn_on(bcm);
	bcm->radio_hw_enable = bcm43xx_is_hw_radio_enabled(bcm);
	dprintk(KERN_INFO PFX "Radio %s by hardware\n",
		(bcm->radio_hw_enable == 0) ? "disabled" : "enabled");

	bcm43xx_write16(bcm, 0x03E6, 0x0000);
	err = bcm43xx_phy_init(bcm);
	if (err)
		goto err_radio_off;

	/* Select initial Interference Mitigation. */
	tmp = radio->interfmode;
	radio->interfmode = BCM43xx_RADIO_INTERFMODE_NONE;
	bcm43xx_radio_set_interference_mitigation(bcm, tmp);

	bcm43xx_phy_set_antenna_diversity(bcm);
	bcm43xx_radio_set_txantenna(bcm, BCM43xx_RADIO_TXANTENNA_DEFAULT);
	if (phy->type == BCM43xx_PHYTYPE_B) {
		value16 = bcm43xx_read16(bcm, 0x005E);
		value16 |= 0x0004;
		bcm43xx_write16(bcm, 0x005E, value16);
	}
	bcm43xx_write32(bcm, 0x0100, 0x01000000);
	if (bcm->current_core->rev < 5)
		bcm43xx_write32(bcm, 0x010C, 0x01000000);

	value32 = bcm43xx_read32(bcm, BCM43xx_MMIO_STATUS_BITFIELD);
	value32 &= ~ BCM43xx_SBF_MODE_NOTADHOC;
	bcm43xx_write32(bcm, BCM43xx_MMIO_STATUS_BITFIELD, value32);
	value32 = bcm43xx_read32(bcm, BCM43xx_MMIO_STATUS_BITFIELD);
	value32 |= BCM43xx_SBF_MODE_NOTADHOC;
	bcm43xx_write32(bcm, BCM43xx_MMIO_STATUS_BITFIELD, value32);

	value32 = bcm43xx_read32(bcm, BCM43xx_MMIO_STATUS_BITFIELD);
	value32 |= 0x100000;
	bcm43xx_write32(bcm, BCM43xx_MMIO_STATUS_BITFIELD, value32);

	if (bcm43xx_using_pio(bcm)) {
		bcm43xx_write32(bcm, 0x0210, 0x00000100);
		bcm43xx_write32(bcm, 0x0230, 0x00000100);
		bcm43xx_write32(bcm, 0x0250, 0x00000100);
		bcm43xx_write32(bcm, 0x0270, 0x00000100);
		bcm43xx_shm_write16(bcm, BCM43xx_SHM_SHARED, 0x0034, 0x0000);
	}

	/* Probe Response Timeout value */
	/* FIXME: Default to 0, has to be set by ioctl probably... :-/ */
	bcm43xx_shm_write16(bcm, BCM43xx_SHM_SHARED, 0x0074, 0x0000);

	/* Initially set the wireless operation mode. */
	bcm43xx_set_iwmode(bcm, bcm->ieee->iw_mode);

	if (bcm->current_core->rev < 3) {
		bcm43xx_write16(bcm, 0x060E, 0x0000);
		bcm43xx_write16(bcm, 0x0610, 0x8000);
		bcm43xx_write16(bcm, 0x0604, 0x0000);
		bcm43xx_write16(bcm, 0x0606, 0x0200);
	} else {
		bcm43xx_write32(bcm, 0x0188, 0x80000000);
		bcm43xx_write32(bcm, 0x018C, 0x02000000);
	}
	bcm43xx_write32(bcm, BCM43xx_MMIO_GEN_IRQ_REASON, 0x00004000);
	bcm43xx_write32(bcm, BCM43xx_MMIO_DMA0_IRQ_MASK, 0x0001DC00);
	bcm43xx_write32(bcm, BCM43xx_MMIO_DMA1_IRQ_MASK, 0x0000DC00);
	bcm43xx_write32(bcm, BCM43xx_MMIO_DMA2_IRQ_MASK, 0x0000DC00);
	bcm43xx_write32(bcm, BCM43xx_MMIO_DMA3_IRQ_MASK, 0x0001DC00);
	bcm43xx_write32(bcm, BCM43xx_MMIO_DMA4_IRQ_MASK, 0x0000DC00);
	bcm43xx_write32(bcm, BCM43xx_MMIO_DMA5_IRQ_MASK, 0x0000DC00);

	value32 = bcm43xx_read32(bcm, BCM43xx_CIR_SBTMSTATELOW);
	value32 |= 0x00100000;
	bcm43xx_write32(bcm, BCM43xx_CIR_SBTMSTATELOW, value32);

	bcm43xx_write16(bcm, BCM43xx_MMIO_POWERUP_DELAY, bcm43xx_pctl_powerup_delay(bcm));

	assert(err == 0);
	dprintk(KERN_INFO PFX "Chip initialized\n");
out:
	return err;

err_radio_off:
	bcm43xx_radio_turn_off(bcm);
err_gpio_cleanup:
	bcm43xx_gpio_cleanup(bcm);
err_release_fw:
	bcm43xx_release_firmware(bcm, 1);
	goto out;
}
	
/* Validate chip access
 * http://bcm-specs.sipsolutions.net/ValidateChipAccess */
static int bcm43xx_validate_chip(struct bcm43xx_private *bcm)
{
	u32 value;
	u32 shm_backup;

	shm_backup = bcm43xx_shm_read32(bcm, BCM43xx_SHM_SHARED, 0x0000);
	bcm43xx_shm_write32(bcm, BCM43xx_SHM_SHARED, 0x0000, 0xAA5555AA);
	if (bcm43xx_shm_read32(bcm, BCM43xx_SHM_SHARED, 0x0000) != 0xAA5555AA)
		goto error;
	bcm43xx_shm_write32(bcm, BCM43xx_SHM_SHARED, 0x0000, 0x55AAAA55);
	if (bcm43xx_shm_read32(bcm, BCM43xx_SHM_SHARED, 0x0000) != 0x55AAAA55)
		goto error;
	bcm43xx_shm_write32(bcm, BCM43xx_SHM_SHARED, 0x0000, shm_backup);

	value = bcm43xx_read32(bcm, BCM43xx_MMIO_STATUS_BITFIELD);
	if ((value | 0x80000000) != 0x80000400)
		goto error;

	value = bcm43xx_read32(bcm, BCM43xx_MMIO_GEN_IRQ_REASON);
	if (value != 0x00000000)
		goto error;

	return 0;
error:
	printk(KERN_ERR PFX "Failed to validate the chipaccess\n");
	return -ENODEV;
}

static void bcm43xx_init_struct_phyinfo(struct bcm43xx_phyinfo *phy)
{
	/* Initialize a "phyinfo" structure. The structure is already
	 * zeroed out.
	 * This is called on insmod time to initialize members.
	 */
	phy->savedpctlreg = 0xFFFF;
	spin_lock_init(&phy->lock);
}

static void bcm43xx_init_struct_radioinfo(struct bcm43xx_radioinfo *radio)
{
	/* Initialize a "radioinfo" structure. The structure is already
	 * zeroed out.
	 * This is called on insmod time to initialize members.
	 */
	radio->interfmode = BCM43xx_RADIO_INTERFMODE_NONE;
	radio->channel = 0xFF;
	radio->initial_channel = 0xFF;
}

static int bcm43xx_probe_cores(struct bcm43xx_private *bcm)
{
	int err, i;
	int current_core;
	u32 core_vendor, core_id, core_rev;
	u32 sb_id_hi, chip_id_32 = 0;
	u16 pci_device, chip_id_16;
	u8 core_count;

	memset(&bcm->core_chipcommon, 0, sizeof(struct bcm43xx_coreinfo));
	memset(&bcm->core_pci, 0, sizeof(struct bcm43xx_coreinfo));
	memset(&bcm->core_80211, 0, sizeof(struct bcm43xx_coreinfo)
				    * BCM43xx_MAX_80211_CORES);
	memset(&bcm->core_80211_ext, 0, sizeof(struct bcm43xx_coreinfo_80211)
					* BCM43xx_MAX_80211_CORES);
	bcm->nr_80211_available = 0;
	bcm->current_core = NULL;
	bcm->active_80211_core = NULL;

	/* map core 0 */
	err = _switch_core(bcm, 0);
	if (err)
		goto out;

	/* fetch sb_id_hi from core information registers */
	sb_id_hi = bcm43xx_read32(bcm, BCM43xx_CIR_SB_ID_HI);

	core_id = (sb_id_hi & 0x8FF0) >> 4;
	core_rev = (sb_id_hi & 0x7000) >> 8;
	core_rev |= (sb_id_hi & 0xF);
	core_vendor = (sb_id_hi & 0xFFFF0000) >> 16;

	/* if present, chipcommon is always core 0; read the chipid from it */
	if (core_id == BCM43xx_COREID_CHIPCOMMON) {
		chip_id_32 = bcm43xx_read32(bcm, 0);
		chip_id_16 = chip_id_32 & 0xFFFF;
		bcm->core_chipcommon.available = 1;
		bcm->core_chipcommon.id = core_id;
		bcm->core_chipcommon.rev = core_rev;
		bcm->core_chipcommon.index = 0;
		/* While we are at it, also read the capabilities. */
		bcm->chipcommon_capabilities = bcm43xx_read32(bcm, BCM43xx_CHIPCOMMON_CAPABILITIES);
	} else {
		/* without a chipCommon, use a hard coded table. */
		pci_device = bcm->pci_dev->device;
		if (pci_device == 0x4301)
			chip_id_16 = 0x4301;
		else if ((pci_device >= 0x4305) && (pci_device <= 0x4307))
			chip_id_16 = 0x4307;
		else if ((pci_device >= 0x4402) && (pci_device <= 0x4403))
			chip_id_16 = 0x4402;
		else if ((pci_device >= 0x4610) && (pci_device <= 0x4615))
			chip_id_16 = 0x4610;
		else if ((pci_device >= 0x4710) && (pci_device <= 0x4715))
			chip_id_16 = 0x4710;
		else {
			printk(KERN_ERR PFX "Could not determine Chip ID\n");
			return -ENODEV;
		}
	}

	/* ChipCommon with Core Rev >=4 encodes number of cores,
	 * otherwise consult hardcoded table */
	if ((core_id == BCM43xx_COREID_CHIPCOMMON) && (core_rev >= 4)) {
		core_count = (chip_id_32 & 0x0F000000) >> 24;
	} else {
		switch (chip_id_16) {
			case 0x4610:
			case 0x4704:
			case 0x4710:
				core_count = 9;
				break;
			case 0x4310:
				core_count = 8;
				break;
			case 0x5365:
				core_count = 7;
				break;
			case 0x4306:
				core_count = 6;
				break;
			case 0x4301:
			case 0x4307:
				core_count = 5;
				break;
			case 0x4402:
				core_count = 3;
				break;
			default:
				/* SOL if we get here */
				assert(0);
				core_count = 1;
		}
	}

	bcm->chip_id = chip_id_16;
	bcm->chip_rev = (chip_id_32 & 0x000F0000) >> 16;
	bcm->chip_package = (chip_id_32 & 0x00F00000) >> 20;

	dprintk(KERN_INFO PFX "Chip ID 0x%x, rev 0x%x\n",
		bcm->chip_id, bcm->chip_rev);
	dprintk(KERN_INFO PFX "Number of cores: %d\n", core_count);
	if (bcm->core_chipcommon.available) {
		dprintk(KERN_INFO PFX "Core 0: ID 0x%x, rev 0x%x, vendor 0x%x\n",
			core_id, core_rev, core_vendor);
		current_core = 1;
	} else
		current_core = 0;
	for ( ; current_core < core_count; current_core++) {
		struct bcm43xx_coreinfo *core;
		struct bcm43xx_coreinfo_80211 *ext_80211;

		err = _switch_core(bcm, current_core);
		if (err)
			goto out;
		/* Gather information */
		/* fetch sb_id_hi from core information registers */
		sb_id_hi = bcm43xx_read32(bcm, BCM43xx_CIR_SB_ID_HI);

		/* extract core_id, core_rev, core_vendor */
		core_id = (sb_id_hi & 0x8FF0) >> 4;
		core_rev = ((sb_id_hi & 0xF) | ((sb_id_hi & 0x7000) >> 8));
		core_vendor = (sb_id_hi & 0xFFFF0000) >> 16;

		dprintk(KERN_INFO PFX "Core %d: ID 0x%x, rev 0x%x, vendor 0x%x\n",
			current_core, core_id, core_rev, core_vendor);

		core = NULL;
		switch (core_id) {
		case BCM43xx_COREID_PCI:
		case BCM43xx_COREID_PCIE:
			core = &bcm->core_pci;
			if (core->available) {
				printk(KERN_WARNING PFX "Multiple PCI cores found.\n");
				continue;
			}
			break;
		case BCM43xx_COREID_80211:
			for (i = 0; i < BCM43xx_MAX_80211_CORES; i++) {
				core = &(bcm->core_80211[i]);
				ext_80211 = &(bcm->core_80211_ext[i]);
				if (!core->available)
					break;
				core = NULL;
			}
			if (!core) {
				printk(KERN_WARNING PFX "More than %d cores of type 802.11 found.\n",
				       BCM43xx_MAX_80211_CORES);
				continue;
			}
			if (i != 0) {
				/* More than one 80211 core is only supported
				 * by special chips.
				 * There are chips with two 80211 cores, but with
				 * dangling pins on the second core. Be careful
				 * and ignore these cores here.
				 */
				if (1 /*bcm->pci_dev->device != 0x4324*/ ) {
				/* TODO: A PHY */
					dprintk(KERN_INFO PFX "Ignoring additional 802.11a core.\n");
					continue;
				}
			}
			switch (core_rev) {
			case 2:
			case 4:
			case 5:
			case 6:
			case 7:
			case 9:
			case 10:
				break;
			default:
				printk(KERN_WARNING PFX
				       "Unsupported 80211 core revision %u\n",
				       core_rev);
			}
			bcm->nr_80211_available++;
			core->priv = ext_80211;
			bcm43xx_init_struct_phyinfo(&ext_80211->phy);
			bcm43xx_init_struct_radioinfo(&ext_80211->radio);
			break;
		case BCM43xx_COREID_CHIPCOMMON:
			printk(KERN_WARNING PFX "Multiple CHIPCOMMON cores found.\n");
			break;
		}
		if (core) {
			core->available = 1;
			core->id = core_id;
			core->rev = core_rev;
			core->index = current_core;
		}
	}

	if (!bcm->core_80211[0].available) {
		printk(KERN_ERR PFX "Error: No 80211 core found!\n");
		err = -ENODEV;
		goto out;
	}

	err = bcm43xx_switch_core(bcm, &bcm->core_80211[0]);

	assert(err == 0);
out:
	return err;
}

static void bcm43xx_gen_bssid(struct bcm43xx_private *bcm)
{
	const u8 *mac = (const u8*)(bcm->net_dev->dev_addr);
	u8 *bssid = bcm->ieee->bssid;

	switch (bcm->ieee->iw_mode) {
	case IW_MODE_ADHOC:
		random_ether_addr(bssid);
		break;
	case IW_MODE_MASTER:
	case IW_MODE_INFRA:
	case IW_MODE_REPEAT:
	case IW_MODE_SECOND:
	case IW_MODE_MONITOR:
		memcpy(bssid, mac, ETH_ALEN);
		break;
	default:
		assert(0);
	}
}

static void bcm43xx_rate_memory_write(struct bcm43xx_private *bcm,
				      u16 rate,
				      int is_ofdm)
{
	u16 offset;

	if (is_ofdm) {
		offset = 0x480;
		offset += (bcm43xx_plcp_get_ratecode_ofdm(rate) & 0x000F) * 2;
	}
	else {
		offset = 0x4C0;
		offset += (bcm43xx_plcp_get_ratecode_cck(rate) & 0x000F) * 2;
	}
	bcm43xx_shm_write16(bcm, BCM43xx_SHM_SHARED, offset + 0x20,
			    bcm43xx_shm_read16(bcm, BCM43xx_SHM_SHARED, offset));
}

static void bcm43xx_rate_memory_init(struct bcm43xx_private *bcm)
{
	switch (bcm43xx_current_phy(bcm)->type) {
	case BCM43xx_PHYTYPE_A:
	case BCM43xx_PHYTYPE_G:
		bcm43xx_rate_memory_write(bcm, IEEE80211_OFDM_RATE_6MB, 1);
		bcm43xx_rate_memory_write(bcm, IEEE80211_OFDM_RATE_12MB, 1);
		bcm43xx_rate_memory_write(bcm, IEEE80211_OFDM_RATE_18MB, 1);
		bcm43xx_rate_memory_write(bcm, IEEE80211_OFDM_RATE_24MB, 1);
		bcm43xx_rate_memory_write(bcm, IEEE80211_OFDM_RATE_36MB, 1);
		bcm43xx_rate_memory_write(bcm, IEEE80211_OFDM_RATE_48MB, 1);
		bcm43xx_rate_memory_write(bcm, IEEE80211_OFDM_RATE_54MB, 1);
	case BCM43xx_PHYTYPE_B:
		bcm43xx_rate_memory_write(bcm, IEEE80211_CCK_RATE_1MB, 0);
		bcm43xx_rate_memory_write(bcm, IEEE80211_CCK_RATE_2MB, 0);
		bcm43xx_rate_memory_write(bcm, IEEE80211_CCK_RATE_5MB, 0);
		bcm43xx_rate_memory_write(bcm, IEEE80211_CCK_RATE_11MB, 0);
		break;
	default:
		assert(0);
	}
}

static void bcm43xx_wireless_core_cleanup(struct bcm43xx_private *bcm)
{
	bcm43xx_chip_cleanup(bcm);
	bcm43xx_pio_free(bcm);
	bcm43xx_dma_free(bcm);

	bcm->current_core->initialized = 0;
}

/* http://bcm-specs.sipsolutions.net/80211Init */
static int bcm43xx_wireless_core_init(struct bcm43xx_private *bcm,
				      int active_wlcore)
{
	struct bcm43xx_phyinfo *phy = bcm43xx_current_phy(bcm);
	struct bcm43xx_radioinfo *radio = bcm43xx_current_radio(bcm);
	u32 ucodeflags;
	int err;
	u32 sbimconfiglow;
	u8 limit;

	if (bcm->core_pci.rev <= 5 && bcm->core_pci.id != BCM43xx_COREID_PCIE) {
		sbimconfiglow = bcm43xx_read32(bcm, BCM43xx_CIR_SBIMCONFIGLOW);
		sbimconfiglow &= ~ BCM43xx_SBIMCONFIGLOW_REQUEST_TOUT_MASK;
		sbimconfiglow &= ~ BCM43xx_SBIMCONFIGLOW_SERVICE_TOUT_MASK;
		if (bcm->bustype == BCM43xx_BUSTYPE_PCI)
			sbimconfiglow |= 0x32;
		else
			sbimconfiglow |= 0x53;
		bcm43xx_write32(bcm, BCM43xx_CIR_SBIMCONFIGLOW, sbimconfiglow);
	}

	bcm43xx_phy_calibrate(bcm);
	err = bcm43xx_chip_init(bcm);
	if (err)
		goto out;

	bcm43xx_shm_write16(bcm, BCM43xx_SHM_SHARED, 0x0016, bcm->current_core->rev);
	ucodeflags = bcm43xx_shm_read32(bcm, BCM43xx_SHM_SHARED, BCM43xx_UCODEFLAGS_OFFSET);

	if (0 /*FIXME: which condition has to be used here? */)
		ucodeflags |= 0x00000010;

	/* HW decryption needs to be set now */
	ucodeflags |= 0x40000000;
	
	if (phy->type == BCM43xx_PHYTYPE_G) {
		ucodeflags |= BCM43xx_UCODEFLAG_UNKBGPHY;
		if (phy->rev == 1)
			ucodeflags |= BCM43xx_UCODEFLAG_UNKGPHY;
		if (bcm->sprom.boardflags & BCM43xx_BFL_PACTRL)
			ucodeflags |= BCM43xx_UCODEFLAG_UNKPACTRL;
	} else if (phy->type == BCM43xx_PHYTYPE_B) {
		ucodeflags |= BCM43xx_UCODEFLAG_UNKBGPHY;
		if (phy->rev >= 2 && radio->version == 0x2050)
			ucodeflags &= ~BCM43xx_UCODEFLAG_UNKGPHY;
	}

	if (ucodeflags != bcm43xx_shm_read32(bcm, BCM43xx_SHM_SHARED,
					     BCM43xx_UCODEFLAGS_OFFSET)) {
		bcm43xx_shm_write32(bcm, BCM43xx_SHM_SHARED,
				    BCM43xx_UCODEFLAGS_OFFSET, ucodeflags);
	}

	/* Short/Long Retry Limit.
	 * The retry-limit is a 4-bit counter. Enforce this to avoid overflowing
	 * the chip-internal counter.
	 */
	limit = limit_value(modparam_short_retry, 0, 0xF);
	bcm43xx_shm_write32(bcm, BCM43xx_SHM_WIRELESS, 0x0006, limit);
	limit = limit_value(modparam_long_retry, 0, 0xF);
	bcm43xx_shm_write32(bcm, BCM43xx_SHM_WIRELESS, 0x0007, limit);

	bcm43xx_shm_write16(bcm, BCM43xx_SHM_SHARED, 0x0044, 3);
	bcm43xx_shm_write16(bcm, BCM43xx_SHM_SHARED, 0x0046, 2);

	bcm43xx_rate_memory_init(bcm);

	/* Minimum Contention Window */
	if (phy->type == BCM43xx_PHYTYPE_B)
		bcm43xx_shm_write32(bcm, BCM43xx_SHM_WIRELESS, 0x0003, 0x0000001f);
	else
		bcm43xx_shm_write32(bcm, BCM43xx_SHM_WIRELESS, 0x0003, 0x0000000f);
	/* Maximum Contention Window */
	bcm43xx_shm_write32(bcm, BCM43xx_SHM_WIRELESS, 0x0004, 0x000003ff);

	bcm43xx_gen_bssid(bcm);
	bcm43xx_write_mac_bssid_templates(bcm);

	if (bcm->current_core->rev >= 5)
		bcm43xx_write16(bcm, 0x043C, 0x000C);

	if (active_wlcore) {
		if (bcm43xx_using_pio(bcm)) {
			err = bcm43xx_pio_init(bcm);
		} else {
			err = bcm43xx_dma_init(bcm);
			if (err == -ENOSYS)
				err = bcm43xx_pio_init(bcm);
		}
		if (err)
			goto err_chip_cleanup;
	}
	bcm43xx_write16(bcm, 0x0612, 0x0050);
	bcm43xx_shm_write16(bcm, BCM43xx_SHM_SHARED, 0x0416, 0x0050);
	bcm43xx_shm_write16(bcm, BCM43xx_SHM_SHARED, 0x0414, 0x01F4);

	if (active_wlcore) {
		if (radio->initial_channel != 0xFF)
			bcm43xx_radio_selectchannel(bcm, radio->initial_channel, 0);
	}

	/* Don't enable MAC/IRQ here, as it will race with the IRQ handler.
	 * We enable it later.
	 */
	bcm->current_core->initialized = 1;
out:
	return err;

err_chip_cleanup:
	bcm43xx_chip_cleanup(bcm);
	goto out;
}

static int bcm43xx_chipset_attach(struct bcm43xx_private *bcm)
{
	int err;
	u16 pci_status;

	err = bcm43xx_pctl_set_crystal(bcm, 1);
	if (err)
		goto out;
	err = bcm43xx_pci_read_config16(bcm, PCI_STATUS, &pci_status);
	if (err)
		goto out;
	err = bcm43xx_pci_write_config16(bcm, PCI_STATUS, pci_status & ~PCI_STATUS_SIG_TARGET_ABORT);

out:
	return err;
}

static void bcm43xx_chipset_detach(struct bcm43xx_private *bcm)
{
	bcm43xx_pctl_set_clock(bcm, BCM43xx_PCTL_CLK_SLOW);
	bcm43xx_pctl_set_crystal(bcm, 0);
}

static void bcm43xx_pcicore_broadcast_value(struct bcm43xx_private *bcm,
					    u32 address,
					    u32 data)
{
	bcm43xx_write32(bcm, BCM43xx_PCICORE_BCAST_ADDR, address);
	bcm43xx_write32(bcm, BCM43xx_PCICORE_BCAST_DATA, data);
}

static int bcm43xx_pcicore_commit_settings(struct bcm43xx_private *bcm)
{
	int err = 0;

	bcm->irq_savedstate = bcm43xx_interrupt_disable(bcm, BCM43xx_IRQ_ALL);

	if (bcm->core_chipcommon.available) {
		err = bcm43xx_switch_core(bcm, &bcm->core_chipcommon);
		if (err)
			goto out;

		bcm43xx_pcicore_broadcast_value(bcm, 0xfd8, 0x00000000);

		/* this function is always called when a PCI core is mapped */
		err = bcm43xx_switch_core(bcm, &bcm->core_pci);
		if (err)
			goto out;
	} else
		bcm43xx_pcicore_broadcast_value(bcm, 0xfd8, 0x00000000);

	bcm43xx_interrupt_enable(bcm, bcm->irq_savedstate);

out:
	return err;
}

static u32 bcm43xx_pcie_reg_read(struct bcm43xx_private *bcm, u32 address)
{
	bcm43xx_write32(bcm, BCM43xx_PCIECORE_REG_ADDR, address);
	return bcm43xx_read32(bcm, BCM43xx_PCIECORE_REG_DATA);
}

static void bcm43xx_pcie_reg_write(struct bcm43xx_private *bcm, u32 address,
				    u32 data)
{
	bcm43xx_write32(bcm, BCM43xx_PCIECORE_REG_ADDR, address);
	bcm43xx_write32(bcm, BCM43xx_PCIECORE_REG_DATA, data);
}

static void bcm43xx_pcie_mdio_write(struct bcm43xx_private *bcm, u8 dev, u8 reg,
				    u16 data)
{
	int i;

	bcm43xx_write32(bcm, BCM43xx_PCIECORE_MDIO_CTL, 0x0082);
	bcm43xx_write32(bcm, BCM43xx_PCIECORE_MDIO_DATA, BCM43xx_PCIE_MDIO_ST |
			BCM43xx_PCIE_MDIO_WT | (dev << BCM43xx_PCIE_MDIO_DEV) |
			(reg << BCM43xx_PCIE_MDIO_REG) | BCM43xx_PCIE_MDIO_TA |
			data);
	udelay(10);

	for (i = 0; i < 10; i++) {
		if (bcm43xx_read32(bcm, BCM43xx_PCIECORE_MDIO_CTL) &
		    BCM43xx_PCIE_MDIO_TC)
			break;
		msleep(1);
	}
	bcm43xx_write32(bcm, BCM43xx_PCIECORE_MDIO_CTL, 0);
}

/* Make an I/O Core usable. "core_mask" is the bitmask of the cores to enable.
 * To enable core 0, pass a core_mask of 1<<0
 */
static int bcm43xx_setup_backplane_pci_connection(struct bcm43xx_private *bcm,
						  u32 core_mask)
{
	u32 backplane_flag_nr;
	u32 value;
	struct bcm43xx_coreinfo *old_core;
	int err = 0;

	value = bcm43xx_read32(bcm, BCM43xx_CIR_SBTPSFLAG);
	backplane_flag_nr = value & BCM43xx_BACKPLANE_FLAG_NR_MASK;

	old_core = bcm->current_core;
	err = bcm43xx_switch_core(bcm, &bcm->core_pci);
	if (err)
		goto out;

	if (bcm->current_core->rev < 6 &&
		bcm->current_core->id == BCM43xx_COREID_PCI) {
		value = bcm43xx_read32(bcm, BCM43xx_CIR_SBINTVEC);
		value |= (1 << backplane_flag_nr);
		bcm43xx_write32(bcm, BCM43xx_CIR_SBINTVEC, value);
	} else {
		err = bcm43xx_pci_read_config32(bcm, BCM43xx_PCICFG_ICR, &value);
		if (err) {
			printk(KERN_ERR PFX "Error: ICR setup failure!\n");
			goto out_switch_back;
		}
		value |= core_mask << 8;
		err = bcm43xx_pci_write_config32(bcm, BCM43xx_PCICFG_ICR, value);
		if (err) {
			printk(KERN_ERR PFX "Error: ICR setup failure!\n");
			goto out_switch_back;
		}
	}

	if (bcm->current_core->id == BCM43xx_COREID_PCI) {
		value = bcm43xx_read32(bcm, BCM43xx_PCICORE_SBTOPCI2);
		value |= BCM43xx_SBTOPCI2_PREFETCH | BCM43xx_SBTOPCI2_BURST;
		bcm43xx_write32(bcm, BCM43xx_PCICORE_SBTOPCI2, value);

		if (bcm->current_core->rev < 5) {
			value = bcm43xx_read32(bcm, BCM43xx_CIR_SBIMCONFIGLOW);
			value |= (2 << BCM43xx_SBIMCONFIGLOW_SERVICE_TOUT_SHIFT)
				 & BCM43xx_SBIMCONFIGLOW_SERVICE_TOUT_MASK;
			value |= (3 << BCM43xx_SBIMCONFIGLOW_REQUEST_TOUT_SHIFT)
				 & BCM43xx_SBIMCONFIGLOW_REQUEST_TOUT_MASK;
			bcm43xx_write32(bcm, BCM43xx_CIR_SBIMCONFIGLOW, value);
			err = bcm43xx_pcicore_commit_settings(bcm);
			assert(err == 0);
		} else if (bcm->current_core->rev >= 11) {
			value = bcm43xx_read32(bcm, BCM43xx_PCICORE_SBTOPCI2);
			value |= BCM43xx_SBTOPCI2_MEMREAD_MULTI;
			bcm43xx_write32(bcm, BCM43xx_PCICORE_SBTOPCI2, value);
		}
	} else {
		if (bcm->current_core->rev == 0 || bcm->current_core->rev == 1) {
			value = bcm43xx_pcie_reg_read(bcm, BCM43xx_PCIE_TLP_WORKAROUND);
			value |= 0x8;
			bcm43xx_pcie_reg_write(bcm, BCM43xx_PCIE_TLP_WORKAROUND,
					       value);
		}
		if (bcm->current_core->rev == 0) {
			bcm43xx_pcie_mdio_write(bcm, BCM43xx_MDIO_SERDES_RX,
						BCM43xx_SERDES_RXTIMER, 0x8128);
			bcm43xx_pcie_mdio_write(bcm, BCM43xx_MDIO_SERDES_RX,
						BCM43xx_SERDES_CDR, 0x0100);
			bcm43xx_pcie_mdio_write(bcm, BCM43xx_MDIO_SERDES_RX,
						BCM43xx_SERDES_CDR_BW, 0x1466);
		} else if (bcm->current_core->rev == 1) {
			value = bcm43xx_pcie_reg_read(bcm, BCM43xx_PCIE_DLLP_LINKCTL);
			value |= 0x40;
			bcm43xx_pcie_reg_write(bcm, BCM43xx_PCIE_DLLP_LINKCTL,
					       value);
		}
	}
out_switch_back:
	err = bcm43xx_switch_core(bcm, old_core);
out:
	return err;
}

static void bcm43xx_periodic_every120sec(struct bcm43xx_private *bcm)
{
	struct bcm43xx_phyinfo *phy = bcm43xx_current_phy(bcm);

	if (phy->type != BCM43xx_PHYTYPE_G || phy->rev < 2)
		return;

	bcm43xx_mac_suspend(bcm);
	bcm43xx_phy_lo_g_measure(bcm);
	bcm43xx_mac_enable(bcm);
}

static void bcm43xx_periodic_every60sec(struct bcm43xx_private *bcm)
{
	bcm43xx_phy_lo_mark_all_unused(bcm);
	if (bcm->sprom.boardflags & BCM43xx_BFL_RSSI) {
		bcm43xx_mac_suspend(bcm);
		bcm43xx_calc_nrssi_slope(bcm);
		bcm43xx_mac_enable(bcm);
	}
}

static void bcm43xx_periodic_every30sec(struct bcm43xx_private *bcm)
{
	/* Update device statistics. */
	bcm43xx_calculate_link_quality(bcm);
}

static void bcm43xx_periodic_every15sec(struct bcm43xx_private *bcm)
{
	bcm43xx_phy_xmitpower(bcm); //FIXME: unless scanning?
	//TODO for APHY (temperature?)
}

static void bcm43xx_periodic_every1sec(struct bcm43xx_private *bcm)
{
	struct bcm43xx_phyinfo *phy = bcm43xx_current_phy(bcm);
	struct bcm43xx_radioinfo *radio = bcm43xx_current_radio(bcm);
	int radio_hw_enable;

	/* check if radio hardware enabled status changed */
	radio_hw_enable = bcm43xx_is_hw_radio_enabled(bcm);
	if (unlikely(bcm->radio_hw_enable != radio_hw_enable)) {
		bcm->radio_hw_enable = radio_hw_enable;
		dprintk(KERN_INFO PFX "Radio hardware status changed to %s\n",
		       (radio_hw_enable == 0) ? "disabled" : "enabled");
		bcm43xx_leds_update(bcm, 0);
	}
	if (phy->type == BCM43xx_PHYTYPE_G) {
		//TODO: update_aci_moving_average
		if (radio->aci_enable && radio->aci_wlan_automatic) {
			bcm43xx_mac_suspend(bcm);
			if (!radio->aci_enable && 1 /*TODO: not scanning? */) {
				if (0 /*TODO: bunch of conditions*/) {
					bcm43xx_radio_set_interference_mitigation(bcm,
										  BCM43xx_RADIO_INTERFMODE_MANUALWLAN);
				}
			} else if (1/*TODO*/) {
				/*
				if ((aci_average > 1000) && !(bcm43xx_radio_aci_scan(bcm))) {
					bcm43xx_radio_set_interference_mitigation(bcm,
										  BCM43xx_RADIO_INTERFMODE_NONE);
				}
				*/
			}
			bcm43xx_mac_enable(bcm);
		} else if (radio->interfmode == BCM43xx_RADIO_INTERFMODE_NONWLAN &&
			   phy->rev == 1) {
			//TODO: implement rev1 workaround
		}
	}
}

static void do_periodic_work(struct bcm43xx_private *bcm)
{
	if (bcm->periodic_state % 120 == 0)
		bcm43xx_periodic_every120sec(bcm);
	if (bcm->periodic_state % 60 == 0)
		bcm43xx_periodic_every60sec(bcm);
	if (bcm->periodic_state % 30 == 0)
		bcm43xx_periodic_every30sec(bcm);
	if (bcm->periodic_state % 15 == 0)
		bcm43xx_periodic_every15sec(bcm);
	bcm43xx_periodic_every1sec(bcm);

	schedule_delayed_work(&bcm->periodic_work, HZ);
}

static void bcm43xx_periodic_work_handler(struct work_struct *work)
{
	struct bcm43xx_private *bcm =
		container_of(work, struct bcm43xx_private, periodic_work.work);
	struct net_device *net_dev = bcm->net_dev;
	unsigned long flags;
	u32 savedirqs = 0;
	unsigned long orig_trans_start = 0;

	mutex_lock(&bcm->mutex);
	/* keep from doing and rearming periodic work if shutting down */
	if (bcm43xx_status(bcm) == BCM43xx_STAT_UNINIT)
		goto unlock_mutex;
	if (unlikely(bcm->periodic_state % 60 == 0)) {
		/* Periodic work will take a long time, so we want it to
		 * be preemtible.
		 */

		netif_tx_lock_bh(net_dev);
		/* We must fake a started transmission here, as we are going to
		 * disable TX. If we wouldn't fake a TX, it would be possible to
		 * trigger the netdev watchdog, if the last real TX is already
		 * some time on the past (slightly less than 5secs)
		 */
		orig_trans_start = net_dev->trans_start;
		net_dev->trans_start = jiffies;
		netif_stop_queue(net_dev);
		netif_tx_unlock_bh(net_dev);

		spin_lock_irqsave(&bcm->irq_lock, flags);
		bcm43xx_mac_suspend(bcm);
		if (bcm43xx_using_pio(bcm))
			bcm43xx_pio_freeze_txqueues(bcm);
		savedirqs = bcm43xx_interrupt_disable(bcm, BCM43xx_IRQ_ALL);
		spin_unlock_irqrestore(&bcm->irq_lock, flags);
		bcm43xx_synchronize_irq(bcm);
	} else {
		/* Periodic work should take short time, so we want low
		 * locking overhead.
		 */
		spin_lock_irqsave(&bcm->irq_lock, flags);
	}

	do_periodic_work(bcm);

	if (unlikely(bcm->periodic_state % 60 == 0)) {
		spin_lock_irqsave(&bcm->irq_lock, flags);
		tasklet_enable(&bcm->isr_tasklet);
		bcm43xx_interrupt_enable(bcm, savedirqs);
		if (bcm43xx_using_pio(bcm))
			bcm43xx_pio_thaw_txqueues(bcm);
		bcm43xx_mac_enable(bcm);
		netif_wake_queue(bcm->net_dev);
		net_dev->trans_start = orig_trans_start;
	}
	mmiowb();
	bcm->periodic_state++;
	spin_unlock_irqrestore(&bcm->irq_lock, flags);
unlock_mutex:
	mutex_unlock(&bcm->mutex);
}

void bcm43xx_periodic_tasks_setup(struct bcm43xx_private *bcm)
{
	struct delayed_work *work = &bcm->periodic_work;

	assert(bcm43xx_status(bcm) == BCM43xx_STAT_INITIALIZED);
	INIT_DELAYED_WORK(work, bcm43xx_periodic_work_handler);
	schedule_delayed_work(work, 0);
}

static void bcm43xx_security_init(struct bcm43xx_private *bcm)
{
	bcm->security_offset = bcm43xx_shm_read16(bcm, BCM43xx_SHM_SHARED,
						  0x0056) * 2;
	bcm43xx_clear_keys(bcm);
}

static int bcm43xx_rng_read(struct hwrng *rng, u32 *data)
{
	struct bcm43xx_private *bcm = (struct bcm43xx_private *)rng->priv;
	unsigned long flags;

	spin_lock_irqsave(&(bcm)->irq_lock, flags);
	*data = bcm43xx_read16(bcm, BCM43xx_MMIO_RNG);
	spin_unlock_irqrestore(&(bcm)->irq_lock, flags);

	return (sizeof(u16));
}

static void bcm43xx_rng_exit(struct bcm43xx_private *bcm)
{
	hwrng_unregister(&bcm->rng);
}

static int bcm43xx_rng_init(struct bcm43xx_private *bcm)
{
	int err;

	snprintf(bcm->rng_name, ARRAY_SIZE(bcm->rng_name),
		 "%s_%s", KBUILD_MODNAME, bcm->net_dev->name);
	bcm->rng.name = bcm->rng_name;
	bcm->rng.data_read = bcm43xx_rng_read;
	bcm->rng.priv = (unsigned long)bcm;
	err = hwrng_register(&bcm->rng);
	if (err)
		printk(KERN_ERR PFX "RNG init failed (%d)\n", err);

	return err;
}

void bcm43xx_cancel_work(struct bcm43xx_private *bcm)
{
	/* The system must be unlocked when this routine is entered.
	 * If not, the next 2 steps may deadlock */
	cancel_work_sync(&bcm->restart_work);
<<<<<<< HEAD
	cancel_rearming_delayed_work(&bcm->periodic_work);
=======
	cancel_delayed_work_sync(&bcm->periodic_work);
>>>>>>> 4367388f
}

static int bcm43xx_shutdown_all_wireless_cores(struct bcm43xx_private *bcm)
{
	int ret = 0;
	int i, err;
	struct bcm43xx_coreinfo *core;

	bcm43xx_set_status(bcm, BCM43xx_STAT_SHUTTINGDOWN);
	for (i = 0; i < bcm->nr_80211_available; i++) {
		core = &(bcm->core_80211[i]);
		assert(core->available);
		if (!core->initialized)
			continue;
		err = bcm43xx_switch_core(bcm, core);
		if (err) {
			dprintk(KERN_ERR PFX "shutdown_all_wireless_cores "
					     "switch_core failed (%d)\n", err);
			ret = err;
			continue;
		}
		bcm43xx_interrupt_disable(bcm, BCM43xx_IRQ_ALL);
		bcm43xx_read32(bcm, BCM43xx_MMIO_GEN_IRQ_REASON); /* dummy read */
		bcm43xx_wireless_core_cleanup(bcm);
		if (core == bcm->active_80211_core)
			bcm->active_80211_core = NULL;
	}
	free_irq(bcm->irq, bcm);
	bcm43xx_set_status(bcm, BCM43xx_STAT_UNINIT);

	return ret;
}

/* This is the opposite of bcm43xx_init_board() */
static void bcm43xx_free_board(struct bcm43xx_private *bcm)
{
	bcm43xx_rng_exit(bcm);
	bcm43xx_sysfs_unregister(bcm);

	mutex_lock(&(bcm)->mutex);
	bcm43xx_set_status(bcm, BCM43xx_STAT_UNINIT);
	mutex_unlock(&(bcm)->mutex);

	bcm43xx_cancel_work(bcm);

	mutex_lock(&(bcm)->mutex);
	bcm43xx_shutdown_all_wireless_cores(bcm);
	bcm43xx_pctl_set_crystal(bcm, 0);
	mutex_unlock(&(bcm)->mutex);
}

static void prepare_phydata_for_init(struct bcm43xx_phyinfo *phy)
{
	phy->antenna_diversity = 0xFFFF;
	memset(phy->minlowsig, 0xFF, sizeof(phy->minlowsig));
	memset(phy->minlowsigpos, 0, sizeof(phy->minlowsigpos));

	/* Flags */
	phy->calibrated = 0;
	phy->is_locked = 0;

	if (phy->_lo_pairs) {
		memset(phy->_lo_pairs, 0,
		       sizeof(struct bcm43xx_lopair) * BCM43xx_LO_COUNT);
	}
	memset(phy->loopback_gain, 0, sizeof(phy->loopback_gain));
}

static void prepare_radiodata_for_init(struct bcm43xx_private *bcm,
				       struct bcm43xx_radioinfo *radio)
{
	int i;

	/* Set default attenuation values. */
	radio->baseband_atten = bcm43xx_default_baseband_attenuation(bcm);
	radio->radio_atten = bcm43xx_default_radio_attenuation(bcm);
	radio->txctl1 = bcm43xx_default_txctl1(bcm);
	radio->txctl2 = 0xFFFF;
	radio->txpwr_offset = 0;

	/* NRSSI */
	radio->nrssislope = 0;
	for (i = 0; i < ARRAY_SIZE(radio->nrssi); i++)
		radio->nrssi[i] = -1000;
	for (i = 0; i < ARRAY_SIZE(radio->nrssi_lt); i++)
		radio->nrssi_lt[i] = i;

	radio->lofcal = 0xFFFF;
	radio->initval = 0xFFFF;

	radio->aci_enable = 0;
	radio->aci_wlan_automatic = 0;
	radio->aci_hw_rssi = 0;
}

static void prepare_priv_for_init(struct bcm43xx_private *bcm)
{
	int i;
	struct bcm43xx_coreinfo *core;
	struct bcm43xx_coreinfo_80211 *wlext;

	assert(!bcm->active_80211_core);

	bcm43xx_set_status(bcm, BCM43xx_STAT_INITIALIZING);

	/* Flags */
	bcm->was_initialized = 0;
	bcm->reg124_set_0x4 = 0;

	/* Stats */
	memset(&bcm->stats, 0, sizeof(bcm->stats));

	/* Wireless core data */
	for (i = 0; i < BCM43xx_MAX_80211_CORES; i++) {
		core = &(bcm->core_80211[i]);
		wlext = core->priv;

		if (!core->available)
			continue;
		assert(wlext == &(bcm->core_80211_ext[i]));

		prepare_phydata_for_init(&wlext->phy);
		prepare_radiodata_for_init(bcm, &wlext->radio);
	}

	/* IRQ related flags */
	bcm->irq_reason = 0;
	memset(bcm->dma_reason, 0, sizeof(bcm->dma_reason));
	bcm->irq_savedstate = BCM43xx_IRQ_INITIAL;

	bcm->mac_suspended = 1;

	/* Noise calculation context */
	memset(&bcm->noisecalc, 0, sizeof(bcm->noisecalc));

	/* Periodic work context */
	bcm->periodic_state = 0;
}

static int wireless_core_up(struct bcm43xx_private *bcm,
			    int active_wlcore)
{
	int err;

	if (!bcm43xx_core_enabled(bcm))
		bcm43xx_wireless_core_reset(bcm, 1);
	if (!active_wlcore)
		bcm43xx_wireless_core_mark_inactive(bcm);
	err = bcm43xx_wireless_core_init(bcm, active_wlcore);
	if (err)
		goto out;
	if (!active_wlcore)
		bcm43xx_radio_turn_off(bcm);
out:
	return err;
}

/* Select and enable the "to be used" wireless core.
 * Locking: bcm->mutex must be aquired before calling this.
 *          bcm->irq_lock must not be aquired.
 */
int bcm43xx_select_wireless_core(struct bcm43xx_private *bcm,
				 int phytype)
{
	int i, err;
	struct bcm43xx_coreinfo *active_core = NULL;
	struct bcm43xx_coreinfo_80211 *active_wlext = NULL;
	struct bcm43xx_coreinfo *core;
	struct bcm43xx_coreinfo_80211 *wlext;
	int adjust_active_sbtmstatelow = 0;

	might_sleep();

	if (phytype < 0) {
		/* If no phytype is requested, select the first core. */
		assert(bcm->core_80211[0].available);
		wlext = bcm->core_80211[0].priv;
		phytype = wlext->phy.type;
	}
	/* Find the requested core. */
	for (i = 0; i < bcm->nr_80211_available; i++) {
		core = &(bcm->core_80211[i]);
		wlext = core->priv;
		if (wlext->phy.type == phytype) {
			active_core = core;
			active_wlext = wlext;
			break;
		}
	}
	if (!active_core)
		return -ESRCH; /* No such PHYTYPE on this board. */

	if (bcm->active_80211_core) {
		/* We already selected a wl core in the past.
		 * So first clean up everything.
		 */
		dprintk(KERN_INFO PFX "select_wireless_core: cleanup\n");
		ieee80211softmac_stop(bcm->net_dev);
		bcm43xx_set_status(bcm, BCM43xx_STAT_INITIALIZED);
		err = bcm43xx_disable_interrupts_sync(bcm);
		assert(!err);
		tasklet_enable(&bcm->isr_tasklet);
		err = bcm43xx_shutdown_all_wireless_cores(bcm);
		if (err)
			goto error;
		/* Ok, everything down, continue to re-initialize. */
		bcm43xx_set_status(bcm, BCM43xx_STAT_INITIALIZING);
	}

	/* Reset all data structures. */
	prepare_priv_for_init(bcm);

	err = bcm43xx_pctl_set_clock(bcm, BCM43xx_PCTL_CLK_FAST);
	if (err)
		goto error;

	/* Mark all unused cores "inactive". */
	for (i = 0; i < bcm->nr_80211_available; i++) {
		core = &(bcm->core_80211[i]);
		wlext = core->priv;

		if (core == active_core)
			continue;
		err = bcm43xx_switch_core(bcm, core);
		if (err) {
			dprintk(KERN_ERR PFX "Could not switch to inactive "
					     "802.11 core (%d)\n", err);
			goto error;
		}
		err = wireless_core_up(bcm, 0);
		if (err) {
			dprintk(KERN_ERR PFX "core_up for inactive 802.11 core "
					     "failed (%d)\n", err);
			goto error;
		}
		adjust_active_sbtmstatelow = 1;
	}

	/* Now initialize the active 802.11 core. */
	err = bcm43xx_switch_core(bcm, active_core);
	if (err) {
		dprintk(KERN_ERR PFX "Could not switch to active "
				     "802.11 core (%d)\n", err);
		goto error;
	}
	if (adjust_active_sbtmstatelow &&
	    active_wlext->phy.type == BCM43xx_PHYTYPE_G) {
		u32 sbtmstatelow;

		sbtmstatelow = bcm43xx_read32(bcm, BCM43xx_CIR_SBTMSTATELOW);
		sbtmstatelow |= BCM43xx_SBTMSTATELOW_G_MODE_ENABLE;
		bcm43xx_write32(bcm, BCM43xx_CIR_SBTMSTATELOW, sbtmstatelow);
	}
	err = wireless_core_up(bcm, 1);
	if (err) {
		dprintk(KERN_ERR PFX "core_up for active 802.11 core "
				     "failed (%d)\n", err);
		goto error;
	}
	err = bcm43xx_pctl_set_clock(bcm, BCM43xx_PCTL_CLK_DYNAMIC);
	if (err)
		goto error;
	bcm->active_80211_core = active_core;

	bcm43xx_macfilter_clear(bcm, BCM43xx_MACFILTER_ASSOC);
	bcm43xx_macfilter_set(bcm, BCM43xx_MACFILTER_SELF, (u8 *)(bcm->net_dev->dev_addr));
	bcm43xx_security_init(bcm);
	drain_txstatus_queue(bcm);
	ieee80211softmac_start(bcm->net_dev);

	/* Let's go! Be careful after enabling the IRQs.
	 * Don't switch cores, for example.
	 */
	bcm43xx_mac_enable(bcm);
	bcm43xx_set_status(bcm, BCM43xx_STAT_INITIALIZED);
	err = bcm43xx_initialize_irq(bcm);
	if (err)
		goto error;
	bcm43xx_interrupt_enable(bcm, bcm->irq_savedstate);

	dprintk(KERN_INFO PFX "Selected 802.11 core (phytype %d)\n",
		active_wlext->phy.type);

	return 0;

error:
	bcm43xx_set_status(bcm, BCM43xx_STAT_UNINIT);
	bcm43xx_pctl_set_clock(bcm, BCM43xx_PCTL_CLK_SLOW);
	return err;
}

static int bcm43xx_init_board(struct bcm43xx_private *bcm)
{
	int err;

	mutex_lock(&(bcm)->mutex);

	tasklet_enable(&bcm->isr_tasklet);
	err = bcm43xx_pctl_set_crystal(bcm, 1);
	if (err)
		goto err_tasklet;
	err = bcm43xx_pctl_init(bcm);
	if (err)
		goto err_crystal_off;
	err = bcm43xx_select_wireless_core(bcm, -1);
	if (err)
		goto err_crystal_off;
	err = bcm43xx_sysfs_register(bcm);
	if (err)
		goto err_wlshutdown;
	err = bcm43xx_rng_init(bcm);
	if (err)
		goto err_sysfs_unreg;
	bcm43xx_periodic_tasks_setup(bcm);

	/*FIXME: This should be handled by softmac instead. */
	schedule_delayed_work(&bcm->softmac->associnfo.work, 0);

out:
	mutex_unlock(&(bcm)->mutex);

	return err;

err_sysfs_unreg:
	bcm43xx_sysfs_unregister(bcm);
err_wlshutdown:
	bcm43xx_shutdown_all_wireless_cores(bcm);
err_crystal_off:
	bcm43xx_pctl_set_crystal(bcm, 0);
err_tasklet:
	tasklet_disable(&bcm->isr_tasklet);
	goto out;
}

static void bcm43xx_detach_board(struct bcm43xx_private *bcm)
{
	struct pci_dev *pci_dev = bcm->pci_dev;
	int i;

	bcm43xx_chipset_detach(bcm);
	/* Do _not_ access the chip, after it is detached. */
	pci_iounmap(pci_dev, bcm->mmio_addr);
	pci_release_regions(pci_dev);
	pci_disable_device(pci_dev);

	/* Free allocated structures/fields */
	for (i = 0; i < BCM43xx_MAX_80211_CORES; i++) {
		kfree(bcm->core_80211_ext[i].phy._lo_pairs);
		if (bcm->core_80211_ext[i].phy.dyn_tssi_tbl)
			kfree(bcm->core_80211_ext[i].phy.tssi2dbm);
	}
}	

static int bcm43xx_read_phyinfo(struct bcm43xx_private *bcm)
{
	struct bcm43xx_phyinfo *phy = bcm43xx_current_phy(bcm);
	u16 value;
	u8 phy_analog;
	u8 phy_type;
	u8 phy_rev;
	int phy_rev_ok = 1;
	void *p;

	value = bcm43xx_read16(bcm, BCM43xx_MMIO_PHY_VER);

	phy_analog = (value & 0xF000) >> 12;
	phy_type = (value & 0x0F00) >> 8;
	phy_rev = (value & 0x000F);

	dprintk(KERN_INFO PFX "Detected PHY: Analog: %x, Type %x, Revision %x\n",
		phy_analog, phy_type, phy_rev);

	switch (phy_type) {
	case BCM43xx_PHYTYPE_A:
		if (phy_rev >= 4)
			phy_rev_ok = 0;
		/*FIXME: We need to switch the ieee->modulation, etc.. flags,
		 *       if we switch 80211 cores after init is done.
		 *       As we do not implement on the fly switching between
		 *       wireless cores, I will leave this as a future task.
		 */
		bcm->ieee->modulation = IEEE80211_OFDM_MODULATION;
		bcm->ieee->mode = IEEE_A;
		bcm->ieee->freq_band = IEEE80211_52GHZ_BAND |
				       IEEE80211_24GHZ_BAND;
		break;
	case BCM43xx_PHYTYPE_B:
		if (phy_rev != 2 && phy_rev != 4 && phy_rev != 6 && phy_rev != 7)
			phy_rev_ok = 0;
		bcm->ieee->modulation = IEEE80211_CCK_MODULATION;
		bcm->ieee->mode = IEEE_B;
		bcm->ieee->freq_band = IEEE80211_24GHZ_BAND;
		break;
	case BCM43xx_PHYTYPE_G:
		if (phy_rev > 8)
			phy_rev_ok = 0;
		bcm->ieee->modulation = IEEE80211_OFDM_MODULATION |
					IEEE80211_CCK_MODULATION;
		bcm->ieee->mode = IEEE_G;
		bcm->ieee->freq_band = IEEE80211_24GHZ_BAND;
		break;
	default:
		printk(KERN_ERR PFX "Error: Unknown PHY Type %x\n",
		       phy_type);
		return -ENODEV;
	};
	bcm->ieee->perfect_rssi = RX_RSSI_MAX;
	bcm->ieee->worst_rssi = 0;
	if (!phy_rev_ok) {
		printk(KERN_WARNING PFX "Invalid PHY Revision %x\n",
		       phy_rev);
	}

	phy->analog = phy_analog;
	phy->type = phy_type;
	phy->rev = phy_rev;
	if ((phy_type == BCM43xx_PHYTYPE_B) || (phy_type == BCM43xx_PHYTYPE_G)) {
		p = kzalloc(sizeof(struct bcm43xx_lopair) * BCM43xx_LO_COUNT,
			    GFP_KERNEL);
		if (!p)
			return -ENOMEM;
		phy->_lo_pairs = p;
	}

	return 0;
}

static int bcm43xx_attach_board(struct bcm43xx_private *bcm)
{
	struct pci_dev *pci_dev = bcm->pci_dev;
	struct net_device *net_dev = bcm->net_dev;
	int err;
	int i;
	u32 coremask;

	err = pci_enable_device(pci_dev);
	if (err) {
		printk(KERN_ERR PFX "pci_enable_device() failed\n");
		goto out;
	}
	err = pci_request_regions(pci_dev, KBUILD_MODNAME);
	if (err) {
		printk(KERN_ERR PFX "pci_request_regions() failed\n");
		goto err_pci_disable;
	}
	/* enable PCI bus-mastering */
	pci_set_master(pci_dev);
	bcm->mmio_addr = pci_iomap(pci_dev, 0, ~0UL);
	if (!bcm->mmio_addr) {
		printk(KERN_ERR PFX "pci_iomap() failed\n");
		err = -EIO;
		goto err_pci_release;
	}
	net_dev->base_addr = (unsigned long)bcm->mmio_addr;

	err = bcm43xx_pci_read_config16(bcm, PCI_SUBSYSTEM_VENDOR_ID,
	                          &bcm->board_vendor);
	if (err)
		goto err_iounmap;
	err = bcm43xx_pci_read_config16(bcm, PCI_SUBSYSTEM_ID,
	                          &bcm->board_type);
	if (err)
		goto err_iounmap;

	bcm->board_revision = bcm->pci_dev->revision;

	err = bcm43xx_chipset_attach(bcm);
	if (err)
		goto err_iounmap;
	err = bcm43xx_pctl_init(bcm);
	if (err)
		goto err_chipset_detach;
	err = bcm43xx_probe_cores(bcm);
	if (err)
		goto err_chipset_detach;
	
	/* Attach all IO cores to the backplane. */
	coremask = 0;
	for (i = 0; i < bcm->nr_80211_available; i++)
		coremask |= (1 << bcm->core_80211[i].index);
	//FIXME: Also attach some non80211 cores?
	err = bcm43xx_setup_backplane_pci_connection(bcm, coremask);
	if (err) {
		printk(KERN_ERR PFX "Backplane->PCI connection failed!\n");
		goto err_chipset_detach;
	}

	err = bcm43xx_sprom_extract(bcm);
	if (err)
		goto err_chipset_detach;
	err = bcm43xx_leds_init(bcm);
	if (err)
		goto err_chipset_detach;

	for (i = 0; i < bcm->nr_80211_available; i++) {
		err = bcm43xx_switch_core(bcm, &bcm->core_80211[i]);
		assert(err != -ENODEV);
		if (err)
			goto err_80211_unwind;

		/* Enable the selected wireless core.
		 * Connect PHY only on the first core.
		 */
		bcm43xx_wireless_core_reset(bcm, (i == 0));

		err = bcm43xx_read_phyinfo(bcm);
		if (err && (i == 0))
			goto err_80211_unwind;

		err = bcm43xx_read_radioinfo(bcm);
		if (err && (i == 0))
			goto err_80211_unwind;

		err = bcm43xx_validate_chip(bcm);
		if (err && (i == 0))
			goto err_80211_unwind;

		bcm43xx_radio_turn_off(bcm);
		err = bcm43xx_phy_init_tssi2dbm_table(bcm);
		if (err)
			goto err_80211_unwind;
		bcm43xx_wireless_core_disable(bcm);
	}
	err = bcm43xx_geo_init(bcm);
	if (err)
		goto err_80211_unwind;
	bcm43xx_pctl_set_crystal(bcm, 0);

	/* Set the MAC address in the networking subsystem */
	if (is_valid_ether_addr(bcm->sprom.et1macaddr))
		memcpy(bcm->net_dev->dev_addr, bcm->sprom.et1macaddr, 6);
	else
		memcpy(bcm->net_dev->dev_addr, bcm->sprom.il0macaddr, 6);

	snprintf(bcm->nick, IW_ESSID_MAX_SIZE,
		 "Broadcom %04X", bcm->chip_id);

	assert(err == 0);
out:
	return err;

err_80211_unwind:
	for (i = 0; i < BCM43xx_MAX_80211_CORES; i++) {
		kfree(bcm->core_80211_ext[i].phy._lo_pairs);
		if (bcm->core_80211_ext[i].phy.dyn_tssi_tbl)
			kfree(bcm->core_80211_ext[i].phy.tssi2dbm);
	}
err_chipset_detach:
	bcm43xx_chipset_detach(bcm);
err_iounmap:
	pci_iounmap(pci_dev, bcm->mmio_addr);
err_pci_release:
	pci_release_regions(pci_dev);
err_pci_disable:
	pci_disable_device(pci_dev);
	printk(KERN_ERR PFX "Unable to attach board\n");
	goto out;
}

/* Do the Hardware IO operations to send the txb */
static inline int bcm43xx_tx(struct bcm43xx_private *bcm,
			     struct ieee80211_txb *txb)
{
	int err = -ENODEV;

	if (bcm43xx_using_pio(bcm))
		err = bcm43xx_pio_tx(bcm, txb);
	else
		err = bcm43xx_dma_tx(bcm, txb);
	bcm->net_dev->trans_start = jiffies;

	return err;
}

static void bcm43xx_ieee80211_set_chan(struct net_device *net_dev,
				       u8 channel)
{
	struct bcm43xx_private *bcm = bcm43xx_priv(net_dev);
	struct bcm43xx_radioinfo *radio;
	unsigned long flags;

	mutex_lock(&bcm->mutex);
	spin_lock_irqsave(&bcm->irq_lock, flags);
	if (bcm43xx_status(bcm) == BCM43xx_STAT_INITIALIZED) {
		bcm43xx_mac_suspend(bcm);
		bcm43xx_radio_selectchannel(bcm, channel, 0);
		bcm43xx_mac_enable(bcm);
	} else {
		radio = bcm43xx_current_radio(bcm);
		radio->initial_channel = channel;
	}
	spin_unlock_irqrestore(&bcm->irq_lock, flags);
	mutex_unlock(&bcm->mutex);
}

/* set_security() callback in struct ieee80211_device */
static void bcm43xx_ieee80211_set_security(struct net_device *net_dev,
					   struct ieee80211_security *sec)
{
	struct bcm43xx_private *bcm = bcm43xx_priv(net_dev);
	struct ieee80211_security *secinfo = &bcm->ieee->sec;
	unsigned long flags;
	int keyidx;
	
	dprintk(KERN_INFO PFX "set security called");

	mutex_lock(&bcm->mutex);
	spin_lock_irqsave(&bcm->irq_lock, flags);

	for (keyidx = 0; keyidx<WEP_KEYS; keyidx++)
		if (sec->flags & (1<<keyidx)) {
			secinfo->encode_alg[keyidx] = sec->encode_alg[keyidx];
			secinfo->key_sizes[keyidx] = sec->key_sizes[keyidx];
			memcpy(secinfo->keys[keyidx], sec->keys[keyidx], SCM_KEY_LEN);
		}
	
	if (sec->flags & SEC_ACTIVE_KEY) {
		secinfo->active_key = sec->active_key;
		dprintk(", .active_key = %d", sec->active_key);
	}
	if (sec->flags & SEC_UNICAST_GROUP) {
		secinfo->unicast_uses_group = sec->unicast_uses_group;
		dprintk(", .unicast_uses_group = %d", sec->unicast_uses_group);
	}
	if (sec->flags & SEC_LEVEL) {
		secinfo->level = sec->level;
		dprintk(", .level = %d", sec->level);
	}
	if (sec->flags & SEC_ENABLED) {
		secinfo->enabled = sec->enabled;
		dprintk(", .enabled = %d", sec->enabled);
	}
	if (sec->flags & SEC_ENCRYPT) {
		secinfo->encrypt = sec->encrypt;
		dprintk(", .encrypt = %d", sec->encrypt);
	}
	if (sec->flags & SEC_AUTH_MODE) {
		secinfo->auth_mode = sec->auth_mode;
		dprintk(", .auth_mode = %d", sec->auth_mode);
	}
	dprintk("\n");
	if (bcm43xx_status(bcm) == BCM43xx_STAT_INITIALIZED &&
	    !bcm->ieee->host_encrypt) {
		if (secinfo->enabled) {
			/* upload WEP keys to hardware */
			char null_address[6] = { 0 };
			u8 algorithm = 0;
			for (keyidx = 0; keyidx<WEP_KEYS; keyidx++) {
				if (!(sec->flags & (1<<keyidx)))
					continue;
				switch (sec->encode_alg[keyidx]) {
					case SEC_ALG_NONE: algorithm = BCM43xx_SEC_ALGO_NONE; break;
					case SEC_ALG_WEP:
						algorithm = BCM43xx_SEC_ALGO_WEP;
						if (secinfo->key_sizes[keyidx] == 13)
							algorithm = BCM43xx_SEC_ALGO_WEP104;
						break;
					case SEC_ALG_TKIP:
						FIXME();
						algorithm = BCM43xx_SEC_ALGO_TKIP;
						break;
					case SEC_ALG_CCMP:
						FIXME();
						algorithm = BCM43xx_SEC_ALGO_AES;
						break;
					default:
						assert(0);
						break;
				}
				bcm43xx_key_write(bcm, keyidx, algorithm, sec->keys[keyidx], secinfo->key_sizes[keyidx], &null_address[0]);
				bcm->key[keyidx].enabled = 1;
				bcm->key[keyidx].algorithm = algorithm;
			}
		} else
				bcm43xx_clear_keys(bcm);
	}
	spin_unlock_irqrestore(&bcm->irq_lock, flags);
	mutex_unlock(&bcm->mutex);
}

/* hard_start_xmit() callback in struct ieee80211_device */
static int bcm43xx_ieee80211_hard_start_xmit(struct ieee80211_txb *txb,
					     struct net_device *net_dev,
					     int pri)
{
	struct bcm43xx_private *bcm = bcm43xx_priv(net_dev);
	int err = -ENODEV;
	unsigned long flags;

	spin_lock_irqsave(&bcm->irq_lock, flags);
	if (likely(bcm43xx_status(bcm) == BCM43xx_STAT_INITIALIZED))
		err = bcm43xx_tx(bcm, txb);
	spin_unlock_irqrestore(&bcm->irq_lock, flags);

	if (unlikely(err))
		return NETDEV_TX_BUSY;
	return NETDEV_TX_OK;
}

static void bcm43xx_net_tx_timeout(struct net_device *net_dev)
{
	struct bcm43xx_private *bcm = bcm43xx_priv(net_dev);
	unsigned long flags;

	spin_lock_irqsave(&bcm->irq_lock, flags);
	bcm43xx_controller_restart(bcm, "TX timeout");
	spin_unlock_irqrestore(&bcm->irq_lock, flags);
}

#ifdef CONFIG_NET_POLL_CONTROLLER
static void bcm43xx_net_poll_controller(struct net_device *net_dev)
{
	struct bcm43xx_private *bcm = bcm43xx_priv(net_dev);
	unsigned long flags;

	local_irq_save(flags);
	if (bcm43xx_status(bcm) == BCM43xx_STAT_INITIALIZED)
		bcm43xx_interrupt_handler(bcm->irq, bcm);
	local_irq_restore(flags);
}
#endif /* CONFIG_NET_POLL_CONTROLLER */

static int bcm43xx_net_open(struct net_device *net_dev)
{
	struct bcm43xx_private *bcm = bcm43xx_priv(net_dev);

	return bcm43xx_init_board(bcm);
}

static int bcm43xx_net_stop(struct net_device *net_dev)
{
	struct bcm43xx_private *bcm = bcm43xx_priv(net_dev);
	int err;

	ieee80211softmac_stop(net_dev);
	err = bcm43xx_disable_interrupts_sync(bcm);
	assert(!err);
	bcm43xx_free_board(bcm);
	bcm43xx_cancel_work(bcm);

	return 0;
}

static int bcm43xx_init_private(struct bcm43xx_private *bcm,
				struct net_device *net_dev,
				struct pci_dev *pci_dev)
{
	bcm43xx_set_status(bcm, BCM43xx_STAT_UNINIT);
	bcm->ieee = netdev_priv(net_dev);
	bcm->softmac = ieee80211_priv(net_dev);
	bcm->softmac->set_channel = bcm43xx_ieee80211_set_chan;

	bcm->irq_savedstate = BCM43xx_IRQ_INITIAL;
	bcm->mac_suspended = 1;
	bcm->pci_dev = pci_dev;
	bcm->net_dev = net_dev;
	bcm->bad_frames_preempt = modparam_bad_frames_preempt;
	spin_lock_init(&bcm->irq_lock);
	spin_lock_init(&bcm->leds_lock);
	mutex_init(&bcm->mutex);
	tasklet_init(&bcm->isr_tasklet,
		     (void (*)(unsigned long))bcm43xx_interrupt_tasklet,
		     (unsigned long)bcm);
	tasklet_disable_nosync(&bcm->isr_tasklet);
	if (modparam_pio)
		bcm->__using_pio = 1;
	bcm->rts_threshold = BCM43xx_DEFAULT_RTS_THRESHOLD;

	/* default to sw encryption for now */
	bcm->ieee->host_build_iv = 0;
	bcm->ieee->host_encrypt = 1;
	bcm->ieee->host_decrypt = 1;
	
	bcm->ieee->iw_mode = BCM43xx_INITIAL_IWMODE;
	bcm->ieee->tx_headroom = sizeof(struct bcm43xx_txhdr);
	bcm->ieee->set_security = bcm43xx_ieee80211_set_security;
	bcm->ieee->hard_start_xmit = bcm43xx_ieee80211_hard_start_xmit;

	return 0;
}

static int __devinit bcm43xx_init_one(struct pci_dev *pdev,
				      const struct pci_device_id *ent)
{
	struct net_device *net_dev;
	struct bcm43xx_private *bcm;
	int err;

#ifdef DEBUG_SINGLE_DEVICE_ONLY
	if (strcmp(pci_name(pdev), DEBUG_SINGLE_DEVICE_ONLY))
		return -ENODEV;
#endif

	net_dev = alloc_ieee80211softmac(sizeof(*bcm));
	if (!net_dev) {
		printk(KERN_ERR PFX
		       "could not allocate ieee80211 device %s\n",
		       pci_name(pdev));
		err = -ENOMEM;
		goto out;
	}
	/* initialize the net_device struct */
	SET_MODULE_OWNER(net_dev);
	SET_NETDEV_DEV(net_dev, &pdev->dev);

	net_dev->open = bcm43xx_net_open;
	net_dev->stop = bcm43xx_net_stop;
	net_dev->tx_timeout = bcm43xx_net_tx_timeout;
#ifdef CONFIG_NET_POLL_CONTROLLER
	net_dev->poll_controller = bcm43xx_net_poll_controller;
#endif
	net_dev->wireless_handlers = &bcm43xx_wx_handlers_def;
	net_dev->irq = pdev->irq;
	SET_ETHTOOL_OPS(net_dev, &bcm43xx_ethtool_ops);

	/* initialize the bcm43xx_private struct */
	bcm = bcm43xx_priv(net_dev);
	memset(bcm, 0, sizeof(*bcm));
	err = bcm43xx_init_private(bcm, net_dev, pdev);
	if (err)
		goto err_free_netdev;

	pci_set_drvdata(pdev, net_dev);

	err = bcm43xx_attach_board(bcm);
	if (err)
		goto err_free_netdev;

	err = register_netdev(net_dev);
	if (err) {
		printk(KERN_ERR PFX "Cannot register net device, "
		       "aborting.\n");
		err = -ENOMEM;
		goto err_detach_board;
	}

	bcm43xx_debugfs_add_device(bcm);

	assert(err == 0);
out:
	return err;

err_detach_board:
	bcm43xx_detach_board(bcm);
err_free_netdev:
	free_ieee80211softmac(net_dev);
	goto out;
}

static void __devexit bcm43xx_remove_one(struct pci_dev *pdev)
{
	struct net_device *net_dev = pci_get_drvdata(pdev);
	struct bcm43xx_private *bcm = bcm43xx_priv(net_dev);

	bcm43xx_debugfs_remove_device(bcm);
	unregister_netdev(net_dev);
	bcm43xx_detach_board(bcm);
	free_ieee80211softmac(net_dev);
}

/* Hard-reset the chip. Do not call this directly.
 * Use bcm43xx_controller_restart()
 */
static void bcm43xx_chip_reset(struct work_struct *work)
{
	struct bcm43xx_private *bcm =
		container_of(work, struct bcm43xx_private, restart_work);
	struct bcm43xx_phyinfo *phy;
	int err = -ENODEV;

	bcm43xx_cancel_work(bcm);
	mutex_lock(&(bcm)->mutex);
	if (bcm43xx_status(bcm) == BCM43xx_STAT_INITIALIZED) {
		phy = bcm43xx_current_phy(bcm);
		err = bcm43xx_select_wireless_core(bcm, phy->type);
		if (!err)
			bcm43xx_periodic_tasks_setup(bcm);
	}
	mutex_unlock(&(bcm)->mutex);

	printk(KERN_ERR PFX "Controller restart%s\n",
	       (err == 0) ? "ed" : " failed");
}

/* Hard-reset the chip.
 * This can be called from interrupt or process context.
 * bcm->irq_lock must be locked.
 */
void bcm43xx_controller_restart(struct bcm43xx_private *bcm, const char *reason)
{
	if (bcm43xx_status(bcm) != BCM43xx_STAT_INITIALIZED)
		return;
	printk(KERN_ERR PFX "Controller RESET (%s) ...\n", reason);
	INIT_WORK(&bcm->restart_work, bcm43xx_chip_reset);
	schedule_work(&bcm->restart_work);
}

#ifdef CONFIG_PM

static int bcm43xx_suspend(struct pci_dev *pdev, pm_message_t state)
{
	struct net_device *net_dev = pci_get_drvdata(pdev);
	struct bcm43xx_private *bcm = bcm43xx_priv(net_dev);
	int err;

	dprintk(KERN_INFO PFX "Suspending...\n");

	netif_device_detach(net_dev);
	bcm->was_initialized = 0;
	if (bcm43xx_status(bcm) == BCM43xx_STAT_INITIALIZED) {
		bcm->was_initialized = 1;
		ieee80211softmac_stop(net_dev);
		err = bcm43xx_disable_interrupts_sync(bcm);
		if (unlikely(err)) {
			dprintk(KERN_ERR PFX "Suspend failed.\n");
			return -EAGAIN;
		}
		bcm->firmware_norelease = 1;
		bcm43xx_free_board(bcm);
		bcm->firmware_norelease = 0;
	}
	bcm43xx_chipset_detach(bcm);

	pci_save_state(pdev);
	pci_disable_device(pdev);
	pci_set_power_state(pdev, pci_choose_state(pdev, state));

	dprintk(KERN_INFO PFX "Device suspended.\n");

	return 0;
}

static int bcm43xx_resume(struct pci_dev *pdev)
{
	struct net_device *net_dev = pci_get_drvdata(pdev);
	struct bcm43xx_private *bcm = bcm43xx_priv(net_dev);
	int err = 0;

	dprintk(KERN_INFO PFX "Resuming...\n");

	pci_set_power_state(pdev, 0);
	err = pci_enable_device(pdev);
	if (err) {
		printk(KERN_ERR PFX "Failure with pci_enable_device!\n");
		return err;
	}
	pci_restore_state(pdev);

	bcm43xx_chipset_attach(bcm);
	if (bcm->was_initialized)
		err = bcm43xx_init_board(bcm);
	if (err) {
		printk(KERN_ERR PFX "Resume failed!\n");
		return err;
	}
	netif_device_attach(net_dev);

	dprintk(KERN_INFO PFX "Device resumed.\n");

	return 0;
}

#endif				/* CONFIG_PM */

static struct pci_driver bcm43xx_pci_driver = {
	.name = KBUILD_MODNAME,
	.id_table = bcm43xx_pci_tbl,
	.probe = bcm43xx_init_one,
	.remove = __devexit_p(bcm43xx_remove_one),
#ifdef CONFIG_PM
	.suspend = bcm43xx_suspend,
	.resume = bcm43xx_resume,
#endif				/* CONFIG_PM */
};

static int __init bcm43xx_init(void)
{
	printk(KERN_INFO KBUILD_MODNAME " driver\n");
	bcm43xx_debugfs_init();
	return pci_register_driver(&bcm43xx_pci_driver);
}

static void __exit bcm43xx_exit(void)
{
	pci_unregister_driver(&bcm43xx_pci_driver);
	bcm43xx_debugfs_exit();
}

module_init(bcm43xx_init)
module_exit(bcm43xx_exit)<|MERGE_RESOLUTION|>--- conflicted
+++ resolved
@@ -3289,11 +3289,7 @@
 	/* The system must be unlocked when this routine is entered.
 	 * If not, the next 2 steps may deadlock */
 	cancel_work_sync(&bcm->restart_work);
-<<<<<<< HEAD
-	cancel_rearming_delayed_work(&bcm->periodic_work);
-=======
 	cancel_delayed_work_sync(&bcm->periodic_work);
->>>>>>> 4367388f
 }
 
 static int bcm43xx_shutdown_all_wireless_cores(struct bcm43xx_private *bcm)
