/*
 * Copyright (c) 2008 Atheros Communications Inc.
 *
 * Permission to use, copy, modify, and/or distribute this software for any
 * purpose with or without fee is hereby granted, provided that the above
 * copyright notice and this permission notice appear in all copies.
 *
 * THE SOFTWARE IS PROVIDED "AS IS" AND THE AUTHOR DISCLAIMS ALL WARRANTIES
 * WITH REGARD TO THIS SOFTWARE INCLUDING ALL IMPLIED WARRANTIES OF
 * MERCHANTABILITY AND FITNESS. IN NO EVENT SHALL THE AUTHOR BE LIABLE FOR
 * ANY SPECIAL, DIRECT, INDIRECT, OR CONSEQUENTIAL DAMAGES OR ANY DAMAGES
 * WHATSOEVER RESULTING FROM LOSS OF USE, DATA OR PROFITS, WHETHER IN AN
 * ACTION OF CONTRACT, NEGLIGENCE OR OTHER TORTIOUS ACTION, ARISING OUT OF
 * OR IN CONNECTION WITH THE USE OR PERFORMANCE OF THIS SOFTWARE.
 */

#include "core.h"

/*
 * Setup and link descriptors.
 *
 * 11N: we can no longer afford to self link the last descriptor.
 * MAC acknowledges BA status as long as it copies frames to host
 * buffer (or rx fifo). This can incorrectly acknowledge packets
 * to a sender if last desc is self-linked.
 */
static void ath_rx_buf_link(struct ath_softc *sc, struct ath_buf *bf)
{
	struct ath_hal *ah = sc->sc_ah;
	struct ath_desc *ds;
	struct sk_buff *skb;

	ATH_RXBUF_RESET(bf);

	ds = bf->bf_desc;
	ds->ds_link = 0; /* link to null */
	ds->ds_data = bf->bf_buf_addr;

	/* virtual addr of the beginning of the buffer. */
	skb = bf->bf_mpdu;
	ASSERT(skb != NULL);
	ds->ds_vdata = skb->data;

<<<<<<< HEAD
	/* setup rx descriptors */
	ath9k_hw_setuprxdesc(ah,
			     ds,
			     sc->sc_rxbufsize,
=======
	/* setup rx descriptors. The rx.bufsize here tells the harware
	 * how much data it can DMA to us and that we are prepared
	 * to process */
	ath9k_hw_setuprxdesc(ah, ds,
			     sc->rx.bufsize,
>>>>>>> 18e352e4
			     0);

	if (sc->rx.rxlink == NULL)
		ath9k_hw_putrxbuf(ah, bf->bf_daddr);
	else
		*sc->rx.rxlink = bf->bf_daddr;

	sc->rx.rxlink = &ds->ds_link;
	ath9k_hw_rxena(ah);
}

static void ath_setdefantenna(struct ath_softc *sc, u32 antenna)
{
	/* XXX block beacon interrupts */
	ath9k_hw_setantenna(sc->sc_ah, antenna);
	sc->rx.defant = antenna;
	sc->rx.rxotherant = 0;
}

/*
 *  Extend 15-bit time stamp from rx descriptor to
 *  a full 64-bit TSF using the current h/w TSF.
*/
static u64 ath_extend_tsf(struct ath_softc *sc, u32 rstamp)
{
	u64 tsf;

	tsf = ath9k_hw_gettsf64(sc->sc_ah);
	if ((tsf & 0x7fff) < rstamp)
		tsf -= 0x8000;
	return (tsf & ~0x7fff) | rstamp;
}

static struct sk_buff *ath_rxbuf_alloc(struct ath_softc *sc, u32 len)
{
	struct sk_buff *skb;
	u32 off;

	/*
	 * Cache-line-align.  This is important (for the
	 * 5210 at least) as not doing so causes bogus data
	 * in rx'd frames.
	 */

	/* Note: the kernel can allocate a value greater than
	 * what we ask it to give us. We really only need 4 KB as that
	 * is this hardware supports and in fact we need at least 3849
	 * as that is the MAX AMSDU size this hardware supports.
	 * Unfortunately this means we may get 8 KB here from the
	 * kernel... and that is actually what is observed on some
	 * systems :( */
	skb = dev_alloc_skb(len + sc->sc_cachelsz - 1);
	if (skb != NULL) {
		off = ((unsigned long) skb->data) % sc->sc_cachelsz;
		if (off != 0)
			skb_reserve(skb, sc->sc_cachelsz - off);
	} else {
		DPRINTF(sc, ATH_DBG_FATAL,
			"skbuff alloc of size %u failed\n", len);
		return NULL;
	}

	return skb;
}

/*
 * For Decrypt or Demic errors, we only mark packet status here and always push
 * up the frame up to let mac80211 handle the actual error case, be it no
 * decryption key or real decryption error. This let us keep statistics there.
 */
static int ath_rx_prepare(struct sk_buff *skb, struct ath_desc *ds,
			  struct ieee80211_rx_status *rx_status, bool *decrypt_error,
			  struct ath_softc *sc)
{
	struct ieee80211_hdr *hdr;
	u8 ratecode;
	__le16 fc;

	hdr = (struct ieee80211_hdr *)skb->data;
	fc = hdr->frame_control;
	memset(rx_status, 0, sizeof(struct ieee80211_rx_status));

	if (ds->ds_rxstat.rs_more) {
		/*
		 * Frame spans multiple descriptors; this cannot happen yet
		 * as we don't support jumbograms. If not in monitor mode,
		 * discard the frame. Enable this if you want to see
		 * error frames in Monitor mode.
		 */
		if (sc->sc_ah->ah_opmode != NL80211_IFTYPE_MONITOR)
			goto rx_next;
	} else if (ds->ds_rxstat.rs_status != 0) {
		if (ds->ds_rxstat.rs_status & ATH9K_RXERR_CRC)
			rx_status->flag |= RX_FLAG_FAILED_FCS_CRC;
		if (ds->ds_rxstat.rs_status & ATH9K_RXERR_PHY)
			goto rx_next;

		if (ds->ds_rxstat.rs_status & ATH9K_RXERR_DECRYPT) {
			*decrypt_error = true;
		} else if (ds->ds_rxstat.rs_status & ATH9K_RXERR_MIC) {
			if (ieee80211_is_ctl(fc))
				/*
				 * Sometimes, we get invalid
				 * MIC failures on valid control frames.
				 * Remove these mic errors.
				 */
				ds->ds_rxstat.rs_status &= ~ATH9K_RXERR_MIC;
			else
				rx_status->flag |= RX_FLAG_MMIC_ERROR;
		}
		/*
		 * Reject error frames with the exception of
		 * decryption and MIC failures. For monitor mode,
		 * we also ignore the CRC error.
		 */
		if (sc->sc_ah->ah_opmode == NL80211_IFTYPE_MONITOR) {
			if (ds->ds_rxstat.rs_status &
			    ~(ATH9K_RXERR_DECRYPT | ATH9K_RXERR_MIC |
			      ATH9K_RXERR_CRC))
				goto rx_next;
		} else {
			if (ds->ds_rxstat.rs_status &
			    ~(ATH9K_RXERR_DECRYPT | ATH9K_RXERR_MIC)) {
				goto rx_next;
			}
		}
	}

	ratecode = ds->ds_rxstat.rs_rate;

	if (ratecode & 0x80) {
		/* HT rate */
		rx_status->flag |= RX_FLAG_HT;
		if (ds->ds_rxstat.rs_flags & ATH9K_RX_2040)
			rx_status->flag |= RX_FLAG_40MHZ;
		if (ds->ds_rxstat.rs_flags & ATH9K_RX_GI)
			rx_status->flag |= RX_FLAG_SHORT_GI;
		rx_status->rate_idx = ratecode & 0x7f;
	} else {
		int i = 0, cur_band, n_rates;
		struct ieee80211_hw *hw = sc->hw;

		cur_band = hw->conf.channel->band;
		n_rates = sc->sbands[cur_band].n_bitrates;

		for (i = 0; i < n_rates; i++) {
			if (sc->sbands[cur_band].bitrates[i].hw_value ==
			    ratecode) {
				rx_status->rate_idx = i;
				break;
			}

			if (sc->sbands[cur_band].bitrates[i].hw_value_short ==
			    ratecode) {
				rx_status->rate_idx = i;
				rx_status->flag |= RX_FLAG_SHORTPRE;
				break;
			}
		}
	}

	rx_status->mactime = ath_extend_tsf(sc, ds->ds_rxstat.rs_tstamp);
	rx_status->band = sc->hw->conf.channel->band;
	rx_status->freq =  sc->hw->conf.channel->center_freq;
	rx_status->noise = sc->sc_ani.sc_noise_floor;
	rx_status->signal = rx_status->noise + ds->ds_rxstat.rs_rssi;
	rx_status->antenna = ds->ds_rxstat.rs_antenna;

	/* at 45 you will be able to use MCS 15 reliably. A more elaborate
	 * scheme can be used here but it requires tables of SNR/throughput for
	 * each possible mode used. */
	rx_status->qual =  ds->ds_rxstat.rs_rssi * 100 / 45;

	/* rssi can be more than 45 though, anything above that
	 * should be considered at 100% */
	if (rx_status->qual > 100)
		rx_status->qual = 100;

	rx_status->flag |= RX_FLAG_TSFT;

	return 1;
rx_next:
	return 0;
}

static void ath_opmode_init(struct ath_softc *sc)
{
	struct ath_hal *ah = sc->sc_ah;
	u32 rfilt, mfilt[2];

	/* configure rx filter */
	rfilt = ath_calcrxfilter(sc);
	ath9k_hw_setrxfilter(ah, rfilt);

	/* configure bssid mask */
	if (ah->ah_caps.hw_caps & ATH9K_HW_CAP_BSSIDMASK)
		ath9k_hw_setbssidmask(ah, sc->sc_bssidmask);

	/* configure operational mode */
	ath9k_hw_setopmode(ah);

	/* Handle any link-level address change. */
	ath9k_hw_setmac(ah, sc->sc_myaddr);

	/* calculate and install multicast filter */
	mfilt[0] = mfilt[1] = ~0;
	ath9k_hw_setmcastfilter(ah, mfilt[0], mfilt[1]);
}

int ath_rx_init(struct ath_softc *sc, int nbufs)
{
	struct sk_buff *skb;
	struct ath_buf *bf;
	int error = 0;

	do {
		spin_lock_init(&sc->rx.rxflushlock);
		sc->sc_flags &= ~SC_OP_RXFLUSH;
		spin_lock_init(&sc->rx.rxbuflock);

		sc->rx.bufsize = roundup(IEEE80211_MAX_MPDU_LEN,
					   min(sc->sc_cachelsz,
					       (u16)64));

		DPRINTF(sc, ATH_DBG_CONFIG, "cachelsz %u rxbufsize %u\n",
			sc->sc_cachelsz, sc->rx.bufsize);

		/* Initialize rx descriptors */

		error = ath_descdma_setup(sc, &sc->rx.rxdma, &sc->rx.rxbuf,
					  "rx", nbufs, 1);
		if (error != 0) {
			DPRINTF(sc, ATH_DBG_FATAL,
				"failed to allocate rx descriptors: %d\n", error);
			break;
		}

		list_for_each_entry(bf, &sc->rx.rxbuf, list) {
			skb = ath_rxbuf_alloc(sc, sc->rx.bufsize);
			if (skb == NULL) {
				error = -ENOMEM;
				break;
			}

			bf->bf_mpdu = skb;
			bf->bf_buf_addr = pci_map_single(sc->pdev, skb->data,
							 sc->rx.bufsize,
							 PCI_DMA_FROMDEVICE);
			if (unlikely(pci_dma_mapping_error(sc->pdev,
				  bf->bf_buf_addr))) {
				dev_kfree_skb_any(skb);
				bf->bf_mpdu = NULL;
				DPRINTF(sc, ATH_DBG_CONFIG,
					"pci_dma_mapping_error() on RX init\n");
				error = -ENOMEM;
				break;
			}
			bf->bf_dmacontext = bf->bf_buf_addr;
		}
		sc->rx.rxlink = NULL;

	} while (0);

	if (error)
		ath_rx_cleanup(sc);

	return error;
}

void ath_rx_cleanup(struct ath_softc *sc)
{
	struct sk_buff *skb;
	struct ath_buf *bf;

	list_for_each_entry(bf, &sc->rx.rxbuf, list) {
		skb = bf->bf_mpdu;
		if (skb)
			dev_kfree_skb(skb);
	}

	if (sc->rx.rxdma.dd_desc_len != 0)
		ath_descdma_cleanup(sc, &sc->rx.rxdma, &sc->rx.rxbuf);
}

/*
 * Calculate the receive filter according to the
 * operating mode and state:
 *
 * o always accept unicast, broadcast, and multicast traffic
 * o maintain current state of phy error reception (the hal
 *   may enable phy error frames for noise immunity work)
 * o probe request frames are accepted only when operating in
 *   hostap, adhoc, or monitor modes
 * o enable promiscuous mode according to the interface state
 * o accept beacons:
 *   - when operating in adhoc mode so the 802.11 layer creates
 *     node table entries for peers,
 *   - when operating in station mode for collecting rssi data when
 *     the station is otherwise quiet, or
 *   - when operating as a repeater so we see repeater-sta beacons
 *   - when scanning
 */

u32 ath_calcrxfilter(struct ath_softc *sc)
{
#define	RX_FILTER_PRESERVE (ATH9K_RX_FILTER_PHYERR | ATH9K_RX_FILTER_PHYRADAR)

	u32 rfilt;

	rfilt = (ath9k_hw_getrxfilter(sc->sc_ah) & RX_FILTER_PRESERVE)
		| ATH9K_RX_FILTER_UCAST | ATH9K_RX_FILTER_BCAST
		| ATH9K_RX_FILTER_MCAST;

	/* If not a STA, enable processing of Probe Requests */
	if (sc->sc_ah->ah_opmode != NL80211_IFTYPE_STATION)
		rfilt |= ATH9K_RX_FILTER_PROBEREQ;

	/* Can't set HOSTAP into promiscous mode */
	if (((sc->sc_ah->ah_opmode != NL80211_IFTYPE_AP) &&
	     (sc->rx.rxfilter & FIF_PROMISC_IN_BSS)) ||
	    (sc->sc_ah->ah_opmode == NL80211_IFTYPE_MONITOR)) {
		rfilt |= ATH9K_RX_FILTER_PROM;
		/* ??? To prevent from sending ACK */
		rfilt &= ~ATH9K_RX_FILTER_UCAST;
	}

	if (sc->sc_ah->ah_opmode == NL80211_IFTYPE_STATION ||
	    sc->sc_ah->ah_opmode == NL80211_IFTYPE_ADHOC)
		rfilt |= ATH9K_RX_FILTER_BEACON;

	/* If in HOSTAP mode, want to enable reception of PSPOLL frames
	   & beacon frames */
	if (sc->sc_ah->ah_opmode == NL80211_IFTYPE_AP)
		rfilt |= (ATH9K_RX_FILTER_BEACON | ATH9K_RX_FILTER_PSPOLL);

	return rfilt;

#undef RX_FILTER_PRESERVE
}

int ath_startrecv(struct ath_softc *sc)
{
	struct ath_hal *ah = sc->sc_ah;
	struct ath_buf *bf, *tbf;

	spin_lock_bh(&sc->rx.rxbuflock);
	if (list_empty(&sc->rx.rxbuf))
		goto start_recv;

	sc->rx.rxlink = NULL;
	list_for_each_entry_safe(bf, tbf, &sc->rx.rxbuf, list) {
		ath_rx_buf_link(sc, bf);
	}

	/* We could have deleted elements so the list may be empty now */
	if (list_empty(&sc->rx.rxbuf))
		goto start_recv;

	bf = list_first_entry(&sc->rx.rxbuf, struct ath_buf, list);
	ath9k_hw_putrxbuf(ah, bf->bf_daddr);
	ath9k_hw_rxena(ah);

start_recv:
	spin_unlock_bh(&sc->rx.rxbuflock);
	ath_opmode_init(sc);
	ath9k_hw_startpcureceive(ah);

	return 0;
}

bool ath_stoprecv(struct ath_softc *sc)
{
	struct ath_hal *ah = sc->sc_ah;
	bool stopped;

	ath9k_hw_stoppcurecv(ah);
	ath9k_hw_setrxfilter(ah, 0);
	stopped = ath9k_hw_stopdmarecv(ah);
	mdelay(3); /* 3ms is long enough for 1 frame */
	sc->rx.rxlink = NULL;

	return stopped;
}

void ath_flushrecv(struct ath_softc *sc)
{
	spin_lock_bh(&sc->rx.rxflushlock);
	sc->sc_flags |= SC_OP_RXFLUSH;
	ath_rx_tasklet(sc, 1);
	sc->sc_flags &= ~SC_OP_RXFLUSH;
	spin_unlock_bh(&sc->rx.rxflushlock);
}

int ath_rx_tasklet(struct ath_softc *sc, int flush)
{
#define PA2DESC(_sc, _pa)                                               \
	((struct ath_desc *)((caddr_t)(_sc)->rx.rxdma.dd_desc +		\
			     ((_pa) - (_sc)->rx.rxdma.dd_desc_paddr)))

	struct ath_buf *bf;
	struct ath_desc *ds;
	struct sk_buff *skb = NULL, *requeue_skb;
	struct ieee80211_rx_status rx_status;
	struct ath_hal *ah = sc->sc_ah;
	struct ieee80211_hdr *hdr;
	int hdrlen, padsize, retval;
	bool decrypt_error = false;
	u8 keyix;

	spin_lock_bh(&sc->rx.rxbuflock);

	do {
		/* If handling rx interrupt and flush is in progress => exit */
		if ((sc->sc_flags & SC_OP_RXFLUSH) && (flush == 0))
			break;

		if (list_empty(&sc->rx.rxbuf)) {
			sc->rx.rxlink = NULL;
			break;
		}

		bf = list_first_entry(&sc->rx.rxbuf, struct ath_buf, list);
		ds = bf->bf_desc;

		/*
		 * Must provide the virtual address of the current
		 * descriptor, the physical address, and the virtual
		 * address of the next descriptor in the h/w chain.
		 * This allows the HAL to look ahead to see if the
		 * hardware is done with a descriptor by checking the
		 * done bit in the following descriptor and the address
		 * of the current descriptor the DMA engine is working
		 * on.  All this is necessary because of our use of
		 * a self-linked list to avoid rx overruns.
		 */
		retval = ath9k_hw_rxprocdesc(ah, ds,
					     bf->bf_daddr,
					     PA2DESC(sc, ds->ds_link),
					     0);
		if (retval == -EINPROGRESS) {
			struct ath_buf *tbf;
			struct ath_desc *tds;

			if (list_is_last(&bf->list, &sc->rx.rxbuf)) {
				sc->rx.rxlink = NULL;
				break;
			}

			tbf = list_entry(bf->list.next, struct ath_buf, list);

			/*
			 * On some hardware the descriptor status words could
			 * get corrupted, including the done bit. Because of
			 * this, check if the next descriptor's done bit is
			 * set or not.
			 *
			 * If the next descriptor's done bit is set, the current
			 * descriptor has been corrupted. Force s/w to discard
			 * this descriptor and continue...
			 */

			tds = tbf->bf_desc;
			retval = ath9k_hw_rxprocdesc(ah, tds, tbf->bf_daddr,
					     PA2DESC(sc, tds->ds_link), 0);
			if (retval == -EINPROGRESS) {
				break;
			}
		}

		skb = bf->bf_mpdu;
		if (!skb)
			continue;

		/*
		 * Synchronize the DMA transfer with CPU before
		 * 1. accessing the frame
		 * 2. requeueing the same buffer to h/w
		 */
		pci_dma_sync_single_for_cpu(sc->pdev, bf->bf_buf_addr,
				sc->rx.bufsize,
				PCI_DMA_FROMDEVICE);

		/*
		 * If we're asked to flush receive queue, directly
		 * chain it back at the queue without processing it.
		 */
		if (flush)
			goto requeue;

		if (!ds->ds_rxstat.rs_datalen)
			goto requeue;

		/* The status portion of the descriptor could get corrupted. */
		if (sc->rx.bufsize < ds->ds_rxstat.rs_datalen)
			goto requeue;

		if (!ath_rx_prepare(skb, ds, &rx_status, &decrypt_error, sc))
			goto requeue;

		/* Ensure we always have an skb to requeue once we are done
		 * processing the current buffer's skb */
		requeue_skb = ath_rxbuf_alloc(sc, sc->rx.bufsize);

		/* If there is no memory we ignore the current RX'd frame,
		 * tell hardware it can give us a new frame using the old
		 * skb and put it at the tail of the sc->rx.rxbuf list for
		 * processing. */
		if (!requeue_skb)
			goto requeue;

		/* Unmap the frame */
		pci_unmap_single(sc->pdev, bf->bf_buf_addr,
				 sc->rx.bufsize,
				 PCI_DMA_FROMDEVICE);

		skb_put(skb, ds->ds_rxstat.rs_datalen);
		skb->protocol = cpu_to_be16(ETH_P_CONTROL);

		/* see if any padding is done by the hw and remove it */
		hdr = (struct ieee80211_hdr *)skb->data;
		hdrlen = ieee80211_get_hdrlen_from_skb(skb);

		/* The MAC header is padded to have 32-bit boundary if the
		 * packet payload is non-zero. The general calculation for
		 * padsize would take into account odd header lengths:
		 * padsize = (4 - hdrlen % 4) % 4; However, since only
		 * even-length headers are used, padding can only be 0 or 2
		 * bytes and we can optimize this a bit. In addition, we must
		 * not try to remove padding from short control frames that do
		 * not have payload. */
		padsize = hdrlen & 3;
		if (padsize && hdrlen >= 24) {
			memmove(skb->data + padsize, skb->data, hdrlen);
			skb_pull(skb, padsize);
		}

<<<<<<< HEAD
		/* sc->sc_noise_floor is only available when the station
		   attaches to an AP, so we use a default value
		   if we are not yet attached. */

		/* XXX we should use either sc->sc_noise_floor or
		 * ath_hal_getChanNoise(ah, &sc->sc_curchan)
		 * to calculate the noise floor.
		 * However, the value returned by ath_hal_getChanNoise
		 * seems to be incorrect (-31dBm on the last test),
		 * so we will use a hard-coded value until we
		 * figure out what is going on.
		 */
		rx_status.abs_rssi =
			ds->ds_rxstat.rs_rssi + ATH_DEFAULT_NOISE_FLOOR;

		pci_dma_sync_single_for_cpu(sc->pdev,
					    bf->bf_buf_addr,
					    sc->sc_rxbufsize,
					    PCI_DMA_FROMDEVICE);
		pci_unmap_single(sc->pdev,
				 bf->bf_buf_addr,
				 sc->sc_rxbufsize,
				 PCI_DMA_FROMDEVICE);
=======
		keyix = ds->ds_rxstat.rs_keyix;
>>>>>>> 18e352e4

		if (!(keyix == ATH9K_RXKEYIX_INVALID) && !decrypt_error) {
			rx_status.flag |= RX_FLAG_DECRYPTED;
		} else if ((le16_to_cpu(hdr->frame_control) & IEEE80211_FCTL_PROTECTED)
			   && !decrypt_error && skb->len >= hdrlen + 4) {
			keyix = skb->data[hdrlen + 3] >> 6;

			if (test_bit(keyix, sc->sc_keymap))
				rx_status.flag |= RX_FLAG_DECRYPTED;
		}

		/* Send the frame to mac80211 */
		__ieee80211_rx(sc->hw, skb, &rx_status);

		/* We will now give hardware our shiny new allocated skb */
		bf->bf_mpdu = requeue_skb;
		bf->bf_buf_addr = pci_map_single(sc->pdev, requeue_skb->data,
					 sc->rx.bufsize,
					 PCI_DMA_FROMDEVICE);
		if (unlikely(pci_dma_mapping_error(sc->pdev,
			  bf->bf_buf_addr))) {
			dev_kfree_skb_any(requeue_skb);
			bf->bf_mpdu = NULL;
			DPRINTF(sc, ATH_DBG_CONFIG,
				"pci_dma_mapping_error() on RX\n");
			break;
		}
		bf->bf_dmacontext = bf->bf_buf_addr;

		/*
		 * change the default rx antenna if rx diversity chooses the
		 * other antenna 3 times in a row.
		 */
		if (sc->rx.defant != ds->ds_rxstat.rs_antenna) {
			if (++sc->rx.rxotherant >= 3)
				ath_setdefantenna(sc, ds->ds_rxstat.rs_antenna);
		} else {
			sc->rx.rxotherant = 0;
		}
requeue:
		list_move_tail(&bf->list, &sc->rx.rxbuf);
		ath_rx_buf_link(sc, bf);
	} while (1);

	spin_unlock_bh(&sc->rx.rxbuflock);

	return 0;
#undef PA2DESC
<<<<<<< HEAD
}

/* Process ADDBA request in per-TID data structure */

int ath_rx_aggr_start(struct ath_softc *sc,
		      const u8 *addr,
		      u16 tid,
		      u16 *ssn)
{
	struct ath_arx_tid *rxtid;
	struct ath_node *an;
	struct ieee80211_hw *hw = sc->hw;
	struct ieee80211_supported_band *sband;
	u16 buffersize = 0;

	spin_lock_bh(&sc->node_lock);
	an = ath_node_find(sc, (u8 *) addr);
	spin_unlock_bh(&sc->node_lock);

	if (!an) {
		DPRINTF(sc, ATH_DBG_AGGR,
			"%s: Node not found to initialize RX aggregation\n",
			__func__);
		return -1;
	}

	sband = hw->wiphy->bands[hw->conf.channel->band];
	buffersize = IEEE80211_MIN_AMPDU_BUF <<
		sband->ht_info.ampdu_factor; /* FIXME */

	rxtid = &an->an_aggr.rx.tid[tid];

	spin_lock_bh(&rxtid->tidlock);
	if (sc->sc_rxaggr) {
		/* Allow aggregation reception
		 * Adjust rx BA window size. Peer might indicate a
		 * zero buffer size for a _dont_care_ condition.
		 */
		if (buffersize)
			rxtid->baw_size = min(buffersize, rxtid->baw_size);

		/* set rx sequence number */
		rxtid->seq_next = *ssn;

		/* Allocate the receive buffers for this TID */
		DPRINTF(sc, ATH_DBG_AGGR,
			"%s: Allcating rxbuffer for TID %d\n", __func__, tid);

		if (rxtid->rxbuf == NULL) {
			/*
			* If the rxbuff is not NULL at this point, we *probably*
			* already allocated the buffer on a previous ADDBA,
			* and this is a subsequent ADDBA that got through.
			* Don't allocate, but use the value in the pointer,
			* we zero it out when we de-allocate.
			*/
			rxtid->rxbuf = kmalloc(ATH_TID_MAX_BUFS *
				sizeof(struct ath_rxbuf), GFP_ATOMIC);
		}
		if (rxtid->rxbuf == NULL) {
			DPRINTF(sc, ATH_DBG_AGGR,
				"%s: Unable to allocate RX buffer, "
				"refusing ADDBA\n", __func__);
		} else {
			/* Ensure the memory is zeroed out (all internal
			 * pointers are null) */
			memzero(rxtid->rxbuf, ATH_TID_MAX_BUFS *
				sizeof(struct ath_rxbuf));
			DPRINTF(sc, ATH_DBG_AGGR,
				"%s: Allocated @%p\n", __func__, rxtid->rxbuf);

			/* Allow aggregation reception */
			rxtid->addba_exchangecomplete = 1;
		}
	}
	spin_unlock_bh(&rxtid->tidlock);

	return 0;
}

/* Process DELBA */

int ath_rx_aggr_stop(struct ath_softc *sc,
		     const u8 *addr,
		     u16 tid)
{
	struct ath_node *an;

	spin_lock_bh(&sc->node_lock);
	an = ath_node_find(sc, (u8 *) addr);
	spin_unlock_bh(&sc->node_lock);

	if (!an) {
		DPRINTF(sc, ATH_DBG_AGGR,
			"%s: RX aggr stop for non-existent node\n", __func__);
		return -1;
	}

	ath_rx_aggr_teardown(sc, an, tid);
	return 0;
}

/* Rx aggregation tear down */

void ath_rx_aggr_teardown(struct ath_softc *sc,
	struct ath_node *an, u8 tid)
{
	struct ath_arx_tid *rxtid = &an->an_aggr.rx.tid[tid];

	if (!rxtid->addba_exchangecomplete)
		return;

	del_timer_sync(&rxtid->timer);
	ath_rx_flush_tid(sc, rxtid, 0);
	rxtid->addba_exchangecomplete = 0;

	/* De-allocate the receive buffer array allocated when addba started */

	if (rxtid->rxbuf) {
		DPRINTF(sc, ATH_DBG_AGGR,
			"%s: Deallocating TID %d rxbuff @%p\n",
			__func__, tid, rxtid->rxbuf);
		kfree(rxtid->rxbuf);

		/* Set pointer to null to avoid reuse*/
		rxtid->rxbuf = NULL;
	}
}

/* Initialize per-node receive state */

void ath_rx_node_init(struct ath_softc *sc, struct ath_node *an)
{
	if (sc->sc_rxaggr) {
		struct ath_arx_tid *rxtid;
		int tidno;

		/* Init per tid rx state */
		for (tidno = 0, rxtid = &an->an_aggr.rx.tid[tidno];
				tidno < WME_NUM_TID;
				tidno++, rxtid++) {
			rxtid->an        = an;
			rxtid->seq_reset = 1;
			rxtid->seq_next  = 0;
			rxtid->baw_size  = WME_MAX_BA;
			rxtid->baw_head  = rxtid->baw_tail = 0;

			/*
			 * Ensure the buffer pointer is null at this point
			 * (needs to be allocated when addba is received)
			*/

			rxtid->rxbuf     = NULL;
			setup_timer(&rxtid->timer, ath_rx_timer,
				(unsigned long)rxtid);
			spin_lock_init(&rxtid->tidlock);

			/* ADDBA state */
			rxtid->addba_exchangecomplete = 0;
		}
	}
}

void ath_rx_node_cleanup(struct ath_softc *sc, struct ath_node *an)
{
	if (sc->sc_rxaggr) {
		struct ath_arx_tid *rxtid;
		int tidno, i;

		/* Init per tid rx state */
		for (tidno = 0, rxtid = &an->an_aggr.rx.tid[tidno];
				tidno < WME_NUM_TID;
				tidno++, rxtid++) {

			if (!rxtid->addba_exchangecomplete)
				continue;

			/* must cancel timer first */
			del_timer_sync(&rxtid->timer);

			/* drop any pending sub-frames */
			ath_rx_flush_tid(sc, rxtid, 1);

			for (i = 0; i < ATH_TID_MAX_BUFS; i++)
				ASSERT(rxtid->rxbuf[i].rx_wbuf == NULL);

			rxtid->addba_exchangecomplete = 0;
		}
	}

}

/* Cleanup per-node receive state */

void ath_rx_node_free(struct ath_softc *sc, struct ath_node *an)
{
	ath_rx_node_cleanup(sc, an);
}

dma_addr_t ath_skb_map_single(struct ath_softc *sc,
			      struct sk_buff *skb,
			      int direction,
			      dma_addr_t *pa)
{
	/*
	 * NB: do NOT use skb->len, which is 0 on initialization.
	 * Use skb's entire data area instead.
	 */
	*pa = pci_map_single(sc->pdev, skb->data, sc->sc_rxbufsize, direction);
	return *pa;
}

void ath_skb_unmap_single(struct ath_softc *sc,
			  struct sk_buff *skb,
			  int direction,
			  dma_addr_t *pa)
{
	/* Unmap skb's entire data area */
	pci_unmap_single(sc->pdev, *pa, sc->sc_rxbufsize, direction);
=======
>>>>>>> 18e352e4
}<|MERGE_RESOLUTION|>--- conflicted
+++ resolved
@@ -41,18 +41,11 @@
 	ASSERT(skb != NULL);
 	ds->ds_vdata = skb->data;
 
-<<<<<<< HEAD
-	/* setup rx descriptors */
-	ath9k_hw_setuprxdesc(ah,
-			     ds,
-			     sc->sc_rxbufsize,
-=======
 	/* setup rx descriptors. The rx.bufsize here tells the harware
 	 * how much data it can DMA to us and that we are prepared
 	 * to process */
 	ath9k_hw_setuprxdesc(ah, ds,
 			     sc->rx.bufsize,
->>>>>>> 18e352e4
 			     0);
 
 	if (sc->rx.rxlink == NULL)
@@ -589,33 +582,7 @@
 			skb_pull(skb, padsize);
 		}
 
-<<<<<<< HEAD
-		/* sc->sc_noise_floor is only available when the station
-		   attaches to an AP, so we use a default value
-		   if we are not yet attached. */
-
-		/* XXX we should use either sc->sc_noise_floor or
-		 * ath_hal_getChanNoise(ah, &sc->sc_curchan)
-		 * to calculate the noise floor.
-		 * However, the value returned by ath_hal_getChanNoise
-		 * seems to be incorrect (-31dBm on the last test),
-		 * so we will use a hard-coded value until we
-		 * figure out what is going on.
-		 */
-		rx_status.abs_rssi =
-			ds->ds_rxstat.rs_rssi + ATH_DEFAULT_NOISE_FLOOR;
-
-		pci_dma_sync_single_for_cpu(sc->pdev,
-					    bf->bf_buf_addr,
-					    sc->sc_rxbufsize,
-					    PCI_DMA_FROMDEVICE);
-		pci_unmap_single(sc->pdev,
-				 bf->bf_buf_addr,
-				 sc->sc_rxbufsize,
-				 PCI_DMA_FROMDEVICE);
-=======
 		keyix = ds->ds_rxstat.rs_keyix;
->>>>>>> 18e352e4
 
 		if (!(keyix == ATH9K_RXKEYIX_INVALID) && !decrypt_error) {
 			rx_status.flag |= RX_FLAG_DECRYPTED;
@@ -664,226 +631,4 @@
 
 	return 0;
 #undef PA2DESC
-<<<<<<< HEAD
-}
-
-/* Process ADDBA request in per-TID data structure */
-
-int ath_rx_aggr_start(struct ath_softc *sc,
-		      const u8 *addr,
-		      u16 tid,
-		      u16 *ssn)
-{
-	struct ath_arx_tid *rxtid;
-	struct ath_node *an;
-	struct ieee80211_hw *hw = sc->hw;
-	struct ieee80211_supported_band *sband;
-	u16 buffersize = 0;
-
-	spin_lock_bh(&sc->node_lock);
-	an = ath_node_find(sc, (u8 *) addr);
-	spin_unlock_bh(&sc->node_lock);
-
-	if (!an) {
-		DPRINTF(sc, ATH_DBG_AGGR,
-			"%s: Node not found to initialize RX aggregation\n",
-			__func__);
-		return -1;
-	}
-
-	sband = hw->wiphy->bands[hw->conf.channel->band];
-	buffersize = IEEE80211_MIN_AMPDU_BUF <<
-		sband->ht_info.ampdu_factor; /* FIXME */
-
-	rxtid = &an->an_aggr.rx.tid[tid];
-
-	spin_lock_bh(&rxtid->tidlock);
-	if (sc->sc_rxaggr) {
-		/* Allow aggregation reception
-		 * Adjust rx BA window size. Peer might indicate a
-		 * zero buffer size for a _dont_care_ condition.
-		 */
-		if (buffersize)
-			rxtid->baw_size = min(buffersize, rxtid->baw_size);
-
-		/* set rx sequence number */
-		rxtid->seq_next = *ssn;
-
-		/* Allocate the receive buffers for this TID */
-		DPRINTF(sc, ATH_DBG_AGGR,
-			"%s: Allcating rxbuffer for TID %d\n", __func__, tid);
-
-		if (rxtid->rxbuf == NULL) {
-			/*
-			* If the rxbuff is not NULL at this point, we *probably*
-			* already allocated the buffer on a previous ADDBA,
-			* and this is a subsequent ADDBA that got through.
-			* Don't allocate, but use the value in the pointer,
-			* we zero it out when we de-allocate.
-			*/
-			rxtid->rxbuf = kmalloc(ATH_TID_MAX_BUFS *
-				sizeof(struct ath_rxbuf), GFP_ATOMIC);
-		}
-		if (rxtid->rxbuf == NULL) {
-			DPRINTF(sc, ATH_DBG_AGGR,
-				"%s: Unable to allocate RX buffer, "
-				"refusing ADDBA\n", __func__);
-		} else {
-			/* Ensure the memory is zeroed out (all internal
-			 * pointers are null) */
-			memzero(rxtid->rxbuf, ATH_TID_MAX_BUFS *
-				sizeof(struct ath_rxbuf));
-			DPRINTF(sc, ATH_DBG_AGGR,
-				"%s: Allocated @%p\n", __func__, rxtid->rxbuf);
-
-			/* Allow aggregation reception */
-			rxtid->addba_exchangecomplete = 1;
-		}
-	}
-	spin_unlock_bh(&rxtid->tidlock);
-
-	return 0;
-}
-
-/* Process DELBA */
-
-int ath_rx_aggr_stop(struct ath_softc *sc,
-		     const u8 *addr,
-		     u16 tid)
-{
-	struct ath_node *an;
-
-	spin_lock_bh(&sc->node_lock);
-	an = ath_node_find(sc, (u8 *) addr);
-	spin_unlock_bh(&sc->node_lock);
-
-	if (!an) {
-		DPRINTF(sc, ATH_DBG_AGGR,
-			"%s: RX aggr stop for non-existent node\n", __func__);
-		return -1;
-	}
-
-	ath_rx_aggr_teardown(sc, an, tid);
-	return 0;
-}
-
-/* Rx aggregation tear down */
-
-void ath_rx_aggr_teardown(struct ath_softc *sc,
-	struct ath_node *an, u8 tid)
-{
-	struct ath_arx_tid *rxtid = &an->an_aggr.rx.tid[tid];
-
-	if (!rxtid->addba_exchangecomplete)
-		return;
-
-	del_timer_sync(&rxtid->timer);
-	ath_rx_flush_tid(sc, rxtid, 0);
-	rxtid->addba_exchangecomplete = 0;
-
-	/* De-allocate the receive buffer array allocated when addba started */
-
-	if (rxtid->rxbuf) {
-		DPRINTF(sc, ATH_DBG_AGGR,
-			"%s: Deallocating TID %d rxbuff @%p\n",
-			__func__, tid, rxtid->rxbuf);
-		kfree(rxtid->rxbuf);
-
-		/* Set pointer to null to avoid reuse*/
-		rxtid->rxbuf = NULL;
-	}
-}
-
-/* Initialize per-node receive state */
-
-void ath_rx_node_init(struct ath_softc *sc, struct ath_node *an)
-{
-	if (sc->sc_rxaggr) {
-		struct ath_arx_tid *rxtid;
-		int tidno;
-
-		/* Init per tid rx state */
-		for (tidno = 0, rxtid = &an->an_aggr.rx.tid[tidno];
-				tidno < WME_NUM_TID;
-				tidno++, rxtid++) {
-			rxtid->an        = an;
-			rxtid->seq_reset = 1;
-			rxtid->seq_next  = 0;
-			rxtid->baw_size  = WME_MAX_BA;
-			rxtid->baw_head  = rxtid->baw_tail = 0;
-
-			/*
-			 * Ensure the buffer pointer is null at this point
-			 * (needs to be allocated when addba is received)
-			*/
-
-			rxtid->rxbuf     = NULL;
-			setup_timer(&rxtid->timer, ath_rx_timer,
-				(unsigned long)rxtid);
-			spin_lock_init(&rxtid->tidlock);
-
-			/* ADDBA state */
-			rxtid->addba_exchangecomplete = 0;
-		}
-	}
-}
-
-void ath_rx_node_cleanup(struct ath_softc *sc, struct ath_node *an)
-{
-	if (sc->sc_rxaggr) {
-		struct ath_arx_tid *rxtid;
-		int tidno, i;
-
-		/* Init per tid rx state */
-		for (tidno = 0, rxtid = &an->an_aggr.rx.tid[tidno];
-				tidno < WME_NUM_TID;
-				tidno++, rxtid++) {
-
-			if (!rxtid->addba_exchangecomplete)
-				continue;
-
-			/* must cancel timer first */
-			del_timer_sync(&rxtid->timer);
-
-			/* drop any pending sub-frames */
-			ath_rx_flush_tid(sc, rxtid, 1);
-
-			for (i = 0; i < ATH_TID_MAX_BUFS; i++)
-				ASSERT(rxtid->rxbuf[i].rx_wbuf == NULL);
-
-			rxtid->addba_exchangecomplete = 0;
-		}
-	}
-
-}
-
-/* Cleanup per-node receive state */
-
-void ath_rx_node_free(struct ath_softc *sc, struct ath_node *an)
-{
-	ath_rx_node_cleanup(sc, an);
-}
-
-dma_addr_t ath_skb_map_single(struct ath_softc *sc,
-			      struct sk_buff *skb,
-			      int direction,
-			      dma_addr_t *pa)
-{
-	/*
-	 * NB: do NOT use skb->len, which is 0 on initialization.
-	 * Use skb's entire data area instead.
-	 */
-	*pa = pci_map_single(sc->pdev, skb->data, sc->sc_rxbufsize, direction);
-	return *pa;
-}
-
-void ath_skb_unmap_single(struct ath_softc *sc,
-			  struct sk_buff *skb,
-			  int direction,
-			  dma_addr_t *pa)
-{
-	/* Unmap skb's entire data area */
-	pci_unmap_single(sc->pdev, *pa, sc->sc_rxbufsize, direction);
-=======
->>>>>>> 18e352e4
 }