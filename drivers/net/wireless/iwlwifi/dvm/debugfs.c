/******************************************************************************
 *
 * GPL LICENSE SUMMARY
 *
 * Copyright(c) 2008 - 2013 Intel Corporation. All rights reserved.
 *
 * This program is free software; you can redistribute it and/or modify
 * it under the terms of version 2 of the GNU General Public License as
 * published by the Free Software Foundation.
 *
 * This program is distributed in the hope that it will be useful, but
 * WITHOUT ANY WARRANTY; without even the implied warranty of
 * MERCHANTABILITY or FITNESS FOR A PARTICULAR PURPOSE.  See the GNU
 * General Public License for more details.
 *
 * You should have received a copy of the GNU General Public License
 * along with this program; if not, write to the Free Software
 * Foundation, Inc., 51 Franklin Street, Fifth Floor, Boston, MA 02110,
 * USA
 *
 * The full GNU General Public License is included in this distribution
 * in the file called COPYING.
 *
 * Contact Information:
 *  Intel Linux Wireless <ilw@linux.intel.com>
 * Intel Corporation, 5200 N.E. Elam Young Parkway, Hillsboro, OR 97124-6497
 *****************************************************************************/

#include <linux/slab.h>
#include <linux/kernel.h>
#include <linux/module.h>
#include <linux/debugfs.h>
#include <linux/ieee80211.h>
#include <net/mac80211.h>
#include "iwl-debug.h"
#include "iwl-io.h"
#include "dev.h"
#include "agn.h"

/* create and remove of files */
#define DEBUGFS_ADD_FILE(name, parent, mode) do {			\
	if (!debugfs_create_file(#name, mode, parent, priv,		\
				 &iwl_dbgfs_##name##_ops))		\
		goto err;						\
} while (0)

#define DEBUGFS_ADD_BOOL(name, parent, ptr) do {			\
	struct dentry *__tmp;						\
	__tmp = debugfs_create_bool(#name, S_IWUSR | S_IRUSR,		\
				    parent, ptr);			\
	if (IS_ERR(__tmp) || !__tmp)					\
		goto err;						\
} while (0)

#define DEBUGFS_ADD_X32(name, parent, ptr) do {				\
	struct dentry *__tmp;						\
	__tmp = debugfs_create_x32(#name, S_IWUSR | S_IRUSR,		\
				   parent, ptr);			\
	if (IS_ERR(__tmp) || !__tmp)					\
		goto err;						\
} while (0)

#define DEBUGFS_ADD_U32(name, parent, ptr, mode) do {			\
	struct dentry *__tmp;						\
	__tmp = debugfs_create_u32(#name, mode,				\
				   parent, ptr);			\
	if (IS_ERR(__tmp) || !__tmp)					\
		goto err;						\
} while (0)

/* file operation */
#define DEBUGFS_READ_FUNC(name)                                         \
static ssize_t iwl_dbgfs_##name##_read(struct file *file,               \
					char __user *user_buf,          \
					size_t count, loff_t *ppos);

#define DEBUGFS_WRITE_FUNC(name)                                        \
static ssize_t iwl_dbgfs_##name##_write(struct file *file,              \
					const char __user *user_buf,    \
					size_t count, loff_t *ppos);


#define DEBUGFS_READ_FILE_OPS(name)                                     \
	DEBUGFS_READ_FUNC(name);                                        \
static const struct file_operations iwl_dbgfs_##name##_ops = {          \
	.read = iwl_dbgfs_##name##_read,				\
	.open = simple_open,						\
	.llseek = generic_file_llseek,					\
};

#define DEBUGFS_WRITE_FILE_OPS(name)                                    \
	DEBUGFS_WRITE_FUNC(name);                                       \
static const struct file_operations iwl_dbgfs_##name##_ops = {          \
	.write = iwl_dbgfs_##name##_write,                              \
	.open = simple_open,						\
	.llseek = generic_file_llseek,					\
};


#define DEBUGFS_READ_WRITE_FILE_OPS(name)                               \
	DEBUGFS_READ_FUNC(name);                                        \
	DEBUGFS_WRITE_FUNC(name);                                       \
static const struct file_operations iwl_dbgfs_##name##_ops = {          \
	.write = iwl_dbgfs_##name##_write,                              \
	.read = iwl_dbgfs_##name##_read,                                \
	.open = simple_open,						\
	.llseek = generic_file_llseek,					\
};

static ssize_t iwl_dbgfs_sram_read(struct file *file,
					char __user *user_buf,
					size_t count, loff_t *ppos)
{
	u32 val = 0;
	char *buf;
	ssize_t ret;
	int i = 0;
	bool device_format = false;
	int offset = 0;
	int len = 0;
	int pos = 0;
	int sram;
	struct iwl_priv *priv = file->private_data;
	const struct fw_img *img;
	size_t bufsz;

	if (!iwl_is_ready_rf(priv))
		return -EAGAIN;

	/* default is to dump the entire data segment */
	if (!priv->dbgfs_sram_offset && !priv->dbgfs_sram_len) {
		priv->dbgfs_sram_offset = 0x800000;
		if (!priv->ucode_loaded)
			return -EINVAL;
		img = &priv->fw->img[priv->cur_ucode];
		priv->dbgfs_sram_len = img->sec[IWL_UCODE_SECTION_DATA].len;
	}
	len = priv->dbgfs_sram_len;

	if (len == -4) {
		device_format = true;
		len = 4;
	}

	bufsz =  50 + len * 4;
	buf = kmalloc(bufsz, GFP_KERNEL);
	if (!buf)
		return -ENOMEM;

	pos += scnprintf(buf + pos, bufsz - pos, "sram_len: 0x%x\n",
			 len);
	pos += scnprintf(buf + pos, bufsz - pos, "sram_offset: 0x%x\n",
			priv->dbgfs_sram_offset);

	/* adjust sram address since reads are only on even u32 boundaries */
	offset = priv->dbgfs_sram_offset & 0x3;
	sram = priv->dbgfs_sram_offset & ~0x3;

	/* read the first u32 from sram */
	val = iwl_trans_read_mem32(priv->trans, sram);

	for (; len; len--) {
		/* put the address at the start of every line */
		if (i == 0)
			pos += scnprintf(buf + pos, bufsz - pos,
				"%08X: ", sram + offset);

		if (device_format)
			pos += scnprintf(buf + pos, bufsz - pos,
				"%02x", (val >> (8 * (3 - offset))) & 0xff);
		else
			pos += scnprintf(buf + pos, bufsz - pos,
				"%02x ", (val >> (8 * offset)) & 0xff);

		/* if all bytes processed, read the next u32 from sram */
		if (++offset == 4) {
			sram += 4;
			offset = 0;
			val = iwl_trans_read_mem32(priv->trans, sram);
		}

		/* put in extra spaces and split lines for human readability */
		if (++i == 16) {
			i = 0;
			pos += scnprintf(buf + pos, bufsz - pos, "\n");
		} else if (!(i & 7)) {
			pos += scnprintf(buf + pos, bufsz - pos, "   ");
		} else if (!(i & 3)) {
			pos += scnprintf(buf + pos, bufsz - pos, " ");
		}
	}
	if (i)
		pos += scnprintf(buf + pos, bufsz - pos, "\n");

	ret = simple_read_from_buffer(user_buf, count, ppos, buf, pos);
	kfree(buf);
	return ret;
}

static ssize_t iwl_dbgfs_sram_write(struct file *file,
					const char __user *user_buf,
					size_t count, loff_t *ppos)
{
	struct iwl_priv *priv = file->private_data;
	char buf[64];
	int buf_size;
	u32 offset, len;

	memset(buf, 0, sizeof(buf));
	buf_size = min(count, sizeof(buf) -  1);
	if (copy_from_user(buf, user_buf, buf_size))
		return -EFAULT;

	if (sscanf(buf, "%x,%x", &offset, &len) == 2) {
		priv->dbgfs_sram_offset = offset;
		priv->dbgfs_sram_len = len;
	} else if (sscanf(buf, "%x", &offset) == 1) {
		priv->dbgfs_sram_offset = offset;
		priv->dbgfs_sram_len = -4;
	} else {
		priv->dbgfs_sram_offset = 0;
		priv->dbgfs_sram_len = 0;
	}

	return count;
}

static ssize_t iwl_dbgfs_wowlan_sram_read(struct file *file,
					  char __user *user_buf,
					  size_t count, loff_t *ppos)
{
	struct iwl_priv *priv = file->private_data;
	const struct fw_img *img = &priv->fw->img[IWL_UCODE_WOWLAN];

	if (!priv->wowlan_sram)
		return -ENODATA;

	return simple_read_from_buffer(user_buf, count, ppos,
				       priv->wowlan_sram,
				       img->sec[IWL_UCODE_SECTION_DATA].len);
}
static ssize_t iwl_dbgfs_stations_read(struct file *file, char __user *user_buf,
					size_t count, loff_t *ppos)
{
	struct iwl_priv *priv = file->private_data;
	struct iwl_station_entry *station;
	struct iwl_tid_data *tid_data;
	char *buf;
	int i, j, pos = 0;
	ssize_t ret;
	/* Add 30 for initial string */
	const size_t bufsz = 30 + sizeof(char) * 500 * (priv->num_stations);

	buf = kmalloc(bufsz, GFP_KERNEL);
	if (!buf)
		return -ENOMEM;

	pos += scnprintf(buf + pos, bufsz - pos, "num of stations: %d\n\n",
			priv->num_stations);

	for (i = 0; i < IWLAGN_STATION_COUNT; i++) {
		station = &priv->stations[i];
		if (!station->used)
			continue;
		pos += scnprintf(buf + pos, bufsz - pos,
				 "station %d - addr: %pM, flags: %#x\n",
				 i, station->sta.sta.addr,
				 station->sta.station_flags_msk);
		pos += scnprintf(buf + pos, bufsz - pos,
				"TID seqno  next_rclmd "
				"rate_n_flags state txq\n");

		for (j = 0; j < IWL_MAX_TID_COUNT; j++) {
			tid_data = &priv->tid_data[i][j];
			pos += scnprintf(buf + pos, bufsz - pos,
				"%d:  0x%.4x 0x%.4x     0x%.8x   "
				"%d     %.2d",
				j, tid_data->seq_number,
				tid_data->next_reclaimed,
				tid_data->agg.rate_n_flags,
				tid_data->agg.state,
				tid_data->agg.txq_id);

			if (tid_data->agg.wait_for_ba)
				pos += scnprintf(buf + pos, bufsz - pos,
						 " - waitforba");
			pos += scnprintf(buf + pos, bufsz - pos, "\n");
		}

		pos += scnprintf(buf + pos, bufsz - pos, "\n");
	}

	ret = simple_read_from_buffer(user_buf, count, ppos, buf, pos);
	kfree(buf);
	return ret;
}

static ssize_t iwl_dbgfs_nvm_read(struct file *file,
				       char __user *user_buf,
				       size_t count,
				       loff_t *ppos)
{
	ssize_t ret;
	struct iwl_priv *priv = file->private_data;
	int pos = 0, ofs = 0, buf_size = 0;
	const u8 *ptr;
	char *buf;
	u16 nvm_ver;
	size_t eeprom_len = priv->eeprom_blob_size;
	buf_size = 4 * eeprom_len + 256;

	if (eeprom_len % 16)
		return -ENODATA;

	ptr = priv->eeprom_blob;
	if (!ptr)
		return -ENOMEM;

	/* 4 characters for byte 0xYY */
	buf = kzalloc(buf_size, GFP_KERNEL);
	if (!buf)
		return -ENOMEM;

	nvm_ver = priv->nvm_data->nvm_version;
	pos += scnprintf(buf + pos, buf_size - pos,
			 "NVM version: 0x%x\n", nvm_ver);
	for (ofs = 0 ; ofs < eeprom_len ; ofs += 16) {
		pos += scnprintf(buf + pos, buf_size - pos, "0x%.4x ", ofs);
		hex_dump_to_buffer(ptr + ofs, 16 , 16, 2, buf + pos,
				   buf_size - pos, 0);
		pos += strlen(buf + pos);
		if (buf_size - pos > 0)
			buf[pos++] = '\n';
	}

	ret = simple_read_from_buffer(user_buf, count, ppos, buf, pos);
	kfree(buf);
	return ret;
}

static ssize_t iwl_dbgfs_channels_read(struct file *file, char __user *user_buf,
				       size_t count, loff_t *ppos)
{
	struct iwl_priv *priv = file->private_data;
	struct ieee80211_channel *channels = NULL;
	const struct ieee80211_supported_band *supp_band = NULL;
	int pos = 0, i, bufsz = PAGE_SIZE;
	char *buf;
	ssize_t ret;

	buf = kzalloc(bufsz, GFP_KERNEL);
	if (!buf)
		return -ENOMEM;

	supp_band = iwl_get_hw_mode(priv, IEEE80211_BAND_2GHZ);
	if (supp_band) {
		channels = supp_band->channels;

		pos += scnprintf(buf + pos, bufsz - pos,
				"Displaying %d channels in 2.4GHz band 802.11bg):\n",
				supp_band->n_channels);

		for (i = 0; i < supp_band->n_channels; i++)
			pos += scnprintf(buf + pos, bufsz - pos,
					"%d: %ddBm: BSS%s%s, %s.\n",
					channels[i].hw_value,
					channels[i].max_power,
					channels[i].flags & IEEE80211_CHAN_RADAR ?
					" (IEEE 802.11h required)" : "",
					((channels[i].flags & IEEE80211_CHAN_NO_IBSS)
					|| (channels[i].flags &
					IEEE80211_CHAN_RADAR)) ? "" :
					", IBSS",
					channels[i].flags &
					IEEE80211_CHAN_PASSIVE_SCAN ?
					"passive only" : "active/passive");
	}
	supp_band = iwl_get_hw_mode(priv, IEEE80211_BAND_5GHZ);
	if (supp_band) {
		channels = supp_band->channels;

		pos += scnprintf(buf + pos, bufsz - pos,
				"Displaying %d channels in 5.2GHz band (802.11a)\n",
				supp_band->n_channels);

		for (i = 0; i < supp_band->n_channels; i++)
			pos += scnprintf(buf + pos, bufsz - pos,
					"%d: %ddBm: BSS%s%s, %s.\n",
					channels[i].hw_value,
					channels[i].max_power,
					channels[i].flags & IEEE80211_CHAN_RADAR ?
					" (IEEE 802.11h required)" : "",
					((channels[i].flags & IEEE80211_CHAN_NO_IBSS)
					|| (channels[i].flags &
					IEEE80211_CHAN_RADAR)) ? "" :
					", IBSS",
					channels[i].flags &
					IEEE80211_CHAN_PASSIVE_SCAN ?
					"passive only" : "active/passive");
	}
	ret = simple_read_from_buffer(user_buf, count, ppos, buf, pos);
	kfree(buf);
	return ret;
}

static ssize_t iwl_dbgfs_status_read(struct file *file,
						char __user *user_buf,
						size_t count, loff_t *ppos) {

	struct iwl_priv *priv = file->private_data;
	char buf[512];
	int pos = 0;
	const size_t bufsz = sizeof(buf);

	pos += scnprintf(buf + pos, bufsz - pos, "STATUS_RF_KILL_HW:\t %d\n",
		test_bit(STATUS_RF_KILL_HW, &priv->status));
	pos += scnprintf(buf + pos, bufsz - pos, "STATUS_CT_KILL:\t\t %d\n",
		test_bit(STATUS_CT_KILL, &priv->status));
	pos += scnprintf(buf + pos, bufsz - pos, "STATUS_ALIVE:\t\t %d\n",
		test_bit(STATUS_ALIVE, &priv->status));
	pos += scnprintf(buf + pos, bufsz - pos, "STATUS_READY:\t\t %d\n",
		test_bit(STATUS_READY, &priv->status));
	pos += scnprintf(buf + pos, bufsz - pos, "STATUS_EXIT_PENDING:\t %d\n",
		test_bit(STATUS_EXIT_PENDING, &priv->status));
	pos += scnprintf(buf + pos, bufsz - pos, "STATUS_STATISTICS:\t %d\n",
		test_bit(STATUS_STATISTICS, &priv->status));
	pos += scnprintf(buf + pos, bufsz - pos, "STATUS_SCANNING:\t %d\n",
		test_bit(STATUS_SCANNING, &priv->status));
	pos += scnprintf(buf + pos, bufsz - pos, "STATUS_SCAN_ABORTING:\t %d\n",
		test_bit(STATUS_SCAN_ABORTING, &priv->status));
	pos += scnprintf(buf + pos, bufsz - pos, "STATUS_SCAN_HW:\t\t %d\n",
		test_bit(STATUS_SCAN_HW, &priv->status));
	pos += scnprintf(buf + pos, bufsz - pos, "STATUS_POWER_PMI:\t %d\n",
		test_bit(STATUS_POWER_PMI, &priv->status));
	pos += scnprintf(buf + pos, bufsz - pos, "STATUS_FW_ERROR:\t %d\n",
		test_bit(STATUS_FW_ERROR, &priv->status));
	return simple_read_from_buffer(user_buf, count, ppos, buf, pos);
}

static ssize_t iwl_dbgfs_rx_handlers_read(struct file *file,
					char __user *user_buf,
					size_t count, loff_t *ppos) {

	struct iwl_priv *priv = file->private_data;

	int pos = 0;
	int cnt = 0;
	char *buf;
	int bufsz = 24 * 64; /* 24 items * 64 char per item */
	ssize_t ret;

	buf = kzalloc(bufsz, GFP_KERNEL);
	if (!buf)
		return -ENOMEM;

	for (cnt = 0; cnt < REPLY_MAX; cnt++) {
		if (priv->rx_handlers_stats[cnt] > 0)
			pos += scnprintf(buf + pos, bufsz - pos,
				"\tRx handler[%36s]:\t\t %u\n",
				iwl_dvm_get_cmd_string(cnt),
				priv->rx_handlers_stats[cnt]);
	}

	ret = simple_read_from_buffer(user_buf, count, ppos, buf, pos);
	kfree(buf);
	return ret;
}

static ssize_t iwl_dbgfs_rx_handlers_write(struct file *file,
					 const char __user *user_buf,
					 size_t count, loff_t *ppos)
{
	struct iwl_priv *priv = file->private_data;

	char buf[8];
	int buf_size;
	u32 reset_flag;

	memset(buf, 0, sizeof(buf));
	buf_size = min(count, sizeof(buf) -  1);
	if (copy_from_user(buf, user_buf, buf_size))
		return -EFAULT;
	if (sscanf(buf, "%x", &reset_flag) != 1)
		return -EFAULT;
	if (reset_flag == 0)
		memset(&priv->rx_handlers_stats[0], 0,
			sizeof(priv->rx_handlers_stats));

	return count;
}

static ssize_t iwl_dbgfs_qos_read(struct file *file, char __user *user_buf,
				       size_t count, loff_t *ppos)
{
	struct iwl_priv *priv = file->private_data;
	struct iwl_rxon_context *ctx;
	int pos = 0, i;
	char buf[256 * NUM_IWL_RXON_CTX];
	const size_t bufsz = sizeof(buf);

	for_each_context(priv, ctx) {
		pos += scnprintf(buf + pos, bufsz - pos, "context %d:\n",
				 ctx->ctxid);
		for (i = 0; i < AC_NUM; i++) {
			pos += scnprintf(buf + pos, bufsz - pos,
				"\tcw_min\tcw_max\taifsn\ttxop\n");
			pos += scnprintf(buf + pos, bufsz - pos,
				"AC[%d]\t%u\t%u\t%u\t%u\n", i,
				ctx->qos_data.def_qos_parm.ac[i].cw_min,
				ctx->qos_data.def_qos_parm.ac[i].cw_max,
				ctx->qos_data.def_qos_parm.ac[i].aifsn,
				ctx->qos_data.def_qos_parm.ac[i].edca_txop);
		}
		pos += scnprintf(buf + pos, bufsz - pos, "\n");
	}
	return simple_read_from_buffer(user_buf, count, ppos, buf, pos);
}

static ssize_t iwl_dbgfs_thermal_throttling_read(struct file *file,
				char __user *user_buf,
				size_t count, loff_t *ppos)
{
	struct iwl_priv *priv = file->private_data;
	struct iwl_tt_mgmt *tt = &priv->thermal_throttle;
	struct iwl_tt_restriction *restriction;
	char buf[100];
	int pos = 0;
	const size_t bufsz = sizeof(buf);

	pos += scnprintf(buf + pos, bufsz - pos,
			"Thermal Throttling Mode: %s\n",
			tt->advanced_tt ? "Advance" : "Legacy");
	pos += scnprintf(buf + pos, bufsz - pos,
			"Thermal Throttling State: %d\n",
			tt->state);
	if (tt->advanced_tt) {
		restriction = tt->restriction + tt->state;
		pos += scnprintf(buf + pos, bufsz - pos,
				"Tx mode: %d\n",
				restriction->tx_stream);
		pos += scnprintf(buf + pos, bufsz - pos,
				"Rx mode: %d\n",
				restriction->rx_stream);
		pos += scnprintf(buf + pos, bufsz - pos,
				"HT mode: %d\n",
				restriction->is_ht);
	}
	return simple_read_from_buffer(user_buf, count, ppos, buf, pos);
}

static ssize_t iwl_dbgfs_disable_ht40_write(struct file *file,
					 const char __user *user_buf,
					 size_t count, loff_t *ppos)
{
	struct iwl_priv *priv = file->private_data;
	char buf[8];
	int buf_size;
	int ht40;

	memset(buf, 0, sizeof(buf));
	buf_size = min(count, sizeof(buf) -  1);
	if (copy_from_user(buf, user_buf, buf_size))
		return -EFAULT;
	if (sscanf(buf, "%d", &ht40) != 1)
		return -EFAULT;
	if (!iwl_is_any_associated(priv))
		priv->disable_ht40 = ht40 ? true : false;
	else
		return -EINVAL;

	return count;
}

static ssize_t iwl_dbgfs_disable_ht40_read(struct file *file,
					 char __user *user_buf,
					 size_t count, loff_t *ppos)
{
	struct iwl_priv *priv = file->private_data;
	char buf[100];
	int pos = 0;
	const size_t bufsz = sizeof(buf);

	pos += scnprintf(buf + pos, bufsz - pos,
			"11n 40MHz Mode: %s\n",
			priv->disable_ht40 ? "Disabled" : "Enabled");
	return simple_read_from_buffer(user_buf, count, ppos, buf, pos);
}

static ssize_t iwl_dbgfs_temperature_read(struct file *file,
					 char __user *user_buf,
					 size_t count, loff_t *ppos)
{
	struct iwl_priv *priv = file->private_data;
	char buf[8];
	int pos = 0;
	const size_t bufsz = sizeof(buf);

	pos += scnprintf(buf + pos, bufsz - pos, "%d\n", priv->temperature);
	return simple_read_from_buffer(user_buf, count, ppos, buf, pos);
}


static ssize_t iwl_dbgfs_sleep_level_override_write(struct file *file,
						    const char __user *user_buf,
						    size_t count, loff_t *ppos)
{
	struct iwl_priv *priv = file->private_data;
	char buf[8];
	int buf_size;
	int value;

	memset(buf, 0, sizeof(buf));
	buf_size = min(count, sizeof(buf) -  1);
	if (copy_from_user(buf, user_buf, buf_size))
		return -EFAULT;

	if (sscanf(buf, "%d", &value) != 1)
		return -EINVAL;

	/*
	 * Our users expect 0 to be "CAM", but 0 isn't actually
	 * valid here. However, let's not confuse them and present
	 * IWL_POWER_INDEX_1 as "1", not "0".
	 */
	if (value == 0)
		return -EINVAL;
	else if (value > 0)
		value -= 1;

	if (value != -1 && (value < 0 || value >= IWL_POWER_NUM))
		return -EINVAL;

	if (!iwl_is_ready_rf(priv))
		return -EAGAIN;

	priv->power_data.debug_sleep_level_override = value;

	mutex_lock(&priv->mutex);
	iwl_power_update_mode(priv, true);
	mutex_unlock(&priv->mutex);

	return count;
}

static ssize_t iwl_dbgfs_sleep_level_override_read(struct file *file,
						   char __user *user_buf,
						   size_t count, loff_t *ppos)
{
	struct iwl_priv *priv = file->private_data;
	char buf[10];
	int pos, value;
	const size_t bufsz = sizeof(buf);

	/* see the write function */
	value = priv->power_data.debug_sleep_level_override;
	if (value >= 0)
		value += 1;

	pos = scnprintf(buf, bufsz, "%d\n", value);
	return simple_read_from_buffer(user_buf, count, ppos, buf, pos);
}

static ssize_t iwl_dbgfs_current_sleep_command_read(struct file *file,
						    char __user *user_buf,
						    size_t count, loff_t *ppos)
{
	struct iwl_priv *priv = file->private_data;
	char buf[200];
	int pos = 0, i;
	const size_t bufsz = sizeof(buf);
	struct iwl_powertable_cmd *cmd = &priv->power_data.sleep_cmd;

	pos += scnprintf(buf + pos, bufsz - pos,
			 "flags: %#.2x\n", le16_to_cpu(cmd->flags));
	pos += scnprintf(buf + pos, bufsz - pos,
			 "RX/TX timeout: %d/%d usec\n",
			 le32_to_cpu(cmd->rx_data_timeout),
			 le32_to_cpu(cmd->tx_data_timeout));
	for (i = 0; i < IWL_POWER_VEC_SIZE; i++)
		pos += scnprintf(buf + pos, bufsz - pos,
				 "sleep_interval[%d]: %d\n", i,
				 le32_to_cpu(cmd->sleep_interval[i]));

	return simple_read_from_buffer(user_buf, count, ppos, buf, pos);
}

DEBUGFS_READ_WRITE_FILE_OPS(sram);
DEBUGFS_READ_FILE_OPS(wowlan_sram);
DEBUGFS_READ_FILE_OPS(nvm);
DEBUGFS_READ_FILE_OPS(stations);
DEBUGFS_READ_FILE_OPS(channels);
DEBUGFS_READ_FILE_OPS(status);
DEBUGFS_READ_WRITE_FILE_OPS(rx_handlers);
DEBUGFS_READ_FILE_OPS(qos);
DEBUGFS_READ_FILE_OPS(thermal_throttling);
DEBUGFS_READ_WRITE_FILE_OPS(disable_ht40);
DEBUGFS_READ_FILE_OPS(temperature);
DEBUGFS_READ_WRITE_FILE_OPS(sleep_level_override);
DEBUGFS_READ_FILE_OPS(current_sleep_command);

static const char *fmt_value = "  %-30s %10u\n";
static const char *fmt_hex   = "  %-30s       0x%02X\n";
static const char *fmt_table = "  %-30s %10u  %10u  %10u  %10u\n";
static const char *fmt_header =
	"%-32s    current  cumulative       delta         max\n";

static int iwl_statistics_flag(struct iwl_priv *priv, char *buf, int bufsz)
{
	int p = 0;
	u32 flag;

	lockdep_assert_held(&priv->statistics.lock);

	flag = le32_to_cpu(priv->statistics.flag);

	p += scnprintf(buf + p, bufsz - p, "Statistics Flag(0x%X):\n", flag);
	if (flag & UCODE_STATISTICS_CLEAR_MSK)
		p += scnprintf(buf + p, bufsz - p,
		"\tStatistics have been cleared\n");
	p += scnprintf(buf + p, bufsz - p, "\tOperational Frequency: %s\n",
		(flag & UCODE_STATISTICS_FREQUENCY_MSK)
		? "2.4 GHz" : "5.2 GHz");
	p += scnprintf(buf + p, bufsz - p, "\tTGj Narrow Band: %s\n",
		(flag & UCODE_STATISTICS_NARROW_BAND_MSK)
		 ? "enabled" : "disabled");

	return p;
}

static ssize_t iwl_dbgfs_ucode_rx_stats_read(struct file *file,
					char __user *user_buf,
					size_t count, loff_t *ppos)
{
	struct iwl_priv *priv = file->private_data;
	int pos = 0;
	char *buf;
	int bufsz = sizeof(struct statistics_rx_phy) * 40 +
		    sizeof(struct statistics_rx_non_phy) * 40 +
		    sizeof(struct statistics_rx_ht_phy) * 40 + 400;
	ssize_t ret;
	struct statistics_rx_phy *ofdm, *accum_ofdm, *delta_ofdm, *max_ofdm;
	struct statistics_rx_phy *cck, *accum_cck, *delta_cck, *max_cck;
	struct statistics_rx_non_phy *general, *accum_general;
	struct statistics_rx_non_phy *delta_general, *max_general;
	struct statistics_rx_ht_phy *ht, *accum_ht, *delta_ht, *max_ht;

	if (!iwl_is_alive(priv))
		return -EAGAIN;

	buf = kzalloc(bufsz, GFP_KERNEL);
	if (!buf)
		return -ENOMEM;

	/*
	 * the statistic information display here is based on
	 * the last statistics notification from uCode
	 * might not reflect the current uCode activity
	 */
	spin_lock_bh(&priv->statistics.lock);
	ofdm = &priv->statistics.rx_ofdm;
	cck = &priv->statistics.rx_cck;
	general = &priv->statistics.rx_non_phy;
	ht = &priv->statistics.rx_ofdm_ht;
	accum_ofdm = &priv->accum_stats.rx_ofdm;
	accum_cck = &priv->accum_stats.rx_cck;
	accum_general = &priv->accum_stats.rx_non_phy;
	accum_ht = &priv->accum_stats.rx_ofdm_ht;
	delta_ofdm = &priv->delta_stats.rx_ofdm;
	delta_cck = &priv->delta_stats.rx_cck;
	delta_general = &priv->delta_stats.rx_non_phy;
	delta_ht = &priv->delta_stats.rx_ofdm_ht;
	max_ofdm = &priv->max_delta_stats.rx_ofdm;
	max_cck = &priv->max_delta_stats.rx_cck;
	max_general = &priv->max_delta_stats.rx_non_phy;
	max_ht = &priv->max_delta_stats.rx_ofdm_ht;

	pos += iwl_statistics_flag(priv, buf, bufsz);
	pos += scnprintf(buf + pos, bufsz - pos,
			 fmt_header, "Statistics_Rx - OFDM:");
	pos += scnprintf(buf + pos, bufsz - pos,
			 fmt_table, "ina_cnt:",
			 le32_to_cpu(ofdm->ina_cnt),
			 accum_ofdm->ina_cnt,
			 delta_ofdm->ina_cnt, max_ofdm->ina_cnt);
	pos += scnprintf(buf + pos, bufsz - pos,
			 fmt_table, "fina_cnt:",
			 le32_to_cpu(ofdm->fina_cnt), accum_ofdm->fina_cnt,
			 delta_ofdm->fina_cnt, max_ofdm->fina_cnt);
	pos += scnprintf(buf + pos, bufsz - pos,
			 fmt_table, "plcp_err:",
			 le32_to_cpu(ofdm->plcp_err), accum_ofdm->plcp_err,
			 delta_ofdm->plcp_err, max_ofdm->plcp_err);
	pos += scnprintf(buf + pos, bufsz - pos,
			 fmt_table, "crc32_err:",
			 le32_to_cpu(ofdm->crc32_err), accum_ofdm->crc32_err,
			 delta_ofdm->crc32_err, max_ofdm->crc32_err);
	pos += scnprintf(buf + pos, bufsz - pos,
			 fmt_table, "overrun_err:",
			 le32_to_cpu(ofdm->overrun_err),
			 accum_ofdm->overrun_err, delta_ofdm->overrun_err,
			 max_ofdm->overrun_err);
	pos += scnprintf(buf + pos, bufsz - pos,
			 fmt_table, "early_overrun_err:",
			 le32_to_cpu(ofdm->early_overrun_err),
			 accum_ofdm->early_overrun_err,
			 delta_ofdm->early_overrun_err,
			 max_ofdm->early_overrun_err);
	pos += scnprintf(buf + pos, bufsz - pos,
			 fmt_table, "crc32_good:",
			 le32_to_cpu(ofdm->crc32_good),
			 accum_ofdm->crc32_good, delta_ofdm->crc32_good,
			 max_ofdm->crc32_good);
	pos += scnprintf(buf + pos, bufsz - pos,
			 fmt_table, "false_alarm_cnt:",
			 le32_to_cpu(ofdm->false_alarm_cnt),
			 accum_ofdm->false_alarm_cnt,
			 delta_ofdm->false_alarm_cnt,
			 max_ofdm->false_alarm_cnt);
	pos += scnprintf(buf + pos, bufsz - pos,
			 fmt_table, "fina_sync_err_cnt:",
			 le32_to_cpu(ofdm->fina_sync_err_cnt),
			 accum_ofdm->fina_sync_err_cnt,
			 delta_ofdm->fina_sync_err_cnt,
			 max_ofdm->fina_sync_err_cnt);
	pos += scnprintf(buf + pos, bufsz - pos,
			 fmt_table, "sfd_timeout:",
			 le32_to_cpu(ofdm->sfd_timeout),
			 accum_ofdm->sfd_timeout, delta_ofdm->sfd_timeout,
			 max_ofdm->sfd_timeout);
	pos += scnprintf(buf + pos, bufsz - pos,
			 fmt_table, "fina_timeout:",
			 le32_to_cpu(ofdm->fina_timeout),
			 accum_ofdm->fina_timeout, delta_ofdm->fina_timeout,
			 max_ofdm->fina_timeout);
	pos += scnprintf(buf + pos, bufsz - pos,
			 fmt_table, "unresponded_rts:",
			 le32_to_cpu(ofdm->unresponded_rts),
			 accum_ofdm->unresponded_rts,
			 delta_ofdm->unresponded_rts,
			 max_ofdm->unresponded_rts);
	pos += scnprintf(buf + pos, bufsz - pos,
			 fmt_table, "rxe_frame_lmt_ovrun:",
			 le32_to_cpu(ofdm->rxe_frame_limit_overrun),
			 accum_ofdm->rxe_frame_limit_overrun,
			 delta_ofdm->rxe_frame_limit_overrun,
			 max_ofdm->rxe_frame_limit_overrun);
	pos += scnprintf(buf + pos, bufsz - pos,
			 fmt_table, "sent_ack_cnt:",
			 le32_to_cpu(ofdm->sent_ack_cnt),
			 accum_ofdm->sent_ack_cnt, delta_ofdm->sent_ack_cnt,
			 max_ofdm->sent_ack_cnt);
	pos += scnprintf(buf + pos, bufsz - pos,
			 fmt_table, "sent_cts_cnt:",
			 le32_to_cpu(ofdm->sent_cts_cnt),
			 accum_ofdm->sent_cts_cnt, delta_ofdm->sent_cts_cnt,
			 max_ofdm->sent_cts_cnt);
	pos += scnprintf(buf + pos, bufsz - pos,
			 fmt_table, "sent_ba_rsp_cnt:",
			 le32_to_cpu(ofdm->sent_ba_rsp_cnt),
			 accum_ofdm->sent_ba_rsp_cnt,
			 delta_ofdm->sent_ba_rsp_cnt,
			 max_ofdm->sent_ba_rsp_cnt);
	pos += scnprintf(buf + pos, bufsz - pos,
			 fmt_table, "dsp_self_kill:",
			 le32_to_cpu(ofdm->dsp_self_kill),
			 accum_ofdm->dsp_self_kill,
			 delta_ofdm->dsp_self_kill,
			 max_ofdm->dsp_self_kill);
	pos += scnprintf(buf + pos, bufsz - pos,
			 fmt_table, "mh_format_err:",
			 le32_to_cpu(ofdm->mh_format_err),
			 accum_ofdm->mh_format_err,
			 delta_ofdm->mh_format_err,
			 max_ofdm->mh_format_err);
	pos += scnprintf(buf + pos, bufsz - pos,
			 fmt_table, "re_acq_main_rssi_sum:",
			 le32_to_cpu(ofdm->re_acq_main_rssi_sum),
			 accum_ofdm->re_acq_main_rssi_sum,
			 delta_ofdm->re_acq_main_rssi_sum,
			 max_ofdm->re_acq_main_rssi_sum);

	pos += scnprintf(buf + pos, bufsz - pos,
			 fmt_header, "Statistics_Rx - CCK:");
	pos += scnprintf(buf + pos, bufsz - pos,
			 fmt_table, "ina_cnt:",
			 le32_to_cpu(cck->ina_cnt), accum_cck->ina_cnt,
			 delta_cck->ina_cnt, max_cck->ina_cnt);
	pos += scnprintf(buf + pos, bufsz - pos,
			 fmt_table, "fina_cnt:",
			 le32_to_cpu(cck->fina_cnt), accum_cck->fina_cnt,
			 delta_cck->fina_cnt, max_cck->fina_cnt);
	pos += scnprintf(buf + pos, bufsz - pos,
			 fmt_table, "plcp_err:",
			 le32_to_cpu(cck->plcp_err), accum_cck->plcp_err,
			 delta_cck->plcp_err, max_cck->plcp_err);
	pos += scnprintf(buf + pos, bufsz - pos,
			 fmt_table, "crc32_err:",
			 le32_to_cpu(cck->crc32_err), accum_cck->crc32_err,
			 delta_cck->crc32_err, max_cck->crc32_err);
	pos += scnprintf(buf + pos, bufsz - pos,
			 fmt_table, "overrun_err:",
			 le32_to_cpu(cck->overrun_err),
			 accum_cck->overrun_err, delta_cck->overrun_err,
			 max_cck->overrun_err);
	pos += scnprintf(buf + pos, bufsz - pos,
			 fmt_table, "early_overrun_err:",
			 le32_to_cpu(cck->early_overrun_err),
			 accum_cck->early_overrun_err,
			 delta_cck->early_overrun_err,
			 max_cck->early_overrun_err);
	pos += scnprintf(buf + pos, bufsz - pos,
			 fmt_table, "crc32_good:",
			 le32_to_cpu(cck->crc32_good), accum_cck->crc32_good,
			 delta_cck->crc32_good, max_cck->crc32_good);
	pos += scnprintf(buf + pos, bufsz - pos,
			 fmt_table, "false_alarm_cnt:",
			 le32_to_cpu(cck->false_alarm_cnt),
			 accum_cck->false_alarm_cnt,
			 delta_cck->false_alarm_cnt, max_cck->false_alarm_cnt);
	pos += scnprintf(buf + pos, bufsz - pos,
			 fmt_table, "fina_sync_err_cnt:",
			 le32_to_cpu(cck->fina_sync_err_cnt),
			 accum_cck->fina_sync_err_cnt,
			 delta_cck->fina_sync_err_cnt,
			 max_cck->fina_sync_err_cnt);
	pos += scnprintf(buf + pos, bufsz - pos,
			 fmt_table, "sfd_timeout:",
			 le32_to_cpu(cck->sfd_timeout),
			 accum_cck->sfd_timeout, delta_cck->sfd_timeout,
			 max_cck->sfd_timeout);
	pos += scnprintf(buf + pos, bufsz - pos,
			 fmt_table, "fina_timeout:",
			 le32_to_cpu(cck->fina_timeout),
			 accum_cck->fina_timeout, delta_cck->fina_timeout,
			 max_cck->fina_timeout);
	pos += scnprintf(buf + pos, bufsz - pos,
			 fmt_table, "unresponded_rts:",
			 le32_to_cpu(cck->unresponded_rts),
			 accum_cck->unresponded_rts, delta_cck->unresponded_rts,
			 max_cck->unresponded_rts);
	pos += scnprintf(buf + pos, bufsz - pos,
			 fmt_table, "rxe_frame_lmt_ovrun:",
			 le32_to_cpu(cck->rxe_frame_limit_overrun),
			 accum_cck->rxe_frame_limit_overrun,
			 delta_cck->rxe_frame_limit_overrun,
			 max_cck->rxe_frame_limit_overrun);
	pos += scnprintf(buf + pos, bufsz - pos,
			 fmt_table, "sent_ack_cnt:",
			 le32_to_cpu(cck->sent_ack_cnt),
			 accum_cck->sent_ack_cnt, delta_cck->sent_ack_cnt,
			 max_cck->sent_ack_cnt);
	pos += scnprintf(buf + pos, bufsz - pos,
			 fmt_table, "sent_cts_cnt:",
			 le32_to_cpu(cck->sent_cts_cnt),
			 accum_cck->sent_cts_cnt, delta_cck->sent_cts_cnt,
			 max_cck->sent_cts_cnt);
	pos += scnprintf(buf + pos, bufsz - pos,
			 fmt_table, "sent_ba_rsp_cnt:",
			 le32_to_cpu(cck->sent_ba_rsp_cnt),
			 accum_cck->sent_ba_rsp_cnt,
			 delta_cck->sent_ba_rsp_cnt,
			 max_cck->sent_ba_rsp_cnt);
	pos += scnprintf(buf + pos, bufsz - pos,
			 fmt_table, "dsp_self_kill:",
			 le32_to_cpu(cck->dsp_self_kill),
			 accum_cck->dsp_self_kill, delta_cck->dsp_self_kill,
			 max_cck->dsp_self_kill);
	pos += scnprintf(buf + pos, bufsz - pos,
			 fmt_table, "mh_format_err:",
			 le32_to_cpu(cck->mh_format_err),
			 accum_cck->mh_format_err, delta_cck->mh_format_err,
			 max_cck->mh_format_err);
	pos += scnprintf(buf + pos, bufsz - pos,
			 fmt_table, "re_acq_main_rssi_sum:",
			 le32_to_cpu(cck->re_acq_main_rssi_sum),
			 accum_cck->re_acq_main_rssi_sum,
			 delta_cck->re_acq_main_rssi_sum,
			 max_cck->re_acq_main_rssi_sum);

	pos += scnprintf(buf + pos, bufsz - pos,
			 fmt_header, "Statistics_Rx - GENERAL:");
	pos += scnprintf(buf + pos, bufsz - pos,
			 fmt_table, "bogus_cts:",
			 le32_to_cpu(general->bogus_cts),
			 accum_general->bogus_cts, delta_general->bogus_cts,
			 max_general->bogus_cts);
	pos += scnprintf(buf + pos, bufsz - pos,
			 fmt_table, "bogus_ack:",
			 le32_to_cpu(general->bogus_ack),
			 accum_general->bogus_ack, delta_general->bogus_ack,
			 max_general->bogus_ack);
	pos += scnprintf(buf + pos, bufsz - pos,
			 fmt_table, "non_bssid_frames:",
			 le32_to_cpu(general->non_bssid_frames),
			 accum_general->non_bssid_frames,
			 delta_general->non_bssid_frames,
			 max_general->non_bssid_frames);
	pos += scnprintf(buf + pos, bufsz - pos,
			 fmt_table, "filtered_frames:",
			 le32_to_cpu(general->filtered_frames),
			 accum_general->filtered_frames,
			 delta_general->filtered_frames,
			 max_general->filtered_frames);
	pos += scnprintf(buf + pos, bufsz - pos,
			 fmt_table, "non_channel_beacons:",
			 le32_to_cpu(general->non_channel_beacons),
			 accum_general->non_channel_beacons,
			 delta_general->non_channel_beacons,
			 max_general->non_channel_beacons);
	pos += scnprintf(buf + pos, bufsz - pos,
			 fmt_table, "channel_beacons:",
			 le32_to_cpu(general->channel_beacons),
			 accum_general->channel_beacons,
			 delta_general->channel_beacons,
			 max_general->channel_beacons);
	pos += scnprintf(buf + pos, bufsz - pos,
			 fmt_table, "num_missed_bcon:",
			 le32_to_cpu(general->num_missed_bcon),
			 accum_general->num_missed_bcon,
			 delta_general->num_missed_bcon,
			 max_general->num_missed_bcon);
	pos += scnprintf(buf + pos, bufsz - pos,
			 fmt_table, "adc_rx_saturation_time:",
			 le32_to_cpu(general->adc_rx_saturation_time),
			 accum_general->adc_rx_saturation_time,
			 delta_general->adc_rx_saturation_time,
			 max_general->adc_rx_saturation_time);
	pos += scnprintf(buf + pos, bufsz - pos,
			 fmt_table, "ina_detect_search_tm:",
			 le32_to_cpu(general->ina_detection_search_time),
			 accum_general->ina_detection_search_time,
			 delta_general->ina_detection_search_time,
			 max_general->ina_detection_search_time);
	pos += scnprintf(buf + pos, bufsz - pos,
			 fmt_table, "beacon_silence_rssi_a:",
			 le32_to_cpu(general->beacon_silence_rssi_a),
			 accum_general->beacon_silence_rssi_a,
			 delta_general->beacon_silence_rssi_a,
			 max_general->beacon_silence_rssi_a);
	pos += scnprintf(buf + pos, bufsz - pos,
			 fmt_table, "beacon_silence_rssi_b:",
			 le32_to_cpu(general->beacon_silence_rssi_b),
			 accum_general->beacon_silence_rssi_b,
			 delta_general->beacon_silence_rssi_b,
			 max_general->beacon_silence_rssi_b);
	pos += scnprintf(buf + pos, bufsz - pos,
			 fmt_table, "beacon_silence_rssi_c:",
			 le32_to_cpu(general->beacon_silence_rssi_c),
			 accum_general->beacon_silence_rssi_c,
			 delta_general->beacon_silence_rssi_c,
			 max_general->beacon_silence_rssi_c);
	pos += scnprintf(buf + pos, bufsz - pos,
			 fmt_table, "interference_data_flag:",
			 le32_to_cpu(general->interference_data_flag),
			 accum_general->interference_data_flag,
			 delta_general->interference_data_flag,
			 max_general->interference_data_flag);
	pos += scnprintf(buf + pos, bufsz - pos,
			 fmt_table, "channel_load:",
			 le32_to_cpu(general->channel_load),
			 accum_general->channel_load,
			 delta_general->channel_load,
			 max_general->channel_load);
	pos += scnprintf(buf + pos, bufsz - pos,
			 fmt_table, "dsp_false_alarms:",
			 le32_to_cpu(general->dsp_false_alarms),
			 accum_general->dsp_false_alarms,
			 delta_general->dsp_false_alarms,
			 max_general->dsp_false_alarms);
	pos += scnprintf(buf + pos, bufsz - pos,
			 fmt_table, "beacon_rssi_a:",
			 le32_to_cpu(general->beacon_rssi_a),
			 accum_general->beacon_rssi_a,
			 delta_general->beacon_rssi_a,
			 max_general->beacon_rssi_a);
	pos += scnprintf(buf + pos, bufsz - pos,
			 fmt_table, "beacon_rssi_b:",
			 le32_to_cpu(general->beacon_rssi_b),
			 accum_general->beacon_rssi_b,
			 delta_general->beacon_rssi_b,
			 max_general->beacon_rssi_b);
	pos += scnprintf(buf + pos, bufsz - pos,
			 fmt_table, "beacon_rssi_c:",
			 le32_to_cpu(general->beacon_rssi_c),
			 accum_general->beacon_rssi_c,
			 delta_general->beacon_rssi_c,
			 max_general->beacon_rssi_c);
	pos += scnprintf(buf + pos, bufsz - pos,
			 fmt_table, "beacon_energy_a:",
			 le32_to_cpu(general->beacon_energy_a),
			 accum_general->beacon_energy_a,
			 delta_general->beacon_energy_a,
			 max_general->beacon_energy_a);
	pos += scnprintf(buf + pos, bufsz - pos,
			 fmt_table, "beacon_energy_b:",
			 le32_to_cpu(general->beacon_energy_b),
			 accum_general->beacon_energy_b,
			 delta_general->beacon_energy_b,
			 max_general->beacon_energy_b);
	pos += scnprintf(buf + pos, bufsz - pos,
			 fmt_table, "beacon_energy_c:",
			 le32_to_cpu(general->beacon_energy_c),
			 accum_general->beacon_energy_c,
			 delta_general->beacon_energy_c,
			 max_general->beacon_energy_c);

	pos += scnprintf(buf + pos, bufsz - pos,
			 fmt_header, "Statistics_Rx - OFDM_HT:");
	pos += scnprintf(buf + pos, bufsz - pos,
			 fmt_table, "plcp_err:",
			 le32_to_cpu(ht->plcp_err), accum_ht->plcp_err,
			 delta_ht->plcp_err, max_ht->plcp_err);
	pos += scnprintf(buf + pos, bufsz - pos,
			 fmt_table, "overrun_err:",
			 le32_to_cpu(ht->overrun_err), accum_ht->overrun_err,
			 delta_ht->overrun_err, max_ht->overrun_err);
	pos += scnprintf(buf + pos, bufsz - pos,
			 fmt_table, "early_overrun_err:",
			 le32_to_cpu(ht->early_overrun_err),
			 accum_ht->early_overrun_err,
			 delta_ht->early_overrun_err,
			 max_ht->early_overrun_err);
	pos += scnprintf(buf + pos, bufsz - pos,
			 fmt_table, "crc32_good:",
			 le32_to_cpu(ht->crc32_good), accum_ht->crc32_good,
			 delta_ht->crc32_good, max_ht->crc32_good);
	pos += scnprintf(buf + pos, bufsz - pos,
			 fmt_table, "crc32_err:",
			 le32_to_cpu(ht->crc32_err), accum_ht->crc32_err,
			 delta_ht->crc32_err, max_ht->crc32_err);
	pos += scnprintf(buf + pos, bufsz - pos,
			 fmt_table, "mh_format_err:",
			 le32_to_cpu(ht->mh_format_err),
			 accum_ht->mh_format_err,
			 delta_ht->mh_format_err, max_ht->mh_format_err);
	pos += scnprintf(buf + pos, bufsz - pos,
			 fmt_table, "agg_crc32_good:",
			 le32_to_cpu(ht->agg_crc32_good),
			 accum_ht->agg_crc32_good,
			 delta_ht->agg_crc32_good, max_ht->agg_crc32_good);
	pos += scnprintf(buf + pos, bufsz - pos,
			 fmt_table, "agg_mpdu_cnt:",
			 le32_to_cpu(ht->agg_mpdu_cnt),
			 accum_ht->agg_mpdu_cnt,
			 delta_ht->agg_mpdu_cnt, max_ht->agg_mpdu_cnt);
	pos += scnprintf(buf + pos, bufsz - pos,
			 fmt_table, "agg_cnt:",
			 le32_to_cpu(ht->agg_cnt), accum_ht->agg_cnt,
			 delta_ht->agg_cnt, max_ht->agg_cnt);
	pos += scnprintf(buf + pos, bufsz - pos,
			 fmt_table, "unsupport_mcs:",
			 le32_to_cpu(ht->unsupport_mcs),
			 accum_ht->unsupport_mcs,
			 delta_ht->unsupport_mcs, max_ht->unsupport_mcs);

	spin_unlock_bh(&priv->statistics.lock);

	ret = simple_read_from_buffer(user_buf, count, ppos, buf, pos);
	kfree(buf);
	return ret;
}

static ssize_t iwl_dbgfs_ucode_tx_stats_read(struct file *file,
					char __user *user_buf,
					size_t count, loff_t *ppos)
{
	struct iwl_priv *priv = file->private_data;
	int pos = 0;
	char *buf;
	int bufsz = (sizeof(struct statistics_tx) * 48) + 250;
	ssize_t ret;
	struct statistics_tx *tx, *accum_tx, *delta_tx, *max_tx;

	if (!iwl_is_alive(priv))
		return -EAGAIN;

	buf = kzalloc(bufsz, GFP_KERNEL);
	if (!buf)
		return -ENOMEM;

	/* the statistic information display here is based on
	 * the last statistics notification from uCode
	 * might not reflect the current uCode activity
	 */
	spin_lock_bh(&priv->statistics.lock);

	tx = &priv->statistics.tx;
	accum_tx = &priv->accum_stats.tx;
	delta_tx = &priv->delta_stats.tx;
	max_tx = &priv->max_delta_stats.tx;

	pos += iwl_statistics_flag(priv, buf, bufsz);
	pos += scnprintf(buf + pos, bufsz - pos,
			 fmt_header, "Statistics_Tx:");
	pos += scnprintf(buf + pos, bufsz - pos,
			 fmt_table, "preamble:",
			 le32_to_cpu(tx->preamble_cnt),
			 accum_tx->preamble_cnt,
			 delta_tx->preamble_cnt, max_tx->preamble_cnt);
	pos += scnprintf(buf + pos, bufsz - pos,
			 fmt_table, "rx_detected_cnt:",
			 le32_to_cpu(tx->rx_detected_cnt),
			 accum_tx->rx_detected_cnt,
			 delta_tx->rx_detected_cnt, max_tx->rx_detected_cnt);
	pos += scnprintf(buf + pos, bufsz - pos,
			 fmt_table, "bt_prio_defer_cnt:",
			 le32_to_cpu(tx->bt_prio_defer_cnt),
			 accum_tx->bt_prio_defer_cnt,
			 delta_tx->bt_prio_defer_cnt,
			 max_tx->bt_prio_defer_cnt);
	pos += scnprintf(buf + pos, bufsz - pos,
			 fmt_table, "bt_prio_kill_cnt:",
			 le32_to_cpu(tx->bt_prio_kill_cnt),
			 accum_tx->bt_prio_kill_cnt,
			 delta_tx->bt_prio_kill_cnt,
			 max_tx->bt_prio_kill_cnt);
	pos += scnprintf(buf + pos, bufsz - pos,
			 fmt_table, "few_bytes_cnt:",
			 le32_to_cpu(tx->few_bytes_cnt),
			 accum_tx->few_bytes_cnt,
			 delta_tx->few_bytes_cnt, max_tx->few_bytes_cnt);
	pos += scnprintf(buf + pos, bufsz - pos,
			 fmt_table, "cts_timeout:",
			 le32_to_cpu(tx->cts_timeout), accum_tx->cts_timeout,
			 delta_tx->cts_timeout, max_tx->cts_timeout);
	pos += scnprintf(buf + pos, bufsz - pos,
			 fmt_table, "ack_timeout:",
			 le32_to_cpu(tx->ack_timeout),
			 accum_tx->ack_timeout,
			 delta_tx->ack_timeout, max_tx->ack_timeout);
	pos += scnprintf(buf + pos, bufsz - pos,
			 fmt_table, "expected_ack_cnt:",
			 le32_to_cpu(tx->expected_ack_cnt),
			 accum_tx->expected_ack_cnt,
			 delta_tx->expected_ack_cnt,
			 max_tx->expected_ack_cnt);
	pos += scnprintf(buf + pos, bufsz - pos,
			 fmt_table, "actual_ack_cnt:",
			 le32_to_cpu(tx->actual_ack_cnt),
			 accum_tx->actual_ack_cnt,
			 delta_tx->actual_ack_cnt,
			 max_tx->actual_ack_cnt);
	pos += scnprintf(buf + pos, bufsz - pos,
			 fmt_table, "dump_msdu_cnt:",
			 le32_to_cpu(tx->dump_msdu_cnt),
			 accum_tx->dump_msdu_cnt,
			 delta_tx->dump_msdu_cnt,
			 max_tx->dump_msdu_cnt);
	pos += scnprintf(buf + pos, bufsz - pos,
			 fmt_table, "abort_nxt_frame_mismatch:",
			 le32_to_cpu(tx->burst_abort_next_frame_mismatch_cnt),
			 accum_tx->burst_abort_next_frame_mismatch_cnt,
			 delta_tx->burst_abort_next_frame_mismatch_cnt,
			 max_tx->burst_abort_next_frame_mismatch_cnt);
	pos += scnprintf(buf + pos, bufsz - pos,
			 fmt_table, "abort_missing_nxt_frame:",
			 le32_to_cpu(tx->burst_abort_missing_next_frame_cnt),
			 accum_tx->burst_abort_missing_next_frame_cnt,
			 delta_tx->burst_abort_missing_next_frame_cnt,
			 max_tx->burst_abort_missing_next_frame_cnt);
	pos += scnprintf(buf + pos, bufsz - pos,
			 fmt_table, "cts_timeout_collision:",
			 le32_to_cpu(tx->cts_timeout_collision),
			 accum_tx->cts_timeout_collision,
			 delta_tx->cts_timeout_collision,
			 max_tx->cts_timeout_collision);
	pos += scnprintf(buf + pos, bufsz - pos,
			 fmt_table, "ack_ba_timeout_collision:",
			 le32_to_cpu(tx->ack_or_ba_timeout_collision),
			 accum_tx->ack_or_ba_timeout_collision,
			 delta_tx->ack_or_ba_timeout_collision,
			 max_tx->ack_or_ba_timeout_collision);
	pos += scnprintf(buf + pos, bufsz - pos,
			 fmt_table, "agg ba_timeout:",
			 le32_to_cpu(tx->agg.ba_timeout),
			 accum_tx->agg.ba_timeout,
			 delta_tx->agg.ba_timeout,
			 max_tx->agg.ba_timeout);
	pos += scnprintf(buf + pos, bufsz - pos,
			 fmt_table, "agg ba_resched_frames:",
			 le32_to_cpu(tx->agg.ba_reschedule_frames),
			 accum_tx->agg.ba_reschedule_frames,
			 delta_tx->agg.ba_reschedule_frames,
			 max_tx->agg.ba_reschedule_frames);
	pos += scnprintf(buf + pos, bufsz - pos,
			 fmt_table, "agg scd_query_agg_frame:",
			 le32_to_cpu(tx->agg.scd_query_agg_frame_cnt),
			 accum_tx->agg.scd_query_agg_frame_cnt,
			 delta_tx->agg.scd_query_agg_frame_cnt,
			 max_tx->agg.scd_query_agg_frame_cnt);
	pos += scnprintf(buf + pos, bufsz - pos,
			 fmt_table, "agg scd_query_no_agg:",
			 le32_to_cpu(tx->agg.scd_query_no_agg),
			 accum_tx->agg.scd_query_no_agg,
			 delta_tx->agg.scd_query_no_agg,
			 max_tx->agg.scd_query_no_agg);
	pos += scnprintf(buf + pos, bufsz - pos,
			 fmt_table, "agg scd_query_agg:",
			 le32_to_cpu(tx->agg.scd_query_agg),
			 accum_tx->agg.scd_query_agg,
			 delta_tx->agg.scd_query_agg,
			 max_tx->agg.scd_query_agg);
	pos += scnprintf(buf + pos, bufsz - pos,
			 fmt_table, "agg scd_query_mismatch:",
			 le32_to_cpu(tx->agg.scd_query_mismatch),
			 accum_tx->agg.scd_query_mismatch,
			 delta_tx->agg.scd_query_mismatch,
			 max_tx->agg.scd_query_mismatch);
	pos += scnprintf(buf + pos, bufsz - pos,
			 fmt_table, "agg frame_not_ready:",
			 le32_to_cpu(tx->agg.frame_not_ready),
			 accum_tx->agg.frame_not_ready,
			 delta_tx->agg.frame_not_ready,
			 max_tx->agg.frame_not_ready);
	pos += scnprintf(buf + pos, bufsz - pos,
			 fmt_table, "agg underrun:",
			 le32_to_cpu(tx->agg.underrun),
			 accum_tx->agg.underrun,
			 delta_tx->agg.underrun, max_tx->agg.underrun);
	pos += scnprintf(buf + pos, bufsz - pos,
			 fmt_table, "agg bt_prio_kill:",
			 le32_to_cpu(tx->agg.bt_prio_kill),
			 accum_tx->agg.bt_prio_kill,
			 delta_tx->agg.bt_prio_kill,
			 max_tx->agg.bt_prio_kill);
	pos += scnprintf(buf + pos, bufsz - pos,
			 fmt_table, "agg rx_ba_rsp_cnt:",
			 le32_to_cpu(tx->agg.rx_ba_rsp_cnt),
			 accum_tx->agg.rx_ba_rsp_cnt,
			 delta_tx->agg.rx_ba_rsp_cnt,
			 max_tx->agg.rx_ba_rsp_cnt);

	if (tx->tx_power.ant_a || tx->tx_power.ant_b || tx->tx_power.ant_c) {
		pos += scnprintf(buf + pos, bufsz - pos,
			"tx power: (1/2 dB step)\n");
		if ((priv->nvm_data->valid_tx_ant & ANT_A) &&
		    tx->tx_power.ant_a)
			pos += scnprintf(buf + pos, bufsz - pos,
					fmt_hex, "antenna A:",
					tx->tx_power.ant_a);
		if ((priv->nvm_data->valid_tx_ant & ANT_B) &&
		    tx->tx_power.ant_b)
			pos += scnprintf(buf + pos, bufsz - pos,
					fmt_hex, "antenna B:",
					tx->tx_power.ant_b);
		if ((priv->nvm_data->valid_tx_ant & ANT_C) &&
		    tx->tx_power.ant_c)
			pos += scnprintf(buf + pos, bufsz - pos,
					fmt_hex, "antenna C:",
					tx->tx_power.ant_c);
	}

	spin_unlock_bh(&priv->statistics.lock);

	ret = simple_read_from_buffer(user_buf, count, ppos, buf, pos);
	kfree(buf);
	return ret;
}

static ssize_t iwl_dbgfs_ucode_general_stats_read(struct file *file,
					char __user *user_buf,
					size_t count, loff_t *ppos)
{
	struct iwl_priv *priv = file->private_data;
	int pos = 0;
	char *buf;
	int bufsz = sizeof(struct statistics_general) * 10 + 300;
	ssize_t ret;
	struct statistics_general_common *general, *accum_general;
	struct statistics_general_common *delta_general, *max_general;
	struct statistics_dbg *dbg, *accum_dbg, *delta_dbg, *max_dbg;
	struct statistics_div *div, *accum_div, *delta_div, *max_div;

	if (!iwl_is_alive(priv))
		return -EAGAIN;

	buf = kzalloc(bufsz, GFP_KERNEL);
	if (!buf)
		return -ENOMEM;

	/* the statistic information display here is based on
	 * the last statistics notification from uCode
	 * might not reflect the current uCode activity
	 */

	spin_lock_bh(&priv->statistics.lock);

	general = &priv->statistics.common;
	dbg = &priv->statistics.common.dbg;
	div = &priv->statistics.common.div;
	accum_general = &priv->accum_stats.common;
	accum_dbg = &priv->accum_stats.common.dbg;
	accum_div = &priv->accum_stats.common.div;
	delta_general = &priv->delta_stats.common;
	max_general = &priv->max_delta_stats.common;
	delta_dbg = &priv->delta_stats.common.dbg;
	max_dbg = &priv->max_delta_stats.common.dbg;
	delta_div = &priv->delta_stats.common.div;
	max_div = &priv->max_delta_stats.common.div;

	pos += iwl_statistics_flag(priv, buf, bufsz);
	pos += scnprintf(buf + pos, bufsz - pos,
			 fmt_header, "Statistics_General:");
	pos += scnprintf(buf + pos, bufsz - pos,
			 fmt_value, "temperature:",
			 le32_to_cpu(general->temperature));
	pos += scnprintf(buf + pos, bufsz - pos,
			 fmt_value, "temperature_m:",
			 le32_to_cpu(general->temperature_m));
	pos += scnprintf(buf + pos, bufsz - pos,
			 fmt_value, "ttl_timestamp:",
			 le32_to_cpu(general->ttl_timestamp));
	pos += scnprintf(buf + pos, bufsz - pos,
			 fmt_table, "burst_check:",
			 le32_to_cpu(dbg->burst_check),
			 accum_dbg->burst_check,
			 delta_dbg->burst_check, max_dbg->burst_check);
	pos += scnprintf(buf + pos, bufsz - pos,
			 fmt_table, "burst_count:",
			 le32_to_cpu(dbg->burst_count),
			 accum_dbg->burst_count,
			 delta_dbg->burst_count, max_dbg->burst_count);
	pos += scnprintf(buf + pos, bufsz - pos,
			 fmt_table, "wait_for_silence_timeout_count:",
			 le32_to_cpu(dbg->wait_for_silence_timeout_cnt),
			 accum_dbg->wait_for_silence_timeout_cnt,
			 delta_dbg->wait_for_silence_timeout_cnt,
			 max_dbg->wait_for_silence_timeout_cnt);
	pos += scnprintf(buf + pos, bufsz - pos,
			 fmt_table, "sleep_time:",
			 le32_to_cpu(general->sleep_time),
			 accum_general->sleep_time,
			 delta_general->sleep_time, max_general->sleep_time);
	pos += scnprintf(buf + pos, bufsz - pos,
			 fmt_table, "slots_out:",
			 le32_to_cpu(general->slots_out),
			 accum_general->slots_out,
			 delta_general->slots_out, max_general->slots_out);
	pos += scnprintf(buf + pos, bufsz - pos,
			 fmt_table, "slots_idle:",
			 le32_to_cpu(general->slots_idle),
			 accum_general->slots_idle,
			 delta_general->slots_idle, max_general->slots_idle);
	pos += scnprintf(buf + pos, bufsz - pos,
			 fmt_table, "tx_on_a:",
			 le32_to_cpu(div->tx_on_a), accum_div->tx_on_a,
			 delta_div->tx_on_a, max_div->tx_on_a);
	pos += scnprintf(buf + pos, bufsz - pos,
			 fmt_table, "tx_on_b:",
			 le32_to_cpu(div->tx_on_b), accum_div->tx_on_b,
			 delta_div->tx_on_b, max_div->tx_on_b);
	pos += scnprintf(buf + pos, bufsz - pos,
			 fmt_table, "exec_time:",
			 le32_to_cpu(div->exec_time), accum_div->exec_time,
			 delta_div->exec_time, max_div->exec_time);
	pos += scnprintf(buf + pos, bufsz - pos,
			 fmt_table, "probe_time:",
			 le32_to_cpu(div->probe_time), accum_div->probe_time,
			 delta_div->probe_time, max_div->probe_time);
	pos += scnprintf(buf + pos, bufsz - pos,
			 fmt_table, "rx_enable_counter:",
			 le32_to_cpu(general->rx_enable_counter),
			 accum_general->rx_enable_counter,
			 delta_general->rx_enable_counter,
			 max_general->rx_enable_counter);
	pos += scnprintf(buf + pos, bufsz - pos,
			 fmt_table, "num_of_sos_states:",
			 le32_to_cpu(general->num_of_sos_states),
			 accum_general->num_of_sos_states,
			 delta_general->num_of_sos_states,
			 max_general->num_of_sos_states);

	spin_unlock_bh(&priv->statistics.lock);

	ret = simple_read_from_buffer(user_buf, count, ppos, buf, pos);
	kfree(buf);
	return ret;
}

static ssize_t iwl_dbgfs_ucode_bt_stats_read(struct file *file,
					char __user *user_buf,
					size_t count, loff_t *ppos)
{
	struct iwl_priv *priv = (struct iwl_priv *)file->private_data;
	int pos = 0;
	char *buf;
	int bufsz = (sizeof(struct statistics_bt_activity) * 24) + 200;
	ssize_t ret;
	struct statistics_bt_activity *bt, *accum_bt;

	if (!iwl_is_alive(priv))
		return -EAGAIN;

	if (!priv->bt_enable_flag)
		return -EINVAL;

	/* make request to uCode to retrieve statistics information */
	mutex_lock(&priv->mutex);
	ret = iwl_send_statistics_request(priv, CMD_SYNC, false);
	mutex_unlock(&priv->mutex);

	if (ret)
		return -EAGAIN;
	buf = kzalloc(bufsz, GFP_KERNEL);
	if (!buf)
		return -ENOMEM;

	/*
	 * the statistic information display here is based on
	 * the last statistics notification from uCode
	 * might not reflect the current uCode activity
	 */

	spin_lock_bh(&priv->statistics.lock);

	bt = &priv->statistics.bt_activity;
	accum_bt = &priv->accum_stats.bt_activity;

	pos += iwl_statistics_flag(priv, buf, bufsz);
	pos += scnprintf(buf + pos, bufsz - pos, "Statistics_BT:\n");
	pos += scnprintf(buf + pos, bufsz - pos,
			"\t\t\tcurrent\t\t\taccumulative\n");
	pos += scnprintf(buf + pos, bufsz - pos,
			 "hi_priority_tx_req_cnt:\t\t%u\t\t\t%u\n",
			 le32_to_cpu(bt->hi_priority_tx_req_cnt),
			 accum_bt->hi_priority_tx_req_cnt);
	pos += scnprintf(buf + pos, bufsz - pos,
			 "hi_priority_tx_denied_cnt:\t%u\t\t\t%u\n",
			 le32_to_cpu(bt->hi_priority_tx_denied_cnt),
			 accum_bt->hi_priority_tx_denied_cnt);
	pos += scnprintf(buf + pos, bufsz - pos,
			 "lo_priority_tx_req_cnt:\t\t%u\t\t\t%u\n",
			 le32_to_cpu(bt->lo_priority_tx_req_cnt),
			 accum_bt->lo_priority_tx_req_cnt);
	pos += scnprintf(buf + pos, bufsz - pos,
			 "lo_priority_tx_denied_cnt:\t%u\t\t\t%u\n",
			 le32_to_cpu(bt->lo_priority_tx_denied_cnt),
			 accum_bt->lo_priority_tx_denied_cnt);
	pos += scnprintf(buf + pos, bufsz - pos,
			 "hi_priority_rx_req_cnt:\t\t%u\t\t\t%u\n",
			 le32_to_cpu(bt->hi_priority_rx_req_cnt),
			 accum_bt->hi_priority_rx_req_cnt);
	pos += scnprintf(buf + pos, bufsz - pos,
			 "hi_priority_rx_denied_cnt:\t%u\t\t\t%u\n",
			 le32_to_cpu(bt->hi_priority_rx_denied_cnt),
			 accum_bt->hi_priority_rx_denied_cnt);
	pos += scnprintf(buf + pos, bufsz - pos,
			 "lo_priority_rx_req_cnt:\t\t%u\t\t\t%u\n",
			 le32_to_cpu(bt->lo_priority_rx_req_cnt),
			 accum_bt->lo_priority_rx_req_cnt);
	pos += scnprintf(buf + pos, bufsz - pos,
			 "lo_priority_rx_denied_cnt:\t%u\t\t\t%u\n",
			 le32_to_cpu(bt->lo_priority_rx_denied_cnt),
			 accum_bt->lo_priority_rx_denied_cnt);

	pos += scnprintf(buf + pos, bufsz - pos,
			 "(rx)num_bt_kills:\t\t%u\t\t\t%u\n",
			 le32_to_cpu(priv->statistics.num_bt_kills),
			 priv->statistics.accum_num_bt_kills);

	spin_unlock_bh(&priv->statistics.lock);

	ret = simple_read_from_buffer(user_buf, count, ppos, buf, pos);
	kfree(buf);
	return ret;
}

static ssize_t iwl_dbgfs_reply_tx_error_read(struct file *file,
					char __user *user_buf,
					size_t count, loff_t *ppos)
{
	struct iwl_priv *priv = (struct iwl_priv *)file->private_data;
	int pos = 0;
	char *buf;
	int bufsz = (sizeof(struct reply_tx_error_statistics) * 24) +
		(sizeof(struct reply_agg_tx_error_statistics) * 24) + 200;
	ssize_t ret;

	if (!iwl_is_alive(priv))
		return -EAGAIN;

	buf = kzalloc(bufsz, GFP_KERNEL);
	if (!buf)
		return -ENOMEM;

	pos += scnprintf(buf + pos, bufsz - pos, "Statistics_TX_Error:\n");
	pos += scnprintf(buf + pos, bufsz - pos, "%s:\t\t\t\t%u\n",
			 iwl_get_tx_fail_reason(TX_STATUS_POSTPONE_DELAY),
			 priv->reply_tx_stats.pp_delay);
	pos += scnprintf(buf + pos, bufsz - pos, "%s:\t\t\t%u\n",
			 iwl_get_tx_fail_reason(TX_STATUS_POSTPONE_FEW_BYTES),
			 priv->reply_tx_stats.pp_few_bytes);
	pos += scnprintf(buf + pos, bufsz - pos, "%s:\t\t\t%u\n",
			 iwl_get_tx_fail_reason(TX_STATUS_POSTPONE_BT_PRIO),
			 priv->reply_tx_stats.pp_bt_prio);
	pos += scnprintf(buf + pos, bufsz - pos, "%s:\t\t\t%u\n",
			 iwl_get_tx_fail_reason(TX_STATUS_POSTPONE_QUIET_PERIOD),
			 priv->reply_tx_stats.pp_quiet_period);
	pos += scnprintf(buf + pos, bufsz - pos, "%s:\t\t\t%u\n",
			 iwl_get_tx_fail_reason(TX_STATUS_POSTPONE_CALC_TTAK),
			 priv->reply_tx_stats.pp_calc_ttak);
	pos += scnprintf(buf + pos, bufsz - pos, "%s:\t\t%u\n",
			 iwl_get_tx_fail_reason(
				TX_STATUS_FAIL_INTERNAL_CROSSED_RETRY),
			 priv->reply_tx_stats.int_crossed_retry);
	pos += scnprintf(buf + pos, bufsz - pos, "%s:\t\t\t%u\n",
			 iwl_get_tx_fail_reason(TX_STATUS_FAIL_SHORT_LIMIT),
			 priv->reply_tx_stats.short_limit);
	pos += scnprintf(buf + pos, bufsz - pos, "%s:\t\t\t%u\n",
			 iwl_get_tx_fail_reason(TX_STATUS_FAIL_LONG_LIMIT),
			 priv->reply_tx_stats.long_limit);
	pos += scnprintf(buf + pos, bufsz - pos, "%s:\t\t\t%u\n",
			 iwl_get_tx_fail_reason(TX_STATUS_FAIL_FIFO_UNDERRUN),
			 priv->reply_tx_stats.fifo_underrun);
	pos += scnprintf(buf + pos, bufsz - pos, "%s:\t\t\t%u\n",
			 iwl_get_tx_fail_reason(TX_STATUS_FAIL_DRAIN_FLOW),
			 priv->reply_tx_stats.drain_flow);
	pos += scnprintf(buf + pos, bufsz - pos, "%s:\t\t\t%u\n",
			 iwl_get_tx_fail_reason(TX_STATUS_FAIL_RFKILL_FLUSH),
			 priv->reply_tx_stats.rfkill_flush);
	pos += scnprintf(buf + pos, bufsz - pos, "%s:\t\t\t%u\n",
			 iwl_get_tx_fail_reason(TX_STATUS_FAIL_LIFE_EXPIRE),
			 priv->reply_tx_stats.life_expire);
	pos += scnprintf(buf + pos, bufsz - pos, "%s:\t\t\t%u\n",
			 iwl_get_tx_fail_reason(TX_STATUS_FAIL_DEST_PS),
			 priv->reply_tx_stats.dest_ps);
	pos += scnprintf(buf + pos, bufsz - pos, "%s:\t\t\t%u\n",
			 iwl_get_tx_fail_reason(TX_STATUS_FAIL_HOST_ABORTED),
			 priv->reply_tx_stats.host_abort);
	pos += scnprintf(buf + pos, bufsz - pos, "%s:\t\t\t%u\n",
			 iwl_get_tx_fail_reason(TX_STATUS_FAIL_BT_RETRY),
			 priv->reply_tx_stats.pp_delay);
	pos += scnprintf(buf + pos, bufsz - pos, "%s:\t\t\t%u\n",
			 iwl_get_tx_fail_reason(TX_STATUS_FAIL_STA_INVALID),
			 priv->reply_tx_stats.sta_invalid);
	pos += scnprintf(buf + pos, bufsz - pos, "%s:\t\t\t%u\n",
			 iwl_get_tx_fail_reason(TX_STATUS_FAIL_FRAG_DROPPED),
			 priv->reply_tx_stats.frag_drop);
	pos += scnprintf(buf + pos, bufsz - pos, "%s:\t\t\t%u\n",
			 iwl_get_tx_fail_reason(TX_STATUS_FAIL_TID_DISABLE),
			 priv->reply_tx_stats.tid_disable);
	pos += scnprintf(buf + pos, bufsz - pos, "%s:\t\t\t%u\n",
			 iwl_get_tx_fail_reason(TX_STATUS_FAIL_FIFO_FLUSHED),
			 priv->reply_tx_stats.fifo_flush);
	pos += scnprintf(buf + pos, bufsz - pos, "%s:\t\t%u\n",
			 iwl_get_tx_fail_reason(
				TX_STATUS_FAIL_INSUFFICIENT_CF_POLL),
			 priv->reply_tx_stats.insuff_cf_poll);
	pos += scnprintf(buf + pos, bufsz - pos, "%s:\t\t\t%u\n",
			 iwl_get_tx_fail_reason(TX_STATUS_FAIL_PASSIVE_NO_RX),
			 priv->reply_tx_stats.fail_hw_drop);
	pos += scnprintf(buf + pos, bufsz - pos, "%s:\t\t%u\n",
			 iwl_get_tx_fail_reason(
				TX_STATUS_FAIL_NO_BEACON_ON_RADAR),
			 priv->reply_tx_stats.sta_color_mismatch);
	pos += scnprintf(buf + pos, bufsz - pos, "UNKNOWN:\t\t\t%u\n",
			 priv->reply_tx_stats.unknown);

	pos += scnprintf(buf + pos, bufsz - pos,
			 "\nStatistics_Agg_TX_Error:\n");

	pos += scnprintf(buf + pos, bufsz - pos, "%s:\t\t\t%u\n",
			 iwl_get_agg_tx_fail_reason(AGG_TX_STATE_UNDERRUN_MSK),
			 priv->reply_agg_tx_stats.underrun);
	pos += scnprintf(buf + pos, bufsz - pos, "%s:\t\t\t%u\n",
			 iwl_get_agg_tx_fail_reason(AGG_TX_STATE_BT_PRIO_MSK),
			 priv->reply_agg_tx_stats.bt_prio);
	pos += scnprintf(buf + pos, bufsz - pos, "%s:\t\t\t%u\n",
			 iwl_get_agg_tx_fail_reason(AGG_TX_STATE_FEW_BYTES_MSK),
			 priv->reply_agg_tx_stats.few_bytes);
	pos += scnprintf(buf + pos, bufsz - pos, "%s:\t\t\t%u\n",
			 iwl_get_agg_tx_fail_reason(AGG_TX_STATE_ABORT_MSK),
			 priv->reply_agg_tx_stats.abort);
	pos += scnprintf(buf + pos, bufsz - pos, "%s:\t\t%u\n",
			 iwl_get_agg_tx_fail_reason(
				AGG_TX_STATE_LAST_SENT_TTL_MSK),
			 priv->reply_agg_tx_stats.last_sent_ttl);
	pos += scnprintf(buf + pos, bufsz - pos, "%s:\t\t%u\n",
			 iwl_get_agg_tx_fail_reason(
				AGG_TX_STATE_LAST_SENT_TRY_CNT_MSK),
			 priv->reply_agg_tx_stats.last_sent_try);
	pos += scnprintf(buf + pos, bufsz - pos, "%s:\t\t%u\n",
			 iwl_get_agg_tx_fail_reason(
				AGG_TX_STATE_LAST_SENT_BT_KILL_MSK),
			 priv->reply_agg_tx_stats.last_sent_bt_kill);
	pos += scnprintf(buf + pos, bufsz - pos, "%s:\t\t\t%u\n",
			 iwl_get_agg_tx_fail_reason(AGG_TX_STATE_SCD_QUERY_MSK),
			 priv->reply_agg_tx_stats.scd_query);
	pos += scnprintf(buf + pos, bufsz - pos, "%s:\t\t%u\n",
			 iwl_get_agg_tx_fail_reason(
				AGG_TX_STATE_TEST_BAD_CRC32_MSK),
			 priv->reply_agg_tx_stats.bad_crc32);
	pos += scnprintf(buf + pos, bufsz - pos, "%s:\t\t\t%u\n",
			 iwl_get_agg_tx_fail_reason(AGG_TX_STATE_RESPONSE_MSK),
			 priv->reply_agg_tx_stats.response);
	pos += scnprintf(buf + pos, bufsz - pos, "%s:\t\t\t%u\n",
			 iwl_get_agg_tx_fail_reason(AGG_TX_STATE_DUMP_TX_MSK),
			 priv->reply_agg_tx_stats.dump_tx);
	pos += scnprintf(buf + pos, bufsz - pos, "%s:\t\t\t%u\n",
			 iwl_get_agg_tx_fail_reason(AGG_TX_STATE_DELAY_TX_MSK),
			 priv->reply_agg_tx_stats.delay_tx);
	pos += scnprintf(buf + pos, bufsz - pos, "UNKNOWN:\t\t\t%u\n",
			 priv->reply_agg_tx_stats.unknown);

	ret = simple_read_from_buffer(user_buf, count, ppos, buf, pos);
	kfree(buf);
	return ret;
}

static ssize_t iwl_dbgfs_sensitivity_read(struct file *file,
					char __user *user_buf,
					size_t count, loff_t *ppos) {

	struct iwl_priv *priv = file->private_data;
	int pos = 0;
	int cnt = 0;
	char *buf;
	int bufsz = sizeof(struct iwl_sensitivity_data) * 4 + 100;
	ssize_t ret;
	struct iwl_sensitivity_data *data;

	data = &priv->sensitivity_data;
	buf = kzalloc(bufsz, GFP_KERNEL);
	if (!buf)
		return -ENOMEM;

	pos += scnprintf(buf + pos, bufsz - pos, "auto_corr_ofdm:\t\t\t %u\n",
			data->auto_corr_ofdm);
	pos += scnprintf(buf + pos, bufsz - pos,
			"auto_corr_ofdm_mrc:\t\t %u\n",
			data->auto_corr_ofdm_mrc);
	pos += scnprintf(buf + pos, bufsz - pos, "auto_corr_ofdm_x1:\t\t %u\n",
			data->auto_corr_ofdm_x1);
	pos += scnprintf(buf + pos, bufsz - pos,
			"auto_corr_ofdm_mrc_x1:\t\t %u\n",
			data->auto_corr_ofdm_mrc_x1);
	pos += scnprintf(buf + pos, bufsz - pos, "auto_corr_cck:\t\t\t %u\n",
			data->auto_corr_cck);
	pos += scnprintf(buf + pos, bufsz - pos, "auto_corr_cck_mrc:\t\t %u\n",
			data->auto_corr_cck_mrc);
	pos += scnprintf(buf + pos, bufsz - pos,
			"last_bad_plcp_cnt_ofdm:\t\t %u\n",
			data->last_bad_plcp_cnt_ofdm);
	pos += scnprintf(buf + pos, bufsz - pos, "last_fa_cnt_ofdm:\t\t %u\n",
			data->last_fa_cnt_ofdm);
	pos += scnprintf(buf + pos, bufsz - pos,
			"last_bad_plcp_cnt_cck:\t\t %u\n",
			data->last_bad_plcp_cnt_cck);
	pos += scnprintf(buf + pos, bufsz - pos, "last_fa_cnt_cck:\t\t %u\n",
			data->last_fa_cnt_cck);
	pos += scnprintf(buf + pos, bufsz - pos, "nrg_curr_state:\t\t\t %u\n",
			data->nrg_curr_state);
	pos += scnprintf(buf + pos, bufsz - pos, "nrg_prev_state:\t\t\t %u\n",
			data->nrg_prev_state);
	pos += scnprintf(buf + pos, bufsz - pos, "nrg_value:\t\t\t");
	for (cnt = 0; cnt < 10; cnt++) {
		pos += scnprintf(buf + pos, bufsz - pos, " %u",
				data->nrg_value[cnt]);
	}
	pos += scnprintf(buf + pos, bufsz - pos, "\n");
	pos += scnprintf(buf + pos, bufsz - pos, "nrg_silence_rssi:\t\t");
	for (cnt = 0; cnt < NRG_NUM_PREV_STAT_L; cnt++) {
		pos += scnprintf(buf + pos, bufsz - pos, " %u",
				data->nrg_silence_rssi[cnt]);
	}
	pos += scnprintf(buf + pos, bufsz - pos, "\n");
	pos += scnprintf(buf + pos, bufsz - pos, "nrg_silence_ref:\t\t %u\n",
			data->nrg_silence_ref);
	pos += scnprintf(buf + pos, bufsz - pos, "nrg_energy_idx:\t\t\t %u\n",
			data->nrg_energy_idx);
	pos += scnprintf(buf + pos, bufsz - pos, "nrg_silence_idx:\t\t %u\n",
			data->nrg_silence_idx);
	pos += scnprintf(buf + pos, bufsz - pos, "nrg_th_cck:\t\t\t %u\n",
			data->nrg_th_cck);
	pos += scnprintf(buf + pos, bufsz - pos,
			"nrg_auto_corr_silence_diff:\t %u\n",
			data->nrg_auto_corr_silence_diff);
	pos += scnprintf(buf + pos, bufsz - pos, "num_in_cck_no_fa:\t\t %u\n",
			data->num_in_cck_no_fa);
	pos += scnprintf(buf + pos, bufsz - pos, "nrg_th_ofdm:\t\t\t %u\n",
			data->nrg_th_ofdm);

	ret = simple_read_from_buffer(user_buf, count, ppos, buf, pos);
	kfree(buf);
	return ret;
}


static ssize_t iwl_dbgfs_chain_noise_read(struct file *file,
					char __user *user_buf,
					size_t count, loff_t *ppos) {

	struct iwl_priv *priv = file->private_data;
	int pos = 0;
	int cnt = 0;
	char *buf;
	int bufsz = sizeof(struct iwl_chain_noise_data) * 4 + 100;
	ssize_t ret;
	struct iwl_chain_noise_data *data;

	data = &priv->chain_noise_data;
	buf = kzalloc(bufsz, GFP_KERNEL);
	if (!buf)
		return -ENOMEM;

	pos += scnprintf(buf + pos, bufsz - pos, "active_chains:\t\t\t %u\n",
			data->active_chains);
	pos += scnprintf(buf + pos, bufsz - pos, "chain_noise_a:\t\t\t %u\n",
			data->chain_noise_a);
	pos += scnprintf(buf + pos, bufsz - pos, "chain_noise_b:\t\t\t %u\n",
			data->chain_noise_b);
	pos += scnprintf(buf + pos, bufsz - pos, "chain_noise_c:\t\t\t %u\n",
			data->chain_noise_c);
	pos += scnprintf(buf + pos, bufsz - pos, "chain_signal_a:\t\t\t %u\n",
			data->chain_signal_a);
	pos += scnprintf(buf + pos, bufsz - pos, "chain_signal_b:\t\t\t %u\n",
			data->chain_signal_b);
	pos += scnprintf(buf + pos, bufsz - pos, "chain_signal_c:\t\t\t %u\n",
			data->chain_signal_c);
	pos += scnprintf(buf + pos, bufsz - pos, "beacon_count:\t\t\t %u\n",
			data->beacon_count);

	pos += scnprintf(buf + pos, bufsz - pos, "disconn_array:\t\t\t");
	for (cnt = 0; cnt < NUM_RX_CHAINS; cnt++) {
		pos += scnprintf(buf + pos, bufsz - pos, " %u",
				data->disconn_array[cnt]);
	}
	pos += scnprintf(buf + pos, bufsz - pos, "\n");
	pos += scnprintf(buf + pos, bufsz - pos, "delta_gain_code:\t\t");
	for (cnt = 0; cnt < NUM_RX_CHAINS; cnt++) {
		pos += scnprintf(buf + pos, bufsz - pos, " %u",
				data->delta_gain_code[cnt]);
	}
	pos += scnprintf(buf + pos, bufsz - pos, "\n");
	pos += scnprintf(buf + pos, bufsz - pos, "radio_write:\t\t\t %u\n",
			data->radio_write);
	pos += scnprintf(buf + pos, bufsz - pos, "state:\t\t\t\t %u\n",
			data->state);

	ret = simple_read_from_buffer(user_buf, count, ppos, buf, pos);
	kfree(buf);
	return ret;
}

static ssize_t iwl_dbgfs_power_save_status_read(struct file *file,
						    char __user *user_buf,
						    size_t count, loff_t *ppos)
{
	struct iwl_priv *priv = file->private_data;
	char buf[60];
	int pos = 0;
	const size_t bufsz = sizeof(buf);
	u32 pwrsave_status;

	pwrsave_status = iwl_read32(priv->trans, CSR_GP_CNTRL) &
			CSR_GP_REG_POWER_SAVE_STATUS_MSK;

	pos += scnprintf(buf + pos, bufsz - pos, "Power Save Status: ");
	pos += scnprintf(buf + pos, bufsz - pos, "%s\n",
		(pwrsave_status == CSR_GP_REG_NO_POWER_SAVE) ? "none" :
		(pwrsave_status == CSR_GP_REG_MAC_POWER_SAVE) ? "MAC" :
		(pwrsave_status == CSR_GP_REG_PHY_POWER_SAVE) ? "PHY" :
		"error");

	return simple_read_from_buffer(user_buf, count, ppos, buf, pos);
}

static ssize_t iwl_dbgfs_clear_ucode_statistics_write(struct file *file,
					 const char __user *user_buf,
					 size_t count, loff_t *ppos)
{
	struct iwl_priv *priv = file->private_data;
	char buf[8];
	int buf_size;
	int clear;

	memset(buf, 0, sizeof(buf));
	buf_size = min(count, sizeof(buf) -  1);
	if (copy_from_user(buf, user_buf, buf_size))
		return -EFAULT;
	if (sscanf(buf, "%d", &clear) != 1)
		return -EFAULT;

	/* make request to uCode to retrieve statistics information */
	mutex_lock(&priv->mutex);
	iwl_send_statistics_request(priv, CMD_SYNC, true);
	mutex_unlock(&priv->mutex);

	return count;
}

static ssize_t iwl_dbgfs_ucode_tracing_read(struct file *file,
					char __user *user_buf,
					size_t count, loff_t *ppos) {

	struct iwl_priv *priv = file->private_data;
	int pos = 0;
	char buf[128];
	const size_t bufsz = sizeof(buf);

	pos += scnprintf(buf + pos, bufsz - pos, "ucode trace timer is %s\n",
			priv->event_log.ucode_trace ? "On" : "Off");
	pos += scnprintf(buf + pos, bufsz - pos, "non_wraps_count:\t\t %u\n",
			priv->event_log.non_wraps_count);
	pos += scnprintf(buf + pos, bufsz - pos, "wraps_once_count:\t\t %u\n",
			priv->event_log.wraps_once_count);
	pos += scnprintf(buf + pos, bufsz - pos, "wraps_more_count:\t\t %u\n",
			priv->event_log.wraps_more_count);

	return simple_read_from_buffer(user_buf, count, ppos, buf, pos);
}

static ssize_t iwl_dbgfs_ucode_tracing_write(struct file *file,
					 const char __user *user_buf,
					 size_t count, loff_t *ppos)
{
	struct iwl_priv *priv = file->private_data;
	char buf[8];
	int buf_size;
	int trace;

	memset(buf, 0, sizeof(buf));
	buf_size = min(count, sizeof(buf) -  1);
	if (copy_from_user(buf, user_buf, buf_size))
		return -EFAULT;
	if (sscanf(buf, "%d", &trace) != 1)
		return -EFAULT;

	if (trace) {
		priv->event_log.ucode_trace = true;
		if (iwl_is_alive(priv)) {
			/* start collecting data now */
			mod_timer(&priv->ucode_trace, jiffies);
		}
	} else {
		priv->event_log.ucode_trace = false;
		del_timer_sync(&priv->ucode_trace);
	}

	return count;
}

static ssize_t iwl_dbgfs_rxon_flags_read(struct file *file,
					 char __user *user_buf,
					 size_t count, loff_t *ppos) {

	struct iwl_priv *priv = file->private_data;
	int len = 0;
	char buf[20];

	len = sprintf(buf, "0x%04X\n",
		le32_to_cpu(priv->contexts[IWL_RXON_CTX_BSS].active.flags));
	return simple_read_from_buffer(user_buf, count, ppos, buf, len);
}

static ssize_t iwl_dbgfs_rxon_filter_flags_read(struct file *file,
						char __user *user_buf,
						size_t count, loff_t *ppos) {

	struct iwl_priv *priv = file->private_data;
	int len = 0;
	char buf[20];

	len = sprintf(buf, "0x%04X\n",
		le32_to_cpu(priv->contexts[IWL_RXON_CTX_BSS].active.filter_flags));
	return simple_read_from_buffer(user_buf, count, ppos, buf, len);
}

static ssize_t iwl_dbgfs_missed_beacon_read(struct file *file,
					char __user *user_buf,
					size_t count, loff_t *ppos) {

	struct iwl_priv *priv = file->private_data;
	int pos = 0;
	char buf[12];
	const size_t bufsz = sizeof(buf);

	pos += scnprintf(buf + pos, bufsz - pos, "%d\n",
			priv->missed_beacon_threshold);

	return simple_read_from_buffer(user_buf, count, ppos, buf, pos);
}

static ssize_t iwl_dbgfs_missed_beacon_write(struct file *file,
					 const char __user *user_buf,
					 size_t count, loff_t *ppos)
{
	struct iwl_priv *priv = file->private_data;
	char buf[8];
	int buf_size;
	int missed;

	memset(buf, 0, sizeof(buf));
	buf_size = min(count, sizeof(buf) -  1);
	if (copy_from_user(buf, user_buf, buf_size))
		return -EFAULT;
	if (sscanf(buf, "%d", &missed) != 1)
		return -EINVAL;

	if (missed < IWL_MISSED_BEACON_THRESHOLD_MIN ||
	    missed > IWL_MISSED_BEACON_THRESHOLD_MAX)
		priv->missed_beacon_threshold =
			IWL_MISSED_BEACON_THRESHOLD_DEF;
	else
		priv->missed_beacon_threshold = missed;

	return count;
}

static ssize_t iwl_dbgfs_plcp_delta_read(struct file *file,
					char __user *user_buf,
					size_t count, loff_t *ppos) {

	struct iwl_priv *priv = file->private_data;
	int pos = 0;
	char buf[12];
	const size_t bufsz = sizeof(buf);

	pos += scnprintf(buf + pos, bufsz - pos, "%u\n",
			priv->plcp_delta_threshold);

	return simple_read_from_buffer(user_buf, count, ppos, buf, pos);
}

static ssize_t iwl_dbgfs_plcp_delta_write(struct file *file,
					const char __user *user_buf,
					size_t count, loff_t *ppos) {

	struct iwl_priv *priv = file->private_data;
	char buf[8];
	int buf_size;
	int plcp;

	memset(buf, 0, sizeof(buf));
	buf_size = min(count, sizeof(buf) -  1);
	if (copy_from_user(buf, user_buf, buf_size))
		return -EFAULT;
	if (sscanf(buf, "%d", &plcp) != 1)
		return -EINVAL;
	if ((plcp < IWL_MAX_PLCP_ERR_THRESHOLD_MIN) ||
		(plcp > IWL_MAX_PLCP_ERR_THRESHOLD_MAX))
		priv->plcp_delta_threshold =
			IWL_MAX_PLCP_ERR_THRESHOLD_DISABLE;
	else
		priv->plcp_delta_threshold = plcp;
	return count;
}

static ssize_t iwl_dbgfs_rf_reset_read(struct file *file,
				       char __user *user_buf,
				       size_t count, loff_t *ppos)
{
	struct iwl_priv *priv = file->private_data;
	int pos = 0;
	char buf[300];
	const size_t bufsz = sizeof(buf);
	struct iwl_rf_reset *rf_reset = &priv->rf_reset;

	pos += scnprintf(buf + pos, bufsz - pos,
			"RF reset statistics\n");
	pos += scnprintf(buf + pos, bufsz - pos,
			"\tnumber of reset request: %d\n",
			rf_reset->reset_request_count);
	pos += scnprintf(buf + pos, bufsz - pos,
			"\tnumber of reset request success: %d\n",
			rf_reset->reset_success_count);
	pos += scnprintf(buf + pos, bufsz - pos,
			"\tnumber of reset request reject: %d\n",
			rf_reset->reset_reject_count);

	return simple_read_from_buffer(user_buf, count, ppos, buf, pos);
}

static ssize_t iwl_dbgfs_rf_reset_write(struct file *file,
					const char __user *user_buf,
					size_t count, loff_t *ppos) {

	struct iwl_priv *priv = file->private_data;
	int ret;

	ret = iwl_force_rf_reset(priv, true);
	return ret ? ret : count;
}

static ssize_t iwl_dbgfs_txfifo_flush_write(struct file *file,
					const char __user *user_buf,
					size_t count, loff_t *ppos) {

	struct iwl_priv *priv = file->private_data;
	char buf[8];
	int buf_size;
	int flush;

	memset(buf, 0, sizeof(buf));
	buf_size = min(count, sizeof(buf) -  1);
	if (copy_from_user(buf, user_buf, buf_size))
		return -EFAULT;
	if (sscanf(buf, "%d", &flush) != 1)
		return -EINVAL;

	if (iwl_is_rfkill(priv))
		return -EFAULT;

	iwlagn_dev_txfifo_flush(priv);

	return count;
}

static ssize_t iwl_dbgfs_bt_traffic_read(struct file *file,
					char __user *user_buf,
					size_t count, loff_t *ppos) {

	struct iwl_priv *priv = (struct iwl_priv *)file->private_data;
	int pos = 0;
	char buf[200];
	const size_t bufsz = sizeof(buf);

	if (!priv->bt_enable_flag) {
		pos += scnprintf(buf + pos, bufsz - pos, "BT coex disabled\n");
		return simple_read_from_buffer(user_buf, count, ppos, buf, pos);
	}
	pos += scnprintf(buf + pos, bufsz - pos, "BT enable flag: 0x%x\n",
		priv->bt_enable_flag);
	pos += scnprintf(buf + pos, bufsz - pos, "BT in %s mode\n",
		priv->bt_full_concurrent ? "full concurrency" : "3-wire");
	pos += scnprintf(buf + pos, bufsz - pos, "BT status: %s, "
			 "last traffic notif: %d\n",
		priv->bt_status ? "On" : "Off", priv->last_bt_traffic_load);
	pos += scnprintf(buf + pos, bufsz - pos, "ch_announcement: %d, "
			 "kill_ack_mask: %x, kill_cts_mask: %x\n",
		priv->bt_ch_announce, priv->kill_ack_mask,
		priv->kill_cts_mask);

	pos += scnprintf(buf + pos, bufsz - pos, "bluetooth traffic load: ");
	switch (priv->bt_traffic_load) {
	case IWL_BT_COEX_TRAFFIC_LOAD_CONTINUOUS:
		pos += scnprintf(buf + pos, bufsz - pos, "Continuous\n");
		break;
	case IWL_BT_COEX_TRAFFIC_LOAD_HIGH:
		pos += scnprintf(buf + pos, bufsz - pos, "High\n");
		break;
	case IWL_BT_COEX_TRAFFIC_LOAD_LOW:
		pos += scnprintf(buf + pos, bufsz - pos, "Low\n");
		break;
	case IWL_BT_COEX_TRAFFIC_LOAD_NONE:
	default:
		pos += scnprintf(buf + pos, bufsz - pos, "None\n");
		break;
	}

	return simple_read_from_buffer(user_buf, count, ppos, buf, pos);
}

static ssize_t iwl_dbgfs_protection_mode_read(struct file *file,
					char __user *user_buf,
					size_t count, loff_t *ppos)
{
	struct iwl_priv *priv = (struct iwl_priv *)file->private_data;

	int pos = 0;
	char buf[40];
	const size_t bufsz = sizeof(buf);

	if (priv->cfg->ht_params)
		pos += scnprintf(buf + pos, bufsz - pos,
			 "use %s for aggregation\n",
			 (priv->hw_params.use_rts_for_aggregation) ?
				"rts/cts" : "cts-to-self");
	else
		pos += scnprintf(buf + pos, bufsz - pos, "N/A");

	return simple_read_from_buffer(user_buf, count, ppos, buf, pos);
}

static ssize_t iwl_dbgfs_protection_mode_write(struct file *file,
					const char __user *user_buf,
					size_t count, loff_t *ppos) {

	struct iwl_priv *priv = file->private_data;
	char buf[8];
	int buf_size;
	int rts;

	if (!priv->cfg->ht_params)
		return -EINVAL;

	memset(buf, 0, sizeof(buf));
	buf_size = min(count, sizeof(buf) -  1);
	if (copy_from_user(buf, user_buf, buf_size))
		return -EFAULT;
	if (sscanf(buf, "%d", &rts) != 1)
		return -EINVAL;
	if (rts)
		priv->hw_params.use_rts_for_aggregation = true;
	else
		priv->hw_params.use_rts_for_aggregation = false;
	return count;
}

static int iwl_cmd_echo_test(struct iwl_priv *priv)
{
	int ret;
	struct iwl_host_cmd cmd = {
		.id = REPLY_ECHO,
		.len = { 0 },
		.flags = CMD_SYNC,
	};

	ret = iwl_dvm_send_cmd(priv, &cmd);
	if (ret)
		IWL_ERR(priv, "echo testing fail: 0X%x\n", ret);
	else
		IWL_DEBUG_INFO(priv, "echo testing pass\n");
	return ret;
}

static ssize_t iwl_dbgfs_echo_test_write(struct file *file,
					const char __user *user_buf,
					size_t count, loff_t *ppos)
{
	struct iwl_priv *priv = file->private_data;
	char buf[8];
	int buf_size;

	memset(buf, 0, sizeof(buf));
	buf_size = min(count, sizeof(buf) -  1);
	if (copy_from_user(buf, user_buf, buf_size))
		return -EFAULT;

	iwl_cmd_echo_test(priv);
	return count;
}

#ifdef CONFIG_IWLWIFI_DEBUG
static ssize_t iwl_dbgfs_log_event_read(struct file *file,
					 char __user *user_buf,
					 size_t count, loff_t *ppos)
{
	struct iwl_priv *priv = file->private_data;
	char *buf = NULL;
	ssize_t ret;

<<<<<<< HEAD
	ret = iwl_dump_nic_event_log(priv, true, &buf, true);
	if (ret < 0)
		goto err;
	ret = simple_read_from_buffer(user_buf, count, ppos, buf, ret);
err:
=======
	ret = iwl_dump_nic_event_log(priv, true, &buf);
	if (ret > 0)
		ret = simple_read_from_buffer(user_buf, count, ppos, buf, ret);
>>>>>>> f722406f
	kfree(buf);
	return ret;
}

static ssize_t iwl_dbgfs_log_event_write(struct file *file,
					const char __user *user_buf,
					size_t count, loff_t *ppos)
{
	struct iwl_priv *priv = file->private_data;
	u32 event_log_flag;
	char buf[8];
	int buf_size;

	/* check that the interface is up */
	if (!iwl_is_ready(priv))
		return -EAGAIN;

	memset(buf, 0, sizeof(buf));
	buf_size = min(count, sizeof(buf) -  1);
	if (copy_from_user(buf, user_buf, buf_size))
		return -EFAULT;
	if (sscanf(buf, "%d", &event_log_flag) != 1)
		return -EFAULT;
	if (event_log_flag == 1)
		iwl_dump_nic_event_log(priv, true, NULL);

	return count;
}
#endif

static ssize_t iwl_dbgfs_calib_disabled_read(struct file *file,
					 char __user *user_buf,
					 size_t count, loff_t *ppos)
{
	struct iwl_priv *priv = file->private_data;
	char buf[120];
	int pos = 0;
	const size_t bufsz = sizeof(buf);

	pos += scnprintf(buf + pos, bufsz - pos,
			 "Sensitivity calibrations %s\n",
			 (priv->calib_disabled &
					IWL_SENSITIVITY_CALIB_DISABLED) ?
			 "DISABLED" : "ENABLED");
	pos += scnprintf(buf + pos, bufsz - pos,
			 "Chain noise calibrations %s\n",
			 (priv->calib_disabled &
					IWL_CHAIN_NOISE_CALIB_DISABLED) ?
			 "DISABLED" : "ENABLED");
	pos += scnprintf(buf + pos, bufsz - pos,
			 "Tx power calibrations %s\n",
			 (priv->calib_disabled &
					IWL_TX_POWER_CALIB_DISABLED) ?
			 "DISABLED" : "ENABLED");

	return simple_read_from_buffer(user_buf, count, ppos, buf, pos);
}

static ssize_t iwl_dbgfs_calib_disabled_write(struct file *file,
					      const char __user *user_buf,
					      size_t count, loff_t *ppos)
{
	struct iwl_priv *priv = file->private_data;
	char buf[8];
	u32 calib_disabled;
	int buf_size;

	memset(buf, 0, sizeof(buf));
	buf_size = min(count, sizeof(buf) - 1);
	if (copy_from_user(buf, user_buf, buf_size))
		return -EFAULT;
	if (sscanf(buf, "%x", &calib_disabled) != 1)
		return -EFAULT;

	priv->calib_disabled = calib_disabled;

	return count;
}

static ssize_t iwl_dbgfs_fw_restart_write(struct file *file,
					  const char __user *user_buf,
					  size_t count, loff_t *ppos)
{
	struct iwl_priv *priv = file->private_data;
	bool restart_fw = iwlwifi_mod_params.restart_fw;
	int ret;

	iwlwifi_mod_params.restart_fw = true;

	mutex_lock(&priv->mutex);

	/* take the return value to make compiler happy - it will fail anyway */
	ret = iwl_dvm_send_cmd_pdu(priv, REPLY_ERROR, CMD_SYNC, 0, NULL);

	mutex_unlock(&priv->mutex);

	iwlwifi_mod_params.restart_fw = restart_fw;

	return count;
}

DEBUGFS_READ_FILE_OPS(ucode_rx_stats);
DEBUGFS_READ_FILE_OPS(ucode_tx_stats);
DEBUGFS_READ_FILE_OPS(ucode_general_stats);
DEBUGFS_READ_FILE_OPS(sensitivity);
DEBUGFS_READ_FILE_OPS(chain_noise);
DEBUGFS_READ_FILE_OPS(power_save_status);
DEBUGFS_WRITE_FILE_OPS(clear_ucode_statistics);
DEBUGFS_READ_WRITE_FILE_OPS(ucode_tracing);
DEBUGFS_READ_WRITE_FILE_OPS(missed_beacon);
DEBUGFS_READ_WRITE_FILE_OPS(plcp_delta);
DEBUGFS_READ_WRITE_FILE_OPS(rf_reset);
DEBUGFS_READ_FILE_OPS(rxon_flags);
DEBUGFS_READ_FILE_OPS(rxon_filter_flags);
DEBUGFS_WRITE_FILE_OPS(txfifo_flush);
DEBUGFS_READ_FILE_OPS(ucode_bt_stats);
DEBUGFS_READ_FILE_OPS(bt_traffic);
DEBUGFS_READ_WRITE_FILE_OPS(protection_mode);
DEBUGFS_READ_FILE_OPS(reply_tx_error);
DEBUGFS_WRITE_FILE_OPS(echo_test);
DEBUGFS_WRITE_FILE_OPS(fw_restart);
#ifdef CONFIG_IWLWIFI_DEBUG
DEBUGFS_READ_WRITE_FILE_OPS(log_event);
#endif
DEBUGFS_READ_WRITE_FILE_OPS(calib_disabled);

/*
 * Create the debugfs files and directories
 *
 */
int iwl_dbgfs_register(struct iwl_priv *priv, struct dentry *dbgfs_dir)
{
	struct dentry *dir_data, *dir_rf, *dir_debug;

	priv->debugfs_dir = dbgfs_dir;

	dir_data = debugfs_create_dir("data", dbgfs_dir);
	if (!dir_data)
		goto err;
	dir_rf = debugfs_create_dir("rf", dbgfs_dir);
	if (!dir_rf)
		goto err;
	dir_debug = debugfs_create_dir("debug", dbgfs_dir);
	if (!dir_debug)
		goto err;

	DEBUGFS_ADD_FILE(nvm, dir_data, S_IRUSR);
	DEBUGFS_ADD_FILE(sram, dir_data, S_IWUSR | S_IRUSR);
	DEBUGFS_ADD_FILE(wowlan_sram, dir_data, S_IRUSR);
	DEBUGFS_ADD_FILE(stations, dir_data, S_IRUSR);
	DEBUGFS_ADD_FILE(channels, dir_data, S_IRUSR);
	DEBUGFS_ADD_FILE(status, dir_data, S_IRUSR);
	DEBUGFS_ADD_FILE(rx_handlers, dir_data, S_IWUSR | S_IRUSR);
	DEBUGFS_ADD_FILE(qos, dir_data, S_IRUSR);
	DEBUGFS_ADD_FILE(sleep_level_override, dir_data, S_IWUSR | S_IRUSR);
	DEBUGFS_ADD_FILE(current_sleep_command, dir_data, S_IRUSR);
	DEBUGFS_ADD_FILE(thermal_throttling, dir_data, S_IRUSR);
	DEBUGFS_ADD_FILE(disable_ht40, dir_data, S_IWUSR | S_IRUSR);
	DEBUGFS_ADD_FILE(temperature, dir_data, S_IRUSR);

	DEBUGFS_ADD_FILE(power_save_status, dir_debug, S_IRUSR);
	DEBUGFS_ADD_FILE(clear_ucode_statistics, dir_debug, S_IWUSR);
	DEBUGFS_ADD_FILE(missed_beacon, dir_debug, S_IWUSR);
	DEBUGFS_ADD_FILE(plcp_delta, dir_debug, S_IWUSR | S_IRUSR);
	DEBUGFS_ADD_FILE(rf_reset, dir_debug, S_IWUSR | S_IRUSR);
	DEBUGFS_ADD_FILE(ucode_rx_stats, dir_debug, S_IRUSR);
	DEBUGFS_ADD_FILE(ucode_tx_stats, dir_debug, S_IRUSR);
	DEBUGFS_ADD_FILE(ucode_general_stats, dir_debug, S_IRUSR);
	DEBUGFS_ADD_FILE(txfifo_flush, dir_debug, S_IWUSR);
	DEBUGFS_ADD_FILE(protection_mode, dir_debug, S_IWUSR | S_IRUSR);
	DEBUGFS_ADD_FILE(sensitivity, dir_debug, S_IRUSR);
	DEBUGFS_ADD_FILE(chain_noise, dir_debug, S_IRUSR);
	DEBUGFS_ADD_FILE(ucode_tracing, dir_debug, S_IWUSR | S_IRUSR);
	DEBUGFS_ADD_FILE(ucode_bt_stats, dir_debug, S_IRUSR);
	DEBUGFS_ADD_FILE(reply_tx_error, dir_debug, S_IRUSR);
	DEBUGFS_ADD_FILE(rxon_flags, dir_debug, S_IWUSR);
	DEBUGFS_ADD_FILE(rxon_filter_flags, dir_debug, S_IWUSR);
	DEBUGFS_ADD_FILE(echo_test, dir_debug, S_IWUSR);
	DEBUGFS_ADD_FILE(fw_restart, dir_debug, S_IWUSR);
#ifdef CONFIG_IWLWIFI_DEBUG
	DEBUGFS_ADD_FILE(log_event, dir_debug, S_IWUSR | S_IRUSR);
#endif

	if (iwl_advanced_bt_coexist(priv))
		DEBUGFS_ADD_FILE(bt_traffic, dir_debug, S_IRUSR);

	/* Calibrations disabled/enabled status*/
	DEBUGFS_ADD_FILE(calib_disabled, dir_rf, S_IWUSR | S_IRUSR);

	/*
	 * Create a symlink with mac80211. This is not very robust, as it does
	 * not remove the symlink created. The implicit assumption is that
	 * when the opmode exits, mac80211 will also exit, and will remove
	 * this symlink as part of its cleanup.
	 */
	if (priv->mac80211_registered) {
		char buf[100];
		struct dentry *mac80211_dir, *dev_dir, *root_dir;

		dev_dir = dbgfs_dir->d_parent;
		root_dir = dev_dir->d_parent;
		mac80211_dir = priv->hw->wiphy->debugfsdir;

		snprintf(buf, 100, "../../%s/%s", root_dir->d_name.name,
			 dev_dir->d_name.name);

		if (!debugfs_create_symlink("iwlwifi", mac80211_dir, buf))
			goto err;
	}

	return 0;

err:
	IWL_ERR(priv, "failed to create the dvm debugfs entries\n");
	return -ENOMEM;
}<|MERGE_RESOLUTION|>--- conflicted
+++ resolved
@@ -2240,17 +2240,9 @@
 	char *buf = NULL;
 	ssize_t ret;
 
-<<<<<<< HEAD
-	ret = iwl_dump_nic_event_log(priv, true, &buf, true);
-	if (ret < 0)
-		goto err;
-	ret = simple_read_from_buffer(user_buf, count, ppos, buf, ret);
-err:
-=======
 	ret = iwl_dump_nic_event_log(priv, true, &buf);
 	if (ret > 0)
 		ret = simple_read_from_buffer(user_buf, count, ppos, buf, ret);
->>>>>>> f722406f
 	kfree(buf);
 	return ret;
 }
