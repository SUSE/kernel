/******************************************************************************
 *
 * GPL LICENSE SUMMARY
 *
 * Copyright(c) 2008 - 2011 Intel Corporation. All rights reserved.
 *
 * This program is free software; you can redistribute it and/or modify
 * it under the terms of version 2 of the GNU General Public License as
 * published by the Free Software Foundation.
 *
 * This program is distributed in the hope that it will be useful, but
 * WITHOUT ANY WARRANTY; without even the implied warranty of
 * MERCHANTABILITY or FITNESS FOR A PARTICULAR PURPOSE.  See the GNU
 * General Public License for more details.
 *
 * You should have received a copy of the GNU General Public License
 * along with this program; if not, write to the Free Software
 * Foundation, Inc., 51 Franklin Street, Fifth Floor, Boston, MA 02110,
 * USA
 *
 * The full GNU General Public License is included in this distribution
 * in the file called LICENSE.GPL.
 *
 * Contact Information:
 *  Intel Linux Wireless <ilw@linux.intel.com>
 * Intel Corporation, 5200 N.E. Elam Young Parkway, Hillsboro, OR 97124-6497
 *
 *****************************************************************************/

#include <linux/kernel.h>
#include <linux/module.h>
#include <linux/init.h>
#include <linux/sched.h>

#include "iwl-dev.h"
#include "iwl-core.h"
#include "iwl-io.h"
#include "iwl-agn-hw.h"
#include "iwl-agn.h"
#include "iwl-agn-calib.h"
#include "iwl-trans.h"
#include "iwl-fh.h"

static struct iwl_wimax_coex_event_entry cu_priorities[COEX_NUM_OF_EVENTS] = {
	{COEX_CU_UNASSOC_IDLE_RP, COEX_CU_UNASSOC_IDLE_WP,
	 0, COEX_UNASSOC_IDLE_FLAGS},
	{COEX_CU_UNASSOC_MANUAL_SCAN_RP, COEX_CU_UNASSOC_MANUAL_SCAN_WP,
	 0, COEX_UNASSOC_MANUAL_SCAN_FLAGS},
	{COEX_CU_UNASSOC_AUTO_SCAN_RP, COEX_CU_UNASSOC_AUTO_SCAN_WP,
	 0, COEX_UNASSOC_AUTO_SCAN_FLAGS},
	{COEX_CU_CALIBRATION_RP, COEX_CU_CALIBRATION_WP,
	 0, COEX_CALIBRATION_FLAGS},
	{COEX_CU_PERIODIC_CALIBRATION_RP, COEX_CU_PERIODIC_CALIBRATION_WP,
	 0, COEX_PERIODIC_CALIBRATION_FLAGS},
	{COEX_CU_CONNECTION_ESTAB_RP, COEX_CU_CONNECTION_ESTAB_WP,
	 0, COEX_CONNECTION_ESTAB_FLAGS},
	{COEX_CU_ASSOCIATED_IDLE_RP, COEX_CU_ASSOCIATED_IDLE_WP,
	 0, COEX_ASSOCIATED_IDLE_FLAGS},
	{COEX_CU_ASSOC_MANUAL_SCAN_RP, COEX_CU_ASSOC_MANUAL_SCAN_WP,
	 0, COEX_ASSOC_MANUAL_SCAN_FLAGS},
	{COEX_CU_ASSOC_AUTO_SCAN_RP, COEX_CU_ASSOC_AUTO_SCAN_WP,
	 0, COEX_ASSOC_AUTO_SCAN_FLAGS},
	{COEX_CU_ASSOC_ACTIVE_LEVEL_RP, COEX_CU_ASSOC_ACTIVE_LEVEL_WP,
	 0, COEX_ASSOC_ACTIVE_LEVEL_FLAGS},
	{COEX_CU_RF_ON_RP, COEX_CU_RF_ON_WP, 0, COEX_CU_RF_ON_FLAGS},
	{COEX_CU_RF_OFF_RP, COEX_CU_RF_OFF_WP, 0, COEX_RF_OFF_FLAGS},
	{COEX_CU_STAND_ALONE_DEBUG_RP, COEX_CU_STAND_ALONE_DEBUG_WP,
	 0, COEX_STAND_ALONE_DEBUG_FLAGS},
	{COEX_CU_IPAN_ASSOC_LEVEL_RP, COEX_CU_IPAN_ASSOC_LEVEL_WP,
	 0, COEX_IPAN_ASSOC_LEVEL_FLAGS},
	{COEX_CU_RSRVD1_RP, COEX_CU_RSRVD1_WP, 0, COEX_RSRVD1_FLAGS},
	{COEX_CU_RSRVD2_RP, COEX_CU_RSRVD2_WP, 0, COEX_RSRVD2_FLAGS}
};

/*
 * ucode
 */
static int iwlagn_load_section(struct iwl_priv *priv, const char *name,
				struct fw_desc *image, u32 dst_addr)
{
	dma_addr_t phy_addr = image->p_addr;
	u32 byte_cnt = image->len;
	int ret;

	priv->ucode_write_complete = 0;

	iwl_write_direct32(bus(priv),
		FH_TCSR_CHNL_TX_CONFIG_REG(FH_SRVC_CHNL),
		FH_TCSR_TX_CONFIG_REG_VAL_DMA_CHNL_PAUSE);

	iwl_write_direct32(bus(priv),
		FH_SRVC_CHNL_SRAM_ADDR_REG(FH_SRVC_CHNL), dst_addr);

	iwl_write_direct32(bus(priv),
		FH_TFDIB_CTRL0_REG(FH_SRVC_CHNL),
		phy_addr & FH_MEM_TFDIB_DRAM_ADDR_LSB_MSK);

	iwl_write_direct32(bus(priv),
		FH_TFDIB_CTRL1_REG(FH_SRVC_CHNL),
		(iwl_get_dma_hi_addr(phy_addr)
			<< FH_MEM_TFDIB_REG1_ADDR_BITSHIFT) | byte_cnt);

	iwl_write_direct32(bus(priv),
		FH_TCSR_CHNL_TX_BUF_STS_REG(FH_SRVC_CHNL),
		1 << FH_TCSR_CHNL_TX_BUF_STS_REG_POS_TB_NUM |
		1 << FH_TCSR_CHNL_TX_BUF_STS_REG_POS_TB_IDX |
		FH_TCSR_CHNL_TX_BUF_STS_REG_VAL_TFDB_VALID);

	iwl_write_direct32(bus(priv),
		FH_TCSR_CHNL_TX_CONFIG_REG(FH_SRVC_CHNL),
		FH_TCSR_TX_CONFIG_REG_VAL_DMA_CHNL_ENABLE	|
		FH_TCSR_TX_CONFIG_REG_VAL_DMA_CREDIT_DISABLE	|
		FH_TCSR_TX_CONFIG_REG_VAL_CIRQ_HOST_ENDTFD);

	IWL_DEBUG_FW(priv, "%s uCode section being loaded...\n", name);
<<<<<<< HEAD
	ret = wait_event_timeout(priv->wait_command_queue,
=======
	ret = wait_event_timeout(priv->shrd->wait_command_queue,
>>>>>>> 250a8155
				 priv->ucode_write_complete, 5 * HZ);
	if (!ret) {
		IWL_ERR(priv, "Could not load the %s uCode section\n",
			name);
		return -ETIMEDOUT;
	}

	return 0;
}

static int iwlagn_load_given_ucode(struct iwl_priv *priv,
				   struct fw_img *image)
{
	int ret = 0;

	ret = iwlagn_load_section(priv, "INST", &image->code,
				   IWLAGN_RTC_INST_LOWER_BOUND);
	if (ret)
		return ret;

	return iwlagn_load_section(priv, "DATA", &image->data,
				    IWLAGN_RTC_DATA_LOWER_BOUND);
}

/*
 *  Calibration
 */
static int iwlagn_set_Xtal_calib(struct iwl_priv *priv)
{
	struct iwl_calib_xtal_freq_cmd cmd;
	__le16 *xtal_calib =
		(__le16 *)iwl_eeprom_query_addr(priv, EEPROM_XTAL);

	iwl_set_calib_hdr(&cmd.hdr, IWL_PHY_CALIBRATE_CRYSTAL_FRQ_CMD);
	cmd.cap_pin1 = le16_to_cpu(xtal_calib[0]);
	cmd.cap_pin2 = le16_to_cpu(xtal_calib[1]);
	return iwl_calib_set(&priv->calib_results[IWL_CALIB_XTAL],
			     (u8 *)&cmd, sizeof(cmd));
}

static int iwlagn_set_temperature_offset_calib(struct iwl_priv *priv)
{
	struct iwl_calib_temperature_offset_cmd cmd;
	__le16 *offset_calib =
		(__le16 *)iwl_eeprom_query_addr(priv, EEPROM_RAW_TEMPERATURE);

	memset(&cmd, 0, sizeof(cmd));
	iwl_set_calib_hdr(&cmd.hdr, IWL_PHY_CALIBRATE_TEMP_OFFSET_CMD);
	memcpy(&cmd.radio_sensor_offset, offset_calib, sizeof(*offset_calib));
	if (!(cmd.radio_sensor_offset))
		cmd.radio_sensor_offset = DEFAULT_RADIO_SENSOR_OFFSET;

	IWL_DEBUG_CALIB(priv, "Radio sensor offset: %d\n",
			le16_to_cpu(cmd.radio_sensor_offset));
	return iwl_calib_set(&priv->calib_results[IWL_CALIB_TEMP_OFFSET],
			     (u8 *)&cmd, sizeof(cmd));
}

static int iwlagn_set_temperature_offset_calib_v2(struct iwl_priv *priv)
{
	struct iwl_calib_temperature_offset_v2_cmd cmd;
	__le16 *offset_calib_high = (__le16 *)iwl_eeprom_query_addr(priv,
				     EEPROM_KELVIN_TEMPERATURE);
	__le16 *offset_calib_low =
		(__le16 *)iwl_eeprom_query_addr(priv, EEPROM_RAW_TEMPERATURE);
	struct iwl_eeprom_calib_hdr *hdr;

	memset(&cmd, 0, sizeof(cmd));
	iwl_set_calib_hdr(&cmd.hdr, IWL_PHY_CALIBRATE_TEMP_OFFSET_CMD);
	hdr = (struct iwl_eeprom_calib_hdr *)iwl_eeprom_query_addr(priv,
							EEPROM_CALIB_ALL);
	memcpy(&cmd.radio_sensor_offset_high, offset_calib_high,
		sizeof(*offset_calib_high));
	memcpy(&cmd.radio_sensor_offset_low, offset_calib_low,
		sizeof(*offset_calib_low));
	if (!(cmd.radio_sensor_offset_low)) {
		IWL_DEBUG_CALIB(priv, "no info in EEPROM, use default\n");
		cmd.radio_sensor_offset_low = DEFAULT_RADIO_SENSOR_OFFSET;
		cmd.radio_sensor_offset_high = DEFAULT_RADIO_SENSOR_OFFSET;
	}
	memcpy(&cmd.burntVoltageRef, &hdr->voltage,
		sizeof(hdr->voltage));

	IWL_DEBUG_CALIB(priv, "Radio sensor offset high: %d\n",
			le16_to_cpu(cmd.radio_sensor_offset_high));
	IWL_DEBUG_CALIB(priv, "Radio sensor offset low: %d\n",
			le16_to_cpu(cmd.radio_sensor_offset_low));
	IWL_DEBUG_CALIB(priv, "Voltage Ref: %d\n",
			le16_to_cpu(cmd.burntVoltageRef));

	return iwl_calib_set(&priv->calib_results[IWL_CALIB_TEMP_OFFSET],
			     (u8 *)&cmd, sizeof(cmd));
}

static int iwlagn_send_calib_cfg(struct iwl_priv *priv)
{
	struct iwl_calib_cfg_cmd calib_cfg_cmd;
	struct iwl_host_cmd cmd = {
		.id = CALIBRATION_CFG_CMD,
		.len = { sizeof(struct iwl_calib_cfg_cmd), },
		.data = { &calib_cfg_cmd, },
	};

	memset(&calib_cfg_cmd, 0, sizeof(calib_cfg_cmd));
	calib_cfg_cmd.ucd_calib_cfg.once.is_enable = IWL_CALIB_INIT_CFG_ALL;
	calib_cfg_cmd.ucd_calib_cfg.once.start = IWL_CALIB_INIT_CFG_ALL;
	calib_cfg_cmd.ucd_calib_cfg.once.send_res = IWL_CALIB_INIT_CFG_ALL;
	calib_cfg_cmd.ucd_calib_cfg.flags =
		IWL_CALIB_CFG_FLAG_SEND_COMPLETE_NTFY_MSK;

	return iwl_trans_send_cmd(trans(priv), &cmd);
}

int iwlagn_rx_calib_result(struct iwl_priv *priv,
			    struct iwl_rx_mem_buffer *rxb,
			    struct iwl_device_cmd *cmd)
{
	struct iwl_rx_packet *pkt = rxb_addr(rxb);
	struct iwl_calib_hdr *hdr = (struct iwl_calib_hdr *)pkt->u.raw;
	int len = le32_to_cpu(pkt->len_n_flags) & FH_RSCSR_FRAME_SIZE_MSK;
	int index;

	/* reduce the size of the length field itself */
	len -= 4;

	/* Define the order in which the results will be sent to the runtime
	 * uCode. iwl_send_calib_results sends them in a row according to
	 * their index. We sort them here
	 */
	switch (hdr->op_code) {
	case IWL_PHY_CALIBRATE_DC_CMD:
		index = IWL_CALIB_DC;
		break;
	case IWL_PHY_CALIBRATE_LO_CMD:
		index = IWL_CALIB_LO;
		break;
	case IWL_PHY_CALIBRATE_TX_IQ_CMD:
		index = IWL_CALIB_TX_IQ;
		break;
	case IWL_PHY_CALIBRATE_TX_IQ_PERD_CMD:
		index = IWL_CALIB_TX_IQ_PERD;
		break;
	case IWL_PHY_CALIBRATE_BASE_BAND_CMD:
		index = IWL_CALIB_BASE_BAND;
		break;
	default:
		IWL_ERR(priv, "Unknown calibration notification %d\n",
			  hdr->op_code);
		return -1;
	}
	iwl_calib_set(&priv->calib_results[index], pkt->u.raw, len);
	return 0;
}

int iwlagn_init_alive_start(struct iwl_priv *priv)
{
	int ret;

	if (priv->cfg->bt_params &&
	    priv->cfg->bt_params->advanced_bt_coexist) {
		/*
		 * Tell uCode we are ready to perform calibration
		 * need to perform this before any calibration
		 * no need to close the envlope since we are going
		 * to load the runtime uCode later.
		 */
		ret = iwlagn_send_bt_env(priv, IWL_BT_COEX_ENV_OPEN,
			BT_COEX_PRIO_TBL_EVT_INIT_CALIB2);
		if (ret)
			return ret;

	}

	ret = iwlagn_send_calib_cfg(priv);
	if (ret)
		return ret;

	/**
	 * temperature offset calibration is only needed for runtime ucode,
	 * so prepare the value now.
	 */
	if (priv->cfg->need_temp_offset_calib) {
		if (priv->cfg->temp_offset_v2)
			return iwlagn_set_temperature_offset_calib_v2(priv);
		else
			return iwlagn_set_temperature_offset_calib(priv);
	}

	return 0;
}

static int iwlagn_send_wimax_coex(struct iwl_priv *priv)
{
	struct iwl_wimax_coex_cmd coex_cmd;

	if (priv->cfg->base_params->support_wimax_coexist) {
		/* UnMask wake up src at associated sleep */
		coex_cmd.flags = COEX_FLAGS_ASSOC_WA_UNMASK_MSK;

		/* UnMask wake up src at unassociated sleep */
		coex_cmd.flags |= COEX_FLAGS_UNASSOC_WA_UNMASK_MSK;
		memcpy(coex_cmd.sta_prio, cu_priorities,
			sizeof(struct iwl_wimax_coex_event_entry) *
			 COEX_NUM_OF_EVENTS);

		/* enabling the coexistence feature */
		coex_cmd.flags |= COEX_FLAGS_COEX_ENABLE_MSK;

		/* enabling the priorities tables */
		coex_cmd.flags |= COEX_FLAGS_STA_TABLE_VALID_MSK;
	} else {
		/* coexistence is disabled */
		memset(&coex_cmd, 0, sizeof(coex_cmd));
	}
	return iwl_trans_send_cmd_pdu(trans(priv),
				COEX_PRIORITY_TABLE_CMD, CMD_SYNC,
				sizeof(coex_cmd), &coex_cmd);
}

static const u8 iwlagn_bt_prio_tbl[BT_COEX_PRIO_TBL_EVT_MAX] = {
	((BT_COEX_PRIO_TBL_PRIO_BYPASS << IWL_BT_COEX_PRIO_TBL_PRIO_POS) |
		(0 << IWL_BT_COEX_PRIO_TBL_SHARED_ANTENNA_POS)),
	((BT_COEX_PRIO_TBL_PRIO_BYPASS << IWL_BT_COEX_PRIO_TBL_PRIO_POS) |
		(1 << IWL_BT_COEX_PRIO_TBL_SHARED_ANTENNA_POS)),
	((BT_COEX_PRIO_TBL_PRIO_LOW << IWL_BT_COEX_PRIO_TBL_PRIO_POS) |
		(0 << IWL_BT_COEX_PRIO_TBL_SHARED_ANTENNA_POS)),
	((BT_COEX_PRIO_TBL_PRIO_LOW << IWL_BT_COEX_PRIO_TBL_PRIO_POS) |
		(1 << IWL_BT_COEX_PRIO_TBL_SHARED_ANTENNA_POS)),
	((BT_COEX_PRIO_TBL_PRIO_HIGH << IWL_BT_COEX_PRIO_TBL_PRIO_POS) |
		(0 << IWL_BT_COEX_PRIO_TBL_SHARED_ANTENNA_POS)),
	((BT_COEX_PRIO_TBL_PRIO_HIGH << IWL_BT_COEX_PRIO_TBL_PRIO_POS) |
		(1 << IWL_BT_COEX_PRIO_TBL_SHARED_ANTENNA_POS)),
	((BT_COEX_PRIO_TBL_PRIO_BYPASS << IWL_BT_COEX_PRIO_TBL_PRIO_POS) |
		(0 << IWL_BT_COEX_PRIO_TBL_SHARED_ANTENNA_POS)),
	((BT_COEX_PRIO_TBL_PRIO_COEX_OFF << IWL_BT_COEX_PRIO_TBL_PRIO_POS) |
		(0 << IWL_BT_COEX_PRIO_TBL_SHARED_ANTENNA_POS)),
	((BT_COEX_PRIO_TBL_PRIO_COEX_ON << IWL_BT_COEX_PRIO_TBL_PRIO_POS) |
		(0 << IWL_BT_COEX_PRIO_TBL_SHARED_ANTENNA_POS)),
	0, 0, 0, 0, 0, 0, 0
};

void iwlagn_send_prio_tbl(struct iwl_priv *priv)
{
	struct iwl_bt_coex_prio_table_cmd prio_tbl_cmd;

	memcpy(prio_tbl_cmd.prio_tbl, iwlagn_bt_prio_tbl,
		sizeof(iwlagn_bt_prio_tbl));
	if (iwl_trans_send_cmd_pdu(trans(priv),
				REPLY_BT_COEX_PRIO_TABLE, CMD_SYNC,
				sizeof(prio_tbl_cmd), &prio_tbl_cmd))
		IWL_ERR(priv, "failed to send BT prio tbl command\n");
}

int iwlagn_send_bt_env(struct iwl_priv *priv, u8 action, u8 type)
{
	struct iwl_bt_coex_prot_env_cmd env_cmd;
	int ret;

	env_cmd.action = action;
	env_cmd.type = type;
	ret = iwl_trans_send_cmd_pdu(trans(priv),
			       REPLY_BT_COEX_PROT_ENV, CMD_SYNC,
			       sizeof(env_cmd), &env_cmd);
	if (ret)
		IWL_ERR(priv, "failed to send BT env command\n");
	return ret;
}


static int iwlagn_alive_notify(struct iwl_priv *priv)
{
	struct iwl_rxon_context *ctx;
	int ret;

	if (!priv->tx_cmd_pool)
		priv->tx_cmd_pool =
			kmem_cache_create("iwlagn_dev_cmd",
					  sizeof(struct iwl_device_cmd),
					  sizeof(void *), 0, NULL);

	if (!priv->tx_cmd_pool)
		return -ENOMEM;

	iwl_trans_tx_start(trans(priv));
	for_each_context(priv, ctx)
		ctx->last_tx_rejected = false;

	ret = iwlagn_send_wimax_coex(priv);
	if (ret)
		return ret;

	ret = iwlagn_set_Xtal_calib(priv);
	if (ret)
		return ret;

	return iwl_send_calib_results(priv);
}


/**
 * iwl_verify_inst_sparse - verify runtime uCode image in card vs. host,
 *   using sample data 100 bytes apart.  If these sample points are good,
 *   it's a pretty good bet that everything between them is good, too.
 */
static int iwl_verify_inst_sparse(struct iwl_priv *priv,
				      struct fw_desc *fw_desc)
{
	__le32 *image = (__le32 *)fw_desc->v_addr;
	u32 len = fw_desc->len;
	u32 val;
	u32 i;

	IWL_DEBUG_FW(priv, "ucode inst image size is %u\n", len);

	for (i = 0; i < len; i += 100, image += 100/sizeof(u32)) {
		/* read data comes through single port, auto-incr addr */
		/* NOTE: Use the debugless read so we don't flood kernel log
		 * if IWL_DL_IO is set */
		iwl_write_direct32(bus(priv), HBUS_TARG_MEM_RADDR,
			i + IWLAGN_RTC_INST_LOWER_BOUND);
		val = iwl_read32(bus(priv), HBUS_TARG_MEM_RDAT);
		if (val != le32_to_cpu(*image))
			return -EIO;
	}

	return 0;
}

static void iwl_print_mismatch_inst(struct iwl_priv *priv,
				    struct fw_desc *fw_desc)
{
	__le32 *image = (__le32 *)fw_desc->v_addr;
	u32 len = fw_desc->len;
	u32 val;
	u32 offs;
	int errors = 0;

	IWL_DEBUG_FW(priv, "ucode inst image size is %u\n", len);

	iwl_write_direct32(bus(priv), HBUS_TARG_MEM_RADDR,
			   IWLAGN_RTC_INST_LOWER_BOUND);

	for (offs = 0;
	     offs < len && errors < 20;
	     offs += sizeof(u32), image++) {
		/* read data comes through single port, auto-incr addr */
		val = iwl_read32(bus(priv), HBUS_TARG_MEM_RDAT);
		if (val != le32_to_cpu(*image)) {
			IWL_ERR(priv, "uCode INST section at "
				"offset 0x%x, is 0x%x, s/b 0x%x\n",
				offs, val, le32_to_cpu(*image));
			errors++;
		}
	}
}

/**
 * iwl_verify_ucode - determine which instruction image is in SRAM,
 *    and verify its contents
 */
static int iwl_verify_ucode(struct iwl_priv *priv, struct fw_img *img)
{
	if (!iwl_verify_inst_sparse(priv, &img->code)) {
		IWL_DEBUG_FW(priv, "uCode is good in inst SRAM\n");
		return 0;
	}

	IWL_ERR(priv, "UCODE IMAGE IN INSTRUCTION SRAM NOT VALID!!\n");

	iwl_print_mismatch_inst(priv, &img->code);
	return -EIO;
}

struct iwlagn_alive_data {
	bool valid;
	u8 subtype;
};

static void iwlagn_alive_fn(struct iwl_priv *priv,
			    struct iwl_rx_packet *pkt,
			    void *data)
{
	struct iwlagn_alive_data *alive_data = data;
	struct iwl_alive_resp *palive;

	palive = &pkt->u.alive_frame;

	IWL_DEBUG_FW(priv, "Alive ucode status 0x%08X revision "
		       "0x%01X 0x%01X\n",
		       palive->is_valid, palive->ver_type,
		       palive->ver_subtype);

	priv->device_pointers.error_event_table =
		le32_to_cpu(palive->error_event_table_ptr);
	priv->device_pointers.log_event_table =
		le32_to_cpu(palive->log_event_table_ptr);

	alive_data->subtype = palive->ver_subtype;
	alive_data->valid = palive->is_valid == UCODE_VALID_OK;
}

#define UCODE_ALIVE_TIMEOUT	HZ
#define UCODE_CALIB_TIMEOUT	(2*HZ)

int iwlagn_load_ucode_wait_alive(struct iwl_priv *priv,
				 struct fw_img *image,
				 enum iwlagn_ucode_type ucode_type)
{
	struct iwl_notification_wait alive_wait;
	struct iwlagn_alive_data alive_data;
	int ret;
	enum iwlagn_ucode_type old_type;

	ret = iwl_trans_start_device(trans(priv));
	if (ret)
		return ret;

	iwlagn_init_notification_wait(priv, &alive_wait, REPLY_ALIVE,
				      iwlagn_alive_fn, &alive_data);

	old_type = priv->ucode_type;
	priv->ucode_type = ucode_type;

	ret = iwlagn_load_given_ucode(priv, image);
	if (ret) {
		priv->ucode_type = old_type;
		iwlagn_remove_notification(priv, &alive_wait);
		return ret;
	}

	iwl_trans_kick_nic(trans(priv));

	/*
	 * Some things may run in the background now, but we
	 * just wait for the ALIVE notification here.
	 */
	ret = iwlagn_wait_notification(priv, &alive_wait, UCODE_ALIVE_TIMEOUT);
	if (ret) {
		priv->ucode_type = old_type;
		return ret;
	}

	if (!alive_data.valid) {
		IWL_ERR(priv, "Loaded ucode is not valid!\n");
		priv->ucode_type = old_type;
		return -EIO;
	}

	/*
	 * This step takes a long time (60-80ms!!) and
	 * WoWLAN image should be loaded quickly, so
	 * skip it for WoWLAN.
	 */
	if (ucode_type != IWL_UCODE_WOWLAN) {
		ret = iwl_verify_ucode(priv, image);
		if (ret) {
			priv->ucode_type = old_type;
			return ret;
		}

		/* delay a bit to give rfkill time to run */
		msleep(5);
	}

	ret = iwlagn_alive_notify(priv);
	if (ret) {
		IWL_WARN(priv,
			"Could not complete ALIVE transition: %d\n", ret);
		priv->ucode_type = old_type;
		return ret;
	}

	return 0;
}

int iwlagn_run_init_ucode(struct iwl_priv *priv)
{
	struct iwl_notification_wait calib_wait;
	int ret;

	lockdep_assert_held(&priv->shrd->mutex);

	/* No init ucode required? Curious, but maybe ok */
	if (!priv->ucode_init.code.len)
		return 0;

	if (priv->ucode_type != IWL_UCODE_NONE)
		return 0;

	iwlagn_init_notification_wait(priv, &calib_wait,
				      CALIBRATION_COMPLETE_NOTIFICATION,
				      NULL, NULL);

	/* Will also start the device */
	ret = iwlagn_load_ucode_wait_alive(priv, &priv->ucode_init,
					   IWL_UCODE_INIT);
	if (ret)
		goto error;

	ret = iwlagn_init_alive_start(priv);
	if (ret)
		goto error;

	/*
	 * Some things may run in the background now, but we
	 * just wait for the calibration complete notification.
	 */
	ret = iwlagn_wait_notification(priv, &calib_wait, UCODE_CALIB_TIMEOUT);

	goto out;

 error:
	iwlagn_remove_notification(priv, &calib_wait);
 out:
	/* Whatever happened, stop the device */
	iwl_trans_stop_device(trans(priv));
	return ret;
}<|MERGE_RESOLUTION|>--- conflicted
+++ resolved
@@ -113,11 +113,7 @@
 		FH_TCSR_TX_CONFIG_REG_VAL_CIRQ_HOST_ENDTFD);
 
 	IWL_DEBUG_FW(priv, "%s uCode section being loaded...\n", name);
-<<<<<<< HEAD
-	ret = wait_event_timeout(priv->wait_command_queue,
-=======
 	ret = wait_event_timeout(priv->shrd->wait_command_queue,
->>>>>>> 250a8155
 				 priv->ucode_write_complete, 5 * HZ);
 	if (!ret) {
 		IWL_ERR(priv, "Could not load the %s uCode section\n",
