--- conflicted
+++ resolved
@@ -229,22 +229,14 @@
 	lockdep_assert_held(&txq->lock);
 
 	/* We have only q->n_window txq->entries, but we use q->n_bd tfds */
-<<<<<<< HEAD
-	iwlagn_unmap_tfd(trans, &txq->meta[idx], &tfd_tmp[rd_ptr], dma_dir);
-=======
 	iwlagn_unmap_tfd(trans, &txq->entries[idx].meta,
 			 &tfd_tmp[rd_ptr], dma_dir);
->>>>>>> 53c30a1a
 
 	/* free SKB */
 	if (txq->entries) {
 		struct sk_buff *skb;
 
-<<<<<<< HEAD
-		skb = txq->skbs[idx];
-=======
 		skb = txq->entries[idx].skb;
->>>>>>> 53c30a1a
 
 		/* Can be called from irqs-disabled context
 		 * If skb is not NULL, it means that the whole queue is being
@@ -252,11 +244,7 @@
 		 */
 		if (skb) {
 			iwl_op_mode_free_skb(trans->op_mode, skb);
-<<<<<<< HEAD
-			txq->skbs[idx] = NULL;
-=======
 			txq->entries[idx].skb = NULL;
->>>>>>> 53c30a1a
 		}
 	}
 }
