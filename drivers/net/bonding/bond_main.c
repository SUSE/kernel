--- conflicted
+++ resolved
@@ -679,16 +679,9 @@
 	bool ok = false;
 
 	rcu_read_lock();
-<<<<<<< HEAD
-	curr_active = rcu_dereference(bond->curr_active_slave);
-	if (!curr_active)
-		goto out;
-	real_dev = curr_active->dev;
-=======
 	real_dev = bond_ipsec_dev(xs);
 	if (!real_dev)
 		goto out;
->>>>>>> 2d5404ca
 
 	if (!real_dev->xfrmdev_ops ||
 	    !real_dev->xfrmdev_ops->xdo_dev_offload_ok ||
@@ -6054,15 +6047,6 @@
 #ifdef CONFIG_XFRM_OFFLOAD
 	mutex_destroy(&bond->ipsec_lock);
 #endif /* CONFIG_XFRM_OFFLOAD */
-<<<<<<< HEAD
-
-	usable = rtnl_dereference(bond->usable_slaves);
-	if (usable) {
-		RCU_INIT_POINTER(bond->usable_slaves, NULL);
-		kfree_rcu(usable, rcu);
-	}
-=======
->>>>>>> 2d5404ca
 
 	bond_set_slave_arr(bond, NULL, NULL);
 
