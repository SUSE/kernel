// SPDX-License-Identifier: GPL-1.0+
/*
 * originally based on the dummy device.
 *
 * Copyright 1999, Thomas Davis, tadavis@lbl.gov.
 * Based on dummy.c, and eql.c devices.
 *
 * bonding.c: an Ethernet Bonding driver
 *
 * This is useful to talk to a Cisco EtherChannel compatible equipment:
 *	Cisco 5500
 *	Sun Trunking (Solaris)
 *	Alteon AceDirector Trunks
 *	Linux Bonding
 *	and probably many L2 switches ...
 *
 * How it works:
 *    ifconfig bond0 ipaddress netmask up
 *      will setup a network device, with an ip address.  No mac address
 *	will be assigned at this time.  The hw mac address will come from
 *	the first slave bonded to the channel.  All slaves will then use
 *	this hw mac address.
 *
 *    ifconfig bond0 down
 *         will release all slaves, marking them as down.
 *
 *    ifenslave bond0 eth0
 *	will attach eth0 to bond0 as a slave.  eth0 hw mac address will either
 *	a: be used as initial mac address
 *	b: if a hw mac address already is there, eth0's hw mac address
 *	   will then be set from bond0.
 *
 */

#include <linux/kernel.h>
#include <linux/module.h>
#include <linux/types.h>
#include <linux/fcntl.h>
#include <linux/filter.h>
#include <linux/interrupt.h>
#include <linux/ptrace.h>
#include <linux/ioport.h>
#include <linux/in.h>
#include <net/ip.h>
#include <linux/ip.h>
#include <linux/icmp.h>
#include <linux/icmpv6.h>
#include <linux/tcp.h>
#include <linux/udp.h>
#include <linux/slab.h>
#include <linux/string.h>
#include <linux/init.h>
#include <linux/timer.h>
#include <linux/socket.h>
#include <linux/ctype.h>
#include <linux/inet.h>
#include <linux/bitops.h>
#include <linux/io.h>
#include <asm/dma.h>
#include <linux/uaccess.h>
#include <linux/errno.h>
#include <linux/netdevice.h>
#include <linux/inetdevice.h>
#include <linux/igmp.h>
#include <linux/etherdevice.h>
#include <linux/skbuff.h>
#include <net/sock.h>
#include <linux/rtnetlink.h>
#include <linux/smp.h>
#include <linux/if_ether.h>
#include <net/arp.h>
#include <linux/mii.h>
#include <linux/ethtool.h>
#include <linux/if_vlan.h>
#include <linux/if_bonding.h>
#include <linux/phy.h>
#include <linux/jiffies.h>
#include <linux/preempt.h>
#include <net/route.h>
#include <net/net_namespace.h>
#include <net/netns/generic.h>
#include <net/pkt_sched.h>
#include <linux/rculist.h>
#include <net/flow_dissector.h>
#include <net/xfrm.h>
#include <net/bonding.h>
#include <net/bond_3ad.h>
#include <net/bond_alb.h>
#if IS_ENABLED(CONFIG_TLS_DEVICE)
#include <net/tls.h>
#endif
#include <net/ip6_route.h>
#include <net/xdp.h>

#include "bonding_priv.h"

/*---------------------------- Module parameters ----------------------------*/

/* monitor all links that often (in milliseconds). <=0 disables monitoring */

static int max_bonds	= BOND_DEFAULT_MAX_BONDS;
static int tx_queues	= BOND_DEFAULT_TX_QUEUES;
static int num_peer_notif = 1;
static int miimon;
static int updelay;
static int downdelay;
static int use_carrier	= 1;
static char *mode;
static char *primary;
static char *primary_reselect;
static char *lacp_rate;
static int min_links;
static char *ad_select;
static char *xmit_hash_policy;
static int arp_interval;
static char *arp_ip_target[BOND_MAX_ARP_TARGETS];
static char *arp_validate;
static char *arp_all_targets;
static char *fail_over_mac;
static int all_slaves_active;
static struct bond_params bonding_defaults;
static int resend_igmp = BOND_DEFAULT_RESEND_IGMP;
static int packets_per_slave = 1;
static int lp_interval = BOND_ALB_DEFAULT_LP_INTERVAL;

module_param(max_bonds, int, 0);
MODULE_PARM_DESC(max_bonds, "Max number of bonded devices");
module_param(tx_queues, int, 0);
MODULE_PARM_DESC(tx_queues, "Max number of transmit queues (default = 16)");
module_param_named(num_grat_arp, num_peer_notif, int, 0644);
MODULE_PARM_DESC(num_grat_arp, "Number of peer notifications to send on "
			       "failover event (alias of num_unsol_na)");
module_param_named(num_unsol_na, num_peer_notif, int, 0644);
MODULE_PARM_DESC(num_unsol_na, "Number of peer notifications to send on "
			       "failover event (alias of num_grat_arp)");
module_param(miimon, int, 0);
MODULE_PARM_DESC(miimon, "Link check interval in milliseconds");
module_param(updelay, int, 0);
MODULE_PARM_DESC(updelay, "Delay before considering link up, in milliseconds");
module_param(downdelay, int, 0);
MODULE_PARM_DESC(downdelay, "Delay before considering link down, "
			    "in milliseconds");
module_param(use_carrier, int, 0);
MODULE_PARM_DESC(use_carrier, "Use netif_carrier_ok (vs MII ioctls) in miimon; "
			      "0 for off, 1 for on (default)");
module_param(mode, charp, 0);
MODULE_PARM_DESC(mode, "Mode of operation; 0 for balance-rr, "
		       "1 for active-backup, 2 for balance-xor, "
		       "3 for broadcast, 4 for 802.3ad, 5 for balance-tlb, "
		       "6 for balance-alb");
module_param(primary, charp, 0);
MODULE_PARM_DESC(primary, "Primary network device to use");
module_param(primary_reselect, charp, 0);
MODULE_PARM_DESC(primary_reselect, "Reselect primary slave "
				   "once it comes up; "
				   "0 for always (default), "
				   "1 for only if speed of primary is "
				   "better, "
				   "2 for only on active slave "
				   "failure");
module_param(lacp_rate, charp, 0);
MODULE_PARM_DESC(lacp_rate, "LACPDU tx rate to request from 802.3ad partner; "
			    "0 for slow, 1 for fast");
module_param(ad_select, charp, 0);
MODULE_PARM_DESC(ad_select, "802.3ad aggregation selection logic; "
			    "0 for stable (default), 1 for bandwidth, "
			    "2 for count");
module_param(min_links, int, 0);
MODULE_PARM_DESC(min_links, "Minimum number of available links before turning on carrier");

module_param(xmit_hash_policy, charp, 0);
MODULE_PARM_DESC(xmit_hash_policy, "balance-alb, balance-tlb, balance-xor, 802.3ad hashing method; "
				   "0 for layer 2 (default), 1 for layer 3+4, "
				   "2 for layer 2+3, 3 for encap layer 2+3, "
				   "4 for encap layer 3+4, 5 for vlan+srcmac");
module_param(arp_interval, int, 0);
MODULE_PARM_DESC(arp_interval, "arp interval in milliseconds");
module_param_array(arp_ip_target, charp, NULL, 0);
MODULE_PARM_DESC(arp_ip_target, "arp targets in n.n.n.n form");
module_param(arp_validate, charp, 0);
MODULE_PARM_DESC(arp_validate, "validate src/dst of ARP probes; "
			       "0 for none (default), 1 for active, "
			       "2 for backup, 3 for all");
module_param(arp_all_targets, charp, 0);
MODULE_PARM_DESC(arp_all_targets, "fail on any/all arp targets timeout; 0 for any (default), 1 for all");
module_param(fail_over_mac, charp, 0);
MODULE_PARM_DESC(fail_over_mac, "For active-backup, do not set all slaves to "
				"the same MAC; 0 for none (default), "
				"1 for active, 2 for follow");
module_param(all_slaves_active, int, 0);
MODULE_PARM_DESC(all_slaves_active, "Keep all frames received on an interface "
				     "by setting active flag for all slaves; "
				     "0 for never (default), 1 for always.");
module_param(resend_igmp, int, 0);
MODULE_PARM_DESC(resend_igmp, "Number of IGMP membership reports to send on "
			      "link failure");
module_param(packets_per_slave, int, 0);
MODULE_PARM_DESC(packets_per_slave, "Packets to send per slave in balance-rr "
				    "mode; 0 for a random slave, 1 packet per "
				    "slave (default), >1 packets per slave.");
module_param(lp_interval, uint, 0);
MODULE_PARM_DESC(lp_interval, "The number of seconds between instances where "
			      "the bonding driver sends learning packets to "
			      "each slaves peer switch. The default is 1.");

/*----------------------------- Global variables ----------------------------*/

#ifdef CONFIG_NET_POLL_CONTROLLER
atomic_t netpoll_block_tx = ATOMIC_INIT(0);
#endif

unsigned int bond_net_id __read_mostly;

static const struct flow_dissector_key flow_keys_bonding_keys[] = {
	{
		.key_id = FLOW_DISSECTOR_KEY_CONTROL,
		.offset = offsetof(struct flow_keys, control),
	},
	{
		.key_id = FLOW_DISSECTOR_KEY_BASIC,
		.offset = offsetof(struct flow_keys, basic),
	},
	{
		.key_id = FLOW_DISSECTOR_KEY_IPV4_ADDRS,
		.offset = offsetof(struct flow_keys, addrs.v4addrs),
	},
	{
		.key_id = FLOW_DISSECTOR_KEY_IPV6_ADDRS,
		.offset = offsetof(struct flow_keys, addrs.v6addrs),
	},
	{
		.key_id = FLOW_DISSECTOR_KEY_TIPC,
		.offset = offsetof(struct flow_keys, addrs.tipckey),
	},
	{
		.key_id = FLOW_DISSECTOR_KEY_PORTS,
		.offset = offsetof(struct flow_keys, ports),
	},
	{
		.key_id = FLOW_DISSECTOR_KEY_ICMP,
		.offset = offsetof(struct flow_keys, icmp),
	},
	{
		.key_id = FLOW_DISSECTOR_KEY_VLAN,
		.offset = offsetof(struct flow_keys, vlan),
	},
	{
		.key_id = FLOW_DISSECTOR_KEY_FLOW_LABEL,
		.offset = offsetof(struct flow_keys, tags),
	},
	{
		.key_id = FLOW_DISSECTOR_KEY_GRE_KEYID,
		.offset = offsetof(struct flow_keys, keyid),
	},
};

static struct flow_dissector flow_keys_bonding __read_mostly;

/*-------------------------- Forward declarations ---------------------------*/

static int bond_init(struct net_device *bond_dev);
static void bond_uninit(struct net_device *bond_dev);
static void bond_get_stats(struct net_device *bond_dev,
			   struct rtnl_link_stats64 *stats);
static void bond_slave_arr_handler(struct work_struct *work);
static bool bond_time_in_interval(struct bonding *bond, unsigned long last_act,
				  int mod);
static void bond_netdev_notify_work(struct work_struct *work);

/*---------------------------- General routines -----------------------------*/

const char *bond_mode_name(int mode)
{
	static const char *names[] = {
		[BOND_MODE_ROUNDROBIN] = "load balancing (round-robin)",
		[BOND_MODE_ACTIVEBACKUP] = "fault-tolerance (active-backup)",
		[BOND_MODE_XOR] = "load balancing (xor)",
		[BOND_MODE_BROADCAST] = "fault-tolerance (broadcast)",
		[BOND_MODE_8023AD] = "IEEE 802.3ad Dynamic link aggregation",
		[BOND_MODE_TLB] = "transmit load balancing",
		[BOND_MODE_ALB] = "adaptive load balancing",
	};

	if (mode < BOND_MODE_ROUNDROBIN || mode > BOND_MODE_ALB)
		return "unknown";

	return names[mode];
}

/**
 * bond_dev_queue_xmit - Prepare skb for xmit.
 *
 * @bond: bond device that got this skb for tx.
 * @skb: hw accel VLAN tagged skb to transmit
 * @slave_dev: slave that is supposed to xmit this skbuff
 */
netdev_tx_t bond_dev_queue_xmit(struct bonding *bond, struct sk_buff *skb,
			struct net_device *slave_dev)
{
	skb->dev = slave_dev;

	BUILD_BUG_ON(sizeof(skb->queue_mapping) !=
		     sizeof(qdisc_skb_cb(skb)->slave_dev_queue_mapping));
	skb_set_queue_mapping(skb, qdisc_skb_cb(skb)->slave_dev_queue_mapping);

	if (unlikely(netpoll_tx_running(bond->dev)))
		return bond_netpoll_send_skb(bond_get_slave_by_dev(bond, slave_dev), skb);

	return dev_queue_xmit(skb);
}

static bool bond_sk_check(struct bonding *bond)
{
	switch (BOND_MODE(bond)) {
	case BOND_MODE_8023AD:
	case BOND_MODE_XOR:
		if (bond->params.xmit_policy == BOND_XMIT_POLICY_LAYER34)
			return true;
		fallthrough;
	default:
		return false;
	}
}

bool bond_xdp_check(struct bonding *bond, int mode)
{
	switch (mode) {
	case BOND_MODE_ROUNDROBIN:
	case BOND_MODE_ACTIVEBACKUP:
		return true;
	case BOND_MODE_8023AD:
	case BOND_MODE_XOR:
		/* vlan+srcmac is not supported with XDP as in most cases the 802.1q
		 * payload is not in the packet due to hardware offload.
		 */
		if (bond->params.xmit_policy != BOND_XMIT_POLICY_VLAN_SRCMAC)
			return true;
		fallthrough;
	default:
		return false;
	}
}

/*---------------------------------- VLAN -----------------------------------*/

/* In the following 2 functions, bond_vlan_rx_add_vid and bond_vlan_rx_kill_vid,
 * We don't protect the slave list iteration with a lock because:
 * a. This operation is performed in IOCTL context,
 * b. The operation is protected by the RTNL semaphore in the 8021q code,
 * c. Holding a lock with BH disabled while directly calling a base driver
 *    entry point is generally a BAD idea.
 *
 * The design of synchronization/protection for this operation in the 8021q
 * module is good for one or more VLAN devices over a single physical device
 * and cannot be extended for a teaming solution like bonding, so there is a
 * potential race condition here where a net device from the vlan group might
 * be referenced (either by a base driver or the 8021q code) while it is being
 * removed from the system. However, it turns out we're not making matters
 * worse, and if it works for regular VLAN usage it will work here too.
*/

/**
 * bond_vlan_rx_add_vid - Propagates adding an id to slaves
 * @bond_dev: bonding net device that got called
 * @proto: network protocol ID
 * @vid: vlan id being added
 */
static int bond_vlan_rx_add_vid(struct net_device *bond_dev,
				__be16 proto, u16 vid)
{
	struct bonding *bond = netdev_priv(bond_dev);
	struct slave *slave, *rollback_slave;
	struct list_head *iter;
	int res;

	bond_for_each_slave(bond, slave, iter) {
		res = vlan_vid_add(slave->dev, proto, vid);
		if (res)
			goto unwind;
	}

	return 0;

unwind:
	/* unwind to the slave that failed */
	bond_for_each_slave(bond, rollback_slave, iter) {
		if (rollback_slave == slave)
			break;

		vlan_vid_del(rollback_slave->dev, proto, vid);
	}

	return res;
}

/**
 * bond_vlan_rx_kill_vid - Propagates deleting an id to slaves
 * @bond_dev: bonding net device that got called
 * @proto: network protocol ID
 * @vid: vlan id being removed
 */
static int bond_vlan_rx_kill_vid(struct net_device *bond_dev,
				 __be16 proto, u16 vid)
{
	struct bonding *bond = netdev_priv(bond_dev);
	struct list_head *iter;
	struct slave *slave;

	bond_for_each_slave(bond, slave, iter)
		vlan_vid_del(slave->dev, proto, vid);

	if (bond_is_lb(bond))
		bond_alb_clear_vlan(bond, vid);

	return 0;
}

/*---------------------------------- XFRM -----------------------------------*/

#ifdef CONFIG_XFRM_OFFLOAD
/**
 * bond_ipsec_dev - Get active device for IPsec offload
 * @xs: pointer to transformer state struct
 *
 * Context: caller must hold rcu_read_lock.
 *
 * Return: the device for ipsec offload, or NULL if not exist.
 **/
static struct net_device *bond_ipsec_dev(struct xfrm_state *xs)
{
	struct net_device *bond_dev = xs->xso.dev;
	struct bonding *bond;
	struct slave *slave;

	if (!bond_dev)
		return NULL;

	bond = netdev_priv(bond_dev);
	if (BOND_MODE(bond) != BOND_MODE_ACTIVEBACKUP)
		return NULL;

	slave = rcu_dereference(bond->curr_active_slave);
	if (!slave)
		return NULL;

	if (!xs->xso.real_dev)
		return NULL;

	if (xs->xso.real_dev != slave->dev)
		pr_warn_ratelimited("%s: (slave %s): not same with IPsec offload real dev %s\n",
				    bond_dev->name, slave->dev->name, xs->xso.real_dev->name);

	return slave->dev;
}

/**
 * bond_ipsec_add_sa - program device with a security association
 * @xs: pointer to transformer state struct
 * @extack: extack point to fill failure reason
 **/
static int bond_ipsec_add_sa(struct xfrm_state *xs,
			     struct netlink_ext_ack *extack)
{
	struct net_device *bond_dev = xs->xso.dev;
	struct net_device *real_dev;
	netdevice_tracker tracker;
	struct bond_ipsec *ipsec;
	struct bonding *bond;
	struct slave *slave;
	int err;

	if (!bond_dev)
		return -EINVAL;

	rcu_read_lock();
	bond = netdev_priv(bond_dev);
	slave = rcu_dereference(bond->curr_active_slave);
	real_dev = slave ? slave->dev : NULL;
	netdev_hold(real_dev, &tracker, GFP_ATOMIC);
	rcu_read_unlock();
	if (!real_dev) {
		err = -ENODEV;
		goto out;
	}

	if (!real_dev->xfrmdev_ops ||
	    !real_dev->xfrmdev_ops->xdo_dev_state_add ||
	    netif_is_bond_master(real_dev)) {
		NL_SET_ERR_MSG_MOD(extack, "Slave does not support ipsec offload");
		err = -EINVAL;
		goto out;
	}

	ipsec = kmalloc(sizeof(*ipsec), GFP_KERNEL);
	if (!ipsec) {
		err = -ENOMEM;
		goto out;
	}

	xs->xso.real_dev = real_dev;
	err = real_dev->xfrmdev_ops->xdo_dev_state_add(xs, extack);
	if (!err) {
		ipsec->xs = xs;
		INIT_LIST_HEAD(&ipsec->list);
		mutex_lock(&bond->ipsec_lock);
		list_add(&ipsec->list, &bond->ipsec_list);
		mutex_unlock(&bond->ipsec_lock);
	} else {
		kfree(ipsec);
	}
out:
	netdev_put(real_dev, &tracker);
	return err;
}

static void bond_ipsec_add_sa_all(struct bonding *bond)
{
	struct net_device *bond_dev = bond->dev;
	struct net_device *real_dev;
	struct bond_ipsec *ipsec;
	struct slave *slave;

	slave = rtnl_dereference(bond->curr_active_slave);
	real_dev = slave ? slave->dev : NULL;
	if (!real_dev)
		return;

	mutex_lock(&bond->ipsec_lock);
	if (!real_dev->xfrmdev_ops ||
	    !real_dev->xfrmdev_ops->xdo_dev_state_add ||
	    netif_is_bond_master(real_dev)) {
		if (!list_empty(&bond->ipsec_list))
			slave_warn(bond_dev, real_dev,
				   "%s: no slave xdo_dev_state_add\n",
				   __func__);
		goto out;
	}

	list_for_each_entry(ipsec, &bond->ipsec_list, list) {
		/* If new state is added before ipsec_lock acquired */
		if (ipsec->xs->xso.real_dev == real_dev)
			continue;

		ipsec->xs->xso.real_dev = real_dev;
		if (real_dev->xfrmdev_ops->xdo_dev_state_add(ipsec->xs, NULL)) {
			slave_warn(bond_dev, real_dev, "%s: failed to add SA\n", __func__);
			ipsec->xs->xso.real_dev = NULL;
		}
	}
out:
	mutex_unlock(&bond->ipsec_lock);
}

/**
 * bond_ipsec_del_sa - clear out this specific SA
 * @xs: pointer to transformer state struct
 **/
static void bond_ipsec_del_sa(struct xfrm_state *xs)
{
	struct net_device *bond_dev = xs->xso.dev;
	struct net_device *real_dev;
	netdevice_tracker tracker;
	struct bond_ipsec *ipsec;
	struct bonding *bond;
	struct slave *slave;

	if (!bond_dev)
		return;

	rcu_read_lock();
	bond = netdev_priv(bond_dev);
	slave = rcu_dereference(bond->curr_active_slave);
	real_dev = slave ? slave->dev : NULL;
	netdev_hold(real_dev, &tracker, GFP_ATOMIC);
	rcu_read_unlock();

	if (!slave)
		goto out;

	if (!xs->xso.real_dev)
		goto out;

	WARN_ON(xs->xso.real_dev != real_dev);

	if (!real_dev->xfrmdev_ops ||
	    !real_dev->xfrmdev_ops->xdo_dev_state_delete ||
	    netif_is_bond_master(real_dev)) {
		slave_warn(bond_dev, real_dev, "%s: no slave xdo_dev_state_delete\n", __func__);
		goto out;
	}

	real_dev->xfrmdev_ops->xdo_dev_state_delete(xs);
out:
	netdev_put(real_dev, &tracker);
	mutex_lock(&bond->ipsec_lock);
	list_for_each_entry(ipsec, &bond->ipsec_list, list) {
		if (ipsec->xs == xs) {
			list_del(&ipsec->list);
			kfree(ipsec);
			break;
		}
	}
	mutex_unlock(&bond->ipsec_lock);
}

static void bond_ipsec_del_sa_all(struct bonding *bond)
{
	struct net_device *bond_dev = bond->dev;
	struct net_device *real_dev;
	struct bond_ipsec *ipsec;
	struct slave *slave;

	slave = rtnl_dereference(bond->curr_active_slave);
	real_dev = slave ? slave->dev : NULL;
	if (!real_dev)
		return;

	mutex_lock(&bond->ipsec_lock);
	list_for_each_entry(ipsec, &bond->ipsec_list, list) {
		if (!ipsec->xs->xso.real_dev)
			continue;

		if (!real_dev->xfrmdev_ops ||
		    !real_dev->xfrmdev_ops->xdo_dev_state_delete ||
		    netif_is_bond_master(real_dev)) {
			slave_warn(bond_dev, real_dev,
				   "%s: no slave xdo_dev_state_delete\n",
				   __func__);
		} else {
			real_dev->xfrmdev_ops->xdo_dev_state_delete(ipsec->xs);
			if (real_dev->xfrmdev_ops->xdo_dev_state_free)
				real_dev->xfrmdev_ops->xdo_dev_state_free(ipsec->xs);
		}
	}
	mutex_unlock(&bond->ipsec_lock);
}

static void bond_ipsec_free_sa(struct xfrm_state *xs)
{
	struct net_device *bond_dev = xs->xso.dev;
	struct net_device *real_dev;
	netdevice_tracker tracker;
	struct bonding *bond;
	struct slave *slave;

	if (!bond_dev)
		return;

	rcu_read_lock();
	bond = netdev_priv(bond_dev);
	slave = rcu_dereference(bond->curr_active_slave);
	real_dev = slave ? slave->dev : NULL;
	netdev_hold(real_dev, &tracker, GFP_ATOMIC);
	rcu_read_unlock();

	if (!slave)
		goto out;

	if (!xs->xso.real_dev)
		goto out;

	WARN_ON(xs->xso.real_dev != real_dev);

	if (real_dev && real_dev->xfrmdev_ops &&
	    real_dev->xfrmdev_ops->xdo_dev_state_free)
		real_dev->xfrmdev_ops->xdo_dev_state_free(xs);
out:
	netdev_put(real_dev, &tracker);
}

/**
 * bond_ipsec_offload_ok - can this packet use the xfrm hw offload
 * @skb: current data packet
 * @xs: pointer to transformer state struct
 **/
static bool bond_ipsec_offload_ok(struct sk_buff *skb, struct xfrm_state *xs)
{
	struct net_device *real_dev;
	bool ok = false;

	rcu_read_lock();
	real_dev = bond_ipsec_dev(xs);
	if (!real_dev)
		goto out;

	if (!real_dev->xfrmdev_ops ||
	    !real_dev->xfrmdev_ops->xdo_dev_offload_ok ||
	    netif_is_bond_master(real_dev))
		goto out;

	ok = real_dev->xfrmdev_ops->xdo_dev_offload_ok(skb, xs);
out:
	rcu_read_unlock();
	return ok;
}

/**
 * bond_advance_esn_state - ESN support for IPSec HW offload
 * @xs: pointer to transformer state struct
 **/
static void bond_advance_esn_state(struct xfrm_state *xs)
{
	struct net_device *real_dev;

	rcu_read_lock();
	real_dev = bond_ipsec_dev(xs);
	if (!real_dev)
		goto out;

	if (!real_dev->xfrmdev_ops ||
	    !real_dev->xfrmdev_ops->xdo_dev_state_advance_esn) {
		pr_warn_ratelimited("%s: %s doesn't support xdo_dev_state_advance_esn\n", __func__, real_dev->name);
		goto out;
	}

	real_dev->xfrmdev_ops->xdo_dev_state_advance_esn(xs);
out:
	rcu_read_unlock();
}

/**
 * bond_xfrm_update_stats - Update xfrm state
 * @xs: pointer to transformer state struct
 **/
static void bond_xfrm_update_stats(struct xfrm_state *xs)
{
	struct net_device *real_dev;

	rcu_read_lock();
	real_dev = bond_ipsec_dev(xs);
	if (!real_dev)
		goto out;

	if (!real_dev->xfrmdev_ops ||
	    !real_dev->xfrmdev_ops->xdo_dev_state_update_stats) {
		pr_warn_ratelimited("%s: %s doesn't support xdo_dev_state_update_stats\n", __func__, real_dev->name);
		goto out;
	}

	real_dev->xfrmdev_ops->xdo_dev_state_update_stats(xs);
out:
	rcu_read_unlock();
}

static const struct xfrmdev_ops bond_xfrmdev_ops = {
	.xdo_dev_state_add = bond_ipsec_add_sa,
	.xdo_dev_state_delete = bond_ipsec_del_sa,
	.xdo_dev_state_free = bond_ipsec_free_sa,
	.xdo_dev_offload_ok = bond_ipsec_offload_ok,
	.xdo_dev_state_advance_esn = bond_advance_esn_state,
	.xdo_dev_state_update_stats = bond_xfrm_update_stats,
};
#endif /* CONFIG_XFRM_OFFLOAD */

/*------------------------------- Link status -------------------------------*/

/* Set the carrier state for the master according to the state of its
 * slaves.  If any slaves are up, the master is up.  In 802.3ad mode,
 * do special 802.3ad magic.
 *
 * Returns zero if carrier state does not change, nonzero if it does.
 */
int bond_set_carrier(struct bonding *bond)
{
	struct list_head *iter;
	struct slave *slave;

	if (!bond_has_slaves(bond))
		goto down;

	if (BOND_MODE(bond) == BOND_MODE_8023AD)
		return bond_3ad_set_carrier(bond);

	bond_for_each_slave(bond, slave, iter) {
		if (slave->link == BOND_LINK_UP) {
			if (!netif_carrier_ok(bond->dev)) {
				netif_carrier_on(bond->dev);
				return 1;
			}
			return 0;
		}
	}

down:
	if (netif_carrier_ok(bond->dev)) {
		netif_carrier_off(bond->dev);
		return 1;
	}
	return 0;
}

/* Get link speed and duplex from the slave's base driver
 * using ethtool. If for some reason the call fails or the
 * values are invalid, set speed and duplex to -1,
 * and return. Return 1 if speed or duplex settings are
 * UNKNOWN; 0 otherwise.
 */
static int bond_update_speed_duplex(struct slave *slave)
{
	struct net_device *slave_dev = slave->dev;
	struct ethtool_link_ksettings ecmd;
	int res;

	slave->speed = SPEED_UNKNOWN;
	slave->duplex = DUPLEX_UNKNOWN;

	res = __ethtool_get_link_ksettings(slave_dev, &ecmd);
	if (res < 0)
		return 1;
	if (ecmd.base.speed == 0 || ecmd.base.speed == ((__u32)-1))
		return 1;
	switch (ecmd.base.duplex) {
	case DUPLEX_FULL:
	case DUPLEX_HALF:
		break;
	default:
		return 1;
	}

	slave->speed = ecmd.base.speed;
	slave->duplex = ecmd.base.duplex;

	return 0;
}

const char *bond_slave_link_status(s8 link)
{
	switch (link) {
	case BOND_LINK_UP:
		return "up";
	case BOND_LINK_FAIL:
		return "going down";
	case BOND_LINK_DOWN:
		return "down";
	case BOND_LINK_BACK:
		return "going back";
	default:
		return "unknown";
	}
}

/* if <dev> supports MII link status reporting, check its link status.
 *
 * We either do MII/ETHTOOL ioctls, or check netif_carrier_ok(),
 * depending upon the setting of the use_carrier parameter.
 *
 * Return either BMSR_LSTATUS, meaning that the link is up (or we
 * can't tell and just pretend it is), or 0, meaning that the link is
 * down.
 *
 * If reporting is non-zero, instead of faking link up, return -1 if
 * both ETHTOOL and MII ioctls fail (meaning the device does not
 * support them).  If use_carrier is set, return whatever it says.
 * It'd be nice if there was a good way to tell if a driver supports
 * netif_carrier, but there really isn't.
 */
static int bond_check_dev_link(struct bonding *bond,
			       struct net_device *slave_dev, int reporting)
{
	const struct net_device_ops *slave_ops = slave_dev->netdev_ops;
	int (*ioctl)(struct net_device *, struct ifreq *, int);
	struct ifreq ifr;
	struct mii_ioctl_data *mii;

	if (!reporting && !netif_running(slave_dev))
		return 0;

	if (bond->params.use_carrier)
		return netif_carrier_ok(slave_dev) ? BMSR_LSTATUS : 0;

	/* Try to get link status using Ethtool first. */
	if (slave_dev->ethtool_ops->get_link)
		return slave_dev->ethtool_ops->get_link(slave_dev) ?
			BMSR_LSTATUS : 0;

	/* Ethtool can't be used, fallback to MII ioctls. */
	ioctl = slave_ops->ndo_eth_ioctl;
	if (ioctl) {
		/* TODO: set pointer to correct ioctl on a per team member
		 *       bases to make this more efficient. that is, once
		 *       we determine the correct ioctl, we will always
		 *       call it and not the others for that team
		 *       member.
		 */

		/* We cannot assume that SIOCGMIIPHY will also read a
		 * register; not all network drivers (e.g., e100)
		 * support that.
		 */

		/* Yes, the mii is overlaid on the ifreq.ifr_ifru */
		strscpy_pad(ifr.ifr_name, slave_dev->name, IFNAMSIZ);
		mii = if_mii(&ifr);
		if (ioctl(slave_dev, &ifr, SIOCGMIIPHY) == 0) {
			mii->reg_num = MII_BMSR;
			if (ioctl(slave_dev, &ifr, SIOCGMIIREG) == 0)
				return mii->val_out & BMSR_LSTATUS;
		}
	}

	/* If reporting, report that either there's no ndo_eth_ioctl,
	 * or both SIOCGMIIREG and get_link failed (meaning that we
	 * cannot report link status).  If not reporting, pretend
	 * we're ok.
	 */
	return reporting ? -1 : BMSR_LSTATUS;
}

/*----------------------------- Multicast list ------------------------------*/

/* Push the promiscuity flag down to appropriate slaves */
static int bond_set_promiscuity(struct bonding *bond, int inc)
{
	struct list_head *iter;
	int err = 0;

	if (bond_uses_primary(bond)) {
		struct slave *curr_active = rtnl_dereference(bond->curr_active_slave);

		if (curr_active)
			err = dev_set_promiscuity(curr_active->dev, inc);
	} else {
		struct slave *slave;

		bond_for_each_slave(bond, slave, iter) {
			err = dev_set_promiscuity(slave->dev, inc);
			if (err)
				return err;
		}
	}
	return err;
}

/* Push the allmulti flag down to all slaves */
static int bond_set_allmulti(struct bonding *bond, int inc)
{
	struct list_head *iter;
	int err = 0;

	if (bond_uses_primary(bond)) {
		struct slave *curr_active = rtnl_dereference(bond->curr_active_slave);

		if (curr_active)
			err = dev_set_allmulti(curr_active->dev, inc);
	} else {
		struct slave *slave;

		bond_for_each_slave(bond, slave, iter) {
			err = dev_set_allmulti(slave->dev, inc);
			if (err)
				return err;
		}
	}
	return err;
}

/* Retrieve the list of registered multicast addresses for the bonding
 * device and retransmit an IGMP JOIN request to the current active
 * slave.
 */
static void bond_resend_igmp_join_requests_delayed(struct work_struct *work)
{
	struct bonding *bond = container_of(work, struct bonding,
					    mcast_work.work);

	if (!rtnl_trylock()) {
		queue_delayed_work(bond->wq, &bond->mcast_work, 1);
		return;
	}
	call_netdevice_notifiers(NETDEV_RESEND_IGMP, bond->dev);

	if (bond->igmp_retrans > 1) {
		bond->igmp_retrans--;
		queue_delayed_work(bond->wq, &bond->mcast_work, HZ/5);
	}
	rtnl_unlock();
}

/* Flush bond's hardware addresses from slave */
static void bond_hw_addr_flush(struct net_device *bond_dev,
			       struct net_device *slave_dev)
{
	struct bonding *bond = netdev_priv(bond_dev);

	dev_uc_unsync(slave_dev, bond_dev);
	dev_mc_unsync(slave_dev, bond_dev);

	if (BOND_MODE(bond) == BOND_MODE_8023AD)
		dev_mc_del(slave_dev, lacpdu_mcast_addr);
}

/*--------------------------- Active slave change ---------------------------*/

/* Update the hardware address list and promisc/allmulti for the new and
 * old active slaves (if any).  Modes that are not using primary keep all
 * slaves up date at all times; only the modes that use primary need to call
 * this function to swap these settings during a failover.
 */
static void bond_hw_addr_swap(struct bonding *bond, struct slave *new_active,
			      struct slave *old_active)
{
	if (old_active) {
		if (bond->dev->flags & IFF_PROMISC)
			dev_set_promiscuity(old_active->dev, -1);

		if (bond->dev->flags & IFF_ALLMULTI)
			dev_set_allmulti(old_active->dev, -1);

		if (bond->dev->flags & IFF_UP)
			bond_hw_addr_flush(bond->dev, old_active->dev);

		bond_slave_ns_maddrs_add(bond, old_active);
	}

	if (new_active) {
		/* FIXME: Signal errors upstream. */
		if (bond->dev->flags & IFF_PROMISC)
			dev_set_promiscuity(new_active->dev, 1);

		if (bond->dev->flags & IFF_ALLMULTI)
			dev_set_allmulti(new_active->dev, 1);

		if (bond->dev->flags & IFF_UP) {
			netif_addr_lock_bh(bond->dev);
			dev_uc_sync(new_active->dev, bond->dev);
			dev_mc_sync(new_active->dev, bond->dev);
			netif_addr_unlock_bh(bond->dev);
		}

		bond_slave_ns_maddrs_del(bond, new_active);
	}
}

/**
 * bond_set_dev_addr - clone slave's address to bond
 * @bond_dev: bond net device
 * @slave_dev: slave net device
 *
 * Should be called with RTNL held.
 */
static int bond_set_dev_addr(struct net_device *bond_dev,
			     struct net_device *slave_dev)
{
	int err;

	slave_dbg(bond_dev, slave_dev, "bond_dev=%p slave_dev=%p slave_dev->addr_len=%d\n",
		  bond_dev, slave_dev, slave_dev->addr_len);
	err = dev_pre_changeaddr_notify(bond_dev, slave_dev->dev_addr, NULL);
	if (err)
		return err;

	__dev_addr_set(bond_dev, slave_dev->dev_addr, slave_dev->addr_len);
	bond_dev->addr_assign_type = NET_ADDR_STOLEN;
	call_netdevice_notifiers(NETDEV_CHANGEADDR, bond_dev);
	return 0;
}

static struct slave *bond_get_old_active(struct bonding *bond,
					 struct slave *new_active)
{
	struct slave *slave;
	struct list_head *iter;

	bond_for_each_slave(bond, slave, iter) {
		if (slave == new_active)
			continue;

		if (ether_addr_equal(bond->dev->dev_addr, slave->dev->dev_addr))
			return slave;
	}

	return NULL;
}

/* bond_do_fail_over_mac
 *
 * Perform special MAC address swapping for fail_over_mac settings
 *
 * Called with RTNL
 */
static void bond_do_fail_over_mac(struct bonding *bond,
				  struct slave *new_active,
				  struct slave *old_active)
{
	u8 tmp_mac[MAX_ADDR_LEN];
	struct sockaddr_storage ss;
	int rv;

	switch (bond->params.fail_over_mac) {
	case BOND_FOM_ACTIVE:
		if (new_active) {
			rv = bond_set_dev_addr(bond->dev, new_active->dev);
			if (rv)
				slave_err(bond->dev, new_active->dev, "Error %d setting bond MAC from slave\n",
					  -rv);
		}
		break;
	case BOND_FOM_FOLLOW:
		/* if new_active && old_active, swap them
		 * if just old_active, do nothing (going to no active slave)
		 * if just new_active, set new_active to bond's MAC
		 */
		if (!new_active)
			return;

		if (!old_active)
			old_active = bond_get_old_active(bond, new_active);

		if (old_active) {
			bond_hw_addr_copy(tmp_mac, new_active->dev->dev_addr,
					  new_active->dev->addr_len);
			bond_hw_addr_copy(ss.__data,
					  old_active->dev->dev_addr,
					  old_active->dev->addr_len);
			ss.ss_family = new_active->dev->type;
		} else {
			bond_hw_addr_copy(ss.__data, bond->dev->dev_addr,
					  bond->dev->addr_len);
			ss.ss_family = bond->dev->type;
		}

		rv = dev_set_mac_address(new_active->dev,
					 (struct sockaddr *)&ss, NULL);
		if (rv) {
			slave_err(bond->dev, new_active->dev, "Error %d setting MAC of new active slave\n",
				  -rv);
			goto out;
		}

		if (!old_active)
			goto out;

		bond_hw_addr_copy(ss.__data, tmp_mac,
				  new_active->dev->addr_len);
		ss.ss_family = old_active->dev->type;

		rv = dev_set_mac_address(old_active->dev,
					 (struct sockaddr *)&ss, NULL);
		if (rv)
			slave_err(bond->dev, old_active->dev, "Error %d setting MAC of old active slave\n",
				  -rv);
out:
		break;
	default:
		netdev_err(bond->dev, "bond_do_fail_over_mac impossible: bad policy %d\n",
			   bond->params.fail_over_mac);
		break;
	}

}

/**
 * bond_choose_primary_or_current - select the primary or high priority slave
 * @bond: our bonding struct
 *
 * - Check if there is a primary link. If the primary link was set and is up,
 *   go on and do link reselection.
 *
 * - If primary link is not set or down, find the highest priority link.
 *   If the highest priority link is not current slave, set it as primary
 *   link and do link reselection.
 */
static struct slave *bond_choose_primary_or_current(struct bonding *bond)
{
	struct slave *prim = rtnl_dereference(bond->primary_slave);
	struct slave *curr = rtnl_dereference(bond->curr_active_slave);
	struct slave *slave, *hprio = NULL;
	struct list_head *iter;

	if (!prim || prim->link != BOND_LINK_UP) {
		bond_for_each_slave(bond, slave, iter) {
			if (slave->link == BOND_LINK_UP) {
				hprio = hprio ?: slave;
				if (slave->prio > hprio->prio)
					hprio = slave;
			}
		}

		if (hprio && hprio != curr) {
			prim = hprio;
			goto link_reselect;
		}

		if (!curr || curr->link != BOND_LINK_UP)
			return NULL;
		return curr;
	}

	if (bond->force_primary) {
		bond->force_primary = false;
		return prim;
	}

link_reselect:
	if (!curr || curr->link != BOND_LINK_UP)
		return prim;

	/* At this point, prim and curr are both up */
	switch (bond->params.primary_reselect) {
	case BOND_PRI_RESELECT_ALWAYS:
		return prim;
	case BOND_PRI_RESELECT_BETTER:
		if (prim->speed < curr->speed)
			return curr;
		if (prim->speed == curr->speed && prim->duplex <= curr->duplex)
			return curr;
		return prim;
	case BOND_PRI_RESELECT_FAILURE:
		return curr;
	default:
		netdev_err(bond->dev, "impossible primary_reselect %d\n",
			   bond->params.primary_reselect);
		return curr;
	}
}

/**
 * bond_find_best_slave - select the best available slave to be the active one
 * @bond: our bonding struct
 */
static struct slave *bond_find_best_slave(struct bonding *bond)
{
	struct slave *slave, *bestslave = NULL;
	struct list_head *iter;
	int mintime = bond->params.updelay;

	slave = bond_choose_primary_or_current(bond);
	if (slave)
		return slave;

	bond_for_each_slave(bond, slave, iter) {
		if (slave->link == BOND_LINK_UP)
			return slave;
		if (slave->link == BOND_LINK_BACK && bond_slave_is_up(slave) &&
		    slave->delay < mintime) {
			mintime = slave->delay;
			bestslave = slave;
		}
	}

	return bestslave;
}

/* must be called in RCU critical section or with RTNL held */
static bool bond_should_notify_peers(struct bonding *bond)
{
	struct slave *slave = rcu_dereference_rtnl(bond->curr_active_slave);

	if (!slave || !bond->send_peer_notif ||
	    bond->send_peer_notif %
	    max(1, bond->params.peer_notif_delay) != 0 ||
	    !netif_carrier_ok(bond->dev) ||
	    test_bit(__LINK_STATE_LINKWATCH_PENDING, &slave->dev->state))
		return false;

	netdev_dbg(bond->dev, "bond_should_notify_peers: slave %s\n",
		   slave ? slave->dev->name : "NULL");

	return true;
}

/**
 * bond_change_active_slave - change the active slave into the specified one
 * @bond: our bonding struct
 * @new_active: the new slave to make the active one
 *
 * Set the new slave to the bond's settings and unset them on the old
 * curr_active_slave.
 * Setting include flags, mc-list, promiscuity, allmulti, etc.
 *
 * If @new's link state is %BOND_LINK_BACK we'll set it to %BOND_LINK_UP,
 * because it is apparently the best available slave we have, even though its
 * updelay hasn't timed out yet.
 *
 * Caller must hold RTNL.
 */
void bond_change_active_slave(struct bonding *bond, struct slave *new_active)
{
	struct slave *old_active;

	ASSERT_RTNL();

	old_active = rtnl_dereference(bond->curr_active_slave);

	if (old_active == new_active)
		return;

#ifdef CONFIG_XFRM_OFFLOAD
	bond_ipsec_del_sa_all(bond);
#endif /* CONFIG_XFRM_OFFLOAD */

	if (new_active) {
		new_active->last_link_up = jiffies;

		if (new_active->link == BOND_LINK_BACK) {
			if (bond_uses_primary(bond)) {
				slave_info(bond->dev, new_active->dev, "making interface the new active one %d ms earlier\n",
					   (bond->params.updelay - new_active->delay) * bond->params.miimon);
			}

			new_active->delay = 0;
			bond_set_slave_link_state(new_active, BOND_LINK_UP,
						  BOND_SLAVE_NOTIFY_NOW);

			if (BOND_MODE(bond) == BOND_MODE_8023AD)
				bond_3ad_handle_link_change(new_active, BOND_LINK_UP);

			if (bond_is_lb(bond))
				bond_alb_handle_link_change(bond, new_active, BOND_LINK_UP);
		} else {
			if (bond_uses_primary(bond))
				slave_info(bond->dev, new_active->dev, "making interface the new active one\n");
		}
	}

	if (bond_uses_primary(bond))
		bond_hw_addr_swap(bond, new_active, old_active);

	if (bond_is_lb(bond)) {
		bond_alb_handle_active_change(bond, new_active);
		if (old_active)
			bond_set_slave_inactive_flags(old_active,
						      BOND_SLAVE_NOTIFY_NOW);
		if (new_active)
			bond_set_slave_active_flags(new_active,
						    BOND_SLAVE_NOTIFY_NOW);
	} else {
		rcu_assign_pointer(bond->curr_active_slave, new_active);
	}

	if (BOND_MODE(bond) == BOND_MODE_ACTIVEBACKUP) {
		if (old_active)
			bond_set_slave_inactive_flags(old_active,
						      BOND_SLAVE_NOTIFY_NOW);

		if (new_active) {
			bool should_notify_peers = false;

			bond_set_slave_active_flags(new_active,
						    BOND_SLAVE_NOTIFY_NOW);

			if (bond->params.fail_over_mac)
				bond_do_fail_over_mac(bond, new_active,
						      old_active);

			if (netif_running(bond->dev)) {
				bond->send_peer_notif =
					bond->params.num_peer_notif *
					max(1, bond->params.peer_notif_delay);
				should_notify_peers =
					bond_should_notify_peers(bond);
			}

			call_netdevice_notifiers(NETDEV_BONDING_FAILOVER, bond->dev);
			if (should_notify_peers) {
				bond->send_peer_notif--;
				call_netdevice_notifiers(NETDEV_NOTIFY_PEERS,
							 bond->dev);
			}
		}
	}

#ifdef CONFIG_XFRM_OFFLOAD
	bond_ipsec_add_sa_all(bond);
#endif /* CONFIG_XFRM_OFFLOAD */

	/* resend IGMP joins since active slave has changed or
	 * all were sent on curr_active_slave.
	 * resend only if bond is brought up with the affected
	 * bonding modes and the retransmission is enabled
	 */
	if (netif_running(bond->dev) && (bond->params.resend_igmp > 0) &&
	    ((bond_uses_primary(bond) && new_active) ||
	     BOND_MODE(bond) == BOND_MODE_ROUNDROBIN)) {
		bond->igmp_retrans = bond->params.resend_igmp;
		queue_delayed_work(bond->wq, &bond->mcast_work, 1);
	}
}

/**
 * bond_select_active_slave - select a new active slave, if needed
 * @bond: our bonding struct
 *
 * This functions should be called when one of the following occurs:
 * - The old curr_active_slave has been released or lost its link.
 * - The primary_slave has got its link back.
 * - A slave has got its link back and there's no old curr_active_slave.
 *
 * Caller must hold RTNL.
 */
void bond_select_active_slave(struct bonding *bond)
{
	struct slave *best_slave;
	int rv;

	ASSERT_RTNL();

	best_slave = bond_find_best_slave(bond);
	if (best_slave != rtnl_dereference(bond->curr_active_slave)) {
		bond_change_active_slave(bond, best_slave);
		rv = bond_set_carrier(bond);
		if (!rv)
			return;

		if (netif_carrier_ok(bond->dev))
			netdev_info(bond->dev, "active interface up!\n");
		else
			netdev_info(bond->dev, "now running without any active interface!\n");
	}
}

#ifdef CONFIG_NET_POLL_CONTROLLER
static inline int slave_enable_netpoll(struct slave *slave)
{
	struct netpoll *np;
	int err = 0;

	np = kzalloc(sizeof(*np), GFP_KERNEL);
	err = -ENOMEM;
	if (!np)
		goto out;

	err = __netpoll_setup(np, slave->dev);
	if (err) {
		kfree(np);
		goto out;
	}
	slave->np = np;
out:
	return err;
}
static inline void slave_disable_netpoll(struct slave *slave)
{
	struct netpoll *np = slave->np;

	if (!np)
		return;

	slave->np = NULL;

	__netpoll_free(np);
}

static void bond_poll_controller(struct net_device *bond_dev)
{
	struct bonding *bond = netdev_priv(bond_dev);
	struct slave *slave = NULL;
	struct list_head *iter;
	struct ad_info ad_info;

	if (BOND_MODE(bond) == BOND_MODE_8023AD)
		if (bond_3ad_get_active_agg_info(bond, &ad_info))
			return;

	bond_for_each_slave_rcu(bond, slave, iter) {
		if (!bond_slave_is_up(slave))
			continue;

		if (BOND_MODE(bond) == BOND_MODE_8023AD) {
			struct aggregator *agg =
			    SLAVE_AD_INFO(slave)->port.aggregator;

			if (agg &&
			    agg->aggregator_identifier != ad_info.aggregator_id)
				continue;
		}

		netpoll_poll_dev(slave->dev);
	}
}

static void bond_netpoll_cleanup(struct net_device *bond_dev)
{
	struct bonding *bond = netdev_priv(bond_dev);
	struct list_head *iter;
	struct slave *slave;

	bond_for_each_slave(bond, slave, iter)
		if (bond_slave_is_up(slave))
			slave_disable_netpoll(slave);
}

static int bond_netpoll_setup(struct net_device *dev)
{
	struct bonding *bond = netdev_priv(dev);
	struct list_head *iter;
	struct slave *slave;
	int err = 0;

	bond_for_each_slave(bond, slave, iter) {
		err = slave_enable_netpoll(slave);
		if (err) {
			bond_netpoll_cleanup(dev);
			break;
		}
	}
	return err;
}
#else
static inline int slave_enable_netpoll(struct slave *slave)
{
	return 0;
}
static inline void slave_disable_netpoll(struct slave *slave)
{
}
static void bond_netpoll_cleanup(struct net_device *bond_dev)
{
}
#endif

/*---------------------------------- IOCTL ----------------------------------*/

static netdev_features_t bond_fix_features(struct net_device *dev,
					   netdev_features_t features)
{
	struct bonding *bond = netdev_priv(dev);
	struct list_head *iter;
	netdev_features_t mask;
	struct slave *slave;

	mask = features;
	features = netdev_base_features(features);

	bond_for_each_slave(bond, slave, iter) {
		features = netdev_increment_features(features,
						     slave->dev->features,
						     mask);
	}
	features = netdev_add_tso_features(features, mask);

	return features;
}

#define BOND_VLAN_FEATURES	(NETIF_F_HW_CSUM | NETIF_F_SG | \
				 NETIF_F_FRAGLIST | NETIF_F_GSO_SOFTWARE | \
				 NETIF_F_GSO_ENCAP_ALL | \
				 NETIF_F_HIGHDMA | NETIF_F_LRO)

#define BOND_ENC_FEATURES	(NETIF_F_HW_CSUM | NETIF_F_SG | \
				 NETIF_F_RXCSUM | NETIF_F_GSO_SOFTWARE)

#define BOND_MPLS_FEATURES	(NETIF_F_HW_CSUM | NETIF_F_SG | \
				 NETIF_F_GSO_SOFTWARE)


static void bond_compute_features(struct bonding *bond)
{
	unsigned int dst_release_flag = IFF_XMIT_DST_RELEASE |
					IFF_XMIT_DST_RELEASE_PERM;
	netdev_features_t gso_partial_features = NETIF_F_GSO_ESP;
	netdev_features_t vlan_features = BOND_VLAN_FEATURES;
	netdev_features_t enc_features  = BOND_ENC_FEATURES;
#ifdef CONFIG_XFRM_OFFLOAD
	netdev_features_t xfrm_features  = BOND_XFRM_FEATURES;
#endif /* CONFIG_XFRM_OFFLOAD */
	netdev_features_t mpls_features  = BOND_MPLS_FEATURES;
	struct net_device *bond_dev = bond->dev;
	struct list_head *iter;
	struct slave *slave;
	unsigned short max_hard_header_len = ETH_HLEN;
	unsigned int tso_max_size = TSO_MAX_SIZE;
	u16 tso_max_segs = TSO_MAX_SEGS;

	if (!bond_has_slaves(bond))
		goto done;

	vlan_features = netdev_base_features(vlan_features);
	mpls_features = netdev_base_features(mpls_features);

	bond_for_each_slave(bond, slave, iter) {
		vlan_features = netdev_increment_features(vlan_features,
			slave->dev->vlan_features, BOND_VLAN_FEATURES);

		enc_features = netdev_increment_features(enc_features,
							 slave->dev->hw_enc_features,
							 BOND_ENC_FEATURES);

#ifdef CONFIG_XFRM_OFFLOAD
		xfrm_features = netdev_increment_features(xfrm_features,
							  slave->dev->hw_enc_features,
							  BOND_XFRM_FEATURES);
#endif /* CONFIG_XFRM_OFFLOAD */

		if (slave->dev->hw_enc_features & NETIF_F_GSO_PARTIAL)
			gso_partial_features &= slave->dev->gso_partial_features;

		mpls_features = netdev_increment_features(mpls_features,
							  slave->dev->mpls_features,
							  BOND_MPLS_FEATURES);

		dst_release_flag &= slave->dev->priv_flags;
		if (slave->dev->hard_header_len > max_hard_header_len)
			max_hard_header_len = slave->dev->hard_header_len;

		tso_max_size = min(tso_max_size, slave->dev->tso_max_size);
		tso_max_segs = min(tso_max_segs, slave->dev->tso_max_segs);
	}
	bond_dev->hard_header_len = max_hard_header_len;

	if (gso_partial_features & NETIF_F_GSO_ESP)
		bond_dev->gso_partial_features |= NETIF_F_GSO_ESP;
	else
		bond_dev->gso_partial_features &= ~NETIF_F_GSO_ESP;

done:
	bond_dev->vlan_features = vlan_features;
	bond_dev->hw_enc_features = enc_features | NETIF_F_GSO_ENCAP_ALL |
				    NETIF_F_HW_VLAN_CTAG_TX |
				    NETIF_F_HW_VLAN_STAG_TX;
#ifdef CONFIG_XFRM_OFFLOAD
	bond_dev->hw_enc_features |= xfrm_features;
#endif /* CONFIG_XFRM_OFFLOAD */
	bond_dev->mpls_features = mpls_features;
	netif_set_tso_max_segs(bond_dev, tso_max_segs);
	netif_set_tso_max_size(bond_dev, tso_max_size);

	bond_dev->priv_flags &= ~IFF_XMIT_DST_RELEASE;
	if ((bond_dev->priv_flags & IFF_XMIT_DST_RELEASE_PERM) &&
	    dst_release_flag == (IFF_XMIT_DST_RELEASE | IFF_XMIT_DST_RELEASE_PERM))
		bond_dev->priv_flags |= IFF_XMIT_DST_RELEASE;

	netdev_change_features(bond_dev);
}

static void bond_setup_by_slave(struct net_device *bond_dev,
				struct net_device *slave_dev)
{
	bool was_up = !!(bond_dev->flags & IFF_UP);

	dev_close(bond_dev);

	bond_dev->header_ops	    = slave_dev->header_ops;

	bond_dev->type		    = slave_dev->type;
	bond_dev->hard_header_len   = slave_dev->hard_header_len;
	bond_dev->needed_headroom   = slave_dev->needed_headroom;
	bond_dev->addr_len	    = slave_dev->addr_len;

	memcpy(bond_dev->broadcast, slave_dev->broadcast,
		slave_dev->addr_len);

	if (slave_dev->flags & IFF_POINTOPOINT) {
		bond_dev->flags &= ~(IFF_BROADCAST | IFF_MULTICAST);
		bond_dev->flags |= (IFF_POINTOPOINT | IFF_NOARP);
	}
	if (was_up)
		dev_open(bond_dev, NULL);
}

/* On bonding slaves other than the currently active slave, suppress
 * duplicates except for alb non-mcast/bcast.
 */
static bool bond_should_deliver_exact_match(struct sk_buff *skb,
					    struct slave *slave,
					    struct bonding *bond)
{
	if (bond_is_slave_inactive(slave)) {
		if (BOND_MODE(bond) == BOND_MODE_ALB &&
		    skb->pkt_type != PACKET_BROADCAST &&
		    skb->pkt_type != PACKET_MULTICAST)
			return false;
		return true;
	}
	return false;
}

static rx_handler_result_t bond_handle_frame(struct sk_buff **pskb)
{
	struct sk_buff *skb = *pskb;
	struct slave *slave;
	struct bonding *bond;
	int (*recv_probe)(const struct sk_buff *, struct bonding *,
			  struct slave *);
	int ret = RX_HANDLER_ANOTHER;

	skb = skb_share_check(skb, GFP_ATOMIC);
	if (unlikely(!skb))
		return RX_HANDLER_CONSUMED;

	*pskb = skb;

	slave = bond_slave_get_rcu(skb->dev);
	bond = slave->bond;

	recv_probe = READ_ONCE(bond->recv_probe);
	if (recv_probe) {
		ret = recv_probe(skb, bond, slave);
		if (ret == RX_HANDLER_CONSUMED) {
			consume_skb(skb);
			return ret;
		}
	}

	/*
	 * For packets determined by bond_should_deliver_exact_match() call to
	 * be suppressed we want to make an exception for link-local packets.
	 * This is necessary for e.g. LLDP daemons to be able to monitor
	 * inactive slave links without being forced to bind to them
	 * explicitly.
	 *
	 * At the same time, packets that are passed to the bonding master
	 * (including link-local ones) can have their originating interface
	 * determined via PACKET_ORIGDEV socket option.
	 */
	if (bond_should_deliver_exact_match(skb, slave, bond)) {
		if (is_link_local_ether_addr(eth_hdr(skb)->h_dest))
			return RX_HANDLER_PASS;
		return RX_HANDLER_EXACT;
	}

	skb->dev = bond->dev;

	if (BOND_MODE(bond) == BOND_MODE_ALB &&
	    netif_is_bridge_port(bond->dev) &&
	    skb->pkt_type == PACKET_HOST) {

		if (unlikely(skb_cow_head(skb,
					  skb->data - skb_mac_header(skb)))) {
			kfree_skb(skb);
			return RX_HANDLER_CONSUMED;
		}
		bond_hw_addr_copy(eth_hdr(skb)->h_dest, bond->dev->dev_addr,
				  bond->dev->addr_len);
	}

	return ret;
}

static enum netdev_lag_tx_type bond_lag_tx_type(struct bonding *bond)
{
	switch (BOND_MODE(bond)) {
	case BOND_MODE_ROUNDROBIN:
		return NETDEV_LAG_TX_TYPE_ROUNDROBIN;
	case BOND_MODE_ACTIVEBACKUP:
		return NETDEV_LAG_TX_TYPE_ACTIVEBACKUP;
	case BOND_MODE_BROADCAST:
		return NETDEV_LAG_TX_TYPE_BROADCAST;
	case BOND_MODE_XOR:
	case BOND_MODE_8023AD:
		return NETDEV_LAG_TX_TYPE_HASH;
	default:
		return NETDEV_LAG_TX_TYPE_UNKNOWN;
	}
}

static enum netdev_lag_hash bond_lag_hash_type(struct bonding *bond,
					       enum netdev_lag_tx_type type)
{
	if (type != NETDEV_LAG_TX_TYPE_HASH)
		return NETDEV_LAG_HASH_NONE;

	switch (bond->params.xmit_policy) {
	case BOND_XMIT_POLICY_LAYER2:
		return NETDEV_LAG_HASH_L2;
	case BOND_XMIT_POLICY_LAYER34:
		return NETDEV_LAG_HASH_L34;
	case BOND_XMIT_POLICY_LAYER23:
		return NETDEV_LAG_HASH_L23;
	case BOND_XMIT_POLICY_ENCAP23:
		return NETDEV_LAG_HASH_E23;
	case BOND_XMIT_POLICY_ENCAP34:
		return NETDEV_LAG_HASH_E34;
	case BOND_XMIT_POLICY_VLAN_SRCMAC:
		return NETDEV_LAG_HASH_VLAN_SRCMAC;
	default:
		return NETDEV_LAG_HASH_UNKNOWN;
	}
}

static int bond_master_upper_dev_link(struct bonding *bond, struct slave *slave,
				      struct netlink_ext_ack *extack)
{
	struct netdev_lag_upper_info lag_upper_info;
	enum netdev_lag_tx_type type;
	int err;

	type = bond_lag_tx_type(bond);
	lag_upper_info.tx_type = type;
	lag_upper_info.hash_type = bond_lag_hash_type(bond, type);

	err = netdev_master_upper_dev_link(slave->dev, bond->dev, slave,
					   &lag_upper_info, extack);
	if (err)
		return err;

	slave->dev->flags |= IFF_SLAVE;
	return 0;
}

static void bond_upper_dev_unlink(struct bonding *bond, struct slave *slave)
{
	netdev_upper_dev_unlink(slave->dev, bond->dev);
	slave->dev->flags &= ~IFF_SLAVE;
}

static void slave_kobj_release(struct kobject *kobj)
{
	struct slave *slave = to_slave(kobj);
	struct bonding *bond = bond_get_bond_by_slave(slave);

	cancel_delayed_work_sync(&slave->notify_work);
	if (BOND_MODE(bond) == BOND_MODE_8023AD)
		kfree(SLAVE_AD_INFO(slave));

	kfree(slave);
}

static struct kobj_type slave_ktype = {
	.release = slave_kobj_release,
#ifdef CONFIG_SYSFS
	.sysfs_ops = &slave_sysfs_ops,
#endif
};

static int bond_kobj_init(struct slave *slave)
{
	int err;

	err = kobject_init_and_add(&slave->kobj, &slave_ktype,
				   &(slave->dev->dev.kobj), "bonding_slave");
	if (err)
		kobject_put(&slave->kobj);

	return err;
}

static struct slave *bond_alloc_slave(struct bonding *bond,
				      struct net_device *slave_dev)
{
	struct slave *slave = NULL;

	slave = kzalloc(sizeof(*slave), GFP_KERNEL);
	if (!slave)
		return NULL;

	slave->bond = bond;
	slave->dev = slave_dev;
	INIT_DELAYED_WORK(&slave->notify_work, bond_netdev_notify_work);

	if (bond_kobj_init(slave))
		return NULL;

	if (BOND_MODE(bond) == BOND_MODE_8023AD) {
		SLAVE_AD_INFO(slave) = kzalloc(sizeof(struct ad_slave_info),
					       GFP_KERNEL);
		if (!SLAVE_AD_INFO(slave)) {
			kobject_put(&slave->kobj);
			return NULL;
		}
	}

	return slave;
}

static void bond_fill_ifbond(struct bonding *bond, struct ifbond *info)
{
	info->bond_mode = BOND_MODE(bond);
	info->miimon = bond->params.miimon;
	info->num_slaves = bond->slave_cnt;
}

static void bond_fill_ifslave(struct slave *slave, struct ifslave *info)
{
	strcpy(info->slave_name, slave->dev->name);
	info->link = slave->link;
	info->state = bond_slave_state(slave);
	info->link_failure_count = slave->link_failure_count;
}

static void bond_netdev_notify_work(struct work_struct *_work)
{
	struct slave *slave = container_of(_work, struct slave,
					   notify_work.work);

	if (rtnl_trylock()) {
		struct netdev_bonding_info binfo;

		bond_fill_ifslave(slave, &binfo.slave);
		bond_fill_ifbond(slave->bond, &binfo.master);
		netdev_bonding_info_change(slave->dev, &binfo);
		rtnl_unlock();
	} else {
		queue_delayed_work(slave->bond->wq, &slave->notify_work, 1);
	}
}

void bond_queue_slave_event(struct slave *slave)
{
	queue_delayed_work(slave->bond->wq, &slave->notify_work, 0);
}

void bond_lower_state_changed(struct slave *slave)
{
	struct netdev_lag_lower_state_info info;

	info.link_up = slave->link == BOND_LINK_UP ||
		       slave->link == BOND_LINK_FAIL;
	info.tx_enabled = bond_is_active_slave(slave);
	netdev_lower_state_changed(slave->dev, &info);
}

#define BOND_NL_ERR(bond_dev, extack, errmsg) do {		\
	if (extack)						\
		NL_SET_ERR_MSG(extack, errmsg);			\
	else							\
		netdev_err(bond_dev, "Error: %s\n", errmsg);	\
} while (0)

#define SLAVE_NL_ERR(bond_dev, slave_dev, extack, errmsg) do {		\
	if (extack)							\
		NL_SET_ERR_MSG(extack, errmsg);				\
	else								\
		slave_err(bond_dev, slave_dev, "Error: %s\n", errmsg);	\
} while (0)

/* The bonding driver uses ether_setup() to convert a master bond device
 * to ARPHRD_ETHER, that resets the target netdevice's flags so we always
 * have to restore the IFF_MASTER flag, and only restore IFF_SLAVE and IFF_UP
 * if they were set
 */
static void bond_ether_setup(struct net_device *bond_dev)
{
	unsigned int flags = bond_dev->flags & (IFF_SLAVE | IFF_UP);

	ether_setup(bond_dev);
	bond_dev->flags |= IFF_MASTER | flags;
	bond_dev->priv_flags &= ~IFF_TX_SKB_SHARING;
}

void bond_xdp_set_features(struct net_device *bond_dev)
{
	struct bonding *bond = netdev_priv(bond_dev);
	xdp_features_t val = NETDEV_XDP_ACT_MASK;
	struct list_head *iter;
	struct slave *slave;

	ASSERT_RTNL();

	if (!bond_xdp_check(bond, BOND_MODE(bond)) || !bond_has_slaves(bond)) {
		xdp_clear_features_flag(bond_dev);
		return;
	}

	bond_for_each_slave(bond, slave, iter)
		val &= slave->dev->xdp_features;

	val &= ~NETDEV_XDP_ACT_XSK_ZEROCOPY;

	xdp_set_features_flag(bond_dev, val);
}

/* enslave device <slave> to bond device <master> */
int bond_enslave(struct net_device *bond_dev, struct net_device *slave_dev,
		 struct netlink_ext_ack *extack)
{
	struct bonding *bond = netdev_priv(bond_dev);
	const struct net_device_ops *slave_ops = slave_dev->netdev_ops;
	struct slave *new_slave = NULL, *prev_slave;
	struct sockaddr_storage ss;
	int link_reporting;
	int res = 0, i;

	if (slave_dev->flags & IFF_MASTER &&
	    !netif_is_bond_master(slave_dev)) {
		BOND_NL_ERR(bond_dev, extack,
			    "Device type (master device) cannot be enslaved");
		return -EPERM;
	}

	if (!bond->params.use_carrier &&
	    slave_dev->ethtool_ops->get_link == NULL &&
	    slave_ops->ndo_eth_ioctl == NULL) {
		slave_warn(bond_dev, slave_dev, "no link monitoring support\n");
	}

	/* already in-use? */
	if (netdev_is_rx_handler_busy(slave_dev)) {
		SLAVE_NL_ERR(bond_dev, slave_dev, extack,
			     "Device is in use and cannot be enslaved");
		return -EBUSY;
	}

	if (bond_dev == slave_dev) {
		BOND_NL_ERR(bond_dev, extack, "Cannot enslave bond to itself.");
		return -EPERM;
	}

	/* vlan challenged mutual exclusion */
	/* no need to lock since we're protected by rtnl_lock */
	if (slave_dev->features & NETIF_F_VLAN_CHALLENGED) {
		slave_dbg(bond_dev, slave_dev, "is NETIF_F_VLAN_CHALLENGED\n");
		if (vlan_uses_dev(bond_dev)) {
			SLAVE_NL_ERR(bond_dev, slave_dev, extack,
				     "Can not enslave VLAN challenged device to VLAN enabled bond");
			return -EPERM;
		} else {
			slave_warn(bond_dev, slave_dev, "enslaved VLAN challenged slave. Adding VLANs will be blocked as long as it is part of bond.\n");
		}
	} else {
		slave_dbg(bond_dev, slave_dev, "is !NETIF_F_VLAN_CHALLENGED\n");
	}

	if (slave_dev->features & NETIF_F_HW_ESP)
		slave_dbg(bond_dev, slave_dev, "is esp-hw-offload capable\n");

	/* Old ifenslave binaries are no longer supported.  These can
	 * be identified with moderate accuracy by the state of the slave:
	 * the current ifenslave will set the interface down prior to
	 * enslaving it; the old ifenslave will not.
	 */
	if (slave_dev->flags & IFF_UP) {
		SLAVE_NL_ERR(bond_dev, slave_dev, extack,
			     "Device can not be enslaved while up");
		return -EPERM;
	}

	/* set bonding device ether type by slave - bonding netdevices are
	 * created with ether_setup, so when the slave type is not ARPHRD_ETHER
	 * there is a need to override some of the type dependent attribs/funcs.
	 *
	 * bond ether type mutual exclusion - don't allow slaves of dissimilar
	 * ether type (eg ARPHRD_ETHER and ARPHRD_INFINIBAND) share the same bond
	 */
	if (!bond_has_slaves(bond)) {
		if (bond_dev->type != slave_dev->type) {
			slave_dbg(bond_dev, slave_dev, "change device type from %d to %d\n",
				  bond_dev->type, slave_dev->type);

			res = call_netdevice_notifiers(NETDEV_PRE_TYPE_CHANGE,
						       bond_dev);
			res = notifier_to_errno(res);
			if (res) {
				slave_err(bond_dev, slave_dev, "refused to change device type\n");
				return -EBUSY;
			}

			/* Flush unicast and multicast addresses */
			dev_uc_flush(bond_dev);
			dev_mc_flush(bond_dev);

			if (slave_dev->type != ARPHRD_ETHER)
				bond_setup_by_slave(bond_dev, slave_dev);
			else
				bond_ether_setup(bond_dev);

			call_netdevice_notifiers(NETDEV_POST_TYPE_CHANGE,
						 bond_dev);
		}
	} else if (bond_dev->type != slave_dev->type) {
		SLAVE_NL_ERR(bond_dev, slave_dev, extack,
			     "Device type is different from other slaves");
		return -EINVAL;
	}

	if (slave_dev->type == ARPHRD_INFINIBAND &&
	    BOND_MODE(bond) != BOND_MODE_ACTIVEBACKUP) {
		SLAVE_NL_ERR(bond_dev, slave_dev, extack,
			     "Only active-backup mode is supported for infiniband slaves");
		res = -EOPNOTSUPP;
		goto err_undo_flags;
	}

	if (!slave_ops->ndo_set_mac_address ||
	    slave_dev->type == ARPHRD_INFINIBAND) {
		slave_warn(bond_dev, slave_dev, "The slave device specified does not support setting the MAC address\n");
		if (BOND_MODE(bond) == BOND_MODE_ACTIVEBACKUP &&
		    bond->params.fail_over_mac != BOND_FOM_ACTIVE) {
			if (!bond_has_slaves(bond)) {
				bond->params.fail_over_mac = BOND_FOM_ACTIVE;
				slave_warn(bond_dev, slave_dev, "Setting fail_over_mac to active for active-backup mode\n");
			} else {
				SLAVE_NL_ERR(bond_dev, slave_dev, extack,
					     "Slave device does not support setting the MAC address, but fail_over_mac is not set to active");
				res = -EOPNOTSUPP;
				goto err_undo_flags;
			}
		}
	}

	call_netdevice_notifiers(NETDEV_JOIN, slave_dev);

	/* If this is the first slave, then we need to set the master's hardware
	 * address to be the same as the slave's.
	 */
	if (!bond_has_slaves(bond) &&
	    bond->dev->addr_assign_type == NET_ADDR_RANDOM) {
		res = bond_set_dev_addr(bond->dev, slave_dev);
		if (res)
			goto err_undo_flags;
	}

	new_slave = bond_alloc_slave(bond, slave_dev);
	if (!new_slave) {
		res = -ENOMEM;
		goto err_undo_flags;
	}

	/* Set the new_slave's queue_id to be zero.  Queue ID mapping
	 * is set via sysfs or module option if desired.
	 */
	new_slave->queue_id = 0;

	/* Save slave's original mtu and then set it to match the bond */
	new_slave->original_mtu = slave_dev->mtu;
	res = dev_set_mtu(slave_dev, bond->dev->mtu);
	if (res) {
		slave_err(bond_dev, slave_dev, "Error %d calling dev_set_mtu\n", res);
		goto err_free;
	}

	/* Save slave's original ("permanent") mac address for modes
	 * that need it, and for restoring it upon release, and then
	 * set it to the master's address
	 */
	bond_hw_addr_copy(new_slave->perm_hwaddr, slave_dev->dev_addr,
			  slave_dev->addr_len);

	if (!bond->params.fail_over_mac ||
	    BOND_MODE(bond) != BOND_MODE_ACTIVEBACKUP) {
		/* Set slave to master's mac address.  The application already
		 * set the master's mac address to that of the first slave
		 */
		memcpy(ss.__data, bond_dev->dev_addr, bond_dev->addr_len);
		ss.ss_family = slave_dev->type;
		res = dev_set_mac_address(slave_dev, (struct sockaddr *)&ss,
					  extack);
		if (res) {
			slave_err(bond_dev, slave_dev, "Error %d calling set_mac_address\n", res);
			goto err_restore_mtu;
		}
	}

	/* set no_addrconf flag before open to prevent IPv6 addrconf */
	slave_dev->priv_flags |= IFF_NO_ADDRCONF;

	/* open the slave since the application closed it */
	res = dev_open(slave_dev, extack);
	if (res) {
		slave_err(bond_dev, slave_dev, "Opening slave failed\n");
		goto err_restore_mac;
	}

	slave_dev->priv_flags |= IFF_BONDING;
	/* initialize slave stats */
	dev_get_stats(new_slave->dev, &new_slave->slave_stats);

	if (bond_is_lb(bond)) {
		/* bond_alb_init_slave() must be called before all other stages since
		 * it might fail and we do not want to have to undo everything
		 */
		res = bond_alb_init_slave(bond, new_slave);
		if (res)
			goto err_close;
	}

	res = vlan_vids_add_by_dev(slave_dev, bond_dev);
	if (res) {
		slave_err(bond_dev, slave_dev, "Couldn't add bond vlan ids\n");
		goto err_close;
	}

	prev_slave = bond_last_slave(bond);

	new_slave->delay = 0;
	new_slave->link_failure_count = 0;

	if (bond_update_speed_duplex(new_slave) &&
	    bond_needs_speed_duplex(bond))
		new_slave->link = BOND_LINK_DOWN;

	new_slave->last_rx = jiffies -
		(msecs_to_jiffies(bond->params.arp_interval) + 1);
	for (i = 0; i < BOND_MAX_ARP_TARGETS; i++)
		new_slave->target_last_arp_rx[i] = new_slave->last_rx;

	new_slave->last_tx = new_slave->last_rx;

	if (bond->params.miimon && !bond->params.use_carrier) {
		link_reporting = bond_check_dev_link(bond, slave_dev, 1);

		if ((link_reporting == -1) && !bond->params.arp_interval) {
			/* miimon is set but a bonded network driver
			 * does not support ETHTOOL/MII and
			 * arp_interval is not set.  Note: if
			 * use_carrier is enabled, we will never go
			 * here (because netif_carrier is always
			 * supported); thus, we don't need to change
			 * the messages for netif_carrier.
			 */
			slave_warn(bond_dev, slave_dev, "MII and ETHTOOL support not available for slave, and arp_interval/arp_ip_target module parameters not specified, thus bonding will not detect link failures! see bonding.txt for details\n");
		} else if (link_reporting == -1) {
			/* unable get link status using mii/ethtool */
			slave_warn(bond_dev, slave_dev, "can't get link status from slave; the network driver associated with this interface does not support MII or ETHTOOL link status reporting, thus miimon has no effect on this interface\n");
		}
	}

	/* check for initial state */
	new_slave->link = BOND_LINK_NOCHANGE;
	if (bond->params.miimon) {
		if (bond_check_dev_link(bond, slave_dev, 0) == BMSR_LSTATUS) {
			if (bond->params.updelay) {
				bond_set_slave_link_state(new_slave,
							  BOND_LINK_BACK,
							  BOND_SLAVE_NOTIFY_NOW);
				new_slave->delay = bond->params.updelay;
			} else {
				bond_set_slave_link_state(new_slave,
							  BOND_LINK_UP,
							  BOND_SLAVE_NOTIFY_NOW);
			}
		} else {
			bond_set_slave_link_state(new_slave, BOND_LINK_DOWN,
						  BOND_SLAVE_NOTIFY_NOW);
		}
	} else if (bond->params.arp_interval) {
		bond_set_slave_link_state(new_slave,
					  (netif_carrier_ok(slave_dev) ?
					  BOND_LINK_UP : BOND_LINK_DOWN),
					  BOND_SLAVE_NOTIFY_NOW);
	} else {
		bond_set_slave_link_state(new_slave, BOND_LINK_UP,
					  BOND_SLAVE_NOTIFY_NOW);
	}

	if (new_slave->link != BOND_LINK_DOWN)
		new_slave->last_link_up = jiffies;
	slave_dbg(bond_dev, slave_dev, "Initial state of slave is BOND_LINK_%s\n",
		  new_slave->link == BOND_LINK_DOWN ? "DOWN" :
		  (new_slave->link == BOND_LINK_UP ? "UP" : "BACK"));

	if (bond_uses_primary(bond) && bond->params.primary[0]) {
		/* if there is a primary slave, remember it */
		if (strcmp(bond->params.primary, new_slave->dev->name) == 0) {
			rcu_assign_pointer(bond->primary_slave, new_slave);
			bond->force_primary = true;
		}
	}

	switch (BOND_MODE(bond)) {
	case BOND_MODE_ACTIVEBACKUP:
		bond_set_slave_inactive_flags(new_slave,
					      BOND_SLAVE_NOTIFY_NOW);
		break;
	case BOND_MODE_8023AD:
		/* in 802.3ad mode, the internal mechanism
		 * will activate the slaves in the selected
		 * aggregator
		 */
		bond_set_slave_inactive_flags(new_slave, BOND_SLAVE_NOTIFY_NOW);
		/* if this is the first slave */
		if (!prev_slave) {
			SLAVE_AD_INFO(new_slave)->id = 1;
			/* Initialize AD with the number of times that the AD timer is called in 1 second
			 * can be called only after the mac address of the bond is set
			 */
			bond_3ad_initialize(bond);
		} else {
			SLAVE_AD_INFO(new_slave)->id =
				SLAVE_AD_INFO(prev_slave)->id + 1;
		}

		bond_3ad_bind_slave(new_slave);
		break;
	case BOND_MODE_TLB:
	case BOND_MODE_ALB:
		bond_set_active_slave(new_slave);
		bond_set_slave_inactive_flags(new_slave, BOND_SLAVE_NOTIFY_NOW);
		break;
	default:
		slave_dbg(bond_dev, slave_dev, "This slave is always active in trunk mode\n");

		/* always active in trunk mode */
		bond_set_active_slave(new_slave);

		/* In trunking mode there is little meaning to curr_active_slave
		 * anyway (it holds no special properties of the bond device),
		 * so we can change it without calling change_active_interface()
		 */
		if (!rcu_access_pointer(bond->curr_active_slave) &&
		    new_slave->link == BOND_LINK_UP)
			rcu_assign_pointer(bond->curr_active_slave, new_slave);

		break;
	} /* switch(bond_mode) */

#ifdef CONFIG_NET_POLL_CONTROLLER
	if (bond->dev->npinfo) {
		if (slave_enable_netpoll(new_slave)) {
			slave_info(bond_dev, slave_dev, "master_dev is using netpoll, but new slave device does not support netpoll\n");
			res = -EBUSY;
			goto err_detach;
		}
	}
#endif

	if (!(bond_dev->features & NETIF_F_LRO))
		dev_disable_lro(slave_dev);

	res = netdev_rx_handler_register(slave_dev, bond_handle_frame,
					 new_slave);
	if (res) {
		slave_dbg(bond_dev, slave_dev, "Error %d calling netdev_rx_handler_register\n", res);
		goto err_detach;
	}

	res = bond_master_upper_dev_link(bond, new_slave, extack);
	if (res) {
		slave_dbg(bond_dev, slave_dev, "Error %d calling bond_master_upper_dev_link\n", res);
		goto err_unregister;
	}

	bond_lower_state_changed(new_slave);

	res = bond_sysfs_slave_add(new_slave);
	if (res) {
		slave_dbg(bond_dev, slave_dev, "Error %d calling bond_sysfs_slave_add\n", res);
		goto err_upper_unlink;
	}

	/* If the mode uses primary, then the following is handled by
	 * bond_change_active_slave().
	 */
	if (!bond_uses_primary(bond)) {
		/* set promiscuity level to new slave */
		if (bond_dev->flags & IFF_PROMISC) {
			res = dev_set_promiscuity(slave_dev, 1);
			if (res)
				goto err_sysfs_del;
		}

		/* set allmulti level to new slave */
		if (bond_dev->flags & IFF_ALLMULTI) {
			res = dev_set_allmulti(slave_dev, 1);
			if (res) {
				if (bond_dev->flags & IFF_PROMISC)
					dev_set_promiscuity(slave_dev, -1);
				goto err_sysfs_del;
			}
		}

		if (bond_dev->flags & IFF_UP) {
			netif_addr_lock_bh(bond_dev);
			dev_mc_sync_multiple(slave_dev, bond_dev);
			dev_uc_sync_multiple(slave_dev, bond_dev);
			netif_addr_unlock_bh(bond_dev);

			if (BOND_MODE(bond) == BOND_MODE_8023AD)
				dev_mc_add(slave_dev, lacpdu_mcast_addr);
		}
	}

	bond->slave_cnt++;
	bond_compute_features(bond);
	bond_set_carrier(bond);

	/* Needs to be called before bond_select_active_slave(), which will
	 * remove the maddrs if the slave is selected as active slave.
	 */
	bond_slave_ns_maddrs_add(bond, new_slave);

	if (bond_uses_primary(bond)) {
		block_netpoll_tx();
		bond_select_active_slave(bond);
		unblock_netpoll_tx();
	}

	if (bond_mode_can_use_xmit_hash(bond))
		bond_update_slave_arr(bond, NULL);

	if (!slave_dev->netdev_ops->ndo_bpf ||
	    !slave_dev->netdev_ops->ndo_xdp_xmit) {
		if (bond->xdp_prog) {
			SLAVE_NL_ERR(bond_dev, slave_dev, extack,
				     "Slave does not support XDP");
			res = -EOPNOTSUPP;
			goto err_sysfs_del;
		}
	} else if (bond->xdp_prog) {
		struct netdev_bpf xdp = {
			.command = XDP_SETUP_PROG,
			.flags   = 0,
			.prog    = bond->xdp_prog,
			.extack  = extack,
		};

		if (dev_xdp_prog_count(slave_dev) > 0) {
			SLAVE_NL_ERR(bond_dev, slave_dev, extack,
				     "Slave has XDP program loaded, please unload before enslaving");
			res = -EOPNOTSUPP;
			goto err_sysfs_del;
		}

		res = dev_xdp_propagate(slave_dev, &xdp);
		if (res < 0) {
			/* ndo_bpf() sets extack error message */
			slave_dbg(bond_dev, slave_dev, "Error %d calling ndo_bpf\n", res);
			goto err_sysfs_del;
		}
		if (bond->xdp_prog)
			bpf_prog_inc(bond->xdp_prog);
	}

	bond_xdp_set_features(bond_dev);

	slave_info(bond_dev, slave_dev, "Enslaving as %s interface with %s link\n",
		   bond_is_active_slave(new_slave) ? "an active" : "a backup",
		   new_slave->link != BOND_LINK_DOWN ? "an up" : "a down");

	/* enslave is successful */
	bond_queue_slave_event(new_slave);
	return 0;

/* Undo stages on error */
err_sysfs_del:
	bond_sysfs_slave_del(new_slave);

err_upper_unlink:
	bond_upper_dev_unlink(bond, new_slave);

err_unregister:
	netdev_rx_handler_unregister(slave_dev);

err_detach:
	vlan_vids_del_by_dev(slave_dev, bond_dev);
	if (rcu_access_pointer(bond->primary_slave) == new_slave)
		RCU_INIT_POINTER(bond->primary_slave, NULL);
	if (rcu_access_pointer(bond->curr_active_slave) == new_slave) {
		block_netpoll_tx();
		bond_change_active_slave(bond, NULL);
		bond_select_active_slave(bond);
		unblock_netpoll_tx();
	}
	/* either primary_slave or curr_active_slave might've changed */
	synchronize_rcu();
	slave_disable_netpoll(new_slave);

err_close:
	if (!netif_is_bond_master(slave_dev))
		slave_dev->priv_flags &= ~IFF_BONDING;
	dev_close(slave_dev);

err_restore_mac:
	slave_dev->priv_flags &= ~IFF_NO_ADDRCONF;
	if (!bond->params.fail_over_mac ||
	    BOND_MODE(bond) != BOND_MODE_ACTIVEBACKUP) {
		/* XXX TODO - fom follow mode needs to change master's
		 * MAC if this slave's MAC is in use by the bond, or at
		 * least print a warning.
		 */
		bond_hw_addr_copy(ss.__data, new_slave->perm_hwaddr,
				  new_slave->dev->addr_len);
		ss.ss_family = slave_dev->type;
		dev_set_mac_address(slave_dev, (struct sockaddr *)&ss, NULL);
	}

err_restore_mtu:
	dev_set_mtu(slave_dev, new_slave->original_mtu);

err_free:
	kobject_put(&new_slave->kobj);

err_undo_flags:
	/* Enslave of first slave has failed and we need to fix master's mac */
	if (!bond_has_slaves(bond)) {
		if (ether_addr_equal_64bits(bond_dev->dev_addr,
					    slave_dev->dev_addr))
			eth_hw_addr_random(bond_dev);
		if (bond_dev->type != ARPHRD_ETHER) {
			dev_close(bond_dev);
			bond_ether_setup(bond_dev);
		}
	}

	return res;
}

/* Try to release the slave device <slave> from the bond device <master>
 * It is legal to access curr_active_slave without a lock because all the function
 * is RTNL-locked. If "all" is true it means that the function is being called
 * while destroying a bond interface and all slaves are being released.
 *
 * The rules for slave state should be:
 *   for Active/Backup:
 *     Active stays on all backups go down
 *   for Bonded connections:
 *     The first up interface should be left on and all others downed.
 */
static int __bond_release_one(struct net_device *bond_dev,
			      struct net_device *slave_dev,
			      bool all, bool unregister)
{
	struct bonding *bond = netdev_priv(bond_dev);
	struct slave *slave, *oldcurrent;
	struct sockaddr_storage ss;
	int old_flags = bond_dev->flags;
	netdev_features_t old_features = bond_dev->features;

	/* slave is not a slave or master is not master of this slave */
	if (!(slave_dev->flags & IFF_SLAVE) ||
	    !netdev_has_upper_dev(slave_dev, bond_dev)) {
		slave_dbg(bond_dev, slave_dev, "cannot release slave\n");
		return -EINVAL;
	}

	block_netpoll_tx();

	slave = bond_get_slave_by_dev(bond, slave_dev);
	if (!slave) {
		/* not a slave of this bond */
		slave_info(bond_dev, slave_dev, "interface not enslaved\n");
		unblock_netpoll_tx();
		return -EINVAL;
	}

	bond_set_slave_inactive_flags(slave, BOND_SLAVE_NOTIFY_NOW);

	bond_sysfs_slave_del(slave);

	/* recompute stats just before removing the slave */
	bond_get_stats(bond->dev, &bond->bond_stats);

	if (bond->xdp_prog) {
		struct netdev_bpf xdp = {
			.command = XDP_SETUP_PROG,
			.flags   = 0,
			.prog	 = NULL,
			.extack  = NULL,
		};
		if (dev_xdp_propagate(slave_dev, &xdp))
			slave_warn(bond_dev, slave_dev, "failed to unload XDP program\n");
	}

	/* unregister rx_handler early so bond_handle_frame wouldn't be called
	 * for this slave anymore.
	 */
	netdev_rx_handler_unregister(slave_dev);

	if (BOND_MODE(bond) == BOND_MODE_8023AD)
		bond_3ad_unbind_slave(slave);

	bond_upper_dev_unlink(bond, slave);

	if (bond_mode_can_use_xmit_hash(bond))
		bond_update_slave_arr(bond, slave);

	slave_info(bond_dev, slave_dev, "Releasing %s interface\n",
		    bond_is_active_slave(slave) ? "active" : "backup");

	oldcurrent = rcu_access_pointer(bond->curr_active_slave);

	RCU_INIT_POINTER(bond->current_arp_slave, NULL);

	if (!all && (!bond->params.fail_over_mac ||
		     BOND_MODE(bond) != BOND_MODE_ACTIVEBACKUP)) {
		if (ether_addr_equal_64bits(bond_dev->dev_addr, slave->perm_hwaddr) &&
		    bond_has_slaves(bond))
			slave_warn(bond_dev, slave_dev, "the permanent HWaddr of slave - %pM - is still in use by bond - set the HWaddr of slave to a different address to avoid conflicts\n",
				   slave->perm_hwaddr);
	}

	if (rtnl_dereference(bond->primary_slave) == slave)
		RCU_INIT_POINTER(bond->primary_slave, NULL);

	if (oldcurrent == slave)
		bond_change_active_slave(bond, NULL);

	/* Must be called after bond_change_active_slave () as the slave
	 * might change from an active slave to a backup slave. Then it is
	 * necessary to clear the maddrs on the backup slave.
	 */
	bond_slave_ns_maddrs_del(bond, slave);

	if (bond_is_lb(bond)) {
		/* Must be called only after the slave has been
		 * detached from the list and the curr_active_slave
		 * has been cleared (if our_slave == old_current),
		 * but before a new active slave is selected.
		 */
		bond_alb_deinit_slave(bond, slave);
	}

	if (all) {
		RCU_INIT_POINTER(bond->curr_active_slave, NULL);
	} else if (oldcurrent == slave) {
		/* Note that we hold RTNL over this sequence, so there
		 * is no concern that another slave add/remove event
		 * will interfere.
		 */
		bond_select_active_slave(bond);
	}

	bond_set_carrier(bond);
	if (!bond_has_slaves(bond))
		eth_hw_addr_random(bond_dev);

	unblock_netpoll_tx();
	synchronize_rcu();
	bond->slave_cnt--;

	if (!bond_has_slaves(bond)) {
		call_netdevice_notifiers(NETDEV_CHANGEADDR, bond->dev);
		call_netdevice_notifiers(NETDEV_RELEASE, bond->dev);
	}

	bond_compute_features(bond);
	if (!(bond_dev->features & NETIF_F_VLAN_CHALLENGED) &&
	    (old_features & NETIF_F_VLAN_CHALLENGED))
		slave_info(bond_dev, slave_dev, "last VLAN challenged slave left bond - VLAN blocking is removed\n");

	vlan_vids_del_by_dev(slave_dev, bond_dev);

	/* If the mode uses primary, then this case was handled above by
	 * bond_change_active_slave(..., NULL)
	 */
	if (!bond_uses_primary(bond)) {
		/* unset promiscuity level from slave
		 * NOTE: The NETDEV_CHANGEADDR call above may change the value
		 * of the IFF_PROMISC flag in the bond_dev, but we need the
		 * value of that flag before that change, as that was the value
		 * when this slave was attached, so we cache at the start of the
		 * function and use it here. Same goes for ALLMULTI below
		 */
		if (old_flags & IFF_PROMISC)
			dev_set_promiscuity(slave_dev, -1);

		/* unset allmulti level from slave */
		if (old_flags & IFF_ALLMULTI)
			dev_set_allmulti(slave_dev, -1);

		if (old_flags & IFF_UP)
			bond_hw_addr_flush(bond_dev, slave_dev);
	}

	slave_disable_netpoll(slave);

	/* close slave before restoring its mac address */
	dev_close(slave_dev);

	slave_dev->priv_flags &= ~IFF_NO_ADDRCONF;

	if (bond->params.fail_over_mac != BOND_FOM_ACTIVE ||
	    BOND_MODE(bond) != BOND_MODE_ACTIVEBACKUP) {
		/* restore original ("permanent") mac address */
		bond_hw_addr_copy(ss.__data, slave->perm_hwaddr,
				  slave->dev->addr_len);
		ss.ss_family = slave_dev->type;
		dev_set_mac_address(slave_dev, (struct sockaddr *)&ss, NULL);
	}

	if (unregister)
		__dev_set_mtu(slave_dev, slave->original_mtu);
	else
		dev_set_mtu(slave_dev, slave->original_mtu);

	if (!netif_is_bond_master(slave_dev))
		slave_dev->priv_flags &= ~IFF_BONDING;

	bond_xdp_set_features(bond_dev);
	kobject_put(&slave->kobj);

	return 0;
}

/* A wrapper used because of ndo_del_link */
int bond_release(struct net_device *bond_dev, struct net_device *slave_dev)
{
	return __bond_release_one(bond_dev, slave_dev, false, false);
}

/* First release a slave and then destroy the bond if no more slaves are left.
 * Must be under rtnl_lock when this function is called.
 */
static int bond_release_and_destroy(struct net_device *bond_dev,
				    struct net_device *slave_dev)
{
	struct bonding *bond = netdev_priv(bond_dev);
	int ret;

	ret = __bond_release_one(bond_dev, slave_dev, false, true);
	if (ret == 0 && !bond_has_slaves(bond) &&
	    bond_dev->reg_state != NETREG_UNREGISTERING) {
		bond_dev->priv_flags |= IFF_DISABLE_NETPOLL;
		netdev_info(bond_dev, "Destroying bond\n");
		bond_remove_proc_entry(bond);
		unregister_netdevice(bond_dev);
	}
	return ret;
}

static void bond_info_query(struct net_device *bond_dev, struct ifbond *info)
{
	struct bonding *bond = netdev_priv(bond_dev);

	bond_fill_ifbond(bond, info);
}

static int bond_slave_info_query(struct net_device *bond_dev, struct ifslave *info)
{
	struct bonding *bond = netdev_priv(bond_dev);
	struct list_head *iter;
	int i = 0, res = -ENODEV;
	struct slave *slave;

	bond_for_each_slave(bond, slave, iter) {
		if (i++ == (int)info->slave_id) {
			res = 0;
			bond_fill_ifslave(slave, info);
			break;
		}
	}

	return res;
}

/*-------------------------------- Monitoring -------------------------------*/

/* called with rcu_read_lock() */
static int bond_miimon_inspect(struct bonding *bond)
{
	bool ignore_updelay = false;
	int link_state, commit = 0;
	struct list_head *iter;
	struct slave *slave;

	if (BOND_MODE(bond) == BOND_MODE_ACTIVEBACKUP) {
		ignore_updelay = !rcu_dereference(bond->curr_active_slave);
	} else {
		struct bond_up_slave *usable_slaves;

		usable_slaves = rcu_dereference(bond->usable_slaves);

		if (usable_slaves && usable_slaves->count == 0)
			ignore_updelay = true;
	}

	bond_for_each_slave_rcu(bond, slave, iter) {
		bond_propose_link_state(slave, BOND_LINK_NOCHANGE);

		link_state = bond_check_dev_link(bond, slave->dev, 0);

		switch (slave->link) {
		case BOND_LINK_UP:
			if (link_state)
				continue;

			bond_propose_link_state(slave, BOND_LINK_FAIL);
			commit++;
			slave->delay = bond->params.downdelay;
			if (slave->delay && net_ratelimit()) {
				slave_info(bond->dev, slave->dev, "link status down for %sinterface, disabling it in %d ms\n",
					   (BOND_MODE(bond) ==
					    BOND_MODE_ACTIVEBACKUP) ?
					    (bond_is_active_slave(slave) ?
					     "active " : "backup ") : "",
					   bond->params.downdelay * bond->params.miimon);
			}
			fallthrough;
		case BOND_LINK_FAIL:
			if (link_state) {
				/* recovered before downdelay expired */
				bond_propose_link_state(slave, BOND_LINK_UP);
				slave->last_link_up = jiffies;
				if (net_ratelimit())
					slave_info(bond->dev, slave->dev, "link status up again after %d ms\n",
						   (bond->params.downdelay - slave->delay) *
						   bond->params.miimon);
				commit++;
				continue;
			}

			if (slave->delay <= 0) {
				bond_propose_link_state(slave, BOND_LINK_DOWN);
				commit++;
				continue;
			}

			slave->delay--;
			break;

		case BOND_LINK_DOWN:
			if (!link_state)
				continue;

			bond_propose_link_state(slave, BOND_LINK_BACK);
			commit++;
			slave->delay = bond->params.updelay;

			if (slave->delay && net_ratelimit()) {
				slave_info(bond->dev, slave->dev, "link status up, enabling it in %d ms\n",
					   ignore_updelay ? 0 :
					   bond->params.updelay *
					   bond->params.miimon);
			}
			fallthrough;
		case BOND_LINK_BACK:
			if (!link_state) {
				bond_propose_link_state(slave, BOND_LINK_DOWN);
				if (net_ratelimit())
					slave_info(bond->dev, slave->dev, "link status down again after %d ms\n",
						   (bond->params.updelay - slave->delay) *
						   bond->params.miimon);
				commit++;
				continue;
			}

			if (ignore_updelay)
				slave->delay = 0;

			if (slave->delay <= 0) {
				bond_propose_link_state(slave, BOND_LINK_UP);
				commit++;
				ignore_updelay = false;
				continue;
			}

			slave->delay--;
			break;
		}
	}

	return commit;
}

static void bond_miimon_link_change(struct bonding *bond,
				    struct slave *slave,
				    char link)
{
	switch (BOND_MODE(bond)) {
	case BOND_MODE_8023AD:
		bond_3ad_handle_link_change(slave, link);
		break;
	case BOND_MODE_TLB:
	case BOND_MODE_ALB:
		bond_alb_handle_link_change(bond, slave, link);
		break;
	case BOND_MODE_XOR:
		bond_update_slave_arr(bond, NULL);
		break;
	}
}

static void bond_miimon_commit(struct bonding *bond)
{
	struct slave *slave, *primary, *active;
	bool do_failover = false;
	struct list_head *iter;

	ASSERT_RTNL();

	bond_for_each_slave(bond, slave, iter) {
		switch (slave->link_new_state) {
		case BOND_LINK_NOCHANGE:
			/* For 802.3ad mode, check current slave speed and
			 * duplex again in case its port was disabled after
			 * invalid speed/duplex reporting but recovered before
			 * link monitoring could make a decision on the actual
			 * link status
			 */
			if (BOND_MODE(bond) == BOND_MODE_8023AD &&
			    slave->link == BOND_LINK_UP)
				bond_3ad_adapter_speed_duplex_changed(slave);
			continue;

		case BOND_LINK_UP:
			if (bond_update_speed_duplex(slave) &&
			    bond_needs_speed_duplex(bond)) {
				slave->link = BOND_LINK_DOWN;
				if (net_ratelimit())
					slave_warn(bond->dev, slave->dev,
						   "failed to get link speed/duplex\n");
				continue;
			}
			bond_set_slave_link_state(slave, BOND_LINK_UP,
						  BOND_SLAVE_NOTIFY_NOW);
			slave->last_link_up = jiffies;

			primary = rtnl_dereference(bond->primary_slave);
			if (BOND_MODE(bond) == BOND_MODE_8023AD) {
				/* prevent it from being the active one */
				bond_set_backup_slave(slave);
			} else if (BOND_MODE(bond) != BOND_MODE_ACTIVEBACKUP) {
				/* make it immediately active */
				bond_set_active_slave(slave);
			}

			slave_info(bond->dev, slave->dev, "link status definitely up, %u Mbps %s duplex\n",
				   slave->speed == SPEED_UNKNOWN ? 0 : slave->speed,
				   slave->duplex ? "full" : "half");

			bond_miimon_link_change(bond, slave, BOND_LINK_UP);

			active = rtnl_dereference(bond->curr_active_slave);
			if (!active || slave == primary || slave->prio > active->prio)
				do_failover = true;

			continue;

		case BOND_LINK_DOWN:
			if (slave->link_failure_count < UINT_MAX)
				slave->link_failure_count++;

			bond_set_slave_link_state(slave, BOND_LINK_DOWN,
						  BOND_SLAVE_NOTIFY_NOW);

			if (BOND_MODE(bond) == BOND_MODE_ACTIVEBACKUP ||
			    BOND_MODE(bond) == BOND_MODE_8023AD)
				bond_set_slave_inactive_flags(slave,
							      BOND_SLAVE_NOTIFY_NOW);

			slave_info(bond->dev, slave->dev, "link status definitely down, disabling slave\n");

			bond_miimon_link_change(bond, slave, BOND_LINK_DOWN);

			if (slave == rcu_access_pointer(bond->curr_active_slave))
				do_failover = true;

			continue;

		default:
			slave_err(bond->dev, slave->dev, "invalid new link %d on slave\n",
				  slave->link_new_state);
			bond_propose_link_state(slave, BOND_LINK_NOCHANGE);

			continue;
		}
	}

	if (do_failover) {
		block_netpoll_tx();
		bond_select_active_slave(bond);
		unblock_netpoll_tx();
	}

	bond_set_carrier(bond);
}

/* bond_mii_monitor
 *
 * Really a wrapper that splits the mii monitor into two phases: an
 * inspection, then (if inspection indicates something needs to be done)
 * an acquisition of appropriate locks followed by a commit phase to
 * implement whatever link state changes are indicated.
 */
static void bond_mii_monitor(struct work_struct *work)
{
	struct bonding *bond = container_of(work, struct bonding,
					    mii_work.work);
	bool should_notify_peers = false;
	bool commit;
	unsigned long delay;
	struct slave *slave;
	struct list_head *iter;

	delay = msecs_to_jiffies(bond->params.miimon);

	if (!bond_has_slaves(bond))
		goto re_arm;

	rcu_read_lock();
	should_notify_peers = bond_should_notify_peers(bond);
	commit = !!bond_miimon_inspect(bond);
	if (bond->send_peer_notif) {
		rcu_read_unlock();
		if (rtnl_trylock()) {
			bond->send_peer_notif--;
			rtnl_unlock();
		}
	} else {
		rcu_read_unlock();
	}

	if (commit) {
		/* Race avoidance with bond_close cancel of workqueue */
		if (!rtnl_trylock()) {
			delay = 1;
			should_notify_peers = false;
			goto re_arm;
		}

		bond_for_each_slave(bond, slave, iter) {
			bond_commit_link_state(slave, BOND_SLAVE_NOTIFY_LATER);
		}
		bond_miimon_commit(bond);

		rtnl_unlock();	/* might sleep, hold no other locks */
	}

re_arm:
	if (bond->params.miimon)
		queue_delayed_work(bond->wq, &bond->mii_work, delay);

	if (should_notify_peers) {
		if (!rtnl_trylock())
			return;
		call_netdevice_notifiers(NETDEV_NOTIFY_PEERS, bond->dev);
		rtnl_unlock();
	}
}

static int bond_upper_dev_walk(struct net_device *upper,
			       struct netdev_nested_priv *priv)
{
	__be32 ip = *(__be32 *)priv->data;

	return ip == bond_confirm_addr(upper, 0, ip);
}

static bool bond_has_this_ip(struct bonding *bond, __be32 ip)
{
	struct netdev_nested_priv priv = {
		.data = (void *)&ip,
	};
	bool ret = false;

	if (ip == bond_confirm_addr(bond->dev, 0, ip))
		return true;

	rcu_read_lock();
	if (netdev_walk_all_upper_dev_rcu(bond->dev, bond_upper_dev_walk, &priv))
		ret = true;
	rcu_read_unlock();

	return ret;
}

#define BOND_VLAN_PROTO_NONE cpu_to_be16(0xffff)

static bool bond_handle_vlan(struct slave *slave, struct bond_vlan_tag *tags,
			     struct sk_buff *skb)
{
	struct net_device *bond_dev = slave->bond->dev;
	struct net_device *slave_dev = slave->dev;
	struct bond_vlan_tag *outer_tag = tags;

	if (!tags || tags->vlan_proto == BOND_VLAN_PROTO_NONE)
		return true;

	tags++;

	/* Go through all the tags backwards and add them to the packet */
	while (tags->vlan_proto != BOND_VLAN_PROTO_NONE) {
		if (!tags->vlan_id) {
			tags++;
			continue;
		}

		slave_dbg(bond_dev, slave_dev, "inner tag: proto %X vid %X\n",
			  ntohs(outer_tag->vlan_proto), tags->vlan_id);
		skb = vlan_insert_tag_set_proto(skb, tags->vlan_proto,
						tags->vlan_id);
		if (!skb) {
			net_err_ratelimited("failed to insert inner VLAN tag\n");
			return false;
		}

		tags++;
	}
	/* Set the outer tag */
	if (outer_tag->vlan_id) {
		slave_dbg(bond_dev, slave_dev, "outer tag: proto %X vid %X\n",
			  ntohs(outer_tag->vlan_proto), outer_tag->vlan_id);
		__vlan_hwaccel_put_tag(skb, outer_tag->vlan_proto,
				       outer_tag->vlan_id);
	}

	return true;
}

/* We go to the (large) trouble of VLAN tagging ARP frames because
 * switches in VLAN mode (especially if ports are configured as
 * "native" to a VLAN) might not pass non-tagged frames.
 */
static void bond_arp_send(struct slave *slave, int arp_op, __be32 dest_ip,
			  __be32 src_ip, struct bond_vlan_tag *tags)
{
	struct net_device *bond_dev = slave->bond->dev;
	struct net_device *slave_dev = slave->dev;
	struct sk_buff *skb;

	slave_dbg(bond_dev, slave_dev, "arp %d on slave: dst %pI4 src %pI4\n",
		  arp_op, &dest_ip, &src_ip);

	skb = arp_create(arp_op, ETH_P_ARP, dest_ip, slave_dev, src_ip,
			 NULL, slave_dev->dev_addr, NULL);

	if (!skb) {
		net_err_ratelimited("ARP packet allocation failed\n");
		return;
	}

	if (bond_handle_vlan(slave, tags, skb)) {
		slave_update_last_tx(slave);
		arp_xmit(skb);
	}

	return;
}

/* Validate the device path between the @start_dev and the @end_dev.
 * The path is valid if the @end_dev is reachable through device
 * stacking.
 * When the path is validated, collect any vlan information in the
 * path.
 */
struct bond_vlan_tag *bond_verify_device_path(struct net_device *start_dev,
					      struct net_device *end_dev,
					      int level)
{
	struct bond_vlan_tag *tags;
	struct net_device *upper;
	struct list_head  *iter;

	if (start_dev == end_dev) {
		tags = kcalloc(level + 1, sizeof(*tags), GFP_ATOMIC);
		if (!tags)
			return ERR_PTR(-ENOMEM);
		tags[level].vlan_proto = BOND_VLAN_PROTO_NONE;
		return tags;
	}

	netdev_for_each_upper_dev_rcu(start_dev, upper, iter) {
		tags = bond_verify_device_path(upper, end_dev, level + 1);
		if (IS_ERR_OR_NULL(tags)) {
			if (IS_ERR(tags))
				return tags;
			continue;
		}
		if (is_vlan_dev(upper)) {
			tags[level].vlan_proto = vlan_dev_vlan_proto(upper);
			tags[level].vlan_id = vlan_dev_vlan_id(upper);
		}

		return tags;
	}

	return NULL;
}

static void bond_arp_send_all(struct bonding *bond, struct slave *slave)
{
	struct rtable *rt;
	struct bond_vlan_tag *tags;
	__be32 *targets = bond->params.arp_targets, addr;
	int i;

	for (i = 0; i < BOND_MAX_ARP_TARGETS && targets[i]; i++) {
		slave_dbg(bond->dev, slave->dev, "%s: target %pI4\n",
			  __func__, &targets[i]);
		tags = NULL;

		/* Find out through which dev should the packet go */
		rt = ip_route_output(dev_net(bond->dev), targets[i], 0, 0, 0,
				     RT_SCOPE_LINK);
		if (IS_ERR(rt)) {
			/* there's no route to target - try to send arp
			 * probe to generate any traffic (arp_validate=0)
			 */
			if (bond->params.arp_validate)
				pr_warn_once("%s: no route to arp_ip_target %pI4 and arp_validate is set\n",
					     bond->dev->name,
					     &targets[i]);
			bond_arp_send(slave, ARPOP_REQUEST, targets[i],
				      0, tags);
			continue;
		}

		/* bond device itself */
		if (rt->dst.dev == bond->dev)
			goto found;

		rcu_read_lock();
		tags = bond_verify_device_path(bond->dev, rt->dst.dev, 0);
		rcu_read_unlock();

		if (!IS_ERR_OR_NULL(tags))
			goto found;

		/* Not our device - skip */
		slave_dbg(bond->dev, slave->dev, "no path to arp_ip_target %pI4 via rt.dev %s\n",
			   &targets[i], rt->dst.dev ? rt->dst.dev->name : "NULL");

		ip_rt_put(rt);
		continue;

found:
		addr = bond_confirm_addr(rt->dst.dev, targets[i], 0);
		ip_rt_put(rt);
		bond_arp_send(slave, ARPOP_REQUEST, targets[i], addr, tags);
		kfree(tags);
	}
}

static void bond_validate_arp(struct bonding *bond, struct slave *slave, __be32 sip, __be32 tip)
{
	int i;

	if (!sip || !bond_has_this_ip(bond, tip)) {
		slave_dbg(bond->dev, slave->dev, "%s: sip %pI4 tip %pI4 not found\n",
			   __func__, &sip, &tip);
		return;
	}

	i = bond_get_targets_ip(bond->params.arp_targets, sip);
	if (i == -1) {
		slave_dbg(bond->dev, slave->dev, "%s: sip %pI4 not found in targets\n",
			   __func__, &sip);
		return;
	}
	slave->last_rx = jiffies;
	slave->target_last_arp_rx[i] = jiffies;
}

static int bond_arp_rcv(const struct sk_buff *skb, struct bonding *bond,
			struct slave *slave)
{
	struct arphdr *arp = (struct arphdr *)skb->data;
	struct slave *curr_active_slave, *curr_arp_slave;
	unsigned char *arp_ptr;
	__be32 sip, tip;
	unsigned int alen;

	alen = arp_hdr_len(bond->dev);

	if (alen > skb_headlen(skb)) {
		arp = kmalloc(alen, GFP_ATOMIC);
		if (!arp)
			goto out_unlock;
		if (skb_copy_bits(skb, 0, arp, alen) < 0)
			goto out_unlock;
	}

	if (arp->ar_hln != bond->dev->addr_len ||
	    skb->pkt_type == PACKET_OTHERHOST ||
	    skb->pkt_type == PACKET_LOOPBACK ||
	    arp->ar_hrd != htons(ARPHRD_ETHER) ||
	    arp->ar_pro != htons(ETH_P_IP) ||
	    arp->ar_pln != 4)
		goto out_unlock;

	arp_ptr = (unsigned char *)(arp + 1);
	arp_ptr += bond->dev->addr_len;
	memcpy(&sip, arp_ptr, 4);
	arp_ptr += 4 + bond->dev->addr_len;
	memcpy(&tip, arp_ptr, 4);

	slave_dbg(bond->dev, slave->dev, "%s: %s/%d av %d sv %d sip %pI4 tip %pI4\n",
		  __func__, slave->dev->name, bond_slave_state(slave),
		  bond->params.arp_validate, slave_do_arp_validate(bond, slave),
		  &sip, &tip);

	curr_active_slave = rcu_dereference(bond->curr_active_slave);
	curr_arp_slave = rcu_dereference(bond->current_arp_slave);

	/* We 'trust' the received ARP enough to validate it if:
	 *
	 * (a) the slave receiving the ARP is active (which includes the
	 * current ARP slave, if any), or
	 *
	 * (b) the receiving slave isn't active, but there is a currently
	 * active slave and it received valid arp reply(s) after it became
	 * the currently active slave, or
	 *
	 * (c) there is an ARP slave that sent an ARP during the prior ARP
	 * interval, and we receive an ARP reply on any slave.  We accept
	 * these because switch FDB update delays may deliver the ARP
	 * reply to a slave other than the sender of the ARP request.
	 *
	 * Note: for (b), backup slaves are receiving the broadcast ARP
	 * request, not a reply.  This request passes from the sending
	 * slave through the L2 switch(es) to the receiving slave.  Since
	 * this is checking the request, sip/tip are swapped for
	 * validation.
	 *
	 * This is done to avoid endless looping when we can't reach the
	 * arp_ip_target and fool ourselves with our own arp requests.
	 */
	if (bond_is_active_slave(slave))
		bond_validate_arp(bond, slave, sip, tip);
	else if (curr_active_slave &&
		 time_after(slave_last_rx(bond, curr_active_slave),
			    curr_active_slave->last_link_up))
		bond_validate_arp(bond, slave, tip, sip);
	else if (curr_arp_slave && (arp->ar_op == htons(ARPOP_REPLY)) &&
		 bond_time_in_interval(bond, slave_last_tx(curr_arp_slave), 1))
		bond_validate_arp(bond, slave, sip, tip);

out_unlock:
	if (arp != (struct arphdr *)skb->data)
		kfree(arp);
	return RX_HANDLER_ANOTHER;
}

#if IS_ENABLED(CONFIG_IPV6)
static void bond_ns_send(struct slave *slave, const struct in6_addr *daddr,
			 const struct in6_addr *saddr, struct bond_vlan_tag *tags)
{
	struct net_device *bond_dev = slave->bond->dev;
	struct net_device *slave_dev = slave->dev;
	struct in6_addr mcaddr;
	struct sk_buff *skb;

	slave_dbg(bond_dev, slave_dev, "NS on slave: dst %pI6c src %pI6c\n",
		  daddr, saddr);

	skb = ndisc_ns_create(slave_dev, daddr, saddr, 0);
	if (!skb) {
		net_err_ratelimited("NS packet allocation failed\n");
		return;
	}

	addrconf_addr_solict_mult(daddr, &mcaddr);
	if (bond_handle_vlan(slave, tags, skb)) {
		slave_update_last_tx(slave);
		ndisc_send_skb(skb, &mcaddr, saddr);
	}
}

static void bond_ns_send_all(struct bonding *bond, struct slave *slave)
{
	struct in6_addr *targets = bond->params.ns_targets;
	struct bond_vlan_tag *tags;
	struct dst_entry *dst;
	struct in6_addr saddr;
	struct flowi6 fl6;
	int i;

	for (i = 0; i < BOND_MAX_NS_TARGETS && !ipv6_addr_any(&targets[i]); i++) {
		slave_dbg(bond->dev, slave->dev, "%s: target %pI6c\n",
			  __func__, &targets[i]);
		tags = NULL;

		/* Find out through which dev should the packet go */
		memset(&fl6, 0, sizeof(struct flowi6));
		fl6.daddr = targets[i];
		fl6.flowi6_oif = bond->dev->ifindex;

		dst = ip6_route_output(dev_net(bond->dev), NULL, &fl6);
		if (dst->error) {
			dst_release(dst);
			/* there's no route to target - try to send arp
			 * probe to generate any traffic (arp_validate=0)
			 */
			if (bond->params.arp_validate)
				pr_warn_once("%s: no route to ns_ip6_target %pI6c and arp_validate is set\n",
					     bond->dev->name,
					     &targets[i]);
			bond_ns_send(slave, &targets[i], &in6addr_any, tags);
			continue;
		}

		/* bond device itself */
		if (dst->dev == bond->dev)
			goto found;

		rcu_read_lock();
		tags = bond_verify_device_path(bond->dev, dst->dev, 0);
		rcu_read_unlock();

		if (!IS_ERR_OR_NULL(tags))
			goto found;

		/* Not our device - skip */
		slave_dbg(bond->dev, slave->dev, "no path to ns_ip6_target %pI6c via dst->dev %s\n",
			  &targets[i], dst->dev ? dst->dev->name : "NULL");

		dst_release(dst);
		continue;

found:
		if (!ipv6_dev_get_saddr(dev_net(dst->dev), dst->dev, &targets[i], 0, &saddr))
			bond_ns_send(slave, &targets[i], &saddr, tags);
		else
			bond_ns_send(slave, &targets[i], &in6addr_any, tags);

		dst_release(dst);
		kfree(tags);
	}
}

static int bond_confirm_addr6(struct net_device *dev,
			      struct netdev_nested_priv *priv)
{
	struct in6_addr *addr = (struct in6_addr *)priv->data;

	return ipv6_chk_addr(dev_net(dev), addr, dev, 0);
}

static bool bond_has_this_ip6(struct bonding *bond, struct in6_addr *addr)
{
	struct netdev_nested_priv priv = {
		.data = addr,
	};
	int ret = false;

	if (bond_confirm_addr6(bond->dev, &priv))
		return true;

	rcu_read_lock();
	if (netdev_walk_all_upper_dev_rcu(bond->dev, bond_confirm_addr6, &priv))
		ret = true;
	rcu_read_unlock();

	return ret;
}

static void bond_validate_na(struct bonding *bond, struct slave *slave,
			     struct in6_addr *saddr, struct in6_addr *daddr)
{
	int i;

	/* Ignore NAs that:
	 * 1. Source address is unspecified address.
	 * 2. Dest address is neither all-nodes multicast address nor
	 *    exist on bond interface.
	 */
	if (ipv6_addr_any(saddr) ||
	    (!ipv6_addr_equal(daddr, &in6addr_linklocal_allnodes) &&
	     !bond_has_this_ip6(bond, daddr))) {
		slave_dbg(bond->dev, slave->dev, "%s: sip %pI6c tip %pI6c not found\n",
			  __func__, saddr, daddr);
		return;
	}

	i = bond_get_targets_ip6(bond->params.ns_targets, saddr);
	if (i == -1) {
		slave_dbg(bond->dev, slave->dev, "%s: sip %pI6c not found in targets\n",
			  __func__, saddr);
		return;
	}
	slave->last_rx = jiffies;
	slave->target_last_arp_rx[i] = jiffies;
}

static int bond_na_rcv(const struct sk_buff *skb, struct bonding *bond,
		       struct slave *slave)
{
	struct slave *curr_active_slave, *curr_arp_slave;
	struct in6_addr *saddr, *daddr;
	struct {
		struct ipv6hdr ip6;
		struct icmp6hdr icmp6;
	} *combined, _combined;

	if (skb->pkt_type == PACKET_OTHERHOST ||
	    skb->pkt_type == PACKET_LOOPBACK)
		goto out;

	combined = skb_header_pointer(skb, 0, sizeof(_combined), &_combined);
	if (!combined || combined->ip6.nexthdr != NEXTHDR_ICMP ||
	    (combined->icmp6.icmp6_type != NDISC_NEIGHBOUR_SOLICITATION &&
	     combined->icmp6.icmp6_type != NDISC_NEIGHBOUR_ADVERTISEMENT))
		goto out;

	saddr = &combined->ip6.saddr;
	daddr = &combined->ip6.daddr;

	slave_dbg(bond->dev, slave->dev, "%s: %s/%d av %d sv %d sip %pI6c tip %pI6c\n",
		  __func__, slave->dev->name, bond_slave_state(slave),
		  bond->params.arp_validate, slave_do_arp_validate(bond, slave),
		  saddr, daddr);

	curr_active_slave = rcu_dereference(bond->curr_active_slave);
	curr_arp_slave = rcu_dereference(bond->current_arp_slave);

	/* We 'trust' the received ARP enough to validate it if:
	 * see bond_arp_rcv().
	 */
	if (bond_is_active_slave(slave))
		bond_validate_na(bond, slave, saddr, daddr);
	else if (curr_active_slave &&
		 time_after(slave_last_rx(bond, curr_active_slave),
			    curr_active_slave->last_link_up))
		bond_validate_na(bond, slave, daddr, saddr);
	else if (curr_arp_slave &&
		 bond_time_in_interval(bond, slave_last_tx(curr_arp_slave), 1))
		bond_validate_na(bond, slave, saddr, daddr);

out:
	return RX_HANDLER_ANOTHER;
}
#endif

int bond_rcv_validate(const struct sk_buff *skb, struct bonding *bond,
		      struct slave *slave)
{
#if IS_ENABLED(CONFIG_IPV6)
	bool is_ipv6 = skb->protocol == __cpu_to_be16(ETH_P_IPV6);
#endif
	bool is_arp = skb->protocol == __cpu_to_be16(ETH_P_ARP);

	slave_dbg(bond->dev, slave->dev, "%s: skb->dev %s\n",
		  __func__, skb->dev->name);

	/* Use arp validate logic for both ARP and NS */
	if (!slave_do_arp_validate(bond, slave)) {
		if ((slave_do_arp_validate_only(bond) && is_arp) ||
#if IS_ENABLED(CONFIG_IPV6)
		    (slave_do_arp_validate_only(bond) && is_ipv6) ||
#endif
		    !slave_do_arp_validate_only(bond))
			slave->last_rx = jiffies;
		return RX_HANDLER_ANOTHER;
	} else if (is_arp) {
		return bond_arp_rcv(skb, bond, slave);
#if IS_ENABLED(CONFIG_IPV6)
	} else if (is_ipv6) {
		return bond_na_rcv(skb, bond, slave);
#endif
	} else {
		return RX_HANDLER_ANOTHER;
	}
}

static void bond_send_validate(struct bonding *bond, struct slave *slave)
{
	bond_arp_send_all(bond, slave);
#if IS_ENABLED(CONFIG_IPV6)
	bond_ns_send_all(bond, slave);
#endif
}

/* function to verify if we're in the arp_interval timeslice, returns true if
 * (last_act - arp_interval) <= jiffies <= (last_act + mod * arp_interval +
 * arp_interval/2) . the arp_interval/2 is needed for really fast networks.
 */
static bool bond_time_in_interval(struct bonding *bond, unsigned long last_act,
				  int mod)
{
	int delta_in_ticks = msecs_to_jiffies(bond->params.arp_interval);

	return time_in_range(jiffies,
			     last_act - delta_in_ticks,
			     last_act + mod * delta_in_ticks + delta_in_ticks/2);
}

/* This function is called regularly to monitor each slave's link
 * ensuring that traffic is being sent and received when arp monitoring
 * is used in load-balancing mode. if the adapter has been dormant, then an
 * arp is transmitted to generate traffic. see activebackup_arp_monitor for
 * arp monitoring in active backup mode.
 */
static void bond_loadbalance_arp_mon(struct bonding *bond)
{
	struct slave *slave, *oldcurrent;
	struct list_head *iter;
	int do_failover = 0, slave_state_changed = 0;

	if (!bond_has_slaves(bond))
		goto re_arm;

	rcu_read_lock();

	oldcurrent = rcu_dereference(bond->curr_active_slave);
	/* see if any of the previous devices are up now (i.e. they have
	 * xmt and rcv traffic). the curr_active_slave does not come into
	 * the picture unless it is null. also, slave->last_link_up is not
	 * needed here because we send an arp on each slave and give a slave
	 * as long as it needs to get the tx/rx within the delta.
	 * TODO: what about up/down delay in arp mode? it wasn't here before
	 *       so it can wait
	 */
	bond_for_each_slave_rcu(bond, slave, iter) {
		unsigned long last_tx = slave_last_tx(slave);

		bond_propose_link_state(slave, BOND_LINK_NOCHANGE);

		if (slave->link != BOND_LINK_UP) {
			if (bond_time_in_interval(bond, last_tx, 1) &&
			    bond_time_in_interval(bond, slave->last_rx, 1)) {

				bond_propose_link_state(slave, BOND_LINK_UP);
				slave_state_changed = 1;

				/* primary_slave has no meaning in round-robin
				 * mode. the window of a slave being up and
				 * curr_active_slave being null after enslaving
				 * is closed.
				 */
				if (!oldcurrent) {
					slave_info(bond->dev, slave->dev, "link status definitely up\n");
					do_failover = 1;
				} else {
					slave_info(bond->dev, slave->dev, "interface is now up\n");
				}
			}
		} else {
			/* slave->link == BOND_LINK_UP */

			/* not all switches will respond to an arp request
			 * when the source ip is 0, so don't take the link down
			 * if we don't know our ip yet
			 */
			if (!bond_time_in_interval(bond, last_tx, bond->params.missed_max) ||
			    !bond_time_in_interval(bond, slave->last_rx, bond->params.missed_max)) {

				bond_propose_link_state(slave, BOND_LINK_DOWN);
				slave_state_changed = 1;

				if (slave->link_failure_count < UINT_MAX)
					slave->link_failure_count++;

				slave_info(bond->dev, slave->dev, "interface is now down\n");

				if (slave == oldcurrent)
					do_failover = 1;
			}
		}

		/* note: if switch is in round-robin mode, all links
		 * must tx arp to ensure all links rx an arp - otherwise
		 * links may oscillate or not come up at all; if switch is
		 * in something like xor mode, there is nothing we can
		 * do - all replies will be rx'ed on same link causing slaves
		 * to be unstable during low/no traffic periods
		 */
		if (bond_slave_is_up(slave))
			bond_send_validate(bond, slave);
	}

	rcu_read_unlock();

	if (do_failover || slave_state_changed) {
		if (!rtnl_trylock())
			goto re_arm;

		bond_for_each_slave(bond, slave, iter) {
			if (slave->link_new_state != BOND_LINK_NOCHANGE)
				slave->link = slave->link_new_state;
		}

		if (slave_state_changed) {
			bond_slave_state_change(bond);
			if (BOND_MODE(bond) == BOND_MODE_XOR)
				bond_update_slave_arr(bond, NULL);
		}
		if (do_failover) {
			block_netpoll_tx();
			bond_select_active_slave(bond);
			unblock_netpoll_tx();
		}
		rtnl_unlock();
	}

re_arm:
	if (bond->params.arp_interval)
		queue_delayed_work(bond->wq, &bond->arp_work,
				   msecs_to_jiffies(bond->params.arp_interval));
}

/* Called to inspect slaves for active-backup mode ARP monitor link state
 * changes.  Sets proposed link state in slaves to specify what action
 * should take place for the slave.  Returns 0 if no changes are found, >0
 * if changes to link states must be committed.
 *
 * Called with rcu_read_lock held.
 */
static int bond_ab_arp_inspect(struct bonding *bond)
{
	unsigned long last_tx, last_rx;
	struct list_head *iter;
	struct slave *slave;
	int commit = 0;

	bond_for_each_slave_rcu(bond, slave, iter) {
		bond_propose_link_state(slave, BOND_LINK_NOCHANGE);
		last_rx = slave_last_rx(bond, slave);

		if (slave->link != BOND_LINK_UP) {
			if (bond_time_in_interval(bond, last_rx, 1)) {
				bond_propose_link_state(slave, BOND_LINK_UP);
				commit++;
			} else if (slave->link == BOND_LINK_BACK) {
				bond_propose_link_state(slave, BOND_LINK_FAIL);
				commit++;
			}
			continue;
		}

		/* Give slaves 2*delta after being enslaved or made
		 * active.  This avoids bouncing, as the last receive
		 * times need a full ARP monitor cycle to be updated.
		 */
		if (bond_time_in_interval(bond, slave->last_link_up, 2))
			continue;

		/* Backup slave is down if:
		 * - No current_arp_slave AND
		 * - more than (missed_max+1)*delta since last receive AND
		 * - the bond has an IP address
		 *
		 * Note: a non-null current_arp_slave indicates
		 * the curr_active_slave went down and we are
		 * searching for a new one; under this condition
		 * we only take the curr_active_slave down - this
		 * gives each slave a chance to tx/rx traffic
		 * before being taken out
		 */
		if (!bond_is_active_slave(slave) &&
		    !rcu_access_pointer(bond->current_arp_slave) &&
		    !bond_time_in_interval(bond, last_rx, bond->params.missed_max + 1)) {
			bond_propose_link_state(slave, BOND_LINK_DOWN);
			commit++;
		}

		/* Active slave is down if:
		 * - more than missed_max*delta since transmitting OR
		 * - (more than missed_max*delta since receive AND
		 *    the bond has an IP address)
		 */
		last_tx = slave_last_tx(slave);
		if (bond_is_active_slave(slave) &&
		    (!bond_time_in_interval(bond, last_tx, bond->params.missed_max) ||
		     !bond_time_in_interval(bond, last_rx, bond->params.missed_max))) {
			bond_propose_link_state(slave, BOND_LINK_DOWN);
			commit++;
		}
	}

	return commit;
}

/* Called to commit link state changes noted by inspection step of
 * active-backup mode ARP monitor.
 *
 * Called with RTNL hold.
 */
static void bond_ab_arp_commit(struct bonding *bond)
{
	bool do_failover = false;
	struct list_head *iter;
	unsigned long last_tx;
	struct slave *slave;

	bond_for_each_slave(bond, slave, iter) {
		switch (slave->link_new_state) {
		case BOND_LINK_NOCHANGE:
			continue;

		case BOND_LINK_UP:
			last_tx = slave_last_tx(slave);
			if (rtnl_dereference(bond->curr_active_slave) != slave ||
			    (!rtnl_dereference(bond->curr_active_slave) &&
			     bond_time_in_interval(bond, last_tx, 1))) {
				struct slave *current_arp_slave;

				current_arp_slave = rtnl_dereference(bond->current_arp_slave);
				bond_set_slave_link_state(slave, BOND_LINK_UP,
							  BOND_SLAVE_NOTIFY_NOW);
				if (current_arp_slave) {
					bond_set_slave_inactive_flags(
						current_arp_slave,
						BOND_SLAVE_NOTIFY_NOW);
					RCU_INIT_POINTER(bond->current_arp_slave, NULL);
				}

				slave_info(bond->dev, slave->dev, "link status definitely up\n");

				if (!rtnl_dereference(bond->curr_active_slave) ||
				    slave == rtnl_dereference(bond->primary_slave) ||
				    slave->prio > rtnl_dereference(bond->curr_active_slave)->prio)
					do_failover = true;

			}

			continue;

		case BOND_LINK_DOWN:
			if (slave->link_failure_count < UINT_MAX)
				slave->link_failure_count++;

			bond_set_slave_link_state(slave, BOND_LINK_DOWN,
						  BOND_SLAVE_NOTIFY_NOW);
			bond_set_slave_inactive_flags(slave,
						      BOND_SLAVE_NOTIFY_NOW);

			slave_info(bond->dev, slave->dev, "link status definitely down, disabling slave\n");

			if (slave == rtnl_dereference(bond->curr_active_slave)) {
				RCU_INIT_POINTER(bond->current_arp_slave, NULL);
				do_failover = true;
			}

			continue;

		case BOND_LINK_FAIL:
			bond_set_slave_link_state(slave, BOND_LINK_FAIL,
						  BOND_SLAVE_NOTIFY_NOW);
			bond_set_slave_inactive_flags(slave,
						      BOND_SLAVE_NOTIFY_NOW);

			/* A slave has just been enslaved and has become
			 * the current active slave.
			 */
			if (rtnl_dereference(bond->curr_active_slave))
				RCU_INIT_POINTER(bond->current_arp_slave, NULL);
			continue;

		default:
			slave_err(bond->dev, slave->dev,
				  "impossible: link_new_state %d on slave\n",
				  slave->link_new_state);
			continue;
		}
	}

	if (do_failover) {
		block_netpoll_tx();
		bond_select_active_slave(bond);
		unblock_netpoll_tx();
	}

	bond_set_carrier(bond);
}

/* Send ARP probes for active-backup mode ARP monitor.
 *
 * Called with rcu_read_lock held.
 */
static bool bond_ab_arp_probe(struct bonding *bond)
{
	struct slave *slave, *before = NULL, *new_slave = NULL,
		     *curr_arp_slave = rcu_dereference(bond->current_arp_slave),
		     *curr_active_slave = rcu_dereference(bond->curr_active_slave);
	struct list_head *iter;
	bool found = false;
	bool should_notify_rtnl = BOND_SLAVE_NOTIFY_LATER;

	if (curr_arp_slave && curr_active_slave)
		netdev_info(bond->dev, "PROBE: c_arp %s && cas %s BAD\n",
			    curr_arp_slave->dev->name,
			    curr_active_slave->dev->name);

	if (curr_active_slave) {
		bond_send_validate(bond, curr_active_slave);
		return should_notify_rtnl;
	}

	/* if we don't have a curr_active_slave, search for the next available
	 * backup slave from the current_arp_slave and make it the candidate
	 * for becoming the curr_active_slave
	 */

	if (!curr_arp_slave) {
		curr_arp_slave = bond_first_slave_rcu(bond);
		if (!curr_arp_slave)
			return should_notify_rtnl;
	}

	bond_for_each_slave_rcu(bond, slave, iter) {
		if (!found && !before && bond_slave_is_up(slave))
			before = slave;

		if (found && !new_slave && bond_slave_is_up(slave))
			new_slave = slave;
		/* if the link state is up at this point, we
		 * mark it down - this can happen if we have
		 * simultaneous link failures and
		 * reselect_active_interface doesn't make this
		 * one the current slave so it is still marked
		 * up when it is actually down
		 */
		if (!bond_slave_is_up(slave) && slave->link == BOND_LINK_UP) {
			bond_set_slave_link_state(slave, BOND_LINK_DOWN,
						  BOND_SLAVE_NOTIFY_LATER);
			if (slave->link_failure_count < UINT_MAX)
				slave->link_failure_count++;

			bond_set_slave_inactive_flags(slave,
						      BOND_SLAVE_NOTIFY_LATER);

			slave_info(bond->dev, slave->dev, "backup interface is now down\n");
		}
		if (slave == curr_arp_slave)
			found = true;
	}

	if (!new_slave && before)
		new_slave = before;

	if (!new_slave)
		goto check_state;

	bond_set_slave_link_state(new_slave, BOND_LINK_BACK,
				  BOND_SLAVE_NOTIFY_LATER);
	bond_set_slave_active_flags(new_slave, BOND_SLAVE_NOTIFY_LATER);
	bond_send_validate(bond, new_slave);
	new_slave->last_link_up = jiffies;
	rcu_assign_pointer(bond->current_arp_slave, new_slave);

check_state:
	bond_for_each_slave_rcu(bond, slave, iter) {
		if (slave->should_notify || slave->should_notify_link) {
			should_notify_rtnl = BOND_SLAVE_NOTIFY_NOW;
			break;
		}
	}
	return should_notify_rtnl;
}

static void bond_activebackup_arp_mon(struct bonding *bond)
{
	bool should_notify_peers = false;
	bool should_notify_rtnl = false;
	int delta_in_ticks;

	delta_in_ticks = msecs_to_jiffies(bond->params.arp_interval);

	if (!bond_has_slaves(bond))
		goto re_arm;

	rcu_read_lock();

	should_notify_peers = bond_should_notify_peers(bond);

	if (bond_ab_arp_inspect(bond)) {
		rcu_read_unlock();

		/* Race avoidance with bond_close flush of workqueue */
		if (!rtnl_trylock()) {
			delta_in_ticks = 1;
			should_notify_peers = false;
			goto re_arm;
		}

		bond_ab_arp_commit(bond);

		rtnl_unlock();
		rcu_read_lock();
	}

	should_notify_rtnl = bond_ab_arp_probe(bond);
	rcu_read_unlock();

re_arm:
	if (bond->params.arp_interval)
		queue_delayed_work(bond->wq, &bond->arp_work, delta_in_ticks);

	if (should_notify_peers || should_notify_rtnl) {
		if (!rtnl_trylock())
			return;

		if (should_notify_peers) {
			bond->send_peer_notif--;
			call_netdevice_notifiers(NETDEV_NOTIFY_PEERS,
						 bond->dev);
		}
		if (should_notify_rtnl) {
			bond_slave_state_notify(bond);
			bond_slave_link_notify(bond);
		}

		rtnl_unlock();
	}
}

static void bond_arp_monitor(struct work_struct *work)
{
	struct bonding *bond = container_of(work, struct bonding,
					    arp_work.work);

	if (BOND_MODE(bond) == BOND_MODE_ACTIVEBACKUP)
		bond_activebackup_arp_mon(bond);
	else
		bond_loadbalance_arp_mon(bond);
}

/*-------------------------- netdev event handling --------------------------*/

/* Change device name */
static int bond_event_changename(struct bonding *bond)
{
	bond_remove_proc_entry(bond);
	bond_create_proc_entry(bond);

	bond_debug_reregister(bond);

	return NOTIFY_DONE;
}

static int bond_master_netdev_event(unsigned long event,
				    struct net_device *bond_dev)
{
	struct bonding *event_bond = netdev_priv(bond_dev);

	netdev_dbg(bond_dev, "%s called\n", __func__);

	switch (event) {
	case NETDEV_CHANGENAME:
		return bond_event_changename(event_bond);
	case NETDEV_UNREGISTER:
		bond_remove_proc_entry(event_bond);
#ifdef CONFIG_XFRM_OFFLOAD
		xfrm_dev_state_flush(dev_net(bond_dev), bond_dev, true);
#endif /* CONFIG_XFRM_OFFLOAD */
		break;
	case NETDEV_REGISTER:
		bond_create_proc_entry(event_bond);
		break;
	default:
		break;
	}

	return NOTIFY_DONE;
}

static int bond_slave_netdev_event(unsigned long event,
				   struct net_device *slave_dev)
{
	struct slave *slave = bond_slave_get_rtnl(slave_dev), *primary;
	struct bonding *bond;
	struct net_device *bond_dev;

	/* A netdev event can be generated while enslaving a device
	 * before netdev_rx_handler_register is called in which case
	 * slave will be NULL
	 */
	if (!slave) {
		netdev_dbg(slave_dev, "%s called on NULL slave\n", __func__);
		return NOTIFY_DONE;
	}

	bond_dev = slave->bond->dev;
	bond = slave->bond;
	primary = rtnl_dereference(bond->primary_slave);

	slave_dbg(bond_dev, slave_dev, "%s called\n", __func__);

	switch (event) {
	case NETDEV_UNREGISTER:
		if (bond_dev->type != ARPHRD_ETHER)
			bond_release_and_destroy(bond_dev, slave_dev);
		else
			__bond_release_one(bond_dev, slave_dev, false, true);
		break;
	case NETDEV_UP:
	case NETDEV_CHANGE:
		/* For 802.3ad mode only:
		 * Getting invalid Speed/Duplex values here will put slave
		 * in weird state. Mark it as link-fail if the link was
		 * previously up or link-down if it hasn't yet come up, and
		 * let link-monitoring (miimon) set it right when correct
		 * speeds/duplex are available.
		 */
		if (bond_update_speed_duplex(slave) &&
		    BOND_MODE(bond) == BOND_MODE_8023AD) {
			if (slave->last_link_up)
				slave->link = BOND_LINK_FAIL;
			else
				slave->link = BOND_LINK_DOWN;
		}

		if (BOND_MODE(bond) == BOND_MODE_8023AD)
			bond_3ad_adapter_speed_duplex_changed(slave);
		fallthrough;
	case NETDEV_DOWN:
		/* Refresh slave-array if applicable!
		 * If the setup does not use miimon or arpmon (mode-specific!),
		 * then these events will not cause the slave-array to be
		 * refreshed. This will cause xmit to use a slave that is not
		 * usable. Avoid such situation by refeshing the array at these
		 * events. If these (miimon/arpmon) parameters are configured
		 * then array gets refreshed twice and that should be fine!
		 */
		if (bond_mode_can_use_xmit_hash(bond))
			bond_update_slave_arr(bond, NULL);
		break;
	case NETDEV_CHANGEMTU:
		/* TODO: Should slaves be allowed to
		 * independently alter their MTU?  For
		 * an active-backup bond, slaves need
		 * not be the same type of device, so
		 * MTUs may vary.  For other modes,
		 * slaves arguably should have the
		 * same MTUs. To do this, we'd need to
		 * take over the slave's change_mtu
		 * function for the duration of their
		 * servitude.
		 */
		break;
	case NETDEV_CHANGENAME:
		/* we don't care if we don't have primary set */
		if (!bond_uses_primary(bond) ||
		    !bond->params.primary[0])
			break;

		if (slave == primary) {
			/* slave's name changed - he's no longer primary */
			RCU_INIT_POINTER(bond->primary_slave, NULL);
		} else if (!strcmp(slave_dev->name, bond->params.primary)) {
			/* we have a new primary slave */
			rcu_assign_pointer(bond->primary_slave, slave);
		} else { /* we didn't change primary - exit */
			break;
		}

		netdev_info(bond->dev, "Primary slave changed to %s, reselecting active slave\n",
			    primary ? slave_dev->name : "none");

		block_netpoll_tx();
		bond_select_active_slave(bond);
		unblock_netpoll_tx();
		break;
	case NETDEV_FEAT_CHANGE:
		if (!bond->notifier_ctx) {
			bond->notifier_ctx = true;
			bond_compute_features(bond);
			bond->notifier_ctx = false;
		}
		break;
	case NETDEV_RESEND_IGMP:
		/* Propagate to master device */
		call_netdevice_notifiers(event, slave->bond->dev);
		break;
	case NETDEV_XDP_FEAT_CHANGE:
		bond_xdp_set_features(bond_dev);
		break;
	default:
		break;
	}

	return NOTIFY_DONE;
}

/* bond_netdev_event: handle netdev notifier chain events.
 *
 * This function receives events for the netdev chain.  The caller (an
 * ioctl handler calling blocking_notifier_call_chain) holds the necessary
 * locks for us to safely manipulate the slave devices (RTNL lock,
 * dev_probe_lock).
 */
static int bond_netdev_event(struct notifier_block *this,
			     unsigned long event, void *ptr)
{
	struct net_device *event_dev = netdev_notifier_info_to_dev(ptr);

	netdev_dbg(event_dev, "%s received %s\n",
		   __func__, netdev_cmd_to_name(event));

	if (!(event_dev->priv_flags & IFF_BONDING))
		return NOTIFY_DONE;

	if (event_dev->flags & IFF_MASTER) {
		int ret;

		ret = bond_master_netdev_event(event, event_dev);
		if (ret != NOTIFY_DONE)
			return ret;
	}

	if (event_dev->flags & IFF_SLAVE)
		return bond_slave_netdev_event(event, event_dev);

	return NOTIFY_DONE;
}

static struct notifier_block bond_netdev_notifier = {
	.notifier_call = bond_netdev_event,
};

/*---------------------------- Hashing Policies -----------------------------*/

/* Helper to access data in a packet, with or without a backing skb.
 * If skb is given the data is linearized if necessary via pskb_may_pull.
 */
static inline const void *bond_pull_data(struct sk_buff *skb,
					 const void *data, int hlen, int n)
{
	if (likely(n <= hlen))
		return data;
	else if (skb && likely(pskb_may_pull(skb, n)))
		return skb->data;

	return NULL;
}

/* L2 hash helper */
static inline u32 bond_eth_hash(struct sk_buff *skb, const void *data, int mhoff, int hlen)
{
	struct ethhdr *ep;

	data = bond_pull_data(skb, data, hlen, mhoff + sizeof(struct ethhdr));
	if (!data)
		return 0;

	ep = (struct ethhdr *)(data + mhoff);
	return ep->h_dest[5] ^ ep->h_source[5] ^ be16_to_cpu(ep->h_proto);
}

static bool bond_flow_ip(struct sk_buff *skb, struct flow_keys *fk, const void *data,
			 int hlen, __be16 l2_proto, int *nhoff, int *ip_proto, bool l34)
{
	const struct ipv6hdr *iph6;
	const struct iphdr *iph;

	if (l2_proto == htons(ETH_P_IP)) {
		data = bond_pull_data(skb, data, hlen, *nhoff + sizeof(*iph));
		if (!data)
			return false;

		iph = (const struct iphdr *)(data + *nhoff);
		iph_to_flow_copy_v4addrs(fk, iph);
		*nhoff += iph->ihl << 2;
		if (!ip_is_fragment(iph))
			*ip_proto = iph->protocol;
	} else if (l2_proto == htons(ETH_P_IPV6)) {
		data = bond_pull_data(skb, data, hlen, *nhoff + sizeof(*iph6));
		if (!data)
			return false;

		iph6 = (const struct ipv6hdr *)(data + *nhoff);
		iph_to_flow_copy_v6addrs(fk, iph6);
		*nhoff += sizeof(*iph6);
		*ip_proto = iph6->nexthdr;
	} else {
		return false;
	}

	if (l34 && *ip_proto >= 0)
		fk->ports.ports = __skb_flow_get_ports(skb, *nhoff, *ip_proto, data, hlen);

	return true;
}

static u32 bond_vlan_srcmac_hash(struct sk_buff *skb, const void *data, int mhoff, int hlen)
{
	u32 srcmac_vendor = 0, srcmac_dev = 0;
	struct ethhdr *mac_hdr;
	u16 vlan = 0;
	int i;

	data = bond_pull_data(skb, data, hlen, mhoff + sizeof(struct ethhdr));
	if (!data)
		return 0;
	mac_hdr = (struct ethhdr *)(data + mhoff);

	for (i = 0; i < 3; i++)
		srcmac_vendor = (srcmac_vendor << 8) | mac_hdr->h_source[i];

	for (i = 3; i < ETH_ALEN; i++)
		srcmac_dev = (srcmac_dev << 8) | mac_hdr->h_source[i];

	if (skb && skb_vlan_tag_present(skb))
		vlan = skb_vlan_tag_get(skb);

	return vlan ^ srcmac_vendor ^ srcmac_dev;
}

/* Extract the appropriate headers based on bond's xmit policy */
static bool bond_flow_dissect(struct bonding *bond, struct sk_buff *skb, const void *data,
			      __be16 l2_proto, int nhoff, int hlen, struct flow_keys *fk)
{
	bool l34 = bond->params.xmit_policy == BOND_XMIT_POLICY_LAYER34;
	int ip_proto = -1;

	switch (bond->params.xmit_policy) {
	case BOND_XMIT_POLICY_ENCAP23:
	case BOND_XMIT_POLICY_ENCAP34:
		memset(fk, 0, sizeof(*fk));
		return __skb_flow_dissect(NULL, skb, &flow_keys_bonding,
					  fk, data, l2_proto, nhoff, hlen, 0);
	default:
		break;
	}

	fk->ports.ports = 0;
	memset(&fk->icmp, 0, sizeof(fk->icmp));
	if (!bond_flow_ip(skb, fk, data, hlen, l2_proto, &nhoff, &ip_proto, l34))
		return false;

	/* ICMP error packets contains at least 8 bytes of the header
	 * of the packet which generated the error. Use this information
	 * to correlate ICMP error packets within the same flow which
	 * generated the error.
	 */
	if (ip_proto == IPPROTO_ICMP || ip_proto == IPPROTO_ICMPV6) {
		skb_flow_get_icmp_tci(skb, &fk->icmp, data, nhoff, hlen);
		if (ip_proto == IPPROTO_ICMP) {
			if (!icmp_is_err(fk->icmp.type))
				return true;

			nhoff += sizeof(struct icmphdr);
		} else if (ip_proto == IPPROTO_ICMPV6) {
			if (!icmpv6_is_err(fk->icmp.type))
				return true;

			nhoff += sizeof(struct icmp6hdr);
		}
		return bond_flow_ip(skb, fk, data, hlen, l2_proto, &nhoff, &ip_proto, l34);
	}

	return true;
}

static u32 bond_ip_hash(u32 hash, struct flow_keys *flow, int xmit_policy)
{
	hash ^= (__force u32)flow_get_u32_dst(flow) ^
		(__force u32)flow_get_u32_src(flow);
	hash ^= (hash >> 16);
	hash ^= (hash >> 8);

	/* discard lowest hash bit to deal with the common even ports pattern */
	if (xmit_policy == BOND_XMIT_POLICY_LAYER34 ||
		xmit_policy == BOND_XMIT_POLICY_ENCAP34)
		return hash >> 1;

	return hash;
}

/* Generate hash based on xmit policy. If @skb is given it is used to linearize
 * the data as required, but this function can be used without it if the data is
 * known to be linear (e.g. with xdp_buff).
 */
static u32 __bond_xmit_hash(struct bonding *bond, struct sk_buff *skb, const void *data,
			    __be16 l2_proto, int mhoff, int nhoff, int hlen)
{
	struct flow_keys flow;
	u32 hash;

	if (bond->params.xmit_policy == BOND_XMIT_POLICY_VLAN_SRCMAC)
		return bond_vlan_srcmac_hash(skb, data, mhoff, hlen);

	if (bond->params.xmit_policy == BOND_XMIT_POLICY_LAYER2 ||
	    !bond_flow_dissect(bond, skb, data, l2_proto, nhoff, hlen, &flow))
		return bond_eth_hash(skb, data, mhoff, hlen);

	if (bond->params.xmit_policy == BOND_XMIT_POLICY_LAYER23 ||
	    bond->params.xmit_policy == BOND_XMIT_POLICY_ENCAP23) {
		hash = bond_eth_hash(skb, data, mhoff, hlen);
	} else {
		if (flow.icmp.id)
			memcpy(&hash, &flow.icmp, sizeof(hash));
		else
			memcpy(&hash, &flow.ports.ports, sizeof(hash));
	}

	return bond_ip_hash(hash, &flow, bond->params.xmit_policy);
}

/**
 * bond_xmit_hash - generate a hash value based on the xmit policy
 * @bond: bonding device
 * @skb: buffer to use for headers
 *
 * This function will extract the necessary headers from the skb buffer and use
 * them to generate a hash based on the xmit_policy set in the bonding device
 */
u32 bond_xmit_hash(struct bonding *bond, struct sk_buff *skb)
{
	if (bond->params.xmit_policy == BOND_XMIT_POLICY_ENCAP34 &&
	    skb->l4_hash)
		return skb->hash;

	return __bond_xmit_hash(bond, skb, skb->data, skb->protocol,
				0, skb_network_offset(skb),
				skb_headlen(skb));
}

/**
 * bond_xmit_hash_xdp - generate a hash value based on the xmit policy
 * @bond: bonding device
 * @xdp: buffer to use for headers
 *
 * The XDP variant of bond_xmit_hash.
 */
static u32 bond_xmit_hash_xdp(struct bonding *bond, struct xdp_buff *xdp)
{
	struct ethhdr *eth;

	if (xdp->data + sizeof(struct ethhdr) > xdp->data_end)
		return 0;

	eth = (struct ethhdr *)xdp->data;

	return __bond_xmit_hash(bond, NULL, xdp->data, eth->h_proto, 0,
				sizeof(struct ethhdr), xdp->data_end - xdp->data);
}

/*-------------------------- Device entry points ----------------------------*/

void bond_work_init_all(struct bonding *bond)
{
	INIT_DELAYED_WORK(&bond->mcast_work,
			  bond_resend_igmp_join_requests_delayed);
	INIT_DELAYED_WORK(&bond->alb_work, bond_alb_monitor);
	INIT_DELAYED_WORK(&bond->mii_work, bond_mii_monitor);
	INIT_DELAYED_WORK(&bond->arp_work, bond_arp_monitor);
	INIT_DELAYED_WORK(&bond->ad_work, bond_3ad_state_machine_handler);
	INIT_DELAYED_WORK(&bond->slave_arr_work, bond_slave_arr_handler);
}

static void bond_work_cancel_all(struct bonding *bond)
{
	cancel_delayed_work_sync(&bond->mii_work);
	cancel_delayed_work_sync(&bond->arp_work);
	cancel_delayed_work_sync(&bond->alb_work);
	cancel_delayed_work_sync(&bond->ad_work);
	cancel_delayed_work_sync(&bond->mcast_work);
	cancel_delayed_work_sync(&bond->slave_arr_work);
}

static int bond_open(struct net_device *bond_dev)
{
	struct bonding *bond = netdev_priv(bond_dev);
	struct list_head *iter;
	struct slave *slave;

	if (BOND_MODE(bond) == BOND_MODE_ROUNDROBIN && !bond->rr_tx_counter) {
		bond->rr_tx_counter = alloc_percpu(u32);
		if (!bond->rr_tx_counter)
			return -ENOMEM;
	}

	/* reset slave->backup and slave->inactive */
	if (bond_has_slaves(bond)) {
		bond_for_each_slave(bond, slave, iter) {
			if (bond_uses_primary(bond) &&
			    slave != rcu_access_pointer(bond->curr_active_slave)) {
				bond_set_slave_inactive_flags(slave,
							      BOND_SLAVE_NOTIFY_NOW);
			} else if (BOND_MODE(bond) != BOND_MODE_8023AD) {
				bond_set_slave_active_flags(slave,
							    BOND_SLAVE_NOTIFY_NOW);
			}
		}
	}

	if (bond_is_lb(bond)) {
		/* bond_alb_initialize must be called before the timer
		 * is started.
		 */
		if (bond_alb_initialize(bond, (BOND_MODE(bond) == BOND_MODE_ALB)))
			return -ENOMEM;
		if (bond->params.tlb_dynamic_lb || BOND_MODE(bond) == BOND_MODE_ALB)
			queue_delayed_work(bond->wq, &bond->alb_work, 0);
	}

	if (bond->params.miimon)  /* link check interval, in milliseconds. */
		queue_delayed_work(bond->wq, &bond->mii_work, 0);

	if (bond->params.arp_interval) {  /* arp interval, in milliseconds. */
		queue_delayed_work(bond->wq, &bond->arp_work, 0);
		bond->recv_probe = bond_rcv_validate;
	}

	if (BOND_MODE(bond) == BOND_MODE_8023AD) {
		queue_delayed_work(bond->wq, &bond->ad_work, 0);
		/* register to receive LACPDUs */
		bond->recv_probe = bond_3ad_lacpdu_recv;
		bond_3ad_initiate_agg_selection(bond, 1);

		bond_for_each_slave(bond, slave, iter)
			dev_mc_add(slave->dev, lacpdu_mcast_addr);
	}

	if (bond_mode_can_use_xmit_hash(bond))
		bond_update_slave_arr(bond, NULL);

	return 0;
}

static int bond_close(struct net_device *bond_dev)
{
	struct bonding *bond = netdev_priv(bond_dev);
	struct slave *slave;

	bond_work_cancel_all(bond);
	bond->send_peer_notif = 0;
	if (bond_is_lb(bond))
		bond_alb_deinitialize(bond);
	bond->recv_probe = NULL;

	if (bond_uses_primary(bond)) {
		rcu_read_lock();
		slave = rcu_dereference(bond->curr_active_slave);
		if (slave)
			bond_hw_addr_flush(bond_dev, slave->dev);
		rcu_read_unlock();
	} else {
		struct list_head *iter;

		bond_for_each_slave(bond, slave, iter)
			bond_hw_addr_flush(bond_dev, slave->dev);
	}

	return 0;
}

/* fold stats, assuming all rtnl_link_stats64 fields are u64, but
 * that some drivers can provide 32bit values only.
 */
static void bond_fold_stats(struct rtnl_link_stats64 *_res,
			    const struct rtnl_link_stats64 *_new,
			    const struct rtnl_link_stats64 *_old)
{
	const u64 *new = (const u64 *)_new;
	const u64 *old = (const u64 *)_old;
	u64 *res = (u64 *)_res;
	int i;

	for (i = 0; i < sizeof(*_res) / sizeof(u64); i++) {
		u64 nv = new[i];
		u64 ov = old[i];
		s64 delta = nv - ov;

		/* detects if this particular field is 32bit only */
		if (((nv | ov) >> 32) == 0)
			delta = (s64)(s32)((u32)nv - (u32)ov);

		/* filter anomalies, some drivers reset their stats
		 * at down/up events.
		 */
		if (delta > 0)
			res[i] += delta;
	}
}

#ifdef CONFIG_LOCKDEP
static int bond_get_lowest_level_rcu(struct net_device *dev)
{
	struct net_device *ldev, *next, *now, *dev_stack[MAX_NEST_DEV + 1];
	struct list_head *niter, *iter, *iter_stack[MAX_NEST_DEV + 1];
	int cur = 0, max = 0;

	now = dev;
	iter = &dev->adj_list.lower;

	while (1) {
		next = NULL;
		while (1) {
			ldev = netdev_next_lower_dev_rcu(now, &iter);
			if (!ldev)
				break;

			next = ldev;
			niter = &ldev->adj_list.lower;
			dev_stack[cur] = now;
			iter_stack[cur++] = iter;
			if (max <= cur)
				max = cur;
			break;
		}

		if (!next) {
			if (!cur)
				return max;
			next = dev_stack[--cur];
			niter = iter_stack[cur];
		}

		now = next;
		iter = niter;
	}

	return max;
}
#endif

static void bond_get_stats(struct net_device *bond_dev,
			   struct rtnl_link_stats64 *stats)
{
	struct bonding *bond = netdev_priv(bond_dev);
	struct rtnl_link_stats64 temp;
	struct list_head *iter;
	struct slave *slave;
	int nest_level = 0;


	rcu_read_lock();
#ifdef CONFIG_LOCKDEP
	nest_level = bond_get_lowest_level_rcu(bond_dev);
#endif

	spin_lock_nested(&bond->stats_lock, nest_level);
	memcpy(stats, &bond->bond_stats, sizeof(*stats));

	bond_for_each_slave_rcu(bond, slave, iter) {
		const struct rtnl_link_stats64 *new =
			dev_get_stats(slave->dev, &temp);

		bond_fold_stats(stats, new, &slave->slave_stats);

		/* save off the slave stats for the next run */
		memcpy(&slave->slave_stats, new, sizeof(*new));
	}

	memcpy(&bond->bond_stats, stats, sizeof(*stats));
	spin_unlock(&bond->stats_lock);
	rcu_read_unlock();
}

static int bond_eth_ioctl(struct net_device *bond_dev, struct ifreq *ifr, int cmd)
{
	struct bonding *bond = netdev_priv(bond_dev);
	struct mii_ioctl_data *mii = NULL;

	netdev_dbg(bond_dev, "bond_eth_ioctl: cmd=%d\n", cmd);

	switch (cmd) {
	case SIOCGMIIPHY:
		mii = if_mii(ifr);
		if (!mii)
			return -EINVAL;

		mii->phy_id = 0;
		fallthrough;
	case SIOCGMIIREG:
		/* We do this again just in case we were called by SIOCGMIIREG
		 * instead of SIOCGMIIPHY.
		 */
		mii = if_mii(ifr);
		if (!mii)
			return -EINVAL;

		if (mii->reg_num == 1) {
			mii->val_out = 0;
			if (netif_carrier_ok(bond->dev))
				mii->val_out = BMSR_LSTATUS;
		}

		break;
	default:
		return -EOPNOTSUPP;
	}

	return 0;
}

static int bond_do_ioctl(struct net_device *bond_dev, struct ifreq *ifr, int cmd)
{
	struct bonding *bond = netdev_priv(bond_dev);
	struct net_device *slave_dev = NULL;
	struct ifbond k_binfo;
	struct ifbond __user *u_binfo = NULL;
	struct ifslave k_sinfo;
	struct ifslave __user *u_sinfo = NULL;
	struct bond_opt_value newval;
	struct net *net;
	int res = 0;

	netdev_dbg(bond_dev, "bond_ioctl: cmd=%d\n", cmd);

	switch (cmd) {
	case SIOCBONDINFOQUERY:
		u_binfo = (struct ifbond __user *)ifr->ifr_data;

		if (copy_from_user(&k_binfo, u_binfo, sizeof(ifbond)))
			return -EFAULT;

		bond_info_query(bond_dev, &k_binfo);
		if (copy_to_user(u_binfo, &k_binfo, sizeof(ifbond)))
			return -EFAULT;

		return 0;
	case SIOCBONDSLAVEINFOQUERY:
		u_sinfo = (struct ifslave __user *)ifr->ifr_data;

		if (copy_from_user(&k_sinfo, u_sinfo, sizeof(ifslave)))
			return -EFAULT;

		res = bond_slave_info_query(bond_dev, &k_sinfo);
		if (res == 0 &&
		    copy_to_user(u_sinfo, &k_sinfo, sizeof(ifslave)))
			return -EFAULT;

		return res;
	default:
		break;
	}

	net = dev_net(bond_dev);

	if (!ns_capable(net->user_ns, CAP_NET_ADMIN))
		return -EPERM;

	slave_dev = __dev_get_by_name(net, ifr->ifr_slave);

	slave_dbg(bond_dev, slave_dev, "slave_dev=%p:\n", slave_dev);

	if (!slave_dev)
		return -ENODEV;

	switch (cmd) {
	case SIOCBONDENSLAVE:
		res = bond_enslave(bond_dev, slave_dev, NULL);
		break;
	case SIOCBONDRELEASE:
		res = bond_release(bond_dev, slave_dev);
		break;
	case SIOCBONDSETHWADDR:
		res = bond_set_dev_addr(bond_dev, slave_dev);
		break;
	case SIOCBONDCHANGEACTIVE:
		bond_opt_initstr(&newval, slave_dev->name);
		res = __bond_opt_set_notify(bond, BOND_OPT_ACTIVE_SLAVE,
					    &newval);
		break;
	default:
		res = -EOPNOTSUPP;
	}

	return res;
}

static int bond_siocdevprivate(struct net_device *bond_dev, struct ifreq *ifr,
			       void __user *data, int cmd)
{
	struct ifreq ifrdata = { .ifr_data = data };

	switch (cmd) {
	case BOND_INFO_QUERY_OLD:
		return bond_do_ioctl(bond_dev, &ifrdata, SIOCBONDINFOQUERY);
	case BOND_SLAVE_INFO_QUERY_OLD:
		return bond_do_ioctl(bond_dev, &ifrdata, SIOCBONDSLAVEINFOQUERY);
	case BOND_ENSLAVE_OLD:
		return bond_do_ioctl(bond_dev, ifr, SIOCBONDENSLAVE);
	case BOND_RELEASE_OLD:
		return bond_do_ioctl(bond_dev, ifr, SIOCBONDRELEASE);
	case BOND_SETHWADDR_OLD:
		return bond_do_ioctl(bond_dev, ifr, SIOCBONDSETHWADDR);
	case BOND_CHANGE_ACTIVE_OLD:
		return bond_do_ioctl(bond_dev, ifr, SIOCBONDCHANGEACTIVE);
	}

	return -EOPNOTSUPP;
}

static void bond_change_rx_flags(struct net_device *bond_dev, int change)
{
	struct bonding *bond = netdev_priv(bond_dev);

	if (change & IFF_PROMISC)
		bond_set_promiscuity(bond,
				     bond_dev->flags & IFF_PROMISC ? 1 : -1);

	if (change & IFF_ALLMULTI)
		bond_set_allmulti(bond,
				  bond_dev->flags & IFF_ALLMULTI ? 1 : -1);
}

static void bond_set_rx_mode(struct net_device *bond_dev)
{
	struct bonding *bond = netdev_priv(bond_dev);
	struct list_head *iter;
	struct slave *slave;

	rcu_read_lock();
	if (bond_uses_primary(bond)) {
		slave = rcu_dereference(bond->curr_active_slave);
		if (slave) {
			dev_uc_sync(slave->dev, bond_dev);
			dev_mc_sync(slave->dev, bond_dev);
		}
	} else {
		bond_for_each_slave_rcu(bond, slave, iter) {
			dev_uc_sync_multiple(slave->dev, bond_dev);
			dev_mc_sync_multiple(slave->dev, bond_dev);
		}
	}
	rcu_read_unlock();
}

static int bond_neigh_init(struct neighbour *n)
{
	struct bonding *bond = netdev_priv(n->dev);
	const struct net_device_ops *slave_ops;
	struct neigh_parms parms;
	struct slave *slave;
	int ret = 0;

	rcu_read_lock();
	slave = bond_first_slave_rcu(bond);
	if (!slave)
		goto out;
	slave_ops = slave->dev->netdev_ops;
	if (!slave_ops->ndo_neigh_setup)
		goto out;

	/* TODO: find another way [1] to implement this.
	 * Passing a zeroed structure is fragile,
	 * but at least we do not pass garbage.
	 *
	 * [1] One way would be that ndo_neigh_setup() never touch
	 *     struct neigh_parms, but propagate the new neigh_setup()
	 *     back to ___neigh_create() / neigh_parms_alloc()
	 */
	memset(&parms, 0, sizeof(parms));
	ret = slave_ops->ndo_neigh_setup(slave->dev, &parms);

	if (ret)
		goto out;

	if (parms.neigh_setup)
		ret = parms.neigh_setup(n);
out:
	rcu_read_unlock();
	return ret;
}

/* The bonding ndo_neigh_setup is called at init time beofre any
 * slave exists. So we must declare proxy setup function which will
 * be used at run time to resolve the actual slave neigh param setup.
 *
 * It's also called by master devices (such as vlans) to setup their
 * underlying devices. In that case - do nothing, we're already set up from
 * our init.
 */
static int bond_neigh_setup(struct net_device *dev,
			    struct neigh_parms *parms)
{
	/* modify only our neigh_parms */
	if (parms->dev == dev)
		parms->neigh_setup = bond_neigh_init;

	return 0;
}

/* Change the MTU of all of a master's slaves to match the master */
static int bond_change_mtu(struct net_device *bond_dev, int new_mtu)
{
	struct bonding *bond = netdev_priv(bond_dev);
	struct slave *slave, *rollback_slave;
	struct list_head *iter;
	int res = 0;

	netdev_dbg(bond_dev, "bond=%p, new_mtu=%d\n", bond, new_mtu);

	bond_for_each_slave(bond, slave, iter) {
		slave_dbg(bond_dev, slave->dev, "s %p c_m %p\n",
			   slave, slave->dev->netdev_ops->ndo_change_mtu);

		res = dev_set_mtu(slave->dev, new_mtu);

		if (res) {
			/* If we failed to set the slave's mtu to the new value
			 * we must abort the operation even in ACTIVE_BACKUP
			 * mode, because if we allow the backup slaves to have
			 * different mtu values than the active slave we'll
			 * need to change their mtu when doing a failover. That
			 * means changing their mtu from timer context, which
			 * is probably not a good idea.
			 */
			slave_dbg(bond_dev, slave->dev, "err %d setting mtu to %d\n",
				  res, new_mtu);
			goto unwind;
		}
	}

	bond_dev->mtu = new_mtu;

	return 0;

unwind:
	/* unwind from head to the slave that failed */
	bond_for_each_slave(bond, rollback_slave, iter) {
		int tmp_res;

		if (rollback_slave == slave)
			break;

		tmp_res = dev_set_mtu(rollback_slave->dev, bond_dev->mtu);
		if (tmp_res)
			slave_dbg(bond_dev, rollback_slave->dev, "unwind err %d\n",
				  tmp_res);
	}

	return res;
}

/* Change HW address
 *
 * Note that many devices must be down to change the HW address, and
 * downing the master releases all slaves.  We can make bonds full of
 * bonding devices to test this, however.
 */
static int bond_set_mac_address(struct net_device *bond_dev, void *addr)
{
	struct bonding *bond = netdev_priv(bond_dev);
	struct slave *slave, *rollback_slave;
	struct sockaddr_storage *ss = addr, tmp_ss;
	struct list_head *iter;
	int res = 0;

	if (BOND_MODE(bond) == BOND_MODE_ALB)
		return bond_alb_set_mac_address(bond_dev, addr);


	netdev_dbg(bond_dev, "%s: bond=%p\n", __func__, bond);

	/* If fail_over_mac is enabled, do nothing and return success.
	 * Returning an error causes ifenslave to fail.
	 */
	if (bond->params.fail_over_mac &&
	    BOND_MODE(bond) == BOND_MODE_ACTIVEBACKUP)
		return 0;

	if (!is_valid_ether_addr(ss->__data))
		return -EADDRNOTAVAIL;

	bond_for_each_slave(bond, slave, iter) {
		slave_dbg(bond_dev, slave->dev, "%s: slave=%p\n",
			  __func__, slave);
		res = dev_set_mac_address(slave->dev, addr, NULL);
		if (res) {
			/* TODO: consider downing the slave
			 * and retry ?
			 * User should expect communications
			 * breakage anyway until ARP finish
			 * updating, so...
			 */
			slave_dbg(bond_dev, slave->dev, "%s: err %d\n",
				  __func__, res);
			goto unwind;
		}
	}

	/* success */
	dev_addr_set(bond_dev, ss->__data);
	return 0;

unwind:
	memcpy(tmp_ss.__data, bond_dev->dev_addr, bond_dev->addr_len);
	tmp_ss.ss_family = bond_dev->type;

	/* unwind from head to the slave that failed */
	bond_for_each_slave(bond, rollback_slave, iter) {
		int tmp_res;

		if (rollback_slave == slave)
			break;

		tmp_res = dev_set_mac_address(rollback_slave->dev,
					      (struct sockaddr *)&tmp_ss, NULL);
		if (tmp_res) {
			slave_dbg(bond_dev, rollback_slave->dev, "%s: unwind err %d\n",
				   __func__, tmp_res);
		}
	}

	return res;
}

/**
 * bond_get_slave_by_id - get xmit slave with slave_id
 * @bond: bonding device that is transmitting
 * @slave_id: slave id up to slave_cnt-1 through which to transmit
 *
 * This function tries to get slave with slave_id but in case
 * it fails, it tries to find the first available slave for transmission.
 */
static struct slave *bond_get_slave_by_id(struct bonding *bond,
					  int slave_id)
{
	struct list_head *iter;
	struct slave *slave;
	int i = slave_id;

	/* Here we start from the slave with slave_id */
	bond_for_each_slave_rcu(bond, slave, iter) {
		if (--i < 0) {
			if (bond_slave_can_tx(slave))
				return slave;
		}
	}

	/* Here we start from the first slave up to slave_id */
	i = slave_id;
	bond_for_each_slave_rcu(bond, slave, iter) {
		if (--i < 0)
			break;
		if (bond_slave_can_tx(slave))
			return slave;
	}
	/* no slave that can tx has been found */
	return NULL;
}

/**
 * bond_rr_gen_slave_id - generate slave id based on packets_per_slave
 * @bond: bonding device to use
 *
 * Based on the value of the bonding device's packets_per_slave parameter
 * this function generates a slave id, which is usually used as the next
 * slave to transmit through.
 */
static u32 bond_rr_gen_slave_id(struct bonding *bond)
{
	u32 slave_id;
	struct reciprocal_value reciprocal_packets_per_slave;
	int packets_per_slave = bond->params.packets_per_slave;

	switch (packets_per_slave) {
	case 0:
		slave_id = get_random_u32();
		break;
	case 1:
		slave_id = this_cpu_inc_return(*bond->rr_tx_counter);
		break;
	default:
		reciprocal_packets_per_slave =
			bond->params.reciprocal_packets_per_slave;
		slave_id = this_cpu_inc_return(*bond->rr_tx_counter);
		slave_id = reciprocal_divide(slave_id,
					     reciprocal_packets_per_slave);
		break;
	}

	return slave_id;
}

static struct slave *bond_xmit_roundrobin_slave_get(struct bonding *bond,
						    struct sk_buff *skb)
{
	struct slave *slave;
	int slave_cnt;
	u32 slave_id;

	/* Start with the curr_active_slave that joined the bond as the
	 * default for sending IGMP traffic.  For failover purposes one
	 * needs to maintain some consistency for the interface that will
	 * send the join/membership reports.  The curr_active_slave found
	 * will send all of this type of traffic.
	 */
	if (skb->protocol == htons(ETH_P_IP)) {
		int noff = skb_network_offset(skb);
		struct iphdr *iph;

		if (unlikely(!pskb_may_pull(skb, noff + sizeof(*iph))))
			goto non_igmp;

		iph = ip_hdr(skb);
		if (iph->protocol == IPPROTO_IGMP) {
			slave = rcu_dereference(bond->curr_active_slave);
			if (slave)
				return slave;
			return bond_get_slave_by_id(bond, 0);
		}
	}

non_igmp:
	slave_cnt = READ_ONCE(bond->slave_cnt);
	if (likely(slave_cnt)) {
		slave_id = bond_rr_gen_slave_id(bond) % slave_cnt;
		return bond_get_slave_by_id(bond, slave_id);
	}
	return NULL;
}

static struct slave *bond_xdp_xmit_roundrobin_slave_get(struct bonding *bond,
							struct xdp_buff *xdp)
{
	struct slave *slave;
	int slave_cnt;
	u32 slave_id;
	const struct ethhdr *eth;
	void *data = xdp->data;

	if (data + sizeof(struct ethhdr) > xdp->data_end)
		goto non_igmp;

	eth = (struct ethhdr *)data;
	data += sizeof(struct ethhdr);

	/* See comment on IGMP in bond_xmit_roundrobin_slave_get() */
	if (eth->h_proto == htons(ETH_P_IP)) {
		const struct iphdr *iph;

		if (data + sizeof(struct iphdr) > xdp->data_end)
			goto non_igmp;

		iph = (struct iphdr *)data;

		if (iph->protocol == IPPROTO_IGMP) {
			slave = rcu_dereference(bond->curr_active_slave);
			if (slave)
				return slave;
			return bond_get_slave_by_id(bond, 0);
		}
	}

non_igmp:
	slave_cnt = READ_ONCE(bond->slave_cnt);
	if (likely(slave_cnt)) {
		slave_id = bond_rr_gen_slave_id(bond) % slave_cnt;
		return bond_get_slave_by_id(bond, slave_id);
	}
	return NULL;
}

static netdev_tx_t bond_xmit_roundrobin(struct sk_buff *skb,
					struct net_device *bond_dev)
{
	struct bonding *bond = netdev_priv(bond_dev);
	struct slave *slave;

	slave = bond_xmit_roundrobin_slave_get(bond, skb);
	if (likely(slave))
		return bond_dev_queue_xmit(bond, skb, slave->dev);

	return bond_tx_drop(bond_dev, skb);
}

static struct slave *bond_xmit_activebackup_slave_get(struct bonding *bond)
{
	return rcu_dereference(bond->curr_active_slave);
}

/* In active-backup mode, we know that bond->curr_active_slave is always valid if
 * the bond has a usable interface.
 */
static netdev_tx_t bond_xmit_activebackup(struct sk_buff *skb,
					  struct net_device *bond_dev)
{
	struct bonding *bond = netdev_priv(bond_dev);
	struct slave *slave;

	slave = bond_xmit_activebackup_slave_get(bond);
	if (slave)
		return bond_dev_queue_xmit(bond, skb, slave->dev);

	return bond_tx_drop(bond_dev, skb);
}

/* Use this to update slave_array when (a) it's not appropriate to update
 * slave_array right away (note that update_slave_array() may sleep)
 * and / or (b) RTNL is not held.
 */
void bond_slave_arr_work_rearm(struct bonding *bond, unsigned long delay)
{
	queue_delayed_work(bond->wq, &bond->slave_arr_work, delay);
}

/* Slave array work handler. Holds only RTNL */
static void bond_slave_arr_handler(struct work_struct *work)
{
	struct bonding *bond = container_of(work, struct bonding,
					    slave_arr_work.work);
	int ret;

	if (!rtnl_trylock())
		goto err;

	ret = bond_update_slave_arr(bond, NULL);
	rtnl_unlock();
	if (ret) {
		pr_warn_ratelimited("Failed to update slave array from WT\n");
		goto err;
	}
	return;

err:
	bond_slave_arr_work_rearm(bond, 1);
}

static void bond_skip_slave(struct bond_up_slave *slaves,
			    struct slave *skipslave)
{
	int idx;

	/* Rare situation where caller has asked to skip a specific
	 * slave but allocation failed (most likely!). BTW this is
	 * only possible when the call is initiated from
	 * __bond_release_one(). In this situation; overwrite the
	 * skipslave entry in the array with the last entry from the
	 * array to avoid a situation where the xmit path may choose
	 * this to-be-skipped slave to send a packet out.
	 */
	for (idx = 0; slaves && idx < slaves->count; idx++) {
		if (skipslave == slaves->arr[idx]) {
			slaves->arr[idx] =
				slaves->arr[slaves->count - 1];
			slaves->count--;
			break;
		}
	}
}

static void bond_set_slave_arr(struct bonding *bond,
			       struct bond_up_slave *usable_slaves,
			       struct bond_up_slave *all_slaves)
{
	struct bond_up_slave *usable, *all;

	usable = rtnl_dereference(bond->usable_slaves);
	rcu_assign_pointer(bond->usable_slaves, usable_slaves);
	kfree_rcu(usable, rcu);

	all = rtnl_dereference(bond->all_slaves);
	rcu_assign_pointer(bond->all_slaves, all_slaves);
	kfree_rcu(all, rcu);
}

static void bond_reset_slave_arr(struct bonding *bond)
{
	bond_set_slave_arr(bond, NULL, NULL);
}

/* Build the usable slaves array in control path for modes that use xmit-hash
 * to determine the slave interface -
 * (a) BOND_MODE_8023AD
 * (b) BOND_MODE_XOR
 * (c) (BOND_MODE_TLB || BOND_MODE_ALB) && tlb_dynamic_lb == 0
 *
 * The caller is expected to hold RTNL only and NO other lock!
 */
int bond_update_slave_arr(struct bonding *bond, struct slave *skipslave)
{
	struct bond_up_slave *usable_slaves = NULL, *all_slaves = NULL;
	struct slave *slave;
	struct list_head *iter;
	int agg_id = 0;
	int ret = 0;

	might_sleep();

	usable_slaves = kzalloc(struct_size(usable_slaves, arr,
					    bond->slave_cnt), GFP_KERNEL);
	all_slaves = kzalloc(struct_size(all_slaves, arr,
					 bond->slave_cnt), GFP_KERNEL);
	if (!usable_slaves || !all_slaves) {
		ret = -ENOMEM;
		goto out;
	}
	if (BOND_MODE(bond) == BOND_MODE_8023AD) {
		struct ad_info ad_info;

		spin_lock_bh(&bond->mode_lock);
		if (bond_3ad_get_active_agg_info(bond, &ad_info)) {
			spin_unlock_bh(&bond->mode_lock);
			pr_debug("bond_3ad_get_active_agg_info failed\n");
			/* No active aggragator means it's not safe to use
			 * the previous array.
			 */
			bond_reset_slave_arr(bond);
			goto out;
		}
		spin_unlock_bh(&bond->mode_lock);
		agg_id = ad_info.aggregator_id;
	}
	bond_for_each_slave(bond, slave, iter) {
		if (skipslave == slave)
			continue;

		all_slaves->arr[all_slaves->count++] = slave;
		if (BOND_MODE(bond) == BOND_MODE_8023AD) {
			struct aggregator *agg;

			agg = SLAVE_AD_INFO(slave)->port.aggregator;
			if (!agg || agg->aggregator_identifier != agg_id)
				continue;
		}
		if (!bond_slave_can_tx(slave))
			continue;

		slave_dbg(bond->dev, slave->dev, "Adding slave to tx hash array[%d]\n",
			  usable_slaves->count);

		usable_slaves->arr[usable_slaves->count++] = slave;
	}

	bond_set_slave_arr(bond, usable_slaves, all_slaves);
	return ret;
out:
	if (ret != 0 && skipslave) {
		bond_skip_slave(rtnl_dereference(bond->all_slaves),
				skipslave);
		bond_skip_slave(rtnl_dereference(bond->usable_slaves),
				skipslave);
	}
	kfree_rcu(all_slaves, rcu);
	kfree_rcu(usable_slaves, rcu);

	return ret;
}

static struct slave *bond_xmit_3ad_xor_slave_get(struct bonding *bond,
						 struct sk_buff *skb,
						 struct bond_up_slave *slaves)
{
	struct slave *slave;
	unsigned int count;
	u32 hash;

	hash = bond_xmit_hash(bond, skb);
	count = slaves ? READ_ONCE(slaves->count) : 0;
	if (unlikely(!count))
		return NULL;

	slave = slaves->arr[hash % count];
	return slave;
}

static struct slave *bond_xdp_xmit_3ad_xor_slave_get(struct bonding *bond,
						     struct xdp_buff *xdp)
{
	struct bond_up_slave *slaves;
	unsigned int count;
	u32 hash;

	hash = bond_xmit_hash_xdp(bond, xdp);
	slaves = rcu_dereference(bond->usable_slaves);
	count = slaves ? READ_ONCE(slaves->count) : 0;
	if (unlikely(!count))
		return NULL;

	return slaves->arr[hash % count];
}

/* Use this Xmit function for 3AD as well as XOR modes. The current
 * usable slave array is formed in the control path. The xmit function
 * just calculates hash and sends the packet out.
 */
static netdev_tx_t bond_3ad_xor_xmit(struct sk_buff *skb,
				     struct net_device *dev)
{
	struct bonding *bond = netdev_priv(dev);
	struct bond_up_slave *slaves;
	struct slave *slave;

	slaves = rcu_dereference(bond->usable_slaves);
	slave = bond_xmit_3ad_xor_slave_get(bond, skb, slaves);
	if (likely(slave))
		return bond_dev_queue_xmit(bond, skb, slave->dev);

	return bond_tx_drop(dev, skb);
}

/* in broadcast mode, we send everything to all usable interfaces. */
static netdev_tx_t bond_xmit_broadcast(struct sk_buff *skb,
				       struct net_device *bond_dev)
{
	struct bonding *bond = netdev_priv(bond_dev);
	struct slave *slave = NULL;
	struct list_head *iter;
	bool xmit_suc = false;
	bool skb_used = false;

	bond_for_each_slave_rcu(bond, slave, iter) {
		struct sk_buff *skb2;

		if (!(bond_slave_is_up(slave) && slave->link == BOND_LINK_UP))
			continue;

		if (bond_is_last_slave(bond, slave)) {
			skb2 = skb;
			skb_used = true;
		} else {
			skb2 = skb_clone(skb, GFP_ATOMIC);
			if (!skb2) {
				net_err_ratelimited("%s: Error: %s: skb_clone() failed\n",
						    bond_dev->name, __func__);
				continue;
			}
		}

		if (bond_dev_queue_xmit(bond, skb2, slave->dev) == NETDEV_TX_OK)
			xmit_suc = true;
	}

	if (!skb_used)
		dev_kfree_skb_any(skb);

	if (xmit_suc)
		return NETDEV_TX_OK;

	dev_core_stats_tx_dropped_inc(bond_dev);
	return NET_XMIT_DROP;
}

/*------------------------- Device initialization ---------------------------*/

/* Lookup the slave that corresponds to a qid */
static inline int bond_slave_override(struct bonding *bond,
				      struct sk_buff *skb)
{
	struct slave *slave = NULL;
	struct list_head *iter;

	if (!skb_rx_queue_recorded(skb))
		return 1;

	/* Find out if any slaves have the same mapping as this skb. */
	bond_for_each_slave_rcu(bond, slave, iter) {
		if (slave->queue_id == skb_get_queue_mapping(skb)) {
			if (bond_slave_is_up(slave) &&
			    slave->link == BOND_LINK_UP) {
				bond_dev_queue_xmit(bond, skb, slave->dev);
				return 0;
			}
			/* If the slave isn't UP, use default transmit policy. */
			break;
		}
	}

	return 1;
}


static u16 bond_select_queue(struct net_device *dev, struct sk_buff *skb,
			     struct net_device *sb_dev)
{
	/* This helper function exists to help dev_pick_tx get the correct
	 * destination queue.  Using a helper function skips a call to
	 * skb_tx_hash and will put the skbs in the queue we expect on their
	 * way down to the bonding driver.
	 */
	u16 txq = skb_rx_queue_recorded(skb) ? skb_get_rx_queue(skb) : 0;

	/* Save the original txq to restore before passing to the driver */
	qdisc_skb_cb(skb)->slave_dev_queue_mapping = skb_get_queue_mapping(skb);

	if (unlikely(txq >= dev->real_num_tx_queues)) {
		do {
			txq -= dev->real_num_tx_queues;
		} while (txq >= dev->real_num_tx_queues);
	}
	return txq;
}

static struct net_device *bond_xmit_get_slave(struct net_device *master_dev,
					      struct sk_buff *skb,
					      bool all_slaves)
{
	struct bonding *bond = netdev_priv(master_dev);
	struct bond_up_slave *slaves;
	struct slave *slave = NULL;

	switch (BOND_MODE(bond)) {
	case BOND_MODE_ROUNDROBIN:
		slave = bond_xmit_roundrobin_slave_get(bond, skb);
		break;
	case BOND_MODE_ACTIVEBACKUP:
		slave = bond_xmit_activebackup_slave_get(bond);
		break;
	case BOND_MODE_8023AD:
	case BOND_MODE_XOR:
		if (all_slaves)
			slaves = rcu_dereference(bond->all_slaves);
		else
			slaves = rcu_dereference(bond->usable_slaves);
		slave = bond_xmit_3ad_xor_slave_get(bond, skb, slaves);
		break;
	case BOND_MODE_BROADCAST:
		break;
	case BOND_MODE_ALB:
		slave = bond_xmit_alb_slave_get(bond, skb);
		break;
	case BOND_MODE_TLB:
		slave = bond_xmit_tlb_slave_get(bond, skb);
		break;
	default:
		/* Should never happen, mode already checked */
		WARN_ONCE(true, "Unknown bonding mode");
		break;
	}

	if (slave)
		return slave->dev;
	return NULL;
}

static void bond_sk_to_flow(struct sock *sk, struct flow_keys *flow)
{
	switch (sk->sk_family) {
#if IS_ENABLED(CONFIG_IPV6)
	case AF_INET6:
		if (ipv6_only_sock(sk) ||
		    ipv6_addr_type(&sk->sk_v6_daddr) != IPV6_ADDR_MAPPED) {
			flow->control.addr_type = FLOW_DISSECTOR_KEY_IPV6_ADDRS;
			flow->addrs.v6addrs.src = inet6_sk(sk)->saddr;
			flow->addrs.v6addrs.dst = sk->sk_v6_daddr;
			break;
		}
		fallthrough;
#endif
	default: /* AF_INET */
		flow->control.addr_type = FLOW_DISSECTOR_KEY_IPV4_ADDRS;
		flow->addrs.v4addrs.src = inet_sk(sk)->inet_rcv_saddr;
		flow->addrs.v4addrs.dst = inet_sk(sk)->inet_daddr;
		break;
	}

	flow->ports.src = inet_sk(sk)->inet_sport;
	flow->ports.dst = inet_sk(sk)->inet_dport;
}

/**
 * bond_sk_hash_l34 - generate a hash value based on the socket's L3 and L4 fields
 * @sk: socket to use for headers
 *
 * This function will extract the necessary field from the socket and use
 * them to generate a hash based on the LAYER34 xmit_policy.
 * Assumes that sk is a TCP or UDP socket.
 */
static u32 bond_sk_hash_l34(struct sock *sk)
{
	struct flow_keys flow;
	u32 hash;

	bond_sk_to_flow(sk, &flow);

	/* L4 */
	memcpy(&hash, &flow.ports.ports, sizeof(hash));
	/* L3 */
	return bond_ip_hash(hash, &flow, BOND_XMIT_POLICY_LAYER34);
}

static struct net_device *__bond_sk_get_lower_dev(struct bonding *bond,
						  struct sock *sk)
{
	struct bond_up_slave *slaves;
	struct slave *slave;
	unsigned int count;
	u32 hash;

	slaves = rcu_dereference(bond->usable_slaves);
	count = slaves ? READ_ONCE(slaves->count) : 0;
	if (unlikely(!count))
		return NULL;

	hash = bond_sk_hash_l34(sk);
	slave = slaves->arr[hash % count];

	return slave->dev;
}

static struct net_device *bond_sk_get_lower_dev(struct net_device *dev,
						struct sock *sk)
{
	struct bonding *bond = netdev_priv(dev);
	struct net_device *lower = NULL;

	rcu_read_lock();
	if (bond_sk_check(bond))
		lower = __bond_sk_get_lower_dev(bond, sk);
	rcu_read_unlock();

	return lower;
}

#if IS_ENABLED(CONFIG_TLS_DEVICE)
static netdev_tx_t bond_tls_device_xmit(struct bonding *bond, struct sk_buff *skb,
					struct net_device *dev)
{
	struct net_device *tls_netdev = rcu_dereference(tls_get_ctx(skb->sk)->netdev);

	/* tls_netdev might become NULL, even if tls_is_skb_tx_device_offloaded
	 * was true, if tls_device_down is running in parallel, but it's OK,
	 * because bond_get_slave_by_dev has a NULL check.
	 */
	if (likely(bond_get_slave_by_dev(bond, tls_netdev)))
		return bond_dev_queue_xmit(bond, skb, tls_netdev);
	return bond_tx_drop(dev, skb);
}
#endif

static netdev_tx_t __bond_start_xmit(struct sk_buff *skb, struct net_device *dev)
{
	struct bonding *bond = netdev_priv(dev);

	if (bond_should_override_tx_queue(bond) &&
	    !bond_slave_override(bond, skb))
		return NETDEV_TX_OK;

#if IS_ENABLED(CONFIG_TLS_DEVICE)
	if (tls_is_skb_tx_device_offloaded(skb))
		return bond_tls_device_xmit(bond, skb, dev);
#endif

	switch (BOND_MODE(bond)) {
	case BOND_MODE_ROUNDROBIN:
		return bond_xmit_roundrobin(skb, dev);
	case BOND_MODE_ACTIVEBACKUP:
		return bond_xmit_activebackup(skb, dev);
	case BOND_MODE_8023AD:
	case BOND_MODE_XOR:
		return bond_3ad_xor_xmit(skb, dev);
	case BOND_MODE_BROADCAST:
		return bond_xmit_broadcast(skb, dev);
	case BOND_MODE_ALB:
		return bond_alb_xmit(skb, dev);
	case BOND_MODE_TLB:
		return bond_tlb_xmit(skb, dev);
	default:
		/* Should never happen, mode already checked */
		netdev_err(dev, "Unknown bonding mode %d\n", BOND_MODE(bond));
		WARN_ON_ONCE(1);
		return bond_tx_drop(dev, skb);
	}
}

static netdev_tx_t bond_start_xmit(struct sk_buff *skb, struct net_device *dev)
{
	struct bonding *bond = netdev_priv(dev);
	netdev_tx_t ret = NETDEV_TX_OK;

	/* If we risk deadlock from transmitting this in the
	 * netpoll path, tell netpoll to queue the frame for later tx
	 */
	if (unlikely(is_netpoll_tx_blocked(dev)))
		return NETDEV_TX_BUSY;

	rcu_read_lock();
	if (bond_has_slaves(bond))
		ret = __bond_start_xmit(skb, dev);
	else
		ret = bond_tx_drop(dev, skb);
	rcu_read_unlock();

	return ret;
}

static struct net_device *
bond_xdp_get_xmit_slave(struct net_device *bond_dev, struct xdp_buff *xdp)
{
	struct bonding *bond = netdev_priv(bond_dev);
	struct slave *slave;

	/* Caller needs to hold rcu_read_lock() */

	switch (BOND_MODE(bond)) {
	case BOND_MODE_ROUNDROBIN:
		slave = bond_xdp_xmit_roundrobin_slave_get(bond, xdp);
		break;

	case BOND_MODE_ACTIVEBACKUP:
		slave = bond_xmit_activebackup_slave_get(bond);
		break;

	case BOND_MODE_8023AD:
	case BOND_MODE_XOR:
		slave = bond_xdp_xmit_3ad_xor_slave_get(bond, xdp);
		break;

	default:
		if (net_ratelimit())
			netdev_err(bond_dev, "Unknown bonding mode %d for xdp xmit\n",
				   BOND_MODE(bond));
		return NULL;
	}

	if (slave)
		return slave->dev;

	return NULL;
}

static int bond_xdp_xmit(struct net_device *bond_dev,
			 int n, struct xdp_frame **frames, u32 flags)
{
	int nxmit, err = -ENXIO;

	rcu_read_lock();

	for (nxmit = 0; nxmit < n; nxmit++) {
		struct xdp_frame *frame = frames[nxmit];
		struct xdp_frame *frames1[] = {frame};
		struct net_device *slave_dev;
		struct xdp_buff xdp;

		xdp_convert_frame_to_buff(frame, &xdp);

		slave_dev = bond_xdp_get_xmit_slave(bond_dev, &xdp);
		if (!slave_dev) {
			err = -ENXIO;
			break;
		}

		err = slave_dev->netdev_ops->ndo_xdp_xmit(slave_dev, 1, frames1, flags);
		if (err < 1)
			break;
	}

	rcu_read_unlock();

	/* If error happened on the first frame then we can pass the error up, otherwise
	 * report the number of frames that were xmitted.
	 */
	if (err < 0)
		return (nxmit == 0 ? err : nxmit);

	return nxmit;
}

static int bond_xdp_set(struct net_device *dev, struct bpf_prog *prog,
			struct netlink_ext_ack *extack)
{
	struct bonding *bond = netdev_priv(dev);
	struct list_head *iter;
	struct slave *slave, *rollback_slave;
	struct bpf_prog *old_prog;
	struct netdev_bpf xdp = {
		.command = XDP_SETUP_PROG,
		.flags   = 0,
		.prog    = prog,
		.extack  = extack,
	};
	int err;

	ASSERT_RTNL();

<<<<<<< HEAD
	if (!bond_xdp_check(bond)) {
=======
	if (!bond_xdp_check(bond, BOND_MODE(bond))) {
>>>>>>> e7c43ecc
		BOND_NL_ERR(dev, extack,
			    "No native XDP support for the current bonding mode");
		return -EOPNOTSUPP;
	}

	old_prog = bond->xdp_prog;
	bond->xdp_prog = prog;

	bond_for_each_slave(bond, slave, iter) {
		struct net_device *slave_dev = slave->dev;

		if (!slave_dev->netdev_ops->ndo_bpf ||
		    !slave_dev->netdev_ops->ndo_xdp_xmit) {
			SLAVE_NL_ERR(dev, slave_dev, extack,
				     "Slave device does not support XDP");
			err = -EOPNOTSUPP;
			goto err;
		}

		if (dev_xdp_prog_count(slave_dev) > 0) {
			SLAVE_NL_ERR(dev, slave_dev, extack,
				     "Slave has XDP program loaded, please unload before enslaving");
			err = -EOPNOTSUPP;
			goto err;
		}

		err = dev_xdp_propagate(slave_dev, &xdp);
		if (err < 0) {
			/* ndo_bpf() sets extack error message */
			slave_err(dev, slave_dev, "Error %d calling ndo_bpf\n", err);
			goto err;
		}
		if (prog)
			bpf_prog_inc(prog);
	}

	if (prog) {
		static_branch_inc(&bpf_master_redirect_enabled_key);
	} else if (old_prog) {
		bpf_prog_put(old_prog);
		static_branch_dec(&bpf_master_redirect_enabled_key);
	}

	return 0;

err:
	/* unwind the program changes */
	bond->xdp_prog = old_prog;
	xdp.prog = old_prog;
	xdp.extack = NULL; /* do not overwrite original error */

	bond_for_each_slave(bond, rollback_slave, iter) {
		struct net_device *slave_dev = rollback_slave->dev;
		int err_unwind;

		if (slave == rollback_slave)
			break;

		err_unwind = dev_xdp_propagate(slave_dev, &xdp);
		if (err_unwind < 0)
			slave_err(dev, slave_dev,
				  "Error %d when unwinding XDP program change\n", err_unwind);
		else if (xdp.prog)
			bpf_prog_inc(xdp.prog);
	}
	return err;
}

static int bond_xdp(struct net_device *dev, struct netdev_bpf *xdp)
{
	switch (xdp->command) {
	case XDP_SETUP_PROG:
		return bond_xdp_set(dev, xdp->prog, xdp->extack);
	default:
		return -EINVAL;
	}
}

static u32 bond_mode_bcast_speed(struct slave *slave, u32 speed)
{
	if (speed == 0 || speed == SPEED_UNKNOWN)
		speed = slave->speed;
	else
		speed = min(speed, slave->speed);

	return speed;
}

/* Set the BOND_PHC_INDEX flag to notify user space */
static int bond_set_phc_index_flag(struct kernel_hwtstamp_config *kernel_cfg)
{
	struct ifreq *ifr = kernel_cfg->ifr;
	struct hwtstamp_config cfg;

	if (kernel_cfg->copied_to_user) {
		/* Lower device has a legacy implementation */
		if (copy_from_user(&cfg, ifr->ifr_data, sizeof(cfg)))
			return -EFAULT;

		cfg.flags |= HWTSTAMP_FLAG_BONDED_PHC_INDEX;
		if (copy_to_user(ifr->ifr_data, &cfg, sizeof(cfg)))
			return -EFAULT;
	} else {
		kernel_cfg->flags |= HWTSTAMP_FLAG_BONDED_PHC_INDEX;
	}

	return 0;
}

static int bond_hwtstamp_get(struct net_device *dev,
			     struct kernel_hwtstamp_config *cfg)
{
	struct bonding *bond = netdev_priv(dev);
	struct net_device *real_dev;
	int err;

	real_dev = bond_option_active_slave_get_rcu(bond);
	if (!real_dev)
		return -EOPNOTSUPP;

	err = generic_hwtstamp_get_lower(real_dev, cfg);
	if (err)
		return err;

	return bond_set_phc_index_flag(cfg);
}

static int bond_hwtstamp_set(struct net_device *dev,
			     struct kernel_hwtstamp_config *cfg,
			     struct netlink_ext_ack *extack)
{
	struct bonding *bond = netdev_priv(dev);
	struct net_device *real_dev;
	int err;

	if (!(cfg->flags & HWTSTAMP_FLAG_BONDED_PHC_INDEX))
		return -EOPNOTSUPP;

	real_dev = bond_option_active_slave_get_rcu(bond);
	if (!real_dev)
		return -EOPNOTSUPP;

	err = generic_hwtstamp_set_lower(real_dev, cfg, extack);
	if (err)
		return err;

	return bond_set_phc_index_flag(cfg);
}

static int bond_ethtool_get_link_ksettings(struct net_device *bond_dev,
					   struct ethtool_link_ksettings *cmd)
{
	struct bonding *bond = netdev_priv(bond_dev);
	struct list_head *iter;
	struct slave *slave;
	u32 speed = 0;

	cmd->base.duplex = DUPLEX_UNKNOWN;
	cmd->base.port = PORT_OTHER;

	/* Since bond_slave_can_tx returns false for all inactive or down slaves, we
	 * do not need to check mode.  Though link speed might not represent
	 * the true receive or transmit bandwidth (not all modes are symmetric)
	 * this is an accurate maximum.
	 */
	bond_for_each_slave(bond, slave, iter) {
		if (bond_slave_can_tx(slave)) {
			bond_update_speed_duplex(slave);
			if (slave->speed != SPEED_UNKNOWN) {
				if (BOND_MODE(bond) == BOND_MODE_BROADCAST)
					speed = bond_mode_bcast_speed(slave,
								      speed);
				else
					speed += slave->speed;
			}
			if (cmd->base.duplex == DUPLEX_UNKNOWN &&
			    slave->duplex != DUPLEX_UNKNOWN)
				cmd->base.duplex = slave->duplex;
		}
	}
	cmd->base.speed = speed ? : SPEED_UNKNOWN;

	return 0;
}

static void bond_ethtool_get_drvinfo(struct net_device *bond_dev,
				     struct ethtool_drvinfo *drvinfo)
{
	strscpy(drvinfo->driver, DRV_NAME, sizeof(drvinfo->driver));
	snprintf(drvinfo->fw_version, sizeof(drvinfo->fw_version), "%d",
		 BOND_ABI_VERSION);
}

static int bond_ethtool_get_ts_info(struct net_device *bond_dev,
				    struct kernel_ethtool_ts_info *info)
{
	struct bonding *bond = netdev_priv(bond_dev);
	struct kernel_ethtool_ts_info ts_info;
	struct net_device *real_dev;
	bool sw_tx_support = false;
	struct list_head *iter;
	struct slave *slave;
	int ret = 0;

	rcu_read_lock();
	real_dev = bond_option_active_slave_get_rcu(bond);
	dev_hold(real_dev);
	rcu_read_unlock();

	if (real_dev) {
		ret = ethtool_get_ts_info_by_layer(real_dev, info);
	} else {
		/* Check if all slaves support software tx timestamping */
		rcu_read_lock();
		bond_for_each_slave_rcu(bond, slave, iter) {
			ret = ethtool_get_ts_info_by_layer(slave->dev, &ts_info);
			if (!ret && (ts_info.so_timestamping & SOF_TIMESTAMPING_TX_SOFTWARE)) {
				sw_tx_support = true;
				continue;
			}

			sw_tx_support = false;
			break;
		}
		rcu_read_unlock();
	}

	if (sw_tx_support)
		info->so_timestamping |= SOF_TIMESTAMPING_TX_SOFTWARE;

	dev_put(real_dev);
	return ret;
}

static const struct ethtool_ops bond_ethtool_ops = {
	.get_drvinfo		= bond_ethtool_get_drvinfo,
	.get_link		= ethtool_op_get_link,
	.get_link_ksettings	= bond_ethtool_get_link_ksettings,
	.get_ts_info		= bond_ethtool_get_ts_info,
};

static const struct net_device_ops bond_netdev_ops = {
	.ndo_init		= bond_init,
	.ndo_uninit		= bond_uninit,
	.ndo_open		= bond_open,
	.ndo_stop		= bond_close,
	.ndo_start_xmit		= bond_start_xmit,
	.ndo_select_queue	= bond_select_queue,
	.ndo_get_stats64	= bond_get_stats,
	.ndo_eth_ioctl		= bond_eth_ioctl,
	.ndo_siocbond		= bond_do_ioctl,
	.ndo_siocdevprivate	= bond_siocdevprivate,
	.ndo_change_rx_flags	= bond_change_rx_flags,
	.ndo_set_rx_mode	= bond_set_rx_mode,
	.ndo_change_mtu		= bond_change_mtu,
	.ndo_set_mac_address	= bond_set_mac_address,
	.ndo_neigh_setup	= bond_neigh_setup,
	.ndo_vlan_rx_add_vid	= bond_vlan_rx_add_vid,
	.ndo_vlan_rx_kill_vid	= bond_vlan_rx_kill_vid,
#ifdef CONFIG_NET_POLL_CONTROLLER
	.ndo_netpoll_setup	= bond_netpoll_setup,
	.ndo_netpoll_cleanup	= bond_netpoll_cleanup,
	.ndo_poll_controller	= bond_poll_controller,
#endif
	.ndo_add_slave		= bond_enslave,
	.ndo_del_slave		= bond_release,
	.ndo_fix_features	= bond_fix_features,
	.ndo_features_check	= passthru_features_check,
	.ndo_get_xmit_slave	= bond_xmit_get_slave,
	.ndo_sk_get_lower_dev	= bond_sk_get_lower_dev,
	.ndo_bpf		= bond_xdp,
	.ndo_xdp_xmit           = bond_xdp_xmit,
	.ndo_xdp_get_xmit_slave = bond_xdp_get_xmit_slave,
	.ndo_hwtstamp_get	= bond_hwtstamp_get,
	.ndo_hwtstamp_set	= bond_hwtstamp_set,
};

static const struct device_type bond_type = {
	.name = "bond",
};

static void bond_destructor(struct net_device *bond_dev)
{
	struct bonding *bond = netdev_priv(bond_dev);

	if (bond->wq)
		destroy_workqueue(bond->wq);

	free_percpu(bond->rr_tx_counter);
}

void bond_setup(struct net_device *bond_dev)
{
	struct bonding *bond = netdev_priv(bond_dev);

	spin_lock_init(&bond->mode_lock);
	bond->params = bonding_defaults;

	/* Initialize pointers */
	bond->dev = bond_dev;

	/* Initialize the device entry points */
	ether_setup(bond_dev);
	bond_dev->max_mtu = ETH_MAX_MTU;
	bond_dev->netdev_ops = &bond_netdev_ops;
	bond_dev->ethtool_ops = &bond_ethtool_ops;

	bond_dev->needs_free_netdev = true;
	bond_dev->priv_destructor = bond_destructor;

	SET_NETDEV_DEVTYPE(bond_dev, &bond_type);

	/* Initialize the device options */
	bond_dev->flags |= IFF_MASTER;
	bond_dev->priv_flags |= IFF_BONDING | IFF_UNICAST_FLT | IFF_NO_QUEUE;
	bond_dev->priv_flags &= ~(IFF_XMIT_DST_RELEASE | IFF_TX_SKB_SHARING);

#ifdef CONFIG_XFRM_OFFLOAD
	/* set up xfrm device ops (only supported in active-backup right now) */
	bond_dev->xfrmdev_ops = &bond_xfrmdev_ops;
	INIT_LIST_HEAD(&bond->ipsec_list);
	mutex_init(&bond->ipsec_lock);
#endif /* CONFIG_XFRM_OFFLOAD */

	/* don't acquire bond device's netif_tx_lock when transmitting */
	bond_dev->features |= NETIF_F_LLTX;

	/* By default, we declare the bond to be fully
	 * VLAN hardware accelerated capable. Special
	 * care is taken in the various xmit functions
	 * when there are slaves that are not hw accel
	 * capable
	 */

	/* Don't allow bond devices to change network namespaces. */
	bond_dev->features |= NETIF_F_NETNS_LOCAL;

	bond_dev->hw_features = BOND_VLAN_FEATURES |
				NETIF_F_HW_VLAN_CTAG_RX |
				NETIF_F_HW_VLAN_CTAG_FILTER |
				NETIF_F_HW_VLAN_STAG_RX |
				NETIF_F_HW_VLAN_STAG_FILTER;

	bond_dev->hw_features |= NETIF_F_GSO_ENCAP_ALL;
	bond_dev->features |= bond_dev->hw_features;
	bond_dev->features |= NETIF_F_HW_VLAN_CTAG_TX | NETIF_F_HW_VLAN_STAG_TX;
#ifdef CONFIG_XFRM_OFFLOAD
	bond_dev->hw_features |= BOND_XFRM_FEATURES;
	/* Only enable XFRM features if this is an active-backup config */
	if (BOND_MODE(bond) == BOND_MODE_ACTIVEBACKUP)
		bond_dev->features |= BOND_XFRM_FEATURES;
#endif /* CONFIG_XFRM_OFFLOAD */
}

/* Destroy a bonding device.
 * Must be under rtnl_lock when this function is called.
 */
static void bond_uninit(struct net_device *bond_dev)
{
	struct bonding *bond = netdev_priv(bond_dev);
	struct list_head *iter;
	struct slave *slave;

	bond_netpoll_cleanup(bond_dev);

	/* Release the bonded slaves */
	bond_for_each_slave(bond, slave, iter)
		__bond_release_one(bond_dev, slave->dev, true, true);
	netdev_info(bond_dev, "Released all slaves\n");

#ifdef CONFIG_XFRM_OFFLOAD
	mutex_destroy(&bond->ipsec_lock);
#endif /* CONFIG_XFRM_OFFLOAD */

	bond_set_slave_arr(bond, NULL, NULL);

	list_del(&bond->bond_list);

	bond_debug_unregister(bond);
}

/*------------------------- Module initialization ---------------------------*/

static int __init bond_check_params(struct bond_params *params)
{
	int arp_validate_value, fail_over_mac_value, primary_reselect_value, i;
	struct bond_opt_value newval;
	const struct bond_opt_value *valptr;
	int arp_all_targets_value = 0;
	u16 ad_actor_sys_prio = 0;
	u16 ad_user_port_key = 0;
	__be32 arp_target[BOND_MAX_ARP_TARGETS] = { 0 };
	int arp_ip_count;
	int bond_mode	= BOND_MODE_ROUNDROBIN;
	int xmit_hashtype = BOND_XMIT_POLICY_LAYER2;
	int lacp_fast = 0;
	int tlb_dynamic_lb;

	/* Convert string parameters. */
	if (mode) {
		bond_opt_initstr(&newval, mode);
		valptr = bond_opt_parse(bond_opt_get(BOND_OPT_MODE), &newval);
		if (!valptr) {
			pr_err("Error: Invalid bonding mode \"%s\"\n", mode);
			return -EINVAL;
		}
		bond_mode = valptr->value;
	}

	if (xmit_hash_policy) {
		if (bond_mode == BOND_MODE_ROUNDROBIN ||
		    bond_mode == BOND_MODE_ACTIVEBACKUP ||
		    bond_mode == BOND_MODE_BROADCAST) {
			pr_info("xmit_hash_policy param is irrelevant in mode %s\n",
				bond_mode_name(bond_mode));
		} else {
			bond_opt_initstr(&newval, xmit_hash_policy);
			valptr = bond_opt_parse(bond_opt_get(BOND_OPT_XMIT_HASH),
						&newval);
			if (!valptr) {
				pr_err("Error: Invalid xmit_hash_policy \"%s\"\n",
				       xmit_hash_policy);
				return -EINVAL;
			}
			xmit_hashtype = valptr->value;
		}
	}

	if (lacp_rate) {
		if (bond_mode != BOND_MODE_8023AD) {
			pr_info("lacp_rate param is irrelevant in mode %s\n",
				bond_mode_name(bond_mode));
		} else {
			bond_opt_initstr(&newval, lacp_rate);
			valptr = bond_opt_parse(bond_opt_get(BOND_OPT_LACP_RATE),
						&newval);
			if (!valptr) {
				pr_err("Error: Invalid lacp rate \"%s\"\n",
				       lacp_rate);
				return -EINVAL;
			}
			lacp_fast = valptr->value;
		}
	}

	if (ad_select) {
		bond_opt_initstr(&newval, ad_select);
		valptr = bond_opt_parse(bond_opt_get(BOND_OPT_AD_SELECT),
					&newval);
		if (!valptr) {
			pr_err("Error: Invalid ad_select \"%s\"\n", ad_select);
			return -EINVAL;
		}
		params->ad_select = valptr->value;
		if (bond_mode != BOND_MODE_8023AD)
			pr_warn("ad_select param only affects 802.3ad mode\n");
	} else {
		params->ad_select = BOND_AD_STABLE;
	}

	if (max_bonds < 0) {
		pr_warn("Warning: max_bonds (%d) not in range %d-%d, so it was reset to BOND_DEFAULT_MAX_BONDS (%d)\n",
			max_bonds, 0, INT_MAX, BOND_DEFAULT_MAX_BONDS);
		max_bonds = BOND_DEFAULT_MAX_BONDS;
	}

	if (miimon < 0) {
		pr_warn("Warning: miimon module parameter (%d), not in range 0-%d, so it was reset to 0\n",
			miimon, INT_MAX);
		miimon = 0;
	}

	if (updelay < 0) {
		pr_warn("Warning: updelay module parameter (%d), not in range 0-%d, so it was reset to 0\n",
			updelay, INT_MAX);
		updelay = 0;
	}

	if (downdelay < 0) {
		pr_warn("Warning: downdelay module parameter (%d), not in range 0-%d, so it was reset to 0\n",
			downdelay, INT_MAX);
		downdelay = 0;
	}

	if ((use_carrier != 0) && (use_carrier != 1)) {
		pr_warn("Warning: use_carrier module parameter (%d), not of valid value (0/1), so it was set to 1\n",
			use_carrier);
		use_carrier = 1;
	}

	if (num_peer_notif < 0 || num_peer_notif > 255) {
		pr_warn("Warning: num_grat_arp/num_unsol_na (%d) not in range 0-255 so it was reset to 1\n",
			num_peer_notif);
		num_peer_notif = 1;
	}

	/* reset values for 802.3ad/TLB/ALB */
	if (!bond_mode_uses_arp(bond_mode)) {
		if (!miimon) {
			pr_warn("Warning: miimon must be specified, otherwise bonding will not detect link failure, speed and duplex which are essential for 802.3ad operation\n");
			pr_warn("Forcing miimon to 100msec\n");
			miimon = BOND_DEFAULT_MIIMON;
		}
	}

	if (tx_queues < 1 || tx_queues > 255) {
		pr_warn("Warning: tx_queues (%d) should be between 1 and 255, resetting to %d\n",
			tx_queues, BOND_DEFAULT_TX_QUEUES);
		tx_queues = BOND_DEFAULT_TX_QUEUES;
	}

	if ((all_slaves_active != 0) && (all_slaves_active != 1)) {
		pr_warn("Warning: all_slaves_active module parameter (%d), not of valid value (0/1), so it was set to 0\n",
			all_slaves_active);
		all_slaves_active = 0;
	}

	if (resend_igmp < 0 || resend_igmp > 255) {
		pr_warn("Warning: resend_igmp (%d) should be between 0 and 255, resetting to %d\n",
			resend_igmp, BOND_DEFAULT_RESEND_IGMP);
		resend_igmp = BOND_DEFAULT_RESEND_IGMP;
	}

	bond_opt_initval(&newval, packets_per_slave);
	if (!bond_opt_parse(bond_opt_get(BOND_OPT_PACKETS_PER_SLAVE), &newval)) {
		pr_warn("Warning: packets_per_slave (%d) should be between 0 and %u resetting to 1\n",
			packets_per_slave, USHRT_MAX);
		packets_per_slave = 1;
	}

	if (bond_mode == BOND_MODE_ALB) {
		pr_notice("In ALB mode you might experience client disconnections upon reconnection of a link if the bonding module updelay parameter (%d msec) is incompatible with the forwarding delay time of the switch\n",
			  updelay);
	}

	if (!miimon) {
		if (updelay || downdelay) {
			/* just warn the user the up/down delay will have
			 * no effect since miimon is zero...
			 */
			pr_warn("Warning: miimon module parameter not set and updelay (%d) or downdelay (%d) module parameter is set; updelay and downdelay have no effect unless miimon is set\n",
				updelay, downdelay);
		}
	} else {
		/* don't allow arp monitoring */
		if (arp_interval) {
			pr_warn("Warning: miimon (%d) and arp_interval (%d) can't be used simultaneously, disabling ARP monitoring\n",
				miimon, arp_interval);
			arp_interval = 0;
		}

		if ((updelay % miimon) != 0) {
			pr_warn("Warning: updelay (%d) is not a multiple of miimon (%d), updelay rounded to %d ms\n",
				updelay, miimon, (updelay / miimon) * miimon);
		}

		updelay /= miimon;

		if ((downdelay % miimon) != 0) {
			pr_warn("Warning: downdelay (%d) is not a multiple of miimon (%d), downdelay rounded to %d ms\n",
				downdelay, miimon,
				(downdelay / miimon) * miimon);
		}

		downdelay /= miimon;
	}

	if (arp_interval < 0) {
		pr_warn("Warning: arp_interval module parameter (%d), not in range 0-%d, so it was reset to 0\n",
			arp_interval, INT_MAX);
		arp_interval = 0;
	}

	for (arp_ip_count = 0, i = 0;
	     (arp_ip_count < BOND_MAX_ARP_TARGETS) && arp_ip_target[i]; i++) {
		__be32 ip;

		/* not a complete check, but good enough to catch mistakes */
		if (!in4_pton(arp_ip_target[i], -1, (u8 *)&ip, -1, NULL) ||
		    !bond_is_ip_target_ok(ip)) {
			pr_warn("Warning: bad arp_ip_target module parameter (%s), ARP monitoring will not be performed\n",
				arp_ip_target[i]);
			arp_interval = 0;
		} else {
			if (bond_get_targets_ip(arp_target, ip) == -1)
				arp_target[arp_ip_count++] = ip;
			else
				pr_warn("Warning: duplicate address %pI4 in arp_ip_target, skipping\n",
					&ip);
		}
	}

	if (arp_interval && !arp_ip_count) {
		/* don't allow arping if no arp_ip_target given... */
		pr_warn("Warning: arp_interval module parameter (%d) specified without providing an arp_ip_target parameter, arp_interval was reset to 0\n",
			arp_interval);
		arp_interval = 0;
	}

	if (arp_validate) {
		if (!arp_interval) {
			pr_err("arp_validate requires arp_interval\n");
			return -EINVAL;
		}

		bond_opt_initstr(&newval, arp_validate);
		valptr = bond_opt_parse(bond_opt_get(BOND_OPT_ARP_VALIDATE),
					&newval);
		if (!valptr) {
			pr_err("Error: invalid arp_validate \"%s\"\n",
			       arp_validate);
			return -EINVAL;
		}
		arp_validate_value = valptr->value;
	} else {
		arp_validate_value = 0;
	}

	if (arp_all_targets) {
		bond_opt_initstr(&newval, arp_all_targets);
		valptr = bond_opt_parse(bond_opt_get(BOND_OPT_ARP_ALL_TARGETS),
					&newval);
		if (!valptr) {
			pr_err("Error: invalid arp_all_targets_value \"%s\"\n",
			       arp_all_targets);
			arp_all_targets_value = 0;
		} else {
			arp_all_targets_value = valptr->value;
		}
	}

	if (miimon) {
		pr_info("MII link monitoring set to %d ms\n", miimon);
	} else if (arp_interval) {
		valptr = bond_opt_get_val(BOND_OPT_ARP_VALIDATE,
					  arp_validate_value);
		pr_info("ARP monitoring set to %d ms, validate %s, with %d target(s):",
			arp_interval, valptr->string, arp_ip_count);

		for (i = 0; i < arp_ip_count; i++)
			pr_cont(" %s", arp_ip_target[i]);

		pr_cont("\n");

	} else if (max_bonds) {
		/* miimon and arp_interval not set, we need one so things
		 * work as expected, see bonding.txt for details
		 */
		pr_debug("Warning: either miimon or arp_interval and arp_ip_target module parameters must be specified, otherwise bonding will not detect link failures! see bonding.txt for details\n");
	}

	if (primary && !bond_mode_uses_primary(bond_mode)) {
		/* currently, using a primary only makes sense
		 * in active backup, TLB or ALB modes
		 */
		pr_warn("Warning: %s primary device specified but has no effect in %s mode\n",
			primary, bond_mode_name(bond_mode));
		primary = NULL;
	}

	if (primary && primary_reselect) {
		bond_opt_initstr(&newval, primary_reselect);
		valptr = bond_opt_parse(bond_opt_get(BOND_OPT_PRIMARY_RESELECT),
					&newval);
		if (!valptr) {
			pr_err("Error: Invalid primary_reselect \"%s\"\n",
			       primary_reselect);
			return -EINVAL;
		}
		primary_reselect_value = valptr->value;
	} else {
		primary_reselect_value = BOND_PRI_RESELECT_ALWAYS;
	}

	if (fail_over_mac) {
		bond_opt_initstr(&newval, fail_over_mac);
		valptr = bond_opt_parse(bond_opt_get(BOND_OPT_FAIL_OVER_MAC),
					&newval);
		if (!valptr) {
			pr_err("Error: invalid fail_over_mac \"%s\"\n",
			       fail_over_mac);
			return -EINVAL;
		}
		fail_over_mac_value = valptr->value;
		if (bond_mode != BOND_MODE_ACTIVEBACKUP)
			pr_warn("Warning: fail_over_mac only affects active-backup mode\n");
	} else {
		fail_over_mac_value = BOND_FOM_NONE;
	}

	bond_opt_initstr(&newval, "default");
	valptr = bond_opt_parse(
			bond_opt_get(BOND_OPT_AD_ACTOR_SYS_PRIO),
				     &newval);
	if (!valptr) {
		pr_err("Error: No ad_actor_sys_prio default value");
		return -EINVAL;
	}
	ad_actor_sys_prio = valptr->value;

	valptr = bond_opt_parse(bond_opt_get(BOND_OPT_AD_USER_PORT_KEY),
				&newval);
	if (!valptr) {
		pr_err("Error: No ad_user_port_key default value");
		return -EINVAL;
	}
	ad_user_port_key = valptr->value;

	bond_opt_initstr(&newval, "default");
	valptr = bond_opt_parse(bond_opt_get(BOND_OPT_TLB_DYNAMIC_LB), &newval);
	if (!valptr) {
		pr_err("Error: No tlb_dynamic_lb default value");
		return -EINVAL;
	}
	tlb_dynamic_lb = valptr->value;

	if (lp_interval == 0) {
		pr_warn("Warning: ip_interval must be between 1 and %d, so it was reset to %d\n",
			INT_MAX, BOND_ALB_DEFAULT_LP_INTERVAL);
		lp_interval = BOND_ALB_DEFAULT_LP_INTERVAL;
	}

	/* fill params struct with the proper values */
	params->mode = bond_mode;
	params->xmit_policy = xmit_hashtype;
	params->miimon = miimon;
	params->num_peer_notif = num_peer_notif;
	params->arp_interval = arp_interval;
	params->arp_validate = arp_validate_value;
	params->arp_all_targets = arp_all_targets_value;
	params->missed_max = 2;
	params->updelay = updelay;
	params->downdelay = downdelay;
	params->peer_notif_delay = 0;
	params->use_carrier = use_carrier;
	params->lacp_active = 1;
	params->lacp_fast = lacp_fast;
	params->primary[0] = 0;
	params->primary_reselect = primary_reselect_value;
	params->fail_over_mac = fail_over_mac_value;
	params->tx_queues = tx_queues;
	params->all_slaves_active = all_slaves_active;
	params->resend_igmp = resend_igmp;
	params->min_links = min_links;
	params->lp_interval = lp_interval;
	params->packets_per_slave = packets_per_slave;
	params->tlb_dynamic_lb = tlb_dynamic_lb;
	params->ad_actor_sys_prio = ad_actor_sys_prio;
	eth_zero_addr(params->ad_actor_system);
	params->ad_user_port_key = ad_user_port_key;
	params->coupled_control = 1;
	if (packets_per_slave > 0) {
		params->reciprocal_packets_per_slave =
			reciprocal_value(packets_per_slave);
	} else {
		/* reciprocal_packets_per_slave is unused if
		 * packets_per_slave is 0 or 1, just initialize it
		 */
		params->reciprocal_packets_per_slave =
			(struct reciprocal_value) { 0 };
	}

	if (primary)
		strscpy_pad(params->primary, primary, sizeof(params->primary));

	memcpy(params->arp_targets, arp_target, sizeof(arp_target));
#if IS_ENABLED(CONFIG_IPV6)
	memset(params->ns_targets, 0, sizeof(struct in6_addr) * BOND_MAX_NS_TARGETS);
#endif

	return 0;
}

/* Called from registration process */
static int bond_init(struct net_device *bond_dev)
{
	struct bonding *bond = netdev_priv(bond_dev);
	struct bond_net *bn = net_generic(dev_net(bond_dev), bond_net_id);

	netdev_dbg(bond_dev, "Begin bond_init\n");

	bond->wq = alloc_ordered_workqueue("%s", WQ_MEM_RECLAIM,
					   bond_dev->name);
	if (!bond->wq)
		return -ENOMEM;

	bond->notifier_ctx = false;

	spin_lock_init(&bond->stats_lock);
	netdev_lockdep_set_classes(bond_dev);

	list_add_tail(&bond->bond_list, &bn->dev_list);

	bond_prepare_sysfs_group(bond);

	bond_debug_register(bond);

	/* Ensure valid dev_addr */
	if (is_zero_ether_addr(bond_dev->dev_addr) &&
	    bond_dev->addr_assign_type == NET_ADDR_PERM)
		eth_hw_addr_random(bond_dev);

	return 0;
}

unsigned int bond_get_num_tx_queues(void)
{
	return tx_queues;
}

/* Create a new bond based on the specified name and bonding parameters.
 * If name is NULL, obtain a suitable "bond%d" name for us.
 * Caller must NOT hold rtnl_lock; we need to release it here before we
 * set up our sysfs entries.
 */
int bond_create(struct net *net, const char *name)
{
	struct net_device *bond_dev;
	struct bonding *bond;
	int res = -ENOMEM;

	rtnl_lock();

	bond_dev = alloc_netdev_mq(sizeof(struct bonding),
				   name ? name : "bond%d", NET_NAME_UNKNOWN,
				   bond_setup, tx_queues);
	if (!bond_dev)
		goto out;

	bond = netdev_priv(bond_dev);
	dev_net_set(bond_dev, net);
	bond_dev->rtnl_link_ops = &bond_link_ops;

	res = register_netdevice(bond_dev);
	if (res < 0) {
		free_netdev(bond_dev);
		goto out;
	}

	netif_carrier_off(bond_dev);

	bond_work_init_all(bond);

out:
	rtnl_unlock();
	return res;
}

static int __net_init bond_net_init(struct net *net)
{
	struct bond_net *bn = net_generic(net, bond_net_id);

	bn->net = net;
	INIT_LIST_HEAD(&bn->dev_list);

	bond_create_proc_dir(bn);
	bond_create_sysfs(bn);

	return 0;
}

static void __net_exit bond_net_exit_batch(struct list_head *net_list)
{
	struct bond_net *bn;
	struct net *net;
	LIST_HEAD(list);

	list_for_each_entry(net, net_list, exit_list) {
		bn = net_generic(net, bond_net_id);
		bond_destroy_sysfs(bn);
	}

	/* Kill off any bonds created after unregistering bond rtnl ops */
	rtnl_lock();
	list_for_each_entry(net, net_list, exit_list) {
		struct bonding *bond, *tmp_bond;

		bn = net_generic(net, bond_net_id);
		list_for_each_entry_safe(bond, tmp_bond, &bn->dev_list, bond_list)
			unregister_netdevice_queue(bond->dev, &list);
	}
	unregister_netdevice_many(&list);
	rtnl_unlock();

	list_for_each_entry(net, net_list, exit_list) {
		bn = net_generic(net, bond_net_id);
		bond_destroy_proc_dir(bn);
	}
}

static struct pernet_operations bond_net_ops = {
	.init = bond_net_init,
	.exit_batch = bond_net_exit_batch,
	.id   = &bond_net_id,
	.size = sizeof(struct bond_net),
};

static int __init bonding_init(void)
{
	int i;
	int res;

	res = bond_check_params(&bonding_defaults);
	if (res)
		goto out;

	bond_create_debugfs();

	res = register_pernet_subsys(&bond_net_ops);
	if (res)
		goto err_net_ops;

	res = bond_netlink_init();
	if (res)
		goto err_link;

	for (i = 0; i < max_bonds; i++) {
		res = bond_create(&init_net, NULL);
		if (res)
			goto err;
	}

	skb_flow_dissector_init(&flow_keys_bonding,
				flow_keys_bonding_keys,
				ARRAY_SIZE(flow_keys_bonding_keys));

	register_netdevice_notifier(&bond_netdev_notifier);
out:
	return res;
err:
	bond_netlink_fini();
err_link:
	unregister_pernet_subsys(&bond_net_ops);
err_net_ops:
	bond_destroy_debugfs();
	goto out;

}

static void __exit bonding_exit(void)
{
	unregister_netdevice_notifier(&bond_netdev_notifier);

	bond_netlink_fini();
	unregister_pernet_subsys(&bond_net_ops);

	bond_destroy_debugfs();

#ifdef CONFIG_NET_POLL_CONTROLLER
	/* Make sure we don't have an imbalance on our netpoll blocking */
	WARN_ON(atomic_read(&netpoll_block_tx));
#endif
}

module_init(bonding_init);
module_exit(bonding_exit);
MODULE_LICENSE("GPL");
MODULE_DESCRIPTION(DRV_DESCRIPTION);
MODULE_AUTHOR("Thomas Davis, tadavis@lbl.gov and many others");<|MERGE_RESOLUTION|>--- conflicted
+++ resolved
@@ -5699,11 +5699,7 @@
 
 	ASSERT_RTNL();
 
-<<<<<<< HEAD
-	if (!bond_xdp_check(bond)) {
-=======
 	if (!bond_xdp_check(bond, BOND_MODE(bond))) {
->>>>>>> e7c43ecc
 		BOND_NL_ERR(dev, extack,
 			    "No native XDP support for the current bonding mode");
 		return -EOPNOTSUPP;
