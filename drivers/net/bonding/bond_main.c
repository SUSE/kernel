/*
 * originally based on the dummy device.
 *
 * Copyright 1999, Thomas Davis, tadavis@lbl.gov.
 * Licensed under the GPL. Based on dummy.c, and eql.c devices.
 *
 * bonding.c: an Ethernet Bonding driver
 *
 * This is useful to talk to a Cisco EtherChannel compatible equipment:
 *	Cisco 5500
 *	Sun Trunking (Solaris)
 *	Alteon AceDirector Trunks
 *	Linux Bonding
 *	and probably many L2 switches ...
 *
 * How it works:
 *    ifconfig bond0 ipaddress netmask up
 *      will setup a network device, with an ip address.  No mac address
 *	will be assigned at this time.  The hw mac address will come from
 *	the first slave bonded to the channel.  All slaves will then use
 *	this hw mac address.
 *
 *    ifconfig bond0 down
 *         will release all slaves, marking them as down.
 *
 *    ifenslave bond0 eth0
 *	will attach eth0 to bond0 as a slave.  eth0 hw mac address will either
 *	a: be used as initial mac address
 *	b: if a hw mac address already is there, eth0's hw mac address
 *	   will then be set from bond0.
 *
 */

#include <linux/kernel.h>
#include <linux/module.h>
#include <linux/types.h>
#include <linux/fcntl.h>
#include <linux/interrupt.h>
#include <linux/ptrace.h>
#include <linux/ioport.h>
#include <linux/in.h>
#include <net/ip.h>
#include <linux/ip.h>
#include <linux/icmp.h>
#include <linux/icmpv6.h>
#include <linux/tcp.h>
#include <linux/udp.h>
#include <linux/slab.h>
#include <linux/string.h>
#include <linux/init.h>
#include <linux/timer.h>
#include <linux/socket.h>
#include <linux/ctype.h>
#include <linux/inet.h>
#include <linux/bitops.h>
#include <linux/io.h>
#include <asm/dma.h>
#include <linux/uaccess.h>
#include <linux/errno.h>
#include <linux/netdevice.h>
#include <linux/inetdevice.h>
#include <linux/igmp.h>
#include <linux/etherdevice.h>
#include <linux/skbuff.h>
#include <net/sock.h>
#include <linux/rtnetlink.h>
#include <linux/smp.h>
#include <linux/if_ether.h>
#include <net/arp.h>
#include <linux/mii.h>
#include <linux/ethtool.h>
#include <linux/if_vlan.h>
#include <linux/if_bonding.h>
#include <linux/jiffies.h>
#include <linux/preempt.h>
#include <net/route.h>
#include <net/net_namespace.h>
#include <net/netns/generic.h>
#include <net/pkt_sched.h>
#include <linux/rculist.h>
#include <net/flow_dissector.h>
#include <net/xfrm.h>
#include <net/bonding.h>
#include <net/bond_3ad.h>
#include <net/bond_alb.h>
#if IS_ENABLED(CONFIG_TLS_DEVICE)
#include <net/tls.h>
#endif

#include "bonding_priv.h"

/*---------------------------- Module parameters ----------------------------*/

/* monitor all links that often (in milliseconds). <=0 disables monitoring */

static int max_bonds	= BOND_DEFAULT_MAX_BONDS;
static int tx_queues	= BOND_DEFAULT_TX_QUEUES;
static int num_peer_notif = 1;
static int miimon;
static int updelay;
static int downdelay;
static int use_carrier	= 1;
static char *mode;
static char *primary;
static char *primary_reselect;
static char *lacp_rate;
static int min_links;
static char *ad_select;
static char *xmit_hash_policy;
static int arp_interval;
static char *arp_ip_target[BOND_MAX_ARP_TARGETS];
static char *arp_validate;
static char *arp_all_targets;
static char *fail_over_mac;
static int all_slaves_active;
static struct bond_params bonding_defaults;
static int resend_igmp = BOND_DEFAULT_RESEND_IGMP;
static int packets_per_slave = 1;
static int lp_interval = BOND_ALB_DEFAULT_LP_INTERVAL;

module_param(max_bonds, int, 0);
MODULE_PARM_DESC(max_bonds, "Max number of bonded devices");
module_param(tx_queues, int, 0);
MODULE_PARM_DESC(tx_queues, "Max number of transmit queues (default = 16)");
module_param_named(num_grat_arp, num_peer_notif, int, 0644);
MODULE_PARM_DESC(num_grat_arp, "Number of peer notifications to send on "
			       "failover event (alias of num_unsol_na)");
module_param_named(num_unsol_na, num_peer_notif, int, 0644);
MODULE_PARM_DESC(num_unsol_na, "Number of peer notifications to send on "
			       "failover event (alias of num_grat_arp)");
module_param(miimon, int, 0);
MODULE_PARM_DESC(miimon, "Link check interval in milliseconds");
module_param(updelay, int, 0);
MODULE_PARM_DESC(updelay, "Delay before considering link up, in milliseconds");
module_param(downdelay, int, 0);
MODULE_PARM_DESC(downdelay, "Delay before considering link down, "
			    "in milliseconds");
module_param(use_carrier, int, 0);
MODULE_PARM_DESC(use_carrier, "Use netif_carrier_ok (vs MII ioctls) in miimon; "
			      "0 for off, 1 for on (default)");
module_param(mode, charp, 0);
MODULE_PARM_DESC(mode, "Mode of operation; 0 for balance-rr, "
		       "1 for active-backup, 2 for balance-xor, "
		       "3 for broadcast, 4 for 802.3ad, 5 for balance-tlb, "
		       "6 for balance-alb");
module_param(primary, charp, 0);
MODULE_PARM_DESC(primary, "Primary network device to use");
module_param(primary_reselect, charp, 0);
MODULE_PARM_DESC(primary_reselect, "Reselect primary slave "
				   "once it comes up; "
				   "0 for always (default), "
				   "1 for only if speed of primary is "
				   "better, "
				   "2 for only on active slave "
				   "failure");
module_param(lacp_rate, charp, 0);
MODULE_PARM_DESC(lacp_rate, "LACPDU tx rate to request from 802.3ad partner; "
			    "0 for slow, 1 for fast");
module_param(ad_select, charp, 0);
MODULE_PARM_DESC(ad_select, "802.3ad aggregation selection logic; "
			    "0 for stable (default), 1 for bandwidth, "
			    "2 for count");
module_param(min_links, int, 0);
MODULE_PARM_DESC(min_links, "Minimum number of available links before turning on carrier");

module_param(xmit_hash_policy, charp, 0);
MODULE_PARM_DESC(xmit_hash_policy, "balance-alb, balance-tlb, balance-xor, 802.3ad hashing method; "
				   "0 for layer 2 (default), 1 for layer 3+4, "
				   "2 for layer 2+3, 3 for encap layer 2+3, "
				   "4 for encap layer 3+4, 5 for vlan+srcmac");
module_param(arp_interval, int, 0);
MODULE_PARM_DESC(arp_interval, "arp interval in milliseconds");
module_param_array(arp_ip_target, charp, NULL, 0);
MODULE_PARM_DESC(arp_ip_target, "arp targets in n.n.n.n form");
module_param(arp_validate, charp, 0);
MODULE_PARM_DESC(arp_validate, "validate src/dst of ARP probes; "
			       "0 for none (default), 1 for active, "
			       "2 for backup, 3 for all");
module_param(arp_all_targets, charp, 0);
MODULE_PARM_DESC(arp_all_targets, "fail on any/all arp targets timeout; 0 for any (default), 1 for all");
module_param(fail_over_mac, charp, 0);
MODULE_PARM_DESC(fail_over_mac, "For active-backup, do not set all slaves to "
				"the same MAC; 0 for none (default), "
				"1 for active, 2 for follow");
module_param(all_slaves_active, int, 0);
MODULE_PARM_DESC(all_slaves_active, "Keep all frames received on an interface "
				     "by setting active flag for all slaves; "
				     "0 for never (default), 1 for always.");
module_param(resend_igmp, int, 0);
MODULE_PARM_DESC(resend_igmp, "Number of IGMP membership reports to send on "
			      "link failure");
module_param(packets_per_slave, int, 0);
MODULE_PARM_DESC(packets_per_slave, "Packets to send per slave in balance-rr "
				    "mode; 0 for a random slave, 1 packet per "
				    "slave (default), >1 packets per slave.");
module_param(lp_interval, uint, 0);
MODULE_PARM_DESC(lp_interval, "The number of seconds between instances where "
			      "the bonding driver sends learning packets to "
			      "each slaves peer switch. The default is 1.");

/*----------------------------- Global variables ----------------------------*/

#ifdef CONFIG_NET_POLL_CONTROLLER
atomic_t netpoll_block_tx = ATOMIC_INIT(0);
#endif

unsigned int bond_net_id __read_mostly;

static const struct flow_dissector_key flow_keys_bonding_keys[] = {
	{
		.key_id = FLOW_DISSECTOR_KEY_CONTROL,
		.offset = offsetof(struct flow_keys, control),
	},
	{
		.key_id = FLOW_DISSECTOR_KEY_BASIC,
		.offset = offsetof(struct flow_keys, basic),
	},
	{
		.key_id = FLOW_DISSECTOR_KEY_IPV4_ADDRS,
		.offset = offsetof(struct flow_keys, addrs.v4addrs),
	},
	{
		.key_id = FLOW_DISSECTOR_KEY_IPV6_ADDRS,
		.offset = offsetof(struct flow_keys, addrs.v6addrs),
	},
	{
		.key_id = FLOW_DISSECTOR_KEY_TIPC,
		.offset = offsetof(struct flow_keys, addrs.tipckey),
	},
	{
		.key_id = FLOW_DISSECTOR_KEY_PORTS,
		.offset = offsetof(struct flow_keys, ports),
	},
	{
		.key_id = FLOW_DISSECTOR_KEY_ICMP,
		.offset = offsetof(struct flow_keys, icmp),
	},
	{
		.key_id = FLOW_DISSECTOR_KEY_VLAN,
		.offset = offsetof(struct flow_keys, vlan),
	},
	{
		.key_id = FLOW_DISSECTOR_KEY_FLOW_LABEL,
		.offset = offsetof(struct flow_keys, tags),
	},
	{
		.key_id = FLOW_DISSECTOR_KEY_GRE_KEYID,
		.offset = offsetof(struct flow_keys, keyid),
	},
};

static struct flow_dissector flow_keys_bonding __read_mostly;

/*-------------------------- Forward declarations ---------------------------*/

static int bond_init(struct net_device *bond_dev);
static void bond_uninit(struct net_device *bond_dev);
static void bond_get_stats(struct net_device *bond_dev,
			   struct rtnl_link_stats64 *stats);
static void bond_slave_arr_handler(struct work_struct *work);
static bool bond_time_in_interval(struct bonding *bond, unsigned long last_act,
				  int mod);
static void bond_netdev_notify_work(struct work_struct *work);

/*---------------------------- General routines -----------------------------*/

const char *bond_mode_name(int mode)
{
	static const char *names[] = {
		[BOND_MODE_ROUNDROBIN] = "load balancing (round-robin)",
		[BOND_MODE_ACTIVEBACKUP] = "fault-tolerance (active-backup)",
		[BOND_MODE_XOR] = "load balancing (xor)",
		[BOND_MODE_BROADCAST] = "fault-tolerance (broadcast)",
		[BOND_MODE_8023AD] = "IEEE 802.3ad Dynamic link aggregation",
		[BOND_MODE_TLB] = "transmit load balancing",
		[BOND_MODE_ALB] = "adaptive load balancing",
	};

	if (mode < BOND_MODE_ROUNDROBIN || mode > BOND_MODE_ALB)
		return "unknown";

	return names[mode];
}

/**
 * bond_dev_queue_xmit - Prepare skb for xmit.
 *
 * @bond: bond device that got this skb for tx.
 * @skb: hw accel VLAN tagged skb to transmit
 * @slave_dev: slave that is supposed to xmit this skbuff
 */
netdev_tx_t bond_dev_queue_xmit(struct bonding *bond, struct sk_buff *skb,
			struct net_device *slave_dev)
{
	skb->dev = slave_dev;

	BUILD_BUG_ON(sizeof(skb->queue_mapping) !=
		     sizeof(qdisc_skb_cb(skb)->slave_dev_queue_mapping));
	skb_set_queue_mapping(skb, qdisc_skb_cb(skb)->slave_dev_queue_mapping);

	if (unlikely(netpoll_tx_running(bond->dev)))
		return bond_netpoll_send_skb(bond_get_slave_by_dev(bond, slave_dev), skb);

	return dev_queue_xmit(skb);
}

bool bond_sk_check(struct bonding *bond)
{
	switch (BOND_MODE(bond)) {
	case BOND_MODE_8023AD:
	case BOND_MODE_XOR:
		if (bond->params.xmit_policy == BOND_XMIT_POLICY_LAYER34)
			return true;
		fallthrough;
	default:
		return false;
	}
}

/*---------------------------------- VLAN -----------------------------------*/

/* In the following 2 functions, bond_vlan_rx_add_vid and bond_vlan_rx_kill_vid,
 * We don't protect the slave list iteration with a lock because:
 * a. This operation is performed in IOCTL context,
 * b. The operation is protected by the RTNL semaphore in the 8021q code,
 * c. Holding a lock with BH disabled while directly calling a base driver
 *    entry point is generally a BAD idea.
 *
 * The design of synchronization/protection for this operation in the 8021q
 * module is good for one or more VLAN devices over a single physical device
 * and cannot be extended for a teaming solution like bonding, so there is a
 * potential race condition here where a net device from the vlan group might
 * be referenced (either by a base driver or the 8021q code) while it is being
 * removed from the system. However, it turns out we're not making matters
 * worse, and if it works for regular VLAN usage it will work here too.
*/

/**
 * bond_vlan_rx_add_vid - Propagates adding an id to slaves
 * @bond_dev: bonding net device that got called
 * @proto: network protocol ID
 * @vid: vlan id being added
 */
static int bond_vlan_rx_add_vid(struct net_device *bond_dev,
				__be16 proto, u16 vid)
{
	struct bonding *bond = netdev_priv(bond_dev);
	struct slave *slave, *rollback_slave;
	struct list_head *iter;
	int res;

	bond_for_each_slave(bond, slave, iter) {
		res = vlan_vid_add(slave->dev, proto, vid);
		if (res)
			goto unwind;
	}

	return 0;

unwind:
	/* unwind to the slave that failed */
	bond_for_each_slave(bond, rollback_slave, iter) {
		if (rollback_slave == slave)
			break;

		vlan_vid_del(rollback_slave->dev, proto, vid);
	}

	return res;
}

/**
 * bond_vlan_rx_kill_vid - Propagates deleting an id to slaves
 * @bond_dev: bonding net device that got called
 * @proto: network protocol ID
 * @vid: vlan id being removed
 */
static int bond_vlan_rx_kill_vid(struct net_device *bond_dev,
				 __be16 proto, u16 vid)
{
	struct bonding *bond = netdev_priv(bond_dev);
	struct list_head *iter;
	struct slave *slave;

	bond_for_each_slave(bond, slave, iter)
		vlan_vid_del(slave->dev, proto, vid);

	if (bond_is_lb(bond))
		bond_alb_clear_vlan(bond, vid);

	return 0;
}

/*---------------------------------- XFRM -----------------------------------*/

#ifdef CONFIG_XFRM_OFFLOAD
/**
 * bond_ipsec_add_sa - program device with a security association
 * @xs: pointer to transformer state struct
 **/
static int bond_ipsec_add_sa(struct xfrm_state *xs)
{
	struct net_device *bond_dev = xs->xso.dev;
	struct bond_ipsec *ipsec;
	struct bonding *bond;
	struct slave *slave;
	int err;

	if (!bond_dev)
		return -EINVAL;

	rcu_read_lock();
	bond = netdev_priv(bond_dev);
	slave = rcu_dereference(bond->curr_active_slave);
	if (!slave) {
		rcu_read_unlock();
		return -ENODEV;
	}

	if (!slave->dev->xfrmdev_ops ||
	    !slave->dev->xfrmdev_ops->xdo_dev_state_add ||
	    netif_is_bond_master(slave->dev)) {
		slave_warn(bond_dev, slave->dev, "Slave does not support ipsec offload\n");
		rcu_read_unlock();
		return -EINVAL;
	}

	ipsec = kmalloc(sizeof(*ipsec), GFP_ATOMIC);
	if (!ipsec) {
		rcu_read_unlock();
		return -ENOMEM;
	}
	xs->xso.real_dev = slave->dev;

	err = slave->dev->xfrmdev_ops->xdo_dev_state_add(xs);
	if (!err) {
		ipsec->xs = xs;
		INIT_LIST_HEAD(&ipsec->list);
		spin_lock_bh(&bond->ipsec_lock);
		list_add(&ipsec->list, &bond->ipsec_list);
		spin_unlock_bh(&bond->ipsec_lock);
	} else {
		kfree(ipsec);
	}
	rcu_read_unlock();
	return err;
}

static void bond_ipsec_add_sa_all(struct bonding *bond)
{
	struct net_device *bond_dev = bond->dev;
	struct bond_ipsec *ipsec;
	struct slave *slave;

	rcu_read_lock();
	slave = rcu_dereference(bond->curr_active_slave);
	if (!slave)
		goto out;

	if (!slave->dev->xfrmdev_ops ||
	    !slave->dev->xfrmdev_ops->xdo_dev_state_add ||
	    netif_is_bond_master(slave->dev)) {
		spin_lock_bh(&bond->ipsec_lock);
		if (!list_empty(&bond->ipsec_list))
			slave_warn(bond_dev, slave->dev,
				   "%s: no slave xdo_dev_state_add\n",
				   __func__);
		spin_unlock_bh(&bond->ipsec_lock);
		goto out;
	}

	spin_lock_bh(&bond->ipsec_lock);
	list_for_each_entry(ipsec, &bond->ipsec_list, list) {
		ipsec->xs->xso.real_dev = slave->dev;
		if (slave->dev->xfrmdev_ops->xdo_dev_state_add(ipsec->xs)) {
			slave_warn(bond_dev, slave->dev, "%s: failed to add SA\n", __func__);
			ipsec->xs->xso.real_dev = NULL;
		}
	}
	spin_unlock_bh(&bond->ipsec_lock);
out:
	rcu_read_unlock();
}

/**
 * bond_ipsec_del_sa - clear out this specific SA
 * @xs: pointer to transformer state struct
 **/
static void bond_ipsec_del_sa(struct xfrm_state *xs)
{
	struct net_device *bond_dev = xs->xso.dev;
	struct bond_ipsec *ipsec;
	struct bonding *bond;
	struct slave *slave;

	if (!bond_dev)
		return;

	rcu_read_lock();
	bond = netdev_priv(bond_dev);
	slave = rcu_dereference(bond->curr_active_slave);

	if (!slave)
		goto out;

	if (!xs->xso.real_dev)
		goto out;

	WARN_ON(xs->xso.real_dev != slave->dev);

	if (!slave->dev->xfrmdev_ops ||
	    !slave->dev->xfrmdev_ops->xdo_dev_state_delete ||
	    netif_is_bond_master(slave->dev)) {
		slave_warn(bond_dev, slave->dev, "%s: no slave xdo_dev_state_delete\n", __func__);
		goto out;
	}

	slave->dev->xfrmdev_ops->xdo_dev_state_delete(xs);
out:
	spin_lock_bh(&bond->ipsec_lock);
	list_for_each_entry(ipsec, &bond->ipsec_list, list) {
		if (ipsec->xs == xs) {
			list_del(&ipsec->list);
			kfree(ipsec);
			break;
		}
	}
	spin_unlock_bh(&bond->ipsec_lock);
	rcu_read_unlock();
}

static void bond_ipsec_del_sa_all(struct bonding *bond)
{
	struct net_device *bond_dev = bond->dev;
	struct bond_ipsec *ipsec;
	struct slave *slave;

	rcu_read_lock();
	slave = rcu_dereference(bond->curr_active_slave);
	if (!slave) {
		rcu_read_unlock();
		return;
	}

	spin_lock_bh(&bond->ipsec_lock);
	list_for_each_entry(ipsec, &bond->ipsec_list, list) {
		if (!ipsec->xs->xso.real_dev)
			continue;

		if (!slave->dev->xfrmdev_ops ||
		    !slave->dev->xfrmdev_ops->xdo_dev_state_delete ||
		    netif_is_bond_master(slave->dev)) {
			slave_warn(bond_dev, slave->dev,
				   "%s: no slave xdo_dev_state_delete\n",
				   __func__);
		} else {
			slave->dev->xfrmdev_ops->xdo_dev_state_delete(ipsec->xs);
		}
		ipsec->xs->xso.real_dev = NULL;
	}
	spin_unlock_bh(&bond->ipsec_lock);
	rcu_read_unlock();
}

/**
 * bond_ipsec_offload_ok - can this packet use the xfrm hw offload
 * @skb: current data packet
 * @xs: pointer to transformer state struct
 **/
static bool bond_ipsec_offload_ok(struct sk_buff *skb, struct xfrm_state *xs)
{
	struct net_device *bond_dev = xs->xso.dev;
	struct net_device *real_dev;
	struct slave *curr_active;
	struct bonding *bond;
	int err;

	bond = netdev_priv(bond_dev);
	rcu_read_lock();
	curr_active = rcu_dereference(bond->curr_active_slave);
	real_dev = curr_active->dev;

	if (BOND_MODE(bond) != BOND_MODE_ACTIVEBACKUP) {
		err = false;
		goto out;
	}

	if (!xs->xso.real_dev) {
		err = false;
		goto out;
	}

	if (!real_dev->xfrmdev_ops ||
	    !real_dev->xfrmdev_ops->xdo_dev_offload_ok ||
	    netif_is_bond_master(real_dev)) {
		err = false;
		goto out;
	}

	err = real_dev->xfrmdev_ops->xdo_dev_offload_ok(skb, xs);
out:
	rcu_read_unlock();
	return err;
}

static const struct xfrmdev_ops bond_xfrmdev_ops = {
	.xdo_dev_state_add = bond_ipsec_add_sa,
	.xdo_dev_state_delete = bond_ipsec_del_sa,
	.xdo_dev_offload_ok = bond_ipsec_offload_ok,
};
#endif /* CONFIG_XFRM_OFFLOAD */

/*------------------------------- Link status -------------------------------*/

/* Set the carrier state for the master according to the state of its
 * slaves.  If any slaves are up, the master is up.  In 802.3ad mode,
 * do special 802.3ad magic.
 *
 * Returns zero if carrier state does not change, nonzero if it does.
 */
int bond_set_carrier(struct bonding *bond)
{
	struct list_head *iter;
	struct slave *slave;

	if (!bond_has_slaves(bond))
		goto down;

	if (BOND_MODE(bond) == BOND_MODE_8023AD)
		return bond_3ad_set_carrier(bond);

	bond_for_each_slave(bond, slave, iter) {
		if (slave->link == BOND_LINK_UP) {
			if (!netif_carrier_ok(bond->dev)) {
				netif_carrier_on(bond->dev);
				return 1;
			}
			return 0;
		}
	}

down:
	if (netif_carrier_ok(bond->dev)) {
		netif_carrier_off(bond->dev);
		return 1;
	}
	return 0;
}

/* Get link speed and duplex from the slave's base driver
 * using ethtool. If for some reason the call fails or the
 * values are invalid, set speed and duplex to -1,
 * and return. Return 1 if speed or duplex settings are
 * UNKNOWN; 0 otherwise.
 */
static int bond_update_speed_duplex(struct slave *slave)
{
	struct net_device *slave_dev = slave->dev;
	struct ethtool_link_ksettings ecmd;
	int res;

	slave->speed = SPEED_UNKNOWN;
	slave->duplex = DUPLEX_UNKNOWN;

	res = __ethtool_get_link_ksettings(slave_dev, &ecmd);
	if (res < 0)
		return 1;
	if (ecmd.base.speed == 0 || ecmd.base.speed == ((__u32)-1))
		return 1;
	switch (ecmd.base.duplex) {
	case DUPLEX_FULL:
	case DUPLEX_HALF:
		break;
	default:
		return 1;
	}

	slave->speed = ecmd.base.speed;
	slave->duplex = ecmd.base.duplex;

	return 0;
}

const char *bond_slave_link_status(s8 link)
{
	switch (link) {
	case BOND_LINK_UP:
		return "up";
	case BOND_LINK_FAIL:
		return "going down";
	case BOND_LINK_DOWN:
		return "down";
	case BOND_LINK_BACK:
		return "going back";
	default:
		return "unknown";
	}
}

/* if <dev> supports MII link status reporting, check its link status.
 *
 * We either do MII/ETHTOOL ioctls, or check netif_carrier_ok(),
 * depending upon the setting of the use_carrier parameter.
 *
 * Return either BMSR_LSTATUS, meaning that the link is up (or we
 * can't tell and just pretend it is), or 0, meaning that the link is
 * down.
 *
 * If reporting is non-zero, instead of faking link up, return -1 if
 * both ETHTOOL and MII ioctls fail (meaning the device does not
 * support them).  If use_carrier is set, return whatever it says.
 * It'd be nice if there was a good way to tell if a driver supports
 * netif_carrier, but there really isn't.
 */
static int bond_check_dev_link(struct bonding *bond,
			       struct net_device *slave_dev, int reporting)
{
	const struct net_device_ops *slave_ops = slave_dev->netdev_ops;
	int (*ioctl)(struct net_device *, struct ifreq *, int);
	struct ifreq ifr;
	struct mii_ioctl_data *mii;

	if (!reporting && !netif_running(slave_dev))
		return 0;

	if (bond->params.use_carrier)
		return netif_carrier_ok(slave_dev) ? BMSR_LSTATUS : 0;

	/* Try to get link status using Ethtool first. */
	if (slave_dev->ethtool_ops->get_link)
		return slave_dev->ethtool_ops->get_link(slave_dev) ?
			BMSR_LSTATUS : 0;

	/* Ethtool can't be used, fallback to MII ioctls. */
	ioctl = slave_ops->ndo_do_ioctl;
	if (ioctl) {
		/* TODO: set pointer to correct ioctl on a per team member
		 *       bases to make this more efficient. that is, once
		 *       we determine the correct ioctl, we will always
		 *       call it and not the others for that team
		 *       member.
		 */

		/* We cannot assume that SIOCGMIIPHY will also read a
		 * register; not all network drivers (e.g., e100)
		 * support that.
		 */

		/* Yes, the mii is overlaid on the ifreq.ifr_ifru */
		strscpy_pad(ifr.ifr_name, slave_dev->name, IFNAMSIZ);
		mii = if_mii(&ifr);
		if (ioctl(slave_dev, &ifr, SIOCGMIIPHY) == 0) {
			mii->reg_num = MII_BMSR;
			if (ioctl(slave_dev, &ifr, SIOCGMIIREG) == 0)
				return mii->val_out & BMSR_LSTATUS;
		}
	}

	/* If reporting, report that either there's no dev->do_ioctl,
	 * or both SIOCGMIIREG and get_link failed (meaning that we
	 * cannot report link status).  If not reporting, pretend
	 * we're ok.
	 */
	return reporting ? -1 : BMSR_LSTATUS;
}

/*----------------------------- Multicast list ------------------------------*/

/* Push the promiscuity flag down to appropriate slaves */
static int bond_set_promiscuity(struct bonding *bond, int inc)
{
	struct list_head *iter;
	int err = 0;

	if (bond_uses_primary(bond)) {
		struct slave *curr_active = rtnl_dereference(bond->curr_active_slave);

		if (curr_active)
			err = dev_set_promiscuity(curr_active->dev, inc);
	} else {
		struct slave *slave;

		bond_for_each_slave(bond, slave, iter) {
			err = dev_set_promiscuity(slave->dev, inc);
			if (err)
				return err;
		}
	}
	return err;
}

/* Push the allmulti flag down to all slaves */
static int bond_set_allmulti(struct bonding *bond, int inc)
{
	struct list_head *iter;
	int err = 0;

	if (bond_uses_primary(bond)) {
		struct slave *curr_active = rtnl_dereference(bond->curr_active_slave);

		if (curr_active)
			err = dev_set_allmulti(curr_active->dev, inc);
	} else {
		struct slave *slave;

		bond_for_each_slave(bond, slave, iter) {
			err = dev_set_allmulti(slave->dev, inc);
			if (err)
				return err;
		}
	}
	return err;
}

/* Retrieve the list of registered multicast addresses for the bonding
 * device and retransmit an IGMP JOIN request to the current active
 * slave.
 */
static void bond_resend_igmp_join_requests_delayed(struct work_struct *work)
{
	struct bonding *bond = container_of(work, struct bonding,
					    mcast_work.work);

	if (!rtnl_trylock()) {
		queue_delayed_work(bond->wq, &bond->mcast_work, 1);
		return;
	}
	call_netdevice_notifiers(NETDEV_RESEND_IGMP, bond->dev);

	if (bond->igmp_retrans > 1) {
		bond->igmp_retrans--;
		queue_delayed_work(bond->wq, &bond->mcast_work, HZ/5);
	}
	rtnl_unlock();
}

/* Flush bond's hardware addresses from slave */
static void bond_hw_addr_flush(struct net_device *bond_dev,
			       struct net_device *slave_dev)
{
	struct bonding *bond = netdev_priv(bond_dev);

	dev_uc_unsync(slave_dev, bond_dev);
	dev_mc_unsync(slave_dev, bond_dev);

	if (BOND_MODE(bond) == BOND_MODE_8023AD) {
		/* del lacpdu mc addr from mc list */
		u8 lacpdu_multicast[ETH_ALEN] = MULTICAST_LACPDU_ADDR;

		dev_mc_del(slave_dev, lacpdu_multicast);
	}
}

/*--------------------------- Active slave change ---------------------------*/

/* Update the hardware address list and promisc/allmulti for the new and
 * old active slaves (if any).  Modes that are not using primary keep all
 * slaves up date at all times; only the modes that use primary need to call
 * this function to swap these settings during a failover.
 */
static void bond_hw_addr_swap(struct bonding *bond, struct slave *new_active,
			      struct slave *old_active)
{
	if (old_active) {
		if (bond->dev->flags & IFF_PROMISC)
			dev_set_promiscuity(old_active->dev, -1);

		if (bond->dev->flags & IFF_ALLMULTI)
			dev_set_allmulti(old_active->dev, -1);

		bond_hw_addr_flush(bond->dev, old_active->dev);
	}

	if (new_active) {
		/* FIXME: Signal errors upstream. */
		if (bond->dev->flags & IFF_PROMISC)
			dev_set_promiscuity(new_active->dev, 1);

		if (bond->dev->flags & IFF_ALLMULTI)
			dev_set_allmulti(new_active->dev, 1);

		netif_addr_lock_bh(bond->dev);
		dev_uc_sync(new_active->dev, bond->dev);
		dev_mc_sync(new_active->dev, bond->dev);
		netif_addr_unlock_bh(bond->dev);
	}
}

/**
 * bond_set_dev_addr - clone slave's address to bond
 * @bond_dev: bond net device
 * @slave_dev: slave net device
 *
 * Should be called with RTNL held.
 */
static int bond_set_dev_addr(struct net_device *bond_dev,
			     struct net_device *slave_dev)
{
	int err;

	slave_dbg(bond_dev, slave_dev, "bond_dev=%p slave_dev=%p slave_dev->addr_len=%d\n",
		  bond_dev, slave_dev, slave_dev->addr_len);
	err = dev_pre_changeaddr_notify(bond_dev, slave_dev->dev_addr, NULL);
	if (err)
		return err;

	memcpy(bond_dev->dev_addr, slave_dev->dev_addr, slave_dev->addr_len);
	bond_dev->addr_assign_type = NET_ADDR_STOLEN;
	call_netdevice_notifiers(NETDEV_CHANGEADDR, bond_dev);
	return 0;
}

static struct slave *bond_get_old_active(struct bonding *bond,
					 struct slave *new_active)
{
	struct slave *slave;
	struct list_head *iter;

	bond_for_each_slave(bond, slave, iter) {
		if (slave == new_active)
			continue;

		if (ether_addr_equal(bond->dev->dev_addr, slave->dev->dev_addr))
			return slave;
	}

	return NULL;
}

/* bond_do_fail_over_mac
 *
 * Perform special MAC address swapping for fail_over_mac settings
 *
 * Called with RTNL
 */
static void bond_do_fail_over_mac(struct bonding *bond,
				  struct slave *new_active,
				  struct slave *old_active)
{
	u8 tmp_mac[MAX_ADDR_LEN];
	struct sockaddr_storage ss;
	int rv;

	switch (bond->params.fail_over_mac) {
	case BOND_FOM_ACTIVE:
		if (new_active) {
			rv = bond_set_dev_addr(bond->dev, new_active->dev);
			if (rv)
				slave_err(bond->dev, new_active->dev, "Error %d setting bond MAC from slave\n",
					  -rv);
		}
		break;
	case BOND_FOM_FOLLOW:
		/* if new_active && old_active, swap them
		 * if just old_active, do nothing (going to no active slave)
		 * if just new_active, set new_active to bond's MAC
		 */
		if (!new_active)
			return;

		if (!old_active)
			old_active = bond_get_old_active(bond, new_active);

		if (old_active) {
			bond_hw_addr_copy(tmp_mac, new_active->dev->dev_addr,
					  new_active->dev->addr_len);
			bond_hw_addr_copy(ss.__data,
					  old_active->dev->dev_addr,
					  old_active->dev->addr_len);
			ss.ss_family = new_active->dev->type;
		} else {
			bond_hw_addr_copy(ss.__data, bond->dev->dev_addr,
					  bond->dev->addr_len);
			ss.ss_family = bond->dev->type;
		}

		rv = dev_set_mac_address(new_active->dev,
					 (struct sockaddr *)&ss, NULL);
		if (rv) {
			slave_err(bond->dev, new_active->dev, "Error %d setting MAC of new active slave\n",
				  -rv);
			goto out;
		}

		if (!old_active)
			goto out;

		bond_hw_addr_copy(ss.__data, tmp_mac,
				  new_active->dev->addr_len);
		ss.ss_family = old_active->dev->type;

		rv = dev_set_mac_address(old_active->dev,
					 (struct sockaddr *)&ss, NULL);
		if (rv)
			slave_err(bond->dev, old_active->dev, "Error %d setting MAC of old active slave\n",
				  -rv);
out:
		break;
	default:
		netdev_err(bond->dev, "bond_do_fail_over_mac impossible: bad policy %d\n",
			   bond->params.fail_over_mac);
		break;
	}

}

static struct slave *bond_choose_primary_or_current(struct bonding *bond)
{
	struct slave *prim = rtnl_dereference(bond->primary_slave);
	struct slave *curr = rtnl_dereference(bond->curr_active_slave);

	if (!prim || prim->link != BOND_LINK_UP) {
		if (!curr || curr->link != BOND_LINK_UP)
			return NULL;
		return curr;
	}

	if (bond->force_primary) {
		bond->force_primary = false;
		return prim;
	}

	if (!curr || curr->link != BOND_LINK_UP)
		return prim;

	/* At this point, prim and curr are both up */
	switch (bond->params.primary_reselect) {
	case BOND_PRI_RESELECT_ALWAYS:
		return prim;
	case BOND_PRI_RESELECT_BETTER:
		if (prim->speed < curr->speed)
			return curr;
		if (prim->speed == curr->speed && prim->duplex <= curr->duplex)
			return curr;
		return prim;
	case BOND_PRI_RESELECT_FAILURE:
		return curr;
	default:
		netdev_err(bond->dev, "impossible primary_reselect %d\n",
			   bond->params.primary_reselect);
		return curr;
	}
}

/**
 * bond_find_best_slave - select the best available slave to be the active one
 * @bond: our bonding struct
 */
static struct slave *bond_find_best_slave(struct bonding *bond)
{
	struct slave *slave, *bestslave = NULL;
	struct list_head *iter;
	int mintime = bond->params.updelay;

	slave = bond_choose_primary_or_current(bond);
	if (slave)
		return slave;

	bond_for_each_slave(bond, slave, iter) {
		if (slave->link == BOND_LINK_UP)
			return slave;
		if (slave->link == BOND_LINK_BACK && bond_slave_is_up(slave) &&
		    slave->delay < mintime) {
			mintime = slave->delay;
			bestslave = slave;
		}
	}

	return bestslave;
}

static bool bond_should_notify_peers(struct bonding *bond)
{
	struct slave *slave;

	rcu_read_lock();
	slave = rcu_dereference(bond->curr_active_slave);
	rcu_read_unlock();

	netdev_dbg(bond->dev, "bond_should_notify_peers: slave %s\n",
		   slave ? slave->dev->name : "NULL");

	if (!slave || !bond->send_peer_notif ||
	    bond->send_peer_notif %
	    max(1, bond->params.peer_notif_delay) != 0 ||
	    !netif_carrier_ok(bond->dev) ||
	    test_bit(__LINK_STATE_LINKWATCH_PENDING, &slave->dev->state))
		return false;

	return true;
}

/**
 * bond_change_active_slave - change the active slave into the specified one
 * @bond: our bonding struct
 * @new_active: the new slave to make the active one
 *
 * Set the new slave to the bond's settings and unset them on the old
 * curr_active_slave.
 * Setting include flags, mc-list, promiscuity, allmulti, etc.
 *
 * If @new's link state is %BOND_LINK_BACK we'll set it to %BOND_LINK_UP,
 * because it is apparently the best available slave we have, even though its
 * updelay hasn't timed out yet.
 *
 * Caller must hold RTNL.
 */
void bond_change_active_slave(struct bonding *bond, struct slave *new_active)
{
	struct slave *old_active;

	ASSERT_RTNL();

	old_active = rtnl_dereference(bond->curr_active_slave);

	if (old_active == new_active)
		return;

#ifdef CONFIG_XFRM_OFFLOAD
	bond_ipsec_del_sa_all(bond);
#endif /* CONFIG_XFRM_OFFLOAD */

	if (new_active) {
		new_active->last_link_up = jiffies;

		if (new_active->link == BOND_LINK_BACK) {
			if (bond_uses_primary(bond)) {
				slave_info(bond->dev, new_active->dev, "making interface the new active one %d ms earlier\n",
					   (bond->params.updelay - new_active->delay) * bond->params.miimon);
			}

			new_active->delay = 0;
			bond_set_slave_link_state(new_active, BOND_LINK_UP,
						  BOND_SLAVE_NOTIFY_NOW);

			if (BOND_MODE(bond) == BOND_MODE_8023AD)
				bond_3ad_handle_link_change(new_active, BOND_LINK_UP);

			if (bond_is_lb(bond))
				bond_alb_handle_link_change(bond, new_active, BOND_LINK_UP);
		} else {
			if (bond_uses_primary(bond))
				slave_info(bond->dev, new_active->dev, "making interface the new active one\n");
		}
	}

	if (bond_uses_primary(bond))
		bond_hw_addr_swap(bond, new_active, old_active);

	if (bond_is_lb(bond)) {
		bond_alb_handle_active_change(bond, new_active);
		if (old_active)
			bond_set_slave_inactive_flags(old_active,
						      BOND_SLAVE_NOTIFY_NOW);
		if (new_active)
			bond_set_slave_active_flags(new_active,
						    BOND_SLAVE_NOTIFY_NOW);
	} else {
		rcu_assign_pointer(bond->curr_active_slave, new_active);
	}

	if (BOND_MODE(bond) == BOND_MODE_ACTIVEBACKUP) {
		if (old_active)
			bond_set_slave_inactive_flags(old_active,
						      BOND_SLAVE_NOTIFY_NOW);

		if (new_active) {
			bool should_notify_peers = false;

			bond_set_slave_active_flags(new_active,
						    BOND_SLAVE_NOTIFY_NOW);

			if (bond->params.fail_over_mac)
				bond_do_fail_over_mac(bond, new_active,
						      old_active);

			if (netif_running(bond->dev)) {
				bond->send_peer_notif =
					bond->params.num_peer_notif *
					max(1, bond->params.peer_notif_delay);
				should_notify_peers =
					bond_should_notify_peers(bond);
			}

			call_netdevice_notifiers(NETDEV_BONDING_FAILOVER, bond->dev);
			if (should_notify_peers) {
				bond->send_peer_notif--;
				call_netdevice_notifiers(NETDEV_NOTIFY_PEERS,
							 bond->dev);
			}
		}
	}

#ifdef CONFIG_XFRM_OFFLOAD
	bond_ipsec_add_sa_all(bond);
#endif /* CONFIG_XFRM_OFFLOAD */

	/* resend IGMP joins since active slave has changed or
	 * all were sent on curr_active_slave.
	 * resend only if bond is brought up with the affected
	 * bonding modes and the retransmission is enabled
	 */
	if (netif_running(bond->dev) && (bond->params.resend_igmp > 0) &&
	    ((bond_uses_primary(bond) && new_active) ||
	     BOND_MODE(bond) == BOND_MODE_ROUNDROBIN)) {
		bond->igmp_retrans = bond->params.resend_igmp;
		queue_delayed_work(bond->wq, &bond->mcast_work, 1);
	}
}

/**
 * bond_select_active_slave - select a new active slave, if needed
 * @bond: our bonding struct
 *
 * This functions should be called when one of the following occurs:
 * - The old curr_active_slave has been released or lost its link.
 * - The primary_slave has got its link back.
 * - A slave has got its link back and there's no old curr_active_slave.
 *
 * Caller must hold RTNL.
 */
void bond_select_active_slave(struct bonding *bond)
{
	struct slave *best_slave;
	int rv;

	ASSERT_RTNL();

	best_slave = bond_find_best_slave(bond);
	if (best_slave != rtnl_dereference(bond->curr_active_slave)) {
		bond_change_active_slave(bond, best_slave);
		rv = bond_set_carrier(bond);
		if (!rv)
			return;

		if (netif_carrier_ok(bond->dev))
			netdev_info(bond->dev, "active interface up!\n");
		else
			netdev_info(bond->dev, "now running without any active interface!\n");
	}
}

#ifdef CONFIG_NET_POLL_CONTROLLER
static inline int slave_enable_netpoll(struct slave *slave)
{
	struct netpoll *np;
	int err = 0;

	np = kzalloc(sizeof(*np), GFP_KERNEL);
	err = -ENOMEM;
	if (!np)
		goto out;

	err = __netpoll_setup(np, slave->dev);
	if (err) {
		kfree(np);
		goto out;
	}
	slave->np = np;
out:
	return err;
}
static inline void slave_disable_netpoll(struct slave *slave)
{
	struct netpoll *np = slave->np;

	if (!np)
		return;

	slave->np = NULL;

	__netpoll_free(np);
}

static void bond_poll_controller(struct net_device *bond_dev)
{
	struct bonding *bond = netdev_priv(bond_dev);
	struct slave *slave = NULL;
	struct list_head *iter;
	struct ad_info ad_info;

	if (BOND_MODE(bond) == BOND_MODE_8023AD)
		if (bond_3ad_get_active_agg_info(bond, &ad_info))
			return;

	bond_for_each_slave_rcu(bond, slave, iter) {
		if (!bond_slave_is_up(slave))
			continue;

		if (BOND_MODE(bond) == BOND_MODE_8023AD) {
			struct aggregator *agg =
			    SLAVE_AD_INFO(slave)->port.aggregator;

			if (agg &&
			    agg->aggregator_identifier != ad_info.aggregator_id)
				continue;
		}

		netpoll_poll_dev(slave->dev);
	}
}

static void bond_netpoll_cleanup(struct net_device *bond_dev)
{
	struct bonding *bond = netdev_priv(bond_dev);
	struct list_head *iter;
	struct slave *slave;

	bond_for_each_slave(bond, slave, iter)
		if (bond_slave_is_up(slave))
			slave_disable_netpoll(slave);
}

static int bond_netpoll_setup(struct net_device *dev, struct netpoll_info *ni)
{
	struct bonding *bond = netdev_priv(dev);
	struct list_head *iter;
	struct slave *slave;
	int err = 0;

	bond_for_each_slave(bond, slave, iter) {
		err = slave_enable_netpoll(slave);
		if (err) {
			bond_netpoll_cleanup(dev);
			break;
		}
	}
	return err;
}
#else
static inline int slave_enable_netpoll(struct slave *slave)
{
	return 0;
}
static inline void slave_disable_netpoll(struct slave *slave)
{
}
static void bond_netpoll_cleanup(struct net_device *bond_dev)
{
}
#endif

/*---------------------------------- IOCTL ----------------------------------*/

static netdev_features_t bond_fix_features(struct net_device *dev,
					   netdev_features_t features)
{
	struct bonding *bond = netdev_priv(dev);
	struct list_head *iter;
	netdev_features_t mask;
	struct slave *slave;

#if IS_ENABLED(CONFIG_TLS_DEVICE)
	if (bond_sk_check(bond))
		features |= BOND_TLS_FEATURES;
	else
		features &= ~BOND_TLS_FEATURES;
#endif

	mask = features;

	features &= ~NETIF_F_ONE_FOR_ALL;
	features |= NETIF_F_ALL_FOR_ALL;

	bond_for_each_slave(bond, slave, iter) {
		features = netdev_increment_features(features,
						     slave->dev->features,
						     mask);
	}
	features = netdev_add_tso_features(features, mask);

	return features;
}

#define BOND_VLAN_FEATURES	(NETIF_F_HW_CSUM | NETIF_F_SG | \
				 NETIF_F_FRAGLIST | NETIF_F_GSO_SOFTWARE | \
				 NETIF_F_HIGHDMA | NETIF_F_LRO)

#define BOND_ENC_FEATURES	(NETIF_F_HW_CSUM | NETIF_F_SG | \
				 NETIF_F_RXCSUM | NETIF_F_GSO_SOFTWARE)

#define BOND_MPLS_FEATURES	(NETIF_F_HW_CSUM | NETIF_F_SG | \
				 NETIF_F_GSO_SOFTWARE)



static void bond_compute_features(struct bonding *bond)
{
	unsigned int dst_release_flag = IFF_XMIT_DST_RELEASE |
					IFF_XMIT_DST_RELEASE_PERM;
	netdev_features_t vlan_features = BOND_VLAN_FEATURES;
	netdev_features_t enc_features  = BOND_ENC_FEATURES;
#ifdef CONFIG_XFRM_OFFLOAD
	netdev_features_t xfrm_features  = BOND_XFRM_FEATURES;
#endif /* CONFIG_XFRM_OFFLOAD */
	netdev_features_t mpls_features  = BOND_MPLS_FEATURES;
	struct net_device *bond_dev = bond->dev;
	struct list_head *iter;
	struct slave *slave;
	unsigned short max_hard_header_len = ETH_HLEN;
	unsigned int gso_max_size = GSO_MAX_SIZE;
	u16 gso_max_segs = GSO_MAX_SEGS;

	if (!bond_has_slaves(bond))
		goto done;
	vlan_features &= NETIF_F_ALL_FOR_ALL;
	mpls_features &= NETIF_F_ALL_FOR_ALL;

	bond_for_each_slave(bond, slave, iter) {
		vlan_features = netdev_increment_features(vlan_features,
			slave->dev->vlan_features, BOND_VLAN_FEATURES);

		enc_features = netdev_increment_features(enc_features,
							 slave->dev->hw_enc_features,
							 BOND_ENC_FEATURES);

#ifdef CONFIG_XFRM_OFFLOAD
		xfrm_features = netdev_increment_features(xfrm_features,
							  slave->dev->hw_enc_features,
							  BOND_XFRM_FEATURES);
#endif /* CONFIG_XFRM_OFFLOAD */

		mpls_features = netdev_increment_features(mpls_features,
							  slave->dev->mpls_features,
							  BOND_MPLS_FEATURES);

		dst_release_flag &= slave->dev->priv_flags;
		if (slave->dev->hard_header_len > max_hard_header_len)
			max_hard_header_len = slave->dev->hard_header_len;

		gso_max_size = min(gso_max_size, slave->dev->gso_max_size);
		gso_max_segs = min(gso_max_segs, slave->dev->gso_max_segs);
	}
	bond_dev->hard_header_len = max_hard_header_len;

done:
	bond_dev->vlan_features = vlan_features;
	bond_dev->hw_enc_features = enc_features | NETIF_F_GSO_ENCAP_ALL |
				    NETIF_F_HW_VLAN_CTAG_TX |
<<<<<<< HEAD
				    NETIF_F_HW_VLAN_STAG_TX |
				    NETIF_F_GSO_UDP_L4;
=======
				    NETIF_F_HW_VLAN_STAG_TX;
>>>>>>> 7d2a07b7
#ifdef CONFIG_XFRM_OFFLOAD
	bond_dev->hw_enc_features |= xfrm_features;
#endif /* CONFIG_XFRM_OFFLOAD */
	bond_dev->mpls_features = mpls_features;
	bond_dev->gso_max_segs = gso_max_segs;
	netif_set_gso_max_size(bond_dev, gso_max_size);

	bond_dev->priv_flags &= ~IFF_XMIT_DST_RELEASE;
	if ((bond_dev->priv_flags & IFF_XMIT_DST_RELEASE_PERM) &&
	    dst_release_flag == (IFF_XMIT_DST_RELEASE | IFF_XMIT_DST_RELEASE_PERM))
		bond_dev->priv_flags |= IFF_XMIT_DST_RELEASE;

	netdev_change_features(bond_dev);
}

static void bond_setup_by_slave(struct net_device *bond_dev,
				struct net_device *slave_dev)
{
	bond_dev->header_ops	    = slave_dev->header_ops;

	bond_dev->type		    = slave_dev->type;
	bond_dev->hard_header_len   = slave_dev->hard_header_len;
	bond_dev->needed_headroom   = slave_dev->needed_headroom;
	bond_dev->addr_len	    = slave_dev->addr_len;

	memcpy(bond_dev->broadcast, slave_dev->broadcast,
		slave_dev->addr_len);
}

/* On bonding slaves other than the currently active slave, suppress
 * duplicates except for alb non-mcast/bcast.
 */
static bool bond_should_deliver_exact_match(struct sk_buff *skb,
					    struct slave *slave,
					    struct bonding *bond)
{
	if (bond_is_slave_inactive(slave)) {
		if (BOND_MODE(bond) == BOND_MODE_ALB &&
		    skb->pkt_type != PACKET_BROADCAST &&
		    skb->pkt_type != PACKET_MULTICAST)
			return false;
		return true;
	}
	return false;
}

static rx_handler_result_t bond_handle_frame(struct sk_buff **pskb)
{
	struct sk_buff *skb = *pskb;
	struct slave *slave;
	struct bonding *bond;
	int (*recv_probe)(const struct sk_buff *, struct bonding *,
			  struct slave *);
	int ret = RX_HANDLER_ANOTHER;

	skb = skb_share_check(skb, GFP_ATOMIC);
	if (unlikely(!skb))
		return RX_HANDLER_CONSUMED;

	*pskb = skb;

	slave = bond_slave_get_rcu(skb->dev);
	bond = slave->bond;

	recv_probe = READ_ONCE(bond->recv_probe);
	if (recv_probe) {
		ret = recv_probe(skb, bond, slave);
		if (ret == RX_HANDLER_CONSUMED) {
			consume_skb(skb);
			return ret;
		}
	}

	/*
	 * For packets determined by bond_should_deliver_exact_match() call to
	 * be suppressed we want to make an exception for link-local packets.
	 * This is necessary for e.g. LLDP daemons to be able to monitor
	 * inactive slave links without being forced to bind to them
	 * explicitly.
	 *
	 * At the same time, packets that are passed to the bonding master
	 * (including link-local ones) can have their originating interface
	 * determined via PACKET_ORIGDEV socket option.
	 */
	if (bond_should_deliver_exact_match(skb, slave, bond)) {
		if (is_link_local_ether_addr(eth_hdr(skb)->h_dest))
			return RX_HANDLER_PASS;
		return RX_HANDLER_EXACT;
	}

	skb->dev = bond->dev;

	if (BOND_MODE(bond) == BOND_MODE_ALB &&
	    netif_is_bridge_port(bond->dev) &&
	    skb->pkt_type == PACKET_HOST) {

		if (unlikely(skb_cow_head(skb,
					  skb->data - skb_mac_header(skb)))) {
			kfree_skb(skb);
			return RX_HANDLER_CONSUMED;
		}
		bond_hw_addr_copy(eth_hdr(skb)->h_dest, bond->dev->dev_addr,
				  bond->dev->addr_len);
	}

	return ret;
}

static enum netdev_lag_tx_type bond_lag_tx_type(struct bonding *bond)
{
	switch (BOND_MODE(bond)) {
	case BOND_MODE_ROUNDROBIN:
		return NETDEV_LAG_TX_TYPE_ROUNDROBIN;
	case BOND_MODE_ACTIVEBACKUP:
		return NETDEV_LAG_TX_TYPE_ACTIVEBACKUP;
	case BOND_MODE_BROADCAST:
		return NETDEV_LAG_TX_TYPE_BROADCAST;
	case BOND_MODE_XOR:
	case BOND_MODE_8023AD:
		return NETDEV_LAG_TX_TYPE_HASH;
	default:
		return NETDEV_LAG_TX_TYPE_UNKNOWN;
	}
}

static enum netdev_lag_hash bond_lag_hash_type(struct bonding *bond,
					       enum netdev_lag_tx_type type)
{
	if (type != NETDEV_LAG_TX_TYPE_HASH)
		return NETDEV_LAG_HASH_NONE;

	switch (bond->params.xmit_policy) {
	case BOND_XMIT_POLICY_LAYER2:
		return NETDEV_LAG_HASH_L2;
	case BOND_XMIT_POLICY_LAYER34:
		return NETDEV_LAG_HASH_L34;
	case BOND_XMIT_POLICY_LAYER23:
		return NETDEV_LAG_HASH_L23;
	case BOND_XMIT_POLICY_ENCAP23:
		return NETDEV_LAG_HASH_E23;
	case BOND_XMIT_POLICY_ENCAP34:
		return NETDEV_LAG_HASH_E34;
	case BOND_XMIT_POLICY_VLAN_SRCMAC:
		return NETDEV_LAG_HASH_VLAN_SRCMAC;
	default:
		return NETDEV_LAG_HASH_UNKNOWN;
	}
}

static int bond_master_upper_dev_link(struct bonding *bond, struct slave *slave,
				      struct netlink_ext_ack *extack)
{
	struct netdev_lag_upper_info lag_upper_info;
	enum netdev_lag_tx_type type;

	type = bond_lag_tx_type(bond);
	lag_upper_info.tx_type = type;
	lag_upper_info.hash_type = bond_lag_hash_type(bond, type);

	return netdev_master_upper_dev_link(slave->dev, bond->dev, slave,
					    &lag_upper_info, extack);
}

static void bond_upper_dev_unlink(struct bonding *bond, struct slave *slave)
{
	netdev_upper_dev_unlink(slave->dev, bond->dev);
	slave->dev->flags &= ~IFF_SLAVE;
}

static void slave_kobj_release(struct kobject *kobj)
{
	struct slave *slave = to_slave(kobj);
	struct bonding *bond = bond_get_bond_by_slave(slave);

	cancel_delayed_work_sync(&slave->notify_work);
	if (BOND_MODE(bond) == BOND_MODE_8023AD)
		kfree(SLAVE_AD_INFO(slave));

	kfree(slave);
}

static struct kobj_type slave_ktype = {
	.release = slave_kobj_release,
#ifdef CONFIG_SYSFS
	.sysfs_ops = &slave_sysfs_ops,
#endif
};

static int bond_kobj_init(struct slave *slave)
{
	int err;

	err = kobject_init_and_add(&slave->kobj, &slave_ktype,
				   &(slave->dev->dev.kobj), "bonding_slave");
	if (err)
		kobject_put(&slave->kobj);

	return err;
}

static struct slave *bond_alloc_slave(struct bonding *bond,
				      struct net_device *slave_dev)
{
	struct slave *slave = NULL;

	slave = kzalloc(sizeof(*slave), GFP_KERNEL);
	if (!slave)
		return NULL;

	slave->bond = bond;
	slave->dev = slave_dev;
<<<<<<< HEAD
=======
	INIT_DELAYED_WORK(&slave->notify_work, bond_netdev_notify_work);
>>>>>>> 7d2a07b7

	if (bond_kobj_init(slave))
		return NULL;

	if (BOND_MODE(bond) == BOND_MODE_8023AD) {
		SLAVE_AD_INFO(slave) = kzalloc(sizeof(struct ad_slave_info),
					       GFP_KERNEL);
		if (!SLAVE_AD_INFO(slave)) {
			kobject_put(&slave->kobj);
			return NULL;
		}
	}

	return slave;
}

static void bond_fill_ifbond(struct bonding *bond, struct ifbond *info)
{
	info->bond_mode = BOND_MODE(bond);
	info->miimon = bond->params.miimon;
	info->num_slaves = bond->slave_cnt;
}

static void bond_fill_ifslave(struct slave *slave, struct ifslave *info)
{
	strcpy(info->slave_name, slave->dev->name);
	info->link = slave->link;
	info->state = bond_slave_state(slave);
	info->link_failure_count = slave->link_failure_count;
}

static void bond_netdev_notify_work(struct work_struct *_work)
{
	struct slave *slave = container_of(_work, struct slave,
					   notify_work.work);

	if (rtnl_trylock()) {
		struct netdev_bonding_info binfo;

		bond_fill_ifslave(slave, &binfo.slave);
		bond_fill_ifbond(slave->bond, &binfo.master);
		netdev_bonding_info_change(slave->dev, &binfo);
		rtnl_unlock();
	} else {
		queue_delayed_work(slave->bond->wq, &slave->notify_work, 1);
	}
}

void bond_queue_slave_event(struct slave *slave)
{
	queue_delayed_work(slave->bond->wq, &slave->notify_work, 0);
}

void bond_lower_state_changed(struct slave *slave)
{
	struct netdev_lag_lower_state_info info;

	info.link_up = slave->link == BOND_LINK_UP ||
		       slave->link == BOND_LINK_FAIL;
	info.tx_enabled = bond_is_active_slave(slave);
	netdev_lower_state_changed(slave->dev, &info);
}

/* enslave device <slave> to bond device <master> */
int bond_enslave(struct net_device *bond_dev, struct net_device *slave_dev,
		 struct netlink_ext_ack *extack)
{
	struct bonding *bond = netdev_priv(bond_dev);
	const struct net_device_ops *slave_ops = slave_dev->netdev_ops;
	struct slave *new_slave = NULL, *prev_slave;
	struct sockaddr_storage ss;
	int link_reporting;
	int res = 0, i;

	if (slave_dev->flags & IFF_MASTER &&
	    !netif_is_bond_master(slave_dev)) {
		NL_SET_ERR_MSG(extack, "Device with IFF_MASTER cannot be enslaved");
		netdev_err(bond_dev,
			   "Error: Device with IFF_MASTER cannot be enslaved\n");
		return -EPERM;
	}

	if (!bond->params.use_carrier &&
	    slave_dev->ethtool_ops->get_link == NULL &&
	    slave_ops->ndo_do_ioctl == NULL) {
		slave_warn(bond_dev, slave_dev, "no link monitoring support\n");
	}

	/* already in-use? */
	if (netdev_is_rx_handler_busy(slave_dev)) {
		NL_SET_ERR_MSG(extack, "Device is in use and cannot be enslaved");
		slave_err(bond_dev, slave_dev,
			  "Error: Device is in use and cannot be enslaved\n");
		return -EBUSY;
	}

	if (bond_dev == slave_dev) {
		NL_SET_ERR_MSG(extack, "Cannot enslave bond to itself.");
		netdev_err(bond_dev, "cannot enslave bond to itself.\n");
		return -EPERM;
	}

	/* vlan challenged mutual exclusion */
	/* no need to lock since we're protected by rtnl_lock */
	if (slave_dev->features & NETIF_F_VLAN_CHALLENGED) {
		slave_dbg(bond_dev, slave_dev, "is NETIF_F_VLAN_CHALLENGED\n");
		if (vlan_uses_dev(bond_dev)) {
			NL_SET_ERR_MSG(extack, "Can not enslave VLAN challenged device to VLAN enabled bond");
			slave_err(bond_dev, slave_dev, "Error: cannot enslave VLAN challenged slave on VLAN enabled bond\n");
			return -EPERM;
		} else {
			slave_warn(bond_dev, slave_dev, "enslaved VLAN challenged slave. Adding VLANs will be blocked as long as it is part of bond.\n");
		}
	} else {
		slave_dbg(bond_dev, slave_dev, "is !NETIF_F_VLAN_CHALLENGED\n");
	}

	if (slave_dev->features & NETIF_F_HW_ESP)
		slave_dbg(bond_dev, slave_dev, "is esp-hw-offload capable\n");

	/* Old ifenslave binaries are no longer supported.  These can
	 * be identified with moderate accuracy by the state of the slave:
	 * the current ifenslave will set the interface down prior to
	 * enslaving it; the old ifenslave will not.
	 */
	if (slave_dev->flags & IFF_UP) {
		NL_SET_ERR_MSG(extack, "Device can not be enslaved while up");
		slave_err(bond_dev, slave_dev, "slave is up - this may be due to an out of date ifenslave\n");
		return -EPERM;
	}

	/* set bonding device ether type by slave - bonding netdevices are
	 * created with ether_setup, so when the slave type is not ARPHRD_ETHER
	 * there is a need to override some of the type dependent attribs/funcs.
	 *
	 * bond ether type mutual exclusion - don't allow slaves of dissimilar
	 * ether type (eg ARPHRD_ETHER and ARPHRD_INFINIBAND) share the same bond
	 */
	if (!bond_has_slaves(bond)) {
		if (bond_dev->type != slave_dev->type) {
			slave_dbg(bond_dev, slave_dev, "change device type from %d to %d\n",
				  bond_dev->type, slave_dev->type);

			res = call_netdevice_notifiers(NETDEV_PRE_TYPE_CHANGE,
						       bond_dev);
			res = notifier_to_errno(res);
			if (res) {
				slave_err(bond_dev, slave_dev, "refused to change device type\n");
				return -EBUSY;
			}

			/* Flush unicast and multicast addresses */
			dev_uc_flush(bond_dev);
			dev_mc_flush(bond_dev);

			if (slave_dev->type != ARPHRD_ETHER)
				bond_setup_by_slave(bond_dev, slave_dev);
			else {
				ether_setup(bond_dev);
				bond_dev->priv_flags &= ~IFF_TX_SKB_SHARING;
			}

			call_netdevice_notifiers(NETDEV_POST_TYPE_CHANGE,
						 bond_dev);
		}
	} else if (bond_dev->type != slave_dev->type) {
		NL_SET_ERR_MSG(extack, "Device type is different from other slaves");
		slave_err(bond_dev, slave_dev, "ether type (%d) is different from other slaves (%d), can not enslave it\n",
			  slave_dev->type, bond_dev->type);
		return -EINVAL;
	}

	if (slave_dev->type == ARPHRD_INFINIBAND &&
	    BOND_MODE(bond) != BOND_MODE_ACTIVEBACKUP) {
		NL_SET_ERR_MSG(extack, "Only active-backup mode is supported for infiniband slaves");
		slave_warn(bond_dev, slave_dev, "Type (%d) supports only active-backup mode\n",
			   slave_dev->type);
		res = -EOPNOTSUPP;
		goto err_undo_flags;
	}

	if (!slave_ops->ndo_set_mac_address ||
	    slave_dev->type == ARPHRD_INFINIBAND) {
		slave_warn(bond_dev, slave_dev, "The slave device specified does not support setting the MAC address\n");
		if (BOND_MODE(bond) == BOND_MODE_ACTIVEBACKUP &&
		    bond->params.fail_over_mac != BOND_FOM_ACTIVE) {
			if (!bond_has_slaves(bond)) {
				bond->params.fail_over_mac = BOND_FOM_ACTIVE;
				slave_warn(bond_dev, slave_dev, "Setting fail_over_mac to active for active-backup mode\n");
			} else {
				NL_SET_ERR_MSG(extack, "Slave device does not support setting the MAC address, but fail_over_mac is not set to active");
				slave_err(bond_dev, slave_dev, "The slave device specified does not support setting the MAC address, but fail_over_mac is not set to active\n");
				res = -EOPNOTSUPP;
				goto err_undo_flags;
			}
		}
	}

	call_netdevice_notifiers(NETDEV_JOIN, slave_dev);

	/* If this is the first slave, then we need to set the master's hardware
	 * address to be the same as the slave's.
	 */
	if (!bond_has_slaves(bond) &&
	    bond->dev->addr_assign_type == NET_ADDR_RANDOM) {
		res = bond_set_dev_addr(bond->dev, slave_dev);
		if (res)
			goto err_undo_flags;
	}

	new_slave = bond_alloc_slave(bond, slave_dev);
	if (!new_slave) {
		res = -ENOMEM;
		goto err_undo_flags;
	}

	/* Set the new_slave's queue_id to be zero.  Queue ID mapping
	 * is set via sysfs or module option if desired.
	 */
	new_slave->queue_id = 0;

	/* Save slave's original mtu and then set it to match the bond */
	new_slave->original_mtu = slave_dev->mtu;
	res = dev_set_mtu(slave_dev, bond->dev->mtu);
	if (res) {
		slave_err(bond_dev, slave_dev, "Error %d calling dev_set_mtu\n", res);
		goto err_free;
	}

	/* Save slave's original ("permanent") mac address for modes
	 * that need it, and for restoring it upon release, and then
	 * set it to the master's address
	 */
	bond_hw_addr_copy(new_slave->perm_hwaddr, slave_dev->dev_addr,
			  slave_dev->addr_len);

	if (!bond->params.fail_over_mac ||
	    BOND_MODE(bond) != BOND_MODE_ACTIVEBACKUP) {
		/* Set slave to master's mac address.  The application already
		 * set the master's mac address to that of the first slave
		 */
		memcpy(ss.__data, bond_dev->dev_addr, bond_dev->addr_len);
		ss.ss_family = slave_dev->type;
		res = dev_set_mac_address(slave_dev, (struct sockaddr *)&ss,
					  extack);
		if (res) {
			slave_err(bond_dev, slave_dev, "Error %d calling set_mac_address\n", res);
			goto err_restore_mtu;
		}
	}

	/* set slave flag before open to prevent IPv6 addrconf */
	slave_dev->flags |= IFF_SLAVE;

	/* open the slave since the application closed it */
	res = dev_open(slave_dev, extack);
	if (res) {
		slave_err(bond_dev, slave_dev, "Opening slave failed\n");
		goto err_restore_mac;
	}

	slave_dev->priv_flags |= IFF_BONDING;
	/* initialize slave stats */
	dev_get_stats(new_slave->dev, &new_slave->slave_stats);

	if (bond_is_lb(bond)) {
		/* bond_alb_init_slave() must be called before all other stages since
		 * it might fail and we do not want to have to undo everything
		 */
		res = bond_alb_init_slave(bond, new_slave);
		if (res)
			goto err_close;
	}

	res = vlan_vids_add_by_dev(slave_dev, bond_dev);
	if (res) {
		slave_err(bond_dev, slave_dev, "Couldn't add bond vlan ids\n");
		goto err_close;
	}

	prev_slave = bond_last_slave(bond);

	new_slave->delay = 0;
	new_slave->link_failure_count = 0;

	if (bond_update_speed_duplex(new_slave) &&
	    bond_needs_speed_duplex(bond))
		new_slave->link = BOND_LINK_DOWN;

	new_slave->last_rx = jiffies -
		(msecs_to_jiffies(bond->params.arp_interval) + 1);
	for (i = 0; i < BOND_MAX_ARP_TARGETS; i++)
		new_slave->target_last_arp_rx[i] = new_slave->last_rx;

	if (bond->params.miimon && !bond->params.use_carrier) {
		link_reporting = bond_check_dev_link(bond, slave_dev, 1);

		if ((link_reporting == -1) && !bond->params.arp_interval) {
			/* miimon is set but a bonded network driver
			 * does not support ETHTOOL/MII and
			 * arp_interval is not set.  Note: if
			 * use_carrier is enabled, we will never go
			 * here (because netif_carrier is always
			 * supported); thus, we don't need to change
			 * the messages for netif_carrier.
			 */
			slave_warn(bond_dev, slave_dev, "MII and ETHTOOL support not available for slave, and arp_interval/arp_ip_target module parameters not specified, thus bonding will not detect link failures! see bonding.txt for details\n");
		} else if (link_reporting == -1) {
			/* unable get link status using mii/ethtool */
			slave_warn(bond_dev, slave_dev, "can't get link status from slave; the network driver associated with this interface does not support MII or ETHTOOL link status reporting, thus miimon has no effect on this interface\n");
		}
	}

	/* check for initial state */
	new_slave->link = BOND_LINK_NOCHANGE;
	if (bond->params.miimon) {
		if (bond_check_dev_link(bond, slave_dev, 0) == BMSR_LSTATUS) {
			if (bond->params.updelay) {
				bond_set_slave_link_state(new_slave,
							  BOND_LINK_BACK,
							  BOND_SLAVE_NOTIFY_NOW);
				new_slave->delay = bond->params.updelay;
			} else {
				bond_set_slave_link_state(new_slave,
							  BOND_LINK_UP,
							  BOND_SLAVE_NOTIFY_NOW);
			}
		} else {
			bond_set_slave_link_state(new_slave, BOND_LINK_DOWN,
						  BOND_SLAVE_NOTIFY_NOW);
		}
	} else if (bond->params.arp_interval) {
		bond_set_slave_link_state(new_slave,
					  (netif_carrier_ok(slave_dev) ?
					  BOND_LINK_UP : BOND_LINK_DOWN),
					  BOND_SLAVE_NOTIFY_NOW);
	} else {
		bond_set_slave_link_state(new_slave, BOND_LINK_UP,
					  BOND_SLAVE_NOTIFY_NOW);
	}

	if (new_slave->link != BOND_LINK_DOWN)
		new_slave->last_link_up = jiffies;
	slave_dbg(bond_dev, slave_dev, "Initial state of slave is BOND_LINK_%s\n",
		  new_slave->link == BOND_LINK_DOWN ? "DOWN" :
		  (new_slave->link == BOND_LINK_UP ? "UP" : "BACK"));

	if (bond_uses_primary(bond) && bond->params.primary[0]) {
		/* if there is a primary slave, remember it */
		if (strcmp(bond->params.primary, new_slave->dev->name) == 0) {
			rcu_assign_pointer(bond->primary_slave, new_slave);
			bond->force_primary = true;
		}
	}

	switch (BOND_MODE(bond)) {
	case BOND_MODE_ACTIVEBACKUP:
		bond_set_slave_inactive_flags(new_slave,
					      BOND_SLAVE_NOTIFY_NOW);
		break;
	case BOND_MODE_8023AD:
		/* in 802.3ad mode, the internal mechanism
		 * will activate the slaves in the selected
		 * aggregator
		 */
		bond_set_slave_inactive_flags(new_slave, BOND_SLAVE_NOTIFY_NOW);
		/* if this is the first slave */
		if (!prev_slave) {
			SLAVE_AD_INFO(new_slave)->id = 1;
			/* Initialize AD with the number of times that the AD timer is called in 1 second
			 * can be called only after the mac address of the bond is set
			 */
			bond_3ad_initialize(bond, 1000/AD_TIMER_INTERVAL);
		} else {
			SLAVE_AD_INFO(new_slave)->id =
				SLAVE_AD_INFO(prev_slave)->id + 1;
		}

		bond_3ad_bind_slave(new_slave);
		break;
	case BOND_MODE_TLB:
	case BOND_MODE_ALB:
		bond_set_active_slave(new_slave);
		bond_set_slave_inactive_flags(new_slave, BOND_SLAVE_NOTIFY_NOW);
		break;
	default:
		slave_dbg(bond_dev, slave_dev, "This slave is always active in trunk mode\n");

		/* always active in trunk mode */
		bond_set_active_slave(new_slave);

		/* In trunking mode there is little meaning to curr_active_slave
		 * anyway (it holds no special properties of the bond device),
		 * so we can change it without calling change_active_interface()
		 */
		if (!rcu_access_pointer(bond->curr_active_slave) &&
		    new_slave->link == BOND_LINK_UP)
			rcu_assign_pointer(bond->curr_active_slave, new_slave);

		break;
	} /* switch(bond_mode) */

#ifdef CONFIG_NET_POLL_CONTROLLER
	if (bond->dev->npinfo) {
		if (slave_enable_netpoll(new_slave)) {
			slave_info(bond_dev, slave_dev, "master_dev is using netpoll, but new slave device does not support netpoll\n");
			res = -EBUSY;
			goto err_detach;
		}
	}
#endif

	if (!(bond_dev->features & NETIF_F_LRO))
		dev_disable_lro(slave_dev);

	res = netdev_rx_handler_register(slave_dev, bond_handle_frame,
					 new_slave);
	if (res) {
		slave_dbg(bond_dev, slave_dev, "Error %d calling netdev_rx_handler_register\n", res);
		goto err_detach;
	}

	res = bond_master_upper_dev_link(bond, new_slave, extack);
	if (res) {
		slave_dbg(bond_dev, slave_dev, "Error %d calling bond_master_upper_dev_link\n", res);
		goto err_unregister;
	}

	bond_lower_state_changed(new_slave);

	res = bond_sysfs_slave_add(new_slave);
	if (res) {
		slave_dbg(bond_dev, slave_dev, "Error %d calling bond_sysfs_slave_add\n", res);
		goto err_upper_unlink;
	}

	/* If the mode uses primary, then the following is handled by
	 * bond_change_active_slave().
	 */
	if (!bond_uses_primary(bond)) {
		/* set promiscuity level to new slave */
		if (bond_dev->flags & IFF_PROMISC) {
			res = dev_set_promiscuity(slave_dev, 1);
			if (res)
				goto err_sysfs_del;
		}

		/* set allmulti level to new slave */
		if (bond_dev->flags & IFF_ALLMULTI) {
			res = dev_set_allmulti(slave_dev, 1);
			if (res) {
				if (bond_dev->flags & IFF_PROMISC)
					dev_set_promiscuity(slave_dev, -1);
				goto err_sysfs_del;
			}
		}

		netif_addr_lock_bh(bond_dev);
		dev_mc_sync_multiple(slave_dev, bond_dev);
		dev_uc_sync_multiple(slave_dev, bond_dev);
		netif_addr_unlock_bh(bond_dev);

		if (BOND_MODE(bond) == BOND_MODE_8023AD) {
			/* add lacpdu mc addr to mc list */
			u8 lacpdu_multicast[ETH_ALEN] = MULTICAST_LACPDU_ADDR;

			dev_mc_add(slave_dev, lacpdu_multicast);
		}
	}

	bond->slave_cnt++;
	bond_compute_features(bond);
	bond_set_carrier(bond);

	if (bond_uses_primary(bond)) {
		block_netpoll_tx();
		bond_select_active_slave(bond);
		unblock_netpoll_tx();
	}

	if (bond_mode_can_use_xmit_hash(bond))
		bond_update_slave_arr(bond, NULL);


	slave_info(bond_dev, slave_dev, "Enslaving as %s interface with %s link\n",
		   bond_is_active_slave(new_slave) ? "an active" : "a backup",
		   new_slave->link != BOND_LINK_DOWN ? "an up" : "a down");

	/* enslave is successful */
	bond_queue_slave_event(new_slave);
	return 0;

/* Undo stages on error */
err_sysfs_del:
	bond_sysfs_slave_del(new_slave);

err_upper_unlink:
	bond_upper_dev_unlink(bond, new_slave);

err_unregister:
	netdev_rx_handler_unregister(slave_dev);

err_detach:
	vlan_vids_del_by_dev(slave_dev, bond_dev);
	if (rcu_access_pointer(bond->primary_slave) == new_slave)
		RCU_INIT_POINTER(bond->primary_slave, NULL);
	if (rcu_access_pointer(bond->curr_active_slave) == new_slave) {
		block_netpoll_tx();
		bond_change_active_slave(bond, NULL);
		bond_select_active_slave(bond);
		unblock_netpoll_tx();
	}
	/* either primary_slave or curr_active_slave might've changed */
	synchronize_rcu();
	slave_disable_netpoll(new_slave);

err_close:
	if (!netif_is_bond_master(slave_dev))
		slave_dev->priv_flags &= ~IFF_BONDING;
	dev_close(slave_dev);

err_restore_mac:
	slave_dev->flags &= ~IFF_SLAVE;
	if (!bond->params.fail_over_mac ||
	    BOND_MODE(bond) != BOND_MODE_ACTIVEBACKUP) {
		/* XXX TODO - fom follow mode needs to change master's
		 * MAC if this slave's MAC is in use by the bond, or at
		 * least print a warning.
		 */
		bond_hw_addr_copy(ss.__data, new_slave->perm_hwaddr,
				  new_slave->dev->addr_len);
		ss.ss_family = slave_dev->type;
		dev_set_mac_address(slave_dev, (struct sockaddr *)&ss, NULL);
	}

err_restore_mtu:
	dev_set_mtu(slave_dev, new_slave->original_mtu);

err_free:
	kobject_put(&new_slave->kobj);

err_undo_flags:
	/* Enslave of first slave has failed and we need to fix master's mac */
	if (!bond_has_slaves(bond)) {
		if (ether_addr_equal_64bits(bond_dev->dev_addr,
					    slave_dev->dev_addr))
			eth_hw_addr_random(bond_dev);
		if (bond_dev->type != ARPHRD_ETHER) {
			dev_close(bond_dev);
			ether_setup(bond_dev);
			bond_dev->flags |= IFF_MASTER;
			bond_dev->priv_flags &= ~IFF_TX_SKB_SHARING;
		}
	}

	return res;
}

/* Try to release the slave device <slave> from the bond device <master>
 * It is legal to access curr_active_slave without a lock because all the function
 * is RTNL-locked. If "all" is true it means that the function is being called
 * while destroying a bond interface and all slaves are being released.
 *
 * The rules for slave state should be:
 *   for Active/Backup:
 *     Active stays on all backups go down
 *   for Bonded connections:
 *     The first up interface should be left on and all others downed.
 */
static int __bond_release_one(struct net_device *bond_dev,
			      struct net_device *slave_dev,
			      bool all, bool unregister)
{
	struct bonding *bond = netdev_priv(bond_dev);
	struct slave *slave, *oldcurrent;
	struct sockaddr_storage ss;
	int old_flags = bond_dev->flags;
	netdev_features_t old_features = bond_dev->features;

	/* slave is not a slave or master is not master of this slave */
	if (!(slave_dev->flags & IFF_SLAVE) ||
	    !netdev_has_upper_dev(slave_dev, bond_dev)) {
		slave_dbg(bond_dev, slave_dev, "cannot release slave\n");
		return -EINVAL;
	}

	block_netpoll_tx();

	slave = bond_get_slave_by_dev(bond, slave_dev);
	if (!slave) {
		/* not a slave of this bond */
		slave_info(bond_dev, slave_dev, "interface not enslaved\n");
		unblock_netpoll_tx();
		return -EINVAL;
	}

	bond_set_slave_inactive_flags(slave, BOND_SLAVE_NOTIFY_NOW);

	bond_sysfs_slave_del(slave);

	/* recompute stats just before removing the slave */
	bond_get_stats(bond->dev, &bond->bond_stats);

	bond_upper_dev_unlink(bond, slave);
	/* unregister rx_handler early so bond_handle_frame wouldn't be called
	 * for this slave anymore.
	 */
	netdev_rx_handler_unregister(slave_dev);

	if (BOND_MODE(bond) == BOND_MODE_8023AD)
		bond_3ad_unbind_slave(slave);

	if (bond_mode_can_use_xmit_hash(bond))
		bond_update_slave_arr(bond, slave);

	slave_info(bond_dev, slave_dev, "Releasing %s interface\n",
		    bond_is_active_slave(slave) ? "active" : "backup");

	oldcurrent = rcu_access_pointer(bond->curr_active_slave);

	RCU_INIT_POINTER(bond->current_arp_slave, NULL);

	if (!all && (!bond->params.fail_over_mac ||
		     BOND_MODE(bond) != BOND_MODE_ACTIVEBACKUP)) {
		if (ether_addr_equal_64bits(bond_dev->dev_addr, slave->perm_hwaddr) &&
		    bond_has_slaves(bond))
			slave_warn(bond_dev, slave_dev, "the permanent HWaddr of slave - %pM - is still in use by bond - set the HWaddr of slave to a different address to avoid conflicts\n",
				   slave->perm_hwaddr);
	}

	if (rtnl_dereference(bond->primary_slave) == slave)
		RCU_INIT_POINTER(bond->primary_slave, NULL);

	if (oldcurrent == slave)
		bond_change_active_slave(bond, NULL);

	if (bond_is_lb(bond)) {
		/* Must be called only after the slave has been
		 * detached from the list and the curr_active_slave
		 * has been cleared (if our_slave == old_current),
		 * but before a new active slave is selected.
		 */
		bond_alb_deinit_slave(bond, slave);
	}

	if (all) {
		RCU_INIT_POINTER(bond->curr_active_slave, NULL);
	} else if (oldcurrent == slave) {
		/* Note that we hold RTNL over this sequence, so there
		 * is no concern that another slave add/remove event
		 * will interfere.
		 */
		bond_select_active_slave(bond);
	}

	if (!bond_has_slaves(bond)) {
		bond_set_carrier(bond);
		eth_hw_addr_random(bond_dev);
	}

	unblock_netpoll_tx();
	synchronize_rcu();
	bond->slave_cnt--;

	if (!bond_has_slaves(bond)) {
		call_netdevice_notifiers(NETDEV_CHANGEADDR, bond->dev);
		call_netdevice_notifiers(NETDEV_RELEASE, bond->dev);
	}

	bond_compute_features(bond);
	if (!(bond_dev->features & NETIF_F_VLAN_CHALLENGED) &&
	    (old_features & NETIF_F_VLAN_CHALLENGED))
		slave_info(bond_dev, slave_dev, "last VLAN challenged slave left bond - VLAN blocking is removed\n");

	vlan_vids_del_by_dev(slave_dev, bond_dev);

	/* If the mode uses primary, then this case was handled above by
	 * bond_change_active_slave(..., NULL)
	 */
	if (!bond_uses_primary(bond)) {
		/* unset promiscuity level from slave
		 * NOTE: The NETDEV_CHANGEADDR call above may change the value
		 * of the IFF_PROMISC flag in the bond_dev, but we need the
		 * value of that flag before that change, as that was the value
		 * when this slave was attached, so we cache at the start of the
		 * function and use it here. Same goes for ALLMULTI below
		 */
		if (old_flags & IFF_PROMISC)
			dev_set_promiscuity(slave_dev, -1);

		/* unset allmulti level from slave */
		if (old_flags & IFF_ALLMULTI)
			dev_set_allmulti(slave_dev, -1);

		bond_hw_addr_flush(bond_dev, slave_dev);
	}

	slave_disable_netpoll(slave);

	/* close slave before restoring its mac address */
	dev_close(slave_dev);

	if (bond->params.fail_over_mac != BOND_FOM_ACTIVE ||
	    BOND_MODE(bond) != BOND_MODE_ACTIVEBACKUP) {
		/* restore original ("permanent") mac address */
		bond_hw_addr_copy(ss.__data, slave->perm_hwaddr,
				  slave->dev->addr_len);
		ss.ss_family = slave_dev->type;
		dev_set_mac_address(slave_dev, (struct sockaddr *)&ss, NULL);
	}

	if (unregister)
		__dev_set_mtu(slave_dev, slave->original_mtu);
	else
		dev_set_mtu(slave_dev, slave->original_mtu);

	if (!netif_is_bond_master(slave_dev))
		slave_dev->priv_flags &= ~IFF_BONDING;

	kobject_put(&slave->kobj);

	return 0;
}

/* A wrapper used because of ndo_del_link */
int bond_release(struct net_device *bond_dev, struct net_device *slave_dev)
{
	return __bond_release_one(bond_dev, slave_dev, false, false);
}

/* First release a slave and then destroy the bond if no more slaves are left.
 * Must be under rtnl_lock when this function is called.
 */
static int bond_release_and_destroy(struct net_device *bond_dev,
				    struct net_device *slave_dev)
{
	struct bonding *bond = netdev_priv(bond_dev);
	int ret;

	ret = __bond_release_one(bond_dev, slave_dev, false, true);
	if (ret == 0 && !bond_has_slaves(bond) &&
	    bond_dev->reg_state != NETREG_UNREGISTERING) {
		bond_dev->priv_flags |= IFF_DISABLE_NETPOLL;
		netdev_info(bond_dev, "Destroying bond\n");
		bond_remove_proc_entry(bond);
		unregister_netdevice(bond_dev);
	}
	return ret;
}

static void bond_info_query(struct net_device *bond_dev, struct ifbond *info)
{
	struct bonding *bond = netdev_priv(bond_dev);

	bond_fill_ifbond(bond, info);
}

static int bond_slave_info_query(struct net_device *bond_dev, struct ifslave *info)
{
	struct bonding *bond = netdev_priv(bond_dev);
	struct list_head *iter;
	int i = 0, res = -ENODEV;
	struct slave *slave;

	bond_for_each_slave(bond, slave, iter) {
		if (i++ == (int)info->slave_id) {
			res = 0;
			bond_fill_ifslave(slave, info);
			break;
		}
	}

	return res;
}

/*-------------------------------- Monitoring -------------------------------*/

/* called with rcu_read_lock() */
static int bond_miimon_inspect(struct bonding *bond)
{
	int link_state, commit = 0;
	struct list_head *iter;
	struct slave *slave;
	bool ignore_updelay;

	ignore_updelay = !rcu_dereference(bond->curr_active_slave);

	bond_for_each_slave_rcu(bond, slave, iter) {
		bond_propose_link_state(slave, BOND_LINK_NOCHANGE);

		link_state = bond_check_dev_link(bond, slave->dev, 0);

		switch (slave->link) {
		case BOND_LINK_UP:
			if (link_state)
				continue;

			bond_propose_link_state(slave, BOND_LINK_FAIL);
			commit++;
			slave->delay = bond->params.downdelay;
			if (slave->delay) {
				slave_info(bond->dev, slave->dev, "link status down for %sinterface, disabling it in %d ms\n",
					   (BOND_MODE(bond) ==
					    BOND_MODE_ACTIVEBACKUP) ?
					    (bond_is_active_slave(slave) ?
					     "active " : "backup ") : "",
					   bond->params.downdelay * bond->params.miimon);
			}
			fallthrough;
		case BOND_LINK_FAIL:
			if (link_state) {
				/* recovered before downdelay expired */
				bond_propose_link_state(slave, BOND_LINK_UP);
				slave->last_link_up = jiffies;
				slave_info(bond->dev, slave->dev, "link status up again after %d ms\n",
					   (bond->params.downdelay - slave->delay) *
					   bond->params.miimon);
				commit++;
				continue;
			}

			if (slave->delay <= 0) {
				bond_propose_link_state(slave, BOND_LINK_DOWN);
				commit++;
				continue;
			}

			slave->delay--;
			break;

		case BOND_LINK_DOWN:
			if (!link_state)
				continue;

			bond_propose_link_state(slave, BOND_LINK_BACK);
			commit++;
			slave->delay = bond->params.updelay;

			if (slave->delay) {
				slave_info(bond->dev, slave->dev, "link status up, enabling it in %d ms\n",
					   ignore_updelay ? 0 :
					   bond->params.updelay *
					   bond->params.miimon);
			}
			fallthrough;
		case BOND_LINK_BACK:
			if (!link_state) {
				bond_propose_link_state(slave, BOND_LINK_DOWN);
				slave_info(bond->dev, slave->dev, "link status down again after %d ms\n",
					   (bond->params.updelay - slave->delay) *
					   bond->params.miimon);
				commit++;
				continue;
			}

			if (ignore_updelay)
				slave->delay = 0;

			if (slave->delay <= 0) {
				bond_propose_link_state(slave, BOND_LINK_UP);
				commit++;
				ignore_updelay = false;
				continue;
			}

			slave->delay--;
			break;
		}
	}

	return commit;
}

static void bond_miimon_link_change(struct bonding *bond,
				    struct slave *slave,
				    char link)
{
	switch (BOND_MODE(bond)) {
	case BOND_MODE_8023AD:
		bond_3ad_handle_link_change(slave, link);
		break;
	case BOND_MODE_TLB:
	case BOND_MODE_ALB:
		bond_alb_handle_link_change(bond, slave, link);
		break;
	case BOND_MODE_XOR:
		bond_update_slave_arr(bond, NULL);
		break;
	}
}

static void bond_miimon_commit(struct bonding *bond)
{
	struct list_head *iter;
	struct slave *slave, *primary;

	bond_for_each_slave(bond, slave, iter) {
		switch (slave->link_new_state) {
		case BOND_LINK_NOCHANGE:
			/* For 802.3ad mode, check current slave speed and
			 * duplex again in case its port was disabled after
			 * invalid speed/duplex reporting but recovered before
			 * link monitoring could make a decision on the actual
			 * link status
			 */
			if (BOND_MODE(bond) == BOND_MODE_8023AD &&
			    slave->link == BOND_LINK_UP)
				bond_3ad_adapter_speed_duplex_changed(slave);
			continue;

		case BOND_LINK_UP:
			if (bond_update_speed_duplex(slave) &&
			    bond_needs_speed_duplex(bond)) {
				slave->link = BOND_LINK_DOWN;
				if (net_ratelimit())
					slave_warn(bond->dev, slave->dev,
						   "failed to get link speed/duplex\n");
				continue;
			}
			bond_set_slave_link_state(slave, BOND_LINK_UP,
						  BOND_SLAVE_NOTIFY_NOW);
			slave->last_link_up = jiffies;

			primary = rtnl_dereference(bond->primary_slave);
			if (BOND_MODE(bond) == BOND_MODE_8023AD) {
				/* prevent it from being the active one */
				bond_set_backup_slave(slave);
			} else if (BOND_MODE(bond) != BOND_MODE_ACTIVEBACKUP) {
				/* make it immediately active */
				bond_set_active_slave(slave);
			}

			slave_info(bond->dev, slave->dev, "link status definitely up, %u Mbps %s duplex\n",
				   slave->speed == SPEED_UNKNOWN ? 0 : slave->speed,
				   slave->duplex ? "full" : "half");

			bond_miimon_link_change(bond, slave, BOND_LINK_UP);

			if (!bond->curr_active_slave || slave == primary)
				goto do_failover;

			continue;

		case BOND_LINK_DOWN:
			if (slave->link_failure_count < UINT_MAX)
				slave->link_failure_count++;

			bond_set_slave_link_state(slave, BOND_LINK_DOWN,
						  BOND_SLAVE_NOTIFY_NOW);

			if (BOND_MODE(bond) == BOND_MODE_ACTIVEBACKUP ||
			    BOND_MODE(bond) == BOND_MODE_8023AD)
				bond_set_slave_inactive_flags(slave,
							      BOND_SLAVE_NOTIFY_NOW);

			slave_info(bond->dev, slave->dev, "link status definitely down, disabling slave\n");

			bond_miimon_link_change(bond, slave, BOND_LINK_DOWN);

			if (slave == rcu_access_pointer(bond->curr_active_slave))
				goto do_failover;

			continue;

		default:
			slave_err(bond->dev, slave->dev, "invalid new link %d on slave\n",
				  slave->link_new_state);
			bond_propose_link_state(slave, BOND_LINK_NOCHANGE);

			continue;
		}

do_failover:
		block_netpoll_tx();
		bond_select_active_slave(bond);
		unblock_netpoll_tx();
	}

	bond_set_carrier(bond);
}

/* bond_mii_monitor
 *
 * Really a wrapper that splits the mii monitor into two phases: an
 * inspection, then (if inspection indicates something needs to be done)
 * an acquisition of appropriate locks followed by a commit phase to
 * implement whatever link state changes are indicated.
 */
static void bond_mii_monitor(struct work_struct *work)
{
	struct bonding *bond = container_of(work, struct bonding,
					    mii_work.work);
	bool should_notify_peers = false;
	bool commit;
	unsigned long delay;
	struct slave *slave;
	struct list_head *iter;

	delay = msecs_to_jiffies(bond->params.miimon);

	if (!bond_has_slaves(bond))
		goto re_arm;

	rcu_read_lock();
	should_notify_peers = bond_should_notify_peers(bond);
	commit = !!bond_miimon_inspect(bond);
	if (bond->send_peer_notif) {
		rcu_read_unlock();
		if (rtnl_trylock()) {
			bond->send_peer_notif--;
			rtnl_unlock();
		}
	} else {
		rcu_read_unlock();
	}

	if (commit) {
		/* Race avoidance with bond_close cancel of workqueue */
		if (!rtnl_trylock()) {
			delay = 1;
			should_notify_peers = false;
			goto re_arm;
		}

		bond_for_each_slave(bond, slave, iter) {
			bond_commit_link_state(slave, BOND_SLAVE_NOTIFY_LATER);
		}
		bond_miimon_commit(bond);

		rtnl_unlock();	/* might sleep, hold no other locks */
	}

re_arm:
	if (bond->params.miimon)
		queue_delayed_work(bond->wq, &bond->mii_work, delay);

	if (should_notify_peers) {
		if (!rtnl_trylock())
			return;
		call_netdevice_notifiers(NETDEV_NOTIFY_PEERS, bond->dev);
		rtnl_unlock();
	}
}

static int bond_upper_dev_walk(struct net_device *upper,
			       struct netdev_nested_priv *priv)
{
	__be32 ip = *(__be32 *)priv->data;

	return ip == bond_confirm_addr(upper, 0, ip);
}

static bool bond_has_this_ip(struct bonding *bond, __be32 ip)
{
	struct netdev_nested_priv priv = {
		.data = (void *)&ip,
	};
	bool ret = false;

	if (ip == bond_confirm_addr(bond->dev, 0, ip))
		return true;

	rcu_read_lock();
	if (netdev_walk_all_upper_dev_rcu(bond->dev, bond_upper_dev_walk, &priv))
		ret = true;
	rcu_read_unlock();

	return ret;
}

/* We go to the (large) trouble of VLAN tagging ARP frames because
 * switches in VLAN mode (especially if ports are configured as
 * "native" to a VLAN) might not pass non-tagged frames.
 */
static void bond_arp_send(struct slave *slave, int arp_op, __be32 dest_ip,
			  __be32 src_ip, struct bond_vlan_tag *tags)
{
	struct sk_buff *skb;
	struct bond_vlan_tag *outer_tag = tags;
	struct net_device *slave_dev = slave->dev;
	struct net_device *bond_dev = slave->bond->dev;

	slave_dbg(bond_dev, slave_dev, "arp %d on slave: dst %pI4 src %pI4\n",
		  arp_op, &dest_ip, &src_ip);

	skb = arp_create(arp_op, ETH_P_ARP, dest_ip, slave_dev, src_ip,
			 NULL, slave_dev->dev_addr, NULL);

	if (!skb) {
		net_err_ratelimited("ARP packet allocation failed\n");
		return;
	}

	if (!tags || tags->vlan_proto == VLAN_N_VID)
		goto xmit;

	tags++;

	/* Go through all the tags backwards and add them to the packet */
	while (tags->vlan_proto != VLAN_N_VID) {
		if (!tags->vlan_id) {
			tags++;
			continue;
		}

		slave_dbg(bond_dev, slave_dev, "inner tag: proto %X vid %X\n",
			  ntohs(outer_tag->vlan_proto), tags->vlan_id);
		skb = vlan_insert_tag_set_proto(skb, tags->vlan_proto,
						tags->vlan_id);
		if (!skb) {
			net_err_ratelimited("failed to insert inner VLAN tag\n");
			return;
		}

		tags++;
	}
	/* Set the outer tag */
	if (outer_tag->vlan_id) {
		slave_dbg(bond_dev, slave_dev, "outer tag: proto %X vid %X\n",
			  ntohs(outer_tag->vlan_proto), outer_tag->vlan_id);
		__vlan_hwaccel_put_tag(skb, outer_tag->vlan_proto,
				       outer_tag->vlan_id);
	}

xmit:
	arp_xmit(skb);
}

/* Validate the device path between the @start_dev and the @end_dev.
 * The path is valid if the @end_dev is reachable through device
 * stacking.
 * When the path is validated, collect any vlan information in the
 * path.
 */
struct bond_vlan_tag *bond_verify_device_path(struct net_device *start_dev,
					      struct net_device *end_dev,
					      int level)
{
	struct bond_vlan_tag *tags;
	struct net_device *upper;
	struct list_head  *iter;

	if (start_dev == end_dev) {
		tags = kcalloc(level + 1, sizeof(*tags), GFP_ATOMIC);
		if (!tags)
			return ERR_PTR(-ENOMEM);
		tags[level].vlan_proto = VLAN_N_VID;
		return tags;
	}

	netdev_for_each_upper_dev_rcu(start_dev, upper, iter) {
		tags = bond_verify_device_path(upper, end_dev, level + 1);
		if (IS_ERR_OR_NULL(tags)) {
			if (IS_ERR(tags))
				return tags;
			continue;
		}
		if (is_vlan_dev(upper)) {
			tags[level].vlan_proto = vlan_dev_vlan_proto(upper);
			tags[level].vlan_id = vlan_dev_vlan_id(upper);
		}

		return tags;
	}

	return NULL;
}

static void bond_arp_send_all(struct bonding *bond, struct slave *slave)
{
	struct rtable *rt;
	struct bond_vlan_tag *tags;
	__be32 *targets = bond->params.arp_targets, addr;
	int i;

	for (i = 0; i < BOND_MAX_ARP_TARGETS && targets[i]; i++) {
		slave_dbg(bond->dev, slave->dev, "%s: target %pI4\n",
			  __func__, &targets[i]);
		tags = NULL;

		/* Find out through which dev should the packet go */
		rt = ip_route_output(dev_net(bond->dev), targets[i], 0,
				     RTO_ONLINK, 0);
		if (IS_ERR(rt)) {
			/* there's no route to target - try to send arp
			 * probe to generate any traffic (arp_validate=0)
			 */
			if (bond->params.arp_validate)
				net_warn_ratelimited("%s: no route to arp_ip_target %pI4 and arp_validate is set\n",
						     bond->dev->name,
						     &targets[i]);
			bond_arp_send(slave, ARPOP_REQUEST, targets[i],
				      0, tags);
			continue;
		}

		/* bond device itself */
		if (rt->dst.dev == bond->dev)
			goto found;

		rcu_read_lock();
		tags = bond_verify_device_path(bond->dev, rt->dst.dev, 0);
		rcu_read_unlock();

		if (!IS_ERR_OR_NULL(tags))
			goto found;

		/* Not our device - skip */
		slave_dbg(bond->dev, slave->dev, "no path to arp_ip_target %pI4 via rt.dev %s\n",
			   &targets[i], rt->dst.dev ? rt->dst.dev->name : "NULL");

		ip_rt_put(rt);
		continue;

found:
		addr = bond_confirm_addr(rt->dst.dev, targets[i], 0);
		ip_rt_put(rt);
		bond_arp_send(slave, ARPOP_REQUEST, targets[i], addr, tags);
		kfree(tags);
	}
}

static void bond_validate_arp(struct bonding *bond, struct slave *slave, __be32 sip, __be32 tip)
{
	int i;

	if (!sip || !bond_has_this_ip(bond, tip)) {
		slave_dbg(bond->dev, slave->dev, "%s: sip %pI4 tip %pI4 not found\n",
			   __func__, &sip, &tip);
		return;
	}

	i = bond_get_targets_ip(bond->params.arp_targets, sip);
	if (i == -1) {
		slave_dbg(bond->dev, slave->dev, "%s: sip %pI4 not found in targets\n",
			   __func__, &sip);
		return;
	}
	slave->last_rx = jiffies;
	slave->target_last_arp_rx[i] = jiffies;
}

int bond_arp_rcv(const struct sk_buff *skb, struct bonding *bond,
		 struct slave *slave)
{
	struct arphdr *arp = (struct arphdr *)skb->data;
	struct slave *curr_active_slave, *curr_arp_slave;
	unsigned char *arp_ptr;
	__be32 sip, tip;
	int is_arp = skb->protocol == __cpu_to_be16(ETH_P_ARP);
	unsigned int alen;

	if (!slave_do_arp_validate(bond, slave)) {
		if ((slave_do_arp_validate_only(bond) && is_arp) ||
		    !slave_do_arp_validate_only(bond))
			slave->last_rx = jiffies;
		return RX_HANDLER_ANOTHER;
	} else if (!is_arp) {
		return RX_HANDLER_ANOTHER;
	}

	alen = arp_hdr_len(bond->dev);

	slave_dbg(bond->dev, slave->dev, "%s: skb->dev %s\n",
		   __func__, skb->dev->name);

	if (alen > skb_headlen(skb)) {
		arp = kmalloc(alen, GFP_ATOMIC);
		if (!arp)
			goto out_unlock;
		if (skb_copy_bits(skb, 0, arp, alen) < 0)
			goto out_unlock;
	}

	if (arp->ar_hln != bond->dev->addr_len ||
	    skb->pkt_type == PACKET_OTHERHOST ||
	    skb->pkt_type == PACKET_LOOPBACK ||
	    arp->ar_hrd != htons(ARPHRD_ETHER) ||
	    arp->ar_pro != htons(ETH_P_IP) ||
	    arp->ar_pln != 4)
		goto out_unlock;

	arp_ptr = (unsigned char *)(arp + 1);
	arp_ptr += bond->dev->addr_len;
	memcpy(&sip, arp_ptr, 4);
	arp_ptr += 4 + bond->dev->addr_len;
	memcpy(&tip, arp_ptr, 4);

	slave_dbg(bond->dev, slave->dev, "%s: %s/%d av %d sv %d sip %pI4 tip %pI4\n",
		  __func__, slave->dev->name, bond_slave_state(slave),
		  bond->params.arp_validate, slave_do_arp_validate(bond, slave),
		  &sip, &tip);

	curr_active_slave = rcu_dereference(bond->curr_active_slave);
	curr_arp_slave = rcu_dereference(bond->current_arp_slave);

	/* We 'trust' the received ARP enough to validate it if:
	 *
	 * (a) the slave receiving the ARP is active (which includes the
	 * current ARP slave, if any), or
	 *
	 * (b) the receiving slave isn't active, but there is a currently
	 * active slave and it received valid arp reply(s) after it became
	 * the currently active slave, or
	 *
	 * (c) there is an ARP slave that sent an ARP during the prior ARP
	 * interval, and we receive an ARP reply on any slave.  We accept
	 * these because switch FDB update delays may deliver the ARP
	 * reply to a slave other than the sender of the ARP request.
	 *
	 * Note: for (b), backup slaves are receiving the broadcast ARP
	 * request, not a reply.  This request passes from the sending
	 * slave through the L2 switch(es) to the receiving slave.  Since
	 * this is checking the request, sip/tip are swapped for
	 * validation.
	 *
	 * This is done to avoid endless looping when we can't reach the
	 * arp_ip_target and fool ourselves with our own arp requests.
	 */
	if (bond_is_active_slave(slave))
		bond_validate_arp(bond, slave, sip, tip);
	else if (curr_active_slave &&
		 time_after(slave_last_rx(bond, curr_active_slave),
			    curr_active_slave->last_link_up))
		bond_validate_arp(bond, slave, tip, sip);
	else if (curr_arp_slave && (arp->ar_op == htons(ARPOP_REPLY)) &&
		 bond_time_in_interval(bond,
				       dev_trans_start(curr_arp_slave->dev), 1))
		bond_validate_arp(bond, slave, sip, tip);

out_unlock:
	if (arp != (struct arphdr *)skb->data)
		kfree(arp);
	return RX_HANDLER_ANOTHER;
}

/* function to verify if we're in the arp_interval timeslice, returns true if
 * (last_act - arp_interval) <= jiffies <= (last_act + mod * arp_interval +
 * arp_interval/2) . the arp_interval/2 is needed for really fast networks.
 */
static bool bond_time_in_interval(struct bonding *bond, unsigned long last_act,
				  int mod)
{
	int delta_in_ticks = msecs_to_jiffies(bond->params.arp_interval);

	return time_in_range(jiffies,
			     last_act - delta_in_ticks,
			     last_act + mod * delta_in_ticks + delta_in_ticks/2);
}

/* This function is called regularly to monitor each slave's link
 * ensuring that traffic is being sent and received when arp monitoring
 * is used in load-balancing mode. if the adapter has been dormant, then an
 * arp is transmitted to generate traffic. see activebackup_arp_monitor for
 * arp monitoring in active backup mode.
 */
static void bond_loadbalance_arp_mon(struct bonding *bond)
{
	struct slave *slave, *oldcurrent;
	struct list_head *iter;
	int do_failover = 0, slave_state_changed = 0;

	if (!bond_has_slaves(bond))
		goto re_arm;

	rcu_read_lock();

	oldcurrent = rcu_dereference(bond->curr_active_slave);
	/* see if any of the previous devices are up now (i.e. they have
	 * xmt and rcv traffic). the curr_active_slave does not come into
	 * the picture unless it is null. also, slave->last_link_up is not
	 * needed here because we send an arp on each slave and give a slave
	 * as long as it needs to get the tx/rx within the delta.
	 * TODO: what about up/down delay in arp mode? it wasn't here before
	 *       so it can wait
	 */
	bond_for_each_slave_rcu(bond, slave, iter) {
		unsigned long trans_start = dev_trans_start(slave->dev);

		bond_propose_link_state(slave, BOND_LINK_NOCHANGE);

		if (slave->link != BOND_LINK_UP) {
			if (bond_time_in_interval(bond, trans_start, 1) &&
			    bond_time_in_interval(bond, slave->last_rx, 1)) {

				bond_propose_link_state(slave, BOND_LINK_UP);
				slave_state_changed = 1;

				/* primary_slave has no meaning in round-robin
				 * mode. the window of a slave being up and
				 * curr_active_slave being null after enslaving
				 * is closed.
				 */
				if (!oldcurrent) {
					slave_info(bond->dev, slave->dev, "link status definitely up\n");
					do_failover = 1;
				} else {
					slave_info(bond->dev, slave->dev, "interface is now up\n");
				}
			}
		} else {
			/* slave->link == BOND_LINK_UP */

			/* not all switches will respond to an arp request
			 * when the source ip is 0, so don't take the link down
			 * if we don't know our ip yet
			 */
			if (!bond_time_in_interval(bond, trans_start, 2) ||
			    !bond_time_in_interval(bond, slave->last_rx, 2)) {

				bond_propose_link_state(slave, BOND_LINK_DOWN);
				slave_state_changed = 1;

				if (slave->link_failure_count < UINT_MAX)
					slave->link_failure_count++;

				slave_info(bond->dev, slave->dev, "interface is now down\n");

				if (slave == oldcurrent)
					do_failover = 1;
			}
		}

		/* note: if switch is in round-robin mode, all links
		 * must tx arp to ensure all links rx an arp - otherwise
		 * links may oscillate or not come up at all; if switch is
		 * in something like xor mode, there is nothing we can
		 * do - all replies will be rx'ed on same link causing slaves
		 * to be unstable during low/no traffic periods
		 */
		if (bond_slave_is_up(slave))
			bond_arp_send_all(bond, slave);
	}

	rcu_read_unlock();

	if (do_failover || slave_state_changed) {
		if (!rtnl_trylock())
			goto re_arm;

		bond_for_each_slave(bond, slave, iter) {
			if (slave->link_new_state != BOND_LINK_NOCHANGE)
				slave->link = slave->link_new_state;
		}

		if (slave_state_changed) {
			bond_slave_state_change(bond);
			if (BOND_MODE(bond) == BOND_MODE_XOR)
				bond_update_slave_arr(bond, NULL);
		}
		if (do_failover) {
			block_netpoll_tx();
			bond_select_active_slave(bond);
			unblock_netpoll_tx();
		}
		rtnl_unlock();
	}

re_arm:
	if (bond->params.arp_interval)
		queue_delayed_work(bond->wq, &bond->arp_work,
				   msecs_to_jiffies(bond->params.arp_interval));
}

/* Called to inspect slaves for active-backup mode ARP monitor link state
 * changes.  Sets proposed link state in slaves to specify what action
 * should take place for the slave.  Returns 0 if no changes are found, >0
 * if changes to link states must be committed.
 *
 * Called with rcu_read_lock held.
 */
static int bond_ab_arp_inspect(struct bonding *bond)
{
	unsigned long trans_start, last_rx;
	struct list_head *iter;
	struct slave *slave;
	int commit = 0;

	bond_for_each_slave_rcu(bond, slave, iter) {
		bond_propose_link_state(slave, BOND_LINK_NOCHANGE);
		last_rx = slave_last_rx(bond, slave);

		if (slave->link != BOND_LINK_UP) {
			if (bond_time_in_interval(bond, last_rx, 1)) {
				bond_propose_link_state(slave, BOND_LINK_UP);
				commit++;
			} else if (slave->link == BOND_LINK_BACK) {
				bond_propose_link_state(slave, BOND_LINK_FAIL);
				commit++;
			}
			continue;
		}

		/* Give slaves 2*delta after being enslaved or made
		 * active.  This avoids bouncing, as the last receive
		 * times need a full ARP monitor cycle to be updated.
		 */
		if (bond_time_in_interval(bond, slave->last_link_up, 2))
			continue;

		/* Backup slave is down if:
		 * - No current_arp_slave AND
		 * - more than 3*delta since last receive AND
		 * - the bond has an IP address
		 *
		 * Note: a non-null current_arp_slave indicates
		 * the curr_active_slave went down and we are
		 * searching for a new one; under this condition
		 * we only take the curr_active_slave down - this
		 * gives each slave a chance to tx/rx traffic
		 * before being taken out
		 */
		if (!bond_is_active_slave(slave) &&
		    !rcu_access_pointer(bond->current_arp_slave) &&
		    !bond_time_in_interval(bond, last_rx, 3)) {
			bond_propose_link_state(slave, BOND_LINK_DOWN);
			commit++;
		}

		/* Active slave is down if:
		 * - more than 2*delta since transmitting OR
		 * - (more than 2*delta since receive AND
		 *    the bond has an IP address)
		 */
		trans_start = dev_trans_start(slave->dev);
		if (bond_is_active_slave(slave) &&
		    (!bond_time_in_interval(bond, trans_start, 2) ||
		     !bond_time_in_interval(bond, last_rx, 2))) {
			bond_propose_link_state(slave, BOND_LINK_DOWN);
			commit++;
		}
	}

	return commit;
}

/* Called to commit link state changes noted by inspection step of
 * active-backup mode ARP monitor.
 *
 * Called with RTNL hold.
 */
static void bond_ab_arp_commit(struct bonding *bond)
{
	unsigned long trans_start;
	struct list_head *iter;
	struct slave *slave;

	bond_for_each_slave(bond, slave, iter) {
		switch (slave->link_new_state) {
		case BOND_LINK_NOCHANGE:
			continue;

		case BOND_LINK_UP:
			trans_start = dev_trans_start(slave->dev);
			if (rtnl_dereference(bond->curr_active_slave) != slave ||
			    (!rtnl_dereference(bond->curr_active_slave) &&
			     bond_time_in_interval(bond, trans_start, 1))) {
				struct slave *current_arp_slave;

				current_arp_slave = rtnl_dereference(bond->current_arp_slave);
				bond_set_slave_link_state(slave, BOND_LINK_UP,
							  BOND_SLAVE_NOTIFY_NOW);
				if (current_arp_slave) {
					bond_set_slave_inactive_flags(
						current_arp_slave,
						BOND_SLAVE_NOTIFY_NOW);
					RCU_INIT_POINTER(bond->current_arp_slave, NULL);
				}

				slave_info(bond->dev, slave->dev, "link status definitely up\n");

				if (!rtnl_dereference(bond->curr_active_slave) ||
				    slave == rtnl_dereference(bond->primary_slave))
					goto do_failover;

			}

			continue;

		case BOND_LINK_DOWN:
			if (slave->link_failure_count < UINT_MAX)
				slave->link_failure_count++;

			bond_set_slave_link_state(slave, BOND_LINK_DOWN,
						  BOND_SLAVE_NOTIFY_NOW);
			bond_set_slave_inactive_flags(slave,
						      BOND_SLAVE_NOTIFY_NOW);

			slave_info(bond->dev, slave->dev, "link status definitely down, disabling slave\n");

			if (slave == rtnl_dereference(bond->curr_active_slave)) {
				RCU_INIT_POINTER(bond->current_arp_slave, NULL);
				goto do_failover;
			}

			continue;

		case BOND_LINK_FAIL:
			bond_set_slave_link_state(slave, BOND_LINK_FAIL,
						  BOND_SLAVE_NOTIFY_NOW);
			bond_set_slave_inactive_flags(slave,
						      BOND_SLAVE_NOTIFY_NOW);

			/* A slave has just been enslaved and has become
			 * the current active slave.
			 */
			if (rtnl_dereference(bond->curr_active_slave))
				RCU_INIT_POINTER(bond->current_arp_slave, NULL);
			continue;

		default:
			slave_err(bond->dev, slave->dev,
				  "impossible: link_new_state %d on slave\n",
				  slave->link_new_state);
			continue;
		}

do_failover:
		block_netpoll_tx();
		bond_select_active_slave(bond);
		unblock_netpoll_tx();
	}

	bond_set_carrier(bond);
}

/* Send ARP probes for active-backup mode ARP monitor.
 *
 * Called with rcu_read_lock held.
 */
static bool bond_ab_arp_probe(struct bonding *bond)
{
	struct slave *slave, *before = NULL, *new_slave = NULL,
		     *curr_arp_slave = rcu_dereference(bond->current_arp_slave),
		     *curr_active_slave = rcu_dereference(bond->curr_active_slave);
	struct list_head *iter;
	bool found = false;
	bool should_notify_rtnl = BOND_SLAVE_NOTIFY_LATER;

	if (curr_arp_slave && curr_active_slave)
		netdev_info(bond->dev, "PROBE: c_arp %s && cas %s BAD\n",
			    curr_arp_slave->dev->name,
			    curr_active_slave->dev->name);

	if (curr_active_slave) {
		bond_arp_send_all(bond, curr_active_slave);
		return should_notify_rtnl;
	}

	/* if we don't have a curr_active_slave, search for the next available
	 * backup slave from the current_arp_slave and make it the candidate
	 * for becoming the curr_active_slave
	 */

	if (!curr_arp_slave) {
		curr_arp_slave = bond_first_slave_rcu(bond);
		if (!curr_arp_slave)
			return should_notify_rtnl;
	}

	bond_for_each_slave_rcu(bond, slave, iter) {
		if (!found && !before && bond_slave_is_up(slave))
			before = slave;

		if (found && !new_slave && bond_slave_is_up(slave))
			new_slave = slave;
		/* if the link state is up at this point, we
		 * mark it down - this can happen if we have
		 * simultaneous link failures and
		 * reselect_active_interface doesn't make this
		 * one the current slave so it is still marked
		 * up when it is actually down
		 */
		if (!bond_slave_is_up(slave) && slave->link == BOND_LINK_UP) {
			bond_set_slave_link_state(slave, BOND_LINK_DOWN,
						  BOND_SLAVE_NOTIFY_LATER);
			if (slave->link_failure_count < UINT_MAX)
				slave->link_failure_count++;

			bond_set_slave_inactive_flags(slave,
						      BOND_SLAVE_NOTIFY_LATER);

			slave_info(bond->dev, slave->dev, "backup interface is now down\n");
		}
		if (slave == curr_arp_slave)
			found = true;
	}

	if (!new_slave && before)
		new_slave = before;

	if (!new_slave)
		goto check_state;

	bond_set_slave_link_state(new_slave, BOND_LINK_BACK,
				  BOND_SLAVE_NOTIFY_LATER);
	bond_set_slave_active_flags(new_slave, BOND_SLAVE_NOTIFY_LATER);
	bond_arp_send_all(bond, new_slave);
	new_slave->last_link_up = jiffies;
	rcu_assign_pointer(bond->current_arp_slave, new_slave);

check_state:
	bond_for_each_slave_rcu(bond, slave, iter) {
		if (slave->should_notify || slave->should_notify_link) {
			should_notify_rtnl = BOND_SLAVE_NOTIFY_NOW;
			break;
		}
	}
	return should_notify_rtnl;
}

static void bond_activebackup_arp_mon(struct bonding *bond)
{
	bool should_notify_peers = false;
	bool should_notify_rtnl = false;
	int delta_in_ticks;

	delta_in_ticks = msecs_to_jiffies(bond->params.arp_interval);

	if (!bond_has_slaves(bond))
		goto re_arm;

	rcu_read_lock();

	should_notify_peers = bond_should_notify_peers(bond);

	if (bond_ab_arp_inspect(bond)) {
		rcu_read_unlock();

		/* Race avoidance with bond_close flush of workqueue */
		if (!rtnl_trylock()) {
			delta_in_ticks = 1;
			should_notify_peers = false;
			goto re_arm;
		}

		bond_ab_arp_commit(bond);

		rtnl_unlock();
		rcu_read_lock();
	}

	should_notify_rtnl = bond_ab_arp_probe(bond);
	rcu_read_unlock();

re_arm:
	if (bond->params.arp_interval)
		queue_delayed_work(bond->wq, &bond->arp_work, delta_in_ticks);

	if (should_notify_peers || should_notify_rtnl) {
		if (!rtnl_trylock())
			return;

		if (should_notify_peers)
			call_netdevice_notifiers(NETDEV_NOTIFY_PEERS,
						 bond->dev);
		if (should_notify_rtnl) {
			bond_slave_state_notify(bond);
			bond_slave_link_notify(bond);
		}

		rtnl_unlock();
	}
}

static void bond_arp_monitor(struct work_struct *work)
{
	struct bonding *bond = container_of(work, struct bonding,
					    arp_work.work);

	if (BOND_MODE(bond) == BOND_MODE_ACTIVEBACKUP)
		bond_activebackup_arp_mon(bond);
	else
		bond_loadbalance_arp_mon(bond);
}

/*-------------------------- netdev event handling --------------------------*/

/* Change device name */
static int bond_event_changename(struct bonding *bond)
{
	bond_remove_proc_entry(bond);
	bond_create_proc_entry(bond);

	bond_debug_reregister(bond);

	return NOTIFY_DONE;
}

static int bond_master_netdev_event(unsigned long event,
				    struct net_device *bond_dev)
{
	struct bonding *event_bond = netdev_priv(bond_dev);

	netdev_dbg(bond_dev, "%s called\n", __func__);

	switch (event) {
	case NETDEV_CHANGENAME:
		return bond_event_changename(event_bond);
	case NETDEV_UNREGISTER:
		bond_remove_proc_entry(event_bond);
#ifdef CONFIG_XFRM_OFFLOAD
		xfrm_dev_state_flush(dev_net(bond_dev), bond_dev, true);
#endif /* CONFIG_XFRM_OFFLOAD */
		break;
	case NETDEV_REGISTER:
		bond_create_proc_entry(event_bond);
		break;
	default:
		break;
	}

	return NOTIFY_DONE;
}

static int bond_slave_netdev_event(unsigned long event,
				   struct net_device *slave_dev)
{
	struct slave *slave = bond_slave_get_rtnl(slave_dev), *primary;
	struct bonding *bond;
	struct net_device *bond_dev;

	/* A netdev event can be generated while enslaving a device
	 * before netdev_rx_handler_register is called in which case
	 * slave will be NULL
	 */
	if (!slave) {
		netdev_dbg(slave_dev, "%s called on NULL slave\n", __func__);
		return NOTIFY_DONE;
	}

	bond_dev = slave->bond->dev;
	bond = slave->bond;
	primary = rtnl_dereference(bond->primary_slave);

	slave_dbg(bond_dev, slave_dev, "%s called\n", __func__);

	switch (event) {
	case NETDEV_UNREGISTER:
		if (bond_dev->type != ARPHRD_ETHER)
			bond_release_and_destroy(bond_dev, slave_dev);
		else
			__bond_release_one(bond_dev, slave_dev, false, true);
		break;
	case NETDEV_UP:
	case NETDEV_CHANGE:
		/* For 802.3ad mode only:
		 * Getting invalid Speed/Duplex values here will put slave
		 * in weird state. Mark it as link-fail if the link was
		 * previously up or link-down if it hasn't yet come up, and
		 * let link-monitoring (miimon) set it right when correct
		 * speeds/duplex are available.
		 */
		if (bond_update_speed_duplex(slave) &&
		    BOND_MODE(bond) == BOND_MODE_8023AD) {
			if (slave->last_link_up)
				slave->link = BOND_LINK_FAIL;
			else
				slave->link = BOND_LINK_DOWN;
		}

		if (BOND_MODE(bond) == BOND_MODE_8023AD)
			bond_3ad_adapter_speed_duplex_changed(slave);
		fallthrough;
	case NETDEV_DOWN:
		/* Refresh slave-array if applicable!
		 * If the setup does not use miimon or arpmon (mode-specific!),
		 * then these events will not cause the slave-array to be
		 * refreshed. This will cause xmit to use a slave that is not
		 * usable. Avoid such situation by refeshing the array at these
		 * events. If these (miimon/arpmon) parameters are configured
		 * then array gets refreshed twice and that should be fine!
		 */
		if (bond_mode_can_use_xmit_hash(bond))
			bond_update_slave_arr(bond, NULL);
		break;
	case NETDEV_CHANGEMTU:
		/* TODO: Should slaves be allowed to
		 * independently alter their MTU?  For
		 * an active-backup bond, slaves need
		 * not be the same type of device, so
		 * MTUs may vary.  For other modes,
		 * slaves arguably should have the
		 * same MTUs. To do this, we'd need to
		 * take over the slave's change_mtu
		 * function for the duration of their
		 * servitude.
		 */
		break;
	case NETDEV_CHANGENAME:
		/* we don't care if we don't have primary set */
		if (!bond_uses_primary(bond) ||
		    !bond->params.primary[0])
			break;

		if (slave == primary) {
			/* slave's name changed - he's no longer primary */
			RCU_INIT_POINTER(bond->primary_slave, NULL);
		} else if (!strcmp(slave_dev->name, bond->params.primary)) {
			/* we have a new primary slave */
			rcu_assign_pointer(bond->primary_slave, slave);
		} else { /* we didn't change primary - exit */
			break;
		}

		netdev_info(bond->dev, "Primary slave changed to %s, reselecting active slave\n",
			    primary ? slave_dev->name : "none");

		block_netpoll_tx();
		bond_select_active_slave(bond);
		unblock_netpoll_tx();
		break;
	case NETDEV_FEAT_CHANGE:
		bond_compute_features(bond);
		break;
	case NETDEV_RESEND_IGMP:
		/* Propagate to master device */
		call_netdevice_notifiers(event, slave->bond->dev);
		break;
	default:
		break;
	}

	return NOTIFY_DONE;
}

/* bond_netdev_event: handle netdev notifier chain events.
 *
 * This function receives events for the netdev chain.  The caller (an
 * ioctl handler calling blocking_notifier_call_chain) holds the necessary
 * locks for us to safely manipulate the slave devices (RTNL lock,
 * dev_probe_lock).
 */
static int bond_netdev_event(struct notifier_block *this,
			     unsigned long event, void *ptr)
{
	struct net_device *event_dev = netdev_notifier_info_to_dev(ptr);

	netdev_dbg(event_dev, "%s received %s\n",
		   __func__, netdev_cmd_to_name(event));

	if (!(event_dev->priv_flags & IFF_BONDING))
		return NOTIFY_DONE;

	if (event_dev->flags & IFF_MASTER) {
		int ret;

		ret = bond_master_netdev_event(event, event_dev);
		if (ret != NOTIFY_DONE)
			return ret;
	}

	if (event_dev->flags & IFF_SLAVE)
		return bond_slave_netdev_event(event, event_dev);

	return NOTIFY_DONE;
}

static struct notifier_block bond_netdev_notifier = {
	.notifier_call = bond_netdev_event,
};

/*---------------------------- Hashing Policies -----------------------------*/

/* L2 hash helper */
static inline u32 bond_eth_hash(struct sk_buff *skb)
{
	struct ethhdr *ep, hdr_tmp;

	ep = skb_header_pointer(skb, 0, sizeof(hdr_tmp), &hdr_tmp);
	if (ep)
		return ep->h_dest[5] ^ ep->h_source[5] ^ ep->h_proto;
	return 0;
}

static bool bond_flow_ip(struct sk_buff *skb, struct flow_keys *fk,
			 int *noff, int *proto, bool l34)
{
	const struct ipv6hdr *iph6;
	const struct iphdr *iph;

	if (skb->protocol == htons(ETH_P_IP)) {
		if (unlikely(!pskb_may_pull(skb, *noff + sizeof(*iph))))
			return false;
		iph = (const struct iphdr *)(skb->data + *noff);
		iph_to_flow_copy_v4addrs(fk, iph);
		*noff += iph->ihl << 2;
		if (!ip_is_fragment(iph))
			*proto = iph->protocol;
	} else if (skb->protocol == htons(ETH_P_IPV6)) {
		if (unlikely(!pskb_may_pull(skb, *noff + sizeof(*iph6))))
			return false;
		iph6 = (const struct ipv6hdr *)(skb->data + *noff);
		iph_to_flow_copy_v6addrs(fk, iph6);
		*noff += sizeof(*iph6);
		*proto = iph6->nexthdr;
	} else {
		return false;
	}

	if (l34 && *proto >= 0)
		fk->ports.ports = skb_flow_get_ports(skb, *noff, *proto);
<<<<<<< HEAD
=======

	return true;
}

static u32 bond_vlan_srcmac_hash(struct sk_buff *skb)
{
	struct ethhdr *mac_hdr = (struct ethhdr *)skb_mac_header(skb);
	u32 srcmac_vendor = 0, srcmac_dev = 0;
	u16 vlan;
	int i;

	for (i = 0; i < 3; i++)
		srcmac_vendor = (srcmac_vendor << 8) | mac_hdr->h_source[i];

	for (i = 3; i < ETH_ALEN; i++)
		srcmac_dev = (srcmac_dev << 8) | mac_hdr->h_source[i];

	if (!skb_vlan_tag_present(skb))
		return srcmac_vendor ^ srcmac_dev;

	vlan = skb_vlan_tag_get(skb);

	return vlan ^ srcmac_vendor ^ srcmac_dev;
}

/* Extract the appropriate headers based on bond's xmit policy */
static bool bond_flow_dissect(struct bonding *bond, struct sk_buff *skb,
			      struct flow_keys *fk)
{
	bool l34 = bond->params.xmit_policy == BOND_XMIT_POLICY_LAYER34;
	int noff, proto = -1;

	switch (bond->params.xmit_policy) {
	case BOND_XMIT_POLICY_ENCAP23:
	case BOND_XMIT_POLICY_ENCAP34:
		memset(fk, 0, sizeof(*fk));
		return __skb_flow_dissect(NULL, skb, &flow_keys_bonding,
					  fk, NULL, 0, 0, 0, 0);
	default:
		break;
	}

	fk->ports.ports = 0;
	memset(&fk->icmp, 0, sizeof(fk->icmp));
	noff = skb_network_offset(skb);
	if (!bond_flow_ip(skb, fk, &noff, &proto, l34))
		return false;

	/* ICMP error packets contains at least 8 bytes of the header
	 * of the packet which generated the error. Use this information
	 * to correlate ICMP error packets within the same flow which
	 * generated the error.
	 */
	if (proto == IPPROTO_ICMP || proto == IPPROTO_ICMPV6) {
		skb_flow_get_icmp_tci(skb, &fk->icmp, skb->data,
				      skb_transport_offset(skb),
				      skb_headlen(skb));
		if (proto == IPPROTO_ICMP) {
			if (!icmp_is_err(fk->icmp.type))
				return true;

			noff += sizeof(struct icmphdr);
		} else if (proto == IPPROTO_ICMPV6) {
			if (!icmpv6_is_err(fk->icmp.type))
				return true;

			noff += sizeof(struct icmp6hdr);
		}
		return bond_flow_ip(skb, fk, &noff, &proto, l34);
	}
>>>>>>> 7d2a07b7

	return true;
}

<<<<<<< HEAD
/* Extract the appropriate headers based on bond's xmit policy */
static bool bond_flow_dissect(struct bonding *bond, struct sk_buff *skb,
			      struct flow_keys *fk)
{
	bool l34 = bond->params.xmit_policy == BOND_XMIT_POLICY_LAYER34;
	int noff, proto = -1;

	if (bond->params.xmit_policy > BOND_XMIT_POLICY_LAYER23) {
		memset(fk, 0, sizeof(*fk));
		return __skb_flow_dissect(NULL, skb, &flow_keys_bonding,
					  fk, NULL, 0, 0, 0, 0);
	}

	fk->ports.ports = 0;
	memset(&fk->icmp, 0, sizeof(fk->icmp));
	noff = skb_network_offset(skb);
	if (!bond_flow_ip(skb, fk, &noff, &proto, l34))
		return false;

	/* ICMP error packets contains at least 8 bytes of the header
	 * of the packet which generated the error. Use this information
	 * to correlate ICMP error packets within the same flow which
	 * generated the error.
	 */
	if (proto == IPPROTO_ICMP || proto == IPPROTO_ICMPV6) {
		skb_flow_get_icmp_tci(skb, &fk->icmp, skb->data,
				      skb_transport_offset(skb),
				      skb_headlen(skb));
		if (proto == IPPROTO_ICMP) {
			if (!icmp_is_err(fk->icmp.type))
				return true;

			noff += sizeof(struct icmphdr);
		} else if (proto == IPPROTO_ICMPV6) {
			if (!icmpv6_is_err(fk->icmp.type))
				return true;

			noff += sizeof(struct icmp6hdr);
		}
		return bond_flow_ip(skb, fk, &noff, &proto, l34);
	}

	return true;
}

=======
>>>>>>> 7d2a07b7
static u32 bond_ip_hash(u32 hash, struct flow_keys *flow)
{
	hash ^= (__force u32)flow_get_u32_dst(flow) ^
		(__force u32)flow_get_u32_src(flow);
	hash ^= (hash >> 16);
	hash ^= (hash >> 8);
	/* discard lowest hash bit to deal with the common even ports pattern */
	return hash >> 1;
}

/**
 * bond_xmit_hash - generate a hash value based on the xmit policy
 * @bond: bonding device
 * @skb: buffer to use for headers
 *
 * This function will extract the necessary headers from the skb buffer and use
 * them to generate a hash based on the xmit_policy set in the bonding device
 */
u32 bond_xmit_hash(struct bonding *bond, struct sk_buff *skb)
{
	struct flow_keys flow;
	u32 hash;

	if (bond->params.xmit_policy == BOND_XMIT_POLICY_ENCAP34 &&
	    skb->l4_hash)
		return skb->hash;

	if (bond->params.xmit_policy == BOND_XMIT_POLICY_VLAN_SRCMAC)
		return bond_vlan_srcmac_hash(skb);

	if (bond->params.xmit_policy == BOND_XMIT_POLICY_LAYER2 ||
	    !bond_flow_dissect(bond, skb, &flow))
		return bond_eth_hash(skb);

	if (bond->params.xmit_policy == BOND_XMIT_POLICY_LAYER23 ||
	    bond->params.xmit_policy == BOND_XMIT_POLICY_ENCAP23) {
		hash = bond_eth_hash(skb);
	} else {
		if (flow.icmp.id)
			memcpy(&hash, &flow.icmp, sizeof(hash));
		else
			memcpy(&hash, &flow.ports.ports, sizeof(hash));
	}

	return bond_ip_hash(hash, &flow);
}

/*-------------------------- Device entry points ----------------------------*/

void bond_work_init_all(struct bonding *bond)
{
	INIT_DELAYED_WORK(&bond->mcast_work,
			  bond_resend_igmp_join_requests_delayed);
	INIT_DELAYED_WORK(&bond->alb_work, bond_alb_monitor);
	INIT_DELAYED_WORK(&bond->mii_work, bond_mii_monitor);
	INIT_DELAYED_WORK(&bond->arp_work, bond_arp_monitor);
	INIT_DELAYED_WORK(&bond->ad_work, bond_3ad_state_machine_handler);
	INIT_DELAYED_WORK(&bond->slave_arr_work, bond_slave_arr_handler);
}

static void bond_work_cancel_all(struct bonding *bond)
{
	cancel_delayed_work_sync(&bond->mii_work);
	cancel_delayed_work_sync(&bond->arp_work);
	cancel_delayed_work_sync(&bond->alb_work);
	cancel_delayed_work_sync(&bond->ad_work);
	cancel_delayed_work_sync(&bond->mcast_work);
	cancel_delayed_work_sync(&bond->slave_arr_work);
}

static int bond_open(struct net_device *bond_dev)
{
	struct bonding *bond = netdev_priv(bond_dev);
	struct list_head *iter;
	struct slave *slave;

	/* reset slave->backup and slave->inactive */
	if (bond_has_slaves(bond)) {
		bond_for_each_slave(bond, slave, iter) {
			if (bond_uses_primary(bond) &&
			    slave != rcu_access_pointer(bond->curr_active_slave)) {
				bond_set_slave_inactive_flags(slave,
							      BOND_SLAVE_NOTIFY_NOW);
			} else if (BOND_MODE(bond) != BOND_MODE_8023AD) {
				bond_set_slave_active_flags(slave,
							    BOND_SLAVE_NOTIFY_NOW);
			}
		}
	}

	if (bond_is_lb(bond)) {
		/* bond_alb_initialize must be called before the timer
		 * is started.
		 */
		if (bond_alb_initialize(bond, (BOND_MODE(bond) == BOND_MODE_ALB)))
			return -ENOMEM;
		if (bond->params.tlb_dynamic_lb || BOND_MODE(bond) == BOND_MODE_ALB)
			queue_delayed_work(bond->wq, &bond->alb_work, 0);
	}

	if (bond->params.miimon)  /* link check interval, in milliseconds. */
		queue_delayed_work(bond->wq, &bond->mii_work, 0);

	if (bond->params.arp_interval) {  /* arp interval, in milliseconds. */
		queue_delayed_work(bond->wq, &bond->arp_work, 0);
		bond->recv_probe = bond_arp_rcv;
	}

	if (BOND_MODE(bond) == BOND_MODE_8023AD) {
		queue_delayed_work(bond->wq, &bond->ad_work, 0);
		/* register to receive LACPDUs */
		bond->recv_probe = bond_3ad_lacpdu_recv;
		bond_3ad_initiate_agg_selection(bond, 1);
	}

	if (bond_mode_can_use_xmit_hash(bond))
		bond_update_slave_arr(bond, NULL);

	return 0;
}

static int bond_close(struct net_device *bond_dev)
{
	struct bonding *bond = netdev_priv(bond_dev);

	bond_work_cancel_all(bond);
	bond->send_peer_notif = 0;
	if (bond_is_lb(bond))
		bond_alb_deinitialize(bond);
	bond->recv_probe = NULL;

	return 0;
}

/* fold stats, assuming all rtnl_link_stats64 fields are u64, but
 * that some drivers can provide 32bit values only.
 */
static void bond_fold_stats(struct rtnl_link_stats64 *_res,
			    const struct rtnl_link_stats64 *_new,
			    const struct rtnl_link_stats64 *_old)
{
	const u64 *new = (const u64 *)_new;
	const u64 *old = (const u64 *)_old;
	u64 *res = (u64 *)_res;
	int i;

	for (i = 0; i < sizeof(*_res) / sizeof(u64); i++) {
		u64 nv = new[i];
		u64 ov = old[i];
		s64 delta = nv - ov;

		/* detects if this particular field is 32bit only */
		if (((nv | ov) >> 32) == 0)
			delta = (s64)(s32)((u32)nv - (u32)ov);

		/* filter anomalies, some drivers reset their stats
		 * at down/up events.
		 */
		if (delta > 0)
			res[i] += delta;
	}
}

#ifdef CONFIG_LOCKDEP
static int bond_get_lowest_level_rcu(struct net_device *dev)
{
	struct net_device *ldev, *next, *now, *dev_stack[MAX_NEST_DEV + 1];
	struct list_head *niter, *iter, *iter_stack[MAX_NEST_DEV + 1];
	int cur = 0, max = 0;

	now = dev;
	iter = &dev->adj_list.lower;

	while (1) {
		next = NULL;
		while (1) {
			ldev = netdev_next_lower_dev_rcu(now, &iter);
			if (!ldev)
				break;

			next = ldev;
			niter = &ldev->adj_list.lower;
			dev_stack[cur] = now;
			iter_stack[cur++] = iter;
			if (max <= cur)
				max = cur;
			break;
		}

		if (!next) {
			if (!cur)
				return max;
			next = dev_stack[--cur];
			niter = iter_stack[cur];
		}

		now = next;
		iter = niter;
	}

	return max;
}
#endif

static void bond_get_stats(struct net_device *bond_dev,
			   struct rtnl_link_stats64 *stats)
{
	struct bonding *bond = netdev_priv(bond_dev);
	struct rtnl_link_stats64 temp;
	struct list_head *iter;
	struct slave *slave;
	int nest_level = 0;


	rcu_read_lock();
#ifdef CONFIG_LOCKDEP
	nest_level = bond_get_lowest_level_rcu(bond_dev);
#endif

	spin_lock_nested(&bond->stats_lock, nest_level);
	memcpy(stats, &bond->bond_stats, sizeof(*stats));

	bond_for_each_slave_rcu(bond, slave, iter) {
		const struct rtnl_link_stats64 *new =
			dev_get_stats(slave->dev, &temp);

		bond_fold_stats(stats, new, &slave->slave_stats);

		/* save off the slave stats for the next run */
		memcpy(&slave->slave_stats, new, sizeof(*new));
	}

	memcpy(&bond->bond_stats, stats, sizeof(*stats));
	spin_unlock(&bond->stats_lock);
	rcu_read_unlock();
}

static int bond_do_ioctl(struct net_device *bond_dev, struct ifreq *ifr, int cmd)
{
	struct bonding *bond = netdev_priv(bond_dev);
	struct net_device *slave_dev = NULL;
	struct ifbond k_binfo;
	struct ifbond __user *u_binfo = NULL;
	struct ifslave k_sinfo;
	struct ifslave __user *u_sinfo = NULL;
	struct mii_ioctl_data *mii = NULL;
	struct bond_opt_value newval;
	struct net *net;
	int res = 0;

	netdev_dbg(bond_dev, "bond_ioctl: cmd=%d\n", cmd);

	switch (cmd) {
	case SIOCGMIIPHY:
		mii = if_mii(ifr);
		if (!mii)
			return -EINVAL;

		mii->phy_id = 0;
		fallthrough;
	case SIOCGMIIREG:
		/* We do this again just in case we were called by SIOCGMIIREG
		 * instead of SIOCGMIIPHY.
		 */
		mii = if_mii(ifr);
		if (!mii)
			return -EINVAL;

		if (mii->reg_num == 1) {
			mii->val_out = 0;
			if (netif_carrier_ok(bond->dev))
				mii->val_out = BMSR_LSTATUS;
		}

		return 0;
	case BOND_INFO_QUERY_OLD:
	case SIOCBONDINFOQUERY:
		u_binfo = (struct ifbond __user *)ifr->ifr_data;

		if (copy_from_user(&k_binfo, u_binfo, sizeof(ifbond)))
			return -EFAULT;

		bond_info_query(bond_dev, &k_binfo);
		if (copy_to_user(u_binfo, &k_binfo, sizeof(ifbond)))
			return -EFAULT;

		return 0;
	case BOND_SLAVE_INFO_QUERY_OLD:
	case SIOCBONDSLAVEINFOQUERY:
		u_sinfo = (struct ifslave __user *)ifr->ifr_data;

		if (copy_from_user(&k_sinfo, u_sinfo, sizeof(ifslave)))
			return -EFAULT;

		res = bond_slave_info_query(bond_dev, &k_sinfo);
		if (res == 0 &&
		    copy_to_user(u_sinfo, &k_sinfo, sizeof(ifslave)))
			return -EFAULT;

		return res;
	default:
		break;
	}

	net = dev_net(bond_dev);

	if (!ns_capable(net->user_ns, CAP_NET_ADMIN))
		return -EPERM;

	slave_dev = __dev_get_by_name(net, ifr->ifr_slave);

	slave_dbg(bond_dev, slave_dev, "slave_dev=%p:\n", slave_dev);

	if (!slave_dev)
		return -ENODEV;

	switch (cmd) {
	case BOND_ENSLAVE_OLD:
	case SIOCBONDENSLAVE:
		res = bond_enslave(bond_dev, slave_dev, NULL);
		break;
	case BOND_RELEASE_OLD:
	case SIOCBONDRELEASE:
		res = bond_release(bond_dev, slave_dev);
		break;
	case BOND_SETHWADDR_OLD:
	case SIOCBONDSETHWADDR:
		res = bond_set_dev_addr(bond_dev, slave_dev);
		break;
	case BOND_CHANGE_ACTIVE_OLD:
	case SIOCBONDCHANGEACTIVE:
		bond_opt_initstr(&newval, slave_dev->name);
		res = __bond_opt_set_notify(bond, BOND_OPT_ACTIVE_SLAVE,
					    &newval);
		break;
	default:
		res = -EOPNOTSUPP;
	}

	return res;
}

static void bond_change_rx_flags(struct net_device *bond_dev, int change)
{
	struct bonding *bond = netdev_priv(bond_dev);

	if (change & IFF_PROMISC)
		bond_set_promiscuity(bond,
				     bond_dev->flags & IFF_PROMISC ? 1 : -1);

	if (change & IFF_ALLMULTI)
		bond_set_allmulti(bond,
				  bond_dev->flags & IFF_ALLMULTI ? 1 : -1);
}

static void bond_set_rx_mode(struct net_device *bond_dev)
{
	struct bonding *bond = netdev_priv(bond_dev);
	struct list_head *iter;
	struct slave *slave;

	rcu_read_lock();
	if (bond_uses_primary(bond)) {
		slave = rcu_dereference(bond->curr_active_slave);
		if (slave) {
			dev_uc_sync(slave->dev, bond_dev);
			dev_mc_sync(slave->dev, bond_dev);
		}
	} else {
		bond_for_each_slave_rcu(bond, slave, iter) {
			dev_uc_sync_multiple(slave->dev, bond_dev);
			dev_mc_sync_multiple(slave->dev, bond_dev);
		}
	}
	rcu_read_unlock();
}

static int bond_neigh_init(struct neighbour *n)
{
	struct bonding *bond = netdev_priv(n->dev);
	const struct net_device_ops *slave_ops;
	struct neigh_parms parms;
	struct slave *slave;
	int ret = 0;

	rcu_read_lock();
	slave = bond_first_slave_rcu(bond);
	if (!slave)
		goto out;
	slave_ops = slave->dev->netdev_ops;
	if (!slave_ops->ndo_neigh_setup)
		goto out;

	/* TODO: find another way [1] to implement this.
	 * Passing a zeroed structure is fragile,
	 * but at least we do not pass garbage.
	 *
	 * [1] One way would be that ndo_neigh_setup() never touch
	 *     struct neigh_parms, but propagate the new neigh_setup()
	 *     back to ___neigh_create() / neigh_parms_alloc()
	 */
	memset(&parms, 0, sizeof(parms));
	ret = slave_ops->ndo_neigh_setup(slave->dev, &parms);

	if (ret)
		goto out;

	if (parms.neigh_setup)
		ret = parms.neigh_setup(n);
out:
	rcu_read_unlock();
	return ret;
}

/* The bonding ndo_neigh_setup is called at init time beofre any
 * slave exists. So we must declare proxy setup function which will
 * be used at run time to resolve the actual slave neigh param setup.
 *
 * It's also called by master devices (such as vlans) to setup their
 * underlying devices. In that case - do nothing, we're already set up from
 * our init.
 */
static int bond_neigh_setup(struct net_device *dev,
			    struct neigh_parms *parms)
{
	/* modify only our neigh_parms */
	if (parms->dev == dev)
		parms->neigh_setup = bond_neigh_init;

	return 0;
}

/* Change the MTU of all of a master's slaves to match the master */
static int bond_change_mtu(struct net_device *bond_dev, int new_mtu)
{
	struct bonding *bond = netdev_priv(bond_dev);
	struct slave *slave, *rollback_slave;
	struct list_head *iter;
	int res = 0;

	netdev_dbg(bond_dev, "bond=%p, new_mtu=%d\n", bond, new_mtu);

	bond_for_each_slave(bond, slave, iter) {
		slave_dbg(bond_dev, slave->dev, "s %p c_m %p\n",
			   slave, slave->dev->netdev_ops->ndo_change_mtu);

		res = dev_set_mtu(slave->dev, new_mtu);

		if (res) {
			/* If we failed to set the slave's mtu to the new value
			 * we must abort the operation even in ACTIVE_BACKUP
			 * mode, because if we allow the backup slaves to have
			 * different mtu values than the active slave we'll
			 * need to change their mtu when doing a failover. That
			 * means changing their mtu from timer context, which
			 * is probably not a good idea.
			 */
			slave_dbg(bond_dev, slave->dev, "err %d setting mtu to %d\n",
				  res, new_mtu);
			goto unwind;
		}
	}

	bond_dev->mtu = new_mtu;

	return 0;

unwind:
	/* unwind from head to the slave that failed */
	bond_for_each_slave(bond, rollback_slave, iter) {
		int tmp_res;

		if (rollback_slave == slave)
			break;

		tmp_res = dev_set_mtu(rollback_slave->dev, bond_dev->mtu);
		if (tmp_res)
			slave_dbg(bond_dev, rollback_slave->dev, "unwind err %d\n",
				  tmp_res);
	}

	return res;
}

/* Change HW address
 *
 * Note that many devices must be down to change the HW address, and
 * downing the master releases all slaves.  We can make bonds full of
 * bonding devices to test this, however.
 */
static int bond_set_mac_address(struct net_device *bond_dev, void *addr)
{
	struct bonding *bond = netdev_priv(bond_dev);
	struct slave *slave, *rollback_slave;
	struct sockaddr_storage *ss = addr, tmp_ss;
	struct list_head *iter;
	int res = 0;

	if (BOND_MODE(bond) == BOND_MODE_ALB)
		return bond_alb_set_mac_address(bond_dev, addr);


	netdev_dbg(bond_dev, "%s: bond=%p\n", __func__, bond);

	/* If fail_over_mac is enabled, do nothing and return success.
	 * Returning an error causes ifenslave to fail.
	 */
	if (bond->params.fail_over_mac &&
	    BOND_MODE(bond) == BOND_MODE_ACTIVEBACKUP)
		return 0;

	if (!is_valid_ether_addr(ss->__data))
		return -EADDRNOTAVAIL;

	bond_for_each_slave(bond, slave, iter) {
		slave_dbg(bond_dev, slave->dev, "%s: slave=%p\n",
			  __func__, slave);
		res = dev_set_mac_address(slave->dev, addr, NULL);
		if (res) {
			/* TODO: consider downing the slave
			 * and retry ?
			 * User should expect communications
			 * breakage anyway until ARP finish
			 * updating, so...
			 */
			slave_dbg(bond_dev, slave->dev, "%s: err %d\n",
				  __func__, res);
			goto unwind;
		}
	}

	/* success */
	memcpy(bond_dev->dev_addr, ss->__data, bond_dev->addr_len);
	return 0;

unwind:
	memcpy(tmp_ss.__data, bond_dev->dev_addr, bond_dev->addr_len);
	tmp_ss.ss_family = bond_dev->type;

	/* unwind from head to the slave that failed */
	bond_for_each_slave(bond, rollback_slave, iter) {
		int tmp_res;

		if (rollback_slave == slave)
			break;

		tmp_res = dev_set_mac_address(rollback_slave->dev,
					      (struct sockaddr *)&tmp_ss, NULL);
		if (tmp_res) {
			slave_dbg(bond_dev, rollback_slave->dev, "%s: unwind err %d\n",
				   __func__, tmp_res);
		}
	}

	return res;
}

/**
 * bond_get_slave_by_id - get xmit slave with slave_id
 * @bond: bonding device that is transmitting
 * @slave_id: slave id up to slave_cnt-1 through which to transmit
 *
 * This function tries to get slave with slave_id but in case
 * it fails, it tries to find the first available slave for transmission.
 */
static struct slave *bond_get_slave_by_id(struct bonding *bond,
					  int slave_id)
{
	struct list_head *iter;
	struct slave *slave;
	int i = slave_id;

	/* Here we start from the slave with slave_id */
	bond_for_each_slave_rcu(bond, slave, iter) {
		if (--i < 0) {
			if (bond_slave_can_tx(slave))
				return slave;
		}
	}

	/* Here we start from the first slave up to slave_id */
	i = slave_id;
	bond_for_each_slave_rcu(bond, slave, iter) {
		if (--i < 0)
			break;
		if (bond_slave_can_tx(slave))
			return slave;
	}
	/* no slave that can tx has been found */
	return NULL;
}

/**
 * bond_rr_gen_slave_id - generate slave id based on packets_per_slave
 * @bond: bonding device to use
 *
 * Based on the value of the bonding device's packets_per_slave parameter
 * this function generates a slave id, which is usually used as the next
 * slave to transmit through.
 */
static u32 bond_rr_gen_slave_id(struct bonding *bond)
{
	u32 slave_id;
	struct reciprocal_value reciprocal_packets_per_slave;
	int packets_per_slave = bond->params.packets_per_slave;

	switch (packets_per_slave) {
	case 0:
		slave_id = prandom_u32();
		break;
	case 1:
		slave_id = this_cpu_inc_return(*bond->rr_tx_counter);
		break;
	default:
		reciprocal_packets_per_slave =
			bond->params.reciprocal_packets_per_slave;
		slave_id = this_cpu_inc_return(*bond->rr_tx_counter);
		slave_id = reciprocal_divide(slave_id,
					     reciprocal_packets_per_slave);
		break;
	}

	return slave_id;
}

static struct slave *bond_xmit_roundrobin_slave_get(struct bonding *bond,
						    struct sk_buff *skb)
{
	struct slave *slave;
	int slave_cnt;
	u32 slave_id;

	/* Start with the curr_active_slave that joined the bond as the
	 * default for sending IGMP traffic.  For failover purposes one
	 * needs to maintain some consistency for the interface that will
	 * send the join/membership reports.  The curr_active_slave found
	 * will send all of this type of traffic.
	 */
	if (skb->protocol == htons(ETH_P_IP)) {
		int noff = skb_network_offset(skb);
		struct iphdr *iph;

		if (unlikely(!pskb_may_pull(skb, noff + sizeof(*iph))))
			goto non_igmp;

		iph = ip_hdr(skb);
		if (iph->protocol == IPPROTO_IGMP) {
			slave = rcu_dereference(bond->curr_active_slave);
			if (slave)
				return slave;
			return bond_get_slave_by_id(bond, 0);
		}
	}

non_igmp:
	slave_cnt = READ_ONCE(bond->slave_cnt);
	if (likely(slave_cnt)) {
		slave_id = bond_rr_gen_slave_id(bond) % slave_cnt;
		return bond_get_slave_by_id(bond, slave_id);
	}
	return NULL;
}

static netdev_tx_t bond_xmit_roundrobin(struct sk_buff *skb,
					struct net_device *bond_dev)
{
	struct bonding *bond = netdev_priv(bond_dev);
	struct slave *slave;

	slave = bond_xmit_roundrobin_slave_get(bond, skb);
	if (likely(slave))
		return bond_dev_queue_xmit(bond, skb, slave->dev);

	return bond_tx_drop(bond_dev, skb);
}

static struct slave *bond_xmit_activebackup_slave_get(struct bonding *bond,
						      struct sk_buff *skb)
{
	return rcu_dereference(bond->curr_active_slave);
}

/* In active-backup mode, we know that bond->curr_active_slave is always valid if
 * the bond has a usable interface.
 */
static netdev_tx_t bond_xmit_activebackup(struct sk_buff *skb,
					  struct net_device *bond_dev)
{
	struct bonding *bond = netdev_priv(bond_dev);
	struct slave *slave;

	slave = bond_xmit_activebackup_slave_get(bond, skb);
	if (slave)
		return bond_dev_queue_xmit(bond, skb, slave->dev);

	return bond_tx_drop(bond_dev, skb);
}

/* Use this to update slave_array when (a) it's not appropriate to update
 * slave_array right away (note that update_slave_array() may sleep)
 * and / or (b) RTNL is not held.
 */
void bond_slave_arr_work_rearm(struct bonding *bond, unsigned long delay)
{
	queue_delayed_work(bond->wq, &bond->slave_arr_work, delay);
}

/* Slave array work handler. Holds only RTNL */
static void bond_slave_arr_handler(struct work_struct *work)
{
	struct bonding *bond = container_of(work, struct bonding,
					    slave_arr_work.work);
	int ret;

	if (!rtnl_trylock())
		goto err;

	ret = bond_update_slave_arr(bond, NULL);
	rtnl_unlock();
	if (ret) {
		pr_warn_ratelimited("Failed to update slave array from WT\n");
		goto err;
	}
	return;

err:
	bond_slave_arr_work_rearm(bond, 1);
}

static void bond_skip_slave(struct bond_up_slave *slaves,
			    struct slave *skipslave)
{
	int idx;

	/* Rare situation where caller has asked to skip a specific
	 * slave but allocation failed (most likely!). BTW this is
	 * only possible when the call is initiated from
	 * __bond_release_one(). In this situation; overwrite the
	 * skipslave entry in the array with the last entry from the
	 * array to avoid a situation where the xmit path may choose
	 * this to-be-skipped slave to send a packet out.
	 */
	for (idx = 0; slaves && idx < slaves->count; idx++) {
		if (skipslave == slaves->arr[idx]) {
			slaves->arr[idx] =
				slaves->arr[slaves->count - 1];
			slaves->count--;
			break;
		}
	}
}

static void bond_set_slave_arr(struct bonding *bond,
			       struct bond_up_slave *usable_slaves,
			       struct bond_up_slave *all_slaves)
{
	struct bond_up_slave *usable, *all;

	usable = rtnl_dereference(bond->usable_slaves);
	rcu_assign_pointer(bond->usable_slaves, usable_slaves);
	kfree_rcu(usable, rcu);

	all = rtnl_dereference(bond->all_slaves);
	rcu_assign_pointer(bond->all_slaves, all_slaves);
	kfree_rcu(all, rcu);
}

static void bond_reset_slave_arr(struct bonding *bond)
{
	struct bond_up_slave *usable, *all;

	usable = rtnl_dereference(bond->usable_slaves);
	if (usable) {
		RCU_INIT_POINTER(bond->usable_slaves, NULL);
		kfree_rcu(usable, rcu);
	}

	all = rtnl_dereference(bond->all_slaves);
	if (all) {
		RCU_INIT_POINTER(bond->all_slaves, NULL);
		kfree_rcu(all, rcu);
	}
}

/* Build the usable slaves array in control path for modes that use xmit-hash
 * to determine the slave interface -
 * (a) BOND_MODE_8023AD
 * (b) BOND_MODE_XOR
 * (c) (BOND_MODE_TLB || BOND_MODE_ALB) && tlb_dynamic_lb == 0
 *
 * The caller is expected to hold RTNL only and NO other lock!
 */
int bond_update_slave_arr(struct bonding *bond, struct slave *skipslave)
{
	struct bond_up_slave *usable_slaves = NULL, *all_slaves = NULL;
	struct slave *slave;
	struct list_head *iter;
	int agg_id = 0;
	int ret = 0;

	might_sleep();

	usable_slaves = kzalloc(struct_size(usable_slaves, arr,
					    bond->slave_cnt), GFP_KERNEL);
	all_slaves = kzalloc(struct_size(all_slaves, arr,
					 bond->slave_cnt), GFP_KERNEL);
	if (!usable_slaves || !all_slaves) {
		ret = -ENOMEM;
		goto out;
	}
	if (BOND_MODE(bond) == BOND_MODE_8023AD) {
		struct ad_info ad_info;

		spin_lock_bh(&bond->mode_lock);
		if (bond_3ad_get_active_agg_info(bond, &ad_info)) {
			spin_unlock_bh(&bond->mode_lock);
			pr_debug("bond_3ad_get_active_agg_info failed\n");
			/* No active aggragator means it's not safe to use
			 * the previous array.
			 */
			bond_reset_slave_arr(bond);
			goto out;
		}
		spin_unlock_bh(&bond->mode_lock);
		agg_id = ad_info.aggregator_id;
	}
	bond_for_each_slave(bond, slave, iter) {
		if (skipslave == slave)
			continue;

		all_slaves->arr[all_slaves->count++] = slave;
		if (BOND_MODE(bond) == BOND_MODE_8023AD) {
			struct aggregator *agg;

			agg = SLAVE_AD_INFO(slave)->port.aggregator;
			if (!agg || agg->aggregator_identifier != agg_id)
				continue;
		}
		if (!bond_slave_can_tx(slave))
			continue;

		slave_dbg(bond->dev, slave->dev, "Adding slave to tx hash array[%d]\n",
			  usable_slaves->count);

		usable_slaves->arr[usable_slaves->count++] = slave;
	}

	bond_set_slave_arr(bond, usable_slaves, all_slaves);
	return ret;
out:
	if (ret != 0 && skipslave) {
		bond_skip_slave(rtnl_dereference(bond->all_slaves),
				skipslave);
		bond_skip_slave(rtnl_dereference(bond->usable_slaves),
				skipslave);
	}
	kfree_rcu(all_slaves, rcu);
	kfree_rcu(usable_slaves, rcu);

	return ret;
}

static struct slave *bond_xmit_3ad_xor_slave_get(struct bonding *bond,
						 struct sk_buff *skb,
						 struct bond_up_slave *slaves)
{
	struct slave *slave;
	unsigned int count;
	u32 hash;

	hash = bond_xmit_hash(bond, skb);
	count = slaves ? READ_ONCE(slaves->count) : 0;
	if (unlikely(!count))
		return NULL;

	slave = slaves->arr[hash % count];
	return slave;
}

/* Use this Xmit function for 3AD as well as XOR modes. The current
 * usable slave array is formed in the control path. The xmit function
 * just calculates hash and sends the packet out.
 */
static netdev_tx_t bond_3ad_xor_xmit(struct sk_buff *skb,
				     struct net_device *dev)
{
	struct bonding *bond = netdev_priv(dev);
	struct bond_up_slave *slaves;
	struct slave *slave;

	slaves = rcu_dereference(bond->usable_slaves);
	slave = bond_xmit_3ad_xor_slave_get(bond, skb, slaves);
	if (likely(slave))
		return bond_dev_queue_xmit(bond, skb, slave->dev);

	return bond_tx_drop(dev, skb);
}

/* in broadcast mode, we send everything to all usable interfaces. */
static netdev_tx_t bond_xmit_broadcast(struct sk_buff *skb,
				       struct net_device *bond_dev)
{
	struct bonding *bond = netdev_priv(bond_dev);
	struct slave *slave = NULL;
	struct list_head *iter;

	bond_for_each_slave_rcu(bond, slave, iter) {
		if (bond_is_last_slave(bond, slave))
			break;
		if (bond_slave_is_up(slave) && slave->link == BOND_LINK_UP) {
			struct sk_buff *skb2 = skb_clone(skb, GFP_ATOMIC);

			if (!skb2) {
				net_err_ratelimited("%s: Error: %s: skb_clone() failed\n",
						    bond_dev->name, __func__);
				continue;
			}
			bond_dev_queue_xmit(bond, skb2, slave->dev);
		}
	}
	if (slave && bond_slave_is_up(slave) && slave->link == BOND_LINK_UP)
		return bond_dev_queue_xmit(bond, skb, slave->dev);

	return bond_tx_drop(bond_dev, skb);
}

/*------------------------- Device initialization ---------------------------*/

/* Lookup the slave that corresponds to a qid */
static inline int bond_slave_override(struct bonding *bond,
				      struct sk_buff *skb)
{
	struct slave *slave = NULL;
	struct list_head *iter;

	if (!skb_rx_queue_recorded(skb))
		return 1;

	/* Find out if any slaves have the same mapping as this skb. */
	bond_for_each_slave_rcu(bond, slave, iter) {
		if (slave->queue_id == skb_get_queue_mapping(skb)) {
			if (bond_slave_is_up(slave) &&
			    slave->link == BOND_LINK_UP) {
				bond_dev_queue_xmit(bond, skb, slave->dev);
				return 0;
			}
			/* If the slave isn't UP, use default transmit policy. */
			break;
		}
	}

	return 1;
}


static u16 bond_select_queue(struct net_device *dev, struct sk_buff *skb,
			     struct net_device *sb_dev)
{
	/* This helper function exists to help dev_pick_tx get the correct
	 * destination queue.  Using a helper function skips a call to
	 * skb_tx_hash and will put the skbs in the queue we expect on their
	 * way down to the bonding driver.
	 */
	u16 txq = skb_rx_queue_recorded(skb) ? skb_get_rx_queue(skb) : 0;

	/* Save the original txq to restore before passing to the driver */
	qdisc_skb_cb(skb)->slave_dev_queue_mapping = skb_get_queue_mapping(skb);

	if (unlikely(txq >= dev->real_num_tx_queues)) {
		do {
			txq -= dev->real_num_tx_queues;
		} while (txq >= dev->real_num_tx_queues);
	}
	return txq;
}

static struct net_device *bond_xmit_get_slave(struct net_device *master_dev,
					      struct sk_buff *skb,
					      bool all_slaves)
{
	struct bonding *bond = netdev_priv(master_dev);
	struct bond_up_slave *slaves;
	struct slave *slave = NULL;

	switch (BOND_MODE(bond)) {
	case BOND_MODE_ROUNDROBIN:
		slave = bond_xmit_roundrobin_slave_get(bond, skb);
		break;
	case BOND_MODE_ACTIVEBACKUP:
		slave = bond_xmit_activebackup_slave_get(bond, skb);
		break;
	case BOND_MODE_8023AD:
	case BOND_MODE_XOR:
		if (all_slaves)
			slaves = rcu_dereference(bond->all_slaves);
		else
			slaves = rcu_dereference(bond->usable_slaves);
		slave = bond_xmit_3ad_xor_slave_get(bond, skb, slaves);
		break;
	case BOND_MODE_BROADCAST:
		break;
	case BOND_MODE_ALB:
		slave = bond_xmit_alb_slave_get(bond, skb);
		break;
	case BOND_MODE_TLB:
		slave = bond_xmit_tlb_slave_get(bond, skb);
		break;
	default:
		/* Should never happen, mode already checked */
		WARN_ONCE(true, "Unknown bonding mode");
		break;
	}

	if (slave)
		return slave->dev;
	return NULL;
}

static void bond_sk_to_flow(struct sock *sk, struct flow_keys *flow)
{
	switch (sk->sk_family) {
#if IS_ENABLED(CONFIG_IPV6)
	case AF_INET6:
		if (sk->sk_ipv6only ||
		    ipv6_addr_type(&sk->sk_v6_daddr) != IPV6_ADDR_MAPPED) {
			flow->control.addr_type = FLOW_DISSECTOR_KEY_IPV6_ADDRS;
			flow->addrs.v6addrs.src = inet6_sk(sk)->saddr;
			flow->addrs.v6addrs.dst = sk->sk_v6_daddr;
			break;
		}
		fallthrough;
#endif
	default: /* AF_INET */
		flow->control.addr_type = FLOW_DISSECTOR_KEY_IPV4_ADDRS;
		flow->addrs.v4addrs.src = inet_sk(sk)->inet_rcv_saddr;
		flow->addrs.v4addrs.dst = inet_sk(sk)->inet_daddr;
		break;
	}

	flow->ports.src = inet_sk(sk)->inet_sport;
	flow->ports.dst = inet_sk(sk)->inet_dport;
}

/**
 * bond_sk_hash_l34 - generate a hash value based on the socket's L3 and L4 fields
 * @sk: socket to use for headers
 *
 * This function will extract the necessary field from the socket and use
 * them to generate a hash based on the LAYER34 xmit_policy.
 * Assumes that sk is a TCP or UDP socket.
 */
static u32 bond_sk_hash_l34(struct sock *sk)
{
	struct flow_keys flow;
	u32 hash;

	bond_sk_to_flow(sk, &flow);

	/* L4 */
	memcpy(&hash, &flow.ports.ports, sizeof(hash));
	/* L3 */
	return bond_ip_hash(hash, &flow);
}

static struct net_device *__bond_sk_get_lower_dev(struct bonding *bond,
						  struct sock *sk)
{
	struct bond_up_slave *slaves;
	struct slave *slave;
	unsigned int count;
	u32 hash;

	slaves = rcu_dereference(bond->usable_slaves);
	count = slaves ? READ_ONCE(slaves->count) : 0;
	if (unlikely(!count))
		return NULL;

	hash = bond_sk_hash_l34(sk);
	slave = slaves->arr[hash % count];

	return slave->dev;
}

static struct net_device *bond_sk_get_lower_dev(struct net_device *dev,
						struct sock *sk)
{
	struct bonding *bond = netdev_priv(dev);
	struct net_device *lower = NULL;

	rcu_read_lock();
	if (bond_sk_check(bond))
		lower = __bond_sk_get_lower_dev(bond, sk);
	rcu_read_unlock();

	return lower;
}

#if IS_ENABLED(CONFIG_TLS_DEVICE)
static netdev_tx_t bond_tls_device_xmit(struct bonding *bond, struct sk_buff *skb,
					struct net_device *dev)
{
	if (likely(bond_get_slave_by_dev(bond, tls_get_ctx(skb->sk)->netdev)))
		return bond_dev_queue_xmit(bond, skb, tls_get_ctx(skb->sk)->netdev);
	return bond_tx_drop(dev, skb);
}
#endif

static netdev_tx_t __bond_start_xmit(struct sk_buff *skb, struct net_device *dev)
{
	struct bonding *bond = netdev_priv(dev);

	if (bond_should_override_tx_queue(bond) &&
	    !bond_slave_override(bond, skb))
		return NETDEV_TX_OK;

#if IS_ENABLED(CONFIG_TLS_DEVICE)
	if (skb->sk && tls_is_sk_tx_device_offloaded(skb->sk))
		return bond_tls_device_xmit(bond, skb, dev);
#endif

	switch (BOND_MODE(bond)) {
	case BOND_MODE_ROUNDROBIN:
		return bond_xmit_roundrobin(skb, dev);
	case BOND_MODE_ACTIVEBACKUP:
		return bond_xmit_activebackup(skb, dev);
	case BOND_MODE_8023AD:
	case BOND_MODE_XOR:
		return bond_3ad_xor_xmit(skb, dev);
	case BOND_MODE_BROADCAST:
		return bond_xmit_broadcast(skb, dev);
	case BOND_MODE_ALB:
		return bond_alb_xmit(skb, dev);
	case BOND_MODE_TLB:
		return bond_tlb_xmit(skb, dev);
	default:
		/* Should never happen, mode already checked */
		netdev_err(dev, "Unknown bonding mode %d\n", BOND_MODE(bond));
		WARN_ON_ONCE(1);
		return bond_tx_drop(dev, skb);
	}
}

static netdev_tx_t bond_start_xmit(struct sk_buff *skb, struct net_device *dev)
{
	struct bonding *bond = netdev_priv(dev);
	netdev_tx_t ret = NETDEV_TX_OK;

	/* If we risk deadlock from transmitting this in the
	 * netpoll path, tell netpoll to queue the frame for later tx
	 */
	if (unlikely(is_netpoll_tx_blocked(dev)))
		return NETDEV_TX_BUSY;

	rcu_read_lock();
	if (bond_has_slaves(bond))
		ret = __bond_start_xmit(skb, dev);
	else
		ret = bond_tx_drop(dev, skb);
	rcu_read_unlock();

	return ret;
}

static u32 bond_mode_bcast_speed(struct slave *slave, u32 speed)
{
	if (speed == 0 || speed == SPEED_UNKNOWN)
		speed = slave->speed;
	else
		speed = min(speed, slave->speed);

	return speed;
}

static int bond_ethtool_get_link_ksettings(struct net_device *bond_dev,
					   struct ethtool_link_ksettings *cmd)
{
	struct bonding *bond = netdev_priv(bond_dev);
	struct list_head *iter;
	struct slave *slave;
	u32 speed = 0;

	cmd->base.duplex = DUPLEX_UNKNOWN;
	cmd->base.port = PORT_OTHER;

	/* Since bond_slave_can_tx returns false for all inactive or down slaves, we
	 * do not need to check mode.  Though link speed might not represent
	 * the true receive or transmit bandwidth (not all modes are symmetric)
	 * this is an accurate maximum.
	 */
	bond_for_each_slave(bond, slave, iter) {
		if (bond_slave_can_tx(slave)) {
			if (slave->speed != SPEED_UNKNOWN) {
				if (BOND_MODE(bond) == BOND_MODE_BROADCAST)
					speed = bond_mode_bcast_speed(slave,
								      speed);
				else
					speed += slave->speed;
			}
			if (cmd->base.duplex == DUPLEX_UNKNOWN &&
			    slave->duplex != DUPLEX_UNKNOWN)
				cmd->base.duplex = slave->duplex;
		}
	}
	cmd->base.speed = speed ? : SPEED_UNKNOWN;

	return 0;
}

static void bond_ethtool_get_drvinfo(struct net_device *bond_dev,
				     struct ethtool_drvinfo *drvinfo)
{
	strlcpy(drvinfo->driver, DRV_NAME, sizeof(drvinfo->driver));
	snprintf(drvinfo->fw_version, sizeof(drvinfo->fw_version), "%d",
		 BOND_ABI_VERSION);
}

static const struct ethtool_ops bond_ethtool_ops = {
	.get_drvinfo		= bond_ethtool_get_drvinfo,
	.get_link		= ethtool_op_get_link,
	.get_link_ksettings	= bond_ethtool_get_link_ksettings,
};

static const struct net_device_ops bond_netdev_ops = {
	.ndo_init		= bond_init,
	.ndo_uninit		= bond_uninit,
	.ndo_open		= bond_open,
	.ndo_stop		= bond_close,
	.ndo_start_xmit		= bond_start_xmit,
	.ndo_select_queue	= bond_select_queue,
	.ndo_get_stats64	= bond_get_stats,
	.ndo_do_ioctl		= bond_do_ioctl,
	.ndo_change_rx_flags	= bond_change_rx_flags,
	.ndo_set_rx_mode	= bond_set_rx_mode,
	.ndo_change_mtu		= bond_change_mtu,
	.ndo_set_mac_address	= bond_set_mac_address,
	.ndo_neigh_setup	= bond_neigh_setup,
	.ndo_vlan_rx_add_vid	= bond_vlan_rx_add_vid,
	.ndo_vlan_rx_kill_vid	= bond_vlan_rx_kill_vid,
#ifdef CONFIG_NET_POLL_CONTROLLER
	.ndo_netpoll_setup	= bond_netpoll_setup,
	.ndo_netpoll_cleanup	= bond_netpoll_cleanup,
	.ndo_poll_controller	= bond_poll_controller,
#endif
	.ndo_add_slave		= bond_enslave,
	.ndo_del_slave		= bond_release,
	.ndo_fix_features	= bond_fix_features,
	.ndo_features_check	= passthru_features_check,
	.ndo_get_xmit_slave	= bond_xmit_get_slave,
	.ndo_sk_get_lower_dev	= bond_sk_get_lower_dev,
};

static const struct device_type bond_type = {
	.name = "bond",
};

static void bond_destructor(struct net_device *bond_dev)
{
	struct bonding *bond = netdev_priv(bond_dev);

	if (bond->wq)
		destroy_workqueue(bond->wq);

	if (bond->rr_tx_counter)
		free_percpu(bond->rr_tx_counter);
}

void bond_setup(struct net_device *bond_dev)
{
	struct bonding *bond = netdev_priv(bond_dev);

	spin_lock_init(&bond->mode_lock);
	bond->params = bonding_defaults;

	/* Initialize pointers */
	bond->dev = bond_dev;

	/* Initialize the device entry points */
	ether_setup(bond_dev);
	bond_dev->max_mtu = ETH_MAX_MTU;
	bond_dev->netdev_ops = &bond_netdev_ops;
	bond_dev->ethtool_ops = &bond_ethtool_ops;

	bond_dev->needs_free_netdev = true;
	bond_dev->priv_destructor = bond_destructor;

	SET_NETDEV_DEVTYPE(bond_dev, &bond_type);

	/* Initialize the device options */
	bond_dev->flags |= IFF_MASTER;
	bond_dev->priv_flags |= IFF_BONDING | IFF_UNICAST_FLT | IFF_NO_QUEUE;
	bond_dev->priv_flags &= ~(IFF_XMIT_DST_RELEASE | IFF_TX_SKB_SHARING);

#ifdef CONFIG_XFRM_OFFLOAD
	/* set up xfrm device ops (only supported in active-backup right now) */
	bond_dev->xfrmdev_ops = &bond_xfrmdev_ops;
	INIT_LIST_HEAD(&bond->ipsec_list);
	spin_lock_init(&bond->ipsec_lock);
#endif /* CONFIG_XFRM_OFFLOAD */

	/* don't acquire bond device's netif_tx_lock when transmitting */
	bond_dev->features |= NETIF_F_LLTX;

	/* By default, we declare the bond to be fully
	 * VLAN hardware accelerated capable. Special
	 * care is taken in the various xmit functions
	 * when there are slaves that are not hw accel
	 * capable
	 */

	/* Don't allow bond devices to change network namespaces. */
	bond_dev->features |= NETIF_F_NETNS_LOCAL;

	bond_dev->hw_features = BOND_VLAN_FEATURES |
				NETIF_F_HW_VLAN_CTAG_RX |
				NETIF_F_HW_VLAN_CTAG_FILTER;

<<<<<<< HEAD
	bond_dev->hw_features |= NETIF_F_GSO_ENCAP_ALL | NETIF_F_GSO_UDP_L4;
#ifdef CONFIG_XFRM_OFFLOAD
	bond_dev->hw_features |= BOND_XFRM_FEATURES;
#endif /* CONFIG_XFRM_OFFLOAD */
	bond_dev->features |= bond_dev->hw_features;
	bond_dev->features |= NETIF_F_HW_VLAN_CTAG_TX | NETIF_F_HW_VLAN_STAG_TX;
#ifdef CONFIG_XFRM_OFFLOAD
	/* Disable XFRM features if this isn't an active-backup config */
	if (BOND_MODE(bond) != BOND_MODE_ACTIVEBACKUP)
		bond_dev->features &= ~BOND_XFRM_FEATURES;
=======
	bond_dev->hw_features |= NETIF_F_GSO_ENCAP_ALL;
	bond_dev->features |= bond_dev->hw_features;
	bond_dev->features |= NETIF_F_HW_VLAN_CTAG_TX | NETIF_F_HW_VLAN_STAG_TX;
#ifdef CONFIG_XFRM_OFFLOAD
	bond_dev->hw_features |= BOND_XFRM_FEATURES;
	/* Only enable XFRM features if this is an active-backup config */
	if (BOND_MODE(bond) == BOND_MODE_ACTIVEBACKUP)
		bond_dev->features |= BOND_XFRM_FEATURES;
>>>>>>> 7d2a07b7
#endif /* CONFIG_XFRM_OFFLOAD */
#if IS_ENABLED(CONFIG_TLS_DEVICE)
	if (bond_sk_check(bond))
		bond_dev->features |= BOND_TLS_FEATURES;
#endif
}

/* Destroy a bonding device.
 * Must be under rtnl_lock when this function is called.
 */
static void bond_uninit(struct net_device *bond_dev)
{
	struct bonding *bond = netdev_priv(bond_dev);
	struct bond_up_slave *usable, *all;
	struct list_head *iter;
	struct slave *slave;

	bond_netpoll_cleanup(bond_dev);

	/* Release the bonded slaves */
	bond_for_each_slave(bond, slave, iter)
		__bond_release_one(bond_dev, slave->dev, true, true);
	netdev_info(bond_dev, "Released all slaves\n");

	usable = rtnl_dereference(bond->usable_slaves);
	if (usable) {
		RCU_INIT_POINTER(bond->usable_slaves, NULL);
		kfree_rcu(usable, rcu);
	}

	all = rtnl_dereference(bond->all_slaves);
	if (all) {
		RCU_INIT_POINTER(bond->all_slaves, NULL);
		kfree_rcu(all, rcu);
	}

	list_del(&bond->bond_list);

	bond_debug_unregister(bond);
}

/*------------------------- Module initialization ---------------------------*/

static int bond_check_params(struct bond_params *params)
{
	int arp_validate_value, fail_over_mac_value, primary_reselect_value, i;
	struct bond_opt_value newval;
	const struct bond_opt_value *valptr;
	int arp_all_targets_value = 0;
	u16 ad_actor_sys_prio = 0;
	u16 ad_user_port_key = 0;
	__be32 arp_target[BOND_MAX_ARP_TARGETS] = { 0 };
	int arp_ip_count;
	int bond_mode	= BOND_MODE_ROUNDROBIN;
	int xmit_hashtype = BOND_XMIT_POLICY_LAYER2;
	int lacp_fast = 0;
	int tlb_dynamic_lb;

	/* Convert string parameters. */
	if (mode) {
		bond_opt_initstr(&newval, mode);
		valptr = bond_opt_parse(bond_opt_get(BOND_OPT_MODE), &newval);
		if (!valptr) {
			pr_err("Error: Invalid bonding mode \"%s\"\n", mode);
			return -EINVAL;
		}
		bond_mode = valptr->value;
	}

	if (xmit_hash_policy) {
		if (bond_mode == BOND_MODE_ROUNDROBIN ||
		    bond_mode == BOND_MODE_ACTIVEBACKUP ||
		    bond_mode == BOND_MODE_BROADCAST) {
			pr_info("xmit_hash_policy param is irrelevant in mode %s\n",
				bond_mode_name(bond_mode));
		} else {
			bond_opt_initstr(&newval, xmit_hash_policy);
			valptr = bond_opt_parse(bond_opt_get(BOND_OPT_XMIT_HASH),
						&newval);
			if (!valptr) {
				pr_err("Error: Invalid xmit_hash_policy \"%s\"\n",
				       xmit_hash_policy);
				return -EINVAL;
			}
			xmit_hashtype = valptr->value;
		}
	}

	if (lacp_rate) {
		if (bond_mode != BOND_MODE_8023AD) {
			pr_info("lacp_rate param is irrelevant in mode %s\n",
				bond_mode_name(bond_mode));
		} else {
			bond_opt_initstr(&newval, lacp_rate);
			valptr = bond_opt_parse(bond_opt_get(BOND_OPT_LACP_RATE),
						&newval);
			if (!valptr) {
				pr_err("Error: Invalid lacp rate \"%s\"\n",
				       lacp_rate);
				return -EINVAL;
			}
			lacp_fast = valptr->value;
		}
	}

	if (ad_select) {
		bond_opt_initstr(&newval, ad_select);
		valptr = bond_opt_parse(bond_opt_get(BOND_OPT_AD_SELECT),
					&newval);
		if (!valptr) {
			pr_err("Error: Invalid ad_select \"%s\"\n", ad_select);
			return -EINVAL;
		}
		params->ad_select = valptr->value;
		if (bond_mode != BOND_MODE_8023AD)
			pr_warn("ad_select param only affects 802.3ad mode\n");
	} else {
		params->ad_select = BOND_AD_STABLE;
	}

	if (max_bonds < 0) {
		pr_warn("Warning: max_bonds (%d) not in range %d-%d, so it was reset to BOND_DEFAULT_MAX_BONDS (%d)\n",
			max_bonds, 0, INT_MAX, BOND_DEFAULT_MAX_BONDS);
		max_bonds = BOND_DEFAULT_MAX_BONDS;
	}

	if (miimon < 0) {
		pr_warn("Warning: miimon module parameter (%d), not in range 0-%d, so it was reset to 0\n",
			miimon, INT_MAX);
		miimon = 0;
	}

	if (updelay < 0) {
		pr_warn("Warning: updelay module parameter (%d), not in range 0-%d, so it was reset to 0\n",
			updelay, INT_MAX);
		updelay = 0;
	}

	if (downdelay < 0) {
		pr_warn("Warning: downdelay module parameter (%d), not in range 0-%d, so it was reset to 0\n",
			downdelay, INT_MAX);
		downdelay = 0;
	}

	if ((use_carrier != 0) && (use_carrier != 1)) {
		pr_warn("Warning: use_carrier module parameter (%d), not of valid value (0/1), so it was set to 1\n",
			use_carrier);
		use_carrier = 1;
	}

	if (num_peer_notif < 0 || num_peer_notif > 255) {
		pr_warn("Warning: num_grat_arp/num_unsol_na (%d) not in range 0-255 so it was reset to 1\n",
			num_peer_notif);
		num_peer_notif = 1;
	}

	/* reset values for 802.3ad/TLB/ALB */
	if (!bond_mode_uses_arp(bond_mode)) {
		if (!miimon) {
			pr_warn("Warning: miimon must be specified, otherwise bonding will not detect link failure, speed and duplex which are essential for 802.3ad operation\n");
			pr_warn("Forcing miimon to 100msec\n");
			miimon = BOND_DEFAULT_MIIMON;
		}
	}

	if (tx_queues < 1 || tx_queues > 255) {
		pr_warn("Warning: tx_queues (%d) should be between 1 and 255, resetting to %d\n",
			tx_queues, BOND_DEFAULT_TX_QUEUES);
		tx_queues = BOND_DEFAULT_TX_QUEUES;
	}

	if ((all_slaves_active != 0) && (all_slaves_active != 1)) {
		pr_warn("Warning: all_slaves_active module parameter (%d), not of valid value (0/1), so it was set to 0\n",
			all_slaves_active);
		all_slaves_active = 0;
	}

	if (resend_igmp < 0 || resend_igmp > 255) {
		pr_warn("Warning: resend_igmp (%d) should be between 0 and 255, resetting to %d\n",
			resend_igmp, BOND_DEFAULT_RESEND_IGMP);
		resend_igmp = BOND_DEFAULT_RESEND_IGMP;
	}

	bond_opt_initval(&newval, packets_per_slave);
	if (!bond_opt_parse(bond_opt_get(BOND_OPT_PACKETS_PER_SLAVE), &newval)) {
		pr_warn("Warning: packets_per_slave (%d) should be between 0 and %u resetting to 1\n",
			packets_per_slave, USHRT_MAX);
		packets_per_slave = 1;
	}

	if (bond_mode == BOND_MODE_ALB) {
		pr_notice("In ALB mode you might experience client disconnections upon reconnection of a link if the bonding module updelay parameter (%d msec) is incompatible with the forwarding delay time of the switch\n",
			  updelay);
	}

	if (!miimon) {
		if (updelay || downdelay) {
			/* just warn the user the up/down delay will have
			 * no effect since miimon is zero...
			 */
			pr_warn("Warning: miimon module parameter not set and updelay (%d) or downdelay (%d) module parameter is set; updelay and downdelay have no effect unless miimon is set\n",
				updelay, downdelay);
		}
	} else {
		/* don't allow arp monitoring */
		if (arp_interval) {
			pr_warn("Warning: miimon (%d) and arp_interval (%d) can't be used simultaneously, disabling ARP monitoring\n",
				miimon, arp_interval);
			arp_interval = 0;
		}

		if ((updelay % miimon) != 0) {
			pr_warn("Warning: updelay (%d) is not a multiple of miimon (%d), updelay rounded to %d ms\n",
				updelay, miimon, (updelay / miimon) * miimon);
		}

		updelay /= miimon;

		if ((downdelay % miimon) != 0) {
			pr_warn("Warning: downdelay (%d) is not a multiple of miimon (%d), downdelay rounded to %d ms\n",
				downdelay, miimon,
				(downdelay / miimon) * miimon);
		}

		downdelay /= miimon;
	}

	if (arp_interval < 0) {
		pr_warn("Warning: arp_interval module parameter (%d), not in range 0-%d, so it was reset to 0\n",
			arp_interval, INT_MAX);
		arp_interval = 0;
	}

	for (arp_ip_count = 0, i = 0;
	     (arp_ip_count < BOND_MAX_ARP_TARGETS) && arp_ip_target[i]; i++) {
		__be32 ip;

		/* not a complete check, but good enough to catch mistakes */
		if (!in4_pton(arp_ip_target[i], -1, (u8 *)&ip, -1, NULL) ||
		    !bond_is_ip_target_ok(ip)) {
			pr_warn("Warning: bad arp_ip_target module parameter (%s), ARP monitoring will not be performed\n",
				arp_ip_target[i]);
			arp_interval = 0;
		} else {
			if (bond_get_targets_ip(arp_target, ip) == -1)
				arp_target[arp_ip_count++] = ip;
			else
				pr_warn("Warning: duplicate address %pI4 in arp_ip_target, skipping\n",
					&ip);
		}
	}

	if (arp_interval && !arp_ip_count) {
		/* don't allow arping if no arp_ip_target given... */
		pr_warn("Warning: arp_interval module parameter (%d) specified without providing an arp_ip_target parameter, arp_interval was reset to 0\n",
			arp_interval);
		arp_interval = 0;
	}

	if (arp_validate) {
		if (!arp_interval) {
			pr_err("arp_validate requires arp_interval\n");
			return -EINVAL;
		}

		bond_opt_initstr(&newval, arp_validate);
		valptr = bond_opt_parse(bond_opt_get(BOND_OPT_ARP_VALIDATE),
					&newval);
		if (!valptr) {
			pr_err("Error: invalid arp_validate \"%s\"\n",
			       arp_validate);
			return -EINVAL;
		}
		arp_validate_value = valptr->value;
	} else {
		arp_validate_value = 0;
	}

	if (arp_all_targets) {
		bond_opt_initstr(&newval, arp_all_targets);
		valptr = bond_opt_parse(bond_opt_get(BOND_OPT_ARP_ALL_TARGETS),
					&newval);
		if (!valptr) {
			pr_err("Error: invalid arp_all_targets_value \"%s\"\n",
			       arp_all_targets);
			arp_all_targets_value = 0;
		} else {
			arp_all_targets_value = valptr->value;
		}
	}

	if (miimon) {
		pr_info("MII link monitoring set to %d ms\n", miimon);
	} else if (arp_interval) {
		valptr = bond_opt_get_val(BOND_OPT_ARP_VALIDATE,
					  arp_validate_value);
		pr_info("ARP monitoring set to %d ms, validate %s, with %d target(s):",
			arp_interval, valptr->string, arp_ip_count);

		for (i = 0; i < arp_ip_count; i++)
			pr_cont(" %s", arp_ip_target[i]);

		pr_cont("\n");

	} else if (max_bonds) {
		/* miimon and arp_interval not set, we need one so things
		 * work as expected, see bonding.txt for details
		 */
		pr_debug("Warning: either miimon or arp_interval and arp_ip_target module parameters must be specified, otherwise bonding will not detect link failures! see bonding.txt for details\n");
	}

	if (primary && !bond_mode_uses_primary(bond_mode)) {
		/* currently, using a primary only makes sense
		 * in active backup, TLB or ALB modes
		 */
		pr_warn("Warning: %s primary device specified but has no effect in %s mode\n",
			primary, bond_mode_name(bond_mode));
		primary = NULL;
	}

	if (primary && primary_reselect) {
		bond_opt_initstr(&newval, primary_reselect);
		valptr = bond_opt_parse(bond_opt_get(BOND_OPT_PRIMARY_RESELECT),
					&newval);
		if (!valptr) {
			pr_err("Error: Invalid primary_reselect \"%s\"\n",
			       primary_reselect);
			return -EINVAL;
		}
		primary_reselect_value = valptr->value;
	} else {
		primary_reselect_value = BOND_PRI_RESELECT_ALWAYS;
	}

	if (fail_over_mac) {
		bond_opt_initstr(&newval, fail_over_mac);
		valptr = bond_opt_parse(bond_opt_get(BOND_OPT_FAIL_OVER_MAC),
					&newval);
		if (!valptr) {
			pr_err("Error: invalid fail_over_mac \"%s\"\n",
			       fail_over_mac);
			return -EINVAL;
		}
		fail_over_mac_value = valptr->value;
		if (bond_mode != BOND_MODE_ACTIVEBACKUP)
			pr_warn("Warning: fail_over_mac only affects active-backup mode\n");
	} else {
		fail_over_mac_value = BOND_FOM_NONE;
	}

	bond_opt_initstr(&newval, "default");
	valptr = bond_opt_parse(
			bond_opt_get(BOND_OPT_AD_ACTOR_SYS_PRIO),
				     &newval);
	if (!valptr) {
		pr_err("Error: No ad_actor_sys_prio default value");
		return -EINVAL;
	}
	ad_actor_sys_prio = valptr->value;

	valptr = bond_opt_parse(bond_opt_get(BOND_OPT_AD_USER_PORT_KEY),
				&newval);
	if (!valptr) {
		pr_err("Error: No ad_user_port_key default value");
		return -EINVAL;
	}
	ad_user_port_key = valptr->value;

	bond_opt_initstr(&newval, "default");
	valptr = bond_opt_parse(bond_opt_get(BOND_OPT_TLB_DYNAMIC_LB), &newval);
	if (!valptr) {
		pr_err("Error: No tlb_dynamic_lb default value");
		return -EINVAL;
	}
	tlb_dynamic_lb = valptr->value;

	if (lp_interval == 0) {
		pr_warn("Warning: ip_interval must be between 1 and %d, so it was reset to %d\n",
			INT_MAX, BOND_ALB_DEFAULT_LP_INTERVAL);
		lp_interval = BOND_ALB_DEFAULT_LP_INTERVAL;
	}

	/* fill params struct with the proper values */
	params->mode = bond_mode;
	params->xmit_policy = xmit_hashtype;
	params->miimon = miimon;
	params->num_peer_notif = num_peer_notif;
	params->arp_interval = arp_interval;
	params->arp_validate = arp_validate_value;
	params->arp_all_targets = arp_all_targets_value;
	params->updelay = updelay;
	params->downdelay = downdelay;
	params->peer_notif_delay = 0;
	params->use_carrier = use_carrier;
	params->lacp_fast = lacp_fast;
	params->primary[0] = 0;
	params->primary_reselect = primary_reselect_value;
	params->fail_over_mac = fail_over_mac_value;
	params->tx_queues = tx_queues;
	params->all_slaves_active = all_slaves_active;
	params->resend_igmp = resend_igmp;
	params->min_links = min_links;
	params->lp_interval = lp_interval;
	params->packets_per_slave = packets_per_slave;
	params->tlb_dynamic_lb = tlb_dynamic_lb;
	params->ad_actor_sys_prio = ad_actor_sys_prio;
	eth_zero_addr(params->ad_actor_system);
	params->ad_user_port_key = ad_user_port_key;
	if (packets_per_slave > 0) {
		params->reciprocal_packets_per_slave =
			reciprocal_value(packets_per_slave);
	} else {
		/* reciprocal_packets_per_slave is unused if
		 * packets_per_slave is 0 or 1, just initialize it
		 */
		params->reciprocal_packets_per_slave =
			(struct reciprocal_value) { 0 };
	}

	if (primary)
		strscpy_pad(params->primary, primary, sizeof(params->primary));

	memcpy(params->arp_targets, arp_target, sizeof(arp_target));

	return 0;
}

/* Called from registration process */
static int bond_init(struct net_device *bond_dev)
{
	struct bonding *bond = netdev_priv(bond_dev);
	struct bond_net *bn = net_generic(dev_net(bond_dev), bond_net_id);

	netdev_dbg(bond_dev, "Begin bond_init\n");

	bond->wq = alloc_ordered_workqueue(bond_dev->name, WQ_MEM_RECLAIM);
	if (!bond->wq)
		return -ENOMEM;

<<<<<<< HEAD
=======
	if (BOND_MODE(bond) == BOND_MODE_ROUNDROBIN) {
		bond->rr_tx_counter = alloc_percpu(u32);
		if (!bond->rr_tx_counter) {
			destroy_workqueue(bond->wq);
			bond->wq = NULL;
			return -ENOMEM;
		}
	}

>>>>>>> 7d2a07b7
	spin_lock_init(&bond->stats_lock);
	netdev_lockdep_set_classes(bond_dev);

	list_add_tail(&bond->bond_list, &bn->dev_list);

	bond_prepare_sysfs_group(bond);

	bond_debug_register(bond);

	/* Ensure valid dev_addr */
	if (is_zero_ether_addr(bond_dev->dev_addr) &&
	    bond_dev->addr_assign_type == NET_ADDR_PERM)
		eth_hw_addr_random(bond_dev);

	return 0;
}

unsigned int bond_get_num_tx_queues(void)
{
	return tx_queues;
}

/* Create a new bond based on the specified name and bonding parameters.
 * If name is NULL, obtain a suitable "bond%d" name for us.
 * Caller must NOT hold rtnl_lock; we need to release it here before we
 * set up our sysfs entries.
 */
int bond_create(struct net *net, const char *name)
{
	struct net_device *bond_dev;
	struct bonding *bond;
	struct alb_bond_info *bond_info;
	int res;

	rtnl_lock();

	bond_dev = alloc_netdev_mq(sizeof(struct bonding),
				   name ? name : "bond%d", NET_NAME_UNKNOWN,
				   bond_setup, tx_queues);
	if (!bond_dev) {
		pr_err("%s: eek! can't alloc netdev!\n", name);
		rtnl_unlock();
		return -ENOMEM;
	}

	/*
	 * Initialize rx_hashtbl_used_head to RLB_NULL_INDEX.
	 * It is set to 0 by default which is wrong.
	 */
	bond = netdev_priv(bond_dev);
	bond_info = &(BOND_ALB_INFO(bond));
	bond_info->rx_hashtbl_used_head = RLB_NULL_INDEX;

	dev_net_set(bond_dev, net);
	bond_dev->rtnl_link_ops = &bond_link_ops;

	res = register_netdevice(bond_dev);
	if (res < 0) {
		free_netdev(bond_dev);
		rtnl_unlock();

		return res;
	}

	netif_carrier_off(bond_dev);

	bond_work_init_all(bond);

	rtnl_unlock();
	return 0;
}

static int __net_init bond_net_init(struct net *net)
{
	struct bond_net *bn = net_generic(net, bond_net_id);

	bn->net = net;
	INIT_LIST_HEAD(&bn->dev_list);

	bond_create_proc_dir(bn);
	bond_create_sysfs(bn);

	return 0;
}

static void __net_exit bond_net_exit(struct net *net)
{
	struct bond_net *bn = net_generic(net, bond_net_id);
	struct bonding *bond, *tmp_bond;
	LIST_HEAD(list);

	bond_destroy_sysfs(bn);

	/* Kill off any bonds created after unregistering bond rtnl ops */
	rtnl_lock();
	list_for_each_entry_safe(bond, tmp_bond, &bn->dev_list, bond_list)
		unregister_netdevice_queue(bond->dev, &list);
	unregister_netdevice_many(&list);
	rtnl_unlock();

	bond_destroy_proc_dir(bn);
}

static struct pernet_operations bond_net_ops = {
	.init = bond_net_init,
	.exit = bond_net_exit,
	.id   = &bond_net_id,
	.size = sizeof(struct bond_net),
};

static int __init bonding_init(void)
{
	int i;
	int res;

	res = bond_check_params(&bonding_defaults);
	if (res)
		goto out;

	res = register_pernet_subsys(&bond_net_ops);
	if (res)
		goto out;

	res = bond_netlink_init();
	if (res)
		goto err_link;

	bond_create_debugfs();

	for (i = 0; i < max_bonds; i++) {
		res = bond_create(&init_net, NULL);
		if (res)
			goto err;
	}

	skb_flow_dissector_init(&flow_keys_bonding,
				flow_keys_bonding_keys,
				ARRAY_SIZE(flow_keys_bonding_keys));

	register_netdevice_notifier(&bond_netdev_notifier);
out:
	return res;
err:
	bond_destroy_debugfs();
	bond_netlink_fini();
err_link:
	unregister_pernet_subsys(&bond_net_ops);
	goto out;

}

static void __exit bonding_exit(void)
{
	unregister_netdevice_notifier(&bond_netdev_notifier);

	bond_destroy_debugfs();

	bond_netlink_fini();
	unregister_pernet_subsys(&bond_net_ops);

#ifdef CONFIG_NET_POLL_CONTROLLER
	/* Make sure we don't have an imbalance on our netpoll blocking */
	WARN_ON(atomic_read(&netpoll_block_tx));
#endif
}

module_init(bonding_init);
module_exit(bonding_exit);
MODULE_LICENSE("GPL");
MODULE_DESCRIPTION(DRV_DESCRIPTION);
MODULE_AUTHOR("Thomas Davis, tadavis@lbl.gov and many others");<|MERGE_RESOLUTION|>--- conflicted
+++ resolved
@@ -1383,7 +1383,6 @@
 				 NETIF_F_GSO_SOFTWARE)
 
 
-
 static void bond_compute_features(struct bonding *bond)
 {
 	unsigned int dst_release_flag = IFF_XMIT_DST_RELEASE |
@@ -1437,12 +1436,7 @@
 	bond_dev->vlan_features = vlan_features;
 	bond_dev->hw_enc_features = enc_features | NETIF_F_GSO_ENCAP_ALL |
 				    NETIF_F_HW_VLAN_CTAG_TX |
-<<<<<<< HEAD
-				    NETIF_F_HW_VLAN_STAG_TX |
-				    NETIF_F_GSO_UDP_L4;
-=======
 				    NETIF_F_HW_VLAN_STAG_TX;
->>>>>>> 7d2a07b7
 #ifdef CONFIG_XFRM_OFFLOAD
 	bond_dev->hw_enc_features |= xfrm_features;
 #endif /* CONFIG_XFRM_OFFLOAD */
@@ -1654,10 +1648,7 @@
 
 	slave->bond = bond;
 	slave->dev = slave_dev;
-<<<<<<< HEAD
-=======
 	INIT_DELAYED_WORK(&slave->notify_work, bond_netdev_notify_work);
->>>>>>> 7d2a07b7
 
 	if (bond_kobj_init(slave))
 		return NULL;
@@ -3660,8 +3651,6 @@
 
 	if (l34 && *proto >= 0)
 		fk->ports.ports = skb_flow_get_ports(skb, *noff, *proto);
-<<<<<<< HEAD
-=======
 
 	return true;
 }
@@ -3732,59 +3721,10 @@
 		}
 		return bond_flow_ip(skb, fk, &noff, &proto, l34);
 	}
->>>>>>> 7d2a07b7
 
 	return true;
 }
 
-<<<<<<< HEAD
-/* Extract the appropriate headers based on bond's xmit policy */
-static bool bond_flow_dissect(struct bonding *bond, struct sk_buff *skb,
-			      struct flow_keys *fk)
-{
-	bool l34 = bond->params.xmit_policy == BOND_XMIT_POLICY_LAYER34;
-	int noff, proto = -1;
-
-	if (bond->params.xmit_policy > BOND_XMIT_POLICY_LAYER23) {
-		memset(fk, 0, sizeof(*fk));
-		return __skb_flow_dissect(NULL, skb, &flow_keys_bonding,
-					  fk, NULL, 0, 0, 0, 0);
-	}
-
-	fk->ports.ports = 0;
-	memset(&fk->icmp, 0, sizeof(fk->icmp));
-	noff = skb_network_offset(skb);
-	if (!bond_flow_ip(skb, fk, &noff, &proto, l34))
-		return false;
-
-	/* ICMP error packets contains at least 8 bytes of the header
-	 * of the packet which generated the error. Use this information
-	 * to correlate ICMP error packets within the same flow which
-	 * generated the error.
-	 */
-	if (proto == IPPROTO_ICMP || proto == IPPROTO_ICMPV6) {
-		skb_flow_get_icmp_tci(skb, &fk->icmp, skb->data,
-				      skb_transport_offset(skb),
-				      skb_headlen(skb));
-		if (proto == IPPROTO_ICMP) {
-			if (!icmp_is_err(fk->icmp.type))
-				return true;
-
-			noff += sizeof(struct icmphdr);
-		} else if (proto == IPPROTO_ICMPV6) {
-			if (!icmpv6_is_err(fk->icmp.type))
-				return true;
-
-			noff += sizeof(struct icmp6hdr);
-		}
-		return bond_flow_ip(skb, fk, &noff, &proto, l34);
-	}
-
-	return true;
-}
-
-=======
->>>>>>> 7d2a07b7
 static u32 bond_ip_hash(u32 hash, struct flow_keys *flow)
 {
 	hash ^= (__force u32)flow_get_u32_dst(flow) ^
@@ -5101,18 +5041,6 @@
 				NETIF_F_HW_VLAN_CTAG_RX |
 				NETIF_F_HW_VLAN_CTAG_FILTER;
 
-<<<<<<< HEAD
-	bond_dev->hw_features |= NETIF_F_GSO_ENCAP_ALL | NETIF_F_GSO_UDP_L4;
-#ifdef CONFIG_XFRM_OFFLOAD
-	bond_dev->hw_features |= BOND_XFRM_FEATURES;
-#endif /* CONFIG_XFRM_OFFLOAD */
-	bond_dev->features |= bond_dev->hw_features;
-	bond_dev->features |= NETIF_F_HW_VLAN_CTAG_TX | NETIF_F_HW_VLAN_STAG_TX;
-#ifdef CONFIG_XFRM_OFFLOAD
-	/* Disable XFRM features if this isn't an active-backup config */
-	if (BOND_MODE(bond) != BOND_MODE_ACTIVEBACKUP)
-		bond_dev->features &= ~BOND_XFRM_FEATURES;
-=======
 	bond_dev->hw_features |= NETIF_F_GSO_ENCAP_ALL;
 	bond_dev->features |= bond_dev->hw_features;
 	bond_dev->features |= NETIF_F_HW_VLAN_CTAG_TX | NETIF_F_HW_VLAN_STAG_TX;
@@ -5121,7 +5049,6 @@
 	/* Only enable XFRM features if this is an active-backup config */
 	if (BOND_MODE(bond) == BOND_MODE_ACTIVEBACKUP)
 		bond_dev->features |= BOND_XFRM_FEATURES;
->>>>>>> 7d2a07b7
 #endif /* CONFIG_XFRM_OFFLOAD */
 #if IS_ENABLED(CONFIG_TLS_DEVICE)
 	if (bond_sk_check(bond))
@@ -5561,8 +5488,6 @@
 	if (!bond->wq)
 		return -ENOMEM;
 
-<<<<<<< HEAD
-=======
 	if (BOND_MODE(bond) == BOND_MODE_ROUNDROBIN) {
 		bond->rr_tx_counter = alloc_percpu(u32);
 		if (!bond->rr_tx_counter) {
@@ -5572,7 +5497,6 @@
 		}
 	}
 
->>>>>>> 7d2a07b7
 	spin_lock_init(&bond->stats_lock);
 	netdev_lockdep_set_classes(bond_dev);
 
