/*
 * originally based on the dummy device.
 *
 * Copyright 1999, Thomas Davis, tadavis@lbl.gov.
 * Licensed under the GPL. Based on dummy.c, and eql.c devices.
 *
 * bonding.c: an Ethernet Bonding driver
 *
 * This is useful to talk to a Cisco EtherChannel compatible equipment:
 *	Cisco 5500
 *	Sun Trunking (Solaris)
 *	Alteon AceDirector Trunks
 *	Linux Bonding
 *	and probably many L2 switches ...
 *
 * How it works:
 *    ifconfig bond0 ipaddress netmask up
 *      will setup a network device, with an ip address.  No mac address
 *	will be assigned at this time.  The hw mac address will come from
 *	the first slave bonded to the channel.  All slaves will then use
 *	this hw mac address.
 *
 *    ifconfig bond0 down
 *         will release all slaves, marking them as down.
 *
 *    ifenslave bond0 eth0
 *	will attach eth0 to bond0 as a slave.  eth0 hw mac address will either
 *	a: be used as initial mac address
 *	b: if a hw mac address already is there, eth0's hw mac address
 *	   will then be set from bond0.
 *
 */

#include <linux/kernel.h>
#include <linux/module.h>
#include <linux/types.h>
#include <linux/fcntl.h>
#include <linux/filter.h>
#include <linux/interrupt.h>
#include <linux/ptrace.h>
#include <linux/ioport.h>
#include <linux/in.h>
#include <net/ip.h>
#include <linux/ip.h>
#include <linux/icmp.h>
#include <linux/icmpv6.h>
#include <linux/tcp.h>
#include <linux/udp.h>
#include <linux/slab.h>
#include <linux/string.h>
#include <linux/init.h>
#include <linux/timer.h>
#include <linux/socket.h>
#include <linux/ctype.h>
#include <linux/inet.h>
#include <linux/bitops.h>
#include <linux/io.h>
#include <asm/dma.h>
#include <linux/uaccess.h>
#include <linux/errno.h>
#include <linux/netdevice.h>
#include <linux/inetdevice.h>
#include <linux/igmp.h>
#include <linux/etherdevice.h>
#include <linux/skbuff.h>
#include <net/sock.h>
#include <linux/rtnetlink.h>
#include <linux/smp.h>
#include <linux/if_ether.h>
#include <net/arp.h>
#include <linux/mii.h>
#include <linux/ethtool.h>
#include <linux/if_vlan.h>
#include <linux/if_bonding.h>
#include <linux/phy.h>
#include <linux/jiffies.h>
#include <linux/preempt.h>
#include <net/route.h>
#include <net/net_namespace.h>
#include <net/netns/generic.h>
#include <net/pkt_sched.h>
#include <linux/rculist.h>
#include <net/flow_dissector.h>
#include <net/xfrm.h>
#include <net/bonding.h>
#include <net/bond_3ad.h>
#include <net/bond_alb.h>
#if IS_ENABLED(CONFIG_TLS_DEVICE)
#include <net/tls.h>
#endif
#include <net/ip6_route.h>

#include "bonding_priv.h"

/*---------------------------- Module parameters ----------------------------*/

/* monitor all links that often (in milliseconds). <=0 disables monitoring */

static int max_bonds	= BOND_DEFAULT_MAX_BONDS;
static int tx_queues	= BOND_DEFAULT_TX_QUEUES;
static int num_peer_notif = 1;
static int miimon;
static int updelay;
static int downdelay;
static int use_carrier	= 1;
static char *mode;
static char *primary;
static char *primary_reselect;
static char *lacp_rate;
static int min_links;
static char *ad_select;
static char *xmit_hash_policy;
static int arp_interval;
static char *arp_ip_target[BOND_MAX_ARP_TARGETS];
static char *arp_validate;
static char *arp_all_targets;
static char *fail_over_mac;
static int all_slaves_active;
static struct bond_params bonding_defaults;
static int resend_igmp = BOND_DEFAULT_RESEND_IGMP;
static int packets_per_slave = 1;
static int lp_interval = BOND_ALB_DEFAULT_LP_INTERVAL;

module_param(max_bonds, int, 0);
MODULE_PARM_DESC(max_bonds, "Max number of bonded devices");
module_param(tx_queues, int, 0);
MODULE_PARM_DESC(tx_queues, "Max number of transmit queues (default = 16)");
module_param_named(num_grat_arp, num_peer_notif, int, 0644);
MODULE_PARM_DESC(num_grat_arp, "Number of peer notifications to send on "
			       "failover event (alias of num_unsol_na)");
module_param_named(num_unsol_na, num_peer_notif, int, 0644);
MODULE_PARM_DESC(num_unsol_na, "Number of peer notifications to send on "
			       "failover event (alias of num_grat_arp)");
module_param(miimon, int, 0);
MODULE_PARM_DESC(miimon, "Link check interval in milliseconds");
module_param(updelay, int, 0);
MODULE_PARM_DESC(updelay, "Delay before considering link up, in milliseconds");
module_param(downdelay, int, 0);
MODULE_PARM_DESC(downdelay, "Delay before considering link down, "
			    "in milliseconds");
module_param(use_carrier, int, 0);
MODULE_PARM_DESC(use_carrier, "Use netif_carrier_ok (vs MII ioctls) in miimon; "
			      "0 for off, 1 for on (default)");
module_param(mode, charp, 0);
MODULE_PARM_DESC(mode, "Mode of operation; 0 for balance-rr, "
		       "1 for active-backup, 2 for balance-xor, "
		       "3 for broadcast, 4 for 802.3ad, 5 for balance-tlb, "
		       "6 for balance-alb");
module_param(primary, charp, 0);
MODULE_PARM_DESC(primary, "Primary network device to use");
module_param(primary_reselect, charp, 0);
MODULE_PARM_DESC(primary_reselect, "Reselect primary slave "
				   "once it comes up; "
				   "0 for always (default), "
				   "1 for only if speed of primary is "
				   "better, "
				   "2 for only on active slave "
				   "failure");
module_param(lacp_rate, charp, 0);
MODULE_PARM_DESC(lacp_rate, "LACPDU tx rate to request from 802.3ad partner; "
			    "0 for slow, 1 for fast");
module_param(ad_select, charp, 0);
MODULE_PARM_DESC(ad_select, "802.3ad aggregation selection logic; "
			    "0 for stable (default), 1 for bandwidth, "
			    "2 for count");
module_param(min_links, int, 0);
MODULE_PARM_DESC(min_links, "Minimum number of available links before turning on carrier");

module_param(xmit_hash_policy, charp, 0);
MODULE_PARM_DESC(xmit_hash_policy, "balance-alb, balance-tlb, balance-xor, 802.3ad hashing method; "
				   "0 for layer 2 (default), 1 for layer 3+4, "
				   "2 for layer 2+3, 3 for encap layer 2+3, "
				   "4 for encap layer 3+4, 5 for vlan+srcmac");
module_param(arp_interval, int, 0);
MODULE_PARM_DESC(arp_interval, "arp interval in milliseconds");
module_param_array(arp_ip_target, charp, NULL, 0);
MODULE_PARM_DESC(arp_ip_target, "arp targets in n.n.n.n form");
module_param(arp_validate, charp, 0);
MODULE_PARM_DESC(arp_validate, "validate src/dst of ARP probes; "
			       "0 for none (default), 1 for active, "
			       "2 for backup, 3 for all");
module_param(arp_all_targets, charp, 0);
MODULE_PARM_DESC(arp_all_targets, "fail on any/all arp targets timeout; 0 for any (default), 1 for all");
module_param(fail_over_mac, charp, 0);
MODULE_PARM_DESC(fail_over_mac, "For active-backup, do not set all slaves to "
				"the same MAC; 0 for none (default), "
				"1 for active, 2 for follow");
module_param(all_slaves_active, int, 0);
MODULE_PARM_DESC(all_slaves_active, "Keep all frames received on an interface "
				     "by setting active flag for all slaves; "
				     "0 for never (default), 1 for always.");
module_param(resend_igmp, int, 0);
MODULE_PARM_DESC(resend_igmp, "Number of IGMP membership reports to send on "
			      "link failure");
module_param(packets_per_slave, int, 0);
MODULE_PARM_DESC(packets_per_slave, "Packets to send per slave in balance-rr "
				    "mode; 0 for a random slave, 1 packet per "
				    "slave (default), >1 packets per slave.");
module_param(lp_interval, uint, 0);
MODULE_PARM_DESC(lp_interval, "The number of seconds between instances where "
			      "the bonding driver sends learning packets to "
			      "each slaves peer switch. The default is 1.");

/*----------------------------- Global variables ----------------------------*/

#ifdef CONFIG_NET_POLL_CONTROLLER
atomic_t netpoll_block_tx = ATOMIC_INIT(0);
#endif

unsigned int bond_net_id __read_mostly;

static const struct flow_dissector_key flow_keys_bonding_keys[] = {
	{
		.key_id = FLOW_DISSECTOR_KEY_CONTROL,
		.offset = offsetof(struct flow_keys, control),
	},
	{
		.key_id = FLOW_DISSECTOR_KEY_BASIC,
		.offset = offsetof(struct flow_keys, basic),
	},
	{
		.key_id = FLOW_DISSECTOR_KEY_IPV4_ADDRS,
		.offset = offsetof(struct flow_keys, addrs.v4addrs),
	},
	{
		.key_id = FLOW_DISSECTOR_KEY_IPV6_ADDRS,
		.offset = offsetof(struct flow_keys, addrs.v6addrs),
	},
	{
		.key_id = FLOW_DISSECTOR_KEY_TIPC,
		.offset = offsetof(struct flow_keys, addrs.tipckey),
	},
	{
		.key_id = FLOW_DISSECTOR_KEY_PORTS,
		.offset = offsetof(struct flow_keys, ports),
	},
	{
		.key_id = FLOW_DISSECTOR_KEY_ICMP,
		.offset = offsetof(struct flow_keys, icmp),
	},
	{
		.key_id = FLOW_DISSECTOR_KEY_VLAN,
		.offset = offsetof(struct flow_keys, vlan),
	},
	{
		.key_id = FLOW_DISSECTOR_KEY_FLOW_LABEL,
		.offset = offsetof(struct flow_keys, tags),
	},
	{
		.key_id = FLOW_DISSECTOR_KEY_GRE_KEYID,
		.offset = offsetof(struct flow_keys, keyid),
	},
};

static struct flow_dissector flow_keys_bonding __read_mostly;

/*-------------------------- Forward declarations ---------------------------*/

static int bond_init(struct net_device *bond_dev);
static void bond_uninit(struct net_device *bond_dev);
static void bond_get_stats(struct net_device *bond_dev,
			   struct rtnl_link_stats64 *stats);
static void bond_slave_arr_handler(struct work_struct *work);
static bool bond_time_in_interval(struct bonding *bond, unsigned long last_act,
				  int mod);
static void bond_netdev_notify_work(struct work_struct *work);

/*---------------------------- General routines -----------------------------*/

const char *bond_mode_name(int mode)
{
	static const char *names[] = {
		[BOND_MODE_ROUNDROBIN] = "load balancing (round-robin)",
		[BOND_MODE_ACTIVEBACKUP] = "fault-tolerance (active-backup)",
		[BOND_MODE_XOR] = "load balancing (xor)",
		[BOND_MODE_BROADCAST] = "fault-tolerance (broadcast)",
		[BOND_MODE_8023AD] = "IEEE 802.3ad Dynamic link aggregation",
		[BOND_MODE_TLB] = "transmit load balancing",
		[BOND_MODE_ALB] = "adaptive load balancing",
	};

	if (mode < BOND_MODE_ROUNDROBIN || mode > BOND_MODE_ALB)
		return "unknown";

	return names[mode];
}

/**
 * bond_dev_queue_xmit - Prepare skb for xmit.
 *
 * @bond: bond device that got this skb for tx.
 * @skb: hw accel VLAN tagged skb to transmit
 * @slave_dev: slave that is supposed to xmit this skbuff
 */
netdev_tx_t bond_dev_queue_xmit(struct bonding *bond, struct sk_buff *skb,
			struct net_device *slave_dev)
{
	skb->dev = slave_dev;

	BUILD_BUG_ON(sizeof(skb->queue_mapping) !=
		     sizeof(qdisc_skb_cb(skb)->slave_dev_queue_mapping));
	skb_set_queue_mapping(skb, qdisc_skb_cb(skb)->slave_dev_queue_mapping);

	if (unlikely(netpoll_tx_running(bond->dev)))
		return bond_netpoll_send_skb(bond_get_slave_by_dev(bond, slave_dev), skb);

	return dev_queue_xmit(skb);
}

bool bond_sk_check(struct bonding *bond)
{
	switch (BOND_MODE(bond)) {
	case BOND_MODE_8023AD:
	case BOND_MODE_XOR:
		if (bond->params.xmit_policy == BOND_XMIT_POLICY_LAYER34)
			return true;
		fallthrough;
	default:
		return false;
	}
}

static bool bond_xdp_check(struct bonding *bond)
{
	switch (BOND_MODE(bond)) {
	case BOND_MODE_ROUNDROBIN:
	case BOND_MODE_ACTIVEBACKUP:
		return true;
	case BOND_MODE_8023AD:
	case BOND_MODE_XOR:
		/* vlan+srcmac is not supported with XDP as in most cases the 802.1q
		 * payload is not in the packet due to hardware offload.
		 */
		if (bond->params.xmit_policy != BOND_XMIT_POLICY_VLAN_SRCMAC)
			return true;
		fallthrough;
	default:
		return false;
	}
}

/*---------------------------------- VLAN -----------------------------------*/

/* In the following 2 functions, bond_vlan_rx_add_vid and bond_vlan_rx_kill_vid,
 * We don't protect the slave list iteration with a lock because:
 * a. This operation is performed in IOCTL context,
 * b. The operation is protected by the RTNL semaphore in the 8021q code,
 * c. Holding a lock with BH disabled while directly calling a base driver
 *    entry point is generally a BAD idea.
 *
 * The design of synchronization/protection for this operation in the 8021q
 * module is good for one or more VLAN devices over a single physical device
 * and cannot be extended for a teaming solution like bonding, so there is a
 * potential race condition here where a net device from the vlan group might
 * be referenced (either by a base driver or the 8021q code) while it is being
 * removed from the system. However, it turns out we're not making matters
 * worse, and if it works for regular VLAN usage it will work here too.
*/

/**
 * bond_vlan_rx_add_vid - Propagates adding an id to slaves
 * @bond_dev: bonding net device that got called
 * @proto: network protocol ID
 * @vid: vlan id being added
 */
static int bond_vlan_rx_add_vid(struct net_device *bond_dev,
				__be16 proto, u16 vid)
{
	struct bonding *bond = netdev_priv(bond_dev);
	struct slave *slave, *rollback_slave;
	struct list_head *iter;
	int res;

	bond_for_each_slave(bond, slave, iter) {
		res = vlan_vid_add(slave->dev, proto, vid);
		if (res)
			goto unwind;
	}

	return 0;

unwind:
	/* unwind to the slave that failed */
	bond_for_each_slave(bond, rollback_slave, iter) {
		if (rollback_slave == slave)
			break;

		vlan_vid_del(rollback_slave->dev, proto, vid);
	}

	return res;
}

/**
 * bond_vlan_rx_kill_vid - Propagates deleting an id to slaves
 * @bond_dev: bonding net device that got called
 * @proto: network protocol ID
 * @vid: vlan id being removed
 */
static int bond_vlan_rx_kill_vid(struct net_device *bond_dev,
				 __be16 proto, u16 vid)
{
	struct bonding *bond = netdev_priv(bond_dev);
	struct list_head *iter;
	struct slave *slave;

	bond_for_each_slave(bond, slave, iter)
		vlan_vid_del(slave->dev, proto, vid);

	if (bond_is_lb(bond))
		bond_alb_clear_vlan(bond, vid);

	return 0;
}

/*---------------------------------- XFRM -----------------------------------*/

#ifdef CONFIG_XFRM_OFFLOAD
/**
 * bond_ipsec_add_sa - program device with a security association
 * @xs: pointer to transformer state struct
 **/
static int bond_ipsec_add_sa(struct xfrm_state *xs)
{
	struct net_device *bond_dev = xs->xso.dev;
	struct bond_ipsec *ipsec;
	struct bonding *bond;
	struct slave *slave;
	int err;

	if (!bond_dev)
		return -EINVAL;

	rcu_read_lock();
	bond = netdev_priv(bond_dev);
	slave = rcu_dereference(bond->curr_active_slave);
	if (!slave) {
		rcu_read_unlock();
		return -ENODEV;
	}

	if (!slave->dev->xfrmdev_ops ||
	    !slave->dev->xfrmdev_ops->xdo_dev_state_add ||
	    netif_is_bond_master(slave->dev)) {
		slave_warn(bond_dev, slave->dev, "Slave does not support ipsec offload\n");
		rcu_read_unlock();
		return -EINVAL;
	}

	ipsec = kmalloc(sizeof(*ipsec), GFP_ATOMIC);
	if (!ipsec) {
		rcu_read_unlock();
		return -ENOMEM;
	}
	xs->xso.real_dev = slave->dev;

	err = slave->dev->xfrmdev_ops->xdo_dev_state_add(xs);
	if (!err) {
		ipsec->xs = xs;
		INIT_LIST_HEAD(&ipsec->list);
		spin_lock_bh(&bond->ipsec_lock);
		list_add(&ipsec->list, &bond->ipsec_list);
		spin_unlock_bh(&bond->ipsec_lock);
	} else {
		kfree(ipsec);
	}
	rcu_read_unlock();
	return err;
}

static void bond_ipsec_add_sa_all(struct bonding *bond)
{
	struct net_device *bond_dev = bond->dev;
	struct bond_ipsec *ipsec;
	struct slave *slave;

	rcu_read_lock();
	slave = rcu_dereference(bond->curr_active_slave);
	if (!slave)
		goto out;

	if (!slave->dev->xfrmdev_ops ||
	    !slave->dev->xfrmdev_ops->xdo_dev_state_add ||
	    netif_is_bond_master(slave->dev)) {
		spin_lock_bh(&bond->ipsec_lock);
		if (!list_empty(&bond->ipsec_list))
			slave_warn(bond_dev, slave->dev,
				   "%s: no slave xdo_dev_state_add\n",
				   __func__);
		spin_unlock_bh(&bond->ipsec_lock);
		goto out;
	}

	spin_lock_bh(&bond->ipsec_lock);
	list_for_each_entry(ipsec, &bond->ipsec_list, list) {
		ipsec->xs->xso.real_dev = slave->dev;
		if (slave->dev->xfrmdev_ops->xdo_dev_state_add(ipsec->xs)) {
			slave_warn(bond_dev, slave->dev, "%s: failed to add SA\n", __func__);
			ipsec->xs->xso.real_dev = NULL;
		}
	}
	spin_unlock_bh(&bond->ipsec_lock);
out:
	rcu_read_unlock();
}

/**
 * bond_ipsec_del_sa - clear out this specific SA
 * @xs: pointer to transformer state struct
 **/
static void bond_ipsec_del_sa(struct xfrm_state *xs)
{
	struct net_device *bond_dev = xs->xso.dev;
	struct bond_ipsec *ipsec;
	struct bonding *bond;
	struct slave *slave;

	if (!bond_dev)
		return;

	rcu_read_lock();
	bond = netdev_priv(bond_dev);
	slave = rcu_dereference(bond->curr_active_slave);

	if (!slave)
		goto out;

	if (!xs->xso.real_dev)
		goto out;

	WARN_ON(xs->xso.real_dev != slave->dev);

	if (!slave->dev->xfrmdev_ops ||
	    !slave->dev->xfrmdev_ops->xdo_dev_state_delete ||
	    netif_is_bond_master(slave->dev)) {
		slave_warn(bond_dev, slave->dev, "%s: no slave xdo_dev_state_delete\n", __func__);
		goto out;
	}

	slave->dev->xfrmdev_ops->xdo_dev_state_delete(xs);
out:
	spin_lock_bh(&bond->ipsec_lock);
	list_for_each_entry(ipsec, &bond->ipsec_list, list) {
		if (ipsec->xs == xs) {
			list_del(&ipsec->list);
			kfree(ipsec);
			break;
		}
	}
	spin_unlock_bh(&bond->ipsec_lock);
	rcu_read_unlock();
}

static void bond_ipsec_del_sa_all(struct bonding *bond)
{
	struct net_device *bond_dev = bond->dev;
	struct bond_ipsec *ipsec;
	struct slave *slave;

	rcu_read_lock();
	slave = rcu_dereference(bond->curr_active_slave);
	if (!slave) {
		rcu_read_unlock();
		return;
	}

	spin_lock_bh(&bond->ipsec_lock);
	list_for_each_entry(ipsec, &bond->ipsec_list, list) {
		if (!ipsec->xs->xso.real_dev)
			continue;

		if (!slave->dev->xfrmdev_ops ||
		    !slave->dev->xfrmdev_ops->xdo_dev_state_delete ||
		    netif_is_bond_master(slave->dev)) {
			slave_warn(bond_dev, slave->dev,
				   "%s: no slave xdo_dev_state_delete\n",
				   __func__);
		} else {
			slave->dev->xfrmdev_ops->xdo_dev_state_delete(ipsec->xs);
		}
		ipsec->xs->xso.real_dev = NULL;
	}
	spin_unlock_bh(&bond->ipsec_lock);
	rcu_read_unlock();
}

/**
 * bond_ipsec_offload_ok - can this packet use the xfrm hw offload
 * @skb: current data packet
 * @xs: pointer to transformer state struct
 **/
static bool bond_ipsec_offload_ok(struct sk_buff *skb, struct xfrm_state *xs)
{
	struct net_device *bond_dev = xs->xso.dev;
	struct net_device *real_dev;
	struct slave *curr_active;
	struct bonding *bond;
	int err;

	bond = netdev_priv(bond_dev);
	rcu_read_lock();
	curr_active = rcu_dereference(bond->curr_active_slave);
	real_dev = curr_active->dev;

	if (BOND_MODE(bond) != BOND_MODE_ACTIVEBACKUP) {
		err = false;
		goto out;
	}

	if (!xs->xso.real_dev) {
		err = false;
		goto out;
	}

	if (!real_dev->xfrmdev_ops ||
	    !real_dev->xfrmdev_ops->xdo_dev_offload_ok ||
	    netif_is_bond_master(real_dev)) {
		err = false;
		goto out;
	}

	err = real_dev->xfrmdev_ops->xdo_dev_offload_ok(skb, xs);
out:
	rcu_read_unlock();
	return err;
}

static const struct xfrmdev_ops bond_xfrmdev_ops = {
	.xdo_dev_state_add = bond_ipsec_add_sa,
	.xdo_dev_state_delete = bond_ipsec_del_sa,
	.xdo_dev_offload_ok = bond_ipsec_offload_ok,
};
#endif /* CONFIG_XFRM_OFFLOAD */

/*------------------------------- Link status -------------------------------*/

/* Set the carrier state for the master according to the state of its
 * slaves.  If any slaves are up, the master is up.  In 802.3ad mode,
 * do special 802.3ad magic.
 *
 * Returns zero if carrier state does not change, nonzero if it does.
 */
int bond_set_carrier(struct bonding *bond)
{
	struct list_head *iter;
	struct slave *slave;

	if (!bond_has_slaves(bond))
		goto down;

	if (BOND_MODE(bond) == BOND_MODE_8023AD)
		return bond_3ad_set_carrier(bond);

	bond_for_each_slave(bond, slave, iter) {
		if (slave->link == BOND_LINK_UP) {
			if (!netif_carrier_ok(bond->dev)) {
				netif_carrier_on(bond->dev);
				return 1;
			}
			return 0;
		}
	}

down:
	if (netif_carrier_ok(bond->dev)) {
		netif_carrier_off(bond->dev);
		return 1;
	}
	return 0;
}

/* Get link speed and duplex from the slave's base driver
 * using ethtool. If for some reason the call fails or the
 * values are invalid, set speed and duplex to -1,
 * and return. Return 1 if speed or duplex settings are
 * UNKNOWN; 0 otherwise.
 */
static int bond_update_speed_duplex(struct slave *slave)
{
	struct net_device *slave_dev = slave->dev;
	struct ethtool_link_ksettings ecmd;
	int res;

	slave->speed = SPEED_UNKNOWN;
	slave->duplex = DUPLEX_UNKNOWN;

	res = __ethtool_get_link_ksettings(slave_dev, &ecmd);
	if (res < 0)
		return 1;
	if (ecmd.base.speed == 0 || ecmd.base.speed == ((__u32)-1))
		return 1;
	switch (ecmd.base.duplex) {
	case DUPLEX_FULL:
	case DUPLEX_HALF:
		break;
	default:
		return 1;
	}

	slave->speed = ecmd.base.speed;
	slave->duplex = ecmd.base.duplex;

	return 0;
}

const char *bond_slave_link_status(s8 link)
{
	switch (link) {
	case BOND_LINK_UP:
		return "up";
	case BOND_LINK_FAIL:
		return "going down";
	case BOND_LINK_DOWN:
		return "down";
	case BOND_LINK_BACK:
		return "going back";
	default:
		return "unknown";
	}
}

/* if <dev> supports MII link status reporting, check its link status.
 *
 * We either do MII/ETHTOOL ioctls, or check netif_carrier_ok(),
 * depending upon the setting of the use_carrier parameter.
 *
 * Return either BMSR_LSTATUS, meaning that the link is up (or we
 * can't tell and just pretend it is), or 0, meaning that the link is
 * down.
 *
 * If reporting is non-zero, instead of faking link up, return -1 if
 * both ETHTOOL and MII ioctls fail (meaning the device does not
 * support them).  If use_carrier is set, return whatever it says.
 * It'd be nice if there was a good way to tell if a driver supports
 * netif_carrier, but there really isn't.
 */
static int bond_check_dev_link(struct bonding *bond,
			       struct net_device *slave_dev, int reporting)
{
	const struct net_device_ops *slave_ops = slave_dev->netdev_ops;
	int (*ioctl)(struct net_device *, struct ifreq *, int);
	struct ifreq ifr;
	struct mii_ioctl_data *mii;

	if (!reporting && !netif_running(slave_dev))
		return 0;

	if (bond->params.use_carrier)
		return netif_carrier_ok(slave_dev) ? BMSR_LSTATUS : 0;

	/* Try to get link status using Ethtool first. */
	if (slave_dev->ethtool_ops->get_link)
		return slave_dev->ethtool_ops->get_link(slave_dev) ?
			BMSR_LSTATUS : 0;

	/* Ethtool can't be used, fallback to MII ioctls. */
	ioctl = slave_ops->ndo_eth_ioctl;
	if (ioctl) {
		/* TODO: set pointer to correct ioctl on a per team member
		 *       bases to make this more efficient. that is, once
		 *       we determine the correct ioctl, we will always
		 *       call it and not the others for that team
		 *       member.
		 */

		/* We cannot assume that SIOCGMIIPHY will also read a
		 * register; not all network drivers (e.g., e100)
		 * support that.
		 */

		/* Yes, the mii is overlaid on the ifreq.ifr_ifru */
		strscpy_pad(ifr.ifr_name, slave_dev->name, IFNAMSIZ);
		mii = if_mii(&ifr);
		if (ioctl(slave_dev, &ifr, SIOCGMIIPHY) == 0) {
			mii->reg_num = MII_BMSR;
			if (ioctl(slave_dev, &ifr, SIOCGMIIREG) == 0)
				return mii->val_out & BMSR_LSTATUS;
		}
	}

	/* If reporting, report that either there's no ndo_eth_ioctl,
	 * or both SIOCGMIIREG and get_link failed (meaning that we
	 * cannot report link status).  If not reporting, pretend
	 * we're ok.
	 */
	return reporting ? -1 : BMSR_LSTATUS;
}

/*----------------------------- Multicast list ------------------------------*/

/* Push the promiscuity flag down to appropriate slaves */
static int bond_set_promiscuity(struct bonding *bond, int inc)
{
	struct list_head *iter;
	int err = 0;

	if (bond_uses_primary(bond)) {
		struct slave *curr_active = rtnl_dereference(bond->curr_active_slave);

		if (curr_active)
			err = dev_set_promiscuity(curr_active->dev, inc);
	} else {
		struct slave *slave;

		bond_for_each_slave(bond, slave, iter) {
			err = dev_set_promiscuity(slave->dev, inc);
			if (err)
				return err;
		}
	}
	return err;
}

/* Push the allmulti flag down to all slaves */
static int bond_set_allmulti(struct bonding *bond, int inc)
{
	struct list_head *iter;
	int err = 0;

	if (bond_uses_primary(bond)) {
		struct slave *curr_active = rtnl_dereference(bond->curr_active_slave);

		if (curr_active)
			err = dev_set_allmulti(curr_active->dev, inc);
	} else {
		struct slave *slave;

		bond_for_each_slave(bond, slave, iter) {
			err = dev_set_allmulti(slave->dev, inc);
			if (err)
				return err;
		}
	}
	return err;
}

/* Retrieve the list of registered multicast addresses for the bonding
 * device and retransmit an IGMP JOIN request to the current active
 * slave.
 */
static void bond_resend_igmp_join_requests_delayed(struct work_struct *work)
{
	struct bonding *bond = container_of(work, struct bonding,
					    mcast_work.work);

	if (!rtnl_trylock()) {
		queue_delayed_work(bond->wq, &bond->mcast_work, 1);
		return;
	}
	call_netdevice_notifiers(NETDEV_RESEND_IGMP, bond->dev);

	if (bond->igmp_retrans > 1) {
		bond->igmp_retrans--;
		queue_delayed_work(bond->wq, &bond->mcast_work, HZ/5);
	}
	rtnl_unlock();
}

/* Flush bond's hardware addresses from slave */
static void bond_hw_addr_flush(struct net_device *bond_dev,
			       struct net_device *slave_dev)
{
	struct bonding *bond = netdev_priv(bond_dev);

	dev_uc_unsync(slave_dev, bond_dev);
	dev_mc_unsync(slave_dev, bond_dev);

	if (BOND_MODE(bond) == BOND_MODE_8023AD)
		dev_mc_del(slave_dev, lacpdu_mcast_addr);
}

/*--------------------------- Active slave change ---------------------------*/

/* Update the hardware address list and promisc/allmulti for the new and
 * old active slaves (if any).  Modes that are not using primary keep all
 * slaves up date at all times; only the modes that use primary need to call
 * this function to swap these settings during a failover.
 */
static void bond_hw_addr_swap(struct bonding *bond, struct slave *new_active,
			      struct slave *old_active)
{
	if (old_active) {
		if (bond->dev->flags & IFF_PROMISC)
			dev_set_promiscuity(old_active->dev, -1);

		if (bond->dev->flags & IFF_ALLMULTI)
			dev_set_allmulti(old_active->dev, -1);

		if (bond->dev->flags & IFF_UP)
			bond_hw_addr_flush(bond->dev, old_active->dev);
	}

	if (new_active) {
		/* FIXME: Signal errors upstream. */
		if (bond->dev->flags & IFF_PROMISC)
			dev_set_promiscuity(new_active->dev, 1);

		if (bond->dev->flags & IFF_ALLMULTI)
			dev_set_allmulti(new_active->dev, 1);

		if (bond->dev->flags & IFF_UP) {
			netif_addr_lock_bh(bond->dev);
			dev_uc_sync(new_active->dev, bond->dev);
			dev_mc_sync(new_active->dev, bond->dev);
			netif_addr_unlock_bh(bond->dev);
		}
	}
}

/**
 * bond_set_dev_addr - clone slave's address to bond
 * @bond_dev: bond net device
 * @slave_dev: slave net device
 *
 * Should be called with RTNL held.
 */
static int bond_set_dev_addr(struct net_device *bond_dev,
			     struct net_device *slave_dev)
{
	int err;

	slave_dbg(bond_dev, slave_dev, "bond_dev=%p slave_dev=%p slave_dev->addr_len=%d\n",
		  bond_dev, slave_dev, slave_dev->addr_len);
	err = dev_pre_changeaddr_notify(bond_dev, slave_dev->dev_addr, NULL);
	if (err)
		return err;

	__dev_addr_set(bond_dev, slave_dev->dev_addr, slave_dev->addr_len);
	bond_dev->addr_assign_type = NET_ADDR_STOLEN;
	call_netdevice_notifiers(NETDEV_CHANGEADDR, bond_dev);
	return 0;
}

static struct slave *bond_get_old_active(struct bonding *bond,
					 struct slave *new_active)
{
	struct slave *slave;
	struct list_head *iter;

	bond_for_each_slave(bond, slave, iter) {
		if (slave == new_active)
			continue;

		if (ether_addr_equal(bond->dev->dev_addr, slave->dev->dev_addr))
			return slave;
	}

	return NULL;
}

/* bond_do_fail_over_mac
 *
 * Perform special MAC address swapping for fail_over_mac settings
 *
 * Called with RTNL
 */
static void bond_do_fail_over_mac(struct bonding *bond,
				  struct slave *new_active,
				  struct slave *old_active)
{
	u8 tmp_mac[MAX_ADDR_LEN];
	struct sockaddr_storage ss;
	int rv;

	switch (bond->params.fail_over_mac) {
	case BOND_FOM_ACTIVE:
		if (new_active) {
			rv = bond_set_dev_addr(bond->dev, new_active->dev);
			if (rv)
				slave_err(bond->dev, new_active->dev, "Error %d setting bond MAC from slave\n",
					  -rv);
		}
		break;
	case BOND_FOM_FOLLOW:
		/* if new_active && old_active, swap them
		 * if just old_active, do nothing (going to no active slave)
		 * if just new_active, set new_active to bond's MAC
		 */
		if (!new_active)
			return;

		if (!old_active)
			old_active = bond_get_old_active(bond, new_active);

		if (old_active) {
			bond_hw_addr_copy(tmp_mac, new_active->dev->dev_addr,
					  new_active->dev->addr_len);
			bond_hw_addr_copy(ss.__data,
					  old_active->dev->dev_addr,
					  old_active->dev->addr_len);
			ss.ss_family = new_active->dev->type;
		} else {
			bond_hw_addr_copy(ss.__data, bond->dev->dev_addr,
					  bond->dev->addr_len);
			ss.ss_family = bond->dev->type;
		}

		rv = dev_set_mac_address(new_active->dev,
					 (struct sockaddr *)&ss, NULL);
		if (rv) {
			slave_err(bond->dev, new_active->dev, "Error %d setting MAC of new active slave\n",
				  -rv);
			goto out;
		}

		if (!old_active)
			goto out;

		bond_hw_addr_copy(ss.__data, tmp_mac,
				  new_active->dev->addr_len);
		ss.ss_family = old_active->dev->type;

		rv = dev_set_mac_address(old_active->dev,
					 (struct sockaddr *)&ss, NULL);
		if (rv)
			slave_err(bond->dev, old_active->dev, "Error %d setting MAC of old active slave\n",
				  -rv);
out:
		break;
	default:
		netdev_err(bond->dev, "bond_do_fail_over_mac impossible: bad policy %d\n",
			   bond->params.fail_over_mac);
		break;
	}

}

/**
 * bond_choose_primary_or_current - select the primary or high priority slave
 * @bond: our bonding struct
 *
 * - Check if there is a primary link. If the primary link was set and is up,
 *   go on and do link reselection.
 *
 * - If primary link is not set or down, find the highest priority link.
 *   If the highest priority link is not current slave, set it as primary
 *   link and do link reselection.
 */
static struct slave *bond_choose_primary_or_current(struct bonding *bond)
{
	struct slave *prim = rtnl_dereference(bond->primary_slave);
	struct slave *curr = rtnl_dereference(bond->curr_active_slave);
	struct slave *slave, *hprio = NULL;
	struct list_head *iter;

	if (!prim || prim->link != BOND_LINK_UP) {
		bond_for_each_slave(bond, slave, iter) {
			if (slave->link == BOND_LINK_UP) {
				hprio = hprio ?: slave;
				if (slave->prio > hprio->prio)
					hprio = slave;
			}
		}

		if (hprio && hprio != curr) {
			prim = hprio;
			goto link_reselect;
		}

		if (!curr || curr->link != BOND_LINK_UP)
			return NULL;
		return curr;
	}

	if (bond->force_primary) {
		bond->force_primary = false;
		return prim;
	}

link_reselect:
	if (!curr || curr->link != BOND_LINK_UP)
		return prim;

	/* At this point, prim and curr are both up */
	switch (bond->params.primary_reselect) {
	case BOND_PRI_RESELECT_ALWAYS:
		return prim;
	case BOND_PRI_RESELECT_BETTER:
		if (prim->speed < curr->speed)
			return curr;
		if (prim->speed == curr->speed && prim->duplex <= curr->duplex)
			return curr;
		return prim;
	case BOND_PRI_RESELECT_FAILURE:
		return curr;
	default:
		netdev_err(bond->dev, "impossible primary_reselect %d\n",
			   bond->params.primary_reselect);
		return curr;
	}
}

/**
 * bond_find_best_slave - select the best available slave to be the active one
 * @bond: our bonding struct
 */
static struct slave *bond_find_best_slave(struct bonding *bond)
{
	struct slave *slave, *bestslave = NULL;
	struct list_head *iter;
	int mintime = bond->params.updelay;

	slave = bond_choose_primary_or_current(bond);
	if (slave)
		return slave;

	bond_for_each_slave(bond, slave, iter) {
		if (slave->link == BOND_LINK_UP)
			return slave;
		if (slave->link == BOND_LINK_BACK && bond_slave_is_up(slave) &&
		    slave->delay < mintime) {
			mintime = slave->delay;
			bestslave = slave;
		}
	}

	return bestslave;
}

static bool bond_should_notify_peers(struct bonding *bond)
{
	struct slave *slave;

	rcu_read_lock();
	slave = rcu_dereference(bond->curr_active_slave);
	rcu_read_unlock();

	if (!slave || !bond->send_peer_notif ||
	    bond->send_peer_notif %
	    max(1, bond->params.peer_notif_delay) != 0 ||
	    !netif_carrier_ok(bond->dev) ||
	    test_bit(__LINK_STATE_LINKWATCH_PENDING, &slave->dev->state))
		return false;

	netdev_dbg(bond->dev, "bond_should_notify_peers: slave %s\n",
		   slave ? slave->dev->name : "NULL");

	return true;
}

/**
 * bond_change_active_slave - change the active slave into the specified one
 * @bond: our bonding struct
 * @new_active: the new slave to make the active one
 *
 * Set the new slave to the bond's settings and unset them on the old
 * curr_active_slave.
 * Setting include flags, mc-list, promiscuity, allmulti, etc.
 *
 * If @new's link state is %BOND_LINK_BACK we'll set it to %BOND_LINK_UP,
 * because it is apparently the best available slave we have, even though its
 * updelay hasn't timed out yet.
 *
 * Caller must hold RTNL.
 */
void bond_change_active_slave(struct bonding *bond, struct slave *new_active)
{
	struct slave *old_active;

	ASSERT_RTNL();

	old_active = rtnl_dereference(bond->curr_active_slave);

	if (old_active == new_active)
		return;

#ifdef CONFIG_XFRM_OFFLOAD
	bond_ipsec_del_sa_all(bond);
#endif /* CONFIG_XFRM_OFFLOAD */

	if (new_active) {
		new_active->last_link_up = jiffies;

		if (new_active->link == BOND_LINK_BACK) {
			if (bond_uses_primary(bond)) {
				slave_info(bond->dev, new_active->dev, "making interface the new active one %d ms earlier\n",
					   (bond->params.updelay - new_active->delay) * bond->params.miimon);
			}

			new_active->delay = 0;
			bond_set_slave_link_state(new_active, BOND_LINK_UP,
						  BOND_SLAVE_NOTIFY_NOW);

			if (BOND_MODE(bond) == BOND_MODE_8023AD)
				bond_3ad_handle_link_change(new_active, BOND_LINK_UP);

			if (bond_is_lb(bond))
				bond_alb_handle_link_change(bond, new_active, BOND_LINK_UP);
		} else {
			if (bond_uses_primary(bond))
				slave_info(bond->dev, new_active->dev, "making interface the new active one\n");
		}
	}

	if (bond_uses_primary(bond))
		bond_hw_addr_swap(bond, new_active, old_active);

	if (bond_is_lb(bond)) {
		bond_alb_handle_active_change(bond, new_active);
		if (old_active)
			bond_set_slave_inactive_flags(old_active,
						      BOND_SLAVE_NOTIFY_NOW);
		if (new_active)
			bond_set_slave_active_flags(new_active,
						    BOND_SLAVE_NOTIFY_NOW);
	} else {
		rcu_assign_pointer(bond->curr_active_slave, new_active);
	}

	if (BOND_MODE(bond) == BOND_MODE_ACTIVEBACKUP) {
		if (old_active)
			bond_set_slave_inactive_flags(old_active,
						      BOND_SLAVE_NOTIFY_NOW);

		if (new_active) {
			bool should_notify_peers = false;

			bond_set_slave_active_flags(new_active,
						    BOND_SLAVE_NOTIFY_NOW);

			if (bond->params.fail_over_mac)
				bond_do_fail_over_mac(bond, new_active,
						      old_active);

			if (netif_running(bond->dev)) {
				bond->send_peer_notif =
					bond->params.num_peer_notif *
					max(1, bond->params.peer_notif_delay);
				should_notify_peers =
					bond_should_notify_peers(bond);
			}

			call_netdevice_notifiers(NETDEV_BONDING_FAILOVER, bond->dev);
			if (should_notify_peers) {
				bond->send_peer_notif--;
				call_netdevice_notifiers(NETDEV_NOTIFY_PEERS,
							 bond->dev);
			}
		}
	}

#ifdef CONFIG_XFRM_OFFLOAD
	bond_ipsec_add_sa_all(bond);
#endif /* CONFIG_XFRM_OFFLOAD */

	/* resend IGMP joins since active slave has changed or
	 * all were sent on curr_active_slave.
	 * resend only if bond is brought up with the affected
	 * bonding modes and the retransmission is enabled
	 */
	if (netif_running(bond->dev) && (bond->params.resend_igmp > 0) &&
	    ((bond_uses_primary(bond) && new_active) ||
	     BOND_MODE(bond) == BOND_MODE_ROUNDROBIN)) {
		bond->igmp_retrans = bond->params.resend_igmp;
		queue_delayed_work(bond->wq, &bond->mcast_work, 1);
	}
}

/**
 * bond_select_active_slave - select a new active slave, if needed
 * @bond: our bonding struct
 *
 * This functions should be called when one of the following occurs:
 * - The old curr_active_slave has been released or lost its link.
 * - The primary_slave has got its link back.
 * - A slave has got its link back and there's no old curr_active_slave.
 *
 * Caller must hold RTNL.
 */
void bond_select_active_slave(struct bonding *bond)
{
	struct slave *best_slave;
	int rv;

	ASSERT_RTNL();

	best_slave = bond_find_best_slave(bond);
	if (best_slave != rtnl_dereference(bond->curr_active_slave)) {
		bond_change_active_slave(bond, best_slave);
		rv = bond_set_carrier(bond);
		if (!rv)
			return;

		if (netif_carrier_ok(bond->dev))
			netdev_info(bond->dev, "active interface up!\n");
		else
			netdev_info(bond->dev, "now running without any active interface!\n");
	}
}

#ifdef CONFIG_NET_POLL_CONTROLLER
static inline int slave_enable_netpoll(struct slave *slave)
{
	struct netpoll *np;
	int err = 0;

	np = kzalloc(sizeof(*np), GFP_KERNEL);
	err = -ENOMEM;
	if (!np)
		goto out;

	err = __netpoll_setup(np, slave->dev);
	if (err) {
		kfree(np);
		goto out;
	}
	slave->np = np;
out:
	return err;
}
static inline void slave_disable_netpoll(struct slave *slave)
{
	struct netpoll *np = slave->np;

	if (!np)
		return;

	slave->np = NULL;

	__netpoll_free(np);
}

static void bond_poll_controller(struct net_device *bond_dev)
{
	struct bonding *bond = netdev_priv(bond_dev);
	struct slave *slave = NULL;
	struct list_head *iter;
	struct ad_info ad_info;

	if (BOND_MODE(bond) == BOND_MODE_8023AD)
		if (bond_3ad_get_active_agg_info(bond, &ad_info))
			return;

	bond_for_each_slave_rcu(bond, slave, iter) {
		if (!bond_slave_is_up(slave))
			continue;

		if (BOND_MODE(bond) == BOND_MODE_8023AD) {
			struct aggregator *agg =
			    SLAVE_AD_INFO(slave)->port.aggregator;

			if (agg &&
			    agg->aggregator_identifier != ad_info.aggregator_id)
				continue;
		}

		netpoll_poll_dev(slave->dev);
	}
}

static void bond_netpoll_cleanup(struct net_device *bond_dev)
{
	struct bonding *bond = netdev_priv(bond_dev);
	struct list_head *iter;
	struct slave *slave;

	bond_for_each_slave(bond, slave, iter)
		if (bond_slave_is_up(slave))
			slave_disable_netpoll(slave);
}

static int bond_netpoll_setup(struct net_device *dev, struct netpoll_info *ni)
{
	struct bonding *bond = netdev_priv(dev);
	struct list_head *iter;
	struct slave *slave;
	int err = 0;

	bond_for_each_slave(bond, slave, iter) {
		err = slave_enable_netpoll(slave);
		if (err) {
			bond_netpoll_cleanup(dev);
			break;
		}
	}
	return err;
}
#else
static inline int slave_enable_netpoll(struct slave *slave)
{
	return 0;
}
static inline void slave_disable_netpoll(struct slave *slave)
{
}
static void bond_netpoll_cleanup(struct net_device *bond_dev)
{
}
#endif

/*---------------------------------- IOCTL ----------------------------------*/

static netdev_features_t bond_fix_features(struct net_device *dev,
					   netdev_features_t features)
{
	struct bonding *bond = netdev_priv(dev);
	struct list_head *iter;
	netdev_features_t mask;
	struct slave *slave;

#if IS_ENABLED(CONFIG_TLS_DEVICE)
	if (bond_sk_check(bond))
		features |= BOND_TLS_FEATURES;
	else
		features &= ~BOND_TLS_FEATURES;
#endif

	mask = features;

	features &= ~NETIF_F_ONE_FOR_ALL;
	features |= NETIF_F_ALL_FOR_ALL;

	bond_for_each_slave(bond, slave, iter) {
		features = netdev_increment_features(features,
						     slave->dev->features,
						     mask);
	}
	features = netdev_add_tso_features(features, mask);

	return features;
}

#define BOND_VLAN_FEATURES	(NETIF_F_HW_CSUM | NETIF_F_SG | \
				 NETIF_F_FRAGLIST | NETIF_F_GSO_SOFTWARE | \
				 NETIF_F_HIGHDMA | NETIF_F_LRO)

#define BOND_ENC_FEATURES	(NETIF_F_HW_CSUM | NETIF_F_SG | \
				 NETIF_F_RXCSUM | NETIF_F_GSO_SOFTWARE)

#define BOND_MPLS_FEATURES	(NETIF_F_HW_CSUM | NETIF_F_SG | \
				 NETIF_F_GSO_SOFTWARE)


static void bond_compute_features(struct bonding *bond)
{
	unsigned int dst_release_flag = IFF_XMIT_DST_RELEASE |
					IFF_XMIT_DST_RELEASE_PERM;
	netdev_features_t vlan_features = BOND_VLAN_FEATURES;
	netdev_features_t enc_features  = BOND_ENC_FEATURES;
#ifdef CONFIG_XFRM_OFFLOAD
	netdev_features_t xfrm_features  = BOND_XFRM_FEATURES;
#endif /* CONFIG_XFRM_OFFLOAD */
	netdev_features_t mpls_features  = BOND_MPLS_FEATURES;
	struct net_device *bond_dev = bond->dev;
	struct list_head *iter;
	struct slave *slave;
	unsigned short max_hard_header_len = ETH_HLEN;
	unsigned int tso_max_size = TSO_MAX_SIZE;
	u16 tso_max_segs = TSO_MAX_SEGS;

	if (!bond_has_slaves(bond))
		goto done;
	vlan_features &= NETIF_F_ALL_FOR_ALL;
	mpls_features &= NETIF_F_ALL_FOR_ALL;

	bond_for_each_slave(bond, slave, iter) {
		vlan_features = netdev_increment_features(vlan_features,
			slave->dev->vlan_features, BOND_VLAN_FEATURES);

		enc_features = netdev_increment_features(enc_features,
							 slave->dev->hw_enc_features,
							 BOND_ENC_FEATURES);

#ifdef CONFIG_XFRM_OFFLOAD
		xfrm_features = netdev_increment_features(xfrm_features,
							  slave->dev->hw_enc_features,
							  BOND_XFRM_FEATURES);
#endif /* CONFIG_XFRM_OFFLOAD */

		mpls_features = netdev_increment_features(mpls_features,
							  slave->dev->mpls_features,
							  BOND_MPLS_FEATURES);

		dst_release_flag &= slave->dev->priv_flags;
		if (slave->dev->hard_header_len > max_hard_header_len)
			max_hard_header_len = slave->dev->hard_header_len;

		tso_max_size = min(tso_max_size, slave->dev->tso_max_size);
		tso_max_segs = min(tso_max_segs, slave->dev->tso_max_segs);
	}
	bond_dev->hard_header_len = max_hard_header_len;

done:
	bond_dev->vlan_features = vlan_features;
	bond_dev->hw_enc_features = enc_features | NETIF_F_GSO_ENCAP_ALL |
				    NETIF_F_HW_VLAN_CTAG_TX |
				    NETIF_F_HW_VLAN_STAG_TX;
#ifdef CONFIG_XFRM_OFFLOAD
	bond_dev->hw_enc_features |= xfrm_features;
#endif /* CONFIG_XFRM_OFFLOAD */
	bond_dev->mpls_features = mpls_features;
	netif_set_tso_max_segs(bond_dev, tso_max_segs);
	netif_set_tso_max_size(bond_dev, tso_max_size);

	bond_dev->priv_flags &= ~IFF_XMIT_DST_RELEASE;
	if ((bond_dev->priv_flags & IFF_XMIT_DST_RELEASE_PERM) &&
	    dst_release_flag == (IFF_XMIT_DST_RELEASE | IFF_XMIT_DST_RELEASE_PERM))
		bond_dev->priv_flags |= IFF_XMIT_DST_RELEASE;

	netdev_change_features(bond_dev);
}

static void bond_setup_by_slave(struct net_device *bond_dev,
				struct net_device *slave_dev)
{
	bond_dev->header_ops	    = slave_dev->header_ops;

	bond_dev->type		    = slave_dev->type;
	bond_dev->hard_header_len   = slave_dev->hard_header_len;
	bond_dev->needed_headroom   = slave_dev->needed_headroom;
	bond_dev->addr_len	    = slave_dev->addr_len;

	memcpy(bond_dev->broadcast, slave_dev->broadcast,
		slave_dev->addr_len);
}

/* On bonding slaves other than the currently active slave, suppress
 * duplicates except for alb non-mcast/bcast.
 */
static bool bond_should_deliver_exact_match(struct sk_buff *skb,
					    struct slave *slave,
					    struct bonding *bond)
{
	if (bond_is_slave_inactive(slave)) {
		if (BOND_MODE(bond) == BOND_MODE_ALB &&
		    skb->pkt_type != PACKET_BROADCAST &&
		    skb->pkt_type != PACKET_MULTICAST)
			return false;
		return true;
	}
	return false;
}

static rx_handler_result_t bond_handle_frame(struct sk_buff **pskb)
{
	struct sk_buff *skb = *pskb;
	struct slave *slave;
	struct bonding *bond;
	int (*recv_probe)(const struct sk_buff *, struct bonding *,
			  struct slave *);
	int ret = RX_HANDLER_ANOTHER;

	skb = skb_share_check(skb, GFP_ATOMIC);
	if (unlikely(!skb))
		return RX_HANDLER_CONSUMED;

	*pskb = skb;

	slave = bond_slave_get_rcu(skb->dev);
	bond = slave->bond;

	recv_probe = READ_ONCE(bond->recv_probe);
	if (recv_probe) {
		ret = recv_probe(skb, bond, slave);
		if (ret == RX_HANDLER_CONSUMED) {
			consume_skb(skb);
			return ret;
		}
	}

	/*
	 * For packets determined by bond_should_deliver_exact_match() call to
	 * be suppressed we want to make an exception for link-local packets.
	 * This is necessary for e.g. LLDP daemons to be able to monitor
	 * inactive slave links without being forced to bind to them
	 * explicitly.
	 *
	 * At the same time, packets that are passed to the bonding master
	 * (including link-local ones) can have their originating interface
	 * determined via PACKET_ORIGDEV socket option.
	 */
	if (bond_should_deliver_exact_match(skb, slave, bond)) {
		if (is_link_local_ether_addr(eth_hdr(skb)->h_dest))
			return RX_HANDLER_PASS;
		return RX_HANDLER_EXACT;
	}

	skb->dev = bond->dev;

	if (BOND_MODE(bond) == BOND_MODE_ALB &&
	    netif_is_bridge_port(bond->dev) &&
	    skb->pkt_type == PACKET_HOST) {

		if (unlikely(skb_cow_head(skb,
					  skb->data - skb_mac_header(skb)))) {
			kfree_skb(skb);
			return RX_HANDLER_CONSUMED;
		}
		bond_hw_addr_copy(eth_hdr(skb)->h_dest, bond->dev->dev_addr,
				  bond->dev->addr_len);
	}

	return ret;
}

static enum netdev_lag_tx_type bond_lag_tx_type(struct bonding *bond)
{
	switch (BOND_MODE(bond)) {
	case BOND_MODE_ROUNDROBIN:
		return NETDEV_LAG_TX_TYPE_ROUNDROBIN;
	case BOND_MODE_ACTIVEBACKUP:
		return NETDEV_LAG_TX_TYPE_ACTIVEBACKUP;
	case BOND_MODE_BROADCAST:
		return NETDEV_LAG_TX_TYPE_BROADCAST;
	case BOND_MODE_XOR:
	case BOND_MODE_8023AD:
		return NETDEV_LAG_TX_TYPE_HASH;
	default:
		return NETDEV_LAG_TX_TYPE_UNKNOWN;
	}
}

static enum netdev_lag_hash bond_lag_hash_type(struct bonding *bond,
					       enum netdev_lag_tx_type type)
{
	if (type != NETDEV_LAG_TX_TYPE_HASH)
		return NETDEV_LAG_HASH_NONE;

	switch (bond->params.xmit_policy) {
	case BOND_XMIT_POLICY_LAYER2:
		return NETDEV_LAG_HASH_L2;
	case BOND_XMIT_POLICY_LAYER34:
		return NETDEV_LAG_HASH_L34;
	case BOND_XMIT_POLICY_LAYER23:
		return NETDEV_LAG_HASH_L23;
	case BOND_XMIT_POLICY_ENCAP23:
		return NETDEV_LAG_HASH_E23;
	case BOND_XMIT_POLICY_ENCAP34:
		return NETDEV_LAG_HASH_E34;
	case BOND_XMIT_POLICY_VLAN_SRCMAC:
		return NETDEV_LAG_HASH_VLAN_SRCMAC;
	default:
		return NETDEV_LAG_HASH_UNKNOWN;
	}
}

static int bond_master_upper_dev_link(struct bonding *bond, struct slave *slave,
				      struct netlink_ext_ack *extack)
{
	struct netdev_lag_upper_info lag_upper_info;
	enum netdev_lag_tx_type type;

	type = bond_lag_tx_type(bond);
	lag_upper_info.tx_type = type;
	lag_upper_info.hash_type = bond_lag_hash_type(bond, type);

	return netdev_master_upper_dev_link(slave->dev, bond->dev, slave,
					    &lag_upper_info, extack);
}

static void bond_upper_dev_unlink(struct bonding *bond, struct slave *slave)
{
	netdev_upper_dev_unlink(slave->dev, bond->dev);
	slave->dev->flags &= ~IFF_SLAVE;
}

static void slave_kobj_release(struct kobject *kobj)
{
	struct slave *slave = to_slave(kobj);
	struct bonding *bond = bond_get_bond_by_slave(slave);

	cancel_delayed_work_sync(&slave->notify_work);
	if (BOND_MODE(bond) == BOND_MODE_8023AD)
		kfree(SLAVE_AD_INFO(slave));

	kfree(slave);
}

static struct kobj_type slave_ktype = {
	.release = slave_kobj_release,
#ifdef CONFIG_SYSFS
	.sysfs_ops = &slave_sysfs_ops,
#endif
};

static int bond_kobj_init(struct slave *slave)
{
	int err;

	err = kobject_init_and_add(&slave->kobj, &slave_ktype,
				   &(slave->dev->dev.kobj), "bonding_slave");
	if (err)
		kobject_put(&slave->kobj);

	return err;
}

static struct slave *bond_alloc_slave(struct bonding *bond,
				      struct net_device *slave_dev)
{
	struct slave *slave = NULL;

	slave = kzalloc(sizeof(*slave), GFP_KERNEL);
	if (!slave)
		return NULL;

	slave->bond = bond;
	slave->dev = slave_dev;
	INIT_DELAYED_WORK(&slave->notify_work, bond_netdev_notify_work);

	if (bond_kobj_init(slave))
		return NULL;

	if (BOND_MODE(bond) == BOND_MODE_8023AD) {
		SLAVE_AD_INFO(slave) = kzalloc(sizeof(struct ad_slave_info),
					       GFP_KERNEL);
		if (!SLAVE_AD_INFO(slave)) {
			kobject_put(&slave->kobj);
			return NULL;
		}
	}

	return slave;
}

static void bond_fill_ifbond(struct bonding *bond, struct ifbond *info)
{
	info->bond_mode = BOND_MODE(bond);
	info->miimon = bond->params.miimon;
	info->num_slaves = bond->slave_cnt;
}

static void bond_fill_ifslave(struct slave *slave, struct ifslave *info)
{
	strcpy(info->slave_name, slave->dev->name);
	info->link = slave->link;
	info->state = bond_slave_state(slave);
	info->link_failure_count = slave->link_failure_count;
}

static void bond_netdev_notify_work(struct work_struct *_work)
{
	struct slave *slave = container_of(_work, struct slave,
					   notify_work.work);

	if (rtnl_trylock()) {
		struct netdev_bonding_info binfo;

		bond_fill_ifslave(slave, &binfo.slave);
		bond_fill_ifbond(slave->bond, &binfo.master);
		netdev_bonding_info_change(slave->dev, &binfo);
		rtnl_unlock();
	} else {
		queue_delayed_work(slave->bond->wq, &slave->notify_work, 1);
	}
}

void bond_queue_slave_event(struct slave *slave)
{
	queue_delayed_work(slave->bond->wq, &slave->notify_work, 0);
}

void bond_lower_state_changed(struct slave *slave)
{
	struct netdev_lag_lower_state_info info;

	info.link_up = slave->link == BOND_LINK_UP ||
		       slave->link == BOND_LINK_FAIL;
	info.tx_enabled = bond_is_active_slave(slave);
	netdev_lower_state_changed(slave->dev, &info);
}

#define BOND_NL_ERR(bond_dev, extack, errmsg) do {		\
	if (extack)						\
		NL_SET_ERR_MSG(extack, errmsg);			\
	else							\
		netdev_err(bond_dev, "Error: %s\n", errmsg);	\
} while (0)

#define SLAVE_NL_ERR(bond_dev, slave_dev, extack, errmsg) do {		\
	if (extack)							\
		NL_SET_ERR_MSG(extack, errmsg);				\
	else								\
		slave_err(bond_dev, slave_dev, "Error: %s\n", errmsg);	\
} while (0)

/* enslave device <slave> to bond device <master> */
int bond_enslave(struct net_device *bond_dev, struct net_device *slave_dev,
		 struct netlink_ext_ack *extack)
{
	struct bonding *bond = netdev_priv(bond_dev);
	const struct net_device_ops *slave_ops = slave_dev->netdev_ops;
	struct slave *new_slave = NULL, *prev_slave;
	struct sockaddr_storage ss;
	int link_reporting;
	int res = 0, i;

	if (slave_dev->flags & IFF_MASTER &&
	    !netif_is_bond_master(slave_dev)) {
		BOND_NL_ERR(bond_dev, extack,
			    "Device type (master device) cannot be enslaved");
		return -EPERM;
	}

	if (!bond->params.use_carrier &&
	    slave_dev->ethtool_ops->get_link == NULL &&
	    slave_ops->ndo_eth_ioctl == NULL) {
		slave_warn(bond_dev, slave_dev, "no link monitoring support\n");
	}

	/* already in-use? */
	if (netdev_is_rx_handler_busy(slave_dev)) {
		SLAVE_NL_ERR(bond_dev, slave_dev, extack,
			     "Device is in use and cannot be enslaved");
		return -EBUSY;
	}

	if (bond_dev == slave_dev) {
		BOND_NL_ERR(bond_dev, extack, "Cannot enslave bond to itself.");
		return -EPERM;
	}

	/* vlan challenged mutual exclusion */
	/* no need to lock since we're protected by rtnl_lock */
	if (slave_dev->features & NETIF_F_VLAN_CHALLENGED) {
		slave_dbg(bond_dev, slave_dev, "is NETIF_F_VLAN_CHALLENGED\n");
		if (vlan_uses_dev(bond_dev)) {
			SLAVE_NL_ERR(bond_dev, slave_dev, extack,
				     "Can not enslave VLAN challenged device to VLAN enabled bond");
			return -EPERM;
		} else {
			slave_warn(bond_dev, slave_dev, "enslaved VLAN challenged slave. Adding VLANs will be blocked as long as it is part of bond.\n");
		}
	} else {
		slave_dbg(bond_dev, slave_dev, "is !NETIF_F_VLAN_CHALLENGED\n");
	}

	if (slave_dev->features & NETIF_F_HW_ESP)
		slave_dbg(bond_dev, slave_dev, "is esp-hw-offload capable\n");

	/* Old ifenslave binaries are no longer supported.  These can
	 * be identified with moderate accuracy by the state of the slave:
	 * the current ifenslave will set the interface down prior to
	 * enslaving it; the old ifenslave will not.
	 */
	if (slave_dev->flags & IFF_UP) {
		SLAVE_NL_ERR(bond_dev, slave_dev, extack,
			     "Device can not be enslaved while up");
		return -EPERM;
	}

	/* set bonding device ether type by slave - bonding netdevices are
	 * created with ether_setup, so when the slave type is not ARPHRD_ETHER
	 * there is a need to override some of the type dependent attribs/funcs.
	 *
	 * bond ether type mutual exclusion - don't allow slaves of dissimilar
	 * ether type (eg ARPHRD_ETHER and ARPHRD_INFINIBAND) share the same bond
	 */
	if (!bond_has_slaves(bond)) {
		if (bond_dev->type != slave_dev->type) {
			slave_dbg(bond_dev, slave_dev, "change device type from %d to %d\n",
				  bond_dev->type, slave_dev->type);

			res = call_netdevice_notifiers(NETDEV_PRE_TYPE_CHANGE,
						       bond_dev);
			res = notifier_to_errno(res);
			if (res) {
				slave_err(bond_dev, slave_dev, "refused to change device type\n");
				return -EBUSY;
			}

			/* Flush unicast and multicast addresses */
			dev_uc_flush(bond_dev);
			dev_mc_flush(bond_dev);

			if (slave_dev->type != ARPHRD_ETHER)
				bond_setup_by_slave(bond_dev, slave_dev);
			else {
				ether_setup(bond_dev);
				bond_dev->priv_flags &= ~IFF_TX_SKB_SHARING;
			}

			call_netdevice_notifiers(NETDEV_POST_TYPE_CHANGE,
						 bond_dev);
		}
	} else if (bond_dev->type != slave_dev->type) {
		SLAVE_NL_ERR(bond_dev, slave_dev, extack,
			     "Device type is different from other slaves");
		return -EINVAL;
	}

	if (slave_dev->type == ARPHRD_INFINIBAND &&
	    BOND_MODE(bond) != BOND_MODE_ACTIVEBACKUP) {
		SLAVE_NL_ERR(bond_dev, slave_dev, extack,
			     "Only active-backup mode is supported for infiniband slaves");
		res = -EOPNOTSUPP;
		goto err_undo_flags;
	}

	if (!slave_ops->ndo_set_mac_address ||
	    slave_dev->type == ARPHRD_INFINIBAND) {
		slave_warn(bond_dev, slave_dev, "The slave device specified does not support setting the MAC address\n");
		if (BOND_MODE(bond) == BOND_MODE_ACTIVEBACKUP &&
		    bond->params.fail_over_mac != BOND_FOM_ACTIVE) {
			if (!bond_has_slaves(bond)) {
				bond->params.fail_over_mac = BOND_FOM_ACTIVE;
				slave_warn(bond_dev, slave_dev, "Setting fail_over_mac to active for active-backup mode\n");
			} else {
				SLAVE_NL_ERR(bond_dev, slave_dev, extack,
					     "Slave device does not support setting the MAC address, but fail_over_mac is not set to active");
				res = -EOPNOTSUPP;
				goto err_undo_flags;
			}
		}
	}

	call_netdevice_notifiers(NETDEV_JOIN, slave_dev);

	/* If this is the first slave, then we need to set the master's hardware
	 * address to be the same as the slave's.
	 */
	if (!bond_has_slaves(bond) &&
	    bond->dev->addr_assign_type == NET_ADDR_RANDOM) {
		res = bond_set_dev_addr(bond->dev, slave_dev);
		if (res)
			goto err_undo_flags;
	}

	new_slave = bond_alloc_slave(bond, slave_dev);
	if (!new_slave) {
		res = -ENOMEM;
		goto err_undo_flags;
	}

	/* Set the new_slave's queue_id to be zero.  Queue ID mapping
	 * is set via sysfs or module option if desired.
	 */
	new_slave->queue_id = 0;

	/* Save slave's original mtu and then set it to match the bond */
	new_slave->original_mtu = slave_dev->mtu;
	res = dev_set_mtu(slave_dev, bond->dev->mtu);
	if (res) {
		slave_err(bond_dev, slave_dev, "Error %d calling dev_set_mtu\n", res);
		goto err_free;
	}

	/* Save slave's original ("permanent") mac address for modes
	 * that need it, and for restoring it upon release, and then
	 * set it to the master's address
	 */
	bond_hw_addr_copy(new_slave->perm_hwaddr, slave_dev->dev_addr,
			  slave_dev->addr_len);

	if (!bond->params.fail_over_mac ||
	    BOND_MODE(bond) != BOND_MODE_ACTIVEBACKUP) {
		/* Set slave to master's mac address.  The application already
		 * set the master's mac address to that of the first slave
		 */
		memcpy(ss.__data, bond_dev->dev_addr, bond_dev->addr_len);
		ss.ss_family = slave_dev->type;
		res = dev_set_mac_address(slave_dev, (struct sockaddr *)&ss,
					  extack);
		if (res) {
			slave_err(bond_dev, slave_dev, "Error %d calling set_mac_address\n", res);
			goto err_restore_mtu;
		}
	}

	/* set slave flag before open to prevent IPv6 addrconf */
	slave_dev->flags |= IFF_SLAVE;

	/* open the slave since the application closed it */
	res = dev_open(slave_dev, extack);
	if (res) {
		slave_err(bond_dev, slave_dev, "Opening slave failed\n");
		goto err_restore_mac;
	}

	slave_dev->priv_flags |= IFF_BONDING;
	/* initialize slave stats */
	dev_get_stats(new_slave->dev, &new_slave->slave_stats);

	if (bond_is_lb(bond)) {
		/* bond_alb_init_slave() must be called before all other stages since
		 * it might fail and we do not want to have to undo everything
		 */
		res = bond_alb_init_slave(bond, new_slave);
		if (res)
			goto err_close;
	}

	res = vlan_vids_add_by_dev(slave_dev, bond_dev);
	if (res) {
		slave_err(bond_dev, slave_dev, "Couldn't add bond vlan ids\n");
		goto err_close;
	}

	prev_slave = bond_last_slave(bond);

	new_slave->delay = 0;
	new_slave->link_failure_count = 0;

	if (bond_update_speed_duplex(new_slave) &&
	    bond_needs_speed_duplex(bond))
		new_slave->link = BOND_LINK_DOWN;

	new_slave->last_rx = jiffies -
		(msecs_to_jiffies(bond->params.arp_interval) + 1);
	for (i = 0; i < BOND_MAX_ARP_TARGETS; i++)
		new_slave->target_last_arp_rx[i] = new_slave->last_rx;

	new_slave->last_tx = new_slave->last_rx;

	if (bond->params.miimon && !bond->params.use_carrier) {
		link_reporting = bond_check_dev_link(bond, slave_dev, 1);

		if ((link_reporting == -1) && !bond->params.arp_interval) {
			/* miimon is set but a bonded network driver
			 * does not support ETHTOOL/MII and
			 * arp_interval is not set.  Note: if
			 * use_carrier is enabled, we will never go
			 * here (because netif_carrier is always
			 * supported); thus, we don't need to change
			 * the messages for netif_carrier.
			 */
			slave_warn(bond_dev, slave_dev, "MII and ETHTOOL support not available for slave, and arp_interval/arp_ip_target module parameters not specified, thus bonding will not detect link failures! see bonding.txt for details\n");
		} else if (link_reporting == -1) {
			/* unable get link status using mii/ethtool */
			slave_warn(bond_dev, slave_dev, "can't get link status from slave; the network driver associated with this interface does not support MII or ETHTOOL link status reporting, thus miimon has no effect on this interface\n");
		}
	}

	/* check for initial state */
	new_slave->link = BOND_LINK_NOCHANGE;
	if (bond->params.miimon) {
		if (bond_check_dev_link(bond, slave_dev, 0) == BMSR_LSTATUS) {
			if (bond->params.updelay) {
				bond_set_slave_link_state(new_slave,
							  BOND_LINK_BACK,
							  BOND_SLAVE_NOTIFY_NOW);
				new_slave->delay = bond->params.updelay;
			} else {
				bond_set_slave_link_state(new_slave,
							  BOND_LINK_UP,
							  BOND_SLAVE_NOTIFY_NOW);
			}
		} else {
			bond_set_slave_link_state(new_slave, BOND_LINK_DOWN,
						  BOND_SLAVE_NOTIFY_NOW);
		}
	} else if (bond->params.arp_interval) {
		bond_set_slave_link_state(new_slave,
					  (netif_carrier_ok(slave_dev) ?
					  BOND_LINK_UP : BOND_LINK_DOWN),
					  BOND_SLAVE_NOTIFY_NOW);
	} else {
		bond_set_slave_link_state(new_slave, BOND_LINK_UP,
					  BOND_SLAVE_NOTIFY_NOW);
	}

	if (new_slave->link != BOND_LINK_DOWN)
		new_slave->last_link_up = jiffies;
	slave_dbg(bond_dev, slave_dev, "Initial state of slave is BOND_LINK_%s\n",
		  new_slave->link == BOND_LINK_DOWN ? "DOWN" :
		  (new_slave->link == BOND_LINK_UP ? "UP" : "BACK"));

	if (bond_uses_primary(bond) && bond->params.primary[0]) {
		/* if there is a primary slave, remember it */
		if (strcmp(bond->params.primary, new_slave->dev->name) == 0) {
			rcu_assign_pointer(bond->primary_slave, new_slave);
			bond->force_primary = true;
		}
	}

	switch (BOND_MODE(bond)) {
	case BOND_MODE_ACTIVEBACKUP:
		bond_set_slave_inactive_flags(new_slave,
					      BOND_SLAVE_NOTIFY_NOW);
		break;
	case BOND_MODE_8023AD:
		/* in 802.3ad mode, the internal mechanism
		 * will activate the slaves in the selected
		 * aggregator
		 */
		bond_set_slave_inactive_flags(new_slave, BOND_SLAVE_NOTIFY_NOW);
		/* if this is the first slave */
		if (!prev_slave) {
			SLAVE_AD_INFO(new_slave)->id = 1;
			/* Initialize AD with the number of times that the AD timer is called in 1 second
			 * can be called only after the mac address of the bond is set
			 */
			bond_3ad_initialize(bond);
		} else {
			SLAVE_AD_INFO(new_slave)->id =
				SLAVE_AD_INFO(prev_slave)->id + 1;
		}

		bond_3ad_bind_slave(new_slave);
		break;
	case BOND_MODE_TLB:
	case BOND_MODE_ALB:
		bond_set_active_slave(new_slave);
		bond_set_slave_inactive_flags(new_slave, BOND_SLAVE_NOTIFY_NOW);
		break;
	default:
		slave_dbg(bond_dev, slave_dev, "This slave is always active in trunk mode\n");

		/* always active in trunk mode */
		bond_set_active_slave(new_slave);

		/* In trunking mode there is little meaning to curr_active_slave
		 * anyway (it holds no special properties of the bond device),
		 * so we can change it without calling change_active_interface()
		 */
		if (!rcu_access_pointer(bond->curr_active_slave) &&
		    new_slave->link == BOND_LINK_UP)
			rcu_assign_pointer(bond->curr_active_slave, new_slave);

		break;
	} /* switch(bond_mode) */

#ifdef CONFIG_NET_POLL_CONTROLLER
	if (bond->dev->npinfo) {
		if (slave_enable_netpoll(new_slave)) {
			slave_info(bond_dev, slave_dev, "master_dev is using netpoll, but new slave device does not support netpoll\n");
			res = -EBUSY;
			goto err_detach;
		}
	}
#endif

	if (!(bond_dev->features & NETIF_F_LRO))
		dev_disable_lro(slave_dev);

	res = netdev_rx_handler_register(slave_dev, bond_handle_frame,
					 new_slave);
	if (res) {
		slave_dbg(bond_dev, slave_dev, "Error %d calling netdev_rx_handler_register\n", res);
		goto err_detach;
	}

	res = bond_master_upper_dev_link(bond, new_slave, extack);
	if (res) {
		slave_dbg(bond_dev, slave_dev, "Error %d calling bond_master_upper_dev_link\n", res);
		goto err_unregister;
	}

	bond_lower_state_changed(new_slave);

	res = bond_sysfs_slave_add(new_slave);
	if (res) {
		slave_dbg(bond_dev, slave_dev, "Error %d calling bond_sysfs_slave_add\n", res);
		goto err_upper_unlink;
	}

	/* If the mode uses primary, then the following is handled by
	 * bond_change_active_slave().
	 */
	if (!bond_uses_primary(bond)) {
		/* set promiscuity level to new slave */
		if (bond_dev->flags & IFF_PROMISC) {
			res = dev_set_promiscuity(slave_dev, 1);
			if (res)
				goto err_sysfs_del;
		}

		/* set allmulti level to new slave */
		if (bond_dev->flags & IFF_ALLMULTI) {
			res = dev_set_allmulti(slave_dev, 1);
			if (res) {
				if (bond_dev->flags & IFF_PROMISC)
					dev_set_promiscuity(slave_dev, -1);
				goto err_sysfs_del;
			}
		}

		if (bond_dev->flags & IFF_UP) {
			netif_addr_lock_bh(bond_dev);
			dev_mc_sync_multiple(slave_dev, bond_dev);
			dev_uc_sync_multiple(slave_dev, bond_dev);
			netif_addr_unlock_bh(bond_dev);

			if (BOND_MODE(bond) == BOND_MODE_8023AD)
				dev_mc_add(slave_dev, lacpdu_mcast_addr);
		}
	}

	bond->slave_cnt++;
	bond_compute_features(bond);
	bond_set_carrier(bond);

	if (bond_uses_primary(bond)) {
		block_netpoll_tx();
		bond_select_active_slave(bond);
		unblock_netpoll_tx();
	}

	if (bond_mode_can_use_xmit_hash(bond))
		bond_update_slave_arr(bond, NULL);


	if (!slave_dev->netdev_ops->ndo_bpf ||
	    !slave_dev->netdev_ops->ndo_xdp_xmit) {
		if (bond->xdp_prog) {
			SLAVE_NL_ERR(bond_dev, slave_dev, extack,
				     "Slave does not support XDP");
			res = -EOPNOTSUPP;
			goto err_sysfs_del;
		}
	} else if (bond->xdp_prog) {
		struct netdev_bpf xdp = {
			.command = XDP_SETUP_PROG,
			.flags   = 0,
			.prog    = bond->xdp_prog,
			.extack  = extack,
		};

		if (dev_xdp_prog_count(slave_dev) > 0) {
			SLAVE_NL_ERR(bond_dev, slave_dev, extack,
				     "Slave has XDP program loaded, please unload before enslaving");
			res = -EOPNOTSUPP;
			goto err_sysfs_del;
		}

		res = slave_dev->netdev_ops->ndo_bpf(slave_dev, &xdp);
		if (res < 0) {
			/* ndo_bpf() sets extack error message */
			slave_dbg(bond_dev, slave_dev, "Error %d calling ndo_bpf\n", res);
			goto err_sysfs_del;
		}
		if (bond->xdp_prog)
			bpf_prog_inc(bond->xdp_prog);
	}

	slave_info(bond_dev, slave_dev, "Enslaving as %s interface with %s link\n",
		   bond_is_active_slave(new_slave) ? "an active" : "a backup",
		   new_slave->link != BOND_LINK_DOWN ? "an up" : "a down");

	/* enslave is successful */
	bond_queue_slave_event(new_slave);
	return 0;

/* Undo stages on error */
err_sysfs_del:
	bond_sysfs_slave_del(new_slave);

err_upper_unlink:
	bond_upper_dev_unlink(bond, new_slave);

err_unregister:
	netdev_rx_handler_unregister(slave_dev);

err_detach:
	vlan_vids_del_by_dev(slave_dev, bond_dev);
	if (rcu_access_pointer(bond->primary_slave) == new_slave)
		RCU_INIT_POINTER(bond->primary_slave, NULL);
	if (rcu_access_pointer(bond->curr_active_slave) == new_slave) {
		block_netpoll_tx();
		bond_change_active_slave(bond, NULL);
		bond_select_active_slave(bond);
		unblock_netpoll_tx();
	}
	/* either primary_slave or curr_active_slave might've changed */
	synchronize_rcu();
	slave_disable_netpoll(new_slave);

err_close:
	if (!netif_is_bond_master(slave_dev))
		slave_dev->priv_flags &= ~IFF_BONDING;
	dev_close(slave_dev);

err_restore_mac:
	slave_dev->flags &= ~IFF_SLAVE;
	if (!bond->params.fail_over_mac ||
	    BOND_MODE(bond) != BOND_MODE_ACTIVEBACKUP) {
		/* XXX TODO - fom follow mode needs to change master's
		 * MAC if this slave's MAC is in use by the bond, or at
		 * least print a warning.
		 */
		bond_hw_addr_copy(ss.__data, new_slave->perm_hwaddr,
				  new_slave->dev->addr_len);
		ss.ss_family = slave_dev->type;
		dev_set_mac_address(slave_dev, (struct sockaddr *)&ss, NULL);
	}

err_restore_mtu:
	dev_set_mtu(slave_dev, new_slave->original_mtu);

err_free:
	kobject_put(&new_slave->kobj);

err_undo_flags:
	/* Enslave of first slave has failed and we need to fix master's mac */
	if (!bond_has_slaves(bond)) {
		if (ether_addr_equal_64bits(bond_dev->dev_addr,
					    slave_dev->dev_addr))
			eth_hw_addr_random(bond_dev);
		if (bond_dev->type != ARPHRD_ETHER) {
			dev_close(bond_dev);
			ether_setup(bond_dev);
			bond_dev->flags |= IFF_MASTER;
			bond_dev->priv_flags &= ~IFF_TX_SKB_SHARING;
		}
	}

	return res;
}

/* Try to release the slave device <slave> from the bond device <master>
 * It is legal to access curr_active_slave without a lock because all the function
 * is RTNL-locked. If "all" is true it means that the function is being called
 * while destroying a bond interface and all slaves are being released.
 *
 * The rules for slave state should be:
 *   for Active/Backup:
 *     Active stays on all backups go down
 *   for Bonded connections:
 *     The first up interface should be left on and all others downed.
 */
static int __bond_release_one(struct net_device *bond_dev,
			      struct net_device *slave_dev,
			      bool all, bool unregister)
{
	struct bonding *bond = netdev_priv(bond_dev);
	struct slave *slave, *oldcurrent;
	struct sockaddr_storage ss;
	int old_flags = bond_dev->flags;
	netdev_features_t old_features = bond_dev->features;

	/* slave is not a slave or master is not master of this slave */
	if (!(slave_dev->flags & IFF_SLAVE) ||
	    !netdev_has_upper_dev(slave_dev, bond_dev)) {
		slave_dbg(bond_dev, slave_dev, "cannot release slave\n");
		return -EINVAL;
	}

	block_netpoll_tx();

	slave = bond_get_slave_by_dev(bond, slave_dev);
	if (!slave) {
		/* not a slave of this bond */
		slave_info(bond_dev, slave_dev, "interface not enslaved\n");
		unblock_netpoll_tx();
		return -EINVAL;
	}

	bond_set_slave_inactive_flags(slave, BOND_SLAVE_NOTIFY_NOW);

	bond_sysfs_slave_del(slave);

	/* recompute stats just before removing the slave */
	bond_get_stats(bond->dev, &bond->bond_stats);

	if (bond->xdp_prog) {
		struct netdev_bpf xdp = {
			.command = XDP_SETUP_PROG,
			.flags   = 0,
			.prog	 = NULL,
			.extack  = NULL,
		};
		if (slave_dev->netdev_ops->ndo_bpf(slave_dev, &xdp))
			slave_warn(bond_dev, slave_dev, "failed to unload XDP program\n");
	}

	/* unregister rx_handler early so bond_handle_frame wouldn't be called
	 * for this slave anymore.
	 */
	netdev_rx_handler_unregister(slave_dev);

	if (BOND_MODE(bond) == BOND_MODE_8023AD)
		bond_3ad_unbind_slave(slave);

	bond_upper_dev_unlink(bond, slave);

	if (bond_mode_can_use_xmit_hash(bond))
		bond_update_slave_arr(bond, slave);

	slave_info(bond_dev, slave_dev, "Releasing %s interface\n",
		    bond_is_active_slave(slave) ? "active" : "backup");

	oldcurrent = rcu_access_pointer(bond->curr_active_slave);

	RCU_INIT_POINTER(bond->current_arp_slave, NULL);

	if (!all && (!bond->params.fail_over_mac ||
		     BOND_MODE(bond) != BOND_MODE_ACTIVEBACKUP)) {
		if (ether_addr_equal_64bits(bond_dev->dev_addr, slave->perm_hwaddr) &&
		    bond_has_slaves(bond))
			slave_warn(bond_dev, slave_dev, "the permanent HWaddr of slave - %pM - is still in use by bond - set the HWaddr of slave to a different address to avoid conflicts\n",
				   slave->perm_hwaddr);
	}

	if (rtnl_dereference(bond->primary_slave) == slave)
		RCU_INIT_POINTER(bond->primary_slave, NULL);

	if (oldcurrent == slave)
		bond_change_active_slave(bond, NULL);

	if (bond_is_lb(bond)) {
		/* Must be called only after the slave has been
		 * detached from the list and the curr_active_slave
		 * has been cleared (if our_slave == old_current),
		 * but before a new active slave is selected.
		 */
		bond_alb_deinit_slave(bond, slave);
	}

	if (all) {
		RCU_INIT_POINTER(bond->curr_active_slave, NULL);
	} else if (oldcurrent == slave) {
		/* Note that we hold RTNL over this sequence, so there
		 * is no concern that another slave add/remove event
		 * will interfere.
		 */
		bond_select_active_slave(bond);
	}

	bond_set_carrier(bond);
	if (!bond_has_slaves(bond))
		eth_hw_addr_random(bond_dev);

	unblock_netpoll_tx();
	synchronize_rcu();
	bond->slave_cnt--;

	if (!bond_has_slaves(bond)) {
		call_netdevice_notifiers(NETDEV_CHANGEADDR, bond->dev);
		call_netdevice_notifiers(NETDEV_RELEASE, bond->dev);
	}

	bond_compute_features(bond);
	if (!(bond_dev->features & NETIF_F_VLAN_CHALLENGED) &&
	    (old_features & NETIF_F_VLAN_CHALLENGED))
		slave_info(bond_dev, slave_dev, "last VLAN challenged slave left bond - VLAN blocking is removed\n");

	vlan_vids_del_by_dev(slave_dev, bond_dev);

	/* If the mode uses primary, then this case was handled above by
	 * bond_change_active_slave(..., NULL)
	 */
	if (!bond_uses_primary(bond)) {
		/* unset promiscuity level from slave
		 * NOTE: The NETDEV_CHANGEADDR call above may change the value
		 * of the IFF_PROMISC flag in the bond_dev, but we need the
		 * value of that flag before that change, as that was the value
		 * when this slave was attached, so we cache at the start of the
		 * function and use it here. Same goes for ALLMULTI below
		 */
		if (old_flags & IFF_PROMISC)
			dev_set_promiscuity(slave_dev, -1);

		/* unset allmulti level from slave */
		if (old_flags & IFF_ALLMULTI)
			dev_set_allmulti(slave_dev, -1);

		if (old_flags & IFF_UP)
			bond_hw_addr_flush(bond_dev, slave_dev);
	}

	slave_disable_netpoll(slave);

	/* close slave before restoring its mac address */
	dev_close(slave_dev);

	if (bond->params.fail_over_mac != BOND_FOM_ACTIVE ||
	    BOND_MODE(bond) != BOND_MODE_ACTIVEBACKUP) {
		/* restore original ("permanent") mac address */
		bond_hw_addr_copy(ss.__data, slave->perm_hwaddr,
				  slave->dev->addr_len);
		ss.ss_family = slave_dev->type;
		dev_set_mac_address(slave_dev, (struct sockaddr *)&ss, NULL);
	}

	if (unregister)
		__dev_set_mtu(slave_dev, slave->original_mtu);
	else
		dev_set_mtu(slave_dev, slave->original_mtu);

	if (!netif_is_bond_master(slave_dev))
		slave_dev->priv_flags &= ~IFF_BONDING;

	kobject_put(&slave->kobj);

	return 0;
}

/* A wrapper used because of ndo_del_link */
int bond_release(struct net_device *bond_dev, struct net_device *slave_dev)
{
	return __bond_release_one(bond_dev, slave_dev, false, false);
}

/* First release a slave and then destroy the bond if no more slaves are left.
 * Must be under rtnl_lock when this function is called.
 */
static int bond_release_and_destroy(struct net_device *bond_dev,
				    struct net_device *slave_dev)
{
	struct bonding *bond = netdev_priv(bond_dev);
	int ret;

	ret = __bond_release_one(bond_dev, slave_dev, false, true);
	if (ret == 0 && !bond_has_slaves(bond) &&
	    bond_dev->reg_state != NETREG_UNREGISTERING) {
		bond_dev->priv_flags |= IFF_DISABLE_NETPOLL;
		netdev_info(bond_dev, "Destroying bond\n");
		bond_remove_proc_entry(bond);
		unregister_netdevice(bond_dev);
	}
	return ret;
}

static void bond_info_query(struct net_device *bond_dev, struct ifbond *info)
{
	struct bonding *bond = netdev_priv(bond_dev);

	bond_fill_ifbond(bond, info);
}

static int bond_slave_info_query(struct net_device *bond_dev, struct ifslave *info)
{
	struct bonding *bond = netdev_priv(bond_dev);
	struct list_head *iter;
	int i = 0, res = -ENODEV;
	struct slave *slave;

	bond_for_each_slave(bond, slave, iter) {
		if (i++ == (int)info->slave_id) {
			res = 0;
			bond_fill_ifslave(slave, info);
			break;
		}
	}

	return res;
}

/*-------------------------------- Monitoring -------------------------------*/

/* called with rcu_read_lock() */
static int bond_miimon_inspect(struct bonding *bond)
{
	int link_state, commit = 0;
	struct list_head *iter;
	struct slave *slave;
	bool ignore_updelay;

	ignore_updelay = !rcu_dereference(bond->curr_active_slave);

	bond_for_each_slave_rcu(bond, slave, iter) {
		bond_propose_link_state(slave, BOND_LINK_NOCHANGE);

		link_state = bond_check_dev_link(bond, slave->dev, 0);

		switch (slave->link) {
		case BOND_LINK_UP:
			if (link_state)
				continue;

			bond_propose_link_state(slave, BOND_LINK_FAIL);
			commit++;
			slave->delay = bond->params.downdelay;
			if (slave->delay) {
				slave_info(bond->dev, slave->dev, "link status down for %sinterface, disabling it in %d ms\n",
					   (BOND_MODE(bond) ==
					    BOND_MODE_ACTIVEBACKUP) ?
					    (bond_is_active_slave(slave) ?
					     "active " : "backup ") : "",
					   bond->params.downdelay * bond->params.miimon);
			}
			fallthrough;
		case BOND_LINK_FAIL:
			if (link_state) {
				/* recovered before downdelay expired */
				bond_propose_link_state(slave, BOND_LINK_UP);
				slave->last_link_up = jiffies;
				slave_info(bond->dev, slave->dev, "link status up again after %d ms\n",
					   (bond->params.downdelay - slave->delay) *
					   bond->params.miimon);
				commit++;
				continue;
			}

			if (slave->delay <= 0) {
				bond_propose_link_state(slave, BOND_LINK_DOWN);
				commit++;
				continue;
			}

			slave->delay--;
			break;

		case BOND_LINK_DOWN:
			if (!link_state)
				continue;

			bond_propose_link_state(slave, BOND_LINK_BACK);
			commit++;
			slave->delay = bond->params.updelay;

			if (slave->delay) {
				slave_info(bond->dev, slave->dev, "link status up, enabling it in %d ms\n",
					   ignore_updelay ? 0 :
					   bond->params.updelay *
					   bond->params.miimon);
			}
			fallthrough;
		case BOND_LINK_BACK:
			if (!link_state) {
				bond_propose_link_state(slave, BOND_LINK_DOWN);
				slave_info(bond->dev, slave->dev, "link status down again after %d ms\n",
					   (bond->params.updelay - slave->delay) *
					   bond->params.miimon);
				commit++;
				continue;
			}

			if (ignore_updelay)
				slave->delay = 0;

			if (slave->delay <= 0) {
				bond_propose_link_state(slave, BOND_LINK_UP);
				commit++;
				ignore_updelay = false;
				continue;
			}

			slave->delay--;
			break;
		}
	}

	return commit;
}

static void bond_miimon_link_change(struct bonding *bond,
				    struct slave *slave,
				    char link)
{
	switch (BOND_MODE(bond)) {
	case BOND_MODE_8023AD:
		bond_3ad_handle_link_change(slave, link);
		break;
	case BOND_MODE_TLB:
	case BOND_MODE_ALB:
		bond_alb_handle_link_change(bond, slave, link);
		break;
	case BOND_MODE_XOR:
		bond_update_slave_arr(bond, NULL);
		break;
	}
}

static void bond_miimon_commit(struct bonding *bond)
{
	struct list_head *iter;
	struct slave *slave, *primary;

	bond_for_each_slave(bond, slave, iter) {
		switch (slave->link_new_state) {
		case BOND_LINK_NOCHANGE:
			/* For 802.3ad mode, check current slave speed and
			 * duplex again in case its port was disabled after
			 * invalid speed/duplex reporting but recovered before
			 * link monitoring could make a decision on the actual
			 * link status
			 */
			if (BOND_MODE(bond) == BOND_MODE_8023AD &&
			    slave->link == BOND_LINK_UP)
				bond_3ad_adapter_speed_duplex_changed(slave);
			continue;

		case BOND_LINK_UP:
			if (bond_update_speed_duplex(slave) &&
			    bond_needs_speed_duplex(bond)) {
				slave->link = BOND_LINK_DOWN;
				if (net_ratelimit())
					slave_warn(bond->dev, slave->dev,
						   "failed to get link speed/duplex\n");
				continue;
			}
			bond_set_slave_link_state(slave, BOND_LINK_UP,
						  BOND_SLAVE_NOTIFY_NOW);
			slave->last_link_up = jiffies;

			primary = rtnl_dereference(bond->primary_slave);
			if (BOND_MODE(bond) == BOND_MODE_8023AD) {
				/* prevent it from being the active one */
				bond_set_backup_slave(slave);
			} else if (BOND_MODE(bond) != BOND_MODE_ACTIVEBACKUP) {
				/* make it immediately active */
				bond_set_active_slave(slave);
			}

			slave_info(bond->dev, slave->dev, "link status definitely up, %u Mbps %s duplex\n",
				   slave->speed == SPEED_UNKNOWN ? 0 : slave->speed,
				   slave->duplex ? "full" : "half");

			bond_miimon_link_change(bond, slave, BOND_LINK_UP);

			if (!bond->curr_active_slave || slave == primary)
				goto do_failover;

			continue;

		case BOND_LINK_DOWN:
			if (slave->link_failure_count < UINT_MAX)
				slave->link_failure_count++;

			bond_set_slave_link_state(slave, BOND_LINK_DOWN,
						  BOND_SLAVE_NOTIFY_NOW);

			if (BOND_MODE(bond) == BOND_MODE_ACTIVEBACKUP ||
			    BOND_MODE(bond) == BOND_MODE_8023AD)
				bond_set_slave_inactive_flags(slave,
							      BOND_SLAVE_NOTIFY_NOW);

			slave_info(bond->dev, slave->dev, "link status definitely down, disabling slave\n");

			bond_miimon_link_change(bond, slave, BOND_LINK_DOWN);

			if (slave == rcu_access_pointer(bond->curr_active_slave))
				goto do_failover;

			continue;

		default:
			slave_err(bond->dev, slave->dev, "invalid new link %d on slave\n",
				  slave->link_new_state);
			bond_propose_link_state(slave, BOND_LINK_NOCHANGE);

			continue;
		}

do_failover:
		block_netpoll_tx();
		bond_select_active_slave(bond);
		unblock_netpoll_tx();
	}

	bond_set_carrier(bond);
}

/* bond_mii_monitor
 *
 * Really a wrapper that splits the mii monitor into two phases: an
 * inspection, then (if inspection indicates something needs to be done)
 * an acquisition of appropriate locks followed by a commit phase to
 * implement whatever link state changes are indicated.
 */
static void bond_mii_monitor(struct work_struct *work)
{
	struct bonding *bond = container_of(work, struct bonding,
					    mii_work.work);
	bool should_notify_peers = false;
	bool commit;
	unsigned long delay;
	struct slave *slave;
	struct list_head *iter;

	delay = msecs_to_jiffies(bond->params.miimon);

	if (!bond_has_slaves(bond))
		goto re_arm;

	rcu_read_lock();
	should_notify_peers = bond_should_notify_peers(bond);
	commit = !!bond_miimon_inspect(bond);
	if (bond->send_peer_notif) {
		rcu_read_unlock();
		if (rtnl_trylock()) {
			bond->send_peer_notif--;
			rtnl_unlock();
		}
	} else {
		rcu_read_unlock();
	}

	if (commit) {
		/* Race avoidance with bond_close cancel of workqueue */
		if (!rtnl_trylock()) {
			delay = 1;
			should_notify_peers = false;
			goto re_arm;
		}

		bond_for_each_slave(bond, slave, iter) {
			bond_commit_link_state(slave, BOND_SLAVE_NOTIFY_LATER);
		}
		bond_miimon_commit(bond);

		rtnl_unlock();	/* might sleep, hold no other locks */
	}

re_arm:
	if (bond->params.miimon)
		queue_delayed_work(bond->wq, &bond->mii_work, delay);

	if (should_notify_peers) {
		if (!rtnl_trylock())
			return;
		call_netdevice_notifiers(NETDEV_NOTIFY_PEERS, bond->dev);
		rtnl_unlock();
	}
}

static int bond_upper_dev_walk(struct net_device *upper,
			       struct netdev_nested_priv *priv)
{
	__be32 ip = *(__be32 *)priv->data;

	return ip == bond_confirm_addr(upper, 0, ip);
}

static bool bond_has_this_ip(struct bonding *bond, __be32 ip)
{
	struct netdev_nested_priv priv = {
		.data = (void *)&ip,
	};
	bool ret = false;

	if (ip == bond_confirm_addr(bond->dev, 0, ip))
		return true;

	rcu_read_lock();
	if (netdev_walk_all_upper_dev_rcu(bond->dev, bond_upper_dev_walk, &priv))
		ret = true;
	rcu_read_unlock();

	return ret;
}

static bool bond_handle_vlan(struct slave *slave, struct bond_vlan_tag *tags,
			     struct sk_buff *skb)
{
	struct net_device *bond_dev = slave->bond->dev;
	struct net_device *slave_dev = slave->dev;
	struct bond_vlan_tag *outer_tag = tags;

	if (!tags || tags->vlan_proto == VLAN_N_VID)
		return true;

	tags++;

	/* Go through all the tags backwards and add them to the packet */
	while (tags->vlan_proto != VLAN_N_VID) {
		if (!tags->vlan_id) {
			tags++;
			continue;
		}

		slave_dbg(bond_dev, slave_dev, "inner tag: proto %X vid %X\n",
			  ntohs(outer_tag->vlan_proto), tags->vlan_id);
		skb = vlan_insert_tag_set_proto(skb, tags->vlan_proto,
						tags->vlan_id);
		if (!skb) {
			net_err_ratelimited("failed to insert inner VLAN tag\n");
			return false;
		}

		tags++;
	}
	/* Set the outer tag */
	if (outer_tag->vlan_id) {
		slave_dbg(bond_dev, slave_dev, "outer tag: proto %X vid %X\n",
			  ntohs(outer_tag->vlan_proto), outer_tag->vlan_id);
		__vlan_hwaccel_put_tag(skb, outer_tag->vlan_proto,
				       outer_tag->vlan_id);
	}

	return true;
}

/* We go to the (large) trouble of VLAN tagging ARP frames because
 * switches in VLAN mode (especially if ports are configured as
 * "native" to a VLAN) might not pass non-tagged frames.
 */
static void bond_arp_send(struct slave *slave, int arp_op, __be32 dest_ip,
			  __be32 src_ip, struct bond_vlan_tag *tags)
{
	struct net_device *bond_dev = slave->bond->dev;
	struct net_device *slave_dev = slave->dev;
	struct sk_buff *skb;

	slave_dbg(bond_dev, slave_dev, "arp %d on slave: dst %pI4 src %pI4\n",
		  arp_op, &dest_ip, &src_ip);

	skb = arp_create(arp_op, ETH_P_ARP, dest_ip, slave_dev, src_ip,
			 NULL, slave_dev->dev_addr, NULL);

	if (!skb) {
		net_err_ratelimited("ARP packet allocation failed\n");
		return;
	}

	if (bond_handle_vlan(slave, tags, skb)) {
		slave_update_last_tx(slave);
		arp_xmit(skb);
	}

	return;
}

/* Validate the device path between the @start_dev and the @end_dev.
 * The path is valid if the @end_dev is reachable through device
 * stacking.
 * When the path is validated, collect any vlan information in the
 * path.
 */
struct bond_vlan_tag *bond_verify_device_path(struct net_device *start_dev,
					      struct net_device *end_dev,
					      int level)
{
	struct bond_vlan_tag *tags;
	struct net_device *upper;
	struct list_head  *iter;

	if (start_dev == end_dev) {
		tags = kcalloc(level + 1, sizeof(*tags), GFP_ATOMIC);
		if (!tags)
			return ERR_PTR(-ENOMEM);
		tags[level].vlan_proto = VLAN_N_VID;
		return tags;
	}

	netdev_for_each_upper_dev_rcu(start_dev, upper, iter) {
		tags = bond_verify_device_path(upper, end_dev, level + 1);
		if (IS_ERR_OR_NULL(tags)) {
			if (IS_ERR(tags))
				return tags;
			continue;
		}
		if (is_vlan_dev(upper)) {
			tags[level].vlan_proto = vlan_dev_vlan_proto(upper);
			tags[level].vlan_id = vlan_dev_vlan_id(upper);
		}

		return tags;
	}

	return NULL;
}

static void bond_arp_send_all(struct bonding *bond, struct slave *slave)
{
	struct rtable *rt;
	struct bond_vlan_tag *tags;
	__be32 *targets = bond->params.arp_targets, addr;
	int i;

	for (i = 0; i < BOND_MAX_ARP_TARGETS && targets[i]; i++) {
		slave_dbg(bond->dev, slave->dev, "%s: target %pI4\n",
			  __func__, &targets[i]);
		tags = NULL;

		/* Find out through which dev should the packet go */
		rt = ip_route_output(dev_net(bond->dev), targets[i], 0,
				     RTO_ONLINK, 0);
		if (IS_ERR(rt)) {
			/* there's no route to target - try to send arp
			 * probe to generate any traffic (arp_validate=0)
			 */
			if (bond->params.arp_validate)
				pr_warn_once("%s: no route to arp_ip_target %pI4 and arp_validate is set\n",
					     bond->dev->name,
					     &targets[i]);
			bond_arp_send(slave, ARPOP_REQUEST, targets[i],
				      0, tags);
			continue;
		}

		/* bond device itself */
		if (rt->dst.dev == bond->dev)
			goto found;

		rcu_read_lock();
		tags = bond_verify_device_path(bond->dev, rt->dst.dev, 0);
		rcu_read_unlock();

		if (!IS_ERR_OR_NULL(tags))
			goto found;

		/* Not our device - skip */
		slave_dbg(bond->dev, slave->dev, "no path to arp_ip_target %pI4 via rt.dev %s\n",
			   &targets[i], rt->dst.dev ? rt->dst.dev->name : "NULL");

		ip_rt_put(rt);
		continue;

found:
		addr = bond_confirm_addr(rt->dst.dev, targets[i], 0);
		ip_rt_put(rt);
		bond_arp_send(slave, ARPOP_REQUEST, targets[i], addr, tags);
		kfree(tags);
	}
}

static void bond_validate_arp(struct bonding *bond, struct slave *slave, __be32 sip, __be32 tip)
{
	int i;

	if (!sip || !bond_has_this_ip(bond, tip)) {
		slave_dbg(bond->dev, slave->dev, "%s: sip %pI4 tip %pI4 not found\n",
			   __func__, &sip, &tip);
		return;
	}

	i = bond_get_targets_ip(bond->params.arp_targets, sip);
	if (i == -1) {
		slave_dbg(bond->dev, slave->dev, "%s: sip %pI4 not found in targets\n",
			   __func__, &sip);
		return;
	}
	slave->last_rx = jiffies;
	slave->target_last_arp_rx[i] = jiffies;
}

static int bond_arp_rcv(const struct sk_buff *skb, struct bonding *bond,
			struct slave *slave)
{
	struct arphdr *arp = (struct arphdr *)skb->data;
	struct slave *curr_active_slave, *curr_arp_slave;
	unsigned char *arp_ptr;
	__be32 sip, tip;
	unsigned int alen;

	alen = arp_hdr_len(bond->dev);

	if (alen > skb_headlen(skb)) {
		arp = kmalloc(alen, GFP_ATOMIC);
		if (!arp)
			goto out_unlock;
		if (skb_copy_bits(skb, 0, arp, alen) < 0)
			goto out_unlock;
	}

	if (arp->ar_hln != bond->dev->addr_len ||
	    skb->pkt_type == PACKET_OTHERHOST ||
	    skb->pkt_type == PACKET_LOOPBACK ||
	    arp->ar_hrd != htons(ARPHRD_ETHER) ||
	    arp->ar_pro != htons(ETH_P_IP) ||
	    arp->ar_pln != 4)
		goto out_unlock;

	arp_ptr = (unsigned char *)(arp + 1);
	arp_ptr += bond->dev->addr_len;
	memcpy(&sip, arp_ptr, 4);
	arp_ptr += 4 + bond->dev->addr_len;
	memcpy(&tip, arp_ptr, 4);

	slave_dbg(bond->dev, slave->dev, "%s: %s/%d av %d sv %d sip %pI4 tip %pI4\n",
		  __func__, slave->dev->name, bond_slave_state(slave),
		  bond->params.arp_validate, slave_do_arp_validate(bond, slave),
		  &sip, &tip);

	curr_active_slave = rcu_dereference(bond->curr_active_slave);
	curr_arp_slave = rcu_dereference(bond->current_arp_slave);

	/* We 'trust' the received ARP enough to validate it if:
	 *
	 * (a) the slave receiving the ARP is active (which includes the
	 * current ARP slave, if any), or
	 *
	 * (b) the receiving slave isn't active, but there is a currently
	 * active slave and it received valid arp reply(s) after it became
	 * the currently active slave, or
	 *
	 * (c) there is an ARP slave that sent an ARP during the prior ARP
	 * interval, and we receive an ARP reply on any slave.  We accept
	 * these because switch FDB update delays may deliver the ARP
	 * reply to a slave other than the sender of the ARP request.
	 *
	 * Note: for (b), backup slaves are receiving the broadcast ARP
	 * request, not a reply.  This request passes from the sending
	 * slave through the L2 switch(es) to the receiving slave.  Since
	 * this is checking the request, sip/tip are swapped for
	 * validation.
	 *
	 * This is done to avoid endless looping when we can't reach the
	 * arp_ip_target and fool ourselves with our own arp requests.
	 */
	if (bond_is_active_slave(slave))
		bond_validate_arp(bond, slave, sip, tip);
	else if (curr_active_slave &&
		 time_after(slave_last_rx(bond, curr_active_slave),
			    curr_active_slave->last_link_up))
		bond_validate_arp(bond, slave, tip, sip);
	else if (curr_arp_slave && (arp->ar_op == htons(ARPOP_REPLY)) &&
		 bond_time_in_interval(bond, slave_last_tx(curr_arp_slave), 1))
		bond_validate_arp(bond, slave, sip, tip);

out_unlock:
	if (arp != (struct arphdr *)skb->data)
		kfree(arp);
	return RX_HANDLER_ANOTHER;
}

#if IS_ENABLED(CONFIG_IPV6)
static void bond_ns_send(struct slave *slave, const struct in6_addr *daddr,
			 const struct in6_addr *saddr, struct bond_vlan_tag *tags)
{
	struct net_device *bond_dev = slave->bond->dev;
	struct net_device *slave_dev = slave->dev;
	struct in6_addr mcaddr;
	struct sk_buff *skb;

	slave_dbg(bond_dev, slave_dev, "NS on slave: dst %pI6c src %pI6c\n",
		  daddr, saddr);

	skb = ndisc_ns_create(slave_dev, daddr, saddr, 0);
	if (!skb) {
		net_err_ratelimited("NS packet allocation failed\n");
		return;
	}

	addrconf_addr_solict_mult(daddr, &mcaddr);
	if (bond_handle_vlan(slave, tags, skb)) {
		slave_update_last_tx(slave);
		ndisc_send_skb(skb, &mcaddr, saddr);
	}
}

static void bond_ns_send_all(struct bonding *bond, struct slave *slave)
{
	struct in6_addr *targets = bond->params.ns_targets;
	struct bond_vlan_tag *tags;
	struct dst_entry *dst;
	struct in6_addr saddr;
	struct flowi6 fl6;
	int i;

	for (i = 0; i < BOND_MAX_NS_TARGETS && !ipv6_addr_any(&targets[i]); i++) {
		slave_dbg(bond->dev, slave->dev, "%s: target %pI6c\n",
			  __func__, &targets[i]);
		tags = NULL;

		/* Find out through which dev should the packet go */
		memset(&fl6, 0, sizeof(struct flowi6));
		fl6.daddr = targets[i];
		fl6.flowi6_oif = bond->dev->ifindex;

		dst = ip6_route_output(dev_net(bond->dev), NULL, &fl6);
		if (dst->error) {
			dst_release(dst);
			/* there's no route to target - try to send arp
			 * probe to generate any traffic (arp_validate=0)
			 */
			if (bond->params.arp_validate)
				pr_warn_once("%s: no route to ns_ip6_target %pI6c and arp_validate is set\n",
					     bond->dev->name,
					     &targets[i]);
			bond_ns_send(slave, &targets[i], &in6addr_any, tags);
			continue;
		}

		/* bond device itself */
		if (dst->dev == bond->dev)
			goto found;

		rcu_read_lock();
		tags = bond_verify_device_path(bond->dev, dst->dev, 0);
		rcu_read_unlock();

		if (!IS_ERR_OR_NULL(tags))
			goto found;

		/* Not our device - skip */
		slave_dbg(bond->dev, slave->dev, "no path to ns_ip6_target %pI6c via dst->dev %s\n",
			  &targets[i], dst->dev ? dst->dev->name : "NULL");

		dst_release(dst);
		continue;

found:
		if (!ipv6_dev_get_saddr(dev_net(dst->dev), dst->dev, &targets[i], 0, &saddr))
			bond_ns_send(slave, &targets[i], &saddr, tags);
		else
			bond_ns_send(slave, &targets[i], &in6addr_any, tags);

		dst_release(dst);
		kfree(tags);
	}
}

static int bond_confirm_addr6(struct net_device *dev,
			      struct netdev_nested_priv *priv)
{
	struct in6_addr *addr = (struct in6_addr *)priv->data;

	return ipv6_chk_addr(dev_net(dev), addr, dev, 0);
}

static bool bond_has_this_ip6(struct bonding *bond, struct in6_addr *addr)
{
	struct netdev_nested_priv priv = {
		.data = addr,
	};
	int ret = false;

	if (bond_confirm_addr6(bond->dev, &priv))
		return true;

	rcu_read_lock();
	if (netdev_walk_all_upper_dev_rcu(bond->dev, bond_confirm_addr6, &priv))
		ret = true;
	rcu_read_unlock();

	return ret;
}

static void bond_validate_na(struct bonding *bond, struct slave *slave,
			     struct in6_addr *saddr, struct in6_addr *daddr)
{
	int i;

	/* Ignore NAs that:
	 * 1. Source address is unspecified address.
	 * 2. Dest address is neither all-nodes multicast address nor
	 *    exist on bond interface.
	 */
	if (ipv6_addr_any(saddr) ||
	    (!ipv6_addr_equal(daddr, &in6addr_linklocal_allnodes) &&
	     !bond_has_this_ip6(bond, daddr))) {
		slave_dbg(bond->dev, slave->dev, "%s: sip %pI6c tip %pI6c not found\n",
			  __func__, saddr, daddr);
		return;
	}

	i = bond_get_targets_ip6(bond->params.ns_targets, saddr);
	if (i == -1) {
		slave_dbg(bond->dev, slave->dev, "%s: sip %pI6c not found in targets\n",
			  __func__, saddr);
		return;
	}
	slave->last_rx = jiffies;
	slave->target_last_arp_rx[i] = jiffies;
}

static int bond_na_rcv(const struct sk_buff *skb, struct bonding *bond,
		       struct slave *slave)
{
	struct slave *curr_active_slave, *curr_arp_slave;
	struct in6_addr *saddr, *daddr;
	struct {
		struct ipv6hdr ip6;
		struct icmp6hdr icmp6;
	} *combined, _combined;

	if (skb->pkt_type == PACKET_OTHERHOST ||
	    skb->pkt_type == PACKET_LOOPBACK)
		goto out;

	combined = skb_header_pointer(skb, 0, sizeof(_combined), &_combined);
	if (!combined || combined->ip6.nexthdr != NEXTHDR_ICMP ||
	    combined->icmp6.icmp6_type != NDISC_NEIGHBOUR_ADVERTISEMENT)
		goto out;

	saddr = &combined->ip6.saddr;
<<<<<<< HEAD
	daddr = &combined->ip6.saddr;
=======
	daddr = &combined->ip6.daddr;
>>>>>>> 7dd250ec

	slave_dbg(bond->dev, slave->dev, "%s: %s/%d av %d sv %d sip %pI6c tip %pI6c\n",
		  __func__, slave->dev->name, bond_slave_state(slave),
		  bond->params.arp_validate, slave_do_arp_validate(bond, slave),
		  saddr, daddr);

	curr_active_slave = rcu_dereference(bond->curr_active_slave);
	curr_arp_slave = rcu_dereference(bond->current_arp_slave);

	/* We 'trust' the received ARP enough to validate it if:
	 * see bond_arp_rcv().
	 */
	if (bond_is_active_slave(slave))
		bond_validate_na(bond, slave, saddr, daddr);
	else if (curr_active_slave &&
		 time_after(slave_last_rx(bond, curr_active_slave),
			    curr_active_slave->last_link_up))
		bond_validate_na(bond, slave, saddr, daddr);
	else if (curr_arp_slave &&
		 bond_time_in_interval(bond, slave_last_tx(curr_arp_slave), 1))
		bond_validate_na(bond, slave, saddr, daddr);

out:
	return RX_HANDLER_ANOTHER;
}
#endif

int bond_rcv_validate(const struct sk_buff *skb, struct bonding *bond,
		      struct slave *slave)
{
#if IS_ENABLED(CONFIG_IPV6)
	bool is_ipv6 = skb->protocol == __cpu_to_be16(ETH_P_IPV6);
#endif
	bool is_arp = skb->protocol == __cpu_to_be16(ETH_P_ARP);

	slave_dbg(bond->dev, slave->dev, "%s: skb->dev %s\n",
		  __func__, skb->dev->name);

	/* Use arp validate logic for both ARP and NS */
	if (!slave_do_arp_validate(bond, slave)) {
		if ((slave_do_arp_validate_only(bond) && is_arp) ||
#if IS_ENABLED(CONFIG_IPV6)
		    (slave_do_arp_validate_only(bond) && is_ipv6) ||
#endif
		    !slave_do_arp_validate_only(bond))
			slave->last_rx = jiffies;
		return RX_HANDLER_ANOTHER;
	} else if (is_arp) {
		return bond_arp_rcv(skb, bond, slave);
#if IS_ENABLED(CONFIG_IPV6)
	} else if (is_ipv6) {
		return bond_na_rcv(skb, bond, slave);
#endif
	} else {
		return RX_HANDLER_ANOTHER;
	}
}

static void bond_send_validate(struct bonding *bond, struct slave *slave)
{
	bond_arp_send_all(bond, slave);
#if IS_ENABLED(CONFIG_IPV6)
	bond_ns_send_all(bond, slave);
#endif
}

/* function to verify if we're in the arp_interval timeslice, returns true if
 * (last_act - arp_interval) <= jiffies <= (last_act + mod * arp_interval +
 * arp_interval/2) . the arp_interval/2 is needed for really fast networks.
 */
static bool bond_time_in_interval(struct bonding *bond, unsigned long last_act,
				  int mod)
{
	int delta_in_ticks = msecs_to_jiffies(bond->params.arp_interval);

	return time_in_range(jiffies,
			     last_act - delta_in_ticks,
			     last_act + mod * delta_in_ticks + delta_in_ticks/2);
}

/* This function is called regularly to monitor each slave's link
 * ensuring that traffic is being sent and received when arp monitoring
 * is used in load-balancing mode. if the adapter has been dormant, then an
 * arp is transmitted to generate traffic. see activebackup_arp_monitor for
 * arp monitoring in active backup mode.
 */
static void bond_loadbalance_arp_mon(struct bonding *bond)
{
	struct slave *slave, *oldcurrent;
	struct list_head *iter;
	int do_failover = 0, slave_state_changed = 0;

	if (!bond_has_slaves(bond))
		goto re_arm;

	rcu_read_lock();

	oldcurrent = rcu_dereference(bond->curr_active_slave);
	/* see if any of the previous devices are up now (i.e. they have
	 * xmt and rcv traffic). the curr_active_slave does not come into
	 * the picture unless it is null. also, slave->last_link_up is not
	 * needed here because we send an arp on each slave and give a slave
	 * as long as it needs to get the tx/rx within the delta.
	 * TODO: what about up/down delay in arp mode? it wasn't here before
	 *       so it can wait
	 */
	bond_for_each_slave_rcu(bond, slave, iter) {
		unsigned long last_tx = slave_last_tx(slave);

		bond_propose_link_state(slave, BOND_LINK_NOCHANGE);

		if (slave->link != BOND_LINK_UP) {
			if (bond_time_in_interval(bond, last_tx, 1) &&
			    bond_time_in_interval(bond, slave->last_rx, 1)) {

				bond_propose_link_state(slave, BOND_LINK_UP);
				slave_state_changed = 1;

				/* primary_slave has no meaning in round-robin
				 * mode. the window of a slave being up and
				 * curr_active_slave being null after enslaving
				 * is closed.
				 */
				if (!oldcurrent) {
					slave_info(bond->dev, slave->dev, "link status definitely up\n");
					do_failover = 1;
				} else {
					slave_info(bond->dev, slave->dev, "interface is now up\n");
				}
			}
		} else {
			/* slave->link == BOND_LINK_UP */

			/* not all switches will respond to an arp request
			 * when the source ip is 0, so don't take the link down
			 * if we don't know our ip yet
			 */
			if (!bond_time_in_interval(bond, last_tx, bond->params.missed_max) ||
			    !bond_time_in_interval(bond, slave->last_rx, bond->params.missed_max)) {

				bond_propose_link_state(slave, BOND_LINK_DOWN);
				slave_state_changed = 1;

				if (slave->link_failure_count < UINT_MAX)
					slave->link_failure_count++;

				slave_info(bond->dev, slave->dev, "interface is now down\n");

				if (slave == oldcurrent)
					do_failover = 1;
			}
		}

		/* note: if switch is in round-robin mode, all links
		 * must tx arp to ensure all links rx an arp - otherwise
		 * links may oscillate or not come up at all; if switch is
		 * in something like xor mode, there is nothing we can
		 * do - all replies will be rx'ed on same link causing slaves
		 * to be unstable during low/no traffic periods
		 */
		if (bond_slave_is_up(slave))
			bond_send_validate(bond, slave);
	}

	rcu_read_unlock();

	if (do_failover || slave_state_changed) {
		if (!rtnl_trylock())
			goto re_arm;

		bond_for_each_slave(bond, slave, iter) {
			if (slave->link_new_state != BOND_LINK_NOCHANGE)
				slave->link = slave->link_new_state;
		}

		if (slave_state_changed) {
			bond_slave_state_change(bond);
			if (BOND_MODE(bond) == BOND_MODE_XOR)
				bond_update_slave_arr(bond, NULL);
		}
		if (do_failover) {
			block_netpoll_tx();
			bond_select_active_slave(bond);
			unblock_netpoll_tx();
		}
		rtnl_unlock();
	}

re_arm:
	if (bond->params.arp_interval)
		queue_delayed_work(bond->wq, &bond->arp_work,
				   msecs_to_jiffies(bond->params.arp_interval));
}

/* Called to inspect slaves for active-backup mode ARP monitor link state
 * changes.  Sets proposed link state in slaves to specify what action
 * should take place for the slave.  Returns 0 if no changes are found, >0
 * if changes to link states must be committed.
 *
 * Called with rcu_read_lock held.
 */
static int bond_ab_arp_inspect(struct bonding *bond)
{
	unsigned long last_tx, last_rx;
	struct list_head *iter;
	struct slave *slave;
	int commit = 0;

	bond_for_each_slave_rcu(bond, slave, iter) {
		bond_propose_link_state(slave, BOND_LINK_NOCHANGE);
		last_rx = slave_last_rx(bond, slave);

		if (slave->link != BOND_LINK_UP) {
			if (bond_time_in_interval(bond, last_rx, 1)) {
				bond_propose_link_state(slave, BOND_LINK_UP);
				commit++;
			} else if (slave->link == BOND_LINK_BACK) {
				bond_propose_link_state(slave, BOND_LINK_FAIL);
				commit++;
			}
			continue;
		}

		/* Give slaves 2*delta after being enslaved or made
		 * active.  This avoids bouncing, as the last receive
		 * times need a full ARP monitor cycle to be updated.
		 */
		if (bond_time_in_interval(bond, slave->last_link_up, 2))
			continue;

		/* Backup slave is down if:
		 * - No current_arp_slave AND
		 * - more than (missed_max+1)*delta since last receive AND
		 * - the bond has an IP address
		 *
		 * Note: a non-null current_arp_slave indicates
		 * the curr_active_slave went down and we are
		 * searching for a new one; under this condition
		 * we only take the curr_active_slave down - this
		 * gives each slave a chance to tx/rx traffic
		 * before being taken out
		 */
		if (!bond_is_active_slave(slave) &&
		    !rcu_access_pointer(bond->current_arp_slave) &&
		    !bond_time_in_interval(bond, last_rx, bond->params.missed_max + 1)) {
			bond_propose_link_state(slave, BOND_LINK_DOWN);
			commit++;
		}

		/* Active slave is down if:
		 * - more than missed_max*delta since transmitting OR
		 * - (more than missed_max*delta since receive AND
		 *    the bond has an IP address)
		 */
		last_tx = slave_last_tx(slave);
		if (bond_is_active_slave(slave) &&
		    (!bond_time_in_interval(bond, last_tx, bond->params.missed_max) ||
		     !bond_time_in_interval(bond, last_rx, bond->params.missed_max))) {
			bond_propose_link_state(slave, BOND_LINK_DOWN);
			commit++;
		}
	}

	return commit;
}

/* Called to commit link state changes noted by inspection step of
 * active-backup mode ARP monitor.
 *
 * Called with RTNL hold.
 */
static void bond_ab_arp_commit(struct bonding *bond)
{
	struct list_head *iter;
	unsigned long last_tx;
	struct slave *slave;

	bond_for_each_slave(bond, slave, iter) {
		switch (slave->link_new_state) {
		case BOND_LINK_NOCHANGE:
			continue;

		case BOND_LINK_UP:
			last_tx = slave_last_tx(slave);
			if (rtnl_dereference(bond->curr_active_slave) != slave ||
			    (!rtnl_dereference(bond->curr_active_slave) &&
			     bond_time_in_interval(bond, last_tx, 1))) {
				struct slave *current_arp_slave;

				current_arp_slave = rtnl_dereference(bond->current_arp_slave);
				bond_set_slave_link_state(slave, BOND_LINK_UP,
							  BOND_SLAVE_NOTIFY_NOW);
				if (current_arp_slave) {
					bond_set_slave_inactive_flags(
						current_arp_slave,
						BOND_SLAVE_NOTIFY_NOW);
					RCU_INIT_POINTER(bond->current_arp_slave, NULL);
				}

				slave_info(bond->dev, slave->dev, "link status definitely up\n");

				if (!rtnl_dereference(bond->curr_active_slave) ||
				    slave == rtnl_dereference(bond->primary_slave))
					goto do_failover;

			}

			continue;

		case BOND_LINK_DOWN:
			if (slave->link_failure_count < UINT_MAX)
				slave->link_failure_count++;

			bond_set_slave_link_state(slave, BOND_LINK_DOWN,
						  BOND_SLAVE_NOTIFY_NOW);
			bond_set_slave_inactive_flags(slave,
						      BOND_SLAVE_NOTIFY_NOW);

			slave_info(bond->dev, slave->dev, "link status definitely down, disabling slave\n");

			if (slave == rtnl_dereference(bond->curr_active_slave)) {
				RCU_INIT_POINTER(bond->current_arp_slave, NULL);
				goto do_failover;
			}

			continue;

		case BOND_LINK_FAIL:
			bond_set_slave_link_state(slave, BOND_LINK_FAIL,
						  BOND_SLAVE_NOTIFY_NOW);
			bond_set_slave_inactive_flags(slave,
						      BOND_SLAVE_NOTIFY_NOW);

			/* A slave has just been enslaved and has become
			 * the current active slave.
			 */
			if (rtnl_dereference(bond->curr_active_slave))
				RCU_INIT_POINTER(bond->current_arp_slave, NULL);
			continue;

		default:
			slave_err(bond->dev, slave->dev,
				  "impossible: link_new_state %d on slave\n",
				  slave->link_new_state);
			continue;
		}

do_failover:
		block_netpoll_tx();
		bond_select_active_slave(bond);
		unblock_netpoll_tx();
	}

	bond_set_carrier(bond);
}

/* Send ARP probes for active-backup mode ARP monitor.
 *
 * Called with rcu_read_lock held.
 */
static bool bond_ab_arp_probe(struct bonding *bond)
{
	struct slave *slave, *before = NULL, *new_slave = NULL,
		     *curr_arp_slave = rcu_dereference(bond->current_arp_slave),
		     *curr_active_slave = rcu_dereference(bond->curr_active_slave);
	struct list_head *iter;
	bool found = false;
	bool should_notify_rtnl = BOND_SLAVE_NOTIFY_LATER;

	if (curr_arp_slave && curr_active_slave)
		netdev_info(bond->dev, "PROBE: c_arp %s && cas %s BAD\n",
			    curr_arp_slave->dev->name,
			    curr_active_slave->dev->name);

	if (curr_active_slave) {
		bond_send_validate(bond, curr_active_slave);
		return should_notify_rtnl;
	}

	/* if we don't have a curr_active_slave, search for the next available
	 * backup slave from the current_arp_slave and make it the candidate
	 * for becoming the curr_active_slave
	 */

	if (!curr_arp_slave) {
		curr_arp_slave = bond_first_slave_rcu(bond);
		if (!curr_arp_slave)
			return should_notify_rtnl;
	}

	bond_for_each_slave_rcu(bond, slave, iter) {
		if (!found && !before && bond_slave_is_up(slave))
			before = slave;

		if (found && !new_slave && bond_slave_is_up(slave))
			new_slave = slave;
		/* if the link state is up at this point, we
		 * mark it down - this can happen if we have
		 * simultaneous link failures and
		 * reselect_active_interface doesn't make this
		 * one the current slave so it is still marked
		 * up when it is actually down
		 */
		if (!bond_slave_is_up(slave) && slave->link == BOND_LINK_UP) {
			bond_set_slave_link_state(slave, BOND_LINK_DOWN,
						  BOND_SLAVE_NOTIFY_LATER);
			if (slave->link_failure_count < UINT_MAX)
				slave->link_failure_count++;

			bond_set_slave_inactive_flags(slave,
						      BOND_SLAVE_NOTIFY_LATER);

			slave_info(bond->dev, slave->dev, "backup interface is now down\n");
		}
		if (slave == curr_arp_slave)
			found = true;
	}

	if (!new_slave && before)
		new_slave = before;

	if (!new_slave)
		goto check_state;

	bond_set_slave_link_state(new_slave, BOND_LINK_BACK,
				  BOND_SLAVE_NOTIFY_LATER);
	bond_set_slave_active_flags(new_slave, BOND_SLAVE_NOTIFY_LATER);
	bond_send_validate(bond, new_slave);
	new_slave->last_link_up = jiffies;
	rcu_assign_pointer(bond->current_arp_slave, new_slave);

check_state:
	bond_for_each_slave_rcu(bond, slave, iter) {
		if (slave->should_notify || slave->should_notify_link) {
			should_notify_rtnl = BOND_SLAVE_NOTIFY_NOW;
			break;
		}
	}
	return should_notify_rtnl;
}

static void bond_activebackup_arp_mon(struct bonding *bond)
{
	bool should_notify_peers = false;
	bool should_notify_rtnl = false;
	int delta_in_ticks;

	delta_in_ticks = msecs_to_jiffies(bond->params.arp_interval);

	if (!bond_has_slaves(bond))
		goto re_arm;

	rcu_read_lock();

	should_notify_peers = bond_should_notify_peers(bond);

	if (bond_ab_arp_inspect(bond)) {
		rcu_read_unlock();

		/* Race avoidance with bond_close flush of workqueue */
		if (!rtnl_trylock()) {
			delta_in_ticks = 1;
			should_notify_peers = false;
			goto re_arm;
		}

		bond_ab_arp_commit(bond);

		rtnl_unlock();
		rcu_read_lock();
	}

	should_notify_rtnl = bond_ab_arp_probe(bond);
	rcu_read_unlock();

re_arm:
	if (bond->params.arp_interval)
		queue_delayed_work(bond->wq, &bond->arp_work, delta_in_ticks);

	if (should_notify_peers || should_notify_rtnl) {
		if (!rtnl_trylock())
			return;

		if (should_notify_peers) {
			bond->send_peer_notif--;
			call_netdevice_notifiers(NETDEV_NOTIFY_PEERS,
						 bond->dev);
		}
		if (should_notify_rtnl) {
			bond_slave_state_notify(bond);
			bond_slave_link_notify(bond);
		}

		rtnl_unlock();
	}
}

static void bond_arp_monitor(struct work_struct *work)
{
	struct bonding *bond = container_of(work, struct bonding,
					    arp_work.work);

	if (BOND_MODE(bond) == BOND_MODE_ACTIVEBACKUP)
		bond_activebackup_arp_mon(bond);
	else
		bond_loadbalance_arp_mon(bond);
}

/*-------------------------- netdev event handling --------------------------*/

/* Change device name */
static int bond_event_changename(struct bonding *bond)
{
	bond_remove_proc_entry(bond);
	bond_create_proc_entry(bond);

	bond_debug_reregister(bond);

	return NOTIFY_DONE;
}

static int bond_master_netdev_event(unsigned long event,
				    struct net_device *bond_dev)
{
	struct bonding *event_bond = netdev_priv(bond_dev);

	netdev_dbg(bond_dev, "%s called\n", __func__);

	switch (event) {
	case NETDEV_CHANGENAME:
		return bond_event_changename(event_bond);
	case NETDEV_UNREGISTER:
		bond_remove_proc_entry(event_bond);
#ifdef CONFIG_XFRM_OFFLOAD
		xfrm_dev_state_flush(dev_net(bond_dev), bond_dev, true);
#endif /* CONFIG_XFRM_OFFLOAD */
		break;
	case NETDEV_REGISTER:
		bond_create_proc_entry(event_bond);
		break;
	default:
		break;
	}

	return NOTIFY_DONE;
}

static int bond_slave_netdev_event(unsigned long event,
				   struct net_device *slave_dev)
{
	struct slave *slave = bond_slave_get_rtnl(slave_dev), *primary;
	struct bonding *bond;
	struct net_device *bond_dev;

	/* A netdev event can be generated while enslaving a device
	 * before netdev_rx_handler_register is called in which case
	 * slave will be NULL
	 */
	if (!slave) {
		netdev_dbg(slave_dev, "%s called on NULL slave\n", __func__);
		return NOTIFY_DONE;
	}

	bond_dev = slave->bond->dev;
	bond = slave->bond;
	primary = rtnl_dereference(bond->primary_slave);

	slave_dbg(bond_dev, slave_dev, "%s called\n", __func__);

	switch (event) {
	case NETDEV_UNREGISTER:
		if (bond_dev->type != ARPHRD_ETHER)
			bond_release_and_destroy(bond_dev, slave_dev);
		else
			__bond_release_one(bond_dev, slave_dev, false, true);
		break;
	case NETDEV_UP:
	case NETDEV_CHANGE:
		/* For 802.3ad mode only:
		 * Getting invalid Speed/Duplex values here will put slave
		 * in weird state. Mark it as link-fail if the link was
		 * previously up or link-down if it hasn't yet come up, and
		 * let link-monitoring (miimon) set it right when correct
		 * speeds/duplex are available.
		 */
		if (bond_update_speed_duplex(slave) &&
		    BOND_MODE(bond) == BOND_MODE_8023AD) {
			if (slave->last_link_up)
				slave->link = BOND_LINK_FAIL;
			else
				slave->link = BOND_LINK_DOWN;
		}

		if (BOND_MODE(bond) == BOND_MODE_8023AD)
			bond_3ad_adapter_speed_duplex_changed(slave);
		fallthrough;
	case NETDEV_DOWN:
		/* Refresh slave-array if applicable!
		 * If the setup does not use miimon or arpmon (mode-specific!),
		 * then these events will not cause the slave-array to be
		 * refreshed. This will cause xmit to use a slave that is not
		 * usable. Avoid such situation by refeshing the array at these
		 * events. If these (miimon/arpmon) parameters are configured
		 * then array gets refreshed twice and that should be fine!
		 */
		if (bond_mode_can_use_xmit_hash(bond))
			bond_update_slave_arr(bond, NULL);
		break;
	case NETDEV_CHANGEMTU:
		/* TODO: Should slaves be allowed to
		 * independently alter their MTU?  For
		 * an active-backup bond, slaves need
		 * not be the same type of device, so
		 * MTUs may vary.  For other modes,
		 * slaves arguably should have the
		 * same MTUs. To do this, we'd need to
		 * take over the slave's change_mtu
		 * function for the duration of their
		 * servitude.
		 */
		break;
	case NETDEV_CHANGENAME:
		/* we don't care if we don't have primary set */
		if (!bond_uses_primary(bond) ||
		    !bond->params.primary[0])
			break;

		if (slave == primary) {
			/* slave's name changed - he's no longer primary */
			RCU_INIT_POINTER(bond->primary_slave, NULL);
		} else if (!strcmp(slave_dev->name, bond->params.primary)) {
			/* we have a new primary slave */
			rcu_assign_pointer(bond->primary_slave, slave);
		} else { /* we didn't change primary - exit */
			break;
		}

		netdev_info(bond->dev, "Primary slave changed to %s, reselecting active slave\n",
			    primary ? slave_dev->name : "none");

		block_netpoll_tx();
		bond_select_active_slave(bond);
		unblock_netpoll_tx();
		break;
	case NETDEV_FEAT_CHANGE:
		bond_compute_features(bond);
		break;
	case NETDEV_RESEND_IGMP:
		/* Propagate to master device */
		call_netdevice_notifiers(event, slave->bond->dev);
		break;
	default:
		break;
	}

	return NOTIFY_DONE;
}

/* bond_netdev_event: handle netdev notifier chain events.
 *
 * This function receives events for the netdev chain.  The caller (an
 * ioctl handler calling blocking_notifier_call_chain) holds the necessary
 * locks for us to safely manipulate the slave devices (RTNL lock,
 * dev_probe_lock).
 */
static int bond_netdev_event(struct notifier_block *this,
			     unsigned long event, void *ptr)
{
	struct net_device *event_dev = netdev_notifier_info_to_dev(ptr);

	netdev_dbg(event_dev, "%s received %s\n",
		   __func__, netdev_cmd_to_name(event));

	if (!(event_dev->priv_flags & IFF_BONDING))
		return NOTIFY_DONE;

	if (event_dev->flags & IFF_MASTER) {
		int ret;

		ret = bond_master_netdev_event(event, event_dev);
		if (ret != NOTIFY_DONE)
			return ret;
	}

	if (event_dev->flags & IFF_SLAVE)
		return bond_slave_netdev_event(event, event_dev);

	return NOTIFY_DONE;
}

static struct notifier_block bond_netdev_notifier = {
	.notifier_call = bond_netdev_event,
};

/*---------------------------- Hashing Policies -----------------------------*/

/* Helper to access data in a packet, with or without a backing skb.
 * If skb is given the data is linearized if necessary via pskb_may_pull.
 */
static inline const void *bond_pull_data(struct sk_buff *skb,
					 const void *data, int hlen, int n)
{
	if (likely(n <= hlen))
		return data;
	else if (skb && likely(pskb_may_pull(skb, n)))
		return skb->head;

	return NULL;
}

/* L2 hash helper */
static inline u32 bond_eth_hash(struct sk_buff *skb, const void *data, int mhoff, int hlen)
{
	struct ethhdr *ep;

	data = bond_pull_data(skb, data, hlen, mhoff + sizeof(struct ethhdr));
	if (!data)
		return 0;

	ep = (struct ethhdr *)(data + mhoff);
	return ep->h_dest[5] ^ ep->h_source[5] ^ be16_to_cpu(ep->h_proto);
}

static bool bond_flow_ip(struct sk_buff *skb, struct flow_keys *fk, const void *data,
			 int hlen, __be16 l2_proto, int *nhoff, int *ip_proto, bool l34)
{
	const struct ipv6hdr *iph6;
	const struct iphdr *iph;

	if (l2_proto == htons(ETH_P_IP)) {
		data = bond_pull_data(skb, data, hlen, *nhoff + sizeof(*iph));
		if (!data)
			return false;

		iph = (const struct iphdr *)(data + *nhoff);
		iph_to_flow_copy_v4addrs(fk, iph);
		*nhoff += iph->ihl << 2;
		if (!ip_is_fragment(iph))
			*ip_proto = iph->protocol;
	} else if (l2_proto == htons(ETH_P_IPV6)) {
		data = bond_pull_data(skb, data, hlen, *nhoff + sizeof(*iph6));
		if (!data)
			return false;

		iph6 = (const struct ipv6hdr *)(data + *nhoff);
		iph_to_flow_copy_v6addrs(fk, iph6);
		*nhoff += sizeof(*iph6);
		*ip_proto = iph6->nexthdr;
	} else {
		return false;
	}

	if (l34 && *ip_proto >= 0)
		fk->ports.ports = __skb_flow_get_ports(skb, *nhoff, *ip_proto, data, hlen);

	return true;
}

static u32 bond_vlan_srcmac_hash(struct sk_buff *skb, const void *data, int mhoff, int hlen)
{
	u32 srcmac_vendor = 0, srcmac_dev = 0;
	struct ethhdr *mac_hdr;
	u16 vlan = 0;
	int i;

	data = bond_pull_data(skb, data, hlen, mhoff + sizeof(struct ethhdr));
	if (!data)
		return 0;
	mac_hdr = (struct ethhdr *)(data + mhoff);

	for (i = 0; i < 3; i++)
		srcmac_vendor = (srcmac_vendor << 8) | mac_hdr->h_source[i];

	for (i = 3; i < ETH_ALEN; i++)
		srcmac_dev = (srcmac_dev << 8) | mac_hdr->h_source[i];

	if (skb && skb_vlan_tag_present(skb))
		vlan = skb_vlan_tag_get(skb);

	return vlan ^ srcmac_vendor ^ srcmac_dev;
}

/* Extract the appropriate headers based on bond's xmit policy */
static bool bond_flow_dissect(struct bonding *bond, struct sk_buff *skb, const void *data,
			      __be16 l2_proto, int nhoff, int hlen, struct flow_keys *fk)
{
	bool l34 = bond->params.xmit_policy == BOND_XMIT_POLICY_LAYER34;
	int ip_proto = -1;

	switch (bond->params.xmit_policy) {
	case BOND_XMIT_POLICY_ENCAP23:
	case BOND_XMIT_POLICY_ENCAP34:
		memset(fk, 0, sizeof(*fk));
		return __skb_flow_dissect(NULL, skb, &flow_keys_bonding,
					  fk, data, l2_proto, nhoff, hlen, 0);
	default:
		break;
	}

	fk->ports.ports = 0;
	memset(&fk->icmp, 0, sizeof(fk->icmp));
	if (!bond_flow_ip(skb, fk, data, hlen, l2_proto, &nhoff, &ip_proto, l34))
		return false;

	/* ICMP error packets contains at least 8 bytes of the header
	 * of the packet which generated the error. Use this information
	 * to correlate ICMP error packets within the same flow which
	 * generated the error.
	 */
	if (ip_proto == IPPROTO_ICMP || ip_proto == IPPROTO_ICMPV6) {
		skb_flow_get_icmp_tci(skb, &fk->icmp, data, nhoff, hlen);
		if (ip_proto == IPPROTO_ICMP) {
			if (!icmp_is_err(fk->icmp.type))
				return true;

			nhoff += sizeof(struct icmphdr);
		} else if (ip_proto == IPPROTO_ICMPV6) {
			if (!icmpv6_is_err(fk->icmp.type))
				return true;

			nhoff += sizeof(struct icmp6hdr);
		}
		return bond_flow_ip(skb, fk, data, hlen, l2_proto, &nhoff, &ip_proto, l34);
	}

	return true;
}

static u32 bond_ip_hash(u32 hash, struct flow_keys *flow, int xmit_policy)
{
	hash ^= (__force u32)flow_get_u32_dst(flow) ^
		(__force u32)flow_get_u32_src(flow);
	hash ^= (hash >> 16);
	hash ^= (hash >> 8);

	/* discard lowest hash bit to deal with the common even ports pattern */
	if (xmit_policy == BOND_XMIT_POLICY_LAYER34 ||
		xmit_policy == BOND_XMIT_POLICY_ENCAP34)
		return hash >> 1;

	return hash;
}

/* Generate hash based on xmit policy. If @skb is given it is used to linearize
 * the data as required, but this function can be used without it if the data is
 * known to be linear (e.g. with xdp_buff).
 */
static u32 __bond_xmit_hash(struct bonding *bond, struct sk_buff *skb, const void *data,
			    __be16 l2_proto, int mhoff, int nhoff, int hlen)
{
	struct flow_keys flow;
	u32 hash;

	if (bond->params.xmit_policy == BOND_XMIT_POLICY_VLAN_SRCMAC)
		return bond_vlan_srcmac_hash(skb, data, mhoff, hlen);

	if (bond->params.xmit_policy == BOND_XMIT_POLICY_LAYER2 ||
	    !bond_flow_dissect(bond, skb, data, l2_proto, nhoff, hlen, &flow))
		return bond_eth_hash(skb, data, mhoff, hlen);

	if (bond->params.xmit_policy == BOND_XMIT_POLICY_LAYER23 ||
	    bond->params.xmit_policy == BOND_XMIT_POLICY_ENCAP23) {
		hash = bond_eth_hash(skb, data, mhoff, hlen);
	} else {
		if (flow.icmp.id)
			memcpy(&hash, &flow.icmp, sizeof(hash));
		else
			memcpy(&hash, &flow.ports.ports, sizeof(hash));
	}

	return bond_ip_hash(hash, &flow, bond->params.xmit_policy);
}

/**
 * bond_xmit_hash - generate a hash value based on the xmit policy
 * @bond: bonding device
 * @skb: buffer to use for headers
 *
 * This function will extract the necessary headers from the skb buffer and use
 * them to generate a hash based on the xmit_policy set in the bonding device
 */
u32 bond_xmit_hash(struct bonding *bond, struct sk_buff *skb)
{
	if (bond->params.xmit_policy == BOND_XMIT_POLICY_ENCAP34 &&
	    skb->l4_hash)
		return skb->hash;

	return __bond_xmit_hash(bond, skb, skb->data, skb->protocol,
				skb_mac_offset(skb), skb_network_offset(skb),
				skb_headlen(skb));
}

/**
 * bond_xmit_hash_xdp - generate a hash value based on the xmit policy
 * @bond: bonding device
 * @xdp: buffer to use for headers
 *
 * The XDP variant of bond_xmit_hash.
 */
static u32 bond_xmit_hash_xdp(struct bonding *bond, struct xdp_buff *xdp)
{
	struct ethhdr *eth;

	if (xdp->data + sizeof(struct ethhdr) > xdp->data_end)
		return 0;

	eth = (struct ethhdr *)xdp->data;

	return __bond_xmit_hash(bond, NULL, xdp->data, eth->h_proto, 0,
				sizeof(struct ethhdr), xdp->data_end - xdp->data);
}

/*-------------------------- Device entry points ----------------------------*/

void bond_work_init_all(struct bonding *bond)
{
	INIT_DELAYED_WORK(&bond->mcast_work,
			  bond_resend_igmp_join_requests_delayed);
	INIT_DELAYED_WORK(&bond->alb_work, bond_alb_monitor);
	INIT_DELAYED_WORK(&bond->mii_work, bond_mii_monitor);
	INIT_DELAYED_WORK(&bond->arp_work, bond_arp_monitor);
	INIT_DELAYED_WORK(&bond->ad_work, bond_3ad_state_machine_handler);
	INIT_DELAYED_WORK(&bond->slave_arr_work, bond_slave_arr_handler);
}

static void bond_work_cancel_all(struct bonding *bond)
{
	cancel_delayed_work_sync(&bond->mii_work);
	cancel_delayed_work_sync(&bond->arp_work);
	cancel_delayed_work_sync(&bond->alb_work);
	cancel_delayed_work_sync(&bond->ad_work);
	cancel_delayed_work_sync(&bond->mcast_work);
	cancel_delayed_work_sync(&bond->slave_arr_work);
}

static int bond_open(struct net_device *bond_dev)
{
	struct bonding *bond = netdev_priv(bond_dev);
	struct list_head *iter;
	struct slave *slave;

	if (BOND_MODE(bond) == BOND_MODE_ROUNDROBIN && !bond->rr_tx_counter) {
		bond->rr_tx_counter = alloc_percpu(u32);
		if (!bond->rr_tx_counter)
			return -ENOMEM;
	}

	/* reset slave->backup and slave->inactive */
	if (bond_has_slaves(bond)) {
		bond_for_each_slave(bond, slave, iter) {
			if (bond_uses_primary(bond) &&
			    slave != rcu_access_pointer(bond->curr_active_slave)) {
				bond_set_slave_inactive_flags(slave,
							      BOND_SLAVE_NOTIFY_NOW);
			} else if (BOND_MODE(bond) != BOND_MODE_8023AD) {
				bond_set_slave_active_flags(slave,
							    BOND_SLAVE_NOTIFY_NOW);
			}
		}
	}

	if (bond_is_lb(bond)) {
		/* bond_alb_initialize must be called before the timer
		 * is started.
		 */
		if (bond_alb_initialize(bond, (BOND_MODE(bond) == BOND_MODE_ALB)))
			return -ENOMEM;
		if (bond->params.tlb_dynamic_lb || BOND_MODE(bond) == BOND_MODE_ALB)
			queue_delayed_work(bond->wq, &bond->alb_work, 0);
	}

	if (bond->params.miimon)  /* link check interval, in milliseconds. */
		queue_delayed_work(bond->wq, &bond->mii_work, 0);

	if (bond->params.arp_interval) {  /* arp interval, in milliseconds. */
		queue_delayed_work(bond->wq, &bond->arp_work, 0);
		bond->recv_probe = bond_rcv_validate;
	}

	if (BOND_MODE(bond) == BOND_MODE_8023AD) {
		queue_delayed_work(bond->wq, &bond->ad_work, 0);
		/* register to receive LACPDUs */
		bond->recv_probe = bond_3ad_lacpdu_recv;
		bond_3ad_initiate_agg_selection(bond, 1);

		bond_for_each_slave(bond, slave, iter)
			dev_mc_add(slave->dev, lacpdu_mcast_addr);
	}

	if (bond_mode_can_use_xmit_hash(bond))
		bond_update_slave_arr(bond, NULL);

	return 0;
}

static int bond_close(struct net_device *bond_dev)
{
	struct bonding *bond = netdev_priv(bond_dev);
	struct slave *slave;

	bond_work_cancel_all(bond);
	bond->send_peer_notif = 0;
	if (bond_is_lb(bond))
		bond_alb_deinitialize(bond);
	bond->recv_probe = NULL;

	if (bond_uses_primary(bond)) {
		rcu_read_lock();
		slave = rcu_dereference(bond->curr_active_slave);
		if (slave)
			bond_hw_addr_flush(bond_dev, slave->dev);
		rcu_read_unlock();
	} else {
		struct list_head *iter;

		bond_for_each_slave(bond, slave, iter)
			bond_hw_addr_flush(bond_dev, slave->dev);
	}

	return 0;
}

/* fold stats, assuming all rtnl_link_stats64 fields are u64, but
 * that some drivers can provide 32bit values only.
 */
static void bond_fold_stats(struct rtnl_link_stats64 *_res,
			    const struct rtnl_link_stats64 *_new,
			    const struct rtnl_link_stats64 *_old)
{
	const u64 *new = (const u64 *)_new;
	const u64 *old = (const u64 *)_old;
	u64 *res = (u64 *)_res;
	int i;

	for (i = 0; i < sizeof(*_res) / sizeof(u64); i++) {
		u64 nv = new[i];
		u64 ov = old[i];
		s64 delta = nv - ov;

		/* detects if this particular field is 32bit only */
		if (((nv | ov) >> 32) == 0)
			delta = (s64)(s32)((u32)nv - (u32)ov);

		/* filter anomalies, some drivers reset their stats
		 * at down/up events.
		 */
		if (delta > 0)
			res[i] += delta;
	}
}

#ifdef CONFIG_LOCKDEP
static int bond_get_lowest_level_rcu(struct net_device *dev)
{
	struct net_device *ldev, *next, *now, *dev_stack[MAX_NEST_DEV + 1];
	struct list_head *niter, *iter, *iter_stack[MAX_NEST_DEV + 1];
	int cur = 0, max = 0;

	now = dev;
	iter = &dev->adj_list.lower;

	while (1) {
		next = NULL;
		while (1) {
			ldev = netdev_next_lower_dev_rcu(now, &iter);
			if (!ldev)
				break;

			next = ldev;
			niter = &ldev->adj_list.lower;
			dev_stack[cur] = now;
			iter_stack[cur++] = iter;
			if (max <= cur)
				max = cur;
			break;
		}

		if (!next) {
			if (!cur)
				return max;
			next = dev_stack[--cur];
			niter = iter_stack[cur];
		}

		now = next;
		iter = niter;
	}

	return max;
}
#endif

static void bond_get_stats(struct net_device *bond_dev,
			   struct rtnl_link_stats64 *stats)
{
	struct bonding *bond = netdev_priv(bond_dev);
	struct rtnl_link_stats64 temp;
	struct list_head *iter;
	struct slave *slave;
	int nest_level = 0;


	rcu_read_lock();
#ifdef CONFIG_LOCKDEP
	nest_level = bond_get_lowest_level_rcu(bond_dev);
#endif

	spin_lock_nested(&bond->stats_lock, nest_level);
	memcpy(stats, &bond->bond_stats, sizeof(*stats));

	bond_for_each_slave_rcu(bond, slave, iter) {
		const struct rtnl_link_stats64 *new =
			dev_get_stats(slave->dev, &temp);

		bond_fold_stats(stats, new, &slave->slave_stats);

		/* save off the slave stats for the next run */
		memcpy(&slave->slave_stats, new, sizeof(*new));
	}

	memcpy(&bond->bond_stats, stats, sizeof(*stats));
	spin_unlock(&bond->stats_lock);
	rcu_read_unlock();
}

static int bond_eth_ioctl(struct net_device *bond_dev, struct ifreq *ifr, int cmd)
{
	struct bonding *bond = netdev_priv(bond_dev);
	struct mii_ioctl_data *mii = NULL;
	const struct net_device_ops *ops;
	struct net_device *real_dev;
	struct hwtstamp_config cfg;
	struct ifreq ifrr;
	int res = 0;

	netdev_dbg(bond_dev, "bond_eth_ioctl: cmd=%d\n", cmd);

	switch (cmd) {
	case SIOCGMIIPHY:
		mii = if_mii(ifr);
		if (!mii)
			return -EINVAL;

		mii->phy_id = 0;
		fallthrough;
	case SIOCGMIIREG:
		/* We do this again just in case we were called by SIOCGMIIREG
		 * instead of SIOCGMIIPHY.
		 */
		mii = if_mii(ifr);
		if (!mii)
			return -EINVAL;

		if (mii->reg_num == 1) {
			mii->val_out = 0;
			if (netif_carrier_ok(bond->dev))
				mii->val_out = BMSR_LSTATUS;
		}

		break;
	case SIOCSHWTSTAMP:
		if (copy_from_user(&cfg, ifr->ifr_data, sizeof(cfg)))
			return -EFAULT;

		if (!(cfg.flags & HWTSTAMP_FLAG_BONDED_PHC_INDEX))
			return -EOPNOTSUPP;

		fallthrough;
	case SIOCGHWTSTAMP:
		real_dev = bond_option_active_slave_get_rcu(bond);
		if (!real_dev)
			return -EOPNOTSUPP;

		strscpy_pad(ifrr.ifr_name, real_dev->name, IFNAMSIZ);
		ifrr.ifr_ifru = ifr->ifr_ifru;

		ops = real_dev->netdev_ops;
		if (netif_device_present(real_dev) && ops->ndo_eth_ioctl) {
			res = ops->ndo_eth_ioctl(real_dev, &ifrr, cmd);
			if (res)
				return res;

			ifr->ifr_ifru = ifrr.ifr_ifru;
			if (copy_from_user(&cfg, ifr->ifr_data, sizeof(cfg)))
				return -EFAULT;

			/* Set the BOND_PHC_INDEX flag to notify user space */
			cfg.flags |= HWTSTAMP_FLAG_BONDED_PHC_INDEX;

			return copy_to_user(ifr->ifr_data, &cfg, sizeof(cfg)) ?
				-EFAULT : 0;
		}
		fallthrough;
	default:
		res = -EOPNOTSUPP;
	}

	return res;
}

static int bond_do_ioctl(struct net_device *bond_dev, struct ifreq *ifr, int cmd)
{
	struct bonding *bond = netdev_priv(bond_dev);
	struct net_device *slave_dev = NULL;
	struct ifbond k_binfo;
	struct ifbond __user *u_binfo = NULL;
	struct ifslave k_sinfo;
	struct ifslave __user *u_sinfo = NULL;
	struct bond_opt_value newval;
	struct net *net;
	int res = 0;

	netdev_dbg(bond_dev, "bond_ioctl: cmd=%d\n", cmd);

	switch (cmd) {
	case SIOCBONDINFOQUERY:
		u_binfo = (struct ifbond __user *)ifr->ifr_data;

		if (copy_from_user(&k_binfo, u_binfo, sizeof(ifbond)))
			return -EFAULT;

		bond_info_query(bond_dev, &k_binfo);
		if (copy_to_user(u_binfo, &k_binfo, sizeof(ifbond)))
			return -EFAULT;

		return 0;
	case SIOCBONDSLAVEINFOQUERY:
		u_sinfo = (struct ifslave __user *)ifr->ifr_data;

		if (copy_from_user(&k_sinfo, u_sinfo, sizeof(ifslave)))
			return -EFAULT;

		res = bond_slave_info_query(bond_dev, &k_sinfo);
		if (res == 0 &&
		    copy_to_user(u_sinfo, &k_sinfo, sizeof(ifslave)))
			return -EFAULT;

		return res;
	default:
		break;
	}

	net = dev_net(bond_dev);

	if (!ns_capable(net->user_ns, CAP_NET_ADMIN))
		return -EPERM;

	slave_dev = __dev_get_by_name(net, ifr->ifr_slave);

	slave_dbg(bond_dev, slave_dev, "slave_dev=%p:\n", slave_dev);

	if (!slave_dev)
		return -ENODEV;

	switch (cmd) {
	case SIOCBONDENSLAVE:
		res = bond_enslave(bond_dev, slave_dev, NULL);
		break;
	case SIOCBONDRELEASE:
		res = bond_release(bond_dev, slave_dev);
		break;
	case SIOCBONDSETHWADDR:
		res = bond_set_dev_addr(bond_dev, slave_dev);
		break;
	case SIOCBONDCHANGEACTIVE:
		bond_opt_initstr(&newval, slave_dev->name);
		res = __bond_opt_set_notify(bond, BOND_OPT_ACTIVE_SLAVE,
					    &newval);
		break;
	default:
		res = -EOPNOTSUPP;
	}

	return res;
}

static int bond_siocdevprivate(struct net_device *bond_dev, struct ifreq *ifr,
			       void __user *data, int cmd)
{
	struct ifreq ifrdata = { .ifr_data = data };

	switch (cmd) {
	case BOND_INFO_QUERY_OLD:
		return bond_do_ioctl(bond_dev, &ifrdata, SIOCBONDINFOQUERY);
	case BOND_SLAVE_INFO_QUERY_OLD:
		return bond_do_ioctl(bond_dev, &ifrdata, SIOCBONDSLAVEINFOQUERY);
	case BOND_ENSLAVE_OLD:
		return bond_do_ioctl(bond_dev, ifr, SIOCBONDENSLAVE);
	case BOND_RELEASE_OLD:
		return bond_do_ioctl(bond_dev, ifr, SIOCBONDRELEASE);
	case BOND_SETHWADDR_OLD:
		return bond_do_ioctl(bond_dev, ifr, SIOCBONDSETHWADDR);
	case BOND_CHANGE_ACTIVE_OLD:
		return bond_do_ioctl(bond_dev, ifr, SIOCBONDCHANGEACTIVE);
	}

	return -EOPNOTSUPP;
}

static void bond_change_rx_flags(struct net_device *bond_dev, int change)
{
	struct bonding *bond = netdev_priv(bond_dev);

	if (change & IFF_PROMISC)
		bond_set_promiscuity(bond,
				     bond_dev->flags & IFF_PROMISC ? 1 : -1);

	if (change & IFF_ALLMULTI)
		bond_set_allmulti(bond,
				  bond_dev->flags & IFF_ALLMULTI ? 1 : -1);
}

static void bond_set_rx_mode(struct net_device *bond_dev)
{
	struct bonding *bond = netdev_priv(bond_dev);
	struct list_head *iter;
	struct slave *slave;

	rcu_read_lock();
	if (bond_uses_primary(bond)) {
		slave = rcu_dereference(bond->curr_active_slave);
		if (slave) {
			dev_uc_sync(slave->dev, bond_dev);
			dev_mc_sync(slave->dev, bond_dev);
		}
	} else {
		bond_for_each_slave_rcu(bond, slave, iter) {
			dev_uc_sync_multiple(slave->dev, bond_dev);
			dev_mc_sync_multiple(slave->dev, bond_dev);
		}
	}
	rcu_read_unlock();
}

static int bond_neigh_init(struct neighbour *n)
{
	struct bonding *bond = netdev_priv(n->dev);
	const struct net_device_ops *slave_ops;
	struct neigh_parms parms;
	struct slave *slave;
	int ret = 0;

	rcu_read_lock();
	slave = bond_first_slave_rcu(bond);
	if (!slave)
		goto out;
	slave_ops = slave->dev->netdev_ops;
	if (!slave_ops->ndo_neigh_setup)
		goto out;

	/* TODO: find another way [1] to implement this.
	 * Passing a zeroed structure is fragile,
	 * but at least we do not pass garbage.
	 *
	 * [1] One way would be that ndo_neigh_setup() never touch
	 *     struct neigh_parms, but propagate the new neigh_setup()
	 *     back to ___neigh_create() / neigh_parms_alloc()
	 */
	memset(&parms, 0, sizeof(parms));
	ret = slave_ops->ndo_neigh_setup(slave->dev, &parms);

	if (ret)
		goto out;

	if (parms.neigh_setup)
		ret = parms.neigh_setup(n);
out:
	rcu_read_unlock();
	return ret;
}

/* The bonding ndo_neigh_setup is called at init time beofre any
 * slave exists. So we must declare proxy setup function which will
 * be used at run time to resolve the actual slave neigh param setup.
 *
 * It's also called by master devices (such as vlans) to setup their
 * underlying devices. In that case - do nothing, we're already set up from
 * our init.
 */
static int bond_neigh_setup(struct net_device *dev,
			    struct neigh_parms *parms)
{
	/* modify only our neigh_parms */
	if (parms->dev == dev)
		parms->neigh_setup = bond_neigh_init;

	return 0;
}

/* Change the MTU of all of a master's slaves to match the master */
static int bond_change_mtu(struct net_device *bond_dev, int new_mtu)
{
	struct bonding *bond = netdev_priv(bond_dev);
	struct slave *slave, *rollback_slave;
	struct list_head *iter;
	int res = 0;

	netdev_dbg(bond_dev, "bond=%p, new_mtu=%d\n", bond, new_mtu);

	bond_for_each_slave(bond, slave, iter) {
		slave_dbg(bond_dev, slave->dev, "s %p c_m %p\n",
			   slave, slave->dev->netdev_ops->ndo_change_mtu);

		res = dev_set_mtu(slave->dev, new_mtu);

		if (res) {
			/* If we failed to set the slave's mtu to the new value
			 * we must abort the operation even in ACTIVE_BACKUP
			 * mode, because if we allow the backup slaves to have
			 * different mtu values than the active slave we'll
			 * need to change their mtu when doing a failover. That
			 * means changing their mtu from timer context, which
			 * is probably not a good idea.
			 */
			slave_dbg(bond_dev, slave->dev, "err %d setting mtu to %d\n",
				  res, new_mtu);
			goto unwind;
		}
	}

	bond_dev->mtu = new_mtu;

	return 0;

unwind:
	/* unwind from head to the slave that failed */
	bond_for_each_slave(bond, rollback_slave, iter) {
		int tmp_res;

		if (rollback_slave == slave)
			break;

		tmp_res = dev_set_mtu(rollback_slave->dev, bond_dev->mtu);
		if (tmp_res)
			slave_dbg(bond_dev, rollback_slave->dev, "unwind err %d\n",
				  tmp_res);
	}

	return res;
}

/* Change HW address
 *
 * Note that many devices must be down to change the HW address, and
 * downing the master releases all slaves.  We can make bonds full of
 * bonding devices to test this, however.
 */
static int bond_set_mac_address(struct net_device *bond_dev, void *addr)
{
	struct bonding *bond = netdev_priv(bond_dev);
	struct slave *slave, *rollback_slave;
	struct sockaddr_storage *ss = addr, tmp_ss;
	struct list_head *iter;
	int res = 0;

	if (BOND_MODE(bond) == BOND_MODE_ALB)
		return bond_alb_set_mac_address(bond_dev, addr);


	netdev_dbg(bond_dev, "%s: bond=%p\n", __func__, bond);

	/* If fail_over_mac is enabled, do nothing and return success.
	 * Returning an error causes ifenslave to fail.
	 */
	if (bond->params.fail_over_mac &&
	    BOND_MODE(bond) == BOND_MODE_ACTIVEBACKUP)
		return 0;

	if (!is_valid_ether_addr(ss->__data))
		return -EADDRNOTAVAIL;

	bond_for_each_slave(bond, slave, iter) {
		slave_dbg(bond_dev, slave->dev, "%s: slave=%p\n",
			  __func__, slave);
		res = dev_set_mac_address(slave->dev, addr, NULL);
		if (res) {
			/* TODO: consider downing the slave
			 * and retry ?
			 * User should expect communications
			 * breakage anyway until ARP finish
			 * updating, so...
			 */
			slave_dbg(bond_dev, slave->dev, "%s: err %d\n",
				  __func__, res);
			goto unwind;
		}
	}

	/* success */
	dev_addr_set(bond_dev, ss->__data);
	return 0;

unwind:
	memcpy(tmp_ss.__data, bond_dev->dev_addr, bond_dev->addr_len);
	tmp_ss.ss_family = bond_dev->type;

	/* unwind from head to the slave that failed */
	bond_for_each_slave(bond, rollback_slave, iter) {
		int tmp_res;

		if (rollback_slave == slave)
			break;

		tmp_res = dev_set_mac_address(rollback_slave->dev,
					      (struct sockaddr *)&tmp_ss, NULL);
		if (tmp_res) {
			slave_dbg(bond_dev, rollback_slave->dev, "%s: unwind err %d\n",
				   __func__, tmp_res);
		}
	}

	return res;
}

/**
 * bond_get_slave_by_id - get xmit slave with slave_id
 * @bond: bonding device that is transmitting
 * @slave_id: slave id up to slave_cnt-1 through which to transmit
 *
 * This function tries to get slave with slave_id but in case
 * it fails, it tries to find the first available slave for transmission.
 */
static struct slave *bond_get_slave_by_id(struct bonding *bond,
					  int slave_id)
{
	struct list_head *iter;
	struct slave *slave;
	int i = slave_id;

	/* Here we start from the slave with slave_id */
	bond_for_each_slave_rcu(bond, slave, iter) {
		if (--i < 0) {
			if (bond_slave_can_tx(slave))
				return slave;
		}
	}

	/* Here we start from the first slave up to slave_id */
	i = slave_id;
	bond_for_each_slave_rcu(bond, slave, iter) {
		if (--i < 0)
			break;
		if (bond_slave_can_tx(slave))
			return slave;
	}
	/* no slave that can tx has been found */
	return NULL;
}

/**
 * bond_rr_gen_slave_id - generate slave id based on packets_per_slave
 * @bond: bonding device to use
 *
 * Based on the value of the bonding device's packets_per_slave parameter
 * this function generates a slave id, which is usually used as the next
 * slave to transmit through.
 */
static u32 bond_rr_gen_slave_id(struct bonding *bond)
{
	u32 slave_id;
	struct reciprocal_value reciprocal_packets_per_slave;
	int packets_per_slave = bond->params.packets_per_slave;

	switch (packets_per_slave) {
	case 0:
		slave_id = get_random_u32();
		break;
	case 1:
		slave_id = this_cpu_inc_return(*bond->rr_tx_counter);
		break;
	default:
		reciprocal_packets_per_slave =
			bond->params.reciprocal_packets_per_slave;
		slave_id = this_cpu_inc_return(*bond->rr_tx_counter);
		slave_id = reciprocal_divide(slave_id,
					     reciprocal_packets_per_slave);
		break;
	}

	return slave_id;
}

static struct slave *bond_xmit_roundrobin_slave_get(struct bonding *bond,
						    struct sk_buff *skb)
{
	struct slave *slave;
	int slave_cnt;
	u32 slave_id;

	/* Start with the curr_active_slave that joined the bond as the
	 * default for sending IGMP traffic.  For failover purposes one
	 * needs to maintain some consistency for the interface that will
	 * send the join/membership reports.  The curr_active_slave found
	 * will send all of this type of traffic.
	 */
	if (skb->protocol == htons(ETH_P_IP)) {
		int noff = skb_network_offset(skb);
		struct iphdr *iph;

		if (unlikely(!pskb_may_pull(skb, noff + sizeof(*iph))))
			goto non_igmp;

		iph = ip_hdr(skb);
		if (iph->protocol == IPPROTO_IGMP) {
			slave = rcu_dereference(bond->curr_active_slave);
			if (slave)
				return slave;
			return bond_get_slave_by_id(bond, 0);
		}
	}

non_igmp:
	slave_cnt = READ_ONCE(bond->slave_cnt);
	if (likely(slave_cnt)) {
		slave_id = bond_rr_gen_slave_id(bond) % slave_cnt;
		return bond_get_slave_by_id(bond, slave_id);
	}
	return NULL;
}

static struct slave *bond_xdp_xmit_roundrobin_slave_get(struct bonding *bond,
							struct xdp_buff *xdp)
{
	struct slave *slave;
	int slave_cnt;
	u32 slave_id;
	const struct ethhdr *eth;
	void *data = xdp->data;

	if (data + sizeof(struct ethhdr) > xdp->data_end)
		goto non_igmp;

	eth = (struct ethhdr *)data;
	data += sizeof(struct ethhdr);

	/* See comment on IGMP in bond_xmit_roundrobin_slave_get() */
	if (eth->h_proto == htons(ETH_P_IP)) {
		const struct iphdr *iph;

		if (data + sizeof(struct iphdr) > xdp->data_end)
			goto non_igmp;

		iph = (struct iphdr *)data;

		if (iph->protocol == IPPROTO_IGMP) {
			slave = rcu_dereference(bond->curr_active_slave);
			if (slave)
				return slave;
			return bond_get_slave_by_id(bond, 0);
		}
	}

non_igmp:
	slave_cnt = READ_ONCE(bond->slave_cnt);
	if (likely(slave_cnt)) {
		slave_id = bond_rr_gen_slave_id(bond) % slave_cnt;
		return bond_get_slave_by_id(bond, slave_id);
	}
	return NULL;
}

static netdev_tx_t bond_xmit_roundrobin(struct sk_buff *skb,
					struct net_device *bond_dev)
{
	struct bonding *bond = netdev_priv(bond_dev);
	struct slave *slave;

	slave = bond_xmit_roundrobin_slave_get(bond, skb);
	if (likely(slave))
		return bond_dev_queue_xmit(bond, skb, slave->dev);

	return bond_tx_drop(bond_dev, skb);
}

static struct slave *bond_xmit_activebackup_slave_get(struct bonding *bond)
{
	return rcu_dereference(bond->curr_active_slave);
}

/* In active-backup mode, we know that bond->curr_active_slave is always valid if
 * the bond has a usable interface.
 */
static netdev_tx_t bond_xmit_activebackup(struct sk_buff *skb,
					  struct net_device *bond_dev)
{
	struct bonding *bond = netdev_priv(bond_dev);
	struct slave *slave;

	slave = bond_xmit_activebackup_slave_get(bond);
	if (slave)
		return bond_dev_queue_xmit(bond, skb, slave->dev);

	return bond_tx_drop(bond_dev, skb);
}

/* Use this to update slave_array when (a) it's not appropriate to update
 * slave_array right away (note that update_slave_array() may sleep)
 * and / or (b) RTNL is not held.
 */
void bond_slave_arr_work_rearm(struct bonding *bond, unsigned long delay)
{
	queue_delayed_work(bond->wq, &bond->slave_arr_work, delay);
}

/* Slave array work handler. Holds only RTNL */
static void bond_slave_arr_handler(struct work_struct *work)
{
	struct bonding *bond = container_of(work, struct bonding,
					    slave_arr_work.work);
	int ret;

	if (!rtnl_trylock())
		goto err;

	ret = bond_update_slave_arr(bond, NULL);
	rtnl_unlock();
	if (ret) {
		pr_warn_ratelimited("Failed to update slave array from WT\n");
		goto err;
	}
	return;

err:
	bond_slave_arr_work_rearm(bond, 1);
}

static void bond_skip_slave(struct bond_up_slave *slaves,
			    struct slave *skipslave)
{
	int idx;

	/* Rare situation where caller has asked to skip a specific
	 * slave but allocation failed (most likely!). BTW this is
	 * only possible when the call is initiated from
	 * __bond_release_one(). In this situation; overwrite the
	 * skipslave entry in the array with the last entry from the
	 * array to avoid a situation where the xmit path may choose
	 * this to-be-skipped slave to send a packet out.
	 */
	for (idx = 0; slaves && idx < slaves->count; idx++) {
		if (skipslave == slaves->arr[idx]) {
			slaves->arr[idx] =
				slaves->arr[slaves->count - 1];
			slaves->count--;
			break;
		}
	}
}

static void bond_set_slave_arr(struct bonding *bond,
			       struct bond_up_slave *usable_slaves,
			       struct bond_up_slave *all_slaves)
{
	struct bond_up_slave *usable, *all;

	usable = rtnl_dereference(bond->usable_slaves);
	rcu_assign_pointer(bond->usable_slaves, usable_slaves);
	kfree_rcu(usable, rcu);

	all = rtnl_dereference(bond->all_slaves);
	rcu_assign_pointer(bond->all_slaves, all_slaves);
	kfree_rcu(all, rcu);
}

static void bond_reset_slave_arr(struct bonding *bond)
{
	struct bond_up_slave *usable, *all;

	usable = rtnl_dereference(bond->usable_slaves);
	if (usable) {
		RCU_INIT_POINTER(bond->usable_slaves, NULL);
		kfree_rcu(usable, rcu);
	}

	all = rtnl_dereference(bond->all_slaves);
	if (all) {
		RCU_INIT_POINTER(bond->all_slaves, NULL);
		kfree_rcu(all, rcu);
	}
}

/* Build the usable slaves array in control path for modes that use xmit-hash
 * to determine the slave interface -
 * (a) BOND_MODE_8023AD
 * (b) BOND_MODE_XOR
 * (c) (BOND_MODE_TLB || BOND_MODE_ALB) && tlb_dynamic_lb == 0
 *
 * The caller is expected to hold RTNL only and NO other lock!
 */
int bond_update_slave_arr(struct bonding *bond, struct slave *skipslave)
{
	struct bond_up_slave *usable_slaves = NULL, *all_slaves = NULL;
	struct slave *slave;
	struct list_head *iter;
	int agg_id = 0;
	int ret = 0;

	might_sleep();

	usable_slaves = kzalloc(struct_size(usable_slaves, arr,
					    bond->slave_cnt), GFP_KERNEL);
	all_slaves = kzalloc(struct_size(all_slaves, arr,
					 bond->slave_cnt), GFP_KERNEL);
	if (!usable_slaves || !all_slaves) {
		ret = -ENOMEM;
		goto out;
	}
	if (BOND_MODE(bond) == BOND_MODE_8023AD) {
		struct ad_info ad_info;

		spin_lock_bh(&bond->mode_lock);
		if (bond_3ad_get_active_agg_info(bond, &ad_info)) {
			spin_unlock_bh(&bond->mode_lock);
			pr_debug("bond_3ad_get_active_agg_info failed\n");
			/* No active aggragator means it's not safe to use
			 * the previous array.
			 */
			bond_reset_slave_arr(bond);
			goto out;
		}
		spin_unlock_bh(&bond->mode_lock);
		agg_id = ad_info.aggregator_id;
	}
	bond_for_each_slave(bond, slave, iter) {
		if (skipslave == slave)
			continue;

		all_slaves->arr[all_slaves->count++] = slave;
		if (BOND_MODE(bond) == BOND_MODE_8023AD) {
			struct aggregator *agg;

			agg = SLAVE_AD_INFO(slave)->port.aggregator;
			if (!agg || agg->aggregator_identifier != agg_id)
				continue;
		}
		if (!bond_slave_can_tx(slave))
			continue;

		slave_dbg(bond->dev, slave->dev, "Adding slave to tx hash array[%d]\n",
			  usable_slaves->count);

		usable_slaves->arr[usable_slaves->count++] = slave;
	}

	bond_set_slave_arr(bond, usable_slaves, all_slaves);
	return ret;
out:
	if (ret != 0 && skipslave) {
		bond_skip_slave(rtnl_dereference(bond->all_slaves),
				skipslave);
		bond_skip_slave(rtnl_dereference(bond->usable_slaves),
				skipslave);
	}
	kfree_rcu(all_slaves, rcu);
	kfree_rcu(usable_slaves, rcu);

	return ret;
}

static struct slave *bond_xmit_3ad_xor_slave_get(struct bonding *bond,
						 struct sk_buff *skb,
						 struct bond_up_slave *slaves)
{
	struct slave *slave;
	unsigned int count;
	u32 hash;

	hash = bond_xmit_hash(bond, skb);
	count = slaves ? READ_ONCE(slaves->count) : 0;
	if (unlikely(!count))
		return NULL;

	slave = slaves->arr[hash % count];
	return slave;
}

static struct slave *bond_xdp_xmit_3ad_xor_slave_get(struct bonding *bond,
						     struct xdp_buff *xdp)
{
	struct bond_up_slave *slaves;
	unsigned int count;
	u32 hash;

	hash = bond_xmit_hash_xdp(bond, xdp);
	slaves = rcu_dereference(bond->usable_slaves);
	count = slaves ? READ_ONCE(slaves->count) : 0;
	if (unlikely(!count))
		return NULL;

	return slaves->arr[hash % count];
}

/* Use this Xmit function for 3AD as well as XOR modes. The current
 * usable slave array is formed in the control path. The xmit function
 * just calculates hash and sends the packet out.
 */
static netdev_tx_t bond_3ad_xor_xmit(struct sk_buff *skb,
				     struct net_device *dev)
{
	struct bonding *bond = netdev_priv(dev);
	struct bond_up_slave *slaves;
	struct slave *slave;

	slaves = rcu_dereference(bond->usable_slaves);
	slave = bond_xmit_3ad_xor_slave_get(bond, skb, slaves);
	if (likely(slave))
		return bond_dev_queue_xmit(bond, skb, slave->dev);

	return bond_tx_drop(dev, skb);
}

/* in broadcast mode, we send everything to all usable interfaces. */
static netdev_tx_t bond_xmit_broadcast(struct sk_buff *skb,
				       struct net_device *bond_dev)
{
	struct bonding *bond = netdev_priv(bond_dev);
	struct slave *slave = NULL;
	struct list_head *iter;
	bool xmit_suc = false;
	bool skb_used = false;

	bond_for_each_slave_rcu(bond, slave, iter) {
		struct sk_buff *skb2;

		if (!(bond_slave_is_up(slave) && slave->link == BOND_LINK_UP))
			continue;

		if (bond_is_last_slave(bond, slave)) {
			skb2 = skb;
			skb_used = true;
		} else {
			skb2 = skb_clone(skb, GFP_ATOMIC);
			if (!skb2) {
				net_err_ratelimited("%s: Error: %s: skb_clone() failed\n",
						    bond_dev->name, __func__);
				continue;
			}
		}

		if (bond_dev_queue_xmit(bond, skb2, slave->dev) == NETDEV_TX_OK)
			xmit_suc = true;
	}

	if (!skb_used)
		dev_kfree_skb_any(skb);

	if (xmit_suc)
		return NETDEV_TX_OK;

	dev_core_stats_tx_dropped_inc(bond_dev);
	return NET_XMIT_DROP;
}

/*------------------------- Device initialization ---------------------------*/

/* Lookup the slave that corresponds to a qid */
static inline int bond_slave_override(struct bonding *bond,
				      struct sk_buff *skb)
{
	struct slave *slave = NULL;
	struct list_head *iter;

	if (!skb_rx_queue_recorded(skb))
		return 1;

	/* Find out if any slaves have the same mapping as this skb. */
	bond_for_each_slave_rcu(bond, slave, iter) {
		if (slave->queue_id == skb_get_queue_mapping(skb)) {
			if (bond_slave_is_up(slave) &&
			    slave->link == BOND_LINK_UP) {
				bond_dev_queue_xmit(bond, skb, slave->dev);
				return 0;
			}
			/* If the slave isn't UP, use default transmit policy. */
			break;
		}
	}

	return 1;
}


static u16 bond_select_queue(struct net_device *dev, struct sk_buff *skb,
			     struct net_device *sb_dev)
{
	/* This helper function exists to help dev_pick_tx get the correct
	 * destination queue.  Using a helper function skips a call to
	 * skb_tx_hash and will put the skbs in the queue we expect on their
	 * way down to the bonding driver.
	 */
	u16 txq = skb_rx_queue_recorded(skb) ? skb_get_rx_queue(skb) : 0;

	/* Save the original txq to restore before passing to the driver */
	qdisc_skb_cb(skb)->slave_dev_queue_mapping = skb_get_queue_mapping(skb);

	if (unlikely(txq >= dev->real_num_tx_queues)) {
		do {
			txq -= dev->real_num_tx_queues;
		} while (txq >= dev->real_num_tx_queues);
	}
	return txq;
}

static struct net_device *bond_xmit_get_slave(struct net_device *master_dev,
					      struct sk_buff *skb,
					      bool all_slaves)
{
	struct bonding *bond = netdev_priv(master_dev);
	struct bond_up_slave *slaves;
	struct slave *slave = NULL;

	switch (BOND_MODE(bond)) {
	case BOND_MODE_ROUNDROBIN:
		slave = bond_xmit_roundrobin_slave_get(bond, skb);
		break;
	case BOND_MODE_ACTIVEBACKUP:
		slave = bond_xmit_activebackup_slave_get(bond);
		break;
	case BOND_MODE_8023AD:
	case BOND_MODE_XOR:
		if (all_slaves)
			slaves = rcu_dereference(bond->all_slaves);
		else
			slaves = rcu_dereference(bond->usable_slaves);
		slave = bond_xmit_3ad_xor_slave_get(bond, skb, slaves);
		break;
	case BOND_MODE_BROADCAST:
		break;
	case BOND_MODE_ALB:
		slave = bond_xmit_alb_slave_get(bond, skb);
		break;
	case BOND_MODE_TLB:
		slave = bond_xmit_tlb_slave_get(bond, skb);
		break;
	default:
		/* Should never happen, mode already checked */
		WARN_ONCE(true, "Unknown bonding mode");
		break;
	}

	if (slave)
		return slave->dev;
	return NULL;
}

static void bond_sk_to_flow(struct sock *sk, struct flow_keys *flow)
{
	switch (sk->sk_family) {
#if IS_ENABLED(CONFIG_IPV6)
	case AF_INET6:
		if (ipv6_only_sock(sk) ||
		    ipv6_addr_type(&sk->sk_v6_daddr) != IPV6_ADDR_MAPPED) {
			flow->control.addr_type = FLOW_DISSECTOR_KEY_IPV6_ADDRS;
			flow->addrs.v6addrs.src = inet6_sk(sk)->saddr;
			flow->addrs.v6addrs.dst = sk->sk_v6_daddr;
			break;
		}
		fallthrough;
#endif
	default: /* AF_INET */
		flow->control.addr_type = FLOW_DISSECTOR_KEY_IPV4_ADDRS;
		flow->addrs.v4addrs.src = inet_sk(sk)->inet_rcv_saddr;
		flow->addrs.v4addrs.dst = inet_sk(sk)->inet_daddr;
		break;
	}

	flow->ports.src = inet_sk(sk)->inet_sport;
	flow->ports.dst = inet_sk(sk)->inet_dport;
}

/**
 * bond_sk_hash_l34 - generate a hash value based on the socket's L3 and L4 fields
 * @sk: socket to use for headers
 *
 * This function will extract the necessary field from the socket and use
 * them to generate a hash based on the LAYER34 xmit_policy.
 * Assumes that sk is a TCP or UDP socket.
 */
static u32 bond_sk_hash_l34(struct sock *sk)
{
	struct flow_keys flow;
	u32 hash;

	bond_sk_to_flow(sk, &flow);

	/* L4 */
	memcpy(&hash, &flow.ports.ports, sizeof(hash));
	/* L3 */
	return bond_ip_hash(hash, &flow, BOND_XMIT_POLICY_LAYER34);
}

static struct net_device *__bond_sk_get_lower_dev(struct bonding *bond,
						  struct sock *sk)
{
	struct bond_up_slave *slaves;
	struct slave *slave;
	unsigned int count;
	u32 hash;

	slaves = rcu_dereference(bond->usable_slaves);
	count = slaves ? READ_ONCE(slaves->count) : 0;
	if (unlikely(!count))
		return NULL;

	hash = bond_sk_hash_l34(sk);
	slave = slaves->arr[hash % count];

	return slave->dev;
}

static struct net_device *bond_sk_get_lower_dev(struct net_device *dev,
						struct sock *sk)
{
	struct bonding *bond = netdev_priv(dev);
	struct net_device *lower = NULL;

	rcu_read_lock();
	if (bond_sk_check(bond))
		lower = __bond_sk_get_lower_dev(bond, sk);
	rcu_read_unlock();

	return lower;
}

#if IS_ENABLED(CONFIG_TLS_DEVICE)
static netdev_tx_t bond_tls_device_xmit(struct bonding *bond, struct sk_buff *skb,
					struct net_device *dev)
{
	struct net_device *tls_netdev = rcu_dereference(tls_get_ctx(skb->sk)->netdev);

	/* tls_netdev might become NULL, even if tls_is_sk_tx_device_offloaded
	 * was true, if tls_device_down is running in parallel, but it's OK,
	 * because bond_get_slave_by_dev has a NULL check.
	 */
	if (likely(bond_get_slave_by_dev(bond, tls_netdev)))
		return bond_dev_queue_xmit(bond, skb, tls_netdev);
	return bond_tx_drop(dev, skb);
}
#endif

static netdev_tx_t __bond_start_xmit(struct sk_buff *skb, struct net_device *dev)
{
	struct bonding *bond = netdev_priv(dev);

	if (bond_should_override_tx_queue(bond) &&
	    !bond_slave_override(bond, skb))
		return NETDEV_TX_OK;

#if IS_ENABLED(CONFIG_TLS_DEVICE)
	if (skb->sk && tls_is_sk_tx_device_offloaded(skb->sk))
		return bond_tls_device_xmit(bond, skb, dev);
#endif

	switch (BOND_MODE(bond)) {
	case BOND_MODE_ROUNDROBIN:
		return bond_xmit_roundrobin(skb, dev);
	case BOND_MODE_ACTIVEBACKUP:
		return bond_xmit_activebackup(skb, dev);
	case BOND_MODE_8023AD:
	case BOND_MODE_XOR:
		return bond_3ad_xor_xmit(skb, dev);
	case BOND_MODE_BROADCAST:
		return bond_xmit_broadcast(skb, dev);
	case BOND_MODE_ALB:
		return bond_alb_xmit(skb, dev);
	case BOND_MODE_TLB:
		return bond_tlb_xmit(skb, dev);
	default:
		/* Should never happen, mode already checked */
		netdev_err(dev, "Unknown bonding mode %d\n", BOND_MODE(bond));
		WARN_ON_ONCE(1);
		return bond_tx_drop(dev, skb);
	}
}

static netdev_tx_t bond_start_xmit(struct sk_buff *skb, struct net_device *dev)
{
	struct bonding *bond = netdev_priv(dev);
	netdev_tx_t ret = NETDEV_TX_OK;

	/* If we risk deadlock from transmitting this in the
	 * netpoll path, tell netpoll to queue the frame for later tx
	 */
	if (unlikely(is_netpoll_tx_blocked(dev)))
		return NETDEV_TX_BUSY;

	rcu_read_lock();
	if (bond_has_slaves(bond))
		ret = __bond_start_xmit(skb, dev);
	else
		ret = bond_tx_drop(dev, skb);
	rcu_read_unlock();

	return ret;
}

static struct net_device *
bond_xdp_get_xmit_slave(struct net_device *bond_dev, struct xdp_buff *xdp)
{
	struct bonding *bond = netdev_priv(bond_dev);
	struct slave *slave;

	/* Caller needs to hold rcu_read_lock() */

	switch (BOND_MODE(bond)) {
	case BOND_MODE_ROUNDROBIN:
		slave = bond_xdp_xmit_roundrobin_slave_get(bond, xdp);
		break;

	case BOND_MODE_ACTIVEBACKUP:
		slave = bond_xmit_activebackup_slave_get(bond);
		break;

	case BOND_MODE_8023AD:
	case BOND_MODE_XOR:
		slave = bond_xdp_xmit_3ad_xor_slave_get(bond, xdp);
		break;

	default:
		/* Should never happen. Mode guarded by bond_xdp_check() */
		netdev_err(bond_dev, "Unknown bonding mode %d for xdp xmit\n", BOND_MODE(bond));
		WARN_ON_ONCE(1);
		return NULL;
	}

	if (slave)
		return slave->dev;

	return NULL;
}

static int bond_xdp_xmit(struct net_device *bond_dev,
			 int n, struct xdp_frame **frames, u32 flags)
{
	int nxmit, err = -ENXIO;

	rcu_read_lock();

	for (nxmit = 0; nxmit < n; nxmit++) {
		struct xdp_frame *frame = frames[nxmit];
		struct xdp_frame *frames1[] = {frame};
		struct net_device *slave_dev;
		struct xdp_buff xdp;

		xdp_convert_frame_to_buff(frame, &xdp);

		slave_dev = bond_xdp_get_xmit_slave(bond_dev, &xdp);
		if (!slave_dev) {
			err = -ENXIO;
			break;
		}

		err = slave_dev->netdev_ops->ndo_xdp_xmit(slave_dev, 1, frames1, flags);
		if (err < 1)
			break;
	}

	rcu_read_unlock();

	/* If error happened on the first frame then we can pass the error up, otherwise
	 * report the number of frames that were xmitted.
	 */
	if (err < 0)
		return (nxmit == 0 ? err : nxmit);

	return nxmit;
}

static int bond_xdp_set(struct net_device *dev, struct bpf_prog *prog,
			struct netlink_ext_ack *extack)
{
	struct bonding *bond = netdev_priv(dev);
	struct list_head *iter;
	struct slave *slave, *rollback_slave;
	struct bpf_prog *old_prog;
	struct netdev_bpf xdp = {
		.command = XDP_SETUP_PROG,
		.flags   = 0,
		.prog    = prog,
		.extack  = extack,
	};
	int err;

	ASSERT_RTNL();

	if (!bond_xdp_check(bond))
		return -EOPNOTSUPP;

	old_prog = bond->xdp_prog;
	bond->xdp_prog = prog;

	bond_for_each_slave(bond, slave, iter) {
		struct net_device *slave_dev = slave->dev;

		if (!slave_dev->netdev_ops->ndo_bpf ||
		    !slave_dev->netdev_ops->ndo_xdp_xmit) {
			SLAVE_NL_ERR(dev, slave_dev, extack,
				     "Slave device does not support XDP");
			err = -EOPNOTSUPP;
			goto err;
		}

		if (dev_xdp_prog_count(slave_dev) > 0) {
			SLAVE_NL_ERR(dev, slave_dev, extack,
				     "Slave has XDP program loaded, please unload before enslaving");
			err = -EOPNOTSUPP;
			goto err;
		}

		err = slave_dev->netdev_ops->ndo_bpf(slave_dev, &xdp);
		if (err < 0) {
			/* ndo_bpf() sets extack error message */
			slave_err(dev, slave_dev, "Error %d calling ndo_bpf\n", err);
			goto err;
		}
		if (prog)
			bpf_prog_inc(prog);
	}

	if (prog) {
		static_branch_inc(&bpf_master_redirect_enabled_key);
	} else if (old_prog) {
		bpf_prog_put(old_prog);
		static_branch_dec(&bpf_master_redirect_enabled_key);
	}

	return 0;

err:
	/* unwind the program changes */
	bond->xdp_prog = old_prog;
	xdp.prog = old_prog;
	xdp.extack = NULL; /* do not overwrite original error */

	bond_for_each_slave(bond, rollback_slave, iter) {
		struct net_device *slave_dev = rollback_slave->dev;
		int err_unwind;

		if (slave == rollback_slave)
			break;

		err_unwind = slave_dev->netdev_ops->ndo_bpf(slave_dev, &xdp);
		if (err_unwind < 0)
			slave_err(dev, slave_dev,
				  "Error %d when unwinding XDP program change\n", err_unwind);
		else if (xdp.prog)
			bpf_prog_inc(xdp.prog);
	}
	return err;
}

static int bond_xdp(struct net_device *dev, struct netdev_bpf *xdp)
{
	switch (xdp->command) {
	case XDP_SETUP_PROG:
		return bond_xdp_set(dev, xdp->prog, xdp->extack);
	default:
		return -EINVAL;
	}
}

static u32 bond_mode_bcast_speed(struct slave *slave, u32 speed)
{
	if (speed == 0 || speed == SPEED_UNKNOWN)
		speed = slave->speed;
	else
		speed = min(speed, slave->speed);

	return speed;
}

static int bond_ethtool_get_link_ksettings(struct net_device *bond_dev,
					   struct ethtool_link_ksettings *cmd)
{
	struct bonding *bond = netdev_priv(bond_dev);
	struct list_head *iter;
	struct slave *slave;
	u32 speed = 0;

	cmd->base.duplex = DUPLEX_UNKNOWN;
	cmd->base.port = PORT_OTHER;

	/* Since bond_slave_can_tx returns false for all inactive or down slaves, we
	 * do not need to check mode.  Though link speed might not represent
	 * the true receive or transmit bandwidth (not all modes are symmetric)
	 * this is an accurate maximum.
	 */
	bond_for_each_slave(bond, slave, iter) {
		if (bond_slave_can_tx(slave)) {
			if (slave->speed != SPEED_UNKNOWN) {
				if (BOND_MODE(bond) == BOND_MODE_BROADCAST)
					speed = bond_mode_bcast_speed(slave,
								      speed);
				else
					speed += slave->speed;
			}
			if (cmd->base.duplex == DUPLEX_UNKNOWN &&
			    slave->duplex != DUPLEX_UNKNOWN)
				cmd->base.duplex = slave->duplex;
		}
	}
	cmd->base.speed = speed ? : SPEED_UNKNOWN;

	return 0;
}

static void bond_ethtool_get_drvinfo(struct net_device *bond_dev,
				     struct ethtool_drvinfo *drvinfo)
{
	strscpy(drvinfo->driver, DRV_NAME, sizeof(drvinfo->driver));
	snprintf(drvinfo->fw_version, sizeof(drvinfo->fw_version), "%d",
		 BOND_ABI_VERSION);
}

static int bond_ethtool_get_ts_info(struct net_device *bond_dev,
				    struct ethtool_ts_info *info)
{
	struct bonding *bond = netdev_priv(bond_dev);
	const struct ethtool_ops *ops;
	struct net_device *real_dev;
	struct phy_device *phydev;
	int ret = 0;

	rcu_read_lock();
	real_dev = bond_option_active_slave_get_rcu(bond);
	dev_hold(real_dev);
	rcu_read_unlock();

	if (real_dev) {
		ops = real_dev->ethtool_ops;
		phydev = real_dev->phydev;

		if (phy_has_tsinfo(phydev)) {
			ret = phy_ts_info(phydev, info);
			goto out;
		} else if (ops->get_ts_info) {
			ret = ops->get_ts_info(real_dev, info);
			goto out;
		}
	}

	info->so_timestamping = SOF_TIMESTAMPING_RX_SOFTWARE |
				SOF_TIMESTAMPING_SOFTWARE;
	info->phc_index = -1;

out:
	dev_put(real_dev);
	return ret;
}

static const struct ethtool_ops bond_ethtool_ops = {
	.get_drvinfo		= bond_ethtool_get_drvinfo,
	.get_link		= ethtool_op_get_link,
	.get_link_ksettings	= bond_ethtool_get_link_ksettings,
	.get_ts_info		= bond_ethtool_get_ts_info,
};

static const struct net_device_ops bond_netdev_ops = {
	.ndo_init		= bond_init,
	.ndo_uninit		= bond_uninit,
	.ndo_open		= bond_open,
	.ndo_stop		= bond_close,
	.ndo_start_xmit		= bond_start_xmit,
	.ndo_select_queue	= bond_select_queue,
	.ndo_get_stats64	= bond_get_stats,
	.ndo_eth_ioctl		= bond_eth_ioctl,
	.ndo_siocbond		= bond_do_ioctl,
	.ndo_siocdevprivate	= bond_siocdevprivate,
	.ndo_change_rx_flags	= bond_change_rx_flags,
	.ndo_set_rx_mode	= bond_set_rx_mode,
	.ndo_change_mtu		= bond_change_mtu,
	.ndo_set_mac_address	= bond_set_mac_address,
	.ndo_neigh_setup	= bond_neigh_setup,
	.ndo_vlan_rx_add_vid	= bond_vlan_rx_add_vid,
	.ndo_vlan_rx_kill_vid	= bond_vlan_rx_kill_vid,
#ifdef CONFIG_NET_POLL_CONTROLLER
	.ndo_netpoll_setup	= bond_netpoll_setup,
	.ndo_netpoll_cleanup	= bond_netpoll_cleanup,
	.ndo_poll_controller	= bond_poll_controller,
#endif
	.ndo_add_slave		= bond_enslave,
	.ndo_del_slave		= bond_release,
	.ndo_fix_features	= bond_fix_features,
	.ndo_features_check	= passthru_features_check,
	.ndo_get_xmit_slave	= bond_xmit_get_slave,
	.ndo_sk_get_lower_dev	= bond_sk_get_lower_dev,
	.ndo_bpf		= bond_xdp,
	.ndo_xdp_xmit           = bond_xdp_xmit,
	.ndo_xdp_get_xmit_slave = bond_xdp_get_xmit_slave,
};

static const struct device_type bond_type = {
	.name = "bond",
};

static void bond_destructor(struct net_device *bond_dev)
{
	struct bonding *bond = netdev_priv(bond_dev);

	if (bond->wq)
		destroy_workqueue(bond->wq);

	if (bond->rr_tx_counter)
		free_percpu(bond->rr_tx_counter);
}

void bond_setup(struct net_device *bond_dev)
{
	struct bonding *bond = netdev_priv(bond_dev);

	spin_lock_init(&bond->mode_lock);
	bond->params = bonding_defaults;

	/* Initialize pointers */
	bond->dev = bond_dev;

	/* Initialize the device entry points */
	ether_setup(bond_dev);
	bond_dev->max_mtu = ETH_MAX_MTU;
	bond_dev->netdev_ops = &bond_netdev_ops;
	bond_dev->ethtool_ops = &bond_ethtool_ops;

	bond_dev->needs_free_netdev = true;
	bond_dev->priv_destructor = bond_destructor;

	SET_NETDEV_DEVTYPE(bond_dev, &bond_type);

	/* Initialize the device options */
	bond_dev->flags |= IFF_MASTER;
	bond_dev->priv_flags |= IFF_BONDING | IFF_UNICAST_FLT | IFF_NO_QUEUE;
	bond_dev->priv_flags &= ~(IFF_XMIT_DST_RELEASE | IFF_TX_SKB_SHARING);

#ifdef CONFIG_XFRM_OFFLOAD
	/* set up xfrm device ops (only supported in active-backup right now) */
	bond_dev->xfrmdev_ops = &bond_xfrmdev_ops;
	INIT_LIST_HEAD(&bond->ipsec_list);
	spin_lock_init(&bond->ipsec_lock);
#endif /* CONFIG_XFRM_OFFLOAD */

	/* don't acquire bond device's netif_tx_lock when transmitting */
	bond_dev->features |= NETIF_F_LLTX;

	/* By default, we declare the bond to be fully
	 * VLAN hardware accelerated capable. Special
	 * care is taken in the various xmit functions
	 * when there are slaves that are not hw accel
	 * capable
	 */

	/* Don't allow bond devices to change network namespaces. */
	bond_dev->features |= NETIF_F_NETNS_LOCAL;

	bond_dev->hw_features = BOND_VLAN_FEATURES |
				NETIF_F_HW_VLAN_CTAG_RX |
				NETIF_F_HW_VLAN_CTAG_FILTER;

	bond_dev->hw_features |= NETIF_F_GSO_ENCAP_ALL;
	bond_dev->features |= bond_dev->hw_features;
	bond_dev->features |= NETIF_F_HW_VLAN_CTAG_TX | NETIF_F_HW_VLAN_STAG_TX;
#ifdef CONFIG_XFRM_OFFLOAD
	bond_dev->hw_features |= BOND_XFRM_FEATURES;
	/* Only enable XFRM features if this is an active-backup config */
	if (BOND_MODE(bond) == BOND_MODE_ACTIVEBACKUP)
		bond_dev->features |= BOND_XFRM_FEATURES;
#endif /* CONFIG_XFRM_OFFLOAD */
#if IS_ENABLED(CONFIG_TLS_DEVICE)
	if (bond_sk_check(bond))
		bond_dev->features |= BOND_TLS_FEATURES;
#endif
}

/* Destroy a bonding device.
 * Must be under rtnl_lock when this function is called.
 */
static void bond_uninit(struct net_device *bond_dev)
{
	struct bonding *bond = netdev_priv(bond_dev);
	struct bond_up_slave *usable, *all;
	struct list_head *iter;
	struct slave *slave;

	bond_netpoll_cleanup(bond_dev);

	/* Release the bonded slaves */
	bond_for_each_slave(bond, slave, iter)
		__bond_release_one(bond_dev, slave->dev, true, true);
	netdev_info(bond_dev, "Released all slaves\n");

	usable = rtnl_dereference(bond->usable_slaves);
	if (usable) {
		RCU_INIT_POINTER(bond->usable_slaves, NULL);
		kfree_rcu(usable, rcu);
	}

	all = rtnl_dereference(bond->all_slaves);
	if (all) {
		RCU_INIT_POINTER(bond->all_slaves, NULL);
		kfree_rcu(all, rcu);
	}

	list_del(&bond->bond_list);

	bond_debug_unregister(bond);
}

/*------------------------- Module initialization ---------------------------*/

static int bond_check_params(struct bond_params *params)
{
	int arp_validate_value, fail_over_mac_value, primary_reselect_value, i;
	struct bond_opt_value newval;
	const struct bond_opt_value *valptr;
	int arp_all_targets_value = 0;
	u16 ad_actor_sys_prio = 0;
	u16 ad_user_port_key = 0;
	__be32 arp_target[BOND_MAX_ARP_TARGETS] = { 0 };
	int arp_ip_count;
	int bond_mode	= BOND_MODE_ROUNDROBIN;
	int xmit_hashtype = BOND_XMIT_POLICY_LAYER2;
	int lacp_fast = 0;
	int tlb_dynamic_lb;

	/* Convert string parameters. */
	if (mode) {
		bond_opt_initstr(&newval, mode);
		valptr = bond_opt_parse(bond_opt_get(BOND_OPT_MODE), &newval);
		if (!valptr) {
			pr_err("Error: Invalid bonding mode \"%s\"\n", mode);
			return -EINVAL;
		}
		bond_mode = valptr->value;
	}

	if (xmit_hash_policy) {
		if (bond_mode == BOND_MODE_ROUNDROBIN ||
		    bond_mode == BOND_MODE_ACTIVEBACKUP ||
		    bond_mode == BOND_MODE_BROADCAST) {
			pr_info("xmit_hash_policy param is irrelevant in mode %s\n",
				bond_mode_name(bond_mode));
		} else {
			bond_opt_initstr(&newval, xmit_hash_policy);
			valptr = bond_opt_parse(bond_opt_get(BOND_OPT_XMIT_HASH),
						&newval);
			if (!valptr) {
				pr_err("Error: Invalid xmit_hash_policy \"%s\"\n",
				       xmit_hash_policy);
				return -EINVAL;
			}
			xmit_hashtype = valptr->value;
		}
	}

	if (lacp_rate) {
		if (bond_mode != BOND_MODE_8023AD) {
			pr_info("lacp_rate param is irrelevant in mode %s\n",
				bond_mode_name(bond_mode));
		} else {
			bond_opt_initstr(&newval, lacp_rate);
			valptr = bond_opt_parse(bond_opt_get(BOND_OPT_LACP_RATE),
						&newval);
			if (!valptr) {
				pr_err("Error: Invalid lacp rate \"%s\"\n",
				       lacp_rate);
				return -EINVAL;
			}
			lacp_fast = valptr->value;
		}
	}

	if (ad_select) {
		bond_opt_initstr(&newval, ad_select);
		valptr = bond_opt_parse(bond_opt_get(BOND_OPT_AD_SELECT),
					&newval);
		if (!valptr) {
			pr_err("Error: Invalid ad_select \"%s\"\n", ad_select);
			return -EINVAL;
		}
		params->ad_select = valptr->value;
		if (bond_mode != BOND_MODE_8023AD)
			pr_warn("ad_select param only affects 802.3ad mode\n");
	} else {
		params->ad_select = BOND_AD_STABLE;
	}

	if (max_bonds < 0) {
		pr_warn("Warning: max_bonds (%d) not in range %d-%d, so it was reset to BOND_DEFAULT_MAX_BONDS (%d)\n",
			max_bonds, 0, INT_MAX, BOND_DEFAULT_MAX_BONDS);
		max_bonds = BOND_DEFAULT_MAX_BONDS;
	}

	if (miimon < 0) {
		pr_warn("Warning: miimon module parameter (%d), not in range 0-%d, so it was reset to 0\n",
			miimon, INT_MAX);
		miimon = 0;
	}

	if (updelay < 0) {
		pr_warn("Warning: updelay module parameter (%d), not in range 0-%d, so it was reset to 0\n",
			updelay, INT_MAX);
		updelay = 0;
	}

	if (downdelay < 0) {
		pr_warn("Warning: downdelay module parameter (%d), not in range 0-%d, so it was reset to 0\n",
			downdelay, INT_MAX);
		downdelay = 0;
	}

	if ((use_carrier != 0) && (use_carrier != 1)) {
		pr_warn("Warning: use_carrier module parameter (%d), not of valid value (0/1), so it was set to 1\n",
			use_carrier);
		use_carrier = 1;
	}

	if (num_peer_notif < 0 || num_peer_notif > 255) {
		pr_warn("Warning: num_grat_arp/num_unsol_na (%d) not in range 0-255 so it was reset to 1\n",
			num_peer_notif);
		num_peer_notif = 1;
	}

	/* reset values for 802.3ad/TLB/ALB */
	if (!bond_mode_uses_arp(bond_mode)) {
		if (!miimon) {
			pr_warn("Warning: miimon must be specified, otherwise bonding will not detect link failure, speed and duplex which are essential for 802.3ad operation\n");
			pr_warn("Forcing miimon to 100msec\n");
			miimon = BOND_DEFAULT_MIIMON;
		}
	}

	if (tx_queues < 1 || tx_queues > 255) {
		pr_warn("Warning: tx_queues (%d) should be between 1 and 255, resetting to %d\n",
			tx_queues, BOND_DEFAULT_TX_QUEUES);
		tx_queues = BOND_DEFAULT_TX_QUEUES;
	}

	if ((all_slaves_active != 0) && (all_slaves_active != 1)) {
		pr_warn("Warning: all_slaves_active module parameter (%d), not of valid value (0/1), so it was set to 0\n",
			all_slaves_active);
		all_slaves_active = 0;
	}

	if (resend_igmp < 0 || resend_igmp > 255) {
		pr_warn("Warning: resend_igmp (%d) should be between 0 and 255, resetting to %d\n",
			resend_igmp, BOND_DEFAULT_RESEND_IGMP);
		resend_igmp = BOND_DEFAULT_RESEND_IGMP;
	}

	bond_opt_initval(&newval, packets_per_slave);
	if (!bond_opt_parse(bond_opt_get(BOND_OPT_PACKETS_PER_SLAVE), &newval)) {
		pr_warn("Warning: packets_per_slave (%d) should be between 0 and %u resetting to 1\n",
			packets_per_slave, USHRT_MAX);
		packets_per_slave = 1;
	}

	if (bond_mode == BOND_MODE_ALB) {
		pr_notice("In ALB mode you might experience client disconnections upon reconnection of a link if the bonding module updelay parameter (%d msec) is incompatible with the forwarding delay time of the switch\n",
			  updelay);
	}

	if (!miimon) {
		if (updelay || downdelay) {
			/* just warn the user the up/down delay will have
			 * no effect since miimon is zero...
			 */
			pr_warn("Warning: miimon module parameter not set and updelay (%d) or downdelay (%d) module parameter is set; updelay and downdelay have no effect unless miimon is set\n",
				updelay, downdelay);
		}
	} else {
		/* don't allow arp monitoring */
		if (arp_interval) {
			pr_warn("Warning: miimon (%d) and arp_interval (%d) can't be used simultaneously, disabling ARP monitoring\n",
				miimon, arp_interval);
			arp_interval = 0;
		}

		if ((updelay % miimon) != 0) {
			pr_warn("Warning: updelay (%d) is not a multiple of miimon (%d), updelay rounded to %d ms\n",
				updelay, miimon, (updelay / miimon) * miimon);
		}

		updelay /= miimon;

		if ((downdelay % miimon) != 0) {
			pr_warn("Warning: downdelay (%d) is not a multiple of miimon (%d), downdelay rounded to %d ms\n",
				downdelay, miimon,
				(downdelay / miimon) * miimon);
		}

		downdelay /= miimon;
	}

	if (arp_interval < 0) {
		pr_warn("Warning: arp_interval module parameter (%d), not in range 0-%d, so it was reset to 0\n",
			arp_interval, INT_MAX);
		arp_interval = 0;
	}

	for (arp_ip_count = 0, i = 0;
	     (arp_ip_count < BOND_MAX_ARP_TARGETS) && arp_ip_target[i]; i++) {
		__be32 ip;

		/* not a complete check, but good enough to catch mistakes */
		if (!in4_pton(arp_ip_target[i], -1, (u8 *)&ip, -1, NULL) ||
		    !bond_is_ip_target_ok(ip)) {
			pr_warn("Warning: bad arp_ip_target module parameter (%s), ARP monitoring will not be performed\n",
				arp_ip_target[i]);
			arp_interval = 0;
		} else {
			if (bond_get_targets_ip(arp_target, ip) == -1)
				arp_target[arp_ip_count++] = ip;
			else
				pr_warn("Warning: duplicate address %pI4 in arp_ip_target, skipping\n",
					&ip);
		}
	}

	if (arp_interval && !arp_ip_count) {
		/* don't allow arping if no arp_ip_target given... */
		pr_warn("Warning: arp_interval module parameter (%d) specified without providing an arp_ip_target parameter, arp_interval was reset to 0\n",
			arp_interval);
		arp_interval = 0;
	}

	if (arp_validate) {
		if (!arp_interval) {
			pr_err("arp_validate requires arp_interval\n");
			return -EINVAL;
		}

		bond_opt_initstr(&newval, arp_validate);
		valptr = bond_opt_parse(bond_opt_get(BOND_OPT_ARP_VALIDATE),
					&newval);
		if (!valptr) {
			pr_err("Error: invalid arp_validate \"%s\"\n",
			       arp_validate);
			return -EINVAL;
		}
		arp_validate_value = valptr->value;
	} else {
		arp_validate_value = 0;
	}

	if (arp_all_targets) {
		bond_opt_initstr(&newval, arp_all_targets);
		valptr = bond_opt_parse(bond_opt_get(BOND_OPT_ARP_ALL_TARGETS),
					&newval);
		if (!valptr) {
			pr_err("Error: invalid arp_all_targets_value \"%s\"\n",
			       arp_all_targets);
			arp_all_targets_value = 0;
		} else {
			arp_all_targets_value = valptr->value;
		}
	}

	if (miimon) {
		pr_info("MII link monitoring set to %d ms\n", miimon);
	} else if (arp_interval) {
		valptr = bond_opt_get_val(BOND_OPT_ARP_VALIDATE,
					  arp_validate_value);
		pr_info("ARP monitoring set to %d ms, validate %s, with %d target(s):",
			arp_interval, valptr->string, arp_ip_count);

		for (i = 0; i < arp_ip_count; i++)
			pr_cont(" %s", arp_ip_target[i]);

		pr_cont("\n");

	} else if (max_bonds) {
		/* miimon and arp_interval not set, we need one so things
		 * work as expected, see bonding.txt for details
		 */
		pr_debug("Warning: either miimon or arp_interval and arp_ip_target module parameters must be specified, otherwise bonding will not detect link failures! see bonding.txt for details\n");
	}

	if (primary && !bond_mode_uses_primary(bond_mode)) {
		/* currently, using a primary only makes sense
		 * in active backup, TLB or ALB modes
		 */
		pr_warn("Warning: %s primary device specified but has no effect in %s mode\n",
			primary, bond_mode_name(bond_mode));
		primary = NULL;
	}

	if (primary && primary_reselect) {
		bond_opt_initstr(&newval, primary_reselect);
		valptr = bond_opt_parse(bond_opt_get(BOND_OPT_PRIMARY_RESELECT),
					&newval);
		if (!valptr) {
			pr_err("Error: Invalid primary_reselect \"%s\"\n",
			       primary_reselect);
			return -EINVAL;
		}
		primary_reselect_value = valptr->value;
	} else {
		primary_reselect_value = BOND_PRI_RESELECT_ALWAYS;
	}

	if (fail_over_mac) {
		bond_opt_initstr(&newval, fail_over_mac);
		valptr = bond_opt_parse(bond_opt_get(BOND_OPT_FAIL_OVER_MAC),
					&newval);
		if (!valptr) {
			pr_err("Error: invalid fail_over_mac \"%s\"\n",
			       fail_over_mac);
			return -EINVAL;
		}
		fail_over_mac_value = valptr->value;
		if (bond_mode != BOND_MODE_ACTIVEBACKUP)
			pr_warn("Warning: fail_over_mac only affects active-backup mode\n");
	} else {
		fail_over_mac_value = BOND_FOM_NONE;
	}

	bond_opt_initstr(&newval, "default");
	valptr = bond_opt_parse(
			bond_opt_get(BOND_OPT_AD_ACTOR_SYS_PRIO),
				     &newval);
	if (!valptr) {
		pr_err("Error: No ad_actor_sys_prio default value");
		return -EINVAL;
	}
	ad_actor_sys_prio = valptr->value;

	valptr = bond_opt_parse(bond_opt_get(BOND_OPT_AD_USER_PORT_KEY),
				&newval);
	if (!valptr) {
		pr_err("Error: No ad_user_port_key default value");
		return -EINVAL;
	}
	ad_user_port_key = valptr->value;

	bond_opt_initstr(&newval, "default");
	valptr = bond_opt_parse(bond_opt_get(BOND_OPT_TLB_DYNAMIC_LB), &newval);
	if (!valptr) {
		pr_err("Error: No tlb_dynamic_lb default value");
		return -EINVAL;
	}
	tlb_dynamic_lb = valptr->value;

	if (lp_interval == 0) {
		pr_warn("Warning: ip_interval must be between 1 and %d, so it was reset to %d\n",
			INT_MAX, BOND_ALB_DEFAULT_LP_INTERVAL);
		lp_interval = BOND_ALB_DEFAULT_LP_INTERVAL;
	}

	/* fill params struct with the proper values */
	params->mode = bond_mode;
	params->xmit_policy = xmit_hashtype;
	params->miimon = miimon;
	params->num_peer_notif = num_peer_notif;
	params->arp_interval = arp_interval;
	params->arp_validate = arp_validate_value;
	params->arp_all_targets = arp_all_targets_value;
	params->missed_max = 2;
	params->updelay = updelay;
	params->downdelay = downdelay;
	params->peer_notif_delay = 0;
	params->use_carrier = use_carrier;
	params->lacp_active = 1;
	params->lacp_fast = lacp_fast;
	params->primary[0] = 0;
	params->primary_reselect = primary_reselect_value;
	params->fail_over_mac = fail_over_mac_value;
	params->tx_queues = tx_queues;
	params->all_slaves_active = all_slaves_active;
	params->resend_igmp = resend_igmp;
	params->min_links = min_links;
	params->lp_interval = lp_interval;
	params->packets_per_slave = packets_per_slave;
	params->tlb_dynamic_lb = tlb_dynamic_lb;
	params->ad_actor_sys_prio = ad_actor_sys_prio;
	eth_zero_addr(params->ad_actor_system);
	params->ad_user_port_key = ad_user_port_key;
	if (packets_per_slave > 0) {
		params->reciprocal_packets_per_slave =
			reciprocal_value(packets_per_slave);
	} else {
		/* reciprocal_packets_per_slave is unused if
		 * packets_per_slave is 0 or 1, just initialize it
		 */
		params->reciprocal_packets_per_slave =
			(struct reciprocal_value) { 0 };
	}

	if (primary)
		strscpy_pad(params->primary, primary, sizeof(params->primary));

	memcpy(params->arp_targets, arp_target, sizeof(arp_target));
#if IS_ENABLED(CONFIG_IPV6)
	memset(params->ns_targets, 0, sizeof(struct in6_addr) * BOND_MAX_NS_TARGETS);
#endif

	return 0;
}

/* Called from registration process */
static int bond_init(struct net_device *bond_dev)
{
	struct bonding *bond = netdev_priv(bond_dev);
	struct bond_net *bn = net_generic(dev_net(bond_dev), bond_net_id);

	netdev_dbg(bond_dev, "Begin bond_init\n");

	bond->wq = alloc_ordered_workqueue(bond_dev->name, WQ_MEM_RECLAIM);
	if (!bond->wq)
		return -ENOMEM;

	spin_lock_init(&bond->stats_lock);
	netdev_lockdep_set_classes(bond_dev);

	list_add_tail(&bond->bond_list, &bn->dev_list);

	bond_prepare_sysfs_group(bond);

	bond_debug_register(bond);

	/* Ensure valid dev_addr */
	if (is_zero_ether_addr(bond_dev->dev_addr) &&
	    bond_dev->addr_assign_type == NET_ADDR_PERM)
		eth_hw_addr_random(bond_dev);

	return 0;
}

unsigned int bond_get_num_tx_queues(void)
{
	return tx_queues;
}

/* Create a new bond based on the specified name and bonding parameters.
 * If name is NULL, obtain a suitable "bond%d" name for us.
 * Caller must NOT hold rtnl_lock; we need to release it here before we
 * set up our sysfs entries.
 */
int bond_create(struct net *net, const char *name)
{
	struct net_device *bond_dev;
	struct bonding *bond;
	int res = -ENOMEM;

	rtnl_lock();

	bond_dev = alloc_netdev_mq(sizeof(struct bonding),
				   name ? name : "bond%d", NET_NAME_UNKNOWN,
				   bond_setup, tx_queues);
	if (!bond_dev)
		goto out;

	bond = netdev_priv(bond_dev);
	dev_net_set(bond_dev, net);
	bond_dev->rtnl_link_ops = &bond_link_ops;

	res = register_netdevice(bond_dev);
	if (res < 0) {
		free_netdev(bond_dev);
		goto out;
	}

	netif_carrier_off(bond_dev);

	bond_work_init_all(bond);

out:
	rtnl_unlock();
	return res;
}

static int __net_init bond_net_init(struct net *net)
{
	struct bond_net *bn = net_generic(net, bond_net_id);

	bn->net = net;
	INIT_LIST_HEAD(&bn->dev_list);

	bond_create_proc_dir(bn);
	bond_create_sysfs(bn);

	return 0;
}

static void __net_exit bond_net_exit_batch(struct list_head *net_list)
{
	struct bond_net *bn;
	struct net *net;
	LIST_HEAD(list);

	list_for_each_entry(net, net_list, exit_list) {
		bn = net_generic(net, bond_net_id);
		bond_destroy_sysfs(bn);
	}

	/* Kill off any bonds created after unregistering bond rtnl ops */
	rtnl_lock();
	list_for_each_entry(net, net_list, exit_list) {
		struct bonding *bond, *tmp_bond;

		bn = net_generic(net, bond_net_id);
		list_for_each_entry_safe(bond, tmp_bond, &bn->dev_list, bond_list)
			unregister_netdevice_queue(bond->dev, &list);
	}
	unregister_netdevice_many(&list);
	rtnl_unlock();

	list_for_each_entry(net, net_list, exit_list) {
		bn = net_generic(net, bond_net_id);
		bond_destroy_proc_dir(bn);
	}
}

static struct pernet_operations bond_net_ops = {
	.init = bond_net_init,
	.exit_batch = bond_net_exit_batch,
	.id   = &bond_net_id,
	.size = sizeof(struct bond_net),
};

static int __init bonding_init(void)
{
	int i;
	int res;

	res = bond_check_params(&bonding_defaults);
	if (res)
		goto out;

	res = register_pernet_subsys(&bond_net_ops);
	if (res)
		goto out;

	res = bond_netlink_init();
	if (res)
		goto err_link;

	bond_create_debugfs();

	for (i = 0; i < max_bonds; i++) {
		res = bond_create(&init_net, NULL);
		if (res)
			goto err;
	}

	skb_flow_dissector_init(&flow_keys_bonding,
				flow_keys_bonding_keys,
				ARRAY_SIZE(flow_keys_bonding_keys));

	register_netdevice_notifier(&bond_netdev_notifier);
out:
	return res;
err:
	bond_destroy_debugfs();
	bond_netlink_fini();
err_link:
	unregister_pernet_subsys(&bond_net_ops);
	goto out;

}

static void __exit bonding_exit(void)
{
	unregister_netdevice_notifier(&bond_netdev_notifier);

	bond_destroy_debugfs();

	bond_netlink_fini();
	unregister_pernet_subsys(&bond_net_ops);

#ifdef CONFIG_NET_POLL_CONTROLLER
	/* Make sure we don't have an imbalance on our netpoll blocking */
	WARN_ON(atomic_read(&netpoll_block_tx));
#endif
}

module_init(bonding_init);
module_exit(bonding_exit);
MODULE_LICENSE("GPL");
MODULE_DESCRIPTION(DRV_DESCRIPTION);
MODULE_AUTHOR("Thomas Davis, tadavis@lbl.gov and many others");<|MERGE_RESOLUTION|>--- conflicted
+++ resolved
@@ -3247,11 +3247,7 @@
 		goto out;
 
 	saddr = &combined->ip6.saddr;
-<<<<<<< HEAD
-	daddr = &combined->ip6.saddr;
-=======
 	daddr = &combined->ip6.daddr;
->>>>>>> 7dd250ec
 
 	slave_dbg(bond->dev, slave->dev, "%s: %s/%d av %d sv %d sip %pI6c tip %pI6c\n",
 		  __func__, slave->dev->name, bond_slave_state(slave),
