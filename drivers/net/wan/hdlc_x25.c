--- conflicted
+++ resolved
@@ -89,10 +89,6 @@
 	}
 
 	skb_push(skb, 1);
-<<<<<<< HEAD
-	skb_reset_network_header(skb);
-=======
->>>>>>> 7d2a07b7
 
 	ptr  = skb->data;
 	*ptr = X25_IFACE_DATA;
@@ -107,18 +103,6 @@
 static void x25_data_transmit(struct net_device *dev, struct sk_buff *skb)
 {
 	hdlc_device *hdlc = dev_to_hdlc(dev);
-<<<<<<< HEAD
-
-	skb_reset_network_header(skb);
-	skb->protocol = hdlc_type_trans(skb, dev);
-
-	if (dev_nit_active(dev))
-		dev_queue_xmit_nit(skb, dev);
-
-	hdlc->xmit(skb, dev); /* Ignore return value :-( */
-}
-=======
->>>>>>> 7d2a07b7
 
 	skb_reset_network_header(skb);
 	skb->protocol = hdlc_type_trans(skb, dev);
@@ -153,13 +137,8 @@
 	switch (skb->data[0]) {
 	case X25_IFACE_DATA:	/* Data to be transmitted */
 		skb_pull(skb, 1);
-<<<<<<< HEAD
-		skb_reset_network_header(skb);
-		if ((result = lapb_data_request(dev, skb)) != LAPB_OK)
-=======
 		result = lapb_data_request(dev, skb);
 		if (result != LAPB_OK)
->>>>>>> 7d2a07b7
 			dev_kfree_skb(skb);
 		spin_unlock_bh(&x25st->up_lock);
 		return NETDEV_TX_OK;
