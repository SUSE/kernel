/****************************************************************************
 * Driver for Solarflare Solarstorm network controllers and boards
 * Copyright 2005-2006 Fen Systems Ltd.
 * Copyright 2005-2008 Solarflare Communications Inc.
 *
 * This program is free software; you can redistribute it and/or modify it
 * under the terms of the GNU General Public License version 2 as published
 * by the Free Software Foundation, incorporated herein by reference.
 */

#include <linux/socket.h>
#include <linux/in.h>
#include <linux/ip.h>
#include <linux/tcp.h>
#include <linux/udp.h>
#include <net/ip.h>
#include <net/checksum.h>
#include "net_driver.h"
#include "rx.h"
#include "efx.h"
#include "falcon.h"
#include "selftest.h"
#include "workarounds.h"

/* Number of RX descriptors pushed at once. */
#define EFX_RX_BATCH  8

/* Size of buffer allocated for skb header area. */
#define EFX_SKB_HEADERS  64u

/*
 * rx_alloc_method - RX buffer allocation method
 *
 * This driver supports two methods for allocating and using RX buffers:
 * each RX buffer may be backed by an skb or by an order-n page.
 *
 * When LRO is in use then the second method has a lower overhead,
 * since we don't have to allocate then free skbs on reassembled frames.
 *
 * Values:
 *   - RX_ALLOC_METHOD_AUTO = 0
 *   - RX_ALLOC_METHOD_SKB  = 1
 *   - RX_ALLOC_METHOD_PAGE = 2
 *
 * The heuristic for %RX_ALLOC_METHOD_AUTO is a simple hysteresis count
 * controlled by the parameters below.
 *
 *   - Since pushing and popping descriptors are separated by the rx_queue
 *     size, so the watermarks should be ~rxd_size.
 *   - The performance win by using page-based allocation for LRO is less
 *     than the performance hit of using page-based allocation of non-LRO,
 *     so the watermarks should reflect this.
 *
 * Per channel we maintain a single variable, updated by each channel:
 *
 *   rx_alloc_level += (lro_performed ? RX_ALLOC_FACTOR_LRO :
 *                      RX_ALLOC_FACTOR_SKB)
 * Per NAPI poll interval, we constrain rx_alloc_level to 0..MAX (which
 * limits the hysteresis), and update the allocation strategy:
 *
 *   rx_alloc_method = (rx_alloc_level > RX_ALLOC_LEVEL_LRO ?
 *                      RX_ALLOC_METHOD_PAGE : RX_ALLOC_METHOD_SKB)
 */
static int rx_alloc_method = RX_ALLOC_METHOD_PAGE;

#define RX_ALLOC_LEVEL_LRO 0x2000
#define RX_ALLOC_LEVEL_MAX 0x3000
#define RX_ALLOC_FACTOR_LRO 1
#define RX_ALLOC_FACTOR_SKB (-2)

/* This is the percentage fill level below which new RX descriptors
 * will be added to the RX descriptor ring.
 */
static unsigned int rx_refill_threshold = 90;

/* This is the percentage fill level to which an RX queue will be refilled
 * when the "RX refill threshold" is reached.
 */
static unsigned int rx_refill_limit = 95;

/*
 * RX maximum head room required.
 *
 * This must be at least 1 to prevent overflow and at least 2 to allow
 * pipelined receives.
 */
#define EFX_RXD_HEAD_ROOM 2

static inline unsigned int efx_rx_buf_offset(struct efx_rx_buffer *buf)
{
	/* Offset is always within one page, so we don't need to consider
	 * the page order.
	 */
	return (__force unsigned long) buf->data & (PAGE_SIZE - 1);
}
static inline unsigned int efx_rx_buf_size(struct efx_nic *efx)
{
	return PAGE_SIZE << efx->rx_buffer_order;
}


/**
 * efx_init_rx_buffer_skb - create new RX buffer using skb-based allocation
 *
 * @rx_queue:		Efx RX queue
 * @rx_buf:		RX buffer structure to populate
 *
 * This allocates memory for a new receive buffer, maps it for DMA,
 * and populates a struct efx_rx_buffer with the relevant
 * information.  Return a negative error code or 0 on success.
 */
static int efx_init_rx_buffer_skb(struct efx_rx_queue *rx_queue,
				  struct efx_rx_buffer *rx_buf)
{
	struct efx_nic *efx = rx_queue->efx;
	struct net_device *net_dev = efx->net_dev;
	int skb_len = efx->rx_buffer_len;

	rx_buf->skb = netdev_alloc_skb(net_dev, skb_len);
	if (unlikely(!rx_buf->skb))
		return -ENOMEM;

	/* Adjust the SKB for padding and checksum */
	skb_reserve(rx_buf->skb, NET_IP_ALIGN);
	rx_buf->len = skb_len - NET_IP_ALIGN;
	rx_buf->data = (char *)rx_buf->skb->data;
	rx_buf->skb->ip_summed = CHECKSUM_UNNECESSARY;

	rx_buf->dma_addr = pci_map_single(efx->pci_dev,
					  rx_buf->data, rx_buf->len,
					  PCI_DMA_FROMDEVICE);

	if (unlikely(pci_dma_mapping_error(efx->pci_dev, rx_buf->dma_addr))) {
		dev_kfree_skb_any(rx_buf->skb);
		rx_buf->skb = NULL;
		return -EIO;
	}

	return 0;
}

/**
 * efx_init_rx_buffer_page - create new RX buffer using page-based allocation
 *
 * @rx_queue:		Efx RX queue
 * @rx_buf:		RX buffer structure to populate
 *
 * This allocates memory for a new receive buffer, maps it for DMA,
 * and populates a struct efx_rx_buffer with the relevant
 * information.  Return a negative error code or 0 on success.
 */
static int efx_init_rx_buffer_page(struct efx_rx_queue *rx_queue,
				   struct efx_rx_buffer *rx_buf)
{
	struct efx_nic *efx = rx_queue->efx;
	int bytes, space, offset;

	bytes = efx->rx_buffer_len - EFX_PAGE_IP_ALIGN;

	/* If there is space left in the previously allocated page,
	 * then use it. Otherwise allocate a new one */
	rx_buf->page = rx_queue->buf_page;
	if (rx_buf->page == NULL) {
		dma_addr_t dma_addr;

		rx_buf->page = alloc_pages(__GFP_COLD | __GFP_COMP | GFP_ATOMIC,
					   efx->rx_buffer_order);
		if (unlikely(rx_buf->page == NULL))
			return -ENOMEM;

		dma_addr = pci_map_page(efx->pci_dev, rx_buf->page,
					0, efx_rx_buf_size(efx),
					PCI_DMA_FROMDEVICE);

		if (unlikely(pci_dma_mapping_error(efx->pci_dev, dma_addr))) {
			__free_pages(rx_buf->page, efx->rx_buffer_order);
			rx_buf->page = NULL;
			return -EIO;
		}

		rx_queue->buf_page = rx_buf->page;
		rx_queue->buf_dma_addr = dma_addr;
		rx_queue->buf_data = (page_address(rx_buf->page) +
				      EFX_PAGE_IP_ALIGN);
	}

	rx_buf->len = bytes;
	rx_buf->data = rx_queue->buf_data;
	offset = efx_rx_buf_offset(rx_buf);
	rx_buf->dma_addr = rx_queue->buf_dma_addr + offset;

	/* Try to pack multiple buffers per page */
	if (efx->rx_buffer_order == 0) {
		/* The next buffer starts on the next 512 byte boundary */
		rx_queue->buf_data += ((bytes + 0x1ff) & ~0x1ff);
		offset += ((bytes + 0x1ff) & ~0x1ff);

		space = efx_rx_buf_size(efx) - offset;
		if (space >= bytes) {
			/* Refs dropped on kernel releasing each skb */
			get_page(rx_queue->buf_page);
			goto out;
		}
	}

	/* This is the final RX buffer for this page, so mark it for
	 * unmapping */
	rx_queue->buf_page = NULL;
	rx_buf->unmap_addr = rx_queue->buf_dma_addr;

 out:
	return 0;
}

/* This allocates memory for a new receive buffer, maps it for DMA,
 * and populates a struct efx_rx_buffer with the relevant
 * information.
 */
static int efx_init_rx_buffer(struct efx_rx_queue *rx_queue,
			      struct efx_rx_buffer *new_rx_buf)
{
	int rc = 0;

	if (rx_queue->channel->rx_alloc_push_pages) {
		new_rx_buf->skb = NULL;
		rc = efx_init_rx_buffer_page(rx_queue, new_rx_buf);
		rx_queue->alloc_page_count++;
	} else {
		new_rx_buf->page = NULL;
		rc = efx_init_rx_buffer_skb(rx_queue, new_rx_buf);
		rx_queue->alloc_skb_count++;
	}

	if (unlikely(rc < 0))
		EFX_LOG_RL(rx_queue->efx, "%s RXQ[%d] =%d\n", __func__,
			   rx_queue->queue, rc);
	return rc;
}

static void efx_unmap_rx_buffer(struct efx_nic *efx,
				struct efx_rx_buffer *rx_buf)
{
	if (rx_buf->page) {
		EFX_BUG_ON_PARANOID(rx_buf->skb);
		if (rx_buf->unmap_addr) {
			pci_unmap_page(efx->pci_dev, rx_buf->unmap_addr,
				       efx_rx_buf_size(efx),
				       PCI_DMA_FROMDEVICE);
			rx_buf->unmap_addr = 0;
		}
	} else if (likely(rx_buf->skb)) {
		pci_unmap_single(efx->pci_dev, rx_buf->dma_addr,
				 rx_buf->len, PCI_DMA_FROMDEVICE);
	}
}

static void efx_free_rx_buffer(struct efx_nic *efx,
			       struct efx_rx_buffer *rx_buf)
{
	if (rx_buf->page) {
		__free_pages(rx_buf->page, efx->rx_buffer_order);
		rx_buf->page = NULL;
	} else if (likely(rx_buf->skb)) {
		dev_kfree_skb_any(rx_buf->skb);
		rx_buf->skb = NULL;
	}
}

static void efx_fini_rx_buffer(struct efx_rx_queue *rx_queue,
			       struct efx_rx_buffer *rx_buf)
{
	efx_unmap_rx_buffer(rx_queue->efx, rx_buf);
	efx_free_rx_buffer(rx_queue->efx, rx_buf);
}

/**
 * efx_fast_push_rx_descriptors - push new RX descriptors quickly
 * @rx_queue:		RX descriptor queue
 * @retry:              Recheck the fill level
 * This will aim to fill the RX descriptor queue up to
 * @rx_queue->@fast_fill_limit. If there is insufficient atomic
 * memory to do so, the caller should retry.
 */
static int __efx_fast_push_rx_descriptors(struct efx_rx_queue *rx_queue,
					  int retry)
{
	struct efx_rx_buffer *rx_buf;
	unsigned fill_level, index;
	int i, space, rc = 0;

	/* Calculate current fill level.  Do this outside the lock,
	 * because most of the time we'll end up not wanting to do the
	 * fill anyway.
	 */
	fill_level = (rx_queue->added_count - rx_queue->removed_count);
	EFX_BUG_ON_PARANOID(fill_level >
			    rx_queue->efx->type->rxd_ring_mask + 1);

	/* Don't fill if we don't need to */
	if (fill_level >= rx_queue->fast_fill_trigger)
		return 0;

	/* Record minimum fill level */
	if (unlikely(fill_level < rx_queue->min_fill)) {
		if (fill_level)
			rx_queue->min_fill = fill_level;
	}

	/* Acquire RX add lock.  If this lock is contended, then a fast
	 * fill must already be in progress (e.g. in the refill
	 * tasklet), so we don't need to do anything
	 */
	if (!spin_trylock_bh(&rx_queue->add_lock))
		return -1;

 retry:
	/* Recalculate current fill level now that we have the lock */
	fill_level = (rx_queue->added_count - rx_queue->removed_count);
	EFX_BUG_ON_PARANOID(fill_level >
			    rx_queue->efx->type->rxd_ring_mask + 1);
	space = rx_queue->fast_fill_limit - fill_level;
	if (space < EFX_RX_BATCH)
		goto out_unlock;

	EFX_TRACE(rx_queue->efx, "RX queue %d fast-filling descriptor ring from"
		  " level %d to level %d using %s allocation\n",
		  rx_queue->queue, fill_level, rx_queue->fast_fill_limit,
		  rx_queue->channel->rx_alloc_push_pages ? "page" : "skb");

	do {
		for (i = 0; i < EFX_RX_BATCH; ++i) {
			index = (rx_queue->added_count &
				 rx_queue->efx->type->rxd_ring_mask);
			rx_buf = efx_rx_buffer(rx_queue, index);
			rc = efx_init_rx_buffer(rx_queue, rx_buf);
			if (unlikely(rc))
				goto out;
			++rx_queue->added_count;
		}
	} while ((space -= EFX_RX_BATCH) >= EFX_RX_BATCH);

	EFX_TRACE(rx_queue->efx, "RX queue %d fast-filled descriptor ring "
		  "to level %d\n", rx_queue->queue,
		  rx_queue->added_count - rx_queue->removed_count);

 out:
	/* Send write pointer to card. */
	falcon_notify_rx_desc(rx_queue);

	/* If the fast fill is running inside from the refill tasklet, then
	 * for SMP systems it may be running on a different CPU to
	 * RX event processing, which means that the fill level may now be
	 * out of date. */
	if (unlikely(retry && (rc == 0)))
		goto retry;

 out_unlock:
	spin_unlock_bh(&rx_queue->add_lock);

	return rc;
}

/**
 * efx_fast_push_rx_descriptors - push new RX descriptors quickly
 * @rx_queue:		RX descriptor queue
 *
 * This will aim to fill the RX descriptor queue up to
 * @rx_queue->@fast_fill_limit.  If there is insufficient memory to do so,
 * it will schedule a work item to immediately continue the fast fill
 */
void efx_fast_push_rx_descriptors(struct efx_rx_queue *rx_queue)
{
	int rc;

	rc = __efx_fast_push_rx_descriptors(rx_queue, 0);
	if (unlikely(rc)) {
		/* Schedule the work item to run immediately. The hope is
		 * that work is immediately pending to free some memory
		 * (e.g. an RX event or TX completion)
		 */
		efx_schedule_slow_fill(rx_queue, 0);
	}
}

void efx_rx_work(struct work_struct *data)
{
	struct efx_rx_queue *rx_queue;
	int rc;

	rx_queue = container_of(data, struct efx_rx_queue, work.work);

	if (unlikely(!rx_queue->channel->enabled))
		return;

	EFX_TRACE(rx_queue->efx, "RX queue %d worker thread executing on CPU "
		  "%d\n", rx_queue->queue, raw_smp_processor_id());

	++rx_queue->slow_fill_count;
	/* Push new RX descriptors, allowing at least 1 jiffy for
	 * the kernel to free some more memory. */
	rc = __efx_fast_push_rx_descriptors(rx_queue, 1);
	if (rc)
		efx_schedule_slow_fill(rx_queue, 1);
}

static void efx_rx_packet__check_len(struct efx_rx_queue *rx_queue,
				     struct efx_rx_buffer *rx_buf,
				     int len, bool *discard,
				     bool *leak_packet)
{
	struct efx_nic *efx = rx_queue->efx;
	unsigned max_len = rx_buf->len - efx->type->rx_buffer_padding;

	if (likely(len <= max_len))
		return;

	/* The packet must be discarded, but this is only a fatal error
	 * if the caller indicated it was
	 */
	*discard = true;

	if ((len > rx_buf->len) && EFX_WORKAROUND_8071(efx)) {
		EFX_ERR_RL(efx, " RX queue %d seriously overlength "
			   "RX event (0x%x > 0x%x+0x%x). Leaking\n",
			   rx_queue->queue, len, max_len,
			   efx->type->rx_buffer_padding);
		/* If this buffer was skb-allocated, then the meta
		 * data at the end of the skb will be trashed. So
		 * we have no choice but to leak the fragment.
		 */
		*leak_packet = (rx_buf->skb != NULL);
		efx_schedule_reset(efx, RESET_TYPE_RX_RECOVERY);
	} else {
		EFX_ERR_RL(efx, " RX queue %d overlength RX event "
			   "(0x%x > 0x%x)\n", rx_queue->queue, len, max_len);
	}

	rx_queue->channel->n_rx_overlength++;
}

/* Pass a received packet up through the generic LRO stack
 *
 * Handles driverlink veto, and passes the fragment up via
 * the appropriate LRO method
 */
static void efx_rx_packet_lro(struct efx_channel *channel,
			      struct efx_rx_buffer *rx_buf)
{
<<<<<<< HEAD
	struct efx_nic *efx = channel->efx;
	struct net_lro_mgr *lro_mgr = &channel->lro_mgr;
	void *priv = channel;
	enum efx_veto veto;

	/* It would be faster if we had access to packets at the
	 * other side of generic LRO. Unfortunately, there isn't
	 * an obvious interface to this, so veto packets before LRO */
	veto = EFX_DL_CALLBACK(efx, rx_packet, rx_buf->data, rx_buf->len);
	if (unlikely(veto)) {
		EFX_DL_LOG(efx, "LRO RX vetoed by driverlink %s driver\n",
			   efx->dl_cb_dev.rx_packet->driver->name);
		/* Free the buffer now */
		efx_free_rx_buffer(efx, rx_buf);
		return;
	}
=======
	struct napi_struct *napi = &channel->napi_str;
>>>>>>> 0882e8dd

	/* Pass the skb/page into the LRO engine */
	if (rx_buf->page) {
		struct napi_gro_fraginfo info;

		info.frags[0].page = rx_buf->page;
		info.frags[0].page_offset = efx_rx_buf_offset(rx_buf);
		info.frags[0].size = rx_buf->len;
		info.nr_frags = 1;
		info.ip_summed = CHECKSUM_UNNECESSARY;
		info.len = rx_buf->len;

		napi_gro_frags(napi, &info);

		EFX_BUG_ON_PARANOID(rx_buf->skb);
		rx_buf->page = NULL;
	} else {
		EFX_BUG_ON_PARANOID(!rx_buf->skb);

		napi_gro_receive(napi, rx_buf->skb);
		rx_buf->skb = NULL;
	}
}

void efx_rx_packet(struct efx_rx_queue *rx_queue, unsigned int index,
		   unsigned int len, bool checksummed, bool discard)
{
	struct efx_nic *efx = rx_queue->efx;
	struct efx_rx_buffer *rx_buf;
	bool leak_packet = false;

	rx_buf = efx_rx_buffer(rx_queue, index);
	EFX_BUG_ON_PARANOID(!rx_buf->data);
	EFX_BUG_ON_PARANOID(rx_buf->skb && rx_buf->page);
	EFX_BUG_ON_PARANOID(!(rx_buf->skb || rx_buf->page));

	/* This allows the refill path to post another buffer.
	 * EFX_RXD_HEAD_ROOM ensures that the slot we are using
	 * isn't overwritten yet.
	 */
	rx_queue->removed_count++;

	/* Validate the length encoded in the event vs the descriptor pushed */
	efx_rx_packet__check_len(rx_queue, rx_buf, len,
				 &discard, &leak_packet);

	EFX_TRACE(efx, "RX queue %d received id %x at %llx+%x %s%s\n",
		  rx_queue->queue, index,
		  (unsigned long long)rx_buf->dma_addr, len,
		  (checksummed ? " [SUMMED]" : ""),
		  (discard ? " [DISCARD]" : ""));

	/* Discard packet, if instructed to do so */
	if (unlikely(discard)) {
		if (unlikely(leak_packet))
			rx_queue->channel->n_skbuff_leaks++;
		else
			/* We haven't called efx_unmap_rx_buffer yet,
			 * so fini the entire rx_buffer here */
			efx_fini_rx_buffer(rx_queue, rx_buf);
		return;
	}

	/* Release card resources - assumes all RX buffers consumed in-order
	 * per RX queue
	 */
	efx_unmap_rx_buffer(efx, rx_buf);

	/* Prefetch nice and early so data will (hopefully) be in cache by
	 * the time we look at it.
	 */
	prefetch(rx_buf->data);

	/* Pipeline receives so that we give time for packet headers to be
	 * prefetched into cache.
	 */
	rx_buf->len = len;
	if (rx_queue->channel->rx_pkt)
		__efx_rx_packet(rx_queue->channel,
				rx_queue->channel->rx_pkt,
				rx_queue->channel->rx_pkt_csummed);
	rx_queue->channel->rx_pkt = rx_buf;
	rx_queue->channel->rx_pkt_csummed = checksummed;
}

/* Handle a received packet.  Second half: Touches packet payload. */
void __efx_rx_packet(struct efx_channel *channel,
		     struct efx_rx_buffer *rx_buf, bool checksummed)
{
	struct efx_nic *efx = channel->efx;
	enum efx_veto veto;
	struct sk_buff *skb;

	/* If we're in loopback test, then pass the packet directly to the
	 * loopback layer, and free the rx_buf here
	 */
	if (unlikely(efx->loopback_selftest)) {
		efx_loopback_rx_packet(efx, rx_buf->data, rx_buf->len);
		efx_free_rx_buffer(efx, rx_buf);
		goto done;
	}

	if (rx_buf->skb) {
		prefetch(skb_shinfo(rx_buf->skb));

		skb_put(rx_buf->skb, rx_buf->len);

		/* Move past the ethernet header. rx_buf->data still points
		 * at the ethernet header */
		rx_buf->skb->protocol = eth_type_trans(rx_buf->skb,
						       efx->net_dev);
	}

	if (likely(checksummed || rx_buf->page)) {
		efx_rx_packet_lro(channel, rx_buf);
		goto done;
	}

<<<<<<< HEAD
	/* Allow callback to veto the packet */
	veto = EFX_DL_CALLBACK(efx, rx_packet, rx_buf->data, rx_buf->len);
	if (unlikely(veto)) {
		EFX_DL_LOG(efx, "RX vetoed by driverlink %s driver\n",
			   efx->dl_cb_dev.rx_packet->driver->name);
		/* Free the buffer now */
		efx_free_rx_buffer(efx, rx_buf);
		goto done;
	}

	/* Form an skb if required */
	if (rx_buf->page) {
		int hdr_len = min(rx_buf->len, EFX_SKB_HEADERS);
		skb = efx_rx_mk_skb(rx_buf, efx, hdr_len);
		if (unlikely(skb == NULL)) {
			efx_free_rx_buffer(efx, rx_buf);
			goto done;
		}
	} else {
		/* We now own the SKB */
		skb = rx_buf->skb;
		rx_buf->skb = NULL;
	}
=======
	/* We now own the SKB */
	skb = rx_buf->skb;
	rx_buf->skb = NULL;
>>>>>>> 0882e8dd

	EFX_BUG_ON_PARANOID(rx_buf->page);
	EFX_BUG_ON_PARANOID(rx_buf->skb);
	EFX_BUG_ON_PARANOID(!skb);

	/* Set the SKB flags */
	skb->ip_summed = CHECKSUM_NONE;

	skb_record_rx_queue(skb, channel->channel);

	/* Pass the packet up */
	netif_receive_skb(skb);

	/* Update allocation strategy method */
	channel->rx_alloc_level += RX_ALLOC_FACTOR_SKB;

done:
	;
}

void efx_rx_strategy(struct efx_channel *channel)
{
	enum efx_rx_alloc_method method = rx_alloc_method;

	/* Only makes sense to use page based allocation if LRO is enabled */
	if (!(channel->efx->net_dev->features & NETIF_F_GRO)) {
		method = RX_ALLOC_METHOD_SKB;
	} else if (method == RX_ALLOC_METHOD_AUTO) {
		/* Constrain the rx_alloc_level */
		if (channel->rx_alloc_level < 0)
			channel->rx_alloc_level = 0;
		else if (channel->rx_alloc_level > RX_ALLOC_LEVEL_MAX)
			channel->rx_alloc_level = RX_ALLOC_LEVEL_MAX;

		/* Decide on the allocation method */
		method = ((channel->rx_alloc_level > RX_ALLOC_LEVEL_LRO) ?
			  RX_ALLOC_METHOD_PAGE : RX_ALLOC_METHOD_SKB);
	}

	/* Push the option */
	channel->rx_alloc_push_pages = (method == RX_ALLOC_METHOD_PAGE);
}

int efx_probe_rx_queue(struct efx_rx_queue *rx_queue)
{
	struct efx_nic *efx = rx_queue->efx;
	unsigned int rxq_size;
	int rc;

	EFX_LOG(efx, "creating RX queue %d\n", rx_queue->queue);

	/* Allocate RX buffers */
	rxq_size = (efx->type->rxd_ring_mask + 1) * sizeof(*rx_queue->buffer);
	rx_queue->buffer = kzalloc(rxq_size, GFP_KERNEL);
	if (!rx_queue->buffer)
		return -ENOMEM;

	rc = falcon_probe_rx(rx_queue);
	if (rc) {
		kfree(rx_queue->buffer);
		rx_queue->buffer = NULL;
	}
	return rc;
}

void efx_init_rx_queue(struct efx_rx_queue *rx_queue)
{
	struct efx_nic *efx = rx_queue->efx;
	unsigned int max_fill, trigger, limit;

	EFX_LOG(rx_queue->efx, "initialising RX queue %d\n", rx_queue->queue);

	/* Initialise ptr fields */
	rx_queue->added_count = 0;
	rx_queue->notified_count = 0;
	rx_queue->removed_count = 0;
	rx_queue->min_fill = -1U;
	rx_queue->min_overfill = -1U;

	/* Initialise limit fields */
	max_fill = efx->type->rxd_ring_mask + 1 - EFX_RXD_HEAD_ROOM;
	trigger = max_fill * min(rx_refill_threshold, 100U) / 100U;
	limit = max_fill * min(rx_refill_limit, 100U) / 100U;

	rx_queue->max_fill = max_fill;
	rx_queue->fast_fill_trigger = trigger;
	rx_queue->fast_fill_limit = limit;

	/* Set up RX descriptor ring */
	falcon_init_rx(rx_queue);
}

void efx_fini_rx_queue(struct efx_rx_queue *rx_queue)
{
	int i;
	struct efx_rx_buffer *rx_buf;

	EFX_LOG(rx_queue->efx, "shutting down RX queue %d\n", rx_queue->queue);

	falcon_fini_rx(rx_queue);

	/* Release RX buffers NB start at index 0 not current HW ptr */
	if (rx_queue->buffer) {
		for (i = 0; i <= rx_queue->efx->type->rxd_ring_mask; i++) {
			rx_buf = efx_rx_buffer(rx_queue, i);
			efx_fini_rx_buffer(rx_queue, rx_buf);
		}
	}

	/* For a page that is part-way through splitting into RX buffers */
	if (rx_queue->buf_page != NULL) {
		pci_unmap_page(rx_queue->efx->pci_dev, rx_queue->buf_dma_addr,
			       efx_rx_buf_size(rx_queue->efx),
			       PCI_DMA_FROMDEVICE);
		__free_pages(rx_queue->buf_page,
			     rx_queue->efx->rx_buffer_order);
		rx_queue->buf_page = NULL;
	}
}

void efx_remove_rx_queue(struct efx_rx_queue *rx_queue)
{
	EFX_LOG(rx_queue->efx, "destroying RX queue %d\n", rx_queue->queue);

	falcon_remove_rx(rx_queue);

	kfree(rx_queue->buffer);
	rx_queue->buffer = NULL;
}


module_param(rx_alloc_method, int, 0644);
MODULE_PARM_DESC(rx_alloc_method, "Allocation method used for RX buffers");

module_param(rx_refill_threshold, uint, 0444);
MODULE_PARM_DESC(rx_refill_threshold,
		 "RX descriptor ring fast/slow fill threshold (%)");
<|MERGE_RESOLUTION|>--- conflicted
+++ resolved
@@ -446,26 +446,7 @@
 static void efx_rx_packet_lro(struct efx_channel *channel,
 			      struct efx_rx_buffer *rx_buf)
 {
-<<<<<<< HEAD
-	struct efx_nic *efx = channel->efx;
-	struct net_lro_mgr *lro_mgr = &channel->lro_mgr;
-	void *priv = channel;
-	enum efx_veto veto;
-
-	/* It would be faster if we had access to packets at the
-	 * other side of generic LRO. Unfortunately, there isn't
-	 * an obvious interface to this, so veto packets before LRO */
-	veto = EFX_DL_CALLBACK(efx, rx_packet, rx_buf->data, rx_buf->len);
-	if (unlikely(veto)) {
-		EFX_DL_LOG(efx, "LRO RX vetoed by driverlink %s driver\n",
-			   efx->dl_cb_dev.rx_packet->driver->name);
-		/* Free the buffer now */
-		efx_free_rx_buffer(efx, rx_buf);
-		return;
-	}
-=======
 	struct napi_struct *napi = &channel->napi_str;
->>>>>>> 0882e8dd
 
 	/* Pass the skb/page into the LRO engine */
 	if (rx_buf->page) {
@@ -556,7 +537,6 @@
 		     struct efx_rx_buffer *rx_buf, bool checksummed)
 {
 	struct efx_nic *efx = channel->efx;
-	enum efx_veto veto;
 	struct sk_buff *skb;
 
 	/* If we're in loopback test, then pass the packet directly to the
@@ -584,35 +564,9 @@
 		goto done;
 	}
 
-<<<<<<< HEAD
-	/* Allow callback to veto the packet */
-	veto = EFX_DL_CALLBACK(efx, rx_packet, rx_buf->data, rx_buf->len);
-	if (unlikely(veto)) {
-		EFX_DL_LOG(efx, "RX vetoed by driverlink %s driver\n",
-			   efx->dl_cb_dev.rx_packet->driver->name);
-		/* Free the buffer now */
-		efx_free_rx_buffer(efx, rx_buf);
-		goto done;
-	}
-
-	/* Form an skb if required */
-	if (rx_buf->page) {
-		int hdr_len = min(rx_buf->len, EFX_SKB_HEADERS);
-		skb = efx_rx_mk_skb(rx_buf, efx, hdr_len);
-		if (unlikely(skb == NULL)) {
-			efx_free_rx_buffer(efx, rx_buf);
-			goto done;
-		}
-	} else {
-		/* We now own the SKB */
-		skb = rx_buf->skb;
-		rx_buf->skb = NULL;
-	}
-=======
 	/* We now own the SKB */
 	skb = rx_buf->skb;
 	rx_buf->skb = NULL;
->>>>>>> 0882e8dd
 
 	EFX_BUG_ON_PARANOID(rx_buf->page);
 	EFX_BUG_ON_PARANOID(rx_buf->skb);
