// SPDX-License-Identifier: GPL-2.0 OR BSD-2-Clause
/* Copyright (C) 2018 KVASER AB, Sweden. All rights reserved.
 * Parts of this driver are based on the following:
 *  - Kvaser linux pciefd driver (version 5.25)
 *  - PEAK linux canfd driver
 */

#include <linux/bitfield.h>
#include <linux/can/dev.h>
#include <linux/device.h>
#include <linux/ethtool.h>
#include <linux/iopoll.h>
#include <linux/kernel.h>
#include <linux/minmax.h>
#include <linux/module.h>
#include <linux/netdevice.h>
#include <linux/pci.h>
#include <linux/timer.h>

MODULE_LICENSE("Dual BSD/GPL");
MODULE_AUTHOR("Kvaser AB <support@kvaser.com>");
MODULE_DESCRIPTION("CAN driver for Kvaser CAN/PCIe devices");

#define KVASER_PCIEFD_DRV_NAME "kvaser_pciefd"

#define KVASER_PCIEFD_WAIT_TIMEOUT msecs_to_jiffies(1000)
#define KVASER_PCIEFD_BEC_POLL_FREQ (jiffies + msecs_to_jiffies(200))
#define KVASER_PCIEFD_MAX_ERR_REP 256U
#define KVASER_PCIEFD_CAN_TX_MAX_COUNT 17U
#define KVASER_PCIEFD_MAX_CAN_CHANNELS 4UL
#define KVASER_PCIEFD_DMA_COUNT 2U

#define KVASER_PCIEFD_DMA_SIZE (4U * 1024U)

#define KVASER_PCIEFD_VENDOR 0x1a07
#define KVASER_PCIEFD_4HS_DEVICE_ID 0x000d
#define KVASER_PCIEFD_2HS_V2_DEVICE_ID 0x000e
#define KVASER_PCIEFD_HS_V2_DEVICE_ID 0x000f
#define KVASER_PCIEFD_MINIPCIE_HS_V2_DEVICE_ID 0x0010
#define KVASER_PCIEFD_MINIPCIE_2HS_V2_DEVICE_ID 0x0011

/* PCIe IRQ registers */
#define KVASER_PCIEFD_IRQ_REG 0x40
#define KVASER_PCIEFD_IEN_REG 0x50
/* DMA address translation map register base */
#define KVASER_PCIEFD_DMA_MAP_BASE 0x1000
/* Loopback control register */
#define KVASER_PCIEFD_LOOP_REG 0x1f000
/* System identification and information registers */
#define KVASER_PCIEFD_SYSID_BASE 0x1f020
#define KVASER_PCIEFD_SYSID_VERSION_REG (KVASER_PCIEFD_SYSID_BASE + 0x8)
#define KVASER_PCIEFD_SYSID_CANFREQ_REG (KVASER_PCIEFD_SYSID_BASE + 0xc)
#define KVASER_PCIEFD_SYSID_BUSFREQ_REG (KVASER_PCIEFD_SYSID_BASE + 0x10)
#define KVASER_PCIEFD_SYSID_BUILD_REG (KVASER_PCIEFD_SYSID_BASE + 0x14)
/* Shared receive buffer registers */
#define KVASER_PCIEFD_SRB_BASE 0x1f200
#define KVASER_PCIEFD_SRB_FIFO_LAST_REG (KVASER_PCIEFD_SRB_BASE + 0x1f4)
#define KVASER_PCIEFD_SRB_CMD_REG (KVASER_PCIEFD_SRB_BASE + 0x200)
#define KVASER_PCIEFD_SRB_IEN_REG (KVASER_PCIEFD_SRB_BASE + 0x204)
#define KVASER_PCIEFD_SRB_IRQ_REG (KVASER_PCIEFD_SRB_BASE + 0x20c)
#define KVASER_PCIEFD_SRB_STAT_REG (KVASER_PCIEFD_SRB_BASE + 0x210)
#define KVASER_PCIEFD_SRB_RX_NR_PACKETS_REG (KVASER_PCIEFD_SRB_BASE + 0x214)
#define KVASER_PCIEFD_SRB_CTRL_REG (KVASER_PCIEFD_SRB_BASE + 0x218)
/* Kvaser KCAN CAN controller registers */
#define KVASER_PCIEFD_KCAN0_BASE 0x10000
#define KVASER_PCIEFD_KCAN_BASE_OFFSET 0x1000
#define KVASER_PCIEFD_KCAN_FIFO_REG 0x100
#define KVASER_PCIEFD_KCAN_FIFO_LAST_REG 0x180
#define KVASER_PCIEFD_KCAN_CTRL_REG 0x2c0
#define KVASER_PCIEFD_KCAN_CMD_REG 0x400
#define KVASER_PCIEFD_KCAN_IEN_REG 0x408
#define KVASER_PCIEFD_KCAN_IRQ_REG 0x410
#define KVASER_PCIEFD_KCAN_TX_NR_PACKETS_REG 0x414
#define KVASER_PCIEFD_KCAN_STAT_REG 0x418
#define KVASER_PCIEFD_KCAN_MODE_REG 0x41c
#define KVASER_PCIEFD_KCAN_BTRN_REG 0x420
#define KVASER_PCIEFD_KCAN_BUS_LOAD_REG 0x424
#define KVASER_PCIEFD_KCAN_BTRD_REG 0x428
#define KVASER_PCIEFD_KCAN_PWM_REG 0x430

/* PCI interrupt fields */
#define KVASER_PCIEFD_IRQ_SRB BIT(4)
#define KVASER_PCIEFD_IRQ_ALL_MASK GENMASK(4, 0)

/* Enable 64-bit DMA address translation */
#define KVASER_PCIEFD_64BIT_DMA_BIT BIT(0)

/* System build information fields */
#define KVASER_PCIEFD_SYSID_VERSION_NR_CHAN_MASK GENMASK(31, 24)
#define KVASER_PCIEFD_SYSID_VERSION_MAJOR_MASK GENMASK(23, 16)
#define KVASER_PCIEFD_SYSID_VERSION_MINOR_MASK GENMASK(7, 0)
#define KVASER_PCIEFD_SYSID_BUILD_SEQ_MASK GENMASK(15, 1)

/* Reset DMA buffer 0, 1 and FIFO offset */
#define KVASER_PCIEFD_SRB_CMD_RDB1 BIT(5)
#define KVASER_PCIEFD_SRB_CMD_RDB0 BIT(4)
#define KVASER_PCIEFD_SRB_CMD_FOR BIT(0)

/* DMA underflow, buffer 0 and 1 */
#define KVASER_PCIEFD_SRB_IRQ_DUF1 BIT(13)
#define KVASER_PCIEFD_SRB_IRQ_DUF0 BIT(12)
/* DMA overflow, buffer 0 and 1 */
#define KVASER_PCIEFD_SRB_IRQ_DOF1 BIT(11)
#define KVASER_PCIEFD_SRB_IRQ_DOF0 BIT(10)
/* DMA packet done, buffer 0 and 1 */
#define KVASER_PCIEFD_SRB_IRQ_DPD1 BIT(9)
#define KVASER_PCIEFD_SRB_IRQ_DPD0 BIT(8)

/* Got DMA support */
#define KVASER_PCIEFD_SRB_STAT_DMA BIT(24)
/* DMA idle */
#define KVASER_PCIEFD_SRB_STAT_DI BIT(15)

/* SRB current packet level */
#define KVASER_PCIEFD_SRB_RX_NR_PACKETS_MASK GENMASK(7, 0)

/* DMA Enable */
#define KVASER_PCIEFD_SRB_CTRL_DMA_ENABLE BIT(0)

/* KCAN CTRL packet types */
#define KVASER_PCIEFD_KCAN_CTRL_TYPE_MASK GENMASK(31, 29)
#define KVASER_PCIEFD_KCAN_CTRL_TYPE_EFLUSH 0x4
#define KVASER_PCIEFD_KCAN_CTRL_TYPE_EFRAME 0x5

/* Command sequence number */
#define KVASER_PCIEFD_KCAN_CMD_SEQ_MASK GENMASK(23, 16)
/* Command bits */
#define KVASER_PCIEFD_KCAN_CMD_MASK GENMASK(5, 0)
/* Abort, flush and reset */
#define KVASER_PCIEFD_KCAN_CMD_AT BIT(1)
/* Request status packet */
#define KVASER_PCIEFD_KCAN_CMD_SRQ BIT(0)

/* Transmitter unaligned */
#define KVASER_PCIEFD_KCAN_IRQ_TAL BIT(17)
/* Tx FIFO empty */
#define KVASER_PCIEFD_KCAN_IRQ_TE BIT(16)
/* Tx FIFO overflow */
#define KVASER_PCIEFD_KCAN_IRQ_TOF BIT(15)
/* Tx buffer flush done */
#define KVASER_PCIEFD_KCAN_IRQ_TFD BIT(14)
/* Abort done */
#define KVASER_PCIEFD_KCAN_IRQ_ABD BIT(13)
/* Rx FIFO overflow */
#define KVASER_PCIEFD_KCAN_IRQ_ROF BIT(5)
/* FDF bit when controller is in classic CAN mode */
#define KVASER_PCIEFD_KCAN_IRQ_FDIC BIT(3)
/* Bus parameter protection error */
#define KVASER_PCIEFD_KCAN_IRQ_BPP BIT(2)
/* Tx FIFO unaligned end */
#define KVASER_PCIEFD_KCAN_IRQ_TAE BIT(1)
/* Tx FIFO unaligned read */
#define KVASER_PCIEFD_KCAN_IRQ_TAR BIT(0)

/* Tx FIFO size */
#define KVASER_PCIEFD_KCAN_TX_NR_PACKETS_MAX_MASK GENMASK(23, 16)
/* Tx FIFO current packet level */
#define KVASER_PCIEFD_KCAN_TX_NR_PACKETS_CURRENT_MASK GENMASK(7, 0)

/* Current status packet sequence number */
#define KVASER_PCIEFD_KCAN_STAT_SEQNO_MASK GENMASK(31, 24)
/* Controller got CAN FD capability */
#define KVASER_PCIEFD_KCAN_STAT_FD BIT(19)
/* Controller got one-shot capability */
#define KVASER_PCIEFD_KCAN_STAT_CAP BIT(16)
/* Controller in reset mode */
#define KVASER_PCIEFD_KCAN_STAT_IRM BIT(15)
/* Reset mode request */
#define KVASER_PCIEFD_KCAN_STAT_RMR BIT(14)
/* Bus off */
#define KVASER_PCIEFD_KCAN_STAT_BOFF BIT(11)
/* Idle state. Controller in reset mode and no abort or flush pending */
#define KVASER_PCIEFD_KCAN_STAT_IDLE BIT(10)
/* Abort request */
#define KVASER_PCIEFD_KCAN_STAT_AR BIT(7)
/* Controller is bus off */
#define KVASER_PCIEFD_KCAN_STAT_BUS_OFF_MASK \
	(KVASER_PCIEFD_KCAN_STAT_AR | KVASER_PCIEFD_KCAN_STAT_BOFF | \
	 KVASER_PCIEFD_KCAN_STAT_RMR | KVASER_PCIEFD_KCAN_STAT_IRM)

/* Classic CAN mode */
#define KVASER_PCIEFD_KCAN_MODE_CCM BIT(31)
/* Active error flag enable. Clear to force error passive */
#define KVASER_PCIEFD_KCAN_MODE_EEN BIT(23)
/* Acknowledgment packet type */
#define KVASER_PCIEFD_KCAN_MODE_APT BIT(20)
/* CAN FD non-ISO */
#define KVASER_PCIEFD_KCAN_MODE_NIFDEN BIT(15)
/* Error packet enable */
#define KVASER_PCIEFD_KCAN_MODE_EPEN BIT(12)
/* Listen only mode */
#define KVASER_PCIEFD_KCAN_MODE_LOM BIT(9)
/* Reset mode */
#define KVASER_PCIEFD_KCAN_MODE_RM BIT(8)

/* BTRN and BTRD fields */
#define KVASER_PCIEFD_KCAN_BTRN_TSEG2_MASK GENMASK(30, 26)
#define KVASER_PCIEFD_KCAN_BTRN_TSEG1_MASK GENMASK(25, 17)
#define KVASER_PCIEFD_KCAN_BTRN_SJW_MASK GENMASK(16, 13)
#define KVASER_PCIEFD_KCAN_BTRN_BRP_MASK GENMASK(12, 0)

/* PWM Control fields */
#define KVASER_PCIEFD_KCAN_PWM_TOP_MASK GENMASK(23, 16)
#define KVASER_PCIEFD_KCAN_PWM_TRIGGER_MASK GENMASK(7, 0)

/* KCAN packet type IDs */
#define KVASER_PCIEFD_PACK_TYPE_DATA 0x0
#define KVASER_PCIEFD_PACK_TYPE_ACK 0x1
#define KVASER_PCIEFD_PACK_TYPE_TXRQ 0x2
#define KVASER_PCIEFD_PACK_TYPE_ERROR 0x3
#define KVASER_PCIEFD_PACK_TYPE_EFLUSH_ACK 0x4
#define KVASER_PCIEFD_PACK_TYPE_EFRAME_ACK 0x5
#define KVASER_PCIEFD_PACK_TYPE_ACK_DATA 0x6
#define KVASER_PCIEFD_PACK_TYPE_STATUS 0x8
#define KVASER_PCIEFD_PACK_TYPE_BUS_LOAD 0x9

/* Common KCAN packet definitions, second word */
#define KVASER_PCIEFD_PACKET_TYPE_MASK GENMASK(31, 28)
#define KVASER_PCIEFD_PACKET_CHID_MASK GENMASK(27, 25)
#define KVASER_PCIEFD_PACKET_SEQ_MASK GENMASK(7, 0)

/* KCAN Transmit/Receive data packet, first word */
#define KVASER_PCIEFD_RPACKET_IDE BIT(30)
#define KVASER_PCIEFD_RPACKET_RTR BIT(29)
#define KVASER_PCIEFD_RPACKET_ID_MASK GENMASK(28, 0)
/* KCAN Transmit data packet, second word */
#define KVASER_PCIEFD_TPACKET_AREQ BIT(31)
#define KVASER_PCIEFD_TPACKET_SMS BIT(16)
/* KCAN Transmit/Receive data packet, second word */
#define KVASER_PCIEFD_RPACKET_FDF BIT(15)
#define KVASER_PCIEFD_RPACKET_BRS BIT(14)
#define KVASER_PCIEFD_RPACKET_ESI BIT(13)
#define KVASER_PCIEFD_RPACKET_DLC_MASK GENMASK(11, 8)

/* KCAN Transmit acknowledge packet, first word */
#define KVASER_PCIEFD_APACKET_NACK BIT(11)
#define KVASER_PCIEFD_APACKET_ABL BIT(10)
#define KVASER_PCIEFD_APACKET_CT BIT(9)
#define KVASER_PCIEFD_APACKET_FLU BIT(8)

/* KCAN Status packet, first word */
#define KVASER_PCIEFD_SPACK_RMCD BIT(22)
#define KVASER_PCIEFD_SPACK_IRM BIT(21)
#define KVASER_PCIEFD_SPACK_IDET BIT(20)
#define KVASER_PCIEFD_SPACK_BOFF BIT(16)
#define KVASER_PCIEFD_SPACK_RXERR_MASK GENMASK(15, 8)
#define KVASER_PCIEFD_SPACK_TXERR_MASK GENMASK(7, 0)
/* KCAN Status packet, second word */
#define KVASER_PCIEFD_SPACK_EPLR BIT(24)
#define KVASER_PCIEFD_SPACK_EWLR BIT(23)
#define KVASER_PCIEFD_SPACK_AUTO BIT(21)

/* KCAN Error detected packet, second word */
#define KVASER_PCIEFD_EPACK_DIR_TX BIT(0)

struct kvaser_pciefd;

struct kvaser_pciefd_can {
	struct can_priv can;
	struct kvaser_pciefd *kv_pcie;
	void __iomem *reg_base;
	struct can_berr_counter bec;
	u8 cmd_seq;
	int err_rep_cnt;
	int echo_idx;
	spinlock_t lock; /* Locks sensitive registers (e.g. MODE) */
	spinlock_t echo_lock; /* Locks the message echo buffer */
	struct timer_list bec_poll_timer;
	struct completion start_comp, flush_comp;
};

struct kvaser_pciefd {
	struct pci_dev *pci;
	void __iomem *reg_base;
	struct kvaser_pciefd_can *can[KVASER_PCIEFD_MAX_CAN_CHANNELS];
	void *dma_data[KVASER_PCIEFD_DMA_COUNT];
	u8 nr_channels;
	u32 bus_freq;
	u32 freq;
	u32 freq_to_ticks_div;
};

struct kvaser_pciefd_rx_packet {
	u32 header[2];
	u64 timestamp;
};

struct kvaser_pciefd_tx_packet {
	u32 header[2];
	u8 data[64];
};

static const struct can_bittiming_const kvaser_pciefd_bittiming_const = {
	.name = KVASER_PCIEFD_DRV_NAME,
	.tseg1_min = 1,
	.tseg1_max = 512,
	.tseg2_min = 1,
	.tseg2_max = 32,
	.sjw_max = 16,
	.brp_min = 1,
	.brp_max = 8192,
	.brp_inc = 1,
};

static struct pci_device_id kvaser_pciefd_id_table[] = {
	{
		PCI_DEVICE(KVASER_PCIEFD_VENDOR, KVASER_PCIEFD_4HS_DEVICE_ID),
	},
	{
		PCI_DEVICE(KVASER_PCIEFD_VENDOR, KVASER_PCIEFD_2HS_V2_DEVICE_ID),
	},
	{
		PCI_DEVICE(KVASER_PCIEFD_VENDOR, KVASER_PCIEFD_HS_V2_DEVICE_ID),
	},
	{
		PCI_DEVICE(KVASER_PCIEFD_VENDOR, KVASER_PCIEFD_MINIPCIE_HS_V2_DEVICE_ID),
	},
	{
		PCI_DEVICE(KVASER_PCIEFD_VENDOR, KVASER_PCIEFD_MINIPCIE_2HS_V2_DEVICE_ID),
	},
	{
		0,
	},
};
MODULE_DEVICE_TABLE(pci, kvaser_pciefd_id_table);

static inline void kvaser_pciefd_send_kcan_cmd(struct kvaser_pciefd_can *can, u32 cmd)
{
	iowrite32(FIELD_PREP(KVASER_PCIEFD_KCAN_CMD_MASK, cmd) |
		  FIELD_PREP(KVASER_PCIEFD_KCAN_CMD_SEQ_MASK, ++can->cmd_seq),
		  can->reg_base + KVASER_PCIEFD_KCAN_CMD_REG);
}

static inline void kvaser_pciefd_request_status(struct kvaser_pciefd_can *can)
{
	kvaser_pciefd_send_kcan_cmd(can, KVASER_PCIEFD_KCAN_CMD_SRQ);
}

static inline void kvaser_pciefd_abort_flush_reset(struct kvaser_pciefd_can *can)
{
	kvaser_pciefd_send_kcan_cmd(can, KVASER_PCIEFD_KCAN_CMD_AT);
}

static void kvaser_pciefd_enable_err_gen(struct kvaser_pciefd_can *can)
{
	u32 mode;
	unsigned long irq;

	spin_lock_irqsave(&can->lock, irq);
	mode = ioread32(can->reg_base + KVASER_PCIEFD_KCAN_MODE_REG);
	if (!(mode & KVASER_PCIEFD_KCAN_MODE_EPEN)) {
		mode |= KVASER_PCIEFD_KCAN_MODE_EPEN;
		iowrite32(mode, can->reg_base + KVASER_PCIEFD_KCAN_MODE_REG);
	}
	spin_unlock_irqrestore(&can->lock, irq);
}

static void kvaser_pciefd_disable_err_gen(struct kvaser_pciefd_can *can)
{
	u32 mode;
	unsigned long irq;

	spin_lock_irqsave(&can->lock, irq);
	mode = ioread32(can->reg_base + KVASER_PCIEFD_KCAN_MODE_REG);
	mode &= ~KVASER_PCIEFD_KCAN_MODE_EPEN;
	iowrite32(mode, can->reg_base + KVASER_PCIEFD_KCAN_MODE_REG);
	spin_unlock_irqrestore(&can->lock, irq);
}

static void kvaser_pciefd_set_tx_irq(struct kvaser_pciefd_can *can)
{
	u32 msk;

	msk = KVASER_PCIEFD_KCAN_IRQ_TE | KVASER_PCIEFD_KCAN_IRQ_ROF |
	      KVASER_PCIEFD_KCAN_IRQ_TOF | KVASER_PCIEFD_KCAN_IRQ_ABD |
	      KVASER_PCIEFD_KCAN_IRQ_TAE | KVASER_PCIEFD_KCAN_IRQ_TAL |
	      KVASER_PCIEFD_KCAN_IRQ_FDIC | KVASER_PCIEFD_KCAN_IRQ_BPP |
	      KVASER_PCIEFD_KCAN_IRQ_TAR;

	iowrite32(msk, can->reg_base + KVASER_PCIEFD_KCAN_IEN_REG);
}

static inline void kvaser_pciefd_set_skb_timestamp(const struct kvaser_pciefd *pcie,
						   struct sk_buff *skb, u64 timestamp)
{
	skb_hwtstamps(skb)->hwtstamp =
		ns_to_ktime(div_u64(timestamp * 1000, pcie->freq_to_ticks_div));
}

static inline void kvaser_pciefd_set_skb_timestamp(const struct kvaser_pciefd *pcie,
						   struct sk_buff *skb, u64 timestamp)
{
	skb_hwtstamps(skb)->hwtstamp =
		ns_to_ktime(div_u64(timestamp * 1000, pcie->freq_to_ticks_div));
}

static void kvaser_pciefd_setup_controller(struct kvaser_pciefd_can *can)
{
	u32 mode;
	unsigned long irq;

	spin_lock_irqsave(&can->lock, irq);
	mode = ioread32(can->reg_base + KVASER_PCIEFD_KCAN_MODE_REG);
	if (can->can.ctrlmode & CAN_CTRLMODE_FD) {
		mode &= ~KVASER_PCIEFD_KCAN_MODE_CCM;
		if (can->can.ctrlmode & CAN_CTRLMODE_FD_NON_ISO)
			mode |= KVASER_PCIEFD_KCAN_MODE_NIFDEN;
		else
			mode &= ~KVASER_PCIEFD_KCAN_MODE_NIFDEN;
	} else {
		mode |= KVASER_PCIEFD_KCAN_MODE_CCM;
		mode &= ~KVASER_PCIEFD_KCAN_MODE_NIFDEN;
	}

	if (can->can.ctrlmode & CAN_CTRLMODE_LISTENONLY)
		mode |= KVASER_PCIEFD_KCAN_MODE_LOM;
	else
		mode &= ~KVASER_PCIEFD_KCAN_MODE_LOM;
	mode |= KVASER_PCIEFD_KCAN_MODE_EEN;
	mode |= KVASER_PCIEFD_KCAN_MODE_EPEN;
	/* Use ACK packet type */
	mode &= ~KVASER_PCIEFD_KCAN_MODE_APT;
	mode &= ~KVASER_PCIEFD_KCAN_MODE_RM;
	iowrite32(mode, can->reg_base + KVASER_PCIEFD_KCAN_MODE_REG);

	spin_unlock_irqrestore(&can->lock, irq);
}

static void kvaser_pciefd_start_controller_flush(struct kvaser_pciefd_can *can)
{
	u32 status;
	unsigned long irq;

	spin_lock_irqsave(&can->lock, irq);
	iowrite32(GENMASK(31, 0), can->reg_base + KVASER_PCIEFD_KCAN_IRQ_REG);
	iowrite32(KVASER_PCIEFD_KCAN_IRQ_ABD,
		  can->reg_base + KVASER_PCIEFD_KCAN_IEN_REG);
	status = ioread32(can->reg_base + KVASER_PCIEFD_KCAN_STAT_REG);
	if (status & KVASER_PCIEFD_KCAN_STAT_IDLE) {
		/* If controller is already idle, run abort, flush and reset */
		kvaser_pciefd_abort_flush_reset(can);
	} else if (!(status & KVASER_PCIEFD_KCAN_STAT_RMR)) {
		u32 mode;

		/* Put controller in reset mode */
		mode = ioread32(can->reg_base + KVASER_PCIEFD_KCAN_MODE_REG);
		mode |= KVASER_PCIEFD_KCAN_MODE_RM;
		iowrite32(mode, can->reg_base + KVASER_PCIEFD_KCAN_MODE_REG);
	}
	spin_unlock_irqrestore(&can->lock, irq);
}

static int kvaser_pciefd_bus_on(struct kvaser_pciefd_can *can)
{
	u32 mode;
	unsigned long irq;

	del_timer(&can->bec_poll_timer);
	if (!completion_done(&can->flush_comp))
		kvaser_pciefd_start_controller_flush(can);

	if (!wait_for_completion_timeout(&can->flush_comp,
					 KVASER_PCIEFD_WAIT_TIMEOUT)) {
		netdev_err(can->can.dev, "Timeout during bus on flush\n");
		return -ETIMEDOUT;
	}

	spin_lock_irqsave(&can->lock, irq);
	iowrite32(0, can->reg_base + KVASER_PCIEFD_KCAN_IEN_REG);
	iowrite32(GENMASK(31, 0), can->reg_base + KVASER_PCIEFD_KCAN_IRQ_REG);
	iowrite32(KVASER_PCIEFD_KCAN_IRQ_ABD,
		  can->reg_base + KVASER_PCIEFD_KCAN_IEN_REG);
	mode = ioread32(can->reg_base + KVASER_PCIEFD_KCAN_MODE_REG);
	mode &= ~KVASER_PCIEFD_KCAN_MODE_RM;
	iowrite32(mode, can->reg_base + KVASER_PCIEFD_KCAN_MODE_REG);
	spin_unlock_irqrestore(&can->lock, irq);

	if (!wait_for_completion_timeout(&can->start_comp,
					 KVASER_PCIEFD_WAIT_TIMEOUT)) {
		netdev_err(can->can.dev, "Timeout during bus on reset\n");
		return -ETIMEDOUT;
	}
	/* Reset interrupt handling */
	iowrite32(0, can->reg_base + KVASER_PCIEFD_KCAN_IEN_REG);
	iowrite32(GENMASK(31, 0), can->reg_base + KVASER_PCIEFD_KCAN_IRQ_REG);

	kvaser_pciefd_set_tx_irq(can);
	kvaser_pciefd_setup_controller(can);
	can->can.state = CAN_STATE_ERROR_ACTIVE;
	netif_wake_queue(can->can.dev);
	can->bec.txerr = 0;
	can->bec.rxerr = 0;
	can->err_rep_cnt = 0;

	return 0;
}

static void kvaser_pciefd_pwm_stop(struct kvaser_pciefd_can *can)
{
	u8 top;
	u32 pwm_ctrl;
	unsigned long irq;

	spin_lock_irqsave(&can->lock, irq);
	pwm_ctrl = ioread32(can->reg_base + KVASER_PCIEFD_KCAN_PWM_REG);
	top = FIELD_GET(KVASER_PCIEFD_KCAN_PWM_TOP_MASK, pwm_ctrl);
	/* Set duty cycle to zero */
	pwm_ctrl |= FIELD_PREP(KVASER_PCIEFD_KCAN_PWM_TRIGGER_MASK, top);
	iowrite32(pwm_ctrl, can->reg_base + KVASER_PCIEFD_KCAN_PWM_REG);
	spin_unlock_irqrestore(&can->lock, irq);
}

static void kvaser_pciefd_pwm_start(struct kvaser_pciefd_can *can)
{
	int top, trigger;
	u32 pwm_ctrl;
	unsigned long irq;

	kvaser_pciefd_pwm_stop(can);
	spin_lock_irqsave(&can->lock, irq);
	/* Set frequency to 500 KHz */
	top = can->kv_pcie->bus_freq / (2 * 500000) - 1;

	pwm_ctrl = FIELD_PREP(KVASER_PCIEFD_KCAN_PWM_TRIGGER_MASK, top);
	pwm_ctrl |= FIELD_PREP(KVASER_PCIEFD_KCAN_PWM_TOP_MASK, top);
	iowrite32(pwm_ctrl, can->reg_base + KVASER_PCIEFD_KCAN_PWM_REG);

	/* Set duty cycle to 95 */
	trigger = (100 * top - 95 * (top + 1) + 50) / 100;
	pwm_ctrl = FIELD_PREP(KVASER_PCIEFD_KCAN_PWM_TRIGGER_MASK, trigger);
	pwm_ctrl |= FIELD_PREP(KVASER_PCIEFD_KCAN_PWM_TOP_MASK, top);
	iowrite32(pwm_ctrl, can->reg_base + KVASER_PCIEFD_KCAN_PWM_REG);
	spin_unlock_irqrestore(&can->lock, irq);
}

static int kvaser_pciefd_open(struct net_device *netdev)
{
	int err;
	struct kvaser_pciefd_can *can = netdev_priv(netdev);

	err = open_candev(netdev);
	if (err)
		return err;

	err = kvaser_pciefd_bus_on(can);
	if (err) {
		close_candev(netdev);
		return err;
	}

	return 0;
}

static int kvaser_pciefd_stop(struct net_device *netdev)
{
	struct kvaser_pciefd_can *can = netdev_priv(netdev);
	int ret = 0;

	/* Don't interrupt ongoing flush */
	if (!completion_done(&can->flush_comp))
		kvaser_pciefd_start_controller_flush(can);

	if (!wait_for_completion_timeout(&can->flush_comp,
					 KVASER_PCIEFD_WAIT_TIMEOUT)) {
		netdev_err(can->can.dev, "Timeout during stop\n");
		ret = -ETIMEDOUT;
	} else {
		iowrite32(0, can->reg_base + KVASER_PCIEFD_KCAN_IEN_REG);
		del_timer(&can->bec_poll_timer);
	}
	can->can.state = CAN_STATE_STOPPED;
	close_candev(netdev);

	return ret;
}

static int kvaser_pciefd_prepare_tx_packet(struct kvaser_pciefd_tx_packet *p,
					   struct kvaser_pciefd_can *can,
					   struct sk_buff *skb)
{
	struct canfd_frame *cf = (struct canfd_frame *)skb->data;
	int packet_size;
	int seq = can->echo_idx;

	memset(p, 0, sizeof(*p));
	if (can->can.ctrlmode & CAN_CTRLMODE_ONE_SHOT)
		p->header[1] |= KVASER_PCIEFD_TPACKET_SMS;

	if (cf->can_id & CAN_RTR_FLAG)
		p->header[0] |= KVASER_PCIEFD_RPACKET_RTR;

	if (cf->can_id & CAN_EFF_FLAG)
		p->header[0] |= KVASER_PCIEFD_RPACKET_IDE;

	p->header[0] |= FIELD_PREP(KVASER_PCIEFD_RPACKET_ID_MASK, cf->can_id);
	p->header[1] |= KVASER_PCIEFD_TPACKET_AREQ;

	if (can_is_canfd_skb(skb)) {
		p->header[1] |= FIELD_PREP(KVASER_PCIEFD_RPACKET_DLC_MASK,
					   can_fd_len2dlc(cf->len));
		p->header[1] |= KVASER_PCIEFD_RPACKET_FDF;
		if (cf->flags & CANFD_BRS)
			p->header[1] |= KVASER_PCIEFD_RPACKET_BRS;
		if (cf->flags & CANFD_ESI)
			p->header[1] |= KVASER_PCIEFD_RPACKET_ESI;
	} else {
		p->header[1] |=
			FIELD_PREP(KVASER_PCIEFD_RPACKET_DLC_MASK,
				   can_get_cc_dlc((struct can_frame *)cf, can->can.ctrlmode));
	}

	p->header[1] |= FIELD_PREP(KVASER_PCIEFD_PACKET_SEQ_MASK, seq);

	packet_size = cf->len;
	memcpy(p->data, cf->data, packet_size);

	return DIV_ROUND_UP(packet_size, 4);
}

static netdev_tx_t kvaser_pciefd_start_xmit(struct sk_buff *skb,
					    struct net_device *netdev)
{
	struct kvaser_pciefd_can *can = netdev_priv(netdev);
	unsigned long irq_flags;
	struct kvaser_pciefd_tx_packet packet;
	int nr_words;
	u8 count;

	if (can_dev_dropped_skb(netdev, skb))
		return NETDEV_TX_OK;

	nr_words = kvaser_pciefd_prepare_tx_packet(&packet, can, skb);

	spin_lock_irqsave(&can->echo_lock, irq_flags);
	/* Prepare and save echo skb in internal slot */
	can_put_echo_skb(skb, netdev, can->echo_idx, 0);

	/* Move echo index to the next slot */
	can->echo_idx = (can->echo_idx + 1) % can->can.echo_skb_max;

	/* Write header to fifo */
	iowrite32(packet.header[0],
		  can->reg_base + KVASER_PCIEFD_KCAN_FIFO_REG);
	iowrite32(packet.header[1],
		  can->reg_base + KVASER_PCIEFD_KCAN_FIFO_REG);

	if (nr_words) {
		u32 data_last = ((u32 *)packet.data)[nr_words - 1];

		/* Write data to fifo, except last word */
		iowrite32_rep(can->reg_base +
			      KVASER_PCIEFD_KCAN_FIFO_REG, packet.data,
			      nr_words - 1);
		/* Write last word to end of fifo */
		__raw_writel(data_last, can->reg_base +
			     KVASER_PCIEFD_KCAN_FIFO_LAST_REG);
	} else {
		/* Complete write to fifo */
		__raw_writel(0, can->reg_base +
			     KVASER_PCIEFD_KCAN_FIFO_LAST_REG);
	}

	count = FIELD_GET(KVASER_PCIEFD_KCAN_TX_NR_PACKETS_CURRENT_MASK,
			  ioread32(can->reg_base + KVASER_PCIEFD_KCAN_TX_NR_PACKETS_REG));
	/* No room for a new message, stop the queue until at least one
	 * successful transmit
	 */
	if (count >= can->can.echo_skb_max || can->can.echo_skb[can->echo_idx])
		netif_stop_queue(netdev);
	spin_unlock_irqrestore(&can->echo_lock, irq_flags);

	return NETDEV_TX_OK;
}

static int kvaser_pciefd_set_bittiming(struct kvaser_pciefd_can *can, bool data)
{
	u32 mode, test, btrn;
	unsigned long irq_flags;
	int ret;
	struct can_bittiming *bt;

	if (data)
		bt = &can->can.data_bittiming;
	else
		bt = &can->can.bittiming;

	btrn = FIELD_PREP(KVASER_PCIEFD_KCAN_BTRN_TSEG2_MASK, bt->phase_seg2 - 1) |
	       FIELD_PREP(KVASER_PCIEFD_KCAN_BTRN_TSEG1_MASK, bt->prop_seg + bt->phase_seg1 - 1) |
	       FIELD_PREP(KVASER_PCIEFD_KCAN_BTRN_SJW_MASK, bt->sjw - 1) |
	       FIELD_PREP(KVASER_PCIEFD_KCAN_BTRN_BRP_MASK, bt->brp - 1);

	spin_lock_irqsave(&can->lock, irq_flags);
	mode = ioread32(can->reg_base + KVASER_PCIEFD_KCAN_MODE_REG);
	/* Put the circuit in reset mode */
	iowrite32(mode | KVASER_PCIEFD_KCAN_MODE_RM,
		  can->reg_base + KVASER_PCIEFD_KCAN_MODE_REG);

	/* Can only set bittiming if in reset mode */
	ret = readl_poll_timeout(can->reg_base + KVASER_PCIEFD_KCAN_MODE_REG,
				 test, test & KVASER_PCIEFD_KCAN_MODE_RM, 0, 10);
	if (ret) {
		spin_unlock_irqrestore(&can->lock, irq_flags);
		return -EBUSY;
	}

	if (data)
		iowrite32(btrn, can->reg_base + KVASER_PCIEFD_KCAN_BTRD_REG);
	else
		iowrite32(btrn, can->reg_base + KVASER_PCIEFD_KCAN_BTRN_REG);
	/* Restore previous reset mode status */
	iowrite32(mode, can->reg_base + KVASER_PCIEFD_KCAN_MODE_REG);
	spin_unlock_irqrestore(&can->lock, irq_flags);

	return 0;
}

static int kvaser_pciefd_set_nominal_bittiming(struct net_device *ndev)
{
	return kvaser_pciefd_set_bittiming(netdev_priv(ndev), false);
}

static int kvaser_pciefd_set_data_bittiming(struct net_device *ndev)
{
	return kvaser_pciefd_set_bittiming(netdev_priv(ndev), true);
}

static int kvaser_pciefd_set_mode(struct net_device *ndev, enum can_mode mode)
{
	struct kvaser_pciefd_can *can = netdev_priv(ndev);
	int ret = 0;

	switch (mode) {
	case CAN_MODE_START:
		if (!can->can.restart_ms)
			ret = kvaser_pciefd_bus_on(can);
		break;
	default:
		return -EOPNOTSUPP;
	}

	return ret;
}

static int kvaser_pciefd_get_berr_counter(const struct net_device *ndev,
					  struct can_berr_counter *bec)
{
	struct kvaser_pciefd_can *can = netdev_priv(ndev);

	bec->rxerr = can->bec.rxerr;
	bec->txerr = can->bec.txerr;

	return 0;
}

static void kvaser_pciefd_bec_poll_timer(struct timer_list *data)
{
	struct kvaser_pciefd_can *can = from_timer(can, data, bec_poll_timer);

	kvaser_pciefd_enable_err_gen(can);
	kvaser_pciefd_request_status(can);
	can->err_rep_cnt = 0;
}

static const struct net_device_ops kvaser_pciefd_netdev_ops = {
	.ndo_open = kvaser_pciefd_open,
	.ndo_stop = kvaser_pciefd_stop,
	.ndo_eth_ioctl = can_eth_ioctl_hwts,
	.ndo_start_xmit = kvaser_pciefd_start_xmit,
	.ndo_change_mtu = can_change_mtu,
};

static const struct ethtool_ops kvaser_pciefd_ethtool_ops = {
	.get_ts_info = can_ethtool_op_get_ts_info_hwts,
};

static int kvaser_pciefd_setup_can_ctrls(struct kvaser_pciefd *pcie)
{
	int i;

	for (i = 0; i < pcie->nr_channels; i++) {
		struct net_device *netdev;
		struct kvaser_pciefd_can *can;
		u32 status, tx_nr_packets_max;

		netdev = alloc_candev(sizeof(struct kvaser_pciefd_can),
				      KVASER_PCIEFD_CAN_TX_MAX_COUNT);
		if (!netdev)
			return -ENOMEM;

		can = netdev_priv(netdev);
		netdev->netdev_ops = &kvaser_pciefd_netdev_ops;
		netdev->ethtool_ops = &kvaser_pciefd_ethtool_ops;
		can->reg_base = pcie->reg_base + KVASER_PCIEFD_KCAN0_BASE +
				i * KVASER_PCIEFD_KCAN_BASE_OFFSET;
		can->kv_pcie = pcie;
		can->cmd_seq = 0;
		can->err_rep_cnt = 0;
		can->bec.txerr = 0;
		can->bec.rxerr = 0;

		init_completion(&can->start_comp);
		init_completion(&can->flush_comp);
		timer_setup(&can->bec_poll_timer, kvaser_pciefd_bec_poll_timer, 0);

		/* Disable Bus load reporting */
		iowrite32(0, can->reg_base + KVASER_PCIEFD_KCAN_BUS_LOAD_REG);

		tx_nr_packets_max =
			FIELD_GET(KVASER_PCIEFD_KCAN_TX_NR_PACKETS_MAX_MASK,
				  ioread32(can->reg_base + KVASER_PCIEFD_KCAN_TX_NR_PACKETS_REG));

		can->can.clock.freq = pcie->freq;
		can->can.echo_skb_max = min(KVASER_PCIEFD_CAN_TX_MAX_COUNT, tx_nr_packets_max - 1);
		can->echo_idx = 0;
		spin_lock_init(&can->echo_lock);
		spin_lock_init(&can->lock);

		can->can.bittiming_const = &kvaser_pciefd_bittiming_const;
		can->can.data_bittiming_const = &kvaser_pciefd_bittiming_const;
		can->can.do_set_bittiming = kvaser_pciefd_set_nominal_bittiming;
		can->can.do_set_data_bittiming = kvaser_pciefd_set_data_bittiming;
		can->can.do_set_mode = kvaser_pciefd_set_mode;
		can->can.do_get_berr_counter = kvaser_pciefd_get_berr_counter;
		can->can.ctrlmode_supported = CAN_CTRLMODE_LISTENONLY |
					      CAN_CTRLMODE_FD |
					      CAN_CTRLMODE_FD_NON_ISO |
					      CAN_CTRLMODE_CC_LEN8_DLC;

		status = ioread32(can->reg_base + KVASER_PCIEFD_KCAN_STAT_REG);
		if (!(status & KVASER_PCIEFD_KCAN_STAT_FD)) {
			dev_err(&pcie->pci->dev,
				"CAN FD not supported as expected %d\n", i);

			free_candev(netdev);
			return -ENODEV;
		}

		if (status & KVASER_PCIEFD_KCAN_STAT_CAP)
			can->can.ctrlmode_supported |= CAN_CTRLMODE_ONE_SHOT;

		netdev->flags |= IFF_ECHO;
		SET_NETDEV_DEV(netdev, &pcie->pci->dev);

		iowrite32(GENMASK(31, 0), can->reg_base + KVASER_PCIEFD_KCAN_IRQ_REG);
		iowrite32(KVASER_PCIEFD_KCAN_IRQ_ABD,
			  can->reg_base + KVASER_PCIEFD_KCAN_IEN_REG);

		pcie->can[i] = can;
		kvaser_pciefd_pwm_start(can);
	}

	return 0;
}

static int kvaser_pciefd_reg_candev(struct kvaser_pciefd *pcie)
{
	int i;

	for (i = 0; i < pcie->nr_channels; i++) {
		int err = register_candev(pcie->can[i]->can.dev);

		if (err) {
			int j;

			/* Unregister all successfully registered devices. */
			for (j = 0; j < i; j++)
				unregister_candev(pcie->can[j]->can.dev);
			return err;
		}
	}

	return 0;
}

static void kvaser_pciefd_write_dma_map(struct kvaser_pciefd *pcie,
					dma_addr_t addr, int offset)
{
	u32 word1, word2;

#ifdef CONFIG_ARCH_DMA_ADDR_T_64BIT
	word1 = addr | KVASER_PCIEFD_64BIT_DMA_BIT;
	word2 = addr >> 32;
#else
	word1 = addr;
	word2 = 0;
#endif
	iowrite32(word1, pcie->reg_base + offset);
	iowrite32(word2, pcie->reg_base + offset + 4);
}

static int kvaser_pciefd_setup_dma(struct kvaser_pciefd *pcie)
{
	int i;
	u32 srb_status;
	u32 srb_packet_count;
	dma_addr_t dma_addr[KVASER_PCIEFD_DMA_COUNT];

	/* Disable the DMA */
	iowrite32(0, pcie->reg_base + KVASER_PCIEFD_SRB_CTRL_REG);
	for (i = 0; i < KVASER_PCIEFD_DMA_COUNT; i++) {
		unsigned int offset = KVASER_PCIEFD_DMA_MAP_BASE + 8 * i;

		pcie->dma_data[i] = dmam_alloc_coherent(&pcie->pci->dev,
							KVASER_PCIEFD_DMA_SIZE,
							&dma_addr[i],
							GFP_KERNEL);

		if (!pcie->dma_data[i] || !dma_addr[i]) {
			dev_err(&pcie->pci->dev, "Rx dma_alloc(%u) failure\n",
				KVASER_PCIEFD_DMA_SIZE);
			return -ENOMEM;
		}
		kvaser_pciefd_write_dma_map(pcie, dma_addr[i], offset);
	}

	/* Reset Rx FIFO, and both DMA buffers */
	iowrite32(KVASER_PCIEFD_SRB_CMD_FOR | KVASER_PCIEFD_SRB_CMD_RDB0 |
		  KVASER_PCIEFD_SRB_CMD_RDB1,
		  pcie->reg_base + KVASER_PCIEFD_SRB_CMD_REG);
	/* Empty Rx FIFO */
	srb_packet_count =
		FIELD_GET(KVASER_PCIEFD_SRB_RX_NR_PACKETS_MASK,
			  ioread32(pcie->reg_base + KVASER_PCIEFD_SRB_RX_NR_PACKETS_REG));
	while (srb_packet_count) {
		/* Drop current packet in FIFO */
		ioread32(pcie->reg_base + KVASER_PCIEFD_SRB_FIFO_LAST_REG);
		srb_packet_count--;
	}

	srb_status = ioread32(pcie->reg_base + KVASER_PCIEFD_SRB_STAT_REG);
	if (!(srb_status & KVASER_PCIEFD_SRB_STAT_DI)) {
		dev_err(&pcie->pci->dev, "DMA not idle before enabling\n");
		return -EIO;
	}

	/* Enable the DMA */
	iowrite32(KVASER_PCIEFD_SRB_CTRL_DMA_ENABLE,
		  pcie->reg_base + KVASER_PCIEFD_SRB_CTRL_REG);

	return 0;
}

static int kvaser_pciefd_setup_board(struct kvaser_pciefd *pcie)
{
	u32 version, srb_status, build;

	version = ioread32(pcie->reg_base + KVASER_PCIEFD_SYSID_VERSION_REG);
	pcie->nr_channels = min(KVASER_PCIEFD_MAX_CAN_CHANNELS,
				FIELD_GET(KVASER_PCIEFD_SYSID_VERSION_NR_CHAN_MASK, version));

	build = ioread32(pcie->reg_base + KVASER_PCIEFD_SYSID_BUILD_REG);
	dev_dbg(&pcie->pci->dev, "Version %lu.%lu.%lu\n",
		FIELD_GET(KVASER_PCIEFD_SYSID_VERSION_MAJOR_MASK, version),
		FIELD_GET(KVASER_PCIEFD_SYSID_VERSION_MINOR_MASK, version),
		FIELD_GET(KVASER_PCIEFD_SYSID_BUILD_SEQ_MASK, build));

	srb_status = ioread32(pcie->reg_base + KVASER_PCIEFD_SRB_STAT_REG);
	if (!(srb_status & KVASER_PCIEFD_SRB_STAT_DMA)) {
		dev_err(&pcie->pci->dev, "Hardware without DMA is not supported\n");
		return -ENODEV;
	}

	pcie->bus_freq = ioread32(pcie->reg_base +
				  KVASER_PCIEFD_SYSID_BUSFREQ_REG);
	pcie->freq = ioread32(pcie->reg_base + KVASER_PCIEFD_SYSID_CANFREQ_REG);
	pcie->freq_to_ticks_div = pcie->freq / 1000000;
	if (pcie->freq_to_ticks_div == 0)
		pcie->freq_to_ticks_div = 1;
	/* Turn off all loopback functionality */
	iowrite32(0, pcie->reg_base + KVASER_PCIEFD_LOOP_REG);

	return 0;
}

static int kvaser_pciefd_handle_data_packet(struct kvaser_pciefd *pcie,
					    struct kvaser_pciefd_rx_packet *p,
					    __le32 *data)
{
	struct sk_buff *skb;
	struct canfd_frame *cf;
	struct can_priv *priv;
<<<<<<< HEAD
	struct net_device_stats *stats;
	u8 ch_id = (p->header[1] >> KVASER_PCIEFD_PACKET_CHID_SHIFT) & 0x7;
=======
	u8 ch_id = FIELD_GET(KVASER_PCIEFD_PACKET_CHID_MASK, p->header[1]);
	u8 dlc;
>>>>>>> 38e945c6

	if (ch_id >= pcie->nr_channels)
		return -EIO;

	priv = &pcie->can[ch_id]->can;
	dlc = FIELD_GET(KVASER_PCIEFD_RPACKET_DLC_MASK, p->header[1]);

	if (p->header[1] & KVASER_PCIEFD_RPACKET_FDF) {
		skb = alloc_canfd_skb(priv->dev, &cf);
		if (!skb) {
			priv->dev->stats.rx_dropped++;
			return -ENOMEM;
		}

		cf->len = can_fd_dlc2len(dlc);
		if (p->header[1] & KVASER_PCIEFD_RPACKET_BRS)
			cf->flags |= CANFD_BRS;
		if (p->header[1] & KVASER_PCIEFD_RPACKET_ESI)
			cf->flags |= CANFD_ESI;
	} else {
		skb = alloc_can_skb(priv->dev, (struct can_frame **)&cf);
		if (!skb) {
			priv->dev->stats.rx_dropped++;
			return -ENOMEM;
		}
		can_frame_set_cc_len((struct can_frame *)cf, dlc, priv->ctrlmode);
	}

	cf->can_id = FIELD_GET(KVASER_PCIEFD_RPACKET_ID_MASK, p->header[0]);
	if (p->header[0] & KVASER_PCIEFD_RPACKET_IDE)
		cf->can_id |= CAN_EFF_FLAG;

	if (p->header[0] & KVASER_PCIEFD_RPACKET_RTR) {
		cf->can_id |= CAN_RTR_FLAG;
	} else {
		memcpy(cf->data, data, cf->len);
		priv->dev->stats.rx_bytes += cf->len;
	}
<<<<<<< HEAD
	stats->rx_packets++;
=======
	priv->dev->stats.rx_packets++;
>>>>>>> 38e945c6
	kvaser_pciefd_set_skb_timestamp(pcie, skb, p->timestamp);

	return netif_rx(skb);
}

static void kvaser_pciefd_change_state(struct kvaser_pciefd_can *can,
				       struct can_frame *cf,
				       enum can_state new_state,
				       enum can_state tx_state,
				       enum can_state rx_state)
{
	can_change_state(can->can.dev, cf, tx_state, rx_state);

	if (new_state == CAN_STATE_BUS_OFF) {
		struct net_device *ndev = can->can.dev;
		unsigned long irq_flags;

		spin_lock_irqsave(&can->lock, irq_flags);
		netif_stop_queue(can->can.dev);
		spin_unlock_irqrestore(&can->lock, irq_flags);
		/* Prevent CAN controller from auto recover from bus off */
		if (!can->can.restart_ms) {
			kvaser_pciefd_start_controller_flush(can);
			can_bus_off(ndev);
		}
	}
}

static void kvaser_pciefd_packet_to_state(struct kvaser_pciefd_rx_packet *p,
					  struct can_berr_counter *bec,
					  enum can_state *new_state,
					  enum can_state *tx_state,
					  enum can_state *rx_state)
{
	if (p->header[0] & KVASER_PCIEFD_SPACK_BOFF ||
	    p->header[0] & KVASER_PCIEFD_SPACK_IRM)
		*new_state = CAN_STATE_BUS_OFF;
	else if (bec->txerr >= 255 || bec->rxerr >= 255)
		*new_state = CAN_STATE_BUS_OFF;
	else if (p->header[1] & KVASER_PCIEFD_SPACK_EPLR)
		*new_state = CAN_STATE_ERROR_PASSIVE;
	else if (bec->txerr >= 128 || bec->rxerr >= 128)
		*new_state = CAN_STATE_ERROR_PASSIVE;
	else if (p->header[1] & KVASER_PCIEFD_SPACK_EWLR)
		*new_state = CAN_STATE_ERROR_WARNING;
	else if (bec->txerr >= 96 || bec->rxerr >= 96)
		*new_state = CAN_STATE_ERROR_WARNING;
	else
		*new_state = CAN_STATE_ERROR_ACTIVE;

	*tx_state = bec->txerr >= bec->rxerr ? *new_state : 0;
	*rx_state = bec->txerr <= bec->rxerr ? *new_state : 0;
}

static int kvaser_pciefd_rx_error_frame(struct kvaser_pciefd_can *can,
					struct kvaser_pciefd_rx_packet *p)
{
	struct can_berr_counter bec;
	enum can_state old_state, new_state, tx_state, rx_state;
	struct net_device *ndev = can->can.dev;
	struct sk_buff *skb;
	struct can_frame *cf = NULL;
<<<<<<< HEAD
	struct net_device_stats *stats = &ndev->stats;
=======
>>>>>>> 38e945c6

	old_state = can->can.state;

	bec.txerr = FIELD_GET(KVASER_PCIEFD_SPACK_TXERR_MASK, p->header[0]);
	bec.rxerr = FIELD_GET(KVASER_PCIEFD_SPACK_RXERR_MASK, p->header[0]);

	kvaser_pciefd_packet_to_state(p, &bec, &new_state, &tx_state, &rx_state);
	skb = alloc_can_err_skb(ndev, &cf);
	if (new_state != old_state) {
		kvaser_pciefd_change_state(can, cf, new_state, tx_state, rx_state);
		if (old_state == CAN_STATE_BUS_OFF &&
		    new_state == CAN_STATE_ERROR_ACTIVE &&
		    can->can.restart_ms) {
			can->can.can_stats.restarts++;
			if (skb)
				cf->can_id |= CAN_ERR_RESTARTED;
		}
	}

	can->err_rep_cnt++;
	can->can.can_stats.bus_error++;
	if (p->header[1] & KVASER_PCIEFD_EPACK_DIR_TX)
		ndev->stats.tx_errors++;
	else
		ndev->stats.rx_errors++;

	can->bec.txerr = bec.txerr;
	can->bec.rxerr = bec.rxerr;

	if (!skb) {
		ndev->stats.rx_dropped++;
		return -ENOMEM;
	}

	kvaser_pciefd_set_skb_timestamp(can->kv_pcie, skb, p->timestamp);
	cf->can_id |= CAN_ERR_BUSERROR | CAN_ERR_CNT;
	cf->data[6] = bec.txerr;
	cf->data[7] = bec.rxerr;

	netif_rx(skb);

	return 0;
}

static int kvaser_pciefd_handle_error_packet(struct kvaser_pciefd *pcie,
					     struct kvaser_pciefd_rx_packet *p)
{
	struct kvaser_pciefd_can *can;
	u8 ch_id = FIELD_GET(KVASER_PCIEFD_PACKET_CHID_MASK, p->header[1]);

	if (ch_id >= pcie->nr_channels)
		return -EIO;

	can = pcie->can[ch_id];
	kvaser_pciefd_rx_error_frame(can, p);
	if (can->err_rep_cnt >= KVASER_PCIEFD_MAX_ERR_REP)
		/* Do not report more errors, until bec_poll_timer expires */
		kvaser_pciefd_disable_err_gen(can);
	/* Start polling the error counters */
	mod_timer(&can->bec_poll_timer, KVASER_PCIEFD_BEC_POLL_FREQ);

	return 0;
}

static int kvaser_pciefd_handle_status_resp(struct kvaser_pciefd_can *can,
					    struct kvaser_pciefd_rx_packet *p)
{
	struct can_berr_counter bec;
	enum can_state old_state, new_state, tx_state, rx_state;

	old_state = can->can.state;

	bec.txerr = FIELD_GET(KVASER_PCIEFD_SPACK_TXERR_MASK, p->header[0]);
	bec.rxerr = FIELD_GET(KVASER_PCIEFD_SPACK_RXERR_MASK, p->header[0]);

	kvaser_pciefd_packet_to_state(p, &bec, &new_state, &tx_state, &rx_state);
	if (new_state != old_state) {
		struct net_device *ndev = can->can.dev;
		struct sk_buff *skb;
		struct can_frame *cf;

		skb = alloc_can_err_skb(ndev, &cf);
		if (!skb) {
			ndev->stats.rx_dropped++;
			return -ENOMEM;
		}

		kvaser_pciefd_change_state(can, cf, new_state, tx_state, rx_state);
		if (old_state == CAN_STATE_BUS_OFF &&
		    new_state == CAN_STATE_ERROR_ACTIVE &&
		    can->can.restart_ms) {
			can->can.can_stats.restarts++;
			cf->can_id |= CAN_ERR_RESTARTED;
		}

		kvaser_pciefd_set_skb_timestamp(can->kv_pcie, skb, p->timestamp);

		cf->data[6] = bec.txerr;
		cf->data[7] = bec.rxerr;

		netif_rx(skb);
	}
	can->bec.txerr = bec.txerr;
	can->bec.rxerr = bec.rxerr;
	/* Check if we need to poll the error counters */
	if (bec.txerr || bec.rxerr)
		mod_timer(&can->bec_poll_timer, KVASER_PCIEFD_BEC_POLL_FREQ);

	return 0;
}

static int kvaser_pciefd_handle_status_packet(struct kvaser_pciefd *pcie,
					      struct kvaser_pciefd_rx_packet *p)
{
	struct kvaser_pciefd_can *can;
	u8 cmdseq;
	u32 status;
	u8 ch_id = FIELD_GET(KVASER_PCIEFD_PACKET_CHID_MASK, p->header[1]);

	if (ch_id >= pcie->nr_channels)
		return -EIO;

	can = pcie->can[ch_id];

	status = ioread32(can->reg_base + KVASER_PCIEFD_KCAN_STAT_REG);
	cmdseq = FIELD_GET(KVASER_PCIEFD_KCAN_STAT_SEQNO_MASK, status);

	/* Reset done, start abort and flush */
	if (p->header[0] & KVASER_PCIEFD_SPACK_IRM &&
	    p->header[0] & KVASER_PCIEFD_SPACK_RMCD &&
	    p->header[1] & KVASER_PCIEFD_SPACK_AUTO &&
	    cmdseq == FIELD_GET(KVASER_PCIEFD_PACKET_SEQ_MASK, p->header[1]) &&
	    status & KVASER_PCIEFD_KCAN_STAT_IDLE) {
		iowrite32(KVASER_PCIEFD_KCAN_IRQ_ABD,
			  can->reg_base + KVASER_PCIEFD_KCAN_IRQ_REG);
		kvaser_pciefd_abort_flush_reset(can);
	} else if (p->header[0] & KVASER_PCIEFD_SPACK_IDET &&
		   p->header[0] & KVASER_PCIEFD_SPACK_IRM &&
		   cmdseq == FIELD_GET(KVASER_PCIEFD_PACKET_SEQ_MASK, p->header[1]) &&
		   status & KVASER_PCIEFD_KCAN_STAT_IDLE) {
		/* Reset detected, send end of flush if no packet are in FIFO */
		u8 count;

		count = FIELD_GET(KVASER_PCIEFD_KCAN_TX_NR_PACKETS_CURRENT_MASK,
				  ioread32(can->reg_base + KVASER_PCIEFD_KCAN_TX_NR_PACKETS_REG));
		if (!count)
			iowrite32(FIELD_PREP(KVASER_PCIEFD_KCAN_CTRL_TYPE_MASK,
					     KVASER_PCIEFD_KCAN_CTRL_TYPE_EFLUSH),
				  can->reg_base + KVASER_PCIEFD_KCAN_CTRL_REG);
	} else if (!(p->header[1] & KVASER_PCIEFD_SPACK_AUTO) &&
		   cmdseq == FIELD_GET(KVASER_PCIEFD_PACKET_SEQ_MASK, p->header[1])) {
		/* Response to status request received */
		kvaser_pciefd_handle_status_resp(can, p);
		if (can->can.state != CAN_STATE_BUS_OFF &&
		    can->can.state != CAN_STATE_ERROR_ACTIVE) {
			mod_timer(&can->bec_poll_timer, KVASER_PCIEFD_BEC_POLL_FREQ);
		}
	} else if (p->header[0] & KVASER_PCIEFD_SPACK_RMCD &&
		   !(status & KVASER_PCIEFD_KCAN_STAT_BUS_OFF_MASK)) {
		/* Reset to bus on detected */
		if (!completion_done(&can->start_comp))
			complete(&can->start_comp);
	}

	return 0;
}

static void kvaser_pciefd_handle_nack_packet(struct kvaser_pciefd_can *can,
					     struct kvaser_pciefd_rx_packet *p)
{
	struct sk_buff *skb;
	struct can_frame *cf;

	skb = alloc_can_err_skb(can->can.dev, &cf);
	can->can.dev->stats.tx_errors++;
	if (p->header[0] & KVASER_PCIEFD_APACKET_ABL) {
		if (skb)
			cf->can_id |= CAN_ERR_LOSTARB;
		can->can.can_stats.arbitration_lost++;
	} else if (skb) {
		cf->can_id |= CAN_ERR_ACK;
	}

	if (skb) {
		cf->can_id |= CAN_ERR_BUSERROR;
		kvaser_pciefd_set_skb_timestamp(can->kv_pcie, skb, p->timestamp);
		netif_rx(skb);
	} else {
		can->can.dev->stats.rx_dropped++;
		netdev_warn(can->can.dev, "No memory left for err_skb\n");
	}
}

static int kvaser_pciefd_handle_ack_packet(struct kvaser_pciefd *pcie,
					   struct kvaser_pciefd_rx_packet *p)
{
	struct kvaser_pciefd_can *can;
	bool one_shot_fail = false;
	u8 ch_id = FIELD_GET(KVASER_PCIEFD_PACKET_CHID_MASK, p->header[1]);

	if (ch_id >= pcie->nr_channels)
		return -EIO;

	can = pcie->can[ch_id];
	/* Ignore control packet ACK */
	if (p->header[0] & KVASER_PCIEFD_APACKET_CT)
		return 0;

	if (p->header[0] & KVASER_PCIEFD_APACKET_NACK) {
		kvaser_pciefd_handle_nack_packet(can, p);
		one_shot_fail = true;
	}

	if (p->header[0] & KVASER_PCIEFD_APACKET_FLU) {
		netdev_dbg(can->can.dev, "Packet was flushed\n");
	} else {
<<<<<<< HEAD
		int echo_idx = p->header[0] & KVASER_PCIEFD_PACKET_SEQ_MSK;
		int dlc;
		u8 count;
		struct sk_buff *skb;

		skb = can->can.echo_skb[echo_idx];
		if (skb)
			kvaser_pciefd_set_skb_timestamp(pcie, skb, p->timestamp);
		dlc = can_get_echo_skb(can->can.dev, echo_idx, NULL);
		count = ioread32(can->reg_base +
				    KVASER_PCIEFD_KCAN_TX_NPACKETS_REG) & 0xff;
=======
		int echo_idx = FIELD_GET(KVASER_PCIEFD_PACKET_SEQ_MASK, p->header[0]);
		int len;
		u8 count;
		struct sk_buff *skb;
>>>>>>> 38e945c6

		skb = can->can.echo_skb[echo_idx];
		if (skb)
			kvaser_pciefd_set_skb_timestamp(pcie, skb, p->timestamp);
		len = can_get_echo_skb(can->can.dev, echo_idx, NULL);
		count = FIELD_GET(KVASER_PCIEFD_KCAN_TX_NR_PACKETS_CURRENT_MASK,
				  ioread32(can->reg_base + KVASER_PCIEFD_KCAN_TX_NR_PACKETS_REG));

		if (count < can->can.echo_skb_max && netif_queue_stopped(can->can.dev))
			netif_wake_queue(can->can.dev);

		if (!one_shot_fail) {
			can->can.dev->stats.tx_bytes += len;
			can->can.dev->stats.tx_packets++;
		}
	}

	return 0;
}

static int kvaser_pciefd_handle_eflush_packet(struct kvaser_pciefd *pcie,
					      struct kvaser_pciefd_rx_packet *p)
{
	struct kvaser_pciefd_can *can;
	u8 ch_id = FIELD_GET(KVASER_PCIEFD_PACKET_CHID_MASK, p->header[1]);

	if (ch_id >= pcie->nr_channels)
		return -EIO;

	can = pcie->can[ch_id];

	if (!completion_done(&can->flush_comp))
		complete(&can->flush_comp);

	return 0;
}

static int kvaser_pciefd_read_packet(struct kvaser_pciefd *pcie, int *start_pos,
				     int dma_buf)
{
	__le32 *buffer = pcie->dma_data[dma_buf];
	__le64 timestamp;
	struct kvaser_pciefd_rx_packet packet;
	struct kvaser_pciefd_rx_packet *p = &packet;
	u8 type;
	int pos = *start_pos;
	int size;
	int ret = 0;

	size = le32_to_cpu(buffer[pos++]);
	if (!size) {
		*start_pos = 0;
		return 0;
	}

	p->header[0] = le32_to_cpu(buffer[pos++]);
	p->header[1] = le32_to_cpu(buffer[pos++]);

	/* Read 64-bit timestamp */
	memcpy(&timestamp, &buffer[pos], sizeof(__le64));
	pos += 2;
	p->timestamp = le64_to_cpu(timestamp);

	type = FIELD_GET(KVASER_PCIEFD_PACKET_TYPE_MASK, p->header[1]);
	switch (type) {
	case KVASER_PCIEFD_PACK_TYPE_DATA:
		ret = kvaser_pciefd_handle_data_packet(pcie, p, &buffer[pos]);
		if (!(p->header[0] & KVASER_PCIEFD_RPACKET_RTR)) {
			u8 data_len;

			data_len = can_fd_dlc2len(FIELD_GET(KVASER_PCIEFD_RPACKET_DLC_MASK,
							    p->header[1]));
			pos += DIV_ROUND_UP(data_len, 4);
		}
		break;

	case KVASER_PCIEFD_PACK_TYPE_ACK:
		ret = kvaser_pciefd_handle_ack_packet(pcie, p);
		break;

	case KVASER_PCIEFD_PACK_TYPE_STATUS:
		ret = kvaser_pciefd_handle_status_packet(pcie, p);
		break;

	case KVASER_PCIEFD_PACK_TYPE_ERROR:
		ret = kvaser_pciefd_handle_error_packet(pcie, p);
		break;

	case KVASER_PCIEFD_PACK_TYPE_EFLUSH_ACK:
		ret = kvaser_pciefd_handle_eflush_packet(pcie, p);
		break;

	case KVASER_PCIEFD_PACK_TYPE_ACK_DATA:
	case KVASER_PCIEFD_PACK_TYPE_BUS_LOAD:
	case KVASER_PCIEFD_PACK_TYPE_EFRAME_ACK:
	case KVASER_PCIEFD_PACK_TYPE_TXRQ:
		dev_info(&pcie->pci->dev,
			 "Received unexpected packet type 0x%08X\n", type);
		break;

	default:
		dev_err(&pcie->pci->dev, "Unknown packet type 0x%08X\n", type);
		ret = -EIO;
		break;
	}

	if (ret)
		return ret;

	/* Position does not point to the end of the package,
	 * corrupted packet size?
	 */
	if ((*start_pos + size) != pos)
		return -EIO;

	/* Point to the next packet header, if any */
	*start_pos = pos;

	return ret;
}

static int kvaser_pciefd_read_buffer(struct kvaser_pciefd *pcie, int dma_buf)
{
	int pos = 0;
	int res = 0;

	do {
		res = kvaser_pciefd_read_packet(pcie, &pos, dma_buf);
	} while (!res && pos > 0 && pos < KVASER_PCIEFD_DMA_SIZE);

	return res;
}

static void kvaser_pciefd_receive_irq(struct kvaser_pciefd *pcie)
{
	u32 irq;

	irq = ioread32(pcie->reg_base + KVASER_PCIEFD_SRB_IRQ_REG);
	if (irq & KVASER_PCIEFD_SRB_IRQ_DPD0) {
		kvaser_pciefd_read_buffer(pcie, 0);
		/* Reset DMA buffer 0 */
		iowrite32(KVASER_PCIEFD_SRB_CMD_RDB0,
			  pcie->reg_base + KVASER_PCIEFD_SRB_CMD_REG);
	}

	if (irq & KVASER_PCIEFD_SRB_IRQ_DPD1) {
		kvaser_pciefd_read_buffer(pcie, 1);
		/* Reset DMA buffer 1 */
		iowrite32(KVASER_PCIEFD_SRB_CMD_RDB1,
			  pcie->reg_base + KVASER_PCIEFD_SRB_CMD_REG);
	}

	if (irq & KVASER_PCIEFD_SRB_IRQ_DOF0 ||
	    irq & KVASER_PCIEFD_SRB_IRQ_DOF1 ||
	    irq & KVASER_PCIEFD_SRB_IRQ_DUF0 ||
	    irq & KVASER_PCIEFD_SRB_IRQ_DUF1)
		dev_err(&pcie->pci->dev, "DMA IRQ error 0x%08X\n", irq);

	iowrite32(irq, pcie->reg_base + KVASER_PCIEFD_SRB_IRQ_REG);
}

static void kvaser_pciefd_transmit_irq(struct kvaser_pciefd_can *can)
{
	u32 irq = ioread32(can->reg_base + KVASER_PCIEFD_KCAN_IRQ_REG);

	if (irq & KVASER_PCIEFD_KCAN_IRQ_TOF)
		netdev_err(can->can.dev, "Tx FIFO overflow\n");

	if (irq & KVASER_PCIEFD_KCAN_IRQ_BPP)
		netdev_err(can->can.dev,
			   "Fail to change bittiming, when not in reset mode\n");

	if (irq & KVASER_PCIEFD_KCAN_IRQ_FDIC)
		netdev_err(can->can.dev, "CAN FD frame in CAN mode\n");

	if (irq & KVASER_PCIEFD_KCAN_IRQ_ROF)
		netdev_err(can->can.dev, "Rx FIFO overflow\n");

	iowrite32(irq, can->reg_base + KVASER_PCIEFD_KCAN_IRQ_REG);
}

static irqreturn_t kvaser_pciefd_irq_handler(int irq, void *dev)
{
	struct kvaser_pciefd *pcie = (struct kvaser_pciefd *)dev;
	u32 board_irq;
	int i;

	board_irq = ioread32(pcie->reg_base + KVASER_PCIEFD_IRQ_REG);

	if (!(board_irq & KVASER_PCIEFD_IRQ_ALL_MASK))
		return IRQ_NONE;

	if (board_irq & KVASER_PCIEFD_IRQ_SRB)
		kvaser_pciefd_receive_irq(pcie);

	for (i = 0; i < pcie->nr_channels; i++) {
		if (!pcie->can[i]) {
			dev_err(&pcie->pci->dev,
				"IRQ mask points to unallocated controller\n");
			break;
		}

		/* Check that mask matches channel (i) IRQ mask */
		if (board_irq & (1 << i))
			kvaser_pciefd_transmit_irq(pcie->can[i]);
	}

	return IRQ_HANDLED;
}

static void kvaser_pciefd_teardown_can_ctrls(struct kvaser_pciefd *pcie)
{
	int i;

	for (i = 0; i < pcie->nr_channels; i++) {
		struct kvaser_pciefd_can *can = pcie->can[i];

		if (can) {
			iowrite32(0, can->reg_base + KVASER_PCIEFD_KCAN_IEN_REG);
			kvaser_pciefd_pwm_stop(can);
			free_candev(can->can.dev);
		}
	}
}

static int kvaser_pciefd_probe(struct pci_dev *pdev,
			       const struct pci_device_id *id)
{
	int err;
	struct kvaser_pciefd *pcie;

	pcie = devm_kzalloc(&pdev->dev, sizeof(*pcie), GFP_KERNEL);
	if (!pcie)
		return -ENOMEM;

	pci_set_drvdata(pdev, pcie);
	pcie->pci = pdev;

	err = pci_enable_device(pdev);
	if (err)
		return err;

	err = pci_request_regions(pdev, KVASER_PCIEFD_DRV_NAME);
	if (err)
		goto err_disable_pci;

	pcie->reg_base = pci_iomap(pdev, 0, 0);
	if (!pcie->reg_base) {
		err = -ENOMEM;
		goto err_release_regions;
	}

	err = kvaser_pciefd_setup_board(pcie);
	if (err)
		goto err_pci_iounmap;

	err = kvaser_pciefd_setup_dma(pcie);
	if (err)
		goto err_pci_iounmap;

	pci_set_master(pdev);

	err = kvaser_pciefd_setup_can_ctrls(pcie);
	if (err)
		goto err_teardown_can_ctrls;

	err = request_irq(pcie->pci->irq, kvaser_pciefd_irq_handler,
			  IRQF_SHARED, KVASER_PCIEFD_DRV_NAME, pcie);
	if (err)
		goto err_teardown_can_ctrls;

	iowrite32(KVASER_PCIEFD_SRB_IRQ_DPD0 | KVASER_PCIEFD_SRB_IRQ_DPD1,
		  pcie->reg_base + KVASER_PCIEFD_SRB_IRQ_REG);

	iowrite32(KVASER_PCIEFD_SRB_IRQ_DPD0 | KVASER_PCIEFD_SRB_IRQ_DPD1 |
		  KVASER_PCIEFD_SRB_IRQ_DOF0 | KVASER_PCIEFD_SRB_IRQ_DOF1 |
		  KVASER_PCIEFD_SRB_IRQ_DUF0 | KVASER_PCIEFD_SRB_IRQ_DUF1,
		  pcie->reg_base + KVASER_PCIEFD_SRB_IEN_REG);

	/* Enable PCI interrupts */
	iowrite32(KVASER_PCIEFD_IRQ_ALL_MASK,
		  pcie->reg_base + KVASER_PCIEFD_IEN_REG);

	/* Ready the DMA buffers */
	iowrite32(KVASER_PCIEFD_SRB_CMD_RDB0,
		  pcie->reg_base + KVASER_PCIEFD_SRB_CMD_REG);
	iowrite32(KVASER_PCIEFD_SRB_CMD_RDB1,
		  pcie->reg_base + KVASER_PCIEFD_SRB_CMD_REG);

	err = kvaser_pciefd_reg_candev(pcie);
	if (err)
		goto err_free_irq;

	return 0;

err_free_irq:
	/* Disable PCI interrupts */
	iowrite32(0, pcie->reg_base + KVASER_PCIEFD_IEN_REG);
	free_irq(pcie->pci->irq, pcie);

err_teardown_can_ctrls:
	kvaser_pciefd_teardown_can_ctrls(pcie);
	iowrite32(0, pcie->reg_base + KVASER_PCIEFD_SRB_CTRL_REG);
	pci_clear_master(pdev);

err_pci_iounmap:
	pci_iounmap(pdev, pcie->reg_base);

err_release_regions:
	pci_release_regions(pdev);

err_disable_pci:
	pci_disable_device(pdev);

	return err;
}

static void kvaser_pciefd_remove_all_ctrls(struct kvaser_pciefd *pcie)
{
	int i;

	for (i = 0; i < pcie->nr_channels; i++) {
		struct kvaser_pciefd_can *can = pcie->can[i];

		if (can) {
			iowrite32(0, can->reg_base + KVASER_PCIEFD_KCAN_IEN_REG);
			unregister_candev(can->can.dev);
			del_timer(&can->bec_poll_timer);
			kvaser_pciefd_pwm_stop(can);
			free_candev(can->can.dev);
		}
	}
}

static void kvaser_pciefd_remove(struct pci_dev *pdev)
{
	struct kvaser_pciefd *pcie = pci_get_drvdata(pdev);

	kvaser_pciefd_remove_all_ctrls(pcie);

	/* Disable interrupts */
	iowrite32(0, pcie->reg_base + KVASER_PCIEFD_SRB_CTRL_REG);
	iowrite32(0, pcie->reg_base + KVASER_PCIEFD_IEN_REG);

	free_irq(pcie->pci->irq, pcie);

	pci_iounmap(pdev, pcie->reg_base);
	pci_release_regions(pdev);
	pci_disable_device(pdev);
}

static struct pci_driver kvaser_pciefd = {
	.name = KVASER_PCIEFD_DRV_NAME,
	.id_table = kvaser_pciefd_id_table,
	.probe = kvaser_pciefd_probe,
	.remove = kvaser_pciefd_remove,
};

module_pci_driver(kvaser_pciefd)<|MERGE_RESOLUTION|>--- conflicted
+++ resolved
@@ -387,13 +387,6 @@
 		ns_to_ktime(div_u64(timestamp * 1000, pcie->freq_to_ticks_div));
 }
 
-static inline void kvaser_pciefd_set_skb_timestamp(const struct kvaser_pciefd *pcie,
-						   struct sk_buff *skb, u64 timestamp)
-{
-	skb_hwtstamps(skb)->hwtstamp =
-		ns_to_ktime(div_u64(timestamp * 1000, pcie->freq_to_ticks_div));
-}
-
 static void kvaser_pciefd_setup_controller(struct kvaser_pciefd_can *can)
 {
 	u32 mode;
@@ -979,13 +972,8 @@
 	struct sk_buff *skb;
 	struct canfd_frame *cf;
 	struct can_priv *priv;
-<<<<<<< HEAD
-	struct net_device_stats *stats;
-	u8 ch_id = (p->header[1] >> KVASER_PCIEFD_PACKET_CHID_SHIFT) & 0x7;
-=======
 	u8 ch_id = FIELD_GET(KVASER_PCIEFD_PACKET_CHID_MASK, p->header[1]);
 	u8 dlc;
->>>>>>> 38e945c6
 
 	if (ch_id >= pcie->nr_channels)
 		return -EIO;
@@ -1024,11 +1012,7 @@
 		memcpy(cf->data, data, cf->len);
 		priv->dev->stats.rx_bytes += cf->len;
 	}
-<<<<<<< HEAD
-	stats->rx_packets++;
-=======
 	priv->dev->stats.rx_packets++;
->>>>>>> 38e945c6
 	kvaser_pciefd_set_skb_timestamp(pcie, skb, p->timestamp);
 
 	return netif_rx(skb);
@@ -1091,10 +1075,6 @@
 	struct net_device *ndev = can->can.dev;
 	struct sk_buff *skb;
 	struct can_frame *cf = NULL;
-<<<<<<< HEAD
-	struct net_device_stats *stats = &ndev->stats;
-=======
->>>>>>> 38e945c6
 
 	old_state = can->can.state;
 
@@ -1311,24 +1291,10 @@
 	if (p->header[0] & KVASER_PCIEFD_APACKET_FLU) {
 		netdev_dbg(can->can.dev, "Packet was flushed\n");
 	} else {
-<<<<<<< HEAD
-		int echo_idx = p->header[0] & KVASER_PCIEFD_PACKET_SEQ_MSK;
-		int dlc;
-		u8 count;
-		struct sk_buff *skb;
-
-		skb = can->can.echo_skb[echo_idx];
-		if (skb)
-			kvaser_pciefd_set_skb_timestamp(pcie, skb, p->timestamp);
-		dlc = can_get_echo_skb(can->can.dev, echo_idx, NULL);
-		count = ioread32(can->reg_base +
-				    KVASER_PCIEFD_KCAN_TX_NPACKETS_REG) & 0xff;
-=======
 		int echo_idx = FIELD_GET(KVASER_PCIEFD_PACKET_SEQ_MASK, p->header[0]);
 		int len;
 		u8 count;
 		struct sk_buff *skb;
->>>>>>> 38e945c6
 
 		skb = can->can.echo_skb[echo_idx];
 		if (skb)
