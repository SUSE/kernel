--- conflicted
+++ resolved
@@ -1220,16 +1220,7 @@
 		stats->rx_bytes += cf->len;
 	}
 	stats->rx_packets++;
-<<<<<<< HEAD
-
-	shhwtstamps = skb_hwtstamps(skb);
-
-	shhwtstamps->hwtstamp =
-		ns_to_ktime(div_u64(p->timestamp * 1000,
-				    pcie->freq_to_ticks_div));
-=======
 	kvaser_pciefd_set_skb_timestamp(pcie, skb, p->timestamp);
->>>>>>> eb3cdb58
 
 	return netif_rx(skb);
 }
@@ -1474,6 +1465,40 @@
 	return 0;
 }
 
+static int kvaser_pciefd_handle_eack_packet(struct kvaser_pciefd *pcie,
+					    struct kvaser_pciefd_rx_packet *p)
+{
+	struct kvaser_pciefd_can *can;
+	u8 ch_id = (p->header[1] >> KVASER_PCIEFD_PACKET_CHID_SHIFT) & 0x7;
+
+	if (ch_id >= pcie->nr_channels)
+		return -EIO;
+
+	can = pcie->can[ch_id];
+
+	/* If this is the last flushed packet, send end of flush */
+	if (p->header[0] & KVASER_PCIEFD_APACKET_FLU) {
+		u8 count = ioread32(can->reg_base +
+				    KVASER_PCIEFD_KCAN_TX_NPACKETS_REG) & 0xff;
+
+		if (count == 0)
+			iowrite32(KVASER_PCIEFD_KCAN_CTRL_EFLUSH,
+				  can->reg_base + KVASER_PCIEFD_KCAN_CTRL_REG);
+	} else {
+		int echo_idx = p->header[0] & KVASER_PCIEFD_PACKET_SEQ_MSK;
+		int dlc = can_get_echo_skb(can->can.dev, echo_idx, NULL);
+		struct net_device_stats *stats = &can->can.dev->stats;
+
+		stats->tx_bytes += dlc;
+		stats->tx_packets++;
+
+		if (netif_queue_stopped(can->can.dev))
+			netif_wake_queue(can->can.dev);
+	}
+
+	return 0;
+}
+
 static void kvaser_pciefd_handle_nack_packet(struct kvaser_pciefd_can *can,
 					     struct kvaser_pciefd_rx_packet *p)
 {
@@ -1494,10 +1519,7 @@
 
 	if (skb) {
 		cf->can_id |= CAN_ERR_BUSERROR;
-<<<<<<< HEAD
-=======
 		kvaser_pciefd_set_skb_timestamp(can->kv_pcie, skb, p->timestamp);
->>>>>>> eb3cdb58
 		netif_rx(skb);
 	} else {
 		stats->rx_dropped++;
@@ -1623,13 +1645,16 @@
 		ret = kvaser_pciefd_handle_error_packet(pcie, p);
 		break;
 
+	case KVASER_PCIEFD_PACK_TYPE_EFRAME_ACK:
+		ret = kvaser_pciefd_handle_eack_packet(pcie, p);
+		break;
+
 	case KVASER_PCIEFD_PACK_TYPE_EFLUSH_ACK:
 		ret = kvaser_pciefd_handle_eflush_packet(pcie, p);
 		break;
 
 	case KVASER_PCIEFD_PACK_TYPE_ACK_DATA:
 	case KVASER_PCIEFD_PACK_TYPE_BUS_LOAD:
-	case KVASER_PCIEFD_PACK_TYPE_EFRAME_ACK:
 	case KVASER_PCIEFD_PACK_TYPE_TXRQ:
 		dev_info(&pcie->pci->dev,
 			 "Received unexpected packet type 0x%08X\n", type);
@@ -1744,6 +1769,7 @@
 			kvaser_pciefd_transmit_irq(pcie->can[i]);
 	}
 
+	iowrite32(board_irq, pcie->reg_base + KVASER_PCIEFD_IRQ_REG);
 	return IRQ_HANDLED;
 }
 
@@ -1817,7 +1843,9 @@
 		  KVASER_PCIEFD_SRB_IRQ_DUF0 | KVASER_PCIEFD_SRB_IRQ_DUF1,
 		  pcie->reg_base + KVASER_PCIEFD_SRB_IEN_REG);
 
-	/* Enable PCI interrupts */
+	/* Reset IRQ handling, expected to be off before */
+	iowrite32(KVASER_PCIEFD_IRQ_ALL_MSK,
+		  pcie->reg_base + KVASER_PCIEFD_IRQ_REG);
 	iowrite32(KVASER_PCIEFD_IRQ_ALL_MSK,
 		  pcie->reg_base + KVASER_PCIEFD_IEN_REG);
 
@@ -1879,8 +1907,10 @@
 
 	kvaser_pciefd_remove_all_ctrls(pcie);
 
-	/* Disable interrupts */
+	/* Turn off IRQ generation */
 	iowrite32(0, pcie->reg_base + KVASER_PCIEFD_SRB_CTRL_REG);
+	iowrite32(KVASER_PCIEFD_IRQ_ALL_MSK,
+		  pcie->reg_base + KVASER_PCIEFD_IRQ_REG);
 	iowrite32(0, pcie->reg_base + KVASER_PCIEFD_IEN_REG);
 
 	free_irq(pcie->pci->irq, pcie);
