// SPDX-License-Identifier: GPL-2.0-only
/*
 * CAN driver for "8 devices" USB2CAN converter
 *
 * Copyright (C) 2012 Bernd Krumboeck (krumboeck@universalnet.at)
 *
 * This driver is inspired by the 3.2.0 version of drivers/net/can/usb/ems_usb.c
 * and drivers/net/can/usb/esd_usb2.c
 *
 * Many thanks to Gerhard Bertelsmann (info@gerhard-bertelsmann.de)
 * for testing and fixing this driver. Also many thanks to "8 devices",
 * who were very cooperative and answered my questions.
 */

#include <linux/ethtool.h>
#include <linux/signal.h>
#include <linux/slab.h>
#include <linux/module.h>
#include <linux/netdevice.h>
#include <linux/usb.h>

#include <linux/can.h>
#include <linux/can/dev.h>
#include <linux/can/error.h>

/* driver constants */
#define MAX_RX_URBS			20
#define MAX_TX_URBS			20
#define RX_BUFFER_SIZE			64

/* vendor and product id */
#define USB_8DEV_VENDOR_ID		0x0483
#define USB_8DEV_PRODUCT_ID		0x1234

/* endpoints */
enum usb_8dev_endpoint {
	USB_8DEV_ENDP_DATA_RX = 1,
	USB_8DEV_ENDP_DATA_TX,
	USB_8DEV_ENDP_CMD_RX,
	USB_8DEV_ENDP_CMD_TX
};

/* device CAN clock */
#define USB_8DEV_ABP_CLOCK		32000000

/* setup flags */
#define USB_8DEV_SILENT			0x01
#define USB_8DEV_LOOPBACK		0x02
#define USB_8DEV_DISABLE_AUTO_RESTRANS	0x04
#define USB_8DEV_STATUS_FRAME		0x08

/* commands */
enum usb_8dev_cmd {
	USB_8DEV_RESET = 1,
	USB_8DEV_OPEN,
	USB_8DEV_CLOSE,
	USB_8DEV_SET_SPEED,
	USB_8DEV_SET_MASK_FILTER,
	USB_8DEV_GET_STATUS,
	USB_8DEV_GET_STATISTICS,
	USB_8DEV_GET_SERIAL,
	USB_8DEV_GET_SOFTW_VER,
	USB_8DEV_GET_HARDW_VER,
	USB_8DEV_RESET_TIMESTAMP,
	USB_8DEV_GET_SOFTW_HARDW_VER
};

/* command options */
#define USB_8DEV_BAUD_MANUAL		0x09
#define USB_8DEV_CMD_START		0x11
#define USB_8DEV_CMD_END		0x22

#define USB_8DEV_CMD_SUCCESS		0
#define USB_8DEV_CMD_ERROR		255

#define USB_8DEV_CMD_TIMEOUT		1000

/* frames */
#define USB_8DEV_DATA_START		0x55
#define USB_8DEV_DATA_END		0xAA

#define USB_8DEV_TYPE_CAN_FRAME		0
#define USB_8DEV_TYPE_ERROR_FRAME	3

#define USB_8DEV_EXTID			0x01
#define USB_8DEV_RTR			0x02
#define USB_8DEV_ERR_FLAG		0x04

/* status */
#define USB_8DEV_STATUSMSG_OK		0x00  /* Normal condition. */
#define USB_8DEV_STATUSMSG_OVERRUN	0x01  /* Overrun occurred when sending */
#define USB_8DEV_STATUSMSG_BUSLIGHT	0x02  /* Error counter has reached 96 */
#define USB_8DEV_STATUSMSG_BUSHEAVY	0x03  /* Error count. has reached 128 */
#define USB_8DEV_STATUSMSG_BUSOFF	0x04  /* Device is in BUSOFF */
#define USB_8DEV_STATUSMSG_STUFF	0x20  /* Stuff Error */
#define USB_8DEV_STATUSMSG_FORM		0x21  /* Form Error */
#define USB_8DEV_STATUSMSG_ACK		0x23  /* Ack Error */
#define USB_8DEV_STATUSMSG_BIT0		0x24  /* Bit1 Error */
#define USB_8DEV_STATUSMSG_BIT1		0x25  /* Bit0 Error */
#define USB_8DEV_STATUSMSG_CRC		0x27  /* CRC Error */

#define USB_8DEV_RP_MASK		0x7F  /* Mask for Receive Error Bit */


/* table of devices that work with this driver */
static const struct usb_device_id usb_8dev_table[] = {
	{ USB_DEVICE(USB_8DEV_VENDOR_ID, USB_8DEV_PRODUCT_ID) },
	{ }					/* Terminating entry */
};

MODULE_DEVICE_TABLE(usb, usb_8dev_table);

struct usb_8dev_tx_urb_context {
	struct usb_8dev_priv *priv;

	u32 echo_index;
};

/* Structure to hold all of our device specific stuff */
struct usb_8dev_priv {
	struct can_priv can; /* must be the first member */

	struct usb_device *udev;
	struct net_device *netdev;

	atomic_t active_tx_urbs;
	struct usb_anchor tx_submitted;
	struct usb_8dev_tx_urb_context tx_contexts[MAX_TX_URBS];

	struct usb_anchor rx_submitted;

	struct can_berr_counter bec;

	u8 *cmd_msg_buffer;

	struct mutex usb_8dev_cmd_lock;
	void *rxbuf[MAX_RX_URBS];
	dma_addr_t rxbuf_dma[MAX_RX_URBS];
};

/* tx frame */
struct __packed usb_8dev_tx_msg {
	u8 begin;
	u8 flags;	/* RTR and EXT_ID flag */
	__be32 id;	/* upper 3 bits not used */
	u8 dlc;		/* data length code 0-8 bytes */
	u8 data[8];	/* 64-bit data */
	u8 end;
};

/* rx frame */
struct __packed usb_8dev_rx_msg {
	u8 begin;
	u8 type;		/* frame type */
	u8 flags;		/* RTR and EXT_ID flag */
	__be32 id;		/* upper 3 bits not used */
	u8 dlc;			/* data length code 0-8 bytes */
	u8 data[8];		/* 64-bit data */
	__be32 timestamp;	/* 32-bit timestamp */
	u8 end;
};

/* command frame */
struct __packed usb_8dev_cmd_msg {
	u8 begin;
	u8 channel;	/* unknown - always 0 */
	u8 command;	/* command to execute */
	u8 opt1;	/* optional parameter / return value */
	u8 opt2;	/* optional parameter 2 */
	u8 data[10];	/* optional parameter and data */
	u8 end;
};

static int usb_8dev_send_cmd_msg(struct usb_8dev_priv *priv, u8 *msg, int size)
{
	int actual_length;

	return usb_bulk_msg(priv->udev,
			    usb_sndbulkpipe(priv->udev, USB_8DEV_ENDP_CMD_TX),
			    msg, size, &actual_length, USB_8DEV_CMD_TIMEOUT);
}

static int usb_8dev_wait_cmd_msg(struct usb_8dev_priv *priv, u8 *msg, int size,
				int *actual_length)
{
	return usb_bulk_msg(priv->udev,
			    usb_rcvbulkpipe(priv->udev, USB_8DEV_ENDP_CMD_RX),
			    msg, size, actual_length, USB_8DEV_CMD_TIMEOUT);
}

/* Send command to device and receive result.
 * Command was successful when opt1 = 0.
 */
static int usb_8dev_send_cmd(struct usb_8dev_priv *priv,
			     struct usb_8dev_cmd_msg *out,
			     struct usb_8dev_cmd_msg *in)
{
	int err;
	int num_bytes_read;
	struct net_device *netdev;

	netdev = priv->netdev;

	out->begin = USB_8DEV_CMD_START;
	out->end = USB_8DEV_CMD_END;

	mutex_lock(&priv->usb_8dev_cmd_lock);

	memcpy(priv->cmd_msg_buffer, out,
		sizeof(struct usb_8dev_cmd_msg));

	err = usb_8dev_send_cmd_msg(priv, priv->cmd_msg_buffer,
				    sizeof(struct usb_8dev_cmd_msg));
	if (err < 0) {
		netdev_err(netdev, "sending command message failed\n");
		goto failed;
	}

	err = usb_8dev_wait_cmd_msg(priv, priv->cmd_msg_buffer,
				    sizeof(struct usb_8dev_cmd_msg),
				    &num_bytes_read);
	if (err < 0) {
		netdev_err(netdev, "no command message answer\n");
		goto failed;
	}

	memcpy(in, priv->cmd_msg_buffer, sizeof(struct usb_8dev_cmd_msg));

	if (in->begin != USB_8DEV_CMD_START || in->end != USB_8DEV_CMD_END ||
			num_bytes_read != 16 || in->opt1 != 0)
		err = -EPROTO;

failed:
	mutex_unlock(&priv->usb_8dev_cmd_lock);
	return err;
}

/* Send open command to device */
static int usb_8dev_cmd_open(struct usb_8dev_priv *priv)
{
	struct can_bittiming *bt = &priv->can.bittiming;
	struct usb_8dev_cmd_msg outmsg;
	struct usb_8dev_cmd_msg inmsg;
	u32 ctrlmode = priv->can.ctrlmode;
	u32 flags = USB_8DEV_STATUS_FRAME;
	__be32 beflags;
	__be16 bebrp;

	memset(&outmsg, 0, sizeof(outmsg));
	outmsg.command = USB_8DEV_OPEN;
	outmsg.opt1 = USB_8DEV_BAUD_MANUAL;
	outmsg.data[0] = bt->prop_seg + bt->phase_seg1;
	outmsg.data[1] = bt->phase_seg2;
	outmsg.data[2] = bt->sjw;

	/* BRP */
	bebrp = cpu_to_be16((u16)bt->brp);
	memcpy(&outmsg.data[3], &bebrp, sizeof(bebrp));

	/* flags */
	if (ctrlmode & CAN_CTRLMODE_LOOPBACK)
		flags |= USB_8DEV_LOOPBACK;
	if (ctrlmode & CAN_CTRLMODE_LISTENONLY)
		flags |= USB_8DEV_SILENT;
	if (ctrlmode & CAN_CTRLMODE_ONE_SHOT)
		flags |= USB_8DEV_DISABLE_AUTO_RESTRANS;

	beflags = cpu_to_be32(flags);
	memcpy(&outmsg.data[5], &beflags, sizeof(beflags));

	return usb_8dev_send_cmd(priv, &outmsg, &inmsg);
}

/* Send close command to device */
static int usb_8dev_cmd_close(struct usb_8dev_priv *priv)
{
	struct usb_8dev_cmd_msg inmsg;
	struct usb_8dev_cmd_msg outmsg = {
		.channel = 0,
		.command = USB_8DEV_CLOSE,
		.opt1 = 0,
		.opt2 = 0
	};

	return usb_8dev_send_cmd(priv, &outmsg, &inmsg);
}

/* Get firmware and hardware version */
static int usb_8dev_cmd_version(struct usb_8dev_priv *priv, u32 *res)
{
	struct usb_8dev_cmd_msg	inmsg;
	struct usb_8dev_cmd_msg	outmsg = {
		.channel = 0,
		.command = USB_8DEV_GET_SOFTW_HARDW_VER,
		.opt1 = 0,
		.opt2 = 0
	};

	int err = usb_8dev_send_cmd(priv, &outmsg, &inmsg);
	if (err)
		return err;

	*res = be32_to_cpup((__be32 *)inmsg.data);

	return err;
}

/* Set network device mode
 *
 * Maybe we should leave this function empty, because the device
 * set mode variable with open command.
 */
static int usb_8dev_set_mode(struct net_device *netdev, enum can_mode mode)
{
	struct usb_8dev_priv *priv = netdev_priv(netdev);
	int err = 0;

	switch (mode) {
	case CAN_MODE_START:
		err = usb_8dev_cmd_open(priv);
		if (err)
			netdev_warn(netdev, "couldn't start device");
		break;

	default:
		return -EOPNOTSUPP;
	}

	return err;
}

/* Read error/status frames */
static void usb_8dev_rx_err_msg(struct usb_8dev_priv *priv,
				struct usb_8dev_rx_msg *msg)
{
	struct can_frame *cf;
	struct sk_buff *skb;
	struct net_device_stats *stats = &priv->netdev->stats;

	/* Error message:
	 * byte 0: Status
	 * byte 1: bit   7: Receive Passive
	 * byte 1: bit 0-6: Receive Error Counter
	 * byte 2: Transmit Error Counter
	 * byte 3: Always 0 (maybe reserved for future use)
	 */

	u8 state = msg->data[0];
	u8 rxerr = msg->data[1] & USB_8DEV_RP_MASK;
	u8 txerr = msg->data[2];
	int rx_errors = 0;
	int tx_errors = 0;

	skb = alloc_can_err_skb(priv->netdev, &cf);
	if (!skb)
		return;

	switch (state) {
	case USB_8DEV_STATUSMSG_OK:
		priv->can.state = CAN_STATE_ERROR_ACTIVE;
		cf->can_id |= CAN_ERR_PROT;
		cf->data[2] = CAN_ERR_PROT_ACTIVE;
		break;
	case USB_8DEV_STATUSMSG_BUSOFF:
		priv->can.state = CAN_STATE_BUS_OFF;
		cf->can_id |= CAN_ERR_BUSOFF;
		priv->can.can_stats.bus_off++;
		can_bus_off(priv->netdev);
		break;
	case USB_8DEV_STATUSMSG_OVERRUN:
	case USB_8DEV_STATUSMSG_BUSLIGHT:
	case USB_8DEV_STATUSMSG_BUSHEAVY:
		cf->can_id |= CAN_ERR_CRTL;
		break;
	default:
		priv->can.state = CAN_STATE_ERROR_WARNING;
		cf->can_id |= CAN_ERR_PROT | CAN_ERR_BUSERROR;
		priv->can.can_stats.bus_error++;
		break;
	}

	switch (state) {
	case USB_8DEV_STATUSMSG_OK:
	case USB_8DEV_STATUSMSG_BUSOFF:
		break;
	case USB_8DEV_STATUSMSG_ACK:
		cf->can_id |= CAN_ERR_ACK;
		tx_errors = 1;
		break;
	case USB_8DEV_STATUSMSG_CRC:
		cf->data[3] = CAN_ERR_PROT_LOC_CRC_SEQ;
		rx_errors = 1;
		break;
	case USB_8DEV_STATUSMSG_BIT0:
		cf->data[2] |= CAN_ERR_PROT_BIT0;
		tx_errors = 1;
		break;
	case USB_8DEV_STATUSMSG_BIT1:
		cf->data[2] |= CAN_ERR_PROT_BIT1;
		tx_errors = 1;
		break;
	case USB_8DEV_STATUSMSG_FORM:
		cf->data[2] |= CAN_ERR_PROT_FORM;
		rx_errors = 1;
		break;
	case USB_8DEV_STATUSMSG_STUFF:
		cf->data[2] |= CAN_ERR_PROT_STUFF;
		rx_errors = 1;
		break;
	case USB_8DEV_STATUSMSG_OVERRUN:
		cf->data[1] = CAN_ERR_CRTL_RX_OVERFLOW;
		stats->rx_over_errors++;
		rx_errors = 1;
		break;
	case USB_8DEV_STATUSMSG_BUSLIGHT:
		priv->can.state = CAN_STATE_ERROR_WARNING;
		cf->data[1] = (txerr > rxerr) ?
			CAN_ERR_CRTL_TX_WARNING :
			CAN_ERR_CRTL_RX_WARNING;
		priv->can.can_stats.error_warning++;
		break;
	case USB_8DEV_STATUSMSG_BUSHEAVY:
		priv->can.state = CAN_STATE_ERROR_PASSIVE;
		cf->data[1] = (txerr > rxerr) ?
			CAN_ERR_CRTL_TX_PASSIVE :
			CAN_ERR_CRTL_RX_PASSIVE;
		priv->can.can_stats.error_passive++;
		break;
	default:
		netdev_warn(priv->netdev,
			    "Unknown status/error message (%d)\n", state);
		break;
	}

	if (tx_errors) {
		cf->data[2] |= CAN_ERR_PROT_TX;
		stats->tx_errors++;
	}

	if (rx_errors)
		stats->rx_errors++;
	if (priv->can.state != CAN_STATE_BUS_OFF) {
<<<<<<< HEAD
=======
		cf->can_id |= CAN_ERR_CNT;
>>>>>>> eb3cdb58
		cf->data[6] = txerr;
		cf->data[7] = rxerr;
	}

	priv->bec.txerr = txerr;
	priv->bec.rxerr = rxerr;

	netif_rx(skb);
}

/* Read data and status frames */
static void usb_8dev_rx_can_msg(struct usb_8dev_priv *priv,
				struct usb_8dev_rx_msg *msg)
{
	struct can_frame *cf;
	struct sk_buff *skb;
	struct net_device_stats *stats = &priv->netdev->stats;

	if (msg->type == USB_8DEV_TYPE_ERROR_FRAME &&
		   msg->flags == USB_8DEV_ERR_FLAG) {
		usb_8dev_rx_err_msg(priv, msg);
	} else if (msg->type == USB_8DEV_TYPE_CAN_FRAME) {
		skb = alloc_can_skb(priv->netdev, &cf);
		if (!skb)
			return;

		cf->can_id = be32_to_cpu(msg->id);
		can_frame_set_cc_len(cf, msg->dlc & 0xF, priv->can.ctrlmode);

		if (msg->flags & USB_8DEV_EXTID)
			cf->can_id |= CAN_EFF_FLAG;

		if (msg->flags & USB_8DEV_RTR) {
			cf->can_id |= CAN_RTR_FLAG;
		} else {
			memcpy(cf->data, msg->data, cf->len);
			stats->rx_bytes += cf->len;
		}
		stats->rx_packets++;
<<<<<<< HEAD

		netif_rx(skb);
=======
>>>>>>> eb3cdb58

		netif_rx(skb);
	} else {
		netdev_warn(priv->netdev, "frame type %d unknown",
			 msg->type);
	}

}

/* Callback for reading data from device
 *
 * Check urb status, call read function and resubmit urb read operation.
 */
static void usb_8dev_read_bulk_callback(struct urb *urb)
{
	struct usb_8dev_priv *priv = urb->context;
	struct net_device *netdev;
	int retval;
	int pos = 0;

	netdev = priv->netdev;

	if (!netif_device_present(netdev))
		return;

	switch (urb->status) {
	case 0: /* success */
		break;

	case -ENOENT:
	case -EPIPE:
	case -EPROTO:
	case -ESHUTDOWN:
		return;

	default:
		netdev_info(netdev, "Rx URB aborted (%d)\n",
			 urb->status);
		goto resubmit_urb;
	}

	while (pos < urb->actual_length) {
		struct usb_8dev_rx_msg *msg;

		if (pos + sizeof(struct usb_8dev_rx_msg) > urb->actual_length) {
			netdev_err(priv->netdev, "format error\n");
			break;
		}

		msg = (struct usb_8dev_rx_msg *)(urb->transfer_buffer + pos);
		usb_8dev_rx_can_msg(priv, msg);

		pos += sizeof(struct usb_8dev_rx_msg);
	}

resubmit_urb:
	usb_fill_bulk_urb(urb, priv->udev,
			  usb_rcvbulkpipe(priv->udev, USB_8DEV_ENDP_DATA_RX),
			  urb->transfer_buffer, RX_BUFFER_SIZE,
			  usb_8dev_read_bulk_callback, priv);

	retval = usb_submit_urb(urb, GFP_ATOMIC);

	if (retval == -ENODEV)
		netif_device_detach(netdev);
	else if (retval)
		netdev_err(netdev,
			"failed resubmitting read bulk urb: %d\n", retval);
}

/* Callback handler for write operations
 *
 * Free allocated buffers, check transmit status and
 * calculate statistic.
 */
static void usb_8dev_write_bulk_callback(struct urb *urb)
{
	struct usb_8dev_tx_urb_context *context = urb->context;
	struct usb_8dev_priv *priv;
	struct net_device *netdev;

	BUG_ON(!context);

	priv = context->priv;
	netdev = priv->netdev;

	/* free up our allocated buffer */
	usb_free_coherent(urb->dev, urb->transfer_buffer_length,
			  urb->transfer_buffer, urb->transfer_dma);

	atomic_dec(&priv->active_tx_urbs);

	if (!netif_device_present(netdev))
		return;

	if (urb->status)
		netdev_info(netdev, "Tx URB aborted (%d)\n",
			 urb->status);

	netdev->stats.tx_packets++;
	netdev->stats.tx_bytes += can_get_echo_skb(netdev, context->echo_index, NULL);

	/* Release context */
	context->echo_index = MAX_TX_URBS;

	netif_wake_queue(netdev);
}

/* Send data to device */
static netdev_tx_t usb_8dev_start_xmit(struct sk_buff *skb,
				      struct net_device *netdev)
{
	struct usb_8dev_priv *priv = netdev_priv(netdev);
	struct net_device_stats *stats = &netdev->stats;
	struct can_frame *cf = (struct can_frame *) skb->data;
	struct usb_8dev_tx_msg *msg;
	struct urb *urb;
	struct usb_8dev_tx_urb_context *context = NULL;
	u8 *buf;
	int i, err;
	size_t size = sizeof(struct usb_8dev_tx_msg);

	if (can_dev_dropped_skb(netdev, skb))
		return NETDEV_TX_OK;

	/* create a URB, and a buffer for it, and copy the data to the URB */
	urb = usb_alloc_urb(0, GFP_ATOMIC);
	if (!urb)
		goto nomem;

	buf = usb_alloc_coherent(priv->udev, size, GFP_ATOMIC,
				 &urb->transfer_dma);
	if (!buf) {
		netdev_err(netdev, "No memory left for USB buffer\n");
		goto nomembuf;
	}

	memset(buf, 0, size);

	msg = (struct usb_8dev_tx_msg *)buf;
	msg->begin = USB_8DEV_DATA_START;
	msg->flags = 0x00;

	if (cf->can_id & CAN_RTR_FLAG)
		msg->flags |= USB_8DEV_RTR;

	if (cf->can_id & CAN_EFF_FLAG)
		msg->flags |= USB_8DEV_EXTID;

	msg->id = cpu_to_be32(cf->can_id & CAN_ERR_MASK);
	msg->dlc = can_get_cc_dlc(cf, priv->can.ctrlmode);
	memcpy(msg->data, cf->data, cf->len);
	msg->end = USB_8DEV_DATA_END;

	for (i = 0; i < MAX_TX_URBS; i++) {
		if (priv->tx_contexts[i].echo_index == MAX_TX_URBS) {
			context = &priv->tx_contexts[i];
			break;
		}
	}

	/* May never happen! When this happens we'd more URBs in flight as
	 * allowed (MAX_TX_URBS).
	 */
	if (!context)
		goto nofreecontext;

	context->priv = priv;
	context->echo_index = i;

	usb_fill_bulk_urb(urb, priv->udev,
			  usb_sndbulkpipe(priv->udev, USB_8DEV_ENDP_DATA_TX),
			  buf, size, usb_8dev_write_bulk_callback, context);
	urb->transfer_flags |= URB_NO_TRANSFER_DMA_MAP;
	usb_anchor_urb(urb, &priv->tx_submitted);

	can_put_echo_skb(skb, netdev, context->echo_index, 0);

	atomic_inc(&priv->active_tx_urbs);

	err = usb_submit_urb(urb, GFP_ATOMIC);
	if (unlikely(err)) {
		can_free_echo_skb(netdev, context->echo_index, NULL);

		usb_unanchor_urb(urb);
		usb_free_coherent(priv->udev, size, buf, urb->transfer_dma);

		atomic_dec(&priv->active_tx_urbs);

		if (err == -ENODEV)
			netif_device_detach(netdev);
		else
			netdev_warn(netdev, "failed tx_urb %d\n", err);
		stats->tx_dropped++;
	} else if (atomic_read(&priv->active_tx_urbs) >= MAX_TX_URBS)
		/* Slow down tx path */
		netif_stop_queue(netdev);

	/* Release our reference to this URB, the USB core will eventually free
	 * it entirely.
	 */
	usb_free_urb(urb);

	return NETDEV_TX_OK;

nofreecontext:
	usb_free_coherent(priv->udev, size, buf, urb->transfer_dma);
	usb_free_urb(urb);

	netdev_warn(netdev, "couldn't find free context");

	return NETDEV_TX_BUSY;

nomembuf:
	usb_free_urb(urb);

nomem:
	dev_kfree_skb(skb);
	stats->tx_dropped++;

	return NETDEV_TX_OK;
}

static int usb_8dev_get_berr_counter(const struct net_device *netdev,
				     struct can_berr_counter *bec)
{
	struct usb_8dev_priv *priv = netdev_priv(netdev);

	bec->txerr = priv->bec.txerr;
	bec->rxerr = priv->bec.rxerr;

	return 0;
}

/* Start USB device */
static int usb_8dev_start(struct usb_8dev_priv *priv)
{
	struct net_device *netdev = priv->netdev;
	int err, i;

	for (i = 0; i < MAX_RX_URBS; i++) {
		struct urb *urb = NULL;
		u8 *buf;
		dma_addr_t buf_dma;

		/* create a URB, and a buffer for it */
		urb = usb_alloc_urb(0, GFP_KERNEL);
		if (!urb) {
			err = -ENOMEM;
			break;
		}

		buf = usb_alloc_coherent(priv->udev, RX_BUFFER_SIZE, GFP_KERNEL,
					 &buf_dma);
		if (!buf) {
			netdev_err(netdev, "No memory left for USB buffer\n");
			usb_free_urb(urb);
			err = -ENOMEM;
			break;
		}

		urb->transfer_dma = buf_dma;

		usb_fill_bulk_urb(urb, priv->udev,
				  usb_rcvbulkpipe(priv->udev,
						  USB_8DEV_ENDP_DATA_RX),
				  buf, RX_BUFFER_SIZE,
				  usb_8dev_read_bulk_callback, priv);
		urb->transfer_flags |= URB_NO_TRANSFER_DMA_MAP;
		usb_anchor_urb(urb, &priv->rx_submitted);

		err = usb_submit_urb(urb, GFP_KERNEL);
		if (err) {
			usb_unanchor_urb(urb);
			usb_free_coherent(priv->udev, RX_BUFFER_SIZE, buf,
					  urb->transfer_dma);
			usb_free_urb(urb);
			break;
		}

		priv->rxbuf[i] = buf;
		priv->rxbuf_dma[i] = buf_dma;

		/* Drop reference, USB core will take care of freeing it */
		usb_free_urb(urb);
	}

	/* Did we submit any URBs */
	if (i == 0) {
		netdev_warn(netdev, "couldn't setup read URBs\n");
		return err;
	}

	/* Warn if we've couldn't transmit all the URBs */
	if (i < MAX_RX_URBS)
		netdev_warn(netdev, "rx performance may be slow\n");

	err = usb_8dev_cmd_open(priv);
	if (err)
		goto failed;

	priv->can.state = CAN_STATE_ERROR_ACTIVE;

	return 0;

failed:
	if (err == -ENODEV)
		netif_device_detach(priv->netdev);

	netdev_warn(netdev, "couldn't submit control: %d\n", err);

	return err;
}

/* Open USB device */
static int usb_8dev_open(struct net_device *netdev)
{
	struct usb_8dev_priv *priv = netdev_priv(netdev);
	int err;

	/* common open */
	err = open_candev(netdev);
	if (err)
		return err;

	/* finally start device */
	err = usb_8dev_start(priv);
	if (err) {
		if (err == -ENODEV)
			netif_device_detach(priv->netdev);

		netdev_warn(netdev, "couldn't start device: %d\n",
			 err);

		close_candev(netdev);

		return err;
	}

	netif_start_queue(netdev);

	return 0;
}

static void unlink_all_urbs(struct usb_8dev_priv *priv)
{
	int i;

	usb_kill_anchored_urbs(&priv->rx_submitted);

	for (i = 0; i < MAX_RX_URBS; ++i)
		usb_free_coherent(priv->udev, RX_BUFFER_SIZE,
				  priv->rxbuf[i], priv->rxbuf_dma[i]);

	usb_kill_anchored_urbs(&priv->tx_submitted);
	atomic_set(&priv->active_tx_urbs, 0);

	for (i = 0; i < MAX_TX_URBS; i++)
		priv->tx_contexts[i].echo_index = MAX_TX_URBS;
}

/* Close USB device */
static int usb_8dev_close(struct net_device *netdev)
{
	struct usb_8dev_priv *priv = netdev_priv(netdev);
	int err = 0;

	/* Send CLOSE command to CAN controller */
	err = usb_8dev_cmd_close(priv);
	if (err)
		netdev_warn(netdev, "couldn't stop device");

	priv->can.state = CAN_STATE_STOPPED;

	netif_stop_queue(netdev);

	/* Stop polling */
	unlink_all_urbs(priv);

	close_candev(netdev);

	return err;
}

static const struct net_device_ops usb_8dev_netdev_ops = {
	.ndo_open = usb_8dev_open,
	.ndo_stop = usb_8dev_close,
	.ndo_start_xmit = usb_8dev_start_xmit,
	.ndo_change_mtu = can_change_mtu,
};

static const struct ethtool_ops usb_8dev_ethtool_ops = {
	.get_ts_info = ethtool_op_get_ts_info,
};

static const struct can_bittiming_const usb_8dev_bittiming_const = {
	.name = KBUILD_MODNAME,
	.tseg1_min = 1,
	.tseg1_max = 16,
	.tseg2_min = 1,
	.tseg2_max = 8,
	.sjw_max = 4,
	.brp_min = 1,
	.brp_max = 1024,
	.brp_inc = 1,
};

/* Probe USB device
 *
 * Check device and firmware.
 * Set supported modes and bittiming constants.
 * Allocate some memory.
 */
static int usb_8dev_probe(struct usb_interface *intf,
			 const struct usb_device_id *id)
{
	struct net_device *netdev;
	struct usb_8dev_priv *priv;
	int i, err = -ENOMEM;
	u32 version;
	char buf[18];
	struct usb_device *usbdev = interface_to_usbdev(intf);

	/* product id looks strange, better we also check iProduct string */
	if (usb_string(usbdev, usbdev->descriptor.iProduct, buf,
		       sizeof(buf)) > 0 && strcmp(buf, "USB2CAN converter")) {
		dev_info(&usbdev->dev, "ignoring: not an USB2CAN converter\n");
		return -ENODEV;
	}

	netdev = alloc_candev(sizeof(struct usb_8dev_priv), MAX_TX_URBS);
	if (!netdev) {
		dev_err(&intf->dev, "Couldn't alloc candev\n");
		return -ENOMEM;
	}

	priv = netdev_priv(netdev);

	priv->udev = usbdev;
	priv->netdev = netdev;

	priv->can.state = CAN_STATE_STOPPED;
	priv->can.clock.freq = USB_8DEV_ABP_CLOCK;
	priv->can.bittiming_const = &usb_8dev_bittiming_const;
	priv->can.do_set_mode = usb_8dev_set_mode;
	priv->can.do_get_berr_counter = usb_8dev_get_berr_counter;
	priv->can.ctrlmode_supported = CAN_CTRLMODE_LOOPBACK |
				      CAN_CTRLMODE_LISTENONLY |
				      CAN_CTRLMODE_ONE_SHOT |
				      CAN_CTRLMODE_CC_LEN8_DLC;

	netdev->netdev_ops = &usb_8dev_netdev_ops;
	netdev->ethtool_ops = &usb_8dev_ethtool_ops;

	netdev->flags |= IFF_ECHO; /* we support local echo */

	init_usb_anchor(&priv->rx_submitted);

	init_usb_anchor(&priv->tx_submitted);
	atomic_set(&priv->active_tx_urbs, 0);

	for (i = 0; i < MAX_TX_URBS; i++)
		priv->tx_contexts[i].echo_index = MAX_TX_URBS;

	priv->cmd_msg_buffer = devm_kzalloc(&intf->dev, sizeof(struct usb_8dev_cmd_msg),
					    GFP_KERNEL);
	if (!priv->cmd_msg_buffer)
		goto cleanup_candev;

	usb_set_intfdata(intf, priv);

	SET_NETDEV_DEV(netdev, &intf->dev);

	mutex_init(&priv->usb_8dev_cmd_lock);

	err = register_candev(netdev);
	if (err) {
		netdev_err(netdev,
			"couldn't register CAN device: %d\n", err);
		goto cleanup_candev;
	}

	err = usb_8dev_cmd_version(priv, &version);
	if (err) {
		netdev_err(netdev, "can't get firmware version\n");
		goto cleanup_unregister_candev;
	} else {
		netdev_info(netdev,
			 "firmware: %d.%d, hardware: %d.%d\n",
			 (version>>24) & 0xff, (version>>16) & 0xff,
			 (version>>8) & 0xff, version & 0xff);
	}

	return 0;

cleanup_unregister_candev:
	unregister_netdev(priv->netdev);

cleanup_candev:
	free_candev(netdev);

	return err;

}

/* Called by the usb core when driver is unloaded or device is removed */
static void usb_8dev_disconnect(struct usb_interface *intf)
{
	struct usb_8dev_priv *priv = usb_get_intfdata(intf);

	usb_set_intfdata(intf, NULL);

	if (priv) {
		netdev_info(priv->netdev, "device disconnected\n");

		unregister_netdev(priv->netdev);
		unlink_all_urbs(priv);
		free_candev(priv->netdev);
	}

}

static struct usb_driver usb_8dev_driver = {
	.name =		KBUILD_MODNAME,
	.probe =	usb_8dev_probe,
	.disconnect =	usb_8dev_disconnect,
	.id_table =	usb_8dev_table,
};

module_usb_driver(usb_8dev_driver);

MODULE_AUTHOR("Bernd Krumboeck <krumboeck@universalnet.at>");
MODULE_DESCRIPTION("CAN driver for 8 devices USB2CAN interfaces");
MODULE_LICENSE("GPL v2");<|MERGE_RESOLUTION|>--- conflicted
+++ resolved
@@ -440,10 +440,7 @@
 	if (rx_errors)
 		stats->rx_errors++;
 	if (priv->can.state != CAN_STATE_BUS_OFF) {
-<<<<<<< HEAD
-=======
 		cf->can_id |= CAN_ERR_CNT;
->>>>>>> eb3cdb58
 		cf->data[6] = txerr;
 		cf->data[7] = rxerr;
 	}
@@ -483,11 +480,6 @@
 			stats->rx_bytes += cf->len;
 		}
 		stats->rx_packets++;
-<<<<<<< HEAD
-
-		netif_rx(skb);
-=======
->>>>>>> eb3cdb58
 
 		netif_rx(skb);
 	} else {
