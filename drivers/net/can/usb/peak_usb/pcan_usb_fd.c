// SPDX-License-Identifier: GPL-2.0-only
/*
 * CAN driver for PEAK System PCAN-USB FD / PCAN-USB Pro FD adapter
 *
 * Copyright (C) 2013-2014 Stephane Grosjean <s.grosjean@peak-system.com>
 */
#include <linux/ethtool.h>
#include <linux/module.h>
#include <linux/netdevice.h>
#include <linux/usb.h>

#include <linux/can.h>
#include <linux/can/dev.h>
#include <linux/can/error.h>
#include <linux/can/dev/peak_canfd.h>

#include "pcan_usb_core.h"
#include "pcan_usb_pro.h"

#define PCAN_USBPROFD_CHANNEL_COUNT	2
#define PCAN_USBFD_CHANNEL_COUNT	1

/* PCAN-USB Pro FD adapter internal clock (Hz) */
#define PCAN_UFD_CRYSTAL_HZ		80000000

#define PCAN_UFD_CMD_BUFFER_SIZE	512
#define PCAN_UFD_LOSPD_PKT_SIZE		64

/* PCAN-USB Pro FD command timeout (ms.) */
#define PCAN_UFD_CMD_TIMEOUT_MS		1000

/* PCAN-USB Pro FD rx/tx buffers size */
#define PCAN_UFD_RX_BUFFER_SIZE		2048
#define PCAN_UFD_TX_BUFFER_SIZE		512

/* struct pcan_ufd_fw_info::type */
#define PCAN_USBFD_TYPE_STD		1
#define PCAN_USBFD_TYPE_EXT		2	/* includes EP numbers */

/* read some versions info from the hw device */
struct __packed pcan_ufd_fw_info {
	__le16	size_of;	/* sizeof this */
	__le16	type;		/* type of this structure */
	u8	hw_type;	/* Type of hardware (HW_TYPE_xxx) */
	u8	bl_version[3];	/* Bootloader version */
	u8	hw_version;	/* Hardware version (PCB) */
	u8	fw_version[3];	/* Firmware version */
	__le32	dev_id[2];	/* "device id" per CAN */
	__le32	ser_no;		/* S/N */
	__le32	flags;		/* special functions */

	/* extended data when type == PCAN_USBFD_TYPE_EXT */
	u8	cmd_out_ep;	/* ep for cmd */
	u8	cmd_in_ep;	/* ep for replies */
	u8	data_out_ep[2];	/* ep for CANx TX */
	u8	data_in_ep;	/* ep for CAN RX */
	u8	dummy[3];
};

/* handle device specific info used by the netdevices */
struct pcan_usb_fd_if {
	struct peak_usb_device	*dev[PCAN_USB_MAX_CHANNEL];
	struct pcan_ufd_fw_info	fw_info;
	struct peak_time_ref	time_ref;
	int			cm_ignore_count;
	int			dev_opened_count;
};

/* device information */
struct pcan_usb_fd_device {
	struct peak_usb_device	dev;
	struct can_berr_counter	bec;
	struct pcan_usb_fd_if	*usb_if;
	u8			*cmd_buffer_addr;
};

/* Extended USB commands (non uCAN commands) */

/* Clock Modes command */
#define PCAN_UFD_CMD_CLK_SET		0x80

#define PCAN_UFD_CLK_80MHZ		0x0
#define PCAN_UFD_CLK_60MHZ		0x1
#define PCAN_UFD_CLK_40MHZ		0x2
#define PCAN_UFD_CLK_30MHZ		0x3
#define PCAN_UFD_CLK_24MHZ		0x4
#define PCAN_UFD_CLK_20MHZ		0x5
#define PCAN_UFD_CLK_DEF		PCAN_UFD_CLK_80MHZ

struct __packed pcan_ufd_clock {
	__le16	opcode_channel;

	u8	mode;
	u8	unused[5];
};

/* LED control command */
#define PCAN_UFD_CMD_LED_SET		0x86

#define PCAN_UFD_LED_DEV		0x00
#define PCAN_UFD_LED_FAST		0x01
#define PCAN_UFD_LED_SLOW		0x02
#define PCAN_UFD_LED_ON			0x03
#define PCAN_UFD_LED_OFF		0x04
#define PCAN_UFD_LED_DEF		PCAN_UFD_LED_DEV

struct __packed pcan_ufd_led {
	__le16	opcode_channel;

	u8	mode;
	u8	unused[5];
};

/* Extended usage of uCAN commands CMD_xxx_xx_OPTION for PCAN-USB Pro FD */
#define PCAN_UFD_FLTEXT_CALIBRATION	0x8000

struct __packed pcan_ufd_options {
	__le16	opcode_channel;

	__le16	ucan_mask;
	u16	unused;
	__le16	usb_mask;
};

/* Extended usage of uCAN messages for PCAN-USB Pro FD */
#define PCAN_UFD_MSG_CALIBRATION	0x100

struct __packed pcan_ufd_ts_msg {
	__le16	size;
	__le16	type;
	__le32	ts_low;
	__le32	ts_high;
	__le16	usb_frame_index;
	u16	unused;
};

#define PCAN_UFD_MSG_OVERRUN		0x101

#define PCAN_UFD_OVMSG_CHANNEL(o)	((o)->channel & 0xf)

struct __packed pcan_ufd_ovr_msg {
	__le16	size;
	__le16	type;
	__le32	ts_low;
	__le32	ts_high;
	u8	channel;
	u8	unused[3];
};

#define PCAN_UFD_CMD_DEVID_SET		0x81

struct __packed pcan_ufd_device_id {
	__le16	opcode_channel;

	u16	unused;
	__le32	device_id;
};

static inline int pufd_omsg_get_channel(struct pcan_ufd_ovr_msg *om)
{
	return om->channel & 0xf;
}

/* Clock mode frequency values */
static const u32 pcan_usb_fd_clk_freq[6] = {
	[PCAN_UFD_CLK_80MHZ] = 80000000,
	[PCAN_UFD_CLK_60MHZ] = 60000000,
	[PCAN_UFD_CLK_40MHZ] = 40000000,
	[PCAN_UFD_CLK_30MHZ] = 30000000,
	[PCAN_UFD_CLK_24MHZ] = 24000000,
	[PCAN_UFD_CLK_20MHZ] = 20000000
};

/* return a device USB interface */
static inline
struct pcan_usb_fd_if *pcan_usb_fd_dev_if(struct peak_usb_device *dev)
{
	struct pcan_usb_fd_device *pdev =
			container_of(dev, struct pcan_usb_fd_device, dev);
	return pdev->usb_if;
}

/* return a device USB commands buffer */
static inline void *pcan_usb_fd_cmd_buffer(struct peak_usb_device *dev)
{
	struct pcan_usb_fd_device *pdev =
			container_of(dev, struct pcan_usb_fd_device, dev);
	return pdev->cmd_buffer_addr;
}

/* send PCAN-USB Pro FD commands synchronously */
static int pcan_usb_fd_send_cmd(struct peak_usb_device *dev, void *cmd_tail)
{
	struct pcan_usb_fd_device *pdev =
		container_of(dev, struct pcan_usb_fd_device, dev);
	struct pcan_ufd_fw_info *fw_info = &pdev->usb_if->fw_info;
	void *cmd_head = pcan_usb_fd_cmd_buffer(dev);
	int err = 0;
	u8 *packet_ptr;
	int packet_len;
	ptrdiff_t cmd_len;

	/* usb device unregistered? */
	if (!(dev->state & PCAN_USB_STATE_CONNECTED))
		return 0;

	/* if a packet is not filled completely by commands, the command list
	 * is terminated with an "end of collection" record.
	 */
	cmd_len = cmd_tail - cmd_head;
	if (cmd_len <= (PCAN_UFD_CMD_BUFFER_SIZE - sizeof(u64))) {
		memset(cmd_tail, 0xff, sizeof(u64));
		cmd_len += sizeof(u64);
	}

	packet_ptr = cmd_head;
	packet_len = cmd_len;

	/* firmware is not able to re-assemble 512 bytes buffer in full-speed */
	if (unlikely(dev->udev->speed != USB_SPEED_HIGH))
		packet_len = min(packet_len, PCAN_UFD_LOSPD_PKT_SIZE);

	do {
		err = usb_bulk_msg(dev->udev,
				   usb_sndbulkpipe(dev->udev,
						   fw_info->cmd_out_ep),
				   packet_ptr, packet_len,
				   NULL, PCAN_UFD_CMD_TIMEOUT_MS);
		if (err) {
			netdev_err(dev->netdev,
				   "sending command failure: %d\n", err);
			break;
		}

		packet_ptr += packet_len;
		cmd_len -= packet_len;

		if (cmd_len < PCAN_UFD_LOSPD_PKT_SIZE)
			packet_len = cmd_len;

	} while (packet_len > 0);

	return err;
}

static int pcan_usb_fd_read_fwinfo(struct peak_usb_device *dev,
				   struct pcan_ufd_fw_info *fw_info)
{
	return pcan_usb_pro_send_req(dev, PCAN_USBPRO_REQ_INFO,
				     PCAN_USBPRO_INFO_FW,
				     fw_info,
				     sizeof(*fw_info));
}

/* build the commands list in the given buffer, to enter operational mode */
static int pcan_usb_fd_build_restart_cmd(struct peak_usb_device *dev, u8 *buf)
{
	struct pucan_wr_err_cnt *prc;
	struct pucan_command *cmd;
	u8 *pc = buf;

	/* 1st, reset error counters: */
	prc = (struct pucan_wr_err_cnt *)pc;
	prc->opcode_channel = pucan_cmd_opcode_channel(dev->ctrl_idx,
						       PUCAN_CMD_WR_ERR_CNT);

	/* select both counters */
	prc->sel_mask = cpu_to_le16(PUCAN_WRERRCNT_TE|PUCAN_WRERRCNT_RE);

	/* and reset their values */
	prc->tx_counter = 0;
	prc->rx_counter = 0;

	/* moves the pointer forward */
	pc += sizeof(struct pucan_wr_err_cnt);

	/* add command to switch from ISO to non-ISO mode, if fw allows it */
	if (dev->can.ctrlmode_supported & CAN_CTRLMODE_FD_NON_ISO) {
		struct pucan_options *puo = (struct pucan_options *)pc;

		puo->opcode_channel =
			(dev->can.ctrlmode & CAN_CTRLMODE_FD_NON_ISO) ?
			pucan_cmd_opcode_channel(dev->ctrl_idx,
						 PUCAN_CMD_CLR_DIS_OPTION) :
			pucan_cmd_opcode_channel(dev->ctrl_idx,
						 PUCAN_CMD_SET_EN_OPTION);

		puo->options = cpu_to_le16(PUCAN_OPTION_CANDFDISO);

		/* to be sure that no other extended bits will be taken into
		 * account
		 */
		puo->unused = 0;

		/* moves the pointer forward */
		pc += sizeof(struct pucan_options);
	}

	/* next, go back to operational mode */
	cmd = (struct pucan_command *)pc;
	cmd->opcode_channel = pucan_cmd_opcode_channel(dev->ctrl_idx,
				(dev->can.ctrlmode & CAN_CTRLMODE_LISTENONLY) ?
						PUCAN_CMD_LISTEN_ONLY_MODE :
						PUCAN_CMD_NORMAL_MODE);
	pc += sizeof(struct pucan_command);

	return pc - buf;
}

/* set CAN bus on/off */
static int pcan_usb_fd_set_bus(struct peak_usb_device *dev, u8 onoff)
{
	u8 *pc = pcan_usb_fd_cmd_buffer(dev);
	int l;

	if (onoff) {
		/* build the cmds list to enter operational mode */
		l = pcan_usb_fd_build_restart_cmd(dev, pc);
	} else {
		struct pucan_command *cmd = (struct pucan_command *)pc;

		/* build cmd to go back to reset mode */
		cmd->opcode_channel = pucan_cmd_opcode_channel(dev->ctrl_idx,
							PUCAN_CMD_RESET_MODE);
		l = sizeof(struct pucan_command);
	}

	/* send the command */
	return pcan_usb_fd_send_cmd(dev, pc + l);
}

/* set filtering masks:
 *
 *	idx  in range [0..63] selects a row #idx, all rows otherwise
 *	mask in range [0..0xffffffff] defines up to 32 CANIDs in the row(s)
 *
 *	Each bit of this 64 x 32 bits array defines a CANID value:
 *
 *	bit[i,j] = 1 implies that CANID=(i x 32)+j will be received, while
 *	bit[i,j] = 0 implies that CANID=(i x 32)+j will be discarded.
 */
static int pcan_usb_fd_set_filter_std(struct peak_usb_device *dev, int idx,
				      u32 mask)
{
	struct pucan_filter_std *cmd = pcan_usb_fd_cmd_buffer(dev);
	int i, n;

	/* select all rows when idx is out of range [0..63] */
	if ((idx < 0) || (idx >= (1 << PUCAN_FLTSTD_ROW_IDX_BITS))) {
		n = 1 << PUCAN_FLTSTD_ROW_IDX_BITS;
		idx = 0;

	/* select the row (and only the row) otherwise */
	} else {
		n = idx + 1;
	}

	for (i = idx; i < n; i++, cmd++) {
		cmd->opcode_channel = pucan_cmd_opcode_channel(dev->ctrl_idx,
							PUCAN_CMD_FILTER_STD);
		cmd->idx = cpu_to_le16(i);
		cmd->mask = cpu_to_le32(mask);
	}

	/* send the command */
	return pcan_usb_fd_send_cmd(dev, cmd);
}

/* set/unset options
 *
 *	onoff	set(1)/unset(0) options
 *	mask	each bit defines a kind of options to set/unset
 */
static int pcan_usb_fd_set_options(struct peak_usb_device *dev,
				   bool onoff, u16 ucan_mask, u16 usb_mask)
{
	struct pcan_ufd_options *cmd = pcan_usb_fd_cmd_buffer(dev);

	cmd->opcode_channel = pucan_cmd_opcode_channel(dev->ctrl_idx,
					(onoff) ? PUCAN_CMD_SET_EN_OPTION :
						  PUCAN_CMD_CLR_DIS_OPTION);

	cmd->ucan_mask = cpu_to_le16(ucan_mask);
	cmd->usb_mask = cpu_to_le16(usb_mask);

	/* send the command */
	return pcan_usb_fd_send_cmd(dev, ++cmd);
}

/* setup LED control */
static int pcan_usb_fd_set_can_led(struct peak_usb_device *dev, u8 led_mode)
{
	struct pcan_ufd_led *cmd = pcan_usb_fd_cmd_buffer(dev);

	cmd->opcode_channel = pucan_cmd_opcode_channel(dev->ctrl_idx,
						       PCAN_UFD_CMD_LED_SET);
	cmd->mode = led_mode;

	/* send the command */
	return pcan_usb_fd_send_cmd(dev, ++cmd);
}

/* set CAN clock domain */
static int pcan_usb_fd_set_clock_domain(struct peak_usb_device *dev,
					u8 clk_mode)
{
	struct pcan_ufd_clock *cmd = pcan_usb_fd_cmd_buffer(dev);

	cmd->opcode_channel = pucan_cmd_opcode_channel(dev->ctrl_idx,
						       PCAN_UFD_CMD_CLK_SET);
	cmd->mode = clk_mode;

	/* send the command */
	return pcan_usb_fd_send_cmd(dev, ++cmd);
}

/* set bittiming for CAN and CAN-FD header */
static int pcan_usb_fd_set_bittiming_slow(struct peak_usb_device *dev,
					  struct can_bittiming *bt)
{
	struct pucan_timing_slow *cmd = pcan_usb_fd_cmd_buffer(dev);

	cmd->opcode_channel = pucan_cmd_opcode_channel(dev->ctrl_idx,
						       PUCAN_CMD_TIMING_SLOW);
	cmd->sjw_t = PUCAN_TSLOW_SJW_T(bt->sjw - 1,
				dev->can.ctrlmode & CAN_CTRLMODE_3_SAMPLES);

	cmd->tseg2 = PUCAN_TSLOW_TSEG2(bt->phase_seg2 - 1);
	cmd->tseg1 = PUCAN_TSLOW_TSEG1(bt->prop_seg + bt->phase_seg1 - 1);
	cmd->brp = cpu_to_le16(PUCAN_TSLOW_BRP(bt->brp - 1));

	cmd->ewl = 96;	/* default */

	/* send the command */
	return pcan_usb_fd_send_cmd(dev, ++cmd);
}

/* set CAN-FD bittiming for data */
static int pcan_usb_fd_set_bittiming_fast(struct peak_usb_device *dev,
					  struct can_bittiming *bt)
{
	struct pucan_timing_fast *cmd = pcan_usb_fd_cmd_buffer(dev);

	cmd->opcode_channel = pucan_cmd_opcode_channel(dev->ctrl_idx,
						       PUCAN_CMD_TIMING_FAST);
	cmd->sjw = PUCAN_TFAST_SJW(bt->sjw - 1);
	cmd->tseg2 = PUCAN_TFAST_TSEG2(bt->phase_seg2 - 1);
	cmd->tseg1 = PUCAN_TFAST_TSEG1(bt->prop_seg + bt->phase_seg1 - 1);
	cmd->brp = cpu_to_le16(PUCAN_TFAST_BRP(bt->brp - 1));

	/* send the command */
	return pcan_usb_fd_send_cmd(dev, ++cmd);
}

/* read user CAN channel id from device */
static int pcan_usb_fd_get_can_channel_id(struct peak_usb_device *dev,
					  u32 *can_ch_id)
{
	int err;
	struct pcan_usb_fd_if *usb_if = pcan_usb_fd_dev_if(dev);

	err = pcan_usb_fd_read_fwinfo(dev, &usb_if->fw_info);
	if (err)
		return err;

	*can_ch_id = le32_to_cpu(usb_if->fw_info.dev_id[dev->ctrl_idx]);
	return err;
}

/* set a new CAN channel id in the flash memory of the device */
static int pcan_usb_fd_set_can_channel_id(struct peak_usb_device *dev, u32 can_ch_id)
{
	struct pcan_ufd_device_id *cmd = pcan_usb_fd_cmd_buffer(dev);

	cmd->opcode_channel = pucan_cmd_opcode_channel(dev->ctrl_idx,
						       PCAN_UFD_CMD_DEVID_SET);
	cmd->device_id = cpu_to_le32(can_ch_id);

	/* send the command */
	return pcan_usb_fd_send_cmd(dev, ++cmd);
}

/* handle restart but in asynchronously way
 * (uses PCAN-USB Pro code to complete asynchronous request)
 */
static int pcan_usb_fd_restart_async(struct peak_usb_device *dev,
				     struct urb *urb, u8 *buf)
{
	struct pcan_usb_fd_device *pdev =
		container_of(dev, struct pcan_usb_fd_device, dev);
	struct pcan_ufd_fw_info *fw_info = &pdev->usb_if->fw_info;
	u8 *pc = buf;

	/* build the entire cmds list in the provided buffer, to go back into
	 * operational mode.
	 */
	pc += pcan_usb_fd_build_restart_cmd(dev, pc);

	/* add EOC */
	memset(pc, 0xff, sizeof(struct pucan_command));
	pc += sizeof(struct pucan_command);

	/* complete the URB */
	usb_fill_bulk_urb(urb, dev->udev,
			  usb_sndbulkpipe(dev->udev, fw_info->cmd_out_ep),
			  buf, pc - buf,
			  pcan_usb_pro_restart_complete, dev);

	/* and submit it. */
	return usb_submit_urb(urb, GFP_ATOMIC);
}

static int pcan_usb_fd_drv_loaded(struct peak_usb_device *dev, bool loaded)
{
	struct pcan_usb_fd_device *pdev =
			container_of(dev, struct pcan_usb_fd_device, dev);

	pdev->cmd_buffer_addr[0] = 0;
	pdev->cmd_buffer_addr[1] = !!loaded;

	return pcan_usb_pro_send_req(dev,
				PCAN_USBPRO_REQ_FCT,
				PCAN_USBPRO_FCT_DRVLD,
				pdev->cmd_buffer_addr,
				PCAN_USBPRO_FCT_DRVLD_REQ_LEN);
}

static int pcan_usb_fd_decode_canmsg(struct pcan_usb_fd_if *usb_if,
				     struct pucan_msg *rx_msg)
{
	struct pucan_rx_msg *rm = (struct pucan_rx_msg *)rx_msg;
	struct peak_usb_device *dev;
	struct net_device *netdev;
	struct canfd_frame *cfd;
	struct sk_buff *skb;
	const u16 rx_msg_flags = le16_to_cpu(rm->flags);

	if (pucan_msg_get_channel(rm) >= ARRAY_SIZE(usb_if->dev))
		return -ENOMEM;

	dev = usb_if->dev[pucan_msg_get_channel(rm)];
	netdev = dev->netdev;

	if (rx_msg_flags & PUCAN_MSG_EXT_DATA_LEN) {
		/* CANFD frame case */
		skb = alloc_canfd_skb(netdev, &cfd);
		if (!skb)
			return -ENOMEM;

		if (rx_msg_flags & PUCAN_MSG_BITRATE_SWITCH)
			cfd->flags |= CANFD_BRS;

		if (rx_msg_flags & PUCAN_MSG_ERROR_STATE_IND)
			cfd->flags |= CANFD_ESI;

		cfd->len = can_fd_dlc2len(pucan_msg_get_dlc(rm));
	} else {
		/* CAN 2.0 frame case */
		skb = alloc_can_skb(netdev, (struct can_frame **)&cfd);
		if (!skb)
			return -ENOMEM;

		can_frame_set_cc_len((struct can_frame *)cfd,
				     pucan_msg_get_dlc(rm),
				     dev->can.ctrlmode);
	}

	cfd->can_id = le32_to_cpu(rm->can_id);

	if (rx_msg_flags & PUCAN_MSG_EXT_ID)
		cfd->can_id |= CAN_EFF_FLAG;

	if (rx_msg_flags & PUCAN_MSG_RTR) {
		cfd->can_id |= CAN_RTR_FLAG;
	} else {
		memcpy(cfd->data, rm->d, cfd->len);
		netdev->stats.rx_bytes += cfd->len;
	}
	netdev->stats.rx_packets++;

	peak_usb_netif_rx_64(skb, le32_to_cpu(rm->ts_low),
			     le32_to_cpu(rm->ts_high));

	return 0;
}

/* handle uCAN status message */
static int pcan_usb_fd_decode_status(struct pcan_usb_fd_if *usb_if,
				     struct pucan_msg *rx_msg)
{
	struct pucan_status_msg *sm = (struct pucan_status_msg *)rx_msg;
	struct pcan_usb_fd_device *pdev;
	enum can_state new_state = CAN_STATE_ERROR_ACTIVE;
	enum can_state rx_state, tx_state;
	struct peak_usb_device *dev;
	struct net_device *netdev;
	struct can_frame *cf;
	struct sk_buff *skb;

	if (pucan_stmsg_get_channel(sm) >= ARRAY_SIZE(usb_if->dev))
		return -ENOMEM;

	dev = usb_if->dev[pucan_stmsg_get_channel(sm)];
	pdev = container_of(dev, struct pcan_usb_fd_device, dev);
	netdev = dev->netdev;

	/* nothing should be sent while in BUS_OFF state */
	if (dev->can.state == CAN_STATE_BUS_OFF)
		return 0;

	if (sm->channel_p_w_b & PUCAN_BUS_BUSOFF) {
		new_state = CAN_STATE_BUS_OFF;
	} else if (sm->channel_p_w_b & PUCAN_BUS_PASSIVE) {
		new_state = CAN_STATE_ERROR_PASSIVE;
	} else if (sm->channel_p_w_b & PUCAN_BUS_WARNING) {
		new_state = CAN_STATE_ERROR_WARNING;
	} else {
		/* back to (or still in) ERROR_ACTIVE state */
		new_state = CAN_STATE_ERROR_ACTIVE;
		pdev->bec.txerr = 0;
		pdev->bec.rxerr = 0;
	}

	/* state hasn't changed */
	if (new_state == dev->can.state)
		return 0;

	/* handle bus state change */
	tx_state = (pdev->bec.txerr >= pdev->bec.rxerr) ? new_state : 0;
	rx_state = (pdev->bec.txerr <= pdev->bec.rxerr) ? new_state : 0;

	/* allocate an skb to store the error frame */
	skb = alloc_can_err_skb(netdev, &cf);
	can_change_state(netdev, cf, tx_state, rx_state);

	/* things must be done even in case of OOM */
	if (new_state == CAN_STATE_BUS_OFF)
		can_bus_off(netdev);

	if (!skb)
		return -ENOMEM;

<<<<<<< HEAD
	peak_usb_netif_rx(skb, &usb_if->time_ref, le32_to_cpu(sm->ts_low));
=======
	peak_usb_netif_rx_64(skb, le32_to_cpu(sm->ts_low),
			     le32_to_cpu(sm->ts_high));
>>>>>>> eb3cdb58

	return 0;
}

/* handle uCAN error message */
static int pcan_usb_fd_decode_error(struct pcan_usb_fd_if *usb_if,
				    struct pucan_msg *rx_msg)
{
	struct pucan_error_msg *er = (struct pucan_error_msg *)rx_msg;
	struct pcan_usb_fd_device *pdev;
	struct peak_usb_device *dev;

	if (pucan_ermsg_get_channel(er) >= ARRAY_SIZE(usb_if->dev))
		return -EINVAL;

	dev = usb_if->dev[pucan_ermsg_get_channel(er)];
	pdev = container_of(dev, struct pcan_usb_fd_device, dev);

	/* keep a trace of tx and rx error counters for later use */
	pdev->bec.txerr = er->tx_err_cnt;
	pdev->bec.rxerr = er->rx_err_cnt;

	return 0;
}

/* handle uCAN overrun message */
static int pcan_usb_fd_decode_overrun(struct pcan_usb_fd_if *usb_if,
				      struct pucan_msg *rx_msg)
{
	struct pcan_ufd_ovr_msg *ov = (struct pcan_ufd_ovr_msg *)rx_msg;
	struct peak_usb_device *dev;
	struct net_device *netdev;
	struct can_frame *cf;
	struct sk_buff *skb;

	if (pufd_omsg_get_channel(ov) >= ARRAY_SIZE(usb_if->dev))
		return -EINVAL;

	dev = usb_if->dev[pufd_omsg_get_channel(ov)];
	netdev = dev->netdev;

	/* allocate an skb to store the error frame */
	skb = alloc_can_err_skb(netdev, &cf);
	if (!skb)
		return -ENOMEM;

	cf->can_id |= CAN_ERR_CRTL;
	cf->data[1] |= CAN_ERR_CRTL_RX_OVERFLOW;

	peak_usb_netif_rx_64(skb, le32_to_cpu(ov->ts_low),
			     le32_to_cpu(ov->ts_high));

	netdev->stats.rx_over_errors++;
	netdev->stats.rx_errors++;

	return 0;
}

/* handle USB calibration message */
static void pcan_usb_fd_decode_ts(struct pcan_usb_fd_if *usb_if,
				  struct pucan_msg *rx_msg)
{
	struct pcan_ufd_ts_msg *ts = (struct pcan_ufd_ts_msg *)rx_msg;

	/* should wait until clock is stabilized */
	if (usb_if->cm_ignore_count > 0)
		usb_if->cm_ignore_count--;
	else
		peak_usb_set_ts_now(&usb_if->time_ref, le32_to_cpu(ts->ts_low));
}

/* callback for bulk IN urb */
static int pcan_usb_fd_decode_buf(struct peak_usb_device *dev, struct urb *urb)
{
	struct pcan_usb_fd_if *usb_if = pcan_usb_fd_dev_if(dev);
	struct net_device *netdev = dev->netdev;
	struct pucan_msg *rx_msg;
	u8 *msg_ptr, *msg_end;
	int err = 0;

	/* loop reading all the records from the incoming message */
	msg_ptr = urb->transfer_buffer;
	msg_end = urb->transfer_buffer + urb->actual_length;
	for (; msg_ptr < msg_end;) {
		u16 rx_msg_type, rx_msg_size;

		rx_msg = (struct pucan_msg *)msg_ptr;
		if (!rx_msg->size) {
			/* null packet found: end of list */
			break;
		}

		rx_msg_size = le16_to_cpu(rx_msg->size);
		rx_msg_type = le16_to_cpu(rx_msg->type);

		/* check if the record goes out of current packet */
		if (msg_ptr + rx_msg_size > msg_end) {
			netdev_err(netdev,
				   "got frag rec: should inc usb rx buf sze\n");
			err = -EBADMSG;
			break;
		}

		switch (rx_msg_type) {
		case PUCAN_MSG_CAN_RX:
			err = pcan_usb_fd_decode_canmsg(usb_if, rx_msg);
			if (err < 0)
				goto fail;
			break;

		case PCAN_UFD_MSG_CALIBRATION:
			pcan_usb_fd_decode_ts(usb_if, rx_msg);
			break;

		case PUCAN_MSG_ERROR:
			err = pcan_usb_fd_decode_error(usb_if, rx_msg);
			if (err < 0)
				goto fail;
			break;

		case PUCAN_MSG_STATUS:
			err = pcan_usb_fd_decode_status(usb_if, rx_msg);
			if (err < 0)
				goto fail;
			break;

		case PCAN_UFD_MSG_OVERRUN:
			err = pcan_usb_fd_decode_overrun(usb_if, rx_msg);
			if (err < 0)
				goto fail;
			break;

		default:
			netdev_err(netdev,
				   "unhandled msg type 0x%02x (%d): ignored\n",
				   rx_msg_type, rx_msg_type);
			break;
		}

		msg_ptr += rx_msg_size;
	}

fail:
	if (err)
		pcan_dump_mem("received msg",
			      urb->transfer_buffer, urb->actual_length);
	return err;
}

/* CAN/CANFD frames encoding callback */
static int pcan_usb_fd_encode_msg(struct peak_usb_device *dev,
				  struct sk_buff *skb, u8 *obuf, size_t *size)
{
	struct pucan_tx_msg *tx_msg = (struct pucan_tx_msg *)obuf;
	struct canfd_frame *cfd = (struct canfd_frame *)skb->data;
	u16 tx_msg_size, tx_msg_flags;
	u8 dlc;

	if (cfd->len > CANFD_MAX_DLEN)
		return -EINVAL;

	tx_msg_size = ALIGN(sizeof(struct pucan_tx_msg) + cfd->len, 4);
	tx_msg->size = cpu_to_le16(tx_msg_size);
	tx_msg->type = cpu_to_le16(PUCAN_MSG_CAN_TX);

	tx_msg_flags = 0;
	if (cfd->can_id & CAN_EFF_FLAG) {
		tx_msg_flags |= PUCAN_MSG_EXT_ID;
		tx_msg->can_id = cpu_to_le32(cfd->can_id & CAN_EFF_MASK);
	} else {
		tx_msg->can_id = cpu_to_le32(cfd->can_id & CAN_SFF_MASK);
	}

	if (can_is_canfd_skb(skb)) {
		/* considering a CANFD frame */
		dlc = can_fd_len2dlc(cfd->len);

		tx_msg_flags |= PUCAN_MSG_EXT_DATA_LEN;

		if (cfd->flags & CANFD_BRS)
			tx_msg_flags |= PUCAN_MSG_BITRATE_SWITCH;

		if (cfd->flags & CANFD_ESI)
			tx_msg_flags |= PUCAN_MSG_ERROR_STATE_IND;
	} else {
		/* CAND 2.0 frames */
		dlc = can_get_cc_dlc((struct can_frame *)cfd,
				     dev->can.ctrlmode);

		if (cfd->can_id & CAN_RTR_FLAG)
			tx_msg_flags |= PUCAN_MSG_RTR;
	}

	/* Single-Shot frame */
	if (dev->can.ctrlmode & CAN_CTRLMODE_ONE_SHOT)
		tx_msg_flags |= PUCAN_MSG_SINGLE_SHOT;

	tx_msg->flags = cpu_to_le16(tx_msg_flags);
	tx_msg->channel_dlc = PUCAN_MSG_CHANNEL_DLC(dev->ctrl_idx, dlc);
	memcpy(tx_msg->d, cfd->data, cfd->len);

	/* add null size message to tag the end (messages are 32-bits aligned)
	 */
	tx_msg = (struct pucan_tx_msg *)(obuf + tx_msg_size);

	tx_msg->size = 0;

	/* set the whole size of the USB packet to send */
	*size = tx_msg_size + sizeof(u32);

	return 0;
}

/* start the interface (last chance before set bus on) */
static int pcan_usb_fd_start(struct peak_usb_device *dev)
{
	struct pcan_usb_fd_device *pdev =
			container_of(dev, struct pcan_usb_fd_device, dev);
	int err;

	/* set filter mode: all acceptance */
	err = pcan_usb_fd_set_filter_std(dev, -1, 0xffffffff);
	if (err)
		return err;

	/* opening first device: */
	if (pdev->usb_if->dev_opened_count == 0) {
		/* reset time_ref */
		peak_usb_init_time_ref(&pdev->usb_if->time_ref,
				       &pcan_usb_pro_fd);

		/* enable USB calibration messages */
		err = pcan_usb_fd_set_options(dev, 1,
					      PUCAN_OPTION_ERROR,
					      PCAN_UFD_FLTEXT_CALIBRATION);
	}

	pdev->usb_if->dev_opened_count++;

	/* reset cached error counters */
	pdev->bec.txerr = 0;
	pdev->bec.rxerr = 0;

	return err;
}

/* socket callback used to copy berr counters values received through USB */
static int pcan_usb_fd_get_berr_counter(const struct net_device *netdev,
					struct can_berr_counter *bec)
{
	struct peak_usb_device *dev = netdev_priv(netdev);
	struct pcan_usb_fd_device *pdev =
			container_of(dev, struct pcan_usb_fd_device, dev);

	*bec = pdev->bec;

	/* must return 0 */
	return 0;
}

/* probe function for all PCAN-USB FD family usb interfaces */
static int pcan_usb_fd_probe(struct usb_interface *intf)
{
	struct usb_host_interface *iface_desc = &intf->altsetting[0];

	/* CAN interface is always interface #0 */
	return iface_desc->desc.bInterfaceNumber;
}

/* stop interface (last chance before set bus off) */
static int pcan_usb_fd_stop(struct peak_usb_device *dev)
{
	struct pcan_usb_fd_device *pdev =
			container_of(dev, struct pcan_usb_fd_device, dev);

	/* turn off special msgs for that interface if no other dev opened */
	if (pdev->usb_if->dev_opened_count == 1)
		pcan_usb_fd_set_options(dev, 0,
					PUCAN_OPTION_ERROR,
					PCAN_UFD_FLTEXT_CALIBRATION);
	pdev->usb_if->dev_opened_count--;

	return 0;
}

/* called when probing, to initialize a device object */
static int pcan_usb_fd_init(struct peak_usb_device *dev)
{
	struct pcan_usb_fd_device *pdev =
			container_of(dev, struct pcan_usb_fd_device, dev);
	struct pcan_ufd_fw_info *fw_info;
	int i, err = -ENOMEM;

	/* do this for 1st channel only */
	if (!dev->prev_siblings) {
		/* allocate netdevices common structure attached to first one */
		pdev->usb_if = kzalloc(sizeof(*pdev->usb_if), GFP_KERNEL);
		if (!pdev->usb_if)
			goto err_out;

		/* allocate command buffer once for all for the interface */
		pdev->cmd_buffer_addr = kzalloc(PCAN_UFD_CMD_BUFFER_SIZE,
						GFP_KERNEL);
		if (!pdev->cmd_buffer_addr)
			goto err_out_1;

		/* number of ts msgs to ignore before taking one into account */
		pdev->usb_if->cm_ignore_count = 5;

		fw_info = &pdev->usb_if->fw_info;

		err = pcan_usb_fd_read_fwinfo(dev, fw_info);
		if (err) {
			dev_err(dev->netdev->dev.parent,
				"unable to read %s firmware info (err %d)\n",
				dev->adapter->name, err);
			goto err_out_2;
		}

		/* explicit use of dev_xxx() instead of netdev_xxx() here:
		 * information displayed are related to the device itself, not
		 * to the canx (channel) device.
		 */
		dev_info(dev->netdev->dev.parent,
			 "PEAK-System %s v%u fw v%u.%u.%u (%u channels)\n",
			 dev->adapter->name, fw_info->hw_version,
			 fw_info->fw_version[0],
			 fw_info->fw_version[1],
			 fw_info->fw_version[2],
			 dev->adapter->ctrl_count);

		/* check for ability to switch between ISO/non-ISO modes */
		if (fw_info->fw_version[0] >= 2) {
			/* firmware >= 2.x supports ISO/non-ISO switching */
			dev->can.ctrlmode_supported |= CAN_CTRLMODE_FD_NON_ISO;
		} else {
			/* firmware < 2.x only supports fixed(!) non-ISO */
			dev->can.ctrlmode |= CAN_CTRLMODE_FD_NON_ISO;
		}

		/* if vendor rsp is of type 2, then it contains EP numbers to
		 * use for cmds pipes. If not, then default EP should be used.
		 */
		if (fw_info->type != cpu_to_le16(PCAN_USBFD_TYPE_EXT)) {
			fw_info->cmd_out_ep = PCAN_USBPRO_EP_CMDOUT;
			fw_info->cmd_in_ep = PCAN_USBPRO_EP_CMDIN;
		}

		/* tell the hardware the can driver is running */
		err = pcan_usb_fd_drv_loaded(dev, 1);
		if (err) {
			dev_err(dev->netdev->dev.parent,
				"unable to tell %s driver is loaded (err %d)\n",
				dev->adapter->name, err);
			goto err_out_2;
		}
	} else {
		/* otherwise, simply copy previous sibling's values */
		struct pcan_usb_fd_device *ppdev =
			container_of(dev->prev_siblings,
				     struct pcan_usb_fd_device, dev);

		pdev->usb_if = ppdev->usb_if;
		pdev->cmd_buffer_addr = ppdev->cmd_buffer_addr;

		/* do a copy of the ctrlmode[_supported] too */
		dev->can.ctrlmode = ppdev->dev.can.ctrlmode;
		dev->can.ctrlmode_supported = ppdev->dev.can.ctrlmode_supported;

		fw_info = &pdev->usb_if->fw_info;
	}

	pdev->usb_if->dev[dev->ctrl_idx] = dev;
	dev->can_channel_id =
		le32_to_cpu(pdev->usb_if->fw_info.dev_id[dev->ctrl_idx]);

	/* if vendor rsp is of type 2, then it contains EP numbers to
	 * use for data pipes. If not, then statically defined EP are used
	 * (see peak_usb_create_dev()).
	 */
	if (fw_info->type == cpu_to_le16(PCAN_USBFD_TYPE_EXT)) {
		dev->ep_msg_in = fw_info->data_in_ep;
		dev->ep_msg_out = fw_info->data_out_ep[dev->ctrl_idx];
	}

	/* set clock domain */
	for (i = 0; i < ARRAY_SIZE(pcan_usb_fd_clk_freq); i++)
		if (dev->adapter->clock.freq == pcan_usb_fd_clk_freq[i])
			break;

	if (i >= ARRAY_SIZE(pcan_usb_fd_clk_freq)) {
		dev_warn(dev->netdev->dev.parent,
			 "incompatible clock frequencies\n");
		err = -EINVAL;
		goto err_out_2;
	}

	pcan_usb_fd_set_clock_domain(dev, i);

	/* set LED in default state (end of init phase) */
	pcan_usb_fd_set_can_led(dev, PCAN_UFD_LED_DEF);

	return 0;

err_out_2:
	kfree(pdev->cmd_buffer_addr);
err_out_1:
	kfree(pdev->usb_if);
err_out:
	return err;
}

/* called when driver module is being unloaded */
static void pcan_usb_fd_exit(struct peak_usb_device *dev)
{
	struct pcan_usb_fd_device *pdev =
			container_of(dev, struct pcan_usb_fd_device, dev);

	/* when rmmod called before unplug and if down, should reset things
	 * before leaving
	 */
	if (dev->can.state != CAN_STATE_STOPPED) {
		/* set bus off on the corresponding channel */
		pcan_usb_fd_set_bus(dev, 0);
	}

	/* switch off corresponding CAN LEDs */
	pcan_usb_fd_set_can_led(dev, PCAN_UFD_LED_OFF);

	/* if channel #0 (only) */
	if (dev->ctrl_idx == 0) {
		/* turn off calibration message if any device were opened */
		if (pdev->usb_if->dev_opened_count > 0)
			pcan_usb_fd_set_options(dev, 0,
						PUCAN_OPTION_ERROR,
						PCAN_UFD_FLTEXT_CALIBRATION);

		/* tell USB adapter that the driver is being unloaded */
		pcan_usb_fd_drv_loaded(dev, 0);
	}
}

/* called when the USB adapter is unplugged */
static void pcan_usb_fd_free(struct peak_usb_device *dev)
{
	/* last device: can free shared objects now */
	if (!dev->prev_siblings && !dev->next_siblings) {
		struct pcan_usb_fd_device *pdev =
			container_of(dev, struct pcan_usb_fd_device, dev);

		/* free commands buffer */
		kfree(pdev->cmd_buffer_addr);

		/* free usb interface object */
		kfree(pdev->usb_if);
	}
}

/* blink LED's */
static int pcan_usb_fd_set_phys_id(struct net_device *netdev,
				   enum ethtool_phys_id_state state)
{
	struct peak_usb_device *dev = netdev_priv(netdev);
	int err = 0;

	switch (state) {
	case ETHTOOL_ID_ACTIVE:
		err = pcan_usb_fd_set_can_led(dev, PCAN_UFD_LED_FAST);
		break;
	case ETHTOOL_ID_INACTIVE:
		err = pcan_usb_fd_set_can_led(dev, PCAN_UFD_LED_DEF);
		break;
	default:
		break;
	}

	return err;
}

static const struct ethtool_ops pcan_usb_fd_ethtool_ops = {
	.set_phys_id = pcan_usb_fd_set_phys_id,
	.get_ts_info = pcan_get_ts_info,
	.get_eeprom_len	= peak_usb_get_eeprom_len,
	.get_eeprom = peak_usb_get_eeprom,
	.set_eeprom = peak_usb_set_eeprom,
};

/* describes the PCAN-USB FD adapter */
static const struct can_bittiming_const pcan_usb_fd_const = {
	.name = "pcan_usb_fd",
	.tseg1_min = 1,
	.tseg1_max = (1 << PUCAN_TSLOW_TSGEG1_BITS),
	.tseg2_min = 1,
	.tseg2_max = (1 << PUCAN_TSLOW_TSGEG2_BITS),
	.sjw_max = (1 << PUCAN_TSLOW_SJW_BITS),
	.brp_min = 1,
	.brp_max = (1 << PUCAN_TSLOW_BRP_BITS),
	.brp_inc = 1,
};

static const struct can_bittiming_const pcan_usb_fd_data_const = {
	.name = "pcan_usb_fd",
	.tseg1_min = 1,
	.tseg1_max = (1 << PUCAN_TFAST_TSGEG1_BITS),
	.tseg2_min = 1,
	.tseg2_max = (1 << PUCAN_TFAST_TSGEG2_BITS),
	.sjw_max = (1 << PUCAN_TFAST_SJW_BITS),
	.brp_min = 1,
	.brp_max = (1 << PUCAN_TFAST_BRP_BITS),
	.brp_inc = 1,
};

const struct peak_usb_adapter pcan_usb_fd = {
	.name = "PCAN-USB FD",
	.device_id = PCAN_USBFD_PRODUCT_ID,
	.ctrl_count = PCAN_USBFD_CHANNEL_COUNT,
	.ctrlmode_supported = CAN_CTRLMODE_FD |
			CAN_CTRLMODE_3_SAMPLES | CAN_CTRLMODE_LISTENONLY |
			CAN_CTRLMODE_ONE_SHOT | CAN_CTRLMODE_CC_LEN8_DLC,
	.clock = {
		.freq = PCAN_UFD_CRYSTAL_HZ,
	},
	.bittiming_const = &pcan_usb_fd_const,
	.data_bittiming_const = &pcan_usb_fd_data_const,

	/* size of device private data */
	.sizeof_dev_private = sizeof(struct pcan_usb_fd_device),

	.ethtool_ops = &pcan_usb_fd_ethtool_ops,

	/* timestamps usage */
	.ts_used_bits = 32,
	.us_per_ts_scale = 1, /* us = (ts * scale) >> shift */
	.us_per_ts_shift = 0,

	/* give here messages in/out endpoints */
	.ep_msg_in = PCAN_USBPRO_EP_MSGIN,
	.ep_msg_out = {PCAN_USBPRO_EP_MSGOUT_0},

	/* size of rx/tx usb buffers */
	.rx_buffer_size = PCAN_UFD_RX_BUFFER_SIZE,
	.tx_buffer_size = PCAN_UFD_TX_BUFFER_SIZE,

	/* device callbacks */
	.intf_probe = pcan_usb_fd_probe,
	.dev_init = pcan_usb_fd_init,

	.dev_exit = pcan_usb_fd_exit,
	.dev_free = pcan_usb_fd_free,
	.dev_set_bus = pcan_usb_fd_set_bus,
	.dev_set_bittiming = pcan_usb_fd_set_bittiming_slow,
	.dev_set_data_bittiming = pcan_usb_fd_set_bittiming_fast,
	.dev_get_can_channel_id = pcan_usb_fd_get_can_channel_id,
	.dev_set_can_channel_id = pcan_usb_fd_set_can_channel_id,
	.dev_decode_buf = pcan_usb_fd_decode_buf,
	.dev_start = pcan_usb_fd_start,
	.dev_stop = pcan_usb_fd_stop,
	.dev_restart_async = pcan_usb_fd_restart_async,
	.dev_encode_msg = pcan_usb_fd_encode_msg,

	.do_get_berr_counter = pcan_usb_fd_get_berr_counter,
};

/* describes the PCAN-CHIP USB */
static const struct can_bittiming_const pcan_usb_chip_const = {
	.name = "pcan_chip_usb",
	.tseg1_min = 1,
	.tseg1_max = (1 << PUCAN_TSLOW_TSGEG1_BITS),
	.tseg2_min = 1,
	.tseg2_max = (1 << PUCAN_TSLOW_TSGEG2_BITS),
	.sjw_max = (1 << PUCAN_TSLOW_SJW_BITS),
	.brp_min = 1,
	.brp_max = (1 << PUCAN_TSLOW_BRP_BITS),
	.brp_inc = 1,
};

static const struct can_bittiming_const pcan_usb_chip_data_const = {
	.name = "pcan_chip_usb",
	.tseg1_min = 1,
	.tseg1_max = (1 << PUCAN_TFAST_TSGEG1_BITS),
	.tseg2_min = 1,
	.tseg2_max = (1 << PUCAN_TFAST_TSGEG2_BITS),
	.sjw_max = (1 << PUCAN_TFAST_SJW_BITS),
	.brp_min = 1,
	.brp_max = (1 << PUCAN_TFAST_BRP_BITS),
	.brp_inc = 1,
};

const struct peak_usb_adapter pcan_usb_chip = {
	.name = "PCAN-Chip USB",
	.device_id = PCAN_USBCHIP_PRODUCT_ID,
	.ctrl_count = PCAN_USBFD_CHANNEL_COUNT,
	.ctrlmode_supported = CAN_CTRLMODE_FD |
		CAN_CTRLMODE_3_SAMPLES | CAN_CTRLMODE_LISTENONLY |
		CAN_CTRLMODE_ONE_SHOT | CAN_CTRLMODE_CC_LEN8_DLC,
	.clock = {
		.freq = PCAN_UFD_CRYSTAL_HZ,
	},
	.bittiming_const = &pcan_usb_chip_const,
	.data_bittiming_const = &pcan_usb_chip_data_const,

	/* size of device private data */
	.sizeof_dev_private = sizeof(struct pcan_usb_fd_device),

	.ethtool_ops = &pcan_usb_fd_ethtool_ops,

	/* timestamps usage */
	.ts_used_bits = 32,
	.us_per_ts_scale = 1, /* us = (ts * scale) >> shift */
	.us_per_ts_shift = 0,

	/* give here messages in/out endpoints */
	.ep_msg_in = PCAN_USBPRO_EP_MSGIN,
	.ep_msg_out = {PCAN_USBPRO_EP_MSGOUT_0},

	/* size of rx/tx usb buffers */
	.rx_buffer_size = PCAN_UFD_RX_BUFFER_SIZE,
	.tx_buffer_size = PCAN_UFD_TX_BUFFER_SIZE,

	/* device callbacks */
	.intf_probe = pcan_usb_pro_probe,	/* same as PCAN-USB Pro */
	.dev_init = pcan_usb_fd_init,

	.dev_exit = pcan_usb_fd_exit,
	.dev_free = pcan_usb_fd_free,
	.dev_set_bus = pcan_usb_fd_set_bus,
	.dev_set_bittiming = pcan_usb_fd_set_bittiming_slow,
	.dev_set_data_bittiming = pcan_usb_fd_set_bittiming_fast,
	.dev_get_can_channel_id = pcan_usb_fd_get_can_channel_id,
	.dev_set_can_channel_id = pcan_usb_fd_set_can_channel_id,
	.dev_decode_buf = pcan_usb_fd_decode_buf,
	.dev_start = pcan_usb_fd_start,
	.dev_stop = pcan_usb_fd_stop,
	.dev_restart_async = pcan_usb_fd_restart_async,
	.dev_encode_msg = pcan_usb_fd_encode_msg,

	.do_get_berr_counter = pcan_usb_fd_get_berr_counter,
};

/* describes the PCAN-USB Pro FD adapter */
static const struct can_bittiming_const pcan_usb_pro_fd_const = {
	.name = "pcan_usb_pro_fd",
	.tseg1_min = 1,
	.tseg1_max = (1 << PUCAN_TSLOW_TSGEG1_BITS),
	.tseg2_min = 1,
	.tseg2_max = (1 << PUCAN_TSLOW_TSGEG2_BITS),
	.sjw_max = (1 << PUCAN_TSLOW_SJW_BITS),
	.brp_min = 1,
	.brp_max = (1 << PUCAN_TSLOW_BRP_BITS),
	.brp_inc = 1,
};

static const struct can_bittiming_const pcan_usb_pro_fd_data_const = {
	.name = "pcan_usb_pro_fd",
	.tseg1_min = 1,
	.tseg1_max = (1 << PUCAN_TFAST_TSGEG1_BITS),
	.tseg2_min = 1,
	.tseg2_max = (1 << PUCAN_TFAST_TSGEG2_BITS),
	.sjw_max = (1 << PUCAN_TFAST_SJW_BITS),
	.brp_min = 1,
	.brp_max = (1 << PUCAN_TFAST_BRP_BITS),
	.brp_inc = 1,
};

const struct peak_usb_adapter pcan_usb_pro_fd = {
	.name = "PCAN-USB Pro FD",
	.device_id = PCAN_USBPROFD_PRODUCT_ID,
	.ctrl_count = PCAN_USBPROFD_CHANNEL_COUNT,
	.ctrlmode_supported = CAN_CTRLMODE_FD |
			CAN_CTRLMODE_3_SAMPLES | CAN_CTRLMODE_LISTENONLY |
			CAN_CTRLMODE_ONE_SHOT | CAN_CTRLMODE_CC_LEN8_DLC,
	.clock = {
		.freq = PCAN_UFD_CRYSTAL_HZ,
	},
	.bittiming_const = &pcan_usb_pro_fd_const,
	.data_bittiming_const = &pcan_usb_pro_fd_data_const,

	/* size of device private data */
	.sizeof_dev_private = sizeof(struct pcan_usb_fd_device),

	.ethtool_ops = &pcan_usb_fd_ethtool_ops,

	/* timestamps usage */
	.ts_used_bits = 32,
	.us_per_ts_scale = 1, /* us = (ts * scale) >> shift */
	.us_per_ts_shift = 0,

	/* give here messages in/out endpoints */
	.ep_msg_in = PCAN_USBPRO_EP_MSGIN,
	.ep_msg_out = {PCAN_USBPRO_EP_MSGOUT_0, PCAN_USBPRO_EP_MSGOUT_1},

	/* size of rx/tx usb buffers */
	.rx_buffer_size = PCAN_UFD_RX_BUFFER_SIZE,
	.tx_buffer_size = PCAN_UFD_TX_BUFFER_SIZE,

	/* device callbacks */
	.intf_probe = pcan_usb_pro_probe,	/* same as PCAN-USB Pro */
	.dev_init = pcan_usb_fd_init,

	.dev_exit = pcan_usb_fd_exit,
	.dev_free = pcan_usb_fd_free,
	.dev_set_bus = pcan_usb_fd_set_bus,
	.dev_set_bittiming = pcan_usb_fd_set_bittiming_slow,
	.dev_set_data_bittiming = pcan_usb_fd_set_bittiming_fast,
	.dev_get_can_channel_id = pcan_usb_fd_get_can_channel_id,
	.dev_set_can_channel_id = pcan_usb_fd_set_can_channel_id,
	.dev_decode_buf = pcan_usb_fd_decode_buf,
	.dev_start = pcan_usb_fd_start,
	.dev_stop = pcan_usb_fd_stop,
	.dev_restart_async = pcan_usb_fd_restart_async,
	.dev_encode_msg = pcan_usb_fd_encode_msg,

	.do_get_berr_counter = pcan_usb_fd_get_berr_counter,
};

/* describes the PCAN-USB X6 adapter */
static const struct can_bittiming_const pcan_usb_x6_const = {
	.name = "pcan_usb_x6",
	.tseg1_min = 1,
	.tseg1_max = (1 << PUCAN_TSLOW_TSGEG1_BITS),
	.tseg2_min = 1,
	.tseg2_max = (1 << PUCAN_TSLOW_TSGEG2_BITS),
	.sjw_max = (1 << PUCAN_TSLOW_SJW_BITS),
	.brp_min = 1,
	.brp_max = (1 << PUCAN_TSLOW_BRP_BITS),
	.brp_inc = 1,
};

static const struct can_bittiming_const pcan_usb_x6_data_const = {
	.name = "pcan_usb_x6",
	.tseg1_min = 1,
	.tseg1_max = (1 << PUCAN_TFAST_TSGEG1_BITS),
	.tseg2_min = 1,
	.tseg2_max = (1 << PUCAN_TFAST_TSGEG2_BITS),
	.sjw_max = (1 << PUCAN_TFAST_SJW_BITS),
	.brp_min = 1,
	.brp_max = (1 << PUCAN_TFAST_BRP_BITS),
	.brp_inc = 1,
};

const struct peak_usb_adapter pcan_usb_x6 = {
	.name = "PCAN-USB X6",
	.device_id = PCAN_USBX6_PRODUCT_ID,
	.ctrl_count = PCAN_USBPROFD_CHANNEL_COUNT,
	.ctrlmode_supported = CAN_CTRLMODE_FD |
			CAN_CTRLMODE_3_SAMPLES | CAN_CTRLMODE_LISTENONLY |
			CAN_CTRLMODE_ONE_SHOT | CAN_CTRLMODE_CC_LEN8_DLC,
	.clock = {
		.freq = PCAN_UFD_CRYSTAL_HZ,
	},
	.bittiming_const = &pcan_usb_x6_const,
	.data_bittiming_const = &pcan_usb_x6_data_const,

	/* size of device private data */
	.sizeof_dev_private = sizeof(struct pcan_usb_fd_device),

	.ethtool_ops = &pcan_usb_fd_ethtool_ops,

	/* timestamps usage */
	.ts_used_bits = 32,
	.us_per_ts_scale = 1, /* us = (ts * scale) >> shift */
	.us_per_ts_shift = 0,

	/* give here messages in/out endpoints */
	.ep_msg_in = PCAN_USBPRO_EP_MSGIN,
	.ep_msg_out = {PCAN_USBPRO_EP_MSGOUT_0, PCAN_USBPRO_EP_MSGOUT_1},

	/* size of rx/tx usb buffers */
	.rx_buffer_size = PCAN_UFD_RX_BUFFER_SIZE,
	.tx_buffer_size = PCAN_UFD_TX_BUFFER_SIZE,

	/* device callbacks */
	.intf_probe = pcan_usb_pro_probe,	/* same as PCAN-USB Pro */
	.dev_init = pcan_usb_fd_init,

	.dev_exit = pcan_usb_fd_exit,
	.dev_free = pcan_usb_fd_free,
	.dev_set_bus = pcan_usb_fd_set_bus,
	.dev_set_bittiming = pcan_usb_fd_set_bittiming_slow,
	.dev_set_data_bittiming = pcan_usb_fd_set_bittiming_fast,
	.dev_get_can_channel_id = pcan_usb_fd_get_can_channel_id,
	.dev_set_can_channel_id = pcan_usb_fd_set_can_channel_id,
	.dev_decode_buf = pcan_usb_fd_decode_buf,
	.dev_start = pcan_usb_fd_start,
	.dev_stop = pcan_usb_fd_stop,
	.dev_restart_async = pcan_usb_fd_restart_async,
	.dev_encode_msg = pcan_usb_fd_encode_msg,

	.do_get_berr_counter = pcan_usb_fd_get_berr_counter,
};<|MERGE_RESOLUTION|>--- conflicted
+++ resolved
@@ -640,12 +640,8 @@
 	if (!skb)
 		return -ENOMEM;
 
-<<<<<<< HEAD
-	peak_usb_netif_rx(skb, &usb_if->time_ref, le32_to_cpu(sm->ts_low));
-=======
 	peak_usb_netif_rx_64(skb, le32_to_cpu(sm->ts_low),
 			     le32_to_cpu(sm->ts_high));
->>>>>>> eb3cdb58
 
 	return 0;
 }
