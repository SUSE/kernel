--- conflicted
+++ resolved
@@ -9,12 +9,9 @@
  * Many thanks to Klaus Hitschler <klaus.hitschler@gmx.de>
  */
 #include <asm/unaligned.h>
-<<<<<<< HEAD
-=======
 
 #include <linux/ethtool.h>
 #include <linux/module.h>
->>>>>>> eb3cdb58
 #include <linux/netdevice.h>
 #include <linux/usb.h>
 
@@ -698,13 +695,10 @@
 		memcpy(cf->data, mc->ptr, cf->len);
 		mc->ptr += rec_len;
 
-<<<<<<< HEAD
-=======
 		/* Ignore next byte (client private id) if SRR bit is set */
 		if (can_id_flags & PCAN_USB_TX_SRR)
 			mc->ptr++;
 
->>>>>>> eb3cdb58
 		/* update statistics */
 		mc->netdev->stats.rx_bytes += cf->len;
 	}
