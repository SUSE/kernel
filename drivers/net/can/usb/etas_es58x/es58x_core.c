--- conflicted
+++ resolved
@@ -2105,16 +2105,8 @@
 	netdev->dev_port = channel_idx;
 
 	ret = register_candev(netdev);
-<<<<<<< HEAD
-	if (ret) {
-		es58x_dev->netdev[channel_idx] = NULL;
-		free_candev(netdev);
-		return ret;
-	}
-=======
 	if (ret)
 		goto devlink_port_unregister;
->>>>>>> eb3cdb58
 
 	netdev_queue_set_dql_min_limit(netdev_get_tx_queue(netdev, 0),
 				       es58x_dev->param->dql_min_limit);
