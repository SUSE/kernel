--- conflicted
+++ resolved
@@ -378,10 +378,7 @@
 	[CMD_CHIP_STATE_EVENT]		= kvaser_fsize(u.leaf.chip_state_event),
 	[CMD_CAN_ERROR_EVENT]		= kvaser_fsize(u.leaf.can_error_event),
 	[CMD_GET_CAPABILITIES_RESP]	= kvaser_fsize(u.leaf.cap_res),
-<<<<<<< HEAD
-=======
 	[CMD_GET_BUS_PARAMS_REPLY]	= kvaser_fsize(u.busparams),
->>>>>>> eb3cdb58
 	[CMD_ERROR_EVENT]		= kvaser_fsize(u.leaf.error_event),
 	/* ignored events: */
 	[CMD_FLUSH_QUEUE_REPLY]		= CMD_SIZE_ANY,
@@ -425,8 +422,6 @@
 	};
 };
 
-<<<<<<< HEAD
-=======
 struct kvaser_usb_net_leaf_priv {
 	struct kvaser_usb_net_priv *net;
 
@@ -436,7 +431,6 @@
 	bool joining_bus;
 };
 
->>>>>>> eb3cdb58
 static const struct can_bittiming_const kvaser_usb_leaf_m16c_bittiming_const = {
 	.name = "kvaser_usb_ucii",
 	.tseg1_min = 4,
@@ -998,8 +992,6 @@
 	} else {
 		new_state = CAN_STATE_ERROR_ACTIVE;
 	}
-<<<<<<< HEAD
-=======
 
 	/* 0bfd:0124 FW 4.18.778 was observed to send the initial
 	 * CMD_CHIP_STATE_EVENT after CMD_START_CHIP with M16C_STATE_BUS_OFF
@@ -1016,7 +1008,6 @@
 			leaf->joining_bus = false;
 		}
 	}
->>>>>>> eb3cdb58
 
 	if (new_state != cur_state) {
 		tx_state = (es->txerr >= es->rxerr) ? new_state : 0;
@@ -1154,10 +1145,7 @@
 	}
 
 	if (new_state != CAN_STATE_BUS_OFF) {
-<<<<<<< HEAD
-=======
 		cf->can_id |= CAN_ERR_CNT;
->>>>>>> eb3cdb58
 		cf->data[6] = es->txerr;
 		cf->data[7] = es->rxerr;
 	}
@@ -1562,13 +1550,10 @@
 		kvaser_usb_leaf_error_event(dev, cmd);
 		break;
 
-<<<<<<< HEAD
-=======
 	case CMD_GET_BUS_PARAMS_REPLY:
 		kvaser_usb_leaf_get_busparams_reply(dev, cmd);
 		break;
 
->>>>>>> eb3cdb58
 	/* Ignored commands */
 	case CMD_USBCAN_CLOCK_OVERFLOW_EVENT:
 		if (dev->driver_info->family != KVASER_USBCAN)
@@ -1650,11 +1635,8 @@
 	struct kvaser_usb_net_leaf_priv *leaf = priv->sub_priv;
 	int err;
 
-<<<<<<< HEAD
-=======
 	leaf->joining_bus = true;
 
->>>>>>> eb3cdb58
 	reinit_completion(&priv->start_comp);
 
 	err = kvaser_usb_leaf_send_simple_cmd(priv->dev, CMD_START_CHIP,
@@ -1675,11 +1657,8 @@
 	int err;
 
 	reinit_completion(&priv->stop_comp);
-<<<<<<< HEAD
-=======
 
 	cancel_delayed_work(&leaf->chip_state_req_work);
->>>>>>> eb3cdb58
 
 	err = kvaser_usb_leaf_send_simple_cmd(priv->dev, CMD_STOP_CHIP,
 					      priv->channel);
@@ -1727,9 +1706,6 @@
 	return 0;
 }
 
-<<<<<<< HEAD
-static int kvaser_usb_leaf_set_bittiming(struct net_device *netdev)
-=======
 static int kvaser_usb_leaf_init_channel(struct kvaser_usb_net_priv *priv)
 {
 	struct kvaser_usb_net_leaf_priv *leaf;
@@ -1757,7 +1733,6 @@
 
 static int kvaser_usb_leaf_set_bittiming(const struct net_device *netdev,
 					 const struct kvaser_usb_busparams *busparams)
->>>>>>> eb3cdb58
 {
 	struct kvaser_usb_net_priv *priv = netdev_priv(netdev);
 	struct kvaser_usb *dev = priv->dev;
@@ -1772,20 +1747,8 @@
 	cmd->len = CMD_HEADER_LEN + sizeof(struct kvaser_cmd_busparams);
 	cmd->u.busparams.channel = priv->channel;
 	cmd->u.busparams.tid = 0xff;
-<<<<<<< HEAD
-	cmd->u.busparams.busparams.bitrate = cpu_to_le32(bt->bitrate);
-	cmd->u.busparams.busparams.sjw = bt->sjw;
-	cmd->u.busparams.busparams.tseg1 = bt->prop_seg + bt->phase_seg1;
-	cmd->u.busparams.busparams.tseg2 = bt->phase_seg2;
-
-	if (priv->can.ctrlmode & CAN_CTRLMODE_3_SAMPLES)
-		cmd->u.busparams.busparams.nsamples = 3;
-	else
-		cmd->u.busparams.busparams.nsamples = 1;
-=======
 	memcpy(&cmd->u.busparams.busparams, busparams,
 	       sizeof(cmd->u.busparams.busparams));
->>>>>>> eb3cdb58
 
 	rc = kvaser_usb_send_cmd(dev, cmd, cmd->len);
 
@@ -1825,11 +1788,8 @@
 	case CAN_MODE_START:
 		kvaser_usb_unlink_tx_urbs(priv);
 
-<<<<<<< HEAD
-=======
 		leaf->joining_bus = true;
 
->>>>>>> eb3cdb58
 		err = kvaser_usb_leaf_simple_cmd_async(priv, CMD_START_CHIP);
 		if (err)
 			return err;
