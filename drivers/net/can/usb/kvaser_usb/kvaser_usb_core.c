// SPDX-License-Identifier: GPL-2.0
/* Parts of this driver are based on the following:
 *  - Kvaser linux leaf driver (version 4.78)
 *  - CAN driver for esd CAN-USB/2
 *  - Kvaser linux usbcanII driver (version 5.3)
 *  - Kvaser linux mhydra driver (version 5.24)
 *
 * Copyright (C) 2002-2018 KVASER AB, Sweden. All rights reserved.
 * Copyright (C) 2010 Matthias Fuchs <matthias.fuchs@esd.eu>, esd gmbh
 * Copyright (C) 2012 Olivier Sobrie <olivier@sobrie.be>
 * Copyright (C) 2015 Valeo S.A.
 */

#include <linux/completion.h>
#include <linux/device.h>
#include <linux/ethtool.h>
#include <linux/gfp.h>
#include <linux/if.h>
#include <linux/kernel.h>
#include <linux/module.h>
#include <linux/netdevice.h>
#include <linux/spinlock.h>
#include <linux/types.h>
#include <linux/usb.h>

#include <linux/can.h>
#include <linux/can/dev.h>
#include <linux/can/error.h>
#include <linux/can/netlink.h>

#include "kvaser_usb.h"

/* Kvaser USB vendor id. */
#define KVASER_VENDOR_ID 0x0bfd

/* Kvaser Leaf USB devices product ids */
<<<<<<< HEAD
#define USB_LEAF_DEVEL_PRODUCT_ID		10
#define USB_LEAF_LITE_PRODUCT_ID		11
#define USB_LEAF_PRO_PRODUCT_ID			12
#define USB_LEAF_SPRO_PRODUCT_ID		14
#define USB_LEAF_PRO_LS_PRODUCT_ID		15
#define USB_LEAF_PRO_SWC_PRODUCT_ID		16
#define USB_LEAF_PRO_LIN_PRODUCT_ID		17
#define USB_LEAF_SPRO_LS_PRODUCT_ID		18
#define USB_LEAF_SPRO_SWC_PRODUCT_ID		19
#define USB_MEMO2_DEVEL_PRODUCT_ID		22
#define USB_MEMO2_HSHS_PRODUCT_ID		23
#define USB_UPRO_HSHS_PRODUCT_ID		24
#define USB_LEAF_LITE_GI_PRODUCT_ID		25
#define USB_LEAF_PRO_OBDII_PRODUCT_ID		26
#define USB_MEMO2_HSLS_PRODUCT_ID		27
#define USB_LEAF_LITE_CH_PRODUCT_ID		28
#define USB_BLACKBIRD_SPRO_PRODUCT_ID		29
#define USB_OEM_MERCURY_PRODUCT_ID		34
#define USB_OEM_LEAF_PRODUCT_ID			35
#define USB_CAN_R_PRODUCT_ID			39
#define USB_LEAF_LITE_V2_PRODUCT_ID		288
#define USB_MINI_PCIE_HS_PRODUCT_ID		289
#define USB_LEAF_LIGHT_HS_V2_OEM_PRODUCT_ID	290
#define USB_USBCAN_LIGHT_2HS_PRODUCT_ID		291
#define USB_MINI_PCIE_2HS_PRODUCT_ID		292
#define USB_USBCAN_R_V2_PRODUCT_ID		294
#define USB_LEAF_LIGHT_R_V2_PRODUCT_ID		295
#define USB_LEAF_LIGHT_HS_V2_OEM2_PRODUCT_ID	296
=======
#define USB_LEAF_DEVEL_PRODUCT_ID 0x000a
#define USB_LEAF_LITE_PRODUCT_ID 0x000b
#define USB_LEAF_PRO_PRODUCT_ID 0x000c
#define USB_LEAF_SPRO_PRODUCT_ID 0x000e
#define USB_LEAF_PRO_LS_PRODUCT_ID 0x000f
#define USB_LEAF_PRO_SWC_PRODUCT_ID 0x0010
#define USB_LEAF_PRO_LIN_PRODUCT_ID 0x0011
#define USB_LEAF_SPRO_LS_PRODUCT_ID 0x0012
#define USB_LEAF_SPRO_SWC_PRODUCT_ID 0x0013
#define USB_MEMO2_DEVEL_PRODUCT_ID 0x0016
#define USB_MEMO2_HSHS_PRODUCT_ID 0x0017
#define USB_UPRO_HSHS_PRODUCT_ID 0x0018
#define USB_LEAF_LITE_GI_PRODUCT_ID 0x0019
#define USB_LEAF_PRO_OBDII_PRODUCT_ID 0x001a
#define USB_MEMO2_HSLS_PRODUCT_ID 0x001b
#define USB_LEAF_LITE_CH_PRODUCT_ID 0x001c
#define USB_BLACKBIRD_SPRO_PRODUCT_ID 0x001d
#define USB_OEM_MERCURY_PRODUCT_ID 0x0022
#define USB_OEM_LEAF_PRODUCT_ID 0x0023
#define USB_CAN_R_PRODUCT_ID 0x0027
#define USB_LEAF_LITE_V2_PRODUCT_ID 0x0120
#define USB_MINI_PCIE_HS_PRODUCT_ID 0x0121
#define USB_LEAF_LIGHT_HS_V2_OEM_PRODUCT_ID 0x0122
#define USB_USBCAN_LIGHT_2HS_PRODUCT_ID 0x0123
#define USB_MINI_PCIE_2HS_PRODUCT_ID 0x0124
#define USB_USBCAN_R_V2_PRODUCT_ID 0x0126
#define USB_LEAF_LIGHT_R_V2_PRODUCT_ID 0x0127
#define USB_LEAF_LIGHT_HS_V2_OEM2_PRODUCT_ID 0x0128
>>>>>>> eb3cdb58

/* Kvaser USBCan-II devices product ids */
#define USB_USBCAN_REVB_PRODUCT_ID 0x0002
#define USB_VCI2_PRODUCT_ID 0x0003
#define USB_USBCAN2_PRODUCT_ID 0x0004
#define USB_MEMORATOR_PRODUCT_ID 0x0005

/* Kvaser Minihydra USB devices product ids */
<<<<<<< HEAD
#define USB_BLACKBIRD_V2_PRODUCT_ID		258
#define USB_MEMO_PRO_5HS_PRODUCT_ID		260
#define USB_USBCAN_PRO_5HS_PRODUCT_ID		261
#define USB_USBCAN_LIGHT_4HS_PRODUCT_ID		262
#define USB_LEAF_PRO_HS_V2_PRODUCT_ID		263
#define USB_USBCAN_PRO_2HS_V2_PRODUCT_ID	264
#define USB_MEMO_2HS_PRODUCT_ID			265
#define USB_MEMO_PRO_2HS_V2_PRODUCT_ID		266
#define USB_HYBRID_2CANLIN_PRODUCT_ID		267
#define USB_ATI_USBCAN_PRO_2HS_V2_PRODUCT_ID	268
#define USB_ATI_MEMO_PRO_2HS_V2_PRODUCT_ID	269
#define USB_HYBRID_PRO_2CANLIN_PRODUCT_ID	270
#define USB_U100_PRODUCT_ID			273
#define USB_U100P_PRODUCT_ID			274
#define USB_U100S_PRODUCT_ID			275
#define USB_USBCAN_PRO_4HS_PRODUCT_ID		276
#define USB_HYBRID_CANLIN_PRODUCT_ID		277
#define USB_HYBRID_PRO_CANLIN_PRODUCT_ID	278

static const struct kvaser_usb_driver_info kvaser_usb_driver_info_hydra = {
	.quirks = 0,
=======
#define USB_BLACKBIRD_V2_PRODUCT_ID 0x0102
#define USB_MEMO_PRO_5HS_PRODUCT_ID 0x0104
#define USB_USBCAN_PRO_5HS_PRODUCT_ID 0x0105
#define USB_USBCAN_LIGHT_4HS_PRODUCT_ID 0x0106
#define USB_LEAF_PRO_HS_V2_PRODUCT_ID 0x0107
#define USB_USBCAN_PRO_2HS_V2_PRODUCT_ID 0x0108
#define USB_MEMO_2HS_PRODUCT_ID 0x0109
#define USB_MEMO_PRO_2HS_V2_PRODUCT_ID 0x010a
#define USB_HYBRID_2CANLIN_PRODUCT_ID 0x010b
#define USB_ATI_USBCAN_PRO_2HS_V2_PRODUCT_ID 0x010c
#define USB_ATI_MEMO_PRO_2HS_V2_PRODUCT_ID 0x010d
#define USB_HYBRID_PRO_2CANLIN_PRODUCT_ID 0x010e
#define USB_U100_PRODUCT_ID 0x0111
#define USB_U100P_PRODUCT_ID 0x0112
#define USB_U100S_PRODUCT_ID 0x0113
#define USB_USBCAN_PRO_4HS_PRODUCT_ID 0x0114
#define USB_HYBRID_CANLIN_PRODUCT_ID 0x0115
#define USB_HYBRID_PRO_CANLIN_PRODUCT_ID 0x0116

static const struct kvaser_usb_driver_info kvaser_usb_driver_info_hydra = {
	.quirks = KVASER_USB_QUIRK_HAS_HARDWARE_TIMESTAMP,
>>>>>>> eb3cdb58
	.ops = &kvaser_usb_hydra_dev_ops,
};

static const struct kvaser_usb_driver_info kvaser_usb_driver_info_usbcan = {
	.quirks = KVASER_USB_QUIRK_HAS_TXRX_ERRORS |
		  KVASER_USB_QUIRK_HAS_SILENT_MODE,
	.family = KVASER_USBCAN,
	.ops = &kvaser_usb_leaf_dev_ops,
};

static const struct kvaser_usb_driver_info kvaser_usb_driver_info_leaf = {
	.quirks = KVASER_USB_QUIRK_IGNORE_CLK_FREQ,
	.family = KVASER_LEAF,
	.ops = &kvaser_usb_leaf_dev_ops,
};

static const struct kvaser_usb_driver_info kvaser_usb_driver_info_leaf_err = {
	.quirks = KVASER_USB_QUIRK_HAS_TXRX_ERRORS |
		  KVASER_USB_QUIRK_IGNORE_CLK_FREQ,
	.family = KVASER_LEAF,
	.ops = &kvaser_usb_leaf_dev_ops,
};

static const struct kvaser_usb_driver_info kvaser_usb_driver_info_leaf_err_listen = {
	.quirks = KVASER_USB_QUIRK_HAS_TXRX_ERRORS |
		  KVASER_USB_QUIRK_HAS_SILENT_MODE |
		  KVASER_USB_QUIRK_IGNORE_CLK_FREQ,
	.family = KVASER_LEAF,
	.ops = &kvaser_usb_leaf_dev_ops,
};

static const struct kvaser_usb_driver_info kvaser_usb_driver_info_leafimx = {
	.quirks = 0,
	.ops = &kvaser_usb_leaf_dev_ops,
};

static const struct usb_device_id kvaser_usb_table[] = {
	/* Leaf M32C USB product IDs */
	{ USB_DEVICE(KVASER_VENDOR_ID, USB_LEAF_DEVEL_PRODUCT_ID),
		.driver_info = (kernel_ulong_t)&kvaser_usb_driver_info_leaf },
	{ USB_DEVICE(KVASER_VENDOR_ID, USB_LEAF_LITE_PRODUCT_ID),
		.driver_info = (kernel_ulong_t)&kvaser_usb_driver_info_leaf },
	{ USB_DEVICE(KVASER_VENDOR_ID, USB_LEAF_PRO_PRODUCT_ID),
		.driver_info = (kernel_ulong_t)&kvaser_usb_driver_info_leaf_err_listen },
	{ USB_DEVICE(KVASER_VENDOR_ID, USB_LEAF_SPRO_PRODUCT_ID),
		.driver_info = (kernel_ulong_t)&kvaser_usb_driver_info_leaf_err_listen },
	{ USB_DEVICE(KVASER_VENDOR_ID, USB_LEAF_PRO_LS_PRODUCT_ID),
		.driver_info = (kernel_ulong_t)&kvaser_usb_driver_info_leaf_err_listen },
	{ USB_DEVICE(KVASER_VENDOR_ID, USB_LEAF_PRO_SWC_PRODUCT_ID),
		.driver_info = (kernel_ulong_t)&kvaser_usb_driver_info_leaf_err_listen },
	{ USB_DEVICE(KVASER_VENDOR_ID, USB_LEAF_PRO_LIN_PRODUCT_ID),
		.driver_info = (kernel_ulong_t)&kvaser_usb_driver_info_leaf_err_listen },
	{ USB_DEVICE(KVASER_VENDOR_ID, USB_LEAF_SPRO_LS_PRODUCT_ID),
		.driver_info = (kernel_ulong_t)&kvaser_usb_driver_info_leaf_err_listen },
	{ USB_DEVICE(KVASER_VENDOR_ID, USB_LEAF_SPRO_SWC_PRODUCT_ID),
		.driver_info = (kernel_ulong_t)&kvaser_usb_driver_info_leaf_err_listen },
	{ USB_DEVICE(KVASER_VENDOR_ID, USB_MEMO2_DEVEL_PRODUCT_ID),
		.driver_info = (kernel_ulong_t)&kvaser_usb_driver_info_leaf_err_listen },
	{ USB_DEVICE(KVASER_VENDOR_ID, USB_MEMO2_HSHS_PRODUCT_ID),
		.driver_info = (kernel_ulong_t)&kvaser_usb_driver_info_leaf_err_listen },
	{ USB_DEVICE(KVASER_VENDOR_ID, USB_UPRO_HSHS_PRODUCT_ID),
		.driver_info = (kernel_ulong_t)&kvaser_usb_driver_info_leaf_err },
	{ USB_DEVICE(KVASER_VENDOR_ID, USB_LEAF_LITE_GI_PRODUCT_ID),
		.driver_info = (kernel_ulong_t)&kvaser_usb_driver_info_leaf },
	{ USB_DEVICE(KVASER_VENDOR_ID, USB_LEAF_PRO_OBDII_PRODUCT_ID),
		.driver_info = (kernel_ulong_t)&kvaser_usb_driver_info_leaf_err_listen },
	{ USB_DEVICE(KVASER_VENDOR_ID, USB_MEMO2_HSLS_PRODUCT_ID),
		.driver_info = (kernel_ulong_t)&kvaser_usb_driver_info_leaf_err },
	{ USB_DEVICE(KVASER_VENDOR_ID, USB_LEAF_LITE_CH_PRODUCT_ID),
		.driver_info = (kernel_ulong_t)&kvaser_usb_driver_info_leaf_err },
	{ USB_DEVICE(KVASER_VENDOR_ID, USB_BLACKBIRD_SPRO_PRODUCT_ID),
		.driver_info = (kernel_ulong_t)&kvaser_usb_driver_info_leaf_err },
	{ USB_DEVICE(KVASER_VENDOR_ID, USB_OEM_MERCURY_PRODUCT_ID),
		.driver_info = (kernel_ulong_t)&kvaser_usb_driver_info_leaf_err },
	{ USB_DEVICE(KVASER_VENDOR_ID, USB_OEM_LEAF_PRODUCT_ID),
		.driver_info = (kernel_ulong_t)&kvaser_usb_driver_info_leaf_err },
	{ USB_DEVICE(KVASER_VENDOR_ID, USB_CAN_R_PRODUCT_ID),
		.driver_info = (kernel_ulong_t)&kvaser_usb_driver_info_leaf_err },

	/* Leaf i.MX28 USB product IDs */
	{ USB_DEVICE(KVASER_VENDOR_ID, USB_LEAF_LITE_V2_PRODUCT_ID),
		.driver_info = (kernel_ulong_t)&kvaser_usb_driver_info_leafimx },
	{ USB_DEVICE(KVASER_VENDOR_ID, USB_MINI_PCIE_HS_PRODUCT_ID),
		.driver_info = (kernel_ulong_t)&kvaser_usb_driver_info_leafimx },
	{ USB_DEVICE(KVASER_VENDOR_ID, USB_LEAF_LIGHT_HS_V2_OEM_PRODUCT_ID),
		.driver_info = (kernel_ulong_t)&kvaser_usb_driver_info_leafimx },
	{ USB_DEVICE(KVASER_VENDOR_ID, USB_USBCAN_LIGHT_2HS_PRODUCT_ID),
		.driver_info = (kernel_ulong_t)&kvaser_usb_driver_info_leafimx },
	{ USB_DEVICE(KVASER_VENDOR_ID, USB_MINI_PCIE_2HS_PRODUCT_ID),
		.driver_info = (kernel_ulong_t)&kvaser_usb_driver_info_leafimx },
	{ USB_DEVICE(KVASER_VENDOR_ID, USB_USBCAN_R_V2_PRODUCT_ID),
		.driver_info = (kernel_ulong_t)&kvaser_usb_driver_info_leafimx },
	{ USB_DEVICE(KVASER_VENDOR_ID, USB_LEAF_LIGHT_R_V2_PRODUCT_ID),
		.driver_info = (kernel_ulong_t)&kvaser_usb_driver_info_leafimx },
	{ USB_DEVICE(KVASER_VENDOR_ID, USB_LEAF_LIGHT_HS_V2_OEM2_PRODUCT_ID),
		.driver_info = (kernel_ulong_t)&kvaser_usb_driver_info_leafimx },

	/* USBCANII USB product IDs */
	{ USB_DEVICE(KVASER_VENDOR_ID, USB_USBCAN2_PRODUCT_ID),
		.driver_info = (kernel_ulong_t)&kvaser_usb_driver_info_usbcan },
	{ USB_DEVICE(KVASER_VENDOR_ID, USB_USBCAN_REVB_PRODUCT_ID),
		.driver_info = (kernel_ulong_t)&kvaser_usb_driver_info_usbcan },
	{ USB_DEVICE(KVASER_VENDOR_ID, USB_MEMORATOR_PRODUCT_ID),
		.driver_info = (kernel_ulong_t)&kvaser_usb_driver_info_usbcan },
	{ USB_DEVICE(KVASER_VENDOR_ID, USB_VCI2_PRODUCT_ID),
		.driver_info = (kernel_ulong_t)&kvaser_usb_driver_info_usbcan },

	/* Minihydra USB product IDs */
	{ USB_DEVICE(KVASER_VENDOR_ID, USB_BLACKBIRD_V2_PRODUCT_ID),
		.driver_info = (kernel_ulong_t)&kvaser_usb_driver_info_hydra },
	{ USB_DEVICE(KVASER_VENDOR_ID, USB_MEMO_PRO_5HS_PRODUCT_ID),
		.driver_info = (kernel_ulong_t)&kvaser_usb_driver_info_hydra },
	{ USB_DEVICE(KVASER_VENDOR_ID, USB_USBCAN_PRO_5HS_PRODUCT_ID),
		.driver_info = (kernel_ulong_t)&kvaser_usb_driver_info_hydra },
	{ USB_DEVICE(KVASER_VENDOR_ID, USB_USBCAN_LIGHT_4HS_PRODUCT_ID),
		.driver_info = (kernel_ulong_t)&kvaser_usb_driver_info_hydra },
	{ USB_DEVICE(KVASER_VENDOR_ID, USB_LEAF_PRO_HS_V2_PRODUCT_ID),
		.driver_info = (kernel_ulong_t)&kvaser_usb_driver_info_hydra },
	{ USB_DEVICE(KVASER_VENDOR_ID, USB_USBCAN_PRO_2HS_V2_PRODUCT_ID),
		.driver_info = (kernel_ulong_t)&kvaser_usb_driver_info_hydra },
	{ USB_DEVICE(KVASER_VENDOR_ID, USB_MEMO_2HS_PRODUCT_ID),
		.driver_info = (kernel_ulong_t)&kvaser_usb_driver_info_hydra },
	{ USB_DEVICE(KVASER_VENDOR_ID, USB_MEMO_PRO_2HS_V2_PRODUCT_ID),
		.driver_info = (kernel_ulong_t)&kvaser_usb_driver_info_hydra },
	{ USB_DEVICE(KVASER_VENDOR_ID, USB_HYBRID_2CANLIN_PRODUCT_ID),
		.driver_info = (kernel_ulong_t)&kvaser_usb_driver_info_hydra },
	{ USB_DEVICE(KVASER_VENDOR_ID, USB_ATI_USBCAN_PRO_2HS_V2_PRODUCT_ID),
		.driver_info = (kernel_ulong_t)&kvaser_usb_driver_info_hydra },
	{ USB_DEVICE(KVASER_VENDOR_ID, USB_ATI_MEMO_PRO_2HS_V2_PRODUCT_ID),
		.driver_info = (kernel_ulong_t)&kvaser_usb_driver_info_hydra },
	{ USB_DEVICE(KVASER_VENDOR_ID, USB_HYBRID_PRO_2CANLIN_PRODUCT_ID),
		.driver_info = (kernel_ulong_t)&kvaser_usb_driver_info_hydra },
	{ USB_DEVICE(KVASER_VENDOR_ID, USB_U100_PRODUCT_ID),
		.driver_info = (kernel_ulong_t)&kvaser_usb_driver_info_hydra },
	{ USB_DEVICE(KVASER_VENDOR_ID, USB_U100P_PRODUCT_ID),
		.driver_info = (kernel_ulong_t)&kvaser_usb_driver_info_hydra },
	{ USB_DEVICE(KVASER_VENDOR_ID, USB_U100S_PRODUCT_ID),
		.driver_info = (kernel_ulong_t)&kvaser_usb_driver_info_hydra },
	{ USB_DEVICE(KVASER_VENDOR_ID, USB_USBCAN_PRO_4HS_PRODUCT_ID),
		.driver_info = (kernel_ulong_t)&kvaser_usb_driver_info_hydra },
	{ USB_DEVICE(KVASER_VENDOR_ID, USB_HYBRID_CANLIN_PRODUCT_ID),
		.driver_info = (kernel_ulong_t)&kvaser_usb_driver_info_hydra },
	{ USB_DEVICE(KVASER_VENDOR_ID, USB_HYBRID_PRO_CANLIN_PRODUCT_ID),
		.driver_info = (kernel_ulong_t)&kvaser_usb_driver_info_hydra },
	{ }
};
MODULE_DEVICE_TABLE(usb, kvaser_usb_table);

int kvaser_usb_send_cmd(const struct kvaser_usb *dev, void *cmd, int len)
{
	return usb_bulk_msg(dev->udev,
			    usb_sndbulkpipe(dev->udev,
					    dev->bulk_out->bEndpointAddress),
			    cmd, len, NULL, KVASER_USB_TIMEOUT);
}

int kvaser_usb_recv_cmd(const struct kvaser_usb *dev, void *cmd, int len,
			int *actual_len)
{
	return usb_bulk_msg(dev->udev,
			    usb_rcvbulkpipe(dev->udev,
					    dev->bulk_in->bEndpointAddress),
			    cmd, len, actual_len, KVASER_USB_TIMEOUT);
}

static void kvaser_usb_send_cmd_callback(struct urb *urb)
{
	struct net_device *netdev = urb->context;

	kfree(urb->transfer_buffer);

	if (urb->status)
		netdev_warn(netdev, "urb status received: %d\n", urb->status);
}

int kvaser_usb_send_cmd_async(struct kvaser_usb_net_priv *priv, void *cmd,
			      int len)
{
	struct kvaser_usb *dev = priv->dev;
	struct net_device *netdev = priv->netdev;
	struct urb *urb;
	int err;

	urb = usb_alloc_urb(0, GFP_ATOMIC);
	if (!urb)
		return -ENOMEM;

	usb_fill_bulk_urb(urb, dev->udev,
			  usb_sndbulkpipe(dev->udev,
					  dev->bulk_out->bEndpointAddress),
			  cmd, len, kvaser_usb_send_cmd_callback, netdev);
	usb_anchor_urb(urb, &priv->tx_submitted);

	err = usb_submit_urb(urb, GFP_ATOMIC);
	if (err) {
		netdev_err(netdev, "Error transmitting URB\n");
		usb_unanchor_urb(urb);
	}
	usb_free_urb(urb);

	return 0;
}

int kvaser_usb_can_rx_over_error(struct net_device *netdev)
{
	struct net_device_stats *stats = &netdev->stats;
	struct can_frame *cf;
	struct sk_buff *skb;

	stats->rx_over_errors++;
	stats->rx_errors++;

	skb = alloc_can_err_skb(netdev, &cf);
	if (!skb) {
		stats->rx_dropped++;
		netdev_warn(netdev, "No memory left for err_skb\n");
		return -ENOMEM;
	}

	cf->can_id |= CAN_ERR_CRTL;
	cf->data[1] = CAN_ERR_CRTL_RX_OVERFLOW;

	netif_rx(skb);

	return 0;
}

static void kvaser_usb_read_bulk_callback(struct urb *urb)
{
	struct kvaser_usb *dev = urb->context;
	const struct kvaser_usb_dev_ops *ops = dev->driver_info->ops;
	int err;
	unsigned int i;

	switch (urb->status) {
	case 0:
		break;
	case -ENOENT:
	case -EPIPE:
	case -EPROTO:
	case -ESHUTDOWN:
		return;
	default:
		dev_info(&dev->intf->dev, "Rx URB aborted (%d)\n", urb->status);
		goto resubmit_urb;
	}

	ops->dev_read_bulk_callback(dev, urb->transfer_buffer,
				    urb->actual_length);

resubmit_urb:
	usb_fill_bulk_urb(urb, dev->udev,
			  usb_rcvbulkpipe(dev->udev,
					  dev->bulk_in->bEndpointAddress),
			  urb->transfer_buffer, KVASER_USB_RX_BUFFER_SIZE,
			  kvaser_usb_read_bulk_callback, dev);

	err = usb_submit_urb(urb, GFP_ATOMIC);
	if (err == -ENODEV) {
		for (i = 0; i < dev->nchannels; i++) {
			if (!dev->nets[i])
				continue;

			netif_device_detach(dev->nets[i]->netdev);
		}
	} else if (err) {
		dev_err(&dev->intf->dev,
			"Failed resubmitting read bulk urb: %d\n", err);
	}
}

static int kvaser_usb_setup_rx_urbs(struct kvaser_usb *dev)
{
	int i, err = 0;

	if (dev->rxinitdone)
		return 0;

	for (i = 0; i < KVASER_USB_MAX_RX_URBS; i++) {
		struct urb *urb = NULL;
		u8 *buf = NULL;
		dma_addr_t buf_dma;

		urb = usb_alloc_urb(0, GFP_KERNEL);
		if (!urb) {
			err = -ENOMEM;
			break;
		}

		buf = usb_alloc_coherent(dev->udev, KVASER_USB_RX_BUFFER_SIZE,
					 GFP_KERNEL, &buf_dma);
		if (!buf) {
			dev_warn(&dev->intf->dev,
				 "No memory left for USB buffer\n");
			usb_free_urb(urb);
			err = -ENOMEM;
			break;
		}

		usb_fill_bulk_urb(urb, dev->udev,
				  usb_rcvbulkpipe
					(dev->udev,
					 dev->bulk_in->bEndpointAddress),
				  buf, KVASER_USB_RX_BUFFER_SIZE,
				  kvaser_usb_read_bulk_callback, dev);
		urb->transfer_dma = buf_dma;
		urb->transfer_flags |= URB_NO_TRANSFER_DMA_MAP;
		usb_anchor_urb(urb, &dev->rx_submitted);

		err = usb_submit_urb(urb, GFP_KERNEL);
		if (err) {
			usb_unanchor_urb(urb);
			usb_free_coherent(dev->udev,
					  KVASER_USB_RX_BUFFER_SIZE, buf,
					  buf_dma);
			usb_free_urb(urb);
			break;
		}

		dev->rxbuf[i] = buf;
		dev->rxbuf_dma[i] = buf_dma;

		usb_free_urb(urb);
	}

	if (i == 0) {
		dev_warn(&dev->intf->dev, "Cannot setup read URBs, error %d\n",
			 err);
		return err;
	} else if (i < KVASER_USB_MAX_RX_URBS) {
		dev_warn(&dev->intf->dev, "RX performances may be slow\n");
	}

	dev->rxinitdone = true;

	return 0;
}

static int kvaser_usb_open(struct net_device *netdev)
{
	struct kvaser_usb_net_priv *priv = netdev_priv(netdev);
	struct kvaser_usb *dev = priv->dev;
	const struct kvaser_usb_dev_ops *ops = dev->driver_info->ops;
	int err;

	err = open_candev(netdev);
	if (err)
		return err;

	err = ops->dev_set_opt_mode(priv);
	if (err)
		goto error;

<<<<<<< HEAD
	err = ops->dev_set_opt_mode(priv);
	if (err)
		goto error;

=======
>>>>>>> eb3cdb58
	err = ops->dev_start_chip(priv);
	if (err) {
		netdev_warn(netdev, "Cannot start device, error %d\n", err);
		goto error;
	}

	priv->can.state = CAN_STATE_ERROR_ACTIVE;

	return 0;

error:
	close_candev(netdev);
	return err;
}

static void kvaser_usb_reset_tx_urb_contexts(struct kvaser_usb_net_priv *priv)
{
	int i, max_tx_urbs;

	max_tx_urbs = priv->dev->max_tx_urbs;

	priv->active_tx_contexts = 0;
	for (i = 0; i < max_tx_urbs; i++)
		priv->tx_contexts[i].echo_index = max_tx_urbs;
}

/* This method might sleep. Do not call it in the atomic context
 * of URB completions.
 */
void kvaser_usb_unlink_tx_urbs(struct kvaser_usb_net_priv *priv)
{
	usb_kill_anchored_urbs(&priv->tx_submitted);
	kvaser_usb_reset_tx_urb_contexts(priv);
}

static void kvaser_usb_unlink_all_urbs(struct kvaser_usb *dev)
{
	int i;

	usb_kill_anchored_urbs(&dev->rx_submitted);

	for (i = 0; i < KVASER_USB_MAX_RX_URBS; i++)
		usb_free_coherent(dev->udev, KVASER_USB_RX_BUFFER_SIZE,
				  dev->rxbuf[i], dev->rxbuf_dma[i]);

	for (i = 0; i < dev->nchannels; i++) {
		struct kvaser_usb_net_priv *priv = dev->nets[i];

		if (priv)
			kvaser_usb_unlink_tx_urbs(priv);
	}
}

static int kvaser_usb_close(struct net_device *netdev)
{
	struct kvaser_usb_net_priv *priv = netdev_priv(netdev);
	struct kvaser_usb *dev = priv->dev;
	const struct kvaser_usb_dev_ops *ops = dev->driver_info->ops;
	int err;

	netif_stop_queue(netdev);

	err = ops->dev_flush_queue(priv);
	if (err)
		netdev_warn(netdev, "Cannot flush queue, error %d\n", err);

	if (ops->dev_reset_chip) {
		err = ops->dev_reset_chip(dev, priv->channel);
		if (err)
			netdev_warn(netdev, "Cannot reset card, error %d\n",
				    err);
	}

	err = ops->dev_stop_chip(priv);
	if (err)
		netdev_warn(netdev, "Cannot stop device, error %d\n", err);

	/* reset tx contexts */
	kvaser_usb_unlink_tx_urbs(priv);

	priv->can.state = CAN_STATE_STOPPED;
	close_candev(priv->netdev);

	return 0;
}

static int kvaser_usb_set_bittiming(struct net_device *netdev)
{
	struct kvaser_usb_net_priv *priv = netdev_priv(netdev);
	struct kvaser_usb *dev = priv->dev;
	const struct kvaser_usb_dev_ops *ops = dev->driver_info->ops;
	struct can_bittiming *bt = &priv->can.bittiming;
	struct kvaser_usb_busparams busparams;
	int tseg1 = bt->prop_seg + bt->phase_seg1;
	int tseg2 = bt->phase_seg2;
	int sjw = bt->sjw;
	int err;

	busparams.bitrate = cpu_to_le32(bt->bitrate);
	busparams.sjw = (u8)sjw;
	busparams.tseg1 = (u8)tseg1;
	busparams.tseg2 = (u8)tseg2;
	if (priv->can.ctrlmode & CAN_CTRLMODE_3_SAMPLES)
		busparams.nsamples = 3;
	else
		busparams.nsamples = 1;

	err = ops->dev_set_bittiming(netdev, &busparams);
	if (err)
		return err;

	err = kvaser_usb_setup_rx_urbs(priv->dev);
	if (err)
		return err;

	err = ops->dev_get_busparams(priv);
	if (err) {
		/* Treat EOPNOTSUPP as success */
		if (err == -EOPNOTSUPP)
			err = 0;
		return err;
	}

	if (memcmp(&busparams, &priv->busparams_nominal,
		   sizeof(priv->busparams_nominal)) != 0)
		err = -EINVAL;

	return err;
}

static int kvaser_usb_set_data_bittiming(struct net_device *netdev)
{
	struct kvaser_usb_net_priv *priv = netdev_priv(netdev);
	struct kvaser_usb *dev = priv->dev;
	const struct kvaser_usb_dev_ops *ops = dev->driver_info->ops;
	struct can_bittiming *dbt = &priv->can.data_bittiming;
	struct kvaser_usb_busparams busparams;
	int tseg1 = dbt->prop_seg + dbt->phase_seg1;
	int tseg2 = dbt->phase_seg2;
	int sjw = dbt->sjw;
	int err;

	if (!ops->dev_set_data_bittiming ||
	    !ops->dev_get_data_busparams)
		return -EOPNOTSUPP;

	busparams.bitrate = cpu_to_le32(dbt->bitrate);
	busparams.sjw = (u8)sjw;
	busparams.tseg1 = (u8)tseg1;
	busparams.tseg2 = (u8)tseg2;
	busparams.nsamples = 1;

	err = ops->dev_set_data_bittiming(netdev, &busparams);
	if (err)
		return err;

	err = kvaser_usb_setup_rx_urbs(priv->dev);
	if (err)
		return err;

	err = ops->dev_get_data_busparams(priv);
	if (err)
		return err;

	if (memcmp(&busparams, &priv->busparams_data,
		   sizeof(priv->busparams_data)) != 0)
		err = -EINVAL;

	return err;
}

static void kvaser_usb_write_bulk_callback(struct urb *urb)
{
	struct kvaser_usb_tx_urb_context *context = urb->context;
	struct kvaser_usb_net_priv *priv;
	struct net_device *netdev;

	if (WARN_ON(!context))
		return;

	priv = context->priv;
	netdev = priv->netdev;

	kfree(urb->transfer_buffer);

	if (!netif_device_present(netdev))
		return;

	if (urb->status)
		netdev_info(netdev, "Tx URB aborted (%d)\n", urb->status);
}

static netdev_tx_t kvaser_usb_start_xmit(struct sk_buff *skb,
					 struct net_device *netdev)
{
	struct kvaser_usb_net_priv *priv = netdev_priv(netdev);
	struct kvaser_usb *dev = priv->dev;
	const struct kvaser_usb_dev_ops *ops = dev->driver_info->ops;
	struct net_device_stats *stats = &netdev->stats;
	struct kvaser_usb_tx_urb_context *context = NULL;
	struct urb *urb;
	void *buf;
	int cmd_len = 0;
	int err, ret = NETDEV_TX_OK;
	unsigned int i;
	unsigned long flags;

	if (can_dev_dropped_skb(netdev, skb))
		return NETDEV_TX_OK;

	urb = usb_alloc_urb(0, GFP_ATOMIC);
	if (!urb) {
		stats->tx_dropped++;
		dev_kfree_skb(skb);
		return NETDEV_TX_OK;
	}

	spin_lock_irqsave(&priv->tx_contexts_lock, flags);
	for (i = 0; i < dev->max_tx_urbs; i++) {
		if (priv->tx_contexts[i].echo_index == dev->max_tx_urbs) {
			context = &priv->tx_contexts[i];

			context->echo_index = i;
			++priv->active_tx_contexts;
			if (priv->active_tx_contexts >= (int)dev->max_tx_urbs)
				netif_stop_queue(netdev);

			break;
		}
	}
	spin_unlock_irqrestore(&priv->tx_contexts_lock, flags);

	/* This should never happen; it implies a flow control bug */
	if (!context) {
		netdev_warn(netdev, "cannot find free context\n");

		ret = NETDEV_TX_BUSY;
		goto freeurb;
	}

<<<<<<< HEAD
	buf = ops->dev_frame_to_cmd(priv, skb, &context->dlc, &cmd_len,
					 context->echo_index);
=======
	buf = ops->dev_frame_to_cmd(priv, skb, &cmd_len, context->echo_index);
>>>>>>> eb3cdb58
	if (!buf) {
		stats->tx_dropped++;
		dev_kfree_skb(skb);
		spin_lock_irqsave(&priv->tx_contexts_lock, flags);

		context->echo_index = dev->max_tx_urbs;
		--priv->active_tx_contexts;
		netif_wake_queue(netdev);

		spin_unlock_irqrestore(&priv->tx_contexts_lock, flags);
		goto freeurb;
	}

	context->priv = priv;

	can_put_echo_skb(skb, netdev, context->echo_index, 0);

	usb_fill_bulk_urb(urb, dev->udev,
			  usb_sndbulkpipe(dev->udev,
					  dev->bulk_out->bEndpointAddress),
			  buf, cmd_len, kvaser_usb_write_bulk_callback,
			  context);
	usb_anchor_urb(urb, &priv->tx_submitted);

	err = usb_submit_urb(urb, GFP_ATOMIC);
	if (unlikely(err)) {
		spin_lock_irqsave(&priv->tx_contexts_lock, flags);

		can_free_echo_skb(netdev, context->echo_index, NULL);
		context->echo_index = dev->max_tx_urbs;
		--priv->active_tx_contexts;
		netif_wake_queue(netdev);

		spin_unlock_irqrestore(&priv->tx_contexts_lock, flags);

		usb_unanchor_urb(urb);
		kfree(buf);

		stats->tx_dropped++;

		if (err == -ENODEV)
			netif_device_detach(netdev);
		else
			netdev_warn(netdev, "Failed tx_urb %d\n", err);

		goto freeurb;
	}

	ret = NETDEV_TX_OK;

freeurb:
	usb_free_urb(urb);
	return ret;
}

static const struct net_device_ops kvaser_usb_netdev_ops = {
	.ndo_open = kvaser_usb_open,
	.ndo_stop = kvaser_usb_close,
	.ndo_start_xmit = kvaser_usb_start_xmit,
	.ndo_change_mtu = can_change_mtu,
};

static const struct net_device_ops kvaser_usb_netdev_ops_hwts = {
	.ndo_open = kvaser_usb_open,
	.ndo_stop = kvaser_usb_close,
	.ndo_eth_ioctl = can_eth_ioctl_hwts,
	.ndo_start_xmit = kvaser_usb_start_xmit,
	.ndo_change_mtu = can_change_mtu,
};

static const struct ethtool_ops kvaser_usb_ethtool_ops = {
	.get_ts_info = ethtool_op_get_ts_info,
};

static const struct ethtool_ops kvaser_usb_ethtool_ops_hwts = {
	.get_ts_info = can_ethtool_op_get_ts_info_hwts,
};

static void kvaser_usb_remove_interfaces(struct kvaser_usb *dev)
{
	const struct kvaser_usb_dev_ops *ops = dev->driver_info->ops;
	int i;

	for (i = 0; i < dev->nchannels; i++) {
		if (!dev->nets[i])
			continue;

		unregister_candev(dev->nets[i]->netdev);
	}

	kvaser_usb_unlink_all_urbs(dev);

	for (i = 0; i < dev->nchannels; i++) {
		if (!dev->nets[i])
			continue;

		if (ops->dev_remove_channel)
			ops->dev_remove_channel(dev->nets[i]);

		free_candev(dev->nets[i]->netdev);
	}
}

static int kvaser_usb_init_one(struct kvaser_usb *dev, int channel)
{
	struct net_device *netdev;
	struct kvaser_usb_net_priv *priv;
	const struct kvaser_usb_driver_info *driver_info = dev->driver_info;
	const struct kvaser_usb_dev_ops *ops = driver_info->ops;
	int err;

	if (ops->dev_reset_chip) {
		err = ops->dev_reset_chip(dev, channel);
		if (err)
			return err;
	}

	netdev = alloc_candev(struct_size(priv, tx_contexts, dev->max_tx_urbs),
			      dev->max_tx_urbs);
	if (!netdev) {
		dev_err(&dev->intf->dev, "Cannot alloc candev\n");
		return -ENOMEM;
	}

	priv = netdev_priv(netdev);

	init_usb_anchor(&priv->tx_submitted);
	init_completion(&priv->start_comp);
	init_completion(&priv->stop_comp);
	init_completion(&priv->flush_comp);
<<<<<<< HEAD
=======
	init_completion(&priv->get_busparams_comp);
>>>>>>> eb3cdb58
	priv->can.ctrlmode_supported = 0;

	priv->dev = dev;
	priv->netdev = netdev;
	priv->channel = channel;

	spin_lock_init(&priv->tx_contexts_lock);
	kvaser_usb_reset_tx_urb_contexts(priv);

	priv->can.state = CAN_STATE_STOPPED;
	priv->can.clock.freq = dev->cfg->clock.freq;
	priv->can.bittiming_const = dev->cfg->bittiming_const;
<<<<<<< HEAD
	priv->can.do_set_bittiming = ops->dev_set_bittiming;
=======
	priv->can.do_set_bittiming = kvaser_usb_set_bittiming;
>>>>>>> eb3cdb58
	priv->can.do_set_mode = ops->dev_set_mode;
	if ((driver_info->quirks & KVASER_USB_QUIRK_HAS_TXRX_ERRORS) ||
	    (priv->dev->card_data.capabilities & KVASER_USB_CAP_BERR_CAP))
		priv->can.do_get_berr_counter = ops->dev_get_berr_counter;
	if (driver_info->quirks & KVASER_USB_QUIRK_HAS_SILENT_MODE)
		priv->can.ctrlmode_supported |= CAN_CTRLMODE_LISTENONLY;

	priv->can.ctrlmode_supported |= dev->card_data.ctrlmode_supported;

	if (priv->can.ctrlmode_supported & CAN_CTRLMODE_FD) {
		priv->can.data_bittiming_const = dev->cfg->data_bittiming_const;
<<<<<<< HEAD
		priv->can.do_set_data_bittiming = ops->dev_set_data_bittiming;
=======
		priv->can.do_set_data_bittiming = kvaser_usb_set_data_bittiming;
>>>>>>> eb3cdb58
	}

	netdev->flags |= IFF_ECHO;

	netdev->netdev_ops = &kvaser_usb_netdev_ops;
	if (driver_info->quirks & KVASER_USB_QUIRK_HAS_HARDWARE_TIMESTAMP) {
		netdev->netdev_ops = &kvaser_usb_netdev_ops_hwts;
		netdev->ethtool_ops = &kvaser_usb_ethtool_ops_hwts;
	} else {
		netdev->netdev_ops = &kvaser_usb_netdev_ops;
		netdev->ethtool_ops = &kvaser_usb_ethtool_ops;
	}
	SET_NETDEV_DEV(netdev, &dev->intf->dev);
	netdev->dev_id = channel;

	dev->nets[channel] = priv;

	if (ops->dev_init_channel) {
		err = ops->dev_init_channel(priv);
		if (err)
			goto err;
	}

	err = register_candev(netdev);
	if (err) {
		dev_err(&dev->intf->dev, "Failed to register CAN device\n");
		goto err;
	}

	netdev_dbg(netdev, "device registered\n");

	return 0;

err:
	free_candev(netdev);
	dev->nets[channel] = NULL;
	return err;
}

static int kvaser_usb_probe(struct usb_interface *intf,
			    const struct usb_device_id *id)
{
	struct kvaser_usb *dev;
	int err;
	int i;
	const struct kvaser_usb_driver_info *driver_info;
	const struct kvaser_usb_dev_ops *ops;

	driver_info = (const struct kvaser_usb_driver_info *)id->driver_info;
	if (!driver_info)
		return -ENODEV;

	dev = devm_kzalloc(&intf->dev, sizeof(*dev), GFP_KERNEL);
	if (!dev)
		return -ENOMEM;

	dev->intf = intf;
	dev->driver_info = driver_info;
	ops = driver_info->ops;

	err = ops->dev_setup_endpoints(dev);
	if (err) {
		dev_err(&intf->dev, "Cannot get usb endpoint(s)");
		return err;
	}

	dev->udev = interface_to_usbdev(intf);

	init_usb_anchor(&dev->rx_submitted);

	usb_set_intfdata(intf, dev);

	dev->card_data.ctrlmode_supported = 0;
	dev->card_data.capabilities = 0;
	err = ops->dev_init_card(dev);
	if (err) {
		dev_err(&intf->dev,
			"Failed to initialize card, error %d\n", err);
		return err;
	}

	err = ops->dev_get_software_info(dev);
	if (err) {
		dev_err(&intf->dev,
			"Cannot get software info, error %d\n", err);
		return err;
	}

	if (ops->dev_get_software_details) {
		err = ops->dev_get_software_details(dev);
		if (err) {
			dev_err(&intf->dev,
				"Cannot get software details, error %d\n", err);
			return err;
		}
	}

	if (WARN_ON(!dev->cfg))
		return -ENODEV;

	dev_dbg(&intf->dev, "Firmware version: %d.%d.%d\n",
		((dev->fw_version >> 24) & 0xff),
		((dev->fw_version >> 16) & 0xff),
		(dev->fw_version & 0xffff));

	dev_dbg(&intf->dev, "Max outstanding tx = %d URBs\n", dev->max_tx_urbs);

	err = ops->dev_get_card_info(dev);
	if (err) {
		dev_err(&intf->dev, "Cannot get card info, error %d\n", err);
		return err;
	}

	if (ops->dev_get_capabilities) {
		err = ops->dev_get_capabilities(dev);
		if (err) {
			dev_err(&intf->dev,
				"Cannot get capabilities, error %d\n", err);
			kvaser_usb_remove_interfaces(dev);
			return err;
		}
	}

	for (i = 0; i < dev->nchannels; i++) {
		err = kvaser_usb_init_one(dev, i);
		if (err) {
			kvaser_usb_remove_interfaces(dev);
			return err;
		}
	}

	return 0;
}

static void kvaser_usb_disconnect(struct usb_interface *intf)
{
	struct kvaser_usb *dev = usb_get_intfdata(intf);

	usb_set_intfdata(intf, NULL);

	if (!dev)
		return;

	kvaser_usb_remove_interfaces(dev);
}

static struct usb_driver kvaser_usb_driver = {
	.name = KBUILD_MODNAME,
	.probe = kvaser_usb_probe,
	.disconnect = kvaser_usb_disconnect,
	.id_table = kvaser_usb_table,
};

module_usb_driver(kvaser_usb_driver);

MODULE_AUTHOR("Olivier Sobrie <olivier@sobrie.be>");
MODULE_AUTHOR("Kvaser AB <support@kvaser.com>");
MODULE_DESCRIPTION("CAN driver for Kvaser CAN/USB devices");
MODULE_LICENSE("GPL v2");<|MERGE_RESOLUTION|>--- conflicted
+++ resolved
@@ -34,36 +34,6 @@
 #define KVASER_VENDOR_ID 0x0bfd
 
 /* Kvaser Leaf USB devices product ids */
-<<<<<<< HEAD
-#define USB_LEAF_DEVEL_PRODUCT_ID		10
-#define USB_LEAF_LITE_PRODUCT_ID		11
-#define USB_LEAF_PRO_PRODUCT_ID			12
-#define USB_LEAF_SPRO_PRODUCT_ID		14
-#define USB_LEAF_PRO_LS_PRODUCT_ID		15
-#define USB_LEAF_PRO_SWC_PRODUCT_ID		16
-#define USB_LEAF_PRO_LIN_PRODUCT_ID		17
-#define USB_LEAF_SPRO_LS_PRODUCT_ID		18
-#define USB_LEAF_SPRO_SWC_PRODUCT_ID		19
-#define USB_MEMO2_DEVEL_PRODUCT_ID		22
-#define USB_MEMO2_HSHS_PRODUCT_ID		23
-#define USB_UPRO_HSHS_PRODUCT_ID		24
-#define USB_LEAF_LITE_GI_PRODUCT_ID		25
-#define USB_LEAF_PRO_OBDII_PRODUCT_ID		26
-#define USB_MEMO2_HSLS_PRODUCT_ID		27
-#define USB_LEAF_LITE_CH_PRODUCT_ID		28
-#define USB_BLACKBIRD_SPRO_PRODUCT_ID		29
-#define USB_OEM_MERCURY_PRODUCT_ID		34
-#define USB_OEM_LEAF_PRODUCT_ID			35
-#define USB_CAN_R_PRODUCT_ID			39
-#define USB_LEAF_LITE_V2_PRODUCT_ID		288
-#define USB_MINI_PCIE_HS_PRODUCT_ID		289
-#define USB_LEAF_LIGHT_HS_V2_OEM_PRODUCT_ID	290
-#define USB_USBCAN_LIGHT_2HS_PRODUCT_ID		291
-#define USB_MINI_PCIE_2HS_PRODUCT_ID		292
-#define USB_USBCAN_R_V2_PRODUCT_ID		294
-#define USB_LEAF_LIGHT_R_V2_PRODUCT_ID		295
-#define USB_LEAF_LIGHT_HS_V2_OEM2_PRODUCT_ID	296
-=======
 #define USB_LEAF_DEVEL_PRODUCT_ID 0x000a
 #define USB_LEAF_LITE_PRODUCT_ID 0x000b
 #define USB_LEAF_PRO_PRODUCT_ID 0x000c
@@ -92,7 +62,6 @@
 #define USB_USBCAN_R_V2_PRODUCT_ID 0x0126
 #define USB_LEAF_LIGHT_R_V2_PRODUCT_ID 0x0127
 #define USB_LEAF_LIGHT_HS_V2_OEM2_PRODUCT_ID 0x0128
->>>>>>> eb3cdb58
 
 /* Kvaser USBCan-II devices product ids */
 #define USB_USBCAN_REVB_PRODUCT_ID 0x0002
@@ -101,29 +70,6 @@
 #define USB_MEMORATOR_PRODUCT_ID 0x0005
 
 /* Kvaser Minihydra USB devices product ids */
-<<<<<<< HEAD
-#define USB_BLACKBIRD_V2_PRODUCT_ID		258
-#define USB_MEMO_PRO_5HS_PRODUCT_ID		260
-#define USB_USBCAN_PRO_5HS_PRODUCT_ID		261
-#define USB_USBCAN_LIGHT_4HS_PRODUCT_ID		262
-#define USB_LEAF_PRO_HS_V2_PRODUCT_ID		263
-#define USB_USBCAN_PRO_2HS_V2_PRODUCT_ID	264
-#define USB_MEMO_2HS_PRODUCT_ID			265
-#define USB_MEMO_PRO_2HS_V2_PRODUCT_ID		266
-#define USB_HYBRID_2CANLIN_PRODUCT_ID		267
-#define USB_ATI_USBCAN_PRO_2HS_V2_PRODUCT_ID	268
-#define USB_ATI_MEMO_PRO_2HS_V2_PRODUCT_ID	269
-#define USB_HYBRID_PRO_2CANLIN_PRODUCT_ID	270
-#define USB_U100_PRODUCT_ID			273
-#define USB_U100P_PRODUCT_ID			274
-#define USB_U100S_PRODUCT_ID			275
-#define USB_USBCAN_PRO_4HS_PRODUCT_ID		276
-#define USB_HYBRID_CANLIN_PRODUCT_ID		277
-#define USB_HYBRID_PRO_CANLIN_PRODUCT_ID	278
-
-static const struct kvaser_usb_driver_info kvaser_usb_driver_info_hydra = {
-	.quirks = 0,
-=======
 #define USB_BLACKBIRD_V2_PRODUCT_ID 0x0102
 #define USB_MEMO_PRO_5HS_PRODUCT_ID 0x0104
 #define USB_USBCAN_PRO_5HS_PRODUCT_ID 0x0105
@@ -145,7 +91,6 @@
 
 static const struct kvaser_usb_driver_info kvaser_usb_driver_info_hydra = {
 	.quirks = KVASER_USB_QUIRK_HAS_HARDWARE_TIMESTAMP,
->>>>>>> eb3cdb58
 	.ops = &kvaser_usb_hydra_dev_ops,
 };
 
@@ -499,13 +444,6 @@
 	if (err)
 		goto error;
 
-<<<<<<< HEAD
-	err = ops->dev_set_opt_mode(priv);
-	if (err)
-		goto error;
-
-=======
->>>>>>> eb3cdb58
 	err = ops->dev_start_chip(priv);
 	if (err) {
 		netdev_warn(netdev, "Cannot start device, error %d\n", err);
@@ -746,12 +684,7 @@
 		goto freeurb;
 	}
 
-<<<<<<< HEAD
-	buf = ops->dev_frame_to_cmd(priv, skb, &context->dlc, &cmd_len,
-					 context->echo_index);
-=======
 	buf = ops->dev_frame_to_cmd(priv, skb, &cmd_len, context->echo_index);
->>>>>>> eb3cdb58
 	if (!buf) {
 		stats->tx_dropped++;
 		dev_kfree_skb(skb);
@@ -882,10 +815,7 @@
 	init_completion(&priv->start_comp);
 	init_completion(&priv->stop_comp);
 	init_completion(&priv->flush_comp);
-<<<<<<< HEAD
-=======
 	init_completion(&priv->get_busparams_comp);
->>>>>>> eb3cdb58
 	priv->can.ctrlmode_supported = 0;
 
 	priv->dev = dev;
@@ -898,11 +828,7 @@
 	priv->can.state = CAN_STATE_STOPPED;
 	priv->can.clock.freq = dev->cfg->clock.freq;
 	priv->can.bittiming_const = dev->cfg->bittiming_const;
-<<<<<<< HEAD
-	priv->can.do_set_bittiming = ops->dev_set_bittiming;
-=======
 	priv->can.do_set_bittiming = kvaser_usb_set_bittiming;
->>>>>>> eb3cdb58
 	priv->can.do_set_mode = ops->dev_set_mode;
 	if ((driver_info->quirks & KVASER_USB_QUIRK_HAS_TXRX_ERRORS) ||
 	    (priv->dev->card_data.capabilities & KVASER_USB_CAP_BERR_CAP))
@@ -914,11 +840,7 @@
 
 	if (priv->can.ctrlmode_supported & CAN_CTRLMODE_FD) {
 		priv->can.data_bittiming_const = dev->cfg->data_bittiming_const;
-<<<<<<< HEAD
-		priv->can.do_set_data_bittiming = ops->dev_set_data_bittiming;
-=======
 		priv->can.do_set_data_bittiming = kvaser_usb_set_data_bittiming;
->>>>>>> eb3cdb58
 	}
 
 	netdev->flags |= IFF_ECHO;
