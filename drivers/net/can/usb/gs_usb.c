--- conflicted
+++ resolved
@@ -312,8 +312,6 @@
 
 	struct usb_anchor tx_submitted;
 	atomic_t active_tx_urbs;
-	void *rxbuf[GS_MAX_RX_URBS];
-	dma_addr_t rxbuf_dma[GS_MAX_RX_URBS];
 };
 
 /* usb interface struct */
@@ -321,8 +319,6 @@
 	struct gs_can *canch[GS_MAX_INTF];
 	struct usb_anchor rx_submitted;
 	struct usb_device *udev;
-<<<<<<< HEAD
-=======
 
 	/* time counter for hardware timestamps */
 	struct cyclecounter cc;
@@ -331,7 +327,6 @@
 	struct delayed_work timestamp;
 
 	unsigned int hf_size_rx;
->>>>>>> eb3cdb58
 	u8 active_channels;
 };
 
@@ -852,9 +847,6 @@
 	if (rc)
 		return rc;
 
-<<<<<<< HEAD
-	if (!parent->active_channels) {
-=======
 	ctrlmode = dev->can.ctrlmode;
 	if (ctrlmode & CAN_CTRLMODE_FD) {
 		if (dev->feature & GS_CAN_FEATURE_REQ_USB_QUIRK_LPC546XX)
@@ -872,10 +864,8 @@
 		if (dev->feature & GS_CAN_FEATURE_HW_TIMESTAMP)
 			gs_usb_timestamp_init(parent);
 
->>>>>>> eb3cdb58
 		for (i = 0; i < GS_MAX_RX_URBS; i++) {
 			u8 *buf;
-			dma_addr_t buf_dma;
 
 			/* alloc rx urb */
 			urb = usb_alloc_urb(0, GFP_KERNEL);
@@ -885,23 +875,14 @@
 			}
 
 			/* alloc rx buffer */
-<<<<<<< HEAD
-			buf = usb_alloc_coherent(dev->udev,
-						 sizeof(struct gs_host_frame),
-						 GFP_KERNEL,
-						 &buf_dma);
-=======
 			buf = kmalloc(dev->parent->hf_size_rx,
 				      GFP_KERNEL);
->>>>>>> eb3cdb58
 			if (!buf) {
 				netdev_err(netdev,
 					   "No memory left for USB buffer\n");
 				rc = -ENOMEM;
 				goto out_usb_free_urb;
 			}
-
-			urb->transfer_dma = buf_dma;
 
 			/* fill, anchor, and submit rx urb */
 			usb_fill_bulk_urb(urb,
@@ -923,21 +904,8 @@
 				netdev_err(netdev,
 					   "usb_submit failed (err=%d)\n", rc);
 
-<<<<<<< HEAD
-				usb_unanchor_urb(urb);
-				usb_free_coherent(dev->udev,
-						  sizeof(struct gs_host_frame),
-						  buf,
-						  buf_dma);
-				usb_free_urb(urb);
-				break;
-=======
 				goto out_usb_unanchor_urb;
->>>>>>> eb3cdb58
 			}
-
-			dev->rxbuf[i] = buf;
-			dev->rxbuf_dma[i] = buf_dma;
 
 			/* Drop reference,
 			 * USB core will take care of freeing it
@@ -962,39 +930,13 @@
 	if (ctrlmode & CAN_CTRLMODE_BERR_REPORTING)
 		flags |= GS_CAN_MODE_BERR_REPORTING;
 
-<<<<<<< HEAD
-	/* finally start device */
-	dev->can.state = CAN_STATE_ERROR_ACTIVE;
-	dm->mode = cpu_to_le32(GS_CAN_MODE_START);
-	dm->flags = cpu_to_le32(flags);
-	rc = usb_control_msg(interface_to_usbdev(dev->iface),
-			     usb_sndctrlpipe(interface_to_usbdev(dev->iface), 0),
-			     GS_USB_BREQ_MODE,
-			     USB_DIR_OUT | USB_TYPE_VENDOR |
-			     USB_RECIP_INTERFACE,
-			     dev->channel,
-			     0,
-			     dm,
-			     sizeof(*dm),
-			     1000);
-
-	if (rc < 0) {
-		netdev_err(netdev, "Couldn't start device (err=%d)\n", rc);
-		kfree(dm);
-		dev->can.state = CAN_STATE_STOPPED;
-		return rc;
-	}
-=======
 	if (ctrlmode & CAN_CTRLMODE_FD)
 		flags |= GS_CAN_MODE_FD;
->>>>>>> eb3cdb58
 
 	/* if hardware supports timestamps, enable it */
 	if (dev->feature & GS_CAN_FEATURE_HW_TIMESTAMP)
 		flags |= GS_CAN_MODE_HW_TIMESTAMP;
 
-<<<<<<< HEAD
-=======
 	/* finally start device */
 	dev->can.state = CAN_STATE_ERROR_ACTIVE;
 	dm.flags = cpu_to_le32(flags);
@@ -1009,7 +951,6 @@
 		goto out_usb_kill_anchored_urbs;
 	}
 
->>>>>>> eb3cdb58
 	parent->active_channels++;
 	if (!(dev->can.ctrlmode & CAN_CTRLMODE_LISTENONLY))
 		netif_start_queue(netdev);
@@ -1073,7 +1014,6 @@
 	int rc;
 	struct gs_can *dev = netdev_priv(netdev);
 	struct gs_usb *parent = dev->parent;
-	unsigned int i;
 
 	netif_stop_queue(netdev);
 
@@ -1081,12 +1021,6 @@
 	parent->active_channels--;
 	if (!parent->active_channels) {
 		usb_kill_anchored_urbs(&parent->rx_submitted);
-		for (i = 0; i < GS_MAX_RX_URBS; i++)
-			usb_free_coherent(dev->udev,
-					  sizeof(struct gs_host_frame),
-					  dev->rxbuf[i],
-					  dev->rxbuf_dma[i]);
-	}
 
 		if (dev->feature & GS_CAN_FEATURE_HW_TIMESTAMP)
 			gs_usb_timestamp_stop(parent);
