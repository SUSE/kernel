// SPDX-License-Identifier: GPL-2.0-only
/* CAN driver for Geschwister Schneider USB/CAN devices
 * and bytewerk.org candleLight USB CAN interfaces.
 *
 * Copyright (C) 2013-2016 Geschwister Schneider Technologie-,
 * Entwicklungs- und Vertriebs UG (Haftungsbeschränkt).
 * Copyright (C) 2016 Hubert Denkmair
 * Copyright (c) 2023 Pengutronix, Marc Kleine-Budde <kernel@pengutronix.de>
 *
 * Many thanks to all socketcan devs!
 */

#include <linux/bitfield.h>
#include <linux/clocksource.h>
#include <linux/ethtool.h>
#include <linux/init.h>
#include <linux/module.h>
#include <linux/netdevice.h>
#include <linux/signal.h>
#include <linux/timecounter.h>
#include <linux/units.h>
#include <linux/usb.h>
#include <linux/workqueue.h>

#include <linux/can.h>
#include <linux/can/dev.h>
#include <linux/can/error.h>
#include <linux/can/rx-offload.h>

/* Device specific constants */
#define USB_GS_USB_1_VENDOR_ID 0x1d50
#define USB_GS_USB_1_PRODUCT_ID 0x606f

#define USB_CANDLELIGHT_VENDOR_ID 0x1209
#define USB_CANDLELIGHT_PRODUCT_ID 0x2323

#define USB_CES_CANEXT_FD_VENDOR_ID 0x1cd2
#define USB_CES_CANEXT_FD_PRODUCT_ID 0x606f

#define USB_ABE_CANDEBUGGER_FD_VENDOR_ID 0x16d0
#define USB_ABE_CANDEBUGGER_FD_PRODUCT_ID 0x10b8

#define USB_XYLANTA_SAINT3_VENDOR_ID 0x16d0
#define USB_XYLANTA_SAINT3_PRODUCT_ID 0x0f30

#define GS_USB_ENDPOINT_IN 1
#define GS_USB_ENDPOINT_OUT 2

/* Timestamp 32 bit timer runs at 1 MHz (1 µs tick). Worker accounts
 * for timer overflow (will be after ~71 minutes)
 */
#define GS_USB_TIMESTAMP_TIMER_HZ (1 * HZ_PER_MHZ)
#define GS_USB_TIMESTAMP_WORK_DELAY_SEC 1800
static_assert(GS_USB_TIMESTAMP_WORK_DELAY_SEC <
	      CYCLECOUNTER_MASK(32) / GS_USB_TIMESTAMP_TIMER_HZ / 2);

/* Device specific constants */
enum gs_usb_breq {
	GS_USB_BREQ_HOST_FORMAT = 0,
	GS_USB_BREQ_BITTIMING,
	GS_USB_BREQ_MODE,
	GS_USB_BREQ_BERR,
	GS_USB_BREQ_BT_CONST,
	GS_USB_BREQ_DEVICE_CONFIG,
	GS_USB_BREQ_TIMESTAMP,
	GS_USB_BREQ_IDENTIFY,
	GS_USB_BREQ_GET_USER_ID,
	GS_USB_BREQ_QUIRK_CANTACT_PRO_DATA_BITTIMING = GS_USB_BREQ_GET_USER_ID,
	GS_USB_BREQ_SET_USER_ID,
	GS_USB_BREQ_DATA_BITTIMING,
	GS_USB_BREQ_BT_CONST_EXT,
	GS_USB_BREQ_SET_TERMINATION,
	GS_USB_BREQ_GET_TERMINATION,
	GS_USB_BREQ_GET_STATE,
};

enum gs_can_mode {
	/* reset a channel. turns it off */
	GS_CAN_MODE_RESET = 0,
	/* starts a channel */
	GS_CAN_MODE_START
};

enum gs_can_state {
	GS_CAN_STATE_ERROR_ACTIVE = 0,
	GS_CAN_STATE_ERROR_WARNING,
	GS_CAN_STATE_ERROR_PASSIVE,
	GS_CAN_STATE_BUS_OFF,
	GS_CAN_STATE_STOPPED,
	GS_CAN_STATE_SLEEPING
};

enum gs_can_identify_mode {
	GS_CAN_IDENTIFY_OFF = 0,
	GS_CAN_IDENTIFY_ON
};

enum gs_can_termination_state {
	GS_CAN_TERMINATION_STATE_OFF = 0,
	GS_CAN_TERMINATION_STATE_ON
};

#define GS_USB_TERMINATION_DISABLED CAN_TERMINATION_DISABLED
#define GS_USB_TERMINATION_ENABLED 120

/* data types passed between host and device */

/* The firmware on the original USB2CAN by Geschwister Schneider
 * Technologie Entwicklungs- und Vertriebs UG exchanges all data
 * between the host and the device in host byte order. This is done
 * with the struct gs_host_config::byte_order member, which is sent
 * first to indicate the desired byte order.
 *
 * The widely used open source firmware candleLight doesn't support
 * this feature and exchanges the data in little endian byte order.
 */
struct gs_host_config {
	__le32 byte_order;
} __packed;

struct gs_device_config {
	u8 reserved1;
	u8 reserved2;
	u8 reserved3;
	u8 icount;
	__le32 sw_version;
	__le32 hw_version;
} __packed;

#define GS_CAN_MODE_NORMAL 0
#define GS_CAN_MODE_LISTEN_ONLY BIT(0)
#define GS_CAN_MODE_LOOP_BACK BIT(1)
#define GS_CAN_MODE_TRIPLE_SAMPLE BIT(2)
#define GS_CAN_MODE_ONE_SHOT BIT(3)
#define GS_CAN_MODE_HW_TIMESTAMP BIT(4)
/* GS_CAN_FEATURE_IDENTIFY BIT(5) */
/* GS_CAN_FEATURE_USER_ID BIT(6) */
#define GS_CAN_MODE_PAD_PKTS_TO_MAX_PKT_SIZE BIT(7)
#define GS_CAN_MODE_FD BIT(8)
/* GS_CAN_FEATURE_REQ_USB_QUIRK_LPC546XX BIT(9) */
/* GS_CAN_FEATURE_BT_CONST_EXT BIT(10) */
/* GS_CAN_FEATURE_TERMINATION BIT(11) */
#define GS_CAN_MODE_BERR_REPORTING BIT(12)
/* GS_CAN_FEATURE_GET_STATE BIT(13) */

struct gs_device_mode {
	__le32 mode;
	__le32 flags;
} __packed;

struct gs_device_state {
	__le32 state;
	__le32 rxerr;
	__le32 txerr;
} __packed;

struct gs_device_bittiming {
	__le32 prop_seg;
	__le32 phase_seg1;
	__le32 phase_seg2;
	__le32 sjw;
	__le32 brp;
} __packed;

struct gs_identify_mode {
	__le32 mode;
} __packed;

struct gs_device_termination_state {
	__le32 state;
} __packed;

#define GS_CAN_FEATURE_LISTEN_ONLY BIT(0)
#define GS_CAN_FEATURE_LOOP_BACK BIT(1)
#define GS_CAN_FEATURE_TRIPLE_SAMPLE BIT(2)
#define GS_CAN_FEATURE_ONE_SHOT BIT(3)
#define GS_CAN_FEATURE_HW_TIMESTAMP BIT(4)
#define GS_CAN_FEATURE_IDENTIFY BIT(5)
#define GS_CAN_FEATURE_USER_ID BIT(6)
#define GS_CAN_FEATURE_PAD_PKTS_TO_MAX_PKT_SIZE BIT(7)
#define GS_CAN_FEATURE_FD BIT(8)
#define GS_CAN_FEATURE_REQ_USB_QUIRK_LPC546XX BIT(9)
#define GS_CAN_FEATURE_BT_CONST_EXT BIT(10)
#define GS_CAN_FEATURE_TERMINATION BIT(11)
#define GS_CAN_FEATURE_BERR_REPORTING BIT(12)
#define GS_CAN_FEATURE_GET_STATE BIT(13)
#define GS_CAN_FEATURE_MASK GENMASK(13, 0)

/* internal quirks - keep in GS_CAN_FEATURE space for now */

/* CANtact Pro original firmware:
 * BREQ DATA_BITTIMING overlaps with GET_USER_ID
 */
#define GS_CAN_FEATURE_QUIRK_BREQ_CANTACT_PRO BIT(31)

struct gs_device_bt_const {
	__le32 feature;
	__le32 fclk_can;
	__le32 tseg1_min;
	__le32 tseg1_max;
	__le32 tseg2_min;
	__le32 tseg2_max;
	__le32 sjw_max;
	__le32 brp_min;
	__le32 brp_max;
	__le32 brp_inc;
} __packed;

struct gs_device_bt_const_extended {
	__le32 feature;
	__le32 fclk_can;
	__le32 tseg1_min;
	__le32 tseg1_max;
	__le32 tseg2_min;
	__le32 tseg2_max;
	__le32 sjw_max;
	__le32 brp_min;
	__le32 brp_max;
	__le32 brp_inc;

	__le32 dtseg1_min;
	__le32 dtseg1_max;
	__le32 dtseg2_min;
	__le32 dtseg2_max;
	__le32 dsjw_max;
	__le32 dbrp_min;
	__le32 dbrp_max;
	__le32 dbrp_inc;
} __packed;

#define GS_CAN_FLAG_OVERFLOW BIT(0)
#define GS_CAN_FLAG_FD BIT(1)
#define GS_CAN_FLAG_BRS BIT(2)
#define GS_CAN_FLAG_ESI BIT(3)

struct classic_can {
	u8 data[8];
} __packed;

struct classic_can_ts {
	u8 data[8];
	__le32 timestamp_us;
} __packed;

struct classic_can_quirk {
	u8 data[8];
	u8 quirk;
} __packed;

struct canfd {
	u8 data[64];
} __packed;

struct canfd_ts {
	u8 data[64];
	__le32 timestamp_us;
} __packed;

struct canfd_quirk {
	u8 data[64];
	u8 quirk;
} __packed;

struct gs_host_frame {
	u32 echo_id;
	__le32 can_id;

	u8 can_dlc;
	u8 channel;
	u8 flags;
	u8 reserved;

	union {
		DECLARE_FLEX_ARRAY(struct classic_can, classic_can);
		DECLARE_FLEX_ARRAY(struct classic_can_ts, classic_can_ts);
		DECLARE_FLEX_ARRAY(struct classic_can_quirk, classic_can_quirk);
		DECLARE_FLEX_ARRAY(struct canfd, canfd);
		DECLARE_FLEX_ARRAY(struct canfd_ts, canfd_ts);
		DECLARE_FLEX_ARRAY(struct canfd_quirk, canfd_quirk);
	};
} __packed;
/* The GS USB devices make use of the same flags and masks as in
 * linux/can.h and linux/can/error.h, and no additional mapping is necessary.
 */

/* Only send a max of GS_MAX_TX_URBS frames per channel at a time. */
#define GS_MAX_TX_URBS 10
/* Only launch a max of GS_MAX_RX_URBS usb requests at a time. */
#define GS_MAX_RX_URBS 30
#define GS_NAPI_WEIGHT 32

/* Maximum number of interfaces the driver supports per device.
 * Current hardware only supports 3 interfaces. The future may vary.
 */
#define GS_MAX_INTF 3

struct gs_tx_context {
	struct gs_can *dev;
	unsigned int echo_id;
};

struct gs_can {
	struct can_priv can; /* must be the first member */

	struct can_rx_offload offload;
	struct gs_usb *parent;

	struct net_device *netdev;
	struct usb_device *udev;

	struct can_bittiming_const bt_const, data_bt_const;
	unsigned int channel;	/* channel number */

	u32 feature;
	unsigned int hf_size_tx;

	/* This lock prevents a race condition between xmit and receive. */
	spinlock_t tx_ctx_lock;
	struct gs_tx_context tx_context[GS_MAX_TX_URBS];

	struct usb_anchor tx_submitted;
	atomic_t active_tx_urbs;
};

/* usb interface struct */
struct gs_usb {
	struct gs_can *canch[GS_MAX_INTF];
	struct usb_anchor rx_submitted;
	struct usb_device *udev;

	/* time counter for hardware timestamps */
	struct cyclecounter cc;
	struct timecounter tc;
	spinlock_t tc_lock; /* spinlock to guard access tc->cycle_last */
	struct delayed_work timestamp;

	unsigned int hf_size_rx;
	u8 active_channels;
};

/* 'allocate' a tx context.
 * returns a valid tx context or NULL if there is no space.
 */
static struct gs_tx_context *gs_alloc_tx_context(struct gs_can *dev)
{
	int i = 0;
	unsigned long flags;

	spin_lock_irqsave(&dev->tx_ctx_lock, flags);

	for (; i < GS_MAX_TX_URBS; i++) {
		if (dev->tx_context[i].echo_id == GS_MAX_TX_URBS) {
			dev->tx_context[i].echo_id = i;
			spin_unlock_irqrestore(&dev->tx_ctx_lock, flags);
			return &dev->tx_context[i];
		}
	}

	spin_unlock_irqrestore(&dev->tx_ctx_lock, flags);
	return NULL;
}

/* releases a tx context
 */
static void gs_free_tx_context(struct gs_tx_context *txc)
{
	txc->echo_id = GS_MAX_TX_URBS;
}

/* Get a tx context by id.
 */
static struct gs_tx_context *gs_get_tx_context(struct gs_can *dev,
					       unsigned int id)
{
	unsigned long flags;

	if (id < GS_MAX_TX_URBS) {
		spin_lock_irqsave(&dev->tx_ctx_lock, flags);
		if (dev->tx_context[id].echo_id == id) {
			spin_unlock_irqrestore(&dev->tx_ctx_lock, flags);
			return &dev->tx_context[id];
		}
		spin_unlock_irqrestore(&dev->tx_ctx_lock, flags);
	}
	return NULL;
}

static int gs_cmd_reset(struct gs_can *dev)
{
	struct gs_device_mode dm = {
		.mode = cpu_to_le32(GS_CAN_MODE_RESET),
	};

	return usb_control_msg_send(dev->udev, 0, GS_USB_BREQ_MODE,
				    USB_DIR_OUT | USB_TYPE_VENDOR | USB_RECIP_INTERFACE,
				    dev->channel, 0, &dm, sizeof(dm), 1000,
				    GFP_KERNEL);
}

static inline int gs_usb_get_timestamp(const struct gs_usb *parent,
				       u32 *timestamp_p)
{
	__le32 timestamp;
	int rc;

	rc = usb_control_msg_recv(parent->udev, 0, GS_USB_BREQ_TIMESTAMP,
				  USB_DIR_IN | USB_TYPE_VENDOR | USB_RECIP_INTERFACE,
				  0, 0,
				  &timestamp, sizeof(timestamp),
				  USB_CTRL_GET_TIMEOUT,
				  GFP_KERNEL);
	if (rc)
		return rc;

	*timestamp_p = le32_to_cpu(timestamp);

	return 0;
}

static u64 gs_usb_timestamp_read(const struct cyclecounter *cc) __must_hold(&dev->tc_lock)
{
	struct gs_usb *parent = container_of(cc, struct gs_usb, cc);
	u32 timestamp = 0;
	int err;

	lockdep_assert_held(&parent->tc_lock);

	/* drop lock for synchronous USB transfer */
	spin_unlock_bh(&parent->tc_lock);
	err = gs_usb_get_timestamp(parent, &timestamp);
	spin_lock_bh(&parent->tc_lock);
	if (err)
		dev_err(&parent->udev->dev,
			"Error %d while reading timestamp. HW timestamps may be inaccurate.",
			err);

	return timestamp;
}

static void gs_usb_timestamp_work(struct work_struct *work)
{
	struct delayed_work *delayed_work = to_delayed_work(work);
	struct gs_usb *parent;

	parent = container_of(delayed_work, struct gs_usb, timestamp);
	spin_lock_bh(&parent->tc_lock);
	timecounter_read(&parent->tc);
	spin_unlock_bh(&parent->tc_lock);

	schedule_delayed_work(&parent->timestamp,
			      GS_USB_TIMESTAMP_WORK_DELAY_SEC * HZ);
}

static void gs_usb_skb_set_timestamp(struct gs_can *dev,
				     struct sk_buff *skb, u32 timestamp)
{
	struct skb_shared_hwtstamps *hwtstamps = skb_hwtstamps(skb);
	struct gs_usb *parent = dev->parent;
	u64 ns;

	spin_lock_bh(&parent->tc_lock);
	ns = timecounter_cyc2time(&parent->tc, timestamp);
	spin_unlock_bh(&parent->tc_lock);

	hwtstamps->hwtstamp = ns_to_ktime(ns);
}

static void gs_usb_timestamp_init(struct gs_usb *parent)
{
	struct cyclecounter *cc = &parent->cc;

	cc->read = gs_usb_timestamp_read;
	cc->mask = CYCLECOUNTER_MASK(32);
	cc->shift = 32 - bits_per(NSEC_PER_SEC / GS_USB_TIMESTAMP_TIMER_HZ);
	cc->mult = clocksource_hz2mult(GS_USB_TIMESTAMP_TIMER_HZ, cc->shift);

	spin_lock_init(&parent->tc_lock);
	spin_lock_bh(&parent->tc_lock);
	timecounter_init(&parent->tc, &parent->cc, ktime_get_real_ns());
	spin_unlock_bh(&parent->tc_lock);

	INIT_DELAYED_WORK(&parent->timestamp, gs_usb_timestamp_work);
	schedule_delayed_work(&parent->timestamp,
			      GS_USB_TIMESTAMP_WORK_DELAY_SEC * HZ);
}

static void gs_usb_timestamp_stop(struct gs_usb *parent)
{
	cancel_delayed_work_sync(&parent->timestamp);
}

static void gs_update_state(struct gs_can *dev, struct can_frame *cf)
{
	struct can_device_stats *can_stats = &dev->can.can_stats;

	if (cf->can_id & CAN_ERR_RESTARTED) {
		dev->can.state = CAN_STATE_ERROR_ACTIVE;
		can_stats->restarts++;
	} else if (cf->can_id & CAN_ERR_BUSOFF) {
		dev->can.state = CAN_STATE_BUS_OFF;
		can_stats->bus_off++;
	} else if (cf->can_id & CAN_ERR_CRTL) {
		if ((cf->data[1] & CAN_ERR_CRTL_TX_WARNING) ||
		    (cf->data[1] & CAN_ERR_CRTL_RX_WARNING)) {
			dev->can.state = CAN_STATE_ERROR_WARNING;
			can_stats->error_warning++;
		} else if ((cf->data[1] & CAN_ERR_CRTL_TX_PASSIVE) ||
			   (cf->data[1] & CAN_ERR_CRTL_RX_PASSIVE)) {
			dev->can.state = CAN_STATE_ERROR_PASSIVE;
			can_stats->error_passive++;
		} else {
			dev->can.state = CAN_STATE_ERROR_ACTIVE;
		}
	}
}

static u32 gs_usb_set_timestamp(struct gs_can *dev, struct sk_buff *skb,
				const struct gs_host_frame *hf)
{
	u32 timestamp;

	if (hf->flags & GS_CAN_FLAG_FD)
		timestamp = le32_to_cpu(hf->canfd_ts->timestamp_us);
	else
		timestamp = le32_to_cpu(hf->classic_can_ts->timestamp_us);

	if (skb)
		gs_usb_skb_set_timestamp(dev, skb, timestamp);

	return timestamp;
}

static void gs_usb_rx_offload(struct gs_can *dev, struct sk_buff *skb,
			      const struct gs_host_frame *hf)
{
	struct can_rx_offload *offload = &dev->offload;
	int rc;

	if (dev->feature & GS_CAN_FEATURE_HW_TIMESTAMP) {
		const u32 ts = gs_usb_set_timestamp(dev, skb, hf);

		rc = can_rx_offload_queue_timestamp(offload, skb, ts);
	} else {
		rc = can_rx_offload_queue_tail(offload, skb);
	}

	if (rc)
		dev->netdev->stats.rx_fifo_errors++;
}

static unsigned int
gs_usb_get_echo_skb(struct gs_can *dev, struct sk_buff *skb,
		    const struct gs_host_frame *hf)
{
	struct can_rx_offload *offload = &dev->offload;
	const u32 echo_id = hf->echo_id;
	unsigned int len;

	if (dev->feature & GS_CAN_FEATURE_HW_TIMESTAMP) {
		const u32 ts = gs_usb_set_timestamp(dev, skb, hf);

		len = can_rx_offload_get_echo_skb_queue_timestamp(offload, echo_id,
								  ts, NULL);
	} else {
		len = can_rx_offload_get_echo_skb_queue_tail(offload, echo_id,
							     NULL);
	}

	return len;
}

static void gs_usb_receive_bulk_callback(struct urb *urb)
{
	struct gs_usb *parent = urb->context;
	struct gs_can *dev;
	struct net_device *netdev;
	int rc;
	struct net_device_stats *stats;
	struct gs_host_frame *hf = urb->transfer_buffer;
	struct gs_tx_context *txc;
	struct can_frame *cf;
	struct canfd_frame *cfd;
	struct sk_buff *skb;

	BUG_ON(!parent);

	switch (urb->status) {
	case 0: /* success */
		break;
	case -ENOENT:
	case -ESHUTDOWN:
		return;
	default:
		/* do not resubmit aborted urbs. eg: when device goes down */
		return;
	}

	/* device reports out of range channel id */
	if (hf->channel >= GS_MAX_INTF)
		goto device_detach;

	dev = parent->canch[hf->channel];

	netdev = dev->netdev;
	stats = &netdev->stats;

	if (!netif_device_present(netdev))
		return;

	if (!netif_running(netdev))
		goto resubmit_urb;

	if (hf->echo_id == -1) { /* normal rx */
		if (hf->flags & GS_CAN_FLAG_FD) {
			skb = alloc_canfd_skb(netdev, &cfd);
			if (!skb)
				return;

			cfd->can_id = le32_to_cpu(hf->can_id);
			cfd->len = can_fd_dlc2len(hf->can_dlc);
			if (hf->flags & GS_CAN_FLAG_BRS)
				cfd->flags |= CANFD_BRS;
			if (hf->flags & GS_CAN_FLAG_ESI)
				cfd->flags |= CANFD_ESI;

			memcpy(cfd->data, hf->canfd->data, cfd->len);
		} else {
			skb = alloc_can_skb(netdev, &cf);
			if (!skb)
				return;

			cf->can_id = le32_to_cpu(hf->can_id);
			can_frame_set_cc_len(cf, hf->can_dlc, dev->can.ctrlmode);

			memcpy(cf->data, hf->classic_can->data, 8);

			/* ERROR frames tell us information about the controller */
			if (le32_to_cpu(hf->can_id) & CAN_ERR_FLAG)
				gs_update_state(dev, cf);
		}

		gs_usb_rx_offload(dev, skb, hf);
	} else { /* echo_id == hf->echo_id */
		if (hf->echo_id >= GS_MAX_TX_URBS) {
			netdev_err(netdev,
				   "Unexpected out of range echo id %u\n",
				   hf->echo_id);
			goto resubmit_urb;
		}

		txc = gs_get_tx_context(dev, hf->echo_id);

		/* bad devices send bad echo_ids. */
		if (!txc) {
			netdev_err(netdev,
				   "Unexpected unused echo id %u\n",
				   hf->echo_id);
			goto resubmit_urb;
		}

		skb = dev->can.echo_skb[hf->echo_id];
		stats->tx_packets++;
		stats->tx_bytes += gs_usb_get_echo_skb(dev, skb, hf);
		gs_free_tx_context(txc);

		atomic_dec(&dev->active_tx_urbs);

		netif_wake_queue(netdev);
	}

	if (hf->flags & GS_CAN_FLAG_OVERFLOW) {
		stats->rx_over_errors++;
		stats->rx_errors++;

		skb = alloc_can_err_skb(netdev, &cf);
		if (!skb)
			goto resubmit_urb;

		cf->can_id |= CAN_ERR_CRTL;
		cf->len = CAN_ERR_DLC;
		cf->data[1] = CAN_ERR_CRTL_RX_OVERFLOW;
<<<<<<< HEAD
		netif_rx(skb);
=======

		gs_usb_rx_offload(dev, skb, hf);
>>>>>>> 2d5404ca
	}

	can_rx_offload_irq_finish(&dev->offload);

resubmit_urb:
	usb_fill_bulk_urb(urb, parent->udev,
			  usb_rcvbulkpipe(parent->udev, GS_USB_ENDPOINT_IN),
			  hf, dev->parent->hf_size_rx,
			  gs_usb_receive_bulk_callback, parent);

	rc = usb_submit_urb(urb, GFP_ATOMIC);

	/* USB failure take down all interfaces */
	if (rc == -ENODEV) {
device_detach:
		for (rc = 0; rc < GS_MAX_INTF; rc++) {
			if (parent->canch[rc])
				netif_device_detach(parent->canch[rc]->netdev);
		}
	}
}

static int gs_usb_set_bittiming(struct net_device *netdev)
{
	struct gs_can *dev = netdev_priv(netdev);
	struct can_bittiming *bt = &dev->can.bittiming;
	struct gs_device_bittiming dbt = {
		.prop_seg = cpu_to_le32(bt->prop_seg),
		.phase_seg1 = cpu_to_le32(bt->phase_seg1),
		.phase_seg2 = cpu_to_le32(bt->phase_seg2),
		.sjw = cpu_to_le32(bt->sjw),
		.brp = cpu_to_le32(bt->brp),
	};

	/* request bit timings */
	return usb_control_msg_send(dev->udev, 0, GS_USB_BREQ_BITTIMING,
				    USB_DIR_OUT | USB_TYPE_VENDOR | USB_RECIP_INTERFACE,
				    dev->channel, 0, &dbt, sizeof(dbt), 1000,
				    GFP_KERNEL);
}

static int gs_usb_set_data_bittiming(struct net_device *netdev)
{
	struct gs_can *dev = netdev_priv(netdev);
	struct can_bittiming *bt = &dev->can.data_bittiming;
	struct gs_device_bittiming dbt = {
		.prop_seg = cpu_to_le32(bt->prop_seg),
		.phase_seg1 = cpu_to_le32(bt->phase_seg1),
		.phase_seg2 = cpu_to_le32(bt->phase_seg2),
		.sjw = cpu_to_le32(bt->sjw),
		.brp = cpu_to_le32(bt->brp),
	};
	u8 request = GS_USB_BREQ_DATA_BITTIMING;

	if (dev->feature & GS_CAN_FEATURE_QUIRK_BREQ_CANTACT_PRO)
		request = GS_USB_BREQ_QUIRK_CANTACT_PRO_DATA_BITTIMING;

	/* request data bit timings */
	return usb_control_msg_send(dev->udev, 0, request,
				    USB_DIR_OUT | USB_TYPE_VENDOR | USB_RECIP_INTERFACE,
				    dev->channel, 0, &dbt, sizeof(dbt), 1000,
				    GFP_KERNEL);
}

static void gs_usb_xmit_callback(struct urb *urb)
{
	struct gs_tx_context *txc = urb->context;
	struct gs_can *dev = txc->dev;
	struct net_device *netdev = dev->netdev;

	if (urb->status)
		netdev_info(netdev, "usb xmit fail %u\n", txc->echo_id);
}

static netdev_tx_t gs_can_start_xmit(struct sk_buff *skb,
				     struct net_device *netdev)
{
	struct gs_can *dev = netdev_priv(netdev);
	struct net_device_stats *stats = &dev->netdev->stats;
	struct urb *urb;
	struct gs_host_frame *hf;
	struct can_frame *cf;
	struct canfd_frame *cfd;
	int rc;
	unsigned int idx;
	struct gs_tx_context *txc;

	if (can_dev_dropped_skb(netdev, skb))
		return NETDEV_TX_OK;

	/* find an empty context to keep track of transmission */
	txc = gs_alloc_tx_context(dev);
	if (!txc)
		return NETDEV_TX_BUSY;

	/* create a URB, and a buffer for it */
	urb = usb_alloc_urb(0, GFP_ATOMIC);
	if (!urb)
		goto nomem_urb;

	hf = kmalloc(dev->hf_size_tx, GFP_ATOMIC);
	if (!hf)
		goto nomem_hf;

	idx = txc->echo_id;

	if (idx >= GS_MAX_TX_URBS) {
		netdev_err(netdev, "Invalid tx context %u\n", idx);
		goto badidx;
	}

	hf->echo_id = idx;
	hf->channel = dev->channel;
	hf->flags = 0;
	hf->reserved = 0;

	if (can_is_canfd_skb(skb)) {
		cfd = (struct canfd_frame *)skb->data;

		hf->can_id = cpu_to_le32(cfd->can_id);
		hf->can_dlc = can_fd_len2dlc(cfd->len);
		hf->flags |= GS_CAN_FLAG_FD;
		if (cfd->flags & CANFD_BRS)
			hf->flags |= GS_CAN_FLAG_BRS;
		if (cfd->flags & CANFD_ESI)
			hf->flags |= GS_CAN_FLAG_ESI;

		memcpy(hf->canfd->data, cfd->data, cfd->len);
	} else {
		cf = (struct can_frame *)skb->data;

		hf->can_id = cpu_to_le32(cf->can_id);
		hf->can_dlc = can_get_cc_dlc(cf, dev->can.ctrlmode);

		memcpy(hf->classic_can->data, cf->data, cf->len);
	}

	usb_fill_bulk_urb(urb, dev->udev,
			  usb_sndbulkpipe(dev->udev, GS_USB_ENDPOINT_OUT),
			  hf, dev->hf_size_tx,
			  gs_usb_xmit_callback, txc);

	urb->transfer_flags |= URB_FREE_BUFFER;
	usb_anchor_urb(urb, &dev->tx_submitted);

	can_put_echo_skb(skb, netdev, idx, 0);

	atomic_inc(&dev->active_tx_urbs);

	rc = usb_submit_urb(urb, GFP_ATOMIC);
	if (unlikely(rc)) {			/* usb send failed */
		atomic_dec(&dev->active_tx_urbs);

		can_free_echo_skb(netdev, idx, NULL);
		gs_free_tx_context(txc);

		usb_unanchor_urb(urb);

		if (rc == -ENODEV) {
			netif_device_detach(netdev);
		} else {
			netdev_err(netdev, "usb_submit failed (err=%d)\n", rc);
			stats->tx_dropped++;
		}
	} else {
		/* Slow down tx path */
		if (atomic_read(&dev->active_tx_urbs) >= GS_MAX_TX_URBS)
			netif_stop_queue(netdev);
	}

	/* let usb core take care of this urb */
	usb_free_urb(urb);

	return NETDEV_TX_OK;

badidx:
	kfree(hf);
nomem_hf:
	usb_free_urb(urb);

nomem_urb:
	gs_free_tx_context(txc);
	dev_kfree_skb(skb);
	stats->tx_dropped++;
	return NETDEV_TX_OK;
}

static int gs_can_open(struct net_device *netdev)
{
	struct gs_can *dev = netdev_priv(netdev);
	struct gs_usb *parent = dev->parent;
	struct gs_device_mode dm = {
		.mode = cpu_to_le32(GS_CAN_MODE_START),
	};
	struct gs_host_frame *hf;
	struct urb *urb = NULL;
	u32 ctrlmode;
	u32 flags = 0;
	int rc, i;

	rc = open_candev(netdev);
	if (rc)
		return rc;

	ctrlmode = dev->can.ctrlmode;
	if (ctrlmode & CAN_CTRLMODE_FD) {
		if (dev->feature & GS_CAN_FEATURE_REQ_USB_QUIRK_LPC546XX)
			dev->hf_size_tx = struct_size(hf, canfd_quirk, 1);
		else
			dev->hf_size_tx = struct_size(hf, canfd, 1);
	} else {
		if (dev->feature & GS_CAN_FEATURE_REQ_USB_QUIRK_LPC546XX)
			dev->hf_size_tx = struct_size(hf, classic_can_quirk, 1);
		else
			dev->hf_size_tx = struct_size(hf, classic_can, 1);
	}

	can_rx_offload_enable(&dev->offload);

	if (!parent->active_channels) {
		if (dev->feature & GS_CAN_FEATURE_HW_TIMESTAMP)
			gs_usb_timestamp_init(parent);

		for (i = 0; i < GS_MAX_RX_URBS; i++) {
			u8 *buf;

			/* alloc rx urb */
			urb = usb_alloc_urb(0, GFP_KERNEL);
			if (!urb) {
				rc = -ENOMEM;
				goto out_usb_kill_anchored_urbs;
			}

			/* alloc rx buffer */
			buf = kmalloc(dev->parent->hf_size_rx,
				      GFP_KERNEL);
			if (!buf) {
<<<<<<< HEAD
				netdev_err(netdev,
					   "No memory left for USB buffer\n");
=======
>>>>>>> 2d5404ca
				rc = -ENOMEM;
				goto out_usb_free_urb;
			}

			/* fill, anchor, and submit rx urb */
			usb_fill_bulk_urb(urb,
					  dev->udev,
					  usb_rcvbulkpipe(dev->udev,
							  GS_USB_ENDPOINT_IN),
					  buf,
					  dev->parent->hf_size_rx,
					  gs_usb_receive_bulk_callback, parent);
			urb->transfer_flags |= URB_FREE_BUFFER;

			usb_anchor_urb(urb, &parent->rx_submitted);

			rc = usb_submit_urb(urb, GFP_KERNEL);
			if (rc) {
				if (rc == -ENODEV)
					netif_device_detach(dev->netdev);

				netdev_err(netdev,
					   "usb_submit_urb() failed, error %pe\n",
					   ERR_PTR(rc));

				goto out_usb_unanchor_urb;
			}

			/* Drop reference,
			 * USB core will take care of freeing it
			 */
			usb_free_urb(urb);
		}
	}

	/* flags */
	if (ctrlmode & CAN_CTRLMODE_LOOPBACK)
		flags |= GS_CAN_MODE_LOOP_BACK;

	if (ctrlmode & CAN_CTRLMODE_LISTENONLY)
		flags |= GS_CAN_MODE_LISTEN_ONLY;

	if (ctrlmode & CAN_CTRLMODE_3_SAMPLES)
		flags |= GS_CAN_MODE_TRIPLE_SAMPLE;

	if (ctrlmode & CAN_CTRLMODE_ONE_SHOT)
		flags |= GS_CAN_MODE_ONE_SHOT;

	if (ctrlmode & CAN_CTRLMODE_BERR_REPORTING)
		flags |= GS_CAN_MODE_BERR_REPORTING;

	if (ctrlmode & CAN_CTRLMODE_FD)
		flags |= GS_CAN_MODE_FD;

	/* if hardware supports timestamps, enable it */
	if (dev->feature & GS_CAN_FEATURE_HW_TIMESTAMP)
		flags |= GS_CAN_MODE_HW_TIMESTAMP;

	/* finally start device */
	dev->can.state = CAN_STATE_ERROR_ACTIVE;
	dm.flags = cpu_to_le32(flags);
	rc = usb_control_msg_send(dev->udev, 0, GS_USB_BREQ_MODE,
				  USB_DIR_OUT | USB_TYPE_VENDOR | USB_RECIP_INTERFACE,
				  dev->channel, 0, &dm, sizeof(dm), 1000,
				  GFP_KERNEL);
	if (rc) {
		netdev_err(netdev, "Couldn't start device (err=%d)\n", rc);
		dev->can.state = CAN_STATE_STOPPED;

		goto out_usb_kill_anchored_urbs;
	}

	parent->active_channels++;
	if (!(dev->can.ctrlmode & CAN_CTRLMODE_LISTENONLY))
		netif_start_queue(netdev);

	return 0;

out_usb_unanchor_urb:
	usb_unanchor_urb(urb);
out_usb_free_urb:
	usb_free_urb(urb);
out_usb_kill_anchored_urbs:
	if (!parent->active_channels) {
		usb_kill_anchored_urbs(&dev->tx_submitted);

		if (dev->feature & GS_CAN_FEATURE_HW_TIMESTAMP)
			gs_usb_timestamp_stop(parent);
	}

<<<<<<< HEAD
=======
	can_rx_offload_disable(&dev->offload);
>>>>>>> 2d5404ca
	close_candev(netdev);

	return rc;
}

static int gs_usb_get_state(const struct net_device *netdev,
			    struct can_berr_counter *bec,
			    enum can_state *state)
{
	struct gs_can *dev = netdev_priv(netdev);
	struct gs_device_state ds;
	int rc;

	rc = usb_control_msg_recv(dev->udev, 0, GS_USB_BREQ_GET_STATE,
				  USB_DIR_IN | USB_TYPE_VENDOR | USB_RECIP_INTERFACE,
				  dev->channel, 0,
				  &ds, sizeof(ds),
				  USB_CTRL_GET_TIMEOUT,
				  GFP_KERNEL);
	if (rc)
		return rc;

	if (le32_to_cpu(ds.state) >= CAN_STATE_MAX)
		return -EOPNOTSUPP;

	*state = le32_to_cpu(ds.state);
	bec->txerr = le32_to_cpu(ds.txerr);
	bec->rxerr = le32_to_cpu(ds.rxerr);

	return 0;
}

static int gs_usb_can_get_berr_counter(const struct net_device *netdev,
				       struct can_berr_counter *bec)
{
	enum can_state state;

	return gs_usb_get_state(netdev, bec, &state);
}

static int gs_can_close(struct net_device *netdev)
{
	int rc;
	struct gs_can *dev = netdev_priv(netdev);
	struct gs_usb *parent = dev->parent;

	netif_stop_queue(netdev);

	/* Stop polling */
	parent->active_channels--;
	if (!parent->active_channels) {
		usb_kill_anchored_urbs(&parent->rx_submitted);

		if (dev->feature & GS_CAN_FEATURE_HW_TIMESTAMP)
			gs_usb_timestamp_stop(parent);
	}

	/* Stop sending URBs */
	usb_kill_anchored_urbs(&dev->tx_submitted);
	atomic_set(&dev->active_tx_urbs, 0);

	dev->can.state = CAN_STATE_STOPPED;

	/* reset the device */
	gs_cmd_reset(dev);

	/* reset tx contexts */
	for (rc = 0; rc < GS_MAX_TX_URBS; rc++) {
		dev->tx_context[rc].dev = dev;
		dev->tx_context[rc].echo_id = GS_MAX_TX_URBS;
	}

	can_rx_offload_disable(&dev->offload);

	/* close the netdev */
	close_candev(netdev);

	return 0;
}

static int gs_can_eth_ioctl(struct net_device *netdev, struct ifreq *ifr, int cmd)
{
	const struct gs_can *dev = netdev_priv(netdev);

	if (dev->feature & GS_CAN_FEATURE_HW_TIMESTAMP)
		return can_eth_ioctl_hwts(netdev, ifr, cmd);

	return -EOPNOTSUPP;
}

static const struct net_device_ops gs_usb_netdev_ops = {
	.ndo_open = gs_can_open,
	.ndo_stop = gs_can_close,
	.ndo_start_xmit = gs_can_start_xmit,
	.ndo_change_mtu = can_change_mtu,
	.ndo_eth_ioctl = gs_can_eth_ioctl,
};

static int gs_usb_set_identify(struct net_device *netdev, bool do_identify)
{
	struct gs_can *dev = netdev_priv(netdev);
	struct gs_identify_mode imode;

	if (do_identify)
		imode.mode = cpu_to_le32(GS_CAN_IDENTIFY_ON);
	else
		imode.mode = cpu_to_le32(GS_CAN_IDENTIFY_OFF);

	return usb_control_msg_send(dev->udev, 0, GS_USB_BREQ_IDENTIFY,
				    USB_DIR_OUT | USB_TYPE_VENDOR | USB_RECIP_INTERFACE,
				    dev->channel, 0, &imode, sizeof(imode), 100,
				    GFP_KERNEL);
}

/* blink LED's for finding the this interface */
static int gs_usb_set_phys_id(struct net_device *netdev,
			      enum ethtool_phys_id_state state)
{
	const struct gs_can *dev = netdev_priv(netdev);
	int rc = 0;

	if (!(dev->feature & GS_CAN_FEATURE_IDENTIFY))
		return -EOPNOTSUPP;

	switch (state) {
	case ETHTOOL_ID_ACTIVE:
		rc = gs_usb_set_identify(netdev, GS_CAN_IDENTIFY_ON);
		break;
	case ETHTOOL_ID_INACTIVE:
		rc = gs_usb_set_identify(netdev, GS_CAN_IDENTIFY_OFF);
		break;
	default:
		break;
	}

	return rc;
}

static int gs_usb_get_ts_info(struct net_device *netdev,
			      struct kernel_ethtool_ts_info *info)
{
	struct gs_can *dev = netdev_priv(netdev);

	/* report if device supports HW timestamps */
	if (dev->feature & GS_CAN_FEATURE_HW_TIMESTAMP)
		return can_ethtool_op_get_ts_info_hwts(netdev, info);

	return ethtool_op_get_ts_info(netdev, info);
}

static const struct ethtool_ops gs_usb_ethtool_ops = {
	.set_phys_id = gs_usb_set_phys_id,
	.get_ts_info = gs_usb_get_ts_info,
};

static int gs_usb_get_termination(struct net_device *netdev, u16 *term)
{
	struct gs_can *dev = netdev_priv(netdev);
	struct gs_device_termination_state term_state;
	int rc;

	rc = usb_control_msg_recv(dev->udev, 0, GS_USB_BREQ_GET_TERMINATION,
				  USB_DIR_IN | USB_TYPE_VENDOR | USB_RECIP_INTERFACE,
				  dev->channel, 0,
				  &term_state, sizeof(term_state), 1000,
				  GFP_KERNEL);
	if (rc)
		return rc;

	if (term_state.state == cpu_to_le32(GS_CAN_TERMINATION_STATE_ON))
		*term = GS_USB_TERMINATION_ENABLED;
	else
		*term = GS_USB_TERMINATION_DISABLED;

	return 0;
}

static int gs_usb_set_termination(struct net_device *netdev, u16 term)
{
	struct gs_can *dev = netdev_priv(netdev);
	struct gs_device_termination_state term_state;

	if (term == GS_USB_TERMINATION_ENABLED)
		term_state.state = cpu_to_le32(GS_CAN_TERMINATION_STATE_ON);
	else
		term_state.state = cpu_to_le32(GS_CAN_TERMINATION_STATE_OFF);

	return usb_control_msg_send(dev->udev, 0, GS_USB_BREQ_SET_TERMINATION,
				    USB_DIR_OUT | USB_TYPE_VENDOR | USB_RECIP_INTERFACE,
				    dev->channel, 0,
				    &term_state, sizeof(term_state), 1000,
				    GFP_KERNEL);
}

static const u16 gs_usb_termination_const[] = {
	GS_USB_TERMINATION_DISABLED,
	GS_USB_TERMINATION_ENABLED
};

static struct gs_can *gs_make_candev(unsigned int channel,
				     struct usb_interface *intf,
				     struct gs_device_config *dconf)
{
	struct gs_can *dev;
	struct net_device *netdev;
	int rc;
	struct gs_device_bt_const_extended bt_const_extended;
	struct gs_device_bt_const bt_const;
	u32 feature;

	/* fetch bit timing constants */
	rc = usb_control_msg_recv(interface_to_usbdev(intf), 0,
				  GS_USB_BREQ_BT_CONST,
				  USB_DIR_IN | USB_TYPE_VENDOR | USB_RECIP_INTERFACE,
				  channel, 0, &bt_const, sizeof(bt_const), 1000,
				  GFP_KERNEL);

	if (rc) {
		dev_err(&intf->dev,
			"Couldn't get bit timing const for channel %d (%pe)\n",
			channel, ERR_PTR(rc));
		return ERR_PTR(rc);
	}

	/* create netdev */
	netdev = alloc_candev(sizeof(struct gs_can), GS_MAX_TX_URBS);
	if (!netdev) {
		dev_err(&intf->dev, "Couldn't allocate candev\n");
		return ERR_PTR(-ENOMEM);
	}

	dev = netdev_priv(netdev);

	netdev->netdev_ops = &gs_usb_netdev_ops;
	netdev->ethtool_ops = &gs_usb_ethtool_ops;

	netdev->flags |= IFF_ECHO; /* we support full roundtrip echo */
	netdev->dev_id = channel;

	/* dev setup */
	strcpy(dev->bt_const.name, KBUILD_MODNAME);
	dev->bt_const.tseg1_min = le32_to_cpu(bt_const.tseg1_min);
	dev->bt_const.tseg1_max = le32_to_cpu(bt_const.tseg1_max);
	dev->bt_const.tseg2_min = le32_to_cpu(bt_const.tseg2_min);
	dev->bt_const.tseg2_max = le32_to_cpu(bt_const.tseg2_max);
	dev->bt_const.sjw_max = le32_to_cpu(bt_const.sjw_max);
	dev->bt_const.brp_min = le32_to_cpu(bt_const.brp_min);
	dev->bt_const.brp_max = le32_to_cpu(bt_const.brp_max);
	dev->bt_const.brp_inc = le32_to_cpu(bt_const.brp_inc);

	dev->udev = interface_to_usbdev(intf);
	dev->netdev = netdev;
	dev->channel = channel;

	init_usb_anchor(&dev->tx_submitted);
	atomic_set(&dev->active_tx_urbs, 0);
	spin_lock_init(&dev->tx_ctx_lock);
	for (rc = 0; rc < GS_MAX_TX_URBS; rc++) {
		dev->tx_context[rc].dev = dev;
		dev->tx_context[rc].echo_id = GS_MAX_TX_URBS;
	}

	/* can setup */
	dev->can.state = CAN_STATE_STOPPED;
	dev->can.clock.freq = le32_to_cpu(bt_const.fclk_can);
	dev->can.bittiming_const = &dev->bt_const;
	dev->can.do_set_bittiming = gs_usb_set_bittiming;

	dev->can.ctrlmode_supported = CAN_CTRLMODE_CC_LEN8_DLC;

	feature = le32_to_cpu(bt_const.feature);
	dev->feature = FIELD_GET(GS_CAN_FEATURE_MASK, feature);
	if (feature & GS_CAN_FEATURE_LISTEN_ONLY)
		dev->can.ctrlmode_supported |= CAN_CTRLMODE_LISTENONLY;

	if (feature & GS_CAN_FEATURE_LOOP_BACK)
		dev->can.ctrlmode_supported |= CAN_CTRLMODE_LOOPBACK;

	if (feature & GS_CAN_FEATURE_TRIPLE_SAMPLE)
		dev->can.ctrlmode_supported |= CAN_CTRLMODE_3_SAMPLES;

	if (feature & GS_CAN_FEATURE_ONE_SHOT)
		dev->can.ctrlmode_supported |= CAN_CTRLMODE_ONE_SHOT;

	if (feature & GS_CAN_FEATURE_FD) {
		dev->can.ctrlmode_supported |= CAN_CTRLMODE_FD;
		/* The data bit timing will be overwritten, if
		 * GS_CAN_FEATURE_BT_CONST_EXT is set.
		 */
		dev->can.data_bittiming_const = &dev->bt_const;
		dev->can.do_set_data_bittiming = gs_usb_set_data_bittiming;
	}

	if (feature & GS_CAN_FEATURE_TERMINATION) {
		rc = gs_usb_get_termination(netdev, &dev->can.termination);
		if (rc) {
			dev->feature &= ~GS_CAN_FEATURE_TERMINATION;

			dev_info(&intf->dev,
				 "Disabling termination support for channel %d (%pe)\n",
				 channel, ERR_PTR(rc));
		} else {
			dev->can.termination_const = gs_usb_termination_const;
			dev->can.termination_const_cnt = ARRAY_SIZE(gs_usb_termination_const);
			dev->can.do_set_termination = gs_usb_set_termination;
		}
	}

	if (feature & GS_CAN_FEATURE_BERR_REPORTING)
		dev->can.ctrlmode_supported |= CAN_CTRLMODE_BERR_REPORTING;

	if (feature & GS_CAN_FEATURE_GET_STATE)
		dev->can.do_get_berr_counter = gs_usb_can_get_berr_counter;

	/* The CANtact Pro from LinkLayer Labs is based on the
	 * LPC54616 µC, which is affected by the NXP LPC USB transfer
	 * erratum. However, the current firmware (version 2) doesn't
	 * set the GS_CAN_FEATURE_REQ_USB_QUIRK_LPC546XX bit. Set the
	 * feature GS_CAN_FEATURE_REQ_USB_QUIRK_LPC546XX to workaround
	 * this issue.
	 *
	 * For the GS_USB_BREQ_DATA_BITTIMING USB control message the
	 * CANtact Pro firmware uses a request value, which is already
	 * used by the candleLight firmware for a different purpose
	 * (GS_USB_BREQ_GET_USER_ID). Set the feature
	 * GS_CAN_FEATURE_QUIRK_BREQ_CANTACT_PRO to workaround this
	 * issue.
	 */
	if (dev->udev->descriptor.idVendor == cpu_to_le16(USB_GS_USB_1_VENDOR_ID) &&
	    dev->udev->descriptor.idProduct == cpu_to_le16(USB_GS_USB_1_PRODUCT_ID) &&
	    dev->udev->manufacturer && dev->udev->product &&
	    !strcmp(dev->udev->manufacturer, "LinkLayer Labs") &&
	    !strcmp(dev->udev->product, "CANtact Pro") &&
	    (le32_to_cpu(dconf->sw_version) <= 2))
		dev->feature |= GS_CAN_FEATURE_REQ_USB_QUIRK_LPC546XX |
			GS_CAN_FEATURE_QUIRK_BREQ_CANTACT_PRO;

	/* GS_CAN_FEATURE_IDENTIFY is only supported for sw_version > 1 */
	if (!(le32_to_cpu(dconf->sw_version) > 1 &&
	      feature & GS_CAN_FEATURE_IDENTIFY))
		dev->feature &= ~GS_CAN_FEATURE_IDENTIFY;

	/* fetch extended bit timing constants if device has feature
	 * GS_CAN_FEATURE_FD and GS_CAN_FEATURE_BT_CONST_EXT
	 */
	if (feature & GS_CAN_FEATURE_FD &&
	    feature & GS_CAN_FEATURE_BT_CONST_EXT) {
		rc = usb_control_msg_recv(interface_to_usbdev(intf), 0,
					  GS_USB_BREQ_BT_CONST_EXT,
					  USB_DIR_IN | USB_TYPE_VENDOR | USB_RECIP_INTERFACE,
					  channel, 0, &bt_const_extended,
					  sizeof(bt_const_extended),
					  1000, GFP_KERNEL);
		if (rc) {
			dev_err(&intf->dev,
				"Couldn't get extended bit timing const for channel %d (%pe)\n",
				channel, ERR_PTR(rc));
			goto out_free_candev;
		}

		strcpy(dev->data_bt_const.name, KBUILD_MODNAME);
		dev->data_bt_const.tseg1_min = le32_to_cpu(bt_const_extended.dtseg1_min);
		dev->data_bt_const.tseg1_max = le32_to_cpu(bt_const_extended.dtseg1_max);
		dev->data_bt_const.tseg2_min = le32_to_cpu(bt_const_extended.dtseg2_min);
		dev->data_bt_const.tseg2_max = le32_to_cpu(bt_const_extended.dtseg2_max);
		dev->data_bt_const.sjw_max = le32_to_cpu(bt_const_extended.dsjw_max);
		dev->data_bt_const.brp_min = le32_to_cpu(bt_const_extended.dbrp_min);
		dev->data_bt_const.brp_max = le32_to_cpu(bt_const_extended.dbrp_max);
		dev->data_bt_const.brp_inc = le32_to_cpu(bt_const_extended.dbrp_inc);

		dev->can.data_bittiming_const = &dev->data_bt_const;
	}

	can_rx_offload_add_manual(netdev, &dev->offload, GS_NAPI_WEIGHT);
	SET_NETDEV_DEV(netdev, &intf->dev);

	rc = register_candev(dev->netdev);
	if (rc) {
		dev_err(&intf->dev,
			"Couldn't register candev for channel %d (%pe)\n",
			channel, ERR_PTR(rc));
		goto out_can_rx_offload_del;
	}

	return dev;

out_can_rx_offload_del:
	can_rx_offload_del(&dev->offload);
out_free_candev:
	free_candev(dev->netdev);
	return ERR_PTR(rc);
}

static void gs_destroy_candev(struct gs_can *dev)
{
	unregister_candev(dev->netdev);
	can_rx_offload_del(&dev->offload);
	free_candev(dev->netdev);
}

static int gs_usb_probe(struct usb_interface *intf,
			const struct usb_device_id *id)
{
	struct usb_device *udev = interface_to_usbdev(intf);
	struct gs_host_frame *hf;
	struct gs_usb *parent;
	struct gs_host_config hconf = {
		.byte_order = cpu_to_le32(0x0000beef),
	};
	struct gs_device_config dconf;
	unsigned int icount, i;
	int rc;

	/* send host config */
	rc = usb_control_msg_send(udev, 0,
				  GS_USB_BREQ_HOST_FORMAT,
				  USB_DIR_OUT | USB_TYPE_VENDOR | USB_RECIP_INTERFACE,
				  1, intf->cur_altsetting->desc.bInterfaceNumber,
				  &hconf, sizeof(hconf), 1000,
				  GFP_KERNEL);
	if (rc) {
		dev_err(&intf->dev, "Couldn't send data format (err=%d)\n", rc);
		return rc;
	}

	/* read device config */
	rc = usb_control_msg_recv(udev, 0,
				  GS_USB_BREQ_DEVICE_CONFIG,
				  USB_DIR_IN | USB_TYPE_VENDOR | USB_RECIP_INTERFACE,
				  1, intf->cur_altsetting->desc.bInterfaceNumber,
				  &dconf, sizeof(dconf), 1000,
				  GFP_KERNEL);
	if (rc) {
		dev_err(&intf->dev, "Couldn't get device config: (err=%d)\n",
			rc);
		return rc;
	}

	icount = dconf.icount + 1;
	dev_info(&intf->dev, "Configuring for %u interfaces\n", icount);

	if (icount > GS_MAX_INTF) {
		dev_err(&intf->dev,
			"Driver cannot handle more that %u CAN interfaces\n",
			GS_MAX_INTF);
		return -EINVAL;
	}

	parent = kzalloc(sizeof(*parent), GFP_KERNEL);
	if (!parent)
		return -ENOMEM;

	init_usb_anchor(&parent->rx_submitted);

	usb_set_intfdata(intf, parent);
	parent->udev = udev;

	for (i = 0; i < icount; i++) {
		unsigned int hf_size_rx = 0;

		parent->canch[i] = gs_make_candev(i, intf, &dconf);
		if (IS_ERR_OR_NULL(parent->canch[i])) {
			/* save error code to return later */
			rc = PTR_ERR(parent->canch[i]);

			/* on failure destroy previously created candevs */
			icount = i;
			for (i = 0; i < icount; i++)
				gs_destroy_candev(parent->canch[i]);

			usb_kill_anchored_urbs(&parent->rx_submitted);
			kfree(parent);
			return rc;
		}
		parent->canch[i]->parent = parent;

		/* set RX packet size based on FD and if hardware
		 * timestamps are supported.
		 */
		if (parent->canch[i]->can.ctrlmode_supported & CAN_CTRLMODE_FD) {
			if (parent->canch[i]->feature & GS_CAN_FEATURE_HW_TIMESTAMP)
				hf_size_rx = struct_size(hf, canfd_ts, 1);
			else
				hf_size_rx = struct_size(hf, canfd, 1);
		} else {
			if (parent->canch[i]->feature & GS_CAN_FEATURE_HW_TIMESTAMP)
				hf_size_rx = struct_size(hf, classic_can_ts, 1);
			else
				hf_size_rx = struct_size(hf, classic_can, 1);
		}
		parent->hf_size_rx = max(parent->hf_size_rx, hf_size_rx);
	}

	return 0;
}

static void gs_usb_disconnect(struct usb_interface *intf)
{
	struct gs_usb *parent = usb_get_intfdata(intf);
	unsigned int i;

	usb_set_intfdata(intf, NULL);

	if (!parent) {
		dev_err(&intf->dev, "Disconnect (nodata)\n");
		return;
	}

	for (i = 0; i < GS_MAX_INTF; i++)
		if (parent->canch[i])
			gs_destroy_candev(parent->canch[i]);

	kfree(parent);
}

static const struct usb_device_id gs_usb_table[] = {
	{ USB_DEVICE_INTERFACE_NUMBER(USB_GS_USB_1_VENDOR_ID,
				      USB_GS_USB_1_PRODUCT_ID, 0) },
	{ USB_DEVICE_INTERFACE_NUMBER(USB_CANDLELIGHT_VENDOR_ID,
				      USB_CANDLELIGHT_PRODUCT_ID, 0) },
	{ USB_DEVICE_INTERFACE_NUMBER(USB_CES_CANEXT_FD_VENDOR_ID,
				      USB_CES_CANEXT_FD_PRODUCT_ID, 0) },
	{ USB_DEVICE_INTERFACE_NUMBER(USB_ABE_CANDEBUGGER_FD_VENDOR_ID,
				      USB_ABE_CANDEBUGGER_FD_PRODUCT_ID, 0) },
	{ USB_DEVICE_INTERFACE_NUMBER(USB_XYLANTA_SAINT3_VENDOR_ID,
				      USB_XYLANTA_SAINT3_PRODUCT_ID, 0) },
	{} /* Terminating entry */
};

MODULE_DEVICE_TABLE(usb, gs_usb_table);

static struct usb_driver gs_usb_driver = {
	.name = KBUILD_MODNAME,
	.probe = gs_usb_probe,
	.disconnect = gs_usb_disconnect,
	.id_table = gs_usb_table,
};

module_usb_driver(gs_usb_driver);

MODULE_AUTHOR("Maximilian Schneider <mws@schneidersoft.net>");
MODULE_DESCRIPTION(
"Socket CAN device driver for Geschwister Schneider Technologie-, "
"Entwicklungs- und Vertriebs UG. USB2.0 to CAN interfaces\n"
"and bytewerk.org candleLight USB CAN interfaces.");
MODULE_LICENSE("GPL v2");<|MERGE_RESOLUTION|>--- conflicted
+++ resolved
@@ -679,12 +679,8 @@
 		cf->can_id |= CAN_ERR_CRTL;
 		cf->len = CAN_ERR_DLC;
 		cf->data[1] = CAN_ERR_CRTL_RX_OVERFLOW;
-<<<<<<< HEAD
-		netif_rx(skb);
-=======
 
 		gs_usb_rx_offload(dev, skb, hf);
->>>>>>> 2d5404ca
 	}
 
 	can_rx_offload_irq_finish(&dev->offload);
@@ -922,11 +918,6 @@
 			buf = kmalloc(dev->parent->hf_size_rx,
 				      GFP_KERNEL);
 			if (!buf) {
-<<<<<<< HEAD
-				netdev_err(netdev,
-					   "No memory left for USB buffer\n");
-=======
->>>>>>> 2d5404ca
 				rc = -ENOMEM;
 				goto out_usb_free_urb;
 			}
@@ -1017,10 +1008,7 @@
 			gs_usb_timestamp_stop(parent);
 	}
 
-<<<<<<< HEAD
-=======
 	can_rx_offload_disable(&dev->offload);
->>>>>>> 2d5404ca
 	close_candev(netdev);
 
 	return rc;
