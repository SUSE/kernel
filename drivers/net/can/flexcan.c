--- conflicted
+++ resolved
@@ -1106,12 +1106,8 @@
 		}
 	} else {
 		/* clear and invalidate unused mailboxes first */
-<<<<<<< HEAD
-		for (i = FLEXCAN_TX_MB_RESERVED_OFF_FIFO; i < ARRAY_SIZE(regs->mb); i++) {
-=======
 		for (i = FLEXCAN_TX_MB_RESERVED_OFF_FIFO; i < priv->mb_count; i++) {
 			mb = flexcan_get_mb(priv, i);
->>>>>>> 8ccc0d69
 			priv->write(FLEXCAN_MB_CODE_RX_INACTIVE,
 				    &mb->can_ctrl);
 		}
