--- conflicted
+++ resolved
@@ -1816,27 +1816,16 @@
 	priv->can.do_get_berr_counter = rcar_canfd_get_berr_counter;
 	SET_NETDEV_DEV(ndev, dev);
 
-<<<<<<< HEAD
-	netif_napi_add(ndev, &priv->napi, rcar_canfd_rx_poll,
-		       RCANFD_NAPI_WEIGHT);
-	spin_lock_init(&priv->tx_lock);
-	devm_can_led_init(ndev);
-=======
 	netif_napi_add_weight(ndev, &priv->napi, rcar_canfd_rx_poll,
 			      RCANFD_NAPI_WEIGHT);
 	spin_lock_init(&priv->tx_lock);
->>>>>>> eb3cdb58
 	gpriv->ch[priv->channel] = priv;
 	err = register_candev(ndev);
 	if (err) {
 		dev_err(dev, "register_candev() failed: %pe\n", ERR_PTR(err));
 		goto fail_candev;
 	}
-<<<<<<< HEAD
-	dev_info(&pdev->dev, "device registered (channel %u)\n", priv->channel);
-=======
 	dev_info(dev, "device registered (channel %u)\n", priv->channel);
->>>>>>> eb3cdb58
 	return 0;
 
 fail_candev:
@@ -2125,14 +2114,10 @@
 			 rcar_canfd_resume);
 
 static const __maybe_unused struct of_device_id rcar_canfd_of_table[] = {
-<<<<<<< HEAD
-	{ .compatible = "renesas,rcar-gen3-canfd" },
-=======
 	{ .compatible = "renesas,r8a779a0-canfd", .data = &rcar_gen4_hw_info },
 	{ .compatible = "renesas,rcar-gen3-canfd", .data = &rcar_gen3_hw_info },
 	{ .compatible = "renesas,rcar-gen4-canfd", .data = &rcar_gen4_hw_info },
 	{ .compatible = "renesas,rzg2l-canfd", .data = &rzg2l_hw_info },
->>>>>>> eb3cdb58
 	{ }
 };
 
