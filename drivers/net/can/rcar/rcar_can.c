// SPDX-License-Identifier: GPL-2.0+
/* Renesas R-Car CAN device driver
 *
 * Copyright (C) 2013 Cogent Embedded, Inc. <source@cogentembedded.com>
 * Copyright (C) 2013 Renesas Solutions Corp.
 */

#include <linux/module.h>
#include <linux/kernel.h>
#include <linux/types.h>
#include <linux/interrupt.h>
#include <linux/errno.h>
#include <linux/ethtool.h>
#include <linux/netdevice.h>
#include <linux/platform_device.h>
#include <linux/can/dev.h>
#include <linux/clk.h>
#include <linux/of.h>

#define RCAR_CAN_DRV_NAME	"rcar_can"

/* Clock Select Register settings */
enum CLKR {
	CLKR_CLKP1 = 0, /* Peripheral clock (clkp1) */
	CLKR_CLKP2 = 1, /* Peripheral clock (clkp2) */
	CLKR_CLKEXT = 3, /* Externally input clock */
};

#define RCAR_SUPPORTED_CLOCKS	(BIT(CLKR_CLKP1) | BIT(CLKR_CLKP2) | \
				 BIT(CLKR_CLKEXT))

/* Mailbox configuration:
 * mailbox 60 - 63 - Rx FIFO mailboxes
 * mailbox 56 - 59 - Tx FIFO mailboxes
 * non-FIFO mailboxes are not used
 */
#define RCAR_CAN_N_MBX		64 /* Number of mailboxes in non-FIFO mode */
#define RCAR_CAN_RX_FIFO_MBX	60 /* Mailbox - window to Rx FIFO */
#define RCAR_CAN_TX_FIFO_MBX	56 /* Mailbox - window to Tx FIFO */
#define RCAR_CAN_FIFO_DEPTH	4

/* Mailbox registers structure */
struct rcar_can_mbox_regs {
	u32 id;		/* IDE and RTR bits, SID and EID */
	u8 stub;	/* Not used */
	u8 dlc;		/* Data Length Code - bits [0..3] */
	u8 data[8];	/* Data Bytes */
	u8 tsh;		/* Time Stamp Higher Byte */
	u8 tsl;		/* Time Stamp Lower Byte */
};

struct rcar_can_regs {
	struct rcar_can_mbox_regs mb[RCAR_CAN_N_MBX]; /* Mailbox registers */
	u32 mkr_2_9[8];	/* Mask Registers 2-9 */
	u32 fidcr[2];	/* FIFO Received ID Compare Register */
	u32 mkivlr1;	/* Mask Invalid Register 1 */
	u32 mier1;	/* Mailbox Interrupt Enable Register 1 */
	u32 mkr_0_1[2];	/* Mask Registers 0-1 */
	u32 mkivlr0;    /* Mask Invalid Register 0*/
	u32 mier0;      /* Mailbox Interrupt Enable Register 0 */
	u8 pad_440[0x3c0];
	u8 mctl[64];	/* Message Control Registers */
	u16 ctlr;	/* Control Register */
	u16 str;	/* Status register */
	u8 bcr[3];	/* Bit Configuration Register */
	u8 clkr;	/* Clock Select Register */
	u8 rfcr;	/* Receive FIFO Control Register */
	u8 rfpcr;	/* Receive FIFO Pointer Control Register */
	u8 tfcr;	/* Transmit FIFO Control Register */
	u8 tfpcr;       /* Transmit FIFO Pointer Control Register */
	u8 eier;	/* Error Interrupt Enable Register */
	u8 eifr;	/* Error Interrupt Factor Judge Register */
	u8 recr;	/* Receive Error Count Register */
	u8 tecr;        /* Transmit Error Count Register */
	u8 ecsr;	/* Error Code Store Register */
	u8 cssr;	/* Channel Search Support Register */
	u8 mssr;	/* Mailbox Search Status Register */
	u8 msmr;	/* Mailbox Search Mode Register */
	u16 tsr;	/* Time Stamp Register */
	u8 afsr;	/* Acceptance Filter Support Register */
	u8 pad_857;
	u8 tcr;		/* Test Control Register */
	u8 pad_859[7];
	u8 ier;		/* Interrupt Enable Register */
	u8 isr;		/* Interrupt Status Register */
	u8 pad_862;
	u8 mbsmr;	/* Mailbox Search Mask Register */
};

struct rcar_can_priv {
	struct can_priv can;	/* Must be the first member! */
	struct net_device *ndev;
	struct napi_struct napi;
	struct rcar_can_regs __iomem *regs;
	struct clk *clk;
	struct clk *can_clk;
	u32 tx_head;
	u32 tx_tail;
	u8 clock_select;
	u8 ier;
};

static const struct can_bittiming_const rcar_can_bittiming_const = {
	.name = RCAR_CAN_DRV_NAME,
	.tseg1_min = 4,
	.tseg1_max = 16,
	.tseg2_min = 2,
	.tseg2_max = 8,
	.sjw_max = 4,
	.brp_min = 1,
	.brp_max = 1024,
	.brp_inc = 1,
};

/* Control Register bits */
#define RCAR_CAN_CTLR_BOM	(3 << 11) /* Bus-Off Recovery Mode Bits */
#define RCAR_CAN_CTLR_BOM_ENT	(1 << 11) /* Entry to halt mode */
					/* at bus-off entry */
#define RCAR_CAN_CTLR_SLPM	(1 << 10)
#define RCAR_CAN_CTLR_CANM	(3 << 8) /* Operating Mode Select Bit */
#define RCAR_CAN_CTLR_CANM_HALT	(1 << 9)
#define RCAR_CAN_CTLR_CANM_RESET (1 << 8)
#define RCAR_CAN_CTLR_CANM_FORCE_RESET (3 << 8)
#define RCAR_CAN_CTLR_MLM	(1 << 3) /* Message Lost Mode Select */
#define RCAR_CAN_CTLR_IDFM	(3 << 1) /* ID Format Mode Select Bits */
#define RCAR_CAN_CTLR_IDFM_MIXED (1 << 2) /* Mixed ID mode */
#define RCAR_CAN_CTLR_MBM	(1 << 0) /* Mailbox Mode select */

/* Status Register bits */
#define RCAR_CAN_STR_RSTST	(1 << 8) /* Reset Status Bit */

/* FIFO Received ID Compare Registers 0 and 1 bits */
#define RCAR_CAN_FIDCR_IDE	(1 << 31) /* ID Extension Bit */
#define RCAR_CAN_FIDCR_RTR	(1 << 30) /* Remote Transmission Request Bit */

/* Receive FIFO Control Register bits */
#define RCAR_CAN_RFCR_RFEST	(1 << 7) /* Receive FIFO Empty Status Flag */
#define RCAR_CAN_RFCR_RFE	(1 << 0) /* Receive FIFO Enable */

/* Transmit FIFO Control Register bits */
#define RCAR_CAN_TFCR_TFUST	(7 << 1) /* Transmit FIFO Unsent Message */
					/* Number Status Bits */
#define RCAR_CAN_TFCR_TFUST_SHIFT 1	/* Offset of Transmit FIFO Unsent */
					/* Message Number Status Bits */
#define RCAR_CAN_TFCR_TFE	(1 << 0) /* Transmit FIFO Enable */

#define RCAR_CAN_N_RX_MKREGS1	2	/* Number of mask registers */
					/* for Rx mailboxes 0-31 */
#define RCAR_CAN_N_RX_MKREGS2	8

/* Bit Configuration Register settings */
#define RCAR_CAN_BCR_TSEG1(x)	(((x) & 0x0f) << 20)
#define RCAR_CAN_BCR_BPR(x)	(((x) & 0x3ff) << 8)
#define RCAR_CAN_BCR_SJW(x)	(((x) & 0x3) << 4)
#define RCAR_CAN_BCR_TSEG2(x)	((x) & 0x07)

/* Mailbox and Mask Registers bits */
#define RCAR_CAN_IDE		(1 << 31)
#define RCAR_CAN_RTR		(1 << 30)
#define RCAR_CAN_SID_SHIFT	18

/* Mailbox Interrupt Enable Register 1 bits */
#define RCAR_CAN_MIER1_RXFIE	(1 << 28) /* Receive  FIFO Interrupt Enable */
#define RCAR_CAN_MIER1_TXFIE	(1 << 24) /* Transmit FIFO Interrupt Enable */

/* Interrupt Enable Register bits */
#define RCAR_CAN_IER_ERSIE	(1 << 5) /* Error (ERS) Interrupt Enable Bit */
#define RCAR_CAN_IER_RXFIE	(1 << 4) /* Reception FIFO Interrupt */
					/* Enable Bit */
#define RCAR_CAN_IER_TXFIE	(1 << 3) /* Transmission FIFO Interrupt */
					/* Enable Bit */
/* Interrupt Status Register bits */
#define RCAR_CAN_ISR_ERSF	(1 << 5) /* Error (ERS) Interrupt Status Bit */
#define RCAR_CAN_ISR_RXFF	(1 << 4) /* Reception FIFO Interrupt */
					/* Status Bit */
#define RCAR_CAN_ISR_TXFF	(1 << 3) /* Transmission FIFO Interrupt */
					/* Status Bit */

/* Error Interrupt Enable Register bits */
#define RCAR_CAN_EIER_BLIE	(1 << 7) /* Bus Lock Interrupt Enable */
#define RCAR_CAN_EIER_OLIE	(1 << 6) /* Overload Frame Transmit */
					/* Interrupt Enable */
#define RCAR_CAN_EIER_ORIE	(1 << 5) /* Receive Overrun  Interrupt Enable */
#define RCAR_CAN_EIER_BORIE	(1 << 4) /* Bus-Off Recovery Interrupt Enable */
#define RCAR_CAN_EIER_BOEIE	(1 << 3) /* Bus-Off Entry Interrupt Enable */
#define RCAR_CAN_EIER_EPIE	(1 << 2) /* Error Passive Interrupt Enable */
#define RCAR_CAN_EIER_EWIE	(1 << 1) /* Error Warning Interrupt Enable */
#define RCAR_CAN_EIER_BEIE	(1 << 0) /* Bus Error Interrupt Enable */

/* Error Interrupt Factor Judge Register bits */
#define RCAR_CAN_EIFR_BLIF	(1 << 7) /* Bus Lock Detect Flag */
#define RCAR_CAN_EIFR_OLIF	(1 << 6) /* Overload Frame Transmission */
					 /* Detect Flag */
#define RCAR_CAN_EIFR_ORIF	(1 << 5) /* Receive Overrun Detect Flag */
#define RCAR_CAN_EIFR_BORIF	(1 << 4) /* Bus-Off Recovery Detect Flag */
#define RCAR_CAN_EIFR_BOEIF	(1 << 3) /* Bus-Off Entry Detect Flag */
#define RCAR_CAN_EIFR_EPIF	(1 << 2) /* Error Passive Detect Flag */
#define RCAR_CAN_EIFR_EWIF	(1 << 1) /* Error Warning Detect Flag */
#define RCAR_CAN_EIFR_BEIF	(1 << 0) /* Bus Error Detect Flag */

/* Error Code Store Register bits */
#define RCAR_CAN_ECSR_EDPM	(1 << 7) /* Error Display Mode Select Bit */
#define RCAR_CAN_ECSR_ADEF	(1 << 6) /* ACK Delimiter Error Flag */
#define RCAR_CAN_ECSR_BE0F	(1 << 5) /* Bit Error (dominant) Flag */
#define RCAR_CAN_ECSR_BE1F	(1 << 4) /* Bit Error (recessive) Flag */
#define RCAR_CAN_ECSR_CEF	(1 << 3) /* CRC Error Flag */
#define RCAR_CAN_ECSR_AEF	(1 << 2) /* ACK Error Flag */
#define RCAR_CAN_ECSR_FEF	(1 << 1) /* Form Error Flag */
#define RCAR_CAN_ECSR_SEF	(1 << 0) /* Stuff Error Flag */

#define RCAR_CAN_NAPI_WEIGHT	4
#define MAX_STR_READS		0x100

static void tx_failure_cleanup(struct net_device *ndev)
{
	int i;

	for (i = 0; i < RCAR_CAN_FIFO_DEPTH; i++)
		can_free_echo_skb(ndev, i, NULL);
}

static void rcar_can_error(struct net_device *ndev)
{
	struct rcar_can_priv *priv = netdev_priv(ndev);
	struct can_frame *cf;
	struct sk_buff *skb;
	u8 eifr, txerr = 0, rxerr = 0;

	/* Propagate the error condition to the CAN stack */
	skb = alloc_can_err_skb(ndev, &cf);

	eifr = readb(&priv->regs->eifr);
	if (eifr & (RCAR_CAN_EIFR_EWIF | RCAR_CAN_EIFR_EPIF)) {
		txerr = readb(&priv->regs->tecr);
		rxerr = readb(&priv->regs->recr);
		if (skb)
			cf->can_id |= CAN_ERR_CRTL;
	}
	if (eifr & RCAR_CAN_EIFR_BEIF) {
		int rx_errors = 0, tx_errors = 0;
		u8 ecsr;

		netdev_dbg(priv->ndev, "Bus error interrupt:\n");
		if (skb)
			cf->can_id |= CAN_ERR_BUSERROR | CAN_ERR_PROT;

		ecsr = readb(&priv->regs->ecsr);
		if (ecsr & RCAR_CAN_ECSR_ADEF) {
			netdev_dbg(priv->ndev, "ACK Delimiter Error\n");
			tx_errors++;
			writeb(~RCAR_CAN_ECSR_ADEF, &priv->regs->ecsr);
			if (skb)
				cf->data[3] = CAN_ERR_PROT_LOC_ACK_DEL;
		}
		if (ecsr & RCAR_CAN_ECSR_BE0F) {
			netdev_dbg(priv->ndev, "Bit Error (dominant)\n");
			tx_errors++;
			writeb(~RCAR_CAN_ECSR_BE0F, &priv->regs->ecsr);
			if (skb)
				cf->data[2] |= CAN_ERR_PROT_BIT0;
		}
		if (ecsr & RCAR_CAN_ECSR_BE1F) {
			netdev_dbg(priv->ndev, "Bit Error (recessive)\n");
			tx_errors++;
			writeb(~RCAR_CAN_ECSR_BE1F, &priv->regs->ecsr);
			if (skb)
				cf->data[2] |= CAN_ERR_PROT_BIT1;
		}
		if (ecsr & RCAR_CAN_ECSR_CEF) {
			netdev_dbg(priv->ndev, "CRC Error\n");
			rx_errors++;
			writeb(~RCAR_CAN_ECSR_CEF, &priv->regs->ecsr);
			if (skb)
				cf->data[3] = CAN_ERR_PROT_LOC_CRC_SEQ;
		}
		if (ecsr & RCAR_CAN_ECSR_AEF) {
			netdev_dbg(priv->ndev, "ACK Error\n");
			tx_errors++;
			writeb(~RCAR_CAN_ECSR_AEF, &priv->regs->ecsr);
			if (skb) {
				cf->can_id |= CAN_ERR_ACK;
				cf->data[3] = CAN_ERR_PROT_LOC_ACK;
			}
		}
		if (ecsr & RCAR_CAN_ECSR_FEF) {
			netdev_dbg(priv->ndev, "Form Error\n");
			rx_errors++;
			writeb(~RCAR_CAN_ECSR_FEF, &priv->regs->ecsr);
			if (skb)
				cf->data[2] |= CAN_ERR_PROT_FORM;
		}
		if (ecsr & RCAR_CAN_ECSR_SEF) {
			netdev_dbg(priv->ndev, "Stuff Error\n");
			rx_errors++;
			writeb(~RCAR_CAN_ECSR_SEF, &priv->regs->ecsr);
			if (skb)
				cf->data[2] |= CAN_ERR_PROT_STUFF;
		}

		priv->can.can_stats.bus_error++;
		ndev->stats.rx_errors += rx_errors;
		ndev->stats.tx_errors += tx_errors;
		writeb(~RCAR_CAN_EIFR_BEIF, &priv->regs->eifr);
	}
	if (eifr & RCAR_CAN_EIFR_EWIF) {
		netdev_dbg(priv->ndev, "Error warning interrupt\n");
		priv->can.state = CAN_STATE_ERROR_WARNING;
		priv->can.can_stats.error_warning++;
		/* Clear interrupt condition */
		writeb(~RCAR_CAN_EIFR_EWIF, &priv->regs->eifr);
		if (skb)
			cf->data[1] = txerr > rxerr ? CAN_ERR_CRTL_TX_WARNING :
					      CAN_ERR_CRTL_RX_WARNING;
	}
	if (eifr & RCAR_CAN_EIFR_EPIF) {
		netdev_dbg(priv->ndev, "Error passive interrupt\n");
		priv->can.state = CAN_STATE_ERROR_PASSIVE;
		priv->can.can_stats.error_passive++;
		/* Clear interrupt condition */
		writeb(~RCAR_CAN_EIFR_EPIF, &priv->regs->eifr);
		if (skb)
			cf->data[1] = txerr > rxerr ? CAN_ERR_CRTL_TX_PASSIVE :
					      CAN_ERR_CRTL_RX_PASSIVE;
	}
	if (eifr & RCAR_CAN_EIFR_BOEIF) {
		netdev_dbg(priv->ndev, "Bus-off entry interrupt\n");
		tx_failure_cleanup(ndev);
		priv->ier = RCAR_CAN_IER_ERSIE;
		writeb(priv->ier, &priv->regs->ier);
		priv->can.state = CAN_STATE_BUS_OFF;
		/* Clear interrupt condition */
		writeb(~RCAR_CAN_EIFR_BOEIF, &priv->regs->eifr);
		priv->can.can_stats.bus_off++;
		can_bus_off(ndev);
		if (skb)
			cf->can_id |= CAN_ERR_BUSOFF;
	} else if (skb) {
<<<<<<< HEAD
=======
		cf->can_id |= CAN_ERR_CNT;
>>>>>>> eb3cdb58
		cf->data[6] = txerr;
		cf->data[7] = rxerr;
	}
	if (eifr & RCAR_CAN_EIFR_ORIF) {
		netdev_dbg(priv->ndev, "Receive overrun error interrupt\n");
		ndev->stats.rx_over_errors++;
		ndev->stats.rx_errors++;
		writeb(~RCAR_CAN_EIFR_ORIF, &priv->regs->eifr);
		if (skb) {
			cf->can_id |= CAN_ERR_CRTL;
			cf->data[1] = CAN_ERR_CRTL_RX_OVERFLOW;
		}
	}
	if (eifr & RCAR_CAN_EIFR_OLIF) {
		netdev_dbg(priv->ndev,
			   "Overload Frame Transmission error interrupt\n");
		ndev->stats.rx_over_errors++;
		ndev->stats.rx_errors++;
		writeb(~RCAR_CAN_EIFR_OLIF, &priv->regs->eifr);
		if (skb) {
			cf->can_id |= CAN_ERR_PROT;
			cf->data[2] |= CAN_ERR_PROT_OVERLOAD;
		}
	}

	if (skb)
		netif_rx(skb);
}

static void rcar_can_tx_done(struct net_device *ndev)
{
	struct rcar_can_priv *priv = netdev_priv(ndev);
	struct net_device_stats *stats = &ndev->stats;
	u8 isr;

	while (1) {
		u8 unsent = readb(&priv->regs->tfcr);

		unsent = (unsent & RCAR_CAN_TFCR_TFUST) >>
			  RCAR_CAN_TFCR_TFUST_SHIFT;
		if (priv->tx_head - priv->tx_tail <= unsent)
			break;
		stats->tx_packets++;
		stats->tx_bytes +=
			can_get_echo_skb(ndev,
					 priv->tx_tail % RCAR_CAN_FIFO_DEPTH,
					 NULL);

		priv->tx_tail++;
		netif_wake_queue(ndev);
	}
	/* Clear interrupt */
	isr = readb(&priv->regs->isr);
	writeb(isr & ~RCAR_CAN_ISR_TXFF, &priv->regs->isr);
}

static irqreturn_t rcar_can_interrupt(int irq, void *dev_id)
{
	struct net_device *ndev = dev_id;
	struct rcar_can_priv *priv = netdev_priv(ndev);
	u8 isr;

	isr = readb(&priv->regs->isr);
	if (!(isr & priv->ier))
		return IRQ_NONE;

	if (isr & RCAR_CAN_ISR_ERSF)
		rcar_can_error(ndev);

	if (isr & RCAR_CAN_ISR_TXFF)
		rcar_can_tx_done(ndev);

	if (isr & RCAR_CAN_ISR_RXFF) {
		if (napi_schedule_prep(&priv->napi)) {
			/* Disable Rx FIFO interrupts */
			priv->ier &= ~RCAR_CAN_IER_RXFIE;
			writeb(priv->ier, &priv->regs->ier);
			__napi_schedule(&priv->napi);
		}
	}

	return IRQ_HANDLED;
}

static void rcar_can_set_bittiming(struct net_device *dev)
{
	struct rcar_can_priv *priv = netdev_priv(dev);
	struct can_bittiming *bt = &priv->can.bittiming;
	u32 bcr;

	bcr = RCAR_CAN_BCR_TSEG1(bt->phase_seg1 + bt->prop_seg - 1) |
	      RCAR_CAN_BCR_BPR(bt->brp - 1) | RCAR_CAN_BCR_SJW(bt->sjw - 1) |
	      RCAR_CAN_BCR_TSEG2(bt->phase_seg2 - 1);
	/* Don't overwrite CLKR with 32-bit BCR access; CLKR has 8-bit access.
	 * All the registers are big-endian but they get byte-swapped on 32-bit
	 * read/write (but not on 8-bit, contrary to the manuals)...
	 */
	writel((bcr << 8) | priv->clock_select, &priv->regs->bcr);
}

static void rcar_can_start(struct net_device *ndev)
{
	struct rcar_can_priv *priv = netdev_priv(ndev);
	u16 ctlr;
	int i;

	/* Set controller to known mode:
	 * - FIFO mailbox mode
	 * - accept all messages
	 * - overrun mode
	 * CAN is in sleep mode after MCU hardware or software reset.
	 */
	ctlr = readw(&priv->regs->ctlr);
	ctlr &= ~RCAR_CAN_CTLR_SLPM;
	writew(ctlr, &priv->regs->ctlr);
	/* Go to reset mode */
	ctlr |= RCAR_CAN_CTLR_CANM_FORCE_RESET;
	writew(ctlr, &priv->regs->ctlr);
	for (i = 0; i < MAX_STR_READS; i++) {
		if (readw(&priv->regs->str) & RCAR_CAN_STR_RSTST)
			break;
	}
	rcar_can_set_bittiming(ndev);
	ctlr |= RCAR_CAN_CTLR_IDFM_MIXED; /* Select mixed ID mode */
	ctlr |= RCAR_CAN_CTLR_BOM_ENT;	/* Entry to halt mode automatically */
					/* at bus-off */
	ctlr |= RCAR_CAN_CTLR_MBM;	/* Select FIFO mailbox mode */
	ctlr |= RCAR_CAN_CTLR_MLM;	/* Overrun mode */
	writew(ctlr, &priv->regs->ctlr);

	/* Accept all SID and EID */
	writel(0, &priv->regs->mkr_2_9[6]);
	writel(0, &priv->regs->mkr_2_9[7]);
	/* In FIFO mailbox mode, write "0" to bits 24 to 31 */
	writel(0, &priv->regs->mkivlr1);
	/* Accept all frames */
	writel(0, &priv->regs->fidcr[0]);
	writel(RCAR_CAN_FIDCR_IDE | RCAR_CAN_FIDCR_RTR, &priv->regs->fidcr[1]);
	/* Enable and configure FIFO mailbox interrupts */
	writel(RCAR_CAN_MIER1_RXFIE | RCAR_CAN_MIER1_TXFIE, &priv->regs->mier1);

	priv->ier = RCAR_CAN_IER_ERSIE | RCAR_CAN_IER_RXFIE |
		    RCAR_CAN_IER_TXFIE;
	writeb(priv->ier, &priv->regs->ier);

	/* Accumulate error codes */
	writeb(RCAR_CAN_ECSR_EDPM, &priv->regs->ecsr);
	/* Enable error interrupts */
	writeb(RCAR_CAN_EIER_EWIE | RCAR_CAN_EIER_EPIE | RCAR_CAN_EIER_BOEIE |
	       (priv->can.ctrlmode & CAN_CTRLMODE_BERR_REPORTING ?
	       RCAR_CAN_EIER_BEIE : 0) | RCAR_CAN_EIER_ORIE |
	       RCAR_CAN_EIER_OLIE, &priv->regs->eier);
	priv->can.state = CAN_STATE_ERROR_ACTIVE;

	/* Go to operation mode */
	writew(ctlr & ~RCAR_CAN_CTLR_CANM, &priv->regs->ctlr);
	for (i = 0; i < MAX_STR_READS; i++) {
		if (!(readw(&priv->regs->str) & RCAR_CAN_STR_RSTST))
			break;
	}
	/* Enable Rx and Tx FIFO */
	writeb(RCAR_CAN_RFCR_RFE, &priv->regs->rfcr);
	writeb(RCAR_CAN_TFCR_TFE, &priv->regs->tfcr);
}

static int rcar_can_open(struct net_device *ndev)
{
	struct rcar_can_priv *priv = netdev_priv(ndev);
	int err;

	err = clk_prepare_enable(priv->clk);
	if (err) {
		netdev_err(ndev,
			   "failed to enable peripheral clock, error %d\n",
			   err);
		goto out;
	}
	err = clk_prepare_enable(priv->can_clk);
	if (err) {
		netdev_err(ndev, "failed to enable CAN clock, error %d\n",
			   err);
		goto out_clock;
	}
	err = open_candev(ndev);
	if (err) {
		netdev_err(ndev, "open_candev() failed, error %d\n", err);
		goto out_can_clock;
	}
	napi_enable(&priv->napi);
	err = request_irq(ndev->irq, rcar_can_interrupt, 0, ndev->name, ndev);
	if (err) {
		netdev_err(ndev, "request_irq(%d) failed, error %d\n",
			   ndev->irq, err);
		goto out_close;
	}
	rcar_can_start(ndev);
	netif_start_queue(ndev);
	return 0;
out_close:
	napi_disable(&priv->napi);
	close_candev(ndev);
out_can_clock:
	clk_disable_unprepare(priv->can_clk);
out_clock:
	clk_disable_unprepare(priv->clk);
out:
	return err;
}

static void rcar_can_stop(struct net_device *ndev)
{
	struct rcar_can_priv *priv = netdev_priv(ndev);
	u16 ctlr;
	int i;

	/* Go to (force) reset mode */
	ctlr = readw(&priv->regs->ctlr);
	ctlr |= RCAR_CAN_CTLR_CANM_FORCE_RESET;
	writew(ctlr, &priv->regs->ctlr);
	for (i = 0; i < MAX_STR_READS; i++) {
		if (readw(&priv->regs->str) & RCAR_CAN_STR_RSTST)
			break;
	}
	writel(0, &priv->regs->mier0);
	writel(0, &priv->regs->mier1);
	writeb(0, &priv->regs->ier);
	writeb(0, &priv->regs->eier);
	/* Go to sleep mode */
	ctlr |= RCAR_CAN_CTLR_SLPM;
	writew(ctlr, &priv->regs->ctlr);
	priv->can.state = CAN_STATE_STOPPED;
}

static int rcar_can_close(struct net_device *ndev)
{
	struct rcar_can_priv *priv = netdev_priv(ndev);

	netif_stop_queue(ndev);
	rcar_can_stop(ndev);
	free_irq(ndev->irq, ndev);
	napi_disable(&priv->napi);
	clk_disable_unprepare(priv->can_clk);
	clk_disable_unprepare(priv->clk);
	close_candev(ndev);
	return 0;
}

static netdev_tx_t rcar_can_start_xmit(struct sk_buff *skb,
				       struct net_device *ndev)
{
	struct rcar_can_priv *priv = netdev_priv(ndev);
	struct can_frame *cf = (struct can_frame *)skb->data;
	u32 data, i;

	if (can_dev_dropped_skb(ndev, skb))
		return NETDEV_TX_OK;

	if (cf->can_id & CAN_EFF_FLAG)	/* Extended frame format */
		data = (cf->can_id & CAN_EFF_MASK) | RCAR_CAN_IDE;
	else				/* Standard frame format */
		data = (cf->can_id & CAN_SFF_MASK) << RCAR_CAN_SID_SHIFT;

	if (cf->can_id & CAN_RTR_FLAG) { /* Remote transmission request */
		data |= RCAR_CAN_RTR;
	} else {
		for (i = 0; i < cf->len; i++)
			writeb(cf->data[i],
			       &priv->regs->mb[RCAR_CAN_TX_FIFO_MBX].data[i]);
	}

	writel(data, &priv->regs->mb[RCAR_CAN_TX_FIFO_MBX].id);

	writeb(cf->len, &priv->regs->mb[RCAR_CAN_TX_FIFO_MBX].dlc);

	can_put_echo_skb(skb, ndev, priv->tx_head % RCAR_CAN_FIFO_DEPTH, 0);
	priv->tx_head++;
	/* Start Tx: write 0xff to the TFPCR register to increment
	 * the CPU-side pointer for the transmit FIFO to the next
	 * mailbox location
	 */
	writeb(0xff, &priv->regs->tfpcr);
	/* Stop the queue if we've filled all FIFO entries */
	if (priv->tx_head - priv->tx_tail >= RCAR_CAN_FIFO_DEPTH)
		netif_stop_queue(ndev);

	return NETDEV_TX_OK;
}

static const struct net_device_ops rcar_can_netdev_ops = {
	.ndo_open = rcar_can_open,
	.ndo_stop = rcar_can_close,
	.ndo_start_xmit = rcar_can_start_xmit,
	.ndo_change_mtu = can_change_mtu,
};

static const struct ethtool_ops rcar_can_ethtool_ops = {
	.get_ts_info = ethtool_op_get_ts_info,
};

static void rcar_can_rx_pkt(struct rcar_can_priv *priv)
{
	struct net_device_stats *stats = &priv->ndev->stats;
	struct can_frame *cf;
	struct sk_buff *skb;
	u32 data;
	u8 dlc;

	skb = alloc_can_skb(priv->ndev, &cf);
	if (!skb) {
		stats->rx_dropped++;
		return;
	}

	data = readl(&priv->regs->mb[RCAR_CAN_RX_FIFO_MBX].id);
	if (data & RCAR_CAN_IDE)
		cf->can_id = (data & CAN_EFF_MASK) | CAN_EFF_FLAG;
	else
		cf->can_id = (data >> RCAR_CAN_SID_SHIFT) & CAN_SFF_MASK;

	dlc = readb(&priv->regs->mb[RCAR_CAN_RX_FIFO_MBX].dlc);
	cf->len = can_cc_dlc2len(dlc);
	if (data & RCAR_CAN_RTR) {
		cf->can_id |= CAN_RTR_FLAG;
	} else {
		for (dlc = 0; dlc < cf->len; dlc++)
			cf->data[dlc] =
			readb(&priv->regs->mb[RCAR_CAN_RX_FIFO_MBX].data[dlc]);
<<<<<<< HEAD

		stats->rx_bytes += cf->len;
	}
	stats->rx_packets++;

	can_led_event(priv->ndev, CAN_LED_EVENT_RX);
=======

		stats->rx_bytes += cf->len;
	}
	stats->rx_packets++;
>>>>>>> eb3cdb58

	netif_receive_skb(skb);
}

static int rcar_can_rx_poll(struct napi_struct *napi, int quota)
{
	struct rcar_can_priv *priv = container_of(napi,
						  struct rcar_can_priv, napi);
	int num_pkts;

	for (num_pkts = 0; num_pkts < quota; num_pkts++) {
		u8 rfcr, isr;

		isr = readb(&priv->regs->isr);
		/* Clear interrupt bit */
		if (isr & RCAR_CAN_ISR_RXFF)
			writeb(isr & ~RCAR_CAN_ISR_RXFF, &priv->regs->isr);
		rfcr = readb(&priv->regs->rfcr);
		if (rfcr & RCAR_CAN_RFCR_RFEST)
			break;
		rcar_can_rx_pkt(priv);
		/* Write 0xff to the RFPCR register to increment
		 * the CPU-side pointer for the receive FIFO
		 * to the next mailbox location
		 */
		writeb(0xff, &priv->regs->rfpcr);
	}
	/* All packets processed */
	if (num_pkts < quota) {
		napi_complete_done(napi, num_pkts);
		priv->ier |= RCAR_CAN_IER_RXFIE;
		writeb(priv->ier, &priv->regs->ier);
	}
	return num_pkts;
}

static int rcar_can_do_set_mode(struct net_device *ndev, enum can_mode mode)
{
	switch (mode) {
	case CAN_MODE_START:
		rcar_can_start(ndev);
		netif_wake_queue(ndev);
		return 0;
	default:
		return -EOPNOTSUPP;
	}
}

static int rcar_can_get_berr_counter(const struct net_device *dev,
				     struct can_berr_counter *bec)
{
	struct rcar_can_priv *priv = netdev_priv(dev);
	int err;

	err = clk_prepare_enable(priv->clk);
	if (err)
		return err;
	bec->txerr = readb(&priv->regs->tecr);
	bec->rxerr = readb(&priv->regs->recr);
	clk_disable_unprepare(priv->clk);
	return 0;
}

static const char * const clock_names[] = {
	[CLKR_CLKP1]	= "clkp1",
	[CLKR_CLKP2]	= "clkp2",
	[CLKR_CLKEXT]	= "can_clk",
};

static int rcar_can_probe(struct platform_device *pdev)
{
	struct rcar_can_priv *priv;
	struct net_device *ndev;
	void __iomem *addr;
	u32 clock_select = CLKR_CLKP1;
	int err = -ENODEV;
	int irq;

	of_property_read_u32(pdev->dev.of_node, "renesas,can-clock-select",
			     &clock_select);

	irq = platform_get_irq(pdev, 0);
	if (irq < 0) {
		err = irq;
		goto fail;
	}

	addr = devm_platform_ioremap_resource(pdev, 0);
	if (IS_ERR(addr)) {
		err = PTR_ERR(addr);
		goto fail;
	}

	ndev = alloc_candev(sizeof(struct rcar_can_priv), RCAR_CAN_FIFO_DEPTH);
	if (!ndev) {
		dev_err(&pdev->dev, "alloc_candev() failed\n");
		err = -ENOMEM;
		goto fail;
	}

	priv = netdev_priv(ndev);

	priv->clk = devm_clk_get(&pdev->dev, "clkp1");
	if (IS_ERR(priv->clk)) {
		err = PTR_ERR(priv->clk);
		dev_err(&pdev->dev, "cannot get peripheral clock, error %d\n",
			err);
		goto fail_clk;
	}

	if (!(BIT(clock_select) & RCAR_SUPPORTED_CLOCKS)) {
		err = -EINVAL;
		dev_err(&pdev->dev, "invalid CAN clock selected\n");
		goto fail_clk;
	}
	priv->can_clk = devm_clk_get(&pdev->dev, clock_names[clock_select]);
	if (IS_ERR(priv->can_clk)) {
		err = PTR_ERR(priv->can_clk);
		dev_err(&pdev->dev, "cannot get CAN clock, error %d\n", err);
		goto fail_clk;
	}

	ndev->netdev_ops = &rcar_can_netdev_ops;
	ndev->ethtool_ops = &rcar_can_ethtool_ops;
	ndev->irq = irq;
	ndev->flags |= IFF_ECHO;
	priv->ndev = ndev;
	priv->regs = addr;
	priv->clock_select = clock_select;
	priv->can.clock.freq = clk_get_rate(priv->can_clk);
	priv->can.bittiming_const = &rcar_can_bittiming_const;
	priv->can.do_set_mode = rcar_can_do_set_mode;
	priv->can.do_get_berr_counter = rcar_can_get_berr_counter;
	priv->can.ctrlmode_supported = CAN_CTRLMODE_BERR_REPORTING;
	platform_set_drvdata(pdev, ndev);
	SET_NETDEV_DEV(ndev, &pdev->dev);

	netif_napi_add_weight(ndev, &priv->napi, rcar_can_rx_poll,
			      RCAR_CAN_NAPI_WEIGHT);
	err = register_candev(ndev);
	if (err) {
		dev_err(&pdev->dev, "register_candev() failed, error %d\n",
			err);
		goto fail_candev;
	}

	dev_info(&pdev->dev, "device registered (IRQ%d)\n", ndev->irq);

	return 0;
fail_candev:
	netif_napi_del(&priv->napi);
fail_clk:
	free_candev(ndev);
fail:
	return err;
}

static int rcar_can_remove(struct platform_device *pdev)
{
	struct net_device *ndev = platform_get_drvdata(pdev);
	struct rcar_can_priv *priv = netdev_priv(ndev);

	unregister_candev(ndev);
	netif_napi_del(&priv->napi);
	free_candev(ndev);
	return 0;
}

static int __maybe_unused rcar_can_suspend(struct device *dev)
{
	struct net_device *ndev = dev_get_drvdata(dev);
	struct rcar_can_priv *priv = netdev_priv(ndev);
	u16 ctlr;

	if (!netif_running(ndev))
		return 0;

	netif_stop_queue(ndev);
	netif_device_detach(ndev);

	ctlr = readw(&priv->regs->ctlr);
	ctlr |= RCAR_CAN_CTLR_CANM_HALT;
	writew(ctlr, &priv->regs->ctlr);
	ctlr |= RCAR_CAN_CTLR_SLPM;
	writew(ctlr, &priv->regs->ctlr);
	priv->can.state = CAN_STATE_SLEEPING;

	clk_disable(priv->clk);
	return 0;
}

static int __maybe_unused rcar_can_resume(struct device *dev)
{
	struct net_device *ndev = dev_get_drvdata(dev);
	struct rcar_can_priv *priv = netdev_priv(ndev);
	u16 ctlr;
	int err;

	if (!netif_running(ndev))
		return 0;

	err = clk_enable(priv->clk);
	if (err) {
		netdev_err(ndev, "clk_enable() failed, error %d\n", err);
		return err;
	}

	ctlr = readw(&priv->regs->ctlr);
	ctlr &= ~RCAR_CAN_CTLR_SLPM;
	writew(ctlr, &priv->regs->ctlr);
	ctlr &= ~RCAR_CAN_CTLR_CANM;
	writew(ctlr, &priv->regs->ctlr);
	priv->can.state = CAN_STATE_ERROR_ACTIVE;

	netif_device_attach(ndev);
	netif_start_queue(ndev);

	return 0;
}

static SIMPLE_DEV_PM_OPS(rcar_can_pm_ops, rcar_can_suspend, rcar_can_resume);

static const struct of_device_id rcar_can_of_table[] __maybe_unused = {
	{ .compatible = "renesas,can-r8a7778" },
	{ .compatible = "renesas,can-r8a7779" },
	{ .compatible = "renesas,can-r8a7790" },
	{ .compatible = "renesas,can-r8a7791" },
	{ .compatible = "renesas,rcar-gen1-can" },
	{ .compatible = "renesas,rcar-gen2-can" },
	{ .compatible = "renesas,rcar-gen3-can" },
	{ }
};
MODULE_DEVICE_TABLE(of, rcar_can_of_table);

static struct platform_driver rcar_can_driver = {
	.driver = {
		.name = RCAR_CAN_DRV_NAME,
		.of_match_table = of_match_ptr(rcar_can_of_table),
		.pm = &rcar_can_pm_ops,
	},
	.probe = rcar_can_probe,
	.remove = rcar_can_remove,
};

module_platform_driver(rcar_can_driver);

MODULE_AUTHOR("Cogent Embedded, Inc.");
MODULE_LICENSE("GPL");
MODULE_DESCRIPTION("CAN driver for Renesas R-Car SoC");
MODULE_ALIAS("platform:" RCAR_CAN_DRV_NAME);<|MERGE_RESOLUTION|>--- conflicted
+++ resolved
@@ -335,10 +335,7 @@
 		if (skb)
 			cf->can_id |= CAN_ERR_BUSOFF;
 	} else if (skb) {
-<<<<<<< HEAD
-=======
 		cf->can_id |= CAN_ERR_CNT;
->>>>>>> eb3cdb58
 		cf->data[6] = txerr;
 		cf->data[7] = rxerr;
 	}
@@ -666,19 +663,10 @@
 		for (dlc = 0; dlc < cf->len; dlc++)
 			cf->data[dlc] =
 			readb(&priv->regs->mb[RCAR_CAN_RX_FIFO_MBX].data[dlc]);
-<<<<<<< HEAD
 
 		stats->rx_bytes += cf->len;
 	}
 	stats->rx_packets++;
-
-	can_led_event(priv->ndev, CAN_LED_EVENT_RX);
-=======
-
-		stats->rx_bytes += cf->len;
-	}
-	stats->rx_packets++;
->>>>>>> eb3cdb58
 
 	netif_receive_skb(skb);
 }
