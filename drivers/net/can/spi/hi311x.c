// SPDX-License-Identifier: GPL-2.0-only
/* CAN bus driver for Holt HI3110 CAN Controller with SPI Interface
 *
 * Copyright(C) Timesys Corporation 2016
 *
 * Based on Microchip 251x CAN Controller (mcp251x) Linux kernel driver
 * Copyright 2009 Christian Pellegrin EVOL S.r.l.
 * Copyright 2007 Raymarine UK, Ltd. All Rights Reserved.
 * Copyright 2006 Arcom Control Systems Ltd.
 *
 * Based on CAN bus driver for the CCAN controller written by
 * - Sascha Hauer, Marc Kleine-Budde, Pengutronix
 * - Simon Kallweit, intefo AG
 * Copyright 2007
 */

#include <linux/can/core.h>
#include <linux/can/dev.h>
#include <linux/clk.h>
#include <linux/completion.h>
#include <linux/delay.h>
#include <linux/device.h>
#include <linux/ethtool.h>
#include <linux/freezer.h>
#include <linux/interrupt.h>
#include <linux/io.h>
#include <linux/kernel.h>
#include <linux/mod_devicetable.h>
#include <linux/module.h>
#include <linux/netdevice.h>
#include <linux/platform_device.h>
#include <linux/property.h>
#include <linux/regulator/consumer.h>
#include <linux/slab.h>
#include <linux/spi/spi.h>
#include <linux/uaccess.h>

#define HI3110_MASTER_RESET 0x56
#define HI3110_READ_CTRL0 0xD2
#define HI3110_READ_CTRL1 0xD4
#define HI3110_READ_STATF 0xE2
#define HI3110_WRITE_CTRL0 0x14
#define HI3110_WRITE_CTRL1 0x16
#define HI3110_WRITE_INTE 0x1C
#define HI3110_WRITE_BTR0 0x18
#define HI3110_WRITE_BTR1 0x1A
#define HI3110_READ_BTR0 0xD6
#define HI3110_READ_BTR1 0xD8
#define HI3110_READ_INTF 0xDE
#define HI3110_READ_ERR 0xDC
#define HI3110_READ_FIFO_WOTIME 0x48
#define HI3110_WRITE_FIFO 0x12
#define HI3110_READ_MESSTAT 0xDA
#define HI3110_READ_REC 0xEA
#define HI3110_READ_TEC 0xEC

#define HI3110_CTRL0_MODE_MASK (7 << 5)
#define HI3110_CTRL0_NORMAL_MODE (0 << 5)
#define HI3110_CTRL0_LOOPBACK_MODE (1 << 5)
#define HI3110_CTRL0_MONITOR_MODE (2 << 5)
#define HI3110_CTRL0_SLEEP_MODE (3 << 5)
#define HI3110_CTRL0_INIT_MODE (4 << 5)

#define HI3110_CTRL1_TXEN BIT(7)

#define HI3110_INT_RXTMP BIT(7)
#define HI3110_INT_RXFIFO BIT(6)
#define HI3110_INT_TXCPLT BIT(5)
#define HI3110_INT_BUSERR BIT(4)
#define HI3110_INT_MCHG BIT(3)
#define HI3110_INT_WAKEUP BIT(2)
#define HI3110_INT_F1MESS BIT(1)
#define HI3110_INT_F0MESS BIT(0)

#define HI3110_ERR_BUSOFF BIT(7)
#define HI3110_ERR_TXERRP BIT(6)
#define HI3110_ERR_RXERRP BIT(5)
#define HI3110_ERR_BITERR BIT(4)
#define HI3110_ERR_FRMERR BIT(3)
#define HI3110_ERR_CRCERR BIT(2)
#define HI3110_ERR_ACKERR BIT(1)
#define HI3110_ERR_STUFERR BIT(0)
#define HI3110_ERR_PROTOCOL_MASK (0x1F)
#define HI3110_ERR_PASSIVE_MASK (0x60)

#define HI3110_STAT_RXFMTY BIT(1)
#define HI3110_STAT_BUSOFF BIT(2)
#define HI3110_STAT_ERRP BIT(3)
#define HI3110_STAT_ERRW BIT(4)
#define HI3110_STAT_TXMTY BIT(7)

#define HI3110_BTR0_SJW_SHIFT 6
#define HI3110_BTR0_BRP_SHIFT 0

#define HI3110_BTR1_SAMP_3PERBIT (1 << 7)
#define HI3110_BTR1_SAMP_1PERBIT (0 << 7)
#define HI3110_BTR1_TSEG2_SHIFT 4
#define HI3110_BTR1_TSEG1_SHIFT 0

#define HI3110_FIFO_WOTIME_TAG_OFF 0
#define HI3110_FIFO_WOTIME_ID_OFF 1
#define HI3110_FIFO_WOTIME_DLC_OFF 5
#define HI3110_FIFO_WOTIME_DAT_OFF 6

#define HI3110_FIFO_WOTIME_TAG_IDE BIT(7)
#define HI3110_FIFO_WOTIME_ID_RTR BIT(0)

#define HI3110_FIFO_TAG_OFF 0
#define HI3110_FIFO_ID_OFF 1
#define HI3110_FIFO_STD_DLC_OFF 3
#define HI3110_FIFO_STD_DATA_OFF 4
#define HI3110_FIFO_EXT_DLC_OFF 5
#define HI3110_FIFO_EXT_DATA_OFF 6

#define HI3110_CAN_MAX_DATA_LEN 8
#define HI3110_RX_BUF_LEN 15
#define HI3110_TX_STD_BUF_LEN 12
#define HI3110_TX_EXT_BUF_LEN 14
#define HI3110_CAN_FRAME_MAX_BITS 128
#define HI3110_EFF_FLAGS 0x18 /* IDE + SRR */

#define HI3110_TX_ECHO_SKB_MAX 1

#define HI3110_OST_DELAY_MS (10)

#define DEVICE_NAME "hi3110"

static const struct can_bittiming_const hi3110_bittiming_const = {
	.name = DEVICE_NAME,
	.tseg1_min = 2,
	.tseg1_max = 16,
	.tseg2_min = 2,
	.tseg2_max = 8,
	.sjw_max = 4,
	.brp_min = 1,
	.brp_max = 64,
	.brp_inc = 1,
};

enum hi3110_model {
	CAN_HI3110_HI3110 = 0x3110,
};

struct hi3110_priv {
	struct can_priv can;
	struct net_device *net;
	struct spi_device *spi;
	enum hi3110_model model;

	struct mutex hi3110_lock; /* SPI device lock */

	u8 *spi_tx_buf;
	u8 *spi_rx_buf;

	struct sk_buff *tx_skb;

	struct workqueue_struct *wq;
	struct work_struct tx_work;
	struct work_struct restart_work;

	int force_quit;
	int after_suspend;
#define HI3110_AFTER_SUSPEND_UP 1
#define HI3110_AFTER_SUSPEND_DOWN 2
#define HI3110_AFTER_SUSPEND_POWER 4
#define HI3110_AFTER_SUSPEND_RESTART 8
	int restart_tx;
	bool tx_busy;

	struct regulator *power;
	struct regulator *transceiver;
	struct clk *clk;
};

static void hi3110_clean(struct net_device *net)
{
	struct hi3110_priv *priv = netdev_priv(net);

	if (priv->tx_skb || priv->tx_busy)
		net->stats.tx_errors++;
	dev_kfree_skb(priv->tx_skb);
	if (priv->tx_busy)
		can_free_echo_skb(priv->net, 0, NULL);
	priv->tx_skb = NULL;
	priv->tx_busy = false;
}

/* Note about handling of error return of hi3110_spi_trans: accessing
 * registers via SPI is not really different conceptually than using
 * normal I/O assembler instructions, although it's much more
 * complicated from a practical POV. So it's not advisable to always
 * check the return value of this function. Imagine that every
 * read{b,l}, write{b,l} and friends would be bracketed in "if ( < 0)
 * error();", it would be a great mess (well there are some situation
 * when exception handling C++ like could be useful after all). So we
 * just check that transfers are OK at the beginning of our
 * conversation with the chip and to avoid doing really nasty things
 * (like injecting bogus packets in the network stack).
 */
static int hi3110_spi_trans(struct spi_device *spi, int len)
{
	struct hi3110_priv *priv = spi_get_drvdata(spi);
	struct spi_transfer t = {
		.tx_buf = priv->spi_tx_buf,
		.rx_buf = priv->spi_rx_buf,
		.len = len,
		.cs_change = 0,
	};
	struct spi_message m;
	int ret;

	spi_message_init(&m);
	spi_message_add_tail(&t, &m);

	ret = spi_sync(spi, &m);

	if (ret)
		dev_err(&spi->dev, "spi transfer failed: ret = %d\n", ret);
	return ret;
}

static int hi3110_cmd(struct spi_device *spi, u8 command)
{
	struct hi3110_priv *priv = spi_get_drvdata(spi);

	priv->spi_tx_buf[0] = command;
	dev_dbg(&spi->dev, "hi3110_cmd: %02X\n", command);

	return hi3110_spi_trans(spi, 1);
}

static u8 hi3110_read(struct spi_device *spi, u8 command)
{
	struct hi3110_priv *priv = spi_get_drvdata(spi);
	u8 val = 0;

	priv->spi_tx_buf[0] = command;
	hi3110_spi_trans(spi, 2);
	val = priv->spi_rx_buf[1];

	return val;
}

static void hi3110_write(struct spi_device *spi, u8 reg, u8 val)
{
	struct hi3110_priv *priv = spi_get_drvdata(spi);

	priv->spi_tx_buf[0] = reg;
	priv->spi_tx_buf[1] = val;
	hi3110_spi_trans(spi, 2);
}

static void hi3110_hw_tx_frame(struct spi_device *spi, u8 *buf, int len)
{
	struct hi3110_priv *priv = spi_get_drvdata(spi);

	priv->spi_tx_buf[0] = HI3110_WRITE_FIFO;
	memcpy(priv->spi_tx_buf + 1, buf, len);
	hi3110_spi_trans(spi, len + 1);
}

static void hi3110_hw_tx(struct spi_device *spi, struct can_frame *frame)
{
	u8 buf[HI3110_TX_EXT_BUF_LEN];

	buf[HI3110_FIFO_TAG_OFF] = 0;

	if (frame->can_id & CAN_EFF_FLAG) {
		/* Extended frame */
		buf[HI3110_FIFO_ID_OFF] = (frame->can_id & CAN_EFF_MASK) >> 21;
		buf[HI3110_FIFO_ID_OFF + 1] =
			(((frame->can_id & CAN_EFF_MASK) >> 13) & 0xe0) |
			HI3110_EFF_FLAGS |
			(((frame->can_id & CAN_EFF_MASK) >> 15) & 0x07);
		buf[HI3110_FIFO_ID_OFF + 2] =
			(frame->can_id & CAN_EFF_MASK) >> 7;
		buf[HI3110_FIFO_ID_OFF + 3] =
			((frame->can_id & CAN_EFF_MASK) << 1) |
			((frame->can_id & CAN_RTR_FLAG) ? 1 : 0);

		buf[HI3110_FIFO_EXT_DLC_OFF] = frame->len;

		memcpy(buf + HI3110_FIFO_EXT_DATA_OFF,
		       frame->data, frame->len);

		hi3110_hw_tx_frame(spi, buf, HI3110_TX_EXT_BUF_LEN -
				   (HI3110_CAN_MAX_DATA_LEN - frame->len));
	} else {
		/* Standard frame */
		buf[HI3110_FIFO_ID_OFF] =   (frame->can_id & CAN_SFF_MASK) >> 3;
		buf[HI3110_FIFO_ID_OFF + 1] =
			((frame->can_id & CAN_SFF_MASK) << 5) |
			((frame->can_id & CAN_RTR_FLAG) ? (1 << 4) : 0);

		buf[HI3110_FIFO_STD_DLC_OFF] = frame->len;

		memcpy(buf + HI3110_FIFO_STD_DATA_OFF,
		       frame->data, frame->len);

		hi3110_hw_tx_frame(spi, buf, HI3110_TX_STD_BUF_LEN -
				   (HI3110_CAN_MAX_DATA_LEN - frame->len));
	}
}

static void hi3110_hw_rx_frame(struct spi_device *spi, u8 *buf)
{
	struct hi3110_priv *priv = spi_get_drvdata(spi);

	priv->spi_tx_buf[0] = HI3110_READ_FIFO_WOTIME;
	hi3110_spi_trans(spi, HI3110_RX_BUF_LEN);
	memcpy(buf, priv->spi_rx_buf + 1, HI3110_RX_BUF_LEN - 1);
}

static void hi3110_hw_rx(struct spi_device *spi)
{
	struct hi3110_priv *priv = spi_get_drvdata(spi);
	struct sk_buff *skb;
	struct can_frame *frame;
	u8 buf[HI3110_RX_BUF_LEN - 1];

	skb = alloc_can_skb(priv->net, &frame);
	if (!skb) {
		priv->net->stats.rx_dropped++;
		return;
	}

	hi3110_hw_rx_frame(spi, buf);
	if (buf[HI3110_FIFO_WOTIME_TAG_OFF] & HI3110_FIFO_WOTIME_TAG_IDE) {
		/* IDE is recessive (1), indicating extended 29-bit frame */
		frame->can_id = CAN_EFF_FLAG;
		frame->can_id |=
			(buf[HI3110_FIFO_WOTIME_ID_OFF] << 21) |
			(((buf[HI3110_FIFO_WOTIME_ID_OFF + 1] & 0xE0) >> 5) << 18) |
			((buf[HI3110_FIFO_WOTIME_ID_OFF + 1] & 0x07) << 15) |
			(buf[HI3110_FIFO_WOTIME_ID_OFF + 2] << 7) |
			(buf[HI3110_FIFO_WOTIME_ID_OFF + 3] >> 1);
	} else {
		/* IDE is dominant (0), frame indicating standard 11-bit */
		frame->can_id =
			(buf[HI3110_FIFO_WOTIME_ID_OFF] << 3) |
			((buf[HI3110_FIFO_WOTIME_ID_OFF + 1] & 0xE0) >> 5);
	}

	/* Data length */
	frame->len = can_cc_dlc2len(buf[HI3110_FIFO_WOTIME_DLC_OFF] & 0x0F);

	if (buf[HI3110_FIFO_WOTIME_ID_OFF + 3] & HI3110_FIFO_WOTIME_ID_RTR) {
		frame->can_id |= CAN_RTR_FLAG;
	} else {
		memcpy(frame->data, buf + HI3110_FIFO_WOTIME_DAT_OFF,
		       frame->len);

		priv->net->stats.rx_bytes += frame->len;
	}
	priv->net->stats.rx_packets++;

	netif_rx(skb);
}

static void hi3110_hw_sleep(struct spi_device *spi)
{
	hi3110_write(spi, HI3110_WRITE_CTRL0, HI3110_CTRL0_SLEEP_MODE);
}

static netdev_tx_t hi3110_hard_start_xmit(struct sk_buff *skb,
					  struct net_device *net)
{
	struct hi3110_priv *priv = netdev_priv(net);
	struct spi_device *spi = priv->spi;

	if (priv->tx_skb || priv->tx_busy) {
		dev_err(&spi->dev, "hard_xmit called while tx busy\n");
		return NETDEV_TX_BUSY;
	}

	if (can_dev_dropped_skb(net, skb))
		return NETDEV_TX_OK;

	netif_stop_queue(net);
	priv->tx_skb = skb;
	queue_work(priv->wq, &priv->tx_work);

	return NETDEV_TX_OK;
}

static int hi3110_do_set_mode(struct net_device *net, enum can_mode mode)
{
	struct hi3110_priv *priv = netdev_priv(net);

	switch (mode) {
	case CAN_MODE_START:
		hi3110_clean(net);
		/* We have to delay work since SPI I/O may sleep */
		priv->can.state = CAN_STATE_ERROR_ACTIVE;
		priv->restart_tx = 1;
		if (priv->can.restart_ms == 0)
			priv->after_suspend = HI3110_AFTER_SUSPEND_RESTART;
		queue_work(priv->wq, &priv->restart_work);
		break;
	default:
		return -EOPNOTSUPP;
	}

	return 0;
}

static int hi3110_get_berr_counter(const struct net_device *net,
				   struct can_berr_counter *bec)
{
	struct hi3110_priv *priv = netdev_priv(net);
	struct spi_device *spi = priv->spi;

	mutex_lock(&priv->hi3110_lock);
	bec->txerr = hi3110_read(spi, HI3110_READ_TEC);
	bec->rxerr = hi3110_read(spi, HI3110_READ_REC);
	mutex_unlock(&priv->hi3110_lock);

	return 0;
}

static int hi3110_set_normal_mode(struct spi_device *spi)
{
	struct hi3110_priv *priv = spi_get_drvdata(spi);
	u8 reg = 0;

	hi3110_write(spi, HI3110_WRITE_INTE, HI3110_INT_BUSERR |
		     HI3110_INT_RXFIFO | HI3110_INT_TXCPLT);

	/* Enable TX */
	hi3110_write(spi, HI3110_WRITE_CTRL1, HI3110_CTRL1_TXEN);

	if (priv->can.ctrlmode & CAN_CTRLMODE_LOOPBACK)
		reg = HI3110_CTRL0_LOOPBACK_MODE;
	else if (priv->can.ctrlmode & CAN_CTRLMODE_LISTENONLY)
		reg = HI3110_CTRL0_MONITOR_MODE;
	else
		reg = HI3110_CTRL0_NORMAL_MODE;

	hi3110_write(spi, HI3110_WRITE_CTRL0, reg);

	/* Wait for the device to enter the mode */
	mdelay(HI3110_OST_DELAY_MS);
	reg = hi3110_read(spi, HI3110_READ_CTRL0);
	if ((reg & HI3110_CTRL0_MODE_MASK) != reg)
		return -EBUSY;

	priv->can.state = CAN_STATE_ERROR_ACTIVE;
	return 0;
}

static int hi3110_do_set_bittiming(struct net_device *net)
{
	struct hi3110_priv *priv = netdev_priv(net);
	struct can_bittiming *bt = &priv->can.bittiming;
	struct spi_device *spi = priv->spi;

	hi3110_write(spi, HI3110_WRITE_BTR0,
		     ((bt->sjw - 1) << HI3110_BTR0_SJW_SHIFT) |
		     ((bt->brp - 1) << HI3110_BTR0_BRP_SHIFT));

	hi3110_write(spi, HI3110_WRITE_BTR1,
		     (priv->can.ctrlmode &
		      CAN_CTRLMODE_3_SAMPLES ?
		      HI3110_BTR1_SAMP_3PERBIT : HI3110_BTR1_SAMP_1PERBIT) |
		     ((bt->phase_seg1 + bt->prop_seg - 1)
		      << HI3110_BTR1_TSEG1_SHIFT) |
		     ((bt->phase_seg2 - 1) << HI3110_BTR1_TSEG2_SHIFT));

	dev_dbg(&spi->dev, "BT: 0x%02x 0x%02x\n",
		hi3110_read(spi, HI3110_READ_BTR0),
		hi3110_read(spi, HI3110_READ_BTR1));

	return 0;
}

static int hi3110_setup(struct net_device *net)
{
	hi3110_do_set_bittiming(net);
	return 0;
}

static int hi3110_hw_reset(struct spi_device *spi)
{
	u8 reg;
	int ret;

	/* Wait for oscillator startup timer after power up */
	mdelay(HI3110_OST_DELAY_MS);

	ret = hi3110_cmd(spi, HI3110_MASTER_RESET);
	if (ret)
		return ret;

	/* Wait for oscillator startup timer after reset */
	mdelay(HI3110_OST_DELAY_MS);

	reg = hi3110_read(spi, HI3110_READ_CTRL0);
	if ((reg & HI3110_CTRL0_MODE_MASK) != HI3110_CTRL0_INIT_MODE)
		return -ENODEV;

	/* As per the datasheet it appears the error flags are
	 * not cleared on reset. Explicitly clear them by performing a read
	 */
	hi3110_read(spi, HI3110_READ_ERR);

	return 0;
}

static int hi3110_hw_probe(struct spi_device *spi)
{
	u8 statf;

	hi3110_hw_reset(spi);

	/* Confirm correct operation by checking against reset values
	 * in datasheet
	 */
	statf = hi3110_read(spi, HI3110_READ_STATF);

	dev_dbg(&spi->dev, "statf: %02X\n", statf);

	if (statf != 0x82)
		return -ENODEV;

	return 0;
}

static int hi3110_power_enable(struct regulator *reg, int enable)
{
	if (IS_ERR_OR_NULL(reg))
		return 0;

	if (enable)
		return regulator_enable(reg);
	else
		return regulator_disable(reg);
}

static int hi3110_stop(struct net_device *net)
{
	struct hi3110_priv *priv = netdev_priv(net);
	struct spi_device *spi = priv->spi;

	close_candev(net);

	priv->force_quit = 1;
	free_irq(spi->irq, priv);
	destroy_workqueue(priv->wq);
	priv->wq = NULL;

	mutex_lock(&priv->hi3110_lock);

	/* Disable transmit, interrupts and clear flags */
	hi3110_write(spi, HI3110_WRITE_CTRL1, 0x0);
	hi3110_write(spi, HI3110_WRITE_INTE, 0x0);
	hi3110_read(spi, HI3110_READ_INTF);

	hi3110_clean(net);

	hi3110_hw_sleep(spi);

	hi3110_power_enable(priv->transceiver, 0);

	priv->can.state = CAN_STATE_STOPPED;

	mutex_unlock(&priv->hi3110_lock);

	return 0;
}

static void hi3110_tx_work_handler(struct work_struct *ws)
{
	struct hi3110_priv *priv = container_of(ws, struct hi3110_priv,
						tx_work);
	struct spi_device *spi = priv->spi;
	struct net_device *net = priv->net;
	struct can_frame *frame;

	mutex_lock(&priv->hi3110_lock);
	if (priv->tx_skb) {
		if (priv->can.state == CAN_STATE_BUS_OFF) {
			hi3110_clean(net);
		} else {
			frame = (struct can_frame *)priv->tx_skb->data;
			hi3110_hw_tx(spi, frame);
			priv->tx_busy = true;
			can_put_echo_skb(priv->tx_skb, net, 0, 0);
			priv->tx_skb = NULL;
		}
	}
	mutex_unlock(&priv->hi3110_lock);
}

static void hi3110_restart_work_handler(struct work_struct *ws)
{
	struct hi3110_priv *priv = container_of(ws, struct hi3110_priv,
						restart_work);
	struct spi_device *spi = priv->spi;
	struct net_device *net = priv->net;

	mutex_lock(&priv->hi3110_lock);
	if (priv->after_suspend) {
		hi3110_hw_reset(spi);
		hi3110_setup(net);
		if (priv->after_suspend & HI3110_AFTER_SUSPEND_RESTART) {
			hi3110_set_normal_mode(spi);
		} else if (priv->after_suspend & HI3110_AFTER_SUSPEND_UP) {
			netif_device_attach(net);
			hi3110_clean(net);
			hi3110_set_normal_mode(spi);
			netif_wake_queue(net);
		} else {
			hi3110_hw_sleep(spi);
		}
		priv->after_suspend = 0;
		priv->force_quit = 0;
	}

	if (priv->restart_tx) {
		priv->restart_tx = 0;
		hi3110_hw_reset(spi);
		hi3110_setup(net);
		hi3110_clean(net);
		hi3110_set_normal_mode(spi);
		netif_wake_queue(net);
	}
	mutex_unlock(&priv->hi3110_lock);
}

static irqreturn_t hi3110_can_ist(int irq, void *dev_id)
{
	struct hi3110_priv *priv = dev_id;
	struct spi_device *spi = priv->spi;
	struct net_device *net = priv->net;

	mutex_lock(&priv->hi3110_lock);

	while (!priv->force_quit) {
		enum can_state new_state;
		u8 intf, eflag, statf;

		while (!(HI3110_STAT_RXFMTY &
			 (statf = hi3110_read(spi, HI3110_READ_STATF)))) {
			hi3110_hw_rx(spi);
		}

		intf = hi3110_read(spi, HI3110_READ_INTF);
		eflag = hi3110_read(spi, HI3110_READ_ERR);
		/* Update can state */
		if (eflag & HI3110_ERR_BUSOFF)
			new_state = CAN_STATE_BUS_OFF;
		else if (eflag & HI3110_ERR_PASSIVE_MASK)
			new_state = CAN_STATE_ERROR_PASSIVE;
		else if (statf & HI3110_STAT_ERRW)
			new_state = CAN_STATE_ERROR_WARNING;
		else
			new_state = CAN_STATE_ERROR_ACTIVE;

		if (new_state != priv->can.state) {
			struct can_frame *cf;
			struct sk_buff *skb;
			enum can_state rx_state, tx_state;
			u8 rxerr, txerr;

			skb = alloc_can_err_skb(net, &cf);

			txerr = hi3110_read(spi, HI3110_READ_TEC);
			rxerr = hi3110_read(spi, HI3110_READ_REC);
			tx_state = txerr >= rxerr ? new_state : 0;
			rx_state = txerr <= rxerr ? new_state : 0;
			can_change_state(net, cf, tx_state, rx_state);

			if (new_state == CAN_STATE_BUS_OFF) {
<<<<<<< HEAD
				netif_rx(skb);
=======
				if (skb)
					netif_rx(skb);
>>>>>>> b5de2a2a
				can_bus_off(net);
				if (priv->can.restart_ms == 0) {
					priv->force_quit = 1;
					hi3110_hw_sleep(spi);
					break;
				}
			} else if (skb) {
				cf->can_id |= CAN_ERR_CNT;
				cf->data[6] = txerr;
				cf->data[7] = rxerr;
				netif_rx(skb);
			}
		}

		/* Update bus errors */
		if ((intf & HI3110_INT_BUSERR) &&
		    (priv->can.ctrlmode & CAN_CTRLMODE_BERR_REPORTING)) {
			struct can_frame *cf;
			struct sk_buff *skb;

			/* Check for protocol errors */
			if (eflag & HI3110_ERR_PROTOCOL_MASK) {
				skb = alloc_can_err_skb(net, &cf);
				if (skb)
					cf->can_id |= CAN_ERR_PROT | CAN_ERR_BUSERROR;

				priv->can.can_stats.bus_error++;
				if (eflag & HI3110_ERR_BITERR) {
					priv->net->stats.tx_errors++;
					if (skb)
						cf->data[2] |= CAN_ERR_PROT_BIT;
				} else if (eflag & HI3110_ERR_FRMERR) {
					priv->net->stats.rx_errors++;
					if (skb)
						cf->data[2] |= CAN_ERR_PROT_FORM;
				} else if (eflag & HI3110_ERR_STUFERR) {
					priv->net->stats.rx_errors++;
					if (skb)
						cf->data[2] |= CAN_ERR_PROT_STUFF;
				} else if (eflag & HI3110_ERR_CRCERR) {
					priv->net->stats.rx_errors++;
					if (skb)
						cf->data[3] |= CAN_ERR_PROT_LOC_CRC_SEQ;
				} else if (eflag & HI3110_ERR_ACKERR) {
					priv->net->stats.tx_errors++;
					if (skb)
						cf->data[3] |= CAN_ERR_PROT_LOC_ACK;
				}

				netdev_dbg(priv->net, "Bus Error\n");
				if (skb) {
					cf->data[6] = hi3110_read(spi, HI3110_READ_TEC);
					cf->data[7] = hi3110_read(spi, HI3110_READ_REC);
					netif_rx(skb);
				}
			}
		}

		if (priv->tx_busy && statf & HI3110_STAT_TXMTY) {
			net->stats.tx_packets++;
			net->stats.tx_bytes += can_get_echo_skb(net, 0, NULL);
			priv->tx_busy = false;
			netif_wake_queue(net);
		}

		if (intf == 0)
			break;
	}
	mutex_unlock(&priv->hi3110_lock);
	return IRQ_HANDLED;
}

static int hi3110_open(struct net_device *net)
{
	struct hi3110_priv *priv = netdev_priv(net);
	struct spi_device *spi = priv->spi;
	unsigned long flags = IRQF_ONESHOT | IRQF_TRIGGER_HIGH;
	int ret;

	ret = open_candev(net);
	if (ret)
		return ret;

	mutex_lock(&priv->hi3110_lock);
	hi3110_power_enable(priv->transceiver, 1);

	priv->force_quit = 0;
	priv->tx_skb = NULL;
	priv->tx_busy = false;

	ret = request_threaded_irq(spi->irq, NULL, hi3110_can_ist,
				   flags, DEVICE_NAME, priv);
	if (ret) {
		dev_err(&spi->dev, "failed to acquire irq %d\n", spi->irq);
		goto out_close;
	}

	priv->wq = alloc_workqueue("hi3110_wq", WQ_FREEZABLE | WQ_MEM_RECLAIM,
				   0);
	if (!priv->wq) {
		ret = -ENOMEM;
		goto out_free_irq;
	}
	INIT_WORK(&priv->tx_work, hi3110_tx_work_handler);
	INIT_WORK(&priv->restart_work, hi3110_restart_work_handler);

	ret = hi3110_hw_reset(spi);
	if (ret)
		goto out_free_wq;

	ret = hi3110_setup(net);
	if (ret)
		goto out_free_wq;

	ret = hi3110_set_normal_mode(spi);
	if (ret)
		goto out_free_wq;

	netif_wake_queue(net);
	mutex_unlock(&priv->hi3110_lock);

	return 0;

 out_free_wq:
	destroy_workqueue(priv->wq);
 out_free_irq:
	free_irq(spi->irq, priv);
	hi3110_hw_sleep(spi);
 out_close:
	hi3110_power_enable(priv->transceiver, 0);
	close_candev(net);
	mutex_unlock(&priv->hi3110_lock);
	return ret;
}

static const struct net_device_ops hi3110_netdev_ops = {
	.ndo_open = hi3110_open,
	.ndo_stop = hi3110_stop,
	.ndo_start_xmit = hi3110_hard_start_xmit,
};

static const struct ethtool_ops hi3110_ethtool_ops = {
	.get_ts_info = ethtool_op_get_ts_info,
};

static const struct of_device_id hi3110_of_match[] = {
	{
		.compatible	= "holt,hi3110",
		.data		= (void *)CAN_HI3110_HI3110,
	},
	{ }
};
MODULE_DEVICE_TABLE(of, hi3110_of_match);

static const struct spi_device_id hi3110_id_table[] = {
	{
		.name		= "hi3110",
		.driver_data	= (kernel_ulong_t)CAN_HI3110_HI3110,
	},
	{ }
};
MODULE_DEVICE_TABLE(spi, hi3110_id_table);

static int hi3110_can_probe(struct spi_device *spi)
{
	struct device *dev = &spi->dev;
	struct net_device *net;
	struct hi3110_priv *priv;
	struct clk *clk;
	u32 freq;
	int ret;

	clk = devm_clk_get_optional(&spi->dev, NULL);
	if (IS_ERR(clk))
		return dev_err_probe(dev, PTR_ERR(clk), "no CAN clock source defined\n");

	if (clk) {
		freq = clk_get_rate(clk);
	} else {
		ret = device_property_read_u32(dev, "clock-frequency", &freq);
		if (ret)
			return dev_err_probe(dev, ret, "Failed to get clock-frequency!\n");
	}

	/* Sanity check */
	if (freq > 40000000)
		return -ERANGE;

	/* Allocate can/net device */
	net = alloc_candev(sizeof(struct hi3110_priv), HI3110_TX_ECHO_SKB_MAX);
	if (!net)
		return -ENOMEM;

	ret = clk_prepare_enable(clk);
	if (ret)
		goto out_free;

	net->netdev_ops = &hi3110_netdev_ops;
	net->ethtool_ops = &hi3110_ethtool_ops;
	net->flags |= IFF_ECHO;

	priv = netdev_priv(net);
	priv->can.bittiming_const = &hi3110_bittiming_const;
	priv->can.do_set_mode = hi3110_do_set_mode;
	priv->can.do_get_berr_counter = hi3110_get_berr_counter;
	priv->can.clock.freq = freq / 2;
	priv->can.ctrlmode_supported = CAN_CTRLMODE_3_SAMPLES |
		CAN_CTRLMODE_LOOPBACK |
		CAN_CTRLMODE_LISTENONLY |
		CAN_CTRLMODE_BERR_REPORTING;

	priv->model = (enum hi3110_model)(uintptr_t)spi_get_device_match_data(spi);
	priv->net = net;
	priv->clk = clk;

	spi_set_drvdata(spi, priv);

	/* Configure the SPI bus */
	spi->bits_per_word = 8;
	ret = spi_setup(spi);
	if (ret)
		goto out_clk;

	priv->power = devm_regulator_get_optional(&spi->dev, "vdd");
	priv->transceiver = devm_regulator_get_optional(&spi->dev, "xceiver");
	if ((PTR_ERR(priv->power) == -EPROBE_DEFER) ||
	    (PTR_ERR(priv->transceiver) == -EPROBE_DEFER)) {
		ret = -EPROBE_DEFER;
		goto out_clk;
	}

	ret = hi3110_power_enable(priv->power, 1);
	if (ret)
		goto out_clk;

	priv->spi = spi;
	mutex_init(&priv->hi3110_lock);

	priv->spi_tx_buf = devm_kzalloc(&spi->dev, HI3110_RX_BUF_LEN,
					GFP_KERNEL);
	if (!priv->spi_tx_buf) {
		ret = -ENOMEM;
		goto error_probe;
	}
	priv->spi_rx_buf = devm_kzalloc(&spi->dev, HI3110_RX_BUF_LEN,
					GFP_KERNEL);

	if (!priv->spi_rx_buf) {
		ret = -ENOMEM;
		goto error_probe;
	}

	SET_NETDEV_DEV(net, &spi->dev);

	ret = hi3110_hw_probe(spi);
	if (ret) {
		dev_err_probe(dev, ret, "Cannot initialize %x. Wrong wiring?\n", priv->model);
		goto error_probe;
	}
	hi3110_hw_sleep(spi);

	ret = register_candev(net);
	if (ret)
		goto error_probe;

	netdev_info(net, "%x successfully initialized.\n", priv->model);

	return 0;

 error_probe:
	hi3110_power_enable(priv->power, 0);

 out_clk:
	clk_disable_unprepare(clk);

 out_free:
	free_candev(net);

	return dev_err_probe(dev, ret, "Probe failed\n");
}

static void hi3110_can_remove(struct spi_device *spi)
{
	struct hi3110_priv *priv = spi_get_drvdata(spi);
	struct net_device *net = priv->net;

	unregister_candev(net);

	hi3110_power_enable(priv->power, 0);

	clk_disable_unprepare(priv->clk);

	free_candev(net);
}

static int __maybe_unused hi3110_can_suspend(struct device *dev)
{
	struct spi_device *spi = to_spi_device(dev);
	struct hi3110_priv *priv = spi_get_drvdata(spi);
	struct net_device *net = priv->net;

	priv->force_quit = 1;
	disable_irq(spi->irq);

	/* Note: at this point neither IST nor workqueues are running.
	 * open/stop cannot be called anyway so locking is not needed
	 */
	if (netif_running(net)) {
		netif_device_detach(net);

		hi3110_hw_sleep(spi);
		hi3110_power_enable(priv->transceiver, 0);
		priv->after_suspend = HI3110_AFTER_SUSPEND_UP;
	} else {
		priv->after_suspend = HI3110_AFTER_SUSPEND_DOWN;
	}

	if (!IS_ERR_OR_NULL(priv->power)) {
		regulator_disable(priv->power);
		priv->after_suspend |= HI3110_AFTER_SUSPEND_POWER;
	}

	return 0;
}

static int __maybe_unused hi3110_can_resume(struct device *dev)
{
	struct spi_device *spi = to_spi_device(dev);
	struct hi3110_priv *priv = spi_get_drvdata(spi);

	if (priv->after_suspend & HI3110_AFTER_SUSPEND_POWER)
		hi3110_power_enable(priv->power, 1);

	if (priv->after_suspend & HI3110_AFTER_SUSPEND_UP) {
		hi3110_power_enable(priv->transceiver, 1);
		queue_work(priv->wq, &priv->restart_work);
	} else {
		priv->after_suspend = 0;
	}

	priv->force_quit = 0;
	enable_irq(spi->irq);
	return 0;
}

static SIMPLE_DEV_PM_OPS(hi3110_can_pm_ops, hi3110_can_suspend, hi3110_can_resume);

static struct spi_driver hi3110_can_driver = {
	.driver = {
		.name = DEVICE_NAME,
		.of_match_table = hi3110_of_match,
		.pm = &hi3110_can_pm_ops,
	},
	.id_table = hi3110_id_table,
	.probe = hi3110_can_probe,
	.remove = hi3110_can_remove,
};

module_spi_driver(hi3110_can_driver);

MODULE_AUTHOR("Akshay Bhat <akshay.bhat@timesys.com>");
MODULE_AUTHOR("Casey Fitzpatrick <casey.fitzpatrick@timesys.com>");
MODULE_DESCRIPTION("Holt HI-3110 CAN driver");
MODULE_LICENSE("GPL v2");<|MERGE_RESOLUTION|>--- conflicted
+++ resolved
@@ -671,12 +671,8 @@
 			can_change_state(net, cf, tx_state, rx_state);
 
 			if (new_state == CAN_STATE_BUS_OFF) {
-<<<<<<< HEAD
-				netif_rx(skb);
-=======
 				if (skb)
 					netif_rx(skb);
->>>>>>> b5de2a2a
 				can_bus_off(net);
 				if (priv->can.restart_ms == 0) {
 					priv->force_quit = 1;
