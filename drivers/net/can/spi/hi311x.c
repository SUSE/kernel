--- conflicted
+++ resolved
@@ -353,11 +353,6 @@
 		priv->net->stats.rx_bytes += frame->len;
 	}
 	priv->net->stats.rx_packets++;
-<<<<<<< HEAD
-
-	can_led_event(priv->net, CAN_LED_EVENT_RX);
-=======
->>>>>>> eb3cdb58
 
 	netif_rx(skb);
 }
@@ -686,10 +681,7 @@
 					break;
 				}
 			} else {
-<<<<<<< HEAD
-=======
 				cf->can_id |= CAN_ERR_CNT;
->>>>>>> eb3cdb58
 				cf->data[6] = txerr;
 				cf->data[7] = rxerr;
 			}
