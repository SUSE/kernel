--- conflicted
+++ resolved
@@ -499,10 +499,7 @@
 		priv->can.can_stats.bus_off++;
 		can_bus_off(ndev);
 	} else {
-<<<<<<< HEAD
-=======
 		cf->can_id |= CAN_ERR_CNT;
->>>>>>> e7c3f58a
 		cf->data[6] = errc & PCH_TEC;
 		cf->data[7] = (errc & PCH_REC) >> 8;
 	}
