// SPDX-License-Identifier: GPL-2.0
// SPI to CAN driver for the Texas Instruments TCAN4x5x
// Copyright (C) 2018-19 Texas Instruments Incorporated - http://www.ti.com/

#include "tcan4x5x.h"

#define TCAN4X5X_EXT_CLK_DEF 40000000

#define TCAN4X5X_DEV_ID0 0x00
#define TCAN4X5X_DEV_ID1 0x04
#define TCAN4X5X_REV 0x08
#define TCAN4X5X_STATUS 0x0C
#define TCAN4X5X_ERROR_STATUS_MASK 0x10
#define TCAN4X5X_CONTROL 0x14

#define TCAN4X5X_CONFIG 0x800
#define TCAN4X5X_TS_PRESCALE 0x804
#define TCAN4X5X_TEST_REG 0x808
#define TCAN4X5X_INT_FLAGS 0x820
#define TCAN4X5X_MCAN_INT_REG 0x824
#define TCAN4X5X_INT_EN 0x830

/* Interrupt bits */
#define TCAN4X5X_CANBUSTERMOPEN_INT_EN BIT(30)
#define TCAN4X5X_CANHCANL_INT_EN BIT(29)
#define TCAN4X5X_CANHBAT_INT_EN BIT(28)
#define TCAN4X5X_CANLGND_INT_EN BIT(27)
#define TCAN4X5X_CANBUSOPEN_INT_EN BIT(26)
#define TCAN4X5X_CANBUSGND_INT_EN BIT(25)
#define TCAN4X5X_CANBUSBAT_INT_EN BIT(24)
#define TCAN4X5X_UVSUP_INT_EN BIT(22)
#define TCAN4X5X_UVIO_INT_EN BIT(21)
#define TCAN4X5X_TSD_INT_EN BIT(19)
#define TCAN4X5X_ECCERR_INT_EN BIT(16)
#define TCAN4X5X_CANINT_INT_EN BIT(15)
#define TCAN4X5X_LWU_INT_EN BIT(14)
#define TCAN4X5X_CANSLNT_INT_EN BIT(10)
#define TCAN4X5X_CANDOM_INT_EN BIT(8)
#define TCAN4X5X_CANBUS_ERR_INT_EN BIT(5)
#define TCAN4X5X_BUS_FAULT BIT(4)
#define TCAN4X5X_MCAN_INT BIT(1)
#define TCAN4X5X_ENABLE_TCAN_INT \
	(TCAN4X5X_MCAN_INT | TCAN4X5X_BUS_FAULT | \
	 TCAN4X5X_CANBUS_ERR_INT_EN | TCAN4X5X_CANINT_INT_EN)

/* MCAN Interrupt bits */
#define TCAN4X5X_MCAN_IR_ARA BIT(29)
#define TCAN4X5X_MCAN_IR_PED BIT(28)
#define TCAN4X5X_MCAN_IR_PEA BIT(27)
#define TCAN4X5X_MCAN_IR_WD BIT(26)
#define TCAN4X5X_MCAN_IR_BO BIT(25)
#define TCAN4X5X_MCAN_IR_EW BIT(24)
#define TCAN4X5X_MCAN_IR_EP BIT(23)
#define TCAN4X5X_MCAN_IR_ELO BIT(22)
#define TCAN4X5X_MCAN_IR_BEU BIT(21)
#define TCAN4X5X_MCAN_IR_BEC BIT(20)
#define TCAN4X5X_MCAN_IR_DRX BIT(19)
#define TCAN4X5X_MCAN_IR_TOO BIT(18)
#define TCAN4X5X_MCAN_IR_MRAF BIT(17)
#define TCAN4X5X_MCAN_IR_TSW BIT(16)
#define TCAN4X5X_MCAN_IR_TEFL BIT(15)
#define TCAN4X5X_MCAN_IR_TEFF BIT(14)
#define TCAN4X5X_MCAN_IR_TEFW BIT(13)
#define TCAN4X5X_MCAN_IR_TEFN BIT(12)
#define TCAN4X5X_MCAN_IR_TFE BIT(11)
#define TCAN4X5X_MCAN_IR_TCF BIT(10)
#define TCAN4X5X_MCAN_IR_TC BIT(9)
#define TCAN4X5X_MCAN_IR_HPM BIT(8)
#define TCAN4X5X_MCAN_IR_RF1L BIT(7)
#define TCAN4X5X_MCAN_IR_RF1F BIT(6)
#define TCAN4X5X_MCAN_IR_RF1W BIT(5)
#define TCAN4X5X_MCAN_IR_RF1N BIT(4)
#define TCAN4X5X_MCAN_IR_RF0L BIT(3)
#define TCAN4X5X_MCAN_IR_RF0F BIT(2)
#define TCAN4X5X_MCAN_IR_RF0W BIT(1)
#define TCAN4X5X_MCAN_IR_RF0N BIT(0)
#define TCAN4X5X_ENABLE_MCAN_INT \
	(TCAN4X5X_MCAN_IR_TC | TCAN4X5X_MCAN_IR_RF0N | \
	 TCAN4X5X_MCAN_IR_RF1N | TCAN4X5X_MCAN_IR_RF0F | \
	 TCAN4X5X_MCAN_IR_RF1F)

#define TCAN4X5X_MRAM_START 0x8000
#define TCAN4X5X_MCAN_OFFSET 0x1000

#define TCAN4X5X_CLEAR_ALL_INT 0xffffffff
#define TCAN4X5X_SET_ALL_INT 0xffffffff

#define TCAN4X5X_MODE_SEL_MASK (BIT(7) | BIT(6))
#define TCAN4X5X_MODE_SLEEP 0x00
#define TCAN4X5X_MODE_STANDBY BIT(6)
#define TCAN4X5X_MODE_NORMAL BIT(7)

#define TCAN4X5X_DISABLE_WAKE_MSK	(BIT(31) | BIT(30))
#define TCAN4X5X_DISABLE_INH_MSK	BIT(9)

#define TCAN4X5X_SW_RESET BIT(2)

#define TCAN4X5X_MCAN_CONFIGURED BIT(5)
#define TCAN4X5X_WATCHDOG_EN BIT(3)
#define TCAN4X5X_WD_60_MS_TIMER 0
#define TCAN4X5X_WD_600_MS_TIMER BIT(28)
#define TCAN4X5X_WD_3_S_TIMER BIT(29)
#define TCAN4X5X_WD_6_S_TIMER (BIT(28) | BIT(29))

static inline struct tcan4x5x_priv *cdev_to_priv(struct m_can_classdev *cdev)
{
	return container_of(cdev, struct tcan4x5x_priv, cdev);
}

static void tcan4x5x_check_wake(struct tcan4x5x_priv *priv)
{
	int wake_state = 0;

	if (priv->device_state_gpio)
		wake_state = gpiod_get_value(priv->device_state_gpio);

	if (priv->device_wake_gpio && wake_state) {
		gpiod_set_value(priv->device_wake_gpio, 0);
		usleep_range(5, 50);
		gpiod_set_value(priv->device_wake_gpio, 1);
	}
}

static int tcan4x5x_reset(struct tcan4x5x_priv *priv)
{
	int ret = 0;

	if (priv->reset_gpio) {
		gpiod_set_value(priv->reset_gpio, 1);

		/* tpulse_width minimum 30us */
		usleep_range(30, 100);
		gpiod_set_value(priv->reset_gpio, 0);
	} else {
		ret = regmap_write(priv->regmap, TCAN4X5X_CONFIG,
				   TCAN4X5X_SW_RESET);
		if (ret)
			return ret;
	}

	usleep_range(700, 1000);

	return ret;
}

static u32 tcan4x5x_read_reg(struct m_can_classdev *cdev, int reg)
{
	struct tcan4x5x_priv *priv = cdev_to_priv(cdev);
	u32 val;

	regmap_read(priv->regmap, TCAN4X5X_MCAN_OFFSET + reg, &val);

	return val;
}

static int tcan4x5x_read_fifo(struct m_can_classdev *cdev, int addr_offset,
			      void *val, size_t val_count)
{
	struct tcan4x5x_priv *priv = cdev_to_priv(cdev);

	return regmap_bulk_read(priv->regmap, TCAN4X5X_MRAM_START + addr_offset, val, val_count);
}

static int tcan4x5x_write_reg(struct m_can_classdev *cdev, int reg, int val)
{
	struct tcan4x5x_priv *priv = cdev_to_priv(cdev);

	return regmap_write(priv->regmap, TCAN4X5X_MCAN_OFFSET + reg, val);
}

static int tcan4x5x_write_fifo(struct m_can_classdev *cdev,
			       int addr_offset, const void *val, size_t val_count)
{
	struct tcan4x5x_priv *priv = cdev_to_priv(cdev);

	return regmap_bulk_write(priv->regmap, TCAN4X5X_MRAM_START + addr_offset, val, val_count);
}

static int tcan4x5x_power_enable(struct regulator *reg, int enable)
{
	if (IS_ERR_OR_NULL(reg))
		return 0;

	if (enable)
		return regulator_enable(reg);
	else
		return regulator_disable(reg);
}

static int tcan4x5x_write_tcan_reg(struct m_can_classdev *cdev,
				   int reg, int val)
{
	struct tcan4x5x_priv *priv = cdev_to_priv(cdev);

	return regmap_write(priv->regmap, reg, val);
}

static int tcan4x5x_clear_interrupts(struct m_can_classdev *cdev)
{
	int ret;

	ret = tcan4x5x_write_tcan_reg(cdev, TCAN4X5X_STATUS,
				      TCAN4X5X_CLEAR_ALL_INT);
	if (ret)
		return ret;

<<<<<<< HEAD
	ret = tcan4x5x_write_tcan_reg(cdev, TCAN4X5X_INT_FLAGS,
				      TCAN4X5X_CLEAR_ALL_INT);
	if (ret)
		return ret;

	return tcan4x5x_write_tcan_reg(cdev, TCAN4X5X_ERROR_STATUS,
=======
	return tcan4x5x_write_tcan_reg(cdev, TCAN4X5X_INT_FLAGS,
>>>>>>> eb3cdb58
				       TCAN4X5X_CLEAR_ALL_INT);
}

static int tcan4x5x_init(struct m_can_classdev *cdev)
{
	struct tcan4x5x_priv *tcan4x5x = cdev_to_priv(cdev);
	int ret;

	tcan4x5x_check_wake(tcan4x5x);

	ret = tcan4x5x_clear_interrupts(cdev);
	if (ret)
		return ret;

	ret = tcan4x5x_write_tcan_reg(cdev, TCAN4X5X_INT_EN,
				      TCAN4X5X_ENABLE_TCAN_INT);
	if (ret)
		return ret;

	ret = tcan4x5x_write_tcan_reg(cdev, TCAN4X5X_ERROR_STATUS_MASK,
				      TCAN4X5X_CLEAR_ALL_INT);
	if (ret)
		return ret;

	ret = regmap_update_bits(tcan4x5x->regmap, TCAN4X5X_CONFIG,
				 TCAN4X5X_MODE_SEL_MASK, TCAN4X5X_MODE_NORMAL);
	if (ret)
		return ret;

	return ret;
}

static int tcan4x5x_disable_wake(struct m_can_classdev *cdev)
{
	struct tcan4x5x_priv *tcan4x5x = cdev_to_priv(cdev);

	return regmap_update_bits(tcan4x5x->regmap, TCAN4X5X_CONFIG,
				  TCAN4X5X_DISABLE_WAKE_MSK, 0x00);
}

static int tcan4x5x_disable_state(struct m_can_classdev *cdev)
{
	struct tcan4x5x_priv *tcan4x5x = cdev_to_priv(cdev);

	return regmap_update_bits(tcan4x5x->regmap, TCAN4X5X_CONFIG,
				  TCAN4X5X_DISABLE_INH_MSK, 0x01);
}

static int tcan4x5x_get_gpios(struct m_can_classdev *cdev)
{
	struct tcan4x5x_priv *tcan4x5x = cdev_to_priv(cdev);
	int ret;

	tcan4x5x->device_wake_gpio = devm_gpiod_get(cdev->dev, "device-wake",
						    GPIOD_OUT_HIGH);
	if (IS_ERR(tcan4x5x->device_wake_gpio)) {
		if (PTR_ERR(tcan4x5x->device_wake_gpio) == -EPROBE_DEFER)
			return -EPROBE_DEFER;

		tcan4x5x_disable_wake(cdev);
	}

	tcan4x5x->reset_gpio = devm_gpiod_get_optional(cdev->dev, "reset",
						       GPIOD_OUT_LOW);
	if (IS_ERR(tcan4x5x->reset_gpio))
		tcan4x5x->reset_gpio = NULL;

	ret = tcan4x5x_reset(tcan4x5x);
	if (ret)
		return ret;

	tcan4x5x->device_state_gpio = devm_gpiod_get_optional(cdev->dev,
							      "device-state",
							      GPIOD_IN);
	if (IS_ERR(tcan4x5x->device_state_gpio)) {
		tcan4x5x->device_state_gpio = NULL;
		tcan4x5x_disable_state(cdev);
	}

	return 0;
}

static struct m_can_ops tcan4x5x_ops = {
	.init = tcan4x5x_init,
	.read_reg = tcan4x5x_read_reg,
	.write_reg = tcan4x5x_write_reg,
	.write_fifo = tcan4x5x_write_fifo,
	.read_fifo = tcan4x5x_read_fifo,
	.clear_interrupts = tcan4x5x_clear_interrupts,
};

static int tcan4x5x_can_probe(struct spi_device *spi)
{
	struct tcan4x5x_priv *priv;
	struct m_can_classdev *mcan_class;
	int freq, ret;

	mcan_class = m_can_class_allocate_dev(&spi->dev,
					      sizeof(struct tcan4x5x_priv));
	if (!mcan_class)
		return -ENOMEM;

	priv = cdev_to_priv(mcan_class);

	priv->power = devm_regulator_get_optional(&spi->dev, "vsup");
	if (PTR_ERR(priv->power) == -EPROBE_DEFER) {
		ret = -EPROBE_DEFER;
		goto out_m_can_class_free_dev;
	} else {
		priv->power = NULL;
	}

	m_can_class_get_clocks(mcan_class);
	if (IS_ERR(mcan_class->cclk)) {
		dev_err(&spi->dev, "no CAN clock source defined\n");
		freq = TCAN4X5X_EXT_CLK_DEF;
	} else {
		freq = clk_get_rate(mcan_class->cclk);
	}

	/* Sanity check */
	if (freq < 20000000 || freq > TCAN4X5X_EXT_CLK_DEF) {
		ret = -ERANGE;
		goto out_m_can_class_free_dev;
	}

	priv->spi = spi;

	mcan_class->pm_clock_support = 0;
	mcan_class->can.clock.freq = freq;
	mcan_class->dev = &spi->dev;
	mcan_class->ops = &tcan4x5x_ops;
	mcan_class->is_peripheral = true;
	mcan_class->net->irq = spi->irq;

	spi_set_drvdata(spi, priv);

	/* Configure the SPI bus */
	spi->bits_per_word = 8;
	ret = spi_setup(spi);
	if (ret)
		goto out_m_can_class_free_dev;

	ret = tcan4x5x_regmap_init(priv);
	if (ret)
		goto out_m_can_class_free_dev;

	ret = tcan4x5x_power_enable(priv->power, 1);
	if (ret)
		goto out_m_can_class_free_dev;

	ret = tcan4x5x_get_gpios(mcan_class);
	if (ret)
		goto out_power;

	ret = tcan4x5x_init(mcan_class);
	if (ret)
		goto out_power;

	ret = m_can_class_register(mcan_class);
	if (ret)
		goto out_power;

	netdev_info(mcan_class->net, "TCAN4X5X successfully initialized.\n");
	return 0;

out_power:
	tcan4x5x_power_enable(priv->power, 0);
 out_m_can_class_free_dev:
	m_can_class_free_dev(mcan_class->net);
	return ret;
}

static void tcan4x5x_can_remove(struct spi_device *spi)
{
	struct tcan4x5x_priv *priv = spi_get_drvdata(spi);

	m_can_class_unregister(&priv->cdev);

	tcan4x5x_power_enable(priv->power, 0);

	m_can_class_free_dev(priv->cdev.net);
}

static const struct of_device_id tcan4x5x_of_match[] = {
	{
		.compatible = "ti,tcan4x5x",
	}, {
		/* sentinel */
	},
};
MODULE_DEVICE_TABLE(of, tcan4x5x_of_match);

static const struct spi_device_id tcan4x5x_id_table[] = {
	{
		.name = "tcan4x5x",
	}, {
		/* sentinel */
	},
};
MODULE_DEVICE_TABLE(spi, tcan4x5x_id_table);

static struct spi_driver tcan4x5x_can_driver = {
	.driver = {
		.name = KBUILD_MODNAME,
		.of_match_table = tcan4x5x_of_match,
		.pm = NULL,
	},
	.id_table = tcan4x5x_id_table,
	.probe = tcan4x5x_can_probe,
	.remove = tcan4x5x_can_remove,
};
module_spi_driver(tcan4x5x_can_driver);

MODULE_AUTHOR("Dan Murphy <dmurphy@ti.com>");
MODULE_DESCRIPTION("Texas Instruments TCAN4x5x CAN driver");
MODULE_LICENSE("GPL v2");<|MERGE_RESOLUTION|>--- conflicted
+++ resolved
@@ -204,16 +204,7 @@
 	if (ret)
 		return ret;
 
-<<<<<<< HEAD
-	ret = tcan4x5x_write_tcan_reg(cdev, TCAN4X5X_INT_FLAGS,
-				      TCAN4X5X_CLEAR_ALL_INT);
-	if (ret)
-		return ret;
-
-	return tcan4x5x_write_tcan_reg(cdev, TCAN4X5X_ERROR_STATUS,
-=======
 	return tcan4x5x_write_tcan_reg(cdev, TCAN4X5X_INT_FLAGS,
->>>>>>> eb3cdb58
 				       TCAN4X5X_CLEAR_ALL_INT);
 }
 
