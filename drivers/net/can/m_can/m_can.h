/* SPDX-License-Identifier: GPL-2.0 */
/* CAN bus driver for Bosch M_CAN controller
 * Copyright (C) 2018 Texas Instruments Incorporated - http://www.ti.com/
 */

#ifndef _CAN_M_CAN_H_
#define _CAN_M_CAN_H_

#include <linux/can/core.h>
#include <linux/can/dev.h>
#include <linux/can/rx-offload.h>
#include <linux/clk.h>
#include <linux/completion.h>
#include <linux/delay.h>
#include <linux/device.h>
#include <linux/dma-mapping.h>
#include <linux/freezer.h>
#include <linux/interrupt.h>
#include <linux/io.h>
#include <linux/iopoll.h>
#include <linux/kernel.h>
#include <linux/module.h>
#include <linux/netdevice.h>
#include <linux/of.h>
#include <linux/of_device.h>
#include <linux/phy/phy.h>
#include <linux/pinctrl/consumer.h>
#include <linux/pm_runtime.h>
#include <linux/slab.h>
#include <linux/uaccess.h>

/* m_can lec values */
enum m_can_lec_type {
	LEC_NO_ERROR = 0,
	LEC_STUFF_ERROR,
	LEC_FORM_ERROR,
	LEC_ACK_ERROR,
	LEC_BIT1_ERROR,
	LEC_BIT0_ERROR,
	LEC_CRC_ERROR,
	LEC_NO_CHANGE,
};

enum m_can_mram_cfg {
	MRAM_SIDF = 0,
	MRAM_XIDF,
	MRAM_RXF0,
	MRAM_RXF1,
	MRAM_RXB,
	MRAM_TXE,
	MRAM_TXB,
	MRAM_CFG_NUM,
};

/* address offset and element number for each FIFO/Buffer in the Message RAM */
struct mram_cfg {
	u16 off;
	u8  num;
};

struct m_can_classdev;
struct m_can_ops {
	/* Device specific call backs */
	int (*clear_interrupts)(struct m_can_classdev *cdev);
	u32 (*read_reg)(struct m_can_classdev *cdev, int reg);
	int (*write_reg)(struct m_can_classdev *cdev, int reg, int val);
	int (*read_fifo)(struct m_can_classdev *cdev, int addr_offset, void *val, size_t val_count);
	int (*write_fifo)(struct m_can_classdev *cdev, int addr_offset,
			  const void *val, size_t val_count);
	int (*init)(struct m_can_classdev *cdev);
};

struct m_can_classdev {
	struct can_priv can;
	struct can_rx_offload offload;
	struct napi_struct napi;
	struct net_device *net;
	struct device *dev;
	struct clk *hclk;
	struct clk *cclk;

	struct workqueue_struct *tx_wq;
	struct work_struct tx_work;
	struct sk_buff *tx_skb;
<<<<<<< HEAD

	const struct can_bittiming_const *bit_timing;
	const struct can_bittiming_const *data_timing;
=======
	struct phy *transceiver;
>>>>>>> eb3cdb58

	struct m_can_ops *ops;

	int version;
	u32 irqstatus;

	int pm_clock_support;
	int is_peripheral;

	struct mram_cfg mcfg[MRAM_CFG_NUM];
};

struct m_can_classdev *m_can_class_allocate_dev(struct device *dev, int sizeof_priv);
void m_can_class_free_dev(struct net_device *net);
int m_can_class_register(struct m_can_classdev *cdev);
void m_can_class_unregister(struct m_can_classdev *cdev);
int m_can_class_get_clocks(struct m_can_classdev *cdev);
int m_can_init_ram(struct m_can_classdev *priv);

int m_can_class_suspend(struct device *dev);
int m_can_class_resume(struct device *dev);
#endif	/* _CAN_M_H_ */<|MERGE_RESOLUTION|>--- conflicted
+++ resolved
@@ -82,13 +82,7 @@
 	struct workqueue_struct *tx_wq;
 	struct work_struct tx_work;
 	struct sk_buff *tx_skb;
-<<<<<<< HEAD
-
-	const struct can_bittiming_const *bit_timing;
-	const struct can_bittiming_const *data_timing;
-=======
 	struct phy *transceiver;
->>>>>>> eb3cdb58
 
 	struct m_can_ops *ops;
 
