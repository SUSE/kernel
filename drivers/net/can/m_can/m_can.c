--- conflicted
+++ resolved
@@ -210,11 +210,7 @@
 
 /* Interrupts for version >= 3.1.x */
 #define IR_ERR_LEC_31X	(IR_PED | IR_PEA)
-<<<<<<< HEAD
-#define IR_ERR_BUS_31X      (IR_ERR_LEC_31X | IR_WDI | IR_BEU | IR_BEC | \
-=======
 #define IR_ERR_BUS_31X	(IR_ERR_LEC_31X | IR_WDI | IR_BEU | IR_BEC | \
->>>>>>> eb3cdb58
 			 IR_TOO | IR_MRAF | IR_TSW | IR_TEFL | IR_RF1L | \
 			 IR_RF0L)
 #define IR_ERR_ALL_31X	(IR_ERR_STATE | IR_ERR_BUS_31X)
@@ -525,20 +521,6 @@
 		if (fifo_header.dlc & RX_BUF_BRS)
 			cf->flags |= CANFD_BRS;
 
-<<<<<<< HEAD
-		for (i = 0; i < cf->len; i += 4)
-			*(u32 *)(cf->data + i) =
-				m_can_fifo_read(cdev, fgi,
-						M_CAN_FIFO_DATA(i / 4));
-		stats->rx_bytes += cf->len;
-	}
-	stats->rx_packets++;
-
-	/* acknowledge rx fifo 0 */
-	m_can_write(cdev, M_CAN_RXF0A, fgi);
-
-	timestamp = FIELD_GET(RX_BUF_RXTS_MASK, dlc);
-=======
 		err = m_can_fifo_read(cdev, fgi, M_CAN_FIFO_DATA,
 				      cf->data, DIV_ROUND_UP(cf->len, 4));
 		if (err)
@@ -549,7 +531,6 @@
 	stats->rx_packets++;
 
 	timestamp = FIELD_GET(RX_BUF_RXTS_MASK, fifo_header.dlc) << 16;
->>>>>>> eb3cdb58
 
 	m_can_receive_skb(cdev, skb, timestamp);
 
@@ -908,11 +889,6 @@
 	/* handle lec errors on the bus */
 	if (cdev->can.ctrlmode & CAN_CTRLMODE_BERR_REPORTING) {
 		u8 lec = FIELD_GET(PSR_LEC_MASK, psr);
-<<<<<<< HEAD
-
-		if (is_lec_err(lec))
-			work_done += m_can_handle_lec_err(dev, lec);
-=======
 		u8 dlec = FIELD_GET(PSR_DLEC_MASK, psr);
 
 		if (is_lec_err(lec)) {
@@ -924,7 +900,6 @@
 			netdev_dbg(dev, "Data phase error detected\n");
 			work_done += m_can_handle_lec_err(dev, dlec);
 		}
->>>>>>> eb3cdb58
 	}
 
 	/* handle protocol errors in arbitration phase */
@@ -1679,14 +1654,11 @@
 		if (err)
 			goto out_fail;
 
-<<<<<<< HEAD
-=======
 		err = m_can_fifo_write(cdev, 0, M_CAN_FIFO_DATA,
 				       cf->data, DIV_ROUND_UP(cf->len, 4));
 		if (err)
 			goto out_fail;
 
->>>>>>> eb3cdb58
 		if (cdev->can.ctrlmode & CAN_CTRLMODE_FD) {
 			cccr = m_can_read(cdev, M_CAN_CCCR);
 			cccr &= ~CCCR_CMR_MASK;
