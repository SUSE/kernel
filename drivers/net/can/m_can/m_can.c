--- conflicted
+++ resolved
@@ -1765,14 +1765,10 @@
 	netif_stop_queue(dev);
 
 	m_can_stop(dev);
-<<<<<<< HEAD
-	free_irq(dev->irq, dev);
-=======
 	if (dev->irq)
 		free_irq(dev->irq, dev);
 
 	m_can_clean(dev);
->>>>>>> 2d5404ca
 
 	if (cdev->is_peripheral) {
 		destroy_workqueue(cdev->tx_wq);
