/* SPDX-License-Identifier: GPL-2.0
 * flexcan.c - FLEXCAN CAN controller driver
 *
 * Copyright (c) 2005-2006 Varma Electronics Oy
 * Copyright (c) 2009 Sascha Hauer, Pengutronix
 * Copyright (c) 2010-2017 Pengutronix, Marc Kleine-Budde <kernel@pengutronix.de>
 * Copyright (c) 2014 David Jander, Protonic Holland
 * Copyright (C) 2022 Amarula Solutions, Dario Binacchi <dario.binacchi@amarulasolutions.com>
 *
 * Based on code originally by Andrey Volkov <avolkov@varma-el.com>
 *
 */

#ifndef _FLEXCAN_H
#define _FLEXCAN_H

#include <linux/can/rx-offload.h>

/* FLEXCAN hardware feature flags
 *
 * Below is some version info we got:
 *    SOC   Version   IP-Version  Glitch- [TR]WRN_INT IRQ Err Memory err RTR rece-   FD Mode     MB
 *                                Filter? connected?  Passive detection  ption in MB Supported?
 * MCF5441X FlexCAN2  ?               no       yes        no       no        no           no     16
 *    MX25  FlexCAN2  03.00.00.00     no        no        no       no        no           no     64
 *    MX28  FlexCAN2  03.00.04.00    yes       yes        no       no        no           no     64
 *    MX35  FlexCAN2  03.00.00.00     no        no        no       no        no           no     64
 *    MX53  FlexCAN2  03.00.00.00    yes        no        no       no        no           no     64
 *    MX6s  FlexCAN3  10.00.12.00    yes       yes        no       no       yes           no     64
 *    MX8QM FlexCAN3  03.00.23.00    yes       yes        no       no       yes          yes     64
 *    MX8MP FlexCAN3  03.00.17.01    yes       yes        no      yes       yes          yes     64
 *    VF610 FlexCAN3  ?               no       yes        no      yes       yes?          no     64
 *  LS1021A FlexCAN2  03.00.04.00     no       yes        no       no       yes           no     64
 *  LX2160A FlexCAN3  03.00.23.00     no       yes        no      yes       yes          yes     64
 *
 * Some SOCs do not have the RX_WARN & TX_WARN interrupt line connected.
 */

/* [TR]WRN_INT not connected */
#define FLEXCAN_QUIRK_BROKEN_WERR_STATE BIT(1)
 /* Disable RX FIFO Global mask */
#define FLEXCAN_QUIRK_DISABLE_RXFG BIT(2)
/* Enable EACEN and RRS bit in ctrl2 */
#define FLEXCAN_QUIRK_ENABLE_EACEN_RRS  BIT(3)
/* Disable non-correctable errors interrupt and freeze mode */
#define FLEXCAN_QUIRK_DISABLE_MECR BIT(4)
/* Use mailboxes (not FIFO) for RX path */
#define FLEXCAN_QUIRK_USE_RX_MAILBOX BIT(5)
/* No interrupt for error passive */
#define FLEXCAN_QUIRK_BROKEN_PERR_STATE BIT(6)
/* default to BE register access */
#define FLEXCAN_QUIRK_DEFAULT_BIG_ENDIAN BIT(7)
/* Setup stop mode with GPR to support wakeup */
#define FLEXCAN_QUIRK_SETUP_STOP_MODE_GPR BIT(8)
/* Support CAN-FD mode */
#define FLEXCAN_QUIRK_SUPPORT_FD BIT(9)
/* support memory detection and correction */
#define FLEXCAN_QUIRK_SUPPORT_ECC BIT(10)
/* Setup stop mode with SCU firmware to support wakeup */
#define FLEXCAN_QUIRK_SETUP_STOP_MODE_SCFW BIT(11)
/* Setup 3 separate interrupts, main, boff and err */
#define FLEXCAN_QUIRK_NR_IRQ_3 BIT(12)
/* Setup 16 mailboxes */
#define FLEXCAN_QUIRK_NR_MB_16 BIT(13)
/* Device supports RX via mailboxes */
#define FLEXCAN_QUIRK_SUPPORT_RX_MAILBOX BIT(14)
/* Device supports RTR reception via mailboxes */
#define FLEXCAN_QUIRK_SUPPORT_RX_MAILBOX_RTR BIT(15)
/* Device supports RX via FIFO */
#define FLEXCAN_QUIRK_SUPPORT_RX_FIFO BIT(16)
<<<<<<< HEAD
=======
/* Setup stop mode with ATF SCMI protocol to support wakeup */
#define FLEXCAN_QUIRK_SETUP_STOP_MODE_SCMI BIT(17)
>>>>>>> 2d5404ca

struct flexcan_devtype_data {
	u32 quirks;		/* quirks needed for different IP cores */
};

struct flexcan_stop_mode {
	struct regmap *gpr;
	u8 req_gpr;
	u8 req_bit;
};

struct flexcan_priv {
	struct can_priv can;
	struct can_rx_offload offload;
	struct device *dev;

	struct flexcan_regs __iomem *regs;
	struct flexcan_mb __iomem *tx_mb;
	struct flexcan_mb __iomem *tx_mb_reserved;
	u8 tx_mb_idx;
	u8 mb_count;
	u8 mb_size;
	u8 clk_src;	/* clock source of CAN Protocol Engine */
	u8 scu_idx;

	u64 rx_mask;
	u64 tx_mask;
	u32 reg_ctrl_default;

	struct clk *clk_ipg;
	struct clk *clk_per;
	struct flexcan_devtype_data devtype_data;
	struct regulator *reg_xceiver;
	struct flexcan_stop_mode stm;

	int irq_boff;
	int irq_err;

	/* IPC handle when setup stop mode by System Controller firmware(scfw) */
	struct imx_sc_ipc *sc_ipc_handle;

	/* Read and Write APIs */
	u32 (*read)(void __iomem *addr);
	void (*write)(u32 val, void __iomem *addr);
};

extern const struct ethtool_ops flexcan_ethtool_ops;

static inline bool
flexcan_supports_rx_mailbox(const struct flexcan_priv *priv)
{
	const u32 quirks = priv->devtype_data.quirks;

	return quirks & FLEXCAN_QUIRK_SUPPORT_RX_MAILBOX;
}

static inline bool
flexcan_supports_rx_mailbox_rtr(const struct flexcan_priv *priv)
{
	const u32 quirks = priv->devtype_data.quirks;

	return (quirks & (FLEXCAN_QUIRK_SUPPORT_RX_MAILBOX |
			  FLEXCAN_QUIRK_SUPPORT_RX_MAILBOX_RTR)) ==
		(FLEXCAN_QUIRK_SUPPORT_RX_MAILBOX |
		 FLEXCAN_QUIRK_SUPPORT_RX_MAILBOX_RTR);
}

static inline bool
flexcan_supports_rx_fifo(const struct flexcan_priv *priv)
{
	const u32 quirks = priv->devtype_data.quirks;

	return quirks & FLEXCAN_QUIRK_SUPPORT_RX_FIFO;
}

static inline bool
flexcan_active_rx_rtr(const struct flexcan_priv *priv)
{
	const u32 quirks = priv->devtype_data.quirks;

	if (quirks & FLEXCAN_QUIRK_USE_RX_MAILBOX) {
		if (quirks & FLEXCAN_QUIRK_SUPPORT_RX_MAILBOX_RTR)
			return true;
	} else {
		/*  RX-FIFO is always RTR capable */
		return true;
	}

	return false;
}


#endif /* _FLEXCAN_H */<|MERGE_RESOLUTION|>--- conflicted
+++ resolved
@@ -68,11 +68,8 @@
 #define FLEXCAN_QUIRK_SUPPORT_RX_MAILBOX_RTR BIT(15)
 /* Device supports RX via FIFO */
 #define FLEXCAN_QUIRK_SUPPORT_RX_FIFO BIT(16)
-<<<<<<< HEAD
-=======
 /* Setup stop mode with ATF SCMI protocol to support wakeup */
 #define FLEXCAN_QUIRK_SETUP_STOP_MODE_SCMI BIT(17)
->>>>>>> 2d5404ca
 
 struct flexcan_devtype_data {
 	u32 quirks;		/* quirks needed for different IP cores */
