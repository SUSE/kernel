// SPDX-License-Identifier: GPL-2.0
/* DSA driver for:
 * Vitesse VSC7385 SparX-G5 5+1-port Integrated Gigabit Ethernet Switch
 * Vitesse VSC7388 SparX-G8 8-port Integrated Gigabit Ethernet Switch
 * Vitesse VSC7395 SparX-G5e 5+1-port Integrated Gigabit Ethernet Switch
 * Vitesse VSC7398 SparX-G8e 8-port Integrated Gigabit Ethernet Switch
 *
 * These switches have a built-in 8051 CPU and can download and execute a
 * firmware in this CPU. They can also be configured to use an external CPU
 * handling the switch in a memory-mapped manner by connecting to that external
 * CPU's memory bus.
 *
 * Copyright (C) 2018 Linus Wallej <linus.walleij@linaro.org>
 * Includes portions of code from the firmware uploader by:
 * Copyright (C) 2009 Gabor Juhos <juhosg@openwrt.org>
 */
#include <linux/kernel.h>
#include <linux/module.h>
#include <linux/device.h>
#include <linux/iopoll.h>
#include <linux/of.h>
#include <linux/of_mdio.h>
#include <linux/bitops.h>
#include <linux/bitfield.h>
#include <linux/if_bridge.h>
#include <linux/if_vlan.h>
#include <linux/etherdevice.h>
#include <linux/gpio/consumer.h>
#include <linux/gpio/driver.h>
#include <linux/dsa/8021q.h>
#include <linux/random.h>
#include <net/dsa.h>

#include "vitesse-vsc73xx.h"

#define VSC73XX_BLOCK_MAC	0x1 /* Subblocks 0-4, 6 (CPU port) */
#define VSC73XX_BLOCK_ANALYZER	0x2 /* Only subblock 0 */
#define VSC73XX_BLOCK_MII	0x3 /* Subblocks 0 and 1 */
#define VSC73XX_BLOCK_MEMINIT	0x3 /* Only subblock 2 */
#define VSC73XX_BLOCK_CAPTURE	0x4 /* Subblocks 0-4, 6, 7 */
#define VSC73XX_BLOCK_ARBITER	0x5 /* Only subblock 0 */
#define VSC73XX_BLOCK_SYSTEM	0x7 /* Only subblock 0 */

/* MII Block subblock */
#define VSC73XX_BLOCK_MII_INTERNAL	0x0 /* Internal MDIO subblock */
#define VSC73XX_BLOCK_MII_EXTERNAL	0x1 /* External MDIO subblock */

#define CPU_PORT	6 /* CPU port */
#define VSC73XX_NUM_FDB_ROWS	2048
#define VSC73XX_NUM_BUCKETS	4

/* MAC Block registers */
#define VSC73XX_MAC_CFG		0x00
#define VSC73XX_MACHDXGAP	0x02
#define VSC73XX_FCCONF		0x04
#define VSC73XX_FCMACHI		0x08
#define VSC73XX_FCMACLO		0x0c
#define VSC73XX_MAXLEN		0x10
#define VSC73XX_ADVPORTM	0x19
#define VSC73XX_TXUPDCFG	0x24
#define VSC73XX_TXQ_SELECT_CFG	0x28
#define VSC73XX_RXOCT		0x50
#define VSC73XX_TXOCT		0x51
#define VSC73XX_C_RX0		0x52
#define VSC73XX_C_RX1		0x53
#define VSC73XX_C_RX2		0x54
#define VSC73XX_C_TX0		0x55
#define VSC73XX_C_TX1		0x56
#define VSC73XX_C_TX2		0x57
#define VSC73XX_C_CFG		0x58
#define VSC73XX_CAT_DROP	0x6e
#define VSC73XX_CAT_PR_MISC_L2	0x6f
#define VSC73XX_CAT_PR_USR_PRIO	0x75
#define VSC73XX_CAT_VLAN_MISC	0x79
#define VSC73XX_CAT_PORT_VLAN	0x7a
#define VSC73XX_Q_MISC_CONF	0xdf

/* MAC_CFG register bits */
#define VSC73XX_MAC_CFG_WEXC_DIS	BIT(31)
#define VSC73XX_MAC_CFG_PORT_RST	BIT(29)
#define VSC73XX_MAC_CFG_TX_EN		BIT(28)
#define VSC73XX_MAC_CFG_SEED_LOAD	BIT(27)
#define VSC73XX_MAC_CFG_SEED_MASK	GENMASK(26, 19)
#define VSC73XX_MAC_CFG_SEED_OFFSET	19
#define VSC73XX_MAC_CFG_FDX		BIT(18)
#define VSC73XX_MAC_CFG_GIGA_MODE	BIT(17)
#define VSC73XX_MAC_CFG_RX_EN		BIT(16)
#define VSC73XX_MAC_CFG_VLAN_DBLAWR	BIT(15)
#define VSC73XX_MAC_CFG_VLAN_AWR	BIT(14)
#define VSC73XX_MAC_CFG_100_BASE_T	BIT(13) /* Not in manual */
#define VSC73XX_MAC_CFG_TX_IPG_MASK	GENMASK(10, 6)
#define VSC73XX_MAC_CFG_TX_IPG_OFFSET	6
#define VSC73XX_MAC_CFG_TX_IPG_1000M	(6 << VSC73XX_MAC_CFG_TX_IPG_OFFSET)
#define VSC73XX_MAC_CFG_TX_IPG_100_10M	(17 << VSC73XX_MAC_CFG_TX_IPG_OFFSET)
#define VSC73XX_MAC_CFG_MAC_RX_RST	BIT(5)
#define VSC73XX_MAC_CFG_MAC_TX_RST	BIT(4)
#define VSC73XX_MAC_CFG_CLK_SEL_MASK	GENMASK(2, 0)
#define VSC73XX_MAC_CFG_CLK_SEL_OFFSET	0
#define VSC73XX_MAC_CFG_CLK_SEL_1000M	1
#define VSC73XX_MAC_CFG_CLK_SEL_100M	2
#define VSC73XX_MAC_CFG_CLK_SEL_10M	3
#define VSC73XX_MAC_CFG_CLK_SEL_EXT	4

#define VSC73XX_MAC_CFG_1000M_F_PHY	(VSC73XX_MAC_CFG_FDX | \
					 VSC73XX_MAC_CFG_GIGA_MODE | \
					 VSC73XX_MAC_CFG_TX_IPG_1000M | \
					 VSC73XX_MAC_CFG_CLK_SEL_EXT)
#define VSC73XX_MAC_CFG_100_10M_F_PHY	(VSC73XX_MAC_CFG_FDX | \
					 VSC73XX_MAC_CFG_TX_IPG_100_10M | \
					 VSC73XX_MAC_CFG_CLK_SEL_EXT)
#define VSC73XX_MAC_CFG_100_10M_H_PHY	(VSC73XX_MAC_CFG_TX_IPG_100_10M | \
					 VSC73XX_MAC_CFG_CLK_SEL_EXT)
#define VSC73XX_MAC_CFG_1000M_F_RGMII	(VSC73XX_MAC_CFG_FDX | \
					 VSC73XX_MAC_CFG_GIGA_MODE | \
					 VSC73XX_MAC_CFG_TX_IPG_1000M | \
					 VSC73XX_MAC_CFG_CLK_SEL_1000M)
#define VSC73XX_MAC_CFG_RESET		(VSC73XX_MAC_CFG_PORT_RST | \
					 VSC73XX_MAC_CFG_MAC_RX_RST | \
					 VSC73XX_MAC_CFG_MAC_TX_RST)

/* Flow control register bits */
#define VSC73XX_FCCONF_ZERO_PAUSE_EN	BIT(17)
#define VSC73XX_FCCONF_FLOW_CTRL_OBEY	BIT(16)
#define VSC73XX_FCCONF_PAUSE_VAL_MASK	GENMASK(15, 0)

/* ADVPORTM advanced port setup register bits */
#define VSC73XX_ADVPORTM_IFG_PPM	BIT(7)
#define VSC73XX_ADVPORTM_EXC_COL_CONT	BIT(6)
#define VSC73XX_ADVPORTM_EXT_PORT	BIT(5)
#define VSC73XX_ADVPORTM_INV_GTX	BIT(4)
#define VSC73XX_ADVPORTM_ENA_GTX	BIT(3)
#define VSC73XX_ADVPORTM_DDR_MODE	BIT(2)
#define VSC73XX_ADVPORTM_IO_LOOPBACK	BIT(1)
#define VSC73XX_ADVPORTM_HOST_LOOPBACK	BIT(0)

/*  TXUPDCFG transmit modify setup bits */
#define VSC73XX_TXUPDCFG_DSCP_REWR_MODE	GENMASK(20, 19)
#define VSC73XX_TXUPDCFG_DSCP_REWR_ENA	BIT(18)
#define VSC73XX_TXUPDCFG_TX_INT_TO_USRPRIO_ENA	BIT(17)
#define VSC73XX_TXUPDCFG_TX_UNTAGGED_VID	GENMASK(15, 4)
#define VSC73XX_TXUPDCFG_TX_UNTAGGED_VID_ENA	BIT(3)
#define VSC73XX_TXUPDCFG_TX_UPDATE_CRC_CPU_ENA	BIT(1)
#define VSC73XX_TXUPDCFG_TX_INSERT_TAG	BIT(0)

#define VSC73XX_TXUPDCFG_TX_UNTAGGED_VID_SHIFT	4

/* CAT_DROP categorizer frame dropping register bits */
#define VSC73XX_CAT_DROP_DROP_MC_SMAC_ENA	BIT(6)
#define VSC73XX_CAT_DROP_FWD_CTRL_ENA		BIT(4)
#define VSC73XX_CAT_DROP_FWD_PAUSE_ENA		BIT(3)
#define VSC73XX_CAT_DROP_UNTAGGED_ENA		BIT(2)
#define VSC73XX_CAT_DROP_TAGGED_ENA		BIT(1)
#define VSC73XX_CAT_DROP_NULL_MAC_ENA		BIT(0)

#define VSC73XX_Q_MISC_CONF_EXTENT_MEM		BIT(31)
#define VSC73XX_Q_MISC_CONF_EARLY_TX_MASK	GENMASK(4, 1)
#define VSC73XX_Q_MISC_CONF_EARLY_TX_512	(1 << 1)
#define VSC73XX_Q_MISC_CONF_MAC_PAUSE_MODE	BIT(0)

/* CAT_VLAN_MISC categorizer VLAN miscellaneous bits */
#define VSC73XX_CAT_VLAN_MISC_VLAN_TCI_IGNORE_ENA BIT(8)
#define VSC73XX_CAT_VLAN_MISC_VLAN_KEEP_TAG_ENA BIT(7)

/* CAT_PORT_VLAN categorizer port VLAN */
#define VSC73XX_CAT_PORT_VLAN_VLAN_CFI BIT(15)
#define VSC73XX_CAT_PORT_VLAN_VLAN_USR_PRIO GENMASK(14, 12)
#define VSC73XX_CAT_PORT_VLAN_VLAN_VID GENMASK(11, 0)

/* Frame analyzer block 2 registers */
#define VSC73XX_STORMLIMIT	0x02
#define VSC73XX_ADVLEARN	0x03
#define VSC73XX_IFLODMSK	0x04
#define VSC73XX_VLANMASK	0x05
#define VSC73XX_MACHDATA	0x06
#define VSC73XX_MACLDATA	0x07
#define VSC73XX_ANMOVED		0x08
#define VSC73XX_ANAGEFIL	0x09
#define VSC73XX_ANEVENTS	0x0a
#define VSC73XX_ANCNTMASK	0x0b
#define VSC73XX_ANCNTVAL	0x0c
#define VSC73XX_LEARNMASK	0x0d
#define VSC73XX_UFLODMASK	0x0e
#define VSC73XX_MFLODMASK	0x0f
#define VSC73XX_RECVMASK	0x10
#define VSC73XX_AGGRCTRL	0x20
#define VSC73XX_AGGRMSKS	0x30 /* Until 0x3f */
#define VSC73XX_DSTMASKS	0x40 /* Until 0x7f */
#define VSC73XX_SRCMASKS	0x80 /* Until 0x87 */
#define VSC73XX_CAPENAB		0xa0
#define VSC73XX_MACACCESS	0xb0
#define VSC73XX_IPMCACCESS	0xb1
#define VSC73XX_MACTINDX	0xc0
#define VSC73XX_VLANACCESS	0xd0
#define VSC73XX_VLANTIDX	0xe0
#define VSC73XX_AGENCTRL	0xf0
#define VSC73XX_CAPRST		0xff

#define VSC73XX_SRCMASKS_CPU_COPY		BIT(27)
#define VSC73XX_SRCMASKS_MIRROR			BIT(26)
#define VSC73XX_SRCMASKS_PORTS_MASK		GENMASK(7, 0)

#define VSC73XX_MACHDATA_VID			GENMASK(27, 16)
#define VSC73XX_MACHDATA_MAC0			GENMASK(15, 8)
#define VSC73XX_MACHDATA_MAC1			GENMASK(7, 0)
#define VSC73XX_MACLDATA_MAC2			GENMASK(31, 24)
#define VSC73XX_MACLDATA_MAC3			GENMASK(23, 16)
#define VSC73XX_MACLDATA_MAC4			GENMASK(15, 8)
#define VSC73XX_MACLDATA_MAC5			GENMASK(7, 0)

#define VSC73XX_HASH0_VID_FROM_MASK		GENMASK(5, 0)
#define VSC73XX_HASH0_MAC0_FROM_MASK		GENMASK(7, 4)
#define VSC73XX_HASH1_MAC0_FROM_MASK		GENMASK(3, 0)
#define VSC73XX_HASH1_MAC1_FROM_MASK		GENMASK(7, 1)
#define VSC73XX_HASH2_MAC1_FROM_MASK		BIT(0)
#define VSC73XX_HASH2_MAC2_FROM_MASK		GENMASK(7, 0)
#define VSC73XX_HASH2_MAC3_FROM_MASK		GENMASK(7, 6)
#define VSC73XX_HASH3_MAC3_FROM_MASK		GENMASK(5, 0)
#define VSC73XX_HASH3_MAC4_FROM_MASK		GENMASK(7, 3)
#define VSC73XX_HASH4_MAC4_FROM_MASK		GENMASK(2, 0)

#define VSC73XX_HASH0_VID_TO_MASK		GENMASK(9, 4)
#define VSC73XX_HASH0_MAC0_TO_MASK		GENMASK(3, 0)
#define VSC73XX_HASH1_MAC0_TO_MASK		GENMASK(10, 7)
#define VSC73XX_HASH1_MAC1_TO_MASK		GENMASK(6, 0)
#define VSC73XX_HASH2_MAC1_TO_MASK		BIT(10)
#define VSC73XX_HASH2_MAC2_TO_MASK		GENMASK(9, 2)
#define VSC73XX_HASH2_MAC3_TO_MASK		GENMASK(1, 0)
#define VSC73XX_HASH3_MAC3_TO_MASK		GENMASK(10, 5)
#define VSC73XX_HASH3_MAC4_TO_MASK		GENMASK(4, 0)
#define VSC73XX_HASH4_MAC4_TO_MASK		GENMASK(10, 8)

#define VSC73XX_MACTINDX_SHADOW			BIT(13)
#define VSC73XX_MACTINDX_BUCKET_MSK		GENMASK(12, 11)
#define VSC73XX_MACTINDX_INDEX_MSK		GENMASK(10, 0)

#define VSC73XX_MACACCESS_CPU_COPY		BIT(14)
#define VSC73XX_MACACCESS_FWD_KILL		BIT(13)
#define VSC73XX_MACACCESS_IGNORE_VLAN		BIT(12)
#define VSC73XX_MACACCESS_AGED_FLAG		BIT(11)
#define VSC73XX_MACACCESS_VALID			BIT(10)
#define VSC73XX_MACACCESS_LOCKED		BIT(9)
#define VSC73XX_MACACCESS_DEST_IDX_MASK		GENMASK(8, 3)
#define VSC73XX_MACACCESS_CMD_MASK		GENMASK(2, 0)
#define VSC73XX_MACACCESS_CMD_IDLE		0
#define VSC73XX_MACACCESS_CMD_LEARN		1
#define VSC73XX_MACACCESS_CMD_FORGET		2
#define VSC73XX_MACACCESS_CMD_AGE_TABLE		3
#define VSC73XX_MACACCESS_CMD_FLUSH_TABLE	4
#define VSC73XX_MACACCESS_CMD_CLEAR_TABLE	5
#define VSC73XX_MACACCESS_CMD_READ_ENTRY	6
#define VSC73XX_MACACCESS_CMD_WRITE_ENTRY	7

#define VSC73XX_VLANACCESS_LEARN_DISABLED	BIT(30)
#define VSC73XX_VLANACCESS_VLAN_MIRROR		BIT(29)
#define VSC73XX_VLANACCESS_VLAN_SRC_CHECK	BIT(28)
#define VSC73XX_VLANACCESS_VLAN_PORT_MASK	GENMASK(9, 2)
#define VSC73XX_VLANACCESS_VLAN_PORT_MASK_SHIFT	2
#define VSC73XX_VLANACCESS_VLAN_TBL_CMD_MASK	GENMASK(1, 0)
#define VSC73XX_VLANACCESS_VLAN_TBL_CMD_IDLE	0
#define VSC73XX_VLANACCESS_VLAN_TBL_CMD_READ_ENTRY	1
#define VSC73XX_VLANACCESS_VLAN_TBL_CMD_WRITE_ENTRY	2
#define VSC73XX_VLANACCESS_VLAN_TBL_CMD_CLEAR_TABLE	3

/* MII block 3 registers */
#define VSC73XX_MII_STAT		0x0
#define VSC73XX_MII_CMD			0x1
#define VSC73XX_MII_DATA		0x2
#define VSC73XX_MII_MPRES		0x3

#define VSC73XX_MII_STAT_BUSY		BIT(3)
#define VSC73XX_MII_STAT_READ		BIT(2)
#define VSC73XX_MII_STAT_WRITE		BIT(1)

#define VSC73XX_MII_CMD_SCAN		BIT(27)
#define VSC73XX_MII_CMD_OPERATION	BIT(26)
#define VSC73XX_MII_CMD_PHY_ADDR	GENMASK(25, 21)
#define VSC73XX_MII_CMD_PHY_REG		GENMASK(20, 16)
#define VSC73XX_MII_CMD_WRITE_DATA	GENMASK(15, 0)

#define VSC73XX_MII_DATA_FAILURE	BIT(16)
#define VSC73XX_MII_DATA_READ_DATA	GENMASK(15, 0)

#define VSC73XX_MII_MPRES_NOPREAMBLE	BIT(6)
#define VSC73XX_MII_MPRES_PRESCALEVAL	GENMASK(5, 0)
#define VSC73XX_MII_PRESCALEVAL_MIN	3 /* min allowed mdio clock prescaler */

#define VSC73XX_MII_STAT_BUSY	BIT(3)

/* Arbiter block 5 registers */
#define VSC73XX_ARBEMPTY		0x0c
#define VSC73XX_ARBDISC			0x0e
#define VSC73XX_SBACKWDROP		0x12
#define VSC73XX_DBACKWDROP		0x13
#define VSC73XX_ARBBURSTPROB		0x15

/* System block 7 registers */
#define VSC73XX_ICPU_SIPAD		0x01
#define VSC73XX_GMIIDELAY		0x05
#define VSC73XX_ICPU_CTRL		0x10
#define VSC73XX_ICPU_ADDR		0x11
#define VSC73XX_ICPU_SRAM		0x12
#define VSC73XX_HWSEM			0x13
#define VSC73XX_GLORESET		0x14
#define VSC73XX_ICPU_MBOX_VAL		0x15
#define VSC73XX_ICPU_MBOX_SET		0x16
#define VSC73XX_ICPU_MBOX_CLR		0x17
#define VSC73XX_CHIPID			0x18
#define VSC73XX_GPIO			0x34

#define VSC73XX_GMIIDELAY_GMII0_GTXDELAY_NONE	0
#define VSC73XX_GMIIDELAY_GMII0_GTXDELAY_1_4_NS	1
#define VSC73XX_GMIIDELAY_GMII0_GTXDELAY_1_7_NS	2
#define VSC73XX_GMIIDELAY_GMII0_GTXDELAY_2_0_NS	3

#define VSC73XX_GMIIDELAY_GMII0_RXDELAY_NONE	(0 << 4)
#define VSC73XX_GMIIDELAY_GMII0_RXDELAY_1_4_NS	(1 << 4)
#define VSC73XX_GMIIDELAY_GMII0_RXDELAY_1_7_NS	(2 << 4)
#define VSC73XX_GMIIDELAY_GMII0_RXDELAY_2_0_NS	(3 << 4)

#define VSC73XX_ICPU_CTRL_WATCHDOG_RST	BIT(31)
#define VSC73XX_ICPU_CTRL_CLK_DIV_MASK	GENMASK(12, 8)
#define VSC73XX_ICPU_CTRL_SRST_HOLD	BIT(7)
#define VSC73XX_ICPU_CTRL_ICPU_PI_EN	BIT(6)
#define VSC73XX_ICPU_CTRL_BOOT_EN	BIT(3)
#define VSC73XX_ICPU_CTRL_EXT_ACC_EN	BIT(2)
#define VSC73XX_ICPU_CTRL_CLK_EN	BIT(1)
#define VSC73XX_ICPU_CTRL_SRST		BIT(0)

#define VSC73XX_CHIPID_ID_SHIFT		12
#define VSC73XX_CHIPID_ID_MASK		0xffff
#define VSC73XX_CHIPID_REV_SHIFT	28
#define VSC73XX_CHIPID_REV_MASK		0xf
#define VSC73XX_CHIPID_ID_7385		0x7385
#define VSC73XX_CHIPID_ID_7388		0x7388
#define VSC73XX_CHIPID_ID_7395		0x7395
#define VSC73XX_CHIPID_ID_7398		0x7398

#define VSC73XX_GLORESET_STROBE		BIT(4)
#define VSC73XX_GLORESET_ICPU_LOCK	BIT(3)
#define VSC73XX_GLORESET_MEM_LOCK	BIT(2)
#define VSC73XX_GLORESET_PHY_RESET	BIT(1)
#define VSC73XX_GLORESET_MASTER_RESET	BIT(0)

#define VSC7385_CLOCK_DELAY		((3 << 4) | 3)
#define VSC7385_CLOCK_DELAY_MASK	((3 << 4) | 3)

#define VSC73XX_ICPU_CTRL_STOP	(VSC73XX_ICPU_CTRL_SRST_HOLD | \
				 VSC73XX_ICPU_CTRL_BOOT_EN | \
				 VSC73XX_ICPU_CTRL_EXT_ACC_EN)

#define VSC73XX_ICPU_CTRL_START	(VSC73XX_ICPU_CTRL_CLK_DIV | \
				 VSC73XX_ICPU_CTRL_BOOT_EN | \
				 VSC73XX_ICPU_CTRL_CLK_EN | \
				 VSC73XX_ICPU_CTRL_SRST)

#define IS_7385(a) ((a)->chipid == VSC73XX_CHIPID_ID_7385)
#define IS_7388(a) ((a)->chipid == VSC73XX_CHIPID_ID_7388)
#define IS_7395(a) ((a)->chipid == VSC73XX_CHIPID_ID_7395)
#define IS_7398(a) ((a)->chipid == VSC73XX_CHIPID_ID_7398)
#define IS_739X(a) (IS_7395(a) || IS_7398(a))

#define VSC73XX_POLL_SLEEP_US		1000
#define VSC73XX_MDIO_POLL_SLEEP_US	5
#define VSC73XX_POLL_TIMEOUT_US		10000

struct vsc73xx_counter {
	u8 counter;
	const char *name;
};

struct vsc73xx_fdb {
	u16 vid;
	u8 port;
	u8 mac[ETH_ALEN];
	bool valid;
};

/* Counters are named according to the MIB standards where applicable.
 * Some counters are custom, non-standard. The standard counters are
 * named in accordance with RFC2819, RFC2021 and IEEE Std 802.3-2002 Annex
 * 30A Counters.
 */
static const struct vsc73xx_counter vsc73xx_rx_counters[] = {
	{ 0, "RxEtherStatsPkts" },
	{ 1, "RxBroadcast+MulticastPkts" }, /* non-standard counter */
	{ 2, "RxTotalErrorPackets" }, /* non-standard counter */
	{ 3, "RxEtherStatsBroadcastPkts" },
	{ 4, "RxEtherStatsMulticastPkts" },
	{ 5, "RxEtherStatsPkts64Octets" },
	{ 6, "RxEtherStatsPkts65to127Octets" },
	{ 7, "RxEtherStatsPkts128to255Octets" },
	{ 8, "RxEtherStatsPkts256to511Octets" },
	{ 9, "RxEtherStatsPkts512to1023Octets" },
	{ 10, "RxEtherStatsPkts1024to1518Octets" },
	{ 11, "RxJumboFrames" }, /* non-standard counter */
	{ 12, "RxaPauseMACControlFramesTransmitted" },
	{ 13, "RxFIFODrops" }, /* non-standard counter */
	{ 14, "RxBackwardDrops" }, /* non-standard counter */
	{ 15, "RxClassifierDrops" }, /* non-standard counter */
	{ 16, "RxEtherStatsCRCAlignErrors" },
	{ 17, "RxEtherStatsUndersizePkts" },
	{ 18, "RxEtherStatsOversizePkts" },
	{ 19, "RxEtherStatsFragments" },
	{ 20, "RxEtherStatsJabbers" },
	{ 21, "RxaMACControlFramesReceived" },
	/* 22-24 are undefined */
	{ 25, "RxaFramesReceivedOK" },
	{ 26, "RxQoSClass0" }, /* non-standard counter */
	{ 27, "RxQoSClass1" }, /* non-standard counter */
	{ 28, "RxQoSClass2" }, /* non-standard counter */
	{ 29, "RxQoSClass3" }, /* non-standard counter */
};

static const struct vsc73xx_counter vsc73xx_tx_counters[] = {
	{ 0, "TxEtherStatsPkts" },
	{ 1, "TxBroadcast+MulticastPkts" }, /* non-standard counter */
	{ 2, "TxTotalErrorPackets" }, /* non-standard counter */
	{ 3, "TxEtherStatsBroadcastPkts" },
	{ 4, "TxEtherStatsMulticastPkts" },
	{ 5, "TxEtherStatsPkts64Octets" },
	{ 6, "TxEtherStatsPkts65to127Octets" },
	{ 7, "TxEtherStatsPkts128to255Octets" },
	{ 8, "TxEtherStatsPkts256to511Octets" },
	{ 9, "TxEtherStatsPkts512to1023Octets" },
	{ 10, "TxEtherStatsPkts1024to1518Octets" },
	{ 11, "TxJumboFrames" }, /* non-standard counter */
	{ 12, "TxaPauseMACControlFramesTransmitted" },
	{ 13, "TxFIFODrops" }, /* non-standard counter */
	{ 14, "TxDrops" }, /* non-standard counter */
	{ 15, "TxEtherStatsCollisions" },
	{ 16, "TxEtherStatsCRCAlignErrors" },
	{ 17, "TxEtherStatsUndersizePkts" },
	{ 18, "TxEtherStatsOversizePkts" },
	{ 19, "TxEtherStatsFragments" },
	{ 20, "TxEtherStatsJabbers" },
	/* 21-24 are undefined */
	{ 25, "TxaFramesReceivedOK" },
	{ 26, "TxQoSClass0" }, /* non-standard counter */
	{ 27, "TxQoSClass1" }, /* non-standard counter */
	{ 28, "TxQoSClass2" }, /* non-standard counter */
	{ 29, "TxQoSClass3" }, /* non-standard counter */
};

struct vsc73xx_vlan_summary {
	size_t num_tagged;
	size_t num_untagged;
};

enum vsc73xx_port_vlan_conf {
	VSC73XX_VLAN_FILTER,
	VSC73XX_VLAN_FILTER_UNTAG_ALL,
	VSC73XX_VLAN_IGNORE,
};

int vsc73xx_is_addr_valid(u8 block, u8 subblock)
{
	switch (block) {
	case VSC73XX_BLOCK_MAC:
		switch (subblock) {
		case 0 ... 4:
		case 6:
			return 1;
		}
		break;

	case VSC73XX_BLOCK_ANALYZER:
	case VSC73XX_BLOCK_SYSTEM:
		switch (subblock) {
		case 0:
			return 1;
		}
		break;

	case VSC73XX_BLOCK_MII:
	case VSC73XX_BLOCK_ARBITER:
		switch (subblock) {
		case 0 ... 1:
			return 1;
		}
		break;
	case VSC73XX_BLOCK_CAPTURE:
		switch (subblock) {
		case 0 ... 4:
		case 6 ... 7:
			return 1;
		}
		break;
	}

	return 0;
}
EXPORT_SYMBOL(vsc73xx_is_addr_valid);

static int vsc73xx_read(struct vsc73xx *vsc, u8 block, u8 subblock, u8 reg,
			u32 *val)
{
	return vsc->ops->read(vsc, block, subblock, reg, val);
}

static int vsc73xx_write(struct vsc73xx *vsc, u8 block, u8 subblock, u8 reg,
			 u32 val)
{
	return vsc->ops->write(vsc, block, subblock, reg, val);
}

static int vsc73xx_update_bits(struct vsc73xx *vsc, u8 block, u8 subblock,
			       u8 reg, u32 mask, u32 val)
{
	u32 tmp, orig;
	int ret;

	/* Same read-modify-write algorithm as e.g. regmap */
	ret = vsc73xx_read(vsc, block, subblock, reg, &orig);
	if (ret)
		return ret;
	tmp = orig & ~mask;
	tmp |= val & mask;
	return vsc73xx_write(vsc, block, subblock, reg, tmp);
}

static int vsc73xx_detect(struct vsc73xx *vsc)
{
	bool icpu_si_boot_en;
	bool icpu_pi_en;
	u32 val;
	u32 rev;
	int ret;
	u32 id;

	ret = vsc73xx_read(vsc, VSC73XX_BLOCK_SYSTEM, 0,
			   VSC73XX_ICPU_MBOX_VAL, &val);
	if (ret) {
		dev_err(vsc->dev, "unable to read mailbox (%d)\n", ret);
		return ret;
	}

	if (val == 0xffffffff) {
		dev_info(vsc->dev, "chip seems dead.\n");
		return -EAGAIN;
	}

	ret = vsc73xx_read(vsc, VSC73XX_BLOCK_SYSTEM, 0,
			   VSC73XX_CHIPID, &val);
	if (ret) {
		dev_err(vsc->dev, "unable to read chip id (%d)\n", ret);
		return ret;
	}

	id = (val >> VSC73XX_CHIPID_ID_SHIFT) &
		VSC73XX_CHIPID_ID_MASK;
	switch (id) {
	case VSC73XX_CHIPID_ID_7385:
	case VSC73XX_CHIPID_ID_7388:
	case VSC73XX_CHIPID_ID_7395:
	case VSC73XX_CHIPID_ID_7398:
		break;
	default:
		dev_err(vsc->dev, "unsupported chip, id=%04x\n", id);
		return -ENODEV;
	}

	vsc->chipid = id;
	rev = (val >> VSC73XX_CHIPID_REV_SHIFT) &
		VSC73XX_CHIPID_REV_MASK;
	dev_info(vsc->dev, "VSC%04X (rev: %d) switch found\n", id, rev);

	ret = vsc73xx_read(vsc, VSC73XX_BLOCK_SYSTEM, 0,
			   VSC73XX_ICPU_CTRL, &val);
	if (ret) {
		dev_err(vsc->dev, "unable to read iCPU control\n");
		return ret;
	}

	/* The iCPU can always be used but can boot in different ways.
	 * If it is initially disabled and has no external memory,
	 * we are in control and can do whatever we like, else we
	 * are probably in trouble (we need some way to communicate
	 * with the running firmware) so we bail out for now.
	 */
	icpu_pi_en = !!(val & VSC73XX_ICPU_CTRL_ICPU_PI_EN);
	icpu_si_boot_en = !!(val & VSC73XX_ICPU_CTRL_BOOT_EN);
	if (icpu_si_boot_en && icpu_pi_en) {
		dev_err(vsc->dev,
			"iCPU enabled boots from SI, has external memory\n");
		dev_err(vsc->dev, "no idea how to deal with this\n");
		return -ENODEV;
	}
	if (icpu_si_boot_en && !icpu_pi_en) {
		dev_err(vsc->dev,
			"iCPU enabled boots from PI/SI, no external memory\n");
		return -EAGAIN;
	}
	if (!icpu_si_boot_en && icpu_pi_en) {
		dev_err(vsc->dev,
			"iCPU enabled, boots from PI external memory\n");
		dev_err(vsc->dev, "no idea how to deal with this\n");
		return -ENODEV;
	}
	/* !icpu_si_boot_en && !cpu_pi_en */
	dev_info(vsc->dev, "iCPU disabled, no external memory\n");

	return 0;
}

static int vsc73xx_mdio_busy_check(struct vsc73xx *vsc)
{
	int ret, err;
	u32 val;

	ret = read_poll_timeout(vsc73xx_read, err,
				err < 0 || !(val & VSC73XX_MII_STAT_BUSY),
				VSC73XX_MDIO_POLL_SLEEP_US,
				VSC73XX_POLL_TIMEOUT_US, false, vsc,
				VSC73XX_BLOCK_MII, VSC73XX_BLOCK_MII_INTERNAL,
				VSC73XX_MII_STAT, &val);
	if (ret)
		return ret;
	return err;
}

static int vsc73xx_phy_read(struct dsa_switch *ds, int phy, int regnum)
{
	struct vsc73xx *vsc = ds->priv;
	u32 cmd;
	u32 val;
	int ret;

	ret = vsc73xx_mdio_busy_check(vsc);
	if (ret)
		return ret;

	/* Setting bit 26 means "read" */
	cmd = VSC73XX_MII_CMD_OPERATION |
	      FIELD_PREP(VSC73XX_MII_CMD_PHY_ADDR, phy) |
	      FIELD_PREP(VSC73XX_MII_CMD_PHY_REG, regnum);
	ret = vsc73xx_write(vsc, VSC73XX_BLOCK_MII, VSC73XX_BLOCK_MII_INTERNAL,
			    VSC73XX_MII_CMD, cmd);
	if (ret)
		return ret;

	ret = vsc73xx_mdio_busy_check(vsc);
	if (ret)
		return ret;

	ret = vsc73xx_read(vsc, VSC73XX_BLOCK_MII, VSC73XX_BLOCK_MII_INTERNAL,
			   VSC73XX_MII_DATA, &val);
	if (ret)
		return ret;
	if (val & VSC73XX_MII_DATA_FAILURE) {
		dev_err(vsc->dev, "reading reg %02x from phy%d failed\n",
			regnum, phy);
		return -EIO;
	}
	val &= VSC73XX_MII_DATA_READ_DATA;

	dev_dbg(vsc->dev, "read reg %02x from phy%d = %04x\n",
		regnum, phy, val);

	return val;
}

static int vsc73xx_phy_write(struct dsa_switch *ds, int phy, int regnum,
			     u16 val)
{
	struct vsc73xx *vsc = ds->priv;
	u32 cmd;
	int ret;

	ret = vsc73xx_mdio_busy_check(vsc);
	if (ret)
		return ret;

	cmd = FIELD_PREP(VSC73XX_MII_CMD_PHY_ADDR, phy) |
	      FIELD_PREP(VSC73XX_MII_CMD_PHY_REG, regnum) |
	      FIELD_PREP(VSC73XX_MII_CMD_WRITE_DATA, val);
	ret = vsc73xx_write(vsc, VSC73XX_BLOCK_MII, VSC73XX_BLOCK_MII_INTERNAL,
			    VSC73XX_MII_CMD, cmd);
	if (ret)
		return ret;

	dev_dbg(vsc->dev, "write %04x to reg %02x in phy%d\n",
		val, regnum, phy);
	return 0;
}

static enum dsa_tag_protocol vsc73xx_get_tag_protocol(struct dsa_switch *ds,
						      int port,
						      enum dsa_tag_protocol mp)
{
	/* The switch internally uses a 8 byte header with length,
	 * source port, tag, LPA and priority. This is supposedly
	 * only accessible when operating the switch using the internal
	 * CPU or with an external CPU mapping the device in, but not
	 * when operating the switch over SPI and putting frames in/out
	 * on port 6 (the CPU port). So far we must assume that we
	 * cannot access the tag. (See "Internal frame header" section
	 * 3.9.1 in the manual.)
	 */
	return DSA_TAG_PROTO_VSC73XX_8021Q;
}

static int vsc73xx_wait_for_vlan_table_cmd(struct vsc73xx *vsc)
{
	int ret, err;
	u32 val;

	ret = read_poll_timeout(vsc73xx_read, err,
				err < 0 ||
				((val & VSC73XX_VLANACCESS_VLAN_TBL_CMD_MASK) ==
				VSC73XX_VLANACCESS_VLAN_TBL_CMD_IDLE),
				VSC73XX_POLL_SLEEP_US, VSC73XX_POLL_TIMEOUT_US,
				false, vsc, VSC73XX_BLOCK_ANALYZER,
				0, VSC73XX_VLANACCESS, &val);
	if (ret)
		return ret;
	return err;
}

static int
vsc73xx_read_vlan_table_entry(struct vsc73xx *vsc, u16 vid, u8 *portmap)
{
	u32 val;
	int ret;

	vsc73xx_write(vsc, VSC73XX_BLOCK_ANALYZER, 0, VSC73XX_VLANTIDX, vid);

	ret = vsc73xx_wait_for_vlan_table_cmd(vsc);
	if (ret)
		return ret;

	vsc73xx_update_bits(vsc, VSC73XX_BLOCK_ANALYZER, 0, VSC73XX_VLANACCESS,
			    VSC73XX_VLANACCESS_VLAN_TBL_CMD_MASK,
			    VSC73XX_VLANACCESS_VLAN_TBL_CMD_READ_ENTRY);

	ret = vsc73xx_wait_for_vlan_table_cmd(vsc);
	if (ret)
		return ret;

	vsc73xx_read(vsc, VSC73XX_BLOCK_ANALYZER, 0, VSC73XX_VLANACCESS, &val);
	*portmap = (val & VSC73XX_VLANACCESS_VLAN_PORT_MASK) >>
		   VSC73XX_VLANACCESS_VLAN_PORT_MASK_SHIFT;

	return 0;
}

static int
vsc73xx_write_vlan_table_entry(struct vsc73xx *vsc, u16 vid, u8 portmap)
{
	int ret;

	vsc73xx_write(vsc, VSC73XX_BLOCK_ANALYZER, 0, VSC73XX_VLANTIDX, vid);

	ret = vsc73xx_wait_for_vlan_table_cmd(vsc);
	if (ret)
		return ret;

	vsc73xx_update_bits(vsc, VSC73XX_BLOCK_ANALYZER, 0, VSC73XX_VLANACCESS,
			    VSC73XX_VLANACCESS_VLAN_TBL_CMD_MASK |
			    VSC73XX_VLANACCESS_VLAN_SRC_CHECK |
			    VSC73XX_VLANACCESS_VLAN_PORT_MASK,
			    VSC73XX_VLANACCESS_VLAN_TBL_CMD_WRITE_ENTRY |
			    VSC73XX_VLANACCESS_VLAN_SRC_CHECK |
			    (portmap << VSC73XX_VLANACCESS_VLAN_PORT_MASK_SHIFT));

	return vsc73xx_wait_for_vlan_table_cmd(vsc);
}

static int
vsc73xx_update_vlan_table(struct vsc73xx *vsc, int port, u16 vid, bool set)
{
	u8 portmap;
	int ret;

	ret = vsc73xx_read_vlan_table_entry(vsc, vid, &portmap);
	if (ret)
		return ret;

	if (set)
		portmap |= BIT(port);
	else
		portmap &= ~BIT(port);

	return vsc73xx_write_vlan_table_entry(vsc, vid, portmap);
}

static int vsc73xx_configure_rgmii_port_delay(struct dsa_switch *ds)
{
	/* Keep 2.0 ns delay for backward complatibility */
	u32 tx_delay = VSC73XX_GMIIDELAY_GMII0_GTXDELAY_2_0_NS;
	u32 rx_delay = VSC73XX_GMIIDELAY_GMII0_RXDELAY_2_0_NS;
	struct dsa_port *dp = dsa_to_port(ds, CPU_PORT);
	struct device_node *port_dn = dp->dn;
	struct vsc73xx *vsc = ds->priv;
	u32 delay;

	if (!of_property_read_u32(port_dn, "tx-internal-delay-ps", &delay)) {
		switch (delay) {
		case 0:
			tx_delay = VSC73XX_GMIIDELAY_GMII0_GTXDELAY_NONE;
			break;
		case 1400:
			tx_delay = VSC73XX_GMIIDELAY_GMII0_GTXDELAY_1_4_NS;
			break;
		case 1700:
			tx_delay = VSC73XX_GMIIDELAY_GMII0_GTXDELAY_1_7_NS;
			break;
		case 2000:
			break;
		default:
			dev_err(vsc->dev,
				"Unsupported RGMII Transmit Clock Delay\n");
			return -EINVAL;
		}
	} else {
		dev_dbg(vsc->dev,
			"RGMII Transmit Clock Delay isn't configured, set to 2.0 ns\n");
	}

	if (!of_property_read_u32(port_dn, "rx-internal-delay-ps", &delay)) {
		switch (delay) {
		case 0:
			rx_delay = VSC73XX_GMIIDELAY_GMII0_RXDELAY_NONE;
			break;
		case 1400:
			rx_delay = VSC73XX_GMIIDELAY_GMII0_RXDELAY_1_4_NS;
			break;
		case 1700:
			rx_delay = VSC73XX_GMIIDELAY_GMII0_RXDELAY_1_7_NS;
			break;
		case 2000:
			break;
		default:
			dev_err(vsc->dev,
				"Unsupported RGMII Receive Clock Delay value\n");
			return -EINVAL;
		}
	} else {
		dev_dbg(vsc->dev,
			"RGMII Receive Clock Delay isn't configured, set to 2.0 ns\n");
	}

	/* MII delay, set both GTX and RX delay */
	return vsc73xx_write(vsc, VSC73XX_BLOCK_SYSTEM, 0, VSC73XX_GMIIDELAY,
			     tx_delay | rx_delay);
}

static int vsc73xx_setup(struct dsa_switch *ds)
{
	struct vsc73xx *vsc = ds->priv;
	int i, ret, val;

	dev_info(vsc->dev, "set up the switch\n");

	ds->max_num_bridges = DSA_TAG_8021Q_MAX_NUM_BRIDGES;
	ds->fdb_isolation = true;

	/* Issue RESET */
	vsc73xx_write(vsc, VSC73XX_BLOCK_SYSTEM, 0, VSC73XX_GLORESET,
		      VSC73XX_GLORESET_MASTER_RESET);
	usleep_range(125, 200);

	/* Initialize memory, initialize RAM bank 0..15 except 6 and 7
	 * This sequence appears in the
	 * VSC7385 SparX-G5 datasheet section 6.6.1
	 * VSC7395 SparX-G5e datasheet section 6.6.1
	 * "initialization sequence".
	 * No explanation is given to the 0x1010400 magic number.
	 */
	for (i = 0; i <= 15; i++) {
		if (i != 6 && i != 7) {
			vsc73xx_write(vsc, VSC73XX_BLOCK_MEMINIT,
				      2,
				      0, 0x1010400 + i);
			mdelay(1);
		}
	}
	mdelay(30);

	/* Clear MAC table */
	vsc73xx_write(vsc, VSC73XX_BLOCK_ANALYZER, 0,
		      VSC73XX_MACACCESS,
		      VSC73XX_MACACCESS_CMD_CLEAR_TABLE);

	/* Set VLAN table to default values */
	vsc73xx_write(vsc, VSC73XX_BLOCK_ANALYZER, 0,
		      VSC73XX_VLANACCESS,
		      VSC73XX_VLANACCESS_VLAN_TBL_CMD_CLEAR_TABLE);

	msleep(40);

	/* Use 20KiB buffers on all ports on VSC7395
	 * The VSC7385 has 16KiB buffers and that is the
	 * default if we don't set this up explicitly.
	 * Port "31" is "all ports".
	 */
	if (IS_739X(vsc))
		vsc73xx_write(vsc, VSC73XX_BLOCK_MAC, 0x1f,
			      VSC73XX_Q_MISC_CONF,
			      VSC73XX_Q_MISC_CONF_EXTENT_MEM);

	/* Put all ports into reset until enabled */
	for (i = 0; i < 7; i++) {
		if (i == 5)
			continue;
		vsc73xx_write(vsc, VSC73XX_BLOCK_MAC, 4,
			      VSC73XX_MAC_CFG, VSC73XX_MAC_CFG_RESET);
	}

	/* Configure RGMII delay */
	ret = vsc73xx_configure_rgmii_port_delay(ds);
	if (ret)
		return ret;

	/* Ingess VLAN reception mask (table 145) */
	vsc73xx_write(vsc, VSC73XX_BLOCK_ANALYZER, 0, VSC73XX_VLANMASK,
		      0xff);
	/* IP multicast flood mask (table 144) */
	vsc73xx_write(vsc, VSC73XX_BLOCK_ANALYZER, 0, VSC73XX_IFLODMSK,
		      0xff);

	mdelay(50);

	/* Disable preamble and use maximum allowed clock for the internal
	 * mdio bus, used for communication with internal PHYs only.
	 */
	val = VSC73XX_MII_MPRES_NOPREAMBLE |
	      FIELD_PREP(VSC73XX_MII_MPRES_PRESCALEVAL,
			 VSC73XX_MII_PRESCALEVAL_MIN);
	vsc73xx_write(vsc, VSC73XX_BLOCK_MII, VSC73XX_BLOCK_MII_INTERNAL,
		      VSC73XX_MII_MPRES, val);

	/* Release reset from the internal PHYs */
	vsc73xx_write(vsc, VSC73XX_BLOCK_SYSTEM, 0, VSC73XX_GLORESET,
		      VSC73XX_GLORESET_PHY_RESET);

	udelay(4);

	/* Clear VLAN table */
	for (i = 0; i < VLAN_N_VID; i++)
		vsc73xx_write_vlan_table_entry(vsc, i, 0);

	INIT_LIST_HEAD(&vsc->vlans);

	rtnl_lock();
	ret = dsa_tag_8021q_register(ds, htons(ETH_P_8021Q));
	rtnl_unlock();

	return ret;
}

static void vsc73xx_teardown(struct dsa_switch *ds)
{
	rtnl_lock();
	dsa_tag_8021q_unregister(ds);
	rtnl_unlock();
}

static void vsc73xx_init_port(struct vsc73xx *vsc, int port)
{
	u32 val;

	/* MAC configure, first reset the port and then write defaults */
	vsc73xx_write(vsc, VSC73XX_BLOCK_MAC,
		      port,
		      VSC73XX_MAC_CFG,
		      VSC73XX_MAC_CFG_RESET);

	/* Take up the port in 1Gbit mode by default, this will be
	 * augmented after auto-negotiation on the PHY-facing
	 * ports.
	 */
	if (port == CPU_PORT)
		val = VSC73XX_MAC_CFG_1000M_F_RGMII;
	else
		val = VSC73XX_MAC_CFG_1000M_F_PHY;

	vsc73xx_write(vsc, VSC73XX_BLOCK_MAC,
		      port,
		      VSC73XX_MAC_CFG,
		      val |
		      VSC73XX_MAC_CFG_TX_EN |
		      VSC73XX_MAC_CFG_RX_EN);

	/* Flow control for the CPU port:
	 * Use a zero delay pause frame when pause condition is left
	 * Obey pause control frames
	 */
	vsc73xx_write(vsc, VSC73XX_BLOCK_MAC,
		      port,
		      VSC73XX_FCCONF,
		      VSC73XX_FCCONF_ZERO_PAUSE_EN |
		      VSC73XX_FCCONF_FLOW_CTRL_OBEY);

	/* Issue pause control frames on PHY facing ports.
	 * Allow early initiation of MAC transmission if the amount
	 * of egress data is below 512 bytes on CPU port.
	 * FIXME: enable 20KiB buffers?
	 */
	if (port == CPU_PORT)
		val = VSC73XX_Q_MISC_CONF_EARLY_TX_512;
	else
		val = VSC73XX_Q_MISC_CONF_MAC_PAUSE_MODE;
	val |= VSC73XX_Q_MISC_CONF_EXTENT_MEM;
	vsc73xx_write(vsc, VSC73XX_BLOCK_MAC,
		      port,
		      VSC73XX_Q_MISC_CONF,
		      val);

	/* Flow control MAC: a MAC address used in flow control frames */
	val = (vsc->addr[5] << 16) | (vsc->addr[4] << 8) | (vsc->addr[3]);
	vsc73xx_write(vsc, VSC73XX_BLOCK_MAC,
		      port,
		      VSC73XX_FCMACHI,
		      val);
	val = (vsc->addr[2] << 16) | (vsc->addr[1] << 8) | (vsc->addr[0]);
	vsc73xx_write(vsc, VSC73XX_BLOCK_MAC,
		      port,
		      VSC73XX_FCMACLO,
		      val);

	/* Tell the categorizer to forward pause frames, not control
	 * frame. Do not drop anything.
	 */
	vsc73xx_write(vsc, VSC73XX_BLOCK_MAC,
		      port,
		      VSC73XX_CAT_DROP,
		      VSC73XX_CAT_DROP_FWD_PAUSE_ENA);

	/* Clear all counters */
	vsc73xx_write(vsc, VSC73XX_BLOCK_MAC,
		      port, VSC73XX_C_RX0, 0);
}

static void vsc73xx_reset_port(struct vsc73xx *vsc, int port, u32 initval)
{
	int ret, err;
	u32 val;

	/* Disable RX on this port */
	vsc73xx_update_bits(vsc, VSC73XX_BLOCK_MAC, port,
			    VSC73XX_MAC_CFG,
			    VSC73XX_MAC_CFG_RX_EN, 0);

	/* Discard packets */
	vsc73xx_update_bits(vsc, VSC73XX_BLOCK_ARBITER, 0,
			    VSC73XX_ARBDISC, BIT(port), BIT(port));

	/* Wait until queue is empty */
	ret = read_poll_timeout(vsc73xx_read, err,
				err < 0 || (val & BIT(port)),
				VSC73XX_POLL_SLEEP_US,
				VSC73XX_POLL_TIMEOUT_US, false,
				vsc, VSC73XX_BLOCK_ARBITER, 0,
				VSC73XX_ARBEMPTY, &val);
	if (ret)
		dev_err(vsc->dev,
			"timeout waiting for block arbiter\n");
	else if (err < 0)
		dev_err(vsc->dev, "error reading arbiter\n");

	/* Put this port into reset */
	vsc73xx_write(vsc, VSC73XX_BLOCK_MAC, port, VSC73XX_MAC_CFG,
		      VSC73XX_MAC_CFG_RESET | initval);
}

static void vsc73xx_mac_config(struct phylink_config *config, unsigned int mode,
			       const struct phylink_link_state *state)
{
	struct dsa_port *dp = dsa_phylink_to_port(config);
	struct vsc73xx *vsc = dp->ds->priv;
	int port = dp->index;

	/* Special handling of the CPU-facing port */
	if (port == CPU_PORT) {
		/* Other ports are already initialized but not this one */
		vsc73xx_init_port(vsc, CPU_PORT);
		/* Select the external port for this interface (EXT_PORT)
		 * Enable the GMII GTX external clock
		 * Use double data rate (DDR mode)
		 */
		vsc73xx_write(vsc, VSC73XX_BLOCK_MAC,
			      CPU_PORT,
			      VSC73XX_ADVPORTM,
			      VSC73XX_ADVPORTM_EXT_PORT |
			      VSC73XX_ADVPORTM_ENA_GTX |
			      VSC73XX_ADVPORTM_DDR_MODE);
	}
}

static void vsc73xx_mac_link_down(struct phylink_config *config,
				  unsigned int mode, phy_interface_t interface)
{
	struct dsa_port *dp = dsa_phylink_to_port(config);
	struct vsc73xx *vsc = dp->ds->priv;
	int port = dp->index;

	/* This routine is described in the datasheet (below ARBDISC register
	 * description)
	 */
	vsc73xx_reset_port(vsc, port, 0);

	/* Allow backward dropping of frames from this port */
	vsc73xx_update_bits(vsc, VSC73XX_BLOCK_ARBITER, 0,
			    VSC73XX_SBACKWDROP, BIT(port), BIT(port));
}

static void vsc73xx_mac_link_up(struct phylink_config *config,
				struct phy_device *phy, unsigned int mode,
				phy_interface_t interface, int speed,
				int duplex, bool tx_pause, bool rx_pause)
{
	struct dsa_port *dp = dsa_phylink_to_port(config);
	struct vsc73xx *vsc = dp->ds->priv;
	int port = dp->index;
	u32 val;
	u8 seed;

	if (speed == SPEED_1000)
		val = VSC73XX_MAC_CFG_GIGA_MODE | VSC73XX_MAC_CFG_TX_IPG_1000M;
	else
		val = VSC73XX_MAC_CFG_TX_IPG_100_10M;

	if (phy_interface_mode_is_rgmii(interface))
		val |= VSC73XX_MAC_CFG_CLK_SEL_1000M;
	else
		val |= VSC73XX_MAC_CFG_CLK_SEL_EXT;

	if (duplex == DUPLEX_FULL)
		val |= VSC73XX_MAC_CFG_FDX;
	else
		/* In datasheet description ("Port Mode Procedure" in 5.6.2)
		 * this bit is configured only for half duplex.
		 */
		val |= VSC73XX_MAC_CFG_WEXC_DIS;

	/* This routine is described in the datasheet (below ARBDISC register
	 * description)
	 */
	vsc73xx_reset_port(vsc, port, val);

	/* Seed the port randomness with randomness */
	get_random_bytes(&seed, 1);
	val |= seed << VSC73XX_MAC_CFG_SEED_OFFSET;
	val |= VSC73XX_MAC_CFG_SEED_LOAD;

	/* Those bits are responsible for MTU only. Kernel takes care about MTU,
	 * let's enable +8 bytes frame length unconditionally.
	 */
	val |= VSC73XX_MAC_CFG_VLAN_AWR | VSC73XX_MAC_CFG_VLAN_DBLAWR;

	vsc73xx_write(vsc, VSC73XX_BLOCK_MAC, port, VSC73XX_MAC_CFG, val);

	/* Flow control for the PHY facing ports:
	 * Use a zero delay pause frame when pause condition is left
	 * Obey pause control frames
	 * When generating pause frames, use 0xff as pause value
	 */
	vsc73xx_write(vsc, VSC73XX_BLOCK_MAC, port, VSC73XX_FCCONF,
		      VSC73XX_FCCONF_ZERO_PAUSE_EN |
		      VSC73XX_FCCONF_FLOW_CTRL_OBEY |
		      0xff);

	/* Accept packets again */
	vsc73xx_update_bits(vsc, VSC73XX_BLOCK_ARBITER, 0,
			    VSC73XX_ARBDISC, BIT(port), 0);

	/* Disallow backward dropping of frames from this port */
	vsc73xx_update_bits(vsc, VSC73XX_BLOCK_ARBITER, 0,
			    VSC73XX_SBACKWDROP, BIT(port), 0);

	/* Enable TX, RX, deassert reset, stop loading seed */
	vsc73xx_update_bits(vsc, VSC73XX_BLOCK_MAC, port,
			    VSC73XX_MAC_CFG,
			    VSC73XX_MAC_CFG_RESET | VSC73XX_MAC_CFG_SEED_LOAD |
			    VSC73XX_MAC_CFG_TX_EN | VSC73XX_MAC_CFG_RX_EN,
			    VSC73XX_MAC_CFG_TX_EN | VSC73XX_MAC_CFG_RX_EN);
}

static bool vsc73xx_tag_8021q_active(struct dsa_port *dp)
{
	return !dsa_port_is_vlan_filtering(dp);
}

static struct vsc73xx_bridge_vlan *
vsc73xx_bridge_vlan_find(struct vsc73xx *vsc, u16 vid)
{
	struct vsc73xx_bridge_vlan *vlan;

	list_for_each_entry(vlan, &vsc->vlans, list)
		if (vlan->vid == vid)
			return vlan;

	return NULL;
}

static void
vsc73xx_bridge_vlan_remove_port(struct vsc73xx_bridge_vlan *vsc73xx_vlan,
				int port)
{
	vsc73xx_vlan->portmask &= ~BIT(port);

	if (vsc73xx_vlan->portmask)
		return;

	list_del(&vsc73xx_vlan->list);
	kfree(vsc73xx_vlan);
}

static void vsc73xx_bridge_vlan_summary(struct vsc73xx *vsc, int port,
					struct vsc73xx_vlan_summary *summary,
					u16 ignored_vid)
{
	size_t num_tagged = 0, num_untagged = 0;
	struct vsc73xx_bridge_vlan *vlan;

	list_for_each_entry(vlan, &vsc->vlans, list) {
		if (!(vlan->portmask & BIT(port)) || vlan->vid == ignored_vid)
			continue;

		if (vlan->untagged & BIT(port))
			num_untagged++;
		else
			num_tagged++;
	}

	summary->num_untagged = num_untagged;
	summary->num_tagged = num_tagged;
}

static u16 vsc73xx_find_first_vlan_untagged(struct vsc73xx *vsc, int port)
{
	struct vsc73xx_bridge_vlan *vlan;

	list_for_each_entry(vlan, &vsc->vlans, list)
		if ((vlan->portmask & BIT(port)) &&
		    (vlan->untagged & BIT(port)))
			return vlan->vid;

	return VLAN_N_VID;
}

static int vsc73xx_set_vlan_conf(struct vsc73xx *vsc, int port,
				 enum vsc73xx_port_vlan_conf port_vlan_conf)
{
	u32 val = 0;
	int ret;

	if (port_vlan_conf == VSC73XX_VLAN_IGNORE)
		val = VSC73XX_CAT_VLAN_MISC_VLAN_TCI_IGNORE_ENA |
		      VSC73XX_CAT_VLAN_MISC_VLAN_KEEP_TAG_ENA;

	ret = vsc73xx_update_bits(vsc, VSC73XX_BLOCK_MAC, port,
				  VSC73XX_CAT_VLAN_MISC,
				  VSC73XX_CAT_VLAN_MISC_VLAN_TCI_IGNORE_ENA |
				  VSC73XX_CAT_VLAN_MISC_VLAN_KEEP_TAG_ENA, val);
	if (ret)
		return ret;

	val = (port_vlan_conf == VSC73XX_VLAN_FILTER) ?
	      VSC73XX_TXUPDCFG_TX_INSERT_TAG : 0;

	return vsc73xx_update_bits(vsc, VSC73XX_BLOCK_MAC, port,
				   VSC73XX_TXUPDCFG,
				   VSC73XX_TXUPDCFG_TX_INSERT_TAG, val);
}

/**
 * vsc73xx_vlan_commit_conf - Update VLAN configuration of a port
 * @vsc: Switch private data structure
 * @port: Port index on which to operate
 *
 * Update the VLAN behavior of a port to make sure that when it is under
 * a VLAN filtering bridge, the port is either filtering with tag
 * preservation, or filtering with all VLANs egress-untagged. Otherwise,
 * the port ignores VLAN tags from packets and applies the port-based
 * VID.
 *
 * Must be called when changes are made to:
 * - the bridge VLAN filtering state of the port
 * - the number or attributes of VLANs from the bridge VLAN table,
 *   while the port is currently VLAN-aware
 *
 * Return: 0 on success, or negative errno on error.
 */
static int vsc73xx_vlan_commit_conf(struct vsc73xx *vsc, int port)
{
	enum vsc73xx_port_vlan_conf port_vlan_conf = VSC73XX_VLAN_IGNORE;
	struct dsa_port *dp = dsa_to_port(vsc->ds, port);

	if (port == CPU_PORT) {
		port_vlan_conf = VSC73XX_VLAN_FILTER;
	} else if (dsa_port_is_vlan_filtering(dp)) {
		struct vsc73xx_vlan_summary summary;

		port_vlan_conf = VSC73XX_VLAN_FILTER;

		vsc73xx_bridge_vlan_summary(vsc, port, &summary, VLAN_N_VID);
		if (summary.num_tagged == 0)
			port_vlan_conf = VSC73XX_VLAN_FILTER_UNTAG_ALL;
	}

	return vsc73xx_set_vlan_conf(vsc, port, port_vlan_conf);
}

static int
vsc73xx_vlan_change_untagged(struct vsc73xx *vsc, int port, u16 vid, bool set)
{
	u32 val = 0;

	if (set)
		val = VSC73XX_TXUPDCFG_TX_UNTAGGED_VID_ENA |
		      ((vid << VSC73XX_TXUPDCFG_TX_UNTAGGED_VID_SHIFT) &
		       VSC73XX_TXUPDCFG_TX_UNTAGGED_VID);

	return vsc73xx_update_bits(vsc, VSC73XX_BLOCK_MAC, port,
				   VSC73XX_TXUPDCFG,
				   VSC73XX_TXUPDCFG_TX_UNTAGGED_VID_ENA |
				   VSC73XX_TXUPDCFG_TX_UNTAGGED_VID, val);
}

/**
 * vsc73xx_vlan_commit_untagged - Update native VLAN of a port
 * @vsc: Switch private data structure
 * @port: Port index on which to operate
 *
 * Update the native VLAN of a port (the one VLAN which is transmitted
 * as egress-tagged on a trunk port) when port is in VLAN filtering mode and
 * only one untagged vid is configured.
 * In other cases no need to configure it because switch can untag all vlans on
 * the port.
 *
 * Return: 0 on success, or negative errno on error.
 */
static int vsc73xx_vlan_commit_untagged(struct vsc73xx *vsc, int port)
{
	struct dsa_port *dp = dsa_to_port(vsc->ds, port);
	struct vsc73xx_vlan_summary summary;
	u16 vid = 0;
	bool valid;

	if (!dsa_port_is_vlan_filtering(dp))
		/* Port is configured to untag all vlans in that case.
		 * No need to commit untagged config change.
		 */
		return 0;

	vsc73xx_bridge_vlan_summary(vsc, port, &summary, VLAN_N_VID);

	if (summary.num_untagged > 1)
		/* Port must untag all vlans in that case.
		 * No need to commit untagged config change.
		 */
		return 0;

	valid = (summary.num_untagged == 1);
	if (valid)
		vid = vsc73xx_find_first_vlan_untagged(vsc, port);

	return vsc73xx_vlan_change_untagged(vsc, port, vid, valid);
}

static int
vsc73xx_vlan_change_pvid(struct vsc73xx *vsc, int port, u16 vid, bool set)
{
	u32 val = 0;
	int ret;

	val = set ? 0 : VSC73XX_CAT_DROP_UNTAGGED_ENA;

	ret = vsc73xx_update_bits(vsc, VSC73XX_BLOCK_MAC, port,
				  VSC73XX_CAT_DROP,
				  VSC73XX_CAT_DROP_UNTAGGED_ENA, val);
	if (!set || ret)
		return ret;

	return vsc73xx_update_bits(vsc, VSC73XX_BLOCK_MAC, port,
				   VSC73XX_CAT_PORT_VLAN,
				   VSC73XX_CAT_PORT_VLAN_VLAN_VID,
				   vid & VSC73XX_CAT_PORT_VLAN_VLAN_VID);
}

/**
 * vsc73xx_vlan_commit_pvid - Update port-based default VLAN of a port
 * @vsc: Switch private data structure
 * @port: Port index on which to operate
 *
 * Update the PVID of a port so that it follows either the bridge PVID
 * configuration, when the bridge is currently VLAN-aware, or the PVID
 * from tag_8021q, when the port is standalone or under a VLAN-unaware
 * bridge. A port with no PVID drops all untagged and VID 0 tagged
 * traffic.
 *
 * Must be called when changes are made to:
 * - the bridge VLAN filtering state of the port
 * - the number or attributes of VLANs from the bridge VLAN table,
 *   while the port is currently VLAN-aware
 *
 * Return: 0 on success, or negative errno on error.
 */
static int vsc73xx_vlan_commit_pvid(struct vsc73xx *vsc, int port)
{
	struct vsc73xx_portinfo *portinfo = &vsc->portinfo[port];
	bool valid = portinfo->pvid_tag_8021q_configured;
	struct dsa_port *dp = dsa_to_port(vsc->ds, port);
	u16 vid = portinfo->pvid_tag_8021q;

	if (dsa_port_is_vlan_filtering(dp)) {
		vid = portinfo->pvid_vlan_filtering;
		valid = portinfo->pvid_vlan_filtering_configured;
	}

	return vsc73xx_vlan_change_pvid(vsc, port, vid, valid);
}

static int vsc73xx_vlan_commit_settings(struct vsc73xx *vsc, int port)
{
	int ret;

	ret = vsc73xx_vlan_commit_untagged(vsc, port);
	if (ret)
		return ret;

	ret = vsc73xx_vlan_commit_pvid(vsc, port);
	if (ret)
		return ret;

	return vsc73xx_vlan_commit_conf(vsc, port);
}

static int vsc73xx_port_enable(struct dsa_switch *ds, int port,
			       struct phy_device *phy)
{
	struct vsc73xx *vsc = ds->priv;

	dev_info(vsc->dev, "enable port %d\n", port);
	vsc73xx_init_port(vsc, port);

	return vsc73xx_vlan_commit_settings(vsc, port);
}

static void vsc73xx_port_disable(struct dsa_switch *ds, int port)
{
	struct vsc73xx *vsc = ds->priv;

	/* Just put the port into reset */
	vsc73xx_write(vsc, VSC73XX_BLOCK_MAC, port,
		      VSC73XX_MAC_CFG, VSC73XX_MAC_CFG_RESET);
}

static const struct vsc73xx_counter *
vsc73xx_find_counter(struct vsc73xx *vsc,
		     u8 counter,
		     bool tx)
{
	const struct vsc73xx_counter *cnts;
	int num_cnts;
	int i;

	if (tx) {
		cnts = vsc73xx_tx_counters;
		num_cnts = ARRAY_SIZE(vsc73xx_tx_counters);
	} else {
		cnts = vsc73xx_rx_counters;
		num_cnts = ARRAY_SIZE(vsc73xx_rx_counters);
	}

	for (i = 0; i < num_cnts; i++) {
		const struct vsc73xx_counter *cnt;

		cnt = &cnts[i];
		if (cnt->counter == counter)
			return cnt;
	}

	return NULL;
}

static void vsc73xx_get_strings(struct dsa_switch *ds, int port, u32 stringset,
				uint8_t *data)
{
	const struct vsc73xx_counter *cnt;
	struct vsc73xx *vsc = ds->priv;
	u8 indices[6];
	u8 *buf = data;
	int i;
	u32 val;
	int ret;

	if (stringset != ETH_SS_STATS)
		return;

	ret = vsc73xx_read(vsc, VSC73XX_BLOCK_MAC, port,
			   VSC73XX_C_CFG, &val);
	if (ret)
		return;

	indices[0] = (val & 0x1f); /* RX counter 0 */
	indices[1] = ((val >> 5) & 0x1f); /* RX counter 1 */
	indices[2] = ((val >> 10) & 0x1f); /* RX counter 2 */
	indices[3] = ((val >> 16) & 0x1f); /* TX counter 0 */
	indices[4] = ((val >> 21) & 0x1f); /* TX counter 1 */
	indices[5] = ((val >> 26) & 0x1f); /* TX counter 2 */

	/* The first counters is the RX octets */
	ethtool_puts(&buf, "RxEtherStatsOctets");

	/* Each port supports recording 3 RX counters and 3 TX counters,
	 * figure out what counters we use in this set-up and return the
	 * names of them. The hardware default counters will be number of
	 * packets on RX/TX, combined broadcast+multicast packets RX/TX and
	 * total error packets RX/TX.
	 */
	for (i = 0; i < 3; i++) {
		cnt = vsc73xx_find_counter(vsc, indices[i], false);
		ethtool_puts(&buf, cnt ? cnt->name : "");
	}

	/* TX stats begins with the number of TX octets */
	ethtool_puts(&buf, "TxEtherStatsOctets");

	for (i = 3; i < 6; i++) {
		cnt = vsc73xx_find_counter(vsc, indices[i], true);
		ethtool_puts(&buf, cnt ? cnt->name : "");

	}
}

static int vsc73xx_get_sset_count(struct dsa_switch *ds, int port, int sset)
{
	/* We only support SS_STATS */
	if (sset != ETH_SS_STATS)
		return 0;
	/* RX and TX packets, then 3 RX counters, 3 TX counters */
	return 8;
}

static void vsc73xx_get_ethtool_stats(struct dsa_switch *ds, int port,
				      uint64_t *data)
{
	struct vsc73xx *vsc = ds->priv;
	u8 regs[] = {
		VSC73XX_RXOCT,
		VSC73XX_C_RX0,
		VSC73XX_C_RX1,
		VSC73XX_C_RX2,
		VSC73XX_TXOCT,
		VSC73XX_C_TX0,
		VSC73XX_C_TX1,
		VSC73XX_C_TX2,
	};
	u32 val;
	int ret;
	int i;

	for (i = 0; i < ARRAY_SIZE(regs); i++) {
		ret = vsc73xx_read(vsc, VSC73XX_BLOCK_MAC, port,
				   regs[i], &val);
		if (ret) {
			dev_err(vsc->dev, "error reading counter %d\n", i);
			return;
		}
		data[i] = val;
	}
}

static int vsc73xx_change_mtu(struct dsa_switch *ds, int port, int new_mtu)
{
	struct vsc73xx *vsc = ds->priv;

	return vsc73xx_write(vsc, VSC73XX_BLOCK_MAC, port,
			     VSC73XX_MAXLEN, new_mtu + ETH_HLEN + ETH_FCS_LEN);
}

/* According to application not "VSC7398 Jumbo Frames" setting
 * up the frame size to 9.6 KB does not affect the performance on standard
 * frames. It is clear from the application note that
 * "9.6 kilobytes" == 9600 bytes.
 */
static int vsc73xx_get_max_mtu(struct dsa_switch *ds, int port)
{
	return 9600 - ETH_HLEN - ETH_FCS_LEN;
<<<<<<< HEAD
=======
}

static void vsc73xx_phylink_get_caps(struct dsa_switch *dsa, int port,
				     struct phylink_config *config)
{
	unsigned long *interfaces = config->supported_interfaces;

	if (port == 5)
		return;

	if (port == CPU_PORT) {
		__set_bit(PHY_INTERFACE_MODE_MII, interfaces);
		__set_bit(PHY_INTERFACE_MODE_REVMII, interfaces);
		__set_bit(PHY_INTERFACE_MODE_GMII, interfaces);
		__set_bit(PHY_INTERFACE_MODE_RGMII, interfaces);
	}

	if (port <= 4) {
		/* Internal PHYs */
		__set_bit(PHY_INTERFACE_MODE_INTERNAL, interfaces);
		/* phylib default */
		__set_bit(PHY_INTERFACE_MODE_GMII, interfaces);
	}

	config->mac_capabilities = MAC_SYM_PAUSE | MAC_10 | MAC_100 | MAC_1000;
}

static int
vsc73xx_port_vlan_filtering(struct dsa_switch *ds, int port,
			    bool vlan_filtering, struct netlink_ext_ack *extack)
{
	struct vsc73xx *vsc = ds->priv;

	/* The commit to hardware processed below is required because vsc73xx
	 * is using tag_8021q. When vlan_filtering is disabled, tag_8021q uses
	 * pvid/untagged vlans for port recognition. The values configured for
	 * vlans and pvid/untagged states are stored in portinfo structure.
	 * When vlan_filtering is enabled, we need to restore pvid/untagged from
	 * portinfo structure. Analogous routine is processed when
	 * vlan_filtering is disabled, but values used for tag_8021q are
	 * restored.
	 */

	return vsc73xx_vlan_commit_settings(vsc, port);
}

static int vsc73xx_port_vlan_add(struct dsa_switch *ds, int port,
				 const struct switchdev_obj_port_vlan *vlan,
				 struct netlink_ext_ack *extack)
{
	bool untagged = vlan->flags & BRIDGE_VLAN_INFO_UNTAGGED;
	bool pvid = vlan->flags & BRIDGE_VLAN_INFO_PVID;
	struct dsa_port *dp = dsa_to_port(ds, port);
	struct vsc73xx_bridge_vlan *vsc73xx_vlan;
	struct vsc73xx_vlan_summary summary;
	struct vsc73xx_portinfo *portinfo;
	struct vsc73xx *vsc = ds->priv;
	bool commit_to_hardware;
	int ret = 0;

	/* Be sure to deny alterations to the configuration done by tag_8021q.
	 */
	if (vid_is_dsa_8021q(vlan->vid)) {
		NL_SET_ERR_MSG_MOD(extack,
				   "Range 3072-4095 reserved for dsa_8021q operation");
		return -EBUSY;
	}

	/* The processed vlan->vid is excluded from the search because the VLAN
	 * can be re-added with a different set of flags, so it's easiest to
	 * ignore its old flags from the VLAN database software copy.
	 */
	vsc73xx_bridge_vlan_summary(vsc, port, &summary, vlan->vid);

	/* VSC73XX allows only three untagged states: none, one or all */
	if ((untagged && summary.num_tagged > 0 && summary.num_untagged > 0) ||
	    (!untagged && summary.num_untagged > 1)) {
		NL_SET_ERR_MSG_MOD(extack,
				   "Port can have only none, one or all untagged vlan");
		return -EBUSY;
	}

	vsc73xx_vlan = vsc73xx_bridge_vlan_find(vsc, vlan->vid);

	if (!vsc73xx_vlan) {
		vsc73xx_vlan = kzalloc(sizeof(*vsc73xx_vlan), GFP_KERNEL);
		if (!vsc73xx_vlan)
			return -ENOMEM;

		vsc73xx_vlan->vid = vlan->vid;

		list_add_tail(&vsc73xx_vlan->list, &vsc->vlans);
	}

	vsc73xx_vlan->portmask |= BIT(port);

	/* CPU port must be always tagged because source port identification is
	 * based on tag_8021q.
	 */
	if (port == CPU_PORT)
		goto update_vlan_table;

	if (untagged)
		vsc73xx_vlan->untagged |= BIT(port);
	else
		vsc73xx_vlan->untagged &= ~BIT(port);

	portinfo = &vsc->portinfo[port];

	if (pvid) {
		portinfo->pvid_vlan_filtering_configured = true;
		portinfo->pvid_vlan_filtering = vlan->vid;
	} else if (portinfo->pvid_vlan_filtering_configured &&
		   portinfo->pvid_vlan_filtering == vlan->vid) {
		portinfo->pvid_vlan_filtering_configured = false;
	}

	commit_to_hardware = !vsc73xx_tag_8021q_active(dp);
	if (commit_to_hardware) {
		ret = vsc73xx_vlan_commit_settings(vsc, port);
		if (ret)
			goto err;
	}

update_vlan_table:
	ret = vsc73xx_update_vlan_table(vsc, port, vlan->vid, true);
	if (!ret)
		return 0;
err:
	vsc73xx_bridge_vlan_remove_port(vsc73xx_vlan, port);
	return ret;
}

static int vsc73xx_port_vlan_del(struct dsa_switch *ds, int port,
				 const struct switchdev_obj_port_vlan *vlan)
{
	struct vsc73xx_bridge_vlan *vsc73xx_vlan;
	struct vsc73xx_portinfo *portinfo;
	struct vsc73xx *vsc = ds->priv;
	bool commit_to_hardware;
	int ret;

	ret = vsc73xx_update_vlan_table(vsc, port, vlan->vid, false);
	if (ret)
		return ret;

	portinfo = &vsc->portinfo[port];

	if (portinfo->pvid_vlan_filtering_configured &&
	    portinfo->pvid_vlan_filtering == vlan->vid)
		portinfo->pvid_vlan_filtering_configured = false;

	vsc73xx_vlan = vsc73xx_bridge_vlan_find(vsc, vlan->vid);

	if (vsc73xx_vlan)
		vsc73xx_bridge_vlan_remove_port(vsc73xx_vlan, port);

	commit_to_hardware = !vsc73xx_tag_8021q_active(dsa_to_port(ds, port));

	if (commit_to_hardware)
		return vsc73xx_vlan_commit_settings(vsc, port);

	return 0;
}

static int vsc73xx_tag_8021q_vlan_add(struct dsa_switch *ds, int port, u16 vid,
				      u16 flags)
{
	bool pvid = flags & BRIDGE_VLAN_INFO_PVID;
	struct vsc73xx_portinfo *portinfo;
	struct vsc73xx *vsc = ds->priv;
	bool commit_to_hardware;
	int ret;

	portinfo = &vsc->portinfo[port];

	if (pvid) {
		portinfo->pvid_tag_8021q_configured = true;
		portinfo->pvid_tag_8021q = vid;
	}

	commit_to_hardware = vsc73xx_tag_8021q_active(dsa_to_port(ds, port));
	if (commit_to_hardware) {
		ret = vsc73xx_vlan_commit_settings(vsc, port);
		if (ret)
			return ret;
	}

	return vsc73xx_update_vlan_table(vsc, port, vid, true);
}

static int vsc73xx_tag_8021q_vlan_del(struct dsa_switch *ds, int port, u16 vid)
{
	struct vsc73xx_portinfo *portinfo;
	struct vsc73xx *vsc = ds->priv;

	portinfo = &vsc->portinfo[port];

	if (portinfo->pvid_tag_8021q_configured &&
	    portinfo->pvid_tag_8021q == vid) {
		struct dsa_port *dp = dsa_to_port(ds, port);
		bool commit_to_hardware;
		int err;

		portinfo->pvid_tag_8021q_configured = false;

		commit_to_hardware = vsc73xx_tag_8021q_active(dp);
		if (commit_to_hardware) {
			err = vsc73xx_vlan_commit_settings(vsc, port);
			if (err)
				return err;
		}
	}

	return vsc73xx_update_vlan_table(vsc, port, vid, false);
}

static int vsc73xx_port_pre_bridge_flags(struct dsa_switch *ds, int port,
					 struct switchdev_brport_flags flags,
					 struct netlink_ext_ack *extack)
{
	if (flags.mask & ~BR_LEARNING)
		return -EINVAL;

	return 0;
}

static int vsc73xx_port_bridge_flags(struct dsa_switch *ds, int port,
				     struct switchdev_brport_flags flags,
				     struct netlink_ext_ack *extack)
{
	if (flags.mask & BR_LEARNING) {
		u32 val = flags.val & BR_LEARNING ? BIT(port) : 0;
		struct vsc73xx *vsc = ds->priv;

		return vsc73xx_update_bits(vsc, VSC73XX_BLOCK_ANALYZER, 0,
					   VSC73XX_LEARNMASK, BIT(port), val);
	}

	return 0;
}

static void vsc73xx_refresh_fwd_map(struct dsa_switch *ds, int port, u8 state)
{
	struct dsa_port *other_dp, *dp = dsa_to_port(ds, port);
	struct vsc73xx *vsc = ds->priv;
	u16 mask;

	if (state != BR_STATE_FORWARDING) {
		/* Ports that aren't in the forwarding state must not
		 * forward packets anywhere.
		 */
		vsc73xx_update_bits(vsc, VSC73XX_BLOCK_ANALYZER, 0,
				    VSC73XX_SRCMASKS + port,
				    VSC73XX_SRCMASKS_PORTS_MASK, 0);

		dsa_switch_for_each_available_port(other_dp, ds) {
			if (other_dp == dp)
				continue;
			vsc73xx_update_bits(vsc, VSC73XX_BLOCK_ANALYZER, 0,
					    VSC73XX_SRCMASKS + other_dp->index,
					    BIT(port), 0);
		}

		return;
	}

	/* Forwarding ports must forward to the CPU and to other ports
	 * in the same bridge
	 */
	vsc73xx_update_bits(vsc, VSC73XX_BLOCK_ANALYZER, 0,
			    VSC73XX_SRCMASKS + CPU_PORT, BIT(port), BIT(port));

	mask = BIT(CPU_PORT);

	dsa_switch_for_each_user_port(other_dp, ds) {
		int other_port = other_dp->index;

		if (port == other_port || !dsa_port_bridge_same(dp, other_dp) ||
		    other_dp->stp_state != BR_STATE_FORWARDING)
			continue;

		mask |= BIT(other_port);

		vsc73xx_update_bits(vsc, VSC73XX_BLOCK_ANALYZER, 0,
				    VSC73XX_SRCMASKS + other_port,
				    BIT(port), BIT(port));
	}

	vsc73xx_update_bits(vsc, VSC73XX_BLOCK_ANALYZER, 0,
			    VSC73XX_SRCMASKS + port,
			    VSC73XX_SRCMASKS_PORTS_MASK, mask);
}

/* FIXME: STP frames aren't forwarded at this moment. BPDU frames are
 * forwarded only from and to PI/SI interface. For more info see chapter
 * 2.7.1 (CPU Forwarding) in datasheet.
 * This function is required for tag_8021q operations.
 */
static void vsc73xx_port_stp_state_set(struct dsa_switch *ds, int port,
				       u8 state)
{
	struct dsa_port *dp = dsa_to_port(ds, port);
	struct vsc73xx *vsc = ds->priv;
	u32 val = 0;

	if (state == BR_STATE_LEARNING || state == BR_STATE_FORWARDING)
		val = dp->learning ? BIT(port) : 0;

	vsc73xx_update_bits(vsc, VSC73XX_BLOCK_ANALYZER, 0,
			    VSC73XX_LEARNMASK, BIT(port), val);

	val = (state == BR_STATE_BLOCKING || state == BR_STATE_DISABLED) ?
	      0 : BIT(port);
	vsc73xx_update_bits(vsc, VSC73XX_BLOCK_ANALYZER, 0,
			    VSC73XX_RECVMASK, BIT(port), val);

	/* CPU Port should always forward packets when user ports are forwarding
	 * so let's configure it from other ports only.
	 */
	if (port != CPU_PORT)
		vsc73xx_refresh_fwd_map(ds, port, state);
>>>>>>> 2d5404ca
}

static u16 vsc73xx_calc_hash(const unsigned char *addr, u16 vid)
{
	/* VID 5-0, MAC 47-44 */
	u16 hash = FIELD_PREP(VSC73XX_HASH0_VID_TO_MASK,
			      FIELD_GET(VSC73XX_HASH0_VID_FROM_MASK, vid)) |
		   FIELD_PREP(VSC73XX_HASH0_MAC0_TO_MASK,
			      FIELD_GET(VSC73XX_HASH0_MAC0_FROM_MASK, addr[0]));
	/* MAC 43-33 */
	hash ^= FIELD_PREP(VSC73XX_HASH1_MAC0_TO_MASK,
			   FIELD_GET(VSC73XX_HASH1_MAC0_FROM_MASK, addr[0])) |
		FIELD_PREP(VSC73XX_HASH1_MAC1_TO_MASK,
			   FIELD_GET(VSC73XX_HASH1_MAC1_FROM_MASK, addr[1]));
	/* MAC 32-22 */
	hash ^= FIELD_PREP(VSC73XX_HASH2_MAC1_TO_MASK,
			   FIELD_GET(VSC73XX_HASH2_MAC1_FROM_MASK, addr[1])) |
		FIELD_PREP(VSC73XX_HASH2_MAC2_TO_MASK,
			   FIELD_GET(VSC73XX_HASH2_MAC2_FROM_MASK, addr[2])) |
		FIELD_PREP(VSC73XX_HASH2_MAC3_TO_MASK,
			   FIELD_GET(VSC73XX_HASH2_MAC3_FROM_MASK, addr[3]));
	/* MAC 21-11 */
	hash ^= FIELD_PREP(VSC73XX_HASH3_MAC3_TO_MASK,
			   FIELD_GET(VSC73XX_HASH3_MAC3_FROM_MASK, addr[3])) |
		FIELD_PREP(VSC73XX_HASH3_MAC4_TO_MASK,
			   FIELD_GET(VSC73XX_HASH3_MAC4_FROM_MASK, addr[4]));
	/* MAC 10-0 */
	hash ^= FIELD_PREP(VSC73XX_HASH4_MAC4_TO_MASK,
			   FIELD_GET(VSC73XX_HASH4_MAC4_FROM_MASK, addr[4])) |
		addr[5];

	return hash;
}

static int
vsc73xx_port_wait_for_mac_table_cmd(struct vsc73xx *vsc)
{
	int ret, err;
	u32 val;

	ret = read_poll_timeout(vsc73xx_read, err,
				err < 0 ||
				((val & VSC73XX_MACACCESS_CMD_MASK) ==
				 VSC73XX_MACACCESS_CMD_IDLE),
				VSC73XX_POLL_SLEEP_US, VSC73XX_POLL_TIMEOUT_US,
				false, vsc, VSC73XX_BLOCK_ANALYZER,
				0, VSC73XX_MACACCESS, &val);
	if (ret)
		return ret;
	return err;
}

static int vsc73xx_port_read_mac_table_row(struct vsc73xx *vsc, u16 index,
					   struct vsc73xx_fdb *fdb)
{
	int ret, i;
	u32 val;

	if (!fdb)
		return -EINVAL;
	if (index >= VSC73XX_NUM_FDB_ROWS)
		return -EINVAL;

	for (i = 0; i < VSC73XX_NUM_BUCKETS; i++) {
		ret = vsc73xx_write(vsc, VSC73XX_BLOCK_ANALYZER, 0,
				    VSC73XX_MACTINDX,
				    (i ? 0 : VSC73XX_MACTINDX_SHADOW) |
				    FIELD_PREP(VSC73XX_MACTINDX_BUCKET_MSK, i) |
				    index);
		if (ret)
			return ret;

		ret = vsc73xx_port_wait_for_mac_table_cmd(vsc);
		if (ret)
			return ret;

		ret = vsc73xx_update_bits(vsc, VSC73XX_BLOCK_ANALYZER, 0,
					  VSC73XX_MACACCESS,
					  VSC73XX_MACACCESS_CMD_MASK,
					  VSC73XX_MACACCESS_CMD_READ_ENTRY);
		if (ret)
			return ret;

		ret = vsc73xx_port_wait_for_mac_table_cmd(vsc);
		if (ret)
			return ret;

		ret = vsc73xx_read(vsc, VSC73XX_BLOCK_ANALYZER, 0,
				   VSC73XX_MACACCESS, &val);
		if (ret)
			return ret;

		fdb[i].valid = FIELD_GET(VSC73XX_MACACCESS_VALID, val);
		if (!fdb[i].valid)
			continue;

		fdb[i].port = FIELD_GET(VSC73XX_MACACCESS_DEST_IDX_MASK, val);

		ret = vsc73xx_read(vsc, VSC73XX_BLOCK_ANALYZER, 0,
				   VSC73XX_MACHDATA, &val);
		if (ret)
			return ret;

		fdb[i].vid = FIELD_GET(VSC73XX_MACHDATA_VID, val);
		fdb[i].mac[0] = FIELD_GET(VSC73XX_MACHDATA_MAC0, val);
		fdb[i].mac[1] = FIELD_GET(VSC73XX_MACHDATA_MAC1, val);

		ret = vsc73xx_read(vsc, VSC73XX_BLOCK_ANALYZER, 0,
				   VSC73XX_MACLDATA, &val);
		if (ret)
			return ret;

		fdb[i].mac[2] = FIELD_GET(VSC73XX_MACLDATA_MAC2, val);
		fdb[i].mac[3] = FIELD_GET(VSC73XX_MACLDATA_MAC3, val);
		fdb[i].mac[4] = FIELD_GET(VSC73XX_MACLDATA_MAC4, val);
		fdb[i].mac[5] = FIELD_GET(VSC73XX_MACLDATA_MAC5, val);
	}

	return ret;
}

static int
vsc73xx_fdb_operation(struct vsc73xx *vsc, const unsigned char *addr, u16 vid,
		      u16 hash, u16 cmd_mask, u16 cmd_val)
{
	int ret;
	u32 val;

	val = FIELD_PREP(VSC73XX_MACHDATA_VID, vid) |
	      FIELD_PREP(VSC73XX_MACHDATA_MAC0, addr[0]) |
	      FIELD_PREP(VSC73XX_MACHDATA_MAC1, addr[1]);
	ret = vsc73xx_write(vsc, VSC73XX_BLOCK_ANALYZER, 0, VSC73XX_MACHDATA,
			    val);
	if (ret)
		return ret;

	val = FIELD_PREP(VSC73XX_MACLDATA_MAC2, addr[2]) |
	      FIELD_PREP(VSC73XX_MACLDATA_MAC3, addr[3]) |
	      FIELD_PREP(VSC73XX_MACLDATA_MAC4, addr[4]) |
	      FIELD_PREP(VSC73XX_MACLDATA_MAC5, addr[5]);
	ret = vsc73xx_write(vsc, VSC73XX_BLOCK_ANALYZER, 0, VSC73XX_MACLDATA,
			    val);
	if (ret)
		return ret;

	ret = vsc73xx_write(vsc, VSC73XX_BLOCK_ANALYZER, 0, VSC73XX_MACTINDX,
			    hash);
	if (ret)
		return ret;

	ret = vsc73xx_port_wait_for_mac_table_cmd(vsc);
	if (ret)
		return ret;

	ret = vsc73xx_update_bits(vsc, VSC73XX_BLOCK_ANALYZER, 0,
				  VSC73XX_MACACCESS, cmd_mask, cmd_val);
	if (ret)
		return ret;

	return vsc73xx_port_wait_for_mac_table_cmd(vsc);
}

static int vsc73xx_fdb_del_entry(struct vsc73xx *vsc, int port,
				 const unsigned char *addr, u16 vid)
{
	struct vsc73xx_fdb fdb[VSC73XX_NUM_BUCKETS];
	u16 hash = vsc73xx_calc_hash(addr, vid);
	int bucket, ret;

	mutex_lock(&vsc->fdb_lock);

	ret = vsc73xx_port_read_mac_table_row(vsc, hash, fdb);
	if (ret)
		goto err;

	for (bucket = 0; bucket < VSC73XX_NUM_BUCKETS; bucket++) {
		if (fdb[bucket].valid && fdb[bucket].port == port &&
		    ether_addr_equal(addr, fdb[bucket].mac))
			break;
	}

	if (bucket == VSC73XX_NUM_BUCKETS) {
		/* Can't find MAC in MAC table */
		ret = -ENODATA;
		goto err;
	}

	ret = vsc73xx_fdb_operation(vsc, addr, vid, hash,
				    VSC73XX_MACACCESS_CMD_MASK,
				    VSC73XX_MACACCESS_CMD_FORGET);
err:
	mutex_unlock(&vsc->fdb_lock);
	return ret;
}

static int vsc73xx_fdb_add_entry(struct vsc73xx *vsc, int port,
				 const unsigned char *addr, u16 vid)
{
	struct vsc73xx_fdb fdb[VSC73XX_NUM_BUCKETS];
	u16 hash = vsc73xx_calc_hash(addr, vid);
	int bucket, ret;
	u32 val;

	mutex_lock(&vsc->fdb_lock);

	ret = vsc73xx_port_read_mac_table_row(vsc, hash, fdb);
	if (ret)
		goto err;

	for (bucket = 0; bucket < VSC73XX_NUM_BUCKETS; bucket++) {
		if (!fdb[bucket].valid)
			break;
	}

	if (bucket == VSC73XX_NUM_BUCKETS) {
		/* Bucket is full */
		ret = -EOVERFLOW;
		goto err;
	}

	val = VSC73XX_MACACCESS_VALID | VSC73XX_MACACCESS_LOCKED |
	      FIELD_PREP(VSC73XX_MACACCESS_DEST_IDX_MASK, port) |
	      VSC73XX_MACACCESS_CMD_LEARN;
	ret = vsc73xx_fdb_operation(vsc, addr, vid, hash,
				    VSC73XX_MACACCESS_VALID |
				    VSC73XX_MACACCESS_LOCKED |
				    VSC73XX_MACACCESS_DEST_IDX_MASK |
				    VSC73XX_MACACCESS_CMD_MASK, val);
err:
	mutex_unlock(&vsc->fdb_lock);
	return ret;
}

static int vsc73xx_fdb_add(struct dsa_switch *ds, int port,
			   const unsigned char *addr, u16 vid, struct dsa_db db)
{
	struct vsc73xx *vsc = ds->priv;

	if (!vid) {
		switch (db.type) {
		case DSA_DB_PORT:
			vid = dsa_tag_8021q_standalone_vid(db.dp);
			break;
		case DSA_DB_BRIDGE:
			vid = dsa_tag_8021q_bridge_vid(db.bridge.num);
			break;
		default:
			return -EOPNOTSUPP;
		}
	}

	return vsc73xx_fdb_add_entry(vsc, port, addr, vid);
}

static int vsc73xx_fdb_del(struct dsa_switch *ds, int port,
			   const unsigned char *addr, u16 vid, struct dsa_db db)
{
	struct vsc73xx *vsc = ds->priv;

	if (!vid) {
		switch (db.type) {
		case DSA_DB_PORT:
			vid = dsa_tag_8021q_standalone_vid(db.dp);
			break;
		case DSA_DB_BRIDGE:
			vid = dsa_tag_8021q_bridge_vid(db.bridge.num);
			break;
		default:
			return -EOPNOTSUPP;
		}
	}

	return vsc73xx_fdb_del_entry(vsc, port, addr, vid);
}

static int vsc73xx_port_fdb_dump(struct dsa_switch *ds,
				 int port, dsa_fdb_dump_cb_t *cb, void *data)
{
	struct vsc73xx_fdb fdb[VSC73XX_NUM_BUCKETS];
	struct vsc73xx *vsc = ds->priv;
	u16 i, bucket;
	int err = 0;

	mutex_lock(&vsc->fdb_lock);

	for (i = 0; i < VSC73XX_NUM_FDB_ROWS; i++) {
		err = vsc73xx_port_read_mac_table_row(vsc, i, fdb);
		if (err)
			goto unlock;

		for (bucket = 0; bucket < VSC73XX_NUM_BUCKETS; bucket++) {
			if (!fdb[bucket].valid || fdb[bucket].port != port)
				continue;

			/* We need to hide dsa_8021q VLANs from the user */
			if (vid_is_dsa_8021q(fdb[bucket].vid))
				fdb[bucket].vid = 0;

			err = cb(fdb[bucket].mac, fdb[bucket].vid, false, data);
			if (err)
				goto unlock;
		}
	}
unlock:
	mutex_unlock(&vsc->fdb_lock);
	return err;
}

static const struct phylink_mac_ops vsc73xx_phylink_mac_ops = {
	.mac_config = vsc73xx_mac_config,
	.mac_link_down = vsc73xx_mac_link_down,
	.mac_link_up = vsc73xx_mac_link_up,
};

static const struct dsa_switch_ops vsc73xx_ds_ops = {
	.get_tag_protocol = vsc73xx_get_tag_protocol,
	.setup = vsc73xx_setup,
	.teardown = vsc73xx_teardown,
	.phy_read = vsc73xx_phy_read,
	.phy_write = vsc73xx_phy_write,
	.get_strings = vsc73xx_get_strings,
	.get_ethtool_stats = vsc73xx_get_ethtool_stats,
	.get_sset_count = vsc73xx_get_sset_count,
	.port_enable = vsc73xx_port_enable,
	.port_disable = vsc73xx_port_disable,
	.port_pre_bridge_flags = vsc73xx_port_pre_bridge_flags,
	.port_bridge_flags = vsc73xx_port_bridge_flags,
	.port_bridge_join = dsa_tag_8021q_bridge_join,
	.port_bridge_leave = dsa_tag_8021q_bridge_leave,
	.port_change_mtu = vsc73xx_change_mtu,
	.port_fdb_add = vsc73xx_fdb_add,
	.port_fdb_del = vsc73xx_fdb_del,
	.port_fdb_dump = vsc73xx_port_fdb_dump,
	.port_max_mtu = vsc73xx_get_max_mtu,
	.port_stp_state_set = vsc73xx_port_stp_state_set,
	.port_vlan_filtering = vsc73xx_port_vlan_filtering,
	.port_vlan_add = vsc73xx_port_vlan_add,
	.port_vlan_del = vsc73xx_port_vlan_del,
	.phylink_get_caps = vsc73xx_phylink_get_caps,
	.tag_8021q_vlan_add = vsc73xx_tag_8021q_vlan_add,
	.tag_8021q_vlan_del = vsc73xx_tag_8021q_vlan_del,
};

static int vsc73xx_gpio_get(struct gpio_chip *chip, unsigned int offset)
{
	struct vsc73xx *vsc = gpiochip_get_data(chip);
	u32 val;
	int ret;

	ret = vsc73xx_read(vsc, VSC73XX_BLOCK_SYSTEM, 0,
			   VSC73XX_GPIO, &val);
	if (ret)
		return ret;

	return !!(val & BIT(offset));
}

static void vsc73xx_gpio_set(struct gpio_chip *chip, unsigned int offset,
			     int val)
{
	struct vsc73xx *vsc = gpiochip_get_data(chip);
	u32 tmp = val ? BIT(offset) : 0;

	vsc73xx_update_bits(vsc, VSC73XX_BLOCK_SYSTEM, 0,
			    VSC73XX_GPIO, BIT(offset), tmp);
}

static int vsc73xx_gpio_direction_output(struct gpio_chip *chip,
					 unsigned int offset, int val)
{
	struct vsc73xx *vsc = gpiochip_get_data(chip);
	u32 tmp = val ? BIT(offset) : 0;

	return vsc73xx_update_bits(vsc, VSC73XX_BLOCK_SYSTEM, 0,
				   VSC73XX_GPIO, BIT(offset + 4) | BIT(offset),
				   BIT(offset + 4) | tmp);
}

static int vsc73xx_gpio_direction_input(struct gpio_chip *chip,
					unsigned int offset)
{
	struct vsc73xx *vsc = gpiochip_get_data(chip);

	return  vsc73xx_update_bits(vsc, VSC73XX_BLOCK_SYSTEM, 0,
				    VSC73XX_GPIO, BIT(offset + 4),
				    0);
}

static int vsc73xx_gpio_get_direction(struct gpio_chip *chip,
				      unsigned int offset)
{
	struct vsc73xx *vsc = gpiochip_get_data(chip);
	u32 val;
	int ret;

	ret = vsc73xx_read(vsc, VSC73XX_BLOCK_SYSTEM, 0,
			   VSC73XX_GPIO, &val);
	if (ret)
		return ret;

	return !(val & BIT(offset + 4));
}

static int vsc73xx_gpio_probe(struct vsc73xx *vsc)
{
	int ret;

	vsc->gc.label = devm_kasprintf(vsc->dev, GFP_KERNEL, "VSC%04x",
				       vsc->chipid);
	if (!vsc->gc.label)
		return -ENOMEM;
	vsc->gc.ngpio = 4;
	vsc->gc.owner = THIS_MODULE;
	vsc->gc.parent = vsc->dev;
	vsc->gc.base = -1;
	vsc->gc.get = vsc73xx_gpio_get;
	vsc->gc.set = vsc73xx_gpio_set;
	vsc->gc.direction_input = vsc73xx_gpio_direction_input;
	vsc->gc.direction_output = vsc73xx_gpio_direction_output;
	vsc->gc.get_direction = vsc73xx_gpio_get_direction;
	vsc->gc.can_sleep = true;
	ret = devm_gpiochip_add_data(vsc->dev, &vsc->gc, vsc);
	if (ret) {
		dev_err(vsc->dev, "unable to register GPIO chip\n");
		return ret;
	}
	return 0;
}

int vsc73xx_probe(struct vsc73xx *vsc)
{
	struct device *dev = vsc->dev;
	int ret;

	/* Release reset, if any */
	vsc->reset = devm_gpiod_get_optional(dev, "reset", GPIOD_OUT_LOW);
	if (IS_ERR(vsc->reset)) {
		dev_err(dev, "failed to get RESET GPIO\n");
		return PTR_ERR(vsc->reset);
	}
	if (vsc->reset)
		/* Wait 20ms according to datasheet table 245 */
		msleep(20);

	ret = vsc73xx_detect(vsc);
	if (ret == -EAGAIN) {
		dev_err(vsc->dev,
			"Chip seems to be out of control. Assert reset and try again.\n");
		gpiod_set_value_cansleep(vsc->reset, 1);
		/* Reset pulse should be 20ns minimum, according to datasheet
		 * table 245, so 10us should be fine
		 */
		usleep_range(10, 100);
		gpiod_set_value_cansleep(vsc->reset, 0);
		/* Wait 20ms according to datasheet table 245 */
		msleep(20);
		ret = vsc73xx_detect(vsc);
	}
	if (ret) {
		dev_err(dev, "no chip found (%d)\n", ret);
		return -ENODEV;
	}

	mutex_init(&vsc->fdb_lock);

	eth_random_addr(vsc->addr);
	dev_info(vsc->dev,
		 "MAC for control frames: %02X:%02X:%02X:%02X:%02X:%02X\n",
		 vsc->addr[0], vsc->addr[1], vsc->addr[2],
		 vsc->addr[3], vsc->addr[4], vsc->addr[5]);

	vsc->ds = devm_kzalloc(dev, sizeof(*vsc->ds), GFP_KERNEL);
	if (!vsc->ds)
		return -ENOMEM;

	vsc->ds->dev = dev;
	vsc->ds->num_ports = VSC73XX_MAX_NUM_PORTS;
	vsc->ds->priv = vsc;

	vsc->ds->ops = &vsc73xx_ds_ops;
	vsc->ds->phylink_mac_ops = &vsc73xx_phylink_mac_ops;
	ret = dsa_register_switch(vsc->ds);
	if (ret) {
		dev_err(dev, "unable to register switch (%d)\n", ret);
		return ret;
	}

	ret = vsc73xx_gpio_probe(vsc);
	if (ret) {
		dsa_unregister_switch(vsc->ds);
		return ret;
	}

	return 0;
}
EXPORT_SYMBOL(vsc73xx_probe);

void vsc73xx_remove(struct vsc73xx *vsc)
{
	dsa_unregister_switch(vsc->ds);
	gpiod_set_value(vsc->reset, 1);
}
EXPORT_SYMBOL(vsc73xx_remove);

void vsc73xx_shutdown(struct vsc73xx *vsc)
{
	dsa_switch_shutdown(vsc->ds);
}
EXPORT_SYMBOL(vsc73xx_shutdown);

MODULE_AUTHOR("Linus Walleij <linus.walleij@linaro.org>");
MODULE_DESCRIPTION("Vitesse VSC7385/7388/7395/7398 driver");
MODULE_LICENSE("GPL v2");<|MERGE_RESOLUTION|>--- conflicted
+++ resolved
@@ -1579,8 +1579,6 @@
 static int vsc73xx_get_max_mtu(struct dsa_switch *ds, int port)
 {
 	return 9600 - ETH_HLEN - ETH_FCS_LEN;
-<<<<<<< HEAD
-=======
 }
 
 static void vsc73xx_phylink_get_caps(struct dsa_switch *dsa, int port,
@@ -1903,7 +1901,6 @@
 	 */
 	if (port != CPU_PORT)
 		vsc73xx_refresh_fwd_map(ds, port, state);
->>>>>>> 2d5404ca
 }
 
 static u16 vsc73xx_calc_hash(const unsigned char *addr, u16 vid)
