--- conflicted
+++ resolved
@@ -6,10 +6,7 @@
 #include <soc/mscc/ocelot_qsys.h>
 #include <soc/mscc/ocelot_vcap.h>
 #include <soc/mscc/ocelot_ana.h>
-<<<<<<< HEAD
-=======
 #include <soc/mscc/ocelot_dev.h>
->>>>>>> eb3cdb58
 #include <soc/mscc/ocelot_ptp.h>
 #include <soc/mscc/ocelot_sys.h>
 #include <net/tc_act/tc_gate.h>
@@ -26,10 +23,6 @@
 #define VSC9959_NUM_PORTS		6
 
 #define VSC9959_TAS_GCL_ENTRY_MAX	63
-<<<<<<< HEAD
-#define VSC9959_VCAP_POLICER_BASE	63
-#define VSC9959_VCAP_POLICER_MAX	383
-=======
 #define VSC9959_TAS_MIN_GATE_LEN_NS	33
 #define VSC9959_VCAP_POLICER_BASE	63
 #define VSC9959_VCAP_POLICER_MAX	383
@@ -50,7 +43,6 @@
 	OCELOT_PORT_MODE_INTERNAL,
 	OCELOT_PORT_MODE_INTERNAL,
 };
->>>>>>> eb3cdb58
 
 static const u32 vsc9959_ana_regmap[] = {
 	REG(ANA_ADVLEARN,			0x0089a0),
@@ -438,10 +430,6 @@
 	REG_RESERVED(SYS_MMGT_FAST),
 	REG_RESERVED(SYS_EVENTS_DIF),
 	REG_RESERVED(SYS_EVENTS_CORE),
-<<<<<<< HEAD
-	REG(SYS_CNT,				0x000000),
-=======
->>>>>>> eb3cdb58
 	REG(SYS_PTP_STATUS,			0x000f14),
 	REG(SYS_PTP_TXSTAMP,			0x000f18),
 	REG(SYS_PTP_NXT,			0x000f1c),
@@ -1077,8 +1065,6 @@
 	}
 	mdiobus_unregister(felix->imdio);
 	mdiobus_free(felix->imdio);
-<<<<<<< HEAD
-=======
 }
 
 /* The switch considers any frame (regardless of size) as eligible for
@@ -1364,7 +1350,6 @@
 	ocelot->ops->cut_through_fwd(ocelot);
 
 	mutex_unlock(&ocelot->fwd_domain_lock);
->>>>>>> eb3cdb58
 }
 
 static void vsc9959_sched_speed_set(struct ocelot *ocelot, int port,
@@ -1716,9 +1701,6 @@
 	u32 ssid;
 };
 
-<<<<<<< HEAD
-struct felix_stream_filter {
-=======
 struct felix_stream_filter_counters {
 	u64 match;
 	u64 not_pass_gate;
@@ -1728,7 +1710,6 @@
 
 struct felix_stream_filter {
 	struct felix_stream_filter_counters stats;
->>>>>>> eb3cdb58
 	struct list_head list;
 	refcount_t refcount;
 	u32 index;
@@ -1743,16 +1724,6 @@
 	u32 maxsdu;
 };
 
-<<<<<<< HEAD
-struct felix_stream_filter_counters {
-	u32 match;
-	u32 not_pass_gate;
-	u32 not_pass_sdu;
-	u32 red;
-};
-
-=======
->>>>>>> eb3cdb58
 struct felix_stream_gate {
 	u32 index;
 	u8 enable;
@@ -1762,11 +1733,7 @@
 	u64 cycletime;
 	u64 cycletime_ext;
 	u32 num_entries;
-<<<<<<< HEAD
-	struct action_gate_entry entries[0];
-=======
 	struct action_gate_entry entries[];
->>>>>>> eb3cdb58
 };
 
 struct felix_stream_gate_entry {
@@ -1877,19 +1844,10 @@
 	struct felix_stream *stream_entry;
 	int ret;
 
-<<<<<<< HEAD
-	stream_entry = kzalloc(sizeof(*stream_entry), GFP_KERNEL);
-	if (!stream_entry)
-		return -ENOMEM;
-
-	memcpy(stream_entry, stream, sizeof(*stream_entry));
-
-=======
 	stream_entry = kmemdup(stream, sizeof(*stream_entry), GFP_KERNEL);
 	if (!stream_entry)
 		return -ENOMEM;
 
->>>>>>> eb3cdb58
 	if (!stream->dummy) {
 		ret = vsc9959_mact_stream_set(ocelot, stream_entry, extack);
 		if (ret) {
@@ -2005,18 +1963,10 @@
 	struct felix_stream_filter *sfi_entry;
 	int ret;
 
-<<<<<<< HEAD
-	sfi_entry = kzalloc(sizeof(*sfi_entry), GFP_KERNEL);
-	if (!sfi_entry)
-		return -ENOMEM;
-
-	memcpy(sfi_entry, sfi, sizeof(*sfi_entry));
-=======
 	sfi_entry = kmemdup(sfi, sizeof(*sfi_entry), GFP_KERNEL);
 	if (!sfi_entry)
 		return -ENOMEM;
 
->>>>>>> eb3cdb58
 	refcount_set(&sfi_entry->refcount, 1);
 
 	ret = vsc9959_psfp_sfi_set(ocelot, sfi_entry);
@@ -2277,28 +2227,6 @@
 		}
 }
 
-<<<<<<< HEAD
-static void vsc9959_psfp_counters_get(struct ocelot *ocelot, u32 index,
-				      struct felix_stream_filter_counters *counters)
-{
-	ocelot_rmw(ocelot, SYS_STAT_CFG_STAT_VIEW(index),
-		   SYS_STAT_CFG_STAT_VIEW_M,
-		   SYS_STAT_CFG);
-
-	counters->match = ocelot_read_gix(ocelot, SYS_CNT, 0x200);
-	counters->not_pass_gate = ocelot_read_gix(ocelot, SYS_CNT, 0x201);
-	counters->not_pass_sdu = ocelot_read_gix(ocelot, SYS_CNT, 0x202);
-	counters->red = ocelot_read_gix(ocelot, SYS_CNT, 0x203);
-
-	/* Clear the PSFP counter. */
-	ocelot_write(ocelot,
-		     SYS_STAT_CFG_STAT_VIEW(index) |
-		     SYS_STAT_CFG_STAT_CLEAR_SHOT(0x10),
-		     SYS_STAT_CFG);
-}
-
-=======
->>>>>>> eb3cdb58
 static int vsc9959_psfp_filter_add(struct ocelot *ocelot, int port,
 				   struct flow_cls_offload *f)
 {
@@ -2323,23 +2251,17 @@
 		return ret;
 	}
 
-<<<<<<< HEAD
-=======
 	mutex_lock(&psfp->lock);
 
->>>>>>> eb3cdb58
 	flow_action_for_each(i, a, &f->rule->action) {
 		switch (a->id) {
 		case FLOW_ACTION_GATE:
 			size = struct_size(sgi, entries, a->gate.num_entries);
 			sgi = kzalloc(size, GFP_KERNEL);
-<<<<<<< HEAD
-=======
 			if (!sgi) {
 				ret = -ENOMEM;
 				goto err;
 			}
->>>>>>> eb3cdb58
 			vsc9959_psfp_parse_gate(a, sgi);
 			ret = vsc9959_psfp_sgi_table_add(ocelot, sgi);
 			if (ret) {
@@ -2372,10 +2294,7 @@
 			sfi.maxsdu = a->police.mtu;
 			break;
 		default:
-<<<<<<< HEAD
-=======
 			mutex_unlock(&psfp->lock);
->>>>>>> eb3cdb58
 			return -EOPNOTSUPP;
 		}
 	}
@@ -2445,11 +2364,8 @@
 		goto err;
 	}
 
-<<<<<<< HEAD
-=======
 	mutex_unlock(&psfp->lock);
 
->>>>>>> eb3cdb58
 	return 0;
 
 err:
@@ -2459,11 +2375,8 @@
 	if (sfi.fm_valid)
 		ocelot_vcap_policer_del(ocelot, sfi.fmid);
 
-<<<<<<< HEAD
-=======
 	mutex_unlock(&psfp->lock);
 
->>>>>>> eb3cdb58
 	return ret;
 }
 
@@ -2471,20 +2384,6 @@
 				   struct flow_cls_offload *f)
 {
 	struct felix_stream *stream, tmp, *stream_entry;
-<<<<<<< HEAD
-	static struct felix_stream_filter *sfi;
-	struct ocelot_psfp_list *psfp;
-
-	psfp = &ocelot->psfp;
-
-	stream = vsc9959_stream_table_get(&psfp->stream_list, f->cookie);
-	if (!stream)
-		return -ENOMEM;
-
-	sfi = vsc9959_psfp_sfi_table_get(&psfp->sfi_list, stream->sfid);
-	if (!sfi)
-		return -ENOMEM;
-=======
 	struct ocelot_psfp_list *psfp = &ocelot->psfp;
 	static struct felix_stream_filter *sfi;
 
@@ -2501,7 +2400,6 @@
 		mutex_unlock(&psfp->lock);
 		return -ENOMEM;
 	}
->>>>>>> eb3cdb58
 
 	if (sfi->sg_valid)
 		vsc9959_psfp_sgi_table_del(ocelot, sfi->sgid);
@@ -2527,11 +2425,6 @@
 					  stream_entry->ports);
 	}
 
-<<<<<<< HEAD
-	return 0;
-}
-
-=======
 	mutex_unlock(&psfp->lock);
 
 	return 0;
@@ -2581,35 +2474,19 @@
 	mutex_unlock(&psfp->lock);
 }
 
->>>>>>> eb3cdb58
 static int vsc9959_psfp_stats_get(struct ocelot *ocelot,
 				  struct flow_cls_offload *f,
 				  struct flow_stats *stats)
 {
-<<<<<<< HEAD
-	struct felix_stream_filter_counters counters;
-	struct ocelot_psfp_list *psfp;
-	struct felix_stream *stream;
-
-	psfp = &ocelot->psfp;
-=======
 	struct ocelot_psfp_list *psfp = &ocelot->psfp;
 	struct felix_stream_filter_counters *s;
 	static struct felix_stream_filter *sfi;
 	struct felix_stream *stream;
 
->>>>>>> eb3cdb58
 	stream = vsc9959_stream_table_get(&psfp->stream_list, f->cookie);
 	if (!stream)
 		return -ENOMEM;
 
-<<<<<<< HEAD
-	vsc9959_psfp_counters_get(ocelot, stream->sfid, &counters);
-
-	stats->pkts = counters.match;
-	stats->drops = counters.not_pass_gate + counters.not_pass_sdu +
-		       counters.red;
-=======
 	sfi = vsc9959_psfp_sfi_table_get(&psfp->sfi_list, stream->sfid);
 	if (!sfi)
 		return -EINVAL;
@@ -2625,7 +2502,6 @@
 	memset(s, 0, sizeof(*s));
 
 	mutex_unlock(&ocelot->stat_view_lock);
->>>>>>> eb3cdb58
 
 	return 0;
 }
@@ -2637,8 +2513,6 @@
 	INIT_LIST_HEAD(&psfp->stream_list);
 	INIT_LIST_HEAD(&psfp->sfi_list);
 	INIT_LIST_HEAD(&psfp->sgi_list);
-<<<<<<< HEAD
-=======
 	mutex_init(&psfp->lock);
 }
 
@@ -2726,7 +2600,6 @@
 
 		ocelot_write_rix(ocelot, val, ANA_CUT_THRU_CFG, port);
 	}
->>>>>>> eb3cdb58
 }
 
 static const struct ocelot_ops vsc9959_ops = {
@@ -2740,13 +2613,10 @@
 	.psfp_filter_add	= vsc9959_psfp_filter_add,
 	.psfp_filter_del	= vsc9959_psfp_filter_del,
 	.psfp_stats_get		= vsc9959_psfp_stats_get,
-<<<<<<< HEAD
-=======
 	.cut_through_fwd	= vsc9959_cut_through_fwd,
 	.tas_clock_adjust	= vsc9959_tas_clock_adjust,
 	.update_stats		= vsc9959_update_stats,
 	.tas_guard_bands_update	= vsc9959_tas_guard_bands_update,
->>>>>>> eb3cdb58
 };
 
 static const struct felix_info felix_info_vsc9959 = {
@@ -2880,20 +2750,6 @@
 	kfree(felix);
 
 	pci_disable_device(pdev);
-
-	pci_set_drvdata(pdev, NULL);
-}
-
-static void felix_pci_shutdown(struct pci_dev *pdev)
-{
-	struct felix *felix = pci_get_drvdata(pdev);
-
-	if (!felix)
-		return;
-
-	dsa_switch_shutdown(felix->ds);
-
-	pci_set_drvdata(pdev, NULL);
 }
 
 static void felix_pci_shutdown(struct pci_dev *pdev)
