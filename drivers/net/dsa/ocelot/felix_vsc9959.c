--- conflicted
+++ resolved
@@ -1756,12 +1756,9 @@
 	      BIT_ULL(FLOW_DISSECTOR_KEY_BASIC) |
 	      BIT_ULL(FLOW_DISSECTOR_KEY_VLAN) |
 	      BIT_ULL(FLOW_DISSECTOR_KEY_ETH_ADDRS)))
-<<<<<<< HEAD
-=======
 		return -EOPNOTSUPP;
 
 	if (flow_rule_match_has_control_flags(rule, f->common.extack))
->>>>>>> 2d5404ca
 		return -EOPNOTSUPP;
 
 	if (flow_rule_match_key(rule, FLOW_DISSECTOR_KEY_ETH_ADDRS)) {
@@ -2672,10 +2669,7 @@
 	.port_modes		= vsc9959_port_modes,
 	.port_setup_tc		= vsc9959_port_setup_tc,
 	.port_sched_speed_set	= vsc9959_sched_speed_set,
-<<<<<<< HEAD
-=======
 	.request_irq		= vsc9959_request_irq,
->>>>>>> 2d5404ca
 };
 
 static int felix_pci_probe(struct pci_dev *pdev,
