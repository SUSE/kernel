/* SPDX-License-Identifier: GPL-2.0 */
/* Copyright 2019 NXP
 */
#ifndef _MSCC_FELIX_H
#define _MSCC_FELIX_H

#define ocelot_to_felix(o)		container_of((o), struct felix, ocelot)
#define FELIX_MAC_QUIRKS		OCELOT_QUIRK_PCS_PERFORMS_RATE_ADAPTATION

#define OCELOT_PORT_MODE_NONE		0
#define OCELOT_PORT_MODE_INTERNAL	BIT(0)
#define OCELOT_PORT_MODE_SGMII		BIT(1)
#define OCELOT_PORT_MODE_QSGMII		BIT(2)
#define OCELOT_PORT_MODE_2500BASEX	BIT(3)
#define OCELOT_PORT_MODE_USXGMII	BIT(4)
#define OCELOT_PORT_MODE_1000BASEX	BIT(5)

struct device_node;

/* Platform-specific information */
struct felix_info {
	/* Hardcoded resources provided by the hardware instantiation. */
	const struct resource		*resources;
	size_t				num_resources;
	/* Names of the mandatory resources that will be requested during
	 * probe. Must have TARGET_MAX elements, since it is indexed by target.
	 */
	const char *const		*resource_names;
	const struct reg_field		*regfields;
	const u32 *const		*map;
	const struct ocelot_ops		*ops;
	const u32			*port_modes;
	int				num_mact_rows;
	int				num_ports;
	int				num_tx_queues;
	struct vcap_props		*vcap;
	u16				vcap_pol_base;
	u16				vcap_pol_max;
	u16				vcap_pol_base2;
	u16				vcap_pol_max2;
<<<<<<< HEAD
	int				switch_pci_bar;
	int				imdio_pci_bar;
=======
>>>>>>> eb3cdb58
	const struct ptp_clock_info	*ptp_caps;
	unsigned long			quirks;

	/* Some Ocelot switches are integrated into the SoC without the
	 * extraction IRQ line connected to the ARM GIC. By enabling this
	 * workaround, the few packets that are delivered to the CPU port
	 * module (currently only PTP) are copied not only to the hardware CPU
	 * port module, but also to the 802.1Q Ethernet CPU port, and polling
	 * the extraction registers is triggered once the DSA tagger sees a PTP
	 * frame. The Ethernet frame is only used as a notification: it is
	 * dropped, and the original frame is extracted over MMIO and annotated
	 * with the RX timestamp.
	 */
	bool				quirk_no_xtr_irq;

	int	(*mdio_bus_alloc)(struct ocelot *ocelot);
	void	(*mdio_bus_free)(struct ocelot *ocelot);
	int	(*port_setup_tc)(struct dsa_switch *ds, int port,
				 enum tc_setup_type type, void *type_data);
	void	(*port_sched_speed_set)(struct ocelot *ocelot, int port,
					u32 speed);
	void	(*phylink_mac_config)(struct ocelot *ocelot, int port,
				      unsigned int mode,
				      const struct phylink_link_state *state);
	int	(*configure_serdes)(struct ocelot *ocelot, int port,
				    struct device_node *portnp);
};

/* Methods for initializing the hardware resources specific to a tagging
 * protocol (like the NPI port, for "ocelot" or "seville", or the VCAP TCAMs,
 * for "ocelot-8021q").
 * It is important that the resources configured here do not have side effects
 * for the other tagging protocols. If that is the case, their configuration
 * needs to go to felix_tag_proto_setup_shared().
 */
struct felix_tag_proto_ops {
	int (*setup)(struct dsa_switch *ds);
	void (*teardown)(struct dsa_switch *ds);
	unsigned long (*get_host_fwd_mask)(struct dsa_switch *ds);
	int (*change_master)(struct dsa_switch *ds, int port,
			     struct net_device *master,
			     struct netlink_ext_ack *extack);
};

extern const struct dsa_switch_ops felix_switch_ops;

/* DSA glue / front-end for struct ocelot */
struct felix {
	struct dsa_switch		*ds;
	const struct felix_info		*info;
	struct ocelot			ocelot;
	struct mii_bus			*imdio;
	struct phylink_pcs		**pcs;
	resource_size_t			switch_base;
	enum dsa_tag_protocol		tag_proto;
<<<<<<< HEAD
	struct kthread_worker		*xmit_worker;
=======
	const struct felix_tag_proto_ops *tag_proto_ops;
	struct kthread_worker		*xmit_worker;
	unsigned long			host_flood_uc_mask;
	unsigned long			host_flood_mc_mask;
>>>>>>> eb3cdb58
};

struct net_device *felix_port_to_netdev(struct ocelot *ocelot, int port);
int felix_netdev_to_port(struct net_device *dev);

#endif<|MERGE_RESOLUTION|>--- conflicted
+++ resolved
@@ -38,11 +38,6 @@
 	u16				vcap_pol_max;
 	u16				vcap_pol_base2;
 	u16				vcap_pol_max2;
-<<<<<<< HEAD
-	int				switch_pci_bar;
-	int				imdio_pci_bar;
-=======
->>>>>>> eb3cdb58
 	const struct ptp_clock_info	*ptp_caps;
 	unsigned long			quirks;
 
@@ -98,14 +93,10 @@
 	struct phylink_pcs		**pcs;
 	resource_size_t			switch_base;
 	enum dsa_tag_protocol		tag_proto;
-<<<<<<< HEAD
-	struct kthread_worker		*xmit_worker;
-=======
 	const struct felix_tag_proto_ops *tag_proto_ops;
 	struct kthread_worker		*xmit_worker;
 	unsigned long			host_flood_uc_mask;
 	unsigned long			host_flood_mc_mask;
->>>>>>> eb3cdb58
 };
 
 struct net_device *felix_port_to_netdev(struct ocelot *ocelot, int port);
