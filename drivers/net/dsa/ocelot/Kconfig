# SPDX-License-Identifier: GPL-2.0-only
config NET_DSA_MSCC_FELIX_DSA_LIB
	tristate
	help
	  This is an umbrella module for all network switches that are
	  register-compatible with Ocelot and that perform I/O to their host
	  CPU through an NPI (Node Processor Interface) Ethernet port.
	  Its name comes from the first hardware chip to make use of it
	  (VSC9959), code named Felix.

config NET_DSA_MSCC_OCELOT_EXT
	tristate "Ocelot External Ethernet switch support"
	depends on NET_DSA && SPI
	depends on NET_VENDOR_MICROSEMI
	depends on PTP_1588_CLOCK_OPTIONAL
	select MDIO_MSCC_MIIM
	select MFD_OCELOT
	select MSCC_OCELOT_SWITCH_LIB
	select NET_DSA_MSCC_FELIX_DSA_LIB
	select NET_DSA_TAG_OCELOT_8021Q
	select NET_DSA_TAG_OCELOT
	help
	  This driver supports the VSC7511, VSC7512, VSC7513 and VSC7514 chips
	  when controlled through SPI.

	  The Ocelot switch family is a set of multi-port networking chips. All
	  of these chips have the ability to be controlled externally through
	  SPI or PCIe interfaces.

	  Say "Y" here to enable external control to these chips.

config NET_DSA_MSCC_FELIX
	tristate "Ocelot / Felix Ethernet switch support"
	depends on NET_DSA && PCI
	depends on NET_VENDOR_MICROSEMI
	depends on NET_VENDOR_FREESCALE
	depends on HAS_IOMEM
	depends on PTP_1588_CLOCK_OPTIONAL
<<<<<<< HEAD
=======
	depends on NET_SCH_TAPRIO || NET_SCH_TAPRIO=n
>>>>>>> eb3cdb58
	select MSCC_OCELOT_SWITCH_LIB
	select NET_DSA_MSCC_FELIX_DSA_LIB
	select NET_DSA_TAG_OCELOT_8021Q
	select NET_DSA_TAG_OCELOT
	select FSL_ENETC_MDIO
	select PCS_LYNX
	help
	  This driver supports the VSC9959 (Felix) switch, which is embedded as
	  a PCIe function of the NXP LS1028A ENETC RCiEP.

config NET_DSA_MSCC_SEVILLE
	tristate "Ocelot / Seville Ethernet switch support"
	depends on NET_DSA
	depends on NET_VENDOR_MICROSEMI
	depends on HAS_IOMEM
	depends on PTP_1588_CLOCK_OPTIONAL
<<<<<<< HEAD
=======
	select MDIO_MSCC_MIIM
>>>>>>> eb3cdb58
	select MSCC_OCELOT_SWITCH_LIB
	select NET_DSA_MSCC_FELIX_DSA_LIB
	select NET_DSA_TAG_OCELOT_8021Q
	select NET_DSA_TAG_OCELOT
	select PCS_LYNX
	help
	  This driver supports the VSC9953 (Seville) switch, which is embedded
	  as a platform device on the NXP T1040 SoC.<|MERGE_RESOLUTION|>--- conflicted
+++ resolved
@@ -36,10 +36,7 @@
 	depends on NET_VENDOR_FREESCALE
 	depends on HAS_IOMEM
 	depends on PTP_1588_CLOCK_OPTIONAL
-<<<<<<< HEAD
-=======
 	depends on NET_SCH_TAPRIO || NET_SCH_TAPRIO=n
->>>>>>> eb3cdb58
 	select MSCC_OCELOT_SWITCH_LIB
 	select NET_DSA_MSCC_FELIX_DSA_LIB
 	select NET_DSA_TAG_OCELOT_8021Q
@@ -56,10 +53,7 @@
 	depends on NET_VENDOR_MICROSEMI
 	depends on HAS_IOMEM
 	depends on PTP_1588_CLOCK_OPTIONAL
-<<<<<<< HEAD
-=======
 	select MDIO_MSCC_MIIM
->>>>>>> eb3cdb58
 	select MSCC_OCELOT_SWITCH_LIB
 	select NET_DSA_MSCC_FELIX_DSA_LIB
 	select NET_DSA_TAG_OCELOT_8021Q
