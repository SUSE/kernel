--- conflicted
+++ resolved
@@ -401,8 +401,6 @@
 		if (!IS_ERR(phydevs[i]))
 			fixed_phy_unregister(phydevs[i]);
 	}
-<<<<<<< HEAD
-=======
 }
 
 static int __init dsa_loop_create_switch_mdiodev(void)
@@ -439,7 +437,6 @@
 out:
 	put_device(&bus->dev);
 	return ret;
->>>>>>> b35fc656
 }
 
 static int __init dsa_loop_init(void)
